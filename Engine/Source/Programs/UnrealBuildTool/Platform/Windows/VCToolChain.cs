// Copyright 1998-2018 Epic Games, Inc. All Rights Reserved.

using System;
using System.Collections.Generic;
using System.Text.RegularExpressions;
using System.Diagnostics;
using System.IO;
using System.Linq;
using Microsoft.Win32;
using System.Text;
using Tools.DotNETCommon;

namespace UnrealBuildTool
{
	class VCToolChain : UEToolChain
	{
		/// <summary>
		/// The target being built
		/// </summary>
		protected ReadOnlyTargetRules Target;

		/// <summary>
		/// The Visual C++ environment
		/// </summary>
		protected VCEnvironment EnvVars;

		public VCToolChain(CppPlatform Platform, ReadOnlyTargetRules Target)
			: base(Platform)
		{
			this.Target = Target;
			this.EnvVars = VCEnvironment.Create(Target.WindowsPlatform.Compiler, Platform, Target.WindowsPlatform.CompilerVersion, Target.WindowsPlatform.WindowsSdkVersion);

			if (Target.WindowsPlatform.ObjSrcMapFile != null)
			{
				try
				{
					File.Delete(Target.WindowsPlatform.ObjSrcMapFile);
				}
				catch
				{
				}
			}
		}

		public override void PrintVersionInfo()
		{
			Log.TraceInformation("Using {0} {1} toolchain ({2}) and Windows {3} SDK ({4}).", WindowsPlatform.GetCompilerName(Target.WindowsPlatform.Compiler), EnvVars.ToolChainVersion, EnvVars.ToolChainDir, EnvVars.WindowsSdkVersion, EnvVars.WindowsSdkDir);
			Log.TraceLog("Using {0} compiler toolchain in {1}", EnvVars.ToolChainVersion, EnvVars.ToolChainDir);
			Log.TraceLog("Using Windows SDK {0} in {1}", EnvVars.WindowsSdkVersion, EnvVars.WindowsSdkDir);
		}

		static void AddDefinition(List<string> Arguments, string Definition)
		{
			// Split the definition into name and value
			int ValueIdx = Definition.IndexOf('=');
			if (ValueIdx == -1)
			{
				AddDefinition(Arguments, Definition, null);
			}
			else
			{
				AddDefinition(Arguments, Definition.Substring(0, ValueIdx), Definition.Substring(ValueIdx + 1));
			}
		}


		static void AddDefinition(List<string> Arguments, string Variable, string Value)
		{
			// If the value has a space in it and isn't wrapped in quotes, do that now
			if (Value != null && !Value.StartsWith("\"") && (Value.Contains(" ") || Value.Contains("$")))
			{
				Value = "\"" + Value + "\"";
			}

			if (WindowsPlatform.bUseVCCompilerArgs)
			{
				if (Value != null)
				{
					Arguments.Add("/D" + Variable + "=" + Value);
				}
				else
				{
					Arguments.Add("/D" + Variable);
				}
			}
			else
			{
				if (Value != null)
				{
					Arguments.Add("-D " + Variable + "=" + Value);
				}
				else
				{
					Arguments.Add("-D " + Variable);
				}
			}
		}


		static void AddIncludePath(List<string> Arguments, DirectoryReference IncludePath)
		{
			// If the value has a space in it and isn't wrapped in quotes, do that now. Make sure it doesn't include a trailing slash, because that will escape the closing quote.
			string IncludePathString;
			if(IncludePath.IsUnderDirectory(UnrealBuildTool.RootDirectory))
			{
				IncludePathString = IncludePath.MakeRelativeTo(UnrealBuildTool.EngineSourceDirectory);
			}
			else
			{
				IncludePathString = IncludePath.FullName;
			}

			if(IncludePathString.Contains(" "))
			{
				IncludePathString = "\"" + IncludePathString + "\"";
			}

			if (WindowsPlatform.bUseVCCompilerArgs)
			{
				Arguments.Add("/I " + IncludePathString);
			}
			else
			{
				Arguments.Add("-I" + IncludePathString);
			}
		}

		static void AddSystemIncludePath(List<string> Arguments, DirectoryReference IncludePath)
		{
			if (WindowsPlatform.bCompileWithClang)
			{
				// @todo Clang: Clang uses a special command-line syntax for system headers.  This is used for two reasons.  The first is that Clang will automatically 
				// suppress compiler warnings in headers found in these directories, such as the DirectX SDK headers.  The other reason this is important is in the case 
				// where there the same header include path is passed as both a regular include path and a system include path (extracted from INCLUDE environment).  In 
				// this case Clang will ignore any earlier occurrence of the include path, preventing a system header include path from overriding a different system 
				// include path set later on by a module.  NOTE: When passing "-Xclang", these options will always appear at the end of the command-line string, meaning
				// they will be forced to appear *after* all environment-variable-extracted includes.  This is technically okay though.
				if (WindowsPlatform.bUseVCCompilerArgs)
				{
					Arguments.Add(String.Format("-Xclang -internal-isystem -Xclang \"{0}\"", IncludePath));
				}
				else
				{
					Arguments.Add(String.Format("-isystem \"{0}\"", IncludePath));
				}
			}
			else
			{
				AddIncludePath(Arguments, IncludePath);
			}
		}


		void AppendCLArguments_Global(CppCompileEnvironment CompileEnvironment, List<string> Arguments)
		{
			// NOTE: Uncommenting this line will print includes as they are encountered by the preprocessor.  This can help with diagnosing include order problems.
			if (WindowsPlatform.bCompileWithClang && !WindowsPlatform.bUseVCCompilerArgs)
			{
				//Arguments.Add("-H");
			}
			else
			{
				//Arguments.Add("/showIncludes");
			}

			// Suppress generation of object code for unreferenced inline functions. Enabling this option is more standards compliant, and causes a big reduction
			// in object file sizes (and link times) due to the amount of stuff we inline.
			if(Target.WindowsPlatform.Compiler >= WindowsCompiler.VisualStudio2015)
			{
				Arguments.Add("/Zc:inline");
			}

			if (WindowsPlatform.bCompileWithClang)
			{
				// Arguments.Append( " -###" );	// @todo clang: Print Clang command-lines (instead of outputting compile results!)

				if (!WindowsPlatform.bUseVCCompilerArgs)
				{
					Arguments.Add("-std=c++14");
					Arguments.Add("-fdiagnostics-format=msvc");
					Arguments.Add("-Xclang -relaxed-aliasing -Xclang --dependent-lib=msvcrt -Xclang --dependent-lib=oldnames -gline-tables-only -ffunction-sections");
				}

				// @todo clang: We're impersonating the Visual C++ compiler by setting MSC_VER and _MSC_FULL_VER to values that MSVC would set
				string VersionString;
				string FullVersionString;
				switch (Target.WindowsPlatform.Compiler)
				{
					case WindowsCompiler.VisualStudio2015:
						VersionString = "19.0";
						FullVersionString = "1900";
						break;

					case WindowsCompiler.VisualStudio2017:
						VersionString = "19.1";
						FullVersionString = "1910";
						break;

					default:
						throw new BuildException("Unexpected value for WindowsPlatform.Compiler: " + Target.WindowsPlatform.Compiler.ToString());
				}

				Arguments.Add("-fms-compatibility-version=" + VersionString);
				AddDefinition(Arguments, "_MSC_FULL_VER", FullVersionString + "00000");
			}

			// @todo clang: Clang on Windows doesn't respect "#pragma warning (error: ####)", and we're not passing "/WX", so warnings are not
			// treated as errors when compiling on Windows using Clang right now.

			// NOTE re: clang: the arguments for clang-cl can be found at http://llvm.org/viewvc/llvm-project/cfe/trunk/include/clang/Driver/CLCompatOptions.td?view=markup
			// This will show the cl.exe options that map to clang.exe ones, which ones are ignored and which ones are unsupported.

			if (Target.WindowsPlatform.StaticAnalyzer == WindowsStaticAnalyzer.VisualCpp)
			{
				Arguments.Add("/analyze");

				// Don't cause analyze warnings to be errors
				Arguments.Add("/analyze:WX-");

				// Report functions that use a LOT of stack space.  You can lower this value if you
				// want more aggressive checking for functions that use a lot of stack memory.
				Arguments.Add("/analyze:stacksize81940");

				// Don't bother generating code, only analyze code (may report fewer warnings though.)
				//Arguments.Add("/analyze:only");
			}

			if (WindowsPlatform.bUseVCCompilerArgs)
			{
				// Prevents the compiler from displaying its logo for each invocation.
				Arguments.Add("/nologo");

				// Enable intrinsic functions.
				Arguments.Add("/Oi");
			}
			else
			{
				// Enable intrinsic functions.
				Arguments.Add("-fbuiltin");
			}


			if (WindowsPlatform.bCompileWithClang)
			{
				// Tell the Clang compiler whether we want to generate 32-bit code or 64-bit code
				if (CompileEnvironment.Platform == CppPlatform.Win64)
				{
					Arguments.Add("--target=x86_64-pc-windows-msvc");
				}
				else
				{
					Arguments.Add("--target=i686-pc-windows-msvc");
				}
			}

			// Compile into an .obj file, and skip linking.
			if (WindowsPlatform.bUseVCCompilerArgs)
			{
				Arguments.Add("/c");
			}
			else
			{
				Arguments.Add("-c");
			}

			if (WindowsPlatform.bUseVCCompilerArgs)
			{
				// Separate functions for linker.
				Arguments.Add("/Gy");

				// Allow 750% of the default memory allocation limit when using the static analyzer, and 850% at other times.
				if (Target.WindowsPlatform.StaticAnalyzer == WindowsStaticAnalyzer.VisualCpp)
				{
					Arguments.Add("/Zm750");
				}
				else
				{
					Arguments.Add("/Zm850");
				}

				// Disable "The file contains a character that cannot be represented in the current code page" warning for non-US windows.
				Arguments.Add("/wd4819");
			}

			// Disable Microsoft extensions on VS2017+ for improved standards compliance.
			if (Target.WindowsPlatform.Compiler >= WindowsCompiler.VisualStudio2017 && Target.WindowsPlatform.bStrictConformanceMode)
			{
				Arguments.Add("/permissive-");
				Arguments.Add("/Zc:strictStrings-"); // Have to disable strict const char* semantics due to Windows headers not being compliant.
			}

			// @todo UWP: UE4 is non-compliant when it comes to use of %s and %S
			// Previously %s meant "the current character set" and %S meant "the other one".
			// Now %s means multibyte and %S means wide. %Ts means "natural width".
			// Reverting this behaviour until the UE4 source catches up.
			if (Target.WindowsPlatform.Compiler >= WindowsCompiler.VisualStudio2015)
			{
				AddDefinition(Arguments, "_CRT_STDIO_LEGACY_WIDE_SPECIFIERS=1");
			}

			// @todo UWP: Silence the hash_map deprecation errors for now. This should be replaced with unordered_map for the real fix.
			if (Target.WindowsPlatform.Compiler >= WindowsCompiler.VisualStudio2015)
			{
				AddDefinition(Arguments, "_SILENCE_STDEXT_HASH_DEPRECATION_WARNINGS=1");
			}

			// If compiling as a DLL, set the relevant defines
			if (CompileEnvironment.bIsBuildingDLL)
			{
				AddDefinition(Arguments, "_WINDLL");
			}

            // Fix Incredibuild errors with helpers using heterogeneous character sets
            if (Target.WindowsPlatform.Compiler >= WindowsCompiler.VisualStudio2015)
            {
                Arguments.Add("/source-charset:utf-8 /execution-charset:utf-8");
            }

			//
			//	Debug
			//
			if (CompileEnvironment.Configuration == CppConfiguration.Debug)
			{
				if (WindowsPlatform.bUseVCCompilerArgs)
				{
					// Disable compiler optimization.
					Arguments.Add("/Od");

					// Favor code size (especially useful for embedded platforms).
					Arguments.Add("/Os");

					// Allow inline method expansion unless E&C support is requested
					if (!CompileEnvironment.bSupportEditAndContinue && CompileEnvironment.bUseInlining)
					{
						Arguments.Add("/Ob2");
					}

					if ((CompileEnvironment.Platform == CppPlatform.Win32) ||
						(CompileEnvironment.Platform == CppPlatform.Win64))
					{
						Arguments.Add("/RTCs");
					}
				}
			}
			//
			//	Development and LTCG
			//
			else
			{
				if (WindowsPlatform.bUseVCCompilerArgs)
				{
					if(!CompileEnvironment.bOptimizeCode)
					{
						// Disable compiler optimization.
						Arguments.Add("/Od");
					}
					else
					{
						// Maximum optimizations.
						Arguments.Add("/Ox");

						// Favor code speed.
						Arguments.Add("/Ot");

						// Only omit frame pointers on the PC (which is implied by /Ox) if wanted.
						if (CompileEnvironment.bOmitFramePointers == false
						&& ((CompileEnvironment.Platform == CppPlatform.Win32) ||
							(CompileEnvironment.Platform == CppPlatform.Win64)))
						{
							Arguments.Add("/Oy-");
						}
					}

					// Allow inline method expansion
					Arguments.Add("/Ob2");

					//
					// LTCG
					//
					if (CompileEnvironment.bAllowLTCG)
					{
						// Enable link-time code generation.
						Arguments.Add("/GL");
					}
				}
				else
				{
					if(CompileEnvironment.bOptimizeCode)
					{
						// Maximum optimizations.
						Arguments.Add("-O3");
					}
				}
			}

			//
			//	PC
			//
			if ((CompileEnvironment.Platform == CppPlatform.Win32) ||
				(CompileEnvironment.Platform == CppPlatform.Win64))
			{
				if (WindowsPlatform.bUseVCCompilerArgs)
				{
					if (CompileEnvironment.bUseAVX)
					{
						// Allow the compiler to generate AVX instructions.
						Arguments.Add("/arch:AVX");
					}
					// SSE options are not allowed when using the 64 bit toolchain
					// (enables SSE2 automatically)
					else if (CompileEnvironment.Platform != CppPlatform.Win64)
					{
						// Allow the compiler to generate SSE2 instructions.
						Arguments.Add("/arch:SSE2");
					}
				}
				else
				{
					if (CompileEnvironment.bUseAVX)
					{
						// Allow the compiler to generate AVX instructions.
						Arguments.Add("-mavx");
					}
					else if (CompileEnvironment.Platform != CppPlatform.Win64)
					{
						// Allow the compiler to generate SSE2 instructions.
						Arguments.Add("-msse2");
					}
				}

				if (WindowsPlatform.bUseVCCompilerArgs && !WindowsPlatform.bCompileWithICL)
				{
					// Prompt the user before reporting internal errors to Microsoft.
					Arguments.Add("/errorReport:prompt");
				}

				// Enable C++ exceptions when building with the editor or when building UHT.
				if (!WindowsPlatform.bCompileWithClang &&	// @todo clang: C++ exceptions are not supported with Clang on Windows yet
					(CompileEnvironment.bEnableExceptions))
				{
					// Enable C++ exception handling, but not C exceptions.
					Arguments.Add("/EHsc");
				}
				else
				{
					// This is required to disable exception handling in VC platform headers.
					CompileEnvironment.Definitions.Add("_HAS_EXCEPTIONS=0");

					if (!WindowsPlatform.bUseVCCompilerArgs)
					{
						Arguments.Add("-fno-exceptions");
					}
				}
			}
			else if (CompileEnvironment.Platform == CppPlatform.HTML5)
			{
				Arguments.Add("/EHsc");
			}

			// If enabled, create debug information.
			if (CompileEnvironment.bCreateDebugInfo)
			{
				if (WindowsPlatform.bUseVCCompilerArgs)
				{
					// Store debug info in .pdb files.
					// @todo clang: PDB files are emited from Clang but do not fully work with Visual Studio yet (breakpoints won't hit due to "symbol read error")
					// @todo clang (update): as of clang 3.9 breakpoints work with PDBs, and the callstack is correct, so could be used for crash dumps. However debugging is still impossible due to the large amount of unreadable variables and unpredictable breakpoint stepping behaviour
					if (CompileEnvironment.bUsePDBFiles)
					{
						// Create debug info suitable for E&C if wanted.
						if (CompileEnvironment.bSupportEditAndContinue &&
							// We only need to do this in debug as that's the only configuration that supports E&C.
							CompileEnvironment.Configuration == CppConfiguration.Debug)
						{
							Arguments.Add("/ZI");
						}
						// Regular PDB debug information.
						else
						{
							Arguments.Add("/Zi");
						}
						// We need to add this so VS won't lock the PDB file and prevent synchronous updates. This forces serialization through MSPDBSRV.exe.
						// See http://msdn.microsoft.com/en-us/library/dn502518.aspx for deeper discussion of /FS switch.
						if (CompileEnvironment.bUseIncrementalLinking)
						{
							Arguments.Add("/FS");
						}
					}
					// Store C7-format debug info in the .obj files, which is faster.
					else
					{
						Arguments.Add("/Z7");
					}
				}
			}

			// Specify the appropriate runtime library based on the platform and config.
			if (CompileEnvironment.bUseStaticCRT)
			{
				if (CompileEnvironment.bUseDebugCRT)
				{
					if (WindowsPlatform.bUseVCCompilerArgs)
					{
						Arguments.Add("/MTd");
					}
					else
					{
						AddDefinition(Arguments, "_MT");
						AddDefinition(Arguments, "_DEBUG");
					}
				}
				else
				{
					if (WindowsPlatform.bUseVCCompilerArgs)
					{
						Arguments.Add("/MT");
					}
					else
					{
						AddDefinition(Arguments, "_MT");
					}
				}
			}
			else
			{
				if (CompileEnvironment.bUseDebugCRT)
				{
					if (WindowsPlatform.bUseVCCompilerArgs)
					{
						Arguments.Add("/MDd");
					}
					else
					{
						AddDefinition(Arguments, "_MT");
						AddDefinition(Arguments, "_DEBUG");
						AddDefinition(Arguments, "_DLL");
					}
				}
				else
				{
					if (WindowsPlatform.bUseVCCompilerArgs)
					{
						Arguments.Add("/MD");
					}
					else
					{
						AddDefinition(Arguments, "_MT");
						AddDefinition(Arguments, "_DLL");
					}
				}
			}

			if (WindowsPlatform.bUseVCCompilerArgs)
			{
				if (!WindowsPlatform.bCompileWithClang)
				{
					// Allow large object files to avoid hitting the 2^16 section limit when running with -StressTestUnity.
					// Note: not needed for clang, it implicitly upgrades COFF files to bigobj format when necessary.
					Arguments.Add("/bigobj");
				}

				if (!WindowsPlatform.bCompileWithICL)
				{
					// Relaxes floating point precision semantics to allow more optimization.
					Arguments.Add("/fp:fast");
				}

				if (CompileEnvironment.bOptimizeCode)
				{
					// Allow optimized code to be debugged more easily.  This makes PDBs a bit larger, but doesn't noticeably affect
					// compile times.  The executable code is not affected at all by this switch, only the debugging information.
					Arguments.Add("/Zo");
				}
			}
			else
			{
				// Relaxes floating point precision semantics to allow more optimization.
				Arguments.Add("-ffast-math");
			}

			if (CompileEnvironment.Platform == CppPlatform.Win64)
			{
				// Pack struct members on 8-byte boundaries.
				if (WindowsPlatform.bUseVCCompilerArgs)
				{
					Arguments.Add("/Zp8");
				}
				else
				{
					Arguments.Add("-fpack-struct=8");
				}
			}
			else
			{
				// Pack struct members on 4-byte boundaries.
				if (WindowsPlatform.bUseVCCompilerArgs)
				{
					Arguments.Add("/Zp4");
				}
				else
				{
					Arguments.Add("-fpack-struct=4");
				}
			}

			//@todo: Disable warnings for VS2015. These should be reenabled as we clear the reasons for them out of the engine source and the VS2015 toolchain evolves.
			if (Target.WindowsPlatform.Compiler >= WindowsCompiler.VisualStudio2015 && WindowsPlatform.bUseVCCompilerArgs)
			{
				// Disable shadow variable warnings
				if (CompileEnvironment.bEnableShadowVariableWarnings == false)
				{
					Arguments.Add("/wd4456"); // 4456 - declaration of 'LocalVariable' hides previous local declaration
					Arguments.Add("/wd4458"); // 4458 - declaration of 'parameter' hides class member
					Arguments.Add("/wd4459"); // 4459 - declaration of 'LocalVariable' hides global declaration
				}

				Arguments.Add("/wd4463"); // 4463 - overflow; assigning 1 to bit-field that can only hold values from -1 to 0

				Arguments.Add("/wd4838"); // 4838: conversion from 'type1' to 'type2' requires a narrowing conversion
			}

			if(WindowsPlatform.bUseVCCompilerArgs && CompileEnvironment.bEnableUndefinedIdentifierWarnings)
			{
				if (CompileEnvironment.bUndefinedIdentifierWarningsAsErrors)
				{
					Arguments.Add("/we4668");
				}
				else
				{
					Arguments.Add("/w44668");
				}
			}
		}

		static void AppendCLArguments_CPP(CppCompileEnvironment CompileEnvironment, List<string> Arguments)
		{
			if (!WindowsPlatform.bCompileWithClang)
			{
				// Explicitly compile the file as C++.
				Arguments.Add("/TP");
			}
			else
			{
				string FileSpecifier = "c++";
				if (CompileEnvironment.PrecompiledHeaderAction == PrecompiledHeaderAction.Create)
				{
					// Tell Clang to generate a PCH header
					FileSpecifier += "-header";
				}
				
				if (WindowsPlatform.bUseVCCompilerArgs)
				{
					Arguments.Add(String.Format("-Xclang -x -Xclang \"{0}\"", FileSpecifier));
				}
				else
				{
					Arguments.Add("-x " + FileSpecifier);
				}
			}


			if (!CompileEnvironment.bEnableBufferSecurityChecks)
			{
				if (WindowsPlatform.bUseVCCompilerArgs)
				{
					// This will disable buffer security checks (which are enabled by default) that the MS compiler adds around arrays on the stack,
					// Which can add some performance overhead, especially in performance intensive code
					// Only disable this if you know what you are doing, because it will be disabled for the entire module!
					Arguments.Add("/GS-");
				}
				else
				{
					Arguments.Add("-fno-stack-protector");
				}
			}

			// Configure RTTI
			if (CompileEnvironment.bUseRTTI)
			{
				// Enable C++ RTTI.
				if (WindowsPlatform.bUseVCCompilerArgs)
				{
					Arguments.Add("/GR");
				}
				else
				{
					Arguments.Add("-Xclang -frtti-data");
				}
			}
			else
			{
				// Disable C++ RTTI.
				if (WindowsPlatform.bUseVCCompilerArgs)
				{
					Arguments.Add("/GR-");
				}
				else
				{
					Arguments.Add("-Xclang -fno-rtti-data");
				}
			}

			// Set warning level.
			if (WindowsPlatform.bUseVCCompilerArgs)
			{
				if (!WindowsPlatform.bCompileWithICL)
				{
					// Restrictive during regular compilation.
					Arguments.Add("/W4");
				}
				else
				{
					// If we had /W4 with clang or Intel on windows we would be flooded with warnings. This will be fixed incrementally.
					Arguments.Add("/W0");
				}
			}
			else
			{
				Arguments.Add("-Wall");
			}

			// Intel compiler options.
			if (WindowsPlatform.bCompileWithICL)
			{
				Arguments.Add("/Qstd=c++14");
				Arguments.Add("/fp:precise");
				Arguments.Add("/nologo");
			}

			if (WindowsPlatform.bCompileWithClang)
			{
				// Disable specific warnings that cause problems with Clang
				// NOTE: These must appear after we set the MSVC warning level

				// @todo clang: Ideally we want as few warnings disabled as possible
				// 

				// Allow Microsoft-specific syntax to slide, even though it may be non-standard.  Needed for Windows headers.
				Arguments.Add("-Wno-microsoft");

				// @todo clang: Hack due to how we have our 'DummyPCH' wrappers setup when using unity builds.  This warning should not be disabled!!
				Arguments.Add("-Wno-msvc-include");

				if (CompileEnvironment.bEnableShadowVariableWarnings)
				{
					Arguments.Add("-Wshadow" + (CompileEnvironment.bShadowVariableWarningsAsErrors ? "" : " -Wno-error=shadow"));
				}

				if (CompileEnvironment.bEnableUndefinedIdentifierWarnings)
				{
					Arguments.Add(" -Wundef" + (CompileEnvironment.bUndefinedIdentifierWarningsAsErrors ? "" : " -Wno-error=undef"));
				}

				// @todo clang: Kind of a shame to turn these off.  We'd like to catch unused variables, but it is tricky with how our assertion macros work.
				Arguments.Add("-Wno-inconsistent-missing-override");
				Arguments.Add("-Wno-unused-variable");
				Arguments.Add("-Wno-unused-local-typedefs");
				Arguments.Add("-Wno-unused-function");
				Arguments.Add("-Wno-unused-private-field");
				Arguments.Add("-Wno-unused-value");

				Arguments.Add("-Wno-inline-new-delete");	// @todo clang: We declare operator new as inline.  Clang doesn't seem to like that.
				Arguments.Add("-Wno-implicit-exception-spec-mismatch");

				// Sometimes we compare 'this' pointers against nullptr, which Clang warns about by default
				Arguments.Add("-Wno-undefined-bool-conversion");

				// @todo clang: Disabled warnings were copied from MacToolChain for the most part
				Arguments.Add("-Wno-deprecated-declarations");
				Arguments.Add("-Wno-deprecated-writable-strings");
				Arguments.Add("-Wno-deprecated-register");
				Arguments.Add("-Wno-switch-enum");
				Arguments.Add("-Wno-logical-op-parentheses");	// needed for external headers we shan't change
				Arguments.Add("-Wno-null-arithmetic");			// needed for external headers we shan't change
				Arguments.Add("-Wno-deprecated-declarations");	// needed for wxWidgets
				Arguments.Add("-Wno-return-type-c-linkage");	// needed for PhysX
				Arguments.Add("-Wno-ignored-attributes");		// needed for nvtesslib
				Arguments.Add("-Wno-uninitialized");
				Arguments.Add("-Wno-tautological-compare");
				Arguments.Add("-Wno-switch");
				Arguments.Add("-Wno-invalid-offsetof"); // needed to suppress warnings about using offsetof on non-POD types.

				// @todo clang: Sorry for adding more of these, but I couldn't read my output log. Most should probably be looked at
				Arguments.Add("-Wno-unused-parameter");			// Unused function parameter. A lot are named 'bUnused'...
				Arguments.Add("-Wno-ignored-qualifiers");		// const ignored when returning by value e.g. 'const int foo() { return 4; }'
				Arguments.Add("-Wno-expansion-to-defined");		// Usage of 'defined(X)' in a macro definition. Gives different results under MSVC
				Arguments.Add("-Wno-gnu-string-literal-operator-template");	// String literal operator"" in template, used by delegates
				Arguments.Add("-Wno-sign-compare");				// Signed/unsigned comparison - millions of these
				Arguments.Add("-Wno-undefined-var-template");	// Variable template instantiation required but no definition available
				Arguments.Add("-Wno-missing-field-initializers"); // Stupid warning, generated when you initialize with MyStruct A = {0};
			}
		}

		static void AppendCLArguments_C(List<string> Arguments)
		{
			if (!WindowsPlatform.bUseVCCompilerArgs)
			{
				Arguments.Add("-x c");
			}
			else
			{
				// Explicitly compile the file as C.
				Arguments.Add("/TC");
			}

			if (WindowsPlatform.bUseVCCompilerArgs)
			{
				// Level 0 warnings.  Needed for external C projects that produce warnings at higher warning levels.
				Arguments.Add("/W0");
			}
		}

		void AppendLinkArguments(LinkEnvironment LinkEnvironment, List<string> Arguments)
		{
			if (WindowsPlatform.bCompileWithClang && WindowsPlatform.bAllowClangLinker)
			{
				// This tells LLD to run in "Windows emulation" mode, meaning that it will accept MSVC Link arguments
				Arguments.Add("-flavor link");

				// @todo clang: The following static libraries aren't linking correctly with Clang:
				//		tbbmalloc.lib, zlib_64.lib, libpng_64.lib, freetype2412MT.lib, IlmImf.lib
				//		LLD: Assertion failed: result.size() == 1, file ..\tools\lld\lib\ReaderWriter\FileArchive.cpp, line 71
				//		

				// Only omit frame pointers on the PC (which is implied by /Ox) if wanted.
				if (!LinkEnvironment.bOmitFramePointers)
				{
					Arguments.Add("--disable-fp-elim");
				}
			}

			// Don't create a side-by-side manifest file for the executable.
			Arguments.Add("/MANIFEST:NO");

			// Prevents the linker from displaying its logo for each invocation.
			Arguments.Add("/NOLOGO");

			if (LinkEnvironment.bCreateDebugInfo)
			{
				// Output debug info for the linked executable.
				Arguments.Add("/DEBUG");

				// Allow partial PDBs for faster linking
				if (Target.WindowsPlatform.Compiler >= WindowsCompiler.VisualStudio2015 && LinkEnvironment.bUseFastPDBLinking)
				{
					Arguments[Arguments.Count - 1] += ":FASTLINK";
				}
			}

			// Prompt the user before reporting internal errors to Microsoft.
			Arguments.Add("/errorReport:prompt");

			//
			//	PC
			//
			if ((LinkEnvironment.Platform == CppPlatform.Win32) ||
				(LinkEnvironment.Platform == CppPlatform.Win64))
			{
				// Set machine type/ architecture to be 64 bit.
				if (LinkEnvironment.Platform == CppPlatform.Win64)
				{
					Arguments.Add("/MACHINE:x64");
				}
				// 32 bit executable/ target.
				else
				{
					Arguments.Add("/MACHINE:x86");
				}

				{
					if (LinkEnvironment.bIsBuildingConsoleApplication)
					{
						Arguments.Add("/SUBSYSTEM:CONSOLE");
					}
					else
					{
						Arguments.Add("/SUBSYSTEM:WINDOWS");
					}
				}

				if (LinkEnvironment.bIsBuildingConsoleApplication && !LinkEnvironment.bIsBuildingDLL && !String.IsNullOrEmpty(LinkEnvironment.WindowsEntryPointOverride))
				{
					// Use overridden entry point
					Arguments.Add("/ENTRY:" + LinkEnvironment.WindowsEntryPointOverride);
				}

				// Allow the OS to load the EXE at different base addresses than its preferred base address.
				Arguments.Add("/FIXED:No");

				// Option is only relevant with 32 bit toolchain.
				if ((LinkEnvironment.Platform == CppPlatform.Win32) && WindowsPlatform.bBuildLargeAddressAwareBinary)
				{
					// Disables the 2GB address space limit on 64-bit Windows and 32-bit Windows with /3GB specified in boot.ini
					Arguments.Add("/LARGEADDRESSAWARE");
				}

				// Explicitly declare that the executable is compatible with Data Execution Prevention.
				Arguments.Add("/NXCOMPAT");

				// Set the default stack size.
				if (LinkEnvironment.DefaultStackSizeCommit > 0)
				{
					Arguments.Add("/STACK:" + LinkEnvironment.DefaultStackSize + "," + LinkEnvironment.DefaultStackSizeCommit);
				}
				else
				{
					Arguments.Add("/STACK:" + LinkEnvironment.DefaultStackSize);
				}

				// E&C can't use /SAFESEH.  Also, /SAFESEH isn't compatible with 64-bit linking
				if (!LinkEnvironment.bSupportEditAndContinue &&
					LinkEnvironment.Platform != CppPlatform.Win64)
				{
					// Generates a table of Safe Exception Handlers.  Documentation isn't clear whether they actually mean
					// Structured Exception Handlers.
					Arguments.Add("/SAFESEH");
				}

				// Allow delay-loaded DLLs to be explicitly unloaded.
				Arguments.Add("/DELAY:UNLOAD");

				if (LinkEnvironment.bIsBuildingDLL)
				{
					Arguments.Add("/DLL");
				}
			}

			// Don't embed the full PDB path; we want to be able to move binaries elsewhere. They will always be side by side.
			Arguments.Add("/PDBALTPATH:%_PDB%");

			//
			//	Shipping & LTCG
			//
			if (LinkEnvironment.bAllowLTCG)
			{
				// Use link-time code generation.
				Arguments.Add("/LTCG");

				// This is where we add in the PGO-Lite linkorder.txt if we are using PGO-Lite
				//Result += " /ORDER:@linkorder.txt";
				//Result += " /VERBOSE";
			}

			//
			//	Shipping binary
			//
			if (LinkEnvironment.Configuration == CppConfiguration.Shipping)
			{
				// Generate an EXE checksum.
				Arguments.Add("/RELEASE");

				// Eliminate unreferenced symbols.
				Arguments.Add("/OPT:REF");

				// Remove redundant COMDATs.
				Arguments.Add("/OPT:ICF");
			}
			//
			//	Regular development binary. 
			//
			else
			{
				// Keep symbols that are unreferenced.
				Arguments.Add("/OPT:NOREF");

				// Disable identical COMDAT folding.
				Arguments.Add("/OPT:NOICF");
			}

			// Enable incremental linking if wanted.
			if (LinkEnvironment.bUseIncrementalLinking)
			{
				Arguments.Add("/INCREMENTAL");
			}
			else
			{
				Arguments.Add("/INCREMENTAL:NO");
			}

			// Disable 
			//LINK : warning LNK4199: /DELAYLOAD:nvtt_64.dll ignored; no imports found from nvtt_64.dll
			// type warning as we leverage the DelayLoad option to put third-party DLLs into a 
			// non-standard location. This requires the module(s) that use said DLL to ensure that it 
			// is loaded prior to using it.
			Arguments.Add("/ignore:4199");

			// Suppress warnings about missing PDB files for statically linked libraries.  We often don't want to distribute
			// PDB files for these libraries.
			Arguments.Add("/ignore:4099");		// warning LNK4099: PDB '<file>' was not found with '<file>'
		}

		void AppendLibArguments(LinkEnvironment LinkEnvironment, List<string> Arguments)
		{
			// Prevents the linker from displaying its logo for each invocation.
			Arguments.Add("/NOLOGO");

			// Prompt the user before reporting internal errors to Microsoft.
			Arguments.Add("/errorReport:prompt");

			//
			//	PC
			//
			if (LinkEnvironment.Platform == CppPlatform.Win32 || LinkEnvironment.Platform == CppPlatform.Win64)
			{
				// Set machine type/ architecture to be 64 bit.
				if (LinkEnvironment.Platform == CppPlatform.Win64)
				{
					Arguments.Add("/MACHINE:x64");
				}
				// 32 bit executable/ target.
				else
				{
					Arguments.Add("/MACHINE:x86");
				}

				{
					if (LinkEnvironment.bIsBuildingConsoleApplication)
					{
						Arguments.Add("/SUBSYSTEM:CONSOLE");
					}
					else
					{
						Arguments.Add("/SUBSYSTEM:WINDOWS");
					}
				}
			}

			//
			//	Shipping & LTCG
			//
			if (LinkEnvironment.Configuration == CppConfiguration.Shipping)
			{
				// Use link-time code generation.
				Arguments.Add("/LTCG");
			}
		}

		public override CPPOutput CompileCPPFiles(CppCompileEnvironment CompileEnvironment, List<FileItem> InputFiles, DirectoryReference OutputDir, string ModuleName, ActionGraph ActionGraph)
		{
			List<string> SharedArguments = new List<string>();
			AppendCLArguments_Global(CompileEnvironment, SharedArguments);

			// Add include paths to the argument list.
			foreach (DirectoryReference IncludePath in CompileEnvironment.IncludePaths.UserIncludePaths)
			{
				AddIncludePath(SharedArguments, IncludePath);
			}

			foreach (DirectoryReference IncludePath in CompileEnvironment.IncludePaths.SystemIncludePaths)
			{
				AddSystemIncludePath(SharedArguments, IncludePath);
			}

			foreach (DirectoryReference IncludePath in EnvVars.IncludePaths)
			{
				AddSystemIncludePath(SharedArguments, IncludePath);
			}

			if (!WindowsPlatform.bCompileWithClang && CompileEnvironment.bPrintTimingInfo)
			{
				SharedArguments.Add("/Bt+ /d2cgsummary");
				if(EnvVars.ToolChainVersion >= VersionNumber.Parse("14.14.26316"))
				{
					SharedArguments.Add("/d1reportTime");
				}
			}

			// Add preprocessor definitions to the argument list.
			foreach (string Definition in CompileEnvironment.Definitions)
			{
				// Escape all quotation marks so that they get properly passed with the command line.
				string DefinitionArgument = Definition.Contains("\"") ? Definition.Replace("\"", "\\\"") : Definition;
				AddDefinition(SharedArguments, DefinitionArgument);
			}

			// Create a compile action for each source file.
			CPPOutput Result = new CPPOutput();
			foreach (FileItem SourceFile in InputFiles)
			{
				Action CompileAction = ActionGraph.Add(ActionType.Compile);
				CompileAction.CommandDescription = "Compile";
				CompileAction.bUseIncrementalLinking = CompileEnvironment.bUseIncrementalLinking;
				// ensure compiler timings are captured when we execute the action.
				if (!WindowsPlatform.bCompileWithClang && CompileEnvironment.bPrintTimingInfo)
				{
					CompileAction.bPrintDebugInfo = true;
				}

				List<string> FileArguments = new List<string>();
				bool bIsPlainCFile = Path.GetExtension(SourceFile.AbsolutePath).ToUpperInvariant() == ".C";

				// Add the C++ source file and its included files to the prerequisite item list.
				AddPrerequisiteSourceFile(CompileEnvironment, SourceFile, CompileAction.PrerequisiteItems);

				bool bEmitsObjectFile = true;
				if (CompileEnvironment.PrecompiledHeaderAction == PrecompiledHeaderAction.Create)
				{
					// Generate a CPP File that just includes the precompiled header.
					FileReference PCHCPPPath = CompileEnvironment.PrecompiledHeaderIncludeFilename.ChangeExtension(".cpp");
					FileItem PCHCPPFile = FileItem.CreateIntermediateTextFile(
						PCHCPPPath,
						string.Format("#include \"{0}\"\r\n", CompileEnvironment.PrecompiledHeaderIncludeFilename.FullName.Replace('\\', '/'))
						);

					// Make sure the original source directory the PCH header file existed in is added as an include
					// path -- it might be a private PCH header and we need to make sure that its found!
					AddIncludePath(FileArguments, SourceFile.Location.Directory);

					string PrecompiledFileExtension = UEBuildPlatform.GetBuildPlatform(UnrealTargetPlatform.Win64).GetBinaryExtension(UEBuildBinaryType.PrecompiledHeader);
					// Add the precompiled header file to the produced items list.
					FileItem PrecompiledHeaderFile = FileItem.GetItemByFileReference(
						FileReference.Combine(
							OutputDir,
							Path.GetFileName(SourceFile.AbsolutePath) + PrecompiledFileExtension
							)
						);
					CompileAction.ProducedItems.Add(PrecompiledHeaderFile);
					Result.PrecompiledHeaderFile = PrecompiledHeaderFile;

					if (WindowsPlatform.bUseVCCompilerArgs)
					{
						// Add the parameters needed to compile the precompiled header file to the command-line.
						FileArguments.Add(String.Format("/Yc\"{0}\"", CompileEnvironment.PrecompiledHeaderIncludeFilename));
						FileArguments.Add(String.Format("/Fp\"{0}\"", PrecompiledHeaderFile.AbsolutePath));

						// If we're creating a PCH that will be used to compile source files for a library, we need
						// the compiled modules to retain a reference to PCH's module, so that debugging information
						// will be included in the library.  This is also required to avoid linker warning "LNK4206"
						// when linking an application that uses this library.
						if (CompileEnvironment.bIsBuildingLibrary)
						{
							// NOTE: The symbol name we use here is arbitrary, and all that matters is that it is
							// unique per PCH module used in our library
							string FakeUniquePCHSymbolName = CompileEnvironment.PrecompiledHeaderIncludeFilename.GetFileNameWithoutExtension();
							FileArguments.Add(String.Format("/Yl{0}", FakeUniquePCHSymbolName));
						}
					}
					else
					{
						FileArguments.Add("-Xclang -emit-pch");

						FileArguments.Add(String.Format("-o\"{0}\"", PrecompiledHeaderFile.AbsolutePath));

						// Clang PCH generation doesn't create an .obj file to link in, unlike MSVC
						bEmitsObjectFile = false;
					}

					FileArguments.Add(String.Format("\"{0}\"", PCHCPPFile.AbsolutePath));

					CompileAction.StatusDescription = PCHCPPPath.GetFileName();
				}
				else
				{
					if (CompileEnvironment.PrecompiledHeaderAction == PrecompiledHeaderAction.Include)
					{
						CompileAction.bIsUsingPCH = true;
						CompileAction.PrerequisiteItems.Add(CompileEnvironment.PrecompiledHeaderFile);

						if (WindowsPlatform.bCompileWithClang)
						{
							// NOTE: With Clang, PCH headers are ALWAYS forcibly included!
							// NOTE: This needs to be before the other include paths to ensure Clang uses it instead of the source header file.
							if (WindowsPlatform.bUseVCCompilerArgs)
							{
								FileArguments.Add(String.Format("/FI\"{0}\"", Path.ChangeExtension(CompileEnvironment.PrecompiledHeaderFile.AbsolutePath, null)));
							}
							else
							{
								// FileArguments.Append( " -Xclang -fno-validate-pch" );	// @todo clang: Interesting option for faster performance
								FileArguments.Add(String.Format("-include-pch \"{0}\"", CompileEnvironment.PrecompiledHeaderFile.AbsolutePath));
							}
						}
						else
						{
							FileArguments.Add(String.Format("/FI\"{0}\"", CompileEnvironment.PrecompiledHeaderIncludeFilename.FullName));
							FileArguments.Add(String.Format("/Yu\"{0}\"", CompileEnvironment.PrecompiledHeaderIncludeFilename.FullName));
							FileArguments.Add(String.Format("/Fp\"{0}\"", CompileEnvironment.PrecompiledHeaderFile.AbsolutePath));
						}
					}

					// Add the source file path to the command-line.
					FileArguments.Add(String.Format("\"{0}\"", SourceFile.AbsolutePath));

					CompileAction.StatusDescription = Path.GetFileName(SourceFile.AbsolutePath);
				}

				foreach(FileItem ForceIncludeFile in CompileEnvironment.ForceIncludeFiles)
				{
					FileArguments.Add(String.Format("/FI\"{0}\"", ForceIncludeFile.Location));
				}

				if (bEmitsObjectFile)
				{
					string ObjectFileExtension = UEBuildPlatform.GetBuildPlatform(UnrealTargetPlatform.Win64).GetBinaryExtension(UEBuildBinaryType.Object);
					// Add the object file to the produced item list.
					string ObjectLeafFilename = Path.GetFileName(SourceFile.AbsolutePath) + ObjectFileExtension;
					FileItem ObjectFile = FileItem.GetItemByFileReference(FileReference.Combine(OutputDir, ObjectLeafFilename));
					if (Target.WindowsPlatform.ObjSrcMapFile != null)
					{
						using (StreamWriter Writer = File.AppendText(Target.WindowsPlatform.ObjSrcMapFile))
						{
							Writer.WriteLine(string.Format("\"{0}\" -> \"{1}\"", ObjectLeafFilename, SourceFile.AbsolutePath));
						}
					}
					CompileAction.ProducedItems.Add(ObjectFile);
					Result.ObjectFiles.Add(ObjectFile);
					if (WindowsPlatform.bUseVCCompilerArgs)
					{
						FileArguments.Add(String.Format("/Fo\"{0}\"", ObjectFile.AbsolutePath));
					}
					else
					{
						FileArguments.Add(String.Format("-o\"{0}\"", ObjectFile.AbsolutePath));
					}
				}

				// Create PDB files if we were configured to do that.
				if (CompileEnvironment.bUsePDBFiles)
				{
					string PDBFileName;
					bool bActionProducesPDB = false;

					// All files using the same PCH are required to share the same PDB that was used when compiling the PCH
					if (CompileEnvironment.PrecompiledHeaderAction == PrecompiledHeaderAction.Include)
					{
						PDBFileName = CompileEnvironment.PrecompiledHeaderIncludeFilename.GetFileName();
					}
					// Files creating a PCH use a PDB per file.
					else if (CompileEnvironment.PrecompiledHeaderAction == PrecompiledHeaderAction.Create)
					{
						PDBFileName = CompileEnvironment.PrecompiledHeaderIncludeFilename.GetFileName();
						bActionProducesPDB = true;
					}
					// Ungrouped C++ files use a PDB per file.
					else if (!bIsPlainCFile)
					{
						PDBFileName = Path.GetFileName(SourceFile.AbsolutePath);
						bActionProducesPDB = true;
					}
					// Group all plain C files that doesn't use PCH into the same PDB
					else
					{
						PDBFileName = "MiscPlainC";
					}

					{
						// Specify the PDB file that the compiler should write to.
						FileItem PDBFile = FileItem.GetItemByFileReference(
								FileReference.Combine(
									OutputDir,
									PDBFileName + ".pdb"
									)
								);
						FileArguments.Add(String.Format("/Fd\"{0}\"", PDBFile.AbsolutePath));

						// Only use the PDB as an output file if we want PDBs and this particular action is
						// the one that produces the PDB (as opposed to no debug info, where the above code
						// is needed, but not the output PDB, or when multiple files share a single PDB, so
						// only the action that generates it should count it as output directly)
						if (bActionProducesPDB)
						{
							CompileAction.ProducedItems.Add(PDBFile);
							Result.DebugDataFiles.Add(PDBFile);
						}
					}
				}

				// Add C or C++ specific compiler arguments.
				if (bIsPlainCFile)
				{
					AppendCLArguments_C(FileArguments);
				}
				else
				{
					AppendCLArguments_CPP(CompileEnvironment, FileArguments);
				}

				CompileAction.WorkingDirectory = UnrealBuildTool.EngineSourceDirectory.FullName;
				CompileAction.CommandPath = EnvVars.CompilerPath.FullName;
				CompileAction.PrerequisiteItems.AddRange(CompileEnvironment.ForceIncludeFiles);

				string[] AdditionalArguments = String.IsNullOrEmpty(CompileEnvironment.AdditionalArguments)? new string[0] : new string[] { CompileEnvironment.AdditionalArguments };

				if (!ProjectFileGenerator.bGenerateProjectFiles
					&& !WindowsPlatform.bCompileWithClang
					&& CompileAction.ProducedItems.Count > 0)
				{
					FileItem TargetFile = CompileAction.ProducedItems[0];
					FileReference ResponseFileName = new FileReference(TargetFile.AbsolutePath + ".response");
					FileItem ResponseFileItem = FileItem.CreateIntermediateTextFile(ResponseFileName, SharedArguments.Concat(FileArguments).Concat(AdditionalArguments).Select(x => ActionThread.ExpandEnvironmentVariables(x)));
					CompileAction.CommandArguments = " @\"" + ResponseFileName + "\"";
					CompileAction.PrerequisiteItems.Add(ResponseFileItem);
				}
				else
				{
					CompileAction.CommandArguments = String.Join(" ", SharedArguments.Concat(FileArguments).Concat(AdditionalArguments));
				}

				if (CompileEnvironment.PrecompiledHeaderAction == PrecompiledHeaderAction.Create)
				{
					Log.TraceVerbose("Creating PCH " + CompileEnvironment.PrecompiledHeaderIncludeFilename + ": \"" + CompileAction.CommandPath + "\"" + CompileAction.CommandArguments);
				}
				else
				{
					Log.TraceVerbose("   Compiling " + CompileAction.StatusDescription + ": \"" + CompileAction.CommandPath + "\"" + CompileAction.CommandArguments);
				}

				if (WindowsPlatform.bCompileWithClang)
				{
					// Clang doesn't print the file names by default, so we'll do it ourselves
					CompileAction.bShouldOutputStatusDescription = true;
				}
				else
				{
					// VC++ always outputs the source file name being compiled, so we don't need to emit this ourselves
					CompileAction.bShouldOutputStatusDescription = false;
				}

				// Don't farm out creation of precompiled headers as it is the critical path task.
				CompileAction.bCanExecuteRemotely =
					CompileEnvironment.PrecompiledHeaderAction != PrecompiledHeaderAction.Create ||
					CompileEnvironment.bAllowRemotelyCompiledPCHs
					;

				// When compiling with SN-DBS, modules that contain a #import must be built locally
				if (CompileEnvironment.bBuildLocallyWithSNDBS == true)
				{
					CompileAction.bCanExecuteRemotelyWithSNDBS = false;
				}
			}
			return Result;
		}

		public override CPPOutput CompileRCFiles(CppCompileEnvironment CompileEnvironment, List<FileItem> InputFiles, DirectoryReference OutputDir, ActionGraph ActionGraph)
		{
			CPPOutput Result = new CPPOutput();

			foreach (FileItem RCFile in InputFiles)
			{
				Action CompileAction = ActionGraph.Add(ActionType.Compile);
				CompileAction.CommandDescription = "Resource";
				CompileAction.WorkingDirectory = UnrealBuildTool.EngineSourceDirectory.FullName;
				CompileAction.CommandPath = EnvVars.ResourceCompilerPath.FullName;
				CompileAction.StatusDescription = Path.GetFileName(RCFile.AbsolutePath);
				CompileAction.PrerequisiteItems.AddRange(CompileEnvironment.ForceIncludeFiles);

				// Resource tool can run remotely if possible
				CompileAction.bCanExecuteRemotely = true;

				List<string> Arguments = new List<string>();

				// Suppress header spew
				Arguments.Add("/nologo");

				// If we're compiling for 64-bit Windows, also add the _WIN64 definition to the resource
				// compiler so that we can switch on that in the .rc file using #ifdef.
				if (CompileEnvironment.Platform == CppPlatform.Win64)
				{
					AddDefinition(Arguments, "_WIN64");
				}

				// Language
				Arguments.Add("/l 0x409");

				// Include paths. Don't use AddIncludePath() here, since it uses the full path and exceeds the max command line length.
				foreach (DirectoryReference IncludePath in CompileEnvironment.IncludePaths.UserIncludePaths)
				{
					Arguments.Add(String.Format("/I \"{0}\"", IncludePath));
				}

				// System include paths.
				foreach (DirectoryReference SystemIncludePath in CompileEnvironment.IncludePaths.SystemIncludePaths)
				{
					Arguments.Add(String.Format("/I \"{0}\"", SystemIncludePath));
				}
				foreach (DirectoryReference SystemIncludePath in EnvVars.IncludePaths)
				{
					Arguments.Add(String.Format("/I \"{0}\"", SystemIncludePath));
				}

				// Preprocessor definitions.
				foreach (string Definition in CompileEnvironment.Definitions)
				{
					if (!Definition.Contains("_API"))
					{
						AddDefinition(Arguments, Definition);
					}
				}

				// Add the RES file to the produced item list.
				FileItem CompiledResourceFile = FileItem.GetItemByFileReference(
					FileReference.Combine(
						OutputDir,
						Path.GetFileName(RCFile.AbsolutePath) + ".res"
						)
					);
				CompileAction.ProducedItems.Add(CompiledResourceFile);
				Arguments.Add(String.Format("/fo \"{0}\"", CompiledResourceFile.AbsolutePath));
				Result.ObjectFiles.Add(CompiledResourceFile);

				// Add the RC file as a prerequisite of the action.
				Arguments.Add(String.Format(" \"{0}\"", RCFile.AbsolutePath));

				CompileAction.CommandArguments = String.Join(" ", Arguments);

				// Add the C++ source file and its included files to the prerequisite item list.
				AddPrerequisiteSourceFile(CompileEnvironment, RCFile, CompileAction.PrerequisiteItems);
			}

			return Result;
		}

		public override FileItem LinkFiles(LinkEnvironment LinkEnvironment, bool bBuildImportLibraryOnly, ActionGraph ActionGraph)
		{
			if (LinkEnvironment.bIsBuildingDotNetAssembly)
			{
				return FileItem.GetItemByFileReference(LinkEnvironment.OutputFilePath);
			}

			bool bIsBuildingLibrary = LinkEnvironment.bIsBuildingLibrary || bBuildImportLibraryOnly;

			// Get link arguments.
			List<string> Arguments = new List<string>();
			if (bIsBuildingLibrary)
			{
				AppendLibArguments(LinkEnvironment, Arguments);
			}
			else
			{
				AppendLinkArguments(LinkEnvironment, Arguments);
			}

			if (!WindowsPlatform.bCompileWithClang && LinkEnvironment.bPrintTimingInfo)
			{
				Arguments.Add("/time+");
			}

			// If we're only building an import library, add the '/DEF' option that tells the LIB utility
			// to simply create a .LIB file and .EXP file, and don't bother validating imports
			if (bBuildImportLibraryOnly)
			{
				Arguments.Add("/DEF");

				// Ensure that the import library references the correct filename for the linked binary.
				Arguments.Add(String.Format("/NAME:\"{0}\"", LinkEnvironment.OutputFilePath.GetFileName()));

				// Ignore warnings about object files with no public symbols.
				Arguments.Add("/IGNORE:4221");
			}


			if (!bIsBuildingLibrary)
			{
				// Delay-load these DLLs.
				foreach (string DelayLoadDLL in LinkEnvironment.DelayLoadDLLs.Distinct())
				{
					Arguments.Add(String.Format("/DELAYLOAD:\"{0}\"", DelayLoadDLL));
				}

				// Pass the module definition file to the linker if we have one
				if (LinkEnvironment.ModuleDefinitionFile != null && LinkEnvironment.ModuleDefinitionFile.Length > 0)
				{
					Arguments.Add(String.Format("/DEF:\"{0}\"", LinkEnvironment.ModuleDefinitionFile));
				}
			}

			// Set up the library paths for linking this binary
			if(bBuildImportLibraryOnly)
			{
				// When building an import library, ignore all the libraries included via embedded #pragma lib declarations. 
				// We shouldn't need them to generate exports.
				Arguments.Add("/NODEFAULTLIB");
			}
			else if (!LinkEnvironment.bIsBuildingLibrary)
			{
				// Add the library paths to the argument list.
				foreach (DirectoryReference LibraryPath in LinkEnvironment.LibraryPaths)
				{
					Arguments.Add(String.Format("/LIBPATH:\"{0}\"", LibraryPath));
				}
				foreach (DirectoryReference LibraryPath in EnvVars.LibraryPaths)
				{
					Arguments.Add(String.Format("/LIBPATH:\"{0}\"", LibraryPath));
				}

				// Add the excluded default libraries to the argument list.
				foreach (string ExcludedLibrary in LinkEnvironment.ExcludedLibraries)
				{
					Arguments.Add(String.Format("/NODEFAULTLIB:\"{0}\"", ExcludedLibrary));
				}
			}

			// For targets that are cross-referenced, we don't want to write a LIB file during the link step as that
			// file will clobber the import library we went out of our way to generate during an earlier step.  This
			// file is not needed for our builds, but there is no way to prevent MSVC from generating it when
			// linking targets that have exports.  We don't want this to clobber our LIB file and invalidate the
			// existing timstamp, so instead we simply emit it with a different name
			FileReference ImportLibraryFilePath = FileReference.Combine(LinkEnvironment.IntermediateDirectory,
														 LinkEnvironment.OutputFilePath.GetFileNameWithoutExtension() + ".lib");

			if (LinkEnvironment.bIsCrossReferenced && !bBuildImportLibraryOnly)
			{
				ImportLibraryFilePath = ImportLibraryFilePath.ChangeExtension(".suppressed" + ImportLibraryFilePath.GetExtension());
			}

			FileItem OutputFile;
			if (bBuildImportLibraryOnly)
			{
				OutputFile = FileItem.GetItemByFileReference(ImportLibraryFilePath);
			}
			else
			{
				OutputFile = FileItem.GetItemByFileReference(LinkEnvironment.OutputFilePath);
				OutputFile.bNeedsHotReloadNumbersDLLCleanUp = LinkEnvironment.bIsBuildingDLL;
			}

			List<FileItem> ProducedItems = new List<FileItem>();
			ProducedItems.Add(OutputFile);

			List<FileItem> PrerequisiteItems = new List<FileItem>();

			// Add the input files to a response file, and pass the response file on the command-line.
			List<string> InputFileNames = new List<string>();
			foreach (FileItem InputFile in LinkEnvironment.InputFiles)
			{
				InputFileNames.Add(string.Format("\"{0}\"", InputFile.AbsolutePath));
				PrerequisiteItems.Add(InputFile);
			}

			if (!bBuildImportLibraryOnly)
			{
				// Add input libraries as prerequisites, too!
				foreach (FileItem InputLibrary in LinkEnvironment.InputLibraries)
				{
					InputFileNames.Add(string.Format("\"{0}\"", InputLibrary.AbsolutePath));
					PrerequisiteItems.Add(InputLibrary);
				}
			}

			if (!bIsBuildingLibrary)
			{
				foreach (string AdditionalLibrary in LinkEnvironment.AdditionalLibraries)
				{
					InputFileNames.Add(string.Format("\"{0}\"", AdditionalLibrary));

					// If the library file name has a relative path attached (rather than relying on additional
					// lib directories), then we'll add it to our prerequisites list.  This will allow UBT to detect
					// when the binary needs to be relinked because a dependent external library has changed.
					//if( !String.IsNullOrEmpty( Path.GetDirectoryName( AdditionalLibrary ) ) )
					{
						PrerequisiteItems.Add(FileItem.GetItemByPath(AdditionalLibrary));
					}
				}
			}

			Arguments.AddRange(InputFileNames);

			// Add the output file to the command-line.
			Arguments.Add(String.Format("/OUT:\"{0}\"", OutputFile.AbsolutePath));

			if (bBuildImportLibraryOnly || (LinkEnvironment.bHasExports && !bIsBuildingLibrary))
			{
				// An export file is written to the output directory implicitly; add it to the produced items list.
				FileReference ExportFilePath = ImportLibraryFilePath.ChangeExtension(".exp");
				FileItem ExportFile = FileItem.GetItemByFileReference(ExportFilePath);
				ProducedItems.Add(ExportFile);
			}

			if (!bIsBuildingLibrary)
			{
				// There is anything to export
				if (LinkEnvironment.bHasExports
					// Shipping monolithic builds don't need exports
					&& (!((LinkEnvironment.Configuration == CppConfiguration.Shipping) && (LinkEnvironment.bShouldCompileMonolithic != false))))
				{
					// Write the import library to the output directory for nFringe support.
					FileItem ImportLibraryFile = FileItem.GetItemByFileReference(ImportLibraryFilePath);
					Arguments.Add(String.Format("/IMPLIB:\"{0}\"", ImportLibraryFilePath));
					ProducedItems.Add(ImportLibraryFile);
				}

				if (LinkEnvironment.bCreateDebugInfo)
				{
					// Write the PDB file to the output directory.			
					{
						FileReference PDBFilePath = FileReference.Combine(LinkEnvironment.OutputDirectory, Path.GetFileNameWithoutExtension(OutputFile.AbsolutePath) + ".pdb");
						FileItem PDBFile = FileItem.GetItemByFileReference(PDBFilePath);
						Arguments.Add(String.Format("/PDB:\"{0}\"", PDBFilePath));
						ProducedItems.Add(PDBFile);
					}

					// Write the MAP file to the output directory.			
					if (LinkEnvironment.bCreateMapFile)
					{
						FileReference MAPFilePath = FileReference.Combine(LinkEnvironment.OutputDirectory, Path.GetFileNameWithoutExtension(OutputFile.AbsolutePath) + ".map");
						FileItem MAPFile = FileItem.GetItemByFileReference(MAPFilePath);
						Arguments.Add(String.Format("/MAP:\"{0}\"", MAPFilePath));
						ProducedItems.Add(MAPFile);

						// Export a list of object file paths, so we can locate the object files referenced by the map file
						ExportObjectFilePaths(LinkEnvironment, Path.ChangeExtension(MAPFilePath.FullName, ".objpaths"));
					}
				}

				// Add the additional arguments specified by the environment.
				if(!String.IsNullOrEmpty(LinkEnvironment.AdditionalArguments))
				{
					Arguments.Add(LinkEnvironment.AdditionalArguments.Trim());
				}
			}

			// Create a response file for the linker, unless we're generating IntelliSense data
			FileReference ResponseFileName = GetResponseFileName(LinkEnvironment, OutputFile);
			if (!ProjectFileGenerator.bGenerateProjectFiles)
			{
				FileItem ResponseFile = FileItem.CreateIntermediateTextFile(ResponseFileName, String.Join(Environment.NewLine, Arguments));
				PrerequisiteItems.Add(ResponseFile);
			}

			// Create an action that invokes the linker.
			Action LinkAction = ActionGraph.Add(ActionType.Link);
			LinkAction.CommandDescription = "Link";
			LinkAction.WorkingDirectory = UnrealBuildTool.EngineSourceDirectory.FullName;
			LinkAction.CommandPath = bIsBuildingLibrary ? EnvVars.LibraryManagerPath.FullName : EnvVars.LinkerPath.FullName;
			LinkAction.CommandArguments = String.Format("@\"{0}\"", ResponseFileName);
			LinkAction.ProducedItems.AddRange(ProducedItems);
			LinkAction.PrerequisiteItems.AddRange(PrerequisiteItems);
			LinkAction.StatusDescription = Path.GetFileName(OutputFile.AbsolutePath);
			LinkAction.bUseIncrementalLinking = LinkEnvironment.bUseIncrementalLinking;

			// ensure compiler timings are captured when we execute the action.
			if (!WindowsPlatform.bCompileWithClang && LinkEnvironment.bPrintTimingInfo)
			{
				LinkAction.bPrintDebugInfo = true;
			}

			// VS 15.3+ does not touch lib files if they do not contain any modifications, but we need to ensure the timestamps are updated to avoid repeatedly building them.
			if (bBuildImportLibraryOnly || (LinkEnvironment.bHasExports && !bIsBuildingLibrary))
<<<<<<< HEAD
			{
				LinkAction.bShouldDeleteProducedItems = true; 
			}

			if (WindowsPlatform.bCompileWithClang || WindowsPlatform.bCompileWithICL)
=======
>>>>>>> a23640a2
			{
				LinkAction.bShouldDeleteProducedItems = true; 
			}

			// Tell the action that we're building an import library here and it should conditionally be
			// ignored as a prerequisite for other actions
			LinkAction.bProducesImportLibrary = bBuildImportLibraryOnly || LinkEnvironment.bIsBuildingDLL;

			// Allow remote linking.  Especially in modular builds with many small DLL files, this is almost always very efficient
			LinkAction.bCanExecuteRemotely = true;

			Log.TraceVerbose("     Linking: " + LinkAction.StatusDescription);
			Log.TraceVerbose("     Command: " + LinkAction.CommandArguments);

			return OutputFile;
		}

		private void ExportObjectFilePaths(LinkEnvironment LinkEnvironment, string FileName)
		{
			// Write the list of object file directories
			HashSet<DirectoryReference> ObjectFileDirectories = new HashSet<DirectoryReference>();
			foreach(FileItem InputFile in LinkEnvironment.InputFiles)
			{
				ObjectFileDirectories.Add(InputFile.Location.Directory);
			}
			foreach(FileItem InputLibrary in LinkEnvironment.InputLibraries)
			{
				ObjectFileDirectories.Add(InputLibrary.Location.Directory);
			}
			foreach(string AdditionalLibrary in LinkEnvironment.AdditionalLibraries)
			{
				// Need to handle import libraries that are about to be built (but may not exist yet), third party libraries with relative paths in the UE4 tree, and system libraries in the system path
				FileReference AdditionalLibraryLocation = new FileReference(AdditionalLibrary);
				if(Path.IsPathRooted(AdditionalLibrary) || FileReference.Exists(AdditionalLibraryLocation))
				{
					ObjectFileDirectories.Add(AdditionalLibraryLocation.Directory);
				}
			}
			foreach(DirectoryReference LibraryPath in LinkEnvironment.LibraryPaths)
			{
				ObjectFileDirectories.Add(LibraryPath);
			}
			foreach(string LibraryPath in (Environment.GetEnvironmentVariable("LIB") ?? "").Split(new char[]{ ';' }, StringSplitOptions.RemoveEmptyEntries))
			{
				ObjectFileDirectories.Add(new DirectoryReference(LibraryPath));
			}
			Directory.CreateDirectory(Path.GetDirectoryName(FileName));
			File.WriteAllLines(FileName, ObjectFileDirectories.Select(x => x.FullName).OrderBy(x => x).ToArray());
		}

		/// <summary>
		/// Gets the default include paths for the given platform.
		/// </summary>
		public static string GetVCIncludePaths(CppPlatform Platform, WindowsCompiler Compiler, string CompilerVersion)
		{
			Debug.Assert(Platform == CppPlatform.Win32 || Platform == CppPlatform.Win64);

			// Make sure we've got the environment variables set up for this target
			VCEnvironment EnvVars = VCEnvironment.Create(Compiler, Platform, CompilerVersion, null);

			// Also add any include paths from the INCLUDE environment variable.  MSVC is not necessarily running with an environment that
			// matches what UBT extracted from the vcvars*.bat using SetEnvironmentVariablesFromBatchFile().  We'll use the variables we
			// extracted to populate the project file's list of include paths
			// @todo projectfiles: Should we only do this for VC++ platforms?
			StringBuilder IncludePaths = new StringBuilder();
			foreach(DirectoryReference IncludePath in EnvVars.IncludePaths)
			{
				IncludePaths.AppendFormat("{0};", IncludePath);
			}
			return IncludePaths.ToString();
		}

		public override void ModifyBuildProducts(ReadOnlyTargetRules Target, UEBuildBinary Binary, List<string> Libraries, List<UEBuildBundleResource> BundleResources, Dictionary<FileReference, BuildProductType> BuildProducts)
		{
			if (Binary.Type == UEBuildBinaryType.DynamicLinkLibrary)
			{
				BuildProducts.Add(FileReference.Combine(Binary.IntermediateDirectory, Binary.OutputFilePath.GetFileNameWithoutExtension() + ".lib"), BuildProductType.ImportLibrary);
			}
			if(Binary.Type == UEBuildBinaryType.Executable && Target.bCreateMapFile)
			{
				foreach(FileReference OutputFilePath in Binary.OutputFilePaths)
				{
					BuildProducts.Add(FileReference.Combine(OutputFilePath.Directory, OutputFilePath.GetFileNameWithoutExtension() + ".map"), BuildProductType.MapFile);
					BuildProducts.Add(FileReference.Combine(OutputFilePath.Directory, OutputFilePath.GetFileNameWithoutExtension() + ".objpaths"), BuildProductType.MapFile);
				}
			}
		}
    }
}<|MERGE_RESOLUTION|>--- conflicted
+++ resolved
@@ -1636,14 +1636,6 @@
 
 			// VS 15.3+ does not touch lib files if they do not contain any modifications, but we need to ensure the timestamps are updated to avoid repeatedly building them.
 			if (bBuildImportLibraryOnly || (LinkEnvironment.bHasExports && !bIsBuildingLibrary))
-<<<<<<< HEAD
-			{
-				LinkAction.bShouldDeleteProducedItems = true; 
-			}
-
-			if (WindowsPlatform.bCompileWithClang || WindowsPlatform.bCompileWithICL)
-=======
->>>>>>> a23640a2
 			{
 				LinkAction.bShouldDeleteProducedItems = true; 
 			}
