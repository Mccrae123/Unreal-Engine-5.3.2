// Copyright Epic Games, Inc. All Rights Reserved.

using System;
using System.Collections.Generic;
using System.Text.RegularExpressions;
using System.Diagnostics;
using System.IO;
using System.Linq;
using Microsoft.Win32;
using System.Text;
using EpicGames.Core;
using UnrealBuildBase;

namespace UnrealBuildTool
{
	class VCToolChain : ISPCToolChain
	{
		/// <summary>
		/// The target being built
		/// </summary>
		protected ReadOnlyTargetRules Target;

		/// <summary>
		/// The Visual C++ environment
		/// </summary>
		protected VCEnvironment EnvVars;

		public VCToolChain(ReadOnlyTargetRules Target)
		{
			this.Target = Target;
			this.EnvVars = Target.WindowsPlatform.Environment!;

			Log.TraceLog("Compiler: {0}", EnvVars.CompilerPath);
			Log.TraceLog("Linker: {0}", EnvVars.LinkerPath);
			Log.TraceLog("Library Manager: {0}", EnvVars.LibraryManagerPath);
			Log.TraceLog("Resource Compiler: {0}", EnvVars.ResourceCompilerPath);

			if (Target.WindowsPlatform.ObjSrcMapFile != null)
			{
				try
				{
					File.Delete(Target.WindowsPlatform.ObjSrcMapFile);
				}
				catch
				{
				}
			}
		}

		/// <summary>
		/// Prepares the environment for building
		/// </summary>
		public override void SetEnvironmentVariables()
		{
			EnvVars.SetEnvironmentVariables();

			// Don't allow the INCLUDE environment variable to propagate. It's set by the IDE based on the IncludePath property in the project files which we
			// add to improve Visual Studio memory usage, but we don't actually need it to set when invoking the compiler. Doing so results in it being converted
			// into /I arguments by the CL driver, which results in errors due to the command line not fitting into the PDB debug record.
			Environment.SetEnvironmentVariable("INCLUDE", null);
		}

		/// <summary>
		/// Returns the version info for the toolchain. This will be output before building.
		/// </summary>
		/// <returns>String describing the current toolchain</returns>
		public override void GetVersionInfo(List<string> Lines)
		{
			if(EnvVars.Compiler == EnvVars.ToolChain)
			{
				Lines.Add(String.Format("Using {0} {1} toolchain ({2}) and Windows {3} SDK ({4}).", WindowsPlatform.GetCompilerName(EnvVars.Compiler), EnvVars.ToolChainVersion, EnvVars.ToolChainDir, EnvVars.WindowsSdkVersion, EnvVars.WindowsSdkDir));
			}
			else
			{
				Lines.Add(String.Format("Using {0} {1} compiler ({2}) with {3} {4} runtime ({5}) and Windows {6} SDK ({7}).", WindowsPlatform.GetCompilerName(EnvVars.Compiler), EnvVars.CompilerVersion, EnvVars.CompilerDir, WindowsPlatform.GetCompilerName(EnvVars.ToolChain), EnvVars.ToolChainVersion, EnvVars.ToolChainDir, EnvVars.WindowsSdkVersion, EnvVars.WindowsSdkDir));
			}
		}

		public override void GetExternalDependencies(HashSet<FileItem> ExternalDependencies)
		{
			ExternalDependencies.Add(FileItem.GetItemByFileReference(EnvVars.CompilerPath));
			ExternalDependencies.Add(FileItem.GetItemByFileReference(EnvVars.LinkerPath));
		}

		static public void AddDefinition(List<string> Arguments, string Definition)
		{
			// Split the definition into name and value
			int ValueIdx = Definition.IndexOf('=');
			if (ValueIdx == -1)
			{
				AddDefinition(Arguments, Definition, null);
			}
			else
			{
				AddDefinition(Arguments, Definition.Substring(0, ValueIdx), Definition.Substring(ValueIdx + 1));
			}
		}

		static public void AddDefinition(List<string> Arguments, string Variable, string? Value)
		{
			// If the value has a space in it and isn't wrapped in quotes, do that now
			if (Value != null && !Value.StartsWith("\"") && (Value.Contains(" ") || Value.Contains("$")))
			{
				Value = "\"" + Value + "\"";
			}

			if (Value != null)
			{
				Arguments.Add("/D" + Variable + "=" + Value);
			}
			else
			{
				Arguments.Add("/D" + Variable);
			}
		}

		public static string NormalizeCommandLinePath(FileSystemReference Reference, WindowsCompiler Compiler, bool bPreprocessOnly)
		{
			// Try to use a relative path to shorten command line length. Always need the full path when preprocessing because the output file will be in a different place, where include paths cannot be relative.
			if (Reference.IsUnderDirectory(Unreal.EngineDirectory) && !bPreprocessOnly)
			{
				return Reference.MakeRelativeTo(UnrealBuildTool.EngineSourceDirectory);
			}

			return Reference.FullName;
		}

		public static string NormalizeCommandLinePath(FileItem Item, WindowsCompiler Compiler, bool bPreprocessOnly)
		{
			return NormalizeCommandLinePath(Item.Location, Compiler, bPreprocessOnly);
		}

		public static void AddSourceFile(List<string> Arguments, FileItem SourceFile, WindowsCompiler Compiler, bool bPreprocessOnly)
		{
			string SourceFileString = NormalizeCommandLinePath(SourceFile, Compiler, bPreprocessOnly);
			Arguments.Add(Utils.MakePathSafeToUseWithCommandLine(SourceFileString));
		}

		public static void AddIncludePath(List<string> Arguments, DirectoryReference IncludePath, WindowsCompiler Compiler, bool bPreprocessOnly, bool bSystemInclude = false)
		{
			// Try to use a relative path to shorten command line length. Always need the full path when preprocessing because the output file will be in a different place, where include paths cannot be relative.
			string IncludePathString = NormalizeCommandLinePath(IncludePath, Compiler, bPreprocessOnly);

			if (Compiler.IsClang() && bSystemInclude)
			{
				// Clang has special treatment for system headers; only system include directories are searched when include directives use angle brackets,
				// and warnings are disabled to allow compiler toolchains to be upgraded separately.
				Arguments.Add("/imsvc " + Utils.MakePathSafeToUseWithCommandLine(IncludePathString));
			}
			else
			{
				Arguments.Add("/I " + Utils.MakePathSafeToUseWithCommandLine(IncludePathString));
			}
		}

		public static void AddSystemIncludePath(List<string> Arguments, DirectoryReference IncludePath, WindowsCompiler Compiler, bool bPreprocessOnly)
		{
			AddIncludePath(Arguments, IncludePath, Compiler, bPreprocessOnly, true);
		}

		public static void AddForceIncludeFile(List<string> Arguments, FileItem ForceIncludeFile, WindowsCompiler Compiler, bool bPreprocessOnly)
		{
			string ForceIncludeFileString = NormalizeCommandLinePath(ForceIncludeFile, Compiler, bPreprocessOnly);
			Arguments.Add($"/FI\"{ForceIncludeFileString}\"");
		}

<<<<<<< HEAD
=======
		public static void AddCreatePchFile(List<string> Arguments, FileItem PchThroughHeaderFile, FileItem CreatePchFile, WindowsCompiler Compiler, bool bPreprocessOnly)
		{
			string PchThroughHeaderFilePath = NormalizeCommandLinePath(PchThroughHeaderFile, Compiler, bPreprocessOnly);
			string CreatePchFilePath = NormalizeCommandLinePath(CreatePchFile, Compiler, bPreprocessOnly);
			Arguments.Add($"/Yc\"{PchThroughHeaderFilePath}\"");
			Arguments.Add($"/Fp\"{CreatePchFilePath}\"");
		}

		public static void AddUsingPchFile(List<string> Arguments, FileItem PchThroughHeaderFile, FileItem UsingPchFile, WindowsCompiler Compiler, bool bPreprocessOnly)
		{
			string PchThroughHeaderFilePath = NormalizeCommandLinePath(PchThroughHeaderFile, Compiler, bPreprocessOnly);
			string UsingPchFilePath = NormalizeCommandLinePath(UsingPchFile, Compiler, bPreprocessOnly);
			Arguments.Add($"/Yu\"{PchThroughHeaderFilePath}\"");
			Arguments.Add($"/Fp\"{UsingPchFilePath}\"");
		}

		public static void AddPreprocessedFile(List<string> Arguments, FileItem PreprocessedFile, WindowsCompiler Compiler, bool bPreprocessOnly)
		{
			string PreprocessedFileString = NormalizeCommandLinePath(PreprocessedFile, Compiler, bPreprocessOnly);
			Arguments.Add("/P"); // Preprocess
			Arguments.Add("/C"); // Preserve comments when preprocessing
			Arguments.Add($"/Fi\"{PreprocessedFileString}\""); // Preprocess to a file

			// this is parsed by external tools wishing to open this file directly.
			Log.TraceInformation("PreProcessPath: " + PreprocessedFile);
		}

		public static void AddObjectFile(List<string> Arguments, FileItem ObjectFile, WindowsCompiler Compiler, bool bPreprocessOnly)
		{
			string ObjectFileString = NormalizeCommandLinePath(ObjectFile, Compiler, bPreprocessOnly);
			Arguments.Add($"/Fo\"{ObjectFileString}\"");
		}

		public static void AddSourceDependenciesFile(List<string> Arguments, FileItem SourceDependenciesFile, WindowsCompiler Compiler, bool bPreprocessOnly)
		{
			string SourceDependenciesFileString = NormalizeCommandLinePath(SourceDependenciesFile, Compiler, bPreprocessOnly);
			Arguments.Add("/sourceDependencies " + Utils.MakePathSafeToUseWithCommandLine(SourceDependenciesFileString));
		}

		public static void AddSourceDependsFile(List<string> Arguments, FileItem SourceDependsFile, WindowsCompiler Compiler, bool bPreprocessOnly)
		{
			string SourceDependsFileString = NormalizeCommandLinePath(SourceDependsFile, Compiler, bPreprocessOnly);
			Arguments.Add($"/clang:-MD /clang:-MF\"{SourceDependsFileString}\"");
		}

>>>>>>> 6bbb88c8
		protected virtual void AppendCLArguments_Global(CppCompileEnvironment CompileEnvironment, List<string> Arguments)
		{
			// Suppress generation of object code for unreferenced inline functions. Enabling this option is more standards compliant, and causes a big reduction
			// in object file sizes (and link times) due to the amount of stuff we inline.
			Arguments.Add("/Zc:inline");

			// @todo clang: Clang on Windows doesn't respect "#pragma warning (error: ####)", and we're not passing "/WX", so warnings are not
			// treated as errors when compiling on Windows using Clang right now.

			// NOTE re: clang: the arguments for clang-cl can be found at http://llvm.org/viewvc/llvm-project/cfe/trunk/include/clang/Driver/CLCompatOptions.td?view=markup
			// This will show the cl.exe options that map to clang.exe ones, which ones are ignored and which ones are unsupported.
			if (Target.WindowsPlatform.Compiler.IsClang())
			{
				// Sync the compatibility version with the MSVC toolchain version (14.xx which maps to advertised
				// compiler version of 19.xx).
				Arguments.Add($"-fms-compatibility-version=19.{EnvVars.ToolChainVersion.GetComponent(1)}");
				
				if (Target.WindowsPlatform.StaticAnalyzer == WindowsStaticAnalyzer.Default)
				{
					// Enable the static analyzer but only via the backend. Using the frontend
					// flag ('--analyze') will enable a suite of default checkers, some of which
					// we don't want (like deadcode.DeadStore)
					Arguments.Add("-Xclang -analyze");

					// Make sure we get textual output and not XML.
					if (Target.WindowsPlatform.StaticAnalyzerOutputType == WindowsStaticAnalyzerOutputType.Html)
					{
						// Write out a pretty web page with navigation to understand how the analysis was derived.
						Arguments.Add("-Xclang -analyzer-output=html");
						
						// If writing to HTML, use the source filename as a basis for the report filename. 
						Arguments.Add("-Xclang -analyzer-config -Xclang stable-report-filename=true");
					}
					else
					{
						Arguments.Add("-Xclang -analyzer-output=text");
					}

					// Make sure we check inside nested blocks (e.g. 'if ((foo = getchar()) == 0) {}')
					Arguments.Add("-Xclang -analyzer-opt-analyze-nested-blocks");

					// Needed for some of the C++ checkers.
					Arguments.Add("-Xclang -analyzer-config -Xclang aggressive-binary-operation-simplification=true");

					// Ensure the compiler sets the __clang_analyzer__ macro correctly.
					Arguments.Add("-Xclang -setup-static-analyzer");

					// Enable only specific checkers of families of checkers
					// See https://clang.llvm.org/docs/analyzer/checkers.html for a full list. Or run:
					//    'clang -Xclang -analyzer-checker-help' 
					// or: 
					//    'clang -Xclang -analyzer-checker-help-alpha' 
					// for the list of experimental checkers.
					String[] EnabledCheckers = 
					{
						"core",
						"unix.Malloc",
						"unix.MallocSizeof",
						"cplusplus",
						"optin.cplusplus.UninitializedObject",
						"optin.cplusplus.VirtualCall",
						// "deadstore",					// Check for dead stores (noisy in UE).
						// "security.FloatLoopCounter",	// Check if using floats for loop counters
						// Experimental checkers (as of clang 11.0)
						// "alpha.core.Conversion",		// Sign conversion (noisy)
						// "alpha.core.PointerArithm",	// Sketchy pointer arithmetic
						// "alpha.cplusplus.DeleteWithNonVirtualDtor",
						// "alpha.cplusplus.InvalidatedIterator",
						// "alpha.cplusplus.IteratorRange",
						// "alpha.cplusplus.MismatchedIterator",
						// "alpha.cplusplus.InvalidatedIterator",
					};

					foreach (String Checker in EnabledCheckers)
					{
						Arguments.Add(String.Format("-Xclang -analyzer-checker={0}", Checker));
					}
				}
			}
			else if (Target.WindowsPlatform.StaticAnalyzer == WindowsStaticAnalyzer.Default)
			{
				Arguments.Add("/analyze");

				// Report functions that use a LOT of stack space. You can lower this value if you
				// want more aggressive checking for functions that use a lot of stack memory.
				Arguments.Add("/analyze:stacksize" + CompileEnvironment.AnalyzeStackSizeWarning);

				// Don't bother generating code, only analyze code (may report fewer warnings though.)
				//Arguments.Add("/analyze:only");
			}

			// Prevents the compiler from displaying its logo for each invocation.
			Arguments.Add("/nologo");

			// Enable intrinsic functions.
			Arguments.Add("/Oi");

			// Trace includes
			if (Target.WindowsPlatform.bShowIncludes)
			{
				if (Target.WindowsPlatform.Compiler.IsClang())
				{
					Arguments.Add("/clang:--trace-includes");
				}
				else if (Target.WindowsPlatform.Compiler.IsMSVC())
				{
					Arguments.Add("/showIncludes");
				}

				// This matches Microsoft's default support floor for SSE.
				Arguments.Add("-mssse3");
			}

			// Print absolute paths in diagnostics
			if (Target.WindowsPlatform.Compiler.IsClang())
			{
				Arguments.Add("-fdiagnostics-absolute-paths");
			}
			else if (Target.WindowsPlatform.Compiler.IsMSVC())
			{
				Arguments.Add("/FC");
			}

			if (Target.WindowsPlatform.Compiler.IsClang() && Target.Platform.IsInGroup(UnrealPlatformGroup.Windows))
			{
				// Tell the Clang compiler to generate 64-bit code
				Arguments.Add("--target=x86_64-pc-windows-msvc");

				// This matches Microsoft's default support floor for SSE.
				Arguments.Add("-mssse3");
			}

			// Compile into an .obj file, and skip linking.
			Arguments.Add("/c");

			// Put symbols into different sections so the linker can remove them.
			if(Target.WindowsPlatform.bOptimizeGlobalData)
			{
				Arguments.Add("/Gw");
			}

			// Separate functions for linker.
			Arguments.Add("/Gy");

			// Allow 750% of the default memory allocation limit when using the static analyzer, and 1000% at other times.
			if(Target.WindowsPlatform.PCHMemoryAllocationFactor == 0)
			{
				if (Target.WindowsPlatform.StaticAnalyzer == WindowsStaticAnalyzer.Default)
				{
					Arguments.Add("/Zm750");
				}
				else
				{
					Arguments.Add("/Zm1000");
				}
			}
			else
			{
				if(Target.WindowsPlatform.PCHMemoryAllocationFactor > 0)
				{
					Arguments.Add(String.Format("/Zm{0}", Target.WindowsPlatform.PCHMemoryAllocationFactor));
				}
			}

			// Disable "The file contains a character that cannot be represented in the current code page" warning for non-US windows.
			Arguments.Add("/wd4819");

			// Disable Microsoft extensions on VS2017+ for improved standards compliance.
			if (Target.WindowsPlatform.Compiler.IsMSVC() && Target.WindowsPlatform.bStrictConformanceMode)
			{
				// This define is needed to ensure that MSVC static analysis mode doesn't declare attributes that are incompatible with strict conformance mode
				AddDefinition(Arguments, "SAL_NO_ATTRIBUTE_DECLARATIONS=1");
				
				Arguments.Add("/permissive-");
				Arguments.Add("/Zc:strictStrings-"); // Have to disable strict const char* semantics due to Windows headers not being compliant.
			}

			// @todo HoloLens: UE is non-compliant when it comes to use of %s and %S
			// Previously %s meant "the current character set" and %S meant "the other one".
			// Now %s means multibyte and %S means wide. %Ts means "natural width".
			// Reverting this behaviour until the UE source catches up.
			AddDefinition(Arguments, "_CRT_STDIO_LEGACY_WIDE_SPECIFIERS=1");

			// @todo HoloLens: Silence the hash_map deprecation errors for now. This should be replaced with unordered_map for the real fix.
			AddDefinition(Arguments, "_SILENCE_STDEXT_HASH_DEPRECATION_WARNINGS=1");

			// Ignore secure CRT warnings on Clang
			if(Target.WindowsPlatform.Compiler.IsClang())
			{
				AddDefinition(Arguments, "_CRT_SECURE_NO_WARNINGS");
			}

			// If compiling as a DLL, set the relevant defines
			if (CompileEnvironment.bIsBuildingDLL)
			{
				AddDefinition(Arguments, "_WINDLL");
			}

			// Maintain the old std::aligned_storage behavior from VS from v15.8 onwards, in case of prebuilt third party libraries are reliant on it
			AddDefinition(Arguments, "_DISABLE_EXTENDED_ALIGNED_STORAGE");

			// Fix Incredibuild errors with helpers using heterogeneous character sets
			if (Target.WindowsPlatform.Compiler.IsMSVC())
			{
				Arguments.Add("/source-charset:utf-8");
				Arguments.Add("/execution-charset:utf-8");
			}

			// Do not allow inline method expansion if E&C support is enabled or inline expansion has been disabled
			if (!CompileEnvironment.bSupportEditAndContinue && CompileEnvironment.bUseInlining)
			{
				Arguments.Add("/Ob2");
			}
			else
			{
				// Specifically disable inline expansion to override /O1,/O2/ or /Ox if set
				Arguments.Add("/Ob0");
			}

<<<<<<< HEAD
=======
			// Experimental deterministic compile support
			if (Target.WindowsPlatform.bDeterministic)
			{
				if (Target.WindowsPlatform.Compiler.IsMSVC())
				{
					Arguments.Add("/experimental:deterministic");
				}
			}

			// Address sanitizer
			if (Target.WindowsPlatform.bEnableAddressSanitizer)
			{
				// Enable address sanitizer. This also requires companion libraries at link time.
				// Works for clang too.
				Arguments.Add("/fsanitize=address");

				// Use the CRT allocator so that ASan is able to hook into it for better error
				// detection.
				AddDefinition(Arguments, "FORCE_ANSI_ALLOCATOR=1");

				// MSVC has no support for __has_feature(address_sanitizer)
				if (Target.WindowsPlatform.Compiler.IsMSVC())
				{
					AddDefinition(Arguments, "USING_ADDRESS_SANITISER=1");
				}
			}

>>>>>>> 6bbb88c8
			//
			//	Debug
			//
			if (CompileEnvironment.Configuration == CppConfiguration.Debug)
			{
				// Disable compiler optimization.
				Arguments.Add("/Od");

				// Favor code size (especially useful for embedded platforms).
				Arguments.Add("/Os");

<<<<<<< HEAD
				// Always include runtime error checks
				Arguments.Add("/RTCs");
=======
				// Runtime checks and ASan are incompatible.
				if (!Target.WindowsPlatform.bEnableAddressSanitizer)
				{
					Arguments.Add("/RTCs");
				}
>>>>>>> 6bbb88c8
			}
			//
			//	Development
			//
			else
			{
				if(!CompileEnvironment.bOptimizeCode)
				{
					// Disable compiler optimization.
					Arguments.Add("/Od");
				}
				else
				{
					// Maximum optimizations.
					Arguments.Add("/Ox");

					// Favor code speed.
					Arguments.Add("/Ot");

					// Coalesce duplicate strings
					Arguments.Add("/GF");

					// Only omit frame pointers on the PC (which is implied by /Ox) if wanted.
					if (CompileEnvironment.bOmitFramePointers == false)
					{
						Arguments.Add("/Oy-");
					}
				}

			}

			//
			// LTCG and PGO
			//
			bool bEnableLTCG =
				CompileEnvironment.bPGOProfile ||
				CompileEnvironment.bPGOOptimize ||
				CompileEnvironment.bAllowLTCG;
			if (bEnableLTCG)
			{
				// Enable link-time code generation.
				Arguments.Add("/GL");
			}

			//
			//	PC
			//
			if (CompileEnvironment.bUseAVX)
			{
				// Define /arch:AVX for the current compilation unit.  Machines without AVX support will crash on any SSE/AVX instructions if they run this compilation unit.
				Arguments.Add("/arch:AVX");

				// AVX available implies sse4 and sse2 available.
				// Inform Unreal code that we have sse2, sse4, and AVX, both available to compile and available to run
				// By setting the ALWAYS_HAS defines, we we direct Unreal code to skip cpuid checks to verify that the running hardware supports sse/avx.
				AddDefinition(Arguments, "PLATFORM_ENABLE_VECTORINTRINSICS=1");
				AddDefinition(Arguments, "PLATFORM_MAYBE_HAS_SSE4_1=1");
				AddDefinition(Arguments, "PLATFORM_ALWAYS_HAS_SSE4_1=1");
				AddDefinition(Arguments, "PLATFORM_MAYBE_HAS_AVX=1");
				AddDefinition(Arguments, "PLATFORM_ALWAYS_HAS_AVX=1");
			}

			// Prompt the user before reporting internal errors to Microsoft.
			Arguments.Add("/errorReport:prompt");

			// Enable C++ exceptions when building with the editor or when building UHT.
			if (CompileEnvironment.bEnableExceptions)
			{
				// Enable C++ exception handling, but not C exceptions.
				Arguments.Add("/EHsc");
				Arguments.Add("/DPLATFORM_EXCEPTIONS_DISABLED=0");
			}
			else
			{
				// This is required to disable exception handling in VC platform headers.
				AddDefinition(Arguments, "_HAS_EXCEPTIONS=0");
				Arguments.Add("/DPLATFORM_EXCEPTIONS_DISABLED=1");
			}

			// If enabled, create debug information.
			if (CompileEnvironment.bCreateDebugInfo)
			{
				// Store debug info in .pdb files.
				// @todo clang: PDB files are emited from Clang but do not fully work with Visual Studio yet (breakpoints won't hit due to "symbol read error")
				// @todo clang (update): as of clang 3.9 breakpoints work with PDBs, and the callstack is correct, so could be used for crash dumps. However debugging is still impossible due to the large amount of unreadable variables and unpredictable breakpoint stepping behaviour
				if (CompileEnvironment.bUsePDBFiles || CompileEnvironment.bSupportEditAndContinue)
				{
					// Create debug info suitable for E&C if wanted.
					if (CompileEnvironment.bSupportEditAndContinue)
					{
						Arguments.Add("/ZI");
					}
					// Regular PDB debug information.
					else
					{
						Arguments.Add("/Zi");
					}
					// We need to add this so VS won't lock the PDB file and prevent synchronous updates. This forces serialization through MSPDBSRV.exe.
					// See http://msdn.microsoft.com/en-us/library/dn502518.aspx for deeper discussion of /FS switch.
					if (CompileEnvironment.bUseIncrementalLinking)
					{
						Arguments.Add("/FS");
					}
				}
				// Store C7-format debug info in the .obj files, which is faster.
				else
				{
					Arguments.Add("/Z7");
				}
			}

			// Specify the appropriate runtime library based on the platform and config.
			if (CompileEnvironment.bUseStaticCRT)
			{
				if (CompileEnvironment.bUseDebugCRT)
				{
					Arguments.Add("/MTd");
				}
				else
				{
					Arguments.Add("/MT");
				}
			}
			else
			{
				if (CompileEnvironment.bUseDebugCRT)
				{
					Arguments.Add("/MDd");
				}
				else
				{
					Arguments.Add("/MD");
				}
			}

			if (Target.WindowsPlatform.Compiler.IsMSVC())
			{
				// Allow large object files to avoid hitting the 2^16 section limit when running with -StressTestUnity.
				// Note: not needed for clang, it implicitly upgrades COFF files to bigobj format when necessary.
				Arguments.Add("/bigobj");
			}

			if (Target.WindowsPlatform.Compiler.IsClang())
			{
				// FMath::Sqrt calls get inlined and when reciprical is taken, turned into an rsqrtss instruction,
				// which is *too* imprecise for, e.g., TestVectorNormalize_Sqrt in UnrealMathTest.cpp
				// TODO: Observed in clang 7.0, presumably the same in Intel C++ Compiler?
				Arguments.Add("/fp:precise");
			}
			else
			{
				// Relaxes floating point precision semantics to allow more optimization.
				Arguments.Add("/fp:fast");
			}

			// Intel oneAPI compiler does not support /Zo
			if (CompileEnvironment.bOptimizeCode && Target.WindowsPlatform.Compiler != WindowsCompiler.Intel)
			{
				// Allow optimized code to be debugged more easily.  This makes PDBs a bit larger, but doesn't noticeably affect
				// compile times.  The executable code is not affected at all by this switch, only the debugging information.
				Arguments.Add("/Zo");
			}

			// Pack struct members on 8-byte boundaries.
			Arguments.Add("/Zp8");

			if (CompileEnvironment.DefaultWarningLevel == WarningLevel.Error)
			{
				Arguments.Add("/WX");
			}

			if (CompileEnvironment.DeprecationWarningLevel == WarningLevel.Off)
			{
				Arguments.Add("/wd4996");
			}
			else if(CompileEnvironment.DeprecationWarningLevel == WarningLevel.Error)
			{
				Arguments.Add("/we4996");
			}

<<<<<<< HEAD
			if (CompileEnvironment.DefaultWarningLevel == WarningLevel.Error)
			{
				Arguments.Add("/WX");
			}

			if (CompileEnvironment.DeprecationWarningLevel == WarningLevel.Off)
			{
				Arguments.Add("/wd4996");
			}
			else if(CompileEnvironment.DeprecationWarningLevel == WarningLevel.Error)
			{
				Arguments.Add("/we4996");
			}

			//@todo: Disable warnings for VS2015. These should be reenabled as we clear the reasons for them out of the engine source and the VS2015 toolchain evolves.
			if (Target.WindowsPlatform.Compiler >= WindowsCompiler.VisualStudio2015_DEPRECATED)
=======
			//@todo: Disable warnings for VS2017. These should be reenabled as we clear the reasons for them out of the engine source and the VS2015 toolchain evolves.
			if (Target.WindowsPlatform.Compiler.IsMSVC())
>>>>>>> 6bbb88c8
			{
				// Disable shadow variable warnings
				if (CompileEnvironment.ShadowVariableWarningLevel == WarningLevel.Off)
				{
					Arguments.Add("/wd4456"); // 4456 - declaration of 'LocalVariable' hides previous local declaration
					Arguments.Add("/wd4458"); // 4458 - declaration of 'parameter' hides class member
					Arguments.Add("/wd4459"); // 4459 - declaration of 'LocalVariable' hides global declaration
				}
				else if (CompileEnvironment.ShadowVariableWarningLevel == WarningLevel.Error)
				{
					Arguments.Add("/we4456"); // 4456 - declaration of 'LocalVariable' hides previous local declaration
					Arguments.Add("/we4458"); // 4458 - declaration of 'parameter' hides class member
					Arguments.Add("/we4459"); // 4459 - declaration of 'LocalVariable' hides global declaration
				}

				Arguments.Add("/wd4463"); // 4463 - overflow; assigning 1 to bit-field that can only hold values from -1 to 0
			}

<<<<<<< HEAD
			if (CompileEnvironment.bEnableUndefinedIdentifierWarnings)
=======
			if (CompileEnvironment.bEnableUndefinedIdentifierWarnings && !CompileEnvironment.bPreprocessOnly)
>>>>>>> 6bbb88c8
			{
				if (CompileEnvironment.bUndefinedIdentifierWarningsAsErrors)
				{
					Arguments.Add("/we4668");
				}
				else
				{
					Arguments.Add("/w44668");
				}
			}

			// The unsafe type cast warnings setting controls the following warnings currently:
			//   4244: conversion from 'type1' to 'type2', possible loss of data
			//   4838: conversion from 'type1' to 'type2' requires a narrowing conversion
			//@TODO: FLOATPRECISION: Consider doing the following as well:
			//   4267: 'var' : conversion from 'size_t' to 'type', possible loss of data
			//   4305: 'identifier' : truncation from 'type1' to 'type2'
			WarningLevel EffectiveCastWarningLevel = (Target.Platform == UnrealTargetPlatform.Win64) ? CompileEnvironment.UnsafeTypeCastWarningLevel : WarningLevel.Off;
			if (EffectiveCastWarningLevel == WarningLevel.Error)
 			{
 				Arguments.Add("/we4244");
				Arguments.Add("/we4838");
 			}
 			else if (EffectiveCastWarningLevel == WarningLevel.Warning)
 			{
				// Note: The extra 4 is not a typo, /wLXXXX sets warning XXXX to level L
 				Arguments.Add("/w44244");
				Arguments.Add("/w44838");
			}
			else
 			{
 				Arguments.Add("/wd4244");
				Arguments.Add("/wd4838");
 			}

			// If using WindowsSDK 10.0.18362.0 or later and compiling Win32 we need to add a definition
			//   for ignoring packing mismatches.
			if(CompileEnvironment.Platform == UnrealTargetPlatform.Win32 && EnvVars.WindowsSdkVersion >= VersionNumber.Parse("10.0.18362.0"))
			{
				AddDefinition(Arguments, "WINDOWS_IGNORE_PACKING_MISMATCH");
			}
		}

		protected virtual void AppendCLArguments_CPP(CppCompileEnvironment CompileEnvironment, List<string> Arguments)
		{
			if (Target.WindowsPlatform.Compiler.IsMSVC())
			{
				// Explicitly compile the file as C++.
				Arguments.Add("/TP");
			}
			else
			{
				string FileSpecifier = "c++";
				if (CompileEnvironment.PrecompiledHeaderAction == PrecompiledHeaderAction.Create)
				{
					// Tell Clang to generate a PCH header
					FileSpecifier += "-header";
				}

				Arguments.Add(String.Format("-Xclang -x -Xclang \"{0}\"", FileSpecifier));
			}


			if (!CompileEnvironment.bEnableBufferSecurityChecks)
			{
				// This will disable buffer security checks (which are enabled by default) that the MS compiler adds around arrays on the stack,
				// Which can add some performance overhead, especially in performance intensive code
				// Only disable this if you know what you are doing, because it will be disabled for the entire module!
				Arguments.Add("/GS-");
			}

			// Configure RTTI
			if (CompileEnvironment.bUseRTTI)
			{
				// Enable C++ RTTI.
				Arguments.Add("/GR");
			}
			else
			{
				// Disable C++ RTTI.
				Arguments.Add("/GR-");
			}

			// Set warning level.
			// Restrictive during regular compilation.
			Arguments.Add("/W4");


			// Treat warnings as errors
			if (CompileEnvironment.bWarningsAsErrors)
			{
				Arguments.Add("/WX");
			}

			switch (CompileEnvironment.CppStandard)
			{
				case CppStandardVersion.Cpp14:
					Arguments.Add("/std:c++14");
					break;
				case CppStandardVersion.Cpp17:
					Arguments.Add("/std:c++17");
					break;
				case CppStandardVersion.Cpp20:
				case CppStandardVersion.Latest:
					Arguments.Add("/std:c++latest");
						
					// warning C5054: operator ___: deprecated between enumerations of different types
					// re: http://www.open-std.org/jtc1/sc22/wg21/docs/papers/2018/p1120r0.html
						
					// It seems unclear whether the deprecation will be enacted in C++23 or not
					// e.g. http://www.open-std.org/jtc1/sc22/wg21/docs/papers/2020/p2139r2.html
					// Until the path forward is clearer, it seems reasonable to leave things as they are.
					Arguments.Add("/wd5054");
						
					break;
				// Will be added when MSVC is feature-complete.
				// https://docs.microsoft.com/en-us/cpp/build/reference/std-specify-language-standard-version?view=msvc-160
				// case CppStandardVersion.Cpp20:
				//	Arguments.Add("/std:c++20");
				//  break;
				default:
					throw new BuildException($"Unsupported C++ standard type set: {CompileEnvironment.CppStandard}");
			}

			if (CompileEnvironment.bEnableCoroutines)
			{
				if (Target.WindowsPlatform.Compiler.IsMSVC())
				{
					Arguments.Add("/await:strict");
				}
				else
				{
					Arguments.Add("-fcoroutines-ts");
				}
			}

			if (Target.WindowsPlatform.Compiler.IsClang())
			{
				// Enable codeview ghash for faster lld links
				if (Target.WindowsPlatform.Compiler == WindowsCompiler.Clang && WindowsPlatform.bAllowClangLinker)
				{
					Arguments.Add("-gcodeview-ghash");
				}

				// Disable specific warnings that cause problems with Clang
				// NOTE: These must appear after we set the MSVC warning level

				// @todo clang: Ideally we want as few warnings disabled as possible
				//

				// Treat all warnings as errors by default
				Arguments.Add("-Werror");

				// Allow Microsoft-specific syntax to slide, even though it may be non-standard.  Needed for Windows headers.
				Arguments.Add("-Wno-microsoft");

				// @todo clang: Hack due to how we have our 'DummyPCH' wrappers setup when using unity builds.  This warning should not be disabled!!
				Arguments.Add("-Wno-msvc-include");

				if (CompileEnvironment.ShadowVariableWarningLevel != WarningLevel.Off)
				{
					Arguments.Add("-Wshadow");
					if(CompileEnvironment.ShadowVariableWarningLevel == WarningLevel.Warning)
					{
						Arguments.Add("-Wno-error=shadow");
					}
				}

				if (CompileEnvironment.bEnableUndefinedIdentifierWarnings)
				{
					Arguments.Add(" -Wundef" + (CompileEnvironment.bUndefinedIdentifierWarningsAsErrors ? "" : " -Wno-error=undef"));
				}
				
				// This is disabled because clang explicitly warns about changing pack alignment in a header and not
				// restoring it afterwards, which is something we do with the Pre/PostWindowsApi.h headers.
				Arguments.Add("-Wno-pragma-pack");

				// @todo clang: Kind of a shame to turn these off.  We'd like to catch unused variables, but it is tricky with how our assertion macros work.
				Arguments.Add("-Wno-inconsistent-missing-override");
				Arguments.Add("-Wno-unused-variable");
				if (EnvVars.CompilerVersion >= new VersionNumber(13))
				{
					Arguments.Add("-Wno-unused-but-set-variable");
					Arguments.Add("-Wno-unused-but-set-parameter");
				}
				Arguments.Add("-Wno-unused-local-typedefs");
				Arguments.Add("-Wno-unused-function");
				Arguments.Add("-Wno-unused-private-field");
				Arguments.Add("-Wno-unused-value");

				Arguments.Add("-Wno-inline-new-delete");	// @todo clang: We declare operator new as inline.  Clang doesn't seem to like that.
				Arguments.Add("-Wno-implicit-exception-spec-mismatch");

				// Sometimes we compare 'this' pointers against nullptr, which Clang warns about by default
				Arguments.Add("-Wno-undefined-bool-conversion");
				if (EnvVars.CompilerVersion >= new VersionNumber(12))
				{
					// The 'this' vs nullptr comparisons get optimized away for newer versions of Clang, which is undesirable until we refactor these checks.
					Arguments.Add("-fno-delete-null-pointer-checks");
				}

				// @todo clang: Disabled warnings were copied from MacToolChain for the most part
				Arguments.Add("-Wno-deprecated-declarations");
				Arguments.Add("-Wno-deprecated-writable-strings");
				Arguments.Add("-Wno-deprecated-register");
				Arguments.Add("-Wno-switch-enum");
				Arguments.Add("-Wno-logical-op-parentheses");	// needed for external headers we shan't change
				Arguments.Add("-Wno-null-arithmetic");			// needed for external headers we shan't change
				Arguments.Add("-Wno-deprecated-declarations");	// needed for wxWidgets
				Arguments.Add("-Wno-return-type-c-linkage");	// needed for PhysX
				Arguments.Add("-Wno-ignored-attributes");		// needed for nvtesslib
				Arguments.Add("-Wno-uninitialized");
				Arguments.Add("-Wno-tautological-compare");
				Arguments.Add("-Wno-switch");
				Arguments.Add("-Wno-invalid-offsetof"); // needed to suppress warnings about using offsetof on non-POD types.

				// @todo clang: Sorry for adding more of these, but I couldn't read my output log. Most should probably be looked at
				Arguments.Add("-Wno-unused-parameter");			// Unused function parameter. A lot are named 'bUnused'...
				Arguments.Add("-Wno-ignored-qualifiers");		// const ignored when returning by value e.g. 'const int foo() { return 4; }'
				Arguments.Add("-Wno-expansion-to-defined");		// Usage of 'defined(X)' in a macro definition. Gives different results under MSVC
				Arguments.Add("-Wno-gnu-string-literal-operator-template");	// String literal operator"" in template, used by delegates
				Arguments.Add("-Wno-sign-compare");				// Signed/unsigned comparison - millions of these
				Arguments.Add("-Wno-undefined-var-template");	// Variable template instantiation required but no definition available
				Arguments.Add("-Wno-missing-field-initializers"); // Stupid warning, generated when you initialize with MyStruct A = {0};
				Arguments.Add("-Wno-unused-lambda-capture");
				Arguments.Add("-Wno-nonportable-include-path");
				Arguments.Add("-Wno-invalid-token-paste");
				Arguments.Add("-Wno-null-pointer-arithmetic");
				Arguments.Add("-Wno-constant-logical-operand"); // Triggered by || of two template-derived values inside a static_assert
				if (EnvVars.CompilerVersion >= new VersionNumber(13))
				{
					Arguments.Add("-Wno-ordered-compare-function-pointers");
				}
			}
		}

		static void AppendCLArguments_C(List<string> Arguments)
		{
			// Explicitly compile the file as C.
			Arguments.Add("/TC");

			// Level 0 warnings.  Needed for external C projects that produce warnings at higher warning levels.
			Arguments.Add("/W0");
		}

		protected virtual void AppendLinkArguments(LinkEnvironment LinkEnvironment, List<string> Arguments)
		{
			if (Target.WindowsPlatform.Compiler == WindowsCompiler.Clang && WindowsPlatform.bAllowClangLinker)
			{
				// @todo clang: The following static libraries aren't linking correctly with Clang:
				//		tbbmalloc.lib, zlib_64.lib, libpng_64.lib, freetype2412MT.lib, IlmImf.lib
				//		LLD: Assertion failed: result.size() == 1, file ..\tools\lld\lib\ReaderWriter\FileArchive.cpp, line 71
				//

				// Only omit frame pointers on the PC (which is implied by /Ox) if wanted.
				if (!LinkEnvironment.bOmitFramePointers)
				{
					Arguments.Add("--disable-fp-elim");
				}
			}

			// Don't create a side-by-side manifest file for the executable.
			if (Target.WindowsPlatform.ManifestFile == null)
			{
				Arguments.Add("/MANIFEST:NO");
			}
			else
			{
				Arguments.Add("/MANIFEST:EMBED");
				FileItem ManifestFile = FileItem.GetItemByPath(Target.WindowsPlatform.ManifestFile);
				Arguments.Add(String.Format("/MANIFESTINPUT:\"{0}\"", NormalizeCommandLinePath(ManifestFile, Target.WindowsPlatform.Compiler, false)));
			}

			// Prevents the linker from displaying its logo for each invocation.
			Arguments.Add("/NOLOGO");

			// Address sanitizer requires debug info for symbolizing callstacks whether
			// we're building debug or shipping.
			if (LinkEnvironment.bCreateDebugInfo || Target.WindowsPlatform.bEnableAddressSanitizer)
			{
				// Output debug info for the linked executable.
				// Beginning in Visual Studio 2017 /DEBUG defaults to /DEBUG:FASTLINK for debug builds
				Arguments.Add("/DEBUG:FULL");
			}

			if (LinkEnvironment.bCreateDebugInfo && LinkEnvironment.bUseFastPDBLinking)
			{
				// Allow partial PDBs for faster linking
				if (Target.WindowsPlatform.Compiler == WindowsCompiler.Clang && WindowsPlatform.bAllowClangLinker)
				{
<<<<<<< HEAD
					switch (Target.WindowsPlatform.Compiler)
					{
						case WindowsCompiler.Default:
							break;
						case WindowsCompiler.Clang:
							if (WindowsPlatform.bAllowClangLinker)
							{
								Arguments[Arguments.Count - 1] += ":GHASH";
							}
							break;
						case WindowsCompiler.Intel:
							break;
						case WindowsCompiler.VisualStudio2015_DEPRECATED:
						case WindowsCompiler.VisualStudio2017:
						case WindowsCompiler.VisualStudio2019:
						case WindowsCompiler.VisualStudio2022:
							Arguments[Arguments.Count - 1] += ":FASTLINK";
							break;
					}
=======
					Arguments[Arguments.Count - 1] = "/DEBUG:GHASH";
				}
				else
				{
					Arguments[Arguments.Count - 1] = "/DEBUG:FASTLINK";
>>>>>>> 6bbb88c8
				}
			}

			// Prompt the user before reporting internal errors to Microsoft.
			Arguments.Add("/errorReport:prompt");

			//
			//	PC
			//
			if (LinkEnvironment.Platform.IsInGroup(UnrealPlatformGroup.Windows) || LinkEnvironment.Platform.IsInGroup(UnrealPlatformGroup.HoloLens))
			{
				Arguments.Add(string.Format("/MACHINE:{0}", WindowsExports.GetArchitectureSubpath(Target.WindowsPlatform.Architecture)));

				{
					if (LinkEnvironment.bIsBuildingConsoleApplication)
					{
						Arguments.Add("/SUBSYSTEM:CONSOLE");
					}
					else
					{
						Arguments.Add("/SUBSYSTEM:WINDOWS");
					}
				}

				if (LinkEnvironment.bIsBuildingConsoleApplication && !LinkEnvironment.bIsBuildingDLL && !String.IsNullOrEmpty(LinkEnvironment.WindowsEntryPointOverride))
				{
					// Use overridden entry point
					Arguments.Add("/ENTRY:" + LinkEnvironment.WindowsEntryPointOverride);
				}

				// Allow the OS to load the EXE at different base addresses than its preferred base address.
				Arguments.Add("/FIXED:No");

				// Explicitly declare that the executable is compatible with Data Execution Prevention.
				Arguments.Add("/NXCOMPAT");

				// Set the default stack size.
				if (LinkEnvironment.DefaultStackSizeCommit > 0)
				{
					Arguments.Add("/STACK:" + LinkEnvironment.DefaultStackSize + "," + LinkEnvironment.DefaultStackSizeCommit);
				}
				else
				{
					Arguments.Add("/STACK:" + LinkEnvironment.DefaultStackSize);
				}

				// Allow delay-loaded DLLs to be explicitly unloaded.
				Arguments.Add("/DELAY:UNLOAD");

				if (LinkEnvironment.bIsBuildingDLL)
				{
					Arguments.Add("/DLL");
				}
			}

			// Don't embed the full PDB path; we want to be able to move binaries elsewhere. They will always be side by side.
			Arguments.Add("/PDBALTPATH:%_PDB%");

			// Experimental deterministic compile support
			if (Target.WindowsPlatform.bDeterministic)
			{
				if (Target.WindowsPlatform.Compiler.IsMSVC())
				{
					Arguments.Add("/experimental:deterministic");
				}
			}

			//
			//	Shipping & LTCG
			//
			if (LinkEnvironment.bAllowLTCG)
			{
				// Use link-time code generation.
				Arguments.Add("/LTCG");

				// This is where we add in the PGO-Lite linkorder.txt if we are using PGO-Lite
				//Result += " /ORDER:@linkorder.txt";
				//Result += " /VERBOSE";
			}

			//
			//	Shipping binary
			//
			if (LinkEnvironment.Configuration == CppConfiguration.Shipping)
			{
				// Generate an EXE checksum.
				Arguments.Add("/RELEASE");
			}

			// Eliminate unreferenced symbols.
			if (Target.WindowsPlatform.bStripUnreferencedSymbols)
			{
				Arguments.Add("/OPT:REF");
			}
			else
			{
				Arguments.Add("/OPT:NOREF");
			}

			// Identical COMDAT folding
			if (Target.WindowsPlatform.bMergeIdenticalCOMDATs)
			{
				Arguments.Add("/OPT:ICF");
			}
			else
			{
				Arguments.Add("/OPT:NOICF");
			}

			// Enable incremental linking if wanted. ( avoid /INCREMENTAL getting ignored (LNK4075) due to /LTCG, /RELEASE, and /OPT:ICF )
			if (LinkEnvironment.bUseIncrementalLinking && 
				LinkEnvironment.Configuration != CppConfiguration.Shipping && 
				!Target.WindowsPlatform.bMergeIdenticalCOMDATs &&
				!LinkEnvironment.bAllowLTCG)
			{
				Arguments.Add("/INCREMENTAL");
				Arguments.Add("/verbose:incr");
			}
			else
			{
				Arguments.Add("/INCREMENTAL:NO");
			}

			// Add any extra options from the target
			if (!string.IsNullOrEmpty(Target.WindowsPlatform.AdditionalLinkerOptions))
			{
				Arguments.Add(Target.WindowsPlatform.AdditionalLinkerOptions);
			}


			// Disable
			//LINK : warning LNK4199: /DELAYLOAD:nvtt_64.dll ignored; no imports found from nvtt_64.dll
			// type warning as we leverage the DelayLoad option to put third-party DLLs into a
			// non-standard location. This requires the module(s) that use said DLL to ensure that it
			// is loaded prior to using it.
			Arguments.Add("/ignore:4199");

			// Suppress warnings about missing PDB files for statically linked libraries.  We often don't want to distribute
			// PDB files for these libraries.
			Arguments.Add("/ignore:4099");      // warning LNK4099: PDB '<file>' was not found with '<file>'
		}

		protected virtual void AppendLibArguments(LinkEnvironment LinkEnvironment, List<string> Arguments)
		{
			// Prevents the linker from displaying its logo for each invocation.
			Arguments.Add("/NOLOGO");

			// Prompt the user before reporting internal errors to Microsoft.
			Arguments.Add("/errorReport:prompt");

			//
			//	PC
			//
			if (LinkEnvironment.Platform.IsInGroup(UnrealPlatformGroup.Windows) || LinkEnvironment.Platform.IsInGroup(UnrealPlatformGroup.HoloLens))
			{
				Arguments.Add(string.Format("/MACHINE:{0}", WindowsExports.GetArchitectureSubpath(Target.WindowsPlatform.Architecture)));

				{
					if (LinkEnvironment.bIsBuildingConsoleApplication)
					{
						Arguments.Add("/SUBSYSTEM:CONSOLE");
					}
					else
					{
						Arguments.Add("/SUBSYSTEM:WINDOWS");
					}
				}
			}

			//
			//	Shipping & LTCG
			//
			if (LinkEnvironment.Configuration == CppConfiguration.Shipping)
			{
				// Use link-time code generation.
				Arguments.Add("/LTCG");
			}
		}

		public override CPPOutput CompileCPPFiles(CppCompileEnvironment CompileEnvironment, List<FileItem> InputFiles, DirectoryReference OutputDir, string ModuleName, IActionGraphBuilder Graph)
		{
			VCCompileAction BaseCompileAction = new VCCompileAction(EnvVars);
			AppendCLArguments_Global(CompileEnvironment, BaseCompileAction.Arguments);

			// Add include paths to the argument list.
			BaseCompileAction.IncludePaths.AddRange(CompileEnvironment.UserIncludePaths);
			BaseCompileAction.SystemIncludePaths.AddRange(CompileEnvironment.SystemIncludePaths);
			BaseCompileAction.SystemIncludePaths.AddRange(EnvVars.IncludePaths);

			// Add preprocessor definitions to the argument list.
			BaseCompileAction.Definitions.AddRange(CompileEnvironment.Definitions);

			// Add the force included headers
			BaseCompileAction.ForceIncludeFiles.AddRange(CompileEnvironment.ForceIncludeFiles);

			// If we're using precompiled headers, set that up now
			if (CompileEnvironment.PrecompiledHeaderAction == PrecompiledHeaderAction.Include)
			{
				FileItem IncludeHeader = FileItem.GetItemByFileReference(CompileEnvironment.PrecompiledHeaderIncludeFilename!);
				BaseCompileAction.ForceIncludeFiles.Insert(0, IncludeHeader);

				BaseCompileAction.UsingPchFile = CompileEnvironment.PrecompiledHeaderFile;
				BaseCompileAction.PchThroughHeaderFile = IncludeHeader;
			}

			// Generate the timing info
			if (CompileEnvironment.bPrintTimingInfo || Target.WindowsPlatform.bCompilerTrace)
			{
				if (Target.WindowsPlatform.Compiler.IsMSVC())
				{
					if (CompileEnvironment.bPrintTimingInfo)
					{
						BaseCompileAction.Arguments.Add("/Bt+ /d2cgsummary");
					}

					BaseCompileAction.Arguments.Add("/d1reportTime");
				}
			}

			// Create a compile action for each source file.
			List<VCCompileAction> Actions = new List<VCCompileAction>();
			foreach (FileItem SourceFile in InputFiles)
			{
				VCCompileAction CompileAction = new VCCompileAction(BaseCompileAction);
				CompileAction.SourceFile = SourceFile;

				bool bIsPlainCFile = Path.GetExtension(SourceFile.AbsolutePath).ToUpperInvariant() == ".C";

				if (CompileEnvironment.PrecompiledHeaderAction == PrecompiledHeaderAction.Create)
				{
					// Generate a CPP File that just includes the precompiled header.
<<<<<<< HEAD
					FileReference PCHCPPPath = CompileEnvironment.PrecompiledHeaderIncludeFilename.ChangeExtension(".cpp");
					FileItem PCHCPPFile = Graph.CreateIntermediateTextFile(
						PCHCPPPath,
						string.Format("// Compiler: {0}\n#include \"{1}\"\r\n", EnvVars.CompilerVersion, CompileEnvironment.PrecompiledHeaderIncludeFilename.FullName.Replace('\\', '/'))
						);

					// Make sure the original source directory the PCH header file existed in is added as an include
					// path -- it might be a private PCH header and we need to make sure that its found!
					AddIncludePath(FileArguments, SourceFile.Location.Directory, Target.WindowsPlatform.Compiler, CompileEnvironment.bPreprocessOnly);
=======
					string PrecompiledHeaderIncludeFilenameString = NormalizeCommandLinePath(CompileEnvironment.PrecompiledHeaderIncludeFilename!, Target.WindowsPlatform.Compiler, CompileEnvironment.bPreprocessOnly);
					string PchCppFile = string.Format("// Compiler: {0}\n#include \"{1}\"\r\n", EnvVars.CompilerVersion, PrecompiledHeaderIncludeFilenameString.Replace('\\', '/'));
					CompileAction.SourceFile = FileItem.GetItemByFileReference(CompileEnvironment.PrecompiledHeaderIncludeFilename!.ChangeExtension(".cpp"));
					Graph.CreateIntermediateTextFile(CompileAction.SourceFile, PchCppFile);
>>>>>>> 6bbb88c8

					// Add the precompiled header file to the produced items list.
					CompileAction.CreatePchFile = FileItem.GetItemByFileReference(FileReference.Combine(OutputDir, SourceFile.Location.GetFileName() + ".pch"));
					CompileAction.PchThroughHeaderFile = FileItem.GetItemByFileReference(CompileEnvironment.PrecompiledHeaderIncludeFilename);

					// If we're creating a PCH that will be used to compile source files for a library, we need
					// the compiled modules to retain a reference to PCH's module, so that debugging information
					// will be included in the library.  This is also required to avoid linker warning "LNK4206"
					// when linking an application that uses this library.
					if (CompileEnvironment.bIsBuildingLibrary)
					{
						// NOTE: The symbol name we use here is arbitrary, and all that matters is that it is
						// unique per PCH module used in our library
						string FakeUniquePCHSymbolName = CompileEnvironment.PrecompiledHeaderIncludeFilename.GetFileNameWithoutExtension();
						CompileAction.Arguments.Add(String.Format("/Yl{0}", FakeUniquePCHSymbolName));
					}
				}

				if (CompileEnvironment.bPreprocessOnly)
				{
					CompileAction.PreprocessedFile = FileItem.GetItemByFileReference(FileReference.Combine(OutputDir, SourceFile.Location.GetFileName() + ".i"));
					CompileAction.ResponseFile = FileItem.GetItemByPath(CompileAction.PreprocessedFile.FullName + ".response");
				}
				else
				{
					// Add the object file to the produced item list.
					string ObjectLeafFilename = Path.GetFileName(SourceFile.AbsolutePath) + ".obj";
					FileItem ObjectFile = FileItem.GetItemByFileReference(FileReference.Combine(OutputDir, ObjectLeafFilename));

					CompileAction.ObjectFile = ObjectFile;
					CompileAction.ResponseFile = FileItem.GetItemByPath(ObjectFile.FullName + ".response");

					if (Target.WindowsPlatform.ObjSrcMapFile != null)
					{
						using (StreamWriter Writer = File.AppendText(Target.WindowsPlatform.ObjSrcMapFile))
						{
							Writer.WriteLine(string.Format("\"{0}\" -> \"{1}\"", ObjectLeafFilename, SourceFile.AbsolutePath));
						}
					}

					// Experimental: support for JSON output of timing data
					if(Target.WindowsPlatform.Compiler.IsClang() && Target.WindowsPlatform.bClangTimeTrace)
					{
						CompileAction.Arguments.Add("-Xclang -ftime-trace");
						CompileAction.AdditionalProducedItems.Add(FileItem.GetItemByFileReference(ObjectFile.Location.ChangeExtension(".json")));
					}
				}

				// Don't farm out creation of precompiled headers as it is the critical path task.
				CompileAction.bCanExecuteRemotely =
					CompileEnvironment.PrecompiledHeaderAction != PrecompiledHeaderAction.Create ||
					CompileEnvironment.bAllowRemotelyCompiledPCHs
					;

				// Create PDB files if we were configured to do that.
				if (CompileEnvironment.bUsePDBFiles || CompileEnvironment.bSupportEditAndContinue)
				{
					FileReference PDBLocation;
					if (CompileEnvironment.PrecompiledHeaderAction == PrecompiledHeaderAction.Include)
					{
						// All files using the same PCH are required to share the same PDB that was used when compiling the PCH
						PDBLocation = CompileEnvironment.PrecompiledHeaderFile!.Location.ChangeExtension(".pdb");

						// Enable synchronous file writes, since we'll be modifying the existing PDB
						CompileAction.Arguments.Add("/FS");
					}
					else if (CompileEnvironment.PrecompiledHeaderAction == PrecompiledHeaderAction.Create)
					{
						// Files creating a PCH use a PDB per file.
						PDBLocation = FileReference.Combine(OutputDir, CompileEnvironment.PrecompiledHeaderIncludeFilename!.GetFileName() + ".pdb");

						// Enable synchronous file writes, since we'll be modifying the existing PDB
						CompileAction.Arguments.Add("/FS");
					}
					else if (!bIsPlainCFile)
					{
						// Ungrouped C++ files use a PDB per file.
						PDBLocation = FileReference.Combine(OutputDir, SourceFile.Location.GetFileName() + ".pdb");
					}
					else
					{
						// Group all plain C files that doesn't use PCH into the same PDB
						PDBLocation = FileReference.Combine(OutputDir, "MiscPlainC.pdb");
					}

					// Specify the PDB file that the compiler should write to.
					CompileAction.Arguments.Add(String.Format("/Fd\"{0}\"", PDBLocation));

					// Don't allow remote execution when PDB files are enabled; we need to modify the same files. XGE works around this by generating separate
					// PDB files per agent, but this functionality is only available with the Visual C++ extension package (via the VCCompiler=true tool option).
					CompileAction.bCanExecuteRemotely = false;
				}

				// Add C or C++ specific compiler arguments.
				if (bIsPlainCFile)
				{
					AppendCLArguments_C(CompileAction.Arguments);
				}
				else
				{
					AppendCLArguments_CPP(CompileEnvironment, CompileAction.Arguments);
				}

<<<<<<< HEAD
				CompileAction.WorkingDirectory = UnrealBuildTool.EngineSourceDirectory;
				CompileAction.CommandPath = EnvVars.CompilerPath;
				CompileAction.CommandVersion = EnvVars.ToolChainVersion.ToString();
				CompileAction.PrerequisiteItems.AddRange(CompileEnvironment.ForceIncludeFiles);
				CompileAction.PrerequisiteItems.AddRange(CompileEnvironment.AdditionalPrerequisites);

				string[] AdditionalArguments = String.IsNullOrEmpty(CompileEnvironment.AdditionalArguments)? new string[0] : new string[] { CompileEnvironment.AdditionalArguments };
=======
				CompileAction.AdditionalPrerequisiteItems.AddRange(CompileEnvironment.AdditionalPrerequisites);
>>>>>>> 6bbb88c8

				if (!String.IsNullOrEmpty(CompileEnvironment.AdditionalArguments))
				{
					CompileAction.Arguments.Add(CompileEnvironment.AdditionalArguments);
				}

				if (CompileEnvironment.Platform.IsInGroup(UnrealPlatformGroup.HoloLens) && Target.HoloLensPlatform.bRunNativeCodeAnalysis)
				{
					// Add the analysis log to the produced item list.
					FileItem AnalysisLogFile = FileItem.GetItemByFileReference(
						FileReference.Combine(
							OutputDir,
							Path.GetFileName(SourceFile.AbsolutePath) + ".nativecodeanalysis.xml"
							)
						); ;
					CompileAction.AdditionalProducedItems.Add(AnalysisLogFile);
					// Peform code analysis with results in a log file
					CompileAction.Arguments.AddFormat("/analyze:log \"{0}\"", AnalysisLogFile.AbsolutePath);
					// Suppress code analysis output
					CompileAction.Arguments.Add("/analyze:quiet");
					string? rulesetFile = Target.HoloLensPlatform.NativeCodeAnalysisRuleset;
					if (!String.IsNullOrEmpty(rulesetFile))
					{
						if (!Path.IsPathRooted(rulesetFile))
						{
							rulesetFile = FileReference.Combine(Target.ProjectFile!.Directory, rulesetFile).FullName;
						}
						// A non default ruleset was specified
						CompileAction.Arguments.AddFormat("/analyze:ruleset \"{0}\"", rulesetFile);
					}
				}

				if (SourceFile.HasExtension(".ixx"))
				{
					FileItem IfcFile = FileItem.GetItemByFileReference(FileReference.Combine(GetModuleInterfaceDir(OutputDir), SourceFile.Location.ChangeExtension(".ifc").GetFileName()));
					CompileAction.Arguments.Add("/interface");
					CompileAction.Arguments.Add(String.Format("/ifcOutput \"{0}\"", IfcFile.Location));
					CompileAction.CompiledModuleInterfaceFile = IfcFile;

					FileItem IfcDepsFile = FileItem.GetItemByFileReference(FileReference.Combine(OutputDir, SourceFile.Location.GetFileName() + ".md.json"));

					VCCompileAction CompileDepsAction = new VCCompileAction(CompileAction);
					CompileDepsAction.ActionType = ActionType.GatherModuleDependencies;
					CompileDepsAction.ResponseFile = FileItem.GetItemByPath(IfcDepsFile + ".response");
					CompileDepsAction.ObjectFile = null;
					CompileDepsAction.DependencyListFile = IfcDepsFile;
					CompileDepsAction.Arguments.Add(String.Format("/sourceDependencies:directives \"{0}\"", IfcDepsFile.Location));
					CompileDepsAction.AdditionalPrerequisiteItems.Add(SourceFile);
					CompileDepsAction.AdditionalPrerequisiteItems.AddRange(CompileEnvironment.ForceIncludeFiles);
					CompileDepsAction.AdditionalPrerequisiteItems.AddRange(CompileEnvironment.AdditionalPrerequisites);
					CompileDepsAction.AdditionalProducedItems.Add(IfcDepsFile);
					Graph.AddAction(CompileDepsAction);

					if (!ProjectFileGenerator.bGenerateProjectFiles)
					{
						CompileDepsAction.WriteResponseFile(Graph);
					}

					CompileAction.ActionType = ActionType.CompileModuleInterface;
					CompileAction.AdditionalPrerequisiteItems.Add(IfcDepsFile); // Force the dependencies file into the action graph
					CompileAction.AdditionalProducedItems.Add(IfcFile);
					CompileAction.CompiledModuleInterfaceFile = IfcFile;
				}

				if (Target.bPrintToolChainTimingInfo || Target.WindowsPlatform.bCompilerTrace)
				{
					CompileAction.ForceClFilter = true;
					CompileAction.TimingFile = FileItem.GetItemByFileReference(FileReference.Combine(OutputDir, String.Format("{0}.timing", SourceFile.Location.GetFileName())));
					GenerateParseTimingInfoAction(SourceFile, CompileAction.TimingFile, Graph);
				}

				if (CompileEnvironment.bGenerateDependenciesFile)
				{
					if (Target.WindowsPlatform.Compiler.IsMSVC() && !CompileAction.ForceClFilter)
					{
						CompileAction.DependencyListFile = FileItem.GetItemByFileReference(FileReference.Combine(OutputDir, String.Format("{0}.json", SourceFile.Location.GetFileName())));
					}
					else if (Target.WindowsPlatform.Compiler.IsClang())
					{
						CompileAction.DependencyListFile = FileItem.GetItemByFileReference(FileReference.Combine(OutputDir, String.Format("{0}.d", SourceFile.Location.GetFileName())));
					}
					else
					{
						CompileAction.DependencyListFile = FileItem.GetItemByFileReference(FileReference.Combine(OutputDir, String.Format("{0}.txt", SourceFile.Location.GetFileName())));
						CompileAction.bShowIncludes = Target.WindowsPlatform.bShowIncludes;
					}
				}

				if (!ProjectFileGenerator.bGenerateProjectFiles)
				{
					CompileAction.WriteResponseFile(Graph);
				}

				// When compiling with SN-DBS, modules that contain a #import must be built locally
				CompileAction.bCanExecuteRemotelyWithSNDBS = CompileAction.bCanExecuteRemotely;
				if (CompileEnvironment.bBuildLocallyWithSNDBS == true)
				{
					CompileAction.bCanExecuteRemotelyWithSNDBS = false;
				}

				// Update the output
				Graph.AddAction(CompileAction);
				Actions.Add(CompileAction);
			}

			CPPOutput Result = new CPPOutput();
			Result.ObjectFiles.AddRange(Actions.Where(x => x.ObjectFile != null || x.PreprocessedFile != null).Select(x => x.ObjectFile != null ? x.ObjectFile! : x.PreprocessedFile!));
			Result.CompiledModuleInterfaces.AddRange(Actions.Where(x => x.CompiledModuleInterfaceFile != null).Select(x => x.CompiledModuleInterfaceFile!));
			Result.PrecompiledHeaderFile = Actions.Select(x => x.CreatePchFile).Where(x => x != null).FirstOrDefault();
			return Result;
		}

		private Action GenerateParseTimingInfoAction(FileItem SourceFile, FileItem TimingFile, IActionGraphBuilder Graph)
		{
			FileItem TimingJsonFile = FileItem.GetItemByPath(Path.ChangeExtension(TimingFile.AbsolutePath, ".cta"));

			string ParseTimingArguments = String.Format("-TimingFile=\"{0}\"", TimingFile);
			if (Target.bParseTimingInfoForTracing)
			{
				ParseTimingArguments += " -Tracing";
			}

			Action ParseTimingInfoAction = Graph.CreateRecursiveAction<ParseMsvcTimingInfoMode>(ActionType.ParseTimingInfo, ParseTimingArguments);
			ParseTimingInfoAction.WorkingDirectory = UnrealBuildTool.EngineSourceDirectory;
			ParseTimingInfoAction.StatusDescription = Path.GetFileName(TimingFile.AbsolutePath);
			ParseTimingInfoAction.bCanExecuteRemotely = true;
			ParseTimingInfoAction.bCanExecuteRemotelyWithSNDBS = true;
			ParseTimingInfoAction.PrerequisiteItems.Add(SourceFile);
			ParseTimingInfoAction.PrerequisiteItems.Add(TimingFile);
			ParseTimingInfoAction.ProducedItems.Add(TimingJsonFile);
			return ParseTimingInfoAction;
		}

		public override void FinalizeOutput(ReadOnlyTargetRules Target, TargetMakefile Makefile)
		{
			if (Target.bPrintToolChainTimingInfo || Target.WindowsPlatform.bCompilerTrace)
			{
				List<IExternalAction> ParseTimingActions = Makefile.Actions.Where(x => x.ActionType == ActionType.ParseTimingInfo).ToList();
				List<FileItem> TimingJsonFiles = ParseTimingActions.SelectMany(a => a.ProducedItems.Where(i => i.HasExtension(".cta"))).ToList();
				Makefile.OutputItems.AddRange(TimingJsonFiles);

				// Handing generating aggregate timing information if we compiled more than one file.
				if (TimingJsonFiles.Count > 1)
				{
					// Generate the file manifest for the aggregator.
					FileReference ManifestFile = FileReference.Combine(Makefile.ProjectIntermediateDirectory, $"{Target.Name}TimingManifest.txt");
					if (!DirectoryReference.Exists(ManifestFile.Directory))
					{
						DirectoryReference.CreateDirectory(ManifestFile.Directory);
					}
					File.WriteAllLines(ManifestFile.FullName, TimingJsonFiles.Select(f => f.AbsolutePath));

					FileReference ExpectedCompileTimeFile = FileReference.FromString(Path.Combine(Makefile.ProjectIntermediateDirectory.FullName, String.Format("{0}.json", Target.Name)));
					List<string> ActionArgs = new List<string>()
					{
						String.Format("-Name={0}", Target.Name),
						String.Format("-ManifestFile={0}", ManifestFile.FullName),
						String.Format("-CompileTimingFile={0}", ExpectedCompileTimeFile),
					};

					Action AggregateTimingInfoAction = Makefile.CreateRecursiveAction<AggregateParsedTimingInfo>(ActionType.ParseTimingInfo, string.Join(" ", ActionArgs));
					AggregateTimingInfoAction.WorkingDirectory = UnrealBuildTool.EngineSourceDirectory;
					AggregateTimingInfoAction.StatusDescription = $"Aggregating {TimingJsonFiles.Count} Timing File(s)";
					AggregateTimingInfoAction.bCanExecuteRemotely = false;
					AggregateTimingInfoAction.bCanExecuteRemotelyWithSNDBS = false;
					AggregateTimingInfoAction.PrerequisiteItems.AddRange(TimingJsonFiles);

					FileItem AggregateOutputFile = FileItem.GetItemByFileReference(FileReference.Combine(Makefile.ProjectIntermediateDirectory, $"{Target.Name}.cta"));
					AggregateTimingInfoAction.ProducedItems.Add(AggregateOutputFile);
					Makefile.OutputItems.Add(AggregateOutputFile);
				}
			}
		}

<<<<<<< HEAD
		public virtual FileReference GetApplicationIcon(FileReference ProjectFile)
=======
		public override void PrepareRuntimeDependencies(List<RuntimeDependency> RuntimeDependencies, Dictionary<FileReference, FileReference> TargetFileToSourceFile, DirectoryReference ExeDir)
		{
			// If ASan is enabled we need to copy the companion helper libraries from the MSVC tools bin folder to the
			// target executable folder.
			if (Target.WindowsPlatform.bEnableAddressSanitizer)
			{
				DirectoryReference ASanRuntimeDir;
				String ASanArchSuffix;
				if (EnvVars.Architecture == WindowsArchitecture.x64)
				{
					ASanRuntimeDir = DirectoryReference.Combine(EnvVars.ToolChainDir, "bin", "Hostx64", "x64");
					ASanArchSuffix = "x86_64";
				}
				else
				{
					throw new BuildException("Unsupported build architecture for Address Sanitizer");
				}


				String ASanRuntimeDLL = String.Format("clang_rt.asan_dynamic-{0}.dll", ASanArchSuffix);
				String ASanDebugRuntimeDLL = String.Format("clang_rt.asan_dbg_dynamic-{0}.dll", ASanArchSuffix);

				RuntimeDependencies.Add(new RuntimeDependency(FileReference.Combine(ExeDir, ASanRuntimeDLL), StagedFileType.NonUFS));
				TargetFileToSourceFile[FileReference.Combine(ExeDir, ASanRuntimeDLL)] = FileReference.Combine(ASanRuntimeDir, ASanRuntimeDLL);
				if (Target.bDebugBuildsActuallyUseDebugCRT)
				{
					RuntimeDependencies.Add(new RuntimeDependency(FileReference.Combine(ExeDir, ASanDebugRuntimeDLL), StagedFileType.NonUFS));
					TargetFileToSourceFile[FileReference.Combine(ExeDir, ASanDebugRuntimeDLL)] = FileReference.Combine(ASanRuntimeDir, ASanDebugRuntimeDLL);
				}
			}
		}

		public virtual FileReference GetApplicationIcon(FileReference? ProjectFile)
>>>>>>> 6bbb88c8
		{
			return WindowsPlatform.GetWindowsApplicationIcon(ProjectFile);
		}

		public override CPPOutput CompileRCFiles(CppCompileEnvironment CompileEnvironment, List<FileItem> InputFiles, DirectoryReference OutputDir, IActionGraphBuilder Graph)
		{
			CPPOutput Result = new CPPOutput();

			foreach (FileItem RCFile in InputFiles)
			{
				Action CompileAction = Graph.CreateAction(ActionType.Compile);
				CompileAction.CommandDescription = "Resource";
				CompileAction.WorkingDirectory = UnrealBuildTool.EngineSourceDirectory;
				CompileAction.CommandPath = EnvVars.ResourceCompilerPath;
				CompileAction.StatusDescription = Path.GetFileName(RCFile.AbsolutePath);
				CompileAction.PrerequisiteItems.AddRange(CompileEnvironment.ForceIncludeFiles);
				CompileAction.PrerequisiteItems.AddRange(CompileEnvironment.AdditionalPrerequisites);

				// Resource tool can run remotely if possible
				CompileAction.bCanExecuteRemotely = true;
				CompileAction.bCanExecuteRemotelyWithSNDBS = false;	// no tool template for SN-DBS results in warnings
			
				List<string> Arguments = new List<string>();

				// Suppress header spew
				Arguments.Add("/nologo");

				// If we're compiling for 64-bit Windows, also add the _WIN64 definition to the resource
				// compiler so that we can switch on that in the .rc file using #ifdef.
				if (Target.WindowsPlatform.Architecture == WindowsArchitecture.x64 || Target.WindowsPlatform.Architecture == WindowsArchitecture.ARM64)
				{
					AddDefinition(Arguments, "_WIN64");
				}

				// Language
				Arguments.Add("/l 0x409");

				// Include paths. Don't use AddIncludePath() here, since it uses the full path and exceeds the max command line length.
				foreach (DirectoryReference IncludePath in CompileEnvironment.UserIncludePaths)
				{
					Arguments.Add(String.Format("/I \"{0}\"", NormalizeCommandLinePath(IncludePath, Target.WindowsPlatform.Compiler, false)));
				}

				// System include paths.
				foreach (DirectoryReference SystemIncludePath in CompileEnvironment.SystemIncludePaths)
				{
					Arguments.Add(String.Format("/I \"{0}\"", NormalizeCommandLinePath(SystemIncludePath, Target.WindowsPlatform.Compiler, false)));
				}
				foreach (DirectoryReference SystemIncludePath in EnvVars.IncludePaths)
				{
					Arguments.Add(String.Format("/I \"{0}\"", NormalizeCommandLinePath(SystemIncludePath, Target.WindowsPlatform.Compiler, false)));
				}

				// Preprocessor definitions.
				foreach (string Definition in CompileEnvironment.Definitions)
				{
					if (!Definition.Contains("_API"))
					{
						AddDefinition(Arguments, Definition);
					}
				}

				// Figure the icon to use. We can only use a custom icon when compiling to a project-specific intermediate directory (and not for the shared editor executable, for example).
				FileReference IconFile;
				if(Target.ProjectFile != null && !CompileEnvironment.bUseSharedBuildEnvironment)
				{
					IconFile = GetApplicationIcon(Target.ProjectFile);
				}
				else
				{
					IconFile = GetApplicationIcon(null);
				}
				CompileAction.PrerequisiteItems.Add(FileItem.GetItemByFileReference(IconFile));

				// Setup the compile environment, setting the icon to use via a macro. This is used in Default.rc2.
				AddDefinition(Arguments, String.Format("BUILD_ICON_FILE_NAME=\"\\\"{0}\\\"\"", NormalizeCommandLinePath(IconFile, Target.WindowsPlatform.Compiler, false).Replace("\\", "\\\\")));

				// Apply the target settings for the resources
				if(!CompileEnvironment.bUseSharedBuildEnvironment)
				{
					if (!String.IsNullOrEmpty(Target.WindowsPlatform.CompanyName))
					{
						AddDefinition(Arguments, String.Format("PROJECT_COMPANY_NAME={0}", SanitizeMacroValue(Target.WindowsPlatform.CompanyName)));
					}

					if (!String.IsNullOrEmpty(Target.WindowsPlatform.CopyrightNotice))
					{
						AddDefinition(Arguments, String.Format("PROJECT_COPYRIGHT_STRING={0}", SanitizeMacroValue(Target.WindowsPlatform.CopyrightNotice)));
					}

					if (!String.IsNullOrEmpty(Target.WindowsPlatform.ProductName))
					{
						AddDefinition(Arguments, String.Format("PROJECT_PRODUCT_NAME={0}", SanitizeMacroValue(Target.WindowsPlatform.ProductName)));
					}

					if (Target.ProjectFile != null)
					{
						AddDefinition(Arguments, String.Format("PROJECT_PRODUCT_IDENTIFIER={0}", SanitizeMacroValue(Target.ProjectFile.GetFileNameWithoutExtension())));
					}
				}

				// Add the RES file to the produced item list.
				FileItem CompiledResourceFile = FileItem.GetItemByFileReference(
					FileReference.Combine(
						OutputDir,
						Path.GetFileName(RCFile.AbsolutePath) + ".res"
						)
					);
				CompileAction.ProducedItems.Add(CompiledResourceFile);
				Arguments.Add(String.Format("/fo \"{0}\"", NormalizeCommandLinePath(CompiledResourceFile, Target.WindowsPlatform.Compiler, false)));
				Result.ObjectFiles.Add(CompiledResourceFile);

				// Add the RC file as a prerequisite of the action.
				Arguments.Add(String.Format("\"{0}\"", NormalizeCommandLinePath(RCFile, Target.WindowsPlatform.Compiler, false)));

				// Create a response file for the resource compilier
				FileItem ResponseFile = FileItem.GetItemByPath(CompiledResourceFile.FullName + ".response");
				Graph.CreateIntermediateTextFile(ResponseFile, Arguments);
				CompileAction.PrerequisiteItems.Add(ResponseFile);

				/* rc.exe currently errors when using a response file
				string ResponseFileString = NormalizeCommandLinePath(ResponseFile, Target.WindowsPlatform.Compiler, false);

				// cl.exe can't handle response files with a path longer than 260 characters, and relative paths can push it over the limit
				if (!System.IO.Path.IsPathRooted(ResponseFileString) && System.IO.Path.Combine(CompileAction.WorkingDirectory.FullName, ResponseFileString).Length > 260)
				{
					ResponseFileString = ResponseFile.FullName;
				}

				CompileAction.CommandArguments = String.Format("@{0}", Utils.MakePathSafeToUseWithCommandLine(ResponseFileString));
				*/
				CompileAction.CommandArguments = String.Join(" ", Arguments);

				// Add the C++ source file and its included files to the prerequisite item list.
				CompileAction.PrerequisiteItems.Add(RCFile);
			}

			return Result;
		}

		public override void GenerateTypeLibraryHeader(CppCompileEnvironment CompileEnvironment, ModuleRules.TypeLibrary TypeLibrary, FileReference OutputFile, IActionGraphBuilder Graph)
		{
			// Create the input file
			StringBuilder Contents = new StringBuilder();
			Contents.AppendLine("#include <windows.h>");
			Contents.AppendLine("#include <unknwn.h>");
			Contents.AppendLine();

			Contents.AppendFormat("#import \"{0}\"", TypeLibrary.FileName);
			if (!String.IsNullOrEmpty(TypeLibrary.Attributes))
			{
				Contents.Append(' ');
				Contents.Append(TypeLibrary.Attributes);
			}
			Contents.AppendLine();

			FileItem InputFile = Graph.CreateIntermediateTextFile(OutputFile.ChangeExtension(".cpp"), Contents.ToString());

			// Build the argument list
			FileItem ObjectFile = FileItem.GetItemByFileReference(OutputFile.ChangeExtension(".obj"));

			List<string> Arguments = new List<string>();
			Arguments.Add(String.Format("\"{0}\"", InputFile.Location));
			Arguments.Add("/c");
			Arguments.Add("/nologo");
			Arguments.Add(String.Format("/Fo\"{0}\"", ObjectFile.Location));

			foreach (DirectoryReference IncludePath in CompileEnvironment.UserIncludePaths)
			{
				AddIncludePath(Arguments, IncludePath, Target.WindowsPlatform.Compiler, CompileEnvironment.bPreprocessOnly);
			}

			foreach (DirectoryReference IncludePath in CompileEnvironment.SystemIncludePaths)
			{
				AddSystemIncludePath(Arguments, IncludePath, Target.WindowsPlatform.Compiler, CompileEnvironment.bPreprocessOnly);
			}

			foreach (DirectoryReference IncludePath in EnvVars.IncludePaths)
			{
				AddSystemIncludePath(Arguments, IncludePath, Target.WindowsPlatform.Compiler, CompileEnvironment.bPreprocessOnly);
			}

			// Create the compile action. Only mark the object file as an output, because we need to touch the generated header afterwards.
			Action CompileAction = Graph.CreateAction(ActionType.Compile);
			CompileAction.CommandDescription = "GenerateTLH";
			CompileAction.PrerequisiteItems.Add(InputFile);
			CompileAction.ProducedItems.Add(ObjectFile);
			CompileAction.DeleteItems.Add(FileItem.GetItemByFileReference(OutputFile));
			CompileAction.StatusDescription = TypeLibrary.Header;
			CompileAction.WorkingDirectory = UnrealBuildTool.EngineSourceDirectory;
			CompileAction.CommandPath = EnvVars.CompilerPath;
			CompileAction.CommandArguments = String.Join(" ", Arguments);
			CompileAction.bShouldOutputStatusDescription = Target.WindowsPlatform.Compiler.IsClang();
			CompileAction.bCanExecuteRemotely = false; // Incompatible with SN-DBS

			// Touch the output header
			Action TouchAction = Graph.CreateAction(ActionType.BuildProject);
			TouchAction.CommandDescription = "Touch";
			TouchAction.CommandPath = BuildHostPlatform.Current.Shell;
			TouchAction.CommandArguments = String.Format("/C \"copy /b \"{0}\"+,, \"{0}\" 1>nul:\"", OutputFile.FullName);
			TouchAction.WorkingDirectory = UnrealBuildTool.EngineSourceDirectory;
			TouchAction.PrerequisiteItems.Add(ObjectFile);
			TouchAction.ProducedItems.Add(FileItem.GetItemByFileReference(OutputFile));
			TouchAction.StatusDescription = OutputFile.GetFileName();
			TouchAction.bCanExecuteRemotely = false;
		}

		/// <summary>
		/// Macros passed via the command line have their quotes stripped, and are tokenized before being re-stringized by the compiler. This conversion
		/// back and forth is normally ok, but certain characters such as single quotes must always be paired. Remove any such characters here.
		/// </summary>
		/// <param name="Value">The macro value</param>
		/// <returns>The sanitized value</returns>
		static string SanitizeMacroValue(string Value)
		{
			StringBuilder Result = new StringBuilder(Value.Length);
			for(int Idx = 0; Idx < Value.Length; Idx++)
			{
				if(Value[Idx] != '\'' && Value[Idx] != '\"')
				{
					Result.Append(Value[Idx]);
				}
			}
			return Result.ToString();
		}

		public override FileItem LinkFiles(LinkEnvironment LinkEnvironment, bool bBuildImportLibraryOnly, IActionGraphBuilder Graph)
		{
			if (LinkEnvironment.bIsBuildingDotNetAssembly)
			{
				return FileItem.GetItemByFileReference(LinkEnvironment.OutputFilePath);
			}

			bool bIsBuildingLibraryOrImportLibrary = LinkEnvironment.bIsBuildingLibrary || bBuildImportLibraryOnly;

			// Get link arguments.
			List<string> Arguments = new List<string>();
			if (bIsBuildingLibraryOrImportLibrary)
			{
				AppendLibArguments(LinkEnvironment, Arguments);
			}
			else
			{
				AppendLinkArguments(LinkEnvironment, Arguments);
			}

			if (Target.WindowsPlatform.Compiler.IsMSVC() && LinkEnvironment.bPrintTimingInfo)
			{
				Arguments.Add("/time+");
			}

			// If we're only building an import library, add the '/DEF' option that tells the LIB utility
			// to simply create a .LIB file and .EXP file, and don't bother validating imports
			if (bBuildImportLibraryOnly)
			{
				Arguments.Add("/DEF");

				// Ensure that the import library references the correct filename for the linked binary.
				Arguments.Add(String.Format("/NAME:\"{0}\"", LinkEnvironment.OutputFilePath.GetFileName()));

				// Ignore warnings about object files with no public symbols.
				Arguments.Add("/IGNORE:4221");
			}


			if (!bIsBuildingLibraryOrImportLibrary)
			{
				// Delay-load these DLLs.
				foreach (string DelayLoadDLL in LinkEnvironment.DelayLoadDLLs.Distinct())
				{
					Arguments.Add(String.Format("/DELAYLOAD:\"{0}\"", DelayLoadDLL));
				}

				// Pass the module definition file to the linker if we have one
				if (LinkEnvironment.ModuleDefinitionFile != null && LinkEnvironment.ModuleDefinitionFile.Length > 0)
				{
					Arguments.Add(String.Format("/DEF:\"{0}\"", LinkEnvironment.ModuleDefinitionFile));
				}
			}

			// Set up the library paths for linking this binary
			if(bBuildImportLibraryOnly)
			{
				// When building an import library, ignore all the libraries included via embedded #pragma lib declarations.
				// We shouldn't need them to generate exports.
				Arguments.Add("/NODEFAULTLIB");
			}
			else if (!LinkEnvironment.bIsBuildingLibrary)
			{
				// Add the library paths to the argument list.
				foreach (DirectoryReference LibraryPath in LinkEnvironment.SystemLibraryPaths)
				{
					Arguments.Add(String.Format("/LIBPATH:\"{0}\"", NormalizeCommandLinePath(LibraryPath, Target.WindowsPlatform.Compiler, false)));
				}
				foreach (DirectoryReference LibraryPath in EnvVars.LibraryPaths)
				{
					Arguments.Add(String.Format("/LIBPATH:\"{0}\"", NormalizeCommandLinePath(LibraryPath, Target.WindowsPlatform.Compiler, false)));
				}

				// Add the excluded default libraries to the argument list.
				foreach (string ExcludedLibrary in LinkEnvironment.ExcludedLibraries)
				{
					Arguments.Add(String.Format("/NODEFAULTLIB:\"{0}\"", ExcludedLibrary));
				}
			}

			// If we're building either an executable or a DLL, make sure we link in the 
			// correct address sanitizer helper libs.
			// Note: As of MSVC 16.9, this is automatically done if the /fsanitize=address flag is used.
			if (!bBuildImportLibraryOnly && !LinkEnvironment.bIsBuildingLibrary && Target.WindowsPlatform.bEnableAddressSanitizer && 
			    EnvVars.CompilerVersion < new VersionNumber(14, 28, 0))
			{
				String ASanArchSuffix = "";
				if (EnvVars.Architecture == WindowsArchitecture.x64)
				{
					ASanArchSuffix = "x86_64";
				}
				else
				{
					throw new BuildException("Unsupported build architecture for Address Sanitizer");
				}

				String ASanDebugInfix = "";
				if (LinkEnvironment.bUseDebugCRT)
				{
					ASanDebugInfix = "_dbg";
				}

				if (LinkEnvironment.bUseStaticCRT)
				{
					if (LinkEnvironment.bIsBuildingDLL)
					{
						Arguments.Add(String.Format("/wholearchive:clang_rt.asan{0}_dll_thunk-{1}.lib", ASanDebugInfix, ASanArchSuffix));
					}
					else
					{
						Arguments.Add(String.Format("/wholearchive:clang_rt.asan{0}-{1}.lib", ASanDebugInfix, ASanArchSuffix));
						Arguments.Add(String.Format("/wholearchive:clang_rt.asan_cxx{0}-{1}.lib", ASanDebugInfix, ASanArchSuffix));
					}
				}
				else
				{
					Arguments.Add(String.Format("/wholearchive:clang_rt.asan{0}_dynamic-{1}.lib", ASanDebugInfix, ASanArchSuffix));
					Arguments.Add(String.Format("/wholearchive:clang_rt.asan{0}_dynamic_runtime_thunk-{1}.lib", ASanDebugInfix, ASanArchSuffix));
				}
			}

			// Enable function level hot-patching
			if(!bBuildImportLibraryOnly && Target.WindowsPlatform.bCreateHotpatchableImage)
			{
				Arguments.Add("/FUNCTIONPADMIN");
			}

			// For targets that are cross-referenced, we don't want to write a LIB file during the link step as that
			// file will clobber the import library we went out of our way to generate during an earlier step.  This
			// file is not needed for our builds, but there is no way to prevent MSVC from generating it when
			// linking targets that have exports.  We don't want this to clobber our LIB file and invalidate the
			// existing timstamp, so instead we simply emit it with a different name
			FileReference ImportLibraryFilePath;
			if (LinkEnvironment.bIsCrossReferenced && !bBuildImportLibraryOnly)
			{
				ImportLibraryFilePath = FileReference.Combine(LinkEnvironment.IntermediateDirectory!, LinkEnvironment.OutputFilePath.GetFileNameWithoutExtension() + ".suppressed.lib");
			}
			else if(Target.bShouldCompileAsDLL)
			{
				ImportLibraryFilePath = FileReference.Combine(LinkEnvironment.OutputDirectory!, LinkEnvironment.OutputFilePath.GetFileNameWithoutExtension() + ".lib");
			}
			else
			{
				ImportLibraryFilePath = FileReference.Combine(LinkEnvironment.IntermediateDirectory!, LinkEnvironment.OutputFilePath.GetFileNameWithoutExtension() + ".lib");
			}

			FileItem OutputFile;
			if (bBuildImportLibraryOnly)
			{
				OutputFile = FileItem.GetItemByFileReference(ImportLibraryFilePath);
			}
			else
			{
				OutputFile = FileItem.GetItemByFileReference(LinkEnvironment.OutputFilePath);
			}

			List<FileItem> ProducedItems = new List<FileItem>();
			ProducedItems.Add(OutputFile);

			List<FileItem> PrerequisiteItems = new List<FileItem>();

			// Add the input files to a response file, and pass the response file on the command-line.
			List<string> InputFileNames = new List<string>();
			foreach (FileItem InputFile in LinkEnvironment.InputFiles)
			{
				InputFileNames.Add(string.Format("\"{0}\"", NormalizeCommandLinePath(InputFile, Target.WindowsPlatform.Compiler, false)));
				PrerequisiteItems.Add(InputFile);
			}

			if (!bIsBuildingLibraryOrImportLibrary)
			{
				foreach (FileReference Library in LinkEnvironment.Libraries)
				{
					InputFileNames.Add(string.Format("\"{0}\"", NormalizeCommandLinePath(Library, Target.WindowsPlatform.Compiler, false)));
					PrerequisiteItems.Add(FileItem.GetItemByFileReference(Library));
				}
				foreach (string SystemLibrary in LinkEnvironment.SystemLibraries)
				{
					InputFileNames.Add(string.Format("\"{0}\"", SystemLibrary));
				}
			}

			Arguments.AddRange(InputFileNames);

			// Add the output file to the command-line.
			Arguments.Add(String.Format("/OUT:\"{0}\"", NormalizeCommandLinePath(OutputFile, Target.WindowsPlatform.Compiler, false)));

			// For import libraries and exports generated by cross-referenced builds, we don't track output files. VS 15.3+ doesn't touch timestamps for libs
			// and exp files with no modifications, breaking our dependency checking, but incremental linking will fall back to a full link if we delete it.
			// Since all DLLs are typically marked as cross referenced now anyway, we can just ignore this file to allow incremental linking to work.
			if(LinkEnvironment.bHasExports && !LinkEnvironment.bIsBuildingLibrary && !LinkEnvironment.bIsCrossReferenced)
			{
				FileReference ExportFilePath = ImportLibraryFilePath.ChangeExtension(".exp");
				FileItem ExportFile = FileItem.GetItemByFileReference(ExportFilePath);
				ProducedItems.Add(ExportFile);
			}

			if (!bIsBuildingLibraryOrImportLibrary)
			{
				// There is anything to export
				if (LinkEnvironment.bHasExports)
				{
					// Write the import library to the output directory for nFringe support.
					FileItem ImportLibraryFile = FileItem.GetItemByFileReference(ImportLibraryFilePath);
					Arguments.Add(String.Format("/IMPLIB:\"{0}\"", NormalizeCommandLinePath(ImportLibraryFilePath, Target.WindowsPlatform.Compiler, false)));

					// Like the export file above, don't add the import library as a produced item when it's cross referenced.
					if(!LinkEnvironment.bIsCrossReferenced)
					{
						ProducedItems.Add(ImportLibraryFile);
					}
				}

				if (LinkEnvironment.bCreateDebugInfo)
				{
					// Write the PDB file to the output directory.
					{
						FileReference PDBFilePath = FileReference.Combine(LinkEnvironment.OutputDirectory!, Path.GetFileNameWithoutExtension(OutputFile.AbsolutePath) + ".pdb");
						FileItem PDBFile = FileItem.GetItemByFileReference(PDBFilePath);
						Arguments.Add(String.Format("/PDB:\"{0}\"", NormalizeCommandLinePath(PDBFilePath, Target.WindowsPlatform.Compiler, false)));
						ProducedItems.Add(PDBFile);
					}

					// Write the MAP file to the output directory.
					if (LinkEnvironment.bCreateMapFile)
					{
						FileReference MAPFilePath = FileReference.Combine(LinkEnvironment.OutputDirectory!, Path.GetFileNameWithoutExtension(OutputFile.AbsolutePath) + ".map");
						FileItem MAPFile = FileItem.GetItemByFileReference(MAPFilePath);
						Arguments.Add(String.Format("/MAP:\"{0}\"", NormalizeCommandLinePath(MAPFilePath, Target.WindowsPlatform.Compiler, false)));
						ProducedItems.Add(MAPFile);

						// Export a list of object file paths, so we can locate the object files referenced by the map file
						ExportObjectFilePaths(LinkEnvironment, Path.ChangeExtension(MAPFilePath.FullName, ".objpaths"), EnvVars);
					}
				}

				// Add the additional arguments specified by the environment.
				if(!String.IsNullOrEmpty(LinkEnvironment.AdditionalArguments))
				{
					Arguments.Add(LinkEnvironment.AdditionalArguments.Trim());
				}
			}

			// Add any forced references to functions
			foreach(string IncludeFunction in LinkEnvironment.IncludeFunctions)
			{
				Arguments.Add(String.Format("/INCLUDE:{0}", IncludeFunction));
			}

			// Allow the toolchain to adjust/process the link arguments
			ModifyFinalLinkArguments(LinkEnvironment, Arguments, bBuildImportLibraryOnly );

			// Create a response file for the linker, unless we're generating IntelliSense data
			FileReference ResponseFileName = GetResponseFileName(LinkEnvironment, OutputFile);
			if (!ProjectFileGenerator.bGenerateProjectFiles)
			{
				FileItem ResponseFile = Graph.CreateIntermediateTextFile(ResponseFileName, Arguments);
				PrerequisiteItems.Add(ResponseFile);
			}

			// Create an action that invokes the linker.
			Action LinkAction = Graph.CreateAction(ActionType.Link);
			LinkAction.CommandDescription = "Link";
			LinkAction.WorkingDirectory = UnrealBuildTool.EngineSourceDirectory;
			if(bIsBuildingLibraryOrImportLibrary)
			{
				LinkAction.CommandPath = EnvVars.LibraryManagerPath;
			}
			else
			{
				LinkAction.CommandPath = EnvVars.LinkerPath;
			}
<<<<<<< HEAD
=======
			LinkAction.CommandArguments = String.Format("@\"{0}\"", ResponseFileName);
>>>>>>> 6bbb88c8
			LinkAction.CommandVersion = EnvVars.ToolChainVersion.ToString();
			LinkAction.ProducedItems.AddRange(ProducedItems);
			LinkAction.PrerequisiteItems.AddRange(PrerequisiteItems);
			LinkAction.StatusDescription = Path.GetFileName(OutputFile.AbsolutePath);

			// VS 15.3+ does not touch lib files if they do not contain any modifications, but we need to ensure the timestamps are updated to avoid repeatedly building them.
			if (bBuildImportLibraryOnly || (LinkEnvironment.bHasExports && !bIsBuildingLibraryOrImportLibrary))
			{
				LinkAction.DeleteItems.AddRange(LinkAction.ProducedItems.Where(x => x.Location.HasExtension(".lib") || x.Location.HasExtension(".exp")));
			}

			// Delete PDB files for all produced items, since incremental updates are slower than full ones.
			if (!LinkEnvironment.bUseIncrementalLinking)
			{
				LinkAction.DeleteItems.AddRange(LinkAction.ProducedItems.Where(x => x.Location.HasExtension(".pdb")));
			}

			// Tell the action that we're building an import library here and it should conditionally be
			// ignored as a prerequisite for other actions
			LinkAction.bProducesImportLibrary = bBuildImportLibraryOnly || LinkEnvironment.bIsBuildingDLL;

			// Allow remote linking. Note that this may be overriden by the executor (eg. XGE.bAllowRemoteLinking)
			LinkAction.bCanExecuteRemotely = true;

			Log.TraceVerbose("     Linking: " + LinkAction.StatusDescription);
			Log.TraceVerbose("     Command: " + LinkAction.CommandArguments);

			return OutputFile;
		}

		protected bool PreparePGOFiles(LinkEnvironment LinkEnvironment)
		{
			if (LinkEnvironment.bPGOOptimize && LinkEnvironment.OutputFilePath.FullName.EndsWith(".exe"))
			{
				// The linker expects the .pgd and any .pgc files to be in the output directory.
				// Copy the files there and make them writable...
				Log.TraceInformation("...copying the profile guided optimization files to output directory...");

				string[] PGDFiles = Directory.GetFiles(LinkEnvironment.PGODirectory, "*.pgd");
				string[] PGCFiles = Directory.GetFiles(LinkEnvironment.PGODirectory, "*.pgc");

				if (PGDFiles.Length > 1)
				{
					throw new BuildException("More than one .pgd file found in \"{0}\".", LinkEnvironment.PGODirectory);
				}
				else if (PGDFiles.Length == 0)
				{
					Log.TraceWarning("No .pgd files found in \"{0}\".", LinkEnvironment.PGODirectory);
					return false;
				}

				if (PGCFiles.Length == 0)
				{
					Log.TraceWarning("No .pgc files found in \"{0}\".", LinkEnvironment.PGODirectory);
					return false;
				}

				// Make sure the destination directory exists!
<<<<<<< HEAD
				Directory.CreateDirectory(LinkEnvironment.OutputDirectory.FullName);
=======
				Directory.CreateDirectory(LinkEnvironment.OutputDirectory!.FullName);
>>>>>>> 6bbb88c8

				// Copy the .pgd to the linker output directory, renaming it to match the PGO filename prefix.
				string PGDFile = PGDFiles.First();
				string DestPGDFile = Path.Combine(LinkEnvironment.OutputDirectory.FullName, LinkEnvironment.PGOFilenamePrefix + ".pgd");
				Log.TraceInformation("{0} -> {1}", PGDFile, DestPGDFile);
				File.Copy(PGDFile, DestPGDFile, true);
				File.SetAttributes(DestPGDFile, FileAttributes.Normal);

				// Copy the *!n.pgc files (where n is an integer), renaming them to match the PGO filename prefix and ensuring they are numbered sequentially
				int PGCFileIndex = 0;
				foreach (string SrcFilePath in PGCFiles)
				{
					string DestFileName = string.Format("{0}!{1}.pgc", LinkEnvironment.PGOFilenamePrefix, ++PGCFileIndex);
					string DestFilePath = Path.Combine(LinkEnvironment.OutputDirectory.FullName, DestFileName);

					Log.TraceInformation("{0} -> {1}", SrcFilePath, DestFilePath);
					File.Copy(SrcFilePath, DestFilePath, true);
					File.SetAttributes(DestFilePath, FileAttributes.Normal);
				}
			}

			return true;
		}

		protected virtual void AddPGOLinkArguments(LinkEnvironment LinkEnvironment, List<string> Arguments)
		{
			bool bPGOOptimize = LinkEnvironment.bPGOOptimize;
			bool bPGOProfile = LinkEnvironment.bPGOProfile;

			if (bPGOOptimize)
			{
				if (PreparePGOFiles(LinkEnvironment))
				{
					//Arguments.Add("/USEPROFILE:PGD=" + Path.Combine(LinkEnvironment.PGODirectory, LinkEnvironment.PGOFilenamePrefix + ".pgd"));
					Arguments.Add("/LTCG");
					//Arguments.Add("/USEPROFILE:PGD=" + LinkEnvironment.PGOFilenamePrefix + ".pgd");
					Arguments.Add("/USEPROFILE");
					Log.TraceInformationOnce("Enabling Profile Guided Optimization (PGO). Linking will take a while.");
				}
				else
				{
					Log.TraceWarning("PGO Optimize build will be disabled");
					bPGOOptimize = false;
				}
			}
			else if (bPGOProfile)
			{
				//Arguments.Add("/GENPROFILE:PGD=" + Path.Combine(LinkEnvironment.PGODirectory, LinkEnvironment.PGOFilenamePrefix + ".pgd"));
				Arguments.Add("/LTCG");
				//Arguments.Add("/GENPROFILE:PGD=" + LinkEnvironment.PGOFilenamePrefix + ".pgd");
				Arguments.Add("/GENPROFILE");
				Log.TraceInformationOnce("Enabling Profile Guided Optimization (PGO). Linking will take a while.");
			}
		}

		protected virtual void ModifyFinalLinkArguments(LinkEnvironment LinkEnvironment, List<string> Arguments, bool bBuildImportLibraryOnly)
		{
			AddPGOLinkArguments(LinkEnvironment, Arguments);

			// IMPLEMENT_MODULE_ is not required - it only exists to ensure developers add an IMPLEMENT_MODULE() declaration in code. These are always removed for PGO so that adding/removing a module won't invalidate PGC data.
			Arguments.RemoveAll(Argument => Argument.StartsWith("/INCLUDE:IMPLEMENT_MODULE_"));
		}

		private void ExportObjectFilePaths(LinkEnvironment LinkEnvironment, string FileName, VCEnvironment EnvVars)
		{
			// Write the list of object file directories
			HashSet<DirectoryReference> ObjectFileDirectories = new HashSet<DirectoryReference>();
			foreach(FileItem InputFile in LinkEnvironment.InputFiles)
			{
				ObjectFileDirectories.Add(InputFile.Location.Directory);
			}
			foreach(FileReference Library in LinkEnvironment.Libraries)
			{
				ObjectFileDirectories.Add(Library.Directory);
			}
			foreach(DirectoryReference LibraryPath in LinkEnvironment.SystemLibraryPaths)
			{
				ObjectFileDirectories.Add(LibraryPath);
			}
			foreach(string LibraryPath in (Environment.GetEnvironmentVariable("LIB") ?? "").Split(new char[]{ ';' }, StringSplitOptions.RemoveEmptyEntries))
			{
				ObjectFileDirectories.Add(new DirectoryReference(LibraryPath));
			}
			foreach (DirectoryReference LibraryPath in EnvVars.LibraryPaths)
			{
				ObjectFileDirectories.Add(LibraryPath);
			}
			Directory.CreateDirectory(Path.GetDirectoryName(FileName));
			File.WriteAllLines(FileName, ObjectFileDirectories.Select(x => x.FullName).OrderBy(x => x).ToArray());
		}

		/// <summary>
		/// Gets the default include paths for the given platform.
		/// </summary>
		public static string GetVCIncludePaths(UnrealTargetPlatform Platform, WindowsCompiler Compiler, string? CompilerVersion)
		{
			// Make sure we've got the environment variables set up for this target
			VCEnvironment EnvVars = VCEnvironment.Create(Compiler, Platform, WindowsArchitecture.x64, CompilerVersion, null, null);

			// Also add any include paths from the INCLUDE environment variable.  MSVC is not necessarily running with an environment that
			// matches what UBT extracted from the vcvars*.bat using SetEnvironmentVariablesFromBatchFile().  We'll use the variables we
			// extracted to populate the project file's list of include paths
			// @todo projectfiles: Should we only do this for VC++ platforms?
			StringBuilder IncludePaths = new StringBuilder();
			foreach(DirectoryReference IncludePath in EnvVars.IncludePaths)
			{
				IncludePaths.AppendFormat("{0};", IncludePath);
			}
			return IncludePaths.ToString();
		}

		public override void ModifyBuildProducts(ReadOnlyTargetRules Target, UEBuildBinary Binary, List<string> Libraries, List<UEBuildBundleResource> BundleResources, Dictionary<FileReference, BuildProductType> BuildProducts)
		{
			if (Binary.Type == UEBuildBinaryType.DynamicLinkLibrary)
			{
				if(Target.bShouldCompileAsDLL)
				{
					BuildProducts.Add(FileReference.Combine(Binary.OutputDir, Binary.OutputFilePath.GetFileNameWithoutExtension() + ".lib"), BuildProductType.BuildResource);
				}
				else
				{
					BuildProducts.Add(FileReference.Combine(Binary.IntermediateDirectory, Binary.OutputFilePath.GetFileNameWithoutExtension() + ".lib"), BuildProductType.BuildResource);
				}
			}
			if(Binary.Type == UEBuildBinaryType.Executable && Target.bCreateMapFile)
			{
				foreach(FileReference OutputFilePath in Binary.OutputFilePaths)
				{
					BuildProducts.Add(FileReference.Combine(OutputFilePath.Directory, OutputFilePath.GetFileNameWithoutExtension() + ".map"), BuildProductType.MapFile);
					BuildProducts.Add(FileReference.Combine(OutputFilePath.Directory, OutputFilePath.GetFileNameWithoutExtension() + ".objpaths"), BuildProductType.MapFile);
				}
			}
		}
	}
}<|MERGE_RESOLUTION|>--- conflicted
+++ resolved
@@ -164,8 +164,6 @@
 			Arguments.Add($"/FI\"{ForceIncludeFileString}\"");
 		}
 
-<<<<<<< HEAD
-=======
 		public static void AddCreatePchFile(List<string> Arguments, FileItem PchThroughHeaderFile, FileItem CreatePchFile, WindowsCompiler Compiler, bool bPreprocessOnly)
 		{
 			string PchThroughHeaderFilePath = NormalizeCommandLinePath(PchThroughHeaderFile, Compiler, bPreprocessOnly);
@@ -211,7 +209,6 @@
 			Arguments.Add($"/clang:-MD /clang:-MF\"{SourceDependsFileString}\"");
 		}
 
->>>>>>> 6bbb88c8
 		protected virtual void AppendCLArguments_Global(CppCompileEnvironment CompileEnvironment, List<string> Arguments)
 		{
 			// Suppress generation of object code for unreferenced inline functions. Enabling this option is more standards compliant, and causes a big reduction
@@ -320,9 +317,6 @@
 				{
 					Arguments.Add("/showIncludes");
 				}
-
-				// This matches Microsoft's default support floor for SSE.
-				Arguments.Add("-mssse3");
 			}
 
 			// Print absolute paths in diagnostics
@@ -431,8 +425,6 @@
 				Arguments.Add("/Ob0");
 			}
 
-<<<<<<< HEAD
-=======
 			// Experimental deterministic compile support
 			if (Target.WindowsPlatform.bDeterministic)
 			{
@@ -460,7 +452,6 @@
 				}
 			}
 
->>>>>>> 6bbb88c8
 			//
 			//	Debug
 			//
@@ -472,16 +463,11 @@
 				// Favor code size (especially useful for embedded platforms).
 				Arguments.Add("/Os");
 
-<<<<<<< HEAD
-				// Always include runtime error checks
-				Arguments.Add("/RTCs");
-=======
 				// Runtime checks and ASan are incompatible.
 				if (!Target.WindowsPlatform.bEnableAddressSanitizer)
 				{
 					Arguments.Add("/RTCs");
 				}
->>>>>>> 6bbb88c8
 			}
 			//
 			//	Development
@@ -662,27 +648,8 @@
 				Arguments.Add("/we4996");
 			}
 
-<<<<<<< HEAD
-			if (CompileEnvironment.DefaultWarningLevel == WarningLevel.Error)
-			{
-				Arguments.Add("/WX");
-			}
-
-			if (CompileEnvironment.DeprecationWarningLevel == WarningLevel.Off)
-			{
-				Arguments.Add("/wd4996");
-			}
-			else if(CompileEnvironment.DeprecationWarningLevel == WarningLevel.Error)
-			{
-				Arguments.Add("/we4996");
-			}
-
-			//@todo: Disable warnings for VS2015. These should be reenabled as we clear the reasons for them out of the engine source and the VS2015 toolchain evolves.
-			if (Target.WindowsPlatform.Compiler >= WindowsCompiler.VisualStudio2015_DEPRECATED)
-=======
 			//@todo: Disable warnings for VS2017. These should be reenabled as we clear the reasons for them out of the engine source and the VS2015 toolchain evolves.
 			if (Target.WindowsPlatform.Compiler.IsMSVC())
->>>>>>> 6bbb88c8
 			{
 				// Disable shadow variable warnings
 				if (CompileEnvironment.ShadowVariableWarningLevel == WarningLevel.Off)
@@ -701,11 +668,7 @@
 				Arguments.Add("/wd4463"); // 4463 - overflow; assigning 1 to bit-field that can only hold values from -1 to 0
 			}
 
-<<<<<<< HEAD
-			if (CompileEnvironment.bEnableUndefinedIdentifierWarnings)
-=======
 			if (CompileEnvironment.bEnableUndefinedIdentifierWarnings && !CompileEnvironment.bPreprocessOnly)
->>>>>>> 6bbb88c8
 			{
 				if (CompileEnvironment.bUndefinedIdentifierWarningsAsErrors)
 				{
@@ -740,13 +703,6 @@
  				Arguments.Add("/wd4244");
 				Arguments.Add("/wd4838");
  			}
-
-			// If using WindowsSDK 10.0.18362.0 or later and compiling Win32 we need to add a definition
-			//   for ignoring packing mismatches.
-			if(CompileEnvironment.Platform == UnrealTargetPlatform.Win32 && EnvVars.WindowsSdkVersion >= VersionNumber.Parse("10.0.18362.0"))
-			{
-				AddDefinition(Arguments, "WINDOWS_IGNORE_PACKING_MISMATCH");
-			}
 		}
 
 		protected virtual void AppendCLArguments_CPP(CppCompileEnvironment CompileEnvironment, List<string> Arguments)
@@ -996,33 +952,11 @@
 				// Allow partial PDBs for faster linking
 				if (Target.WindowsPlatform.Compiler == WindowsCompiler.Clang && WindowsPlatform.bAllowClangLinker)
 				{
-<<<<<<< HEAD
-					switch (Target.WindowsPlatform.Compiler)
-					{
-						case WindowsCompiler.Default:
-							break;
-						case WindowsCompiler.Clang:
-							if (WindowsPlatform.bAllowClangLinker)
-							{
-								Arguments[Arguments.Count - 1] += ":GHASH";
-							}
-							break;
-						case WindowsCompiler.Intel:
-							break;
-						case WindowsCompiler.VisualStudio2015_DEPRECATED:
-						case WindowsCompiler.VisualStudio2017:
-						case WindowsCompiler.VisualStudio2019:
-						case WindowsCompiler.VisualStudio2022:
-							Arguments[Arguments.Count - 1] += ":FASTLINK";
-							break;
-					}
-=======
 					Arguments[Arguments.Count - 1] = "/DEBUG:GHASH";
 				}
 				else
 				{
 					Arguments[Arguments.Count - 1] = "/DEBUG:FASTLINK";
->>>>>>> 6bbb88c8
 				}
 			}
 
@@ -1254,22 +1188,10 @@
 				if (CompileEnvironment.PrecompiledHeaderAction == PrecompiledHeaderAction.Create)
 				{
 					// Generate a CPP File that just includes the precompiled header.
-<<<<<<< HEAD
-					FileReference PCHCPPPath = CompileEnvironment.PrecompiledHeaderIncludeFilename.ChangeExtension(".cpp");
-					FileItem PCHCPPFile = Graph.CreateIntermediateTextFile(
-						PCHCPPPath,
-						string.Format("// Compiler: {0}\n#include \"{1}\"\r\n", EnvVars.CompilerVersion, CompileEnvironment.PrecompiledHeaderIncludeFilename.FullName.Replace('\\', '/'))
-						);
-
-					// Make sure the original source directory the PCH header file existed in is added as an include
-					// path -- it might be a private PCH header and we need to make sure that its found!
-					AddIncludePath(FileArguments, SourceFile.Location.Directory, Target.WindowsPlatform.Compiler, CompileEnvironment.bPreprocessOnly);
-=======
 					string PrecompiledHeaderIncludeFilenameString = NormalizeCommandLinePath(CompileEnvironment.PrecompiledHeaderIncludeFilename!, Target.WindowsPlatform.Compiler, CompileEnvironment.bPreprocessOnly);
 					string PchCppFile = string.Format("// Compiler: {0}\n#include \"{1}\"\r\n", EnvVars.CompilerVersion, PrecompiledHeaderIncludeFilenameString.Replace('\\', '/'));
 					CompileAction.SourceFile = FileItem.GetItemByFileReference(CompileEnvironment.PrecompiledHeaderIncludeFilename!.ChangeExtension(".cpp"));
 					Graph.CreateIntermediateTextFile(CompileAction.SourceFile, PchCppFile);
->>>>>>> 6bbb88c8
 
 					// Add the precompiled header file to the produced items list.
 					CompileAction.CreatePchFile = FileItem.GetItemByFileReference(FileReference.Combine(OutputDir, SourceFile.Location.GetFileName() + ".pch"));
@@ -1373,17 +1295,7 @@
 					AppendCLArguments_CPP(CompileEnvironment, CompileAction.Arguments);
 				}
 
-<<<<<<< HEAD
-				CompileAction.WorkingDirectory = UnrealBuildTool.EngineSourceDirectory;
-				CompileAction.CommandPath = EnvVars.CompilerPath;
-				CompileAction.CommandVersion = EnvVars.ToolChainVersion.ToString();
-				CompileAction.PrerequisiteItems.AddRange(CompileEnvironment.ForceIncludeFiles);
-				CompileAction.PrerequisiteItems.AddRange(CompileEnvironment.AdditionalPrerequisites);
-
-				string[] AdditionalArguments = String.IsNullOrEmpty(CompileEnvironment.AdditionalArguments)? new string[0] : new string[] { CompileEnvironment.AdditionalArguments };
-=======
 				CompileAction.AdditionalPrerequisiteItems.AddRange(CompileEnvironment.AdditionalPrerequisites);
->>>>>>> 6bbb88c8
 
 				if (!String.IsNullOrEmpty(CompileEnvironment.AdditionalArguments))
 				{
@@ -1558,9 +1470,6 @@
 			}
 		}
 
-<<<<<<< HEAD
-		public virtual FileReference GetApplicationIcon(FileReference ProjectFile)
-=======
 		public override void PrepareRuntimeDependencies(List<RuntimeDependency> RuntimeDependencies, Dictionary<FileReference, FileReference> TargetFileToSourceFile, DirectoryReference ExeDir)
 		{
 			// If ASan is enabled we need to copy the companion helper libraries from the MSVC tools bin folder to the
@@ -1594,7 +1503,6 @@
 		}
 
 		public virtual FileReference GetApplicationIcon(FileReference? ProjectFile)
->>>>>>> 6bbb88c8
 		{
 			return WindowsPlatform.GetWindowsApplicationIcon(ProjectFile);
 		}
@@ -2093,10 +2001,7 @@
 			{
 				LinkAction.CommandPath = EnvVars.LinkerPath;
 			}
-<<<<<<< HEAD
-=======
 			LinkAction.CommandArguments = String.Format("@\"{0}\"", ResponseFileName);
->>>>>>> 6bbb88c8
 			LinkAction.CommandVersion = EnvVars.ToolChainVersion.ToString();
 			LinkAction.ProducedItems.AddRange(ProducedItems);
 			LinkAction.PrerequisiteItems.AddRange(PrerequisiteItems);
@@ -2155,11 +2060,7 @@
 				}
 
 				// Make sure the destination directory exists!
-<<<<<<< HEAD
-				Directory.CreateDirectory(LinkEnvironment.OutputDirectory.FullName);
-=======
 				Directory.CreateDirectory(LinkEnvironment.OutputDirectory!.FullName);
->>>>>>> 6bbb88c8
 
 				// Copy the .pgd to the linker output directory, renaming it to match the PGO filename prefix.
 				string PGDFile = PGDFiles.First();
