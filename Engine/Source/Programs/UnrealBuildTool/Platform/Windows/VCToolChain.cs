// Copyright 1998-2019 Epic Games, Inc. All Rights Reserved.

using System;
using System.Collections.Generic;
using System.Text.RegularExpressions;
using System.Diagnostics;
using System.IO;
using System.Linq;
using Microsoft.Win32;
using System.Text;
using Tools.DotNETCommon;

namespace UnrealBuildTool
{
	class VCToolChain : UEToolChain
	{
		/// <summary>
		/// The target being built
		/// </summary>
		protected ReadOnlyTargetRules Target;

		/// <summary>
		/// The Visual C++ environment
		/// </summary>
		protected VCEnvironment EnvVars;

		public VCToolChain(CppPlatform Platform, ReadOnlyTargetRules Target)
			: base(Platform)
		{
			this.Target = Target;
			this.EnvVars = Target.WindowsPlatform.Environment;
<<<<<<< HEAD
=======

			Log.TraceLog("Compiler: {0}", EnvVars.CompilerPath);
			Log.TraceLog("Linker: {0}", EnvVars.LinkerPath);
			Log.TraceLog("Library Manager: {0}", EnvVars.LibraryManagerPath);
			Log.TraceLog("Resource Compiler: {0}", EnvVars.ResourceCompilerPath);
>>>>>>> 5edfa17c

			if (Target.WindowsPlatform.ObjSrcMapFile != null)
			{
				try
				{
					File.Delete(Target.WindowsPlatform.ObjSrcMapFile);
				}
				catch
				{
				}
			}
		}

		/// <summary>
		/// Returns the version info for the toolchain. This will be output before building.
		/// </summary>
		/// <returns>String describing the current toolchain</returns>
		public override string GetVersionInfo()
		{
			if(EnvVars.Compiler == EnvVars.ToolChain)
			{
				return String.Format("Using {0} {1} toolchain ({2}) and Windows {3} SDK ({4}).", WindowsPlatform.GetCompilerName(EnvVars.Compiler), EnvVars.ToolChainVersion, EnvVars.ToolChainDir, EnvVars.WindowsSdkVersion, EnvVars.WindowsSdkDir);
			}
			else
			{
				return String.Format("Using {0} {1} compiler ({2}) with {3} {4} runtime ({5}) and Windows {6} SDK ({7}).", WindowsPlatform.GetCompilerName(EnvVars.Compiler), EnvVars.CompilerVersion, EnvVars.CompilerDir, WindowsPlatform.GetCompilerName(EnvVars.ToolChain), EnvVars.ToolChainVersion, EnvVars.ToolChainDir, EnvVars.WindowsSdkVersion, EnvVars.WindowsSdkDir);
			}
		}

		static void AddDefinition(List<string> Arguments, string Definition)
		{
			// Split the definition into name and value
			int ValueIdx = Definition.IndexOf('=');
			if (ValueIdx == -1)
			{
				AddDefinition(Arguments, Definition, null);
			}
			else
			{
				AddDefinition(Arguments, Definition.Substring(0, ValueIdx), Definition.Substring(ValueIdx + 1));
			}
		}

		static void AddDefinition(List<string> Arguments, string Variable, string Value)
		{
			// If the value has a space in it and isn't wrapped in quotes, do that now
			if (Value != null && !Value.StartsWith("\"") && (Value.Contains(" ") || Value.Contains("$")))
			{
				Value = "\"" + Value + "\"";
			}

			if (Value != null)
			{
				Arguments.Add("/D" + Variable + "=" + Value);
			}
			else
			{
				Arguments.Add("/D" + Variable);
			}
		}


		void AddIncludePath(List<string> Arguments, DirectoryReference IncludePath)
		{
			// If the value has a space in it and isn't wrapped in quotes, do that now. Make sure it doesn't include a trailing slash, because that will escape the closing quote.
			string IncludePathString;
			if(IncludePath.IsUnderDirectory(UnrealBuildTool.RootDirectory) && Target.WindowsPlatform.Compiler != WindowsCompiler.Clang)
			{
				IncludePathString = IncludePath.MakeRelativeTo(UnrealBuildTool.EngineSourceDirectory);
			}
			else
			{
				IncludePathString = IncludePath.FullName;
			}

			if(IncludePathString.Contains(" "))
			{
				IncludePathString = "\"" + IncludePathString + "\"";
			}

			Arguments.Add("/I " + IncludePathString);
		}

		void AddSystemIncludePath(List<string> Arguments, DirectoryReference IncludePath)
		{
			if (Target.WindowsPlatform.Compiler == WindowsCompiler.Clang)
			{
				// Clang has special treatment for system headers; only system include directories are searched when include directives use angle brackets,
				// and warnings are disabled to allow compiler toolchains to be upgraded separately.
				Arguments.Add(String.Format("/imsvc \"{0}\"", IncludePath));
			}
			else
			{
				AddIncludePath(Arguments, IncludePath);
			}
		}


		void AppendCLArguments_Global(CppCompileEnvironment CompileEnvironment, List<string> Arguments)
		{
			// NOTE: Uncommenting this line will print includes as they are encountered by the preprocessor.  This can help with diagnosing include order problems.
			//Arguments.Add("/showIncludes");

			// Suppress generation of object code for unreferenced inline functions. Enabling this option is more standards compliant, and causes a big reduction
			// in object file sizes (and link times) due to the amount of stuff we inline.
			Arguments.Add("/Zc:inline");

			if (Target.WindowsPlatform.Compiler == WindowsCompiler.Clang)
			{
				Arguments.Add("-fms-compatibility-version=19.1");
			}

			// @todo clang: Clang on Windows doesn't respect "#pragma warning (error: ####)", and we're not passing "/WX", so warnings are not
			// treated as errors when compiling on Windows using Clang right now.

			// NOTE re: clang: the arguments for clang-cl can be found at http://llvm.org/viewvc/llvm-project/cfe/trunk/include/clang/Driver/CLCompatOptions.td?view=markup
			// This will show the cl.exe options that map to clang.exe ones, which ones are ignored and which ones are unsupported.

			if (Target.WindowsPlatform.StaticAnalyzer == WindowsStaticAnalyzer.VisualCpp)
			{
				Arguments.Add("/analyze");

				// Don't cause analyze warnings to be errors
				Arguments.Add("/analyze:WX-");

				// Report functions that use a LOT of stack space.  You can lower this value if you
				// want more aggressive checking for functions that use a lot of stack memory.
				Arguments.Add("/analyze:stacksize81940");

				// Don't bother generating code, only analyze code (may report fewer warnings though.)
				//Arguments.Add("/analyze:only");
			}

			// Prevents the compiler from displaying its logo for each invocation.
			Arguments.Add("/nologo");

			// Enable intrinsic functions.
			Arguments.Add("/Oi");


			if (Target.WindowsPlatform.Compiler == WindowsCompiler.Clang)
			{
				// Tell the Clang compiler whether we want to generate 32-bit code or 64-bit code
				if (CompileEnvironment.Platform == CppPlatform.Win64)
				{
					Arguments.Add("--target=x86_64-pc-windows-msvc");
				}
				else
				{
					Arguments.Add("--target=i686-pc-windows-msvc");
				}
			}

			// Compile into an .obj file, and skip linking.
			Arguments.Add("/c");

			// Put symbols into different sections so the linker can remove them.
			if(Target.WindowsPlatform.bOptimizeGlobalData)
			{
				Arguments.Add("/Gw");
			}

			// Separate functions for linker.
			Arguments.Add("/Gy");

			// Allow 750% of the default memory allocation limit when using the static analyzer, and 850% at other times.
			if(Target.WindowsPlatform.PCHMemoryAllocationFactor == 0)
			{
				if (Target.WindowsPlatform.StaticAnalyzer == WindowsStaticAnalyzer.VisualCpp)
				{
					Arguments.Add("/Zm750");
				}
				else
				{
					Arguments.Add("/Zm850");
				}
			}
			else
			{
				if(Target.WindowsPlatform.PCHMemoryAllocationFactor > 0)
				{
					Arguments.Add(String.Format("/Zm{0}", Target.WindowsPlatform.PCHMemoryAllocationFactor));
				}
			}

			// Disable "The file contains a character that cannot be represented in the current code page" warning for non-US windows.
			Arguments.Add("/wd4819");

			// Disable Microsoft extensions on VS2017+ for improved standards compliance.
			if (Target.WindowsPlatform.Compiler >= WindowsCompiler.VisualStudio2017 && Target.WindowsPlatform.bStrictConformanceMode)
			{
				Arguments.Add("/permissive-");
				Arguments.Add("/Zc:strictStrings-"); // Have to disable strict const char* semantics due to Windows headers not being compliant.
			}

			// @todo UWP: UE4 is non-compliant when it comes to use of %s and %S
			// Previously %s meant "the current character set" and %S meant "the other one".
			// Now %s means multibyte and %S means wide. %Ts means "natural width".
			// Reverting this behaviour until the UE4 source catches up.
			if (Target.WindowsPlatform.Compiler >= WindowsCompiler.VisualStudio2015_DEPRECATED || Target.WindowsPlatform.Compiler == WindowsCompiler.Clang)
			{
				AddDefinition(Arguments, "_CRT_STDIO_LEGACY_WIDE_SPECIFIERS=1");
			}

			// @todo UWP: Silence the hash_map deprecation errors for now. This should be replaced with unordered_map for the real fix.
			if (Target.WindowsPlatform.Compiler >= WindowsCompiler.VisualStudio2015_DEPRECATED || Target.WindowsPlatform.Compiler == WindowsCompiler.Clang)
			{
				AddDefinition(Arguments, "_SILENCE_STDEXT_HASH_DEPRECATION_WARNINGS=1");
			}

			// Ignore secure CRT warnings on Clang
			if(Target.WindowsPlatform.Compiler == WindowsCompiler.Clang)
			{
				AddDefinition(Arguments, "_CRT_SECURE_NO_WARNINGS");
			}

			// If compiling as a DLL, set the relevant defines
			if (CompileEnvironment.bIsBuildingDLL)
			{
				AddDefinition(Arguments, "_WINDLL");
			}

			// Maintain the old std::aligned_storage behavior from VS from v15.8 onwards, in case of prebuilt third party libraries are reliant on it
			AddDefinition(Arguments, "_DISABLE_EXTENDED_ALIGNED_STORAGE");

            // Fix Incredibuild errors with helpers using heterogeneous character sets
            if (Target.WindowsPlatform.Compiler >= WindowsCompiler.VisualStudio2015_DEPRECATED)
            {
                Arguments.Add("/source-charset:utf-8");
				Arguments.Add("/execution-charset:utf-8");
            }

			//
			//	Debug
			//
			if (CompileEnvironment.Configuration == CppConfiguration.Debug)
			{
				// Disable compiler optimization.
				Arguments.Add("/Od");

				// Favor code size (especially useful for embedded platforms).
				Arguments.Add("/Os");

				// Allow inline method expansion unless E&C support is requested
				if (!CompileEnvironment.bSupportEditAndContinue && CompileEnvironment.bUseInlining)
				{
					Arguments.Add("/Ob2");
				}

				if ((CompileEnvironment.Platform == CppPlatform.Win32) ||
					(CompileEnvironment.Platform == CppPlatform.Win64))
				{
					Arguments.Add("/RTCs");
				}
			}
			//
			//	Development and LTCG
			//
			else
			{
				if(!CompileEnvironment.bOptimizeCode)
				{
					// Disable compiler optimization.
					Arguments.Add("/Od");
				}
				else
				{
					// Maximum optimizations.
					Arguments.Add("/Ox");

					// Favor code speed.
					Arguments.Add("/Ot");

					// Coalesce duplicate strings
					Arguments.Add("/GF");

					// Only omit frame pointers on the PC (which is implied by /Ox) if wanted.
					if (CompileEnvironment.bOmitFramePointers == false
					&& ((CompileEnvironment.Platform == CppPlatform.Win32) ||
						(CompileEnvironment.Platform == CppPlatform.Win64)))
					{
						Arguments.Add("/Oy-");
					}
				}

				// Allow inline method expansion
				Arguments.Add("/Ob2");

				//
				// LTCG
				//
				if (CompileEnvironment.bAllowLTCG)
				{
					// Enable link-time code generation.
					Arguments.Add("/GL");
				}
			}

			//
			//	PC
			//
			if ((CompileEnvironment.Platform == CppPlatform.Win32) ||
				(CompileEnvironment.Platform == CppPlatform.Win64))
			{
				if (CompileEnvironment.bUseAVX)
				{
					// Allow the compiler to generate AVX instructions.
					Arguments.Add("/arch:AVX");
				}
				// SSE options are not allowed when using the 64 bit toolchain
				// (enables SSE2 automatically)
				else if (CompileEnvironment.Platform != CppPlatform.Win64)
				{
					// Allow the compiler to generate SSE2 instructions.
					Arguments.Add("/arch:SSE2");
				}

				if (Target.WindowsPlatform.Compiler != WindowsCompiler.Intel)
				{
					// Prompt the user before reporting internal errors to Microsoft.
					Arguments.Add("/errorReport:prompt");
				}

				// Enable C++ exceptions when building with the editor or when building UHT.
				if (CompileEnvironment.bEnableExceptions)
				{
					// Enable C++ exception handling, but not C exceptions.
					Arguments.Add("/EHsc");
				}
				else
				{
					// This is required to disable exception handling in VC platform headers.
					CompileEnvironment.Definitions.Add("_HAS_EXCEPTIONS=0");
				}
			}
			else if (CompileEnvironment.Platform == CppPlatform.HTML5)
			{
				Arguments.Add("/EHsc");
			}

			// If enabled, create debug information.
			if (CompileEnvironment.bCreateDebugInfo)
			{
				// Store debug info in .pdb files.
				// @todo clang: PDB files are emited from Clang but do not fully work with Visual Studio yet (breakpoints won't hit due to "symbol read error")
				// @todo clang (update): as of clang 3.9 breakpoints work with PDBs, and the callstack is correct, so could be used for crash dumps. However debugging is still impossible due to the large amount of unreadable variables and unpredictable breakpoint stepping behaviour
				if (CompileEnvironment.bUsePDBFiles || CompileEnvironment.bSupportEditAndContinue)
				{
					// Create debug info suitable for E&C if wanted.
					if (CompileEnvironment.bSupportEditAndContinue)
					{
						Arguments.Add("/ZI");
					}
					// Regular PDB debug information.
					else
					{
						Arguments.Add("/Zi");
					}
					// We need to add this so VS won't lock the PDB file and prevent synchronous updates. This forces serialization through MSPDBSRV.exe.
					// See http://msdn.microsoft.com/en-us/library/dn502518.aspx for deeper discussion of /FS switch.
					if (CompileEnvironment.bUseIncrementalLinking)
					{
						Arguments.Add("/FS");
					}
				}
				// Store C7-format debug info in the .obj files, which is faster.
				else
				{
					Arguments.Add("/Z7");
				}
			}

			// Specify the appropriate runtime library based on the platform and config.
			if (CompileEnvironment.bUseStaticCRT)
			{
				if (CompileEnvironment.bUseDebugCRT)
				{
					Arguments.Add("/MTd");
				}
				else
				{
					Arguments.Add("/MT");
				}
			}
			else
			{
				if (CompileEnvironment.bUseDebugCRT)
				{
					Arguments.Add("/MDd");
				}
				else
				{
					Arguments.Add("/MD");
				}
			}

			if (Target.WindowsPlatform.Compiler != WindowsCompiler.Clang)
			{
				// Allow large object files to avoid hitting the 2^16 section limit when running with -StressTestUnity.
				// Note: not needed for clang, it implicitly upgrades COFF files to bigobj format when necessary.
				Arguments.Add("/bigobj");
			}

			if (Target.WindowsPlatform.Compiler == WindowsCompiler.Intel || Target.WindowsPlatform.Compiler == WindowsCompiler.Clang)
			{
				// FMath::Sqrt calls get inlined and when reciprical is taken, turned into an rsqrtss instruction,
				// which is *too* imprecise for, e.g., TestVectorNormalize_Sqrt in UnrealMathTest.cpp
				// TODO: Observed in clang 7.0, presumably the same in Intel C++ Compiler?
				Arguments.Add("/fp:precise");
			}
			else
			{
				// Relaxes floating point precision semantics to allow more optimization.
				Arguments.Add("/fp:fast");
			}

			if (CompileEnvironment.bOptimizeCode)
			{
				// Allow optimized code to be debugged more easily.  This makes PDBs a bit larger, but doesn't noticeably affect
				// compile times.  The executable code is not affected at all by this switch, only the debugging information.
				Arguments.Add("/Zo");
			}

			if (CompileEnvironment.Platform == CppPlatform.Win64)
			{
				// Pack struct members on 8-byte boundaries.
				Arguments.Add("/Zp8");
			}
			else
			{
				// Pack struct members on 4-byte boundaries.
				Arguments.Add("/Zp4");
			}

			//@todo: Disable warnings for VS2015. These should be reenabled as we clear the reasons for them out of the engine source and the VS2015 toolchain evolves.
			if (Target.WindowsPlatform.Compiler >= WindowsCompiler.VisualStudio2015_DEPRECATED)
			{
				// Disable shadow variable warnings
				if (CompileEnvironment.bEnableShadowVariableWarnings == false)
				{
					Arguments.Add("/wd4456"); // 4456 - declaration of 'LocalVariable' hides previous local declaration
					Arguments.Add("/wd4458"); // 4458 - declaration of 'parameter' hides class member
					Arguments.Add("/wd4459"); // 4459 - declaration of 'LocalVariable' hides global declaration
				}

				Arguments.Add("/wd4463"); // 4463 - overflow; assigning 1 to bit-field that can only hold values from -1 to 0

				Arguments.Add("/wd4838"); // 4838: conversion from 'type1' to 'type2' requires a narrowing conversion
			}

			if(CompileEnvironment.bEnableUndefinedIdentifierWarnings)
			{
				if (CompileEnvironment.bUndefinedIdentifierWarningsAsErrors)
				{
					Arguments.Add("/we4668");
				}
				else
				{
					Arguments.Add("/w44668");
				}
			}
		}

		void AppendCLArguments_CPP(CppCompileEnvironment CompileEnvironment, List<string> Arguments)
		{
			if (Target.WindowsPlatform.Compiler != WindowsCompiler.Clang)
			{
				// Explicitly compile the file as C++.
				Arguments.Add("/TP");
			}
			else
			{
				string FileSpecifier = "c++";
				if (CompileEnvironment.PrecompiledHeaderAction == PrecompiledHeaderAction.Create)
				{
					// Tell Clang to generate a PCH header
					FileSpecifier += "-header";
				}
				
				Arguments.Add(String.Format("-Xclang -x -Xclang \"{0}\"", FileSpecifier));
			}


			if (!CompileEnvironment.bEnableBufferSecurityChecks)
			{
				// This will disable buffer security checks (which are enabled by default) that the MS compiler adds around arrays on the stack,
				// Which can add some performance overhead, especially in performance intensive code
				// Only disable this if you know what you are doing, because it will be disabled for the entire module!
				Arguments.Add("/GS-");
			}

			// Configure RTTI
			if (CompileEnvironment.bUseRTTI)
			{
				// Enable C++ RTTI.
				Arguments.Add("/GR");
			}
			else
			{
				// Disable C++ RTTI.
				Arguments.Add("/GR-");
			}

			// Set warning level.
			if (Target.WindowsPlatform.Compiler != WindowsCompiler.Intel)
			{
				// Restrictive during regular compilation.
				Arguments.Add("/W4");
			}
			else
			{
				// If we had /W4 with clang or Intel on windows we would be flooded with warnings. This will be fixed incrementally.
				Arguments.Add("/W0");
			}

			// Intel compiler options.
			if (Target.WindowsPlatform.Compiler == WindowsCompiler.Intel)
			{
				Arguments.Add("/Qstd=c++14");
			}
			else
			{
				if(CompileEnvironment.CppStandard >= CppStandardVersion.Latest)
				{
					Arguments.Add("/std:c++latest");
				}
				else if(CompileEnvironment.CppStandard >= CppStandardVersion.Cpp17)
				{
					Arguments.Add("/std:c++17");
				}
				else if(CompileEnvironment.CppStandard >= CppStandardVersion.Cpp14)
				{
					Arguments.Add("/std:c++14");
				}
			}

			if (Target.WindowsPlatform.Compiler == WindowsCompiler.Clang)
			{
				// Disable specific warnings that cause problems with Clang
				// NOTE: These must appear after we set the MSVC warning level

				// @todo clang: Ideally we want as few warnings disabled as possible
				// 

				// Treat all warnings as errors by default
				Arguments.Add("-Werror");

				// Allow Microsoft-specific syntax to slide, even though it may be non-standard.  Needed for Windows headers.
				Arguments.Add("-Wno-microsoft");

				// @todo clang: Hack due to how we have our 'DummyPCH' wrappers setup when using unity builds.  This warning should not be disabled!!
				Arguments.Add("-Wno-msvc-include");

				if (CompileEnvironment.bEnableShadowVariableWarnings)
				{
					Arguments.Add("-Wshadow" + (CompileEnvironment.bShadowVariableWarningsAsErrors ? "" : " -Wno-error=shadow"));
				}

				if (CompileEnvironment.bEnableUndefinedIdentifierWarnings)
				{
					Arguments.Add(" -Wundef" + (CompileEnvironment.bUndefinedIdentifierWarningsAsErrors ? "" : " -Wno-error=undef"));
				}

				// @todo clang: Kind of a shame to turn these off.  We'd like to catch unused variables, but it is tricky with how our assertion macros work.
				Arguments.Add("-Wno-inconsistent-missing-override");
				Arguments.Add("-Wno-unused-variable");
				Arguments.Add("-Wno-unused-local-typedefs");
				Arguments.Add("-Wno-unused-function");
				Arguments.Add("-Wno-unused-private-field");
				Arguments.Add("-Wno-unused-value");

				Arguments.Add("-Wno-inline-new-delete");	// @todo clang: We declare operator new as inline.  Clang doesn't seem to like that.
				Arguments.Add("-Wno-implicit-exception-spec-mismatch");

				// Sometimes we compare 'this' pointers against nullptr, which Clang warns about by default
				Arguments.Add("-Wno-undefined-bool-conversion");

				// @todo clang: Disabled warnings were copied from MacToolChain for the most part
				Arguments.Add("-Wno-deprecated-declarations");
				Arguments.Add("-Wno-deprecated-writable-strings");
				Arguments.Add("-Wno-deprecated-register");
				Arguments.Add("-Wno-switch-enum");
				Arguments.Add("-Wno-logical-op-parentheses");	// needed for external headers we shan't change
				Arguments.Add("-Wno-null-arithmetic");			// needed for external headers we shan't change
				Arguments.Add("-Wno-deprecated-declarations");	// needed for wxWidgets
				Arguments.Add("-Wno-return-type-c-linkage");	// needed for PhysX
				Arguments.Add("-Wno-ignored-attributes");		// needed for nvtesslib
				Arguments.Add("-Wno-uninitialized");
				Arguments.Add("-Wno-tautological-compare");
				Arguments.Add("-Wno-switch");
				Arguments.Add("-Wno-invalid-offsetof"); // needed to suppress warnings about using offsetof on non-POD types.

				// @todo clang: Sorry for adding more of these, but I couldn't read my output log. Most should probably be looked at
				Arguments.Add("-Wno-unused-parameter");			// Unused function parameter. A lot are named 'bUnused'...
				Arguments.Add("-Wno-ignored-qualifiers");		// const ignored when returning by value e.g. 'const int foo() { return 4; }'
				Arguments.Add("-Wno-expansion-to-defined");		// Usage of 'defined(X)' in a macro definition. Gives different results under MSVC
				Arguments.Add("-Wno-gnu-string-literal-operator-template");	// String literal operator"" in template, used by delegates
				Arguments.Add("-Wno-sign-compare");				// Signed/unsigned comparison - millions of these
				Arguments.Add("-Wno-undefined-var-template");	// Variable template instantiation required but no definition available
				Arguments.Add("-Wno-missing-field-initializers"); // Stupid warning, generated when you initialize with MyStruct A = {0};
				Arguments.Add("-Wno-unused-lambda-capture");
				Arguments.Add("-Wno-nonportable-include-path");
				Arguments.Add("-Wno-invalid-token-paste");
				Arguments.Add("-Wno-null-pointer-arithmetic");
				Arguments.Add("-Wno-constant-logical-operand"); // Triggered by || of two template-derived values inside a static_assert

			}
		}

		static void AppendCLArguments_C(List<string> Arguments)
		{
			// Explicitly compile the file as C.
			Arguments.Add("/TC");

			// Level 0 warnings.  Needed for external C projects that produce warnings at higher warning levels.
			Arguments.Add("/W0");
		}

		void AppendLinkArguments(LinkEnvironment LinkEnvironment, List<string> Arguments)
		{
			if (Target.WindowsPlatform.Compiler == WindowsCompiler.Clang && WindowsPlatform.bAllowClangLinker)
			{
				// This tells LLD to run in "Windows emulation" mode, meaning that it will accept MSVC Link arguments
				Arguments.Add("-flavor link");

				// @todo clang: The following static libraries aren't linking correctly with Clang:
				//		tbbmalloc.lib, zlib_64.lib, libpng_64.lib, freetype2412MT.lib, IlmImf.lib
				//		LLD: Assertion failed: result.size() == 1, file ..\tools\lld\lib\ReaderWriter\FileArchive.cpp, line 71
				//		

				// Only omit frame pointers on the PC (which is implied by /Ox) if wanted.
				if (!LinkEnvironment.bOmitFramePointers)
				{
					Arguments.Add("--disable-fp-elim");
				}
			}

			// Don't create a side-by-side manifest file for the executable.
			Arguments.Add("/MANIFEST:NO");

			// Prevents the linker from displaying its logo for each invocation.
			Arguments.Add("/NOLOGO");

			if (LinkEnvironment.bCreateDebugInfo)
			{
				// Output debug info for the linked executable.
				Arguments.Add("/DEBUG");

				// Allow partial PDBs for faster linking
				if (Target.WindowsPlatform.Compiler >= WindowsCompiler.VisualStudio2015_DEPRECATED && LinkEnvironment.bUseFastPDBLinking)
				{
					Arguments[Arguments.Count - 1] += ":FASTLINK";
				}
			}

			// Prompt the user before reporting internal errors to Microsoft.
			Arguments.Add("/errorReport:prompt");

			//
			//	PC
			//
			if ((LinkEnvironment.Platform == CppPlatform.Win32) ||
				(LinkEnvironment.Platform == CppPlatform.Win64))
			{
				// Set machine type/ architecture to be 64 bit.
				if (LinkEnvironment.Platform == CppPlatform.Win64)
				{
					Arguments.Add("/MACHINE:x64");
				}
				// 32 bit executable/ target.
				else
				{
					Arguments.Add("/MACHINE:x86");
				}

				{
					if (LinkEnvironment.bIsBuildingConsoleApplication)
					{
						Arguments.Add("/SUBSYSTEM:CONSOLE");
					}
					else
					{
						Arguments.Add("/SUBSYSTEM:WINDOWS");
					}
				}

				if (LinkEnvironment.bIsBuildingConsoleApplication && !LinkEnvironment.bIsBuildingDLL && !String.IsNullOrEmpty(LinkEnvironment.WindowsEntryPointOverride))
				{
					// Use overridden entry point
					Arguments.Add("/ENTRY:" + LinkEnvironment.WindowsEntryPointOverride);
				}

				// Allow the OS to load the EXE at different base addresses than its preferred base address.
				Arguments.Add("/FIXED:No");

				// Option is only relevant with 32 bit toolchain.
				if ((LinkEnvironment.Platform == CppPlatform.Win32) && Target.WindowsPlatform.bBuildLargeAddressAwareBinary)
				{
					// Disables the 2GB address space limit on 64-bit Windows and 32-bit Windows with /3GB specified in boot.ini
					Arguments.Add("/LARGEADDRESSAWARE");
				}

				// Explicitly declare that the executable is compatible with Data Execution Prevention.
				Arguments.Add("/NXCOMPAT");

				// Set the default stack size.
				if (LinkEnvironment.DefaultStackSizeCommit > 0)
				{
					Arguments.Add("/STACK:" + LinkEnvironment.DefaultStackSize + "," + LinkEnvironment.DefaultStackSizeCommit);
				}
				else
				{
					Arguments.Add("/STACK:" + LinkEnvironment.DefaultStackSize);
				}

				// E&C can't use /SAFESEH.  Also, /SAFESEH isn't compatible with 64-bit linking
				if (!LinkEnvironment.bSupportEditAndContinue &&
					LinkEnvironment.Platform != CppPlatform.Win64)
				{
					// Generates a table of Safe Exception Handlers.  Documentation isn't clear whether they actually mean
					// Structured Exception Handlers.
					Arguments.Add("/SAFESEH");
				}

				// Allow delay-loaded DLLs to be explicitly unloaded.
				Arguments.Add("/DELAY:UNLOAD");

				if (LinkEnvironment.bIsBuildingDLL)
				{
					Arguments.Add("/DLL");
				}
			}

			// Don't embed the full PDB path; we want to be able to move binaries elsewhere. They will always be side by side.
			Arguments.Add("/PDBALTPATH:%_PDB%");

			//
			//	Shipping & LTCG
			//
			if (LinkEnvironment.bAllowLTCG)
			{
				// Use link-time code generation.
				Arguments.Add("/LTCG");

				// This is where we add in the PGO-Lite linkorder.txt if we are using PGO-Lite
				//Result += " /ORDER:@linkorder.txt";
				//Result += " /VERBOSE";
			}

			//
			//	Shipping binary
			//
			if (LinkEnvironment.Configuration == CppConfiguration.Shipping)
			{
				// Generate an EXE checksum.
				Arguments.Add("/RELEASE");

				// Eliminate unreferenced symbols.
				Arguments.Add("/OPT:REF");

				// Remove redundant COMDATs.
				Arguments.Add("/OPT:ICF");
			}
			//
			//	Regular development binary. 
			//
			else
			{
				// Keep symbols that are unreferenced.
				Arguments.Add("/OPT:NOREF");

				// Disable identical COMDAT folding.
				Arguments.Add("/OPT:NOICF");
			}

			// Enable incremental linking if wanted.
			if (LinkEnvironment.bUseIncrementalLinking)
			{
				Arguments.Add("/INCREMENTAL");
			}
			else
			{
				Arguments.Add("/INCREMENTAL:NO");
			}

			// Disable 
			//LINK : warning LNK4199: /DELAYLOAD:nvtt_64.dll ignored; no imports found from nvtt_64.dll
			// type warning as we leverage the DelayLoad option to put third-party DLLs into a 
			// non-standard location. This requires the module(s) that use said DLL to ensure that it 
			// is loaded prior to using it.
			Arguments.Add("/ignore:4199");

			// Suppress warnings about missing PDB files for statically linked libraries.  We often don't want to distribute
			// PDB files for these libraries.
			Arguments.Add("/ignore:4099");		// warning LNK4099: PDB '<file>' was not found with '<file>'
		}

		void AppendLibArguments(LinkEnvironment LinkEnvironment, List<string> Arguments)
		{
			// Prevents the linker from displaying its logo for each invocation.
			Arguments.Add("/NOLOGO");

			// Prompt the user before reporting internal errors to Microsoft.
			Arguments.Add("/errorReport:prompt");

			//
			//	PC
			//
			if (LinkEnvironment.Platform == CppPlatform.Win32 || LinkEnvironment.Platform == CppPlatform.Win64)
			{
				// Set machine type/ architecture to be 64 bit.
				if (LinkEnvironment.Platform == CppPlatform.Win64)
				{
					Arguments.Add("/MACHINE:x64");
				}
				// 32 bit executable/ target.
				else
				{
					Arguments.Add("/MACHINE:x86");
				}

				{
					if (LinkEnvironment.bIsBuildingConsoleApplication)
					{
						Arguments.Add("/SUBSYSTEM:CONSOLE");
					}
					else
					{
						Arguments.Add("/SUBSYSTEM:WINDOWS");
					}
				}
			}

			//
			//	Shipping & LTCG
			//
			if (LinkEnvironment.Configuration == CppConfiguration.Shipping)
			{
				// Use link-time code generation.
				Arguments.Add("/LTCG");
			}
		}

		public override CPPOutput CompileCPPFiles(CppCompileEnvironment CompileEnvironment, List<FileItem> InputFiles, DirectoryReference OutputDir, string ModuleName, List<Action> Actions)
		{
			List<string> SharedArguments = new List<string>();
			AppendCLArguments_Global(CompileEnvironment, SharedArguments);

			// Add include paths to the argument list.
			foreach (DirectoryReference IncludePath in CompileEnvironment.UserIncludePaths)
			{
				AddIncludePath(SharedArguments, IncludePath);
			}

			foreach (DirectoryReference IncludePath in CompileEnvironment.SystemIncludePaths)
			{
				AddSystemIncludePath(SharedArguments, IncludePath);
			}

			foreach (DirectoryReference IncludePath in EnvVars.IncludePaths)
			{
				AddSystemIncludePath(SharedArguments, IncludePath);
			}

			if (CompileEnvironment.bPrintTimingInfo)
			{
				if(Target.WindowsPlatform.Compiler == WindowsCompiler.VisualStudio2015_DEPRECATED || Target.WindowsPlatform.Compiler == WindowsCompiler.VisualStudio2017)
				{
					SharedArguments.Add("/Bt+ /d2cgsummary");
					if(EnvVars.ToolChainVersion >= VersionNumber.Parse("14.14.26316"))
					{
						SharedArguments.Add("/d1reportTime");
					}
				}
			}

			// Add preprocessor definitions to the argument list.
			foreach (string Definition in CompileEnvironment.Definitions)
			{
				// Escape all quotation marks so that they get properly passed with the command line.
				string DefinitionArgument = Definition.Contains("\"") ? Definition.Replace("\"", "\\\"") : Definition;
				AddDefinition(SharedArguments, DefinitionArgument);
			}

			// Create a compile action for each source file.
			CPPOutput Result = new CPPOutput();
			foreach (FileItem SourceFile in InputFiles)
			{
				Action CompileAction = new Action(ActionType.Compile);
				CompileAction.CommandDescription = "Compile";

				// ensure compiler timings are captured when we execute the action.
				if (Target.WindowsPlatform.Compiler != WindowsCompiler.Clang && CompileEnvironment.bPrintTimingInfo)
				{
					CompileAction.bPrintDebugInfo = true;
				}

				List<string> FileArguments = new List<string>();
				bool bIsPlainCFile = Path.GetExtension(SourceFile.AbsolutePath).ToUpperInvariant() == ".C";

				// Add the C++ source file and its included files to the prerequisite item list.
				CompileAction.PrerequisiteItems.Add(SourceFile);

				bool bEmitsObjectFile = true;
				if (CompileEnvironment.PrecompiledHeaderAction == PrecompiledHeaderAction.Create)
				{
					// Generate a CPP File that just includes the precompiled header.
					FileReference PCHCPPPath = CompileEnvironment.PrecompiledHeaderIncludeFilename.ChangeExtension(".cpp");
					FileItem PCHCPPFile = FileItem.CreateIntermediateTextFile(
						PCHCPPPath,
						string.Format("#include \"{0}\"\r\n", CompileEnvironment.PrecompiledHeaderIncludeFilename.FullName.Replace('\\', '/'))
						);

					// Make sure the original source directory the PCH header file existed in is added as an include
					// path -- it might be a private PCH header and we need to make sure that its found!
					AddIncludePath(FileArguments, SourceFile.Location.Directory);

					// Add the precompiled header file to the produced items list.
					FileItem PrecompiledHeaderFile = FileItem.GetItemByFileReference(
						FileReference.Combine(
							OutputDir,
							Path.GetFileName(SourceFile.AbsolutePath) + ".pch"
							)
						);
					CompileAction.ProducedItems.Add(PrecompiledHeaderFile);
					Result.PrecompiledHeaderFile = PrecompiledHeaderFile;

					// Add the parameters needed to compile the precompiled header file to the command-line.
					FileArguments.Add(String.Format("/Yc\"{0}\"", CompileEnvironment.PrecompiledHeaderIncludeFilename));
					FileArguments.Add(String.Format("/Fp\"{0}\"", PrecompiledHeaderFile.AbsolutePath));

					// If we're creating a PCH that will be used to compile source files for a library, we need
					// the compiled modules to retain a reference to PCH's module, so that debugging information
					// will be included in the library.  This is also required to avoid linker warning "LNK4206"
					// when linking an application that uses this library.
					if (CompileEnvironment.bIsBuildingLibrary)
					{
						// NOTE: The symbol name we use here is arbitrary, and all that matters is that it is
						// unique per PCH module used in our library
						string FakeUniquePCHSymbolName = CompileEnvironment.PrecompiledHeaderIncludeFilename.GetFileNameWithoutExtension();
						FileArguments.Add(String.Format("/Yl{0}", FakeUniquePCHSymbolName));
					}

					FileArguments.Add(String.Format("\"{0}\"", PCHCPPFile.AbsolutePath));

					CompileAction.StatusDescription = PCHCPPPath.GetFileName();
				}
				else
				{
					if (CompileEnvironment.PrecompiledHeaderAction == PrecompiledHeaderAction.Include)
					{
						CompileAction.bIsUsingPCH = true;
						CompileAction.PrerequisiteItems.Add(CompileEnvironment.PrecompiledHeaderFile);

						if (Target.WindowsPlatform.Compiler == WindowsCompiler.Clang)
						{
							FileArguments.Add(String.Format("/FI\"{0}\"", Path.ChangeExtension(CompileEnvironment.PrecompiledHeaderFile.AbsolutePath, null)));
						}
						else
						{
							FileArguments.Add(String.Format("/FI\"{0}\"", CompileEnvironment.PrecompiledHeaderIncludeFilename.FullName));
							FileArguments.Add(String.Format("/Yu\"{0}\"", CompileEnvironment.PrecompiledHeaderIncludeFilename.FullName));
							FileArguments.Add(String.Format("/Fp\"{0}\"", CompileEnvironment.PrecompiledHeaderFile.AbsolutePath));
						}
					}

					// Add the source file path to the command-line.
					FileArguments.Add(String.Format("\"{0}\"", SourceFile.AbsolutePath));

					CompileAction.StatusDescription = Path.GetFileName(SourceFile.AbsolutePath);
				}

				foreach(FileItem ForceIncludeFile in CompileEnvironment.ForceIncludeFiles)
				{
					FileArguments.Add(String.Format("/FI\"{0}\"", ForceIncludeFile.Location));
				}

				if (bEmitsObjectFile)
				{
					// Add the object file to the produced item list.
					string ObjectLeafFilename = Path.GetFileName(SourceFile.AbsolutePath) + ".obj";
					FileItem ObjectFile = FileItem.GetItemByFileReference(FileReference.Combine(OutputDir, ObjectLeafFilename));
					if (Target.WindowsPlatform.ObjSrcMapFile != null)
					{
						using (StreamWriter Writer = File.AppendText(Target.WindowsPlatform.ObjSrcMapFile))
						{
							Writer.WriteLine(string.Format("\"{0}\" -> \"{1}\"", ObjectLeafFilename, SourceFile.AbsolutePath));
						}
					}
					CompileAction.ProducedItems.Add(ObjectFile);
					Result.ObjectFiles.Add(ObjectFile);
					FileArguments.Add(String.Format("/Fo\"{0}\"", ObjectFile.AbsolutePath));

					// Experimental: support for JSON output of timing data
					if(Target.WindowsPlatform.Compiler == WindowsCompiler.Clang && Target.WindowsPlatform.bClangTimeTrace)
					{
						SharedArguments.Add("-Xclang -ftime-trace");
						CompileAction.ProducedItems.Add(FileItem.GetItemByFileReference(ObjectFile.Location.ChangeExtension(".json")));
					}
				}

				// Don't farm out creation of precompiled headers as it is the critical path task.
				CompileAction.bCanExecuteRemotely =
					CompileEnvironment.PrecompiledHeaderAction != PrecompiledHeaderAction.Create ||
					CompileEnvironment.bAllowRemotelyCompiledPCHs
					;

				// Create PDB files if we were configured to do that.
				if (CompileEnvironment.bUsePDBFiles || CompileEnvironment.bSupportEditAndContinue)
				{
					FileReference PDBLocation;
					if (CompileEnvironment.PrecompiledHeaderAction == PrecompiledHeaderAction.Include)
					{
						// All files using the same PCH are required to share the same PDB that was used when compiling the PCH
						PDBLocation = CompileEnvironment.PrecompiledHeaderFile.Location.ChangeExtension(".pdb");

						// Enable synchronous file writes, since we'll be modifying the existing PDB
						FileArguments.Add("/FS");
					}
					else if (CompileEnvironment.PrecompiledHeaderAction == PrecompiledHeaderAction.Create)
					{
						// Files creating a PCH use a PDB per file.
						PDBLocation = FileReference.Combine(OutputDir, CompileEnvironment.PrecompiledHeaderIncludeFilename.GetFileName() + ".pdb");

						// Enable synchronous file writes, since we'll be modifying the existing PDB
						FileArguments.Add("/FS");
					}
					else if (!bIsPlainCFile)
					{
						// Ungrouped C++ files use a PDB per file.
						PDBLocation = FileReference.Combine(OutputDir, SourceFile.Location.GetFileName() + ".pdb");
					}
					else
					{
						// Group all plain C files that doesn't use PCH into the same PDB
						PDBLocation = FileReference.Combine(OutputDir, "MiscPlainC.pdb");
					}

					// Specify the PDB file that the compiler should write to.
					FileArguments.Add(String.Format("/Fd\"{0}\"", PDBLocation));

					// Don't add the PDB as an output file because it's modified multiple times. This will break timestamp dependency tracking.
					FileItem PDBFile = FileItem.GetItemByFileReference(PDBLocation);
					Result.DebugDataFiles.Add(PDBFile);

					// Don't allow remote execution when PDB files are enabled; we need to modify the same files. XGE works around this by generating separate
					// PDB files per agent, but this functionality is only available with the Visual C++ extension package (via the VCCompiler=true tool option).
					CompileAction.bCanExecuteRemotely = false;
				}

				// Add C or C++ specific compiler arguments.
				if (bIsPlainCFile)
				{
					AppendCLArguments_C(FileArguments);
				}
				else
				{
					AppendCLArguments_CPP(CompileEnvironment, FileArguments);
				}

				CompileAction.WorkingDirectory = UnrealBuildTool.EngineSourceDirectory;
				CompileAction.CommandPath = EnvVars.CompilerPath;
				CompileAction.PrerequisiteItems.AddRange(CompileEnvironment.ForceIncludeFiles);

				string[] AdditionalArguments = String.IsNullOrEmpty(CompileEnvironment.AdditionalArguments)? new string[0] : new string[] { CompileEnvironment.AdditionalArguments };

				if (!ProjectFileGenerator.bGenerateProjectFiles
					&& Target.WindowsPlatform.Compiler != WindowsCompiler.Clang
					&& CompileAction.ProducedItems.Count > 0)
				{
					FileItem TargetFile = CompileAction.ProducedItems[0];
					FileReference ResponseFileName = new FileReference(TargetFile.AbsolutePath + ".response");
					FileItem ResponseFileItem = FileItem.CreateIntermediateTextFile(ResponseFileName, SharedArguments.Concat(FileArguments).Concat(AdditionalArguments).Select(x => Utils.ExpandVariables(x)));
					CompileAction.CommandArguments = " @\"" + ResponseFileName + "\"";
					CompileAction.PrerequisiteItems.Add(ResponseFileItem);
				}
				else
				{
					CompileAction.CommandArguments = String.Join(" ", SharedArguments.Concat(FileArguments).Concat(AdditionalArguments));
				}

				if(CompileEnvironment.bGenerateDependenciesFile)
				{
					CompileAction.DependencyListFile = FileItem.GetItemByFileReference(FileReference.Combine(OutputDir, SourceFile.Location.GetFileName() + ".txt"));
					CompileAction.CommandArguments = String.Format("{0} -- {1} {2} /showIncludes", Utils.MakePathSafeToUseWithCommandLine(CompileAction.DependencyListFile.Location), Utils.MakePathSafeToUseWithCommandLine(CompileAction.CommandPath), CompileAction.CommandArguments);
					CompileAction.CommandPath = FileReference.Combine(UnrealBuildTool.EngineDirectory, "Build", "Windows", "cl-filter", "cl-filter.exe");
					CompileAction.ProducedItems.Add(CompileAction.DependencyListFile);
				}

				if (CompileEnvironment.PrecompiledHeaderAction == PrecompiledHeaderAction.Create)
				{
					Log.TraceVerbose("Creating PCH " + CompileEnvironment.PrecompiledHeaderIncludeFilename + ": \"" + CompileAction.CommandPath + "\"" + CompileAction.CommandArguments);
				}
				else
				{
					Log.TraceVerbose("   Compiling " + CompileAction.StatusDescription + ": \"" + CompileAction.CommandPath + "\"" + CompileAction.CommandArguments);
				}

				if (Target.WindowsPlatform.Compiler == WindowsCompiler.Clang)
				{
					// Clang doesn't print the file names by default, so we'll do it ourselves
					CompileAction.bShouldOutputStatusDescription = true;
				}
				else
				{
					// VC++ always outputs the source file name being compiled, so we don't need to emit this ourselves
					CompileAction.bShouldOutputStatusDescription = false;
				}

				// When compiling with SN-DBS, modules that contain a #import must be built locally
				if (CompileEnvironment.bBuildLocallyWithSNDBS == true)
				{
					CompileAction.bCanExecuteRemotelyWithSNDBS = false;
				}

				Actions.Add(CompileAction);
			}
			return Result;
		}

		public override CPPOutput CompileRCFiles(CppCompileEnvironment CompileEnvironment, List<FileItem> InputFiles, DirectoryReference OutputDir, List<Action> Actions)
		{
			CPPOutput Result = new CPPOutput();

			foreach (FileItem RCFile in InputFiles)
			{
				Action CompileAction = new Action(ActionType.Compile);
				CompileAction.CommandDescription = "Resource";
				CompileAction.WorkingDirectory = UnrealBuildTool.EngineSourceDirectory;
				CompileAction.CommandPath = EnvVars.ResourceCompilerPath;
				CompileAction.StatusDescription = Path.GetFileName(RCFile.AbsolutePath);
				CompileAction.PrerequisiteItems.AddRange(CompileEnvironment.ForceIncludeFiles);

				// Resource tool can run remotely if possible
				CompileAction.bCanExecuteRemotely = true;

				List<string> Arguments = new List<string>();

				// Suppress header spew
				Arguments.Add("/nologo");

				// If we're compiling for 64-bit Windows, also add the _WIN64 definition to the resource
				// compiler so that we can switch on that in the .rc file using #ifdef.
				if (CompileEnvironment.Platform == CppPlatform.Win64)
				{
					AddDefinition(Arguments, "_WIN64");
				}

				// Language
				Arguments.Add("/l 0x409");

				// Include paths. Don't use AddIncludePath() here, since it uses the full path and exceeds the max command line length.
				foreach (DirectoryReference IncludePath in CompileEnvironment.UserIncludePaths)
				{
					Arguments.Add(String.Format("/I \"{0}\"", IncludePath));
				}

				// System include paths.
				foreach (DirectoryReference SystemIncludePath in CompileEnvironment.SystemIncludePaths)
				{
					Arguments.Add(String.Format("/I \"{0}\"", SystemIncludePath));
				}
				foreach (DirectoryReference SystemIncludePath in EnvVars.IncludePaths)
				{
					Arguments.Add(String.Format("/I \"{0}\"", SystemIncludePath));
				}

				// Preprocessor definitions.
				foreach (string Definition in CompileEnvironment.Definitions)
				{
					if (!Definition.Contains("_API"))
					{
						AddDefinition(Arguments, Definition);
					}
				}

				// Figure the icon to use. We can only use a custom icon when compiling to a project-specific intemediate directory (and not for the shared editor executable, for example).
				FileReference IconFile;
				if(Target.ProjectFile != null && !CompileEnvironment.bUseSharedBuildEnvironment)
				{
					IconFile = WindowsPlatform.GetApplicationIcon(Target.ProjectFile);
				}
				else
				{
					IconFile = WindowsPlatform.GetApplicationIcon(null);
				}
				CompileAction.PrerequisiteItems.Add(FileItem.GetItemByFileReference(IconFile));

				// Setup the compile environment, setting the icon to use via a macro. This is used in Default.rc2.
				AddDefinition(Arguments, String.Format("BUILD_ICON_FILE_NAME=\"\\\"{0}\\\"\"", IconFile.FullName.Replace("\\", "\\\\")));

				// Apply the target settings for the resources
				if(!CompileEnvironment.bUseSharedBuildEnvironment)
				{
					if (!String.IsNullOrEmpty(Target.WindowsPlatform.CompanyName))
					{
						AddDefinition(Arguments, String.Format("PROJECT_COMPANY_NAME={0}", SanitizeMacroValue(Target.WindowsPlatform.CompanyName)));
					}

					if (!String.IsNullOrEmpty(Target.WindowsPlatform.CopyrightNotice))
					{
						AddDefinition(Arguments, String.Format("PROJECT_COPYRIGHT_STRING={0}", SanitizeMacroValue(Target.WindowsPlatform.CopyrightNotice)));
					}

					if (!String.IsNullOrEmpty(Target.WindowsPlatform.ProductName))
					{
						AddDefinition(Arguments, String.Format("PROJECT_PRODUCT_NAME={0}", SanitizeMacroValue(Target.WindowsPlatform.ProductName)));
					}

					if (Target.ProjectFile != null)
					{
						AddDefinition(Arguments, String.Format("PROJECT_PRODUCT_IDENTIFIER={0}", SanitizeMacroValue(Target.ProjectFile.GetFileNameWithoutExtension())));
					}
				}

				// Add the RES file to the produced item list.
				FileItem CompiledResourceFile = FileItem.GetItemByFileReference(
					FileReference.Combine(
						OutputDir,
						Path.GetFileName(RCFile.AbsolutePath) + ".res"
						)
					);
				CompileAction.ProducedItems.Add(CompiledResourceFile);
				Arguments.Add(String.Format("/fo \"{0}\"", CompiledResourceFile.AbsolutePath));
				Result.ObjectFiles.Add(CompiledResourceFile);

				// Add the RC file as a prerequisite of the action.
				Arguments.Add(String.Format(" \"{0}\"", RCFile.AbsolutePath));

				CompileAction.CommandArguments = String.Join(" ", Arguments);

				// Add the C++ source file and its included files to the prerequisite item list.
				CompileAction.PrerequisiteItems.Add(RCFile);

				Actions.Add(CompileAction);
			}

			return Result;
		}

		/// <summary>
		/// Macros passed via the command line have their quotes stripped, and are tokenized before being re-stringized by the compiler. This conversion
		/// back and forth is normally ok, but certain characters such as single quotes must always be paired. Remove any such characters here.
		/// </summary>
		/// <param name="Value">The macro value</param>
		/// <returns>The sanitized value</returns>
		static string SanitizeMacroValue(string Value)
		{
			StringBuilder Result = new StringBuilder(Value.Length);
			for(int Idx = 0; Idx < Value.Length; Idx++)
			{
				if(Value[Idx] != '\'' && Value[Idx] != '\"')
				{
					Result.Append(Value[Idx]);
				}
			}
			return Result.ToString();
		}

		public override FileItem LinkFiles(LinkEnvironment LinkEnvironment, bool bBuildImportLibraryOnly, List<Action> Actions)
		{
			if (LinkEnvironment.bIsBuildingDotNetAssembly)
			{
				return FileItem.GetItemByFileReference(LinkEnvironment.OutputFilePath);
			}

			bool bIsBuildingLibraryOrImportLibrary = LinkEnvironment.bIsBuildingLibrary || bBuildImportLibraryOnly;

			// Get link arguments.
			List<string> Arguments = new List<string>();
			if (bIsBuildingLibraryOrImportLibrary)
			{
				AppendLibArguments(LinkEnvironment, Arguments);
			}
			else
			{
				AppendLinkArguments(LinkEnvironment, Arguments);
			}

			if (Target.WindowsPlatform.Compiler != WindowsCompiler.Clang && LinkEnvironment.bPrintTimingInfo)
			{
				Arguments.Add("/time+");
			}

			// If we're only building an import library, add the '/DEF' option that tells the LIB utility
			// to simply create a .LIB file and .EXP file, and don't bother validating imports
			if (bBuildImportLibraryOnly)
			{
				Arguments.Add("/DEF");

				// Ensure that the import library references the correct filename for the linked binary.
				Arguments.Add(String.Format("/NAME:\"{0}\"", LinkEnvironment.OutputFilePath.GetFileName()));

				// Ignore warnings about object files with no public symbols.
				Arguments.Add("/IGNORE:4221");
			}


			if (!bIsBuildingLibraryOrImportLibrary)
			{
				// Delay-load these DLLs.
				foreach (string DelayLoadDLL in LinkEnvironment.DelayLoadDLLs.Distinct())
				{
					Arguments.Add(String.Format("/DELAYLOAD:\"{0}\"", DelayLoadDLL));
				}

				// Pass the module definition file to the linker if we have one
				if (LinkEnvironment.ModuleDefinitionFile != null && LinkEnvironment.ModuleDefinitionFile.Length > 0)
				{
					Arguments.Add(String.Format("/DEF:\"{0}\"", LinkEnvironment.ModuleDefinitionFile));
				}
			}

			// Set up the library paths for linking this binary
			if(bBuildImportLibraryOnly)
			{
				// When building an import library, ignore all the libraries included via embedded #pragma lib declarations. 
				// We shouldn't need them to generate exports.
				Arguments.Add("/NODEFAULTLIB");
			}
			else if (!LinkEnvironment.bIsBuildingLibrary)
			{
				// Add the library paths to the argument list.
				foreach (DirectoryReference LibraryPath in LinkEnvironment.LibraryPaths)
				{
					Arguments.Add(String.Format("/LIBPATH:\"{0}\"", LibraryPath));
				}
				foreach (DirectoryReference LibraryPath in EnvVars.LibraryPaths)
				{
					Arguments.Add(String.Format("/LIBPATH:\"{0}\"", LibraryPath));
				}

				// Add the excluded default libraries to the argument list.
				foreach (string ExcludedLibrary in LinkEnvironment.ExcludedLibraries)
				{
					Arguments.Add(String.Format("/NODEFAULTLIB:\"{0}\"", ExcludedLibrary));
				}
			}

			// Enable function level hot-patching
			if(!bBuildImportLibraryOnly && Target.WindowsPlatform.bCreateHotpatchableImage)
			{
				Arguments.Add("/FUNCTIONPADMIN");
			}

			// For targets that are cross-referenced, we don't want to write a LIB file during the link step as that
			// file will clobber the import library we went out of our way to generate during an earlier step.  This
			// file is not needed for our builds, but there is no way to prevent MSVC from generating it when
			// linking targets that have exports.  We don't want this to clobber our LIB file and invalidate the
			// existing timstamp, so instead we simply emit it with a different name
			FileReference ImportLibraryFilePath = FileReference.Combine(LinkEnvironment.IntermediateDirectory,
														 LinkEnvironment.OutputFilePath.GetFileNameWithoutExtension() + ".lib");

			if (LinkEnvironment.bIsCrossReferenced && !bBuildImportLibraryOnly)
			{
				ImportLibraryFilePath = ImportLibraryFilePath.ChangeExtension(".suppressed" + ImportLibraryFilePath.GetExtension());
			}

			FileItem OutputFile;
			if (bBuildImportLibraryOnly)
			{
				OutputFile = FileItem.GetItemByFileReference(ImportLibraryFilePath);
			}
			else
			{
				OutputFile = FileItem.GetItemByFileReference(LinkEnvironment.OutputFilePath);
			}

			List<FileItem> ProducedItems = new List<FileItem>();
			ProducedItems.Add(OutputFile);

			List<FileItem> PrerequisiteItems = new List<FileItem>();

			// Add the input files to a response file, and pass the response file on the command-line.
			List<string> InputFileNames = new List<string>();
			foreach (FileItem InputFile in LinkEnvironment.InputFiles)
			{
				InputFileNames.Add(string.Format("\"{0}\"", InputFile.AbsolutePath));
				PrerequisiteItems.Add(InputFile);
			}

			if (!bBuildImportLibraryOnly)
			{
				// Add input libraries as prerequisites, too!
				foreach (FileItem InputLibrary in LinkEnvironment.InputLibraries)
				{
					InputFileNames.Add(string.Format("\"{0}\"", InputLibrary.AbsolutePath));
					PrerequisiteItems.Add(InputLibrary);
				}
			}

			if (!bIsBuildingLibraryOrImportLibrary)
			{
				foreach (string AdditionalLibrary in LinkEnvironment.AdditionalLibraries)
				{
					InputFileNames.Add(string.Format("\"{0}\"", AdditionalLibrary));

					// If the library file name has a relative path attached (rather than relying on additional
					// lib directories), then we'll add it to our prerequisites list.  This will allow UBT to detect
					// when the binary needs to be relinked because a dependent external library has changed.
					//if( !String.IsNullOrEmpty( Path.GetDirectoryName( AdditionalLibrary ) ) )
					{
						PrerequisiteItems.Add(FileItem.GetItemByPath(AdditionalLibrary));
					}
				}
			}

			Arguments.AddRange(InputFileNames);

			// Add the output file to the command-line.
			Arguments.Add(String.Format("/OUT:\"{0}\"", OutputFile.AbsolutePath));

			// For import libraries and exports generated by cross-referenced builds, we don't track output files. VS 15.3+ doesn't touch timestamps for libs
			// and exp files with no modifications, breaking our dependency checking, but incremental linking will fall back to a full link if we delete it.
			// Since all DLLs are typically marked as cross referenced now anyway, we can just ignore this file to allow incremental linking to work.
			if(LinkEnvironment.bHasExports && !LinkEnvironment.bIsBuildingLibrary && !LinkEnvironment.bIsCrossReferenced)
			{
				FileReference ExportFilePath = ImportLibraryFilePath.ChangeExtension(".exp");
				FileItem ExportFile = FileItem.GetItemByFileReference(ExportFilePath);
				ProducedItems.Add(ExportFile);
			}

			if (!bIsBuildingLibraryOrImportLibrary)
			{
				// There is anything to export
				if (LinkEnvironment.bHasExports)
				{
					// Write the import library to the output directory for nFringe support.
					FileItem ImportLibraryFile = FileItem.GetItemByFileReference(ImportLibraryFilePath);
					Arguments.Add(String.Format("/IMPLIB:\"{0}\"", ImportLibraryFilePath));

					// Like the export file above, don't add the import library as a produced item when it's cross referenced.
					if(!LinkEnvironment.bIsCrossReferenced)
					{
					    ProducedItems.Add(ImportLibraryFile);
					}
				}

				if (LinkEnvironment.bCreateDebugInfo)
				{
					// Write the PDB file to the output directory.			
					{
						FileReference PDBFilePath = FileReference.Combine(LinkEnvironment.OutputDirectory, Path.GetFileNameWithoutExtension(OutputFile.AbsolutePath) + ".pdb");
						FileItem PDBFile = FileItem.GetItemByFileReference(PDBFilePath);
						Arguments.Add(String.Format("/PDB:\"{0}\"", PDBFilePath));
						ProducedItems.Add(PDBFile);
					}

					// Write the MAP file to the output directory.			
					if (LinkEnvironment.bCreateMapFile)
					{
						FileReference MAPFilePath = FileReference.Combine(LinkEnvironment.OutputDirectory, Path.GetFileNameWithoutExtension(OutputFile.AbsolutePath) + ".map");
						FileItem MAPFile = FileItem.GetItemByFileReference(MAPFilePath);
						Arguments.Add(String.Format("/MAP:\"{0}\"", MAPFilePath));
						ProducedItems.Add(MAPFile);

						// Export a list of object file paths, so we can locate the object files referenced by the map file
						ExportObjectFilePaths(LinkEnvironment, Path.ChangeExtension(MAPFilePath.FullName, ".objpaths"), EnvVars);
					}
				}

				// Add the additional arguments specified by the environment.
				if(!String.IsNullOrEmpty(LinkEnvironment.AdditionalArguments))
				{
					Arguments.Add(LinkEnvironment.AdditionalArguments.Trim());
				}
			}

			// Add any forced references to functions
			foreach(string IncludeFunction in LinkEnvironment.IncludeFunctions)
			{
				if(CppPlatform == CppPlatform.Win32)
				{
					Arguments.Add(String.Format("/INCLUDE:_{0}", IncludeFunction)); // Assume decorated cdecl name
				}
				else
				{
					Arguments.Add(String.Format("/INCLUDE:{0}", IncludeFunction));
				}
			}

			// Create a response file for the linker, unless we're generating IntelliSense data
			FileReference ResponseFileName = GetResponseFileName(LinkEnvironment, OutputFile);
			if (!ProjectFileGenerator.bGenerateProjectFiles)
			{
				FileItem ResponseFile = FileItem.CreateIntermediateTextFile(ResponseFileName, String.Join(Environment.NewLine, Arguments));
				PrerequisiteItems.Add(ResponseFile);
			}

			// Create an action that invokes the linker.
			Action LinkAction = new Action(ActionType.Link);
			LinkAction.CommandDescription = "Link";
			LinkAction.WorkingDirectory = UnrealBuildTool.EngineSourceDirectory;
			LinkAction.CommandPath = bIsBuildingLibraryOrImportLibrary ? EnvVars.LibraryManagerPath : EnvVars.LinkerPath;
			LinkAction.CommandArguments = String.Format("@\"{0}\"", ResponseFileName);
			LinkAction.ProducedItems.AddRange(ProducedItems);
			LinkAction.PrerequisiteItems.AddRange(PrerequisiteItems);
			LinkAction.StatusDescription = Path.GetFileName(OutputFile.AbsolutePath);

			// ensure compiler timings are captured when we execute the action.
			if (Target.WindowsPlatform.Compiler != WindowsCompiler.Clang && LinkEnvironment.bPrintTimingInfo)
			{
				LinkAction.bPrintDebugInfo = true;
			}

			// VS 15.3+ does not touch lib files if they do not contain any modifications, but we need to ensure the timestamps are updated to avoid repeatedly building them.
			if (bBuildImportLibraryOnly || (LinkEnvironment.bHasExports && !bIsBuildingLibraryOrImportLibrary))
			{
				LinkAction.DeleteItems.AddRange(LinkAction.ProducedItems.Where(x => x.Location.HasExtension(".lib") || x.Location.HasExtension(".exp")));
			}

			// Delete PDB files for all produced items, since incremental updates are slower than full ones.
			if (!LinkEnvironment.bUseIncrementalLinking)
			{
				LinkAction.DeleteItems.AddRange(LinkAction.ProducedItems.Where(x => x.Location.HasExtension(".pdb")));
			}

			// Tell the action that we're building an import library here and it should conditionally be
			// ignored as a prerequisite for other actions
			LinkAction.bProducesImportLibrary = bBuildImportLibraryOnly || LinkEnvironment.bIsBuildingDLL;

			// Allow remote linking.  Especially in modular builds with many small DLL files, this is almost always very efficient
			LinkAction.bCanExecuteRemotely = true;
			Actions.Add(LinkAction);

			Log.TraceVerbose("     Linking: " + LinkAction.StatusDescription);
			Log.TraceVerbose("     Command: " + LinkAction.CommandArguments);

			return OutputFile;
		}

		private void ExportObjectFilePaths(LinkEnvironment LinkEnvironment, string FileName, VCEnvironment EnvVars)
		{
			// Write the list of object file directories
			HashSet<DirectoryReference> ObjectFileDirectories = new HashSet<DirectoryReference>();
			foreach(FileItem InputFile in LinkEnvironment.InputFiles)
			{
				ObjectFileDirectories.Add(InputFile.Location.Directory);
			}
			foreach(FileItem InputLibrary in LinkEnvironment.InputLibraries)
			{
				ObjectFileDirectories.Add(InputLibrary.Location.Directory);
			}
			foreach(string AdditionalLibrary in LinkEnvironment.AdditionalLibraries)
			{
				// Need to handle import libraries that are about to be built (but may not exist yet), third party libraries with relative paths in the UE4 tree, and system libraries in the system path
				FileReference AdditionalLibraryLocation = new FileReference(AdditionalLibrary);
				if(Path.IsPathRooted(AdditionalLibrary) || FileReference.Exists(AdditionalLibraryLocation))
				{
					ObjectFileDirectories.Add(AdditionalLibraryLocation.Directory);
				}
			}
			foreach(DirectoryReference LibraryPath in LinkEnvironment.LibraryPaths)
			{
				ObjectFileDirectories.Add(LibraryPath);
			}
			foreach(string LibraryPath in (Environment.GetEnvironmentVariable("LIB") ?? "").Split(new char[]{ ';' }, StringSplitOptions.RemoveEmptyEntries))
			{
				ObjectFileDirectories.Add(new DirectoryReference(LibraryPath));
			}
			foreach (DirectoryReference LibraryPath in EnvVars.LibraryPaths)
			{
				ObjectFileDirectories.Add(LibraryPath);
			}
			Directory.CreateDirectory(Path.GetDirectoryName(FileName));
			File.WriteAllLines(FileName, ObjectFileDirectories.Select(x => x.FullName).OrderBy(x => x).ToArray());
		}

		/// <summary>
		/// Gets the default include paths for the given platform.
		/// </summary>
		public static string GetVCIncludePaths(CppPlatform Platform, WindowsCompiler Compiler, string CompilerVersion)
		{
			Debug.Assert(Platform == CppPlatform.Win32 || Platform == CppPlatform.Win64);

			// Make sure we've got the environment variables set up for this target
			VCEnvironment EnvVars = VCEnvironment.Create(Compiler, Platform, CompilerVersion, null);

			// Also add any include paths from the INCLUDE environment variable.  MSVC is not necessarily running with an environment that
			// matches what UBT extracted from the vcvars*.bat using SetEnvironmentVariablesFromBatchFile().  We'll use the variables we
			// extracted to populate the project file's list of include paths
			// @todo projectfiles: Should we only do this for VC++ platforms?
			StringBuilder IncludePaths = new StringBuilder();
			foreach(DirectoryReference IncludePath in EnvVars.IncludePaths)
			{
				IncludePaths.AppendFormat("{0};", IncludePath);
			}
			return IncludePaths.ToString();
		}

		public override void ModifyBuildProducts(ReadOnlyTargetRules Target, UEBuildBinary Binary, List<string> Libraries, List<UEBuildBundleResource> BundleResources, Dictionary<FileReference, BuildProductType> BuildProducts)
		{
			if (Binary.Type == UEBuildBinaryType.DynamicLinkLibrary)
			{
				BuildProducts.Add(FileReference.Combine(Binary.IntermediateDirectory, Binary.OutputFilePath.GetFileNameWithoutExtension() + ".lib"), BuildProductType.BuildResource);
			}
			if(Binary.Type == UEBuildBinaryType.Executable && Target.bCreateMapFile)
			{
				foreach(FileReference OutputFilePath in Binary.OutputFilePaths)
				{
					BuildProducts.Add(FileReference.Combine(OutputFilePath.Directory, OutputFilePath.GetFileNameWithoutExtension() + ".map"), BuildProductType.MapFile);
					BuildProducts.Add(FileReference.Combine(OutputFilePath.Directory, OutputFilePath.GetFileNameWithoutExtension() + ".objpaths"), BuildProductType.MapFile);
				}
			}
		}
    }
}<|MERGE_RESOLUTION|>--- conflicted
+++ resolved
@@ -29,14 +29,11 @@
 		{
 			this.Target = Target;
 			this.EnvVars = Target.WindowsPlatform.Environment;
-<<<<<<< HEAD
-=======
 
 			Log.TraceLog("Compiler: {0}", EnvVars.CompilerPath);
 			Log.TraceLog("Linker: {0}", EnvVars.LinkerPath);
 			Log.TraceLog("Library Manager: {0}", EnvVars.LibraryManagerPath);
 			Log.TraceLog("Resource Compiler: {0}", EnvVars.ResourceCompilerPath);
->>>>>>> 5edfa17c
 
 			if (Target.WindowsPlatform.ObjSrcMapFile != null)
 			{
