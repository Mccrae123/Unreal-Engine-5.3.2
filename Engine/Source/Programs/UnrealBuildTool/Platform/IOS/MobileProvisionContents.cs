--- conflicted
+++ resolved
@@ -35,20 +35,6 @@
 		{
 			this.Document = Document;
 
-<<<<<<< HEAD
-			foreach(XmlElement? KeyElement in Document.SelectNodes("/plist/dict/key"))
-			{
-				if (KeyElement == null)
-				{
-					continue;
-				}
-
-				XmlNode ValueNode = KeyElement.NextSibling;
-				while(ValueNode != null)
-				{
-					XmlElement? ValueElement = ValueNode as XmlElement;
-					if(ValueElement != null)
-=======
 			XmlNodeList? Nodes = Document.SelectNodes("/plist/dict/key");
 			if (Nodes != null)
 			{
@@ -61,7 +47,6 @@
 
 					XmlNode? ValueNode = KeyElement.NextSibling;
 					while (ValueNode != null)
->>>>>>> d731a049
 					{
 						XmlElement? ValueElement = ValueNode as XmlElement;
 						if (ValueElement != null)
@@ -101,22 +86,10 @@
 				throw new BuildException("Missing Entitlements in MobileProvision");
 			}
 
-<<<<<<< HEAD
-			foreach (XmlElement? KeyElement in UniqueIdEntitlement.SelectNodes("key"))
-			{
-				if (KeyElement == null)
-				{
-					continue;
-				}
-
-				Console.WriteLine("Found entitlement node:" + KeyElement.InnerText);
-				if (!KeyElement.InnerText.Equals("application-identifier"))
-=======
 			XmlNodeList? Nodes = UniqueIdEntitlement.SelectNodes("key");
 			if (Nodes != null)
 			{
 				foreach (XmlElement? KeyElement in Nodes)
->>>>>>> d731a049
 				{
 					if (KeyElement == null)
 					{
