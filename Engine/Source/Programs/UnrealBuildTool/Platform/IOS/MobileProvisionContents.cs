--- conflicted
+++ resolved
@@ -6,10 +6,6 @@
 using System.Linq;
 using System.Xml;
 using EpicGames.Core;
-<<<<<<< HEAD
-using UnrealBuildBase;
-=======
->>>>>>> 4af6daef
 
 namespace UnrealBuildTool
 {
@@ -67,11 +63,7 @@
 		public string GetUniqueId()
 		{
 			XmlElement? UniqueIdElement;
-<<<<<<< HEAD
-			if(!NameToValue.TryGetValue("UUID", out UniqueIdElement))
-=======
 			if (!NameToValue.TryGetValue("UUID", out UniqueIdElement))
->>>>>>> 4af6daef
 			{
 				throw new BuildException("Missing UUID in MobileProvision");
 			}
@@ -126,22 +118,14 @@
 		public bool TryGetTeamUniqueId(out string? UniqueId)
 		{
 			XmlElement? UniqueIdElement;
-<<<<<<< HEAD
-			if(!NameToValue.TryGetValue("TeamIdentifier", out UniqueIdElement) || UniqueIdElement.Name != "array")
-=======
 			if (!NameToValue.TryGetValue("TeamIdentifier", out UniqueIdElement) || UniqueIdElement.Name != "array")
->>>>>>> 4af6daef
 			{
 				UniqueId = null;
 				return false;
 			}
 
 			XmlElement? ValueElement = UniqueIdElement.SelectSingleNode("string") as XmlElement;
-<<<<<<< HEAD
-			if(ValueElement == null)
-=======
 			if (ValueElement == null)
->>>>>>> 4af6daef
 			{
 				UniqueId = null;
 				return false;
