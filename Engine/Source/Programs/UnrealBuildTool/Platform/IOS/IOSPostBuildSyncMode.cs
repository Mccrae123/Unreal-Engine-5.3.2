--- conflicted
+++ resolved
@@ -7,10 +7,7 @@
 using System.Threading.Tasks;
 using EpicGames.Core;
 using UnrealBuildBase;
-<<<<<<< HEAD
-=======
 using Microsoft.Extensions.Logging;
->>>>>>> d731a049
 
 namespace UnrealBuildTool
 {
@@ -75,11 +72,7 @@
 
 			// Run the PostBuildSync command
 			IOSPostBuildSyncTarget Target = BinaryFormatterUtils.Load<IOSPostBuildSyncTarget>(InputFile!);
-<<<<<<< HEAD
-			IOSToolChain.PostBuildSync(Target);
-=======
 			IOSToolChain.PostBuildSync(Target, Logger);
->>>>>>> d731a049
 
 			return 0;
 		}
