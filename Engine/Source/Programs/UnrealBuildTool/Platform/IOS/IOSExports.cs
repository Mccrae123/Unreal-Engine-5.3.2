<<<<<<< HEAD
// Copyright Epic Games, Inc. All Rights Reserved.

using System;
using System.IO;
using System.Collections.Generic;
using System.Diagnostics;
using System.Linq;
using System.Text;
using System.Threading.Tasks;
using System.Xml.Linq;
using EpicGames.Core;
using UnrealBuildBase;

namespace UnrealBuildTool
{
	/// <summary>
	/// Public IOS functions exposed to UAT
	/// </summary>
	public static class IOSExports
	{
		/// <summary>
		/// 
		/// </summary>
		/// <param name="InProject"></param>
		/// <param name="Distribution"></param>
		/// <param name="MobileProvision"></param>
		/// <param name="SigningCertificate"></param>
		/// <param name="TeamUUID"></param>
		/// <param name="bAutomaticSigning"></param>
		public static void GetProvisioningData(FileReference InProject, bool Distribution, out string? MobileProvision, out string? SigningCertificate, out string? TeamUUID, out bool bAutomaticSigning)
		{
			IOSProjectSettings ProjectSettings = ((IOSPlatform)UEBuildPlatform.GetBuildPlatform(UnrealTargetPlatform.IOS)).ReadProjectSettings(InProject);
			if (ProjectSettings == null)
			{
				MobileProvision = null;
				SigningCertificate = null;
				TeamUUID = null;
				bAutomaticSigning = false;
				return;
			}
			if (ProjectSettings.bAutomaticSigning)
			{
				MobileProvision = null;
				SigningCertificate = null;
				TeamUUID = ProjectSettings.TeamID;
				bAutomaticSigning = true;
			}
			else
			{
				IOSProvisioningData Data = ((IOSPlatform)UEBuildPlatform.GetBuildPlatform(UnrealTargetPlatform.IOS)).ReadProvisioningData(ProjectSettings, Distribution);
				if (Data == null)
				{ // no provisioning, swith to automatic
					MobileProvision = null;
					SigningCertificate = null;
					TeamUUID = ProjectSettings.TeamID;
					bAutomaticSigning = true;
				}
				else
				{
					MobileProvision = Data.MobileProvision;
					SigningCertificate = Data.SigningCertificate;
					TeamUUID = Data.TeamUUID;
					bAutomaticSigning = false;
				}
			}
		}

		/// <summary>
		/// 
		/// </summary>
		/// <param name="Config"></param>
		/// <param name="ProjectFile"></param>
		/// <param name="InProjectName"></param>
		/// <param name="InProjectDirectory"></param>
		/// <param name="InExecutablePath"></param>
		/// <param name="InEngineDir"></param>
		/// <param name="bForDistribution"></param>
		/// <param name="CookFlavor"></param>
		/// <param name="bIsDataDeploy"></param>
		/// <param name="bCreateStubIPA"></param>
		/// <param name="BuildReceiptFileName"></param>
		/// <returns></returns>
		public static bool PrepForUATPackageOrDeploy(UnrealTargetConfiguration Config, FileReference ProjectFile, string InProjectName, DirectoryReference InProjectDirectory, string InExecutablePath, DirectoryReference InEngineDir, bool bForDistribution, string CookFlavor, bool bIsDataDeploy, bool bCreateStubIPA, FileReference BuildReceiptFileName)
		{
			TargetReceipt Receipt = TargetReceipt.Read(BuildReceiptFileName);
			return new UEDeployIOS().PrepForUATPackageOrDeploy(Config, ProjectFile, InProjectName, InProjectDirectory.FullName, InExecutablePath, InEngineDir.FullName, bForDistribution, CookFlavor, bIsDataDeploy, bCreateStubIPA, Receipt);
		}

		/// <summary>
		/// 
		/// </summary>
		/// <param name="ProjectFile"></param>
		/// <param name="Config"></param>
		/// <param name="ProjectDirectory"></param>
		/// <param name="bIsUnrealGame"></param>
		/// <param name="GameName"></param>
		/// <param name="bIsClient"></param>
		/// <param name="ProjectName"></param>
		/// <param name="InEngineDir"></param>
		/// <param name="AppDirectory"></param>
		/// <param name="BuildReceiptFileName"></param>
		/// <param name="bSupportsPortrait"></param>
		/// <param name="bSupportsLandscape"></param>
		/// <returns></returns>
		public static bool GeneratePList(FileReference ProjectFile, UnrealTargetConfiguration Config, DirectoryReference ProjectDirectory, bool bIsUnrealGame, string GameName, bool bIsClient, string ProjectName, DirectoryReference InEngineDir, DirectoryReference AppDirectory, FileReference BuildReceiptFileName, out bool bSupportsPortrait, out bool bSupportsLandscape)
		{
			TargetReceipt Receipt = TargetReceipt.Read(BuildReceiptFileName);
			return new UEDeployIOS().GeneratePList(ProjectFile, Config, ProjectDirectory.FullName, bIsUnrealGame, GameName, bIsClient, ProjectName, InEngineDir.FullName, AppDirectory.FullName, Receipt, out bSupportsPortrait, out bSupportsLandscape);
		}

		/// <summary>
		/// 
		/// </summary>
		/// <param name="PlatformType"></param>
		/// <param name="SourceFile"></param>
		/// <param name="TargetFile"></param>
		public static void StripSymbols(UnrealTargetPlatform PlatformType, FileReference SourceFile, FileReference TargetFile)
		{
			IOSProjectSettings ProjectSettings = ((IOSPlatform)UEBuildPlatform.GetBuildPlatform(PlatformType)).ReadProjectSettings(null);
			IOSToolChain ToolChain = new IOSToolChain(null, ProjectSettings, IOSToolChainOptions.None);
			ToolChain.StripSymbols(SourceFile, TargetFile);
		}

		/// <summary>
		/// 
		/// </summary>
		/// <param name="ProjectFile"></param>
		/// <param name="Executable"></param>
		/// <param name="StageDirectory"></param>
		/// <param name="Platform"></param>
		public static void GenerateAssetCatalog(FileReference ProjectFile, FileReference Executable, DirectoryReference StageDirectory, UnrealTargetPlatform Platform)
		{
			// Determine whether the user has modified icons that require a remote Mac to build.
			bool bUserImagesExist = false;
			DirectoryReference ResourcesDir = IOSToolChain.GenerateAssetCatalog(ProjectFile, Platform, ref bUserImagesExist);

			// Don't attempt to do anything remotely if the user is using the default UE images.
			if (!bUserImagesExist)
			{
				return;
			}

            // Also don't attempt to use a remote Mac if packaging for TVOS on PC.
            if (Platform == UnrealTargetPlatform.TVOS && BuildHostPlatform.Current.Platform != UnrealTargetPlatform.Mac)
            {
                return;
            }

			// Compile the asset catalog immediately
			if(BuildHostPlatform.Current.Platform != UnrealTargetPlatform.Mac)
			{
				FileReference OutputFile = FileReference.Combine(StageDirectory, "Assets.car");

				RemoteMac Remote = new RemoteMac(ProjectFile);
				Remote.RunAssetCatalogTool(Platform, ResourcesDir, OutputFile);
			}
			else
			{
				// Get the output file
				FileReference OutputFile = IOSToolChain.GetAssetCatalogFile(Platform, Executable);

				// Delete the Assets.car file to force the asset catalog to build every time, because
				// removals of files or copies of icons (for instance) with a timestamp earlier than
				// the last generated Assets.car will result in nothing built.
				if (FileReference.Exists(OutputFile))
				{
					FileReference.Delete(OutputFile);
				}

				// Run the process locally
				using(Process Process = new Process())
				{
					Process.StartInfo.FileName = "/usr/bin/xcrun";
					Process.StartInfo.Arguments = IOSToolChain.GetAssetCatalogArgs(Platform, ResourcesDir.FullName, OutputFile.Directory.FullName);; 
					Process.StartInfo.UseShellExecute = false;
					Utils.RunLocalProcess(Process);
				}
			}
		}

		/// <summary>
		/// 
		/// </summary>
		/// <param name="Platform"></param>
		/// <param name="PlatformGameConfig"></param>
		/// <param name="AppName"></param>
		/// <param name="MobileProvisionFile"></param>
		/// <param name="bForDistribution"></param>
		/// <param name="IntermediateDir"></param>
		public static void WriteEntitlements(UnrealTargetPlatform Platform, ConfigHierarchy PlatformGameConfig,
		string AppName, FileReference? MobileProvisionFile, bool bForDistribution, string IntermediateDir)
		{
			// get some info from the mobileprovisioning file
			// the iCloud identifier and the bundle id may differ
			string iCloudContainerIdentifier = "";
			string iCloudContainerIdentifiersXML = "<array><string>iCloud.$(CFBundleIdentifier)</string></array>";
			string UbiquityContainerIdentifiersXML = "<array><string>iCloud.$(CFBundleIdentifier)</string></array>";
			string iCloudServicesXML = "<array><string>CloudKit</string><string>CloudDocuments</string></array>";
			string UbiquityKVStoreIdentifiersXML = "\t<string>$(TeamIdentifierPrefix)$(CFBundleIdentifier)</string>";

			string OutputFileName = Path.Combine(IntermediateDir, AppName + ".entitlements");

			if (MobileProvisionFile != null && File.Exists(MobileProvisionFile.FullName))
			{
				Console.WriteLine("Write entitlements from provisioning file {0}", MobileProvisionFile);
				
				MobileProvisionContents MobileProvisionContent = MobileProvisionContents.Read(MobileProvisionFile);

				iCloudContainerIdentifier = MobileProvisionContent.GetNodeValueByName("com.apple.developer.icloud-container-identifiers");
				iCloudContainerIdentifiersXML = MobileProvisionContent.GetNodeXMLValueByName("com.apple.developer.icloud-container-identifiers");

				string entitlementXML = MobileProvisionContent.GetNodeXMLValueByName("com.apple.developer.icloud-services");

				if (!entitlementXML.Contains("*") || Platform == UnrealTargetPlatform.TVOS)
				{
					// for iOS, replace the generic value (*) with the default
					iCloudServicesXML = entitlementXML;
				}

				entitlementXML = MobileProvisionContent.GetNodeXMLValueByName("com.apple.developer.ubiquity-container-identifiers");
				if (!entitlementXML.Contains("*") || !bForDistribution)
				{
					// for distribution, replace the generic value (*) with the default
					UbiquityContainerIdentifiersXML = entitlementXML;
				}

				entitlementXML = MobileProvisionContent.GetNodeXMLValueByName("com.apple.developer.ubiquity-kvstore-identifier");
				if (!entitlementXML.Contains("*") || !bForDistribution)
				{
					// for distribution, replace the generic value (*) with the default
					UbiquityKVStoreIdentifiersXML = entitlementXML;
				}
			}
			else
			{
				Console.WriteLine("Couldn't locate the mobile provisioning file {0}", MobileProvisionFile);
			}

			// write the entitlements file
			{
				bool bCloudKitSupported = false;
				PlatformGameConfig.GetBool("/Script/IOSRuntimeSettings.IOSRuntimeSettings", "bEnableCloudKitSupport", out bCloudKitSupported);
				Directory.CreateDirectory(Path.GetDirectoryName(OutputFileName));
				// we need to have something so Xcode will compile, so we just set the get-task-allow, since we know the value,
				// which is based on distribution or not (true means debuggable)
				StringBuilder Text = new StringBuilder();
				Text.AppendLine("<?xml version=\"1.0\" encoding=\"UTF-8\"?>");
				Text.AppendLine("<!DOCTYPE plist PUBLIC \"-//Apple//DTD PLIST 1.0//EN\" \"http://www.apple.com/DTDs/PropertyList-1.0.dtd\">");
				Text.AppendLine("<plist version=\"1.0\">");
				Text.AppendLine("<dict>");
				Text.AppendLine("\t<key>get-task-allow</key>");
				Text.AppendLine(string.Format("\t<{0}/>", bForDistribution ? "false" : "true"));
				if (bCloudKitSupported)
				{
					if (iCloudContainerIdentifiersXML != "")
					{
						Text.AppendLine("\t<key>com.apple.developer.icloud-container-identifiers</key>");
						Text.AppendLine(iCloudContainerIdentifiersXML);
					}

					if (iCloudServicesXML != "")
					{
						Text.AppendLine("\t<key>com.apple.developer.icloud-services</key>");
						Text.AppendLine(iCloudServicesXML);
					}

					if (UbiquityContainerIdentifiersXML != "")
					{
						Text.AppendLine("\t<key>com.apple.developer.ubiquity-container-identifiers</key>");
						Text.AppendLine(UbiquityContainerIdentifiersXML);
					}

					if (UbiquityKVStoreIdentifiersXML != "")
					{
						Text.AppendLine("\t<key>com.apple.developer.ubiquity-kvstore-identifier</key>");
						Text.AppendLine(UbiquityKVStoreIdentifiersXML);
					}

					Text.AppendLine("\t<key>com.apple.developer.icloud-container-environment</key>");
					Text.AppendLine(string.Format("\t<string>{0}</string>", bForDistribution ? "Production" : "Development"));
				}

				bool bRemoteNotificationsSupported = false;
				PlatformGameConfig.GetBool("/Script/IOSRuntimeSettings.IOSRuntimeSettings", "bEnableRemoteNotificationsSupport", out bRemoteNotificationsSupported);

				// for TVOS we need push notifications when building for distribution with CloudKit
				if (bCloudKitSupported && bForDistribution && Platform == UnrealTargetPlatform.TVOS)
				{
					bRemoteNotificationsSupported = true;
				}

				if (bRemoteNotificationsSupported)
				{
					Text.AppendLine("\t<key>aps-environment</key>");
					Text.AppendLine(string.Format("\t<string>{0}</string>", bForDistribution ? "production" : "development"));
				}

				// for Sign in with Apple
				bool bSignInWithAppleSupported = false;
				PlatformGameConfig.GetBool("/Script/IOSRuntimeSettings.IOSRuntimeSettings", "bEnableSignInWithAppleSupport", out bSignInWithAppleSupported);

				if (bSignInWithAppleSupported)
				{
					Text.AppendLine("\t<key>com.apple.developer.applesignin</key>");
					Text.AppendLine("\t<array><string>Default</string></array>");
				}

				// Add Multi-user support for tvOS
				bool bRunAsCurrentUser = false;
				PlatformGameConfig.GetBool("/Script/IOSRuntimeSettings.IOSRuntimeSettings", "bRunAsCurrentUser", out bRunAsCurrentUser);

				if (bRunAsCurrentUser && Platform == UnrealTargetPlatform.TVOS)
				{
					Text.AppendLine("\t<key>com.apple.developer.user-management</key>");
					Text.AppendLine("\t<array><string>runs-as-current-user</string></array>");
				}


				// End of entitlements
				Text.AppendLine("</dict>");
				Text.AppendLine("</plist>");

				if (File.Exists(OutputFileName))
				{
					// read existing file
					string ExisitingFileContents = File.ReadAllText(OutputFileName);
					bool bFileChanged = !ExisitingFileContents.Equals(Text.ToString(), StringComparison.Ordinal);
					// overwrite file if there are content changes
					if (bFileChanged)
					{
						File.WriteAllText(OutputFileName, Text.ToString());
					}
				}
				else
				{
					File.WriteAllText(OutputFileName, Text.ToString());
				}
			}

			// create a pList key named ICloudContainerIdentifier
			// to be used at run-time when intializing the CloudKit services
			if (iCloudContainerIdentifier != "")
			{
				string PListFile = IntermediateDir + "/" + AppName + "-Info.plist";
				if (File.Exists(PListFile))
				{
					string OldPListData = File.ReadAllText(PListFile);
					XDocument XDoc;
					try
					{
						XDoc = XDocument.Parse(OldPListData);
						if (XDoc.DocumentType != null)
						{
							XDoc.DocumentType.InternalSubset = null;
						}

						XElement dictElement = XDoc.Root.Element("dict");
						if (dictElement != null)
						{
							XElement containerIdKeyNew = new XElement("key", "ICloudContainerIdentifier");
							XElement containerIdValueNew = new XElement("string", iCloudContainerIdentifier);

							XElement containerIdKey = dictElement.Elements("key").FirstOrDefault(x => x.Value == "ICloudContainerIdentifier");
							if (containerIdKey != null)
							{
								// if ICloudContainerIdentifier already exists in the pList file, update its value
								XElement containerIdValue = containerIdKey.ElementsAfterSelf("string").FirstOrDefault();
								if (containerIdValue != null)
								{
									containerIdValue.Value = iCloudContainerIdentifier;
								}
								else
								{
									containerIdKey.AddAfterSelf(containerIdValueNew);
								}
							}
							else
							{
								// add ICloudContainerIdentifier to the pList
								dictElement.Add(containerIdKeyNew);
								dictElement.Add(containerIdValueNew);
							}

							XDoc.Save(PListFile);
						}
					}
					catch (Exception e)
					{
						throw new BuildException("plist is invalid {0}\n{1}", e, OldPListData);
					}

				}
			}
		}

	}
}
=======
﻿// Copyright Epic Games, Inc. All Rights Reserved.

using System;
using System.IO;
using System.Collections.Generic;
using System.Diagnostics;
using System.Linq;
using System.Text;
using System.Threading.Tasks;
using System.Xml.Linq;
using EpicGames.Core;
using UnrealBuildBase;
using Microsoft.Extensions.Logging;

namespace UnrealBuildTool
{
	/// <summary>
	/// Public IOS functions exposed to UAT
	/// </summary>
	public static class IOSExports
	{
		/// <summary>
		/// 
		/// </summary>
		/// <param name="InProject"></param>
		/// <param name="Distribution"></param>
		/// <param name="MobileProvision"></param>
		/// <param name="SigningCertificate"></param>
		/// <param name="TeamUUID"></param>
		/// <param name="bAutomaticSigning"></param>
		public static void GetProvisioningData(FileReference InProject, bool Distribution, out string? MobileProvision, out string? SigningCertificate, out string? TeamUUID, out bool bAutomaticSigning)
		{
			IOSProjectSettings ProjectSettings = ((IOSPlatform)UEBuildPlatform.GetBuildPlatform(UnrealTargetPlatform.IOS)).ReadProjectSettings(InProject);
			if (ProjectSettings == null)
			{
				MobileProvision = null;
				SigningCertificate = null;
				TeamUUID = null;
				bAutomaticSigning = false;
				return;
			}
			if (ProjectSettings.bAutomaticSigning)
			{
				MobileProvision = null;
				SigningCertificate = null;
				TeamUUID = ProjectSettings.TeamID;
				bAutomaticSigning = true;
			}
			else
			{
				IOSProvisioningData Data = ((IOSPlatform)UEBuildPlatform.GetBuildPlatform(UnrealTargetPlatform.IOS)).ReadProvisioningData(ProjectSettings, Distribution);
				if (Data == null)
				{ // no provisioning, swith to automatic
					MobileProvision = null;
					SigningCertificate = null;
					TeamUUID = ProjectSettings.TeamID;
					bAutomaticSigning = true;
				}
				else
				{
					MobileProvision = Data.MobileProvision;
					SigningCertificate = Data.SigningCertificate;
					TeamUUID = Data.TeamUUID;
					bAutomaticSigning = false;
				}
			}
		}

		/// <summary>
		/// 
		/// </summary>
		/// <param name="Config"></param>
		/// <param name="ProjectFile"></param>
		/// <param name="InProjectName"></param>
		/// <param name="InProjectDirectory"></param>
		/// <param name="InExecutablePath"></param>
		/// <param name="InEngineDir"></param>
		/// <param name="bForDistribution"></param>
		/// <param name="CookFlavor"></param>
		/// <param name="bIsDataDeploy"></param>
		/// <param name="bCreateStubIPA"></param>
		/// <param name="BuildReceiptFileName"></param>
		/// <param name="Logger">Logger for output</param>
		/// <returns></returns>
		public static bool PrepForUATPackageOrDeploy(UnrealTargetConfiguration Config, FileReference ProjectFile, string InProjectName, DirectoryReference InProjectDirectory, string InExecutablePath, DirectoryReference InEngineDir, bool bForDistribution, string CookFlavor, bool bIsDataDeploy, bool bCreateStubIPA, FileReference BuildReceiptFileName, ILogger Logger)
		{
			TargetReceipt Receipt = TargetReceipt.Read(BuildReceiptFileName);
			return new UEDeployIOS(Logger).PrepForUATPackageOrDeploy(Config, ProjectFile, InProjectName, InProjectDirectory.FullName, InExecutablePath, InEngineDir.FullName, bForDistribution, CookFlavor, bIsDataDeploy, bCreateStubIPA, Receipt);
		}

		/// <summary>
		/// 
		/// </summary>
		/// <param name="ProjectFile"></param>
		/// <param name="Config"></param>
		/// <param name="ProjectDirectory"></param>
		/// <param name="bIsUnrealGame"></param>
		/// <param name="GameName"></param>
		/// <param name="bIsClient"></param>
		/// <param name="ProjectName"></param>
		/// <param name="InEngineDir"></param>
		/// <param name="AppDirectory"></param>
		/// <param name="BuildReceiptFileName"></param>
		/// <param name="Logger">Logger for output</param>
		/// <param name="bSupportsPortrait"></param>
		/// <param name="bSupportsLandscape"></param>
		/// <returns></returns>
		public static bool GeneratePList(FileReference ProjectFile, UnrealTargetConfiguration Config, DirectoryReference ProjectDirectory, bool bIsUnrealGame, string GameName, bool bIsClient, string ProjectName, DirectoryReference InEngineDir, DirectoryReference AppDirectory, FileReference BuildReceiptFileName, ILogger Logger, out bool bSupportsPortrait, out bool bSupportsLandscape)
		{
			TargetReceipt Receipt = TargetReceipt.Read(BuildReceiptFileName);
			return new UEDeployIOS(Logger).GeneratePList(ProjectFile, Config, ProjectDirectory.FullName, bIsUnrealGame, GameName, bIsClient, ProjectName, InEngineDir.FullName, AppDirectory.FullName, Receipt, out bSupportsPortrait, out bSupportsLandscape);
		}

		/// <summary>
		/// 
		/// </summary>
		/// <param name="PlatformType"></param>
		/// <param name="SourceFile"></param>
		/// <param name="TargetFile"></param>
		/// <param name="Logger"></param>
		public static void StripSymbols(UnrealTargetPlatform PlatformType, FileReference SourceFile, FileReference TargetFile, ILogger Logger)
		{
			IOSProjectSettings ProjectSettings = ((IOSPlatform)UEBuildPlatform.GetBuildPlatform(PlatformType)).ReadProjectSettings(null);
			IOSToolChain ToolChain = new IOSToolChain(null, ProjectSettings, ClangToolChainOptions.None, Logger);
			ToolChain.StripSymbols(SourceFile, TargetFile);
		}

		/// <summary>
		/// 
		/// </summary>
		/// <param name="ProjectFile"></param>
		/// <param name="Executable"></param>
		/// <param name="StageDirectory"></param>
		/// <param name="Platform"></param>
		/// <param name="Logger"></param>
		public static void GenerateAssetCatalog(FileReference ProjectFile, FileReference Executable, DirectoryReference StageDirectory, UnrealTargetPlatform Platform, ILogger Logger)
		{
			// Determine whether the user has modified icons that require a remote Mac to build.
			bool bUserImagesExist = false;
			DirectoryReference ResourcesDir = IOSToolChain.GenerateAssetCatalog(ProjectFile, Platform, ref bUserImagesExist);

			// Don't attempt to do anything remotely if the user is using the default UE images.
			if (!bUserImagesExist)
			{
				return;
			}

            // Also don't attempt to use a remote Mac if packaging for TVOS on PC.
            if (Platform == UnrealTargetPlatform.TVOS && BuildHostPlatform.Current.Platform != UnrealTargetPlatform.Mac)
            {
                return;
            }

			// Compile the asset catalog immediately
			if(BuildHostPlatform.Current.Platform != UnrealTargetPlatform.Mac)
			{
				FileReference OutputFile = FileReference.Combine(StageDirectory, "Assets.car");

				RemoteMac Remote = new RemoteMac(ProjectFile, Logger);
				Remote.RunAssetCatalogTool(Platform, ResourcesDir, OutputFile, Logger);
			}
			else
			{
				// Get the output file
				FileReference OutputFile = IOSToolChain.GetAssetCatalogFile(Platform, Executable);

				// Delete the Assets.car file to force the asset catalog to build every time, because
				// removals of files or copies of icons (for instance) with a timestamp earlier than
				// the last generated Assets.car will result in nothing built.
				if (FileReference.Exists(OutputFile))
				{
					FileReference.Delete(OutputFile);
				}

				// Run the process locally
				using(Process Process = new Process())
				{
					Process.StartInfo.FileName = "/usr/bin/xcrun";
					Process.StartInfo.Arguments = IOSToolChain.GetAssetCatalogArgs(Platform, ResourcesDir.FullName, OutputFile.Directory.FullName);; 
					Process.StartInfo.UseShellExecute = false;
					Utils.RunLocalProcess(Process);
				}
			}
		}

		/// <summary>
		/// Reads the per-platform .PackageVersionCounter file to get a version, and modifies it with updated value so that next build will get new version
		/// </summary>
		/// <param name="UProjectFile">Location of .uproject file (or null for the engine project)</param>
		/// <param name="Platform">Which plaform to look up</param>
		/// <returns></returns>
		public static string GetAndUpdateVersionFile(FileReference? UProjectFile, UnrealTargetPlatform Platform)
		{
			FileReference RunningVersionFilename = UProjectFile == null ?
				FileReference.Combine(Unreal.EngineDirectory, "Build", Platform.ToString(), "Engine.PackageVersionCounter") :
				FileReference.Combine(UProjectFile.Directory, "Build", Platform.ToString(), $"{UProjectFile.GetFileNameWithoutAnyExtensions()}.PackageVersionCounter");

			string CurrentVersion = "0.0";
			if (FileReference.Exists(RunningVersionFilename))
			{
				CurrentVersion = FileReference.ReadAllText(RunningVersionFilename);
			}

			string[] VersionParts = CurrentVersion.Split('.');
			int Major = int.Parse(VersionParts[0]);
			int Minor = int.Parse(VersionParts[1]);

			Minor++;

			DirectoryReference.CreateDirectory(RunningVersionFilename.Directory);
			FileReference.WriteAllText(RunningVersionFilename, $"{Major}.{Minor}");

			return CurrentVersion;
		}

		/// <summary>
		/// Genearate an run-only Xcode project, that is not meant to be used for anything else besides code-signing/running/etc of the native .app bundle
		/// </summary>
		/// <param name="UProjectFile">Location of .uproject file (or null for the engine project</param>
		/// <param name="Platform">The platform to generate a project for</param>
		/// <param name="bForDistribution">True if this is making a bild for uploading to app store</param>
		/// <param name="Logger">Logging object</param>
		/// <param name="GeneratedProjectFile">Returns the .xcworkspace that was made</param>
		public static void GenerateRunOnlyXcodeProject(FileReference? UProjectFile, UnrealTargetPlatform Platform, bool bForDistribution, ILogger Logger, out DirectoryReference? GeneratedProjectFile)
		{
			List<string> Options = new()
			{
				$"-platforms={Platform}",
				$"-{Platform}DeployOnly",
				"-NoIntellisens",
				"-IngnoreJunk",
				bForDistribution ? "-distribution" : "-development",
				"-IncludeTempTargets",
				"-projectfileformat = XCode",
				"-automated",
			};

			if (UProjectFile == null || UProjectFile.IsUnderDirectory(Unreal.EngineDirectory))
			{
				// @todo do we need these? where would the bundleid come from if there's no project?
//				Options.Add("-bundleID=" + BundleID);
//				Options.Add("-appname=" + AppName);
				// @todo add an option to only add Engine target?
			}
			else
			{
				Options.Add($"-project=\"{UProjectFile.FullName}\"");
				Options.Add("-game");
			}

			IOSToolChain.GenerateProjectFiles(UProjectFile, Options.ToArray(), Logger, out GeneratedProjectFile);
		}

		/// <summary>
		/// Version of FinalizeAppWithXcode that is meant for modern xcode mode, where we assume all codesigning is setup already in the project, so nothing else is needed
		/// </summary>
		/// <param name="XcodeProject">The .xcworkspace file to build</param>
		/// <param name="Platform">THe platform to make the .app for</param>
		/// <param name="SchemeName">The name of the scheme (basically the target on the .xcworkspace)</param>
		/// <param name="Configuration">Which configuration to make (Debug, etc)</param>
		/// <param name="bForDistribution">True if this is making a bild for uploading to app store</param>
		/// <param name="Logger">Logging object</param>
		public static void FinalizeAppWithModernXcode(DirectoryReference XcodeProject, UnrealTargetPlatform Platform, string SchemeName, string Configuration, bool bForDistribution, ILogger Logger)
		{
			FinalizeAppWithXcode(XcodeProject, Platform, SchemeName, Configuration, null, null, null, false, bForDistribution, bUseModernXcode: true, Logger);
		}

		/// <summary>
		/// Runs xcodebuild on a project (likely created with GenerateRunOnlyXcodeProject) to perform codesigning and creation of final .app
		/// </summary>
		/// <param name="XcodeProject">The .xcworkspace file to build</param>
		/// <param name="Platform">THe platform to make the .app for</param>
		/// <param name="SchemeName">The name of the scheme (basically the target on the .xcworkspace)</param>
		/// <param name="Configuration">Which configuration to make (Debug, etc)</param>
		/// <param name="Provision">An optional provision to codesign with (ignored in modern mod)</param>
		/// <param name="Certificate">An optional certificate to codesign with (ignored in modern mode)</param>
		/// <param name="Team">Optional Team to use when codesigning (ignored in modern mode)</param>
		/// <param name="bAutomaticSigning">True if using automatic codesigning (where provision and certificate are not used) (ignored in modern mode)</param>
		/// <param name="bForDistribution">True if this is making a bild for uploading to app store</param>
		/// <param name="bUseModernXcode">True if the project was made with modern xcode mode</param>
		/// <param name="Logger">Logging object</param>
		/// <returns></returns>
		public static int FinalizeAppWithXcode(DirectoryReference XcodeProject, UnrealTargetPlatform Platform, string SchemeName, string Configuration,
			string? Provision, string? Certificate, string? Team, bool bAutomaticSigning, bool bForDistribution, bool bUseModernXcode, ILogger Logger)
		{
			List<string> Arguments = new()
			{
				"UBT_NO_POST_DEPLOY=true",
				new IOSToolChainSettings(Logger).XcodeDeveloperDir + "usr/bin/xcodebuild",
				"build",
				$"-workspace \"{XcodeProject.FullName}\"",
				$"-scheme \"{SchemeName}\"",
				$"-configuration \"{Configuration}\"",
				$"-destination generic/platform=" + (Platform == UnrealTargetPlatform.TVOS ? "tvOS" : "iOS"),
				//$"-sdk {SDKName}",
			};

			if (bUseModernXcode)
			{
				Arguments.Add("-allowProvisioningUpdates");
				// xcode gets confused it we _just_ wrote out entitlements while generating the temp project, and it thinks it was modified _during_ building
				// but it wasn't, it was written before the build started
				Arguments.Add("CODE_SIGN_ALLOW_ENTITLEMENTS_MODIFICATION=YES");
			}
			else
			{
				if (bAutomaticSigning)
				{
					Arguments.Add("CODE_SIGN_IDENTITY=" + (bForDistribution ? "\"iPhone Distribution\"" : "\"iPhone Developer\""));
					Arguments.Add("CODE_SIGN_STYLE=\"Automatic\"");

					Arguments.Add("-allowProvisioningUpdates");
					Arguments.Add($"DEVELOPMENT_TEAM={Team}");
				}
				else
				{
					if (!string.IsNullOrEmpty(Certificate))
					{
						Arguments.Add($"CODE_SIGN_IDENTITY=\"{Certificate}\"");
					}
					else
					{
						Arguments.Add("CODE_SIGN_IDENTITY=" + (bForDistribution ? "\"iPhone Distribution\"" : "\"iPhone Developer\""));
					}
					if (!string.IsNullOrEmpty(Provision))
					{
						// read the provision to get the UUID
						if (File.Exists(Environment.GetEnvironmentVariable("HOME") + "/Library/MobileDevice/Provisioning Profiles/" + Provision))
						{
							string UUID = "";
							string AllText = File.ReadAllText(Environment.GetEnvironmentVariable("HOME") + "/Library/MobileDevice/Provisioning Profiles/" + Provision);
							int idx = AllText.IndexOf("<key>UUID</key>");
							if (idx > 0)
							{
								idx = AllText.IndexOf("<string>", idx);
								if (idx > 0)
								{
									idx += "<string>".Length;
									UUID = AllText.Substring(idx, AllText.IndexOf("</string>", idx) - idx);
									Arguments.Add($"PROVISIONING_PROFILE_SPECIFIER={UUID}");

									Logger.LogInformation("Extracted Provision UUID {0} from {1}", UUID, Provision);
								}
							}
						}
					}
				}
			}

			int ReturnCode = Utils.RunLocalProcessAndLogOutput("/usr/bin/env", string.Join(" ", Arguments), Logger);
//			DirectoryReference.Delete(XcodeProject, true);
			return ReturnCode;
		}

		/// <summary>
		/// 
		/// </summary>
		/// <param name="Platform"></param>
		/// <param name="PlatformGameConfig"></param>
		/// <param name="AppName"></param>
		/// <param name="MobileProvisionFile"></param>
		/// <param name="bForDistribution"></param>
		/// <param name="IntermediateDir"></param>
		public static void WriteEntitlements(UnrealTargetPlatform Platform, ConfigHierarchy PlatformGameConfig,
		string AppName, FileReference? MobileProvisionFile, bool bForDistribution, string IntermediateDir)
		{
			// get some info from the mobileprovisioning file
			// the iCloud identifier and the bundle id may differ
			string iCloudContainerIdentifier = "";
			string iCloudContainerIdentifiersXML = "<array><string>iCloud.$(CFBundleIdentifier)</string></array>";
			string UbiquityContainerIdentifiersXML = "<array><string>iCloud.$(CFBundleIdentifier)</string></array>";
			string iCloudServicesXML = "<array><string>CloudKit</string><string>CloudDocuments</string></array>";
			string UbiquityKVStoreIdentifiersXML = "\t<string>$(TeamIdentifierPrefix)$(CFBundleIdentifier)</string>";

			string OutputFileName = Path.Combine(IntermediateDir, AppName + ".entitlements");

			if (MobileProvisionFile != null && File.Exists(MobileProvisionFile.FullName))
			{
				Console.WriteLine("Write entitlements from provisioning file {0}", MobileProvisionFile);
				
				MobileProvisionContents MobileProvisionContent = MobileProvisionContents.Read(MobileProvisionFile);

				iCloudContainerIdentifier = MobileProvisionContent.GetNodeValueByName("com.apple.developer.icloud-container-identifiers");
				iCloudContainerIdentifiersXML = MobileProvisionContent.GetNodeXMLValueByName("com.apple.developer.icloud-container-identifiers");

				string entitlementXML = MobileProvisionContent.GetNodeXMLValueByName("com.apple.developer.icloud-services");

				if (!entitlementXML.Contains("*") || Platform == UnrealTargetPlatform.TVOS)
				{
					// for iOS, replace the generic value (*) with the default
					iCloudServicesXML = entitlementXML;
				}

				entitlementXML = MobileProvisionContent.GetNodeXMLValueByName("com.apple.developer.ubiquity-container-identifiers");
				if (!entitlementXML.Contains("*") || !bForDistribution)
				{
					// for distribution, replace the generic value (*) with the default
					UbiquityContainerIdentifiersXML = entitlementXML;
				}

				entitlementXML = MobileProvisionContent.GetNodeXMLValueByName("com.apple.developer.ubiquity-kvstore-identifier");
				if (!entitlementXML.Contains("*") || !bForDistribution)
				{
					// for distribution, replace the generic value (*) with the default
					UbiquityKVStoreIdentifiersXML = entitlementXML;
				}
			}
			else
			{
				Console.WriteLine("Couldn't locate the mobile provisioning file {0}", MobileProvisionFile);
			}

			// write the entitlements file
			{
				bool bCloudKitSupported = false;
				PlatformGameConfig.GetBool("/Script/IOSRuntimeSettings.IOSRuntimeSettings", "bEnableCloudKitSupport", out bCloudKitSupported);
				Directory.CreateDirectory(Path.GetDirectoryName(OutputFileName)!);
				// we need to have something so Xcode will compile, so we just set the get-task-allow, since we know the value,
				// which is based on distribution or not (true means debuggable)
				StringBuilder Text = new StringBuilder();
				Text.AppendLine("<?xml version=\"1.0\" encoding=\"UTF-8\"?>");
				Text.AppendLine("<!DOCTYPE plist PUBLIC \"-//Apple//DTD PLIST 1.0//EN\" \"http://www.apple.com/DTDs/PropertyList-1.0.dtd\">");
				Text.AppendLine("<plist version=\"1.0\">");
				Text.AppendLine("<dict>");
				Text.AppendLine("\t<key>get-task-allow</key>");
				Text.AppendLine(string.Format("\t<{0}/>", bForDistribution ? "false" : "true"));
				if (bCloudKitSupported)
				{
					if (iCloudContainerIdentifiersXML != "")
					{
						Text.AppendLine("\t<key>com.apple.developer.icloud-container-identifiers</key>");
						Text.AppendLine(iCloudContainerIdentifiersXML);
					}

					if (iCloudServicesXML != "")
					{
						Text.AppendLine("\t<key>com.apple.developer.icloud-services</key>");
						Text.AppendLine(iCloudServicesXML);
					}

					if (UbiquityContainerIdentifiersXML != "")
					{
						Text.AppendLine("\t<key>com.apple.developer.ubiquity-container-identifiers</key>");
						Text.AppendLine(UbiquityContainerIdentifiersXML);
					}

					if (UbiquityKVStoreIdentifiersXML != "")
					{
						Text.AppendLine("\t<key>com.apple.developer.ubiquity-kvstore-identifier</key>");
						Text.AppendLine(UbiquityKVStoreIdentifiersXML);
					}

					Text.AppendLine("\t<key>com.apple.developer.icloud-container-environment</key>");
					Text.AppendLine(string.Format("\t<string>{0}</string>", bForDistribution ? "Production" : "Development"));
				}

				bool bRemoteNotificationsSupported = false;
				PlatformGameConfig.GetBool("/Script/IOSRuntimeSettings.IOSRuntimeSettings", "bEnableRemoteNotificationsSupport", out bRemoteNotificationsSupported);

				// for TVOS we need push notifications when building for distribution with CloudKit
				if (bCloudKitSupported && bForDistribution && Platform == UnrealTargetPlatform.TVOS)
				{
					bRemoteNotificationsSupported = true;
				}

				if (bRemoteNotificationsSupported)
				{
					Text.AppendLine("\t<key>aps-environment</key>");
					Text.AppendLine(string.Format("\t<string>{0}</string>", bForDistribution ? "production" : "development"));
				}

				// for Sign in with Apple
				bool bSignInWithAppleSupported = false;
				PlatformGameConfig.GetBool("/Script/IOSRuntimeSettings.IOSRuntimeSettings", "bEnableSignInWithAppleSupport", out bSignInWithAppleSupported);

				if (bSignInWithAppleSupported)
				{
					Text.AppendLine("\t<key>com.apple.developer.applesignin</key>");
					Text.AppendLine("\t<array><string>Default</string></array>");
				}

				// Add Multi-user support for tvOS
				bool bRunAsCurrentUser = false;
				PlatformGameConfig.GetBool("/Script/IOSRuntimeSettings.IOSRuntimeSettings", "bRunAsCurrentUser", out bRunAsCurrentUser);

				if (bRunAsCurrentUser && Platform == UnrealTargetPlatform.TVOS)
				{
					Text.AppendLine("\t<key>com.apple.developer.user-management</key>");
					Text.AppendLine("\t<array><string>runs-as-current-user</string></array>");
				}


				// End of entitlements
				Text.AppendLine("</dict>");
				Text.AppendLine("</plist>");

				if (File.Exists(OutputFileName))
				{
					// read existing file
					string ExisitingFileContents = File.ReadAllText(OutputFileName);
					bool bFileChanged = !ExisitingFileContents.Equals(Text.ToString(), StringComparison.Ordinal);
					// overwrite file if there are content changes
					if (bFileChanged)
					{
						File.WriteAllText(OutputFileName, Text.ToString());
					}
				}
				else
				{
					File.WriteAllText(OutputFileName, Text.ToString());
				}
			}

			// create a pList key named ICloudContainerIdentifier
			// to be used at run-time when intializing the CloudKit services
			if (iCloudContainerIdentifier != "")
			{
				string PListFile = IntermediateDir + "/" + AppName + "-Info.plist";
				if (File.Exists(PListFile))
				{
					string OldPListData = File.ReadAllText(PListFile);
					XDocument XDoc;
					try
					{
						XDoc = XDocument.Parse(OldPListData);
						if (XDoc.DocumentType != null)
						{
							XDoc.DocumentType.InternalSubset = null;
						}

						XElement? dictElement = XDoc.Root?.Element("dict");
						if (dictElement != null)
						{
							XElement containerIdKeyNew = new XElement("key", "ICloudContainerIdentifier");
							XElement containerIdValueNew = new XElement("string", iCloudContainerIdentifier);

							XElement? containerIdKey = dictElement.Elements("key").FirstOrDefault(x => x.Value == "ICloudContainerIdentifier");
							if (containerIdKey != null)
							{
								// if ICloudContainerIdentifier already exists in the pList file, update its value
								XElement? containerIdValue = containerIdKey.ElementsAfterSelf("string").FirstOrDefault();
								if (containerIdValue != null)
								{
									containerIdValue.Value = iCloudContainerIdentifier;
								}
								else
								{
									containerIdKey.AddAfterSelf(containerIdValueNew);
								}
							}
							else
							{
								// add ICloudContainerIdentifier to the pList
								dictElement.Add(containerIdKeyNew);
								dictElement.Add(containerIdValueNew);
							}

							XDoc.Save(PListFile);
						}
					}
					catch (Exception e)
					{
						throw new BuildException("plist is invalid {0}\n{1}", e, OldPListData);
					}

				}
			}
		}

	}
}
>>>>>>> d731a049
<|MERGE_RESOLUTION|>--- conflicted
+++ resolved
@@ -1,971 +1,571 @@
-<<<<<<< HEAD
-// Copyright Epic Games, Inc. All Rights Reserved.
-
-using System;
-using System.IO;
-using System.Collections.Generic;
-using System.Diagnostics;
-using System.Linq;
-using System.Text;
-using System.Threading.Tasks;
-using System.Xml.Linq;
-using EpicGames.Core;
-using UnrealBuildBase;
-
-namespace UnrealBuildTool
-{
-	/// <summary>
-	/// Public IOS functions exposed to UAT
-	/// </summary>
-	public static class IOSExports
-	{
-		/// <summary>
-		/// 
-		/// </summary>
-		/// <param name="InProject"></param>
-		/// <param name="Distribution"></param>
-		/// <param name="MobileProvision"></param>
-		/// <param name="SigningCertificate"></param>
-		/// <param name="TeamUUID"></param>
-		/// <param name="bAutomaticSigning"></param>
-		public static void GetProvisioningData(FileReference InProject, bool Distribution, out string? MobileProvision, out string? SigningCertificate, out string? TeamUUID, out bool bAutomaticSigning)
-		{
-			IOSProjectSettings ProjectSettings = ((IOSPlatform)UEBuildPlatform.GetBuildPlatform(UnrealTargetPlatform.IOS)).ReadProjectSettings(InProject);
-			if (ProjectSettings == null)
-			{
-				MobileProvision = null;
-				SigningCertificate = null;
-				TeamUUID = null;
-				bAutomaticSigning = false;
-				return;
-			}
-			if (ProjectSettings.bAutomaticSigning)
-			{
-				MobileProvision = null;
-				SigningCertificate = null;
-				TeamUUID = ProjectSettings.TeamID;
-				bAutomaticSigning = true;
-			}
-			else
-			{
-				IOSProvisioningData Data = ((IOSPlatform)UEBuildPlatform.GetBuildPlatform(UnrealTargetPlatform.IOS)).ReadProvisioningData(ProjectSettings, Distribution);
-				if (Data == null)
-				{ // no provisioning, swith to automatic
-					MobileProvision = null;
-					SigningCertificate = null;
-					TeamUUID = ProjectSettings.TeamID;
-					bAutomaticSigning = true;
-				}
-				else
-				{
-					MobileProvision = Data.MobileProvision;
-					SigningCertificate = Data.SigningCertificate;
-					TeamUUID = Data.TeamUUID;
-					bAutomaticSigning = false;
-				}
-			}
-		}
-
-		/// <summary>
-		/// 
-		/// </summary>
-		/// <param name="Config"></param>
-		/// <param name="ProjectFile"></param>
-		/// <param name="InProjectName"></param>
-		/// <param name="InProjectDirectory"></param>
-		/// <param name="InExecutablePath"></param>
-		/// <param name="InEngineDir"></param>
-		/// <param name="bForDistribution"></param>
-		/// <param name="CookFlavor"></param>
-		/// <param name="bIsDataDeploy"></param>
-		/// <param name="bCreateStubIPA"></param>
-		/// <param name="BuildReceiptFileName"></param>
-		/// <returns></returns>
-		public static bool PrepForUATPackageOrDeploy(UnrealTargetConfiguration Config, FileReference ProjectFile, string InProjectName, DirectoryReference InProjectDirectory, string InExecutablePath, DirectoryReference InEngineDir, bool bForDistribution, string CookFlavor, bool bIsDataDeploy, bool bCreateStubIPA, FileReference BuildReceiptFileName)
-		{
-			TargetReceipt Receipt = TargetReceipt.Read(BuildReceiptFileName);
-			return new UEDeployIOS().PrepForUATPackageOrDeploy(Config, ProjectFile, InProjectName, InProjectDirectory.FullName, InExecutablePath, InEngineDir.FullName, bForDistribution, CookFlavor, bIsDataDeploy, bCreateStubIPA, Receipt);
-		}
-
-		/// <summary>
-		/// 
-		/// </summary>
-		/// <param name="ProjectFile"></param>
-		/// <param name="Config"></param>
-		/// <param name="ProjectDirectory"></param>
-		/// <param name="bIsUnrealGame"></param>
-		/// <param name="GameName"></param>
-		/// <param name="bIsClient"></param>
-		/// <param name="ProjectName"></param>
-		/// <param name="InEngineDir"></param>
-		/// <param name="AppDirectory"></param>
-		/// <param name="BuildReceiptFileName"></param>
-		/// <param name="bSupportsPortrait"></param>
-		/// <param name="bSupportsLandscape"></param>
-		/// <returns></returns>
-		public static bool GeneratePList(FileReference ProjectFile, UnrealTargetConfiguration Config, DirectoryReference ProjectDirectory, bool bIsUnrealGame, string GameName, bool bIsClient, string ProjectName, DirectoryReference InEngineDir, DirectoryReference AppDirectory, FileReference BuildReceiptFileName, out bool bSupportsPortrait, out bool bSupportsLandscape)
-		{
-			TargetReceipt Receipt = TargetReceipt.Read(BuildReceiptFileName);
-			return new UEDeployIOS().GeneratePList(ProjectFile, Config, ProjectDirectory.FullName, bIsUnrealGame, GameName, bIsClient, ProjectName, InEngineDir.FullName, AppDirectory.FullName, Receipt, out bSupportsPortrait, out bSupportsLandscape);
-		}
-
-		/// <summary>
-		/// 
-		/// </summary>
-		/// <param name="PlatformType"></param>
-		/// <param name="SourceFile"></param>
-		/// <param name="TargetFile"></param>
-		public static void StripSymbols(UnrealTargetPlatform PlatformType, FileReference SourceFile, FileReference TargetFile)
-		{
-			IOSProjectSettings ProjectSettings = ((IOSPlatform)UEBuildPlatform.GetBuildPlatform(PlatformType)).ReadProjectSettings(null);
-			IOSToolChain ToolChain = new IOSToolChain(null, ProjectSettings, IOSToolChainOptions.None);
-			ToolChain.StripSymbols(SourceFile, TargetFile);
-		}
-
-		/// <summary>
-		/// 
-		/// </summary>
-		/// <param name="ProjectFile"></param>
-		/// <param name="Executable"></param>
-		/// <param name="StageDirectory"></param>
-		/// <param name="Platform"></param>
-		public static void GenerateAssetCatalog(FileReference ProjectFile, FileReference Executable, DirectoryReference StageDirectory, UnrealTargetPlatform Platform)
-		{
-			// Determine whether the user has modified icons that require a remote Mac to build.
-			bool bUserImagesExist = false;
-			DirectoryReference ResourcesDir = IOSToolChain.GenerateAssetCatalog(ProjectFile, Platform, ref bUserImagesExist);
-
-			// Don't attempt to do anything remotely if the user is using the default UE images.
-			if (!bUserImagesExist)
-			{
-				return;
-			}
-
-            // Also don't attempt to use a remote Mac if packaging for TVOS on PC.
-            if (Platform == UnrealTargetPlatform.TVOS && BuildHostPlatform.Current.Platform != UnrealTargetPlatform.Mac)
-            {
-                return;
-            }
-
-			// Compile the asset catalog immediately
-			if(BuildHostPlatform.Current.Platform != UnrealTargetPlatform.Mac)
-			{
-				FileReference OutputFile = FileReference.Combine(StageDirectory, "Assets.car");
-
-				RemoteMac Remote = new RemoteMac(ProjectFile);
-				Remote.RunAssetCatalogTool(Platform, ResourcesDir, OutputFile);
-			}
-			else
-			{
-				// Get the output file
-				FileReference OutputFile = IOSToolChain.GetAssetCatalogFile(Platform, Executable);
-
-				// Delete the Assets.car file to force the asset catalog to build every time, because
-				// removals of files or copies of icons (for instance) with a timestamp earlier than
-				// the last generated Assets.car will result in nothing built.
-				if (FileReference.Exists(OutputFile))
-				{
-					FileReference.Delete(OutputFile);
-				}
-
-				// Run the process locally
-				using(Process Process = new Process())
-				{
-					Process.StartInfo.FileName = "/usr/bin/xcrun";
-					Process.StartInfo.Arguments = IOSToolChain.GetAssetCatalogArgs(Platform, ResourcesDir.FullName, OutputFile.Directory.FullName);; 
-					Process.StartInfo.UseShellExecute = false;
-					Utils.RunLocalProcess(Process);
-				}
-			}
-		}
-
-		/// <summary>
-		/// 
-		/// </summary>
-		/// <param name="Platform"></param>
-		/// <param name="PlatformGameConfig"></param>
-		/// <param name="AppName"></param>
-		/// <param name="MobileProvisionFile"></param>
-		/// <param name="bForDistribution"></param>
-		/// <param name="IntermediateDir"></param>
-		public static void WriteEntitlements(UnrealTargetPlatform Platform, ConfigHierarchy PlatformGameConfig,
-		string AppName, FileReference? MobileProvisionFile, bool bForDistribution, string IntermediateDir)
-		{
-			// get some info from the mobileprovisioning file
-			// the iCloud identifier and the bundle id may differ
-			string iCloudContainerIdentifier = "";
-			string iCloudContainerIdentifiersXML = "<array><string>iCloud.$(CFBundleIdentifier)</string></array>";
-			string UbiquityContainerIdentifiersXML = "<array><string>iCloud.$(CFBundleIdentifier)</string></array>";
-			string iCloudServicesXML = "<array><string>CloudKit</string><string>CloudDocuments</string></array>";
-			string UbiquityKVStoreIdentifiersXML = "\t<string>$(TeamIdentifierPrefix)$(CFBundleIdentifier)</string>";
-
-			string OutputFileName = Path.Combine(IntermediateDir, AppName + ".entitlements");
-
-			if (MobileProvisionFile != null && File.Exists(MobileProvisionFile.FullName))
-			{
-				Console.WriteLine("Write entitlements from provisioning file {0}", MobileProvisionFile);
-				
-				MobileProvisionContents MobileProvisionContent = MobileProvisionContents.Read(MobileProvisionFile);
-
-				iCloudContainerIdentifier = MobileProvisionContent.GetNodeValueByName("com.apple.developer.icloud-container-identifiers");
-				iCloudContainerIdentifiersXML = MobileProvisionContent.GetNodeXMLValueByName("com.apple.developer.icloud-container-identifiers");
-
-				string entitlementXML = MobileProvisionContent.GetNodeXMLValueByName("com.apple.developer.icloud-services");
-
-				if (!entitlementXML.Contains("*") || Platform == UnrealTargetPlatform.TVOS)
-				{
-					// for iOS, replace the generic value (*) with the default
-					iCloudServicesXML = entitlementXML;
-				}
-
-				entitlementXML = MobileProvisionContent.GetNodeXMLValueByName("com.apple.developer.ubiquity-container-identifiers");
-				if (!entitlementXML.Contains("*") || !bForDistribution)
-				{
-					// for distribution, replace the generic value (*) with the default
-					UbiquityContainerIdentifiersXML = entitlementXML;
-				}
-
-				entitlementXML = MobileProvisionContent.GetNodeXMLValueByName("com.apple.developer.ubiquity-kvstore-identifier");
-				if (!entitlementXML.Contains("*") || !bForDistribution)
-				{
-					// for distribution, replace the generic value (*) with the default
-					UbiquityKVStoreIdentifiersXML = entitlementXML;
-				}
-			}
-			else
-			{
-				Console.WriteLine("Couldn't locate the mobile provisioning file {0}", MobileProvisionFile);
-			}
-
-			// write the entitlements file
-			{
-				bool bCloudKitSupported = false;
-				PlatformGameConfig.GetBool("/Script/IOSRuntimeSettings.IOSRuntimeSettings", "bEnableCloudKitSupport", out bCloudKitSupported);
-				Directory.CreateDirectory(Path.GetDirectoryName(OutputFileName));
-				// we need to have something so Xcode will compile, so we just set the get-task-allow, since we know the value,
-				// which is based on distribution or not (true means debuggable)
-				StringBuilder Text = new StringBuilder();
-				Text.AppendLine("<?xml version=\"1.0\" encoding=\"UTF-8\"?>");
-				Text.AppendLine("<!DOCTYPE plist PUBLIC \"-//Apple//DTD PLIST 1.0//EN\" \"http://www.apple.com/DTDs/PropertyList-1.0.dtd\">");
-				Text.AppendLine("<plist version=\"1.0\">");
-				Text.AppendLine("<dict>");
-				Text.AppendLine("\t<key>get-task-allow</key>");
-				Text.AppendLine(string.Format("\t<{0}/>", bForDistribution ? "false" : "true"));
-				if (bCloudKitSupported)
-				{
-					if (iCloudContainerIdentifiersXML != "")
-					{
-						Text.AppendLine("\t<key>com.apple.developer.icloud-container-identifiers</key>");
-						Text.AppendLine(iCloudContainerIdentifiersXML);
-					}
-
-					if (iCloudServicesXML != "")
-					{
-						Text.AppendLine("\t<key>com.apple.developer.icloud-services</key>");
-						Text.AppendLine(iCloudServicesXML);
-					}
-
-					if (UbiquityContainerIdentifiersXML != "")
-					{
-						Text.AppendLine("\t<key>com.apple.developer.ubiquity-container-identifiers</key>");
-						Text.AppendLine(UbiquityContainerIdentifiersXML);
-					}
-
-					if (UbiquityKVStoreIdentifiersXML != "")
-					{
-						Text.AppendLine("\t<key>com.apple.developer.ubiquity-kvstore-identifier</key>");
-						Text.AppendLine(UbiquityKVStoreIdentifiersXML);
-					}
-
-					Text.AppendLine("\t<key>com.apple.developer.icloud-container-environment</key>");
-					Text.AppendLine(string.Format("\t<string>{0}</string>", bForDistribution ? "Production" : "Development"));
-				}
-
-				bool bRemoteNotificationsSupported = false;
-				PlatformGameConfig.GetBool("/Script/IOSRuntimeSettings.IOSRuntimeSettings", "bEnableRemoteNotificationsSupport", out bRemoteNotificationsSupported);
-
-				// for TVOS we need push notifications when building for distribution with CloudKit
-				if (bCloudKitSupported && bForDistribution && Platform == UnrealTargetPlatform.TVOS)
-				{
-					bRemoteNotificationsSupported = true;
-				}
-
-				if (bRemoteNotificationsSupported)
-				{
-					Text.AppendLine("\t<key>aps-environment</key>");
-					Text.AppendLine(string.Format("\t<string>{0}</string>", bForDistribution ? "production" : "development"));
-				}
-
-				// for Sign in with Apple
-				bool bSignInWithAppleSupported = false;
-				PlatformGameConfig.GetBool("/Script/IOSRuntimeSettings.IOSRuntimeSettings", "bEnableSignInWithAppleSupport", out bSignInWithAppleSupported);
-
-				if (bSignInWithAppleSupported)
-				{
-					Text.AppendLine("\t<key>com.apple.developer.applesignin</key>");
-					Text.AppendLine("\t<array><string>Default</string></array>");
-				}
-
-				// Add Multi-user support for tvOS
-				bool bRunAsCurrentUser = false;
-				PlatformGameConfig.GetBool("/Script/IOSRuntimeSettings.IOSRuntimeSettings", "bRunAsCurrentUser", out bRunAsCurrentUser);
-
-				if (bRunAsCurrentUser && Platform == UnrealTargetPlatform.TVOS)
-				{
-					Text.AppendLine("\t<key>com.apple.developer.user-management</key>");
-					Text.AppendLine("\t<array><string>runs-as-current-user</string></array>");
-				}
-
-
-				// End of entitlements
-				Text.AppendLine("</dict>");
-				Text.AppendLine("</plist>");
-
-				if (File.Exists(OutputFileName))
-				{
-					// read existing file
-					string ExisitingFileContents = File.ReadAllText(OutputFileName);
-					bool bFileChanged = !ExisitingFileContents.Equals(Text.ToString(), StringComparison.Ordinal);
-					// overwrite file if there are content changes
-					if (bFileChanged)
-					{
-						File.WriteAllText(OutputFileName, Text.ToString());
-					}
-				}
-				else
-				{
-					File.WriteAllText(OutputFileName, Text.ToString());
-				}
-			}
-
-			// create a pList key named ICloudContainerIdentifier
-			// to be used at run-time when intializing the CloudKit services
-			if (iCloudContainerIdentifier != "")
-			{
-				string PListFile = IntermediateDir + "/" + AppName + "-Info.plist";
-				if (File.Exists(PListFile))
-				{
-					string OldPListData = File.ReadAllText(PListFile);
-					XDocument XDoc;
-					try
-					{
-						XDoc = XDocument.Parse(OldPListData);
-						if (XDoc.DocumentType != null)
-						{
-							XDoc.DocumentType.InternalSubset = null;
-						}
-
-						XElement dictElement = XDoc.Root.Element("dict");
-						if (dictElement != null)
-						{
-							XElement containerIdKeyNew = new XElement("key", "ICloudContainerIdentifier");
-							XElement containerIdValueNew = new XElement("string", iCloudContainerIdentifier);
-
-							XElement containerIdKey = dictElement.Elements("key").FirstOrDefault(x => x.Value == "ICloudContainerIdentifier");
-							if (containerIdKey != null)
-							{
-								// if ICloudContainerIdentifier already exists in the pList file, update its value
-								XElement containerIdValue = containerIdKey.ElementsAfterSelf("string").FirstOrDefault();
-								if (containerIdValue != null)
-								{
-									containerIdValue.Value = iCloudContainerIdentifier;
-								}
-								else
-								{
-									containerIdKey.AddAfterSelf(containerIdValueNew);
-								}
-							}
-							else
-							{
-								// add ICloudContainerIdentifier to the pList
-								dictElement.Add(containerIdKeyNew);
-								dictElement.Add(containerIdValueNew);
-							}
-
-							XDoc.Save(PListFile);
-						}
-					}
-					catch (Exception e)
-					{
-						throw new BuildException("plist is invalid {0}\n{1}", e, OldPListData);
-					}
-
-				}
-			}
-		}
-
-	}
-}
-=======
-﻿// Copyright Epic Games, Inc. All Rights Reserved.
-
-using System;
-using System.IO;
-using System.Collections.Generic;
-using System.Diagnostics;
-using System.Linq;
-using System.Text;
-using System.Threading.Tasks;
-using System.Xml.Linq;
-using EpicGames.Core;
-using UnrealBuildBase;
-using Microsoft.Extensions.Logging;
-
-namespace UnrealBuildTool
-{
-	/// <summary>
-	/// Public IOS functions exposed to UAT
-	/// </summary>
-	public static class IOSExports
-	{
-		/// <summary>
-		/// 
-		/// </summary>
-		/// <param name="InProject"></param>
-		/// <param name="Distribution"></param>
-		/// <param name="MobileProvision"></param>
-		/// <param name="SigningCertificate"></param>
-		/// <param name="TeamUUID"></param>
-		/// <param name="bAutomaticSigning"></param>
-		public static void GetProvisioningData(FileReference InProject, bool Distribution, out string? MobileProvision, out string? SigningCertificate, out string? TeamUUID, out bool bAutomaticSigning)
-		{
-			IOSProjectSettings ProjectSettings = ((IOSPlatform)UEBuildPlatform.GetBuildPlatform(UnrealTargetPlatform.IOS)).ReadProjectSettings(InProject);
-			if (ProjectSettings == null)
-			{
-				MobileProvision = null;
-				SigningCertificate = null;
-				TeamUUID = null;
-				bAutomaticSigning = false;
-				return;
-			}
-			if (ProjectSettings.bAutomaticSigning)
-			{
-				MobileProvision = null;
-				SigningCertificate = null;
-				TeamUUID = ProjectSettings.TeamID;
-				bAutomaticSigning = true;
-			}
-			else
-			{
-				IOSProvisioningData Data = ((IOSPlatform)UEBuildPlatform.GetBuildPlatform(UnrealTargetPlatform.IOS)).ReadProvisioningData(ProjectSettings, Distribution);
-				if (Data == null)
-				{ // no provisioning, swith to automatic
-					MobileProvision = null;
-					SigningCertificate = null;
-					TeamUUID = ProjectSettings.TeamID;
-					bAutomaticSigning = true;
-				}
-				else
-				{
-					MobileProvision = Data.MobileProvision;
-					SigningCertificate = Data.SigningCertificate;
-					TeamUUID = Data.TeamUUID;
-					bAutomaticSigning = false;
-				}
-			}
-		}
-
-		/// <summary>
-		/// 
-		/// </summary>
-		/// <param name="Config"></param>
-		/// <param name="ProjectFile"></param>
-		/// <param name="InProjectName"></param>
-		/// <param name="InProjectDirectory"></param>
-		/// <param name="InExecutablePath"></param>
-		/// <param name="InEngineDir"></param>
-		/// <param name="bForDistribution"></param>
-		/// <param name="CookFlavor"></param>
-		/// <param name="bIsDataDeploy"></param>
-		/// <param name="bCreateStubIPA"></param>
-		/// <param name="BuildReceiptFileName"></param>
-		/// <param name="Logger">Logger for output</param>
-		/// <returns></returns>
-		public static bool PrepForUATPackageOrDeploy(UnrealTargetConfiguration Config, FileReference ProjectFile, string InProjectName, DirectoryReference InProjectDirectory, string InExecutablePath, DirectoryReference InEngineDir, bool bForDistribution, string CookFlavor, bool bIsDataDeploy, bool bCreateStubIPA, FileReference BuildReceiptFileName, ILogger Logger)
-		{
-			TargetReceipt Receipt = TargetReceipt.Read(BuildReceiptFileName);
-			return new UEDeployIOS(Logger).PrepForUATPackageOrDeploy(Config, ProjectFile, InProjectName, InProjectDirectory.FullName, InExecutablePath, InEngineDir.FullName, bForDistribution, CookFlavor, bIsDataDeploy, bCreateStubIPA, Receipt);
-		}
-
-		/// <summary>
-		/// 
-		/// </summary>
-		/// <param name="ProjectFile"></param>
-		/// <param name="Config"></param>
-		/// <param name="ProjectDirectory"></param>
-		/// <param name="bIsUnrealGame"></param>
-		/// <param name="GameName"></param>
-		/// <param name="bIsClient"></param>
-		/// <param name="ProjectName"></param>
-		/// <param name="InEngineDir"></param>
-		/// <param name="AppDirectory"></param>
-		/// <param name="BuildReceiptFileName"></param>
-		/// <param name="Logger">Logger for output</param>
-		/// <param name="bSupportsPortrait"></param>
-		/// <param name="bSupportsLandscape"></param>
-		/// <returns></returns>
-		public static bool GeneratePList(FileReference ProjectFile, UnrealTargetConfiguration Config, DirectoryReference ProjectDirectory, bool bIsUnrealGame, string GameName, bool bIsClient, string ProjectName, DirectoryReference InEngineDir, DirectoryReference AppDirectory, FileReference BuildReceiptFileName, ILogger Logger, out bool bSupportsPortrait, out bool bSupportsLandscape)
-		{
-			TargetReceipt Receipt = TargetReceipt.Read(BuildReceiptFileName);
-			return new UEDeployIOS(Logger).GeneratePList(ProjectFile, Config, ProjectDirectory.FullName, bIsUnrealGame, GameName, bIsClient, ProjectName, InEngineDir.FullName, AppDirectory.FullName, Receipt, out bSupportsPortrait, out bSupportsLandscape);
-		}
-
-		/// <summary>
-		/// 
-		/// </summary>
-		/// <param name="PlatformType"></param>
-		/// <param name="SourceFile"></param>
-		/// <param name="TargetFile"></param>
-		/// <param name="Logger"></param>
-		public static void StripSymbols(UnrealTargetPlatform PlatformType, FileReference SourceFile, FileReference TargetFile, ILogger Logger)
-		{
-			IOSProjectSettings ProjectSettings = ((IOSPlatform)UEBuildPlatform.GetBuildPlatform(PlatformType)).ReadProjectSettings(null);
-			IOSToolChain ToolChain = new IOSToolChain(null, ProjectSettings, ClangToolChainOptions.None, Logger);
-			ToolChain.StripSymbols(SourceFile, TargetFile);
-		}
-
-		/// <summary>
-		/// 
-		/// </summary>
-		/// <param name="ProjectFile"></param>
-		/// <param name="Executable"></param>
-		/// <param name="StageDirectory"></param>
-		/// <param name="Platform"></param>
-		/// <param name="Logger"></param>
-		public static void GenerateAssetCatalog(FileReference ProjectFile, FileReference Executable, DirectoryReference StageDirectory, UnrealTargetPlatform Platform, ILogger Logger)
-		{
-			// Determine whether the user has modified icons that require a remote Mac to build.
-			bool bUserImagesExist = false;
-			DirectoryReference ResourcesDir = IOSToolChain.GenerateAssetCatalog(ProjectFile, Platform, ref bUserImagesExist);
-
-			// Don't attempt to do anything remotely if the user is using the default UE images.
-			if (!bUserImagesExist)
-			{
-				return;
-			}
-
-            // Also don't attempt to use a remote Mac if packaging for TVOS on PC.
-            if (Platform == UnrealTargetPlatform.TVOS && BuildHostPlatform.Current.Platform != UnrealTargetPlatform.Mac)
-            {
-                return;
-            }
-
-			// Compile the asset catalog immediately
-			if(BuildHostPlatform.Current.Platform != UnrealTargetPlatform.Mac)
-			{
-				FileReference OutputFile = FileReference.Combine(StageDirectory, "Assets.car");
-
-				RemoteMac Remote = new RemoteMac(ProjectFile, Logger);
-				Remote.RunAssetCatalogTool(Platform, ResourcesDir, OutputFile, Logger);
-			}
-			else
-			{
-				// Get the output file
-				FileReference OutputFile = IOSToolChain.GetAssetCatalogFile(Platform, Executable);
-
-				// Delete the Assets.car file to force the asset catalog to build every time, because
-				// removals of files or copies of icons (for instance) with a timestamp earlier than
-				// the last generated Assets.car will result in nothing built.
-				if (FileReference.Exists(OutputFile))
-				{
-					FileReference.Delete(OutputFile);
-				}
-
-				// Run the process locally
-				using(Process Process = new Process())
-				{
-					Process.StartInfo.FileName = "/usr/bin/xcrun";
-					Process.StartInfo.Arguments = IOSToolChain.GetAssetCatalogArgs(Platform, ResourcesDir.FullName, OutputFile.Directory.FullName);; 
-					Process.StartInfo.UseShellExecute = false;
-					Utils.RunLocalProcess(Process);
-				}
-			}
-		}
-
-		/// <summary>
-		/// Reads the per-platform .PackageVersionCounter file to get a version, and modifies it with updated value so that next build will get new version
-		/// </summary>
-		/// <param name="UProjectFile">Location of .uproject file (or null for the engine project)</param>
-		/// <param name="Platform">Which plaform to look up</param>
-		/// <returns></returns>
-		public static string GetAndUpdateVersionFile(FileReference? UProjectFile, UnrealTargetPlatform Platform)
-		{
-			FileReference RunningVersionFilename = UProjectFile == null ?
-				FileReference.Combine(Unreal.EngineDirectory, "Build", Platform.ToString(), "Engine.PackageVersionCounter") :
-				FileReference.Combine(UProjectFile.Directory, "Build", Platform.ToString(), $"{UProjectFile.GetFileNameWithoutAnyExtensions()}.PackageVersionCounter");
-
-			string CurrentVersion = "0.0";
-			if (FileReference.Exists(RunningVersionFilename))
-			{
-				CurrentVersion = FileReference.ReadAllText(RunningVersionFilename);
-			}
-
-			string[] VersionParts = CurrentVersion.Split('.');
-			int Major = int.Parse(VersionParts[0]);
-			int Minor = int.Parse(VersionParts[1]);
-
-			Minor++;
-
-			DirectoryReference.CreateDirectory(RunningVersionFilename.Directory);
-			FileReference.WriteAllText(RunningVersionFilename, $"{Major}.{Minor}");
-
-			return CurrentVersion;
-		}
-
-		/// <summary>
-		/// Genearate an run-only Xcode project, that is not meant to be used for anything else besides code-signing/running/etc of the native .app bundle
-		/// </summary>
-		/// <param name="UProjectFile">Location of .uproject file (or null for the engine project</param>
-		/// <param name="Platform">The platform to generate a project for</param>
-		/// <param name="bForDistribution">True if this is making a bild for uploading to app store</param>
-		/// <param name="Logger">Logging object</param>
-		/// <param name="GeneratedProjectFile">Returns the .xcworkspace that was made</param>
-		public static void GenerateRunOnlyXcodeProject(FileReference? UProjectFile, UnrealTargetPlatform Platform, bool bForDistribution, ILogger Logger, out DirectoryReference? GeneratedProjectFile)
-		{
-			List<string> Options = new()
-			{
-				$"-platforms={Platform}",
-				$"-{Platform}DeployOnly",
-				"-NoIntellisens",
-				"-IngnoreJunk",
-				bForDistribution ? "-distribution" : "-development",
-				"-IncludeTempTargets",
-				"-projectfileformat = XCode",
-				"-automated",
-			};
-
-			if (UProjectFile == null || UProjectFile.IsUnderDirectory(Unreal.EngineDirectory))
-			{
-				// @todo do we need these? where would the bundleid come from if there's no project?
-//				Options.Add("-bundleID=" + BundleID);
-//				Options.Add("-appname=" + AppName);
-				// @todo add an option to only add Engine target?
-			}
-			else
-			{
-				Options.Add($"-project=\"{UProjectFile.FullName}\"");
-				Options.Add("-game");
-			}
-
-			IOSToolChain.GenerateProjectFiles(UProjectFile, Options.ToArray(), Logger, out GeneratedProjectFile);
-		}
-
-		/// <summary>
-		/// Version of FinalizeAppWithXcode that is meant for modern xcode mode, where we assume all codesigning is setup already in the project, so nothing else is needed
-		/// </summary>
-		/// <param name="XcodeProject">The .xcworkspace file to build</param>
-		/// <param name="Platform">THe platform to make the .app for</param>
-		/// <param name="SchemeName">The name of the scheme (basically the target on the .xcworkspace)</param>
-		/// <param name="Configuration">Which configuration to make (Debug, etc)</param>
-		/// <param name="bForDistribution">True if this is making a bild for uploading to app store</param>
-		/// <param name="Logger">Logging object</param>
-		public static void FinalizeAppWithModernXcode(DirectoryReference XcodeProject, UnrealTargetPlatform Platform, string SchemeName, string Configuration, bool bForDistribution, ILogger Logger)
-		{
-			FinalizeAppWithXcode(XcodeProject, Platform, SchemeName, Configuration, null, null, null, false, bForDistribution, bUseModernXcode: true, Logger);
-		}
-
-		/// <summary>
-		/// Runs xcodebuild on a project (likely created with GenerateRunOnlyXcodeProject) to perform codesigning and creation of final .app
-		/// </summary>
-		/// <param name="XcodeProject">The .xcworkspace file to build</param>
-		/// <param name="Platform">THe platform to make the .app for</param>
-		/// <param name="SchemeName">The name of the scheme (basically the target on the .xcworkspace)</param>
-		/// <param name="Configuration">Which configuration to make (Debug, etc)</param>
-		/// <param name="Provision">An optional provision to codesign with (ignored in modern mod)</param>
-		/// <param name="Certificate">An optional certificate to codesign with (ignored in modern mode)</param>
-		/// <param name="Team">Optional Team to use when codesigning (ignored in modern mode)</param>
-		/// <param name="bAutomaticSigning">True if using automatic codesigning (where provision and certificate are not used) (ignored in modern mode)</param>
-		/// <param name="bForDistribution">True if this is making a bild for uploading to app store</param>
-		/// <param name="bUseModernXcode">True if the project was made with modern xcode mode</param>
-		/// <param name="Logger">Logging object</param>
-		/// <returns></returns>
-		public static int FinalizeAppWithXcode(DirectoryReference XcodeProject, UnrealTargetPlatform Platform, string SchemeName, string Configuration,
-			string? Provision, string? Certificate, string? Team, bool bAutomaticSigning, bool bForDistribution, bool bUseModernXcode, ILogger Logger)
-		{
-			List<string> Arguments = new()
-			{
-				"UBT_NO_POST_DEPLOY=true",
-				new IOSToolChainSettings(Logger).XcodeDeveloperDir + "usr/bin/xcodebuild",
-				"build",
-				$"-workspace \"{XcodeProject.FullName}\"",
-				$"-scheme \"{SchemeName}\"",
-				$"-configuration \"{Configuration}\"",
-				$"-destination generic/platform=" + (Platform == UnrealTargetPlatform.TVOS ? "tvOS" : "iOS"),
-				//$"-sdk {SDKName}",
-			};
-
-			if (bUseModernXcode)
-			{
-				Arguments.Add("-allowProvisioningUpdates");
-				// xcode gets confused it we _just_ wrote out entitlements while generating the temp project, and it thinks it was modified _during_ building
-				// but it wasn't, it was written before the build started
-				Arguments.Add("CODE_SIGN_ALLOW_ENTITLEMENTS_MODIFICATION=YES");
-			}
-			else
-			{
-				if (bAutomaticSigning)
-				{
-					Arguments.Add("CODE_SIGN_IDENTITY=" + (bForDistribution ? "\"iPhone Distribution\"" : "\"iPhone Developer\""));
-					Arguments.Add("CODE_SIGN_STYLE=\"Automatic\"");
-
-					Arguments.Add("-allowProvisioningUpdates");
-					Arguments.Add($"DEVELOPMENT_TEAM={Team}");
-				}
-				else
-				{
-					if (!string.IsNullOrEmpty(Certificate))
-					{
-						Arguments.Add($"CODE_SIGN_IDENTITY=\"{Certificate}\"");
-					}
-					else
-					{
-						Arguments.Add("CODE_SIGN_IDENTITY=" + (bForDistribution ? "\"iPhone Distribution\"" : "\"iPhone Developer\""));
-					}
-					if (!string.IsNullOrEmpty(Provision))
-					{
-						// read the provision to get the UUID
-						if (File.Exists(Environment.GetEnvironmentVariable("HOME") + "/Library/MobileDevice/Provisioning Profiles/" + Provision))
-						{
-							string UUID = "";
-							string AllText = File.ReadAllText(Environment.GetEnvironmentVariable("HOME") + "/Library/MobileDevice/Provisioning Profiles/" + Provision);
-							int idx = AllText.IndexOf("<key>UUID</key>");
-							if (idx > 0)
-							{
-								idx = AllText.IndexOf("<string>", idx);
-								if (idx > 0)
-								{
-									idx += "<string>".Length;
-									UUID = AllText.Substring(idx, AllText.IndexOf("</string>", idx) - idx);
-									Arguments.Add($"PROVISIONING_PROFILE_SPECIFIER={UUID}");
-
-									Logger.LogInformation("Extracted Provision UUID {0} from {1}", UUID, Provision);
-								}
-							}
-						}
-					}
-				}
-			}
-
-			int ReturnCode = Utils.RunLocalProcessAndLogOutput("/usr/bin/env", string.Join(" ", Arguments), Logger);
-//			DirectoryReference.Delete(XcodeProject, true);
-			return ReturnCode;
-		}
-
-		/// <summary>
-		/// 
-		/// </summary>
-		/// <param name="Platform"></param>
-		/// <param name="PlatformGameConfig"></param>
-		/// <param name="AppName"></param>
-		/// <param name="MobileProvisionFile"></param>
-		/// <param name="bForDistribution"></param>
-		/// <param name="IntermediateDir"></param>
-		public static void WriteEntitlements(UnrealTargetPlatform Platform, ConfigHierarchy PlatformGameConfig,
-		string AppName, FileReference? MobileProvisionFile, bool bForDistribution, string IntermediateDir)
-		{
-			// get some info from the mobileprovisioning file
-			// the iCloud identifier and the bundle id may differ
-			string iCloudContainerIdentifier = "";
-			string iCloudContainerIdentifiersXML = "<array><string>iCloud.$(CFBundleIdentifier)</string></array>";
-			string UbiquityContainerIdentifiersXML = "<array><string>iCloud.$(CFBundleIdentifier)</string></array>";
-			string iCloudServicesXML = "<array><string>CloudKit</string><string>CloudDocuments</string></array>";
-			string UbiquityKVStoreIdentifiersXML = "\t<string>$(TeamIdentifierPrefix)$(CFBundleIdentifier)</string>";
-
-			string OutputFileName = Path.Combine(IntermediateDir, AppName + ".entitlements");
-
-			if (MobileProvisionFile != null && File.Exists(MobileProvisionFile.FullName))
-			{
-				Console.WriteLine("Write entitlements from provisioning file {0}", MobileProvisionFile);
-				
-				MobileProvisionContents MobileProvisionContent = MobileProvisionContents.Read(MobileProvisionFile);
-
-				iCloudContainerIdentifier = MobileProvisionContent.GetNodeValueByName("com.apple.developer.icloud-container-identifiers");
-				iCloudContainerIdentifiersXML = MobileProvisionContent.GetNodeXMLValueByName("com.apple.developer.icloud-container-identifiers");
-
-				string entitlementXML = MobileProvisionContent.GetNodeXMLValueByName("com.apple.developer.icloud-services");
-
-				if (!entitlementXML.Contains("*") || Platform == UnrealTargetPlatform.TVOS)
-				{
-					// for iOS, replace the generic value (*) with the default
-					iCloudServicesXML = entitlementXML;
-				}
-
-				entitlementXML = MobileProvisionContent.GetNodeXMLValueByName("com.apple.developer.ubiquity-container-identifiers");
-				if (!entitlementXML.Contains("*") || !bForDistribution)
-				{
-					// for distribution, replace the generic value (*) with the default
-					UbiquityContainerIdentifiersXML = entitlementXML;
-				}
-
-				entitlementXML = MobileProvisionContent.GetNodeXMLValueByName("com.apple.developer.ubiquity-kvstore-identifier");
-				if (!entitlementXML.Contains("*") || !bForDistribution)
-				{
-					// for distribution, replace the generic value (*) with the default
-					UbiquityKVStoreIdentifiersXML = entitlementXML;
-				}
-			}
-			else
-			{
-				Console.WriteLine("Couldn't locate the mobile provisioning file {0}", MobileProvisionFile);
-			}
-
-			// write the entitlements file
-			{
-				bool bCloudKitSupported = false;
-				PlatformGameConfig.GetBool("/Script/IOSRuntimeSettings.IOSRuntimeSettings", "bEnableCloudKitSupport", out bCloudKitSupported);
-				Directory.CreateDirectory(Path.GetDirectoryName(OutputFileName)!);
-				// we need to have something so Xcode will compile, so we just set the get-task-allow, since we know the value,
-				// which is based on distribution or not (true means debuggable)
-				StringBuilder Text = new StringBuilder();
-				Text.AppendLine("<?xml version=\"1.0\" encoding=\"UTF-8\"?>");
-				Text.AppendLine("<!DOCTYPE plist PUBLIC \"-//Apple//DTD PLIST 1.0//EN\" \"http://www.apple.com/DTDs/PropertyList-1.0.dtd\">");
-				Text.AppendLine("<plist version=\"1.0\">");
-				Text.AppendLine("<dict>");
-				Text.AppendLine("\t<key>get-task-allow</key>");
-				Text.AppendLine(string.Format("\t<{0}/>", bForDistribution ? "false" : "true"));
-				if (bCloudKitSupported)
-				{
-					if (iCloudContainerIdentifiersXML != "")
-					{
-						Text.AppendLine("\t<key>com.apple.developer.icloud-container-identifiers</key>");
-						Text.AppendLine(iCloudContainerIdentifiersXML);
-					}
-
-					if (iCloudServicesXML != "")
-					{
-						Text.AppendLine("\t<key>com.apple.developer.icloud-services</key>");
-						Text.AppendLine(iCloudServicesXML);
-					}
-
-					if (UbiquityContainerIdentifiersXML != "")
-					{
-						Text.AppendLine("\t<key>com.apple.developer.ubiquity-container-identifiers</key>");
-						Text.AppendLine(UbiquityContainerIdentifiersXML);
-					}
-
-					if (UbiquityKVStoreIdentifiersXML != "")
-					{
-						Text.AppendLine("\t<key>com.apple.developer.ubiquity-kvstore-identifier</key>");
-						Text.AppendLine(UbiquityKVStoreIdentifiersXML);
-					}
-
-					Text.AppendLine("\t<key>com.apple.developer.icloud-container-environment</key>");
-					Text.AppendLine(string.Format("\t<string>{0}</string>", bForDistribution ? "Production" : "Development"));
-				}
-
-				bool bRemoteNotificationsSupported = false;
-				PlatformGameConfig.GetBool("/Script/IOSRuntimeSettings.IOSRuntimeSettings", "bEnableRemoteNotificationsSupport", out bRemoteNotificationsSupported);
-
-				// for TVOS we need push notifications when building for distribution with CloudKit
-				if (bCloudKitSupported && bForDistribution && Platform == UnrealTargetPlatform.TVOS)
-				{
-					bRemoteNotificationsSupported = true;
-				}
-
-				if (bRemoteNotificationsSupported)
-				{
-					Text.AppendLine("\t<key>aps-environment</key>");
-					Text.AppendLine(string.Format("\t<string>{0}</string>", bForDistribution ? "production" : "development"));
-				}
-
-				// for Sign in with Apple
-				bool bSignInWithAppleSupported = false;
-				PlatformGameConfig.GetBool("/Script/IOSRuntimeSettings.IOSRuntimeSettings", "bEnableSignInWithAppleSupport", out bSignInWithAppleSupported);
-
-				if (bSignInWithAppleSupported)
-				{
-					Text.AppendLine("\t<key>com.apple.developer.applesignin</key>");
-					Text.AppendLine("\t<array><string>Default</string></array>");
-				}
-
-				// Add Multi-user support for tvOS
-				bool bRunAsCurrentUser = false;
-				PlatformGameConfig.GetBool("/Script/IOSRuntimeSettings.IOSRuntimeSettings", "bRunAsCurrentUser", out bRunAsCurrentUser);
-
-				if (bRunAsCurrentUser && Platform == UnrealTargetPlatform.TVOS)
-				{
-					Text.AppendLine("\t<key>com.apple.developer.user-management</key>");
-					Text.AppendLine("\t<array><string>runs-as-current-user</string></array>");
-				}
-
-
-				// End of entitlements
-				Text.AppendLine("</dict>");
-				Text.AppendLine("</plist>");
-
-				if (File.Exists(OutputFileName))
-				{
-					// read existing file
-					string ExisitingFileContents = File.ReadAllText(OutputFileName);
-					bool bFileChanged = !ExisitingFileContents.Equals(Text.ToString(), StringComparison.Ordinal);
-					// overwrite file if there are content changes
-					if (bFileChanged)
-					{
-						File.WriteAllText(OutputFileName, Text.ToString());
-					}
-				}
-				else
-				{
-					File.WriteAllText(OutputFileName, Text.ToString());
-				}
-			}
-
-			// create a pList key named ICloudContainerIdentifier
-			// to be used at run-time when intializing the CloudKit services
-			if (iCloudContainerIdentifier != "")
-			{
-				string PListFile = IntermediateDir + "/" + AppName + "-Info.plist";
-				if (File.Exists(PListFile))
-				{
-					string OldPListData = File.ReadAllText(PListFile);
-					XDocument XDoc;
-					try
-					{
-						XDoc = XDocument.Parse(OldPListData);
-						if (XDoc.DocumentType != null)
-						{
-							XDoc.DocumentType.InternalSubset = null;
-						}
-
-						XElement? dictElement = XDoc.Root?.Element("dict");
-						if (dictElement != null)
-						{
-							XElement containerIdKeyNew = new XElement("key", "ICloudContainerIdentifier");
-							XElement containerIdValueNew = new XElement("string", iCloudContainerIdentifier);
-
-							XElement? containerIdKey = dictElement.Elements("key").FirstOrDefault(x => x.Value == "ICloudContainerIdentifier");
-							if (containerIdKey != null)
-							{
-								// if ICloudContainerIdentifier already exists in the pList file, update its value
-								XElement? containerIdValue = containerIdKey.ElementsAfterSelf("string").FirstOrDefault();
-								if (containerIdValue != null)
-								{
-									containerIdValue.Value = iCloudContainerIdentifier;
-								}
-								else
-								{
-									containerIdKey.AddAfterSelf(containerIdValueNew);
-								}
-							}
-							else
-							{
-								// add ICloudContainerIdentifier to the pList
-								dictElement.Add(containerIdKeyNew);
-								dictElement.Add(containerIdValueNew);
-							}
-
-							XDoc.Save(PListFile);
-						}
-					}
-					catch (Exception e)
-					{
-						throw new BuildException("plist is invalid {0}\n{1}", e, OldPListData);
-					}
-
-				}
-			}
-		}
-
-	}
-}
->>>>>>> d731a049
+﻿// Copyright Epic Games, Inc. All Rights Reserved.
+
+using System;
+using System.IO;
+using System.Collections.Generic;
+using System.Diagnostics;
+using System.Linq;
+using System.Text;
+using System.Threading.Tasks;
+using System.Xml.Linq;
+using EpicGames.Core;
+using UnrealBuildBase;
+using Microsoft.Extensions.Logging;
+
+namespace UnrealBuildTool
+{
+	/// <summary>
+	/// Public IOS functions exposed to UAT
+	/// </summary>
+	public static class IOSExports
+	{
+		/// <summary>
+		/// 
+		/// </summary>
+		/// <param name="InProject"></param>
+		/// <param name="Distribution"></param>
+		/// <param name="MobileProvision"></param>
+		/// <param name="SigningCertificate"></param>
+		/// <param name="TeamUUID"></param>
+		/// <param name="bAutomaticSigning"></param>
+		public static void GetProvisioningData(FileReference InProject, bool Distribution, out string? MobileProvision, out string? SigningCertificate, out string? TeamUUID, out bool bAutomaticSigning)
+		{
+			IOSProjectSettings ProjectSettings = ((IOSPlatform)UEBuildPlatform.GetBuildPlatform(UnrealTargetPlatform.IOS)).ReadProjectSettings(InProject);
+			if (ProjectSettings == null)
+			{
+				MobileProvision = null;
+				SigningCertificate = null;
+				TeamUUID = null;
+				bAutomaticSigning = false;
+				return;
+			}
+			if (ProjectSettings.bAutomaticSigning)
+			{
+				MobileProvision = null;
+				SigningCertificate = null;
+				TeamUUID = ProjectSettings.TeamID;
+				bAutomaticSigning = true;
+			}
+			else
+			{
+				IOSProvisioningData Data = ((IOSPlatform)UEBuildPlatform.GetBuildPlatform(UnrealTargetPlatform.IOS)).ReadProvisioningData(ProjectSettings, Distribution);
+				if (Data == null)
+				{ // no provisioning, swith to automatic
+					MobileProvision = null;
+					SigningCertificate = null;
+					TeamUUID = ProjectSettings.TeamID;
+					bAutomaticSigning = true;
+				}
+				else
+				{
+					MobileProvision = Data.MobileProvision;
+					SigningCertificate = Data.SigningCertificate;
+					TeamUUID = Data.TeamUUID;
+					bAutomaticSigning = false;
+				}
+			}
+		}
+
+		/// <summary>
+		/// 
+		/// </summary>
+		/// <param name="Config"></param>
+		/// <param name="ProjectFile"></param>
+		/// <param name="InProjectName"></param>
+		/// <param name="InProjectDirectory"></param>
+		/// <param name="InExecutablePath"></param>
+		/// <param name="InEngineDir"></param>
+		/// <param name="bForDistribution"></param>
+		/// <param name="CookFlavor"></param>
+		/// <param name="bIsDataDeploy"></param>
+		/// <param name="bCreateStubIPA"></param>
+		/// <param name="BuildReceiptFileName"></param>
+		/// <param name="Logger">Logger for output</param>
+		/// <returns></returns>
+		public static bool PrepForUATPackageOrDeploy(UnrealTargetConfiguration Config, FileReference ProjectFile, string InProjectName, DirectoryReference InProjectDirectory, string InExecutablePath, DirectoryReference InEngineDir, bool bForDistribution, string CookFlavor, bool bIsDataDeploy, bool bCreateStubIPA, FileReference BuildReceiptFileName, ILogger Logger)
+		{
+			TargetReceipt Receipt = TargetReceipt.Read(BuildReceiptFileName);
+			return new UEDeployIOS(Logger).PrepForUATPackageOrDeploy(Config, ProjectFile, InProjectName, InProjectDirectory.FullName, InExecutablePath, InEngineDir.FullName, bForDistribution, CookFlavor, bIsDataDeploy, bCreateStubIPA, Receipt);
+		}
+
+		/// <summary>
+		/// 
+		/// </summary>
+		/// <param name="ProjectFile"></param>
+		/// <param name="Config"></param>
+		/// <param name="ProjectDirectory"></param>
+		/// <param name="bIsUnrealGame"></param>
+		/// <param name="GameName"></param>
+		/// <param name="bIsClient"></param>
+		/// <param name="ProjectName"></param>
+		/// <param name="InEngineDir"></param>
+		/// <param name="AppDirectory"></param>
+		/// <param name="BuildReceiptFileName"></param>
+		/// <param name="Logger">Logger for output</param>
+		/// <param name="bSupportsPortrait"></param>
+		/// <param name="bSupportsLandscape"></param>
+		/// <returns></returns>
+		public static bool GeneratePList(FileReference ProjectFile, UnrealTargetConfiguration Config, DirectoryReference ProjectDirectory, bool bIsUnrealGame, string GameName, bool bIsClient, string ProjectName, DirectoryReference InEngineDir, DirectoryReference AppDirectory, FileReference BuildReceiptFileName, ILogger Logger, out bool bSupportsPortrait, out bool bSupportsLandscape)
+		{
+			TargetReceipt Receipt = TargetReceipt.Read(BuildReceiptFileName);
+			return new UEDeployIOS(Logger).GeneratePList(ProjectFile, Config, ProjectDirectory.FullName, bIsUnrealGame, GameName, bIsClient, ProjectName, InEngineDir.FullName, AppDirectory.FullName, Receipt, out bSupportsPortrait, out bSupportsLandscape);
+		}
+
+		/// <summary>
+		/// 
+		/// </summary>
+		/// <param name="PlatformType"></param>
+		/// <param name="SourceFile"></param>
+		/// <param name="TargetFile"></param>
+		/// <param name="Logger"></param>
+		public static void StripSymbols(UnrealTargetPlatform PlatformType, FileReference SourceFile, FileReference TargetFile, ILogger Logger)
+		{
+			IOSProjectSettings ProjectSettings = ((IOSPlatform)UEBuildPlatform.GetBuildPlatform(PlatformType)).ReadProjectSettings(null);
+			IOSToolChain ToolChain = new IOSToolChain(null, ProjectSettings, ClangToolChainOptions.None, Logger);
+			ToolChain.StripSymbols(SourceFile, TargetFile);
+		}
+
+		/// <summary>
+		/// 
+		/// </summary>
+		/// <param name="ProjectFile"></param>
+		/// <param name="Executable"></param>
+		/// <param name="StageDirectory"></param>
+		/// <param name="Platform"></param>
+		/// <param name="Logger"></param>
+		public static void GenerateAssetCatalog(FileReference ProjectFile, FileReference Executable, DirectoryReference StageDirectory, UnrealTargetPlatform Platform, ILogger Logger)
+		{
+			// Determine whether the user has modified icons that require a remote Mac to build.
+			bool bUserImagesExist = false;
+			DirectoryReference ResourcesDir = IOSToolChain.GenerateAssetCatalog(ProjectFile, Platform, ref bUserImagesExist);
+
+			// Don't attempt to do anything remotely if the user is using the default UE images.
+			if (!bUserImagesExist)
+			{
+				return;
+			}
+
+            // Also don't attempt to use a remote Mac if packaging for TVOS on PC.
+            if (Platform == UnrealTargetPlatform.TVOS && BuildHostPlatform.Current.Platform != UnrealTargetPlatform.Mac)
+            {
+                return;
+            }
+
+			// Compile the asset catalog immediately
+			if(BuildHostPlatform.Current.Platform != UnrealTargetPlatform.Mac)
+			{
+				FileReference OutputFile = FileReference.Combine(StageDirectory, "Assets.car");
+
+				RemoteMac Remote = new RemoteMac(ProjectFile, Logger);
+				Remote.RunAssetCatalogTool(Platform, ResourcesDir, OutputFile, Logger);
+			}
+			else
+			{
+				// Get the output file
+				FileReference OutputFile = IOSToolChain.GetAssetCatalogFile(Platform, Executable);
+
+				// Delete the Assets.car file to force the asset catalog to build every time, because
+				// removals of files or copies of icons (for instance) with a timestamp earlier than
+				// the last generated Assets.car will result in nothing built.
+				if (FileReference.Exists(OutputFile))
+				{
+					FileReference.Delete(OutputFile);
+				}
+
+				// Run the process locally
+				using(Process Process = new Process())
+				{
+					Process.StartInfo.FileName = "/usr/bin/xcrun";
+					Process.StartInfo.Arguments = IOSToolChain.GetAssetCatalogArgs(Platform, ResourcesDir.FullName, OutputFile.Directory.FullName);; 
+					Process.StartInfo.UseShellExecute = false;
+					Utils.RunLocalProcess(Process);
+				}
+			}
+		}
+
+		/// <summary>
+		/// Reads the per-platform .PackageVersionCounter file to get a version, and modifies it with updated value so that next build will get new version
+		/// </summary>
+		/// <param name="UProjectFile">Location of .uproject file (or null for the engine project)</param>
+		/// <param name="Platform">Which plaform to look up</param>
+		/// <returns></returns>
+		public static string GetAndUpdateVersionFile(FileReference? UProjectFile, UnrealTargetPlatform Platform)
+		{
+			FileReference RunningVersionFilename = UProjectFile == null ?
+				FileReference.Combine(Unreal.EngineDirectory, "Build", Platform.ToString(), "Engine.PackageVersionCounter") :
+				FileReference.Combine(UProjectFile.Directory, "Build", Platform.ToString(), $"{UProjectFile.GetFileNameWithoutAnyExtensions()}.PackageVersionCounter");
+
+			string CurrentVersion = "0.0";
+			if (FileReference.Exists(RunningVersionFilename))
+			{
+				CurrentVersion = FileReference.ReadAllText(RunningVersionFilename);
+			}
+
+			string[] VersionParts = CurrentVersion.Split('.');
+			int Major = int.Parse(VersionParts[0]);
+			int Minor = int.Parse(VersionParts[1]);
+
+			Minor++;
+
+			DirectoryReference.CreateDirectory(RunningVersionFilename.Directory);
+			FileReference.WriteAllText(RunningVersionFilename, $"{Major}.{Minor}");
+
+			return CurrentVersion;
+		}
+
+		/// <summary>
+		/// Genearate an run-only Xcode project, that is not meant to be used for anything else besides code-signing/running/etc of the native .app bundle
+		/// </summary>
+		/// <param name="UProjectFile">Location of .uproject file (or null for the engine project</param>
+		/// <param name="Platform">The platform to generate a project for</param>
+		/// <param name="bForDistribution">True if this is making a bild for uploading to app store</param>
+		/// <param name="Logger">Logging object</param>
+		/// <param name="GeneratedProjectFile">Returns the .xcworkspace that was made</param>
+		public static void GenerateRunOnlyXcodeProject(FileReference? UProjectFile, UnrealTargetPlatform Platform, bool bForDistribution, ILogger Logger, out DirectoryReference? GeneratedProjectFile)
+		{
+			List<string> Options = new()
+			{
+				$"-platforms={Platform}",
+				$"-{Platform}DeployOnly",
+				"-NoIntellisens",
+				"-IngnoreJunk",
+				bForDistribution ? "-distribution" : "-development",
+				"-IncludeTempTargets",
+				"-projectfileformat = XCode",
+				"-automated",
+			};
+
+			if (UProjectFile == null || UProjectFile.IsUnderDirectory(Unreal.EngineDirectory))
+			{
+				// @todo do we need these? where would the bundleid come from if there's no project?
+//				Options.Add("-bundleID=" + BundleID);
+//				Options.Add("-appname=" + AppName);
+				// @todo add an option to only add Engine target?
+			}
+			else
+			{
+				Options.Add($"-project=\"{UProjectFile.FullName}\"");
+				Options.Add("-game");
+			}
+
+			IOSToolChain.GenerateProjectFiles(UProjectFile, Options.ToArray(), Logger, out GeneratedProjectFile);
+		}
+
+		/// <summary>
+		/// Version of FinalizeAppWithXcode that is meant for modern xcode mode, where we assume all codesigning is setup already in the project, so nothing else is needed
+		/// </summary>
+		/// <param name="XcodeProject">The .xcworkspace file to build</param>
+		/// <param name="Platform">THe platform to make the .app for</param>
+		/// <param name="SchemeName">The name of the scheme (basically the target on the .xcworkspace)</param>
+		/// <param name="Configuration">Which configuration to make (Debug, etc)</param>
+		/// <param name="bForDistribution">True if this is making a bild for uploading to app store</param>
+		/// <param name="Logger">Logging object</param>
+		public static void FinalizeAppWithModernXcode(DirectoryReference XcodeProject, UnrealTargetPlatform Platform, string SchemeName, string Configuration, bool bForDistribution, ILogger Logger)
+		{
+			FinalizeAppWithXcode(XcodeProject, Platform, SchemeName, Configuration, null, null, null, false, bForDistribution, bUseModernXcode: true, Logger);
+		}
+
+		/// <summary>
+		/// Runs xcodebuild on a project (likely created with GenerateRunOnlyXcodeProject) to perform codesigning and creation of final .app
+		/// </summary>
+		/// <param name="XcodeProject">The .xcworkspace file to build</param>
+		/// <param name="Platform">THe platform to make the .app for</param>
+		/// <param name="SchemeName">The name of the scheme (basically the target on the .xcworkspace)</param>
+		/// <param name="Configuration">Which configuration to make (Debug, etc)</param>
+		/// <param name="Provision">An optional provision to codesign with (ignored in modern mod)</param>
+		/// <param name="Certificate">An optional certificate to codesign with (ignored in modern mode)</param>
+		/// <param name="Team">Optional Team to use when codesigning (ignored in modern mode)</param>
+		/// <param name="bAutomaticSigning">True if using automatic codesigning (where provision and certificate are not used) (ignored in modern mode)</param>
+		/// <param name="bForDistribution">True if this is making a bild for uploading to app store</param>
+		/// <param name="bUseModernXcode">True if the project was made with modern xcode mode</param>
+		/// <param name="Logger">Logging object</param>
+		/// <returns></returns>
+		public static int FinalizeAppWithXcode(DirectoryReference XcodeProject, UnrealTargetPlatform Platform, string SchemeName, string Configuration,
+			string? Provision, string? Certificate, string? Team, bool bAutomaticSigning, bool bForDistribution, bool bUseModernXcode, ILogger Logger)
+		{
+			List<string> Arguments = new()
+			{
+				"UBT_NO_POST_DEPLOY=true",
+				new IOSToolChainSettings(Logger).XcodeDeveloperDir + "usr/bin/xcodebuild",
+				"build",
+				$"-workspace \"{XcodeProject.FullName}\"",
+				$"-scheme \"{SchemeName}\"",
+				$"-configuration \"{Configuration}\"",
+				$"-destination generic/platform=" + (Platform == UnrealTargetPlatform.TVOS ? "tvOS" : "iOS"),
+				//$"-sdk {SDKName}",
+			};
+
+			if (bUseModernXcode)
+			{
+				Arguments.Add("-allowProvisioningUpdates");
+				// xcode gets confused it we _just_ wrote out entitlements while generating the temp project, and it thinks it was modified _during_ building
+				// but it wasn't, it was written before the build started
+				Arguments.Add("CODE_SIGN_ALLOW_ENTITLEMENTS_MODIFICATION=YES");
+			}
+			else
+			{
+				if (bAutomaticSigning)
+				{
+					Arguments.Add("CODE_SIGN_IDENTITY=" + (bForDistribution ? "\"iPhone Distribution\"" : "\"iPhone Developer\""));
+					Arguments.Add("CODE_SIGN_STYLE=\"Automatic\"");+
+					Arguments.Add("-allowProvisioningUpdates");
+					Arguments.Add($"DEVELOPMENT_TEAM={Team}");
+				}
+				else
+				{
+					if (!string.IsNullOrEmpty(Certificate))
+					{
+						Arguments.Add($"CODE_SIGN_IDENTITY=\"{Certificate}\"");
+					}
+					else
+					{
+						Arguments.Add("CODE_SIGN_IDENTITY=" + (bForDistribution ? "\"iPhone Distribution\"" : "\"iPhone Developer\""));
+					}
+					if (!string.IsNullOrEmpty(Provision))
+					{
+						// read the provision to get the UUID
+						if (File.Exists(Environment.GetEnvironmentVariable("HOME") + "/Library/MobileDevice/Provisioning Profiles/" + Provision))
+						{
+							string UUID = "";
+							string AllText = File.ReadAllText(Environment.GetEnvironmentVariable("HOME") + "/Library/MobileDevice/Provisioning Profiles/" + Provision);
+							int idx = AllText.IndexOf("<key>UUID</key>");
+							if (idx > 0)
+							{
+								idx = AllText.IndexOf("<string>", idx);
+								if (idx > 0)
+								{
+									idx += "<string>".Length;
+									UUID = AllText.Substring(idx, AllText.IndexOf("</string>", idx) - idx);
+									Arguments.Add($"PROVISIONING_PROFILE_SPECIFIER={UUID}");
+
+									Logger.LogInformation("Extracted Provision UUID {0} from {1}", UUID, Provision);
+								}
+							}
+						}
+					}
+				}
+			}
+
+			int ReturnCode = Utils.RunLocalProcessAndLogOutput("/usr/bin/env", string.Join(" ", Arguments), Logger);
+//			DirectoryReference.Delete(XcodeProject, true);
+			return ReturnCode;
+		}
+
+		/// <summary>
+		/// 
+		/// </summary>
+		/// <param name="Platform"></param>
+		/// <param name="PlatformGameConfig"></param>
+		/// <param name="AppName"></param>
+		/// <param name="MobileProvisionFile"></param>
+		/// <param name="bForDistribution"></param>
+		/// <param name="IntermediateDir"></param>
+		public static void WriteEntitlements(UnrealTargetPlatform Platform, ConfigHierarchy PlatformGameConfig,
+		string AppName, FileReference? MobileProvisionFile, bool bForDistribution, string IntermediateDir)
+		{
+			// get some info from the mobileprovisioning file
+			// the iCloud identifier and the bundle id may differ
+			string iCloudContainerIdentifier = "";
+			string iCloudContainerIdentifiersXML = "<array><string>iCloud.$(CFBundleIdentifier)</string></array>";
+			string UbiquityContainerIdentifiersXML = "<array><string>iCloud.$(CFBundleIdentifier)</string></array>";
+			string iCloudServicesXML = "<array><string>CloudKit</string><string>CloudDocuments</string></array>";
+			string UbiquityKVStoreIdentifiersXML = "\t<string>$(TeamIdentifierPrefix)$(CFBundleIdentifier)</string>";
+
+			string OutputFileName = Path.Combine(IntermediateDir, AppName + ".entitlements");
+
+			if (MobileProvisionFile != null && File.Exists(MobileProvisionFile.FullName))
+			{
+				Console.WriteLine("Write entitlements from provisioning file {0}", MobileProvisionFile);
+				
+				MobileProvisionContents MobileProvisionContent = MobileProvisionContents.Read(MobileProvisionFile);
+
+				iCloudContainerIdentifier = MobileProvisionContent.GetNodeValueByName("com.apple.developer.icloud-container-identifiers");
+				iCloudContainerIdentifiersXML = MobileProvisionContent.GetNodeXMLValueByName("com.apple.developer.icloud-container-identifiers");
+
+				string entitlementXML = MobileProvisionContent.GetNodeXMLValueByName("com.apple.developer.icloud-services");
+
+				if (!entitlementXML.Contains("*") || Platform == UnrealTargetPlatform.TVOS)
+				{
+					// for iOS, replace the generic value (*) with the default
+					iCloudServicesXML = entitlementXML;
+				}
+
+				entitlementXML = MobileProvisionContent.GetNodeXMLValueByName("com.apple.developer.ubiquity-container-identifiers");
+				if (!entitlementXML.Contains("*") || !bForDistribution)
+				{
+					// for distribution, replace the generic value (*) with the default
+					UbiquityContainerIdentifiersXML = entitlementXML;
+				}
+
+				entitlementXML = MobileProvisionContent.GetNodeXMLValueByName("com.apple.developer.ubiquity-kvstore-identifier");
+				if (!entitlementXML.Contains("*") || !bForDistribution)
+				{
+					// for distribution, replace the generic value (*) with the default
+					UbiquityKVStoreIdentifiersXML = entitlementXML;
+				}
+			}
+			else
+			{
+				Console.WriteLine("Couldn't locate the mobile provisioning file {0}", MobileProvisionFile);
+			}
+
+			// write the entitlements file
+			{
+				bool bCloudKitSupported = false;
+				PlatformGameConfig.GetBool("/Script/IOSRuntimeSettings.IOSRuntimeSettings", "bEnableCloudKitSupport", out bCloudKitSupported);
+				Directory.CreateDirectory(Path.GetDirectoryName(OutputFileName)!);
+				// we need to have something so Xcode will compile, so we just set the get-task-allow, since we know the value,
+				// which is based on distribution or not (true means debuggable)
+				StringBuilder Text = new StringBuilder();
+				Text.AppendLine("<?xml version=\"1.0\" encoding=\"UTF-8\"?>");
+				Text.AppendLine("<!DOCTYPE plist PUBLIC \"-//Apple//DTD PLIST 1.0//EN\" \"http://www.apple.com/DTDs/PropertyList-1.0.dtd\">");
+				Text.AppendLine("<plist version=\"1.0\">");
+				Text.AppendLine("<dict>");
+				Text.AppendLine("\t<key>get-task-allow</key>");
+				Text.AppendLine(string.Format("\t<{0}/>", bForDistribution ? "false" : "true"));
+				if (bCloudKitSupported)
+				{
+					if (iCloudContainerIdentifiersXML != "")
+					{
+						Text.AppendLine("\t<key>com.apple.developer.icloud-container-identifiers</key>");
+						Text.AppendLine(iCloudContainerIdentifiersXML);
+					}
+
+					if (iCloudServicesXML != "")
+					{
+						Text.AppendLine("\t<key>com.apple.developer.icloud-services</key>");
+						Text.AppendLine(iCloudServicesXML);
+					}
+
+					if (UbiquityContainerIdentifiersXML != "")
+					{
+						Text.AppendLine("\t<key>com.apple.developer.ubiquity-container-identifiers</key>");
+						Text.AppendLine(UbiquityContainerIdentifiersXML);
+					}
+
+					if (UbiquityKVStoreIdentifiersXML != "")
+					{
+						Text.AppendLine("\t<key>com.apple.developer.ubiquity-kvstore-identifier</key>");
+						Text.AppendLine(UbiquityKVStoreIdentifiersXML);
+					}
+
+					Text.AppendLine("\t<key>com.apple.developer.icloud-container-environment</key>");
+					Text.AppendLine(string.Format("\t<string>{0}</string>", bForDistribution ? "Production" : "Development"));
+				}
+
+				bool bRemoteNotificationsSupported = false;
+				PlatformGameConfig.GetBool("/Script/IOSRuntimeSettings.IOSRuntimeSettings", "bEnableRemoteNotificationsSupport", out bRemoteNotificationsSupported);
+
+				// for TVOS we need push notifications when building for distribution with CloudKit
+				if (bCloudKitSupported && bForDistribution && Platform == UnrealTargetPlatform.TVOS)
+				{
+					bRemoteNotificationsSupported = true;
+				}
+
+				if (bRemoteNotificationsSupported)
+				{
+					Text.AppendLine("\t<key>aps-environment</key>");
+					Text.AppendLine(string.Format("\t<string>{0}</string>", bForDistribution ? "production" : "development"));
+				}
+
+				// for Sign in with Apple
+				bool bSignInWithAppleSupported = false;
+				PlatformGameConfig.GetBool("/Script/IOSRuntimeSettings.IOSRuntimeSettings", "bEnableSignInWithAppleSupport", out bSignInWithAppleSupported);
+
+				if (bSignInWithAppleSupported)
+				{
+					Text.AppendLine("\t<key>com.apple.developer.applesignin</key>");
+					Text.AppendLine("\t<array><string>Default</string></array>");
+				}
+
+				// Add Multi-user support for tvOS
+				bool bRunAsCurrentUser = false;
+				PlatformGameConfig.GetBool("/Script/IOSRuntimeSettings.IOSRuntimeSettings", "bRunAsCurrentUser", out bRunAsCurrentUser);
+
+				if (bRunAsCurrentUser && Platform == UnrealTargetPlatform.TVOS)
+				{
+					Text.AppendLine("\t<key>com.apple.developer.user-management</key>");
+					Text.AppendLine("\t<array><string>runs-as-current-user</string></array>");
+				}
+
+
+				// End of entitlements
+				Text.AppendLine("</dict>");
+				Text.AppendLine("</plist>");
+
+				if (File.Exists(OutputFileName))
+				{
+					// read existing file
+					string ExisitingFileContents = File.ReadAllText(OutputFileName);
+					bool bFileChanged = !ExisitingFileContents.Equals(Text.ToString(), StringComparison.Ordinal);
+					// overwrite file if there are content changes
+					if (bFileChanged)
+					{
+						File.WriteAllText(OutputFileName, Text.ToString());
+					}
+				}
+				else
+				{
+					File.WriteAllText(OutputFileName, Text.ToString());
+				}
+			}
+
+			// create a pList key named ICloudContainerIdentifier
+			// to be used at run-time when intializing the CloudKit services
+			if (iCloudContainerIdentifier != "")
+			{
+				string PListFile = IntermediateDir + "/" + AppName + "-Info.plist";
+				if (File.Exists(PListFile))
+				{
+					string OldPListData = File.ReadAllText(PListFile);
+					XDocument XDoc;
+					try
+					{
+						XDoc = XDocument.Parse(OldPListData);
+						if (XDoc.DocumentType != null)
+						{
+							XDoc.DocumentType.InternalSubset = null;
+						}
+
+						XElement? dictElement = XDoc.Root?.Element("dict");
+						if (dictElement != null)
+						{
+							XElement containerIdKeyNew = new XElement("key", "ICloudContainerIdentifier");
+							XElement containerIdValueNew = new XElement("string", iCloudContainerIdentifier);
+
+							XElement? containerIdKey = dictElement.Elements("key").FirstOrDefault(x => x.Value == "ICloudContainerIdentifier");
+							if (containerIdKey != null)
+							{
+								// if ICloudContainerIdentifier already exists in the pList file, update its value
+								XElement? containerIdValue = containerIdKey.ElementsAfterSelf("string").FirstOrDefault();
+								if (containerIdValue != null)
+								{
+									containerIdValue.Value = iCloudContainerIdentifier;
+								}
+								else
+								{
+									containerIdKey.AddAfterSelf(containerIdValueNew);
+								}
+							}
+							else
+							{
+								// add ICloudContainerIdentifier to the pList
+								dictElement.Add(containerIdKeyNew);
+								dictElement.Add(containerIdValueNew);
+							}
+
+							XDoc.Save(PListFile);
+						}
+					}
+					catch (Exception e)
+					{
+						throw new BuildException("plist is invalid {0}\n{1}", e, OldPListData);
+					}
+
+				}
+			}
+		}
+
+	}
+}