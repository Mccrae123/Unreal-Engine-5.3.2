// Copyright Epic Games, Inc. All Rights Reserved.

using System;
using System.Collections;
using System.Collections.Generic;
using System.Linq;
using System.Text;
using System.Xml;
using System.IO;
using System.Diagnostics;
using System.Xml.Linq;
using Tools.DotNETCommon;

namespace UnrealBuildTool
{
	class UEDeployIOS : UEBuildDeploy
	{
		public UEDeployIOS()
		{
		}

		protected UnrealPluginLanguage UPL = null;
		protected delegate bool FilenameFilter(string InFilename);

		public bool ForDistribution
		{
			get { return bForDistribution; }
			set { bForDistribution = value; }
		}
		bool bForDistribution = false;

		protected class VersionUtilities
		{
			public static string BuildDirectory
			{
				get;
			set;
			}
			public static string GameName
			{
				get;
				set;
			}

			public static bool bCustomLaunchscreenStoryboard = false;			

			static string RunningVersionFilename
			{
				get { return Path.Combine(BuildDirectory, GameName + ".PackageVersionCounter"); }
			}

			/// <summary>
			/// Reads the GameName.PackageVersionCounter from disk and bumps the minor version number in it
			/// </summary>
			/// <returns></returns>
			public static string ReadRunningVersion()
			{
				string CurrentVersion = "0.0";
				if (File.Exists(RunningVersionFilename))
				{
					CurrentVersion = File.ReadAllText(RunningVersionFilename);
				}

				return CurrentVersion;
			}

			/// <summary>
			/// Pulls apart a version string of one of the two following formats:
			///	  "7301.15 11-01 10:28"   (Major.Minor Date Time)
			///	  "7486.0"  (Major.Minor)
			/// </summary>
			/// <param name="CFBundleVersion"></param>
			/// <param name="VersionMajor"></param>
			/// <param name="VersionMinor"></param>
			/// <param name="TimeStamp"></param>
			public static void PullApartVersion(string CFBundleVersion, out int VersionMajor, out int VersionMinor, out string TimeStamp)
			{
				// Expecting source to be like "7301.15 11-01 10:28" or "7486.0"
				string[] Parts = CFBundleVersion.Split(new char[] { ' ' });

				// Parse the version string
				string[] VersionParts = Parts[0].Split(new char[] { '.' });

				if (!int.TryParse(VersionParts[0], out VersionMajor))
				{
					VersionMajor = 0;
				}

				if ((VersionParts.Length < 2) || (!int.TryParse(VersionParts[1], out VersionMinor)))
				{
					VersionMinor = 0;
				}

				TimeStamp = "";
				if (Parts.Length > 1)
				{
					TimeStamp = String.Join(" ", Parts, 1, Parts.Length - 1);
				}
			}

			public static string ConstructVersion(int MajorVersion, int MinorVersion)
			{
				return String.Format("{0}.{1}", MajorVersion, MinorVersion);
			}

			/// <summary>
			/// Parses the version string (expected to be of the form major.minor or major)
			/// Also parses the major.minor from the running version file and increments it's minor by 1.
			///
			/// If the running version major matches and the running version minor is newer, then the bundle version is updated.
			///
			/// In either case, the running version is set to the current bundle version number and written back out.
			/// </summary>
			/// <returns>The (possibly updated) bundle version</returns>
			public static string CalculateUpdatedMinorVersionString(string CFBundleVersion)
			{
				// Read the running version and bump it
				int RunningMajorVersion;
				int RunningMinorVersion;

				string DummyDate;
				string RunningVersion = ReadRunningVersion();
				PullApartVersion(RunningVersion, out RunningMajorVersion, out RunningMinorVersion, out DummyDate);
				RunningMinorVersion++;

				// Read the passed in version and bump it
				int MajorVersion;
				int MinorVersion;
				PullApartVersion(CFBundleVersion, out MajorVersion, out MinorVersion, out DummyDate);
				MinorVersion++;

				// Combine them if the stub time is older
				if ((RunningMajorVersion == MajorVersion) && (RunningMinorVersion > MinorVersion))
				{
					// A subsequent cook on the same sync, the only time that we stomp on the stub version
					MinorVersion = RunningMinorVersion;
				}

				// Combine them together
				string ResultVersionString = ConstructVersion(MajorVersion, MinorVersion);

				// Update the running version file
				Directory.CreateDirectory(Path.GetDirectoryName(RunningVersionFilename));
				File.WriteAllText(RunningVersionFilename, ResultVersionString);

				return ResultVersionString;
			}

			/// <summary>
			/// Updates the minor version in the CFBundleVersion key of the specified PList if this is a new package.
			/// Also updates the key EpicAppVersion with the bundle version and the current date/time (no year)
			/// </summary>
			public static string UpdateBundleVersion(string OldPList, string EngineDirectory)
			{
				string CFBundleVersion = "-1";
				if (Environment.GetEnvironmentVariable("IsBuildMachine") != "1")
				{
					int Index = OldPList.IndexOf("CFBundleVersion");
					if (Index != -1)
					{
						int Start = OldPList.IndexOf("<string>", Index) + ("<string>").Length;
						CFBundleVersion = OldPList.Substring(Start, OldPList.IndexOf("</string>", Index) - Start);
						CFBundleVersion = CalculateUpdatedMinorVersionString(CFBundleVersion);
					}
					else
					{
						CFBundleVersion = "0.0";
					}
				}
				else
				{
                    // get the changelist
                    CFBundleVersion = ReadOnlyBuildVersion.Current.Changelist.ToString();

				}

				return CFBundleVersion;
			}
		}

		protected virtual string GetTargetPlatformName()
		{
			return "IOS";
		}

		public static string EncodeBundleName(string PlistValue, string ProjectName)
		{
			string result = PlistValue.Replace("[PROJECT_NAME]", ProjectName).Replace("_", "");
			result = result.Replace("&", "&amp;");
			result = result.Replace("\"", "&quot;");
			result = result.Replace("\'", "&apos;");
			result = result.Replace("<", "&lt;");
			result = result.Replace(">", "&gt;");

			return result;
		}

		public static bool GenerateIOSPList(FileReference ProjectFile, UnrealTargetConfiguration Config, string ProjectDirectory, bool bIsUE4Game, string GameName, bool bIsClient, string ProjectName, string InEngineDir, string AppDirectory, VersionNumber SdkVersion, UnrealPluginLanguage UPL, string BundleID, bool bBuildAsFramework, out bool bSupportsPortrait, out bool bSupportsLandscape, out bool bSkipIcons)
		{
			// generate the Info.plist for future use
			string BuildDirectory = ProjectDirectory + "/Build/IOS";
			string IntermediateDirectory = (bIsUE4Game ? InEngineDir : ProjectDirectory) + "/Intermediate/IOS";
			string PListFile = IntermediateDirectory + "/" + GameName + "-Info.plist";
			ProjectName = !String.IsNullOrEmpty(ProjectName) ? ProjectName : GameName;
			VersionUtilities.BuildDirectory = BuildDirectory;
			VersionUtilities.GameName = GameName;

			// read the old file
			string OldPListData = File.Exists(PListFile) ? File.ReadAllText(PListFile) : "";

			// get the settings from the ini file
			// plist replacements
			DirectoryReference DirRef = bIsUE4Game ? (!string.IsNullOrEmpty(UnrealBuildTool.GetRemoteIniPath()) ? new DirectoryReference(UnrealBuildTool.GetRemoteIniPath()) : null) : new DirectoryReference(ProjectDirectory);
			ConfigHierarchy Ini = ConfigCache.ReadHierarchy(ConfigHierarchyType.Engine, DirRef, UnrealTargetPlatform.IOS);

			// orientations
			string InterfaceOrientation = "";
			string PreferredLandscapeOrientation = "";
			Ini.GetString("/Script/IOSRuntimeSettings.IOSRuntimeSettings", "PreferredLandscapeOrientation", out PreferredLandscapeOrientation);

			string SupportedOrientations = "";
			bool bSupported = true;
			Ini.GetBool("/Script/IOSRuntimeSettings.IOSRuntimeSettings", "bSupportsPortraitOrientation", out bSupported);
			SupportedOrientations += bSupported ? "\t\t<string>UIInterfaceOrientationPortrait</string>\n" : "";
			bSupportsPortrait = bSupported;

			Ini.GetBool("/Script/IOSRuntimeSettings.IOSRuntimeSettings", "bSupportsUpsideDownOrientation", out bSupported);
			SupportedOrientations += bSupported ? "\t\t<string>UIInterfaceOrientationPortraitUpsideDown</string>\n" : "";
			bSupportsPortrait |= bSupported;

			bool bSupportsLandscapeLeft = false;
			Ini.GetBool("/Script/IOSRuntimeSettings.IOSRuntimeSettings", "bSupportsLandscapeLeftOrientation", out bSupportsLandscapeLeft);
			bool bSupportsLandscapeRight = false;
			Ini.GetBool("/Script/IOSRuntimeSettings.IOSRuntimeSettings", "bSupportsLandscapeRightOrientation", out bSupportsLandscapeRight);
			bSupportsLandscape = bSupportsLandscapeLeft || bSupportsLandscapeRight;

			if (bSupportsLandscapeLeft && bSupportsLandscapeRight)
			{
				// if both landscape orientations are present, set the UIInterfaceOrientation key
				// in the orientation list, the preferred orientation should be first
				if (PreferredLandscapeOrientation == "LandscapeLeft")
				{
					InterfaceOrientation = "\t<key>UIInterfaceOrientation</key>\n\t<string>UIInterfaceOrientationLandscapeLeft</string>\n";
					SupportedOrientations += "\t\t<string>UIInterfaceOrientationLandscapeLeft</string>\n\t\t<string>UIInterfaceOrientationLandscapeRight</string>\n";
				}
				else
				{
					// by default, landscape right is the preferred orientation - Apple's UI guidlines
					InterfaceOrientation = "\t<key>UIInterfaceOrientation</key>\n\t<string>UIInterfaceOrientationLandscapeRight</string>\n";
					SupportedOrientations += "\t\t<string>UIInterfaceOrientationLandscapeRight</string>\n\t\t<string>UIInterfaceOrientationLandscapeLeft</string>\n";
				}
			}
			else
			{
				// max one landscape orientation is supported
				SupportedOrientations += bSupportsLandscapeRight? "\t\t<string>UIInterfaceOrientationLandscapeRight</string>\n": "";
				SupportedOrientations += bSupportsLandscapeLeft? "\t\t<string>UIInterfaceOrientationLandscapeLeft</string>\n" : "";
			}

			// ITunes file sharing
			bool bSupportsITunesFileSharing = false;
			Ini.GetBool("/Script/IOSRuntimeSettings.IOSRuntimeSettings", "bSupportsITunesFileSharing", out bSupportsITunesFileSharing);
			bool bSupportsFilesApp = false;
			Ini.GetBool("/Script/IOSRuntimeSettings.IOSRuntimeSettings", "bSupportsFilesApp", out bSupportsFilesApp);

			// bundle display name
			string BundleDisplayName;
			Ini.GetString("/Script/IOSRuntimeSettings.IOSRuntimeSettings", "BundleDisplayName", out BundleDisplayName);

			// bundle identifier
			string BundleIdentifier;
			Ini.GetString("/Script/IOSRuntimeSettings.IOSRuntimeSettings", "BundleIdentifier", out BundleIdentifier);
			if (!string.IsNullOrEmpty(BundleID))
			{
				BundleIdentifier = BundleID; // overriding bundle ID
			}

			// bundle name
			string BundleName;
			Ini.GetString("/Script/IOSRuntimeSettings.IOSRuntimeSettings", "BundleName", out BundleName);

			// disable https requirement
			bool bDisableHTTPS;
			Ini.GetBool("/Script/IOSRuntimeSettings.IOSRuntimeSettings", "bDisableHTTPS", out bDisableHTTPS);

			// short version string
			string BundleShortVersion;
			Ini.GetString("/Script/IOSRuntimeSettings.IOSRuntimeSettings", "VersionInfo", out BundleShortVersion);

			// required capabilities
			string RequiredCaps = "";

			IOSProjectSettings ProjectSettings = ((IOSPlatform)UEBuildPlatform.GetBuildPlatform(UnrealTargetPlatform.IOS)).ReadProjectSettings(ProjectFile);

			List<string> Arches = ((Config == UnrealTargetConfiguration.Shipping) ? ProjectSettings.ShippingArchitectures : ProjectSettings.NonShippingArchitectures).ToList();
			if (Arches.Count > 1)
			{
				RequiredCaps += "\t\t<string>armv7</string>\n";
			}
			else
			{
				RequiredCaps += "\t\t<string>" + Arches[0] + "</string>\n";
			}

			//ConfigHierarchy GameIni = ConfigCache.ReadHierarchy(ConfigHierarchyType.Game, DirRef, UnrealTargetPlatform.IOS);

			Ini.GetBool("/Script/IOSRuntimeSettings.IOSRuntimeSettings", "bSupportsMetal", out bSupported);
			RequiredCaps += bSupported ? "\t\t<string>metal</string>\n" : "";

			// minimum iOS version
			string MinVersion;
			if (Ini.GetString("/Script/IOSRuntimeSettings.IOSRuntimeSettings", "MinimumiOSVersion", out MinVersion))
			{
				switch (MinVersion)
				{
<<<<<<< HEAD
				case "IOS_61":
					Log.TraceWarning("IOS 6 is no longer supported in UE4 as of 4.11");
					MinVersion = "7.0";
					break;
				case "IOS_7":
					Log.TraceWarning("IOS 7 is no longer supported in UE4 as of 4.15");
					MinVersion = "7.0";
					break;
				case "IOS_8":
					Log.TraceWarning("IOS 8 is no longer supported in UE4 as of 4.18");
					MinVersion = "8.0";
					break;
				case "IOS_9":
					Log.TraceWarning("IOS 9 is no longer supported in UE4 as of 4.21");
					MinVersion = "9.0";
					break;
				case "IOS_10":
					Log.TraceWarning("IOS 10 is no longer supported in UE4 as of 4.23");
					MinVersion = "10.0";
					break;
				case "IOS_11":
					MinVersion = "11.0";
					break;
				case "IOS_12":
=======
				case "IOS_12":
					MinVersion = "12.0";
					break;
				case "IOS_13":
					MinVersion = "13.0";
					break;
				case "IOS_14":
					MinVersion = "14.0";
					break;
				default:
					Log.TraceWarning("MinimumiOSVersion {0} specified in ini file is no longer supported, defaulting to 12.0", MinVersion);
>>>>>>> 24776ab6
					MinVersion = "12.0";
					break;
				}
			}
			else
			{
<<<<<<< HEAD
				MinVersion = "11.0";
=======
				MinVersion = "12.0";
>>>>>>> 24776ab6
			}

			// Get Facebook Support details
			bool bEnableFacebookSupport = true;
			Ini.GetBool("/Script/IOSRuntimeSettings.IOSRuntimeSettings", "bEnableFacebookSupport", out bEnableFacebookSupport);
			bool bEnableAutomaticLogging = true;
			Ini.GetBool("/Script/IOSRuntimeSettings.IOSRuntimeSettings", "bEnableAutomaticLogging", out bEnableAutomaticLogging);
			bool bEnableAdvertisingId = true;
			Ini.GetBool("/Script/IOSRuntimeSettings.IOSRuntimeSettings", "bEnableAdvertisingId", out bEnableAdvertisingId);

			// Write the Facebook App ID if we need it.
			string FacebookAppID = "";
			Ini.GetString("/Script/IOSRuntimeSettings.IOSRuntimeSettings", "FacebookAppID", out FacebookAppID);
			bEnableFacebookSupport = bEnableFacebookSupport && !string.IsNullOrWhiteSpace(FacebookAppID);
			string FacebookDisplayName = "";
			Ini.GetString("/Script/IOSRuntimeSettings.IOSRuntimeSettings", "BundleDisplayName", out FacebookDisplayName);

			// Get Google Support details
			bool bEnableGoogleSupport = true;
			Ini.GetBool("/Script/IOSRuntimeSettings.IOSRuntimeSettings", "bEnableGoogleSupport", out bEnableGoogleSupport);

			// Write the Google iOS URL Scheme if we need it.
			string GoogleReversedClientId = "";
			Ini.GetString("/Script/IOSRuntimeSettings.IOSRuntimeSettings", "GoogleReversedClientId", out GoogleReversedClientId);
			bEnableGoogleSupport = bEnableGoogleSupport && !string.IsNullOrWhiteSpace(GoogleReversedClientId);

			// Add remote-notifications as background mode
			bool bRemoteNotificationsSupported = false;
			Ini.GetBool("/Script/IOSRuntimeSettings.IOSRuntimeSettings", "bEnableRemoteNotificationsSupport", out bRemoteNotificationsSupported);

            // Add background fetch as background mode
            bool bBackgroundFetch = false;
            Ini.GetBool("/Script/IOSRuntimeSettings.IOSRuntimeSettings", "bEnableBackgroundFetch", out bBackgroundFetch);

			// Get any Location Services permission descriptions added
			string LocationAlwaysUsageDescription = "";
			string LocationWhenInUseDescription = "";
			Ini.GetString("/Script/LocationServicesIOSEditor.LocationServicesIOSSettings", "LocationAlwaysUsageDescription", out LocationAlwaysUsageDescription);
			Ini.GetString("/Script/LocationServicesIOSEditor.LocationServicesIOSSettings", "LocationWhenInUseDescription", out LocationWhenInUseDescription);

			// extra plist data
			string ExtraData = "";
			Ini.GetString("/Script/IOSRuntimeSettings.IOSRuntimeSettings", "AdditionalPlistData", out ExtraData);

			Ini.GetBool("/Script/IOSRuntimeSettings.IOSRuntimeSettings", "bCustomLaunchscreenStoryboard", out VersionUtilities.bCustomLaunchscreenStoryboard);

			// generate the plist file
			StringBuilder Text = new StringBuilder();
			Text.AppendLine("<?xml version=\"1.0\" encoding=\"UTF-8\"?>");
			Text.AppendLine("<!DOCTYPE plist PUBLIC \"-//Apple//DTD PLIST 1.0//EN\" \"http://www.apple.com/DTDs/PropertyList-1.0.dtd\">");
			Text.AppendLine("<plist version=\"1.0\">");
			Text.AppendLine("<dict>");
			Text.AppendLine("\t<key>CFBundleURLTypes</key>");
			Text.AppendLine("\t<array>");
			Text.AppendLine("\t\t<dict>");
			Text.AppendLine("\t\t\t<key>CFBundleURLName</key>");
			Text.AppendLine("\t\t\t<string>com.Epic.Unreal</string>");
			Text.AppendLine("\t\t\t<key>CFBundleURLSchemes</key>");
			Text.AppendLine("\t\t\t<array>");
			Text.AppendLine(string.Format("\t\t\t\t<string>{0}</string>", bIsUE4Game ? "UE4Game" : GameName));
			if (bEnableFacebookSupport)
			{
				// This is needed for facebook login to redirect back to the app after completion.
				Text.AppendLine(string.Format("\t\t\t\t<string>fb{0}</string>", FacebookAppID));
			}
			if (bEnableGoogleSupport)
			{
				Text.AppendLine(string.Format("\t\t\t\t<string>{0}</string>", GoogleReversedClientId));
			}
			Text.AppendLine("\t\t\t</array>");
			Text.AppendLine("\t\t</dict>");
			Text.AppendLine("\t</array>");
			Text.AppendLine("\t<key>CFBundleDevelopmentRegion</key>");
			Text.AppendLine("\t<string>English</string>");
			Text.AppendLine("\t<key>CFBundleDisplayName</key>");
			Text.AppendLine(string.Format("\t<string>{0}</string>", EncodeBundleName(BundleDisplayName, ProjectName)));
			Text.AppendLine("\t<key>CFBundleExecutable</key>");
			string BundleExecutable = bIsUE4Game ?
				(bIsClient ? "UE4Client" : "UE4Game") :
				(bIsClient ? GameName + "Client" : GameName);
			Text.AppendLine(string.Format("\t<string>{0}</string>", BundleExecutable));
			Text.AppendLine("\t<key>CFBundleIdentifier</key>");
			Text.AppendLine(string.Format("\t<string>{0}</string>", BundleIdentifier.Replace("[PROJECT_NAME]", ProjectName).Replace("_", "")));
			Text.AppendLine("\t<key>CFBundleInfoDictionaryVersion</key>");
			Text.AppendLine("\t<string>6.0</string>");
			Text.AppendLine("\t<key>CFBundleName</key>");
			Text.AppendLine(string.Format("\t<string>{0}</string>", EncodeBundleName(BundleName, ProjectName)));
			Text.AppendLine("\t<key>CFBundlePackageType</key>");
			Text.AppendLine("\t<string>APPL</string>");
			Text.AppendLine("\t<key>CFBundleSignature</key>");
			Text.AppendLine("\t<string>????</string>");
			Text.AppendLine("\t<key>CFBundleVersion</key>");
			Text.AppendLine(string.Format("\t<string>{0}</string>", VersionUtilities.UpdateBundleVersion(OldPListData, InEngineDir)));
			Text.AppendLine("\t<key>CFBundleShortVersionString</key>");
			Text.AppendLine(string.Format("\t<string>{0}</string>", BundleShortVersion));
			Text.AppendLine("\t<key>LSRequiresIPhoneOS</key>");
			Text.AppendLine("\t<true/>");
			Text.AppendLine("\t<key>UIStatusBarHidden</key>");
			Text.AppendLine("\t<true/>");
			Text.AppendLine("\t<key>UIFileSharingEnabled</key>");
			Text.AppendLine(string.Format("\t<{0}/>", bSupportsITunesFileSharing ? "true" : "false"));
			if (bSupportsFilesApp)
			{
				Text.AppendLine("\t<key>LSSupportsOpeningDocumentsInPlace</key>");
				Text.AppendLine("\t<true/>");
			}
			Text.AppendLine("\t<key>UIRequiresFullScreen</key>");
			Text.AppendLine("\t<true/>");
			Text.AppendLine("\t<key>UIViewControllerBasedStatusBarAppearance</key>");
			Text.AppendLine("\t<false/>");
			if (InterfaceOrientation != "")
			{ 
				Text.AppendLine(InterfaceOrientation);
			}
			Text.AppendLine("\t<key>UISupportedInterfaceOrientations</key>");
			Text.AppendLine("\t<array>");
			foreach(string Line in SupportedOrientations.Split("\r\n".ToCharArray()))
			{
				if (!string.IsNullOrWhiteSpace(Line))
				{
					Text.AppendLine(Line);
				}
			}
			Text.AppendLine("\t</array>");
			Text.AppendLine("\t<key>UIRequiredDeviceCapabilities</key>");
			Text.AppendLine("\t<array>");
			foreach(string Line in RequiredCaps.Split("\r\n".ToCharArray()))
			{
				if (!string.IsNullOrWhiteSpace(Line))
				{
					Text.AppendLine(Line);
				}
			}
			Text.AppendLine("\t</array>");

			if (SupportsIconCatalog(SdkVersion))
			{
				bSkipIcons = true;
				Text.AppendLine("\t<key>CFBundleIcons</key>");
				Text.AppendLine("\t<dict>");
				Text.AppendLine("\t\t<key>CFBundlePrimaryIcon</key>");
				Text.AppendLine("\t\t<dict>");
				Text.AppendLine("\t\t\t<key>CFBundleIconFiles</key>");
				Text.AppendLine("\t\t\t<array>");
				Text.AppendLine("\t\t\t\t<string>AppIcon20x20</string>");
				Text.AppendLine("\t\t\t\t<string>AppIcon29x29</string>");
				Text.AppendLine("\t\t\t\t<string>AppIcon40x40</string>");
				Text.AppendLine("\t\t\t\t<string>AppIcon60x60</string>");
				Text.AppendLine("\t\t\t</array>");
				Text.AppendLine("\t\t\t<key>CFBundleIconName</key>");
				Text.AppendLine("\t\t\t<string>AppIcon</string>");
				Text.AppendLine("\t\t\t<key>UIPrerenderedIcon</key>");
				Text.AppendLine("\t\t\t<true/>");
				Text.AppendLine("\t\t</dict>");
				Text.AppendLine("\t</dict>");
				Text.AppendLine("\t<key>CFBundleIcons~ipad</key>");
				Text.AppendLine("\t<dict>");
				Text.AppendLine("\t\t<key>CFBundlePrimaryIcon</key>");
				Text.AppendLine("\t\t<dict>");
				Text.AppendLine("\t\t\t<key>CFBundleIconFiles</key>");
				Text.AppendLine("\t\t\t<array>");
				Text.AppendLine("\t\t\t\t<string>AppIcon20x20</string>");
				Text.AppendLine("\t\t\t\t<string>AppIcon29x29</string>");
				Text.AppendLine("\t\t\t\t<string>AppIcon40x40</string>");
				Text.AppendLine("\t\t\t\t<string>AppIcon60x60</string>");
				Text.AppendLine("\t\t\t\t<string>AppIcon76x76</string>");
				Text.AppendLine("\t\t\t\t<string>AppIcon83.5x83.5</string>");
				Text.AppendLine("\t\t\t</array>");
				Text.AppendLine("\t\t\t<key>CFBundleIconName</key>");
				Text.AppendLine("\t\t\t<string>AppIcon</string>");
				Text.AppendLine("\t\t\t<key>UIPrerenderedIcon</key>");
				Text.AppendLine("\t\t\t<true/>");
				Text.AppendLine("\t\t</dict>");
				Text.AppendLine("\t</dict>");
			}
			else
			{
				bSkipIcons = false;
				Text.AppendLine("\t<key>CFBundleIcons</key>");
				Text.AppendLine("\t<dict>");
				Text.AppendLine("\t\t<key>CFBundlePrimaryIcon</key>");
				Text.AppendLine("\t\t<dict>");
				Text.AppendLine("\t\t\t<key>CFBundleIconFiles</key>");
				Text.AppendLine("\t\t\t<array>");
				Text.AppendLine("\t\t\t\t<string>Icon29.png</string>");
				Text.AppendLine("\t\t\t\t<string>Icon29@2x.png</string>");
				Text.AppendLine("\t\t\t\t<string>Icon40.png</string>");
				Text.AppendLine("\t\t\t\t<string>Icon40@2x.png</string>");
				Text.AppendLine("\t\t\t\t<string>Icon57.png</string>");
				Text.AppendLine("\t\t\t\t<string>Icon57@2x.png</string>");
				Text.AppendLine("\t\t\t\t<string>Icon60@2x.png</string>");
				Text.AppendLine("\t\t\t\t<string>Icon60@3x.png</string>");
				Text.AppendLine("\t\t\t</array>");
				Text.AppendLine("\t\t\t<key>UIPrerenderedIcon</key>");
				Text.AppendLine("\t\t\t<true/>");
				Text.AppendLine("\t\t</dict>");
				Text.AppendLine("\t</dict>");
				Text.AppendLine("\t<key>CFBundleIcons~ipad</key>");
				Text.AppendLine("\t<dict>");
				Text.AppendLine("\t\t<key>CFBundlePrimaryIcon</key>");
				Text.AppendLine("\t\t<dict>");
				Text.AppendLine("\t\t\t<key>CFBundleIconFiles</key>");
				Text.AppendLine("\t\t\t<array>");
				Text.AppendLine("\t\t\t\t<string>Icon29.png</string>");
				Text.AppendLine("\t\t\t\t<string>Icon29@2x.png</string>");
				Text.AppendLine("\t\t\t\t<string>Icon40.png</string>");
				Text.AppendLine("\t\t\t\t<string>Icon40@2x.png</string>");
				Text.AppendLine("\t\t\t\t<string>Icon50.png</string>");
				Text.AppendLine("\t\t\t\t<string>Icon50@2x.png</string>");
				Text.AppendLine("\t\t\t\t<string>Icon72.png</string>");
				Text.AppendLine("\t\t\t\t<string>Icon72@2x.png</string>");
				Text.AppendLine("\t\t\t\t<string>Icon76.png</string>");
				Text.AppendLine("\t\t\t\t<string>Icon76@2x.png</string>");
				Text.AppendLine("\t\t\t\t<string>Icon83.5@2x.png</string>");
				Text.AppendLine("\t\t\t</array>");
				Text.AppendLine("\t\t\t<key>UIPrerenderedIcon</key>");
				Text.AppendLine("\t\t\t<true/>");
				Text.AppendLine("\t\t</dict>");
				Text.AppendLine("\t</dict>");
			}

			Text.AppendLine("\t<key>UILaunchStoryboardName</key>");
			Text.AppendLine("\t<string>LaunchScreen</string>");

			if (File.Exists(DirectoryReference.FromFile(ProjectFile) + "/Build/IOS/Resources/Interface/LaunchScreen.storyboard") && VersionUtilities.bCustomLaunchscreenStoryboard)
			{
				string LaunchStoryboard = DirectoryReference.FromFile(ProjectFile) + "/Build/IOS/Resources/Interface/LaunchScreen.storyboard";

				if (BuildHostPlatform.Current.Platform == UnrealTargetPlatform.Mac)
				{
					string outputStoryboard = LaunchStoryboard + "c";
					string argsStoryboard = "--compile " + outputStoryboard + " " + LaunchStoryboard;
					string stdOutLaunchScreen = Utils.RunLocalProcessAndReturnStdOut("ibtool", argsStoryboard);

					Log.TraceInformation("LaunchScreen Storyboard compilation results : " + stdOutLaunchScreen);
				}
				else
				{
					Log.TraceWarning("Custom Launchscreen compilation storyboard only compatible on Mac for now");
				}
			}

			Text.AppendLine("\t<key>CFBundleSupportedPlatforms</key>");
			Text.AppendLine("\t<array>");
			Text.AppendLine("\t\t<string>iPhoneOS</string>");
			Text.AppendLine("\t</array>");
			Text.AppendLine("\t<key>MinimumOSVersion</key>");
			Text.AppendLine(string.Format("\t<string>{0}</string>", MinVersion));
			// disable exempt encryption
			Text.AppendLine("\t<key>ITSAppUsesNonExemptEncryption</key>");
			Text.AppendLine("\t<false/>");
			// add location services descriptions if used
			Text.AppendLine("\t<key>NSLocationAlwaysAndWhenInUseUsageDescription</key>");
			Text.AppendLine(string.Format("\t<string>{0}</string>", LocationAlwaysUsageDescription));
			Text.AppendLine("\t<key>NSLocationWhenInUseUsageDescription</key>");
			Text.AppendLine(string.Format("\t<string>{0}></string>", LocationWhenInUseDescription));

			// disable HTTPS requirement
			if (bDisableHTTPS)
			{
				Text.AppendLine("\t<key>NSAppTransportSecurity</key>");
				Text.AppendLine("\t\t<dict>");
				Text.AppendLine("\t\t\t<key>NSAllowsArbitraryLoads</key><true/>");
				Text.AppendLine("\t\t</dict>");
			}

			if (bEnableFacebookSupport)
			{
				Text.AppendLine("\t<key>FacebookAppID</key>");
				Text.AppendLine(string.Format("\t<string>{0}</string>", FacebookAppID));
				Text.AppendLine("\t<key>FacebookDisplayName</key>");
				Text.AppendLine(string.Format("\t<string>{0}</string>", FacebookDisplayName));
				
				if (!bEnableAutomaticLogging)
				{
					Text.AppendLine("<key>FacebookAutoLogAppEventsEnabled</key><false/>");
				}
				
				if (!bEnableAdvertisingId)
				{
					Text.AppendLine("<key>FacebookAdvertiserIDCollectionEnabled</key><false/>");
				}

				Text.AppendLine("\t<key>LSApplicationQueriesSchemes</key>");
				Text.AppendLine("\t<array>");
				Text.AppendLine("\t\t<string>fbapi</string>");
				Text.AppendLine("\t\t<string>fb-messenger-api</string>");
				Text.AppendLine("\t\t<string>fb-messenger-share-api</string>");
				Text.AppendLine("\t\t<string>fbauth2</string>");
				Text.AppendLine("\t\t<string>fbshareextension</string>");
				Text.AppendLine("\t</array>");
			}

			if (!string.IsNullOrEmpty(ExtraData))
			{
				ExtraData = ExtraData.Replace("\\n", "\n");
				foreach(string Line in ExtraData.Split("\r\n".ToCharArray()))
				{
					if (!string.IsNullOrWhiteSpace(Line))
					{
						Text.AppendLine("\t" + Line);
					}
				}
			}

			// Add remote-notifications as background mode
			if (bRemoteNotificationsSupported || bBackgroundFetch)
			{
				Text.AppendLine("\t<key>UIBackgroundModes</key>");
				Text.AppendLine("\t<array>");
                if (bRemoteNotificationsSupported)
                {
				    Text.AppendLine("\t\t<string>remote-notification</string>");
                }
                if (bBackgroundFetch)
                {
                    Text.AppendLine("\t\t<string>fetch</string>");
                }
				Text.AppendLine("\t</array>");
			}

			// write the iCloud container identifier, if present in the old file
			if (!string.IsNullOrEmpty(OldPListData))
			{
				int index = OldPListData.IndexOf("ICloudContainerIdentifier");
				if (index > 0)
				{
					index = OldPListData.IndexOf("<string>", index) + 8;
					int length = OldPListData.IndexOf("</string>", index) - index;
					string ICloudContainerIdentifier = OldPListData.Substring(index, length);
					Text.AppendLine("\t<key>ICloudContainerIdentifier</key>");
					Text.AppendLine(string.Format("\t<string>{0}</string>", ICloudContainerIdentifier));
				}
			}

			Text.AppendLine("</dict>");
			Text.AppendLine("</plist>");

			// Create the intermediate directory if needed
			if (!Directory.Exists(IntermediateDirectory))
			{
				Directory.CreateDirectory(IntermediateDirectory);
			}

			if (UPL != null)
			{
				// Allow UPL to modify the plist here
				XDocument XDoc;
				try
				{
					XDoc = XDocument.Parse(Text.ToString());
				}
				catch (Exception e)
				{
					throw new BuildException("plist is invalid {0}\n{1}", e, Text.ToString());
				}

				XDoc.DocumentType.InternalSubset = "";
				UPL.ProcessPluginNode("None", "iosPListUpdates", "", ref XDoc);
				string result = XDoc.Declaration.ToString() + "\n" + XDoc.ToString().Replace("<!DOCTYPE plist PUBLIC \"-//Apple//DTD PLIST 1.0//EN\" \"http://www.apple.com/DTDs/PropertyList-1.0.dtd\"[]>", "<!DOCTYPE plist PUBLIC \"-//Apple//DTD PLIST 1.0//EN\" \"http://www.apple.com/DTDs/PropertyList-1.0.dtd\">");
				File.WriteAllText(PListFile, result);

				Text = new StringBuilder(result);
			}

			File.WriteAllText(PListFile, Text.ToString());

            if (BuildHostPlatform.Current.Platform == UnrealTargetPlatform.Mac && !bBuildAsFramework)
			{
				if (!Directory.Exists(AppDirectory))
				{
					Directory.CreateDirectory(AppDirectory);
				}
				File.WriteAllText(AppDirectory + "/Info.plist", Text.ToString());
			}

			return true;
		}

        static bool SupportsIconCatalog(VersionNumber SdkVersion)
        {
			return SdkVersion != null && SdkVersion >= new VersionNumber(11);
		}

        public static VersionNumber GetSdkVersion(TargetReceipt Receipt)
        {
			VersionNumber SdkVersion = null;
            if (Receipt != null)
            {
                ReceiptProperty SdkVersionProperty = Receipt.AdditionalProperties.FirstOrDefault(x => x.Name == "SDK");
				if(SdkVersionProperty != null)
				{
					VersionNumber.TryParse(SdkVersionProperty.Value, out SdkVersion);
				}
			}
			return SdkVersion;
        }

		public static bool GetCompileAsDll(TargetReceipt Receipt)
		{
			if (Receipt != null)
			{
				ReceiptProperty CompileAsDllProperty = Receipt.AdditionalProperties.FirstOrDefault(x => x.Name == "CompileAsDll");
				if (CompileAsDllProperty != null && CompileAsDllProperty.Value == "true")
				{
					return true;
				}
			}
			return false;
		}

 		public bool GeneratePList(FileReference ProjectFile, UnrealTargetConfiguration Config, string ProjectDirectory, bool bIsUE4Game, string GameName, bool bIsClient, string ProjectName, string InEngineDir, string AppDirectory, TargetReceipt Receipt, out bool bSupportsPortrait, out bool bSupportsLandscape, out bool bSkipIcons)
		{
			List<string> UPLScripts = CollectPluginDataPaths(Receipt.AdditionalProperties);
			VersionNumber SdkVersion = GetSdkVersion(Receipt);
			bool bBuildAsFramework = GetCompileAsDll(Receipt);
			return GeneratePList(ProjectFile, Config, ProjectDirectory, bIsUE4Game, GameName, bIsClient, ProjectName, InEngineDir, AppDirectory, UPLScripts, SdkVersion, "", bBuildAsFramework, out bSupportsPortrait, out bSupportsLandscape, out bSkipIcons);
		}

		public virtual bool GeneratePList(FileReference ProjectFile, UnrealTargetConfiguration Config, string ProjectDirectory, bool bIsUE4Game, string GameName, bool bIsClient, string ProjectName, string InEngineDir, string AppDirectory, List<string> UPLScripts, VersionNumber SdkVersion, string BundleID, bool bBuildAsFramework, out bool bSupportsPortrait, out bool bSupportsLandscape, out bool bSkipIcons)
		{
			// remember name with -IOS-Shipping, etc
			// string ExeName = GameName;

			// strip out the markup
			GameName = GameName.Split("-".ToCharArray())[0];

			List<string> ProjectArches = new List<string>();
			ProjectArches.Add("None");

			string BundlePath;

			// get the receipt
			if (bIsUE4Game)
			{
				//               ReceiptFilename = TargetReceipt.GetDefaultPath(UnrealBuildTool.EngineDirectory, "UE4Game", UnrealTargetPlatform.IOS, Config, "");
				BundlePath = Path.Combine(UnrealBuildTool.EngineDirectory.ToString(), "Intermediate", "IOS-Deploy", "UE4Game", Config.ToString(), "Payload", "UE4Game.app");
			}
			else
			{
				//                ReceiptFilename = TargetReceipt.GetDefaultPath(new DirectoryReference(ProjectDirectory), GameName, UnrealTargetPlatform.IOS, Config, "");
				BundlePath = AppDirectory;//Path.Combine(ProjectDirectory, "Binaries", "IOS", "Payload", ProjectName + ".app");
			}

			string RelativeEnginePath = UnrealBuildTool.EngineDirectory.MakeRelativeTo(DirectoryReference.GetCurrentDirectory());

			UnrealPluginLanguage UPL = new UnrealPluginLanguage(ProjectFile, UPLScripts, ProjectArches, "", "", UnrealTargetPlatform.IOS);

			// Passing in true for distribution is not ideal here but given the way that ios packaging happens and this call chain it seems unavoidable for now, maybe there is a way to correctly pass it in that I can't find?
			UPL.Init(ProjectArches, true, RelativeEnginePath, BundlePath, ProjectDirectory, Config.ToString(), false);

			return GenerateIOSPList(ProjectFile, Config, ProjectDirectory, bIsUE4Game, GameName, bIsClient, ProjectName, InEngineDir, AppDirectory, SdkVersion, UPL, BundleID, bBuildAsFramework, out bSupportsPortrait, out bSupportsLandscape, out bSkipIcons);
		}

		protected virtual void CopyCloudResources(string InEngineDir, string AppDirectory)
		{
			CopyFiles(InEngineDir + "/Build/IOS/Cloud", AppDirectory, "*.*", true);
		}

		protected virtual void CopyCustomLaunchScreenResources(string InEngineDir, string AppDirectory, string BuildDirectory)
		{
			if (Directory.Exists(BuildDirectory + "/Resources/Interface/LaunchScreen.storyboardc"))
			{
				CopyFolder(BuildDirectory + "/Resources/Interface/LaunchScreen.storyboardc", AppDirectory + "/LaunchScreen.storyboardc", true);
				CopyFiles(BuildDirectory + "/Resources/Interface/Assets", AppDirectory, "*", true);
			}
			else
			{
				Log.TraceWarning("Custom LaunchScreen Storyboard is checked but no compiled Storyboard could be found. Custom Storyboard compilation is only Mac compatible for now. Fallback to default Launchscreen");
				CopyStandardLaunchScreenResources(InEngineDir, AppDirectory, BuildDirectory);
			}
		}

		protected virtual void CopyStandardLaunchScreenResources(string InEngineDir, string AppDirectory, string BuildDirectory)
		{
			CopyFolder(InEngineDir + "/Build/IOS/Resources/Interface/LaunchScreen.storyboardc", AppDirectory + "/LaunchScreen.storyboardc", true);

			if (File.Exists(BuildDirectory + "/Resources/Graphics/LaunchScreenIOS.png"))
			{
				CopyFiles(BuildDirectory + "/Resources/Graphics", AppDirectory, "LaunchScreenIOS.png", true);
			}
			else
			{
				CopyFiles(InEngineDir + "/Build/IOS/Resources/Graphics", AppDirectory, "LaunchScreenIOS.png", true);
			}

		}

		protected virtual void CopyLaunchScreenResources(string InEngineDir, string AppDirectory, string BuildDirectory)
		{
			if (VersionUtilities.bCustomLaunchscreenStoryboard)
			{
				CopyCustomLaunchScreenResources(InEngineDir, AppDirectory, BuildDirectory);
			}
			else
			{
				CopyStandardLaunchScreenResources(InEngineDir, AppDirectory, BuildDirectory);
			}

			if (!File.Exists(AppDirectory + "/LaunchScreen.storyboardc/LaunchScreen.nib"))
			{
				Log.TraceError("Launchscreen.storyboard ViewController needs an ID named LaunchScreen");
			}
		}

		protected virtual void CopyIconResources(string InEngineDir, string AppDirectory, string BuildDirectory)
		{
			CopyFiles(InEngineDir + "/Build/IOS/Resources/Graphics", AppDirectory, "Icon*.png", true);
	
			// merge game assets on top
			// @todo tvos: Do we want to copy IOS and TVOS both in? (Engine/IOS -> Game/IOS -> Game/TVOS)?
			if (Directory.Exists(BuildDirectory + "/Resources/Graphics"))
			{
					CopyFiles(BuildDirectory + "/Resources/Graphics", AppDirectory, "Icon*.png", true);
			}
		}

		protected virtual void CopyLocalizationsResources(string InEngineDir, string AppDirectory, string BuildDirectory, string IntermediateDir)
		{
			string LocalizationsPath = BuildDirectory + "/Resources/Localizations";
			if (Directory.Exists(LocalizationsPath))
			{
				Log.TraceInformation("Copy localizations from Resources {0}, {1}", LocalizationsPath, AppDirectory);
				CopyFolder(BuildDirectory + "/Resources/Localizations", AppDirectory, true, delegate(string InFilename)
				{
					if (Path.GetFileName(InFilename).Equals(".DS_Store")) return false;
					return true;
				});
			}
		}

		public bool PrepForUATPackageOrDeploy(UnrealTargetConfiguration Config, FileReference ProjectFile, string InProjectName, string InProjectDirectory, string InExecutablePath, string InEngineDir, bool bForDistribution, string CookFlavor, bool bIsDataDeploy, bool bCreateStubIPA, TargetReceipt Receipt)
		{
			List<string> UPLScripts = CollectPluginDataPaths(Receipt.AdditionalProperties);
			VersionNumber SdkVersion = GetSdkVersion(Receipt);
			bool bBuildAsFramework = GetCompileAsDll(Receipt);
			return PrepForUATPackageOrDeploy(Config, ProjectFile, InProjectName, InProjectDirectory, InExecutablePath, InEngineDir, bForDistribution, CookFlavor, bIsDataDeploy, bCreateStubIPA, UPLScripts, SdkVersion, "", bBuildAsFramework);
		}

		void CopyAllProvisions(string ProvisionDir)
		{
			try
			{
				FileInfo DestFileInfo;
				if(!Directory.Exists(ProvisionDir))
				{
					throw new DirectoryNotFoundException(string.Format("Provision Directory {0} not found.", ProvisionDir), null);
				}

				string LocalProvisionFolder = Path.Combine(Environment.GetFolderPath(Environment.SpecialFolder.Personal), "Library/MobileDevice/Provisioning Profiles");
				if (!Directory.Exists(LocalProvisionFolder))
				{
					Log.TraceLog("Local Provision Folder {0} not found, attempting to create...", LocalProvisionFolder);
					Directory.CreateDirectory(LocalProvisionFolder);
					if(Directory.Exists(LocalProvisionFolder))
					{
						Log.TraceLog("Local Provision Folder {0} created successfully.", LocalProvisionFolder);
					}
					else
					{
						throw new DirectoryNotFoundException(string.Format("Local Provision Folder {0} could not be created.", LocalProvisionFolder), null);
					}
				}

				foreach(string Provision in Directory.EnumerateFiles(ProvisionDir, "*.mobileprovision", SearchOption.AllDirectories))
				{
					string LocalProvisionFile = Path.Combine(LocalProvisionFolder, Path.GetFileName(Provision));
					bool LocalFileExists = File.Exists(LocalProvisionFile);
					if(!LocalFileExists || File.GetLastWriteTime(LocalProvisionFile) < File.GetLastWriteTime(Provision))
					{
						if(LocalFileExists)
						{
							DestFileInfo = new FileInfo(LocalProvisionFile);
							DestFileInfo.Attributes = DestFileInfo.Attributes & ~FileAttributes.ReadOnly;
						}
						File.Copy(Provision, LocalProvisionFile, true);
						DestFileInfo = new FileInfo(LocalProvisionFile);
						DestFileInfo.Attributes = DestFileInfo.Attributes & ~FileAttributes.ReadOnly;
					}
				}
			}
			catch (Exception Ex)
			{
				Log.TraceError(Ex.ToString());
				throw;
			}
		}

		public bool PrepForUATPackageOrDeploy(UnrealTargetConfiguration Config, FileReference ProjectFile, string InProjectName, string InProjectDirectory, string InExecutablePath, string InEngineDir, bool bForDistribution, string CookFlavor, bool bIsDataDeploy, bool bCreateStubIPA, List<string> UPLScripts, VersionNumber SdkVersion, string BundleID, bool bBuildAsFramework)
		{
			if (BuildHostPlatform.Current.Platform != UnrealTargetPlatform.Mac)
			{
				throw new BuildException("UEDeployIOS.PrepForUATPackageOrDeploy only supports running on the Mac");
			}

			// If we are building as a framework, we don't need to do all of this.
			if (bBuildAsFramework)
			{
				return false;
			}

			string SubDir = GetTargetPlatformName();

			bool bIsUE4Game = InExecutablePath.Contains("UE4Game");
			string BinaryPath = Path.GetDirectoryName(InExecutablePath);
			string GameExeName = Path.GetFileName(InExecutablePath);
			string GameName = bIsUE4Game ? "UE4Game" : GameExeName.Split("-".ToCharArray())[0];
			string PayloadDirectory = BinaryPath + "/Payload";
			string AppDirectory = PayloadDirectory + "/" + GameName + ".app";
			string CookedContentDirectory = AppDirectory + "/cookeddata";
			string BuildDirectory = InProjectDirectory + "/Build/" + SubDir;
<<<<<<< HEAD
=======
			string BuildDirectory_NFL = InProjectDirectory + "/Restricted/NotForLicensees/Build/" + SubDir;
>>>>>>> 24776ab6
			string IntermediateDirectory = (bIsUE4Game ? InEngineDir : InProjectDirectory) + "/Intermediate/" + SubDir;

			Directory.CreateDirectory(BinaryPath);
			Directory.CreateDirectory(PayloadDirectory);
			Directory.CreateDirectory(AppDirectory);
			Directory.CreateDirectory(BuildDirectory);
			Directory.CreateDirectory(Environment.GetEnvironmentVariable("HOME") + "/Library/MobileDevice/Provisioning Profiles");

			// create the entitlements file

			// delete some old files if they exist
			if (Directory.Exists(AppDirectory + "/_CodeSignature"))
			{
				Directory.Delete(AppDirectory + "/_CodeSignature", true);
			}
			if (File.Exists(AppDirectory + "/CustomResourceRules.plist"))
			{
				File.Delete(AppDirectory + "/CustomResourceRules.plist");
			}
			if (File.Exists(AppDirectory + "/embedded.mobileprovision"))
			{
				File.Delete(AppDirectory + "/embedded.mobileprovision");
			}
			if (File.Exists(AppDirectory + "/PkgInfo"))
			{
				File.Delete(AppDirectory + "/PkgInfo");
			}

			// install the provision
			FileInfo DestFileInfo;
			// always look for provisions in the IOS dir, even for TVOS
			string ProvisionWithPrefix = InEngineDir + "/Build/IOS/UE4Game.mobileprovision";
<<<<<<< HEAD
			if (File.Exists(BuildDirectory + "/" + InProjectName + ".mobileprovision"))
			{
				ProvisionWithPrefix = BuildDirectory + "/" + InProjectName + ".mobileprovision";
			}
			else
			{
				if (File.Exists(BuildDirectory + "/NotForLicensees/" + InProjectName + ".mobileprovision"))
				{
					ProvisionWithPrefix = BuildDirectory + "/NotForLicensees/" + InProjectName + ".mobileprovision";
				}
				else if (!File.Exists(ProvisionWithPrefix))
				{
					ProvisionWithPrefix = InEngineDir + "/Build/" + SubDir + "/NotForLicensees/UE4Game.mobileprovision";
=======

			string ProjectProvision = InProjectName + ".mobileprovision";
			if (File.Exists(Path.Combine(BuildDirectory, ProjectProvision)))
			{
				ProvisionWithPrefix = Path.Combine(BuildDirectory, ProjectProvision);
			}
			else
			{
				if (File.Exists(Path.Combine(BuildDirectory_NFL, ProjectProvision)))
				{
					ProvisionWithPrefix = Path.Combine(BuildDirectory_NFL, BuildDirectory, ProjectProvision);
				}
				else if (!File.Exists(ProvisionWithPrefix))
				{
					ProvisionWithPrefix = Path.Combine(InEngineDir, "Restricted/NotForLicensees/Build", SubDir, "UE4Game.mobileprovision");
>>>>>>> 24776ab6
				}
			}
			if (File.Exists(ProvisionWithPrefix))
			{
				Directory.CreateDirectory(Environment.GetEnvironmentVariable("HOME") + "/Library/MobileDevice/Provisioning Profiles/");
<<<<<<< HEAD
				if (File.Exists(Environment.GetEnvironmentVariable("HOME") + "/Library/MobileDevice/Provisioning Profiles/" + InProjectName + ".mobileprovision"))
				{
					DestFileInfo = new FileInfo(Environment.GetEnvironmentVariable("HOME") + "/Library/MobileDevice/Provisioning Profiles/" + InProjectName + ".mobileprovision");
					DestFileInfo.Attributes = DestFileInfo.Attributes & ~FileAttributes.ReadOnly;
				}
				File.Copy(ProvisionWithPrefix, Environment.GetEnvironmentVariable("HOME") + "/Library/MobileDevice/Provisioning Profiles/" + InProjectName + ".mobileprovision", true);
				DestFileInfo = new FileInfo(Environment.GetEnvironmentVariable("HOME") + "/Library/MobileDevice/Provisioning Profiles/" + InProjectName + ".mobileprovision");
=======
				if (File.Exists(Environment.GetEnvironmentVariable("HOME") + "/Library/MobileDevice/Provisioning Profiles/" + ProjectProvision))
				{
					DestFileInfo = new FileInfo(Environment.GetEnvironmentVariable("HOME") + "/Library/MobileDevice/Provisioning Profiles/" + ProjectProvision);
					DestFileInfo.Attributes = DestFileInfo.Attributes & ~FileAttributes.ReadOnly;
				}
				File.Copy(ProvisionWithPrefix, Environment.GetEnvironmentVariable("HOME") + "/Library/MobileDevice/Provisioning Profiles/" + ProjectProvision, true);
				DestFileInfo = new FileInfo(Environment.GetEnvironmentVariable("HOME") + "/Library/MobileDevice/Provisioning Profiles/" + ProjectProvision);
>>>>>>> 24776ab6
				DestFileInfo.Attributes = DestFileInfo.Attributes & ~FileAttributes.ReadOnly;
			}
			if (!File.Exists(ProvisionWithPrefix) || Environment.GetEnvironmentVariable("IsBuildMachine") == "1")
			{
				// copy all provisions from the game directory, the engine directory, notforlicensees directory, and, if defined, the ProvisionDirectory.
				CopyAllProvisions(BuildDirectory);
				CopyAllProvisions(InEngineDir + "/Build/IOS");
				string ProvisionDirectory = Environment.GetEnvironmentVariable("ProvisionDirectory");
				if (!string.IsNullOrWhiteSpace(ProvisionDirectory))
				{
					CopyAllProvisions(ProvisionDirectory);
				}
			}

			// install the distribution provision
			ProvisionWithPrefix = InEngineDir + "/Build/IOS/UE4Game_Distro.mobileprovision";
<<<<<<< HEAD
			if (File.Exists(BuildDirectory + "/" + InProjectName + "_Distro.mobileprovision"))
			{
				ProvisionWithPrefix = BuildDirectory + "/" + InProjectName + "_Distro.mobileprovision";
			}
			else
			{
				if (File.Exists(BuildDirectory + "/NotForLicensees/" + InProjectName + "_Distro.mobileprovision"))
				{
					ProvisionWithPrefix = BuildDirectory + "/NotForLicensees/" + InProjectName + "_Distro.mobileprovision";
				}
				else if (!File.Exists(ProvisionWithPrefix))
				{
					ProvisionWithPrefix = InEngineDir + "/Build/IOS/NotForLicensees/UE4Game_Distro.mobileprovision";
=======
			string ProjectDistroProvision = InProjectName + "_Distro.mobileprovision";
			if (File.Exists(Path.Combine(BuildDirectory, ProjectDistroProvision )))
			{
				ProvisionWithPrefix = Path.Combine(BuildDirectory, ProjectDistroProvision);
			}
			else
			{
				if (File.Exists(Path.Combine(BuildDirectory_NFL, ProjectDistroProvision)))
				{
					ProvisionWithPrefix = Path.Combine(BuildDirectory_NFL, ProjectDistroProvision);
				}
				else if (!File.Exists(ProvisionWithPrefix))
				{
					ProvisionWithPrefix = Path.Combine(InEngineDir, "Restricted/NotForLicensees/Build", SubDir, "UE4Game_Distro.mobileprovision");
>>>>>>> 24776ab6
				}
			}
			if (File.Exists(ProvisionWithPrefix))
			{
				if (File.Exists(Environment.GetEnvironmentVariable("HOME") + "/Library/MobileDevice/Provisioning Profiles/" + InProjectName + "_Distro.mobileprovision"))
				{
					DestFileInfo = new FileInfo(Environment.GetEnvironmentVariable("HOME") + "/Library/MobileDevice/Provisioning Profiles/" + InProjectName + "_Distro.mobileprovision");
					DestFileInfo.Attributes = DestFileInfo.Attributes & ~FileAttributes.ReadOnly;
				}
				File.Copy(ProvisionWithPrefix, Environment.GetEnvironmentVariable("HOME") + "/Library/MobileDevice/Provisioning Profiles/" + InProjectName + "_Distro.mobileprovision", true);
				DestFileInfo = new FileInfo(Environment.GetEnvironmentVariable("HOME") + "/Library/MobileDevice/Provisioning Profiles/" + InProjectName + "_Distro.mobileprovision");
				DestFileInfo.Attributes = DestFileInfo.Attributes & ~FileAttributes.ReadOnly;
			}

			bool bSupportsPortrait = true;
			bool bSupportsLandscape = false;
			bool bSkipIcons = false;
			GeneratePList(ProjectFile, Config, InProjectDirectory, bIsUE4Game, GameExeName, false, InProjectName, InEngineDir, AppDirectory, UPLScripts, SdkVersion, BundleID, bBuildAsFramework, out bSupportsPortrait, out bSupportsLandscape, out bSkipIcons);

			// ensure the destination is writable
			if (File.Exists(AppDirectory + "/" + GameName))
			{
				FileInfo GameFileInfo = new FileInfo(AppDirectory + "/" + GameName);
				GameFileInfo.Attributes = GameFileInfo.Attributes & ~FileAttributes.ReadOnly;
			}

			// copy the GameName binary
			File.Copy(BinaryPath + "/" + GameExeName, AppDirectory + "/" + GameName, true);

			//tvos support
			if (SubDir == GetTargetPlatformName())
			{
				string BuildDirectoryFortvOS = InProjectDirectory + "/Build/IOS";
				CopyLaunchScreenResources(InEngineDir, AppDirectory, BuildDirectoryFortvOS);
			}
			else
			{
				CopyLaunchScreenResources(InEngineDir, AppDirectory, BuildDirectory);
			}

			if (!bCreateStubIPA)
			{
				if (!bSkipIcons)
				{
					CopyIconResources(InEngineDir, AppDirectory, BuildDirectory);
				}
				CopyLocalizationsResources(InEngineDir, AppDirectory, BuildDirectory, IntermediateDirectory);

				CopyCloudResources(InProjectDirectory, AppDirectory);

				// copy additional engine framework assets in
				// @todo tvos: TVOS probably needs its own assets?
				string FrameworkAssetsPath = InEngineDir + "/Intermediate/IOS/FrameworkAssets";

				// Let project override assets if they exist
				if (Directory.Exists(InProjectDirectory + "/Intermediate/IOS/FrameworkAssets"))
				{
					FrameworkAssetsPath = InProjectDirectory + "/Intermediate/IOS/FrameworkAssets";
				}

				if (Directory.Exists(FrameworkAssetsPath))
				{
					CopyFolder(FrameworkAssetsPath, AppDirectory, true);
				}

				Directory.CreateDirectory(CookedContentDirectory);
			}

			return true;
		}

		public override bool PrepTargetForDeployment(TargetReceipt Receipt)
		{
			List<string> UPLScripts = CollectPluginDataPaths(Receipt.AdditionalProperties);
			VersionNumber SdkVersion = GetSdkVersion(Receipt);
			bool bBuildAsFramework = GetCompileAsDll(Receipt);
			return PrepTargetForDeployment(Receipt.ProjectFile, Receipt.TargetName, Receipt.Platform, Receipt.Configuration, UPLScripts, SdkVersion, false, "", bBuildAsFramework);
		}

		public bool PrepTargetForDeployment(FileReference ProjectFile, string TargetName, UnrealTargetPlatform Platform, UnrealTargetConfiguration Configuration, List<string> UPLScripts, VersionNumber SdkVersion, bool bCreateStubIPA, string BundleID, bool bBuildAsFramework)
		{
			string SubDir = GetTargetPlatformName();

			string GameName = TargetName;
			string ProjectDirectory = (DirectoryReference.FromFile(ProjectFile) ?? UnrealBuildTool.EngineDirectory).FullName;
			string BuildPath = (GameName == "UE4Game" ? "../../Engine" : ProjectDirectory) + "/Binaries/" + SubDir;
			bool bIsUE4Game = GameName.Contains("UE4Game");

			Console.WriteLine("1 GameName: {0}, ProjectName: {1}", GameName, (ProjectFile == null) ? "" : Path.GetFileNameWithoutExtension(ProjectFile.FullName));

			string DecoratedGameName;
			if (Configuration == UnrealTargetConfiguration.Development)
			{
				DecoratedGameName = GameName;
			}
			else
			{
				DecoratedGameName = String.Format("{0}-{1}-{2}", GameName, Platform.ToString(), Configuration.ToString());
			}

			if (BuildHostPlatform.Current.Platform == UnrealTargetPlatform.Mac && Environment.GetEnvironmentVariable("UBT_NO_POST_DEPLOY") != "true")
			{
				return PrepForUATPackageOrDeploy(Configuration, ProjectFile, GameName, ProjectDirectory, BuildPath + "/" + DecoratedGameName, "../../Engine", bForDistribution, "", false, bCreateStubIPA, UPLScripts, SdkVersion, BundleID, bBuildAsFramework);
			}
			else
			{
				// @todo tvos merge: This used to copy the bundle back - where did that code go? It needs to be fixed up for TVOS directories
				bool bSupportPortrait, bSupportLandscape, bSkipIcons;
				GeneratePList(ProjectFile, Configuration, ProjectDirectory, bIsUE4Game, GameName, false, (ProjectFile == null) ? "" : Path.GetFileNameWithoutExtension(ProjectFile.FullName), "../../Engine", "", UPLScripts, SdkVersion, BundleID, bBuildAsFramework, out bSupportPortrait, out bSupportLandscape, out bSkipIcons);
			}
			return true;
		}

		public static List<string> CollectPluginDataPaths(List<ReceiptProperty> ReceiptProperties)
		{
			List<string> PluginExtras = new List<string>();
			if (ReceiptProperties == null)
			{
				Log.TraceInformation("Receipt is NULL");
				//Log.TraceInformation("Receipt is NULL");
				return PluginExtras;
			}

			// collect plugin extra data paths from target receipt
			IEnumerable<ReceiptProperty> Results = ReceiptProperties.Where(x => x.Name == "IOSPlugin");
			foreach(ReceiptProperty Property in Results)
			{
				// Keep only unique paths
				string PluginPath = Property.Value;
				if (PluginExtras.FirstOrDefault(x => x == PluginPath) == null)
				{
					PluginExtras.Add(PluginPath);
					Log.TraceInformation("IOSPlugin: {0}", PluginPath);
				}
			}
			return PluginExtras;
		}

		public static void SafeFileCopy(FileInfo SourceFile, string DestinationPath, bool bOverwrite)
		{
			FileInfo DI = new FileInfo(DestinationPath);
			if (DI.Exists && bOverwrite)
			{
				DI.IsReadOnly = false;
				DI.Delete();
			}

			Directory.CreateDirectory(Path.GetDirectoryName(DestinationPath));
			SourceFile.CopyTo(DestinationPath, bOverwrite);

			FileInfo DI2 = new FileInfo(DestinationPath);
			if (DI2.Exists)
			{
				DI2.IsReadOnly = false;
			}
		}

		protected void CopyFiles(string SourceDirectory, string DestinationDirectory, string TargetFiles, bool bOverwrite = false)
		{
			DirectoryInfo SourceFolderInfo = new DirectoryInfo(SourceDirectory);
			if (SourceFolderInfo.Exists)
			{
				FileInfo[] SourceFiles = SourceFolderInfo.GetFiles(TargetFiles);
				foreach(FileInfo SourceFile in SourceFiles)
				{
					string DestinationPath = Path.Combine(DestinationDirectory, SourceFile.Name);
					SafeFileCopy(SourceFile, DestinationPath, bOverwrite);
				}
			}
		}

		protected void CopyFolder(string SourceDirectory, string DestinationDirectory, bool bOverwrite = false, FilenameFilter Filter = null)
		{
			Directory.CreateDirectory(DestinationDirectory);
			RecursiveFolderCopy(new DirectoryInfo(SourceDirectory), new DirectoryInfo(DestinationDirectory), bOverwrite, Filter);
		}

		static private void RecursiveFolderCopy(DirectoryInfo SourceFolderInfo, DirectoryInfo DestFolderInfo, bool bOverwrite = false, FilenameFilter Filter = null)
		{
			foreach(FileInfo SourceFileInfo in SourceFolderInfo.GetFiles())
			{
				string DestinationPath = Path.Combine(DestFolderInfo.FullName, SourceFileInfo.Name);
				if (Filter != null && !Filter(DestinationPath))
				{
					continue;
				}
				SafeFileCopy(SourceFileInfo, DestinationPath, bOverwrite);
			}

			foreach(DirectoryInfo SourceSubFolderInfo in SourceFolderInfo.GetDirectories())
			{
				string DestFolderName = Path.Combine(DestFolderInfo.FullName, SourceSubFolderInfo.Name);
				Directory.CreateDirectory(DestFolderName);
				RecursiveFolderCopy(SourceSubFolderInfo, new DirectoryInfo(DestFolderName), bOverwrite);
			}
		}
	}
}<|MERGE_RESOLUTION|>--- conflicted
+++ resolved
@@ -313,32 +313,6 @@
 			{
 				switch (MinVersion)
 				{
-<<<<<<< HEAD
-				case "IOS_61":
-					Log.TraceWarning("IOS 6 is no longer supported in UE4 as of 4.11");
-					MinVersion = "7.0";
-					break;
-				case "IOS_7":
-					Log.TraceWarning("IOS 7 is no longer supported in UE4 as of 4.15");
-					MinVersion = "7.0";
-					break;
-				case "IOS_8":
-					Log.TraceWarning("IOS 8 is no longer supported in UE4 as of 4.18");
-					MinVersion = "8.0";
-					break;
-				case "IOS_9":
-					Log.TraceWarning("IOS 9 is no longer supported in UE4 as of 4.21");
-					MinVersion = "9.0";
-					break;
-				case "IOS_10":
-					Log.TraceWarning("IOS 10 is no longer supported in UE4 as of 4.23");
-					MinVersion = "10.0";
-					break;
-				case "IOS_11":
-					MinVersion = "11.0";
-					break;
-				case "IOS_12":
-=======
 				case "IOS_12":
 					MinVersion = "12.0";
 					break;
@@ -350,18 +324,13 @@
 					break;
 				default:
 					Log.TraceWarning("MinimumiOSVersion {0} specified in ini file is no longer supported, defaulting to 12.0", MinVersion);
->>>>>>> 24776ab6
 					MinVersion = "12.0";
 					break;
 				}
 			}
 			else
 			{
-<<<<<<< HEAD
-				MinVersion = "11.0";
-=======
 				MinVersion = "12.0";
->>>>>>> 24776ab6
 			}
 
 			// Get Facebook Support details
@@ -973,10 +942,7 @@
 			string AppDirectory = PayloadDirectory + "/" + GameName + ".app";
 			string CookedContentDirectory = AppDirectory + "/cookeddata";
 			string BuildDirectory = InProjectDirectory + "/Build/" + SubDir;
-<<<<<<< HEAD
-=======
 			string BuildDirectory_NFL = InProjectDirectory + "/Restricted/NotForLicensees/Build/" + SubDir;
->>>>>>> 24776ab6
 			string IntermediateDirectory = (bIsUE4Game ? InEngineDir : InProjectDirectory) + "/Intermediate/" + SubDir;
 
 			Directory.CreateDirectory(BinaryPath);
@@ -1009,21 +975,6 @@
 			FileInfo DestFileInfo;
 			// always look for provisions in the IOS dir, even for TVOS
 			string ProvisionWithPrefix = InEngineDir + "/Build/IOS/UE4Game.mobileprovision";
-<<<<<<< HEAD
-			if (File.Exists(BuildDirectory + "/" + InProjectName + ".mobileprovision"))
-			{
-				ProvisionWithPrefix = BuildDirectory + "/" + InProjectName + ".mobileprovision";
-			}
-			else
-			{
-				if (File.Exists(BuildDirectory + "/NotForLicensees/" + InProjectName + ".mobileprovision"))
-				{
-					ProvisionWithPrefix = BuildDirectory + "/NotForLicensees/" + InProjectName + ".mobileprovision";
-				}
-				else if (!File.Exists(ProvisionWithPrefix))
-				{
-					ProvisionWithPrefix = InEngineDir + "/Build/" + SubDir + "/NotForLicensees/UE4Game.mobileprovision";
-=======
 
 			string ProjectProvision = InProjectName + ".mobileprovision";
 			if (File.Exists(Path.Combine(BuildDirectory, ProjectProvision)))
@@ -1039,21 +990,11 @@
 				else if (!File.Exists(ProvisionWithPrefix))
 				{
 					ProvisionWithPrefix = Path.Combine(InEngineDir, "Restricted/NotForLicensees/Build", SubDir, "UE4Game.mobileprovision");
->>>>>>> 24776ab6
 				}
 			}
 			if (File.Exists(ProvisionWithPrefix))
 			{
 				Directory.CreateDirectory(Environment.GetEnvironmentVariable("HOME") + "/Library/MobileDevice/Provisioning Profiles/");
-<<<<<<< HEAD
-				if (File.Exists(Environment.GetEnvironmentVariable("HOME") + "/Library/MobileDevice/Provisioning Profiles/" + InProjectName + ".mobileprovision"))
-				{
-					DestFileInfo = new FileInfo(Environment.GetEnvironmentVariable("HOME") + "/Library/MobileDevice/Provisioning Profiles/" + InProjectName + ".mobileprovision");
-					DestFileInfo.Attributes = DestFileInfo.Attributes & ~FileAttributes.ReadOnly;
-				}
-				File.Copy(ProvisionWithPrefix, Environment.GetEnvironmentVariable("HOME") + "/Library/MobileDevice/Provisioning Profiles/" + InProjectName + ".mobileprovision", true);
-				DestFileInfo = new FileInfo(Environment.GetEnvironmentVariable("HOME") + "/Library/MobileDevice/Provisioning Profiles/" + InProjectName + ".mobileprovision");
-=======
 				if (File.Exists(Environment.GetEnvironmentVariable("HOME") + "/Library/MobileDevice/Provisioning Profiles/" + ProjectProvision))
 				{
 					DestFileInfo = new FileInfo(Environment.GetEnvironmentVariable("HOME") + "/Library/MobileDevice/Provisioning Profiles/" + ProjectProvision);
@@ -1061,7 +1002,6 @@
 				}
 				File.Copy(ProvisionWithPrefix, Environment.GetEnvironmentVariable("HOME") + "/Library/MobileDevice/Provisioning Profiles/" + ProjectProvision, true);
 				DestFileInfo = new FileInfo(Environment.GetEnvironmentVariable("HOME") + "/Library/MobileDevice/Provisioning Profiles/" + ProjectProvision);
->>>>>>> 24776ab6
 				DestFileInfo.Attributes = DestFileInfo.Attributes & ~FileAttributes.ReadOnly;
 			}
 			if (!File.Exists(ProvisionWithPrefix) || Environment.GetEnvironmentVariable("IsBuildMachine") == "1")
@@ -1078,21 +1018,6 @@
 
 			// install the distribution provision
 			ProvisionWithPrefix = InEngineDir + "/Build/IOS/UE4Game_Distro.mobileprovision";
-<<<<<<< HEAD
-			if (File.Exists(BuildDirectory + "/" + InProjectName + "_Distro.mobileprovision"))
-			{
-				ProvisionWithPrefix = BuildDirectory + "/" + InProjectName + "_Distro.mobileprovision";
-			}
-			else
-			{
-				if (File.Exists(BuildDirectory + "/NotForLicensees/" + InProjectName + "_Distro.mobileprovision"))
-				{
-					ProvisionWithPrefix = BuildDirectory + "/NotForLicensees/" + InProjectName + "_Distro.mobileprovision";
-				}
-				else if (!File.Exists(ProvisionWithPrefix))
-				{
-					ProvisionWithPrefix = InEngineDir + "/Build/IOS/NotForLicensees/UE4Game_Distro.mobileprovision";
-=======
 			string ProjectDistroProvision = InProjectName + "_Distro.mobileprovision";
 			if (File.Exists(Path.Combine(BuildDirectory, ProjectDistroProvision )))
 			{
@@ -1107,7 +1032,6 @@
 				else if (!File.Exists(ProvisionWithPrefix))
 				{
 					ProvisionWithPrefix = Path.Combine(InEngineDir, "Restricted/NotForLicensees/Build", SubDir, "UE4Game_Distro.mobileprovision");
->>>>>>> 24776ab6
 				}
 			}
 			if (File.Exists(ProvisionWithPrefix))
