// Copyright Epic Games, Inc. All Rights Reserved.

using System;
using System.Collections;
using System.Collections.Generic;
using System.Linq;
using System.Text;
using System.Xml;
using System.IO;
using System.Diagnostics;
using System.Xml.Linq;
using EpicGames.Core;
using UnrealBuildBase;

namespace UnrealBuildTool
{
	class UEDeployIOS : UEBuildDeploy
	{
		public UEDeployIOS()
		{
		}

		protected UnrealPluginLanguage? UPL = null;
		protected delegate bool FilenameFilter(string InFilename);

		public bool ForDistribution
		{
			get { return bForDistribution; }
			set { bForDistribution = value; }
		}
		bool bForDistribution = false;

		protected class VersionUtilities
		{
			public static string? BuildDirectory
			{
				get;
				set;
			}
			public static string? GameName
			{
				get;
				set;
			}

			public static bool bCustomLaunchscreenStoryboard = false;			

			static string RunningVersionFilename
			{
				get { return Path.Combine(BuildDirectory!, GameName + ".PackageVersionCounter"); }
			}

			/// <summary>
			/// Reads the GameName.PackageVersionCounter from disk and bumps the minor version number in it
			/// </summary>
			/// <returns></returns>
			public static string ReadRunningVersion()
			{
				string CurrentVersion = "0.0";
				if (File.Exists(RunningVersionFilename))
				{
					CurrentVersion = File.ReadAllText(RunningVersionFilename);
				}

				return CurrentVersion;
			}

			/// <summary>
			/// Pulls apart a version string of one of the two following formats:
			///	  "7301.15 11-01 10:28"   (Major.Minor Date Time)
			///	  "7486.0"  (Major.Minor)
			/// </summary>
			/// <param name="CFBundleVersion"></param>
			/// <param name="VersionMajor"></param>
			/// <param name="VersionMinor"></param>
			/// <param name="TimeStamp"></param>
			public static void PullApartVersion(string CFBundleVersion, out int VersionMajor, out int VersionMinor, out string TimeStamp)
			{
				// Expecting source to be like "7301.15 11-01 10:28" or "7486.0"
				string[] Parts = CFBundleVersion.Split(new char[] { ' ' });

				// Parse the version string
				string[] VersionParts = Parts[0].Split(new char[] { '.' });

				if (!int.TryParse(VersionParts[0], out VersionMajor))
				{
					VersionMajor = 0;
				}

				if ((VersionParts.Length < 2) || (!int.TryParse(VersionParts[1], out VersionMinor)))
				{
					VersionMinor = 0;
				}

				TimeStamp = "";
				if (Parts.Length > 1)
				{
					TimeStamp = String.Join(" ", Parts, 1, Parts.Length - 1);
				}
			}

			public static string ConstructVersion(int MajorVersion, int MinorVersion)
			{
				return String.Format("{0}.{1}", MajorVersion, MinorVersion);
			}

			/// <summary>
			/// Parses the version string (expected to be of the form major.minor or major)
			/// Also parses the major.minor from the running version file and increments it's minor by 1.
			///
			/// If the running version major matches and the running version minor is newer, then the bundle version is updated.
			///
			/// In either case, the running version is set to the current bundle version number and written back out.
			/// </summary>
			/// <returns>The (possibly updated) bundle version</returns>
			public static string CalculateUpdatedMinorVersionString(string CFBundleVersion)
			{
				// Read the running version and bump it
				int RunningMajorVersion;
				int RunningMinorVersion;

				string DummyDate;
				string RunningVersion = ReadRunningVersion();
				PullApartVersion(RunningVersion, out RunningMajorVersion, out RunningMinorVersion, out DummyDate);
				RunningMinorVersion++;

				// Read the passed in version and bump it
				int MajorVersion;
				int MinorVersion;
				PullApartVersion(CFBundleVersion, out MajorVersion, out MinorVersion, out DummyDate);
				MinorVersion++;

				// Combine them if the stub time is older
				if ((RunningMajorVersion == MajorVersion) && (RunningMinorVersion > MinorVersion))
				{
					// A subsequent cook on the same sync, the only time that we stomp on the stub version
					MinorVersion = RunningMinorVersion;
				}

				// Combine them together
				string ResultVersionString = ConstructVersion(MajorVersion, MinorVersion);

				// Update the running version file
				Directory.CreateDirectory(Path.GetDirectoryName(RunningVersionFilename));
				File.WriteAllText(RunningVersionFilename, ResultVersionString);

				return ResultVersionString;
			}

			/// <summary>
			/// Updates the minor version in the CFBundleVersion key of the specified PList if this is a new package.
			/// Also updates the key EpicAppVersion with the bundle version and the current date/time (no year)
			/// </summary>
			public static string UpdateBundleVersion(string OldPList, string EngineDirectory)
			{
				string CFBundleVersion = "-1";
				if (Environment.GetEnvironmentVariable("IsBuildMachine") != "1")
				{
					int Index = OldPList.IndexOf("CFBundleVersion");
					if (Index != -1)
					{
						int Start = OldPList.IndexOf("<string>", Index) + ("<string>").Length;
						CFBundleVersion = OldPList.Substring(Start, OldPList.IndexOf("</string>", Index) - Start);
						CFBundleVersion = CalculateUpdatedMinorVersionString(CFBundleVersion);
					}
					else
					{
						CFBundleVersion = "0.0";
					}
				}
				else
				{
                    // get the changelist
                    CFBundleVersion = ReadOnlyBuildVersion.Current.Changelist.ToString();

				}

				return CFBundleVersion;
			}
		}

		protected virtual string GetTargetPlatformName()
		{
			return "IOS";
		}

		public static string EncodeBundleName(string PlistValue, string ProjectName)
		{
			string result = PlistValue.Replace("[PROJECT_NAME]", ProjectName).Replace("_", "");
			result = result.Replace("&", "&amp;");
			result = result.Replace("\"", "&quot;");
			result = result.Replace("\'", "&apos;");
			result = result.Replace("<", "&lt;");
			result = result.Replace(">", "&gt;");

			return result;
		}

		public static string GetMinimumOSVersion(string MinVersion)
		{
			string MinVersionToReturn = "";
			switch (MinVersion)
			{
				case "IOS_14":
					MinVersionToReturn = "14.0";
					break;
				case "IOS_15":
					MinVersionToReturn = "15.0";
					break;
				default:
					Log.TraceWarning("MinimumiOSVersion {0} specified in ini file is no longer supported, defaulting to 14.0", MinVersion);
					MinVersionToReturn = "14.0";
					break;
			}
			return MinVersionToReturn;
		}

		public static bool GenerateIOSPList(FileReference? ProjectFile, UnrealTargetConfiguration Config, string ProjectDirectory, bool bIsUnrealGame, string GameName, bool bIsClient, string ProjectName, string InEngineDir, string AppDirectory, UnrealPluginLanguage? UPL, string? BundleID, bool bBuildAsFramework, out bool bSupportsPortrait, out bool bSupportsLandscape)
		{
			// generate the Info.plist for future use
			string BuildDirectory = ProjectDirectory + "/Build/IOS";
			string IntermediateDirectory = (bIsUnrealGame ? InEngineDir : ProjectDirectory) + "/Intermediate/IOS";
			string PListFile = IntermediateDirectory + "/" + GameName + "-Info.plist";
			ProjectName = !String.IsNullOrEmpty(ProjectName) ? ProjectName : GameName;
			VersionUtilities.BuildDirectory = BuildDirectory;
			VersionUtilities.GameName = GameName;

			// read the old file
			string OldPListData = File.Exists(PListFile) ? File.ReadAllText(PListFile) : "";

			// get the settings from the ini file
			// plist replacements
			DirectoryReference? DirRef = bIsUnrealGame ? (!string.IsNullOrEmpty(UnrealBuildTool.GetRemoteIniPath()) ? new DirectoryReference(UnrealBuildTool.GetRemoteIniPath()!) : null) : new DirectoryReference(ProjectDirectory);
			ConfigHierarchy Ini = ConfigCache.ReadHierarchy(ConfigHierarchyType.Engine, DirRef, UnrealTargetPlatform.IOS);

			// orientations
			string InterfaceOrientation = "";
			string PreferredLandscapeOrientation = "";
			Ini.GetString("/Script/IOSRuntimeSettings.IOSRuntimeSettings", "PreferredLandscapeOrientation", out PreferredLandscapeOrientation);

			string SupportedOrientations = "";
			bool bSupported = true;
			Ini.GetBool("/Script/IOSRuntimeSettings.IOSRuntimeSettings", "bSupportsPortraitOrientation", out bSupported);
			SupportedOrientations += bSupported ? "\t\t<string>UIInterfaceOrientationPortrait</string>\n" : "";
			bSupportsPortrait = bSupported;

			Ini.GetBool("/Script/IOSRuntimeSettings.IOSRuntimeSettings", "bSupportsUpsideDownOrientation", out bSupported);
			SupportedOrientations += bSupported ? "\t\t<string>UIInterfaceOrientationPortraitUpsideDown</string>\n" : "";
			bSupportsPortrait |= bSupported;

			bool bSupportsLandscapeLeft = false;
			Ini.GetBool("/Script/IOSRuntimeSettings.IOSRuntimeSettings", "bSupportsLandscapeLeftOrientation", out bSupportsLandscapeLeft);
			bool bSupportsLandscapeRight = false;
			Ini.GetBool("/Script/IOSRuntimeSettings.IOSRuntimeSettings", "bSupportsLandscapeRightOrientation", out bSupportsLandscapeRight);
			bSupportsLandscape = bSupportsLandscapeLeft || bSupportsLandscapeRight;

			if (bSupportsLandscapeLeft && bSupportsLandscapeRight)
			{
				// if both landscape orientations are present, set the UIInterfaceOrientation key
				// in the orientation list, the preferred orientation should be first
				if (PreferredLandscapeOrientation == "LandscapeLeft")
				{
					InterfaceOrientation = "\t<key>UIInterfaceOrientation</key>\n\t<string>UIInterfaceOrientationLandscapeLeft</string>\n";
					SupportedOrientations += "\t\t<string>UIInterfaceOrientationLandscapeLeft</string>\n\t\t<string>UIInterfaceOrientationLandscapeRight</string>\n";
				}
				else
				{
					// by default, landscape right is the preferred orientation - Apple's UI guidlines
					InterfaceOrientation = "\t<key>UIInterfaceOrientation</key>\n\t<string>UIInterfaceOrientationLandscapeRight</string>\n";
					SupportedOrientations += "\t\t<string>UIInterfaceOrientationLandscapeRight</string>\n\t\t<string>UIInterfaceOrientationLandscapeLeft</string>\n";
				}
			}
			else
			{
				// max one landscape orientation is supported
				SupportedOrientations += bSupportsLandscapeRight? "\t\t<string>UIInterfaceOrientationLandscapeRight</string>\n": "";
				SupportedOrientations += bSupportsLandscapeLeft? "\t\t<string>UIInterfaceOrientationLandscapeLeft</string>\n" : "";
			}

			// ITunes file sharing
			bool bSupportsITunesFileSharing = false;
			Ini.GetBool("/Script/IOSRuntimeSettings.IOSRuntimeSettings", "bSupportsITunesFileSharing", out bSupportsITunesFileSharing);
			bool bSupportsFilesApp = false;
			Ini.GetBool("/Script/IOSRuntimeSettings.IOSRuntimeSettings", "bSupportsFilesApp", out bSupportsFilesApp);

			// bundle display name
			string BundleDisplayName;
			Ini.GetString("/Script/IOSRuntimeSettings.IOSRuntimeSettings", "BundleDisplayName", out BundleDisplayName);

			// bundle identifier
			string BundleIdentifier;
			Ini.GetString("/Script/IOSRuntimeSettings.IOSRuntimeSettings", "BundleIdentifier", out BundleIdentifier);
			if (!string.IsNullOrEmpty(BundleID))
			{
				BundleIdentifier = BundleID; // overriding bundle ID
			}

			// bundle name
			string BundleName;
			Ini.GetString("/Script/IOSRuntimeSettings.IOSRuntimeSettings", "BundleName", out BundleName);

			// disable https requirement
			bool bDisableHTTPS;
			Ini.GetBool("/Script/IOSRuntimeSettings.IOSRuntimeSettings", "bDisableHTTPS", out bDisableHTTPS);

			// short version string
			string BundleShortVersion;
			Ini.GetString("/Script/IOSRuntimeSettings.IOSRuntimeSettings", "VersionInfo", out BundleShortVersion);

			// required capabilities
			string RequiredCaps = "";

			IOSProjectSettings ProjectSettings = ((IOSPlatform)UEBuildPlatform.GetBuildPlatform(UnrealTargetPlatform.IOS)).ReadProjectSettings(ProjectFile);

			List<string> Arches = ((Config == UnrealTargetConfiguration.Shipping) ? ProjectSettings.ShippingArchitectures : ProjectSettings.NonShippingArchitectures).ToList();
			if (Arches.Count > 1)
			{
				RequiredCaps += "\t\t<string>armv7</string>\n";
			}
			else
			{
				RequiredCaps += "\t\t<string>" + Arches[0] + "</string>\n";
			}

			//ConfigHierarchy GameIni = ConfigCache.ReadHierarchy(ConfigHierarchyType.Game, DirRef, UnrealTargetPlatform.IOS);

			Ini.GetBool("/Script/IOSRuntimeSettings.IOSRuntimeSettings", "bSupportsMetal", out bSupported);
			RequiredCaps += bSupported ? "\t\t<string>metal</string>\n" : "";

			// minimum iOS version
<<<<<<< HEAD
			string MinVersion;
			if (Ini.GetString("/Script/IOSRuntimeSettings.IOSRuntimeSettings", "MinimumiOSVersion", out MinVersion))
			{
				switch (MinVersion)
				{
				case "IOS_12":
					MinVersion = "12.0";
					break;
				case "IOS_13":
					MinVersion = "13.0";
					break;
				case "IOS_14":
					MinVersion = "14.0";
					break;
				default:
					Log.TraceWarning("MinimumiOSVersion {0} specified in ini file is no longer supported, defaulting to 12.0", MinVersion);
					MinVersion = "12.0";
					break;
				}
			}
			else
			{
				MinVersion = "12.0";
			}
=======
			string MinVersionSetting = "";
			Ini.GetString("/Script/IOSRuntimeSettings.IOSRuntimeSettings", "MinimumiOSVersion", out MinVersionSetting);
			string MinVersion  = GetMinimumOSVersion(MinVersionSetting);
>>>>>>> 6bbb88c8

			// Get Facebook Support details
			bool bEnableFacebookSupport = true;
			Ini.GetBool("/Script/IOSRuntimeSettings.IOSRuntimeSettings", "bEnableFacebookSupport", out bEnableFacebookSupport);
			bool bEnableAutomaticLogging = true;
			Ini.GetBool("/Script/IOSRuntimeSettings.IOSRuntimeSettings", "bEnableAutomaticLogging", out bEnableAutomaticLogging);
			bool bEnableAdvertisingId = true;
			Ini.GetBool("/Script/IOSRuntimeSettings.IOSRuntimeSettings", "bEnableAdvertisingId", out bEnableAdvertisingId);

			// Write the Facebook App ID if we need it.
			string FacebookAppID = "";
			Ini.GetString("/Script/IOSRuntimeSettings.IOSRuntimeSettings", "FacebookAppID", out FacebookAppID);
			bEnableFacebookSupport = bEnableFacebookSupport && !string.IsNullOrWhiteSpace(FacebookAppID);
			string FacebookDisplayName = "";
			Ini.GetString("/Script/IOSRuntimeSettings.IOSRuntimeSettings", "BundleDisplayName", out FacebookDisplayName);

			// Get Google Support details
			bool bEnableGoogleSupport = true;
			Ini.GetBool("/Script/IOSRuntimeSettings.IOSRuntimeSettings", "bEnableGoogleSupport", out bEnableGoogleSupport);

			// Write the Google iOS URL Scheme if we need it.
			string GoogleReversedClientId = "";
			Ini.GetString("/Script/IOSRuntimeSettings.IOSRuntimeSettings", "GoogleReversedClientId", out GoogleReversedClientId);
			bEnableGoogleSupport = bEnableGoogleSupport && !string.IsNullOrWhiteSpace(GoogleReversedClientId);

			// Add remote-notifications as background mode
			bool bRemoteNotificationsSupported = false;
			Ini.GetBool("/Script/IOSRuntimeSettings.IOSRuntimeSettings", "bEnableRemoteNotificationsSupport", out bRemoteNotificationsSupported);

            // Add background fetch as background mode
            bool bBackgroundFetch = false;
            Ini.GetBool("/Script/IOSRuntimeSettings.IOSRuntimeSettings", "bEnableBackgroundFetch", out bBackgroundFetch);

			// Get any Location Services permission descriptions added
			string LocationAlwaysUsageDescription = "";
			string LocationWhenInUseDescription = "";
			Ini.GetString("/Script/LocationServicesIOSEditor.LocationServicesIOSSettings", "LocationAlwaysUsageDescription", out LocationAlwaysUsageDescription);
			Ini.GetString("/Script/LocationServicesIOSEditor.LocationServicesIOSSettings", "LocationWhenInUseDescription", out LocationWhenInUseDescription);

			// extra plist data
			string ExtraData = "";
			Ini.GetString("/Script/IOSRuntimeSettings.IOSRuntimeSettings", "AdditionalPlistData", out ExtraData);

			Ini.GetBool("/Script/IOSRuntimeSettings.IOSRuntimeSettings", "bCustomLaunchscreenStoryboard", out VersionUtilities.bCustomLaunchscreenStoryboard);

			// generate the plist file
			StringBuilder Text = new StringBuilder();
			Text.AppendLine("<?xml version=\"1.0\" encoding=\"UTF-8\"?>");
			Text.AppendLine("<!DOCTYPE plist PUBLIC \"-//Apple//DTD PLIST 1.0//EN\" \"http://www.apple.com/DTDs/PropertyList-1.0.dtd\">");
			Text.AppendLine("<plist version=\"1.0\">");
			Text.AppendLine("<dict>");
			Text.AppendLine("\t<key>CFBundleURLTypes</key>");
			Text.AppendLine("\t<array>");
			Text.AppendLine("\t\t<dict>");
			Text.AppendLine("\t\t\t<key>CFBundleURLName</key>");
			Text.AppendLine("\t\t\t<string>com.Epic.Unreal</string>");
			Text.AppendLine("\t\t\t<key>CFBundleURLSchemes</key>");
			Text.AppendLine("\t\t\t<array>");
			Text.AppendLine(string.Format("\t\t\t\t<string>{0}</string>", bIsUnrealGame ? "UnrealGame" : GameName));
			if (bEnableFacebookSupport)
			{
				// This is needed for facebook login to redirect back to the app after completion.
				Text.AppendLine(string.Format("\t\t\t\t<string>fb{0}</string>", FacebookAppID));
			}
			if (bEnableGoogleSupport)
			{
				Text.AppendLine(string.Format("\t\t\t\t<string>{0}</string>", GoogleReversedClientId));
			}
			Text.AppendLine("\t\t\t</array>");
			Text.AppendLine("\t\t</dict>");
			Text.AppendLine("\t</array>");
			Text.AppendLine("\t<key>CFBundleDevelopmentRegion</key>");
			Text.AppendLine("\t<string>English</string>");
			Text.AppendLine("\t<key>CFBundleDisplayName</key>");
			Text.AppendLine(string.Format("\t<string>{0}</string>", EncodeBundleName(BundleDisplayName, ProjectName)));
			Text.AppendLine("\t<key>CFBundleExecutable</key>");
			string BundleExecutable = bIsUnrealGame ?
				(bIsClient ? "UnrealClient" : "UnrealGame") :
				(bIsClient ? GameName + "Client" : GameName);
			Text.AppendLine(string.Format("\t<string>{0}</string>", BundleExecutable));
			Text.AppendLine("\t<key>CFBundleIdentifier</key>");
			Text.AppendLine(string.Format("\t<string>{0}</string>", BundleIdentifier.Replace("[PROJECT_NAME]", ProjectName).Replace("_", "")));
			Text.AppendLine("\t<key>CFBundleInfoDictionaryVersion</key>");
			Text.AppendLine("\t<string>6.0</string>");
			Text.AppendLine("\t<key>CFBundleName</key>");
			Text.AppendLine(string.Format("\t<string>{0}</string>", EncodeBundleName(BundleName, ProjectName)));
			Text.AppendLine("\t<key>CFBundlePackageType</key>");
			Text.AppendLine("\t<string>APPL</string>");
			Text.AppendLine("\t<key>CFBundleSignature</key>");
			Text.AppendLine("\t<string>????</string>");
			Text.AppendLine("\t<key>CFBundleVersion</key>");
			Text.AppendLine(string.Format("\t<string>{0}</string>", VersionUtilities.UpdateBundleVersion(OldPListData, InEngineDir)));
			Text.AppendLine("\t<key>CFBundleShortVersionString</key>");
			Text.AppendLine(string.Format("\t<string>{0}</string>", BundleShortVersion));
			Text.AppendLine("\t<key>LSRequiresIPhoneOS</key>");
			Text.AppendLine("\t<true/>");
			Text.AppendLine("\t<key>UIStatusBarHidden</key>");
			Text.AppendLine("\t<true/>");
			Text.AppendLine("\t<key>UIFileSharingEnabled</key>");
			Text.AppendLine(string.Format("\t<{0}/>", bSupportsITunesFileSharing ? "true" : "false"));
			if (bSupportsFilesApp)
			{
				Text.AppendLine("\t<key>LSSupportsOpeningDocumentsInPlace</key>");
				Text.AppendLine("\t<true/>");
			}
			Text.AppendLine("\t<key>UIRequiresFullScreen</key>");
			Text.AppendLine("\t<true/>");
			Text.AppendLine("\t<key>UIViewControllerBasedStatusBarAppearance</key>");
			Text.AppendLine("\t<false/>");
			if (InterfaceOrientation != "")
			{ 
				Text.AppendLine(InterfaceOrientation);
			}
			Text.AppendLine("\t<key>UISupportedInterfaceOrientations</key>");
			Text.AppendLine("\t<array>");
			foreach(string Line in SupportedOrientations.Split("\r\n".ToCharArray()))
			{
				if (!string.IsNullOrWhiteSpace(Line))
				{
					Text.AppendLine(Line);
				}
			}
			Text.AppendLine("\t</array>");
			Text.AppendLine("\t<key>UIRequiredDeviceCapabilities</key>");
			Text.AppendLine("\t<array>");
			foreach(string Line in RequiredCaps.Split("\r\n".ToCharArray()))
			{
				if (!string.IsNullOrWhiteSpace(Line))
				{
					Text.AppendLine(Line);
				}
			}
			Text.AppendLine("\t</array>");

			Text.AppendLine("\t<key>CFBundleIcons</key>");
			Text.AppendLine("\t<dict>");
			Text.AppendLine("\t\t<key>CFBundlePrimaryIcon</key>");
			Text.AppendLine("\t\t<dict>");
			Text.AppendLine("\t\t\t<key>CFBundleIconFiles</key>");
			Text.AppendLine("\t\t\t<array>");
			Text.AppendLine("\t\t\t\t<string>AppIcon60x60</string>");
			Text.AppendLine("\t\t\t</array>");
			Text.AppendLine("\t\t\t<key>CFBundleIconName</key>");
			Text.AppendLine("\t\t\t<string>AppIcon</string>");
			Text.AppendLine("\t\t\t<key>UIPrerenderedIcon</key>");
			Text.AppendLine("\t\t\t<true/>");
			Text.AppendLine("\t\t</dict>");
			Text.AppendLine("\t</dict>");
			Text.AppendLine("\t<key>CFBundleIcons~ipad</key>");
			Text.AppendLine("\t<dict>");
			Text.AppendLine("\t\t<key>CFBundlePrimaryIcon</key>");
			Text.AppendLine("\t\t<dict>");
			Text.AppendLine("\t\t\t<key>CFBundleIconFiles</key>");
			Text.AppendLine("\t\t\t<array>");
			Text.AppendLine("\t\t\t\t<string>AppIcon60x60</string>");
			Text.AppendLine("\t\t\t\t<string>AppIcon76x76</string>");
			Text.AppendLine("\t\t\t</array>");
			Text.AppendLine("\t\t\t<key>CFBundleIconName</key>");
			Text.AppendLine("\t\t\t<string>AppIcon</string>");
			Text.AppendLine("\t\t\t<key>UIPrerenderedIcon</key>");
			Text.AppendLine("\t\t\t<true/>");
			Text.AppendLine("\t\t</dict>");
			Text.AppendLine("\t</dict>");
			Text.AppendLine("\t<key>UILaunchStoryboardName</key>");
			Text.AppendLine("\t<string>LaunchScreen</string>");

			if (File.Exists(DirectoryReference.FromFile(ProjectFile) + "/Build/IOS/Resources/Interface/LaunchScreen.storyboard") && VersionUtilities.bCustomLaunchscreenStoryboard)
			{
				string LaunchStoryboard = DirectoryReference.FromFile(ProjectFile) + "/Build/IOS/Resources/Interface/LaunchScreen.storyboard";

				if (BuildHostPlatform.Current.Platform == UnrealTargetPlatform.Mac)
				{
					string outputStoryboard = LaunchStoryboard + "c";
					string argsStoryboard = "--compile " + outputStoryboard + " " + LaunchStoryboard;
					string stdOutLaunchScreen = Utils.RunLocalProcessAndReturnStdOut("ibtool", argsStoryboard);

					Log.TraceInformation("LaunchScreen Storyboard compilation results : " + stdOutLaunchScreen);
				}
				else
				{
					Log.TraceWarning("Custom Launchscreen compilation storyboard only compatible on Mac for now");
				}
			}

			Text.AppendLine("\t<key>CFBundleSupportedPlatforms</key>");
			Text.AppendLine("\t<array>");
			Text.AppendLine("\t\t<string>iPhoneOS</string>");
			Text.AppendLine("\t</array>");
			Text.AppendLine("\t<key>MinimumOSVersion</key>");
			Text.AppendLine(string.Format("\t<string>{0}</string>", MinVersion));
			// disable exempt encryption
			Text.AppendLine("\t<key>ITSAppUsesNonExemptEncryption</key>");
			Text.AppendLine("\t<false/>");
			// add location services descriptions if used
			if (!string.IsNullOrWhiteSpace(LocationAlwaysUsageDescription))
			{
				Text.AppendLine("\t<key>NSLocationAlwaysAndWhenInUseUsageDescription</key>");
				Text.AppendLine(string.Format("\t<string>{0}</string>", LocationAlwaysUsageDescription));
			}
			if (!string.IsNullOrWhiteSpace(LocationWhenInUseDescription))
			{
				Text.AppendLine("\t<key>NSLocationWhenInUseUsageDescription</key>");
				Text.AppendLine(string.Format("\t<string>{0}</string>", LocationWhenInUseDescription));
			}
			// disable HTTPS requirement
			if (bDisableHTTPS)
			{
				Text.AppendLine("\t<key>NSAppTransportSecurity</key>");
				Text.AppendLine("\t\t<dict>");
				Text.AppendLine("\t\t\t<key>NSAllowsArbitraryLoads</key><true/>");
				Text.AppendLine("\t\t</dict>");
			}

			if (bEnableFacebookSupport)
			{
				Text.AppendLine("\t<key>FacebookAppID</key>");
				Text.AppendLine(string.Format("\t<string>{0}</string>", FacebookAppID));
				Text.AppendLine("\t<key>FacebookDisplayName</key>");
				Text.AppendLine(string.Format("\t<string>{0}</string>", FacebookDisplayName));
				
				if (!bEnableAutomaticLogging)
				{
					Text.AppendLine("<key>FacebookAutoLogAppEventsEnabled</key><false/>");
				}
				
				if (!bEnableAdvertisingId)
				{
					Text.AppendLine("<key>FacebookAdvertiserIDCollectionEnabled</key><false/>");
				}

				Text.AppendLine("\t<key>LSApplicationQueriesSchemes</key>");
				Text.AppendLine("\t<array>");
				Text.AppendLine("\t\t<string>fbapi</string>");
				Text.AppendLine("\t\t<string>fb-messenger-api</string>");
				Text.AppendLine("\t\t<string>fb-messenger-share-api</string>");
				Text.AppendLine("\t\t<string>fbauth2</string>");
				Text.AppendLine("\t\t<string>fbshareextension</string>");
				Text.AppendLine("\t</array>");
			}

			if (!string.IsNullOrEmpty(ExtraData))
			{
				ExtraData = ExtraData.Replace("\\n", "\n");
				foreach(string Line in ExtraData.Split("\r\n".ToCharArray()))
				{
					if (!string.IsNullOrWhiteSpace(Line))
					{
						Text.AppendLine("\t" + Line);
					}
				}
			}

			// Add remote-notifications as background mode
			if (bRemoteNotificationsSupported || bBackgroundFetch)
			{
				Text.AppendLine("\t<key>UIBackgroundModes</key>");
				Text.AppendLine("\t<array>");
                if (bRemoteNotificationsSupported)
                {
				    Text.AppendLine("\t\t<string>remote-notification</string>");
                }
                if (bBackgroundFetch)
                {
                    Text.AppendLine("\t\t<string>fetch</string>");
                }
				Text.AppendLine("\t</array>");
			}

			// write the iCloud container identifier, if present in the old file
			if (!string.IsNullOrEmpty(OldPListData))
			{
				int index = OldPListData.IndexOf("ICloudContainerIdentifier");
				if (index > 0)
				{
					index = OldPListData.IndexOf("<string>", index) + 8;
					int length = OldPListData.IndexOf("</string>", index) - index;
					string ICloudContainerIdentifier = OldPListData.Substring(index, length);
					Text.AppendLine("\t<key>ICloudContainerIdentifier</key>");
					Text.AppendLine(string.Format("\t<string>{0}</string>", ICloudContainerIdentifier));
				}
			}

			Text.AppendLine("</dict>");
			Text.AppendLine("</plist>");

			// Create the intermediate directory if needed
			if (!Directory.Exists(IntermediateDirectory))
			{
				Directory.CreateDirectory(IntermediateDirectory);
			}

			if (UPL != null)
			{
				// Allow UPL to modify the plist here
				XDocument XDoc;
				try
				{
					XDoc = XDocument.Parse(Text.ToString());
				}
				catch (Exception e)
				{
					throw new BuildException("plist is invalid {0}\n{1}", e, Text.ToString());
				}

				XDoc.DocumentType.InternalSubset = "";
				UPL.ProcessPluginNode("None", "iosPListUpdates", "", ref XDoc);
				string result = XDoc.Declaration.ToString() + "\n" + XDoc.ToString().Replace("<!DOCTYPE plist PUBLIC \"-//Apple//DTD PLIST 1.0//EN\" \"http://www.apple.com/DTDs/PropertyList-1.0.dtd\"[]>", "<!DOCTYPE plist PUBLIC \"-//Apple//DTD PLIST 1.0//EN\" \"http://www.apple.com/DTDs/PropertyList-1.0.dtd\">");
				File.WriteAllText(PListFile, result);

				Text = new StringBuilder(result);
			}

			File.WriteAllText(PListFile, Text.ToString());

            if (BuildHostPlatform.Current.Platform == UnrealTargetPlatform.Mac && !bBuildAsFramework)
			{
				if (!Directory.Exists(AppDirectory))
				{
					Directory.CreateDirectory(AppDirectory);
				}
				File.WriteAllText(AppDirectory + "/Info.plist", Text.ToString());
			}

			return true;
		}

        public static VersionNumber? GetSdkVersion(TargetReceipt Receipt)
        {
			VersionNumber? SdkVersion = null;
            if (Receipt != null)
            {
                ReceiptProperty? SdkVersionProperty = Receipt.AdditionalProperties.FirstOrDefault(x => x.Name == "SDK");
				if(SdkVersionProperty != null)
				{
					VersionNumber.TryParse(SdkVersionProperty.Value, out SdkVersion);
				}
			}
			return SdkVersion;
        }

		public static bool GetCompileAsDll(TargetReceipt? Receipt)
		{
			if (Receipt != null)
			{
				ReceiptProperty CompileAsDllProperty = Receipt.AdditionalProperties.FirstOrDefault(x => x.Name == "CompileAsDll");
				if (CompileAsDllProperty != null && CompileAsDllProperty.Value == "true")
				{
					return true;
				}
			}
			return false;
		}

 		public bool GeneratePList(FileReference ProjectFile, UnrealTargetConfiguration Config, string ProjectDirectory, bool bIsUnrealGame, string GameName, bool bIsClient, string ProjectName, string InEngineDir, string AppDirectory, TargetReceipt Receipt, out bool bSupportsPortrait, out bool bSupportsLandscape)
		{
			List<string> UPLScripts = CollectPluginDataPaths(Receipt.AdditionalProperties);
			VersionNumber? SdkVersion = GetSdkVersion(Receipt);
			bool bBuildAsFramework = GetCompileAsDll(Receipt);
			return GeneratePList(ProjectFile, Config, ProjectDirectory, bIsUnrealGame, GameName, bIsClient, ProjectName, InEngineDir, AppDirectory, UPLScripts, "", bBuildAsFramework, out bSupportsPortrait, out bSupportsLandscape);
		}

		public virtual bool GeneratePList(FileReference? ProjectFile, UnrealTargetConfiguration Config, string ProjectDirectory, bool bIsUnrealGame, string GameName, bool bIsClient, string ProjectName, string InEngineDir, string AppDirectory, List<string> UPLScripts, string? BundleID, bool bBuildAsFramework, out bool bSupportsPortrait, out bool bSupportsLandscape)
		{
			// remember name with -IOS-Shipping, etc
			// string ExeName = GameName;

			// strip out the markup
			GameName = GameName.Split("-".ToCharArray())[0];

			List<string> ProjectArches = new List<string>();
			ProjectArches.Add("None");

			string BundlePath;

			// get the receipt
			if (bIsUnrealGame)
			{
				//               ReceiptFilename = TargetReceipt.GetDefaultPath(Unreal.EngineDirectory, "UnrealGame", UnrealTargetPlatform.IOS, Config, "");
				BundlePath = Path.Combine(Unreal.EngineDirectory.ToString(), "Intermediate", "IOS-Deploy", "UnrealGame", Config.ToString(), "Payload", "UnrealGame.app");
			}
			else
			{
				//                ReceiptFilename = TargetReceipt.GetDefaultPath(new DirectoryReference(ProjectDirectory), GameName, UnrealTargetPlatform.IOS, Config, "");
				BundlePath = AppDirectory;//Path.Combine(ProjectDirectory, "Binaries", "IOS", "Payload", ProjectName + ".app");
			}

			string RelativeEnginePath = Unreal.EngineDirectory.MakeRelativeTo(DirectoryReference.GetCurrentDirectory());

			UnrealPluginLanguage UPL = new UnrealPluginLanguage(ProjectFile, UPLScripts, ProjectArches, "", "", UnrealTargetPlatform.IOS);

			// Passing in true for distribution is not ideal here but given the way that ios packaging happens and this call chain it seems unavoidable for now, maybe there is a way to correctly pass it in that I can't find?
			UPL.Init(ProjectArches, true, RelativeEnginePath, BundlePath, ProjectDirectory, Config.ToString(), false);

			return GenerateIOSPList(ProjectFile, Config, ProjectDirectory, bIsUnrealGame, GameName, bIsClient, ProjectName, InEngineDir, AppDirectory, UPL, BundleID, bBuildAsFramework, out bSupportsPortrait, out bSupportsLandscape);
		}

		protected virtual void CopyCloudResources(string InEngineDir, string AppDirectory)
		{
			CopyFiles(InEngineDir + "/Build/IOS/Cloud", AppDirectory, "*.*", true);
		}

		protected virtual void CopyCustomLaunchScreenResources(string InEngineDir, string AppDirectory, string BuildDirectory)
<<<<<<< HEAD
		{
			if (Directory.Exists(BuildDirectory + "/Resources/Interface/LaunchScreen.storyboardc"))
			{
				CopyFolder(BuildDirectory + "/Resources/Interface/LaunchScreen.storyboardc", AppDirectory + "/LaunchScreen.storyboardc", true);
				CopyFiles(BuildDirectory + "/Resources/Interface/Assets", AppDirectory, "*", true);
			}
			else
			{
				Log.TraceWarning("Custom LaunchScreen Storyboard is checked but no compiled Storyboard could be found. Custom Storyboard compilation is only Mac compatible for now. Fallback to default Launchscreen");
				CopyStandardLaunchScreenResources(InEngineDir, AppDirectory, BuildDirectory);
			}
		}

		protected virtual void CopyStandardLaunchScreenResources(string InEngineDir, string AppDirectory, string BuildDirectory)
		{
			CopyFolder(InEngineDir + "/Build/IOS/Resources/Interface/LaunchScreen.storyboardc", AppDirectory + "/LaunchScreen.storyboardc", true);

			if (File.Exists(BuildDirectory + "/Resources/Graphics/LaunchScreenIOS.png"))
			{
				CopyFiles(BuildDirectory + "/Resources/Graphics", AppDirectory, "LaunchScreenIOS.png", true);
			}
			else
			{
				CopyFiles(InEngineDir + "/Build/IOS/Resources/Graphics", AppDirectory, "LaunchScreenIOS.png", true);
			}

		}

		protected virtual void CopyLaunchScreenResources(string InEngineDir, string AppDirectory, string BuildDirectory)
=======
>>>>>>> 6bbb88c8
		{
			if (Directory.Exists(BuildDirectory + "/Resources/Interface/LaunchScreen.storyboardc"))
			{
<<<<<<< HEAD
				CopyCustomLaunchScreenResources(InEngineDir, AppDirectory, BuildDirectory);
			}
			else
			{
=======
				CopyFolder(BuildDirectory + "/Resources/Interface/LaunchScreen.storyboardc", AppDirectory + "/LaunchScreen.storyboardc", true);
				CopyFiles(BuildDirectory + "/Resources/Interface/Assets", AppDirectory, "*", true);
			}
			else
			{
				Log.TraceWarning("Custom LaunchScreen Storyboard is checked but no compiled Storyboard could be found. Custom Storyboard compilation is only Mac compatible for now. Fallback to default Launchscreen");
>>>>>>> 6bbb88c8
				CopyStandardLaunchScreenResources(InEngineDir, AppDirectory, BuildDirectory);
			}
		}

		protected virtual void CopyStandardLaunchScreenResources(string InEngineDir, string AppDirectory, string BuildDirectory)
		{
			CopyFolder(InEngineDir + "/Build/IOS/Resources/Interface/LaunchScreen.storyboardc", AppDirectory + "/LaunchScreen.storyboardc", true);

			if (File.Exists(BuildDirectory + "/Resources/Graphics/LaunchScreenIOS.png"))
			{
				CopyFiles(BuildDirectory + "/Resources/Graphics", AppDirectory, "LaunchScreenIOS.png", true);
			}
			else
			{
				CopyFiles(InEngineDir + "/Build/IOS/Resources/Graphics", AppDirectory, "LaunchScreenIOS.png", true);
			}

		}

		protected virtual void CopyLaunchScreenResources(string InEngineDir, string AppDirectory, string BuildDirectory)
		{
			if (VersionUtilities.bCustomLaunchscreenStoryboard)
			{
				CopyCustomLaunchScreenResources(InEngineDir, AppDirectory, BuildDirectory);
			}
			else
			{
				CopyStandardLaunchScreenResources(InEngineDir, AppDirectory, BuildDirectory);
			}

			if (!File.Exists(AppDirectory + "/LaunchScreen.storyboardc/LaunchScreen.nib"))
			{
				Log.TraceError("Launchscreen.storyboard ViewController needs an ID named LaunchScreen");
			}
		}

		protected virtual void CopyLocalizationsResources(string InEngineDir, string AppDirectory, string BuildDirectory, string IntermediateDir)
		{
			string LocalizationsPath = BuildDirectory + "/Resources/Localizations";
			if (Directory.Exists(LocalizationsPath))
			{
				Log.TraceInformation("Copy localizations from Resources {0}, {1}", LocalizationsPath, AppDirectory);
				CopyFolder(BuildDirectory + "/Resources/Localizations", AppDirectory, true, delegate(string InFilename)
				{
					if (Path.GetFileName(InFilename).Equals(".DS_Store")) return false;
					return true;
				});
			}
		}

		public bool PrepForUATPackageOrDeploy(UnrealTargetConfiguration Config, FileReference ProjectFile, string InProjectName, string InProjectDirectory, string InExecutablePath, string InEngineDir, bool bForDistribution, string CookFlavor, bool bIsDataDeploy, bool bCreateStubIPA, TargetReceipt Receipt)
		{
			List<string> UPLScripts = CollectPluginDataPaths(Receipt.AdditionalProperties);
			VersionNumber? SdkVersion = GetSdkVersion(Receipt);
			bool bBuildAsFramework = GetCompileAsDll(Receipt);
			return PrepForUATPackageOrDeploy(Config, ProjectFile, InProjectName, InProjectDirectory, InExecutablePath, InEngineDir, bForDistribution, CookFlavor, bIsDataDeploy, bCreateStubIPA, UPLScripts, "", bBuildAsFramework);
		}

		void CopyAllProvisions(string ProvisionDir)
		{
			try
			{
				FileInfo DestFileInfo;
				if(!Directory.Exists(ProvisionDir))
				{
					throw new DirectoryNotFoundException(string.Format("Provision Directory {0} not found.", ProvisionDir), null);
				}

				string LocalProvisionFolder = Path.Combine(Environment.GetFolderPath(Environment.SpecialFolder.Personal), "Library/MobileDevice/Provisioning Profiles");
				if (!Directory.Exists(LocalProvisionFolder))
				{
					Log.TraceLog("Local Provision Folder {0} not found, attempting to create...", LocalProvisionFolder);
					Directory.CreateDirectory(LocalProvisionFolder);
					if(Directory.Exists(LocalProvisionFolder))
					{
						Log.TraceLog("Local Provision Folder {0} created successfully.", LocalProvisionFolder);
					}
					else
					{
						throw new DirectoryNotFoundException(string.Format("Local Provision Folder {0} could not be created.", LocalProvisionFolder), null);
					}
				}

				foreach(string Provision in Directory.EnumerateFiles(ProvisionDir, "*.mobileprovision", SearchOption.AllDirectories))
				{
					string LocalProvisionFile = Path.Combine(LocalProvisionFolder, Path.GetFileName(Provision));
					bool LocalFileExists = File.Exists(LocalProvisionFile);
					if(!LocalFileExists || File.GetLastWriteTime(LocalProvisionFile) < File.GetLastWriteTime(Provision))
					{
						if(LocalFileExists)
						{
							DestFileInfo = new FileInfo(LocalProvisionFile);
							DestFileInfo.Attributes = DestFileInfo.Attributes & ~FileAttributes.ReadOnly;
						}
						File.Copy(Provision, LocalProvisionFile, true);
						DestFileInfo = new FileInfo(LocalProvisionFile);
						DestFileInfo.Attributes = DestFileInfo.Attributes & ~FileAttributes.ReadOnly;
					}
				}
			}
			catch (Exception Ex)
			{
				Log.TraceError(Ex.ToString());
				throw;
			}
		}

<<<<<<< HEAD
		public bool PrepForUATPackageOrDeploy(UnrealTargetConfiguration Config, FileReference ProjectFile, string InProjectName, string InProjectDirectory, string InExecutablePath, string InEngineDir, bool bForDistribution, string CookFlavor, bool bIsDataDeploy, bool bCreateStubIPA, List<string> UPLScripts, VersionNumber SdkVersion, string BundleID, bool bBuildAsFramework)
=======
		public bool PrepForUATPackageOrDeploy(UnrealTargetConfiguration Config, FileReference? ProjectFile, string InProjectName, string InProjectDirectory, string InExecutablePath, string InEngineDir, bool bForDistribution, string CookFlavor, bool bIsDataDeploy, bool bCreateStubIPA, List<string> UPLScripts, string? BundleID, bool bBuildAsFramework)
>>>>>>> 6bbb88c8
		{
			if (BuildHostPlatform.Current.Platform != UnrealTargetPlatform.Mac)
			{
				throw new BuildException("UEDeployIOS.PrepForUATPackageOrDeploy only supports running on the Mac");
			}

			// If we are building as a framework, we don't need to do all of this.
			if (bBuildAsFramework)
			{
				return false;
			}

			string SubDir = GetTargetPlatformName();

			bool bIsUnrealGame = InExecutablePath.Contains("UnrealGame");
			string BinaryPath = Path.GetDirectoryName(InExecutablePath)!;
			string GameExeName = Path.GetFileName(InExecutablePath);
			string GameName = bIsUnrealGame ? "UnrealGame" : GameExeName.Split("-".ToCharArray())[0];
			string PayloadDirectory = BinaryPath + "/Payload";
			string AppDirectory = PayloadDirectory + "/" + GameName + ".app";
			string CookedContentDirectory = AppDirectory + "/cookeddata";
			string BuildDirectory = InProjectDirectory + "/Build/" + SubDir;
			string BuildDirectory_NFL = InProjectDirectory + "/Restricted/NotForLicensees/Build/" + SubDir;
			string IntermediateDirectory = (bIsUnrealGame ? InEngineDir : InProjectDirectory) + "/Intermediate/" + SubDir;

			Directory.CreateDirectory(BinaryPath);
			Directory.CreateDirectory(PayloadDirectory);
			Directory.CreateDirectory(AppDirectory);
			Directory.CreateDirectory(BuildDirectory);
			Directory.CreateDirectory(Environment.GetEnvironmentVariable("HOME") + "/Library/MobileDevice/Provisioning Profiles");

			// create the entitlements file

			// delete some old files if they exist
			if (Directory.Exists(AppDirectory + "/_CodeSignature"))
			{
				Directory.Delete(AppDirectory + "/_CodeSignature", true);
			}
			if (File.Exists(AppDirectory + "/CustomResourceRules.plist"))
			{
				File.Delete(AppDirectory + "/CustomResourceRules.plist");
			}
			if (File.Exists(AppDirectory + "/embedded.mobileprovision"))
			{
				File.Delete(AppDirectory + "/embedded.mobileprovision");
			}
			if (File.Exists(AppDirectory + "/PkgInfo"))
			{
				File.Delete(AppDirectory + "/PkgInfo");
			}

			// install the provision
			FileInfo DestFileInfo;
			// always look for provisions in the IOS dir, even for TVOS
			string ProvisionWithPrefix = InEngineDir + "/Build/IOS/UnrealGame.mobileprovision";

			string ProjectProvision = InProjectName + ".mobileprovision";
			if (File.Exists(Path.Combine(BuildDirectory, ProjectProvision)))
			{
				ProvisionWithPrefix = Path.Combine(BuildDirectory, ProjectProvision);
			}
			else
			{
				if (File.Exists(Path.Combine(BuildDirectory_NFL, ProjectProvision)))
				{
					ProvisionWithPrefix = Path.Combine(BuildDirectory_NFL, BuildDirectory, ProjectProvision);
				}
				else if (!File.Exists(ProvisionWithPrefix))
				{
					ProvisionWithPrefix = Path.Combine(InEngineDir, "Restricted/NotForLicensees/Build", SubDir, "UnrealGame.mobileprovision");
				}
			}
			if (File.Exists(ProvisionWithPrefix))
			{
				Directory.CreateDirectory(Environment.GetEnvironmentVariable("HOME") + "/Library/MobileDevice/Provisioning Profiles/");
				if (File.Exists(Environment.GetEnvironmentVariable("HOME") + "/Library/MobileDevice/Provisioning Profiles/" + ProjectProvision))
				{
					DestFileInfo = new FileInfo(Environment.GetEnvironmentVariable("HOME") + "/Library/MobileDevice/Provisioning Profiles/" + ProjectProvision);
					DestFileInfo.Attributes = DestFileInfo.Attributes & ~FileAttributes.ReadOnly;
				}
				File.Copy(ProvisionWithPrefix, Environment.GetEnvironmentVariable("HOME") + "/Library/MobileDevice/Provisioning Profiles/" + ProjectProvision, true);
				DestFileInfo = new FileInfo(Environment.GetEnvironmentVariable("HOME") + "/Library/MobileDevice/Provisioning Profiles/" + ProjectProvision);
				DestFileInfo.Attributes = DestFileInfo.Attributes & ~FileAttributes.ReadOnly;
			}
			if (!File.Exists(ProvisionWithPrefix) || Environment.GetEnvironmentVariable("IsBuildMachine") == "1")
			{
				// copy all provisions from the game directory, the engine directory, notforlicensees directory, and, if defined, the ProvisionDirectory.
				CopyAllProvisions(BuildDirectory);
				CopyAllProvisions(InEngineDir + "/Build/IOS");
<<<<<<< HEAD
				string ProvisionDirectory = Environment.GetEnvironmentVariable("ProvisionDirectory");
=======
				string? ProvisionDirectory = Environment.GetEnvironmentVariable("ProvisionDirectory");
>>>>>>> 6bbb88c8
				if (!string.IsNullOrWhiteSpace(ProvisionDirectory))
				{
					CopyAllProvisions(ProvisionDirectory);
				}
			}

			// install the distribution provision
			ProvisionWithPrefix = InEngineDir + "/Build/IOS/UnrealGame_Distro.mobileprovision";
			string ProjectDistroProvision = InProjectName + "_Distro.mobileprovision";
			if (File.Exists(Path.Combine(BuildDirectory, ProjectDistroProvision )))
			{
				ProvisionWithPrefix = Path.Combine(BuildDirectory, ProjectDistroProvision);
			}
			else
			{
				if (File.Exists(Path.Combine(BuildDirectory_NFL, ProjectDistroProvision)))
				{
					ProvisionWithPrefix = Path.Combine(BuildDirectory_NFL, ProjectDistroProvision);
				}
				else if (!File.Exists(ProvisionWithPrefix))
				{
					ProvisionWithPrefix = Path.Combine(InEngineDir, "Restricted/NotForLicensees/Build", SubDir, "UnrealGame_Distro.mobileprovision");
				}
			}
			if (File.Exists(ProvisionWithPrefix))
			{
				if (File.Exists(Environment.GetEnvironmentVariable("HOME") + "/Library/MobileDevice/Provisioning Profiles/" + InProjectName + "_Distro.mobileprovision"))
				{
					DestFileInfo = new FileInfo(Environment.GetEnvironmentVariable("HOME") + "/Library/MobileDevice/Provisioning Profiles/" + InProjectName + "_Distro.mobileprovision");
					DestFileInfo.Attributes = DestFileInfo.Attributes & ~FileAttributes.ReadOnly;
				}
				File.Copy(ProvisionWithPrefix, Environment.GetEnvironmentVariable("HOME") + "/Library/MobileDevice/Provisioning Profiles/" + InProjectName + "_Distro.mobileprovision", true);
				DestFileInfo = new FileInfo(Environment.GetEnvironmentVariable("HOME") + "/Library/MobileDevice/Provisioning Profiles/" + InProjectName + "_Distro.mobileprovision");
				DestFileInfo.Attributes = DestFileInfo.Attributes & ~FileAttributes.ReadOnly;
			}

			bool bSupportsPortrait = true;
			bool bSupportsLandscape = false;
			GeneratePList(ProjectFile, Config, InProjectDirectory, bIsUnrealGame, GameExeName, false, InProjectName, InEngineDir, AppDirectory, UPLScripts, BundleID, bBuildAsFramework, out bSupportsPortrait, out bSupportsLandscape);

			// ensure the destination is writable
			if (File.Exists(AppDirectory + "/" + GameName))
			{
				FileInfo GameFileInfo = new FileInfo(AppDirectory + "/" + GameName);
				GameFileInfo.Attributes = GameFileInfo.Attributes & ~FileAttributes.ReadOnly;
			}

			// copy the GameName binary
			File.Copy(BinaryPath + "/" + GameExeName, AppDirectory + "/" + GameName, true);

			//tvos support
			if (SubDir == GetTargetPlatformName())
			{
				string BuildDirectoryFortvOS = InProjectDirectory + "/Build/IOS";
				CopyLaunchScreenResources(InEngineDir, AppDirectory, BuildDirectoryFortvOS);
			}
			else
			{
				CopyLaunchScreenResources(InEngineDir, AppDirectory, BuildDirectory);
			}

			if (!bCreateStubIPA)
			{
				CopyLocalizationsResources(InEngineDir, AppDirectory, BuildDirectory, IntermediateDirectory);

				CopyCloudResources(InProjectDirectory, AppDirectory);

				// copy additional engine framework assets in
				// @todo tvos: TVOS probably needs its own assets?
				string FrameworkAssetsPath = InEngineDir + "/Intermediate/IOS/FrameworkAssets";

				// Let project override assets if they exist
				if (Directory.Exists(InProjectDirectory + "/Intermediate/IOS/FrameworkAssets"))
				{
					FrameworkAssetsPath = InProjectDirectory + "/Intermediate/IOS/FrameworkAssets";
				}

				if (Directory.Exists(FrameworkAssetsPath))
				{
					CopyFolder(FrameworkAssetsPath, AppDirectory, true);
				}

				Directory.CreateDirectory(CookedContentDirectory);
			}

			return true;
		}

		public override bool PrepTargetForDeployment(TargetReceipt Receipt)
		{
			List<string> UPLScripts = CollectPluginDataPaths(Receipt.AdditionalProperties);
			bool bBuildAsFramework = GetCompileAsDll(Receipt);
			return PrepTargetForDeployment(Receipt.ProjectFile, Receipt.TargetName, Receipt.Platform, Receipt.Configuration, UPLScripts, false, "", bBuildAsFramework);
		}

		public bool PrepTargetForDeployment(FileReference? ProjectFile, string TargetName, UnrealTargetPlatform Platform, UnrealTargetConfiguration Configuration, List<string> UPLScripts, bool bCreateStubIPA, string? BundleID, bool bBuildAsFramework)
		{
			string SubDir = GetTargetPlatformName();

			string GameName = TargetName;
			string ProjectDirectory = (DirectoryReference.FromFile(ProjectFile) ?? Unreal.EngineDirectory).FullName;
			string BuildPath = (GameName == "UnrealGame" ? "../../Engine" : ProjectDirectory) + "/Binaries/" + SubDir;
			bool bIsUnrealGame = GameName.Contains("UnrealGame");

			Console.WriteLine("1 GameName: {0}, ProjectName: {1}", GameName, (ProjectFile == null) ? "" : Path.GetFileNameWithoutExtension(ProjectFile.FullName));

			string DecoratedGameName;
			if (Configuration == UnrealTargetConfiguration.Development)
			{
				DecoratedGameName = GameName;
			}
			else
			{
				DecoratedGameName = String.Format("{0}-{1}-{2}", GameName, Platform.ToString(), Configuration.ToString());
			}

			if (BuildHostPlatform.Current.Platform == UnrealTargetPlatform.Mac && Environment.GetEnvironmentVariable("UBT_NO_POST_DEPLOY") != "true")
			{
				return PrepForUATPackageOrDeploy(Configuration, ProjectFile, GameName, ProjectDirectory, BuildPath + "/" + DecoratedGameName, "../../Engine", bForDistribution, "", false, bCreateStubIPA, UPLScripts, BundleID, bBuildAsFramework);
			}
			else
			{
				// @todo tvos merge: This used to copy the bundle back - where did that code go? It needs to be fixed up for TVOS directories
				bool bSupportPortrait, bSupportLandscape;
				GeneratePList(ProjectFile, Configuration, ProjectDirectory, bIsUnrealGame, GameName, false, (ProjectFile == null) ? "" : Path.GetFileNameWithoutExtension(ProjectFile.FullName), "../../Engine", "", UPLScripts, BundleID, bBuildAsFramework, out bSupportPortrait, out bSupportLandscape);
			}
			return true;
		}

		public static List<string> CollectPluginDataPaths(List<ReceiptProperty> ReceiptProperties)
		{
			List<string> PluginExtras = new List<string>();
			if (ReceiptProperties == null)
			{
				Log.TraceInformation("Receipt is NULL");
				//Log.TraceInformation("Receipt is NULL");
				return PluginExtras;
			}

			// collect plugin extra data paths from target receipt
			IEnumerable<ReceiptProperty> Results = ReceiptProperties.Where(x => x.Name == "IOSPlugin");
			foreach(ReceiptProperty Property in Results)
			{
				// Keep only unique paths
				string PluginPath = Property.Value;
				if (PluginExtras.FirstOrDefault(x => x == PluginPath) == null)
				{
					PluginExtras.Add(PluginPath);
					Log.TraceInformation("IOSPlugin: {0}", PluginPath);
				}
			}
			return PluginExtras;
		}

		public static void SafeFileCopy(FileInfo SourceFile, string DestinationPath, bool bOverwrite)
		{
			FileInfo DI = new FileInfo(DestinationPath);
			if (DI.Exists && bOverwrite)
			{
				DI.IsReadOnly = false;
				DI.Delete();
			}

			Directory.CreateDirectory(Path.GetDirectoryName(DestinationPath));
			SourceFile.CopyTo(DestinationPath, bOverwrite);

			FileInfo DI2 = new FileInfo(DestinationPath);
			if (DI2.Exists)
			{
				DI2.IsReadOnly = false;
			}
		}

		protected void CopyFiles(string SourceDirectory, string DestinationDirectory, string TargetFiles, bool bOverwrite = false)
		{
			DirectoryInfo SourceFolderInfo = new DirectoryInfo(SourceDirectory);
			if (SourceFolderInfo.Exists)
			{
				FileInfo[] SourceFiles = SourceFolderInfo.GetFiles(TargetFiles);
				foreach(FileInfo SourceFile in SourceFiles)
				{
					string DestinationPath = Path.Combine(DestinationDirectory, SourceFile.Name);
					SafeFileCopy(SourceFile, DestinationPath, bOverwrite);
				}
			}
		}

		protected void CopyFolder(string SourceDirectory, string DestinationDirectory, bool bOverwrite = false, FilenameFilter? Filter = null)
		{
			Directory.CreateDirectory(DestinationDirectory);
			RecursiveFolderCopy(new DirectoryInfo(SourceDirectory), new DirectoryInfo(DestinationDirectory), bOverwrite, Filter);
		}

		static private void RecursiveFolderCopy(DirectoryInfo SourceFolderInfo, DirectoryInfo DestFolderInfo, bool bOverwrite = false, FilenameFilter? Filter = null)
		{
			foreach(FileInfo SourceFileInfo in SourceFolderInfo.GetFiles())
			{
				string DestinationPath = Path.Combine(DestFolderInfo.FullName, SourceFileInfo.Name);
				if (Filter != null && !Filter(DestinationPath))
				{
					continue;
				}
				SafeFileCopy(SourceFileInfo, DestinationPath, bOverwrite);
			}

			foreach(DirectoryInfo SourceSubFolderInfo in SourceFolderInfo.GetDirectories())
			{
				string DestFolderName = Path.Combine(DestFolderInfo.FullName, SourceSubFolderInfo.Name);
				Directory.CreateDirectory(DestFolderName);
				RecursiveFolderCopy(SourceSubFolderInfo, new DirectoryInfo(DestFolderName), bOverwrite);
			}
		}
	}
}<|MERGE_RESOLUTION|>--- conflicted
+++ resolved
@@ -328,36 +328,9 @@
 			RequiredCaps += bSupported ? "\t\t<string>metal</string>\n" : "";
 
 			// minimum iOS version
-<<<<<<< HEAD
-			string MinVersion;
-			if (Ini.GetString("/Script/IOSRuntimeSettings.IOSRuntimeSettings", "MinimumiOSVersion", out MinVersion))
-			{
-				switch (MinVersion)
-				{
-				case "IOS_12":
-					MinVersion = "12.0";
-					break;
-				case "IOS_13":
-					MinVersion = "13.0";
-					break;
-				case "IOS_14":
-					MinVersion = "14.0";
-					break;
-				default:
-					Log.TraceWarning("MinimumiOSVersion {0} specified in ini file is no longer supported, defaulting to 12.0", MinVersion);
-					MinVersion = "12.0";
-					break;
-				}
-			}
-			else
-			{
-				MinVersion = "12.0";
-			}
-=======
 			string MinVersionSetting = "";
 			Ini.GetString("/Script/IOSRuntimeSettings.IOSRuntimeSettings", "MinimumiOSVersion", out MinVersionSetting);
 			string MinVersion  = GetMinimumOSVersion(MinVersionSetting);
->>>>>>> 6bbb88c8
 
 			// Get Facebook Support details
 			bool bEnableFacebookSupport = true;
@@ -760,7 +733,6 @@
 		}
 
 		protected virtual void CopyCustomLaunchScreenResources(string InEngineDir, string AppDirectory, string BuildDirectory)
-<<<<<<< HEAD
 		{
 			if (Directory.Exists(BuildDirectory + "/Resources/Interface/LaunchScreen.storyboardc"))
 			{
@@ -770,44 +742,6 @@
 			else
 			{
 				Log.TraceWarning("Custom LaunchScreen Storyboard is checked but no compiled Storyboard could be found. Custom Storyboard compilation is only Mac compatible for now. Fallback to default Launchscreen");
-				CopyStandardLaunchScreenResources(InEngineDir, AppDirectory, BuildDirectory);
-			}
-		}
-
-		protected virtual void CopyStandardLaunchScreenResources(string InEngineDir, string AppDirectory, string BuildDirectory)
-		{
-			CopyFolder(InEngineDir + "/Build/IOS/Resources/Interface/LaunchScreen.storyboardc", AppDirectory + "/LaunchScreen.storyboardc", true);
-
-			if (File.Exists(BuildDirectory + "/Resources/Graphics/LaunchScreenIOS.png"))
-			{
-				CopyFiles(BuildDirectory + "/Resources/Graphics", AppDirectory, "LaunchScreenIOS.png", true);
-			}
-			else
-			{
-				CopyFiles(InEngineDir + "/Build/IOS/Resources/Graphics", AppDirectory, "LaunchScreenIOS.png", true);
-			}
-
-		}
-
-		protected virtual void CopyLaunchScreenResources(string InEngineDir, string AppDirectory, string BuildDirectory)
-=======
->>>>>>> 6bbb88c8
-		{
-			if (Directory.Exists(BuildDirectory + "/Resources/Interface/LaunchScreen.storyboardc"))
-			{
-<<<<<<< HEAD
-				CopyCustomLaunchScreenResources(InEngineDir, AppDirectory, BuildDirectory);
-			}
-			else
-			{
-=======
-				CopyFolder(BuildDirectory + "/Resources/Interface/LaunchScreen.storyboardc", AppDirectory + "/LaunchScreen.storyboardc", true);
-				CopyFiles(BuildDirectory + "/Resources/Interface/Assets", AppDirectory, "*", true);
-			}
-			else
-			{
-				Log.TraceWarning("Custom LaunchScreen Storyboard is checked but no compiled Storyboard could be found. Custom Storyboard compilation is only Mac compatible for now. Fallback to default Launchscreen");
->>>>>>> 6bbb88c8
 				CopyStandardLaunchScreenResources(InEngineDir, AppDirectory, BuildDirectory);
 			}
 		}
@@ -915,11 +849,7 @@
 			}
 		}
 
-<<<<<<< HEAD
-		public bool PrepForUATPackageOrDeploy(UnrealTargetConfiguration Config, FileReference ProjectFile, string InProjectName, string InProjectDirectory, string InExecutablePath, string InEngineDir, bool bForDistribution, string CookFlavor, bool bIsDataDeploy, bool bCreateStubIPA, List<string> UPLScripts, VersionNumber SdkVersion, string BundleID, bool bBuildAsFramework)
-=======
 		public bool PrepForUATPackageOrDeploy(UnrealTargetConfiguration Config, FileReference? ProjectFile, string InProjectName, string InProjectDirectory, string InExecutablePath, string InEngineDir, bool bForDistribution, string CookFlavor, bool bIsDataDeploy, bool bCreateStubIPA, List<string> UPLScripts, string? BundleID, bool bBuildAsFramework)
->>>>>>> 6bbb88c8
 		{
 			if (BuildHostPlatform.Current.Platform != UnrealTargetPlatform.Mac)
 			{
@@ -1009,11 +939,7 @@
 				// copy all provisions from the game directory, the engine directory, notforlicensees directory, and, if defined, the ProvisionDirectory.
 				CopyAllProvisions(BuildDirectory);
 				CopyAllProvisions(InEngineDir + "/Build/IOS");
-<<<<<<< HEAD
-				string ProvisionDirectory = Environment.GetEnvironmentVariable("ProvisionDirectory");
-=======
 				string? ProvisionDirectory = Environment.GetEnvironmentVariable("ProvisionDirectory");
->>>>>>> 6bbb88c8
 				if (!string.IsNullOrWhiteSpace(ProvisionDirectory))
 				{
 					CopyAllProvisions(ProvisionDirectory);
