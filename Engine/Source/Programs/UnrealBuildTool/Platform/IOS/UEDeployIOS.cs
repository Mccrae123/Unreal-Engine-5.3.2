--- conflicted
+++ resolved
@@ -7,13 +7,8 @@
 using System.Text;
 using System.Xml.Linq;
 using EpicGames.Core;
-<<<<<<< HEAD
-using UnrealBuildBase;
-using Microsoft.Extensions.Logging;
-=======
 using Microsoft.Extensions.Logging;
 using UnrealBuildBase;
->>>>>>> 4af6daef
 
 namespace UnrealBuildTool
 {
@@ -49,14 +44,7 @@
 
 			public static bool bCustomLaunchscreenStoryboard = false;
 
-<<<<<<< HEAD
-			static string RunningVersionFilename
-			{
-				get { return Path.Combine(BuildDirectory!, GameName + ".PackageVersionCounter"); }
-			}
-=======
 			static string RunningVersionFilename => Path.Combine(BuildDirectory!, GameName + ".PackageVersionCounter");
->>>>>>> 4af6daef
 
 			/// <summary>
 			/// Reads the GameName.PackageVersionCounter from disk and bumps the minor version number in it
@@ -209,10 +197,6 @@
 			string MinVersionToReturn = "";
 			switch (MinVersion)
 			{
-<<<<<<< HEAD
-				case "IOS_14":
-					MinVersionToReturn = "14.0";
-=======
 				case "":
 				case "IOS_15":
 				case "IOS_Minimum":
@@ -223,27 +207,15 @@
 					break;
 				case "IOS_17":
 					MinVersionToReturn = "17.0";
->>>>>>> 4af6daef
-					break;
-				case "IOS_15":
-					MinVersionToReturn = "15.0";
 					break;
 				default:
-<<<<<<< HEAD
-					Logger.LogWarning("MinimumiOSVersion {MinVersion} specified in ini file is no longer supported, defaulting to 14.0", MinVersion);
-					MinVersionToReturn = "14.0";
-=======
 					MinVersionToReturn = "15.0";
 					Logger.LogInformation("MinimumiOSVersion {MinVersion} specified in ini file is no longer supported, defaulting to {MinVersionToReturn}", MinVersion, MinVersionToReturn);
->>>>>>> 4af6daef
 					break;
 			}
 			return MinVersionToReturn;
 		}
 
-<<<<<<< HEAD
-		public static bool GenerateIOSPList(FileReference? ProjectFile, UnrealTargetConfiguration Config, string ProjectDirectory, bool bIsUnrealGame, string GameName, bool bIsClient, string ProjectName, string InEngineDir, string AppDirectory, UnrealPluginLanguage? UPL, string? BundleID, bool bBuildAsFramework, ILogger Logger)
-=======
 		public static void WritePlistFile(FileReference PlistFile, DirectoryReference? ProjectLocation, UnrealPluginLanguage? UPL, string GameName, bool bIsUnrealGame, string ProjectName, ILogger Logger)
 		{
 			ConfigHierarchy Ini = ConfigCache.ReadHierarchy(ConfigHierarchyType.Engine, ProjectLocation, UnrealTargetPlatform.IOS);
@@ -566,7 +538,6 @@
 		}
 
 		public static bool GenerateLegacyIOSPList(FileReference? ProjectFile, UnrealTargetConfiguration Config, string ProjectDirectory, bool bIsUnrealGame, string GameName, bool bIsClient, string ProjectName, string InEngineDir, string AppDirectory, UnrealPluginLanguage? UPL, string? BundleID, bool bBuildAsFramework, ILogger Logger)
->>>>>>> 4af6daef
 		{
 			// generate the Info.plist for future use
 			string BuildDirectory = ProjectDirectory + "/Build/IOS";
@@ -581,11 +552,7 @@
 
 			// get the settings from the ini file
 			// plist replacements
-<<<<<<< HEAD
-			DirectoryReference? DirRef = bIsUnrealGame ? (!string.IsNullOrEmpty(UnrealBuildTool.GetRemoteIniPath()) ? new DirectoryReference(UnrealBuildTool.GetRemoteIniPath()!) : null) : new DirectoryReference(ProjectDirectory);
-=======
 			DirectoryReference? DirRef = bIsUnrealGame ? (!String.IsNullOrEmpty(UnrealBuildTool.GetRemoteIniPath()) ? new DirectoryReference(UnrealBuildTool.GetRemoteIniPath()!) : null) : new DirectoryReference(ProjectDirectory);
->>>>>>> 4af6daef
 			ConfigHierarchy Ini = ConfigCache.ReadHierarchy(ConfigHierarchyType.Engine, DirRef, UnrealTargetPlatform.IOS);
 
 			// orientations
@@ -671,11 +638,7 @@
 			// minimum iOS version
 			string MinVersionSetting = "";
 			Ini.GetString("/Script/IOSRuntimeSettings.IOSRuntimeSettings", "MinimumiOSVersion", out MinVersionSetting);
-<<<<<<< HEAD
-			string MinVersion  = GetMinimumOSVersion(MinVersionSetting, Logger);
-=======
 			string MinVersion = GetMinimumOSVersion(MinVersionSetting, Logger);
->>>>>>> 4af6daef
 
 			// Get Google Support details
 			bool bEnableGoogleSupport = true;
@@ -723,11 +686,7 @@
 			Text.AppendLine("\t\t\t<string>com.Epic.Unreal</string>");
 			Text.AppendLine("\t\t\t<key>CFBundleURLSchemes</key>");
 			Text.AppendLine("\t\t\t<array>");
-<<<<<<< HEAD
-			Text.AppendLine(string.Format("\t\t\t\t<string>{0}</string>", bIsUnrealGame ? "UnrealGame" : GameName));
-=======
 			Text.AppendLine(String.Format("\t\t\t\t<string>{0}</string>", bIsUnrealGame ? "UnrealGame" : GameName));
->>>>>>> 4af6daef
 			if (bEnableGoogleSupport)
 			{
 				Text.AppendLine(String.Format("\t\t\t\t<string>{0}</string>", GoogleReversedClientId));
@@ -867,17 +826,6 @@
 			Text.AppendLine("\t<key>ITSAppUsesNonExemptEncryption</key>");
 			Text.AppendLine("\t<false/>");
 			// add location services descriptions if used
-<<<<<<< HEAD
-			if (!string.IsNullOrWhiteSpace(LocationAlwaysUsageDescription))
-			{
-				Text.AppendLine("\t<key>NSLocationAlwaysAndWhenInUseUsageDescription</key>");
-				Text.AppendLine(string.Format("\t<string>{0}</string>", LocationAlwaysUsageDescription));
-			}
-			if (!string.IsNullOrWhiteSpace(LocationWhenInUseDescription))
-			{
-				Text.AppendLine("\t<key>NSLocationWhenInUseUsageDescription</key>");
-				Text.AppendLine(string.Format("\t<string>{0}</string>", LocationWhenInUseDescription));
-=======
 			if (!String.IsNullOrWhiteSpace(LocationAlwaysUsageDescription))
 			{
 				Text.AppendLine("\t<key>NSLocationAlwaysAndWhenInUseUsageDescription</key>");
@@ -887,7 +835,6 @@
 			{
 				Text.AppendLine("\t<key>NSLocationWhenInUseUsageDescription</key>");
 				Text.AppendLine(String.Format("\t<string>{0}</string>", LocationWhenInUseDescription));
->>>>>>> 4af6daef
 			}
 			// disable HTTPS requirement
 			if (bDisableHTTPS)
@@ -898,11 +845,7 @@
 				Text.AppendLine("\t\t</dict>");
 			}
 
-<<<<<<< HEAD
-			if (!string.IsNullOrEmpty(ExtraData))
-=======
 			if (!String.IsNullOrEmpty(ExtraData))
->>>>>>> 4af6daef
 			{
 				ExtraData = ExtraData.Replace("\\n", "\n");
 				foreach (string Line in ExtraData.Split("\r\n".ToCharArray()))
@@ -992,15 +935,6 @@
 			return true;
 		}
 
-<<<<<<< HEAD
-        public static VersionNumber? GetSdkVersion(TargetReceipt Receipt)
-        {
-			VersionNumber? SdkVersion = null;
-            if (Receipt != null)
-            {
-                ReceiptProperty? SdkVersionProperty = Receipt.AdditionalProperties.FirstOrDefault(x => x.Name == "SDK");
-				if(SdkVersionProperty != null)
-=======
 		public static VersionNumber? GetSdkVersion(TargetReceipt Receipt)
 		{
 			VersionNumber? SdkVersion = null;
@@ -1008,7 +942,6 @@
 			{
 				ReceiptProperty? SdkVersionProperty = Receipt.AdditionalProperties.FirstOrDefault(x => x.Name == "SDK");
 				if (SdkVersionProperty != null)
->>>>>>> 4af6daef
 				{
 					VersionNumber.TryParse(SdkVersionProperty.Value, out SdkVersion);
 				}
@@ -1029,11 +962,7 @@
 			return false;
 		}
 
-<<<<<<< HEAD
- 		public bool GeneratePList(FileReference ProjectFile, UnrealTargetConfiguration Config, string ProjectDirectory, bool bIsUnrealGame, string GameName, bool bIsClient, string ProjectName, string InEngineDir, string AppDirectory, TargetReceipt Receipt)
-=======
 		public bool GeneratePList(FileReference ProjectFile, UnrealTargetConfiguration Config, string ProjectDirectory, bool bIsUnrealGame, string GameName, bool bIsClient, string ProjectName, string InEngineDir, string AppDirectory, TargetReceipt Receipt)
->>>>>>> 4af6daef
 		{
 			List<string> UPLScripts = CollectPluginDataPaths(Receipt.AdditionalProperties, Logger);
 			VersionNumber? SdkVersion = GetSdkVersion(Receipt);
@@ -1210,8 +1139,6 @@
 			string BuildDirectory_NFL = InProjectDirectory + "/Restricted/NotForLicensees/Build/" + SubDir;
 			string IntermediateDirectory = (bIsUnrealGame ? InEngineDir : InProjectDirectory) + "/Intermediate/" + SubDir;
 
-<<<<<<< HEAD
-=======
 			if (AppleExports.UseModernXcode(ProjectFile))
 			{
 				Logger.LogInformation("Generating plist (only step needed when deploying with Modern Xcode)");
@@ -1231,7 +1158,6 @@
 				return false;
 			}
 
->>>>>>> 4af6daef
 			DirectoryReference.CreateDirectory(BinaryPath);
 			Directory.CreateDirectory(PayloadDirectory);
 			Directory.CreateDirectory(AppDirectory);
@@ -1297,11 +1223,7 @@
 				CopyAllProvisions(BuildDirectory, Logger);
 				CopyAllProvisions(InEngineDir + "/Build/IOS", Logger);
 				string? ProvisionDirectory = Environment.GetEnvironmentVariable("ProvisionDirectory");
-<<<<<<< HEAD
-				if (!string.IsNullOrWhiteSpace(ProvisionDirectory))
-=======
 				if (!String.IsNullOrWhiteSpace(ProvisionDirectory))
->>>>>>> 4af6daef
 				{
 					CopyAllProvisions(ProvisionDirectory, Logger);
 				}
@@ -1398,11 +1320,6 @@
 			string ProjectDirectory = (DirectoryReference.FromFile(ProjectFile) ?? Unreal.EngineDirectory).FullName;
 			bool bIsUnrealGame = GameName.Contains("UnrealGame");
 
-<<<<<<< HEAD
-			Console.WriteLine("1 GameName: {0}, ProjectName: {1}, Executable: {2}", GameName, (ProjectFile == null) ? "" : Path.GetFileNameWithoutExtension(ProjectFile.FullName), Executable);
-
-=======
->>>>>>> 4af6daef
 			if (BuildHostPlatform.Current.Platform == UnrealTargetPlatform.Mac && Environment.GetEnvironmentVariable("UBT_NO_POST_DEPLOY") != "true")
 			{
 				return PrepForUATPackageOrDeploy(Configuration, ProjectFile, GameName, ProjectDirectory, Executable, "../../Engine", bForDistribution, "", false, bCreateStubIPA, UPLScripts, BundleID, bBuildAsFramework);
@@ -1479,11 +1396,7 @@
 			RecursiveFolderCopy(new DirectoryInfo(SourceDirectory), new DirectoryInfo(DestinationDirectory), bOverwrite, Filter);
 		}
 
-<<<<<<< HEAD
-		static private void RecursiveFolderCopy(DirectoryInfo SourceFolderInfo, DirectoryInfo DestFolderInfo, bool bOverwrite = false, FilenameFilter? Filter = null)
-=======
 		private static void RecursiveFolderCopy(DirectoryInfo SourceFolderInfo, DirectoryInfo DestFolderInfo, bool bOverwrite = false, FilenameFilter? Filter = null)
->>>>>>> 4af6daef
 		{
 			foreach (FileInfo SourceFileInfo in SourceFolderInfo.GetFiles())
 			{
