--- conflicted
+++ resolved
@@ -1192,27 +1192,6 @@
 				}
 				// copy the icons from the game directory if it has any
 				string[][] Images = {
-<<<<<<< HEAD
-					new string []{ "Icon_Large_Back-1280x768.png", "AppIcon.brandassets/App Icon - Large.imagestack/Back.imagestacklayer/Content.imageset" },
-					new string []{ "Icon_Large_Front-1280x768.png", "AppIcon.brandassets/App Icon - Large.imagestack/Front.imagestacklayer/Content.imageset" },
-					new string []{ "Icon_Large_Middle-1280x768.png", "AppIcon.brandassets/App Icon - Large.imagestack/Middle.imagestacklayer/Content.imageset" },
-					new string []{ "Icon_Small_Back-400x240.png", "AppIcon.brandassets/App Icon - Small.imagestack/Back.imagestacklayer/Content.imageset" },
-					new string []{ "Icon_Small_Back-800x480.png", "AppIcon.brandassets/App Icon - Small.imagestack/Back.imagestacklayer/Content.imageset" },
-					new string []{ "Icon_Small_Front-400x240.png", "AppIcon.brandassets/App Icon - Small.imagestack/Front.imagestacklayer/Content.imageset" },
-					new string []{ "Icon_Small_Front-800x480.png", "AppIcon.brandassets/App Icon - Small.imagestack/Front.imagestacklayer/Content.imageset" },
-					new string []{ "Icon_Small_Middle-400x240.png", "AppIcon.brandassets/App Icon - Small.imagestack/Middle.imagestacklayer/Content.imageset" },
-					new string []{ "Icon_Small_Middle-800x480.png", "AppIcon.brandassets/App Icon - Small.imagestack/Middle.imagestacklayer/Content.imageset" },
-					//new string []{ "TopShelfMarketWide.png", "AppIcon.brandassets/Top Shelf Image Wide.imageset" },
-					//new string []{ "TopShelfMarketWide@2x.png", "AppIcon.brandassets/Top Shelf Image Wide.imageset" },
-					new string []{ "TopShelfWide-1920x720@2x.png", "AppIcon.brandassets/Top Shelf Image Wide.imageset" },
-					new string []{ "TopShelfWide-1920x720.png", "AppIcon.brandassets/Top Shelf Image Wide.imageset" },
-					//new string []{ "TopShelfMarket.png", "AppIcon.brandassets/Top Shelf Image.imageset" },
-					//new string []{ "TopShelfMarket@2x.png", "AppIcon.brandassets/Top Shelf Image.imageset" },
-					new string []{ "TopShelf.png", "AppIcon.brandassets/Top Shelf Image.imageset" },
-					new string []{ "TopShelf@2x.png", "AppIcon.brandassets/Top Shelf Image.imageset" },
-					new string []{ "Launch.png", "LaunchImage.launchimage" },
-					new string []{ "Launch@2x.png", "LaunchImage.launchimage" },
-=======
 					new string []{ "Icon_Large_Back-1280x768.png", "App Icon & Top Shelf Image.brandassets/App Icon - Large.imagestack/Back.imagestacklayer/Content.imageset" },
 					new string []{ "Icon_Large_Front-1280x768.png", "App Icon & Top Shelf Image.brandassets/App Icon - Large.imagestack/Front.imagestacklayer/Content.imageset" },
 					new string []{ "Icon_Large_Middle-1280x768.png", "App Icon & Top Shelf Image.brandassets/App Icon - Large.imagestack/Middle.imagestacklayer/Content.imageset" },
@@ -1228,7 +1207,6 @@
 					new string []{ "TopShelf@2x.png", "App Icon & Top Shelf Image.brandassets/Top Shelf Image.imageset" },
 					new string []{ "Launch.png", "Launch Image.launchimage" },
 					new string []{ "Launch@2x.png", "Launch Image.launchimage" },
->>>>>>> 5edfa17c
 				};
 				Dir = Path.Combine(IntermediateDir, "Resources", "Assets.xcassets");
 
@@ -1719,18 +1697,7 @@
 				}
 				else
 				{
-<<<<<<< HEAD
-					UnrealBuildTool.GenerateProjectFiles(new XcodeProjectFileGenerator(Target.ProjectFile), new string[] { "-platforms=" + (Target.Platform == UnrealTargetPlatform.IOS ? "IOS" : "TVOS"), "-NoIntellIsense", (Target.Platform == UnrealTargetPlatform.IOS ? "-iosdeployonly" : "-tvosdeployonly"), "-ignorejunk", String.Format("-project={0}", Target.ProjectFile), "-game" });
 					XcodeWorkspaceDir = DirectoryReference.Combine(Target.ProjectDirectory, String.Format("{0}_{1}.xcworkspace", Target.ProjectFile.GetFileNameWithoutExtension(), (Target.Platform == UnrealTargetPlatform.IOS ? "IOS" : "TVOS")));
-				}
-
-				// Make sure it exists
-				if (!DirectoryReference.Exists(XcodeWorkspaceDir))
-				{
-					throw new BuildException("Unable to create stub IPA; Xcode workspace not found at {0}", XcodeWorkspaceDir);
-=======
-					XcodeWorkspaceDir = DirectoryReference.Combine(Target.ProjectDirectory, String.Format("{0}_{1}.xcworkspace", Target.ProjectFile.GetFileNameWithoutExtension(), (Target.Platform == UnrealTargetPlatform.IOS ? "IOS" : "TVOS")));
->>>>>>> 5edfa17c
 				}
 
 				// Path to the temporary keychain. When -ImportCertificate is specified, we will temporarily add this to the list of keychains to search, and remove it later.
