﻿// Copyright Epic Games, Inc. All Rights Reserved.


using System;
using System.Collections;
using System.Collections.Generic;
using System.Linq;
using System.IO;
using System.Diagnostics;
using System.Security.AccessControl;
using System.Xml;
using System.Xml.Linq;
using System.Text;
using Ionic.Zip;
using Ionic.Zlib;
using EpicGames.Core;
using System.Security.Cryptography.X509Certificates;
using UnrealBuildBase;
<<<<<<< HEAD
=======
using Microsoft.Extensions.Logging;
using System.Text.RegularExpressions;
>>>>>>> d731a049

namespace UnrealBuildTool
{
	class IOSToolChainSettings : AppleToolChainSettings
	{
		/// <summary>
		/// The version of the iOS SDK to target at build time.
		/// </summary>
		[XmlConfigFile(Category = "IOSToolChain")]
		public string IOSSDKVersion = "latest";
		public readonly float IOSSDKVersionFloat = 0.0f;

		/// <summary>
		/// The version of the iOS to allow at build time.
		/// </summary>
		[XmlConfigFile(Category = "IOSToolChain")]
		public string BuildIOSVersion = "15.0";

		/// <summary>
		/// Directory for the developer binaries
		/// </summary>
		public string ToolchainDir = "";

		/// <summary>
		/// Location of the SDKs
		/// </summary>
		public readonly string BaseSDKDir;
		public readonly string BaseSDKDirSim;

		public readonly string DevicePlatformName;
		public readonly string SimulatorPlatformName;

		public IOSToolChainSettings(ILogger Logger) : this("iPhoneOS", "iPhoneSimulator", Logger)
		{
		}

		protected IOSToolChainSettings(string DevicePlatformName, string SimulatorPlatformName, ILogger Logger) : base(true, Logger)
		{
			XmlConfig.ApplyTo(this);

			this.DevicePlatformName = DevicePlatformName;
			this.SimulatorPlatformName = SimulatorPlatformName;

			// update cached paths
			BaseSDKDir = XcodeDeveloperDir + "Platforms/" + DevicePlatformName + ".platform/Developer/SDKs";
			BaseSDKDirSim = XcodeDeveloperDir + "Platforms/" + SimulatorPlatformName + ".platform/Developer/SDKs";
			ToolchainDir = XcodeDeveloperDir + "Toolchains/XcodeDefault.xctoolchain/usr/bin/";

			// make sure SDK is selected
			SelectSDK(BaseSDKDir, DevicePlatformName, ref IOSSDKVersion, true, Logger);

			// convert to float for easy comparison
			IOSSDKVersionFloat = float.Parse(IOSSDKVersion, System.Globalization.CultureInfo.InvariantCulture);
		}

		public string GetSDKPath(string Architecture)
		{
			if (Architecture == "-simulator")
			{
				return BaseSDKDirSim + "/" + SimulatorPlatformName + IOSSDKVersion + ".sdk";
			}

			return BaseSDKDir + "/" + DevicePlatformName + IOSSDKVersion + ".sdk";
		}
	}

	class IOSToolChain : AppleToolChain
	{
		private static List<FileItem> BundleDependencies = new List<FileItem>();

		public readonly ReadOnlyTargetRules? Target;
		protected IOSProjectSettings ProjectSettings;

<<<<<<< HEAD
		public IOSToolChain(ReadOnlyTargetRules? Target, IOSProjectSettings InProjectSettings, IOSToolChainOptions ToolchainOptions)
			: this(Target, InProjectSettings, () => new IOSToolChainSettings())
=======
		public IOSToolChain(ReadOnlyTargetRules? Target, IOSProjectSettings InProjectSettings, ClangToolChainOptions ToolchainOptions, ILogger InLogger)
			: this(Target, InProjectSettings, () => new IOSToolChainSettings(InLogger), ToolchainOptions, InLogger)
>>>>>>> d731a049
		{
		}

<<<<<<< HEAD
		protected IOSToolChain(ReadOnlyTargetRules? Target, IOSProjectSettings InProjectSettings, Func<IOSToolChainSettings> InCreateSettings)
			: base((Target == null) ? null : Target.ProjectFile)
=======
		protected IOSToolChain(ReadOnlyTargetRules? Target, IOSProjectSettings InProjectSettings, Func<IOSToolChainSettings> InCreateSettings, ClangToolChainOptions ToolchainOptions, ILogger InLogger)
			: base((Target == null) ? null : Target.ProjectFile, ToolchainOptions, InLogger)
>>>>>>> d731a049
		{
			this.Target = Target;
			ProjectSettings = InProjectSettings;
			Settings = new Lazy<IOSToolChainSettings>(InCreateSettings);
		}

		// ***********************************************************************
		// * NOTE:
		// *  Do NOT change the defaults to set your values, instead you should set the environment variables
		// *  properly in your system, as other tools make use of them to work properly!
		// *  The defaults are there simply for examples so you know what to put in your env vars...
		// ***********************************************************************

		// If you are looking for where to change the remote compile server name, look in RemoteToolChain.cs

		/// <summary>
		/// If this is set, then we do not do any post-compile steps -- except moving the executable into the proper spot on Mac.
		/// </summary>
		[XmlConfigFile]
		public static bool bUseDangerouslyFastMode = false;

		/// <summary>
		/// The lazily constructed settings for the toolchain
		/// </summary>
		private Lazy<IOSToolChainSettings> Settings;

		/// <summary>
		/// Which compiler\linker frontend to use
		/// </summary>
		private const string IOSCompiler = "clang++";

		/// <summary>
		/// Which library archiver to use
		/// </summary>
		private const string IOSArchiver = "libtool";

		protected override ClangToolChainInfo GetToolChainInfo()
		{
			FileReference CompilerPath = new FileReference(Settings.Value.ToolchainDir + IOSCompiler);
			FileReference ArchiverPath = new FileReference(Settings.Value.ToolchainDir + IOSArchiver);
			return new AppleToolChainInfo(CompilerPath, ArchiverPath, Logger);
		}

		public override string GetSDKVersion()
		{
			return Settings.Value.IOSSDKVersionFloat.ToString();
		}

		public override void ModifyBuildProducts(ReadOnlyTargetRules Target, UEBuildBinary Binary, List<string> Libraries, List<UEBuildBundleResource> BundleResources, Dictionary<FileReference, BuildProductType> BuildProducts)
		{
			if (Target.IOSPlatform.bCreateStubIPA && Binary.Type != UEBuildBinaryType.StaticLibrary)
			{
				FileReference StubFile = FileReference.Combine(Binary.OutputFilePath.Directory, Binary.OutputFilePath.GetFileNameWithoutExtension() + ".stub");
				BuildProducts.Add(StubFile, BuildProductType.Package);

				if (Target.Platform == UnrealTargetPlatform.TVOS)
				{
					FileReference AssetFile = FileReference.Combine(Binary.OutputFilePath.Directory, "AssetCatalog", "Assets.car");
					BuildProducts.Add(AssetFile, BuildProductType.RequiredResource);
				}
				else if (Target.Platform == UnrealTargetPlatform.IOS)
				{
					int Index = Binary.OutputFilePath.GetFileNameWithoutExtension().IndexOf("-");
					string OutputFile = Binary.OutputFilePath.GetFileNameWithoutExtension().Substring(0, Index > 0 ? Index : Binary.OutputFilePath.GetFileNameWithoutExtension().Length);
					FileReference AssetFile = FileReference.Combine(Binary.OutputFilePath.Directory, "Payload", OutputFile + ".app", "Assets.car");
					BuildProducts.Add(AssetFile, BuildProductType.RequiredResource);

					// Default AppIcons need to be copied as is in the Payload's root, even when using an asset catalog.
					AssetFile = FileReference.Combine(Binary.OutputFilePath.Directory, "Payload", OutputFile + ".app", "AppIcon60x60@2x.png");
					BuildProducts.Add(AssetFile, BuildProductType.RequiredResource);
					AssetFile = FileReference.Combine(Binary.OutputFilePath.Directory, "Payload", OutputFile + ".app", "AppIcon76x76@2x~ipad.png");
					BuildProducts.Add(AssetFile, BuildProductType.RequiredResource);
				}
			}
			if (Target.IOSPlatform.bGeneratedSYM && (ProjectSettings.bGenerateCrashReportSymbols || Target.bUseMallocProfiler) && Binary.Type == UEBuildBinaryType.StaticLibrary)
			{
				FileReference DebugFile = FileReference.Combine(Binary.OutputFilePath.Directory, Binary.OutputFilePath.GetFileNameWithoutExtension() + ".udebugsymbols");
				BuildProducts.Add(DebugFile, BuildProductType.SymbolFile);
			}
		}

		/// <summary>
		/// Adds a build product and its associated debug file to a receipt.
		/// </summary>
		/// <param name="OutputFile">Build product to add</param>
		/// <param name="OutputType">Type of build product</param>
		public override bool ShouldAddDebugFileToReceipt(FileReference OutputFile, BuildProductType OutputType)
		{
			return OutputType == BuildProductType.Executable || OutputType == BuildProductType.DynamicLibrary;
		}

		public override FileReference GetDebugFile(FileReference OutputFile, string DebugExtension)
		{
			if (OutputFile.FullName.Contains(".framework"))
			{
				// need to put the debug info outside of the framework
				return FileReference.Combine(OutputFile.Directory.ParentDirectory!, OutputFile.ChangeExtension(DebugExtension).GetFileName());
			}
			//  by default, just change the extension to the debug extension
			return OutputFile.ChangeExtension(DebugExtension);
		}

		/// <inheritdoc/>
		protected override void GetCompileArguments_WarningsAndErrors(CppCompileEnvironment CompileEnvironment, List<string> Arguments)
		{
			base.GetCompileArguments_WarningsAndErrors(CompileEnvironment, Arguments);

<<<<<<< HEAD
			if (RuntimePlatform.IsWindows)
			{
				Result += " -fdiagnostics-format=msvc";
			}

			// Optionally enable exception handling (off by default since it generates extra code needed to propagate exceptions)
			if (CompileEnvironment.bEnableExceptions)
			{
				Result += " -fexceptions";
				Result += " -DPLATFORM_EXCEPTIONS_DISABLED=0";
			}
			else
			{
				Result += " -fno-exceptions";
				Result += " -DPLATFORM_EXCEPTIONS_DISABLED=1";
			}

			string? SanitizerMode = Environment.GetEnvironmentVariable("ENABLE_ADDRESS_SANITIZER");
			if ((SanitizerMode != null && SanitizerMode == "YES") || (Options.HasFlag(IOSToolChainOptions.EnableAddressSanitizer)))
=======
			// fix for Xcode 8.3 enabling nonportable include checks, but p4 has some invalid cases in it
			if (Settings.Value.IOSSDKVersionFloat >= 10.3)
>>>>>>> d731a049
			{
				Arguments.Add("-Wno-nonportable-include-path");
			}
		}

<<<<<<< HEAD
			string? UndefSanitizerMode = Environment.GetEnvironmentVariable("ENABLE_UNDEFINED_BEHAVIOR_SANITIZER");
			if ((UndefSanitizerMode != null && UndefSanitizerMode == "YES") || (Options.HasFlag(IOSToolChainOptions.EnableUndefinedBehaviorSanitizer)))
			{
				Result += " -fsanitize=undefined -fno-sanitize=bounds,enum,return,float-divide-by-zero";
			}
=======
		/// <inheritdoc/>
		protected override void GetCompileArguments_Optimizations(CppCompileEnvironment CompileEnvironment, List<string> Arguments)
		{
			base.GetCompileArguments_Optimizations(CompileEnvironment, Arguments);
>>>>>>> d731a049

			if (CompilerVersionGreaterOrEqual(12, 0, 0))
			{
				// We have 'this' vs nullptr comparisons that get optimized away for newer versions of Clang, which is undesirable until we refactor these checks.
				Arguments.Add("-fno-delete-null-pointer-checks");
			}

			// use LTO if desired (like VCToolchain does)
			if (CompileEnvironment.bAllowLTCG)
			{
				Arguments.Add("-flto");
			}
		}

		/// <inheritdoc/>
		protected override void GetCompileArguments_Debugging(CppCompileEnvironment CompileEnvironment, List<string> Arguments)
		{
			base.GetCompileArguments_Debugging(CompileEnvironment, Arguments);

<<<<<<< HEAD
			// clang 12.00 has a new warning for copies in ranged loops. Instances have all been fixed up (2020/6/26) but
			// are likely to be reintroduced due to no equivalent on other platforms at this time so disable the warning
			// See also MacToolChain.cs
			if (GetClangVersion().Major >= 12)
			{
				Result += " -Wno-range-loop-analysis";

				// We have 'this' vs nullptr comparisons that get optimized away for newer versions of Clang, which is undesirable until we refactor these checks.
				Result += " -fno-delete-null-pointer-checks";
			}
=======
			Arguments.Add("-fvisibility=hidden"); // hides the linker warnings with PhysX
		}

		/// <inheritdoc/>
		protected override void GetCompilerArguments_Sanitizers(CppCompileEnvironment CompileEnvironment, List<string> Arguments)
		{
			// TODO: Reconcile with base
			//base.GetCompilerArguments_Sanitizers(CompileEnvironment, Arguments);
>>>>>>> d731a049

			string? SanitizerMode = Environment.GetEnvironmentVariable("ENABLE_ADDRESS_SANITIZER");
			if ((SanitizerMode != null && SanitizerMode == "YES") || (Options.HasFlag(ClangToolChainOptions.EnableAddressSanitizer)))
			{
				Arguments.Add("-fsanitize=address -fno-omit-frame-pointer -DFORCE_ANSI_ALLOCATOR=1");
			}

			string? UndefSanitizerMode = Environment.GetEnvironmentVariable("ENABLE_UNDEFINED_BEHAVIOR_SANITIZER");
			if ((UndefSanitizerMode != null && UndefSanitizerMode == "YES") || (Options.HasFlag(ClangToolChainOptions.EnableUndefinedBehaviorSanitizer)))
			{
				Arguments.Add("-fsanitize=undefined -fno-sanitize=bounds,enum,return,float-divide-by-zero");
			}

			if (Options.HasFlag(ClangToolChainOptions.EnableThreadSanitizer))
			{
				Arguments.Add("-fsanitize=thread");
			}

			if (Options.HasFlag(ClangToolChainOptions.EnableMemorySanitizer))
			{
				Arguments.Add("-fsanitize=memory");
			}
		}

		/// <inheritdoc/>
		protected override void GetCompileArguments_Global(CppCompileEnvironment CompileEnvironment, List<string> Arguments)
		{
			base.GetCompileArguments_Global(CompileEnvironment, Arguments);

<<<<<<< HEAD
			bool bStaticAnalysis = false;
			string? StaticAnalysisMode = Environment.GetEnvironmentVariable("CLANG_STATIC_ANALYZER_MODE");
			if (StaticAnalysisMode != null && StaticAnalysisMode != "")
=======
			if (IsBitcodeCompilingEnabled(CompileEnvironment.Configuration))
>>>>>>> d731a049
			{
				Arguments.Add("-fembed-bitcode");
			}

			// What architecture(s) to build for
			Arguments.Add(GetArchitectureArgument(CompileEnvironment.Configuration, CompileEnvironment.Architecture));

			Arguments.Add($"-isysroot \"{Settings.Value.GetSDKPath(CompileEnvironment.Architecture)}\"");

			Arguments.Add("-m" + GetXcodeMinVersionParam() + "=" + ProjectSettings.RuntimeVersion);

			// Add additional frameworks so that their headers can be found
			foreach (UEBuildFramework Framework in CompileEnvironment.AdditionalFrameworks)
			{
				if (Framework.FrameworkDirectory != null)
				{
					string FrameworkDir = Framework.FrameworkDirectory.FullName;
					// embedded frameworks have a framework inside of this directory, so we use this directory. regular frameworks need to go one up to point to the 
					// directory containing the framework. -F gives a path to look for the -framework
					if (FrameworkDir.EndsWith(".framework"))
					{
						FrameworkDir = Path.GetDirectoryName(FrameworkDir)!;
					}
					Arguments.Add($"-F\"{FrameworkDir}\"");
				}
			}
<<<<<<< HEAD

			return Result;
		}

		static string GetCompileArguments_CPP(CppCompileEnvironment CompileEnvironment)
		{
			string Result = "";
			Result += " -x objective-c++";
			Result += GetCppStandardCompileArgument(CompileEnvironment);
			Result += " -stdlib=libc++";

			return Result;
=======
>>>>>>> d731a049
		}

		/// <inheritdoc/>
		protected override void GetCompileArguments_FileType(CppCompileEnvironment CompileEnvironment, FileItem SourceFile, DirectoryReference OutputDir, List<string> Arguments, Action CompileAction, CPPOutput CompileResult)
		{
<<<<<<< HEAD
			string Result = "";
			Result += " -x objective-c++";
			Result += GetCppStandardCompileArgument(CompileEnvironment);
			Result += " -stdlib=libc++";
			return Result;
		}

		static string GetCompileArguments_M(CppCompileEnvironment CompileEnvironment)
		{
			string Result = "";
			Result += " -x objective-c";
			Result += GetCppStandardCompileArgument(CompileEnvironment);
			Result += " -stdlib=libc++";
			return Result;
		}

		static string GetCompileArguments_C()
		{
			string Result = "";
			Result += " -x c";
			return Result;
		}

		static string GetCompileArguments_PCH(CppCompileEnvironment CompileEnvironment)
		{
			string Result = "";
			Result += " -x objective-c++-header";
			Result += GetCppStandardCompileArgument(CompileEnvironment);
			Result += " -stdlib=libc++";

			return Result;
		}

		// Conditionally enable (default disabled) generation of information about every class with virtual functions for use by the C++ runtime type identification features 
		// (`dynamic_cast' and `typeid'). If you don't use those parts of the language, you can save some space by using -fno-rtti. 
		// Note that exception handling uses the same information, but it will generate it as needed. 
		static string GetRTTIFlag(CppCompileEnvironment CompileEnvironment)
		{
			string Result = "";

			if (CompileEnvironment.bUseRTTI)
			{
				Result = " -frtti";
			}
			else
=======
			base.GetCompileArguments_FileType(CompileEnvironment, SourceFile, OutputDir, Arguments, CompileAction, CompileResult);

			string Extension = Path.GetExtension(SourceFile.AbsolutePath).ToUpperInvariant();

			if (!Extension.Equals(".C"))
>>>>>>> d731a049
			{
				Arguments.Add(GetObjCExceptionsFlag(CompileEnvironment));
			}
		}

		// Conditionally enable (default disabled) Objective-C exceptions
		static string GetObjCExceptionsFlag(CppCompileEnvironment CompileEnvironment)
		{
			string Result = "";

			if (CompileEnvironment.bEnableObjCExceptions)
			{
				Result += "-fobjc-exceptions";
			}
			else
			{
				Result += "-fno-objc-exceptions";
			}

			return Result;
		}

		static void CleanIntermediateDirectory(string Path)
		{
			string ResultsText;

			// Delete the local dest directory if it exists
			if (Directory.Exists(Path))
			{
				// this can deal with linked files
				RunExecutableAndWait("rm", String.Format("-rf \"{0}\"", Path), out ResultsText);
			}

			// Create the intermediate local directory
			RunExecutableAndWait("mkdir", String.Format("-p \"{0}\"", Path), out ResultsText);
		}

		bool IsBitcodeCompilingEnabled(CppConfiguration Configuration)
		{
			return Configuration == CppConfiguration.Shipping && ProjectSettings.bShipForBitcode;
		}

		public virtual string GetXcodeMinVersionParam()
		{
			return "iphoneos-version-min";
		}

		public virtual string GetArchitectureArgument(CppConfiguration Configuration, string UBTArchitecture)
		{
			// get the list of architectures to compile
			string Archs =
				UBTArchitecture == "-simulator" ? "arm64" :
				String.Join(",", (Configuration == CppConfiguration.Shipping) ? ProjectSettings.ShippingArchitectures : ProjectSettings.NonShippingArchitectures);

			Log.TraceLogOnce("Compiling with these architectures: " + Archs);

			// parse the string
			string[] Tokens = Archs.Split(",".ToCharArray());


			string Result = "";

			foreach (string Token in Tokens)
			{
				Result += " -arch " + Token;
			}

			//  Remove this in 4.16 
			//  Commented this out, for now. @Pete let's conditionally check this when we re-implement this fix. 
			//  Result += " -mcpu=cortex-a9";

			return Result;
		}

		public string GetAdditionalLinkerFlags(CppConfiguration InConfiguration)
		{
			if (InConfiguration != CppConfiguration.Shipping)
			{
				return ProjectSettings.AdditionalLinkerFlags;
			}
			else
			{
				return ProjectSettings.AdditionalShippingLinkerFlags;
			}
		}

		void GetLinkArguments_Global(LinkEnvironment LinkEnvironment, List<string> Arguments)
		{
			Arguments.Add(GetArchitectureArgument(LinkEnvironment.Configuration, LinkEnvironment.Architecture));

			bool bIsDevice = (LinkEnvironment.Architecture != "-simulator");
			Arguments.Add(String.Format(" -isysroot \\\"{0}Platforms/{1}.platform/Developer/SDKs/{1}{2}.sdk\\\"",
				Settings.Value.XcodeDeveloperDir, bIsDevice ? Settings.Value.DevicePlatformName : Settings.Value.SimulatorPlatformName, Settings.Value.IOSSDKVersion));

			if (IsBitcodeCompilingEnabled(LinkEnvironment.Configuration))
			{
				FileItem OutputFile = FileItem.GetItemByFileReference(LinkEnvironment.OutputFilePath);

				Arguments.Add("-fembed-bitcode -Xlinker -bitcode_verify -Xlinker -bitcode_hide_symbols -Xlinker -bitcode_symbol_map ");
				Arguments.Add("-Xlinker \\\"" + Path.GetDirectoryName(OutputFile.AbsolutePath) + "\\\"");
			}

			Arguments.Add("-dead_strip");
			Arguments.Add("-m" + GetXcodeMinVersionParam() + "=" + ProjectSettings.RuntimeVersion);
			if (!IsBitcodeCompilingEnabled(LinkEnvironment.Configuration))
			{
				Arguments.Add("-Wl-no_pie");
			}
			Arguments.Add("-stdlib=libc++");
			Arguments.Add("-ObjC");
			// Arguments.Add("-v");

			// use LTO if desired (like VCToolchain does)
			if (LinkEnvironment.bAllowLTCG)
			{
				Arguments.Add("-flto");
			}

			string? SanitizerMode = Environment.GetEnvironmentVariable("ENABLE_ADDRESS_SANITIZER");
<<<<<<< HEAD
			if ((SanitizerMode != null && SanitizerMode == "YES") || (Options.HasFlag(IOSToolChainOptions.EnableAddressSanitizer)))
=======
			if ((SanitizerMode != null && SanitizerMode == "YES") || (Options.HasFlag(ClangToolChainOptions.EnableAddressSanitizer)))
>>>>>>> d731a049
			{
				Arguments.Add("-rpath \"@executable_path/Frameworks\"");
				Arguments.Add("-fsanitize=address");
			}

			string? UndefSanitizerMode = Environment.GetEnvironmentVariable("ENABLE_UNDEFINED_BEHAVIOR_SANITIZER");
<<<<<<< HEAD
			if ((UndefSanitizerMode != null && UndefSanitizerMode == "YES") || (Options.HasFlag(IOSToolChainOptions.EnableUndefinedBehaviorSanitizer)))
=======
			if ((UndefSanitizerMode != null && UndefSanitizerMode == "YES") || (Options.HasFlag(ClangToolChainOptions.EnableUndefinedBehaviorSanitizer)))
>>>>>>> d731a049
			{
				Arguments.Add("-rpath \"@executable_path/libclang_rt.ubsan_ios_dynamic.dylib\"");
				Arguments.Add("-fsanitize=undefined");
			}

			if (Options.HasFlag(ClangToolChainOptions.EnableThreadSanitizer))
			{
				Arguments.Add("-rpath \"@executable_path/libclang_rt.tsan_ios_dynamic.dylib\"");
				Arguments.Add("-fsanitize=thread");
			}

			// need to tell where to load Framework dylibs
			Arguments.Add("-rpath @executable_path/Frameworks");

			Arguments.Add(GetAdditionalLinkerFlags(LinkEnvironment.Configuration));

			// link in the frameworks
			foreach (string Framework in LinkEnvironment.Frameworks)
			{
				if (Framework != "ARKit" || Settings.Value.IOSSDKVersionFloat >= 11.0f)
				{
					Arguments.Add("-framework " + Framework);
				}
			}
			foreach (UEBuildFramework Framework in LinkEnvironment.AdditionalFrameworks)
			{
				if (Framework.FrameworkDirectory != null)
				{
					// If this framework has a directory specified, we'll need to setup the path as well
					string FrameworkDir = Framework.FrameworkDirectory.FullName;

					// embedded frameworks have a framework inside of this directory, so we use this directory. regular frameworks need to go one up to point to the 
					// directory containing the framework. -F gives a path to look for the -framework
					if (FrameworkDir.EndsWith(".framework"))
					{
						FrameworkDir = Path.GetDirectoryName(FrameworkDir)!;
					}
					Arguments.Add(String.Format("-F\\\"{0}\\\"", FrameworkDir));
				}

				Arguments.Add("-framework " + Framework.Name);
			}
			foreach (string Framework in LinkEnvironment.WeakFrameworks)
			{
				Arguments.Add("-weak_framework " + Framework);
			}
		}

		void GetArchiveArguments_Global(LinkEnvironment LinkEnvironment, List<string> Arguments)
		{
			Arguments.Add("-static");
		}

		public override CPPOutput CompileCPPFiles(CppCompileEnvironment CompileEnvironment, List<FileItem> InputFiles, DirectoryReference OutputDir, string ModuleName, IActionGraphBuilder Graph)
		{
<<<<<<< HEAD
			string Arguments = GetCompileArguments_Global(CompileEnvironment);
			string PCHArguments = "";

			if (CompileEnvironment.PrecompiledHeaderAction == PrecompiledHeaderAction.Include)
			{
				PCHArguments += string.Format(" -include \"{0}\"", CompileEnvironment.PrecompiledHeaderIncludeFilename!.FullName);
			}

			foreach (FileItem ForceIncludeFile in CompileEnvironment.ForceIncludeFiles)
			{
				Arguments += String.Format(" -include \"{0}\"", ForceIncludeFile.Location.FullName);
			}
=======
			List<string> GlobalArguments = new();
>>>>>>> d731a049

			GetCompileArguments_Global(CompileEnvironment, GlobalArguments);

			List<FileItem> FrameworkTokenFiles = new List<FileItem>();
			foreach (UEBuildFramework Framework in CompileEnvironment.AdditionalFrameworks)
			{
				if (Framework.ZipFile != null)
				{
					FileItem ExtractedTokenFile = ExtractFramework(Framework, Graph, Logger);
					FrameworkTokenFiles.Add(ExtractedTokenFile);
				}
			}

			CPPOutput Result = new CPPOutput();
			// Create a compile action for each source file.
			foreach (FileItem SourceFile in InputFiles)
			{
<<<<<<< HEAD
				Action CompileAction = Graph.CreateAction(ActionType.Compile);
				string FilePCHArguments = "";
				string FileArguments = "";
				string Extension = Path.GetExtension(SourceFile.AbsolutePath).ToUpperInvariant();

				if (CompileEnvironment.PrecompiledHeaderAction == PrecompiledHeaderAction.Create)
				{
					// Compile the file as a C++ PCH.
					FileArguments += GetCompileArguments_PCH(CompileEnvironment);
					FileArguments += GetRTTIFlag(CompileEnvironment);
					FileArguments += GetObjCExceptionsFlag(CompileEnvironment);
				}
				else if (Extension == ".C")
				{
					// Compile the file as C code.
					FileArguments += GetCompileArguments_C();
				}
				else if (Extension == ".MM")
				{
					// Compile the file as Objective-C++ code.
					FileArguments += GetCompileArguments_MM(CompileEnvironment);
					FileArguments += GetRTTIFlag(CompileEnvironment);
					FileArguments += GetObjCExceptionsFlag(CompileEnvironment);
				}
				else if (Extension == ".M")
				{
					// Compile the file as Objective-C code.
					FileArguments += GetCompileArguments_M(CompileEnvironment);
					FileArguments += GetObjCExceptionsFlag(CompileEnvironment);
				}
				else
				{
					// Compile the file as C++ code.
					FileArguments += GetCompileArguments_CPP(CompileEnvironment);
					FileArguments += GetRTTIFlag(CompileEnvironment);
					FileArguments += GetObjCExceptionsFlag(CompileEnvironment);

					// only use PCH for .cpp files
					FilePCHArguments = PCHArguments;
				}

				// Add the C++ source file and its included files to the prerequisite item list.
				CompileAction.PrerequisiteItems.Add(SourceFile);

				// Add the precompiled header
				if (CompileEnvironment.PrecompiledHeaderAction == PrecompiledHeaderAction.Include)
				{
					CompileAction.PrerequisiteItems.Add(CompileEnvironment.PrecompiledHeaderFile!);
				}

				// Upload the force included files
				foreach (FileItem ForceIncludeFile in CompileEnvironment.ForceIncludeFiles)
				{
					CompileAction.PrerequisiteItems.Add(ForceIncludeFile);
				}

				string? OutputFilePath = null;
				if (CompileEnvironment.PrecompiledHeaderAction == PrecompiledHeaderAction.Create)
				{
					// Add the precompiled header file to the produced item list.
					FileItem PrecompiledHeaderFile = FileItem.GetItemByFileReference(FileReference.Combine(OutputDir, Path.GetFileName(SourceFile.AbsolutePath) + ".gch"));

					CompileAction.ProducedItems.Add(PrecompiledHeaderFile);
					Result.PrecompiledHeaderFile = PrecompiledHeaderFile;

					// Add the parameters needed to compile the precompiled header file to the command-line.
					FileArguments += string.Format(" -o \"{0}\"", PrecompiledHeaderFile.AbsolutePath);
				}
				else
				{
					if (CompileEnvironment.PrecompiledHeaderAction == PrecompiledHeaderAction.Include)
					{
						CompileAction.PrerequisiteItems.Add(CompileEnvironment.PrecompiledHeaderFile!);
					}

					string ObjectFileExtension;
					if (CompileEnvironment.AdditionalArguments != null && CompileEnvironment.AdditionalArguments.Contains("-emit-llvm"))
					{
						ObjectFileExtension = ".bc";
					}
					else
					{
						ObjectFileExtension = ".o";
					}

					// Add the object file to the produced item list.
					FileItem ObjectFile = FileItem.GetItemByFileReference(FileReference.Combine(OutputDir, Path.GetFileName(SourceFile.AbsolutePath) + ObjectFileExtension));

					CompileAction.ProducedItems.Add(ObjectFile);
					Result.ObjectFiles.Add(ObjectFile);
					FileArguments += string.Format(" -o \"{0}\"", ObjectFile.AbsolutePath);
					OutputFilePath = ObjectFile.AbsolutePath;
				}

				// Add the source file path to the command-line.
				FileArguments += string.Format(" \"{0}\"", SourceFile.AbsolutePath);

				// Generate the included header dependency list
				if (CompileEnvironment.bGenerateDependenciesFile)
				{
					FileItem DependencyListFile = FileItem.GetItemByFileReference(FileReference.Combine(OutputDir, Path.GetFileName(SourceFile.AbsolutePath) + ".d"));
					FileArguments += string.Format(" -MD -MF\"{0}\"", DependencyListFile.AbsolutePath.Replace('\\', '/'));
					CompileAction.DependencyListFile = DependencyListFile;
					CompileAction.ProducedItems.Add(DependencyListFile);
				}

				string CompilerPath = Settings.Value.ToolchainDir + IOSCompiler;

				string AllArgs = FilePCHArguments + Arguments + FileArguments + CompileEnvironment.AdditionalArguments;
				/*				string SourceText = System.IO.File.ReadAllText(SourceFile.AbsolutePath);
								if (CompileEnvironment.bOptimizeForSize && (SourceFile.AbsolutePath.Contains("ElementBatcher.cpp") || SourceText.Contains("ElementBatcher.cpp") || SourceFile.AbsolutePath.Contains("AnimationRuntime.cpp") || SourceText.Contains("AnimationRuntime.cpp")
									|| SourceFile.AbsolutePath.Contains("AnimEncoding.cpp") || SourceText.Contains("AnimEncoding.cpp") || SourceFile.AbsolutePath.Contains("TextRenderComponent.cpp") || SourceText.Contains("TextRenderComponent.cpp")
									|| SourceFile.AbsolutePath.Contains("SWidget.cpp") || SourceText.Contains("SWidget.cpp") || SourceFile.AbsolutePath.Contains("SCanvas.cpp") || SourceText.Contains("SCanvas.cpp") || SourceFile.AbsolutePath.Contains("ShaderCore.cpp") || SourceText.Contains("ShaderCore.cpp")
									|| SourceFile.AbsolutePath.Contains("ParticleSystemRender.cpp") || SourceText.Contains("ParticleSystemRender.cpp")))
								{
									Log.TraceInformation("Forcing {0} to --O3!", SourceFile.AbsolutePath);

									AllArgs = AllArgs.Replace("-Oz", "-O3");
								}*/

				// Analyze and then compile using the shell to perform the indirection
				string? StaticAnalysisMode = Environment.GetEnvironmentVariable("CLANG_STATIC_ANALYZER_MODE");
				if (StaticAnalysisMode != null && StaticAnalysisMode != "" && OutputFilePath != null)
				{
					string TempArgs = "-c \"" + CompilerPath + " " + AllArgs + " --analyze -Wno-unused-command-line-argument -Xclang -analyzer-output=html -Xclang -analyzer-config -Xclang path-diagnostics-alternate=true -Xclang -analyzer-config -Xclang report-in-main-source-file=true -Xclang -analyzer-disable-checker -Xclang deadcode.DeadStores -o " + OutputFilePath.Replace(".o", ".html") + "; " + CompilerPath + " " + AllArgs + "\"";
					AllArgs = TempArgs;
					CompilerPath = "/bin/sh";
				}

				// RPC utility parameters are in terms of the Mac side
				CompileAction.WorkingDirectory = GetMacDevSrcRoot();
				CompileAction.CommandPath = new FileReference(CompilerPath);
				CompileAction.CommandArguments = AllArgs; // Arguments + FileArguments + CompileEnvironment.AdditionalArguments;
				CompileAction.CommandDescription = "Compile";
				CompileAction.StatusDescription = string.Format("{0}", Path.GetFileName(SourceFile.AbsolutePath));
				CompileAction.bIsGCCCompiler = true;
				// We're already distributing the command by execution on Mac.
				CompileAction.bCanExecuteRemotely = true;
				CompileAction.bShouldOutputStatusDescription = true;
				CompileAction.CommandVersion = GetFullClangVersion();

				foreach (UEBuildFramework Framework in CompileEnvironment.AdditionalFrameworks)
				{
					if (Framework.ZipFile != null)
					{
						FileItem ExtractedTokenFile = ExtractFramework(Framework, Graph);
						CompileAction.PrerequisiteItems.Add(ExtractedTokenFile);
					}
				}
=======
				Action CompileAction = CompileCPPFile(CompileEnvironment, SourceFile, OutputDir, ModuleName, Graph, GlobalArguments, Result);
				CompileAction.PrerequisiteItems.AddRange(FrameworkTokenFiles);
>>>>>>> d731a049
			}
			return Result;
		}

		public override FileItem LinkFiles(LinkEnvironment LinkEnvironment, bool bBuildImportLibraryOnly, IActionGraphBuilder Graph)
		{
			FileReference LinkerPath = LinkEnvironment.bIsBuildingLibrary ? Info.Archiver : Info.Clang;

			// Create an action that invokes the linker.
			Action LinkAction = Graph.CreateAction(ActionType.Link);

			// RPC utility parameters are in terms of the Mac side
			LinkAction.WorkingDirectory = GetMacDevSrcRoot();

			// build this up over the rest of the function
			List<string> LinkArguments = new();
			if (LinkEnvironment.bIsBuildingLibrary)
			{
				GetArchiveArguments_Global(LinkEnvironment, LinkArguments);
			}
			else
			{
				GetLinkArguments_Global(LinkEnvironment, LinkArguments);
			}
			string LinkCommandArguments = string.Join(' ', LinkArguments);
			if (LinkEnvironment.bIsBuildingDLL)
			{
				// @todo roll this put into GetLinkArguments_Global
				LinkerPath = Info.Clang;
				LinkCommandArguments += " -dynamiclib -Xlinker -export_dynamic -Xlinker -no_deduplicate";

				string InstallName = LinkEnvironment.InstallName ?? String.Format("@executable_path/Frameworks/{0}", LinkEnvironment.OutputFilePath.MakeRelativeTo(LinkEnvironment.OutputFilePath.Directory.ParentDirectory!));
				LinkCommandArguments += string.Format(" -Xlinker -install_name -Xlinker {0}", InstallName);

				LinkCommandArguments += " -Xlinker -rpath -Xlinker @executable_path/Frameworks";
				LinkCommandArguments += " -Xlinker -rpath -Xlinker @loader_path/Frameworks";
			}

			if (!LinkEnvironment.bIsBuildingLibrary)
			{
				// Add the library paths to the argument list.
				foreach (DirectoryReference LibraryPath in LinkEnvironment.SystemLibraryPaths)
				{
					LinkCommandArguments += string.Format(" -L\\\"{0}\\\"", LibraryPath.FullName);
				}

				// Add the additional libraries to the argument list.
				foreach (string AdditionalLibrary in LinkEnvironment.SystemLibraries)
				{
					LinkCommandArguments += string.Format(" -l\\\"{0}\\\"", AdditionalLibrary);
				}

				foreach(FileReference Library in LinkEnvironment.Libraries)
				{
					// for absolute library paths, convert to remote filename
					// add it to the prerequisites to make sure it's built first (this should be the case of non-system libraries)
					FileItem LibFile = FileItem.GetItemByFileReference(Library);
					LinkAction.PrerequisiteItems.Add(LibFile);

					// and add to the commandline
					LinkCommandArguments += string.Format(" \\\"{0}\\\"", Library.FullName);
				}
			}

			// Handle additional framework assets that might need to be shadowed
			foreach (UEBuildFramework Framework in LinkEnvironment.AdditionalFrameworks)
			{
				if (Framework.ZipFile != null)
				{
					FileItem ExtractedTokenFile = ExtractFramework(Framework, Graph, Logger);
					LinkAction.PrerequisiteItems.Add(ExtractedTokenFile);
				}
			}

			// Add the output file as a production of the link action.
			FileItem OutputFile = FileItem.GetItemByFileReference(LinkEnvironment.OutputFilePath);
			LinkAction.ProducedItems.Add(OutputFile);

			// Add arguments to generate a map file too
			if ((!LinkEnvironment.bIsBuildingLibrary || LinkEnvironment.bIsBuildingDLL) && LinkEnvironment.bCreateMapFile)
			{
				FileItem MapFile = FileItem.GetItemByFileReference(new FileReference(OutputFile.Location.FullName + ".map"));
				LinkCommandArguments += string.Format(" -Wl,-map,\\\"{0}\\\"", MapFile.Location.FullName);
				LinkAction.ProducedItems.Add(MapFile);
			}

			// Add the input files to a response file, and pass the response file on the command-line.
			List<string> InputFileNames = new List<string>();
			foreach (FileItem InputFile in LinkEnvironment.InputFiles)
			{
				string FileNamePath = string.Format("\"{0}\"", InputFile.AbsolutePath);
				InputFileNames.Add(FileNamePath);
				LinkAction.PrerequisiteItems.Add(InputFile);
			}

			// Write the list of input files to a response file, with a tempfilename, on remote machine
			if (LinkEnvironment.bIsBuildingLibrary)
			{
				foreach (string Filename in InputFileNames)
				{
					LinkCommandArguments += " " + Filename;
				}
				// @todo rocket lib: the -filelist command should take a response file (see else condition), except that it just says it can't
				// find the file that's in there. Rocket.lib may overflow the commandline by putting all files on the commandline, so this 
				// may be needed:
				// LinkCommandArguments += string.Format(" -filelist \"{0}\"", ConvertPath(ResponsePath));
			}
			else
			{
				bool bIsUnrealGame = LinkEnvironment.OutputFilePath.FullName.Contains("UnrealGame");
				FileReference ResponsePath = FileReference.Combine(((!bIsUnrealGame && ProjectFile != null) ? ProjectFile.Directory : Unreal.EngineDirectory), "Intermediate", "Build", LinkEnvironment.Platform.ToString(), "LinkFileList_" + LinkEnvironment.OutputFilePath.GetFileNameWithoutExtension() + ".tmp");
				Graph.CreateIntermediateTextFile(ResponsePath, InputFileNames);
				LinkCommandArguments += string.Format(" \\\"@{0}\\\"", ResponsePath.FullName);
			}

			// if we are making an LTO build, write the lto file next to build so dsymutil can find it
			if (LinkEnvironment.bAllowLTCG)
			{
				string LtoObjectFile;
				if (Target!.bShouldCompileAsDLL)
				{
					// go up a directory so we don't put this big file into the framework
					LtoObjectFile = Path.Combine(Path.GetDirectoryName(Path.GetDirectoryName(OutputFile.AbsolutePath))!, Path.GetFileName(OutputFile.AbsolutePath) + ".lto.o");
				}
				else
				{
					LtoObjectFile = OutputFile.AbsolutePath + ".lto.o";
				}
				LinkCommandArguments += string.Format(" -flto -Xlinker -object_path_lto -Xlinker \\\"{0}\\\"", LtoObjectFile);
			}

			// Add the output file to the command-line.
			LinkCommandArguments += string.Format(" -o \\\"{0}\\\"", OutputFile.AbsolutePath);

			// Add the additional arguments specified by the environment.
			LinkCommandArguments += LinkEnvironment.AdditionalArguments;

			// Only execute linking on the local PC.
			LinkAction.bCanExecuteRemotely = false;

			LinkAction.StatusDescription = string.Format("{0}", OutputFile.AbsolutePath);

			LinkAction.CommandVersion = Info.ClangVersionString;

			LinkAction.CommandPath = BuildHostPlatform.Current.Shell;
			if (LinkEnvironment.Configuration == CppConfiguration.Shipping && Path.GetExtension(OutputFile.AbsolutePath) != ".a")
			{
				// When building a shipping package, symbols are stripped from the exe as the last build step. This is a problem
				// when re-packaging and no source files change because the linker skips symbol generation and dsymutil will 
				// recreate a new .dsym file from a symboless exe file. It's just sad. To make things happy we need to delete 
				// the output file to force the linker to recreate it with symbols again.
				string linkCommandArguments = "-c \"";

				linkCommandArguments += string.Format("rm -f \\\"{0}\\\";", OutputFile.AbsolutePath);
				linkCommandArguments += string.Format("rm -f \\\"{0}\\*.bcsymbolmap\\\";", Path.GetDirectoryName(OutputFile.AbsolutePath));
				linkCommandArguments += "\\\"" + LinkerPath + "\\\" " + LinkCommandArguments + ";";

				linkCommandArguments += "\"";

				LinkAction.CommandArguments = linkCommandArguments;
			}
			else
			{
				// This is not a shipping build so no need to delete the output file since symbols will not have been stripped from it.
				LinkAction.CommandArguments = string.Format("-c \"\\\"{0}\\\" {1}\"", LinkerPath, LinkCommandArguments);
			}
			return OutputFile;
		}

		static string GetAppBundleName(FileReference Executable)
		{
			// Get the app bundle name
			string AppBundleName = Executable.GetFileNameWithoutExtension();

			// Strip off any platform suffix
			int SuffixIdx = AppBundleName.IndexOf('-');
			if (SuffixIdx != -1)
			{
				AppBundleName = AppBundleName.Substring(0, SuffixIdx);
			}

			// Append the .app suffix
			return AppBundleName + ".app";
		}

		public static FileReference GetAssetCatalogFile(UnrealTargetPlatform Platform, FileReference Executable)
		{
			// Get the output file
			if (Platform == UnrealTargetPlatform.IOS)
			{
				return FileReference.Combine(Executable.Directory, "Payload", GetAppBundleName(Executable), "Assets.car");
			}
			else
			{
				return FileReference.Combine(Executable.Directory, "AssetCatalog", "Assets.car");
			}
		}

		public static string GetAssetCatalogArgs(UnrealTargetPlatform Platform, string InputDir, string OutputDir)
		{
			StringBuilder Arguments = new StringBuilder("actool");
			Arguments.Append(" --output-format human-readable-text");
			Arguments.Append(" --notices");
			Arguments.Append(" --warnings");
			Arguments.AppendFormat(" --output-partial-info-plist \"{0}/assetcatalog_generated_info.plist\"", InputDir);
			if (Platform == UnrealTargetPlatform.TVOS)
			{
				Arguments.Append(" --app-icon \"App Icon & Top Shelf Image\"");
				Arguments.Append(" --launch-image \"Launch Image\"");
				Arguments.Append(" --filter-for-device-model AppleTV5,3");
				Arguments.Append(" --target-device tv");
				Arguments.Append(" --minimum-deployment-target 15.0");
				Arguments.Append(" --platform appletvos");
			}
			else
			{
				Arguments.Append(" --app-icon AppIcon");
				Arguments.Append(" --product-type com.apple.product-type.application");
				Arguments.Append(" --target-device iphone");
				Arguments.Append(" --target-device ipad");
				Arguments.Append(" --minimum-deployment-target 15.0");
				Arguments.Append(" --platform iphoneos");
			}
			Arguments.Append(" --enable-on-demand-resources YES");
			Arguments.AppendFormat(" --compile \"{0}\"", OutputDir);
			Arguments.AppendFormat(" \"{0}/Assets.xcassets\"", InputDir);
			return Arguments.ToString();
		}

		private static bool IsCompiledAsFramework(string ExecutablePath)
		{
			// @todo ios: Get the receipt to here which has the property
			return ExecutablePath.Contains(".framework");
		}

		private static string GetdSYMPath(FileItem Executable)
		{
			string ExecutablePath = Executable.AbsolutePath;
			// for frameworks, we want to put the .dSYM outside of the framework, and the executable is inside the .framework
			if (IsCompiledAsFramework(ExecutablePath))
			{
				return Path.Combine(Path.GetDirectoryName(ExecutablePath)!, "..", Path.GetFileName(ExecutablePath) + ".dSYM");
			}

			// return standard dSYM location
			return Path.Combine(Path.GetDirectoryName(ExecutablePath)!, Path.GetFileName(ExecutablePath) + ".dSYM");
		}

		/// <summary>
		/// Generates debug info for a given executable
		/// </summary>
		/// <param name="Executable">FileItem describing the executable to generate debug info for</param>
		/// <param name="bIsForLTOBuild">Was this build made with LTO enabled?</param>
		/// <param name="Graph">List of actions to be executed. Additional actions will be added to this list.</param>
		/// <param name="Logger">Logger for output</param>
		private List<FileItem> GenerateDebugInfo(FileItem Executable, bool bIsForLTOBuild, IActionGraphBuilder Graph, ILogger Logger)
		{
			// Make a file item for the source and destination files
			string FullDestPathRoot = GetdSYMPath(Executable);

			FileItem OutputFile = FileItem.GetItemByPath(FullDestPathRoot);
			FileItem ZipOutputFile = FileItem.GetItemByPath(FullDestPathRoot + ".zip");

			// Make the compile action
			Action GenDebugAction = Graph.CreateAction(ActionType.GenerateDebugInfo);

			GenDebugAction.WorkingDirectory = GetMacDevSrcRoot();
			GenDebugAction.CommandPath = BuildHostPlatform.Current.Shell;
			string ExtraOptions;
			string DsymutilPath = GetDsymutilPath(Logger, out ExtraOptions, bIsForLTOBuild: bIsForLTOBuild);
			if (ProjectSettings.bGeneratedSYMBundle)
			{
				GenDebugAction.CommandArguments = string.Format("-c \"rm -rf \\\"{2}\\\"; \\\"{0}\\\" \\\"{1}\\\" {4} -o \\\"{2}\\\"; cd \\\"{2}/..\\\"; zip -r -y -1 {3}.zip {3}\"",
					DsymutilPath,
					Executable.AbsolutePath,
					OutputFile.AbsolutePath,
					Path.GetFileName(FullDestPathRoot),
					ExtraOptions);
				GenDebugAction.ProducedItems.Add(ZipOutputFile);
				Logger.LogInformation("Zip file: {File}", ZipOutputFile.AbsolutePath);
			}
			else
			{
				GenDebugAction.CommandArguments = string.Format("-c \"rm -rf \\\"{2}\\\"; \\\"{0}\\\" \\\"{1}\\\" {3} -f -o \\\"{2}\\\"\"",
						DsymutilPath,
						Executable.AbsolutePath,
						OutputFile.AbsolutePath,
						ExtraOptions);
			}
			GenDebugAction.PrerequisiteItems.Add(Executable);
			GenDebugAction.ProducedItems.Add(OutputFile);
			GenDebugAction.StatusDescription = GenDebugAction.CommandArguments;// string.Format("Generating debug info for {0}", Path.GetFileName(Executable.AbsolutePath));
			GenDebugAction.bCanExecuteRemotely = false;

			return GenDebugAction.ProducedItems; // (ProjectSettings.bGeneratedSYMBundle ? ZipOutputFile : OutputFile);
		}

		/// <summary>
		/// Generates pseudo pdb info for a given executable
		/// </summary>
		/// <param name="Executable">FileItem describing the executable to generate debug info for</param>
		/// <param name="Graph">List of actions to be executed. Additional actions will be added to this list.</param>
		public FileItem GeneratePseudoPDB(FileItem Executable, IActionGraphBuilder Graph)
		{
			// Make a file item for the source and destination files
			string FulldSYMPathRoot = GetdSYMPath(Executable);
			string FullDestPathRoot = Path.ChangeExtension(FulldSYMPathRoot, ".udebugsymbols");
			string PathToDWARF = Path.Combine(FulldSYMPathRoot, "Contents", "Resources", "DWARF", Path.GetFileName(Executable.AbsolutePath));

			FileItem dSYMFile = FileItem.GetItemByPath(FulldSYMPathRoot);

			FileItem DWARFFile = FileItem.GetItemByPath(PathToDWARF);

			FileItem OutputFile = FileItem.GetItemByPath(FullDestPathRoot);

			// Make the compile action
			Action GenDebugAction = Graph.CreateAction(ActionType.GenerateDebugInfo);
			GenDebugAction.WorkingDirectory = DirectoryReference.Combine(Unreal.EngineDirectory, "Binaries", "Mac");

			GenDebugAction.CommandPath = BuildHostPlatform.Current.Shell;
			GenDebugAction.CommandArguments = string.Format("-c \"rm -rf \\\"{1}\\\"; dwarfdump --uuid \\\"{3}\\\" | cut -d\\  -f2; chmod 777 ./DsymExporter; ./DsymExporter -UUID=$(dwarfdump --uuid \\\"{3}\\\" | cut -d\\  -f2) \\\"{0}\\\" \\\"{2}\\\"\"",
					DWARFFile.AbsolutePath,
					OutputFile.AbsolutePath,
					Path.GetDirectoryName(OutputFile.AbsolutePath),
					dSYMFile.AbsolutePath);
			GenDebugAction.PrerequisiteItems.Add(dSYMFile);
			GenDebugAction.ProducedItems.Add(OutputFile);
			GenDebugAction.StatusDescription = GenDebugAction.CommandArguments;// string.Format("Generating debug info for {0}", Path.GetFileName(Executable.AbsolutePath));
			GenDebugAction.bCanExecuteRemotely = false;

			return OutputFile;
		}

		private static void PackageStub(string BinaryPath, string GameName, string ExeName)
		{
			// create the ipa
			string IPAName = BinaryPath + "/" + ExeName + ".stub";
			// delete the old one
			if (File.Exists(IPAName))
			{
				File.Delete(IPAName);
			}

			// make the subdirectory if needed
			string DestSubdir = Path.GetDirectoryName(IPAName)!;
			if (!Directory.Exists(DestSubdir))
			{
				Directory.CreateDirectory(DestSubdir);
			}

			// set up the directories
			string ZipWorkingDir = String.Format("Payload/{0}.app/", GameName);
			string ZipSourceDir = string.Format("{0}/Payload/{1}.app", BinaryPath, GameName);

			// create the file
			using (ZipFile Zip = new ZipFile())
			{
				// add the entire directory
				Zip.AddDirectory(ZipSourceDir, ZipWorkingDir);

				// Update permissions to be UNIX-style
				// Modify the file attributes of any added file to unix format
				foreach (ZipEntry E in Zip.Entries)
				{
					const byte FileAttributePlatform_NTFS = 0x0A;
					const byte FileAttributePlatform_UNIX = 0x03;
					const byte FileAttributePlatform_FAT = 0x00;

					const int UNIX_FILETYPE_NORMAL_FILE = 0x8000;
					//const int UNIX_FILETYPE_SOCKET = 0xC000;
					//const int UNIX_FILETYPE_SYMLINK = 0xA000;
					//const int UNIX_FILETYPE_BLOCKSPECIAL = 0x6000;
					const int UNIX_FILETYPE_DIRECTORY = 0x4000;
					//const int UNIX_FILETYPE_CHARSPECIAL = 0x2000;
					//const int UNIX_FILETYPE_FIFO = 0x1000;

					const int UNIX_EXEC = 1;
					const int UNIX_WRITE = 2;
					const int UNIX_READ = 4;


					int MyPermissions = UNIX_READ | UNIX_WRITE;
					int OtherPermissions = UNIX_READ;

					int PlatformEncodedBy = (E.VersionMadeBy >> 8) & 0xFF;
					int LowerBits = 0;

					// Try to preserve read-only if it was set
					bool bIsDirectory = E.IsDirectory;

					// Check to see if this 
					bool bIsExecutable = false;
					if (Path.GetFileNameWithoutExtension(E.FileName).Equals(GameName, StringComparison.InvariantCultureIgnoreCase))
					{
						bIsExecutable = true;
					}

					if (bIsExecutable)
					{
						// The executable will be encrypted in the final distribution IPA and will compress very poorly, so keeping it
						// uncompressed gives a better indicator of IPA size for our distro builds
						E.CompressionLevel = CompressionLevel.None;
					}

					if ((PlatformEncodedBy == FileAttributePlatform_NTFS) || (PlatformEncodedBy == FileAttributePlatform_FAT))
					{
						FileAttributes OldAttributes = E.Attributes;
						//LowerBits = ((int)E.Attributes) & 0xFFFF;

						if ((OldAttributes & FileAttributes.Directory) != 0)
						{
							bIsDirectory = true;
						}

						// Permissions
						if ((OldAttributes & FileAttributes.ReadOnly) != 0)
						{
							MyPermissions &= ~UNIX_WRITE;
							OtherPermissions &= ~UNIX_WRITE;
						}
					}

					if (bIsDirectory || bIsExecutable)
					{
						MyPermissions |= UNIX_EXEC;
						OtherPermissions |= UNIX_EXEC;
					}

					// Re-jigger the external file attributes to UNIX style if they're not already that way
					if (PlatformEncodedBy != FileAttributePlatform_UNIX)
					{
						int NewAttributes = bIsDirectory ? UNIX_FILETYPE_DIRECTORY : UNIX_FILETYPE_NORMAL_FILE;

						NewAttributes |= (MyPermissions << 6);
						NewAttributes |= (OtherPermissions << 3);
						NewAttributes |= (OtherPermissions << 0);

						// Now modify the properties
						E.AdjustExternalFileAttributes(FileAttributePlatform_UNIX, (NewAttributes << 16) | LowerBits);
					}
				}

				// Save it out
				Zip.Save(IPAName);
			}
		}

		FileItem ExtractFramework(UEBuildFramework Framework, IActionGraphBuilder Graph, ILogger Logger)
		{
			if (Framework.ZipFile == null)
			{
				throw new BuildException("Unable to extract framework '{0}' - no zip file specified", Framework.Name);
			}
			if(Framework.ExtractedTokenFile == null)
			{
				FileItem InputFile = FileItem.GetItemByFileReference(Framework.ZipFile);
				Framework.ExtractedTokenFile = FileItem.GetItemByFileReference(new FileReference(Framework.FrameworkDirectory!.FullName + ".extracted"));

				StringBuilder ExtractScript = new StringBuilder();
				ExtractScript.AppendLine("#!/bin/sh");
				ExtractScript.AppendLine("set -e");
				// ExtractScript.AppendLine("set -x"); // For debugging
				ExtractScript.AppendLine(String.Format("[ -d {0} ] && rm -rf {0}", Utils.MakePathSafeToUseWithCommandLine(Framework.FrameworkDirectory.FullName)));
				ExtractScript.AppendLine(String.Format("unzip -q -o {0} -d {1}", Utils.MakePathSafeToUseWithCommandLine(Framework.ZipFile.FullName), Utils.MakePathSafeToUseWithCommandLine(Framework.FrameworkDirectory.ParentDirectory!.FullName))); // Zip contains folder with the same name, hence ParentDirectory
				ExtractScript.AppendLine(String.Format("touch {0}", Utils.MakePathSafeToUseWithCommandLine(Framework.ExtractedTokenFile.AbsolutePath)));

				FileItem ExtractScriptFileItem = Graph.CreateIntermediateTextFile(new FileReference(Framework.FrameworkDirectory.FullName + ".sh"), ExtractScript.ToString());

				Action UnzipAction = Graph.CreateAction(ActionType.BuildProject);
				UnzipAction.CommandPath = new FileReference("/bin/sh");
				UnzipAction.CommandArguments = Utils.MakePathSafeToUseWithCommandLine(ExtractScriptFileItem.AbsolutePath);
				UnzipAction.WorkingDirectory = Unreal.EngineDirectory;
				UnzipAction.PrerequisiteItems.Add(InputFile);
				UnzipAction.PrerequisiteItems.Add(ExtractScriptFileItem);
				UnzipAction.ProducedItems.Add(Framework.ExtractedTokenFile);
				UnzipAction.DeleteItems.Add(Framework.ExtractedTokenFile);
				UnzipAction.StatusDescription = String.Format("Unzipping : {0} -> {1}", Framework.ZipFile, Framework.FrameworkDirectory);
				UnzipAction.bCanExecuteRemotely = false;
			}
			return Framework.ExtractedTokenFile;
		}

		public static DirectoryReference GenerateAssetCatalog(FileReference? ProjectFile, UnrealTargetPlatform Platform, ref bool bUserImagesExist)
		{
			string EngineDir = Unreal.EngineDirectory.ToString();
			string BuildDir = (((ProjectFile != null) ? ProjectFile.Directory.ToString() : (string.IsNullOrEmpty(UnrealBuildTool.GetRemoteIniPath()) ? Unreal.EngineDirectory.ToString() : UnrealBuildTool.GetRemoteIniPath()))) + "/Build/" + (Platform == UnrealTargetPlatform.IOS ? "IOS" : "TVOS");
			string IntermediateDir = (((ProjectFile != null) ? ProjectFile.Directory.ToString() : Unreal.EngineDirectory.ToString())) + "/Intermediate/" + (Platform == UnrealTargetPlatform.IOS ? "IOS" : "TVOS");

			bUserImagesExist = false;

			string ResourcesDir = Path.Combine(IntermediateDir, "Resources");
			if (Platform == UnrealTargetPlatform.TVOS)
			{
				// copy the template asset catalog to the appropriate directory
				string Dir = Path.Combine(ResourcesDir, "Assets.xcassets");
				if (!Directory.Exists(Dir))
				{
					Directory.CreateDirectory(Dir);
				}
				// create the directories
				foreach (string directory in Directory.EnumerateDirectories(Path.Combine(EngineDir, "Build", "TVOS", "Resources", "Assets.xcassets"), "*", SearchOption.AllDirectories))
				{
					Dir = directory.Replace(Path.Combine(EngineDir, "Build", "TVOS"), IntermediateDir);
					if (!Directory.Exists(Dir))
					{
						Directory.CreateDirectory(Dir);
					}
				}
				// copy the default files
				foreach (string file in Directory.EnumerateFiles(Path.Combine(EngineDir, "Build", "TVOS", "Resources", "Assets.xcassets"), "*", SearchOption.AllDirectories))
				{
					Dir = file.Replace(Path.Combine(EngineDir, "Build", "TVOS"), IntermediateDir);
					File.Copy(file, Dir, true);
					FileInfo DestFileInfo = new FileInfo(Dir);
					DestFileInfo.Attributes = DestFileInfo.Attributes & ~FileAttributes.ReadOnly;
				}
				// copy the icons from the game directory if it has any
				string[][] Images = {
					new string []{ "Icon_Large_Back-1280x768.png", "App Icon & Top Shelf Image.brandassets/App Icon - Large.imagestack/Back.imagestacklayer/Content.imageset" },
					new string []{ "Icon_Large_Front-1280x768.png", "App Icon & Top Shelf Image.brandassets/App Icon - Large.imagestack/Front.imagestacklayer/Content.imageset" },
					new string []{ "Icon_Large_Middle-1280x768.png", "App Icon & Top Shelf Image.brandassets/App Icon - Large.imagestack/Middle.imagestacklayer/Content.imageset" },
					new string []{ "Icon_Small_Back-400x240.png", "App Icon & Top Shelf Image.brandassets/App Icon.imagestack/Back.imagestacklayer/Content.imageset" },
					new string []{ "Icon_Small_Back-800x480.png", "App Icon & Top Shelf Image.brandassets/App Icon.imagestack/Back.imagestacklayer/Content.imageset" },
					new string []{ "Icon_Small_Front-400x240.png", "App Icon & Top Shelf Image.brandassets/App Icon.imagestack/Front.imagestacklayer/Content.imageset" },
					new string []{ "Icon_Small_Front-800x480.png", "App Icon & Top Shelf Image.brandassets/App Icon.imagestack/Front.imagestacklayer/Content.imageset" },
					new string []{ "Icon_Small_Middle-400x240.png", "App Icon & Top Shelf Image.brandassets/App Icon.imagestack/Middle.imagestacklayer/Content.imageset" },
					new string []{ "Icon_Small_Middle-800x480.png", "App Icon & Top Shelf Image.brandassets/App Icon.imagestack/Middle.imagestacklayer/Content.imageset" },
					new string []{ "TopShelfWide-2320x720@2x.png", "App Icon & Top Shelf Image.brandassets/Top Shelf Image Wide.imageset" },
					new string []{ "TopShelfWide-2320x720.png", "App Icon & Top Shelf Image.brandassets/Top Shelf Image Wide.imageset" },
				};
				Dir = Path.Combine(IntermediateDir, "Resources", "Assets.xcassets");

				string BuildResourcesGraphicsDir = Path.Combine(BuildDir, "Resources", "Assets.xcassets");
				for (int Index = 0; Index < Images.Length; ++Index)
				{
					string SourceDir = Path.Combine((Directory.Exists(BuildResourcesGraphicsDir) ? (BuildDir) : (Path.Combine(EngineDir, "Build", "TVOS"))),
						"Resources",
						"Assets.xcassets");
					string Image = Path.Combine(SourceDir, Images[Index][1], Images[Index][0]);

					if (File.Exists(Image))
					{
						bUserImagesExist |= Image.StartsWith(BuildResourcesGraphicsDir);

						File.Copy(Image, Path.Combine(Dir, Images[Index][1], Images[Index][0]), true);
						FileInfo DestFileInfo = new FileInfo(Path.Combine(Dir, Images[Index][1], Images[Index][0]));
						DestFileInfo.Attributes = DestFileInfo.Attributes & ~FileAttributes.ReadOnly;
					}
				}
			}
			else
			{
				// copy the template asset catalog to the appropriate directory
				string Dir = Path.Combine(ResourcesDir, "Assets.xcassets");
				if (!Directory.Exists(Dir))
				{
					Directory.CreateDirectory(Dir);
				}
				// create the directories
				foreach (string directory in Directory.EnumerateDirectories(Path.Combine(EngineDir, "Build", "IOS", "Resources", "Assets.xcassets"), "*", SearchOption.AllDirectories))
				{
					Dir = directory.Replace(Path.Combine(EngineDir, "Build", "IOS"), IntermediateDir);
					if (!Directory.Exists(Dir))
					{
						Directory.CreateDirectory(Dir);
					}
				}
				// copy the default files
				foreach (string file in Directory.EnumerateFiles(Path.Combine(EngineDir, "Build", "IOS", "Resources", "Assets.xcassets"), "*", SearchOption.AllDirectories))
				{
					Dir = file.Replace(Path.Combine(EngineDir, "Build", "IOS"), IntermediateDir);
					File.Copy(file, Dir, true);
					FileInfo DestFileInfo = new FileInfo(Dir);
					DestFileInfo.Attributes = DestFileInfo.Attributes & ~FileAttributes.ReadOnly;
				}
				// copy the icons from the game directory if it has any
				string[][] Images = {
					new string []{ "IPhoneIcon20@2x.png", "Icon20@2x.png" },
					new string []{ "IPhoneIcon20@3x.png", "Icon20@3x.png" },
					new string []{ "IPhoneIcon29@2x.png", "Icon29@2x.png" },
					new string []{ "IPhoneIcon29@3x.png", "Icon29@3x.png" },
					new string []{ "IPhoneIcon40@2x.png", "Icon40@2x.png" },
					new string []{ "IPhoneIcon40@3x.png", "Icon40@3x.png" },
					new string []{ "IPhoneIcon60@2x.png", "Icon60@2x.png" },
					new string []{ "IPhoneIcon60@3x.png", "Icon60@3x.png" },
					new string []{ "IPadIcon20@2x.png", "Icon20@2x.png"},
					new string []{ "IPadIcon29@2x.png", "Icon29@2x.png"},
					new string []{ "IPadIcon40@2x.png", "Icon40@2x.png" },
					new string []{ "IPadIcon76@2x.png", "Icon76@2x.png"},
					new string []{ "IPadIcon83.5@2x.png", "Icon83.5@2x.png"},
					new string []{ "Icon1024.png", "Icon1024.png" },
				};
				Dir = Path.Combine(IntermediateDir, "Resources", "Assets.xcassets", "AppIcon.appiconset");

				string BuildResourcesGraphicsDir = Path.Combine(BuildDir, "Resources", "Graphics");
				for (int Index = 0; Index < Images.Length; ++Index)
				{
					string Image = Path.Combine((Directory.Exists(Path.Combine(BuildDir, "Resources", "Graphics")) ? (BuildDir) : (Path.Combine(EngineDir, "Build", "IOS"))), "Resources", "Graphics", Images[Index][1]);
					if (File.Exists(Image))
					{
						bUserImagesExist |= Image.StartsWith(BuildResourcesGraphicsDir);

						File.Copy(Image, Path.Combine(Dir, Images[Index][0]), true);
						FileInfo DestFileInfo = new FileInfo(Path.Combine(Dir, Images[Index][0]));
						DestFileInfo.Attributes = DestFileInfo.Attributes & ~FileAttributes.ReadOnly;
					}
				}

				StringBuilder ContentsJson = new StringBuilder();

				ContentsJson.AppendLine("{");
				ContentsJson.AppendLine("\"images\" : [");
				ContentsJson.AppendLine("{");
				ContentsJson.AppendLine("\"size\" : \"60x60\",");
				ContentsJson.AppendLine("\"idiom\" : \"iphone\",");
				ContentsJson.AppendLine("\"filename\" : \"IPhoneIcon60@2x.png\",");
				ContentsJson.AppendLine("\"scale\" : \"2x\"");
				ContentsJson.AppendLine("},");
				ContentsJson.AppendLine("{");
				ContentsJson.AppendLine("\"size\" : \"76x76\",");
				ContentsJson.AppendLine("\"idiom\" : \"ipad\",");
				ContentsJson.AppendLine("\"filename\" : \"IPadIcon76@2x.png\",");
				ContentsJson.AppendLine("\"scale\" : \"2x\"");
				ContentsJson.AppendLine("},");
				ContentsJson.AppendLine("{");
				ContentsJson.AppendLine("\"size\" : \"83.5x83.5\",");
				ContentsJson.AppendLine("\"idiom\" : \"ipad\",");
				ContentsJson.AppendLine("\"filename\" : \"IPadIcon83.5@2x.png\",");
				ContentsJson.AppendLine("\"scale\" : \"2x\"");
				ContentsJson.AppendLine("},");
				ContentsJson.AppendLine("{");
				ContentsJson.AppendLine("\"size\" : \"1024x1024\",");
				ContentsJson.AppendLine("\"idiom\" : \"ios-marketing\",");
				ContentsJson.AppendLine("\"filename\" : \"Icon1024.png\",");
				ContentsJson.AppendLine("\"scale\" : \"1x\"");
				ContentsJson.AppendLine("},");

				string[][] IconsInfo = {
					new string []{ "IPhoneIcon20@2x.png", "\"20x20\"",  "\"iphone\"", "\"2x\"" },
					new string []{ "IPhoneIcon20@3x.png", "\"20x20\"", "\"iphone\"", "\"3x\"" },
					new string []{ "IPhoneIcon29@2x.png", "\"29x29\"", "\"iphone\"", "\"2x\"" },
					new string []{ "IPhoneIcon29@3x.png", "\"29x29\"", "\"iphone\"", "\"3x\"" },
					new string []{ "IPhoneIcon40@2x.png", "\"40x40\"", "\"iphone\"", "\"2x\"" },
					new string []{ "IPhoneIcon40@3x.png", "\"40x40\"", "\"iphone\"", "\"3x\"" },
					new string []{ "IPhoneIcon60@3x.png", "\"60x60\"", "\"iphone\"", "\"3x\"" },
					new string []{ "IPadIcon20@2x.png", "\"20x20\"", "\"ipad\"", "\"2x\"" },
					new string []{ "IPadIcon29@2x.png", "\"29x29\"", "\"ipad\"", "\"2x\"" },
					new string []{ "IPadIcon40@2x.png", "\"40x40\"", "\"ipad\"", "\"2x\"" },
					};

				for (int Index = 0; Index < IconsInfo.Length; ++Index)
				{
					if (File.Exists(Path.Combine(Dir, IconsInfo[Index][0])))
					{
						ContentsJson.AppendLine("{");
						ContentsJson.AppendLine("\"size\" : " + IconsInfo[Index][1] + ",");
						ContentsJson.AppendLine("\"idiom\" : " + IconsInfo[Index][2] + ",");
						ContentsJson.AppendLine("\"filename\" : \"" + IconsInfo[Index][0] + "\",");
						ContentsJson.AppendLine("\"scale\" : " + IconsInfo[Index][3]);
						ContentsJson.AppendLine("},");
					}
				}

				ContentsJson.AppendLine("],");
				ContentsJson.AppendLine("\"info\" : {");
				ContentsJson.AppendLine("\"version\" : 1,");
				ContentsJson.AppendLine("\"author\" : \"xcode\"");
				ContentsJson.AppendLine("}");
				ContentsJson.AppendLine("}");

				string ContentsFile = Path.Combine(IntermediateDir, "Resources", "Assets.xcassets", "AppIcon.appiconset", "Contents.json");
				File.WriteAllText(ContentsFile, ContentsJson.ToString());

			}
			return new DirectoryReference(ResourcesDir);
		}

		public override ICollection<FileItem> PostBuild(FileItem Executable, LinkEnvironment BinaryLinkEnvironment, IActionGraphBuilder Graph)
		{
			List<FileItem> OutputFiles = new List<FileItem>(base.PostBuild(Executable, BinaryLinkEnvironment, Graph));

			if (BinaryLinkEnvironment.bIsBuildingLibrary)
			{
				return OutputFiles;
			}

			// For IOS/tvOS, generate the dSYM file if needed or requested
			if (Target!.IOSPlatform.bGeneratedSYM)
			{
				List<FileItem> Files = GenerateDebugInfo(Executable, BinaryLinkEnvironment.bAllowLTCG, Graph, Logger);
				foreach (FileItem item in Files)
				{
					OutputFiles.Add(item);
				}
				if (ProjectSettings.bGenerateCrashReportSymbols || Target.bUseMallocProfiler)
				{
					OutputFiles.Add(GeneratePseudoPDB(Executable, Graph));
				}
			}

			// strip the debug info from the executable if needed. creates a dummy output file for the action graph to track that it's out of date.
			if (Target.IOSPlatform.bStripSymbols || (Target.Configuration == UnrealTargetConfiguration.Shipping))
			{
				FileItem StripCompleteFile = FileItem.GetItemByFileReference(FileReference.Combine(BinaryLinkEnvironment.IntermediateDirectory!, Executable.Location.GetFileName() + ".stripped"));

				// If building a framework we can only strip local symbols, need to leave global in place
				string StripArguments = BinaryLinkEnvironment.bIsBuildingDLL ? "-x" : "";

				Action StripAction = Graph.CreateAction(ActionType.CreateAppBundle);
				StripAction.WorkingDirectory = GetMacDevSrcRoot();
				StripAction.CommandPath = BuildHostPlatform.Current.Shell;
				StripAction.CommandArguments = String.Format("-c \"\\\"{0}strip\\\" {1} \\\"{2}\\\" && touch \\\"{3}\\\"\"", Settings.Value.ToolchainDir, StripArguments, Executable.Location, StripCompleteFile);
				StripAction.PrerequisiteItems.Add(Executable);
				StripAction.PrerequisiteItems.AddRange(OutputFiles);
				StripAction.ProducedItems.Add(StripCompleteFile);
				StripAction.StatusDescription = String.Format("Stripping symbols from {0}", Executable.AbsolutePath);
				StripAction.bCanExecuteRemotely = false;

				OutputFiles.Add(StripCompleteFile);
			}

			bool bUseModernXcode = false;
			if (OperatingSystem.IsMacOS())
			{
				ConfigHierarchy Ini = ConfigCache.ReadHierarchy(ConfigHierarchyType.Engine, DirectoryReference.FromFile(Target.ProjectFile), UnrealTargetPlatform.IOS);
				Ini.TryGetValue("XcodeConfiguration", "bUseModernXcode", out bUseModernXcode);
			}

			if (!BinaryLinkEnvironment.bIsBuildingDLL && !bUseModernXcode)
			{
				// generate the asset catalog
				bool bUserImagesExist = false;
				DirectoryReference ResourcesDir = GenerateAssetCatalog(ProjectFile, BinaryLinkEnvironment.Platform, ref bUserImagesExist);

				// Get the output location for the asset catalog
				FileItem AssetCatalogFile = FileItem.GetItemByFileReference(GetAssetCatalogFile(BinaryLinkEnvironment.Platform, Executable.Location));

				// Make the compile action
				Action CompileAssetAction = Graph.CreateAction(ActionType.CreateAppBundle);
				CompileAssetAction.WorkingDirectory = GetMacDevSrcRoot();
				CompileAssetAction.CommandPath = new FileReference("/usr/bin/xcrun");
				CompileAssetAction.CommandArguments = GetAssetCatalogArgs(BinaryLinkEnvironment.Platform, ResourcesDir.FullName, Path.GetDirectoryName(AssetCatalogFile.AbsolutePath)!);
				CompileAssetAction.PrerequisiteItems.Add(Executable);
				CompileAssetAction.ProducedItems.Add(AssetCatalogFile);
				CompileAssetAction.DeleteItems.Add(AssetCatalogFile);
				CompileAssetAction.StatusDescription = CompileAssetAction.CommandArguments;// string.Format("Generating debug info for {0}", Path.GetFileName(Executable.AbsolutePath));
				CompileAssetAction.bCanExecuteRemotely = false;

				// Add it to the output files so it's always built
				OutputFiles.Add(AssetCatalogFile);
			}

			// Generate the app bundle
			if (!Target.bDisableLinking)
			{
				Logger.LogInformation("Adding PostBuildSync action");

				List<string> UPLScripts = UEDeployIOS.CollectPluginDataPaths(BinaryLinkEnvironment.AdditionalProperties, Logger);
				VersionNumber SdkVersion = VersionNumber.Parse(Settings.Value.IOSSDKVersion);

				Dictionary<string, DirectoryReference> FrameworkNameToSourceDir = new Dictionary<string, DirectoryReference>();

				if (!bUseModernXcode)
				{
					FileReference StagedExecutablePath = GetStagedExecutablePath(Executable.Location, Target.Name);
					DirectoryReference BundleDirectory = Target.bShouldCompileAsDLL ? Executable.Directory.Location : StagedExecutablePath.Directory;
					foreach (UEBuildFramework Framework in BinaryLinkEnvironment.AdditionalFrameworks)
					{
						if (Framework.FrameworkDirectory != null)
						{
							if (!String.IsNullOrEmpty(Framework.CopyBundledAssets))
							{
<<<<<<< HEAD
								FrameworkDir = Path.GetDirectoryName(FrameworkDir)!;
=======
								// For now, this is hard coded, but we need to loop over all modules, and copy bundled assets that need it
								DirectoryReference LocalSource = DirectoryReference.Combine(Framework.FrameworkDirectory, Framework.CopyBundledAssets);
								string BundleName = Framework.CopyBundledAssets.Substring(Framework.CopyBundledAssets.LastIndexOf('/') + 1);
								FrameworkNameToSourceDir[BundleName] = LocalSource;
>>>>>>> d731a049
							}

							if (Framework.bCopyFramework)
							{
								string FrameworkDir = Framework.FrameworkDirectory.FullName;
								if (FrameworkDir.EndsWith(".framework"))
								{
									FrameworkDir = Path.GetDirectoryName(FrameworkDir)!;
								}

								OutputFiles.Add(CopyBundleResource(new UEBuildBundleResource(new ModuleRules.BundleResource(Path.Combine(FrameworkDir, Framework.Name + ".framework"), "Frameworks")), Executable, BundleDirectory, Graph));
							}
						}
					}

					foreach (UEBuildBundleResource Resource in BinaryLinkEnvironment.AdditionalBundleResources)
					{
						OutputFiles.Add(CopyBundleResource(Resource, Executable, StagedExecutablePath.Directory, Graph));
					}
				}

				IOSPostBuildSyncTarget PostBuildSyncTarget = new IOSPostBuildSyncTarget(Target, Executable.Location, BinaryLinkEnvironment.IntermediateDirectory, UPLScripts, SdkVersion, FrameworkNameToSourceDir);
				FileReference PostBuildSyncFile = FileReference.Combine(BinaryLinkEnvironment.IntermediateDirectory!, "PostBuildSync.dat");
				BinaryFormatterUtils.Save(PostBuildSyncFile, PostBuildSyncTarget);

				string PostBuildSyncArguments = String.Format("-Input=\"{0}\" -XmlConfigCache=\"{1}\" -remoteini=\"{2}\"", PostBuildSyncFile, XmlConfig.CacheFile, UnrealBuildTool.GetRemoteIniPath());

				if (Log.OutputFile != null)
				{
					string LogFileName = Log.OutputFile.GetFileNameWithoutExtension()+"_PostBuildSync.txt";
					LogFileName = FileReference.Combine(Log.OutputFile.Directory, LogFileName).ToString();
					PostBuildSyncArguments += " -log=\"" + LogFileName + "\"";
				}

				Action PostBuildSyncAction = Graph.CreateRecursiveAction<IOSPostBuildSyncMode>(ActionType.CreateAppBundle, PostBuildSyncArguments);
				PostBuildSyncAction.WorkingDirectory = Unreal.EngineSourceDirectory;
				PostBuildSyncAction.PrerequisiteItems.Add(Executable);
				PostBuildSyncAction.PrerequisiteItems.AddRange(OutputFiles);
				PostBuildSyncAction.ProducedItems.Add(FileItem.GetItemByFileReference(GetStagedExecutablePath(Executable.Location, Target.Name)));
				PostBuildSyncAction.DeleteItems.AddRange(PostBuildSyncAction.ProducedItems);
				PostBuildSyncAction.StatusDescription = "Executing PostBuildSync";
				PostBuildSyncAction.bCanExecuteRemotely = false;

				OutputFiles.AddRange(PostBuildSyncAction.ProducedItems);
			}

			return OutputFiles;
		}

		public static string GetCodesignPlatformName(UnrealTargetPlatform Platform)
		{
			if (Platform == UnrealTargetPlatform.TVOS)
			{
				return "appletvos";
			}
			if (Platform == UnrealTargetPlatform.IOS)
			{
				return "iphoneos";
			}

			throw new BuildException("Invalid platform for GetCodesignPlatformName()");
		}

		class ProcessOutput
		{
			/// <summary>
			/// Substrings that indicate a line contains an error
			/// </summary>
			protected static readonly string[] ErrorMessageTokens =
			{
				"ERROR ",
				"** BUILD FAILED **",
				"[BEROR]",
				"IPP ERROR",
				"System.Net.Sockets.SocketException"
			};

			/// <summary>
			/// Helper function to sync source files to and from the local system and a remote Mac
			/// </summary>
			//This chunk looks to be required to pipe output to VS giving information on the status of a remote build.
			public bool OutputReceivedDataEventHandlerEncounteredError = false;
			public string OutputReceivedDataEventHandlerEncounteredErrorMessage = "";
			public void OutputReceivedDataEventHandler(Object Sender, DataReceivedEventArgs Line, ILogger Logger)
			{
				if ((Line != null) && (Line.Data != null))
				{
					Logger.LogInformation("{Message}", Line.Data);

					foreach (string ErrorToken in ErrorMessageTokens)
					{
						if (Line.Data.Contains(ErrorToken))
						{
							OutputReceivedDataEventHandlerEncounteredError = true;
							OutputReceivedDataEventHandlerEncounteredErrorMessage += Line.Data;
							break;
						}
					}
				}
			}

			public void OutputReceivedDataEventLogger(Object Sender, DataReceivedEventArgs Line, ILogger Logger)
			{
				if ((Line != null) && (Line.Data != null))
				{
					Logger.LogInformation("{Output}", Line.Data);
				}
			}
		}

		private static void GenerateCrashlyticsData(string DsymZip, string ProjectDir, string ProjectName, ILogger Logger)
		{
			Logger.LogInformation("Generating and uploading Crashlytics Data");

			// Clean this folder as it's used for extraction
			string TempPath = Path.Combine(Unreal.EngineDirectory.FullName, "Intermediate", "Unzipped");

			if (Directory.Exists(TempPath))
			{
				Logger.LogInformation("Deleting temp path {TempPath}", TempPath);
				Directory.Delete(TempPath, true);
			}

			string FabricPath = Unreal.EngineDirectory + "/Intermediate/UnzippedFrameworks/Crashlytics/Fabric.embeddedframework";
            if (Directory.Exists(FabricPath) && Environment.GetEnvironmentVariable("IsBuildMachine") == "1")
            {
				//string PlistFile = ProjectDir + "/Intermediate/IOS/" + ProjectName + "-Info.plist";
				Process FabricProcess = new Process();
				FabricProcess.StartInfo.WorkingDirectory = Path.GetDirectoryName(DsymZip);
				FabricProcess.StartInfo.FileName = "/bin/sh";
				FabricProcess.StartInfo.Arguments = string.Format("-c \"chmod 777 \\\"{0}/Fabric.framework/upload-symbols\\\"; \\\"{0}/Fabric.framework/upload-symbols\\\" -a 7a4cebd0324af21696e5e321802c5e26ba541cad -p ios {1}\"",
					FabricPath,
					DsymZip);

				ProcessOutput Output = new ProcessOutput();

				FabricProcess.OutputDataReceived += new DataReceivedEventHandler((s, e) => Output.OutputReceivedDataEventHandler(s, e, Logger));
				FabricProcess.ErrorDataReceived += new DataReceivedEventHandler((s, e) => Output.OutputReceivedDataEventHandler(s, e, Logger));

				Utils.RunLocalProcess(FabricProcess);
				if (Output.OutputReceivedDataEventHandlerEncounteredError)
				{
					throw new Exception(Output.OutputReceivedDataEventHandlerEncounteredErrorMessage);
				}
			}
		}

<<<<<<< HEAD
		internal static bool GenerateProjectFiles(FileReference? ProjectFile, string[] Arguments)
=======
		internal static bool GenerateProjectFiles(FileReference? ProjectFile, string[] Arguments, ILogger Logger, out DirectoryReference? XcodeProjectFile)
>>>>>>> d731a049
		{
			ProjectFileGenerator.bGenerateProjectFiles = true;
			try
			{
				CommandLineArguments CmdLine = new CommandLineArguments(Arguments);

				PlatformProjectGeneratorCollection PlatformProjectGenerators = new PlatformProjectGeneratorCollection();
				PlatformProjectGenerators.RegisterPlatformProjectGenerator(UnrealTargetPlatform.IOS, new IOSProjectGenerator(CmdLine, Logger), Logger);
				PlatformProjectGenerators.RegisterPlatformProjectGenerator(UnrealTargetPlatform.TVOS, new TVOSProjectGenerator(CmdLine, Logger), Logger);

				XcodeProjectFileGenerator Generator = new XcodeProjectFileGenerator(ProjectFile, CmdLine);
				bool bSucces = Generator.GenerateProjectFiles(PlatformProjectGenerators, Arguments, Logger);
				XcodeProjectFile = Generator.XCWorkspace;
				return bSucces;
			}
			catch(Exception ex)
			{
				XcodeProjectFile = null;
				Logger.LogError(ex.ToString());
			}
			finally
			{
				ProjectFileGenerator.bGenerateProjectFiles = false;
			}
			return false;
		}

		public static FileReference GetStagedExecutablePath(FileReference Executable, string TargetName)
		{
			return FileReference.Combine(Executable.Directory, "Payload", TargetName + ".app", TargetName);
		}

		private static void WriteEntitlements(IOSPostBuildSyncTarget Target, ILogger Logger)
		{
			string AppName = Target.TargetName;
			FileReference? MobileProvisionFile;
			IOSProjectSettings ProjectSettings = ((IOSPlatform)UEBuildPlatform.GetBuildPlatform(Target.Platform)).ReadProjectSettings(Target.ProjectFile);

			if (Target.ImportProvision == null)
			{
				IOSProvisioningData ProvisioningData = ((IOSPlatform)UEBuildPlatform.GetBuildPlatform(Target.Platform)).ReadProvisioningData(ProjectSettings, Target.bForDistribution);
				MobileProvisionFile = ProvisioningData.MobileProvisionFile;
			}
			else
			{
				MobileProvisionFile = new FileReference(Target.ImportProvision);
			}

			string IntermediateDir = (((Target.ProjectFile != null) ? Target.ProjectFile.Directory.ToString() :
				Unreal.EngineDirectory.ToString())) + "/Intermediate/" + (Target.Platform == UnrealTargetPlatform.IOS ? "IOS" : "TVOS");
			// get the settings from the ini file
			ConfigHierarchy Ini = ConfigCache.ReadHierarchy(ConfigHierarchyType.Engine, DirectoryReference.FromFile(Target.ProjectFile), UnrealTargetPlatform.IOS);

			IOSExports.WriteEntitlements(Target.Platform, Ini, AppName, MobileProvisionFile, Target.bForDistribution, IntermediateDir);
		}

		private static void WriteMissingEmbeddedPlist(FileReference MissingPlistPath, DirectoryReference ProjectDirectory, FileReference? ProjectFile)
		{
			FileReference PlistTemplatePath = FileReference.Combine(Unreal.EngineDirectory, "Build", "IOS", "Resources", "FrameworkPlist", "Embedded.plist");
			if (!DirectoryReference.Exists(MissingPlistPath.Directory))
			{
				DirectoryReference.CreateDirectory(MissingPlistPath.Directory);
			}

			string BundleID = ProjectFiles.Xcode.XcodeFrameworkWrapperUtils.GetBundleID(ProjectDirectory, ProjectFile);
			string BundleName = ProjectFiles.Xcode.XcodeFrameworkWrapperUtils.GetBundleName(ProjectDirectory, ProjectFile);

			BundleID += ".embedded"; // This is necessary because the wrapper that contains this framework cannot have the same BundleID.

			string Plist = FileReference.ReadAllText(PlistTemplatePath);
			Plist = Plist.Replace("BUNDLE_NAME", BundleName);
			Plist = Plist.Replace("BUNDLE_ID", BundleID);

			FileReference.WriteAllText(MissingPlistPath, Plist);
		}

        /// <summary>
        /// If the project is a UnrealGame project, Target.ProjectDirectory refers to the engine dir, not the actual dir of the project. So this method gets the 
        /// actual directory of the project whether it is a UnrealGame project or not.
        /// </summary>
        /// <returns>The actual project directory.</returns>
        /// <param name="ProjectFile">The path to the project file</param>
        private static DirectoryReference GetActualProjectDirectory(FileReference? ProjectFile)
		{
			DirectoryReference ProjectDirectory = (ProjectFile == null ? DirectoryReference.FromString(UnrealBuildTool.GetRemoteIniPath())! : DirectoryReference.FromFile(ProjectFile)!); 
			return ProjectDirectory;
		}

		private static void GenerateFrameworkWrapperIfNonexistent(IOSPostBuildSyncTarget Target, ILogger Logger)
		{
			DirectoryReference ProjectDirectory = GetActualProjectDirectory(Target.ProjectFile);
			DirectoryReference WrapperDirectory = DirectoryReference.Combine(ProjectDirectory, "Wrapper");

			string ProjectName = ProjectDirectory.GetDirectoryName();
			string FrameworkName = Target.TargetName;
			string BundleId = ProjectFiles.Xcode.XcodeFrameworkWrapperUtils.GetBundleID(Target.ProjectDirectory, Target.ProjectFile);
			string EnginePath = Unreal.EngineDirectory.ToString();
			string SrcFrameworkPath = DirectoryReference.Combine(Target.ProjectDirectory , "Binaries", "IOS", Target.Configuration.ToString()).ToString(); // We use Target.ProjectDirectory because if it is a UnrealGame we want the engine dir and not the actual project dir.
			string CookedDataPath = DirectoryReference.Combine(ProjectDirectory, "Saved", "StagedBuilds", "IOS", "cookeddata").ToString();
			bool GenerateFrameworkWrapperProject = ProjectFiles.Xcode.XcodeFrameworkWrapperUtils.GetGenerateFrameworkWrapperProject(Target.ProjectDirectory);

			string? ProvisionName = string.Empty;
			string? TeamUUID = string.Empty;
			IOSProjectSettings ProjectSettings = ((IOSPlatform)UEBuildPlatform.GetBuildPlatform(UnrealTargetPlatform.IOS)).ReadProjectSettings(Target.ProjectFile);

			IOSProvisioningData Data = ((IOSPlatform)UEBuildPlatform.GetBuildPlatform(UnrealTargetPlatform.IOS)).ReadProvisioningData(ProjectSettings, Target.bForDistribution);
			if (Data != null)
			{
				ProvisionName = Data.MobileProvisionName;
				TeamUUID = Data.TeamUUID;
			}

			// Create the framework wrapper project, only if it doesn't exist and only if the user wants to generate the wrapper.
			if (!DirectoryReference.Exists(DirectoryReference.Combine(WrapperDirectory, FrameworkName)) && GenerateFrameworkWrapperProject)
			{
				ProjectFiles.Xcode.XcodeFrameworkWrapperProject.GenerateXcodeFrameworkWrapper(WrapperDirectory.ToString(), ProjectName, FrameworkName, BundleId, SrcFrameworkPath, EnginePath, CookedDataPath, ProvisionName, TeamUUID);
			}
		}

		public static void PostBuildSync(IOSPostBuildSyncTarget Target, ILogger Logger)
		{
			// if xcode is building this, it will also do the Run stuff anyway, so no need to do it here as well
			if (Environment.GetEnvironmentVariable("UE_BUILD_FROM_XCODE") == "1")
			{
				return;
			}

			ConfigHierarchy Ini = ConfigCache.ReadHierarchy(ConfigHierarchyType.Engine, GetActualProjectDirectory(Target.ProjectFile), UnrealTargetPlatform.IOS);
<<<<<<< HEAD
			string? BundleID;
			Ini.GetString("/Script/IOSRuntimeSettings.IOSRuntimeSettings", "BundleIdentifier", out BundleID!);
=======
			bool bUseModernXcode;
			Ini.TryGetValue("XcodeConfiguration", "bUseModernXcode", out bUseModernXcode);
>>>>>>> d731a049

			IOSProjectSettings ProjectSettings = ((IOSPlatform)UEBuildPlatform.GetBuildPlatform(Target.Platform)).ReadProjectSettings(Target.ProjectFile);
			string? BundleID = ProjectSettings.BundleIdentifier;

			bool bPerformFullAppCreation = true;
			string PathToDsymZip = Target.OutputPath.FullName + ".dSYM.zip";
			if (BuildHostPlatform.Current.Platform == UnrealTargetPlatform.Mac)
			{
				if (Target.bBuildAsFramework)
				{
					// make sure the framework has a plist
					FileReference PlistSrcLocation = FileReference.Combine(Target.ProjectDirectory, "Build", "IOS", "Embedded.plist");
					if (!FileReference.Exists(PlistSrcLocation))
					{

						WriteMissingEmbeddedPlist(PlistSrcLocation, Target.ProjectDirectory, Target.ProjectFile);
						if (!FileReference.Exists(PlistSrcLocation))
							throw new BuildException("Unable to find plist for output framework ({0})", PlistSrcLocation);
					}

					FileReference PlistDstLocation = FileReference.Combine(Target.OutputPath.Directory, "Info.plist");
					if (FileReference.Exists(PlistDstLocation))
					{
						FileReference.SetAttributes(PlistDstLocation, FileAttributes.Normal);
					}

					FileReference.Copy(PlistSrcLocation, PlistDstLocation, true);

					PathToDsymZip = Path.Combine(Target.OutputPath.Directory.ParentDirectory!.FullName, Target.OutputPath.GetFileName() + ".dSYM.zip");

					GenerateFrameworkWrapperIfNonexistent(Target, Logger);

					// do not perform any of the .app creation below
					bPerformFullAppCreation = false;
				}
			}

			string AppName = Target.TargetName;

			if (!Target.bSkipCrashlytics)
			{
				GenerateCrashlyticsData(PathToDsymZip, Target.ProjectDirectory.FullName, AppName, Logger);
			}

			// only make the app if needed
			if (!bPerformFullAppCreation)
			{
				return;
			}

			// copy the executable
			FileReference StagedExecutablePath = GetStagedExecutablePath(Target.OutputPath, Target.TargetName);
			DirectoryReference.CreateDirectory(StagedExecutablePath.Directory);
			FileReference.Copy(Target.OutputPath, StagedExecutablePath, true);
			string RemoteShadowDirectoryMac = Target.OutputPath.Directory.FullName;

			if (bUseModernXcode)
			{
				// generate a run-only project file for codesigning, etc
				DirectoryReference? GeneratedProjectFile;
				IOSExports.GenerateRunOnlyXcodeProject(Target.ProjectFile, Target.Platform, Target.bForDistribution, Logger, out GeneratedProjectFile);

				// @todo - should we move this in to FinalizeAppWithXcode?
				string ConfigName = Target.Configuration.ToString();
				if (Target.TargetType != TargetType.Game && Target.TargetType != TargetType.Program)
				{
					ConfigName += " " + Target.TargetType.ToString();
				}

				string SchemeName;
				if (AppName == "UnrealGame" || AppName == "UnrealClient")
				{
					if (Target.bBuildAsFramework)
					{
						SchemeName = "UnrealGame";
					}
					else
					{
						SchemeName = "UE5";
					}
				}
				else
				{
					SchemeName = Target.ProjectFile!.GetFileNameWithoutExtension();
				}

				// run xcodebuild on the generated project to make the .app
				IOSExports.FinalizeAppWithModernXcode(GeneratedProjectFile!, Target.Platform, SchemeName, ConfigName, Target.bForDistribution, Logger);

				return;
			}


			if (Target.bCreateStubIPA || Target.bBuildAsFramework)
			{
				string FrameworkDerivedDataDir = Path.GetFullPath(Target.ProjectDirectory + "/Intermediate/" + (Target.Platform == UnrealTargetPlatform.IOS ? "IOS" : "TVOS") + "/DerivedData");
				DirectoryReference FrameworkPayloadDirectory = DirectoryReference.Combine(Target.OutputPath.Directory.ParentDirectory!.ParentDirectory!, "Payload");

				// generate the dummy project so signing works
				DirectoryReference? XcodeWorkspaceDir = null;
                if (!Target.bBuildAsFramework)
                {
					if (AppName == "UnrealGame" || AppName == "UnrealClient" || Target.ProjectFile == null || Target.ProjectFile.IsUnderDirectory(Unreal.EngineDirectory))
					{
						XcodeWorkspaceDir = DirectoryReference.Combine(Unreal.RootDirectory, String.Format("UE5_{0}.xcworkspace", (Target.Platform == UnrealTargetPlatform.IOS ? "IOS" : "TVOS")));
					}
					else
					{
						XcodeWorkspaceDir = DirectoryReference.Combine(Target.ProjectDirectory, String.Format("{0}_{1}.xcworkspace", Target.ProjectFile.GetFileNameWithoutExtension(), (Target.Platform == UnrealTargetPlatform.IOS ? "IOS" : "TVOS")));
					}
                }

				// Path to the temporary keychain. When -ImportCertificate is specified, we will temporarily add this to the list of keychains to search, and remove it later.
				FileReference TempKeychain = FileReference.Combine(Target.ProjectIntermediateDirectory!, "TempKeychain.keychain");

				FileReference SignProjectScript = FileReference.Combine(Target.ProjectIntermediateDirectory!, "SignProject.sh");
				using (StreamWriter Writer = new StreamWriter(SignProjectScript.FullName))
				{
					// Boilerplate
					Writer.WriteLine("#!/bin/sh");
					Writer.WriteLine("set -e");
					Writer.WriteLine("set -x");

					// Copy the mobile provision into the system store
					if (Target.ImportProvision != null)
					{
						Writer.WriteLine("cp -f {0} ~/Library/MobileDevice/Provisioning\\ Profiles/", Utils.EscapeShellArgument(Target.ImportProvision));
					}

					// Get the signing certificate to use
					string? SigningCertificate;
					if (Target.ImportCertificate == null)
					{
						// Take it from the standard settings
						IOSProvisioningData ProvisioningData = ((IOSPlatform)UEBuildPlatform.GetBuildPlatform(Target.Platform)).ReadProvisioningData(Target.ProjectFile, Target.bForDistribution);
						SigningCertificate = ProvisioningData.SigningCertificate;

						// Set the identity on the command line
						if (!ProjectSettings.bAutomaticSigning)
						{
							Writer.WriteLine("CODE_SIGN_IDENTITY='{0}'", String.IsNullOrEmpty(SigningCertificate) ? "IPhoneDeveloper" : SigningCertificate);
						}
					}
					else
					{
						// Read the name from the certificate
						X509Certificate2 Certificate;
						try
						{
							Certificate = new X509Certificate2(Target.ImportCertificate, Target.ImportCertificatePassword ?? "");
						}
						catch (Exception Ex)
						{
							throw new BuildException(Ex, "Unable to read certificate '{0}': {1}", Target.ImportCertificate, Ex.Message);
						}
						SigningCertificate = Certificate.GetNameInfo(X509NameType.SimpleName, false);

						// Install a certificate given on the command line to a temporary keychain
						Writer.WriteLine("security delete-keychain \"{0}\" || true", TempKeychain);
						Writer.WriteLine("security create-keychain -p \"A\" \"{0}\"", TempKeychain);
						Writer.WriteLine("security list-keychains -s \"{0}\"", TempKeychain);
						Writer.WriteLine("security list-keychains");
						Writer.WriteLine("security set-keychain-settings -t 3600 -l  \"{0}\"", TempKeychain);
						Writer.WriteLine("security -v unlock-keychain -p \"A\" \"{0}\"", TempKeychain);
						Writer.WriteLine("security import {0} -P {1} -k \"{2}\" -T /usr/bin/codesign -T /usr/bin/security -t agg", Utils.EscapeShellArgument(Target.ImportCertificate), Utils.EscapeShellArgument(Target.ImportCertificatePassword!), TempKeychain);
						Writer.WriteLine("security set-key-partition-list -S apple-tool:,apple:,codesign: -s -k \"A\" -D '{0}' -t private {1}", SigningCertificate, TempKeychain);

						// Set parameters to make sure it uses the correct identity and keychain
						Writer.WriteLine("CERT_IDENTITY='{0}'", SigningCertificate);
						Writer.WriteLine("CODE_SIGN_IDENTITY='{0}'", SigningCertificate);
						Writer.WriteLine("CODE_SIGN_KEYCHAIN='{0}'", TempKeychain);
					}

					FileReference? MobileProvisionFile;
					string? MobileProvisionUUID;
					string? TeamUUID;
					if (Target.ImportProvision == null)
					{
						IOSProvisioningData ProvisioningData = ((IOSPlatform)UEBuildPlatform.GetBuildPlatform(Target.Platform)).ReadProvisioningData(ProjectSettings, Target.bForDistribution);
						MobileProvisionFile = ProvisioningData.MobileProvisionFile;
						MobileProvisionUUID = ProvisioningData.MobileProvisionUUID;
						TeamUUID = ProvisioningData.TeamUUID;
						if (ProvisioningData.BundleIdentifier == null || !ProvisioningData.BundleIdentifier.Contains("*"))
						{
							// If the BundleIndentifer contains a wild card it will not be valid to use in the plist.
							BundleID = ProvisioningData.BundleIdentifier;
						}
					}
					else
					{
						MobileProvisionFile = new FileReference(Target.ImportProvision);

						MobileProvisionContents MobileProvision = MobileProvisionContents.Read(MobileProvisionFile);
						MobileProvisionUUID = MobileProvision.GetUniqueId();
						MobileProvision.TryGetTeamUniqueId(out TeamUUID);
						string BundleIdentifier = MobileProvision.GetBundleIdentifier();
						if (!BundleIdentifier.Contains("*"))
						{
							// If the BundleIndentifer contains a wild card it will not be valid to use in the plist.
							BundleID = BundleIdentifier;
						}
					}

					if (MobileProvisionFile == null)
					{
						throw new BuildException("Unable to find valid certificate/mobile provision pair.");
					}

					string ConfigName = Target.Configuration.ToString();
					if (Target.TargetType != TargetType.Game && Target.TargetType != TargetType.Program)
					{
						ConfigName += " " + Target.TargetType.ToString();
					}

					string SchemeName;
					if (AppName == "UnrealGame" || AppName == "UnrealClient")
					{
						if (Target.bBuildAsFramework)
						{
							SchemeName = "UnrealGame";
						}
						else
						{
							SchemeName = "UE5";
						}
					}
					else
					{
						SchemeName = Target.ProjectFile!.GetFileNameWithoutExtension();
					}

					Console.WriteLine("Provisioning: {0}, {1}, {2}, {3}", MobileProvisionFile, MobileProvisionFile.GetFileName(), MobileProvisionUUID, BundleID);

					string CmdLine;
					if (Target.bBuildAsFramework)
					{
						DirectoryReference FrameworkProjectDirectory = GetActualProjectDirectory(Target.ProjectFile);
						DirectoryReference WrapperDirectory = DirectoryReference.Combine(FrameworkProjectDirectory, "Wrapper");
						string FrameworkName = Target.TargetName;
						DirectoryReference WrapperProject = DirectoryReference.Combine(WrapperDirectory, FrameworkName, FrameworkName + ".xcodeproj");

						// Delete everything in payload directory before building
						Writer.WriteLine(String.Format("rm -rf \"{0}\"", FrameworkPayloadDirectory));

						// Build the framework wrapper
						CmdLine = new IOSToolChainSettings(Logger).XcodeDeveloperDir + "usr/bin/xcodebuild" +
							" -project \"" + WrapperProject + "\"" +
								" -configuration \"" + ConfigName + "\"" +
							" -scheme '" + SchemeName + "'" +
								" -sdk " + GetCodesignPlatformName(Target.Platform) +
							" -destination generic/platform=" + (Target.Platform == UnrealTargetPlatform.IOS ? "iOS" : "tvOS") +
								" -derivedDataPath \"" + FrameworkDerivedDataDir + "\"" +
							" CONFIGURATION_BUILD_DIR=\"" + FrameworkPayloadDirectory + "\"" +
								(!string.IsNullOrEmpty(TeamUUID) ? " DEVELOPMENT_TEAM=" + TeamUUID : "");
					}
					else
					{
						// code sign the project
						CmdLine = new IOSToolChainSettings(Logger).XcodeDeveloperDir + "usr/bin/xcodebuild" +
							" -workspace \"" + XcodeWorkspaceDir + "\"" +
								" -configuration \"" + ConfigName + "\"" +
							" -scheme '" + SchemeName + "'" +
								" -sdk " + GetCodesignPlatformName(Target.Platform) +
							" -destination generic/platform=" + (Target.Platform == UnrealTargetPlatform.IOS ? "iOS" : "tvOS") +
								(!string.IsNullOrEmpty(TeamUUID) ? " DEVELOPMENT_TEAM=" + TeamUUID : "");
					}

					CmdLine += String.Format(" CODE_SIGN_IDENTITY='{0}'", SigningCertificate);

					if (!ProjectSettings.bAutomaticSigning)
					{
						CmdLine += (!string.IsNullOrEmpty(MobileProvisionUUID) ? (" PROVISIONING_PROFILE_SPECIFIER=" + MobileProvisionUUID) : "");
					}
					Writer.WriteLine("/usr/bin/xcrun {0}", CmdLine);
				}

				if (!Target.bBuildAsFramework)
				{
					Logger.LogInformation("Generating project...");
					DirectoryReference? GeneratedProjectFile;
				    if (AppName == "UnrealGame" || AppName == "UnrealClient" || Target.ProjectFile == null || Target.ProjectFile.IsUnderDirectory(Unreal.EngineDirectory))
				    {
					    GenerateProjectFiles(Target.ProjectFile, new string[] { "-platforms=" + (Target.Platform == UnrealTargetPlatform.IOS ? "IOS" : "TVOS"), "-NoIntellIsense", (Target.Platform == UnrealTargetPlatform.IOS ? "-iosdeployonly" : "-tvosdeployonly"), "-ignorejunk", (Target.bForDistribution ? "-distribution" : "-development"), "-bundleID=" + BundleID, "-includetemptargets", "-appname=" + AppName }, Logger, out GeneratedProjectFile);
				    }
				    else
				    {
					    GenerateProjectFiles(Target.ProjectFile, new string[] { "-platforms=" + (Target.Platform == UnrealTargetPlatform.IOS ? "IOS" : "TVOS"), "-NoIntellIsense", (Target.Platform == UnrealTargetPlatform.IOS ? "-iosdeployonly" : "-tvosdeployonly"), "-ignorejunk", (Target.bForDistribution ? "-distribution" : "-development"), String.Format("-project={0}", Target.ProjectFile), "-game", "-bundleID=" + BundleID, "-includetemptargets" }, Logger, out GeneratedProjectFile);
				    }
<<<<<<< HEAD
				    // Make sure it exists
				    if (!DirectoryReference.Exists(XcodeWorkspaceDir!))
=======
					Logger.LogInformation("Generated {0}!", GeneratedProjectFile?.FullName ?? "NONE");
					// Make sure it exists
					if (!DirectoryReference.Exists(XcodeWorkspaceDir!) || (GeneratedProjectFile != null && GeneratedProjectFile != XcodeWorkspaceDir))
>>>>>>> d731a049
				    {
					    throw new BuildException("Unable to create stub IPA; Xcode workspace not found at {0}", XcodeWorkspaceDir);
				    }
				}

				// ensure the plist, entitlements, and provision files are properly copied
				UEDeployIOS DeployHandler = (Target.Platform == UnrealTargetPlatform.IOS ? new UEDeployIOS(Logger) : new UEDeployTVOS(Logger));
				DeployHandler.ForDistribution = Target.bForDistribution;
				DeployHandler.PrepTargetForDeployment(Target.ProjectFile, Target.TargetName, Target.Platform, Target.Configuration, Target.UPLScripts, Target.bCreateStubIPA, BundleID, Target.bBuildAsFramework);

				Logger.LogInformation("Executing {Script}", SignProjectScript);

				// write the entitlements file (building remotely)
				WriteEntitlements(Target, Logger);

				Process SignProcess = new Process();
				SignProcess.StartInfo.WorkingDirectory = RemoteShadowDirectoryMac;
				SignProcess.StartInfo.FileName = "/bin/sh";
				string Arguments = String.Format("\"{0}\"", SignProjectScript.FullName);
				SignProcess.StartInfo.Arguments = Arguments;

				ProcessOutput Output = new ProcessOutput();

				SignProcess.OutputDataReceived += new DataReceivedEventHandler((s, e) => Output.OutputReceivedDataEventHandler(s, e, Logger));
				SignProcess.ErrorDataReceived += new DataReceivedEventHandler((s, e) => Output.OutputReceivedDataEventHandler(s, e, Logger));

				Output.OutputReceivedDataEventHandlerEncounteredError = false;
				Output.OutputReceivedDataEventHandlerEncounteredErrorMessage = "";
				Utils.RunLocalProcess(SignProcess);

				// cleanup
				if (Target.ImportCertificate != null)
				{
					FileReference CleanProjectScript = FileReference.Combine(Target.ProjectIntermediateDirectory!, "CleanProject.sh");
					using (StreamWriter CleanWriter = new StreamWriter(CleanProjectScript.FullName))
					{
						// Remove the temporary keychain from the search list
						CleanWriter.WriteLine("security delete-keychain \"{0}\" || true", TempKeychain);
						CleanWriter.WriteLine("security list-keychain -s login.keychain");
					}

					Logger.LogInformation("Executing {Script}", CleanProjectScript);

					Process CleanProcess = new Process();
					CleanProcess.StartInfo.WorkingDirectory = RemoteShadowDirectoryMac;
					CleanProcess.StartInfo.FileName = "/bin/sh";
					CleanProcess.StartInfo.Arguments = CleanProjectScript.FullName;

					ProcessOutput CleanOutput = new ProcessOutput();

					SignProcess.OutputDataReceived += new DataReceivedEventHandler((s, e) => CleanOutput.OutputReceivedDataEventLogger(s, e, Logger));
					SignProcess.ErrorDataReceived += new DataReceivedEventHandler((s, e) => CleanOutput.OutputReceivedDataEventLogger(s, e, Logger));

					Utils.RunLocalProcess(CleanProcess);
				}

				if (Target.bBuildAsFramework)
				{
					CleanIntermediateDirectory(FrameworkDerivedDataDir);
				}

				if (XcodeWorkspaceDir != null)
				{
					// delete the temp project
					DirectoryReference.Delete(XcodeWorkspaceDir, true);

					if (Output.OutputReceivedDataEventHandlerEncounteredError)
					{
						throw new Exception(Output.OutputReceivedDataEventHandlerEncounteredErrorMessage);
					}
				}

				// Package the stub
				if (Target.bBuildAsFramework)
				{
					PackageStub(FrameworkPayloadDirectory.ParentDirectory!.ToString(), AppName, Target.OutputPath.GetFileNameWithoutExtension());
				}
				else
				{
					PackageStub(RemoteShadowDirectoryMac, AppName, Target.OutputPath.GetFileNameWithoutExtension());
				}
			}
			else
			{
				// ensure the plist, entitlements, and provision files are properly copied
				UEDeployIOS DeployHandler = (Target.Platform == UnrealTargetPlatform.IOS ? new UEDeployIOS(Logger) : new UEDeployTVOS(Logger));
				DeployHandler.ForDistribution = Target.bForDistribution;
				DeployHandler.PrepTargetForDeployment(Target.ProjectFile, Target.TargetName, Target.Platform, Target.Configuration, Target.UPLScripts, Target.bCreateStubIPA, BundleID, Target.bBuildAsFramework);

				// write the entitlements file (building on Mac)
				WriteEntitlements(Target, Logger);
			}

			{
				// Copy bundled assets from additional frameworks to the intermediate assets directory (so they can get picked up during staging)
				String LocalFrameworkAssets = Path.GetFullPath(Target.ProjectDirectory + "/Intermediate/" + (Target.Platform == UnrealTargetPlatform.IOS ? "IOS" : "TVOS") + "/FrameworkAssets");

				// Clean the local dest directory if it exists
				CleanIntermediateDirectory(LocalFrameworkAssets);

				foreach (KeyValuePair<string, DirectoryReference> Pair in Target.FrameworkNameToSourceDir)
				{
					//string UnpackedZipPath = Pair.Value.FullName;

					// For now, this is hard coded, but we need to loop over all modules, and copy bundled assets that need it
					string LocalDest = LocalFrameworkAssets + "/" + Pair.Key;

					Logger.LogInformation("Copying bundled asset... LocalSource: {Source}, LocalDest: {Target}", Pair.Value, LocalDest);

					string ResultsText;
					RunExecutableAndWait("cp", String.Format("-R -L \"{0}\" \"{1}\"", Pair.Value, LocalDest), out ResultsText);
				}
			}
		}

		public static int RunExecutableAndWait(string ExeName, string ArgumentList, out string StdOutResults)
		{
			// Create the process
			ProcessStartInfo PSI = new ProcessStartInfo(ExeName, ArgumentList);
			PSI.RedirectStandardOutput = true;
			PSI.UseShellExecute = false;
			PSI.CreateNoWindow = true;
			Process NewProcess = Process.Start(PSI)!;

			// Wait for the process to exit and grab it's output
			StdOutResults = NewProcess.StandardOutput.ReadToEnd();
			NewProcess.WaitForExit();
			return NewProcess.ExitCode;
		}

		public void StripSymbols(FileReference SourceFile, FileReference TargetFile)
		{
			StripSymbolsWithXcode(SourceFile, TargetFile, Settings.Value.ToolchainDir);
		}

		FileItem CopyBundleResource(UEBuildBundleResource Resource, FileItem Executable, DirectoryReference BundleDirectory, IActionGraphBuilder Graph)
		{
			Action CopyAction = Graph.CreateAction(ActionType.CreateAppBundle);
			CopyAction.WorkingDirectory = GetMacDevSrcRoot(); // Path.GetFullPath(".");
			CopyAction.CommandPath = BuildHostPlatform.Current.Shell;
			CopyAction.CommandDescription = "";

			string BundlePath = BundleDirectory.FullName;
			string SourcePath = Path.Combine(Path.GetFullPath("."), Resource.ResourcePath!);
			string TargetPath;
			if (Resource.BundleContentsSubdir == "Resources")
			{
				TargetPath = Path.Combine(BundlePath, Path.GetFileName(Resource.ResourcePath)!);
			}
			else
			{
				TargetPath = Path.Combine(BundlePath, Resource.BundleContentsSubdir!, Path.GetFileName(Resource.ResourcePath)!);
			}

			FileItem TargetItem = FileItem.GetItemByPath(TargetPath);

			CopyAction.CommandArguments = string.Format("-c \"cp -f -R \\\"{0}\\\" \\\"{1}\\\"; touch -c \\\"{2}\\\"\"", SourcePath, Path.GetDirectoryName(TargetPath)!.Replace('\\', '/') + "/", TargetPath.Replace('\\', '/'));
			CopyAction.PrerequisiteItems.Add(Executable);
			CopyAction.ProducedItems.Add(TargetItem);
			CopyAction.bShouldOutputStatusDescription = Resource.bShouldLog;
			CopyAction.StatusDescription = string.Format("Copying {0} to app bundle", Path.GetFileName(Resource.ResourcePath));
			CopyAction.bCanExecuteRemotely = false;

			return TargetItem;
		}

		public override void SetupBundleDependencies(List<UEBuildBinary> Binaries, string GameName)
		{
			base.SetupBundleDependencies(Binaries, GameName);

			foreach (UEBuildBinary Binary in Binaries)
			{
				BundleDependencies.Add(FileItem.GetItemByFileReference(Binary.OutputFilePath));
			}
		}

	};
}<|MERGE_RESOLUTION|>--- conflicted
+++ resolved
@@ -16,11 +16,8 @@
 using EpicGames.Core;
 using System.Security.Cryptography.X509Certificates;
 using UnrealBuildBase;
-<<<<<<< HEAD
-=======
 using Microsoft.Extensions.Logging;
 using System.Text.RegularExpressions;
->>>>>>> d731a049
 
 namespace UnrealBuildTool
 {
@@ -94,23 +91,13 @@
 		public readonly ReadOnlyTargetRules? Target;
 		protected IOSProjectSettings ProjectSettings;
 
-<<<<<<< HEAD
-		public IOSToolChain(ReadOnlyTargetRules? Target, IOSProjectSettings InProjectSettings, IOSToolChainOptions ToolchainOptions)
-			: this(Target, InProjectSettings, () => new IOSToolChainSettings())
-=======
 		public IOSToolChain(ReadOnlyTargetRules? Target, IOSProjectSettings InProjectSettings, ClangToolChainOptions ToolchainOptions, ILogger InLogger)
 			: this(Target, InProjectSettings, () => new IOSToolChainSettings(InLogger), ToolchainOptions, InLogger)
->>>>>>> d731a049
-		{
-		}
-
-<<<<<<< HEAD
-		protected IOSToolChain(ReadOnlyTargetRules? Target, IOSProjectSettings InProjectSettings, Func<IOSToolChainSettings> InCreateSettings)
-			: base((Target == null) ? null : Target.ProjectFile)
-=======
+		{
+		}
+
 		protected IOSToolChain(ReadOnlyTargetRules? Target, IOSProjectSettings InProjectSettings, Func<IOSToolChainSettings> InCreateSettings, ClangToolChainOptions ToolchainOptions, ILogger InLogger)
 			: base((Target == null) ? null : Target.ProjectFile, ToolchainOptions, InLogger)
->>>>>>> d731a049
 		{
 			this.Target = Target;
 			ProjectSettings = InProjectSettings;
@@ -218,47 +205,17 @@
 		{
 			base.GetCompileArguments_WarningsAndErrors(CompileEnvironment, Arguments);
 
-<<<<<<< HEAD
-			if (RuntimePlatform.IsWindows)
-			{
-				Result += " -fdiagnostics-format=msvc";
-			}
-
-			// Optionally enable exception handling (off by default since it generates extra code needed to propagate exceptions)
-			if (CompileEnvironment.bEnableExceptions)
-			{
-				Result += " -fexceptions";
-				Result += " -DPLATFORM_EXCEPTIONS_DISABLED=0";
-			}
-			else
-			{
-				Result += " -fno-exceptions";
-				Result += " -DPLATFORM_EXCEPTIONS_DISABLED=1";
-			}
-
-			string? SanitizerMode = Environment.GetEnvironmentVariable("ENABLE_ADDRESS_SANITIZER");
-			if ((SanitizerMode != null && SanitizerMode == "YES") || (Options.HasFlag(IOSToolChainOptions.EnableAddressSanitizer)))
-=======
 			// fix for Xcode 8.3 enabling nonportable include checks, but p4 has some invalid cases in it
 			if (Settings.Value.IOSSDKVersionFloat >= 10.3)
->>>>>>> d731a049
 			{
 				Arguments.Add("-Wno-nonportable-include-path");
 			}
 		}
 
-<<<<<<< HEAD
-			string? UndefSanitizerMode = Environment.GetEnvironmentVariable("ENABLE_UNDEFINED_BEHAVIOR_SANITIZER");
-			if ((UndefSanitizerMode != null && UndefSanitizerMode == "YES") || (Options.HasFlag(IOSToolChainOptions.EnableUndefinedBehaviorSanitizer)))
-			{
-				Result += " -fsanitize=undefined -fno-sanitize=bounds,enum,return,float-divide-by-zero";
-			}
-=======
 		/// <inheritdoc/>
 		protected override void GetCompileArguments_Optimizations(CppCompileEnvironment CompileEnvironment, List<string> Arguments)
 		{
 			base.GetCompileArguments_Optimizations(CompileEnvironment, Arguments);
->>>>>>> d731a049
 
 			if (CompilerVersionGreaterOrEqual(12, 0, 0))
 			{
@@ -278,18 +235,6 @@
 		{
 			base.GetCompileArguments_Debugging(CompileEnvironment, Arguments);
 
-<<<<<<< HEAD
-			// clang 12.00 has a new warning for copies in ranged loops. Instances have all been fixed up (2020/6/26) but
-			// are likely to be reintroduced due to no equivalent on other platforms at this time so disable the warning
-			// See also MacToolChain.cs
-			if (GetClangVersion().Major >= 12)
-			{
-				Result += " -Wno-range-loop-analysis";
-
-				// We have 'this' vs nullptr comparisons that get optimized away for newer versions of Clang, which is undesirable until we refactor these checks.
-				Result += " -fno-delete-null-pointer-checks";
-			}
-=======
 			Arguments.Add("-fvisibility=hidden"); // hides the linker warnings with PhysX
 		}
 
@@ -298,7 +243,6 @@
 		{
 			// TODO: Reconcile with base
 			//base.GetCompilerArguments_Sanitizers(CompileEnvironment, Arguments);
->>>>>>> d731a049
 
 			string? SanitizerMode = Environment.GetEnvironmentVariable("ENABLE_ADDRESS_SANITIZER");
 			if ((SanitizerMode != null && SanitizerMode == "YES") || (Options.HasFlag(ClangToolChainOptions.EnableAddressSanitizer)))
@@ -328,13 +272,7 @@
 		{
 			base.GetCompileArguments_Global(CompileEnvironment, Arguments);
 
-<<<<<<< HEAD
-			bool bStaticAnalysis = false;
-			string? StaticAnalysisMode = Environment.GetEnvironmentVariable("CLANG_STATIC_ANALYZER_MODE");
-			if (StaticAnalysisMode != null && StaticAnalysisMode != "")
-=======
 			if (IsBitcodeCompilingEnabled(CompileEnvironment.Configuration))
->>>>>>> d731a049
 			{
 				Arguments.Add("-fembed-bitcode");
 			}
@@ -361,79 +299,16 @@
 					Arguments.Add($"-F\"{FrameworkDir}\"");
 				}
 			}
-<<<<<<< HEAD
-
-			return Result;
-		}
-
-		static string GetCompileArguments_CPP(CppCompileEnvironment CompileEnvironment)
-		{
-			string Result = "";
-			Result += " -x objective-c++";
-			Result += GetCppStandardCompileArgument(CompileEnvironment);
-			Result += " -stdlib=libc++";
-
-			return Result;
-=======
->>>>>>> d731a049
 		}
 
 		/// <inheritdoc/>
 		protected override void GetCompileArguments_FileType(CppCompileEnvironment CompileEnvironment, FileItem SourceFile, DirectoryReference OutputDir, List<string> Arguments, Action CompileAction, CPPOutput CompileResult)
 		{
-<<<<<<< HEAD
-			string Result = "";
-			Result += " -x objective-c++";
-			Result += GetCppStandardCompileArgument(CompileEnvironment);
-			Result += " -stdlib=libc++";
-			return Result;
-		}
-
-		static string GetCompileArguments_M(CppCompileEnvironment CompileEnvironment)
-		{
-			string Result = "";
-			Result += " -x objective-c";
-			Result += GetCppStandardCompileArgument(CompileEnvironment);
-			Result += " -stdlib=libc++";
-			return Result;
-		}
-
-		static string GetCompileArguments_C()
-		{
-			string Result = "";
-			Result += " -x c";
-			return Result;
-		}
-
-		static string GetCompileArguments_PCH(CppCompileEnvironment CompileEnvironment)
-		{
-			string Result = "";
-			Result += " -x objective-c++-header";
-			Result += GetCppStandardCompileArgument(CompileEnvironment);
-			Result += " -stdlib=libc++";
-
-			return Result;
-		}
-
-		// Conditionally enable (default disabled) generation of information about every class with virtual functions for use by the C++ runtime type identification features 
-		// (`dynamic_cast' and `typeid'). If you don't use those parts of the language, you can save some space by using -fno-rtti. 
-		// Note that exception handling uses the same information, but it will generate it as needed. 
-		static string GetRTTIFlag(CppCompileEnvironment CompileEnvironment)
-		{
-			string Result = "";
-
-			if (CompileEnvironment.bUseRTTI)
-			{
-				Result = " -frtti";
-			}
-			else
-=======
 			base.GetCompileArguments_FileType(CompileEnvironment, SourceFile, OutputDir, Arguments, CompileAction, CompileResult);
 
 			string Extension = Path.GetExtension(SourceFile.AbsolutePath).ToUpperInvariant();
 
 			if (!Extension.Equals(".C"))
->>>>>>> d731a049
 			{
 				Arguments.Add(GetObjCExceptionsFlag(CompileEnvironment));
 			}
@@ -553,22 +428,14 @@
 			}
 
 			string? SanitizerMode = Environment.GetEnvironmentVariable("ENABLE_ADDRESS_SANITIZER");
-<<<<<<< HEAD
-			if ((SanitizerMode != null && SanitizerMode == "YES") || (Options.HasFlag(IOSToolChainOptions.EnableAddressSanitizer)))
-=======
 			if ((SanitizerMode != null && SanitizerMode == "YES") || (Options.HasFlag(ClangToolChainOptions.EnableAddressSanitizer)))
->>>>>>> d731a049
 			{
 				Arguments.Add("-rpath \"@executable_path/Frameworks\"");
 				Arguments.Add("-fsanitize=address");
 			}
 
 			string? UndefSanitizerMode = Environment.GetEnvironmentVariable("ENABLE_UNDEFINED_BEHAVIOR_SANITIZER");
-<<<<<<< HEAD
-			if ((UndefSanitizerMode != null && UndefSanitizerMode == "YES") || (Options.HasFlag(IOSToolChainOptions.EnableUndefinedBehaviorSanitizer)))
-=======
 			if ((UndefSanitizerMode != null && UndefSanitizerMode == "YES") || (Options.HasFlag(ClangToolChainOptions.EnableUndefinedBehaviorSanitizer)))
->>>>>>> d731a049
 			{
 				Arguments.Add("-rpath \"@executable_path/libclang_rt.ubsan_ios_dynamic.dylib\"");
 				Arguments.Add("-fsanitize=undefined");
@@ -624,22 +491,7 @@
 
 		public override CPPOutput CompileCPPFiles(CppCompileEnvironment CompileEnvironment, List<FileItem> InputFiles, DirectoryReference OutputDir, string ModuleName, IActionGraphBuilder Graph)
 		{
-<<<<<<< HEAD
-			string Arguments = GetCompileArguments_Global(CompileEnvironment);
-			string PCHArguments = "";
-
-			if (CompileEnvironment.PrecompiledHeaderAction == PrecompiledHeaderAction.Include)
-			{
-				PCHArguments += string.Format(" -include \"{0}\"", CompileEnvironment.PrecompiledHeaderIncludeFilename!.FullName);
-			}
-
-			foreach (FileItem ForceIncludeFile in CompileEnvironment.ForceIncludeFiles)
-			{
-				Arguments += String.Format(" -include \"{0}\"", ForceIncludeFile.Location.FullName);
-			}
-=======
 			List<string> GlobalArguments = new();
->>>>>>> d731a049
 
 			GetCompileArguments_Global(CompileEnvironment, GlobalArguments);
 
@@ -657,160 +509,8 @@
 			// Create a compile action for each source file.
 			foreach (FileItem SourceFile in InputFiles)
 			{
-<<<<<<< HEAD
-				Action CompileAction = Graph.CreateAction(ActionType.Compile);
-				string FilePCHArguments = "";
-				string FileArguments = "";
-				string Extension = Path.GetExtension(SourceFile.AbsolutePath).ToUpperInvariant();
-
-				if (CompileEnvironment.PrecompiledHeaderAction == PrecompiledHeaderAction.Create)
-				{
-					// Compile the file as a C++ PCH.
-					FileArguments += GetCompileArguments_PCH(CompileEnvironment);
-					FileArguments += GetRTTIFlag(CompileEnvironment);
-					FileArguments += GetObjCExceptionsFlag(CompileEnvironment);
-				}
-				else if (Extension == ".C")
-				{
-					// Compile the file as C code.
-					FileArguments += GetCompileArguments_C();
-				}
-				else if (Extension == ".MM")
-				{
-					// Compile the file as Objective-C++ code.
-					FileArguments += GetCompileArguments_MM(CompileEnvironment);
-					FileArguments += GetRTTIFlag(CompileEnvironment);
-					FileArguments += GetObjCExceptionsFlag(CompileEnvironment);
-				}
-				else if (Extension == ".M")
-				{
-					// Compile the file as Objective-C code.
-					FileArguments += GetCompileArguments_M(CompileEnvironment);
-					FileArguments += GetObjCExceptionsFlag(CompileEnvironment);
-				}
-				else
-				{
-					// Compile the file as C++ code.
-					FileArguments += GetCompileArguments_CPP(CompileEnvironment);
-					FileArguments += GetRTTIFlag(CompileEnvironment);
-					FileArguments += GetObjCExceptionsFlag(CompileEnvironment);
-
-					// only use PCH for .cpp files
-					FilePCHArguments = PCHArguments;
-				}
-
-				// Add the C++ source file and its included files to the prerequisite item list.
-				CompileAction.PrerequisiteItems.Add(SourceFile);
-
-				// Add the precompiled header
-				if (CompileEnvironment.PrecompiledHeaderAction == PrecompiledHeaderAction.Include)
-				{
-					CompileAction.PrerequisiteItems.Add(CompileEnvironment.PrecompiledHeaderFile!);
-				}
-
-				// Upload the force included files
-				foreach (FileItem ForceIncludeFile in CompileEnvironment.ForceIncludeFiles)
-				{
-					CompileAction.PrerequisiteItems.Add(ForceIncludeFile);
-				}
-
-				string? OutputFilePath = null;
-				if (CompileEnvironment.PrecompiledHeaderAction == PrecompiledHeaderAction.Create)
-				{
-					// Add the precompiled header file to the produced item list.
-					FileItem PrecompiledHeaderFile = FileItem.GetItemByFileReference(FileReference.Combine(OutputDir, Path.GetFileName(SourceFile.AbsolutePath) + ".gch"));
-
-					CompileAction.ProducedItems.Add(PrecompiledHeaderFile);
-					Result.PrecompiledHeaderFile = PrecompiledHeaderFile;
-
-					// Add the parameters needed to compile the precompiled header file to the command-line.
-					FileArguments += string.Format(" -o \"{0}\"", PrecompiledHeaderFile.AbsolutePath);
-				}
-				else
-				{
-					if (CompileEnvironment.PrecompiledHeaderAction == PrecompiledHeaderAction.Include)
-					{
-						CompileAction.PrerequisiteItems.Add(CompileEnvironment.PrecompiledHeaderFile!);
-					}
-
-					string ObjectFileExtension;
-					if (CompileEnvironment.AdditionalArguments != null && CompileEnvironment.AdditionalArguments.Contains("-emit-llvm"))
-					{
-						ObjectFileExtension = ".bc";
-					}
-					else
-					{
-						ObjectFileExtension = ".o";
-					}
-
-					// Add the object file to the produced item list.
-					FileItem ObjectFile = FileItem.GetItemByFileReference(FileReference.Combine(OutputDir, Path.GetFileName(SourceFile.AbsolutePath) + ObjectFileExtension));
-
-					CompileAction.ProducedItems.Add(ObjectFile);
-					Result.ObjectFiles.Add(ObjectFile);
-					FileArguments += string.Format(" -o \"{0}\"", ObjectFile.AbsolutePath);
-					OutputFilePath = ObjectFile.AbsolutePath;
-				}
-
-				// Add the source file path to the command-line.
-				FileArguments += string.Format(" \"{0}\"", SourceFile.AbsolutePath);
-
-				// Generate the included header dependency list
-				if (CompileEnvironment.bGenerateDependenciesFile)
-				{
-					FileItem DependencyListFile = FileItem.GetItemByFileReference(FileReference.Combine(OutputDir, Path.GetFileName(SourceFile.AbsolutePath) + ".d"));
-					FileArguments += string.Format(" -MD -MF\"{0}\"", DependencyListFile.AbsolutePath.Replace('\\', '/'));
-					CompileAction.DependencyListFile = DependencyListFile;
-					CompileAction.ProducedItems.Add(DependencyListFile);
-				}
-
-				string CompilerPath = Settings.Value.ToolchainDir + IOSCompiler;
-
-				string AllArgs = FilePCHArguments + Arguments + FileArguments + CompileEnvironment.AdditionalArguments;
-				/*				string SourceText = System.IO.File.ReadAllText(SourceFile.AbsolutePath);
-								if (CompileEnvironment.bOptimizeForSize && (SourceFile.AbsolutePath.Contains("ElementBatcher.cpp") || SourceText.Contains("ElementBatcher.cpp") || SourceFile.AbsolutePath.Contains("AnimationRuntime.cpp") || SourceText.Contains("AnimationRuntime.cpp")
-									|| SourceFile.AbsolutePath.Contains("AnimEncoding.cpp") || SourceText.Contains("AnimEncoding.cpp") || SourceFile.AbsolutePath.Contains("TextRenderComponent.cpp") || SourceText.Contains("TextRenderComponent.cpp")
-									|| SourceFile.AbsolutePath.Contains("SWidget.cpp") || SourceText.Contains("SWidget.cpp") || SourceFile.AbsolutePath.Contains("SCanvas.cpp") || SourceText.Contains("SCanvas.cpp") || SourceFile.AbsolutePath.Contains("ShaderCore.cpp") || SourceText.Contains("ShaderCore.cpp")
-									|| SourceFile.AbsolutePath.Contains("ParticleSystemRender.cpp") || SourceText.Contains("ParticleSystemRender.cpp")))
-								{
-									Log.TraceInformation("Forcing {0} to --O3!", SourceFile.AbsolutePath);
-
-									AllArgs = AllArgs.Replace("-Oz", "-O3");
-								}*/
-
-				// Analyze and then compile using the shell to perform the indirection
-				string? StaticAnalysisMode = Environment.GetEnvironmentVariable("CLANG_STATIC_ANALYZER_MODE");
-				if (StaticAnalysisMode != null && StaticAnalysisMode != "" && OutputFilePath != null)
-				{
-					string TempArgs = "-c \"" + CompilerPath + " " + AllArgs + " --analyze -Wno-unused-command-line-argument -Xclang -analyzer-output=html -Xclang -analyzer-config -Xclang path-diagnostics-alternate=true -Xclang -analyzer-config -Xclang report-in-main-source-file=true -Xclang -analyzer-disable-checker -Xclang deadcode.DeadStores -o " + OutputFilePath.Replace(".o", ".html") + "; " + CompilerPath + " " + AllArgs + "\"";
-					AllArgs = TempArgs;
-					CompilerPath = "/bin/sh";
-				}
-
-				// RPC utility parameters are in terms of the Mac side
-				CompileAction.WorkingDirectory = GetMacDevSrcRoot();
-				CompileAction.CommandPath = new FileReference(CompilerPath);
-				CompileAction.CommandArguments = AllArgs; // Arguments + FileArguments + CompileEnvironment.AdditionalArguments;
-				CompileAction.CommandDescription = "Compile";
-				CompileAction.StatusDescription = string.Format("{0}", Path.GetFileName(SourceFile.AbsolutePath));
-				CompileAction.bIsGCCCompiler = true;
-				// We're already distributing the command by execution on Mac.
-				CompileAction.bCanExecuteRemotely = true;
-				CompileAction.bShouldOutputStatusDescription = true;
-				CompileAction.CommandVersion = GetFullClangVersion();
-
-				foreach (UEBuildFramework Framework in CompileEnvironment.AdditionalFrameworks)
-				{
-					if (Framework.ZipFile != null)
-					{
-						FileItem ExtractedTokenFile = ExtractFramework(Framework, Graph);
-						CompileAction.PrerequisiteItems.Add(ExtractedTokenFile);
-					}
-				}
-=======
 				Action CompileAction = CompileCPPFile(CompileEnvironment, SourceFile, OutputDir, ModuleName, Graph, GlobalArguments, Result);
 				CompileAction.PrerequisiteItems.AddRange(FrameworkTokenFiles);
->>>>>>> d731a049
 			}
 			return Result;
 		}
@@ -1583,14 +1283,10 @@
 						{
 							if (!String.IsNullOrEmpty(Framework.CopyBundledAssets))
 							{
-<<<<<<< HEAD
-								FrameworkDir = Path.GetDirectoryName(FrameworkDir)!;
-=======
 								// For now, this is hard coded, but we need to loop over all modules, and copy bundled assets that need it
 								DirectoryReference LocalSource = DirectoryReference.Combine(Framework.FrameworkDirectory, Framework.CopyBundledAssets);
 								string BundleName = Framework.CopyBundledAssets.Substring(Framework.CopyBundledAssets.LastIndexOf('/') + 1);
 								FrameworkNameToSourceDir[BundleName] = LocalSource;
->>>>>>> d731a049
 							}
 
 							if (Framework.bCopyFramework)
@@ -1738,11 +1434,7 @@
 			}
 		}
 
-<<<<<<< HEAD
-		internal static bool GenerateProjectFiles(FileReference? ProjectFile, string[] Arguments)
-=======
 		internal static bool GenerateProjectFiles(FileReference? ProjectFile, string[] Arguments, ILogger Logger, out DirectoryReference? XcodeProjectFile)
->>>>>>> d731a049
 		{
 			ProjectFileGenerator.bGenerateProjectFiles = true;
 			try
@@ -1871,13 +1563,8 @@
 			}
 
 			ConfigHierarchy Ini = ConfigCache.ReadHierarchy(ConfigHierarchyType.Engine, GetActualProjectDirectory(Target.ProjectFile), UnrealTargetPlatform.IOS);
-<<<<<<< HEAD
-			string? BundleID;
-			Ini.GetString("/Script/IOSRuntimeSettings.IOSRuntimeSettings", "BundleIdentifier", out BundleID!);
-=======
 			bool bUseModernXcode;
 			Ini.TryGetValue("XcodeConfiguration", "bUseModernXcode", out bUseModernXcode);
->>>>>>> d731a049
 
 			IOSProjectSettings ProjectSettings = ((IOSPlatform)UEBuildPlatform.GetBuildPlatform(Target.Platform)).ReadProjectSettings(Target.ProjectFile);
 			string? BundleID = ProjectSettings.BundleIdentifier;
@@ -2166,14 +1853,9 @@
 				    {
 					    GenerateProjectFiles(Target.ProjectFile, new string[] { "-platforms=" + (Target.Platform == UnrealTargetPlatform.IOS ? "IOS" : "TVOS"), "-NoIntellIsense", (Target.Platform == UnrealTargetPlatform.IOS ? "-iosdeployonly" : "-tvosdeployonly"), "-ignorejunk", (Target.bForDistribution ? "-distribution" : "-development"), String.Format("-project={0}", Target.ProjectFile), "-game", "-bundleID=" + BundleID, "-includetemptargets" }, Logger, out GeneratedProjectFile);
 				    }
-<<<<<<< HEAD
-				    // Make sure it exists
-				    if (!DirectoryReference.Exists(XcodeWorkspaceDir!))
-=======
 					Logger.LogInformation("Generated {0}!", GeneratedProjectFile?.FullName ?? "NONE");
 					// Make sure it exists
 					if (!DirectoryReference.Exists(XcodeWorkspaceDir!) || (GeneratedProjectFile != null && GeneratedProjectFile != XcodeWorkspaceDir))
->>>>>>> d731a049
 				    {
 					    throw new BuildException("Unable to create stub IPA; Xcode workspace not found at {0}", XcodeWorkspaceDir);
 				    }
