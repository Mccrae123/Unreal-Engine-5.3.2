--- conflicted
+++ resolved
@@ -10,16 +10,8 @@
 using EpicGames.Core;
 using Ionic.Zip;
 using Ionic.Zlib;
-<<<<<<< HEAD
-using EpicGames.Core;
-using System.Security.Cryptography.X509Certificates;
-using UnrealBuildBase;
-using Microsoft.Extensions.Logging;
-using System.Text.RegularExpressions;
-=======
 using Microsoft.Extensions.Logging;
 using UnrealBuildBase;
->>>>>>> 4af6daef
 
 namespace UnrealBuildTool
 {
@@ -76,15 +68,9 @@
 		}
 
 		public string GetSDKPath(UnrealArch Architecture)
-<<<<<<< HEAD
 		{
 			if (Architecture == UnrealArch.IOSSimulator || Architecture == UnrealArch.TVOSSimulator)
-			{
-=======
-		{
-			if (Architecture == UnrealArch.IOSSimulator || Architecture == UnrealArch.TVOSSimulator)
-		{
->>>>>>> 4af6daef
+		{
 				return BaseSDKDirSim + "/" + SimulatorPlatformName + IOSSDKVersion + ".sdk";
 			}
 
@@ -164,23 +150,6 @@
 				// These Payload assets and .app bundle are no longer needed for Modern Xcode
 				if (!bUseModernXcode)
 				{
-<<<<<<< HEAD
-					FileReference AssetFile = FileReference.Combine(Binary.OutputFilePath.Directory, "AssetCatalog", "Assets.car");
-					BuildProducts.Add(AssetFile, BuildProductType.RequiredResource);
-				}
-				else if (Target.Platform == UnrealTargetPlatform.IOS)
-				{
-					int Index = Binary.OutputFilePath.GetFileNameWithoutExtension().IndexOf("-");
-					string OutputFile = Binary.OutputFilePath.GetFileNameWithoutExtension().Substring(0, Index > 0 ? Index : Binary.OutputFilePath.GetFileNameWithoutExtension().Length);
-					FileReference AssetFile = FileReference.Combine(Binary.OutputFilePath.Directory, "Payload", OutputFile + ".app", "Assets.car");
-					BuildProducts.Add(AssetFile, BuildProductType.RequiredResource);
-
-					// Default AppIcons need to be copied as is in the Payload's root, even when using an asset catalog.
-					AssetFile = FileReference.Combine(Binary.OutputFilePath.Directory, "Payload", OutputFile + ".app", "AppIcon60x60@2x.png");
-					BuildProducts.Add(AssetFile, BuildProductType.RequiredResource);
-					AssetFile = FileReference.Combine(Binary.OutputFilePath.Directory, "Payload", OutputFile + ".app", "AppIcon76x76@2x~ipad.png");
-					BuildProducts.Add(AssetFile, BuildProductType.RequiredResource);
-=======
 					if (Target.Platform == UnrealTargetPlatform.TVOS)
 					{
 						FileReference AssetFile = FileReference.Combine(Binary.OutputFilePath.Directory, "AssetCatalog", "Assets.car");
@@ -199,7 +168,6 @@
 						AssetFile = FileReference.Combine(Binary.OutputFilePath.Directory, "Payload", OutputFile + ".app", "AppIcon76x76@2x~ipad.png");
 						BuildProducts.Add(AssetFile, BuildProductType.RequiredResource);
 					}
->>>>>>> 4af6daef
 				}
 			}
 			if (Target.IOSPlatform.bGeneratedSYM && ProjectSettings.bGenerateCrashReportSymbols && Binary.Type == UEBuildBinaryType.StaticLibrary)
@@ -299,38 +267,20 @@
 		{
 			base.GetCompileArguments_Global(CompileEnvironment, Arguments);
 
-<<<<<<< HEAD
-			if (IsBitcodeCompilingEnabled(CompileEnvironment.Configuration))
-			{
-				Arguments.Add("-fembed-bitcode");
-			}
-
 			// What architecture(s) to build for
 			Arguments.Add(FormatArchitectureArg(CompileEnvironment.Architectures));
 
 			Arguments.Add($"-isysroot \"{Settings.Value.GetSDKPath(CompileEnvironment.Architecture)}\"");
 
-			Arguments.Add("-m" + GetXcodeMinVersionParam() + "=" + ProjectSettings.RuntimeVersion);
-=======
-			// What architecture(s) to build for
-			Arguments.Add(FormatArchitectureArg(CompileEnvironment.Architectures));
-
-			Arguments.Add($"-isysroot \"{Settings.Value.GetSDKPath(CompileEnvironment.Architecture)}\"");
-
 			if (GetXcodeMinVersionParam(CompileEnvironment.Architecture) != "")
 			{
 				Arguments.Add("-m" + GetXcodeMinVersionParam(CompileEnvironment.Architecture) + "=" + ProjectSettings.RuntimeVersion);
 			}
->>>>>>> 4af6daef
 
 			// Add additional frameworks so that their headers can be found
 			foreach (UEBuildFramework Framework in CompileEnvironment.AdditionalFrameworks)
 			{
-<<<<<<< HEAD
-				DirectoryReference? FrameworkDirectory = Framework.GetFrameworkDirectory(CompileEnvironment.Platform, CompileEnvironment.Architecture);
-=======
 				DirectoryReference? FrameworkDirectory = Framework.GetFrameworkDirectory(CompileEnvironment.Platform, CompileEnvironment.Architecture, Logger);
->>>>>>> 4af6daef
 				if (FrameworkDirectory != null)
 				{
 					string FrameworkDir = FrameworkDirectory.FullName;
@@ -344,32 +294,20 @@
 				}
 			}
 		}
-<<<<<<< HEAD
-
-		/// <inheritdoc/>
-		protected override void GetCompileArguments_FileType(CppCompileEnvironment CompileEnvironment, FileItem SourceFile, DirectoryReference OutputDir, List<string> Arguments, Action CompileAction, CPPOutput CompileResult)
-		{
-			base.GetCompileArguments_FileType(CompileEnvironment, SourceFile, OutputDir, Arguments, CompileAction, CompileResult);
-
-=======
 
 		/// <inheritdoc/>
 		protected override FileItem GetCompileArguments_FileType(CppCompileEnvironment CompileEnvironment, FileItem SourceFile, DirectoryReference OutputDir, List<string> Arguments, Action CompileAction, CPPOutput CompileResult)
 		{
 			FileItem TargetFile = base.GetCompileArguments_FileType(CompileEnvironment, SourceFile, OutputDir, Arguments, CompileAction, CompileResult);
 
->>>>>>> 4af6daef
 			string Extension = Path.GetExtension(SourceFile.AbsolutePath).ToUpperInvariant();
 
 			if (!Extension.Equals(".C"))
 			{
 				Arguments.Add(GetObjCExceptionsFlag(CompileEnvironment));
 			}
-<<<<<<< HEAD
-=======
 
 			return TargetFile;
->>>>>>> 4af6daef
 		}
 
 		// Conditionally enable (default disabled) Objective-C exceptions
@@ -404,20 +342,9 @@
 			RunExecutableAndWait("mkdir", String.Format("-p \"{0}\"", Path), out ResultsText);
 		}
 
-<<<<<<< HEAD
-		bool IsBitcodeCompilingEnabled(CppConfiguration Configuration)
-		{
-			return Configuration == CppConfiguration.Shipping && ProjectSettings.bShipForBitcode;
-		}
-
-		public virtual string GetXcodeMinVersionParam()
-		{
-			return "iphoneos-version-min";
-=======
 		public virtual string GetXcodeMinVersionParam(UnrealArch Architecture)
 		{
 			return (Architecture != UnrealArch.IOSSimulator) ? "iphoneos-version-min" : "iphonesimulator-version-min";
->>>>>>> 4af6daef
 		}
 
 		public string GetAdditionalLinkerFlags(CppConfiguration InConfiguration)
@@ -432,14 +359,9 @@
 			}
 		}
 
-<<<<<<< HEAD
-		void GetLinkArguments_Global(LinkEnvironment LinkEnvironment, List<string> Arguments)
-		{
-=======
 		protected override void GetLinkArguments_Global(LinkEnvironment LinkEnvironment, List<string> Arguments)
 		{
 			base.GetLinkArguments_Global(LinkEnvironment, Arguments);
->>>>>>> 4af6daef
 			Arguments.Add(FormatArchitectureArg(LinkEnvironment.Architectures));
 
 			bool bIsDevice = LinkEnvironment.Architecture != UnrealArch.IOSSimulator && LinkEnvironment.Architecture != UnrealArch.TVOSSimulator;
@@ -449,24 +371,9 @@
 			Arguments.Add("-dead_strip");
 			if (GetXcodeMinVersionParam(LinkEnvironment.Architecture) != "") 
 			{
-<<<<<<< HEAD
-				FileItem OutputFile = FileItem.GetItemByFileReference(LinkEnvironment.OutputFilePath);
-
-				Arguments.Add("-fembed-bitcode -Xlinker -bitcode_verify -Xlinker -bitcode_hide_symbols -Xlinker -bitcode_symbol_map ");
-				Arguments.Add("-Xlinker \\\"" + Path.GetDirectoryName(OutputFile.AbsolutePath) + "\\\"");
-			}
-
-			Arguments.Add("-dead_strip");
-			Arguments.Add("-m" + GetXcodeMinVersionParam() + "=" + ProjectSettings.RuntimeVersion);
-			if (!IsBitcodeCompilingEnabled(LinkEnvironment.Configuration))
-			{
-				Arguments.Add("-Wl-no_pie");
-			}
-=======
 				Arguments.Add("-m" + GetXcodeMinVersionParam(LinkEnvironment.Architecture) + "=" + ProjectSettings.RuntimeVersion);
 			}
 			Arguments.Add("-Wl-no_pie");
->>>>>>> 4af6daef
 			Arguments.Add("-stdlib=libc++");
 			Arguments.Add("-ObjC");
 			// Arguments.Add("-v");
@@ -512,11 +419,7 @@
 			}
 			foreach (UEBuildFramework Framework in LinkEnvironment.AdditionalFrameworks)
 			{
-<<<<<<< HEAD
-				DirectoryReference? FrameworkDirectory = Framework.GetFrameworkDirectory(LinkEnvironment.Platform, LinkEnvironment.Architecture);
-=======
 				DirectoryReference? FrameworkDirectory = Framework.GetFrameworkDirectory(LinkEnvironment.Platform, LinkEnvironment.Architecture, Logger);
->>>>>>> 4af6daef
 				if (FrameworkDirectory != null)
 				{
 					// If this framework has a directory specified, we'll need to setup the path as well
@@ -542,35 +445,6 @@
 		void GetArchiveArguments_Global(LinkEnvironment LinkEnvironment, List<string> Arguments)
 		{
 			Arguments.Add("-static");
-<<<<<<< HEAD
-		}
-
-		protected override CPPOutput CompileCPPFiles(CppCompileEnvironment CompileEnvironment, List<FileItem> InputFiles, DirectoryReference OutputDir, string ModuleName, IActionGraphBuilder Graph)
-		{
-			List<string> GlobalArguments = new();
-
-			GetCompileArguments_Global(CompileEnvironment, GlobalArguments);
-
-			List<FileItem> FrameworkTokenFiles = new List<FileItem>();
-			foreach (UEBuildFramework Framework in CompileEnvironment.AdditionalFrameworks)
-			{
-				if (Framework.ZipFile != null)
-				{
-					FileItem ExtractedTokenFile = ExtractFramework(Framework, Graph, Logger);
-					FrameworkTokenFiles.Add(ExtractedTokenFile);
-				}
-			}
-
-			CPPOutput Result = new CPPOutput();
-			// Create a compile action for each source file.
-			foreach (FileItem SourceFile in InputFiles)
-			{
-				Action CompileAction = CompileCPPFile(CompileEnvironment, SourceFile, OutputDir, ModuleName, Graph, GlobalArguments, Result);
-				CompileAction.PrerequisiteItems.UnionWith(FrameworkTokenFiles);
-			}
-			return Result;
-=======
->>>>>>> 4af6daef
 		}
 
 		public override FileItem LinkFiles(LinkEnvironment LinkEnvironment, bool bBuildImportLibraryOnly, IActionGraphBuilder Graph)
@@ -593,11 +467,7 @@
 			{
 				GetLinkArguments_Global(LinkEnvironment, LinkArguments);
 			}
-<<<<<<< HEAD
-			string LinkCommandArguments = string.Join(' ', LinkArguments);
-=======
 			string LinkCommandArguments = String.Join(' ', LinkArguments);
->>>>>>> 4af6daef
 			if (LinkEnvironment.bIsBuildingDLL)
 			{
 				// @todo roll this put into GetLinkArguments_Global
@@ -605,11 +475,7 @@
 				LinkCommandArguments += " -dynamiclib -Xlinker -export_dynamic -Xlinker -no_deduplicate";
 
 				string InstallName = LinkEnvironment.InstallName ?? String.Format("@executable_path/Frameworks/{0}", LinkEnvironment.OutputFilePath.MakeRelativeTo(LinkEnvironment.OutputFilePath.Directory.ParentDirectory!));
-<<<<<<< HEAD
-				LinkCommandArguments += string.Format(" -Xlinker -install_name -Xlinker {0}", InstallName);
-=======
 				LinkCommandArguments += String.Format(" -Xlinker -install_name -Xlinker {0}", InstallName);
->>>>>>> 4af6daef
 
 				LinkCommandArguments += " -Xlinker -rpath -Xlinker @executable_path/Frameworks";
 				LinkCommandArguments += " -Xlinker -rpath -Xlinker @loader_path/Frameworks";
@@ -1047,52 +913,10 @@
 			}
 		}
 
-<<<<<<< HEAD
-		FileItem ExtractFramework(UEBuildFramework Framework, IActionGraphBuilder Graph, ILogger Logger)
-		{
-			if (Framework.ZipFile == null)
-			{
-				throw new BuildException("Unable to extract framework '{0}' - no zip file specified", Framework.Name);
-			}
-			if(Framework.ExtractedTokenFile == null)
-			{
-				FileItem InputFile = FileItem.GetItemByFileReference(Framework.ZipFile);
-				Framework.ExtractedTokenFile = FileItem.GetItemByFileReference(new FileReference(Framework.ZipOutputDirectory!.FullName + ".extracted"));
-
-				StringBuilder ExtractScript = new StringBuilder();
-				ExtractScript.AppendLine("#!/bin/sh");
-				ExtractScript.AppendLine("set -e");
-				// ExtractScript.AppendLine("set -x"); // For debugging
-				ExtractScript.AppendLine(String.Format("[ -d {0} ] && rm -rf {0}", Utils.MakePathSafeToUseWithCommandLine(Framework.ZipOutputDirectory.FullName)));
-				ExtractScript.AppendLine(String.Format("unzip -q -o {0} -d {1}", Utils.MakePathSafeToUseWithCommandLine(Framework.ZipFile.FullName), Utils.MakePathSafeToUseWithCommandLine(Framework.ZipOutputDirectory.ParentDirectory!.FullName))); // Zip contains folder with the same name, hence ParentDirectory
-				ExtractScript.AppendLine(String.Format("touch {0}", Utils.MakePathSafeToUseWithCommandLine(Framework.ExtractedTokenFile.AbsolutePath)));
-
-				FileItem ExtractScriptFileItem = Graph.CreateIntermediateTextFile(new FileReference(Framework.ZipOutputDirectory.FullName + ".sh"), ExtractScript.ToString());
-
-				Action UnzipAction = Graph.CreateAction(ActionType.BuildProject);
-				UnzipAction.CommandPath = new FileReference("/bin/sh");
-				UnzipAction.CommandArguments = Utils.MakePathSafeToUseWithCommandLine(ExtractScriptFileItem.AbsolutePath);
-				UnzipAction.WorkingDirectory = Unreal.EngineDirectory;
-				UnzipAction.PrerequisiteItems.Add(InputFile);
-				UnzipAction.PrerequisiteItems.Add(ExtractScriptFileItem);
-				UnzipAction.ProducedItems.Add(Framework.ExtractedTokenFile);
-				UnzipAction.DeleteItems.Add(Framework.ExtractedTokenFile);
-				UnzipAction.StatusDescription = String.Format("Unzipping : {0} -> {1}", Framework.ZipFile, Framework.ZipOutputDirectory);
-				UnzipAction.bCanExecuteRemotely = false;
-			}
-			return Framework.ExtractedTokenFile;
-		}
-
-		public static DirectoryReference GenerateAssetCatalog(FileReference? ProjectFile, UnrealTargetPlatform Platform, ref bool bUserImagesExist)
-		{
-			string EngineDir = Unreal.EngineDirectory.ToString();
-			string BuildDir = (((ProjectFile != null) ? ProjectFile.Directory.ToString() : (string.IsNullOrEmpty(UnrealBuildTool.GetRemoteIniPath()) ? Unreal.EngineDirectory.ToString() : UnrealBuildTool.GetRemoteIniPath()))) + "/Build/" + (Platform == UnrealTargetPlatform.IOS ? "IOS" : "TVOS");
-=======
 		public static DirectoryReference GenerateAssetCatalog(FileReference? ProjectFile, UnrealTargetPlatform Platform, ref bool bUserImagesExist)
 		{
 			string EngineDir = Unreal.EngineDirectory.ToString();
 			string BuildDir = (((ProjectFile != null) ? ProjectFile.Directory.ToString() : (String.IsNullOrEmpty(UnrealBuildTool.GetRemoteIniPath()) ? Unreal.EngineDirectory.ToString() : UnrealBuildTool.GetRemoteIniPath()))) + "/Build/" + (Platform == UnrealTargetPlatform.IOS ? "IOS" : "TVOS");
->>>>>>> 4af6daef
 			string IntermediateDir = (((ProjectFile != null) ? ProjectFile.Directory.ToString() : Unreal.EngineDirectory.ToString())) + "/Intermediate/" + (Platform == UnrealTargetPlatform.IOS ? "IOS" : "TVOS");
 
 			bUserImagesExist = false;
@@ -1309,13 +1133,8 @@
 
 			if (bUseModernXcode)
 			{
-<<<<<<< HEAD
-				// update version xcconfig file so xcode can update the .plist with our incrementing build version
-				OutputFiles.Add(UpdateVersionFile(BinaryLinkEnvironment, Executable, Graph));
-=======
 				// base class AppleToolchain makes the shared postbuild sync object, so we are done
 				return OutputFiles;
->>>>>>> 4af6daef
 			}
 
 			// strip the debug info from the executable if needed. creates a dummy output file for the action graph to track that it's out of date.
@@ -1339,11 +1158,7 @@
 				OutputFiles.Add(StripCompleteFile);
 			}
 
-<<<<<<< HEAD
-			if (!BinaryLinkEnvironment.bIsBuildingDLL && !bUseModernXcode)
-=======
 			if (!BinaryLinkEnvironment.bIsBuildingDLL)
->>>>>>> 4af6daef
 			{
 				// generate the asset catalog
 				bool bUserImagesExist = false;
@@ -1377,23 +1192,6 @@
 
 				Dictionary<string, DirectoryReference> FrameworkNameToSourceDir = new Dictionary<string, DirectoryReference>();
 
-<<<<<<< HEAD
-				if (!bUseModernXcode)
-				{
-					FileReference StagedExecutablePath = GetStagedExecutablePath(Executable.Location, Target.Name);
-					DirectoryReference BundleDirectory = Target.bShouldCompileAsDLL ? Executable.Directory.Location : StagedExecutablePath.Directory;
-					foreach (UEBuildFramework Framework in BinaryLinkEnvironment.AdditionalFrameworks)
-					{
-						DirectoryReference? FrameworkDirectory = Framework.GetFrameworkDirectory(BinaryLinkEnvironment.Platform, BinaryLinkEnvironment.Architecture);
-						if (FrameworkDirectory != null)
-						{
-							if (!String.IsNullOrEmpty(Framework.CopyBundledAssets))
-							{
-								// For now, this is hard coded, but we need to loop over all modules, and copy bundled assets that need it
-								DirectoryReference LocalSource = DirectoryReference.Combine(FrameworkDirectory, Framework.CopyBundledAssets);
-								string BundleName = Framework.CopyBundledAssets.Substring(Framework.CopyBundledAssets.LastIndexOf('/') + 1);
-								FrameworkNameToSourceDir[BundleName] = LocalSource;
-=======
 				FileReference StagedExecutablePath = GetStagedExecutablePath(Executable.Location, Target.Name);
 				DirectoryReference BundleDirectory = Target.bShouldCompileAsDLL ? Executable.Directory.Location : StagedExecutablePath.Directory;
 				foreach (UEBuildFramework Framework in BinaryLinkEnvironment.AdditionalFrameworks)
@@ -1415,26 +1213,16 @@
 							if (FrameworkDir.EndsWith(".framework"))
 							{
 								FrameworkDir = Path.GetDirectoryName(FrameworkDir)!;
->>>>>>> 4af6daef
 							}
 
-							if (Framework.bCopyFramework)
-							{
-								string FrameworkDir = FrameworkDirectory.FullName;
-								if (FrameworkDir.EndsWith(".framework"))
-								{
-									FrameworkDir = Path.GetDirectoryName(FrameworkDir)!;
-								}
-
-								OutputFiles.Add(CopyBundleResource(new UEBuildBundleResource(new ModuleRules.BundleResource(Path.Combine(FrameworkDir, Framework.Name + ".framework"), "Frameworks")), Executable, BundleDirectory, Graph));
-							}
+							OutputFiles.Add(CopyBundleResource(new UEBuildBundleResource(new ModuleRules.BundleResource(Path.Combine(FrameworkDir, Framework.Name + ".framework"), "Frameworks")), Executable, BundleDirectory, Graph));
 						}
 					}
-
-					foreach (UEBuildBundleResource Resource in BinaryLinkEnvironment.AdditionalBundleResources)
-					{
-						OutputFiles.Add(CopyBundleResource(Resource, Executable, StagedExecutablePath.Directory, Graph));
-					}
+				}
+
+				foreach (UEBuildBundleResource Resource in BinaryLinkEnvironment.AdditionalBundleResources)
+				{
+					OutputFiles.Add(CopyBundleResource(Resource, Executable, StagedExecutablePath.Directory, Graph));
 				}
 
 				IOSPostBuildSyncTarget PostBuildSyncTarget = new IOSPostBuildSyncTarget(Target, Executable.Location, BinaryLinkEnvironment.IntermediateDirectory, UPLScripts, SdkVersion, FrameworkNameToSourceDir);
@@ -1446,13 +1234,6 @@
 				if (Log.OutputFile != null)
 				{
 					string LogFileName = Log.OutputFile.GetFileNameWithoutExtension() + "_PostBuildSync.txt";
-					LogFileName = FileReference.Combine(Log.OutputFile.Directory, LogFileName).ToString();
-					PostBuildSyncArguments += " -log=\"" + LogFileName + "\"";
-				}
-
-				if (Log.OutputFile != null)
-				{
-					string LogFileName = Log.OutputFile.GetFileNameWithoutExtension()+"_PostBuildSync.txt";
 					LogFileName = FileReference.Combine(Log.OutputFile.Directory, LogFileName).ToString();
 					PostBuildSyncArguments += " -log=\"" + LogFileName + "\"";
 				}
@@ -1547,13 +1328,8 @@
 			}
 
 			string FabricPath = Unreal.EngineDirectory + "/Intermediate/UnzippedFrameworks/Crashlytics/Fabric.embeddedframework";
-<<<<<<< HEAD
-            if (Directory.Exists(FabricPath) && Environment.GetEnvironmentVariable("IsBuildMachine") == "1")
-            {
-=======
 			if (Directory.Exists(FabricPath) && Environment.GetEnvironmentVariable("IsBuildMachine") == "1")
 			{
->>>>>>> 4af6daef
 				//string PlistFile = ProjectDir + "/Intermediate/IOS/" + ProjectName + "-Info.plist";
 				Process FabricProcess = new Process();
 				FabricProcess.StartInfo.WorkingDirectory = Path.GetDirectoryName(DsymZip);
@@ -1575,37 +1351,6 @@
 			}
 		}
 
-<<<<<<< HEAD
-		internal static bool GenerateProjectFiles(FileReference? ProjectFile, string[] Arguments, ILogger Logger, out DirectoryReference? XcodeProjectFile)
-		{
-			ProjectFileGenerator.bGenerateProjectFiles = true;
-			try
-			{
-				CommandLineArguments CmdLine = new CommandLineArguments(Arguments);
-
-				PlatformProjectGeneratorCollection PlatformProjectGenerators = new PlatformProjectGeneratorCollection();
-				PlatformProjectGenerators.RegisterPlatformProjectGenerator(UnrealTargetPlatform.IOS, new IOSProjectGenerator(CmdLine, Logger), Logger);
-				PlatformProjectGenerators.RegisterPlatformProjectGenerator(UnrealTargetPlatform.TVOS, new TVOSProjectGenerator(CmdLine, Logger), Logger);
-
-				XcodeProjectFileGenerator Generator = new XcodeProjectFileGenerator(ProjectFile, CmdLine);
-				bool bSucces = Generator.GenerateProjectFiles(PlatformProjectGenerators, Arguments, Logger);
-				XcodeProjectFile = Generator.XCWorkspace;
-				return bSucces;
-			}
-			catch(Exception ex)
-			{
-				XcodeProjectFile = null;
-				Logger.LogError(ex.ToString());
-			}
-			finally
-			{
-				ProjectFileGenerator.bGenerateProjectFiles = false;
-			}
-			return false;
-		}
-
-=======
->>>>>>> 4af6daef
 		public static FileReference GetStagedExecutablePath(FileReference Executable, string TargetName)
 		{
 			return FileReference.Combine(Executable.Directory, "Payload", TargetName + ".app", TargetName);
@@ -1655,21 +1400,6 @@
 			FileReference.WriteAllText(MissingPlistPath, Plist);
 		}
 
-<<<<<<< HEAD
-        /// <summary>
-        /// If the project is a UnrealGame project, Target.ProjectDirectory refers to the engine dir, not the actual dir of the project. So this method gets the 
-        /// actual directory of the project whether it is a UnrealGame project or not.
-        /// </summary>
-        /// <returns>The actual project directory.</returns>
-        /// <param name="ProjectFile">The path to the project file</param>
-        private static DirectoryReference GetActualProjectDirectory(FileReference? ProjectFile)
-		{
-			DirectoryReference ProjectDirectory = (ProjectFile == null ? DirectoryReference.FromString(UnrealBuildTool.GetRemoteIniPath())! : DirectoryReference.FromFile(ProjectFile)!); 
-			return ProjectDirectory;
-		}
-
-=======
->>>>>>> 4af6daef
 		private static void GenerateFrameworkWrapperIfNonexistent(IOSPostBuildSyncTarget Target, ILogger Logger)
 		{
 			DirectoryReference ProjectDirectory = GetActualProjectDirectory(Target.ProjectFile);
@@ -1679,21 +1409,12 @@
 			string FrameworkName = Target.TargetName;
 			string BundleId = ProjectFiles.Xcode.XcodeFrameworkWrapperUtils.GetBundleID(Target.ProjectDirectory, Target.ProjectFile);
 			string EnginePath = Unreal.EngineDirectory.ToString();
-<<<<<<< HEAD
-			string SrcFrameworkPath = DirectoryReference.Combine(Target.ProjectDirectory , "Binaries", "IOS", Target.Configuration.ToString()).ToString(); // We use Target.ProjectDirectory because if it is a UnrealGame we want the engine dir and not the actual project dir.
-			string CookedDataPath = DirectoryReference.Combine(ProjectDirectory, "Saved", "StagedBuilds", "IOS", "cookeddata").ToString();
-			bool GenerateFrameworkWrapperProject = ProjectFiles.Xcode.XcodeFrameworkWrapperUtils.GetGenerateFrameworkWrapperProject(Target.ProjectDirectory);
-
-			string? ProvisionName = string.Empty;
-			string? TeamUUID = string.Empty;
-=======
 			string SrcFrameworkPath = DirectoryReference.Combine(Target.ProjectDirectory, "Binaries", "IOS", Target.Configuration.ToString()).ToString(); // We use Target.ProjectDirectory because if it is a UnrealGame we want the engine dir and not the actual project dir.
 			string CookedDataPath = DirectoryReference.Combine(ProjectDirectory, "Saved", "StagedBuilds", "IOS", "cookeddata").ToString();
 			bool GenerateFrameworkWrapperProject = ProjectFiles.Xcode.XcodeFrameworkWrapperUtils.GetGenerateFrameworkWrapperProject(Target.ProjectDirectory);
 
 			string? ProvisionName = String.Empty;
 			string? TeamUUID = String.Empty;
->>>>>>> 4af6daef
 			IOSProjectSettings ProjectSettings = ((IOSPlatform)UEBuildPlatform.GetBuildPlatform(UnrealTargetPlatform.IOS)).ReadProjectSettings(Target.ProjectFile);
 
 			IOSProvisioningData Data = ((IOSPlatform)UEBuildPlatform.GetBuildPlatform(UnrealTargetPlatform.IOS)).ReadProvisioningData(ProjectSettings, Target.bForDistribution);
@@ -1717,14 +1438,11 @@
 			{
 				return;
 			}
-<<<<<<< HEAD
-=======
 
 			if (AppleExports.UseModernXcode(Target.ProjectFile))
 			{
 				throw new BuildException("Modern xcode mode should not reach this, something has broken the PostBuild setup");
 			}
->>>>>>> 4af6daef
 
 			IOSProjectSettings ProjectSettings = ((IOSPlatform)UEBuildPlatform.GetBuildPlatform(Target.Platform)).ReadProjectSettings(Target.ProjectFile);
 			string? BundleID = ProjectSettings.BundleIdentifier;
@@ -1783,43 +1501,6 @@
 			FileReference.Copy(Target.OutputPath, StagedExecutablePath, true);
 			string RemoteShadowDirectoryMac = Target.OutputPath.Directory.FullName;
 
-			if (UseModernXcode(Target.ProjectFile))
-			{
-				// generate a run-only project file for codesigning, etc
-				DirectoryReference? GeneratedProjectFile;
-				IOSExports.GenerateRunOnlyXcodeProject(Target.ProjectFile, Target.Platform, Target.bForDistribution, Logger, out GeneratedProjectFile);
-
-				// @todo - should we move this in to FinalizeAppWithXcode?
-				string ConfigName = Target.Configuration.ToString();
-				if (Target.TargetType != TargetType.Game && Target.TargetType != TargetType.Program)
-				{
-					ConfigName += " " + Target.TargetType.ToString();
-				}
-
-				string SchemeName;
-				if (AppName == "UnrealGame" || AppName == "UnrealClient")
-				{
-					if (Target.bBuildAsFramework)
-					{
-						SchemeName = "UnrealGame";
-					}
-					else
-					{
-						SchemeName = "UE5";
-					}
-				}
-				else
-				{
-					SchemeName = Target.ProjectFile!.GetFileNameWithoutExtension();
-				}
-
-				// run xcodebuild on the generated project to make the .app
-				IOSExports.FinalizeAppWithModernXcode(GeneratedProjectFile!, Target.Platform, SchemeName, ConfigName, Target.bForDistribution, Logger);
-
-				return;
-			}
-
-
 			if (Target.bCreateStubIPA || Target.bBuildAsFramework)
 			{
 				string FrameworkDerivedDataDir = Path.GetFullPath(Target.ProjectDirectory + "/Intermediate/" + (Target.Platform == UnrealTargetPlatform.IOS ? "IOS" : "TVOS") + "/DerivedData");
@@ -1827,19 +1508,11 @@
 
 				// generate the dummy project so signing works
 				DirectoryReference? XcodeWorkspaceDir = null;
-<<<<<<< HEAD
-                if (!Target.bBuildAsFramework)
-                {
+				if (!Target.bBuildAsFramework)
+				{
 					if (AppName == "UnrealGame" || AppName == "UnrealClient" || Target.ProjectFile == null || Target.ProjectFile.IsUnderDirectory(Unreal.EngineDirectory))
 					{
-						XcodeWorkspaceDir = DirectoryReference.Combine(Unreal.RootDirectory, String.Format("UE5_{0}.xcworkspace", (Target.Platform == UnrealTargetPlatform.IOS ? "IOS" : "TVOS")));
-=======
-				if (!Target.bBuildAsFramework)
-				{
-					if (AppName == "UnrealGame" || AppName == "UnrealClient" || Target.ProjectFile == null || Target.ProjectFile.IsUnderDirectory(Unreal.EngineDirectory))
-					{
 						XcodeWorkspaceDir = DirectoryReference.Combine(Unreal.EngineDirectory, "Intermediate/ProjectFiles", String.Format("UE5_{0}.xcworkspace", (Target.Platform == UnrealTargetPlatform.IOS ? "IOS" : "TVOS")));
->>>>>>> 4af6daef
 					}
 					else
 					{
@@ -1949,26 +1622,7 @@
 						ConfigName += " " + Target.TargetType.ToString();
 					}
 
-<<<<<<< HEAD
-					string SchemeName;
-					if (AppName == "UnrealGame" || AppName == "UnrealClient")
-					{
-						if (Target.bBuildAsFramework)
-						{
-							SchemeName = "UnrealGame";
-						}
-						else
-						{
-							SchemeName = "UE5";
-						}
-					}
-					else
-					{
-						SchemeName = Target.ProjectFile!.GetFileNameWithoutExtension();
-					}
-=======
 					string SchemeName = Target.TargetName;
->>>>>>> 4af6daef
 
 					Console.WriteLine("Provisioning: {0}, {1}, {2}, {3}", MobileProvisionFile, MobileProvisionFile.GetFileName(), MobileProvisionUUID, BundleID);
 
@@ -2023,37 +1677,20 @@
 				{
 					Logger.LogInformation("Generating project...");
 					DirectoryReference? GeneratedProjectFile;
-<<<<<<< HEAD
-				    if (AppName == "UnrealGame" || AppName == "UnrealClient" || Target.ProjectFile == null || Target.ProjectFile.IsUnderDirectory(Unreal.EngineDirectory))
-				    {
-					    GenerateProjectFiles(Target.ProjectFile, new string[] { "-platforms=" + (Target.Platform == UnrealTargetPlatform.IOS ? "IOS" : "TVOS"), "-NoIntellIsense", (Target.Platform == UnrealTargetPlatform.IOS ? "-iosdeployonly" : "-tvosdeployonly"), "-ignorejunk", (Target.bForDistribution ? "-distribution" : "-development"), "-bundleID=" + BundleID, "-includetemptargets", "-appname=" + AppName }, Logger, out GeneratedProjectFile);
-				    }
-				    else
-				    {
-					    GenerateProjectFiles(Target.ProjectFile, new string[] { "-platforms=" + (Target.Platform == UnrealTargetPlatform.IOS ? "IOS" : "TVOS"), "-NoIntellIsense", (Target.Platform == UnrealTargetPlatform.IOS ? "-iosdeployonly" : "-tvosdeployonly"), "-ignorejunk", (Target.bForDistribution ? "-distribution" : "-development"), String.Format("-project={0}", Target.ProjectFile), "-game", "-bundleID=" + BundleID, "-includetemptargets" }, Logger, out GeneratedProjectFile);
-				    }
+					if (AppName == "UnrealGame" || AppName == "UnrealClient" || Target.ProjectFile == null || Target.ProjectFile.IsUnderDirectory(Unreal.EngineDirectory))
+					{
+						GenerateProjectFiles(Target.ProjectFile, new string[] { "-platforms=" + (Target.Platform == UnrealTargetPlatform.IOS ? "IOS" : "TVOS"), "-NoIntellIsense", (Target.Platform == UnrealTargetPlatform.IOS ? "-iosdeployonly" : "-tvosdeployonly"), "-ignorejunk", (Target.bForDistribution ? "-distribution" : "-development"), "-bundleID=" + BundleID, "-includetemptargets", "-appname=" + AppName }, null, Logger, out GeneratedProjectFile);
+					}
+					else
+					{
+						GenerateProjectFiles(Target.ProjectFile, new string[] { "-platforms=" + (Target.Platform == UnrealTargetPlatform.IOS ? "IOS" : "TVOS"), "-NoIntellIsense", (Target.Platform == UnrealTargetPlatform.IOS ? "-iosdeployonly" : "-tvosdeployonly"), "-ignorejunk", (Target.bForDistribution ? "-distribution" : "-development"), String.Format("-project={0}", Target.ProjectFile), "-game", "-bundleID=" + BundleID, "-includetemptargets" }, null, Logger, out GeneratedProjectFile);
+					}
 					Logger.LogInformation("Generated {0}!", GeneratedProjectFile?.FullName ?? "NONE");
 					// Make sure it exists
 					if (!DirectoryReference.Exists(XcodeWorkspaceDir!) || (GeneratedProjectFile != null && GeneratedProjectFile != XcodeWorkspaceDir))
-				    {
-					    throw new BuildException("Unable to create stub IPA; Xcode workspace not found at {0}", XcodeWorkspaceDir);
-				    }
-=======
-					if (AppName == "UnrealGame" || AppName == "UnrealClient" || Target.ProjectFile == null || Target.ProjectFile.IsUnderDirectory(Unreal.EngineDirectory))
-					{
-						GenerateProjectFiles(Target.ProjectFile, new string[] { "-platforms=" + (Target.Platform == UnrealTargetPlatform.IOS ? "IOS" : "TVOS"), "-NoIntellIsense", (Target.Platform == UnrealTargetPlatform.IOS ? "-iosdeployonly" : "-tvosdeployonly"), "-ignorejunk", (Target.bForDistribution ? "-distribution" : "-development"), "-bundleID=" + BundleID, "-includetemptargets", "-appname=" + AppName }, null, Logger, out GeneratedProjectFile);
-					}
-					else
-					{
-						GenerateProjectFiles(Target.ProjectFile, new string[] { "-platforms=" + (Target.Platform == UnrealTargetPlatform.IOS ? "IOS" : "TVOS"), "-NoIntellIsense", (Target.Platform == UnrealTargetPlatform.IOS ? "-iosdeployonly" : "-tvosdeployonly"), "-ignorejunk", (Target.bForDistribution ? "-distribution" : "-development"), String.Format("-project={0}", Target.ProjectFile), "-game", "-bundleID=" + BundleID, "-includetemptargets" }, null, Logger, out GeneratedProjectFile);
-					}
-					Logger.LogInformation("Generated {0}!", GeneratedProjectFile?.FullName ?? "NONE");
-					// Make sure it exists
-					if (!DirectoryReference.Exists(XcodeWorkspaceDir!) || (GeneratedProjectFile != null && GeneratedProjectFile != XcodeWorkspaceDir))
 					{
 						throw new BuildException("Unable to create stub IPA; Xcode workspace not found at {0}", XcodeWorkspaceDir);
 					}
->>>>>>> 4af6daef
 				}
 
 				// ensure the plist, entitlements, and provision files are properly copied
@@ -2126,11 +1763,7 @@
 				// Package the stub
 				if (Target.bBuildAsFramework)
 				{
-<<<<<<< HEAD
-					PackageStub(FrameworkPayloadDirectory.ParentDirectory!.ToString(), AppName, Target.OutputPath.GetFileNameWithoutExtension());
-=======
 					PackageStub(FrameworkPayloadDirectory.ParentDirectory!.ToString(), AppName, Target.OutputPath.GetFileNameWithoutExtension(), AppleExports.UseModernXcode(Target.ProjectFile));
->>>>>>> 4af6daef
 				}
 				else
 				{
@@ -2211,11 +1844,7 @@
 
 			FileItem TargetItem = FileItem.GetItemByPath(TargetPath);
 
-<<<<<<< HEAD
-			CopyAction.CommandArguments = string.Format("-c \"cp -f -R \\\"{0}\\\" \\\"{1}\\\"; touch -c \\\"{2}\\\"\"", SourcePath, Path.GetDirectoryName(TargetPath)!.Replace('\\', '/') + "/", TargetPath.Replace('\\', '/'));
-=======
 			CopyAction.CommandArguments = String.Format("-c \"cp -f -R \\\"{0}\\\" \\\"{1}\\\"; touch -c \\\"{2}\\\"\"", SourcePath, Path.GetDirectoryName(TargetPath)!.Replace('\\', '/') + "/", TargetPath.Replace('\\', '/'));
->>>>>>> 4af6daef
 			CopyAction.PrerequisiteItems.Add(Executable);
 			CopyAction.ProducedItems.Add(TargetItem);
 			CopyAction.bShouldOutputStatusDescription = Resource.bShouldLog;
