--- conflicted
+++ resolved
@@ -975,11 +975,7 @@
 			Arguments.Append(" --notices");
 			Arguments.Append(" --warnings");
             Arguments.AppendFormat(" --output-partial-info-plist '{0}/assetcatalog_generated_info.plist'", InputDir);
-<<<<<<< HEAD
-			if(Platform == CppPlatform.TVOS)
-=======
 			if(Platform == UnrealTargetPlatform.TVOS)
->>>>>>> 9ba46998
 			{
 				Arguments.Append(" --app-icon 'App Icon & Top Shelf Image'");
 				Arguments.Append(" --launch-image 'Launch Image'");
@@ -1670,11 +1666,7 @@
 
 	
         public static void PostBuildSync(IOSPostBuildSyncTarget Target)
-<<<<<<< HEAD
-		{
-=======
         {
->>>>>>> 9ba46998
 			ConfigHierarchy Ini = ConfigCache.ReadHierarchy(ConfigHierarchyType.Engine, Target.ProjectFile == null ? DirectoryReference.FromString(UnrealBuildTool.GetRemoteIniPath()): DirectoryReference.FromFile(Target.ProjectFile), UnrealTargetPlatform.IOS);
 			string BundleID;
 			Ini.GetString("/Script/IOSRuntimeSettings.IOSRuntimeSettings", "BundleIdentifier", out BundleID);
@@ -1702,11 +1694,6 @@
 
 					FileReference.Copy(PlistSrcLocation, PlistDstLocation, true);
 
-<<<<<<< HEAD
-			// copy the executable
-			DirectoryReference.CreateDirectory(StagedExecutablePath.Directory);
-			FileReference.Copy(Target.OutputPath, StagedExecutablePath, true);
-=======
 					// do not perform any of the .app creation below
 					bPerformFullAppCreation = false;
 					PathToDsymZip = Path.Combine(Target.OutputPath.Directory.ParentDirectory.FullName, Target.OutputPath.GetFileName() + ".dSYM.zip");
@@ -1714,7 +1701,6 @@
 			}
 
 			string AppName = Target.TargetName;
->>>>>>> 9ba46998
 
 			if (!Target.bSkipCrashlytics)
 			{
@@ -1867,19 +1853,11 @@
 
 				if (AppName == "UE4Game" || AppName == "UE4Client" || Target.ProjectFile == null || Target.ProjectFile.IsUnderDirectory(UnrealBuildTool.EngineDirectory))
 				{
-<<<<<<< HEAD
-					GenerateProjectFiles(Target.ProjectFile, new string[] { "-platforms=" + (Target.Platform == UnrealTargetPlatform.IOS ? "IOS" : "TVOS"), "-NoIntellIsense", (Target.Platform == UnrealTargetPlatform.IOS ? "-iosdeployonly" : "-tvosdeployonly"), "-ignorejunk", (Target.bForDistribution ? "-distribution" : "-development"), "-bundleID=" + BundleID });
+					GenerateProjectFiles(Target.ProjectFile, new string[] { "-platforms=" + (Target.Platform == UnrealTargetPlatform.IOS ? "IOS" : "TVOS"), "-NoIntellIsense", (Target.Platform == UnrealTargetPlatform.IOS ? "-iosdeployonly" : "-tvosdeployonly"), "-ignorejunk", (Target.bForDistribution ? "-distribution" : "-development"), "-bundleID=" + BundleID, "-includetemptargets" });
 				}
 				else
 				{
-					GenerateProjectFiles(Target.ProjectFile, new string[] { "-platforms=" + (Target.Platform == UnrealTargetPlatform.IOS ? "IOS" : "TVOS"), "-NoIntellIsense", (Target.Platform == UnrealTargetPlatform.IOS ? "-iosdeployonly" : "-tvosdeployonly"), "-ignorejunk", (Target.bForDistribution ? "-distribution" : "-development"), String.Format("-project={0}", Target.ProjectFile), "-game", "-bundleID=" + BundleID });
-=======
-					GenerateProjectFiles(Target.ProjectFile, new string[] { "-platforms=" + (Target.Platform == UnrealTargetPlatform.IOS ? "IOS" : "TVOS"), "-NoIntellIsense", (Target.Platform == UnrealTargetPlatform.IOS ? "-iosdeployonly" : "-tvosdeployonly"), "-ignorejunk", (Target.bForDistribution ? "-distribution" : "-development"), "-bundleID=" + BundleID, "-includetemptargets" });
-				}
-				else
-				{
 					GenerateProjectFiles(Target.ProjectFile, new string[] { "-platforms=" + (Target.Platform == UnrealTargetPlatform.IOS ? "IOS" : "TVOS"), "-NoIntellIsense", (Target.Platform == UnrealTargetPlatform.IOS ? "-iosdeployonly" : "-tvosdeployonly"), "-ignorejunk", (Target.bForDistribution ? "-distribution" : "-development"), String.Format("-project={0}", Target.ProjectFile), "-game", "-bundleID=" + BundleID, "-includetemptargets" });
->>>>>>> 9ba46998
 				}
 				// Make sure it exists
 				if (!DirectoryReference.Exists(XcodeWorkspaceDir))
@@ -1954,12 +1932,9 @@
 				UEDeployIOS DeployHandler = (Target.Platform == UnrealTargetPlatform.IOS ? new UEDeployIOS() : new UEDeployTVOS());
 				DeployHandler.ForDistribution = Target.bForDistribution;
 				DeployHandler.PrepTargetForDeployment(Target.ProjectFile, Target.TargetName, Target.Platform, Target.Configuration, Target.UPLScripts, Target.SdkVersion, Target.bCreateStubIPA, BundleID);
-<<<<<<< HEAD
-=======
 
 				// write the entitlements file (building on Mac)
 				WriteEntitlements(Target);
->>>>>>> 9ba46998
 			}
 			
 
