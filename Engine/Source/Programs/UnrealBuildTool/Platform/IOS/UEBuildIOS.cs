﻿// Copyright Epic Games, Inc. All Rights Reserved.

using System;
using System.Collections.Generic;
using System.Diagnostics;
using System.IO;
using System.Linq;
<<<<<<< HEAD
using System.Text.RegularExpressions;
using EpicGames.Core;
using UnrealBuildBase;
=======
using System.Text;
using System.Text.RegularExpressions;
using EpicGames.Core;
>>>>>>> 4af6daef
using Microsoft.Extensions.Logging;

namespace UnrealBuildTool
{
	partial struct UnrealArch
	{
		// @todo add x64 simulators to run on old macs?
		/// <summary>
		/// IOS Simulator
		/// </summary>
		public static UnrealArch IOSSimulator = FindOrAddByName("iossimulator", bIsX64: false);

		/// <summary>
		/// TVOS Simulator
		/// </summary>
		public static UnrealArch TVOSSimulator = FindOrAddByName("tvossimulator", bIsX64: false);

<<<<<<< HEAD

		private static Dictionary<UnrealArch, string> AppleToolchainArchitectures = new()
=======
		private static IReadOnlyDictionary<UnrealArch, string> AppleToolchainArchitectures = new Dictionary<UnrealArch, string>()
>>>>>>> 4af6daef
		{
			{ UnrealArch.Arm64,         "arm64" },
			{ UnrealArch.X64,           "x86_64" },
			{ UnrealArch.IOSSimulator,  "arm64" },
			{ UnrealArch.TVOSSimulator, "arm64" },
		};

		/// <summary>
		/// Apple-specific low level name for the generic platforms
		/// </summary>
		public string AppleName
		{
			get
			{
<<<<<<< HEAD
				if (AppleToolchainArchitectures.ContainsKey(this)) return AppleToolchainArchitectures[this];
=======
				if (AppleToolchainArchitectures.ContainsKey(this))
				{
					return AppleToolchainArchitectures[this];
				}
>>>>>>> 4af6daef

				throw new BuildException($"Unknown architecture {ToString()} passed to UnrealArch.AppleName");
			}
		}
<<<<<<< HEAD


	}


=======
	}

>>>>>>> 4af6daef
	/// <summary>
	/// IOS-specific target settings
	/// </summary>
	public partial class IOSTargetRules
	{
		/// <summary>
		/// Whether to strip iOS symbols or not (implied by Shipping config).
		/// </summary>
		[XmlConfigFile(Category = "BuildConfiguration")]
		[CommandLine("-stripsymbols", Value = "true")]
		public bool bStripSymbols = false;

		/// <summary>
		///
		/// </summary>
		public bool bShipForBitcode = false;

		/// <summary>
		/// If true, then a stub IPA will be generated when compiling is done (minimal files needed for a valid IPA).
		/// </summary>
		[CommandLine("-CreateStub", Value = "true")]
		public bool bCreateStubIPA = false;

		/// <summary>
		/// Whether to generate a native Xcode project as a wrapper for the framework.
		/// </summary>
		public bool bGenerateFrameworkWrapperProject = false;

		/// <summary>
		/// Don't generate crashlytics data
		/// </summary>
		[CommandLine("-alwaysgeneratedsym", Value = "true")]
		public bool bGeneratedSYM = false;

		/// <summary>
		/// Don't generate crashlytics data
		/// </summary>
		[CommandLine("-skipcrashlytics")]
		public bool bSkipCrashlytics = false;

		/// <summary>
		/// Disables clang build verification checks on static libraries
		/// </summary>
		[CommandLine("-skipclangvalidation", Value = "true")]
		[XmlConfigFile(Category = "BuildConfiguration", Name = "bSkipClangValidation")]
		public bool bSkipClangValidation = false;

		/// <summary>
		/// Mark the build for distribution
		/// </summary>
		[CommandLine("-distribution")]
		public bool bForDistribution = false;

		/// <summary>
		/// Manual override for the provision to use. Should be a full path.
		/// </summary>
		[CommandLine("-ImportProvision=")]
		public string? ImportProvision = null;

		/// <summary>
		/// Imports the given certificate (inc private key) into a temporary keychain before signing.
		/// </summary>
		[CommandLine("-ImportCertificate=")]
		public string? ImportCertificate = null;

		/// <summary>
		/// Password for the imported certificate
		/// </summary>
		[CommandLine("-ImportCertificatePassword=")]
		public string? ImportCertificatePassword = null;

		/// <summary>
		/// Cached project settings for the target (set in ResetTarget)
		/// </summary>
		public IOSProjectSettings? ProjectSettings = null;

		/// <summary>
		/// Enables address sanitizer (ASan)
		/// </summary>
		[CommandLine("-EnableASan")]
		public bool bEnableAddressSanitizer = false;

		/// <summary>
		/// Enables thread sanitizer (TSan)
		/// </summary>
		[CommandLine("-EnableTSan")]
		public bool bEnableThreadSanitizer = false;

		/// <summary>
		/// Enables undefined behavior sanitizer (UBSan)
		/// </summary>
		[CommandLine("-EnableUBSan")]
		public bool bEnableUndefinedBehaviorSanitizer = false;
	}

	/// <summary>
	/// Read-only wrapper for IOS-specific target settings
	/// </summary>
	public partial class ReadOnlyIOSTargetRules
	{
		/// <summary>
		/// The private mutable settings object
		/// </summary>
		private IOSTargetRules Inner;

		/// <summary>
		/// Constructor
		/// </summary>
		/// <param name="Inner">The settings object to wrap</param>
		public ReadOnlyIOSTargetRules(IOSTargetRules Inner)
		{
			this.Inner = Inner;
		}

		/// <summary>
		/// Accessors for fields on the inner TargetRules instance
		/// </summary>
		#region Read-only accessor properties 
#pragma warning disable CS1591
<<<<<<< HEAD
		public bool bStripSymbols
		{
			get { return Inner.bStripSymbols; }
		}
			
		public bool bShipForBitcode
		{
			get { return Inner.ProjectSettings!.bShipForBitcode; }
		}
=======
		public bool bStripSymbols => Inner.bStripSymbols;
>>>>>>> 4af6daef

		public bool bGenerateFrameworkWrapperProject => Inner.bGenerateFrameworkWrapperProject;

		public bool bGeneratedSYM => Inner.bGeneratedSYM;

		public bool bCreateStubIPA => Inner.bCreateStubIPA;

		public bool bSkipCrashlytics => Inner.bSkipCrashlytics;

<<<<<<< HEAD
		public bool bSkipClangValidation
		{
			get { return Inner.bSkipClangValidation; }
		}

		public bool bForDistribution
		{
			get { return Inner.bForDistribution; }
		}

		public string? ImportProvision
		{
			get { return Inner.ImportProvision; }
		}

		public string? ImportCertificate
		{
			get { return Inner.ImportCertificate; }
		}

		public string? ImportCertificatePassword
		{
			get { return Inner.ImportCertificatePassword; }
		}

		public float RuntimeVersion
		{
			get { return float.Parse(Inner.ProjectSettings!.RuntimeVersion, System.Globalization.CultureInfo.InvariantCulture); }
		}
=======
		public bool bSkipClangValidation => Inner.bSkipClangValidation;

		public bool bForDistribution => Inner.bForDistribution;

		public string? ImportProvision => Inner.ImportProvision;

		public string? ImportCertificate => Inner.ImportCertificate;

		public string? ImportCertificatePassword => Inner.ImportCertificatePassword;
>>>>>>> 4af6daef

		public float RuntimeVersion => Single.Parse(Inner.ProjectSettings!.RuntimeVersion, System.Globalization.CultureInfo.InvariantCulture);

		public bool bEnableAddressSanitizer => Inner.bEnableAddressSanitizer;

		public bool bEnableThreadSanitizer => Inner.bEnableThreadSanitizer;

		public bool bEnableUndefinedBehaviorSanitizer => Inner.bEnableUndefinedBehaviorSanitizer;

#pragma warning restore CS1591
		#endregion
	}

	/// <summary>
	/// Stores project-specific IOS settings. Instances of this object are cached by IOSPlatform.
	/// </summary>
	public class IOSProjectSettings
	{
		/// <summary>
		/// The cached project file location
		/// </summary>
		public readonly FileReference? ProjectFile;

		/// <summary>
		/// Whether to build the iOS project as a framework.
		/// </summary>
		[ConfigFile(ConfigHierarchyType.Engine, "/Script/IOSRuntimeSettings.IOSRuntimeSettings", "bBuildAsFramework")]
		[CommandLine("-build-as-framework")]
		public readonly bool bBuildAsFramework = false;

		/// <summary>
		/// Whether to generate a native Xcode project as a wrapper for the framework.
		/// </summary>
		[ConfigFile(ConfigHierarchyType.Engine, "/Script/IOSRuntimeSettings.IOSRuntimeSettings", "bGenerateFrameworkWrapperProject")]
		public readonly bool bGenerateFrameworkWrapperProject = false;

		/// <summary>
		/// Whether to generate a dSYM file or not.
		/// </summary>
		[ConfigFile(ConfigHierarchyType.Engine, "/Script/IOSRuntimeSettings.IOSRuntimeSettings", "bGeneratedSYMFile")]
		[CommandLine("-generatedsymfile")]
		public readonly bool bGeneratedSYMFile = false;

		/// <summary>
		/// Whether to generate a dSYM bundle (as opposed to single file dSYM)
		/// </summary>
		[ConfigFile(ConfigHierarchyType.Engine, "/Script/IOSRuntimeSettings.IOSRuntimeSettings", "bGeneratedSYMBundle")]
		[CommandLine("-generatedsymbundle")]
		public readonly bool bGeneratedSYMBundle = false;

		/// <summary>
		/// Whether to generate a dSYM file or not.
		/// </summary>
		[ConfigFile(ConfigHierarchyType.Engine, "/Script/IOSRuntimeSettings.IOSRuntimeSettings", "bGenerateCrashReportSymbols")]
		public readonly bool bGenerateCrashReportSymbols = false;

<<<<<<< HEAD
        /// <summary>
        /// The minimum supported version
        /// </summary>
        [ConfigFile(ConfigHierarchyType.Engine, "/Script/IOSRuntimeSettings.IOSRuntimeSettings", "MinimumiOSVersion")]
=======
		/// <summary>
		/// The minimum supported version
		/// </summary>
		[ConfigFile(ConfigHierarchyType.Engine, "/Script/IOSRuntimeSettings.IOSRuntimeSettings", "MinimumiOSVersion")]
>>>>>>> 4af6daef
		private readonly string? MinimumIOSVersion = null;

		/// <summary>
		/// Whether to support iPhone
		/// </summary>
		[ConfigFile(ConfigHierarchyType.Engine, "/Script/IOSRuntimeSettings.IOSRuntimeSettings", "bSupportsIPhone")]
		private readonly bool bSupportsIPhone = true;

		/// <summary>
		/// Whether to support iPad
		/// </summary>
		[ConfigFile(ConfigHierarchyType.Engine, "/Script/IOSRuntimeSettings.IOSRuntimeSettings", "bSupportsIPad")]
		private readonly bool bSupportsIPad = true;

		/// <summary>
		/// additional linker flags for shipping
		/// </summary>
		[ConfigFile(ConfigHierarchyType.Engine, "/Script/IOSRuntimeSettings.IOSRuntimeSettings", "AdditionalShippingLinkerFlags")]
		public readonly string AdditionalShippingLinkerFlags = "";

		/// <summary>
		/// additional linker flags for non-shipping
		/// </summary>
		[ConfigFile(ConfigHierarchyType.Engine, "/Script/IOSRuntimeSettings.IOSRuntimeSettings", "AdditionalLinkerFlags")]
		public readonly string AdditionalLinkerFlags = "";

		/// <summary>
		/// mobile provision to use for code signing
		/// </summary>
		[ConfigFile(ConfigHierarchyType.Engine, "/Script/IOSRuntimeSettings.IOSRuntimeSettings", "MobileProvision")]
		public readonly string MobileProvision = "";

		/// <summary>
		/// signing certificate to use for code signing
		/// </summary>
		[ConfigFile(ConfigHierarchyType.Engine, "/Script/IOSRuntimeSettings.IOSRuntimeSettings", "SigningCertificate")]
		public readonly string SigningCertificate = "";

		/// <summary>
		/// true if notifications are enabled
		/// </summary>
		[ConfigFile(ConfigHierarchyType.Engine, "/Script/IOSRuntimeSettings.IOSRuntimeSettings", "bEnableRemoteNotificationsSupport")]
		public readonly bool bNotificationsEnabled = false;

		/// <summary>
		/// true if notifications are enabled
		/// </summary>
		[ConfigFile(ConfigHierarchyType.Engine, "/Script/IOSRuntimeSettings.IOSRuntimeSettings", "bEnableBackgroundFetch")]
		public readonly bool bBackgroundFetchEnabled = false;

		/// <summary>
		/// true if iTunes file sharing support is enabled
		/// </summary>
		[ConfigFile(ConfigHierarchyType.Engine, "/Script/IOSRuntimeSettings.IOSRuntimeSettings", "bSupportsITunesFileSharing")]
		public readonly bool bFileSharingEnabled = false;

		/// <summary>
		/// The bundle identifier
		/// </summary>
		[ConfigFile(ConfigHierarchyType.Engine, "/Script/IOSRuntimeSettings.IOSRuntimeSettings", "BundleIdentifier")]
		public readonly string BundleIdentifier = "";

		/// <summary>
		/// true if using Xcode managed provisioning, else false
		/// </summary>
		[ConfigFile(ConfigHierarchyType.Engine, "/Script/IOSRuntimeSettings.IOSRuntimeSettings", "bAutomaticSigning")]
		public readonly bool bAutomaticSigning = false;

		/// <summary>
		/// The IOS Team ID
		/// </summary>
		[ConfigFile(ConfigHierarchyType.Engine, "/Script/IOSRuntimeSettings.IOSRuntimeSettings", "IOSTeamID")]
		public readonly string TeamID = "";

		/// <summary>
		/// true to change FORCEINLINE to a regular INLINE.
		/// </summary>
		[ConfigFile(ConfigHierarchyType.Engine, "/Script/IOSRuntimeSettings.IOSRuntimeSettings", "bDisableForceInline")]
		public readonly bool bDisableForceInline = false;

		/// <summary>
		/// true if IDFA are enabled
		/// </summary>
		[ConfigFile(ConfigHierarchyType.Engine, "/Script/IOSRuntimeSettings.IOSRuntimeSettings", "bEnableAdvertisingIdentifier")]
		public readonly bool bEnableAdvertisingIdentifier = false;

		/// <summary>
		/// true when building for distribution
		/// </summary>
		[ConfigFile(ConfigHierarchyType.Game, "/Script/UnrealEd.ProjectPackagingSettings", "ForDistribution")]
		public readonly bool bForDistribution = false;

		/// <summary>
		/// override for the app's display name if different from the project name
		/// </summary>
		[ConfigFile(ConfigHierarchyType.Game, "/Script/UnrealEd.ProjectPackagingSettings", "BundleName")]
		public readonly string BundleName = "";

		/// <summary>
		/// longer display name than BundleName if needed
		/// </summary>
		[ConfigFile(ConfigHierarchyType.Game, "/Script/UnrealEd.ProjectPackagingSettings", "BundleDisplayName")]
		public readonly string BundleDisplayName = "";

		/// <summary>
		/// Which version of the iOS to allow at run time
		/// </summary>
		public virtual string RuntimeVersion
		{
			get
			{
				switch (MinimumIOSVersion)
				{
<<<<<<< HEAD
					case "IOS_14":
						return "14.0";
					case "IOS_15":
						return "15.0";
					default:
						return "14.0";
=======
					case "IOS_Minimum":
					case "IOS_15":
						return "15.0";
					case "IOS_16":
						return "16.0";
					case "IOS_17":
						return "17.0";
					default:
						return "15.0";
>>>>>>> 4af6daef
				}
			}
		}

		/// <summary>
		/// which devices the game is allowed to run on
		/// </summary>
		public virtual string RuntimeDevices
		{
			get
			{
				if (bSupportsIPad && !bSupportsIPhone)
				{
					return "2";
				}
				else if (!bSupportsIPad && bSupportsIPhone)
				{
					return "1";
				}
				else
				{
					return "1,2";
				}
			}
		}

		/// <summary>
		/// Constructor
		/// </summary>
		/// <param name="ProjectFile">The project file to read settings for</param>
		/// <param name="Bundle">Bundle identifier needed when project file is empty</param>
<<<<<<< HEAD
		public IOSProjectSettings(FileReference? ProjectFile, string? Bundle) 
=======
		public IOSProjectSettings(FileReference? ProjectFile, string? Bundle)
>>>>>>> 4af6daef
			: this(ProjectFile, UnrealTargetPlatform.IOS, Bundle)
		{
		}

		/// <summary>
		/// Protected constructor. Used by TVOSProjectSettings.
		/// </summary>
		/// <param name="ProjectFile">The project file to read settings for</param>
		/// <param name="Platform">The platform to read settings for</param>
		/// <param name="Bundle">Bundle identifier needed when project file is empty</param>
		protected IOSProjectSettings(FileReference? ProjectFile, UnrealTargetPlatform Platform, string? Bundle)
		{
			this.ProjectFile = ProjectFile;
			ConfigCache.ReadSettings(DirectoryReference.FromFile(ProjectFile), Platform, this);
			if ((ProjectFile == null || String.IsNullOrEmpty(ProjectFile.FullName)) && !String.IsNullOrEmpty(Bundle))
			{
				BundleIdentifier = Bundle;
			}
			BundleIdentifier = BundleIdentifier.Replace("[PROJECT_NAME]", ((ProjectFile != null) ? ProjectFile.GetFileNameWithoutAnyExtensions() : "UnrealGame")).Replace("_", "");
		}
	}

	/// <summary>
	/// IOS provisioning data
	/// </summary>
<<<<<<< HEAD
    class IOSProvisioningData
    {
		public string? SigningCertificate;
		public FileReference? MobileProvisionFile;
        public string? MobileProvisionUUID;
        public string? MobileProvisionName;
        public string? TeamUUID;
		public string? BundleIdentifier;
		public bool bHaveCertificate = false;

		public string? MobileProvision
		{
			get => MobileProvisionFile?.GetFileName();
		}
=======
	class IOSProvisioningData
	{
		public string? SigningCertificate;
		public FileReference? MobileProvisionFile;
		public string? MobileProvisionUUID;
		public string? MobileProvisionName;
		public string? TeamUUID;
		public string? BundleIdentifier;
		public bool bHaveCertificate = false;

		public string? MobileProvision => MobileProvisionFile?.GetFileName();
>>>>>>> 4af6daef

		public IOSProvisioningData(IOSProjectSettings ProjectSettings, bool bForDistribution, ILogger Logger)
			: this(ProjectSettings, false, bForDistribution, Logger)
		{
		}

		protected IOSProvisioningData(IOSProjectSettings ProjectSettings, bool bIsTVOS, bool bForDistribution, ILogger Logger)
		{
<<<<<<< HEAD
            SigningCertificate = ProjectSettings.SigningCertificate;
            string? MobileProvision = ProjectSettings.MobileProvision;

			FileReference? ProjectFile = ProjectSettings.ProjectFile;
			FileReference IPhonePackager = FileReference.Combine(Unreal.EngineDirectory, "Binaries/DotNET/IOS/IPhonePackager.exe");

			if (!string.IsNullOrEmpty(SigningCertificate))
            {
                // verify the certificate
                Process IPPProcess = new Process();

				string IPPCmd = "certificates " + ((ProjectFile != null) ? ("\"" + ProjectFile.ToString() + "\"") : "Engine") + " -bundlename " + ProjectSettings.BundleIdentifier + (bForDistribution ? " -distribution" : "");
				IPPProcess.StartInfo.StandardOutputEncoding = Encoding.UTF8;
				IPPProcess.StartInfo.StandardErrorEncoding = Encoding.UTF8;
				IPPProcess.StartInfo.WorkingDirectory = Unreal.EngineDirectory.ToString();
				IPPProcess.OutputDataReceived += new DataReceivedEventHandler((s, e) => IPPDataReceivedHandler(s, e, Logger));
				IPPProcess.ErrorDataReceived += new DataReceivedEventHandler((s, e) => IPPDataReceivedHandler(s, e, Logger));

				if (BuildHostPlatform.Current.Platform == UnrealTargetPlatform.Mac)
                {
                    IPPProcess.StartInfo.FileName = FileReference.Combine(Unreal.EngineDirectory, "Build/BatchFiles/Mac/RunMono.sh").FullName;
					IPPProcess.StartInfo.Arguments = string.Format("\"{0}\" {1}", IPhonePackager ,IPPCmd);
				}
                else
                {
					IPPProcess.StartInfo.FileName = IPhonePackager.FullName;
					IPPProcess.StartInfo.Arguments = IPPCmd;
                }

				Logger.LogInformation("Getting certifcate information via {IPPProcessStartInfoFileName} {IPPProcessStartInfoArguments}", IPPProcess.StartInfo.FileName, IPPProcess.StartInfo.Arguments);
                Utils.RunLocalProcess(IPPProcess);
            }
            else
            {
                SigningCertificate = bForDistribution ? "iPhone Distribution" : "iPhone Developer";
                bHaveCertificate = true;
            }

			if(!string.IsNullOrEmpty(MobileProvision))
=======
			SigningCertificate = ProjectSettings.SigningCertificate;
			string? MobileProvision = ProjectSettings.MobileProvision;

			FileReference? ProjectFile = ProjectSettings.ProjectFile;
			CodeSigningConfig.Initialize(ProjectFile, bIsTVOS);

			if (!String.IsNullOrEmpty(SigningCertificate))
			{
				List<string> Certs = AppleCodeSign.FindCertificates();
				List<FileReference> Provisions = AppleCodeSign.FindProvisions(ProjectSettings.BundleIdentifier, bForDistribution, out _);
			}
			else
			{
				SigningCertificate = bForDistribution ? "iPhone Distribution" : "iPhone Developer";
				bHaveCertificate = true;
			}

			if (!String.IsNullOrEmpty(MobileProvision))
>>>>>>> 4af6daef
			{
				DirectoryReference MobileProvisionDir;
				if (BuildHostPlatform.Current.Platform == UnrealTargetPlatform.Mac)
				{
					MobileProvisionDir = DirectoryReference.Combine(new DirectoryReference(Environment.GetEnvironmentVariable("HOME")!), "Library", "MobileDevice", "Provisioning Profiles");
				}
				else
				{
					MobileProvisionDir = DirectoryReference.Combine(DirectoryReference.GetSpecialFolder(Environment.SpecialFolder.LocalApplicationData)!, "Apple Computer", "MobileDevice", "Provisioning Profiles");
				}

				FileReference PossibleMobileProvisionFile = FileReference.Combine(MobileProvisionDir, MobileProvision);
				if (FileReference.Exists(PossibleMobileProvisionFile))
				{
					MobileProvisionFile = PossibleMobileProvisionFile;
				}
			}

			if (MobileProvisionFile == null || !bHaveCertificate)
			{

				SigningCertificate = "";
				MobileProvision = "";
				MobileProvisionFile = null;
<<<<<<< HEAD
                Logger.LogInformation("Provision not specified or not found for {Project}, searching for compatible match...", ((ProjectFile != null) ? ProjectFile.GetFileNameWithoutAnyExtensions() : "UnrealGame"));
                Process IPPProcess = new Process();

				IPPProcess.StartInfo.StandardOutputEncoding = Encoding.UTF8;
				IPPProcess.StartInfo.StandardErrorEncoding = Encoding.UTF8;
				IPPProcess.OutputDataReceived += new DataReceivedEventHandler((s, e) => IPPDataReceivedHandler(s, e, Logger));
				IPPProcess.ErrorDataReceived += new DataReceivedEventHandler((s, e) => IPPDataReceivedHandler(s, e, Logger));
				IPPProcess.StartInfo.WorkingDirectory = Unreal.EngineDirectory.ToString();

				string IPPCmd = "signing_match " + ((ProjectFile != null) ? ("\"" + ProjectFile.ToString() + "\"") : "Engine") + " -bundlename " + ProjectSettings.BundleIdentifier + (bIsTVOS ? " -tvos" : "") + (bForDistribution ? " -distribution" : "");

				if (BuildHostPlatform.Current.Platform == UnrealTargetPlatform.Mac)
				{
					IPPProcess.StartInfo.FileName = FileReference.Combine(Unreal.EngineDirectory, "Build/BatchFiles/Mac/RunMono.sh").FullName;
					IPPProcess.StartInfo.Arguments = string.Format("\"{0}\" {1}", IPhonePackager, IPPCmd);
				}
				else
=======
				Logger.LogInformation("Provision not specified or not found for {Project}, searching for compatible match...", ((ProjectFile != null) ? ProjectFile.GetFileNameWithoutAnyExtensions() : "UnrealGame"));

				if (AppleCodeSign.FindCertAndProvision(ProjectSettings.BundleIdentifier, out MobileProvisionFile, out SigningCertificate))
>>>>>>> 4af6daef
				{
					MobileProvision = MobileProvisionFile!.FullName;
				}

<<<<<<< HEAD
				Logger.LogInformation("Getting signing information via {IPPProcessStartInfoFileName} {IPPProcessStartInfoArguments}", IPPProcess.StartInfo.FileName, IPPProcess.StartInfo.Arguments);

				Utils.RunLocalProcess(IPPProcess);
				if(MobileProvisionFile != null)
=======
				if (MobileProvisionFile != null)
>>>>>>> 4af6daef
				{
					Logger.LogInformation("Provision found for {Project}, Provision: {Provision}, Certificate: {Certificate}", ((ProjectFile != null) ? ProjectFile.GetFileNameWithoutAnyExtensions() : "UnrealGame"), MobileProvisionFile, SigningCertificate);
				}
			}

			// add to the dictionary
			SigningCertificate = SigningCertificate.Replace("\"", "");

			// read the provision to get the UUID
			if (MobileProvisionFile == null)
			{
				Logger.LogInformation("No matching provision file was discovered for {ProjectFile}. Please ensure you have a compatible provision installed.", ProjectFile);
			}
			else if (!FileReference.Exists(MobileProvisionFile))
			{
				Logger.LogInformation("Selected mobile provision for {ProjectFile} ({MobileProvisionFile}) was not found. Please ensure you have a compatible provision installed.", ProjectFile, MobileProvisionFile);
			}
			else
			{
				byte[] AllBytes = FileReference.ReadAllBytes(MobileProvisionFile);

				uint StartIndex = (uint)AllBytes.Length;
				uint EndIndex = (uint)AllBytes.Length;

				for (uint i = 0; i + 4 < AllBytes.Length; i++)
				{
					if (AllBytes[i] == '<' && AllBytes[i + 1] == '?' && AllBytes[i + 2] == 'x' && AllBytes[i + 3] == 'm' && AllBytes[i + 4] == 'l')
					{
						StartIndex = i;
						break;
					}
				}

				if (StartIndex < AllBytes.Length)
				{
					for (uint i = StartIndex; i + 7 < AllBytes.Length; i++)
					{
						if (AllBytes[i] == '<' && AllBytes[i + 1] == '/' && AllBytes[i + 2] == 'p' && AllBytes[i + 3] == 'l' && AllBytes[i + 4] == 'i' && AllBytes[i + 5] == 's' && AllBytes[i + 6] == 't' && AllBytes[i + 7] == '>')
						{
							EndIndex = i + 7;
							break;
						}
					}
				}

				if (StartIndex < AllBytes.Length && EndIndex < AllBytes.Length)
				{
					byte[] TextBytes = new byte[EndIndex - StartIndex];
					Buffer.BlockCopy(AllBytes, (int)StartIndex, TextBytes, 0, (int)(EndIndex - StartIndex));

					string AllText = Encoding.UTF8.GetString(TextBytes);
					int idx = AllText.IndexOf("<key>UUID</key>");
					if (idx > 0)
					{
						idx = AllText.IndexOf("<string>", idx);
						if (idx > 0)
						{
							idx += "<string>".Length;
							MobileProvisionUUID = AllText.Substring(idx, AllText.IndexOf("</string>", idx) - idx);
						}
					}
					idx = AllText.IndexOf("<key>com.apple.developer.team-identifier</key>");
					if (idx > 0)
					{
						idx = AllText.IndexOf("<string>", idx);
						if (idx > 0)
						{
							idx += "<string>".Length;
							TeamUUID = AllText.Substring(idx, AllText.IndexOf("</string>", idx) - idx);
						}
					}
					idx = AllText.IndexOf("<key>application-identifier</key>");
					if (idx > 0)
					{
						idx = AllText.IndexOf("<string>", idx);
						if (idx > 0)
						{
							idx += "<string>".Length;
							string FullID = AllText.Substring(idx, AllText.IndexOf("</string>", idx) - idx);
							BundleIdentifier = FullID.Substring(FullID.IndexOf('.') + 1);
						}
					}
					idx = AllText.IndexOf("<key>Name</key>");
					if (idx > 0)
					{
						idx = AllText.IndexOf("<string>", idx);
						if (idx > 0)
						{
							idx += "<string>".Length;
							MobileProvisionName = AllText.Substring(idx, AllText.IndexOf("</string>", idx) - idx);
						}
					}
				}

				if (String.IsNullOrEmpty(MobileProvisionUUID) || String.IsNullOrEmpty(TeamUUID))
				{
					MobileProvision = null;
					SigningCertificate = null;
					Logger.LogInformation("Failed to parse the mobile provisioning profile.");
				}
			}
		}

<<<<<<< HEAD
        void IPPDataReceivedHandler(Object Sender, DataReceivedEventArgs Line, ILogger Logger)
        {
            if ((Line != null) && (Line.Data != null))
            {
=======
		void IPPDataReceivedHandler(Object Sender, DataReceivedEventArgs Line, ILogger Logger)
		{
			if ((Line != null) && (Line.Data != null))
			{
>>>>>>> 4af6daef
				if (Line.Data.StartsWith("IPP WARNING:"))
				{
					// Don't output IPP warnings to the console as they may not be warnings relevant to the build and could cause build failures.
					Logger.LogDebug("{LineData}", Line.Data);
				}
				else
				{
					Logger.LogInformation("{LineData}", Line.Data);
				}

				if (!String.IsNullOrEmpty(SigningCertificate))
				{
					if (Line.Data.Contains("CERTIFICATE-") && Line.Data.Contains(SigningCertificate))
					{
						bHaveCertificate = true;
					}
				}
				else
				{
					int cindex = Line.Data.IndexOf("CERTIFICATE-");
					int pindex = Line.Data.IndexOf("PROVISION-");
					if (cindex > -1 && pindex > -1)
					{
						cindex += "CERTIFICATE-".Length;
						SigningCertificate = Line.Data.Substring(cindex, pindex - cindex - 1);
						pindex += "PROVISION-".Length;
						if (pindex < Line.Data.Length)
						{
							MobileProvisionFile = new FileReference(Line.Data.Substring(pindex));
						}
<<<<<<< HEAD
                    }
                }
            }
        }
    }
	
	class IOSArchitectureConfig : UnrealArchitectureConfig
	{
		public IOSArchitectureConfig()
			: base(UnrealArchitectureMode.SingleTargetCompileSeparately,new[] { UnrealArch.Arm64, UnrealArch.IOSSimulator })
		{

		}

		public override UnrealArchitectures ActiveArchitectures(FileReference? ProjectFile, string? TargetName)
		{
			// always use arm64 unless overridden on command line
			return new UnrealArchitectures(UnrealArch.Arm64);
=======
					}
				}
			}
>>>>>>> 4af6daef
		}
	}

	class IOSArchitectureConfig : UnrealArchitectureConfig
	{
<<<<<<< HEAD
		List<IOSProjectSettings> CachedProjectSettings = new List<IOSProjectSettings>();
		List<IOSProjectSettings> CachedProjectSettingsByBundle = new List<IOSProjectSettings>();
		Dictionary<string, IOSProvisioningData> ProvisionCache = new Dictionary<string, IOSProvisioningData>();

		public IOSPlatform(UEBuildPlatformSDK InSDK, ILogger Logger)
			: this(InSDK, UnrealTargetPlatform.IOS, Logger)
=======
		public IOSArchitectureConfig()
			: base(UnrealArchitectureMode.SingleTargetCompileSeparately, new[] { UnrealArch.Arm64, UnrealArch.IOSSimulator })
>>>>>>> 4af6daef
		{

		}

<<<<<<< HEAD
		protected IOSPlatform(UEBuildPlatformSDK InSDK, UnrealTargetPlatform TargetPlatform, ILogger Logger)
			: base(TargetPlatform, InSDK, new IOSArchitectureConfig(), Logger)
=======
		public override UnrealArchitectures ActiveArchitectures(FileReference? ProjectFile, string? TargetName)
>>>>>>> 4af6daef
		{
			// always use arm64 unless overridden on command line
			return new UnrealArchitectures(UnrealArch.Arm64);
		}
	}

<<<<<<< HEAD

=======
	class IOSPlatform : UEBuildPlatform
	{
		List<IOSProjectSettings> CachedProjectSettings = new List<IOSProjectSettings>();
		List<IOSProjectSettings> CachedProjectSettingsByBundle = new List<IOSProjectSettings>();
		Dictionary<string, IOSProvisioningData> ProvisionCache = new Dictionary<string, IOSProvisioningData>();

		public IOSPlatform(UEBuildPlatformSDK InSDK, ILogger Logger)
			: this(InSDK, UnrealTargetPlatform.IOS, Logger)
		{
		}

		protected IOSPlatform(UEBuildPlatformSDK InSDK, UnrealTargetPlatform TargetPlatform, ILogger Logger)
			: base(TargetPlatform, InSDK, new IOSArchitectureConfig(), Logger)
		{
		}

>>>>>>> 4af6daef
		public override List<FileReference> FinalizeBinaryPaths(FileReference BinaryName, FileReference? ProjectFile, ReadOnlyTargetRules Target)
		{
			List<FileReference> BinaryPaths = new List<FileReference>();
			if (Target.bShouldCompileAsDLL)
			{
				BinaryPaths.Add(FileReference.Combine(BinaryName.Directory, Target.Configuration.ToString(), Target.Name + ".framework", Target.Name));
			}
			else
			{
				BinaryPaths.Add(BinaryName);
			}
			return BinaryPaths;
		}

		public override void ResetTarget(TargetRules Target)
		{
			Target.bDeployAfterCompile = true;

			Target.IOSPlatform.ProjectSettings = ((IOSPlatform)GetBuildPlatform(Target.Platform)).ReadProjectSettings(Target.ProjectFile);

			if (!AppleExports.UseModernXcode(Target.ProjectFile))
			{
				// always strip in shipping configuration (commandline could have set it also)
				if (Target.Configuration == UnrealTargetConfiguration.Shipping)
				{
					Target.IOSPlatform.bStripSymbols = true;
				}

				// if we are stripping the executable, or if the project requested it, or if it's a buildmachine, generate the dsym
				if (Target.IOSPlatform.bStripSymbols || Target.IOSPlatform.ProjectSettings.bGeneratedSYMFile || Environment.GetEnvironmentVariable("IsBuildMachine") == "1")
				{
					Target.IOSPlatform.bGeneratedSYM = true;
				}
			}

			// Set bShouldCompileAsDLL when building as a framework
			Target.bShouldCompileAsDLL = Target.IOSPlatform.ProjectSettings.bBuildAsFramework;
		}

		public override void ValidateTarget(TargetRules Target)
		{
<<<<<<< HEAD
			if (!string.IsNullOrWhiteSpace(Environment.GetEnvironmentVariable("CLANG_STATIC_ANALYZER_MODE")))
			{
				Target.StaticAnalyzer = StaticAnalyzer.Default;
				Target.StaticAnalyzerOutputType = (Environment.GetEnvironmentVariable("CLANG_ANALYZER_OUTPUT")?.Contains("html", StringComparison.OrdinalIgnoreCase) == true) ? StaticAnalyzerOutputType.Html : StaticAnalyzerOutputType.Text;
				Target.StaticAnalyzerMode = string.Equals(Environment.GetEnvironmentVariable("CLANG_STATIC_ANALYZER_MODE"), "shallow") ? StaticAnalyzerMode.Shallow : StaticAnalyzerMode.Deep;
=======
			if (!String.IsNullOrWhiteSpace(Environment.GetEnvironmentVariable("CLANG_STATIC_ANALYZER_MODE")))
			{
				Target.StaticAnalyzer = StaticAnalyzer.Default;
				Target.StaticAnalyzerOutputType = (Environment.GetEnvironmentVariable("CLANG_ANALYZER_OUTPUT")?.Contains("html", StringComparison.OrdinalIgnoreCase) == true) ? StaticAnalyzerOutputType.Html : StaticAnalyzerOutputType.Text;
				Target.StaticAnalyzerMode = String.Equals(Environment.GetEnvironmentVariable("CLANG_STATIC_ANALYZER_MODE"), "shallow") ? StaticAnalyzerMode.Shallow : StaticAnalyzerMode.Deep;
>>>>>>> 4af6daef
			}
			else if (Target.StaticAnalyzer == StaticAnalyzer.Clang)
			{
				Target.StaticAnalyzer = StaticAnalyzer.Default;
			}

			// Disable linking and ignore build outputs if we're using a static analyzer
			if (Target.StaticAnalyzer == StaticAnalyzer.Default)
			{
				Target.bDisableLinking = true;
				Target.bIgnoreBuildOutputs = true;
			}

			// we assume now we are building with IOS8 or later
			if (Target.bCompileAgainstEngine)
			{
				Target.GlobalDefinitions.Add("HAS_METAL=1");
				Target.ExtraModuleNames.Add("MetalRHI");
			}
			else
			{
				Target.GlobalDefinitions.Add("HAS_METAL=0");
			}

			if (Target.bShouldCompileAsDLL)
			{
				int PreviousDefinition = Target.GlobalDefinitions.FindIndex(s => s.Contains("BUILD_EMBEDDED_APP"));
				if (PreviousDefinition >= 0)
				{
					Target.GlobalDefinitions.RemoveAt(PreviousDefinition);
				}

				Target.GlobalDefinitions.Add("BUILD_EMBEDDED_APP=1");

				if (Target.Platform == UnrealTargetPlatform.IOS)
				{
					Target.ExportPublicHeader = "Headers/PreIOSEmbeddedView.h";
				}
			}

			Target.bCheckSystemHeadersForModification = false;
		}

		public override void ValidateModule(UEBuildModule Module, ReadOnlyTargetRules Target)
<<<<<<< HEAD
		{ 
=======
		{
			base.ValidateModule(Module, Target);

>>>>>>> 4af6daef
			if (BuildHostPlatform.Current.Platform == UnrealTargetPlatform.Mac && !Target.IOSPlatform.bSkipClangValidation)
			{
				IOSPlatformSDK SDK = (IOSPlatformSDK?)GetSDK() ?? new IOSPlatformSDK(Logger);
				foreach (FileReference LibLoc in Module.PublicLibraries)
				{
					switch (LibLoc.GetExtension())
					{
						case ".a":
							{
								// When static lib, grep it
								string Args = "-c \"strings ";
								Args += LibLoc.FullName;
								Args += " | grep -m1 -i \\(clang\"";
								string StdOutResult = Utils.RunLocalProcessAndReturnStdOut("bash", Args);
<<<<<<< HEAD
								if (string.IsNullOrEmpty(StdOutResult))
=======
								if (String.IsNullOrEmpty(StdOutResult))
>>>>>>> 4af6daef
								{
									continue;
								}

								// This Regex will extract a 2-4 segment version code from string containing a 2-5 segment code 
								// ie: if given string: "Apple clang version 14.0.0 (clang-1400.0.17.3.1)"
								//     it'll extract: "1400.0.17.3"  (note the dropped 5th segment)
								Match M = Regex.Match(StdOutResult, @"(\(clang-(?<ver>\d+.\d+(.(\d+))?(.(\d+))?)(.(\d+))?\))");
								if (M.Success)
								{
									string LibString = M.Groups["ver"].ToString();
									Version? LibVersion = new Version(LibString);
									if (LibVersion != null && LibVersion > SDK.MinimumStaticLibClangVersion)
									{
										throw new BuildException("iOS Static Library:'{0}' is built with a version of clang newer than UE supports ({1} > {2}). \nPlease rebuild {3} with the minimum supported version of Xcode/clang.", LibLoc.GetFileName(), LibString, SDK.MinimumStaticLibClangVersion, LibLoc);
									}
								}
							}
							break;

						default:
							// For now, we don't validate any other types of libs (dylib, Framework, etc)
							break;
					}
				}
			}
		}

		/// <summary>
		/// Determines if the given name is a build product for a target.
		/// </summary>
		/// <param name="FileName">The name to check</param>
		/// <param name="NamePrefixes">Target or application names that may appear at the start of the build product name (eg. "UnrealEditor", "ShooterGameEditor")</param>
		/// <param name="NameSuffixes">Suffixes which may appear at the end of the build product name</param>
		/// <returns>True if the string matches the name of a build product, false otherwise</returns>
		public override bool IsBuildProduct(string FileName, string[] NamePrefixes, string[] NameSuffixes)
		{
			return IsBuildProductName(FileName, NamePrefixes, NameSuffixes, "")
				|| IsBuildProductName(FileName, NamePrefixes, NameSuffixes, ".stub")
				|| IsBuildProductName(FileName, NamePrefixes, NameSuffixes, ".dylib")
				|| IsBuildProductName(FileName, NamePrefixes, NameSuffixes, ".dSYM")
				|| IsBuildProductName(FileName, NamePrefixes, NameSuffixes, ".dSYM.zip")
				|| IsBuildProductName(FileName, NamePrefixes, NameSuffixes, ".o");
		}

		/// <summary>
		/// Get the extension to use for the given binary type
		/// </summary>
		/// <param name="InBinaryType"> The binary type being built</param>
		/// <returns>string    The binary extenstion (ie 'exe' or 'dll')</returns>
		public override string GetBinaryExtension(UEBuildBinaryType InBinaryType)
		{
			switch (InBinaryType)
			{
				case UEBuildBinaryType.DynamicLinkLibrary:
					return ".dylib";
				case UEBuildBinaryType.Executable:
					return "";
				case UEBuildBinaryType.StaticLibrary:
					return ".a";
			}
			return base.GetBinaryExtension(InBinaryType);
		}

		public IOSProjectSettings ReadProjectSettings(FileReference? ProjectFile, string? Bundle = "")
		{
			IOSProjectSettings? ProjectSettings = null;

			// Use separate lists to prevent an overridden Bundle id polluting the standard project file. 
			bool bCacheByBundle = !String.IsNullOrEmpty(Bundle);
			if (bCacheByBundle)
			{
				lock (CachedProjectSettingsByBundle)
				{
					ProjectSettings = CachedProjectSettingsByBundle.FirstOrDefault(x => x.ProjectFile == ProjectFile && x.BundleIdentifier == Bundle);
					if (ProjectSettings == null)
					{
						ProjectSettings = CreateProjectSettings(ProjectFile, Bundle);
						CachedProjectSettingsByBundle.Add(ProjectSettings);
					}
				}
			}
			else
			{
				lock (CachedProjectSettings)
				{
					ProjectSettings = CachedProjectSettings.FirstOrDefault(x => x.ProjectFile == ProjectFile);
					if (ProjectSettings == null)
					{
						ProjectSettings = CreateProjectSettings(ProjectFile, Bundle);
						CachedProjectSettings.Add(ProjectSettings);
					}
				}
			}

			return ProjectSettings;
		}

		protected virtual IOSProjectSettings CreateProjectSettings(FileReference? ProjectFile, string? Bundle)
		{
			return new IOSProjectSettings(ProjectFile, Bundle);
		}

		public IOSProvisioningData ReadProvisioningData(FileReference? ProjectFile, bool bForDistribution = false, string? Bundle = "")
		{
			IOSProjectSettings ProjectSettings = ReadProjectSettings(ProjectFile, Bundle);
			return ReadProvisioningData(ProjectSettings, bForDistribution);
		}

		public IOSProvisioningData ReadProvisioningData(IOSProjectSettings ProjectSettings, bool bForDistribution = false)
		{
			string ProvisionKey = ProjectSettings.BundleIdentifier + " " + bForDistribution.ToString();

<<<<<<< HEAD
            IOSProvisioningData? ProvisioningData;
			if(!ProvisionCache.TryGetValue(ProvisionKey, out ProvisioningData))
            {
				ProvisioningData = CreateProvisioningData(ProjectSettings, bForDistribution);
                ProvisionCache.Add(ProvisionKey, ProvisioningData);
            }
=======
			IOSProvisioningData? ProvisioningData;

			lock (ProvisionCache)
			{
				if (!ProvisionCache.TryGetValue(ProvisionKey, out ProvisioningData))
				{
					ProvisioningData = CreateProvisioningData(ProjectSettings, bForDistribution);
					ProvisionCache.Add(ProvisionKey, ProvisioningData);
				}
			}
>>>>>>> 4af6daef
			return ProvisioningData;
		}

		protected virtual IOSProvisioningData CreateProvisioningData(IOSProjectSettings ProjectSettings, bool bForDistribution)
		{
			return new IOSProvisioningData(ProjectSettings, bForDistribution, Logger);
		}

		public override string[] GetDebugInfoExtensions(ReadOnlyTargetRules InTarget, UEBuildBinaryType InBinaryType)
		{
			if (InTarget.IOSPlatform.bGeneratedSYM)
			{
				IOSProjectSettings ProjectSettings = ReadProjectSettings(InTarget.ProjectFile);

				// which format?
				if (ProjectSettings.bGeneratedSYMBundle)
				{
					return new string[] { ".dSYM.zip" };
				}
				else
				{
					return new string[] { ".dSYM" };
				}
			}

			return new string[] { };
		}

		public override bool CanUseXGE()
		{
			return BuildHostPlatform.Current.Platform == UnrealTargetPlatform.Mac;
		}

		public override bool CanUseFASTBuild()
		{
			return true;
		}

		public bool HasCustomIcons(DirectoryReference ProjectDirectoryName, ILogger Logger)
		{
			string IconDir = Path.Combine(ProjectDirectoryName.FullName, "Build", "IOS", "Resources", "Graphics");
			if (Directory.Exists(IconDir))
			{
				foreach (string f in Directory.EnumerateFiles(IconDir))
				{
					if (f.Contains("Icon") && Path.GetExtension(f).Contains(".png"))
					{
						Logger.LogInformation("Requiring custom build because project {Project} has custom icons", Path.GetFileName(ProjectDirectoryName.FullName));
						return true;
					}
				}
			}
			return false;
		}

		/// <summary>
		/// Check for the default configuration
		/// return true if the project uses the default build config
		/// </summary>
		public override bool HasDefaultBuildConfig(UnrealTargetPlatform Platform, DirectoryReference ProjectDirectoryName)
		{
			string[] BoolKeys = new string[] {
				"bShipForBitcode", "bGeneratedSYMFile",
				"bGeneratedSYMBundle", "bEnableRemoteNotificationsSupport", "bEnableCloudKitSupport",
				"bGenerateCrashReportSymbols", "bEnableBackgroundFetch"
			};
			string[] StringKeys = new string[] {
				"MinimumiOSVersion",
				"AdditionalLinkerFlags",
				"AdditionalShippingLinkerFlags"
			};

			// check for custom icons
			if (HasCustomIcons(ProjectDirectoryName, Logger))
			{
				return false;
			}

			// look up iOS specific settings
			if (!DoProjectSettingsMatchDefault(Platform, ProjectDirectoryName, "/Script/IOSRuntimeSettings.IOSRuntimeSettings",
					BoolKeys, null, StringKeys, Logger))
			{
				return false;
			}

			// check the base settings
			return base.HasDefaultBuildConfig(Platform, ProjectDirectoryName);
		}

		/// <summary>
		/// Check for the build requirement due to platform requirements
		/// return true if the project requires a build
		/// </summary>
		public override bool RequiresBuild(UnrealTargetPlatform Platform, DirectoryReference ProjectDirectoryName)
		{
			// check for custom icons
			return HasCustomIcons(ProjectDirectoryName, Logger);
		}

		public override bool ShouldCompileMonolithicBinary(UnrealTargetPlatform InPlatform)
		{
			// This platform currently always compiles monolithic
			return true;
		}

		/// <summary>
		/// Modify the rules for a newly created module, where the target is a different host platform.
		/// This is not required - but allows for hiding details of a particular platform.
		/// </summary>
		/// <param name="ModuleName">The name of the module</param>
		/// <param name="Rules">The module rules</param>
		/// <param name="Target">The target being build</param>
		public override void ModifyModuleRulesForOtherPlatform(string ModuleName, ModuleRules Rules, ReadOnlyTargetRules Target)
		{
			// don't do any target platform stuff if SDK is not available
			if (!UEBuildPlatform.IsPlatformAvailableForTarget(Platform, Target))
			{
				return;
			}

			if ((Target.Platform == UnrealTargetPlatform.Win64) || (Target.Platform == UnrealTargetPlatform.Mac))
			{
				bool bBuildShaderFormats = Target.bForceBuildShaderFormats;
				if (!Target.bBuildRequiresCookedData)
				{
					if (ModuleName == "Engine")
					{
						if (Target.bBuildDeveloperTools)
						{
							Rules.DynamicallyLoadedModuleNames.Add("IOSTargetPlatform");
							Rules.DynamicallyLoadedModuleNames.Add("TVOSTargetPlatform");
						}
					}
					else if (ModuleName == "TargetPlatform")
					{
						bBuildShaderFormats = true;
						Rules.DynamicallyLoadedModuleNames.Add("TextureFormatASTC");
						Rules.DynamicallyLoadedModuleNames.Add("TextureFormatETC2");
						if (Target.bBuildDeveloperTools && Target.bCompileAgainstEngine)
						{
							Rules.DynamicallyLoadedModuleNames.Add("AudioFormatADPCM");
						}
					}
				}

				// allow standalone tools to use targetplatform modules, without needing Engine
				if (ModuleName == "TargetPlatform")
				{
					if (Target.bForceBuildTargetPlatforms)
					{
						Rules.DynamicallyLoadedModuleNames.Add("IOSTargetPlatform");
						Rules.DynamicallyLoadedModuleNames.Add("TVOSTargetPlatform");
					}

					if (bBuildShaderFormats)
					{
						Rules.DynamicallyLoadedModuleNames.Add("MetalShaderFormat");
					}
				}

				if (ModuleName == "UnrealEd")
				{
					Rules.DynamicallyLoadedModuleNames.Add("IOSPlatformEditor");
				}
			}
		}

		public override void ModifyModuleRulesForActivePlatform(string ModuleName, ModuleRules Rules, ReadOnlyTargetRules Target)
		{
			if (ModuleName == "Launch")
			{
				Rules.PrivateDependencyModuleNames.AddRange(new string[] {
					"AudioMixerAudioUnit",
					"IOSAudio",
					"LaunchDaemonMessages",
				});

				Rules.DynamicallyLoadedModuleNames.AddRange(new string[] {
					"IOSLocalNotification",
					"IOSRuntimeSettings",
				});

				// needed for Metal layer
				Rules.PublicFrameworks.Add("QuartzCore");
			}
		}

		/// <summary>
		/// Whether this platform should create debug information or not
		/// </summary>
		/// <param name="Target">The target being built</param>
		/// <returns>bool    true if debug info should be generated, false if not</returns>
		public override bool ShouldCreateDebugInfo(ReadOnlyTargetRules Target)
		{
			return true;
		}

		/// <summary>
		/// Setup the target environment for building
		/// </summary>
		/// <param name="Target">Settings for the target being compiled</param>
		/// <param name="CompileEnvironment">The compile environment for this target</param>
		/// <param name="LinkEnvironment">The link environment for this target</param>
		public override void SetUpEnvironment(ReadOnlyTargetRules Target, CppCompileEnvironment CompileEnvironment, LinkEnvironment LinkEnvironment)
		{
			IOSProjectSettings ProjectSettings = ((IOSPlatform)UEBuildPlatform.GetBuildPlatform(Target.Platform)).ReadProjectSettings(Target.ProjectFile);
			if (!ProjectFileGenerator.bGenerateProjectFiles)
			{
				Logger.LogInformation("Compiling against OS Version {RuntimeVersion} [minimum allowed at runtime]", ProjectSettings.RuntimeVersion);
			}

			CompileEnvironment.Definitions.Add("PLATFORM_IOS=1");
			CompileEnvironment.Definitions.Add("PLATFORM_APPLE=1");

			CompileEnvironment.Definitions.Add("WITH_TTS=0");
			CompileEnvironment.Definitions.Add("WITH_SPEECH_RECOGNITION=0");
			CompileEnvironment.Definitions.Add("WITH_EDITOR=0");
			CompileEnvironment.Definitions.Add("USE_NULL_RHI=0");

			if (ProjectSettings.bNotificationsEnabled)
			{
				CompileEnvironment.Definitions.Add("NOTIFICATIONS_ENABLED=1");
			}
			else
			{
				CompileEnvironment.Definitions.Add("NOTIFICATIONS_ENABLED=0");
			}
			if (ProjectSettings.bBackgroundFetchEnabled)
			{
				CompileEnvironment.Definitions.Add("BACKGROUNDFETCH_ENABLED=1");
			}
			else
			{
				CompileEnvironment.Definitions.Add("BACKGROUNDFETCH_ENABLED=0");
			}
			if (ProjectSettings.bFileSharingEnabled)
			{
				CompileEnvironment.Definitions.Add("FILESHARING_ENABLED=1");
			}
			else
			{
				CompileEnvironment.Definitions.Add("FILESHARING_ENABLED=0");
			}

			CompileEnvironment.Definitions.Add("UE_DISABLE_FORCE_INLINE=" + (ProjectSettings.bDisableForceInline ? "1" : "0"));

			if (Target.Architecture == UnrealArch.IOSSimulator || Target.Architecture == UnrealArch.TVOSSimulator)
			{
				CompileEnvironment.Definitions.Add("WITH_IOS_SIMULATOR=1");
			}
			else
			{
				CompileEnvironment.Definitions.Add("WITH_IOS_SIMULATOR=0");
			}

			if (ProjectSettings.bEnableAdvertisingIdentifier)
			{
				CompileEnvironment.Definitions.Add("ENABLE_ADVERTISING_IDENTIFIER=1");
			}

			// if the project has an Oodle compression Dll, enable the decompressor on IOS
			if (Target.ProjectFile != null)
			{
				DirectoryReference ProjectDir = Target.ProjectFile.Directory;
				string OodleDllPath = DirectoryReference.Combine(ProjectDir, "Binaries/ThirdParty/Oodle/Mac/libUnrealPakPlugin.dylib").FullName;
				if (File.Exists(OodleDllPath))
				{
					Logger.LogDebug("        Registering custom oodle compressor for {Platform}", UnrealTargetPlatform.IOS.ToString());
					CompileEnvironment.Definitions.Add("REGISTER_OODLE_CUSTOM_COMPRESSOR=1");
				}
			}

			// convert runtime version into standardized integer
			float TargetFloat = Target.IOSPlatform.RuntimeVersion;
			int IntPart = (int)TargetFloat;
			int FracPart = (int)((TargetFloat - IntPart) * 10);
			int TargetNum = IntPart * 10000 + FracPart * 100;
			CompileEnvironment.Definitions.Add("MINIMUM_UE_COMPILED_IOS_VERSION=" + TargetNum);

			LinkEnvironment.AdditionalFrameworks.Add(new UEBuildFramework("GameKit"));
			LinkEnvironment.AdditionalFrameworks.Add(new UEBuildFramework("StoreKit"));
			LinkEnvironment.AdditionalFrameworks.Add(new UEBuildFramework("DeviceCheck"));

		}

		/// <summary>
		/// Setup the binaries for this specific platform.
		/// </summary>
		/// <param name="Target">The target being built</param>
		/// <param name="ExtraModuleNames"></param>
		public override void AddExtraModules(ReadOnlyTargetRules Target, List<string> ExtraModuleNames)
		{
			if (Target.Type != TargetType.Program)
			{
				ExtraModuleNames.Add("IOSPlatformFeatures");
			}
		}

		/// <summary>
		/// Creates a toolchain instance for the given platform.
		/// </summary>
		/// <param name="Target">The target being built</param>
		/// <returns>New toolchain instance.</returns>
		public override UEToolChain CreateToolChain(ReadOnlyTargetRules Target)
		{
			ClangToolChainOptions Options = ClangToolChainOptions.None;
			if (Target.IOSPlatform.bEnableAddressSanitizer)
			{
				Options |= ClangToolChainOptions.EnableAddressSanitizer;
			}
			if (Target.IOSPlatform.bEnableThreadSanitizer)
			{
				Options |= ClangToolChainOptions.EnableThreadSanitizer;
			}
			if (Target.IOSPlatform.bEnableUndefinedBehaviorSanitizer)
			{
				Options |= ClangToolChainOptions.EnableUndefinedBehaviorSanitizer;
			}

			IOSProjectSettings ProjectSettings = ReadProjectSettings(Target.ProjectFile);
			return new IOSToolChain(Target, ProjectSettings, Options, Logger);
		}

		/// <inheritdoc/>
		public override void Deploy(TargetReceipt Receipt)
		{
			if (Receipt.HasValueForAdditionalProperty("CompileAsDll", "true"))
			{
				// IOSToolchain.PostBuildSync handles the copy, nothing else to do here
			}
			else
			{
				new UEDeployIOS(Logger).PrepTargetForDeployment(Receipt);
			}
		}
	}

	class IOSPlatformFactory : UEBuildPlatformFactory
	{
		public override UnrealTargetPlatform TargetPlatform => UnrealTargetPlatform.IOS;

		/// <summary>
		/// Register the platform with the UEBuildPlatform class
		/// </summary>
		public override void RegisterBuildPlatforms(ILogger Logger)
		{
			ApplePlatformSDK SDK = new IOSPlatformSDK(Logger);

			// Register this build platform for IOS
			UEBuildPlatform.RegisterBuildPlatform(new IOSPlatform(SDK, Logger), Logger);
			UEBuildPlatform.RegisterPlatformWithGroup(UnrealTargetPlatform.IOS, UnrealPlatformGroup.Apple);
			UEBuildPlatform.RegisterPlatformWithGroup(UnrealTargetPlatform.IOS, UnrealPlatformGroup.IOS);
		}
	}
}<|MERGE_RESOLUTION|>--- conflicted
+++ resolved
@@ -1,19 +1,13 @@
-﻿// Copyright Epic Games, Inc. All Rights Reserved.
+// Copyright Epic Games, Inc. All Rights Reserved.
 
 using System;
 using System.Collections.Generic;
 using System.Diagnostics;
 using System.IO;
 using System.Linq;
-<<<<<<< HEAD
-using System.Text.RegularExpressions;
-using EpicGames.Core;
-using UnrealBuildBase;
-=======
 using System.Text;
 using System.Text.RegularExpressions;
 using EpicGames.Core;
->>>>>>> 4af6daef
 using Microsoft.Extensions.Logging;
 
 namespace UnrealBuildTool
@@ -31,12 +25,7 @@
 		/// </summary>
 		public static UnrealArch TVOSSimulator = FindOrAddByName("tvossimulator", bIsX64: false);
 
-<<<<<<< HEAD
-
-		private static Dictionary<UnrealArch, string> AppleToolchainArchitectures = new()
-=======
 		private static IReadOnlyDictionary<UnrealArch, string> AppleToolchainArchitectures = new Dictionary<UnrealArch, string>()
->>>>>>> 4af6daef
 		{
 			{ UnrealArch.Arm64,         "arm64" },
 			{ UnrealArch.X64,           "x86_64" },
@@ -51,28 +40,16 @@
 		{
 			get
 			{
-<<<<<<< HEAD
-				if (AppleToolchainArchitectures.ContainsKey(this)) return AppleToolchainArchitectures[this];
-=======
 				if (AppleToolchainArchitectures.ContainsKey(this))
 				{
 					return AppleToolchainArchitectures[this];
 				}
->>>>>>> 4af6daef
 
 				throw new BuildException($"Unknown architecture {ToString()} passed to UnrealArch.AppleName");
 			}
 		}
-<<<<<<< HEAD
-
-
 	}
 
-
-=======
-	}
-
->>>>>>> 4af6daef
 	/// <summary>
 	/// IOS-specific target settings
 	/// </summary>
@@ -192,19 +169,7 @@
 		/// </summary>
 		#region Read-only accessor properties 
 #pragma warning disable CS1591
-<<<<<<< HEAD
-		public bool bStripSymbols
-		{
-			get { return Inner.bStripSymbols; }
-		}
-			
-		public bool bShipForBitcode
-		{
-			get { return Inner.ProjectSettings!.bShipForBitcode; }
-		}
-=======
 		public bool bStripSymbols => Inner.bStripSymbols;
->>>>>>> 4af6daef
 
 		public bool bGenerateFrameworkWrapperProject => Inner.bGenerateFrameworkWrapperProject;
 
@@ -214,37 +179,6 @@
 
 		public bool bSkipCrashlytics => Inner.bSkipCrashlytics;
 
-<<<<<<< HEAD
-		public bool bSkipClangValidation
-		{
-			get { return Inner.bSkipClangValidation; }
-		}
-
-		public bool bForDistribution
-		{
-			get { return Inner.bForDistribution; }
-		}
-
-		public string? ImportProvision
-		{
-			get { return Inner.ImportProvision; }
-		}
-
-		public string? ImportCertificate
-		{
-			get { return Inner.ImportCertificate; }
-		}
-
-		public string? ImportCertificatePassword
-		{
-			get { return Inner.ImportCertificatePassword; }
-		}
-
-		public float RuntimeVersion
-		{
-			get { return float.Parse(Inner.ProjectSettings!.RuntimeVersion, System.Globalization.CultureInfo.InvariantCulture); }
-		}
-=======
 		public bool bSkipClangValidation => Inner.bSkipClangValidation;
 
 		public bool bForDistribution => Inner.bForDistribution;
@@ -254,7 +188,6 @@
 		public string? ImportCertificate => Inner.ImportCertificate;
 
 		public string? ImportCertificatePassword => Inner.ImportCertificatePassword;
->>>>>>> 4af6daef
 
 		public float RuntimeVersion => Single.Parse(Inner.ProjectSettings!.RuntimeVersion, System.Globalization.CultureInfo.InvariantCulture);
 
@@ -311,17 +244,10 @@
 		[ConfigFile(ConfigHierarchyType.Engine, "/Script/IOSRuntimeSettings.IOSRuntimeSettings", "bGenerateCrashReportSymbols")]
 		public readonly bool bGenerateCrashReportSymbols = false;
 
-<<<<<<< HEAD
-        /// <summary>
-        /// The minimum supported version
-        /// </summary>
-        [ConfigFile(ConfigHierarchyType.Engine, "/Script/IOSRuntimeSettings.IOSRuntimeSettings", "MinimumiOSVersion")]
-=======
 		/// <summary>
 		/// The minimum supported version
 		/// </summary>
 		[ConfigFile(ConfigHierarchyType.Engine, "/Script/IOSRuntimeSettings.IOSRuntimeSettings", "MinimumiOSVersion")]
->>>>>>> 4af6daef
 		private readonly string? MinimumIOSVersion = null;
 
 		/// <summary>
@@ -435,14 +361,6 @@
 			{
 				switch (MinimumIOSVersion)
 				{
-<<<<<<< HEAD
-					case "IOS_14":
-						return "14.0";
-					case "IOS_15":
-						return "15.0";
-					default:
-						return "14.0";
-=======
 					case "IOS_Minimum":
 					case "IOS_15":
 						return "15.0";
@@ -452,7 +370,6 @@
 						return "17.0";
 					default:
 						return "15.0";
->>>>>>> 4af6daef
 				}
 			}
 		}
@@ -484,11 +401,7 @@
 		/// </summary>
 		/// <param name="ProjectFile">The project file to read settings for</param>
 		/// <param name="Bundle">Bundle identifier needed when project file is empty</param>
-<<<<<<< HEAD
-		public IOSProjectSettings(FileReference? ProjectFile, string? Bundle) 
-=======
 		public IOSProjectSettings(FileReference? ProjectFile, string? Bundle)
->>>>>>> 4af6daef
 			: this(ProjectFile, UnrealTargetPlatform.IOS, Bundle)
 		{
 		}
@@ -514,22 +427,6 @@
 	/// <summary>
 	/// IOS provisioning data
 	/// </summary>
-<<<<<<< HEAD
-    class IOSProvisioningData
-    {
-		public string? SigningCertificate;
-		public FileReference? MobileProvisionFile;
-        public string? MobileProvisionUUID;
-        public string? MobileProvisionName;
-        public string? TeamUUID;
-		public string? BundleIdentifier;
-		public bool bHaveCertificate = false;
-
-		public string? MobileProvision
-		{
-			get => MobileProvisionFile?.GetFileName();
-		}
-=======
 	class IOSProvisioningData
 	{
 		public string? SigningCertificate;
@@ -541,7 +438,6 @@
 		public bool bHaveCertificate = false;
 
 		public string? MobileProvision => MobileProvisionFile?.GetFileName();
->>>>>>> 4af6daef
 
 		public IOSProvisioningData(IOSProjectSettings ProjectSettings, bool bForDistribution, ILogger Logger)
 			: this(ProjectSettings, false, bForDistribution, Logger)
@@ -550,47 +446,6 @@
 
 		protected IOSProvisioningData(IOSProjectSettings ProjectSettings, bool bIsTVOS, bool bForDistribution, ILogger Logger)
 		{
-<<<<<<< HEAD
-            SigningCertificate = ProjectSettings.SigningCertificate;
-            string? MobileProvision = ProjectSettings.MobileProvision;
-
-			FileReference? ProjectFile = ProjectSettings.ProjectFile;
-			FileReference IPhonePackager = FileReference.Combine(Unreal.EngineDirectory, "Binaries/DotNET/IOS/IPhonePackager.exe");
-
-			if (!string.IsNullOrEmpty(SigningCertificate))
-            {
-                // verify the certificate
-                Process IPPProcess = new Process();
-
-				string IPPCmd = "certificates " + ((ProjectFile != null) ? ("\"" + ProjectFile.ToString() + "\"") : "Engine") + " -bundlename " + ProjectSettings.BundleIdentifier + (bForDistribution ? " -distribution" : "");
-				IPPProcess.StartInfo.StandardOutputEncoding = Encoding.UTF8;
-				IPPProcess.StartInfo.StandardErrorEncoding = Encoding.UTF8;
-				IPPProcess.StartInfo.WorkingDirectory = Unreal.EngineDirectory.ToString();
-				IPPProcess.OutputDataReceived += new DataReceivedEventHandler((s, e) => IPPDataReceivedHandler(s, e, Logger));
-				IPPProcess.ErrorDataReceived += new DataReceivedEventHandler((s, e) => IPPDataReceivedHandler(s, e, Logger));
-
-				if (BuildHostPlatform.Current.Platform == UnrealTargetPlatform.Mac)
-                {
-                    IPPProcess.StartInfo.FileName = FileReference.Combine(Unreal.EngineDirectory, "Build/BatchFiles/Mac/RunMono.sh").FullName;
-					IPPProcess.StartInfo.Arguments = string.Format("\"{0}\" {1}", IPhonePackager ,IPPCmd);
-				}
-                else
-                {
-					IPPProcess.StartInfo.FileName = IPhonePackager.FullName;
-					IPPProcess.StartInfo.Arguments = IPPCmd;
-                }
-
-				Logger.LogInformation("Getting certifcate information via {IPPProcessStartInfoFileName} {IPPProcessStartInfoArguments}", IPPProcess.StartInfo.FileName, IPPProcess.StartInfo.Arguments);
-                Utils.RunLocalProcess(IPPProcess);
-            }
-            else
-            {
-                SigningCertificate = bForDistribution ? "iPhone Distribution" : "iPhone Developer";
-                bHaveCertificate = true;
-            }
-
-			if(!string.IsNullOrEmpty(MobileProvision))
-=======
 			SigningCertificate = ProjectSettings.SigningCertificate;
 			string? MobileProvision = ProjectSettings.MobileProvision;
 
@@ -609,7 +464,6 @@
 			}
 
 			if (!String.IsNullOrEmpty(MobileProvision))
->>>>>>> 4af6daef
 			{
 				DirectoryReference MobileProvisionDir;
 				if (BuildHostPlatform.Current.Platform == UnrealTargetPlatform.Mac)
@@ -634,41 +488,14 @@
 				SigningCertificate = "";
 				MobileProvision = "";
 				MobileProvisionFile = null;
-<<<<<<< HEAD
-                Logger.LogInformation("Provision not specified or not found for {Project}, searching for compatible match...", ((ProjectFile != null) ? ProjectFile.GetFileNameWithoutAnyExtensions() : "UnrealGame"));
-                Process IPPProcess = new Process();
-
-				IPPProcess.StartInfo.StandardOutputEncoding = Encoding.UTF8;
-				IPPProcess.StartInfo.StandardErrorEncoding = Encoding.UTF8;
-				IPPProcess.OutputDataReceived += new DataReceivedEventHandler((s, e) => IPPDataReceivedHandler(s, e, Logger));
-				IPPProcess.ErrorDataReceived += new DataReceivedEventHandler((s, e) => IPPDataReceivedHandler(s, e, Logger));
-				IPPProcess.StartInfo.WorkingDirectory = Unreal.EngineDirectory.ToString();
-
-				string IPPCmd = "signing_match " + ((ProjectFile != null) ? ("\"" + ProjectFile.ToString() + "\"") : "Engine") + " -bundlename " + ProjectSettings.BundleIdentifier + (bIsTVOS ? " -tvos" : "") + (bForDistribution ? " -distribution" : "");
-
-				if (BuildHostPlatform.Current.Platform == UnrealTargetPlatform.Mac)
-				{
-					IPPProcess.StartInfo.FileName = FileReference.Combine(Unreal.EngineDirectory, "Build/BatchFiles/Mac/RunMono.sh").FullName;
-					IPPProcess.StartInfo.Arguments = string.Format("\"{0}\" {1}", IPhonePackager, IPPCmd);
-				}
-				else
-=======
 				Logger.LogInformation("Provision not specified or not found for {Project}, searching for compatible match...", ((ProjectFile != null) ? ProjectFile.GetFileNameWithoutAnyExtensions() : "UnrealGame"));
 
 				if (AppleCodeSign.FindCertAndProvision(ProjectSettings.BundleIdentifier, out MobileProvisionFile, out SigningCertificate))
->>>>>>> 4af6daef
 				{
 					MobileProvision = MobileProvisionFile!.FullName;
 				}
 
-<<<<<<< HEAD
-				Logger.LogInformation("Getting signing information via {IPPProcessStartInfoFileName} {IPPProcessStartInfoArguments}", IPPProcess.StartInfo.FileName, IPPProcess.StartInfo.Arguments);
-
-				Utils.RunLocalProcess(IPPProcess);
-				if(MobileProvisionFile != null)
-=======
 				if (MobileProvisionFile != null)
->>>>>>> 4af6daef
 				{
 					Logger.LogInformation("Provision found for {Project}, Provision: {Provision}, Certificate: {Certificate}", ((ProjectFile != null) ? ProjectFile.GetFileNameWithoutAnyExtensions() : "UnrealGame"), MobileProvisionFile, SigningCertificate);
 				}
@@ -772,17 +599,10 @@
 			}
 		}
 
-<<<<<<< HEAD
-        void IPPDataReceivedHandler(Object Sender, DataReceivedEventArgs Line, ILogger Logger)
-        {
-            if ((Line != null) && (Line.Data != null))
-            {
-=======
 		void IPPDataReceivedHandler(Object Sender, DataReceivedEventArgs Line, ILogger Logger)
 		{
 			if ((Line != null) && (Line.Data != null))
 			{
->>>>>>> 4af6daef
 				if (Line.Data.StartsWith("IPP WARNING:"))
 				{
 					// Don't output IPP warnings to the console as they may not be warnings relevant to the build and could cause build failures.
@@ -813,17 +633,16 @@
 						{
 							MobileProvisionFile = new FileReference(Line.Data.Substring(pindex));
 						}
-<<<<<<< HEAD
-                    }
-                }
-            }
-        }
-    }
-	
+					}
+				}
+			}
+		}
+	}
+
 	class IOSArchitectureConfig : UnrealArchitectureConfig
 	{
 		public IOSArchitectureConfig()
-			: base(UnrealArchitectureMode.SingleTargetCompileSeparately,new[] { UnrealArch.Arm64, UnrealArch.IOSSimulator })
+			: base(UnrealArchitectureMode.SingleTargetCompileSeparately, new[] { UnrealArch.Arm64, UnrealArch.IOSSimulator })
 		{
 
 		}
@@ -832,46 +651,9 @@
 		{
 			// always use arm64 unless overridden on command line
 			return new UnrealArchitectures(UnrealArch.Arm64);
-=======
-					}
-				}
-			}
->>>>>>> 4af6daef
 		}
 	}
 
-	class IOSArchitectureConfig : UnrealArchitectureConfig
-	{
-<<<<<<< HEAD
-		List<IOSProjectSettings> CachedProjectSettings = new List<IOSProjectSettings>();
-		List<IOSProjectSettings> CachedProjectSettingsByBundle = new List<IOSProjectSettings>();
-		Dictionary<string, IOSProvisioningData> ProvisionCache = new Dictionary<string, IOSProvisioningData>();
-
-		public IOSPlatform(UEBuildPlatformSDK InSDK, ILogger Logger)
-			: this(InSDK, UnrealTargetPlatform.IOS, Logger)
-=======
-		public IOSArchitectureConfig()
-			: base(UnrealArchitectureMode.SingleTargetCompileSeparately, new[] { UnrealArch.Arm64, UnrealArch.IOSSimulator })
->>>>>>> 4af6daef
-		{
-
-		}
-
-<<<<<<< HEAD
-		protected IOSPlatform(UEBuildPlatformSDK InSDK, UnrealTargetPlatform TargetPlatform, ILogger Logger)
-			: base(TargetPlatform, InSDK, new IOSArchitectureConfig(), Logger)
-=======
-		public override UnrealArchitectures ActiveArchitectures(FileReference? ProjectFile, string? TargetName)
->>>>>>> 4af6daef
-		{
-			// always use arm64 unless overridden on command line
-			return new UnrealArchitectures(UnrealArch.Arm64);
-		}
-	}
-
-<<<<<<< HEAD
-
-=======
 	class IOSPlatform : UEBuildPlatform
 	{
 		List<IOSProjectSettings> CachedProjectSettings = new List<IOSProjectSettings>();
@@ -888,7 +670,6 @@
 		{
 		}
 
->>>>>>> 4af6daef
 		public override List<FileReference> FinalizeBinaryPaths(FileReference BinaryName, FileReference? ProjectFile, ReadOnlyTargetRules Target)
 		{
 			List<FileReference> BinaryPaths = new List<FileReference>();
@@ -930,19 +711,11 @@
 
 		public override void ValidateTarget(TargetRules Target)
 		{
-<<<<<<< HEAD
-			if (!string.IsNullOrWhiteSpace(Environment.GetEnvironmentVariable("CLANG_STATIC_ANALYZER_MODE")))
-			{
-				Target.StaticAnalyzer = StaticAnalyzer.Default;
-				Target.StaticAnalyzerOutputType = (Environment.GetEnvironmentVariable("CLANG_ANALYZER_OUTPUT")?.Contains("html", StringComparison.OrdinalIgnoreCase) == true) ? StaticAnalyzerOutputType.Html : StaticAnalyzerOutputType.Text;
-				Target.StaticAnalyzerMode = string.Equals(Environment.GetEnvironmentVariable("CLANG_STATIC_ANALYZER_MODE"), "shallow") ? StaticAnalyzerMode.Shallow : StaticAnalyzerMode.Deep;
-=======
 			if (!String.IsNullOrWhiteSpace(Environment.GetEnvironmentVariable("CLANG_STATIC_ANALYZER_MODE")))
 			{
 				Target.StaticAnalyzer = StaticAnalyzer.Default;
 				Target.StaticAnalyzerOutputType = (Environment.GetEnvironmentVariable("CLANG_ANALYZER_OUTPUT")?.Contains("html", StringComparison.OrdinalIgnoreCase) == true) ? StaticAnalyzerOutputType.Html : StaticAnalyzerOutputType.Text;
 				Target.StaticAnalyzerMode = String.Equals(Environment.GetEnvironmentVariable("CLANG_STATIC_ANALYZER_MODE"), "shallow") ? StaticAnalyzerMode.Shallow : StaticAnalyzerMode.Deep;
->>>>>>> 4af6daef
 			}
 			else if (Target.StaticAnalyzer == StaticAnalyzer.Clang)
 			{
@@ -987,13 +760,9 @@
 		}
 
 		public override void ValidateModule(UEBuildModule Module, ReadOnlyTargetRules Target)
-<<<<<<< HEAD
-		{ 
-=======
 		{
 			base.ValidateModule(Module, Target);
 
->>>>>>> 4af6daef
 			if (BuildHostPlatform.Current.Platform == UnrealTargetPlatform.Mac && !Target.IOSPlatform.bSkipClangValidation)
 			{
 				IOSPlatformSDK SDK = (IOSPlatformSDK?)GetSDK() ?? new IOSPlatformSDK(Logger);
@@ -1008,11 +777,7 @@
 								Args += LibLoc.FullName;
 								Args += " | grep -m1 -i \\(clang\"";
 								string StdOutResult = Utils.RunLocalProcessAndReturnStdOut("bash", Args);
-<<<<<<< HEAD
-								if (string.IsNullOrEmpty(StdOutResult))
-=======
 								if (String.IsNullOrEmpty(StdOutResult))
->>>>>>> 4af6daef
 								{
 									continue;
 								}
@@ -1126,14 +891,6 @@
 		{
 			string ProvisionKey = ProjectSettings.BundleIdentifier + " " + bForDistribution.ToString();
 
-<<<<<<< HEAD
-            IOSProvisioningData? ProvisioningData;
-			if(!ProvisionCache.TryGetValue(ProvisionKey, out ProvisioningData))
-            {
-				ProvisioningData = CreateProvisioningData(ProjectSettings, bForDistribution);
-                ProvisionCache.Add(ProvisionKey, ProvisioningData);
-            }
-=======
 			IOSProvisioningData? ProvisioningData;
 
 			lock (ProvisionCache)
@@ -1144,7 +901,6 @@
 					ProvisionCache.Add(ProvisionKey, ProvisioningData);
 				}
 			}
->>>>>>> 4af6daef
 			return ProvisioningData;
 		}
 
