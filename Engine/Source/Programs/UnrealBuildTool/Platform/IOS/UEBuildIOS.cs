--- conflicted
+++ resolved
@@ -9,10 +9,7 @@
 using System.Text.RegularExpressions;
 using EpicGames.Core;
 using UnrealBuildBase;
-<<<<<<< HEAD
-=======
 using Microsoft.Extensions.Logging;
->>>>>>> d731a049
 
 namespace UnrealBuildTool
 {
@@ -499,11 +496,7 @@
                 // verify the certificate
                 Process IPPProcess = new Process();
 
-<<<<<<< HEAD
-				string IPPCmd = "certificates " + ((ProjectFile != null) ? ("\"" + ProjectFile.ToString() + "\"") : "Engine") + " -bundlename " + ProjectSettings.BundleIdentifier + (bForDistribtion ? " -distribution" : "");
-=======
 				string IPPCmd = "certificates " + ((ProjectFile != null) ? ("\"" + ProjectFile.ToString() + "\"") : "Engine") + " -bundlename " + ProjectSettings.BundleIdentifier + (bForDistribution ? " -distribution" : "");
->>>>>>> d731a049
 				IPPProcess.StartInfo.StandardOutputEncoding = Encoding.UTF8;
 				IPPProcess.StartInfo.StandardErrorEncoding = Encoding.UTF8;
 				IPPProcess.StartInfo.WorkingDirectory = Unreal.EngineDirectory.ToString();
@@ -560,13 +553,8 @@
 
 				IPPProcess.StartInfo.StandardOutputEncoding = Encoding.UTF8;
 				IPPProcess.StartInfo.StandardErrorEncoding = Encoding.UTF8;
-<<<<<<< HEAD
-				IPPProcess.OutputDataReceived += new DataReceivedEventHandler(IPPDataReceivedHandler);
-				IPPProcess.ErrorDataReceived += new DataReceivedEventHandler(IPPDataReceivedHandler);
-=======
 				IPPProcess.OutputDataReceived += new DataReceivedEventHandler((s, e) => IPPDataReceivedHandler(s, e, Logger));
 				IPPProcess.ErrorDataReceived += new DataReceivedEventHandler((s, e) => IPPDataReceivedHandler(s, e, Logger));
->>>>>>> d731a049
 				IPPProcess.StartInfo.WorkingDirectory = Unreal.EngineDirectory.ToString();
 
 				string IPPCmd = "signing_match " + ((ProjectFile != null) ? ("\"" + ProjectFile.ToString() + "\"") : "Engine") + " -bundlename " + ProjectSettings.BundleIdentifier + (bIsTVOS ? " -tvos" : "") + (bForDistribution ? " -distribution" : "");
