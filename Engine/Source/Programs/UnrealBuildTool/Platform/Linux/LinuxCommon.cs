--- conflicted
+++ resolved
@@ -8,20 +8,13 @@
 using System.Linq;
 using Microsoft.Win32;
 using EpicGames.Core;
-<<<<<<< HEAD
-=======
 using Microsoft.Extensions.Logging;
->>>>>>> d731a049
 
 namespace UnrealBuildTool
 {
 	class LinuxCommon
 	{
-<<<<<<< HEAD
-		public static string? Which(string name)
-=======
 		public static string? Which(string name, ILogger Logger)
->>>>>>> d731a049
 		{
 			Process proc = new Process();
 			proc.StartInfo.FileName = "/bin/sh";
@@ -35,11 +28,7 @@
 			proc.WaitForExit();
 
 			string? path = proc.StandardOutput.ReadLine();
-<<<<<<< HEAD
-			Log.TraceVerbose(String.Format("which {0} result: ({1}) {2}", name, proc.ExitCode, path));
-=======
 			Logger.LogDebug("which {Name} result: ({ExitCode}) {Path}", name, proc.ExitCode, path);
->>>>>>> d731a049
 
 			if (proc.ExitCode == 0 && string.IsNullOrEmpty(proc.StandardError.ReadToEnd()))
 			{
@@ -48,37 +37,15 @@
 			return null;
 		}
 
-<<<<<<< HEAD
-		public static string? WhichClang()
-		{
-			string? InternalSDKPath = UEBuildPlatform.GetSDK(UnrealTargetPlatform.Linux)?.GetInternalSDKPath();
-			if (!String.IsNullOrEmpty(InternalSDKPath))
-=======
 		public static string? WhichClang(ILogger Logger)
 		{
 			string? InternalSDKPath = UEBuildPlatform.GetSDK(UnrealTargetPlatform.Linux)?.GetInternalSDKPath();
 			if (!string.IsNullOrEmpty(InternalSDKPath))
->>>>>>> d731a049
 			{
 				return Path.Combine(InternalSDKPath, "bin", "clang++");
 			}
 
-<<<<<<< HEAD
-			string[] ClangNames = { "clang++", "clang++-7.0", "clang++-6.0" };
-			string? ClangPath;
-			foreach (string ClangName in ClangNames)
-			{
-				ClangPath = Which(ClangName);
-				if (!String.IsNullOrEmpty(ClangPath))
-				{
-					return ClangPath;
-				}
-			}
-
-			return null;
-=======
 			return Which("clang++", Logger);
->>>>>>> d731a049
 		}
 	}
 }
