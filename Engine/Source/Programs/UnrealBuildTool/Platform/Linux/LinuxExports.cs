// Copyright Epic Games, Inc. All Rights Reserved.

using EpicGames.Core;
using Microsoft.Extensions.Logging;

namespace UnrealBuildTool
{
	/// <summary>
	/// Public Linux functions exposed to UAT
	/// </summary>
	public class LinuxExports
	{
		/// <summary>
		/// 
		/// </summary>
		/// <param name="SourceFile"></param>
		/// <param name="TargetFile"></param>
		/// <param name="Logger">Logger for output</param>
		public static void StripSymbols(FileReference SourceFile, FileReference TargetFile, ILogger Logger)
		{
<<<<<<< HEAD
			LinuxToolChain ToolChain = new LinuxToolChain(LinuxPlatform.DefaultHostArchitecture, new LinuxPlatformSDK(Logger), ClangToolChainOptions.None, Logger);
=======
			LinuxPlatformSDK? LinuxSDK = UEBuildPlatformSDK.GetSDKForPlatform("Linux") as LinuxPlatformSDK;

			if (LinuxSDK == null)
			{
				LinuxSDK = new LinuxPlatformSDK(Logger);
				UEBuildPlatformSDK.RegisterSDKForPlatform(LinuxSDK, "Linux", true);
			}

			LinuxToolChain ToolChain = new LinuxToolChain(LinuxPlatform.DefaultHostArchitecture, LinuxSDK, ClangToolChainOptions.None, Logger);
>>>>>>> 4af6daef
			ToolChain.StripSymbols(SourceFile, TargetFile, Logger);
		}
	}
}<|MERGE_RESOLUTION|>--- conflicted
+++ resolved
@@ -18,9 +18,6 @@
 		/// <param name="Logger">Logger for output</param>
 		public static void StripSymbols(FileReference SourceFile, FileReference TargetFile, ILogger Logger)
 		{
-<<<<<<< HEAD
-			LinuxToolChain ToolChain = new LinuxToolChain(LinuxPlatform.DefaultHostArchitecture, new LinuxPlatformSDK(Logger), ClangToolChainOptions.None, Logger);
-=======
 			LinuxPlatformSDK? LinuxSDK = UEBuildPlatformSDK.GetSDKForPlatform("Linux") as LinuxPlatformSDK;
 
 			if (LinuxSDK == null)
@@ -30,7 +27,6 @@
 			}
 
 			LinuxToolChain ToolChain = new LinuxToolChain(LinuxPlatform.DefaultHostArchitecture, LinuxSDK, ClangToolChainOptions.None, Logger);
->>>>>>> 4af6daef
 			ToolChain.StripSymbols(SourceFile, TargetFile, Logger);
 		}
 	}
