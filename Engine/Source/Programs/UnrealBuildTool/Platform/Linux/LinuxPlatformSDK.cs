--- conflicted
+++ resolved
@@ -15,22 +15,14 @@
 	{
 		public override string GetMainVersion()
 		{
-<<<<<<< HEAD
 			return "v19_clang-11.0.1-centos7";
-=======
-			return "v18_clang-11.0.1-centos7";
->>>>>>> efc9b2f3
 		}
 
 		public override void GetValidVersionRange(out string MinVersion, out string MaxVersion)
 		{
 			// all that matters is the number after the v, according to TryConvertVersionToInt()
 			MinVersion = "v10_clang-5.0.0-centos7";
-<<<<<<< HEAD
 			MaxVersion = "v19_clang-11.0.1-centos7";
-=======
-			MaxVersion = "v18_clang-11.0.1-centos7";
->>>>>>> efc9b2f3
 		}
 
 		public override void GetValidSoftwareVersionRange(out string MinVersion, out string MaxVersion)
@@ -72,12 +64,15 @@
 
 		public override bool TryConvertVersionToInt(string StringValue, out UInt64 OutValue)
 		{
-			// Example: v11_clang-5.0.0-centos7
-			string FullVersionPattern = @"^v([0-9]+)_.*$";
-			Match Result = Regex.Match(StringValue, FullVersionPattern);
-			if (Result.Success)
-			{
-				return UInt64.TryParse(Result.Groups[1].Value, out OutValue);
+			if (StringValue != null)
+			{
+				// Example: v11_clang-5.0.0-centos7
+				string FullVersionPattern = @"^v([0-9]+)_.*$";
+				Match Result = Regex.Match(StringValue, FullVersionPattern);
+				if (Result.Success)
+				{
+					return UInt64.TryParse(Result.Groups[1].Value, out OutValue);
+				}
 			}
 
 			OutValue = 0;
