// Copyright Epic Games, Inc. All Rights Reserved.

using System;
using System.Collections.Generic;
using System.IO;
using EpicGames.Core;
using System.Text.RegularExpressions;
using UnrealBuildBase;
using Microsoft.Extensions.Logging;

<<<<<<< HEAD
=======
///////////////////////////////////////////////////////////////////
// If you are looking for supported version numbers, look in the
// LinuxPlatformSDK.Versions.cs file next to this file
///////////////////////////////////////////////////////////////////

>>>>>>> d731a049
namespace UnrealBuildTool
{
	partial class LinuxPlatformSDK : UEBuildPlatformSDK
	{
		public LinuxPlatformSDK(ILogger Logger)
			: base(Logger)
		{
<<<<<<< HEAD
			return "v20_clang-13.0.1-centos7";
		}

		public override void GetValidVersionRange(out string MinVersion, out string MaxVersion)
		{
			// all that matters is the number after the v, according to TryConvertVersionToInt()
			MinVersion = "v20_clang-13.0.1-centos7";
			MaxVersion = "v20_clang-13.0.1-centos7";
		}

		public override void GetValidSoftwareVersionRange(out string? MinVersion, out string? MaxVersion)
		{
			MinVersion = MaxVersion = null;
=======
>>>>>>> d731a049
		}

		public override string GetAutoSDKPlatformName()
		{
			return TargetPlatformName;
		}


<<<<<<< HEAD
		public override string? GetInstalledSDKVersion()
		{
			// @todo turnkey: ForceUseSystemCompiler() returns true, we should probably run system clang -V or similar to get version

			string? SDKDir = GetSDKLocation();
			if (string.IsNullOrEmpty(SDKDir))
=======
		protected override string? GetInstalledSDKVersion()
		{
			// @todo turnkey: ForceUseSystemCompiler() returns true, we should probably run system clang -V or similar to get version

			DirectoryReference? SDKDir = GetSDKLocation();
			if (SDKDir == null)
>>>>>>> d731a049
			{
				return null;
			}

			FileReference VersionFile = FileReference.Combine(SDKDir, SDKVersionFileName());

			if (!FileReference.Exists(VersionFile))
			{
				// ErrorMessage = "Cannot use an old toolchain (missing " + PlatformSDK.SDKVersionFileName() + " file, assuming version earlier than v11)";
				return null;
			}

<<<<<<< HEAD
			StreamReader SDKVersionFile = new StreamReader(VersionFile);
=======
			StreamReader SDKVersionFile = new StreamReader(VersionFile.FullName);
>>>>>>> d731a049
			string? SDKVersionString = SDKVersionFile.ReadLine();
			SDKVersionFile.Close();

			return SDKVersionString;
		}


<<<<<<< HEAD
		public override bool TryConvertVersionToInt(string? StringValue, out UInt64 OutValue)
=======
		public override bool TryConvertVersionToInt(string? StringValue, out UInt64 OutValue, string? Hint)
>>>>>>> d731a049
		{
			if (StringValue != null)
			{
				// if it doesnt start with a v (for an SDK version), assume its a valid version
				// which will be used for devices. If a messed up toolchain ends up not having a v<num>
				// 1 will be an invalid range number to pass which will fail the SDK range check
				if (StringValue[0] != 'v')
				{
					OutValue = 1;
					return true;
				}

				// Example: v11_clang-5.0.0-centos7
				string FullVersionPattern = @"^v([0-9]+)_.*$";
				Match Result = Regex.Match(StringValue, FullVersionPattern);
				if (Result.Success)
				{
					return UInt64.TryParse(Result.Groups[1].Value, out OutValue);
				}
			}

			OutValue = 0;
			return false;
		}

		protected override bool PlatformSupportsAutoSDKs()
		{
			return true;
		}

		protected override bool DoesHookRequireAdmin(SDKHookType Hook)
		{
			return false;
		}



		/// <summary>
		/// Platform name (embeds architecture for now)
		/// </summary>
		private const string TargetPlatformName = "Linux_x64";

		/// <summary>
		/// Force using system compiler and error out if not possible
		/// </summary>
		private int bForceUseSystemCompiler = -1;

		/// <summary>
		/// Whether to compile with the verbose flag
		/// </summary>
		public bool bVerboseCompiler = false;

		/// <summary>
		/// Whether to link with the verbose flag
		/// </summary>
		public bool bVerboseLinker = false;

		/// <summary>
		/// Whether platform supports switching SDKs during runtime
		/// </summary>
		/// <returns>true if supports</returns>

		/// <summary>
		/// Returns a path to the internal SDK
		/// </summary>
		/// <returns>Valid path to the internal SDK, null otherwise</returns>
		public override string? GetInternalSDKPath()
		{
			string? SDKRoot = Environment.GetEnvironmentVariable(SDKRootEnvVar);
			if (!String.IsNullOrEmpty(SDKRoot))
			{
				string AutoSDKPath = Path.Combine(SDKRoot, "Host" + BuildHostPlatform.Current.Platform, TargetPlatformName, GetAutoSDKDirectoryForMainVersion(), LinuxPlatform.DefaultHostArchitecture);
				if (DirectoryReference.Exists(new DirectoryReference(AutoSDKPath)))
				{
					return AutoSDKPath;
				}
			}

			string InTreeSDKPath = Path.Combine(LinuxPlatformSDK.GetInTreeSDKRoot().FullName, GetMainVersion(), LinuxPlatform.DefaultHostArchitecture);
			if (DirectoryReference.Exists(new DirectoryReference(InTreeSDKPath)))
			{
				return InTreeSDKPath;
			}

			return null;
		}

		protected override bool PreferAutoSDK()
		{
			// having LINUX_ROOT set (for legacy reasons or for convenience of cross-compiling certain third party libs) should not make UBT skip AutoSDKs
			return true;
		}

		public string HaveLinuxDependenciesFile()
		{
			// This file must have no extension so that GitDeps considers it a binary dependency - it will only be pulled by the Setup script if Linux is enabled.
			return "HaveLinuxDependencies";
		}

		public string SDKVersionFileName()
		{
			return "ToolchainVersion.txt";
		}

		/// <summary>
		/// Returns the in-tree root for the Linux Toolchain for this host platform.
		/// </summary>
		private static DirectoryReference GetInTreeSDKRoot()
		{
			return DirectoryReference.Combine(Unreal.RootDirectory, "Engine/Extras/ThirdPartyNotUE/SDKs", "Host" + BuildHostPlatform.Current.Platform, TargetPlatformName);
		}

		/// <summary>
		/// Whether a host can use its system sdk for this platform
		/// </summary>
		public virtual bool ForceUseSystemCompiler()
		{
			// by default tools chains don't parse arguments, but we want to be able to check the -bForceUseSystemCompiler flag.
			if (bForceUseSystemCompiler == -1)
			{
				bForceUseSystemCompiler = 0;
				string[] CmdLine = Environment.GetCommandLineArgs();

				foreach (string CmdLineArg in CmdLine)
				{
					if (CmdLineArg.Equals("-ForceUseSystemCompiler", StringComparison.OrdinalIgnoreCase))
					{
						bForceUseSystemCompiler = 1;
						break;
					}
				}
			}

			return bForceUseSystemCompiler == 1;
		}

		/// <summary>
		/// Returns the root SDK path for all architectures
		/// WARNING: Do not cache this value - it may be changed after sourcing OutputEnvVars.txt
		/// </summary>
		/// <returns>Valid SDK string</returns>
<<<<<<< HEAD
		public virtual string? GetSDKLocation()
		{
			// if new multi-arch toolchain is used, prefer it
			string? MultiArchRoot = Environment.GetEnvironmentVariable("LINUX_MULTIARCH_ROOT");
=======
		public virtual DirectoryReference? GetSDKLocation()
		{
			// if new multi-arch toolchain is used, prefer it
			DirectoryReference? MultiArchRoot = DirectoryReference.FromString(Environment.GetEnvironmentVariable("LINUX_MULTIARCH_ROOT"));
>>>>>>> d731a049

			if (MultiArchRoot == null)
			{
				// check if in-tree SDK is available
				DirectoryReference InTreeSDKVersionRoot = GetInTreeSDKRoot();
				if (InTreeSDKVersionRoot != null)
				{
					DirectoryReference InTreeSDKVersionPath = DirectoryReference.Combine(InTreeSDKVersionRoot, GetMainVersion());
					if (DirectoryReference.Exists(InTreeSDKVersionPath))
					{
						MultiArchRoot = InTreeSDKVersionPath;
					}
				}
			}
			return MultiArchRoot;
		}

		/// <summary>
		/// Returns the SDK path for a specific architecture
		/// WARNING: Do not cache this value - it may be changed after sourcing OutputEnvVars.txt
		/// </summary>
<<<<<<< HEAD
		/// <returns>Valid SDK string</returns>
		public virtual string? GetBaseLinuxPathForArchitecture(string Architecture)
		{
			// if new multi-arch toolchain is used, prefer it
			string? MultiArchRoot = GetSDKLocation();
			string? BaseLinuxPath;
=======
		/// <returns>Valid SDK DirectoryReference</returns>
		public virtual DirectoryReference? GetBaseLinuxPathForArchitecture(string Architecture)
		{
			// if new multi-arch toolchain is used, prefer it
			DirectoryReference? MultiArchRoot = GetSDKLocation();
			DirectoryReference? BaseLinuxPath;
>>>>>>> d731a049

			if (MultiArchRoot != null )
			{
				BaseLinuxPath = DirectoryReference.Combine(MultiArchRoot, Architecture);
			}
			else
			{
				// use cross linux toolchain if LINUX_ROOT is specified
				BaseLinuxPath = DirectoryReference.FromString(Environment.GetEnvironmentVariable("LINUX_ROOT"));
			}
			return BaseLinuxPath;
		}

		/// <summary>
		/// Whether the path contains a valid clang version
		/// </summary>
		private static bool IsValidClangPath(DirectoryReference BaseLinuxPath)
		{
			FileReference ClangPath = FileReference.Combine(BaseLinuxPath, @"bin", (BuildHostPlatform.Current.Platform == UnrealTargetPlatform.Win64) ? "clang++.exe" : "clang++");
			return FileReference.Exists(ClangPath);
		}

		/// <summary>
		/// Whether the required external SDKs are installed for this platform
		/// </summary>
		protected override SDKStatus HasRequiredManualSDKInternal()
		{
			// FIXME: UBT should loop across all the architectures and compile for all the selected ones.

			// do not cache this value - it may be changed after sourcing OutputEnvVars.txt
<<<<<<< HEAD
			string? BaseLinuxPath = GetBaseLinuxPathForArchitecture(LinuxPlatform.DefaultHostArchitecture);

			if (ForceUseSystemCompiler())
			{
				if (!String.IsNullOrEmpty(LinuxCommon.WhichClang()))
=======
			DirectoryReference? BaseLinuxPath = GetBaseLinuxPathForArchitecture(LinuxPlatform.DefaultHostArchitecture);

			if (ForceUseSystemCompiler())
			{
				if (!String.IsNullOrEmpty(LinuxCommon.WhichClang(Logger)))
>>>>>>> d731a049
				{
					return SDKStatus.Valid;
				}
			}
			else if (BaseLinuxPath != null)
			{
				// paths to our toolchains if BaseLinuxPath is specified
				if (IsValidClangPath(BaseLinuxPath))
				{
					return SDKStatus.Valid;
				}
			}

			return SDKStatus.Invalid;
		}
	}
}<|MERGE_RESOLUTION|>--- conflicted
+++ resolved
@@ -8,14 +8,11 @@
 using UnrealBuildBase;
 using Microsoft.Extensions.Logging;
 
-<<<<<<< HEAD
-=======
 ///////////////////////////////////////////////////////////////////
 // If you are looking for supported version numbers, look in the
 // LinuxPlatformSDK.Versions.cs file next to this file
 ///////////////////////////////////////////////////////////////////
 
->>>>>>> d731a049
 namespace UnrealBuildTool
 {
 	partial class LinuxPlatformSDK : UEBuildPlatformSDK
@@ -23,22 +20,6 @@
 		public LinuxPlatformSDK(ILogger Logger)
 			: base(Logger)
 		{
-<<<<<<< HEAD
-			return "v20_clang-13.0.1-centos7";
-		}
-
-		public override void GetValidVersionRange(out string MinVersion, out string MaxVersion)
-		{
-			// all that matters is the number after the v, according to TryConvertVersionToInt()
-			MinVersion = "v20_clang-13.0.1-centos7";
-			MaxVersion = "v20_clang-13.0.1-centos7";
-		}
-
-		public override void GetValidSoftwareVersionRange(out string? MinVersion, out string? MaxVersion)
-		{
-			MinVersion = MaxVersion = null;
-=======
->>>>>>> d731a049
 		}
 
 		public override string GetAutoSDKPlatformName()
@@ -47,21 +28,12 @@
 		}
 
 
-<<<<<<< HEAD
-		public override string? GetInstalledSDKVersion()
-		{
-			// @todo turnkey: ForceUseSystemCompiler() returns true, we should probably run system clang -V or similar to get version
-
-			string? SDKDir = GetSDKLocation();
-			if (string.IsNullOrEmpty(SDKDir))
-=======
 		protected override string? GetInstalledSDKVersion()
 		{
 			// @todo turnkey: ForceUseSystemCompiler() returns true, we should probably run system clang -V or similar to get version
 
 			DirectoryReference? SDKDir = GetSDKLocation();
 			if (SDKDir == null)
->>>>>>> d731a049
 			{
 				return null;
 			}
@@ -74,11 +46,7 @@
 				return null;
 			}
 
-<<<<<<< HEAD
-			StreamReader SDKVersionFile = new StreamReader(VersionFile);
-=======
 			StreamReader SDKVersionFile = new StreamReader(VersionFile.FullName);
->>>>>>> d731a049
 			string? SDKVersionString = SDKVersionFile.ReadLine();
 			SDKVersionFile.Close();
 
@@ -86,11 +54,7 @@
 		}
 
 
-<<<<<<< HEAD
-		public override bool TryConvertVersionToInt(string? StringValue, out UInt64 OutValue)
-=======
 		public override bool TryConvertVersionToInt(string? StringValue, out UInt64 OutValue, string? Hint)
->>>>>>> d731a049
 		{
 			if (StringValue != null)
 			{
@@ -232,17 +196,10 @@
 		/// WARNING: Do not cache this value - it may be changed after sourcing OutputEnvVars.txt
 		/// </summary>
 		/// <returns>Valid SDK string</returns>
-<<<<<<< HEAD
-		public virtual string? GetSDKLocation()
-		{
-			// if new multi-arch toolchain is used, prefer it
-			string? MultiArchRoot = Environment.GetEnvironmentVariable("LINUX_MULTIARCH_ROOT");
-=======
 		public virtual DirectoryReference? GetSDKLocation()
 		{
 			// if new multi-arch toolchain is used, prefer it
 			DirectoryReference? MultiArchRoot = DirectoryReference.FromString(Environment.GetEnvironmentVariable("LINUX_MULTIARCH_ROOT"));
->>>>>>> d731a049
 
 			if (MultiArchRoot == null)
 			{
@@ -264,21 +221,12 @@
 		/// Returns the SDK path for a specific architecture
 		/// WARNING: Do not cache this value - it may be changed after sourcing OutputEnvVars.txt
 		/// </summary>
-<<<<<<< HEAD
-		/// <returns>Valid SDK string</returns>
-		public virtual string? GetBaseLinuxPathForArchitecture(string Architecture)
-		{
-			// if new multi-arch toolchain is used, prefer it
-			string? MultiArchRoot = GetSDKLocation();
-			string? BaseLinuxPath;
-=======
 		/// <returns>Valid SDK DirectoryReference</returns>
 		public virtual DirectoryReference? GetBaseLinuxPathForArchitecture(string Architecture)
 		{
 			// if new multi-arch toolchain is used, prefer it
 			DirectoryReference? MultiArchRoot = GetSDKLocation();
 			DirectoryReference? BaseLinuxPath;
->>>>>>> d731a049
 
 			if (MultiArchRoot != null )
 			{
@@ -309,19 +257,11 @@
 			// FIXME: UBT should loop across all the architectures and compile for all the selected ones.
 
 			// do not cache this value - it may be changed after sourcing OutputEnvVars.txt
-<<<<<<< HEAD
-			string? BaseLinuxPath = GetBaseLinuxPathForArchitecture(LinuxPlatform.DefaultHostArchitecture);
+			DirectoryReference? BaseLinuxPath = GetBaseLinuxPathForArchitecture(LinuxPlatform.DefaultHostArchitecture);
 
 			if (ForceUseSystemCompiler())
 			{
-				if (!String.IsNullOrEmpty(LinuxCommon.WhichClang()))
-=======
-			DirectoryReference? BaseLinuxPath = GetBaseLinuxPathForArchitecture(LinuxPlatform.DefaultHostArchitecture);
-
-			if (ForceUseSystemCompiler())
-			{
 				if (!String.IsNullOrEmpty(LinuxCommon.WhichClang(Logger)))
->>>>>>> d731a049
 				{
 					return SDKStatus.Valid;
 				}
