// Copyright Epic Games, Inc. All Rights Reserved.

using System;
using System.Collections.Generic;
using System.Text.RegularExpressions;
using System.Diagnostics;
using System.IO;
using System.Linq;
using Microsoft.Win32;
using Tools.DotNETCommon;

namespace UnrealBuildTool
{
	/// <summary>
	/// Option flags for the Linux toolchain
	/// </summary>
	[Flags]
	enum LinuxToolChainOptions
	{
		/// <summary>
		/// No custom options
		/// </summary>
		None = 0,

		/// <summary>
		/// Enable address sanitzier
		/// </summary>
		EnableAddressSanitizer = 0x1,

		/// <summary>
		/// Enable thread sanitizer
		/// </summary>
		EnableThreadSanitizer = 0x2,

		/// <summary>
		/// Enable undefined behavior sanitizer
		/// </summary>
		EnableUndefinedBehaviorSanitizer = 0x4,

		/// <summary>
		/// Enable memory sanitizer
		/// </summary>
		EnableMemorySanitizer = 0x8,

		/// <summary>
		/// Enable thin LTO
		/// </summary>
		EnableThinLTO = 0x10,

		/// <summary>
		/// Enable Shared library for the Sanitizers otherwise defaults to Statically linked
		/// </summary>
		EnableSharedSanitizer = 0x20,

		/// <summary>
		/// If should disable using objcopy to split the debug info into its own file or now
		/// When we support larger the 4GB files with objcopy.exe this can be removed!
		/// </summary>
		DisableSplitDebugInfoWithObjCopy = 0x40,
	}

	class LinuxToolChain : ISPCToolChain
	{
		/** Flavor of the current build (target triplet)*/
		string Architecture;

		/** Cache to avoid making multiple checks for lld availability/usability */
		bool bUseLld = false;

		/** Whether the compiler is set up to produce PIE executables by default */
		bool bSuppressPIE = false;

		/** Whether or not to preserve the portable symbol file produced by dump_syms */
		bool bPreservePSYM = false;

		/** Pass --gdb-index option to linker to generate .gdb_index section. */
		protected bool bGdbIndexSection = true;

		/** Allows you to override the maximum binary size allowed to be passed to objcopy.exe when cross building on Windows. */
		/** Max value is 2GB, due to bat file limitation */
		protected UInt64 MaxBinarySizeOverrideForObjcopy = 0;

		/** Platform SDK to use */
		protected LinuxPlatformSDK PlatformSDK;

		/** Toolchain information to print during the build. */
		protected string ToolchainInfo;

		/// <summary>
		/// Whether to compile with ASan enabled
		/// </summary>
		LinuxToolChainOptions Options;

		public LinuxToolChain(string InArchitecture, LinuxPlatformSDK InSDK, bool InPreservePSYM = false, LinuxToolChainOptions InOptions = LinuxToolChainOptions.None)
			: this(UnrealTargetPlatform.Linux, InArchitecture, InSDK, InPreservePSYM, InOptions)
		{
			MultiArchRoot = PlatformSDK.GetSDKLocation();
			BaseLinuxPath = PlatformSDK.GetBaseLinuxPathForArchitecture(InArchitecture);

			bool bForceUseSystemCompiler = PlatformSDK.ForceUseSystemCompiler();
			bool bHasValidCompiler = false;

			// these are supplied by the engine and do not change depending on the circumstances
			DumpSymsPath = Path.Combine(UnrealBuildTool.EngineDirectory.FullName, "Binaries", "Linux", "dump_syms");
			BreakpadEncoderPath = Path.Combine(UnrealBuildTool.EngineDirectory.FullName, "Binaries", "Linux", "BreakpadSymbolEncoder");

			if (bForceUseSystemCompiler)
			{
				// Validate the system toolchain.
				BaseLinuxPath = "";
				MultiArchRoot = "";

				ToolchainInfo = "system toolchain";

				// use native linux toolchain
				ClangPath = LinuxCommon.WhichClang();
				GCCPath = LinuxCommon.WhichGcc();
				ArPath = LinuxCommon.Which("ar");
				LlvmArPath = LinuxCommon.Which("llvm-ar");
				RanlibPath = LinuxCommon.Which("ranlib");
				StripPath = LinuxCommon.Which("strip");
				ObjcopyPath = LinuxCommon.Which("objcopy");

				// if clang is available, zero out gcc (@todo: support runtime switching?)
				if (!String.IsNullOrEmpty(ClangPath))
				{
					GCCPath = null;
				}

				// When compiling on Linux, use a faster way to relink circularly dependent libraries.
				// Race condition between actions linking to the .so and action overwriting it is avoided thanks to inodes
				bUseFixdeps = false;

				bIsCrossCompiling = false;

				bHasValidCompiler = DetermineCompilerVersion();
			}
			else
			{
				if (String.IsNullOrEmpty(BaseLinuxPath))
				{
					throw new BuildException("LINUX_MULTIARCH_ROOT environment variable is not set; cannot instantiate Linux toolchain");
				}
				if (String.IsNullOrEmpty(MultiArchRoot)) 
				{
					MultiArchRoot = BaseLinuxPath;
					Log.TraceInformation("Using LINUX_ROOT (deprecated, consider LINUX_MULTIARCH_ROOT)");
				}

				BaseLinuxPath = BaseLinuxPath.Replace("\"", "").Replace('\\', '/');
				ToolchainInfo = String.Format("toolchain located at '{0}'", BaseLinuxPath);

				// set up the path to our toolchain
				GCCPath = "";
				ClangPath   = Path.Combine(BaseLinuxPath, @"bin", "clang++" + GetHostPlatformBinarySuffix());
				ArPath      = Path.Combine(Path.Combine(BaseLinuxPath, String.Format("bin/{0}-{1}", Architecture, "ar" + GetHostPlatformBinarySuffix())));
				LlvmArPath  = Path.Combine(Path.Combine(BaseLinuxPath, String.Format("bin/{0}", "llvm-ar" + GetHostPlatformBinarySuffix())));
				RanlibPath  = Path.Combine(Path.Combine(BaseLinuxPath, String.Format("bin/{0}-{1}", Architecture, "ranlib" + GetHostPlatformBinarySuffix())));
				ObjcopyPath = Path.Combine(Path.Combine(BaseLinuxPath, String.Format("bin/{0}", "llvm-objcopy" + GetHostPlatformBinarySuffix())));
				StripPath   = ObjcopyPath;

				// When cross-compiling on Windows, use old FixDeps. It is slow, but it does not have timing issues
				bUseFixdeps = (BuildHostPlatform.Current.Platform == UnrealTargetPlatform.Win64 || BuildHostPlatform.Current.Platform == UnrealTargetPlatform.Win32);

				if (BuildHostPlatform.Current.Platform == UnrealTargetPlatform.Linux)
				{
					Environment.SetEnvironmentVariable("LC_ALL", "C");
				}

				bIsCrossCompiling = true;

				bHasValidCompiler = DetermineCompilerVersion();
			}

			if (!bHasValidCompiler)
			{
				throw new BuildException("Could not determine version of the compiler, not registering Linux toolchain.");
			}

			CheckDefaultCompilerSettings();

			// refuse to use compilers that we know won't work
			// disable that only if you are a dev and you know what you are doing
			if (!UsingClang())
			{
				throw new BuildException("Unable to build: no compatible clang version found. Please run Setup.sh");
			}
			// prevent unknown clangs since the build is likely to fail on too old or too new compilers
<<<<<<< HEAD
			else if ((CompilerVersionMajor * 10 + CompilerVersionMinor) > 100 || (CompilerVersionMajor * 10 + CompilerVersionMinor) < 60)
			{
				throw new BuildException(
					string.Format("This version of the Unreal Engine can only be compiled with clang 10.0, 9.0, 8.0, 7.0 and 6.0. clang {0} may not build it - please use a different version.",
=======
			else if ((CompilerVersionMajor * 10 + CompilerVersionMinor) > 110 || (CompilerVersionMajor * 10 + CompilerVersionMinor) < 60)
			{
				throw new BuildException(
					string.Format("This version of the Unreal Engine can only be compiled with clang 11.0, 10.0, 9.0, 8.0, 7.0 and 6.0. clang {0} may not build it - please use a different version.",
>>>>>>> 3aae9151
						CompilerVersionString)
					);
			}

			// trust lld only for clang 5.x and above (FIXME: also find if present on the system?)
			// NOTE: with early version you can run into errors like "failed to compute relocation:" and others
			bUseLld = (CompilerVersionMajor >= 5);

			// Add --gdb-index for Clang 9.0 and higher
			bGdbIndexSection = (CompilerVersionMajor >= 9);
		}

		public LinuxToolChain(UnrealTargetPlatform InPlatform, string InArchitecture, LinuxPlatformSDK InSDK, bool InPreservePSYM = false, LinuxToolChainOptions InOptions = LinuxToolChainOptions.None)
			: base()
		{
			Architecture = InArchitecture;
			PlatformSDK = InSDK;
			Options = InOptions;
			bPreservePSYM = InPreservePSYM;
		}

		private string GetHostPlatformBinarySuffix()
		{
			if (BuildHostPlatform.Current.Platform == UnrealTargetPlatform.Win64 || BuildHostPlatform.Current.Platform == UnrealTargetPlatform.Win32)
			{
				return ".exe";
			}

			return "";
		}

		protected virtual bool CrossCompiling()
		{
			return bIsCrossCompiling;
		}


		protected virtual bool UsingClang()
		{
			return !String.IsNullOrEmpty(ClangPath);
		}

		/// <summary>
		/// Splits compiler version string into numerical components, leaving unchanged if not known
		/// </summary>
		private void DetermineCompilerMajMinPatchFromVersionString()
		{
			string[] Parts = CompilerVersionString.Split('.');
			if (Parts.Length >= 1)
			{
				CompilerVersionMajor = Convert.ToInt32(Parts[0]);
			}
			if (Parts.Length >= 2)
			{
				CompilerVersionMinor = Convert.ToInt32(Parts[1]);
			}
			if (Parts.Length >= 3)
			{
				CompilerVersionPatch = Convert.ToInt32(Parts[2]);
			}
		}

		internal string GetDumpEncodeDebugCommand(LinkEnvironment LinkEnvironment, FileItem OutputFile)
		{
			bool bUseCmdExe = BuildHostPlatform.Current.Platform == UnrealTargetPlatform.Win64 || BuildHostPlatform.Current.Platform == UnrealTargetPlatform.Win32;
			string DumpCommand = bUseCmdExe ? "\"{0}\" \"{1}\" \"{2}\" 2>NUL" : "\"{0}\" -c -o \"{2}\" \"{1}\"";
			FileItem EncodedBinarySymbolsFile = FileItem.GetItemByPath(Path.Combine(LinkEnvironment.OutputDirectory.FullName, OutputFile.Location.GetFileNameWithoutExtension() + ".sym"));
			FileItem SymbolsFile  = FileItem.GetItemByPath(Path.Combine(LinkEnvironment.LocalShadowDirectory.FullName, OutputFile.Location.GetFileName() + ".psym"));
			FileItem StrippedFile = FileItem.GetItemByPath(Path.Combine(LinkEnvironment.LocalShadowDirectory.FullName, OutputFile.Location.GetFileName() + "_nodebug"));
			FileItem DebugFile = FileItem.GetItemByPath(Path.Combine(LinkEnvironment.OutputDirectory.FullName, OutputFile.Location.GetFileNameWithoutExtension() + ".debug"));

			if (bPreservePSYM)
			{
				SymbolsFile = FileItem.GetItemByPath(Path.Combine(LinkEnvironment.OutputDirectory.FullName, OutputFile.Location.GetFileNameWithoutExtension() + ".psym"));
			}

			StringWriter Out = new StringWriter();
			Out.NewLine = bUseCmdExe ? "\r\n" : "\n";

			// dump_syms
			Out.WriteLine(DumpCommand,
				DumpSymsPath,
				OutputFile.AbsolutePath,
				SymbolsFile.AbsolutePath
			);

			// encode breakpad symbols
			Out.WriteLine("\"{0}\" \"{1}\" \"{2}\"",
				BreakpadEncoderPath,
				SymbolsFile.AbsolutePath,
				EncodedBinarySymbolsFile.AbsolutePath
			);

			if (!Options.HasFlag(LinuxToolChainOptions.DisableSplitDebugInfoWithObjCopy) && LinkEnvironment.bCreateDebugInfo)
			{
				if (MaxBinarySizeOverrideForObjcopy > 0 && bUseCmdExe)
				{
					Out.WriteLine("for /F \"tokens=*\" %%F in (\"{0}\") DO set size=%%~zF",
						OutputFile.AbsolutePath
					);

					Out.WriteLine("if %size% LSS {0} (", MaxBinarySizeOverrideForObjcopy);
				}

				// objcopy stripped file
				Out.WriteLine("\"{0}\" --strip-all \"{1}\" \"{2}\"",
					GetObjcopyPath(LinkEnvironment.Architecture),
					OutputFile.AbsolutePath,
					StrippedFile.AbsolutePath
				);

				// objcopy debug file
				Out.WriteLine("\"{0}\" --only-keep-debug \"{1}\" \"{2}\"",
					GetObjcopyPath(LinkEnvironment.Architecture),
					OutputFile.AbsolutePath,
					DebugFile.AbsolutePath
				);

				// objcopy link debug file to final so
				Out.WriteLine("\"{0}\" --add-gnu-debuglink=\"{1}\" \"{2}\" \"{3}.temp\"",
					GetObjcopyPath(LinkEnvironment.Architecture),
					DebugFile.AbsolutePath,
					StrippedFile.AbsolutePath,
					OutputFile.AbsolutePath
				);

				if (bUseCmdExe)
				{
					// Only move the temp final elf file once its done being linked by objcopy
					Out.WriteLine("move /Y \"{0}.temp\" \"{1}\"",
						OutputFile.AbsolutePath,
						OutputFile.AbsolutePath
					);

					if (MaxBinarySizeOverrideForObjcopy > 0)
					{
						// If we have an override size, then we need to create a dummy file if that size is exceeded
						Out.WriteLine(") ELSE (");
						Out.WriteLine("echo DummyDebug >> \"{0}\"", DebugFile.AbsolutePath);
						Out.WriteLine(")");
					}
				}
				else
				{
					// Only move the temp final elf file once its done being linked by objcopy
					Out.WriteLine("mv \"{0}.temp\" \"{1}\"",
						OutputFile.AbsolutePath,
						OutputFile.AbsolutePath
					);

					// Change the debug file to normal permissions. It was taking on the +x rights from the output file
					Out.WriteLine("chmod 644 \"{0}\"",
						DebugFile.AbsolutePath
					);
				}
			}
			else
			{
				// If we have disabled objcopy then we need to create a dummy debug file
				Out.WriteLine("echo DummyDebug >> \"{0}\"",
					DebugFile.AbsolutePath
				);
			}

			return Out.ToString();
		}

		/// <summary>
		/// Queries compiler for the version
		/// </summary>
		protected bool DetermineCompilerVersion()
		{
			CompilerVersionString = null;
			CompilerVersionMajor = -1;
			CompilerVersionMinor = -1;
			CompilerVersionPatch = -1;

			using (Process Proc = new Process())
			{
				Proc.StartInfo.UseShellExecute = false;
				Proc.StartInfo.CreateNoWindow = true;
				Proc.StartInfo.RedirectStandardOutput = true;
				Proc.StartInfo.RedirectStandardError = true;

				if (!String.IsNullOrEmpty(GCCPath))
				{
					Proc.StartInfo.FileName = GCCPath;
					Proc.StartInfo.Arguments = " -dumpversion";

					Proc.Start();
					Proc.WaitForExit();

					if (Proc.ExitCode == 0)
					{
						// read just the first string
						CompilerVersionString = Proc.StandardOutput.ReadLine();
						DetermineCompilerMajMinPatchFromVersionString();
					}
				}
				else if (!String.IsNullOrEmpty(ClangPath))
				{
					Proc.StartInfo.FileName = ClangPath;
					Proc.StartInfo.Arguments = " --version";

					Proc.Start();
					Proc.WaitForExit();

					if (Proc.ExitCode == 0)
					{
						// read just the first string
						string VersionString = Proc.StandardOutput.ReadLine();

						Regex VersionPattern = new Regex("version \\d+(\\.\\d+)+");
						Match VersionMatch = VersionPattern.Match(VersionString);

						// version match will be like "version 3.3", so remove the "version"
						if (VersionMatch.Value.StartsWith("version "))
						{
							CompilerVersionString = VersionMatch.Value.Replace("version ", "");

							DetermineCompilerMajMinPatchFromVersionString();
						}
					}
				}
				else
				{
					// icl?
				}
			}

			return !String.IsNullOrEmpty(CompilerVersionString);
		}

		/// <summary>
		/// Checks default compiler settings
		/// </summary>
		private void CheckDefaultCompilerSettings()
		{
			using (Process Proc = new Process())
			{
				Proc.StartInfo.UseShellExecute = false;
				Proc.StartInfo.CreateNoWindow = true;
				Proc.StartInfo.RedirectStandardOutput = true;
				Proc.StartInfo.RedirectStandardError = true;
				Proc.StartInfo.RedirectStandardInput = true;

				if (!String.IsNullOrEmpty(ClangPath) && File.Exists(ClangPath))
				{
					Proc.StartInfo.FileName = ClangPath;
					Proc.StartInfo.Arguments = " -E -dM -";

					Proc.Start();
					Proc.StandardInput.Close();

					for (; ; )
					{
						string CompilerDefine = Proc.StandardOutput.ReadLine();
						if (string.IsNullOrEmpty(CompilerDefine))
						{
							Proc.WaitForExit();
							break;
						}

						if (CompilerDefine.Contains("__PIE__") || CompilerDefine.Contains("__pie__"))
						{
							bSuppressPIE = true;
						}
					}
				}
				else
				{
					// other compilers aren't implemented atm
				}
			}
		}

		/// <summary>
		/// Checks if compiler version matches the requirements
		/// </summary>
		private static bool CompilerVersionGreaterOrEqual(int Major, int Minor, int Patch)
		{
			return CompilerVersionMajor > Major ||
				(CompilerVersionMajor == Major && CompilerVersionMinor > Minor) ||
				(CompilerVersionMajor == Major && CompilerVersionMinor == Minor && CompilerVersionPatch >= Patch);
		}

		/// <summary>
		/// Architecture-specific compiler switches
		/// </summary>
		static string ArchitectureSpecificSwitches(string Architecture)
		{
			string Result = "";

			if (Architecture.StartsWith("arm") || Architecture.StartsWith("aarch64"))
			{
				Result += " -fsigned-char";
			}

			return Result;
		}

		protected virtual string ArchitectureSpecificDefines(string Architecture)
		{
			string Result = "";

			if (Architecture.StartsWith("x86_64") || Architecture.StartsWith("aarch64"))
			{
				Result += " -D_LINUX64";
			}

			return Result;
		}

		/// <summary>
		/// Gets architecture-specific ar paths
		/// </summary>
		protected virtual string GetArPath(string Architecture)
		{
			return ArPath;
		}

		/// <summary>
		/// Gets architecture-specific ranlib paths
		/// </summary>
		protected virtual string GetRanlibPath(string Architecture)
		{
			return RanlibPath;
		}

		/// <summary>
		/// Gets architecture-specific strip path
		/// </summary>
		protected virtual string GetStripPath(string Architecture)
		{
			return StripPath;
		}

		/// <summary>
		/// Gets architecture-specific objcopy path
		/// </summary>
		protected virtual string GetObjcopyPath(string Architecture)
		{
			return ObjcopyPath;
		}

		private static bool ShouldUseLibcxx(string Architecture)
		{
			// set UE4_LINUX_USE_LIBCXX to either 0 or 1. If unset, defaults to 1.
			string UseLibcxxEnvVarOverride = Environment.GetEnvironmentVariable("UE4_LINUX_USE_LIBCXX");
			if (string.IsNullOrEmpty(UseLibcxxEnvVarOverride) || UseLibcxxEnvVarOverride == "1")
			{
				// at the moment ARM32 libc++ remains missing
				return Architecture.StartsWith("x86_64") || Architecture.StartsWith("aarch64") || Architecture.StartsWith("i686");
			}
			return false;
		}

		protected virtual string GetCLArguments_Global(CppCompileEnvironment CompileEnvironment)
		{
			string Result = "";

			// build up the commandline common to C and C++
			Result += " -c";
			Result += " -pipe";

			if (ShouldUseLibcxx(CompileEnvironment.Architecture))
			{
				Result += " -nostdinc++";
				Result += " -I" + "ThirdParty/Linux/LibCxx/include/";
				Result += " -I" + "ThirdParty/Linux/LibCxx/include/c++/v1";
			}

			// ASan
			if (Options.HasFlag(LinuxToolChainOptions.EnableAddressSanitizer))
			{
				// Force using the ANSI allocator if ASan is enabled
				Result += " -fsanitize=address -DFORCE_ANSI_ALLOCATOR=1";
			}

			// TSan
			if (Options.HasFlag(LinuxToolChainOptions.EnableThreadSanitizer))
			{
				// Force using the ANSI allocator if TSan is enabled
				Result += " -fsanitize=thread -DFORCE_ANSI_ALLOCATOR=1";
			}

			// UBSan
			if (Options.HasFlag(LinuxToolChainOptions.EnableUndefinedBehaviorSanitizer))
			{
				Result += " -fsanitize=undefined -fno-sanitize=vptr";
			}

			// MSan
			if (Options.HasFlag(LinuxToolChainOptions.EnableMemorySanitizer))
			{
				// Force using the ANSI allocator if MSan is enabled
				// -fsanitize-memory-track-origins adds a 1.5x-2.5x slow down ontop of MSan normal amount of overhead
				// -fsanitize-memory-track-origins=1 is faster but collects only allocation points but not intermediate stores
				Result += " -fsanitize=memory -fsanitize-memory-track-origins -DFORCE_ANSI_ALLOCATOR=1";
			}

			Result += " -Wall -Werror";

			if (!CompileEnvironment.Architecture.StartsWith("x86_64") && !CompileEnvironment.Architecture.StartsWith("i686"))
			{
				Result += " -funwind-tables";               // generate unwind tables as they are needed for backtrace (on x86(64) they are generated implicitly)
			}

			Result += " -Wsequence-point";              // additional warning not normally included in Wall: warns if order of operations is ambigious
			//Result += " -Wunreachable-code";            // additional warning not normally included in Wall: warns if there is code that will never be executed - not helpful due to bIsGCC and similar
			//Result += " -Wshadow";                      // additional warning not normally included in Wall: warns if there variable/typedef shadows some other variable - not helpful because we have gobs of code that shadows variables
			Result += " -Wdelete-non-virtual-dtor";

			Result += ArchitectureSpecificSwitches(CompileEnvironment.Architecture);

			Result += " -fno-math-errno";               // do not assume that math ops have side effects

			Result += GetRTTIFlag(CompileEnvironment);	// flag for run-time type info

			if (CompileEnvironment.Architecture.StartsWith("x86_64"))
			{
				Result += " -mssse3"; // enable ssse3 by default for x86. This is default on for MSVC so lets reflect that here
			}

			if (CompileEnvironment.bHideSymbolsByDefault)
			{
				Result += " -fvisibility-ms-compat";
				Result += " -fvisibility-inlines-hidden";
			}

			if (String.IsNullOrEmpty(ClangPath))
			{
				// GCC only option
				Result += " -fno-strict-aliasing";
				Result += " -Wno-sign-compare"; // needed to suppress: comparison between signed and unsigned integer expressions
				Result += " -Wno-enum-compare"; // Stats2.h triggers this (alignof(int64) <= DATA_ALIGN)
				Result += " -Wno-return-type"; // Variant.h triggers this
				Result += " -Wno-unused-local-typedefs";
				Result += " -Wno-multichar";
				Result += " -Wno-unused-but-set-variable";
				Result += " -Wno-strict-overflow"; // Array.h:518
			}
			else
			{
				// Clang only options
				if (CrossCompiling())
				{
					if (BuildHostPlatform.Current.Platform == UnrealTargetPlatform.Win64 || BuildHostPlatform.Current.Platform == UnrealTargetPlatform.Win32)
					{
						Result += " -fdiagnostics-format=msvc";     // make diagnostics compatible with MSVC when cross-compiling
					}
					else if (Log.ColorConsoleOutput)
					{
						Result += " -fcolor-diagnostics";
					}
				}

				// output full paths to the files when the build fails, required 4.0+ of clang
				if (CompilerVersionGreaterOrEqual(4, 0, 0))
				{
					Result += " -fdiagnostics-absolute-paths";
				}

				Result += " -Wno-unused-private-field";     // MultichannelTcpSocket.h triggers this, possibly more
				// this hides the "warning : comparison of unsigned expression < 0 is always false" type warnings due to constant comparisons, which are possible with template arguments
				Result += " -Wno-tautological-compare";

				// this switch is understood by clang 3.5.0, but not clang-3.5 as packaged by Ubuntu 14.04 atm
				if (CompilerVersionGreaterOrEqual(3, 5, 0))
				{
					Result += " -Wno-undefined-bool-conversion";	// hides checking if 'this' pointer is null
				}

				if (CompilerVersionGreaterOrEqual(3, 6, 0))
				{
					Result += " -Wno-unused-local-typedef";	// clang is being overly strict here? PhysX headers trigger this.
					Result += " -Wno-inconsistent-missing-override";	// these have to be suppressed for UE 4.8, should be fixed later.
				}

				if (CompilerVersionGreaterOrEqual(3, 9, 0))
				{
					Result += " -Wno-undefined-var-template"; // not really a good warning to disable
				}

				if (CompilerVersionGreaterOrEqual(5, 0, 0))
				{
					Result += " -Wno-unused-lambda-capture";  // suppressed because capturing of compile-time constants is seemingly inconsistent. And MSVC doesn't do that.
				}
			}

			Result += " -Wno-unused-variable";
			// this will hide the warnings about static functions in headers that aren't used in every single .cpp file
			Result += " -Wno-unused-function";
			// this hides the "enumeration value 'XXXXX' not handled in switch [-Wswitch]" warnings - we should maybe remove this at some point and add UE_LOG(, Fatal, ) to default cases
			Result += " -Wno-switch";
			Result += " -Wno-unknown-pragmas";			// Slate triggers this (with its optimize on/off pragmas)
			// needed to suppress warnings about using offsetof on non-POD types.
			Result += " -Wno-invalid-offsetof";
			// we use this feature to allow static FNames.
			Result += " -Wno-gnu-string-literal-operator-template";

			// Profile Guided Optimization (PGO) and Link Time Optimization (LTO)
			// Whether we actually can enable that is checked in CanUseAdvancedLinkerFeatures() earlier
			if (CompileEnvironment.bPGOOptimize)
			{
				//
				// Clang emits a warning for each compiled function that doesn't have a matching entry in the profile data.
				// This can happen when the profile data is older than the binaries we're compiling.
				//
				// Disable this warning. It's far too verbose.
				//
				Result += " -Wno-backend-plugin";

				Log.TraceInformationOnce("Enabling Profile Guided Optimization (PGO). Linking will take a while.");
				Result += string.Format(" -fprofile-instr-use=\"{0}\"", Path.Combine(CompileEnvironment.PGODirectory, CompileEnvironment.PGOFilenamePrefix));
			}
			else if (CompileEnvironment.bPGOProfile)
			{
				Log.TraceInformationOnce("Enabling Profile Guided Instrumentation (PGI). Linking will take a while.");
				Result += " -fprofile-generate";
			}

			// Unlike on other platforms, allow LTO be specified independently of PGO
			// Whether we actually can enable that is checked in CanUseAdvancedLinkerFeatures() earlier
			if (CompileEnvironment.bAllowLTCG)
			{
				if((Options & LinuxToolChainOptions.EnableThinLTO) != 0)
				{
					Result += " -flto=thin";
				}
				else
				{
					Result += " -flto";
				}
			}

			if (CompileEnvironment.ShadowVariableWarningLevel != WarningLevel.Off)
			{
				Result += " -Wshadow" + ((CompileEnvironment.ShadowVariableWarningLevel == WarningLevel.Error) ? "" : " -Wno-error=shadow");
			}

			if (CompileEnvironment.bEnableUndefinedIdentifierWarnings)
			{
				Result += " -Wundef" + (CompileEnvironment.bUndefinedIdentifierWarningsAsErrors ? "" : " -Wno-error=undef");
			}

			//Result += " -DOPERATOR_NEW_INLINE=FORCENOINLINE";

			// shipping builds will cause this warning with "ensure", so disable only in those case
			if (CompileEnvironment.Configuration == CppConfiguration.Shipping)
			{
				Result += " -Wno-unused-value";
				Result += " -fomit-frame-pointer";
			}
			// switches to help debugging
			else if (CompileEnvironment.Configuration == CppConfiguration.Debug)
			{
				Result += " -fno-inline";                   // disable inlining for better debuggability (e.g. callstacks, "skip file" in gdb)
				Result += " -fno-omit-frame-pointer";       // force not omitting fp
				Result += " -fstack-protector";             // detect stack smashing
				//Result += " -fsanitize=address";            // detect address based errors (support properly and link to libasan)
			}

			// debug info
			// bCreateDebugInfo is normally set for all configurations, including Shipping - this is needed to enable callstack in Shipping builds (proper resolution: UEPLAT-205, separate files with debug info)
			if (CompileEnvironment.bCreateDebugInfo)
			{
				Result += " -gdwarf-4";

				if (bGdbIndexSection)
				{
					// Generate .debug_pubnames and .debug_pubtypes sections in a format suitable for conversion into a
					// GDB index. This option is only useful with a linker that can produce GDB index version 7.
					Result += " -ggnu-pubnames";
				}
			}

			// optimization level
			if (!CompileEnvironment.bOptimizeCode)
			{
				Result += " -O0";
			}
			else
			{
				// Don't over optimise if using Address/MemorySanitizer or you'll get false positive errors due to erroneous optimisation of necessary Address/MemorySanitizer instrumentation.
				if (Options.HasFlag(LinuxToolChainOptions.EnableAddressSanitizer) || Options.HasFlag(LinuxToolChainOptions.EnableMemorySanitizer))
				{
					Result += " -O1 -g -fno-optimize-sibling-calls -fno-omit-frame-pointer";
				}
				else if (Options.HasFlag(LinuxToolChainOptions.EnableThreadSanitizer))
				{
					Result += " -O1 -g";
				}
				else
				{
					Result += " -O2";	// warning: as of now (2014-09-28), clang 3.5.0 miscompiles PlatformerGame with -O3 (bitfields?)
				}
			}

			if (!CompileEnvironment.bUseInlining)
			{
				Result += " -fno-inline-functions";
			}

			if (CompileEnvironment.bIsBuildingDLL)
			{
				Result += " -fPIC";
				// Use local-dynamic TLS model. This generates less efficient runtime code for __thread variables, but avoids problems of running into
				// glibc/ld.so limit (DTV_SURPLUS) for number of dlopen()'ed DSOs with static TLS (see e.g. https://www.cygwin.com/ml/libc-help/2013-11/msg00033.html)
				Result += " -ftls-model=local-dynamic";
			}
			else
			{
				Result += " -ffunction-sections";
				Result += " -fdata-sections";
			}

			if (CompileEnvironment.bEnableExceptions)
			{
				Result += " -fexceptions";
				Result += " -DPLATFORM_EXCEPTIONS_DISABLED=0";
			}
			else
			{
				Result += " -fno-exceptions";               // no exceptions
				Result += " -DPLATFORM_EXCEPTIONS_DISABLED=1";
			}

			if (bSuppressPIE && !CompileEnvironment.bIsBuildingDLL)
			{
				Result += " -fno-PIE";
			}

			if (PlatformSDK.bVerboseCompiler)
			{
				Result += " -v";                            // for better error diagnosis
			}

			Result += ArchitectureSpecificDefines(CompileEnvironment.Architecture);
			if (CrossCompiling())
			{
				if (UsingClang() && !string.IsNullOrEmpty(CompileEnvironment.Architecture))
				{
					Result += String.Format(" -target {0}", CompileEnvironment.Architecture);        // Set target triple
				}
				Result += String.Format(" --sysroot=\"{0}\"", BaseLinuxPath);
			}

			return Result;
		}

		/// <summary>
		/// Sanitizes a definition argument if needed.
		/// </summary>
		/// <param name="definition">A string in the format "foo=bar".</param>
		/// <returns></returns>
		internal static string EscapeArgument(string definition)
		{
			string[] splitData = definition.Split('=');
			string myKey = splitData.ElementAtOrDefault(0);
			string myValue = splitData.ElementAtOrDefault(1);

			if (string.IsNullOrEmpty(myKey)) { return ""; }
			if (!string.IsNullOrEmpty(myValue))
			{
				if (!myValue.StartsWith("\"") && (myValue.Contains(" ") || myValue.Contains("$")))
				{
					myValue = myValue.Trim('\"');		// trim any leading or trailing quotes
					myValue = "\"" + myValue + "\"";	// ensure wrap string with double quotes
				}

				// replace double quotes to escaped double quotes if exists
				myValue = myValue.Replace("\"", "\\\"");
			}

			return myValue == null
				? string.Format("{0}", myKey)
				: string.Format("{0}={1}", myKey, myValue);
		}

		static string GetCompilerStandardVersion_CPP(CppCompileEnvironment CompileEnvironment)
		{
			if (CompileEnvironment.CppStandard == CppStandardVersion.Cpp14 || CompileEnvironment.CppStandard == CppStandardVersion.Default)
			{
				return " -std=c++14";
			}
			else if (CompileEnvironment.CppStandard == CppStandardVersion.Cpp17)
			{
				return " -std=c++17";
			}
			else if (CompileEnvironment.CppStandard == CppStandardVersion.Latest)
			{
				return " -std=c++17";
			}

			throw new BuildException(
			string.Format("Unknown C++ standard type set: {0}", CompileEnvironment.CppStandard));
		}

		static string GetCompileArguments_CPP(CppCompileEnvironment CompileEnvironment)
		{
			string Result = "";
			Result += " -x c++";
			Result += GetCompilerStandardVersion_CPP(CompileEnvironment);
			return Result;
		}

		static string GetCompileArguments_C()
		{
			string Result = "";
			Result += " -x c";
			return Result;
		}

		static string GetCompileArguments_MM(CppCompileEnvironment CompileEnvironment)
		{
			string Result = "";
			Result += " -x objective-c++";
			Result += " -fobjc-abi-version=2";
			Result += " -fobjc-legacy-dispatch";
			Result += GetCompilerStandardVersion_CPP(CompileEnvironment);
			return Result;
		}

		// Conditionally enable (default disabled) generation of information about every class with virtual functions for use by the C++ runtime type identification features
		// (`dynamic_cast' and `typeid'). If you don't use those parts of the language, you can save some space by using -fno-rtti.
		// Note that exception handling uses the same information, but it will generate it as needed.
		static string GetRTTIFlag(CppCompileEnvironment CompileEnvironment)
		{
			string Result = "";

			if (CompileEnvironment.bUseRTTI)
			{
				Result = " -frtti";
			}
			else
			{
				Result = " -fno-rtti";
			}

			return Result;
		}

		static string GetCompileArguments_M(CppCompileEnvironment CompileEnvironment)
		{
			string Result = "";
			Result += " -x objective-c";
			Result += " -fobjc-abi-version=2";
			Result += " -fobjc-legacy-dispatch";
			Result += GetCompilerStandardVersion_CPP(CompileEnvironment);
			return Result;
		}

		static string GetCompileArguments_PCH(CppCompileEnvironment CompileEnvironment)
		{
			string Result = "";
			Result += " -x c++-header";
			Result += GetCompilerStandardVersion_CPP(CompileEnvironment);
			return Result;
		}

		protected virtual string GetLinkArguments(LinkEnvironment LinkEnvironment)
		{
			string Result = "";

			if (UsingLld(LinkEnvironment.Architecture) && (!LinkEnvironment.bIsBuildingDLL || (CompilerVersionMajor >= 9)))
			{
				Result += (BuildHostPlatform.Current.Platform == UnrealTargetPlatform.Win64) ? " -fuse-ld=lld.exe" : " -fuse-ld=lld";
			}

			// debugging symbols
			// Applying to all configurations @FIXME: temporary hack for FN to enable callstack in Shipping builds (proper resolution: UEPLAT-205)
			Result += " -rdynamic";   // needed for backtrace_symbols()...

			if (LinkEnvironment.bIsBuildingDLL)
			{
				Result += " -shared";
			}
			else
			{
				// ignore unresolved symbols in shared libs
				Result += string.Format(" -Wl,--unresolved-symbols=ignore-in-shared-libs");
			}

			if (Options.HasFlag(LinuxToolChainOptions.EnableAddressSanitizer) ||
				Options.HasFlag(LinuxToolChainOptions.EnableThreadSanitizer) ||
				Options.HasFlag(LinuxToolChainOptions.EnableUndefinedBehaviorSanitizer) ||
				Options.HasFlag(LinuxToolChainOptions.EnableMemorySanitizer))
			{
				Result += " -g";

				if (Options.HasFlag(LinuxToolChainOptions.EnableSharedSanitizer))
				{
					Result += " -shared-libsan";
				}

				if (Options.HasFlag(LinuxToolChainOptions.EnableAddressSanitizer))
				{
					Result += " -fsanitize=address";
				}
				else if (Options.HasFlag(LinuxToolChainOptions.EnableThreadSanitizer))
				{
					Result += " -fsanitize=thread";
				}
				else if (Options.HasFlag(LinuxToolChainOptions.EnableUndefinedBehaviorSanitizer))
				{
					Result += " -fsanitize=undefined";
				}
				else if (Options.HasFlag(LinuxToolChainOptions.EnableMemorySanitizer))
				{
					// -fsanitize-memory-track-origins adds a 1.5x-2.5x slow ontop of MSan normal amount of overhead
					// -fsanitize-memory-track-origins=1 is faster but collects only allocation points but not intermediate stores
					Result += " -fsanitize=memory -fsanitize-memory-track-origins";
				}

				if (CrossCompiling())
				{
					Result += string.Format(" -Wl,-rpath=\"{0}/lib/clang/{1}.{2}.{3}/lib/linux\"",
							BaseLinuxPath, CompilerVersionMajor, CompilerVersionMinor, CompilerVersionPatch);
				}
			}

			if (UsingLld(Architecture) && LinkEnvironment.bCreateDebugInfo && bGdbIndexSection)
			{
				// Generate .gdb_index section. On my machine, this cuts symbol loading time (breaking at main) from 45
				// seconds to 17 seconds (with gdb v8.3.1).
				Result += " -Wl,--gdb-index";
			}

			// RPATH for third party libs
			Result += " -Wl,-rpath=${ORIGIN}";
			Result += " -Wl,-rpath-link=${ORIGIN}";
			Result += " -Wl,-rpath=${ORIGIN}/..";	// for modules that are in sub-folders of the main Engine/Binary/Linux folder
			if (LinkEnvironment.Architecture.StartsWith("x86_64"))
			{
				Result += " -Wl,-rpath=${ORIGIN}/../../../Engine/Binaries/ThirdParty/Qualcomm/Linux";
			}
			else
			{
				// x86_64 is now using updated ICU that doesn't need extra .so
				Result += " -Wl,-rpath=${ORIGIN}/../../../Engine/Binaries/ThirdParty/ICU/icu4c-53_1/Linux/" + LinkEnvironment.Architecture;
			}

			Result += " -Wl,-rpath=${ORIGIN}/../../../Engine/Binaries/ThirdParty/OpenVR/OpenVRv1_5_17/linux64";

			// @FIXME: Workaround for generating RPATHs for launching on devices UE-54136
			Result += " -Wl,-rpath=${ORIGIN}/../../../Engine/Binaries/ThirdParty/PhysX3/Linux/x86_64-unknown-linux-gnu";

			// Some OS ship ld with new ELF dynamic tags, which use DT_RUNPATH vs DT_RPATH. Since DT_RUNPATH do not propagate to dlopen()ed DSOs,
			// this breaks the editor on such systems. See https://kenai.com/projects/maxine/lists/users/archive/2011-01/message/12 for details
			Result += " -Wl,--disable-new-dtags";

			// This severely improves runtime linker performance. Without using FixDeps the impact on link time is not as big.
			Result += " -Wl,--as-needed";

			// Additionally speeds up editor startup by 1-2s
			Result += " -Wl,--hash-style=gnu";

			// This apparently can help LLDB speed up symbol lookups
			Result += " -Wl,--build-id";
			if (!LinkEnvironment.bIsBuildingDLL)
			{
				Result += " -Wl,--gc-sections";

				if (bSuppressPIE)
				{
					if (CompilerVersionGreaterOrEqual(7, 0, 0))
					{
						Result += " -Wl,-no-pie";
					}
					else
					{
						Result += " -Wl,-nopie";
					}
				}
			}

			if (LinkEnvironment.Configuration == CppConfiguration.Shipping)
			{
				Result += " -Wl,--icf=safe"; // Enables ICF (Identical Code Folding). [all, safe] safe == fold functions that can be proven not to have their address taken.
				if (!UsingLld(LinkEnvironment.Architecture))
				{
					Result += " -Wl,--icf-iterations=3";
				}
			}

			// Profile Guided Optimization (PGO) and Link Time Optimization (LTO)
			// Whether we actually can enable that is checked in CanUseAdvancedLinkerFeatures() earlier
			if (LinkEnvironment.bPGOOptimize)
			{
				//
				// Clang emits a warning for each compiled function that doesn't have a matching entry in the profile data.
				// This can happen when the profile data is older than the binaries we're compiling.
				//
				// Disable this warning. It's far too verbose.
				//
				Result += " -Wno-backend-plugin";

				Log.TraceInformationOnce("Enabling Profile Guided Optimization (PGO). Linking will take a while.");
				Result += string.Format(" -fprofile-instr-use=\"{0}\"", Path.Combine(LinkEnvironment.PGODirectory, LinkEnvironment.PGOFilenamePrefix));
			}
			else if (LinkEnvironment.bPGOProfile)
			{
				Log.TraceInformationOnce("Enabling Profile Guided Instrumentation (PGI). Linking will take a while.");
				Result += " -fprofile-generate";
			}

			// whether we actually can do that is checked in CanUseAdvancedLinkerFeatures() earlier
			if (LinkEnvironment.bAllowLTCG)
			{
				if((Options & LinuxToolChainOptions.EnableThinLTO) != 0)
				{
					Result += String.Format(" -flto=thin -Wl,--thinlto-jobs={0}", Utils.GetPhysicalProcessorCount());
				}
				else
				{
					Result += " -flto";
				}
			}

			if (CrossCompiling())
			{
				if (UsingClang())
				{
					Result += String.Format(" -target {0}", LinkEnvironment.Architecture);        // Set target triple
				}
				string SysRootPath = BaseLinuxPath.TrimEnd(new char[] { '\\', '/' });
				Result += String.Format(" \"--sysroot={0}\"", SysRootPath);

				// Linking with the toolchain on linux appears to not search usr/
				if (BuildHostPlatform.Current.Platform == UnrealTargetPlatform.Linux)
				{
					Result += String.Format(" -B\"{0}/usr/lib/\"", SysRootPath);
					Result += String.Format(" -B\"{0}/usr/lib64/\"", SysRootPath);
					Result += String.Format(" -L\"{0}/usr/lib/\"", SysRootPath);
					Result += String.Format(" -L\"{0}/usr/lib64/\"", SysRootPath);
				}
			}

			return Result;
		}

		string GetArchiveArguments(LinkEnvironment LinkEnvironment)
		{
			return " rcs";
		}

		// cache the location of NDK tools
		protected bool bIsCrossCompiling;
		protected string BaseLinuxPath;
		protected string ClangPath;
		protected string GCCPath;
		protected string ArPath;
		protected string LlvmArPath;
		protected string RanlibPath;
		protected string StripPath;
		protected string ObjcopyPath;
		protected string DumpSymsPath;
		protected string BreakpadEncoderPath;
		protected string MultiArchRoot;

		/// <summary>
		/// Version string of the current compiler, whether clang or gcc or whatever
		/// </summary>
		static string CompilerVersionString;
		/// <summary>
		/// Major version of the current compiler, whether clang or gcc or whatever
		/// </summary>
		static int CompilerVersionMajor = -1;
		/// <summary>
		/// Minor version of the current compiler, whether clang or gcc or whatever
		/// </summary>
		static int CompilerVersionMinor = -1;
		/// <summary>
		/// Patch version of the current compiler, whether clang or gcc or whatever
		/// </summary>
		static int CompilerVersionPatch = -1;

		/// <summary>
		/// Whether to use old, slower way to relink circularly dependent libraries.
		/// It makes sense to use it when cross-compiling on Windows due to race conditions between actions reading and modifying the libs.
		/// </summary>
		private bool bUseFixdeps = false;

		/// <summary>
		/// Track which scripts need to be deleted before appending to
		/// </summary>
		private bool bHasWipedFixDepsScript = false;

		/// <summary>
		/// Holds all the binaries for a particular target (except maybe the executable itself).
		/// </summary>
		private static List<FileItem> AllBinaries = new List<FileItem>();

		/// <summary>
		/// Tracks that information about used C++ library is only printed once
		/// </summary>
		private bool bHasPrintedBuildDetails = false;

		/// <summary>
		/// Checks if we actually can use LTO/PGO with this set of tools
		/// </summary>
		protected virtual bool CanUseAdvancedLinkerFeatures(string Architecture)
		{
			return UsingLld(Architecture) && !String.IsNullOrEmpty(LlvmArPath);
		}

		/// <summary>
		/// Returns a helpful string for the user
		/// </summary>
		protected string ExplainWhyCannotUseAdvancedLinkerFeatures(string Architecture)
		{
			string Explanation = "Cannot use LTO/PGO on this toolchain:";
			int NumProblems = 0;
			if (!UsingLld(Architecture))
			{
				Explanation += " not using lld";
				++NumProblems;
			}
			if (String.IsNullOrEmpty(LlvmArPath))
			{
				if (NumProblems > 0)
				{
					Explanation += " and";
				}
				Explanation += " llvm-ar was not found";
			}
			return Explanation;
		}

		protected void PrintBuildDetails(CppCompileEnvironment CompileEnvironment)
		{
			Log.TraceInformation("------- Build details --------");
			Log.TraceInformation("Using {0}.", ToolchainInfo);
			Log.TraceInformation("Using {0} ({1}) version '{2}' (string), {3} (major), {4} (minor), {5} (patch)",
				String.IsNullOrEmpty(ClangPath) ? "gcc" : "clang",
				String.IsNullOrEmpty(ClangPath) ? GCCPath : ClangPath,
				CompilerVersionString, CompilerVersionMajor, CompilerVersionMinor, CompilerVersionPatch);

			if (UsingClang())
			{
				// inform the user which C++ library the engine is going to be compiled against - important for compatibility with third party code that uses STL
				Log.TraceInformation("Using {0} standard C++ library.", ShouldUseLibcxx(CompileEnvironment.Architecture) ? "bundled libc++" : "compiler default (most likely libstdc++)");
				Log.TraceInformation("Using {0}", UsingLld(CompileEnvironment.Architecture) ? "lld linker" : "default linker (ld)");
				Log.TraceInformation("Using {0}", !String.IsNullOrEmpty(LlvmArPath) ? String.Format("llvm-ar : {0}", LlvmArPath) : String.Format("ar and ranlib: {0}, {1}", GetArPath(CompileEnvironment.Architecture), GetRanlibPath(CompileEnvironment.Architecture)));
			}

			if (Options.HasFlag(LinuxToolChainOptions.EnableAddressSanitizer) ||
				Options.HasFlag(LinuxToolChainOptions.EnableThreadSanitizer) ||
				Options.HasFlag(LinuxToolChainOptions.EnableUndefinedBehaviorSanitizer) ||
				Options.HasFlag(LinuxToolChainOptions.EnableMemorySanitizer))
			{
				string SanitizerInfo = "Building with:";
				string StaticOrShared = Options.HasFlag(LinuxToolChainOptions.EnableSharedSanitizer) ? " dynamically" : " statically";

				SanitizerInfo += Options.HasFlag(LinuxToolChainOptions.EnableAddressSanitizer) ? StaticOrShared + " linked AddressSanitizer" : "";
				SanitizerInfo += Options.HasFlag(LinuxToolChainOptions.EnableThreadSanitizer) ? StaticOrShared + " linked ThreadSanitizer" : "";
				SanitizerInfo += Options.HasFlag(LinuxToolChainOptions.EnableUndefinedBehaviorSanitizer) ? StaticOrShared + " linked UndefinedBehaviorSanitizer" : "";
				SanitizerInfo += Options.HasFlag(LinuxToolChainOptions.EnableMemorySanitizer) ? StaticOrShared + " linked MemorySanitizer" : "";

				Log.TraceInformation(SanitizerInfo);
			}

			// Also print other once-per-build information
			if (bUseFixdeps)
			{
				Log.TraceInformation("Using old way to relink circularly dependent libraries (with a FixDeps step).");
			}
			else
			{
				Log.TraceInformation("Using fast way to relink  circularly dependent libraries (no FixDeps).");
			}

			if (CompileEnvironment.bPGOOptimize)
			{
				Log.TraceInformation("Using PGO (profile guided optimization).");
				Log.TraceInformation("  Directory for PGO data files='{0}'", CompileEnvironment.PGODirectory);
				Log.TraceInformation("  Prefix for PGO data files='{0}'", CompileEnvironment.PGOFilenamePrefix);
			}

			if (CompileEnvironment.bPGOProfile)
			{
				Log.TraceInformation("Using PGI (profile guided instrumentation).");
			}

			if (CompileEnvironment.bAllowLTCG)
			{
				Log.TraceInformation("Using LTO (link-time optimization).");
			}

			if (bSuppressPIE)
			{
				Log.TraceInformation("Compiler is set up to generate position independent executables by default, but we're suppressing it.");
			}
			Log.TraceInformation("------------------------------");
		}

		protected bool CheckSDKVersionFromFile(string VersionPath, out string ErrorMessage)
		{
			if (File.Exists(VersionPath))
			{
				StreamReader SDKVersionFile = new StreamReader(VersionPath);
				string SDKVersionString = SDKVersionFile.ReadLine();
				SDKVersionFile.Close();

				if (SDKVersionString != null)
				{
					return PlatformSDK.CheckSDKCompatible(SDKVersionString, out ErrorMessage);
				}
			}

			ErrorMessage = "Cannot use an old toolchain (missing " + PlatformSDK.SDKVersionFileName() + " file, assuming version earlier than v11)";
			return false;
		}

		public override CPPOutput CompileCPPFiles(CppCompileEnvironment CompileEnvironment, List<FileItem> InputFiles, DirectoryReference OutputDir, string ModuleName, IActionGraphBuilder Graph)
		{
			string Arguments = GetCLArguments_Global(CompileEnvironment);
			string PCHArguments = "";

			//var BuildPlatform = UEBuildPlatform.GetBuildPlatform(CompileEnvironment.Platform);

			if (!bHasPrintedBuildDetails)
			{
				PrintBuildDetails(CompileEnvironment);

				string LinuxDependenciesPath = Path.Combine(UnrealBuildTool.EngineDirectory.FullName, "Source/ThirdParty/Linux", PlatformSDK.HaveLinuxDependenciesFile());
				if (!File.Exists(LinuxDependenciesPath))
				{
					throw new BuildException("Please make sure that Engine/Source/ThirdParty/Linux is complete (re - run Setup script if using a github build)");
				}

				if (!String.IsNullOrEmpty(MultiArchRoot))
				{
					string ErrorMessage;
					if (!CheckSDKVersionFromFile(Path.Combine(MultiArchRoot, PlatformSDK.SDKVersionFileName()), out ErrorMessage))
					{
						throw new BuildException(ErrorMessage);
					}
				}

				bHasPrintedBuildDetails = true;
			}

			if ((CompileEnvironment.bAllowLTCG || CompileEnvironment.bPGOOptimize || CompileEnvironment.bPGOProfile) && !CanUseAdvancedLinkerFeatures(CompileEnvironment.Architecture))
			{
				throw new BuildException(ExplainWhyCannotUseAdvancedLinkerFeatures(CompileEnvironment.Architecture));
			}

			if (CompileEnvironment.PrecompiledHeaderAction == PrecompiledHeaderAction.Include)
			{
				PCHArguments += string.Format(" -include \"{0}\"", CompileEnvironment.PrecompiledHeaderIncludeFilename.FullName.Replace('\\', '/'));
			}

			// Add include paths to the argument list.
			foreach (DirectoryReference IncludePath in CompileEnvironment.UserIncludePaths)
			{
				string IncludePathString;
				if (IncludePath.IsUnderDirectory(UnrealBuildTool.RootDirectory))
				{
					IncludePathString = IncludePath.MakeRelativeTo(UnrealBuildTool.EngineSourceDirectory);
				}
				else
				{
					IncludePathString = IncludePath.FullName;
				}
				Arguments += string.Format(" -I\"{0}\"", IncludePathString.Replace('\\', '/'));
			}
			foreach (DirectoryReference IncludePath in CompileEnvironment.SystemIncludePaths)
			{
				Arguments += string.Format(" -I\"{0}\"", IncludePath.FullName.Replace('\\', '/'));
			}

			// Add preprocessor definitions to the argument list.
			foreach (string Definition in CompileEnvironment.Definitions)
			{
				Arguments += string.Format(" -D \"{0}\"", EscapeArgument(Definition));
			}

			// Create a compile action for each source file.
			CPPOutput Result = new CPPOutput();
			foreach (FileItem SourceFile in InputFiles)
			{
				Action CompileAction = Graph.CreateAction(ActionType.Compile);
				CompileAction.PrerequisiteItems.AddRange(CompileEnvironment.ForceIncludeFiles);
				CompileAction.PrerequisiteItems.AddRange(CompileEnvironment.AdditionalPrerequisites);

				string FileArguments = "";
				string Extension = Path.GetExtension(SourceFile.AbsolutePath).ToUpperInvariant();

				// Add C or C++ specific compiler arguments.
				if (CompileEnvironment.PrecompiledHeaderAction == PrecompiledHeaderAction.Create)
				{
					FileArguments += GetCompileArguments_PCH(CompileEnvironment);
				}
				else if (Extension == ".C")
				{
					// Compile the file as C code.
					FileArguments += GetCompileArguments_C();
				}
				else if (Extension == ".MM")
				{
					// Compile the file as Objective-C++ code.
					FileArguments += GetCompileArguments_MM(CompileEnvironment);
					FileArguments += GetRTTIFlag(CompileEnvironment);
				}
				else if (Extension == ".M")
				{
					// Compile the file as Objective-C code.
					FileArguments += GetCompileArguments_M(CompileEnvironment);
				}
				else
				{
					FileArguments += GetCompileArguments_CPP(CompileEnvironment);

					// only use PCH for .cpp files
					FileArguments += PCHArguments;
				}

				foreach (FileItem ForceIncludeFile in CompileEnvironment.ForceIncludeFiles)
				{
					FileArguments += String.Format(" -include \"{0}\"", ForceIncludeFile.Location.FullName.Replace('\\', '/'));
				}

				// Add the C++ source file and its included files to the prerequisite item list.
				CompileAction.PrerequisiteItems.Add(SourceFile);

				if (CompileEnvironment.PrecompiledHeaderAction == PrecompiledHeaderAction.Create)
				{
					// Add the precompiled header file to the produced item list.
					FileItem PrecompiledHeaderFile = FileItem.GetItemByFileReference(FileReference.Combine(OutputDir, Path.GetFileName(SourceFile.AbsolutePath) + ".gch"));

					CompileAction.ProducedItems.Add(PrecompiledHeaderFile);
					Result.PrecompiledHeaderFile = PrecompiledHeaderFile;

					// Add the parameters needed to compile the precompiled header file to the command-line.
					FileArguments += string.Format(" -o \"{0}\"", PrecompiledHeaderFile.AbsolutePath.Replace('\\', '/'));
				}
				else
				{
					if (CompileEnvironment.PrecompiledHeaderAction == PrecompiledHeaderAction.Include)
					{
						CompileAction.PrerequisiteItems.Add(CompileEnvironment.PrecompiledHeaderFile);
					}

					// Add the object file to the produced item list.
					FileItem ObjectFile = FileItem.GetItemByFileReference(FileReference.Combine(OutputDir, Path.GetFileName(SourceFile.AbsolutePath) + ".o"));
					CompileAction.ProducedItems.Add(ObjectFile);
					Result.ObjectFiles.Add(ObjectFile);

					FileArguments += string.Format(" -o \"{0}\"", ObjectFile.AbsolutePath.Replace('\\', '/'));
				}

				// Add the source file path to the command-line.
				FileArguments += string.Format(" \"{0}\"", SourceFile.AbsolutePath.Replace('\\', '/'));

				// Generate the included header dependency list
				if(CompileEnvironment.bGenerateDependenciesFile)
				{
					FileItem DependencyListFile = FileItem.GetItemByFileReference(FileReference.Combine(OutputDir, Path.GetFileName(SourceFile.AbsolutePath) + ".d"));
					FileArguments += string.Format(" -MD -MF\"{0}\"", DependencyListFile.AbsolutePath.Replace('\\', '/'));
					CompileAction.DependencyListFile = DependencyListFile;
					CompileAction.ProducedItems.Add(DependencyListFile);
				}

				CompileAction.WorkingDirectory = UnrealBuildTool.EngineSourceDirectory;
				if (!UsingClang())
				{
					CompileAction.CommandPath = new FileReference(GCCPath);
				}
				else
				{
					CompileAction.CommandPath = new FileReference(ClangPath);
				}

				string AllArguments = (Arguments + FileArguments + CompileEnvironment.AdditionalArguments);
				// all response lines should have / instead of \, but we cannot just bulk-replace it here since some \ are used to escape quotes, e.g. Definitions.Add("FOO=TEXT(\"Bar\")");

				Debug.Assert(CompileAction.ProducedItems.Count > 0);

				FileReference CompilerResponseFileName = CompileAction.ProducedItems[0].Location + ".rsp";
				FileItem CompilerResponseFileItem = Graph.CreateIntermediateTextFile(CompilerResponseFileName, AllArguments);

				CompileAction.CommandArguments = string.Format(" @\"{0}\"", CompilerResponseFileName);
				CompileAction.PrerequisiteItems.Add(CompilerResponseFileItem);
				CompileAction.CommandDescription = "Compile";
				CompileAction.CommandVersion = CompilerVersionString;
				CompileAction.StatusDescription = Path.GetFileName(SourceFile.AbsolutePath);
				CompileAction.bIsGCCCompiler = true;

				// Don't farm out creation of pre-compiled headers as it is the critical path task.
				CompileAction.bCanExecuteRemotely =
					CompileEnvironment.PrecompiledHeaderAction != PrecompiledHeaderAction.Create ||
					CompileEnvironment.bAllowRemotelyCompiledPCHs;
			}

			return Result;
		}

		protected virtual bool UsingLld(string Architecture)
		{
			return bUseLld && (Architecture.StartsWith("x86_64") || (CompilerVersionMajor >= 9));
		}

		/// <summary>
		/// Creates an action to archive all the .o files into single .a file
		/// </summary>
		public FileItem CreateArchiveAndIndex(LinkEnvironment LinkEnvironment, IActionGraphBuilder Graph)
		{
			// Create an archive action
			Action ArchiveAction = Graph.CreateAction(ActionType.Link);
			ArchiveAction.WorkingDirectory = UnrealBuildTool.EngineSourceDirectory;
			ArchiveAction.CommandPath = BuildHostPlatform.Current.Shell;

			if (BuildHostPlatform.Current.ShellType == ShellType.Sh)
			{
				ArchiveAction.CommandArguments = "-c '";
			}
			else
			{
				ArchiveAction.CommandArguments = "/c \"";
			}

			// this will produce a final library
			ArchiveAction.bProducesImportLibrary = true;

			// Add the output file as a production of the link action.
			FileItem OutputFile = FileItem.GetItemByFileReference(LinkEnvironment.OutputFilePath);
			ArchiveAction.ProducedItems.Add(OutputFile);
			ArchiveAction.CommandDescription = "Archive";
			ArchiveAction.StatusDescription = Path.GetFileName(OutputFile.AbsolutePath);
			ArchiveAction.CommandArguments += string.Format("\"{0}\" {1} \"{2}\"", GetArPath(LinkEnvironment.Architecture), GetArchiveArguments(LinkEnvironment), OutputFile.AbsolutePath);

			// Add the input files to a response file, and pass the response file on the command-line.
			List<string> InputFileNames = new List<string>();
			foreach (FileItem InputFile in LinkEnvironment.InputFiles)
			{
				string InputAbsolutePath = InputFile.AbsolutePath.Replace("\\", "/");
				InputFileNames.Add(string.Format("\"{0}\"", InputAbsolutePath));
				ArchiveAction.PrerequisiteItems.Add(InputFile);
			}

			// this won't stomp linker's response (which is not used when compiling static libraries)
			FileReference ResponsePath = GetResponseFileName(LinkEnvironment, OutputFile);
			if (!ProjectFileGenerator.bGenerateProjectFiles)
			{
				FileItem ResponseFileItem = Graph.CreateIntermediateTextFile(ResponsePath, InputFileNames);
				ArchiveAction.PrerequisiteItems.Add(ResponseFileItem);
			}
			ArchiveAction.CommandArguments += string.Format(" @\"{0}\"", ResponsePath.FullName);

			// add ranlib if not using llvm-ar
			if (String.IsNullOrEmpty(LlvmArPath))
			{
				ArchiveAction.CommandArguments += string.Format(" && \"{0}\" \"{1}\"", GetRanlibPath(LinkEnvironment.Architecture), OutputFile.AbsolutePath);
			}

			// Add the additional arguments specified by the environment.
			ArchiveAction.CommandArguments += LinkEnvironment.AdditionalArguments;
			ArchiveAction.CommandArguments = ArchiveAction.CommandArguments.Replace("\\", "/");

			if (BuildHostPlatform.Current.ShellType == ShellType.Sh)
			{
				ArchiveAction.CommandArguments += "'";
			}
			else
			{
				ArchiveAction.CommandArguments += "\"";
			}

			// Only execute linking on the local PC.
			ArchiveAction.bCanExecuteRemotely = false;

			return OutputFile;
		}

		public FileItem FixDependencies(LinkEnvironment LinkEnvironment, FileItem Executable, IActionGraphBuilder Graph)
		{
			if (bUseFixdeps)
			{
				if (!LinkEnvironment.bIsCrossReferenced)
				{
					return null;
				}

				Log.TraceVerbose("Adding postlink step");

				bool bUseCmdExe = BuildHostPlatform.Current.ShellType == ShellType.Cmd;
				FileReference ShellBinary = BuildHostPlatform.Current.Shell;
				string ExecuteSwitch = bUseCmdExe ? " /C" : ""; // avoid -c so scripts don't need +x
				string ScriptName = bUseCmdExe ? "FixDependencies.bat" : "FixDependencies.sh";

				FileItem FixDepsScript = FileItem.GetItemByFileReference(FileReference.Combine(LinkEnvironment.LocalShadowDirectory, ScriptName));

				Action PostLinkAction = Graph.CreateAction(ActionType.Link);
				PostLinkAction.WorkingDirectory = UnrealBuildTool.EngineSourceDirectory;
				PostLinkAction.CommandPath = ShellBinary;
				PostLinkAction.StatusDescription = string.Format("{0}", Path.GetFileName(Executable.AbsolutePath));
				PostLinkAction.CommandDescription = "FixDeps";
				PostLinkAction.bCanExecuteRemotely = false;
				PostLinkAction.CommandArguments = ExecuteSwitch;

				PostLinkAction.CommandArguments += bUseCmdExe ? " \"" : " -c '";

				FileItem OutputFile = FileItem.GetItemByFileReference(FileReference.Combine(LinkEnvironment.LocalShadowDirectory, Path.GetFileNameWithoutExtension(Executable.AbsolutePath) + ".link"));

				// Make sure we don't run this script until the all executables and shared libraries
				// have been built.
				PostLinkAction.PrerequisiteItems.Add(Executable);
				foreach (FileItem Dependency in AllBinaries)
				{
					PostLinkAction.PrerequisiteItems.Add(Dependency);
				}

				PostLinkAction.CommandArguments += ShellBinary + ExecuteSwitch + " \"" + FixDepsScript.AbsolutePath + "\" && ";

				// output file should not be empty or it will be rebuilt next time
				string Touch = bUseCmdExe ? "echo \"Dummy\" >> \"{0}\" && copy /b \"{0}\" +,," : "echo \"Dummy\" >> \"{0}\"";

				PostLinkAction.CommandArguments += String.Format(Touch, OutputFile.AbsolutePath);
				PostLinkAction.CommandArguments += bUseCmdExe ? "\"" : "'";

				System.Console.WriteLine("{0} {1}", PostLinkAction.CommandPath, PostLinkAction.CommandArguments);

				PostLinkAction.ProducedItems.Add(OutputFile);
				return OutputFile;
			}
			else
			{
				return null;
			}
		}

		// allow sub-platforms to modify the name of the output file
		protected virtual FileItem GetLinkOutputFile(LinkEnvironment LinkEnvironment)
		{
			return FileItem.GetItemByFileReference(LinkEnvironment.OutputFilePath);
		}


		public override FileItem LinkFiles(LinkEnvironment LinkEnvironment, bool bBuildImportLibraryOnly, IActionGraphBuilder Graph)
		{
			Debug.Assert(!bBuildImportLibraryOnly);

			if ((LinkEnvironment.bAllowLTCG || LinkEnvironment.bPGOOptimize || LinkEnvironment.bPGOProfile) && !CanUseAdvancedLinkerFeatures(LinkEnvironment.Architecture))
			{
				throw new BuildException(ExplainWhyCannotUseAdvancedLinkerFeatures(LinkEnvironment.Architecture));
			}

			List<string> RPaths = new List<string>();

			if (LinkEnvironment.bIsBuildingLibrary || bBuildImportLibraryOnly)
			{
				return CreateArchiveAndIndex(LinkEnvironment, Graph);
			}

			// Create an action that invokes the linker.
			Action LinkAction = Graph.CreateAction(ActionType.Link);
			LinkAction.WorkingDirectory = UnrealBuildTool.EngineSourceDirectory;

			string LinkCommandString;
			if (String.IsNullOrEmpty(ClangPath))
			{
				LinkCommandString = "\"" + GCCPath + "\"";
			}
			else
			{
				LinkCommandString = "\"" + ClangPath + "\"";
			}

			// Get link arguments.
			LinkCommandString += GetLinkArguments(LinkEnvironment);

			// Tell the action that we're building an import library here and it should conditionally be
			// ignored as a prerequisite for other actions
			LinkAction.bProducesImportLibrary = LinkEnvironment.bIsBuildingDLL;

			// Add the output file as a production of the link action.
			FileItem OutputFile = GetLinkOutputFile(LinkEnvironment);
			LinkAction.ProducedItems.Add(OutputFile);
			// LTO/PGO can take a lot of time, make it clear for the user
			if (LinkEnvironment.bPGOProfile)
			{
				LinkAction.CommandDescription = "Link-PGI";
			}
			else if (LinkEnvironment.bPGOOptimize)
			{
				LinkAction.CommandDescription = "Link-PGO";
			}
			else if (LinkEnvironment.bAllowLTCG)
			{
				LinkAction.CommandDescription = "Link-LTO";
			}
			else
			{
				LinkAction.CommandDescription = "Link";
			}
			// because the logic choosing between lld and ld is somewhat messy atm (lld fails to link .DSO due to bugs), make the name of the linker clear
			LinkAction.CommandDescription += (LinkCommandString.Contains("-fuse-ld=lld")) ? " (lld)" : " (ld)";
			LinkAction.CommandVersion = CompilerVersionString;
			LinkAction.StatusDescription = Path.GetFileName(OutputFile.AbsolutePath);

			// Add the output file to the command-line.
			LinkCommandString += string.Format(" -o \"{0}\"", OutputFile.AbsolutePath);

			// Add the input files to a response file, and pass the response file on the command-line.
			List<string> ResponseLines = new List<string>();
			foreach (FileItem InputFile in LinkEnvironment.InputFiles)
			{
				ResponseLines.Add(string.Format("\"{0}\"", InputFile.AbsolutePath.Replace("\\", "/")));
				LinkAction.PrerequisiteItems.Add(InputFile);
			}

			if (LinkEnvironment.bIsBuildingDLL)
			{
				ResponseLines.Add(string.Format(" -soname=\"{0}\"", OutputFile.Location.GetFileName()));
			}

			// Start with the configured LibraryPaths and also add paths to any libraries that
			// we depend on (libraries that we've build ourselves).
			List<DirectoryReference> AllLibraryPaths = LinkEnvironment.SystemLibraryPaths;

			IEnumerable<string> AdditionalLibraries = Enumerable.Concat(LinkEnvironment.SystemLibraries, LinkEnvironment.Libraries.Select(x => x.FullName));
			foreach (string AdditionalLibrary in AdditionalLibraries)
			{
				string PathToLib = Path.GetDirectoryName(AdditionalLibrary);
				if (!String.IsNullOrEmpty(PathToLib))
				{
					// make path absolute, because FixDependencies script may be executed in a different directory
					DirectoryReference AbsolutePathToLib = new DirectoryReference(PathToLib);
					if (!AllLibraryPaths.Contains(AbsolutePathToLib))
					{
						AllLibraryPaths.Add(AbsolutePathToLib);
					}
				}

				if ((AdditionalLibrary.Contains("Plugins") || AdditionalLibrary.Contains("Binaries/ThirdParty") || AdditionalLibrary.Contains("Binaries\\ThirdParty")) && Path.GetDirectoryName(AdditionalLibrary) != Path.GetDirectoryName(OutputFile.AbsolutePath))
				{
					string RelativePath = new FileReference(AdditionalLibrary).Directory.MakeRelativeTo(OutputFile.Location.Directory);

					if (LinkEnvironment.bIsBuildingDLL)
					{
						// Remove the root UnrealBuildTool.RootDirectory from the RuntimeLibaryPath
						string AdditionalLibraryRootPath = new FileReference(AdditionalLibrary).Directory.MakeRelativeTo(UnrealBuildTool.RootDirectory);

						// Figure out how many dirs we need to go back
						string RelativeRootPath = UnrealBuildTool.RootDirectory.MakeRelativeTo(OutputFile.Location.Directory);

						// Combine the two together ie. number of ../ + the path after the root
						RelativePath = Path.Combine(RelativeRootPath, AdditionalLibraryRootPath);
					}

					// On Windows, MakeRelativeTo can silently fail if the engine and the project are located on different drives
					if (CrossCompiling() && RelativePath.StartsWith(UnrealBuildTool.RootDirectory.FullName))
					{
						// do not replace directly, but take care to avoid potential double slashes or missed slashes
						string PathFromRootDir = RelativePath.Replace(UnrealBuildTool.RootDirectory.FullName, "");
						// Path.Combine doesn't combine these properly
						RelativePath = ((PathFromRootDir.StartsWith("\\") || PathFromRootDir.StartsWith("/")) ? "..\\..\\.." : "..\\..\\..\\") + PathFromRootDir;
					}

					if (!RPaths.Contains(RelativePath))
					{
						RPaths.Add(RelativePath);
						ResponseLines.Add(string.Format(" -rpath=\"${{ORIGIN}}/{0}\"", RelativePath.Replace('\\', '/')));
					}
				}
			}

			foreach(string RuntimeLibaryPath in LinkEnvironment.RuntimeLibraryPaths)
			{
				string RelativePath = RuntimeLibaryPath;

				if(!RelativePath.StartsWith("$"))
				{
					if (LinkEnvironment.bIsBuildingDLL)
					{
						// Remove the root UnrealBuildTool.RootDirectory from the RuntimeLibaryPath
						string RuntimeLibraryRootPath = new DirectoryReference(RuntimeLibaryPath).MakeRelativeTo(UnrealBuildTool.RootDirectory);

						// Figure out how many dirs we need to go back
						string RelativeRootPath = UnrealBuildTool.RootDirectory.MakeRelativeTo(OutputFile.Location.Directory);

						// Combine the two together ie. number of ../ + the path after the root
						RelativePath = Path.Combine(RelativeRootPath, RuntimeLibraryRootPath);
					}
					else
					{
						string RelativeRootPath = new DirectoryReference(RuntimeLibaryPath).MakeRelativeTo(UnrealBuildTool.RootDirectory);

						// We're assuming that the binary will be placed according to our ProjectName/Binaries/Platform scheme
						RelativePath = Path.Combine("..", "..", "..", RelativeRootPath);
					}
				}

				// On Windows, MakeRelativeTo can silently fail if the engine and the project are located on different drives
				if (CrossCompiling() && RelativePath.StartsWith(UnrealBuildTool.RootDirectory.FullName))
				{
					// do not replace directly, but take care to avoid potential double slashes or missed slashes
					string PathFromRootDir = RelativePath.Replace(UnrealBuildTool.RootDirectory.FullName, "");
					// Path.Combine doesn't combine these properly
					RelativePath = ((PathFromRootDir.StartsWith("\\") || PathFromRootDir.StartsWith("/")) ? "..\\..\\.." : "..\\..\\..\\") + PathFromRootDir;
				}

				if (!RPaths.Contains(RelativePath))
				{
					RPaths.Add(RelativePath);
					ResponseLines.Add(string.Format(" -rpath=\"${{ORIGIN}}/{0}\"", RelativePath.Replace('\\', '/')));
				}
			}

			ResponseLines.Add(string.Format(" -rpath-link=\"{0}\"", Path.GetDirectoryName(OutputFile.AbsolutePath)));

			// Add the library paths to the argument list.
			foreach (DirectoryReference LibraryPath in AllLibraryPaths)
			{
				// use absolute paths because of FixDependencies script again
				ResponseLines.Add(string.Format(" -L\"{0}\"", LibraryPath.FullName.Replace('\\', '/')));
			}

			List<string> EngineAndGameLibrariesLinkFlags = new List<string>();
			List<FileItem> EngineAndGameLibrariesFiles = new List<FileItem>();

			// Pre-2.25 ld has symbol resolution problems when .so are mixed with .a in a single --start-group/--end-group
			// when linking with --as-needed.
			// Move external libraries to a separate --start-group/--end-group to fix it (and also make groups smaller and faster to link).
			// See https://github.com/EpicGames/UnrealEngine/pull/2778 and https://github.com/EpicGames/UnrealEngine/pull/2793 for discussion
			string ExternalLibraries = "";

			// add libraries in a library group
			ResponseLines.Add(string.Format(" --start-group"));

			foreach (string AdditionalLibrary in AdditionalLibraries)
			{
				if (String.IsNullOrEmpty(Path.GetDirectoryName(AdditionalLibrary)))
				{
					// library was passed just like "jemalloc", turn it into -ljemalloc
					ExternalLibraries += string.Format(" -l{0}", AdditionalLibrary);
				}
				else if (Path.GetExtension(AdditionalLibrary) == ".a")
				{
					// static library passed in, pass it along but make path absolute, because FixDependencies script may be executed in a different directory
					string AbsoluteAdditionalLibrary = Path.GetFullPath(AdditionalLibrary);
					if (AbsoluteAdditionalLibrary.Contains(" "))
					{
						AbsoluteAdditionalLibrary = string.Format("\"{0}\"", AbsoluteAdditionalLibrary);
					}
					AbsoluteAdditionalLibrary = AbsoluteAdditionalLibrary.Replace('\\', '/');

					// libcrypto/libssl contain number of functions that are being used in different DSOs. FIXME: generalize?
					if (LinkEnvironment.bIsBuildingDLL && (AbsoluteAdditionalLibrary.Contains("libcrypto") || AbsoluteAdditionalLibrary.Contains("libssl")))
					{
						ResponseLines.Add(" --whole-archive " + AbsoluteAdditionalLibrary + " --no-whole-archive");
					}
					else
					{
						ResponseLines.Add(" " + AbsoluteAdditionalLibrary);
					}

					LinkAction.PrerequisiteItems.Add(FileItem.GetItemByPath(AdditionalLibrary));
				}
				else
				{
					// Skip over full-pathed library dependencies when building DLLs to avoid circular
					// dependencies.
					FileItem LibraryDependency = FileItem.GetItemByPath(AdditionalLibrary);

					string LibName = Path.GetFileNameWithoutExtension(AdditionalLibrary);
					if (LibName.StartsWith("lib"))
					{
						// Remove lib prefix
						LibName = LibName.Remove(0, 3);
					}
					string LibLinkFlag = string.Format(" -l{0}", LibName);

					if (LinkEnvironment.bIsBuildingDLL && LinkEnvironment.bIsCrossReferenced)
					{
						// We are building a cross referenced DLL so we can't actually include
						// dependencies at this point. Instead we add it to the list of
						// libraries to be used in the FixDependencies step.
						EngineAndGameLibrariesLinkFlags.Add(LibLinkFlag);
						EngineAndGameLibrariesFiles.Add(LibraryDependency);
						// it is important to add this exactly to the same place where the missing libraries would have been, it will be replaced later
						if (!ExternalLibraries.Contains("--allow-shlib-undefined"))
						{
							ExternalLibraries += string.Format(" -Wl,--allow-shlib-undefined");
						}
					}
					else
					{
						LinkAction.PrerequisiteItems.Add(LibraryDependency);
						ExternalLibraries += LibLinkFlag;
					}
				}
			}
			ResponseLines.Add(" --end-group");

			FileReference ResponseFileName = GetResponseFileName(LinkEnvironment, OutputFile);
			FileItem ResponseFileItem = Graph.CreateIntermediateTextFile(ResponseFileName, ResponseLines);

			LinkCommandString += string.Format(" -Wl,@\"{0}\"", ResponseFileName);
			LinkAction.PrerequisiteItems.Add(ResponseFileItem);

			LinkCommandString += " -Wl,--start-group";
			LinkCommandString += ExternalLibraries;

			// make unresolved symbols an error, unless a) building a cross-referenced DSO  b) we opted out
			if ((!LinkEnvironment.bIsBuildingDLL || !LinkEnvironment.bIsCrossReferenced) && !LinkEnvironment.bIgnoreUnresolvedSymbols)
			{
				// This will make the linker report undefined symbols the current module, but ignore in the dependent DSOs.
				// It is tempting, but may not be possible to change that report-all - due to circular dependencies between our libs.
				LinkCommandString += " -Wl,--unresolved-symbols=ignore-in-shared-libs";
			}
			LinkCommandString += " -Wl,--end-group";

			LinkCommandString += " -lrt"; // needed for clock_gettime()
			LinkCommandString += " -lm"; // math

			if (ShouldUseLibcxx(LinkEnvironment.Architecture))
			{
				// libc++ and its abi lib
				LinkCommandString += " -nodefaultlibs";
				LinkCommandString += " -L" + "ThirdParty/Linux/LibCxx/lib/Linux/" + LinkEnvironment.Architecture + "/";
				LinkCommandString += " " + "ThirdParty/Linux/LibCxx/lib/Linux/" + LinkEnvironment.Architecture + "/libc++.a";
				LinkCommandString += " " + "ThirdParty/Linux/LibCxx/lib/Linux/" + LinkEnvironment.Architecture + "/libc++abi.a";
				LinkCommandString += " -lm";
				LinkCommandString += " -lc";
				LinkCommandString += " -lpthread"; // pthread_mutex_trylock is missing from libc stubs
				LinkCommandString += " -lgcc_s";
				LinkCommandString += " -lgcc";
			}

			// these can be helpful for understanding the order of libraries or library search directories
			if (PlatformSDK.bVerboseLinker)
			{
				LinkCommandString += " -Wl,--verbose";
				LinkCommandString += " -Wl,--trace";
				LinkCommandString += " -v";
			}

			// Add the additional arguments specified by the environment.
			LinkCommandString += LinkEnvironment.AdditionalArguments;
			LinkCommandString = LinkCommandString.Replace("\\\\", "/");
			LinkCommandString = LinkCommandString.Replace("\\", "/");

			bool bUseCmdExe = BuildHostPlatform.Current.ShellType == ShellType.Cmd;
			FileReference ShellBinary = BuildHostPlatform.Current.Shell;
			string ExecuteSwitch = bUseCmdExe ? " /C" : ""; // avoid -c so scripts don't need +x

			// Linux has issues with scripts and parameter expansion from curely brakets
			if (!bUseCmdExe)
			{
				LinkCommandString = LinkCommandString.Replace("{", "'{");
				LinkCommandString = LinkCommandString.Replace("}", "}'");
				LinkCommandString = LinkCommandString.Replace("$'{", "'${");	// fixing $'{ORIGIN}' to be '${ORIGIN}'
			}

			string LinkScriptName = string.Format((bUseCmdExe ? "Link-{0}.link.bat" : "Link-{0}.link.sh"), OutputFile.Location.GetFileName());
			string LinkScriptFullPath = Path.Combine(LinkEnvironment.LocalShadowDirectory.FullName, LinkScriptName);
			Log.TraceVerbose("Creating link script: {0}", LinkScriptFullPath);
			Directory.CreateDirectory(Path.GetDirectoryName(LinkScriptFullPath));
			using (StreamWriter LinkWriter = File.CreateText(LinkScriptFullPath))
			{
				if (bUseCmdExe)
				{
					LinkWriter.NewLine = "\r\n";
					LinkWriter.WriteLine("@echo off");
					LinkWriter.WriteLine("rem Automatically generated by UnrealBuildTool");
					LinkWriter.WriteLine("rem *DO NOT EDIT*");
					LinkWriter.WriteLine();
					LinkWriter.WriteLine("set Retries=0");
					LinkWriter.WriteLine(":linkloop");
					LinkWriter.WriteLine("if %Retries% GEQ 10 goto failedtorelink");
					LinkWriter.WriteLine(LinkCommandString);
					LinkWriter.WriteLine("if %errorlevel% neq 0 goto sleepandretry");
					LinkWriter.WriteLine(GetDumpEncodeDebugCommand(LinkEnvironment, OutputFile));
					LinkWriter.WriteLine("exit 0");
					LinkWriter.WriteLine(":sleepandretry");
					LinkWriter.WriteLine("ping 127.0.0.1 -n 1 -w 5000 >NUL 2>NUL");     // timeout complains about lack of redirection
					LinkWriter.WriteLine("set /a Retries+=1");
					LinkWriter.WriteLine("goto linkloop");
					LinkWriter.WriteLine(":failedtorelink");
					LinkWriter.WriteLine("echo Failed to link {0} after %Retries% retries", OutputFile.AbsolutePath);
					LinkWriter.WriteLine("exit 1");
				}
				else
				{
					LinkWriter.NewLine = "\n";
					LinkWriter.WriteLine("#!/bin/sh");
					LinkWriter.WriteLine("# Automatically generated by UnrealBuildTool");
					LinkWriter.WriteLine("# *DO NOT EDIT*");
					LinkWriter.WriteLine();
					LinkWriter.WriteLine("set -o errexit");
					LinkWriter.WriteLine(LinkCommandString);
					LinkWriter.WriteLine(GetDumpEncodeDebugCommand(LinkEnvironment, OutputFile));
				}
			};

			LinkAction.CommandPath = ShellBinary;

			// This must maintain the quotes around the LinkScriptFullPath
			LinkAction.CommandArguments = ExecuteSwitch + " \"" + LinkScriptFullPath + "\"";

			// prepare a linker script
			FileReference LinkerScriptPath = FileReference.Combine(LinkEnvironment.LocalShadowDirectory, "remove-sym.ldscript");
			if (!DirectoryReference.Exists(LinkEnvironment.LocalShadowDirectory))
			{
				DirectoryReference.CreateDirectory(LinkEnvironment.LocalShadowDirectory);
			}
			if (FileReference.Exists(LinkerScriptPath))
			{
				FileReference.Delete(LinkerScriptPath);
			}

			// Only execute linking on the local PC.
			LinkAction.bCanExecuteRemotely = false;

			// Prepare a script that will run later, once all shared libraries and the executable
			// are created. This script will be called by action created in FixDependencies()
			if (LinkEnvironment.bIsCrossReferenced && LinkEnvironment.bIsBuildingDLL)
			{
				if (bUseFixdeps)
				{
					string ScriptName = bUseCmdExe ? "FixDependencies.bat" : "FixDependencies.sh";

					string FixDepsScriptPath = Path.Combine(LinkEnvironment.LocalShadowDirectory.FullName, ScriptName);
					if (!bHasWipedFixDepsScript)
					{
						bHasWipedFixDepsScript = true;
						Log.TraceVerbose("Creating script: {0}", FixDepsScriptPath);
						Directory.CreateDirectory(Path.GetDirectoryName(FixDepsScriptPath));
						using (StreamWriter Writer = File.CreateText(FixDepsScriptPath))
						{
						if (bUseCmdExe)
						{
							Writer.NewLine = "\r\n";
							Writer.WriteLine("@echo off");
							Writer.WriteLine("rem Automatically generated by UnrealBuildTool");
							Writer.WriteLine("rem *DO NOT EDIT*");
							Writer.WriteLine();
						}
						else
						{
							Writer.NewLine = "\n";
							Writer.WriteLine("#!/bin/sh");
							Writer.WriteLine("# Automatically generated by UnrealBuildTool");
							Writer.WriteLine("# *DO NOT EDIT*");
							Writer.WriteLine();
							Writer.WriteLine("set -o errexit");
						}
						}
					}

					StreamWriter FixDepsScript = File.AppendText(FixDepsScriptPath);
					FixDepsScript.NewLine = bUseCmdExe ? "\r\n" : "\n";

					string EngineAndGameLibrariesString = "";
					foreach (string Library in EngineAndGameLibrariesLinkFlags)
					{
						EngineAndGameLibrariesString += Library;
					}

					FixDepsScript.WriteLine("echo Fixing {0}", Path.GetFileName(OutputFile.AbsolutePath));
					if (!bUseCmdExe)
					{
						FixDepsScript.WriteLine("TIMESTAMP=`stat --format %y \"{0}\"`", OutputFile.AbsolutePath);
					}
					string FixDepsLine = LinkCommandString;
					string Replace = "-Wl,--allow-shlib-undefined";

					FixDepsLine = FixDepsLine.Replace(Replace, EngineAndGameLibrariesString);
					string OutputFileForwardSlashes = OutputFile.AbsolutePath.Replace("\\", "/");
					FixDepsLine = FixDepsLine.Replace(OutputFileForwardSlashes, OutputFileForwardSlashes + ".fixed");
					FixDepsLine = FixDepsLine.Replace("$", "\\$");
					FixDepsScript.WriteLine(FixDepsLine);
					if (bUseCmdExe)
					{
						FixDepsScript.WriteLine("move /Y \"{0}.fixed\" \"{0}\"", OutputFile.AbsolutePath);
					}
					else
					{
						FixDepsScript.WriteLine("mv \"{0}.fixed\" \"{0}\"", OutputFile.AbsolutePath);
						FixDepsScript.WriteLine("touch -d \"$TIMESTAMP\" \"{0}\"", OutputFile.AbsolutePath);
						FixDepsScript.WriteLine();
					}
					FixDepsScript.Close();
				}
				else
				{
					// Create the action to relink the library. This actions does not overwrite the source file so it can be executed in parallel
					Action RelinkAction = Graph.CreateAction(ActionType.Link);
					RelinkAction.WorkingDirectory = LinkAction.WorkingDirectory;
					RelinkAction.StatusDescription = LinkAction.StatusDescription;
					RelinkAction.CommandDescription = "Relink";
					RelinkAction.bCanExecuteRemotely = false;
					RelinkAction.ProducedItems.Clear();
					RelinkAction.PrerequisiteItems = new List<FileItem>(LinkAction.PrerequisiteItems);
					foreach (FileItem Dependency in EngineAndGameLibrariesFiles)
					{
						RelinkAction.PrerequisiteItems.Add(Dependency);
					}
					RelinkAction.PrerequisiteItems.Add(OutputFile); // also depend on the first link action's output

					string LinkOutputFileForwardSlashes = OutputFile.AbsolutePath.Replace("\\", "/");
					string RelinkedFileForwardSlashes = Path.Combine(LinkEnvironment.LocalShadowDirectory.FullName, OutputFile.Location.GetFileName()) + ".relinked";

					// cannot use the real product because we need to maintain the timestamp on it
					FileReference RelinkActionDummyProductRef = FileReference.Combine(LinkEnvironment.LocalShadowDirectory, LinkEnvironment.OutputFilePath.GetFileNameWithoutExtension() + ".relinked_action_ran");
					RelinkAction.ProducedItems.Add(FileItem.GetItemByFileReference(RelinkActionDummyProductRef));

					string EngineAndGameLibrariesString = "";
					foreach (string Library in EngineAndGameLibrariesLinkFlags)
					{
						EngineAndGameLibrariesString += Library;
					}

					// create the relinking step
					string RelinkScriptName = string.Format((bUseCmdExe ? "Relink-{0}.bat" : "Relink-{0}.sh"), OutputFile.Location.GetFileName());
					string RelinkScriptFullPath = Path.Combine(LinkEnvironment.LocalShadowDirectory.FullName, RelinkScriptName);

					Log.TraceVerbose("Creating script: {0}", RelinkScriptFullPath);
					Directory.CreateDirectory(Path.GetDirectoryName(RelinkScriptFullPath));
					using (StreamWriter RelinkWriter = File.CreateText(RelinkScriptFullPath))
					{
					string RelinkInvocation = LinkCommandString;
					string Replace = "-Wl,--allow-shlib-undefined";
					RelinkInvocation = RelinkInvocation.Replace(Replace, EngineAndGameLibrariesString);

					// should be the same as RelinkedFileRef
					RelinkInvocation = RelinkInvocation.Replace(LinkOutputFileForwardSlashes, RelinkedFileForwardSlashes);
					RelinkInvocation = RelinkInvocation.Replace("$", "\\$");

					if (bUseCmdExe)
					{
						RelinkWriter.WriteLine("@echo off");
						RelinkWriter.WriteLine("rem Automatically generated by UnrealBuildTool");
						RelinkWriter.WriteLine("rem *DO NOT EDIT*");
						RelinkWriter.WriteLine();
						RelinkWriter.WriteLine("set Retries=0");
						RelinkWriter.WriteLine(":relinkloop");
						RelinkWriter.WriteLine("if %Retries% GEQ 10 goto failedtorelink");
						RelinkWriter.WriteLine(RelinkInvocation);
						RelinkWriter.WriteLine("if %errorlevel% neq 0 goto sleepandretry");
						RelinkWriter.WriteLine("copy /B \"{0}\" \"{1}.temp\" >NUL 2>NUL", RelinkedFileForwardSlashes, OutputFile.AbsolutePath);
						RelinkWriter.WriteLine("if %errorlevel% neq 0 goto sleepandretry");
						RelinkWriter.WriteLine("move /Y \"{0}.temp\" \"{1}\" >NUL 2>NUL", OutputFile.AbsolutePath, OutputFile.AbsolutePath);
						RelinkWriter.WriteLine("if %errorlevel% neq 0 goto sleepandretry");
						RelinkWriter.WriteLine(GetDumpEncodeDebugCommand(LinkEnvironment, OutputFile));
						RelinkWriter.WriteLine("echo \"Dummy\" >> \"{0}\" && copy /b \"{0}\" +,,", RelinkActionDummyProductRef.FullName);
						RelinkWriter.WriteLine("echo Relinked {0} successfully after %Retries% retries", OutputFile.AbsolutePath);
						RelinkWriter.WriteLine("exit 0");
						RelinkWriter.WriteLine(":sleepandretry");
						RelinkWriter.WriteLine("ping 127.0.0.1 -n 1 -w 5000 >NUL 2>NUL");     // timeout complains about lack of redirection
						RelinkWriter.WriteLine("set /a Retries+=1");
						RelinkWriter.WriteLine("goto relinkloop");
						RelinkWriter.WriteLine(":failedtorelink");
						RelinkWriter.WriteLine("echo Failed to relink {0} after %Retries% retries", OutputFile.AbsolutePath);
						RelinkWriter.WriteLine("exit 1");
					}
					else
					{
						RelinkWriter.NewLine = "\n";
						RelinkWriter.WriteLine("#!/bin/sh");
						RelinkWriter.WriteLine("# Automatically generated by UnrealBuildTool");
						RelinkWriter.WriteLine("# *DO NOT EDIT*");
						RelinkWriter.WriteLine();
						RelinkWriter.WriteLine("set -o errexit");
						RelinkWriter.WriteLine(RelinkInvocation);
						RelinkWriter.WriteLine("TIMESTAMP=`stat --format %y \"{0}\"`", OutputFile.AbsolutePath);
						RelinkWriter.WriteLine("cp \"{0}\" \"{1}.temp\"", RelinkedFileForwardSlashes, OutputFile.AbsolutePath);
						RelinkWriter.WriteLine("mv \"{0}.temp\" \"{1}\"", OutputFile.AbsolutePath, OutputFile.AbsolutePath);
						RelinkWriter.WriteLine(GetDumpEncodeDebugCommand(LinkEnvironment, OutputFile));
						RelinkWriter.WriteLine("touch -d \"$TIMESTAMP\" \"{0}\"", OutputFile.AbsolutePath);
						RelinkWriter.WriteLine();
						RelinkWriter.WriteLine("echo \"Dummy\" >> \"{0}\"", RelinkActionDummyProductRef.FullName);
					}
					}

					RelinkAction.CommandPath = ShellBinary;
					RelinkAction.CommandArguments = ExecuteSwitch + " \"" + RelinkScriptFullPath + "\"";
				}
			}
			return OutputFile;
		}

		public override void SetupBundleDependencies(List<UEBuildBinary> Binaries, string GameName)
		{
			if (bUseFixdeps)
			{
				foreach (UEBuildBinary Binary in Binaries)
				{
					AllBinaries.Add(FileItem.GetItemByFileReference(Binary.OutputFilePath));
				}
			}
		}

		public override ICollection<FileItem> PostBuild(FileItem Executable, LinkEnvironment BinaryLinkEnvironment, IActionGraphBuilder Graph)
		{
			ICollection<FileItem> OutputFiles = base.PostBuild(Executable, BinaryLinkEnvironment, Graph);

			if (bUseFixdeps)
			{
				if (BinaryLinkEnvironment.bIsBuildingDLL || BinaryLinkEnvironment.bIsBuildingLibrary)
				{
					return OutputFiles;
				}

				FileItem FixDepsOutputFile = FixDependencies(BinaryLinkEnvironment, Executable, Graph);
				if (FixDepsOutputFile != null)
				{
					OutputFiles.Add(FixDepsOutputFile);
				}
			}
			else
			{
				// make build product of cross-referenced DSOs to be *.relinked_action_ran, so the relinking steps are executed
				if (BinaryLinkEnvironment.bIsBuildingDLL && BinaryLinkEnvironment.bIsCrossReferenced)
				{
					FileReference RelinkedMapRef = FileReference.Combine(BinaryLinkEnvironment.LocalShadowDirectory, BinaryLinkEnvironment.OutputFilePath.GetFileNameWithoutExtension() + ".relinked_action_ran");
					OutputFiles.Add(FileItem.GetItemByFileReference(RelinkedMapRef));
				}
			}
			return OutputFiles;
		}

		public void StripSymbols(FileReference SourceFile, FileReference TargetFile)
		{
			if (SourceFile != TargetFile)
			{
				// Strip command only works in place so we need to copy original if target is different
				File.Copy(SourceFile.FullName, TargetFile.FullName, true);
			}

			ProcessStartInfo StartInfo = new ProcessStartInfo();
			StartInfo.FileName = GetStripPath(Architecture);
			StartInfo.Arguments = "--strip-debug \"" + TargetFile.FullName + "\"";
			StartInfo.UseShellExecute = false;
			StartInfo.CreateNoWindow = true;
			Utils.RunLocalProcessAndLogOutput(StartInfo);
		}
	}
}<|MERGE_RESOLUTION|>--- conflicted
+++ resolved
@@ -186,17 +186,10 @@
 				throw new BuildException("Unable to build: no compatible clang version found. Please run Setup.sh");
 			}
 			// prevent unknown clangs since the build is likely to fail on too old or too new compilers
-<<<<<<< HEAD
-			else if ((CompilerVersionMajor * 10 + CompilerVersionMinor) > 100 || (CompilerVersionMajor * 10 + CompilerVersionMinor) < 60)
-			{
-				throw new BuildException(
-					string.Format("This version of the Unreal Engine can only be compiled with clang 10.0, 9.0, 8.0, 7.0 and 6.0. clang {0} may not build it - please use a different version.",
-=======
 			else if ((CompilerVersionMajor * 10 + CompilerVersionMinor) > 110 || (CompilerVersionMajor * 10 + CompilerVersionMinor) < 60)
 			{
 				throw new BuildException(
 					string.Format("This version of the Unreal Engine can only be compiled with clang 11.0, 10.0, 9.0, 8.0, 7.0 and 6.0. clang {0} may not build it - please use a different version.",
->>>>>>> 3aae9151
 						CompilerVersionString)
 					);
 			}
