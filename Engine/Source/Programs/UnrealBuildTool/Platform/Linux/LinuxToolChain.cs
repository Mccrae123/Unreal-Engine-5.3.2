// Copyright Epic Games, Inc. All Rights Reserved.

using System;
using System.Collections.Generic;
using System.Text.RegularExpressions;
using System.Diagnostics;
using System.IO;
using System.Linq;
using Microsoft.Win32;
using Tools.DotNETCommon;

namespace UnrealBuildTool
{
	/// <summary>
	/// Option flags for the Linux toolchain
	/// </summary>
	[Flags]
	enum LinuxToolChainOptions
	{
		/// <summary>
		/// No custom options
		/// </summary>
		None = 0,

		/// <summary>
		/// Enable address sanitzier
		/// </summary>
		EnableAddressSanitizer = 0x1,

		/// <summary>
		/// Enable thread sanitizer
		/// </summary>
		EnableThreadSanitizer = 0x2,

		/// <summary>
		/// Enable undefined behavior sanitizer
		/// </summary>
		EnableUndefinedBehaviorSanitizer = 0x4,

		/// <summary>
		/// Enable memory sanitizer
		/// </summary>
		EnableMemorySanitizer = 0x8,

		/// <summary>
		/// Enable thin LTO
		/// </summary>
		EnableThinLTO = 0x10,

		/// <summary>
		/// Enable Shared library for the Sanitizers otherwise defaults to Statically linked
		/// </summary>
		EnableSharedSanitizer = 0x20,

		/// <summary>
		/// If should disable using objcopy to split the debug info into its own file or now
		/// When we support larger the 4GB files with objcopy.exe this can be removed!
		/// </summary>
		DisableSplitDebugInfoWithObjCopy = 0x40,
	}

	class LinuxToolChain : ISPCToolChain
	{
		/** Flavor of the current build (target triplet)*/
		string Architecture;

		/** Cache to avoid making multiple checks for lld availability/usability */
		bool bUseLld = false;

		/** Whether the compiler is set up to produce PIE executables by default */
		bool bSuppressPIE = false;

		/** Whether or not to preserve the portable symbol file produced by dump_syms */
		bool bPreservePSYM = false;

		/** Pass --gdb-index option to linker to generate .gdb_index section. */
		protected bool bGdbIndexSection = true;

		/** Allows you to override the maximum binary size allowed to be passed to objcopy.exe when cross building on Windows. */
		/** Max value is 2GB, due to bat file limitation */
		protected UInt64 MaxBinarySizeOverrideForObjcopy = 0;

		/** Platform SDK to use */
		protected LinuxPlatformSDK PlatformSDK;

		/** Toolchain information to print during the build. */
		protected string ToolchainInfo;

		/// <summary>
		/// Whether to compile with ASan enabled
		/// </summary>
		LinuxToolChainOptions Options;

		public LinuxToolChain(string InArchitecture, LinuxPlatformSDK InSDK, bool InPreservePSYM = false, LinuxToolChainOptions InOptions = LinuxToolChainOptions.None)
			: this(UnrealTargetPlatform.Linux, InArchitecture, InSDK, InPreservePSYM, InOptions)
		{
			MultiArchRoot = PlatformSDK.GetSDKLocation();
			BaseLinuxPath = PlatformSDK.GetBaseLinuxPathForArchitecture(InArchitecture);

			bool bForceUseSystemCompiler = PlatformSDK.ForceUseSystemCompiler();
			bool bHasValidCompiler = false;

			// these are supplied by the engine and do not change depending on the circumstances
			DumpSymsPath = Path.Combine(UnrealBuildTool.EngineDirectory.FullName, "Binaries", "Linux", "dump_syms");
			BreakpadEncoderPath = Path.Combine(UnrealBuildTool.EngineDirectory.FullName, "Binaries", "Linux", "BreakpadSymbolEncoder");

			if (bForceUseSystemCompiler)
			{
				// Validate the system toolchain.
				BaseLinuxPath = "";
				MultiArchRoot = "";

				ToolchainInfo = "system toolchain";

				// use native linux toolchain
				ClangPath = LinuxCommon.WhichClang();
				GCCPath = LinuxCommon.WhichGcc();
				ArPath = LinuxCommon.Which("ar");
				LlvmArPath = LinuxCommon.Which("llvm-ar");
				RanlibPath = LinuxCommon.Which("ranlib");
				StripPath = LinuxCommon.Which("strip");
				ObjcopyPath = LinuxCommon.Which("objcopy");

				// if clang is available, zero out gcc (@todo: support runtime switching?)
				if (!String.IsNullOrEmpty(ClangPath))
				{
					GCCPath = null;
				}

				// When compiling on Linux, use a faster way to relink circularly dependent libraries.
				// Race condition between actions linking to the .so and action overwriting it is avoided thanks to inodes
				bUseFixdeps = false;

				bIsCrossCompiling = false;

				bHasValidCompiler = DetermineCompilerVersion();
			}
			else
			{
				if (String.IsNullOrEmpty(BaseLinuxPath))
				{
					throw new BuildException("LINUX_MULTIARCH_ROOT environment variable is not set; cannot instantiate Linux toolchain");
				}
				if (String.IsNullOrEmpty(MultiArchRoot)) 
				{
					MultiArchRoot = BaseLinuxPath;
					Log.TraceInformation("Using LINUX_ROOT (deprecated, consider LINUX_MULTIARCH_ROOT)");
				}

				BaseLinuxPath = BaseLinuxPath.Replace("\"", "").Replace('\\', '/');
				ToolchainInfo = String.Format("toolchain located at '{0}'", BaseLinuxPath);

				// set up the path to our toolchain
				GCCPath = "";
				ClangPath = Path.Combine(BaseLinuxPath, @"bin", "clang++" + GetHostPlatformBinarySuffix());
				ArPath = Path.Combine(Path.Combine(BaseLinuxPath, String.Format("bin/{0}-{1}", Architecture, "ar" + GetHostPlatformBinarySuffix())));
				LlvmArPath = Path.Combine(Path.Combine(BaseLinuxPath, String.Format("bin/{0}", "llvm-ar" + GetHostPlatformBinarySuffix())));
				RanlibPath = Path.Combine(Path.Combine(BaseLinuxPath, String.Format("bin/{0}-{1}", Architecture, "ranlib" + GetHostPlatformBinarySuffix())));
				StripPath = Path.Combine(Path.Combine(BaseLinuxPath, String.Format("bin/{0}-{1}", Architecture, "strip" + GetHostPlatformBinarySuffix())));
				ObjcopyPath = Path.Combine(Path.Combine(BaseLinuxPath, String.Format("bin/{0}-{1}", Architecture, "objcopy" + GetHostPlatformBinarySuffix())));

				// When cross-compiling on Windows, use old FixDeps. It is slow, but it does not have timing issues
				bUseFixdeps = (BuildHostPlatform.Current.Platform == UnrealTargetPlatform.Win64 || BuildHostPlatform.Current.Platform == UnrealTargetPlatform.Win32);

				if (BuildHostPlatform.Current.Platform == UnrealTargetPlatform.Linux)
				{
					Environment.SetEnvironmentVariable("LC_ALL", "C");
				}

				bIsCrossCompiling = true;

				bHasValidCompiler = DetermineCompilerVersion();
			}

			if (!bHasValidCompiler)
			{
				throw new BuildException("Could not determine version of the compiler, not registering Linux toolchain.");
			}

			CheckDefaultCompilerSettings();

			// refuse to use compilers that we know won't work
			// disable that only if you are a dev and you know what you are doing
			if (!UsingClang())
			{
				throw new BuildException("Unable to build: no compatible clang version found. Please run Setup.sh");
			}
			// prevent unknown clangs since the build is likely to fail on too old or too new compilers
			else if ((CompilerVersionMajor * 10 + CompilerVersionMinor) > 90 || (CompilerVersionMajor * 10 + CompilerVersionMinor) < 60)
			{
				throw new BuildException(
					string.Format("This version of the Unreal Engine can only be compiled with clang 9.0, 8.0, 7.0 and 6.0. clang {0} may not build it - please use a different version.",
						CompilerVersionString)
					);
			}

			// trust lld only for clang 5.x and above (FIXME: also find if present on the system?)
			// NOTE: with early version you can run into errors like "failed to compute relocation:" and others
			bUseLld = (CompilerVersionMajor >= 5);

			// Add --gdb-index for Clang 9.0 and higher
			bGdbIndexSection = (CompilerVersionMajor >= 9);
		}

		public LinuxToolChain(UnrealTargetPlatform InPlatform, string InArchitecture, LinuxPlatformSDK InSDK, bool InPreservePSYM = false, LinuxToolChainOptions InOptions = LinuxToolChainOptions.None)
			: base()
		{
			Architecture = InArchitecture;
			PlatformSDK = InSDK;
			Options = InOptions;
			bPreservePSYM = InPreservePSYM;
		}

		private string GetHostPlatformBinarySuffix()
		{
			if (BuildHostPlatform.Current.Platform == UnrealTargetPlatform.Win64 || BuildHostPlatform.Current.Platform == UnrealTargetPlatform.Win32)
			{
				return ".exe";
			}

			return "";
		}

		protected virtual bool CrossCompiling()
		{
			return bIsCrossCompiling;
		}


		protected virtual bool UsingClang()
		{
			return !String.IsNullOrEmpty(ClangPath);
		}

		/// <summary>
		/// Splits compiler version string into numerical components, leaving unchanged if not known
		/// </summary>
		private void DetermineCompilerMajMinPatchFromVersionString()
		{
			string[] Parts = CompilerVersionString.Split('.');
			if (Parts.Length >= 1)
			{
				CompilerVersionMajor = Convert.ToInt32(Parts[0]);
			}
			if (Parts.Length >= 2)
			{
				CompilerVersionMinor = Convert.ToInt32(Parts[1]);
			}
			if (Parts.Length >= 3)
			{
				CompilerVersionPatch = Convert.ToInt32(Parts[2]);
			}
		}

		internal string GetDumpEncodeDebugCommand(LinkEnvironment LinkEnvironment, FileItem OutputFile)
		{
			bool bUseCmdExe = BuildHostPlatform.Current.Platform == UnrealTargetPlatform.Win64 || BuildHostPlatform.Current.Platform == UnrealTargetPlatform.Win32;
			string DumpCommand = bUseCmdExe ? "\"{0}\" \"{1}\" \"{2}\" 2>NUL" : "\"{0}\" -c -o \"{2}\" \"{1}\"";
			FileItem EncodedBinarySymbolsFile = FileItem.GetItemByPath(Path.Combine(LinkEnvironment.OutputDirectory.FullName, OutputFile.Location.GetFileNameWithoutExtension() + ".sym"));
			FileItem SymbolsFile  = FileItem.GetItemByPath(Path.Combine(LinkEnvironment.LocalShadowDirectory.FullName, OutputFile.Location.GetFileName() + ".psym"));
			FileItem StrippedFile = FileItem.GetItemByPath(Path.Combine(LinkEnvironment.LocalShadowDirectory.FullName, OutputFile.Location.GetFileName() + "_nodebug"));
			FileItem DebugFile = FileItem.GetItemByPath(Path.Combine(LinkEnvironment.OutputDirectory.FullName, OutputFile.Location.GetFileNameWithoutExtension() + ".debug"));

			if (bPreservePSYM)
			{
				SymbolsFile = FileItem.GetItemByPath(Path.Combine(LinkEnvironment.OutputDirectory.FullName, OutputFile.Location.GetFileNameWithoutExtension() + ".psym"));
			}

			StringWriter Out = new StringWriter();
			Out.NewLine = bUseCmdExe ? "\r\n" : "\n";

			// dump_syms
			Out.WriteLine(DumpCommand,
				DumpSymsPath,
				OutputFile.AbsolutePath,
				SymbolsFile.AbsolutePath
			);

			// encode breakpad symbols
			Out.WriteLine("\"{0}\" \"{1}\" \"{2}\"",
				BreakpadEncoderPath,
				SymbolsFile.AbsolutePath,
				EncodedBinarySymbolsFile.AbsolutePath
			);

			if (!Options.HasFlag(LinuxToolChainOptions.DisableSplitDebugInfoWithObjCopy) && LinkEnvironment.bCreateDebugInfo)
			{
				if (MaxBinarySizeOverrideForObjcopy > 0 && bUseCmdExe)
				{
<<<<<<< HEAD
					Out.WriteLine("for /F \"tokens=*\" %%F in (\"{0}\") DO set size=%%~zF",
						OutputFile.AbsolutePath
					);

					Out.WriteLine("if %size% LSS {0} (", MaxBinarySizeOverrideForObjcopy);
=======
					Out += string.Format("for /F \"tokens=*\" %%F in (\"{0}\") DO set size=%%~zF\n",
						OutputFile.AbsolutePath
					);

					Out += string.Format("if %size% LSS {0} (\n", MaxBinarySizeOverrideForObjcopy);
>>>>>>> 3ecbc206
				}

				// objcopy stripped file
				Out.WriteLine("\"{0}\" --strip-all \"{1}\" \"{2}\"",
					GetObjcopyPath(LinkEnvironment.Architecture),
					OutputFile.AbsolutePath,
					StrippedFile.AbsolutePath
				);

				// objcopy debug file
				Out.WriteLine("\"{0}\" --only-keep-debug \"{1}\" \"{2}\"",
					GetObjcopyPath(LinkEnvironment.Architecture),
					OutputFile.AbsolutePath,
					DebugFile.AbsolutePath
				);

				// objcopy link debug file to final so
				Out.WriteLine("\"{0}\" --add-gnu-debuglink=\"{1}\" \"{2}\" \"{3}.temp\"",
					GetObjcopyPath(LinkEnvironment.Architecture),
					DebugFile.AbsolutePath,
					StrippedFile.AbsolutePath,
					OutputFile.AbsolutePath
				);

				if (bUseCmdExe)
				{
					// Only move the temp final elf file once its done being linked by objcopy
					Out.WriteLine("move /Y \"{0}.temp\" \"{1}\"",
						OutputFile.AbsolutePath,
						OutputFile.AbsolutePath
					);

					if (MaxBinarySizeOverrideForObjcopy > 0)
					{
						// If we have an override size, then we need to create a dummy file if that size is exceeded
<<<<<<< HEAD
						Out.WriteLine(") ELSE (");
						Out.WriteLine("echo DummyDebug >> \"{0}\"", DebugFile.AbsolutePath);
						Out.WriteLine();
=======
						Out += string.Format(") ELSE (\necho DummyDebug >> \"{0}\"\n)\n",
							DebugFile.AbsolutePath
						);
>>>>>>> 3ecbc206
					}
				}
				else
				{
					// Only move the temp final elf file once its done being linked by objcopy
					Out.WriteLine("mv \"{0}.temp\" \"{1}\"",
						OutputFile.AbsolutePath,
						OutputFile.AbsolutePath
					);

					// Change the debug file to normal permissions. It was taking on the +x rights from the output file
					Out.WriteLine("chmod 644 \"{0}\"",
						DebugFile.AbsolutePath
					);
				}
			}
			else
			{
				// If we have disabled objcopy then we need to create a dummy debug file
<<<<<<< HEAD
				Out.WriteLine("echo DummyDebug >> \"{0}\"",
=======
				Out += string.Format("echo DummyDebug >> {0}\n",
>>>>>>> 3ecbc206
					DebugFile.AbsolutePath
				);
			}

			return Out.ToString();
		}

		/// <summary>
		/// Queries compiler for the version
		/// </summary>
		protected bool DetermineCompilerVersion()
		{
			CompilerVersionString = null;
			CompilerVersionMajor = -1;
			CompilerVersionMinor = -1;
			CompilerVersionPatch = -1;

			using (Process Proc = new Process())
			{
				Proc.StartInfo.UseShellExecute = false;
				Proc.StartInfo.CreateNoWindow = true;
				Proc.StartInfo.RedirectStandardOutput = true;
				Proc.StartInfo.RedirectStandardError = true;

				if (!String.IsNullOrEmpty(GCCPath))
				{
					Proc.StartInfo.FileName = GCCPath;
					Proc.StartInfo.Arguments = " -dumpversion";

					Proc.Start();
					Proc.WaitForExit();

					if (Proc.ExitCode == 0)
					{
						// read just the first string
						CompilerVersionString = Proc.StandardOutput.ReadLine();
						DetermineCompilerMajMinPatchFromVersionString();
					}
				}
				else if (!String.IsNullOrEmpty(ClangPath))
				{
					Proc.StartInfo.FileName = ClangPath;
					Proc.StartInfo.Arguments = " --version";

					Proc.Start();
					Proc.WaitForExit();

					if (Proc.ExitCode == 0)
					{
						// read just the first string
						string VersionString = Proc.StandardOutput.ReadLine();

						Regex VersionPattern = new Regex("version \\d+(\\.\\d+)+");
						Match VersionMatch = VersionPattern.Match(VersionString);

						// version match will be like "version 3.3", so remove the "version"
						if (VersionMatch.Value.StartsWith("version "))
						{
							CompilerVersionString = VersionMatch.Value.Replace("version ", "");

							DetermineCompilerMajMinPatchFromVersionString();
						}
					}
				}
				else
				{
					// icl?
				}
			}

			return !String.IsNullOrEmpty(CompilerVersionString);
		}

		/// <summary>
		/// Checks default compiler settings
		/// </summary>
		private void CheckDefaultCompilerSettings()
		{
			using (Process Proc = new Process())
			{
				Proc.StartInfo.UseShellExecute = false;
				Proc.StartInfo.CreateNoWindow = true;
				Proc.StartInfo.RedirectStandardOutput = true;
				Proc.StartInfo.RedirectStandardError = true;
				Proc.StartInfo.RedirectStandardInput = true;

				if (!String.IsNullOrEmpty(ClangPath) && File.Exists(ClangPath))
				{
					Proc.StartInfo.FileName = ClangPath;
					Proc.StartInfo.Arguments = " -E -dM -";

					Proc.Start();
					Proc.StandardInput.Close();

					for (; ; )
					{
						string CompilerDefine = Proc.StandardOutput.ReadLine();
						if (string.IsNullOrEmpty(CompilerDefine))
						{
							Proc.WaitForExit();
							break;
						}

						if (CompilerDefine.Contains("__PIE__") || CompilerDefine.Contains("__pie__"))
						{
							bSuppressPIE = true;
						}
					}
				}
				else
				{
					// other compilers aren't implemented atm
				}
			}
		}

		/// <summary>
		/// Checks if compiler version matches the requirements
		/// </summary>
		private static bool CompilerVersionGreaterOrEqual(int Major, int Minor, int Patch)
		{
			return CompilerVersionMajor > Major ||
				(CompilerVersionMajor == Major && CompilerVersionMinor > Minor) ||
				(CompilerVersionMajor == Major && CompilerVersionMinor == Minor && CompilerVersionPatch >= Patch);
		}

		/// <summary>
		/// Architecture-specific compiler switches
		/// </summary>
		static string ArchitectureSpecificSwitches(string Architecture)
		{
			string Result = "";

			if (Architecture.StartsWith("arm") || Architecture.StartsWith("aarch64"))
			{
				Result += " -fsigned-char";
			}

			return Result;
		}

		protected virtual string ArchitectureSpecificDefines(string Architecture)
		{
			string Result = "";

			if (Architecture.StartsWith("x86_64") || Architecture.StartsWith("aarch64"))
			{
				Result += " -D_LINUX64";
			}

			return Result;
		}

		/// <summary>
		/// Gets architecture-specific ar paths
		/// </summary>
		protected virtual string GetArPath(string Architecture)
		{
			return ArPath;
		}

		/// <summary>
		/// Gets architecture-specific ranlib paths
		/// </summary>
		protected virtual string GetRanlibPath(string Architecture)
		{
			return RanlibPath;
		}

		/// <summary>
		/// Gets architecture-specific strip path
		/// </summary>
		protected virtual string GetStripPath(string Architecture)
		{
			return StripPath;
		}

		/// <summary>
		/// Gets architecture-specific objcopy path
		/// </summary>
		protected virtual string GetObjcopyPath(string Architecture)
		{
			return ObjcopyPath;
		}

		private static bool ShouldUseLibcxx(string Architecture)
		{
			// set UE4_LINUX_USE_LIBCXX to either 0 or 1. If unset, defaults to 1.
			string UseLibcxxEnvVarOverride = Environment.GetEnvironmentVariable("UE4_LINUX_USE_LIBCXX");
			if (string.IsNullOrEmpty(UseLibcxxEnvVarOverride) || UseLibcxxEnvVarOverride == "1")
			{
				// at the moment ARM32 libc++ remains missing
				return Architecture.StartsWith("x86_64") || Architecture.StartsWith("aarch64") || Architecture.StartsWith("i686");
			}
			return false;
		}

		protected virtual string GetCLArguments_Global(CppCompileEnvironment CompileEnvironment)
		{
			string Result = "";

			// build up the commandline common to C and C++
			Result += " -c";
			Result += " -pipe";

			if (ShouldUseLibcxx(CompileEnvironment.Architecture))
			{
				Result += " -nostdinc++";
				Result += " -I" + "ThirdParty/Linux/LibCxx/include/";
				Result += " -I" + "ThirdParty/Linux/LibCxx/include/c++/v1";
			}

			// ASan
			if (Options.HasFlag(LinuxToolChainOptions.EnableAddressSanitizer))
			{
				// Force using the ANSI allocator if ASan is enabled
				Result += " -fsanitize=address -DFORCE_ANSI_ALLOCATOR=1";
			}

			// TSan
			if (Options.HasFlag(LinuxToolChainOptions.EnableThreadSanitizer))
			{
				// Force using the ANSI allocator if TSan is enabled
				Result += " -fsanitize=thread -DFORCE_ANSI_ALLOCATOR=1";
			}

			// UBSan
			if (Options.HasFlag(LinuxToolChainOptions.EnableUndefinedBehaviorSanitizer))
			{
				Result += " -fsanitize=undefined";
			}

			// MSan
			if (Options.HasFlag(LinuxToolChainOptions.EnableMemorySanitizer))
			{
				// Force using the ANSI allocator if MSan is enabled
				// -fsanitize-memory-track-origins adds a 1.5x-2.5x slow down ontop of MSan normal amount of overhead
				// -fsanitize-memory-track-origins=1 is faster but collects only allocation points but not intermediate stores
				Result += " -fsanitize=memory -fsanitize-memory-track-origins -DFORCE_ANSI_ALLOCATOR=1";
			}

			Result += " -Wall -Werror";

			if (!CompileEnvironment.Architecture.StartsWith("x86_64") && !CompileEnvironment.Architecture.StartsWith("i686"))
			{
				Result += " -funwind-tables";               // generate unwind tables as they are needed for backtrace (on x86(64) they are generated implicitly)
			}

			Result += " -Wsequence-point";              // additional warning not normally included in Wall: warns if order of operations is ambigious
			//Result += " -Wunreachable-code";            // additional warning not normally included in Wall: warns if there is code that will never be executed - not helpful due to bIsGCC and similar
			//Result += " -Wshadow";                      // additional warning not normally included in Wall: warns if there variable/typedef shadows some other variable - not helpful because we have gobs of code that shadows variables
			Result += " -Wdelete-non-virtual-dtor";

			Result += ArchitectureSpecificSwitches(CompileEnvironment.Architecture);

			Result += " -fno-math-errno";               // do not assume that math ops have side effects

			Result += GetRTTIFlag(CompileEnvironment);	// flag for run-time type info

			if (CompileEnvironment.bHideSymbolsByDefault)
			{
				Result += " -fvisibility-ms-compat";
				Result += " -fvisibility-inlines-hidden";
			}

			if (String.IsNullOrEmpty(ClangPath))
			{
				// GCC only option
				Result += " -fno-strict-aliasing";
				Result += " -Wno-sign-compare"; // needed to suppress: comparison between signed and unsigned integer expressions
				Result += " -Wno-enum-compare"; // Stats2.h triggers this (alignof(int64) <= DATA_ALIGN)
				Result += " -Wno-return-type"; // Variant.h triggers this
				Result += " -Wno-unused-local-typedefs";
				Result += " -Wno-multichar";
				Result += " -Wno-unused-but-set-variable";
				Result += " -Wno-strict-overflow"; // Array.h:518
			}
			else
			{
				// Clang only options
				if (CrossCompiling())
				{
					if (BuildHostPlatform.Current.Platform == UnrealTargetPlatform.Win64 || BuildHostPlatform.Current.Platform == UnrealTargetPlatform.Win32)
					{
						Result += " -fdiagnostics-format=msvc";     // make diagnostics compatible with MSVC when cross-compiling
					}
					else if (Log.ColorConsoleOutput)
					{
						Result += " -fcolor-diagnostics";
					}
				}

				// output full paths to the files when the build fails, required 4.0+ of clang
				if (CompilerVersionGreaterOrEqual(4, 0, 0))
				{
					Result += " -fdiagnostics-absolute-paths";
				}

				Result += " -Wno-unused-private-field";     // MultichannelTcpSocket.h triggers this, possibly more
				// this hides the "warning : comparison of unsigned expression < 0 is always false" type warnings due to constant comparisons, which are possible with template arguments
				Result += " -Wno-tautological-compare";

				// this switch is understood by clang 3.5.0, but not clang-3.5 as packaged by Ubuntu 14.04 atm
				if (CompilerVersionGreaterOrEqual(3, 5, 0))
				{
					Result += " -Wno-undefined-bool-conversion";	// hides checking if 'this' pointer is null
				}

				if (CompilerVersionGreaterOrEqual(3, 6, 0))
				{
					Result += " -Wno-unused-local-typedef";	// clang is being overly strict here? PhysX headers trigger this.
					Result += " -Wno-inconsistent-missing-override";	// these have to be suppressed for UE 4.8, should be fixed later.
				}

				if (CompilerVersionGreaterOrEqual(3, 9, 0))
				{
					Result += " -Wno-undefined-var-template"; // not really a good warning to disable
				}

				if (CompilerVersionGreaterOrEqual(5, 0, 0))
				{
					Result += " -Wno-unused-lambda-capture";  // suppressed because capturing of compile-time constants is seemingly inconsistent. And MSVC doesn't do that.
				}
			}

			Result += " -Wno-unused-variable";
			// this will hide the warnings about static functions in headers that aren't used in every single .cpp file
			Result += " -Wno-unused-function";
			// this hides the "enumeration value 'XXXXX' not handled in switch [-Wswitch]" warnings - we should maybe remove this at some point and add UE_LOG(, Fatal, ) to default cases
			Result += " -Wno-switch";
			Result += " -Wno-unknown-pragmas";			// Slate triggers this (with its optimize on/off pragmas)
			// needed to suppress warnings about using offsetof on non-POD types.
			Result += " -Wno-invalid-offsetof";
			// we use this feature to allow static FNames.
			Result += " -Wno-gnu-string-literal-operator-template";

			// Profile Guided Optimization (PGO) and Link Time Optimization (LTO)
			// Whether we actually can enable that is checked in CanUseAdvancedLinkerFeatures() earlier
			if (CompileEnvironment.bPGOOptimize)
			{
				//
				// Clang emits a warning for each compiled function that doesn't have a matching entry in the profile data.
				// This can happen when the profile data is older than the binaries we're compiling.
				//
				// Disable this warning. It's far too verbose.
				//
				Result += " -Wno-backend-plugin";

				Log.TraceInformationOnce("Enabling Profile Guided Optimization (PGO). Linking will take a while.");
				Result += string.Format(" -fprofile-instr-use=\"{0}\"", Path.Combine(CompileEnvironment.PGODirectory, CompileEnvironment.PGOFilenamePrefix));
			}
			else if (CompileEnvironment.bPGOProfile)
			{
				Log.TraceInformationOnce("Enabling Profile Guided Instrumentation (PGI). Linking will take a while.");
				Result += " -fprofile-generate";
			}

			// Unlike on other platforms, allow LTO be specified independently of PGO
			// Whether we actually can enable that is checked in CanUseAdvancedLinkerFeatures() earlier
			if (CompileEnvironment.bAllowLTCG)
			{
				if((Options & LinuxToolChainOptions.EnableThinLTO) != 0)
				{
					Result += " -flto=thin";
				}
				else
				{
					Result += " -flto";
				}
			}

			if (CompileEnvironment.ShadowVariableWarningLevel != WarningLevel.Off)
			{
				Result += " -Wshadow" + ((CompileEnvironment.ShadowVariableWarningLevel == WarningLevel.Error) ? "" : " -Wno-error=shadow");
			}

			if (CompileEnvironment.bEnableUndefinedIdentifierWarnings)
			{
				Result += " -Wundef" + (CompileEnvironment.bUndefinedIdentifierWarningsAsErrors ? "" : " -Wno-error=undef");
			}

			//Result += " -DOPERATOR_NEW_INLINE=FORCENOINLINE";

			// shipping builds will cause this warning with "ensure", so disable only in those case
			if (CompileEnvironment.Configuration == CppConfiguration.Shipping)
			{
				Result += " -Wno-unused-value";
				Result += " -fomit-frame-pointer";
			}
			// switches to help debugging
			else if (CompileEnvironment.Configuration == CppConfiguration.Debug)
			{
				Result += " -fno-inline";                   // disable inlining for better debuggability (e.g. callstacks, "skip file" in gdb)
				Result += " -fno-omit-frame-pointer";       // force not omitting fp
				Result += " -fstack-protector";             // detect stack smashing
				//Result += " -fsanitize=address";            // detect address based errors (support properly and link to libasan)
			}

			// debug info
			// bCreateDebugInfo is normally set for all configurations, including Shipping - this is needed to enable callstack in Shipping builds (proper resolution: UEPLAT-205, separate files with debug info)
			if (CompileEnvironment.bCreateDebugInfo)
			{
				Result += " -gdwarf-4";

				if (bGdbIndexSection)
				{
					// Generate .debug_pubnames and .debug_pubtypes sections in a format suitable for conversion into a
					// GDB index. This option is only useful with a linker that can produce GDB index version 7.
					Result += " -ggnu-pubnames";
				}
			}

			// optimization level
			if (!CompileEnvironment.bOptimizeCode)
			{
				Result += " -O0";
			}
			else
			{
				// Don't over optimise if using Address/MemorySanitizer or you'll get false positive errors due to erroneous optimisation of necessary Address/MemorySanitizer instrumentation.
				if (Options.HasFlag(LinuxToolChainOptions.EnableAddressSanitizer) || Options.HasFlag(LinuxToolChainOptions.EnableMemorySanitizer))
				{
					Result += " -O1 -g -fno-optimize-sibling-calls -fno-omit-frame-pointer";
				}
				else if (Options.HasFlag(LinuxToolChainOptions.EnableThreadSanitizer))
				{
					Result += " -O1 -g";
				}
				else
				{
					Result += " -O2";	// warning: as of now (2014-09-28), clang 3.5.0 miscompiles PlatformerGame with -O3 (bitfields?)
				}
			}

			if (!CompileEnvironment.bUseInlining)
			{
				Result += " -fno-inline-functions";
			}

			if (CompileEnvironment.bIsBuildingDLL)
			{
				Result += " -fPIC";
				// Use local-dynamic TLS model. This generates less efficient runtime code for __thread variables, but avoids problems of running into
				// glibc/ld.so limit (DTV_SURPLUS) for number of dlopen()'ed DSOs with static TLS (see e.g. https://www.cygwin.com/ml/libc-help/2013-11/msg00033.html)
				Result += " -ftls-model=local-dynamic";
			}
			else
			{
				Result += " -ffunction-sections";
				Result += " -fdata-sections";
			}

			if (CompileEnvironment.bEnableExceptions)
			{
				Result += " -fexceptions";
				Result += " -DPLATFORM_EXCEPTIONS_DISABLED=0";
			}
			else
			{
				Result += " -fno-exceptions";               // no exceptions
				Result += " -DPLATFORM_EXCEPTIONS_DISABLED=1";
			}

			if (bSuppressPIE && !CompileEnvironment.bIsBuildingDLL)
			{
				Result += " -fno-PIE";
			}

			if (PlatformSDK.bVerboseCompiler)
			{
				Result += " -v";                            // for better error diagnosis
			}

			Result += ArchitectureSpecificDefines(CompileEnvironment.Architecture);
			if (CrossCompiling())
			{
				if (UsingClang() && !string.IsNullOrEmpty(CompileEnvironment.Architecture))
				{
					Result += String.Format(" -target {0}", CompileEnvironment.Architecture);        // Set target triple
				}
				Result += String.Format(" --sysroot=\"{0}\"", BaseLinuxPath);
			}

			return Result;
		}

		/// <summary>
		/// Sanitizes a definition argument if needed.
		/// </summary>
		/// <param name="definition">A string in the format "foo=bar".</param>
		/// <returns></returns>
		internal static string EscapeArgument(string definition)
		{
			string[] splitData = definition.Split('=');
			string myKey = splitData.ElementAtOrDefault(0);
			string myValue = splitData.ElementAtOrDefault(1);

			if (string.IsNullOrEmpty(myKey)) { return ""; }
			if (!string.IsNullOrEmpty(myValue))
			{
				if (!myValue.StartsWith("\"") && (myValue.Contains(" ") || myValue.Contains("$")))
				{
					myValue = myValue.Trim('\"');		// trim any leading or trailing quotes
					myValue = "\"" + myValue + "\"";	// ensure wrap string with double quotes
				}

				// replace double quotes to escaped double quotes if exists
				myValue = myValue.Replace("\"", "\\\"");
			}

			return myValue == null
				? string.Format("{0}", myKey)
				: string.Format("{0}={1}", myKey, myValue);
		}

		static string GetCompilerStandardVersion_CPP(CppCompileEnvironment CompileEnvironment)
		{
			if (CompileEnvironment.CppStandard == CppStandardVersion.Cpp14 || CompileEnvironment.CppStandard == CppStandardVersion.Default)
			{
				return " -std=c++14";
			}
			else if (CompileEnvironment.CppStandard == CppStandardVersion.Cpp17)
			{
				return " -std=c++17";
			}
			else if (CompileEnvironment.CppStandard == CppStandardVersion.Latest)
			{
				return " -std=c++17";
			}

			throw new BuildException(
			string.Format("Unknown C++ standard type set: {0}", CompileEnvironment.CppStandard));
		}

		static string GetCompileArguments_CPP(CppCompileEnvironment CompileEnvironment)
		{
			string Result = "";
			Result += " -x c++";
			Result += GetCompilerStandardVersion_CPP(CompileEnvironment);
			return Result;
		}

		static string GetCompileArguments_C()
		{
			string Result = "";
			Result += " -x c";
			return Result;
		}

		static string GetCompileArguments_MM(CppCompileEnvironment CompileEnvironment)
		{
			string Result = "";
			Result += " -x objective-c++";
			Result += " -fobjc-abi-version=2";
			Result += " -fobjc-legacy-dispatch";
			Result += GetCompilerStandardVersion_CPP(CompileEnvironment);
			return Result;
		}

		// Conditionally enable (default disabled) generation of information about every class with virtual functions for use by the C++ runtime type identification features
		// (`dynamic_cast' and `typeid'). If you don't use those parts of the language, you can save some space by using -fno-rtti.
		// Note that exception handling uses the same information, but it will generate it as needed.
		static string GetRTTIFlag(CppCompileEnvironment CompileEnvironment)
		{
			string Result = "";

			if (CompileEnvironment.bUseRTTI)
			{
				Result = " -frtti";
			}
			else
			{
				Result = " -fno-rtti";
			}

			return Result;
		}

		static string GetCompileArguments_M(CppCompileEnvironment CompileEnvironment)
		{
			string Result = "";
			Result += " -x objective-c";
			Result += " -fobjc-abi-version=2";
			Result += " -fobjc-legacy-dispatch";
			Result += GetCompilerStandardVersion_CPP(CompileEnvironment);
			return Result;
		}

		static string GetCompileArguments_PCH(CppCompileEnvironment CompileEnvironment)
		{
			string Result = "";
			Result += " -x c++-header";
			Result += GetCompilerStandardVersion_CPP(CompileEnvironment);
			return Result;
		}

		protected virtual string GetLinkArguments(LinkEnvironment LinkEnvironment)
		{
			string Result = "";

			if (UsingLld(LinkEnvironment.Architecture) && (!LinkEnvironment.bIsBuildingDLL || (CompilerVersionMajor >= 9)))
			{
				Result += (BuildHostPlatform.Current.Platform == UnrealTargetPlatform.Win64) ? " -fuse-ld=lld.exe" : " -fuse-ld=lld";
			}

			// debugging symbols
			// Applying to all configurations @FIXME: temporary hack for FN to enable callstack in Shipping builds (proper resolution: UEPLAT-205)
			Result += " -rdynamic";   // needed for backtrace_symbols()...

			if (LinkEnvironment.bIsBuildingDLL)
			{
				Result += " -shared";
			}
			else
			{
				// ignore unresolved symbols in shared libs
				Result += string.Format(" -Wl,--unresolved-symbols=ignore-in-shared-libs");
			}

			if (Options.HasFlag(LinuxToolChainOptions.EnableAddressSanitizer) ||
				Options.HasFlag(LinuxToolChainOptions.EnableThreadSanitizer) ||
				Options.HasFlag(LinuxToolChainOptions.EnableUndefinedBehaviorSanitizer) ||
				Options.HasFlag(LinuxToolChainOptions.EnableMemorySanitizer))
			{
				Result += " -g";

				if (Options.HasFlag(LinuxToolChainOptions.EnableSharedSanitizer))
				{
					Result += " -shared-libsan";
				}

				if (Options.HasFlag(LinuxToolChainOptions.EnableAddressSanitizer))
				{
					Result += " -fsanitize=address";
				}
				else if (Options.HasFlag(LinuxToolChainOptions.EnableThreadSanitizer))
				{
					Result += " -fsanitize=thread";
				}
				else if (Options.HasFlag(LinuxToolChainOptions.EnableUndefinedBehaviorSanitizer))
				{
					Result += " -fsanitize=undefined";
				}
				else if (Options.HasFlag(LinuxToolChainOptions.EnableMemorySanitizer))
				{
					// -fsanitize-memory-track-origins adds a 1.5x-2.5x slow ontop of MSan normal amount of overhead
					// -fsanitize-memory-track-origins=1 is faster but collects only allocation points but not intermediate stores
					Result += " -fsanitize=memory -fsanitize-memory-track-origins";
				}

				if (CrossCompiling())
				{
					Result += string.Format(" -Wl,-rpath=\"{0}/lib/clang/{1}.{2}.{3}/lib/linux\"",
							BaseLinuxPath, CompilerVersionMajor, CompilerVersionMinor, CompilerVersionPatch);
				}
			}

			if (UsingLld(Architecture) && LinkEnvironment.bCreateDebugInfo && bGdbIndexSection)
			{
				// Generate .gdb_index section. On my machine, this cuts symbol loading time (breaking at main) from 45
				// seconds to 17 seconds (with gdb v8.3.1).
				Result += " -Wl,--gdb-index";
			}

			// RPATH for third party libs
			Result += " -Wl,-rpath=${ORIGIN}";
			Result += " -Wl,-rpath-link=${ORIGIN}";
			Result += " -Wl,-rpath=${ORIGIN}/..";	// for modules that are in sub-folders of the main Engine/Binary/Linux folder
			if (LinkEnvironment.Architecture.StartsWith("x86_64"))
			{
				Result += " -Wl,-rpath=${ORIGIN}/../../../Engine/Binaries/ThirdParty/Qualcomm/Linux";
			}
			else
			{
				// x86_64 is now using updated ICU that doesn't need extra .so
				Result += " -Wl,-rpath=${ORIGIN}/../../../Engine/Binaries/ThirdParty/ICU/icu4c-53_1/Linux/" + LinkEnvironment.Architecture;
			}

			Result += " -Wl,-rpath=${ORIGIN}/../../../Engine/Binaries/ThirdParty/OpenVR/OpenVRv1_5_17/linux64";

			// @FIXME: Workaround for generating RPATHs for launching on devices UE-54136
			Result += " -Wl,-rpath=${ORIGIN}/../../../Engine/Binaries/ThirdParty/PhysX3/Linux/x86_64-unknown-linux-gnu";

			// Some OS ship ld with new ELF dynamic tags, which use DT_RUNPATH vs DT_RPATH. Since DT_RUNPATH do not propagate to dlopen()ed DSOs,
			// this breaks the editor on such systems. See https://kenai.com/projects/maxine/lists/users/archive/2011-01/message/12 for details
			Result += " -Wl,--disable-new-dtags";

			// This severely improves runtime linker performance. Without using FixDeps the impact on link time is not as big.
			Result += " -Wl,--as-needed";

			// Additionally speeds up editor startup by 1-2s
			Result += " -Wl,--hash-style=gnu";

			// This apparently can help LLDB speed up symbol lookups
			Result += " -Wl,--build-id";
			if (!LinkEnvironment.bIsBuildingDLL)
			{
				Result += " -Wl,--gc-sections";

				if (bSuppressPIE)
				{
					if (CompilerVersionGreaterOrEqual(7, 0, 0))
					{
						Result += " -Wl,-no-pie";
					}
					else
					{
						Result += " -Wl,-nopie";
					}
				}
			}

			if (LinkEnvironment.Configuration == CppConfiguration.Shipping)
			{
				Result += " -Wl,--icf=all"; // Enables ICF (Identical Code Folding). [all, safe] safe == fold functions that can be proven not to have their address taken.
				if (!UsingLld(LinkEnvironment.Architecture))
				{
					Result += " -Wl,--icf-iterations=3";
				}
			}

			// Profile Guided Optimization (PGO) and Link Time Optimization (LTO)
			// Whether we actually can enable that is checked in CanUseAdvancedLinkerFeatures() earlier
			if (LinkEnvironment.bPGOOptimize)
			{
				//
				// Clang emits a warning for each compiled function that doesn't have a matching entry in the profile data.
				// This can happen when the profile data is older than the binaries we're compiling.
				//
				// Disable this warning. It's far too verbose.
				//
				Result += " -Wno-backend-plugin";

				Log.TraceInformationOnce("Enabling Profile Guided Optimization (PGO). Linking will take a while.");
				Result += string.Format(" -fprofile-instr-use=\"{0}\"", Path.Combine(LinkEnvironment.PGODirectory, LinkEnvironment.PGOFilenamePrefix));
			}
			else if (LinkEnvironment.bPGOProfile)
			{
				Log.TraceInformationOnce("Enabling Profile Guided Instrumentation (PGI). Linking will take a while.");
				Result += " -fprofile-generate";
			}

			// whether we actually can do that is checked in CanUseAdvancedLinkerFeatures() earlier
			if (LinkEnvironment.bAllowLTCG)
			{
				if((Options & LinuxToolChainOptions.EnableThinLTO) != 0)
				{
					Result += String.Format(" -flto=thin -Wl,--thinlto-jobs={0}", Utils.GetPhysicalProcessorCount());
				}
				else
				{
					Result += " -flto";
				}
			}

			if (CrossCompiling())
			{
				if (UsingClang())
				{
					Result += String.Format(" -target {0}", LinkEnvironment.Architecture);        // Set target triple
				}
				string SysRootPath = BaseLinuxPath.TrimEnd(new char[] { '\\', '/' });
				Result += String.Format(" \"--sysroot={0}\"", SysRootPath);

				// Linking with the toolchain on linux appears to not search usr/
				if (BuildHostPlatform.Current.Platform == UnrealTargetPlatform.Linux)
				{
					Result += String.Format(" -B\"{0}/usr/lib/\"", SysRootPath);
					Result += String.Format(" -B\"{0}/usr/lib64/\"", SysRootPath);
					Result += String.Format(" -L\"{0}/usr/lib/\"", SysRootPath);
					Result += String.Format(" -L\"{0}/usr/lib64/\"", SysRootPath);
				}
			}

			return Result;
		}

		string GetArchiveArguments(LinkEnvironment LinkEnvironment)
		{
			return " rcs";
		}

		// cache the location of NDK tools
		protected bool bIsCrossCompiling;
		protected string BaseLinuxPath;
		protected string ClangPath;
		protected string GCCPath;
		protected string ArPath;
		protected string LlvmArPath;
		protected string RanlibPath;
		protected string StripPath;
		protected string ObjcopyPath;
		protected string DumpSymsPath;
		protected string BreakpadEncoderPath;
		protected string MultiArchRoot;

		/// <summary>
		/// Version string of the current compiler, whether clang or gcc or whatever
		/// </summary>
		static string CompilerVersionString;
		/// <summary>
		/// Major version of the current compiler, whether clang or gcc or whatever
		/// </summary>
		static int CompilerVersionMajor = -1;
		/// <summary>
		/// Minor version of the current compiler, whether clang or gcc or whatever
		/// </summary>
		static int CompilerVersionMinor = -1;
		/// <summary>
		/// Patch version of the current compiler, whether clang or gcc or whatever
		/// </summary>
		static int CompilerVersionPatch = -1;

		/// <summary>
		/// Whether to use old, slower way to relink circularly dependent libraries.
		/// It makes sense to use it when cross-compiling on Windows due to race conditions between actions reading and modifying the libs.
		/// </summary>
		private bool bUseFixdeps = false;

		/// <summary>
		/// Track which scripts need to be deleted before appending to
		/// </summary>
		private bool bHasWipedFixDepsScript = false;

		/// <summary>
		/// Holds all the binaries for a particular target (except maybe the executable itself).
		/// </summary>
		private static List<FileItem> AllBinaries = new List<FileItem>();

		/// <summary>
		/// Tracks that information about used C++ library is only printed once
		/// </summary>
		private bool bHasPrintedBuildDetails = false;

		/// <summary>
		/// Checks if we actually can use LTO/PGO with this set of tools
		/// </summary>
		protected virtual bool CanUseAdvancedLinkerFeatures(string Architecture)
		{
			return UsingLld(Architecture) && !String.IsNullOrEmpty(LlvmArPath);
		}

		/// <summary>
		/// Returns a helpful string for the user
		/// </summary>
		protected string ExplainWhyCannotUseAdvancedLinkerFeatures(string Architecture)
		{
			string Explanation = "Cannot use LTO/PGO on this toolchain:";
			int NumProblems = 0;
			if (!UsingLld(Architecture))
			{
				Explanation += " not using lld";
				++NumProblems;
			}
			if (String.IsNullOrEmpty(LlvmArPath))
			{
				if (NumProblems > 0)
				{
					Explanation += " and";
				}
				Explanation += " llvm-ar was not found";
			}
			return Explanation;
		}

		protected void PrintBuildDetails(CppCompileEnvironment CompileEnvironment)
		{
			Log.TraceInformation("------- Build details --------");
			Log.TraceInformation("Using {0}.", ToolchainInfo);
			Log.TraceInformation("Using {0} ({1}) version '{2}' (string), {3} (major), {4} (minor), {5} (patch)",
				String.IsNullOrEmpty(ClangPath) ? "gcc" : "clang",
				String.IsNullOrEmpty(ClangPath) ? GCCPath : ClangPath,
				CompilerVersionString, CompilerVersionMajor, CompilerVersionMinor, CompilerVersionPatch);

			if (UsingClang())
			{
				// inform the user which C++ library the engine is going to be compiled against - important for compatibility with third party code that uses STL
				Log.TraceInformation("Using {0} standard C++ library.", ShouldUseLibcxx(CompileEnvironment.Architecture) ? "bundled libc++" : "compiler default (most likely libstdc++)");
				Log.TraceInformation("Using {0}", UsingLld(CompileEnvironment.Architecture) ? "lld linker" : "default linker (ld)");
				Log.TraceInformation("Using {0}", !String.IsNullOrEmpty(LlvmArPath) ? String.Format("llvm-ar : {0}", LlvmArPath) : String.Format("ar and ranlib: {0}, {1}", GetArPath(CompileEnvironment.Architecture), GetRanlibPath(CompileEnvironment.Architecture)));
			}

			if (Options.HasFlag(LinuxToolChainOptions.EnableAddressSanitizer) ||
				Options.HasFlag(LinuxToolChainOptions.EnableThreadSanitizer) ||
				Options.HasFlag(LinuxToolChainOptions.EnableUndefinedBehaviorSanitizer) ||
				Options.HasFlag(LinuxToolChainOptions.EnableMemorySanitizer))
			{
				string SanitizerInfo = "Building with:";
				string StaticOrShared = Options.HasFlag(LinuxToolChainOptions.EnableSharedSanitizer) ? " dynamically" : " statically";

				SanitizerInfo += Options.HasFlag(LinuxToolChainOptions.EnableAddressSanitizer) ? StaticOrShared + " linked AddressSanitizer" : "";
				SanitizerInfo += Options.HasFlag(LinuxToolChainOptions.EnableThreadSanitizer) ? StaticOrShared + " linked ThreadSanitizer" : "";
				SanitizerInfo += Options.HasFlag(LinuxToolChainOptions.EnableUndefinedBehaviorSanitizer) ? StaticOrShared + " linked UndefinedBehaviorSanitizer" : "";
				SanitizerInfo += Options.HasFlag(LinuxToolChainOptions.EnableMemorySanitizer) ? StaticOrShared + " linked MemorySanitizer" : "";

				Log.TraceInformation(SanitizerInfo);
			}

			// Also print other once-per-build information
			if (bUseFixdeps)
			{
				Log.TraceInformation("Using old way to relink circularly dependent libraries (with a FixDeps step).");
			}
			else
			{
				Log.TraceInformation("Using fast way to relink  circularly dependent libraries (no FixDeps).");
			}

			if (CompileEnvironment.bPGOOptimize)
			{
				Log.TraceInformation("Using PGO (profile guided optimization).");
				Log.TraceInformation("  Directory for PGO data files='{0}'", CompileEnvironment.PGODirectory);
				Log.TraceInformation("  Prefix for PGO data files='{0}'", CompileEnvironment.PGOFilenamePrefix);
			}

			if (CompileEnvironment.bPGOProfile)
			{
				Log.TraceInformation("Using PGI (profile guided instrumentation).");
			}

			if (CompileEnvironment.bAllowLTCG)
			{
				Log.TraceInformation("Using LTO (link-time optimization).");
			}

			if (bSuppressPIE)
			{
				Log.TraceInformation("Compiler is set up to generate position independent executables by default, but we're suppressing it.");
			}
			Log.TraceInformation("------------------------------");
		}

		protected bool CheckSDKVersionFromFile(string VersionPath, out string ErrorMessage)
		{
			if (File.Exists(VersionPath))
			{
				StreamReader SDKVersionFile = new StreamReader(VersionPath);
				string SDKVersionString = SDKVersionFile.ReadLine();
				SDKVersionFile.Close();

				if (SDKVersionString != null)
				{
					return PlatformSDK.CheckSDKCompatible(SDKVersionString, out ErrorMessage);
				}
			}

			ErrorMessage = "Cannot use an old toolchain (missing " + PlatformSDK.SDKVersionFileName() + " file, assuming version earlier than v11)";
			return false;
		}

		public override CPPOutput CompileCPPFiles(CppCompileEnvironment CompileEnvironment, List<FileItem> InputFiles, DirectoryReference OutputDir, string ModuleName, IActionGraphBuilder Graph)
		{
			string Arguments = GetCLArguments_Global(CompileEnvironment);
			string PCHArguments = "";

			//var BuildPlatform = UEBuildPlatform.GetBuildPlatform(CompileEnvironment.Platform);

			if (!bHasPrintedBuildDetails)
			{
				PrintBuildDetails(CompileEnvironment);

				string LinuxDependenciesPath = Path.Combine(UnrealBuildTool.EngineDirectory.FullName, "Source/ThirdParty/Linux", PlatformSDK.HaveLinuxDependenciesFile());
				if (!File.Exists(LinuxDependenciesPath))
				{
					throw new BuildException("Please make sure that Engine/Source/ThirdParty/Linux is complete (re - run Setup script if using a github build)");
				}

				if (!String.IsNullOrEmpty(MultiArchRoot))
				{
					string ErrorMessage;
					if (!CheckSDKVersionFromFile(Path.Combine(MultiArchRoot, PlatformSDK.SDKVersionFileName()), out ErrorMessage))
					{
						throw new BuildException(ErrorMessage);
					}
				}

				bHasPrintedBuildDetails = true;
			}

			if ((CompileEnvironment.bAllowLTCG || CompileEnvironment.bPGOOptimize || CompileEnvironment.bPGOProfile) && !CanUseAdvancedLinkerFeatures(CompileEnvironment.Architecture))
			{
				throw new BuildException(ExplainWhyCannotUseAdvancedLinkerFeatures(CompileEnvironment.Architecture));
			}

			if (CompileEnvironment.PrecompiledHeaderAction == PrecompiledHeaderAction.Include)
			{
				PCHArguments += string.Format(" -include \"{0}\"", CompileEnvironment.PrecompiledHeaderIncludeFilename.FullName.Replace('\\', '/'));
			}

			// Add include paths to the argument list.
			foreach (DirectoryReference IncludePath in CompileEnvironment.UserIncludePaths)
			{
				string IncludePathString;
				if (IncludePath.IsUnderDirectory(UnrealBuildTool.RootDirectory))
				{
					IncludePathString = IncludePath.MakeRelativeTo(UnrealBuildTool.EngineSourceDirectory);
				}
				else
				{
					IncludePathString = IncludePath.FullName;
				}
				Arguments += string.Format(" -I\"{0}\"", IncludePathString.Replace('\\', '/'));
			}
			foreach (DirectoryReference IncludePath in CompileEnvironment.SystemIncludePaths)
			{
				Arguments += string.Format(" -I\"{0}\"", IncludePath.FullName.Replace('\\', '/'));
			}

			// Add preprocessor definitions to the argument list.
			foreach (string Definition in CompileEnvironment.Definitions)
			{
				Arguments += string.Format(" -D \"{0}\"", EscapeArgument(Definition));
			}

			// Create a compile action for each source file.
			CPPOutput Result = new CPPOutput();
			foreach (FileItem SourceFile in InputFiles)
			{
				Action CompileAction = Graph.CreateAction(ActionType.Compile);
				CompileAction.PrerequisiteItems.AddRange(CompileEnvironment.ForceIncludeFiles);
				CompileAction.PrerequisiteItems.AddRange(CompileEnvironment.AdditionalPrerequisites);

				string FileArguments = "";
				string Extension = Path.GetExtension(SourceFile.AbsolutePath).ToUpperInvariant();

				// Add C or C++ specific compiler arguments.
				if (CompileEnvironment.PrecompiledHeaderAction == PrecompiledHeaderAction.Create)
				{
					FileArguments += GetCompileArguments_PCH(CompileEnvironment);
				}
				else if (Extension == ".C")
				{
					// Compile the file as C code.
					FileArguments += GetCompileArguments_C();
				}
				else if (Extension == ".MM")
				{
					// Compile the file as Objective-C++ code.
					FileArguments += GetCompileArguments_MM(CompileEnvironment);
					FileArguments += GetRTTIFlag(CompileEnvironment);
				}
				else if (Extension == ".M")
				{
					// Compile the file as Objective-C code.
					FileArguments += GetCompileArguments_M(CompileEnvironment);
				}
				else
				{
					FileArguments += GetCompileArguments_CPP(CompileEnvironment);

					// only use PCH for .cpp files
					FileArguments += PCHArguments;
				}

				foreach (FileItem ForceIncludeFile in CompileEnvironment.ForceIncludeFiles)
				{
					FileArguments += String.Format(" -include \"{0}\"", ForceIncludeFile.Location.FullName.Replace('\\', '/'));
				}

				// Add the C++ source file and its included files to the prerequisite item list.
				CompileAction.PrerequisiteItems.Add(SourceFile);

				if (CompileEnvironment.PrecompiledHeaderAction == PrecompiledHeaderAction.Create)
				{
					// Add the precompiled header file to the produced item list.
					FileItem PrecompiledHeaderFile = FileItem.GetItemByFileReference(FileReference.Combine(OutputDir, Path.GetFileName(SourceFile.AbsolutePath) + ".gch"));

					CompileAction.ProducedItems.Add(PrecompiledHeaderFile);
					Result.PrecompiledHeaderFile = PrecompiledHeaderFile;

					// Add the parameters needed to compile the precompiled header file to the command-line.
					FileArguments += string.Format(" -o \"{0}\"", PrecompiledHeaderFile.AbsolutePath.Replace('\\', '/'));
				}
				else
				{
					if (CompileEnvironment.PrecompiledHeaderAction == PrecompiledHeaderAction.Include)
					{
						CompileAction.PrerequisiteItems.Add(CompileEnvironment.PrecompiledHeaderFile);
					}

					// Add the object file to the produced item list.
					FileItem ObjectFile = FileItem.GetItemByFileReference(FileReference.Combine(OutputDir, Path.GetFileName(SourceFile.AbsolutePath) + ".o"));
					CompileAction.ProducedItems.Add(ObjectFile);
					Result.ObjectFiles.Add(ObjectFile);

					FileArguments += string.Format(" -o \"{0}\"", ObjectFile.AbsolutePath.Replace('\\', '/'));
				}

				// Add the source file path to the command-line.
				FileArguments += string.Format(" \"{0}\"", SourceFile.AbsolutePath.Replace('\\', '/'));

				// Generate the included header dependency list
				if(CompileEnvironment.bGenerateDependenciesFile)
				{
					FileItem DependencyListFile = FileItem.GetItemByFileReference(FileReference.Combine(OutputDir, Path.GetFileName(SourceFile.AbsolutePath) + ".d"));
					FileArguments += string.Format(" -MD -MF\"{0}\"", DependencyListFile.AbsolutePath.Replace('\\', '/'));
					CompileAction.DependencyListFile = DependencyListFile;
					CompileAction.ProducedItems.Add(DependencyListFile);
				}

				CompileAction.WorkingDirectory = UnrealBuildTool.EngineSourceDirectory;
				if (!UsingClang())
				{
					CompileAction.CommandPath = new FileReference(GCCPath);
				}
				else
				{
					CompileAction.CommandPath = new FileReference(ClangPath);
				}

				string AllArguments = (Arguments + FileArguments + CompileEnvironment.AdditionalArguments);
				// all response lines should have / instead of \, but we cannot just bulk-replace it here since some \ are used to escape quotes, e.g. Definitions.Add("FOO=TEXT(\"Bar\")");

				Debug.Assert(CompileAction.ProducedItems.Count > 0);

				FileReference CompilerResponseFileName = CompileAction.ProducedItems[0].Location + ".rsp";
				FileItem CompilerResponseFileItem = Graph.CreateIntermediateTextFile(CompilerResponseFileName, AllArguments);

				CompileAction.CommandArguments = string.Format(" @\"{0}\"", CompilerResponseFileName);
				CompileAction.PrerequisiteItems.Add(CompilerResponseFileItem);
				CompileAction.CommandDescription = "Compile";
				CompileAction.StatusDescription = Path.GetFileName(SourceFile.AbsolutePath);
				CompileAction.bIsGCCCompiler = true;

				// Don't farm out creation of pre-compiled headers as it is the critical path task.
				CompileAction.bCanExecuteRemotely =
					CompileEnvironment.PrecompiledHeaderAction != PrecompiledHeaderAction.Create ||
					CompileEnvironment.bAllowRemotelyCompiledPCHs;
			}

			return Result;
		}

		bool UsingLld(string Architecture)
		{
			return bUseLld && (Architecture.StartsWith("x86_64") || (CompilerVersionMajor >= 9));
		}

		/// <summary>
		/// Creates an action to archive all the .o files into single .a file
		/// </summary>
		public FileItem CreateArchiveAndIndex(LinkEnvironment LinkEnvironment, IActionGraphBuilder Graph)
		{
			// Create an archive action
			Action ArchiveAction = Graph.CreateAction(ActionType.Link);
			ArchiveAction.WorkingDirectory = UnrealBuildTool.EngineSourceDirectory;
			ArchiveAction.CommandPath = BuildHostPlatform.Current.Shell;

			if (BuildHostPlatform.Current.ShellType == ShellType.Sh)
			{
				ArchiveAction.CommandArguments = "-c '";
			}
			else
			{
				ArchiveAction.CommandArguments = "/c \"";
			}

			// this will produce a final library
			ArchiveAction.bProducesImportLibrary = true;

			// Add the output file as a production of the link action.
			FileItem OutputFile = FileItem.GetItemByFileReference(LinkEnvironment.OutputFilePath);
			ArchiveAction.ProducedItems.Add(OutputFile);
			ArchiveAction.CommandDescription = "Archive";
			ArchiveAction.StatusDescription = Path.GetFileName(OutputFile.AbsolutePath);
			ArchiveAction.CommandArguments += string.Format("\"{0}\" {1} \"{2}\"", GetArPath(LinkEnvironment.Architecture), GetArchiveArguments(LinkEnvironment), OutputFile.AbsolutePath);

			// Add the input files to a response file, and pass the response file on the command-line.
			List<string> InputFileNames = new List<string>();
			foreach (FileItem InputFile in LinkEnvironment.InputFiles)
			{
				string InputAbsolutePath = InputFile.AbsolutePath.Replace("\\", "/");
				InputFileNames.Add(string.Format("\"{0}\"", InputAbsolutePath));
				ArchiveAction.PrerequisiteItems.Add(InputFile);
			}

			// this won't stomp linker's response (which is not used when compiling static libraries)
			FileReference ResponsePath = GetResponseFileName(LinkEnvironment, OutputFile);
			if (!ProjectFileGenerator.bGenerateProjectFiles)
			{
				FileItem ResponseFileItem = Graph.CreateIntermediateTextFile(ResponsePath, InputFileNames);
				ArchiveAction.PrerequisiteItems.Add(ResponseFileItem);
			}
			ArchiveAction.CommandArguments += string.Format(" @\"{0}\"", ResponsePath.FullName);

			// add ranlib if not using llvm-ar
			if (String.IsNullOrEmpty(LlvmArPath))
			{
				ArchiveAction.CommandArguments += string.Format(" && \"{0}\" \"{1}\"", GetRanlibPath(LinkEnvironment.Architecture), OutputFile.AbsolutePath);
			}

			// Add the additional arguments specified by the environment.
			ArchiveAction.CommandArguments += LinkEnvironment.AdditionalArguments;
			ArchiveAction.CommandArguments = ArchiveAction.CommandArguments.Replace("\\", "/");

			if (BuildHostPlatform.Current.ShellType == ShellType.Sh)
			{
				ArchiveAction.CommandArguments += "'";
			}
			else
			{
				ArchiveAction.CommandArguments += "\"";
			}

			// Only execute linking on the local PC.
			ArchiveAction.bCanExecuteRemotely = false;

			return OutputFile;
		}

		public FileItem FixDependencies(LinkEnvironment LinkEnvironment, FileItem Executable, IActionGraphBuilder Graph)
		{
			if (bUseFixdeps)
			{
				if (!LinkEnvironment.bIsCrossReferenced)
				{
					return null;
				}

				Log.TraceVerbose("Adding postlink step");

				bool bUseCmdExe = BuildHostPlatform.Current.ShellType == ShellType.Cmd;
				FileReference ShellBinary = BuildHostPlatform.Current.Shell;
				string ExecuteSwitch = bUseCmdExe ? " /C" : ""; // avoid -c so scripts don't need +x
				string ScriptName = bUseCmdExe ? "FixDependencies.bat" : "FixDependencies.sh";

				FileItem FixDepsScript = FileItem.GetItemByFileReference(FileReference.Combine(LinkEnvironment.LocalShadowDirectory, ScriptName));

				Action PostLinkAction = Graph.CreateAction(ActionType.Link);
				PostLinkAction.WorkingDirectory = UnrealBuildTool.EngineSourceDirectory;
				PostLinkAction.CommandPath = ShellBinary;
				PostLinkAction.StatusDescription = string.Format("{0}", Path.GetFileName(Executable.AbsolutePath));
				PostLinkAction.CommandDescription = "FixDeps";
				PostLinkAction.bCanExecuteRemotely = false;
				PostLinkAction.CommandArguments = ExecuteSwitch;

				PostLinkAction.CommandArguments += bUseCmdExe ? " \"" : " -c '";

				FileItem OutputFile = FileItem.GetItemByFileReference(FileReference.Combine(LinkEnvironment.LocalShadowDirectory, Path.GetFileNameWithoutExtension(Executable.AbsolutePath) + ".link"));

				// Make sure we don't run this script until the all executables and shared libraries
				// have been built.
				PostLinkAction.PrerequisiteItems.Add(Executable);
				foreach (FileItem Dependency in AllBinaries)
				{
					PostLinkAction.PrerequisiteItems.Add(Dependency);
				}

				PostLinkAction.CommandArguments += ShellBinary + ExecuteSwitch + " \"" + FixDepsScript.AbsolutePath + "\" && ";

				// output file should not be empty or it will be rebuilt next time
				string Touch = bUseCmdExe ? "echo \"Dummy\" >> \"{0}\" && copy /b \"{0}\" +,," : "echo \"Dummy\" >> \"{0}\"";

				PostLinkAction.CommandArguments += String.Format(Touch, OutputFile.AbsolutePath);
				PostLinkAction.CommandArguments += bUseCmdExe ? "\"" : "'";

				System.Console.WriteLine("{0} {1}", PostLinkAction.CommandPath, PostLinkAction.CommandArguments);

				PostLinkAction.ProducedItems.Add(OutputFile);
				return OutputFile;
			}
			else
			{
				return null;
			}
		}

		// allow sub-platforms to modify the name of the output file
		protected virtual FileItem GetLinkOutputFile(LinkEnvironment LinkEnvironment)
		{
			return FileItem.GetItemByFileReference(LinkEnvironment.OutputFilePath);
		}


		public override FileItem LinkFiles(LinkEnvironment LinkEnvironment, bool bBuildImportLibraryOnly, IActionGraphBuilder Graph)
		{
			Debug.Assert(!bBuildImportLibraryOnly);

			if ((LinkEnvironment.bAllowLTCG || LinkEnvironment.bPGOOptimize || LinkEnvironment.bPGOProfile) && !CanUseAdvancedLinkerFeatures(LinkEnvironment.Architecture))
			{
				throw new BuildException(ExplainWhyCannotUseAdvancedLinkerFeatures(LinkEnvironment.Architecture));
			}

			List<string> RPaths = new List<string>();

			if (LinkEnvironment.bIsBuildingLibrary || bBuildImportLibraryOnly)
			{
				return CreateArchiveAndIndex(LinkEnvironment, Graph);
			}

			// Create an action that invokes the linker.
			Action LinkAction = Graph.CreateAction(ActionType.Link);
			LinkAction.WorkingDirectory = UnrealBuildTool.EngineSourceDirectory;

			string LinkCommandString;
			if (String.IsNullOrEmpty(ClangPath))
			{
				LinkCommandString = "\"" + GCCPath + "\"";
			}
			else
			{
				LinkCommandString = "\"" + ClangPath + "\"";
			}

			// Get link arguments.
			LinkCommandString += GetLinkArguments(LinkEnvironment);

			// Tell the action that we're building an import library here and it should conditionally be
			// ignored as a prerequisite for other actions
			LinkAction.bProducesImportLibrary = LinkEnvironment.bIsBuildingDLL;

			// Add the output file as a production of the link action.
			FileItem OutputFile = GetLinkOutputFile(LinkEnvironment);
			LinkAction.ProducedItems.Add(OutputFile);
			// LTO/PGO can take a lot of time, make it clear for the user
			if (LinkEnvironment.bPGOProfile)
			{
				LinkAction.CommandDescription = "Link-PGI";
			}
			else if (LinkEnvironment.bPGOOptimize)
			{
				LinkAction.CommandDescription = "Link-PGO";
			}
			else if (LinkEnvironment.bAllowLTCG)
			{
				LinkAction.CommandDescription = "Link-LTO";
			}
			else
			{
				LinkAction.CommandDescription = "Link";
			}
			// because the logic choosing between lld and ld is somewhat messy atm (lld fails to link .DSO due to bugs), make the name of the linker clear
			LinkAction.CommandDescription += (LinkCommandString.Contains("-fuse-ld=lld")) ? " (lld)" : " (ld)";
			LinkAction.StatusDescription = Path.GetFileName(OutputFile.AbsolutePath);

			// Add the output file to the command-line.
			LinkCommandString += string.Format(" -o \"{0}\"", OutputFile.AbsolutePath);

			// Add the input files to a response file, and pass the response file on the command-line.
			List<string> ResponseLines = new List<string>();
			foreach (FileItem InputFile in LinkEnvironment.InputFiles)
			{
				ResponseLines.Add(string.Format("\"{0}\"", InputFile.AbsolutePath.Replace("\\", "/")));
				LinkAction.PrerequisiteItems.Add(InputFile);
			}

			if (LinkEnvironment.bIsBuildingDLL)
			{
				ResponseLines.Add(string.Format(" -soname=\"{0}\"", OutputFile.Location.GetFileName()));
			}

			// Start with the configured LibraryPaths and also add paths to any libraries that
			// we depend on (libraries that we've build ourselves).
			List<DirectoryReference> AllLibraryPaths = LinkEnvironment.SystemLibraryPaths;

			IEnumerable<string> AdditionalLibraries = Enumerable.Concat(LinkEnvironment.SystemLibraries, LinkEnvironment.Libraries.Select(x => x.FullName));
			foreach (string AdditionalLibrary in AdditionalLibraries)
			{
				string PathToLib = Path.GetDirectoryName(AdditionalLibrary);
				if (!String.IsNullOrEmpty(PathToLib))
				{
					// make path absolute, because FixDependencies script may be executed in a different directory
					DirectoryReference AbsolutePathToLib = new DirectoryReference(PathToLib);
					if (!AllLibraryPaths.Contains(AbsolutePathToLib))
					{
						AllLibraryPaths.Add(AbsolutePathToLib);
					}
				}

				if ((AdditionalLibrary.Contains("Plugins") || AdditionalLibrary.Contains("Binaries/ThirdParty") || AdditionalLibrary.Contains("Binaries\\ThirdParty")) && Path.GetDirectoryName(AdditionalLibrary) != Path.GetDirectoryName(OutputFile.AbsolutePath))
				{
					string RelativePath = new FileReference(AdditionalLibrary).Directory.MakeRelativeTo(OutputFile.Location.Directory);

					if (LinkEnvironment.bIsBuildingDLL)
					{
						// Remove the root UnrealBuildTool.RootDirectory from the RuntimeLibaryPath
						string AdditionalLibraryRootPath = new FileReference(AdditionalLibrary).Directory.MakeRelativeTo(UnrealBuildTool.RootDirectory);

						// Figure out how many dirs we need to go back
						string RelativeRootPath = UnrealBuildTool.RootDirectory.MakeRelativeTo(OutputFile.Location.Directory);

						// Combine the two together ie. number of ../ + the path after the root
						RelativePath = Path.Combine(RelativeRootPath, AdditionalLibraryRootPath);
					}

					// On Windows, MakeRelativeTo can silently fail if the engine and the project are located on different drives
					if (CrossCompiling() && RelativePath.StartsWith(UnrealBuildTool.RootDirectory.FullName))
					{
						// do not replace directly, but take care to avoid potential double slashes or missed slashes
						string PathFromRootDir = RelativePath.Replace(UnrealBuildTool.RootDirectory.FullName, "");
						// Path.Combine doesn't combine these properly
						RelativePath = ((PathFromRootDir.StartsWith("\\") || PathFromRootDir.StartsWith("/")) ? "..\\..\\.." : "..\\..\\..\\") + PathFromRootDir;
					}

					if (!RPaths.Contains(RelativePath))
					{
						RPaths.Add(RelativePath);
						ResponseLines.Add(string.Format(" -rpath=\"${{ORIGIN}}/{0}\"", RelativePath.Replace('\\', '/')));
					}
				}
			}

			foreach(string RuntimeLibaryPath in LinkEnvironment.RuntimeLibraryPaths)
			{
				string RelativePath = RuntimeLibaryPath;

				if(!RelativePath.StartsWith("$"))
				{
					if (LinkEnvironment.bIsBuildingDLL)
					{
						// Remove the root UnrealBuildTool.RootDirectory from the RuntimeLibaryPath
						string RuntimeLibraryRootPath = new DirectoryReference(RuntimeLibaryPath).MakeRelativeTo(UnrealBuildTool.RootDirectory);

						// Figure out how many dirs we need to go back
						string RelativeRootPath = UnrealBuildTool.RootDirectory.MakeRelativeTo(OutputFile.Location.Directory);

						// Combine the two together ie. number of ../ + the path after the root
						RelativePath = Path.Combine(RelativeRootPath, RuntimeLibraryRootPath);
					}
					else
					{
						string RelativeRootPath = new DirectoryReference(RuntimeLibaryPath).MakeRelativeTo(UnrealBuildTool.RootDirectory);

						// We're assuming that the binary will be placed according to our ProjectName/Binaries/Platform scheme
						RelativePath = Path.Combine("..", "..", "..", RelativeRootPath);
					}
				}

				// On Windows, MakeRelativeTo can silently fail if the engine and the project are located on different drives
				if (CrossCompiling() && RelativePath.StartsWith(UnrealBuildTool.RootDirectory.FullName))
				{
					// do not replace directly, but take care to avoid potential double slashes or missed slashes
					string PathFromRootDir = RelativePath.Replace(UnrealBuildTool.RootDirectory.FullName, "");
					// Path.Combine doesn't combine these properly
					RelativePath = ((PathFromRootDir.StartsWith("\\") || PathFromRootDir.StartsWith("/")) ? "..\\..\\.." : "..\\..\\..\\") + PathFromRootDir;
				}

				if (!RPaths.Contains(RelativePath))
				{
					RPaths.Add(RelativePath);
					ResponseLines.Add(string.Format(" -rpath=\"${{ORIGIN}}/{0}\"", RelativePath.Replace('\\', '/')));
				}
			}

			ResponseLines.Add(string.Format(" -rpath-link=\"{0}\"", Path.GetDirectoryName(OutputFile.AbsolutePath)));

			// Add the library paths to the argument list.
			foreach (DirectoryReference LibraryPath in AllLibraryPaths)
			{
				// use absolute paths because of FixDependencies script again
				ResponseLines.Add(string.Format(" -L\"{0}\"", LibraryPath.FullName.Replace('\\', '/')));
			}

			List<string> EngineAndGameLibrariesLinkFlags = new List<string>();
			List<FileItem> EngineAndGameLibrariesFiles = new List<FileItem>();

			// Pre-2.25 ld has symbol resolution problems when .so are mixed with .a in a single --start-group/--end-group
			// when linking with --as-needed.
			// Move external libraries to a separate --start-group/--end-group to fix it (and also make groups smaller and faster to link).
			// See https://github.com/EpicGames/UnrealEngine/pull/2778 and https://github.com/EpicGames/UnrealEngine/pull/2793 for discussion
			string ExternalLibraries = "";

			// add libraries in a library group
			ResponseLines.Add(string.Format(" --start-group"));

			foreach (string AdditionalLibrary in AdditionalLibraries)
			{
				if (String.IsNullOrEmpty(Path.GetDirectoryName(AdditionalLibrary)))
				{
					// library was passed just like "jemalloc", turn it into -ljemalloc
					ExternalLibraries += string.Format(" -l{0}", AdditionalLibrary);
				}
				else if (Path.GetExtension(AdditionalLibrary) == ".a")
				{
					// static library passed in, pass it along but make path absolute, because FixDependencies script may be executed in a different directory
					string AbsoluteAdditionalLibrary = Path.GetFullPath(AdditionalLibrary);
					if (AbsoluteAdditionalLibrary.Contains(" "))
					{
						AbsoluteAdditionalLibrary = string.Format("\"{0}\"", AbsoluteAdditionalLibrary);
					}
					AbsoluteAdditionalLibrary = AbsoluteAdditionalLibrary.Replace('\\', '/');

					// libcrypto/libssl contain number of functions that are being used in different DSOs. FIXME: generalize?
					if (LinkEnvironment.bIsBuildingDLL && (AbsoluteAdditionalLibrary.Contains("libcrypto") || AbsoluteAdditionalLibrary.Contains("libssl")))
					{
						ResponseLines.Add(" --whole-archive " + AbsoluteAdditionalLibrary + " --no-whole-archive");
					}
					else
					{
						ResponseLines.Add(" " + AbsoluteAdditionalLibrary);
					}

					LinkAction.PrerequisiteItems.Add(FileItem.GetItemByPath(AdditionalLibrary));
				}
				else
				{
					// Skip over full-pathed library dependencies when building DLLs to avoid circular
					// dependencies.
					FileItem LibraryDependency = FileItem.GetItemByPath(AdditionalLibrary);

					string LibName = Path.GetFileNameWithoutExtension(AdditionalLibrary);
					if (LibName.StartsWith("lib"))
					{
						// Remove lib prefix
						LibName = LibName.Remove(0, 3);
					}
					string LibLinkFlag = string.Format(" -l{0}", LibName);

					if (LinkEnvironment.bIsBuildingDLL && LinkEnvironment.bIsCrossReferenced)
					{
						// We are building a cross referenced DLL so we can't actually include
						// dependencies at this point. Instead we add it to the list of
						// libraries to be used in the FixDependencies step.
						EngineAndGameLibrariesLinkFlags.Add(LibLinkFlag);
						EngineAndGameLibrariesFiles.Add(LibraryDependency);
						// it is important to add this exactly to the same place where the missing libraries would have been, it will be replaced later
						if (!ExternalLibraries.Contains("--allow-shlib-undefined"))
						{
							ExternalLibraries += string.Format(" -Wl,--allow-shlib-undefined");
						}
					}
					else
					{
						LinkAction.PrerequisiteItems.Add(LibraryDependency);
						ExternalLibraries += LibLinkFlag;
					}
				}
			}
			ResponseLines.Add(" --end-group");

			FileReference ResponseFileName = GetResponseFileName(LinkEnvironment, OutputFile);
			FileItem ResponseFileItem = Graph.CreateIntermediateTextFile(ResponseFileName, ResponseLines);

			LinkCommandString += string.Format(" -Wl,@\"{0}\"", ResponseFileName);
			LinkAction.PrerequisiteItems.Add(ResponseFileItem);

			LinkCommandString += " -Wl,--start-group";
			LinkCommandString += ExternalLibraries;

			// make unresolved symbols an error, unless a) building a cross-referenced DSO  b) we opted out
			if ((!LinkEnvironment.bIsBuildingDLL || !LinkEnvironment.bIsCrossReferenced) && !LinkEnvironment.bIgnoreUnresolvedSymbols)
			{
				// This will make the linker report undefined symbols the current module, but ignore in the dependent DSOs.
				// It is tempting, but may not be possible to change that report-all - due to circular dependencies between our libs.
				LinkCommandString += " -Wl,--unresolved-symbols=ignore-in-shared-libs";
			}
			LinkCommandString += " -Wl,--end-group";

			LinkCommandString += " -lrt"; // needed for clock_gettime()
			LinkCommandString += " -lm"; // math

			if (ShouldUseLibcxx(LinkEnvironment.Architecture))
			{
				// libc++ and its abi lib
				LinkCommandString += " -nodefaultlibs";
				LinkCommandString += " -L" + "ThirdParty/Linux/LibCxx/lib/Linux/" + LinkEnvironment.Architecture + "/";
				LinkCommandString += " " + "ThirdParty/Linux/LibCxx/lib/Linux/" + LinkEnvironment.Architecture + "/libc++.a";
				LinkCommandString += " " + "ThirdParty/Linux/LibCxx/lib/Linux/" + LinkEnvironment.Architecture + "/libc++abi.a";
				LinkCommandString += " -lm";
				LinkCommandString += " -lc";
				LinkCommandString += " -lpthread"; // pthread_mutex_trylock is missing from libc stubs
				LinkCommandString += " -lgcc_s";
				LinkCommandString += " -lgcc";
			}

			// these can be helpful for understanding the order of libraries or library search directories
			if (PlatformSDK.bVerboseLinker)
			{
				LinkCommandString += " -Wl,--verbose";
				LinkCommandString += " -Wl,--trace";
				LinkCommandString += " -v";
			}

			// Add the additional arguments specified by the environment.
			LinkCommandString += LinkEnvironment.AdditionalArguments;
			LinkCommandString = LinkCommandString.Replace("\\\\", "/");
			LinkCommandString = LinkCommandString.Replace("\\", "/");

			bool bUseCmdExe = BuildHostPlatform.Current.ShellType == ShellType.Cmd;
			FileReference ShellBinary = BuildHostPlatform.Current.Shell;
			string ExecuteSwitch = bUseCmdExe ? " /C" : ""; // avoid -c so scripts don't need +x

			// Linux has issues with scripts and parameter expansion from curely brakets
			if (!bUseCmdExe)
			{
				LinkCommandString = LinkCommandString.Replace("{", "'{");
				LinkCommandString = LinkCommandString.Replace("}", "}'");
				LinkCommandString = LinkCommandString.Replace("$'{", "'${");	// fixing $'{ORIGIN}' to be '${ORIGIN}'
			}

			string LinkScriptName = string.Format((bUseCmdExe ? "Link-{0}.link.bat" : "Link-{0}.link.sh"), OutputFile.Location.GetFileName());
			string LinkScriptFullPath = Path.Combine(LinkEnvironment.LocalShadowDirectory.FullName, LinkScriptName);
			Log.TraceVerbose("Creating link script: {0}", LinkScriptFullPath);
			Directory.CreateDirectory(Path.GetDirectoryName(LinkScriptFullPath));
			using (StreamWriter LinkWriter = File.CreateText(LinkScriptFullPath))
			{
				if (bUseCmdExe)
				{
					LinkWriter.NewLine = "\r\n";
					LinkWriter.WriteLine("@echo off");
					LinkWriter.WriteLine("rem Automatically generated by UnrealBuildTool");
					LinkWriter.WriteLine("rem *DO NOT EDIT*");
					LinkWriter.WriteLine();
					LinkWriter.WriteLine("set Retries=0");
					LinkWriter.WriteLine(":linkloop");
					LinkWriter.WriteLine("if %Retries% GEQ 10 goto failedtorelink");
					LinkWriter.WriteLine(LinkCommandString);
					LinkWriter.WriteLine("if %errorlevel% neq 0 goto sleepandretry");
					LinkWriter.WriteLine(GetDumpEncodeDebugCommand(LinkEnvironment, OutputFile));
					LinkWriter.WriteLine("exit 0");
					LinkWriter.WriteLine(":sleepandretry");
					LinkWriter.WriteLine("ping 127.0.0.1 -n 1 -w 5000 >NUL 2>NUL");     // timeout complains about lack of redirection
					LinkWriter.WriteLine("set /a Retries+=1");
					LinkWriter.WriteLine("goto linkloop");
					LinkWriter.WriteLine(":failedtorelink");
					LinkWriter.WriteLine("echo Failed to link {0} after %Retries% retries", OutputFile.AbsolutePath);
					LinkWriter.WriteLine("exit 1");
				}
				else
				{
					LinkWriter.NewLine = "\n";
					LinkWriter.WriteLine("#!/bin/sh");
					LinkWriter.WriteLine("# Automatically generated by UnrealBuildTool");
					LinkWriter.WriteLine("# *DO NOT EDIT*");
					LinkWriter.WriteLine();
					LinkWriter.WriteLine("set -o errexit");
					LinkWriter.WriteLine(LinkCommandString);
					LinkWriter.WriteLine(GetDumpEncodeDebugCommand(LinkEnvironment, OutputFile));
				}
			};

			LinkAction.CommandPath = ShellBinary;

			// This must maintain the quotes around the LinkScriptFullPath
			LinkAction.CommandArguments = ExecuteSwitch + " \"" + LinkScriptFullPath + "\"";

			// prepare a linker script
			FileReference LinkerScriptPath = FileReference.Combine(LinkEnvironment.LocalShadowDirectory, "remove-sym.ldscript");
			if (!DirectoryReference.Exists(LinkEnvironment.LocalShadowDirectory))
			{
				DirectoryReference.CreateDirectory(LinkEnvironment.LocalShadowDirectory);
			}
			if (FileReference.Exists(LinkerScriptPath))
			{
				FileReference.Delete(LinkerScriptPath);
			}

			// Only execute linking on the local PC.
			LinkAction.bCanExecuteRemotely = false;

			// Prepare a script that will run later, once all shared libraries and the executable
			// are created. This script will be called by action created in FixDependencies()
			if (LinkEnvironment.bIsCrossReferenced && LinkEnvironment.bIsBuildingDLL)
			{
				if (bUseFixdeps)
				{
					string ScriptName = bUseCmdExe ? "FixDependencies.bat" : "FixDependencies.sh";

					string FixDepsScriptPath = Path.Combine(LinkEnvironment.LocalShadowDirectory.FullName, ScriptName);
					if (!bHasWipedFixDepsScript)
					{
						bHasWipedFixDepsScript = true;
						Log.TraceVerbose("Creating script: {0}", FixDepsScriptPath);
						Directory.CreateDirectory(Path.GetDirectoryName(FixDepsScriptPath));
						using (StreamWriter Writer = File.CreateText(FixDepsScriptPath))
						{
						if (bUseCmdExe)
						{
							Writer.NewLine = "\r\n";
							Writer.WriteLine("@echo off");
							Writer.WriteLine("rem Automatically generated by UnrealBuildTool");
							Writer.WriteLine("rem *DO NOT EDIT*");
							Writer.WriteLine();
						}
						else
						{
							Writer.NewLine = "\n";
							Writer.WriteLine("#!/bin/sh");
							Writer.WriteLine("# Automatically generated by UnrealBuildTool");
							Writer.WriteLine("# *DO NOT EDIT*");
							Writer.WriteLine();
							Writer.WriteLine("set -o errexit");
						}
						}
					}

					StreamWriter FixDepsScript = File.AppendText(FixDepsScriptPath);
					FixDepsScript.NewLine = bUseCmdExe ? "\r\n" : "\n";

					string EngineAndGameLibrariesString = "";
					foreach (string Library in EngineAndGameLibrariesLinkFlags)
					{
						EngineAndGameLibrariesString += Library;
					}

					FixDepsScript.WriteLine("echo Fixing {0}", Path.GetFileName(OutputFile.AbsolutePath));
					if (!bUseCmdExe)
					{
						FixDepsScript.WriteLine("TIMESTAMP=`stat --format %y \"{0}\"`", OutputFile.AbsolutePath);
					}
					string FixDepsLine = LinkCommandString;
					string Replace = "-Wl,--allow-shlib-undefined";

					FixDepsLine = FixDepsLine.Replace(Replace, EngineAndGameLibrariesString);
					string OutputFileForwardSlashes = OutputFile.AbsolutePath.Replace("\\", "/");
					FixDepsLine = FixDepsLine.Replace(OutputFileForwardSlashes, OutputFileForwardSlashes + ".fixed");
					FixDepsLine = FixDepsLine.Replace("$", "\\$");
					FixDepsScript.WriteLine(FixDepsLine);
					if (bUseCmdExe)
					{
						FixDepsScript.WriteLine("move /Y \"{0}.fixed\" \"{0}\"", OutputFile.AbsolutePath);
					}
					else
					{
						FixDepsScript.WriteLine("mv \"{0}.fixed\" \"{0}\"", OutputFile.AbsolutePath);
						FixDepsScript.WriteLine("touch -d \"$TIMESTAMP\" \"{0}\"", OutputFile.AbsolutePath);
						FixDepsScript.WriteLine();
					}
					FixDepsScript.Close();
				}
				else
				{
					// Create the action to relink the library. This actions does not overwrite the source file so it can be executed in parallel
					Action RelinkAction = Graph.CreateAction(ActionType.Link);
					RelinkAction.WorkingDirectory = LinkAction.WorkingDirectory;
					RelinkAction.StatusDescription = LinkAction.StatusDescription;
					RelinkAction.CommandDescription = "Relink";
					RelinkAction.bCanExecuteRemotely = false;
					RelinkAction.ProducedItems.Clear();
					RelinkAction.PrerequisiteItems = new List<FileItem>(LinkAction.PrerequisiteItems);
					foreach (FileItem Dependency in EngineAndGameLibrariesFiles)
					{
						RelinkAction.PrerequisiteItems.Add(Dependency);
					}
					RelinkAction.PrerequisiteItems.Add(OutputFile); // also depend on the first link action's output

					string LinkOutputFileForwardSlashes = OutputFile.AbsolutePath.Replace("\\", "/");
					string RelinkedFileForwardSlashes = Path.Combine(LinkEnvironment.LocalShadowDirectory.FullName, OutputFile.Location.GetFileName()) + ".relinked";

					// cannot use the real product because we need to maintain the timestamp on it
					FileReference RelinkActionDummyProductRef = FileReference.Combine(LinkEnvironment.LocalShadowDirectory, LinkEnvironment.OutputFilePath.GetFileNameWithoutExtension() + ".relinked_action_ran");
					RelinkAction.ProducedItems.Add(FileItem.GetItemByFileReference(RelinkActionDummyProductRef));

					string EngineAndGameLibrariesString = "";
					foreach (string Library in EngineAndGameLibrariesLinkFlags)
					{
						EngineAndGameLibrariesString += Library;
					}

					// create the relinking step
					string RelinkScriptName = string.Format((bUseCmdExe ? "Relink-{0}.bat" : "Relink-{0}.sh"), OutputFile.Location.GetFileName());
					string RelinkScriptFullPath = Path.Combine(LinkEnvironment.LocalShadowDirectory.FullName, RelinkScriptName);

					Log.TraceVerbose("Creating script: {0}", RelinkScriptFullPath);
					Directory.CreateDirectory(Path.GetDirectoryName(RelinkScriptFullPath));
					using (StreamWriter RelinkWriter = File.CreateText(RelinkScriptFullPath))
					{
					string RelinkInvocation = LinkCommandString;
					string Replace = "-Wl,--allow-shlib-undefined";
					RelinkInvocation = RelinkInvocation.Replace(Replace, EngineAndGameLibrariesString);

					// should be the same as RelinkedFileRef
					RelinkInvocation = RelinkInvocation.Replace(LinkOutputFileForwardSlashes, RelinkedFileForwardSlashes);
					RelinkInvocation = RelinkInvocation.Replace("$", "\\$");

					if (bUseCmdExe)
					{
						RelinkWriter.WriteLine("@echo off");
						RelinkWriter.WriteLine("rem Automatically generated by UnrealBuildTool");
						RelinkWriter.WriteLine("rem *DO NOT EDIT*");
						RelinkWriter.WriteLine();
						RelinkWriter.WriteLine("set Retries=0");
						RelinkWriter.WriteLine(":relinkloop");
						RelinkWriter.WriteLine("if %Retries% GEQ 10 goto failedtorelink");
						RelinkWriter.WriteLine(RelinkInvocation);
						RelinkWriter.WriteLine("if %errorlevel% neq 0 goto sleepandretry");
						RelinkWriter.WriteLine("copy /B \"{0}\" \"{1}.temp\" >NUL 2>NUL", RelinkedFileForwardSlashes, OutputFile.AbsolutePath);
						RelinkWriter.WriteLine("if %errorlevel% neq 0 goto sleepandretry");
						RelinkWriter.WriteLine("move /Y \"{0}.temp\" \"{1}\" >NUL 2>NUL", OutputFile.AbsolutePath, OutputFile.AbsolutePath);
						RelinkWriter.WriteLine("if %errorlevel% neq 0 goto sleepandretry");
						RelinkWriter.WriteLine(GetDumpEncodeDebugCommand(LinkEnvironment, OutputFile));
						RelinkWriter.WriteLine("echo \"Dummy\" >> \"{0}\" && copy /b \"{0}\" +,,", RelinkActionDummyProductRef.FullName);
						RelinkWriter.WriteLine("echo Relinked {0} successfully after %Retries% retries", OutputFile.AbsolutePath);
						RelinkWriter.WriteLine("exit 0");
						RelinkWriter.WriteLine(":sleepandretry");
						RelinkWriter.WriteLine("ping 127.0.0.1 -n 1 -w 5000 >NUL 2>NUL");     // timeout complains about lack of redirection
						RelinkWriter.WriteLine("set /a Retries+=1");
						RelinkWriter.WriteLine("goto relinkloop");
						RelinkWriter.WriteLine(":failedtorelink");
						RelinkWriter.WriteLine("echo Failed to relink {0} after %Retries% retries", OutputFile.AbsolutePath);
						RelinkWriter.WriteLine("exit 1");
					}
					else
					{
						RelinkWriter.NewLine = "\n";
						RelinkWriter.WriteLine("#!/bin/sh");
						RelinkWriter.WriteLine("# Automatically generated by UnrealBuildTool");
						RelinkWriter.WriteLine("# *DO NOT EDIT*");
						RelinkWriter.WriteLine();
						RelinkWriter.WriteLine("set -o errexit");
						RelinkWriter.WriteLine(RelinkInvocation);
						RelinkWriter.WriteLine("TIMESTAMP=`stat --format %y \"{0}\"`", OutputFile.AbsolutePath);
						RelinkWriter.WriteLine("cp \"{0}\" \"{1}.temp\"", RelinkedFileForwardSlashes, OutputFile.AbsolutePath);
						RelinkWriter.WriteLine("mv \"{0}.temp\" \"{1}\"", OutputFile.AbsolutePath, OutputFile.AbsolutePath);
						RelinkWriter.WriteLine(GetDumpEncodeDebugCommand(LinkEnvironment, OutputFile));
						RelinkWriter.WriteLine("touch -d \"$TIMESTAMP\" \"{0}\"", OutputFile.AbsolutePath);
						RelinkWriter.WriteLine();
						RelinkWriter.WriteLine("echo \"Dummy\" >> \"{0}\"", RelinkActionDummyProductRef.FullName);
					}
					}

					RelinkAction.CommandPath = ShellBinary;
					RelinkAction.CommandArguments = ExecuteSwitch + " \"" + RelinkScriptFullPath + "\"";
				}
			}
			return OutputFile;
		}

		public override void SetupBundleDependencies(List<UEBuildBinary> Binaries, string GameName)
		{
			if (bUseFixdeps)
			{
				foreach (UEBuildBinary Binary in Binaries)
				{
					AllBinaries.Add(FileItem.GetItemByFileReference(Binary.OutputFilePath));
				}
			}
		}

		public override ICollection<FileItem> PostBuild(FileItem Executable, LinkEnvironment BinaryLinkEnvironment, IActionGraphBuilder Graph)
		{
			ICollection<FileItem> OutputFiles = base.PostBuild(Executable, BinaryLinkEnvironment, Graph);

			if (bUseFixdeps)
			{
				if (BinaryLinkEnvironment.bIsBuildingDLL || BinaryLinkEnvironment.bIsBuildingLibrary)
				{
					return OutputFiles;
				}

				FileItem FixDepsOutputFile = FixDependencies(BinaryLinkEnvironment, Executable, Graph);
				if (FixDepsOutputFile != null)
				{
					OutputFiles.Add(FixDepsOutputFile);
				}
			}
			else
			{
				// make build product of cross-referenced DSOs to be *.relinked_action_ran, so the relinking steps are executed
				if (BinaryLinkEnvironment.bIsBuildingDLL && BinaryLinkEnvironment.bIsCrossReferenced)
				{
					FileReference RelinkedMapRef = FileReference.Combine(BinaryLinkEnvironment.LocalShadowDirectory, BinaryLinkEnvironment.OutputFilePath.GetFileNameWithoutExtension() + ".relinked_action_ran");
					OutputFiles.Add(FileItem.GetItemByFileReference(RelinkedMapRef));
				}
			}
			return OutputFiles;
		}

		public void StripSymbols(FileReference SourceFile, FileReference TargetFile)
		{
			if (SourceFile != TargetFile)
			{
				// Strip command only works in place so we need to copy original if target is different
				File.Copy(SourceFile.FullName, TargetFile.FullName, true);
			}

			ProcessStartInfo StartInfo = new ProcessStartInfo();
			StartInfo.FileName = GetStripPath(Architecture);
			StartInfo.Arguments = "--strip-debug \"" + TargetFile.FullName + "\"";
			StartInfo.UseShellExecute = false;
			StartInfo.CreateNoWindow = true;
			Utils.RunLocalProcessAndLogOutput(StartInfo);
		}
	}
}<|MERGE_RESOLUTION|>--- conflicted
+++ resolved
@@ -287,19 +287,11 @@
 			{
 				if (MaxBinarySizeOverrideForObjcopy > 0 && bUseCmdExe)
 				{
-<<<<<<< HEAD
 					Out.WriteLine("for /F \"tokens=*\" %%F in (\"{0}\") DO set size=%%~zF",
 						OutputFile.AbsolutePath
 					);
 
 					Out.WriteLine("if %size% LSS {0} (", MaxBinarySizeOverrideForObjcopy);
-=======
-					Out += string.Format("for /F \"tokens=*\" %%F in (\"{0}\") DO set size=%%~zF\n",
-						OutputFile.AbsolutePath
-					);
-
-					Out += string.Format("if %size% LSS {0} (\n", MaxBinarySizeOverrideForObjcopy);
->>>>>>> 3ecbc206
 				}
 
 				// objcopy stripped file
@@ -335,15 +327,9 @@
 					if (MaxBinarySizeOverrideForObjcopy > 0)
 					{
 						// If we have an override size, then we need to create a dummy file if that size is exceeded
-<<<<<<< HEAD
 						Out.WriteLine(") ELSE (");
 						Out.WriteLine("echo DummyDebug >> \"{0}\"", DebugFile.AbsolutePath);
 						Out.WriteLine();
-=======
-						Out += string.Format(") ELSE (\necho DummyDebug >> \"{0}\"\n)\n",
-							DebugFile.AbsolutePath
-						);
->>>>>>> 3ecbc206
 					}
 				}
 				else
@@ -363,11 +349,7 @@
 			else
 			{
 				// If we have disabled objcopy then we need to create a dummy debug file
-<<<<<<< HEAD
 				Out.WriteLine("echo DummyDebug >> \"{0}\"",
-=======
-				Out += string.Format("echo DummyDebug >> {0}\n",
->>>>>>> 3ecbc206
 					DebugFile.AbsolutePath
 				);
 			}
