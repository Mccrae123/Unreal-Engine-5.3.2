--- conflicted
+++ resolved
@@ -9,10 +9,7 @@
 using Microsoft.Win32;
 using EpicGames.Core;
 using UnrealBuildBase;
-<<<<<<< HEAD
-=======
 using Microsoft.Extensions.Logging;
->>>>>>> d731a049
 
 namespace UnrealBuildTool
 {
@@ -29,19 +26,6 @@
 			public FileReference DumpSyms { get; init; }
 			public FileReference BreakpadEncoder { get; init; }
 
-<<<<<<< HEAD
-		/// <summary>
-		/// If should disable using objcopy to split the debug info into its own file or now
-		/// When we support larger the 4GB files with objcopy.exe this can be removed!
-		/// </summary>
-		DisableSplitDebugInfoWithObjCopy = 0x40,
-
-		/// <summary>
-		/// Enable tuning of debug info for LLDB
-		/// </summary>
-		TuneDebugInfoForLLDB = 0x80,
-	}
-=======
 			public LinuxToolChainInfo(DirectoryReference? BaseLinuxPath, DirectoryReference? MultiArchRoot, FileReference Clang, FileReference Archiver, FileReference Objcopy, ILogger Logger)
 				: base(Clang, Archiver, Logger)
 			{
@@ -53,7 +37,6 @@
 				BreakpadEncoder = FileReference.Combine(Unreal.EngineDirectory, "Binaries", "Linux", $"BreakpadSymbolEncoder{BuildHostPlatform.Current.BinarySuffix}");
 			}
 		}
->>>>>>> d731a049
 
 		/** Flavor of the current build (target triplet)*/
 		string Architecture;
@@ -71,12 +54,7 @@
 		/** Platform SDK to use */
 		protected LinuxPlatformSDK PlatformSDK;
 
-<<<<<<< HEAD
-		/** Toolchain information to print during the build. */
-		protected string? ToolchainInfo;
-=======
 		protected LinuxToolChainInfo LinuxInfo => (Info as LinuxToolChainInfo)!;
->>>>>>> d731a049
 
 		public LinuxToolChain(string InArchitecture, LinuxPlatformSDK InSDK, ClangToolChainOptions InOptions, ILogger InLogger)
 			: this(UnrealTargetPlatform.Linux, InArchitecture, InSDK, InOptions, InLogger)
@@ -110,14 +88,6 @@
 			if (bForceUseSystemCompiler)
 			{
 				// use native linux toolchain
-<<<<<<< HEAD
-				ClangPath = LinuxCommon.WhichClang();
-				ArPath = LinuxCommon.Which("ar");
-				LlvmArPath = LinuxCommon.Which("llvm-ar");
-				RanlibPath = LinuxCommon.Which("ranlib");
-				StripPath = LinuxCommon.Which("strip");
-				ObjcopyPath = LinuxCommon.Which("objcopy");
-=======
 				FileReference? ClangPath = FileReference.FromString(LinuxCommon.WhichClang(Logger));
 				FileReference? LlvmArPath = FileReference.FromString(LinuxCommon.Which("llvm-ar", Logger));
 				FileReference? ObjcopyPath = FileReference.FromString(LinuxCommon.Which("llvm-objcopy", Logger));
@@ -134,7 +104,6 @@
 				{
 					throw new BuildException("Unable to find system llvm-objcopy; cannot instantiate Linux toolchain");
 				}
->>>>>>> d731a049
 
 				// When compiling on Linux, use a faster way to relink circularly dependent libraries.
 				// Race condition between actions linking to the .so and action overwriting it is avoided thanks to inodes
@@ -157,18 +126,9 @@
 				}
 
 				// set up the path to our toolchain
-<<<<<<< HEAD
-				ClangPath   = Path.Combine(BaseLinuxPath, @"bin", "clang++" + GetHostPlatformBinarySuffix());
-				ArPath      = Path.Combine(Path.Combine(BaseLinuxPath, String.Format("bin/{0}-{1}", Architecture, "ar" + GetHostPlatformBinarySuffix())));
-				LlvmArPath  = Path.Combine(Path.Combine(BaseLinuxPath, String.Format("bin/{0}", "llvm-ar" + GetHostPlatformBinarySuffix())));
-				RanlibPath  = Path.Combine(Path.Combine(BaseLinuxPath, String.Format("bin/{0}-{1}", Architecture, "ranlib" + GetHostPlatformBinarySuffix())));
-				ObjcopyPath = Path.Combine(Path.Combine(BaseLinuxPath, String.Format("bin/{0}", "llvm-objcopy" + GetHostPlatformBinarySuffix())));
-				StripPath   = ObjcopyPath;
-=======
 				FileReference ClangPath = FileReference.Combine(BaseLinuxPath, "bin", $"clang++{BuildHostPlatform.Current.BinarySuffix}");
 				FileReference LlvmArPath = FileReference.Combine(BaseLinuxPath, "bin", $"llvm-ar{BuildHostPlatform.Current.BinarySuffix}");
 				FileReference ObjcopyPath = FileReference.Combine(BaseLinuxPath, "bin", $"llvm-objcopy{BuildHostPlatform.Current.BinarySuffix}");
->>>>>>> d731a049
 
 				// When cross-compiling on Windows, use old FixDeps. It is slow, but it does not have timing issues
 				bUseFixdeps = BuildHostPlatform.Current.Platform == UnrealTargetPlatform.Win64;
@@ -180,50 +140,8 @@
 
 				bIsCrossCompiling = true;
 
-<<<<<<< HEAD
-				bHasValidCompiler = DetermineCompilerVersion();
-			}
-
-			if (!bHasValidCompiler)
-			{
-				throw new BuildException("Could not determine version of the compiler, not registering Linux toolchain.");
-			}
-
-			CheckDefaultCompilerSettings();
-
-			// refuse to use compilers that we know won't work
-
-			// prevent unknown clangs since the build is likely to fail on too old or too new compilers
-			if ((CompilerVersionMajor * 10 + CompilerVersionMinor) > 130 || (CompilerVersionMajor * 10 + CompilerVersionMinor) < 130)
-			{
-				throw new BuildException(
-					string.Format("This version of the Unreal Engine can only be compiled with clang 13.0. clang {0} may not build it - please use a different version.",
-						CompilerVersionString)
-					);
-			}
-		}
-
-		public LinuxToolChain(UnrealTargetPlatform InPlatform, string InArchitecture, LinuxPlatformSDK InSDK, bool InPreservePSYM = false, LinuxToolChainOptions InOptions = LinuxToolChainOptions.None)
-			: base()
-		{
-			Architecture = InArchitecture;
-			PlatformSDK = InSDK;
-			Options = InOptions;
-			bPreservePSYM = InPreservePSYM;
-		}
-
-		private string GetHostPlatformBinarySuffix()
-		{
-			if (BuildHostPlatform.Current.Platform == UnrealTargetPlatform.Win64)
-			{
-				return ".exe";
-			}
-
-			return "";
-=======
 				return new LinuxToolChainInfo(BaseLinuxPath, MultiArchRoot, ClangPath, LlvmArPath, ObjcopyPath, Logger);
 			}
->>>>>>> d731a049
 		}
 
 		protected virtual bool CrossCompiling()
@@ -231,40 +149,12 @@
 			return bIsCrossCompiling;
 		}
 
-<<<<<<< HEAD
-
-		/// <summary>
-		/// Splits compiler version string into numerical components, leaving unchanged if not known
-		/// </summary>
-		private void DetermineCompilerMajMinPatchFromVersionString()
-		{
-			string[] Parts = CompilerVersionString!.Split('.');
-			if (Parts.Length >= 1)
-			{
-				CompilerVersionMajor = Convert.ToInt32(Parts[0]);
-			}
-			if (Parts.Length >= 2)
-			{
-				CompilerVersionMinor = Convert.ToInt32(Parts[1]);
-			}
-			if (Parts.Length >= 3)
-			{
-				CompilerVersionPatch = Convert.ToInt32(Parts[2]);
-			}
-		}
-
-=======
->>>>>>> d731a049
 		protected internal virtual string GetDumpEncodeDebugCommand(LinkEnvironment LinkEnvironment, FileItem OutputFile)
 		{
 			bool bUseCmdExe = BuildHostPlatform.Current.Platform == UnrealTargetPlatform.Win64;
 			string DumpCommand = bUseCmdExe ? "\"{0}\" \"{1}\" \"{2}\" 2>NUL" : "\"{0}\" -c -o \"{2}\" \"{1}\"";
 			FileItem EncodedBinarySymbolsFile = FileItem.GetItemByPath(Path.Combine(LinkEnvironment.OutputDirectory!.FullName, OutputFile.Location.GetFileNameWithoutExtension() + ".sym"));
-<<<<<<< HEAD
-			FileItem SymbolsFile  = FileItem.GetItemByPath(Path.Combine(LinkEnvironment.LocalShadowDirectory!.FullName, OutputFile.Location.GetFileName() + ".psym"));
-=======
 			FileItem SymbolsFile = FileItem.GetItemByPath(Path.Combine(LinkEnvironment.LocalShadowDirectory!.FullName, OutputFile.Location.GetFileName() + ".psym"));
->>>>>>> d731a049
 			FileItem StrippedFile = FileItem.GetItemByPath(Path.Combine(LinkEnvironment.LocalShadowDirectory.FullName, OutputFile.Location.GetFileName() + "_nodebug"));
 			FileItem DebugFile = FileItem.GetItemByPath(Path.Combine(LinkEnvironment.OutputDirectory.FullName, OutputFile.Location.GetFileNameWithoutExtension() + ".debug"));
 
@@ -365,60 +255,6 @@
 		}
 
 		/// <summary>
-<<<<<<< HEAD
-		/// Queries compiler for the version
-		/// </summary>
-		protected bool DetermineCompilerVersion()
-		{
-			CompilerVersionString = null;
-			CompilerVersionMajor = -1;
-			CompilerVersionMinor = -1;
-			CompilerVersionPatch = -1;
-
-			using (Process Proc = new Process())
-			{
-				Proc.StartInfo.UseShellExecute = false;
-				Proc.StartInfo.CreateNoWindow = true;
-				Proc.StartInfo.RedirectStandardOutput = true;
-				Proc.StartInfo.RedirectStandardError = true;
-
-				if (!String.IsNullOrEmpty(ClangPath))
-				{
-					Proc.StartInfo.FileName = ClangPath;
-					Proc.StartInfo.Arguments = " --version";
-
-					Proc.Start();
-					Proc.WaitForExit();
-
-					if (Proc.ExitCode == 0)
-					{
-						// read just the first string
-						string? VersionString = Proc.StandardOutput.ReadLine();
-
-						Regex VersionPattern = new Regex("version \\d+(\\.\\d+)+");
-						Match VersionMatch = VersionPattern.Match(VersionString);
-
-						// version match will be like "version 3.3", so remove the "version"
-						if (VersionMatch.Value.StartsWith("version "))
-						{
-							CompilerVersionString = VersionMatch.Value.Replace("version ", "");
-
-							DetermineCompilerMajMinPatchFromVersionString();
-						}
-					}
-				}
-				else
-				{
-					// icl?
-				}
-			}
-
-			return !String.IsNullOrEmpty(CompilerVersionString);
-		}
-
-		/// <summary>
-=======
->>>>>>> d731a049
 		/// Checks default compiler settings
 		/// </summary>
 		private void CheckDefaultCompilerSettings()
@@ -488,41 +324,6 @@
 			return Result;
 		}
 
-<<<<<<< HEAD
-		/// <summary>
-		/// Gets architecture-specific ar paths
-		/// </summary>
-		protected virtual string GetArPath(string Architecture)
-		{
-			return ArPath!;
-		}
-
-		/// <summary>
-		/// Gets architecture-specific ranlib paths
-		/// </summary>
-		protected virtual string GetRanlibPath(string Architecture)
-		{
-			return RanlibPath!;
-		}
-
-		/// <summary>
-		/// Gets architecture-specific strip path
-		/// </summary>
-		protected virtual string GetStripPath(string Architecture)
-		{
-			return StripPath!;
-		}
-
-		/// <summary>
-		/// Gets architecture-specific objcopy path
-		/// </summary>
-		protected virtual string GetObjcopyPath(string Architecture)
-		{
-			return ObjcopyPath!;
-		}
-
-=======
->>>>>>> d731a049
 		private static bool ShouldUseLibcxx(string Architecture)
 		{
 			// set UE_LINUX_USE_LIBCXX to either 0 or 1. If unset, defaults to 1.
@@ -542,48 +343,8 @@
 
 			//Arguments.Add("-Wunreachable-code");            // additional warning not normally included in Wall: warns if there is code that will never be executed - not helpful due to bIsGCC and similar
 
-<<<<<<< HEAD
-			// UBSan
-			if (Options.HasFlag(LinuxToolChainOptions.EnableUndefinedBehaviorSanitizer))
-			{
-				Result += " -fsanitize=undefined -fno-sanitize=vptr";
-			}
-
-			// MSan
-			if (Options.HasFlag(LinuxToolChainOptions.EnableMemorySanitizer))
-			{
-				// Force using the ANSI allocator if MSan is enabled
-				// -fsanitize-memory-track-origins adds a 1.5x-2.5x slow down ontop of MSan normal amount of overhead
-				// -fsanitize-memory-track-origins=1 is faster but collects only allocation points but not intermediate stores
-				Result += " -fsanitize=memory -fsanitize-memory-track-origins -DFORCE_ANSI_ALLOCATOR=1";
-			}
-
-			Result += " -Wall -Werror";
-
-			if (CompilerVersionGreaterOrEqual(12, 0, 0))
-			{
-				Result += " -fbinutils-version=2.36";
-			}
-
-			if (!CompileEnvironment.Architecture.StartsWith("x86_64"))
-			{
-				Result += " -funwind-tables";               // generate unwind tables as they are needed for backtrace (on x86(64) they are generated implicitly)
-			}
-
-			Result += " -Wsequence-point";              // additional warning not normally included in Wall: warns if order of operations is ambigious
-			//Result += " -Wunreachable-code";            // additional warning not normally included in Wall: warns if there is code that will never be executed - not helpful due to bIsGCC and similar
-			//Result += " -Wshadow";                      // additional warning not normally included in Wall: warns if there variable/typedef shadows some other variable - not helpful because we have gobs of code that shadows variables
-			Result += " -Wdelete-non-virtual-dtor";
-
-			Result += ArchitectureSpecificSwitches(CompileEnvironment.Architecture);
-
-			Result += " -fno-math-errno";               // do not assume that math ops have side effects
-
-			Result += GetRTTIFlag(CompileEnvironment);	// flag for run-time type info
-=======
 			Arguments.Add("-Wno-undefined-bool-conversion"); // hides checking if 'this' pointer is null
 		}
->>>>>>> d731a049
 
 		/// <inheritdoc/>
 		protected override void GetCompileArguments_Optimizations(CppCompileEnvironment CompileEnvironment, List<string> Arguments)
@@ -603,66 +364,6 @@
 				}
 			}
 
-<<<<<<< HEAD
-			// Clang only options
-			if (CrossCompiling())
-			{
-				if (BuildHostPlatform.Current.Platform == UnrealTargetPlatform.Win64)
-				{
-					Result += " -fdiagnostics-format=msvc";     // make diagnostics compatible with MSVC when cross-compiling
-				}
-				else if (Log.ColorConsoleOutput)
-				{
-					Result += " -fcolor-diagnostics";
-				}
-			}
-
-			Result += " -fdiagnostics-absolute-paths"; // output full paths to the files when the build fails
-
-			Result += " -Wno-unused-private-field"; // MultichannelTcpSocket.h triggers this, possibly more
-			Result += " -Wno-tautological-compare"; // this hides the "warning : comparison of unsigned expression < 0 is always false" type warnings due to constant comparisons, which are possible with template arguments
-
-			Result += " -Wno-undefined-bool-conversion"; // hides checking if 'this' pointer is null
-			if (CompilerVersionGreaterOrEqual(12, 0, 0))
-			{
-				// The 'this' vs nullptr comparisons get optimized away for newer versions of Clang, which is undesirable until we refactor these checks.
-				Result += " -fno-delete-null-pointer-checks"; 
-			}
-
-			Result += " -Wno-unused-local-typedef";	// clang is being overly strict here? PhysX headers trigger this.
-			Result += " -Wno-inconsistent-missing-override";	// these have to be suppressed for UE 4.8, should be fixed later.
-			Result += " -Wno-undefined-var-template"; // not really a good warning to disable
-			Result += " -Wno-unused-lambda-capture";  // suppressed because capturing of compile-time constants is seemingly inconsistent. And MSVC doesn't do that.
-			Result += " -Wno-unused-variable";
-
-			if (CompilerVersionGreaterOrEqual(13, 0, 0))
-			{
-				Result += " -Wno-unused-but-set-variable";
-				Result += " -Wno-unused-but-set-parameter";
-				Result += " -Wno-ordered-compare-function-pointers";
-			}
-
-			Result += " -Wno-unused-function"; // this will hide the warnings about static functions in headers that aren't used in every single .cpp file
-			Result += " -Wno-switch"; // this hides the "enumeration value 'XXXXX' not handled in switch [-Wswitch]" warnings - we should maybe remove this at some point and add UE_LOG(, Fatal, ) to default cases
-			Result += " -Wno-unknown-pragmas";			// Slate triggers this (with its optimize on/off pragmas)
-			Result += " -Wno-invalid-offsetof"; // needed to suppress warnings about using offsetof on non-POD types.
-			Result += " -Wno-gnu-string-literal-operator-template"; // we use this feature to allow static FNames.
-
-			// Profile Guided Optimization (PGO) and Link Time Optimization (LTO)
-			// Whether we actually can enable that is checked in CanUseAdvancedLinkerFeatures() earlier
-			if (CompileEnvironment.bPGOOptimize)
-			{
-				//
-				// Clang emits a warning for each compiled function that doesn't have a matching entry in the profile data.
-				// This can happen when the profile data is older than the binaries we're compiling.
-				//
-				// Disable this warning. It's far too verbose.
-				//
-				Result += " -Wno-backend-plugin";
-
-				Log.TraceInformationOnce("Enabling Profile Guided Optimization (PGO). Linking will take a while.");
-				Result += string.Format(" -fprofile-instr-use=\"{0}\"", Path.Combine(CompileEnvironment.PGODirectory!, CompileEnvironment.PGOFilenamePrefix!));
-=======
 			// optimization level
 			if (!CompileEnvironment.bOptimizeCode)
 			{
@@ -719,7 +420,6 @@
 			{
 				Arguments.Add("-fno-inline");                   // disable inlining for better debuggability (e.g. callstacks, "skip file" in gdb)
 				Arguments.Add("-fstack-protector");             // detect stack smashing
->>>>>>> d731a049
 			}
 
 			if (bRetainFramePointers)
@@ -796,19 +496,6 @@
 			}
 		}
 
-<<<<<<< HEAD
-				if (bGdbIndexSection)
-				{
-					// Generate .debug_pubnames and .debug_pubtypes sections in a format suitable for conversion into a
-					// GDB index. This option is only useful with a linker that can produce GDB index version 7.
-					Result += " -ggnu-pubnames";
-				}
-
-				if (Options.HasFlag(LinuxToolChainOptions.TuneDebugInfoForLLDB))
-				{
-					Result += " -glldb";
-				}
-=======
 		/// <inheritdoc/>
 		protected override void GetCompileArguments_Global(CppCompileEnvironment CompileEnvironment, List<string> Arguments)
 		{
@@ -821,7 +508,6 @@
 				Arguments.Add("-nostdinc++");
 				Arguments.Add(GetSystemIncludePathArgument(DirectoryReference.Combine(Unreal.EngineSourceDirectory, "ThirdParty", "Unix", "LibCxx", "include")));
 				Arguments.Add(GetSystemIncludePathArgument(DirectoryReference.Combine(Unreal.EngineSourceDirectory, "ThirdParty", "Unix", "LibCxx", "include", "c++", "v1")));
->>>>>>> d731a049
 			}
 
 			if (CompilerVersionGreaterOrEqual(12, 0, 0))
@@ -898,114 +584,12 @@
 				}
 
 				// replace double quotes to escaped double quotes if exists
-<<<<<<< HEAD
-				myValue = myValue.Replace("\"", "\\\"");
-			}
-
-			return myValue == null
-				? string.Format("{0}", myKey)
-				: string.Format("{0}={1}", myKey, myValue);
-		}
-
-		static string GetCompilerStandardVersion_CPP(CppCompileEnvironment CompileEnvironment)
-		{
-			string Result;
-			switch (CompileEnvironment.CppStandard)
-			{
-				case CppStandardVersion.Cpp14:
-					Result = " -std=c++14";
-					break;
-				case CppStandardVersion.Latest:
-				case CppStandardVersion.Cpp17:
-					Result = " -std=c++17";
-					break;
-				case CppStandardVersion.Cpp20:
-					Result = " -std=c++20";
-					break;
-				default:
-					throw new BuildException($"Unsupported C++ standard type set: {CompileEnvironment.CppStandard}");
-			}
-
-			if (CompileEnvironment.bEnableCoroutines)
-			{
-				Result += " -fcoroutines-ts";
-				if (!CompileEnvironment.bEnableExceptions)
-				{
-					Result += " -Wno-coroutine-missing-unhandled-exception";
-				}
-			}
-
-			return Result;
-		}
-
-		static string GetCompileArguments_CPP(CppCompileEnvironment CompileEnvironment)
-		{
-			string Result = "";
-			Result += " -x c++";
-			Result += GetCompilerStandardVersion_CPP(CompileEnvironment);
-			return Result;
-		}
-
-		static string GetCompileArguments_C()
-		{
-			string Result = "";
-			Result += " -x c";
-			return Result;
-		}
-
-		static string GetCompileArguments_MM(CppCompileEnvironment CompileEnvironment)
-		{
-			string Result = "";
-			Result += " -x objective-c++";
-			Result += " -fobjc-abi-version=2";
-			Result += " -fobjc-legacy-dispatch";
-			Result += GetCompilerStandardVersion_CPP(CompileEnvironment);
-			return Result;
-		}
-
-		// Conditionally enable (default disabled) generation of information about every class with virtual functions for use by the C++ runtime type identification features
-		// (`dynamic_cast' and `typeid'). If you don't use those parts of the language, you can save some space by using -fno-rtti.
-		// Note that exception handling uses the same information, but it will generate it as needed.
-		static string GetRTTIFlag(CppCompileEnvironment CompileEnvironment)
-		{
-			string Result = "";
-
-			if (CompileEnvironment.bUseRTTI)
-			{
-				Result = " -frtti";
-			}
-			else
-			{
-				Result = " -fno-rtti";
-			}
-
-			return Result;
-		}
-
-		static string GetCompileArguments_M(CppCompileEnvironment CompileEnvironment)
-		{
-			string Result = "";
-			Result += " -x objective-c";
-			Result += " -fobjc-abi-version=2";
-			Result += " -fobjc-legacy-dispatch";
-			Result += GetCompilerStandardVersion_CPP(CompileEnvironment);
-			return Result;
-		}
-
-		static string GetCompileArguments_PCH(CppCompileEnvironment CompileEnvironment)
-		{
-			string Result = "";
-			Result += " -x c++-header";
-			Result += GetCompilerStandardVersion_CPP(CompileEnvironment);
-			return Result;
-=======
 				Value = Value.Replace("\"", "\\\"");
 			}
 
 			return Value == null
 				? string.Format("{0}", Key)
 				: string.Format("{0}={1}", Key, Value);
->>>>>>> d731a049
 		}
 
 		protected virtual void GetLinkArguments(LinkEnvironment LinkEnvironment, List<string> Arguments)
@@ -1109,11 +693,7 @@
 
 				if (bSuppressPIE)
 				{
-<<<<<<< HEAD
-					Result += " -Wl,-no-pie";
-=======
 					Arguments.Add("-Wl,-no-pie");
->>>>>>> d731a049
 				}
 			}
 
@@ -1130,11 +710,7 @@
 				Arguments.Add("-Wno-backend-plugin");
 
 				Log.TraceInformationOnce("Enabling Profile Guided Optimization (PGO). Linking will take a while.");
-<<<<<<< HEAD
-				Result += string.Format(" -fprofile-instr-use=\"{0}\"", Path.Combine(LinkEnvironment.PGODirectory!, LinkEnvironment.PGOFilenamePrefix!));
-=======
 				Arguments.Add(string.Format("-fprofile-instr-use=\"{0}\"", Path.Combine(LinkEnvironment.PGODirectory!, LinkEnvironment.PGOFilenamePrefix!)));
->>>>>>> d731a049
 			}
 			else if (LinkEnvironment.bPGOProfile)
 			{
@@ -1157,15 +733,9 @@
 
 			if (CrossCompiling())
 			{
-<<<<<<< HEAD
-				Result += String.Format(" -target {0}", LinkEnvironment.Architecture);        // Set target triple
-				string SysRootPath = BaseLinuxPath!.TrimEnd(new char[] { '\\', '/' });
-				Result += String.Format(" \"--sysroot={0}\"", SysRootPath);
-=======
 				Arguments.Add($"-target {LinkEnvironment.Architecture}");        // Set target triple
 				DirectoryReference SysRootPath = LinuxInfo.BaseLinuxPath!;
 				Arguments.Add($"--sysroot=\"{NormalizeCommandLinePath(SysRootPath)}\"");
->>>>>>> d731a049
 
 				// Linking with the toolchain on linux appears to not search usr/
 				if (BuildHostPlatform.Current.Platform == UnrealTargetPlatform.Linux)
@@ -1185,37 +755,6 @@
 
 		// cache the location of NDK tools
 		protected bool bIsCrossCompiling;
-<<<<<<< HEAD
-		protected string? BaseLinuxPath;
-		protected string? ClangPath;
-		protected string? ArPath;
-		protected string? LlvmArPath;
-		protected string? RanlibPath;
-		protected string? StripPath;
-		protected string? ObjcopyPath;
-		protected string? DumpSymsPath;
-		protected string? BreakpadEncoderPath;
-		protected string? MultiArchRoot;
-
-		/// <summary>
-		/// Version string of the current compiler, whether clang or gcc or whatever
-		/// </summary>
-		static string? CompilerVersionString;
-		/// <summary>
-		/// Major version of the current compiler, whether clang or gcc or whatever
-		/// </summary>
-		static int CompilerVersionMajor = -1;
-		/// <summary>
-		/// Minor version of the current compiler, whether clang or gcc or whatever
-		/// </summary>
-		static int CompilerVersionMinor = -1;
-		/// <summary>
-		/// Patch version of the current compiler, whether clang or gcc or whatever
-		/// </summary>
-		static int CompilerVersionPatch = -1;
-
-=======
->>>>>>> d731a049
 		/// <summary>
 		/// Whether to use old, slower way to relink circularly dependent libraries.
 		/// It makes sense to use it when cross-compiling on Windows due to race conditions between actions reading and modifying the libs.
@@ -1238,17 +777,6 @@
 		private bool bHasPrintedBuildDetails = false;
 		protected void PrintBuildDetails(CppCompileEnvironment CompileEnvironment, ILogger Logger)
 		{
-<<<<<<< HEAD
-			Log.TraceInformation("------- Build details --------");
-			Log.TraceInformation("Using {0}.", ToolchainInfo);
-			Log.TraceInformation("Using clang ({0}) version '{1}' (string), {2} (major), {3} (minor), {4} (patch)",
-				ClangPath, CompilerVersionString, CompilerVersionMajor, CompilerVersionMinor, CompilerVersionPatch);
-
-			// inform the user which C++ library the engine is going to be compiled against - important for compatibility with third party code that uses STL
-			Log.TraceInformation("Using {0} standard C++ library.", ShouldUseLibcxx(CompileEnvironment.Architecture) ? "bundled libc++" : "compiler default (most likely libstdc++)");
-			Log.TraceInformation("Using {0}", UsingLld(CompileEnvironment.Architecture) ? "lld linker" : "default linker (ld)");
-			Log.TraceInformation("Using {0}", !String.IsNullOrEmpty(LlvmArPath) ? String.Format("llvm-ar : {0}", LlvmArPath) : String.Format("ar and ranlib: {0}, {1}", GetArPath(CompileEnvironment.Architecture), GetRanlibPath(CompileEnvironment.Architecture)));
-=======
 			Logger.LogInformation("------- Build details --------");
 			Logger.LogInformation("Using {ToolchainInfo}.", LinuxInfo.BaseLinuxPath == null ? "system toolchain" : $"toolchain located at '{LinuxInfo.BaseLinuxPath}'");
 			Logger.LogInformation("Using clang ({ClangPath}) version '{ClangVersionString}' (string), {ClangVersionMajor} (major), {ClangVersionMinor} (minor), {ClangVersionPatch} (patch)",
@@ -1258,7 +786,6 @@
 			Logger.LogInformation("Using {Lib} standard C++ library.", ShouldUseLibcxx(CompileEnvironment.Architecture) ? "bundled libc++" : "compiler default (most likely libstdc++)");
 			Logger.LogInformation("Using lld linker");
 			Logger.LogInformation("Using llvm-ar ({LlvmAr}) version '{LlvmArVersionString} (string)'", Info.Archiver, Info.ArchiverVersionString);
->>>>>>> d731a049
 
 			if (Options.HasFlag(ClangToolChainOptions.EnableAddressSanitizer) ||
 				Options.HasFlag(ClangToolChainOptions.EnableThreadSanitizer) ||
@@ -1319,31 +846,7 @@
 
 			if (!bHasPrintedBuildDetails)
 			{
-<<<<<<< HEAD
-				PCHArguments += string.Format(" -include \"{0}\"", CompileEnvironment.PrecompiledHeaderIncludeFilename!.FullName.Replace('\\', '/'));
-			}
-
-			// Add include paths to the argument list.
-			foreach (DirectoryReference IncludePath in CompileEnvironment.UserIncludePaths)
-			{
-				string IncludePathString;
-				if (IncludePath.IsUnderDirectory(Unreal.RootDirectory))
-				{
-					IncludePathString = IncludePath.MakeRelativeTo(UnrealBuildTool.EngineSourceDirectory);
-				}
-				else
-				{
-					IncludePathString = IncludePath.FullName;
-				}
-				Arguments += string.Format(" -I\"{0}\"", IncludePathString.Replace('\\', '/'));
-			}
-			foreach (DirectoryReference IncludePath in CompileEnvironment.SystemIncludePaths)
-			{
-				Arguments += string.Format(" -I\"{0}\"", IncludePath.FullName.Replace('\\', '/'));
-			}
-=======
 				PrintBuildDetails(CompileEnvironment, Logger);
->>>>>>> d731a049
 
 				bHasPrintedBuildDetails = true;
 			}
@@ -1352,127 +855,12 @@
 			CPPOutput Result = new CPPOutput();
 			foreach (FileItem SourceFile in InputFiles)
 			{
-<<<<<<< HEAD
-				Action CompileAction = Graph.CreateAction(ActionType.Compile);
-				CompileAction.PrerequisiteItems.AddRange(CompileEnvironment.ForceIncludeFiles);
-				CompileAction.PrerequisiteItems.AddRange(CompileEnvironment.AdditionalPrerequisites);
-
-				string FileArguments = "";
-				string Extension = Path.GetExtension(SourceFile.AbsolutePath).ToUpperInvariant();
-
-				// Add C or C++ specific compiler arguments.
-				if (CompileEnvironment.PrecompiledHeaderAction == PrecompiledHeaderAction.Create)
-				{
-					FileArguments += GetCompileArguments_PCH(CompileEnvironment);
-				}
-				else if (Extension == ".C")
-				{
-					// Compile the file as C code.
-					FileArguments += GetCompileArguments_C();
-				}
-				else if (Extension == ".MM")
-				{
-					// Compile the file as Objective-C++ code.
-					FileArguments += GetCompileArguments_MM(CompileEnvironment);
-					FileArguments += GetRTTIFlag(CompileEnvironment);
-				}
-				else if (Extension == ".M")
-				{
-					// Compile the file as Objective-C code.
-					FileArguments += GetCompileArguments_M(CompileEnvironment);
-				}
-				else
-				{
-					FileArguments += GetCompileArguments_CPP(CompileEnvironment);
-
-					// only use PCH for .cpp files
-					FileArguments += PCHArguments;
-				}
-
-				foreach (FileItem ForceIncludeFile in CompileEnvironment.ForceIncludeFiles)
-				{
-					FileArguments += String.Format(" -include \"{0}\"", ForceIncludeFile.Location.FullName.Replace('\\', '/'));
-				}
-
-				// Add the C++ source file and its included files to the prerequisite item list.
-				CompileAction.PrerequisiteItems.Add(SourceFile);
-
-				if (CompileEnvironment.PrecompiledHeaderAction == PrecompiledHeaderAction.Create)
-				{
-					// Add the precompiled header file to the produced item list.
-					FileItem PrecompiledHeaderFile = FileItem.GetItemByFileReference(FileReference.Combine(OutputDir, Path.GetFileName(SourceFile.AbsolutePath) + ".gch"));
-
-					CompileAction.ProducedItems.Add(PrecompiledHeaderFile);
-					Result.PrecompiledHeaderFile = PrecompiledHeaderFile;
-
-					// Add the parameters needed to compile the precompiled header file to the command-line.
-					FileArguments += string.Format(" -o \"{0}\"", PrecompiledHeaderFile.AbsolutePath.Replace('\\', '/'));
-				}
-				else
-				{
-					if (CompileEnvironment.PrecompiledHeaderAction == PrecompiledHeaderAction.Include)
-					{
-						CompileAction.PrerequisiteItems.Add(CompileEnvironment.PrecompiledHeaderFile!);
-					}
-
-					// Add the object file to the produced item list.
-					FileItem ObjectFile = FileItem.GetItemByFileReference(FileReference.Combine(OutputDir, Path.GetFileName(SourceFile.AbsolutePath) + ".o"));
-					CompileAction.ProducedItems.Add(ObjectFile);
-					Result.ObjectFiles.Add(ObjectFile);
-
-					FileArguments += string.Format(" -o \"{0}\"", ObjectFile.AbsolutePath.Replace('\\', '/'));
-				}
-
-				// Add the source file path to the command-line.
-				FileArguments += string.Format(" \"{0}\"", SourceFile.AbsolutePath.Replace('\\', '/'));
-
-				// Generate the included header dependency list
-				if(CompileEnvironment.bGenerateDependenciesFile)
-				{
-					FileItem DependencyListFile = FileItem.GetItemByFileReference(FileReference.Combine(OutputDir, Path.GetFileName(SourceFile.AbsolutePath) + ".d"));
-					FileArguments += string.Format(" -MD -MF\"{0}\"", DependencyListFile.AbsolutePath.Replace('\\', '/'));
-					CompileAction.DependencyListFile = DependencyListFile;
-					CompileAction.ProducedItems.Add(DependencyListFile);
-				}
-
-				CompileAction.WorkingDirectory = UnrealBuildTool.EngineSourceDirectory;
-				CompileAction.CommandPath = new FileReference(ClangPath!);
-
-				string AllArguments = (Arguments + FileArguments + CompileEnvironment.AdditionalArguments);
-				// all response lines should have / instead of \, but we cannot just bulk-replace it here since some \ are used to escape quotes, e.g. Definitions.Add("FOO=TEXT(\"Bar\")");
-
-				Debug.Assert(CompileAction.ProducedItems.Count > 0);
-
-				FileReference CompilerResponseFileName = CompileAction.ProducedItems[0].Location + ".rsp";
-				FileItem CompilerResponseFileItem = Graph.CreateIntermediateTextFile(CompilerResponseFileName, AllArguments);
-
-				CompileAction.CommandArguments = string.Format(" @\"{0}\"", CompilerResponseFileName);
-				CompileAction.PrerequisiteItems.Add(CompilerResponseFileItem);
-				CompileAction.CommandDescription = "Compile";
-				CompileAction.CommandVersion = CompilerVersionString!;
-				CompileAction.StatusDescription = Path.GetFileName(SourceFile.AbsolutePath);
-				CompileAction.bIsGCCCompiler = true;
-
-				// Don't farm out creation of pre-compiled headers as it is the critical path task.
-				CompileAction.bCanExecuteRemotely =
-					CompileEnvironment.PrecompiledHeaderAction != PrecompiledHeaderAction.Create ||
-					CompileEnvironment.bAllowRemotelyCompiledPCHs;
-=======
 				CompileCPPFile(CompileEnvironment, SourceFile, OutputDir, ModuleName, Graph, GlobalArguments, Result);
->>>>>>> d731a049
 			}
 
 			return Result;
 		}
 
-<<<<<<< HEAD
-		protected virtual bool UsingLld(string Architecture)
-		{
-			return true;
-		}
-
-=======
->>>>>>> d731a049
 		/// <summary>
 		/// Creates an action to archive all the .o files into single .a file
 		/// </summary>
@@ -1530,11 +918,7 @@
 			return OutputFile;
 		}
 
-<<<<<<< HEAD
-		public FileItem? FixDependencies(LinkEnvironment LinkEnvironment, FileItem Executable, IActionGraphBuilder Graph)
-=======
 		public FileItem? FixDependencies(LinkEnvironment LinkEnvironment, FileItem Executable, IActionGraphBuilder Graph, ILogger Logger)
->>>>>>> d731a049
 		{
 			if (bUseFixdeps)
 			{
@@ -1546,15 +930,12 @@
 				string ScriptName = bUseCmdExe ? "FixDependencies.bat" : "FixDependencies.sh";
 
 				FileItem FixDepsScript = FileItem.GetItemByFileReference(FileReference.Combine(LinkEnvironment.LocalShadowDirectory!, ScriptName));
-<<<<<<< HEAD
-=======
 
 				// if we never generated one we did not have a circular depends that needed fixing up
 				if (!FixDepsScript.Exists)
 				{
 					return null;
 				}
->>>>>>> d731a049
 
 				Action PostLinkAction = Graph.CreateAction(ActionType.Link);
 				PostLinkAction.WorkingDirectory = Unreal.EngineSourceDirectory;
@@ -1618,11 +999,7 @@
 			LinkAction.WorkingDirectory = Unreal.EngineSourceDirectory;
 
 			string LinkCommandString;
-<<<<<<< HEAD
-			LinkCommandString = "\"" + ClangPath + "\"";
-=======
 			LinkCommandString = "\"" + Info.Clang + "\"";
->>>>>>> d731a049
 
 			// Get link arguments.
 			List<string> LinkArguments = new List<string>();
@@ -1655,11 +1032,7 @@
 			}
 			// because the logic choosing between lld and ld is somewhat messy atm (lld fails to link .DSO due to bugs), make the name of the linker clear
 			LinkAction.CommandDescription += (LinkCommandString.Contains("-fuse-ld=lld")) ? " (lld)" : " (ld)";
-<<<<<<< HEAD
-			LinkAction.CommandVersion = CompilerVersionString!;
-=======
 			LinkAction.CommandVersion = Info.ClangVersionString;
->>>>>>> d731a049
 			LinkAction.StatusDescription = Path.GetFileName(OutputFile.AbsolutePath);
 
 			// Add the output file to the command-line.
@@ -1926,13 +1299,8 @@
 
 			string LinkScriptName = string.Format((bUseCmdExe ? "Link-{0}.link.bat" : "Link-{0}.link.sh"), OutputFile.Location.GetFileName());
 			string LinkScriptFullPath = Path.Combine(LinkEnvironment.LocalShadowDirectory!.FullName, LinkScriptName);
-<<<<<<< HEAD
-			Log.TraceVerbose("Creating link script: {0}", LinkScriptFullPath);
-			Directory.CreateDirectory(Path.GetDirectoryName(LinkScriptFullPath));
-=======
 			Logger.LogDebug("Creating link script: {LinkScriptFullPath}", LinkScriptFullPath);
 			Directory.CreateDirectory(Path.GetDirectoryName(LinkScriptFullPath)!);
->>>>>>> d731a049
 			using (StreamWriter LinkWriter = File.CreateText(LinkScriptFullPath))
 			{
 				if (bUseCmdExe)
@@ -2179,11 +1547,7 @@
 					return OutputFiles;
 				}
 
-<<<<<<< HEAD
-				FileItem? FixDepsOutputFile = FixDependencies(BinaryLinkEnvironment, Executable, Graph);
-=======
 				FileItem? FixDepsOutputFile = FixDependencies(BinaryLinkEnvironment, Executable, Graph, Logger);
->>>>>>> d731a049
 				if (FixDepsOutputFile != null)
 				{
 					OutputFiles.Add(FixDepsOutputFile);
