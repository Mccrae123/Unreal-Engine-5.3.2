// Copyright Epic Games, Inc. All Rights Reserved.

using System;
using System.Collections.Generic;
using System.Diagnostics;
using System.IO;
using System.Linq;
using EpicGames.Core;
<<<<<<< HEAD
using UnrealBuildBase;
using Microsoft.Extensions.Logging;
=======
using Microsoft.Extensions.Logging;
using UnrealBuildBase;
>>>>>>> 4af6daef

namespace UnrealBuildTool
{
	class LinuxToolChain : ClangToolChain
	{
		protected class LinuxToolChainInfo : ClangToolChainInfo
		{
			// cache the location of NDK tools
			public bool bIsCrossCompiling { get; init; }
			public DirectoryReference? BaseLinuxPath { get; init; }
			public DirectoryReference? MultiArchRoot { get; init; }

			public FileReference Objcopy { get; init; }
			public FileReference DumpSyms { get; init; }
			public FileReference BreakpadEncoder { get; init; }

			public LinuxToolChainInfo(DirectoryReference? BaseLinuxPath, DirectoryReference? MultiArchRoot, FileReference Clang, FileReference Archiver, FileReference Objcopy, ILogger Logger)
				: base(Clang, Archiver, Logger)
			{
				this.BaseLinuxPath = BaseLinuxPath;
				this.MultiArchRoot = MultiArchRoot;
				this.Objcopy = Objcopy;
				// these are supplied by the engine and do not change depending on the circumstances
				DumpSyms = FileReference.Combine(Unreal.EngineDirectory, "Binaries", "Linux", $"dump_syms{BuildHostPlatform.Current.BinarySuffix}");
				BreakpadEncoder = FileReference.Combine(Unreal.EngineDirectory, "Binaries", "Linux", $"BreakpadSymbolEncoder{BuildHostPlatform.Current.BinarySuffix}");
			}
		}

		/** Flavor of the current build (will map to target triplet)*/
		UnrealArch Architecture;

		/** Pass --gdb-index option to linker to generate .gdb_index section. */
		protected bool bGdbIndexSection = true;

		/** Allows you to override the maximum binary size allowed to be passed to objcopy.exe when cross building on Windows. */
		/** Max value is 2GB, due to bat file limitation */
		protected UInt64 MaxBinarySizeOverrideForObjcopy = 0;

		/** Platform SDK to use */
		protected LinuxPlatformSDK PlatformSDK;

		protected LinuxToolChainInfo LinuxInfo => (Info as LinuxToolChainInfo)!;

		public LinuxToolChain(UnrealArch InArchitecture, LinuxPlatformSDK InSDK, ClangToolChainOptions InOptions, ILogger InLogger)
			: this(UnrealTargetPlatform.Linux, InArchitecture, InSDK, InOptions, InLogger)
		{
			// prevent unknown clangs since the build is likely to fail on too old or too new compilers
<<<<<<< HEAD
			if (CompilerVersionLessThan(15, 0, 0) || CompilerVersionGreaterOrEqual(16, 0, 0))
			{
				throw new BuildException(
					string.Format("This version of the Unreal Engine can only be compiled with clang 15.0. clang {0} may not build it - please use a different version.",
=======
			if (CompilerVersionLessThan(15, 0, 0) || CompilerVersionGreaterOrEqual(17, 0, 0))
			{
				throw new BuildException(
					String.Format("This version of the Unreal Engine can only be compiled with clang 15.x or 16.x. clang {0} may not build it - please use a different version.",
>>>>>>> 4af6daef
						Info.ClangVersion)
					);
			}
		}

		public LinuxToolChain(UnrealTargetPlatform InPlatform, UnrealArch InArchitecture, LinuxPlatformSDK InSDK, ClangToolChainOptions InOptions, ILogger InLogger)
			: base(InOptions, InLogger)
		{
			Architecture = InArchitecture;
			PlatformSDK = InSDK;
		}

		protected override ClangToolChainInfo GetToolChainInfo()
		{
			DirectoryReference? MultiArchRoot = PlatformSDK.GetSDKLocation();
			DirectoryReference? BaseLinuxPath = PlatformSDK.GetBaseLinuxPathForArchitecture(Architecture);

			bool bForceUseSystemCompiler = PlatformSDK.ForceUseSystemCompiler();

			if (bForceUseSystemCompiler)
			{
				// use native linux toolchain
				FileReference? ClangPath = FileReference.FromString(LinuxCommon.WhichClang(Logger));
				FileReference? LlvmArPath = FileReference.FromString(LinuxCommon.Which("llvm-ar", Logger));
				FileReference? ObjcopyPath = FileReference.FromString(LinuxCommon.Which("llvm-objcopy", Logger));

				if (ClangPath == null)
				{
					throw new BuildException("Unable to find system clang; cannot instantiate Linux toolchain");
				}
				else if (LlvmArPath == null)
				{
					throw new BuildException("Unable to find system llvm-ar; cannot instantiate Linux toolchain");
				}
				else if (ObjcopyPath == null)
				{
					throw new BuildException("Unable to find system llvm-objcopy; cannot instantiate Linux toolchain");
				}

				// When compiling on Linux, use a faster way to relink circularly dependent libraries.
				// Race condition between actions linking to the .so and action overwriting it is avoided thanks to inodes
				bUseFixdeps = false;

				bIsCrossCompiling = false;

				return new LinuxToolChainInfo(null, null, ClangPath, LlvmArPath, ObjcopyPath, Logger);
			}
			else
			{
				if (BaseLinuxPath == null)
				{
					throw new BuildException("LINUX_MULTIARCH_ROOT environment variable is not set; cannot instantiate Linux toolchain");
				}
				if (MultiArchRoot == null)
				{
					MultiArchRoot = BaseLinuxPath;
					Logger.LogInformation("Using LINUX_ROOT (deprecated, consider LINUX_MULTIARCH_ROOT)");
				}

				// set up the path to our toolchain
				FileReference ClangPath = FileReference.Combine(BaseLinuxPath, "bin", $"clang++{BuildHostPlatform.Current.BinarySuffix}");
				FileReference LlvmArPath = FileReference.Combine(BaseLinuxPath, "bin", $"llvm-ar{BuildHostPlatform.Current.BinarySuffix}");
				FileReference ObjcopyPath = FileReference.Combine(BaseLinuxPath, "bin", $"llvm-objcopy{BuildHostPlatform.Current.BinarySuffix}");
<<<<<<< HEAD
=======

				// if we have RTFMCompiler enabled switch the compiler but leave the sysroot to use our toolchain
				// this *shouldnt* cause issues as these compiler should ideally be the same version
				if (Options.HasFlag(ClangToolChainOptions.UseAutoRTFMCompiler))
				{
					DirectoryReference AutoRTFMDir = DirectoryReference.Combine(Unreal.EngineDirectory, "Restricted", "NotForLicensees", "Binaries", BuildHostPlatform.Current.Platform.ToString(), "AutoRTFM", "bin");

					// set up the path to our toolchain
					ClangPath = FileReference.Combine(AutoRTFMDir, $"verse-clang-cl");
				}
>>>>>>> 4af6daef

				// When cross-compiling on Windows, use old FixDeps. It is slow, but it does not have timing issues
				bUseFixdeps = BuildHostPlatform.Current.Platform == UnrealTargetPlatform.Win64;

				if (BuildHostPlatform.Current.Platform == UnrealTargetPlatform.Linux)
				{
					Environment.SetEnvironmentVariable("LC_ALL", "C");
				}

				bIsCrossCompiling = true;

				return new LinuxToolChainInfo(BaseLinuxPath, MultiArchRoot, ClangPath, LlvmArPath, ObjcopyPath, Logger);
			}
		}

		protected virtual bool CrossCompiling()
		{
			return bIsCrossCompiling;
		}

		protected internal virtual string GetDumpEncodeDebugCommand(LinkEnvironment LinkEnvironment, FileItem OutputFile)
		{
			bool bUseCmdExe = BuildHostPlatform.Current.Platform == UnrealTargetPlatform.Win64;
			string DumpCommand = bUseCmdExe ? "\"{0}\" \"{1}\" \"{2}\" 2>NUL" : "\"{0}\" -c -o \"{2}\" \"{1}\"";
			FileItem EncodedBinarySymbolsFile = FileItem.GetItemByPath(Path.Combine(LinkEnvironment.OutputDirectory!.FullName, OutputFile.Location.GetFileNameWithoutExtension() + ".sym"));
			FileItem SymbolsFile = FileItem.GetItemByPath(Path.Combine(LinkEnvironment.LocalShadowDirectory!.FullName, OutputFile.Location.GetFileName() + ".psym"));
			FileItem StrippedFile = FileItem.GetItemByPath(Path.Combine(LinkEnvironment.LocalShadowDirectory.FullName, OutputFile.Location.GetFileName() + "_nodebug"));
			FileItem DebugFile = FileItem.GetItemByPath(Path.Combine(LinkEnvironment.OutputDirectory.FullName, OutputFile.Location.GetFileNameWithoutExtension() + ".debug"));

			if (Options.HasFlag(ClangToolChainOptions.PreservePSYM))
			{
				SymbolsFile = FileItem.GetItemByPath(Path.Combine(LinkEnvironment.OutputDirectory.FullName, OutputFile.Location.GetFileNameWithoutExtension() + ".psym"));
			}

			StringWriter Out = new StringWriter();
			Out.NewLine = bUseCmdExe ? "\r\n" : "\n";

<<<<<<< HEAD
			// dump_syms
			Out.WriteLine(DumpCommand,
				LinuxInfo.DumpSyms,
				OutputFile.AbsolutePath,
				SymbolsFile.AbsolutePath
			);

			// encode breakpad symbols
			Out.WriteLine("\"{0}\" \"{1}\" \"{2}\"",
				LinuxInfo.BreakpadEncoder,
				SymbolsFile.AbsolutePath,
				EncodedBinarySymbolsFile.AbsolutePath
			);

			if (!Options.HasFlag(ClangToolChainOptions.DisableSplitDebugInfoWithObjCopy) && LinkEnvironment.bCreateDebugInfo)
=======
			if (!Options.HasFlag(ClangToolChainOptions.DisableDumpSyms) || Options.HasFlag(ClangToolChainOptions.PreservePSYM))
			{
				// dump_syms
				Out.WriteLine(DumpCommand,
					LinuxInfo.DumpSyms,
					OutputFile.AbsolutePath,
					SymbolsFile.AbsolutePath
				);

				// encode breakpad symbols
				Out.WriteLine("\"{0}\" \"{1}\" \"{2}\"",
					LinuxInfo.BreakpadEncoder,
					SymbolsFile.AbsolutePath,
					EncodedBinarySymbolsFile.AbsolutePath
				);
			}
			else
			{
				// we have to create dummy files to prevent packaging errors
				Out.WriteLine("echo DummyPSym >> \"{0}\"", SymbolsFile.AbsolutePath);
				Out.WriteLine("echo DummySyms>> \"{0}\"", EncodedBinarySymbolsFile.AbsolutePath);
			}

			if (LinkEnvironment.bCreateDebugInfo)
>>>>>>> 4af6daef
			{
				if (MaxBinarySizeOverrideForObjcopy > 0 && bUseCmdExe)
				{
					Out.WriteLine("for /F \"tokens=*\" %%F in (\"{0}\") DO set size=%%~zF",
						OutputFile.AbsolutePath
					);

					Out.WriteLine("if %size% LSS {0} (", MaxBinarySizeOverrideForObjcopy);
				}

				// objcopy stripped file
				Out.WriteLine("\"{0}\" --strip-all \"{1}\" \"{2}\"",
					LinuxInfo.Objcopy,
					OutputFile.AbsolutePath,
					StrippedFile.AbsolutePath
				);

				// objcopy debug file
				Out.WriteLine("\"{0}\" --only-keep-debug \"{1}\" \"{2}\"",
					LinuxInfo.Objcopy,
					OutputFile.AbsolutePath,
					DebugFile.AbsolutePath
				);

				// objcopy link debug file to final so
				Out.WriteLine("\"{0}\" --add-gnu-debuglink=\"{1}\" \"{2}\" \"{3}.temp\"",
					LinuxInfo.Objcopy,
					DebugFile.AbsolutePath,
					StrippedFile.AbsolutePath,
					OutputFile.AbsolutePath
				);

				if (bUseCmdExe)
				{
					// Only move the temp final elf file once its done being linked by objcopy
					Out.WriteLine("move /Y \"{0}.temp\" \"{1}\"",
						OutputFile.AbsolutePath,
						OutputFile.AbsolutePath
					);

					if (MaxBinarySizeOverrideForObjcopy > 0)
					{
						// If we have an override size, then we need to create a dummy file if that size is exceeded
						Out.WriteLine(") ELSE (");
						Out.WriteLine("echo DummyDebug >> \"{0}\"", DebugFile.AbsolutePath);
						Out.WriteLine(")");
					}
				}
				else
				{
					// Only move the temp final elf file once its done being linked by objcopy
					Out.WriteLine("mv \"{0}.temp\" \"{1}\"",
						OutputFile.AbsolutePath,
						OutputFile.AbsolutePath
					);

					// Change the debug file to normal permissions. It was taking on the +x rights from the output file
					Out.WriteLine("chmod 644 \"{0}\"",
						DebugFile.AbsolutePath
					);
				}
			}
			else
			{
				// If we have disabled objcopy then we need to create a dummy debug file
				Out.WriteLine("echo DummyDebug >> \"{0}\"",
					DebugFile.AbsolutePath
				);
			}

			return Out.ToString();
		}

		/// <summary>
		/// Architecture-specific compiler switches
		/// </summary>
		static string ArchitectureSpecificSwitches(UnrealArch Architecture)
		{
			string Result = "";

			if (Architecture == UnrealArch.Arm64)
			{
				Result += "-fsigned-char";
<<<<<<< HEAD
			}

			return Result;
		}

		private static bool ShouldUseLibcxx()
		{
			// set UE_LINUX_USE_LIBCXX to either 0 or 1. If unset, defaults to 1.
			string? UseLibcxxEnvVarOverride = Environment.GetEnvironmentVariable("UE_LINUX_USE_LIBCXX");
			if (string.IsNullOrEmpty(UseLibcxxEnvVarOverride) || UseLibcxxEnvVarOverride == "1")
			{
				return true;
			}
			return false;
		}

		/// <inheritdoc/>
		protected override void GetCompileArguments_WarningsAndErrors(CppCompileEnvironment CompileEnvironment, List<string> Arguments)
		{
			base.GetCompileArguments_WarningsAndErrors(CompileEnvironment, Arguments);

			//Arguments.Add("-Wunreachable-code");            // additional warning not normally included in Wall: warns if there is code that will never be executed - not helpful due to bIsGCC and similar

			Arguments.Add("-Wno-undefined-bool-conversion"); // hides checking if 'this' pointer is null
		}

		/// <inheritdoc/>
		protected override void GetCompileArguments_Optimizations(CppCompileEnvironment CompileEnvironment, List<string> Arguments)
		{
			base.GetCompileArguments_Optimizations(CompileEnvironment, Arguments);

			// Unlike on other platforms, allow LTO be specified independently of PGO
			if (CompileEnvironment.bAllowLTCG)
			{
				if ((Options & ClangToolChainOptions.EnableThinLTO) != 0)
				{
					Arguments.Add("-flto=thin");
				}
				else
				{
					Arguments.Add("-flto");
				}
			}

			// optimization level
			if (!CompileEnvironment.bOptimizeCode)
			{
				Arguments.Add("-O0");
			}
			else
			{
				// Don't over optimise if using Address/MemorySanitizer or you'll get false positive errors due to erroneous optimisation of necessary Address/MemorySanitizer instrumentation.
				if (Options.HasFlag(ClangToolChainOptions.EnableAddressSanitizer) || Options.HasFlag(ClangToolChainOptions.EnableMemorySanitizer))
				{
					Arguments.Add("-O1 -g");

					// This enables __asan_default_options() in UnixCommonStartup.h which disables the leak detector
					Arguments.Add("-DDISABLE_ASAN_LEAK_DETECTOR=1");
				}
				else if (Options.HasFlag(ClangToolChainOptions.EnableThreadSanitizer))
				{
					Arguments.Add("-O1 -g");
				}
				else
				{
					if (CompileEnvironment.OptimizationLevel == OptimizationMode.Size)
					{
						Arguments.Add("-Oz");
					}
					else if (CompileEnvironment.OptimizationLevel == OptimizationMode.SizeAndSpeed)
					{
						Arguments.Add("-Os");
						if (Architecture == UnrealArch.Arm64)
						{
							Arguments.Add("-moutline");
						}
					}
					else
					{
						Arguments.Add("-O3");
					}
				}
			}

			bool bRetainFramePointers = CompileEnvironment.bRetainFramePointers
				|| Options.HasFlag(ClangToolChainOptions.EnableAddressSanitizer) || Options.HasFlag(ClangToolChainOptions.EnableMemorySanitizer) || Options.HasFlag(ClangToolChainOptions.EnableThreadSanitizer)
				|| CompileEnvironment.Configuration == CppConfiguration.Debug;

			if (CompileEnvironment.Configuration == CppConfiguration.Shipping)
			{
				if (!bRetainFramePointers)
				{
					Arguments.Add("-fomit-frame-pointer");
				}
			}
			// switches to help debugging
			else if (CompileEnvironment.Configuration == CppConfiguration.Debug)
			{
				Arguments.Add("-fno-inline");                   // disable inlining for better debuggability (e.g. callstacks, "skip file" in gdb)
				Arguments.Add("-fstack-protector");             // detect stack smashing
			}

			if (bRetainFramePointers)
			{
				Arguments.Add("-fno-optimize-sibling-calls");
				Arguments.Add("-fno-omit-frame-pointer");
			}
		}

		/// <inheritdoc/>
		protected override void GetCompileArguments_Debugging(CppCompileEnvironment CompileEnvironment, List<string> Arguments)
		{
			base.GetCompileArguments_Debugging(CompileEnvironment, Arguments);

			// debug info
			// bCreateDebugInfo is normally set for all configurations, including Shipping - this is needed to enable callstack in Shipping builds (proper resolution: UEPLAT-205, separate files with debug info)
			if (CompileEnvironment.bCreateDebugInfo)
			{
				Arguments.Add("-gdwarf-4");

				if (bGdbIndexSection)
				{
					// Generate .debug_pubnames and .debug_pubtypes sections in a format suitable for conversion into a
					// GDB index. This option is only useful with a linker that can produce GDB index version 7.
					Arguments.Add("-ggnu-pubnames");
				}

				if (Options.HasFlag(ClangToolChainOptions.TuneDebugInfoForLLDB))
				{
					Arguments.Add("-glldb");
				}
			}

			if (CompileEnvironment.bHideSymbolsByDefault)
			{
				Arguments.Add("-fvisibility-ms-compat");
				Arguments.Add("-fvisibility-inlines-hidden");
			}
		}

		/// <inheritdoc/>
		protected override void GetCompilerArguments_Sanitizers(CppCompileEnvironment CompileEnvironment, List<string> Arguments)
		{
			base.GetCompilerArguments_Sanitizers(CompileEnvironment, Arguments);

			// ASan
			if (Options.HasFlag(ClangToolChainOptions.EnableAddressSanitizer))
			{
				// Force using the ANSI allocator if ASan is enabled
				Arguments.Add("-DFORCE_ANSI_ALLOCATOR=1");
			}

			// TSan
			if (Options.HasFlag(ClangToolChainOptions.EnableThreadSanitizer))
			{
				// Force using the ANSI allocator if TSan is enabled
				Arguments.Add("-DFORCE_ANSI_ALLOCATOR=1");
			}

			// UBSan
			if (Options.HasFlag(ClangToolChainOptions.EnableUndefinedBehaviorSanitizer))
			{
				Arguments.Add("-fno-sanitize=vptr");
			}

			// MSan
			if (Options.HasFlag(ClangToolChainOptions.EnableMemorySanitizer))
			{
				// Force using the ANSI allocator if MSan is enabled
				// -fsanitize-memory-track-origins adds a 1.5x-2.5x slow down ontop of MSan normal amount of overhead
				// -fsanitize-memory-track-origins=1 is faster but collects only allocation points but not intermediate stores
				Arguments.Add("-fsanitize-memory-track-origins");
				Arguments.Add("-DFORCE_ANSI_ALLOCATOR=1");
=======
			}

			return Result;
		}

		private static bool ShouldUseLibcxx()
		{
			// set UE_LINUX_USE_LIBCXX to either 0 or 1. If unset, defaults to 1.
			string? UseLibcxxEnvVarOverride = Environment.GetEnvironmentVariable("UE_LINUX_USE_LIBCXX");
			if (String.IsNullOrEmpty(UseLibcxxEnvVarOverride) || UseLibcxxEnvVarOverride == "1")
			{
				return true;
			}
			return false;
		}

		/// <inheritdoc/>
		protected override void GetCompileArguments_WarningsAndErrors(CppCompileEnvironment CompileEnvironment, List<string> Arguments)
		{
			base.GetCompileArguments_WarningsAndErrors(CompileEnvironment, Arguments);

			//Arguments.Add("-Wunreachable-code");            // additional warning not normally included in Wall: warns if there is code that will never be executed - not helpful due to bIsGCC and similar

			Arguments.Add("-Wno-undefined-bool-conversion"); // hides checking if 'this' pointer is null
		}

		private void AddLTOFlags(List<string> Arguments, bool bForLinker)
		{
			if (Options.HasFlag(ClangToolChainOptions.EnableLinkTimeOptimization))
			{
				if (Options.HasFlag(ClangToolChainOptions.EnableThinLTO))
				{
					if (bForLinker)
					{
						Arguments.Add(String.Format("-flto=thin -Wl,--thinlto-jobs={0}, -Wl,-mllvm,-disable-auto-upgrade-debug-info", Utils.GetPhysicalProcessorCount()));
					}
					else
					{
						Arguments.Add("-flto=thin");
					}
				}
				else
				{
					Arguments.Add("-flto");
				}
			}
		}

		private void AddCompilerLTOFlags(List<string> Arguments)
		{
			 AddLTOFlags(Arguments, false);
		}

		private void AddLinkerLTOFlags(List<string> Arguments)
		{
			AddLTOFlags(Arguments, true);
		}

		/// <inheritdoc/>
		protected override void GetCompileArguments_Optimizations(CppCompileEnvironment CompileEnvironment, List<string> Arguments)
		{
			base.GetCompileArguments_Optimizations(CompileEnvironment, Arguments);

			AddCompilerLTOFlags(Arguments);

			if (CompileEnvironment.bCodeCoverage)
			{
				Arguments.Add("-O0");
				if (ShouldUseLibcxx())
				{
					Arguments.Add("--coverage"); // gcov
				}
				else
				{
					Arguments.Add("-fprofile-instr-generate -fcoverage-mapping"); // llvm-cov
				}
			}
			else if (!CompileEnvironment.bOptimizeCode) // optimization level
			{
				Arguments.Add("-O0");
			}
			else
			{
				// Don't over optimise if using Address/MemorySanitizer or you'll get false positive errors due to erroneous optimisation of necessary Address/MemorySanitizer instrumentation.
				if (Options.HasFlag(ClangToolChainOptions.EnableAddressSanitizer) || Options.HasFlag(ClangToolChainOptions.EnableMemorySanitizer))
				{
					Arguments.Add("-O1 -g");

					// This enables __asan_default_options() in UnixCommonStartup.h which disables the leak detector
					Arguments.Add("-DDISABLE_ASAN_LEAK_DETECTOR=1");
				}
				else if (Options.HasFlag(ClangToolChainOptions.EnableThreadSanitizer))
				{
					Arguments.Add("-O1 -g");
				}
				else
				{
					if (CompileEnvironment.OptimizationLevel == OptimizationMode.Size)
					{
						Arguments.Add("-Oz");
					}
					else if (CompileEnvironment.OptimizationLevel == OptimizationMode.SizeAndSpeed)
					{
						Arguments.Add("-Os");
						if (Architecture == UnrealArch.Arm64)
						{
							Arguments.Add("-moutline");
						}
					}
					else
					{
						Arguments.Add("-O3");
					}
				}
			}

			bool bRetainFramePointers = CompileEnvironment.bRetainFramePointers
				|| Options.HasFlag(ClangToolChainOptions.EnableAddressSanitizer) || Options.HasFlag(ClangToolChainOptions.EnableMemorySanitizer) || Options.HasFlag(ClangToolChainOptions.EnableThreadSanitizer)
				|| CompileEnvironment.Configuration == CppConfiguration.Debug;

			if (CompileEnvironment.Configuration == CppConfiguration.Shipping)
			{
				if (!bRetainFramePointers)
				{
					Arguments.Add("-fomit-frame-pointer");
				}
			}
			// switches to help debugging
			else if (CompileEnvironment.Configuration == CppConfiguration.Debug)
			{
				Arguments.Add("-fno-inline");                   // disable inlining for better debuggability (e.g. callstacks, "skip file" in gdb)
				Arguments.Add("-fstack-protector");             // detect stack smashing
			}

			if (bRetainFramePointers)
			{
				Arguments.Add("-fno-optimize-sibling-calls");
				Arguments.Add("-fno-omit-frame-pointer");
			}
		}

		/// <inheritdoc/>
		protected override void GetCompileArguments_Debugging(CppCompileEnvironment CompileEnvironment, List<string> Arguments)
		{
			base.GetCompileArguments_Debugging(CompileEnvironment, Arguments);

			// debug info
			// bCreateDebugInfo is normally set for all configurations, including Shipping - this is needed to enable callstack in Shipping builds (proper resolution: UEPLAT-205, separate files with debug info)
			if (CompileEnvironment.bCreateDebugInfo)
			{
				Arguments.Add("-gdwarf-4");

				if (bGdbIndexSection)
				{
					// Generate .debug_pubnames and .debug_pubtypes sections in a format suitable for conversion into a
					// GDB index. This option is only useful with a linker that can produce GDB index version 7.
					Arguments.Add("-ggnu-pubnames");
				}

				if (Options.HasFlag(ClangToolChainOptions.TuneDebugInfoForLLDB))
				{
					Arguments.Add("-glldb");
				}
			}

			if (CompileEnvironment.bHideSymbolsByDefault)
			{
				Arguments.Add("-fvisibility-ms-compat");
				Arguments.Add("-fvisibility-inlines-hidden");
>>>>>>> 4af6daef
			}
		}

		/// <inheritdoc/>
<<<<<<< HEAD
		protected override void GetCompileArguments_Global(CppCompileEnvironment CompileEnvironment, List<string> Arguments)
		{
			base.GetCompileArguments_Global(CompileEnvironment, Arguments);

			// build up the commandline common to C and C++

			if (ShouldUseLibcxx())
			{
				Arguments.Add("-nostdinc++");
				Arguments.Add(GetSystemIncludePathArgument(DirectoryReference.Combine(Unreal.EngineSourceDirectory, "ThirdParty", "Unix", "LibCxx", "include")));
				Arguments.Add(GetSystemIncludePathArgument(DirectoryReference.Combine(Unreal.EngineSourceDirectory, "ThirdParty", "Unix", "LibCxx", "include", "c++", "v1")));
			}

			if (CompilerVersionGreaterOrEqual(12, 0, 0))
			{
				Arguments.Add("-fbinutils-version=2.36");
			}

			if (CompileEnvironment.Architecture == UnrealArch.Arm64)
			{
				Arguments.Add("-funwind-tables");               // generate unwind tables as they are needed for backtrace (on x86(64) they are generated implicitly)
=======
		protected override void GetCompilerArguments_Sanitizers(CppCompileEnvironment CompileEnvironment, List<string> Arguments)
		{
			base.GetCompilerArguments_Sanitizers(CompileEnvironment, Arguments);

			// ASan
			if (Options.HasFlag(ClangToolChainOptions.EnableAddressSanitizer))
			{
				// Force using the ANSI allocator if ASan is enabled
				Arguments.Add("-DFORCE_ANSI_ALLOCATOR=1");
			}

			// TSan
			if (Options.HasFlag(ClangToolChainOptions.EnableThreadSanitizer))
			{
				// Force using the ANSI allocator if TSan is enabled
				Arguments.Add("-DFORCE_ANSI_ALLOCATOR=1");
			}

			// UBSan
			if (Options.HasFlag(ClangToolChainOptions.EnableUndefinedBehaviorSanitizer))
			{
				Arguments.Add("-fno-sanitize=vptr");
			}

			// MSan
			if (Options.HasFlag(ClangToolChainOptions.EnableMemorySanitizer))
			{
				// Force using the ANSI allocator if MSan is enabled
				// -fsanitize-memory-track-origins adds a 1.5x-2.5x slow down ontop of MSan normal amount of overhead
				// -fsanitize-memory-track-origins=1 is faster but collects only allocation points but not intermediate stores
				Arguments.Add("-fsanitize-memory-track-origins");
				Arguments.Add("-DFORCE_ANSI_ALLOCATOR=1");
			}

			// LibFuzzer
			if (Options.HasFlag(ClangToolChainOptions.EnableLibFuzzer))
			{
				Arguments.Add("-fsanitize=fuzzer");
>>>>>>> 4af6daef
			}
		}

<<<<<<< HEAD
			Arguments.Add(ArchitectureSpecificSwitches(CompileEnvironment.Architecture));

			Arguments.Add("-fno-math-errno");               // do not assume that math ops have side effects

			Arguments.Add(GetRTTIFlag(CompileEnvironment)); // flag for run-time type info

=======
		/// <inheritdoc/>
		protected override void GetCompileArguments_Global(CppCompileEnvironment CompileEnvironment, List<string> Arguments)
		{
			base.GetCompileArguments_Global(CompileEnvironment, Arguments);

			// build up the commandline common to C and C++

			// always select the driver g++ in-case we are using a different binary for clang, such as clang/clang-cl
			Arguments.Add("--driver-mode=g++");
			if (ShouldUseLibcxx())
			{
				Arguments.Add("-nostdinc++");
				Arguments.Add(GetSystemIncludePathArgument(DirectoryReference.Combine(Unreal.EngineSourceDirectory, "ThirdParty", "Unix", "LibCxx", "include")));
				Arguments.Add(GetSystemIncludePathArgument(DirectoryReference.Combine(Unreal.EngineSourceDirectory, "ThirdParty", "Unix", "LibCxx", "include", "c++", "v1")));
			}

			if (CompilerVersionGreaterOrEqual(12, 0, 0))
			{
				Arguments.Add("-fbinutils-version=2.36");
			}

			if (CompileEnvironment.Architecture == UnrealArch.Arm64)
			{
				Arguments.Add("-funwind-tables");               // generate unwind tables as they are needed for backtrace (on x86(64) they are generated implicitly)
			}

			Arguments.Add(ArchitectureSpecificSwitches(CompileEnvironment.Architecture));

			Arguments.Add("-fno-math-errno");               // do not assume that math ops have side effects

			Arguments.Add(GetRTTIFlag(CompileEnvironment)); // flag for run-time type info

>>>>>>> 4af6daef
			if (CompileEnvironment.Architecture == UnrealArch.X64)
			{
				Arguments.Add("-mssse3"); // enable ssse3 by default for x86. This is default on for MSVC so lets reflect that here
			}

			//Arguments.Add("-DOPERATOR_NEW_INLINE=FORCENOINLINE");

			if (CompileEnvironment.bIsBuildingDLL)
			{
				Arguments.Add("-fPIC");
				// Use local-dynamic TLS model. This generates less efficient runtime code for __thread variables, but avoids problems of running into
				// glibc/ld.so limit (DTV_SURPLUS) for number of dlopen()'ed DSOs with static TLS (see e.g. https://www.cygwin.com/ml/libc-help/2013-11/msg00033.html)
				Arguments.Add("-ftls-model=local-dynamic");
			}
			else
			{
				Arguments.Add("-ffunction-sections");
				Arguments.Add("-fdata-sections");
			}

			// only suppress if happen to be using a system compiler and we have not explicitly requested pie
			if (!CompileEnvironment.bIsBuildingDLL)
			{
				if (CompileEnvironment.bUsePIE)
				{
					Arguments.Add("-fPIE");
				}
				else
				{
					Arguments.Add("-fno-PIE");
				}
			}

			if (CompileEnvironment.bUseStackProtection)
			{
				Arguments.Add("-fstack-protector");
			}

			if (PlatformSDK.bVerboseCompiler)
			{
				Arguments.Add("-v");                            // for better error diagnosis
			}

			if (CrossCompiling())
			{
				Arguments.Add($"-target {CompileEnvironment.Architecture.LinuxName}");        // Set target triple
				Arguments.Add($"--sysroot=\"{NormalizeCommandLinePath(LinuxInfo.BaseLinuxPath!)}\"");
			}
		}

		/// <inheritdoc/>
		protected override string EscapePreprocessorDefinition(string Definition)
		{
			string[] SplitData = Definition.Split('=');
			string? Key = SplitData.ElementAtOrDefault(0);
			string? Value = SplitData.ElementAtOrDefault(1);

<<<<<<< HEAD
			if (string.IsNullOrEmpty(Key)) { return ""; }
			if (!string.IsNullOrEmpty(Value))
			{
				if (!Value.StartsWith("\"") && (Value.Contains(" ") || Value.Contains("$")))
=======
			if (String.IsNullOrEmpty(Key)) { return ""; }
			if (!String.IsNullOrEmpty(Value))
			{
				if (!Value.StartsWith("\"") && (Value.Contains(' ') || Value.Contains('$')))
>>>>>>> 4af6daef
				{
					Value = Value.Trim('\"');       // trim any leading or trailing quotes
					Value = "\"" + Value + "\"";    // ensure wrap string with double quotes
				}

				// replace double quotes to escaped double quotes if exists
				Value = Value.Replace("\"", "\\\"");
			}

			return Value == null
<<<<<<< HEAD
				? string.Format("{0}", Key)
				: string.Format("{0}={1}", Key, Value);
=======
				? String.Format("{0}", Key)
				: String.Format("{0}={1}", Key, Value);
>>>>>>> 4af6daef
		}

		protected virtual void GetLinkArguments(LinkEnvironment LinkEnvironment, List<string> Arguments)
		{
<<<<<<< HEAD
=======
			// always select the driver g++ in-case we are using a different binary for clang, such as clang/clang-cl
			Arguments.Add("--driver-mode=g++");
>>>>>>> 4af6daef
			Arguments.Add((BuildHostPlatform.Current.Platform == UnrealTargetPlatform.Win64) ? "-fuse-ld=lld.exe" : "-fuse-ld=lld");

			// debugging symbols
			// Applying to all configurations @FIXME: temporary hack for FN to enable callstack in Shipping builds (proper resolution: UEPLAT-205)
			Arguments.Add("-rdynamic");   // needed for backtrace_symbols()...

			if (LinkEnvironment.bIsBuildingDLL)
			{
				Arguments.Add("-shared");
			}
			else
			{
				// ignore unresolved symbols in shared libs
				Arguments.Add("-Wl,--unresolved-symbols=ignore-in-shared-libs");
			}

			if (Options.HasFlag(ClangToolChainOptions.EnableAddressSanitizer) ||
				Options.HasFlag(ClangToolChainOptions.EnableThreadSanitizer) ||
				Options.HasFlag(ClangToolChainOptions.EnableUndefinedBehaviorSanitizer) ||
<<<<<<< HEAD
				Options.HasFlag(ClangToolChainOptions.EnableMemorySanitizer))
=======
				Options.HasFlag(ClangToolChainOptions.EnableMemorySanitizer) ||
				Options.HasFlag(ClangToolChainOptions.EnableLibFuzzer))
>>>>>>> 4af6daef
			{
				Arguments.Add("-g");

				if (Options.HasFlag(ClangToolChainOptions.EnableSharedSanitizer))
				{
					Arguments.Add("-shared-libsan");

					// LLVM 15 compiler-rt introduced a new bug causing ASan to crash when going over net code
					// https://github.com/llvm/llvm-project/issues/59007
					// adding this fixes it, may be required now?
					Arguments.Add("-lresolv");
				}

				if (Options.HasFlag(ClangToolChainOptions.EnableAddressSanitizer))
				{
					Arguments.Add("-fsanitize=address");
				}
				else if (Options.HasFlag(ClangToolChainOptions.EnableThreadSanitizer))
				{
					Arguments.Add("-fsanitize=thread");
				}
				else if (Options.HasFlag(ClangToolChainOptions.EnableUndefinedBehaviorSanitizer))
				{
					Arguments.Add("-fsanitize=undefined");
				}
				else if (Options.HasFlag(ClangToolChainOptions.EnableMemorySanitizer))
				{
					// -fsanitize-memory-track-origins adds a 1.5x-2.5x slow ontop of MSan normal amount of overhead
					// -fsanitize-memory-track-origins=1 is faster but collects only allocation points but not intermediate stores
					Arguments.Add("-fsanitize=memory -fsanitize-memory-track-origins");
<<<<<<< HEAD
=======
				}

				if (Options.HasFlag(ClangToolChainOptions.EnableLibFuzzer))
				{
					Arguments.Add("-fsanitize=fuzzer");
>>>>>>> 4af6daef
				}

				if (CrossCompiling())
				{
<<<<<<< HEAD
					// x64 only replaced the linux folder with arch, while on arm64 its still linux
					if (LinkEnvironment.Architecture == UnrealArch.Arm64)
					{
						Arguments.Add(string.Format("-Wl,-rpath=\"{0}/lib/clang/{1}.{2}.{3}/lib/linux\"",
								LinuxInfo.BaseLinuxPath, Info.ClangVersion.Major, Info.ClangVersion.Minor, Info.ClangVersion.Build));
					}
					else
					{
						Arguments.Add(string.Format("-Wl,-rpath=\"{0}/lib/clang/{1}.{2}.{3}/lib/x86_64-unknown-linux-gnu\"",
								LinuxInfo.BaseLinuxPath, Info.ClangVersion.Major, Info.ClangVersion.Minor, Info.ClangVersion.Build));
=======
					string ClangVersionFolder = (Info.ClangVersion.Major < 16) ? String.Format("{0}.{1}.{2}", Info.ClangVersion.Major, Info.ClangVersion.Minor, Info.ClangVersion.Build) : String.Format("{0}", Info.ClangVersion.Major);

					// x64 only replaced the linux folder with arch, while on arm64 its still linux
					if (LinkEnvironment.Architecture == UnrealArch.Arm64)
					{
						Arguments.Add(String.Format("-Wl,-rpath=\"{0}/lib/clang/{1}/lib/linux\"",
								LinuxInfo.BaseLinuxPath, ClangVersionFolder));
					}
					else
					{
						Arguments.Add(String.Format("-Wl,-rpath=\"{0}/lib/clang/{1}/lib/x86_64-unknown-linux-gnu\"",
								LinuxInfo.BaseLinuxPath, ClangVersionFolder));
>>>>>>> 4af6daef
					}
				}
			}

			if (LinkEnvironment.bCreateDebugInfo && bGdbIndexSection)
			{
				// Generate .gdb_index section. On my machine, this cuts symbol loading time (breaking at main) from 45
				// seconds to 17 seconds (with gdb v8.3.1).
				Arguments.Add("-Wl,--gdb-index");
			}

			if (LinkEnvironment.bCodeCoverage)
			{
				// Unreal Separates the linking phase and the compilation phase.
				// We pass to clang the flag `--coverage` during the compile time
				// And we link the correct compiler-rt library (shipped by UE, and part of the LLVM toolchain)
				// to every binary produced.
				if (ShouldUseLibcxx())
				{
					Arguments.Add("--coverage"); // gcov
				}
				else
				{
					Arguments.Add("-fprofile-instr-generate"); // llvm-cov
				}
			}
			// RPATH for third party libs
			Arguments.Add("-Wl,-rpath=${ORIGIN}");
			Arguments.Add("-Wl,-rpath-link=${ORIGIN}");
			Arguments.Add("-Wl,-rpath=${ORIGIN}/..");   // for modules that are in sub-folders of the main Engine/Binary/Linux folder
			if (LinkEnvironment.Architecture == UnrealArch.X64)
			{
				Arguments.Add("-Wl,-rpath=${ORIGIN}/../../../Engine/Binaries/ThirdParty/Qualcomm/Linux");
			}
			else
			{
				// x86_64 is now using updated ICU that doesn't need extra .so
				Arguments.Add("-Wl,-rpath=${ORIGIN}/../../../Engine/Binaries/ThirdParty/ICU/icu4c-53_1/Unix/" + LinkEnvironment.Architecture.LinuxName);
			}

			Arguments.Add("-Wl,-rpath=${ORIGIN}/../../../Engine/Binaries/ThirdParty/OpenVR/OpenVRv1_5_17/linux64");

			// @FIXME: Workaround for generating RPATHs for launching on devices UE-54136
			Arguments.Add("-Wl,-rpath=${ORIGIN}/../../../Engine/Binaries/ThirdParty/PhysX3/Unix/x86_64-unknown-linux-gnu");
			Arguments.Add("-Wl,-rpath=${ORIGIN}/../../../Engine/Binaries/ThirdParty/Intel/Embree/Embree2140/Linux/x86_64-unknown-linux-gnu/lib");

			// Some OS ship ld with new ELF dynamic tags, which use DT_RUNPATH vs DT_RPATH. Since DT_RUNPATH do not propagate to dlopen()ed DSOs,
			// this breaks the editor on such systems. See https://kenai.com/projects/maxine/lists/users/archive/2011-01/message/12 for details
			Arguments.Add("-Wl,--disable-new-dtags");

			// This severely improves runtime linker performance. Without using FixDeps the impact on link time is not as big.
			Arguments.Add("-Wl,--as-needed");

			// Additionally speeds up editor startup by 1-2s
			Arguments.Add("-Wl,--hash-style=gnu");

			// This apparently can help LLDB speed up symbol lookups
			Arguments.Add("-Wl,--build-id");
			if (!LinkEnvironment.bIsBuildingDLL)
			{
				Arguments.Add("-Wl,--gc-sections");

				if (LinkEnvironment.bUsePIE)
				{
					Arguments.Add("-pie");
				}
				else
				{
					Arguments.Add("-Wl,-no-pie");
				}
			}

			// Profile Guided Optimization (PGO) and Link Time Optimization (LTO)
			// Whether we actually can enable that is checked in CanUseAdvancedLinkerFeatures() earlier
			if (LinkEnvironment.bPGOOptimize)
			{
				//
				// Clang emits a warning for each compiled function that doesn't have a matching entry in the profile data.
				// This can happen when the profile data is older than the binaries we're compiling.
				//
				// Disable this warning. It's far too verbose.
				//
				Arguments.Add("-Wno-backend-plugin");

				Log.TraceInformationOnce("Enabling Profile Guided Optimization (PGO). Linking will take a while.");
<<<<<<< HEAD
				Arguments.Add(string.Format("-fprofile-instr-use=\"{0}\"", Path.Combine(LinkEnvironment.PGODirectory!, LinkEnvironment.PGOFilenamePrefix!)));
=======
				Arguments.Add(String.Format("-fprofile-instr-use=\"{0}\"", Path.Combine(LinkEnvironment.PGODirectory!, LinkEnvironment.PGOFilenamePrefix!)));
>>>>>>> 4af6daef
			}
			else if (LinkEnvironment.bPGOProfile)
			{
				Log.TraceInformationOnce("Enabling Profile Guided Instrumentation (PGI). Linking will take a while.");
				Arguments.Add("-fprofile-generate");
			}

			// whether we actually can do that is checked in CanUseAdvancedLinkerFeatures() earlier
<<<<<<< HEAD
			if (LinkEnvironment.bAllowLTCG)
			{
				if ((Options & ClangToolChainOptions.EnableThinLTO) != 0)
				{
					Arguments.Add(String.Format(" -flto=thin -Wl,--thinlto-jobs={0}", Utils.GetPhysicalProcessorCount()));
				}
				else
				{
					Arguments.Add("-flto");
				}
			}
=======
			AddLinkerLTOFlags(Arguments);
>>>>>>> 4af6daef

			if (CrossCompiling())
			{
				Arguments.Add($"-target {LinkEnvironment.Architecture.LinuxName}");        // Set target triple
				DirectoryReference SysRootPath = LinuxInfo.BaseLinuxPath!;
				Arguments.Add($"--sysroot=\"{NormalizeCommandLinePath(SysRootPath)}\"");

				// Linking with the toolchain on linux appears to not search usr/
				if (BuildHostPlatform.Current.Platform == UnrealTargetPlatform.Linux)
				{
					Arguments.Add($"-B\"{NormalizeCommandLinePath(DirectoryReference.Combine(SysRootPath, "usr", "lib"))}\"");
					Arguments.Add($"-B\"{NormalizeCommandLinePath(DirectoryReference.Combine(SysRootPath, "usr", "lib64"))}\"");
					Arguments.Add($"-L\"{NormalizeCommandLinePath(DirectoryReference.Combine(SysRootPath, "usr", "lib"))}\"");
					Arguments.Add($"-L\"{NormalizeCommandLinePath(DirectoryReference.Combine(SysRootPath, "usr", "lib64"))}\"");
				}
			}
		}

		string GetArchiveArguments(LinkEnvironment LinkEnvironment)
		{
			return " rcs";
		}

		// cache the location of NDK tools
		protected bool bIsCrossCompiling;
		/// <summary>
		/// Whether to use old, slower way to relink circularly dependent libraries.
		/// It makes sense to use it when cross-compiling on Windows due to race conditions between actions reading and modifying the libs.
		/// </summary>
		private bool bUseFixdeps = false;

		/// <summary>
		/// Track which scripts need to be deleted before appending to
		/// </summary>
		private bool bHasWipedFixDepsScript = false;

		/// <summary>
		/// Holds all the binaries for a particular target (except maybe the executable itself).
		/// </summary>
<<<<<<< HEAD
		private static List<FileItem> AllBinaries = new List<FileItem>();
=======
		private static Dictionary<ReadOnlyTargetRules, List<FileItem>> AllBinaries = new();
>>>>>>> 4af6daef

		/// <summary>
		/// Tracks that information about used C++ library is only printed once
		/// </summary>
		private bool bHasPrintedBuildDetails = false;
		protected void PrintBuildDetails(CppCompileEnvironment CompileEnvironment, ILogger Logger)
		{
			Logger.LogInformation("------- Build details --------");
			Logger.LogInformation("Using {ToolchainInfo}.", LinuxInfo.BaseLinuxPath == null ? "system toolchain" : $"toolchain located at '{LinuxInfo.BaseLinuxPath}'");
			Logger.LogInformation("Using clang ({ClangPath}) version '{ClangVersionString}' (string), {ClangVersionMajor} (major), {ClangVersionMinor} (minor), {ClangVersionPatch} (patch)",
				Info.Clang, Info.ClangVersionString, Info.ClangVersion.Major, Info.ClangVersion.Minor, Info.ClangVersion.Build);

			// inform the user which C++ library the engine is going to be compiled against - important for compatibility with third party code that uses STL
			Logger.LogInformation("Using {Lib} standard C++ library.", ShouldUseLibcxx() ? "bundled libc++" : "compiler default (most likely libstdc++)");
			Logger.LogInformation("Using lld linker");
			Logger.LogInformation("Using llvm-ar ({LlvmAr}) version '{LlvmArVersionString} (string)'", Info.Archiver, Info.ArchiverVersionString);

			if (Options.HasFlag(ClangToolChainOptions.EnableAddressSanitizer) ||
				Options.HasFlag(ClangToolChainOptions.EnableThreadSanitizer) ||
				Options.HasFlag(ClangToolChainOptions.EnableUndefinedBehaviorSanitizer) ||
<<<<<<< HEAD
				Options.HasFlag(ClangToolChainOptions.EnableMemorySanitizer))
=======
				Options.HasFlag(ClangToolChainOptions.EnableMemorySanitizer) ||
				Options.HasFlag(ClangToolChainOptions.EnableLibFuzzer))
>>>>>>> 4af6daef
			{
				string SanitizerInfo = "Building with:";
				string StaticOrShared = Options.HasFlag(ClangToolChainOptions.EnableSharedSanitizer) ? " dynamically" : " statically";

				SanitizerInfo += Options.HasFlag(ClangToolChainOptions.EnableAddressSanitizer) ? StaticOrShared + " linked AddressSanitizer" : "";
				SanitizerInfo += Options.HasFlag(ClangToolChainOptions.EnableThreadSanitizer) ? StaticOrShared + " linked ThreadSanitizer" : "";
				SanitizerInfo += Options.HasFlag(ClangToolChainOptions.EnableUndefinedBehaviorSanitizer) ? StaticOrShared + " linked UndefinedBehaviorSanitizer" : "";
				SanitizerInfo += Options.HasFlag(ClangToolChainOptions.EnableMemorySanitizer) ? StaticOrShared + " linked MemorySanitizer" : "";
<<<<<<< HEAD
=======
				SanitizerInfo += Options.HasFlag(ClangToolChainOptions.EnableLibFuzzer) ? StaticOrShared + " linked LibFuzzer" : "";
>>>>>>> 4af6daef

				Logger.LogInformation("{SanitizerInfo}", SanitizerInfo);
			}

			// Also print other once-per-build information
			if (bUseFixdeps)
			{
				Logger.LogInformation("Using old way to relink circularly dependent libraries (with a FixDeps step).");
			}
			else
			{
				Logger.LogInformation("Using fast way to relink  circularly dependent libraries (no FixDeps).");
			}

			if (CompileEnvironment.bPGOOptimize)
			{
				Logger.LogInformation("Using PGO (profile guided optimization).");
				Logger.LogInformation("  Directory for PGO data files='{CompileEnvironmentPGODirectory}'", CompileEnvironment.PGODirectory);
				Logger.LogInformation("  Prefix for PGO data files='{CompileEnvironmentPGOFilenamePrefix}'", CompileEnvironment.PGOFilenamePrefix);
<<<<<<< HEAD
=======
			}

			if (CompileEnvironment.bCodeCoverage)
			{
				Logger.LogInformation("Using --coverage build flag");
>>>>>>> 4af6daef
			}

			if (CompileEnvironment.bPGOProfile)
			{
				Logger.LogInformation("Using PGI (profile guided instrumentation).");
			}

			if (CompileEnvironment.bAllowLTCG)
			{
				Logger.LogInformation("Using LTO (link-time optimization).");
			}

			if (CompileEnvironment.bUsePIE)
			{
				Logger.LogInformation("Using position independent executables (PIE)");
			}

			if (CompileEnvironment.bUseStackProtection)
			{
				Logger.LogInformation("Using stack protection");
			}

			Logger.LogInformation("------------------------------");
		}

		protected override CPPOutput CompileCPPFiles(CppCompileEnvironment CompileEnvironment, List<FileItem> InputFiles, DirectoryReference OutputDir, string ModuleName, IActionGraphBuilder Graph)
		{
			List<string> GlobalArguments = new();
			GetCompileArguments_Global(CompileEnvironment, GlobalArguments);

			//var BuildPlatform = UEBuildPlatform.GetBuildPlatform(CompileEnvironment.Platform);

			if (!bHasPrintedBuildDetails)
			{
				PrintBuildDetails(CompileEnvironment, Logger);

				bHasPrintedBuildDetails = true;
			}

			// Create a compile action for each source file.
			CPPOutput Result = new CPPOutput();
			foreach (FileItem SourceFile in InputFiles)
			{
				CompileCPPFile(CompileEnvironment, SourceFile, OutputDir, ModuleName, Graph, GlobalArguments, Result);
			}

			return Result;
		}

		/// <summary>
		/// Creates an action to archive all the .o files into single .a file
		/// </summary>
		public FileItem CreateArchiveAndIndex(LinkEnvironment LinkEnvironment, IActionGraphBuilder Graph, ILogger Logger)
		{
			// Create an archive action
			Action ArchiveAction = Graph.CreateAction(ActionType.Link);
			ArchiveAction.WorkingDirectory = Unreal.EngineSourceDirectory;
			ArchiveAction.CommandPath = Info.Archiver;

			// this will produce a final library
			ArchiveAction.bProducesImportLibrary = true;

			// Add the output file as a production of the link action.
			FileItem OutputFile = FileItem.GetItemByFileReference(LinkEnvironment.OutputFilePath);
			ArchiveAction.ProducedItems.Add(OutputFile);
			ArchiveAction.CommandDescription = "Archive";
			ArchiveAction.StatusDescription = Path.GetFileName(OutputFile.AbsolutePath);
<<<<<<< HEAD
			ArchiveAction.CommandArguments += string.Format("{1} \"{2}\"", GetArchiveArguments(LinkEnvironment), OutputFile.AbsolutePath);
=======
			ArchiveAction.CommandArguments += String.Format("{1} \"{2}\"", GetArchiveArguments(LinkEnvironment), OutputFile.AbsolutePath);
>>>>>>> 4af6daef

			// Add the input files to a response file, and pass the response file on the command-line.
			List<string> InputFileNames = new List<string>();
			foreach (FileItem InputFile in LinkEnvironment.InputFiles)
			{
				string InputAbsolutePath = InputFile.AbsolutePath.Replace("\\", "/");
				InputFileNames.Add(String.Format("\"{0}\"", InputAbsolutePath));
				ArchiveAction.PrerequisiteItems.Add(InputFile);
			}

			// this won't stomp linker's response (which is not used when compiling static libraries)
			FileReference ResponsePath = GetResponseFileName(LinkEnvironment, OutputFile);
			if (!ProjectFileGenerator.bGenerateProjectFiles)
			{
				FileItem ResponseFileItem = Graph.CreateIntermediateTextFile(ResponsePath, InputFileNames);
				ArchiveAction.PrerequisiteItems.Add(ResponseFileItem);
			}
<<<<<<< HEAD
			ArchiveAction.CommandArguments += string.Format(" @\"{0}\"", ResponsePath.FullName);
=======
			ArchiveAction.CommandArguments += String.Format(" @\"{0}\"", ResponsePath.FullName);
>>>>>>> 4af6daef

			// Add the additional arguments specified by the environment.
			ArchiveAction.CommandArguments += LinkEnvironment.AdditionalArguments;
			ArchiveAction.CommandArguments = ArchiveAction.CommandArguments.Replace("\\", "/");

			if (BuildHostPlatform.Current.ShellType == ShellType.Sh)
			{
				ArchiveAction.CommandArguments += "'";
			}
			else
			{
				ArchiveAction.CommandArguments += "\"";
			}

			// Only execute linking on the local PC.
			ArchiveAction.bCanExecuteRemotely = false;

			return OutputFile;
		}

<<<<<<< HEAD
		public FileItem? FixDependencies(LinkEnvironment LinkEnvironment, FileItem Executable, IActionGraphBuilder Graph, ILogger Logger)
=======
		public FileItem? FixDependencies(ReadOnlyTargetRules Target, LinkEnvironment LinkEnvironment, FileItem Executable, IActionGraphBuilder Graph, ILogger Logger)
>>>>>>> 4af6daef
		{
			if (bUseFixdeps)
			{
				Logger.LogDebug("Adding postlink step");

				bool bUseCmdExe = BuildHostPlatform.Current.ShellType == ShellType.Cmd;
				FileReference ShellBinary = BuildHostPlatform.Current.Shell;
				string ExecuteSwitch = bUseCmdExe ? " /C" : ""; // avoid -c so scripts don't need +x
				string ScriptName = bUseCmdExe ? "FixDependencies.bat" : "FixDependencies.sh";

				FileItem FixDepsScript = FileItem.GetItemByFileReference(FileReference.Combine(LinkEnvironment.LocalShadowDirectory!, ScriptName));

				// if we never generated one we did not have a circular depends that needed fixing up
				if (!FixDepsScript.Exists)
				{
					return null;
				}

				Action PostLinkAction = Graph.CreateAction(ActionType.Link);
				PostLinkAction.WorkingDirectory = Unreal.EngineSourceDirectory;
				PostLinkAction.CommandPath = ShellBinary;
				PostLinkAction.StatusDescription = String.Format("{0}", Path.GetFileName(Executable.AbsolutePath));
				PostLinkAction.CommandDescription = "FixDeps";
				PostLinkAction.bCanExecuteRemotely = false;
				PostLinkAction.CommandArguments = ExecuteSwitch;

				PostLinkAction.CommandArguments += bUseCmdExe ? " \"" : " -c '";

				FileItem OutputFile = FileItem.GetItemByFileReference(FileReference.Combine(LinkEnvironment.LocalShadowDirectory!, Path.GetFileNameWithoutExtension(Executable.AbsolutePath) + ".link"));

				// Make sure we don't run this script until the all executables and shared libraries
				// have been built.
				PostLinkAction.PrerequisiteItems.Add(Executable);
				foreach (FileItem Dependency in AllBinaries.GetValueOrDefault(Target, new()))
				{
					PostLinkAction.PrerequisiteItems.Add(Dependency);
				}

				PostLinkAction.CommandArguments += ShellBinary + ExecuteSwitch + " \"" + FixDepsScript.AbsolutePath + "\" && ";

				// output file should not be empty or it will be rebuilt next time
				string Touch = bUseCmdExe ? "echo \"Dummy\" >> \"{0}\" && copy /b \"{0}\" +,," : "echo \"Dummy\" >> \"{0}\"";

				PostLinkAction.CommandArguments += String.Format(Touch, OutputFile.AbsolutePath);
				PostLinkAction.CommandArguments += bUseCmdExe ? "\"" : "'";

				System.Console.WriteLine("{0} {1}", PostLinkAction.CommandPath, PostLinkAction.CommandArguments);

				PostLinkAction.ProducedItems.Add(OutputFile);
				return OutputFile;
			}
			else
			{
				return null;
			}
		}

		// allow sub-platforms to modify the name of the output file
		protected virtual FileItem GetLinkOutputFile(LinkEnvironment LinkEnvironment)
		{
			return FileItem.GetItemByFileReference(LinkEnvironment.OutputFilePath);
		}

		public override FileItem LinkFiles(LinkEnvironment LinkEnvironment, bool bBuildImportLibraryOnly, IActionGraphBuilder Graph)
		{
			Debug.Assert(!bBuildImportLibraryOnly);

			List<string> RPaths = new List<string>();

			if (LinkEnvironment.bIsBuildingLibrary || bBuildImportLibraryOnly)
			{
				return CreateArchiveAndIndex(LinkEnvironment, Graph, Logger);
			}

			// Create an action that invokes the linker.
			Action LinkAction = Graph.CreateAction(ActionType.Link);
			LinkAction.WorkingDirectory = Unreal.EngineSourceDirectory;

			string LinkCommandString;
			LinkCommandString = "\"" + Info.Clang + "\"";

			// Get link arguments.
			List<string> LinkArguments = new List<string>();
			GetLinkArguments(LinkEnvironment, LinkArguments);
<<<<<<< HEAD
			LinkCommandString += " " + string.Join(' ', LinkArguments);
=======
			LinkCommandString += " " + String.Join(' ', LinkArguments);
>>>>>>> 4af6daef

			// Tell the action that we're building an import library here and it should conditionally be
			// ignored as a prerequisite for other actions
			LinkAction.bProducesImportLibrary = LinkEnvironment.bIsBuildingDLL;

			// Add the output file as a production of the link action.
			FileItem OutputFile = GetLinkOutputFile(LinkEnvironment);
			LinkAction.ProducedItems.Add(OutputFile);
			// LTO/PGO can take a lot of time, make it clear for the user
			if (LinkEnvironment.bPGOProfile)
			{
				LinkAction.CommandDescription = "Link-PGI";
			}
			else if (LinkEnvironment.bPGOOptimize)
			{
				LinkAction.CommandDescription = "Link-PGO";
			}
			else if (LinkEnvironment.bAllowLTCG)
			{
				LinkAction.CommandDescription = "Link-LTO";
			}
			else
			{
				LinkAction.CommandDescription = "Link";
			}
			// because the logic choosing between lld and ld is somewhat messy atm (lld fails to link .DSO due to bugs), make the name of the linker clear
			LinkAction.CommandDescription += (LinkCommandString.Contains("-fuse-ld=lld")) ? " (lld)" : " (ld)";
			LinkAction.CommandVersion = Info.ClangVersionString;
			LinkAction.StatusDescription = Path.GetFileName(OutputFile.AbsolutePath);

			// Add the output file to the command-line.
			LinkCommandString += String.Format(" -o \"{0}\"", OutputFile.AbsolutePath);

			// Add the input files to a response file, and pass the response file on the command-line.
			List<string> ResponseLines = new List<string>();
			foreach (FileItem InputFile in LinkEnvironment.InputFiles)
			{
				ResponseLines.Add(String.Format("\"{0}\"", InputFile.AbsolutePath.Replace("\\", "/")));
				LinkAction.PrerequisiteItems.Add(InputFile);
			}

			if (LinkEnvironment.bIsBuildingDLL)
			{
				ResponseLines.Add(String.Format(" -soname=\"{0}\"", OutputFile.Location.GetFileName()));
			}

			// Start with the configured LibraryPaths and also add paths to any libraries that
			// we depend on (libraries that we've build ourselves).
			List<DirectoryReference> AllLibraryPaths = LinkEnvironment.SystemLibraryPaths;

			IEnumerable<string> AdditionalLibraries = Enumerable.Concat(LinkEnvironment.SystemLibraries, LinkEnvironment.Libraries.Select(x => x.FullName));
			foreach (string AdditionalLibrary in AdditionalLibraries)
			{
				string PathToLib = Path.GetDirectoryName(AdditionalLibrary)!;
				if (!String.IsNullOrEmpty(PathToLib))
				{
					// make path absolute, because FixDependencies script may be executed in a different directory
					DirectoryReference AbsolutePathToLib = new DirectoryReference(PathToLib);
					if (!AllLibraryPaths.Contains(AbsolutePathToLib))
					{
						AllLibraryPaths.Add(AbsolutePathToLib);
					}
				}

				if ((AdditionalLibrary.Contains("Plugins") || AdditionalLibrary.Contains("Binaries/ThirdParty") || AdditionalLibrary.Contains("Binaries\\ThirdParty")) && Path.GetDirectoryName(AdditionalLibrary) != Path.GetDirectoryName(OutputFile.AbsolutePath))
				{
					string RelativePath = new FileReference(AdditionalLibrary).Directory.MakeRelativeTo(OutputFile.Location.Directory);

					if (LinkEnvironment.bIsBuildingDLL)
					{
						// Remove the root Unreal.RootDirectory from the RuntimeLibaryPath
						string AdditionalLibraryRootPath = new FileReference(AdditionalLibrary).Directory.MakeRelativeTo(Unreal.RootDirectory);

						// Figure out how many dirs we need to go back
						string RelativeRootPath = Unreal.RootDirectory.MakeRelativeTo(OutputFile.Location.Directory);

						// Combine the two together ie. number of ../ + the path after the root
						RelativePath = Path.Combine(RelativeRootPath, AdditionalLibraryRootPath);
					}

					// On Windows, MakeRelativeTo can silently fail if the engine and the project are located on different drives
					if (CrossCompiling() && RelativePath.StartsWith(Unreal.RootDirectory.FullName))
					{
						// do not replace directly, but take care to avoid potential double slashes or missed slashes
						string PathFromRootDir = RelativePath.Replace(Unreal.RootDirectory.FullName, "");
						// Path.Combine doesn't combine these properly
						RelativePath = ((PathFromRootDir.StartsWith("\\") || PathFromRootDir.StartsWith("/")) ? "..\\..\\.." : "..\\..\\..\\") + PathFromRootDir;
					}

					if (!RPaths.Contains(RelativePath))
					{
						RPaths.Add(RelativePath);
						ResponseLines.Add(String.Format(" -rpath=\"${{ORIGIN}}/{0}\"", RelativePath.Replace('\\', '/')));
					}
				}
			}

			foreach (string RuntimeLibaryPath in LinkEnvironment.RuntimeLibraryPaths)
			{
				string RelativePath = RuntimeLibaryPath;

				if (!RelativePath.StartsWith("$"))
				{
					if (LinkEnvironment.bIsBuildingDLL)
					{
						// Remove the root Unreal.RootDirectory from the RuntimeLibaryPath
						string RuntimeLibraryRootPath = new DirectoryReference(RuntimeLibaryPath).MakeRelativeTo(Unreal.RootDirectory);

						// Figure out how many dirs we need to go back
						string RelativeRootPath = Unreal.RootDirectory.MakeRelativeTo(OutputFile.Location.Directory);

						// Combine the two together ie. number of ../ + the path after the root
						RelativePath = Path.Combine(RelativeRootPath, RuntimeLibraryRootPath);
					}
					else
					{
						string RelativeRootPath = new DirectoryReference(RuntimeLibaryPath).MakeRelativeTo(Unreal.RootDirectory);

						// We're assuming that the binary will be placed according to our ProjectName/Binaries/Platform scheme
						RelativePath = Path.Combine("..", "..", "..", RelativeRootPath);
					}
				}

				// On Windows, MakeRelativeTo can silently fail if the engine and the project are located on different drives
				if (CrossCompiling() && RelativePath.StartsWith(Unreal.RootDirectory.FullName))
				{
					// do not replace directly, but take care to avoid potential double slashes or missed slashes
					string PathFromRootDir = RelativePath.Replace(Unreal.RootDirectory.FullName, "");
					// Path.Combine doesn't combine these properly
					RelativePath = ((PathFromRootDir.StartsWith("\\") || PathFromRootDir.StartsWith("/")) ? "..\\..\\.." : "..\\..\\..\\") + PathFromRootDir;
				}

				if (!RPaths.Contains(RelativePath))
				{
					RPaths.Add(RelativePath);
					ResponseLines.Add(String.Format(" -rpath=\"${{ORIGIN}}/{0}\"", RelativePath.Replace('\\', '/')));
				}
			}

			ResponseLines.Add(String.Format(" -rpath-link=\"{0}\"", Path.GetDirectoryName(OutputFile.AbsolutePath)));

			// Add the library paths to the argument list.
			foreach (DirectoryReference LibraryPath in AllLibraryPaths)
			{
				// use absolute paths because of FixDependencies script again
				ResponseLines.Add(String.Format(" -L\"{0}\"", LibraryPath.FullName.Replace('\\', '/')));
			}

			List<string> EngineAndGameLibrariesLinkFlags = new List<string>();
			List<FileItem> EngineAndGameLibrariesFiles = new List<FileItem>();

			// Pre-2.25 ld has symbol resolution problems when .so are mixed with .a in a single --start-group/--end-group
			// when linking with --as-needed.
			// Move external libraries to a separate --start-group/--end-group to fix it (and also make groups smaller and faster to link).
			// See https://github.com/EpicGames/UnrealEngine/pull/2778 and https://github.com/EpicGames/UnrealEngine/pull/2793 for discussion
			string ExternalLibraries = "";

			// add libraries in a library group
			ResponseLines.Add(String.Format(" --start-group"));

			foreach (string AdditionalLibrary in AdditionalLibraries)
			{
				if (String.IsNullOrEmpty(Path.GetDirectoryName(AdditionalLibrary)))
				{
					// library was passed just like "jemalloc", turn it into -ljemalloc
					ExternalLibraries += String.Format(" -l{0}", AdditionalLibrary);
				}
				else if (Path.GetExtension(AdditionalLibrary) == ".a")
				{
					// static library passed in, pass it along but make path absolute, because FixDependencies script may be executed in a different directory
					string AbsoluteAdditionalLibrary = Path.GetFullPath(AdditionalLibrary);
					if (AbsoluteAdditionalLibrary.Contains(' '))
					{
						AbsoluteAdditionalLibrary = String.Format("\"{0}\"", AbsoluteAdditionalLibrary);
					}
					AbsoluteAdditionalLibrary = AbsoluteAdditionalLibrary.Replace('\\', '/');

					// libcrypto/libssl contain number of functions that are being used in different DSOs. FIXME: generalize?
					if (LinkEnvironment.bIsBuildingDLL && (AbsoluteAdditionalLibrary.Contains("libcrypto") || AbsoluteAdditionalLibrary.Contains("libssl")))
					{
						ResponseLines.Add(" --whole-archive " + AbsoluteAdditionalLibrary + " --no-whole-archive");
					}
					else
					{
						ResponseLines.Add(" " + AbsoluteAdditionalLibrary);
					}

					LinkAction.PrerequisiteItems.Add(FileItem.GetItemByPath(AdditionalLibrary));
				}
				else
				{
					// Skip over full-pathed library dependencies when building DLLs to avoid circular
					// dependencies.
					FileItem LibraryDependency = FileItem.GetItemByPath(AdditionalLibrary);

					string LibName = Path.GetFileNameWithoutExtension(AdditionalLibrary);
					if (LibName.StartsWith("lib"))
					{
						// Remove lib prefix
						LibName = LibName.Remove(0, 3);
					}
					else if (LibraryDependency.Exists)
					{
						// The library exists, but it is not prefixed with "lib", so force the
						// linker to find it without that prefix by prepending a colon to
						// the file name.
<<<<<<< HEAD
						LibName = string.Format(":{0}", LibraryDependency.Name);
					}
					string LibLinkFlag = string.Format(" -l{0}", LibName);
=======
						LibName = String.Format(":{0}", LibraryDependency.Name);
					}
					string LibLinkFlag = String.Format(" -l{0}", LibName);
>>>>>>> 4af6daef

					if (LinkEnvironment.bIsBuildingDLL && LinkEnvironment.bIsCrossReferenced)
					{
						// We are building a cross referenced DLL so we can't actually include
						// dependencies at this point. Instead we add it to the list of
						// libraries to be used in the FixDependencies step.
						EngineAndGameLibrariesLinkFlags.Add(LibLinkFlag);
						EngineAndGameLibrariesFiles.Add(LibraryDependency);
						// it is important to add this exactly to the same place where the missing libraries would have been, it will be replaced later
						if (!ExternalLibraries.Contains("--allow-shlib-undefined"))
						{
							ExternalLibraries += String.Format(" -Wl,--allow-shlib-undefined");
						}
					}
					else
					{
						LinkAction.PrerequisiteItems.Add(LibraryDependency);
						ExternalLibraries += LibLinkFlag;
					}
				}
			}
			ResponseLines.Add(" --end-group");

			FileReference ResponseFileName = GetResponseFileName(LinkEnvironment, OutputFile);
			FileItem ResponseFileItem = Graph.CreateIntermediateTextFile(ResponseFileName, ResponseLines);

			LinkCommandString += String.Format(" -Wl,@\"{0}\"", ResponseFileName);
			LinkAction.PrerequisiteItems.Add(ResponseFileItem);

			LinkCommandString += " -Wl,--start-group";
			LinkCommandString += ExternalLibraries;

			// make unresolved symbols an error, unless a) building a cross-referenced DSO  b) we opted out
			if ((!LinkEnvironment.bIsBuildingDLL || !LinkEnvironment.bIsCrossReferenced) && !LinkEnvironment.bIgnoreUnresolvedSymbols)
			{
				// This will make the linker report undefined symbols the current module, but ignore in the dependent DSOs.
				// It is tempting, but may not be possible to change that report-all - due to circular dependencies between our libs.
				LinkCommandString += " -Wl,--unresolved-symbols=ignore-in-shared-libs";
			}
			LinkCommandString += " -Wl,--end-group";

			LinkCommandString += " -lrt"; // needed for clock_gettime()
			LinkCommandString += " -lm"; // math

			if (ShouldUseLibcxx())
			{
				// libc++ and its abi lib
				LinkCommandString += " -nodefaultlibs";
				LinkCommandString += " -L" + "ThirdParty/Unix/LibCxx/lib/Unix/" + LinkEnvironment.Architecture.LinuxName + "/";
				LinkCommandString += " " + "ThirdParty/Unix/LibCxx/lib/Unix/" + LinkEnvironment.Architecture.LinuxName + "/libc++.a";
				LinkCommandString += " " + "ThirdParty/Unix/LibCxx/lib/Unix/" + LinkEnvironment.Architecture.LinuxName + "/libc++abi.a";
				LinkCommandString += " -lm";
				LinkCommandString += " -lc";
				LinkCommandString += " -lpthread"; // pthread_mutex_trylock is missing from libc stubs
				LinkCommandString += " -lgcc_s";
				LinkCommandString += " -lgcc";
			}

			// these can be helpful for understanding the order of libraries or library search directories
			if (PlatformSDK.bVerboseLinker)
			{
				LinkCommandString += " -Wl,--verbose";
				LinkCommandString += " -Wl,--trace";
				LinkCommandString += " -v";
			}

			// Add the additional arguments specified by the environment.
			LinkCommandString += LinkEnvironment.AdditionalArguments;
			LinkCommandString = LinkCommandString.Replace("\\\\", "/");
			LinkCommandString = LinkCommandString.Replace("\\", "/");

			bool bUseCmdExe = BuildHostPlatform.Current.ShellType == ShellType.Cmd;
			FileReference ShellBinary = BuildHostPlatform.Current.Shell;
			string ExecuteSwitch = bUseCmdExe ? " /C" : ""; // avoid -c so scripts don't need +x

			// Linux has issues with scripts and parameter expansion from curely brakets
			if (!bUseCmdExe)
			{
				LinkCommandString = LinkCommandString.Replace("{", "'{");
				LinkCommandString = LinkCommandString.Replace("}", "}'");
				LinkCommandString = LinkCommandString.Replace("$'{", "'${");    // fixing $'{ORIGIN}' to be '${ORIGIN}'
			}

<<<<<<< HEAD
			string LinkScriptName = string.Format((bUseCmdExe ? "Link-{0}.link.bat" : "Link-{0}.link.sh"), OutputFile.Location.GetFileName());
=======
			string LinkScriptName = String.Format((bUseCmdExe ? "Link-{0}.link.bat" : "Link-{0}.link.sh"), OutputFile.Location.GetFileName());
>>>>>>> 4af6daef
			string LinkScriptFullPath = Path.Combine(LinkEnvironment.LocalShadowDirectory!.FullName, LinkScriptName);
			Logger.LogDebug("Creating link script: {LinkScriptFullPath}", LinkScriptFullPath);
			Directory.CreateDirectory(Path.GetDirectoryName(LinkScriptFullPath)!);
			using (StreamWriter LinkWriter = File.CreateText(LinkScriptFullPath))
			{
				if (bUseCmdExe)
				{
					LinkWriter.NewLine = "\r\n";
					LinkWriter.WriteLine("@echo off");
					LinkWriter.WriteLine("rem Automatically generated by UnrealBuildTool");
					LinkWriter.WriteLine("rem *DO NOT EDIT*");
					LinkWriter.WriteLine();
					LinkWriter.WriteLine("set Retries=0");
					LinkWriter.WriteLine(":linkloop");
					LinkWriter.WriteLine("if %Retries% GEQ 10 goto failedtorelink");
					LinkWriter.WriteLine(LinkCommandString);
					LinkWriter.WriteLine("if %errorlevel% neq 0 goto sleepandretry");
					LinkWriter.WriteLine(GetDumpEncodeDebugCommand(LinkEnvironment, OutputFile));
					LinkWriter.WriteLine("exit 0");
					LinkWriter.WriteLine(":sleepandretry");
					LinkWriter.WriteLine("ping 127.0.0.1 -n 1 -w 5000 >NUL 2>NUL");     // timeout complains about lack of redirection
					LinkWriter.WriteLine("set /a Retries+=1");
					LinkWriter.WriteLine("goto linkloop");
					LinkWriter.WriteLine(":failedtorelink");
					LinkWriter.WriteLine("echo Failed to link {0} after %Retries% retries", OutputFile.AbsolutePath);
					LinkWriter.WriteLine("exit 1");
				}
				else
				{
					LinkWriter.NewLine = "\n";
					LinkWriter.WriteLine("#!/bin/sh");
					LinkWriter.WriteLine("# Automatically generated by UnrealBuildTool");
					LinkWriter.WriteLine("# *DO NOT EDIT*");
					LinkWriter.WriteLine();
					LinkWriter.WriteLine("set -o errexit");
					LinkWriter.WriteLine(LinkCommandString);
					LinkWriter.WriteLine(GetDumpEncodeDebugCommand(LinkEnvironment, OutputFile));
				}
			};

			LinkAction.CommandPath = ShellBinary;

			// This must maintain the quotes around the LinkScriptFullPath
			LinkAction.CommandArguments = ExecuteSwitch + " \"" + LinkScriptFullPath + "\"";

			// prepare a linker script
			FileReference LinkerScriptPath = FileReference.Combine(LinkEnvironment.LocalShadowDirectory, "remove-sym.ldscript");
			if (!DirectoryReference.Exists(LinkEnvironment.LocalShadowDirectory))
			{
				DirectoryReference.CreateDirectory(LinkEnvironment.LocalShadowDirectory);
			}
			if (FileReference.Exists(LinkerScriptPath))
			{
				FileReference.Delete(LinkerScriptPath);
			}

			// Only execute linking on the local PC.
			LinkAction.bCanExecuteRemotely = false;

			// Prepare a script that will run later, once all shared libraries and the executable
			// are created. This script will be called by action created in FixDependencies()
			if (LinkEnvironment.bIsCrossReferenced && LinkEnvironment.bIsBuildingDLL)
			{
				if (bUseFixdeps)
				{
					string ScriptName = bUseCmdExe ? "FixDependencies.bat" : "FixDependencies.sh";

					string FixDepsScriptPath = Path.Combine(LinkEnvironment.LocalShadowDirectory.FullName, ScriptName);
					if (!bHasWipedFixDepsScript)
					{
						bHasWipedFixDepsScript = true;
						Logger.LogDebug("Creating script: {FixDepsScriptPath}", FixDepsScriptPath);
						Directory.CreateDirectory(Path.GetDirectoryName(FixDepsScriptPath)!);
						using (StreamWriter Writer = File.CreateText(FixDepsScriptPath))
						{
							if (bUseCmdExe)
							{
								Writer.NewLine = "\r\n";
								Writer.WriteLine("@echo off");
								Writer.WriteLine("rem Automatically generated by UnrealBuildTool");
								Writer.WriteLine("rem *DO NOT EDIT*");
								Writer.WriteLine();
							}
							else
							{
								Writer.NewLine = "\n";
								Writer.WriteLine("#!/bin/sh");
								Writer.WriteLine("# Automatically generated by UnrealBuildTool");
								Writer.WriteLine("# *DO NOT EDIT*");
								Writer.WriteLine();
								Writer.WriteLine("set -o errexit");
							}
						}
					}

					StreamWriter FixDepsScript = File.AppendText(FixDepsScriptPath);
					FixDepsScript.NewLine = bUseCmdExe ? "\r\n" : "\n";

					string EngineAndGameLibrariesString = "";
					foreach (string Library in EngineAndGameLibrariesLinkFlags)
					{
						EngineAndGameLibrariesString += Library;
					}

					FixDepsScript.WriteLine("echo Fixing {0}", Path.GetFileName(OutputFile.AbsolutePath));
					if (!bUseCmdExe)
					{
						FixDepsScript.WriteLine("TIMESTAMP=`stat --format %y \"{0}\"`", OutputFile.AbsolutePath);
					}
					string FixDepsLine = LinkCommandString;
					string Replace = "-Wl,--allow-shlib-undefined";

					FixDepsLine = FixDepsLine.Replace(Replace, EngineAndGameLibrariesString);
					string OutputFileForwardSlashes = OutputFile.AbsolutePath.Replace("\\", "/");
					FixDepsLine = FixDepsLine.Replace(OutputFileForwardSlashes, OutputFileForwardSlashes + ".fixed");
					FixDepsLine = FixDepsLine.Replace("$", "\\$");
					FixDepsScript.WriteLine(FixDepsLine);
					if (bUseCmdExe)
					{
						FixDepsScript.WriteLine("move /Y \"{0}.fixed\" \"{0}\"", OutputFile.AbsolutePath);
					}
					else
					{
						FixDepsScript.WriteLine("mv \"{0}.fixed\" \"{0}\"", OutputFile.AbsolutePath);
						FixDepsScript.WriteLine("touch -d \"$TIMESTAMP\" \"{0}\"", OutputFile.AbsolutePath);
						FixDepsScript.WriteLine();
					}
					FixDepsScript.Close();
				}
				else
				{
					// Create the action to relink the library. This actions does not overwrite the source file so it can be executed in parallel
					Action RelinkAction = Graph.CreateAction(ActionType.Link);
					RelinkAction.WorkingDirectory = LinkAction.WorkingDirectory;
					RelinkAction.StatusDescription = LinkAction.StatusDescription;
					RelinkAction.CommandDescription = "Relink";
					RelinkAction.bCanExecuteRemotely = false;
					RelinkAction.ProducedItems.Clear();
					RelinkAction.PrerequisiteItems = new SortedSet<FileItem>(LinkAction.PrerequisiteItems);
					foreach (FileItem Dependency in EngineAndGameLibrariesFiles)
					{
						RelinkAction.PrerequisiteItems.Add(Dependency);
					}
					RelinkAction.PrerequisiteItems.Add(OutputFile); // also depend on the first link action's output

					string LinkOutputFileForwardSlashes = OutputFile.AbsolutePath.Replace("\\", "/");
					string RelinkedFileForwardSlashes = Path.Combine(LinkEnvironment.LocalShadowDirectory.FullName, OutputFile.Location.GetFileName()) + ".relinked";

					// cannot use the real product because we need to maintain the timestamp on it
					FileReference RelinkActionDummyProductRef = FileReference.Combine(LinkEnvironment.LocalShadowDirectory, LinkEnvironment.OutputFilePath.GetFileNameWithoutExtension() + ".relinked_action_ran");
					RelinkAction.ProducedItems.Add(FileItem.GetItemByFileReference(RelinkActionDummyProductRef));

					string EngineAndGameLibrariesString = "";
					foreach (string Library in EngineAndGameLibrariesLinkFlags)
					{
						EngineAndGameLibrariesString += Library;
					}

					// create the relinking step
					string RelinkScriptName = String.Format((bUseCmdExe ? "Relink-{0}.bat" : "Relink-{0}.sh"), OutputFile.Location.GetFileName());
					string RelinkScriptFullPath = Path.Combine(LinkEnvironment.LocalShadowDirectory.FullName, RelinkScriptName);

					Logger.LogDebug("Creating script: {RelinkScriptFullPath}", RelinkScriptFullPath);
					Directory.CreateDirectory(Path.GetDirectoryName(RelinkScriptFullPath)!);
					using (StreamWriter RelinkWriter = File.CreateText(RelinkScriptFullPath))
					{
						string RelinkInvocation = LinkCommandString;
						string Replace = "-Wl,--allow-shlib-undefined";
						RelinkInvocation = RelinkInvocation.Replace(Replace, EngineAndGameLibrariesString);

						// should be the same as RelinkedFileRef
						RelinkInvocation = RelinkInvocation.Replace(LinkOutputFileForwardSlashes, RelinkedFileForwardSlashes);
						RelinkInvocation = RelinkInvocation.Replace("$", "\\$");

						if (bUseCmdExe)
						{
							RelinkWriter.WriteLine("@echo off");
							RelinkWriter.WriteLine("rem Automatically generated by UnrealBuildTool");
							RelinkWriter.WriteLine("rem *DO NOT EDIT*");
							RelinkWriter.WriteLine();
							RelinkWriter.WriteLine("set Retries=0");
							RelinkWriter.WriteLine(":relinkloop");
							RelinkWriter.WriteLine("if %Retries% GEQ 10 goto failedtorelink");
							RelinkWriter.WriteLine(RelinkInvocation);
							RelinkWriter.WriteLine("if %errorlevel% neq 0 goto sleepandretry");
							RelinkWriter.WriteLine("copy /B \"{0}\" \"{1}.temp\" >NUL 2>NUL", RelinkedFileForwardSlashes, OutputFile.AbsolutePath);
							RelinkWriter.WriteLine("if %errorlevel% neq 0 goto sleepandretry");
							RelinkWriter.WriteLine("move /Y \"{0}.temp\" \"{1}\" >NUL 2>NUL", OutputFile.AbsolutePath, OutputFile.AbsolutePath);
							RelinkWriter.WriteLine("if %errorlevel% neq 0 goto sleepandretry");
							RelinkWriter.WriteLine(GetDumpEncodeDebugCommand(LinkEnvironment, OutputFile));
							RelinkWriter.WriteLine("echo \"Dummy\" >> \"{0}\" && copy /b \"{0}\" +,,", RelinkActionDummyProductRef.FullName);
							RelinkWriter.WriteLine("echo Relinked {0} successfully after %Retries% retries", OutputFile.AbsolutePath);
							RelinkWriter.WriteLine("exit 0");
							RelinkWriter.WriteLine(":sleepandretry");
							RelinkWriter.WriteLine("ping 127.0.0.1 -n 1 -w 5000 >NUL 2>NUL");     // timeout complains about lack of redirection
							RelinkWriter.WriteLine("set /a Retries+=1");
							RelinkWriter.WriteLine("goto relinkloop");
							RelinkWriter.WriteLine(":failedtorelink");
							RelinkWriter.WriteLine("echo Failed to relink {0} after %Retries% retries", OutputFile.AbsolutePath);
							RelinkWriter.WriteLine("exit 1");
						}
						else
						{
							RelinkWriter.NewLine = "\n";
							RelinkWriter.WriteLine("#!/bin/sh");
							RelinkWriter.WriteLine("# Automatically generated by UnrealBuildTool");
							RelinkWriter.WriteLine("# *DO NOT EDIT*");
							RelinkWriter.WriteLine();
							RelinkWriter.WriteLine("set -o errexit");
							RelinkWriter.WriteLine(RelinkInvocation);
							RelinkWriter.WriteLine("TIMESTAMP=`stat --format %y \"{0}\"`", OutputFile.AbsolutePath);
							RelinkWriter.WriteLine("cp \"{0}\" \"{1}.temp\"", RelinkedFileForwardSlashes, OutputFile.AbsolutePath);
							RelinkWriter.WriteLine("mv \"{0}.temp\" \"{1}\"", OutputFile.AbsolutePath, OutputFile.AbsolutePath);
							RelinkWriter.WriteLine(GetDumpEncodeDebugCommand(LinkEnvironment, OutputFile));
							RelinkWriter.WriteLine("touch -d \"$TIMESTAMP\" \"{0}\"", OutputFile.AbsolutePath);
							RelinkWriter.WriteLine();
							RelinkWriter.WriteLine("echo \"Dummy\" >> \"{0}\"", RelinkActionDummyProductRef.FullName);
						}
					}

					RelinkAction.CommandPath = ShellBinary;
					RelinkAction.CommandArguments = ExecuteSwitch + " \"" + RelinkScriptFullPath + "\"";
				}
			}
			return OutputFile;
		}

		public override void SetupBundleDependencies(ReadOnlyTargetRules Target, List<UEBuildBinary> Binaries, string GameName)
		{
			if (bUseFixdeps)
			{
				if (!AllBinaries.ContainsKey(Target))
				{
					AllBinaries.Add(Target, new());
				}
				foreach (UEBuildBinary Binary in Binaries)
				{
					AllBinaries[Target].Add(FileItem.GetItemByFileReference(Binary.OutputFilePath));
				}
			}
		}

		public override ICollection<FileItem> PostBuild(ReadOnlyTargetRules Target, FileItem Executable, LinkEnvironment BinaryLinkEnvironment, IActionGraphBuilder Graph)
		{
			ICollection<FileItem> OutputFiles = base.PostBuild(Target, Executable, BinaryLinkEnvironment, Graph);

			if (bUseFixdeps)
			{
				if (BinaryLinkEnvironment.bIsBuildingDLL || BinaryLinkEnvironment.bIsBuildingLibrary)
				{
					return OutputFiles;
				}

<<<<<<< HEAD
				FileItem? FixDepsOutputFile = FixDependencies(BinaryLinkEnvironment, Executable, Graph, Logger);
=======
				FileItem? FixDepsOutputFile = FixDependencies(Target, BinaryLinkEnvironment, Executable, Graph, Logger);
>>>>>>> 4af6daef
				if (FixDepsOutputFile != null)
				{
					OutputFiles.Add(FixDepsOutputFile);
				}
			}
			else
			{
				// make build product of cross-referenced DSOs to be *.relinked_action_ran, so the relinking steps are executed
				if (BinaryLinkEnvironment.bIsBuildingDLL && BinaryLinkEnvironment.bIsCrossReferenced)
				{
					FileReference RelinkedMapRef = FileReference.Combine(BinaryLinkEnvironment.LocalShadowDirectory!, BinaryLinkEnvironment.OutputFilePath.GetFileNameWithoutExtension() + ".relinked_action_ran");
					OutputFiles.Add(FileItem.GetItemByFileReference(RelinkedMapRef));
				}
			}
			return OutputFiles;
		}

		public void StripSymbols(FileReference SourceFile, FileReference TargetFile, ILogger Logger)
		{
			if (SourceFile != TargetFile)
			{
				// Strip command only works in place so we need to copy original if target is different
				File.Copy(SourceFile.FullName, TargetFile.FullName, true);
			}

			ProcessStartInfo StartInfo = new ProcessStartInfo();
			StartInfo.FileName = LinuxInfo.Objcopy.FullName;
			StartInfo.Arguments = "--strip-debug \"" + TargetFile.FullName + "\"";
			StartInfo.UseShellExecute = false;
			StartInfo.CreateNoWindow = true;
			Utils.RunLocalProcessAndLogOutput(StartInfo, Logger);
		}

		public override void AddExtraToolArguments(IList<string> ExtraArguments)
		{
			// We explicitly include the clang include directories so tools like IWYU can run outside of the clang directory.
			// More info: https://github.com/include-what-you-use/include-what-you-use#how-to-install
			string? InternalSdkPath = UEBuildPlatform.GetSDK(UnrealTargetPlatform.Linux)!.GetInternalSDKPath();
			if (InternalSdkPath != null)
			{
<<<<<<< HEAD
				ExtraArguments.Add(String.Format("-isystem\"{0}\"", System.IO.Path.Combine(InternalSdkPath, "lib/clang/" + Info.ClangVersion + "/include/").Replace("\\", "/")));
=======
				// starting with clang 16.x the directory naming changed to include major version only
				string ClangVersionString = (Info.ClangVersion.Major >= 16) ? Info.ClangVersion.Major.ToString() : Info.ClangVersion.ToString();
				ExtraArguments.Add(String.Format("-isystem\"{0}\"", System.IO.Path.Combine(InternalSdkPath, "lib/clang/" + ClangVersionString + "/include/").Replace("\\", "/")));
>>>>>>> 4af6daef
			}
		}
	}
}<|MERGE_RESOLUTION|>--- conflicted
+++ resolved
@@ -6,13 +6,8 @@
 using System.IO;
 using System.Linq;
 using EpicGames.Core;
-<<<<<<< HEAD
-using UnrealBuildBase;
-using Microsoft.Extensions.Logging;
-=======
 using Microsoft.Extensions.Logging;
 using UnrealBuildBase;
->>>>>>> 4af6daef
 
 namespace UnrealBuildTool
 {
@@ -60,17 +55,10 @@
 			: this(UnrealTargetPlatform.Linux, InArchitecture, InSDK, InOptions, InLogger)
 		{
 			// prevent unknown clangs since the build is likely to fail on too old or too new compilers
-<<<<<<< HEAD
-			if (CompilerVersionLessThan(15, 0, 0) || CompilerVersionGreaterOrEqual(16, 0, 0))
-			{
-				throw new BuildException(
-					string.Format("This version of the Unreal Engine can only be compiled with clang 15.0. clang {0} may not build it - please use a different version.",
-=======
 			if (CompilerVersionLessThan(15, 0, 0) || CompilerVersionGreaterOrEqual(17, 0, 0))
 			{
 				throw new BuildException(
 					String.Format("This version of the Unreal Engine can only be compiled with clang 15.x or 16.x. clang {0} may not build it - please use a different version.",
->>>>>>> 4af6daef
 						Info.ClangVersion)
 					);
 			}
@@ -134,8 +122,6 @@
 				FileReference ClangPath = FileReference.Combine(BaseLinuxPath, "bin", $"clang++{BuildHostPlatform.Current.BinarySuffix}");
 				FileReference LlvmArPath = FileReference.Combine(BaseLinuxPath, "bin", $"llvm-ar{BuildHostPlatform.Current.BinarySuffix}");
 				FileReference ObjcopyPath = FileReference.Combine(BaseLinuxPath, "bin", $"llvm-objcopy{BuildHostPlatform.Current.BinarySuffix}");
-<<<<<<< HEAD
-=======
 
 				// if we have RTFMCompiler enabled switch the compiler but leave the sysroot to use our toolchain
 				// this *shouldnt* cause issues as these compiler should ideally be the same version
@@ -146,7 +132,6 @@
 					// set up the path to our toolchain
 					ClangPath = FileReference.Combine(AutoRTFMDir, $"verse-clang-cl");
 				}
->>>>>>> 4af6daef
 
 				// When cross-compiling on Windows, use old FixDeps. It is slow, but it does not have timing issues
 				bUseFixdeps = BuildHostPlatform.Current.Platform == UnrealTargetPlatform.Win64;
@@ -184,23 +169,6 @@
 			StringWriter Out = new StringWriter();
 			Out.NewLine = bUseCmdExe ? "\r\n" : "\n";
 
-<<<<<<< HEAD
-			// dump_syms
-			Out.WriteLine(DumpCommand,
-				LinuxInfo.DumpSyms,
-				OutputFile.AbsolutePath,
-				SymbolsFile.AbsolutePath
-			);
-
-			// encode breakpad symbols
-			Out.WriteLine("\"{0}\" \"{1}\" \"{2}\"",
-				LinuxInfo.BreakpadEncoder,
-				SymbolsFile.AbsolutePath,
-				EncodedBinarySymbolsFile.AbsolutePath
-			);
-
-			if (!Options.HasFlag(ClangToolChainOptions.DisableSplitDebugInfoWithObjCopy) && LinkEnvironment.bCreateDebugInfo)
-=======
 			if (!Options.HasFlag(ClangToolChainOptions.DisableDumpSyms) || Options.HasFlag(ClangToolChainOptions.PreservePSYM))
 			{
 				// dump_syms
@@ -225,7 +193,6 @@
 			}
 
 			if (LinkEnvironment.bCreateDebugInfo)
->>>>>>> 4af6daef
 			{
 				if (MaxBinarySizeOverrideForObjcopy > 0 && bUseCmdExe)
 				{
@@ -309,7 +276,6 @@
 			if (Architecture == UnrealArch.Arm64)
 			{
 				Result += "-fsigned-char";
-<<<<<<< HEAD
 			}
 
 			return Result;
@@ -319,7 +285,7 @@
 		{
 			// set UE_LINUX_USE_LIBCXX to either 0 or 1. If unset, defaults to 1.
 			string? UseLibcxxEnvVarOverride = Environment.GetEnvironmentVariable("UE_LINUX_USE_LIBCXX");
-			if (string.IsNullOrEmpty(UseLibcxxEnvVarOverride) || UseLibcxxEnvVarOverride == "1")
+			if (String.IsNullOrEmpty(UseLibcxxEnvVarOverride) || UseLibcxxEnvVarOverride == "1")
 			{
 				return true;
 			}
@@ -336,26 +302,58 @@
 			Arguments.Add("-Wno-undefined-bool-conversion"); // hides checking if 'this' pointer is null
 		}
 
+		private void AddLTOFlags(List<string> Arguments, bool bForLinker)
+		{
+			if (Options.HasFlag(ClangToolChainOptions.EnableLinkTimeOptimization))
+			{
+				if (Options.HasFlag(ClangToolChainOptions.EnableThinLTO))
+				{
+					if (bForLinker)
+					{
+						Arguments.Add(String.Format("-flto=thin -Wl,--thinlto-jobs={0}, -Wl,-mllvm,-disable-auto-upgrade-debug-info", Utils.GetPhysicalProcessorCount()));
+					}
+					else
+					{
+						Arguments.Add("-flto=thin");
+					}
+				}
+				else
+				{
+					Arguments.Add("-flto");
+				}
+			}
+		}
+
+		private void AddCompilerLTOFlags(List<string> Arguments)
+		{
+			 AddLTOFlags(Arguments, false);
+		}
+
+		private void AddLinkerLTOFlags(List<string> Arguments)
+		{
+			AddLTOFlags(Arguments, true);
+		}
+
 		/// <inheritdoc/>
 		protected override void GetCompileArguments_Optimizations(CppCompileEnvironment CompileEnvironment, List<string> Arguments)
 		{
 			base.GetCompileArguments_Optimizations(CompileEnvironment, Arguments);
 
-			// Unlike on other platforms, allow LTO be specified independently of PGO
-			if (CompileEnvironment.bAllowLTCG)
-			{
-				if ((Options & ClangToolChainOptions.EnableThinLTO) != 0)
-				{
-					Arguments.Add("-flto=thin");
+			AddCompilerLTOFlags(Arguments);
+
+			if (CompileEnvironment.bCodeCoverage)
+			{
+				Arguments.Add("-O0");
+				if (ShouldUseLibcxx())
+				{
+					Arguments.Add("--coverage"); // gcov
 				}
 				else
 				{
-					Arguments.Add("-flto");
-				}
-			}
-
-			// optimization level
-			if (!CompileEnvironment.bOptimizeCode)
+					Arguments.Add("-fprofile-instr-generate -fcoverage-mapping"); // llvm-cov
+				}
+			}
+			else if (!CompileEnvironment.bOptimizeCode) // optimization level
 			{
 				Arguments.Add("-O0");
 			}
@@ -483,188 +481,24 @@
 				// -fsanitize-memory-track-origins=1 is faster but collects only allocation points but not intermediate stores
 				Arguments.Add("-fsanitize-memory-track-origins");
 				Arguments.Add("-DFORCE_ANSI_ALLOCATOR=1");
-=======
-			}
-
-			return Result;
-		}
-
-		private static bool ShouldUseLibcxx()
-		{
-			// set UE_LINUX_USE_LIBCXX to either 0 or 1. If unset, defaults to 1.
-			string? UseLibcxxEnvVarOverride = Environment.GetEnvironmentVariable("UE_LINUX_USE_LIBCXX");
-			if (String.IsNullOrEmpty(UseLibcxxEnvVarOverride) || UseLibcxxEnvVarOverride == "1")
-			{
-				return true;
-			}
-			return false;
+			}
+
+			// LibFuzzer
+			if (Options.HasFlag(ClangToolChainOptions.EnableLibFuzzer))
+			{
+				Arguments.Add("-fsanitize=fuzzer");
+			}
 		}
 
 		/// <inheritdoc/>
-		protected override void GetCompileArguments_WarningsAndErrors(CppCompileEnvironment CompileEnvironment, List<string> Arguments)
-		{
-			base.GetCompileArguments_WarningsAndErrors(CompileEnvironment, Arguments);
-
-			//Arguments.Add("-Wunreachable-code");            // additional warning not normally included in Wall: warns if there is code that will never be executed - not helpful due to bIsGCC and similar
-
-			Arguments.Add("-Wno-undefined-bool-conversion"); // hides checking if 'this' pointer is null
-		}
-
-		private void AddLTOFlags(List<string> Arguments, bool bForLinker)
-		{
-			if (Options.HasFlag(ClangToolChainOptions.EnableLinkTimeOptimization))
-			{
-				if (Options.HasFlag(ClangToolChainOptions.EnableThinLTO))
-				{
-					if (bForLinker)
-					{
-						Arguments.Add(String.Format("-flto=thin -Wl,--thinlto-jobs={0}, -Wl,-mllvm,-disable-auto-upgrade-debug-info", Utils.GetPhysicalProcessorCount()));
-					}
-					else
-					{
-						Arguments.Add("-flto=thin");
-					}
-				}
-				else
-				{
-					Arguments.Add("-flto");
-				}
-			}
-		}
-
-		private void AddCompilerLTOFlags(List<string> Arguments)
-		{
-			 AddLTOFlags(Arguments, false);
-		}
-
-		private void AddLinkerLTOFlags(List<string> Arguments)
-		{
-			AddLTOFlags(Arguments, true);
-		}
-
-		/// <inheritdoc/>
-		protected override void GetCompileArguments_Optimizations(CppCompileEnvironment CompileEnvironment, List<string> Arguments)
-		{
-			base.GetCompileArguments_Optimizations(CompileEnvironment, Arguments);
-
-			AddCompilerLTOFlags(Arguments);
-
-			if (CompileEnvironment.bCodeCoverage)
-			{
-				Arguments.Add("-O0");
-				if (ShouldUseLibcxx())
-				{
-					Arguments.Add("--coverage"); // gcov
-				}
-				else
-				{
-					Arguments.Add("-fprofile-instr-generate -fcoverage-mapping"); // llvm-cov
-				}
-			}
-			else if (!CompileEnvironment.bOptimizeCode) // optimization level
-			{
-				Arguments.Add("-O0");
-			}
-			else
-			{
-				// Don't over optimise if using Address/MemorySanitizer or you'll get false positive errors due to erroneous optimisation of necessary Address/MemorySanitizer instrumentation.
-				if (Options.HasFlag(ClangToolChainOptions.EnableAddressSanitizer) || Options.HasFlag(ClangToolChainOptions.EnableMemorySanitizer))
-				{
-					Arguments.Add("-O1 -g");
-
-					// This enables __asan_default_options() in UnixCommonStartup.h which disables the leak detector
-					Arguments.Add("-DDISABLE_ASAN_LEAK_DETECTOR=1");
-				}
-				else if (Options.HasFlag(ClangToolChainOptions.EnableThreadSanitizer))
-				{
-					Arguments.Add("-O1 -g");
-				}
-				else
-				{
-					if (CompileEnvironment.OptimizationLevel == OptimizationMode.Size)
-					{
-						Arguments.Add("-Oz");
-					}
-					else if (CompileEnvironment.OptimizationLevel == OptimizationMode.SizeAndSpeed)
-					{
-						Arguments.Add("-Os");
-						if (Architecture == UnrealArch.Arm64)
-						{
-							Arguments.Add("-moutline");
-						}
-					}
-					else
-					{
-						Arguments.Add("-O3");
-					}
-				}
-			}
-
-			bool bRetainFramePointers = CompileEnvironment.bRetainFramePointers
-				|| Options.HasFlag(ClangToolChainOptions.EnableAddressSanitizer) || Options.HasFlag(ClangToolChainOptions.EnableMemorySanitizer) || Options.HasFlag(ClangToolChainOptions.EnableThreadSanitizer)
-				|| CompileEnvironment.Configuration == CppConfiguration.Debug;
-
-			if (CompileEnvironment.Configuration == CppConfiguration.Shipping)
-			{
-				if (!bRetainFramePointers)
-				{
-					Arguments.Add("-fomit-frame-pointer");
-				}
-			}
-			// switches to help debugging
-			else if (CompileEnvironment.Configuration == CppConfiguration.Debug)
-			{
-				Arguments.Add("-fno-inline");                   // disable inlining for better debuggability (e.g. callstacks, "skip file" in gdb)
-				Arguments.Add("-fstack-protector");             // detect stack smashing
-			}
-
-			if (bRetainFramePointers)
-			{
-				Arguments.Add("-fno-optimize-sibling-calls");
-				Arguments.Add("-fno-omit-frame-pointer");
-			}
-		}
-
-		/// <inheritdoc/>
-		protected override void GetCompileArguments_Debugging(CppCompileEnvironment CompileEnvironment, List<string> Arguments)
-		{
-			base.GetCompileArguments_Debugging(CompileEnvironment, Arguments);
-
-			// debug info
-			// bCreateDebugInfo is normally set for all configurations, including Shipping - this is needed to enable callstack in Shipping builds (proper resolution: UEPLAT-205, separate files with debug info)
-			if (CompileEnvironment.bCreateDebugInfo)
-			{
-				Arguments.Add("-gdwarf-4");
-
-				if (bGdbIndexSection)
-				{
-					// Generate .debug_pubnames and .debug_pubtypes sections in a format suitable for conversion into a
-					// GDB index. This option is only useful with a linker that can produce GDB index version 7.
-					Arguments.Add("-ggnu-pubnames");
-				}
-
-				if (Options.HasFlag(ClangToolChainOptions.TuneDebugInfoForLLDB))
-				{
-					Arguments.Add("-glldb");
-				}
-			}
-
-			if (CompileEnvironment.bHideSymbolsByDefault)
-			{
-				Arguments.Add("-fvisibility-ms-compat");
-				Arguments.Add("-fvisibility-inlines-hidden");
->>>>>>> 4af6daef
-			}
-		}
-
-		/// <inheritdoc/>
-<<<<<<< HEAD
 		protected override void GetCompileArguments_Global(CppCompileEnvironment CompileEnvironment, List<string> Arguments)
 		{
 			base.GetCompileArguments_Global(CompileEnvironment, Arguments);
 
 			// build up the commandline common to C and C++
 
+			// always select the driver g++ in-case we are using a different binary for clang, such as clang/clang-cl
+			Arguments.Add("--driver-mode=g++");
 			if (ShouldUseLibcxx())
 			{
 				Arguments.Add("-nostdinc++");
@@ -680,90 +514,14 @@
 			if (CompileEnvironment.Architecture == UnrealArch.Arm64)
 			{
 				Arguments.Add("-funwind-tables");               // generate unwind tables as they are needed for backtrace (on x86(64) they are generated implicitly)
-=======
-		protected override void GetCompilerArguments_Sanitizers(CppCompileEnvironment CompileEnvironment, List<string> Arguments)
-		{
-			base.GetCompilerArguments_Sanitizers(CompileEnvironment, Arguments);
-
-			// ASan
-			if (Options.HasFlag(ClangToolChainOptions.EnableAddressSanitizer))
-			{
-				// Force using the ANSI allocator if ASan is enabled
-				Arguments.Add("-DFORCE_ANSI_ALLOCATOR=1");
-			}
-
-			// TSan
-			if (Options.HasFlag(ClangToolChainOptions.EnableThreadSanitizer))
-			{
-				// Force using the ANSI allocator if TSan is enabled
-				Arguments.Add("-DFORCE_ANSI_ALLOCATOR=1");
-			}
-
-			// UBSan
-			if (Options.HasFlag(ClangToolChainOptions.EnableUndefinedBehaviorSanitizer))
-			{
-				Arguments.Add("-fno-sanitize=vptr");
-			}
-
-			// MSan
-			if (Options.HasFlag(ClangToolChainOptions.EnableMemorySanitizer))
-			{
-				// Force using the ANSI allocator if MSan is enabled
-				// -fsanitize-memory-track-origins adds a 1.5x-2.5x slow down ontop of MSan normal amount of overhead
-				// -fsanitize-memory-track-origins=1 is faster but collects only allocation points but not intermediate stores
-				Arguments.Add("-fsanitize-memory-track-origins");
-				Arguments.Add("-DFORCE_ANSI_ALLOCATOR=1");
-			}
-
-			// LibFuzzer
-			if (Options.HasFlag(ClangToolChainOptions.EnableLibFuzzer))
-			{
-				Arguments.Add("-fsanitize=fuzzer");
->>>>>>> 4af6daef
-			}
-		}
-
-<<<<<<< HEAD
+			}
+
 			Arguments.Add(ArchitectureSpecificSwitches(CompileEnvironment.Architecture));
 
 			Arguments.Add("-fno-math-errno");               // do not assume that math ops have side effects
 
 			Arguments.Add(GetRTTIFlag(CompileEnvironment)); // flag for run-time type info
 
-=======
-		/// <inheritdoc/>
-		protected override void GetCompileArguments_Global(CppCompileEnvironment CompileEnvironment, List<string> Arguments)
-		{
-			base.GetCompileArguments_Global(CompileEnvironment, Arguments);
-
-			// build up the commandline common to C and C++
-
-			// always select the driver g++ in-case we are using a different binary for clang, such as clang/clang-cl
-			Arguments.Add("--driver-mode=g++");
-			if (ShouldUseLibcxx())
-			{
-				Arguments.Add("-nostdinc++");
-				Arguments.Add(GetSystemIncludePathArgument(DirectoryReference.Combine(Unreal.EngineSourceDirectory, "ThirdParty", "Unix", "LibCxx", "include")));
-				Arguments.Add(GetSystemIncludePathArgument(DirectoryReference.Combine(Unreal.EngineSourceDirectory, "ThirdParty", "Unix", "LibCxx", "include", "c++", "v1")));
-			}
-
-			if (CompilerVersionGreaterOrEqual(12, 0, 0))
-			{
-				Arguments.Add("-fbinutils-version=2.36");
-			}
-
-			if (CompileEnvironment.Architecture == UnrealArch.Arm64)
-			{
-				Arguments.Add("-funwind-tables");               // generate unwind tables as they are needed for backtrace (on x86(64) they are generated implicitly)
-			}
-
-			Arguments.Add(ArchitectureSpecificSwitches(CompileEnvironment.Architecture));
-
-			Arguments.Add("-fno-math-errno");               // do not assume that math ops have side effects
-
-			Arguments.Add(GetRTTIFlag(CompileEnvironment)); // flag for run-time type info
-
->>>>>>> 4af6daef
 			if (CompileEnvironment.Architecture == UnrealArch.X64)
 			{
 				Arguments.Add("-mssse3"); // enable ssse3 by default for x86. This is default on for MSVC so lets reflect that here
@@ -821,17 +579,10 @@
 			string? Key = SplitData.ElementAtOrDefault(0);
 			string? Value = SplitData.ElementAtOrDefault(1);
 
-<<<<<<< HEAD
-			if (string.IsNullOrEmpty(Key)) { return ""; }
-			if (!string.IsNullOrEmpty(Value))
-			{
-				if (!Value.StartsWith("\"") && (Value.Contains(" ") || Value.Contains("$")))
-=======
 			if (String.IsNullOrEmpty(Key)) { return ""; }
 			if (!String.IsNullOrEmpty(Value))
 			{
 				if (!Value.StartsWith("\"") && (Value.Contains(' ') || Value.Contains('$')))
->>>>>>> 4af6daef
 				{
 					Value = Value.Trim('\"');       // trim any leading or trailing quotes
 					Value = "\"" + Value + "\"";    // ensure wrap string with double quotes
@@ -842,22 +593,14 @@
 			}
 
 			return Value == null
-<<<<<<< HEAD
-				? string.Format("{0}", Key)
-				: string.Format("{0}={1}", Key, Value);
-=======
 				? String.Format("{0}", Key)
 				: String.Format("{0}={1}", Key, Value);
->>>>>>> 4af6daef
 		}
 
 		protected virtual void GetLinkArguments(LinkEnvironment LinkEnvironment, List<string> Arguments)
 		{
-<<<<<<< HEAD
-=======
 			// always select the driver g++ in-case we are using a different binary for clang, such as clang/clang-cl
 			Arguments.Add("--driver-mode=g++");
->>>>>>> 4af6daef
 			Arguments.Add((BuildHostPlatform.Current.Platform == UnrealTargetPlatform.Win64) ? "-fuse-ld=lld.exe" : "-fuse-ld=lld");
 
 			// debugging symbols
@@ -877,12 +620,8 @@
 			if (Options.HasFlag(ClangToolChainOptions.EnableAddressSanitizer) ||
 				Options.HasFlag(ClangToolChainOptions.EnableThreadSanitizer) ||
 				Options.HasFlag(ClangToolChainOptions.EnableUndefinedBehaviorSanitizer) ||
-<<<<<<< HEAD
-				Options.HasFlag(ClangToolChainOptions.EnableMemorySanitizer))
-=======
 				Options.HasFlag(ClangToolChainOptions.EnableMemorySanitizer) ||
 				Options.HasFlag(ClangToolChainOptions.EnableLibFuzzer))
->>>>>>> 4af6daef
 			{
 				Arguments.Add("-g");
 
@@ -913,35 +652,20 @@
 					// -fsanitize-memory-track-origins adds a 1.5x-2.5x slow ontop of MSan normal amount of overhead
 					// -fsanitize-memory-track-origins=1 is faster but collects only allocation points but not intermediate stores
 					Arguments.Add("-fsanitize=memory -fsanitize-memory-track-origins");
-<<<<<<< HEAD
-=======
 				}
 
 				if (Options.HasFlag(ClangToolChainOptions.EnableLibFuzzer))
 				{
 					Arguments.Add("-fsanitize=fuzzer");
->>>>>>> 4af6daef
 				}
 
 				if (CrossCompiling())
 				{
-<<<<<<< HEAD
+					string ClangVersionFolder = (Info.ClangVersion.Major < 16) ? String.Format("{0}.{1}.{2}", Info.ClangVersion.Major, Info.ClangVersion.Minor, Info.ClangVersion.Build) : String.Format("{0}", Info.ClangVersion.Major);
+
 					// x64 only replaced the linux folder with arch, while on arm64 its still linux
 					if (LinkEnvironment.Architecture == UnrealArch.Arm64)
 					{
-						Arguments.Add(string.Format("-Wl,-rpath=\"{0}/lib/clang/{1}.{2}.{3}/lib/linux\"",
-								LinuxInfo.BaseLinuxPath, Info.ClangVersion.Major, Info.ClangVersion.Minor, Info.ClangVersion.Build));
-					}
-					else
-					{
-						Arguments.Add(string.Format("-Wl,-rpath=\"{0}/lib/clang/{1}.{2}.{3}/lib/x86_64-unknown-linux-gnu\"",
-								LinuxInfo.BaseLinuxPath, Info.ClangVersion.Major, Info.ClangVersion.Minor, Info.ClangVersion.Build));
-=======
-					string ClangVersionFolder = (Info.ClangVersion.Major < 16) ? String.Format("{0}.{1}.{2}", Info.ClangVersion.Major, Info.ClangVersion.Minor, Info.ClangVersion.Build) : String.Format("{0}", Info.ClangVersion.Major);
-
-					// x64 only replaced the linux folder with arch, while on arm64 its still linux
-					if (LinkEnvironment.Architecture == UnrealArch.Arm64)
-					{
 						Arguments.Add(String.Format("-Wl,-rpath=\"{0}/lib/clang/{1}/lib/linux\"",
 								LinuxInfo.BaseLinuxPath, ClangVersionFolder));
 					}
@@ -949,7 +673,6 @@
 					{
 						Arguments.Add(String.Format("-Wl,-rpath=\"{0}/lib/clang/{1}/lib/x86_64-unknown-linux-gnu\"",
 								LinuxInfo.BaseLinuxPath, ClangVersionFolder));
->>>>>>> 4af6daef
 					}
 				}
 			}
@@ -1035,11 +758,7 @@
 				Arguments.Add("-Wno-backend-plugin");
 
 				Log.TraceInformationOnce("Enabling Profile Guided Optimization (PGO). Linking will take a while.");
-<<<<<<< HEAD
-				Arguments.Add(string.Format("-fprofile-instr-use=\"{0}\"", Path.Combine(LinkEnvironment.PGODirectory!, LinkEnvironment.PGOFilenamePrefix!)));
-=======
 				Arguments.Add(String.Format("-fprofile-instr-use=\"{0}\"", Path.Combine(LinkEnvironment.PGODirectory!, LinkEnvironment.PGOFilenamePrefix!)));
->>>>>>> 4af6daef
 			}
 			else if (LinkEnvironment.bPGOProfile)
 			{
@@ -1048,21 +767,7 @@
 			}
 
 			// whether we actually can do that is checked in CanUseAdvancedLinkerFeatures() earlier
-<<<<<<< HEAD
-			if (LinkEnvironment.bAllowLTCG)
-			{
-				if ((Options & ClangToolChainOptions.EnableThinLTO) != 0)
-				{
-					Arguments.Add(String.Format(" -flto=thin -Wl,--thinlto-jobs={0}", Utils.GetPhysicalProcessorCount()));
-				}
-				else
-				{
-					Arguments.Add("-flto");
-				}
-			}
-=======
 			AddLinkerLTOFlags(Arguments);
->>>>>>> 4af6daef
 
 			if (CrossCompiling())
 			{
@@ -1102,11 +807,7 @@
 		/// <summary>
 		/// Holds all the binaries for a particular target (except maybe the executable itself).
 		/// </summary>
-<<<<<<< HEAD
-		private static List<FileItem> AllBinaries = new List<FileItem>();
-=======
 		private static Dictionary<ReadOnlyTargetRules, List<FileItem>> AllBinaries = new();
->>>>>>> 4af6daef
 
 		/// <summary>
 		/// Tracks that information about used C++ library is only printed once
@@ -1127,12 +828,8 @@
 			if (Options.HasFlag(ClangToolChainOptions.EnableAddressSanitizer) ||
 				Options.HasFlag(ClangToolChainOptions.EnableThreadSanitizer) ||
 				Options.HasFlag(ClangToolChainOptions.EnableUndefinedBehaviorSanitizer) ||
-<<<<<<< HEAD
-				Options.HasFlag(ClangToolChainOptions.EnableMemorySanitizer))
-=======
 				Options.HasFlag(ClangToolChainOptions.EnableMemorySanitizer) ||
 				Options.HasFlag(ClangToolChainOptions.EnableLibFuzzer))
->>>>>>> 4af6daef
 			{
 				string SanitizerInfo = "Building with:";
 				string StaticOrShared = Options.HasFlag(ClangToolChainOptions.EnableSharedSanitizer) ? " dynamically" : " statically";
@@ -1141,10 +838,7 @@
 				SanitizerInfo += Options.HasFlag(ClangToolChainOptions.EnableThreadSanitizer) ? StaticOrShared + " linked ThreadSanitizer" : "";
 				SanitizerInfo += Options.HasFlag(ClangToolChainOptions.EnableUndefinedBehaviorSanitizer) ? StaticOrShared + " linked UndefinedBehaviorSanitizer" : "";
 				SanitizerInfo += Options.HasFlag(ClangToolChainOptions.EnableMemorySanitizer) ? StaticOrShared + " linked MemorySanitizer" : "";
-<<<<<<< HEAD
-=======
 				SanitizerInfo += Options.HasFlag(ClangToolChainOptions.EnableLibFuzzer) ? StaticOrShared + " linked LibFuzzer" : "";
->>>>>>> 4af6daef
 
 				Logger.LogInformation("{SanitizerInfo}", SanitizerInfo);
 			}
@@ -1164,14 +858,11 @@
 				Logger.LogInformation("Using PGO (profile guided optimization).");
 				Logger.LogInformation("  Directory for PGO data files='{CompileEnvironmentPGODirectory}'", CompileEnvironment.PGODirectory);
 				Logger.LogInformation("  Prefix for PGO data files='{CompileEnvironmentPGOFilenamePrefix}'", CompileEnvironment.PGOFilenamePrefix);
-<<<<<<< HEAD
-=======
 			}
 
 			if (CompileEnvironment.bCodeCoverage)
 			{
 				Logger.LogInformation("Using --coverage build flag");
->>>>>>> 4af6daef
 			}
 
 			if (CompileEnvironment.bPGOProfile)
@@ -1239,11 +930,7 @@
 			ArchiveAction.ProducedItems.Add(OutputFile);
 			ArchiveAction.CommandDescription = "Archive";
 			ArchiveAction.StatusDescription = Path.GetFileName(OutputFile.AbsolutePath);
-<<<<<<< HEAD
-			ArchiveAction.CommandArguments += string.Format("{1} \"{2}\"", GetArchiveArguments(LinkEnvironment), OutputFile.AbsolutePath);
-=======
 			ArchiveAction.CommandArguments += String.Format("{1} \"{2}\"", GetArchiveArguments(LinkEnvironment), OutputFile.AbsolutePath);
->>>>>>> 4af6daef
 
 			// Add the input files to a response file, and pass the response file on the command-line.
 			List<string> InputFileNames = new List<string>();
@@ -1261,11 +948,7 @@
 				FileItem ResponseFileItem = Graph.CreateIntermediateTextFile(ResponsePath, InputFileNames);
 				ArchiveAction.PrerequisiteItems.Add(ResponseFileItem);
 			}
-<<<<<<< HEAD
-			ArchiveAction.CommandArguments += string.Format(" @\"{0}\"", ResponsePath.FullName);
-=======
 			ArchiveAction.CommandArguments += String.Format(" @\"{0}\"", ResponsePath.FullName);
->>>>>>> 4af6daef
 
 			// Add the additional arguments specified by the environment.
 			ArchiveAction.CommandArguments += LinkEnvironment.AdditionalArguments;
@@ -1286,11 +969,7 @@
 			return OutputFile;
 		}
 
-<<<<<<< HEAD
-		public FileItem? FixDependencies(LinkEnvironment LinkEnvironment, FileItem Executable, IActionGraphBuilder Graph, ILogger Logger)
-=======
 		public FileItem? FixDependencies(ReadOnlyTargetRules Target, LinkEnvironment LinkEnvironment, FileItem Executable, IActionGraphBuilder Graph, ILogger Logger)
->>>>>>> 4af6daef
 		{
 			if (bUseFixdeps)
 			{
@@ -1375,11 +1054,7 @@
 			// Get link arguments.
 			List<string> LinkArguments = new List<string>();
 			GetLinkArguments(LinkEnvironment, LinkArguments);
-<<<<<<< HEAD
-			LinkCommandString += " " + string.Join(' ', LinkArguments);
-=======
 			LinkCommandString += " " + String.Join(' ', LinkArguments);
->>>>>>> 4af6daef
 
 			// Tell the action that we're building an import library here and it should conditionally be
 			// ignored as a prerequisite for other actions
@@ -1586,15 +1261,9 @@
 						// The library exists, but it is not prefixed with "lib", so force the
 						// linker to find it without that prefix by prepending a colon to
 						// the file name.
-<<<<<<< HEAD
-						LibName = string.Format(":{0}", LibraryDependency.Name);
-					}
-					string LibLinkFlag = string.Format(" -l{0}", LibName);
-=======
 						LibName = String.Format(":{0}", LibraryDependency.Name);
 					}
 					string LibLinkFlag = String.Format(" -l{0}", LibName);
->>>>>>> 4af6daef
 
 					if (LinkEnvironment.bIsBuildingDLL && LinkEnvironment.bIsCrossReferenced)
 					{
@@ -1678,11 +1347,7 @@
 				LinkCommandString = LinkCommandString.Replace("$'{", "'${");    // fixing $'{ORIGIN}' to be '${ORIGIN}'
 			}
 
-<<<<<<< HEAD
-			string LinkScriptName = string.Format((bUseCmdExe ? "Link-{0}.link.bat" : "Link-{0}.link.sh"), OutputFile.Location.GetFileName());
-=======
 			string LinkScriptName = String.Format((bUseCmdExe ? "Link-{0}.link.bat" : "Link-{0}.link.sh"), OutputFile.Location.GetFileName());
->>>>>>> 4af6daef
 			string LinkScriptFullPath = Path.Combine(LinkEnvironment.LocalShadowDirectory!.FullName, LinkScriptName);
 			Logger.LogDebug("Creating link script: {LinkScriptFullPath}", LinkScriptFullPath);
 			Directory.CreateDirectory(Path.GetDirectoryName(LinkScriptFullPath)!);
@@ -1936,11 +1601,7 @@
 					return OutputFiles;
 				}
 
-<<<<<<< HEAD
-				FileItem? FixDepsOutputFile = FixDependencies(BinaryLinkEnvironment, Executable, Graph, Logger);
-=======
 				FileItem? FixDepsOutputFile = FixDependencies(Target, BinaryLinkEnvironment, Executable, Graph, Logger);
->>>>>>> 4af6daef
 				if (FixDepsOutputFile != null)
 				{
 					OutputFiles.Add(FixDepsOutputFile);
@@ -1981,13 +1642,9 @@
 			string? InternalSdkPath = UEBuildPlatform.GetSDK(UnrealTargetPlatform.Linux)!.GetInternalSDKPath();
 			if (InternalSdkPath != null)
 			{
-<<<<<<< HEAD
-				ExtraArguments.Add(String.Format("-isystem\"{0}\"", System.IO.Path.Combine(InternalSdkPath, "lib/clang/" + Info.ClangVersion + "/include/").Replace("\\", "/")));
-=======
 				// starting with clang 16.x the directory naming changed to include major version only
 				string ClangVersionString = (Info.ClangVersion.Major >= 16) ? Info.ClangVersion.Major.ToString() : Info.ClangVersion.ToString();
 				ExtraArguments.Add(String.Format("-isystem\"{0}\"", System.IO.Path.Combine(InternalSdkPath, "lib/clang/" + ClangVersionString + "/include/").Replace("\\", "/")));
->>>>>>> 4af6daef
 			}
 		}
 	}
