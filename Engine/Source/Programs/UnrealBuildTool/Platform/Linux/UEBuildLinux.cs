// Copyright Epic Games, Inc. All Rights Reserved.

using System;
using System.Collections.Generic;
using System.IO;
using EpicGames.Core;
<<<<<<< HEAD
using System.Text.RegularExpressions;
using UnrealBuildBase;
using Microsoft.Extensions.Logging;
=======
using Microsoft.Extensions.Logging;
using UnrealBuildBase;
>>>>>>> 4af6daef

namespace UnrealBuildTool
{
	partial struct UnrealArch
	{
<<<<<<< HEAD
		private static Dictionary<UnrealArch, string> LinuxToolchainArchitectures = new()
=======
		private static IReadOnlyDictionary<UnrealArch, string> LinuxToolchainArchitectures = new Dictionary<UnrealArch, string>()
>>>>>>> 4af6daef
		{
			{ UnrealArch.Arm64,         "aarch64-unknown-linux-gnueabi" },
			{ UnrealArch.X64,           "x86_64-unknown-linux-gnu" },
		};

		/// <summary>
		/// Returns the low-architecture specific string for the generic architectures
		/// </summary>
		public string LinuxName
		{
			get
			{
<<<<<<< HEAD
				if (AppleToolchainArchitectures.ContainsKey(this)) return LinuxToolchainArchitectures[this];
=======
				if (AppleToolchainArchitectures.ContainsKey(this))
				{
					return LinuxToolchainArchitectures[this];
				}
>>>>>>> 4af6daef

				throw new BuildException($"Unknown architecture {ToString()} passed to UnrealArch.LinuxName");
			}
		}
	}

	/// <summary>
	/// Linux-specific target settings
	/// </summary>
	public class LinuxTargetRules
	{
		/// <summary>
		/// Constructor
		/// </summary>
		public LinuxTargetRules()
		{
			XmlConfig.ApplyTo(this);
		}

		/// <summary>
		/// Enables address sanitizer (ASan)
		/// </summary>
		[CommandLine("-EnableASan")]
		[XmlConfigFile(Category = "BuildConfiguration", Name = "bEnableAddressSanitizer")]
		public bool bEnableAddressSanitizer = false;

		/// <summary>
		/// Enables LibFuzzer
		/// </summary>
		[CommandLine("-EnableLibFuzzer")]
		[XmlConfigFile(Category = "BuildConfiguration", Name = "bEnableLibFuzzer")]
		public bool bEnableLibFuzzer = false;

		/// <summary>
		/// Enables thread sanitizer (TSan)
		/// </summary>
		[CommandLine("-EnableTSan")]
		[XmlConfigFile(Category = "BuildConfiguration", Name = "bEnableThreadSanitizer")]
		public bool bEnableThreadSanitizer = false;

		/// <summary>
		/// Enables undefined behavior sanitizer (UBSan)
		/// </summary>
		[CommandLine("-EnableUBSan")]
		[XmlConfigFile(Category = "BuildConfiguration", Name = "bEnableUndefinedBehaviorSanitizer")]
		public bool bEnableUndefinedBehaviorSanitizer = false;

		/// <summary>
		/// Enables memory sanitizer (MSan)
		/// </summary>
		[CommandLine("-EnableMSan")]
		[XmlConfigFile(Category = "BuildConfiguration", Name = "bEnableMemorySanitizer")]
		public bool bEnableMemorySanitizer = false;

		/// <summary>
		/// Whether or not to preserve the portable symbol file produced by dump_syms
		/// </summary>
		[ConfigFile(ConfigHierarchyType.Engine, "/Script/LinuxPlatform.LinuxTargetSettings")]
		public bool bPreservePSYM = false;

		/// <summary>
		/// Turns on tuning of debug info for LLDB
		/// </summary>
		[CommandLine("-EnableLLDB")]
		[XmlConfigFile(Category = "BuildConfiguration", Name = "bTuneDebugInfoForLLDB")]
		public bool bTuneDebugInfoForLLDB = false;

		/// <summary>
<<<<<<< HEAD
=======
		/// Whether to globally disable calling dump_syms
		/// </summary>
		[CommandLine("-NoDumpSyms")]
		[XmlConfigFile(Category = "BuildConfiguration", Name = "bDisableDumpSyms")]
		public bool bDisableDumpSyms = false;

		/// <summary>
>>>>>>> 4af6daef
		/// Enables runtime ray tracing support.
		/// </summary>
		[ConfigFile(ConfigHierarchyType.Engine, "/Script/LinuxTargetPlatform.LinuxTargetSettings")]
		public bool bEnableRayTracing = false;
	}

	/// <summary>
	/// Read-only wrapper for Linux-specific target settings
	/// </summary>
	public class ReadOnlyLinuxTargetRules
	{
		private LinuxTargetRules Inner;

		/// <summary>
		/// Constructor
		/// </summary>
		/// <param name="Inner">The settings object to wrap</param>
		public ReadOnlyLinuxTargetRules(LinuxTargetRules Inner)
		{
			this.Inner = Inner;
		}

		/// <summary>
		/// Accessors for fields on the inner TargetRules instance
		/// </summary>
		#region Read-only accessor properties 
#pragma warning disable CS1591

		public bool bPreservePSYM => Inner.bPreservePSYM;

		public bool bEnableAddressSanitizer => Inner.bEnableAddressSanitizer;

		public bool bEnableLibFuzzer => Inner.bEnableLibFuzzer;

		public bool bEnableThreadSanitizer => Inner.bEnableThreadSanitizer;

		public bool bEnableUndefinedBehaviorSanitizer => Inner.bEnableUndefinedBehaviorSanitizer;

<<<<<<< HEAD
		public bool bTuneDebugInfoForLLDB
		{
			get { return Inner.bTuneDebugInfoForLLDB; }
		}

		public bool bEnableRayTracing
		{
			get { return Inner.bEnableRayTracing; }
		}
=======
		public bool bEnableMemorySanitizer => Inner.bEnableMemorySanitizer;

		public bool bTuneDebugInfoForLLDB => Inner.bTuneDebugInfoForLLDB;

		public bool bDisableDumpSyms => Inner.bDisableDumpSyms;
>>>>>>> 4af6daef

		public bool bEnableRayTracing => Inner.bEnableRayTracing;

#pragma warning restore CS1591
		#endregion
	}

	// Usable by both Linux and LinuxArm64 (platform passed to constructor)
	class LinuxArchitectureConfig : UnrealArchitectureConfig
	{
		public LinuxArchitectureConfig(UnrealTargetPlatform Platform)
<<<<<<< HEAD
			:  base(Platform == UnrealTargetPlatform.Linux ? UnrealArch.X64 : UnrealArch.Arm64)
=======
			: base(Platform == UnrealTargetPlatform.Linux ? UnrealArch.X64 : UnrealArch.Arm64)
>>>>>>> 4af6daef
		{
		}
	}

	class LinuxPlatform : UEBuildPlatform
	{
		/// <summary>
		/// Linux host architecture (compiler target triplet)
		/// @todo Remove this and get the actual Host architecture?
		/// </summary>
		public static readonly UnrealArch DefaultHostArchitecture = UnrealArch.X64;

		/// <summary>
		/// SDK in use by the platform
		/// </summary>
		protected LinuxPlatformSDK SDK;

		/// <summary>
		/// Constructor
		/// </summary>
<<<<<<< HEAD
		public LinuxPlatform(LinuxPlatformSDK InSDK, ILogger Logger) 
=======
		public LinuxPlatform(LinuxPlatformSDK InSDK, ILogger Logger)
>>>>>>> 4af6daef
			: this(UnrealTargetPlatform.Linux, InSDK, Logger)
		{
			SDK = InSDK;
		}

		public LinuxPlatform(UnrealTargetPlatform UnrealTarget, LinuxPlatformSDK InSDK, ILogger Logger)
			: base(UnrealTarget, InSDK, new LinuxArchitectureConfig(UnrealTarget), Logger)
		{
			SDK = InSDK;
		}

		public override void ResetTarget(TargetRules Target)
		{
			ValidateTarget(Target);
<<<<<<< HEAD
=======
		}

		public bool IsLTOEnabled(ReadOnlyTargetRules Target)
		{
			// Force LTO on if using PGO, or if specified in the target rules.
			if (Target.bAllowLTCG || Target.bPGOOptimize || Target.bPGOProfile)
			{
				return true;
			}

			return false;
>>>>>>> 4af6daef
		}

		public override void ValidateTarget(TargetRules Target)
		{
<<<<<<< HEAD
			if (!string.IsNullOrWhiteSpace(Environment.GetEnvironmentVariable("CLANG_STATIC_ANALYZER_MODE")))
			{
				Target.StaticAnalyzer = StaticAnalyzer.Default;
				Target.StaticAnalyzerOutputType = (Environment.GetEnvironmentVariable("CLANG_ANALYZER_OUTPUT")?.Contains("html", StringComparison.OrdinalIgnoreCase) == true) ? StaticAnalyzerOutputType.Html : StaticAnalyzerOutputType.Text;
				Target.StaticAnalyzerMode = string.Equals(Environment.GetEnvironmentVariable("CLANG_STATIC_ANALYZER_MODE"), "shallow") ? StaticAnalyzerMode.Shallow : StaticAnalyzerMode.Deep;
			}
			else if (Target.StaticAnalyzer == StaticAnalyzer.Clang)
			{
				Target.StaticAnalyzer = StaticAnalyzer.Default;
			}

			// Disable linking and ignore build outputs if we're using a static analyzer
			if (Target.StaticAnalyzer == StaticAnalyzer.Default)
			{
				Target.bDisableLinking = true;
				Target.bIgnoreBuildOutputs = true;
			}

			// Editor target types get overwritten in UEBuildTarget.cs so lets avoid adding this here. ResetTarget is called with
			// default settings for TargetRules meanings Type == Game once then Type == Editor a 2nd time when building the Editor.
			// BuildVersion string is not set at this point so we can avoid setting a Sanitizer suffix if this is the first ResetTarget
			// with an unset TargetType. This avoids creating UnrealEditor-ASan.target while the binary is UnrealEditor.
			// These need to be promoted to higher level concepts vs this hacky solution
			if (!Target.IsNameOverriden() && !String.IsNullOrEmpty(Target.BuildVersion) && Target.Type != TargetType.Editor)
			{
				string? SanitizerSuffix = null;
=======
			if (!String.IsNullOrWhiteSpace(Environment.GetEnvironmentVariable("CLANG_STATIC_ANALYZER_MODE")))
			{
				Target.StaticAnalyzer = StaticAnalyzer.Default;
				Target.StaticAnalyzerOutputType = (Environment.GetEnvironmentVariable("CLANG_ANALYZER_OUTPUT")?.Contains("html", StringComparison.OrdinalIgnoreCase) == true) ? StaticAnalyzerOutputType.Html : StaticAnalyzerOutputType.Text;
				Target.StaticAnalyzerMode = String.Equals(Environment.GetEnvironmentVariable("CLANG_STATIC_ANALYZER_MODE"), "shallow") ? StaticAnalyzerMode.Shallow : StaticAnalyzerMode.Deep;
			}
			else if (Target.StaticAnalyzer == StaticAnalyzer.Clang)
			{
				Target.StaticAnalyzer = StaticAnalyzer.Default;
			}

			// Disable linking and ignore build outputs if we're using a static analyzer
			if (Target.StaticAnalyzer == StaticAnalyzer.Default)
			{
				Target.bDisableLinking = true;
				Target.bIgnoreBuildOutputs = true;
			}

			// Editor target types get overwritten in UEBuildTarget.cs so lets avoid adding this here. ResetTarget is called with
			// default settings for TargetRules meanings Type == Game once then Type == Editor a 2nd time when building the Editor.
			// BuildVersion string is not set at this point so we can avoid setting a Sanitizer suffix if this is the first ResetTarget
			// with an unset TargetType. This avoids creating UnrealEditor-ASan.target while the binary is UnrealEditor.
			// These need to be promoted to higher level concepts vs this hacky solution
			if (!Target.IsNameOverriden() && !String.IsNullOrEmpty(Target.BuildVersion) && Target.Type != TargetType.Editor)
			{
				string? SanitizerSuffix = null;

				if (Target.bUseAutoRTFMCompiler)
				{
					SanitizerSuffix = "AutoRTFM";
				}
>>>>>>> 4af6daef

				if (Target.LinuxPlatform.bEnableAddressSanitizer)
				{
					SanitizerSuffix = "ASan";
				}
				else if (Target.LinuxPlatform.bEnableThreadSanitizer)
				{
					SanitizerSuffix = "TSan";
				}
				else if (Target.LinuxPlatform.bEnableUndefinedBehaviorSanitizer)
				{
					SanitizerSuffix = "UBSan";
				}
				else if (Target.LinuxPlatform.bEnableMemorySanitizer)
				{
					SanitizerSuffix = "MSan";
				}
				if (Target.LinuxPlatform.bEnableLibFuzzer)
				{
					SanitizerSuffix += "LibFuzzer";
				}

				if (!String.IsNullOrEmpty(SanitizerSuffix))
				{
					Target.Name = Target.Name + "-" + SanitizerSuffix;
				}
			}

			if (Target.bAllowLTCG && Target.LinkType != TargetLinkType.Monolithic)
			{
				throw new BuildException("LTO (LTCG) for modular builds is not supported (lld is not currently used for dynamic libraries).");
			}

			if (Target.GlobalDefinitions.Contains("USE_NULL_RHI=1"))
			{
				Target.bCompileCEF3 = false;
			}

			// check if OS update invalidated our build
			Target.bCheckSystemHeadersForModification = (BuildHostPlatform.Current.Platform == UnrealTargetPlatform.Linux);

			Target.bCompileISPC = true;

			if (Target.bIWYU)
			{
				IWYUToolChain.ValidateTarget(Target);
			}
<<<<<<< HEAD
=======

			// Disable chaining PCHs for the moment because it is crashing clang
			Target.bChainPCHs = false;
>>>>>>> 4af6daef
		}

		public override bool CanUseXGE()
		{
			// [RCL] 2018-05-02: disabling XGE even during a native build because the support is not ready and you can have mysterious build failures when ib_console is installed.
			// [RCL] 2018-07-10: enabling XGE for Windows to see if the crash from 2016 still persists. Please disable if you see spurious build errors that don't repro without XGE
			// [bschaefer] 2018-08-24: disabling XGE due to a bug where XGE seems to be lower casing folders names that are headers ie. misc/Header.h vs Misc/Header.h
			// [bschaefer] 2018-10-04: enabling XGE as an update in xgConsole seems to have fixed it for me
			// [bschaefer] 2018-12-17: disable XGE again, as the same issue before seems to still be happening but intermittently
			// [bschaefer] 2019-6-13: enable XGE, as the bug from before is now fixed
			return BuildHostPlatform.Current.Platform == UnrealTargetPlatform.Win64;
		}

		/// <summary>
		/// Determines if the given name is a build product for a target.
		/// </summary>
		/// <param name="FileName">The name to check</param>
		/// <param name="NamePrefixes">Target or application names that may appear at the start of the build product name (eg. "UnrealEditor", "ShooterGameEditor")</param>
		/// <param name="NameSuffixes">Suffixes which may appear at the end of the build product name</param>
		/// <returns>True if the string matches the name of a build product, false otherwise</returns>
		public override bool IsBuildProduct(string FileName, string[] NamePrefixes, string[] NameSuffixes)
		{
			if (FileName.StartsWith("lib"))
			{
				return IsBuildProductName(FileName, 3, FileName.Length - 3, NamePrefixes, NameSuffixes, ".a")
					|| IsBuildProductName(FileName, 3, FileName.Length - 3, NamePrefixes, NameSuffixes, ".so")
					|| IsBuildProductName(FileName, 3, FileName.Length - 3, NamePrefixes, NameSuffixes, ".sym")
					|| IsBuildProductName(FileName, 3, FileName.Length - 3, NamePrefixes, NameSuffixes, ".debug");
			}
			else
			{
				return IsBuildProductName(FileName, NamePrefixes, NameSuffixes, "")
					|| IsBuildProductName(FileName, NamePrefixes, NameSuffixes, ".so")
					|| IsBuildProductName(FileName, NamePrefixes, NameSuffixes, ".a")
					|| IsBuildProductName(FileName, NamePrefixes, NameSuffixes, ".sym")
					|| IsBuildProductName(FileName, NamePrefixes, NameSuffixes, ".debug");
			}
		}

		/// <summary>
		/// Get the extension to use for the given binary type
		/// </summary>
		/// <param name="InBinaryType"> The binary type being built</param>
		/// <returns>string    The binary extension (i.e. 'exe' or 'dll')</returns>
		public override string GetBinaryExtension(UEBuildBinaryType InBinaryType)
		{
			switch (InBinaryType)
			{
				case UEBuildBinaryType.DynamicLinkLibrary:
					return ".so";
				case UEBuildBinaryType.Executable:
					return "";
				case UEBuildBinaryType.StaticLibrary:
					return ".a";
			}
			return base.GetBinaryExtension(InBinaryType);
		}

		/// <summary>
		/// Get the extensions to use for debug info for the given binary type
		/// </summary>
		/// <param name="InTarget">Rules for the target being built</param>
		/// <param name="InBinaryType"> The binary type being built</param>
		/// <returns>string[]    The debug info extensions (i.e. 'pdb')</returns>
		public override string[] GetDebugInfoExtensions(ReadOnlyTargetRules InTarget, UEBuildBinaryType InBinaryType)
		{
			switch (InBinaryType)
			{
				case UEBuildBinaryType.DynamicLinkLibrary:
				case UEBuildBinaryType.Executable:
					if (InTarget.LinuxPlatform.bPreservePSYM)
					{
						return new string[] { ".psym", ".sym", ".debug" };
					}
					else
					{
						return new string[] { ".sym", ".debug" };
					}
			}
			return new string[] { };
		}

		/// <summary>
		/// Modify the rules for a newly created module, where the target is a different host platform.
		/// This is not required - but allows for hiding details of a particular platform.
		/// </summary>
		/// <param name="ModuleName">The name of the module</param>
		/// <param name="Rules">The module rules</param>
		/// <param name="Target">The target being build</param>
		public override void ModifyModuleRulesForOtherPlatform(string ModuleName, ModuleRules Rules, ReadOnlyTargetRules Target)
		{
			// don't do any target platform stuff if SDK is not available
			if (!UEBuildPlatform.IsPlatformAvailableForTarget(Platform, Target))
			{
				return;
			}

			if (Target.Platform == UnrealTargetPlatform.Win64)
			{
				if (!Target.bBuildRequiresCookedData)
				{
					if (ModuleName == "Engine")
					{
						if (Target.bBuildDeveloperTools)
						{
							Rules.DynamicallyLoadedModuleNames.Add("LinuxTargetPlatform");
							Rules.DynamicallyLoadedModuleNames.Add("LinuxArm64TargetPlatform");
						}
					}
				}

				// allow standalone tools to use targetplatform modules, without needing Engine
				if (Target.bForceBuildTargetPlatforms && ModuleName == "TargetPlatform")
				{
					Rules.DynamicallyLoadedModuleNames.Add("LinuxTargetPlatform");
					Rules.DynamicallyLoadedModuleNames.Add("LinuxArm64TargetPlatform");
				}
			}
		}

		/// <summary>
		/// Modify the rules for a newly created module, in a target that's being built for this platform.
		/// This is not required - but allows for hiding details of a particular platform.
		/// </summary>
		/// <param name="ModuleName">The name of the module</param>
		/// <param name="Rules">The module rules</param>
		/// <param name="Target">The target being build</param>
		public override void ModifyModuleRulesForActivePlatform(string ModuleName, ModuleRules Rules, ReadOnlyTargetRules Target)
		{
			bool bBuildShaderFormats = Target.bForceBuildShaderFormats;

			if (!Target.bBuildRequiresCookedData)
			{
				if (ModuleName == "TargetPlatform")
				{
					bBuildShaderFormats = true;
				}
			}

			// allow standalone tools to use target platform modules, without needing Engine
			if (ModuleName == "TargetPlatform")
			{
				if (Target.bForceBuildTargetPlatforms)
				{
					Rules.DynamicallyLoadedModuleNames.Add("LinuxTargetPlatform");
					Rules.DynamicallyLoadedModuleNames.Add("LinuxArm64TargetPlatform");
				}

				if (bBuildShaderFormats)
				{
					Rules.DynamicallyLoadedModuleNames.Add("ShaderFormatOpenGL");
					Rules.DynamicallyLoadedModuleNames.Add("VulkanShaderFormat");
					Rules.DynamicallyLoadedModuleNames.Add("ShaderFormatVectorVM");
				}
			}
		}

		public virtual void SetUpSpecificEnvironment(ReadOnlyTargetRules Target, CppCompileEnvironment CompileEnvironment, LinkEnvironment LinkEnvironment)
		{
			CompileEnvironment.Definitions.Add("PLATFORM_LINUX=1");
			CompileEnvironment.Definitions.Add("PLATFORM_UNIX=1");

			CompileEnvironment.Definitions.Add("LINUX=1"); // For libOGG

			// this define does not set jemalloc as default, just indicates its support
			CompileEnvironment.Definitions.Add("PLATFORM_SUPPORTS_JEMALLOC=1");

			// LinuxArm64 uses only Linux header files
			CompileEnvironment.Definitions.Add("OVERRIDE_PLATFORM_HEADER_NAME=Linux");

			CompileEnvironment.Definitions.Add("PLATFORM_LINUXARM64=" +
				(Target.Platform == UnrealTargetPlatform.LinuxArm64 ? "1" : "0"));
		}

		/// <inheritdoc/>
		public override void SetUpEnvironment(ReadOnlyTargetRules Target, CppCompileEnvironment CompileEnvironment, LinkEnvironment LinkEnvironment)
		{
			// During the native builds, check the system includes as well (check toolchain when cross-compiling?)
			DirectoryReference? BaseLinuxPath = SDK.GetBaseLinuxPathForArchitecture(Target.Architecture);
			if (BuildHostPlatform.Current.Platform == UnrealTargetPlatform.Linux && BaseLinuxPath == null)
			{
				CompileEnvironment.SystemIncludePaths.Add(new DirectoryReference("/usr/include"));
			}

			if (CompileEnvironment.bPGOOptimize != LinkEnvironment.bPGOOptimize)
			{
				throw new BuildException("Inconsistency between PGOOptimize settings in Compile ({0}) and Link ({1}) environments",
					CompileEnvironment.bPGOOptimize,
					LinkEnvironment.bPGOOptimize
				);
			}

			if (CompileEnvironment.bPGOProfile != LinkEnvironment.bPGOProfile)
			{
				throw new BuildException("Inconsistency between PGOProfile settings in Compile ({0}) and Link ({1}) environments",
					CompileEnvironment.bPGOProfile,
					LinkEnvironment.bPGOProfile
				);
			}

			if (CompileEnvironment.bPGOOptimize)
			{
				DirectoryReference BaseDir = Unreal.EngineDirectory;
				if (Target.ProjectFile != null)
				{
					BaseDir = DirectoryReference.FromFile(Target.ProjectFile);
					// projects put PGO data in Platform/Linux/Build/PGO, even if Linux platform isn't a Platform Extension
					CompileEnvironment.PGODirectory = Path.Combine(BaseDir.FullName, "Platforms", Target.Platform.ToString(), "Build", "PGO");
				}
				else
				{
					// project-less build put PGO data in Engine/Build/Linux/PGO, because Linux platform isn't a Platform Extension
					CompileEnvironment.PGODirectory = Path.Combine(BaseDir.FullName, "Build", Target.Platform.ToString(), "PGO");
				}
				CompileEnvironment.PGODirectory = CompileEnvironment.PGODirectory.Replace('\\', '/') + "/";
				CompileEnvironment.PGOFilenamePrefix = string.Format("{0}-{1}-{2}.profdata", Target.Name, Target.Platform, Target.Configuration);

				// Check if the profdata file exists and disable if not.
				// If the file exists but has zero length, this is a "soft" disabling. E.g. PGO data has become stale and we want to temporarily compile without PGO - do not complain about it.
				String PGOFilePath = Path.Combine(CompileEnvironment.PGODirectory, CompileEnvironment.PGOFilenamePrefix);
				FileInfo Info = new FileInfo(PGOFilePath);
				if (!Info.Exists || Info.Length == 0)
				{
					if (!Info.Exists)
					{
						Logger.LogWarning("Warning: PGO file '{0}' does not exist, disabling optimization", PGOFilePath);
					}
					else
					{
						Logger.LogInformation("PGO file '{0}' exists but has 0 length. Assuming that PGO data is temporarily missing, disabling optimization without a warning.", PGOFilePath);
					}
					CompileEnvironment.bPGOOptimize = false;
					LinkEnvironment.bPGOOptimize = false;

					CompileEnvironment.PGODirectory = "";
					CompileEnvironment.PGOFilenamePrefix = "";
				}
				else
				{
					LinkEnvironment.PGODirectory = CompileEnvironment.PGODirectory;
					LinkEnvironment.PGOFilenamePrefix = CompileEnvironment.PGOFilenamePrefix;
				}
			}

			LinkEnvironment.bCodeCoverage = CompileEnvironment.bCodeCoverage;

			// For consistency with other platforms, also enable LTO whenever doing profile-guided optimizations.
			// Obviously both PGI (instrumented) and PGO (optimized) binaries need to have that
			if (CompileEnvironment.bPGOProfile || CompileEnvironment.bPGOOptimize)
			{
				CompileEnvironment.bAllowLTCG = true;
				LinkEnvironment.bAllowLTCG = true;
			}

			if (CompileEnvironment.bAllowLTCG != LinkEnvironment.bAllowLTCG)
			{
				throw new BuildException("Inconsistency between LTCG settings in Compile ({0}) and Link ({1}) environments",
					CompileEnvironment.bAllowLTCG,
					LinkEnvironment.bAllowLTCG
				);
			}

			CompileEnvironment.Definitions.Add("INT64_T_TYPES_NOT_LONG_LONG=1");

<<<<<<< HEAD
			if (Target.LinuxPlatform.bEnableRayTracing)
=======
			if (Target.LinuxPlatform.bEnableRayTracing && Target.Type != TargetType.Server)
>>>>>>> 4af6daef
			{
				CompileEnvironment.Definitions.Add("RHI_RAYTRACING=1");
			}

			// link with Linux libraries.
			LinkEnvironment.SystemLibraries.Add("pthread");

			// let this class or a sub class do settings specific to that class
			SetUpSpecificEnvironment(Target, CompileEnvironment, LinkEnvironment);
		}

		/// <summary>
		/// Whether this platform should create debug information or not
		/// </summary>
		/// <param name="Target">The target being built</param>
		/// <returns>bool    true if debug info should be generated, false if not</returns>
		public override bool ShouldCreateDebugInfo(ReadOnlyTargetRules Target)
		{
			switch (Target.Configuration)
			{
				case UnrealTargetConfiguration.Development:
				case UnrealTargetConfiguration.Shipping:
				case UnrealTargetConfiguration.Test:
				case UnrealTargetConfiguration.Debug:
				default:
					return true;
			};
		}

		/// <summary>
		/// Creates a toolchain instance for the given platform.
		/// </summary>
		/// <param name="Target">The target being built</param>
		/// <returns>New toolchain instance.</returns>
		public override UEToolChain CreateToolChain(ReadOnlyTargetRules Target)
		{
			if (Target.bIWYU)
			{
				return new IWYUToolChain(Target, Logger);
			}

			ClangToolChainOptions Options = ClangToolChainOptions.None;

			if (Target.LinuxPlatform.bEnableAddressSanitizer)
			{
				Options |= ClangToolChainOptions.EnableAddressSanitizer;

				if (Target.LinkType != TargetLinkType.Monolithic)
				{
					Options |= ClangToolChainOptions.EnableSharedSanitizer;
				}
			}
			if (Target.LinuxPlatform.bEnableThreadSanitizer)
			{
				Options |= ClangToolChainOptions.EnableThreadSanitizer;

				if (Target.LinkType != TargetLinkType.Monolithic)
				{
					throw new BuildException("Thread Sanitizer (TSan) unsupported for non-monolithic builds");
				}
			}
			if (Target.LinuxPlatform.bEnableUndefinedBehaviorSanitizer)
			{
				Options |= ClangToolChainOptions.EnableUndefinedBehaviorSanitizer;

				if (Target.LinkType != TargetLinkType.Monolithic)
				{
					Options |= ClangToolChainOptions.EnableSharedSanitizer;
				}
			}
			if (Target.LinuxPlatform.bEnableMemorySanitizer)
			{
				Options |= ClangToolChainOptions.EnableMemorySanitizer;

				if (Target.LinkType != TargetLinkType.Monolithic)
				{
					throw new BuildException("Memory Sanitizer (MSan) unsupported for non-monolithic builds");
				}
			}
<<<<<<< HEAD
			if (Target.bAllowLTCG && Target.bPreferThinLTO)
			{
				Options |= ClangToolChainOptions.EnableThinLTO;
=======
			if (Target.LinuxPlatform.bDisableDumpSyms)
			{
				Options |= ClangToolChainOptions.DisableDumpSyms;
			}
			if (Target.LinuxPlatform.bEnableLibFuzzer)
			{
				Options |= ClangToolChainOptions.EnableLibFuzzer;

				if (Target.LinkType != TargetLinkType.Monolithic)
				{
					throw new BuildException("LibFuzzer is unsupported for non-monolithic builds.");
				}
			}

			if (IsLTOEnabled(Target))
			{
				Options |= ClangToolChainOptions.EnableLinkTimeOptimization;

				if (Target.bPreferThinLTO)
				{
					Options |= ClangToolChainOptions.EnableThinLTO;
				}
			}
			else if (Target.bPreferThinLTO)
			{
				// warn about ThinLTO not being useful on its own
				Logger.LogWarning("Warning: bPreferThinLTO is set, but LTO is disabled. Flag will have no effect");
			}

			if (Target.bUseAutoRTFMCompiler)
			{
				Options |= ClangToolChainOptions.UseAutoRTFMCompiler;
>>>>>>> 4af6daef
			}

			if (Target.LinuxPlatform.bTuneDebugInfoForLLDB)
			{
<<<<<<< HEAD
				Options |= ClangToolChainOptions.DisableSplitDebugInfoWithObjCopy;
			}

			if (Target.LinuxPlatform.bTuneDebugInfoForLLDB)
			{
				Options |= ClangToolChainOptions.TuneDebugInfoForLLDB;
			}

			if (Target.LinuxPlatform.bPreservePSYM)
			{
				Options |= ClangToolChainOptions.PreservePSYM;
			}

			// Disable color logging if we are on a build machine
			if (Environment.GetEnvironmentVariable("IsBuildMachine") == "1")
			{
				Log.ColorConsoleOutput = false;
			}

=======
				Options |= ClangToolChainOptions.TuneDebugInfoForLLDB;
			}

			if (Target.LinuxPlatform.bPreservePSYM)
			{
				Options |= ClangToolChainOptions.PreservePSYM;
			}

			// Disable color logging if we are on a build machine
			if (Environment.GetEnvironmentVariable("IsBuildMachine") == "1")
			{
				Log.ColorConsoleOutput = false;
			}

>>>>>>> 4af6daef
			return new LinuxToolChain(Target.Architecture, SDK, Options, Logger);
		}

		/// <inheritdoc/>
		public override void Deploy(TargetReceipt Receipt)
		{
			new UEDeployLinux(Logger).PrepTargetForDeployment(Receipt);
		}
	}

<<<<<<< HEAD
	class UEDeployLinux: UEBuildDeploy
	{
		public UEDeployLinux(ILogger InLogger)
			: base(InLogger)
		{
		}

		public override bool PrepTargetForDeployment(TargetReceipt Receipt)
		{
			return base.PrepTargetForDeployment(Receipt);
		}
	}

	class LinuxPlatformFactory : UEBuildPlatformFactory
=======
	class UEDeployLinux : UEBuildDeploy
>>>>>>> 4af6daef
	{
		public UEDeployLinux(ILogger InLogger)
			: base(InLogger)
		{
		}

		public override bool PrepTargetForDeployment(TargetReceipt Receipt)
		{
			return base.PrepTargetForDeployment(Receipt);
		}
	}

	class LinuxPlatformFactory : UEBuildPlatformFactory
	{
		public override UnrealTargetPlatform TargetPlatform => UnrealTargetPlatform.Linux;

		/// <summary>
		/// Register the platform with the UEBuildPlatform class
		/// </summary>
		public override void RegisterBuildPlatforms(ILogger Logger)
		{
			LinuxPlatformSDK SDK = new LinuxPlatformSDK(Logger);
			LinuxPlatformSDK SDKArm64 = new LinuxPlatformSDK(Logger);

			// Register this build platform for Linux x86-64 and Arm64
			UEBuildPlatform.RegisterBuildPlatform(new LinuxPlatform(UnrealTargetPlatform.Linux, SDK, Logger), Logger);
			UEBuildPlatform.RegisterPlatformWithGroup(UnrealTargetPlatform.Linux, UnrealPlatformGroup.Linux);
			UEBuildPlatform.RegisterPlatformWithGroup(UnrealTargetPlatform.Linux, UnrealPlatformGroup.Unix);
			UEBuildPlatform.RegisterPlatformWithGroup(UnrealTargetPlatform.Linux, UnrealPlatformGroup.Desktop);

			UEBuildPlatform.RegisterBuildPlatform(new LinuxPlatform(UnrealTargetPlatform.LinuxArm64, SDKArm64, Logger), Logger);
			UEBuildPlatform.RegisterPlatformWithGroup(UnrealTargetPlatform.LinuxArm64, UnrealPlatformGroup.Linux);
			UEBuildPlatform.RegisterPlatformWithGroup(UnrealTargetPlatform.LinuxArm64, UnrealPlatformGroup.Unix);
			UEBuildPlatform.RegisterPlatformWithGroup(UnrealTargetPlatform.LinuxArm64, UnrealPlatformGroup.Desktop);
		}
	}
}<|MERGE_RESOLUTION|>--- conflicted
+++ resolved
@@ -4,24 +4,14 @@
 using System.Collections.Generic;
 using System.IO;
 using EpicGames.Core;
-<<<<<<< HEAD
-using System.Text.RegularExpressions;
-using UnrealBuildBase;
-using Microsoft.Extensions.Logging;
-=======
 using Microsoft.Extensions.Logging;
 using UnrealBuildBase;
->>>>>>> 4af6daef
 
 namespace UnrealBuildTool
 {
 	partial struct UnrealArch
 	{
-<<<<<<< HEAD
-		private static Dictionary<UnrealArch, string> LinuxToolchainArchitectures = new()
-=======
 		private static IReadOnlyDictionary<UnrealArch, string> LinuxToolchainArchitectures = new Dictionary<UnrealArch, string>()
->>>>>>> 4af6daef
 		{
 			{ UnrealArch.Arm64,         "aarch64-unknown-linux-gnueabi" },
 			{ UnrealArch.X64,           "x86_64-unknown-linux-gnu" },
@@ -34,14 +24,10 @@
 		{
 			get
 			{
-<<<<<<< HEAD
-				if (AppleToolchainArchitectures.ContainsKey(this)) return LinuxToolchainArchitectures[this];
-=======
 				if (AppleToolchainArchitectures.ContainsKey(this))
 				{
 					return LinuxToolchainArchitectures[this];
 				}
->>>>>>> 4af6daef
 
 				throw new BuildException($"Unknown architecture {ToString()} passed to UnrealArch.LinuxName");
 			}
@@ -110,8 +96,6 @@
 		public bool bTuneDebugInfoForLLDB = false;
 
 		/// <summary>
-<<<<<<< HEAD
-=======
 		/// Whether to globally disable calling dump_syms
 		/// </summary>
 		[CommandLine("-NoDumpSyms")]
@@ -119,7 +103,6 @@
 		public bool bDisableDumpSyms = false;
 
 		/// <summary>
->>>>>>> 4af6daef
 		/// Enables runtime ray tracing support.
 		/// </summary>
 		[ConfigFile(ConfigHierarchyType.Engine, "/Script/LinuxTargetPlatform.LinuxTargetSettings")]
@@ -158,23 +141,11 @@
 
 		public bool bEnableUndefinedBehaviorSanitizer => Inner.bEnableUndefinedBehaviorSanitizer;
 
-<<<<<<< HEAD
-		public bool bTuneDebugInfoForLLDB
-		{
-			get { return Inner.bTuneDebugInfoForLLDB; }
-		}
-
-		public bool bEnableRayTracing
-		{
-			get { return Inner.bEnableRayTracing; }
-		}
-=======
 		public bool bEnableMemorySanitizer => Inner.bEnableMemorySanitizer;
 
 		public bool bTuneDebugInfoForLLDB => Inner.bTuneDebugInfoForLLDB;
 
 		public bool bDisableDumpSyms => Inner.bDisableDumpSyms;
->>>>>>> 4af6daef
 
 		public bool bEnableRayTracing => Inner.bEnableRayTracing;
 
@@ -186,11 +157,7 @@
 	class LinuxArchitectureConfig : UnrealArchitectureConfig
 	{
 		public LinuxArchitectureConfig(UnrealTargetPlatform Platform)
-<<<<<<< HEAD
-			:  base(Platform == UnrealTargetPlatform.Linux ? UnrealArch.X64 : UnrealArch.Arm64)
-=======
 			: base(Platform == UnrealTargetPlatform.Linux ? UnrealArch.X64 : UnrealArch.Arm64)
->>>>>>> 4af6daef
 		{
 		}
 	}
@@ -211,11 +178,7 @@
 		/// <summary>
 		/// Constructor
 		/// </summary>
-<<<<<<< HEAD
-		public LinuxPlatform(LinuxPlatformSDK InSDK, ILogger Logger) 
-=======
 		public LinuxPlatform(LinuxPlatformSDK InSDK, ILogger Logger)
->>>>>>> 4af6daef
 			: this(UnrealTargetPlatform.Linux, InSDK, Logger)
 		{
 			SDK = InSDK;
@@ -230,8 +193,6 @@
 		public override void ResetTarget(TargetRules Target)
 		{
 			ValidateTarget(Target);
-<<<<<<< HEAD
-=======
 		}
 
 		public bool IsLTOEnabled(ReadOnlyTargetRules Target)
@@ -243,17 +204,15 @@
 			}
 
 			return false;
->>>>>>> 4af6daef
 		}
 
 		public override void ValidateTarget(TargetRules Target)
 		{
-<<<<<<< HEAD
-			if (!string.IsNullOrWhiteSpace(Environment.GetEnvironmentVariable("CLANG_STATIC_ANALYZER_MODE")))
+			if (!String.IsNullOrWhiteSpace(Environment.GetEnvironmentVariable("CLANG_STATIC_ANALYZER_MODE")))
 			{
 				Target.StaticAnalyzer = StaticAnalyzer.Default;
 				Target.StaticAnalyzerOutputType = (Environment.GetEnvironmentVariable("CLANG_ANALYZER_OUTPUT")?.Contains("html", StringComparison.OrdinalIgnoreCase) == true) ? StaticAnalyzerOutputType.Html : StaticAnalyzerOutputType.Text;
-				Target.StaticAnalyzerMode = string.Equals(Environment.GetEnvironmentVariable("CLANG_STATIC_ANALYZER_MODE"), "shallow") ? StaticAnalyzerMode.Shallow : StaticAnalyzerMode.Deep;
+				Target.StaticAnalyzerMode = String.Equals(Environment.GetEnvironmentVariable("CLANG_STATIC_ANALYZER_MODE"), "shallow") ? StaticAnalyzerMode.Shallow : StaticAnalyzerMode.Deep;
 			}
 			else if (Target.StaticAnalyzer == StaticAnalyzer.Clang)
 			{
@@ -275,39 +234,11 @@
 			if (!Target.IsNameOverriden() && !String.IsNullOrEmpty(Target.BuildVersion) && Target.Type != TargetType.Editor)
 			{
 				string? SanitizerSuffix = null;
-=======
-			if (!String.IsNullOrWhiteSpace(Environment.GetEnvironmentVariable("CLANG_STATIC_ANALYZER_MODE")))
-			{
-				Target.StaticAnalyzer = StaticAnalyzer.Default;
-				Target.StaticAnalyzerOutputType = (Environment.GetEnvironmentVariable("CLANG_ANALYZER_OUTPUT")?.Contains("html", StringComparison.OrdinalIgnoreCase) == true) ? StaticAnalyzerOutputType.Html : StaticAnalyzerOutputType.Text;
-				Target.StaticAnalyzerMode = String.Equals(Environment.GetEnvironmentVariable("CLANG_STATIC_ANALYZER_MODE"), "shallow") ? StaticAnalyzerMode.Shallow : StaticAnalyzerMode.Deep;
-			}
-			else if (Target.StaticAnalyzer == StaticAnalyzer.Clang)
-			{
-				Target.StaticAnalyzer = StaticAnalyzer.Default;
-			}
-
-			// Disable linking and ignore build outputs if we're using a static analyzer
-			if (Target.StaticAnalyzer == StaticAnalyzer.Default)
-			{
-				Target.bDisableLinking = true;
-				Target.bIgnoreBuildOutputs = true;
-			}
-
-			// Editor target types get overwritten in UEBuildTarget.cs so lets avoid adding this here. ResetTarget is called with
-			// default settings for TargetRules meanings Type == Game once then Type == Editor a 2nd time when building the Editor.
-			// BuildVersion string is not set at this point so we can avoid setting a Sanitizer suffix if this is the first ResetTarget
-			// with an unset TargetType. This avoids creating UnrealEditor-ASan.target while the binary is UnrealEditor.
-			// These need to be promoted to higher level concepts vs this hacky solution
-			if (!Target.IsNameOverriden() && !String.IsNullOrEmpty(Target.BuildVersion) && Target.Type != TargetType.Editor)
-			{
-				string? SanitizerSuffix = null;
 
 				if (Target.bUseAutoRTFMCompiler)
 				{
 					SanitizerSuffix = "AutoRTFM";
 				}
->>>>>>> 4af6daef
 
 				if (Target.LinuxPlatform.bEnableAddressSanitizer)
 				{
@@ -355,12 +286,9 @@
 			{
 				IWYUToolChain.ValidateTarget(Target);
 			}
-<<<<<<< HEAD
-=======
 
 			// Disable chaining PCHs for the moment because it is crashing clang
 			Target.bChainPCHs = false;
->>>>>>> 4af6daef
 		}
 
 		public override bool CanUseXGE()
@@ -625,11 +553,7 @@
 
 			CompileEnvironment.Definitions.Add("INT64_T_TYPES_NOT_LONG_LONG=1");
 
-<<<<<<< HEAD
-			if (Target.LinuxPlatform.bEnableRayTracing)
-=======
 			if (Target.LinuxPlatform.bEnableRayTracing && Target.Type != TargetType.Server)
->>>>>>> 4af6daef
 			{
 				CompileEnvironment.Definitions.Add("RHI_RAYTRACING=1");
 			}
@@ -709,11 +633,6 @@
 					throw new BuildException("Memory Sanitizer (MSan) unsupported for non-monolithic builds");
 				}
 			}
-<<<<<<< HEAD
-			if (Target.bAllowLTCG && Target.bPreferThinLTO)
-			{
-				Options |= ClangToolChainOptions.EnableThinLTO;
-=======
 			if (Target.LinuxPlatform.bDisableDumpSyms)
 			{
 				Options |= ClangToolChainOptions.DisableDumpSyms;
@@ -746,13 +665,6 @@
 			if (Target.bUseAutoRTFMCompiler)
 			{
 				Options |= ClangToolChainOptions.UseAutoRTFMCompiler;
->>>>>>> 4af6daef
-			}
-
-			if (Target.LinuxPlatform.bTuneDebugInfoForLLDB)
-			{
-<<<<<<< HEAD
-				Options |= ClangToolChainOptions.DisableSplitDebugInfoWithObjCopy;
 			}
 
 			if (Target.LinuxPlatform.bTuneDebugInfoForLLDB)
@@ -771,22 +683,6 @@
 				Log.ColorConsoleOutput = false;
 			}
 
-=======
-				Options |= ClangToolChainOptions.TuneDebugInfoForLLDB;
-			}
-
-			if (Target.LinuxPlatform.bPreservePSYM)
-			{
-				Options |= ClangToolChainOptions.PreservePSYM;
-			}
-
-			// Disable color logging if we are on a build machine
-			if (Environment.GetEnvironmentVariable("IsBuildMachine") == "1")
-			{
-				Log.ColorConsoleOutput = false;
-			}
-
->>>>>>> 4af6daef
 			return new LinuxToolChain(Target.Architecture, SDK, Options, Logger);
 		}
 
@@ -797,24 +693,7 @@
 		}
 	}
 
-<<<<<<< HEAD
-	class UEDeployLinux: UEBuildDeploy
-	{
-		public UEDeployLinux(ILogger InLogger)
-			: base(InLogger)
-		{
-		}
-
-		public override bool PrepTargetForDeployment(TargetReceipt Receipt)
-		{
-			return base.PrepTargetForDeployment(Receipt);
-		}
-	}
-
-	class LinuxPlatformFactory : UEBuildPlatformFactory
-=======
 	class UEDeployLinux : UEBuildDeploy
->>>>>>> 4af6daef
 	{
 		public UEDeployLinux(ILogger InLogger)
 			: base(InLogger)
