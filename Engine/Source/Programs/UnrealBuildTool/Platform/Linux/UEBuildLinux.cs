// Copyright Epic Games, Inc. All Rights Reserved.

using System;
using System.Collections.Generic;
using System.Text;
using System.Diagnostics;
using System.IO;
using Tools.DotNETCommon;
using System.Text.RegularExpressions;

namespace UnrealBuildTool
{
	/** Architecture as stored in the ini. */
	enum LinuxArchitecture
	{
		/** x86_64, most commonly used architecture.*/
		X86_64UnknownLinuxGnu,

		/** A.k.a. AArch32, ARM 32-bit with hardware floats */
		ArmUnknownLinuxGnueabihf,

		/** AArch64, ARM 64-bit */
		AArch64UnknownLinuxGnueabi,

		/** i686, Intel 32-bit */
		I686UnknownLinuxGnu
	}

	/// <summary>
	/// Linux-specific target settings
	/// </summary>
	public class LinuxTargetRules
	{
		/// <summary>
		/// Constructor
		/// </summary>
		public LinuxTargetRules()
		{
			XmlConfig.ApplyTo(this);
		}

		/// <summary>
		/// Enables address sanitizer (ASan)
		/// </summary>
		[CommandLine("-EnableASan")]
		[XmlConfigFile(Category = "BuildConfiguration", Name = "bEnableAddressSanitizer")]
		public bool bEnableAddressSanitizer = false;

		/// <summary>
		/// Enables thread sanitizer (TSan)
		/// </summary>
		[CommandLine("-EnableTSan")]
		[XmlConfigFile(Category = "BuildConfiguration", Name = "bEnableThreadSanitizer")]
		public bool bEnableThreadSanitizer = false;

		/// <summary>
		/// Enables undefined behavior sanitizer (UBSan)
		/// </summary>
		[CommandLine("-EnableUBSan")]
		[XmlConfigFile(Category = "BuildConfiguration", Name = "bEnableUndefinedBehaviorSanitizer")]
		public bool bEnableUndefinedBehaviorSanitizer = false;

		/// <summary>
		/// Enables memory sanitizer (MSan)
		/// </summary>
		[CommandLine("-EnableMSan")]
		[XmlConfigFile(Category = "BuildConfiguration", Name = "bEnableMemorySanitizer")]
		public bool bEnableMemorySanitizer = false;

		/// <summary>
		/// Enables "thin" LTO
		/// </summary>
		[CommandLine("-ThinLTO")]
		public bool bEnableThinLTO = false;

		/// <summary>
		/// Whether or not to preserve the portable symbol file produced by dump_syms
		/// </summary>
		[ConfigFile(ConfigHierarchyType.Engine, "/Script/LinuxPlatform.LinuxTargetSettings")]
		public bool bPreservePSYM = false;
	}

	/// <summary>
	/// Read-only wrapper for Linux-specific target settings
	/// </summary>
	public class ReadOnlyLinuxTargetRules
	{
		/// <summary>
		/// The private mutable settings object
		/// </summary>
		private LinuxTargetRules Inner;

		/// <summary>
		/// Constructor
		/// </summary>
		/// <param name="Inner">The settings object to wrap</param>
		public ReadOnlyLinuxTargetRules(LinuxTargetRules Inner)
		{
			this.Inner = Inner;
		}

		/// <summary>
		/// Accessors for fields on the inner TargetRules instance
		/// </summary>
		#region Read-only accessor properties 
		#if !__MonoCS__
		#pragma warning disable CS1591
		#endif

		public bool bPreservePSYM
		{
			get { return Inner.bPreservePSYM; }
		}

		public bool bEnableAddressSanitizer
		{
			get { return Inner.bEnableAddressSanitizer; }
		}

		public bool bEnableThreadSanitizer
		{
			get { return Inner.bEnableThreadSanitizer; }
		}

		public bool bEnableUndefinedBehaviorSanitizer
		{
			get { return Inner.bEnableUndefinedBehaviorSanitizer; }
		}

		public bool bEnableMemorySanitizer
		{
			get { return Inner.bEnableMemorySanitizer; }
		}

		public bool bEnableThinLTO
		{
			get { return Inner.bEnableThinLTO; }
		}

		#if !__MonoCS__
		#pragma warning restore CS1591
		#endif
		#endregion
	}

	class LinuxPlatform : UEBuildPlatform
	{
		/// <summary>
		/// Linux host architecture (compiler target triplet)
		/// </summary>
		public const string DefaultHostArchitecture = "x86_64-unknown-linux-gnu";

		/// <summary>
		/// SDK in use by the platform
		/// </summary>
		protected LinuxPlatformSDK SDK;

		/// <summary>
		/// Constructor
		/// </summary>
		public LinuxPlatform(LinuxPlatformSDK InSDK) 
			: this(UnrealTargetPlatform.Linux, InSDK)
		{
			SDK = InSDK;
		}

		public LinuxPlatform(UnrealTargetPlatform UnrealTarget, LinuxPlatformSDK InSDK)
			: base(UnrealTarget)
		{
			SDK = InSDK;
		}

		/// <summary>
		/// Whether the required external SDKs are installed for this platform. Could be either a manual install or an AutoSDK.
		/// </summary>
		public override SDKStatus HasRequiredSDKsInstalled()
		{
			return SDK.HasRequiredSDKsInstalled();
		}

		/// <summary>
		/// Returns SDK string as required by the platform
		/// </summary>
		/// <returns>Valid SDK string</returns>
		public override string GetRequiredSDKString()
		{
			return SDK.GetRequiredSDKString();
		}

		/// <summary>
		/// Find the default architecture for the given project
		/// </summary>
		public override string GetDefaultArchitecture(FileReference ProjectFile)
		{
			if (Platform == UnrealTargetPlatform.LinuxAArch64)
			{
				return "aarch64-unknown-linux-gnueabi";
			}
			else
			{
				return "x86_64-unknown-linux-gnu";
			}
		}

		/// <summary>
		/// Get name for architecture-specific directories (can be shorter than architecture name itself)
		/// </summary>
		public override string GetFolderNameForArchitecture(string Architecture)
		{
			// shorten the string (heuristically)
			uint Sum = 0;
			int Len = Architecture.Length;
			for (int Index = 0; Index < Len; ++Index)
			{
				Sum += (uint)(Architecture[Index]);
				Sum <<= 1;	// allowed to overflow
			}
			return Sum.ToString("X");
		}

		public override void ResetTarget(TargetRules Target)
		{
			ValidateTarget(Target);
		}

		public override void ValidateTarget(TargetRules Target)
		{
			if(Target.LinuxPlatform.bEnableThinLTO)
			{
				Target.bAllowLTCG = true;
			}

			if (!Target.IsNameOverriden())
			{
				string SanitizerSuffix = null;

				if (Target.LinuxPlatform.bEnableAddressSanitizer)
				{
					SanitizerSuffix = "ASan";
				}
				else if (Target.LinuxPlatform.bEnableThreadSanitizer)
				{
					SanitizerSuffix = "TSan";
				}
				else if (Target.LinuxPlatform.bEnableUndefinedBehaviorSanitizer)
				{
					SanitizerSuffix = "UBSan";
				}
				else if (Target.LinuxPlatform.bEnableMemorySanitizer)
				{
					SanitizerSuffix = "MSan";
				}

				if (!String.IsNullOrEmpty(SanitizerSuffix))
				{
					Target.Name = Target.Name + "-" + SanitizerSuffix;
				}
			}

			if (Target.bAllowLTCG && Target.LinkType != TargetLinkType.Monolithic)
			{
				throw new BuildException("LTO (LTCG) for modular builds is not supported (lld is not currently used for dynamic libraries).");
			}

			// depends on arch, APEX cannot be as of November'16 compiled for AArch32/64
			Target.bCompileAPEX = Target.Architecture.StartsWith("x86_64");
			Target.bCompileNvCloth = Target.Architecture.StartsWith("x86_64");

			if (Target.GlobalDefinitions.Contains("USE_NULL_RHI=1"))
			{				
				Target.bCompileCEF3 = false;
			}

			// check if OS update invalidated our build
			Target.bCheckSystemHeadersForModification = (BuildHostPlatform.Current.Platform == UnrealTargetPlatform.Linux);

			Target.bCompileISPC = Target.Architecture.StartsWith("x86_64");
		}

		/// <summary>
		/// Allows the platform to override whether the architecture name should be appended to the name of binaries.
		/// </summary>
		/// <returns>True if the architecture name should be appended to the binary</returns>
		public override bool RequiresArchitectureSuffix()
		{
			// Linux ignores architecture-specific names, although it might be worth it to prepend architecture
			return false;
		}

		public override bool CanUseXGE()
		{
			// [RCL] 2018-05-02: disabling XGE even during a native build because the support is not ready and you can have mysterious build failures when ib_console is installed.
			// [RCL] 2018-07-10: enabling XGE for Windows to see if the crash from 2016 still persists. Please disable if you see spurious build errors that don't repro without XGE
			// [bschaefer] 2018-08-24: disabling XGE due to a bug where XGE seems to be lower casing folders names that are headers ie. misc/Header.h vs Misc/Header.h
			// [bschaefer] 2018-10-04: enabling XGE as an update in xgConsole seems to have fixed it for me
			// [bschaefer] 2018-12-17: disable XGE again, as the same issue before seems to still be happening but intermittently
			// [bschaefer] 2019-6-13: enable XGE, as the bug from before is now fixed
			return BuildHostPlatform.Current.Platform == UnrealTargetPlatform.Win64;
		}

		public override bool CanUseParallelExecutor()
		{
			// No known problems with parallel executor, always use for build machines
			return true;
		}

		/// <summary>
		/// Determines if the given name is a build product for a target.
		/// </summary>
		/// <param name="FileName">The name to check</param>
		/// <param name="NamePrefixes">Target or application names that may appear at the start of the build product name (eg. "UE4Editor", "ShooterGameEditor")</param>
		/// <param name="NameSuffixes">Suffixes which may appear at the end of the build product name</param>
		/// <returns>True if the string matches the name of a build product, false otherwise</returns>
		public override bool IsBuildProduct(string FileName, string[] NamePrefixes, string[] NameSuffixes)
		{
			if (FileName.StartsWith("lib"))
			{
				return IsBuildProductName(FileName, 3, FileName.Length - 3, NamePrefixes, NameSuffixes, ".a")
					|| IsBuildProductName(FileName, 3, FileName.Length - 3, NamePrefixes, NameSuffixes, ".so")
					|| IsBuildProductName(FileName, 3, FileName.Length - 3, NamePrefixes, NameSuffixes, ".sym")
					|| IsBuildProductName(FileName, 3, FileName.Length - 3, NamePrefixes, NameSuffixes, ".debug");
			}
			else
			{
				return IsBuildProductName(FileName, NamePrefixes, NameSuffixes, "")
					|| IsBuildProductName(FileName, NamePrefixes, NameSuffixes, ".so")
					|| IsBuildProductName(FileName, NamePrefixes, NameSuffixes, ".a")
					|| IsBuildProductName(FileName, NamePrefixes, NameSuffixes, ".sym")
					|| IsBuildProductName(FileName, NamePrefixes, NameSuffixes, ".debug");
			}
		}

		/// <summary>
		/// Get the extension to use for the given binary type
		/// </summary>
		/// <param name="InBinaryType"> The binary type being built</param>
		/// <returns>string    The binary extension (i.e. 'exe' or 'dll')</returns>
		public override string GetBinaryExtension(UEBuildBinaryType InBinaryType)
		{
			switch (InBinaryType)
			{
				case UEBuildBinaryType.DynamicLinkLibrary:
					return ".so";
				case UEBuildBinaryType.Executable:
					return "";
				case UEBuildBinaryType.StaticLibrary:
					return ".a";
			}
			return base.GetBinaryExtension(InBinaryType);
		}

		/// <summary>
		/// Get the extensions to use for debug info for the given binary type
		/// </summary>
		/// <param name="InTarget">Rules for the target being built</param>
		/// <param name="InBinaryType"> The binary type being built</param>
		/// <returns>string[]    The debug info extensions (i.e. 'pdb')</returns>
		public override string[] GetDebugInfoExtensions(ReadOnlyTargetRules InTarget, UEBuildBinaryType InBinaryType)
		{
			switch (InBinaryType)
			{
				case UEBuildBinaryType.DynamicLinkLibrary:
				case UEBuildBinaryType.Executable:
					if (InTarget.LinuxPlatform.bPreservePSYM)
					{
						return new string[] {".psym", ".sym", ".debug"};
					}
					else
					{
						return new string[] {".sym", ".debug"};
					}
			}
			return new string [] {};
		}

		/// <summary>
		/// Modify the rules for a newly created module, where the target is a different host platform.
		/// This is not required - but allows for hiding details of a particular platform.
		/// </summary>
		/// <param name="ModuleName">The name of the module</param>
		/// <param name="Rules">The module rules</param>
		/// <param name="Target">The target being build</param>
		public override void ModifyModuleRulesForOtherPlatform(string ModuleName, ModuleRules Rules, ReadOnlyTargetRules Target)
		{
			// don't do any target platform stuff if SDK is not available
			if (!UEBuildPlatform.IsPlatformAvailable(Platform))
			{
				return;
			}

			if ((Target.Platform == UnrealTargetPlatform.Win32) || (Target.Platform == UnrealTargetPlatform.Win64))
			{
				if (!Target.bBuildRequiresCookedData)
				{
					if (ModuleName == "Engine")
					{
						if (Target.bBuildDeveloperTools)
						{
							Rules.DynamicallyLoadedModuleNames.Add("LinuxTargetPlatform");
							Rules.DynamicallyLoadedModuleNames.Add("LinuxNoEditorTargetPlatform");
							Rules.DynamicallyLoadedModuleNames.Add("LinuxAArch64NoEditorTargetPlatform");
							Rules.DynamicallyLoadedModuleNames.Add("LinuxClientTargetPlatform");
							Rules.DynamicallyLoadedModuleNames.Add("LinuxAArch64ClientTargetPlatform");
							Rules.DynamicallyLoadedModuleNames.Add("LinuxServerTargetPlatform");
							Rules.DynamicallyLoadedModuleNames.Add("LinuxAArch64ServerTargetPlatform");
						}
					}
				}

				// allow standalone tools to use targetplatform modules, without needing Engine
				if (Target.bForceBuildTargetPlatforms && ModuleName == "TargetPlatform")
				{
					Rules.DynamicallyLoadedModuleNames.Add("LinuxTargetPlatform");
					Rules.DynamicallyLoadedModuleNames.Add("LinuxNoEditorTargetPlatform");
					Rules.DynamicallyLoadedModuleNames.Add("LinuxAArch64NoEditorTargetPlatform");
					Rules.DynamicallyLoadedModuleNames.Add("LinuxClientTargetPlatform");
					Rules.DynamicallyLoadedModuleNames.Add("LinuxAArch64ClientTargetPlatform");
					Rules.DynamicallyLoadedModuleNames.Add("LinuxServerTargetPlatform");
					Rules.DynamicallyLoadedModuleNames.Add("LinuxAArch64ServerTargetPlatform");
				}
			}
		}

		/// <summary>
		/// Modify the rules for a newly created module, in a target that's being built for this platform.
		/// This is not required - but allows for hiding details of a particular platform.
		/// </summary>
		/// <param name="ModuleName">The name of the module</param>
		/// <param name="Rules">The module rules</param>
		/// <param name="Target">The target being build</param>
		public override void ModifyModuleRulesForActivePlatform(string ModuleName, ModuleRules Rules, ReadOnlyTargetRules Target)
		{
			bool bBuildShaderFormats = Target.bForceBuildShaderFormats;

			if (!Target.bBuildRequiresCookedData)
			{
				if (ModuleName == "TargetPlatform")
				{
					bBuildShaderFormats = true;
				}
			}

			// allow standalone tools to use target platform modules, without needing Engine
			if (ModuleName == "TargetPlatform")
			{
				if (Target.bForceBuildTargetPlatforms)
				{
					Rules.DynamicallyLoadedModuleNames.Add("LinuxTargetPlatform");
					Rules.DynamicallyLoadedModuleNames.Add("LinuxNoEditorTargetPlatform");
					Rules.DynamicallyLoadedModuleNames.Add("LinuxAArch64NoEditorTargetPlatform");
					Rules.DynamicallyLoadedModuleNames.Add("LinuxClientTargetPlatform");
					Rules.DynamicallyLoadedModuleNames.Add("LinuxAArch64ClientTargetPlatform");
					Rules.DynamicallyLoadedModuleNames.Add("LinuxServerTargetPlatform");
					Rules.DynamicallyLoadedModuleNames.Add("LinuxAArch64ServerTargetPlatform");
					Rules.DynamicallyLoadedModuleNames.Add("AllDesktopTargetPlatform");
				}

				if (bBuildShaderFormats)
				{
					Rules.DynamicallyLoadedModuleNames.Add("ShaderFormatOpenGL");
					Rules.DynamicallyLoadedModuleNames.Add("VulkanShaderFormat");
					Rules.DynamicallyLoadedModuleNames.Add("ShaderFormatVectorVM");
				}
			}
		}

		public virtual void SetUpSpecificEnvironment(ReadOnlyTargetRules Target, CppCompileEnvironment CompileEnvironment, LinkEnvironment LinkEnvironment)
		{
			CompileEnvironment.Definitions.Add("PLATFORM_LINUX=1");
			CompileEnvironment.Definitions.Add("PLATFORM_UNIX=1");

			CompileEnvironment.Definitions.Add("LINUX=1"); // For libOGG

			// this define does not set jemalloc as default, just indicates its support
			CompileEnvironment.Definitions.Add("PLATFORM_SUPPORTS_JEMALLOC=1");

			// LinuxAArch64 uses only Linux header files
			CompileEnvironment.Definitions.Add("OVERRIDE_PLATFORM_HEADER_NAME=Linux");

			CompileEnvironment.Definitions.Add("PLATFORM_LINUXAARCH64=" +
				(Target.Platform == UnrealTargetPlatform.LinuxAArch64 ? "1" : "0"));
		}

		/// <summary>
		/// Setup the target environment for building
		/// </summary>
		/// <param name="Target">Settings for the target being compiled</param>
		/// <param name="CompileEnvironment">The compile environment for this target</param>
		/// <param name="LinkEnvironment">The link environment for this target</param>
		public override void SetUpEnvironment(ReadOnlyTargetRules Target, CppCompileEnvironment CompileEnvironment, LinkEnvironment LinkEnvironment)
		{
			// During the native builds, check the system includes as well (check toolchain when cross-compiling?)
			string BaseLinuxPath = SDK.GetBaseLinuxPathForArchitecture(Target.Architecture);
			if (BuildHostPlatform.Current.Platform == UnrealTargetPlatform.Linux && String.IsNullOrEmpty(BaseLinuxPath))
			{
				CompileEnvironment.SystemIncludePaths.Add(new DirectoryReference("/usr/include"));
			}

			if (CompileEnvironment.bPGOOptimize != LinkEnvironment.bPGOOptimize)
			{
				throw new BuildException("Inconsistency between PGOOptimize settings in Compile ({0}) and Link ({1}) environments",
					CompileEnvironment.bPGOOptimize,
					LinkEnvironment.bPGOOptimize
				);
			}

			if (CompileEnvironment.bPGOProfile != LinkEnvironment.bPGOProfile)
			{
				throw new BuildException("Inconsistency between PGOProfile settings in Compile ({0}) and Link ({1}) environments",
					CompileEnvironment.bPGOProfile,
					LinkEnvironment.bPGOProfile
				);
			}

			if (CompileEnvironment.bPGOOptimize)
			{
				DirectoryReference BaseDir = UnrealBuildTool.EngineDirectory;
				if (Target.ProjectFile != null)
				{
					BaseDir = DirectoryReference.FromFile(Target.ProjectFile);
				}
				CompileEnvironment.PGODirectory = Path.Combine(BaseDir.FullName, "Build", Target.Platform.ToString(), "PGO").Replace('\\', '/') + "/";
				CompileEnvironment.PGOFilenamePrefix = "profile.profdata";

				LinkEnvironment.PGODirectory = CompileEnvironment.PGODirectory;
				LinkEnvironment.PGOFilenamePrefix = CompileEnvironment.PGOFilenamePrefix;
			}

			// For consistency with other platforms, also enable LTO whenever doing profile-guided optimizations.
			// Obviously both PGI (instrumented) and PGO (optimized) binaries need to have that
			if (CompileEnvironment.bPGOProfile || CompileEnvironment.bPGOOptimize)
			{
				CompileEnvironment.bAllowLTCG = true;
				LinkEnvironment.bAllowLTCG = true;
			}

			if (CompileEnvironment.bAllowLTCG != LinkEnvironment.bAllowLTCG)
			{
				throw new BuildException("Inconsistency between LTCG settings in Compile ({0}) and Link ({1}) environments",
					CompileEnvironment.bAllowLTCG,
					LinkEnvironment.bAllowLTCG
				);
			}

			CompileEnvironment.Definitions.Add("UINT64_T_IS_UNSIGNED_LONG=1");

			// link with Linux libraries.
			LinkEnvironment.SystemLibraries.Add("pthread");

			// let this class or a sub class do settings specific to that class
			SetUpSpecificEnvironment(Target, CompileEnvironment, LinkEnvironment);
		}

		/// <summary>
		/// Whether this platform should create debug information or not
		/// </summary>
		/// <param name="Target">The target being built</param>
		/// <returns>bool    true if debug info should be generated, false if not</returns>
		public override bool ShouldCreateDebugInfo(ReadOnlyTargetRules Target)
		{
			switch (Target.Configuration)
			{
				case UnrealTargetConfiguration.Development:
				case UnrealTargetConfiguration.Shipping:
				case UnrealTargetConfiguration.Test:
				case UnrealTargetConfiguration.Debug:
				default:
					return true;
			};
		}

		/// <summary>
		/// Creates a toolchain instance for the given platform.
		/// </summary>
		/// <param name="Target">The target being built</param>
		/// <returns>New toolchain instance.</returns>
		public override UEToolChain CreateToolChain(ReadOnlyTargetRules Target)
		{
			LinuxToolChainOptions Options = LinuxToolChainOptions.None;

			if (Target.LinuxPlatform.bEnableAddressSanitizer)
			{
				Options |= LinuxToolChainOptions.EnableAddressSanitizer;

				if (Target.LinkType != TargetLinkType.Monolithic)
				{
					Options |= LinuxToolChainOptions.EnableSharedSanitizer;
				}
			}
			if (Target.LinuxPlatform.bEnableThreadSanitizer)
			{
				Options |= LinuxToolChainOptions.EnableThreadSanitizer;

				if (Target.LinkType != TargetLinkType.Monolithic)
				{
					throw new BuildException("Thread Sanitizer (TSan) unsupported for non-monolithic builds");
				}
			}
			if (Target.LinuxPlatform.bEnableUndefinedBehaviorSanitizer)
			{
				Options |= LinuxToolChainOptions.EnableUndefinedBehaviorSanitizer;

				if (Target.LinkType != TargetLinkType.Monolithic)
				{
					Options |= LinuxToolChainOptions.EnableSharedSanitizer;
				}
			}
			if (Target.LinuxPlatform.bEnableMemorySanitizer)
			{
				Options |= LinuxToolChainOptions.EnableMemorySanitizer;

				if (Target.LinkType != TargetLinkType.Monolithic)
				{
					throw new BuildException("Memory Sanitizer (MSan) unsupported for non-monolithic builds");
				}
			}
			if (Target.LinuxPlatform.bEnableThinLTO)
			{
				Options |= LinuxToolChainOptions.EnableThinLTO;
			}

			// When building a monolithic editor we have to avoid using objcopy.exe as it cannot handle files
			// larger then 4GB. This is only an issue with our binutils objcopy.exe.
			// llvm-objcopy.exe does not have this issue and once we switch over to using that in clang 10.0.1 we can remove this!
			if ((BuildHostPlatform.Current.Platform == UnrealTargetPlatform.Win64) &&
				(Target.LinkType == TargetLinkType.Monolithic) &&
				(Target.Type == TargetType.Editor))
			{
				Options |= LinuxToolChainOptions.DisableSplitDebugInfoWithObjCopy;
			}

			return new LinuxToolChain(Target.Architecture, SDK, Target.LinuxPlatform.bPreservePSYM, Options);
		}

		/// <summary>
		/// Deploys the given target
		/// </summary>
		/// <param name="Receipt">Receipt for the target being deployed</param>
		public override void Deploy(TargetReceipt Receipt)
		{
		}
	}

	class LinuxPlatformSDK : UEBuildPlatformSDK
	{
		/// <summary>
		/// This is the SDK version we support
		/// </summary>
<<<<<<< HEAD
		static string ExpectedSDKVersion = "v17_clang-10.0.1-centos7";	// now unified for all the architectures
=======
		static string ExpectedSDKVersion = "v19_clang-11.0.1-centos7";	// now unified for all the architectures
>>>>>>> 3aae9151

		/// <summary>
		/// Platform name (embeds architecture for now)
		/// </summary>
		static private string TargetPlatformName = "Linux_x64";

		/// <summary>
		/// Force using system compiler and error out if not possible
		/// </summary>
		private int bForceUseSystemCompiler = -1;

		/// <summary>
		/// Whether to compile with the verbose flag
		/// </summary>
		public bool bVerboseCompiler = false;

		/// <summary>
		/// Whether to link with the verbose flag
		/// </summary>
		public bool bVerboseLinker = false;

		/// <summary>
		/// Whether platform supports switching SDKs during runtime
		/// </summary>
		/// <returns>true if supports</returns>
		protected override bool PlatformSupportsAutoSDKs()
		{
			return true;
		}

		protected override bool DoesHookRequireAdmin(SDKHookType Hook)
		{
			return false;
		}

		/// <summary>
		/// Returns platform-specific name used in SDK repository
		/// </summary>
		/// <returns>path to SDK Repository</returns>
		public override string GetSDKTargetPlatformName()
		{
			return TargetPlatformName;
		}

		/// <summary>
		/// Returns a path to the internal SDK
		/// </summary>
		/// <returns>Valid path to the internal SDK, null otherwise</returns>
		static public string GetInternalSDKPath()
		{
			string SDKRoot = Environment.GetEnvironmentVariable(SDKRootEnvVar);
			if (!String.IsNullOrEmpty(SDKRoot))
			{
				string AutoSDKPath = Path.Combine(SDKRoot, "Host" + BuildHostPlatform.Current.Platform, TargetPlatformName, ExpectedSDKVersion, LinuxPlatform.DefaultHostArchitecture);
				if (DirectoryReference.Exists(new DirectoryReference(AutoSDKPath)))
				{
					return AutoSDKPath;
				}
			}

			string InTreeSDKPath = Path.Combine(LinuxPlatformSDK.GetInTreeSDKRoot().FullName, ExpectedSDKVersion, LinuxPlatform.DefaultHostArchitecture);
			if (DirectoryReference.Exists(new DirectoryReference(InTreeSDKPath)))
			{
				return InTreeSDKPath;
			}

			return null;
		}

		/// <summary>
		/// Returns SDK string as required by the platform
		/// </summary>
		/// <returns>Valid SDK string</returns>
		public override string GetRequiredSDKString()
		{
			return ExpectedSDKVersion;
		}

		protected override String GetRequiredScriptVersionString()
		{
			return "3.0";
		}

		protected override bool PreferAutoSDK()
		{
			// having LINUX_ROOT set (for legacy reasons or for convenience of cross-compiling certain third party libs) should not make UBT skip AutoSDKs
			return true;
		}

		public string HaveLinuxDependenciesFile()
		{
			// This file must have no extension so that GitDeps considers it a binary dependency - it will only be pulled by the Setup script if Linux is enabled.
			return "HaveLinuxDependencies";
		}

		public string SDKVersionFileName()
		{
			return "ToolchainVersion.txt";
		}

		protected static int GetLinuxToolchainVersionFromString(string SDKVersion)
		{
			// Example: v11_clang-5.0.0-centos7
			string FullVersionPattern = @"^v[0-9]+_.*$";
			Regex Regex = new Regex(FullVersionPattern);
			if (Regex.IsMatch(SDKVersion))
			{
				string VersionPattern = @"[0-9]+";
				Regex = new Regex(VersionPattern);
				Match Match = Regex.Match(SDKVersion);
				if (Match.Success)
				{
					int Version;
					bool bParsed = Int32.TryParse(Match.Value, out Version);
					if (bParsed)
					{
						return Version;
					}
				}
			}

			return -1;
		}

		public bool CheckSDKCompatible(string VersionString, out string ErrorMessage)
		{
			int Version = GetLinuxToolchainVersionFromString(VersionString);
			int ExpectedVersion = GetLinuxToolchainVersionFromString(ExpectedSDKVersion);
			if (Version >= 0 && ExpectedVersion >= 0 && Version != ExpectedVersion)
			{
				if (Version < ExpectedVersion)
				{
					ErrorMessage = "Toolchain found \"" + VersionString + "\" is older then the required version \"" + ExpectedSDKVersion + "\"";
					return false;
				}
				else
				{
					Log.TraceWarning("Toolchain \"{0}\" is newer than the expected version \"{1}\", you may run into compilation errors", VersionString, ExpectedSDKVersion);
				}
			}
			else if (VersionString != ExpectedSDKVersion)
			{
				ErrorMessage = "Failed to find a supported toolchain, found \"" + VersionString + "\", expected \"" + ExpectedSDKVersion + "\"";
				return false;
			}

			ErrorMessage = "";
			return true;
		}

		/// <summary>
		/// Returns the in-tree root for the Linux Toolchain for this host platform.
		/// </summary>
		private static DirectoryReference GetInTreeSDKRoot()
		{
			return DirectoryReference.Combine(UnrealBuildTool.RootDirectory, "Engine/Extras/ThirdPartyNotUE/SDKs", "Host" + BuildHostPlatform.Current.Platform, TargetPlatformName);
		}

		/// <summary>
		/// Whether a host can use its system sdk for this platform
		/// </summary>
		public virtual bool ForceUseSystemCompiler()
		{
			// by default tools chains don't parse arguments, but we want to be able to check the -bForceUseSystemCompiler flag.
			if (bForceUseSystemCompiler == -1)
			{
				bForceUseSystemCompiler = 0;
				string[] CmdLine = Environment.GetCommandLineArgs();

				foreach (string CmdLineArg in CmdLine)
				{
					if (CmdLineArg.Equals("-ForceUseSystemCompiler", StringComparison.OrdinalIgnoreCase))
					{
						bForceUseSystemCompiler = 1;
						break;
					}
				}
			}

			return bForceUseSystemCompiler == 1;
		}

		/// <summary>
		/// Returns the root SDK path for all architectures
		/// WARNING: Do not cache this value - it may be changed after sourcing OutputEnvVars.txt
		/// </summary>
		/// <returns>Valid SDK string</returns>
		public virtual string GetSDKLocation()
		{
			// if new multi-arch toolchain is used, prefer it
			string MultiArchRoot = Environment.GetEnvironmentVariable("LINUX_MULTIARCH_ROOT");

			if (String.IsNullOrEmpty(MultiArchRoot))
			{
				// check if in-tree SDK is available
				DirectoryReference InTreeSDKVersionRoot = GetInTreeSDKRoot();
				if (InTreeSDKVersionRoot != null)
				{
					DirectoryReference InTreeSDKVersionPath = DirectoryReference.Combine(InTreeSDKVersionRoot, ExpectedSDKVersion);
					if (DirectoryReference.Exists(InTreeSDKVersionPath))
					{
						MultiArchRoot = InTreeSDKVersionPath.FullName;
					}
				}
			}
			return MultiArchRoot;
		}

		/// <summary>
		/// Returns the SDK path for a specific architecture
		/// WARNING: Do not cache this value - it may be changed after sourcing OutputEnvVars.txt
		/// </summary>
		/// <returns>Valid SDK string</returns>
		public virtual string GetBaseLinuxPathForArchitecture(string Architecture)
		{
			// if new multi-arch toolchain is used, prefer it
			string MultiArchRoot = GetSDKLocation();
			string BaseLinuxPath;

			if (!String.IsNullOrEmpty(MultiArchRoot))
			{
				BaseLinuxPath = Path.Combine(MultiArchRoot, Architecture);
			}
			else
			{
				// use cross linux toolchain if LINUX_ROOT is specified
				BaseLinuxPath = Environment.GetEnvironmentVariable("LINUX_ROOT");
			} 
			return BaseLinuxPath;
		}

		/// <summary>
		/// Whether the path contains a valid clang version
		/// </summary>
		private static bool IsValidClangPath(DirectoryReference BaseLinuxPath)
		{
			FileReference ClangPath = FileReference.Combine(BaseLinuxPath, @"bin", (BuildHostPlatform.Current.Platform == UnrealTargetPlatform.Win64) ? "clang++.exe" : "clang++");
			return FileReference.Exists(ClangPath);
		}

		/// <summary>
		/// Whether the required external SDKs are installed for this platform
		/// </summary>
		protected override SDKStatus HasRequiredManualSDKInternal()
		{
			// FIXME: UBT should loop across all the architectures and compile for all the selected ones.

			// do not cache this value - it may be changed after sourcing OutputEnvVars.txt
			string BaseLinuxPath = GetBaseLinuxPathForArchitecture(LinuxPlatform.DefaultHostArchitecture);

			if (ForceUseSystemCompiler())
			{
				if (!String.IsNullOrEmpty(LinuxCommon.WhichClang()) || !String.IsNullOrEmpty(LinuxCommon.WhichGcc()))
				{
					return SDKStatus.Valid;
				}
			}
			else if (!String.IsNullOrEmpty(BaseLinuxPath))
			{
				// paths to our toolchains if BaseLinuxPath is specified
				BaseLinuxPath = BaseLinuxPath.Replace("\"", "");

				if (IsValidClangPath(new DirectoryReference(BaseLinuxPath)))
				{
					return SDKStatus.Valid;
				}
			}

			return SDKStatus.Invalid;
		}
	}

	class LinuxPlatformFactory : UEBuildPlatformFactory
	{
		public override UnrealTargetPlatform TargetPlatform
		{
			get { return UnrealTargetPlatform.Linux; }
		}

		/// <summary>
		/// Register the platform with the UEBuildPlatform class
		/// </summary>
		public override void RegisterBuildPlatforms()
		{
			LinuxPlatformSDK SDK = new LinuxPlatformSDK();
			SDK.ManageAndValidateSDK();

			// Register this build platform for Linux x86-64 and AArch64
			UEBuildPlatform.RegisterBuildPlatform(new LinuxPlatform(UnrealTargetPlatform.Linux, SDK));
			UEBuildPlatform.RegisterPlatformWithGroup(UnrealTargetPlatform.Linux, UnrealPlatformGroup.Linux);
			UEBuildPlatform.RegisterPlatformWithGroup(UnrealTargetPlatform.Linux, UnrealPlatformGroup.Unix);
			UEBuildPlatform.RegisterPlatformWithGroup(UnrealTargetPlatform.Linux, UnrealPlatformGroup.Desktop);

			UEBuildPlatform.RegisterBuildPlatform(new LinuxPlatform(UnrealTargetPlatform.LinuxAArch64, SDK));
			UEBuildPlatform.RegisterPlatformWithGroup(UnrealTargetPlatform.LinuxAArch64, UnrealPlatformGroup.Linux);
			UEBuildPlatform.RegisterPlatformWithGroup(UnrealTargetPlatform.LinuxAArch64, UnrealPlatformGroup.Unix);
		}
	}
}<|MERGE_RESOLUTION|>--- conflicted
+++ resolved
@@ -646,11 +646,7 @@
 		/// <summary>
 		/// This is the SDK version we support
 		/// </summary>
-<<<<<<< HEAD
-		static string ExpectedSDKVersion = "v17_clang-10.0.1-centos7";	// now unified for all the architectures
-=======
 		static string ExpectedSDKVersion = "v19_clang-11.0.1-centos7";	// now unified for all the architectures
->>>>>>> 3aae9151
 
 		/// <summary>
 		/// Platform name (embeds architecture for now)
