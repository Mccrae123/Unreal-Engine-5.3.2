--- conflicted
+++ resolved
@@ -13,11 +13,7 @@
 {
     class Version
     {
-<<<<<<< HEAD
-        private static string VersionString = "1.04";
-=======
         private static string VersionString = "1.05";
->>>>>>> 4af6daef
 
         public static string Get() { return VersionString; }
     };
@@ -122,7 +118,6 @@
 					}
 					outFilename = inFilename;
 				}
-<<<<<<< HEAD
 			}
 
 			string inFilenameWithoutExtension;
@@ -152,37 +147,6 @@
 				outFormat = inFileInfo.bIsCsvBin ? "bin" : "csv";
 			}
 
-=======
-			}
-
-			string inFilenameWithoutExtension;
-			if (isCsvBinFile(inFilename))
-			{
-				inFilenameWithoutExtension = inFilename.Substring(0, inFilename.Length - 8);
-			}
-			else if (isCsvFile(inFilename))
-			{
-				inFilenameWithoutExtension = inFilename.Substring(0, inFilename.Length - 4);
-			}
-			else
-			{
-				throw new Exception("Unexpected input filename extension!");
-			}
-
-			Console.WriteLine("Converting "+inFilename+" to "+outFormat+" format.");
-			Console.WriteLine("Reading input file...");
-
-			bool bFixMissingCsvId = !GetBoolArg("dontFixMissingID");
-			CsvFileInfo inFileInfo = new CsvFileInfo();
-			CsvStats csvStats = CsvStats.ReadCSVFile(inFilename, null, 0, bFixMissingCsvId, inFileInfo);
-
-			// If output format is not set, determine it automatically
-			if (outFormat.Length == 0)
-			{
-				outFormat = inFileInfo.bIsCsvBin ? "bin" : "csv";
-			}
-
->>>>>>> 4af6daef
 			// Figure out the output format
 			outFormat = outFormat.ToLower();
 			bool bBinOut = false;
@@ -206,25 +170,6 @@
 			}
 
 			if (outFilename == null)
-<<<<<<< HEAD
-			{
-				outFilename = inFilenameWithoutExtension + (bBinOut ? ".csv.bin" : ".csv");
-			}
-			if (outFilename.ToLowerInvariant() == inFilename.ToLowerInvariant() && bInPlace == false)
-			{
-				throw new Exception("Input and output filenames can't match! Specify -inPlace to override");
-			}
-			if (System.IO.File.Exists(outFilename) && !GetBoolArg("force") && !bInPlace)
-			{
-				throw new Exception("Output file already exists! Use -force to overwrite anyway.");
-			}
-
-			Console.WriteLine("Output filename: " + outFilename);
-
-
-			// Set metadata if requested
-			string setMetadataFile = GetArg("setMetadataFile",null);
-=======
 			{
 				outFilename = inFilenameWithoutExtension + (bBinOut ? ".csv.bin" : ".csv");
 			}
@@ -253,7 +198,6 @@
 			}
 
 
->>>>>>> 4af6daef
 			if (setMetadataFile != null)
 			{
 				if (csvStats.metaData == null)
@@ -274,10 +218,6 @@
 				}
 			}
 
-<<<<<<< HEAD
-			string SetMetadataStr = GetArg("setMetadata");
-=======
->>>>>>> 4af6daef
 			if (SetMetadataStr != null && SetMetadataStr.Length > 0)
 			{
 				bool bModified = false;
