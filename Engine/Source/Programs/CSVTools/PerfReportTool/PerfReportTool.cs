// Copyright (C) Microsoft. All rights reserved.
// Copyright Epic Games, Inc. All Rights Reserved.

using System;
using System.Collections.Generic;
using System.Linq;
using System.Text;
using System.Xml.Linq;
using System.IO;
using System.Diagnostics;
using CSVStats;
using System.Collections;
using System.Security.Cryptography;
using System.Threading.Tasks;
using System.Threading;

using PerfSummaries;
using System.Globalization;
using CSVTools;

using System.Text.Json;
using System.Text.Json.Serialization;

namespace PerfReportTool
{
    class Version
    {
<<<<<<< HEAD
        private static string VersionString = "4.69";
=======
		// Format: Major.Minor.Bugfix
        private static string VersionString = "4.96.0";
>>>>>>> d731a049

        public static string Get() { return VersionString; }
    };

	class HashHelper
	{
		public static string StringToHashStr(string strIn, int maxCharsOut=-1)
		{
			HashAlgorithm algorithm = SHA256.Create();
			StringBuilder sb = new StringBuilder();

			byte[] hash = algorithm.ComputeHash(Encoding.UTF8.GetBytes(strIn));
			StringBuilder sbOut = new StringBuilder();
			foreach (byte b in hash)
			{
				sbOut.Append(b.ToString("X2"));
			}
			string strOut = sbOut.ToString();
			if (maxCharsOut > 0)
			{
				return strOut.Substring(0, maxCharsOut);
			}
			return strOut;
		}
	}

	class SummaryTableCacheStats
	{
		public int WriteCount = 0;
		public int HitCount = 0;
		public int MissCount = 0;
		public int PurgeCount = 0;

		public void LogStats()
		{
			Console.WriteLine("Summary Table Cache stats:");
			Console.WriteLine("  Cache hits      : " + HitCount);
			Console.WriteLine("  Cache misses    : " + MissCount);
			Console.WriteLine("  Cache writes    : " + WriteCount);
			if (PurgeCount > 0)
			{
				Console.WriteLine("  Files purged    : " + PurgeCount);
			}
			if (HitCount > 0 || MissCount > 0)
			{
				Console.WriteLine("  Hit percentage  : " + ((float)HitCount * 100.0f / ((float)MissCount+(float)HitCount)).ToString("0.0") + "%");
			}
		}
	};

	class Program : CommandLineTool
	{
		static string formatString =
			"PerfReportTool v" + Version.Get() + "\n" +
			"\n" +
			"Format: \n" +
			"       -csv <filename> or -csvdir <directory path> or -summaryTableCacheIn <directory path> or\n" +
			"       -csvList <comma separated> or -prcList <comma separated>\n" +
			"       -o <dir name>: output directory (will be created if necessary)\n" +
			"\n" +
			"Optional Args:\n" +
			"       -reportType <e.g. flythrough, playthrough, playthroughmemory>\n" +
			"       -reportTypeCompatCheck : do a compatibility if when specifying a report type (rather than forcing)\n" +
			"       -graphXML <xmlfilename>\n" +
			"       -reportXML <xmlfilename>\n" +
			"       -reportxmlbasedir <folder>\n" +
			"       -title <name> - title for detailed reports\n" +
			"       -summaryTitle <name> - title for summary tables\n" +
			"       -maxy <value> - forces all graphs to use this value\n" +
			"       -writeSummaryCsv : if specified, a csv file containing summary information will be generated.\n" +
			"          Not available in bulk mode.\n" +
			"       -noWatermarks : don't embed the commandline or version in reports\n" +
			"       -cleanCsvOut <filename> : write a standard format CSV after event stripping with metadata stripped out.\n" +
			"          Not available in bulk mode.\n" +
			"       -noSmooth : disable smoothing on all graphs\n" +
			"       -listSummaryTables: lists available summary tables from the current report XML\n" +
			"\n" +
			"Performance args:\n" +
			"       -perfLog : output performance logging information\n" +
			"       -graphThreads : use with -batchedGraphs to control the number of threads per CsvToSVG instance \n" +
			"                       (default: PC core count/2)\n" +
			"       -csvToSvgSequential : Run CsvToSvg sequentially\n" +
			"Deprecated performance args:\n" +
			"       -csvToSvgProcesses : Use separate processes for csvToSVG instead of threads (slower)\n" +
			"       -noBatchedGraphs : disable batched/multithreaded graph generation (use with -csvToSvgProcesses. Default is enabled)\n" +
			"\n" +
			"Options to truncate or filter source data:\n" +
			"Warning: these options disable Summary Table caching\n" +
			"       -minx <frameNumber>\n" +
			"       -maxx <frameNumber>\n" +
			"       -beginEvent <event> : strip data before this event\n" +
			"       -endEvent <event> : strip data after this event\n" +
			"       -noStripEvents : if specified, don't strip out samples between excluded events from the stats\n" +
			"\n" +
			"Optional bulk mode args: (use with -csvdir, -summaryTableCacheIn, -csvList, -prcList)\n" +
			"       -recurse \n" +
			"       -searchpattern <pattern>, e.g -searchpattern csvprofile*\n" +
			"       -customTable <comma separated fields>\n" +
			"       -customTableSort <comma separated field row sort order> (use with -customTable)\n" +
			"       -noDetailedReports : skips individual report generation\n" +
			"       -collateTable : writes a collated table in addition to the main one, merging by row sort\n" +
			"       -collateTableOnly : as -collateTable, but doesn't write the standard summary table.\n" +
			"       -emailTable : writes a condensed email-friendly table (see the 'condensed' summary table)\n" +
			"       -csvTable : writes the summary table in CSV format instead of html\n" +
			"       -summaryTableXML <XML filename>\n" +
			"       -summaryTable <name> :\n" +
			"           Selects a custom summary table type from the list in reportTypes.xml \n" +
			"           (if not specified, 'default' will be used)\n" +
			"       -condensedSummaryTable <name> :\n" +
			"           Selects a custom condensed summary table type from the list in reportTypes.xml \n" +
			"           (if not specified, 'condensed' will be used)\n" +
			"       -summaryTableFilename <name> : use the specified filename for the summary table (instead of SummaryTable.html)\n" +
			"       -metadataFilter <query> or <key0=value0,key1=value1...>: filters based on CSV metadata,\n" +
			"           e.g \"platform=ps4 AND deviceprofile=ps4_60\" \n" +
			"       -readAllStats : allows any CSV stat avg to appear in the summary table, not just those referenced in summaries\n" +
			"       -showHiddenStats : shows stats which have been automatically hidden (typically duplicate csv unit stats)\n" +
			"       -externalGraphs : enables external graphs (off by default)\n" +
			"       -spreadsheetfriendly: outputs a single quote before non-numeric entries in summary tables\n" +
			"       -noSummaryMinMax: don't make min/max columns for each stat in a condensed summary\n" +
			"       -reverseTable [0|1]: Reverses the order of summary tables (set 0 to force off)\n" +
			"       -scrollableTable [0|1]: makes the summary table scrollable, with frozen first rows and columns (set 0 to force off)\n" +
			"       -colorizeTable [off|budget|auto]: selects the table colorization mode. If omitted, uses the default in the summary xml table if set.\n" +
			"       -maxSummaryTableStringLength <n>: strings longer than this will get truncated\n" +
			"       -allowDuplicateCSVs : doesn't remove duplicate CSVs (Note: can cause summary table cache file locking issues)\n" +
			"       -requireMetadata : ignores CSVs without metadata\n" +
			"       -listFiles : just list all files that pass the metadata query. Don't generate any reports.\n" +
			"       -reportLinkRootPath <path> : Make report links relative to this\n" +
			"       -csvLinkRootPath <path> : Make CSV file links relative to this\n" +
<<<<<<< HEAD
=======
			"       -linkTemplates : insert templates in place of relative links that can be replaced later, e.g {{LinkTemplate:Report:<CSV ID>}}\n" +
>>>>>>> d731a049
			"       -weightByColumn : weight collated table averages by this column (overrides value specified in the report XML)\n" +
			"       -noWeightedAvg : Don't use weighted averages for the collated table\n" +
			"       -minFrameCount <n> : ignore CSVs without at least this number of valid frames\n" +
			"       -maxFileAgeDays <n> : max file age in days. CSV or PRC files older than this will be ignored\n" +
<<<<<<< HEAD
=======
			"       -summaryTableStatThreshold <n> : stat/metric columns in the summarytable will be filtered out if all values < threshold\n" +
			"       -summaryTableXmlSubst <find1>=<replace1>,<find2>=<replace2>... : replace summarytable XML row and filter entries\n" +
			"       -transposeTable : write the summary tables transposed\n"+
			"       -transposeCollatedTable : write the collated summary table transposed (disables min/max columns)\n" +
            "       -addDiffRows : adds diff rows after the first two rows\n" + 
			"\n" +
			"Json serialization:\n" +
			"       -summaryTableToJson <filename> : json filename to write summary table row data to\n" +
			"       -summaryTableToJsonFastMode : exit after serializing json data (skips making summary tables)\n" +
			"       -summaryTableToJsonWriteAllElementData : write all element data, including tooltips, flags\n" +
			"       -summaryTableToJsonMetadataOnly : only write CsvMetadata elements to json\n" +
			"       -summaryTableToJsonFileStream : use a file stream to write Json. Experimental but can avoid OOMs\n" +
			"       -jsonToPrcs <json filename> : write PRCs. PRC files will be written to -summaryTableCache folder\n" +
>>>>>>> d731a049
			"\n" +
			"Performance args for bulk mode:\n" +
			"       -precacheCount <n> : number of CSV files to precache in the lookahead cache (0 for no precache)\n" +
			"       -precacheThreads <n> : number of threads to use for the CSV lookahead cache (default 8)\n" +
			"       -summaryTableCache <dir> : specifies a directory for summary table data to be cached.\n" +
			"           This avoids processing csvs on subsequent runs when -noDetailedReports is specified\n" +
			"           Note: Enables -readAllStats implicitly. \n" +
			"       -summaryTableCacheInvalidate : regenerates summary table disk cache entries (ie write only)\n" +
			"       -summaryTableCacheReadOnly : only read from the cache, never write\n" +
			"       -summaryTableCachePurgeInvalid : Purges invalid PRCs from the cache folder\n" +
			"       -summaryTableCacheIn <dir> : reads data directly from the summary table cache instead of from CSVs\n" +
			"       -summaryTableCacheUseOnlyCsvID : only use the CSV ID for the summary table cacheID, ignoringthe report type hash\n" +
			"            Use this if you want to avoid cache data being invalidated by report changes\n" +
			"       -noCsvCacheFiles: disables usage of .csv.cache files. Cache files can be much faster if filtering on metadata\n" +
			"";
		/*
		"Note on custom tables:\n" +
		"       The -customTable and -customTableSort args allow you to generate a custom summary table\n" +
		"       This is an alternative to using preset summary tables (see -summarytable)\n" +
		"       Example:\n"+
		"               -customTableSort \"deviceprofile,buildversion\" -customTable \"deviceprofile,buildversion,memoryfreeMB*\" \n"+
		"       This outputs a table containing deviceprofile, buildversion and memoryfree stats, sorted by deviceprofile and then buildversion\n" +
		""
		*/

		Dictionary<string, string> statDisplaynameMapping;
		ReportXML reportXML;

		string GetBaseDirectory()
		{
			string location = System.Reflection.Assembly.GetEntryAssembly().Location.ToLower();

			string baseDirectory = location;
			baseDirectory = baseDirectory.Replace("perfreporttool.exe", "");

			string debugSubDir = "\\bin\\debug\\";
			if (baseDirectory.ToLower().EndsWith(debugSubDir))
			{
				// Might be best to use the CSVToSVG from source, but that might not be built, so use the one checked into binaries instead
				baseDirectory = baseDirectory.Substring(0, baseDirectory.Length - debugSubDir.Length);
				baseDirectory += "\\..\\..\\..\\..\\Binaries\\DotNET\\CsvTools";
			}
			return baseDirectory;
		}

		void Run(string[] args)
		{
			System.Globalization.CultureInfo.DefaultThreadCurrentCulture = System.Globalization.CultureInfo.InvariantCulture;

			// Read the command line
			if (args.Length < 1)
			{
				WriteLine("Invalid args");
				WriteLine(formatString);
				return;
			}
			WriteLine("PerfReportTool v" + Version.Get());

			ReadCommandLine(args);
			PerfLog perfLog = new PerfLog(GetBoolArg("perfLog"));

			SummaryFactory.Init();

			// Handle converting json to PRCs if requested
			string jsonToPrcFilename = GetArg("jsonToPrcs", null);
			if (jsonToPrcFilename != null)
			{
				string prcOutputDir = GetArg("summaryTableCache", null);
				if (prcOutputDir == null)
				{
					throw new Exception("-jsonToPRCs requires -summaryTableCache!");
				}
				ConvertJsonToPrcs(jsonToPrcFilename, prcOutputDir);
				return;
			}

			string csvDir = null;

			bool bBulkMode = false;
			bool bSummaryTableCacheOnlyMode = false;
			// Read CSV filenames from a directory or list
			string[] csvFilenames;
			if (args.Length == 1)
			{
				// Simple mode: just pass a csv name
				csvFilenames = new string[] { args[0] };
			}
			else
			{
<<<<<<< HEAD
				csvDir=GetArg("csvDir");
=======
				csvDir = GetArg("csvDir");
>>>>>>> d731a049
				int maxFileAgeDays = GetIntArg("maxFileAgeDays", -1);
				string summaryTableCacheInDir = GetArg("summaryTableCacheIn");
				string csvListStr = GetArg("csvList");
				string prcListStr = GetArg("prcList");
				if (csvDir.Length > 0)
				{
					bool recurse = GetBoolArg("recurse");
					string searchPattern = GetArg("searchPattern", false);
					if (searchPattern == "")
					{
						searchPattern = "*.csv;*.csv.bin";
					}
					else if (!searchPattern.Contains('.'))
					{
						searchPattern += ".csv;*.csv.bin";
					}

					System.IO.FileInfo[] files = GetFilesWithSearchPattern(csvDir, searchPattern, recurse, maxFileAgeDays);
					csvFilenames = new string[files.Length];
					int i = 0;
					foreach (FileInfo csvFile in files)
					{
						csvFilenames[i] = csvFile.FullName;
						i++;
					}
					// We don't write summary CSVs in bulk mode
					bBulkMode = true;
					perfLog.LogTiming("DirectoryScan");
				}
				else if (summaryTableCacheInDir.Length > 0)
				{
					bool recurse = GetBoolArg("recurse");
					System.IO.FileInfo[] files = GetFilesWithSearchPattern(summaryTableCacheInDir, "*.prc", recurse, maxFileAgeDays);
					csvFilenames = new string[files.Length];
					int i = 0;
					foreach (FileInfo csvFile in files)
					{
						csvFilenames[i] = csvFile.FullName;
						i++;
					}
					bBulkMode = true;
					bSummaryTableCacheOnlyMode = true;
					perfLog.LogTiming("DirectoryScan");
				}
				else if (csvListStr.Length > 0)
				{
					csvFilenames = csvListStr.Split(',');
					bBulkMode = true;
				}
				else if (prcListStr.Length > 0)
				{
					csvFilenames = prcListStr.Split(',');
					bBulkMode = true;
					bSummaryTableCacheOnlyMode = true;
				}
				else
				{
					string csvFilenamesStr = GetArg("csv");
					if (csvFilenamesStr.Length == 0)
					{
						csvFilenamesStr = GetArg("csvs", true);
						if (csvFilenamesStr.Length == 0)
						{
							if (!GetBoolArg("listSummaryTables"))
							{
								System.Console.Write(formatString);
								return;
							}
						}
					}
					csvFilenames = csvFilenamesStr.Split(';');
				}
			}

			// Load the report + graph XML data
<<<<<<< HEAD
			reportXML = new ReportXML(GetArg("graphxml", false), GetArg("reportxml", false), GetArg("reportxmlbasedir", false));
=======
			reportXML = new ReportXML(GetArg("graphxml", false), GetArg("reportxml", false), GetArg("reportxmlbasedir", false), GetArg("summaryTableXml", false), GetArg("summaryTableXmlSubst", false));
>>>>>>> d731a049

			if (GetBoolArg("listSummaryTables"))
			{
				Console.WriteLine("Listing summary tables:");
<<<<<<< HEAD
				List<string> summaryTableNames=reportXML.GetSummaryTableNames();

				foreach (string name in summaryTableNames)
				{
					Console.WriteLine("  "+name);
=======
				List<string> summaryTableNames = reportXML.GetSummaryTableNames();

				foreach (string name in summaryTableNames)
				{
					Console.WriteLine("  " + name);
>>>>>>> d731a049
				}
				return;
			}
			statDisplaynameMapping = reportXML.GetDisplayNameMapping();

			// If we're outputting row data to json, create the dict
			SummaryTableDataJsonWriteHelper summaryTableJsonHelper = null;
			string summaryJsonOutFilename = GetArg("summaryTableToJson", null);
			if (summaryJsonOutFilename != null)
			{
				summaryTableJsonHelper = new SummaryTableDataJsonWriteHelper(summaryJsonOutFilename, GetBoolArg("summaryTableToJsonMetadataOnly"), GetBoolArg("summaryTableToJsonWriteAllElementData"));
			}


			SummaryTableCacheStats summaryTableCacheStats = new SummaryTableCacheStats();

			perfLog.LogTiming("Initialization");

			string summaryTableCacheDir = null;
			if (bBulkMode)
			{
				summaryTableCacheDir = GetArg("summaryTableCache", null);
				if (summaryTableCacheDir != null)
				{
					// Check for incompatible options. Could just feed these into the metadata key eventually
					string incompatibleOptionsStr = "minx,maxx,beginevent,endevent,noStripEvents";
					string[] incompatibleOptionsList = incompatibleOptionsStr.Split(',');
					List<string> badOptions = new List<string>();
					foreach (string option in incompatibleOptionsList)
					{
						if (GetArg(option, null) != null)
						{
							badOptions.Add(option);
						}
					}
					if (badOptions.Count > 0)
					{
						Console.WriteLine("Warning: Summary Table cache disabled due to incompatible options (" + string.Join(", ", badOptions) + "). See help for details.");
						summaryTableCacheDir = null;
					}
					else
					{
						Console.WriteLine("Using summary table cache: " + summaryTableCacheDir);
						Directory.CreateDirectory(summaryTableCacheDir);

						if (GetBoolArg("summaryTableCachePurgeInvalid"))
						{
							Console.WriteLine("Purging invalid data from the summary table cache.");
							DirectoryInfo di = new DirectoryInfo(summaryTableCacheDir);
							FileInfo[] files = di.GetFiles("*.prc", SearchOption.TopDirectoryOnly);
							int numFilesDeleted = 0;
							foreach (FileInfo file in files)
							{
								if (SummaryTableRowData.TryReadFromCache(summaryTableCacheDir, file.Name.Substring(0, file.Name.Length - 4)) == null)
								{
									File.Delete(file.FullName);
									numFilesDeleted++;
								}
							}
							summaryTableCacheStats.PurgeCount = numFilesDeleted;
							Console.WriteLine(numFilesDeleted + " of " + files.Length + " cache entries deleted");
							perfLog.LogTiming("PurgeSummaryTableCache");
						}
					}
				}
			}

			// Create the output directory if requested
			string outputDir = GetArg("o", false).ToLower();
			if (!string.IsNullOrEmpty(outputDir))
			{
				if (!Directory.Exists(outputDir))
				{
					Directory.CreateDirectory(outputDir);
				}
			}

			int precacheCount = GetIntArg("precacheCount", 8);
			int precacheThreads = GetIntArg("precacheThreads", 8);
			bool bBatchedGraphs = true;
			if (GetBoolArg("noBatchedGraphs"))
			{
				bBatchedGraphs = false;
			}
			if (bBatchedGraphs)
			{
				WriteLine("Batched graph generation enabled.");
			}
			else
			{
				WriteLine("Batched graph generation disabled.");
			}

			// Read the metadata filter string
			string metadataFilterString = GetArg("metadataFilter", null);
			QueryExpression metadataQuery = null;
			if (metadataFilterString != null)
			{
				metadataQuery = MetadataQueryBuilder.BuildQueryExpressionTree(metadataFilterString);
			}

			bool writeDetailedReports = !GetBoolArg("noDetailedReports");

			// A csv hash for now can just be a filename/size. Replace with metadata later
			// Make PerfSummaryCache from: CSV hash + reporttype hash. If the cache is enabled then always -readAllStats

			bool bReadAllStats = GetBoolArg("readAllStats");

			bool bSummaryTableCacheReadonly = GetBoolArg("summaryTableCacheReadOnly");
			bool bSummaryTableCacheInvalidate = GetBoolArg("summaryTableCacheInvalidate");
			string cleanCsvOutputFilename = GetArg("cleanCsvOut", null);
			if (cleanCsvOutputFilename != null && bBulkMode)
			{
				throw new Exception("-cleanCsvOut is not compatible with bulk mode. Pass one csv with -csv <filename>");
			}

			bool bShowHiddenStats = GetBoolArg("showHiddenStats");
			string customSummaryTableFilter = GetArg("customTable");
			if (customSummaryTableFilter.Length > 0)
			{
				bShowHiddenStats = true;
			}

			string summaryTableCacheForRead = summaryTableCacheDir;
			if (bSummaryTableCacheInvalidate || writeDetailedReports)
			{
				// Don't read from the summary metadata cache if we're generating full reports
				summaryTableCacheForRead = null;
			}

			if (bSummaryTableCacheOnlyMode)
			{
				// Override these options in summaryTableCacheOnly mode
				bSummaryTableCacheReadonly = true;
				summaryTableCacheForRead = null;
				bSummaryTableCacheInvalidate = false;
			}

			ReportTypeParams reportTypeParams = new ReportTypeParams
			{
				reportTypeOverride = GetArg("reportType", false).ToLower(),
				forceReportType = !GetBoolArg("reportTypeCompatCheck")
			};

			bool bRemoveDuplicates = !GetBoolArg("allowDuplicateCSVs");
			bool bSummaryTableCacheUseOnlyCsvID = GetBoolArg("summaryTableCacheUseOnlyCsvID");
			bool bRequireMetadata = GetBoolArg("requireMetadata");
			bool bListFilesMode = GetBoolArg("listFiles");
			int frameCountThreshold = GetIntArg("minFrameCount", 0);
			if (bListFilesMode)
			{
				writeDetailedReports = false;
			}


			CsvFileCache csvFileCache = new CsvFileCache(
				csvFilenames,
				precacheCount,
				precacheThreads,
				!GetBoolArg("noCsvCacheFiles"),
				metadataQuery,
				reportXML,
				reportTypeParams,
				bBulkMode,
				bSummaryTableCacheOnlyMode,
				bSummaryTableCacheUseOnlyCsvID,
				bRemoveDuplicates,
				bRequireMetadata,
				summaryTableCacheForRead,
				bListFilesMode);

			SummaryTable summaryTable = new SummaryTable();
			bool bWriteToSummaryTableCache = summaryTableCacheDir != null && !bSummaryTableCacheReadonly;

			int csvCount = csvFilenames.Length;
			for (int i = 0; i < csvCount; i++)
			{
				try
				{
					CachedCsvFile cachedCsvFile = csvFileCache.GetNextCachedCsvFile();
					if (cachedCsvFile == null)
					{
						continue;
					}
					Console.WriteLine("-------------------------------------------------");
					Console.WriteLine("CSV " + (i + 1) + "/" + csvFilenames.Length);
					Console.WriteLine(cachedCsvFile.filename);

					perfLog.LogTiming("  CsvCacheRead");
					if (cachedCsvFile == null)
					{
						Console.WriteLine("Skipped!");
					}
					else
					{
						SummaryTableRowData rowData = cachedCsvFile.cachedSummaryTableRowData;
						if (rowData == null)
						{
							if (summaryTableCacheForRead != null)
							{
								summaryTableCacheStats.MissCount++;
							}
							if (bBulkMode)
							{
								rowData = new SummaryTableRowData();
							}
							if (cleanCsvOutputFilename != null)
							{
								WriteCleanCsv(cachedCsvFile, cleanCsvOutputFilename, cachedCsvFile.reportTypeInfo);
								perfLog.LogTiming("  WriteCleanCsv");
							}
							else
							{
								GenerateReport(cachedCsvFile, outputDir, bBulkMode, rowData, bBatchedGraphs, writeDetailedReports, bReadAllStats || bWriteToSummaryTableCache, cachedCsvFile.reportTypeInfo, csvDir);
								perfLog.LogTiming("  GenerateReport");

								if (rowData != null && bWriteToSummaryTableCache)
								{
									if (rowData.WriteToCache(summaryTableCacheDir, cachedCsvFile.summaryTableCacheId))
									{
										Console.WriteLine("Cached summary rowData for CSV: " + cachedCsvFile.filename);
										summaryTableCacheStats.WriteCount++;
										perfLog.LogTiming("  WriteSummaryTableCache");
									}
								}
							}
						}
						else
						{
							summaryTableCacheStats.HitCount++;
						}

						if (rowData != null)
						{
							// Filter row based on framecount if minFrameCount is specified
							bool bIncludeRowData = true;
							if (frameCountThreshold > 0 && rowData.GetFrameCount() < frameCountThreshold)
							{
								Console.WriteLine("CSV frame count below the threshold. Excluding from summary table:" + cachedCsvFile.filename);
								bIncludeRowData = false;
							}
							if (bIncludeRowData)
							{
								summaryTable.AddRowData(rowData, bReadAllStats, bShowHiddenStats);
								if (summaryTableJsonHelper != null)
								{
									summaryTableJsonHelper.AddRowData(rowData);
								}
							}
							perfLog.LogTiming("  AddRowData");
						}
					}
				}
				catch (Exception e)
				{
					if (bBulkMode)
					{
						Console.Out.WriteLine("[ERROR] : " + e.Message);
					}
					else
					{
						// If we're not in bulk mode, exceptions are fatal
						throw e;
					}
				}
			}


			if (summaryTableJsonHelper != null)
			{
				summaryTableJsonHelper.WriteJsonFile(GetBoolArg("summaryTableToJsonFileStream"));
				perfLog.LogTiming("WriteSummaryDataJson");
				if (GetBoolArg("summaryTableToJsonFastMode"))
				{
					perfLog.LogTotalTiming();
					return;
				}
			}

			Console.WriteLine("-------------------------------------------------");

			// Write out the summary table, if there is one
			if (summaryTable.Count > 0)
			{
				// Pre-sort the summary table to ensure determinism
				summaryTable = summaryTable.SortRows(new List<string>(new string[] { "csvfilename" }), true);
				perfLog.LogTiming("PreSort Summary table");

				string summaryTableFilename = GetArg("summaryTableFilename", "SummaryTable");
				if (summaryTableFilename.ToLower().EndsWith(".html"))
				{
					summaryTableFilename = summaryTableFilename.Substring(0, summaryTableFilename.Length - 5);
				}
				bool bCsvTable = GetBoolArg("csvTable");
				bool bCollateTable = GetBoolArg("collateTable");
				bool bCollateTableOnly = GetBoolArg("collateTableOnly");

				bCollateTable |= bCollateTableOnly;
				string collatedTableFilename = summaryTableFilename + ( bCollateTableOnly ? "" : "_Collated" );

				bool bSpreadsheetFriendlyStrings = GetBoolArg("spreadsheetFriendly");
				string weightByColumnName = GetArg("weightByColumn", null);
				if (customSummaryTableFilter.Length > 0)
				{
					string customSummaryTableRowSort = GetArg("customTableSort");
					if (customSummaryTableRowSort.Length == 0)
					{
						customSummaryTableRowSort = "buildversion,deviceprofile";
					}
					if (!bCollateTableOnly)
					{
						WriteSummaryTableReport(outputDir, summaryTableFilename, summaryTable, customSummaryTableFilter.Split(',').ToList(), customSummaryTableRowSort.Split(',').ToList(), false, bCsvTable, bSpreadsheetFriendlyStrings, null, null);
					}
					if (bCollateTable)
					{
						WriteSummaryTableReport(outputDir, collatedTableFilename, summaryTable, customSummaryTableFilter.Split(',').ToList(), customSummaryTableRowSort.Split(',').ToList(), true, bCsvTable, bSpreadsheetFriendlyStrings, null, weightByColumnName);
					}
				}
				else
				{
					string summaryTableName = GetArg("summaryTable");
					if (summaryTableName.Length == 0)
					{
						summaryTableName = "default";
					}
					SummaryTableInfo tableInfo = reportXML.GetSummaryTable(summaryTableName);
					if (!bCollateTableOnly)
					{
						WriteSummaryTableReport(outputDir, summaryTableFilename, summaryTable, tableInfo, false, bCsvTable, bSpreadsheetFriendlyStrings, null);
					}
					if (bCollateTable)
					{
						WriteSummaryTableReport(outputDir, collatedTableFilename, summaryTable, tableInfo, true, bCsvTable, bSpreadsheetFriendlyStrings, weightByColumnName);
					}
				}

				// EmailTable is hardcoded to use the condensed type
				string condensedSummaryTable = GetArg("condensedSummaryTable", null);
				if (GetBoolArg("emailSummary") || GetBoolArg("emailTable") || condensedSummaryTable != null)
				{
					SummaryTableInfo tableInfo = reportXML.GetSummaryTable(condensedSummaryTable == null ? "condensed" : condensedSummaryTable);
					WriteSummaryTableReport(outputDir, summaryTableFilename + "_Email", summaryTable, tableInfo, true, false, bSpreadsheetFriendlyStrings, weightByColumnName);
				}
				perfLog.LogTiming("WriteSummaryTable");
			}

			if (summaryTableCacheDir != null)
			{
				summaryTableCacheStats.LogStats();
			}
			Console.WriteLine("Duplicate CSVs skipped: " + csvFileCache.duplicateCount);
			perfLog.LogTotalTiming();
		}

		void WriteSummaryTableReport(string outputDir, string filenameWithoutExtension, SummaryTable table, List<string> columnFilterList, List<string> rowSortList, bool bCollated, bool bToCSV, bool bSpreadsheetFriendlyStrings, List<SummarySectionBoundaryInfo> sectionBoundaries, string weightByColumnName)
		{
			SummaryTableInfo tableInfo = new SummaryTableInfo();
			tableInfo.columnFilterList = columnFilterList;
			tableInfo.rowSortList = rowSortList;
			WriteSummaryTableReport(outputDir, filenameWithoutExtension, table, tableInfo, bCollated, bToCSV, bSpreadsheetFriendlyStrings, weightByColumnName);
		}

		void WriteSummaryTableReport(string outputDir, string filenameWithoutExtension, SummaryTable table, SummaryTableInfo tableInfo, bool bCollated, bool bToCSV, bool bSpreadsheetFriendlyStrings, string weightByColumnNameOverride)
		{
			string weightByColumnName = weightByColumnNameOverride != null ? weightByColumnNameOverride : tableInfo.weightByColumn;
			if (GetBoolArg("noWeightedAvg"))
			{
				weightByColumnName = null;
			}

			bool bTransposeFullSummaryTable = GetBoolArg("transposeTable");
			bool bTransposeCollatedSummaryTable = bTransposeFullSummaryTable | GetBoolArg("transposeCollatedTable");

			// Check params and any commandline overrides
			bool bReverseTable = tableInfo.bReverseSortRows;
			bool? bReverseTableOption = GetOptionalBoolArg("reverseTable");
			if (bReverseTableOption != null)
			{
				bReverseTable = (bool)bReverseTableOption;
			}

			bool bScrollableTable = tableInfo.bScrollableFormatting;
			bool? bScrollableTableOption = GetOptionalBoolArg("scrollableTable");
			if (bScrollableTableOption != null)
			{
				bScrollableTable = (bool)bScrollableTableOption;
			}

			// The colorize mode is initially set to whatever is in the summary table xml file.
			// We then override that value if -colorizeTable is set to auto, off or budget.
			// If -colorizeTable isn't specified then we use the default from the xml.
			// If -colorizeTable isn't specified and it's not set in the summary table xml it uses the default set in the class initializer.
			TableColorizeMode colorizeMode = tableInfo.tableColorizeMode;
			string colorizeArg = GetArg("colorizeTable","").ToLower();
			if ( GetBoolArg("autoColorizeTable")) // Legacy support for the -autoColorizeTable arg
			{
				colorizeMode = TableColorizeMode.Auto;
			}
			if ( colorizeArg != "" )
			{
				if (colorizeArg == "auto")
				{
					colorizeMode = TableColorizeMode.Auto;
				}
				else if (colorizeArg == "off")
				{
					colorizeMode = TableColorizeMode.Off;
				}
				else if (colorizeArg == "budget")
				{
					colorizeMode = TableColorizeMode.Budget;
				}
			}

			bool addMinMaxColumns = !GetBoolArg("noSummaryMinMax") && !bTransposeCollatedSummaryTable;

			if (!string.IsNullOrEmpty(outputDir))
			{
				filenameWithoutExtension = Path.Combine(outputDir, filenameWithoutExtension);
			}

			float statThreshold = GetFloatArg("summaryTableStatThreshold", tableInfo.statThreshold);
			SummaryTable filteredTable = table.SortAndFilter(tableInfo.columnFilterList, tableInfo.rowSortList, bReverseTable, weightByColumnName, statThreshold);
			if (bCollated)
			{
				filteredTable = filteredTable.CollateSortedTable(tableInfo.rowSortList, addMinMaxColumns);
			}
			if (bToCSV)
			{
				filteredTable.WriteToCSV(filenameWithoutExtension + ".csv");
			}
			else
			{
				filteredTable.ApplyDisplayNameMapping(statDisplaynameMapping);
				string VersionString = GetBoolArg("noWatermarks") ? "" : Version.Get();
				string summaryTitle = GetArg("summaryTitle", null);

				if (GetBoolArg("addDiffRows"))
				{
					filteredTable.AddDiffRows();
				}

				filteredTable.WriteToHTML(
					filenameWithoutExtension + ".html", 
					VersionString, 
					bSpreadsheetFriendlyStrings, 
					tableInfo.sectionBoundaries, 
					bScrollableTable,
					colorizeMode, 
					addMinMaxColumns, 
					tableInfo.hideStatPrefix,
					GetIntArg("maxSummaryTableStringLength", Int32.MaxValue), 
					reportXML.columnFormatInfoList, 
					weightByColumnName, 
					summaryTitle,
					bCollated ? bTransposeCollatedSummaryTable : bTransposeFullSummaryTable
				);
			}
		}

		string ReplaceFileExtension(string path, string newExtension)
		{
			// Special case for .bin.csv
			if (path.ToLower().EndsWith(".csv.bin"))
			{
				return path.Substring(0, path.Length - 8) + newExtension;
			}

			int lastDotIndex = path.LastIndexOf('.');
			if (path.EndsWith("\""))
			{
				newExtension = newExtension + "\"";
				if (lastDotIndex == -1)
				{
					lastDotIndex = path.Length - 1;
				}
			}
			else if (lastDotIndex == -1)
			{
				lastDotIndex = path.Length;
			}

			return path.Substring(0, lastDotIndex) + newExtension;
		}

		static Dictionary<string, bool> UniqueHTMLFilemameLookup = new Dictionary<string, bool>();

		void WriteCleanCsv(CachedCsvFile csvFile, string outCsvFilename, ReportTypeInfo reportTypeInfo)
		{
			if (File.Exists(outCsvFilename))
			{
				throw new Exception("Clean csv file " + outCsvFilename + " already exists!");
			}
			Console.WriteLine("Writing clean (standard format, event stripped) csv file to " + outCsvFilename);
			int minX = GetIntArg("minx", 0);
			int maxX = GetIntArg("maxx", Int32.MaxValue);

			// Check if we're stripping stats
			bool bStripStatsByEvents = reportTypeInfo.bStripEvents;
			if (GetBoolArg("noStripEvents"))
			{
				bStripStatsByEvents = false;
			}

			int numFramesStripped;
			CsvStats csvStatsUnstripped;
			CsvStats csvStats = ProcessCsv(csvFile, out numFramesStripped, out csvStatsUnstripped, minX, maxX, null, bStripStatsByEvents);
			csvStats.WriteToCSV(outCsvFilename, false);
		}

		CsvStats ProcessCsv(CachedCsvFile csvFile, out int numFramesStripped, out CsvStats csvStatsUnstripped, int minX = 0, int maxX = Int32.MaxValue, PerfLog perfLog = null, bool bStripStatsByEvents = true)
		{
			numFramesStripped = 0;
			CsvStats csvStats = ReadCsvStats(csvFile, minX, maxX);
			csvStatsUnstripped = csvStats;
			if (perfLog != null)
			{
				perfLog.LogTiming("    ReadCsvStats");
			}

			if (bStripStatsByEvents)
			{
				CsvStats strippedCsvStats = StripCsvStatsByEvents(csvStatsUnstripped, out numFramesStripped);
				csvStats = strippedCsvStats;
			}
			if (perfLog != null)
			{
				perfLog.LogTiming("    FilterStats");
			}
			return csvStats;
		}

		void GenerateReport(CachedCsvFile csvFile, string outputDir, bool bBulkMode, SummaryTableRowData rowData, bool bBatchedGraphs, bool writeDetailedReport, bool bReadAllStats, ReportTypeInfo reportTypeInfo, string csvDir)
		{
			PerfLog perfLog = new PerfLog(GetBoolArg("perfLog"));
			string shortName = ReplaceFileExtension(MakeShortFilename(csvFile.filename), "");
			string title = GetArg("title", false);
			if (title.Length == 0)
			{
				title = shortName;
			}

			char c = title[0];
			c = char.ToUpper(c);
			title = c + title.Substring(1);

			int minX = GetIntArg("minx", 0);
			int maxX = GetIntArg("maxx", Int32.MaxValue);

			string htmlFilename = null;
			if (writeDetailedReport)
			{
				htmlFilename = shortName;
				// Make sure the HTML filename is unique
				if (bBulkMode)
				{
					int index = 0;
					while (UniqueHTMLFilemameLookup.ContainsKey(htmlFilename.Trim().ToLower()))
					{
						if (htmlFilename.EndsWith("]") && htmlFilename.Contains('['))
						{
							int strIndex = htmlFilename.LastIndexOf('[');
							htmlFilename = htmlFilename.Substring(0, strIndex);
						}
						htmlFilename += "[" + index.ToString() + "]";
						index++;
					}
					UniqueHTMLFilemameLookup.Add(htmlFilename.Trim().ToLower(), true);
				}
				htmlFilename += ".html";
			}

			bool bCsvToSvgProcesses = GetBoolArg("csvToSvgProcesses");
			bool bCsvToSvgMultiThreaded = !GetBoolArg("csvToSvgSequential");

			int minWorker, minIOC;
			// Get the current settings.
			ThreadPool.GetMinThreads(out minWorker, out minIOC);


			float thickness = 1.0f;
			List<string> csvToSvgCommandlines = new List<string>();
			List<string> svgFilenames = new List<string>();
			string responseFilename = null;
			List<Process> csvToSvgProcesses = new List<Process>();
			List<Task> csvToSvgTasks = new List<Task>();
			if (writeDetailedReport)
			{
				GraphGenerator graphGenerator = null;
				if (!bCsvToSvgProcesses)
				{
					graphGenerator = new GraphGenerator(csvFile.GetFinalCsv(), csvFile.filename);
				}

				// Generate all the graphs asyncronously
				foreach (ReportGraph graph in reportTypeInfo.graphs)
				{
					string svgFilename = String.Empty;
					if (graph.isExternal && !GetBoolArg("externalGraphs"))
					{
						svgFilenames.Add(svgFilename);
						continue;
					}
					bool bFoundStat = false;
					foreach (string statString in graph.settings.statString.value.Split(','))
					{
						List<StatSamples> matchingStats = csvFile.dummyCsvStats.GetStatsMatchingString(statString);
						if (matchingStats.Count > 0)
						{
							bFoundStat = true;
							break;
						}
					}
					if (bFoundStat)
					{
						svgFilename = GetTempFilename(csvFile.filename) + ".svg";
						if (graphGenerator != null)
						{
							GraphParams graphParams = GetCsvToSvgGraphParams(csvFile.filename, graph, thickness, minX, maxX, false, svgFilenames.Count);
							if (bCsvToSvgMultiThreaded)
							{
								csvToSvgTasks.Add(graphGenerator.MakeGraphAsync(graphParams, svgFilename, true, false));
							}
							else
							{
								graphGenerator.MakeGraph(graphParams, svgFilename, true, false);
							}
						}
						else
						{
							string args = GetCsvToSvgArgs(csvFile.filename, svgFilename, graph, thickness, minX, maxX, false, svgFilenames.Count);
							if (bBatchedGraphs)
							{
								csvToSvgCommandlines.Add(args);
							}
							else
							{
								Process csvToSvgProcess = LaunchCsvToSvgAsync(args);
								csvToSvgProcesses.Add(csvToSvgProcess);
							}
						}
					}
					svgFilenames.Add(svgFilename);
				}

				if (bCsvToSvgProcesses && bBatchedGraphs)
				{
					// Save the response file
					responseFilename = GetTempFilename(csvFile.filename) + "_response.txt";
					System.IO.File.WriteAllLines(responseFilename, csvToSvgCommandlines);
					Process csvToSvgProcess = LaunchCsvToSvgAsync("-batchCommands \"" + responseFilename + "\" -mt " + GetIntArg("graphThreads", Environment.ProcessorCount / 2).ToString());
					csvToSvgProcesses.Add(csvToSvgProcess);
				}
			}
			perfLog.LogTiming("    Initial Processing");

			// Check if we're stripping stats
			bool bStripStatsByEvents = reportTypeInfo.bStripEvents;
			if (GetBoolArg("noStripEvents"))
			{
				bStripStatsByEvents = false;
			}

			if (writeDetailedReport && csvToSvgTasks.Count > 0)
			{
				// wait on the graph tasks to complete
				// Note that we have to do this before we can call ProcessCSV, since this modifies the CsvStats object the graph tasks are reading
				foreach (Task task in csvToSvgTasks)
				{
					task.Wait();
				}
				perfLog.LogTiming("    WaitForAsyncGraphs");
			}

			// Read the full csv while we wait for the graph processes to complete (this is only safe for CsvToSVG processes, not task threads)
			int numFramesStripped;
			CsvStats csvStatsUnstripped;
			CsvStats csvStats = ProcessCsv(csvFile, out numFramesStripped, out csvStatsUnstripped, minX, maxX, perfLog, bStripStatsByEvents);

			if (writeDetailedReport && csvToSvgProcesses.Count > 0)
			{
				// wait on the graph processes to complete
				foreach (Process process in csvToSvgProcesses)
				{
					process.WaitForExit();
				}
				perfLog.LogTiming("    WaitForAsyncGraphs");
			}


			// Generate CSV metadata
			if (rowData != null)
			{
				Uri currentDirUri = new Uri(Directory.GetCurrentDirectory() + "/", UriKind.Absolute);
				if (outputDir.Length > 0 && !outputDir.EndsWith("/"))
				{
					outputDir += "/";
				}
				Uri optionalDirUri = new Uri(outputDir, UriKind.RelativeOrAbsolute);

				// Make a Csv URI that's relative to the report directory
				Uri finalDirUri;
				if (optionalDirUri.IsAbsoluteUri)
				{
					finalDirUri = optionalDirUri;
				}
				else
				{
					finalDirUri = new Uri(currentDirUri, outputDir);
				}
				Uri csvFileUri = new Uri(csvFile.filename, UriKind.Absolute);
				Uri relativeCsvUri = finalDirUri.MakeRelativeUri(csvFileUri);
				string csvPath = relativeCsvUri.ToString();

				bool bLinkTemplates = GetBoolArg("linkTemplates");
				string csvId = null;
				if (csvStats.metaData != null)
				{
					csvId = csvStats.metaData.GetValue("csvid", null);
				}

				// re-root the CSV path if requested
				string csvLinkRootPath = GetArg("csvLinkRootPath", null);
				if (csvDir != null && csvLinkRootPath != null)
				{
					string csvDirFinal = csvDir.Replace("\\", "/");
					csvDirFinal += csvDirFinal.EndsWith("/") ? "" : "/";
					Uri csvDirUri = new Uri(csvDirFinal, UriKind.Absolute);
					Uri csvRelativeToCsvDirUri = csvDirUri.MakeRelativeUri(csvFileUri);
					csvPath = Path.Combine(csvLinkRootPath, csvRelativeToCsvDirUri.ToString());
					csvPath = new Uri(csvPath, UriKind.Absolute).ToString();
				}

				string csvLink = "<a href='" + csvPath + "'>" + shortName + ".csv" + "</a>";
				if (bLinkTemplates)
				{
					if (!csvPath.StartsWith("http://") && !csvPath.StartsWith("https://"))
					{
						csvLink = "{LinkTemplate:Csv:" + (csvId ?? "0") + "}";
					}
				}

				rowData.Add(SummaryTableElement.Type.ToolMetadata, "Csv File", csvLink, null, csvPath);
				rowData.Add(SummaryTableElement.Type.ToolMetadata, "ReportType", reportTypeInfo.name);
				rowData.Add(SummaryTableElement.Type.ToolMetadata, "ReportTypeID", reportTypeInfo.summaryTableCacheID);
				if (htmlFilename != null)
				{
					string htmlUrl = htmlFilename;
					string reportLinkRootPath = GetArg("reportLinkRootPath", null);
					if (reportLinkRootPath != null)
					{
						htmlUrl = reportLinkRootPath + htmlFilename;
					}
					string reportLink = "<a href='" + htmlUrl + "'>Link</a>";
					if (bLinkTemplates)
					{
						if (!htmlUrl.StartsWith("http://") && !htmlUrl.StartsWith("https://"))
						{
							reportLink = "{LinkTemplate:Report:" + (csvId ?? "0") + "}";
						}
					}
					rowData.Add(SummaryTableElement.Type.ToolMetadata, "Report", reportLink);
				}
				// Pass through all the metadata from the CSV
				if (csvStats.metaData != null)
				{
					foreach (KeyValuePair<string, string> pair in csvStats.metaData.Values.ToList())
					{
						rowData.Add(SummaryTableElement.Type.CsvMetadata, pair.Key.ToLower(), pair.Value);
					}
				}

				if (bReadAllStats)
				{
					// Add every stat avg value to the metadata
					foreach (StatSamples stat in csvStats.Stats.Values)
					{
						rowData.Add(SummaryTableElement.Type.CsvStatAverage, stat.Name, (double)stat.average);
					}
				}

			}

			if (htmlFilename != null && !string.IsNullOrEmpty(outputDir))
			{
				htmlFilename = Path.Combine(outputDir, htmlFilename);
			}

			// Write the report
			WriteReport(htmlFilename, title, svgFilenames, reportTypeInfo, csvStats, csvStatsUnstripped, numFramesStripped, minX, maxX, bBulkMode, rowData);
			perfLog.LogTiming("    WriteReport");

			// Delete the temp files
			foreach (string svgFilename in svgFilenames)
			{
				if (svgFilename != String.Empty && File.Exists(svgFilename))
				{
					File.Delete(svgFilename);
				}
			}
			if (responseFilename != null && File.Exists(responseFilename))
			{
				File.Delete(responseFilename);
			}
		}
		CsvStats ReadCsvStats(CachedCsvFile csvFile, int minX, int maxX)
		{
			CsvStats csvStats = csvFile.GetFinalCsv();
			reportXML.ApplyDerivedMetadata(csvStats.metaData);

			if (csvStats.metaData == null)
			{
				csvStats.metaData = new CsvMetadata();
			}
			csvStats.metaData.Values.Add("csvfilename", csvFile.filename);

			// Adjust min/max x based on the event delimiters
			string beginEventStr = GetArg("beginEvent").ToLower();
			if (beginEventStr != "")
			{
				foreach (CsvEvent ev in csvStats.Events)
				{
					if (ev.Name.ToLower() == beginEventStr)
					{
						minX = Math.Max(minX, ev.Frame);
						break;
					}
				}
			}
			string endEventStr = GetArg("endEvent").ToLower();
			if (endEventStr != "")
			{
				for (int i = csvStats.Events.Count - 1; i >= 0; i--)
				{
					CsvEvent ev = csvStats.Events[i];
					if (ev.Name.ToLower() == endEventStr)
					{
						maxX = Math.Min(maxX, ev.Frame);
						break;
					}
				}
			}

			// Strip out all stats with a zero total
			List<StatSamples> allStats = new List<StatSamples>();
			foreach (StatSamples stat in csvStats.Stats.Values)
			{
				allStats.Add(stat);
			}
			csvStats.Stats.Clear();
			foreach (StatSamples stat in allStats)
			{
				if (stat.total != 0.0f)
				{
					csvStats.AddStat(stat);
				}
			}

			// Crop the stats to the range
			csvStats.CropStats(minX, maxX);
			return csvStats;
		}

		CsvStats StripCsvStatsByEvents(CsvStats csvStats, out int numFramesStripped)
		{
			numFramesStripped = 0;
			List<CsvEventStripInfo> eventsToStrip = reportXML.GetCsvEventsToStrip();
			// We want to run the mask apply in parallel if -nodetailedreports is specified. Otherwise leave cores free for graph generation
			bool doParallelMaskApply = GetBoolArg("noDetailedReports");
			CsvStats strippedStats = csvStats;

			if (eventsToStrip != null)
			{
				BitArray sampleMask = null;
				foreach (CsvEventStripInfo eventStripInfo in eventsToStrip)
				{
					csvStats.ComputeEventStripSampleMask(eventStripInfo.beginName, eventStripInfo.endName, ref sampleMask);
				}
				if (sampleMask != null)
				{
					numFramesStripped = sampleMask.Cast<bool>().Count(l => !l);
					strippedStats = csvStats.ApplySampleMask(sampleMask, doParallelMaskApply);
				}
			}

			if (numFramesStripped > 0)
			{
				Console.WriteLine("CSV frames excluded : " + numFramesStripped);
			}
			return strippedStats;
		}




		void WriteReport(string htmlFilename, string title, List<string> svgFilenames, ReportTypeInfo reportTypeInfo, CsvStats csvStats, CsvStats csvStatsUnstripped, int numFramesStripped, int minX, int maxX, bool bBulkMode, SummaryTableRowData summaryRowData)
		{

			ReportGraph[] graphs = reportTypeInfo.graphs.ToArray();
			string titleStr = reportTypeInfo.title + " : " + title;
			System.IO.StreamWriter htmlFile = null;

			if (htmlFilename != null)
			{
				htmlFile = new System.IO.StreamWriter(htmlFilename);
				htmlFile.WriteLine("<html>");
				htmlFile.WriteLine("  <head>");
				htmlFile.WriteLine("    <meta http-equiv='X-UA-Compatible' content='IE=edge'/>");
				if (GetBoolArg("noWatermarks"))
				{
					htmlFile.WriteLine("    <![CDATA[ \nCreated with PerfReportTool");
				}
				else
				{
					htmlFile.WriteLine("    <![CDATA[ \nCreated with PerfReportTool " + Version.Get() + " with commandline:");
					htmlFile.WriteLine(commandLine.GetCommandLine());
				}
				htmlFile.WriteLine("    ]]>");
				htmlFile.WriteLine("    <title>" + titleStr + "</title>");
				htmlFile.WriteLine("    <style type='text/css'>");
				htmlFile.WriteLine("      table, th, td { border: 2px solid black; border-collapse: collapse; padding: 3px; vertical-align: top; font-family: 'Verdana', Times, serif; font-size: 12px;}");
				htmlFile.WriteLine("      p {  font-family: 'Verdana', Times, serif; font-size: 12px }");
				htmlFile.WriteLine("      h1 {  font-family: 'Verdana', Times, serif; font-size: 20px; padding-top:10px }");
				htmlFile.WriteLine("      h2 {  font-family: 'Verdana', Times, serif; font-size: 18px; padding-top:20px }");
				htmlFile.WriteLine("      h3 {  font-family: 'Verdana', Times, serif; font-size: 16px; padding-top:20px }");
				htmlFile.WriteLine("    </style>");
				htmlFile.WriteLine("  </head>");
				htmlFile.WriteLine("  <body><font face='verdana'>");
				htmlFile.WriteLine("  <h1>" + titleStr + "</h1>");

				// show the range
				if (minX > 0 || maxX < Int32.MaxValue)
				{
					htmlFile.WriteLine("<br><br><font size='1.5'>(CSV cropped to range " + minX + "-");
					if (maxX < Int32.MaxValue)
					{
						htmlFile.WriteLine(maxX);
					}
					htmlFile.WriteLine(")</font>");
				}

				htmlFile.WriteLine("  <h2>Summary</h2>");

				htmlFile.WriteLine("<table style='width:800'>");

				if (reportTypeInfo.metadataToShowList != null)
				{
					Dictionary<string, string> displayNameMapping = reportXML.GetDisplayNameMapping();

					foreach (string metadataStr in reportTypeInfo.metadataToShowList)
					{
						string value = csvStats.metaData.GetValue(metadataStr, null);
						if (value != null)
						{
							string friendlyName = metadataStr;
							if (displayNameMapping.ContainsKey(metadataStr.ToLower()))
							{
								friendlyName = displayNameMapping[metadataStr];
							}
							htmlFile.WriteLine("<tr><td bgcolor='#F0F0F0'>" + friendlyName + "</td><td><b>" + value + "</b></td></tr>");
						}
					}
				}
				htmlFile.WriteLine("<tr><td bgcolor='#F0F0F0'>Frame count</td><td>" + csvStats.SampleCount + " (" + numFramesStripped + " excluded)</td></tr>");
				htmlFile.WriteLine("</table>");

			}

			if (summaryRowData != null)
			{
				summaryRowData.Add(SummaryTableElement.Type.ToolMetadata, "framecount", csvStats.SampleCount.ToString());
				if (numFramesStripped > 0)
				{
					summaryRowData.Add(SummaryTableElement.Type.ToolMetadata, "framecountExcluded", numFramesStripped.ToString());
				}
			}

			bool bWriteSummaryCsv = GetBoolArg("writeSummaryCsv") && !bBulkMode;

			List<Summary> summaries = new List<Summary>(reportTypeInfo.summaries);
			bool bExtraLinksSummary = GetBoolArg("extraLinksSummary");
			if (bExtraLinksSummary)
			{
				bool bLinkTemplates = GetBoolArg("linkTemplates");
				summaries.Insert(0, new ExtraLinksSummary(null, null, bLinkTemplates));
			}

			// If the reporttype has summary info, then write out the summary]
			PeakSummary peakSummary = null;
			foreach (Summary summary in summaries)
			{
				summary.WriteSummaryData(htmlFile, summary.useUnstrippedCsvStats ? csvStatsUnstripped : csvStats, csvStatsUnstripped, bWriteSummaryCsv, summaryRowData, htmlFilename);
				if (summary.GetType() == typeof(PeakSummary))
				{
					peakSummary = (PeakSummary)summary;
				}
			}

			if (htmlFile != null)
			{
				// Output the list of graphs
				htmlFile.WriteLine("<h2>Graphs</h2>");

				// TODO: support sections for graphs
				List<string> sections = new List<string>();

				//// We have to at least have the empty string in this array so that we can print the list of links.
				if (sections.Count() == 0)
				{
					sections.Add("");
				}

				for (int index = 0; index < sections.Count; index++)
				{
					htmlFile.WriteLine("<ul>");
					string currentCategory = sections[index];
					if (currentCategory.Length > 0)
					{
						htmlFile.WriteLine("<h4>" + currentCategory + " Graphs</h4>");
					}
					for (int i = 0; i < svgFilenames.Count(); i++)
					{
						string svgFilename = svgFilenames[i];
						if (string.IsNullOrEmpty(svgFilename))
						{
							continue;
						}

						ReportGraph graph = graphs[i];
						string svgTitle = graph.title;
						//if (reportTypeInfo.summary.stats[i].ToLower().StartsWith(currentCategory))
						{
							htmlFile.WriteLine("<li><a href='#" + StripSpaces(svgTitle) + "'>" + svgTitle + "</a></li>");
						}
					}
					htmlFile.WriteLine("</ul>");
				}


				// Output the Graphs
				for (int svgFileIndex = 0; svgFileIndex < svgFilenames.Count; svgFileIndex++)
				{
					string svgFilename = svgFilenames[svgFileIndex];
					if (String.IsNullOrEmpty(svgFilename))
					{
						continue;
					}
					ReportGraph graph = graphs[svgFileIndex];

					string svgTitle = graph.title;
					htmlFile.WriteLine("  <br><a name='" + StripSpaces(svgTitle) + "'></a> <h2>" + svgTitle + "</h2>");
					if (graph.isExternal)
					{
						string outFilename = htmlFilename.Replace(".html", "_" + svgTitle.Replace(" ", "_") + ".svg");
						File.Copy(svgFilename, outFilename, true);
						htmlFile.WriteLine("<a href='" + outFilename + "'>" + svgTitle + " (external)</a>");
					}
					else
					{
						string[] svgLines = ReadLinesFromFile(svgFilename);
						foreach (string line in svgLines)
						{
							string modLine = line.Replace("__MAKEUNIQUE__", "U_" + svgFileIndex.ToString());
							htmlFile.WriteLine(modLine);
						}
					}
				}

				if (GetBoolArg("noWatermarks"))
				{
					htmlFile.WriteLine("<p style='font-size:8'>Created with PerfReportTool</p>");
				}
				else
				{
					htmlFile.WriteLine("<p style='font-size:8'>Created with PerfReportTool " + Version.Get() + "</p>");
				}
				htmlFile.WriteLine("  </font>");
				htmlFile.WriteLine("  </body>");
				htmlFile.WriteLine("</html>");
				htmlFile.Close();
				string ForEmail = GetArg("foremail", false);
				if (ForEmail != "")
				{
					WriteEmail(htmlFilename, title, svgFilenames, reportTypeInfo, csvStats, csvStatsUnstripped, minX, maxX, bBulkMode);
				}
			}
		}


		void WriteEmail(string htmlFilename, string title, List<string> svgFilenames, ReportTypeInfo reportTypeInfo, CsvStats csvStats, CsvStats csvStatsUnstripped, int minX, int maxX, bool bBulkMode)
		{
			if (htmlFilename == null)
			{
				return;
			}
			ReportGraph[] graphs = reportTypeInfo.graphs.ToArray();
			string titleStr = reportTypeInfo.title + " : " + title;
			System.IO.StreamWriter htmlFile;
			htmlFile = new System.IO.StreamWriter(htmlFilename + "email");
			htmlFile.WriteLine("<html>");
			htmlFile.WriteLine("  <head>");
			htmlFile.WriteLine("    <meta http-equiv='X-UA-Compatible' content='IE=edge'/>");
			if (GetBoolArg("noWatermarks"))
			{
				htmlFile.WriteLine("    <![CDATA[ \nCreated with PerfReportTool");
			}
			else
			{
				htmlFile.WriteLine("    <![CDATA[ \nCreated with PerfReportTool " + Version.Get() + " with commandline:");
				htmlFile.WriteLine(commandLine.GetCommandLine());
			}
			htmlFile.WriteLine("    ]]>");
			htmlFile.WriteLine("    <title>" + titleStr + "</title>");
			htmlFile.WriteLine("  </head>");
			htmlFile.WriteLine("  <body><font face='verdana'>");
			htmlFile.WriteLine("  <h1>" + titleStr + "</h1>");

			// show the range
			if (minX > 0 || maxX < Int32.MaxValue)
			{
				htmlFile.WriteLine("<br><br><font size='1.5'>(CSV cropped to range " + minX + "-");
				if (maxX < Int32.MaxValue)
				{
					htmlFile.WriteLine(maxX);
				}
				htmlFile.WriteLine(")</font>");
			}


			htmlFile.WriteLine("<a href=\"[Report Link Here]\">Click here for Report w/ interactive SVGs.</a>");
			htmlFile.WriteLine("  <h2>Summary</h2>");

			htmlFile.WriteLine("Overall Runtime: [Replace Me With Runtime]");

			bool bWriteSummaryCsv = GetBoolArg("writeSummaryCsv") && !bBulkMode;

			// If the reporttype has summary info, then write out the summary]
			PeakSummary peakSummary = null;
			foreach (Summary summary in reportTypeInfo.summaries)
			{
				summary.WriteSummaryData(htmlFile, csvStats, csvStatsUnstripped, bWriteSummaryCsv, null, htmlFilename);
				if (summary.GetType() == typeof(PeakSummary))
				{
					peakSummary = (PeakSummary)summary;
				}

			}

			htmlFile.WriteLine("  </font></body>");
			htmlFile.WriteLine("</html>");
			htmlFile.Close();

		}
		string StripSpaces(string str)
		{
			return str.Replace(" ", "");
		}

		string GetTempFilename(string csvFilename)
		{
			string shortFileName = MakeShortFilename(csvFilename).Replace(" ", "_");
			return Path.Combine(Path.GetTempPath(), shortFileName + "_" + Guid.NewGuid().ToString().Substring(26));
		}
		string GetCsvToSvgArgs(string csvFilename, string svgFilename, ReportGraph graph, double thicknessMultiplier, int minx, int maxx, bool multipleCSVs, int graphIndex, float scaleby = 1.0f)
		{
			string title = graph.title;

			GraphSettings graphSettings = graph.settings;
			string[] statStringTokens = graphSettings.statString.value.Split(',');
			IEnumerable<string> quoteWrappedStatStrings = statStringTokens.Select(token => '"' + token + '"');
			string statString = String.Join(" ", quoteWrappedStatStrings);
			double thickness = graphSettings.thickness.value * thicknessMultiplier;
			float maxy = GetFloatArg("maxy", (float)graphSettings.maxy.value);
			bool smooth = graphSettings.smooth.value && !GetBoolArg("nosmooth");
			double smoothKernelPercent = graphSettings.smoothKernelPercent.value;
			double smoothKernelSize = graphSettings.smoothKernelSize.value;
			double compression = graphSettings.compression.value;
			int width = graphSettings.width.value;
			int height = graphSettings.height.value;
			string additionalArgs = "";
			bool stacked = graphSettings.stacked.value;
			bool showAverages = graphSettings.showAverages.value;
			bool filterOutZeros = graphSettings.filterOutZeros.value;
			bool snapToPeaks = false;
			if (graphSettings.snapToPeaks.isSet)
			{
				snapToPeaks = graphSettings.snapToPeaks.value;
			}

			int lineDecimalPlaces = graphSettings.lineDecimalPlaces.isSet ? graphSettings.lineDecimalPlaces.value : 1;
			int maxHierarchyDepth = graphSettings.maxHierarchyDepth.value;
			string hideStatPrefix = graphSettings.hideStatPrefix.value;
			string showEvents = graphSettings.showEvents.value;
			double statMultiplier = graphSettings.statMultiplier.isSet ? graphSettings.statMultiplier.value : 1.0;
			bool hideEventNames = false;
			if (multipleCSVs)
			{
				showEvents = "CSV:*";
				hideEventNames = true;
			}
			bool interactive = true;
			string smoothParams = "";
			if (smooth)
			{
				smoothParams = " -smooth";
				if (smoothKernelPercent >= 0.0f)
				{
					smoothParams += " -smoothKernelPercent " + smoothKernelPercent.ToString();
				}
				if (smoothKernelSize >= 0.0f)
				{
					smoothParams += " -smoothKernelSize " + smoothKernelSize.ToString();
				}
			}

			string highlightEventRegions = "";
			if (!GetBoolArg("noStripEvents"))
			{
				List<CsvEventStripInfo> eventsToStrip = reportXML.GetCsvEventsToStrip();
				if (eventsToStrip != null)
				{
					highlightEventRegions += "\"";
					for (int i = 0; i < eventsToStrip.Count; i++)
					{
						if (i > 0)
						{
							highlightEventRegions += ",";
						}
						string endEvent = (eventsToStrip[i].endName == null) ? "{NULL}" : eventsToStrip[i].endName;
						highlightEventRegions += eventsToStrip[i].beginName + "," + endEvent;
					}
					highlightEventRegions += "\"";
				}
			}

			OptionalDouble minFilterStatValueSetting = graph.minFilterStatValue.isSet ? graph.minFilterStatValue : graphSettings.minFilterStatValue;

			string args =
				" -csvs \"" + csvFilename + "\"" +
				" -title \"" + title + "\"" +
				" -o \"" + svgFilename + "\"" +
				" -stats " + statString +
				" -width " + (width * scaleby).ToString() +
				" -height " + (height * scaleby).ToString() +
				OptionalHelper.GetDoubleSetting(graph.budget, " -budget ") +
				" -maxy " + maxy.ToString() +
				" -uniqueID Graph_" + graphIndex.ToString() +
				" -lineDecimalPlaces " + lineDecimalPlaces.ToString() +
				" -nocommandlineEmbed " +

				((statMultiplier != 1.0) ? " -statMultiplier " + statMultiplier.ToString("0.0000000000000000000000") : "") +
				(hideEventNames ? " -hideeventNames 1" : "") +
				((minx > 0) ? (" -minx " + minx.ToString()) : "") +
				((maxx != Int32.MaxValue) ? (" -maxx " + maxx.ToString()) : "") +
				OptionalHelper.GetDoubleSetting(graphSettings.miny, " -miny ") +
				OptionalHelper.GetDoubleSetting(graphSettings.threshold, " -threshold ") +
				OptionalHelper.GetDoubleSetting(graphSettings.averageThreshold, " -averageThreshold ") +
				OptionalHelper.GetDoubleSetting(minFilterStatValueSetting, " -minFilterStatValue ") +
				OptionalHelper.GetStringSetting(graphSettings.minFilterStatName, " -minFilterStatName ") +
				(compression > 0.0 ? " -compression " + compression.ToString() : "") +
				(thickness > 0.0 ? " -thickness " + thickness.ToString() : "") +
				smoothParams +
				(interactive ? " -interactive" : "") +
				(stacked ? " -stacked -forceLegendSort" : "") +
				(showAverages ? " -showAverages" : "") +
				(snapToPeaks ? "" : " -nosnap") +
				(filterOutZeros ? " -filterOutZeros" : "") +
				(maxHierarchyDepth >= 0 ? " -maxHierarchyDepth " + maxHierarchyDepth.ToString() : "") +
				(hideStatPrefix.Length > 0 ? " -hideStatPrefix " + hideStatPrefix : "") +
				(graphSettings.mainStat.isSet ? " -stacktotalstat " + graphSettings.mainStat.value : "") +
				(showEvents.Length > 0 ? " -showevents " + showEvents : "") +
				(highlightEventRegions.Length > 0 ? " -highlightEventRegions " + highlightEventRegions : "") +
				(graphSettings.legendAverageThreshold.isSet ? " -legendAverageThreshold " + graphSettings.legendAverageThreshold.value : "") +

				(graphSettings.ignoreStats.isSet ? " -ignoreStats " + graphSettings.ignoreStats.value : "") +
				" " + additionalArgs;
			return args;
		}


		GraphParams GetCsvToSvgGraphParams(string csvFilename, ReportGraph graph, double thicknessMultiplier, int minx, int maxx, bool multipleCSVs, int graphIndex, float scaleby = 1.0f)
		{
			GraphParams graphParams = new GraphParams();
			graphParams.title = graph.title;

			GraphSettings graphSettings = graph.settings;
			graphParams.statNames.AddRange(graphSettings.statString.value.Split(','));
			graphParams.lineThickness = (float)(graphSettings.thickness.value * thicknessMultiplier);
			graphParams.smooth = graphSettings.smooth.value && !GetBoolArg("nosmooth");
			if (graphParams.smooth)
			{
				if (graphSettings.smoothKernelPercent.isSet && graphSettings.smoothKernelPercent.value > 0)
				{
					graphParams.smoothKernelPercent = (float)graphSettings.smoothKernelPercent.value;
				}
				if (graphSettings.smoothKernelSize.isSet && graphSettings.smoothKernelSize.value > 0)
				{
					graphParams.smoothKernelSize = (int)(graphSettings.smoothKernelSize.value);
				}
			}

			if (graphSettings.compression.isSet)
			{
				graphParams.compression = (float)graphSettings.compression.value;
			}
			graphParams.width = (int)(graphSettings.width.value * scaleby);
			graphParams.height = (int)(graphSettings.height.value * scaleby);
			if (graphSettings.stacked.isSet)
			{
				graphParams.stacked = graphSettings.stacked.value;
				if (graphParams.stacked)
				{
					graphParams.forceLegendSort = true;
					if (graphSettings.mainStat.isSet)
					{
						graphParams.stackTotalStat = graphSettings.mainStat.value;
					}
				}
			}
			if (graphSettings.showAverages.isSet)
			{
				graphParams.showAverages = graphSettings.showAverages.value;
			}
			if (graphSettings.filterOutZeros.isSet)
			{
				graphParams.filterOutZeros = graphSettings.filterOutZeros.value;
			}
			graphParams.snapToPeaks = false;
			if (graphSettings.snapToPeaks.isSet)
			{
				graphParams.snapToPeaks = graphSettings.snapToPeaks.value;
			}

			graphParams.lineDecimalPlaces = graphSettings.lineDecimalPlaces.isSet ? graphSettings.lineDecimalPlaces.value : 1;
			if (graphSettings.maxHierarchyDepth.isSet)
			{
				graphParams.maxHierarchyDepth = graphSettings.maxHierarchyDepth.value;
			}
			if (graphSettings.hideStatPrefix.isSet && graphSettings.hideStatPrefix.value.Length > 0)
			{
				graphParams.hideStatPrefixes.AddRange(graphSettings.hideStatPrefix.value.Split(' ', ';'));
			}
			if (multipleCSVs)
			{
				graphParams.showEventNames.Add("CSV:*");
				graphParams.showEventNameText = false;
			}
			else
			{
				if (graphSettings.showEvents.isSet && graphSettings.showEvents.value.Length > 0)
				{
					graphParams.showEventNames.AddRange(graphSettings.showEvents.value.Split(' ', ';'));
				}
			}
			if (graphSettings.statMultiplier.isSet)
			{
				graphParams.statMultiplier = (float)graphSettings.statMultiplier.value;
			}
			graphParams.interactive = true;

			if (!GetBoolArg("noStripEvents"))
			{
				List<CsvEventStripInfo> eventsToStrip = reportXML.GetCsvEventsToStrip();
				if (eventsToStrip != null)
				{
					for (int i = 0; i < eventsToStrip.Count; i++)
					{
						graphParams.highlightEventRegions.Add((eventsToStrip[i].beginName == null) ? "" : eventsToStrip[i].beginName);
						graphParams.highlightEventRegions.Add((eventsToStrip[i].endName == null) ? "{NULL}" : eventsToStrip[i].endName);
					}
				}
			}

			if (graph.minFilterStatValue.isSet)
			{
				graphParams.minFilterStatValue = (float)graph.minFilterStatValue.value;
			}
			if (graphSettings.minFilterStatName.isSet)
			{
				graphParams.minFilterStatName = graphSettings.minFilterStatName.value;
			}
			if (graph.budget.isSet)
			{
				graphParams.budget = (float)graph.budget.value;
			}
			graphParams.uniqueId = "Graph_" + graphIndex.ToString();

			if (minx > 0)
			{
				graphParams.minX = minx;
			}
			if (maxx != Int32.MaxValue)
			{
				graphParams.maxX = maxx;
			}
			if (graphSettings.miny.isSet)
			{
				graphParams.minY = (float)graphSettings.miny.value;
			}
			graphParams.maxY = GetFloatArg("maxy", (float)graphSettings.maxy.value);

			if (graphSettings.threshold.isSet)
			{
				graphParams.threshold = (float)graphSettings.threshold.value;
			}
			if (graphSettings.averageThreshold.isSet)
			{
				graphParams.averageThreshold = (float)graphSettings.averageThreshold.value;
			}
			if (graphSettings.legendAverageThreshold.isSet)
			{
				graphParams.legendAverageThreshold = (float)graphSettings.legendAverageThreshold.value;
			}
			if (graphSettings.ignoreStats.isSet && graphSettings.ignoreStats.value.Length > 0)
			{
				graphParams.ignoreStats.AddRange(graphSettings.ignoreStats.value.Split(' ', ';'));
			}
			return graphParams;
		}


		Process LaunchCsvToSvgAsync(string args)
		{
			string csvToolPath = GetBaseDirectory() + "/CSVToSVG.exe";
			string binary = csvToolPath;

			// run mono on non-Windows hosts
			if (Host != HostPlatform.Windows)
			{
				// note, on Mac mono will not be on path
				binary = Host == HostPlatform.Linux ? "mono" : "/Library/Frameworks/Mono.framework/Versions/Current/Commands/mono";
				args = csvToolPath + " " + args;
			}

			// Generate the SVGs, multithreaded
			ProcessStartInfo startInfo = new ProcessStartInfo(binary);
			startInfo.Arguments = args;
			startInfo.CreateNoWindow = true;
			startInfo.UseShellExecute = false;
			Process process = Process.Start(startInfo);
			return process;
		}

		int CountCSVs(CsvStats csvStats)
		{
			// Count the CSVs
			int csvCount = 0;
			foreach (CsvEvent ev in csvStats.Events)
			{
				string eventName = ev.Name;
				if (eventName.Length > 0)
				{

					if (eventName.Contains("CSV:") && eventName.ToLower().Contains(".csv"))
					{
						csvCount++;
					}
				}
			}
			if (csvCount == 0)
			{
				csvCount = 1;
			}
			return csvCount;
		}

		static int Main(string[] args)
		{
			Program program = new Program();
			if (Debugger.IsAttached)
			{
				program.Run(args);
			}
			else
			{
				try
				{
					program.Run(args);
				}
				catch (System.Exception e)
				{
					Console.WriteLine("[ERROR] " + e.Message);
					return 1;
				}
			}

			return 0;
		}

		bool matchesPattern(string str, string pattern)
		{
			string[] patternSections = pattern.ToLower().Split('*');
			// Check the substrings appear in order
			string remStr = str.ToLower();
			for (int i = 0; i < patternSections.Length; i++)
			{
				int idx = remStr.IndexOf(patternSections[i]);
				if (idx == -1)
				{
					return false;
				}
				remStr = remStr.Substring(idx + patternSections[i].Length);
			}
			return remStr.Length == 0;
		}

<<<<<<< HEAD
		System.IO.FileInfo[] GetFilesWithSearchPattern(string directory, string searchPatternStr, bool recurse, int maxFileAgeDays=-1)
=======
		System.IO.FileInfo[] GetFilesWithSearchPattern(string directory, string searchPatternStr, bool recurse, int maxFileAgeDays = -1)
>>>>>>> d731a049
		{
			List<System.IO.FileInfo> fileList = new List<FileInfo>();
			string[] searchPatterns = searchPatternStr.Split(';');
			DirectoryInfo di = new DirectoryInfo(directory);
			foreach (string searchPattern in searchPatterns)
			{
				System.IO.FileInfo[] files = di.GetFiles("*.*", recurse ? SearchOption.AllDirectories : SearchOption.TopDirectoryOnly);
				foreach (FileInfo file in files)
				{
<<<<<<< HEAD
					if (maxFileAgeDays >=0)
=======
					if (maxFileAgeDays >= 0)
>>>>>>> d731a049
					{
						DateTime fileModifiedTime = file.LastWriteTimeUtc;
						DateTime currentTime = DateTime.UtcNow;
						TimeSpan elapsed = currentTime.Subtract(fileModifiedTime);
<<<<<<< HEAD
						if ( elapsed.TotalHours > (double)maxFileAgeDays*24.0 )
=======
						if (elapsed.TotalHours > (double)maxFileAgeDays * 24.0)
>>>>>>> d731a049
						{
							continue;
						}
					}

					if (matchesPattern(file.FullName, searchPattern))
					{
						fileList.Add(file);
					}
				}
			}
			return fileList.Distinct().ToArray();
		}

		void ConvertJsonToPrcs(string jsonFilename, string prcOutputDir)
		{
			Console.WriteLine("Converting " + jsonFilename + " to PRCs. Output folder: " + prcOutputDir);
			if (!Directory.Exists(prcOutputDir))
			{
				Directory.CreateDirectory(prcOutputDir);
			}
			Console.WriteLine("Reading "+jsonFilename);
			string jsonText = File.ReadAllText(jsonFilename);

			Console.WriteLine("Parsing json");
			Dictionary<string, dynamic> jsonDict = JsonToDynamicDict(jsonText);

			Console.WriteLine("Writing PRCs");
			foreach (string csvId in jsonDict.Keys)
			{
				Dictionary<string, dynamic> srcDict = jsonDict[csvId];
				SummaryTableRowData rowData = new SummaryTableRowData(srcDict);
				rowData.WriteToCache(prcOutputDir, csvId);
			}
		}

		Dictionary<string, dynamic> JsonToDynamicDict(string jsonStr)
		{
			JsonElement RootElement = JsonSerializer.Deserialize<JsonElement>((string)jsonStr, null);
			Dictionary<string, dynamic> RootElementValue = GetJsonValue(RootElement);
			return RootElementValue;
		}

		// .net Json support is poor, so we have to do stuff like this if we just want to read a json file to a dictionary
		dynamic GetJsonValue(JsonElement jsonElement)
		{
			string jsonStr = jsonElement.GetRawText();
			switch (jsonElement.ValueKind)
			{
				case JsonValueKind.Number:
					return jsonElement.GetDouble();

				case JsonValueKind.Null:
					return null;

				case JsonValueKind.True:
					return true;

				case JsonValueKind.False:
					return false;

				case JsonValueKind.String:
					return jsonElement.GetString();

				case JsonValueKind.Undefined:
					return null;

				case JsonValueKind.Array:
					List<dynamic> ArrayValue = new List<dynamic>();
					foreach( JsonElement element in jsonElement.EnumerateArray())
					{
						ArrayValue.Add(GetJsonValue(element));
					}
					return ArrayValue;

				case JsonValueKind.Object:
					Dictionary<string, dynamic> DictValue = new Dictionary<string, dynamic>();
					foreach ( JsonProperty property in jsonElement.EnumerateObject() )
					{
						DictValue[property.Name] = GetJsonValue(property.Value);
					}
					return DictValue;
			}
			return null;
		}
	}

	static class Extensions
	{
		public static T GetSafeAttibute<T>(this XElement element, string attributeName, T defaultValue = default(T))
		{
			XAttribute attribute = element.Attribute(attributeName);
			if (attribute == null)
			{
				return defaultValue;
			}

			try
			{
				switch (Type.GetTypeCode(typeof(T)))
				{
					case TypeCode.Boolean:
						return (T)Convert.ChangeType(Convert.ChangeType(attribute.Value, typeof(int)), typeof(bool));
					case TypeCode.Single:
					case TypeCode.Double:
					case TypeCode.Decimal:
						return (T)Convert.ChangeType(attribute.Value, typeof(T), CultureInfo.InvariantCulture.NumberFormat);
					default:
						return (T)Convert.ChangeType(attribute.Value, typeof(T));
				}
			}
			catch (FormatException e)
			{
				Console.WriteLine(string.Format("[Warning] Failed to convert XML attribute '{0}' ({1})", attributeName, e.Message));
				return defaultValue;
			}
		}
    };
}
<|MERGE_RESOLUTION|>--- conflicted
+++ resolved
@@ -25,12 +25,8 @@
 {
     class Version
     {
-<<<<<<< HEAD
-        private static string VersionString = "4.69";
-=======
 		// Format: Major.Minor.Bugfix
         private static string VersionString = "4.96.0";
->>>>>>> d731a049
 
         public static string Get() { return VersionString; }
     };
@@ -159,16 +155,11 @@
 			"       -listFiles : just list all files that pass the metadata query. Don't generate any reports.\n" +
 			"       -reportLinkRootPath <path> : Make report links relative to this\n" +
 			"       -csvLinkRootPath <path> : Make CSV file links relative to this\n" +
-<<<<<<< HEAD
-=======
 			"       -linkTemplates : insert templates in place of relative links that can be replaced later, e.g {{LinkTemplate:Report:<CSV ID>}}\n" +
->>>>>>> d731a049
 			"       -weightByColumn : weight collated table averages by this column (overrides value specified in the report XML)\n" +
 			"       -noWeightedAvg : Don't use weighted averages for the collated table\n" +
 			"       -minFrameCount <n> : ignore CSVs without at least this number of valid frames\n" +
 			"       -maxFileAgeDays <n> : max file age in days. CSV or PRC files older than this will be ignored\n" +
-<<<<<<< HEAD
-=======
 			"       -summaryTableStatThreshold <n> : stat/metric columns in the summarytable will be filtered out if all values < threshold\n" +
 			"       -summaryTableXmlSubst <find1>=<replace1>,<find2>=<replace2>... : replace summarytable XML row and filter entries\n" +
 			"       -transposeTable : write the summary tables transposed\n"+
@@ -182,7 +173,6 @@
 			"       -summaryTableToJsonMetadataOnly : only write CsvMetadata elements to json\n" +
 			"       -summaryTableToJsonFileStream : use a file stream to write Json. Experimental but can avoid OOMs\n" +
 			"       -jsonToPrcs <json filename> : write PRCs. PRC files will be written to -summaryTableCache folder\n" +
->>>>>>> d731a049
 			"\n" +
 			"Performance args for bulk mode:\n" +
 			"       -precacheCount <n> : number of CSV files to precache in the lookahead cache (0 for no precache)\n" +
@@ -272,11 +262,7 @@
 			}
 			else
 			{
-<<<<<<< HEAD
-				csvDir=GetArg("csvDir");
-=======
 				csvDir = GetArg("csvDir");
->>>>>>> d731a049
 				int maxFileAgeDays = GetIntArg("maxFileAgeDays", -1);
 				string summaryTableCacheInDir = GetArg("summaryTableCacheIn");
 				string csvListStr = GetArg("csvList");
@@ -352,28 +338,16 @@
 			}
 
 			// Load the report + graph XML data
-<<<<<<< HEAD
-			reportXML = new ReportXML(GetArg("graphxml", false), GetArg("reportxml", false), GetArg("reportxmlbasedir", false));
-=======
 			reportXML = new ReportXML(GetArg("graphxml", false), GetArg("reportxml", false), GetArg("reportxmlbasedir", false), GetArg("summaryTableXml", false), GetArg("summaryTableXmlSubst", false));
->>>>>>> d731a049
 
 			if (GetBoolArg("listSummaryTables"))
 			{
 				Console.WriteLine("Listing summary tables:");
-<<<<<<< HEAD
-				List<string> summaryTableNames=reportXML.GetSummaryTableNames();
+				List<string> summaryTableNames = reportXML.GetSummaryTableNames();
 
 				foreach (string name in summaryTableNames)
 				{
-					Console.WriteLine("  "+name);
-=======
-				List<string> summaryTableNames = reportXML.GetSummaryTableNames();
-
-				foreach (string name in summaryTableNames)
-				{
 					Console.WriteLine("  " + name);
->>>>>>> d731a049
 				}
 				return;
 			}
@@ -1880,11 +1854,7 @@
 			return remStr.Length == 0;
 		}
 
-<<<<<<< HEAD
-		System.IO.FileInfo[] GetFilesWithSearchPattern(string directory, string searchPatternStr, bool recurse, int maxFileAgeDays=-1)
-=======
 		System.IO.FileInfo[] GetFilesWithSearchPattern(string directory, string searchPatternStr, bool recurse, int maxFileAgeDays = -1)
->>>>>>> d731a049
 		{
 			List<System.IO.FileInfo> fileList = new List<FileInfo>();
 			string[] searchPatterns = searchPatternStr.Split(';');
@@ -1894,20 +1864,12 @@
 				System.IO.FileInfo[] files = di.GetFiles("*.*", recurse ? SearchOption.AllDirectories : SearchOption.TopDirectoryOnly);
 				foreach (FileInfo file in files)
 				{
-<<<<<<< HEAD
-					if (maxFileAgeDays >=0)
-=======
 					if (maxFileAgeDays >= 0)
->>>>>>> d731a049
 					{
 						DateTime fileModifiedTime = file.LastWriteTimeUtc;
 						DateTime currentTime = DateTime.UtcNow;
 						TimeSpan elapsed = currentTime.Subtract(fileModifiedTime);
-<<<<<<< HEAD
-						if ( elapsed.TotalHours > (double)maxFileAgeDays*24.0 )
-=======
 						if (elapsed.TotalHours > (double)maxFileAgeDays * 24.0)
->>>>>>> d731a049
 						{
 							continue;
 						}
