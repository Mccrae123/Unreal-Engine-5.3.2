// Copyright (C) Microsoft. All rights reserved.
// Copyright Epic Games, Inc. All Rights Reserved.

using System;
using System.Collections.Generic;
using System.Linq;
using System.Text;
using System.Xml.Linq;
using System.IO;
using System.Diagnostics;
using CSVStats;
using System.Collections;
<<<<<<< HEAD
using System.Threading;
=======
>>>>>>> 6bbb88c8
using System.Security.Cryptography;

using PerfSummaries;
using System.Globalization;

namespace PerfReportTool
{
    class Version
    {
<<<<<<< HEAD
        private static string VersionString = "4.26";
=======
        private static string VersionString = "4.69";
>>>>>>> 6bbb88c8

        public static string Get() { return VersionString; }
    };

	class HashHelper
<<<<<<< HEAD
	{
		public static string StringToHashStr(string strIn, int maxCharsOut=-1)
		{
			HashAlgorithm algorithm = SHA256.Create();
			StringBuilder sb = new StringBuilder();

			byte[] hash = algorithm.ComputeHash(Encoding.UTF8.GetBytes(strIn));
			StringBuilder sbOut = new StringBuilder();
			foreach (byte b in hash)
			{
				sbOut.Append(b.ToString("X2"));
			}
			string strOut = sbOut.ToString();
			if (maxCharsOut > 0)
			{
				return strOut.Substring(0, maxCharsOut);
			}
			return strOut;
		}
	}

	class XmlHelper
    { 
        public static int ReadAttributeInt(XElement element, string AttributeName, int DefaultValue)
        {
            try
            {
                return Convert.ToInt32(element.Attribute(AttributeName).Value);
            }
            catch
            {
            }
            return DefaultValue;
        }

        public static double ReadAttributeDouble(XElement element, string AttributeName, double DefaultValue)
        {
            try
            {
                if (element.Attribute(AttributeName) != null)
                {
                    return Convert.ToDouble(element.Attribute(AttributeName).Value, System.Globalization.CultureInfo.InvariantCulture);
                }
            }
            catch { }
            return DefaultValue;
        }

        public static bool ReadAttributeBool(XElement element, string AttributeName, bool DefaultValue )
        {
            try
            {
                if (element.Attribute(AttributeName) != null)
                {
                    return Convert.ToInt32(element.Attribute(AttributeName).Value) == 1;
                }
            }
            catch { }
            return DefaultValue;
        }

        public static string ReadAttribute(XElement element, string AttributeName, string DefaultValue )
        {
            if (element.Attribute(AttributeName) != null)
            {
                return element.Attribute(AttributeName).Value;
            }
            return DefaultValue;
        }
    };

	class OptionalString
    {
        public OptionalString(string valueIn)
        {
            value = valueIn;
            isSet = true;
        }
        public OptionalString()
        {
            isSet = false;
        }
        public OptionalString( XElement element, string Name, bool IsElement = false )
        {
            isSet = false;
            if (IsElement )
            {
                XElement child = element.Element(Name);
                if (child != null)
                {
                    value = child.Value;
                    isSet = true;
                }
            }
            else
            {
                XAttribute child = element.Attribute(Name);
                if (child != null)
                {
                    value = child.Value;
                    isSet = true;
                }
            }
        }

        public void InheritFrom(OptionalString baseVersion) { if (!isSet) { isSet = baseVersion.isSet; value = baseVersion.value; } }
        public bool isSet;
        public string value;
    };

    class OptionalBool
    {
        public OptionalBool(bool valueIn)
        {
            value = valueIn;
            isSet = true;
        }
        public OptionalBool()
        {
            isSet = false;
        }
        public OptionalBool(XElement element, string AttributeName)
        {
            isSet = false;
            try
            {
                if (element.Attribute(AttributeName) != null)
                {
                    value = Convert.ToInt32(element.Attribute(AttributeName).Value) == 1;
                    isSet = true;
                }
            }
            catch {}
        }
        public void InheritFrom(OptionalBool baseVersion) { if (!isSet) { isSet = baseVersion.isSet; value = baseVersion.value; } }

        public bool isSet;
        public bool value;
    };

    class OptionalInt
    {
        public OptionalInt(int valueIn)
        {
            value = valueIn;
            isSet = true;
        }
        public OptionalInt()
        {
            isSet = false;
        }
        public OptionalInt(XElement element, string AttributeName)
        {
            isSet = false;
            try
            {
                if (element.Attribute(AttributeName) != null)
                {
                    value = Convert.ToInt32(element.Attribute(AttributeName).Value);
                    isSet = true;
                }
            }
            catch { }
        }
        public void InheritFrom(OptionalInt baseVersion) { if (!isSet) { isSet = baseVersion.isSet; value = baseVersion.value; } }

        public bool isSet;
        public int value;
    };

    class OptionalDouble
    {
        public OptionalDouble(int valueIn)
        {
            value = valueIn;
            isSet = true;
        }
        public OptionalDouble()
        {
            isSet = false;
        }
        public OptionalDouble(XElement element, string AttributeName)
        {
            isSet = false;
            try
            {
                if (element.Attribute(AttributeName) != null)
                {
                    value = Convert.ToDouble(element.Attribute(AttributeName).Value, System.Globalization.CultureInfo.InvariantCulture);
                    isSet = true;
                }
            }
            catch {}
        }

        public void InheritFrom(OptionalDouble baseVersion) { if (!isSet) { isSet = baseVersion.isSet; value = baseVersion.value; } }

        public bool isSet;
        public double value;
    };

	static class OptionalHelper
=======
>>>>>>> 6bbb88c8
	{
		public static string StringToHashStr(string strIn, int maxCharsOut=-1)
		{
			HashAlgorithm algorithm = SHA256.Create();
			StringBuilder sb = new StringBuilder();

			byte[] hash = algorithm.ComputeHash(Encoding.UTF8.GetBytes(strIn));
			StringBuilder sbOut = new StringBuilder();
			foreach (byte b in hash)
			{
				sbOut.Append(b.ToString("X2"));
			}
			string strOut = sbOut.ToString();
			if (maxCharsOut > 0)
			{
				return strOut.Substring(0, maxCharsOut);
			}
			return strOut;
		}
	}

	class SummaryTableCacheStats
	{
		public int WriteCount = 0;
		public int HitCount = 0;
		public int MissCount = 0;
		public int PurgeCount = 0;

		public void LogStats()
		{
			Console.WriteLine("Summary Table Cache stats:");
			Console.WriteLine("  Cache hits      : " + HitCount);
			Console.WriteLine("  Cache misses    : " + MissCount);
			Console.WriteLine("  Cache writes    : " + WriteCount);
			if (PurgeCount > 0)
			{
				Console.WriteLine("  Files purged    : " + PurgeCount);
			}
			if (HitCount > 0 || MissCount > 0)
			{
				Console.WriteLine("  Hit percentage  : " + ((float)HitCount * 100.0f / ((float)MissCount+(float)HitCount)).ToString("0.0") + "%");
			}
		}
	};

<<<<<<< HEAD
    class CachedCsvFile
    {
		public CachedCsvFile(string inFilename, bool useCacheFiles, DerivedMetadataMappings derivedMetadataMappings)
		{
			if (inFilename.ToLower().EndsWith(".csv"))
			{
				isBinaryFile = false;
			}
			else if (inFilename.ToLower().EndsWith(".csv.bin"))
			{
				isBinaryFile = true;
			}
			else
			{
				throw new Exception("File extension not supported for file " + inFilename);
			}

			string cacheFilename = inFilename + ".cache";
			if (useCacheFiles && File.Exists(cacheFilename))
			{
				string[] fileLines = File.ReadAllLines(cacheFilename);

				// Put the stats and metadata lines in the standard order
				if (fileLines.Length >= 3)
				{
					string metadataLine = fileLines[1];
					string statsLine = fileLines[2];
					fileLines[1] = statsLine;
					fileLines[2] = metadataLine;
				}
				dummyCsvStats = CsvStats.ReadCSVFromLines(fileLines, null, 0, true);
			}
			else
			{
				if (isBinaryFile)
				{
					dummyCsvStats = CsvStats.ReadBinFile(inFilename, null, 0, true);
				}
				else
				{
					textCsvLines = File.ReadAllLines(inFilename);
					if (textCsvLines.Length > 0)
					{
						dummyCsvStats = CsvStats.ReadCSVFromLines(textCsvLines, null, 0, true);
					}
					else
					{
						Console.WriteLine("CSV file " + inFilename + " is contains no lines!");
						dummyCsvStats = new CsvStats();
					}
				}
			} 

            filename = inFilename;

            if (dummyCsvStats != null && dummyCsvStats.metaData != null)
            {
				metadata = dummyCsvStats.metaData;
				derivedMetadataMappings.ApplyMapping(metadata);
			}
		}

		public void PrepareCsvData()
		{
			if (isBinaryFile)
			{
				finalCsv = CsvStats.ReadBinFile(filename);
			}
			else
			{
				if (textCsvLines == null)
				{
					textCsvLines = File.ReadAllLines(filename);
				}
			}
		}

		public CsvStats GetFinalCsv()
		{
			if (finalCsv != null)
			{
				return finalCsv;
			}
			if (!isBinaryFile)
			{
				finalCsv = CsvStats.ReadCSVFromLines(textCsvLines, null);
				return finalCsv;
			}
			return null;
		}


		public bool DoesMetadataMatchFilter(string metadataFilterString)
		{
			if (metadataFilterString==null || metadataFilterString=="")
			{
				return true;
			}
			if (metadata == null)
			{
				Console.WriteLine("CSV " + filename + " has no metadata");
				return false;
			}
			return CsvStats.DoesMetadataMatchFilter(metadata, metadataFilterString);
		}

		public void ComputeSummaryTableCacheId(string reportTypeId)
		{
			// If the CSV has an embedded ID, use that. Otherwise generate one. 
			string csvId;
			if (metadata != null && metadata.Values.ContainsKey("csvid"))
			{
				csvId = metadata.Values["csvid"];
			}
			else
			{
				// Fall back to absolute path if the CSVID metadata doesn't exist
				// Note that using the filename like this means moving the file will result in a new entry for each location
				StringBuilder sb = new StringBuilder();
				sb.Append("CSVFILENAME={" + Path.GetFullPath(filename).ToLower() + "}\n");
				if (metadata != null)
				{
					foreach (string key in metadata.Values.Keys)
					{
						sb.Append("{" + key + "}={" + metadata.Values[key] + "}\n");
					}
				}
				csvId = HashHelper.StringToHashStr(sb.ToString()) + "_"; ;
			}
			summaryTableCacheId = csvId + "_" + reportTypeId;
		}


		public string filename;
		public string summaryTableCacheId;
        public string[] textCsvLines;
        public CsvStats dummyCsvStats;
		public CsvStats finalCsv;
		public CsvMetadata metadata;
		public SummaryMetadata cachedSummaryMetadata;
		public ReportTypeInfo reportTypeInfo;
		bool isBinaryFile;
    };

	class MetadataCacheStats
	{
		public int WriteCount = 0;
		public int HitCount = 0;
		public int MissCount = 0;
		public int PurgeCount = 0;

		public void LogStats()
		{
			Console.WriteLine("Metadata cache stats:");
			Console.WriteLine("  Cache hits      : " + HitCount);
			Console.WriteLine("  Cache misses    : " + MissCount);
			Console.WriteLine("  Cache writes    : " + WriteCount);
			if (PurgeCount > 0)
			{
				Console.WriteLine("  Files purged    : " + PurgeCount);
			}
			if (HitCount > 0 || MissCount > 0)
			{
				Console.WriteLine("  Hit percentage  : " + ((float)HitCount * 100.0f / ((float)MissCount+(float)HitCount)).ToString("0.0") + "%");
			}
		}
	};


=======
>>>>>>> 6bbb88c8
	class Program : CommandLineTool
    {
		static string formatString =
			"PerfReportTool v" + Version.Get() + "\n" +
			"\n" +
			"Format: \n" +
			"       -csv <filename> or -csvdir <directory path> or -summaryTableCacheIn <directory path>\n" +
			"       -o <dir name>: output directory (will be created if necessary)\n" +
			"\n" +
			"Optional Args:\n" +
			"       -reportType <e.g. flythrough, playthrough, playthroughmemory>\n" +
			"       -reportTypeCompatCheck : do a compatibility if when specifying a report type (rather than forcing)\n"+
			"       -graphXML <xmlfilename>\n" +
			"       -reportXML <xmlfilename>\n" +
			"       -reportxmlbasedir <folder>\n" +
			"       -title <name>\n" +
			"       -maxy <value> - forces all graphs to use this value\n" +
<<<<<<< HEAD
			"       -writeSummaryCsv : if specified, a csv file containing summary information will be generated. Not available in bulk mode.\n" +
			"       -nocommandlineEmbed : don't embed the commandline in reports"+
			"       -cleanCsvOut <filename> : write a standard format CSV after event stripping with metadata stripped out. Non-bulk mode only\n"+
			"\n"+
			"Performance args:\n" +
			"       -perfLog : output performance logging information\n" +
			"       -noBatchedGraphs : disable batched/multithreaded graph generation (default is enabled)\n" +
			"       -graphThreads : use with -batchedGraphs to control the number of threads per CsvToSVG instance (default: PC core count/2)\n" +
			"\n" +
			"Options to truncate or filter source data:\n" +
=======
			"       -writeSummaryCsv : if specified, a csv file containing summary information will be generated.\n"+
			"          Not available in bulk mode.\n" +
			"       -noWatermarks : don't embed the commandline or version in reports\n"+
			"       -cleanCsvOut <filename> : write a standard format CSV after event stripping with metadata stripped out.\n"+
			"          Not available in bulk mode.\n" +
			"       -noSmooth : disable smoothing on all graphs\n" +
			"       -listSummaryTables: lists available summary tables from the current report XML\n" +
			"\n" +
			"Performance args:\n" +
			"       -perfLog : output performance logging information\n" +
			"       -noBatchedGraphs : disable batched/multithreaded graph generation (default is enabled)\n" +
			"       -graphThreads : use with -batchedGraphs to control the number of threads per CsvToSVG instance \n"+
			"                       (default: PC core count/2)\n" +
			"\n" +
			"Options to truncate or filter source data:\n" +
			"Warning: these options disable Summary Table caching\n" +
>>>>>>> 6bbb88c8
			"       -minx <frameNumber>\n" +
			"       -maxx <frameNumber>\n" +
			"       -beginEvent <event> : strip data before this event\n" +
			"       -endEvent <event> : strip data after this event\n" +
			"       -noStripEvents : if specified, don't strip out samples between excluded events from the stats\n" +
<<<<<<< HEAD
			"NOTE: these options disable metadata caching\n" +
=======
>>>>>>> 6bbb88c8
			"\n" +
			"Optional bulk mode args: (use with -csvdir or -summaryTableCacheIn)\n" +
			"       -recurse \n" +
			"       -searchpattern <pattern>, e.g -searchpattern csvprofile*\n" +
			"       -customTable <comma seprated fields>\n" +
			"       -customTableSort <comma seprated field row sort order> (use with -customTable)\n" +
			"       -noDetailedReports : skips individual report generation\n" +
			"       -collateTable : writes a collated table in addition to the main one, merging by row sort\n" +
			"       -emailTable : writes a condensed email-friendly table (see the 'condensed' summary table)\n" +
			"       -csvTable : writes the summary table in CSV format instead of html\n" +
			"       -summaryTable <name> :\n" +
			"           Selects a custom summary table type from the list in reportTypes.xml \n"+
			"           (if not specified, 'default' will be used)\n" +
			"       -condensedSummaryTable <name> :\n" +
			"           Selects a custom condensed summary table type from the list in reportTypes.xml \n"+
			"           (if not specified, 'condensed' will be used)\n" +
			"       -summaryTableFilename <name> : use the specified filename for the summary table (instead of SummaryTable.html)\n"+
<<<<<<< HEAD
            "       -metadataFilter <key=value,key=value...> : filters based on CSV metadata\n" +
			"       -readAllStats : reads all stats so that any stat can be output to the summary table. Useful with -customtable in bulk mode (off by default)\n" +
			"       -showHiddenStats : shows stats which have been automatically hidden (e.g csv unit stat averages hidden by FPSCharts Summary)\n" +
=======
			"       -metadataFilter <query> or <key0=value0,key1=value1...>: filters based on CSV metadata,\n"+
			"           e.g \"platform=ps4 AND deviceprofile=ps4_60\" \n" +
			"       -readAllStats : allows any CSV stat avg to appear in the summary table, not just those referenced in summaries\n" +
			"       -showHiddenStats : shows stats which have been automatically hidden (typically duplicate csv unit stats)\n" +
>>>>>>> 6bbb88c8
			"       -externalGraphs : enables external graphs (off by default)\n" +
			"       -spreadsheetfriendly: outputs a single quote before non-numeric entries in summary tables\n" +
			"       -noSummaryMinMax: don't make min/max columns for each stat in a condensed summary\n" +
			"       -reverseTable: Reverses the order of summary tables\n"+
			"       -scrollableTable: makes the summary table scrollable, with frozen first rows and columns\n" +
			"       -maxSummaryTableStringLength <n>: strings longer than this will get truncated\n" +
<<<<<<< HEAD
			"\n" +
			"Performance args for bulk mode:\n" +
			"       -precacheCount <n> : number of CSV files to precache in the lookahead cache (0 for no precache)\n" +
			"       -precacheThreadCount <n> : number of threads to use for the CSV lookahead cache (default 8)\n" +
			"       -metadataCache <dir> : specifies a directory for metadata to be cached. Enables -readAllStats implicitly.\n  this avoids processing csvs on subsequent runs if -noDetailedReports is specified\n" +
			"       -metadataCacheInvalidate : regenerates metadata disk cache entries (ie write only)\n" +
			"       -metadataCacheReadOnly : only read from the cache, never write\n" +
			"       -metadataCachePurgeInvalid : Purges invalid PRCs from the cache folder\n" +
			"       -noCsvCacheFiles: disables usage of .csv.cache files. Cache files are much faster if filtering on metadata\n" +
=======
			"       -allowDuplicateCSVs : doesn't remove duplicate CSVs (Note: can cause summary table cache file locking issues)\n"+
			"       -requireMetadata : ignores CSVs without metadata\n" +
			"       -listFiles : just list all files that pass the metadata query. Don't generate any reports.\n" +
			"       -reportLinkRootPath <path> : Make report links relative to this\n" +
			"       -csvLinkRootPath <path> : Make CSV file links relative to this\n" +
			"       -weightByColumn : weight collated table averages by this column (overrides value specified in the report XML)\n" +
			"       -noWeightedAvg : Don't use weighted averages for the collated table\n" +
			"       -minFrameCount <n> : ignore CSVs without at least this number of valid frames\n" +
			"       -maxFileAgeDays <n> : max file age in days. CSV or PRC files older than this will be ignored\n" +
			"\n" +
			"Performance args for bulk mode:\n" +
			"       -precacheCount <n> : number of CSV files to precache in the lookahead cache (0 for no precache)\n" +
			"       -precacheThreads <n> : number of threads to use for the CSV lookahead cache (default 8)\n" +
			"       -summaryTableCache <dir> : specifies a directory for summary table data to be cached.\n"+
			"           This avoids processing csvs on subsequent runs when -noDetailedReports is specified\n" +
			"           Note: Enables -readAllStats implicitly. \n"+
			"       -summaryTableCacheInvalidate : regenerates summary table disk cache entries (ie write only)\n" +
			"       -summaryTableCacheReadOnly : only read from the cache, never write\n" +
			"       -summaryTableCachePurgeInvalid : Purges invalid PRCs from the cache folder\n" +
			"       -summaryTableCacheIn <dir> : reads data directly from the summary table cache instead of from CSVs\n" +
			"       -summaryTableCacheUseOnlyCsvID : only use the CSV ID for the summary table cacheID, ignoringthe report type hash\n"+
			"            Use this if you want to avoid cache data being invalidated by report changes\n" +
			"       -noCsvCacheFiles: disables usage of .csv.cache files. Cache files can be much faster if filtering on metadata\n" +
>>>>>>> 6bbb88c8
			"";
			/*
			"Note on custom tables:\n" +
			"       The -customTable and -customTableSort args allow you to generate a custom summary table\n" +
			"       This is an alternative to using preset summary tables (see -summarytable)\n" +
			"       Example:\n"+
			"               -customTableSort \"deviceprofile,buildversion\" -customTable \"deviceprofile,buildversion,memoryfreeMB*\" \n"+
			"       This outputs a table containing deviceprofile, buildversion and memoryfree stats, sorted by deviceprofile and then buildversion\n" +
			""
			*/

		Dictionary<string, string> statDisplaynameMapping;
		ReportXML reportXML;

		string GetBaseDirectory()
        {
            string location = System.Reflection.Assembly.GetEntryAssembly().Location.ToLower();

            string baseDirectory = location;
            baseDirectory = baseDirectory.Replace("perfreporttool.exe", "");

            string debugSubDir = "\\bin\\debug\\";
            if (baseDirectory.ToLower().EndsWith(debugSubDir))
            {
                // Might be best to use the CSVToSVG from source, but that might not be built, so use the one checked into binaries instead
                baseDirectory = baseDirectory.Substring(0, baseDirectory.Length - debugSubDir.Length);
                baseDirectory += "\\..\\..\\..\\..\\Binaries\\DotNET\\CsvTools";
            }
            return baseDirectory;
        }

		void Run(string[] args)
		{
            // Read the command line
            if (args.Length < 1)
			{
				WriteLine("Invalid args");
				WriteLine(formatString);
				return;
			}
			WriteLine("PerfReportTool v" + Version.Get());

			ReadCommandLine(args);
            PerfLog perfLog = new PerfLog(GetBoolArg("perfLog"));

			SummaryFactory.Init();

			string csvDir = null;

			bool bBulkMode = false;
			bool bSummaryTableCacheOnlyMode = false;
			// Read CSV filenames from a directory or list
			string[] csvFilenames;
			if (args.Length == 1)
			{
				// Simple mode: just pass a csv name
				csvFilenames = new string[] { args[0] };
			}
			else
			{
				csvDir=GetArg("csvDir");
				int maxFileAgeDays = GetIntArg("maxFileAgeDays", -1);
				string summaryTableCacheInDir = GetArg("summaryTableCacheIn");
				if (csvDir.Length > 0)
				{
					bool recurse = GetBoolArg("recurse");
					string searchPattern = GetArg("searchPattern", false);
					if (searchPattern == "")
					{
						searchPattern = "*.csv;*.csv.bin";
					}
					else if (!searchPattern.Contains('.'))
					{
						searchPattern += ".csv;*.csv.bin";
					}

<<<<<<< HEAD
					System.IO.FileInfo[] files = GetFilesWithSearchPattern(csvDir, searchPattern, recurse);
=======
					System.IO.FileInfo[] files = GetFilesWithSearchPattern(csvDir, searchPattern, recurse, maxFileAgeDays);
>>>>>>> 6bbb88c8
					csvFilenames = new string[files.Length];
					int i = 0;
					foreach (FileInfo csvFile in files)
					{
						csvFilenames[i] = csvFile.FullName;
						i++;
					}
					// We don't write summary CSVs in bulk mode
					bBulkMode = true;
                    perfLog.LogTiming("DirectoryScan");
                }
				else if (summaryTableCacheInDir.Length>0)
				{
					bool recurse = GetBoolArg("recurse");
					System.IO.FileInfo[] files = GetFilesWithSearchPattern(summaryTableCacheInDir, "*.prc", recurse, maxFileAgeDays);
					csvFilenames = new string[files.Length];
					int i = 0;
					foreach (FileInfo csvFile in files)
					{
						csvFilenames[i] = csvFile.FullName;
						i++;
					}
					bBulkMode = true;
					bSummaryTableCacheOnlyMode = true;
					perfLog.LogTiming("DirectoryScan");
				}
				else
				{
					string csvFilenamesStr = GetArg("csv");
					if (csvFilenamesStr.Length == 0)
					{
						csvFilenamesStr = GetArg("csvs", true);
						if (csvFilenamesStr.Length == 0)
						{
							System.Console.Write(formatString);
							return;
						}
					}
					csvFilenames = csvFilenamesStr.Split(';');
				}
			}

			// Load the report + graph XML data
			reportXML = new ReportXML(GetArg("graphxml", false), GetArg("reportxml", false), GetArg("reportxmlbasedir", false));

			if (GetBoolArg("listSummaryTables"))
			{
				Console.WriteLine("Listing summary tables:");
				List<string> summaryTableNames=reportXML.GetSummaryTableNames();

				foreach (string name in summaryTableNames)
				{
					Console.WriteLine("  "+name);
				}
				return;
			}
			statDisplaynameMapping = reportXML.GetDisplayNameMapping();

<<<<<<< HEAD
			MetadataCacheStats metadataCacheStats = new MetadataCacheStats();

			perfLog.LogTiming("Initialization");

			string summaryMetadataCacheDir = null;
			if (bBulkMode)
			{
				summaryMetadataCacheDir = GetArg("metadataCache", null);
				if (summaryMetadataCacheDir != null)
=======
			SummaryTableCacheStats summaryTableCacheStats = new SummaryTableCacheStats();

			perfLog.LogTiming("Initialization");

			string summaryTableCacheDir = null;
			if (bBulkMode)
			{
				summaryTableCacheDir = GetArg("summaryTableCache", null);
				if (summaryTableCacheDir != null)
>>>>>>> 6bbb88c8
				{
					// Check for incompatible options. Could just feed these into the metadata key eventually
					string incompatibleOptionsStr = "minx,maxx,beginevent,endevent,noStripEvents";
					string[] incompatibleOptionsList = incompatibleOptionsStr.Split(',');
					List<string> badOptions = new List<string>();
					foreach (string option in incompatibleOptionsList)
					{
						if ( GetArg(option, null) != null)
						{
							badOptions.Add(option);
						}
					}
					if (badOptions.Count>0)
					{
<<<<<<< HEAD
						Console.WriteLine("Warning: Metadata cache disabled due to incompatible options ("+ string.Join(", ", badOptions) + "). See help for details.");
						summaryMetadataCacheDir = null;
					}
					else
					{
						Console.WriteLine("Using summary metadata cache: " + summaryMetadataCacheDir);
						Directory.CreateDirectory(summaryMetadataCacheDir);

						if ( GetBoolArg("metadataCachePurgeInvalid"))
						{
							Console.WriteLine("Purging invalid data from the metadata cache." );
							DirectoryInfo di = new DirectoryInfo(summaryMetadataCacheDir);
=======
						Console.WriteLine("Warning: Summary Table cache disabled due to incompatible options ("+ string.Join(", ", badOptions) + "). See help for details.");
						summaryTableCacheDir = null;
					}
					else
					{
						Console.WriteLine("Using summary table cache: " + summaryTableCacheDir);
						Directory.CreateDirectory(summaryTableCacheDir);

						if ( GetBoolArg("summaryTableCachePurgeInvalid"))
						{
							Console.WriteLine("Purging invalid data from the summary table cache." );
							DirectoryInfo di = new DirectoryInfo(summaryTableCacheDir);
>>>>>>> 6bbb88c8
							FileInfo[] files = di.GetFiles("*.prc", SearchOption.TopDirectoryOnly);
							int numFilesDeleted=0;
							foreach (FileInfo file in files)
							{
<<<<<<< HEAD
								if ( SummaryMetadata.TryReadFromCache(summaryMetadataCacheDir, file.Name.Substring(0,file.Name.Length-4))==null )
=======
								if ( SummaryTableRowData.TryReadFromCache(summaryTableCacheDir, file.Name.Substring(0,file.Name.Length-4))==null )
>>>>>>> 6bbb88c8
								{
									File.Delete(file.FullName);
									numFilesDeleted++;
								}
							}
<<<<<<< HEAD
							metadataCacheStats.PurgeCount = numFilesDeleted;
							Console.WriteLine(numFilesDeleted+" of "+files.Length+" cache entries deleted");
							perfLog.LogTiming("PurgeMetadataCache");
=======
							summaryTableCacheStats.PurgeCount = numFilesDeleted;
							Console.WriteLine(numFilesDeleted+" of "+files.Length+" cache entries deleted");
							perfLog.LogTiming("PurgeSummaryTableCache");
>>>>>>> 6bbb88c8
						}
					}
				}
			}

            // Create the output directory if requested
            string outputDir = GetArg("o", false).ToLower();
            if (!string.IsNullOrEmpty(outputDir))
            {
                if (!Directory.Exists(outputDir))
                {
                    Directory.CreateDirectory(outputDir);
                }
            }

			int precacheCount = GetIntArg("precacheCount", 8);
			int precacheThreads = GetIntArg("precacheThreads", 8);
			bool bBatchedGraphs = true;
			if ( GetBoolArg("noBatchedGraphs") )
			{
				bBatchedGraphs = false;
			}
			if (bBatchedGraphs)
			{
				WriteLine("Batched graph generation enabled.");
			}
			else
			{
				WriteLine("Batched graph generation disabled.");
			}

<<<<<<< HEAD
			string metadataFilterString = GetArg("metadataFilter", null);
=======
			// Read the metadata filter string
			string metadataFilterString = GetArg("metadataFilter", null);
			QueryExpression metadataQuery = null;
			if (metadataFilterString != null)
			{
				metadataQuery = MetadataQueryBuilder.BuildQueryExpressionTree(metadataFilterString);
			}
>>>>>>> 6bbb88c8

			bool writeDetailedReports = !GetBoolArg("noDetailedReports");

			// A csv hash for now can just be a filename/size. Replace with metadata later
			// Make PerfSummaryCache from: CSV hash + reporttype hash. If the cache is enabled then always -readAllStats

			bool bReadAllStats = GetBoolArg("readAllStats");
<<<<<<< HEAD
			bool bShowHiddenStats= GetBoolArg("showHiddenStats");
			bool bMetadataCacheReadonly = GetBoolArg("metadataCacheReadOnly");
			bool bMetadataCacheInvalidate = GetBoolArg("metadataCacheInvalidate");

=======

			bool bSummaryTableCacheReadonly = GetBoolArg("summaryTableCacheReadOnly");
			bool bSummaryTableCacheInvalidate = GetBoolArg("summaryTableCacheInvalidate");
>>>>>>> 6bbb88c8
			string cleanCsvOutputFilename = GetArg("cleanCsvOut", null);
			if (cleanCsvOutputFilename != null && bBulkMode)
			{
				throw new Exception("-cleanCsvOut is not compatible with bulk mode. Pass one csv with -csv <filename>");
			}

<<<<<<< HEAD
			string summaryMetadataCacheDirForRead = summaryMetadataCacheDir;
			if ( bMetadataCacheInvalidate || writeDetailedReports )
			{
				// Don't read from the summary metadata cache if we're generating full reports
				summaryMetadataCacheDirForRead = null;
			}

			ReportTypeParams reportTypeParams = new ReportTypeParams
			{
				reportTypeOverride = GetArg("reportType", false).ToLower(),
				forceReportType = !GetBoolArg("reportTypeCompatCheck")
			};

			CsvFileCache csvFileCache = new CsvFileCache(csvFilenames, precacheCount, precacheThreads, !GetBoolArg("noCsvCacheFiles"), metadataFilterString, reportXML, reportTypeParams, bBulkMode, summaryMetadataCacheDirForRead);
            SummaryMetadataTable metadataTable = new SummaryMetadataTable();
			bool bWriteToMetadataCache = summaryMetadataCacheDir != null && !bMetadataCacheReadonly;

			for ( int i=0; i<csvFilenames.Length; i++)
=======
			bool bShowHiddenStats = GetBoolArg("showHiddenStats");
			string customSummaryTableFilter = GetArg("customTable");
			if (customSummaryTableFilter.Length > 0)
			{
				bShowHiddenStats = true;
			}

			string summaryTableCacheForRead = summaryTableCacheDir;
			if (bSummaryTableCacheInvalidate || writeDetailedReports )
			{
				// Don't read from the summary metadata cache if we're generating full reports
				summaryTableCacheForRead = null;
			}

			if (bSummaryTableCacheOnlyMode)
			{
				// Override these options in summaryTableCacheOnly mode
				bSummaryTableCacheReadonly = true;
				summaryTableCacheForRead = null;
				bSummaryTableCacheInvalidate = false;
			}

			ReportTypeParams reportTypeParams = new ReportTypeParams
			{
				reportTypeOverride = GetArg("reportType", false).ToLower(),
				forceReportType = !GetBoolArg("reportTypeCompatCheck")
			};

			bool bRemoveDuplicates = !GetBoolArg("allowDuplicateCSVs");
			bool bSummaryTableCacheUseOnlyCsvID = GetBoolArg("summaryTableCacheUseOnlyCsvID");
			bool bRequireMetadata = GetBoolArg("requireMetadata");
			bool bListFilesMode = GetBoolArg("listFiles");
			int frameCountThreshold = GetIntArg("minFrameCount", 0);
			if (bListFilesMode)
			{
				writeDetailedReports = false;
			}


			CsvFileCache csvFileCache = new CsvFileCache(
				csvFilenames, 
				precacheCount, 
				precacheThreads, 
				!GetBoolArg("noCsvCacheFiles"), 
				metadataQuery, 
				reportXML, 
				reportTypeParams, 
				bBulkMode, 
				bSummaryTableCacheOnlyMode, 
				bSummaryTableCacheUseOnlyCsvID, 
				bRemoveDuplicates,
				bRequireMetadata,
				summaryTableCacheForRead,
				bListFilesMode);

            SummaryTable summaryTable = new SummaryTable();
			bool bWriteToSummaryTableCache = summaryTableCacheDir != null && !bSummaryTableCacheReadonly;

			int csvCount = csvFilenames.Length;
			for ( int i=0; i<csvCount; i++)
>>>>>>> 6bbb88c8
			{
                try
                {
                    CachedCsvFile cachedCsvFile = csvFileCache.GetNextCachedCsvFile();
<<<<<<< HEAD
                    Console.WriteLine("-------------------------------------------------");
                    Console.WriteLine("CSV " + (i+1) + "/" + csvFilenames.Length ) ;
                    Console.WriteLine(csvFilenames[i] );

					perfLog.LogTiming("  CsvCacheRead");
                    if (cachedCsvFile != null)
                    {
						SummaryMetadata metadata = cachedCsvFile.cachedSummaryMetadata;
						if (metadata == null)
						{
							if (summaryMetadataCacheDirForRead != null)
							{
								metadataCacheStats.MissCount++;
							}
							if (bBulkMode)
							{
								metadata = new SummaryMetadata();
							}
							if (cleanCsvOutputFilename != null)
							{
								WriteCleanCsv(cachedCsvFile, cleanCsvOutputFilename, cachedCsvFile.reportTypeInfo);
							}
							else
							{
								GenerateReport(cachedCsvFile, outputDir, bBulkMode, metadata, bBatchedGraphs, writeDetailedReports, bReadAllStats || bWriteToMetadataCache, cachedCsvFile.reportTypeInfo);
								perfLog.LogTiming("  GenerateReport");
								if (metadata != null && bWriteToMetadataCache)
								{
									if (metadata.WriteToCache(summaryMetadataCacheDir, cachedCsvFile.summaryTableCacheId))
									{
										Console.WriteLine("Cached summary metadata for CSV: " + csvFilenames[i]);
										metadataCacheStats.WriteCount++;
										perfLog.LogTiming("  WriteMetadataCache");
									}
								}
							}
						}
						else
						{
							metadataCacheStats.HitCount++;
						}
						if (metadata != null)
                        {
                            metadataTable.AddMetadata(metadata, bReadAllStats, bShowHiddenStats);
							perfLog.LogTiming("  AddMetadata");
=======
					if (cachedCsvFile == null)
					{
						continue;
					}
                    Console.WriteLine("-------------------------------------------------");
                    Console.WriteLine("CSV " + (i+1) + "/" + csvFilenames.Length ) ;
                    Console.WriteLine(cachedCsvFile.filename);

					perfLog.LogTiming("  CsvCacheRead");
					if (cachedCsvFile == null)
					{
						Console.WriteLine("Skipped!");
					}
					else
                    {
						SummaryTableRowData rowData = cachedCsvFile.cachedSummaryTableRowData;
						if (rowData == null)
						{
							if (summaryTableCacheForRead != null)
							{
								summaryTableCacheStats.MissCount++;
							}
							if (bBulkMode)
							{
								rowData = new SummaryTableRowData();
							}
							if (cleanCsvOutputFilename != null)
							{
								WriteCleanCsv(cachedCsvFile, cleanCsvOutputFilename, cachedCsvFile.reportTypeInfo);
								perfLog.LogTiming("  WriteCleanCsv");
							}
							else
							{
								GenerateReport(cachedCsvFile, outputDir, bBulkMode, rowData, bBatchedGraphs, writeDetailedReports, bReadAllStats || bWriteToSummaryTableCache, cachedCsvFile.reportTypeInfo, csvDir);
								perfLog.LogTiming("  GenerateReport");

								if (rowData != null && bWriteToSummaryTableCache)
								{
									if (rowData.WriteToCache(summaryTableCacheDir, cachedCsvFile.summaryTableCacheId))
									{
										Console.WriteLine("Cached summary rowData for CSV: " + cachedCsvFile.filename);
										summaryTableCacheStats.WriteCount++;
										perfLog.LogTiming("  WriteSummaryTableCache");
									}
								}
							}
						}
						else
						{
							summaryTableCacheStats.HitCount++;
						}

						if (rowData != null)
                        {
							// Filter row based on framecount if minFrameCount is specified
							bool bIncludeRowData = true;
							if (frameCountThreshold > 0 && rowData.GetFrameCount() < frameCountThreshold)
							{
								Console.WriteLine("CSV frame count below the threshold. Excluding from summary table:" + cachedCsvFile.filename);
								bIncludeRowData = false;
							}
							if (bIncludeRowData)
							{
								summaryTable.AddRowData(rowData, bReadAllStats, bShowHiddenStats);
							}
							perfLog.LogTiming("  AddRowData");
>>>>>>> 6bbb88c8
						}
					}
                }
				catch (Exception e)
				{
					if (bBulkMode)
					{
						Console.Out.WriteLine("[ERROR] : "+ e.Message);
					}
					else
					{
						// If we're not in bulk mode, exceptions are fatal
						throw e;
					}
				}
			}

            Console.WriteLine("-------------------------------------------------");

            // Write out the summary table, if there is one
            if (summaryTable.Count > 0)
			{
				// Pre-sort the summary table to ensure determinism
				summaryTable = summaryTable.SortRows(new List<string>(new string[] { "csvfilename" }),true);
				perfLog.LogTiming("PreSort Summary table");

				string summaryTableFilename = GetArg("summaryTableFilename", "SummaryTable");
				if ( summaryTableFilename.ToLower().EndsWith(".html"))
				{
					summaryTableFilename = summaryTableFilename.Substring(0, summaryTableFilename.Length - 5);
				}
				bool bCsvTable = GetBoolArg("csvTable");
				bool bCollateTable = GetBoolArg("collateTable");
				bool bSpreadsheetFriendlyStrings = GetBoolArg("spreadsheetFriendly");
<<<<<<< HEAD
=======
				string weightByColumnName = GetArg("weightByColumn", null);
>>>>>>> 6bbb88c8
				if (customSummaryTableFilter.Length > 0)
				{
					bShowHiddenStats = true;
					string customSummaryTableRowSort = GetArg("customTableSort");
					if (customSummaryTableRowSort.Length == 0)
					{
						customSummaryTableRowSort = "buildversion,deviceprofile";
					}
<<<<<<< HEAD
					WriteMetadataTableReport(outputDir, summaryTableFilename, metadataTable, customSummaryTableFilter.Split(',').ToList(), customSummaryTableRowSort.Split(',').ToList(), false, bCsvTable, bSpreadsheetFriendlyStrings, null);

					if (bCollateTable)
					{
						WriteMetadataTableReport(outputDir, summaryTableFilename+"_Collated", metadataTable, customSummaryTableFilter.Split(',').ToList(), customSummaryTableRowSort.Split(',').ToList(), true, bCsvTable, bSpreadsheetFriendlyStrings, null);
=======
					WriteSummaryTableReport(outputDir, summaryTableFilename, summaryTable, customSummaryTableFilter.Split(',').ToList(), customSummaryTableRowSort.Split(',').ToList(), false, bCsvTable, bSpreadsheetFriendlyStrings, null, null);

					if (bCollateTable)
					{
						WriteSummaryTableReport(outputDir, summaryTableFilename+"_Collated", summaryTable, customSummaryTableFilter.Split(',').ToList(), customSummaryTableRowSort.Split(',').ToList(), true, bCsvTable, bSpreadsheetFriendlyStrings, null, weightByColumnName);
>>>>>>> 6bbb88c8
					}
				}
				else
				{
					string summaryTableName = GetArg("summaryTable");
					if (summaryTableName.Length == 0)
					{
						summaryTableName = "default";
					}
					SummaryTableInfo tableInfo = reportXML.GetSummaryTable(summaryTableName);
<<<<<<< HEAD
					WriteMetadataTableReport(outputDir, summaryTableFilename, metadataTable, tableInfo, false, bCsvTable, bSpreadsheetFriendlyStrings );
					if (bCollateTable)
					{
						WriteMetadataTableReport(outputDir, summaryTableFilename, metadataTable, tableInfo, true, bCsvTable, bSpreadsheetFriendlyStrings);
=======
					WriteSummaryTableReport(outputDir, summaryTableFilename, summaryTable, tableInfo, false, bCsvTable, bSpreadsheetFriendlyStrings, null );
					if (bCollateTable)
					{
						WriteSummaryTableReport(outputDir, summaryTableFilename, summaryTable, tableInfo, true, bCsvTable, bSpreadsheetFriendlyStrings, weightByColumnName);
>>>>>>> 6bbb88c8
					}
				}

				// EmailTable is hardcoded to use the condensed type
				string condensedSummaryTable = GetArg("condensedSummaryTable",null);
				if (GetBoolArg("emailSummary") || GetBoolArg("emailTable") || condensedSummaryTable != null)
				{
					SummaryTableInfo tableInfo = reportXML.GetSummaryTable(condensedSummaryTable == null ? "condensed" : condensedSummaryTable);
<<<<<<< HEAD
					WriteMetadataTableReport(outputDir, summaryTableFilename+"_Email", metadataTable, tableInfo, true, false, bSpreadsheetFriendlyStrings);
=======
					WriteSummaryTableReport(outputDir, summaryTableFilename+"_Email", summaryTable, tableInfo, true, false, bSpreadsheetFriendlyStrings, weightByColumnName);
>>>>>>> 6bbb88c8
				}
                perfLog.LogTiming("WriteSummaryTable");
            }

<<<<<<< HEAD
			if ( summaryMetadataCacheDir != null )
			{
				metadataCacheStats.LogStats();
			}
            perfLog.LogTotalTiming();
        }

        void WriteMetadataTableReport(string outputDir, string filenameWithoutExtension, SummaryMetadataTable table, SummaryTableInfo tableInfo, bool bCollated, bool bToCSV, bool bSpreadsheetFriendlyStrings)
		{
			WriteMetadataTableReport(outputDir, filenameWithoutExtension, table, tableInfo.columnFilterList, tableInfo.rowSortList, bCollated, bToCSV, bSpreadsheetFriendlyStrings, tableInfo.sectionBoundary);
		}

		void WriteMetadataTableReport(string outputDir, string filenameWithoutExtension, SummaryMetadataTable table, List<string> columnFilterList, List<string> rowSortList, bool bCollated, bool bToCSV, bool bSpreadsheetFriendlyStrings, SummarySectionBoundaryInfo sectionBoundaryInfo)
		{
			bool reverseSort = GetBoolArg("reverseTable");
			bool bScrollableTable = GetBoolArg("scrollableTable");
=======
			if ( summaryTableCacheDir != null )
			{
				summaryTableCacheStats.LogStats();
			}
			Console.WriteLine("Duplicate CSVs skipped: " + csvFileCache.duplicateCount);
            perfLog.LogTotalTiming();
        }

		void WriteSummaryTableReport(string outputDir, string filenameWithoutExtension, SummaryTable table, List<string> columnFilterList, List<string> rowSortList, bool bCollated, bool bToCSV, bool bSpreadsheetFriendlyStrings, List<SummarySectionBoundaryInfo> sectionBoundaries, string weightByColumnName)
		{
			SummaryTableInfo tableInfo = new SummaryTableInfo();
			tableInfo.columnFilterList = columnFilterList;
			tableInfo.rowSortList = rowSortList;
			WriteSummaryTableReport(outputDir, filenameWithoutExtension, table, tableInfo, bCollated, bToCSV, bSpreadsheetFriendlyStrings, weightByColumnName);
		}

		void WriteSummaryTableReport(string outputDir, string filenameWithoutExtension, SummaryTable table, SummaryTableInfo tableInfo, bool bCollated, bool bToCSV, bool bSpreadsheetFriendlyStrings, string weightByColumnNameOverride)
		{
			string weightByColumnName = weightByColumnNameOverride != null ? weightByColumnNameOverride : tableInfo.weightByColumn;
			if (GetBoolArg("noWeightedAvg"))
			{
				weightByColumnName = null;
			}
			bool reverseSort = tableInfo.bReverseSortRows || GetBoolArg("reverseTable");
			bool bScrollableTable = tableInfo.bScrollableFormatting || GetBoolArg("scrollableTable");
>>>>>>> 6bbb88c8
			bool addMinMaxColumns = !GetBoolArg("noSummaryMinMax");
			if (!string.IsNullOrEmpty(outputDir))
            {
                filenameWithoutExtension = Path.Combine(outputDir, filenameWithoutExtension);
            }
<<<<<<< HEAD

            SummaryMetadataTable filteredTable = table.SortAndFilter(columnFilterList, rowSortList, reverseSort);
			if (bCollated)
			{
				filteredTable = filteredTable.CollateSortedTable(rowSortList, addMinMaxColumns);
=======
            SummaryTable filteredTable = table.SortAndFilter(tableInfo.columnFilterList, tableInfo.rowSortList, reverseSort, weightByColumnName);
			if (bCollated)
			{
				filteredTable = filteredTable.CollateSortedTable(tableInfo.rowSortList, addMinMaxColumns);
>>>>>>> 6bbb88c8
			}
			if (bToCSV)
			{
				filteredTable.WriteToCSV(filenameWithoutExtension+".csv");
			}
			else
			{
				filteredTable.ApplyDisplayNameMapping(statDisplaynameMapping);
<<<<<<< HEAD
				filteredTable.WriteToHTML(filenameWithoutExtension+".html", Version.Get(), bSpreadsheetFriendlyStrings, sectionBoundaryInfo, bScrollableTable, addMinMaxColumns, GetIntArg("maxSummaryTableStringLength", -1), reportXML.summaryTableLowIsBadStatList);
=======
				string VersionString = GetBoolArg("noWatermarks") ? "" : Version.Get();
				filteredTable.WriteToHTML(filenameWithoutExtension+".html", VersionString, bSpreadsheetFriendlyStrings, tableInfo.sectionBoundaries, bScrollableTable, addMinMaxColumns, GetIntArg("maxSummaryTableStringLength", -1), reportXML.columnFormatInfoList, weightByColumnName);
>>>>>>> 6bbb88c8
			}
		}

		string ReplaceFileExtension( string path, string newExtension )
        {
			// Special case for .bin.csv
			if (path.ToLower().EndsWith(".csv.bin"))
			{
				return path.Substring(0, path.Length - 8)+ newExtension;
			}

            int lastDotIndex = path.LastIndexOf('.');
            if ( path.EndsWith("\""))
            {
                newExtension = newExtension + "\"";
                if (lastDotIndex == -1)
                {
                    lastDotIndex = path.Length - 1;
                }
            }
            else if ( lastDotIndex == -1 )
            {
                lastDotIndex = path.Length;
            }

            return path.Substring(0, lastDotIndex) + newExtension; 
        }

		static Dictionary<string, bool> UniqueHTMLFilemameLookup = new Dictionary<string, bool>();

        class PerfLog
        {
            public PerfLog(bool inLoggingEnabled)
            {
                stopWatch = Stopwatch.StartNew();
                lastTimeElapsed = 0.0;
                loggingEnabled = inLoggingEnabled;
            }

            public double LogTiming(string description, bool newLine=false)
            {
                double elapsed = stopWatch.Elapsed.TotalSeconds-lastTimeElapsed;
                if (loggingEnabled)
                {
                    Console.WriteLine("[PerfLog] "+
<<<<<<< HEAD
                        String.Format("{0,-25} : {1,-10}", description , elapsed.ToString("0.00") + "s"), 70);
=======
                        String.Format("{0,-25} : {1,-10}", description , (elapsed*1000.0).ToString("0.0") + "ms"), 70);
>>>>>>> 6bbb88c8
                    if ( newLine )
                    {
                        Console.WriteLine();
                    }
                }
                lastTimeElapsed = stopWatch.Elapsed.TotalSeconds;
                return elapsed;
            }

            public double LogTotalTiming()
            {
                double elapsed = stopWatch.Elapsed.TotalSeconds;
                if (loggingEnabled)
                {
                    Console.WriteLine("[PerfLog] TOTAL: " + elapsed.ToString("0.0") + "s\n");
                }
                return elapsed;
            }
            Stopwatch stopWatch;
            double lastTimeElapsed;
            bool loggingEnabled;
        }

		void WriteCleanCsv(CachedCsvFile csvFile, string outCsvFilename, ReportTypeInfo reportTypeInfo)
		{
			if ( File.Exists(outCsvFilename) )
			{
				throw new Exception("Clean csv file " + outCsvFilename + " already exists!");
			}
			Console.WriteLine("Writing clean (standard format, event stripped) csv file to " + outCsvFilename);
			int minX = GetIntArg("minx", 0);
			int maxX = GetIntArg("maxx", Int32.MaxValue);
<<<<<<< HEAD
			int numFramesStripped;
			CsvStats unstrippedCsvStats;
			CsvStats csvStats = ProcessCsv(csvFile, out numFramesStripped, out unstrippedCsvStats, minX, maxX);
			csvStats.WriteToCSV(outCsvFilename, false);
		}

		CsvStats ProcessCsv(CachedCsvFile csvFile, out int numFramesStripped, out CsvStats unstrippedCsvStats, int minX=0, int maxX=Int32.MaxValue, PerfLog perfLog=null)
=======

			// Check if we're stripping stats
			bool bStripStatsByEvents = reportTypeInfo.bStripEvents;
			if (GetBoolArg("noStripEvents"))
			{
				bStripStatsByEvents = false;
			}

			int numFramesStripped;
			CsvStats unstrippedCsvStats;
			CsvStats csvStats = ProcessCsv(csvFile, out numFramesStripped, out unstrippedCsvStats, minX, maxX, null, bStripStatsByEvents);
			csvStats.WriteToCSV(outCsvFilename, false);
		}

		CsvStats ProcessCsv(CachedCsvFile csvFile, out int numFramesStripped, out CsvStats unstrippedCsvStats, int minX=0, int maxX=Int32.MaxValue, PerfLog perfLog=null, bool bStripStatsByEvents = true)
>>>>>>> 6bbb88c8
		{
			numFramesStripped = 0;
			CsvStats csvStats = ReadCsvStats(csvFile, minX, maxX);
			unstrippedCsvStats = csvStats;
			if (perfLog != null)
			{
				perfLog.LogTiming("    ReadCsvStats");
			}

<<<<<<< HEAD
			if (!GetBoolArg("noStripEvents"))
=======
			if (bStripStatsByEvents)
>>>>>>> 6bbb88c8
			{
				CsvStats strippedCsvStats = StripCsvStatsByEvents(unstrippedCsvStats, out numFramesStripped);
				csvStats = strippedCsvStats;
			}
			if (perfLog != null)
			{
				perfLog.LogTiming("    FilterStats");
			}
			return csvStats;
		}

<<<<<<< HEAD
		void GenerateReport(CachedCsvFile csvFile, string outputDir, bool bBulkMode, SummaryMetadata summaryMetadata, bool bBatchedGraphs, bool writeDetailedReport, bool bReadAllStats, ReportTypeInfo reportTypeInfo)
=======
		void GenerateReport(CachedCsvFile csvFile, string outputDir, bool bBulkMode, SummaryTableRowData rowData, bool bBatchedGraphs, bool writeDetailedReport, bool bReadAllStats, ReportTypeInfo reportTypeInfo, string csvDir)
>>>>>>> 6bbb88c8
        {
            PerfLog perfLog = new PerfLog(GetBoolArg("perfLog"));
            string shortName = ReplaceFileExtension(MakeShortFilename(csvFile.filename), "");
            string title = GetArg("title", false);
            if (title.Length == 0)
            {
                title = shortName;
            }

            char c = title[0];
            c = char.ToUpper(c);
            title = c + title.Substring(1);

            int minX = GetIntArg("minx", 0);
            int maxX = GetIntArg("maxx", Int32.MaxValue);

			string htmlFilename = null;
			if (writeDetailedReport)
			{
				htmlFilename = shortName;
				// Make sure the HTML filename is unique
				if (bBulkMode)
				{
					int index = 0;
					while (UniqueHTMLFilemameLookup.ContainsKey(htmlFilename.Trim().ToLower()))
					{
						if (htmlFilename.EndsWith("]") && htmlFilename.Contains('['))
						{
							int strIndex = htmlFilename.LastIndexOf('[');
							htmlFilename = htmlFilename.Substring(0, strIndex);
						}
						htmlFilename += "[" + index.ToString() + "]";
						index++;
					}
					UniqueHTMLFilemameLookup.Add(htmlFilename.Trim().ToLower(), true);
				}
				htmlFilename += ".html";
            }

            float thickness = 1.0f;
			List<string> csvToSvgCommandlines = new List<string>();
			List<string> svgFilenames = new List<string>();
			string responseFilename = null;
			List<Process> csvToSvgProcesses = new List<Process>();
            if (writeDetailedReport)
            {
				// Generate all the graphs asyncronously
                foreach (ReportGraph graph in reportTypeInfo.graphs)
                {
					string svgFilename = String.Empty;
					if (graph.isExternal && !GetBoolArg("externalGraphs"))
					{
						svgFilenames.Add(svgFilename);
						continue;
					}
					bool bFoundStat = false;
					foreach (string statString in graph.settings.statString.value.Split(','))
                    {
                        List<StatSamples> matchingStats = csvFile.dummyCsvStats.GetStatsMatchingString(statString);
                        if (matchingStats.Count > 0)
                        {
                            bFoundStat = true;
                            break;
                        }
                    }
					if (bFoundStat)
					{
						svgFilename = GetTempFilename(csvFile.filename) + ".svg";
						string args = GetCsvToSvgArgs(csvFile.filename, svgFilename, graph, thickness, minX, maxX, false, svgFilenames.Count);
						if (bBatchedGraphs)
						{
							csvToSvgCommandlines.Add(args);
						}
						else
						{
							Process csvToSvgProcess = LaunchCsvToSvgAsync(args);
							csvToSvgProcesses.Add(csvToSvgProcess);
						}
					}
					svgFilenames.Add(svgFilename);
                }

				if (bBatchedGraphs)
				{
					// Save the response file
					responseFilename = GetTempFilename(csvFile.filename) + "_response.txt";
					System.IO.File.WriteAllLines(responseFilename, csvToSvgCommandlines);
					Process csvToSvgProcess = LaunchCsvToSvgAsync("-batchCommands \""+responseFilename +"\" -mt " + GetIntArg("graphThreads", Environment.ProcessorCount/2).ToString() );
					csvToSvgProcesses.Add(csvToSvgProcess);
				}
			}
            perfLog.LogTiming("    Initial Processing");

<<<<<<< HEAD
			// Read the full csv while we wait for the graph processes to complete
			int numFramesStripped;
			CsvStats unstrippedCsvStats;
			CsvStats csvStats=ProcessCsv(csvFile, out numFramesStripped, out unstrippedCsvStats, minX, maxX, perfLog);
=======
			// Check if we're stripping stats
			bool bStripStatsByEvents = reportTypeInfo.bStripEvents;
			if (GetBoolArg("noStripEvents"))
			{
				bStripStatsByEvents = false;
			}

			// Read the full csv while we wait for the graph processes to complete
			int numFramesStripped;
			CsvStats unstrippedCsvStats;
			CsvStats csvStats=ProcessCsv(csvFile, out numFramesStripped, out unstrippedCsvStats, minX, maxX, perfLog, bStripStatsByEvents);
>>>>>>> 6bbb88c8

            if ( writeDetailedReport )
            { 
                // wait on the graph processes to complete
                foreach (Process process in csvToSvgProcesses)
				{
					process.WaitForExit();
				}
                perfLog.LogTiming("    WaitForAsyncGraphs");
            }


			// Generate CSV metadata
<<<<<<< HEAD
			if (summaryMetadata != null)
=======
			if (rowData != null)
>>>>>>> 6bbb88c8
			{
                Uri currentDirUri = new Uri(Directory.GetCurrentDirectory() + "/", UriKind.Absolute);
                if ( outputDir.Length > 0 && !outputDir.EndsWith("/"))
                {
                    outputDir += "/";
                }
                Uri optionalDirUri = new Uri(outputDir, UriKind.RelativeOrAbsolute);

				// Make a Csv URI that's relative to the report directory
                Uri finalDirUri;
                if (optionalDirUri.IsAbsoluteUri)
                {
                    finalDirUri = optionalDirUri;
                }
                else
                {
                    finalDirUri = new Uri(currentDirUri,outputDir);
                }
                Uri csvFileUri = new Uri(csvFile.filename, UriKind.Absolute);
				Uri relativeCsvUri = finalDirUri.MakeRelativeUri(csvFileUri);
				string csvPath = relativeCsvUri.ToString();

<<<<<<< HEAD
                string relativeCsvPath = finalDirUri.MakeRelativeUri(csvFileUri).ToString();
				summaryMetadata.Add(SummaryMetadataValue.Type.ToolMetadata, "Csv File", "<a href='" + relativeCsvPath + "'>" + shortName + ".csv" + "</a>", null, relativeCsvPath);
=======
				// re-root the CSV path if requested
				string csvLinkRootPath = GetArg("csvLinkRootPath", null);
				if ( csvDir != null && csvLinkRootPath != null)
				{
					string csvDirFinal = csvDir.Replace("\\", "/");
					csvDirFinal += csvDirFinal.EndsWith("/") ? "" : "/";
					Uri csvDirUri = new Uri(csvDirFinal, UriKind.Absolute);
					Uri csvRelativeToCsvDirUri = csvDirUri.MakeRelativeUri(csvFileUri);
					csvPath = Path.Combine(csvLinkRootPath,csvRelativeToCsvDirUri.ToString());
					csvPath = new Uri(csvPath, UriKind.Absolute).ToString();
				}
>>>>>>> 6bbb88c8

				rowData.Add(SummaryTableElement.Type.ToolMetadata, "Csv File", "<a href='" + csvPath + "'>" + shortName + ".csv" + "</a>", null, csvPath);
				rowData.Add(SummaryTableElement.Type.ToolMetadata, "ReportType", reportTypeInfo.name);
				rowData.Add(SummaryTableElement.Type.ToolMetadata, "ReportTypeID", reportTypeInfo.summaryTableCacheID);
				if (htmlFilename != null)
				{
<<<<<<< HEAD
					summaryMetadata.Add(SummaryMetadataValue.Type.ToolMetadata, "Report", "<a href='" + htmlFilename + "'>Link</a>");
=======
					string htmlUrl = htmlFilename;
					string reportLinkRootPath = GetArg("reportLinkRootPath", null);
					if (reportLinkRootPath != null)
					{
						htmlUrl = reportLinkRootPath + htmlFilename;
					}

					rowData.Add(SummaryTableElement.Type.ToolMetadata, "Report", "<a href='" + htmlUrl + "'>Link</a>");
>>>>>>> 6bbb88c8
				}
				// Pass through all the metadata from the CSV
				if (csvStats.metaData != null)
				{
					foreach (KeyValuePair<string, string> pair in csvStats.metaData.Values.ToList())
					{
<<<<<<< HEAD
						summaryMetadata.Add(SummaryMetadataValue.Type.CsvMetadata, pair.Key.ToLower(), pair.Value);
=======
						rowData.Add(SummaryTableElement.Type.CsvMetadata, pair.Key.ToLower(), pair.Value);
>>>>>>> 6bbb88c8
					}
				}

				if (bReadAllStats)
				{
					// Add every stat avg value to the metadata
					foreach ( StatSamples stat in csvStats.Stats.Values )
					{
<<<<<<< HEAD
						summaryMetadata.Add(SummaryMetadataValue.Type.CsvStatAverage, stat.Name, stat.average.ToString());
=======
						rowData.Add(SummaryTableElement.Type.CsvStatAverage, stat.Name, (double)stat.average);
>>>>>>> 6bbb88c8
					}
				}

			}

			if (htmlFilename != null && !string.IsNullOrEmpty(outputDir))
            {
                htmlFilename = Path.Combine(outputDir, htmlFilename);
            }

            // Write the report
            WriteReport(htmlFilename, title, svgFilenames, reportTypeInfo, csvStats, unstrippedCsvStats, numFramesStripped, minX, maxX, bBulkMode, rowData);
            perfLog.LogTiming("    WriteReport");

            // Delete the temp files
            foreach (string svgFilename in svgFilenames)
            {
				if(svgFilename != String.Empty && File.Exists(svgFilename))
				{
					File.Delete(svgFilename);
				}
			}
			if (responseFilename != null && File.Exists(responseFilename))
			{
				File.Delete(responseFilename);
			}
		}
		CsvStats ReadCsvStats(CachedCsvFile csvFile, int minX, int maxX)
		{
			CsvStats csvStats = csvFile.GetFinalCsv();
			reportXML.ApplyDerivedMetadata(csvStats.metaData);

			if (csvStats.metaData == null)
			{
				csvStats.metaData = new CsvMetadata();
			}
			csvStats.metaData.Values.Add("csvfilename", csvFile.filename);

			// Adjust min/max x based on the event delimiters
			string beginEventStr = GetArg("beginEvent").ToLower();
			if (beginEventStr != "")
			{
				foreach (CsvEvent ev in csvStats.Events)
				{
					if (ev.Name.ToLower() == beginEventStr)
					{
						minX = Math.Max(minX, ev.Frame);
						break;
					}
				}
			}
			string endEventStr = GetArg("endEvent").ToLower();
			if (endEventStr != "")
			{
				for (int i = csvStats.Events.Count - 1; i >= 0; i--)
				{
					CsvEvent ev = csvStats.Events[i];
					if (ev.Name.ToLower() == endEventStr)
					{
						maxX = Math.Min(maxX, ev.Frame);
						break;
					}
				}
			}

			// Strip out all stats with a zero total
			List<StatSamples> allStats = new List<StatSamples>();
			foreach (StatSamples stat in csvStats.Stats.Values)
			{
				allStats.Add(stat);
			}
			csvStats.Stats.Clear();
			foreach (StatSamples stat in allStats)
			{
				if (stat.total != 0.0f)
				{
					csvStats.AddStat(stat);
				}
			}

			// Crop the stats to the range
			csvStats.CropStats(minX, maxX);
			return csvStats;
		}

		CsvStats StripCsvStatsByEvents(CsvStats csvStats, out int numFramesStripped)
		{
			numFramesStripped = 0;
            List<CsvEventStripInfo> eventsToStrip = reportXML.GetCsvEventsToStrip();
			// We want to run the mask apply in parallel if -nodetailedreports is specified. Otherwise leave cores free for graph generation
			bool doParallelMaskApply = GetBoolArg("noDetailedReports");
			CsvStats strippedStats = csvStats;

			if (eventsToStrip != null)
            {
				BitArray sampleMask = null;
				foreach (CsvEventStripInfo eventStripInfo in eventsToStrip)
				{
					csvStats.ComputeEventStripSampleMask(eventStripInfo.beginName, eventStripInfo.endName, ref sampleMask);
				}
				if (sampleMask != null)
				{
					numFramesStripped = sampleMask.Cast<bool>().Count(l => !l);
					strippedStats = csvStats.ApplySampleMask(sampleMask, doParallelMaskApply);
				}
			}

            if (numFramesStripped > 0 )
            {
                Console.WriteLine("CSV frames excluded : " + numFramesStripped);
            }
            return strippedStats;
        }

      


        void WriteReport(string htmlFilename, string title, List<string> svgFilenames, ReportTypeInfo reportTypeInfo, CsvStats csvStats, CsvStats unstrippedCsvStats, int numFramesStripped, int minX, int maxX, bool bBulkMode, SummaryTableRowData summaryRowData)
        {
 
            ReportGraph[] graphs = reportTypeInfo.graphs.ToArray();
            string titleStr = reportTypeInfo.title + " : " + title;
            System.IO.StreamWriter htmlFile = null;

			if (htmlFilename != null)
			{
				htmlFile = new System.IO.StreamWriter(htmlFilename);
				htmlFile.WriteLine("<html>");
				htmlFile.WriteLine("  <head>");
				htmlFile.WriteLine("    <meta http-equiv='X-UA-Compatible' content='IE=edge'/>");
				if ( GetBoolArg("noWatermarks"))
				{
					htmlFile.WriteLine("    <![CDATA[ \nCreated with PerfReportTool" );
				}
				else
				{
					htmlFile.WriteLine("    <![CDATA[ \nCreated with PerfReportTool " + Version.Get() + " with commandline:");
					htmlFile.WriteLine(commandLine.GetCommandLine());
				}
				htmlFile.WriteLine("    ]]>");
				htmlFile.WriteLine("    <title>" + titleStr + "</title>");
				htmlFile.WriteLine("    <style type='text/css'>");
				htmlFile.WriteLine("      table, th, td { border: 2px solid black; border-collapse: collapse; padding: 3px; vertical-align: top; font-family: 'Verdana', Times, serif; font-size: 12px;}");
				htmlFile.WriteLine("      p {  font-family: 'Verdana', Times, serif; font-size: 12px }");
				htmlFile.WriteLine("      h1 {  font-family: 'Verdana', Times, serif; font-size: 20px; padding-top:10px }");
				htmlFile.WriteLine("      h2 {  font-family: 'Verdana', Times, serif; font-size: 18px; padding-top:20px }");
				htmlFile.WriteLine("      h3 {  font-family: 'Verdana', Times, serif; font-size: 16px; padding-top:20px }");
				htmlFile.WriteLine("    </style>");
				htmlFile.WriteLine("  </head>");
				htmlFile.WriteLine("  <body><font face='verdana'>");
				htmlFile.WriteLine("  <h1>" + titleStr + "</h1>");

				// show the range
				if (minX > 0 || maxX < Int32.MaxValue)
				{
					htmlFile.WriteLine("<br><br><font size='1.5'>(CSV cropped to range " + minX + "-");
					if (maxX < Int32.MaxValue)
					{
						htmlFile.WriteLine(maxX);
					}
					htmlFile.WriteLine(")</font>");
				}

				htmlFile.WriteLine("  <h2>Summary</h2>");

				htmlFile.WriteLine("<table style='width:800'>");

				if ( reportTypeInfo.metadataToShowList != null )
				{
				    Dictionary<string, string> displayNameMapping = reportXML.GetDisplayNameMapping();
    
				    foreach (string metadataStr in reportTypeInfo.metadataToShowList)
				    {
					    string value = csvStats.metaData.GetValue(metadataStr, null);
					    if (value != null)
					    {
						    string friendlyName = metadataStr;
						    if (displayNameMapping.ContainsKey(metadataStr.ToLower()))
						    {
							    friendlyName = displayNameMapping[metadataStr];
						    }
						    htmlFile.WriteLine("<tr><td bgcolor='#F0F0F0'>" + friendlyName + "</td><td><b>" + value + "</b></td></tr>");
					    }
				    }
				}
				htmlFile.WriteLine("<tr><td bgcolor='#F0F0F0'>Frame count</td><td>" + csvStats.SampleCount + " (" + numFramesStripped + " excluded)</td></tr>");
				htmlFile.WriteLine("</table>");

			}

			if (summaryRowData != null)
            {
<<<<<<< HEAD
                summaryMetadata.Add(SummaryMetadataValue.Type.ToolMetadata, "framecount", csvStats.SampleCount.ToString());
                if (numFramesStripped > 0)
                {
                    summaryMetadata.Add(SummaryMetadataValue.Type.ToolMetadata, "framecountExcluded", numFramesStripped.ToString());
=======
                summaryRowData.Add(SummaryTableElement.Type.ToolMetadata, "framecount", csvStats.SampleCount.ToString());
                if (numFramesStripped > 0)
                {
                    summaryRowData.Add(SummaryTableElement.Type.ToolMetadata, "framecountExcluded", numFramesStripped.ToString());
>>>>>>> 6bbb88c8
                }
			}

			bool bWriteSummaryCsv = GetBoolArg("writeSummaryCsv") && !bBulkMode;

			List<Summary> summaries = new List<Summary>(reportTypeInfo.summaries);
			bool bExtraLinksSummary = GetBoolArg("extraLinksSummary");
			if (bExtraLinksSummary)
			{
				summaries.Insert(0,new ExtraLinksSummary(null, null));
			}

			// If the reporttype has summary info, then write out the summary]
			PeakSummary peakSummary = null;
            foreach (Summary summary in summaries)
            {
                summary.WriteSummaryData(htmlFile, summary.useUnstrippedCsvStats ? unstrippedCsvStats : csvStats, bWriteSummaryCsv, summaryRowData, htmlFilename);
                if ( summary.GetType() == typeof(PeakSummary) )
                {
                    peakSummary = (PeakSummary)summary;
                }
            }

            if (htmlFile != null)
			{
				// Output the list of graphs
				htmlFile.WriteLine("<h2>Graphs</h2>");

				// TODO: support sections for graphs
				List<string> sections = new List<string>();

				//// We have to at least have the empty string in this array so that we can print the list of links.
				if (sections.Count() == 0) 
				{ 
					sections.Add(""); 
				}

				for (int index = 0; index < sections.Count; index++)
				{
					htmlFile.WriteLine("<ul>");
					string currentCategory = sections[index];
					if (currentCategory.Length > 0)
					{
						htmlFile.WriteLine("<h4>" + currentCategory + " Graphs</h4>");
					}
					for (int i = 0; i < svgFilenames.Count(); i++)
					{
						string svgFilename = svgFilenames[i];
						if (string.IsNullOrEmpty(svgFilename))
						{
							continue;
						}

						ReportGraph graph = graphs[i];
						string svgTitle = graph.title;
						//if (reportTypeInfo.summary.stats[i].ToLower().StartsWith(currentCategory))
						{
							htmlFile.WriteLine("<li><a href='#" + StripSpaces(svgTitle) + "'>" + svgTitle + "</a></li>");
						}
					}
					htmlFile.WriteLine("</ul>");
				}


				// Output the Graphs
				for(int svgFileIndex = 0; svgFileIndex < svgFilenames.Count; svgFileIndex++)
				{
					string svgFilename = svgFilenames[svgFileIndex];
					if (String.IsNullOrEmpty(svgFilename))
					{
						continue;
					}
					ReportGraph graph = graphs[svgFileIndex];

					string svgTitle = graph.title;
					htmlFile.WriteLine("  <br><a name='" + StripSpaces(svgTitle) + "'></a> <h2>" + svgTitle + "</h2>");
					if (graph.isExternal)
					{
						string outFilename = htmlFilename.Replace(".html", "_" + svgTitle.Replace(" ", "_") + ".svg");
						File.Copy(svgFilename, outFilename, true);
						htmlFile.WriteLine("<a href='" + outFilename + "'>" + svgTitle + " (external)</a>");
					}
					else
					{
						string[] svgLines = ReadLinesFromFile(svgFilename);
						foreach (string line in svgLines)
						{
							string modLine = line.Replace("__MAKEUNIQUE__", "U_" + svgFileIndex.ToString());
							htmlFile.WriteLine(modLine);
						}
					}
				}

				if (GetBoolArg("noWatermarks"))
				{
					htmlFile.WriteLine("<p style='font-size:8'>Created with PerfReportTool</p>");
				}
				else
				{
					htmlFile.WriteLine("<p style='font-size:8'>Created with PerfReportTool " + Version.Get() + "</p>");
				}
				htmlFile.WriteLine("  </font>");
				htmlFile.WriteLine("  </body>");
				htmlFile.WriteLine("</html>");
				htmlFile.Close();
				string ForEmail = GetArg("foremail", false);
				if (ForEmail != "")
				{
					WriteEmail(htmlFilename, title, svgFilenames, reportTypeInfo, csvStats, minX, maxX, bBulkMode);
				}
			}
        }


        void WriteEmail(string htmlFilename, string title, List<string> svgFilenames, ReportTypeInfo reportTypeInfo, CsvStats csvStats, int minX, int maxX, bool bBulkMode)
        {
			if (htmlFilename==null)
			{
				return;
			}
            ReportGraph[] graphs = reportTypeInfo.graphs.ToArray();
            string titleStr = reportTypeInfo.title + " : " + title;
            System.IO.StreamWriter htmlFile;
            htmlFile = new System.IO.StreamWriter(htmlFilename + "email");
            htmlFile.WriteLine("<html>");
            htmlFile.WriteLine("  <head>");
            htmlFile.WriteLine("    <meta http-equiv='X-UA-Compatible' content='IE=edge'/>");
			if (GetBoolArg("noWatermarks"))
			{
				htmlFile.WriteLine("    <![CDATA[ \nCreated with PerfReportTool");
			}
			else
			{
				htmlFile.WriteLine("    <![CDATA[ \nCreated with PerfReportTool " + Version.Get() + " with commandline:");
				htmlFile.WriteLine(commandLine.GetCommandLine());
			}
			htmlFile.WriteLine("    ]]>");
            htmlFile.WriteLine("    <title>" + titleStr + "</title>");
            htmlFile.WriteLine("  </head>");
            htmlFile.WriteLine("  <body><font face='verdana'>");
            htmlFile.WriteLine("  <h1>" + titleStr + "</h1>");

            // show the range
            if (minX > 0 || maxX < Int32.MaxValue)
            {
                htmlFile.WriteLine("<br><br><font size='1.5'>(CSV cropped to range " + minX + "-");
                if (maxX < Int32.MaxValue)
                {
                    htmlFile.WriteLine(maxX);
                }
                htmlFile.WriteLine(")</font>");
            }


            htmlFile.WriteLine("<a href=\"[Report Link Here]\">Click here for Report w/ interactive SVGs.</a>");
            htmlFile.WriteLine("  <h2>Summary</h2>");

            htmlFile.WriteLine("Overall Runtime: [Replace Me With Runtime]");

			bool bWriteSummaryCsv = GetBoolArg("writeSummaryCsv") && !bBulkMode;

			// If the reporttype has summary info, then write out the summary]
			PeakSummary peakSummary = null;
            foreach (Summary summary in reportTypeInfo.summaries)
            {
                summary.WriteSummaryData(htmlFile, csvStats, bWriteSummaryCsv, null, htmlFilename);
                if (summary.GetType() == typeof(PeakSummary))
                {
                    peakSummary = (PeakSummary)summary;
                }

            }

            htmlFile.WriteLine("  </font></body>");
            htmlFile.WriteLine("</html>");
            htmlFile.Close();

        }
        string StripSpaces( string str )
        {
            return str.Replace(" ", "");
        }

		string GetTempFilename(string csvFilename)
		{
			string shortFileName = MakeShortFilename(csvFilename).Replace(" ", "_");
			return Path.Combine( Path.GetTempPath(), shortFileName+"_"+Guid.NewGuid().ToString().Substring(26));
		}
		string GetCsvToSvgArgs(string csvFilename, string svgFilename, ReportGraph graph, double thicknessMultiplier, int minx, int maxx, bool multipleCSVs, int graphIndex, float scaleby = 1.0f)
		{
			string title = graph.title;

			GraphSettings graphSettings = graph.settings;
			string[] statStringTokens = graphSettings.statString.value.Split(',');
			IEnumerable<string> quoteWrappedStatStrings = statStringTokens.Select(token => '"' + token + '"');
			string statString = String.Join(" ", quoteWrappedStatStrings);
			double thickness = graphSettings.thickness.value * thicknessMultiplier;
			float maxy = GetFloatArg("maxy", (float)graphSettings.maxy.value);
			bool smooth = graphSettings.smooth.value && !GetBoolArg("nosmooth");
			double smoothKernelPercent = graphSettings.smoothKernelPercent.value;
			double smoothKernelSize = graphSettings.smoothKernelSize.value;
			double compression = graphSettings.compression.value;
			int width = graphSettings.width.value;
			int height = graphSettings.height.value;
			string additionalArgs = graphSettings.additionalArgs.value;
			bool stacked = graphSettings.stacked.value;
			bool showAverages = graphSettings.showAverages.value;
			bool filterOutZeros = graphSettings.filterOutZeros.value;
			bool snapToPeaks = false;
			if (graphSettings.snapToPeaks.isSet)
			{
				snapToPeaks = graphSettings.snapToPeaks.value;
			}

			int lineDecimalPlaces = graphSettings.lineDecimalPlaces.isSet ? graphSettings.lineDecimalPlaces.value : 1;
			int maxHierarchyDepth = graphSettings.maxHierarchyDepth.value;
			string hideStatPrefix = graphSettings.hideStatPrefix.value;
			string showEvents = graphSettings.showEvents.value;
			double statMultiplier = graphSettings.statMultiplier.isSet ? graphSettings.statMultiplier.value : 1.0;
			bool hideEventNames = false;
			if (multipleCSVs)
			{
				showEvents = "CSV:*";
				hideEventNames = true;
			}
			bool interactive = true;
			string smoothParams = "";
			if (smooth)
			{
				smoothParams = " -smooth";
				if (smoothKernelPercent >= 0.0f)
				{
					smoothParams += " -smoothKernelPercent " + smoothKernelPercent.ToString();
				}
				if (smoothKernelSize >= 0.0f)
				{
					smoothParams += " -smoothKernelSize " + smoothKernelSize.ToString();
				}
			}

			string highlightEventRegions = "";
			if (!GetBoolArg("noStripEvents"))
			{
				List<CsvEventStripInfo> eventsToStrip = reportXML.GetCsvEventsToStrip();
				if (eventsToStrip != null)
				{
					highlightEventRegions += "\"";
					for (int i = 0; i < eventsToStrip.Count; i++)
					{
						if (i > 0)
						{
							highlightEventRegions += ",";
						}
						string endEvent = (eventsToStrip[i].endName == null) ? "{NULL}" : eventsToStrip[i].endName;
						highlightEventRegions += eventsToStrip[i].beginName + "," + endEvent;
					}
					highlightEventRegions += "\"";
				}
			}

			OptionalDouble minFilterStatValueSetting = graph.minFilterStatValue.isSet ? graph.minFilterStatValue : graphSettings.minFilterStatValue;

			string args =
				" -csvs \"" + csvFilename + "\"" +
				" -title \"" + title + "\"" +
				" -o \"" + svgFilename +"\"" +
				" -stats " + statString +
				" -width " + (width * scaleby).ToString() +
				" -height " + (height * scaleby).ToString() +
				OptionalHelper.GetDoubleSetting(graph.budget, " -budget ") + 
				" -maxy " + maxy.ToString() +
				" -uniqueID Graph_" + graphIndex.ToString() +
				" -lineDecimalPlaces " + lineDecimalPlaces.ToString() +
				" -nocommandlineEmbed "+

				((statMultiplier != 1.0) ? " -statMultiplier " + statMultiplier.ToString("0.0000000000000000000000") : "") +
				(hideEventNames ? " -hideeventNames 1" : "") +
				((minx > 0) ? (" -minx " + minx.ToString()) : "") +
				((maxx != Int32.MaxValue) ? (" -maxx " + maxx.ToString()) : "") +
				OptionalHelper.GetDoubleSetting(graphSettings.miny, " -miny ") +
				OptionalHelper.GetDoubleSetting(graphSettings.threshold, " -threshold ") +
				OptionalHelper.GetDoubleSetting(graphSettings.averageThreshold, " -averageThreshold ") +
				OptionalHelper.GetDoubleSetting(minFilterStatValueSetting, " -minFilterStatValue ") +
				OptionalHelper.GetStringSetting(graphSettings.minFilterStatName, " -minFilterStatName ") +
				(compression > 0.0 ? " -compression " + compression.ToString() : "") +
				(thickness > 0.0 ? " -thickness " + thickness.ToString() : "") +
				smoothParams +
				(interactive ? " -interactive" : "") +
				(stacked ? " -stacked -forceLegendSort" : "") +
				(showAverages ? " -showAverages" : "") +
				(snapToPeaks ? "" : " -nosnap") +
				(filterOutZeros ? " -filterOutZeros" : "") +
				(maxHierarchyDepth >= 0 ? " -maxHierarchyDepth " + maxHierarchyDepth.ToString() : "") +
				(hideStatPrefix.Length > 0 ? " -hideStatPrefix " + hideStatPrefix : "") +
				(graphSettings.mainStat.isSet ? " -stacktotalstat " + graphSettings.mainStat.value : "") +
				(showEvents.Length > 0 ? " -showevents " + showEvents : "") +
				(highlightEventRegions.Length > 0 ? " -highlightEventRegions " + highlightEventRegions : "") +
				(graphSettings.legendAverageThreshold.isSet ? " -legendAverageThreshold " + graphSettings.legendAverageThreshold.value : "") +

				(graphSettings.ignoreStats.isSet ? " -ignoreStats " + graphSettings.ignoreStats.value : "") +
				" " + additionalArgs;
			return args;
		}

		Process LaunchCsvToSvgAsync(string args)
		{
			string csvToolPath = GetBaseDirectory() + "/CSVToSVG.exe";
			string binary = csvToolPath;

			// run mono on non-Windows hosts
			if (Host != HostPlatform.Windows)
			{
				// note, on Mac mono will not be on path
				binary = Host == HostPlatform.Linux ? "mono" : "/Library/Frameworks/Mono.framework/Versions/Current/Commands/mono";
				args = csvToolPath + " " + args;
			}
            
            // Generate the SVGs, multithreaded
            ProcessStartInfo startInfo = new ProcessStartInfo(binary);
            startInfo.Arguments = args;
            startInfo.CreateNoWindow = true;
            startInfo.UseShellExecute = false;
            Process process = Process.Start(startInfo);
			return process;
        }

        int CountCSVs( CsvStats csvStats)
        {
            // Count the CSVs
            int csvCount = 0;
            foreach (CsvEvent ev in csvStats.Events)
            {
                string eventName = ev.Name;
                if (eventName.Length > 0)
                {

                    if (eventName.Contains("CSV:") && eventName.ToLower().Contains(".csv"))
                    {
                        csvCount++;
                    }
                }
            }
            if (csvCount == 0)
            {
                csvCount = 1;
            }
            return csvCount;
        }

        static int Main(string[] args)
        {
            Program program = new Program();
            if (Debugger.IsAttached)
            {
                program.Run(args);
            }
            else
            {
                try
                {
                    program.Run(args);
                }
                catch (System.Exception e)
                {
                    Console.WriteLine("[ERROR] " + e.Message);
                    return 1;
                }
            }

            return 0;
        }
<<<<<<< HEAD

		bool matchesPattern(string str, string pattern)
		{
			string [] patternSections=pattern.ToLower().Split('*');
			// Check the substrings appear in order
			string remStr = str.ToLower();
			for (int i = 0;i<patternSections.Length; i++)
			{
				int idx = remStr.IndexOf(patternSections[i]);
				if (idx==-1)
				{
					return false;
				}
				remStr = remStr.Substring(idx+patternSections[i].Length);
			}
			return remStr.Length == 0;
		}

		System.IO.FileInfo[] GetFilesWithSearchPattern(string directory, string searchPatternStr, bool recurse)
		{
			List<System.IO.FileInfo> fileList = new List<FileInfo>();
			string[] searchPatterns = searchPatternStr.Split(';');
			DirectoryInfo di = new DirectoryInfo(directory);
			foreach (string searchPattern in searchPatterns)
			{
				System.IO.FileInfo[] files = di.GetFiles("*.*", recurse ? SearchOption.AllDirectories : SearchOption.TopDirectoryOnly);
				foreach (FileInfo file in files)
				{
					if (matchesPattern(file.FullName, searchPattern))
					{
						fileList.Add(file);
					}
				}
			}
			return fileList.Distinct().ToArray();
		}

    }

    class ReportTypeInfo
    {
        public ReportTypeInfo(XElement element, Dictionary<string,XElement> sharedSummaries, string baseXmlDirectory)
        {	
            graphs = new List<ReportGraph>();
            summaries = new List<Summary>();
            title = element.Attribute("title").Value;
            foreach (XElement child in element.Elements())
            {
				if (child.Name == "graph")
				{
					ReportGraph graph = new ReportGraph(child);
					graphs.Add(graph);
				}
				else if (child.Name == "summary" || child.Name=="summaryRef")
				{
					XElement summaryElement = null;
					if (child.Name == "summaryRef")
					{
						summaryElement = sharedSummaries[child.Attribute("name").Value];
					}
					else
					{
						summaryElement = child;
					}
					string summaryType = summaryElement.Attribute("type").Value;
					if (summaryType == "histogram")
					{
						summaries.Add(new HistogramSummary(summaryElement, baseXmlDirectory));
					}
					else if (summaryType == "peak")
					{
						summaries.Add(new PeakSummary(summaryElement, baseXmlDirectory));
					}
					else if (summaryType == "fpschart")
					{
						summaries.Add(new FPSChartSummary(summaryElement, baseXmlDirectory));
					}
					else if (summaryType == "hitches")
					{
						summaries.Add(new HitchSummary(summaryElement, baseXmlDirectory));
					}
					else if (summaryType == "event")
					{
						summaries.Add(new EventSummary(summaryElement, baseXmlDirectory));
					}
					else if (summaryType == "boundedstatvalues")
					{
						summaries.Add(new BoundedStatValuesSummary(summaryElement, baseXmlDirectory));
					}
					else if (summaryType == "mapoverlay")
					{
						summaries.Add(new MapOverlaySummary(summaryElement, baseXmlDirectory));
					}
				}
				else if (child.Name == "metadataToShow")
				{
					metadataToShowList = child.Value.Split(',');
				}

            }
			ComputeSummaryTableCacheID();
		}

		public string GetSummaryTableCacheID()
		{
			return summaryTableCacheID;
		}

		private void ComputeSummaryTableCacheID()
		{
			StringBuilder sb = new StringBuilder();
			sb.Append("TITLE={" + title + "}\n");
			foreach (Summary summary in summaries)
			{
				sb.Append("SUMMARY={");
				sb.Append("TYPE={" + summary.GetType().ToString() + "}");
				sb.Append("UNSTRIPPED={" + summary.useUnstrippedCsvStats + "}");
				sb.Append("STATS={" + string.Join(",", summary.stats) + "}");
				sb.Append("}");
			}
			summaryTableCacheID = HashHelper.StringToHashStr(sb.ToString(),16);
		}

	public List<ReportGraph> graphs;
        public List<Summary> summaries;
        public string title;
		public string [] metadataToShowList;
		public string summaryTableCacheID;
	};


    class ReportGraph
    {
        public ReportGraph(XElement element)
        {
            title = element.Attribute("title").Value;
            budget = Convert.ToDouble(element.Attribute("budget").Value, System.Globalization.CultureInfo.InvariantCulture);
            inSummary = XmlHelper.ReadAttributeBool(element, "inSummary", false);
            isInMainSummary = XmlHelper.ReadAttributeBool(element, "inMainSummary", false);
			isExternal = XmlHelper.ReadAttributeBool(element, "external", false);
			minFilterStatValue = new OptionalDouble(element, "minFilterStatValue");
		}
        public string title;
        public double budget;
        public bool inSummary;
		public bool isExternal;
		public bool isInMainSummary;
		public OptionalDouble minFilterStatValue;
        public GraphSettings settings;
    };

    class GraphSettings
    {
        public GraphSettings(XElement element)
        {
            smooth = new OptionalBool(element, "smooth");
            thickness = new OptionalDouble(element, "thickness");
			miny = new OptionalDouble(element, "miny");
            maxy = new OptionalDouble(element, "maxy");
			threshold = new OptionalDouble(element, "threshold");
			averageThreshold = new OptionalDouble(element, "averageThreshold");
			minFilterStatValue = new OptionalDouble(element, "minFilterStatValue");
			minFilterStatName = new OptionalString(element, "minFilterStatName");
			smoothKernelPercent = new OptionalDouble(element, "smoothKernelPercent");
            smoothKernelSize = new OptionalDouble(element, "smoothKernelSize");
            compression = new OptionalDouble(element, "compression");
            width = new OptionalInt(element, "width");
            height = new OptionalInt(element, "height");
            stacked = new OptionalBool(element, "stacked");
            showAverages = new OptionalBool(element, "showAverages");
            filterOutZeros = new OptionalBool(element, "filterOutZeros");
            maxHierarchyDepth = new OptionalInt(element, "maxHierarchyDepth");
            hideStatPrefix = new OptionalString(element, "hideStatPrefix");
            mainStat = new OptionalString(element, "mainStat");
            showEvents = new OptionalString(element, "showEvents");
            requiresDetailedStats = new OptionalBool(element, "requiresDetailedStats");
            ignoreStats = new OptionalString(element, "ignoreStats");

            statString = new OptionalString(element, "statString", true);
            additionalArgs = new OptionalString(element, "additionalArgs", true);
            statMultiplier = new OptionalDouble(element, "statMultiplier");
			legendAverageThreshold = new OptionalDouble(element, "legendAverageThreshold");
			snapToPeaks = new OptionalBool(element, "snapToPeaks");
			lineDecimalPlaces = new OptionalInt(element, "lineDecimalPlaces");
		}
		public void InheritFrom(GraphSettings baseSettings)
        {
            smooth.InheritFrom(baseSettings.smooth);
            statString.InheritFrom(baseSettings.statString);
            thickness.InheritFrom(baseSettings.thickness);
			miny.InheritFrom(baseSettings.miny);
            maxy.InheritFrom(baseSettings.maxy);
			threshold.InheritFrom(baseSettings.threshold);
			averageThreshold.InheritFrom(baseSettings.averageThreshold);
			minFilterStatValue.InheritFrom(baseSettings.minFilterStatValue);
			minFilterStatName.InheritFrom(baseSettings.minFilterStatName);
            smoothKernelSize.InheritFrom(baseSettings.smoothKernelSize);
            smoothKernelPercent.InheritFrom(baseSettings.smoothKernelPercent);
            compression.InheritFrom(baseSettings.compression);
            width.InheritFrom(baseSettings.width);
            height.InheritFrom(baseSettings.height);
            additionalArgs.InheritFrom(baseSettings.additionalArgs);
            stacked.InheritFrom(baseSettings.stacked);
            showAverages.InheritFrom(baseSettings.showAverages);
            filterOutZeros.InheritFrom(baseSettings.filterOutZeros);
            maxHierarchyDepth.InheritFrom(baseSettings.maxHierarchyDepth);
            hideStatPrefix.InheritFrom(baseSettings.hideStatPrefix);
            mainStat.InheritFrom(baseSettings.mainStat);
            showEvents.InheritFrom(baseSettings.showEvents);
            requiresDetailedStats.InheritFrom(baseSettings.requiresDetailedStats);
            statMultiplier.InheritFrom(baseSettings.statMultiplier);
            ignoreStats.InheritFrom(baseSettings.ignoreStats);
			legendAverageThreshold.InheritFrom(baseSettings.legendAverageThreshold);
			snapToPeaks.InheritFrom(baseSettings.snapToPeaks);
			lineDecimalPlaces.InheritFrom(baseSettings.lineDecimalPlaces);
=======
>>>>>>> 6bbb88c8

		bool matchesPattern(string str, string pattern)
		{
			string [] patternSections=pattern.ToLower().Split('*');
			// Check the substrings appear in order
			string remStr = str.ToLower();
			for (int i = 0;i<patternSections.Length; i++)
			{
				int idx = remStr.IndexOf(patternSections[i]);
				if (idx==-1)
				{
					return false;
				}
				remStr = remStr.Substring(idx+patternSections[i].Length);
			}
			return remStr.Length == 0;
		}

		System.IO.FileInfo[] GetFilesWithSearchPattern(string directory, string searchPatternStr, bool recurse, int maxFileAgeDays=-1)
		{
<<<<<<< HEAD
			if (path.Length > 3 && path[1] == ':' && (path[2] == '\\' || path[2] == '/'))
			{
				return true;
			}
			return false;
		}

		public ReportXML(string graphXMLFilenameIn, string reportXMLFilenameIn, string baseXMLDirectoryOverride)
		{
			string location = System.Reflection.Assembly.GetEntryAssembly().Location.ToLower();
			string baseDirectory = location.Replace("perfreporttool.exe", "");

            // Check if this is a debug build, and redirect base dir to binaries if so
            if ( baseDirectory.Contains("\\engine\\source\\programs\\") && baseDirectory.Contains("\\csvtools\\") && baseDirectory.Contains("\\bin\\debug\\"))
            {
                baseDirectory = baseDirectory.Replace("\\engine\\source\\programs\\", "\\engine\\binaries\\dotnet\\");
                int csvToolsIndex = baseDirectory.LastIndexOf("\\csvtools\\");
                baseDirectory = baseDirectory.Substring(0, csvToolsIndex + "\\csvtools\\".Length);
            }

			// Check if the base directory is being overridden
			if (baseXMLDirectoryOverride.Length > 0)
			{
				if (IsAbsolutePath(baseXMLDirectoryOverride))
				{
					baseDirectory = baseXMLDirectoryOverride;
				}
				else
				{
					baseDirectory = Path.Combine(baseDirectory, baseXMLDirectoryOverride);
				}
			}
			Console.Out.WriteLine("BaseDir: " + baseDirectory);

			baseXmlDirectory = baseDirectory;

			// Read the report type XML
			reportTypeXmlFilename = Path.Combine(baseDirectory, "reportTypes.xml" );
			if (reportXMLFilenameIn.Length > 0)
			{
				// Check if this is an absolute path
				if (IsAbsolutePath(reportXMLFilenameIn))
				{
					reportTypeXmlFilename = reportXMLFilenameIn;
				}
				else
				{
					reportTypeXmlFilename = Path.Combine(baseDirectory, reportXMLFilenameIn);
				}
			}
			XDocument reportTypesDoc = XDocument.Load(reportTypeXmlFilename);
			rootElement = reportTypesDoc.Element("root");
			if (rootElement == null)
			{
				throw new Exception("No root element found in report XML " + reportTypeXmlFilename);
			}

            reportTypesElement = rootElement.Element("reporttypes");
            if (reportTypesElement == null)
            {
                throw new Exception("No reporttypes element found in report XML " + reportTypeXmlFilename);
            }

            // Read the graph XML
            string graphsXMLFilename;
            if (graphXMLFilenameIn.Length > 0)
            {
                if (IsAbsolutePath(graphXMLFilenameIn))
                {
                    graphsXMLFilename = graphXMLFilenameIn;
                }
                else
                {
                    graphsXMLFilename = Path.Combine( baseDirectory, graphXMLFilenameIn );
                }
            }
            else
            {
                graphsXMLFilename = reportTypesElement.GetSafeAttibute<string>("reportGraphsFile");
                if (graphsXMLFilename != null)
                {
                    graphsXMLFilename = Path.GetDirectoryName(reportTypeXmlFilename) + "\\" + graphsXMLFilename;
                }
                else
                {
                    graphsXMLFilename = Path.Combine( baseDirectory, "reportGraphs.xml" );
                }

            }




			XDocument reportGraphsDoc = XDocument.Load(graphsXMLFilename);
			graphGroupsElement = reportGraphsDoc.Element("graphGroups");

			// Read the base settings - all other settings will inherit from this
			GraphSettings baseSettings = new GraphSettings(graphGroupsElement.Element("baseSettings"));
			if (reportTypesElement == null)
			{
				throw new Exception("No baseSettings element found in graph XML " + graphsXMLFilename);
			}

			graphs = new Dictionary<string, GraphSettings>();
			foreach (XElement graphGroupElement in graphGroupsElement.Elements())
=======
			List<System.IO.FileInfo> fileList = new List<FileInfo>();
			string[] searchPatterns = searchPatternStr.Split(';');
			DirectoryInfo di = new DirectoryInfo(directory);
			foreach (string searchPattern in searchPatterns)
>>>>>>> 6bbb88c8
			{
				System.IO.FileInfo[] files = di.GetFiles("*.*", recurse ? SearchOption.AllDirectories : SearchOption.TopDirectoryOnly);
				foreach (FileInfo file in files)
				{
					if (maxFileAgeDays >=0)
					{
						DateTime fileModifiedTime = file.LastWriteTimeUtc;
						DateTime currentTime = DateTime.UtcNow;
						TimeSpan elapsed = currentTime.Subtract(fileModifiedTime);
						if ( elapsed.TotalHours > (double)maxFileAgeDays*24.0 )
						{
							continue;
						}
					}
<<<<<<< HEAD
				}
			}



			// Read the display name mapping
			statDisplayNameMapping = new Dictionary<string, string>();
			XElement displayNameElement = rootElement.Element("statDisplayNameMappings");
			if (displayNameElement != null)
			{
				foreach (XElement mapping in displayNameElement.Elements("mapping"))
				{
					string statName = mapping.GetSafeAttibute<string>("statName");
					string displayName = mapping.GetSafeAttibute<string>("displayName");
					if (statName != null && displayName != null)
					{
						statDisplayNameMapping.Add(statName.ToLower(), displayName);
					}
				}
			}

			XElement summaryTableLowIsBadStatListEl = rootElement.Element("summaryTableLowIsBadStats");
			if (summaryTableLowIsBadStatListEl != null)
			{
				summaryTableLowIsBadStatList = summaryTableLowIsBadStatListEl.Value.Split(',');
			}			

			// Read the derived metadata mappings
			derivedMetadataMappings = new DerivedMetadataMappings();
			XElement derivedMetadataMappingsElement = rootElement.Element("derivedMetadataMappings");
			if (derivedMetadataMappingsElement != null)
			{
				foreach (XElement mapping in derivedMetadataMappingsElement.Elements("mapping"))
				{
					string sourceName = mapping.GetSafeAttibute<string>("sourceName");
					string sourceValue = mapping.GetSafeAttibute<string>("sourceValue");
					string destName = mapping.GetSafeAttibute<string>("destName");
					string destValue = mapping.GetSafeAttibute<string>("destValue");
					if (sourceName == null || sourceValue == null || destName == null || destValue == null)
=======

					if (matchesPattern(file.FullName, searchPattern))
>>>>>>> 6bbb88c8
					{
						fileList.Add(file);
					}
<<<<<<< HEAD
					derivedMetadataMappings.entries.Add(new DerivedMetadataEntry(sourceName, sourceValue, destName, destValue));
				}
			}

			// Read events to strip
			XElement eventsToStripEl = rootElement.Element("csvEventsToStrip");
            if (eventsToStripEl != null)
            {
                csvEventsToStrip = new List<CsvEventStripInfo>();
                foreach (XElement eventPair in eventsToStripEl.Elements("eventPair"))
                {
                    CsvEventStripInfo eventInfo = new CsvEventStripInfo();
                    eventInfo.beginName = eventPair.GetSafeAttibute<string>("begin");
                    eventInfo.endName = eventPair.GetSafeAttibute<string>("end");

                    if (eventInfo.beginName == null && eventInfo.endName == null )
                    {
                        throw new Exception("eventPair with no begin or end attribute found! Need to have one or the other.");
                    }
                    csvEventsToStrip.Add(eventInfo);
                }
            }

			summaryTablesElement = rootElement.Element("summaryTables");
			if (summaryTablesElement != null)
			{
				summaryTables = new Dictionary<string, SummaryTableInfo>();
				foreach (XElement summaryElement in summaryTablesElement.Elements("summaryTable"))
				{
					SummaryTableInfo table = new SummaryTableInfo(summaryElement);
					summaryTables.Add(summaryElement.Attribute("name").Value.ToLower(), table);
				}
			}

			// Add any shared summaries
			XElement sharedSummariesElement = rootElement.Element("sharedSummaries");
			sharedSummaries = new Dictionary<string, XElement>();
			if (sharedSummariesElement != null)
			{
				foreach (XElement summaryElement in sharedSummariesElement.Elements("summary"))
				{
					sharedSummaries.Add(summaryElement.Attribute("refName").Value, summaryElement);
=======
>>>>>>> 6bbb88c8
				}
			}
			return fileList.Distinct().ToArray();
		}

<<<<<<< HEAD
		public ReportTypeInfo GetReportTypeInfo(string reportType, CachedCsvFile csvFile, bool bBulkMode, bool forceReportType )
		{
			ReportTypeInfo reportTypeInfo = null;
			if (reportType == "")
			{
				if (csvFile.metadata == null)
				{
					Console.WriteLine("Warning: CSV " + csvFile.filename + " has no metadata and no reporttype was specified!");
					return null;
				}
				// Attempt to determine the report type automatically based on the stats
				foreach (XElement element in reportTypesElement.Elements("reporttype"))
				{
					if (IsReportTypeXMLCompatibleWithStats(element, csvFile.dummyCsvStats))
					{
						reportTypeInfo = new ReportTypeInfo(element, sharedSummaries, baseXmlDirectory);
						break;
					}
				}
				if (reportTypeInfo == null)
				{
					throw new Exception("Compatible report type for CSV "+csvFile.filename+" could not be found in" + reportTypeXmlFilename);
				}
			}
			else
			{
				XElement foundReportTypeElement = null;
				foreach (XElement element in reportTypesElement.Elements("reporttype"))
				{
					if (element.Attribute("name").Value.ToLower() == reportType)
					{
						foundReportTypeElement = element;
					}
				}
				if (foundReportTypeElement == null)
				{
					throw new Exception("Report type " + reportType + " not found in " + reportTypeXmlFilename);
				}

                if (!IsReportTypeXMLCompatibleWithStats(foundReportTypeElement, csvFile.dummyCsvStats))
                {
                    if (forceReportType)
                    {
                        Console.Out.WriteLine("Report type " + reportType + " is not compatible with CSV " + csvFile.filename + ", but using it anyway");
                    }
                    else
                    {
                        throw new Exception("Report type " + reportType + " is not compatible with CSV " + csvFile.filename);
                    }
                }
                reportTypeInfo = new ReportTypeInfo(foundReportTypeElement, sharedSummaries, baseXmlDirectory);
            }

            // Load the graphs
            foreach (ReportGraph graph in reportTypeInfo.graphs)
			{
				string key = graph.title.ToLower();
				if (graphs.ContainsKey(key))
				{
					graph.settings = graphs[key];
				}
				else
				{
					throw new Exception("Graph with title \"" + graph.title + "\" was not found in graphs XML");
				}
			}

			foreach (Summary summary in reportTypeInfo.summaries)
			{
				summary.PostInit(reportTypeInfo, csvFile.dummyCsvStats);
			}
			return reportTypeInfo;
		} 
=======
    }
>>>>>>> 6bbb88c8

	static class Extensions
	{
		public static T GetSafeAttibute<T>(this XElement element, string attributeName, T defaultValue = default(T))
		{
			XAttribute attribute = element.Attribute(attributeName);
			if (attribute == null)
			{
				return defaultValue;
			}

			try
			{
				switch (Type.GetTypeCode(typeof(T)))
				{
					case TypeCode.Boolean:
						return (T)Convert.ChangeType(Convert.ChangeType(attribute.Value, typeof(int)), typeof(bool));
					case TypeCode.Single:
					case TypeCode.Double:
					case TypeCode.Decimal:
						return (T)Convert.ChangeType(attribute.Value, typeof(T), CultureInfo.InvariantCulture.NumberFormat);
					default:
						return (T)Convert.ChangeType(attribute.Value, typeof(T));
				}
<<<<<<< HEAD
				XAttribute allowedValuesAt = requiredMetadataEl.Attribute("allowedValues");
				if (allowedValuesAt == null)
				{
					throw new Exception("Report type " + reportTypeName + " has no 'allowedValues' attribute!");
				}

                bool ignoreIfKeyNotFound = requiredMetadataEl.GetSafeAttibute("ignoreIfKeyNotFound", true);
                bool stopIfKeyFound = requiredMetadataEl.GetSafeAttibute("stopIfKeyFound", false);


                string key = keyAt.Value.ToLower();
				if (csvStats.metaData.Values.ContainsKey(key))
				{
					string value = csvStats.metaData.Values[key].ToLower();
					string[] allowedValues = allowedValuesAt.Value.ToString().ToLower().Split(',');
					if (!allowedValues.Contains(value))
					{
						return false;
					}
                    if (stopIfKeyFound)
                    {
                        break;
                    }
                }
                else if (ignoreIfKeyNotFound == false)
                {
                    return false;
                }
            }

            //Console.Out.WriteLine("Autodetected report type: " + reportTypeName);

			return true;
        } 


        public Dictionary<string, string> GetDisplayNameMapping() { return statDisplayNameMapping; }

		public SummaryTableInfo GetSummaryTable(string name)
		{
			if (summaryTables.ContainsKey(name.ToLower()))
			{
				return summaryTables[name.ToLower()];
=======
>>>>>>> 6bbb88c8
			}
			catch (FormatException e)
			{
				Console.WriteLine(string.Format("[Warning] Failed to convert XML attribute '{0}' ({1})", attributeName, e.Message));
				return defaultValue;
			}
		}
<<<<<<< HEAD

        public List<CsvEventStripInfo> GetCsvEventsToStrip()
        {
            return csvEventsToStrip;
        }

		public void ApplyDerivedMetadata(CsvMetadata csvMetadata)
		{
			derivedMetadataMappings.ApplyMapping(csvMetadata);
		}


        Dictionary<string, SummaryTableInfo> summaryTables;

		XElement reportTypesElement;
		XElement rootElement;
		XElement graphGroupsElement;
		XElement summaryTablesElement;
		Dictionary<string,XElement> sharedSummaries;
		Dictionary<string, GraphSettings> graphs;
		Dictionary<string, string> statDisplayNameMapping;
		public string [] summaryTableLowIsBadStatList;
		string baseXmlDirectory;

		List<CsvEventStripInfo> csvEventsToStrip;
        string reportTypeXmlFilename;
		public DerivedMetadataMappings derivedMetadataMappings;
	}

	class ReportTypeParams
	{
		public string reportTypeOverride;
		public bool forceReportType;
	}

	class CsvFileCache
    {
        public CsvFileCache( string[] inCsvFilenames, int inLookaheadCount, int inThreadCount, bool inUseCacheFiles, string inMetadataFilterString, ReportXML inReportXml, ReportTypeParams inReportTypeParams, bool inBulkMode, string inSummaryMetadataCacheDir = null )
        {
            csvFileInfos = new CsvFileInfo[inCsvFilenames.Length];
            for (int i = 0; i < inCsvFilenames.Length; i++)
            {
                csvFileInfos[i] = new CsvFileInfo(inCsvFilenames[i]);
            }
            fileCache = this;
            writeIndex = 0;
			useCacheFiles = inUseCacheFiles;
            readIndex = 0;
            lookaheadCount = inLookaheadCount;
            countFreedSinceLastGC = 0;
			reportXml = inReportXml;
			bulkMode = inBulkMode;
			metadataFilterString = inMetadataFilterString;
			derivedMetadataMappings = inReportXml.derivedMetadataMappings;
			summaryMetadataCacheDir = inSummaryMetadataCacheDir;
			reportTypeParams = inReportTypeParams;

			// Kick off the workers (must be done last)
			if (inLookaheadCount > 0)
            {
                precacheThreads = new Thread[inThreadCount];
                precacheJobs = new ThreadStart[inThreadCount];
                for (int i = 0; i < precacheThreads.Length; i++)
                { 
                    precacheJobs[i] = new ThreadStart(PrecacheThreadRun);
                    precacheThreads[i] = new Thread(precacheJobs[i]);
                    precacheThreads[i].Start();
                }
            }
        }

        public CachedCsvFile GetNextCachedCsvFile()
        {
            CachedCsvFile file = null;
            if ( readIndex >= csvFileInfos.Length)
            {
                // We're done
                return null;
            }

			// Find the next valid fileinfo
			CsvFileInfo fileInfo = csvFileInfos[readIndex];
			if (precacheThreads == null)
            {
                file = new CachedCsvFile(fileInfo.filename, useCacheFiles, derivedMetadataMappings);
				if (!file.DoesMetadataMatchFilter(metadataFilterString)) // TODO do we need to check this here and in the thread?
				{
					return null;
				}
			}
			else
            {
                while (true)
                {
                    lock (fileInfo.cs)
                    {
                        if (fileInfo.isReady)
                        {
							file = fileInfo.cachedFile;
							fileInfo.cachedFile = null;
							countFreedSinceLastGC++;
                            // Periodically GC
                            if (countFreedSinceLastGC>16)
                            {
                                GC.Collect();
                                GC.WaitForPendingFinalizers();
                                countFreedSinceLastGC = 0;
                            }
							if (!fileInfo.isValid)
							{
							    Console.WriteLine("Skipping!");
							    file = null;
							}
							break;
                        }
                    }
					// The data isn't ready yet, so sleep for a bit
                    Thread.Sleep(1);
                }
            }
            readIndex++;
            return file;
        }

        static void PrecacheThreadRun()
        {
            fileCache.ThreadRun();
        }

        void ThreadRun()
        {
            int threadWriteIndex = 0;
            while (true)
            {
                threadWriteIndex = Interlocked.Increment(ref writeIndex)-1;
                if ( threadWriteIndex >= csvFileInfos.Length )
                {
                    // We're done
                    break;
                }
                CsvFileInfo fileInfo = csvFileInfos[threadWriteIndex];

                // If we're too far ahead of the read index, sleep. Not doing so could increase memory usage significantly
                while (threadWriteIndex - readIndex > lookaheadCount)
                {
                    Thread.Sleep(10);
                }
                // Process the file
                lock (fileInfo.cs)
                {
					CachedCsvFile file = new CachedCsvFile(fileInfo.filename, useCacheFiles, derivedMetadataMappings);
					if ( file.DoesMetadataMatchFilter(metadataFilterString))
					{
						file.reportTypeInfo = GetCsvReportTypeInfo(file, bulkMode);
						if (file.reportTypeInfo != null)
						{
							file.ComputeSummaryTableCacheId(file.reportTypeInfo.GetSummaryTableCacheID());
							if (summaryMetadataCacheDir != null)
							{
								// If a summary metadata cache is specified, try reading from it instead of reading the whole CSV
								// Note that this will be disabled if we're not in bulk mode
								file.cachedSummaryMetadata = SummaryMetadata.TryReadFromCache(summaryMetadataCacheDir, file.summaryTableCacheId);
								if (file.cachedSummaryMetadata == null)
								{
									Console.WriteLine("Failed to read summary metadata from cache for CSV: " + fileInfo.filename);
								}
							}
							if (file.cachedSummaryMetadata == null)
							{
								file.PrepareCsvData();
							}

							// Only read the full file data if the metadata matches
							fileInfo.isValid = true;
						}
					}
					fileInfo.cachedFile = file;
					fileInfo.isReady = true;
				}
			}
        }

		ReportTypeInfo GetCsvReportTypeInfo(CachedCsvFile csvFile, bool bBulkMode)
		{
			return reportXml.GetReportTypeInfo(reportTypeParams.reportTypeOverride, csvFile, bBulkMode, reportTypeParams.forceReportType);
		}




		ThreadStart[] precacheJobs;
        Thread [] precacheThreads;
        int writeIndex;
        int readIndex;
        int lookaheadCount;
        int countFreedSinceLastGC;
		bool useCacheFiles;
		bool bulkMode;
		string metadataFilterString;
		string summaryMetadataCacheDir;
		ReportXML reportXml;
		ReportTypeParams reportTypeParams;
		DerivedMetadataMappings derivedMetadataMappings;

		static CsvFileCache fileCache;

        class CsvFileInfo
        {
            public CsvFileInfo(string inFilename)
            {
                filename = inFilename;
                cachedFile = null;
                isReady = false;
				isValid = false;
				cs = new object();
            }
            public CachedCsvFile cachedFile;
			public bool isReady;
            public object cs;
            public string filename;
			public bool isValid;
        }
        CsvFileInfo[] csvFileInfos;

    }
=======
    };
>>>>>>> 6bbb88c8
}
<|MERGE_RESOLUTION|>--- conflicted
+++ resolved
@@ -10,10 +10,6 @@
 using System.Diagnostics;
 using CSVStats;
 using System.Collections;
-<<<<<<< HEAD
-using System.Threading;
-=======
->>>>>>> 6bbb88c8
 using System.Security.Cryptography;
 
 using PerfSummaries;
@@ -23,221 +19,12 @@
 {
     class Version
     {
-<<<<<<< HEAD
-        private static string VersionString = "4.26";
-=======
         private static string VersionString = "4.69";
->>>>>>> 6bbb88c8
 
         public static string Get() { return VersionString; }
     };
 
 	class HashHelper
-<<<<<<< HEAD
-	{
-		public static string StringToHashStr(string strIn, int maxCharsOut=-1)
-		{
-			HashAlgorithm algorithm = SHA256.Create();
-			StringBuilder sb = new StringBuilder();
-
-			byte[] hash = algorithm.ComputeHash(Encoding.UTF8.GetBytes(strIn));
-			StringBuilder sbOut = new StringBuilder();
-			foreach (byte b in hash)
-			{
-				sbOut.Append(b.ToString("X2"));
-			}
-			string strOut = sbOut.ToString();
-			if (maxCharsOut > 0)
-			{
-				return strOut.Substring(0, maxCharsOut);
-			}
-			return strOut;
-		}
-	}
-
-	class XmlHelper
-    { 
-        public static int ReadAttributeInt(XElement element, string AttributeName, int DefaultValue)
-        {
-            try
-            {
-                return Convert.ToInt32(element.Attribute(AttributeName).Value);
-            }
-            catch
-            {
-            }
-            return DefaultValue;
-        }
-
-        public static double ReadAttributeDouble(XElement element, string AttributeName, double DefaultValue)
-        {
-            try
-            {
-                if (element.Attribute(AttributeName) != null)
-                {
-                    return Convert.ToDouble(element.Attribute(AttributeName).Value, System.Globalization.CultureInfo.InvariantCulture);
-                }
-            }
-            catch { }
-            return DefaultValue;
-        }
-
-        public static bool ReadAttributeBool(XElement element, string AttributeName, bool DefaultValue )
-        {
-            try
-            {
-                if (element.Attribute(AttributeName) != null)
-                {
-                    return Convert.ToInt32(element.Attribute(AttributeName).Value) == 1;
-                }
-            }
-            catch { }
-            return DefaultValue;
-        }
-
-        public static string ReadAttribute(XElement element, string AttributeName, string DefaultValue )
-        {
-            if (element.Attribute(AttributeName) != null)
-            {
-                return element.Attribute(AttributeName).Value;
-            }
-            return DefaultValue;
-        }
-    };
-
-	class OptionalString
-    {
-        public OptionalString(string valueIn)
-        {
-            value = valueIn;
-            isSet = true;
-        }
-        public OptionalString()
-        {
-            isSet = false;
-        }
-        public OptionalString( XElement element, string Name, bool IsElement = false )
-        {
-            isSet = false;
-            if (IsElement )
-            {
-                XElement child = element.Element(Name);
-                if (child != null)
-                {
-                    value = child.Value;
-                    isSet = true;
-                }
-            }
-            else
-            {
-                XAttribute child = element.Attribute(Name);
-                if (child != null)
-                {
-                    value = child.Value;
-                    isSet = true;
-                }
-            }
-        }
-
-        public void InheritFrom(OptionalString baseVersion) { if (!isSet) { isSet = baseVersion.isSet; value = baseVersion.value; } }
-        public bool isSet;
-        public string value;
-    };
-
-    class OptionalBool
-    {
-        public OptionalBool(bool valueIn)
-        {
-            value = valueIn;
-            isSet = true;
-        }
-        public OptionalBool()
-        {
-            isSet = false;
-        }
-        public OptionalBool(XElement element, string AttributeName)
-        {
-            isSet = false;
-            try
-            {
-                if (element.Attribute(AttributeName) != null)
-                {
-                    value = Convert.ToInt32(element.Attribute(AttributeName).Value) == 1;
-                    isSet = true;
-                }
-            }
-            catch {}
-        }
-        public void InheritFrom(OptionalBool baseVersion) { if (!isSet) { isSet = baseVersion.isSet; value = baseVersion.value; } }
-
-        public bool isSet;
-        public bool value;
-    };
-
-    class OptionalInt
-    {
-        public OptionalInt(int valueIn)
-        {
-            value = valueIn;
-            isSet = true;
-        }
-        public OptionalInt()
-        {
-            isSet = false;
-        }
-        public OptionalInt(XElement element, string AttributeName)
-        {
-            isSet = false;
-            try
-            {
-                if (element.Attribute(AttributeName) != null)
-                {
-                    value = Convert.ToInt32(element.Attribute(AttributeName).Value);
-                    isSet = true;
-                }
-            }
-            catch { }
-        }
-        public void InheritFrom(OptionalInt baseVersion) { if (!isSet) { isSet = baseVersion.isSet; value = baseVersion.value; } }
-
-        public bool isSet;
-        public int value;
-    };
-
-    class OptionalDouble
-    {
-        public OptionalDouble(int valueIn)
-        {
-            value = valueIn;
-            isSet = true;
-        }
-        public OptionalDouble()
-        {
-            isSet = false;
-        }
-        public OptionalDouble(XElement element, string AttributeName)
-        {
-            isSet = false;
-            try
-            {
-                if (element.Attribute(AttributeName) != null)
-                {
-                    value = Convert.ToDouble(element.Attribute(AttributeName).Value, System.Globalization.CultureInfo.InvariantCulture);
-                    isSet = true;
-                }
-            }
-            catch {}
-        }
-
-        public void InheritFrom(OptionalDouble baseVersion) { if (!isSet) { isSet = baseVersion.isSet; value = baseVersion.value; } }
-
-        public bool isSet;
-        public double value;
-    };
-
-	static class OptionalHelper
-=======
->>>>>>> 6bbb88c8
 	{
 		public static string StringToHashStr(string strIn, int maxCharsOut=-1)
 		{
@@ -283,178 +70,6 @@
 		}
 	};
 
-<<<<<<< HEAD
-    class CachedCsvFile
-    {
-		public CachedCsvFile(string inFilename, bool useCacheFiles, DerivedMetadataMappings derivedMetadataMappings)
-		{
-			if (inFilename.ToLower().EndsWith(".csv"))
-			{
-				isBinaryFile = false;
-			}
-			else if (inFilename.ToLower().EndsWith(".csv.bin"))
-			{
-				isBinaryFile = true;
-			}
-			else
-			{
-				throw new Exception("File extension not supported for file " + inFilename);
-			}
-
-			string cacheFilename = inFilename + ".cache";
-			if (useCacheFiles && File.Exists(cacheFilename))
-			{
-				string[] fileLines = File.ReadAllLines(cacheFilename);
-
-				// Put the stats and metadata lines in the standard order
-				if (fileLines.Length >= 3)
-				{
-					string metadataLine = fileLines[1];
-					string statsLine = fileLines[2];
-					fileLines[1] = statsLine;
-					fileLines[2] = metadataLine;
-				}
-				dummyCsvStats = CsvStats.ReadCSVFromLines(fileLines, null, 0, true);
-			}
-			else
-			{
-				if (isBinaryFile)
-				{
-					dummyCsvStats = CsvStats.ReadBinFile(inFilename, null, 0, true);
-				}
-				else
-				{
-					textCsvLines = File.ReadAllLines(inFilename);
-					if (textCsvLines.Length > 0)
-					{
-						dummyCsvStats = CsvStats.ReadCSVFromLines(textCsvLines, null, 0, true);
-					}
-					else
-					{
-						Console.WriteLine("CSV file " + inFilename + " is contains no lines!");
-						dummyCsvStats = new CsvStats();
-					}
-				}
-			} 
-
-            filename = inFilename;
-
-            if (dummyCsvStats != null && dummyCsvStats.metaData != null)
-            {
-				metadata = dummyCsvStats.metaData;
-				derivedMetadataMappings.ApplyMapping(metadata);
-			}
-		}
-
-		public void PrepareCsvData()
-		{
-			if (isBinaryFile)
-			{
-				finalCsv = CsvStats.ReadBinFile(filename);
-			}
-			else
-			{
-				if (textCsvLines == null)
-				{
-					textCsvLines = File.ReadAllLines(filename);
-				}
-			}
-		}
-
-		public CsvStats GetFinalCsv()
-		{
-			if (finalCsv != null)
-			{
-				return finalCsv;
-			}
-			if (!isBinaryFile)
-			{
-				finalCsv = CsvStats.ReadCSVFromLines(textCsvLines, null);
-				return finalCsv;
-			}
-			return null;
-		}
-
-
-		public bool DoesMetadataMatchFilter(string metadataFilterString)
-		{
-			if (metadataFilterString==null || metadataFilterString=="")
-			{
-				return true;
-			}
-			if (metadata == null)
-			{
-				Console.WriteLine("CSV " + filename + " has no metadata");
-				return false;
-			}
-			return CsvStats.DoesMetadataMatchFilter(metadata, metadataFilterString);
-		}
-
-		public void ComputeSummaryTableCacheId(string reportTypeId)
-		{
-			// If the CSV has an embedded ID, use that. Otherwise generate one. 
-			string csvId;
-			if (metadata != null && metadata.Values.ContainsKey("csvid"))
-			{
-				csvId = metadata.Values["csvid"];
-			}
-			else
-			{
-				// Fall back to absolute path if the CSVID metadata doesn't exist
-				// Note that using the filename like this means moving the file will result in a new entry for each location
-				StringBuilder sb = new StringBuilder();
-				sb.Append("CSVFILENAME={" + Path.GetFullPath(filename).ToLower() + "}\n");
-				if (metadata != null)
-				{
-					foreach (string key in metadata.Values.Keys)
-					{
-						sb.Append("{" + key + "}={" + metadata.Values[key] + "}\n");
-					}
-				}
-				csvId = HashHelper.StringToHashStr(sb.ToString()) + "_"; ;
-			}
-			summaryTableCacheId = csvId + "_" + reportTypeId;
-		}
-
-
-		public string filename;
-		public string summaryTableCacheId;
-        public string[] textCsvLines;
-        public CsvStats dummyCsvStats;
-		public CsvStats finalCsv;
-		public CsvMetadata metadata;
-		public SummaryMetadata cachedSummaryMetadata;
-		public ReportTypeInfo reportTypeInfo;
-		bool isBinaryFile;
-    };
-
-	class MetadataCacheStats
-	{
-		public int WriteCount = 0;
-		public int HitCount = 0;
-		public int MissCount = 0;
-		public int PurgeCount = 0;
-
-		public void LogStats()
-		{
-			Console.WriteLine("Metadata cache stats:");
-			Console.WriteLine("  Cache hits      : " + HitCount);
-			Console.WriteLine("  Cache misses    : " + MissCount);
-			Console.WriteLine("  Cache writes    : " + WriteCount);
-			if (PurgeCount > 0)
-			{
-				Console.WriteLine("  Files purged    : " + PurgeCount);
-			}
-			if (HitCount > 0 || MissCount > 0)
-			{
-				Console.WriteLine("  Hit percentage  : " + ((float)HitCount * 100.0f / ((float)MissCount+(float)HitCount)).ToString("0.0") + "%");
-			}
-		}
-	};
-
-
-=======
->>>>>>> 6bbb88c8
 	class Program : CommandLineTool
     {
 		static string formatString =
@@ -472,18 +87,6 @@
 			"       -reportxmlbasedir <folder>\n" +
 			"       -title <name>\n" +
 			"       -maxy <value> - forces all graphs to use this value\n" +
-<<<<<<< HEAD
-			"       -writeSummaryCsv : if specified, a csv file containing summary information will be generated. Not available in bulk mode.\n" +
-			"       -nocommandlineEmbed : don't embed the commandline in reports"+
-			"       -cleanCsvOut <filename> : write a standard format CSV after event stripping with metadata stripped out. Non-bulk mode only\n"+
-			"\n"+
-			"Performance args:\n" +
-			"       -perfLog : output performance logging information\n" +
-			"       -noBatchedGraphs : disable batched/multithreaded graph generation (default is enabled)\n" +
-			"       -graphThreads : use with -batchedGraphs to control the number of threads per CsvToSVG instance (default: PC core count/2)\n" +
-			"\n" +
-			"Options to truncate or filter source data:\n" +
-=======
 			"       -writeSummaryCsv : if specified, a csv file containing summary information will be generated.\n"+
 			"          Not available in bulk mode.\n" +
 			"       -noWatermarks : don't embed the commandline or version in reports\n"+
@@ -500,16 +103,11 @@
 			"\n" +
 			"Options to truncate or filter source data:\n" +
 			"Warning: these options disable Summary Table caching\n" +
->>>>>>> 6bbb88c8
 			"       -minx <frameNumber>\n" +
 			"       -maxx <frameNumber>\n" +
 			"       -beginEvent <event> : strip data before this event\n" +
 			"       -endEvent <event> : strip data after this event\n" +
 			"       -noStripEvents : if specified, don't strip out samples between excluded events from the stats\n" +
-<<<<<<< HEAD
-			"NOTE: these options disable metadata caching\n" +
-=======
->>>>>>> 6bbb88c8
 			"\n" +
 			"Optional bulk mode args: (use with -csvdir or -summaryTableCacheIn)\n" +
 			"       -recurse \n" +
@@ -527,33 +125,16 @@
 			"           Selects a custom condensed summary table type from the list in reportTypes.xml \n"+
 			"           (if not specified, 'condensed' will be used)\n" +
 			"       -summaryTableFilename <name> : use the specified filename for the summary table (instead of SummaryTable.html)\n"+
-<<<<<<< HEAD
-            "       -metadataFilter <key=value,key=value...> : filters based on CSV metadata\n" +
-			"       -readAllStats : reads all stats so that any stat can be output to the summary table. Useful with -customtable in bulk mode (off by default)\n" +
-			"       -showHiddenStats : shows stats which have been automatically hidden (e.g csv unit stat averages hidden by FPSCharts Summary)\n" +
-=======
 			"       -metadataFilter <query> or <key0=value0,key1=value1...>: filters based on CSV metadata,\n"+
 			"           e.g \"platform=ps4 AND deviceprofile=ps4_60\" \n" +
 			"       -readAllStats : allows any CSV stat avg to appear in the summary table, not just those referenced in summaries\n" +
 			"       -showHiddenStats : shows stats which have been automatically hidden (typically duplicate csv unit stats)\n" +
->>>>>>> 6bbb88c8
 			"       -externalGraphs : enables external graphs (off by default)\n" +
 			"       -spreadsheetfriendly: outputs a single quote before non-numeric entries in summary tables\n" +
 			"       -noSummaryMinMax: don't make min/max columns for each stat in a condensed summary\n" +
 			"       -reverseTable: Reverses the order of summary tables\n"+
 			"       -scrollableTable: makes the summary table scrollable, with frozen first rows and columns\n" +
 			"       -maxSummaryTableStringLength <n>: strings longer than this will get truncated\n" +
-<<<<<<< HEAD
-			"\n" +
-			"Performance args for bulk mode:\n" +
-			"       -precacheCount <n> : number of CSV files to precache in the lookahead cache (0 for no precache)\n" +
-			"       -precacheThreadCount <n> : number of threads to use for the CSV lookahead cache (default 8)\n" +
-			"       -metadataCache <dir> : specifies a directory for metadata to be cached. Enables -readAllStats implicitly.\n  this avoids processing csvs on subsequent runs if -noDetailedReports is specified\n" +
-			"       -metadataCacheInvalidate : regenerates metadata disk cache entries (ie write only)\n" +
-			"       -metadataCacheReadOnly : only read from the cache, never write\n" +
-			"       -metadataCachePurgeInvalid : Purges invalid PRCs from the cache folder\n" +
-			"       -noCsvCacheFiles: disables usage of .csv.cache files. Cache files are much faster if filtering on metadata\n" +
-=======
 			"       -allowDuplicateCSVs : doesn't remove duplicate CSVs (Note: can cause summary table cache file locking issues)\n"+
 			"       -requireMetadata : ignores CSVs without metadata\n" +
 			"       -listFiles : just list all files that pass the metadata query. Don't generate any reports.\n" +
@@ -577,7 +158,6 @@
 			"       -summaryTableCacheUseOnlyCsvID : only use the CSV ID for the summary table cacheID, ignoringthe report type hash\n"+
 			"            Use this if you want to avoid cache data being invalidated by report changes\n" +
 			"       -noCsvCacheFiles: disables usage of .csv.cache files. Cache files can be much faster if filtering on metadata\n" +
->>>>>>> 6bbb88c8
 			"";
 			/*
 			"Note on custom tables:\n" +
@@ -654,11 +234,7 @@
 						searchPattern += ".csv;*.csv.bin";
 					}
 
-<<<<<<< HEAD
-					System.IO.FileInfo[] files = GetFilesWithSearchPattern(csvDir, searchPattern, recurse);
-=======
 					System.IO.FileInfo[] files = GetFilesWithSearchPattern(csvDir, searchPattern, recurse, maxFileAgeDays);
->>>>>>> 6bbb88c8
 					csvFilenames = new string[files.Length];
 					int i = 0;
 					foreach (FileInfo csvFile in files)
@@ -717,17 +293,6 @@
 			}
 			statDisplaynameMapping = reportXML.GetDisplayNameMapping();
 
-<<<<<<< HEAD
-			MetadataCacheStats metadataCacheStats = new MetadataCacheStats();
-
-			perfLog.LogTiming("Initialization");
-
-			string summaryMetadataCacheDir = null;
-			if (bBulkMode)
-			{
-				summaryMetadataCacheDir = GetArg("metadataCache", null);
-				if (summaryMetadataCacheDir != null)
-=======
 			SummaryTableCacheStats summaryTableCacheStats = new SummaryTableCacheStats();
 
 			perfLog.LogTiming("Initialization");
@@ -737,7 +302,6 @@
 			{
 				summaryTableCacheDir = GetArg("summaryTableCache", null);
 				if (summaryTableCacheDir != null)
->>>>>>> 6bbb88c8
 				{
 					// Check for incompatible options. Could just feed these into the metadata key eventually
 					string incompatibleOptionsStr = "minx,maxx,beginevent,endevent,noStripEvents";
@@ -752,20 +316,6 @@
 					}
 					if (badOptions.Count>0)
 					{
-<<<<<<< HEAD
-						Console.WriteLine("Warning: Metadata cache disabled due to incompatible options ("+ string.Join(", ", badOptions) + "). See help for details.");
-						summaryMetadataCacheDir = null;
-					}
-					else
-					{
-						Console.WriteLine("Using summary metadata cache: " + summaryMetadataCacheDir);
-						Directory.CreateDirectory(summaryMetadataCacheDir);
-
-						if ( GetBoolArg("metadataCachePurgeInvalid"))
-						{
-							Console.WriteLine("Purging invalid data from the metadata cache." );
-							DirectoryInfo di = new DirectoryInfo(summaryMetadataCacheDir);
-=======
 						Console.WriteLine("Warning: Summary Table cache disabled due to incompatible options ("+ string.Join(", ", badOptions) + "). See help for details.");
 						summaryTableCacheDir = null;
 					}
@@ -778,30 +328,19 @@
 						{
 							Console.WriteLine("Purging invalid data from the summary table cache." );
 							DirectoryInfo di = new DirectoryInfo(summaryTableCacheDir);
->>>>>>> 6bbb88c8
 							FileInfo[] files = di.GetFiles("*.prc", SearchOption.TopDirectoryOnly);
 							int numFilesDeleted=0;
 							foreach (FileInfo file in files)
 							{
-<<<<<<< HEAD
-								if ( SummaryMetadata.TryReadFromCache(summaryMetadataCacheDir, file.Name.Substring(0,file.Name.Length-4))==null )
-=======
 								if ( SummaryTableRowData.TryReadFromCache(summaryTableCacheDir, file.Name.Substring(0,file.Name.Length-4))==null )
->>>>>>> 6bbb88c8
 								{
 									File.Delete(file.FullName);
 									numFilesDeleted++;
 								}
 							}
-<<<<<<< HEAD
-							metadataCacheStats.PurgeCount = numFilesDeleted;
-							Console.WriteLine(numFilesDeleted+" of "+files.Length+" cache entries deleted");
-							perfLog.LogTiming("PurgeMetadataCache");
-=======
 							summaryTableCacheStats.PurgeCount = numFilesDeleted;
 							Console.WriteLine(numFilesDeleted+" of "+files.Length+" cache entries deleted");
 							perfLog.LogTiming("PurgeSummaryTableCache");
->>>>>>> 6bbb88c8
 						}
 					}
 				}
@@ -833,9 +372,6 @@
 				WriteLine("Batched graph generation disabled.");
 			}
 
-<<<<<<< HEAD
-			string metadataFilterString = GetArg("metadataFilter", null);
-=======
 			// Read the metadata filter string
 			string metadataFilterString = GetArg("metadataFilter", null);
 			QueryExpression metadataQuery = null;
@@ -843,7 +379,6 @@
 			{
 				metadataQuery = MetadataQueryBuilder.BuildQueryExpressionTree(metadataFilterString);
 			}
->>>>>>> 6bbb88c8
 
 			bool writeDetailedReports = !GetBoolArg("noDetailedReports");
 
@@ -851,42 +386,15 @@
 			// Make PerfSummaryCache from: CSV hash + reporttype hash. If the cache is enabled then always -readAllStats
 
 			bool bReadAllStats = GetBoolArg("readAllStats");
-<<<<<<< HEAD
-			bool bShowHiddenStats= GetBoolArg("showHiddenStats");
-			bool bMetadataCacheReadonly = GetBoolArg("metadataCacheReadOnly");
-			bool bMetadataCacheInvalidate = GetBoolArg("metadataCacheInvalidate");
-
-=======
 
 			bool bSummaryTableCacheReadonly = GetBoolArg("summaryTableCacheReadOnly");
 			bool bSummaryTableCacheInvalidate = GetBoolArg("summaryTableCacheInvalidate");
->>>>>>> 6bbb88c8
 			string cleanCsvOutputFilename = GetArg("cleanCsvOut", null);
 			if (cleanCsvOutputFilename != null && bBulkMode)
 			{
 				throw new Exception("-cleanCsvOut is not compatible with bulk mode. Pass one csv with -csv <filename>");
 			}
 
-<<<<<<< HEAD
-			string summaryMetadataCacheDirForRead = summaryMetadataCacheDir;
-			if ( bMetadataCacheInvalidate || writeDetailedReports )
-			{
-				// Don't read from the summary metadata cache if we're generating full reports
-				summaryMetadataCacheDirForRead = null;
-			}
-
-			ReportTypeParams reportTypeParams = new ReportTypeParams
-			{
-				reportTypeOverride = GetArg("reportType", false).ToLower(),
-				forceReportType = !GetBoolArg("reportTypeCompatCheck")
-			};
-
-			CsvFileCache csvFileCache = new CsvFileCache(csvFilenames, precacheCount, precacheThreads, !GetBoolArg("noCsvCacheFiles"), metadataFilterString, reportXML, reportTypeParams, bBulkMode, summaryMetadataCacheDirForRead);
-            SummaryMetadataTable metadataTable = new SummaryMetadataTable();
-			bool bWriteToMetadataCache = summaryMetadataCacheDir != null && !bMetadataCacheReadonly;
-
-			for ( int i=0; i<csvFilenames.Length; i++)
-=======
 			bool bShowHiddenStats = GetBoolArg("showHiddenStats");
 			string customSummaryTableFilter = GetArg("customTable");
 			if (customSummaryTableFilter.Length > 0)
@@ -947,58 +455,10 @@
 
 			int csvCount = csvFilenames.Length;
 			for ( int i=0; i<csvCount; i++)
->>>>>>> 6bbb88c8
 			{
                 try
                 {
                     CachedCsvFile cachedCsvFile = csvFileCache.GetNextCachedCsvFile();
-<<<<<<< HEAD
-                    Console.WriteLine("-------------------------------------------------");
-                    Console.WriteLine("CSV " + (i+1) + "/" + csvFilenames.Length ) ;
-                    Console.WriteLine(csvFilenames[i] );
-
-					perfLog.LogTiming("  CsvCacheRead");
-                    if (cachedCsvFile != null)
-                    {
-						SummaryMetadata metadata = cachedCsvFile.cachedSummaryMetadata;
-						if (metadata == null)
-						{
-							if (summaryMetadataCacheDirForRead != null)
-							{
-								metadataCacheStats.MissCount++;
-							}
-							if (bBulkMode)
-							{
-								metadata = new SummaryMetadata();
-							}
-							if (cleanCsvOutputFilename != null)
-							{
-								WriteCleanCsv(cachedCsvFile, cleanCsvOutputFilename, cachedCsvFile.reportTypeInfo);
-							}
-							else
-							{
-								GenerateReport(cachedCsvFile, outputDir, bBulkMode, metadata, bBatchedGraphs, writeDetailedReports, bReadAllStats || bWriteToMetadataCache, cachedCsvFile.reportTypeInfo);
-								perfLog.LogTiming("  GenerateReport");
-								if (metadata != null && bWriteToMetadataCache)
-								{
-									if (metadata.WriteToCache(summaryMetadataCacheDir, cachedCsvFile.summaryTableCacheId))
-									{
-										Console.WriteLine("Cached summary metadata for CSV: " + csvFilenames[i]);
-										metadataCacheStats.WriteCount++;
-										perfLog.LogTiming("  WriteMetadataCache");
-									}
-								}
-							}
-						}
-						else
-						{
-							metadataCacheStats.HitCount++;
-						}
-						if (metadata != null)
-                        {
-                            metadataTable.AddMetadata(metadata, bReadAllStats, bShowHiddenStats);
-							perfLog.LogTiming("  AddMetadata");
-=======
 					if (cachedCsvFile == null)
 					{
 						continue;
@@ -1065,7 +525,6 @@
 								summaryTable.AddRowData(rowData, bReadAllStats, bShowHiddenStats);
 							}
 							perfLog.LogTiming("  AddRowData");
->>>>>>> 6bbb88c8
 						}
 					}
                 }
@@ -1100,31 +559,19 @@
 				bool bCsvTable = GetBoolArg("csvTable");
 				bool bCollateTable = GetBoolArg("collateTable");
 				bool bSpreadsheetFriendlyStrings = GetBoolArg("spreadsheetFriendly");
-<<<<<<< HEAD
-=======
 				string weightByColumnName = GetArg("weightByColumn", null);
->>>>>>> 6bbb88c8
 				if (customSummaryTableFilter.Length > 0)
 				{
-					bShowHiddenStats = true;
 					string customSummaryTableRowSort = GetArg("customTableSort");
 					if (customSummaryTableRowSort.Length == 0)
 					{
 						customSummaryTableRowSort = "buildversion,deviceprofile";
 					}
-<<<<<<< HEAD
-					WriteMetadataTableReport(outputDir, summaryTableFilename, metadataTable, customSummaryTableFilter.Split(',').ToList(), customSummaryTableRowSort.Split(',').ToList(), false, bCsvTable, bSpreadsheetFriendlyStrings, null);
+					WriteSummaryTableReport(outputDir, summaryTableFilename, summaryTable, customSummaryTableFilter.Split(',').ToList(), customSummaryTableRowSort.Split(',').ToList(), false, bCsvTable, bSpreadsheetFriendlyStrings, null, null);
 
 					if (bCollateTable)
 					{
-						WriteMetadataTableReport(outputDir, summaryTableFilename+"_Collated", metadataTable, customSummaryTableFilter.Split(',').ToList(), customSummaryTableRowSort.Split(',').ToList(), true, bCsvTable, bSpreadsheetFriendlyStrings, null);
-=======
-					WriteSummaryTableReport(outputDir, summaryTableFilename, summaryTable, customSummaryTableFilter.Split(',').ToList(), customSummaryTableRowSort.Split(',').ToList(), false, bCsvTable, bSpreadsheetFriendlyStrings, null, null);
-
-					if (bCollateTable)
-					{
 						WriteSummaryTableReport(outputDir, summaryTableFilename+"_Collated", summaryTable, customSummaryTableFilter.Split(',').ToList(), customSummaryTableRowSort.Split(',').ToList(), true, bCsvTable, bSpreadsheetFriendlyStrings, null, weightByColumnName);
->>>>>>> 6bbb88c8
 					}
 				}
 				else
@@ -1135,17 +582,10 @@
 						summaryTableName = "default";
 					}
 					SummaryTableInfo tableInfo = reportXML.GetSummaryTable(summaryTableName);
-<<<<<<< HEAD
-					WriteMetadataTableReport(outputDir, summaryTableFilename, metadataTable, tableInfo, false, bCsvTable, bSpreadsheetFriendlyStrings );
-					if (bCollateTable)
-					{
-						WriteMetadataTableReport(outputDir, summaryTableFilename, metadataTable, tableInfo, true, bCsvTable, bSpreadsheetFriendlyStrings);
-=======
 					WriteSummaryTableReport(outputDir, summaryTableFilename, summaryTable, tableInfo, false, bCsvTable, bSpreadsheetFriendlyStrings, null );
 					if (bCollateTable)
 					{
 						WriteSummaryTableReport(outputDir, summaryTableFilename, summaryTable, tableInfo, true, bCsvTable, bSpreadsheetFriendlyStrings, weightByColumnName);
->>>>>>> 6bbb88c8
 					}
 				}
 
@@ -1154,33 +594,11 @@
 				if (GetBoolArg("emailSummary") || GetBoolArg("emailTable") || condensedSummaryTable != null)
 				{
 					SummaryTableInfo tableInfo = reportXML.GetSummaryTable(condensedSummaryTable == null ? "condensed" : condensedSummaryTable);
-<<<<<<< HEAD
-					WriteMetadataTableReport(outputDir, summaryTableFilename+"_Email", metadataTable, tableInfo, true, false, bSpreadsheetFriendlyStrings);
-=======
 					WriteSummaryTableReport(outputDir, summaryTableFilename+"_Email", summaryTable, tableInfo, true, false, bSpreadsheetFriendlyStrings, weightByColumnName);
->>>>>>> 6bbb88c8
 				}
                 perfLog.LogTiming("WriteSummaryTable");
             }
 
-<<<<<<< HEAD
-			if ( summaryMetadataCacheDir != null )
-			{
-				metadataCacheStats.LogStats();
-			}
-            perfLog.LogTotalTiming();
-        }
-
-        void WriteMetadataTableReport(string outputDir, string filenameWithoutExtension, SummaryMetadataTable table, SummaryTableInfo tableInfo, bool bCollated, bool bToCSV, bool bSpreadsheetFriendlyStrings)
-		{
-			WriteMetadataTableReport(outputDir, filenameWithoutExtension, table, tableInfo.columnFilterList, tableInfo.rowSortList, bCollated, bToCSV, bSpreadsheetFriendlyStrings, tableInfo.sectionBoundary);
-		}
-
-		void WriteMetadataTableReport(string outputDir, string filenameWithoutExtension, SummaryMetadataTable table, List<string> columnFilterList, List<string> rowSortList, bool bCollated, bool bToCSV, bool bSpreadsheetFriendlyStrings, SummarySectionBoundaryInfo sectionBoundaryInfo)
-		{
-			bool reverseSort = GetBoolArg("reverseTable");
-			bool bScrollableTable = GetBoolArg("scrollableTable");
-=======
 			if ( summaryTableCacheDir != null )
 			{
 				summaryTableCacheStats.LogStats();
@@ -1206,24 +624,15 @@
 			}
 			bool reverseSort = tableInfo.bReverseSortRows || GetBoolArg("reverseTable");
 			bool bScrollableTable = tableInfo.bScrollableFormatting || GetBoolArg("scrollableTable");
->>>>>>> 6bbb88c8
 			bool addMinMaxColumns = !GetBoolArg("noSummaryMinMax");
 			if (!string.IsNullOrEmpty(outputDir))
             {
                 filenameWithoutExtension = Path.Combine(outputDir, filenameWithoutExtension);
             }
-<<<<<<< HEAD
-
-            SummaryMetadataTable filteredTable = table.SortAndFilter(columnFilterList, rowSortList, reverseSort);
-			if (bCollated)
-			{
-				filteredTable = filteredTable.CollateSortedTable(rowSortList, addMinMaxColumns);
-=======
             SummaryTable filteredTable = table.SortAndFilter(tableInfo.columnFilterList, tableInfo.rowSortList, reverseSort, weightByColumnName);
 			if (bCollated)
 			{
 				filteredTable = filteredTable.CollateSortedTable(tableInfo.rowSortList, addMinMaxColumns);
->>>>>>> 6bbb88c8
 			}
 			if (bToCSV)
 			{
@@ -1232,12 +641,8 @@
 			else
 			{
 				filteredTable.ApplyDisplayNameMapping(statDisplaynameMapping);
-<<<<<<< HEAD
-				filteredTable.WriteToHTML(filenameWithoutExtension+".html", Version.Get(), bSpreadsheetFriendlyStrings, sectionBoundaryInfo, bScrollableTable, addMinMaxColumns, GetIntArg("maxSummaryTableStringLength", -1), reportXML.summaryTableLowIsBadStatList);
-=======
 				string VersionString = GetBoolArg("noWatermarks") ? "" : Version.Get();
 				filteredTable.WriteToHTML(filenameWithoutExtension+".html", VersionString, bSpreadsheetFriendlyStrings, tableInfo.sectionBoundaries, bScrollableTable, addMinMaxColumns, GetIntArg("maxSummaryTableStringLength", -1), reportXML.columnFormatInfoList, weightByColumnName);
->>>>>>> 6bbb88c8
 			}
 		}
 
@@ -1283,11 +688,7 @@
                 if (loggingEnabled)
                 {
                     Console.WriteLine("[PerfLog] "+
-<<<<<<< HEAD
-                        String.Format("{0,-25} : {1,-10}", description , elapsed.ToString("0.00") + "s"), 70);
-=======
                         String.Format("{0,-25} : {1,-10}", description , (elapsed*1000.0).ToString("0.0") + "ms"), 70);
->>>>>>> 6bbb88c8
                     if ( newLine )
                     {
                         Console.WriteLine();
@@ -1320,15 +721,6 @@
 			Console.WriteLine("Writing clean (standard format, event stripped) csv file to " + outCsvFilename);
 			int minX = GetIntArg("minx", 0);
 			int maxX = GetIntArg("maxx", Int32.MaxValue);
-<<<<<<< HEAD
-			int numFramesStripped;
-			CsvStats unstrippedCsvStats;
-			CsvStats csvStats = ProcessCsv(csvFile, out numFramesStripped, out unstrippedCsvStats, minX, maxX);
-			csvStats.WriteToCSV(outCsvFilename, false);
-		}
-
-		CsvStats ProcessCsv(CachedCsvFile csvFile, out int numFramesStripped, out CsvStats unstrippedCsvStats, int minX=0, int maxX=Int32.MaxValue, PerfLog perfLog=null)
-=======
 
 			// Check if we're stripping stats
 			bool bStripStatsByEvents = reportTypeInfo.bStripEvents;
@@ -1344,7 +736,6 @@
 		}
 
 		CsvStats ProcessCsv(CachedCsvFile csvFile, out int numFramesStripped, out CsvStats unstrippedCsvStats, int minX=0, int maxX=Int32.MaxValue, PerfLog perfLog=null, bool bStripStatsByEvents = true)
->>>>>>> 6bbb88c8
 		{
 			numFramesStripped = 0;
 			CsvStats csvStats = ReadCsvStats(csvFile, minX, maxX);
@@ -1354,11 +745,7 @@
 				perfLog.LogTiming("    ReadCsvStats");
 			}
 
-<<<<<<< HEAD
-			if (!GetBoolArg("noStripEvents"))
-=======
 			if (bStripStatsByEvents)
->>>>>>> 6bbb88c8
 			{
 				CsvStats strippedCsvStats = StripCsvStatsByEvents(unstrippedCsvStats, out numFramesStripped);
 				csvStats = strippedCsvStats;
@@ -1370,11 +757,7 @@
 			return csvStats;
 		}
 
-<<<<<<< HEAD
-		void GenerateReport(CachedCsvFile csvFile, string outputDir, bool bBulkMode, SummaryMetadata summaryMetadata, bool bBatchedGraphs, bool writeDetailedReport, bool bReadAllStats, ReportTypeInfo reportTypeInfo)
-=======
 		void GenerateReport(CachedCsvFile csvFile, string outputDir, bool bBulkMode, SummaryTableRowData rowData, bool bBatchedGraphs, bool writeDetailedReport, bool bReadAllStats, ReportTypeInfo reportTypeInfo, string csvDir)
->>>>>>> 6bbb88c8
         {
             PerfLog perfLog = new PerfLog(GetBoolArg("perfLog"));
             string shortName = ReplaceFileExtension(MakeShortFilename(csvFile.filename), "");
@@ -1468,12 +851,6 @@
 			}
             perfLog.LogTiming("    Initial Processing");
 
-<<<<<<< HEAD
-			// Read the full csv while we wait for the graph processes to complete
-			int numFramesStripped;
-			CsvStats unstrippedCsvStats;
-			CsvStats csvStats=ProcessCsv(csvFile, out numFramesStripped, out unstrippedCsvStats, minX, maxX, perfLog);
-=======
 			// Check if we're stripping stats
 			bool bStripStatsByEvents = reportTypeInfo.bStripEvents;
 			if (GetBoolArg("noStripEvents"))
@@ -1485,7 +862,6 @@
 			int numFramesStripped;
 			CsvStats unstrippedCsvStats;
 			CsvStats csvStats=ProcessCsv(csvFile, out numFramesStripped, out unstrippedCsvStats, minX, maxX, perfLog, bStripStatsByEvents);
->>>>>>> 6bbb88c8
 
             if ( writeDetailedReport )
             { 
@@ -1499,11 +875,7 @@
 
 
 			// Generate CSV metadata
-<<<<<<< HEAD
-			if (summaryMetadata != null)
-=======
 			if (rowData != null)
->>>>>>> 6bbb88c8
 			{
                 Uri currentDirUri = new Uri(Directory.GetCurrentDirectory() + "/", UriKind.Absolute);
                 if ( outputDir.Length > 0 && !outputDir.EndsWith("/"))
@@ -1526,10 +898,6 @@
 				Uri relativeCsvUri = finalDirUri.MakeRelativeUri(csvFileUri);
 				string csvPath = relativeCsvUri.ToString();
 
-<<<<<<< HEAD
-                string relativeCsvPath = finalDirUri.MakeRelativeUri(csvFileUri).ToString();
-				summaryMetadata.Add(SummaryMetadataValue.Type.ToolMetadata, "Csv File", "<a href='" + relativeCsvPath + "'>" + shortName + ".csv" + "</a>", null, relativeCsvPath);
-=======
 				// re-root the CSV path if requested
 				string csvLinkRootPath = GetArg("csvLinkRootPath", null);
 				if ( csvDir != null && csvLinkRootPath != null)
@@ -1541,16 +909,12 @@
 					csvPath = Path.Combine(csvLinkRootPath,csvRelativeToCsvDirUri.ToString());
 					csvPath = new Uri(csvPath, UriKind.Absolute).ToString();
 				}
->>>>>>> 6bbb88c8
 
 				rowData.Add(SummaryTableElement.Type.ToolMetadata, "Csv File", "<a href='" + csvPath + "'>" + shortName + ".csv" + "</a>", null, csvPath);
 				rowData.Add(SummaryTableElement.Type.ToolMetadata, "ReportType", reportTypeInfo.name);
 				rowData.Add(SummaryTableElement.Type.ToolMetadata, "ReportTypeID", reportTypeInfo.summaryTableCacheID);
 				if (htmlFilename != null)
 				{
-<<<<<<< HEAD
-					summaryMetadata.Add(SummaryMetadataValue.Type.ToolMetadata, "Report", "<a href='" + htmlFilename + "'>Link</a>");
-=======
 					string htmlUrl = htmlFilename;
 					string reportLinkRootPath = GetArg("reportLinkRootPath", null);
 					if (reportLinkRootPath != null)
@@ -1559,18 +923,13 @@
 					}
 
 					rowData.Add(SummaryTableElement.Type.ToolMetadata, "Report", "<a href='" + htmlUrl + "'>Link</a>");
->>>>>>> 6bbb88c8
 				}
 				// Pass through all the metadata from the CSV
 				if (csvStats.metaData != null)
 				{
 					foreach (KeyValuePair<string, string> pair in csvStats.metaData.Values.ToList())
 					{
-<<<<<<< HEAD
-						summaryMetadata.Add(SummaryMetadataValue.Type.CsvMetadata, pair.Key.ToLower(), pair.Value);
-=======
 						rowData.Add(SummaryTableElement.Type.CsvMetadata, pair.Key.ToLower(), pair.Value);
->>>>>>> 6bbb88c8
 					}
 				}
 
@@ -1579,11 +938,7 @@
 					// Add every stat avg value to the metadata
 					foreach ( StatSamples stat in csvStats.Stats.Values )
 					{
-<<<<<<< HEAD
-						summaryMetadata.Add(SummaryMetadataValue.Type.CsvStatAverage, stat.Name, stat.average.ToString());
-=======
 						rowData.Add(SummaryTableElement.Type.CsvStatAverage, stat.Name, (double)stat.average);
->>>>>>> 6bbb88c8
 					}
 				}
 
@@ -1776,17 +1131,10 @@
 
 			if (summaryRowData != null)
             {
-<<<<<<< HEAD
-                summaryMetadata.Add(SummaryMetadataValue.Type.ToolMetadata, "framecount", csvStats.SampleCount.ToString());
-                if (numFramesStripped > 0)
-                {
-                    summaryMetadata.Add(SummaryMetadataValue.Type.ToolMetadata, "framecountExcluded", numFramesStripped.ToString());
-=======
                 summaryRowData.Add(SummaryTableElement.Type.ToolMetadata, "framecount", csvStats.SampleCount.ToString());
                 if (numFramesStripped > 0)
                 {
                     summaryRowData.Add(SummaryTableElement.Type.ToolMetadata, "framecountExcluded", numFramesStripped.ToString());
->>>>>>> 6bbb88c8
                 }
 			}
 
@@ -2158,7 +1506,6 @@
 
             return 0;
         }
-<<<<<<< HEAD
 
 		bool matchesPattern(string str, string pattern)
 		{
@@ -2177,337 +1524,12 @@
 			return remStr.Length == 0;
 		}
 
-		System.IO.FileInfo[] GetFilesWithSearchPattern(string directory, string searchPatternStr, bool recurse)
+		System.IO.FileInfo[] GetFilesWithSearchPattern(string directory, string searchPatternStr, bool recurse, int maxFileAgeDays=-1)
 		{
 			List<System.IO.FileInfo> fileList = new List<FileInfo>();
 			string[] searchPatterns = searchPatternStr.Split(';');
 			DirectoryInfo di = new DirectoryInfo(directory);
 			foreach (string searchPattern in searchPatterns)
-			{
-				System.IO.FileInfo[] files = di.GetFiles("*.*", recurse ? SearchOption.AllDirectories : SearchOption.TopDirectoryOnly);
-				foreach (FileInfo file in files)
-				{
-					if (matchesPattern(file.FullName, searchPattern))
-					{
-						fileList.Add(file);
-					}
-				}
-			}
-			return fileList.Distinct().ToArray();
-		}
-
-    }
-
-    class ReportTypeInfo
-    {
-        public ReportTypeInfo(XElement element, Dictionary<string,XElement> sharedSummaries, string baseXmlDirectory)
-        {	
-            graphs = new List<ReportGraph>();
-            summaries = new List<Summary>();
-            title = element.Attribute("title").Value;
-            foreach (XElement child in element.Elements())
-            {
-				if (child.Name == "graph")
-				{
-					ReportGraph graph = new ReportGraph(child);
-					graphs.Add(graph);
-				}
-				else if (child.Name == "summary" || child.Name=="summaryRef")
-				{
-					XElement summaryElement = null;
-					if (child.Name == "summaryRef")
-					{
-						summaryElement = sharedSummaries[child.Attribute("name").Value];
-					}
-					else
-					{
-						summaryElement = child;
-					}
-					string summaryType = summaryElement.Attribute("type").Value;
-					if (summaryType == "histogram")
-					{
-						summaries.Add(new HistogramSummary(summaryElement, baseXmlDirectory));
-					}
-					else if (summaryType == "peak")
-					{
-						summaries.Add(new PeakSummary(summaryElement, baseXmlDirectory));
-					}
-					else if (summaryType == "fpschart")
-					{
-						summaries.Add(new FPSChartSummary(summaryElement, baseXmlDirectory));
-					}
-					else if (summaryType == "hitches")
-					{
-						summaries.Add(new HitchSummary(summaryElement, baseXmlDirectory));
-					}
-					else if (summaryType == "event")
-					{
-						summaries.Add(new EventSummary(summaryElement, baseXmlDirectory));
-					}
-					else if (summaryType == "boundedstatvalues")
-					{
-						summaries.Add(new BoundedStatValuesSummary(summaryElement, baseXmlDirectory));
-					}
-					else if (summaryType == "mapoverlay")
-					{
-						summaries.Add(new MapOverlaySummary(summaryElement, baseXmlDirectory));
-					}
-				}
-				else if (child.Name == "metadataToShow")
-				{
-					metadataToShowList = child.Value.Split(',');
-				}
-
-            }
-			ComputeSummaryTableCacheID();
-		}
-
-		public string GetSummaryTableCacheID()
-		{
-			return summaryTableCacheID;
-		}
-
-		private void ComputeSummaryTableCacheID()
-		{
-			StringBuilder sb = new StringBuilder();
-			sb.Append("TITLE={" + title + "}\n");
-			foreach (Summary summary in summaries)
-			{
-				sb.Append("SUMMARY={");
-				sb.Append("TYPE={" + summary.GetType().ToString() + "}");
-				sb.Append("UNSTRIPPED={" + summary.useUnstrippedCsvStats + "}");
-				sb.Append("STATS={" + string.Join(",", summary.stats) + "}");
-				sb.Append("}");
-			}
-			summaryTableCacheID = HashHelper.StringToHashStr(sb.ToString(),16);
-		}
-
-	public List<ReportGraph> graphs;
-        public List<Summary> summaries;
-        public string title;
-		public string [] metadataToShowList;
-		public string summaryTableCacheID;
-	};
-
-
-    class ReportGraph
-    {
-        public ReportGraph(XElement element)
-        {
-            title = element.Attribute("title").Value;
-            budget = Convert.ToDouble(element.Attribute("budget").Value, System.Globalization.CultureInfo.InvariantCulture);
-            inSummary = XmlHelper.ReadAttributeBool(element, "inSummary", false);
-            isInMainSummary = XmlHelper.ReadAttributeBool(element, "inMainSummary", false);
-			isExternal = XmlHelper.ReadAttributeBool(element, "external", false);
-			minFilterStatValue = new OptionalDouble(element, "minFilterStatValue");
-		}
-        public string title;
-        public double budget;
-        public bool inSummary;
-		public bool isExternal;
-		public bool isInMainSummary;
-		public OptionalDouble minFilterStatValue;
-        public GraphSettings settings;
-    };
-
-    class GraphSettings
-    {
-        public GraphSettings(XElement element)
-        {
-            smooth = new OptionalBool(element, "smooth");
-            thickness = new OptionalDouble(element, "thickness");
-			miny = new OptionalDouble(element, "miny");
-            maxy = new OptionalDouble(element, "maxy");
-			threshold = new OptionalDouble(element, "threshold");
-			averageThreshold = new OptionalDouble(element, "averageThreshold");
-			minFilterStatValue = new OptionalDouble(element, "minFilterStatValue");
-			minFilterStatName = new OptionalString(element, "minFilterStatName");
-			smoothKernelPercent = new OptionalDouble(element, "smoothKernelPercent");
-            smoothKernelSize = new OptionalDouble(element, "smoothKernelSize");
-            compression = new OptionalDouble(element, "compression");
-            width = new OptionalInt(element, "width");
-            height = new OptionalInt(element, "height");
-            stacked = new OptionalBool(element, "stacked");
-            showAverages = new OptionalBool(element, "showAverages");
-            filterOutZeros = new OptionalBool(element, "filterOutZeros");
-            maxHierarchyDepth = new OptionalInt(element, "maxHierarchyDepth");
-            hideStatPrefix = new OptionalString(element, "hideStatPrefix");
-            mainStat = new OptionalString(element, "mainStat");
-            showEvents = new OptionalString(element, "showEvents");
-            requiresDetailedStats = new OptionalBool(element, "requiresDetailedStats");
-            ignoreStats = new OptionalString(element, "ignoreStats");
-
-            statString = new OptionalString(element, "statString", true);
-            additionalArgs = new OptionalString(element, "additionalArgs", true);
-            statMultiplier = new OptionalDouble(element, "statMultiplier");
-			legendAverageThreshold = new OptionalDouble(element, "legendAverageThreshold");
-			snapToPeaks = new OptionalBool(element, "snapToPeaks");
-			lineDecimalPlaces = new OptionalInt(element, "lineDecimalPlaces");
-		}
-		public void InheritFrom(GraphSettings baseSettings)
-        {
-            smooth.InheritFrom(baseSettings.smooth);
-            statString.InheritFrom(baseSettings.statString);
-            thickness.InheritFrom(baseSettings.thickness);
-			miny.InheritFrom(baseSettings.miny);
-            maxy.InheritFrom(baseSettings.maxy);
-			threshold.InheritFrom(baseSettings.threshold);
-			averageThreshold.InheritFrom(baseSettings.averageThreshold);
-			minFilterStatValue.InheritFrom(baseSettings.minFilterStatValue);
-			minFilterStatName.InheritFrom(baseSettings.minFilterStatName);
-            smoothKernelSize.InheritFrom(baseSettings.smoothKernelSize);
-            smoothKernelPercent.InheritFrom(baseSettings.smoothKernelPercent);
-            compression.InheritFrom(baseSettings.compression);
-            width.InheritFrom(baseSettings.width);
-            height.InheritFrom(baseSettings.height);
-            additionalArgs.InheritFrom(baseSettings.additionalArgs);
-            stacked.InheritFrom(baseSettings.stacked);
-            showAverages.InheritFrom(baseSettings.showAverages);
-            filterOutZeros.InheritFrom(baseSettings.filterOutZeros);
-            maxHierarchyDepth.InheritFrom(baseSettings.maxHierarchyDepth);
-            hideStatPrefix.InheritFrom(baseSettings.hideStatPrefix);
-            mainStat.InheritFrom(baseSettings.mainStat);
-            showEvents.InheritFrom(baseSettings.showEvents);
-            requiresDetailedStats.InheritFrom(baseSettings.requiresDetailedStats);
-            statMultiplier.InheritFrom(baseSettings.statMultiplier);
-            ignoreStats.InheritFrom(baseSettings.ignoreStats);
-			legendAverageThreshold.InheritFrom(baseSettings.legendAverageThreshold);
-			snapToPeaks.InheritFrom(baseSettings.snapToPeaks);
-			lineDecimalPlaces.InheritFrom(baseSettings.lineDecimalPlaces);
-=======
->>>>>>> 6bbb88c8
-
-		bool matchesPattern(string str, string pattern)
-		{
-			string [] patternSections=pattern.ToLower().Split('*');
-			// Check the substrings appear in order
-			string remStr = str.ToLower();
-			for (int i = 0;i<patternSections.Length; i++)
-			{
-				int idx = remStr.IndexOf(patternSections[i]);
-				if (idx==-1)
-				{
-					return false;
-				}
-				remStr = remStr.Substring(idx+patternSections[i].Length);
-			}
-			return remStr.Length == 0;
-		}
-
-		System.IO.FileInfo[] GetFilesWithSearchPattern(string directory, string searchPatternStr, bool recurse, int maxFileAgeDays=-1)
-		{
-<<<<<<< HEAD
-			if (path.Length > 3 && path[1] == ':' && (path[2] == '\\' || path[2] == '/'))
-			{
-				return true;
-			}
-			return false;
-		}
-
-		public ReportXML(string graphXMLFilenameIn, string reportXMLFilenameIn, string baseXMLDirectoryOverride)
-		{
-			string location = System.Reflection.Assembly.GetEntryAssembly().Location.ToLower();
-			string baseDirectory = location.Replace("perfreporttool.exe", "");
-
-            // Check if this is a debug build, and redirect base dir to binaries if so
-            if ( baseDirectory.Contains("\\engine\\source\\programs\\") && baseDirectory.Contains("\\csvtools\\") && baseDirectory.Contains("\\bin\\debug\\"))
-            {
-                baseDirectory = baseDirectory.Replace("\\engine\\source\\programs\\", "\\engine\\binaries\\dotnet\\");
-                int csvToolsIndex = baseDirectory.LastIndexOf("\\csvtools\\");
-                baseDirectory = baseDirectory.Substring(0, csvToolsIndex + "\\csvtools\\".Length);
-            }
-
-			// Check if the base directory is being overridden
-			if (baseXMLDirectoryOverride.Length > 0)
-			{
-				if (IsAbsolutePath(baseXMLDirectoryOverride))
-				{
-					baseDirectory = baseXMLDirectoryOverride;
-				}
-				else
-				{
-					baseDirectory = Path.Combine(baseDirectory, baseXMLDirectoryOverride);
-				}
-			}
-			Console.Out.WriteLine("BaseDir: " + baseDirectory);
-
-			baseXmlDirectory = baseDirectory;
-
-			// Read the report type XML
-			reportTypeXmlFilename = Path.Combine(baseDirectory, "reportTypes.xml" );
-			if (reportXMLFilenameIn.Length > 0)
-			{
-				// Check if this is an absolute path
-				if (IsAbsolutePath(reportXMLFilenameIn))
-				{
-					reportTypeXmlFilename = reportXMLFilenameIn;
-				}
-				else
-				{
-					reportTypeXmlFilename = Path.Combine(baseDirectory, reportXMLFilenameIn);
-				}
-			}
-			XDocument reportTypesDoc = XDocument.Load(reportTypeXmlFilename);
-			rootElement = reportTypesDoc.Element("root");
-			if (rootElement == null)
-			{
-				throw new Exception("No root element found in report XML " + reportTypeXmlFilename);
-			}
-
-            reportTypesElement = rootElement.Element("reporttypes");
-            if (reportTypesElement == null)
-            {
-                throw new Exception("No reporttypes element found in report XML " + reportTypeXmlFilename);
-            }
-
-            // Read the graph XML
-            string graphsXMLFilename;
-            if (graphXMLFilenameIn.Length > 0)
-            {
-                if (IsAbsolutePath(graphXMLFilenameIn))
-                {
-                    graphsXMLFilename = graphXMLFilenameIn;
-                }
-                else
-                {
-                    graphsXMLFilename = Path.Combine( baseDirectory, graphXMLFilenameIn );
-                }
-            }
-            else
-            {
-                graphsXMLFilename = reportTypesElement.GetSafeAttibute<string>("reportGraphsFile");
-                if (graphsXMLFilename != null)
-                {
-                    graphsXMLFilename = Path.GetDirectoryName(reportTypeXmlFilename) + "\\" + graphsXMLFilename;
-                }
-                else
-                {
-                    graphsXMLFilename = Path.Combine( baseDirectory, "reportGraphs.xml" );
-                }
-
-            }
-
-
-
-
-			XDocument reportGraphsDoc = XDocument.Load(graphsXMLFilename);
-			graphGroupsElement = reportGraphsDoc.Element("graphGroups");
-
-			// Read the base settings - all other settings will inherit from this
-			GraphSettings baseSettings = new GraphSettings(graphGroupsElement.Element("baseSettings"));
-			if (reportTypesElement == null)
-			{
-				throw new Exception("No baseSettings element found in graph XML " + graphsXMLFilename);
-			}
-
-			graphs = new Dictionary<string, GraphSettings>();
-			foreach (XElement graphGroupElement in graphGroupsElement.Elements())
-=======
-			List<System.IO.FileInfo> fileList = new List<FileInfo>();
-			string[] searchPatterns = searchPatternStr.Split(';');
-			DirectoryInfo di = new DirectoryInfo(directory);
-			foreach (string searchPattern in searchPatterns)
->>>>>>> 6bbb88c8
 			{
 				System.IO.FileInfo[] files = di.GetFiles("*.*", recurse ? SearchOption.AllDirectories : SearchOption.TopDirectoryOnly);
 				foreach (FileInfo file in files)
@@ -2522,180 +1544,17 @@
 							continue;
 						}
 					}
-<<<<<<< HEAD
-				}
-			}
-
-
-
-			// Read the display name mapping
-			statDisplayNameMapping = new Dictionary<string, string>();
-			XElement displayNameElement = rootElement.Element("statDisplayNameMappings");
-			if (displayNameElement != null)
-			{
-				foreach (XElement mapping in displayNameElement.Elements("mapping"))
-				{
-					string statName = mapping.GetSafeAttibute<string>("statName");
-					string displayName = mapping.GetSafeAttibute<string>("displayName");
-					if (statName != null && displayName != null)
-					{
-						statDisplayNameMapping.Add(statName.ToLower(), displayName);
-					}
-				}
-			}
-
-			XElement summaryTableLowIsBadStatListEl = rootElement.Element("summaryTableLowIsBadStats");
-			if (summaryTableLowIsBadStatListEl != null)
-			{
-				summaryTableLowIsBadStatList = summaryTableLowIsBadStatListEl.Value.Split(',');
-			}			
-
-			// Read the derived metadata mappings
-			derivedMetadataMappings = new DerivedMetadataMappings();
-			XElement derivedMetadataMappingsElement = rootElement.Element("derivedMetadataMappings");
-			if (derivedMetadataMappingsElement != null)
-			{
-				foreach (XElement mapping in derivedMetadataMappingsElement.Elements("mapping"))
-				{
-					string sourceName = mapping.GetSafeAttibute<string>("sourceName");
-					string sourceValue = mapping.GetSafeAttibute<string>("sourceValue");
-					string destName = mapping.GetSafeAttibute<string>("destName");
-					string destValue = mapping.GetSafeAttibute<string>("destValue");
-					if (sourceName == null || sourceValue == null || destName == null || destValue == null)
-=======
 
 					if (matchesPattern(file.FullName, searchPattern))
->>>>>>> 6bbb88c8
 					{
 						fileList.Add(file);
 					}
-<<<<<<< HEAD
-					derivedMetadataMappings.entries.Add(new DerivedMetadataEntry(sourceName, sourceValue, destName, destValue));
-				}
-			}
-
-			// Read events to strip
-			XElement eventsToStripEl = rootElement.Element("csvEventsToStrip");
-            if (eventsToStripEl != null)
-            {
-                csvEventsToStrip = new List<CsvEventStripInfo>();
-                foreach (XElement eventPair in eventsToStripEl.Elements("eventPair"))
-                {
-                    CsvEventStripInfo eventInfo = new CsvEventStripInfo();
-                    eventInfo.beginName = eventPair.GetSafeAttibute<string>("begin");
-                    eventInfo.endName = eventPair.GetSafeAttibute<string>("end");
-
-                    if (eventInfo.beginName == null && eventInfo.endName == null )
-                    {
-                        throw new Exception("eventPair with no begin or end attribute found! Need to have one or the other.");
-                    }
-                    csvEventsToStrip.Add(eventInfo);
-                }
-            }
-
-			summaryTablesElement = rootElement.Element("summaryTables");
-			if (summaryTablesElement != null)
-			{
-				summaryTables = new Dictionary<string, SummaryTableInfo>();
-				foreach (XElement summaryElement in summaryTablesElement.Elements("summaryTable"))
-				{
-					SummaryTableInfo table = new SummaryTableInfo(summaryElement);
-					summaryTables.Add(summaryElement.Attribute("name").Value.ToLower(), table);
-				}
-			}
-
-			// Add any shared summaries
-			XElement sharedSummariesElement = rootElement.Element("sharedSummaries");
-			sharedSummaries = new Dictionary<string, XElement>();
-			if (sharedSummariesElement != null)
-			{
-				foreach (XElement summaryElement in sharedSummariesElement.Elements("summary"))
-				{
-					sharedSummaries.Add(summaryElement.Attribute("refName").Value, summaryElement);
-=======
->>>>>>> 6bbb88c8
 				}
 			}
 			return fileList.Distinct().ToArray();
 		}
 
-<<<<<<< HEAD
-		public ReportTypeInfo GetReportTypeInfo(string reportType, CachedCsvFile csvFile, bool bBulkMode, bool forceReportType )
-		{
-			ReportTypeInfo reportTypeInfo = null;
-			if (reportType == "")
-			{
-				if (csvFile.metadata == null)
-				{
-					Console.WriteLine("Warning: CSV " + csvFile.filename + " has no metadata and no reporttype was specified!");
-					return null;
-				}
-				// Attempt to determine the report type automatically based on the stats
-				foreach (XElement element in reportTypesElement.Elements("reporttype"))
-				{
-					if (IsReportTypeXMLCompatibleWithStats(element, csvFile.dummyCsvStats))
-					{
-						reportTypeInfo = new ReportTypeInfo(element, sharedSummaries, baseXmlDirectory);
-						break;
-					}
-				}
-				if (reportTypeInfo == null)
-				{
-					throw new Exception("Compatible report type for CSV "+csvFile.filename+" could not be found in" + reportTypeXmlFilename);
-				}
-			}
-			else
-			{
-				XElement foundReportTypeElement = null;
-				foreach (XElement element in reportTypesElement.Elements("reporttype"))
-				{
-					if (element.Attribute("name").Value.ToLower() == reportType)
-					{
-						foundReportTypeElement = element;
-					}
-				}
-				if (foundReportTypeElement == null)
-				{
-					throw new Exception("Report type " + reportType + " not found in " + reportTypeXmlFilename);
-				}
-
-                if (!IsReportTypeXMLCompatibleWithStats(foundReportTypeElement, csvFile.dummyCsvStats))
-                {
-                    if (forceReportType)
-                    {
-                        Console.Out.WriteLine("Report type " + reportType + " is not compatible with CSV " + csvFile.filename + ", but using it anyway");
-                    }
-                    else
-                    {
-                        throw new Exception("Report type " + reportType + " is not compatible with CSV " + csvFile.filename);
-                    }
-                }
-                reportTypeInfo = new ReportTypeInfo(foundReportTypeElement, sharedSummaries, baseXmlDirectory);
-            }
-
-            // Load the graphs
-            foreach (ReportGraph graph in reportTypeInfo.graphs)
-			{
-				string key = graph.title.ToLower();
-				if (graphs.ContainsKey(key))
-				{
-					graph.settings = graphs[key];
-				}
-				else
-				{
-					throw new Exception("Graph with title \"" + graph.title + "\" was not found in graphs XML");
-				}
-			}
-
-			foreach (Summary summary in reportTypeInfo.summaries)
-			{
-				summary.PostInit(reportTypeInfo, csvFile.dummyCsvStats);
-			}
-			return reportTypeInfo;
-		} 
-=======
     }
->>>>>>> 6bbb88c8
 
 	static class Extensions
 	{
@@ -2720,52 +1579,6 @@
 					default:
 						return (T)Convert.ChangeType(attribute.Value, typeof(T));
 				}
-<<<<<<< HEAD
-				XAttribute allowedValuesAt = requiredMetadataEl.Attribute("allowedValues");
-				if (allowedValuesAt == null)
-				{
-					throw new Exception("Report type " + reportTypeName + " has no 'allowedValues' attribute!");
-				}
-
-                bool ignoreIfKeyNotFound = requiredMetadataEl.GetSafeAttibute("ignoreIfKeyNotFound", true);
-                bool stopIfKeyFound = requiredMetadataEl.GetSafeAttibute("stopIfKeyFound", false);
-
-
-                string key = keyAt.Value.ToLower();
-				if (csvStats.metaData.Values.ContainsKey(key))
-				{
-					string value = csvStats.metaData.Values[key].ToLower();
-					string[] allowedValues = allowedValuesAt.Value.ToString().ToLower().Split(',');
-					if (!allowedValues.Contains(value))
-					{
-						return false;
-					}
-                    if (stopIfKeyFound)
-                    {
-                        break;
-                    }
-                }
-                else if (ignoreIfKeyNotFound == false)
-                {
-                    return false;
-                }
-            }
-
-            //Console.Out.WriteLine("Autodetected report type: " + reportTypeName);
-
-			return true;
-        } 
-
-
-        public Dictionary<string, string> GetDisplayNameMapping() { return statDisplayNameMapping; }
-
-		public SummaryTableInfo GetSummaryTable(string name)
-		{
-			if (summaryTables.ContainsKey(name.ToLower()))
-			{
-				return summaryTables[name.ToLower()];
-=======
->>>>>>> 6bbb88c8
 			}
 			catch (FormatException e)
 			{
@@ -2773,233 +1586,5 @@
 				return defaultValue;
 			}
 		}
-<<<<<<< HEAD
-
-        public List<CsvEventStripInfo> GetCsvEventsToStrip()
-        {
-            return csvEventsToStrip;
-        }
-
-		public void ApplyDerivedMetadata(CsvMetadata csvMetadata)
-		{
-			derivedMetadataMappings.ApplyMapping(csvMetadata);
-		}
-
-
-        Dictionary<string, SummaryTableInfo> summaryTables;
-
-		XElement reportTypesElement;
-		XElement rootElement;
-		XElement graphGroupsElement;
-		XElement summaryTablesElement;
-		Dictionary<string,XElement> sharedSummaries;
-		Dictionary<string, GraphSettings> graphs;
-		Dictionary<string, string> statDisplayNameMapping;
-		public string [] summaryTableLowIsBadStatList;
-		string baseXmlDirectory;
-
-		List<CsvEventStripInfo> csvEventsToStrip;
-        string reportTypeXmlFilename;
-		public DerivedMetadataMappings derivedMetadataMappings;
-	}
-
-	class ReportTypeParams
-	{
-		public string reportTypeOverride;
-		public bool forceReportType;
-	}
-
-	class CsvFileCache
-    {
-        public CsvFileCache( string[] inCsvFilenames, int inLookaheadCount, int inThreadCount, bool inUseCacheFiles, string inMetadataFilterString, ReportXML inReportXml, ReportTypeParams inReportTypeParams, bool inBulkMode, string inSummaryMetadataCacheDir = null )
-        {
-            csvFileInfos = new CsvFileInfo[inCsvFilenames.Length];
-            for (int i = 0; i < inCsvFilenames.Length; i++)
-            {
-                csvFileInfos[i] = new CsvFileInfo(inCsvFilenames[i]);
-            }
-            fileCache = this;
-            writeIndex = 0;
-			useCacheFiles = inUseCacheFiles;
-            readIndex = 0;
-            lookaheadCount = inLookaheadCount;
-            countFreedSinceLastGC = 0;
-			reportXml = inReportXml;
-			bulkMode = inBulkMode;
-			metadataFilterString = inMetadataFilterString;
-			derivedMetadataMappings = inReportXml.derivedMetadataMappings;
-			summaryMetadataCacheDir = inSummaryMetadataCacheDir;
-			reportTypeParams = inReportTypeParams;
-
-			// Kick off the workers (must be done last)
-			if (inLookaheadCount > 0)
-            {
-                precacheThreads = new Thread[inThreadCount];
-                precacheJobs = new ThreadStart[inThreadCount];
-                for (int i = 0; i < precacheThreads.Length; i++)
-                { 
-                    precacheJobs[i] = new ThreadStart(PrecacheThreadRun);
-                    precacheThreads[i] = new Thread(precacheJobs[i]);
-                    precacheThreads[i].Start();
-                }
-            }
-        }
-
-        public CachedCsvFile GetNextCachedCsvFile()
-        {
-            CachedCsvFile file = null;
-            if ( readIndex >= csvFileInfos.Length)
-            {
-                // We're done
-                return null;
-            }
-
-			// Find the next valid fileinfo
-			CsvFileInfo fileInfo = csvFileInfos[readIndex];
-			if (precacheThreads == null)
-            {
-                file = new CachedCsvFile(fileInfo.filename, useCacheFiles, derivedMetadataMappings);
-				if (!file.DoesMetadataMatchFilter(metadataFilterString)) // TODO do we need to check this here and in the thread?
-				{
-					return null;
-				}
-			}
-			else
-            {
-                while (true)
-                {
-                    lock (fileInfo.cs)
-                    {
-                        if (fileInfo.isReady)
-                        {
-							file = fileInfo.cachedFile;
-							fileInfo.cachedFile = null;
-							countFreedSinceLastGC++;
-                            // Periodically GC
-                            if (countFreedSinceLastGC>16)
-                            {
-                                GC.Collect();
-                                GC.WaitForPendingFinalizers();
-                                countFreedSinceLastGC = 0;
-                            }
-							if (!fileInfo.isValid)
-							{
-							    Console.WriteLine("Skipping!");
-							    file = null;
-							}
-							break;
-                        }
-                    }
-					// The data isn't ready yet, so sleep for a bit
-                    Thread.Sleep(1);
-                }
-            }
-            readIndex++;
-            return file;
-        }
-
-        static void PrecacheThreadRun()
-        {
-            fileCache.ThreadRun();
-        }
-
-        void ThreadRun()
-        {
-            int threadWriteIndex = 0;
-            while (true)
-            {
-                threadWriteIndex = Interlocked.Increment(ref writeIndex)-1;
-                if ( threadWriteIndex >= csvFileInfos.Length )
-                {
-                    // We're done
-                    break;
-                }
-                CsvFileInfo fileInfo = csvFileInfos[threadWriteIndex];
-
-                // If we're too far ahead of the read index, sleep. Not doing so could increase memory usage significantly
-                while (threadWriteIndex - readIndex > lookaheadCount)
-                {
-                    Thread.Sleep(10);
-                }
-                // Process the file
-                lock (fileInfo.cs)
-                {
-					CachedCsvFile file = new CachedCsvFile(fileInfo.filename, useCacheFiles, derivedMetadataMappings);
-					if ( file.DoesMetadataMatchFilter(metadataFilterString))
-					{
-						file.reportTypeInfo = GetCsvReportTypeInfo(file, bulkMode);
-						if (file.reportTypeInfo != null)
-						{
-							file.ComputeSummaryTableCacheId(file.reportTypeInfo.GetSummaryTableCacheID());
-							if (summaryMetadataCacheDir != null)
-							{
-								// If a summary metadata cache is specified, try reading from it instead of reading the whole CSV
-								// Note that this will be disabled if we're not in bulk mode
-								file.cachedSummaryMetadata = SummaryMetadata.TryReadFromCache(summaryMetadataCacheDir, file.summaryTableCacheId);
-								if (file.cachedSummaryMetadata == null)
-								{
-									Console.WriteLine("Failed to read summary metadata from cache for CSV: " + fileInfo.filename);
-								}
-							}
-							if (file.cachedSummaryMetadata == null)
-							{
-								file.PrepareCsvData();
-							}
-
-							// Only read the full file data if the metadata matches
-							fileInfo.isValid = true;
-						}
-					}
-					fileInfo.cachedFile = file;
-					fileInfo.isReady = true;
-				}
-			}
-        }
-
-		ReportTypeInfo GetCsvReportTypeInfo(CachedCsvFile csvFile, bool bBulkMode)
-		{
-			return reportXml.GetReportTypeInfo(reportTypeParams.reportTypeOverride, csvFile, bBulkMode, reportTypeParams.forceReportType);
-		}
-
-
-
-
-		ThreadStart[] precacheJobs;
-        Thread [] precacheThreads;
-        int writeIndex;
-        int readIndex;
-        int lookaheadCount;
-        int countFreedSinceLastGC;
-		bool useCacheFiles;
-		bool bulkMode;
-		string metadataFilterString;
-		string summaryMetadataCacheDir;
-		ReportXML reportXml;
-		ReportTypeParams reportTypeParams;
-		DerivedMetadataMappings derivedMetadataMappings;
-
-		static CsvFileCache fileCache;
-
-        class CsvFileInfo
-        {
-            public CsvFileInfo(string inFilename)
-            {
-                filename = inFilename;
-                cachedFile = null;
-                isReady = false;
-				isValid = false;
-				cs = new object();
-            }
-            public CachedCsvFile cachedFile;
-			public bool isReady;
-            public object cs;
-            public string filename;
-			public bool isValid;
-        }
-        CsvFileInfo[] csvFileInfos;
-
-    }
-=======
     };
->>>>>>> 6bbb88c8
 }
