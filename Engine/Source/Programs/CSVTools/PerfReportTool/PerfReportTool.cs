// Copyright (C) Microsoft. All rights reserved.
// Copyright Epic Games, Inc. All Rights Reserved.

using System;
using System.Collections.Generic;
using System.Linq;
using System.Text;
using System.Xml.Linq;
using System.IO;
using System.Diagnostics;
using CSVStats;
using System.Collections;
using System.Security.Cryptography;
using System.Threading.Tasks;
using System.Threading;

using PerfSummaries;
using System.Globalization;
using CSVTools;

using System.Text.Json;
using System.Text.Json.Serialization;

namespace PerfReportTool
{
    class Version
    {
		// Format: Major.Minor.Bugfix
<<<<<<< HEAD
        private static string VersionString = "4.100.0";
=======
        private static string VersionString = "4.106.0";
>>>>>>> 4af6daef

        public static string Get() { return VersionString; }
    };

	class HashHelper
	{
		public static string StringToHashStr(string strIn, int maxCharsOut=-1)
		{
			HashAlgorithm algorithm = SHA256.Create();
			StringBuilder sb = new StringBuilder();

			byte[] hash = algorithm.ComputeHash(Encoding.UTF8.GetBytes(strIn));
			StringBuilder sbOut = new StringBuilder();
			foreach (byte b in hash)
			{
				sbOut.Append(b.ToString("X2"));
			}
			string strOut = sbOut.ToString();
			if (maxCharsOut > 0)
			{
				return strOut.Substring(0, maxCharsOut);
			}
			return strOut;
		}
	}

	class SummaryTableCacheStats
	{
		public int WriteCount = 0;
		public int HitCount = 0;
		public int MissCount = 0;
		public int PurgeCount = 0;

		public void LogStats()
		{
			Console.WriteLine("Summary Table Cache stats:");
			Console.WriteLine("  Cache hits      : " + HitCount);
			Console.WriteLine("  Cache misses    : " + MissCount);
			Console.WriteLine("  Cache writes    : " + WriteCount);
			if (PurgeCount > 0)
			{
				Console.WriteLine("  Files purged    : " + PurgeCount);
			}
			if (HitCount > 0 || MissCount > 0)
			{
				Console.WriteLine("  Hit percentage  : " + ((float)HitCount * 100.0f / ((float)MissCount+(float)HitCount)).ToString("0.0") + "%");
			}
		}
	};

	class Program : CommandLineTool
	{
		static string formatString =
			"PerfReportTool v" + Version.Get() + "\n" +
			"\n" +
			"Format: \n" +
			"  -csv <filename> or -csvdir <directory path> or -summaryTableCacheIn <directory path> or\n" +
			"  -csvList <comma separated> or -prcList <comma separated>\n" +
			"  -o <dir name>: output directory (will be created if necessary)\n" +
			"\n" +
			"Optional Args:\n" +
			"  -reportType <e.g. flythrough, playthrough, playthroughmemory>\n" +
			"  -reportTypeCompatCheck : do a compatibility if when specifying a report type (rather than forcing)\n" +
			"  -graphXML <xmlfilename>\n" +
			"  -reportXML <xmlfilename>\n" +
			"  -reportxmlbasedir <folder>\n" +
			"  -title <name> - title for detailed reports\n" +
			"  -summaryTitle <name> - title for summary tables\n" +
			"  -maxy <value> - forces all graphs to use this value\n" +
			"  -writeSummaryCsv : if specified, a csv file containing summary information will be generated.\n" +
			"     Not available in bulk mode.\n" +
			"  -noWatermarks : don't embed the commandline or version in reports\n" +
			"  -cleanCsvOut <filename> : write a standard format CSV after event stripping with metadata stripped out.\n" +
			"     Not available in bulk mode.\n" +
			"  -noSmooth : disable smoothing on all graphs\n" +
			"  -listSummaryTables: lists available summary tables from the current report XML\n" +
			"\n" +
			"Performance args:\n" +
			"  -perfLog : output performance logging information\n" +
			"  -graphThreads : use with -batchedGraphs to control the number of threads per CsvToSVG instance \n" +
			"                  (default: PC core count/2)\n" +
			"  -csvToSvgSequential : Run CsvToSvg sequentially\n" +
			"Deprecated performance args:\n" +
			"  -csvToSvgProcesses : Use separate processes for csvToSVG instead of threads (slower)\n" +
			"  -noBatchedGraphs : disable batched/multithreaded graph generation (use with -csvToSvgProcesses. Default is enabled)\n" +
			"\n" +
			"Options to truncate or filter source data:\n" +
			"Warning: these options disable Summary Table caching\n" +
			"  -minx <frameNumber>\n" +
			"  -maxx <frameNumber>\n" +
			"  -beginEvent <event> : strip data before this event\n" +
			"  -endEvent <event> : strip data after this event\n" +
			"  -noStripEvents : if specified, don't strip out samples between excluded events from the stats\n" +
			"\n" +
			"Optional bulk mode args: (use with -csvdir, -summaryTableCacheIn, -csvList, -prcList)\n" +
			"  -recurse \n" +
			"  -searchpattern <pattern>, e.g -searchpattern csvprofile*\n" +
			"  -customTable <comma separated fields>\n" +
			"  -customTableSort <comma separated field row sort order> (use with -customTable)\n" +
			"  -noDetailedReports : skips individual report generation\n" +
			"  -collateTable : writes a collated table in addition to the main one, merging by row sort\n" +
			"  -collateTableOnly : as -collateTable, but doesn't write the standard summary table.\n" +
			"  -emailTable : writes a condensed email-friendly table (see the 'condensed' summary table)\n" +
			"  -csvTable : writes the summary table in CSV format instead of html\n" +
			"  -summaryTableXML <XML filename>\n" +
			"  -summaryTable <name> :\n" +
			"     Selects a custom summary table type from the list in reportTypes.xml \n" +
			"     (if not specified, 'default' will be used)\n" +
			"  -condensedSummaryTable <name> :\n" +
			"     Selects a custom condensed summary table type from the list in reportTypes.xml \n" +
			"     (if not specified, 'condensed' will be used)\n" +
			"  -summaryTableFilename <name> : use the specified filename for the summary table (instead of SummaryTable.html)\n" +
			"  -metadataFilter <query> or <key0=value0,key1=value1...>: filters based on CSV metadata,\n" +
			"     e.g \"platform=ps4 AND deviceprofile=ps4_60\" \n" +
			"  -readAllStats : allows any CSV stat avg to appear in the summary table, not just those referenced in summaries\n" +
			"  -showHiddenStats : shows stats which have been automatically hidden (typically duplicate csv unit stats)\n" +
			"  -externalGraphs : enables external graphs (off by default)\n" +
			"  -spreadsheetfriendly: outputs a single quote before non-numeric entries in summary tables\n" +
			"  -noSummaryMinMax: don't make min/max columns for each stat in a condensed summary\n" +
			"  -reverseTable [0|1]: Reverses the order of summary tables (set 0 to force off)\n" +
			"  -scrollableTable [0|1]: makes the summary table scrollable, with frozen first rows and columns (set 0 to force off)\n" +
			"  -colorizeTable [off|budget|auto]: selects the table colorization mode. If omitted, uses the default in the summary\n" +
			"     xml table if set.\n" +
			"  -maxSummaryTableStringLength <n>: strings longer than this will get truncated\n" +
			"  -allowDuplicateCSVs : doesn't remove duplicate CSVs (Note: can cause summary table cache file locking issues)\n" +
			"  -requireMetadata : ignores CSVs without metadata\n" +
			"  -listFiles : just list all files that pass the metadata query. Don't generate any reports.\n" +
			"  -reportLinkRootPath <path> : Make report links relative to this\n" +
			"  -csvLinkRootPath <path> : Make CSV file links relative to this\n" +
			"  -linkTemplates : insert templates in place of relative links that can be replaced later\n" +
			"     e.g {{LinkTemplate:Report:<CSV ID>}}\n" +
			"  -weightByColumn : weight collated table averages by this column (overrides value specified in the report XML)\n" +
			"  -noWeightedAvg : Don't use weighted averages for the collated table\n" +
			"  -minFrameCount <n> : ignore CSVs without at least this number of valid frames\n" +
			"  -maxFileAgeDays <n> : max file age in days. CSV or PRC files older than this will be ignored\n" +
			"  -summaryTableStatThreshold <n> : stat/metric columns in the summarytable will be filtered out if all values are\n" +
			"     less than the threshold\n" +
			"  -summaryTableXmlSubst <find1>=<replace1>,<find2>=<replace2>... : replace summarytable XML row and filter entries\n" +
<<<<<<< HEAD
			"  -transposeTable : write the summary tables transposed\n"+
			"  -transposeCollatedTable : write the collated summary table transposed (disables min/max columns)\n" +
            "  -addDiffRows : adds diff rows after the first two rows\n" + 
=======
			"  -summaryTableXmlAppend <list,of,stats> : append these stats to the summary table's filter list\n" +
			"  -summaryTableXmlRowSortAppend <list,of,stats> : append these stats to the summary table's row sort list\n" +
			"  -transposeTable : write the summary tables transposed\n" +
			"  -transposeCollatedTable : write the collated summary table transposed (disables min/max columns)\n" +
			"Diff rows\n" +
			"  -addDiffRows : adds diff rows after the first two rows\n" +
			"  -sortColumnsByDiff : sorts columns by the max of its diff scores (use with -addDiffRows).\n" +
			"      Notes: Diff score corresponds to the value of a column's diff row; the sign is reversed if LowIsBad\n" +
			"             Stats are sorted by prefixes first, e.g GPU/\n" +
			"  -columnDiffDisplayThreshold <value> : if specified, hides columns with max diff value below this threshold\n"+
>>>>>>> 4af6daef
			"\n" +
			"Optional Column Filters\n" +
			"  -debugShowFilteredColumns : grays out filtered columns instead of removing. Column tooltip will show filtered reason.\n" +
			"  -hideMetadataColumns : filters out metadata columns from the table (excluding those used in row sort).\n" +
			"\n" +
			"Regression Column Filtering\n" +
			"  -onlyShowRegressedColumns : enables regression filtering. Only shows columns where the most recent row group\n" +
			"    (see -regressionJoinRowsByName) is outside the given stddiv threshold from the mean of the previous rows.\n" +
			"  -regressionJoinRowsByName <statName> : a stat name to join rows by for aggregation. (default: no aggregation)\n"+
			"  -regressionStdDevThreshold <n> (default = 2) : the stddiv threshold for filtering \n"+
			"  -regressionOutlierStdDevThreshold <n> (default = 4) : stddiv threshold for outliers (these are ignored)\n"+
			"\n" +
			"Json serialization:\n" +
			"  -summaryTableToJson <path> : path (usually a json filename) to write summary table row data to\n" +
			"  -summaryTableToJsonSeparateFiles : writes separate files. -summaryTableToJson specifies the directory name\n" +
			"  -summaryTableToJsonFastMode : exit after serializing json data (skips making summary tables)\n" +
			"  -summaryTableToJsonWriteAllElementData : write all element data, including tooltips, flags\n" +
			"  -summaryTableToJsonMetadataOnly : only write CsvMetadata elements to json\n" +
			"  -summaryTableToJsonFileStream : use a file stream to write Json. Experimental but can avoid OOMs\n" +
			"  -summaryTableToJsonNoIndent : don't indent json output files\n" +
			"  -jsonToPrcs <json filename> : write PRCs. PRC files will be written to -summaryTableCache folder\n" +
			"\n" +
			"Performance args for bulk mode:\n" +
			"  -precacheCount <n> : number of CSV files to precache in the lookahead cache (0 for no precache)\n" +
			"  -precacheThreads <n> : number of threads to use for the CSV lookahead cache (default 8)\n" +
			"  -summaryTableCache <dir> : specifies a directory for summary table data to be cached.\n" +
			"     This avoids processing csvs on subsequent runs when -noDetailedReports is specified\n" +
			"     Note: Enables -readAllStats implicitly. \n" +
			"  -summaryTableCacheInvalidate : regenerates summary table disk cache entries (ie write only)\n" +
			"  -summaryTableCacheReadOnly : only read from the cache, never write\n" +
			"  -summaryTableCachePurgeInvalid : Purges invalid PRCs from the cache folder\n" +
			"  -summaryTableCacheIn <dir> : reads data directly from the summary table cache instead of from CSVs\n" +
			"  -summaryTableCacheUseOnlyCsvID : only use the CSV ID for the summary table cacheID, ignoringthe report type hash\n" +
			"     Use this if you want to avoid cache data being invalidated by report changes\n" +
			"  -noCsvCacheFiles: disables usage of .csv.cache files. Cache files can be much faster if filtering on metadata\n" +
			"";
		/*
		"Note on custom tables:\n" +
		"       The -customTable and -customTableSort args allow you to generate a custom summary table\n" +
		"       This is an alternative to using preset summary tables (see -summarytable)\n" +
		"       Example:\n"+
		"               -customTableSort \"deviceprofile,buildversion\" -customTable \"deviceprofile,buildversion,memoryfreeMB*\" \n"+
		"       This outputs a table containing deviceprofile, buildversion and memoryfree stats, sorted by deviceprofile and then buildversion\n" +
		""
		*/

		Dictionary<string, string> statDisplaynameMapping;
		ReportXML reportXML;

		string GetBaseDirectory()
		{
			string location = System.Reflection.Assembly.GetEntryAssembly().Location.ToLower();

			string baseDirectory = location;
			baseDirectory = baseDirectory.Replace("perfreporttool.exe", "");

			string debugSubDir = "\\bin\\debug\\";
			if (baseDirectory.ToLower().EndsWith(debugSubDir))
			{
				// Might be best to use the CSVToSVG from source, but that might not be built, so use the one checked into binaries instead
				baseDirectory = baseDirectory.Substring(0, baseDirectory.Length - debugSubDir.Length);
				baseDirectory += "\\..\\..\\..\\..\\Binaries\\DotNET\\CsvTools";
			}
			return baseDirectory;
		}

		void Run(string[] args)
		{
			System.Globalization.CultureInfo.DefaultThreadCurrentCulture = System.Globalization.CultureInfo.InvariantCulture;

			// Read the command line
			if (args.Length < 1)
			{
				WriteLine("Invalid args");
				WriteLine(formatString);
				return;
			}
			WriteLine("PerfReportTool v" + Version.Get());

			ReadCommandLine(args);
			PerfLog perfLog = new PerfLog(GetBoolArg("perfLog"));

			SummaryFactory.Init();

			// Handle converting json to PRCs if requested
			string jsonToPrcFilename = GetArg("jsonToPrcs", null);
			if (jsonToPrcFilename != null)
			{
				string prcOutputDir = GetArg("summaryTableCache", null);
				if (prcOutputDir == null)
				{
					throw new Exception("-jsonToPRCs requires -summaryTableCache!");
				}
				ConvertJsonToPrcs(jsonToPrcFilename, prcOutputDir);
				return;
			}

			string csvDir = null;

			bool bBulkMode = false;
			bool bSummaryTableCacheOnlyMode = false;
			// Read CSV filenames from a directory or list
			string[] csvFilenames;
			if (args.Length == 1)
			{
				// Simple mode: just pass a csv name
				csvFilenames = new string[] { args[0] };
			}
			else
			{
				csvDir = GetArg("csvDir");
				int maxFileAgeDays = GetIntArg("maxFileAgeDays", -1);
				string summaryTableCacheInDir = GetArg("summaryTableCacheIn");
				string csvListStr = GetArg("csvList");
				string prcListStr = GetArg("prcList");
				if (csvDir.Length > 0)
				{
					bool recurse = GetBoolArg("recurse");
					string searchPattern = GetArg("searchPattern", false);
					if (searchPattern == "")
					{
						searchPattern = "*.csv;*.csv.bin";
					}
					else if (!searchPattern.Contains('.'))
					{
						searchPattern += ".csv;*.csv.bin";
					}

					System.IO.FileInfo[] files = GetFilesWithSearchPattern(csvDir, searchPattern, recurse, maxFileAgeDays);
					csvFilenames = new string[files.Length];
					int i = 0;
					foreach (FileInfo csvFile in files)
					{
						csvFilenames[i] = csvFile.FullName;
						i++;
					}
					// We don't write summary CSVs in bulk mode
					bBulkMode = true;
					perfLog.LogTiming("DirectoryScan");
				}
				else if (summaryTableCacheInDir.Length > 0)
				{
					bool recurse = GetBoolArg("recurse");
					System.IO.FileInfo[] files = GetFilesWithSearchPattern(summaryTableCacheInDir, "*.prc", recurse, maxFileAgeDays);
					csvFilenames = new string[files.Length];
					int i = 0;
					foreach (FileInfo csvFile in files)
					{
						csvFilenames[i] = csvFile.FullName;
						i++;
					}
					bBulkMode = true;
					bSummaryTableCacheOnlyMode = true;
					perfLog.LogTiming("DirectoryScan");
				}
				else if (csvListStr.Length > 0)
				{
					csvFilenames = csvListStr.Split(',');
					bBulkMode = true;
				}
				else if (prcListStr.Length > 0)
				{
					csvFilenames = prcListStr.Split(',');
					bBulkMode = true;
					bSummaryTableCacheOnlyMode = true;
				}
				else
				{
					string csvFilenamesStr = GetArg("csv");
					if (csvFilenamesStr.Length == 0)
					{
						csvFilenamesStr = GetArg("csvs", true);
						if (csvFilenamesStr.Length == 0)
						{
							if (!GetBoolArg("listSummaryTables"))
							{
								System.Console.Write(formatString);
								return;
							}
						}
					}
					csvFilenames = csvFilenamesStr.Split(';');
				}
			}

			// Load the report + graph XML data
<<<<<<< HEAD
			reportXML = new ReportXML(GetArg("graphxml", false), GetArg("reportxml", false), GetArg("reportxmlbasedir", false), GetArg("summaryTableXml", false), GetArg("summaryTableXmlSubst", false));
=======
			reportXML = new ReportXML(
				GetArg("graphxml", false), 
				GetArg("reportxml", false), 
				GetArg("reportxmlbasedir", false), 
				GetArg("summaryTableXml", false), 
				GetArg("summaryTableXmlSubst", false), 
				GetArg("summaryTableXmlAppend", false),
				GetArg("summaryTableXmlRowSortAppend", false)
				);
>>>>>>> 4af6daef

			if (GetBoolArg("listSummaryTables"))
			{
				Console.WriteLine("Listing summary tables:");
				List<string> summaryTableNames = reportXML.GetSummaryTableNames();

				foreach (string name in summaryTableNames)
				{
					Console.WriteLine("  " + name);
				}
				return;
			}
			statDisplaynameMapping = reportXML.GetDisplayNameMapping();

			// If we're outputting row data to json, create the dict
			SummaryTableDataJsonWriteHelper summaryTableJsonHelper = null;
			string summaryJsonOutPath = GetArg("summaryTableToJson", null);
			if (summaryJsonOutPath != null)
			{
				summaryTableJsonHelper = new SummaryTableDataJsonWriteHelper(summaryJsonOutPath, 
					GetBoolArg("summaryTableToJsonSeparateFiles"), 
					GetBoolArg("summaryTableToJsonMetadataOnly"), 
					GetBoolArg("summaryTableToJsonWriteAllElementData"),
					!GetBoolArg("summaryTableToJsonNoIndent"));
			}


			SummaryTableCacheStats summaryTableCacheStats = new SummaryTableCacheStats();

			perfLog.LogTiming("Initialization");

			string summaryTableCacheDir = null;
			if (bBulkMode)
			{
				summaryTableCacheDir = GetArg("summaryTableCache", null);
				if (summaryTableCacheDir != null)
				{
					// Check for incompatible options. Could just feed these into the metadata key eventually
					string incompatibleOptionsStr = "minx,maxx,beginevent,endevent,noStripEvents";
					string[] incompatibleOptionsList = incompatibleOptionsStr.Split(',');
					List<string> badOptions = new List<string>();
					foreach (string option in incompatibleOptionsList)
					{
						if (GetArg(option, null) != null)
						{
							badOptions.Add(option);
						}
					}
					if (badOptions.Count > 0)
					{
						Console.WriteLine("Warning: Summary Table cache disabled due to incompatible options (" + string.Join(", ", badOptions) + "). See help for details.");
						summaryTableCacheDir = null;
					}
					else
					{
						Console.WriteLine("Using summary table cache: " + summaryTableCacheDir);
						Directory.CreateDirectory(summaryTableCacheDir);

						if (GetBoolArg("summaryTableCachePurgeInvalid"))
						{
							Console.WriteLine("Purging invalid data from the summary table cache.");
							DirectoryInfo di = new DirectoryInfo(summaryTableCacheDir);
							FileInfo[] files = di.GetFiles("*.prc", SearchOption.TopDirectoryOnly);
							int numFilesDeleted = 0;
							foreach (FileInfo file in files)
							{
								if (SummaryTableRowData.TryReadFromCache(summaryTableCacheDir, file.Name.Substring(0, file.Name.Length - 4)) == null)
								{
									File.Delete(file.FullName);
									numFilesDeleted++;
								}
							}
							summaryTableCacheStats.PurgeCount = numFilesDeleted;
							Console.WriteLine(numFilesDeleted + " of " + files.Length + " cache entries deleted");
							perfLog.LogTiming("PurgeSummaryTableCache");
						}
					}
				}
			}

			// Create the output directory if requested
			string outputDir = GetArg("o", false).ToLower();
			if (!string.IsNullOrEmpty(outputDir))
			{
				if (!Directory.Exists(outputDir))
				{
					Directory.CreateDirectory(outputDir);
				}
			}

			int precacheCount = GetIntArg("precacheCount", 8);
			int precacheThreads = GetIntArg("precacheThreads", 8);
			bool bBatchedGraphs = true;
			if (GetBoolArg("noBatchedGraphs"))
			{
				bBatchedGraphs = false;
			}
			if (bBatchedGraphs)
			{
				WriteLine("Batched graph generation enabled.");
			}
			else
			{
				WriteLine("Batched graph generation disabled.");
			}

			// Read the metadata filter string
			string metadataFilterString = GetArg("metadataFilter", null);
			QueryExpression metadataQuery = null;
			if (metadataFilterString != null)
			{
				metadataQuery = MetadataQueryBuilder.BuildQueryExpressionTree(metadataFilterString);
			}

			bool writeDetailedReports = !GetBoolArg("noDetailedReports");

			// A csv hash for now can just be a filename/size. Replace with metadata later
			// Make PerfSummaryCache from: CSV hash + reporttype hash. If the cache is enabled then always -readAllStats

			bool bReadAllStats = GetBoolArg("readAllStats");

			bool bSummaryTableCacheReadonly = GetBoolArg("summaryTableCacheReadOnly");
			bool bSummaryTableCacheInvalidate = GetBoolArg("summaryTableCacheInvalidate");
			string cleanCsvOutputFilename = GetArg("cleanCsvOut", null);
			if (cleanCsvOutputFilename != null && bBulkMode)
			{
				throw new Exception("-cleanCsvOut is not compatible with bulk mode. Pass one csv with -csv <filename>");
			}

			bool bShowHiddenStats = GetBoolArg("showHiddenStats");
			string customSummaryTableFilter = GetArg("customTable");
			if (customSummaryTableFilter.Length > 0)
			{
				bShowHiddenStats = true;
			}

			string summaryTableCacheForRead = summaryTableCacheDir;
			if (bSummaryTableCacheInvalidate || writeDetailedReports)
			{
				// Don't read from the summary metadata cache if we're generating full reports
				summaryTableCacheForRead = null;
			}

			if (bSummaryTableCacheOnlyMode)
			{
				// Override these options in summaryTableCacheOnly mode
				bSummaryTableCacheReadonly = true;
				summaryTableCacheForRead = null;
				bSummaryTableCacheInvalidate = false;
			}

			ReportTypeParams reportTypeParams = new ReportTypeParams
			{
				reportTypeOverride = GetArg("reportType", false).ToLower(),
				forceReportType = !GetBoolArg("reportTypeCompatCheck")
			};

			bool bRemoveDuplicates = !GetBoolArg("allowDuplicateCSVs");
			bool bSummaryTableCacheUseOnlyCsvID = GetBoolArg("summaryTableCacheUseOnlyCsvID");
			bool bRequireMetadata = GetBoolArg("requireMetadata");
			bool bListFilesMode = GetBoolArg("listFiles");
			int frameCountThreshold = GetIntArg("minFrameCount", 0);
			if (bListFilesMode)
			{
				writeDetailedReports = false;
			}


			CsvFileCache csvFileCache = new CsvFileCache(
				csvFilenames,
				precacheCount,
				precacheThreads,
				!GetBoolArg("noCsvCacheFiles"),
				metadataQuery,
				reportXML,
				reportTypeParams,
				bBulkMode,
				bSummaryTableCacheOnlyMode,
				bSummaryTableCacheUseOnlyCsvID,
				bRemoveDuplicates,
				bRequireMetadata,
				summaryTableCacheForRead,
				bListFilesMode);

			SummaryTable summaryTable = new SummaryTable();
			bool bWriteToSummaryTableCache = summaryTableCacheDir != null && !bSummaryTableCacheReadonly;

			int csvCount = csvFilenames.Length;
			for (int i = 0; i < csvCount; i++)
			{
				try
				{
					CachedCsvFile cachedCsvFile = csvFileCache.GetNextCachedCsvFile();
					if (cachedCsvFile == null)
					{
						continue;
					}
					Console.WriteLine("-------------------------------------------------");
					Console.WriteLine("CSV " + (i + 1) + "/" + csvFilenames.Length);
					Console.WriteLine(cachedCsvFile.filename);

					perfLog.LogTiming("  CsvCacheRead");
					if (cachedCsvFile == null)
					{
						Console.WriteLine("Skipped!");
					}
					else
					{
						SummaryTableRowData rowData = cachedCsvFile.cachedSummaryTableRowData;
						if (rowData == null)
						{
							if (summaryTableCacheForRead != null)
							{
								summaryTableCacheStats.MissCount++;
							}
							if (bBulkMode)
							{
								rowData = new SummaryTableRowData();
							}
							if (cleanCsvOutputFilename != null)
							{
								WriteCleanCsv(cachedCsvFile, cleanCsvOutputFilename, cachedCsvFile.reportTypeInfo);
								perfLog.LogTiming("  WriteCleanCsv");
							}
							else
							{
								GenerateReport(cachedCsvFile, outputDir, bBulkMode, rowData, bBatchedGraphs, writeDetailedReports, bReadAllStats || bWriteToSummaryTableCache, cachedCsvFile.reportTypeInfo, csvDir);
								perfLog.LogTiming("  GenerateReport");

								if (rowData != null && bWriteToSummaryTableCache)
								{
									if (rowData.WriteToCache(summaryTableCacheDir, cachedCsvFile.summaryTableCacheId))
									{
										Console.WriteLine("Cached summary rowData for CSV: " + cachedCsvFile.filename);
										summaryTableCacheStats.WriteCount++;
										perfLog.LogTiming("  WriteSummaryTableCache");
									}
								}
							}
						}
						else
						{
							summaryTableCacheStats.HitCount++;
						}

						if (rowData != null)
						{
							// Filter row based on framecount if minFrameCount is specified
							bool bIncludeRowData = true;
							if (frameCountThreshold > 0 && rowData.GetFrameCount() < frameCountThreshold)
							{
								Console.WriteLine("CSV frame count below the threshold. Excluding from summary table:" + cachedCsvFile.filename);
								bIncludeRowData = false;
							}
							if (bIncludeRowData)
							{
								summaryTable.AddRowData(rowData, bReadAllStats, bShowHiddenStats);
								if (summaryTableJsonHelper != null)
								{
									summaryTableJsonHelper.AddRowData(rowData);
								}
							}
							perfLog.LogTiming("  AddRowData");
						}
					}
				}
				catch (Exception e)
				{
					if (bBulkMode)
					{
						Console.Out.WriteLine("[ERROR] : " + e.Message);
					}
					else
					{
						// If we're not in bulk mode, exceptions are fatal
						throw e;
					}
				}
			}


			if (summaryTableJsonHelper != null)
			{
				summaryTableJsonHelper.WriteToJson(GetBoolArg("summaryTableToJsonFileStream"));
				perfLog.LogTiming("WriteSummaryDataJson");
				if (GetBoolArg("summaryTableToJsonFastMode"))
				{
					perfLog.LogTotalTiming();
					return;
				}
			}

			Console.WriteLine("-------------------------------------------------");

			// Write out the summary table, if there is one
			if (summaryTable.Count > 0)
			{
				// Pre-sort the summary table to ensure determinism
				summaryTable = summaryTable.SortRows(new List<string>(new string[] { "csvfilename" }), true);
				perfLog.LogTiming("PreSort Summary table");

				string summaryTableFilename = GetArg("summaryTableFilename", "SummaryTable");
				if (summaryTableFilename.ToLower().EndsWith(".html"))
				{
					summaryTableFilename = summaryTableFilename.Substring(0, summaryTableFilename.Length - 5);
				}
				bool bCsvTable = GetBoolArg("csvTable");
				bool bCollateTable = GetBoolArg("collateTable");
				bool bCollateTableOnly = GetBoolArg("collateTableOnly");

				bCollateTable |= bCollateTableOnly;
				string collatedTableFilename = summaryTableFilename + ( bCollateTableOnly ? "" : "_Collated" );

				bool bSpreadsheetFriendlyStrings = GetBoolArg("spreadsheetFriendly");
				string weightByColumnName = GetArg("weightByColumn", null);
				if (customSummaryTableFilter.Length > 0)
				{
					string customSummaryTableRowSort = GetArg("customTableSort");
					if (customSummaryTableRowSort.Length == 0)
					{
						customSummaryTableRowSort = "buildversion,deviceprofile";
					}
					if (!bCollateTableOnly)
					{
						WriteSummaryTableReport(outputDir, summaryTableFilename, summaryTable, customSummaryTableFilter.Split(',').ToList(), customSummaryTableRowSort.Split(',').ToList(), false, bCsvTable, bSpreadsheetFriendlyStrings, null, null);
					}
					if (bCollateTable)
					{
						WriteSummaryTableReport(outputDir, collatedTableFilename, summaryTable, customSummaryTableFilter.Split(',').ToList(), customSummaryTableRowSort.Split(',').ToList(), true, bCsvTable, bSpreadsheetFriendlyStrings, null, weightByColumnName);
					}
				}
				else
				{
					string summaryTableName = GetArg("summaryTable");
					if (summaryTableName.Length == 0)
					{
						summaryTableName = "default";
					}
					SummaryTableInfo tableInfo = reportXML.GetSummaryTable(summaryTableName);
					if (!bCollateTableOnly)
					{
						WriteSummaryTableReport(outputDir, summaryTableFilename, summaryTable, tableInfo, false, bCsvTable, bSpreadsheetFriendlyStrings, null);
					}
					if (bCollateTable)
					{
						WriteSummaryTableReport(outputDir, collatedTableFilename, summaryTable, tableInfo, true, bCsvTable, bSpreadsheetFriendlyStrings, weightByColumnName);
					}
				}

				// EmailTable is hardcoded to use the condensed type
				string condensedSummaryTable = GetArg("condensedSummaryTable", null);
				if (GetBoolArg("emailSummary") || GetBoolArg("emailTable") || condensedSummaryTable != null)
				{
					SummaryTableInfo tableInfo = reportXML.GetSummaryTable(condensedSummaryTable == null ? "condensed" : condensedSummaryTable);
					WriteSummaryTableReport(outputDir, summaryTableFilename + "_Email", summaryTable, tableInfo, true, false, bSpreadsheetFriendlyStrings, weightByColumnName);
				}
				perfLog.LogTiming("WriteSummaryTable");
			}

			if (summaryTableCacheDir != null)
			{
				summaryTableCacheStats.LogStats();
			}
			Console.WriteLine("Duplicate CSVs skipped: " + csvFileCache.duplicateCount);
			perfLog.LogTotalTiming();
		}

		void WriteSummaryTableReport(string outputDir, string filenameWithoutExtension, SummaryTable table, List<string> columnFilterList, List<string> rowSortList, bool bCollated, bool bToCSV, bool bSpreadsheetFriendlyStrings, List<SummarySectionBoundaryInfo> sectionBoundaries, string weightByColumnName)
		{
			SummaryTableInfo tableInfo = new SummaryTableInfo();
			tableInfo.columnFilterList = columnFilterList;
			tableInfo.rowSortList = rowSortList;
			WriteSummaryTableReport(outputDir, filenameWithoutExtension, table, tableInfo, bCollated, bToCSV, bSpreadsheetFriendlyStrings, weightByColumnName);
		}

		void WriteSummaryTableReport(string outputDir, string filenameWithoutExtension, SummaryTable table, SummaryTableInfo tableInfo, bool bCollated, bool bToCSV, bool bSpreadsheetFriendlyStrings, string weightByColumnNameOverride)
		{
			string weightByColumnName = weightByColumnNameOverride != null ? weightByColumnNameOverride : tableInfo.weightByColumn;
			if (GetBoolArg("noWeightedAvg"))
			{
				weightByColumnName = null;
			}

			bool bTransposeFullSummaryTable = GetBoolArg("transposeTable");
			bool bTransposeCollatedSummaryTable = bTransposeFullSummaryTable | GetBoolArg("transposeCollatedTable");

			// Check params and any commandline overrides
			bool bReverseTable = tableInfo.bReverseSortRows;
			bool? bReverseTableOption = GetOptionalBoolArg("reverseTable");
			if (bReverseTableOption != null)
			{
				bReverseTable = (bool)bReverseTableOption;
			}

			bool bScrollableTable = tableInfo.bScrollableFormatting;
			bool? bScrollableTableOption = GetOptionalBoolArg("scrollableTable");
			if (bScrollableTableOption != null)
			{
				bScrollableTable = (bool)bScrollableTableOption;
			}

			// The colorize mode is initially set to whatever is in the summary table xml file.
			// We then override that value if -colorizeTable is set to auto, off or budget.
			// If -colorizeTable isn't specified then we use the default from the xml.
			// If -colorizeTable isn't specified and it's not set in the summary table xml it uses the default set in the class initializer.
			TableColorizeMode colorizeMode = tableInfo.tableColorizeMode;
			string colorizeArg = GetArg("colorizeTable","").ToLower();
			if ( GetBoolArg("autoColorizeTable")) // Legacy support for the -autoColorizeTable arg
			{
				colorizeMode = TableColorizeMode.Auto;
			}
			if ( colorizeArg != "" )
			{
				if (colorizeArg == "auto")
				{
					colorizeMode = TableColorizeMode.Auto;
				}
				else if (colorizeArg == "off")
				{
					colorizeMode = TableColorizeMode.Off;
				}
				else if (colorizeArg == "budget")
				{
					colorizeMode = TableColorizeMode.Budget;
				}
			}

			bool addMinMaxColumns = !GetBoolArg("noSummaryMinMax") && !bTransposeCollatedSummaryTable;

			if (!string.IsNullOrEmpty(outputDir))
			{
				filenameWithoutExtension = Path.Combine(outputDir, filenameWithoutExtension);
			}

			IEnumerable<ISummaryTableColumnFilter> additionalColumnFilters = MakeAdditionalColumnFilters(tableInfo);
			bool showFilteredColumns = GetBoolArg("debugShowFilteredColumns");

			// Set format info for the columns as some of the info is needed for the filters.
			// TODO: would be better if we could determine HighIsBad without the format info and store it directly in the column.
			table.SetColumnFormatInfo(reportXML.columnFormatInfoList);

			SummaryTable filteredTable = table.SortAndFilter(tableInfo.columnFilterList, tableInfo.rowSortList, bReverseTable, weightByColumnName, showFilteredColumns, additionalColumnFilters);
			if (bCollated)
			{
				filteredTable = filteredTable.CollateSortedTable(tableInfo.rowSortList, addMinMaxColumns);
			}
			if (bToCSV)
			{
				filteredTable.WriteToCSV(filenameWithoutExtension + ".csv");
			}
			else
			{
				filteredTable.ApplyDisplayNameMapping(statDisplaynameMapping);
				string VersionString = GetBoolArg("noWatermarks") ? "" : Version.Get();
				string summaryTitle = GetArg("summaryTitle", null);
<<<<<<< HEAD

				if (GetBoolArg("addDiffRows"))
				{
					filteredTable.AddDiffRows();
=======
				if (GetBoolArg("addDiffRows"))
				{
					filteredTable.AddDiffRows(GetBoolArg("sortColumnsByDiff"), GetFloatArg("columnDiffDisplayThreshold", 0.0f));
>>>>>>> 4af6daef
				}

				// Run again to add format info for any new columns that were added (eg. count).
				filteredTable.SetColumnFormatInfo(reportXML.columnFormatInfoList);

				filteredTable.WriteToHTML(
					filenameWithoutExtension + ".html", 
					VersionString, 
					bSpreadsheetFriendlyStrings, 
					tableInfo.sectionBoundaries, 
					bScrollableTable,
					colorizeMode, 
					addMinMaxColumns, 
					tableInfo.hideStatPrefix,
					GetIntArg("maxSummaryTableStringLength", Int32.MaxValue), 
					weightByColumnName, 
					summaryTitle,
					bCollated ? bTransposeCollatedSummaryTable : bTransposeFullSummaryTable,
					showFilteredColumns
				);
<<<<<<< HEAD
			}
		}

		IEnumerable<ISummaryTableColumnFilter> MakeAdditionalColumnFilters(SummaryTableInfo tableInfo)
		{
			List<ISummaryTableColumnFilter> additionalColumnFilters = new List<ISummaryTableColumnFilter>();
			additionalColumnFilters.Add(new StatThresholdColumnFilter(GetFloatArg("summaryTableStatThreshold", tableInfo.statThreshold)));

			if (GetBoolArg("hideMetadataColumns"))
			{
				additionalColumnFilters.Add(new MetadataColumnFilter(tableInfo.rowSortList));
			}

			if (GetBoolArg("onlyShowRegressedColumns"))
			{
				string joinByStatName = GetArg("regressionJoinRowsByName");
				float stdDevThreshold = GetFloatArg("regressionStdDevThreshold", 2.0f);
				float outlierStdDevThreshold = GetFloatArg("regressionOutlierStdDevThreshold", 4.0f);
				additionalColumnFilters.Add(new RegressionColumnFilter(joinByStatName, stdDevThreshold, outlierStdDevThreshold));
=======
>>>>>>> 4af6daef
			}

			return additionalColumnFilters;
		}

<<<<<<< HEAD
=======
		IEnumerable<ISummaryTableColumnFilter> MakeAdditionalColumnFilters(SummaryTableInfo tableInfo)
		{
			List<ISummaryTableColumnFilter> additionalColumnFilters = new List<ISummaryTableColumnFilter>();
			additionalColumnFilters.Add(new StatThresholdColumnFilter(GetFloatArg("summaryTableStatThreshold", tableInfo.statThreshold)));

			if (GetBoolArg("hideMetadataColumns"))
			{
				additionalColumnFilters.Add(new MetadataColumnFilter(tableInfo.rowSortList));
			}

			if (GetBoolArg("onlyShowRegressedColumns"))
			{
				string joinByStatName = GetArg("regressionJoinRowsByName");
				float stdDevThreshold = GetFloatArg("regressionStdDevThreshold", 2.0f);
				float outlierStdDevThreshold = GetFloatArg("regressionOutlierStdDevThreshold", 4.0f);
				additionalColumnFilters.Add(new RegressionColumnFilter(joinByStatName, stdDevThreshold, outlierStdDevThreshold));
			}

			return additionalColumnFilters;
		}

>>>>>>> 4af6daef
		string ReplaceFileExtension(string path, string newExtension)
		{
			// Special case for .bin.csv
			if (path.ToLower().EndsWith(".csv.bin"))
			{
				return path.Substring(0, path.Length - 8) + newExtension;
			}

			int lastDotIndex = path.LastIndexOf('.');
			if (path.EndsWith("\""))
			{
				newExtension = newExtension + "\"";
				if (lastDotIndex == -1)
				{
					lastDotIndex = path.Length - 1;
				}
			}
			else if (lastDotIndex == -1)
			{
				lastDotIndex = path.Length;
			}

			return path.Substring(0, lastDotIndex) + newExtension;
		}

		static Dictionary<string, bool> UniqueHTMLFilemameLookup = new Dictionary<string, bool>();

		void WriteCleanCsv(CachedCsvFile csvFile, string outCsvFilename, ReportTypeInfo reportTypeInfo)
		{
			if (File.Exists(outCsvFilename))
			{
				throw new Exception("Clean csv file " + outCsvFilename + " already exists!");
			}
			Console.WriteLine("Writing clean (standard format, event stripped) csv file to " + outCsvFilename);
			int minX = GetIntArg("minx", 0);
			int maxX = GetIntArg("maxx", Int32.MaxValue);

			// Check if we're stripping stats
			bool bStripStatsByEvents = reportTypeInfo.bStripEvents;
			if (GetBoolArg("noStripEvents"))
			{
				bStripStatsByEvents = false;
			}

			int numFramesStripped;
			CsvStats csvStatsUnstripped;
			CsvStats csvStats = ProcessCsv(csvFile, out numFramesStripped, out csvStatsUnstripped, minX, maxX, null, bStripStatsByEvents);
			csvStats.WriteToCSV(outCsvFilename, false);
		}

		CsvStats ProcessCsv(CachedCsvFile csvFile, out int numFramesStripped, out CsvStats csvStatsUnstripped, int minX = 0, int maxX = Int32.MaxValue, PerfLog perfLog = null, bool bStripStatsByEvents = true)
		{
			numFramesStripped = 0;
			CsvStats csvStats = ReadCsvStats(csvFile, minX, maxX);
			csvStatsUnstripped = csvStats;
			if (perfLog != null)
			{
				perfLog.LogTiming("    ReadCsvStats");
			}

			if (bStripStatsByEvents)
			{
				CsvStats strippedCsvStats = StripCsvStatsByEvents(csvStatsUnstripped, out numFramesStripped);
				csvStats = strippedCsvStats;
			}
			if (perfLog != null)
			{
				perfLog.LogTiming("    FilterStats");
			}
			return csvStats;
		}

		void GenerateReport(CachedCsvFile csvFile, string outputDir, bool bBulkMode, SummaryTableRowData rowData, bool bBatchedGraphs, bool writeDetailedReport, bool bReadAllStats, ReportTypeInfo reportTypeInfo, string csvDir)
		{
			PerfLog perfLog = new PerfLog(GetBoolArg("perfLog"));
			string shortName = ReplaceFileExtension(MakeShortFilename(csvFile.filename), "");
			string title = GetArg("title", false);
			if (title.Length == 0)
			{
				title = shortName;
			}

			char c = title[0];
			c = char.ToUpper(c);
			title = c + title.Substring(1);

			int minX = GetIntArg("minx", 0);
			int maxX = GetIntArg("maxx", Int32.MaxValue);

			string htmlFilename = null;
			if (writeDetailedReport)
			{
				htmlFilename = shortName;
				// Make sure the HTML filename is unique
				if (bBulkMode)
				{
					int index = 0;
					while (UniqueHTMLFilemameLookup.ContainsKey(htmlFilename.Trim().ToLower()))
					{
						if (htmlFilename.EndsWith("]") && htmlFilename.Contains('['))
						{
							int strIndex = htmlFilename.LastIndexOf('[');
							htmlFilename = htmlFilename.Substring(0, strIndex);
						}
						htmlFilename += "[" + index.ToString() + "]";
						index++;
					}
					UniqueHTMLFilemameLookup.Add(htmlFilename.Trim().ToLower(), true);
				}
				htmlFilename += ".html";
			}
<<<<<<< HEAD

			bool bCsvToSvgProcesses = GetBoolArg("csvToSvgProcesses");
			bool bCsvToSvgMultiThreaded = !GetBoolArg("csvToSvgSequential");

=======

			bool bCsvToSvgProcesses = GetBoolArg("csvToSvgProcesses");
			bool bCsvToSvgMultiThreaded = !GetBoolArg("csvToSvgSequential");

>>>>>>> 4af6daef
			int minWorker, minIOC;
			// Get the current settings.
			ThreadPool.GetMinThreads(out minWorker, out minIOC);


			float thickness = 1.0f;
			List<string> csvToSvgCommandlines = new List<string>();
			List<string> svgFilenames = new List<string>();
			string responseFilename = null;
			List<Process> csvToSvgProcesses = new List<Process>();
			List<Task> csvToSvgTasks = new List<Task>();
			if (writeDetailedReport)
			{
				GraphGenerator graphGenerator = null;
				if (!bCsvToSvgProcesses)
				{
					graphGenerator = new GraphGenerator(csvFile.GetFinalCsv(), csvFile.filename);
				}

				// Generate all the graphs asyncronously
				foreach (ReportGraph graph in reportTypeInfo.graphs)
				{
					string svgFilename = String.Empty;
					if (graph.isExternal && !GetBoolArg("externalGraphs"))
					{
						svgFilenames.Add(svgFilename);
						continue;
					}
					bool bFoundStat = false;
					foreach (string statString in graph.settings.statString.value.Split(','))
					{
						List<StatSamples> matchingStats = csvFile.dummyCsvStats.GetStatsMatchingString(statString);
						if (matchingStats.Count > 0)
						{
							bFoundStat = true;
							break;
						}
					}
					if (bFoundStat)
					{
						svgFilename = GetTempFilename(csvFile.filename) + ".svg";
						if (graphGenerator != null)
						{
							GraphParams graphParams = GetCsvToSvgGraphParams(csvFile.filename, graph, thickness, minX, maxX, false, svgFilenames.Count);
							if (bCsvToSvgMultiThreaded)
							{
								csvToSvgTasks.Add(graphGenerator.MakeGraphAsync(graphParams, svgFilename, true, false));
							}
							else
							{
								graphGenerator.MakeGraph(graphParams, svgFilename, true, false);
							}
						}
						else
						{
							string args = GetCsvToSvgArgs(csvFile.filename, svgFilename, graph, thickness, minX, maxX, false, svgFilenames.Count);
							if (bBatchedGraphs)
							{
								csvToSvgCommandlines.Add(args);
							}
							else
							{
								Process csvToSvgProcess = LaunchCsvToSvgAsync(args);
								csvToSvgProcesses.Add(csvToSvgProcess);
							}
						}
					}
					svgFilenames.Add(svgFilename);
				}

				if (bCsvToSvgProcesses && bBatchedGraphs)
				{
					// Save the response file
					responseFilename = GetTempFilename(csvFile.filename) + "_response.txt";
					System.IO.File.WriteAllLines(responseFilename, csvToSvgCommandlines);
					Process csvToSvgProcess = LaunchCsvToSvgAsync("-batchCommands \"" + responseFilename + "\" -mt " + GetIntArg("graphThreads", Environment.ProcessorCount / 2).ToString());
					csvToSvgProcesses.Add(csvToSvgProcess);
				}
			}
			perfLog.LogTiming("    Initial Processing");

			// Check if we're stripping stats
			bool bStripStatsByEvents = reportTypeInfo.bStripEvents;
			if (GetBoolArg("noStripEvents"))
			{
				bStripStatsByEvents = false;
			}

			if (writeDetailedReport && csvToSvgTasks.Count > 0)
			{
				// wait on the graph tasks to complete
				// Note that we have to do this before we can call ProcessCSV, since this modifies the CsvStats object the graph tasks are reading
				foreach (Task task in csvToSvgTasks)
				{
					task.Wait();
				}
				perfLog.LogTiming("    WaitForAsyncGraphs");
			}

			// Read the full csv while we wait for the graph processes to complete (this is only safe for CsvToSVG processes, not task threads)
			int numFramesStripped;
			CsvStats csvStatsUnstripped;
			CsvStats csvStats = ProcessCsv(csvFile, out numFramesStripped, out csvStatsUnstripped, minX, maxX, perfLog, bStripStatsByEvents);

			if (writeDetailedReport && csvToSvgProcesses.Count > 0)
			{
				// wait on the graph processes to complete
				foreach (Process process in csvToSvgProcesses)
				{
					process.WaitForExit();
				}
				perfLog.LogTiming("    WaitForAsyncGraphs");
			}


			// Generate CSV metadata
			if (rowData != null)
			{
				Uri currentDirUri = new Uri(Directory.GetCurrentDirectory() + "/", UriKind.Absolute);
				if (outputDir.Length > 0 && !outputDir.EndsWith("/"))
				{
					outputDir += "/";
				}
				Uri optionalDirUri = new Uri(outputDir, UriKind.RelativeOrAbsolute);

				// Make a Csv URI that's relative to the report directory
				Uri finalDirUri;
				if (optionalDirUri.IsAbsoluteUri)
				{
					finalDirUri = optionalDirUri;
				}
				else
				{
					finalDirUri = new Uri(currentDirUri, outputDir);
				}
				Uri csvFileUri = new Uri(csvFile.filename, UriKind.Absolute);
				Uri relativeCsvUri = finalDirUri.MakeRelativeUri(csvFileUri);
				string csvPath = relativeCsvUri.ToString();

				bool bLinkTemplates = GetBoolArg("linkTemplates");
				string csvId = null;
				if (csvStats.metaData != null)
				{
					csvId = csvStats.metaData.GetValue("csvid", null);
				}

				// re-root the CSV path if requested
				string csvLinkRootPath = GetArg("csvLinkRootPath", null);
				if (csvDir != null && csvLinkRootPath != null)
				{
					string csvDirFinal = csvDir.Replace("\\", "/");
					csvDirFinal += csvDirFinal.EndsWith("/") ? "" : "/";
					Uri csvDirUri = new Uri(csvDirFinal, UriKind.Absolute);
					Uri csvRelativeToCsvDirUri = csvDirUri.MakeRelativeUri(csvFileUri);
					csvPath = Path.Combine(csvLinkRootPath, csvRelativeToCsvDirUri.ToString());
					csvPath = new Uri(csvPath, UriKind.Absolute).ToString();
				}

				string csvLink = "<a href='" + csvPath + "'>" + shortName + ".csv" + "</a>";
				if (bLinkTemplates)
				{
					if (!csvPath.StartsWith("http://") && !csvPath.StartsWith("https://"))
					{
						csvLink = "{LinkTemplate:Csv:" + (csvId ?? "0") + "}";
					}
				}

				rowData.Add(SummaryTableElement.Type.ToolMetadata, "Csv File", csvLink, null, csvPath);
				rowData.Add(SummaryTableElement.Type.ToolMetadata, "ReportType", reportTypeInfo.name);
				rowData.Add(SummaryTableElement.Type.ToolMetadata, "ReportTypeID", reportTypeInfo.summaryTableCacheID);
				if (htmlFilename != null)
				{
					string htmlUrl = htmlFilename;
					string reportLinkRootPath = GetArg("reportLinkRootPath", null);
					if (reportLinkRootPath != null)
					{
						htmlUrl = reportLinkRootPath + htmlFilename;
					}
					string reportLink = "<a href='" + htmlUrl + "'>Link</a>";
					if (bLinkTemplates)
					{
						if (!htmlUrl.StartsWith("http://") && !htmlUrl.StartsWith("https://"))
						{
							reportLink = "{LinkTemplate:Report:" + (csvId ?? "0") + "}";
						}
					}
					rowData.Add(SummaryTableElement.Type.ToolMetadata, "Report", reportLink);
				}
				// Pass through all the metadata from the CSV
				if (csvStats.metaData != null)
				{
					foreach (KeyValuePair<string, string> pair in csvStats.metaData.Values.ToList())
					{
						rowData.Add(SummaryTableElement.Type.CsvMetadata, pair.Key.ToLower(), pair.Value);
					}
				}

				if (bReadAllStats)
				{
					// Add every stat avg value to the metadata
					foreach (StatSamples stat in csvStats.Stats.Values)
					{
						rowData.Add(SummaryTableElement.Type.CsvStatAverage, stat.Name, (double)stat.average);
					}
				}

			}

			if (htmlFilename != null && !string.IsNullOrEmpty(outputDir))
			{
				htmlFilename = Path.Combine(outputDir, htmlFilename);
			}

			// Write the report
			WriteReport(htmlFilename, title, svgFilenames, reportTypeInfo, csvStats, csvStatsUnstripped, numFramesStripped, minX, maxX, bBulkMode, rowData);
			perfLog.LogTiming("    WriteReport");

			// Delete the temp files
			foreach (string svgFilename in svgFilenames)
			{
				if (svgFilename != String.Empty && File.Exists(svgFilename))
				{
					File.Delete(svgFilename);
				}
			}
			if (responseFilename != null && File.Exists(responseFilename))
			{
				File.Delete(responseFilename);
			}
		}
		CsvStats ReadCsvStats(CachedCsvFile csvFile, int minX, int maxX)
		{
			CsvStats csvStats = csvFile.GetFinalCsv();
			reportXML.ApplyDerivedMetadata(csvStats.metaData);

			if (csvStats.metaData == null)
			{
				csvStats.metaData = new CsvMetadata();
			}
			csvStats.metaData.Values.Add("csvfilename", csvFile.filename);

			// Adjust min/max x based on the event delimiters
			string beginEventStr = GetArg("beginEvent").ToLower();
			if (beginEventStr != "")
			{
				foreach (CsvEvent ev in csvStats.Events)
				{
					if (ev.Name.ToLower() == beginEventStr)
					{
						minX = Math.Max(minX, ev.Frame);
						break;
					}
				}
			}
			string endEventStr = GetArg("endEvent").ToLower();
			if (endEventStr != "")
			{
				for (int i = csvStats.Events.Count - 1; i >= 0; i--)
				{
					CsvEvent ev = csvStats.Events[i];
					if (ev.Name.ToLower() == endEventStr)
					{
						maxX = Math.Min(maxX, ev.Frame);
						break;
					}
				}
			}

			// Strip out all stats with a zero total
			List<StatSamples> allStats = new List<StatSamples>();
			foreach (StatSamples stat in csvStats.Stats.Values)
			{
				allStats.Add(stat);
			}
			csvStats.Stats.Clear();
			foreach (StatSamples stat in allStats)
			{
				if (stat.total != 0.0f)
				{
					csvStats.AddStat(stat);
				}
			}

			// Crop the stats to the range
			csvStats.CropStats(minX, maxX);
			return csvStats;
		}

		CsvStats StripCsvStatsByEvents(CsvStats csvStats, out int numFramesStripped)
		{
			numFramesStripped = 0;
			List<CsvEventStripInfo> eventsToStrip = reportXML.GetCsvEventsToStrip();
			// We want to run the mask apply in parallel if -nodetailedreports is specified. Otherwise leave cores free for graph generation
			bool doParallelMaskApply = GetBoolArg("noDetailedReports");
			CsvStats strippedStats = csvStats;

			if (eventsToStrip != null)
			{
				BitArray sampleMask = null;
				foreach (CsvEventStripInfo eventStripInfo in eventsToStrip)
				{
					csvStats.ComputeEventStripSampleMask(eventStripInfo.beginName, eventStripInfo.endName, ref sampleMask);
				}
				if (sampleMask != null)
				{
					numFramesStripped = sampleMask.Cast<bool>().Count(l => !l);
					strippedStats = csvStats.ApplySampleMask(sampleMask, doParallelMaskApply);
				}
			}

			if (numFramesStripped > 0)
			{
				Console.WriteLine("CSV frames excluded : " + numFramesStripped);
			}
			return strippedStats;
		}




		void WriteReport(string htmlFilename, string title, List<string> svgFilenames, ReportTypeInfo reportTypeInfo, CsvStats csvStats, CsvStats csvStatsUnstripped, int numFramesStripped, int minX, int maxX, bool bBulkMode, SummaryTableRowData summaryRowData)
		{

			ReportGraph[] graphs = reportTypeInfo.graphs.ToArray();
			string titleStr = reportTypeInfo.title + " : " + title;
			System.IO.StreamWriter htmlFile = null;

			if (htmlFilename != null)
			{
				htmlFile = new System.IO.StreamWriter(htmlFilename);
				htmlFile.WriteLine("<html>");
				htmlFile.WriteLine("  <head>");
				htmlFile.WriteLine("    <meta http-equiv='X-UA-Compatible' content='IE=edge'/>");
				if (GetBoolArg("noWatermarks"))
				{
					htmlFile.WriteLine("    <![CDATA[ \nCreated with PerfReportTool");
				}
				else
				{
					htmlFile.WriteLine("    <![CDATA[ \nCreated with PerfReportTool " + Version.Get() + " with commandline:");
					htmlFile.WriteLine(commandLine.GetCommandLine());
				}
				htmlFile.WriteLine("    ]]>");
				htmlFile.WriteLine("    <title>" + titleStr + "</title>");
				htmlFile.WriteLine("    <style type='text/css'>");
				htmlFile.WriteLine("      table, th, td { border: 2px solid black; border-collapse: collapse; padding: 3px; vertical-align: top; font-family: 'Verdana', Times, serif; font-size: 12px;}");
				htmlFile.WriteLine("      p {  font-family: 'Verdana', Times, serif; font-size: 12px }");
				htmlFile.WriteLine("      h1 {  font-family: 'Verdana', Times, serif; font-size: 20px; padding-top:10px }");
				htmlFile.WriteLine("      h2 {  font-family: 'Verdana', Times, serif; font-size: 18px; padding-top:20px }");
				htmlFile.WriteLine("      h3 {  font-family: 'Verdana', Times, serif; font-size: 16px; padding-top:20px }");
				htmlFile.WriteLine("    </style>");
				htmlFile.WriteLine("  </head>");
				htmlFile.WriteLine("  <body><font face='verdana'>");
				htmlFile.WriteLine("  <h1>" + titleStr + "</h1>");

				// show the range
				if (minX > 0 || maxX < Int32.MaxValue)
				{
					htmlFile.WriteLine("<br><br><font size='1.5'>(CSV cropped to range " + minX + "-");
					if (maxX < Int32.MaxValue)
					{
						htmlFile.WriteLine(maxX);
					}
					htmlFile.WriteLine(")</font>");
				}

				htmlFile.WriteLine("  <h2>Summary</h2>");

				htmlFile.WriteLine("<table style='width:800'>");

				if (reportTypeInfo.metadataToShowList != null)
				{
					Dictionary<string, string> displayNameMapping = reportXML.GetDisplayNameMapping();

					foreach (string metadataStr in reportTypeInfo.metadataToShowList)
					{
						string value = csvStats.metaData.GetValue(metadataStr, null);
						if (value != null)
						{
							string friendlyName = metadataStr;
							if (displayNameMapping.ContainsKey(metadataStr.ToLower()))
							{
								friendlyName = displayNameMapping[metadataStr];
							}
							htmlFile.WriteLine("<tr><td bgcolor='#F0F0F0'>" + friendlyName + "</td><td><b>" + value + "</b></td></tr>");
						}
					}
				}
				htmlFile.WriteLine("<tr><td bgcolor='#F0F0F0'>Frame count</td><td>" + csvStats.SampleCount + " (" + numFramesStripped + " excluded)</td></tr>");
				htmlFile.WriteLine("</table>");

			}

			if (summaryRowData != null)
			{
				summaryRowData.Add(SummaryTableElement.Type.ToolMetadata, "framecount", csvStats.SampleCount.ToString());
				if (numFramesStripped > 0)
				{
					summaryRowData.Add(SummaryTableElement.Type.ToolMetadata, "framecountExcluded", numFramesStripped.ToString());
				}
			}

			bool bWriteSummaryCsv = GetBoolArg("writeSummaryCsv") && !bBulkMode;

			List<Summary> summaries = new List<Summary>(reportTypeInfo.summaries);
			bool bExtraLinksSummary = GetBoolArg("extraLinksSummary");
			if (bExtraLinksSummary)
			{
				bool bLinkTemplates = GetBoolArg("linkTemplates");
				summaries.Insert(0, new ExtraLinksSummary(null, null, bLinkTemplates));
			}

			// If the reporttype has summary info, then write out the summary]
			PeakSummary peakSummary = null;
			foreach (Summary summary in summaries)
			{
				summary.WriteSummaryData(htmlFile, summary.useUnstrippedCsvStats ? csvStatsUnstripped : csvStats, csvStatsUnstripped, bWriteSummaryCsv, summaryRowData, htmlFilename);
				if (summary.GetType() == typeof(PeakSummary))
				{
					peakSummary = (PeakSummary)summary;
				}
			}

			if (htmlFile != null)
			{
				// Output the list of graphs
				htmlFile.WriteLine("<h2>Graphs</h2>");

				// TODO: support sections for graphs
				List<string> sections = new List<string>();

				//// We have to at least have the empty string in this array so that we can print the list of links.
				if (sections.Count() == 0)
				{
					sections.Add("");
				}

				for (int index = 0; index < sections.Count; index++)
				{
					htmlFile.WriteLine("<ul>");
					string currentCategory = sections[index];
					if (currentCategory.Length > 0)
					{
						htmlFile.WriteLine("<h4>" + currentCategory + " Graphs</h4>");
					}
					for (int i = 0; i < svgFilenames.Count(); i++)
					{
						string svgFilename = svgFilenames[i];
						if (string.IsNullOrEmpty(svgFilename))
						{
							continue;
						}

						ReportGraph graph = graphs[i];
						string svgTitle = graph.title;
						//if (reportTypeInfo.summary.stats[i].ToLower().StartsWith(currentCategory))
						{
							htmlFile.WriteLine("<li><a href='#" + StripSpaces(svgTitle) + "'>" + svgTitle + "</a></li>");
						}
					}
					htmlFile.WriteLine("</ul>");
				}


				// Output the Graphs
				for (int svgFileIndex = 0; svgFileIndex < svgFilenames.Count; svgFileIndex++)
				{
					string svgFilename = svgFilenames[svgFileIndex];
					if (String.IsNullOrEmpty(svgFilename))
					{
						continue;
					}
					ReportGraph graph = graphs[svgFileIndex];

					string svgTitle = graph.title;
					htmlFile.WriteLine("  <br><a name='" + StripSpaces(svgTitle) + "'></a> <h2>" + svgTitle + "</h2>");
					if (graph.isExternal)
					{
						string outFilename = htmlFilename.Replace(".html", "_" + svgTitle.Replace(" ", "_") + ".svg");
						File.Copy(svgFilename, outFilename, true);
						htmlFile.WriteLine("<a href='" + outFilename + "'>" + svgTitle + " (external)</a>");
					}
					else
					{
						string[] svgLines = ReadLinesFromFile(svgFilename);
						foreach (string line in svgLines)
						{
							string modLine = line.Replace("__MAKEUNIQUE__", "U_" + svgFileIndex.ToString());
							htmlFile.WriteLine(modLine);
						}
					}
				}

				if (GetBoolArg("noWatermarks"))
				{
					htmlFile.WriteLine("<p style='font-size:8'>Created with PerfReportTool</p>");
				}
				else
				{
					htmlFile.WriteLine("<p style='font-size:8'>Created with PerfReportTool " + Version.Get() + "</p>");
				}
				htmlFile.WriteLine("  </font>");
				htmlFile.WriteLine("  </body>");
				htmlFile.WriteLine("</html>");
				htmlFile.Close();
				string ForEmail = GetArg("foremail", false);
				if (ForEmail != "")
				{
					WriteEmail(htmlFilename, title, svgFilenames, reportTypeInfo, csvStats, csvStatsUnstripped, minX, maxX, bBulkMode);
				}
			}
		}


		void WriteEmail(string htmlFilename, string title, List<string> svgFilenames, ReportTypeInfo reportTypeInfo, CsvStats csvStats, CsvStats csvStatsUnstripped, int minX, int maxX, bool bBulkMode)
		{
			if (htmlFilename == null)
			{
				return;
			}
			ReportGraph[] graphs = reportTypeInfo.graphs.ToArray();
			string titleStr = reportTypeInfo.title + " : " + title;
			System.IO.StreamWriter htmlFile;
			htmlFile = new System.IO.StreamWriter(htmlFilename + "email");
			htmlFile.WriteLine("<html>");
			htmlFile.WriteLine("  <head>");
			htmlFile.WriteLine("    <meta http-equiv='X-UA-Compatible' content='IE=edge'/>");
			if (GetBoolArg("noWatermarks"))
			{
				htmlFile.WriteLine("    <![CDATA[ \nCreated with PerfReportTool");
			}
			else
			{
				htmlFile.WriteLine("    <![CDATA[ \nCreated with PerfReportTool " + Version.Get() + " with commandline:");
				htmlFile.WriteLine(commandLine.GetCommandLine());
			}
			htmlFile.WriteLine("    ]]>");
			htmlFile.WriteLine("    <title>" + titleStr + "</title>");
			htmlFile.WriteLine("  </head>");
			htmlFile.WriteLine("  <body><font face='verdana'>");
			htmlFile.WriteLine("  <h1>" + titleStr + "</h1>");

			// show the range
			if (minX > 0 || maxX < Int32.MaxValue)
			{
				htmlFile.WriteLine("<br><br><font size='1.5'>(CSV cropped to range " + minX + "-");
				if (maxX < Int32.MaxValue)
				{
					htmlFile.WriteLine(maxX);
				}
				htmlFile.WriteLine(")</font>");
			}


			htmlFile.WriteLine("<a href=\"[Report Link Here]\">Click here for Report w/ interactive SVGs.</a>");
			htmlFile.WriteLine("  <h2>Summary</h2>");

			htmlFile.WriteLine("Overall Runtime: [Replace Me With Runtime]");

			bool bWriteSummaryCsv = GetBoolArg("writeSummaryCsv") && !bBulkMode;

			// If the reporttype has summary info, then write out the summary]
			PeakSummary peakSummary = null;
			foreach (Summary summary in reportTypeInfo.summaries)
			{
				summary.WriteSummaryData(htmlFile, csvStats, csvStatsUnstripped, bWriteSummaryCsv, null, htmlFilename);
				if (summary.GetType() == typeof(PeakSummary))
				{
					peakSummary = (PeakSummary)summary;
				}

			}

			htmlFile.WriteLine("  </font></body>");
			htmlFile.WriteLine("</html>");
			htmlFile.Close();

		}
		string StripSpaces(string str)
		{
			return str.Replace(" ", "");
		}

		string GetTempFilename(string csvFilename)
		{
			string shortFileName = MakeShortFilename(csvFilename).Replace(" ", "_");
			return Path.Combine(Path.GetTempPath(), shortFileName + "_" + Guid.NewGuid().ToString().Substring(26));
		}
		string GetCsvToSvgArgs(string csvFilename, string svgFilename, ReportGraph graph, double thicknessMultiplier, int minx, int maxx, bool multipleCSVs, int graphIndex, float scaleby = 1.0f)
		{
			string title = graph.title;

			GraphSettings graphSettings = graph.settings;
			string[] statStringTokens = graphSettings.statString.value.Split(',');
			IEnumerable<string> quoteWrappedStatStrings = statStringTokens.Select(token => '"' + token + '"');
			string statString = String.Join(" ", quoteWrappedStatStrings);
			double thickness = graphSettings.thickness.value * thicknessMultiplier;
			float maxy = GetFloatArg("maxy", (float)graphSettings.maxy.value);
			bool smooth = graphSettings.smooth.value && !GetBoolArg("nosmooth");
			double smoothKernelPercent = graphSettings.smoothKernelPercent.value;
			double smoothKernelSize = graphSettings.smoothKernelSize.value;
			double compression = graphSettings.compression.value;
			int width = graphSettings.width.value;
			int height = graphSettings.height.value;
			string additionalArgs = "";
			bool stacked = graphSettings.stacked.value;
			bool showAverages = graphSettings.showAverages.value;
			bool filterOutZeros = graphSettings.filterOutZeros.value;
			bool snapToPeaks = false;
			if (graphSettings.snapToPeaks.isSet)
			{
				snapToPeaks = graphSettings.snapToPeaks.value;
			}

			int lineDecimalPlaces = graphSettings.lineDecimalPlaces.isSet ? graphSettings.lineDecimalPlaces.value : 1;
			int maxHierarchyDepth = graphSettings.maxHierarchyDepth.value;
			string hideStatPrefix = graphSettings.hideStatPrefix.value;
			string showEvents = graphSettings.showEvents.value;
			double statMultiplier = graphSettings.statMultiplier.isSet ? graphSettings.statMultiplier.value : 1.0;
			bool hideEventNames = false;
			if (multipleCSVs)
			{
				showEvents = "CSV:*";
				hideEventNames = true;
			}
			bool interactive = true;
			string smoothParams = "";
			if (smooth)
			{
				smoothParams = " -smooth";
				if (smoothKernelPercent >= 0.0f)
				{
					smoothParams += " -smoothKernelPercent " + smoothKernelPercent.ToString();
				}
				if (smoothKernelSize >= 0.0f)
				{
					smoothParams += " -smoothKernelSize " + smoothKernelSize.ToString();
				}
			}

			string highlightEventRegions = "";
			if (!GetBoolArg("noStripEvents"))
			{
				List<CsvEventStripInfo> eventsToStrip = reportXML.GetCsvEventsToStrip();
				if (eventsToStrip != null)
				{
					highlightEventRegions += "\"";
					for (int i = 0; i < eventsToStrip.Count; i++)
					{
						if (i > 0)
						{
							highlightEventRegions += ",";
						}
						string endEvent = (eventsToStrip[i].endName == null) ? "{NULL}" : eventsToStrip[i].endName;
						highlightEventRegions += eventsToStrip[i].beginName + "," + endEvent;
					}
					highlightEventRegions += "\"";
				}
			}

			OptionalDouble minFilterStatValueSetting = graph.minFilterStatValue.isSet ? graph.minFilterStatValue : graphSettings.minFilterStatValue;

			string args =
				" -csvs \"" + csvFilename + "\"" +
				" -title \"" + title + "\"" +
				" -o \"" + svgFilename + "\"" +
				" -stats " + statString +
				" -width " + (width * scaleby).ToString() +
				" -height " + (height * scaleby).ToString() +
				OptionalHelper.GetDoubleSetting(graph.budget, " -budget ") +
				" -maxy " + maxy.ToString() +
				" -uniqueID Graph_" + graphIndex.ToString() +
				" -lineDecimalPlaces " + lineDecimalPlaces.ToString() +
				" -nocommandlineEmbed " +

				((statMultiplier != 1.0) ? " -statMultiplier " + statMultiplier.ToString("0.0000000000000000000000") : "") +
				(hideEventNames ? " -hideeventNames 1" : "") +
				((minx > 0) ? (" -minx " + minx.ToString()) : "") +
				((maxx != Int32.MaxValue) ? (" -maxx " + maxx.ToString()) : "") +
				OptionalHelper.GetDoubleSetting(graphSettings.miny, " -miny ") +
				OptionalHelper.GetDoubleSetting(graphSettings.threshold, " -threshold ") +
				OptionalHelper.GetDoubleSetting(graphSettings.averageThreshold, " -averageThreshold ") +
				OptionalHelper.GetDoubleSetting(minFilterStatValueSetting, " -minFilterStatValue ") +
				OptionalHelper.GetStringSetting(graphSettings.minFilterStatName, " -minFilterStatName ") +
				(compression > 0.0 ? " -compression " + compression.ToString() : "") +
				(thickness > 0.0 ? " -thickness " + thickness.ToString() : "") +
				smoothParams +
				(interactive ? " -interactive" : "") +
				(stacked ? " -stacked -forceLegendSort" : "") +
				(showAverages ? " -showAverages" : "") +
				(snapToPeaks ? "" : " -nosnap") +
				(filterOutZeros ? " -filterOutZeros" : "") +
				(maxHierarchyDepth >= 0 ? " -maxHierarchyDepth " + maxHierarchyDepth.ToString() : "") +
				(hideStatPrefix.Length > 0 ? " -hideStatPrefix " + hideStatPrefix : "") +
				(graphSettings.mainStat.isSet ? " -stacktotalstat " + graphSettings.mainStat.value : "") +
				(showEvents.Length > 0 ? " -showevents " + showEvents : "") +
				(highlightEventRegions.Length > 0 ? " -highlightEventRegions " + highlightEventRegions : "") +
				(graphSettings.legendAverageThreshold.isSet ? " -legendAverageThreshold " + graphSettings.legendAverageThreshold.value : "") +

				(graphSettings.ignoreStats.isSet ? " -ignoreStats " + graphSettings.ignoreStats.value : "") +
				" " + additionalArgs;
			return args;
		}


		GraphParams GetCsvToSvgGraphParams(string csvFilename, ReportGraph graph, double thicknessMultiplier, int minx, int maxx, bool multipleCSVs, int graphIndex, float scaleby = 1.0f)
		{
			GraphParams graphParams = new GraphParams();
			graphParams.title = graph.title;

			GraphSettings graphSettings = graph.settings;
			graphParams.statNames.AddRange(graphSettings.statString.value.Split(','));
			graphParams.lineThickness = (float)(graphSettings.thickness.value * thicknessMultiplier);
			graphParams.smooth = graphSettings.smooth.value && !GetBoolArg("nosmooth");
			if (graphParams.smooth)
			{
				if (graphSettings.smoothKernelPercent.isSet && graphSettings.smoothKernelPercent.value > 0)
				{
					graphParams.smoothKernelPercent = (float)graphSettings.smoothKernelPercent.value;
				}
				if (graphSettings.smoothKernelSize.isSet && graphSettings.smoothKernelSize.value > 0)
				{
					graphParams.smoothKernelSize = (int)(graphSettings.smoothKernelSize.value);
				}
			}

			if (graphSettings.compression.isSet)
			{
				graphParams.compression = (float)graphSettings.compression.value;
			}
			graphParams.width = (int)(graphSettings.width.value * scaleby);
			graphParams.height = (int)(graphSettings.height.value * scaleby);
			if (graphSettings.stacked.isSet)
			{
				graphParams.stacked = graphSettings.stacked.value;
				if (graphParams.stacked)
				{
					graphParams.forceLegendSort = true;
					if (graphSettings.mainStat.isSet)
					{
						graphParams.stackTotalStat = graphSettings.mainStat.value;
					}
				}
			}
			if (graphSettings.showAverages.isSet)
			{
				graphParams.showAverages = graphSettings.showAverages.value;
			}
			if (graphSettings.filterOutZeros.isSet)
			{
				graphParams.filterOutZeros = graphSettings.filterOutZeros.value;
			}
			graphParams.snapToPeaks = false;
			if (graphSettings.snapToPeaks.isSet)
			{
				graphParams.snapToPeaks = graphSettings.snapToPeaks.value;
			}

			graphParams.lineDecimalPlaces = graphSettings.lineDecimalPlaces.isSet ? graphSettings.lineDecimalPlaces.value : 1;
			if (graphSettings.maxHierarchyDepth.isSet)
			{
				graphParams.maxHierarchyDepth = graphSettings.maxHierarchyDepth.value;
			}
			if (graphSettings.hideStatPrefix.isSet && graphSettings.hideStatPrefix.value.Length > 0)
			{
				graphParams.hideStatPrefixes.AddRange(graphSettings.hideStatPrefix.value.Split(' ', ';'));
			}
			if (multipleCSVs)
			{
				graphParams.showEventNames.Add("CSV:*");
				graphParams.showEventNameText = false;
			}
			else
			{
				if (graphSettings.showEvents.isSet && graphSettings.showEvents.value.Length > 0)
				{
					graphParams.showEventNames.AddRange(graphSettings.showEvents.value.Split(' ', ';'));
				}
			}
			if (graphSettings.statMultiplier.isSet)
			{
				graphParams.statMultiplier = (float)graphSettings.statMultiplier.value;
			}
			graphParams.interactive = true;

			if (!GetBoolArg("noStripEvents"))
			{
				List<CsvEventStripInfo> eventsToStrip = reportXML.GetCsvEventsToStrip();
				if (eventsToStrip != null)
				{
					for (int i = 0; i < eventsToStrip.Count; i++)
					{
						graphParams.highlightEventRegions.Add((eventsToStrip[i].beginName == null) ? "" : eventsToStrip[i].beginName);
						graphParams.highlightEventRegions.Add((eventsToStrip[i].endName == null) ? "{NULL}" : eventsToStrip[i].endName);
					}
				}
			}

			if (graph.minFilterStatValue.isSet)
			{
				graphParams.minFilterStatValue = (float)graph.minFilterStatValue.value;
			}
			if (graphSettings.minFilterStatName.isSet)
			{
				graphParams.minFilterStatName = graphSettings.minFilterStatName.value;
			}
			if (graph.budget.isSet)
			{
				graphParams.budget = (float)graph.budget.value;
			}
			graphParams.uniqueId = "Graph_" + graphIndex.ToString();

			if (minx > 0)
			{
				graphParams.minX = minx;
			}
			if (maxx != Int32.MaxValue)
			{
				graphParams.maxX = maxx;
			}
			if (graphSettings.miny.isSet)
			{
				graphParams.minY = (float)graphSettings.miny.value;
			}
			graphParams.maxY = GetFloatArg("maxy", (float)graphSettings.maxy.value);

			if (graphSettings.threshold.isSet)
			{
				graphParams.threshold = (float)graphSettings.threshold.value;
			}
			if (graphSettings.averageThreshold.isSet)
			{
				graphParams.averageThreshold = (float)graphSettings.averageThreshold.value;
			}
			if (graphSettings.legendAverageThreshold.isSet)
			{
				graphParams.legendAverageThreshold = (float)graphSettings.legendAverageThreshold.value;
			}
			if (graphSettings.ignoreStats.isSet && graphSettings.ignoreStats.value.Length > 0)
			{
				graphParams.ignoreStats.AddRange(graphSettings.ignoreStats.value.Split(' ', ';'));
			}
			return graphParams;
		}


		Process LaunchCsvToSvgAsync(string args)
		{
			string csvToolPath = GetBaseDirectory() + "/CSVToSVG.exe";
			string binary = csvToolPath;

			// run mono on non-Windows hosts
			if (Host != HostPlatform.Windows)
			{
				// note, on Mac mono will not be on path
				binary = Host == HostPlatform.Linux ? "mono" : "/Library/Frameworks/Mono.framework/Versions/Current/Commands/mono";
				args = csvToolPath + " " + args;
			}

			// Generate the SVGs, multithreaded
			ProcessStartInfo startInfo = new ProcessStartInfo(binary);
			startInfo.Arguments = args;
			startInfo.CreateNoWindow = true;
			startInfo.UseShellExecute = false;
			Process process = Process.Start(startInfo);
			return process;
		}

		int CountCSVs(CsvStats csvStats)
		{
			// Count the CSVs
			int csvCount = 0;
			foreach (CsvEvent ev in csvStats.Events)
			{
				string eventName = ev.Name;
				if (eventName.Length > 0)
				{

					if (eventName.Contains("CSV:") && eventName.ToLower().Contains(".csv"))
					{
						csvCount++;
					}
				}
			}
			if (csvCount == 0)
			{
				csvCount = 1;
			}
			return csvCount;
		}

		static int Main(string[] args)
		{
			Program program = new Program();
			if (Debugger.IsAttached)
			{
				program.Run(args);
			}
			else
			{
				try
				{
					program.Run(args);
				}
				catch (System.Exception e)
				{
					Console.WriteLine("[ERROR] " + e.Message);
					return 1;
				}
			}

			return 0;
		}

		bool matchesPattern(string str, string pattern)
		{
			string[] patternSections = pattern.ToLower().Split('*');
			// Check the substrings appear in order
			string remStr = str.ToLower();
			for (int i = 0; i < patternSections.Length; i++)
			{
				int idx = remStr.IndexOf(patternSections[i]);
				if (idx == -1)
				{
					return false;
				}
				remStr = remStr.Substring(idx + patternSections[i].Length);
			}
			return remStr.Length == 0;
		}

		System.IO.FileInfo[] GetFilesWithSearchPattern(string directory, string searchPatternStr, bool recurse, int maxFileAgeDays = -1)
		{
			List<System.IO.FileInfo> fileList = new List<FileInfo>();
			string[] searchPatterns = searchPatternStr.Split(';');
			DirectoryInfo di = new DirectoryInfo(directory);
			foreach (string searchPattern in searchPatterns)
			{
				System.IO.FileInfo[] files = di.GetFiles("*.*", recurse ? SearchOption.AllDirectories : SearchOption.TopDirectoryOnly);
				foreach (FileInfo file in files)
				{
					if (maxFileAgeDays >= 0)
					{
						DateTime fileModifiedTime = file.LastWriteTimeUtc;
						DateTime currentTime = DateTime.UtcNow;
						TimeSpan elapsed = currentTime.Subtract(fileModifiedTime);
						if (elapsed.TotalHours > (double)maxFileAgeDays * 24.0)
						{
							continue;
						}
					}

					if (matchesPattern(file.FullName, searchPattern))
					{
						fileList.Add(file);
					}
				}
			}
			return fileList.Distinct().ToArray();
		}

		void ConvertJsonToPrcs(string jsonFilename, string prcOutputDir)
		{
			Console.WriteLine("Converting " + jsonFilename + " to PRCs. Output folder: " + prcOutputDir);
			if (!Directory.Exists(prcOutputDir))
			{
				Directory.CreateDirectory(prcOutputDir);
			}
			Console.WriteLine("Reading "+jsonFilename);
			string jsonText = File.ReadAllText(jsonFilename);

			Console.WriteLine("Parsing json");
			Dictionary<string, dynamic> jsonDict = JsonToDynamicDict(jsonText);

			Console.WriteLine("Writing PRCs");
			foreach (string csvId in jsonDict.Keys)
			{
				Dictionary<string, dynamic> srcDict = jsonDict[csvId];
				SummaryTableRowData rowData = new SummaryTableRowData(srcDict);
				rowData.WriteToCache(prcOutputDir, csvId);
			}
		}

		Dictionary<string, dynamic> JsonToDynamicDict(string jsonStr)
		{
			JsonElement RootElement = JsonSerializer.Deserialize<JsonElement>((string)jsonStr, null);
			Dictionary<string, dynamic> RootElementValue = GetJsonValue(RootElement);
			return RootElementValue;
		}

		// .net Json support is poor, so we have to do stuff like this if we just want to read a json file to a dictionary
		dynamic GetJsonValue(JsonElement jsonElement)
		{
			string jsonStr = jsonElement.GetRawText();
			switch (jsonElement.ValueKind)
			{
				case JsonValueKind.Number:
					return jsonElement.GetDouble();

				case JsonValueKind.Null:
					return null;

				case JsonValueKind.True:
					return true;

				case JsonValueKind.False:
					return false;

				case JsonValueKind.String:
					return jsonElement.GetString();

				case JsonValueKind.Undefined:
					return null;

				case JsonValueKind.Array:
					List<dynamic> ArrayValue = new List<dynamic>();
					foreach( JsonElement element in jsonElement.EnumerateArray())
					{
						ArrayValue.Add(GetJsonValue(element));
					}
					return ArrayValue;

				case JsonValueKind.Object:
					Dictionary<string, dynamic> DictValue = new Dictionary<string, dynamic>();
					foreach ( JsonProperty property in jsonElement.EnumerateObject() )
					{
						DictValue[property.Name] = GetJsonValue(property.Value);
					}
					return DictValue;
			}
			return null;
		}
	}

	static class Extensions
	{
		public static T GetSafeAttibute<T>(this XElement element, string attributeName, T defaultValue = default(T))
		{
			XAttribute attribute = element.Attribute(attributeName);
			if (attribute == null)
			{
				return defaultValue;
			}

			try
			{
				switch (Type.GetTypeCode(typeof(T)))
				{
					case TypeCode.Boolean:
						return (T)Convert.ChangeType(Convert.ChangeType(attribute.Value, typeof(int)), typeof(bool));
					case TypeCode.Single:
					case TypeCode.Double:
					case TypeCode.Decimal:
						return (T)Convert.ChangeType(attribute.Value, typeof(T), CultureInfo.InvariantCulture.NumberFormat);
					default:
						return (T)Convert.ChangeType(attribute.Value, typeof(T));
				}
			}
			catch (FormatException e)
			{
				Console.WriteLine(string.Format("[Warning] Failed to convert XML attribute '{0}' ({1})", attributeName, e.Message));
				return defaultValue;
			}
		}
    };
}
<|MERGE_RESOLUTION|>--- conflicted
+++ resolved
@@ -26,11 +26,7 @@
     class Version
     {
 		// Format: Major.Minor.Bugfix
-<<<<<<< HEAD
-        private static string VersionString = "4.100.0";
-=======
         private static string VersionString = "4.106.0";
->>>>>>> 4af6daef
 
         public static string Get() { return VersionString; }
     };
@@ -169,11 +165,6 @@
 			"  -summaryTableStatThreshold <n> : stat/metric columns in the summarytable will be filtered out if all values are\n" +
 			"     less than the threshold\n" +
 			"  -summaryTableXmlSubst <find1>=<replace1>,<find2>=<replace2>... : replace summarytable XML row and filter entries\n" +
-<<<<<<< HEAD
-			"  -transposeTable : write the summary tables transposed\n"+
-			"  -transposeCollatedTable : write the collated summary table transposed (disables min/max columns)\n" +
-            "  -addDiffRows : adds diff rows after the first two rows\n" + 
-=======
 			"  -summaryTableXmlAppend <list,of,stats> : append these stats to the summary table's filter list\n" +
 			"  -summaryTableXmlRowSortAppend <list,of,stats> : append these stats to the summary table's row sort list\n" +
 			"  -transposeTable : write the summary tables transposed\n" +
@@ -184,7 +175,6 @@
 			"      Notes: Diff score corresponds to the value of a column's diff row; the sign is reversed if LowIsBad\n" +
 			"             Stats are sorted by prefixes first, e.g GPU/\n" +
 			"  -columnDiffDisplayThreshold <value> : if specified, hides columns with max diff value below this threshold\n"+
->>>>>>> 4af6daef
 			"\n" +
 			"Optional Column Filters\n" +
 			"  -debugShowFilteredColumns : grays out filtered columns instead of removing. Column tooltip will show filtered reason.\n" +
@@ -371,9 +361,6 @@
 			}
 
 			// Load the report + graph XML data
-<<<<<<< HEAD
-			reportXML = new ReportXML(GetArg("graphxml", false), GetArg("reportxml", false), GetArg("reportxmlbasedir", false), GetArg("summaryTableXml", false), GetArg("summaryTableXmlSubst", false));
-=======
 			reportXML = new ReportXML(
 				GetArg("graphxml", false), 
 				GetArg("reportxml", false), 
@@ -383,7 +370,6 @@
 				GetArg("summaryTableXmlAppend", false),
 				GetArg("summaryTableXmlRowSortAppend", false)
 				);
->>>>>>> 4af6daef
 
 			if (GetBoolArg("listSummaryTables"))
 			{
@@ -839,16 +825,9 @@
 				filteredTable.ApplyDisplayNameMapping(statDisplaynameMapping);
 				string VersionString = GetBoolArg("noWatermarks") ? "" : Version.Get();
 				string summaryTitle = GetArg("summaryTitle", null);
-<<<<<<< HEAD
-
 				if (GetBoolArg("addDiffRows"))
 				{
-					filteredTable.AddDiffRows();
-=======
-				if (GetBoolArg("addDiffRows"))
-				{
 					filteredTable.AddDiffRows(GetBoolArg("sortColumnsByDiff"), GetFloatArg("columnDiffDisplayThreshold", 0.0f));
->>>>>>> 4af6daef
 				}
 
 				// Run again to add format info for any new columns that were added (eg. count).
@@ -869,7 +848,6 @@
 					bCollated ? bTransposeCollatedSummaryTable : bTransposeFullSummaryTable,
 					showFilteredColumns
 				);
-<<<<<<< HEAD
 			}
 		}
 
@@ -889,37 +867,11 @@
 				float stdDevThreshold = GetFloatArg("regressionStdDevThreshold", 2.0f);
 				float outlierStdDevThreshold = GetFloatArg("regressionOutlierStdDevThreshold", 4.0f);
 				additionalColumnFilters.Add(new RegressionColumnFilter(joinByStatName, stdDevThreshold, outlierStdDevThreshold));
-=======
->>>>>>> 4af6daef
 			}
 
 			return additionalColumnFilters;
 		}
 
-<<<<<<< HEAD
-=======
-		IEnumerable<ISummaryTableColumnFilter> MakeAdditionalColumnFilters(SummaryTableInfo tableInfo)
-		{
-			List<ISummaryTableColumnFilter> additionalColumnFilters = new List<ISummaryTableColumnFilter>();
-			additionalColumnFilters.Add(new StatThresholdColumnFilter(GetFloatArg("summaryTableStatThreshold", tableInfo.statThreshold)));
-
-			if (GetBoolArg("hideMetadataColumns"))
-			{
-				additionalColumnFilters.Add(new MetadataColumnFilter(tableInfo.rowSortList));
-			}
-
-			if (GetBoolArg("onlyShowRegressedColumns"))
-			{
-				string joinByStatName = GetArg("regressionJoinRowsByName");
-				float stdDevThreshold = GetFloatArg("regressionStdDevThreshold", 2.0f);
-				float outlierStdDevThreshold = GetFloatArg("regressionOutlierStdDevThreshold", 4.0f);
-				additionalColumnFilters.Add(new RegressionColumnFilter(joinByStatName, stdDevThreshold, outlierStdDevThreshold));
-			}
-
-			return additionalColumnFilters;
-		}
-
->>>>>>> 4af6daef
 		string ReplaceFileExtension(string path, string newExtension)
 		{
 			// Special case for .bin.csv
@@ -1031,17 +983,10 @@
 				}
 				htmlFilename += ".html";
 			}
-<<<<<<< HEAD
 
 			bool bCsvToSvgProcesses = GetBoolArg("csvToSvgProcesses");
 			bool bCsvToSvgMultiThreaded = !GetBoolArg("csvToSvgSequential");
 
-=======
-
-			bool bCsvToSvgProcesses = GetBoolArg("csvToSvgProcesses");
-			bool bCsvToSvgMultiThreaded = !GetBoolArg("csvToSvgSequential");
-
->>>>>>> 4af6daef
 			int minWorker, minIOC;
 			// Get the current settings.
 			ThreadPool.GetMinThreads(out minWorker, out minIOC);
