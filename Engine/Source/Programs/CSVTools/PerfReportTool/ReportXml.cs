--- conflicted
+++ resolved
@@ -467,15 +467,6 @@
 		{
 			return summaryTables.Keys.ToList();
 		}
-<<<<<<< HEAD
-
-		public string GetReportXmlFilename()
-		{
-			return reportTypeXmlFilename;
-		}
-
-=======
->>>>>>> d731a049
 
 		Dictionary<string, SummaryTableInfo> summaryTables;
 
