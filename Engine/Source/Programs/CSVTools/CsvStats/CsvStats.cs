--- conflicted
+++ resolved
@@ -16,11 +16,7 @@
 
 namespace CSVStats
 {
-<<<<<<< HEAD
-	enum CsvBinVersion
-=======
 	public enum CsvBinVersion
->>>>>>> 6bbb88c8
 	{
 		PreRelease = 1,
 		InitialRelease,
@@ -47,8 +43,6 @@
 	};
 
 
-<<<<<<< HEAD
-=======
 	public class CsvFileInfo
 	{
 		public bool bIsCsvBin;
@@ -57,7 +51,6 @@
 	};
 
 
->>>>>>> 6bbb88c8
 	public class CsvEvent
     {
 		public CsvEvent(CsvEvent source)
@@ -195,10 +188,6 @@
 			}
 		}
 
-<<<<<<< HEAD
-
-=======
->>>>>>> 6bbb88c8
 		public void CombineAndValidate(CsvMetadata comparisonMetadata)
         {
             List<string> valuesDontMatchKeys = new List<string>();
@@ -586,7 +575,6 @@
 					lines.Add(line);
 				}
 			}
-<<<<<<< HEAD
 
 			return lines.ToArray();
 		}
@@ -612,7 +600,7 @@
 			if (searchStringLower.Contains("*"))
 			{
 				// Break the search string into substrings and check each of the substrings appears in order
-				string [] subSearchStrings = searchStringLower.Split('*');
+				string[] subSearchStrings = searchStringLower.Split('*');
 				return WildcardSubstringMatch(str.ToLower(), subSearchStrings);
 			}
 			else
@@ -811,9 +799,9 @@
 		}
 
 
-		public static CsvStats ReadBinFile(string filename, string[] statNamesToRead=null, int numRowsToSkip=0, bool justHeader=false)
-		{
-			System.IO.FileStream fileStream = new FileStream(filename, FileMode.Open);
+		public static CsvStats ReadBinFile(string filename, string[] statNamesToRead=null, int numRowsToSkip=0, bool justHeader=false, CsvFileInfo FileInfoOut=null)
+		{
+			System.IO.FileStream fileStream = new FileStream(filename, FileMode.Open, FileAccess.Read);
 			System.IO.BinaryReader fileReader = new System.IO.BinaryReader(fileStream);
 
 			// Read the header
@@ -875,6 +863,14 @@
 			if (statNamesToRead != null)
 			{
 				statNamesToReadDict = csvStatsOut.GetStatNamesMatchingStringList_Dict(statNamesToRead);
+			}
+
+			// Fill in the file info
+			if (FileInfoOut != null)
+			{
+				FileInfoOut.bIsCsvBin = true;
+				FileInfoOut.BinVersion = (CsvBinVersion)version;
+				FileInfoOut.BinCompressionLevel = compressionLevel;
 			}
 
 			if (justHeader)
@@ -984,413 +980,6 @@
 			return csvStatsOut;
 		}
 
-=======
-
-			return lines.ToArray();
-		}
-
-		private static bool WildcardSubstringMatch(string strLower, string[] subSearchStrings)
-		{
-			string remainingString = strLower;
-			foreach (string subString in subSearchStrings)
-			{
-				int pos = remainingString.IndexOf(subString);
-				if (pos == -1)
-				{
-					return false;
-				}
-				remainingString = remainingString.Substring(pos + subString.Length);
-			}
-			return true;
-		}
-
-		public static bool DoesSearchStringMatch(string str, string searchString)
-		{
-			string searchStringLower = searchString.Trim().ToLower();
-			if (searchStringLower.Contains("*"))
-			{
-				// Break the search string into substrings and check each of the substrings appears in order
-				string[] subSearchStrings = searchStringLower.Split('*');
-				return WildcardSubstringMatch(str.ToLower(), subSearchStrings);
-			}
-			else
-			{
-				return searchStringLower == str.ToLower();
-			}
-		}
-
-
-		public Dictionary<string, bool> GetStatNamesMatchingStringList_Dict(string[] statNames)
-		{
-			Dictionary<string, bool> uniqueStatsDict = new Dictionary<string, bool>();
-			foreach (string statStr in statNames)
-			{
-				List<StatSamples> statsMatching = GetStatsMatchingString(statStr);
-				foreach (StatSamples stat in statsMatching)
-				{
-					if (!uniqueStatsDict.ContainsKey(stat.Name))
-					{
-						uniqueStatsDict.Add(stat.Name, true);
-					}
-				}
-			}
-			return uniqueStatsDict;
-		}
-
-		public List<string> GetStatNamesMatchingStringList(string[] statNames)
-		{
-			return GetStatNamesMatchingStringList_Dict(statNames).Keys.ToList();
-		}
-
-		public List<StatSamples> GetStatsMatchingString(string statString)
-		{
-			statString = statString.Trim().ToLower();
-			string[] wildcardSearchSubStrings = null;
-			if (statString.Contains("*"))
-			{
-				wildcardSearchSubStrings = statString.Split('*');
-			}
-			List<StatSamples> statList = new List<StatSamples>();
-			foreach (StatSamples stat in Stats.Values)
-			{
-				string statNameLower = stat.Name.ToLower();
-				if (wildcardSearchSubStrings != null)
-				{
-					if ( WildcardSubstringMatch(statNameLower, wildcardSearchSubStrings) )
-					{
-						statList.Add(stat);
-					}
-				}
-				else if (statNameLower == statString)
-				{
-					statList.Add(stat);
-				}
-			}
-			return statList;
-		}
-
-		private static bool GetFlag(uint flags, CsvBinFlags flag)
-		{
-			return (flags & (uint)flag) != 0;
-		}
-
-		private static void SetFlag(ref uint flags, CsvBinFlags flag, bool value)
-		{
-			if (value)
-			{
-				flags |= (uint)flag;
-			}
-			else
-			{
-				flags &= ~(uint)flag;
-			}
-		}
-
-		private System.IO.Compression.CompressionLevel GetIOCompressionLevel(CsvBinCompressionLevel compressionLevel)
-		{
-			switch ( compressionLevel )
-			{
-				case CsvBinCompressionLevel.None:
-					return System.IO.Compression.CompressionLevel.NoCompression;
-				case CsvBinCompressionLevel.Min:
-					return System.IO.Compression.CompressionLevel.Fastest;
-				case CsvBinCompressionLevel.Max:
-					return System.IO.Compression.CompressionLevel.Optimal;
-			}
-			throw new Exception("CompressionLevel not found!");
-		}
-
-
-
-		public void WriteBinFile(string filename, CsvBinCompressionLevel compressionLevel = CsvBinCompressionLevel.None)
-		{
-			System.IO.FileStream fileStream = new FileStream(filename, FileMode.Create);
-			System.IO.BinaryWriter fileWriter = new System.IO.BinaryWriter(fileStream);
-
-			bool bCompress = (compressionLevel != CsvBinCompressionLevel.None);
-
-			// Write the header
-			fileWriter.Write("CSVBIN");
-			fileWriter.Write((int)CsvBinVersion.CURRENT);
-
-			bool bHasMetadata = (metaData != null);
-			uint flags = 0;
-			SetFlag(ref flags, CsvBinFlags.HasMetadata, bHasMetadata);
-			fileWriter.Write(flags);
-
-			fileWriter.Write((byte)compressionLevel);
-			if (bCompress)
-			{
-				fileWriter.Write((byte)CsvBinCompressionType.MsDeflate);
-			}
-			if (bHasMetadata)
-			{
-				metaData.WriteToBinaryFile(fileWriter);
-			}
-			fileWriter.Write(Events.Count);
-			fileWriter.Write(SampleCount);
-			fileWriter.Write(Stats.Count);
-			foreach (StatSamples stat in Stats.Values)
-			{
-				fileWriter.Write(stat.Name);
-			}
-
-			// Write the stats
-			foreach (StatSamples stat in Stats.Values)
-			{
-				fileWriter.Write(stat.Name);
-				if (stat.samples.Count != SampleCount)
-				{
-					throw new Exception("Sample count doesn't match!");
-				}
-				fileWriter.Write(stat.average);
-				fileWriter.Write(stat.total);
-
-				int statDataSizeBytes;
-				long statStartOffset = fileWriter.BaseStream.Position+4;
-				if (bCompress)
-				{
-					byte[] valuesBuffer = new byte[SampleCount * 4];
-					Buffer.BlockCopy(stat.samples.ToArray(), 0, valuesBuffer, 0, valuesBuffer.Length);
-					byte[] compressedValuesBuffer = null;
-					using (MemoryStream memoryStream = new MemoryStream())
-					{
-						using (DeflateStream compressionStream = new DeflateStream(memoryStream, GetIOCompressionLevel(compressionLevel)))
-						{
-							compressionStream.Write(valuesBuffer, 0, valuesBuffer.Length);
-						}
-						compressedValuesBuffer = memoryStream.ToArray();
-					}
-					statDataSizeBytes = compressedValuesBuffer.Length + sizeof(int);
-					fileWriter.Write(statDataSizeBytes);
-					fileWriter.Write(compressedValuesBuffer.Length);
-					fileWriter.Write(compressedValuesBuffer);
-				}
-				else
-				{ 
-					List<float> uniqueValues = new List<float>();
-					FileEfficientBitArray statUniqueMask = new FileEfficientBitArray(SampleCount);
-					float oldVal = float.NegativeInfinity;
-					for (int i = 0; i < stat.samples.Count; i++)
-					{
-						float val = stat.samples[i];
-						if (val != oldVal || i == 0)
-						{
-							uniqueValues.Add(val);
-							statUniqueMask.Set(i);
-						}
-						oldVal = val;
-					}
-					// convert the unique values to a bytearray and compress if necessary
-					byte[] uniqueValuesBuffer = new byte[uniqueValues.Count * 4];
-					Buffer.BlockCopy(uniqueValues.ToArray(), 0, uniqueValuesBuffer, 0, uniqueValuesBuffer.Length);
-					statDataSizeBytes = statUniqueMask.GetSizeBytes() + sizeof(int) + uniqueValuesBuffer.Length;
-					fileWriter.Write(statDataSizeBytes);
-					statUniqueMask.WriteToFile(fileWriter);
-					fileWriter.Write(uniqueValues.Count);
-					fileWriter.Write(uniqueValuesBuffer);
-				}
-
-				// Check the stat data size matches what we wrote
-				int measuredStatDataSize = (int)(fileWriter.BaseStream.Position-statStartOffset);
-				if (statDataSizeBytes != measuredStatDataSize)
-				{
-					throw new Exception("Stat data size is wrong!");
-				}
-
-			}
-			// Write the events (no point in compressing these - they're tiny and we might want to access them quickly)
-			foreach (CsvEvent ev in Events)
-			{
-				fileWriter.Write(ev.Frame);
-				fileWriter.Write(ev.Name);
-			}
-			fileWriter.Close();
-		}
-
-
-		public static CsvStats ReadBinFile(string filename, string[] statNamesToRead=null, int numRowsToSkip=0, bool justHeader=false, CsvFileInfo FileInfoOut=null)
-		{
-			System.IO.FileStream fileStream = new FileStream(filename, FileMode.Open, FileAccess.Read);
-			System.IO.BinaryReader fileReader = new System.IO.BinaryReader(fileStream);
-
-			// Read the header
-			if ( fileReader.ReadString() != "CSVBIN" )
-			{
-				throw new Exception("Failed to read "+filename+". Bad format");
-			}
-			int version=fileReader.ReadInt32();
-			if (version < (int)CsvBinVersion.InitialRelease )
-			{
-				throw new Exception("Failed to read "+filename+". Version mismatch. Version is "+version.ToString()+". Expected: "+((int)CsvBinVersion.InitialRelease).ToString()+" or later");
-			}
-
-			// Read flags
-			uint flags = 0;
-			CsvBinCompressionLevel compressionLevel = 0;
-			bool bCompressed = false;
-			if (version>=(int)CsvBinVersion.CompressionSupportAndFlags)
-			{
-				flags = fileReader.ReadUInt32();
-				compressionLevel = (CsvBinCompressionLevel)fileReader.ReadByte();
-				bCompressed = compressionLevel != CsvBinCompressionLevel.None;
-
-				if (bCompressed)
-				{
-					if (fileReader.ReadByte() != (byte)CsvBinCompressionType.MsDeflate)
-					{
-						throw new Exception("Bad compression type found!");
-					}
-				}
-			}
-			else
-			{
-				bool bHasMetadata = fileReader.ReadBoolean();
-				SetFlag(ref flags, CsvBinFlags.HasMetadata, bHasMetadata);
-			}
-
-			CsvStats csvStatsOut = new CsvStats();
-			if (GetFlag(flags,CsvBinFlags.HasMetadata))
-			{
-				csvStatsOut.metaData = new CsvMetadata();
-				csvStatsOut.metaData.ReadFromBinaryFile(fileReader);
-			}
-			int eventCount = fileReader.ReadInt32();
-			int sampleCount = fileReader.ReadInt32();
-			int statCount = fileReader.ReadInt32();
-
-			List<string> statNames = new List<string>();
-			for (int s = 0; s < statCount; s++)
-			{
-				string statName = fileReader.ReadString();
-				StatSamples stat = new StatSamples(statName);
-				csvStatsOut.AddStat(stat);
-				statNames.Add(statName);
-			}
-
-			// Get the list of all stats
-			Dictionary<string, bool> statNamesToReadDict = null;
-			if (statNamesToRead != null)
-			{
-				statNamesToReadDict = csvStatsOut.GetStatNamesMatchingStringList_Dict(statNamesToRead);
-			}
-
-			// Fill in the file info
-			if (FileInfoOut != null)
-			{
-				FileInfoOut.bIsCsvBin = true;
-				FileInfoOut.BinVersion = (CsvBinVersion)version;
-				FileInfoOut.BinCompressionLevel = compressionLevel;
-			}
-
-			if (justHeader)
-			{
-				fileReader.Close();
-				return csvStatsOut;
-			}
-
-			// Read the stats
-			foreach (string headerStatName in statNames)
-			{
-				string statName = fileReader.ReadString();
-				if (statName != headerStatName)
-				{
-					throw new Exception("Failed to read " + filename + ". Stat name doesn't match header!");
-				}
-				float statAverage = fileReader.ReadSingle();
-				double statTotal = fileReader.ReadDouble();
-
-				int statSizeBytes = fileReader.ReadInt32();
-				bool readThisStat = statNamesToReadDict == null || statNamesToReadDict.ContainsKey(statName);
-				if (readThisStat == false)
-				{
-					// If we're skipping this stat then just read the bytes and remove it from the stat list
-					byte[] bytes = fileReader.ReadBytes(statSizeBytes);
-					if (!csvStatsOut.Stats.Remove(statName.ToLowerInvariant()))
-					{
-						throw new Exception("Unexpected error. Stat " + statName + " wasn't found!");
-					}
-					continue;
-				}
-				StatSamples statOut = csvStatsOut.GetStat(statName);
-
-				statOut.total = statTotal;
-				statOut.average = statAverage;
-
-				if ( bCompressed )
-				{
-					int compressedBufferLength = fileReader.ReadInt32();
-					byte[] compressedBuffer = fileReader.ReadBytes(compressedBufferLength);
-					int uncompressedBufferLength = sizeof(float) * sampleCount;
-
-					byte[] uncompressedValuesBuffer = new byte[uncompressedBufferLength];
-					using (MemoryStream memoryStream = new MemoryStream(compressedBuffer))
-					{
-						using (DeflateStream decompressionStream = new DeflateStream(memoryStream, CompressionMode.Decompress))
-						{
-							int bytesRead=decompressionStream.Read(uncompressedValuesBuffer, 0, uncompressedValuesBuffer.Length);
-							if (bytesRead != uncompressedBufferLength)
-							{
-								throw new Exception("Decompression error!");
-							}
-						}
-					}
-
-					float[] samples = new float[sampleCount];
-					Buffer.BlockCopy(uncompressedValuesBuffer, 0, samples, 0, uncompressedValuesBuffer.Length);
-					statOut.samples = samples.ToList();
-				}
-				else
-				{
-					// Read the mask
-					FileEfficientBitArray statUniqueMask = new FileEfficientBitArray();
-					statUniqueMask.ReadFromFile(fileReader);
-
-					int uniqueValueCount = fileReader.ReadInt32();
-					float[] uniqueValues = new float[uniqueValueCount];
-					byte[] uniqueValuesBuffer = fileReader.ReadBytes(uniqueValueCount * 4);
-					Buffer.BlockCopy(uniqueValuesBuffer, 0, uniqueValues, 0, uniqueValuesBuffer.Length);
-
-					// Decode the samples from the mask and unique list
-					if (statUniqueMask.Count != sampleCount)
-					{
-						throw new Exception("Failed to read " + filename + ". Stat sample count doesn't match header!");
-					}
-					float currentVal = 0;
-					int uniqueListIndex = 0;
-					statOut.samples.Capacity = statUniqueMask.Count;
-					for (int i = 0; i < statUniqueMask.Count; i++)
-					{
-						if (statUniqueMask.Get(i))
-						{
-							currentVal = uniqueValues[uniqueListIndex];
-							uniqueListIndex++;
-						}
-						statOut.samples.Add(currentVal);
-					}
-				}
-
-				if (numRowsToSkip > 0)
-				{
-					statOut.samples.RemoveRange(0, numRowsToSkip);
-				}
-			}
-			// Read the events
-			for (int i = 0; i < eventCount; i++)
-			{
-				int frame = fileReader.ReadInt32();
-				string name = fileReader.ReadString();
-				if (frame >= numRowsToSkip)
-				{
-					CsvEvent ev = new CsvEvent(name, frame);
-					csvStatsOut.Events.Add(ev);
-				}
-			}
-			fileReader.Close();
-			return csvStatsOut;
-		}
-
->>>>>>> 6bbb88c8
 		public void WriteToCSV(string filename, bool bWriteMetadataRow = true)
         {
             System.IO.StreamWriter csvOutFile;
@@ -1966,12 +1555,7 @@
 				{
 					statsOut.GenerateCsvIDIfMissing();
 				}
-<<<<<<< HEAD
-				// Check if the value actually matches (allow wildcards)
-				if ( !DoesSearchStringMatch(metadata.Values[key].ToLower(), keyValue[1].ToLower()))
-=======
 				else
->>>>>>> 6bbb88c8
 				{
 					Console.WriteLine("Warning: Csv file has no metadata. Skipping adding a CsvID");
 				}
@@ -2037,93 +1621,6 @@
 			return newId;
 		}
 
-<<<<<<< HEAD
-		public static CsvStats ReadCSVFile(string csvFilename, string[] statNames, int numRowsToSkip = 0, bool bGenerateCsvIdIfMissing=false)
-        {
-			CsvStats statsOut;
-			if (csvFilename.EndsWith(".csv.bin"))
-			{
-				statsOut = ReadBinFile(csvFilename, statNames, numRowsToSkip);
-			}
-			else
-			{
-				string[] lines = ReadLinesFromFile(csvFilename);
-				statsOut = ReadCSVFromLines(lines, statNames, numRowsToSkip);
-			}
-			if (bGenerateCsvIdIfMissing)
-			{
-				if (statsOut.metaData != null)
-				{
-					statsOut.GenerateCsvIDIfMissing();
-				}
-				else
-				{
-					Console.WriteLine("Warning: Csv file has no metadata. Skipping adding a CsvID");
-				}
-			}
-			return statsOut;
-		}
-
-		public bool GenerateCsvIDIfMissing()
-		{
-			if (metaData == null)
-			{
-				throw new Exception("GenerateCsvIDIfMissing called for a CSV with no metadata!");
-			}
-			if (metaData.Values.ContainsKey("csvid"))
-			{
-				// Nothing to do 
-				return false;
-			}
-			metaData.Values["csvid"] = MakeCsvIdHash();
-			metaData.Values["hastoolgeneratedid"] = "1";
-			return true;
-		}
-
-		public string MakeCsvIdHash()
-		{
-			string newId;
-			using (MemoryStream memStream = new MemoryStream())
-			{
-				using (BinaryWriter writer = new BinaryWriter(memStream))
-				{
-					writer.Write(SampleCount);
-					writer.Write(Stats.Values.Count);
-					writer.Write(Events.Count);
-					foreach (StatSamples stat in Stats.Values)
-					{
-						writer.Write(stat.Name);
-						writer.Write(stat.total);
-					}
-					foreach ( CsvEvent ev in Events)
-					{
-						writer.Write(ev.Name);
-						writer.Write(ev.Frame);
-					}
-					if (metaData != null)
-					{
-						foreach (string key in metaData.Values.Keys)
-						{
-							if (key != "csvid" && key != "hastoolgeneratedid" && key != "hasheaderrowatend")
-							{
-								writer.Write(key);
-								writer.Write(metaData.Values[key]);
-							}
-						}
-					}
-					byte[] hashInputBuffer = memStream.ToArray();
-					using (SHA256 sha256 = SHA256.Create())
-					{
-						byte[] hash = sha256.ComputeHash(hashInputBuffer);
-						newId = BitConverter.ToString(hash).Replace("-", string.Empty).Substring(0,32);
-					}
-				}
-			}
-			return newId;
-		}
-
-=======
->>>>>>> 6bbb88c8
 
 		static bool LineIsMetadata(string line)
         {
