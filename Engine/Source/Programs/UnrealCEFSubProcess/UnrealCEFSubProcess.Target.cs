// Copyright 1998-2015 Epic Games, Inc. All Rights Reserved.

using System.Collections.Generic;
using System.IO;
using UnrealBuildTool;

public class UnrealCEFSubProcessTarget : TargetRules
{
	public UnrealCEFSubProcessTarget(TargetInfo Target)
	{
		Type = TargetType.Program;
	}

	//
	// TargetRules interface.
	//

	public override bool GetSupportedPlatforms(ref List<UnrealTargetPlatform> OutPlatforms)
	{
		OutPlatforms.Add(UnrealTargetPlatform.Win32);
		OutPlatforms.Add(UnrealTargetPlatform.Win64);
		OutPlatforms.Add(UnrealTargetPlatform.Mac);
		OutPlatforms.Add(UnrealTargetPlatform.Linux);
		return true;
	}

	public override bool ShouldCompileMonolithic(UnrealTargetPlatform InPlatform, UnrealTargetConfiguration InConfiguration)
	{
		return true;
	}

	public override void SetupBinaries(
		TargetInfo Target,
		ref List<UEBuildBinaryConfiguration> OutBuildBinaryConfigurations,
		ref List<string> OutExtraModuleNames
		)
	{
		OutBuildBinaryConfigurations.Add(
			new UEBuildBinaryConfiguration(InType: UEBuildBinaryType.Executable,
											InModuleNames: new List<string>() { "UnrealCEFSubProcess" })
			);
	}

	public override void SetupGlobalEnvironment(
		TargetInfo Target,
		ref LinkEnvironmentConfiguration OutLinkEnvironmentConfiguration,
		ref CPPEnvironmentConfiguration OutCPPEnvironmentConfiguration
		)
	{
		// Turn off various third party features we don't need

		// Currently we force Lean and Mean mode
		UEBuildConfiguration.bCompileLeanAndMeanUE = true;

		// Currently this app is not linking against the engine, so we'll compile out references from Core to the rest of the engine
		UEBuildConfiguration.bCompileAgainstEngine = false;
		UEBuildConfiguration.bCompileAgainstCoreUObject = false;
		UEBuildConfiguration.bBuildWithEditorOnlyData = true;

		// Never use malloc profiling in CEFSubProcess.
		BuildConfiguration.bUseMallocProfiler = false;

		// Force all shader formats to be built and included.
		//UEBuildConfiguration.bForceBuildShaderFormats = true;

		// CEFSubProcess is a console application, not a Windows app (sets entry point to main(), instead of WinMain())
		OutLinkEnvironmentConfiguration.bIsBuildingConsoleApplication = false;

		// Disable logging, as the sub processes are spawned often and logging will just slow them down
		OutCPPEnvironmentConfiguration.Definitions.Add("ALLOW_LOG_FILE=0");
	}

    public override bool GUBP_AlwaysBuildWithTools(UnrealTargetPlatform InHostPlatform, out bool bInternalToolOnly, out bool SeparateNode, out bool CrossCompile)
    {
        bInternalToolOnly = false;
        SeparateNode = false;
        CrossCompile = false;
        return true;
    }
<<<<<<< HEAD
=======

>>>>>>> a8a797ea
    public override List<UnrealTargetPlatform> GUBP_ToolPlatforms(UnrealTargetPlatform InHostPlatform)
    {
		if(InHostPlatform == UnrealTargetPlatform.Win64)
		{
			return new List<UnrealTargetPlatform>{ UnrealTargetPlatform.Win32, UnrealTargetPlatform.Win64 };
		}
		else
		{
			return new List<UnrealTargetPlatform> { InHostPlatform };
		}
    }

    public override bool GUBP_NeedsPlatformSpecificDLLs()
    {
        return true;
    }
}<|MERGE_RESOLUTION|>--- conflicted
+++ resolved
@@ -77,10 +77,7 @@
         CrossCompile = false;
         return true;
     }
-<<<<<<< HEAD
-=======
 
->>>>>>> a8a797ea
     public override List<UnrealTargetPlatform> GUBP_ToolPlatforms(UnrealTargetPlatform InHostPlatform)
     {
 		if(InHostPlatform == UnrealTargetPlatform.Win64)
