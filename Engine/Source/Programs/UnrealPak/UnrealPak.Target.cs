// Copyright Epic Games, Inc. All Rights Reserved.

using UnrealBuildTool;
using System.Collections.Generic;

public class UnrealPakTarget : TargetRules
{
	public UnrealPakTarget(TargetInfo Target) : base(Target)
	{
		Type = TargetType.Program;
		LinkType = TargetLinkType.Modular;
		LaunchModuleName = "UnrealPak";

		bBuildDeveloperTools = false;
		bUseMallocProfiler = false;
		bCompileWithPluginSupport = true;
		bIncludePluginsForTargetPlatforms = true;

		// Editor-only data, however, is needed
		bBuildWithEditorOnlyData = true;

		// Currently this app is not linking against the engine, so we'll compile out references from Core to the rest of the engine
		bCompileAgainstEngine = false;
		bCompileAgainstCoreUObject = false;

		// ICU is not needed
		bCompileICU = false;

		// UnrealPak is a console application, not a Windows app (sets entry point to main(), instead of WinMain())
<<<<<<< HEAD
		bCompileAgainstApplicationCore = false;
=======
		bCompileAgainstApplicationCore = true;
>>>>>>> 6bbb88c8
		bIsBuildingConsoleApplication = true;

		GlobalDefinitions.Add("UE_TRACE_ENABLED=1");
	}
}<|MERGE_RESOLUTION|>--- conflicted
+++ resolved
@@ -27,11 +27,7 @@
 		bCompileICU = false;
 
 		// UnrealPak is a console application, not a Windows app (sets entry point to main(), instead of WinMain())
-<<<<<<< HEAD
-		bCompileAgainstApplicationCore = false;
-=======
 		bCompileAgainstApplicationCore = true;
->>>>>>> 6bbb88c8
 		bIsBuildingConsoleApplication = true;
 
 		GlobalDefinitions.Add("UE_TRACE_ENABLED=1");
