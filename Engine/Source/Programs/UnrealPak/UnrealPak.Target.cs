--- conflicted
+++ resolved
@@ -38,22 +38,7 @@
 		WindowsPlatform.bMergeIdenticalCOMDATs = true;
 		WindowsPlatform.bStripUnreferencedSymbols = true;
 
-<<<<<<< HEAD
-		// Currently this app uses AssetRegistry and CoreUObject, but not Engine
-		bCompileAgainstEngine = false;
-		bCompileAgainstCoreUObject = true;
-
-		// ICU is not needed
-		bCompileICU = false;
-
-		// UnrealPak is a console application, not a Windows app (sets entry point to main(), instead of WinMain())
-		bCompileAgainstApplicationCore = true;
-		bIsBuildingConsoleApplication = true;
-
-		GlobalDefinitions.Add("UE_TRACE_ENABLED=1");
-=======
 		GlobalDefinitions.Add("UE_TRACE_ENABLED=1");
 		GlobalDefinitions.Add("UE_EXTERNAL_PROFILING_ENABLED=0");
->>>>>>> 4af6daef
 	}
 }