--- conflicted
+++ resolved
@@ -20,15 +20,6 @@
 			"ApplicationCore" 
 		});
 
-<<<<<<< HEAD
-		PrivateIncludePaths.Add("Runtime/Launch/Private"); // For LaunchEngineLoop.cpp include
-
-		PrivateIncludePathModuleNames.AddRange(new string[] {
-			"Json"
-		});
-
-=======
->>>>>>> 4af6daef
 		if (Target.bBuildWithEditorOnlyData)
 		{
 			DynamicallyLoadedModuleNames.AddRange(new string[] {
