--- conflicted
+++ resolved
@@ -32,11 +32,7 @@
 
 			Button ClearButton = new Button();
 			ClearButton.Name = "ClearButton";
-<<<<<<< HEAD
-			ClearButton.Text = "Clear";
-=======
 			ClearButton.Text = DatasmithRevitResources.Strings.MessagesDialog_ButtonClear;
->>>>>>> 3aae9151
 			ClearButton.Anchor = ((AnchorStyles)((AnchorStyles.Bottom | AnchorStyles.Left))); ;
 			ClearButton.Margin = new Padding(3, 3, 3, 3);
 			ClearButton.Size = new Size(75, 23);
@@ -46,11 +42,7 @@
 
 			Button CloseButton = new Button();
 			CloseButton.Name = "CloseButton";
-<<<<<<< HEAD
-			CloseButton.Text = "Close";
-=======
 			CloseButton.Text = DatasmithRevitResources.Strings.MessagesDialog_ButtonClose;
->>>>>>> 3aae9151
 			CloseButton.Anchor = ((AnchorStyles)((AnchorStyles.Bottom | AnchorStyles.Right)));;
 			CloseButton.DialogResult = DialogResult.OK;
 			CloseButton.Margin = new Padding(3, 3, 3, 3);
