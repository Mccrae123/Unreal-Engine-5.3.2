--- conflicted
+++ resolved
@@ -198,10 +198,7 @@
 			// Check if this is regular file export.
 			if (DirectLink == null)
 			{
-<<<<<<< HEAD
-=======
 				DatasmithScene.CleanUp();
->>>>>>> 3aae9151
 				DocumentData.OptimizeActorHierarchy(DatasmithScene);
 
 				// Build and export the Datasmith scene instance and its scene element assets.
