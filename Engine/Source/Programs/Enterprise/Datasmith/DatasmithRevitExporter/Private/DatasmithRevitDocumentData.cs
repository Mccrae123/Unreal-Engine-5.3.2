--- conflicted
+++ resolved
@@ -992,9 +992,6 @@
 					// Create a new Datasmith mesh actor.
 					// Hash the Datasmith mesh actor name to shorten it.
 					string HashedActorName = FDatasmithFacadeElement.GetStringHash("A:" + GetActorName(true));
-<<<<<<< HEAD
-					InElement.ElementActor = new FDatasmithFacadeActorMesh(HashedActorName);
-=======
 
 					if (BaseElementType != null && BaseElementType.FamilyName == "Decal")
 					{
@@ -1007,7 +1004,6 @@
 						InElement.ElementActor = new FDatasmithFacadeActorMesh(HashedActorName);
 					}
 
->>>>>>> d731a049
 					InElement.ElementActor.SetLabel(GetActorLabel());
 				}
 
@@ -1240,31 +1236,19 @@
 				}
 
 				// Add Revit element metadata to the Datasmith actor.
-<<<<<<< HEAD
-				FUtils.AddActorMetadata(CurrentElement, "Element*", ElementMetaData);
-=======
 				FUtils.AddActorMetadata(CurrentElement, "Element*", ElementMetaData, DocumentData.CurrentSettings);
->>>>>>> d731a049
 
 				if (BaseElementType != null)
 				{
 					// Add Revit element type metadata to the Datasmith actor.
-<<<<<<< HEAD
-					FUtils.AddActorMetadata(BaseElementType, "Type*", ElementMetaData);
-=======
 					FUtils.AddActorMetadata(BaseElementType, "Type*", ElementMetaData, DocumentData.CurrentSettings);
->>>>>>> d731a049
 				}
 
 				return ElementMetaData;
 			}
 		}
 
-<<<<<<< HEAD
-		public Dictionary<string, Tuple<FDatasmithFacadeMeshElement, Task<bool>>> 
-=======
 		public Dictionary<string, Tuple<FDatasmithFacadeMeshElement, Task<bool>>>
->>>>>>> d731a049
 														MeshMap = new Dictionary<string, Tuple<FDatasmithFacadeMeshElement, Task<bool>>>();
 		public Dictionary<ElementId, FBaseElementData>	ActorMap = new Dictionary<ElementId, FDocumentData.FBaseElementData>();
 		public Dictionary<string, FMaterialData>		MaterialDataMap = null;
@@ -1277,9 +1261,6 @@
 		private string									CurrentMaterialName = null;
 		private List<string>							MessageList = null;
 
-<<<<<<< HEAD
-		public  string									DocumentId { get; private set; } = "";
-=======
 		private FSettings								CurrentSettings = null;
 
 		// Apply world offset to elements
@@ -1289,7 +1270,6 @@
 		private XYZ										ProjectBasePoint = null;
 
 		public string									DocumentId { get; private set; } = "";
->>>>>>> d731a049
 
 		public bool										bSkipMetadataExport { get; private set; } = false;
 		public Document									CurrentDocument { get; private set; } = null;
@@ -1329,23 +1309,8 @@
 			{
 				View3D CurrentView3d = (GetElement(CurrentDocument.ActiveView.Id) as View3D);
 
-<<<<<<< HEAD
-				foreach (var SectionBox in SectionBoxes)
-				{
-					BoundingBoxXYZ BBox = SectionBox.get_BoundingBox(CurrentDocument.ActiveView);
-					SectionBoxOutlines.Add(GetOutline(BBox.Transform, BBox));
-				}
-			}
-
-			if (InLinkedDocumentId != null)
-			{
-				DocumentId = InLinkedDocumentId;
-			}
-		}
-=======
 				SectionBox = null;
 				SectionBoxOutline = null;
->>>>>>> d731a049
 
 				if (CurrentView3d != null && CurrentView3d.IsSectionBoxActive)
 				{
@@ -2182,11 +2147,7 @@
 
 					if (!bSkipMetadataExport)
 					{
-<<<<<<< HEAD
-						FUtils.AddActorMetadata(BasePointLocation, MetadataPrefix, BasePointMetaData);
-=======
 						FUtils.AddActorMetadata(BasePointLocation, MetadataPrefix, BasePointMetaData, CurrentSettings);
->>>>>>> d731a049
 					}
 
 					if (BasePointElement == null)
