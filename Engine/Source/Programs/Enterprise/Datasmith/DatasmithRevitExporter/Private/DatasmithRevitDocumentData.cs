--- conflicted
+++ resolved
@@ -1387,12 +1387,7 @@
 			{
 				//Check if any of its children is Decal:
 				//If so track them, so that we can use the owner object elementId to update the Decals (when modified, for ep: changing its location)
-<<<<<<< HEAD
-				IList<ElementId> DependentElements = InElement.GetDependentElements(null);
-				foreach (ElementId DependentElementId in DependentElements)
-=======
 				foreach (ElementId DependentElementId in FUtils.GetAllDependentElements(InElement))
->>>>>>> 4af6daef
 				{
 					if (FUtils.IsElementIdDecal(InElement.Document, DependentElementId))
 					{
@@ -1437,19 +1432,11 @@
 							if (ElementData.ChildElements.Count > 0)
 							{
 								List<FBaseElementData> ChildrenToRemove = new List<FBaseElementData>();
-<<<<<<< HEAD
 
 								for(int ChildIndex = 0; ChildIndex < ElementData.ChildElements.Count; ++ChildIndex)
 								{
 									FBaseElementData ChildElement = ElementData.ChildElements[ChildIndex];
 
-=======
-
-								for(int ChildIndex = 0; ChildIndex < ElementData.ChildElements.Count; ++ChildIndex)
-								{
-									FBaseElementData ChildElement = ElementData.ChildElements[ChildIndex];
-
->>>>>>> 4af6daef
 									bool bIsFamilyIntance =
 										((ChildElement as FElementData) == null) &&
 										ChildElement.ElementActor.IsComponent();
@@ -1474,14 +1461,6 @@
 						ElementData.BaseElementType = InElement.Document.GetElement(InElement.GetTypeId()) as ElementType;
 						ElementData.CurrentElement = InElement;
 						ElementData.MeshMaterialsMap.Clear();
-
-						if (ElementData.bIsDecalElement)
-						{
-							if (!DecalElementsMap.ContainsKey(InElement.Id))
-							{
-								DecalElementsMap.Add(InElement.Id, ElementData);
-							}
-						}
 					}
 					else
 					{
@@ -1492,11 +1471,6 @@
 				else
 				{
 					ElementData = new FElementData(InElement, InWorldTransform, this);
-
-					if (ElementData.bIsDecalElement)
-					{
-						DecalElementsMap.Add(InElement.Id, ElementData);
-					}
 				}
 
 				ElementDataStack.Push(ElementData);
@@ -1505,8 +1479,6 @@
 				// GetActorName depends on this 
 				ElementData.InitializePivotPlacement(ref InWorldTransform);
 				ElementData.InitializeElement(InWorldTransform, ElementData);
-<<<<<<< HEAD
-=======
 
 				if (ElementData.bIsDecalElement)
 				{
@@ -1516,7 +1488,6 @@
 					}
 				}
 
->>>>>>> 4af6daef
 			}
 			else
 			{
