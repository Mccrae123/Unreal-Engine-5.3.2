--- conflicted
+++ resolved
@@ -314,12 +314,7 @@
 						if (ElementInView.Category != null && (BuiltInCategory)ElementInView.Category.Id.IntegerValue != BuiltInCategory.OST_Levels)
 #endif
 						{
-<<<<<<< HEAD
-							IList<ElementId> DependentElements = ElementInView.GetDependentElements(null);
-							foreach (ElementId DependentElementId in DependentElements)
-=======
 							foreach (ElementId DependentElementId in FUtils.GetAllDependentElements(ElementInView))
->>>>>>> 4af6daef
 							{
 								if (DependentElementId == ElemId)
 								{
