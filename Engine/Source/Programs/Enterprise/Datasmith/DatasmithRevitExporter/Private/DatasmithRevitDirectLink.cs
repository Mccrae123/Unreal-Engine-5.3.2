--- conflicted
+++ resolved
@@ -22,11 +22,8 @@
 			public Queue<KeyValuePair<ElementId, FDocumentData.FBaseElementData>>	ElementsWithoutMetadata = new Queue<KeyValuePair<ElementId, FDocumentData.FBaseElementData>>();
 			public HashSet<ElementId>												ExportedElements = new HashSet<ElementId>();
 			public HashSet<ElementId>												ModifiedElements = new HashSet<ElementId>();
-<<<<<<< HEAD
-=======
 			public Dictionary<string, FDatasmithFacadeActor>						ExportedActorsMap = new Dictionary<string, FDatasmithFacadeActor>();
 
->>>>>>> 3aae9151
 			public Dictionary<ElementId, FCachedDocumentData>						LinkedDocumentsCache = new Dictionary<ElementId, FCachedDocumentData>();
 		
 			public FCachedDocumentData(Document InDocument)
@@ -91,12 +88,6 @@
 					CachedElements.Remove(ElemId);
 					ElementData.Parent?.ChildElements.Remove(ElementData);
 					DatasmithScene.RemoveActor(ElementData.ElementActor);
-<<<<<<< HEAD
-				}
-			}
-		};
-
-=======
 					ExportedActorsMap.Remove(ElementData.ElementActor.GetName());
 				}
 			}
@@ -110,7 +101,6 @@
 			public BoundingBoxXYZ SectionBoxBounds;
 		};
 
->>>>>>> 3aae9151
 		public FDatasmithFacadeScene									DatasmithScene { get; private set; }
 
 		private FCachedDocumentData										RootCache = null;
@@ -120,11 +110,8 @@
 		private HashSet<ElementId>										ExportedLinkedDocuments = new HashSet<ElementId>();
 		private Stack<FCachedDocumentData>								CacheStack = new Stack<FCachedDocumentData>();
 
-<<<<<<< HEAD
-=======
 		private IList<SectionBoxInfo>									PrevSectionBoxes = new List<SectionBoxInfo>();
 
->>>>>>> 3aae9151
 		// Sets of elements related to current sync.
 		private HashSet<ElementId>										DeletedElements = new HashSet<ElementId>();
 		
@@ -133,7 +120,6 @@
 
 		private FDatasmithFacadeDirectLink								DatasmithDirectLink;
 		private string													SceneName;
-<<<<<<< HEAD
 
 		// The number of times this document was synced (sent to receiver)
 		public int														SyncCount { get; private set; } = 0;
@@ -195,318 +181,6 @@
 			return null;
 		}
 
-		public static void DestroyInstance(FDirectLink Instance, Application InApp)
-		{
-			if (ActiveInstance == Instance)
-			{
-				ActiveInstance = null;
-			}
-			Instances.Remove(Instance);
-			Instance?.Destroy(InApp);
-		}
-
-		public static void DestroyAllInstances(Application InApp) 
-		{
-			foreach (FDirectLink DL in Instances)
-			{
-				DestroyInstance(DL, InApp);
-			}
-
-			Instances.Clear();
-		}
-
-		public static void OnDocumentChanged(
-		  object InSender,
-		  DocumentChangedEventArgs InArgs) 
-		{
-			FDirectLink DirectLink = FDirectLink.Get();
-
-			Debug.Assert(DirectLink != null);
-
-			// Handle modified elements
-			foreach (ElementId ElemId in InArgs.GetModifiedElementIds())
-			{
-				Element ModifiedElement = DirectLink.RootCache.SourceDocument.GetElement(ElemId);
-
-				if (ModifiedElement.GetType() == typeof(RevitLinkInstance))
-				{
-					DirectLink.ModifiedLinkedDocuments.Add((ModifiedElement as RevitLinkInstance).GetLinkDocument());
-				}
-
-				DirectLink.RootCache.ModifiedElements.Add(ElemId);
-			}
-		}
-
-		private FDirectLink(Document InDocument)
-		{
-			RootCache = new FCachedDocumentData(InDocument);
-			CurrentCache = RootCache;
-
-			DatasmithScene = new FDatasmithFacadeScene(
-				FDatasmithRevitExportContext.HOST_NAME,
-				FDatasmithRevitExportContext.VENDOR_NAME,
-				FDatasmithRevitExportContext.PRODUCT_NAME,
-				InDocument.Application.VersionNumber);
-
-			SceneName = Path.GetFileNameWithoutExtension(RootCache.SourceDocument.PathName);
-
-			string SceneLabel = Path.GetFileNameWithoutExtension(InDocument.PathName);
-			DatasmithScene.SetLabel(SceneLabel);
-
-			DocumentChangedHandler = new EventHandler<DocumentChangedEventArgs>(OnDocumentChanged);
-			InDocument.Application.DocumentChanged += DocumentChangedHandler;
-		}
-
-		private void StopMetadataExport()
-		{
-			if (MetadataTask != null)
-			{
-				MetadataCancelToken.Cancel();
-				MetadataEvent.Set();
-				MetadataTask.Wait();
-				MetadataEvent.Reset();
-			}
-
-			MetadataCancelToken?.Dispose();
-			MetadataCancelToken = null;
-			MetadataTask = null;
-		}
-
-		private void MakeActive(bool bInActive)
-		{
-			if (!bInActive)
-			{
-				DatasmithDirectLink = null;
-			}
-			else if (DatasmithDirectLink == null)
-			{
-				DatasmithDirectLink = new FDatasmithFacadeDirectLink();
-
-				if (!DatasmithDirectLink.InitializeForScene(DatasmithScene))
-				{
-					throw new Exception("DirectLink: failed to initialize");
-				}
-			}
-		}
-
-		private void Destroy(Application InApp)
-		{
-			StopMetadataExport();
-
-			InApp.DocumentChanged -= DocumentChangedHandler;
-			DocumentChangedHandler = null;
-
-			DatasmithDirectLink = null;
-			DatasmithScene = null;
-			RootCache = null;
-			ModifiedLinkedDocuments.Clear();
-		}
-
-		public void MarkForExport(Element InElement)
-		{
-			if (InElement.GetType() == typeof(RevitLinkInstance))
-			{
-				// We want to track which links are exported and later removed the ones that 
-				// were deleted from root document.
-				if (!ExportedLinkedDocuments.Contains(InElement.Id))
-				{
-					ExportedLinkedDocuments.Add(InElement.Id);
-=======
-
-		// The number of times this document was synced (sent to receiver)
-		public int														SyncCount { get; private set; } = 0;
-
-		private EventHandler<DocumentChangedEventArgs>					DocumentChangedHandler;
-
-		// Metadata related
-		private EventWaitHandle											MetadataEvent = new ManualResetEvent(false);
-		private CancellationTokenSource									MetadataCancelToken = null;
-		private Task													MetadataTask = null;
-
-		private static FDirectLink										ActiveInstance = null;
-		private static List<FDirectLink>								Instances = new List<FDirectLink>();
-
-		public static FDirectLink Get()
-		{
-			return ActiveInstance;
-		}
-
-		public static void ActivateInstance(Document InDocument)
-		{
-			// Disable existing instance, if there's active one.
-			ActiveInstance?.MakeActive(false);
-			ActiveInstance = null;
-
-			// Find out if we already have instance for this document and 
-			// activate it if we do. Otherwise, create new one.
-
-			FDirectLink InstanceToActivate = null;
-
-			foreach (FDirectLink DL in Instances)
-			{
-				if (DL.RootCache.SourceDocument.Equals(InDocument))
-				{
-					InstanceToActivate = DL;
-					break;
-				}
-			}
-
-			if (InstanceToActivate == null)
-			{
-				InstanceToActivate = new FDirectLink(InDocument);
-				Instances.Add(InstanceToActivate);
-			}
-
-			InstanceToActivate.MakeActive(true);
-			ActiveInstance = InstanceToActivate;
-		}
-
-		public static FDirectLink FindInstance(Document InDocument)
-		{
-			foreach (var Inst in Instances)
-			{
-				if (Inst.RootCache.SourceDocument.Equals(InDocument))
-				{
-					return Inst;
->>>>>>> 3aae9151
-				}
-			}
-			return null;
-		}
-
-<<<<<<< HEAD
-			CurrentCache.ExportedElements.Add(InElement.Id);
-		}
-
-		public void ClearModified(Element InElement)
-		{
-			// Clear from modified set since we might get another element with same id and we dont want to skip it.
-			CurrentCache.ModifiedElements.Remove(InElement.Id);
-		}
-
-		public void CacheElement(Document InDocument, Element InElement, FDocumentData.FBaseElementData InElementData)
-		{
-			if (!CurrentCache.CachedElements.ContainsKey(InElement.Id))
-			{
-				CurrentCache.CachedElements[InElement.Id] = InElementData;
-				CurrentCache.ElementsWithoutMetadata.Enqueue(new KeyValuePair<ElementId, FDocumentData.FBaseElementData>(InElement.Id, InElementData));
-			}
-		}
-
-		public FDocumentData.FBaseElementData GetCachedElement(Element InElement)
-		{
-			FDocumentData.FBaseElementData Result = null;
-			if (CurrentCache.CachedElements.TryGetValue(InElement.Id, out Result))
-			{
-				FDocumentData.FElementData ElementData = Result as FDocumentData.FElementData;
-				if (ElementData != null)
-				{
-					// Re-init the element ref: in some cases (family instance update) it might become invalid.
-					ElementData.CurrentElement = InElement; 
-				}
-			}
-			return Result;
-		}
-
-		public bool IsElementCached(Element InElement)
-		{
-			return CurrentCache.CachedElements.ContainsKey(InElement.Id);
-		}
-
-		public bool IsElementModified(Element InElement)
-		{
-			return CurrentCache.ModifiedElements.Contains(InElement.Id);
-		}
-
-		public void OnBeginLinkedDocument(Element InLinkElement)
-		{
-			Debug.Assert(InLinkElement.GetType() == typeof(RevitLinkInstance));
-
-			Document LinkedDoc = (InLinkElement as RevitLinkInstance).GetLinkDocument();
-			Debug.Assert(LinkedDoc != null);
-
-			if (!CurrentCache.LinkedDocumentsCache.ContainsKey(InLinkElement.Id))
-			{
-				CurrentCache.LinkedDocumentsCache[InLinkElement.Id] = new FCachedDocumentData(LinkedDoc);
-			}
-			CacheStack.Push(CurrentCache.LinkedDocumentsCache[InLinkElement.Id]);
-			CurrentCache = CurrentCache.LinkedDocumentsCache[InLinkElement.Id];
-		}
-
-		public void OnEndLinkedDocument()
-		{
-			CacheStack.Pop();
-			CurrentCache = CacheStack.Count > 0 ? CacheStack.Peek() : RootCache;
-		}
-
-		public void OnBeginExport()
-		{
-			StopMetadataExport();
-
-			foreach (var Link in RootCache.LinkedDocumentsCache.Values)
-			{
-				if (ModifiedLinkedDocuments.Contains(Link.SourceDocument))
-				{
-					Link.SetAllElementsModified();
-				}
-			}
-
-			// Handle section boxes.
-			FilteredElementCollector Collector = new FilteredElementCollector(RootCache.SourceDocument, RootCache.SourceDocument.ActiveView.Id);
-			IList<Element> SectionBoxes = Collector.OfCategory(BuiltInCategory.OST_SectionBox).ToElements();
-
-			foreach(var SectionBox in SectionBoxes)
-			{
-				if (!RootCache.ModifiedElements.Contains(SectionBox.Id))
-				{
-					continue;
-				}
-
-				// This section box was modified, need to make all elements it intersects dirty, so they 
-				// can be re-exported.
-				BoundingBoxXYZ BBox = SectionBox.get_BoundingBox(RootCache.SourceDocument.ActiveView);
-				ElementFilter IntersectFilterStart = new BoundingBoxIntersectsFilter(new Outline(BBox.Min, BBox.Max));
-				ICollection<ElementId> IntersectedElements = new FilteredElementCollector(RootCache.SourceDocument).WherePasses(IntersectFilterStart).ToElementIds();
-
-				foreach (var ElemId in IntersectedElements)
-				{
-					if (!RootCache.ModifiedElements.Contains(ElemId))
-					{
-						RootCache.ModifiedElements.Add(ElemId);
-					}
-				}
-			}
-		}
-
-		void ProcessLinkedDocuments()
-		{
-			List<ElementId> LinkedDocumentsToRemove = new List<ElementId>();
-
-			// Check for modified linked documents.
-			foreach (var LinkedDocEntry in RootCache.LinkedDocumentsCache)
-			{
-				// Check if the link was removed.
-				if (!ExportedLinkedDocuments.Contains(LinkedDocEntry.Key))
-				{
-					LinkedDocumentsToRemove.Add(LinkedDocEntry.Key);
-					continue;
-				}
-
-				// Check if the link was modified.
-				FCachedDocumentData LinkedDocCache = LinkedDocEntry.Value;
-				if (ModifiedLinkedDocuments.Contains(LinkedDocCache.SourceDocument))
-				{
-					LinkedDocCache.Purge(DatasmithScene, true);
-				}
-				LinkedDocCache.ExportedElements.Clear();
-			}
-
-			foreach (var LinkedDoc in LinkedDocumentsToRemove)
-			{
-				RootCache.LinkedDocumentsCache[LinkedDoc].Purge(DatasmithScene, true);
-				RootCache.LinkedDocumentsCache.Remove(LinkedDoc);
-			}
-=======
 		public static void DestroyInstance(FDirectLink Instance, Application InApp)
 		{
 			if (ActiveInstance == Instance)
@@ -694,12 +368,236 @@
 		public bool IsElementCached(Element InElement)
 		{
 			return CurrentCache.CachedElements.ContainsKey(InElement.Id);
->>>>>>> 3aae9151
 		}
 
 		public bool IsElementModified(Element InElement)
 		{
-<<<<<<< HEAD
+			return CurrentCache.ModifiedElements.Contains(InElement.Id);
+		}
+
+		public void OnBeginLinkedDocument(Element InLinkElement)
+		{
+			Debug.Assert(InLinkElement.GetType() == typeof(RevitLinkInstance));
+
+			Document LinkedDoc = (InLinkElement as RevitLinkInstance).GetLinkDocument();
+			Debug.Assert(LinkedDoc != null);
+
+			if (!CurrentCache.LinkedDocumentsCache.ContainsKey(InLinkElement.Id))
+			{
+				CurrentCache.LinkedDocumentsCache[InLinkElement.Id] = new FCachedDocumentData(LinkedDoc);
+			}
+			CacheStack.Push(CurrentCache.LinkedDocumentsCache[InLinkElement.Id]);
+			CurrentCache = CurrentCache.LinkedDocumentsCache[InLinkElement.Id];
+		}
+
+		public void OnEndLinkedDocument()
+		{
+			CacheStack.Pop();
+			CurrentCache = CacheStack.Count > 0 ? CacheStack.Peek() : RootCache;
+		}
+
+		public void OnBeginExport()
+		{
+			StopMetadataExport();
+
+			SetSceneCachePath();
+
+			foreach (var Link in RootCache.LinkedDocumentsCache.Values)
+			{
+				if (Link.SourceDocument.IsValidObject && ModifiedLinkedDocuments.Contains(Link.SourceDocument))
+				{
+					Link.SetAllElementsModified();
+				}
+			}
+
+			// Handle section boxes.
+			FilteredElementCollector Collector = new FilteredElementCollector(RootCache.SourceDocument, RootCache.SourceDocument.ActiveView.Id);
+			List<SectionBoxInfo> CurrentSectionBoxes =  new List<SectionBoxInfo>();
+
+			foreach (Element SectionBox in Collector.OfCategory(BuiltInCategory.OST_SectionBox).ToElements())
+			{
+				SectionBoxInfo Info = new SectionBoxInfo();
+				Info.SectionBox = SectionBox;
+				Info.SectionBoxBounds = SectionBox.get_BoundingBox(RootCache.SourceDocument.ActiveView);
+				CurrentSectionBoxes.Add(Info);
+			}
+
+			List<SectionBoxInfo> ModifiedSectionBoxes = new List<SectionBoxInfo>();
+
+			foreach(SectionBoxInfo CurrentSectionBoxInfo in CurrentSectionBoxes)
+			{
+				if (!RootCache.ModifiedElements.Contains(CurrentSectionBoxInfo.SectionBox.Id))
+				{
+					continue;
+				}
+
+				ModifiedSectionBoxes.Add(CurrentSectionBoxInfo);
+			}
+
+			// Check for old section boxes that were disabled since last sync.
+			foreach (SectionBoxInfo PrevSectionBoxInfo in PrevSectionBoxes)
+			{
+				bool bSectionBoxWasDisabled = !CurrentSectionBoxes.Any(Info => Info.SectionBox == PrevSectionBoxInfo.SectionBox);
+
+				if (bSectionBoxWasDisabled)
+				{
+					// Section box was removed, need to mark the elemets it intersected as modified
+					ModifiedSectionBoxes.Add(PrevSectionBoxInfo);
+				}
+			}
+
+			// Check all elements that need to be re-exported
+			foreach(var SectionBoxInfo in ModifiedSectionBoxes)
+			{
+				MarkIntersectedElementsAsModified(RootCache, SectionBoxInfo.SectionBox, SectionBoxInfo.SectionBoxBounds);
+			}
+
+			PrevSectionBoxes = CurrentSectionBoxes;
+		}
+
+		void SetSceneCachePath()
+		{
+			string OutputPath = null;
+
+			IDirectLinkUI DirectLinkUI = IDatasmithExporterUIModule.Get()?.GetDirectLinkExporterUI();
+			if (DirectLinkUI != null)
+			{
+				OutputPath = Path.Combine(DirectLinkUI.GetDirectLinkCacheDirectory(), SceneName);
+			}
+			else
+			{
+				OutputPath = Path.Combine(Path.GetTempPath(), SceneName);
+			}
+
+			if (!Directory.Exists(OutputPath))
+			{
+				Directory.CreateDirectory(OutputPath);
+			}
+
+			DatasmithScene.SetOutputPath(OutputPath);
+		}
+
+		void MarkIntersectedElementsAsModified(FCachedDocumentData InData, Element InSectionBox, BoundingBoxXYZ InSectionBoxBounds)
+		{
+			ElementFilter IntersectFilter = new BoundingBoxIntersectsFilter(new Outline(InSectionBoxBounds.Min, InSectionBoxBounds.Max));
+			ICollection<ElementId> IntersectedElements = new FilteredElementCollector(InData.SourceDocument).WherePasses(IntersectFilter).ToElementIds();
+
+			ElementFilter InsideFilter = new BoundingBoxIsInsideFilter(new Outline(InSectionBoxBounds.Min, InSectionBoxBounds.Max));
+			ICollection<ElementId> InsideElements = new FilteredElementCollector(InData.SourceDocument).WherePasses(InsideFilter).ToElementIds();
+
+			// Elements that are fully inside the section box should not be marked modified to save export time
+			foreach (ElementId InsideElement in InsideElements)
+			{
+				IntersectedElements.Remove(InsideElement);
+			}
+			
+			foreach (var ElemId in IntersectedElements)
+			{
+				if (!InData.ModifiedElements.Contains(ElemId))
+				{
+					InData.ModifiedElements.Add(ElemId);
+				}
+			}
+
+			// Run the linked documents
+			foreach (var LinkedDoc in InData.LinkedDocumentsCache)
+			{
+				MarkIntersectedElementsAsModified(LinkedDoc.Value, InSectionBox, InSectionBoxBounds);
+
+				if (LinkedDoc.Value.ModifiedElements.Count > 0)
+				{
+					InData.ModifiedElements.Add(LinkedDoc.Key);
+					ModifiedLinkedDocuments.Add(LinkedDoc.Value.SourceDocument);
+				}
+			}
+		}
+
+		void ProcessLinkedDocuments()
+		{
+			List<ElementId> LinkedDocumentsToRemove = new List<ElementId>();
+
+			// Check for modified linked documents.
+			foreach (var LinkedDocEntry in RootCache.LinkedDocumentsCache)
+			{
+				// Check if the link was removed.
+				if (!ExportedLinkedDocuments.Contains(LinkedDocEntry.Key))
+				{
+					LinkedDocumentsToRemove.Add(LinkedDocEntry.Key);
+					continue;
+				}
+
+				// Check if the link was modified.
+				FCachedDocumentData LinkedDocCache = LinkedDocEntry.Value;
+				if (ModifiedLinkedDocuments.Contains(LinkedDocCache.SourceDocument))
+				{
+					LinkedDocCache.Purge(DatasmithScene, true);
+				}
+				LinkedDocCache.ExportedElements.Clear();
+			}
+
+			foreach (var LinkedDoc in LinkedDocumentsToRemove)
+			{
+				RootCache.LinkedDocumentsCache[LinkedDoc].Purge(DatasmithScene, true);
+				RootCache.LinkedDocumentsCache.Remove(LinkedDoc);
+			}
+		}
+
+		// Sync materials: DatasmithScene.CleanUp() might have deleted some materials that are not referenced by 
+		// meshes anymore, so we need to update our map.
+		void SyncMaterials()
+		{
+			HashSet<string> SceneMaterials = new HashSet<string>();
+			for (int MaterialIndex = 0; MaterialIndex < DatasmithScene.GetMaterialsCount(); ++MaterialIndex)
+			{
+				FDatasmithFacadeBaseMaterial Material = DatasmithScene.GetMaterial(MaterialIndex);
+				SceneMaterials.Add(Material.GetName());
+			}
+
+			List<string> MaterialsToDelete = new List<string>();
+
+			foreach (var MaterialKV in MaterialDataMap)
+			{
+				string MaterialName = MaterialKV.Key;
+
+				if (!SceneMaterials.Contains(MaterialName))
+				{
+					MaterialsToDelete.Add(MaterialName);
+				}
+			}
+			foreach (string MaterialName in MaterialsToDelete)
+			{
+				MaterialDataMap.Remove(MaterialName);
+			}
+		}
+
+		// Sync textures: DatasmithScene.CleanUp() might have deleted some textures that are not referenced by 
+		// materials anymore, so we need to update our cache.
+		void SyncTextures()
+		{
+			HashSet<string> SceneTextures = new HashSet<string>();
+			for (int TextureIndex = 0; TextureIndex < DatasmithScene.GetTexturesCount(); ++TextureIndex)
+			{
+				FDatasmithFacadeTexture Texture = DatasmithScene.GetTexture(TextureIndex);
+				SceneTextures.Add(Texture.GetName());
+			}
+
+			List<string> TexturesToDelete = new List<string>();
+
+			foreach (var CachedTextureName in UniqueTextureNameSet)
+			{
+				if (!SceneTextures.Contains(CachedTextureName))
+				{
+					TexturesToDelete.Add(CachedTextureName);
+				}
+			}
+			foreach (string TextureName in TexturesToDelete)
+			{
+				UniqueTextureNameSet.Remove(TextureName);
+			}
+		}
+
+		public void OnEndExport()
+		{
 			if (RootCache.LinkedDocumentsCache.Count > 0)
 			{
 				ProcessLinkedDocuments();
@@ -712,51 +610,11 @@
 			RootCache.ClearModified();
 			RootCache.ExportedElements.Clear();
 
-			string OutputPath = null;
-
-			IDirectLinkUI DirectLinkUI = IDatasmithExporterUIModule.Get()?.GetDirectLinkExporterUI();
-			if (DirectLinkUI != null)
-			{
-				OutputPath = DirectLinkUI.GetDirectLinkCacheDirectory();
-			}
-			else
-			{
-				OutputPath = Path.Combine(Path.GetTempPath(), SceneName);
-			}
-
-			Directory.CreateDirectory(OutputPath);
-=======
-			return CurrentCache.ModifiedElements.Contains(InElement.Id);
-		}
-
-		public void OnBeginLinkedDocument(Element InLinkElement)
-		{
-			Debug.Assert(InLinkElement.GetType() == typeof(RevitLinkInstance));
-
-			Document LinkedDoc = (InLinkElement as RevitLinkInstance).GetLinkDocument();
-			Debug.Assert(LinkedDoc != null);
-
-			if (!CurrentCache.LinkedDocumentsCache.ContainsKey(InLinkElement.Id))
-			{
-				CurrentCache.LinkedDocumentsCache[InLinkElement.Id] = new FCachedDocumentData(LinkedDoc);
-			}
-			CacheStack.Push(CurrentCache.LinkedDocumentsCache[InLinkElement.Id]);
-			CurrentCache = CurrentCache.LinkedDocumentsCache[InLinkElement.Id];
-		}
-
-		public void OnEndLinkedDocument()
-		{
-			CacheStack.Pop();
-			CurrentCache = CacheStack.Count > 0 ? CacheStack.Peek() : RootCache;
-		}
->>>>>>> 3aae9151
-
-		public void OnBeginExport()
-		{
-			StopMetadataExport();
-
-<<<<<<< HEAD
-			bool bUpdateOk = DatasmithDirectLink.UpdateScene(DatasmithScene);
+			DatasmithScene.CleanUp();
+			DatasmithDirectLink.UpdateScene(DatasmithScene);
+
+			SyncMaterials();
+			SyncTextures();
 
 			SyncCount++;
 
@@ -786,7 +644,7 @@
 						CurrentBatchSize = 0;
 
 						// Send metadata to DirectLink.
-						DatasmithScene.BuildScene(SceneName);
+						DatasmithScene.CleanUp();
 						DatasmithDirectLink.UpdateScene(DatasmithScene);
 
 						MetadataEvent.WaitOne(DelayExport);
@@ -855,124 +713,13 @@
 					Debug.WriteLine("metadata cancelled");
 #endif
 					return; // Metadata export was cancelled.
-=======
-			SetSceneCachePath();
-
-			foreach (var Link in RootCache.LinkedDocumentsCache.Values)
-			{
-				if (Link.SourceDocument.IsValidObject && ModifiedLinkedDocuments.Contains(Link.SourceDocument))
-				{
-					Link.SetAllElementsModified();
-				}
-			}
-
-			// Handle section boxes.
-			FilteredElementCollector Collector = new FilteredElementCollector(RootCache.SourceDocument, RootCache.SourceDocument.ActiveView.Id);
-			List<SectionBoxInfo> CurrentSectionBoxes =  new List<SectionBoxInfo>();
-
-			foreach (Element SectionBox in Collector.OfCategory(BuiltInCategory.OST_SectionBox).ToElements())
-			{
-				SectionBoxInfo Info = new SectionBoxInfo();
-				Info.SectionBox = SectionBox;
-				Info.SectionBoxBounds = SectionBox.get_BoundingBox(RootCache.SourceDocument.ActiveView);
-				CurrentSectionBoxes.Add(Info);
-			}
-
-			List<SectionBoxInfo> ModifiedSectionBoxes = new List<SectionBoxInfo>();
-
-			foreach(SectionBoxInfo CurrentSectionBoxInfo in CurrentSectionBoxes)
-			{
-				if (!RootCache.ModifiedElements.Contains(CurrentSectionBoxInfo.SectionBox.Id))
-				{
-					continue;
-				}
-
-				ModifiedSectionBoxes.Add(CurrentSectionBoxInfo);
-			}
-
-			// Check for old section boxes that were disabled since last sync.
-			foreach (SectionBoxInfo PrevSectionBoxInfo in PrevSectionBoxes)
-			{
-				bool bSectionBoxWasDisabled = !CurrentSectionBoxes.Any(Info => Info.SectionBox == PrevSectionBoxInfo.SectionBox);
-
-				if (bSectionBoxWasDisabled)
-				{
-					// Section box was removed, need to mark the elemets it intersected as modified
-					ModifiedSectionBoxes.Add(PrevSectionBoxInfo);
-				}
-			}
-
-			// Check all elements that need to be re-exported
-			foreach(var SectionBoxInfo in ModifiedSectionBoxes)
-			{
-				MarkIntersectedElementsAsModified(RootCache, SectionBoxInfo.SectionBox, SectionBoxInfo.SectionBoxBounds);
-			}
-
-			PrevSectionBoxes = CurrentSectionBoxes;
-		}
-
-		void SetSceneCachePath()
-		{
-			string OutputPath = null;
-
-			IDirectLinkUI DirectLinkUI = IDatasmithExporterUIModule.Get()?.GetDirectLinkExporterUI();
-			if (DirectLinkUI != null)
-			{
-				OutputPath = Path.Combine(DirectLinkUI.GetDirectLinkCacheDirectory(), SceneName);
-			}
-			else
-			{
-				OutputPath = Path.Combine(Path.GetTempPath(), SceneName);
-			}
-
-			if (!Directory.Exists(OutputPath))
-			{
-				Directory.CreateDirectory(OutputPath);
-			}
-
-			DatasmithScene.SetOutputPath(OutputPath);
-		}
-
-		void MarkIntersectedElementsAsModified(FCachedDocumentData InData, Element InSectionBox, BoundingBoxXYZ InSectionBoxBounds)
-		{
-			ElementFilter IntersectFilter = new BoundingBoxIntersectsFilter(new Outline(InSectionBoxBounds.Min, InSectionBoxBounds.Max));
-			ICollection<ElementId> IntersectedElements = new FilteredElementCollector(InData.SourceDocument).WherePasses(IntersectFilter).ToElementIds();
-
-			ElementFilter InsideFilter = new BoundingBoxIsInsideFilter(new Outline(InSectionBoxBounds.Min, InSectionBoxBounds.Max));
-			ICollection<ElementId> InsideElements = new FilteredElementCollector(InData.SourceDocument).WherePasses(InsideFilter).ToElementIds();
-
-			// Elements that are fully inside the section box should not be marked modified to save export time
-			foreach (ElementId InsideElement in InsideElements)
-			{
-				IntersectedElements.Remove(InsideElement);
-			}
-			
-			foreach (var ElemId in IntersectedElements)
-			{
-				if (!InData.ModifiedElements.Contains(ElemId))
-				{
-					InData.ModifiedElements.Add(ElemId);
-				}
-			}
-
-			// Run the linked documents
-			foreach (var LinkedDoc in InData.LinkedDocumentsCache)
-			{
-				MarkIntersectedElementsAsModified(LinkedDoc.Value, InSectionBox, InSectionBoxBounds);
-
-				if (LinkedDoc.Value.ModifiedElements.Count > 0)
-				{
-					InData.ModifiedElements.Add(LinkedDoc.Key);
-					ModifiedLinkedDocuments.Add(LinkedDoc.Value.SourceDocument);
->>>>>>> 3aae9151
-				}
-			}
-
-<<<<<<< HEAD
+				}
+			}
+
 			if (CurrentBatchSize > 0)
 			{
 				// Send remaining chunk of metadata.
-				DatasmithScene.BuildScene(SceneName);
+				DatasmithScene.CleanUp();
 				DatasmithDirectLink.UpdateScene(DatasmithScene);
 			}
 
@@ -980,222 +727,5 @@
 			Debug.WriteLine("metadata exported");
 #endif
 		}
-=======
-		void ProcessLinkedDocuments()
-		{
-			List<ElementId> LinkedDocumentsToRemove = new List<ElementId>();
-
-			// Check for modified linked documents.
-			foreach (var LinkedDocEntry in RootCache.LinkedDocumentsCache)
-			{
-				// Check if the link was removed.
-				if (!ExportedLinkedDocuments.Contains(LinkedDocEntry.Key))
-				{
-					LinkedDocumentsToRemove.Add(LinkedDocEntry.Key);
-					continue;
-				}
-
-				// Check if the link was modified.
-				FCachedDocumentData LinkedDocCache = LinkedDocEntry.Value;
-				if (ModifiedLinkedDocuments.Contains(LinkedDocCache.SourceDocument))
-				{
-					LinkedDocCache.Purge(DatasmithScene, true);
-				}
-				LinkedDocCache.ExportedElements.Clear();
-			}
-
-			foreach (var LinkedDoc in LinkedDocumentsToRemove)
-			{
-				RootCache.LinkedDocumentsCache[LinkedDoc].Purge(DatasmithScene, true);
-				RootCache.LinkedDocumentsCache.Remove(LinkedDoc);
-			}
-		}
-
-		// Sync materials: DatasmithScene.CleanUp() might have deleted some materials that are not referenced by 
-		// meshes anymore, so we need to update our map.
-		void SyncMaterials()
-		{
-			HashSet<string> SceneMaterials = new HashSet<string>();
-			for (int MaterialIndex = 0; MaterialIndex < DatasmithScene.GetMaterialsCount(); ++MaterialIndex)
-			{
-				FDatasmithFacadeBaseMaterial Material = DatasmithScene.GetMaterial(MaterialIndex);
-				SceneMaterials.Add(Material.GetName());
-			}
-
-			List<string> MaterialsToDelete = new List<string>();
-
-			foreach (var MaterialKV in MaterialDataMap)
-			{
-				string MaterialName = MaterialKV.Key;
-
-				if (!SceneMaterials.Contains(MaterialName))
-				{
-					MaterialsToDelete.Add(MaterialName);
-				}
-			}
-			foreach (string MaterialName in MaterialsToDelete)
-			{
-				MaterialDataMap.Remove(MaterialName);
-			}
-		}
-
-		// Sync textures: DatasmithScene.CleanUp() might have deleted some textures that are not referenced by 
-		// materials anymore, so we need to update our cache.
-		void SyncTextures()
-		{
-			HashSet<string> SceneTextures = new HashSet<string>();
-			for (int TextureIndex = 0; TextureIndex < DatasmithScene.GetTexturesCount(); ++TextureIndex)
-			{
-				FDatasmithFacadeTexture Texture = DatasmithScene.GetTexture(TextureIndex);
-				SceneTextures.Add(Texture.GetName());
-			}
-
-			List<string> TexturesToDelete = new List<string>();
-
-			foreach (var CachedTextureName in UniqueTextureNameSet)
-			{
-				if (!SceneTextures.Contains(CachedTextureName))
-				{
-					TexturesToDelete.Add(CachedTextureName);
-				}
-			}
-			foreach (string TextureName in TexturesToDelete)
-			{
-				UniqueTextureNameSet.Remove(TextureName);
-			}
-		}
-
-		public void OnEndExport()
-		{
-			if (RootCache.LinkedDocumentsCache.Count > 0)
-			{
-				ProcessLinkedDocuments();
-			}
-
-			RootCache.Purge(DatasmithScene, false);
-
-			ModifiedLinkedDocuments.Clear();
-			ExportedLinkedDocuments.Clear();
-			RootCache.ClearModified();
-			RootCache.ExportedElements.Clear();
-
-			DatasmithScene.CleanUp();
-			DatasmithDirectLink.UpdateScene(DatasmithScene);
-
-			SyncMaterials();
-			SyncTextures();
-
-			SyncCount++;
-
-			// Control metadata export via env var REVIT_DIRECTLINK_WITH_METADATA.
-			// We are not interested of its value, just if it was set.
-			if (null != Environment.GetEnvironmentVariable("REVIT_DIRECTLINK_WITH_METADATA"))
-			{
-				Debug.Assert(MetadataTask == null); // We cannot have metadata export running at this point (must be stopped in OnBeginExport)
-				MetadataCancelToken = new CancellationTokenSource();
-				MetadataTask = Task.Run(() => ExportMetadata());
-			}
-		}
-
-		void ExportMetadata()
-		{
-			int DelayExport = 2000;		// milliseconds
-			int ExportBatchSize = 1000;	// After each batch is exported, the process will wait for DelayExport and resume (unless cancelled)
-			int CurrentBatchSize = 0;
-
-			Func<FCachedDocumentData, bool> AddElements = (FCachedDocumentData CacheData) => 
-			{
-				while (CacheData.ElementsWithoutMetadata.Count > 0)
-				{
-					if (CurrentBatchSize == ExportBatchSize)
-					{
-						// Add some delay before exporting next batch.
-						CurrentBatchSize = 0;
-
-						// Send metadata to DirectLink.
-						DatasmithScene.CleanUp();
-						DatasmithDirectLink.UpdateScene(DatasmithScene);
-
-						MetadataEvent.WaitOne(DelayExport);
-					}
-
-					if (MetadataCancelToken.IsCancellationRequested)
-					{
-						return false;
-					}
-
-					var Entry = CacheData.ElementsWithoutMetadata.Dequeue();
-
-					// Handle the case where element might be deleted in the main export path.
-					if (!CacheData.CachedElements.ContainsKey(Entry.Key))
-					{
-						continue;
-					}
-
-					Element RevitElement = CacheData.SourceDocument.GetElement(Entry.Key);
-
-					if (RevitElement == null)
-					{
-						continue;
-					}
-
-					FDocumentData.FBaseElementData ElementData = Entry.Value;
-					FDatasmithFacadeActor Actor = ElementData.ElementActor;
-
-					ElementData.ElementMetaData = new FDatasmithFacadeMetaData(Actor.GetName() + "_DATA");
-					ElementData.ElementMetaData.SetLabel(Actor.GetLabel());
-					ElementData.ElementMetaData.SetAssociatedElement(Actor);
-
-					FDocumentData.AddActorMetadata(RevitElement, ElementData.ElementMetaData);
-
-					++CurrentBatchSize;
-
-#if DEBUG
-					Debug.WriteLine($"metadata batch element {CurrentBatchSize}, remain in Q {CacheData.ElementsWithoutMetadata.Count}");
-#endif
-				}
-
-				return true;
-			};
-
-			List<FCachedDocumentData> CachesToExport = new List<FCachedDocumentData>();
-
-			Action<FCachedDocumentData> GetLinkedDocuments = null;
-
-			GetLinkedDocuments = (FCachedDocumentData InParent) =>
-			{
-				CachesToExport.Add(InParent);
-				foreach (var Cache in InParent.LinkedDocumentsCache.Values) 
-				{
-					GetLinkedDocuments(Cache);
-				}
-			};
-
-			GetLinkedDocuments(RootCache);
-
-			foreach (var Cache in CachesToExport)
-			{
-				bool Success = AddElements(Cache);
-				if (!Success)
-				{
-#if DEBUG
-					Debug.WriteLine("metadata cancelled");
-#endif
-					return; // Metadata export was cancelled.
-				}
-			}
-
-			if (CurrentBatchSize > 0)
-			{
-				// Send remaining chunk of metadata.
-				DatasmithScene.CleanUp();
-				DatasmithDirectLink.UpdateScene(DatasmithScene);
-			}
-
-#if DEBUG
-			Debug.WriteLine("metadata exported");
-#endif
-		}
->>>>>>> 3aae9151
 	}
 }