// Copyright Epic Games, Inc. All Rights Reserved.

using System;
using System.Collections.Generic;
using System.Diagnostics;
using System.IO;
using Autodesk.Revit.DB;
using Autodesk.Revit.ApplicationServices;
using Autodesk.Revit.DB.Events;
using System.Linq;
using Autodesk.Revit.UI;

namespace DatasmithRevitExporter
{
	public class FDirectLink
	{
		private class FCachedDocumentData
		{
			public Document															SourceDocument;
			public Dictionary<ElementId, FDocumentData.FBaseElementData>			CachedElements = new Dictionary<ElementId, FDocumentData.FBaseElementData>();
			public Queue<KeyValuePair<ElementId, FDocumentData.FBaseElementData>>	ElementsWithoutMetadataQueue = new Queue<KeyValuePair<ElementId, FDocumentData.FBaseElementData>>();
			public HashSet<ElementId>												ElementsWithoutMetadataSet = new HashSet<ElementId>();
			public HashSet<ElementId>												ExportedElements = new HashSet<ElementId>();
			private HashSet<ElementId>												ModifiedElements = new HashSet<ElementId>();
			public Dictionary<string, FDatasmithFacadeActor>						ExportedActorsMap = new Dictionary<string, FDatasmithFacadeActor>();

			public Dictionary<ElementId, FCachedDocumentData>						LinkedDocumentsCache = new Dictionary<ElementId, FCachedDocumentData>();
		
			public FCachedDocumentData(Document InDocument)
			{
				SourceDocument = InDocument;
			}

			public bool ElementIsModified(ElementId ElemId)
			{
				return ModifiedElements.Contains(ElemId);
			}

			public void SetElementModified(bool bModified, ElementId ElemId)
			{
				if (bModified)
				{
					if (!ModifiedElements.Contains(ElemId))
					{
						ModifiedElements.Add(ElemId);
						if (CachedElements.ContainsKey(ElemId))
						{
							FDocumentData.FBaseElementData ElemData = CachedElements[ElemId];

							if (!ElementsWithoutMetadataSet.Contains(ElemId))
							{
								ElementsWithoutMetadataQueue.Enqueue(new KeyValuePair<ElementId, FDocumentData.FBaseElementData>(ElemId, ElemData));
								ElementsWithoutMetadataSet.Add(ElemId);
							}
						}
					}
				}
				else
				{
					ModifiedElements.Remove(ElemId);
				}
			}

			public int GetModifiedElementsCount()
			{
				return ModifiedElements.Count;
			}

			public void SetAllElementsModified()
			{
				foreach (var Link in LinkedDocumentsCache.Values)
				{
					Link.SetAllElementsModified();
				}

				ModifiedElements.Clear();
				ElementsWithoutMetadataSet.Clear();
				ElementsWithoutMetadataQueue.Clear();

				foreach (var ElemId in CachedElements.Keys)
				{
					SetElementModified(true, ElemId);
				}
			}

			public void ClearModified()
			{
				foreach (var Link in LinkedDocumentsCache.Values)
				{
					Link.ClearModified();
				}
				ModifiedElements.Clear();
			}

			// Intersect elements exported in this sync with cached elements.
			// Those out of the intersection set are either deleted or hidden 
			// and need to be removed from cache.
			public void Purge(FDatasmithFacadeScene DatasmithScene, bool bInRecursive)
			{
				if (bInRecursive)
				{
					// Call purge on linked docs first.
					foreach (var Link in LinkedDocumentsCache.Values)
					{
						Link.Purge(DatasmithScene, true);
					}
				}

				List<ElementId> ElementsToRemove = new List<ElementId>();
				foreach (var ElemId in CachedElements.Keys)
				{
					if (!ExportedElements.Contains(ElemId))
					{
						ElementsToRemove.Add(ElemId);
					}
				}

				// Apply deletions according to the accumulated sets of elements.
				foreach (var ElemId in ElementsToRemove)
				{
					if (!CachedElements.ContainsKey(ElemId))
					{
						continue;
					}
					FDocumentData.FBaseElementData ElementData = CachedElements[ElemId];
					CachedElements.Remove(ElemId);
					ElementData.Parent?.ChildElements.Remove(ElementData);
					DatasmithScene.RemoveActor(ElementData.ElementActor, FDatasmithFacadeScene.EActorRemovalRule.KeepChildrenAndKeepRelativeTransform);
					ExportedActorsMap.Remove(ElementData.ElementActor.GetName());
				}
			}
		};

		struct SectionBoxInfo
		{
			public Element SectionBox;
			// Store bounding box because removed section boxes lose their bounding box 
			// and we can't query it anymore
			public BoundingBoxXYZ SectionBoxBounds;
		};

		public FDatasmithFacadeScene									DatasmithScene { get; private set; }

		private FCachedDocumentData										RootCache = null;
		private FCachedDocumentData										CurrentCache = null;
		
		public View3D													SyncView { get; private set; } = null;

		private HashSet<Document>										ModifiedLinkedDocuments = new HashSet<Document>();
		private HashSet<ElementId>										ExportedLinkedDocuments = new HashSet<ElementId>();
		private Stack<FCachedDocumentData>								CacheStack = new Stack<FCachedDocumentData>();

		private IList<SectionBoxInfo>									PrevSectionBoxes = new List<SectionBoxInfo>();

		// Sets of elements related to current sync.
		private HashSet<ElementId>										DeletedElements = new HashSet<ElementId>();
		
		public HashSet<string>											UniqueTextureNameSet = new HashSet<string>();
		public Dictionary<string, FMaterialData>						MaterialDataMap = new Dictionary<string, FMaterialData>();

		private FDatasmithFacadeDirectLink								DatasmithDirectLink;
		private string													SceneName;

		private Dictionary<string, int>									ExportedActorNames = new Dictionary<string, int>();

		// The number of times this document was synced (sent to receiver)
		public int														SyncCount { get; private set; } = 0;

		private EventHandler<DocumentChangedEventArgs>					DocumentChangedHandler;

		private FSettings												Settings = null;

<<<<<<< HEAD
		private static FDirectLink										ActiveInstance = null;
		private static List<FDirectLink> Instances = new List<FDirectLink>();

		private static UIApplication UIApp { get; set; } = null;

		private bool bHasChanges = false;
		private bool bSyncInProgress = false;

		private static bool _bAutoSync = false;
		public static bool bAutoSync
		{
			get
			{
				return _bAutoSync;
			}
			set
			{
				_bAutoSync = value;
				if (_bAutoSync)
				{
					Get()?.RunAutoSync();
				}
			}
		}
=======
		private static UIApplication UIApp { get; set; } = null;
>>>>>>> d731a049

		private bool bHasChanges = false;
		private bool bSyncInProgress = false;

<<<<<<< HEAD
		public static void ActivateInstance(Document InDocument)
		{
			if (UIApp == null)
			{
				UIApp = new UIApplication(InDocument.Application);
			}

			// Disable existing instance, if there's active one.
			ActiveInstance?.MakeActive(false);
			ActiveInstance = null;

			// Find out if we already have instance for this document and 
			// activate it if we do. Otherwise, create new one.
=======
		public bool bSettingsDirty = false;
>>>>>>> d731a049

		private static bool _bAutoSync = false;
		public static bool bAutoSync
		{
			get
			{
				return _bAutoSync;
			}
			set
			{
				_bAutoSync = value;
				if (_bAutoSync)
				{
					FDocument.ActiveDocument?.ActiveDirectLinkInstance?.RunAutoSync();
				}
			}
		}

		public static void OnApplicationIdle()
		{
			FDirectLink ActiveInstance = FDocument.ActiveDocument?.ActiveDirectLinkInstance ?? null;

			if (ActiveInstance == null)
			{
				return;
			}

			//OnDocumentChanged event can happen in intervals where PostCommand is blocked/ignored by Revit
			//so instead of executing RunAutoSync in OnDocumentChanged, we execute it here (OnApplicationIdle),
			//OnApplicationIdle is only executed in intervals where PostCommand is NOT blocked/ignored.
			if (ActiveInstance.bHasChanges && bAutoSync)
			{
				ActiveInstance.RunAutoSync();
			}

			if (ActiveInstance.SyncCount == 0)
			{
				return;
			}

			// MetadataCountPerIdleEvent value will be revisited in a future release since it also requires changes in the import of metadata.
			int MetadataCountPerIdleEvent = int.MaxValue;

			string EnvBatchSize = Environment.GetEnvironmentVariable("REVIT_DIRECTLINK_METADATA_BATCH_SIZE");
			if (!string.IsNullOrEmpty(EnvBatchSize))
			{
				if (int.TryParse(EnvBatchSize, out MetadataCountPerIdleEvent))
				{
					MetadataCountPerIdleEvent = Math.Max(1, MetadataCountPerIdleEvent);
				}
			}

			ActiveInstance.ExportMetadataBatch(MetadataCountPerIdleEvent);
		}

		public static void OnDocumentChanged(
		  object InSender,
		  DocumentChangedEventArgs InArgs) 
		{
			FDirectLink ActiveInstance = FDocument.ActiveDocument?.ActiveDirectLinkInstance ?? null;

			Debug.Assert(ActiveInstance != null);

			// Handle modified elements
			foreach (ElementId ElemId in InArgs.GetModifiedElementIds())
			{
<<<<<<< HEAD
				Element ModifiedElement = DirectLink.RootCache.SourceDocument.GetElement(ElemId);
			
				DirectLink.bHasChanges = true;
=======
				Element ModifiedElement = ActiveInstance.RootCache.SourceDocument.GetElement(ElemId);
>>>>>>> d731a049

				ActiveInstance.bHasChanges = true;

				if (ModifiedElement != null)
				{
					if (ModifiedElement.GetType() == typeof(RevitLinkInstance))
					{
						ActiveInstance.ModifiedLinkedDocuments.Add((ModifiedElement as RevitLinkInstance).GetLinkDocument());
					}
					else if (ModifiedElement.GetType() == typeof(RevitLinkType))
					{
						foreach (KeyValuePair<ElementId, FCachedDocumentData> Link in ActiveInstance.RootCache.LinkedDocumentsCache)
						{
							RevitLinkInstance LinkInstance = ActiveInstance.RootCache.SourceDocument.GetElement(Link.Key) as RevitLinkInstance;
							if (LinkInstance != null)
							{
								RevitLinkType LinkType = ActiveInstance.RootCache.SourceDocument.GetElement(LinkInstance.GetTypeId()) as RevitLinkType;
								if (LinkType != null && LinkType.Id == ModifiedElement.Id && RevitLinkType.IsLoaded(ActiveInstance.RootCache.SourceDocument, LinkType.Id))
								{
									Link.Value.SetAllElementsModified();
								}
							}
						}
					}
					else
					{
						// Handles a case where Revit won't notify us about modified mullions and their transform remains obsolte, thus wrong.
						ElementCategoryFilter Filter = new ElementCategoryFilter(BuiltInCategory.OST_CurtainWallMullions);
						IList<ElementId> DependentElements = ModifiedElement.GetDependentElements(Filter);
						if (DependentElements != null && DependentElements.Count > 0)
						{
							foreach (ElementId DepElemId in DependentElements)
							{
								ActiveInstance.RootCache.SetElementModified(true, DepElemId);
							}
						}
					}

					ActiveInstance.RootCache.SetElementModified(true, ElemId);
				}
			}

<<<<<<< HEAD
			if (DirectLink.bHasChanges && bAutoSync)
			{
				DirectLink.RunAutoSync();
			}
=======
			ActiveInstance.bHasChanges = ActiveInstance.bHasChanges || InArgs.GetDeletedElementIds().Any();
			ActiveInstance.bHasChanges = ActiveInstance.bHasChanges || InArgs.GetAddedElementIds().Any();
>>>>>>> d731a049
		}

		public FDirectLink(View3D InView, FSettings InSettings)
		{
			Settings = InSettings;
			RootCache = new FCachedDocumentData(InView.Document);
			CurrentCache = RootCache;
			SyncView = InView;

			DatasmithScene = new FDatasmithFacadeScene(
				FDatasmithRevitExportContext.HOST_NAME,
				FDatasmithRevitExportContext.VENDOR_NAME,
				FDatasmithRevitExportContext.PRODUCT_NAME,
				InView.Document.Application.VersionNumber);

			SceneName = $"{Path.GetFileNameWithoutExtension(RootCache.SourceDocument.PathName)}_{InView.Name}";
			string OutputPath = Path.Combine(Path.GetTempPath(), SceneName);
			DatasmithScene.SetName(SceneName);
			DatasmithScene.SetLabel(SceneName);

			DocumentChangedHandler = new EventHandler<DocumentChangedEventArgs>(OnDocumentChanged);
			InView.Document.Application.DocumentChanged += DocumentChangedHandler;
		}

<<<<<<< HEAD
		private void RunAutoSync()
		{
			if (bSyncInProgress)
			{
				return;
			}

			if (bHasChanges || SyncCount == 0)
			{
				string CmdGUID = null;

#if REVIT_API_2018
				CmdGUID = "D38EF9AC-C9B0-4578-8FD2-B4065FEFFABD";
#elif REVIT_API_2019
				CmdGUID = "44342F25-7B40-4E5C-A3AA-D94C201D95E8";
#elif REVIT_API_2020
				CmdGUID = "0A6A844F-F738-4E7E-A53D-BE8C45CD12A9";
#elif REVIT_API_2021
				CmdGUID = "66E62F4C-9F5A-4A3F-94C4-E6DCE838C413";
#elif REVIT_API_2022
				CmdGUID = "3478AAF5-75A6-4E6F-BBF8-FFD791CA1801";
#elif REVIT_API_2023
				CmdGUID = "CB3186CC-1714-497A-9A54-A5D4B726524A";
#else
				#error This version of Revit is not supported yet.
#endif

				RevitCommandId CmdId = RevitCommandId.LookupCommandId(CmdGUID.ToLower());
				if (CmdId != null)
				{
					UIApp.PostCommand(CmdId);
				}
			}
		}

		private void StopMetadataExport()
=======
		public Document GetRootDocument()
>>>>>>> d731a049
		{
			return RootCache.SourceDocument;
		}

		private void RunAutoSync()
		{
			if (bSyncInProgress)
			{
				return;
			}

			if (bHasChanges || SyncCount == 0)
			{
				string CmdGUID = null;

#if REVIT_API_2018
				CmdGUID = "D38EF9AC-C9B0-4578-8FD2-B4065FEFFABD";
#elif REVIT_API_2019
				CmdGUID = "44342F25-7B40-4E5C-A3AA-D94C201D95E8";
#elif REVIT_API_2020
				CmdGUID = "0A6A844F-F738-4E7E-A53D-BE8C45CD12A9";
#elif REVIT_API_2021
				CmdGUID = "66E62F4C-9F5A-4A3F-94C4-E6DCE838C413";
#elif REVIT_API_2022
				CmdGUID = "3478AAF5-75A6-4E6F-BBF8-FFD791CA1801";
#elif REVIT_API_2023
				CmdGUID = "CB3186CC-1714-497A-9A54-A5D4B726524A";
#else
				#error This version of Revit is not supported yet.
#endif

				if (UIApp == null)
				{
					UIApp = new UIApplication(SyncView.Document.Application);
				}

				RevitCommandId CmdId = RevitCommandId.LookupCommandId(CmdGUID.ToLower());
				if (CmdId != null)
				{
					UIApp.PostCommand(CmdId);
				}
			}
		}

		public void MakeActive(bool bInActive)
		{
			if (!bInActive)
			{
				DatasmithDirectLink = null;
			}
			else if (DatasmithDirectLink == null)
			{
				DatasmithDirectLink = new FDatasmithFacadeDirectLink();

				if (!DatasmithDirectLink.InitializeForScene(DatasmithScene))
				{
					throw new Exception("DirectLink: failed to initialize");
				}
			}
		}

		public void Destroy(Application InApp)
		{
			InApp.DocumentChanged -= DocumentChangedHandler;
			DocumentChangedHandler = null;

			DatasmithDirectLink?.CloseCurrentSource();
			DatasmithDirectLink = null;
			DatasmithScene = null;
			RootCache = null;
			ModifiedLinkedDocuments.Clear();
		}

		public bool IsMaterialDirty(Material InMaterial)
		{
			if (InMaterial != null)
			{
<<<<<<< HEAD
				return RootCache.ModifiedElements.Contains(InMaterial.Id);
=======
				return RootCache.ElementIsModified(InMaterial.Id);
>>>>>>> d731a049
			}
			return false;
		}

		public void SetMaterialClean(Material InMaterial)
		{
			if (InMaterial != null)
			{
<<<<<<< HEAD
				RootCache.ModifiedElements.Remove(InMaterial.Id);
=======
				RootCache.SetElementModified(false, InMaterial.Id);
>>>>>>> d731a049
			}
		}
		public void MarkForExport(Element InElement)
		{
			if (InElement.GetType() == typeof(RevitLinkInstance))
			{
				// We want to track which links are exported and later removed the ones that 
				// were deleted from root document.
				if (!ExportedLinkedDocuments.Contains(InElement.Id))
				{
					ExportedLinkedDocuments.Add(InElement.Id);
				}
			}

			CurrentCache.ExportedElements.Add(InElement.Id);
		}

		public void ClearModified(Element InElement)
		{
			// Clear from modified set since we might get another element with same id and we dont want to skip it.
			CurrentCache.SetElementModified(false, InElement.Id);
		}

		public void CacheElement(Document InDocument, Element InElement, FDocumentData.FBaseElementData InElementData)
		{
			if (!CurrentCache.CachedElements.ContainsKey(InElement.Id))
			{
				CurrentCache.CachedElements[InElement.Id] = InElementData;

				if (!CurrentCache.ElementsWithoutMetadataSet.Contains(InElement.Id))
				{
					CurrentCache.ElementsWithoutMetadataQueue.Enqueue(new KeyValuePair<ElementId, FDocumentData.FBaseElementData>(InElement.Id, InElementData));
					CurrentCache.ElementsWithoutMetadataSet.Add(InElement.Id);
				}
			}
			CacheActorType(InElementData.ElementActor);
		}

		public void CacheActorType(FDatasmithFacadeActor InActor)
		{
			if (CurrentCache != null)
			{
				CurrentCache.ExportedActorsMap[InActor.GetName()] = InActor;
			}
		}

		public FDocumentData.FBaseElementData GetCachedElement(Element InElement)
		{
			FDocumentData.FBaseElementData Result = null;
			if (CurrentCache.CachedElements.TryGetValue(InElement.Id, out Result))
			{
				FDocumentData.FElementData ElementData = Result as FDocumentData.FElementData;
				if (ElementData != null)
				{
					// Re-init the element ref: in some cases (family instance update) it might become invalid.
					ElementData.CurrentElement = InElement; 
				}
			}
			return Result;
		}

		public FDatasmithFacadeActor GetCachedActor(string InActorName)
		{
			FDatasmithFacadeActor Actor = null;
			if (CurrentCache != null)
			{
				CurrentCache.ExportedActorsMap.TryGetValue(InActorName, out Actor);
			}
			return Actor;
		}

		public string EnsureUniqueActorName(string InActorName)
		{
			string UniqueName = InActorName;
			if (ExportedActorNames.ContainsKey(InActorName))
			{
				UniqueName = $"{InActorName}_{ExportedActorNames[InActorName]++}";
			}
			else
			{
				ExportedActorNames[InActorName] = 0;
			}

			return UniqueName;
		}

		public bool IsElementCached(Element InElement)
		{
			return CurrentCache.CachedElements.ContainsKey(InElement.Id);
		}

		public bool IsElementModified(Element InElement)
		{
			return CurrentCache.ElementIsModified(InElement.Id);
		}

		public void OnBeginLinkedDocument(Element InLinkElement)
		{
			Debug.Assert(InLinkElement.GetType() == typeof(RevitLinkInstance));

			Document LinkedDoc = (InLinkElement as RevitLinkInstance).GetLinkDocument();
			Debug.Assert(LinkedDoc != null);

			if (!CurrentCache.LinkedDocumentsCache.ContainsKey(InLinkElement.Id))
			{
				CurrentCache.LinkedDocumentsCache[InLinkElement.Id] = new FCachedDocumentData(LinkedDoc);
			}
			CacheStack.Push(CurrentCache.LinkedDocumentsCache[InLinkElement.Id]);
			CurrentCache = CurrentCache.LinkedDocumentsCache[InLinkElement.Id];
		}

		public void OnEndLinkedDocument()
		{
			CacheStack.Pop();
			CurrentCache = CacheStack.Count > 0 ? CacheStack.Peek() : RootCache;
		}

		public void OnBeginExport()
		{
<<<<<<< HEAD
			bSyncInProgress = true;

			StopMetadataExport();
=======
			if (SyncCount > 0 && bSettingsDirty)
			{
				RootCache?.SetAllElementsModified();
			}

			bSettingsDirty = false;
			bSyncInProgress = true;
>>>>>>> d731a049

			SetSceneCachePath();

			foreach (var Link in RootCache.LinkedDocumentsCache.Values)
			{
				if (Link.SourceDocument.IsValidObject && ModifiedLinkedDocuments.Contains(Link.SourceDocument))
				{
					Link.SetAllElementsModified();
				}
			}

			// Handle section boxes.
			FilteredElementCollector Collector = new FilteredElementCollector(RootCache.SourceDocument, RootCache.SourceDocument.ActiveView.Id);
			List<SectionBoxInfo> CurrentSectionBoxes =  new List<SectionBoxInfo>();

			foreach (Element SectionBox in Collector.OfCategory(BuiltInCategory.OST_SectionBox).ToElements())
			{
				SectionBoxInfo Info = new SectionBoxInfo();
				Info.SectionBox = SectionBox;
				Info.SectionBoxBounds = SectionBox.get_BoundingBox(RootCache.SourceDocument.ActiveView);
				CurrentSectionBoxes.Add(Info);
			}

			List<SectionBoxInfo> ModifiedSectionBoxes = new List<SectionBoxInfo>();

			foreach(SectionBoxInfo CurrentSectionBoxInfo in CurrentSectionBoxes)
			{
				if (!RootCache.ElementIsModified(CurrentSectionBoxInfo.SectionBox.Id))
				{
					continue;
				}

				ModifiedSectionBoxes.Add(CurrentSectionBoxInfo);
			}

			// Check for old section boxes that were disabled since last sync.
			foreach (SectionBoxInfo PrevSectionBoxInfo in PrevSectionBoxes)
			{
				bool bSectionBoxWasDisabled = !CurrentSectionBoxes.Any(Info => Info.SectionBox.Id == PrevSectionBoxInfo.SectionBox.Id);

				if (bSectionBoxWasDisabled)
				{
					// Section box was removed, need to mark the elemets it intersected as modified
					ModifiedSectionBoxes.Add(PrevSectionBoxInfo);
				}
			}

			// Check all elements that need to be re-exported
			foreach(var SectionBoxInfo in ModifiedSectionBoxes)
			{
				MarkIntersectedElementsAsModified(RootCache, SectionBoxInfo.SectionBox, SectionBoxInfo.SectionBoxBounds);
			}

			PrevSectionBoxes = CurrentSectionBoxes;
		}

		void SetSceneCachePath()
		{
			string OutputPath = null;

			IDirectLinkUI DirectLinkUI = IDatasmithExporterUIModule.Get()?.GetDirectLinkExporterUI();
			if (DirectLinkUI != null)
			{
				OutputPath = Path.Combine(DirectLinkUI.GetDirectLinkCacheDirectory(), SceneName);
			}
			else
			{
				OutputPath = Path.Combine(Path.GetTempPath(), SceneName);
			}

			if (!Directory.Exists(OutputPath))
			{
				Directory.CreateDirectory(OutputPath);
			}

			DatasmithScene.SetOutputPath(OutputPath);
		}

		void MarkIntersectedElementsAsModified(FCachedDocumentData InData, Element InSectionBox, BoundingBoxXYZ InSectionBoxBounds)
		{
			ElementFilter IntersectFilter = new BoundingBoxIntersectsFilter(new Outline(InSectionBoxBounds.Min, InSectionBoxBounds.Max));
			ICollection<ElementId> IntersectedElements = new FilteredElementCollector(InData.SourceDocument).WherePasses(IntersectFilter).ToElementIds();

			ElementFilter InsideFilter = new BoundingBoxIsInsideFilter(new Outline(InSectionBoxBounds.Min, InSectionBoxBounds.Max));
			ICollection<ElementId> InsideElements = new FilteredElementCollector(InData.SourceDocument).WherePasses(InsideFilter).ToElementIds();

			// Elements that are fully inside the section box should not be marked modified to save export time
			foreach (ElementId InsideElement in InsideElements)
			{
				IntersectedElements.Remove(InsideElement);
			}

			foreach (var ElemId in IntersectedElements)
			{
				if (!InData.ElementIsModified(ElemId))
				{
					InData.SetElementModified(true, ElemId);
				}
			}

			// Run the linked documents
			foreach (var LinkedDoc in InData.LinkedDocumentsCache)
			{
				MarkIntersectedElementsAsModified(LinkedDoc.Value, InSectionBox, InSectionBoxBounds);

				if (LinkedDoc.Value.GetModifiedElementsCount() > 0)
				{
					InData.SetElementModified(true, LinkedDoc.Key);
					ModifiedLinkedDocuments.Add(LinkedDoc.Value.SourceDocument);
				}
			}
		}

		void ProcessLinkedDocuments()
		{
			List<ElementId> LinkedDocumentsToRemove = new List<ElementId>();

			// Check for modified linked documents.
			foreach (var LinkedDocEntry in RootCache.LinkedDocumentsCache)
			{
				// Check if the link was removed.
				if (!ExportedLinkedDocuments.Contains(LinkedDocEntry.Key))
				{
					LinkedDocumentsToRemove.Add(LinkedDocEntry.Key);
					continue;
				}

				// Check if the link was modified.
				FCachedDocumentData LinkedDocCache = LinkedDocEntry.Value;
				if (ModifiedLinkedDocuments.Contains(LinkedDocCache.SourceDocument))
				{
					LinkedDocCache.Purge(DatasmithScene, true);
				}
				LinkedDocCache.ExportedElements.Clear();
			}

			foreach (var LinkedDoc in LinkedDocumentsToRemove)
			{
				RootCache.LinkedDocumentsCache[LinkedDoc].Purge(DatasmithScene, true);
				RootCache.LinkedDocumentsCache.Remove(LinkedDoc);
			}
		}

		// Sync materials: DatasmithScene.CleanUp() might have deleted some materials that are not referenced by 
		// meshes anymore, so we need to update our map.
		void SyncMaterials()
		{
			HashSet<string> SceneMaterials = new HashSet<string>();
			for (int MaterialIndex = 0; MaterialIndex < DatasmithScene.GetMaterialsCount(); ++MaterialIndex)
			{
				FDatasmithFacadeBaseMaterial Material = DatasmithScene.GetMaterial(MaterialIndex);
				SceneMaterials.Add(Material.GetName());
			}

			List<string> MaterialsToDelete = new List<string>();

			foreach (var MaterialKV in MaterialDataMap)
			{
				string MaterialName = MaterialKV.Key;

				if (!SceneMaterials.Contains(MaterialName))
				{
					MaterialsToDelete.Add(MaterialName);
				}
			}
			foreach (string MaterialName in MaterialsToDelete)
			{
				MaterialDataMap.Remove(MaterialName);
			}
		}

		// Sync textures: DatasmithScene.CleanUp() might have deleted some textures that are not referenced by 
		// materials anymore, so we need to update our cache.
		void SyncTextures()
		{
			HashSet<string> SceneTextures = new HashSet<string>();
			for (int TextureIndex = 0; TextureIndex < DatasmithScene.GetTexturesCount(); ++TextureIndex)
			{
				FDatasmithFacadeTexture Texture = DatasmithScene.GetTexture(TextureIndex);
				SceneTextures.Add(Texture.GetName());
			}

			List<string> TexturesToDelete = new List<string>();

			foreach (var CachedTextureName in UniqueTextureNameSet)
			{
				if (!SceneTextures.Contains(CachedTextureName))
				{
					TexturesToDelete.Add(CachedTextureName);
				}
			}
			foreach (string TextureName in TexturesToDelete)
			{
				UniqueTextureNameSet.Remove(TextureName);
			}
		}

		public void OnEndExport()
		{
			if (RootCache.LinkedDocumentsCache.Count > 0)
			{
				ProcessLinkedDocuments();
			}

			RootCache.Purge(DatasmithScene, false);

			ModifiedLinkedDocuments.Clear();
			ExportedLinkedDocuments.Clear();
			RootCache.ClearModified();
			RootCache.ExportedElements.Clear();

			DatasmithScene.CleanUp();
			DatasmithDirectLink.UpdateScene(DatasmithScene);

			SyncMaterials();
			SyncTextures();

			SyncCount++;

			bHasChanges = false;
			bSyncInProgress = false;
<<<<<<< HEAD

			Debug.Assert(MetadataTask == null); // We cannot have metadata export running at this point (must be stopped in OnBeginExport)
			MetadataCancelToken = new CancellationTokenSource();
			MetadataTask = Task.Run(() => ExportMetadata());
=======
>>>>>>> d731a049
		}

		void ExportMetadataBatch(int ExportBatchSize)
		{
			int CurrentBatchSize = 0;

			Action<FCachedDocumentData> AddElements = (FCachedDocumentData CacheData) => 
			{
				while (CacheData.ElementsWithoutMetadataQueue.Count > 0 && CurrentBatchSize < ExportBatchSize)
				{
<<<<<<< HEAD
					if (CurrentBatchSize == ExportBatchSize)
					{
						// Add some delay before exporting next batch.
						CurrentBatchSize = 0;

						// Send metadata to DirectLink.
						DatasmithDirectLink.UpdateScene(DatasmithScene);

						MetadataEvent.WaitOne(DelayExport);
					}

					if (MetadataCancelToken.IsCancellationRequested)
					{
						return false;
					}
=======
					var Entry = CacheData.ElementsWithoutMetadataQueue.Dequeue();
>>>>>>> d731a049

					CacheData.ElementsWithoutMetadataSet.Remove(Entry.Key);

					// Handle the case where element might be deleted in the main export path.
					if (!CacheData.CachedElements.ContainsKey(Entry.Key))
					{
						continue;
					}

					if (!CacheData.SourceDocument.IsValidObject)
					{
						return;
					}

					Element RevitElement = CacheData.SourceDocument.GetElement(Entry.Key);

					if (RevitElement == null)
					{
						continue;
					}

					FDocumentData.FBaseElementData ElementData = Entry.Value;
					FDatasmithFacadeActor Actor = ElementData.ElementActor;

					ElementData.ElementMetaData = new FDatasmithFacadeMetaData(Actor.GetName() + "_DATA");
					ElementData.ElementMetaData.SetLabel(Actor.GetLabel());
					ElementData.ElementMetaData.SetAssociatedElement(Actor);

<<<<<<< HEAD
					FUtils.AddActorMetadata(RevitElement, ElementData.ElementMetaData);
=======
					FUtils.AddActorMetadata(RevitElement, ElementData.ElementMetaData, Settings);
>>>>>>> d731a049

					DatasmithScene.AddMetaData(ElementData.ElementMetaData);

					++CurrentBatchSize;

#if DEBUG
					Debug.WriteLine($"metadata batch element {CurrentBatchSize}, remain in Q {CacheData.ElementsWithoutMetadataQueue.Count}");
#endif
				}
			};

			List<FCachedDocumentData> CachesToExport = new List<FCachedDocumentData>();

			Func<FCachedDocumentData, int> GetDocumentCaches = null;

			GetDocumentCaches = (FCachedDocumentData InParent) =>
			{
				int ElementsInQueue = InParent.ElementsWithoutMetadataQueue.Count;

				CachesToExport.Add(InParent);
				foreach (var Cache in InParent.LinkedDocumentsCache.Values) 
				{
					ElementsInQueue += GetDocumentCaches(Cache);
				}

				return ElementsInQueue;
			};

			int TotalElementsWithoutMetadata = GetDocumentCaches(RootCache);

			if (TotalElementsWithoutMetadata == 0)
			{
				return;
			}

			foreach (var Cache in CachesToExport)
			{
				AddElements(Cache);

				if (CurrentBatchSize >= ExportBatchSize)
				{
					break;
				}
			}

			if (CurrentBatchSize > 0)
			{
				// Send remaining chunk of metadata.
<<<<<<< HEAD
				DatasmithDirectLink.UpdateScene(DatasmithScene);
=======
				DatasmithDirectLink?.UpdateScene(DatasmithScene);
>>>>>>> d731a049
			}

#if DEBUG
			Debug.WriteLine("metadata exported");
#endif
		}
	}
}<|MERGE_RESOLUTION|>--- conflicted
+++ resolved
@@ -170,55 +170,12 @@
 
 		private FSettings												Settings = null;
 
-<<<<<<< HEAD
-		private static FDirectLink										ActiveInstance = null;
-		private static List<FDirectLink> Instances = new List<FDirectLink>();
-
 		private static UIApplication UIApp { get; set; } = null;
 
 		private bool bHasChanges = false;
 		private bool bSyncInProgress = false;
 
-		private static bool _bAutoSync = false;
-		public static bool bAutoSync
-		{
-			get
-			{
-				return _bAutoSync;
-			}
-			set
-			{
-				_bAutoSync = value;
-				if (_bAutoSync)
-				{
-					Get()?.RunAutoSync();
-				}
-			}
-		}
-=======
-		private static UIApplication UIApp { get; set; } = null;
->>>>>>> d731a049
-
-		private bool bHasChanges = false;
-		private bool bSyncInProgress = false;
-
-<<<<<<< HEAD
-		public static void ActivateInstance(Document InDocument)
-		{
-			if (UIApp == null)
-			{
-				UIApp = new UIApplication(InDocument.Application);
-			}
-
-			// Disable existing instance, if there's active one.
-			ActiveInstance?.MakeActive(false);
-			ActiveInstance = null;
-
-			// Find out if we already have instance for this document and 
-			// activate it if we do. Otherwise, create new one.
-=======
 		public bool bSettingsDirty = false;
->>>>>>> d731a049
 
 		private static bool _bAutoSync = false;
 		public static bool bAutoSync
@@ -285,13 +242,7 @@
 			// Handle modified elements
 			foreach (ElementId ElemId in InArgs.GetModifiedElementIds())
 			{
-<<<<<<< HEAD
-				Element ModifiedElement = DirectLink.RootCache.SourceDocument.GetElement(ElemId);
-			
-				DirectLink.bHasChanges = true;
-=======
 				Element ModifiedElement = ActiveInstance.RootCache.SourceDocument.GetElement(ElemId);
->>>>>>> d731a049
 
 				ActiveInstance.bHasChanges = true;
 
@@ -334,15 +285,8 @@
 				}
 			}
 
-<<<<<<< HEAD
-			if (DirectLink.bHasChanges && bAutoSync)
-			{
-				DirectLink.RunAutoSync();
-			}
-=======
 			ActiveInstance.bHasChanges = ActiveInstance.bHasChanges || InArgs.GetDeletedElementIds().Any();
 			ActiveInstance.bHasChanges = ActiveInstance.bHasChanges || InArgs.GetAddedElementIds().Any();
->>>>>>> d731a049
 		}
 
 		public FDirectLink(View3D InView, FSettings InSettings)
@@ -367,7 +311,11 @@
 			InView.Document.Application.DocumentChanged += DocumentChangedHandler;
 		}
 
-<<<<<<< HEAD
+		public Document GetRootDocument()
+		{
+			return RootCache.SourceDocument;
+		}
+
 		private void RunAutoSync()
 		{
 			if (bSyncInProgress)
@@ -395,49 +343,6 @@
 				#error This version of Revit is not supported yet.
 #endif
 
-				RevitCommandId CmdId = RevitCommandId.LookupCommandId(CmdGUID.ToLower());
-				if (CmdId != null)
-				{
-					UIApp.PostCommand(CmdId);
-				}
-			}
-		}
-
-		private void StopMetadataExport()
-=======
-		public Document GetRootDocument()
->>>>>>> d731a049
-		{
-			return RootCache.SourceDocument;
-		}
-
-		private void RunAutoSync()
-		{
-			if (bSyncInProgress)
-			{
-				return;
-			}
-
-			if (bHasChanges || SyncCount == 0)
-			{
-				string CmdGUID = null;
-
-#if REVIT_API_2018
-				CmdGUID = "D38EF9AC-C9B0-4578-8FD2-B4065FEFFABD";
-#elif REVIT_API_2019
-				CmdGUID = "44342F25-7B40-4E5C-A3AA-D94C201D95E8";
-#elif REVIT_API_2020
-				CmdGUID = "0A6A844F-F738-4E7E-A53D-BE8C45CD12A9";
-#elif REVIT_API_2021
-				CmdGUID = "66E62F4C-9F5A-4A3F-94C4-E6DCE838C413";
-#elif REVIT_API_2022
-				CmdGUID = "3478AAF5-75A6-4E6F-BBF8-FFD791CA1801";
-#elif REVIT_API_2023
-				CmdGUID = "CB3186CC-1714-497A-9A54-A5D4B726524A";
-#else
-				#error This version of Revit is not supported yet.
-#endif
-
 				if (UIApp == null)
 				{
 					UIApp = new UIApplication(SyncView.Document.Application);
@@ -484,11 +389,7 @@
 		{
 			if (InMaterial != null)
 			{
-<<<<<<< HEAD
-				return RootCache.ModifiedElements.Contains(InMaterial.Id);
-=======
 				return RootCache.ElementIsModified(InMaterial.Id);
->>>>>>> d731a049
 			}
 			return false;
 		}
@@ -497,11 +398,7 @@
 		{
 			if (InMaterial != null)
 			{
-<<<<<<< HEAD
-				RootCache.ModifiedElements.Remove(InMaterial.Id);
-=======
 				RootCache.SetElementModified(false, InMaterial.Id);
->>>>>>> d731a049
 			}
 		}
 		public void MarkForExport(Element InElement)
@@ -621,11 +518,6 @@
 
 		public void OnBeginExport()
 		{
-<<<<<<< HEAD
-			bSyncInProgress = true;
-
-			StopMetadataExport();
-=======
 			if (SyncCount > 0 && bSettingsDirty)
 			{
 				RootCache?.SetAllElementsModified();
@@ -633,7 +525,6 @@
 
 			bSettingsDirty = false;
 			bSyncInProgress = true;
->>>>>>> d731a049
 
 			SetSceneCachePath();
 
@@ -855,13 +746,6 @@
 
 			bHasChanges = false;
 			bSyncInProgress = false;
-<<<<<<< HEAD
-
-			Debug.Assert(MetadataTask == null); // We cannot have metadata export running at this point (must be stopped in OnBeginExport)
-			MetadataCancelToken = new CancellationTokenSource();
-			MetadataTask = Task.Run(() => ExportMetadata());
-=======
->>>>>>> d731a049
 		}
 
 		void ExportMetadataBatch(int ExportBatchSize)
@@ -872,25 +756,7 @@
 			{
 				while (CacheData.ElementsWithoutMetadataQueue.Count > 0 && CurrentBatchSize < ExportBatchSize)
 				{
-<<<<<<< HEAD
-					if (CurrentBatchSize == ExportBatchSize)
-					{
-						// Add some delay before exporting next batch.
-						CurrentBatchSize = 0;
-
-						// Send metadata to DirectLink.
-						DatasmithDirectLink.UpdateScene(DatasmithScene);
-
-						MetadataEvent.WaitOne(DelayExport);
-					}
-
-					if (MetadataCancelToken.IsCancellationRequested)
-					{
-						return false;
-					}
-=======
 					var Entry = CacheData.ElementsWithoutMetadataQueue.Dequeue();
->>>>>>> d731a049
 
 					CacheData.ElementsWithoutMetadataSet.Remove(Entry.Key);
 
@@ -919,11 +785,7 @@
 					ElementData.ElementMetaData.SetLabel(Actor.GetLabel());
 					ElementData.ElementMetaData.SetAssociatedElement(Actor);
 
-<<<<<<< HEAD
-					FUtils.AddActorMetadata(RevitElement, ElementData.ElementMetaData);
-=======
 					FUtils.AddActorMetadata(RevitElement, ElementData.ElementMetaData, Settings);
->>>>>>> d731a049
 
 					DatasmithScene.AddMetaData(ElementData.ElementMetaData);
 
@@ -972,11 +834,7 @@
 			if (CurrentBatchSize > 0)
 			{
 				// Send remaining chunk of metadata.
-<<<<<<< HEAD
-				DatasmithDirectLink.UpdateScene(DatasmithScene);
-=======
 				DatasmithDirectLink?.UpdateScene(DatasmithScene);
->>>>>>> d731a049
 			}
 
 #if DEBUG
