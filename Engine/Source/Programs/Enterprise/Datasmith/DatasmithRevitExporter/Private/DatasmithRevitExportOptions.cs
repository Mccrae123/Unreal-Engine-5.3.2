--- conflicted
+++ resolved
@@ -44,11 +44,7 @@
 
 			Label LevelOfTessellationLabel = new Label();
 			LevelOfTessellationLabel.Name = "LevelOfTessellationLabel";
-<<<<<<< HEAD
-			LevelOfTessellationLabel.Text = DatasmithRevitResources.Strings.ExportOptionsDialog_LevelOfTesselation;
-=======
 			LevelOfTessellationLabel.Text = DatasmithRevitResources.Strings.SettingsDialog_LevelOfTesselation;
->>>>>>> 6bbb88c8
 			LevelOfTessellationLabel.Anchor = AnchorStyles.Left;
 			LevelOfTessellationLabel.AutoSize = true;
 			LevelOfTessellationLabel.Location = new Point(3, 26);
@@ -56,23 +52,6 @@
 			LevelOfTessellationLabel.TabIndex = 2;
 			LevelOfTessellationLabel.TextAlign = ContentAlignment.MiddleLeft;
 
-<<<<<<< HEAD
-			LevelOfTessellation = new NumericUpDown();
-			LevelOfTessellation.Name = "LevelOfTessellation";
-			LevelOfTessellation.Minimum = -1;
-			LevelOfTessellation.Maximum = 15;
-			LevelOfTessellation.Value = 8;
-			LevelOfTessellation.Anchor = AnchorStyles.Left;
-			LevelOfTessellation.AutoSize = true;
-			LevelOfTessellation.Location = new Point(113, 23);
-			LevelOfTessellation.Size = new Size(35, 20);
-			LevelOfTessellation.TabIndex = 3;
-			LevelOfTessellation.TextAlign = HorizontalAlignment.Right;
-
-			OptionToolTip.SetToolTip(LevelOfTessellation, DatasmithRevitResources.Strings.ExportOptionsDialog_LevelOfTesselationTooltip);
-
-=======
->>>>>>> 6bbb88c8
 			Button OKButton = new Button();
 			OKButton.Name = "OKButton";
 			OKButton.Text = DatasmithRevitResources.Strings.ExportOptionsDialog_ButtonOK;
