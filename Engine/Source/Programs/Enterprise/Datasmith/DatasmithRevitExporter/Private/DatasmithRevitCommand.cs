// Copyright Epic Games, Inc. All Rights Reserved.

using System;
using System.Collections.Generic;
using System.Diagnostics;
using System.IO;
using System.Runtime.InteropServices;
using System.Text.RegularExpressions;
using System.Windows.Forms;

using Autodesk.Revit.Attributes;
using Autodesk.Revit.DB;
using Autodesk.Revit.UI;

namespace DatasmithRevitExporter
{
	public abstract class DatasmithRevitCommand : IExternalCommand
	{
		public const string DIALOG_CAPTION = "Export 3D View to Unreal Datasmith";

		public Result Execute(
			ExternalCommandData InCommandData,		// contains reference to Application and View
			ref string			OutCommandMessage,  // error message to display in the failure dialog when the command returns "Failed"
			ElementSet			OutElements         // set of problem elements to display in the failure dialog when the command returns "Failed"
		)
		{
			Autodesk.Revit.ApplicationServices.Application Application = InCommandData.Application.Application;

			if (string.Compare(Application.VersionNumber, "2018", StringComparison.Ordinal) == 0 && string.Compare(Application.SubVersionNumber, "2018.3", StringComparison.Ordinal) < 0)
			{
				string Message = string.Format("The running Revit is not supported.\nYou must use Revit 2018.3 or further updates to export.");
				MessageBox.Show(Message, DIALOG_CAPTION, MessageBoxButtons.OK, MessageBoxIcon.Warning);
				return Result.Cancelled;
			}

			if (!CustomExporter.IsRenderingSupported())
			{
				string Message = "3D view rendering is not supported in the running Revit.";
				MessageBox.Show(Message, DIALOG_CAPTION, MessageBoxButtons.OK, MessageBoxIcon.Warning);
				return Result.Cancelled;
			}

			UIDocument UIDoc = InCommandData.Application.ActiveUIDocument;

			if (UIDoc == null)
			{
				string Message = "You must be in a document to export.";
				MessageBox.Show(Message, DIALOG_CAPTION, MessageBoxButtons.OK, MessageBoxIcon.Warning);
				return Result.Cancelled;
			}

			return OnExecute(InCommandData, ref OutCommandMessage, OutElements);
		}

		public abstract Result OnExecute(ExternalCommandData InCommandData, ref string OutCommandMessage, ElementSet OutElements);
	}

	[Transaction(TransactionMode.Manual)]
	public class DatasmithSyncRevitCommand : DatasmithRevitCommand
	{
		public override Result OnExecute(ExternalCommandData InCommandData, ref string OutCommandMessage, ElementSet OutElements)
		{
			UIDocument UIDoc = InCommandData.Application.ActiveUIDocument;
			Document Doc = UIDoc.Document;
			View3D ActiveView = FDocument.ActiveDocument?.ActiveDirectLinkInstance?.SyncView;

			if (ActiveView == null)
			{
				string Message = "You must select a 3D view to sync.";
				MessageBox.Show(Message, DIALOG_CAPTION, MessageBoxButtons.OK, MessageBoxIcon.Warning);
				return Result.Cancelled;
			}

			if (ActiveView.IsTemplate || !ActiveView.CanBePrinted)
			{
				string Message = "The active 3D view cannot be exported.";
				MessageBox.Show(Message, DIALOG_CAPTION, MessageBoxButtons.OK, MessageBoxIcon.Warning);
				return Result.Cancelled;
			}

<<<<<<< HEAD
			Debug.Assert(FDirectLink.Get() != null);
=======
			Debug.Assert(FDocument.ActiveDocument?.ActiveDirectLinkInstance != null);
>>>>>>> d731a049

			FDatasmithRevitExportContext ExportContext = new FDatasmithRevitExportContext(
				InCommandData.Application.Application,
				Doc,
				FDocument.ActiveDocument.Settings,
				null,
				new DatasmithRevitExportOptions(Doc),
				FDocument.ActiveDocument.ActiveDirectLinkInstance);

			// Export the active 3D View to the given Unreal Datasmith file.
			using (CustomExporter Exporter = new CustomExporter(Doc, ExportContext))
			{
				try
				{
					// The export process will exclude output of geometric objects such as faces and curves,
					// but the context needs to receive the calls related to Faces or Curves to gather data.
					// The context always receive their tessellated geometry in form of polymeshes or lines.
					Exporter.IncludeGeometricObjects = true;

					// The export process should stop in case an error occurs during any of the exporting methods.
					Exporter.ShouldStopOnError = true;

#if REVIT_API_2020
					Exporter.Export(ActiveView as Autodesk.Revit.DB.View);
#else
					Exporter.Export(ActiveView);
#endif
				}
				catch (System.Exception exception)
				{
					OutCommandMessage = string.Format("Cannot export the 3D view:\n\n{0}\n\n{1}", exception.Message, exception.StackTrace);
					MessageBox.Show(OutCommandMessage, DIALOG_CAPTION, MessageBoxButtons.OK, MessageBoxIcon.Error);
					return Result.Failed;
				}
				finally
				{
					if (ExportContext.GetMessages().Count > 0)
					{
						string Messages = string.Join($"{System.Environment.NewLine}", ExportContext.GetMessages());
						DatasmithRevitApplication.SetExportMessages(Messages);
					}
				}
			}

			return Result.Succeeded;
		}
	}

<<<<<<< HEAD
#if false // AutoSync is temporary disabled
=======
>>>>>>> d731a049
	[Transaction(TransactionMode.Manual)]
	public class DatasmithAutoSyncRevitCommand : DatasmithRevitCommand
	{
		public override Result OnExecute(ExternalCommandData InCommandData, ref string OutCommandMessage, ElementSet OutElements)
		{
			FDirectLink.bAutoSync = !FDirectLink.bAutoSync;

			DatasmithRevitApplication.Instance.SetAutoSyncButtonToggled(FDirectLink.bAutoSync);

			return Result.Succeeded;
		}
	}
<<<<<<< HEAD
#endif
=======
>>>>>>> d731a049

	// Add-in external command Export to Unreal Datasmith. 
	[Transaction(TransactionMode.Manual)]
	public class DatasmithExportRevitCommand : DatasmithRevitCommand
	{
		class DocumentExportPathCache
		{
			public string LastExportPath = null;
			// Per-view export path
			public Dictionary<ElementId, string> ViewPaths = new Dictionary<ElementId, string>();
		};

		private static Dictionary<Document, DocumentExportPathCache> ExportPaths = new Dictionary<Document, DocumentExportPathCache>();
	
		// Implement the interface to execute the command.
		public override Result OnExecute(ExternalCommandData InCommandData, ref string OutCommandMessage, ElementSet OutElements)
		{
			UIDocument UIDoc = InCommandData.Application.ActiveUIDocument;
			Document Doc = UIDoc.Document;

			string DocumentPath = Doc.PathName;

			if (string.IsNullOrWhiteSpace(DocumentPath))
			{
				string message = "Your document must be saved on disk before exporting.";
				MessageBox.Show(message, DIALOG_CAPTION, MessageBoxButtons.OK, MessageBoxIcon.Warning);
				return Result.Cancelled;
			}

			bool ExportActiveViewOnly = true;

			// Retrieve the Unreal Datasmith export options.
			DatasmithRevitExportOptions ExportOptions = new DatasmithRevitExportOptions(Doc);

			// Generate file path for each view.
			Dictionary<ElementId, string> FilePaths = new Dictionary<ElementId, string>();
			List<View3D> ViewsToExport = new List<View3D>();

			if (ExportActiveViewOnly)
			{
				View3D ActiveView = FDocument.ActiveDocument?.ActiveDirectLinkInstance?.SyncView;

				if (ActiveView == null)
				{
					string Message = "You must be in a 3D view to export.";
					MessageBox.Show(Message, DIALOG_CAPTION, MessageBoxButtons.OK, MessageBoxIcon.Warning);
					return Result.Cancelled;
				}

				if (ActiveView.IsTemplate || !ActiveView.CanBePrinted)
				{
					string Message = "The active 3D view cannot be exported.";
					MessageBox.Show(Message, DIALOG_CAPTION, MessageBoxButtons.OK, MessageBoxIcon.Warning);
					return Result.Cancelled;
				}

				if (!ExportPaths.ContainsKey(Doc))
				{
					ExportPaths[Doc] = new DocumentExportPathCache();
				}

				string InitialDir = null;
				string FileName = null;
				string LastFilePath = null;

				if (ExportPaths[Doc].ViewPaths.TryGetValue(ActiveView.Id, out LastFilePath))
				{
					InitialDir = Path.GetDirectoryName(LastFilePath);
					FileName = Path.GetFileName(LastFilePath);
				}
				else
				{
					LastFilePath = ExportPaths[Doc].LastExportPath;

					if (LastFilePath != null)
					{
						InitialDir = LastFilePath;
					}
					else
					{
						InitialDir = Path.GetDirectoryName(DocumentPath);
					}

					string ViewFamilyName = ActiveView.get_Parameter(BuiltInParameter.ELEM_FAMILY_PARAM).AsValueString().Replace(" ", "");
					FileName = Regex.Replace($"{Path.GetFileNameWithoutExtension(DocumentPath)}-{ViewFamilyName}-{ActiveView.Name}.udatasmith", @"\s+", "_");
				}

				SaveFileDialog Dialog = new SaveFileDialog();

				Dialog.Title            = DIALOG_CAPTION;
				Dialog.InitialDirectory = InitialDir;
				Dialog.FileName         = FileName;
				Dialog.DefaultExt       = "udatasmith";
				Dialog.Filter           = "Unreal Datasmith|*.udatasmith";
				Dialog.CheckFileExists  = false;
				Dialog.CheckPathExists  = true;
				Dialog.AddExtension     = true;
				Dialog.OverwritePrompt  = true;

				if (Dialog.ShowDialog() != DialogResult.OK)
				{
					return Result.Cancelled;
				}

				ExportPaths[Doc].LastExportPath = Path.GetDirectoryName(Dialog.FileName);
				ExportPaths[Doc].ViewPaths[ActiveView.Id] = Dialog.FileName;

				if (string.IsNullOrWhiteSpace(Dialog.FileName))
				{
					string message = "The given Unreal Datasmith file name is blank.";
					MessageBox.Show(message, DIALOG_CAPTION, MessageBoxButtons.OK, MessageBoxIcon.Warning);
					return Result.Cancelled;
				}

				FilePaths.Add(ActiveView.Id, Dialog.FileName);
				ViewsToExport.Add(ActiveView);
			}
			else
			{
				string SavePath;
				using (var FBD = new FolderBrowserDialog())
				{
					FBD.ShowNewFolderButton = true;
					DialogResult result = FBD.ShowDialog();

					if (result != DialogResult.OK || string.IsNullOrWhiteSpace(FBD.SelectedPath))
					{
						return Result.Cancelled;
					}

					SavePath = FBD.SelectedPath;
				}

				foreach (var View in ExportOptions.Selected3DViews)
				{
					string ViewFamilyName = View.get_Parameter(BuiltInParameter.ELEM_FAMILY_PARAM).AsValueString().Replace(" ", "");
					string FileName = Regex.Replace($"{Path.GetFileNameWithoutExtension(DocumentPath)}-{ViewFamilyName}-{View.Name}.udatasmith", @"\s+", "_");
					FilePaths.Add(View.Id, Path.Combine(SavePath, FileName));
					ViewsToExport.Add(View);
				}
			}

			// Prevent user interaction with the active 3D view to avoid the termination of the custom export,
			// without Revit providing any kind of internal or external feedback.
			EnableViewWindow(InCommandData.Application, false);

			// Create a custom export context for command Export to Unreal Datasmith.
			FDatasmithRevitExportContext ExportContext = new FDatasmithRevitExportContext(
				InCommandData.Application.Application,
				Doc,
				FDocument.ActiveDocument.Settings,
				FilePaths,
				ExportOptions,
				null);

			// Export the active 3D View to the given Unreal Datasmith file.
			using( CustomExporter Exporter = new CustomExporter(Doc, ExportContext) )
			{
				// Add a progress bar callback.
				// application.ProgressChanged += exportContext.HandleProgressChanged;

				try
				{
					// The export process will exclude output of geometric objects such as faces and curves,
					// but the context needs to receive the calls related to Faces or Curves to gather data.
					// The context always receive their tessellated geometry in form of polymeshes or lines.
					Exporter.IncludeGeometricObjects = true;

					// The export process should stop in case an error occurs during any of the exporting methods.
					Exporter.ShouldStopOnError = true;

					// Initiate the export process for all 3D views.
					foreach (var view in ViewsToExport)
					{
#if REVIT_API_2020
						Exporter.Export(view as Autodesk.Revit.DB.View);
#else
						Exporter.Export(view);
#endif
					}
				}
				catch( System.Exception exception )
				{
					OutCommandMessage = string.Format("Cannot export the 3D view:\n\n{0}\n\n{1}", exception.Message, exception.StackTrace);
					MessageBox.Show(OutCommandMessage, DIALOG_CAPTION, MessageBoxButtons.OK, MessageBoxIcon.Error);
					return Result.Failed;
				}
				finally
				{
					// Remove the progress bar callback.
					// application.ProgressChanged -= exportContext.HandleProgressChanged;

					// Restore user interaction with the active 3D view.
					EnableViewWindow(InCommandData.Application, true);

					if (ExportContext.GetMessages().Count > 0)
					{
						string Messages = string.Join($"{System.Environment.NewLine}", ExportContext.GetMessages());
						DatasmithRevitApplication.SetExportMessages(Messages);
					}
				}
			}

			return Result.Succeeded;
		}

        [DllImport("user32.dll", SetLastError = true)]
        private static extern IntPtr FindWindowEx(IntPtr parentHandle, IntPtr childAfterHandle, string className, string windowTitle);

        [DllImport("user32.dll")]
        [return: MarshalAs(UnmanagedType.Bool)]
        private static extern bool EnableWindow(IntPtr windowHandle, bool bEnable);

        private void EnableViewWindow(
			UIApplication in_application,
			bool          in_enable
		)
        {
#if REVIT_API_2018
				IntPtr MainWindowHandle = System.Diagnostics.Process.GetCurrentProcess().MainWindowHandle;
#else
				IntPtr MainWindowHandle = in_application.MainWindowHandle;
#endif

			// "AfxFrameOrView140u" is the window class name of Revit active 3D view.
			IntPtr ViewWindowHandle = FindChildWindow(MainWindowHandle, "AfxFrameOrView140u");

            if (ViewWindowHandle != IntPtr.Zero)
			{
                EnableWindow(ViewWindowHandle, in_enable);
			}
        }

        private IntPtr FindChildWindow(
			IntPtr InParentWindowHandle,
			string InWindowClassName
		)
        {
            IntPtr WindowHandle = FindWindowEx(InParentWindowHandle, IntPtr.Zero, InWindowClassName, null);

            if (WindowHandle == IntPtr.Zero)
            {
                IntPtr WindowHandleChild = FindWindowEx(InParentWindowHandle, IntPtr.Zero, null, null);

                while (WindowHandleChild != IntPtr.Zero && WindowHandle == IntPtr.Zero)
                {
                    WindowHandle = FindChildWindow(WindowHandleChild, InWindowClassName);

					if (WindowHandle == IntPtr.Zero)
                    {
                        WindowHandleChild = FindWindowEx(InParentWindowHandle, WindowHandleChild, null, null);
                    }
                }
            }

            return WindowHandle;
        }
	}

	[Transaction(TransactionMode.Manual)]
	public class DatasmithManageConnectionsRevitCommand : IExternalCommand
	{
		private static bool ConnectionWindowCenterSet = false;
		public Result Execute(ExternalCommandData InCommandData, ref string OutCommandMessage, ElementSet OutElements) 
		{
			IDirectLinkUI DirectLinkUI = IDatasmithExporterUIModule.Get()?.GetDirectLinkExporterUI();
			if (!ConnectionWindowCenterSet)
			{
				int CenterX = (InCommandData.Application.MainWindowExtents.Left + InCommandData.Application.MainWindowExtents.Right) / 2;
				int CenterY = (InCommandData.Application.MainWindowExtents.Top + InCommandData.Application.MainWindowExtents.Bottom) / 2;
				DirectLinkUI?.SetStreamWindowCenter(CenterX, CenterY);
				ConnectionWindowCenterSet = true;
			}
			DirectLinkUI?.OpenDirectLinkStreamWindow();
			return Result.Succeeded;
		}
	}

	[Transaction(TransactionMode.Manual)]
	public class DatasmithShowMessagesRevitCommand : IExternalCommand
	{
		public Result Execute(ExternalCommandData InCommandData, ref string OutCommandMessage, ElementSet OutElements)
		{
			DatasmithRevitApplication.ShowExportMessages(InCommandData);
			return Result.Succeeded;
		}
	}

	[Transaction(TransactionMode.Manual)]
	public class DatasmithShowSettingsRevitCommand : IExternalCommand
	{
		public Result Execute(ExternalCommandData InCommandData, ref string OutCommandMessage, ElementSet OutElements)
		{
			DatasmithRevitSettingsDialog ExportOptions = new DatasmithRevitSettingsDialog(InCommandData.Application.ActiveUIDocument.Document, FDocument.ActiveDocument?.Settings);
			ExportOptions.ShowDialog();
			return Result.Succeeded;
		}
	}
}<|MERGE_RESOLUTION|>--- conflicted
+++ resolved
@@ -78,11 +78,7 @@
 				return Result.Cancelled;
 			}
 
-<<<<<<< HEAD
-			Debug.Assert(FDirectLink.Get() != null);
-=======
 			Debug.Assert(FDocument.ActiveDocument?.ActiveDirectLinkInstance != null);
->>>>>>> d731a049
 
 			FDatasmithRevitExportContext ExportContext = new FDatasmithRevitExportContext(
 				InCommandData.Application.Application,
@@ -131,10 +127,6 @@
 		}
 	}
 
-<<<<<<< HEAD
-#if false // AutoSync is temporary disabled
-=======
->>>>>>> d731a049
 	[Transaction(TransactionMode.Manual)]
 	public class DatasmithAutoSyncRevitCommand : DatasmithRevitCommand
 	{
@@ -147,10 +139,6 @@
 			return Result.Succeeded;
 		}
 	}
-<<<<<<< HEAD
-#endif
-=======
->>>>>>> d731a049
 
 	// Add-in external command Export to Unreal Datasmith. 
 	[Transaction(TransactionMode.Manual)]
