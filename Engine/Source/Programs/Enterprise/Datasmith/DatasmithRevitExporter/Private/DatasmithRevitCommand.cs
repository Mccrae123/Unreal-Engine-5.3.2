--- conflicted
+++ resolved
@@ -80,16 +80,6 @@
 
 			Debug.Assert(FDirectLink.Get() != null);
 
-<<<<<<< HEAD
-			// Holding ctrl will force full sync. 
-			if (FDirectLink.Get().SyncCount > 0 && (System.Windows.Forms.Control.ModifierKeys & Keys.Control) == Keys.Control)
-			{
-				FDirectLink.DestroyInstance(FDirectLink.Get(), InCommandData.Application.Application);
-				FDirectLink.ActivateInstance(Doc);
-			}
-
-=======
->>>>>>> 6bbb88c8
 			FDatasmithRevitExportContext ExportContext = new FDatasmithRevitExportContext(
 				InCommandData.Application.Application,
 				Doc,
@@ -136,8 +126,6 @@
 		}
 	}
 
-<<<<<<< HEAD
-=======
 #if false // AutoSync is temporary disabled
 	[Transaction(TransactionMode.Manual)]
 	public class DatasmithAutoSyncRevitCommand : DatasmithRevitCommand
@@ -153,7 +141,6 @@
 	}
 #endif
 
->>>>>>> 6bbb88c8
 	// Add-in external command Export to Unreal Datasmith. 
 	[Transaction(TransactionMode.Manual)]
 	public class DatasmithExportRevitCommand : DatasmithRevitCommand
@@ -431,8 +418,6 @@
 			return Result.Succeeded;
 		}
 	}
-<<<<<<< HEAD
-=======
 
 	[Transaction(TransactionMode.Manual)]
 	public class DatasmithShowSettingsRevitCommand : IExternalCommand
@@ -444,5 +429,4 @@
 			return Result.Succeeded;
 		}
 	}
->>>>>>> 6bbb88c8
 }