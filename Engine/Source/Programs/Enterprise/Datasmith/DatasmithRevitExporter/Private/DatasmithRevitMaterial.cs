﻿// Copyright Epic Games, Inc. All Rights Reserved.

using System;
using System.Collections.Generic;
using System.IO;

using Autodesk.Revit.DB;
using Autodesk.Revit.DB.Visual;


namespace DatasmithRevitExporter
{
	public class FMaterialData
	{
		private Material                       CurrentMaterial   = null;
		private string                         MaterialLabel     = null;	
		public  int                            MaterialIndex     = 0;
		public  FDatasmithFacadeMasterMaterial MasterMaterial    = null;
		public  List<FDatasmithFacadeTexture>  CollectedTextures = new List<FDatasmithFacadeTexture>();
		private IList<string>                  ExtraTexturePaths = null;
		public  IList<string>                  MessageList       = new List<string>();

		// Multi-line debug log.
		// private FDatasmithFacadeLog DebugLog = null;

		public static string GetMaterialName(
			MaterialNode InMaterialNode,
			Material     InMaterial
		)
		{
			if (InMaterial == null)
			{
				Color MaterialColor        = InMaterialNode.Color.IsValid ? InMaterialNode.Color : new Color(255, 255, 255);
				int   MaterialTransparency = (int)(InMaterialNode.Transparency * 100.0);
				int   MaterialSmoothness   = InMaterialNode.Smoothness;

				// Generate a unique name for the fallback material.
				return $"{MaterialColor.Red:x2}{MaterialColor.Green:x2}{MaterialColor.Blue:x2}{MaterialTransparency:x2}{MaterialSmoothness:x2}";
			}
			else
			{
				return $"{Path.GetFileNameWithoutExtension(InMaterial.Document.PathName)}:{InMaterial.UniqueId}";
			}
		}

		// Calculate lightness from color value. 
		// Result is mapped to range 0..1.
		static private float LightnessFromColor(Color inColor)
		{
			float R = inColor.Red / 255.0f;
			float G = inColor.Green / 255.0f;
			float B = inColor.Blue / 255.0f;
			float Cmax = Math.Max(R, Math.Max(G, B));
			float Cmin = Math.Min(R, Math.Min(G, B));
			float Lightness = ((Cmax + Cmin) * 0.5f);
			return Lightness;
		}

		public FMaterialData(
			MaterialNode  InMaterialNode,
			Material      InMaterial,
			int           InMaterialIndex,
			IList<string> InExtraTexturePaths
		)
		{
			CurrentMaterial   = InMaterial;
			MaterialLabel     = GetMaterialLabel(InMaterialNode, InMaterial);
			MaterialIndex     = InMaterialIndex;
			ExtraTexturePaths = InExtraTexturePaths;

			// Create a new Datasmith master material.
			// Hash the Datasmith master material name to shorten it.
			string HashedMaterialName = FDatasmithFacadeElement.GetStringHash(GetMaterialName(InMaterialNode, CurrentMaterial));
			MasterMaterial = new FDatasmithFacadeMasterMaterial(HashedMaterialName);
			MasterMaterial.SetLabel(GetMaterialLabel(InMaterialNode, CurrentMaterial));

			// Set the properties of the Datasmith master material.
			if (!SetMasterMaterial(CurrentMaterial, MasterMaterial, CollectedTextures))
			{
				SetFallbackMaterial(InMaterialNode.Color, (float) InMaterialNode.Transparency, InMaterialNode.Smoothness / 100.0F, MasterMaterial);
			}
		}

		public FMaterialData(
			string InMaterialName,
			Color  InMaterialColor,
			int    InMaterialIndex
		)
		{
			MaterialLabel = InMaterialName;
			MaterialIndex = InMaterialIndex;

			// Create a new Datasmith master material.
			// Hash the Datasmith master material name to shorten it.
			string HashedMaterialName = FDatasmithFacadeElement.GetStringHash(InMaterialName);
			MasterMaterial = new FDatasmithFacadeMasterMaterial(HashedMaterialName);
			MasterMaterial.SetLabel(MaterialLabel);

			// Set the properties of the Datasmith master material.
			SetFallbackMaterial(InMaterialColor, 0.0F, 0.5F, MasterMaterial);
		}

		public void Log(
			MaterialNode        InMaterialNode,
			FDatasmithFacadeLog InDebugLog,
			string              InLinePrefix
		)
		{
			if (InDebugLog != null)
			{
				int MaterialId = (CurrentMaterial == null) ? 0 : CurrentMaterial.Id.IntegerValue;

				InDebugLog.AddLine($"{InLinePrefix} {MaterialId}: '{GetMaterialLabel(InMaterialNode, CurrentMaterial)}'");
			}
		}

		private static string GetMaterialLabel(
			MaterialNode InMaterialNode,
			Material     InMaterial
		)
		{
			if (InMaterial != null)
			{
				Asset RenderingAsset = (InMaterial.Document.GetElement(InMaterial.AppearanceAssetId) as AppearanceAssetElement)?.GetRenderingAsset();

				if (RenderingAsset != null)
				{
					string RenderingAssetName = RenderingAsset.Name.Replace("Schema", "");
					if (RenderingAssetName.Contains("Prism"))
					{
						RenderingAssetName = RenderingAssetName.Replace("Prism", "Advanced");
					}
					Type RenderingAssetType = Type.GetType($"Autodesk.Revit.DB.Visual.{RenderingAssetName},RevitAPI");

					if (RenderingAssetType != null)
					{
						switch (RenderingAssetType.Name)
						{
							case "Ceramic":
							case "Concrete":
							case "Glazing":
							case "Hardwood":
							case "MasonryCMU":
							case "Metal":
							case "MetallicPaint":
							case "Mirror":
							case "PlasticVinyl":
							case "SolidGlass":
							case "Stone":
							case "WallPaint":
							case "Generic":
							// PBR Schemas
							case "AdvancedGlazing":
							case "AdvancedLayered":
							case "AdvancedMetal":
							case "AdvancedOpaque":
							case "AdvancedTransparent":
							return InMaterial.Name;
							default:
							break;
						}
					}

					return InMaterial.Name;
				}

				return InMaterial.Name;
			}

			return InMaterialNode.NodeName;
		}

		private bool SetMasterMaterial(
			Material                       InMaterial,
			FDatasmithFacadeMasterMaterial IOMasterMaterial,
			List<FDatasmithFacadeTexture>  IOCollectedTextures
		)
		{
			if (InMaterial == null)
			{
				// The properties of the Datasmith master material cannot be set.
				return false;
			}

			Asset RenderingAsset = (InMaterial.Document.GetElement(InMaterial.AppearanceAssetId) as AppearanceAssetElement)?.GetRenderingAsset();

			if (RenderingAsset == null)
			{
				// The properties of the Datasmith master material cannot be set.
				return false;
			}

			string RenderingAssetName = RenderingAsset.Name.Replace("Schema", "");
			if (RenderingAssetName.Contains("Prism"))
			{
				RenderingAssetName = RenderingAssetName.Replace("Prism", "Advanced");
			}
			Type RenderingAssetType = Type.GetType($"Autodesk.Revit.DB.Visual.{RenderingAssetName},RevitAPI");

			if (RenderingAssetType == null)
			{
				// The properties of the Datasmith master material cannot be set.
				return false;
			}

			Color sourceMaterialColor = InMaterial.Color.IsValid ? InMaterial.Color : new Color(255, 255, 255);

			// TODO: Some master material setup code below should be put in reusable methods.

			switch (RenderingAssetType.Name)
			{
				case "Ceramic":
				{
					IOMasterMaterial.SetMaterialType(FDatasmithFacadeMasterMaterial.EMasterMaterialType.Opaque);

					Color color = GetColorPropertyValue(RenderingAsset, Ceramic.CeramicColor, sourceMaterialColor);

					// Control the Unreal material Base Color.
					IOMasterMaterial.AddColor("DiffuseColor", color.Red / 255.0F, color.Green / 255.0F, color.Blue / 255.0F, 1.0F);

					string diffuseMapPath = GetTexturePropertyPath(RenderingAsset, Ceramic.CeramicColor);

					if (!string.IsNullOrEmpty(diffuseMapPath))
					{
						float diffuseMapUVOffsetX = GetTexturePropertyDistance(RenderingAsset, Ceramic.CeramicColor, UnifiedBitmap.TextureRealWorldOffsetX, 0.0F);
						float diffuseMapUVOffsetY = GetTexturePropertyDistance(RenderingAsset, Ceramic.CeramicColor, UnifiedBitmap.TextureRealWorldOffsetY, 0.0F);
						float diffuseMapUVScaleX  = 1.0F / GetTexturePropertyDistance(RenderingAsset, Ceramic.CeramicColor, UnifiedBitmap.TextureRealWorldScaleX, 1.0F);
						float diffuseMapUVScaleY  = 1.0F / GetTexturePropertyDistance(RenderingAsset, Ceramic.CeramicColor, UnifiedBitmap.TextureRealWorldScaleY, 1.0F);
						float diffuseMapUVWAngle  = GetTexturePropertyAngle(RenderingAsset, Ceramic.CeramicColor, UnifiedBitmap.TextureWAngle);

						// Control the Unreal material Base Color.
						IOMasterMaterial.AddFloat("DiffuseMapFading", 1.0F);
						FDatasmithFacadeTexture TextureElement = FDatasmithFacadeMaterialsUtils.CreateSimpleTextureElement(diffuseMapPath);
						IOCollectedTextures.Add(TextureElement);
						IOMasterMaterial.AddTexture("DiffuseMap", TextureElement);
						IOMasterMaterial.AddFloat("DiffuseMap_UVOffsetX", diffuseMapUVOffsetX);
						IOMasterMaterial.AddFloat("DiffuseMap_UVOffsetY", diffuseMapUVOffsetY);
						IOMasterMaterial.AddFloat("DiffuseMap_UVScaleX",  diffuseMapUVScaleX);
						IOMasterMaterial.AddFloat("DiffuseMap_UVScaleY",  diffuseMapUVScaleY);
						IOMasterMaterial.AddFloat("DiffuseMap_UVWAngle",  diffuseMapUVWAngle);
					}
					else
					{
						IOMasterMaterial.AddFloat("DiffuseMapFading", 0.0F);                          
					}

					bool  tintEnabled = GetBooleanPropertyValue(RenderingAsset, Ceramic.CommonTintToggle, false);
					Color tintColor   = GetColorPropertyValue(RenderingAsset, Ceramic.CommonTintColor, sourceMaterialColor);

					// Control the Unreal material Base Color.
					IOMasterMaterial.AddBoolean("TintEnabled", tintEnabled);
					IOMasterMaterial.AddColor("TintColor", tintColor.Red / 255.0F, tintColor.Green / 255.0F, tintColor.Blue / 255.0F, 1.0F);

					// Control the Unreal material Metallic.
					IOMasterMaterial.AddBoolean("IsMetal", false);

					float glossiness = 0.6F; // CeramicApplicationType.Satin
					switch ((CeramicApplicationType) GetIntegerPropertyValue(RenderingAsset, Ceramic.CeramicApplication, (int) CeramicApplicationType.Satin))
					{
						case CeramicApplicationType.HighGlossy:
							glossiness = 0.9F;
							break;
						case CeramicApplicationType.Satin:
							glossiness = 0.6F;
							break;
						case CeramicApplicationType.Matte:
							glossiness = 0.35F;
							break;
					}                        

					// Control the Unreal material Roughness.
					IOMasterMaterial.AddFloat("Glossiness", glossiness);

					// Control the Unreal material Emissive Color.
					IOMasterMaterial.AddFloat("SelfIlluminationLuminance", 0.0F);

					if ((CeramicPatternType) GetIntegerPropertyValue(RenderingAsset, Ceramic.CeramicPattern, (int) CeramicPatternType.None) == CeramicPatternType.Custom)
					{
						string bumpMapPath = GetTexturePropertyPath(RenderingAsset, Ceramic.CeramicPatternMap);

						if (!string.IsNullOrEmpty(bumpMapPath))
						{
							float bumpAmount       = GetFloatPropertyValue(RenderingAsset, Ceramic.CeramicPatternAmount, 0.0F);
							float bumpMapUVOffsetX = GetTexturePropertyDistance(RenderingAsset, Ceramic.CeramicPatternMap, UnifiedBitmap.TextureRealWorldOffsetX, 0.0F);
							float bumpMapUVOffsetY = GetTexturePropertyDistance(RenderingAsset, Ceramic.CeramicPatternMap, UnifiedBitmap.TextureRealWorldOffsetY, 0.0F);
							float bumpMapUVScaleX  = 1.0F / GetTexturePropertyDistance(RenderingAsset, Ceramic.CeramicPatternMap, UnifiedBitmap.TextureRealWorldScaleX, 1.0F);
							float bumpMapUVScaleY  = 1.0F / GetTexturePropertyDistance(RenderingAsset, Ceramic.CeramicPatternMap, UnifiedBitmap.TextureRealWorldScaleY, 1.0F);
							float bumpMapUVWAngle  = GetTexturePropertyAngle(RenderingAsset, Ceramic.CeramicPatternMap, UnifiedBitmap.TextureWAngle);

							// Control the Unreal material Normal.
							IOMasterMaterial.AddFloat("BumpAmount", bumpAmount);
							FDatasmithFacadeTexture TextureElement = FDatasmithFacadeMaterialsUtils.CreateSimpleTextureElement(bumpMapPath);
							IOCollectedTextures.Add(TextureElement);
							IOMasterMaterial.AddTexture("BumpMap", TextureElement);
							IOMasterMaterial.AddFloat("BumpMap_UVOffsetX", bumpMapUVOffsetX);
							IOMasterMaterial.AddFloat("BumpMap_UVOffsetY", bumpMapUVOffsetY);
							IOMasterMaterial.AddFloat("BumpMap_UVScaleX",  bumpMapUVScaleX);
							IOMasterMaterial.AddFloat("BumpMap_UVScaleY",  bumpMapUVScaleY);
							IOMasterMaterial.AddFloat("BumpMap_UVWAngle",  bumpMapUVWAngle);
						}
						else
						{
							IOMasterMaterial.AddFloat("BumpAmount", 0.0F);
						}
					}
					else
					{
						IOMasterMaterial.AddFloat("BumpAmount", 0.0F);
					}
				}
				break;

				case "Concrete":
				{
					IOMasterMaterial.SetMaterialType(FDatasmithFacadeMasterMaterial.EMasterMaterialType.Opaque);

					Color color = GetColorPropertyValue(RenderingAsset, Concrete.ConcreteColor, sourceMaterialColor);

					// Control the Unreal material Base Color.
					IOMasterMaterial.AddColor("DiffuseColor", color.Red / 255.0F, color.Green / 255.0F, color.Blue / 255.0F, 1.0F);

					string diffuseMapPath = GetTexturePropertyPath(RenderingAsset, Concrete.ConcreteColor);

					if (!string.IsNullOrEmpty(diffuseMapPath))
					{
						float diffuseMapUVOffsetX = GetTexturePropertyDistance(RenderingAsset, Concrete.ConcreteColor, UnifiedBitmap.TextureRealWorldOffsetX, 0.0F);
						float diffuseMapUVOffsetY = GetTexturePropertyDistance(RenderingAsset, Concrete.ConcreteColor, UnifiedBitmap.TextureRealWorldOffsetY, 0.0F);
						float diffuseMapUVScaleX  = 1.0F / GetTexturePropertyDistance(RenderingAsset, Concrete.ConcreteColor, UnifiedBitmap.TextureRealWorldScaleX, 1.0F);
						float diffuseMapUVScaleY  = 1.0F / GetTexturePropertyDistance(RenderingAsset, Concrete.ConcreteColor, UnifiedBitmap.TextureRealWorldScaleY, 1.0F);
						float diffuseMapUVWAngle  = GetTexturePropertyAngle(RenderingAsset, Concrete.ConcreteColor, UnifiedBitmap.TextureWAngle);

						// Control the Unreal material Base Color.
						IOMasterMaterial.AddFloat("DiffuseMapFading", 1.0F);
						FDatasmithFacadeTexture TextureElement = FDatasmithFacadeMaterialsUtils.CreateSimpleTextureElement(diffuseMapPath);
						IOCollectedTextures.Add(TextureElement);
						IOMasterMaterial.AddTexture("DiffuseMap", TextureElement);                    
						IOMasterMaterial.AddFloat("DiffuseMap_UVOffsetX", diffuseMapUVOffsetX);
						IOMasterMaterial.AddFloat("DiffuseMap_UVOffsetY", diffuseMapUVOffsetY);
						IOMasterMaterial.AddFloat("DiffuseMap_UVScaleX",  diffuseMapUVScaleX);
						IOMasterMaterial.AddFloat("DiffuseMap_UVScaleY",  diffuseMapUVScaleY);
						IOMasterMaterial.AddFloat("DiffuseMap_UVWAngle",  diffuseMapUVWAngle);
					}
					else
					{
						IOMasterMaterial.AddFloat("DiffuseMapFading", 0.0F);                          
					}

					bool  tintEnabled = GetBooleanPropertyValue(RenderingAsset, Concrete.CommonTintToggle, false);
					Color tintColor   = GetColorPropertyValue(RenderingAsset, Concrete.CommonTintColor, sourceMaterialColor);

					// Control the Unreal material Base Color.
					IOMasterMaterial.AddBoolean("TintEnabled", tintEnabled);
					IOMasterMaterial.AddColor("TintColor", tintColor.Red / 255.0F, tintColor.Green / 255.0F, tintColor.Blue / 255.0F, 1.0F);

					// Control the Unreal material Metallic.
					IOMasterMaterial.AddBoolean("IsMetal", false);

					// Control the Unreal material Roughness.
					IOMasterMaterial.AddFloat("Glossiness", 0.5F);

					// Control the Unreal material Emissive Color.
					IOMasterMaterial.AddFloat("SelfIlluminationLuminance", 0.0F);

					if ((ConcreteFinishType) GetIntegerPropertyValue(RenderingAsset, Concrete.ConcreteFinish, (int) ConcreteFinishType.Straight) == ConcreteFinishType.Custom)
					{
						string bumpMapPath = GetTexturePropertyPath(RenderingAsset, Concrete.ConcreteBumpMap);

						if (!string.IsNullOrEmpty(bumpMapPath))
						{
							float bumpAmount  = GetFloatPropertyValue(RenderingAsset, Concrete.ConcreteBumpAmount, 0.0F);
							float bumpMapUVOffsetX = GetTexturePropertyDistance(RenderingAsset, Concrete.ConcreteBumpMap, UnifiedBitmap.TextureRealWorldOffsetX, 0.0F);
							float bumpMapUVOffsetY = GetTexturePropertyDistance(RenderingAsset, Concrete.ConcreteBumpMap, UnifiedBitmap.TextureRealWorldOffsetY, 0.0F);
							float bumpMapUVScaleX  = 1.0F / GetTexturePropertyDistance(RenderingAsset, Concrete.ConcreteBumpMap, UnifiedBitmap.TextureRealWorldScaleX, 1.0F);
							float bumpMapUVScaleY  = 1.0F / GetTexturePropertyDistance(RenderingAsset, Concrete.ConcreteBumpMap, UnifiedBitmap.TextureRealWorldScaleY, 1.0F);
							float bumpMapUVWAngle  = GetTexturePropertyAngle(RenderingAsset, Concrete.ConcreteBumpMap, UnifiedBitmap.TextureWAngle);

							// Control the Unreal material Normal.
							IOMasterMaterial.AddFloat("BumpAmount", bumpAmount);
							FDatasmithFacadeTexture TextureElement = FDatasmithFacadeMaterialsUtils.CreateSimpleTextureElement(bumpMapPath);
							IOCollectedTextures.Add(TextureElement);
							IOMasterMaterial.AddTexture("BumpMap", TextureElement);
							IOMasterMaterial.AddFloat("BumpMap_UVOffsetX", bumpMapUVOffsetX);
							IOMasterMaterial.AddFloat("BumpMap_UVOffsetY", bumpMapUVOffsetY);
							IOMasterMaterial.AddFloat("BumpMap_UVScaleX",  bumpMapUVScaleX);
							IOMasterMaterial.AddFloat("BumpMap_UVScaleY",  bumpMapUVScaleY);
							IOMasterMaterial.AddFloat("BumpMap_UVWAngle",  bumpMapUVWAngle);
						}
						else
						{
							IOMasterMaterial.AddFloat("BumpAmount", 0.0F);
						}
					}
					else
					{
						IOMasterMaterial.AddFloat("BumpAmount", 0.0F);
					}
				}
				break;

				case "Glazing":
				{
					IOMasterMaterial.SetMaterialType(FDatasmithFacadeMasterMaterial.EMasterMaterialType.Transparent);

					// TODO: Should use the Glazing.GlazingTransmittanceColor to select a predefined color value.
					Color color           = sourceMaterialColor;
					string diffuseMapPath = null;
					if ((GlazingTransmittanceColorType) GetIntegerPropertyValue(RenderingAsset, Glazing.GlazingTransmittanceColor, (int) GlazingTransmittanceColorType.Clear) == GlazingTransmittanceColorType.Custom)
					{
						color          = GetColorPropertyValue(RenderingAsset, Glazing.GlazingTransmittanceMap, sourceMaterialColor);
						diffuseMapPath = GetTexturePropertyPath(RenderingAsset, Glazing.GlazingTransmittanceMap);
					}

					// Control the Unreal material Base Color.
					IOMasterMaterial.AddColor("DiffuseColor", color.Red / 255.0F, color.Green / 255.0F, color.Blue / 255.0F, 1.0F);

					if (!string.IsNullOrEmpty(diffuseMapPath))
					{
						float diffuseMapUVOffsetX = GetTexturePropertyDistance(RenderingAsset, SolidGlass.SolidglassTransmittanceCustomColor, UnifiedBitmap.TextureRealWorldOffsetX, 0.0F);
						float diffuseMapUVOffsetY = GetTexturePropertyDistance(RenderingAsset, SolidGlass.SolidglassTransmittanceCustomColor, UnifiedBitmap.TextureRealWorldOffsetY, 0.0F);
						float diffuseMapUVScaleX  = 1.0F / GetTexturePropertyDistance(RenderingAsset, SolidGlass.SolidglassTransmittanceCustomColor, UnifiedBitmap.TextureRealWorldScaleX, 1.0F);
						float diffuseMapUVScaleY  = 1.0F / GetTexturePropertyDistance(RenderingAsset, SolidGlass.SolidglassTransmittanceCustomColor, UnifiedBitmap.TextureRealWorldScaleY, 1.0F);
						float diffuseMapUVWAngle  = GetTexturePropertyAngle(RenderingAsset, SolidGlass.SolidglassTransmittanceCustomColor, UnifiedBitmap.TextureWAngle);

						// Control the Unreal material Base Color.
						IOMasterMaterial.AddFloat("DiffuseMapFading", 1.0F);
						FDatasmithFacadeTexture TextureElement = FDatasmithFacadeMaterialsUtils.CreateSimpleTextureElement(diffuseMapPath);
						IOCollectedTextures.Add(TextureElement);
						IOMasterMaterial.AddTexture("DiffuseMap", TextureElement);                    
						IOMasterMaterial.AddFloat("DiffuseMap_UVOffsetX", diffuseMapUVOffsetX);
						IOMasterMaterial.AddFloat("DiffuseMap_UVOffsetY", diffuseMapUVOffsetY);
						IOMasterMaterial.AddFloat("DiffuseMap_UVScaleX",  diffuseMapUVScaleX);
						IOMasterMaterial.AddFloat("DiffuseMap_UVScaleY",  diffuseMapUVScaleY);
						IOMasterMaterial.AddFloat("DiffuseMap_UVWAngle",  diffuseMapUVWAngle);
					}
					else
					{
						IOMasterMaterial.AddFloat("DiffuseMapFading", 0.0F);                          
					}

					bool  tintEnabled = GetBooleanPropertyValue(RenderingAsset, Glazing.CommonTintToggle, false);
					Color tintColor   = GetColorPropertyValue(RenderingAsset, Glazing.CommonTintColor, sourceMaterialColor);

					// Control the Unreal material Base Color.
					IOMasterMaterial.AddBoolean("TintEnabled", tintEnabled);
					IOMasterMaterial.AddColor("TintColor", tintColor.Red / 255.0F, tintColor.Green / 255.0F, tintColor.Blue / 255.0F, 1.0F);

					// Control the Unreal material Emissive Color.
					IOMasterMaterial.AddFloat("SelfIlluminationLuminance", 0.0F);

					float transparency = 1.0F - GetFloatPropertyValue(RenderingAsset, Glazing.GlazingReflectance, 0.0F);

					// Control the Unreal material Opacity.
					IOMasterMaterial.AddFloat("Transparency", transparency);
					IOMasterMaterial.AddFloat("TransparencyMapFading", 0.0F);

					// Control the Unreal material Normal.
					IOMasterMaterial.AddFloat("BumpAmount", 0.0F);

					// Control the Unreal material Refraction.
					IOMasterMaterial.AddFloat("RefractionIndex", 1.01F);
				}
				break;

				case "Hardwood":
				{
					IOMasterMaterial.SetMaterialType(FDatasmithFacadeMasterMaterial.EMasterMaterialType.Opaque);

					// Control the Unreal material Base Color.
					IOMasterMaterial.AddColor("DiffuseColor", sourceMaterialColor.Red / 255.0F, sourceMaterialColor.Green / 255.0F, sourceMaterialColor.Blue / 255.0F, 1.0F);

					string diffuseMapPath = GetTexturePropertyPath(RenderingAsset, Hardwood.HardwoodColor);

					if (!string.IsNullOrEmpty(diffuseMapPath))
					{
						float diffuseMapUVOffsetX = GetTexturePropertyDistance(RenderingAsset, Hardwood.HardwoodColor, UnifiedBitmap.TextureRealWorldOffsetX, 0.0F);
						float diffuseMapUVOffsetY = GetTexturePropertyDistance(RenderingAsset, Hardwood.HardwoodColor, UnifiedBitmap.TextureRealWorldOffsetY, 0.0F);
						float diffuseMapUVScaleX  = 1.0F / GetTexturePropertyDistance(RenderingAsset, Hardwood.HardwoodColor, UnifiedBitmap.TextureRealWorldScaleX, 1.0F);
						float diffuseMapUVScaleY  = 1.0F / GetTexturePropertyDistance(RenderingAsset, Hardwood.HardwoodColor, UnifiedBitmap.TextureRealWorldScaleY, 1.0F);
						float diffuseMapUVWAngle  = GetTexturePropertyAngle(RenderingAsset, Hardwood.HardwoodColor, UnifiedBitmap.TextureWAngle);

						// Control the Unreal material Base Color.
						IOMasterMaterial.AddFloat("DiffuseMapFading", 1.0F);
						FDatasmithFacadeTexture TextureElement = FDatasmithFacadeMaterialsUtils.CreateSimpleTextureElement(diffuseMapPath);
						IOCollectedTextures.Add(TextureElement);
						IOMasterMaterial.AddTexture("DiffuseMap", TextureElement);                    
						IOMasterMaterial.AddFloat("DiffuseMap_UVOffsetX", diffuseMapUVOffsetX);
						IOMasterMaterial.AddFloat("DiffuseMap_UVOffsetY", diffuseMapUVOffsetY);
						IOMasterMaterial.AddFloat("DiffuseMap_UVScaleX",  diffuseMapUVScaleX);
						IOMasterMaterial.AddFloat("DiffuseMap_UVScaleY",  diffuseMapUVScaleY);
						IOMasterMaterial.AddFloat("DiffuseMap_UVWAngle",  diffuseMapUVWAngle);
					}
					else
					{
						IOMasterMaterial.AddFloat("DiffuseMapFading", 0.0F);                          
					}

					bool  tintEnabled = GetBooleanPropertyValue(RenderingAsset, Hardwood.CommonTintToggle, false);
					Color tintColor   = GetColorPropertyValue(RenderingAsset, Hardwood.CommonTintColor, sourceMaterialColor);

					// Control the Unreal material Base Color.
					IOMasterMaterial.AddBoolean("TintEnabled", tintEnabled);
					IOMasterMaterial.AddColor("TintColor", tintColor.Red / 255.0F, tintColor.Green / 255.0F, tintColor.Blue / 255.0F, 1.0F);

					// Control the Unreal material Metallic.
					IOMasterMaterial.AddBoolean("IsMetal", false);

					float glossiness = 0.45F; // HardwoodFinishType.Satin
					switch ((HardwoodFinishType) GetIntegerPropertyValue(RenderingAsset, Hardwood.HardwoodFinish, (int) HardwoodFinishType.Satin))
					{
						case HardwoodFinishType.Gloss:
							glossiness = 0.8F;
							break;
						case HardwoodFinishType.Semigloss:
							glossiness = 0.65F;
							break;
						case HardwoodFinishType.Satin:
							glossiness = 0.45F;
							break;
						case HardwoodFinishType.Unfinished:
							glossiness = 0.05F;
							break;
					}                        

					// Control the Unreal material Roughness.
					IOMasterMaterial.AddFloat("Glossiness", glossiness);

					// Control the Unreal material Emissive Color.
					IOMasterMaterial.AddFloat("SelfIlluminationLuminance", 0.0F);

					HardwoodImperfectionsType hardwoodImperfectionsType = (HardwoodImperfectionsType) GetIntegerPropertyValue(RenderingAsset, Hardwood.HardwoodImperfections, (int) HardwoodImperfectionsType.None);
					if (hardwoodImperfectionsType != HardwoodImperfectionsType.None)
					{
						string texturePropertyName = (hardwoodImperfectionsType == HardwoodImperfectionsType.Automatic) ? Hardwood.HardwoodColor : Hardwood.HardwoodImperfectionsShader;

						string bumpMapPath = GetTexturePropertyPath(RenderingAsset, texturePropertyName);

						if (!string.IsNullOrEmpty(bumpMapPath))
						{
							float bumpAmount       = GetFloatPropertyValue(RenderingAsset, Hardwood.HardwoodImperfectionsAmount, 0.0F);
							float bumpMapUVOffsetX = GetTexturePropertyDistance(RenderingAsset, texturePropertyName, UnifiedBitmap.TextureRealWorldOffsetX, 0.0F);
							float bumpMapUVOffsetY = GetTexturePropertyDistance(RenderingAsset, texturePropertyName, UnifiedBitmap.TextureRealWorldOffsetY, 0.0F);
							float bumpMapUVScaleX  = 1.0F / GetTexturePropertyDistance(RenderingAsset, texturePropertyName, UnifiedBitmap.TextureRealWorldScaleX, 1.0F);
							float bumpMapUVScaleY  = 1.0F / GetTexturePropertyDistance(RenderingAsset, texturePropertyName, UnifiedBitmap.TextureRealWorldScaleY, 1.0F);
							float bumpMapUVWAngle  = GetTexturePropertyAngle(RenderingAsset, texturePropertyName, UnifiedBitmap.TextureWAngle);

							// Control the Unreal material Normal.
							IOMasterMaterial.AddFloat("BumpAmount", bumpAmount);
							FDatasmithFacadeTexture TextureElement = FDatasmithFacadeMaterialsUtils.CreateSimpleTextureElement(bumpMapPath);
							IOCollectedTextures.Add(TextureElement);
							IOMasterMaterial.AddTexture("BumpMap", TextureElement);
							IOMasterMaterial.AddFloat("BumpMap_UVOffsetX", bumpMapUVOffsetX);
							IOMasterMaterial.AddFloat("BumpMap_UVOffsetY", bumpMapUVOffsetY);
							IOMasterMaterial.AddFloat("BumpMap_UVScaleX",  bumpMapUVScaleX);
							IOMasterMaterial.AddFloat("BumpMap_UVScaleY",  bumpMapUVScaleY);
							IOMasterMaterial.AddFloat("BumpMap_UVWAngle",  bumpMapUVWAngle);
						}
						else
						{
							IOMasterMaterial.AddFloat("BumpAmount", 0.0F);
						}
					}
					else
					{
						IOMasterMaterial.AddFloat("BumpAmount", 0.0F);
					}
				}
				break;

				case "MasonryCMU":
				{
					IOMasterMaterial.SetMaterialType(FDatasmithFacadeMasterMaterial.EMasterMaterialType.Opaque);

					Color color = GetColorPropertyValue(RenderingAsset, MasonryCMU.MasonryCMUColor, sourceMaterialColor);

					// Control the Unreal material Base Color.
					IOMasterMaterial.AddColor("DiffuseColor", color.Red / 255.0F, color.Green / 255.0F, color.Blue / 255.0F, 1.0F);

					string diffuseMapPath = GetTexturePropertyPath(RenderingAsset, MasonryCMU.MasonryCMUColor);

					if (!string.IsNullOrEmpty(diffuseMapPath))
					{
						float diffuseMapUVOffsetX = GetTexturePropertyDistance(RenderingAsset, MasonryCMU.MasonryCMUColor, UnifiedBitmap.TextureRealWorldOffsetX, 0.0F);
						float diffuseMapUVOffsetY = GetTexturePropertyDistance(RenderingAsset, MasonryCMU.MasonryCMUColor, UnifiedBitmap.TextureRealWorldOffsetY, 0.0F);
						float diffuseMapUVScaleX  = 1.0F / GetTexturePropertyDistance(RenderingAsset, MasonryCMU.MasonryCMUColor, UnifiedBitmap.TextureRealWorldScaleX, 1.0F);
						float diffuseMapUVScaleY  = 1.0F / GetTexturePropertyDistance(RenderingAsset, MasonryCMU.MasonryCMUColor, UnifiedBitmap.TextureRealWorldScaleY, 1.0F);
						float diffuseMapUVWAngle  = GetTexturePropertyAngle(RenderingAsset, MasonryCMU.MasonryCMUColor, UnifiedBitmap.TextureWAngle);

						// Control the Unreal material Base Color.
						IOMasterMaterial.AddFloat("DiffuseMapFading", 1.0F);
						FDatasmithFacadeTexture TextureElement = FDatasmithFacadeMaterialsUtils.CreateSimpleTextureElement(diffuseMapPath);
						IOCollectedTextures.Add(TextureElement);
						IOMasterMaterial.AddTexture("DiffuseMap", TextureElement);                    
						IOMasterMaterial.AddFloat("DiffuseMap_UVOffsetX", diffuseMapUVOffsetX);
						IOMasterMaterial.AddFloat("DiffuseMap_UVOffsetY", diffuseMapUVOffsetY);
						IOMasterMaterial.AddFloat("DiffuseMap_UVScaleX",  diffuseMapUVScaleX);
						IOMasterMaterial.AddFloat("DiffuseMap_UVScaleY",  diffuseMapUVScaleY);
						IOMasterMaterial.AddFloat("DiffuseMap_UVWAngle",  diffuseMapUVWAngle);
					}
					else
					{
						IOMasterMaterial.AddFloat("DiffuseMapFading", 0.0F);                          
					}

					bool  tintEnabled = GetBooleanPropertyValue(RenderingAsset, MasonryCMU.CommonTintToggle, false);
					Color tintColor   = GetColorPropertyValue(RenderingAsset, MasonryCMU.CommonTintColor, sourceMaterialColor);

					// Control the Unreal material Base Color.
					IOMasterMaterial.AddBoolean("TintEnabled", tintEnabled);
					IOMasterMaterial.AddColor("TintColor", tintColor.Red / 255.0F, tintColor.Green / 255.0F, tintColor.Blue / 255.0F, 1.0F);

					// Control the Unreal material Metallic.
					IOMasterMaterial.AddBoolean("IsMetal", false);

					float glossiness = 0.25F; // MasonryCMUApplicationType.Matte
					switch ((MasonryCMUApplicationType) GetIntegerPropertyValue(RenderingAsset, MasonryCMU.MasonryCMUApplication, (int) MasonryCMUApplicationType.Matte))
					{
						case MasonryCMUApplicationType.Glossy:
							glossiness = 0.9F;
							break;
						case MasonryCMUApplicationType.Matte:
						case MasonryCMUApplicationType.Unfinished:
							glossiness = 0.25F;
							break;
					}                        

					// Control the Unreal material Roughness.
					IOMasterMaterial.AddFloat("Glossiness", glossiness);

					// Control the Unreal material Emissive Color.
					IOMasterMaterial.AddFloat("SelfIlluminationLuminance", 0.0F);

					if ((MasonryCMUPatternType) GetIntegerPropertyValue(RenderingAsset, MasonryCMU.MasonryCMUPattern, (int) MasonryCMUPatternType.None) == MasonryCMUPatternType.Custom)
					{
						string bumpMapPath = GetTexturePropertyPath(RenderingAsset, MasonryCMU.MasonryCMUPatternMap);

						if (!string.IsNullOrEmpty(bumpMapPath))
						{
							float bumpAmount       = GetFloatPropertyValue(RenderingAsset, MasonryCMU.MasonryCMUPatternHeight, 0.0F);
							float bumpMapUVOffsetX = GetTexturePropertyDistance(RenderingAsset, MasonryCMU.MasonryCMUPatternMap, UnifiedBitmap.TextureRealWorldOffsetX, 0.0F);
							float bumpMapUVOffsetY = GetTexturePropertyDistance(RenderingAsset, MasonryCMU.MasonryCMUPatternMap, UnifiedBitmap.TextureRealWorldOffsetY, 0.0F);
							float bumpMapUVScaleX  = 1.0F / GetTexturePropertyDistance(RenderingAsset, MasonryCMU.MasonryCMUPatternMap, UnifiedBitmap.TextureRealWorldScaleX, 1.0F);
							float bumpMapUVScaleY  = 1.0F / GetTexturePropertyDistance(RenderingAsset, MasonryCMU.MasonryCMUPatternMap, UnifiedBitmap.TextureRealWorldScaleY, 1.0F);
							float bumpMapUVWAngle  = GetTexturePropertyAngle(RenderingAsset, MasonryCMU.MasonryCMUPatternMap, UnifiedBitmap.TextureWAngle);

							// Control the Unreal material Normal.
							IOMasterMaterial.AddFloat("BumpAmount", bumpAmount);
							FDatasmithFacadeTexture TextureElement = FDatasmithFacadeMaterialsUtils.CreateSimpleTextureElement(bumpMapPath);
							IOCollectedTextures.Add(TextureElement);
							IOMasterMaterial.AddTexture("BumpMap", TextureElement);
							IOMasterMaterial.AddFloat("BumpMap_UVOffsetX", bumpMapUVOffsetX);
							IOMasterMaterial.AddFloat("BumpMap_UVOffsetY", bumpMapUVOffsetY);
							IOMasterMaterial.AddFloat("BumpMap_UVScaleX",  bumpMapUVScaleX);
							IOMasterMaterial.AddFloat("BumpMap_UVScaleY",  bumpMapUVScaleY);
							IOMasterMaterial.AddFloat("BumpMap_UVWAngle",  bumpMapUVWAngle);
						}
						else
						{
							IOMasterMaterial.AddFloat("BumpAmount", 0.0F);
						}
					}
					else
					{
						IOMasterMaterial.AddFloat("BumpAmount", 0.0F);
					}
				}
				break;

				case "Metal":
				{
					IOMasterMaterial.SetMaterialType(FDatasmithFacadeMasterMaterial.EMasterMaterialType.Opaque);

					// TODO: Should use the Metal.MetalColor to select a predefined color value.

					// Control the Unreal material Base Color.
					IOMasterMaterial.AddColor("DiffuseColor", sourceMaterialColor.Red / 255.0F, sourceMaterialColor.Green / 255.0F, sourceMaterialColor.Blue / 255.0F, 1.0F);
					IOMasterMaterial.AddFloat("DiffuseMapFading", 0.0F);

					bool  tintEnabled = GetBooleanPropertyValue(RenderingAsset, Metal.CommonTintToggle, false);
					Color tintColor   = GetColorPropertyValue(RenderingAsset, Metal.CommonTintColor, sourceMaterialColor);

					// Control the Unreal material Base Color.
					IOMasterMaterial.AddBoolean("TintEnabled", tintEnabled);
					IOMasterMaterial.AddColor("TintColor", tintColor.Red / 255.0F, tintColor.Green / 255.0F, tintColor.Blue / 255.0F, 1.0F);

					// Control the Unreal material Metallic.
					IOMasterMaterial.AddBoolean("IsMetal", true);

					float glossiness = 0.5F; // MetalFinishType.SemiPolished
					switch ((MetalFinishType) GetIntegerPropertyValue(RenderingAsset, Metal.MetalFinish, (int) MetalFinishType.SemiPolished))
					{
						case MetalFinishType.Polished:
							glossiness = 1.0F;
							break;
						case MetalFinishType.SemiPolished:
							glossiness = 0.5F;
							break;
						case MetalFinishType.Satin:
						case MetalFinishType.Brushed:
							glossiness = 0.25F;
							break;
					}

					// Control the Unreal material Roughness.
					IOMasterMaterial.AddFloat("Glossiness", glossiness);

					// Control the Unreal material Emissive Color.
					IOMasterMaterial.AddFloat("SelfIlluminationLuminance", 0.0F);

					if ((MetalPerforationsType) GetIntegerPropertyValue(RenderingAsset, Metal.MetalPerforations, (int) MetalPerforationsType.None) == MetalPerforationsType.Custom)
					{
						string cutoutMapPath = GetTexturePropertyPath(RenderingAsset, Metal.MetalPerforationsShader);

						if (!string.IsNullOrEmpty(cutoutMapPath))
						{
							float cutoutMapUVOffsetX = GetTexturePropertyDistance(RenderingAsset, Metal.MetalPerforationsShader, UnifiedBitmap.TextureRealWorldOffsetX, 0.0F);
							float cutoutMapUVOffsetY = GetTexturePropertyDistance(RenderingAsset, Metal.MetalPerforationsShader, UnifiedBitmap.TextureRealWorldOffsetY, 0.0F);
							float cutoutMapUVScaleX  = 1.0F / GetTexturePropertyDistance(RenderingAsset, Metal.MetalPerforationsShader, UnifiedBitmap.TextureRealWorldScaleX, 1.0F);
							float cutoutMapUVScaleY  = 1.0F / GetTexturePropertyDistance(RenderingAsset, Metal.MetalPerforationsShader, UnifiedBitmap.TextureRealWorldScaleY, 1.0F);
							float cutoutMapUVWAngle  = GetTexturePropertyAngle(RenderingAsset, Metal.MetalPerforationsShader, UnifiedBitmap.TextureWAngle);

							IOMasterMaterial.SetMaterialType(FDatasmithFacadeMasterMaterial.EMasterMaterialType.CutOut);

							// Control the Unreal material Opacity Mask.
							FDatasmithFacadeTexture TextureElement = FDatasmithFacadeMaterialsUtils.CreateSimpleTextureElement(cutoutMapPath);
							IOCollectedTextures.Add(TextureElement);
							IOMasterMaterial.AddTexture("CutoutOpacityMap", TextureElement);
							IOMasterMaterial.AddFloat("CutoutMap_UVOffsetX", cutoutMapUVOffsetX);
							IOMasterMaterial.AddFloat("CutoutMap_UVOffsetY", cutoutMapUVOffsetY);
							IOMasterMaterial.AddFloat("CutoutMap_UVScaleX",  cutoutMapUVScaleX);
							IOMasterMaterial.AddFloat("CutoutMap_UVScaleY",  cutoutMapUVScaleY);
							IOMasterMaterial.AddFloat("CutoutMap_UVWAngle",  cutoutMapUVWAngle);
						}
					}

					if ((MetalPatternType) GetIntegerPropertyValue(RenderingAsset, Metal.MetalPattern, (int) MetalPatternType.None) == MetalPatternType.Custom)
					{
						string bumpMapPath = GetTexturePropertyPath(RenderingAsset, Metal.MetalPatternShader);

						if (!string.IsNullOrEmpty(bumpMapPath))
						{
							float bumpAmount       = GetFloatPropertyValue(RenderingAsset, Metal.MetalPatternHeight, 0.0F);
							float bumpMapUVOffsetX = GetTexturePropertyDistance(RenderingAsset, Metal.MetalPatternShader, UnifiedBitmap.TextureRealWorldOffsetX, 0.0F);
							float bumpMapUVOffsetY = GetTexturePropertyDistance(RenderingAsset, Metal.MetalPatternShader, UnifiedBitmap.TextureRealWorldOffsetY, 0.0F);
							float bumpMapUVScaleX  = 1.0F / GetTexturePropertyDistance(RenderingAsset, Metal.MetalPatternShader, UnifiedBitmap.TextureRealWorldScaleX, 1.0F);
							float bumpMapUVScaleY  = 1.0F / GetTexturePropertyDistance(RenderingAsset, Metal.MetalPatternShader, UnifiedBitmap.TextureRealWorldScaleY, 1.0F);
							float bumpMapUVWAngle  = GetTexturePropertyAngle(RenderingAsset, Metal.MetalPatternShader, UnifiedBitmap.TextureWAngle);

							// Control the Unreal material Normal.
							IOMasterMaterial.AddFloat("BumpAmount", bumpAmount);
							FDatasmithFacadeTexture TextureElement = FDatasmithFacadeMaterialsUtils.CreateSimpleTextureElement(bumpMapPath);
							IOCollectedTextures.Add(TextureElement);
							IOMasterMaterial.AddTexture("BumpMap", TextureElement);
							IOMasterMaterial.AddFloat("BumpMap_UVOffsetX", bumpMapUVOffsetX);
							IOMasterMaterial.AddFloat("BumpMap_UVOffsetY", bumpMapUVOffsetY);
							IOMasterMaterial.AddFloat("BumpMap_UVScaleX",  bumpMapUVScaleX);
							IOMasterMaterial.AddFloat("BumpMap_UVScaleY",  bumpMapUVScaleY);
							IOMasterMaterial.AddFloat("BumpMap_UVWAngle",  bumpMapUVWAngle);
						}
						else
						{
							IOMasterMaterial.AddFloat("BumpAmount", 0.0F);
						}
					}
					else
					{
						IOMasterMaterial.AddFloat("BumpAmount", 0.0F);
					}
				}
				break;

				case "MetallicPaint":
				{
					IOMasterMaterial.SetMaterialType(FDatasmithFacadeMasterMaterial.EMasterMaterialType.Opaque);

					Color color = GetColorPropertyValue(RenderingAsset, MetallicPaint.MetallicpaintBaseColor, sourceMaterialColor);

					// Control the Unreal material Base Color.
					IOMasterMaterial.AddColor("DiffuseColor", color.Red / 255.0F, color.Green / 255.0F, color.Blue / 255.0F, 1.0F);

					string diffuseMapPath = GetTexturePropertyPath(RenderingAsset, MetallicPaint.MetallicpaintBaseColor);

					if (!string.IsNullOrEmpty(diffuseMapPath))
					{
						float diffuseMapUVOffsetX = GetTexturePropertyDistance(RenderingAsset, MetallicPaint.MetallicpaintBaseColor, UnifiedBitmap.TextureRealWorldOffsetX, 0.0F);
						float diffuseMapUVOffsetY = GetTexturePropertyDistance(RenderingAsset, MetallicPaint.MetallicpaintBaseColor, UnifiedBitmap.TextureRealWorldOffsetY, 0.0F);
						float diffuseMapUVScaleX  = 1.0F / GetTexturePropertyDistance(RenderingAsset, MetallicPaint.MetallicpaintBaseColor, UnifiedBitmap.TextureRealWorldScaleX, 1.0F);
						float diffuseMapUVScaleY  = 1.0F / GetTexturePropertyDistance(RenderingAsset, MetallicPaint.MetallicpaintBaseColor, UnifiedBitmap.TextureRealWorldScaleY, 1.0F);
						float diffuseMapUVWAngle  = GetTexturePropertyAngle(RenderingAsset, MetallicPaint.MetallicpaintBaseColor, UnifiedBitmap.TextureWAngle);

						// Control the Unreal material Base Color.
						IOMasterMaterial.AddFloat("DiffuseMapFading", 1.0F);
						FDatasmithFacadeTexture TextureElement = FDatasmithFacadeMaterialsUtils.CreateSimpleTextureElement(diffuseMapPath);
						IOCollectedTextures.Add(TextureElement);
						IOMasterMaterial.AddTexture("DiffuseMap", TextureElement);                    
						IOMasterMaterial.AddFloat("DiffuseMap_UVOffsetX", diffuseMapUVOffsetX);
						IOMasterMaterial.AddFloat("DiffuseMap_UVOffsetY", diffuseMapUVOffsetY);
						IOMasterMaterial.AddFloat("DiffuseMap_UVScaleX",  diffuseMapUVScaleX);
						IOMasterMaterial.AddFloat("DiffuseMap_UVScaleY",  diffuseMapUVScaleY);
						IOMasterMaterial.AddFloat("DiffuseMap_UVWAngle",  diffuseMapUVWAngle);
					}
					else
					{
						IOMasterMaterial.AddFloat("DiffuseMapFading", 0.0F);                          
					}

					bool  tintEnabled = GetBooleanPropertyValue(RenderingAsset, MetallicPaint.CommonTintToggle, false);
					Color tintColor   = GetColorPropertyValue(RenderingAsset, MetallicPaint.CommonTintColor, sourceMaterialColor);

					// Control the Unreal material Base Color.
					IOMasterMaterial.AddBoolean("TintEnabled", tintEnabled);
					IOMasterMaterial.AddColor("TintColor", tintColor.Red / 255.0F, tintColor.Green / 255.0F, tintColor.Blue / 255.0F, 1.0F);

					// Control the Unreal material Metallic.
					IOMasterMaterial.AddBoolean("IsMetal", true);

					// Control the Unreal material Roughness.
					IOMasterMaterial.AddFloat("Glossiness", 0.9F);

					// Control the Unreal material Emissive Color.
					IOMasterMaterial.AddFloat("SelfIlluminationLuminance", 0.0F);

					// Control the Unreal material Normal.
					IOMasterMaterial.AddFloat("BumpAmount", 0.0F);
				}
				break;

				case "Mirror":
				{
					IOMasterMaterial.SetMaterialType(FDatasmithFacadeMasterMaterial.EMasterMaterialType.Opaque);

					Color color = GetColorPropertyValue(RenderingAsset, Mirror.MirrorTintcolor, sourceMaterialColor);

					// Control the Unreal material Base Color.
					IOMasterMaterial.AddColor("DiffuseColor", color.Red / 255.0F, color.Green / 255.0F, color.Blue / 255.0F, 1.0F);
					IOMasterMaterial.AddFloat("DiffuseMapFading", 0.0F);

					bool  tintEnabled = GetBooleanPropertyValue(RenderingAsset, Mirror.CommonTintToggle, false);
					Color tintColor   = GetColorPropertyValue(RenderingAsset, Mirror.CommonTintColor, sourceMaterialColor);

					// Control the Unreal material Base Color.
					IOMasterMaterial.AddBoolean("TintEnabled", tintEnabled);
					IOMasterMaterial.AddColor("TintColor", tintColor.Red / 255.0F, tintColor.Green / 255.0F, tintColor.Blue / 255.0F, 1.0F);

					// Control the Unreal material Metallic.
					IOMasterMaterial.AddBoolean("IsMetal", true);

					// Control the Unreal material Roughness.
					IOMasterMaterial.AddFloat("Glossiness", 1.0F);

					// Control the Unreal material Emissive Color.
					IOMasterMaterial.AddFloat("SelfIlluminationLuminance", 0.0F);

					// Control the Unreal material Normal.
					IOMasterMaterial.AddFloat("BumpAmount", 0.0F);
				}
				break;

				case "PlasticVinyl":
				{
					Color color = GetColorPropertyValue(RenderingAsset, PlasticVinyl.PlasticvinylColor, sourceMaterialColor);

					// Control the Unreal material Base Color.
					IOMasterMaterial.AddColor("DiffuseColor", color.Red / 255.0F, color.Green / 255.0F, color.Blue / 255.0F, 1.0F);

					string diffuseMapPath = GetTexturePropertyPath(RenderingAsset, PlasticVinyl.PlasticvinylColor);

					if (!string.IsNullOrEmpty(diffuseMapPath))
					{
						float diffuseMapUVOffsetX = GetTexturePropertyDistance(RenderingAsset, PlasticVinyl.PlasticvinylColor, UnifiedBitmap.TextureRealWorldOffsetX, 0.0F);
						float diffuseMapUVOffsetY = GetTexturePropertyDistance(RenderingAsset, PlasticVinyl.PlasticvinylColor, UnifiedBitmap.TextureRealWorldOffsetY, 0.0F);
						float diffuseMapUVScaleX  = 1.0F / GetTexturePropertyDistance(RenderingAsset, PlasticVinyl.PlasticvinylColor, UnifiedBitmap.TextureRealWorldScaleX, 1.0F);
						float diffuseMapUVScaleY  = 1.0F / GetTexturePropertyDistance(RenderingAsset, PlasticVinyl.PlasticvinylColor, UnifiedBitmap.TextureRealWorldScaleY, 1.0F);
						float diffuseMapUVWAngle  = GetTexturePropertyAngle(RenderingAsset, PlasticVinyl.PlasticvinylColor, UnifiedBitmap.TextureWAngle);

						// Control the Unreal material Base Color.
						IOMasterMaterial.AddFloat("DiffuseMapFading", 1.0F);
						FDatasmithFacadeTexture TextureElement = FDatasmithFacadeMaterialsUtils.CreateSimpleTextureElement(diffuseMapPath);
						IOCollectedTextures.Add(TextureElement);
						IOMasterMaterial.AddTexture("DiffuseMap", TextureElement);                    
						IOMasterMaterial.AddFloat("DiffuseMap_UVOffsetX", diffuseMapUVOffsetX);
						IOMasterMaterial.AddFloat("DiffuseMap_UVOffsetY", diffuseMapUVOffsetY);
						IOMasterMaterial.AddFloat("DiffuseMap_UVScaleX",  diffuseMapUVScaleX);
						IOMasterMaterial.AddFloat("DiffuseMap_UVScaleY",  diffuseMapUVScaleY);
						IOMasterMaterial.AddFloat("DiffuseMap_UVWAngle",  diffuseMapUVWAngle);
					}
					else
					{
						IOMasterMaterial.AddFloat("DiffuseMapFading", 0.0F);                          
					}

					bool  tintEnabled = GetBooleanPropertyValue(RenderingAsset, PlasticVinyl.CommonTintToggle, false);
					Color tintColor   = GetColorPropertyValue(RenderingAsset, PlasticVinyl.CommonTintColor, sourceMaterialColor);

					// Control the Unreal material Base Color.
					IOMasterMaterial.AddBoolean("TintEnabled", tintEnabled);
					IOMasterMaterial.AddColor("TintColor", tintColor.Red / 255.0F, tintColor.Green / 255.0F, tintColor.Blue / 255.0F, 1.0F);

					// Control the Unreal material Emissive Color.
					IOMasterMaterial.AddFloat("SelfIlluminationLuminance", 0.0F);

					if ((PlasticvinylBumpType) GetIntegerPropertyValue(RenderingAsset, PlasticVinyl.PlasticvinylBump, (int) PlasticvinylBumpType.None) == PlasticvinylBumpType.Custom)
					{
						string bumpMapPath = GetTexturePropertyPath(RenderingAsset, PlasticVinyl.PlasticvinylBumpMap);

						if (!string.IsNullOrEmpty(bumpMapPath))
						{
							float bumpAmount       = GetFloatPropertyValue(RenderingAsset, PlasticVinyl.PlasticvinylBumpAmount, 0.0F);
							float bumpMapUVOffsetX = GetTexturePropertyDistance(RenderingAsset, PlasticVinyl.PlasticvinylBumpMap, UnifiedBitmap.TextureRealWorldOffsetX, 0.0F);
							float bumpMapUVOffsetY = GetTexturePropertyDistance(RenderingAsset, PlasticVinyl.PlasticvinylBumpMap, UnifiedBitmap.TextureRealWorldOffsetY, 0.0F);
							float bumpMapUVScaleX  = 1.0F / GetTexturePropertyDistance(RenderingAsset, PlasticVinyl.PlasticvinylBumpMap, UnifiedBitmap.TextureRealWorldScaleX, 1.0F);
							float bumpMapUVScaleY  = 1.0F / GetTexturePropertyDistance(RenderingAsset, PlasticVinyl.PlasticvinylBumpMap, UnifiedBitmap.TextureRealWorldScaleY, 1.0F);
							float bumpMapUVWAngle  = GetTexturePropertyAngle(RenderingAsset, PlasticVinyl.PlasticvinylBumpMap, UnifiedBitmap.TextureWAngle);

							// Control the Unreal material Normal.
							IOMasterMaterial.AddFloat("BumpAmount", bumpAmount);
							FDatasmithFacadeTexture TextureElement = FDatasmithFacadeMaterialsUtils.CreateSimpleTextureElement(bumpMapPath);
							IOCollectedTextures.Add(TextureElement);
							IOMasterMaterial.AddTexture("BumpMap", TextureElement);
							IOMasterMaterial.AddFloat("BumpMap_UVOffsetX", bumpMapUVOffsetX);
							IOMasterMaterial.AddFloat("BumpMap_UVOffsetY", bumpMapUVOffsetY);
							IOMasterMaterial.AddFloat("BumpMap_UVScaleX",  bumpMapUVScaleX);
							IOMasterMaterial.AddFloat("BumpMap_UVScaleY",  bumpMapUVScaleY);
							IOMasterMaterial.AddFloat("BumpMap_UVWAngle",  bumpMapUVWAngle);
						}
						else
						{
							IOMasterMaterial.AddFloat("BumpAmount", 0.0F);
						}
					}
					else
					{
						IOMasterMaterial.AddFloat("BumpAmount", 0.0F);
					}

					if ((PlasticvinylType) GetIntegerPropertyValue(RenderingAsset, PlasticVinyl.PlasticvinylType, (int) PlasticvinylType.Plasticsolid) == PlasticvinylType.Plastictransparent)
					{
						IOMasterMaterial.SetMaterialType(FDatasmithFacadeMasterMaterial.EMasterMaterialType.Transparent);

						// Control the Unreal material Opacity.
						IOMasterMaterial.AddFloat("Transparency", 0.5F);
						IOMasterMaterial.AddFloat("TransparencyMapFading", 0.0F);

						// Control the Unreal material Refraction.
						IOMasterMaterial.AddFloat("RefractionIndex", 1.0F);
					}
					else
					{
						IOMasterMaterial.SetMaterialType(FDatasmithFacadeMasterMaterial.EMasterMaterialType.Opaque);

						// Control the Unreal material Metallic.
						IOMasterMaterial.AddBoolean("IsMetal", false);

						float glossiness = 0.9F; // PlasticvinylApplicationType.Polished
						switch ((PlasticvinylApplicationType) GetIntegerPropertyValue(RenderingAsset, PlasticVinyl.PlasticvinylApplication, (int) PlasticvinylApplicationType.Polished))
						{
							case PlasticvinylApplicationType.Glossy:
								glossiness = 1.0F;
								break;
							case PlasticvinylApplicationType.Polished:
								glossiness = 0.9F;
								break;
							case PlasticvinylApplicationType.Matte:
								glossiness = 0.75F;
								break;
						}                        

						// Control the Unreal material Roughness.
						IOMasterMaterial.AddFloat("Glossiness", glossiness);
					}
				}
				break;

				case "SolidGlass":
				{
					IOMasterMaterial.SetMaterialType(FDatasmithFacadeMasterMaterial.EMasterMaterialType.Transparent);

					// TODO: Should use the SolidGlass.SolidglassTransmittance to select a predefined color value.
					Color color           = sourceMaterialColor;
					string diffuseMapPath = null;
					if ((SolidglassTransmittanceType) GetIntegerPropertyValue(RenderingAsset, SolidGlass.SolidglassTransmittance, (int) SolidglassTransmittanceType.Clear) == SolidglassTransmittanceType.CustomColor)
					{
						color          = GetColorPropertyValue(RenderingAsset, SolidGlass.SolidglassTransmittanceCustomColor, sourceMaterialColor);
						diffuseMapPath = GetTexturePropertyPath(RenderingAsset, SolidGlass.SolidglassTransmittanceCustomColor);
					}

					// Control the Unreal material Base Color.
					IOMasterMaterial.AddColor("DiffuseColor", color.Red / 255.0F, color.Green / 255.0F, color.Blue / 255.0F, 1.0F);

					if (!string.IsNullOrEmpty(diffuseMapPath))
					{
						float diffuseMapUVOffsetX = GetTexturePropertyDistance(RenderingAsset, SolidGlass.SolidglassTransmittanceCustomColor, UnifiedBitmap.TextureRealWorldOffsetX, 0.0F);
						float diffuseMapUVOffsetY = GetTexturePropertyDistance(RenderingAsset, SolidGlass.SolidglassTransmittanceCustomColor, UnifiedBitmap.TextureRealWorldOffsetY, 0.0F);
						float diffuseMapUVScaleX  = 1.0F / GetTexturePropertyDistance(RenderingAsset, SolidGlass.SolidglassTransmittanceCustomColor, UnifiedBitmap.TextureRealWorldScaleX, 1.0F);
						float diffuseMapUVScaleY  = 1.0F / GetTexturePropertyDistance(RenderingAsset, SolidGlass.SolidglassTransmittanceCustomColor, UnifiedBitmap.TextureRealWorldScaleY, 1.0F);
						float diffuseMapUVWAngle  = GetTexturePropertyAngle(RenderingAsset, SolidGlass.SolidglassTransmittanceCustomColor, UnifiedBitmap.TextureWAngle);

						// Control the Unreal material Base Color.
						IOMasterMaterial.AddFloat("DiffuseMapFading", 1.0F);
						FDatasmithFacadeTexture TextureElement = FDatasmithFacadeMaterialsUtils.CreateSimpleTextureElement(diffuseMapPath);
						IOCollectedTextures.Add(TextureElement);
						IOMasterMaterial.AddTexture("DiffuseMap", TextureElement);                    
						IOMasterMaterial.AddFloat("DiffuseMap_UVOffsetX", diffuseMapUVOffsetX);
						IOMasterMaterial.AddFloat("DiffuseMap_UVOffsetY", diffuseMapUVOffsetY);
						IOMasterMaterial.AddFloat("DiffuseMap_UVScaleX",  diffuseMapUVScaleX);
						IOMasterMaterial.AddFloat("DiffuseMap_UVScaleY",  diffuseMapUVScaleY);
						IOMasterMaterial.AddFloat("DiffuseMap_UVWAngle",  diffuseMapUVWAngle);
					}
					else
					{
						IOMasterMaterial.AddFloat("DiffuseMapFading", 0.0F);                          
					}

					bool  tintEnabled = GetBooleanPropertyValue(RenderingAsset, SolidGlass.CommonTintToggle, false);
					Color tintColor   = GetColorPropertyValue(RenderingAsset, SolidGlass.CommonTintColor, sourceMaterialColor);

					// Control the Unreal material Base Color.
					IOMasterMaterial.AddBoolean("TintEnabled", tintEnabled);
					IOMasterMaterial.AddColor("TintColor", tintColor.Red / 255.0F, tintColor.Green / 255.0F, tintColor.Blue / 255.0F, 1.0F);

					// Control the Unreal material Emissive Color.
					IOMasterMaterial.AddFloat("SelfIlluminationLuminance", 0.0F);

					float transparency = 1.0F - GetFloatPropertyValue(RenderingAsset, SolidGlass.SolidglassReflectance, 0.0F);

					// Control the Unreal material Opacity.
					IOMasterMaterial.AddFloat("Transparency", transparency);
					IOMasterMaterial.AddFloat("TransparencyMapFading", 0.0F);

					if ((SolidglassBumpEnableType) GetIntegerPropertyValue(RenderingAsset, SolidGlass.SolidglassBumpEnable, (int) SolidglassBumpEnableType.None) == SolidglassBumpEnableType.Custom)
					{
						string bumpMapPath = GetTexturePropertyPath(RenderingAsset, SolidGlass.SolidglassBumpMap);

						if (!string.IsNullOrEmpty(bumpMapPath))
						{
							float bumpAmount       = GetFloatPropertyValue(RenderingAsset, SolidGlass.SolidglassBumpAmount, 0.0F);
							float bumpMapUVOffsetX = GetTexturePropertyDistance(RenderingAsset, SolidGlass.SolidglassBumpMap, UnifiedBitmap.TextureRealWorldOffsetX, 0.0F);
							float bumpMapUVOffsetY = GetTexturePropertyDistance(RenderingAsset, SolidGlass.SolidglassBumpMap, UnifiedBitmap.TextureRealWorldOffsetY, 0.0F);
							float bumpMapUVScaleX  = 1.0F / GetTexturePropertyDistance(RenderingAsset, SolidGlass.SolidglassBumpMap, UnifiedBitmap.TextureRealWorldScaleX, 1.0F);
							float bumpMapUVScaleY  = 1.0F / GetTexturePropertyDistance(RenderingAsset, SolidGlass.SolidglassBumpMap, UnifiedBitmap.TextureRealWorldScaleY, 1.0F);
							float bumpMapUVWAngle  = GetTexturePropertyAngle(RenderingAsset, SolidGlass.SolidglassBumpMap, UnifiedBitmap.TextureWAngle);

							// Control the Unreal material Normal.
							IOMasterMaterial.AddFloat("BumpAmount", bumpAmount);
							FDatasmithFacadeTexture TextureElement = FDatasmithFacadeMaterialsUtils.CreateSimpleTextureElement(bumpMapPath);
							IOCollectedTextures.Add(TextureElement);
							IOMasterMaterial.AddTexture("BumpMap", TextureElement);
							IOMasterMaterial.AddFloat("BumpMap_UVOffsetX", bumpMapUVOffsetX);
							IOMasterMaterial.AddFloat("BumpMap_UVOffsetY", bumpMapUVOffsetY);
							IOMasterMaterial.AddFloat("BumpMap_UVScaleX",  bumpMapUVScaleX);
							IOMasterMaterial.AddFloat("BumpMap_UVScaleY",  bumpMapUVScaleY);
							IOMasterMaterial.AddFloat("BumpMap_UVWAngle",  bumpMapUVWAngle);
						}
						else
						{
							IOMasterMaterial.AddFloat("BumpAmount", 0.0F);
						}
					}
					else
					{
						IOMasterMaterial.AddFloat("BumpAmount", 0.0F);
					}

					// Control the Unreal material Refraction.
					IOMasterMaterial.AddFloat("RefractionIndex", 1.0F);
				}
				break;
				
				case "Stone":
				{
					IOMasterMaterial.SetMaterialType(FDatasmithFacadeMasterMaterial.EMasterMaterialType.Opaque);

					// Control the Unreal material Base Color.
					IOMasterMaterial.AddColor("DiffuseColor", sourceMaterialColor.Red / 255.0F, sourceMaterialColor.Green / 255.0F, sourceMaterialColor.Blue / 255.0F, 1.0F);

					string diffuseMapPath = GetTexturePropertyPath(RenderingAsset, Stone.StoneColor);

					if (!string.IsNullOrEmpty(diffuseMapPath))
					{
						float diffuseMapUVOffsetX = GetTexturePropertyDistance(RenderingAsset, Stone.StoneColor, UnifiedBitmap.TextureRealWorldOffsetX, 0.0F);
						float diffuseMapUVOffsetY = GetTexturePropertyDistance(RenderingAsset, Stone.StoneColor, UnifiedBitmap.TextureRealWorldOffsetY, 0.0F);
						float diffuseMapUVScaleX  = 1.0F / GetTexturePropertyDistance(RenderingAsset, Stone.StoneColor, UnifiedBitmap.TextureRealWorldScaleX, 1.0F);
						float diffuseMapUVScaleY  = 1.0F / GetTexturePropertyDistance(RenderingAsset, Stone.StoneColor, UnifiedBitmap.TextureRealWorldScaleY, 1.0F);
						float diffuseMapUVWAngle  = GetTexturePropertyAngle(RenderingAsset, Stone.StoneColor, UnifiedBitmap.TextureWAngle);

						// Control the Unreal material Base Color.
						IOMasterMaterial.AddFloat("DiffuseMapFading", 1.0F);
						FDatasmithFacadeTexture TextureElement = FDatasmithFacadeMaterialsUtils.CreateSimpleTextureElement(diffuseMapPath);
						IOCollectedTextures.Add(TextureElement);
						IOMasterMaterial.AddTexture("DiffuseMap", TextureElement);                    
						IOMasterMaterial.AddFloat("DiffuseMap_UVOffsetX", diffuseMapUVOffsetX);
						IOMasterMaterial.AddFloat("DiffuseMap_UVOffsetY", diffuseMapUVOffsetY);
						IOMasterMaterial.AddFloat("DiffuseMap_UVScaleX",  diffuseMapUVScaleX);
						IOMasterMaterial.AddFloat("DiffuseMap_UVScaleY",  diffuseMapUVScaleY);
						IOMasterMaterial.AddFloat("DiffuseMap_UVWAngle",  diffuseMapUVWAngle);
					}
					else
					{
						IOMasterMaterial.AddFloat("DiffuseMapFading", 0.0F);                          
					}

					bool  tintEnabled = GetBooleanPropertyValue(RenderingAsset, Stone.CommonTintToggle, false);
					Color tintColor   = GetColorPropertyValue(RenderingAsset, Stone.CommonTintColor, sourceMaterialColor);

					// Control the Unreal material Base Color.
					IOMasterMaterial.AddBoolean("TintEnabled", tintEnabled);
					IOMasterMaterial.AddColor("TintColor", tintColor.Red / 255.0F, tintColor.Green / 255.0F, tintColor.Blue / 255.0F, 1.0F);

					// Control the Unreal material Metallic.
					IOMasterMaterial.AddBoolean("IsMetal", false);

					float glossiness = 0.35F; // StoneApplicationType.Matte
					switch ((StoneApplicationType) GetIntegerPropertyValue(RenderingAsset, Stone.StoneApplication, (int) StoneApplicationType.Matte))
					{
						case StoneApplicationType.Polished:
							glossiness = 1.0F;
							break;
						case StoneApplicationType.Glossy:
							glossiness = 0.8F;
							break;
						case StoneApplicationType.Matte:
							glossiness = 0.35F;
							break;
						case StoneApplicationType.Unfinished:
							glossiness = 0.25F;
							break;
					}                        

					// Control the Unreal material Roughness.
					IOMasterMaterial.AddFloat("Glossiness", glossiness);

					// Control the Unreal material Emissive Color.
					IOMasterMaterial.AddFloat("SelfIlluminationLuminance", 0.0F);

					if ((StonePatternType) GetIntegerPropertyValue(RenderingAsset, Stone.StonePattern, (int) StonePatternType.None) == StonePatternType.Custom)
					{
						string bumpMapPath = GetTexturePropertyPath(RenderingAsset, Stone.StonePatternMap);

						if (!string.IsNullOrEmpty(bumpMapPath))
						{
							float bumpAmount       = GetFloatPropertyValue(RenderingAsset, Stone.StonePatternAmount, 0.0F);
							float bumpMapUVOffsetX = GetTexturePropertyDistance(RenderingAsset, Stone.StonePatternMap, UnifiedBitmap.TextureRealWorldOffsetX, 0.0F);
							float bumpMapUVOffsetY = GetTexturePropertyDistance(RenderingAsset, Stone.StonePatternMap, UnifiedBitmap.TextureRealWorldOffsetY, 0.0F);
							float bumpMapUVScaleX  = 1.0F / GetTexturePropertyDistance(RenderingAsset, Stone.StonePatternMap, UnifiedBitmap.TextureRealWorldScaleX, 1.0F);
							float bumpMapUVScaleY  = 1.0F / GetTexturePropertyDistance(RenderingAsset, Stone.StonePatternMap, UnifiedBitmap.TextureRealWorldScaleY, 1.0F);
							float bumpMapUVWAngle  = GetTexturePropertyAngle(RenderingAsset, Stone.StonePatternMap, UnifiedBitmap.TextureWAngle);

							// Control the Unreal material Normal.
							IOMasterMaterial.AddFloat("BumpAmount", bumpAmount);
							FDatasmithFacadeTexture TextureElement = FDatasmithFacadeMaterialsUtils.CreateSimpleTextureElement(bumpMapPath);
							IOCollectedTextures.Add(TextureElement);
							IOMasterMaterial.AddTexture("BumpMap", TextureElement);
							IOMasterMaterial.AddFloat("BumpMap_UVOffsetX", bumpMapUVOffsetX);
							IOMasterMaterial.AddFloat("BumpMap_UVOffsetY", bumpMapUVOffsetY);
							IOMasterMaterial.AddFloat("BumpMap_UVScaleX",  bumpMapUVScaleX);
							IOMasterMaterial.AddFloat("BumpMap_UVScaleY",  bumpMapUVScaleY);
							IOMasterMaterial.AddFloat("BumpMap_UVWAngle",  bumpMapUVWAngle);
						}
						else
						{
							IOMasterMaterial.AddFloat("BumpAmount", 0.0F);
						}
					}
					else
					{
						IOMasterMaterial.AddFloat("BumpAmount", 0.0F);
					}
				}
				break;

				case "WallPaint":
				{
					IOMasterMaterial.SetMaterialType(FDatasmithFacadeMasterMaterial.EMasterMaterialType.Opaque);

					Color color = GetColorPropertyValue(RenderingAsset, WallPaint.WallpaintColor, sourceMaterialColor);

					// Control the Unreal material Base Color.
					IOMasterMaterial.AddColor("DiffuseColor", color.Red / 255.0F, color.Green / 255.0F, color.Blue / 255.0F, 1.0F);
					IOMasterMaterial.AddFloat("DiffuseMapFading", 0.0F);

					bool  tintEnabled = GetBooleanPropertyValue(RenderingAsset, WallPaint.CommonTintToggle, false);
					Color tintColor   = GetColorPropertyValue(RenderingAsset, WallPaint.CommonTintColor, sourceMaterialColor);

					// Control the Unreal material Base Color.
					IOMasterMaterial.AddBoolean("TintEnabled", tintEnabled);
					IOMasterMaterial.AddColor("TintColor", tintColor.Red / 255.0F, tintColor.Green / 255.0F, tintColor.Blue / 255.0F, 1.0F);

					// Control the Unreal material Metallic.
					IOMasterMaterial.AddBoolean("IsMetal", false);

					float glossiness = 0.6F; // WallpaintFinishType.Pearl
					switch ((WallpaintFinishType) GetIntegerPropertyValue(RenderingAsset, WallPaint.WallpaintFinish, (int) WallpaintFinishType.Pearl))
					{
						case WallpaintFinishType.Gloss:
							glossiness = 0.75F;
							break;
						case WallpaintFinishType.Semigloss:
							glossiness = 0.7F;
							break;
						case WallpaintFinishType.Pearl:
							glossiness = 0.6F;
							break;
						case WallpaintFinishType.Platinum:
							glossiness = 0.55F;
							break;
						case WallpaintFinishType.Eggshell:
							glossiness = 0.5F;
							break;
						case WallpaintFinishType.Flat:
							glossiness = 0.4F;
							break;
					}                        

					// Control the Unreal material Roughness.
					IOMasterMaterial.AddFloat("Glossiness", glossiness);

					// Control the Unreal material Emissive Color.
					IOMasterMaterial.AddFloat("SelfIlluminationLuminance", 0.0F);

					// Control the Unreal material Normal.
					IOMasterMaterial.AddFloat("BumpAmount", 0.0F);
				}
				break;

				case "Generic":
				{
					Color color = GetColorPropertyValue(RenderingAsset, Generic.GenericDiffuse, sourceMaterialColor);

					// Control the Unreal material Base Color.
					IOMasterMaterial.AddColor("DiffuseColor", color.Red / 255.0F, color.Green / 255.0F, color.Blue / 255.0F, 1.0F);

					string diffuseMapPath = GetTexturePropertyPath(RenderingAsset, Generic.GenericDiffuse);

					if (!string.IsNullOrEmpty(diffuseMapPath))
					{
						float diffuseImageFade    = GetFloatPropertyValue(RenderingAsset, Generic.GenericDiffuseImageFade, 0.0F);
						float diffuseMapUVOffsetX = GetTexturePropertyDistance(RenderingAsset, Generic.GenericDiffuse, UnifiedBitmap.TextureRealWorldOffsetX, 0.0F);
						float diffuseMapUVOffsetY = GetTexturePropertyDistance(RenderingAsset, Generic.GenericDiffuse, UnifiedBitmap.TextureRealWorldOffsetY, 0.0F);
						float diffuseMapUVScaleX  = 1.0F / GetTexturePropertyDistance(RenderingAsset, Generic.GenericDiffuse, UnifiedBitmap.TextureRealWorldScaleX, 1.0F);
						float diffuseMapUVScaleY  = 1.0F / GetTexturePropertyDistance(RenderingAsset, Generic.GenericDiffuse, UnifiedBitmap.TextureRealWorldScaleY, 1.0F);
						float diffuseMapUVWAngle  = GetTexturePropertyAngle(RenderingAsset, Generic.GenericDiffuse, UnifiedBitmap.TextureWAngle);

						// Control the Unreal material Base Color.
						IOMasterMaterial.AddFloat("DiffuseMapFading", diffuseImageFade);
						FDatasmithFacadeTexture TextureElement = FDatasmithFacadeMaterialsUtils.CreateSimpleTextureElement(diffuseMapPath);
						IOCollectedTextures.Add(TextureElement);
						IOMasterMaterial.AddTexture("DiffuseMap", TextureElement);                    
						IOMasterMaterial.AddFloat("DiffuseMap_UVOffsetX", diffuseMapUVOffsetX);
						IOMasterMaterial.AddFloat("DiffuseMap_UVOffsetY", diffuseMapUVOffsetY);
						IOMasterMaterial.AddFloat("DiffuseMap_UVScaleX",  diffuseMapUVScaleX);
						IOMasterMaterial.AddFloat("DiffuseMap_UVScaleY",  diffuseMapUVScaleY);
						IOMasterMaterial.AddFloat("DiffuseMap_UVWAngle",  diffuseMapUVWAngle);
					}
					else
					{
						IOMasterMaterial.AddFloat("DiffuseMapFading", 0.0F);                          
					}

					bool  tintEnabled = GetBooleanPropertyValue(RenderingAsset, Generic.CommonTintToggle, false);
					Color tintColor   = GetColorPropertyValue(RenderingAsset, Generic.CommonTintColor, sourceMaterialColor);

					// Control the Unreal material Base Color.
					IOMasterMaterial.AddBoolean("TintEnabled", tintEnabled);
					IOMasterMaterial.AddColor("TintColor", tintColor.Red / 255.0F, tintColor.Green / 255.0F, tintColor.Blue / 255.0F, 1.0F);

					float selfIlluminationLuminance   = GetFloatPropertyValue(RenderingAsset, Generic.GenericSelfIllumLuminance, 0.0F);
					Color selfIlluminationFilterColor = GetColorPropertyValue(RenderingAsset, Generic.GenericSelfIllumFilterMap, new Color(255, 255, 255));

					// Control the Unreal material Emissive Color.
					IOMasterMaterial.AddFloat("SelfIlluminationLuminance", selfIlluminationLuminance);
					IOMasterMaterial.AddColor("SelfIlluminationFilter", selfIlluminationFilterColor.Red / 255.0F, selfIlluminationFilterColor.Green / 255.0F, selfIlluminationFilterColor.Blue / 255.0F, 1.0F);

					string selfIlluminationMapPath = GetTexturePropertyPath(RenderingAsset, Generic.GenericSelfIllumFilterMap);

					if (!string.IsNullOrEmpty(selfIlluminationMapPath))
					{
						float selfIlluminationMapUVOffsetX = GetTexturePropertyDistance(RenderingAsset, Generic.GenericSelfIllumFilterMap, UnifiedBitmap.TextureRealWorldOffsetX, 0.0F);
						float selfIlluminationMapUVOffsetY = GetTexturePropertyDistance(RenderingAsset, Generic.GenericSelfIllumFilterMap, UnifiedBitmap.TextureRealWorldOffsetY, 0.0F);
						float selfIlluminationMapUVScaleX  = 1.0F / GetTexturePropertyDistance(RenderingAsset, Generic.GenericSelfIllumFilterMap, UnifiedBitmap.TextureRealWorldScaleX, 1.0F);
						float selfIlluminationMapUVScaleY  = 1.0F / GetTexturePropertyDistance(RenderingAsset, Generic.GenericSelfIllumFilterMap, UnifiedBitmap.TextureRealWorldScaleY, 1.0F);
						float selfIlluminationMapUVWAngle  = GetTexturePropertyAngle(RenderingAsset, Generic.GenericSelfIllumFilterMap, UnifiedBitmap.TextureWAngle);

						// Control the Unreal material Emissive Color.
						IOMasterMaterial.AddBoolean("SelfIlluminationMapEnable", true);
						FDatasmithFacadeTexture TextureElement = FDatasmithFacadeMaterialsUtils.CreateSimpleTextureElement(selfIlluminationMapPath);
						IOCollectedTextures.Add(TextureElement);
						IOMasterMaterial.AddTexture("SelfIlluminationMap", TextureElement);
						IOMasterMaterial.AddFloat("SelfIlluminationMap_UVOffsetX", selfIlluminationMapUVOffsetX);
						IOMasterMaterial.AddFloat("SelfIlluminationMap_UVOffsetY", selfIlluminationMapUVOffsetY);
						IOMasterMaterial.AddFloat("SelfIlluminationMap_UVScaleX",  selfIlluminationMapUVScaleX);
						IOMasterMaterial.AddFloat("SelfIlluminationMap_UVScaleY",  selfIlluminationMapUVScaleY);
						IOMasterMaterial.AddFloat("SelfIlluminationMap_UVWAngle",  selfIlluminationMapUVWAngle);
					}
					else
					{
						IOMasterMaterial.AddBoolean("SelfIlluminationMapEnable", false);
					}

					string bumpMapPath = GetTexturePropertyPath(RenderingAsset, Generic.GenericBumpMap);

					if (!string.IsNullOrEmpty(bumpMapPath))
					{
						float bumpAmount       = GetFloatPropertyValue(RenderingAsset, Generic.GenericBumpAmount, 0.0F);
						float bumpMapUVOffsetX = GetTexturePropertyDistance(RenderingAsset, Generic.GenericBumpMap, UnifiedBitmap.TextureRealWorldOffsetX, 0.0F);
						float bumpMapUVOffsetY = GetTexturePropertyDistance(RenderingAsset, Generic.GenericBumpMap, UnifiedBitmap.TextureRealWorldOffsetY, 0.0F);
						float bumpMapUVScaleX  = 1.0F / GetTexturePropertyDistance(RenderingAsset, Generic.GenericBumpMap, UnifiedBitmap.TextureRealWorldScaleX, 1.0F);
						float bumpMapUVScaleY  = 1.0F / GetTexturePropertyDistance(RenderingAsset, Generic.GenericBumpMap, UnifiedBitmap.TextureRealWorldScaleY, 1.0F);
						float bumpMapUVWAngle  = GetTexturePropertyAngle(RenderingAsset, Generic.GenericBumpMap, UnifiedBitmap.TextureWAngle);

						// Control the Unreal material Normal.
						IOMasterMaterial.AddFloat("BumpAmount", bumpAmount);
						FDatasmithFacadeTexture TextureElement = FDatasmithFacadeMaterialsUtils.CreateSimpleTextureElement(bumpMapPath);
						IOCollectedTextures.Add(TextureElement);
						IOMasterMaterial.AddTexture("BumpMap", TextureElement);
						IOMasterMaterial.AddFloat("BumpMap_UVOffsetX", bumpMapUVOffsetX);
						IOMasterMaterial.AddFloat("BumpMap_UVOffsetY", bumpMapUVOffsetY);
						IOMasterMaterial.AddFloat("BumpMap_UVScaleX",  bumpMapUVScaleX);
						IOMasterMaterial.AddFloat("BumpMap_UVScaleY",  bumpMapUVScaleY);
						IOMasterMaterial.AddFloat("BumpMap_UVWAngle",  bumpMapUVWAngle);
					}
					else
					{
						IOMasterMaterial.AddFloat("BumpAmount", 0.0F);
					}

					float transparency = GetFloatPropertyValue(RenderingAsset, Generic.GenericTransparency, 0.0F);

					if (transparency > 0.0F)
					{
						IOMasterMaterial.SetMaterialType(FDatasmithFacadeMasterMaterial.EMasterMaterialType.Transparent);

						// Control the Unreal material Opacity.
						IOMasterMaterial.AddFloat("Transparency", transparency);

						string transparencyMapPath = GetTexturePropertyPath(RenderingAsset, Generic.GenericTransparency);

						if (!string.IsNullOrEmpty(transparencyMapPath))
						{
							float transparencyImageFade    = GetFloatPropertyValue(RenderingAsset, Generic.GenericTransparencyImageFade, 0.0F);
							float transparencyMapUVOffsetX = GetTexturePropertyDistance(RenderingAsset, Generic.GenericTransparency, UnifiedBitmap.TextureRealWorldOffsetX, 0.0F);
							float transparencyMapUVOffsetY = GetTexturePropertyDistance(RenderingAsset, Generic.GenericTransparency, UnifiedBitmap.TextureRealWorldOffsetY, 0.0F);
							float transparencyMapUVScaleX  = 1.0F / GetTexturePropertyDistance(RenderingAsset, Generic.GenericTransparency, UnifiedBitmap.TextureRealWorldScaleX, 1.0F);
							float transparencyMapUVScaleY  = 1.0F / GetTexturePropertyDistance(RenderingAsset, Generic.GenericTransparency, UnifiedBitmap.TextureRealWorldScaleY, 1.0F);
							float transparencyMapUVWAngle  = GetTexturePropertyAngle(RenderingAsset, Generic.GenericTransparency, UnifiedBitmap.TextureWAngle);

							// Control the Unreal material Opacity.
							IOMasterMaterial.AddFloat("TransparencyMapFading", transparencyImageFade);
							FDatasmithFacadeTexture TextureElement = FDatasmithFacadeMaterialsUtils.CreateSimpleTextureElement(transparencyMapPath);
							IOCollectedTextures.Add(TextureElement);
							IOMasterMaterial.AddTexture("TransparencyMap", TextureElement);
							IOMasterMaterial.AddFloat("TransparencyMap_UVOffsetX", transparencyMapUVOffsetX);
							IOMasterMaterial.AddFloat("TransparencyMap_UVOffsetY", transparencyMapUVOffsetY);
							IOMasterMaterial.AddFloat("TransparencyMap_UVScaleX",  transparencyMapUVScaleX);
							IOMasterMaterial.AddFloat("TransparencyMap_UVScaleY",  transparencyMapUVScaleY);
							IOMasterMaterial.AddFloat("TransparencyMap_UVWAngle",  transparencyMapUVWAngle);
						}
						else
						{
							IOMasterMaterial.AddFloat("TransparencyMapFading", 0.0F);
						}

						float refractionIndex = GetFloatPropertyValue(RenderingAsset, Generic.GenericRefractionIndex, 1.0F);

						// Control the Unreal material Refraction.
						IOMasterMaterial.AddFloat("RefractionIndex", refractionIndex);
					}
					else
					{
						IOMasterMaterial.SetMaterialType(FDatasmithFacadeMasterMaterial.EMasterMaterialType.Opaque);

						bool isMetal = GetBooleanPropertyValue(RenderingAsset, Generic.GenericIsMetal, false);

						// Control the Unreal material Metallic.
						IOMasterMaterial.AddBoolean("IsMetal", isMetal);

						float glossiness = GetFloatPropertyValue(RenderingAsset, Generic.GenericGlossiness, InMaterial.Smoothness / 100.0F);

						// Control the Unreal material Roughness.
						IOMasterMaterial.AddFloat("Glossiness", glossiness);

						string cutoutMapPath = GetTexturePropertyPath(RenderingAsset, Generic.GenericCutoutOpacity);

						if (!string.IsNullOrEmpty(cutoutMapPath))
						{
							float cutoutMapUVOffsetX = GetTexturePropertyDistance(RenderingAsset, Generic.GenericCutoutOpacity, UnifiedBitmap.TextureRealWorldOffsetX, 0.0F);
							float cutoutMapUVOffsetY = GetTexturePropertyDistance(RenderingAsset, Generic.GenericCutoutOpacity, UnifiedBitmap.TextureRealWorldOffsetY, 0.0F);
							float cutoutMapUVScaleX  = 1.0F / GetTexturePropertyDistance(RenderingAsset, Generic.GenericCutoutOpacity, UnifiedBitmap.TextureRealWorldScaleX, 1.0F);
							float cutoutMapUVScaleY  = 1.0F / GetTexturePropertyDistance(RenderingAsset, Generic.GenericCutoutOpacity, UnifiedBitmap.TextureRealWorldScaleY, 1.0F);
							float cutoutMapUVWAngle  = GetTexturePropertyAngle(RenderingAsset, Generic.GenericCutoutOpacity, UnifiedBitmap.TextureWAngle);

							IOMasterMaterial.SetMaterialType(FDatasmithFacadeMasterMaterial.EMasterMaterialType.CutOut);

							// Control the Unreal material Opacity Mask.
							FDatasmithFacadeTexture TextureElement = FDatasmithFacadeMaterialsUtils.CreateSimpleTextureElement(cutoutMapPath);
							IOCollectedTextures.Add(TextureElement);
							IOMasterMaterial.AddTexture("CutoutOpacityMap", TextureElement);
							IOMasterMaterial.AddFloat("CutoutMap_UVOffsetX", cutoutMapUVOffsetX);
							IOMasterMaterial.AddFloat("CutoutMap_UVOffsetY", cutoutMapUVOffsetY);
							IOMasterMaterial.AddFloat("CutoutMap_UVScaleX",  cutoutMapUVScaleX);
							IOMasterMaterial.AddFloat("CutoutMap_UVScaleY",  cutoutMapUVScaleY);
							IOMasterMaterial.AddFloat("CutoutMap_UVWAngle",  cutoutMapUVWAngle);
						}
					}
				}
				break;

				// PBR materials

#if REVIT_API_2020
				case "AdvancedGlazing":
				{
					IOMasterMaterial.AddBoolean("IsPBR", true);
					IOMasterMaterial.SetMaterialType(FDatasmithFacadeMasterMaterial.EMasterMaterialType.Transparent);

					Color TranspColor = GetColorPropertyValue(RenderingAsset, AdvancedGlazing.GlazingTransmissionColor, sourceMaterialColor);
					float Transparency = LightnessFromColor(TranspColor);
					IOMasterMaterial.AddFloat("Transparency", Transparency);
					IOMasterMaterial.AddFloat("TransparencyMapFading", 0.0F);

					IOMasterMaterial.AddBoolean("TintEnabled", true);
					IOMasterMaterial.AddColor("TintColor", TranspColor.Red / 255.0F, TranspColor.Green / 255.0F, TranspColor.Blue / 255.0F, 1.0F);

					ExportRougness(IOMasterMaterial, IOCollectedTextures, RenderingAsset, AdvancedGlazing.GlazingTransmissionRoughness);
					ExportCutout(IOMasterMaterial, IOCollectedTextures, RenderingAsset, AdvancedGlazing.SurfaceCutout);
					ExportNormalMap(IOMasterMaterial, IOCollectedTextures, RenderingAsset, AdvancedGlazing.SurfaceNormal);
				}
				break;
#endif

				case "AdvancedLayered":
				{
					IOMasterMaterial.AddBoolean("IsPBR", true);
					ExportDiffuse(IOMasterMaterial, IOCollectedTextures, RenderingAsset, AdvancedLayered.LayeredBottomF0, sourceMaterialColor);
					ExportRougness(IOMasterMaterial, IOCollectedTextures, RenderingAsset, AdvancedLayered.LayeredRoughness);
					ExportCutout(IOMasterMaterial, IOCollectedTextures, RenderingAsset, AdvancedLayered.SurfaceCutout);
					ExportNormalMap(IOMasterMaterial, IOCollectedTextures, RenderingAsset, AdvancedLayered.LayeredNormal);
				}
				break;

				case "AdvancedTransparent":
				{
					IOMasterMaterial.AddBoolean("IsPBR", true);
					IOMasterMaterial.SetMaterialType(FDatasmithFacadeMasterMaterial.EMasterMaterialType.Transparent);

					Color TranspColor = GetColorPropertyValue(RenderingAsset, AdvancedTransparent.TransparentColor, sourceMaterialColor);

					IOMasterMaterial.AddBoolean("TintEnabled", true);
					IOMasterMaterial.AddColor("TintColor", TranspColor.Red / 255.0F, TranspColor.Green / 255.0F, TranspColor.Blue / 255.0F, 1.0F);

					float Transparency = LightnessFromColor(TranspColor);
					IOMasterMaterial.AddFloat("Transparency", Transparency);
					IOMasterMaterial.AddFloat("TransparencyMapFading", 0.0F);

					// Control the Unreal material Refraction.
					float RefractionIndex = GetFloatPropertyValue(RenderingAsset, AdvancedTransparent.TransparentIor, 1.0f);
					IOMasterMaterial.AddFloat("RefractionIndex", RefractionIndex);

					ExportRougness(IOMasterMaterial, IOCollectedTextures, RenderingAsset, AdvancedTransparent.SurfaceRoughness);
					ExportCutout(IOMasterMaterial, IOCollectedTextures, RenderingAsset, AdvancedTransparent.SurfaceCutout);
					ExportNormalMap(IOMasterMaterial, IOCollectedTextures, RenderingAsset, AdvancedTransparent.SurfaceNormal);
				}
				break;

				case "AdvancedMetal":
				{
					IOMasterMaterial.AddBoolean("IsPBR", true);
					IOMasterMaterial.SetMaterialType(FDatasmithFacadeMasterMaterial.EMasterMaterialType.Opaque);
					IOMasterMaterial.AddBoolean("IsMetal", true);
					ExportDiffuse(IOMasterMaterial, IOCollectedTextures, RenderingAsset, AdvancedMetal.MetalF0, sourceMaterialColor);
					ExportRougness(IOMasterMaterial, IOCollectedTextures, RenderingAsset, AdvancedMetal.SurfaceRoughness);
					ExportCutout(IOMasterMaterial, IOCollectedTextures, RenderingAsset, AdvancedMetal.SurfaceCutout);
					ExportNormalMap(IOMasterMaterial, IOCollectedTextures, RenderingAsset, AdvancedMetal.SurfaceNormal);
				}
				break;

				case "AdvancedOpaque":
				{
					IOMasterMaterial.AddBoolean("IsPBR", true);
					IOMasterMaterial.SetMaterialType(FDatasmithFacadeMasterMaterial.EMasterMaterialType.Opaque);

					ExportDiffuse(IOMasterMaterial, IOCollectedTextures, RenderingAsset, AdvancedOpaque.OpaqueAlbedo, sourceMaterialColor);
					ExportCutout(IOMasterMaterial, IOCollectedTextures, RenderingAsset, AdvancedOpaque.SurfaceCutout);
					ExportRougness(IOMasterMaterial, IOCollectedTextures, RenderingAsset, AdvancedOpaque.SurfaceRoughness);
					ExportNormalMap(IOMasterMaterial, IOCollectedTextures, RenderingAsset, AdvancedOpaque.SurfaceNormal);

					bool emission = GetBooleanPropertyValue(RenderingAsset, AdvancedOpaque.OpaqueEmission, false);
					if (emission)
					{
						ExportEmission(IOMasterMaterial, IOCollectedTextures, RenderingAsset, AdvancedOpaque.OpaqueLuminance, AdvancedOpaque.OpaqueLuminanceModifier);
					}
					else
					{
						IOMasterMaterial.AddBoolean("SelfIlluminationMapEnable", false);
					}
				}
				break;

				default:
				{
					// The properties of the Datasmith master material cannot be set.
					return false;
				}
			}

			// The properties of the Datasmith master material are set.
			return true;
		}

		private FDatasmithFacadeTexture ExportTexture(
			FDatasmithFacadeMasterMaterial IOMasterMaterial, Asset RenderingAsset, string AssetPropertyName, 
			string MapParamName, string TextureParamPrefix)
		{
			string MapPath = GetTexturePropertyPath(RenderingAsset, AssetPropertyName);

			if (!string.IsNullOrEmpty(MapPath))
			{
				float UVOffsetX = GetTexturePropertyDistance(RenderingAsset, AssetPropertyName, UnifiedBitmap.TextureRealWorldOffsetX, 0.0F);
				float UVOffsetY = GetTexturePropertyDistance(RenderingAsset, AssetPropertyName, UnifiedBitmap.TextureRealWorldOffsetY, 0.0F);
				float UVScaleX = 1.0F / GetTexturePropertyDistance(RenderingAsset, AssetPropertyName, UnifiedBitmap.TextureRealWorldScaleX, 1.0F);
				float UVScaleY = 1.0F / GetTexturePropertyDistance(RenderingAsset, AssetPropertyName, UnifiedBitmap.TextureRealWorldScaleY, 1.0F);
				float UVWAngle = GetTexturePropertyAngle(RenderingAsset, AssetPropertyName, UnifiedBitmap.TextureWAngle);

				// Control the Unreal material Normal.
				FDatasmithFacadeTexture TextureElement = FDatasmithFacadeMaterialsUtils.CreateSimpleTextureElement(MapPath);
				IOMasterMaterial.AddTexture(MapParamName, TextureElement);
				IOMasterMaterial.AddFloat($"{TextureParamPrefix}_UVOffsetX", UVOffsetX);
				IOMasterMaterial.AddFloat($"{TextureParamPrefix}_UVOffsetY", UVOffsetY);
				IOMasterMaterial.AddFloat($"{TextureParamPrefix}_UVScaleX", UVScaleX);
				IOMasterMaterial.AddFloat($"{TextureParamPrefix}_UVScaleY", UVScaleY);
				IOMasterMaterial.AddFloat($"{TextureParamPrefix}_UVWAngle", UVWAngle);

				return TextureElement;
			}

			return null;
		}

		private void ExportNormalMap(FDatasmithFacadeMasterMaterial IOMasterMaterial, List<FDatasmithFacadeTexture> IOCollectedTextures, Asset RenderingAsset, string AssetPropertyName)
		{
			FDatasmithFacadeTexture TextureElement = ExportTexture(IOMasterMaterial, RenderingAsset, AssetPropertyName, "NormalMap", "NormalMap");
			if (TextureElement != null)
			{
				IOCollectedTextures.Add(TextureElement);
			}
		}

		private void ExportDiffuse(FDatasmithFacadeMasterMaterial IOMasterMaterial, List<FDatasmithFacadeTexture> IOCollectedTextures, Asset RenderingAsset, string AssetProperty, Color DefaultColor)
		{
			Color DiffuseColor = GetColorPropertyValue(RenderingAsset, AssetProperty, DefaultColor);

			// Control the Unreal material Base Color.
			IOMasterMaterial.AddColor("DiffuseColor", DiffuseColor.Red / 255.0F, DiffuseColor.Green / 255.0F, DiffuseColor.Blue / 255.0F, 1.0F);

			FDatasmithFacadeTexture TextureElement = ExportTexture(IOMasterMaterial, RenderingAsset, AssetProperty, "DiffuseMap", "DiffuseMap");
			if (TextureElement != null)
			{
				IOCollectedTextures.Add(TextureElement);
				IOMasterMaterial.AddFloat("DiffuseMapFading", 1.0F);
			}
			else
			{
				IOMasterMaterial.AddFloat("DiffuseMapFading", 0.0F);
			}
		}

		private void ExportEmission(FDatasmithFacadeMasterMaterial IOMasterMaterial, List<FDatasmithFacadeTexture> IOCollectedTextures, Asset RenderingAsset, string LuminanceParam, string ColorParam)
		{
			float EmissionLuminance = GetFloatPropertyValue(RenderingAsset, LuminanceParam, 1.0f);
			Color EmissionFilterColor = GetColorPropertyValue(RenderingAsset, ColorParam, new Color(255, 255, 255));

			// Control the Unreal material Emissive Color.
			IOMasterMaterial.AddFloat("SelfIlluminationLuminance", EmissionLuminance);
			IOMasterMaterial.AddColor("SelfIlluminationFilter", EmissionFilterColor.Red / 255.0F, EmissionFilterColor.Green / 255.0F, EmissionFilterColor.Blue / 255.0F, 1.0F);

			FDatasmithFacadeTexture TextureElement = ExportTexture(IOMasterMaterial, RenderingAsset, ColorParam, "SelfIlluminationMap", "SelfIlluminationMap");
			if (TextureElement != null)
			{
				IOCollectedTextures.Add(TextureElement);
				IOMasterMaterial.AddBoolean("SelfIlluminationMapEnable", true);
			}
			else
			{
				IOMasterMaterial.AddBoolean("SelfIlluminationMapEnable", false);
			}
		}

		private void ExportRougness(FDatasmithFacadeMasterMaterial IOMasterMaterial, List<FDatasmithFacadeTexture> IOCollectedTextures, Asset RenderingAsset, string AssetProperty)
		{
			FDatasmithFacadeTexture TextureElement = ExportTexture(IOMasterMaterial, RenderingAsset, AssetProperty, "RoughnessMap", "RoughnessMap");
			if (TextureElement != null)
			{
				IOCollectedTextures.Add(TextureElement);
				IOMasterMaterial.AddBoolean("RoughnessMapEnable", true);
			}
			else
			{
				IOMasterMaterial.AddBoolean("RoughnessMapEnable", false);
				float Rougness = GetFloatPropertyValue(RenderingAsset, AssetProperty, 0f);
				IOMasterMaterial.AddFloat("Rougness", Rougness);
			}
		}

		private void ExportCutout(FDatasmithFacadeMasterMaterial IOMasterMaterial, List<FDatasmithFacadeTexture> IOCollectedTextures, Asset RenderingAsset, string AssetProperty)
		{
			FDatasmithFacadeTexture TextureElement = ExportTexture(IOMasterMaterial, RenderingAsset, AssetProperty, "CutoutOpacityMap", "CutoutMap");
			if (TextureElement != null)
			{
				IOCollectedTextures.Add(TextureElement);
				IOMasterMaterial.SetMaterialType(FDatasmithFacadeMasterMaterial.EMasterMaterialType.CutOut);
			}
		}

		private void SetFallbackMaterial(
			Color                          InMaterialColor,
			float                          InMaterialTransparency, // in range 0.0-1.0
			float                          InMaterialGlossiness,   // in range 0.0-1.0
			FDatasmithFacadeMasterMaterial IOMasterMaterial
		)
		{
			// Control the Unreal material Base Color.
			Color MaterialColor = InMaterialColor.IsValid ? InMaterialColor : new Color(255, 255, 255);
			IOMasterMaterial.AddColor("DiffuseColor", MaterialColor.Red / 255.0F, MaterialColor.Green / 255.0F, MaterialColor.Blue / 255.0F, 1.0F);
			IOMasterMaterial.AddFloat("DiffuseMapFading", 0.0F);
			IOMasterMaterial.AddBoolean("TintEnabled", false);

			// Control the Unreal material Emissive Color.
			IOMasterMaterial.AddFloat("SelfIlluminationLuminance", 0.0F);

			// Control the Unreal material Normal.
			IOMasterMaterial.AddFloat("BumpAmount", 0.0F);

			if (InMaterialTransparency > 0.0F)
			{
				IOMasterMaterial.SetMaterialType(FDatasmithFacadeMasterMaterial.EMasterMaterialType.Transparent);

				// Control the Unreal material Opacity.
				IOMasterMaterial.AddFloat("Transparency", InMaterialTransparency);
				IOMasterMaterial.AddFloat("TransparencyMapFading", 0.0F);

				// Control the Unreal material Refraction.
				IOMasterMaterial.AddFloat("RefractionIndex", 1.0F);
			}
			else
			{
				IOMasterMaterial.SetMaterialType(FDatasmithFacadeMasterMaterial.EMasterMaterialType.Opaque);

				// Control the Unreal material Metallic.
				IOMasterMaterial.AddBoolean("IsMetal", false);

				// Control the Unreal material Roughness.
				IOMasterMaterial.AddFloat("Glossiness", InMaterialGlossiness);
			}
		}

		private bool GetBooleanPropertyValue(
			Asset  in_asset,
			string in_propertyName,
			bool   in_defaultValue
		)
        {
			// DebugLog.AddLine($"Boolean Property {in_propertyName}");

			AssetProperty booleanProperty = in_asset.FindByName(in_propertyName);

			return (booleanProperty != null) ? (booleanProperty as AssetPropertyBoolean).Value : in_defaultValue;
        }

		private int GetIntegerPropertyValue(
			Asset  in_asset,
			string in_propertyName,
			int    in_defaultValue
		)
        {
			// DebugLog.AddLine($"Integer Property {in_propertyName}");

			AssetProperty integerProperty = in_asset.FindByName(in_propertyName);

			if (integerProperty != null)
			{
				if (integerProperty.Type == AssetPropertyType.Enumeration)
				{
					// Handle the spurious case of an enumerated type value not stored in an integer asset property.
					return (integerProperty as AssetPropertyEnum).Value;
				}
				else
				{
					return (integerProperty as AssetPropertyInteger).Value;
				}
			}

			return in_defaultValue;
        }

		private float GetFloatPropertyValue(
			Asset  in_asset,
			string in_propertyName,
			float  in_defaultValue
		)
        {
			// DebugLog.AddLine($"Float Property {in_propertyName}");

			AssetProperty doubleProperty = in_asset.FindByName(in_propertyName);

			if (doubleProperty != null)
			{
				if (doubleProperty.Type == AssetPropertyType.Float)
				{
					// Handle the spurious case of a value not stored in a double asset property.
					return (doubleProperty as AssetPropertyFloat).Value;
				}
				else
				{
					return (float) (doubleProperty as AssetPropertyDouble).Value;
				}
			}

			return in_defaultValue;
        }

		private Color GetColorPropertyValue(
			Asset  in_asset,
			string in_propertyName,
			Color  in_defaultValue
		)
        {
			// DebugLog.AddLine($"Color Property {in_propertyName}");

			AssetProperty colorProperty = in_asset.FindByName(in_propertyName);

			if (colorProperty != null)
			{
				Color color = (colorProperty as AssetPropertyDoubleArray4d).GetValueAsColor();

				if (color.IsValid)
				{
					return color;
				}
			}

			return in_defaultValue;
		}

		private string GetTexturePropertyPath(
			Asset  in_asset,
			string in_propertyName
		)
        {
			// DebugLog.AddLine($"Texture Property {in_propertyName}");

			AssetProperty textureProperty = in_asset.FindByName(in_propertyName);

			if (textureProperty != null)
			{
				Asset unifiedBitmapAsset = textureProperty.GetSingleConnectedAsset();

				if (unifiedBitmapAsset != null)
				{
					AssetProperty sourceProperty = unifiedBitmapAsset.FindByName(UnifiedBitmap.UnifiedbitmapBitmap);

					if (sourceProperty != null)
					{
						string sourcePath = (sourceProperty as AssetPropertyString).Value;

						// DebugLog.AddLine($"Texture path: {sourcePath}");

						if (!string.IsNullOrEmpty(sourcePath))
						{
							if (sourcePath.Contains("|"))
							{
								sourcePath = sourcePath.Split('|')[0];
							}

							if (!string.IsNullOrEmpty(sourcePath))
							{
								// TODO: Better handle relative paths.
								const string RevitTextureFolder1 = "C:\\Program Files (x86)\\Common Files\\Autodesk Shared\\Materials\\Textures\\";
								const string RevitTextureFolder2 = "C:\\Program Files (x86)\\Common Files\\Autodesk Shared\\Materials\\Textures\\1\\Mats\\";

								if (sourcePath[0] == '1')
								{
									sourcePath =  $"{RevitTextureFolder1}{sourcePath}";
								}

								if (sourcePath.Contains("Materials\\Generic\\Presets\\"))
								{
									sourcePath = sourcePath.Replace("Materials\\Generic\\Presets\\", RevitTextureFolder2).Replace(".jpg", ".png");
								}

								if (!Path.IsPathRooted(sourcePath))
								{
									string rootedSourcePath = Path.Combine(RevitTextureFolder2, sourcePath);

									if (File.Exists(rootedSourcePath))
									{
										sourcePath = rootedSourcePath;
									}
								}
								else if (!File.Exists(sourcePath))
								{
									// Path is absolute but file is not found there.
									// Remove the path component, we'll try searching the extra texture paths.
									sourcePath = Path.GetFileName(sourcePath);
								}

								// Also search a relative path in the extra texture paths.
								if (!Path.IsPathRooted(sourcePath))
								{
									foreach (string extraTexturePath in ExtraTexturePaths)
									{
										string extraSourcePath = Path.Combine(extraTexturePath, sourcePath);

										if (Path.IsPathRooted(extraSourcePath) && File.Exists(extraSourcePath))
										{
											sourcePath = extraSourcePath;
											break;
										}
									}
								}
								
								if (!File.Exists(sourcePath))
								{
									MessageList.Add($"Warning - Material \"{MaterialLabel}\": Cannot find texture file {sourcePath}");
								}

								return sourcePath;
							}
						}
					}
				}
			}

            return "";
        }

		private float GetTexturePropertyDistance(
			Asset  in_asset,
			string in_propertyName,
			string in_distanceName,
			float  in_defaultValue
		)
        {
			AssetProperty textureProperty = in_asset.FindByName(in_propertyName);

			if (textureProperty != null)
			{
				Asset unifiedBitmapAsset = textureProperty.GetSingleConnectedAsset();

				if (unifiedBitmapAsset != null)
				{
					AssetPropertyDistance distanceProperty = unifiedBitmapAsset.FindByName(in_distanceName) as AssetPropertyDistance;

					if (distanceProperty != null && distanceProperty.Value != 0.0)
					{
#if REVIT_API_2021
<<<<<<< HEAD
					    return (float) UnitUtils.Convert(distanceProperty.Value, distanceProperty.GetUnitTypeId(), UnitTypeId.Feet);
=======
						return (float) UnitUtils.Convert(distanceProperty.Value, distanceProperty.GetUnitTypeId(), UnitTypeId.Feet);
>>>>>>> 24776ab6
#else
						return (float) UnitUtils.Convert(distanceProperty.Value, distanceProperty.DisplayUnitType, DisplayUnitType.DUT_DECIMAL_FEET);
#endif
					}
				}
			}

            return in_defaultValue;
        }

		private float GetTexturePropertyAngle(
			Asset  in_asset,
			string in_propertyName,
			string in_angleName
		)
        {
			// DebugLog.AddLine($"Texture Angle Property {in_propertyName}");

			AssetProperty textureProperty = in_asset.FindByName(in_propertyName);

			if (textureProperty != null)
			{
				Asset unifiedBitmapAsset = textureProperty.GetSingleConnectedAsset();

				if (unifiedBitmapAsset != null)
				{
					AssetProperty angleProperty = unifiedBitmapAsset.FindByName(in_angleName);

					if (angleProperty != null)
					{
						return (float) (angleProperty as AssetPropertyDouble).Value / 360.0F;
					}
				}
			}

            return 0.0F;
        }
	}
}<|MERGE_RESOLUTION|>--- conflicted
+++ resolved
@@ -1838,6 +1838,8 @@
 			float  in_defaultValue
 		)
         {
+			// DebugLog.AddLine($"Texture Distance Property {in_propertyName}");
+
 			AssetProperty textureProperty = in_asset.FindByName(in_propertyName);
 
 			if (textureProperty != null)
@@ -1851,11 +1853,7 @@
 					if (distanceProperty != null && distanceProperty.Value != 0.0)
 					{
 #if REVIT_API_2021
-<<<<<<< HEAD
-					    return (float) UnitUtils.Convert(distanceProperty.Value, distanceProperty.GetUnitTypeId(), UnitTypeId.Feet);
-=======
 						return (float) UnitUtils.Convert(distanceProperty.Value, distanceProperty.GetUnitTypeId(), UnitTypeId.Feet);
->>>>>>> 24776ab6
 #else
 						return (float) UnitUtils.Convert(distanceProperty.Value, distanceProperty.DisplayUnitType, DisplayUnitType.DUT_DECIMAL_FEET);
 #endif
