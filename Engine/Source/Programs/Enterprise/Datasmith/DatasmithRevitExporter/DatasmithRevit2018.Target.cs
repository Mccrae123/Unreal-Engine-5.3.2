--- conflicted
+++ resolved
@@ -14,12 +14,8 @@
 
 		string RevitVersionString = GetVersion();
 		string ProjectName = "DatasmithRevit" + RevitVersionString;
-<<<<<<< HEAD
-
-=======
 		string DynamoNodeProjectName = "DatasmithDynamoNode";
 		
->>>>>>> 90fae962
 		ExeBinariesSubFolder = Path.Combine("Revit", RevitVersionString);
 		LaunchModuleName = ProjectName;
 
@@ -61,24 +57,17 @@
 
 		string RevitExporterPath = @"$(EngineDir)\Source\Programs\Enterprise\Datasmith\DatasmithRevitExporter";
 		string ProjectFile = Path.Combine(RevitExporterPath, ProjectName, ProjectName+".csproj");
-<<<<<<< HEAD
-		string BuildCommand = string.Format(@"$(EngineDir)\Build\BatchFiles\MSBuild.bat /t:Build /p:Configuration=Release /p:{1}=%{1}% {0}", ProjectFile, RevitSDKEnvVar);
-=======
 		string DynamoNodeProjectFile = Path.Combine(RevitExporterPath, ProjectName, DynamoNodeProjectName+".csproj");
 		string BuildCommand = string.Format(@"$(EngineDir)\Build\BatchFiles\MSBuild.bat /t:Build /p:Configuration=Release /p:{1}=%{1}% {0}", ProjectFile, RevitSDKEnvVar);
 		string BuildCommandDynamoNode = string.Format(@"$(EngineDir)\Build\BatchFiles\MSBuild.bat /t:Build /p:Configuration=Release /p:{1}=%{1}% {0}", DynamoNodeProjectFile, RevitSDKEnvVar);
->>>>>>> 90fae962
 		string ErrorMsg = string.Format("Cannot build {0}: Environment variable {1} is not defined.", ProjectName, RevitSDKEnvVar);
 
 		// Since the Datasmith Revit Exporter is a C# project, build in batch the release configuration of the Visual Studio C# project file.
 		// Outside of Epic Games, environment variable <RevitSDKEnvVar> (Revit_<year>_API) must be set to the Revit API directory on the developer's workstation.
 		PostBuildSteps.Add("setlocal enableextensions");
 		PostBuildSteps.Add(string.Format(@"if not defined {0} (if exist {1} (set {0}={1}) else ((echo {2}) & (exit /b 1)))", RevitSDKEnvVar, RevitSDKLocation, ErrorMsg));
-<<<<<<< HEAD
-=======
 		PostBuildSteps.Add(string.Format(@"echo {0}", BuildCommandDynamoNode));
 		PostBuildSteps.Add(BuildCommandDynamoNode);
->>>>>>> 90fae962
 		PostBuildSteps.Add(string.Format(@"echo {0}", BuildCommand));
 		PostBuildSteps.Add(BuildCommand);
 	}
