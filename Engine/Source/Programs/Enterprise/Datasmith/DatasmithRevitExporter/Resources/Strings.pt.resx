--- conflicted
+++ resolved
@@ -206,15 +206,12 @@
   </data>
   <data name="SettingsDialog_DialogTitle" xml:space="preserve">
     <value>Datasmith Export Settings</value>
-<<<<<<< HEAD
-=======
   </data>
   <data name="SettingsDialog_InsertionPoint" xml:space="preserve">
     <value>Insertion Point</value>
   </data>
   <data name="SettingsDialog_InsertionPointTooltip" xml:space="preserve">
     <value>Change world origin for all exported elements</value>
->>>>>>> d731a049
   </data>
   <data name="SettingsDialog_LabelMatchGroups" xml:space="preserve">
     <value>Metadata Export Filter</value>
