--- conflicted
+++ resolved
@@ -288,8 +288,6 @@
 
 		TSet<FMaterial*> MaterialsUsed;
 		bool bDefaultMaterialUsed = false;
-<<<<<<< HEAD
-=======
 
 		bool IsDefaultLayerMaterialUsed()
 		{
@@ -300,7 +298,6 @@
 		{
 			bDefaultMaterialUsed = true;
 		}
->>>>>>> d731a049
 
 		// todo: update reusing datasmith elements? 
 		// todo: update occurrences that used this entities - MeshActors need to be refreshed in accordance to OR this could be done on a level higher?
