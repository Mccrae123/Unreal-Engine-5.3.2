--- conflicted
+++ resolved
@@ -222,20 +222,8 @@
 		{
 		}
 
-<<<<<<< HEAD
-		// Initialize the dictionary of material definitions.
-		void PopulateFromModel(
-			SUModelRef InSModelRef // model containing SketchUp material definitions
-		);
-		void Update();
-
-		TSharedPtr<FMaterial> CreateMaterial(SUMaterialRef SMaterialDefinitionRef);
-		TSharedPtr<FMaterial> CreateMaterial(FMaterialIDType MaterialID);
-		void InvalidateMaterial(SUMaterialRef SMaterialDefinitionRef);
-=======
 		TSharedPtr<FMaterial> FindOrCreateMaterial(FMaterialIDType MaterialID);
 
->>>>>>> d731a049
 		bool InvalidateMaterial(FMaterialIDType MateriadId);
 		bool RemoveMaterial(FMaterialIDType EntityId);
 
@@ -260,9 +248,6 @@
 		TMap<DatasmithSketchUp::FMaterial*, FMaterialIDType> MaterialIdForMaterial;
 		// TMap<FMaterialIDType, TSharedPtr<DatasmithSketchUp::FMaterial>> MaterialDefinitionMap;
 
-<<<<<<< HEAD
-		TSharedPtr<FMaterial> FindOrCreateMaterial(FMaterialIDType MaterialID);
-=======
 		// todo: include default material into whole update cycle(textures, unused)
 		FMaterialOccurrence DefaultMaterial;
 	};
@@ -274,7 +259,6 @@
 		FLayerMaterials(FExportContext& InContext): Context(InContext)
 		{
 		}
->>>>>>> d731a049
 
 		TSharedPtr<FMaterial> FindOrCreateMaterialForLayer(FLayerIDType LayerID);
 
@@ -338,15 +322,11 @@
 		FExportContext& Context;
 	};
 
-<<<<<<< HEAD
-		FMaterialOccurrence DefaultMaterial;
-=======
 	struct FOptions
 	{
 		// Enabling this reverts to legacy behavior when each set of disconnected faces results in a separate static mesh.
 		// Disconnected means faces not connected through common edges. E.g. face A and B share an edge, face C shares edge with A then ABC are 'connected' one mesh(A connects with B through C).
 		bool bSeparateDisconnectedMeshes = false;
->>>>>>> d731a049
 	};
 
 
