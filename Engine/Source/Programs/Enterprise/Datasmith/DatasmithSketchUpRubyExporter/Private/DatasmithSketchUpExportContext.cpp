// Copyright Epic Games, Inc. All Rights Reserved.

#include "DatasmithSketchUpExportContext.h"
#include "DatasmithSketchUpUtils.h"
#include "DatasmithSketchUpComponent.h"
#include "DatasmithSketchUpCamera.h"
#include "DatasmithSketchUpMaterial.h"
#include "DatasmithSketchUpMaterial.h"
#include "DatasmithSketchUpMesh.h"
#include "DatasmithSketchUpMetadata.h"
#include "DatasmithSketchUpString.h"
#include "DatasmithSketchUpSummary.h"

#include "DatasmithExportOptions.h"
#include "DatasmithMesh.h"
#include "DatasmithMeshExporter.h"
#include "DatasmithSceneExporter.h"
#include "DatasmithSceneFactory.h"
#include "DatasmithUtils.h"
#include "IDatasmithSceneElements.h"

#include "Misc/SecureHash.h"
#include "Misc/Paths.h"


// SketchUp SDK.
#include "DatasmithSketchUpSDKBegins.h"

#include "SketchUpAPI/model/camera.h"
#include "SketchUpAPI/model/component_definition.h"
#include "SketchUpAPI/model/component_instance.h"
#include <SketchUpAPI/model/image.h>

#include "SketchUpAPI/model/layer.h"
#include "SketchUpAPI/model/model.h"
#include <SketchUpAPI/model/rendering_options.h>
#include "SketchUpAPI/model/scene.h"
#include <SketchUpAPI/model/typed_value.h>


#include "SketchUpAPI/application/application.h"

#include "DatasmithSketchUpSDKCeases.h"

using namespace DatasmithSketchUp;


FExportContext::FExportContext()
	: ComponentDefinitions(*this)
	, ComponentInstances(*this)
	, EntitiesObjects(*this)
	, Materials(*this)
	, Scenes(*this)
	, Textures(*this)
	, Layers(*this)
	, Images(*this)
	, ImageFiles(*this)
{
}

const TCHAR* FExportContext::GetAssetsOutputPath() const
{
	return SceneExporter->GetAssetsOutputPath();
}

void FExportContext::Populate()
{
	// Get Active Model
	SUResult su_api_result = SUApplicationGetActiveModel(&ModelRef);
	if (SUIsInvalid(ModelRef)) {
		return;
	}

	SUTransformation WorldTransform = { 1.0, 0.0, 0.0, 0.0,
										0.0, 1.0, 0.0, 0.0,
										0.0, 0.0, 1.0, 0.0,
										0.0, 0.0, 0.0, 1.0 };

	// Set up root 'Node'
	ModelDefinition = MakeShared<DatasmithSketchUp::FModelDefinition>(ModelRef);
	ModelDefinition->Parse(*this);

	// Retrieve the default layer in the SketchUp model.
	SULayerRef DefaultLayerRef = SU_INVALID;
	SUModelGetDefaultLayer(ModelRef, &DefaultLayerRef);

	// Setup root Node, based on Model
	Model = MakeShared<FModel>(*ModelDefinition);
	RootNode = MakeShared<FNodeOccurence>(*Model);
	RootNode->WorldTransform = WorldTransform;
	RootNode->EffectiveLayerRef = DefaultLayerRef;
	// Name and label for root loose mesh actors
	RootNode->DatasmithActorName = TEXT("SU");
	RootNode->DatasmithActorLabel = TEXT("Model");

	// Parse/convert Model
	Layers.PopulateFromModel(ModelRef);
	Scenes.Update();
	ComponentDefinitions.PopulateFromModel(ModelRef);

	ModelDefinition->ParseNode(*this, *RootNode); // Create node hierarchy
}

// ColorByLayer(or ColorByTag) changes material display on every entity by useinf either regular materials or colors(materials) set up for layers
bool FExportContext::PreUpdateColorByLayer()
{
	if (bColorByLayerInvaliated)
	{
		bColorByLayerInvaliated = false;

		bool bColorByLayerNew = bColorByLayer;
		SURenderingOptionsRef RenderingOptionsRef = SU_INVALID;
		if (SUModelGetRenderingOptions(ModelRef, &RenderingOptionsRef) == SU_ERROR_NONE)
		{
			SUTypedValueRef DisplayColorByLayerTypedValue = SU_INVALID;
			SUTypedValueCreate(&DisplayColorByLayerTypedValue);
			if (SURenderingOptionsGetValue(RenderingOptionsRef, "DisplayColorByLayer", &DisplayColorByLayerTypedValue) == SU_ERROR_NONE)
			{
				bool DisplayColorByLayer;
				if (SUTypedValueGetBool(DisplayColorByLayerTypedValue, &DisplayColorByLayer) == SU_ERROR_NONE)
				{
					bColorByLayerNew = DisplayColorByLayer;
				}
			}
		}

		// Check that flag was actually toggled to different state since last update
		if (bColorByLayer != bColorByLayerNew)
		{
			// Invalidate essentially everything when mode changed
			//    - layer materials vs regular materials need to be build/removed (material rebuild is caused by nodes/geom rebuild)
			//	  - meshes need to be rebuild(to split by layer, not by regular material)
			//	  - mesh actors need rebuild tochange override materials
			for (TPair<FComponentInstanceIDType, TSharedPtr<FComponentInstance>> Instance : ComponentInstances.ComponentInstanceMap)
			{
				Instance.Value->InvalidateEntityProperties();
			}
			
			for (const auto& IdValue : ComponentDefinitions.ComponentDefinitionMap)
			{
				TSharedPtr<FComponentDefinition> Definition = IdValue.Value;
				Definition->InvalidateDefinitionGeometry();
			}
			ModelDefinition->InvalidateDefinitionGeometry();

			bColorByLayer = bColorByLayerNew;
			return true;
		}
	}
	else
	{
		if (bColorByLayer)
		{
			return Materials.LayerMaterials.CheckForModifications();
		}
	}
	return false;
}


bool FExportContext::Update(bool bModifiedHint)
{
	bool bModified = bModifiedHint;

	bModified |= PreUpdateColorByLayer();

	bModified |= Scenes.Update();

<<<<<<< HEAD
=======
	bModified |= ModelDefinition->UpdateModel(*this);

>>>>>>> 4af6daef
	if (!bModified)
	{
		// code below is not supposed to change Datasmith scene if not modification hint(i.e. no invalidated data) was present
		return false;
	}

	// Invalidate occurrences for changed instances first
	Model->UpdateEntityProperties(*this);
	ComponentInstances.UpdateProperties();
	Images.UpdateProperties();

	// Update occurrences visibility(before updating meshes to make sure to skip updating unused meshes)
	RootNode->UpdateVisibility(*this);

	// Update Datasmith Meshes after their usage was refreshed(in visibility update) and before node hierarchy update(where Mesh Actors are updated for meshes)
	ModelDefinition->UpdateDefinition(*this);
	ComponentDefinitions.Update();
	Images.Update();

	// ComponentInstances will invalidate occurrences 
	Model->UpdateEntityGeometry(*this);
	ComponentInstances.UpdateGeometry();

	// Update transforms/names for Datasmith Actors and MeshActors, create these actors if needed
	RootNode->Update(*this);

	Materials.Update();

	// Wait for mesh export to complete
	for(TFuture<bool>& Task: MeshExportTasks)
	{
		Task.Get();
	}
	MeshExportTasks.Reset();

	return bModified;
}

FDefinition* FExportContext::GetDefinition(SUEntityRef Entity)
{
	// No Entity means Model
	if (SUIsInvalid(Entity))
	{
		return ModelDefinition.Get();
	}
	else
	{
		return ComponentDefinitions.GetComponentDefinition(SUComponentDefinitionFromEntity(Entity)).Get();
	}
}

FDefinition* FExportContext::GetDefinition(FEntityIDType DefinitionEntityId)
{
	FDefinition* DefinitionPtr = nullptr;

	if (DefinitionEntityId.EntityID == 0)
	{
		return ModelDefinition.Get();
	}
	else
	{
		if (TSharedPtr<FComponentDefinition>* Ptr = ComponentDefinitions.FindComponentDefinition(DefinitionEntityId))
		{
			return Ptr->Get();
		}
	}
	return nullptr;
}

bool FExportContext::InvalidateColorByLayer()
{
	bColorByLayerInvaliated = true;
	return false; // Don't return 'modified'  - in case user toggles the flag back and forth Update will check if it's actually changed
}

void FComponentDefinitionCollection::Update()
{
	for (const auto& IdValue : ComponentDefinitionMap)
	{
		TSharedPtr<FComponentDefinition> Definition = IdValue.Value;
		Definition->UpdateDefinition(Context);
	}
}

void FImageCollection::Update()
<<<<<<< HEAD
{
	for (const auto& IdValue : Images)
	{
		IdValue.Value->Update(Context);
	}
}

void FImageCollection::UpdateProperties()
{
	for (const auto& IdValue : Images)
	{
		IdValue.Value->UpdateEntityProperties(Context);
	}
}

bool FImageCollection::InvalidateImage(const FEntityIDType& EntityID)
{
	if (TSharedPtr<FImage>* Found = Images.Find(EntityID))
	{
		(*Found)->InvalidateImage();
		return true;
	}
	return false;
}

bool FImageCollection::RemoveImage(FComponentInstanceIDType ParentEntityId, FEntityIDType ImageId)
{
=======
{
	for (const auto& IdValue : Images)
	{
		IdValue.Value->Update(Context);
	}
}

void FImageCollection::UpdateProperties()
{
	for (const auto& IdValue : Images)
	{
		IdValue.Value->UpdateEntityProperties(Context);
	}
}

bool FImageCollection::InvalidateImage(const FEntityIDType& EntityID)
{
	if (TSharedPtr<FImage>* Found = Images.Find(EntityID))
	{
		(*Found)->InvalidateImage();
		return true;
	}
	return false;
}

bool FImageCollection::RemoveImage(FComponentInstanceIDType ParentEntityId, FEntityIDType ImageId)
{
>>>>>>> 4af6daef
	TSharedPtr<FImage>* Found = Images.Find(ImageId);
	if (!Found)
	{
		return false;
	}
	const TSharedPtr<FImage>& Image = *Found;

	FDefinition* ParentDefinition =  Context.GetDefinition(ParentEntityId);

	// Remove ComponentInstance for good only if incoming ParentDefinition is current Instance's parent. 
	//
	// Details:
	// ComponentInstance which removal is notified could have been relocated to another Definition 
	// This happens when Make Group is done - first new Group is added, containing existing ComponentInstance
	// And only after that event about removal from previous owning Definition is received
	if (Image->IsParentDefinition(ParentDefinition))
	{
		Image->RemoveImage(Context);
		Images.Remove(ImageId);
	}

	return true;

}

bool FSceneCollection::SetActiveScene(const FEntityIDType& EntityID)
{
	if (ActiveSceneId == EntityID)
	{
		return false;
	}
	ActiveSceneId = EntityID;
	return true;
}

bool FSceneCollection::Update()
{
	// Extract set of scenes(cameras ) and compute data hash to determine if Datasmith update is needed

	FMD5 MD5;

	size_t SceneCount = 0;
	SUModelGetNumScenes(Context.ModelRef, &SceneCount);
	MD5.Update(reinterpret_cast<uint8*>(&SceneCount), sizeof(SceneCount));

	TArray<FEntityIDType> SceneIds;

	if (SceneCount > 0)
	{
		// Retrieve the scenes in the SketchUp model.
		TArray<SUSceneRef> Scenes;
		Scenes.Init(SU_INVALID, SceneCount);
		SUResult SResult = SUModelGetScenes(Context.ModelRef, SceneCount, Scenes.GetData(), &SceneCount);
		Scenes.SetNum(SceneCount);
		// Make sure the SketchUp model has scenes to retrieve (no SU_ERROR_NO_DATA).
		if (SResult == SU_ERROR_NONE)
		{
			for (SUSceneRef SceneRef : Scenes)
			{
				// Make sure the SketchUp scene uses a camera.
				bool bSceneUseCamera = false;
				SUSceneGetUseCamera(SceneRef, &bSceneUseCamera); // we can ignore the returned SU_RESULT
				MD5.Update(reinterpret_cast<uint8*>(&bSceneUseCamera), sizeof(bSceneUseCamera));

				if (bSceneUseCamera)
				{
					FEntityIDType SceneId = DatasmithSketchUpUtils::GetSceneID(SceneRef);

					TSharedPtr<DatasmithSketchUp::FCamera> Camera;
					if (TSharedPtr<DatasmithSketchUp::FCamera>* Found =  SceneIdToCameraMap.Find(SceneId))
					{
						Camera = *Found;
					}
					else
					{
						Camera = FCamera::Create(Context, SceneRef);
						SceneIdToCameraMap.Add(SceneId, Camera);
					}

					MD5.Update(reinterpret_cast<uint8*>(&SceneId), sizeof(SceneId));

					Camera->bIsActive = SceneId == ActiveSceneId;
					
					FMD5Hash CameraHash = Camera->GetHash();
					
					MD5.Update(CameraHash.GetBytes(), CameraHash.GetSize());

					SceneIds.Add(SceneId);
				}
			}
		}
	}

	MD5.Update(reinterpret_cast<uint8*>(&ActiveSceneId), sizeof(ActiveSceneId));

	FMD5Hash Hash;
	Hash.Set(MD5);

	bool bModified = ScenesHash != Hash;

	ScenesHash = Hash;

	if (bModified)
	{

		for (TPair<FEntityIDType, TSharedPtr<FCamera>> IdCamera : SceneIdToCameraMap.Array())
		{
			FEntityIDType SceneId = IdCamera.Key;
			TSharedPtr<FCamera> Camera = IdCamera.Value;
			if (SceneIds.Contains(SceneId))
			{
				Camera->Update(Context);
			}
			else
			{
				// Cleanup removed scenes
				Context.DatasmithScene->RemoveActor(Camera->DatasmithCamera, EDatasmithActorRemovalRule::RemoveChildren);
				SceneIdToCameraMap.Remove(SceneId);
			}
		}
	}

	return bModified;
}

void FLayerCollection::PopulateFromModel(SUModelRef InModelRef)
{
	size_t LayerCount = 0;
	SUModelGetNumLayers(InModelRef, &LayerCount);

	TArray<SULayerRef> Layers;
	Layers.Init(SU_INVALID, LayerCount);
	SUResult SResult = SUModelGetLayers(InModelRef, LayerCount, Layers.GetData(), &LayerCount);
	Layers.SetNum(LayerCount);

	for (SULayerRef LayerRef : Layers)
	{
		UpdateLayer(LayerRef);
	}
}

void FLayerCollection::UpdateLayer(SULayerRef LayerRef)
{
	LayerVisibility.FindOrAdd(DatasmithSketchUpUtils::GetEntityID(SULayerToEntity(LayerRef))) = DatasmithSketchUpUtils::IsLayerVisible(LayerRef);
}

bool FLayerCollection::IsLayerVisible(SULayerRef LayerRef)
{
	bool* Found = LayerVisibility.Find(DatasmithSketchUpUtils::GetEntityID(SULayerToEntity(LayerRef)));
	return Found ? *Found : true;
<<<<<<< HEAD
=======
}



SULayerRef FLayerCollection::GetLayer(FLayerIDType LayerId)
{
	size_t LayerCount = 0;
	SUModelGetNumLayers(Context.ModelRef, &LayerCount);

	TArray<SULayerRef> Layers;
	Layers.Init(SU_INVALID, LayerCount);
	SUResult SResult = SUModelGetLayers(Context.ModelRef, LayerCount, Layers.GetData(), &LayerCount);
	Layers.SetNum(LayerCount);

	for (SULayerRef LayerRef : Layers)
	{
		if (GetLayerId(LayerRef) == LayerId)
		{
			return LayerRef;
		}
	}
	return SU_INVALID;
>>>>>>> 4af6daef
}

FLayerIDType FLayerCollection::GetLayerId(SULayerRef LayerRef)
{
	return DatasmithSketchUpUtils::GetEntityID(SULayerToEntity(LayerRef));
}


SULayerRef FLayerCollection::GetLayer(FLayerIDType LayerId)
{
	size_t LayerCount = 0;
	SUModelGetNumLayers(Context.ModelRef, &LayerCount);

	TArray<SULayerRef> Layers;
	Layers.Init(SU_INVALID, LayerCount);
	SUResult SResult = SUModelGetLayers(Context.ModelRef, LayerCount, Layers.GetData(), &LayerCount);
	Layers.SetNum(LayerCount);

	for (SULayerRef LayerRef : Layers)
	{
		if (GetLayerId(LayerRef) == LayerId)
		{
			return LayerRef;
		}
	}
	return SU_INVALID;
}

FLayerIDType FLayerCollection::GetLayerId(SULayerRef LayerRef)
{
	return DatasmithSketchUpUtils::GetEntityID(SULayerToEntity(LayerRef));
}

void FComponentDefinitionCollection::PopulateFromModel(SUModelRef InModelRef)
{
	// Get the number of normal component definitions in the SketchUp model.
	size_t SComponentDefinitionCount = 0;
	SUModelGetNumComponentDefinitions(InModelRef, &SComponentDefinitionCount); // we can ignore the returned SU_RESULT

	if (SComponentDefinitionCount > 0)
	{
		// Retrieve the normal component definitions in the SketchUp model.
		TArray<SUComponentDefinitionRef> SComponentDefinitions;
		SComponentDefinitions.Init(SU_INVALID, SComponentDefinitionCount);
		SUModelGetComponentDefinitions(InModelRef, SComponentDefinitionCount, SComponentDefinitions.GetData(), &SComponentDefinitionCount); // we can ignore the returned SU_RESULT
		SComponentDefinitions.SetNum(SComponentDefinitionCount);

		// Add the normal component definitions to our dictionary.
		for (SUComponentDefinitionRef SComponentDefinitionRef : SComponentDefinitions)
		{
			AddComponentDefinition(SComponentDefinitionRef);
		}
	}

	// Get the number of group component definitions in the SketchUp model.
	size_t SGroupDefinitionCount = 0;
	SUModelGetNumGroupDefinitions(InModelRef, &SGroupDefinitionCount); // we can ignore the returned SU_RESULT

	if (SGroupDefinitionCount > 0)
	{
		// Retrieve the group component definitions in the SketchUp model.
		TArray<SUComponentDefinitionRef> SGroupDefinitions;
		SGroupDefinitions.Init(SU_INVALID, SGroupDefinitionCount);
		SUModelGetGroupDefinitions(InModelRef, SGroupDefinitionCount, SGroupDefinitions.GetData(), &SGroupDefinitionCount); // we can ignore the returned SU_RESULT
		SGroupDefinitions.SetNum(SGroupDefinitionCount);

		// Add the group component definitions to our dictionary.
		for (SUComponentDefinitionRef SGroupDefinitionRef : SGroupDefinitions)
		{
			AddComponentDefinition(SGroupDefinitionRef);
		}
	}
}

TSharedPtr<FComponentDefinition> FComponentDefinitionCollection::AddComponentDefinition(SUComponentDefinitionRef InComponentDefinitionRef)
{
	TSharedPtr<FComponentDefinition> Definition = MakeShared<FComponentDefinition>(InComponentDefinitionRef);
	Definition->Parse(Context);
	ComponentDefinitionMap.Add(Definition->SketchupSourceID, Definition);
	return Definition;
}

TSharedPtr<FComponentDefinition> FComponentDefinitionCollection::GetComponentDefinition(
	SUComponentInstanceRef InComponentInstanceRef
)
{
	// Retrieve the component definition of the SketchUp component instance.
	SUComponentDefinitionRef SComponentDefinitionRef = SU_INVALID;
	SUComponentInstanceGetDefinition(InComponentInstanceRef, &SComponentDefinitionRef); // we can ignore the returned SU_RESULT
	return GetComponentDefinition(SComponentDefinitionRef);
}

TSharedPtr<FComponentDefinition> FComponentDefinitionCollection::GetComponentDefinition(SUComponentDefinitionRef ComponentDefinitionRef)
{
	if (TSharedPtr<FComponentDefinition>* Ptr = FindComponentDefinition(DatasmithSketchUpUtils::GetComponentID(ComponentDefinitionRef)))
	{
		return *Ptr;
	}

	return AddComponentDefinition(ComponentDefinitionRef);
}

TSharedPtr<FComponentDefinition>* FComponentDefinitionCollection::FindComponentDefinition(FComponentDefinitionIDType ComponentDefinitionID)
{
	return ComponentDefinitionMap.Find(ComponentDefinitionID);
}

TSharedPtr<FImage> FImageCollection::AddImage(FDefinition& ParentDefinition, const SUImageRef& ImageRef)
{
	FEntityIDType ImageId = DatasmithSketchUpUtils::GetEntityID(SUImageToEntity(ImageRef));

	TSharedPtr<FImage> Image;
	if (TSharedPtr<FImage>* Found = Images.Find(ImageId))
	{
		Image = *Found; 
	}
	else
	{
		Image = MakeShared<FImage>(ImageRef);
		Images.Add(ImageId, Image);
	}

	Image->SetParentDefinition(Context, &ParentDefinition);

	return Image;
}

void FEntitiesObjectCollection::RegisterEntities(DatasmithSketchUp::FEntities& Entities)
{
	for (int32 FaceId : Entities.EntitiesGeometry->FaceIds)
	{
		FaceIdForEntitiesMap.Add(FaceId, &Entities);
	}

	for (DatasmithSketchUp::FEntityIDType LayerId : Entities.EntitiesGeometry->Layers)
	{
		LayerIdForEntitiesMap.FindOrAdd(LayerId).Add(&Entities);
	}
}

void FEntitiesObjectCollection::UnregisterEntities(DatasmithSketchUp::FEntities& Entities)
{
	if (!Entities.EntitiesGeometry)
	{
		return;
	}

	for (int32 FaceId : Entities.EntitiesGeometry->FaceIds)
	{
		FaceIdForEntitiesMap.Remove(FaceId);
	}

	for (DatasmithSketchUp::FEntityIDType LayerId : Entities.EntitiesGeometry->Layers)
	{
		if(TSet<DatasmithSketchUp::FEntities*>* Ptr = LayerIdForEntitiesMap.Find(LayerId))
		{
			Ptr->Remove(&Entities);
		}
	}
}


TSharedPtr<FEntities> FEntitiesObjectCollection::AddEntities(FDefinition& InDefinition, SUEntitiesRef EntitiesRef)
{
	TSharedPtr<FEntities> Entities = MakeShared<FEntities>(InDefinition);

	Entities->EntitiesRef = EntitiesRef;

	return Entities;
}

DatasmithSketchUp::FEntities* FEntitiesObjectCollection::FindFace(int32 FaceId)
{
	if (DatasmithSketchUp::FEntities** PtrPtr = FaceIdForEntitiesMap.Find(FaceId))
	{
		return *PtrPtr;
	}
	return nullptr;
}

void FEntitiesObjectCollection::LayerModified(FEntityIDType LayerId)
{
	if (TSet<DatasmithSketchUp::FEntities*>* Ptr = LayerIdForEntitiesMap.Find(LayerId))
	{
		for (DatasmithSketchUp::FEntities* Entities : *Ptr)
		{
			Entities->Definition.InvalidateDefinitionGeometry();
		}
	}
}

TSharedPtr<FComponentInstance> FComponentInstanceCollection::AddComponentInstance(FDefinition& ParentDefinition, SUComponentInstanceRef InComponentInstanceRef)
{
	FComponentInstanceIDType ComponentInstanceId = DatasmithSketchUpUtils::GetComponentInstanceID(InComponentInstanceRef);

	TSharedPtr<FComponentInstance> ComponentInstance;
	if (TSharedPtr<FComponentInstance>* Ptr = ComponentInstanceMap.Find(ComponentInstanceId))
	{
		ComponentInstance = *Ptr; 
	}
	else
	{
		TSharedPtr<FComponentDefinition> Definition = Context.ComponentDefinitions.GetComponentDefinition(InComponentInstanceRef);
		ComponentInstance = MakeShared<FComponentInstance>(SUComponentInstanceToEntity(InComponentInstanceRef), *Definition);
		Definition->LinkComponentInstance(ComponentInstance.Get());
		ComponentInstanceMap.Add(ComponentInstanceId, ComponentInstance);
	}

	ComponentInstance->SetParentDefinition(Context, &ParentDefinition);

	return ComponentInstance;
}

bool FComponentInstanceCollection::RemoveComponentInstance(FComponentInstanceIDType ParentEntityId, FComponentInstanceIDType ComponentInstanceId)
{
	const TSharedPtr<FComponentInstance>* ComponentInstancePtr = ComponentInstanceMap.Find(ComponentInstanceId);
	if (!ComponentInstancePtr)
	{
		return false;
	}
	const TSharedPtr<FComponentInstance>& ComponentInstance = *ComponentInstancePtr;

	FDefinition* ParentDefinition =  Context.GetDefinition(ParentEntityId);

	// Remove ComponentInstance for good only if incoming ParentDefinition is current Instance's parent. 
	//
	// Details:
	// ComponentInstance which removal is notified could have been relocated to another Definition 
	// This happens when Make Group is done - first new Group is added, containing existing ComponentInstance
	// And only after that event about removal from previous owning Definition is received
	if (ComponentInstance->IsParentDefinition(ParentDefinition))
	{
		RemoveComponentInstance(ComponentInstance);
	}

	return true;
}

void FComponentInstanceCollection::RemoveComponentInstance(TSharedPtr<FComponentInstance> ComponentInstance)
{
	ComponentInstance->RemoveComponentInstance(Context);
	ComponentInstanceMap.Remove(ComponentInstance->GetComponentInstanceId());
}


void FComponentInstanceCollection::InvalidateComponentInstanceGeometry(FComponentInstanceIDType ComponentInstanceID)
{
	if (TSharedPtr<FComponentInstance>* Ptr = FindComponentInstance(ComponentInstanceID))
	{
		(*Ptr)->InvalidateEntityGeometry();
	}
}

void FComponentInstanceCollection::InvalidateComponentInstanceMetadata(FComponentInstanceIDType ComponentInstanceID)
{
	if (TSharedPtr<FComponentInstance>* Ptr = FindComponentInstance(ComponentInstanceID))
	{
		(*Ptr)->InvalidateEntityProperties(); // Metadata is updated with properties
	}
}

bool FComponentInstanceCollection::InvalidateComponentInstanceProperties(FComponentInstanceIDType ComponentInstanceId)
{
	if (TSharedPtr<FComponentInstance>* Ptr = FindComponentInstance(ComponentInstanceId))
	{
		TSharedPtr<FComponentInstance> ComponentInstance = *Ptr;
		
		// Replacing definition on a component instance fires the same event as changing properties
		SUComponentInstanceRef ComponentInstanceRef = ComponentInstance->GetComponentInstanceRef();
		TSharedPtr<FComponentDefinition> Definition = Context.ComponentDefinitions.GetComponentDefinition(ComponentInstanceRef);
		if (ComponentInstance->GetDefinition() != Definition.Get())
		{
			// Recreate and re-add instance
			FDefinition* ParentDefinition = ComponentInstance->Parent;
			RemoveComponentInstance(ComponentInstance);
			ParentDefinition->AddInstance(Context, AddComponentInstance(*ParentDefinition, ComponentInstanceRef));
		}

		ComponentInstance->InvalidateEntityProperties();
		return true;
	}
	return false;
}

void FComponentInstanceCollection::UpdateProperties()
{
	for (const auto& KeyValue : ComponentInstanceMap)
	{
		TSharedPtr<FComponentInstance> ComponentInstance = KeyValue.Value;
		ComponentInstance->UpdateEntityProperties(Context);
	}
}

void FComponentInstanceCollection::UpdateGeometry()
{
	for (const auto& KeyValue : ComponentInstanceMap)
	{
		TSharedPtr<FComponentInstance> ComponentInstance = KeyValue.Value;
		ComponentInstance->UpdateEntityGeometry(Context);
	}
}

void FComponentInstanceCollection::LayerModified(DatasmithSketchUp::FEntityIDType LayerId)
{
	for (const auto& KeyValue : ComponentInstanceMap)
	{
		TSharedPtr<DatasmithSketchUp::FComponentInstance> ComponentInstance = KeyValue.Value;
		if (SUIsValid(ComponentInstance->LayerRef) && (LayerId == DatasmithSketchUpUtils::GetEntityID(SULayerToEntity(ComponentInstance->LayerRef))))
		{
			ComponentInstance->InvalidateEntityProperties();
		}
	}
}

FMaterialOccurrence* FRegularMaterials::RegisterInstance(FMaterialIDType MaterialID, FNodeOccurence* NodeOccurrence)
{
	if (NodeOccurrence->MaterialOverride)
	{
		NodeOccurrence->MaterialOverride->UnregisterInstance(Context, NodeOccurrence);
	}

	if (const TSharedPtr<DatasmithSketchUp::FMaterial> Material = FindOrCreateMaterial(MaterialID))
	{
		return &Material->RegisterInstance(NodeOccurrence);
	}

	return {}; // Don't use a material if material id is unknown(of default)
}

void FRegularMaterials::UnregisterGeometry(DatasmithSketchUp::FEntitiesGeometry* EntitiesGeometry)
{
	if (EntitiesGeometry->bDefaultMaterialUsed)
	{
		DefaultMaterial.UnregisterGeometry(Context, EntitiesGeometry);
		EntitiesGeometry->bDefaultMaterialUsed = false;
	}
}

FMaterialOccurrence* FRegularMaterials::RegisterGeometry(FMaterialIDType MaterialID, DatasmithSketchUp::FEntitiesGeometry* EntitiesGeometry)
{
	if (const TSharedPtr<DatasmithSketchUp::FMaterial> Material = FindOrCreateMaterial(MaterialID))
	{
		EntitiesGeometry->MaterialsUsed.Add(Material.Get());
		return &Material->RegisterGeometry(EntitiesGeometry);
	}

	// Use default material on static mesh in case material id not found in added materials(most likely id is 0 for Default itself)
	if (!EntitiesGeometry->bDefaultMaterialUsed)
	{
		DefaultMaterial.RegisterGeometry(EntitiesGeometry);
		EntitiesGeometry->bDefaultMaterialUsed = true;
	}
	return &DefaultMaterial; 
}

FMaterialOccurrence* FLayerMaterials::RegisterGeometryForLayer(FLayerIDType LayerID, FEntitiesGeometry* EntitiesGeometry)
{
	if (const TSharedPtr<DatasmithSketchUp::FMaterial> Material = FindOrCreateMaterialForLayer(LayerID))
	{
		EntitiesGeometry->MaterialsUsed.Add(Material.Get());
		return &Material->RegisterGeometry(EntitiesGeometry);
	}

	return {};
}

void FMaterialCollection::UnregisterGeometry(DatasmithSketchUp::FEntitiesGeometry* EntitiesGeometry)
{
	if (!EntitiesGeometry)
	{
		return;
	}

	TSet<FMaterial*> MaterialsUsed = EntitiesGeometry->MaterialsUsed;

	for (FMaterial* Ptr : MaterialsUsed)
	{
		DatasmithSketchUp::FMaterial& Material = *Ptr;
		Material.UnregisterGeometry(Context, EntitiesGeometry);
	}

	RegularMaterials.UnregisterGeometry(EntitiesGeometry);

	EntitiesGeometry->MaterialsUsed.Reset();
}

TSharedPtr<FMaterial> FMaterialCollection::CreateMaterial(SUMaterialRef MaterialDefinitionRef)
{
	TSharedPtr<FMaterial> Material = FMaterial::Create(Context, MaterialDefinitionRef);
	Materials.Add(Material.Get());
	return Material;
}

void FMaterialCollection::SetMeshActorOverrideMaterial(FNodeOccurence& Node, DatasmithSketchUp::FEntitiesGeometry& EntitiesGeometry, const TSharedPtr<IDatasmithMeshActorElement>& MeshActor)
<<<<<<< HEAD
{
	// SketchUp has 'material override' only for single material - 'Default' material or material from default('Layer0') layer in ColorByTag mode. 
	// So we reset overrides on the actor to remove this single override(if it was set) and re-add new override(if there's one)
	MeshActor->ResetMaterialOverrides();

	if (Context.bColorByLayer)
	{
		// Retrieve the default layer in the SketchUp model.
		SULayerRef DefaultLayerRef = SU_INVALID;
		SUModelGetDefaultLayer(Context.ModelRef, &DefaultLayerRef);

		if (!SUAreEqual(DefaultLayerRef, Node.EffectiveLayerRef)) // Don't apply default layer(Layer0) material as override
		{
			FEntityIDType LayerId = DatasmithSketchUpUtils::GetEntityID(SULayerToEntity(Node.EffectiveLayerRef));
			if (FMaterialOccurrence* Material = LayerMaterials.RegisterInstance(LayerId, &Node))
			{
				MeshActor->AddMaterialOverride(Material->GetName(), EntitiesGeometry.GetInheritedMaterialOverrideSlotId());
			}
		}
	}
	else
	{
		if (FMaterialOccurrence* Material = RegularMaterials.RegisterInstance(Node.InheritedMaterialID, &Node))
		{
			MeshActor->AddMaterialOverride(Material->GetName(), EntitiesGeometry.GetInheritedMaterialOverrideSlotId());
		}
	}
}

bool FRegularMaterials::InvalidateMaterial(FMaterialIDType MateriadId)
{
	if (TSharedPtr<FMaterial>* Ptr = MaterialForMaterialId.Find(MateriadId))
	{
		FMaterial& Material = **Ptr;

		Material.Invalidate();
		return true;
	}
	return false;
}

bool FRegularMaterials::RemoveMaterial(FMaterialIDType EntityId)
{
	TSharedPtr<FMaterial> Material;
	if (MaterialForMaterialId.RemoveAndCopyValue(EntityId, Material))
	{
		MaterialIdForMaterial.Remove(Material.Get());
		Context.Materials.RemoveMaterial(Material.Get());
		return true;
	}
	return false;
}

bool FMaterialCollection::RemoveMaterial(FMaterial* Material)
{
	Materials.Remove(Material);
	Material->Remove(Context);
	return true;
}

bool FRegularMaterials::InvalidateDefaultMaterial()
{
	DefaultMaterial.Invalidate(Context);
	return true;
}

TSharedPtr<FMaterial> FRegularMaterials::FindOrCreateMaterial(FMaterialIDType MaterialId)
{
=======
{
	// SketchUp has 'material override' only for single material - 'Default' material or material from default('Layer0') layer in ColorByTag mode. 
	// So we reset overrides on the actor to remove this single override(if it was set) and re-add new override(if there's one)
	MeshActor->ResetMaterialOverrides();

	if (Context.bColorByLayer)
	{
		// Retrieve the default layer in the SketchUp model.
		SULayerRef DefaultLayerRef = SU_INVALID;
		SUModelGetDefaultLayer(Context.ModelRef, &DefaultLayerRef);

		if (!SUAreEqual(DefaultLayerRef, Node.EffectiveLayerRef)) // Don't apply default layer(Layer0) material as override
		{
			FEntityIDType LayerId = DatasmithSketchUpUtils::GetEntityID(SULayerToEntity(Node.EffectiveLayerRef));
			if (FMaterialOccurrence* Material = LayerMaterials.RegisterInstance(LayerId, &Node))
			{
				MeshActor->AddMaterialOverride(Material->GetName(), EntitiesGeometry.GetInheritedMaterialOverrideSlotId());
			}
		}
	}
	else
	{
		if (FMaterialOccurrence* Material = RegularMaterials.RegisterInstance(Node.InheritedMaterialID, &Node))
		{
			MeshActor->AddMaterialOverride(Material->GetName(), EntitiesGeometry.GetInheritedMaterialOverrideSlotId());
		}
	}
}

bool FRegularMaterials::InvalidateMaterial(FMaterialIDType MateriadId)
{
	if (TSharedPtr<FMaterial>* Ptr = MaterialForMaterialId.Find(MateriadId))
	{
		FMaterial& Material = **Ptr;

		Material.Invalidate();
		return true;
	}
	return false;
}

bool FRegularMaterials::RemoveMaterial(FMaterialIDType EntityId)
{
	TSharedPtr<FMaterial> Material;
	if (MaterialForMaterialId.RemoveAndCopyValue(EntityId, Material))
	{
		MaterialIdForMaterial.Remove(Material.Get());
		Context.Materials.RemoveMaterial(Material.Get());
		return true;
	}
	return false;
}

bool FMaterialCollection::RemoveMaterial(FMaterial* Material)
{
	Materials.Remove(Material);
	Material->Remove(Context);
	return true;
}

bool FRegularMaterials::InvalidateDefaultMaterial()
{
	DefaultMaterial.Invalidate(Context);
	return true;
}

TSharedPtr<FMaterial> FRegularMaterials::FindOrCreateMaterial(FMaterialIDType MaterialId)
{
>>>>>>> 4af6daef
	if (TSharedPtr<FMaterial>* Ptr = MaterialForMaterialId.Find(MaterialId))
	{
		return *Ptr;
	}

	// Get the number of material definitions in the SketchUp model.
	size_t SMaterialDefinitionCount = 0;
	SUModelGetNumMaterials(Context.ModelRef, &SMaterialDefinitionCount); // we can ignore the returned SU_RESULT

	// Retrieve the material definitions in the SketchUp model.
	TArray<SUMaterialRef> SMaterialDefinitions;
	SMaterialDefinitions.Init(SU_INVALID, SMaterialDefinitionCount);
	SUModelGetMaterials(Context.ModelRef, SMaterialDefinitionCount, SMaterialDefinitions.GetData(), &SMaterialDefinitionCount); // we can ignore the returned SU_RESULT
	SMaterialDefinitions.SetNum(SMaterialDefinitionCount);

	// Add the material definitions to our dictionary.
	for (SUMaterialRef SMaterialDefinitionRef : SMaterialDefinitions)
	{
		if (MaterialId == DatasmithSketchUpUtils::GetMaterialID(SMaterialDefinitionRef))
		{
			TSharedPtr<FMaterial> Material = Context.Materials.CreateMaterial(SMaterialDefinitionRef);
			MaterialForMaterialId.Emplace(MaterialId, Material);
			MaterialIdForMaterial.Add(Material.Get(), MaterialId);
			return Material;
		}
	}
	return {};
}

TSharedPtr<FMaterial> FLayerMaterials::FindOrCreateMaterialForLayer(FLayerIDType LayerID)
{
	if (TSharedPtr<FMaterial>* Ptr = MaterialForLayerId.Find(LayerID))
	{
		return *Ptr;
	}

	SULayerRef LayerRef = Context.Layers.GetLayer(LayerID);

	if (SUIsValid(LayerRef))
	{
		SUMaterialRef MaterialRef;
		if (SULayerGetMaterial(LayerRef, &MaterialRef) == SU_ERROR_NONE)
		{
			TSharedPtr<FMaterial> Material = Context.Materials.CreateMaterial(MaterialRef);
			Material->bGeometryHasScalingBakedIntoUvs = false;
			MaterialForLayerId.Add(LayerID, Material);
			LayerIdForMaterial.Add(Material.Get(), LayerID);
			return Material;
		}
	}
	return {};
}
<|MERGE_RESOLUTION|>--- conflicted
+++ resolved
@@ -166,11 +166,8 @@
 
 	bModified |= Scenes.Update();
 
-<<<<<<< HEAD
-=======
 	bModified |= ModelDefinition->UpdateModel(*this);
 
->>>>>>> 4af6daef
 	if (!bModified)
 	{
 		// code below is not supposed to change Datasmith scene if not modification hint(i.e. no invalidated data) was present
@@ -256,7 +253,6 @@
 }
 
 void FImageCollection::Update()
-<<<<<<< HEAD
 {
 	for (const auto& IdValue : Images)
 	{
@@ -284,35 +280,6 @@
 
 bool FImageCollection::RemoveImage(FComponentInstanceIDType ParentEntityId, FEntityIDType ImageId)
 {
-=======
-{
-	for (const auto& IdValue : Images)
-	{
-		IdValue.Value->Update(Context);
-	}
-}
-
-void FImageCollection::UpdateProperties()
-{
-	for (const auto& IdValue : Images)
-	{
-		IdValue.Value->UpdateEntityProperties(Context);
-	}
-}
-
-bool FImageCollection::InvalidateImage(const FEntityIDType& EntityID)
-{
-	if (TSharedPtr<FImage>* Found = Images.Find(EntityID))
-	{
-		(*Found)->InvalidateImage();
-		return true;
-	}
-	return false;
-}
-
-bool FImageCollection::RemoveImage(FComponentInstanceIDType ParentEntityId, FEntityIDType ImageId)
-{
->>>>>>> 4af6daef
 	TSharedPtr<FImage>* Found = Images.Find(ImageId);
 	if (!Found)
 	{
@@ -463,37 +430,8 @@
 {
 	bool* Found = LayerVisibility.Find(DatasmithSketchUpUtils::GetEntityID(SULayerToEntity(LayerRef)));
 	return Found ? *Found : true;
-<<<<<<< HEAD
-=======
-}
-
-
-
-SULayerRef FLayerCollection::GetLayer(FLayerIDType LayerId)
-{
-	size_t LayerCount = 0;
-	SUModelGetNumLayers(Context.ModelRef, &LayerCount);
-
-	TArray<SULayerRef> Layers;
-	Layers.Init(SU_INVALID, LayerCount);
-	SUResult SResult = SUModelGetLayers(Context.ModelRef, LayerCount, Layers.GetData(), &LayerCount);
-	Layers.SetNum(LayerCount);
-
-	for (SULayerRef LayerRef : Layers)
-	{
-		if (GetLayerId(LayerRef) == LayerId)
-		{
-			return LayerRef;
-		}
-	}
-	return SU_INVALID;
->>>>>>> 4af6daef
-}
-
-FLayerIDType FLayerCollection::GetLayerId(SULayerRef LayerRef)
-{
-	return DatasmithSketchUpUtils::GetEntityID(SULayerToEntity(LayerRef));
-}
+}
+
 
 
 SULayerRef FLayerCollection::GetLayer(FLayerIDType LayerId)
@@ -882,7 +820,6 @@
 }
 
 void FMaterialCollection::SetMeshActorOverrideMaterial(FNodeOccurence& Node, DatasmithSketchUp::FEntitiesGeometry& EntitiesGeometry, const TSharedPtr<IDatasmithMeshActorElement>& MeshActor)
-<<<<<<< HEAD
 {
 	// SketchUp has 'material override' only for single material - 'Default' material or material from default('Layer0') layer in ColorByTag mode. 
 	// So we reset overrides on the actor to remove this single override(if it was set) and re-add new override(if there's one)
@@ -951,76 +888,6 @@
 
 TSharedPtr<FMaterial> FRegularMaterials::FindOrCreateMaterial(FMaterialIDType MaterialId)
 {
-=======
-{
-	// SketchUp has 'material override' only for single material - 'Default' material or material from default('Layer0') layer in ColorByTag mode. 
-	// So we reset overrides on the actor to remove this single override(if it was set) and re-add new override(if there's one)
-	MeshActor->ResetMaterialOverrides();
-
-	if (Context.bColorByLayer)
-	{
-		// Retrieve the default layer in the SketchUp model.
-		SULayerRef DefaultLayerRef = SU_INVALID;
-		SUModelGetDefaultLayer(Context.ModelRef, &DefaultLayerRef);
-
-		if (!SUAreEqual(DefaultLayerRef, Node.EffectiveLayerRef)) // Don't apply default layer(Layer0) material as override
-		{
-			FEntityIDType LayerId = DatasmithSketchUpUtils::GetEntityID(SULayerToEntity(Node.EffectiveLayerRef));
-			if (FMaterialOccurrence* Material = LayerMaterials.RegisterInstance(LayerId, &Node))
-			{
-				MeshActor->AddMaterialOverride(Material->GetName(), EntitiesGeometry.GetInheritedMaterialOverrideSlotId());
-			}
-		}
-	}
-	else
-	{
-		if (FMaterialOccurrence* Material = RegularMaterials.RegisterInstance(Node.InheritedMaterialID, &Node))
-		{
-			MeshActor->AddMaterialOverride(Material->GetName(), EntitiesGeometry.GetInheritedMaterialOverrideSlotId());
-		}
-	}
-}
-
-bool FRegularMaterials::InvalidateMaterial(FMaterialIDType MateriadId)
-{
-	if (TSharedPtr<FMaterial>* Ptr = MaterialForMaterialId.Find(MateriadId))
-	{
-		FMaterial& Material = **Ptr;
-
-		Material.Invalidate();
-		return true;
-	}
-	return false;
-}
-
-bool FRegularMaterials::RemoveMaterial(FMaterialIDType EntityId)
-{
-	TSharedPtr<FMaterial> Material;
-	if (MaterialForMaterialId.RemoveAndCopyValue(EntityId, Material))
-	{
-		MaterialIdForMaterial.Remove(Material.Get());
-		Context.Materials.RemoveMaterial(Material.Get());
-		return true;
-	}
-	return false;
-}
-
-bool FMaterialCollection::RemoveMaterial(FMaterial* Material)
-{
-	Materials.Remove(Material);
-	Material->Remove(Context);
-	return true;
-}
-
-bool FRegularMaterials::InvalidateDefaultMaterial()
-{
-	DefaultMaterial.Invalidate(Context);
-	return true;
-}
-
-TSharedPtr<FMaterial> FRegularMaterials::FindOrCreateMaterial(FMaterialIDType MaterialId)
-{
->>>>>>> 4af6daef
 	if (TSharedPtr<FMaterial>* Ptr = MaterialForMaterialId.Find(MaterialId))
 	{
 		return *Ptr;
