﻿// Copyright Epic Games, Inc. All Rights Reserved.

using UnrealBuildTool;
using System.Collections.Generic;

public class DatasmithSDKTarget : TargetRules
{
	public DatasmithSDKTarget(TargetInfo Target)
		: base(Target)
	{
		Type = TargetType.Program;
		SolutionDirectory = "Programs/Datasmith";

		LaunchModuleName = "DatasmithSDK";
		ExeBinariesSubFolder = "DatasmithSDK";

		ExtraModuleNames.AddRange( new string[] { "DatasmithCore", "DatasmithExporter"} );

		LinkType = TargetLinkType.Monolithic;
		bShouldCompileAsDLL = true;

		bBuildDeveloperTools = false;
		bUseMallocProfiler = false;
		bBuildWithEditorOnlyData = true;
		bCompileAgainstEngine = false;
		bCompileAgainstCoreUObject = true;
		bCompileICU = false;
		bUsesSlate = false;
		bDisableDebugInfo = true;
		bUsePDBFiles = true;
		bHasExports = true;
		bIsBuildingConsoleApplication = true;

		if (Platform == UnrealTargetPlatform.Win64 || Platform == UnrealTargetPlatform.Win32)
		{
			AddWindowsPostBuildSteps();
		}
	}

	public void PostBuildCopy(string SrcPath, string DestPath)
	{
		PostBuildSteps.Add(string.Format("echo Copying {0} to {1}", SrcPath, DestPath));
		PostBuildSteps.Add(string.Format("xcopy {0} {1} /R /Y /S", SrcPath, DestPath));
	}

<<<<<<< HEAD
		// Copy the header files
		SrcPath = @"$(EngineDir)\Source\Runtime\Datasmith\DatasmithCore\Public\*.h";
		DestPath = @"$(EngineDir)\Binaries\$(TargetPlatform)\DatasmithSDK\Public\";
=======
	public void AddWindowsPostBuildSteps()
	{
		// Copy the documentation
		PostBuildCopy(
			@"$(EngineDir)\Source\Programs\Enterprise\Datasmith\DatasmithSDK\Documentation\*.*",
			@"$(EngineDir)\Binaries\$(TargetPlatform)\DatasmithSDK\Documentation\"
		);
>>>>>>> 24776ab6

		// Copy the header files
		PostBuildCopy(
			@"$(EngineDir)\Source\Runtime\Datasmith\DatasmithCore\Public\*.h",
			@"$(EngineDir)\Binaries\$(TargetPlatform)\DatasmithSDK\Public\"
		);

		PostBuildCopy(
			@"$(EngineDir)\Source\Runtime\Datasmith\DirectLink\Public\*.h",
			@"$(EngineDir)\Binaries\$(TargetPlatform)\DatasmithSDK\Public\"
		);

		PostBuildCopy(
			@"$(EngineDir)\Source\Developer\Datasmith\DatasmithExporter\Public\*.h",
			@"$(EngineDir)\Binaries\$(TargetPlatform)\DatasmithSDK\Public\"
		);
	}
}<|MERGE_RESOLUTION|>--- conflicted
+++ resolved
@@ -43,11 +43,6 @@
 		PostBuildSteps.Add(string.Format("xcopy {0} {1} /R /Y /S", SrcPath, DestPath));
 	}
 
-<<<<<<< HEAD
-		// Copy the header files
-		SrcPath = @"$(EngineDir)\Source\Runtime\Datasmith\DatasmithCore\Public\*.h";
-		DestPath = @"$(EngineDir)\Binaries\$(TargetPlatform)\DatasmithSDK\Public\";
-=======
 	public void AddWindowsPostBuildSteps()
 	{
 		// Copy the documentation
@@ -55,7 +50,6 @@
 			@"$(EngineDir)\Source\Programs\Enterprise\Datasmith\DatasmithSDK\Documentation\*.*",
 			@"$(EngineDir)\Binaries\$(TargetPlatform)\DatasmithSDK\Documentation\"
 		);
->>>>>>> 24776ab6
 
 		// Copy the header files
 		PostBuildCopy(
