--- conflicted
+++ resolved
@@ -32,12 +32,7 @@
 				}
 			);
 
-<<<<<<< HEAD
-
-			PrivateIncludePaths.AddRange( new string[] { "Runtime/Launch/Public", "Runtime/Launch/Private", ModuleDirectory } );
-=======
 			PrivateIncludePathModuleNames.Add("Launch");
->>>>>>> 4af6daef
 
 			// Max SDK setup
 			{
