--- conflicted
+++ resolved
@@ -8,18 +8,9 @@
 		public DatasmithMaxBase(ReadOnlyTargetRules Target)
 			: base(Target)
 		{
+
 			bUseRTTI = true;
 
-<<<<<<< HEAD
-			PrivateDependencyModuleNames.AddRange(
-				new string[]
-				{
-					"Core",
-					"DatasmithExporter",
-					"Projects",
-				}
-			);
-=======
 			// To avoid clashes with Max SDK
 			// todo: separate Slate code from 3ds max to a module
 			bUseUnity = false; 
@@ -41,7 +32,6 @@
 				}
 			);
 
->>>>>>> d731a049
 
 			PrivateIncludePaths.AddRange( new string[] { "Runtime/Launch/Public", "Runtime/Launch/Private", ModuleDirectory } );
 
