--- conflicted
+++ resolved
@@ -444,56 +444,6 @@
 	return true;
 }
 
-<<<<<<< HEAD
-void FDatasmithMaxMatExport::GetXMLTexture(TSharedRef< IDatasmithScene > DatasmithScene, Texmap* InTexMap, const TCHAR* AssetsPath)
-{
-	switch (FDatasmithMaxMatHelper::GetTextureClass(InTexMap))
-	{
-	case EDSBitmapType::NotSupported:
-		return;
-		break;
-	case EDSBitmapType::RegularBitmap:
-		FDatasmithMaxMatWriter::GetRegularTexmap(DatasmithScene, (BitmapTex*)InTexMap);
-		break;
-	case EDSBitmapType::AutodeskBitmap:
-		FDatasmithMaxMatWriter::GetAutodeskTexmap(DatasmithScene, InTexMap);
-		break; 
-	case EDSBitmapType::TheaBitmap:
-		FDatasmithMaxMatWriter::GetTheaTexmap(DatasmithScene, (BitmapTex*)InTexMap);
-		break;
-	case EDSBitmapType::CoronaBitmap:
-		FDatasmithMaxMatWriter::GetCoronaTexmap(DatasmithScene, (BitmapTex*)InTexMap);
-		break;
-	case EDSBitmapType::VRayHRDI:
-		FDatasmithMaxMatWriter::GetVrayHdri(DatasmithScene, (BitmapTex*)InTexMap);
-		break;
-	case EDSBitmapType::ColorCorrector:
-		GetXMLTexture(DatasmithScene, InTexMap->GetSubTexmap(0), AssetsPath);
-		break;
-	case EDSBitmapType::BakeableMap:
-		FDatasmithMaxMatWriter::AddBakeable(DatasmithScene, (BitmapTex*)InTexMap, AssetsPath);
-		break;
-	case EDSBitmapType::NormalMap:
-	case EDSBitmapType::FallOff:
-	case EDSBitmapType::Gradient:
-	case EDSBitmapType::GradientRamp:
-	case EDSBitmapType::Checker:
-	case EDSBitmapType::Cellular:
-	case EDSBitmapType::Mix:
-	case EDSBitmapType::Noise:
-	case EDSBitmapType::CompositeTex:
-		for (int i = 0; i < InTexMap->NumSubTexmaps(); i++)
-		{
-			GetXMLTexture(DatasmithScene, InTexMap->GetSubTexmap(i), AssetsPath);
-		}
-		break;
-	default:
-		break;
-	}
-}
-
-=======
->>>>>>> d731a049
 bool FDatasmithMaxMatExport::UseFirstSubMapOnly(EDSMaterialType MaterialType, Mtl* Material)
 {
 	switch (MaterialType)
@@ -525,10 +475,6 @@
 
 TSharedPtr< IDatasmithBaseMaterialElement > FDatasmithMaxMatExport::ExportUniqueMaterial(TSharedRef< IDatasmithScene > DatasmithScene, Mtl* Material, const TCHAR* AssetsPath)
 {
-<<<<<<< HEAD
-	// Names should be unique prior to this
-	FString MaterialName(FDatasmithUtils::SanitizeObjectName(Material->GetName().data()));
-=======
 	if (!Material)
 	{
 		return {};
@@ -536,7 +482,6 @@
 
 	FString MaterialName(FDatasmithMaxMaterialsToUEPbrManager::GetDatasmithMaterialName(Material));
 
->>>>>>> d731a049
 	for (int i = 0; i < DatasmithScene->GetMaterialsCount(); i++)
 	{
 		if (FString(DatasmithScene->GetMaterial(i)->GetName()) == MaterialName)
