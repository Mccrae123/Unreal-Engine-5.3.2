// Copyright Epic Games, Inc. All Rights Reserved.

#include "MaxMaterialsToUEPbr/DatasmithMaxVrayMaterialsToUEPbr.h"

#include "DatasmithMaxClassIDs.h"
#include "DatasmithMaxTexmapParser.h"
#include "DatasmithMaxWriter.h"
#include "DatasmithSceneFactory.h"
#include "MaxMaterialsToUEPbr/DatasmithMaxTexmapToUEPbr.h"
#include "MaxMaterialsToUEPbr/DatasmithMaxVRayTexmapToUEPbr.h"

#include "Windows/AllowWindowsPlatformTypes.h"
MAX_INCLUDES_START
	#include "max.h"
	#include "mtl.h"
MAX_INCLUDES_END
#include "Windows/HideWindowsPlatformTypes.h"

namespace DatasmithMaxVRayMaterialsToUEPbrImpl
{
	struct FMaxVRayMaterial
	{
		FMaxVRayMaterial()
			: bUseRoughness( false )
			, ReflectionGlossiness( 0.f )
			, bReflectionFresnel( false )
			, bLockReflectionIORToRefractionIOR( false )
			, ReflectionIOR( 0.f )
			, RefractionIOR( 0.f )
			, FogMultiplier( 0.f )
		{
		}

		// Diffuse
		DatasmithMaxTexmapParser::FWeightedColorParameter Diffuse;
		DatasmithMaxTexmapParser::FMapParameter DiffuseMap;

		// Reflection
		DatasmithMaxTexmapParser::FWeightedColorParameter Reflection;
		DatasmithMaxTexmapParser::FMapParameter ReflectionMap;

		bool bUseRoughness; // Reflection glossiness should be inverted
		float ReflectionGlossiness;
		DatasmithMaxTexmapParser::FMapParameter ReflectionGlossinessMap;

		// Reflection IOR
		bool bReflectionFresnel;
		bool bLockReflectionIORToRefractionIOR;

		float ReflectionIOR;
		DatasmithMaxTexmapParser::FMapParameter ReflectionIORMap;

		// Refraction
		DatasmithMaxTexmapParser::FWeightedColorParameter Refraction;
		DatasmithMaxTexmapParser::FMapParameter RefractionMap;

		// Refraction IOR
		float RefractionIOR;
		DatasmithMaxTexmapParser::FMapParameter RefractionIORMap;

		DatasmithMaxTexmapParser::FMapParameter OpacityMap;

		// Bump
		DatasmithMaxTexmapParser::FMapParameter BumpMap;

		// Displacement
		DatasmithMaxTexmapParser::FMapParameter DisplacementMap;

		// Fog
		DatasmithMaxTexmapParser::FWeightedColorParameter FogColor;
		DatasmithMaxTexmapParser::FMapParameter FogColorMap;
		float FogMultiplier;
	};

	FMaxVRayMaterial ParseVRayMaterialProperties( Mtl& Material )
	{
		FMaxVRayMaterial VRayMaterialProperties;

		const int NumParamBlocks = Material.NumParamBlocks();

		const TimeValue CurrentTime = GetCOREInterface()->GetTime();

		for (int j = 0; j < NumParamBlocks; j++)
		{
			IParamBlock2* ParamBlock2 = Material.GetParamBlockByID((short)j);
			ParamBlockDesc2* ParamBlockDesc = ParamBlock2->GetDesc();
			
			for (int i = 0; i < ParamBlockDesc->count; i++)
			{
				const ParamDef& ParamDefinition = ParamBlockDesc->paramdefs[i];

				// Diffuse
				if ( FCString::Stricmp(ParamDefinition.int_name, TEXT("diffuse")) == 0 )
				{
					VRayMaterialProperties.Diffuse.Value = FDatasmithMaxMatHelper::MaxLinearColorToFLinearColor( (BMM_Color_fl)ParamBlock2->GetColor( ParamDefinition.ID, CurrentTime ) );
				}
				else if (FCString::Stricmp(ParamDefinition.int_name, TEXT("texmap_diffuse")) == 0)
				{
					VRayMaterialProperties.DiffuseMap.Map = ParamBlock2->GetTexmap(ParamDefinition.ID, CurrentTime);
				}
				else if ( FCString::Stricmp( ParamDefinition.int_name, TEXT("texmap_diffuse_on") ) == 0 )
				{
					VRayMaterialProperties.DiffuseMap.bEnabled = ( ParamBlock2->GetInt(ParamDefinition.ID, CurrentTime) != 0 );
				}
				else if (FCString::Stricmp(ParamDefinition.int_name, TEXT("texmap_diffuse_multiplier")) == 0)
				{
					VRayMaterialProperties.DiffuseMap.Weight = ParamBlock2->GetFloat(ParamDefinition.ID, CurrentTime) / 100.f;
				}

				// Reflection
				else if ( FCString::Stricmp(ParamDefinition.int_name, TEXT("reflection")) == 0 )
				{
					VRayMaterialProperties.Reflection.Value = FDatasmithMaxMatHelper::MaxLinearColorToFLinearColor( (BMM_Color_fl)ParamBlock2->GetColor( ParamDefinition.ID, CurrentTime ) );
				}
				else if (FCString::Stricmp(ParamDefinition.int_name, TEXT("texmap_reflection")) == 0)
				{
					VRayMaterialProperties.ReflectionMap.Map = ParamBlock2->GetTexmap(ParamDefinition.ID, CurrentTime);
				}
				else if (FCString::Stricmp(ParamDefinition.int_name, TEXT("texmap_reflection_on")) == 0)
				{
					VRayMaterialProperties.ReflectionMap.bEnabled = ( ParamBlock2->GetInt(ParamDefinition.ID, CurrentTime) != 0 );
				}
				else if (FCString::Stricmp(ParamDefinition.int_name, TEXT("texmap_reflection_multiplier")) == 0)
				{
					VRayMaterialProperties.ReflectionMap.Weight = ParamBlock2->GetFloat( ParamDefinition.ID, CurrentTime ) / 100.0f;
				}

				// Reflection Glossiness
				else if ( FCString::Stricmp( ParamDefinition.int_name, TEXT("reflection_glossiness") ) == 0 )
				{
					VRayMaterialProperties.ReflectionGlossiness = ParamBlock2->GetFloat( ParamDefinition.ID, CurrentTime );
				}
				else if (FCString::Stricmp(ParamDefinition.int_name, TEXT("texmap_reflectionGlossiness")) == 0)
				{
					VRayMaterialProperties.ReflectionGlossinessMap.Map = ParamBlock2->GetTexmap(ParamDefinition.ID, CurrentTime);
				}
				else if (FCString::Stricmp(ParamDefinition.int_name, TEXT("texmap_reflectionGlossiness_on")) == 0)
				{
					VRayMaterialProperties.ReflectionGlossinessMap.bEnabled = ( ParamBlock2->GetInt(ParamDefinition.ID, CurrentTime) != 0 );
				}
				else if (FCString::Stricmp(ParamDefinition.int_name, TEXT("texmap_reflectionGlossiness_multiplier")) == 0)
				{
					VRayMaterialProperties.ReflectionGlossinessMap.Weight = ParamBlock2->GetFloat(ParamDefinition.ID, CurrentTime) / 100.0f;
				}
				else if ( FCString::Stricmp( ParamDefinition.int_name, TEXT("brdf_useRoughness") ) == 0 )
				{
					VRayMaterialProperties.bUseRoughness = ( ParamBlock2->GetInt(ParamDefinition.ID, CurrentTime) != 0 );
				}

				// Reflection IOR
				else if ( FCString::Stricmp(ParamDefinition.int_name, TEXT("reflection_fresnel")) == 0 )
				{
					VRayMaterialProperties.bReflectionFresnel = ( ParamBlock2->GetInt(ParamDefinition.ID, CurrentTime) != 0 );
				}
				else if ( FCString::Stricmp(ParamDefinition.int_name, TEXT("reflection_ior")) == 0 )
				{
					VRayMaterialProperties.ReflectionIOR = ParamBlock2->GetFloat( ParamDefinition.ID, CurrentTime );
				}
				else if ( FCString::Stricmp(ParamDefinition.int_name, TEXT("texmap_ReflectionIOR")) == 0 )
				{
					VRayMaterialProperties.ReflectionIORMap.Map = ParamBlock2->GetTexmap( ParamDefinition.ID, CurrentTime );
				}
				else if ( FCString::Stricmp(ParamDefinition.int_name, TEXT("texmap_ReflectionIOR_on")) == 0 )
				{
					VRayMaterialProperties.ReflectionIORMap.bEnabled = ( ParamBlock2->GetInt( ParamDefinition.ID, CurrentTime ) != 0 );
				}
				else if ( FCString::Stricmp(ParamDefinition.int_name, TEXT("texmap_ReflectionIOR_multiplier")) == 0 )
				{
					VRayMaterialProperties.ReflectionIORMap.Weight = ParamBlock2->GetFloat( ParamDefinition.ID, CurrentTime ) * 0.01f;
				}
				else if (FCString::Stricmp(ParamDefinition.int_name, TEXT("reflection_lockIOR")) == 0)
				{
					VRayMaterialProperties.bLockReflectionIORToRefractionIOR = ( ParamBlock2->GetInt(ParamDefinition.ID, CurrentTime) != 0 );
				}

				// Refraction
				else if ( FCString::Stricmp(ParamDefinition.int_name, TEXT("refraction")) == 0 )
				{
					VRayMaterialProperties.Refraction.Value = FDatasmithMaxMatHelper::MaxLinearColorToFLinearColor( (BMM_Color_fl)ParamBlock2->GetColor( ParamDefinition.ID, CurrentTime ) );
				}
				else if (FCString::Stricmp(ParamDefinition.int_name, TEXT("texmap_refraction")) == 0)
				{
					VRayMaterialProperties.RefractionMap.Map = ParamBlock2->GetTexmap(ParamDefinition.ID, CurrentTime);
				}
				else if (FCString::Stricmp(ParamDefinition.int_name, TEXT("texmap_refraction_on")) == 0)
				{
					VRayMaterialProperties.RefractionMap.bEnabled = ( ParamBlock2->GetInt(ParamDefinition.ID, CurrentTime) != 0 );
				}
				else if (FCString::Stricmp(ParamDefinition.int_name, TEXT("texmap_refraction_multiplier")) == 0)
				{
					VRayMaterialProperties.RefractionMap.Weight = ParamBlock2->GetFloat(ParamDefinition.ID, CurrentTime) / 100.0f;
				}

				// Refraction IOR
				else if ( FCString::Stricmp(ParamDefinition.int_name, TEXT("refraction_ior")) == 0 )
				{
					VRayMaterialProperties.RefractionIOR = ParamBlock2->GetFloat( ParamDefinition.ID, CurrentTime );
				}
				else if ( FCString::Stricmp(ParamDefinition.int_name, TEXT("texmap_refractionIOR")) == 0 )
				{
					VRayMaterialProperties.RefractionIORMap.Map = ParamBlock2->GetTexmap( ParamDefinition.ID, CurrentTime );
				}
				else if ( FCString::Stricmp(ParamDefinition.int_name, TEXT("texmap_refractionIOR_on")) == 0 )
				{
					VRayMaterialProperties.RefractionIORMap.bEnabled = ( ParamBlock2->GetInt( ParamDefinition.ID, CurrentTime ) != 0 );
				}
				else if ( FCString::Stricmp(ParamDefinition.int_name, TEXT("texmap_refractionIOR_multiplier")) == 0 )
				{
					VRayMaterialProperties.RefractionIORMap.Weight = ParamBlock2->GetFloat( ParamDefinition.ID, CurrentTime ) * 0.01f;
				}

				// Opacity
				else if (FCString::Stricmp(ParamDefinition.int_name, TEXT("texmap_opacity")) == 0)
				{
					VRayMaterialProperties.OpacityMap.Map = ParamBlock2->GetTexmap(ParamDefinition.ID, CurrentTime);
				}
				else if ( FCString::Stricmp( ParamDefinition.int_name, TEXT("texmap_opacity_on") ) == 0 )
				{
					VRayMaterialProperties.OpacityMap.bEnabled = ( ParamBlock2->GetInt( ParamDefinition.ID, CurrentTime ) != 0 );
				}
				else if ( FCString::Stricmp(ParamDefinition.int_name, TEXT("texmap_opacity_multiplier")) == 0 )
				{
					VRayMaterialProperties.OpacityMap.Weight = ParamBlock2->GetFloat( ParamDefinition.ID, CurrentTime ) * 0.01f;
				}

				// Bump
				else if ( FCString::Stricmp(ParamDefinition.int_name, TEXT("texmap_bump")) == 0 )
				{
					VRayMaterialProperties.BumpMap.Map = ParamBlock2->GetTexmap( ParamDefinition.ID, CurrentTime );
				}
				else if (FCString::Stricmp(ParamDefinition.int_name, TEXT("texmap_bump_multiplier")) == 0)
				{
					VRayMaterialProperties.BumpMap.Weight = ParamBlock2->GetFloat( ParamDefinition.ID, CurrentTime ) / 100.f;
				}
				else if ( FCString::Stricmp( ParamDefinition.int_name, TEXT("texmap_bump_on") ) == 0 )
				{
					VRayMaterialProperties.BumpMap.bEnabled = ( ParamBlock2->GetInt( ParamDefinition.ID, CurrentTime ) != 0 );
				}

				// Displacement
				else if (FCString::Stricmp(ParamDefinition.int_name, TEXT("texmap_displacement")) == 0)
				{
					VRayMaterialProperties.DisplacementMap.Map = ParamBlock2->GetTexmap( ParamDefinition.ID, CurrentTime );
				}
				else if (FCString::Stricmp(ParamDefinition.int_name, TEXT("texmap_displacement_multiplier")) == 0)
				{
					VRayMaterialProperties.DisplacementMap.Weight = ParamBlock2->GetFloat( ParamDefinition.ID, CurrentTime ) / 100.f;
				}
				else if (FCString::Stricmp(ParamDefinition.int_name, TEXT("texmap_displacement_on")) == 0)
				{
					VRayMaterialProperties.DisplacementMap.bEnabled = ( ParamBlock2->GetInt( ParamDefinition.ID, CurrentTime ) != 0 );
				}

				// Fog
				else if (FCString::Stricmp(ParamDefinition.int_name, TEXT("refraction_fogColor")) == 0)
				{
					VRayMaterialProperties.FogColor.Value = FDatasmithMaxMatHelper::MaxLinearColorToFLinearColor( (BMM_Color_fl)ParamBlock2->GetColor( ParamDefinition.ID, CurrentTime ) );
				}
				else if (FCString::Stricmp(ParamDefinition.int_name, TEXT("texmap_refraction_fog")) == 0)
				{
					VRayMaterialProperties.FogColorMap.Map = ParamBlock2->GetTexmap( ParamDefinition.ID, CurrentTime );
				}
				else if (FCString::Stricmp(ParamDefinition.int_name, TEXT("texmap_refraction_fog_on")) == 0)
				{
					VRayMaterialProperties.FogColorMap.bEnabled = ( ParamBlock2->GetInt( ParamDefinition.ID, CurrentTime ) != 0 );
				}
				else if (FCString::Stricmp(ParamDefinition.int_name, TEXT("texmap_refraction_fog_multiplier")) == 0)
				{
					VRayMaterialProperties.FogColorMap.Weight = ParamBlock2->GetFloat( ParamDefinition.ID, CurrentTime ) / 100.f;
				}
				else if ( FCString::Stricmp(ParamDefinition.int_name, TEXT("refraction_fogMult")) == 0 )
				{
					VRayMaterialProperties.FogMultiplier = ParamBlock2->GetFloat( ParamDefinition.ID, CurrentTime );
				}
			}
			ParamBlock2->ReleaseDesc();
		}

		return VRayMaterialProperties;
	}

	struct FMaxVRay2SidedMaterial
	{
		FMaxVRay2SidedMaterial()
			: FrontMaterial( nullptr )
		{
		}

		// Front
		Mtl* FrontMaterial;
	};

	FMaxVRay2SidedMaterial ParseVRay2SidedMaterialProperties( Mtl& Material )
	{
		FMaxVRay2SidedMaterial VRay2SidedMaterialProperties;

		const int NumParamBlocks = Material.NumParamBlocks();

		const TimeValue CurrentTime = GetCOREInterface()->GetTime();

		for (int j = 0; j < NumParamBlocks; j++)
		{
			IParamBlock2* ParamBlock2 = Material.GetParamBlockByID((short)j);
			ParamBlockDesc2* ParamBlockDesc = ParamBlock2->GetDesc();
			
			for (int i = 0; i < ParamBlockDesc->count; i++)
			{
				const ParamDef& ParamDefinition = ParamBlockDesc->paramdefs[i];

				// Front
				if ( FCString::Stricmp(ParamDefinition.int_name, TEXT("frontMtl")) == 0 )
				{
					VRay2SidedMaterialProperties.FrontMaterial = ParamBlock2->GetMtl( ParamDefinition.ID, CurrentTime );
				}
			}
			ParamBlock2->ReleaseDesc();
		}

		return VRay2SidedMaterialProperties;
	}

	struct FMaxVRayWrapperMaterial
	{
		FMaxVRayWrapperMaterial()
			: BaseMaterial( nullptr )
		{
		}

		// Base
		Mtl* BaseMaterial;
	};

	FMaxVRayWrapperMaterial ParseVRayWrapperMaterialProperties( Mtl& Material )
	{
		FMaxVRayWrapperMaterial VRayWrapperMaterialProperties;

		const int NumParamBlocks = Material.NumParamBlocks();

		const TimeValue CurrentTime = GetCOREInterface()->GetTime();

		for (int j = 0; j < NumParamBlocks; j++)
		{
			IParamBlock2* ParamBlock2 = Material.GetParamBlockByID((short)j);
			ParamBlockDesc2* ParamBlockDesc = ParamBlock2->GetDesc();
			
			for (int i = 0; i < ParamBlockDesc->count; i++)
			{
				const ParamDef& ParamDefinition = ParamBlockDesc->paramdefs[i];

				// Base
				if ( FCString::Stricmp(ParamDefinition.int_name, TEXT("baseMtl")) == 0 )
				{
					VRayWrapperMaterialProperties.BaseMaterial = ParamBlock2->GetMtl( ParamDefinition.ID, CurrentTime );
				}
			}
			ParamBlock2->ReleaseDesc();
		}

		return VRayWrapperMaterialProperties;
	}

	struct FMaxVRayBlendMaterial
	{
		struct FVRayCoatMaterialProperties
		{
			Mtl* Material = nullptr;
			DatasmithMaxTexmapParser::FMapParameter MaterialBlendParameter;
			FLinearColor MixColor;
		};
		
		Mtl* BaseMaterial = nullptr;
		static const int32 MaximumNumberOfCoat = 10;
		FVRayCoatMaterialProperties CoatedMaterials[MaximumNumberOfCoat];
	};

	FMaxVRayBlendMaterial ParseVRayBlendMaterialProperties(Mtl& Material)
	{
		FMaxVRayBlendMaterial VRayBlendMaterialProperties;
		FMaxVRayBlendMaterial::FVRayCoatMaterialProperties* CoatedMaterials = VRayBlendMaterialProperties.CoatedMaterials;

		const TimeValue CurrentTime = GetCOREInterface()->GetTime();
		const int NumParamBlocks = Material.NumParamBlocks();

		for (int ParemBlockIndex = 0; ParemBlockIndex < NumParamBlocks; ++ParemBlockIndex)
		{
			IParamBlock2* ParamBlock2 = Material.GetParamBlockByID((short)ParemBlockIndex);
			ParamBlockDesc2* ParamBlockDesc = ParamBlock2->GetDesc();

			for (int DescIndex = 0; DescIndex < ParamBlockDesc->count; ++DescIndex)
			{
				const ParamDef& ParamDefinition = ParamBlockDesc->paramdefs[DescIndex];

				if (FCString::Stricmp(ParamDefinition.int_name, TEXT("baseMtl")) == 0)
				{
					VRayBlendMaterialProperties.BaseMaterial = ParamBlock2->GetMtl(ParamDefinition.ID, CurrentTime);
				}
				if (FCString::Stricmp(ParamDefinition.int_name, TEXT("coatMtl")) == 0)
				{
					for (int CoatIndex = 0; CoatIndex < FMaxVRayBlendMaterial::MaximumNumberOfCoat; ++CoatIndex)
					{
						CoatedMaterials[CoatIndex].Material = ParamBlock2->GetMtl(ParamDefinition.ID, CurrentTime, CoatIndex);
					}
				}
				else if (FCString::Stricmp(ParamDefinition.int_name, TEXT("texmap_blend")) == 0)
				{
					for (int CoatIndex = 0; CoatIndex < FMaxVRayBlendMaterial::MaximumNumberOfCoat; ++CoatIndex)
					{
						CoatedMaterials[CoatIndex].MaterialBlendParameter.Map = ParamBlock2->GetTexmap(ParamDefinition.ID, CurrentTime, CoatIndex);
					}
				}
				else if (FCString::Stricmp(ParamDefinition.int_name, TEXT("coatMtl_enable")) == 0)
				{
					for (int CoatIndex = 0; CoatIndex < FMaxVRayBlendMaterial::MaximumNumberOfCoat; ++CoatIndex)
					{
						CoatedMaterials[CoatIndex].MaterialBlendParameter.bEnabled = ParamBlock2->GetInt(ParamDefinition.ID, CurrentTime, CoatIndex) != 0;
					}
				}
				else if (FCString::Stricmp(ParamDefinition.int_name, TEXT("texmap_blend_multiplier")) == 0)
				{
					for (int CoatIndex = 0; CoatIndex < 9; ++CoatIndex)
					{
						CoatedMaterials[CoatIndex].MaterialBlendParameter.Weight = ParamBlock2->GetFloat(ParamDefinition.ID, CurrentTime, CoatIndex) / 100.f;
					}
				}
				else if (FCString::Stricmp(ParamDefinition.int_name, TEXT("Blend")) == 0)
				{
					for (int CoatIndex = 0; CoatIndex < FMaxVRayBlendMaterial::MaximumNumberOfCoat; ++CoatIndex)
					{
						CoatedMaterials[CoatIndex].MixColor = FDatasmithMaxMatHelper::MaxLinearColorToFLinearColor((BMM_Color_fl)ParamBlock2->GetColor(ParamDefinition.ID, CurrentTime, CoatIndex));
					}
				}
			}
			ParamBlock2->ReleaseDesc();
		}

		return VRayBlendMaterialProperties;
	}

	struct FVRayLightMaterial
	{
		DatasmithMaxTexmapParser::FMapParameter EmitTexture;
		DatasmithMaxTexmapParser::FMapParameter ClipTexture;
		BMM_Color_fl EmitColor;

		float Multiplier = 1.0f;

		void Parse(Mtl& Material)
		{
			int NumParamBlocks = Material.NumParamBlocks();

			for (int j = 0; j < NumParamBlocks; j++)
			{
				IParamBlock2* ParamBlock2 = Material.GetParamBlockByID((short)j);
				// The the descriptor to 'decode'
				ParamBlockDesc2* ParamBlockDesc = ParamBlock2->GetDesc();
				// Loop through all the defined parameters therein
				for (int i = 0; i < ParamBlockDesc->count; i++)
				{
					const ParamDef& ParamDefinition = ParamBlockDesc->paramdefs[i];

					if (FCString::Stricmp(ParamDefinition.int_name, TEXT("texmap")) == 0)
					{
						EmitTexture.Map = ParamBlock2->GetTexmap(ParamDefinition.ID, GetCOREInterface()->GetTime());
					}
					else if (FCString::Stricmp(ParamDefinition.int_name, TEXT("opacity_texmap")) == 0)
					{
						ClipTexture.Map = ParamBlock2->GetTexmap(ParamDefinition.ID, GetCOREInterface()->GetTime());
					}
					else if (FCString::Stricmp(ParamDefinition.int_name, TEXT("texmap_on")) == 0)
					{
						if (ParamBlock2->GetInt(ParamDefinition.ID, GetCOREInterface()->GetTime()) == 0)
						{
							EmitTexture.bEnabled = false;
						}
					}
					else if (FCString::Stricmp(ParamDefinition.int_name, TEXT("opacity_texmap_on")) == 0)
					{
						if (ParamBlock2->GetInt(ParamDefinition.ID, GetCOREInterface()->GetTime()) == 0)
						{
							ClipTexture.bEnabled = false;
						}
					}
					else if (FCString::Stricmp(ParamDefinition.int_name, TEXT("Color")) == 0)
					{
						EmitColor = (BMM_Color_fl)ParamBlock2->GetColor(ParamDefinition.ID, GetCOREInterface()->GetTime());
					}
					else if (FCString::Stricmp(ParamDefinition.int_name, TEXT("twoSided")) == 0)
					{
						// int twoSided = ParamBlock2->GetInt(ParamDefinition.ID, GetCOREInterface()->GetTime());
					}
					else if (FCString::Stricmp(ParamDefinition.int_name, TEXT("Multiplier")) == 0)
					{
						Multiplier = ParamBlock2->GetFloat(ParamDefinition.ID, GetCOREInterface()->GetTime());
					}
				}
				ParamBlock2->ReleaseDesc();
			}
		}

	};

}

FDatasmithMaxVRayMaterialsToUEPbr::FDatasmithMaxVRayMaterialsToUEPbr()
{
	TexmapConverters.Add( new FDatasmithMaxVRayColorTexmapToUEPbr() );
	TexmapConverters.Add( new FDatasmithMaxVRayHDRITexmapToUEPbr() );
	TexmapConverters.Add( new FDatasmithMaxVRayDirtTexmapToUEPbr() );
}

bool FDatasmithMaxVRayMaterialsToUEPbr::IsSupported( Mtl* Material )
{
	return true;
}

void FDatasmithMaxVRayMaterialsToUEPbr::Convert( TSharedRef< IDatasmithScene > DatasmithScene, TSharedPtr< IDatasmithBaseMaterialElement >& MaterialElement, Mtl* Material, const TCHAR* AssetsPath )
{
	if ( !Material )
	{
		return;
	}

	TSharedRef< IDatasmithUEPbrMaterialElement > PbrMaterialElement = FDatasmithSceneFactory::CreateUEPbrMaterial( GetMaterialName(Material) );
	FScopedConvertState ScopedConvertState(ConvertState);
	ConvertState.DatasmithScene = DatasmithScene;
	ConvertState.MaterialElement = PbrMaterialElement;
	ConvertState.AssetsPath = AssetsPath;

	DatasmithMaxVRayMaterialsToUEPbrImpl::FMaxVRayMaterial VRayMaterialProperties = DatasmithMaxVRayMaterialsToUEPbrImpl::ParseVRayMaterialProperties( *Material );

	ConvertState.DefaultTextureMode = EDatasmithTextureMode::Diffuse; // Both Diffuse and Reflection are considered diffuse maps

	// Diffuse
	IDatasmithMaterialExpression* DiffuseExpression = nullptr;
	{
		DiffuseExpression = FDatasmithMaxTexmapToUEPbrUtils::MapOrValue( this, VRayMaterialProperties.DiffuseMap, TEXT("Diffuse Color"),
			VRayMaterialProperties.Diffuse.Value, TOptional< float >() );
	}

	if ( DiffuseExpression )
	{
		DiffuseExpression->SetName( TEXT("Diffuse") );
	}

	// Reflection
	IDatasmithMaterialExpression* ReflectionExpression = FDatasmithMaxTexmapToUEPbrUtils::MapOrValue( this, VRayMaterialProperties.ReflectionMap, TEXT("Reflection Color"), VRayMaterialProperties.Reflection.Value, TOptional< float >() );

	if ( ReflectionExpression )
	{
		ReflectionExpression->SetName( TEXT("Reflection") );
	}

	IDatasmithMaterialExpressionGeneric* ReflectionIntensityExpression = PbrMaterialElement->AddMaterialExpression< IDatasmithMaterialExpressionGeneric >();
	
	if ( VRayMaterialProperties.bReflectionFresnel )
	{
		ReflectionIntensityExpression->SetExpressionName( TEXT("Desaturation") );

		//TSharedRef< IDatasmithKeyValueProperty > LuminanceFactors = FDatasmithSceneFactory::CreateKeyValueProperty( TEXT("LuminanceFactors") );
		//LuminanceFactors->SetPropertyType( EDatasmithKeyValuePropertyType::Color );
		//LuminanceFactors->SetValue( *FLinearColor::White.ToString() );

		//ReflectionIntensityExpression->AddProperty( LuminanceFactors );

		ReflectionExpression->ConnectExpression( *ReflectionIntensityExpression->GetInput(0) );
	}
	else
	{
		ReflectionIntensityExpression->SetExpressionName( TEXT("Max") );

		IDatasmithMaterialExpressionGeneric* MaxRGExpression = static_cast< IDatasmithMaterialExpressionGeneric* >( PbrMaterialElement->AddMaterialExpression( EDatasmithMaterialExpressionType::Generic ) );
		MaxRGExpression->SetExpressionName( TEXT("Max") );

		ReflectionExpression->ConnectExpression( *MaxRGExpression->GetInput(0), 0 );
		ReflectionExpression->ConnectExpression( *MaxRGExpression->GetInput(1), 1 );

		ReflectionExpression->ConnectExpression( *ReflectionIntensityExpression->GetInput(1), 2 );

		MaxRGExpression->ConnectExpression( *ReflectionIntensityExpression->GetInput(0) );
	}

	// Glossiness
	IDatasmithMaterialExpression* GlossinessExpression = nullptr;
	{
		TGuardValue< bool > SetIsMonoChannel( ConvertState.bIsMonoChannel, true );

		ConvertState.DefaultTextureMode = EDatasmithTextureMode::Specular;

		GlossinessExpression = FDatasmithMaxTexmapToUEPbrUtils::MapOrValue( this, VRayMaterialProperties.ReflectionGlossinessMap, TEXT("Reflection Glossiness"), TOptional< FLinearColor >(), VRayMaterialProperties.ReflectionGlossiness );

		if ( GlossinessExpression )
		{
			GlossinessExpression->SetName( TEXT("Reflection Glossiness") );

			if ( VRayMaterialProperties.bUseRoughness )
			{
				IDatasmithMaterialExpressionGeneric* InverseGlossinessExpression = PbrMaterialElement->AddMaterialExpression< IDatasmithMaterialExpressionGeneric >();
				InverseGlossinessExpression->SetExpressionName( TEXT("OneMinus") );

				GlossinessExpression->ConnectExpression( *InverseGlossinessExpression->GetInput(0) );

				GlossinessExpression = InverseGlossinessExpression;
			}
		}
	}

	// Bump
	{
		ConvertState.DefaultTextureMode = EDatasmithTextureMode::Bump; // Will change to normal if we pass through a normal map texmap
		ConvertState.bCanBake = false; // Current baking fails to produce proper normal maps

		IDatasmithMaterialExpression* BumpExpression = FDatasmithMaxTexmapToUEPbrUtils::MapOrValue( this, VRayMaterialProperties.BumpMap, TEXT("Bump Map"), TOptional< FLinearColor >(), TOptional< float >() );

		if ( BumpExpression )
		{
			BumpExpression->ConnectExpression( PbrMaterialElement->GetNormal() );
		}

		if ( BumpExpression )
		{
			BumpExpression->SetName( TEXT("Bump Map") );
		}

		ConvertState.bCanBake = true;
	}
	
	ConvertState.DefaultTextureMode = EDatasmithTextureMode::Specular; // At this point, all maps are considered specular maps

	// Opacity
	IDatasmithMaterialExpression* OpacityExpression = nullptr;
	{
		TGuardValue< bool > SetIsMonoChannel( ConvertState.bIsMonoChannel, true );
		OpacityExpression = ConvertTexmap( VRayMaterialProperties.OpacityMap );
	}

	// Refraction
	IDatasmithMaterialExpression* RefractionExpression = nullptr;
	IDatasmithMaterialExpression* RefractionIOR = nullptr;
	{
		TOptional< FLinearColor > OptionalRefractionColor;

		if ( !VRayMaterialProperties.Refraction.Value.IsAlmostBlack() )
		{
			OptionalRefractionColor = VRayMaterialProperties.Refraction.Value;
		}

		RefractionExpression = FDatasmithMaxTexmapToUEPbrUtils::MapOrValue( this, VRayMaterialProperties.RefractionMap, TEXT("Refraction"), OptionalRefractionColor, TOptional< float >() );

		if ( OpacityExpression || RefractionExpression )
		{
			TGuardValue< bool > SetIsMonoChannel( ConvertState.bIsMonoChannel, true );
			RefractionIOR = FDatasmithMaxTexmapToUEPbrUtils::MapOrValue( this, VRayMaterialProperties.RefractionIORMap, TEXT("Refraction IOR"), TOptional< FLinearColor >(), VRayMaterialProperties.RefractionIOR );
		}
	}

	// UE Roughness
	{
		IDatasmithMaterialExpressionGeneric* MultiplyGlossiness = PbrMaterialElement->AddMaterialExpression< IDatasmithMaterialExpressionGeneric >();
		MultiplyGlossiness->SetExpressionName( TEXT("Multiply") );

		GlossinessExpression->ConnectExpression( *MultiplyGlossiness->GetInput(0) );
		GlossinessExpression->ConnectExpression( *MultiplyGlossiness->GetInput(1) );

		IDatasmithMaterialExpression* RoughnessOutput = MultiplyGlossiness;

		IDatasmithMaterialExpressionGeneric* OneMinusRougnessExpression = PbrMaterialElement->AddMaterialExpression< IDatasmithMaterialExpressionGeneric >();
		OneMinusRougnessExpression->SetExpressionName( TEXT("OneMinus") );

		MultiplyGlossiness->ConnectExpression( *OneMinusRougnessExpression->GetInput(0) );

		RoughnessOutput = OneMinusRougnessExpression;

		IDatasmithMaterialExpressionGeneric* PowRoughnessExpression = PbrMaterialElement->AddMaterialExpression< IDatasmithMaterialExpressionGeneric >();
		PowRoughnessExpression->SetExpressionName( TEXT("Power") );

		TSharedRef< IDatasmithKeyValueProperty > PowRoughnessValue = FDatasmithSceneFactory::CreateKeyValueProperty( TEXT("ConstExponent") );
		PowRoughnessValue->SetPropertyType( EDatasmithKeyValuePropertyType::Float );
		PowRoughnessValue->SetValue( *LexToString( 1.5f ) );

		PowRoughnessExpression->AddProperty( PowRoughnessValue );

		RoughnessOutput->ConnectExpression( *PowRoughnessExpression->GetInput(0) );
		PowRoughnessExpression->ConnectExpression( PbrMaterialElement->GetRoughness() );
	}

	IDatasmithMaterialExpressionGeneric* ReflectionFresnelExpression = nullptr;

	IDatasmithMaterialExpressionGeneric* IORFactor = nullptr;

	if ( VRayMaterialProperties.bReflectionFresnel )
	{
		DiffuseExpression->ConnectExpression( PbrMaterialElement->GetBaseColor() );

		IDatasmithMaterialExpressionGeneric* DiffuseLerpExpression = PbrMaterialElement->AddMaterialExpression< IDatasmithMaterialExpressionGeneric >();
		DiffuseLerpExpression->SetExpressionName( TEXT("LinearInterpolate") );

		DiffuseLerpExpression->ConnectExpression( PbrMaterialElement->GetBaseColor() );

		IDatasmithMaterialExpression* ReflectionIOR = nullptr;
		
		{
			TGuardValue< bool > SetIsMonoChannel( ConvertState.bIsMonoChannel, true );

			if ( !VRayMaterialProperties.bLockReflectionIORToRefractionIOR )
			{
				ReflectionIOR = FDatasmithMaxTexmapToUEPbrUtils::MapOrValue( this, VRayMaterialProperties.ReflectionIORMap, TEXT("Fresnel IOR"), TOptional< FLinearColor >(), VRayMaterialProperties.ReflectionIOR );
			}
			else
			{
				ReflectionIOR = FDatasmithMaxTexmapToUEPbrUtils::MapOrValue( this, VRayMaterialProperties.RefractionIORMap, TEXT("Fresnel IOR"), TOptional< FLinearColor >(), VRayMaterialProperties.RefractionIOR );
			}
		}

		ReflectionIOR->SetName( TEXT("Fresnel IOR") );

		IDatasmithMaterialExpressionScalar* MinusOneFresnelIOR = PbrMaterialElement->AddMaterialExpression< IDatasmithMaterialExpressionScalar >();
		MinusOneFresnelIOR->GetScalar() = -1.f;

		IDatasmithMaterialExpressionGeneric* AddAdjustFresnelIOR = PbrMaterialElement->AddMaterialExpression< IDatasmithMaterialExpressionGeneric >();
		AddAdjustFresnelIOR->SetExpressionName( TEXT("Add") );

		ReflectionIOR->ConnectExpression( *AddAdjustFresnelIOR->GetInput(0) );
		MinusOneFresnelIOR->ConnectExpression( *AddAdjustFresnelIOR->GetInput(1) );

		IORFactor = PbrMaterialElement->AddMaterialExpression< IDatasmithMaterialExpressionGeneric >();
		IORFactor->SetExpressionName( TEXT("Multiply") );

		IDatasmithMaterialExpressionScalar* ScaleIORScalar = PbrMaterialElement->AddMaterialExpression< IDatasmithMaterialExpressionScalar >();
		ScaleIORScalar->GetScalar() = 0.02f;

		AddAdjustFresnelIOR->ConnectExpression( *IORFactor->GetInput(0) );
		ScaleIORScalar->ConnectExpression( *IORFactor->GetInput(1) );

		IDatasmithMaterialExpressionGeneric* BaseColorIORPow = PbrMaterialElement->AddMaterialExpression< IDatasmithMaterialExpressionGeneric >();
		BaseColorIORPow->SetExpressionName( TEXT("Power") );

		IDatasmithMaterialExpressionScalar* BaseColorIORPowScalar = PbrMaterialElement->AddMaterialExpression< IDatasmithMaterialExpressionScalar >();
		BaseColorIORPowScalar->GetScalar() = 0.5f;

		IORFactor->ConnectExpression( *BaseColorIORPow->GetInput(0) );
		BaseColorIORPowScalar->ConnectExpression( *BaseColorIORPow->GetInput(1) );

		IDatasmithMaterialExpressionGeneric* DiffuseIORLerpExpression = PbrMaterialElement->AddMaterialExpression< IDatasmithMaterialExpressionGeneric >();
		DiffuseIORLerpExpression->SetExpressionName( TEXT("LinearInterpolate") );

		DiffuseExpression->ConnectExpression( *DiffuseIORLerpExpression->GetInput(0) );
		ReflectionExpression->ConnectExpression( *DiffuseIORLerpExpression->GetInput(1) );
		BaseColorIORPow->ConnectExpression( *DiffuseIORLerpExpression->GetInput(2) );

		DiffuseExpression->ConnectExpression( *DiffuseLerpExpression->GetInput(0) );
		DiffuseIORLerpExpression->ConnectExpression( *DiffuseLerpExpression->GetInput(1) );
		ReflectionIntensityExpression->ConnectExpression( *DiffuseLerpExpression->GetInput(2) );
	}
	else
	{
		IDatasmithMaterialExpressionGeneric* MultiplyExpression = PbrMaterialElement->AddMaterialExpression< IDatasmithMaterialExpressionGeneric >();
		MultiplyExpression->SetExpressionName( TEXT("Multiply") );

		IDatasmithMaterialExpressionGeneric* OneMinusExpression = PbrMaterialElement->AddMaterialExpression< IDatasmithMaterialExpressionGeneric >();
		OneMinusExpression->SetExpressionName( TEXT("OneMinus") );

		DiffuseExpression->ConnectExpression( *MultiplyExpression->GetInput(0) );

		ReflectionIntensityExpression->ConnectExpression( *OneMinusExpression->GetInput( 0 ) );

		OneMinusExpression->ConnectExpression( *MultiplyExpression->GetInput(1) );

		IDatasmithMaterialExpressionGeneric* AddExpression = PbrMaterialElement->AddMaterialExpression< IDatasmithMaterialExpressionGeneric >();
		AddExpression->SetExpressionName( TEXT("Add") );

		MultiplyExpression->ConnectExpression( *AddExpression->GetInput( 0 ) );

		IDatasmithMaterialExpressionGeneric* MultiplyReflectionExpression = PbrMaterialElement->AddMaterialExpression< IDatasmithMaterialExpressionGeneric >();
		MultiplyReflectionExpression->SetExpressionName( TEXT("Multiply") );

		ReflectionExpression->ConnectExpression( *MultiplyReflectionExpression->GetInput(0) );
		ReflectionIntensityExpression->ConnectExpression( *MultiplyReflectionExpression->GetInput(1) );

		MultiplyReflectionExpression->ConnectExpression( *AddExpression->GetInput( 1 ) );

		AddExpression->ConnectExpression( PbrMaterialElement->GetBaseColor() );
	}

	// UE Metallic
	IDatasmithMaterialExpression* MetallicExpression = nullptr;
	if ( VRayMaterialProperties.bReflectionFresnel )
	{
		IDatasmithMaterialExpressionGeneric* MetallicIORPow = PbrMaterialElement->AddMaterialExpression< IDatasmithMaterialExpressionGeneric >();
		MetallicIORPow->SetExpressionName( TEXT("Power") );

		IDatasmithMaterialExpressionScalar* MetallicIORPowScalar = PbrMaterialElement->AddMaterialExpression< IDatasmithMaterialExpressionScalar >();
		MetallicIORPowScalar->GetScalar() = 0.2f;

		IORFactor->ConnectExpression( *MetallicIORPow->GetInput(0) );
		MetallicIORPowScalar->ConnectExpression( *MetallicIORPow->GetInput(1) );

		IDatasmithMaterialExpressionGeneric* MultiplyIORExpression = PbrMaterialElement->AddMaterialExpression< IDatasmithMaterialExpressionGeneric >();
		MultiplyIORExpression->SetExpressionName( TEXT("Multiply") );

		ReflectionIntensityExpression->ConnectExpression( *MultiplyIORExpression->GetInput(0) );
		MetallicIORPow->ConnectExpression( *MultiplyIORExpression->GetInput(1) );

		MetallicExpression = MultiplyIORExpression;
	}
	else
	{
		
		MetallicExpression = ReflectionIntensityExpression;
	}

	if ( MetallicExpression )
	{
		MetallicExpression->ConnectExpression( PbrMaterialElement->GetMetallic() );
	}
	
	// UE Specular
	if ( MetallicExpression )
	{
		MetallicExpression->ConnectExpression( PbrMaterialElement->GetSpecular() );
	}

	// UE Opacity & Refraction
	if ( OpacityExpression || RefractionExpression )
	{
		IDatasmithMaterialExpression* UEOpacityExpression = nullptr;

		if ( RefractionExpression )
		{
			IDatasmithMaterialExpressionGeneric* RefractionIntensity = PbrMaterialElement->AddMaterialExpression< IDatasmithMaterialExpressionGeneric >();
			RefractionIntensity->SetExpressionName( TEXT("Desaturation") );

			RefractionExpression->ConnectExpression( *RefractionIntensity->GetInput(0) );

			IDatasmithMaterialExpressionGeneric* OneMinusRefraction = PbrMaterialElement->AddMaterialExpression< IDatasmithMaterialExpressionGeneric >();
			OneMinusRefraction->SetExpressionName( TEXT("OneMinus") );

			RefractionIntensity->ConnectExpression( *OneMinusRefraction->GetInput(0) );

			if ( OpacityExpression )
			{
				IDatasmithMaterialExpressionGeneric* LerpOpacityRefraction = PbrMaterialElement->AddMaterialExpression< IDatasmithMaterialExpressionGeneric >();
				LerpOpacityRefraction->SetExpressionName( TEXT("LinearInterpolate") );

				OpacityExpression->ConnectExpression( *LerpOpacityRefraction->GetInput(0) );
				OneMinusRefraction->ConnectExpression( *LerpOpacityRefraction->GetInput(1) );
				OpacityExpression->ConnectExpression( *LerpOpacityRefraction->GetInput(2) );

				UEOpacityExpression = LerpOpacityRefraction;
			}
			else
			{
				UEOpacityExpression = OneMinusRefraction;
			}
		}
		else
		{
			UEOpacityExpression = OpacityExpression;
		}

		if ( UEOpacityExpression )
		{
			UEOpacityExpression->ConnectExpression( PbrMaterialElement->GetOpacity() );

			IDatasmithMaterialExpressionGeneric* ThinTranslucencyMaterialOutput = PbrMaterialElement->AddMaterialExpression< IDatasmithMaterialExpressionGeneric >();
			ThinTranslucencyMaterialOutput->SetExpressionName( TEXT("ThinTranslucentMaterialOutput") );

			// Fog
			IDatasmithMaterialExpression* FogExpression = FDatasmithMaxTexmapToUEPbrUtils::MapOrValue( this, VRayMaterialProperties.FogColorMap, TEXT("Fog"), VRayMaterialProperties.FogColor.Value, TOptional< float >() );

			if ( FogExpression )
			{
				FogExpression->SetName( TEXT("Fog") );

				IDatasmithMaterialExpressionScalar* FogMultiplier = PbrMaterialElement->AddMaterialExpression< IDatasmithMaterialExpressionScalar >();
				FogMultiplier->SetName( TEXT("Fog Multiplier") );
				FogMultiplier->GetScalar() = VRayMaterialProperties.FogMultiplier;

				IDatasmithMaterialExpressionGeneric* MultiplyFog = PbrMaterialElement->AddMaterialExpression< IDatasmithMaterialExpressionGeneric >();
				MultiplyFog->SetExpressionName( TEXT("Multiply") );

				FogExpression->ConnectExpression( *MultiplyFog->GetInput(0) );
				FogMultiplier->ConnectExpression( *MultiplyFog->GetInput(1) );

				FogExpression = MultiplyFog;

				FogExpression->ConnectExpression( *ThinTranslucencyMaterialOutput->GetInput(0) );
			}

			PbrMaterialElement->SetShadingModel( EDatasmithShadingModel::ThinTranslucent );
		}

		if ( RefractionIOR )
		{
			IDatasmithMaterialExpressionGeneric* RefractionFresnel = PbrMaterialElement->AddMaterialExpression< IDatasmithMaterialExpressionGeneric >();
			RefractionFresnel->SetExpressionName( TEXT("Fresnel") );

			IDatasmithMaterialExpressionGeneric* RefractionLerp = PbrMaterialElement->AddMaterialExpression< IDatasmithMaterialExpressionGeneric >();
			RefractionLerp->SetExpressionName( TEXT("LinearInterpolate") );

			IDatasmithMaterialExpressionScalar* RefractionIOROne = PbrMaterialElement->AddMaterialExpression< IDatasmithMaterialExpressionScalar >();
			RefractionIOROne->GetScalar() = 1.f;

			RefractionIOROne->ConnectExpression( *RefractionLerp->GetInput(0) );
			RefractionIOR->ConnectExpression( *RefractionLerp->GetInput(1) );
			RefractionFresnel->ConnectExpression( *RefractionLerp->GetInput(2) );

			RefractionLerp->ConnectExpression( PbrMaterialElement->GetRefraction() );
		}
	}

	MaterialElement = PbrMaterialElement;
}

bool FDatasmithMaxVRay2SidedMaterialsToUEPbr::IsSupported( Mtl* Material )
{
	if ( !Material )
	{
		return false;
	}

	DatasmithMaxVRayMaterialsToUEPbrImpl::FMaxVRay2SidedMaterial VRay2SidedMaterialProperties = DatasmithMaxVRayMaterialsToUEPbrImpl::ParseVRay2SidedMaterialProperties( *Material );

	return FDatasmithMaxMaterialsToUEPbrManager::GetMaterialConverter( VRay2SidedMaterialProperties.FrontMaterial ) != nullptr;
}

void FDatasmithMaxVRay2SidedMaterialsToUEPbr::Convert( TSharedRef<IDatasmithScene> DatasmithScene, TSharedPtr<IDatasmithBaseMaterialElement>& MaterialElement, Mtl* Material, const TCHAR* AssetsPath )
{
	if ( !Material )
	{
		return;
	}

	DatasmithMaxVRayMaterialsToUEPbrImpl::FMaxVRay2SidedMaterial VRay2SidedMaterialProperties = DatasmithMaxVRayMaterialsToUEPbrImpl::ParseVRay2SidedMaterialProperties( *Material );

	if ( VRay2SidedMaterialProperties.FrontMaterial )
	{
		if ( FDatasmithMaxMaterialsToUEPbr* MaterialConverter = FDatasmithMaxMaterialsToUEPbrManager::GetMaterialConverter( VRay2SidedMaterialProperties.FrontMaterial ) )
		{
			MaterialConverter->Convert( DatasmithScene, MaterialElement, VRay2SidedMaterialProperties.FrontMaterial, AssetsPath );

			if ( MaterialElement )
			{
<<<<<<< HEAD
				MaterialElement->SetName( Material->GetName().data() ); // Name it with the main material not the front material
				
=======
				MaterialElement->SetName( GetMaterialName(Material) ); // Name it with the main material not the front material

>>>>>>> d731a049
				if ( MaterialElement->IsA( EDatasmithElementType::UEPbrMaterial ) )
				{
					TSharedRef< IDatasmithUEPbrMaterialElement > UEPbrMaterialElement = StaticCastSharedRef< IDatasmithUEPbrMaterialElement >( MaterialElement.ToSharedRef() );
					UEPbrMaterialElement->SetTwoSided( true );
				}
			}
		}
	}
}

bool FDatasmithMaxVRayWrapperMaterialsToUEPbr::IsSupported( Mtl* Material )
{
	if ( !Material )
	{
		return false;
	}

	DatasmithMaxVRayMaterialsToUEPbrImpl::FMaxVRayWrapperMaterial VRayWrapperMaterialProperties = DatasmithMaxVRayMaterialsToUEPbrImpl::ParseVRayWrapperMaterialProperties( *Material );
	return FDatasmithMaxMaterialsToUEPbrManager::GetMaterialConverter( VRayWrapperMaterialProperties.BaseMaterial ) != nullptr;
}

void FDatasmithMaxVRayWrapperMaterialsToUEPbr::Convert( TSharedRef<IDatasmithScene> DatasmithScene, TSharedPtr<IDatasmithBaseMaterialElement>& MaterialElement, Mtl* Material, const TCHAR* AssetsPath )
{
	if ( !Material )
	{
		return;
	}

	DatasmithMaxVRayMaterialsToUEPbrImpl::FMaxVRayWrapperMaterial VRayWrapperMaterialProperties = DatasmithMaxVRayMaterialsToUEPbrImpl::ParseVRayWrapperMaterialProperties( *Material );

	if ( VRayWrapperMaterialProperties.BaseMaterial )
	{
		if ( FDatasmithMaxMaterialsToUEPbr* MaterialConverter = FDatasmithMaxMaterialsToUEPbrManager::GetMaterialConverter( VRayWrapperMaterialProperties.BaseMaterial ) )
		{
			MaterialConverter->Convert( DatasmithScene, MaterialElement, VRayWrapperMaterialProperties.BaseMaterial, AssetsPath );

			if ( MaterialElement )
			{
				MaterialElement->SetName( GetMaterialName(Material) ); // Name it with the main material not the base material
			}
		}
	}
}

bool FDatasmithMaxVRayBlendMaterialToUEPbr::IsSupported( Mtl* Material )
{
	using namespace DatasmithMaxVRayMaterialsToUEPbrImpl;

	if (!Material)
	{
		return false;
	}

	FMaxVRayBlendMaterial VRayBlendMaterialProperties = ParseVRayBlendMaterialProperties(*Material);
	bool bAllMaterialsSupported = true;

	if (VRayBlendMaterialProperties.BaseMaterial)
	{
		FDatasmithMaxMaterialsToUEPbr* MaterialConverter = FDatasmithMaxMaterialsToUEPbrManager::GetMaterialConverter(VRayBlendMaterialProperties.BaseMaterial);
		bAllMaterialsSupported &= MaterialConverter != nullptr;
	}

	for (int CoatIndex = 0; bAllMaterialsSupported && CoatIndex < FMaxVRayBlendMaterial::MaximumNumberOfCoat; ++CoatIndex)
	{
		const FMaxVRayBlendMaterial::FVRayCoatMaterialProperties& CoatedMaterial = VRayBlendMaterialProperties.CoatedMaterials[CoatIndex];

		if (CoatedMaterial.Material != nullptr && CoatedMaterial.MaterialBlendParameter.bEnabled)
		{
			//Only support if all the blended materials are UEPbr materials.
			FDatasmithMaxMaterialsToUEPbr* MaterialConverter = FDatasmithMaxMaterialsToUEPbrManager::GetMaterialConverter(CoatedMaterial.Material);
			bAllMaterialsSupported &= MaterialConverter != nullptr;
		}
	}

	return bAllMaterialsSupported;
}

void FDatasmithMaxVRayBlendMaterialToUEPbr::Convert( TSharedRef<IDatasmithScene> DatasmithScene, TSharedPtr<IDatasmithBaseMaterialElement>& MaterialElement, Mtl* Material, const TCHAR* AssetsPath )
{
	using namespace DatasmithMaxVRayMaterialsToUEPbrImpl;

	TSharedRef< IDatasmithUEPbrMaterialElement > PbrMaterialElement = FDatasmithSceneFactory::CreateUEPbrMaterial(GetMaterialName(Material));
	FScopedConvertState ScopedConvertState(ConvertState);
	ConvertState.DatasmithScene = DatasmithScene;
	ConvertState.MaterialElement = PbrMaterialElement;
	ConvertState.AssetsPath = AssetsPath;

	FMaxVRayBlendMaterial VRayBlendMaterialProperties = ParseVRayBlendMaterialProperties( *Material );

	IDatasmithMaterialExpression* PreviousExpression = nullptr;

	//Exporting the base material.
	if (VRayBlendMaterialProperties.BaseMaterial) 
	{
		IDatasmithMaterialExpressionFunctionCall* BaseMaterialFunctionCall = PbrMaterialElement->AddMaterialExpression<IDatasmithMaterialExpressionFunctionCall>();
		if (TSharedPtr<IDatasmithBaseMaterialElement> ExportedMaterial = FDatasmithMaxMatExport::ExportUniqueMaterial(DatasmithScene, VRayBlendMaterialProperties.BaseMaterial, AssetsPath))
		{
			BaseMaterialFunctionCall->SetFunctionPathName(ExportedMaterial->GetName());
		}
		PreviousExpression = BaseMaterialFunctionCall;
	}

	//Exporting the blended materials.
	for (int CoatIndex = 0; CoatIndex < FMaxVRayBlendMaterial::MaximumNumberOfCoat; ++CoatIndex)
	{
		const FMaxVRayBlendMaterial::FVRayCoatMaterialProperties& CoatedMaterial = VRayBlendMaterialProperties.CoatedMaterials[CoatIndex];

		if (CoatedMaterial.Material != nullptr && CoatedMaterial.MaterialBlendParameter.bEnabled)
		{
			TSharedPtr<IDatasmithBaseMaterialElement> ExportedCoatedMaterial = FDatasmithMaxMatExport::ExportUniqueMaterial(DatasmithScene, CoatedMaterial.Material, AssetsPath);
			if (PreviousExpression)
			{
				IDatasmithMaterialExpressionFunctionCall* BlendFunctionCall = PbrMaterialElement->AddMaterialExpression<IDatasmithMaterialExpressionFunctionCall>();
				BlendFunctionCall->SetFunctionPathName(TEXT("/Engine/Functions/MaterialLayerFunctions/MatLayerBlend_Standard.MatLayerBlend_Standard"));
				PreviousExpression->ConnectExpression(*BlendFunctionCall->GetInput(0));
				PreviousExpression = BlendFunctionCall;

<<<<<<< HEAD
			IDatasmithMaterialExpression* AlphaExpression = FDatasmithMaxTexmapToUEPbrUtils::MapOrValue(this, CoatedMaterial.MaterialBlendParameter, TEXT("MixAmount"),
				CoatedMaterial.MixColor, TOptional< float >());
				
			//AlphaExpression is nullptr only when there is no mask and the mask weight is ~100% so we add scalar 0 instead.
			if(!AlphaExpression) 
=======
				IDatasmithMaterialExpressionFunctionCall* CoatedMaterialFunctionCall = PbrMaterialElement->AddMaterialExpression<IDatasmithMaterialExpressionFunctionCall>();
				if (ExportedCoatedMaterial)
				{
					CoatedMaterialFunctionCall->SetFunctionPathName(ExportedCoatedMaterial->GetName());
				}
				CoatedMaterialFunctionCall->ConnectExpression(*BlendFunctionCall->GetInput(1));

				IDatasmithMaterialExpression* AlphaExpression = FDatasmithMaxTexmapToUEPbrUtils::MapOrValue(this, CoatedMaterial.MaterialBlendParameter, TEXT("MixAmount"),
					CoatedMaterial.MixColor, TOptional< float >());

				//AlphaExpression is nullptr only when there is no mask and the mask weight is ~100% so we add scalar 0 instead.
				if(!AlphaExpression)
				{
					IDatasmithMaterialExpressionScalar* WeightExpression = PbrMaterialElement->AddMaterialExpression< IDatasmithMaterialExpressionScalar >();
					WeightExpression->SetName(TEXT("MixAmount"));
					WeightExpression->GetScalar() = 0.f;
					AlphaExpression = WeightExpression;
				}

				AlphaExpression->ConnectExpression(*BlendFunctionCall->GetInput(2));
			}
			else
>>>>>>> d731a049
			{
				IDatasmithMaterialExpressionFunctionCall* CoatedMaterialFunctionCall = PbrMaterialElement->AddMaterialExpression<IDatasmithMaterialExpressionFunctionCall>();
				if (ExportedCoatedMaterial)
				{
					CoatedMaterialFunctionCall->SetFunctionPathName(ExportedCoatedMaterial->GetName());
				}
				PreviousExpression = CoatedMaterialFunctionCall;
			}
		}
	}

	PbrMaterialElement->SetUseMaterialAttributes(true);
	if (PreviousExpression)
	{
		PreviousExpression->ConnectExpression(PbrMaterialElement->GetMaterialAttributes());
	}
	MaterialElement = PbrMaterialElement;
}

bool FDatasmithMaxVRayLightMaterialToUEPbr::IsSupported(Mtl* Material)
{
	return true;
}

void FDatasmithMaxVRayLightMaterialToUEPbr::Convert(TSharedRef<IDatasmithScene> DatasmithScene,
	TSharedPtr<IDatasmithBaseMaterialElement>& MaterialElement, Mtl* Material, const TCHAR* AssetsPath)
{
	if ( !Material )
	{
		return;
	}

	TSharedRef<IDatasmithUEPbrMaterialElement> PbrMaterialElement = FDatasmithSceneFactory::CreateUEPbrMaterial(GetMaterialName(Material));
	FScopedConvertState ScopedConvertState(ConvertState);
	ConvertState.DatasmithScene = DatasmithScene;
	ConvertState.MaterialElement = PbrMaterialElement;
	ConvertState.AssetsPath = AssetsPath;

	DatasmithMaxVRayMaterialsToUEPbrImpl::FVRayLightMaterial MaterialProperties;
	MaterialProperties.Parse(*Material);

	Connect(PbrMaterialElement->GetEmissiveColor(),
		COMPOSE_OR_DEFAULT2(nullptr, Multiply,
			TextureOrColor(TEXT("Emissive Color"), MaterialProperties.EmitTexture, FDatasmithMaxMatHelper::MaxLinearColorToFLinearColor(MaterialProperties.EmitColor)),
			&Scalar(MaterialProperties.Multiplier))
	);

	if (IDatasmithMaterialExpression* OpacictyExpression = ConvertTexmap(MaterialProperties.ClipTexture))
	{
		PbrMaterialElement->SetBlendMode(/*EBlendMode::BLEND_Masked*/1); // Set blend mode when there's opacity mask
		Connect(PbrMaterialElement->GetOpacity(), OpacictyExpression);
	}

	PbrMaterialElement->SetShadingModel(EDatasmithShadingModel::Unlit);

	MaterialElement = PbrMaterialElement;
}<|MERGE_RESOLUTION|>--- conflicted
+++ resolved
@@ -84,7 +84,7 @@
 		{
 			IParamBlock2* ParamBlock2 = Material.GetParamBlockByID((short)j);
 			ParamBlockDesc2* ParamBlockDesc = ParamBlock2->GetDesc();
-			
+
 			for (int i = 0; i < ParamBlockDesc->count; i++)
 			{
 				const ParamDef& ParamDefinition = ParamBlockDesc->paramdefs[i];
@@ -302,7 +302,7 @@
 		{
 			IParamBlock2* ParamBlock2 = Material.GetParamBlockByID((short)j);
 			ParamBlockDesc2* ParamBlockDesc = ParamBlock2->GetDesc();
-			
+
 			for (int i = 0; i < ParamBlockDesc->count; i++)
 			{
 				const ParamDef& ParamDefinition = ParamBlockDesc->paramdefs[i];
@@ -342,7 +342,7 @@
 		{
 			IParamBlock2* ParamBlock2 = Material.GetParamBlockByID((short)j);
 			ParamBlockDesc2* ParamBlockDesc = ParamBlock2->GetDesc();
-			
+
 			for (int i = 0; i < ParamBlockDesc->count; i++)
 			{
 				const ParamDef& ParamDefinition = ParamBlockDesc->paramdefs[i];
@@ -367,7 +367,7 @@
 			DatasmithMaxTexmapParser::FMapParameter MaterialBlendParameter;
 			FLinearColor MixColor;
 		};
-		
+
 		Mtl* BaseMaterial = nullptr;
 		static const int32 MaximumNumberOfCoat = 10;
 		FVRayCoatMaterialProperties CoatedMaterials[MaximumNumberOfCoat];
@@ -551,7 +551,7 @@
 	}
 
 	IDatasmithMaterialExpressionGeneric* ReflectionIntensityExpression = PbrMaterialElement->AddMaterialExpression< IDatasmithMaterialExpressionGeneric >();
-	
+
 	if ( VRayMaterialProperties.bReflectionFresnel )
 	{
 		ReflectionIntensityExpression->SetExpressionName( TEXT("Desaturation") );
@@ -623,7 +623,7 @@
 
 		ConvertState.bCanBake = true;
 	}
-	
+
 	ConvertState.DefaultTextureMode = EDatasmithTextureMode::Specular; // At this point, all maps are considered specular maps
 
 	// Opacity
@@ -697,7 +697,7 @@
 		DiffuseLerpExpression->ConnectExpression( PbrMaterialElement->GetBaseColor() );
 
 		IDatasmithMaterialExpression* ReflectionIOR = nullptr;
-		
+
 		{
 			TGuardValue< bool > SetIsMonoChannel( ConvertState.bIsMonoChannel, true );
 
@@ -804,7 +804,7 @@
 	}
 	else
 	{
-		
+
 		MetallicExpression = ReflectionIntensityExpression;
 	}
 
@@ -812,7 +812,7 @@
 	{
 		MetallicExpression->ConnectExpression( PbrMaterialElement->GetMetallic() );
 	}
-	
+
 	// UE Specular
 	if ( MetallicExpression )
 	{
@@ -940,13 +940,8 @@
 
 			if ( MaterialElement )
 			{
-<<<<<<< HEAD
-				MaterialElement->SetName( Material->GetName().data() ); // Name it with the main material not the front material
-				
-=======
 				MaterialElement->SetName( GetMaterialName(Material) ); // Name it with the main material not the front material
 
->>>>>>> d731a049
 				if ( MaterialElement->IsA( EDatasmithElementType::UEPbrMaterial ) )
 				{
 					TSharedRef< IDatasmithUEPbrMaterialElement > UEPbrMaterialElement = StaticCastSharedRef< IDatasmithUEPbrMaterialElement >( MaterialElement.ToSharedRef() );
@@ -1064,13 +1059,6 @@
 				PreviousExpression->ConnectExpression(*BlendFunctionCall->GetInput(0));
 				PreviousExpression = BlendFunctionCall;
 
-<<<<<<< HEAD
-			IDatasmithMaterialExpression* AlphaExpression = FDatasmithMaxTexmapToUEPbrUtils::MapOrValue(this, CoatedMaterial.MaterialBlendParameter, TEXT("MixAmount"),
-				CoatedMaterial.MixColor, TOptional< float >());
-				
-			//AlphaExpression is nullptr only when there is no mask and the mask weight is ~100% so we add scalar 0 instead.
-			if(!AlphaExpression) 
-=======
 				IDatasmithMaterialExpressionFunctionCall* CoatedMaterialFunctionCall = PbrMaterialElement->AddMaterialExpression<IDatasmithMaterialExpressionFunctionCall>();
 				if (ExportedCoatedMaterial)
 				{
@@ -1093,7 +1081,6 @@
 				AlphaExpression->ConnectExpression(*BlendFunctionCall->GetInput(2));
 			}
 			else
->>>>>>> d731a049
 			{
 				IDatasmithMaterialExpressionFunctionCall* CoatedMaterialFunctionCall = PbrMaterialElement->AddMaterialExpression<IDatasmithMaterialExpressionFunctionCall>();
 				if (ExportedCoatedMaterial)
