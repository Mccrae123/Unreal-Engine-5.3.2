// Copyright Epic Games, Inc. All Rights Reserved.

using UnrealBuildTool;
using System;
using System.IO;

[SupportedPlatforms("Win64", "Mac")]
public class DatasmithFacadeCSharpTarget : TargetRules
{
	public DatasmithFacadeCSharpTarget(TargetInfo Target)
		: base(Target)
	{
		Type = TargetType.Program;
		SolutionDirectory = Path.Combine("Programs","Datasmith");
		bBuildInSolutionByDefault = false;

		LaunchModuleName = "DatasmithFacadeCSharp";
		ExeBinariesSubFolder = "DatasmithFacadeCSharp";

		bShouldCompileAsDLL = true;
		LinkType = TargetLinkType.Monolithic;

		bBuildDeveloperTools = false;
		bUseMallocProfiler = false;
		bBuildWithEditorOnlyData = true;
		bCompileAgainstEngine = false;
		bCompileAgainstCoreUObject = true;
		bCompileICU = false;

		bUsesSlate = true;
		bHasExports = true;
		bForceEnableExceptions = true;

		/**
		 * We can't use a external debugger without the necessary DLLs
		 * It cause some issues when initializing a engine loop with a foreign engine dir that is not specified during the static initialization
		 */
		GlobalDefinitions.Add("UE_EXTERNAL_PROFILING_ENABLED=0");

		AddPreBuildSteps(Target.Platform);
		AddPostBuildSteps(Target.Platform);
	}

	public void AddPreBuildSteps(UnrealTargetPlatform TargetPlatform)
	{
		// Environment variable SWIG_DIR must be set to the Swig third party directory on the developer's workstation to run swig.
		if (string.IsNullOrEmpty(System.Environment.GetEnvironmentVariable("SWIG_DIR")))
		{
			PreBuildSteps.Add("echo Environment variable SWIG_DIR is not defined.");
			return;
		}

		PreBuildSteps.Add("echo Using SWIG_DIR env. variable: %SWIG_DIR%");

		string FacadePath = Path.Combine("$(EngineDir)", "Source", "Developer", "Datasmith", "DatasmithFacade");
		string DatasmithUIPath = Path.Combine("$(EngineDir)", "Source", "Developer", "Datasmith", "DatasmithExporterUI");
		string ProjectPath = Path.Combine("$(EngineDir)", "Source", "Programs", "Enterprise", "Datasmith", "DatasmithFacadeCSharp");
		string SwigCommand = string.Format("\"{0}\" -csharp -c++ -DSWIG_FACADE -DDATASMITHFACADE_API -DDATASMITHEXPORTERUI_API -I\"{1}\" -I\"{2}\" -I\"{3}\" -o \"{4}\" -outdir \"{5}\" \"{6}\"",
			Path.Combine("%SWIG_DIR%", "swig"),
			Path.Combine(FacadePath, "Public"),
			Path.Combine(DatasmithUIPath, "Public"),
			Path.Combine(ProjectPath, "Private"),
			Path.Combine(ProjectPath, "Private", "DatasmithFacadeCSharp.cpp"),
			Path.Combine(ProjectPath, "Public"),
			Path.Combine(ProjectPath, "DatasmithFacadeCSharp.i"));
		string CleanupPath = Path.Combine(ProjectPath, "Public", "*.cs");

		// The 2>nul is to mute the error message if no files where found
		string CleanCommand = string.Format("del \"{0}\" 2>nul", CleanupPath);

		if (TargetPlatform == UnrealTargetPlatform.Mac)
		{
			CleanCommand = string.Format("rm -f \"{0}\"", CleanupPath);
		}

		// Files may disapear as we move or remove classes, it is important to always remove the .cs files to avoid having conflicting leftover files.
		PreBuildSteps.Add(CleanCommand);

		// Generate facade with swig
		PreBuildSteps.Add(SwigCommand);

		// Add copyright headers after generating the new files from swig.
<<<<<<< HEAD
		string PythonDir = Path.Combine("$(EngineDir)", "Binaries", "ThirdParty", "Python");
=======
		string PythonDir = Path.Combine("$(EngineDir)", "Binaries", "ThirdParty", "Python3");
>>>>>>> 6bbb88c8
		if (TargetPlatform == UnrealTargetPlatform.Mac)
		{
			PreBuildSteps.Add(string.Format("\"{0}\" \"{1}\"", Path.Combine(PythonDir, "Mac", "bin", "python"), Path.Combine(ProjectPath, "FacadeHeaderHelper.py")));
		}
		else
<<<<<<< HEAD
        {
=======
		{
>>>>>>> 6bbb88c8
			PreBuildSteps.Add(string.Format("\"{0}\" \"{1}\"", Path.Combine(PythonDir, "Win64", "python.exe"), Path.Combine(ProjectPath, "FacadeHeaderHelper.py")));
		}
	}

	protected void AddPostBuildSteps(UnrealTargetPlatform TargetPlatform)
	{
		string SrcPath = Path.Combine("$(EngineDir)", "Source", "Programs", "Enterprise", "Datasmith", "DatasmithFacadeCSharp", "Public");
		string SrcPathFiles = Path.Combine(SrcPath, "*.cs");
		string DstPath = Path.Combine("$(EngineDir)", "Binaries", "$(TargetPlatform)", "DatasmithFacadeCSharp", "Public");

		// Copy the generated C# files.
		PostBuildSteps.Add(string.Format("echo \"Replace {1} with {0}\"", SrcPathFiles, DstPath));
		if (TargetPlatform == UnrealTargetPlatform.Win64)
		{
			PostBuildSteps.Add(string.Format("del /S /Q \"{0}\"", Path.Combine(DstPath, "*.cs")));
			PostBuildSteps.Add(string.Format("xcopy \"{0}\" \"{1}\" /R /S /Y", SrcPathFiles, DstPath + Path.DirectorySeparatorChar));
		}
		else if (TargetPlatform == UnrealTargetPlatform.Mac)
		{
			PostBuildSteps.Add(string.Format("mkdir -p \"{0}\"", DstPath));
			PostBuildSteps.Add(string.Format("rm -f \"{0}\"*.cs", DstPath + Path.DirectorySeparatorChar));
			PostBuildSteps.Add(string.Format("cp -R \"{0}\"*.cs \"{1}\"", SrcPath + Path.DirectorySeparatorChar, DstPath));
		}
	}
}<|MERGE_RESOLUTION|>--- conflicted
+++ resolved
@@ -80,21 +80,13 @@
 		PreBuildSteps.Add(SwigCommand);
 
 		// Add copyright headers after generating the new files from swig.
-<<<<<<< HEAD
-		string PythonDir = Path.Combine("$(EngineDir)", "Binaries", "ThirdParty", "Python");
-=======
 		string PythonDir = Path.Combine("$(EngineDir)", "Binaries", "ThirdParty", "Python3");
->>>>>>> 6bbb88c8
 		if (TargetPlatform == UnrealTargetPlatform.Mac)
 		{
 			PreBuildSteps.Add(string.Format("\"{0}\" \"{1}\"", Path.Combine(PythonDir, "Mac", "bin", "python"), Path.Combine(ProjectPath, "FacadeHeaderHelper.py")));
 		}
 		else
-<<<<<<< HEAD
-        {
-=======
 		{
->>>>>>> 6bbb88c8
 			PreBuildSteps.Add(string.Format("\"{0}\" \"{1}\"", Path.Combine(PythonDir, "Win64", "python.exe"), Path.Combine(ProjectPath, "FacadeHeaderHelper.py")));
 		}
 	}
