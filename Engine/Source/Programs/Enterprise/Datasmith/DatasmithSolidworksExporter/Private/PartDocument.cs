--- conflicted
+++ resolved
@@ -96,43 +96,10 @@
 		public override void PreExport(FMeshes Meshes, bool bConfigurations)
 		{
 			if (!bConfigurations)
-<<<<<<< HEAD
-			{
-				// Not exporting configurations - just load materials here
-				ExportedPartMaterials = FObjectMaterials.LoadPartMaterials(this, SwPartDoc, swDisplayStateOpts_e.swThisDisplayState, null);
-				return;
-			}
-
-			// Load mesh data for each configuration - need to have information about meshes to understand what to export for configurations.
-			// (Also load materials - mesh processing later needs them)
-			ConfigurationManager ConfigManager = (SwPartDoc as ModelDoc2).ConfigurationManager;
-			IConfiguration OriginalConfiguration = ConfigManager.ActiveConfiguration;
-
-			foreach (string ConfigurationName in SwDoc.GetConfigurationNames())
-			{
-				SwDoc.ShowConfiguration2(ConfigurationName);
-
-				// Load materials for each configuration
-				ExportedPartMaterials = FObjectMaterials.LoadPartMaterials(this, SwPartDoc, swDisplayStateOpts_e.swThisDisplayState, null);
-
-				// todo: Solidworks api docs says that GetRootComponent3 is null for Part but our current 
-				//   parsing code relies on it's existence(and it exists in all cases). Probably better to refactor this without Component use for parts
-				//   This is possible, we don't need Component, just code would be be less 'generic'   
-				Component2 Component = ConfigManager.ActiveConfiguration.GetRootComponent3(true);
-
-				ConcurrentBag<FBody> Bodies = FBody.FetchBodies(SwPartDoc);
-				FMeshData MeshData = FStripGeometry.CreateMeshData(Bodies, ExportedPartMaterials);
-
-				if (MeshData != null)
-				{
-					Meshes.GetMeshesConfiguration(ConfigManager.ActiveConfiguration.Name).AddMesh(Component, MeshData);
-				}
-=======
 			{
 				// Not exporting configurations - just load materials here
 				ExportedPartMaterials =
 					FObjectMaterials.LoadPartMaterials(this, SwPartDoc, swDisplayStateOpts_e.swThisDisplayState, null);
->>>>>>> 74d0b334
 			}
 		}
 
