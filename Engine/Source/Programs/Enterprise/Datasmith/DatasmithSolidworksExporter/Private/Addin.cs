--- conflicted
+++ resolved
@@ -14,10 +14,7 @@
 using System.Reflection;
 using System.Runtime.InteropServices;
 using System.Threading;
-<<<<<<< HEAD
-=======
 using DatasmithSolidworks.Names;
->>>>>>> 74d0b334
 using Environment = System.Environment;
 
 namespace DatasmithSolidworks
@@ -44,10 +41,6 @@
 		public FDocument CurrentDocument { get; private set; } = null;
 
 		// DebugLog is enabled with DatasmithSolidworksDebugOutput conditional compilation symbol
-<<<<<<< HEAD
-		private ConcurrentQueue<string> DebugLog;
-		private Thread LogWriterThread;
-=======
 
 		class FDebugLog
 		{
@@ -113,20 +106,15 @@
 		private FDebugLog DebugLog;
 
 		int SwThreadId;  // Main thread of Solidworks
->>>>>>> 74d0b334
 
 		public static Addin Instance { get; private set; } = null;
 
-
 		public Addin()
 		{
 			if (Instance == null)
 			{
 				Instance = this;
-<<<<<<< HEAD
-=======
 				SwThreadId = Thread.CurrentThread.ManagedThreadId;
->>>>>>> 74d0b334
 				StartLogWriterTread();
 			}
 		}
@@ -625,48 +613,12 @@
 		[Conditional("DatasmithSolidworksDebugOutput")]
 		private void StartLogWriterTread()
 		{
-<<<<<<< HEAD
-			DebugLog = new ConcurrentQueue<string>();
-
-			LogWriterThread = new Thread(() =>
-			{
-				LogWriterProc();
-			});
-
-			LogWriterThread.Start();
-		}
-
-		[Conditional("DatasmithSolidworksDebugOutput")]
-		private void LogWriterProc()
-		{
-			string LogPath = Path.Combine(Environment.GetFolderPath(Environment.SpecialFolder.LocalApplicationData),
-				"UnrealDatasmithExporter/Saved/Logs/UnrealDatasmithSolidworksExporterDebug.log");
-
-			StreamWriter LogFile = new StreamWriter(LogPath);
-
-			while (true)
-			{
-				while (DebugLog.TryDequeue(out string Message))
-				{
-					LogFile.WriteLine(Message);
-				}
-				LogFile.Flush();
-
-				Thread.Sleep(10);
-			}
+			DebugLog = new FDebugLog(SwThreadId);
 		}
 
 		[Conditional("DatasmithSolidworksDebugOutput")]
 		public void LogDebug(string Message)  
 		{
-			DebugLog.Enqueue(Message);
-=======
-			DebugLog = new FDebugLog(SwThreadId);
-		}
-
-		[Conditional("DatasmithSolidworksDebugOutput")]
-		public void LogDebug(string Message)  
-		{
 			DebugLog.LogDebug(Message);
 		}
 
@@ -686,7 +638,6 @@
 		public void LogDedent()  
 		{
 			DebugLog.Dedent();
->>>>>>> 74d0b334
 		}
 
 		#endregion
