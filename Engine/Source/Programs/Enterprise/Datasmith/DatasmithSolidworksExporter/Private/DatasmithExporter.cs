﻿// Copyright Epic Games, Inc. All Rights Reserved.

using SolidWorks.Interop.sldworks;
using System;
using System.Collections.Concurrent;
using System.Collections.Generic;
using System.Diagnostics;
using System.IO;
using System.Linq;
using System.Runtime.InteropServices;
using System.Threading.Tasks;
using DatasmithSolidworks.Names;
using static DatasmithSolidworks.FConfigurationTree;


namespace DatasmithSolidworks
{
	// Wrapping Component Name, Actor Name and Mesh Name to distinguish one from the other in the code. This helps to
	//  - make explicit which name where
	//  - avoid using sanitized(Datasmith) name to check component's name and vice versa
	namespace Names
	{
		public struct FActorName : IEquatable<FActorName>
		{
			private string Value;

			public FActorName(FComponentName ComponentName)
			{
				Value = FDatasmithExporter.SanitizeName(ComponentName.GetString());
			}
			private FActorName(string InValue) => Value = InValue;

			public static FActorName FromString(string Value) => new FActorName(Value);

			// Following is common between 'Names' but unfortunately C# has no way to generalize this for structs
			public bool IsValid() => !string.IsNullOrEmpty(Value);
			public string GetString() => Value;

			public override string ToString() => Value;

			public override bool Equals(object Obj) => Obj is FActorName Other && this == Other;
			public bool Equals(FActorName Other) => Value == Other.Value;
			public static bool operator ==(FActorName A, FActorName B) => A.Equals(B);
			public static bool operator !=(FActorName A, FActorName B) => !(A == B);

			public override int GetHashCode() => Value.GetHashCode();
		}

		public struct FComponentName: IEquatable<FComponentName>
		{
			private string Value;

			public FComponentName(Component2 Component)
			{
				Value = Component.Name2;
			}

			public FComponentName(IComponent2 Component)
			{
				Value = Component.Name2;
			}

			private FComponentName(string Name)
			{
				Value = Name;
			}

			/// Used to convert string to component name ONLY when received from Solidworks API
			public static FComponentName FromApiString(string Name)
			{
				return new FComponentName(Name);
			}

			/// Used to convert from a custom string to represent something 'like' a Solidworks component
			/// todo: may want to avoid trying to mix components and non-components into the same 'entity'?
			public static FComponentName FromCustomString(string Value)
			{
				return new FComponentName(Value);
			}

			public FActorName GetActorName()
			{
				return new FActorName(this);
			}

			public string GetLabel()
			{
				return Value.Split('/').Last();
			}

			// Following is common between 'Names' but unfortunately C# has no way to generalize this for structs
			public bool IsValid() => !string.IsNullOrEmpty(Value);
			public string GetString() => Value;

			public override string ToString() => Value;
			public override bool Equals(object Obj) => Obj is FComponentName Other && this == Other;
			public bool Equals(FComponentName Other) => Value == Other.Value;
			public static bool operator ==(FComponentName A, FComponentName B) => A.Equals(B);
			public static bool operator !=(FComponentName A, FComponentName B) => !(A == B);

			public override int GetHashCode() => Value.GetHashCode();
		}

		public struct FMeshName : IEquatable<FMeshName>
		{
			private string Value;

			public FMeshName(FComponentName ComponentName) => Value = $"{ComponentName}_Mesh";
			public FMeshName(FComponentName ComponentName, string CfgName) => Value = $"{ComponentName}_{CfgName}_Mesh";

			private FMeshName(string InValue) => Value = InValue;

			public static FMeshName FromString(string Value) => new FMeshName(Value);

			// Following is common between 'Names' but unfortunately C# has no way to generalize this for structs
			public bool IsValid() => !string.IsNullOrEmpty(Value);
			public string GetString() => Value;

			public override string ToString() => Value;

			public override bool Equals(object Obj) => Obj is FMeshName Other && this == Other;
			public bool Equals(FMeshName Other) => Value == Other.Value;
			public static bool operator ==(FMeshName A, FMeshName B) => A.Equals(B);
			public static bool operator !=(FMeshName A, FMeshName B) => !(A == B);

			public override int GetHashCode() => Value.GetHashCode();
		}

	}
}

namespace DatasmithSolidworks
{

	public enum EActorType
	{
		SimpleActor,
		MeshActor,
		PointLightActor,
		SpotLightActor,
		DirLightActor
	};


	public class FDatasmithActorExportInfo
	{
		public EActorType Type;
		public string Label;
		public FActorName Name;
		public FActorName ParentName;
		public FMeshName MeshName;
		public float[] Transform;
		public bool bVisible;
	};

	public class FDatasmithExporter
	{
		private Dictionary<FActorName, Tuple<EActorType, FDatasmithFacadeActor>> ExportedActorsMap = new Dictionary<FActorName, Tuple<EActorType, FDatasmithFacadeActor>>();
		private ConcurrentDictionary<FMeshName, FDatasmithFacadeMeshElement> ExportedMeshesMap = new ConcurrentDictionary<FMeshName, FDatasmithFacadeMeshElement>();
		private ConcurrentDictionary<int, FDatasmithFacadeMaterialInstance> ExportedMaterialsMap = new ConcurrentDictionary<int, FDatasmithFacadeMaterialInstance>();
		private ConcurrentDictionary<string, FDatasmithFacadeTexture> ExportedTexturesMap = new ConcurrentDictionary<string, FDatasmithFacadeTexture>();
		private Dictionary<string, FDatasmithFacadeActorBinding> ExportedActorBindingsMap = new Dictionary<string, FDatasmithFacadeActorBinding>();
		private Dictionary<string, FDatasmithFacadeVariant> ExportedVariantsMap = new Dictionary<string, FDatasmithFacadeVariant>();

		private FDatasmithFacadeScene DatasmithScene = null;

		public struct FMeshExportInfo
		{
			public FComponentName ComponentName;
			public FMeshName MeshName;
			public FActorName ActorName;
			public FMeshData MeshData;

			public FDatasmithFacadeMeshElement MeshElement;

			public override string ToString()
			{
				return $"FMeshExportInfo(ComponentName={ComponentName}, MeshName={MeshName}, ActorName={ActorName}), MeshElement={(MeshElement==null?"<null>":MeshElement.GetName())}";
			}
		}

		public FDatasmithExporter(FDatasmithFacadeScene InScene)
		{
			DatasmithScene = InScene;
		}

		public EActorType? GetExportedActorType(FActorName InActorName)
		{
			Tuple<EActorType, FDatasmithFacadeActor> ActorInfo = null;
			if (ExportedActorsMap.TryGetValue(InActorName, out ActorInfo))
			{
				return ActorInfo.Item1;
			}
			return null;
		}

		public FDatasmithFacadeActor ExportOrUpdateActor(FDatasmithActorExportInfo InExportInfo)
		{
			FDatasmithFacadeActor Actor = null;

			if (ExportedActorsMap.ContainsKey(InExportInfo.Name))
			{
				Tuple<EActorType, FDatasmithFacadeActor> ActorInfo = ExportedActorsMap[InExportInfo.Name];

				if (ActorInfo.Item1 != InExportInfo.Type)
				{
					// Actor was exported but is different type -- delete old one
					DatasmithScene.RemoveActor(ActorInfo.Item2);
					ExportedActorsMap.Remove(InExportInfo.Name);
				}
				else
				{
					Actor = ActorInfo.Item2;
				}
			}

			if (Actor == null)
			{
				switch (InExportInfo.Type)
				{
					case EActorType.SimpleActor: Actor = new FDatasmithFacadeActor(InExportInfo.Name.GetString()); break;
					case EActorType.MeshActor: Actor = new FDatasmithFacadeActorMesh(InExportInfo.Name.GetString()); break;
					case EActorType.PointLightActor: Actor = new FDatasmithFacadePointLight(InExportInfo.Name.GetString()); break;
					case EActorType.SpotLightActor: Actor = new FDatasmithFacadeSpotLight(InExportInfo.Name.GetString()); break;
					case EActorType.DirLightActor: Actor = new FDatasmithFacadeDirectionalLight(InExportInfo.Name.GetString()); break;
				}

				Actor.AddTag(InExportInfo.Name.GetString());

				ExportedActorsMap[InExportInfo.Name] = new Tuple<EActorType, FDatasmithFacadeActor>(InExportInfo.Type, Actor);

				Tuple<EActorType, FDatasmithFacadeActor> ParentExportInfo = null;

				if (InExportInfo.ParentName.IsValid() && ExportedActorsMap.TryGetValue(InExportInfo.ParentName, out ParentExportInfo))
				{
					FDatasmithFacadeActor ParentActor = ParentExportInfo.Item2;
					ParentActor.AddChild(Actor);
				}
				else
				{
					DatasmithScene.AddActor(Actor);
				}
			}

			// ImportBinding uses Tag[0] ('original name') to group parts used in variants
			Actor.SetLabel(InExportInfo.Label);
			Actor.SetVisibility(InExportInfo.bVisible);
			Actor.SetWorldTransform(AdjustTransformForDatasmith(InExportInfo.Transform));

			if (InExportInfo.Type == EActorType.MeshActor)
			{
				FDatasmithFacadeActorMesh MeshActor = Actor as FDatasmithFacadeActorMesh;
				if (InExportInfo.MeshName.IsValid())
				{
					MeshActor.SetMesh(GetDatasmithMeshName(InExportInfo.MeshName));
				}
			}

			return Actor;
		}

		public void AddMesh(FMeshName MeshName, FDatasmithFacadeMeshElement NewMesh)
		{
			Debug.Assert(MeshName.IsValid());
			Debug.Assert(NewMesh != null);
			RemoveMesh(MeshName);
			ExportedMeshesMap.TryAdd(MeshName, NewMesh);
			DatasmithScene.AddMesh(NewMesh);
		}

		public void RemoveMesh(FMeshName MeshName)
		{
            if (!MeshName.IsValid())
            {
                return;
            }
			if (ExportedMeshesMap.TryRemove(MeshName, out FDatasmithFacadeMeshElement OldMesh))
			{
				DatasmithScene.RemoveMesh(OldMesh);
			}
		}

		public void RemoveActor(FActorName InActorName)
		{
			if (ExportedActorsMap.ContainsKey(InActorName))
			{
				Tuple<EActorType, FDatasmithFacadeActor> ActorInfo = ExportedActorsMap[InActorName];
				FDatasmithFacadeActor Actor = ActorInfo.Item2;
				DatasmithScene.RemoveActor(Actor);
				ExportedActorsMap.Remove(InActorName);
			}
		}

		public void ExportLight(FLight InLight)
		{
			FDatasmithActorExportInfo ExportInfo = new FDatasmithActorExportInfo();
			ExportInfo.Label = InLight.LightLabel;
			ExportInfo.Name = FActorName.FromString(InLight.LightName);
			ExportInfo.bVisible = true;

			FVec3 LightPosition = null;
			FVec3 LightDirection = null;

			switch (InLight.LightType)
			{
				case FLight.EType.Directional:
				{
					LightDirection = - InLight.DirLightDirection; // Direction FROM the light source, SW gives away direction TOWARDS light source
					ExportInfo.Type = EActorType.DirLightActor;
				}
				break;
				case FLight.EType.Point:
				{
					LightPosition = InLight.PointLightPosition;
					ExportInfo.Type = EActorType.PointLightActor;
				}
				break;
				case FLight.EType.Spot:
				{
					LightPosition = InLight.SpotLightPosition;
					LightDirection = (InLight.SpotLightTarget - InLight.SpotLightPosition).Normalized();  // Direction FROM the light source
					ExportInfo.Type = EActorType.SpotLightActor;
				}
				break;

				default: return; // Unsupported light type
			}

			if (LightDirection != null)
			{
				ExportInfo.Transform = MathUtils.LookAt(LightDirection, LightPosition, 100f);
			}
			else if (LightPosition != null)
			{
				ExportInfo.Transform = MathUtils.Translation(LightPosition, 100f);
			}

			FDatasmithFacadeActorLight LightActor = ExportOrUpdateActor(ExportInfo) as FDatasmithFacadeActorLight;

			const float MaxIntensity = 500f; // Map from SW (normlized) to Datasmith intensity

			LightActor.SetIntensity(InLight.Intensity * MaxIntensity);
			LightActor.SetColor(InLight.Color.X, InLight.Color.Y, InLight.Color.Z, 1f);
			LightActor.SetEnabled(InLight.bIsEnabled);

			if (LightActor is FDatasmithFacadeSpotLight SpotLight)
			{
				// Solidworks spot light has only one cone angle
				SpotLight.SetInnerConeAngle(InLight.SpotLightConeAngle);
				SpotLight.SetOuterConeAngle(InLight.SpotLightConeAngle);
			}
		}

		public bool ExportMesh(FMeshName InMeshName, FMeshData InData, out FDatasmithFacadeMeshElement OutMeshElement)
		{
<<<<<<< HEAD
			Addin.Instance.LogDebug($"ExportMesh(MeshName: {InMeshName}, MeshActor: {InUpdateMeshActor.GetString()})");

			InMeshName = SanitizeName(InMeshName);  //Compute mesh name early(it might be needed to remove old mesh)
=======
			string MeshNameInitial = InMeshName.GetString(); // Make Datasmith Mesh string to build Mesh/MeshElement from, Datasmith will modify it with FDatasmithUtils::SanitizeObjectName
>>>>>>> 74d0b334

			OutMeshElement = null;

			if (InData.Vertices == null || InData.Normals == null || InData.TexCoords == null || InData.Triangles == null)
			{
<<<<<<< HEAD
				Addin.Instance.LogDebug($"  skipping(some attributes are null) - Vertices:{InData.Vertices == null}, Normals:{InData.Normals == null}, TexCoords: {InData.TexCoords == null}, Triangles:{InData.Triangles}");
=======
				Addin.Instance.LogDebugThread($"  skipping(some attributes are null) - Vertices:{InData.Vertices == null}, Normals:{InData.Normals == null}, TexCoords: {InData.TexCoords == null}, Triangles:{InData.Triangles}");
>>>>>>> 74d0b334
				return false;
			}

			if (InData.Vertices.Length == 0 || InData.Normals.Length == 0 || InData.TexCoords.Length == 0 || InData.Triangles.Length == 0)
			{
<<<<<<< HEAD
				Addin.Instance.LogDebug($"  skipping - Vertices: {InData.Vertices.Length}, Normals: {InData.Normals.Length}, TexCoords: {InData.TexCoords.Length} Triangles: {InData.Triangles.Length}");
=======
				Addin.Instance.LogDebugThread($"  skipping - Vertices: {InData.Vertices.Length}, Normals: {InData.Normals.Length}, TexCoords: {InData.TexCoords.Length} Triangles: {InData.Triangles.Length}");
>>>>>>> 74d0b334
				return false;
			}

			using(FDatasmithFacadeMesh Mesh = new FDatasmithFacadeMesh())
			{
				Mesh.SetName(MeshNameInitial);

				FDatasmithFacadeMeshElement MeshElement = new FDatasmithFacadeMeshElement(MeshNameInitial);

				Mesh.SetVerticesCount(InData.Vertices.Length);
				Mesh.SetFacesCount(InData.Triangles.Length);

				for (int i = 0; i < InData.Vertices.Length; i++)
				{
					Mesh.SetVertex(i, InData.Vertices[i].X, InData.Vertices[i].Y, InData.Vertices[i].Z);
				}

				for (int i = 0; i < InData.Normals.Length; i++)
				{
					Mesh.SetNormal(i, InData.Normals[i].X, InData.Normals[i].Y, InData.Normals[i].Z);
				}

				if (InData.TexCoords != null)
				{
					Mesh.SetUVChannelsCount(1);
					Mesh.SetUVCount(0, InData.TexCoords.Length);
					for (int i = 0; i < InData.TexCoords.Length; i++)
					{
						Mesh.SetUV(0, i, InData.TexCoords[i].X, InData.TexCoords[i].Y);
					}

				}

				HashSet<int> MeshAddedMaterials = new HashSet<int>();

				HashSet<int> MeshMaterialIds = new HashSet<int>();

				for (int TriIndex = 0; TriIndex < InData.Triangles.Length; TriIndex++)
				{
					FTriangle Triangle = InData.Triangles[TriIndex];
					int MatID = 0;

					MeshMaterialIds.Add(Triangle.MaterialID);
					if (Triangle.MaterialID >= 1)
					{
<<<<<<< HEAD
						Addin.Instance.LogDebug($"  set material if it's exported: {Triangle.MaterialID}");

						FDatasmithFacadeMaterialInstance Material = null;
						ExportedMaterialsMap.TryGetValue(Triangle.MaterialID, out Material);
=======
						if (!MeshAddedMaterials.Contains(Triangle.MaterialID))
						{
							Addin.Instance.LogDebugThread($"  set material if it's exported: {Triangle.MaterialID}");

							FDatasmithFacadeMaterialInstance Material = null;
							ExportedMaterialsMap.TryGetValue(Triangle.MaterialID, out Material);

							if (Material != null)
							{
								Addin.Instance.LogDebugThread(
									$" SetMaterial({Material.GetName()}, SlotId: {Triangle.MaterialID})");
>>>>>>> 74d0b334

								MeshAddedMaterials.Add(Triangle.MaterialID);
								MeshElement.SetMaterial(Material.GetName(), Triangle.MaterialID);
								MatID = Triangle.MaterialID;
							}
						}
						else
						{
<<<<<<< HEAD
							Addin.Instance.LogDebug($" SetMaterial({Material.GetName()}, SlotId: {Triangle.MaterialID})");

							MeshAddedMaterials.Add(Triangle.MaterialID);
							MeshElement.SetMaterial(Material.GetName(), Triangle.MaterialID);
=======
>>>>>>> 74d0b334
							MatID = Triangle.MaterialID;
						}
					}

					Mesh.SetFace(TriIndex, Triangle[0], Triangle[1], Triangle[2], MatID);
					Mesh.SetFaceUV(TriIndex, 0, Triangle[0], Triangle[1], Triangle[2]);
				}

				Addin.Instance.LogDebugThread($"  material ids assigned to faces: {string.Join(", ", MeshMaterialIds)})");
				if (MeshAddedMaterials.Count > 0)
				{
<<<<<<< HEAD
					FDatasmithFacadeActorMesh MeshActor = ExportedActorInfo.Item2 as FDatasmithFacadeActorMesh;
					Addin.Instance.LogDebug($"  SetMesh on MeshActor: {MeshActor.GetName()}: {MeshActor.GetLabel()}  )");
					MeshActor.SetMesh(InMeshName);
=======
					Addin.Instance.LogDebugThread($"  assigned materials: {string.Join(", ", MeshAddedMaterials)})");
>>>>>>> 74d0b334
				}

				DatasmithScene.ExportDatasmithMesh(MeshElement, Mesh);
				OutMeshElement = MeshElement;
			}

			return true;
		}

		public void ExportMetadata(FMetadata InMetadata)
		{
			FDatasmithFacadeElement Element = null;

			if (InMetadata.OwnerType == FMetadata.EOwnerType.Actor)
			{
				
				if (ExportedActorsMap.ContainsKey(InMetadata.OwnerName))
				{
					Tuple<EActorType, FDatasmithFacadeActor> ActorInfo = ExportedActorsMap[InMetadata.OwnerName];
					Element = ActorInfo.Item2;
				}
			}
			else if (InMetadata.OwnerType == FMetadata.EOwnerType.MeshActor)
			{
				//TODO do we need metadata on mesh elements?
				//Element = processor.MeshFactory.GetFacadeElement(cmd.MetadataOwnerName);
			}

			if (Element != null)
			{
				FDatasmithFacadeMetaData DatasmithMetadata = DatasmithScene.GetMetaData(Element);

				if (DatasmithMetadata == null)
				{
					DatasmithMetadata = new FDatasmithFacadeMetaData("SolidWorks Document Metadata");
					DatasmithMetadata.SetAssociatedElement(Element);
					DatasmithScene.AddMetaData(DatasmithMetadata);
				}

				foreach (IMetadataPair Pair in InMetadata.Pairs)
				{
					Pair.WriteToDatasmithMetaData(DatasmithMetadata);
				}
			}
		}

		FDatasmithFacadeActorBinding GetActorBinding(FComponentName InComponentName, FDatasmithFacadeVariant InVariant)
		{
			return GetActorBinding(GetComponentActorName(InComponentName), InVariant);
		}

		private FDatasmithFacadeActorBinding GetActorBinding(FActorName ActorName, FDatasmithFacadeVariant InVariant)
		{
			for (int BindingIndex = 0; BindingIndex < InVariant.GetActorBindingsCount(); ++BindingIndex)
			{
				FDatasmithFacadeActorBinding Binding = InVariant.GetActorBinding(BindingIndex);
				if (ActorName.Equals(Binding.GetName()))
				{
					return Binding;
				}
			}

			// No binding was found, add one

			FDatasmithFacadeActor Actor = null;

			if (ExportedActorsMap.TryGetValue(ActorName, out Tuple<EActorType, FDatasmithFacadeActor> ActorInfo))
			{
				Actor = ActorInfo.Item2;
			}
			else
			{
				// Actor was not found, should not happen
				return null;
			}

			// Make a new binding
			FDatasmithFacadeActorBinding NewBinding = new FDatasmithFacadeActorBinding(Actor);
			InVariant.AddActorBinding(NewBinding);

			return NewBinding;
		}

		private void ExportMaterialVariants(List<Tuple<FConfigurationData, FDatasmithFacadeVariant>> InVariants)
		{
			foreach (Tuple<FConfigurationData, FDatasmithFacadeVariant> KVP in InVariants)
			{
				FConfigurationData Config = KVP.Item1;
				FDatasmithFacadeVariant Variant = KVP.Item2;

				// Iterate over all material assignments
				foreach (var MatKVP in Config.ComponentMaterials)
				{
					FDatasmithFacadeActorBinding Binding = GetActorBinding(MatKVP.Key, Variant);
					if (Binding != null)
					{
						HashSet<int> UniqueMaterialsSet = new HashSet<int>();
						FObjectMaterials Materials = MatKVP.Value;

						if (Materials.ComponentMaterialID != -1 && !UniqueMaterialsSet.Contains(Materials.ComponentMaterialID))
						{
							UniqueMaterialsSet.Add(Materials.ComponentMaterialID);
						}
						if (Materials.PartMaterialID != -1 && !UniqueMaterialsSet.Contains(Materials.ComponentMaterialID))
						{
							UniqueMaterialsSet.Add(Materials.PartMaterialID);
						}
						foreach (var MatID in Materials.BodyMaterialsMap.Values)
						{
							if (!UniqueMaterialsSet.Contains(Materials.ComponentMaterialID))
							{
								UniqueMaterialsSet.Add(MatID);
							}
						}
						foreach (var MatID in Materials.FeatureMaterialsMap.Values)
						{
							if (!UniqueMaterialsSet.Contains(Materials.ComponentMaterialID))
							{
								UniqueMaterialsSet.Add(MatID);
							}
						}
						foreach (var MatID in Materials.FaceMaterialsMap.Values)
						{
							if (!UniqueMaterialsSet.Contains(Materials.ComponentMaterialID))
							{
								UniqueMaterialsSet.Add(MatID);
							}
						}

						foreach (var MatID in UniqueMaterialsSet)
						{
							FMaterial Material = Materials.GetMaterial(MatID);
							FDatasmithFacadeMaterialInstance DatasmithMaterial = null;
							if (Material != null && ExportedMaterialsMap.TryGetValue(Material.ID, out DatasmithMaterial))
							{
								Binding.AddMaterialCapture(DatasmithMaterial);
							}
						}
					}
				}
			}
		}

		private void ExportTransformVariants(List<Tuple<FConfigurationData, FDatasmithFacadeVariant>> InVariants)
		{
			foreach (Tuple<FConfigurationData, FDatasmithFacadeVariant> KVP in InVariants)
			{
				FConfigurationData Config = KVP.Item1;
				FDatasmithFacadeVariant Variant = KVP.Item2;

				// Provide transform variants
				foreach (var TransformMap in Config.ComponentTransform)
				{
					FDatasmithFacadeActorBinding Binding = GetActorBinding(TransformMap.Key, Variant);
					if (Binding != null)
					{
						Binding.AddRelativeTransformCapture(TransformMap.Value);
					}
				}
			}
		}

		private void ExportActorVisibilityVariants(List<Tuple<FConfigurationData, FDatasmithFacadeVariant>> InVariants)
		{
			foreach (Tuple<FConfigurationData, FDatasmithFacadeVariant> KVP in InVariants)
			{
				FConfigurationData Config = KVP.Item1;
				FDatasmithFacadeVariant Variant = KVP.Item2;

				// Build a visibility variant data
				foreach (var VisibilityMap in Config.ComponentVisibility)
				{
					FDatasmithFacadeActorBinding Binding = GetActorBinding(VisibilityMap.Key, Variant);
					if (Binding != null)
					{
						Binding.AddVisibilityCapture(VisibilityMap.Value);
					}
				}
			}
		}

		public void ExportLevelVariantSets(List<FConfigurationData> InConfigs)
		{
			if (InConfigs == null)
			{
				return;
			}

			// Request existing VariantSet, or create a new one
			FDatasmithFacadeLevelVariantSets LevelVariantSets = null;

			if (DatasmithScene.GetLevelVariantSetsCount() == 0)
			{
				LevelVariantSets = new FDatasmithFacadeLevelVariantSets("LevelVariantSets");
				DatasmithScene.AddLevelVariantSets(LevelVariantSets);
			}
			else
			{
				LevelVariantSets = DatasmithScene.GetLevelVariantSets(0);
			}

			FDatasmithFacadeVariantSet GetOrCreateLevelVariantSet(string InName)
			{
				int VariantSetsCount = LevelVariantSets.GetVariantSetsCount();
				FDatasmithFacadeVariantSet VariantSet = null;

				for (int VariantSetIndex = 0; VariantSetIndex < VariantSetsCount; ++VariantSetIndex)
				{
					FDatasmithFacadeVariantSet VSet = LevelVariantSets.GetVariantSet(VariantSetIndex);

					if (VSet.GetName() == InName)
					{
						VariantSet = VSet;
						break;
					}
				}

				if (VariantSet == null)
				{
					VariantSet = new FDatasmithFacadeVariantSet(InName);
					LevelVariantSets.AddVariantSet(VariantSet);
				}
				return VariantSet;
			}

			FDatasmithFacadeVariantSet ConfigurationsVariantSet = null;
			FDatasmithFacadeVariantSet DisplayStatesVariantSet = null;

			List<Tuple<FConfigurationData, FDatasmithFacadeVariant>> ConfigurationVariants = null;
			List<Tuple<FConfigurationData, FDatasmithFacadeVariant>> DisplayStateVariants = null;

			foreach (FConfigurationData Config in InConfigs)
			{
				FDatasmithFacadeVariant Variant = new FDatasmithFacadeVariant(Config.Name);

				if (Config.bIsDisplayStateConfiguration)
				{
					if (DisplayStatesVariantSet == null)
					{
						DisplayStatesVariantSet = GetOrCreateLevelVariantSet("DisplayStates");
						DisplayStateVariants = new List<Tuple<FConfigurationData, FDatasmithFacadeVariant>>();
					}
					DisplayStatesVariantSet.AddVariant(Variant);
					DisplayStateVariants.Add(new Tuple<FConfigurationData, FDatasmithFacadeVariant>(Config, Variant));
				}
				else
				{
					if (ConfigurationsVariantSet == null)
					{
						ConfigurationsVariantSet = GetOrCreateLevelVariantSet("Configurations");
						ConfigurationVariants = new List<Tuple<FConfigurationData, FDatasmithFacadeVariant>>();
					}
					ConfigurationsVariantSet.AddVariant(Variant);
					ConfigurationVariants.Add(new Tuple<FConfigurationData, FDatasmithFacadeVariant>(Config, Variant));
				}
			}

			if (ConfigurationVariants != null)
			{
				// todo: visibility variants may drop ComponentName from FConfigurationData
				// at this point only actor names may stay
				ExportActorVisibilityVariants(ConfigurationVariants);
				ExportMaterialVariants(ConfigurationVariants);
				ExportTransformVariants(ConfigurationVariants);

				// Geometry variants
				foreach (Tuple<FConfigurationData, FDatasmithFacadeVariant> KVP in ConfigurationVariants)
				{
					FConfigurationData Config = KVP.Item1;
					FDatasmithFacadeVariant Variant = KVP.Item2;

					// Make visible mesh actor corresponding this configuration only
					foreach (FConfigurationData.FComponentGeometryVariant GeometryVariant in Config.ComponentGeometry.Values)
					{
						foreach (FActorName ActorName in GeometryVariant.All)
						{
							bool bVisible = GeometryVariant.VisibleActor == ActorName;
							GetActorBinding(ActorName, Variant)?.AddVisibilityCapture(bVisible);
						}
					}
				}
			}

			if (DisplayStateVariants != null)
			{
				ExportMaterialVariants(DisplayStateVariants);
			}
		}

		public void ExportMaterials(ConcurrentDictionary<int, FMaterial> InMaterialsMap)
		{
			Addin.Instance.LogDebug($"ExportMaterials: \n  {string.Join("  \n", InMaterialsMap.Select(KVP => $"{KVP.Key}: {KVP.Value}" ))}");

			ConcurrentBag<FDatasmithFacadeTexture> CreatedTextures = new ConcurrentBag<FDatasmithFacadeTexture>();
			ConcurrentBag<FDatasmithFacadeMaterialInstance> CreatedMaterials = new ConcurrentBag<FDatasmithFacadeMaterialInstance>();
			foreach(KeyValuePair<int, FMaterial> MatKVP in InMaterialsMap)
			{
				List<FDatasmithFacadeTexture> NewMaterialTextures = null;
				FDatasmithFacadeMaterialInstance NewMaterial = null;
				if (CreateAndCacheMaterial(MatKVP.Value, out NewMaterialTextures, out NewMaterial))
				{
					CreatedMaterials.Add(NewMaterial);

					foreach (FDatasmithFacadeTexture Texture in NewMaterialTextures)
					{
						CreatedTextures.Add(Texture);
					}
				}
<<<<<<< HEAD
			});

			Addin.Instance.LogDebug($"AddMaterials");
=======
			}

			Addin.Instance.LogDebug($"  AddMaterials");
>>>>>>> 74d0b334
			// Adding stuff to a datasmith scene cannot be multithreaded!
			foreach (FDatasmithFacadeMaterialInstance Mat in CreatedMaterials)
			{
				Addin.Instance.LogDebug($"  AddMaterial: {Mat.GetName()}: {Mat.GetLabel()}");
				DatasmithScene.AddMaterial(Mat);
			}
			foreach (FDatasmithFacadeTexture Texture in CreatedTextures)
			{
				DatasmithScene.AddTexture(Texture);
			}
		}

		private bool CreateAndCacheMaterial(FMaterial InMaterial, out List<FDatasmithFacadeTexture> OutCreatedTextures, out FDatasmithFacadeMaterialInstance OutCreatedMaterial)
		{
			Addin.Instance.LogDebug($"CreateAndCacheMaterial({InMaterial.Name}: {InMaterial.ID})");

			OutCreatedTextures = null;
			OutCreatedMaterial = null;

			if (ExportedMaterialsMap.ContainsKey(InMaterial.ID))
			{
				Addin.Instance.LogDebug($"  skipping, already present in map");
				return false;
			}

			Addin.Instance.LogDebug($"  making, ShaderName: '{InMaterial.ShaderName}'");

			FMaterial.EMaterialType Type = FMaterial.GetMaterialType(InMaterial.ShaderName);

			float Roughness = (float)InMaterial.Roughness;
			float Metallic = 0f;

			if (Type != FMaterial.EMaterialType.TYPE_LIGHTWEIGHT)
			{
				if (Type == FMaterial.EMaterialType.TYPE_METAL)
				{
					Metallic = 1f;
				}
				else if (Type == FMaterial.EMaterialType.TYPE_METALLICPAINT)
				{
					Metallic = 0.7f;
				}

				if (InMaterial.BlurryReflections)
				{
					Roughness = (float)InMaterial.SpecularSpread;
				}
				else
				{
					if (InMaterial.Reflectivity > 0.0)
					{
						Roughness = (1f - (float)InMaterial.Reflectivity) * 0.2f;
					}
					else
					{
						Roughness = 1f;
					}
				}
			}

			float Mult = (Type == FMaterial.EMaterialType.TYPE_LIGHTWEIGHT) ? (float)InMaterial.Diffuse : 1.0f;

			float R = Mult * InMaterial.PrimaryColor.R * 1.0f / 255.0f;
			float G = Mult * InMaterial.PrimaryColor.G * 1.0f / 255.0f;
			float B = Mult * InMaterial.PrimaryColor.B * 1.0f / 255.0f;

			FDatasmithFacadeMaterialInstance MaterialInstance = new FDatasmithFacadeMaterialInstance(InMaterial.Name);

			OutCreatedTextures = new List<FDatasmithFacadeTexture>();
			OutCreatedMaterial = MaterialInstance;

			MaterialInstance.SetMaterialType(FDatasmithFacadeMaterialInstance.EMaterialInstanceType.Opaque);
			MaterialInstance.AddColor("TintColor", R, G, B, 1.0F);
			MaterialInstance.AddFloat("RoughnessAmount", Roughness);

			if (InMaterial.Transparency > 0.0)
			{
				MaterialInstance.SetMaterialType(FDatasmithFacadeMaterialInstance.EMaterialInstanceType.Transparent);
				MaterialInstance.AddFloat("Metalness", Metallic);

				MaterialInstance.AddColor("OpacityAndRefraction",
					0.25f,                              // Opacity
					1.0f,                               // Refraction
					0.0f,                               // Refraction Exponent
					1f - (float)InMaterial.Transparency // Fresnel Opacity
				);

				FDatasmithFacadeTexture NormalMap = ExportNormalMap(InMaterial, MaterialInstance, "NormalMap");

				if (NormalMap != null)
				{
					OutCreatedTextures.Add(NormalMap);
				}
			}
			else
			{
				MaterialInstance.AddFloat("MetallicAmount", Metallic);

				if (InMaterial.Emission > 0.0)
				{
					MaterialInstance.SetMaterialType(FDatasmithFacadeMaterialInstance.EMaterialInstanceType.Emissive);
					MaterialInstance.AddFloat("LuminanceAmount", (float)InMaterial.Emission);
					MaterialInstance.AddColor("LuminanceFilter", R, G, B, 1.0f);
				}

				FDatasmithFacadeTexture DiffuseMap = ExportDiffuseMap(InMaterial, MaterialInstance, "ColorMap");
				FDatasmithFacadeTexture NormalMap = ExportNormalMap(InMaterial, MaterialInstance, "NormalMap");

				if (DiffuseMap != null)
				{
					OutCreatedTextures.Add(DiffuseMap);
				}
				if (NormalMap != null)
				{
					OutCreatedTextures.Add(NormalMap);
				}
			}

			ExportedMaterialsMap[InMaterial.ID] = MaterialInstance;

			return true;
		}

		public FActorName GetComponentActorName(FComponentName ComponentName)
		{
			return ComponentName.GetActorName();
		}

		public FActorName GetComponentActorName(Component2 Component)
		{
			return GetComponentActorName(new FComponentName(Component));
		}


		public void ExportAnimation(FAnimation InAnim)
		{
			FDatasmithFacadeLevelSequence LevelSeq = new FDatasmithFacadeLevelSequence(InAnim.Name);

			LevelSeq.SetFrameRate(InAnim.FPS);

			foreach (var NodePair in InAnim.ComponentToChannelMap)
			{
				FAnimation.FChannel Chan = NodePair.Value;
				Component2 Component = Chan.Target;

				FDatasmithFacadeTransformAnimation Anim = new FDatasmithFacadeTransformAnimation(GetComponentActorName(Component).GetString());

				foreach (var Keyframe in Chan.Keyframes)
				{
					FMatrix4 LocalMatrix = Keyframe.LocalMatrix;

					FVec3 Euler = MathUtils.ToEuler(LocalMatrix);

					float Scale = LocalMatrix[15];

					FVec3 Translation = new FVec3(LocalMatrix[12], LocalMatrix[13], LocalMatrix[14]);

					Anim.AddFrame(EDatasmithFacadeAnimationTransformType.Rotation, Keyframe.Step, -Euler.X, Euler.Y, -Euler.Z);
					Anim.AddFrame(EDatasmithFacadeAnimationTransformType.Scale, Keyframe.Step, Scale, Scale, Scale);
					Anim.AddFrame(EDatasmithFacadeAnimationTransformType.Translation, Keyframe.Step, Translation.X, -Translation.Y, Translation.Z);
				}

				LevelSeq.AddAnimation(Anim);
			}

			// Check if we already have a sequence with the same name and remove it if we do
			int SequencesSetsCount = DatasmithScene.GetLevelSequencesCount();
			for (int Index = 0; Index < SequencesSetsCount; ++Index)
			{
				FDatasmithFacadeLevelSequence ExistingSeq = DatasmithScene.GetLevelSequence(Index);

				if (ExistingSeq.GetName() == LevelSeq.GetName())
				{
					DatasmithScene.RemoveLevelSequence(ExistingSeq);
					break;
				}
			}

			DatasmithScene.AddLevelSequence(LevelSeq);
		}

		private FDatasmithFacadeTexture ExportDiffuseMap(FMaterial InMaterial, FDatasmithFacadeMaterialInstance InMaterialInstance, string InParamName)
		{
			if (!string.IsNullOrEmpty(InMaterial.Texture) && !File.Exists(InMaterial.Texture))
			{
				InMaterial.Texture = MaterialUtils.ComputeAssemblySideTexturePath(InMaterial.Texture);
			}

			FDatasmithFacadeTexture TextureElement = null;

			if (!string.IsNullOrEmpty(InMaterial.Texture) && File.Exists(InMaterial.Texture))
			{
				string TextureName = SanitizeName(Path.GetFileNameWithoutExtension(InMaterial.Texture));

				if (!ExportedTexturesMap.TryGetValue(InMaterial.Texture, out TextureElement))
				{
					TextureElement = new FDatasmithFacadeTexture(TextureName);
					TextureElement.SetFile(InMaterial.Texture);
					TextureElement.SetTextureFilter(FDatasmithFacadeTexture.ETextureFilter.Default);
					TextureElement.SetRGBCurve(1);
					TextureElement.SetTextureAddressX(FDatasmithFacadeTexture.ETextureAddress.Wrap);
					TextureElement.SetTextureAddressY(FDatasmithFacadeTexture.ETextureAddress.Wrap);
					FDatasmithFacadeTexture.ETextureMode TextureMode = FDatasmithFacadeTexture.ETextureMode.Diffuse;
					TextureElement.SetTextureMode(TextureMode);
					ExportedTexturesMap.TryAdd(InMaterial.Texture, TextureElement);

					InMaterialInstance.AddTexture(InParamName, TextureElement);
				}
			}

			return TextureElement;
		}

		private FDatasmithFacadeTexture ExportNormalMap(FMaterial InMaterial, FDatasmithFacadeMaterialInstance InMaterialInstance, string InParamName)
		{
			if (!string.IsNullOrEmpty(InMaterial.BumpTextureFileName) && !File.Exists(InMaterial.BumpTextureFileName))
			{
				InMaterial.BumpTextureFileName = MaterialUtils.ComputeAssemblySideTexturePath(InMaterial.BumpTextureFileName);
			}

			FDatasmithFacadeTexture TextureElement = null;

			if (!string.IsNullOrEmpty(InMaterial.BumpTextureFileName) && File.Exists(InMaterial.BumpTextureFileName))
			{
				string textureName = SanitizeName(Path.GetFileNameWithoutExtension(InMaterial.BumpTextureFileName));

				if (!ExportedTexturesMap.TryGetValue(InMaterial.BumpTextureFileName, out TextureElement))
				{
					TextureElement = new FDatasmithFacadeTexture(textureName);
					TextureElement.SetFile(InMaterial.BumpTextureFileName);
					TextureElement.SetTextureFilter(FDatasmithFacadeTexture.ETextureFilter.Default);
					TextureElement.SetRGBCurve(1);
					TextureElement.SetTextureAddressX(FDatasmithFacadeTexture.ETextureAddress.Wrap);
					TextureElement.SetTextureAddressY(FDatasmithFacadeTexture.ETextureAddress.Wrap);
					FDatasmithFacadeTexture.ETextureMode TextureMode = FDatasmithFacadeTexture.ETextureMode.Normal;
					TextureElement.SetTextureMode(TextureMode);
					ExportedTexturesMap.TryAdd(InMaterial.BumpTextureFileName, TextureElement);

					InMaterialInstance.AddTexture(InParamName, TextureElement);
				}
			}

			return TextureElement;
		}

		public static string SanitizeName(string InStringToSanitize)
		{
			const string Original = "^/()#$&.?!ÀÁÂÃÄÅÆÇÈÉÊËÌÍÎÏÐÑÒÓÔÕÖ×ØÙÚÛÜÝÞßàáâãäåæçèéêëìíîïðñòóôõö÷øùúûüýþÿБбВвГгДдЁёЖжЗзИиЙйКкЛлМмНнОоПпРрСсТтУуФфХхЦцЧчШшЩщЪъЫыЬьЭэЮюЯя'\"";
			const string Modified = "_____S____AAAAAAECEEEEIIIIDNOOOOOx0UUUUYPsaaaaaaeceeeeiiiiOnoooood0uuuuypyBbVvGgDdEeJjZzIiYyKkLlMmNnOoPpRrSsTtUuFfJjTtCcSsSs__ii__EeYyYy__";

			string Result = "";
			for (int i = 0; i < InStringToSanitize.Length; i++)
			{
				if (InStringToSanitize[i] <= 32)
				{
					Result += '_';
				}
				else
				{
					bool bReplaced = false;
					for (int j = 0; j < Original.Length; j++)
					{
						if (InStringToSanitize[i] == Original[j])
						{
							Result += Modified[j];
							bReplaced = true;
							break;
						}
					}
					if (!bReplaced)
					{
						Result += InStringToSanitize[i];
					}
				}
			}
			return Result;
		}

		private FMatrix4 AdjustTransformForDatasmith(float[] InXForm)
		{
			FMatrix4 RotMatrix = FMatrix4.FromRotationX(-90f);
			if (InXForm != null)
			{
				FMatrix4 Mat = new FMatrix4(InXForm);
				Mat = Mat * RotMatrix;
				return Mat;
			}
			return RotMatrix;
		}

		// Get Datasmith Name for MeshName
		// todo: Currently, name for the DatasmithMeshElement(as well as other elements) is computed within DatasmithCore's FDatasmithUtils::SanitizeObjectName
		//   if we want to properly identify an element we need to construct it(or SetName) and then GetName from it.
		//   The way to make element name ahead of constructing and element(e.g. to properly make unique names for every case) is to expose FDatasmithUtils::SanitizeObjectName
		public string GetDatasmithMeshName(FMeshName MeshName)  
		{
			if (ExportedMeshesMap.TryGetValue(MeshName, out FDatasmithFacadeMeshElement MeshElement))
			{
				return MeshElement.GetName();
			}

			return null;
		}

		// Export meshes
		public void ExportMeshes(List<FMeshExportInfo> MeshExportInfos, out List<FMeshExportInfo> OutCreatedMeshes)
		{
			Addin.Instance.LogDebug($"ExportMeshes: {string.Join(", ", MeshExportInfos)}");

			ConcurrentQueue<FMeshExportInfo> CreatedMeshes = new ConcurrentQueue<FMeshExportInfo>();

			Parallel.ForEach(MeshExportInfos, Info =>
			{
				if (ExportMesh(Info.MeshName, Info.MeshData, out Info.MeshElement))
				{
					CreatedMeshes.Enqueue(Info);
				}
			});

			// Remember exported meshes and assign to actor
			foreach (FMeshExportInfo Info in CreatedMeshes)
			{
				Addin.Instance.LogDebug($"  AddMesh(DatasmithMeshName: {Info}");
				// Info.MeshElement should be valid here
				AddMesh(Info.MeshName, Info.MeshElement);

				if (Info.ActorName.IsValid())
				{
					Tuple<EActorType, FDatasmithFacadeActor> ExportedActorInfo = null;
					if (ExportedActorsMap.TryGetValue(Info.ActorName, out ExportedActorInfo) && ExportedActorInfo.Item1 == EActorType.MeshActor)
					{
						FDatasmithFacadeActorMesh MeshActor = ExportedActorInfo.Item2 as FDatasmithFacadeActorMesh;
						Addin.Instance.LogDebug($"  SetMesh on MeshActor: {MeshActor.GetName()}: {MeshActor.GetLabel()}  )");
						MeshActor.SetMesh(Info.MeshElement.GetName());
					}
				}
			}

			OutCreatedMeshes = CreatedMeshes.ToList();
		}
	}
}<|MERGE_RESOLUTION|>--- conflicted
+++ resolved
@@ -353,33 +353,19 @@
 
 		public bool ExportMesh(FMeshName InMeshName, FMeshData InData, out FDatasmithFacadeMeshElement OutMeshElement)
 		{
-<<<<<<< HEAD
-			Addin.Instance.LogDebug($"ExportMesh(MeshName: {InMeshName}, MeshActor: {InUpdateMeshActor.GetString()})");
-
-			InMeshName = SanitizeName(InMeshName);  //Compute mesh name early(it might be needed to remove old mesh)
-=======
 			string MeshNameInitial = InMeshName.GetString(); // Make Datasmith Mesh string to build Mesh/MeshElement from, Datasmith will modify it with FDatasmithUtils::SanitizeObjectName
->>>>>>> 74d0b334
 
 			OutMeshElement = null;
 
 			if (InData.Vertices == null || InData.Normals == null || InData.TexCoords == null || InData.Triangles == null)
 			{
-<<<<<<< HEAD
-				Addin.Instance.LogDebug($"  skipping(some attributes are null) - Vertices:{InData.Vertices == null}, Normals:{InData.Normals == null}, TexCoords: {InData.TexCoords == null}, Triangles:{InData.Triangles}");
-=======
 				Addin.Instance.LogDebugThread($"  skipping(some attributes are null) - Vertices:{InData.Vertices == null}, Normals:{InData.Normals == null}, TexCoords: {InData.TexCoords == null}, Triangles:{InData.Triangles}");
->>>>>>> 74d0b334
 				return false;
 			}
 
 			if (InData.Vertices.Length == 0 || InData.Normals.Length == 0 || InData.TexCoords.Length == 0 || InData.Triangles.Length == 0)
 			{
-<<<<<<< HEAD
-				Addin.Instance.LogDebug($"  skipping - Vertices: {InData.Vertices.Length}, Normals: {InData.Normals.Length}, TexCoords: {InData.TexCoords.Length} Triangles: {InData.Triangles.Length}");
-=======
 				Addin.Instance.LogDebugThread($"  skipping - Vertices: {InData.Vertices.Length}, Normals: {InData.Normals.Length}, TexCoords: {InData.TexCoords.Length} Triangles: {InData.Triangles.Length}");
->>>>>>> 74d0b334
 				return false;
 			}
 
@@ -425,12 +411,6 @@
 					MeshMaterialIds.Add(Triangle.MaterialID);
 					if (Triangle.MaterialID >= 1)
 					{
-<<<<<<< HEAD
-						Addin.Instance.LogDebug($"  set material if it's exported: {Triangle.MaterialID}");
-
-						FDatasmithFacadeMaterialInstance Material = null;
-						ExportedMaterialsMap.TryGetValue(Triangle.MaterialID, out Material);
-=======
 						if (!MeshAddedMaterials.Contains(Triangle.MaterialID))
 						{
 							Addin.Instance.LogDebugThread($"  set material if it's exported: {Triangle.MaterialID}");
@@ -442,7 +422,6 @@
 							{
 								Addin.Instance.LogDebugThread(
 									$" SetMaterial({Material.GetName()}, SlotId: {Triangle.MaterialID})");
->>>>>>> 74d0b334
 
 								MeshAddedMaterials.Add(Triangle.MaterialID);
 								MeshElement.SetMaterial(Material.GetName(), Triangle.MaterialID);
@@ -451,13 +430,6 @@
 						}
 						else
 						{
-<<<<<<< HEAD
-							Addin.Instance.LogDebug($" SetMaterial({Material.GetName()}, SlotId: {Triangle.MaterialID})");
-
-							MeshAddedMaterials.Add(Triangle.MaterialID);
-							MeshElement.SetMaterial(Material.GetName(), Triangle.MaterialID);
-=======
->>>>>>> 74d0b334
 							MatID = Triangle.MaterialID;
 						}
 					}
@@ -469,13 +441,7 @@
 				Addin.Instance.LogDebugThread($"  material ids assigned to faces: {string.Join(", ", MeshMaterialIds)})");
 				if (MeshAddedMaterials.Count > 0)
 				{
-<<<<<<< HEAD
-					FDatasmithFacadeActorMesh MeshActor = ExportedActorInfo.Item2 as FDatasmithFacadeActorMesh;
-					Addin.Instance.LogDebug($"  SetMesh on MeshActor: {MeshActor.GetName()}: {MeshActor.GetLabel()}  )");
-					MeshActor.SetMesh(InMeshName);
-=======
 					Addin.Instance.LogDebugThread($"  assigned materials: {string.Join(", ", MeshAddedMaterials)})");
->>>>>>> 74d0b334
 				}
 
 				DatasmithScene.ExportDatasmithMesh(MeshElement, Mesh);
@@ -784,15 +750,9 @@
 						CreatedTextures.Add(Texture);
 					}
 				}
-<<<<<<< HEAD
-			});
-
-			Addin.Instance.LogDebug($"AddMaterials");
-=======
 			}
 
 			Addin.Instance.LogDebug($"  AddMaterials");
->>>>>>> 74d0b334
 			// Adding stuff to a datasmith scene cannot be multithreaded!
 			foreach (FDatasmithFacadeMaterialInstance Mat in CreatedMaterials)
 			{
