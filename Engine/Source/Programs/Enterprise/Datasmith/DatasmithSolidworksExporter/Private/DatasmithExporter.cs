﻿// Copyright Epic Games, Inc. All Rights Reserved.

using SolidWorks.Interop.sldworks;
using System;
using System.Collections.Concurrent;
using System.Collections.Generic;
using System.IO;
<<<<<<< HEAD
=======
using System.Linq;
using System.Runtime.InteropServices;
>>>>>>> d731a049
using System.Threading.Tasks;

namespace DatasmithSolidworks
{
	public enum EActorType
<<<<<<< HEAD
	{
		SimpleActor,
		MeshActor
	};

	public class FDatasmithActorExportInfo
	{
		public EActorType Type;
		public string Label;
		public string Name;
		public string ParentName;
		public string MeshName;
		public float[] Transform;
		public bool bVisible;
	};

	public class FDatasmithExporter
	{
		private Dictionary<string, Tuple<EActorType, FDatasmithFacadeActor>> ExportedActorsMap = new Dictionary<string, Tuple<EActorType, FDatasmithFacadeActor>>();
		private ConcurrentDictionary<string, Tuple<FDatasmithFacadeMeshElement, FDatasmithFacadeMesh>> ExportedMeshesMap = new ConcurrentDictionary<string, Tuple<FDatasmithFacadeMeshElement, FDatasmithFacadeMesh>>();
		private ConcurrentDictionary<int, FDatasmithFacadeMasterMaterial> ExportedMaterialsMap = new ConcurrentDictionary<int, FDatasmithFacadeMasterMaterial>();
		private ConcurrentDictionary<string, FDatasmithFacadeTexture> ExportedTexturesMap = new ConcurrentDictionary<string, FDatasmithFacadeTexture>();
		private Dictionary<string, FDatasmithFacadeActorBinding> ExportedActorBindingsMap = new Dictionary<string, FDatasmithFacadeActorBinding>();
		private Dictionary<string, FDatasmithFacadeVariant> ExportedVariantsMap = new Dictionary<string, FDatasmithFacadeVariant>();

=======
	{
		SimpleActor,
		MeshActor,
		PointLightActor,
		SpotLightActor,
		DirLightActor
	};

	// Wrapping Component Name and Actor Name to distinguish one from the other in the code. This helps to
	//  - make explicit which name where
	//  - avoid using sanitized name to check component's name and vice versa

	[ComVisible(false)]
	public struct FActorName
	{
		private string Value;

		public FActorName(FComponentName ComponentName)
		{
			Value = FDatasmithExporter.SanitizeName(ComponentName.GetString());
		}

		public static FActorName FromString(string Value)
		{
			return new FActorName(Value);
		}

		private FActorName(string InValue)
		{
			Value = InValue;
		}

		public bool IsValid()
		{
			return !string.IsNullOrEmpty(Value);
		}

		public string GetString()
		{
			return Value;
		}

		public override string ToString()
		{
			return Value;
		}

		public override bool Equals(object Obj)
		{
			if (Obj is FActorName Other)
			{
				return this == Other;
			}			
			return false;
		}

		public static bool operator ==(FActorName A, FActorName B)
		{
			return A.Value == B.Value;
		}

		public static bool operator !=(FActorName A, FActorName B)
		{
			return !(A == B);
		}

		public override int GetHashCode()
		{
			return Value.GetHashCode();
		}
	}

	[ComVisible(false)]
	public struct FComponentName
	{
		private string Value;

		public FComponentName(Component2 Component)
		{
			Value = Component.Name2;
		}

		public FComponentName(IComponent2 Component)
		{
			Value = Component.Name2;
		}

		private FComponentName(string Name)
		{
			Value = Name;
		}

		/// Used to convert string to component name ONLY when received from Solidworks API
		public static FComponentName FromApiString(string Name)
		{
			return new FComponentName(Name);
		}

		/// Used to convert from a custom string to represent something 'like' a Solidworks component
		/// todo: may want to avoid trying to mix components and non-components into the same 'entity'?
		public static FComponentName FromCustomString(string Value)
		{
			return new FComponentName(Value);
		}

		public bool IsValid() => !string.IsNullOrEmpty(Value);

		public string GetString()
		{
			return Value;
		}

		public FActorName GetActorName()
		{
			return new FActorName(this);
		}

		public string GetLabel()
		{
			return Value.Split('/').Last();
		}

		public override string ToString()
		{
			return Value;
		}

		public override bool Equals(object Obj)
		{
			if (Obj is FComponentName Other)
			{
				return this == Other;
			}			
			return false;
		}

		public static bool operator ==(FComponentName A, FComponentName B)
		{
			return A.Value == B.Value;
		}

		public static bool operator !=(FComponentName A, FComponentName B)
		{
			return !(A == B);
		}

		public override int GetHashCode()
		{
			return Value.GetHashCode();
		}
	}

	public class FDatasmithActorExportInfo
	{
		public EActorType Type;
		public string Label;
		public FActorName Name;
		public FActorName ParentName;
		public string MeshName;
		public float[] Transform;
		public bool bVisible;
	};

	public class FDatasmithExporter
	{
		private Dictionary<FActorName, Tuple<EActorType, FDatasmithFacadeActor>> ExportedActorsMap = new Dictionary<FActorName, Tuple<EActorType, FDatasmithFacadeActor>>();
		private ConcurrentDictionary<string, Tuple<FDatasmithFacadeMeshElement, FDatasmithFacadeMesh>> ExportedMeshesMap = new ConcurrentDictionary<string, Tuple<FDatasmithFacadeMeshElement, FDatasmithFacadeMesh>>();
		private ConcurrentDictionary<int, FDatasmithFacadeMaterialInstance> ExportedMaterialsMap = new ConcurrentDictionary<int, FDatasmithFacadeMaterialInstance>();
		private ConcurrentDictionary<string, FDatasmithFacadeTexture> ExportedTexturesMap = new ConcurrentDictionary<string, FDatasmithFacadeTexture>();
		private Dictionary<string, FDatasmithFacadeActorBinding> ExportedActorBindingsMap = new Dictionary<string, FDatasmithFacadeActorBinding>();
		private Dictionary<string, FDatasmithFacadeVariant> ExportedVariantsMap = new Dictionary<string, FDatasmithFacadeVariant>();

>>>>>>> d731a049
		private FDatasmithFacadeScene DatasmithScene = null;

		public FDatasmithExporter(FDatasmithFacadeScene InScene)
		{
			DatasmithScene = InScene;
		}

<<<<<<< HEAD
		public EActorType? GetExportedActorType(string InActorName)
		{
			Tuple<EActorType, FDatasmithFacadeActor> ActorInfo = null;
			if (ExportedActorsMap.TryGetValue(InActorName, out ActorInfo))
			{
				return ActorInfo.Item1;
			}
			return null;
		}

		public void ExportOrUpdateActor(FDatasmithActorExportInfo InExportInfo)
		{
			FDatasmithFacadeActor Actor = null;

			if (ExportedActorsMap.ContainsKey(InExportInfo.Name))
			{
				Tuple<EActorType, FDatasmithFacadeActor> ActorInfo = ExportedActorsMap[InExportInfo.Name];

				if (ActorInfo.Item1 != InExportInfo.Type)
				{
					// Actor was exported but is different type -- delete old one
					DatasmithScene.RemoveActor(ActorInfo.Item2);
					ExportedActorsMap.Remove(InExportInfo.Name);
				}
				else
				{
					Actor = ActorInfo.Item2;
				}
			}

			if (Actor == null)
			{
				switch (InExportInfo.Type)
				{
					case EActorType.SimpleActor: Actor = new FDatasmithFacadeActor(InExportInfo.Name); break;
					case EActorType.MeshActor: Actor = new FDatasmithFacadeActorMesh(InExportInfo.Name); break;
				}
				
				Actor.AddTag(InExportInfo.Name);

				ExportedActorsMap[InExportInfo.Name] = new Tuple<EActorType, FDatasmithFacadeActor>(InExportInfo.Type, Actor);

				Tuple<EActorType, FDatasmithFacadeActor> ParentExportInfo = null;
				if (!string.IsNullOrEmpty(InExportInfo.ParentName) && ExportedActorsMap.TryGetValue(InExportInfo.ParentName, out ParentExportInfo))
				{
					FDatasmithFacadeActor ParentActor = ParentExportInfo.Item2;
					ParentActor.AddChild(Actor);
				}
				else
				{
=======
		public EActorType? GetExportedActorType(FActorName InActorName)
		{
			Tuple<EActorType, FDatasmithFacadeActor> ActorInfo = null;
			if (ExportedActorsMap.TryGetValue(InActorName, out ActorInfo))
			{
				return ActorInfo.Item1;
			}
			return null;
		}

		public FDatasmithFacadeActor ExportOrUpdateActor(FDatasmithActorExportInfo InExportInfo)
		{
			FDatasmithFacadeActor Actor = null;

			if (ExportedActorsMap.ContainsKey(InExportInfo.Name))
			{
				Tuple<EActorType, FDatasmithFacadeActor> ActorInfo = ExportedActorsMap[InExportInfo.Name];

				if (ActorInfo.Item1 != InExportInfo.Type)
				{
					// Actor was exported but is different type -- delete old one
					DatasmithScene.RemoveActor(ActorInfo.Item2);
					ExportedActorsMap.Remove(InExportInfo.Name);
				}
				else
				{
					Actor = ActorInfo.Item2;
				}
			}

			if (Actor == null)
			{
				switch (InExportInfo.Type)
				{
					case EActorType.SimpleActor: Actor = new FDatasmithFacadeActor(InExportInfo.Name.GetString()); break;
					case EActorType.MeshActor: Actor = new FDatasmithFacadeActorMesh(InExportInfo.Name.GetString()); break;
					case EActorType.PointLightActor: Actor = new FDatasmithFacadePointLight(InExportInfo.Name.GetString()); break;
					case EActorType.SpotLightActor: Actor = new FDatasmithFacadeSpotLight(InExportInfo.Name.GetString()); break;
					case EActorType.DirLightActor: Actor = new FDatasmithFacadeDirectionalLight(InExportInfo.Name.GetString()); break;
				}

				Actor.AddTag(InExportInfo.Name.GetString());

				ExportedActorsMap[InExportInfo.Name] = new Tuple<EActorType, FDatasmithFacadeActor>(InExportInfo.Type, Actor);

				Tuple<EActorType, FDatasmithFacadeActor> ParentExportInfo = null;

				if (InExportInfo.ParentName.IsValid() && ExportedActorsMap.TryGetValue(InExportInfo.ParentName, out ParentExportInfo))
				{
					FDatasmithFacadeActor ParentActor = ParentExportInfo.Item2;
					ParentActor.AddChild(Actor);
				}
				else
				{
>>>>>>> d731a049
					DatasmithScene.AddActor(Actor);
				}
			}

			// ImportBinding uses Tag[0] ('original name') to group parts used in variants
			Actor.SetLabel(InExportInfo.Label);
			Actor.SetVisibility(InExportInfo.bVisible);
			Actor.SetWorldTransform(AdjustTransformForDatasmith(InExportInfo.Transform));

			if (InExportInfo.Type == EActorType.MeshActor)
			{
				FDatasmithFacadeActorMesh MeshActor = Actor as FDatasmithFacadeActorMesh;
				MeshActor.SetMesh(InExportInfo.MeshName);
			}
<<<<<<< HEAD
		}

		public void RemoveActor(string InActorName)
=======

			return Actor;
		}

		public string AddMesh(Tuple<FDatasmithFacadeMeshElement, FDatasmithFacadeMesh> NewMesh)
		{
			string Name = NewMesh.Item1.GetName();
			RemoveMesh(Name);
			ExportedMeshesMap.TryAdd(Name, NewMesh);
			DatasmithScene.AddMesh(NewMesh.Item1);
			return Name;
		}

		public void RemoveMesh(string MeshName)
		{
            if (MeshName == null)
            {
                return;
            }
			if (ExportedMeshesMap.TryRemove(MeshName, out Tuple<FDatasmithFacadeMeshElement, FDatasmithFacadeMesh> OldMesh))
			{
				DatasmithScene.RemoveMesh(OldMesh.Item1);
			}
		}

		public void RemoveActor(FActorName InActorName)
>>>>>>> d731a049
		{
			if (ExportedActorsMap.ContainsKey(InActorName))
			{
				Tuple<EActorType, FDatasmithFacadeActor> ActorInfo = ExportedActorsMap[InActorName];
				FDatasmithFacadeActor Actor = ActorInfo.Item2;
				DatasmithScene.RemoveActor(Actor);
				ExportedActorsMap.Remove(InActorName);
			}
		}

<<<<<<< HEAD
		public string ExportMesh(string InMeshName, FMeshData InData, string InUpdateMeshActor, out Tuple<FDatasmithFacadeMeshElement, FDatasmithFacadeMesh> OutMeshPair)
		{
=======
		public void ExportLight(FLight InLight)
		{
			FDatasmithActorExportInfo ExportInfo = new FDatasmithActorExportInfo();
			ExportInfo.Label = InLight.LightLabel;
			ExportInfo.Name = FActorName.FromString(InLight.LightName);
			ExportInfo.bVisible = true;

			FVec3 LightPosition = null;
			FVec3 LightDirection = null;

			switch (InLight.LightType)
			{
				case FLight.EType.Directional:
				{
					LightDirection = InLight.DirLightDirection;
					ExportInfo.Type = EActorType.DirLightActor;
				}
				break;
				case FLight.EType.Point:
				{
					LightPosition = InLight.PointLightPosition;
					ExportInfo.Type = EActorType.PointLightActor;
				}
				break;
				case FLight.EType.Spot:
				{
					LightPosition = InLight.SpotLightPosition;
					LightDirection = (InLight.SpotLightPosition - InLight.SpotLightTarget ).Normalized();  // Inverted direction
					ExportInfo.Type = EActorType.SpotLightActor;
				}
				break;

				default: return; // Unsupported light type
			}

			if (LightDirection != null)
			{
				ExportInfo.Transform = MathUtils.LookAt(LightDirection, LightPosition, 100f);
			}
			else if (LightPosition != null)
			{
				ExportInfo.Transform = MathUtils.Translation(LightPosition, 100f);
			}

			FDatasmithFacadeActorLight LightActor = ExportOrUpdateActor(ExportInfo) as FDatasmithFacadeActorLight;

			const float MaxIntensity = 500f; // Map from SW (normlized) to Datasmith intensity

			LightActor.SetIntensity(InLight.Intensity * MaxIntensity);
			LightActor.SetColor(InLight.Color.X, InLight.Color.Y, InLight.Color.Z, 1f);
			LightActor.SetEnabled(InLight.bIsEnabled);

			if (LightActor is FDatasmithFacadeSpotLight SpotLight)
			{
				// Solidworks spot light has only one cone angle
				SpotLight.SetInnerConeAngle(InLight.SpotLightConeAngle);
				SpotLight.SetOuterConeAngle(InLight.SpotLightConeAngle);
			}
		}

		public bool ExportMesh(string InMeshName, FMeshData InData, FActorName InUpdateMeshActor, out Tuple<FDatasmithFacadeMeshElement, FDatasmithFacadeMesh> OutMeshPair)
		{
			InMeshName = SanitizeName(InMeshName);  //Compute mesh name early(it might be needed to remove old mesh)

>>>>>>> d731a049
			OutMeshPair = null;

			if (InData.Vertices == null || InData.Normals == null || InData.TexCoords == null || InData.Triangles == null)
			{
<<<<<<< HEAD
				return null;
=======
				return false;
>>>>>>> d731a049
			}

			if (InData.Vertices.Length == 0 || InData.Normals.Length == 0 || InData.TexCoords.Length == 0 || InData.Triangles.Length == 0)
			{
<<<<<<< HEAD
				return null;
			}

			InMeshName = SanitizeName(InMeshName);

=======
				return false;
			}

>>>>>>> d731a049
			FDatasmithFacadeMesh Mesh = new FDatasmithFacadeMesh();
			Mesh.SetName(InMeshName);

			FDatasmithFacadeMeshElement MeshElement = new FDatasmithFacadeMeshElement(InMeshName);

			Mesh.SetVerticesCount(InData.Vertices.Length);
			Mesh.SetFacesCount(InData.Triangles.Length);

			for (int i = 0; i < InData.Vertices.Length; i++)
			{
				Mesh.SetVertex(i, InData.Vertices[i].X, InData.Vertices[i].Y, InData.Vertices[i].Z);
			}
			for (int i = 0; i < InData.Normals.Length; i++)
			{
				Mesh.SetNormal(i, InData.Normals[i].X, InData.Normals[i].Y, InData.Normals[i].Z);
			}

			if (InData.TexCoords != null)
			{
				Mesh.SetUVChannelsCount(1);
				Mesh.SetUVCount(0, InData.TexCoords.Length);
				for (int i = 0; i < InData.TexCoords.Length; i++)
				{
					Mesh.SetUV(0, i, InData.TexCoords[i].X, InData.TexCoords[i].Y);
				}

			}

			HashSet<int> MeshAddedMaterials = new HashSet<int>();

			for (int TriIndex = 0; TriIndex < InData.Triangles.Length; TriIndex++)
			{
				FTriangle Triangle = InData.Triangles[TriIndex];
				int MatID = 0;

				if (Triangle.MaterialID >= 1)
				{
					if (!MeshAddedMaterials.Contains(Triangle.MaterialID))
					{
<<<<<<< HEAD
						FDatasmithFacadeMasterMaterial Material = null;
=======
						FDatasmithFacadeMaterialInstance Material = null;
>>>>>>> d731a049
						ExportedMaterialsMap.TryGetValue(Triangle.MaterialID, out Material);

						if (Material != null)
						{
							MeshAddedMaterials.Add(Triangle.MaterialID);
							MeshElement.SetMaterial(Material.GetName(), Triangle.MaterialID);
							MatID = Triangle.MaterialID;
						}
					}
					else
					{
						MatID = Triangle.MaterialID;
					}
				}

				Mesh.SetFace(TriIndex, Triangle[0], Triangle[1], Triangle[2], MatID);
				Mesh.SetFaceUV(TriIndex, 0, Triangle[0], Triangle[1], Triangle[2]);
			}

			OutMeshPair = new Tuple<FDatasmithFacadeMeshElement, FDatasmithFacadeMesh>(MeshElement, Mesh);

			DatasmithScene.ExportDatasmithMesh(MeshElement, Mesh);

<<<<<<< HEAD
			ExportedMeshesMap.TryAdd(InMeshName, new Tuple<FDatasmithFacadeMeshElement, FDatasmithFacadeMesh>(MeshElement, Mesh));

			if (!string.IsNullOrEmpty(InUpdateMeshActor))
=======
			if (InUpdateMeshActor.IsValid())
>>>>>>> d731a049
			{
				Tuple<EActorType, FDatasmithFacadeActor> ExportedActorInfo = null;
				if (ExportedActorsMap.TryGetValue(InUpdateMeshActor, out ExportedActorInfo) && ExportedActorInfo.Item1 == EActorType.MeshActor)
				{
					FDatasmithFacadeActorMesh MeshActor = ExportedActorInfo.Item2 as FDatasmithFacadeActorMesh;
					MeshActor.SetMesh(InMeshName);
<<<<<<< HEAD
				}
			}

			return InMeshName;
		}

		public void ExportMetadata(FMetadata InMetadata)
		{
			FDatasmithFacadeElement Element = null;

			if (InMetadata.OwnerType == FMetadata.EOwnerType.Actor)
			{
				if (ExportedActorsMap.ContainsKey(InMetadata.OwnerName))
				{
					Tuple<EActorType, FDatasmithFacadeActor> ActorInfo = ExportedActorsMap[InMetadata.OwnerName];
					Element = ActorInfo.Item2;
				}
			}
			else if (InMetadata.OwnerType == FMetadata.EOwnerType.MeshActor)
			{
				//TODO do we need metadata on mesh elements?
				//Element = processor.MeshFactory.GetFacadeElement(cmd.MetadataOwnerName);
			}

			if (Element != null)
			{
				FDatasmithFacadeMetaData DatasmithMetadata = DatasmithScene.GetMetaData(Element);

				if (DatasmithMetadata == null)
				{
					DatasmithMetadata = new FDatasmithFacadeMetaData("SolidWorks Document Metadata");
					DatasmithMetadata.SetAssociatedElement(Element);
					DatasmithScene.AddMetaData(DatasmithMetadata);
				}

				foreach (IMetadataPair Pair in InMetadata.Pairs)
				{
					Pair.WriteToDatasmithMetaData(DatasmithMetadata);
				}
			}
		}

		FDatasmithFacadeActorBinding GetActorBinding(string InActorName, FDatasmithFacadeVariant InVariant)
		{
			for (int BindingIndex = 0; BindingIndex < InVariant.GetActorBindingsCount(); ++BindingIndex)
			{
				FDatasmithFacadeActorBinding Binding = InVariant.GetActorBinding(BindingIndex);
				if (Binding.GetName() == InActorName)
				{
=======
				}
			}

			return true;
		}

		public void ExportMetadata(FMetadata InMetadata)
		{
			FDatasmithFacadeElement Element = null;

			if (InMetadata.OwnerType == FMetadata.EOwnerType.Actor)
			{
				
				if (ExportedActorsMap.ContainsKey(InMetadata.OwnerName))
				{
					Tuple<EActorType, FDatasmithFacadeActor> ActorInfo = ExportedActorsMap[InMetadata.OwnerName];
					Element = ActorInfo.Item2;
				}
			}
			else if (InMetadata.OwnerType == FMetadata.EOwnerType.MeshActor)
			{
				//TODO do we need metadata on mesh elements?
				//Element = processor.MeshFactory.GetFacadeElement(cmd.MetadataOwnerName);
			}

			if (Element != null)
			{
				FDatasmithFacadeMetaData DatasmithMetadata = DatasmithScene.GetMetaData(Element);

				if (DatasmithMetadata == null)
				{
					DatasmithMetadata = new FDatasmithFacadeMetaData("SolidWorks Document Metadata");
					DatasmithMetadata.SetAssociatedElement(Element);
					DatasmithScene.AddMetaData(DatasmithMetadata);
				}

				foreach (IMetadataPair Pair in InMetadata.Pairs)
				{
					Pair.WriteToDatasmithMetaData(DatasmithMetadata);
				}
			}
		}

		FDatasmithFacadeActorBinding GetActorBinding(FComponentName InComponentName, FDatasmithFacadeVariant InVariant)
		{
			return GetActorBinding(InComponentName.GetActorName(), InVariant);
		}

		private FDatasmithFacadeActorBinding GetActorBinding(FActorName ActorName, FDatasmithFacadeVariant InVariant)
		{
			for (int BindingIndex = 0; BindingIndex < InVariant.GetActorBindingsCount(); ++BindingIndex)
			{
				FDatasmithFacadeActorBinding Binding = InVariant.GetActorBinding(BindingIndex);
				if (ActorName.Equals(Binding.GetName()))
				{
>>>>>>> d731a049
					return Binding;
				}
			}

			// No binding was found, add one

			FDatasmithFacadeActor Actor = null;

<<<<<<< HEAD
			if (ExportedActorsMap.ContainsKey(InActorName))
			{
				Tuple<EActorType, FDatasmithFacadeActor> ActorInfo = ExportedActorsMap[InActorName];
=======
			if (ExportedActorsMap.TryGetValue(ActorName, out Tuple<EActorType, FDatasmithFacadeActor> ActorInfo))
			{
>>>>>>> d731a049
				Actor = ActorInfo.Item2;
			}
			else
			{
				// Actor was not found, should not happen
				return null;
			}

			// Make a new binding
			FDatasmithFacadeActorBinding NewBinding = new FDatasmithFacadeActorBinding(Actor);
			InVariant.AddActorBinding(NewBinding);

			return NewBinding;
		}

		private void ExportMaterialVariants(List<Tuple<FConfigurationData, FDatasmithFacadeVariant>> InVariants)
		{
			foreach (Tuple<FConfigurationData, FDatasmithFacadeVariant> KVP in InVariants)
			{
				FConfigurationData Config = KVP.Item1;
				FDatasmithFacadeVariant Variant = KVP.Item2;

				// Iterate over all material assignments
				foreach (var MatKVP in Config.ComponentMaterials)
				{
					FDatasmithFacadeActorBinding Binding = GetActorBinding(MatKVP.Key, Variant);
					if (Binding != null)
					{
						HashSet<int> UniqueMaterialsSet = new HashSet<int>();
						FObjectMaterials Materials = MatKVP.Value;

						if (Materials.ComponentMaterialID != -1 && !UniqueMaterialsSet.Contains(Materials.ComponentMaterialID))
						{
							UniqueMaterialsSet.Add(Materials.ComponentMaterialID);
						}
						if (Materials.PartMaterialID != -1 && !UniqueMaterialsSet.Contains(Materials.ComponentMaterialID))
						{
							UniqueMaterialsSet.Add(Materials.PartMaterialID);
						}
						foreach (var MatID in Materials.BodyMaterialsMap.Values)
						{
							if (!UniqueMaterialsSet.Contains(Materials.ComponentMaterialID))
							{
								UniqueMaterialsSet.Add(MatID);
							}
						}
						foreach (var MatID in Materials.FeatureMaterialsMap.Values)
						{
							if (!UniqueMaterialsSet.Contains(Materials.ComponentMaterialID))
							{
								UniqueMaterialsSet.Add(MatID);
							}
						}
						foreach (var MatID in Materials.FaceMaterialsMap.Values)
						{
							if (!UniqueMaterialsSet.Contains(Materials.ComponentMaterialID))
							{
								UniqueMaterialsSet.Add(MatID);
							}
						}

						foreach (var MatID in UniqueMaterialsSet)
						{
							FMaterial Material = Materials.GetMaterial(MatID);
<<<<<<< HEAD
							FDatasmithFacadeMasterMaterial DatasmithMaterial = null;
=======
							FDatasmithFacadeMaterialInstance DatasmithMaterial = null;
>>>>>>> d731a049
							if (Material != null && ExportedMaterialsMap.TryGetValue(Material.ID, out DatasmithMaterial))
							{
								Binding.AddMaterialCapture(DatasmithMaterial);
							}
						}
					}
				}
			}
		}

		private void ExportTransformVariants(List<Tuple<FConfigurationData, FDatasmithFacadeVariant>> InVariants)
		{
			foreach (Tuple<FConfigurationData, FDatasmithFacadeVariant> KVP in InVariants)
			{
				FConfigurationData Config = KVP.Item1;
				FDatasmithFacadeVariant Variant = KVP.Item2;

				// Provide transform variants
				foreach (var TransformMap in Config.ComponentTransform)
				{
					FDatasmithFacadeActorBinding Binding = GetActorBinding(TransformMap.Key, Variant);
					if (Binding != null)
					{
						Binding.AddRelativeTransformCapture(TransformMap.Value);
					}
				}
			}
		}

		private void ExportActorVisibilityVariants(List<Tuple<FConfigurationData, FDatasmithFacadeVariant>> InVariants)
		{
			foreach (Tuple<FConfigurationData, FDatasmithFacadeVariant> KVP in InVariants)
			{
				FConfigurationData Config = KVP.Item1;
				FDatasmithFacadeVariant Variant = KVP.Item2;

				// Build a visibility variant data
				foreach (var VisibilityMap in Config.ComponentVisibility)
				{
					FDatasmithFacadeActorBinding Binding = GetActorBinding(VisibilityMap.Key, Variant);
					if (Binding != null)
<<<<<<< HEAD
					{
						Binding.AddVisibilityCapture(VisibilityMap.Value);
					}
				}
			}
		}

		public void ExportLevelVariantSets(List<FConfigurationData> InConfigs)
		{
			if (InConfigs == null)
			{
				return;
			}

			// Request existing VariantSet, or create a new one
			FDatasmithFacadeLevelVariantSets LevelVariantSets = null;

			if (DatasmithScene.GetLevelVariantSetsCount() == 0)
			{
				LevelVariantSets = new FDatasmithFacadeLevelVariantSets("LevelVariantSets");
				DatasmithScene.AddLevelVariantSets(LevelVariantSets);
			}
			else
			{
				LevelVariantSets = DatasmithScene.GetLevelVariantSets(0);
			}

			FDatasmithFacadeVariantSet GetOrCreateLevelVariantSet(string InName)
			{
				int VariantSetsCount = LevelVariantSets.GetVariantSetsCount();
				FDatasmithFacadeVariantSet VariantSet = null;

				for (int VariantSetIndex = 0; VariantSetIndex < VariantSetsCount; ++VariantSetIndex)
				{
					FDatasmithFacadeVariantSet VSet = LevelVariantSets.GetVariantSet(VariantSetIndex);

					if (VSet.GetName() == InName)
					{
						VariantSet = VSet;
						break;
					}
				}

				if (VariantSet == null)
				{
					VariantSet = new FDatasmithFacadeVariantSet(InName);
					LevelVariantSets.AddVariantSet(VariantSet);
				}
				return VariantSet;
			}

			FDatasmithFacadeVariantSet ConfigurationsVariantSet = null;
			FDatasmithFacadeVariantSet DisplayStatesVariantSet = null;

			List<Tuple<FConfigurationData, FDatasmithFacadeVariant>> ConfigurationVariants = null;
			List<Tuple<FConfigurationData, FDatasmithFacadeVariant>> DisplayStateVariants = null;

			foreach (FConfigurationData Config in InConfigs)
			{
				FDatasmithFacadeVariant Variant = new FDatasmithFacadeVariant(Config.Name);

				if (Config.bIsDisplayStateConfiguration)
				{
					if (DisplayStatesVariantSet == null)
					{
						DisplayStatesVariantSet = GetOrCreateLevelVariantSet("DisplayStates");
						DisplayStateVariants = new List<Tuple<FConfigurationData, FDatasmithFacadeVariant>>();
					}
					DisplayStatesVariantSet.AddVariant(Variant);
					DisplayStateVariants.Add(new Tuple<FConfigurationData, FDatasmithFacadeVariant>(Config, Variant));
				}
				else
				{
					if (ConfigurationsVariantSet == null)
					{
						ConfigurationsVariantSet = GetOrCreateLevelVariantSet("Configurations");
						ConfigurationVariants = new List<Tuple<FConfigurationData, FDatasmithFacadeVariant>>();
					}
					ConfigurationsVariantSet.AddVariant(Variant);
					ConfigurationVariants.Add(new Tuple<FConfigurationData, FDatasmithFacadeVariant>(Config, Variant));
				}
			}

			if (ConfigurationVariants != null)
			{
				ExportActorVisibilityVariants(ConfigurationVariants);
				ExportMaterialVariants(ConfigurationVariants);
				ExportTransformVariants(ConfigurationVariants);
			}

			if (DisplayStateVariants != null)
			{
				ExportMaterialVariants(DisplayStateVariants);
			}
		}

		public void ExportMaterials(ConcurrentDictionary<int, FMaterial> InMaterialsMap)
		{
			ConcurrentBag<FDatasmithFacadeTexture> CreatedTextures = new ConcurrentBag<FDatasmithFacadeTexture>();
			ConcurrentBag<FDatasmithFacadeMasterMaterial> CreatedMaterials = new ConcurrentBag<FDatasmithFacadeMasterMaterial>();
			Parallel.ForEach(InMaterialsMap, MatKVP =>
			{
				List<FDatasmithFacadeTexture> NewMaterialTextures = null;
				FDatasmithFacadeMasterMaterial NewMaterial = null;
				if (CreateAndCacheMaterial(MatKVP.Value, out NewMaterialTextures, out NewMaterial))
				{
					CreatedMaterials.Add(NewMaterial);

					foreach (FDatasmithFacadeTexture Texture in NewMaterialTextures)
					{
=======
					{
						Binding.AddVisibilityCapture(VisibilityMap.Value);
					}
				}
			}
		}

		public void ExportLevelVariantSets(List<FConfigurationData> InConfigs)
		{
			if (InConfigs == null)
			{
				return;
			}

			// Request existing VariantSet, or create a new one
			FDatasmithFacadeLevelVariantSets LevelVariantSets = null;

			if (DatasmithScene.GetLevelVariantSetsCount() == 0)
			{
				LevelVariantSets = new FDatasmithFacadeLevelVariantSets("LevelVariantSets");
				DatasmithScene.AddLevelVariantSets(LevelVariantSets);
			}
			else
			{
				LevelVariantSets = DatasmithScene.GetLevelVariantSets(0);
			}

			FDatasmithFacadeVariantSet GetOrCreateLevelVariantSet(string InName)
			{
				int VariantSetsCount = LevelVariantSets.GetVariantSetsCount();
				FDatasmithFacadeVariantSet VariantSet = null;

				for (int VariantSetIndex = 0; VariantSetIndex < VariantSetsCount; ++VariantSetIndex)
				{
					FDatasmithFacadeVariantSet VSet = LevelVariantSets.GetVariantSet(VariantSetIndex);

					if (VSet.GetName() == InName)
					{
						VariantSet = VSet;
						break;
					}
				}

				if (VariantSet == null)
				{
					VariantSet = new FDatasmithFacadeVariantSet(InName);
					LevelVariantSets.AddVariantSet(VariantSet);
				}
				return VariantSet;
			}

			FDatasmithFacadeVariantSet ConfigurationsVariantSet = null;
			FDatasmithFacadeVariantSet DisplayStatesVariantSet = null;

			List<Tuple<FConfigurationData, FDatasmithFacadeVariant>> ConfigurationVariants = null;
			List<Tuple<FConfigurationData, FDatasmithFacadeVariant>> DisplayStateVariants = null;

			foreach (FConfigurationData Config in InConfigs)
			{
				FDatasmithFacadeVariant Variant = new FDatasmithFacadeVariant(Config.Name);

				if (Config.bIsDisplayStateConfiguration)
				{
					if (DisplayStatesVariantSet == null)
					{
						DisplayStatesVariantSet = GetOrCreateLevelVariantSet("DisplayStates");
						DisplayStateVariants = new List<Tuple<FConfigurationData, FDatasmithFacadeVariant>>();
					}
					DisplayStatesVariantSet.AddVariant(Variant);
					DisplayStateVariants.Add(new Tuple<FConfigurationData, FDatasmithFacadeVariant>(Config, Variant));
				}
				else
				{
					if (ConfigurationsVariantSet == null)
					{
						ConfigurationsVariantSet = GetOrCreateLevelVariantSet("Configurations");
						ConfigurationVariants = new List<Tuple<FConfigurationData, FDatasmithFacadeVariant>>();
					}
					ConfigurationsVariantSet.AddVariant(Variant);
					ConfigurationVariants.Add(new Tuple<FConfigurationData, FDatasmithFacadeVariant>(Config, Variant));
				}
			}

			if (ConfigurationVariants != null)
			{
				// todo: visibility variants may drop ComponentName from FConfigurationData
				// at this point only actor names may stay
				ExportActorVisibilityVariants(ConfigurationVariants);
				ExportMaterialVariants(ConfigurationVariants);
				ExportTransformVariants(ConfigurationVariants);

				// Geometry variants
				foreach (Tuple<FConfigurationData, FDatasmithFacadeVariant> KVP in ConfigurationVariants)
				{
					FConfigurationData Config = KVP.Item1;
					FDatasmithFacadeVariant Variant = KVP.Item2;

					// Make visible mesh actor corresponding this configuration only
					foreach (FConfigurationData.FComponentGeometryVariant GeometryVariant in Config.ComponentGeometry.Values)
					{
						foreach (FActorName ActorName in GeometryVariant.All)
						{
							bool bVisible = GeometryVariant.VisibleActor == ActorName;
							GetActorBinding(ActorName, Variant)?.AddVisibilityCapture(bVisible);
						}
					}
				}
			}

			if (DisplayStateVariants != null)
			{
				ExportMaterialVariants(DisplayStateVariants);
			}
		}

		public void ExportMaterials(ConcurrentDictionary<int, FMaterial> InMaterialsMap)
		{
			ConcurrentBag<FDatasmithFacadeTexture> CreatedTextures = new ConcurrentBag<FDatasmithFacadeTexture>();
			ConcurrentBag<FDatasmithFacadeMaterialInstance> CreatedMaterials = new ConcurrentBag<FDatasmithFacadeMaterialInstance>();
			Parallel.ForEach(InMaterialsMap, MatKVP =>
			{
				List<FDatasmithFacadeTexture> NewMaterialTextures = null;
				FDatasmithFacadeMaterialInstance NewMaterial = null;
				if (CreateAndCacheMaterial(MatKVP.Value, out NewMaterialTextures, out NewMaterial))
				{
					CreatedMaterials.Add(NewMaterial);

					foreach (FDatasmithFacadeTexture Texture in NewMaterialTextures)
					{
>>>>>>> d731a049
						CreatedTextures.Add(Texture);
					}
				}
			});
			// Adding stuff to a datasmith scene cannot be multithreaded!
<<<<<<< HEAD
			foreach (FDatasmithFacadeMasterMaterial Mat in CreatedMaterials)
=======
			foreach (FDatasmithFacadeMaterialInstance Mat in CreatedMaterials)
>>>>>>> d731a049
			{
				DatasmithScene.AddMaterial(Mat);
			}
			foreach (FDatasmithFacadeTexture Texture in CreatedTextures)
			{
				DatasmithScene.AddTexture(Texture);
			}
		}

<<<<<<< HEAD
		private bool CreateAndCacheMaterial(FMaterial InMaterial, out List<FDatasmithFacadeTexture> OutCreatedTextures, out FDatasmithFacadeMasterMaterial OutCreatedMaterial)
=======
		private bool CreateAndCacheMaterial(FMaterial InMaterial, out List<FDatasmithFacadeTexture> OutCreatedTextures, out FDatasmithFacadeMaterialInstance OutCreatedMaterial)
>>>>>>> d731a049
		{
			OutCreatedTextures = null;
			OutCreatedMaterial = null;

			if (ExportedMaterialsMap.ContainsKey(InMaterial.ID))
			{
				return false;
			}

			FMaterial.EMaterialType Type = FMaterial.GetMaterialType(InMaterial.ShaderName);

			float Roughness = (float)InMaterial.Roughness;
			float Metallic = 0f;

			if (Type != FMaterial.EMaterialType.TYPE_LIGHTWEIGHT)
			{
				if (Type == FMaterial.EMaterialType.TYPE_METAL)
				{
					Metallic = 1f;
				}
				else if (Type == FMaterial.EMaterialType.TYPE_METALLICPAINT)
				{
					Metallic = 0.7f;
				}

				if (InMaterial.BlurryReflections)
				{
					Roughness = (float)InMaterial.SpecularSpread;
				}
				else
				{
					if (InMaterial.Reflectivity > 0.0)
					{
						Roughness = (1f - (float)InMaterial.Reflectivity) * 0.2f;
					}
					else
					{
						Roughness = 1f;
					}
				}
			}

			float Mult = (Type == FMaterial.EMaterialType.TYPE_LIGHTWEIGHT) ? (float)InMaterial.Diffuse : 1.0f;

			float R = Mult * InMaterial.PrimaryColor.R * 1.0f / 255.0f;
			float G = Mult * InMaterial.PrimaryColor.G * 1.0f / 255.0f;
			float B = Mult * InMaterial.PrimaryColor.B * 1.0f / 255.0f;

<<<<<<< HEAD
			FDatasmithFacadeMasterMaterial MasterMaterial = new FDatasmithFacadeMasterMaterial(InMaterial.Name);

			OutCreatedTextures = new List<FDatasmithFacadeTexture>();
			OutCreatedMaterial = MasterMaterial;

			MasterMaterial.SetMaterialType(FDatasmithFacadeMasterMaterial.EMasterMaterialType.Opaque);
			MasterMaterial.AddColor("TintColor", R, G, B, 1.0F);
			MasterMaterial.AddFloat("RoughnessAmount", Roughness);

			if (InMaterial.Transparency > 0.0)
			{
				MasterMaterial.SetMaterialType(FDatasmithFacadeMasterMaterial.EMasterMaterialType.Transparent);
				MasterMaterial.AddFloat("Metalness", Metallic);

				MasterMaterial.AddColor("OpacityAndRefraction",
=======
			FDatasmithFacadeMaterialInstance MaterialInstance = new FDatasmithFacadeMaterialInstance(InMaterial.Name);

			OutCreatedTextures = new List<FDatasmithFacadeTexture>();
			OutCreatedMaterial = MaterialInstance;

			MaterialInstance.SetMaterialType(FDatasmithFacadeMaterialInstance.EMaterialInstanceType.Opaque);
			MaterialInstance.AddColor("TintColor", R, G, B, 1.0F);
			MaterialInstance.AddFloat("RoughnessAmount", Roughness);

			if (InMaterial.Transparency > 0.0)
			{
				MaterialInstance.SetMaterialType(FDatasmithFacadeMaterialInstance.EMaterialInstanceType.Transparent);
				MaterialInstance.AddFloat("Metalness", Metallic);

				MaterialInstance.AddColor("OpacityAndRefraction",
>>>>>>> d731a049
					0.25f,                              // Opacity
					1.0f,                               // Refraction
					0.0f,                               // Refraction Exponent
					1f - (float)InMaterial.Transparency // Fresnel Opacity
				);

<<<<<<< HEAD
				FDatasmithFacadeTexture NormalMap = ExportNormalMap(InMaterial, MasterMaterial, "NormalMap");
=======
				FDatasmithFacadeTexture NormalMap = ExportNormalMap(InMaterial, MaterialInstance, "NormalMap");
>>>>>>> d731a049

				if (NormalMap != null)
				{
					OutCreatedTextures.Add(NormalMap);
				}
			}
			else
			{
<<<<<<< HEAD
				MasterMaterial.AddFloat("MetallicAmount", Metallic);

				if (InMaterial.Emission > 0.0)
				{
					MasterMaterial.SetMaterialType(FDatasmithFacadeMasterMaterial.EMasterMaterialType.Emissive);
					MasterMaterial.AddFloat("LuminanceAmount", (float)InMaterial.Emission);
					MasterMaterial.AddColor("LuminanceFilter", R, G, B, 1.0f);
				}

				FDatasmithFacadeTexture DiffuseMap = ExportDiffuseMap(InMaterial, MasterMaterial, "ColorMap");
				FDatasmithFacadeTexture NormalMap = ExportNormalMap(InMaterial, MasterMaterial, "NormalMap");
=======
				MaterialInstance.AddFloat("MetallicAmount", Metallic);

				if (InMaterial.Emission > 0.0)
				{
					MaterialInstance.SetMaterialType(FDatasmithFacadeMaterialInstance.EMaterialInstanceType.Emissive);
					MaterialInstance.AddFloat("LuminanceAmount", (float)InMaterial.Emission);
					MaterialInstance.AddColor("LuminanceFilter", R, G, B, 1.0f);
				}

				FDatasmithFacadeTexture DiffuseMap = ExportDiffuseMap(InMaterial, MaterialInstance, "ColorMap");
				FDatasmithFacadeTexture NormalMap = ExportNormalMap(InMaterial, MaterialInstance, "NormalMap");
>>>>>>> d731a049

				if (DiffuseMap != null)
				{
					OutCreatedTextures.Add(DiffuseMap);
				}
				if (NormalMap != null)
				{
					OutCreatedTextures.Add(NormalMap);
				}
			}

<<<<<<< HEAD
			ExportedMaterialsMap[InMaterial.ID] = MasterMaterial;
=======
			ExportedMaterialsMap[InMaterial.ID] = MaterialInstance;
>>>>>>> d731a049

			return true;
		}

		public void ExportAnimation(FAnimation InAnim)
		{
			FDatasmithFacadeLevelSequence LevelSeq = new FDatasmithFacadeLevelSequence(InAnim.Name);

			LevelSeq.SetFrameRate(InAnim.FPS);

			foreach (var NodePair in InAnim.ComponentToChannelMap)
<<<<<<< HEAD
			{
				FAnimation.FChannel Chan = NodePair.Value;
				Component2 Component = Chan.Target;
				FDatasmithFacadeTransformAnimation Anim = new FDatasmithFacadeTransformAnimation(SanitizeName(Component.Name2));

				foreach (var Keyframe in Chan.Keyframes)
				{
					FMatrix4 LocalMatrix = Keyframe.LocalMatrix;

					// Get euler angles in degrees
					float X = MathUtils.Rad2Deg * (float)Math.Atan2(LocalMatrix[6], LocalMatrix[10]);
					float Y = MathUtils.Rad2Deg * (float)Math.Atan2(-LocalMatrix[2], Math.Sqrt(LocalMatrix[6] * LocalMatrix[6] + LocalMatrix[10] * LocalMatrix[10]));
					float Z = MathUtils.Rad2Deg * (float)Math.Atan2(LocalMatrix[1], LocalMatrix[0]);

					float Scale = LocalMatrix[15];

					FVec3 Translation = new FVec3(LocalMatrix[12], LocalMatrix[13], LocalMatrix[14]);

					Anim.AddFrame(EDatasmithFacadeAnimationTransformType.Rotation, Keyframe.Step, X, -Y, -Z);
					Anim.AddFrame(EDatasmithFacadeAnimationTransformType.Scale, Keyframe.Step, Scale, Scale, Scale);
					Anim.AddFrame(EDatasmithFacadeAnimationTransformType.Translation, Keyframe.Step, Translation.X, -Translation.Y, Translation.Z);
				}

				LevelSeq.AddAnimation(Anim);
			}

			// Check if we already have a sequence with the same name and remove it if we do
			int SequencesSetsCount = DatasmithScene.GetLevelSequencesCount();
			for (int Index = 0; Index < SequencesSetsCount; ++Index)
			{
				FDatasmithFacadeLevelSequence ExistingSeq = DatasmithScene.GetLevelSequence(Index);

				if (ExistingSeq.GetName() == LevelSeq.GetName())
				{
					DatasmithScene.RemoveLevelSequence(ExistingSeq);
					break;
				}
			}

			DatasmithScene.AddLevelSequence(LevelSeq);
		}

		private FDatasmithFacadeTexture ExportDiffuseMap(FMaterial InMaterial, FDatasmithFacadeMasterMaterial InMasterMaterial, string InParamName)
		{
			if (!string.IsNullOrEmpty(InMaterial.Texture) && !File.Exists(InMaterial.Texture))
			{
				InMaterial.Texture = MaterialUtils.ComputeAssemblySideTexturePath(InMaterial.Texture);
			}

			FDatasmithFacadeTexture TextureElement = null;

			if (!string.IsNullOrEmpty(InMaterial.Texture) && File.Exists(InMaterial.Texture))
			{
				string TextureName = SanitizeName(Path.GetFileNameWithoutExtension(InMaterial.Texture));

				if (!ExportedTexturesMap.TryGetValue(InMaterial.Texture, out TextureElement))
				{
					TextureElement = new FDatasmithFacadeTexture(TextureName);
					TextureElement.SetFile(InMaterial.Texture);
					TextureElement.SetTextureFilter(FDatasmithFacadeTexture.ETextureFilter.Default);
					TextureElement.SetRGBCurve(1);
					TextureElement.SetTextureAddressX(FDatasmithFacadeTexture.ETextureAddress.Wrap);
					TextureElement.SetTextureAddressY(FDatasmithFacadeTexture.ETextureAddress.Wrap);
					FDatasmithFacadeTexture.ETextureMode TextureMode = FDatasmithFacadeTexture.ETextureMode.Diffuse;
					TextureElement.SetTextureMode(TextureMode);
					ExportedTexturesMap.TryAdd(InMaterial.Texture, TextureElement);

					InMasterMaterial.AddTexture(InParamName, TextureElement);
				}
			}

			return TextureElement;
		}

		private FDatasmithFacadeTexture ExportNormalMap(FMaterial InMaterial, FDatasmithFacadeMasterMaterial InMasterMaterial, string InParamName)
		{
			if (!string.IsNullOrEmpty(InMaterial.BumpTextureFileName) && !File.Exists(InMaterial.BumpTextureFileName))
			{
				InMaterial.BumpTextureFileName = MaterialUtils.ComputeAssemblySideTexturePath(InMaterial.BumpTextureFileName);
			}

			FDatasmithFacadeTexture TextureElement = null;

			if (!string.IsNullOrEmpty(InMaterial.BumpTextureFileName) && File.Exists(InMaterial.BumpTextureFileName))
			{
				string textureName = SanitizeName(Path.GetFileNameWithoutExtension(InMaterial.BumpTextureFileName));

				if (!ExportedTexturesMap.TryGetValue(InMaterial.BumpTextureFileName, out TextureElement))
				{
					TextureElement = new FDatasmithFacadeTexture(textureName);
					TextureElement.SetFile(InMaterial.BumpTextureFileName);
					TextureElement.SetTextureFilter(FDatasmithFacadeTexture.ETextureFilter.Default);
					TextureElement.SetRGBCurve(1);
					TextureElement.SetTextureAddressX(FDatasmithFacadeTexture.ETextureAddress.Wrap);
					TextureElement.SetTextureAddressY(FDatasmithFacadeTexture.ETextureAddress.Wrap);
					FDatasmithFacadeTexture.ETextureMode TextureMode = FDatasmithFacadeTexture.ETextureMode.Normal;
					TextureElement.SetTextureMode(TextureMode);
					ExportedTexturesMap.TryAdd(InMaterial.BumpTextureFileName, TextureElement);

					InMasterMaterial.AddTexture(InParamName, TextureElement);
				}
			}

			return TextureElement;
		}

		public static string SanitizeName(string InStringToSanitize)
		{
			const string Original = "^/()#$&.?!ÀÁÂÃÄÅÆÇÈÉÊËÌÍÎÏÐÑÒÓÔÕÖ×ØÙÚÛÜÝÞßàáâãäåæçèéêëìíîïðñòóôõö÷øùúûüýþÿБбВвГгДдЁёЖжЗзИиЙйКкЛлМмНнОоПпРрСсТтУуФфХхЦцЧчШшЩщЪъЫыЬьЭэЮюЯя'\"";
			const string Modified = "_____S____AAAAAAECEEEEIIIIDNOOOOOx0UUUUYPsaaaaaaeceeeeiiiiOnoooood0uuuuypyBbVvGgDdEeJjZzIiYyKkLlMmNnOoPpRrSsTtUuFfJjTtCcSsSs__ii__EeYyYy__";

			string Result = "";
			for (int i = 0; i < InStringToSanitize.Length; i++)
			{
				if (InStringToSanitize[i] <= 32)
				{
=======
			{
				FAnimation.FChannel Chan = NodePair.Value;
				Component2 Component = Chan.Target;
				FDatasmithFacadeTransformAnimation Anim = new FDatasmithFacadeTransformAnimation(SanitizeName(Component.Name2));

				foreach (var Keyframe in Chan.Keyframes)
				{
					FMatrix4 LocalMatrix = Keyframe.LocalMatrix;

					// Get euler angles in degrees
					float X = MathUtils.Rad2Deg * (float)Math.Atan2(LocalMatrix[6], LocalMatrix[10]);
					float Y = MathUtils.Rad2Deg * (float)Math.Atan2(-LocalMatrix[2], Math.Sqrt(LocalMatrix[6] * LocalMatrix[6] + LocalMatrix[10] * LocalMatrix[10]));
					float Z = MathUtils.Rad2Deg * (float)Math.Atan2(LocalMatrix[1], LocalMatrix[0]);

					float Scale = LocalMatrix[15];

					FVec3 Translation = new FVec3(LocalMatrix[12], LocalMatrix[13], LocalMatrix[14]);

					Anim.AddFrame(EDatasmithFacadeAnimationTransformType.Rotation, Keyframe.Step, X, -Y, -Z);
					Anim.AddFrame(EDatasmithFacadeAnimationTransformType.Scale, Keyframe.Step, Scale, Scale, Scale);
					Anim.AddFrame(EDatasmithFacadeAnimationTransformType.Translation, Keyframe.Step, Translation.X, -Translation.Y, Translation.Z);
				}

				LevelSeq.AddAnimation(Anim);
			}

			// Check if we already have a sequence with the same name and remove it if we do
			int SequencesSetsCount = DatasmithScene.GetLevelSequencesCount();
			for (int Index = 0; Index < SequencesSetsCount; ++Index)
			{
				FDatasmithFacadeLevelSequence ExistingSeq = DatasmithScene.GetLevelSequence(Index);

				if (ExistingSeq.GetName() == LevelSeq.GetName())
				{
					DatasmithScene.RemoveLevelSequence(ExistingSeq);
					break;
				}
			}

			DatasmithScene.AddLevelSequence(LevelSeq);
		}

		private FDatasmithFacadeTexture ExportDiffuseMap(FMaterial InMaterial, FDatasmithFacadeMaterialInstance InMaterialInstance, string InParamName)
		{
			if (!string.IsNullOrEmpty(InMaterial.Texture) && !File.Exists(InMaterial.Texture))
			{
				InMaterial.Texture = MaterialUtils.ComputeAssemblySideTexturePath(InMaterial.Texture);
			}

			FDatasmithFacadeTexture TextureElement = null;

			if (!string.IsNullOrEmpty(InMaterial.Texture) && File.Exists(InMaterial.Texture))
			{
				string TextureName = SanitizeName(Path.GetFileNameWithoutExtension(InMaterial.Texture));

				if (!ExportedTexturesMap.TryGetValue(InMaterial.Texture, out TextureElement))
				{
					TextureElement = new FDatasmithFacadeTexture(TextureName);
					TextureElement.SetFile(InMaterial.Texture);
					TextureElement.SetTextureFilter(FDatasmithFacadeTexture.ETextureFilter.Default);
					TextureElement.SetRGBCurve(1);
					TextureElement.SetTextureAddressX(FDatasmithFacadeTexture.ETextureAddress.Wrap);
					TextureElement.SetTextureAddressY(FDatasmithFacadeTexture.ETextureAddress.Wrap);
					FDatasmithFacadeTexture.ETextureMode TextureMode = FDatasmithFacadeTexture.ETextureMode.Diffuse;
					TextureElement.SetTextureMode(TextureMode);
					ExportedTexturesMap.TryAdd(InMaterial.Texture, TextureElement);

					InMaterialInstance.AddTexture(InParamName, TextureElement);
				}
			}

			return TextureElement;
		}

		private FDatasmithFacadeTexture ExportNormalMap(FMaterial InMaterial, FDatasmithFacadeMaterialInstance InMaterialInstance, string InParamName)
		{
			if (!string.IsNullOrEmpty(InMaterial.BumpTextureFileName) && !File.Exists(InMaterial.BumpTextureFileName))
			{
				InMaterial.BumpTextureFileName = MaterialUtils.ComputeAssemblySideTexturePath(InMaterial.BumpTextureFileName);
			}

			FDatasmithFacadeTexture TextureElement = null;

			if (!string.IsNullOrEmpty(InMaterial.BumpTextureFileName) && File.Exists(InMaterial.BumpTextureFileName))
			{
				string textureName = SanitizeName(Path.GetFileNameWithoutExtension(InMaterial.BumpTextureFileName));

				if (!ExportedTexturesMap.TryGetValue(InMaterial.BumpTextureFileName, out TextureElement))
				{
					TextureElement = new FDatasmithFacadeTexture(textureName);
					TextureElement.SetFile(InMaterial.BumpTextureFileName);
					TextureElement.SetTextureFilter(FDatasmithFacadeTexture.ETextureFilter.Default);
					TextureElement.SetRGBCurve(1);
					TextureElement.SetTextureAddressX(FDatasmithFacadeTexture.ETextureAddress.Wrap);
					TextureElement.SetTextureAddressY(FDatasmithFacadeTexture.ETextureAddress.Wrap);
					FDatasmithFacadeTexture.ETextureMode TextureMode = FDatasmithFacadeTexture.ETextureMode.Normal;
					TextureElement.SetTextureMode(TextureMode);
					ExportedTexturesMap.TryAdd(InMaterial.BumpTextureFileName, TextureElement);

					InMaterialInstance.AddTexture(InParamName, TextureElement);
				}
			}

			return TextureElement;
		}

		public static string SanitizeName(string InStringToSanitize)
		{
			const string Original = "^/()#$&.?!ÀÁÂÃÄÅÆÇÈÉÊËÌÍÎÏÐÑÒÓÔÕÖ×ØÙÚÛÜÝÞßàáâãäåæçèéêëìíîïðñòóôõö÷øùúûüýþÿБбВвГгДдЁёЖжЗзИиЙйКкЛлМмНнОоПпРрСсТтУуФфХхЦцЧчШшЩщЪъЫыЬьЭэЮюЯя'\"";
			const string Modified = "_____S____AAAAAAECEEEEIIIIDNOOOOOx0UUUUYPsaaaaaaeceeeeiiiiOnoooood0uuuuypyBbVvGgDdEeJjZzIiYyKkLlMmNnOoPpRrSsTtUuFfJjTtCcSsSs__ii__EeYyYy__";

			string Result = "";
			for (int i = 0; i < InStringToSanitize.Length; i++)
			{
				if (InStringToSanitize[i] <= 32)
				{
>>>>>>> d731a049
					Result += '_';
				}
				else
				{
					bool bReplaced = false;
					for (int j = 0; j < Original.Length; j++)
					{
						if (InStringToSanitize[i] == Original[j])
						{
							Result += Modified[j];
							bReplaced = true;
							break;
						}
					}
					if (!bReplaced)
					{
						Result += InStringToSanitize[i];
					}
				}
			}
			return Result;
		}

		private FMatrix4 AdjustTransformForDatasmith(float[] InXForm)
		{
			FMatrix4 RotMatrix = FMatrix4.FromRotationX(-90f);
			if (InXForm != null)
			{
				FMatrix4 Mat = new FMatrix4(InXForm);
				Mat = Mat * RotMatrix;
				return Mat;
			}
			return RotMatrix;
		}
	}
}<|MERGE_RESOLUTION|>--- conflicted
+++ resolved
@@ -5,43 +5,13 @@
 using System.Collections.Concurrent;
 using System.Collections.Generic;
 using System.IO;
-<<<<<<< HEAD
-=======
 using System.Linq;
 using System.Runtime.InteropServices;
->>>>>>> d731a049
 using System.Threading.Tasks;
 
 namespace DatasmithSolidworks
 {
 	public enum EActorType
-<<<<<<< HEAD
-	{
-		SimpleActor,
-		MeshActor
-	};
-
-	public class FDatasmithActorExportInfo
-	{
-		public EActorType Type;
-		public string Label;
-		public string Name;
-		public string ParentName;
-		public string MeshName;
-		public float[] Transform;
-		public bool bVisible;
-	};
-
-	public class FDatasmithExporter
-	{
-		private Dictionary<string, Tuple<EActorType, FDatasmithFacadeActor>> ExportedActorsMap = new Dictionary<string, Tuple<EActorType, FDatasmithFacadeActor>>();
-		private ConcurrentDictionary<string, Tuple<FDatasmithFacadeMeshElement, FDatasmithFacadeMesh>> ExportedMeshesMap = new ConcurrentDictionary<string, Tuple<FDatasmithFacadeMeshElement, FDatasmithFacadeMesh>>();
-		private ConcurrentDictionary<int, FDatasmithFacadeMasterMaterial> ExportedMaterialsMap = new ConcurrentDictionary<int, FDatasmithFacadeMasterMaterial>();
-		private ConcurrentDictionary<string, FDatasmithFacadeTexture> ExportedTexturesMap = new ConcurrentDictionary<string, FDatasmithFacadeTexture>();
-		private Dictionary<string, FDatasmithFacadeActorBinding> ExportedActorBindingsMap = new Dictionary<string, FDatasmithFacadeActorBinding>();
-		private Dictionary<string, FDatasmithFacadeVariant> ExportedVariantsMap = new Dictionary<string, FDatasmithFacadeVariant>();
-
-=======
 	{
 		SimpleActor,
 		MeshActor,
@@ -214,7 +184,6 @@
 		private Dictionary<string, FDatasmithFacadeActorBinding> ExportedActorBindingsMap = new Dictionary<string, FDatasmithFacadeActorBinding>();
 		private Dictionary<string, FDatasmithFacadeVariant> ExportedVariantsMap = new Dictionary<string, FDatasmithFacadeVariant>();
 
->>>>>>> d731a049
 		private FDatasmithFacadeScene DatasmithScene = null;
 
 		public FDatasmithExporter(FDatasmithFacadeScene InScene)
@@ -222,58 +191,6 @@
 			DatasmithScene = InScene;
 		}
 
-<<<<<<< HEAD
-		public EActorType? GetExportedActorType(string InActorName)
-		{
-			Tuple<EActorType, FDatasmithFacadeActor> ActorInfo = null;
-			if (ExportedActorsMap.TryGetValue(InActorName, out ActorInfo))
-			{
-				return ActorInfo.Item1;
-			}
-			return null;
-		}
-
-		public void ExportOrUpdateActor(FDatasmithActorExportInfo InExportInfo)
-		{
-			FDatasmithFacadeActor Actor = null;
-
-			if (ExportedActorsMap.ContainsKey(InExportInfo.Name))
-			{
-				Tuple<EActorType, FDatasmithFacadeActor> ActorInfo = ExportedActorsMap[InExportInfo.Name];
-
-				if (ActorInfo.Item1 != InExportInfo.Type)
-				{
-					// Actor was exported but is different type -- delete old one
-					DatasmithScene.RemoveActor(ActorInfo.Item2);
-					ExportedActorsMap.Remove(InExportInfo.Name);
-				}
-				else
-				{
-					Actor = ActorInfo.Item2;
-				}
-			}
-
-			if (Actor == null)
-			{
-				switch (InExportInfo.Type)
-				{
-					case EActorType.SimpleActor: Actor = new FDatasmithFacadeActor(InExportInfo.Name); break;
-					case EActorType.MeshActor: Actor = new FDatasmithFacadeActorMesh(InExportInfo.Name); break;
-				}
-				
-				Actor.AddTag(InExportInfo.Name);
-
-				ExportedActorsMap[InExportInfo.Name] = new Tuple<EActorType, FDatasmithFacadeActor>(InExportInfo.Type, Actor);
-
-				Tuple<EActorType, FDatasmithFacadeActor> ParentExportInfo = null;
-				if (!string.IsNullOrEmpty(InExportInfo.ParentName) && ExportedActorsMap.TryGetValue(InExportInfo.ParentName, out ParentExportInfo))
-				{
-					FDatasmithFacadeActor ParentActor = ParentExportInfo.Item2;
-					ParentActor.AddChild(Actor);
-				}
-				else
-				{
-=======
 		public EActorType? GetExportedActorType(FActorName InActorName)
 		{
 			Tuple<EActorType, FDatasmithFacadeActor> ActorInfo = null;
@@ -328,7 +245,6 @@
 				}
 				else
 				{
->>>>>>> d731a049
 					DatasmithScene.AddActor(Actor);
 				}
 			}
@@ -343,11 +259,6 @@
 				FDatasmithFacadeActorMesh MeshActor = Actor as FDatasmithFacadeActorMesh;
 				MeshActor.SetMesh(InExportInfo.MeshName);
 			}
-<<<<<<< HEAD
-		}
-
-		public void RemoveActor(string InActorName)
-=======
 
 			return Actor;
 		}
@@ -374,7 +285,6 @@
 		}
 
 		public void RemoveActor(FActorName InActorName)
->>>>>>> d731a049
 		{
 			if (ExportedActorsMap.ContainsKey(InActorName))
 			{
@@ -385,10 +295,6 @@
 			}
 		}
 
-<<<<<<< HEAD
-		public string ExportMesh(string InMeshName, FMeshData InData, string InUpdateMeshActor, out Tuple<FDatasmithFacadeMeshElement, FDatasmithFacadeMesh> OutMeshPair)
-		{
-=======
 		public void ExportLight(FLight InLight)
 		{
 			FDatasmithActorExportInfo ExportInfo = new FDatasmithActorExportInfo();
@@ -453,31 +359,18 @@
 		{
 			InMeshName = SanitizeName(InMeshName);  //Compute mesh name early(it might be needed to remove old mesh)
 
->>>>>>> d731a049
 			OutMeshPair = null;
 
 			if (InData.Vertices == null || InData.Normals == null || InData.TexCoords == null || InData.Triangles == null)
 			{
-<<<<<<< HEAD
-				return null;
-=======
 				return false;
->>>>>>> d731a049
 			}
 
 			if (InData.Vertices.Length == 0 || InData.Normals.Length == 0 || InData.TexCoords.Length == 0 || InData.Triangles.Length == 0)
 			{
-<<<<<<< HEAD
-				return null;
-			}
-
-			InMeshName = SanitizeName(InMeshName);
-
-=======
 				return false;
 			}
 
->>>>>>> d731a049
 			FDatasmithFacadeMesh Mesh = new FDatasmithFacadeMesh();
 			Mesh.SetName(InMeshName);
 
@@ -517,11 +410,7 @@
 				{
 					if (!MeshAddedMaterials.Contains(Triangle.MaterialID))
 					{
-<<<<<<< HEAD
-						FDatasmithFacadeMasterMaterial Material = null;
-=======
 						FDatasmithFacadeMaterialInstance Material = null;
->>>>>>> d731a049
 						ExportedMaterialsMap.TryGetValue(Triangle.MaterialID, out Material);
 
 						if (Material != null)
@@ -545,24 +434,17 @@
 
 			DatasmithScene.ExportDatasmithMesh(MeshElement, Mesh);
 
-<<<<<<< HEAD
-			ExportedMeshesMap.TryAdd(InMeshName, new Tuple<FDatasmithFacadeMeshElement, FDatasmithFacadeMesh>(MeshElement, Mesh));
-
-			if (!string.IsNullOrEmpty(InUpdateMeshActor))
-=======
 			if (InUpdateMeshActor.IsValid())
->>>>>>> d731a049
 			{
 				Tuple<EActorType, FDatasmithFacadeActor> ExportedActorInfo = null;
 				if (ExportedActorsMap.TryGetValue(InUpdateMeshActor, out ExportedActorInfo) && ExportedActorInfo.Item1 == EActorType.MeshActor)
 				{
 					FDatasmithFacadeActorMesh MeshActor = ExportedActorInfo.Item2 as FDatasmithFacadeActorMesh;
 					MeshActor.SetMesh(InMeshName);
-<<<<<<< HEAD
-				}
-			}
-
-			return InMeshName;
+				}
+			}
+
+			return true;
 		}
 
 		public void ExportMetadata(FMetadata InMetadata)
@@ -571,6 +453,7 @@
 
 			if (InMetadata.OwnerType == FMetadata.EOwnerType.Actor)
 			{
+				
 				if (ExportedActorsMap.ContainsKey(InMetadata.OwnerName))
 				{
 					Tuple<EActorType, FDatasmithFacadeActor> ActorInfo = ExportedActorsMap[InMetadata.OwnerName];
@@ -601,57 +484,6 @@
 			}
 		}
 
-		FDatasmithFacadeActorBinding GetActorBinding(string InActorName, FDatasmithFacadeVariant InVariant)
-		{
-			for (int BindingIndex = 0; BindingIndex < InVariant.GetActorBindingsCount(); ++BindingIndex)
-			{
-				FDatasmithFacadeActorBinding Binding = InVariant.GetActorBinding(BindingIndex);
-				if (Binding.GetName() == InActorName)
-				{
-=======
-				}
-			}
-
-			return true;
-		}
-
-		public void ExportMetadata(FMetadata InMetadata)
-		{
-			FDatasmithFacadeElement Element = null;
-
-			if (InMetadata.OwnerType == FMetadata.EOwnerType.Actor)
-			{
-				
-				if (ExportedActorsMap.ContainsKey(InMetadata.OwnerName))
-				{
-					Tuple<EActorType, FDatasmithFacadeActor> ActorInfo = ExportedActorsMap[InMetadata.OwnerName];
-					Element = ActorInfo.Item2;
-				}
-			}
-			else if (InMetadata.OwnerType == FMetadata.EOwnerType.MeshActor)
-			{
-				//TODO do we need metadata on mesh elements?
-				//Element = processor.MeshFactory.GetFacadeElement(cmd.MetadataOwnerName);
-			}
-
-			if (Element != null)
-			{
-				FDatasmithFacadeMetaData DatasmithMetadata = DatasmithScene.GetMetaData(Element);
-
-				if (DatasmithMetadata == null)
-				{
-					DatasmithMetadata = new FDatasmithFacadeMetaData("SolidWorks Document Metadata");
-					DatasmithMetadata.SetAssociatedElement(Element);
-					DatasmithScene.AddMetaData(DatasmithMetadata);
-				}
-
-				foreach (IMetadataPair Pair in InMetadata.Pairs)
-				{
-					Pair.WriteToDatasmithMetaData(DatasmithMetadata);
-				}
-			}
-		}
-
 		FDatasmithFacadeActorBinding GetActorBinding(FComponentName InComponentName, FDatasmithFacadeVariant InVariant)
 		{
 			return GetActorBinding(InComponentName.GetActorName(), InVariant);
@@ -664,7 +496,6 @@
 				FDatasmithFacadeActorBinding Binding = InVariant.GetActorBinding(BindingIndex);
 				if (ActorName.Equals(Binding.GetName()))
 				{
->>>>>>> d731a049
 					return Binding;
 				}
 			}
@@ -673,14 +504,8 @@
 
 			FDatasmithFacadeActor Actor = null;
 
-<<<<<<< HEAD
-			if (ExportedActorsMap.ContainsKey(InActorName))
-			{
-				Tuple<EActorType, FDatasmithFacadeActor> ActorInfo = ExportedActorsMap[InActorName];
-=======
 			if (ExportedActorsMap.TryGetValue(ActorName, out Tuple<EActorType, FDatasmithFacadeActor> ActorInfo))
 			{
->>>>>>> d731a049
 				Actor = ActorInfo.Item2;
 			}
 			else
@@ -745,11 +570,7 @@
 						foreach (var MatID in UniqueMaterialsSet)
 						{
 							FMaterial Material = Materials.GetMaterial(MatID);
-<<<<<<< HEAD
-							FDatasmithFacadeMasterMaterial DatasmithMaterial = null;
-=======
 							FDatasmithFacadeMaterialInstance DatasmithMaterial = null;
->>>>>>> d731a049
 							if (Material != null && ExportedMaterialsMap.TryGetValue(Material.ID, out DatasmithMaterial))
 							{
 								Binding.AddMaterialCapture(DatasmithMaterial);
@@ -791,118 +612,6 @@
 				{
 					FDatasmithFacadeActorBinding Binding = GetActorBinding(VisibilityMap.Key, Variant);
 					if (Binding != null)
-<<<<<<< HEAD
-					{
-						Binding.AddVisibilityCapture(VisibilityMap.Value);
-					}
-				}
-			}
-		}
-
-		public void ExportLevelVariantSets(List<FConfigurationData> InConfigs)
-		{
-			if (InConfigs == null)
-			{
-				return;
-			}
-
-			// Request existing VariantSet, or create a new one
-			FDatasmithFacadeLevelVariantSets LevelVariantSets = null;
-
-			if (DatasmithScene.GetLevelVariantSetsCount() == 0)
-			{
-				LevelVariantSets = new FDatasmithFacadeLevelVariantSets("LevelVariantSets");
-				DatasmithScene.AddLevelVariantSets(LevelVariantSets);
-			}
-			else
-			{
-				LevelVariantSets = DatasmithScene.GetLevelVariantSets(0);
-			}
-
-			FDatasmithFacadeVariantSet GetOrCreateLevelVariantSet(string InName)
-			{
-				int VariantSetsCount = LevelVariantSets.GetVariantSetsCount();
-				FDatasmithFacadeVariantSet VariantSet = null;
-
-				for (int VariantSetIndex = 0; VariantSetIndex < VariantSetsCount; ++VariantSetIndex)
-				{
-					FDatasmithFacadeVariantSet VSet = LevelVariantSets.GetVariantSet(VariantSetIndex);
-
-					if (VSet.GetName() == InName)
-					{
-						VariantSet = VSet;
-						break;
-					}
-				}
-
-				if (VariantSet == null)
-				{
-					VariantSet = new FDatasmithFacadeVariantSet(InName);
-					LevelVariantSets.AddVariantSet(VariantSet);
-				}
-				return VariantSet;
-			}
-
-			FDatasmithFacadeVariantSet ConfigurationsVariantSet = null;
-			FDatasmithFacadeVariantSet DisplayStatesVariantSet = null;
-
-			List<Tuple<FConfigurationData, FDatasmithFacadeVariant>> ConfigurationVariants = null;
-			List<Tuple<FConfigurationData, FDatasmithFacadeVariant>> DisplayStateVariants = null;
-
-			foreach (FConfigurationData Config in InConfigs)
-			{
-				FDatasmithFacadeVariant Variant = new FDatasmithFacadeVariant(Config.Name);
-
-				if (Config.bIsDisplayStateConfiguration)
-				{
-					if (DisplayStatesVariantSet == null)
-					{
-						DisplayStatesVariantSet = GetOrCreateLevelVariantSet("DisplayStates");
-						DisplayStateVariants = new List<Tuple<FConfigurationData, FDatasmithFacadeVariant>>();
-					}
-					DisplayStatesVariantSet.AddVariant(Variant);
-					DisplayStateVariants.Add(new Tuple<FConfigurationData, FDatasmithFacadeVariant>(Config, Variant));
-				}
-				else
-				{
-					if (ConfigurationsVariantSet == null)
-					{
-						ConfigurationsVariantSet = GetOrCreateLevelVariantSet("Configurations");
-						ConfigurationVariants = new List<Tuple<FConfigurationData, FDatasmithFacadeVariant>>();
-					}
-					ConfigurationsVariantSet.AddVariant(Variant);
-					ConfigurationVariants.Add(new Tuple<FConfigurationData, FDatasmithFacadeVariant>(Config, Variant));
-				}
-			}
-
-			if (ConfigurationVariants != null)
-			{
-				ExportActorVisibilityVariants(ConfigurationVariants);
-				ExportMaterialVariants(ConfigurationVariants);
-				ExportTransformVariants(ConfigurationVariants);
-			}
-
-			if (DisplayStateVariants != null)
-			{
-				ExportMaterialVariants(DisplayStateVariants);
-			}
-		}
-
-		public void ExportMaterials(ConcurrentDictionary<int, FMaterial> InMaterialsMap)
-		{
-			ConcurrentBag<FDatasmithFacadeTexture> CreatedTextures = new ConcurrentBag<FDatasmithFacadeTexture>();
-			ConcurrentBag<FDatasmithFacadeMasterMaterial> CreatedMaterials = new ConcurrentBag<FDatasmithFacadeMasterMaterial>();
-			Parallel.ForEach(InMaterialsMap, MatKVP =>
-			{
-				List<FDatasmithFacadeTexture> NewMaterialTextures = null;
-				FDatasmithFacadeMasterMaterial NewMaterial = null;
-				if (CreateAndCacheMaterial(MatKVP.Value, out NewMaterialTextures, out NewMaterial))
-				{
-					CreatedMaterials.Add(NewMaterial);
-
-					foreach (FDatasmithFacadeTexture Texture in NewMaterialTextures)
-					{
-=======
 					{
 						Binding.AddVisibilityCapture(VisibilityMap.Value);
 					}
@@ -1032,17 +741,12 @@
 
 					foreach (FDatasmithFacadeTexture Texture in NewMaterialTextures)
 					{
->>>>>>> d731a049
 						CreatedTextures.Add(Texture);
 					}
 				}
 			});
 			// Adding stuff to a datasmith scene cannot be multithreaded!
-<<<<<<< HEAD
-			foreach (FDatasmithFacadeMasterMaterial Mat in CreatedMaterials)
-=======
 			foreach (FDatasmithFacadeMaterialInstance Mat in CreatedMaterials)
->>>>>>> d731a049
 			{
 				DatasmithScene.AddMaterial(Mat);
 			}
@@ -1052,11 +756,7 @@
 			}
 		}
 
-<<<<<<< HEAD
-		private bool CreateAndCacheMaterial(FMaterial InMaterial, out List<FDatasmithFacadeTexture> OutCreatedTextures, out FDatasmithFacadeMasterMaterial OutCreatedMaterial)
-=======
 		private bool CreateAndCacheMaterial(FMaterial InMaterial, out List<FDatasmithFacadeTexture> OutCreatedTextures, out FDatasmithFacadeMaterialInstance OutCreatedMaterial)
->>>>>>> d731a049
 		{
 			OutCreatedTextures = null;
 			OutCreatedMaterial = null;
@@ -1105,23 +805,6 @@
 			float G = Mult * InMaterial.PrimaryColor.G * 1.0f / 255.0f;
 			float B = Mult * InMaterial.PrimaryColor.B * 1.0f / 255.0f;
 
-<<<<<<< HEAD
-			FDatasmithFacadeMasterMaterial MasterMaterial = new FDatasmithFacadeMasterMaterial(InMaterial.Name);
-
-			OutCreatedTextures = new List<FDatasmithFacadeTexture>();
-			OutCreatedMaterial = MasterMaterial;
-
-			MasterMaterial.SetMaterialType(FDatasmithFacadeMasterMaterial.EMasterMaterialType.Opaque);
-			MasterMaterial.AddColor("TintColor", R, G, B, 1.0F);
-			MasterMaterial.AddFloat("RoughnessAmount", Roughness);
-
-			if (InMaterial.Transparency > 0.0)
-			{
-				MasterMaterial.SetMaterialType(FDatasmithFacadeMasterMaterial.EMasterMaterialType.Transparent);
-				MasterMaterial.AddFloat("Metalness", Metallic);
-
-				MasterMaterial.AddColor("OpacityAndRefraction",
-=======
 			FDatasmithFacadeMaterialInstance MaterialInstance = new FDatasmithFacadeMaterialInstance(InMaterial.Name);
 
 			OutCreatedTextures = new List<FDatasmithFacadeTexture>();
@@ -1137,18 +820,13 @@
 				MaterialInstance.AddFloat("Metalness", Metallic);
 
 				MaterialInstance.AddColor("OpacityAndRefraction",
->>>>>>> d731a049
 					0.25f,                              // Opacity
 					1.0f,                               // Refraction
 					0.0f,                               // Refraction Exponent
 					1f - (float)InMaterial.Transparency // Fresnel Opacity
 				);
 
-<<<<<<< HEAD
-				FDatasmithFacadeTexture NormalMap = ExportNormalMap(InMaterial, MasterMaterial, "NormalMap");
-=======
 				FDatasmithFacadeTexture NormalMap = ExportNormalMap(InMaterial, MaterialInstance, "NormalMap");
->>>>>>> d731a049
 
 				if (NormalMap != null)
 				{
@@ -1157,19 +835,6 @@
 			}
 			else
 			{
-<<<<<<< HEAD
-				MasterMaterial.AddFloat("MetallicAmount", Metallic);
-
-				if (InMaterial.Emission > 0.0)
-				{
-					MasterMaterial.SetMaterialType(FDatasmithFacadeMasterMaterial.EMasterMaterialType.Emissive);
-					MasterMaterial.AddFloat("LuminanceAmount", (float)InMaterial.Emission);
-					MasterMaterial.AddColor("LuminanceFilter", R, G, B, 1.0f);
-				}
-
-				FDatasmithFacadeTexture DiffuseMap = ExportDiffuseMap(InMaterial, MasterMaterial, "ColorMap");
-				FDatasmithFacadeTexture NormalMap = ExportNormalMap(InMaterial, MasterMaterial, "NormalMap");
-=======
 				MaterialInstance.AddFloat("MetallicAmount", Metallic);
 
 				if (InMaterial.Emission > 0.0)
@@ -1181,7 +846,6 @@
 
 				FDatasmithFacadeTexture DiffuseMap = ExportDiffuseMap(InMaterial, MaterialInstance, "ColorMap");
 				FDatasmithFacadeTexture NormalMap = ExportNormalMap(InMaterial, MaterialInstance, "NormalMap");
->>>>>>> d731a049
 
 				if (DiffuseMap != null)
 				{
@@ -1193,11 +857,7 @@
 				}
 			}
 
-<<<<<<< HEAD
-			ExportedMaterialsMap[InMaterial.ID] = MasterMaterial;
-=======
 			ExportedMaterialsMap[InMaterial.ID] = MaterialInstance;
->>>>>>> d731a049
 
 			return true;
 		}
@@ -1209,7 +869,6 @@
 			LevelSeq.SetFrameRate(InAnim.FPS);
 
 			foreach (var NodePair in InAnim.ComponentToChannelMap)
-<<<<<<< HEAD
 			{
 				FAnimation.FChannel Chan = NodePair.Value;
 				Component2 Component = Chan.Target;
@@ -1252,7 +911,7 @@
 			DatasmithScene.AddLevelSequence(LevelSeq);
 		}
 
-		private FDatasmithFacadeTexture ExportDiffuseMap(FMaterial InMaterial, FDatasmithFacadeMasterMaterial InMasterMaterial, string InParamName)
+		private FDatasmithFacadeTexture ExportDiffuseMap(FMaterial InMaterial, FDatasmithFacadeMaterialInstance InMaterialInstance, string InParamName)
 		{
 			if (!string.IsNullOrEmpty(InMaterial.Texture) && !File.Exists(InMaterial.Texture))
 			{
@@ -1277,14 +936,14 @@
 					TextureElement.SetTextureMode(TextureMode);
 					ExportedTexturesMap.TryAdd(InMaterial.Texture, TextureElement);
 
-					InMasterMaterial.AddTexture(InParamName, TextureElement);
+					InMaterialInstance.AddTexture(InParamName, TextureElement);
 				}
 			}
 
 			return TextureElement;
 		}
 
-		private FDatasmithFacadeTexture ExportNormalMap(FMaterial InMaterial, FDatasmithFacadeMasterMaterial InMasterMaterial, string InParamName)
+		private FDatasmithFacadeTexture ExportNormalMap(FMaterial InMaterial, FDatasmithFacadeMaterialInstance InMaterialInstance, string InParamName)
 		{
 			if (!string.IsNullOrEmpty(InMaterial.BumpTextureFileName) && !File.Exists(InMaterial.BumpTextureFileName))
 			{
@@ -1309,7 +968,7 @@
 					TextureElement.SetTextureMode(TextureMode);
 					ExportedTexturesMap.TryAdd(InMaterial.BumpTextureFileName, TextureElement);
 
-					InMasterMaterial.AddTexture(InParamName, TextureElement);
+					InMaterialInstance.AddTexture(InParamName, TextureElement);
 				}
 			}
 
@@ -1326,124 +985,6 @@
 			{
 				if (InStringToSanitize[i] <= 32)
 				{
-=======
-			{
-				FAnimation.FChannel Chan = NodePair.Value;
-				Component2 Component = Chan.Target;
-				FDatasmithFacadeTransformAnimation Anim = new FDatasmithFacadeTransformAnimation(SanitizeName(Component.Name2));
-
-				foreach (var Keyframe in Chan.Keyframes)
-				{
-					FMatrix4 LocalMatrix = Keyframe.LocalMatrix;
-
-					// Get euler angles in degrees
-					float X = MathUtils.Rad2Deg * (float)Math.Atan2(LocalMatrix[6], LocalMatrix[10]);
-					float Y = MathUtils.Rad2Deg * (float)Math.Atan2(-LocalMatrix[2], Math.Sqrt(LocalMatrix[6] * LocalMatrix[6] + LocalMatrix[10] * LocalMatrix[10]));
-					float Z = MathUtils.Rad2Deg * (float)Math.Atan2(LocalMatrix[1], LocalMatrix[0]);
-
-					float Scale = LocalMatrix[15];
-
-					FVec3 Translation = new FVec3(LocalMatrix[12], LocalMatrix[13], LocalMatrix[14]);
-
-					Anim.AddFrame(EDatasmithFacadeAnimationTransformType.Rotation, Keyframe.Step, X, -Y, -Z);
-					Anim.AddFrame(EDatasmithFacadeAnimationTransformType.Scale, Keyframe.Step, Scale, Scale, Scale);
-					Anim.AddFrame(EDatasmithFacadeAnimationTransformType.Translation, Keyframe.Step, Translation.X, -Translation.Y, Translation.Z);
-				}
-
-				LevelSeq.AddAnimation(Anim);
-			}
-
-			// Check if we already have a sequence with the same name and remove it if we do
-			int SequencesSetsCount = DatasmithScene.GetLevelSequencesCount();
-			for (int Index = 0; Index < SequencesSetsCount; ++Index)
-			{
-				FDatasmithFacadeLevelSequence ExistingSeq = DatasmithScene.GetLevelSequence(Index);
-
-				if (ExistingSeq.GetName() == LevelSeq.GetName())
-				{
-					DatasmithScene.RemoveLevelSequence(ExistingSeq);
-					break;
-				}
-			}
-
-			DatasmithScene.AddLevelSequence(LevelSeq);
-		}
-
-		private FDatasmithFacadeTexture ExportDiffuseMap(FMaterial InMaterial, FDatasmithFacadeMaterialInstance InMaterialInstance, string InParamName)
-		{
-			if (!string.IsNullOrEmpty(InMaterial.Texture) && !File.Exists(InMaterial.Texture))
-			{
-				InMaterial.Texture = MaterialUtils.ComputeAssemblySideTexturePath(InMaterial.Texture);
-			}
-
-			FDatasmithFacadeTexture TextureElement = null;
-
-			if (!string.IsNullOrEmpty(InMaterial.Texture) && File.Exists(InMaterial.Texture))
-			{
-				string TextureName = SanitizeName(Path.GetFileNameWithoutExtension(InMaterial.Texture));
-
-				if (!ExportedTexturesMap.TryGetValue(InMaterial.Texture, out TextureElement))
-				{
-					TextureElement = new FDatasmithFacadeTexture(TextureName);
-					TextureElement.SetFile(InMaterial.Texture);
-					TextureElement.SetTextureFilter(FDatasmithFacadeTexture.ETextureFilter.Default);
-					TextureElement.SetRGBCurve(1);
-					TextureElement.SetTextureAddressX(FDatasmithFacadeTexture.ETextureAddress.Wrap);
-					TextureElement.SetTextureAddressY(FDatasmithFacadeTexture.ETextureAddress.Wrap);
-					FDatasmithFacadeTexture.ETextureMode TextureMode = FDatasmithFacadeTexture.ETextureMode.Diffuse;
-					TextureElement.SetTextureMode(TextureMode);
-					ExportedTexturesMap.TryAdd(InMaterial.Texture, TextureElement);
-
-					InMaterialInstance.AddTexture(InParamName, TextureElement);
-				}
-			}
-
-			return TextureElement;
-		}
-
-		private FDatasmithFacadeTexture ExportNormalMap(FMaterial InMaterial, FDatasmithFacadeMaterialInstance InMaterialInstance, string InParamName)
-		{
-			if (!string.IsNullOrEmpty(InMaterial.BumpTextureFileName) && !File.Exists(InMaterial.BumpTextureFileName))
-			{
-				InMaterial.BumpTextureFileName = MaterialUtils.ComputeAssemblySideTexturePath(InMaterial.BumpTextureFileName);
-			}
-
-			FDatasmithFacadeTexture TextureElement = null;
-
-			if (!string.IsNullOrEmpty(InMaterial.BumpTextureFileName) && File.Exists(InMaterial.BumpTextureFileName))
-			{
-				string textureName = SanitizeName(Path.GetFileNameWithoutExtension(InMaterial.BumpTextureFileName));
-
-				if (!ExportedTexturesMap.TryGetValue(InMaterial.BumpTextureFileName, out TextureElement))
-				{
-					TextureElement = new FDatasmithFacadeTexture(textureName);
-					TextureElement.SetFile(InMaterial.BumpTextureFileName);
-					TextureElement.SetTextureFilter(FDatasmithFacadeTexture.ETextureFilter.Default);
-					TextureElement.SetRGBCurve(1);
-					TextureElement.SetTextureAddressX(FDatasmithFacadeTexture.ETextureAddress.Wrap);
-					TextureElement.SetTextureAddressY(FDatasmithFacadeTexture.ETextureAddress.Wrap);
-					FDatasmithFacadeTexture.ETextureMode TextureMode = FDatasmithFacadeTexture.ETextureMode.Normal;
-					TextureElement.SetTextureMode(TextureMode);
-					ExportedTexturesMap.TryAdd(InMaterial.BumpTextureFileName, TextureElement);
-
-					InMaterialInstance.AddTexture(InParamName, TextureElement);
-				}
-			}
-
-			return TextureElement;
-		}
-
-		public static string SanitizeName(string InStringToSanitize)
-		{
-			const string Original = "^/()#$&.?!ÀÁÂÃÄÅÆÇÈÉÊËÌÍÎÏÐÑÒÓÔÕÖ×ØÙÚÛÜÝÞßàáâãäåæçèéêëìíîïðñòóôõö÷øùúûüýþÿБбВвГгДдЁёЖжЗзИиЙйКкЛлМмНнОоПпРрСсТтУуФфХхЦцЧчШшЩщЪъЫыЬьЭэЮюЯя'\"";
-			const string Modified = "_____S____AAAAAAECEEEEIIIIDNOOOOOx0UUUUYPsaaaaaaeceeeeiiiiOnoooood0uuuuypyBbVvGgDdEeJjZzIiYyKkLlMmNnOoPpRrSsTtUuFfJjTtCcSsSs__ii__EeYyYy__";
-
-			string Result = "";
-			for (int i = 0; i < InStringToSanitize.Length; i++)
-			{
-				if (InStringToSanitize[i] <= 32)
-				{
->>>>>>> d731a049
 					Result += '_';
 				}
 				else
