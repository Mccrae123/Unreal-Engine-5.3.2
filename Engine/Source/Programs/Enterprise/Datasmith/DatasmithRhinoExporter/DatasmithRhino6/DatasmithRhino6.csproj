<?xml version="1.0" encoding="utf-8"?>
<Project ToolsVersion="4.0" DefaultTargets="Build" xmlns="http://schemas.microsoft.com/developer/msbuild/2003">
  <PropertyGroup>
    <Configuration Condition=" '$(Configuration)' == '' ">Debug</Configuration>
    <Platform Condition=" '$(Platform)' == '' ">x64</Platform>
	<AssemblyInfo Condition=" '$(AssemblyInfo)' == ''">..\Properties\DefaultAssemblyInfo.cs</AssemblyInfo>
    <!--If the evironment variable is not define, try to find the Rhino files on build machines-->
    <ProductVersion>8.0.30703</ProductVersion>
    <SchemaVersion>2.0</SchemaVersion>
    <ProjectGuid>{D1FDC795-B334-4933-B680-088119CDC6BB}</ProjectGuid>
    <OutputType>Library</OutputType>
    <AppDesignerFolder>Properties</AppDesignerFolder>
    <RootNamespace>DatasmithRhino6</RootNamespace>
    <AssemblyName Condition="'$(Configuration)' == 'Debug'">DatasmithRhino6-Debug</AssemblyName>
	<AssemblyName Condition="'$(Configuration)' == 'Shipping' OR '$(Configuration)' == 'Release'">DatasmithRhino6-Shipping</AssemblyName>
	<AssemblyName Condition="'$(Configuration)' != 'Debug' AND '$(Configuration)' != 'Shipping' AND '$(Configuration)' != 'Release'">DatasmithRhino6</AssemblyName>
    <TargetFrameworkVersion>v4.5</TargetFrameworkVersion>
    <FileAlignment>512</FileAlignment>
    <IsWebBootstrapper>false</IsWebBootstrapper>
    <NuGetPackageImportStamp>
    </NuGetPackageImportStamp>
  </PropertyGroup>
  <PropertyGroup Condition="'$(Configuration)|$(Platform)' == 'Debug|x64'">
    <PlatformTarget>AnyCPU</PlatformTarget>
    <DebugSymbols>true</DebugSymbols>
    <DebugType>full</DebugType>
    <Optimize>false</Optimize>
    <OutputPath>..\..\..\..\..\..\Binaries\Win64\Rhino\6</OutputPath>
    <DefineConstants>DEBUG;TRACE;RHINO_VERSION_6</DefineConstants>
    <ErrorReport>prompt</ErrorReport>
    <CodeAnalysisIgnoreBuiltInRules>false</CodeAnalysisIgnoreBuiltInRules>
  </PropertyGroup>
  <PropertyGroup Condition="'$(Configuration)|$(Platform)' == 'Development|x64'">
    <PlatformTarget>AnyCPU</PlatformTarget>
    <DebugType>pdbonly</DebugType>
    <Optimize>true</Optimize>
    <OutputPath>..\..\..\..\..\..\Binaries\Win64\Rhino\6</OutputPath>
    <DefineConstants>TRACE;RHINO_VERSION_6</DefineConstants>
    <ErrorReport>prompt</ErrorReport>
    <WarningLevel>4</WarningLevel>
  </PropertyGroup>
  <PropertyGroup Condition="'$(Configuration)|$(Platform)' == 'Release|x64'">
    <PlatformTarget>AnyCPU</PlatformTarget>
    <DebugType>pdbonly</DebugType>
    <Optimize>true</Optimize>
    <OutputPath>..\..\..\..\..\..\Binaries\Win64\Rhino\6</OutputPath>
    <DefineConstants>TRACE;RHINO_VERSION_6</DefineConstants>
    <ErrorReport>prompt</ErrorReport>
    <WarningLevel>4</WarningLevel>
  </PropertyGroup>
  <ItemGroup>
    <Reference Include="System" />
    <Reference Include="System.Core" />
    <Reference Include="System.Drawing" />
    <Reference Include="Microsoft.CSharp" />
    <Reference Include="RhinoCommon">
      <SpecificVersion>False</SpecificVersion>
      <HintPath>$(RHINO6_PATH)\rhinocommon.dll</HintPath>
      <Private>False</Private>
    </Reference>
    <Reference Include="Eto">
      <SpecificVersion>False</SpecificVersion>
      <HintPath>$(RHINO6_PATH)\Eto.dll</HintPath>
      <Private>False</Private>
    </Reference>
    <Reference Include="Rhino.UI">
      <SpecificVersion>False</SpecificVersion>
      <HintPath>$(RHINO6_PATH)\Rhino.UI.dll</HintPath>
      <Private>False</Private>
    </Reference>
  </ItemGroup>
  <ItemGroup>
<<<<<<< HEAD
    <Compile Include="DatasmithRhino.cs" />
=======
    <Compile Include="DatasmithRhino6.cs" />
>>>>>>> 56c511cf
    <Compile Include="$(AssemblyInfo)">
      <Link>Properties\AssemblyInfo.cs</Link>
    </Compile>
    <Compile Include="..\Private\**\*.cs">
      <Link>DatasmithRhinoExporter\%(RecursiveDir)%(Filename)%(Extension)</Link>
    </Compile>
    <!-- DatasmithCSharpFacade API, possibly change that. -->
    <Compile Include="..\..\..\..\..\..\Binaries\Win64\DatasmithFacadeCSharp\Public\*.cs">
      <Link>DatasmithSwigFacade\%(Filename)%(Extension)</Link>
    </Compile>
  </ItemGroup>
  <ItemGroup>
    <EmbeddedResource Include="..\SharedResources\UnrealEngine.ico" />
  </ItemGroup>
  <Import Project="$(MSBuildToolsPath)\Microsoft.CSharp.targets" />
  <!-- To modify your build process, add your task inside one of the targets below and uncomment it. 
       Other similar extension points exist, see Microsoft.Common.targets.
  <Target Name="BeforeBuild">
  </Target>
  <Target Name="AfterBuild">
  </Target>
  -->
  <PropertyGroup>
    <PostBuildEvent>
		Copy "$(TargetPath)" "$(TargetDir)$(TargetName).rhp"
		Copy "$(MSBuildProjectDirectory)\..\SharedResources\DatasmithRhino.rui" "$(TargetDir)$(TargetName).rui"
    </PostBuildEvent>
  </PropertyGroup>
  <PropertyGroup>
    <FallbackCulture>en-US</FallbackCulture>
  </PropertyGroup>
  <PropertyGroup Condition="'$(Configuration)' == 'Debug'">
    <StartProgram>$(RHINO6_PATH)\Rhino.exe</StartProgram>
    <StartArguments>
    </StartArguments>
    <StartAction>Program</StartAction>
  </PropertyGroup>
</Project><|MERGE_RESOLUTION|>--- conflicted
+++ resolved
@@ -70,11 +70,7 @@
     </Reference>
   </ItemGroup>
   <ItemGroup>
-<<<<<<< HEAD
-    <Compile Include="DatasmithRhino.cs" />
-=======
     <Compile Include="DatasmithRhino6.cs" />
->>>>>>> 56c511cf
     <Compile Include="$(AssemblyInfo)">
       <Link>Properties\AssemblyInfo.cs</Link>
     </Compile>
