// Copyright Epic Games, Inc. All Rights Reserved.

using DatasmithRhino.ExportContext;
using Rhino.Geometry;
using System.Collections.Generic;
using System.Drawing;

namespace DatasmithRhino.ElementExporters
{
	public class DatasmithRhinoMeshExporter : IDatasmithRhinoElementExporter<DatasmithRhinoMeshExporter, DatasmithMeshInfo>
	{
		///// BEGIN IDatasmithRhinoElementExporter Interface /////

		protected override bool bShouldUseThreading => true;

		protected override int GetElementsToSynchronizeCount()
		{
			return ExportContext.ObjectIdToMeshInfoDictionary.Count;
		}

		protected override IEnumerable<DatasmithMeshInfo> GetElementsToSynchronize()
		{
			return ExportContext.ObjectIdToMeshInfoDictionary.Values;
		}

		protected override FDatasmithFacadeElement CreateElement(DatasmithMeshInfo ElementInfo)
		{
			string HashedName = FDatasmithFacadeElement.GetStringHash(ElementInfo.Name);
			FDatasmithFacadeMeshElement DatasmithMeshElement = new FDatasmithFacadeMeshElement(HashedName);

			// Parse and export the Mesh data to .udsmesh file. Free the DatasmithMesh after the export to reduce memory usage.
			using (FDatasmithFacadeMesh DatasmithMesh = new FDatasmithFacadeMesh())
			{
				ParseMeshElement(DatasmithMeshElement, DatasmithMesh, ElementInfo);
				if (DatasmithScene.ExportDatasmithMesh(DatasmithMeshElement, DatasmithMesh))
				{
					return DatasmithMeshElement;
				}
				else
				{
					return null;
				}
			}
		}

		protected override void AddElement(DatasmithMeshInfo ElementInfo)
		{
			DatasmithScene.AddMesh(ElementInfo.ExportedMesh);
		}

		protected override void ModifyElement(DatasmithMeshInfo ElementInfo)
		{
			FDatasmithFacadeMeshElement DatasmithMeshElement = ElementInfo.ExportedMesh;

			// Parse and export the Mesh data to .udsmesh file. Free the DatasmithMesh after the export to reduce memory usage.
			using (FDatasmithFacadeMesh DatasmithMesh = new FDatasmithFacadeMesh())
			{
				ParseMeshElement(DatasmithMeshElement, DatasmithMesh, ElementInfo);
				DatasmithScene.ExportDatasmithMesh(DatasmithMeshElement, DatasmithMesh);
			}
		}

		protected override void DeleteElement(DatasmithMeshInfo ElementInfo)
		{
			DatasmithScene.RemoveMesh(ElementInfo.ExportedMesh);
		}

		///// END IDatasmithRhinoElementExporter Interface /////

		/// <summary>
		/// Center the given mesh on its pivot, from the bounding box center. Returns the pivot point.
		/// </summary>
		/// <param name="RhinoMesh"></param>
		/// <returns>The pivot point on which the Mesh was centered</returns>
		public static Vector3d CenterMeshOnPivot(Mesh RhinoMesh)
		{
			BoundingBox MeshBoundingBox = RhinoMesh.GetBoundingBox(true);
			Vector3d PivotPoint = new Vector3d(MeshBoundingBox.Center.X, MeshBoundingBox.Center.Y, MeshBoundingBox.Center.Z);
			RhinoMesh.Translate(-PivotPoint);

			return PivotPoint;
		}

		private void ParseMeshElement(FDatasmithFacadeMeshElement DatasmithMeshElement, FDatasmithFacadeMesh DatasmithMesh, DatasmithMeshInfo ElementInfo)
		{
			List<DatasmithMaterialInfo> MaterialInfos = new List<DatasmithMaterialInfo>(ElementInfo.MaterialIndices.Count);
			ElementInfo.MaterialIndices.ForEach((MaterialIndex) => MaterialInfos.Add(ExportContext.GetMaterialInfoFromMaterialIndex(MaterialIndex)));

			DatasmithMeshElement.SetLabel(ElementInfo.UniqueLabel);
			ParseMesh(DatasmithMeshElement, DatasmithMesh, ElementInfo, MaterialInfos);
		}

		private static void ParseMesh(FDatasmithFacadeMeshElement DatasmithMeshElement, FDatasmithFacadeMesh DatasmithMesh, DatasmithMeshInfo MeshInfo, List<DatasmithMaterialInfo> MaterialInfos)
		{
			int VertexIndexOffset = 0;
			int FaceIndexOffset = 0;
			int UVIndexOffset = 0;
			int NumberOfUVChannels = System.Math.Max(1, MeshInfo.TextureMappings.Count);
			List<Mesh> MeshSections = MeshInfo.RhinoMeshes;
			List<DatasmithMaterialInfo> UniqueMaterialInfo = new List<DatasmithMaterialInfo>();
			InitializeDatasmithMesh(DatasmithMesh, MeshSections, NumberOfUVChannels);

			for (int MeshIndex = 0; MeshIndex < MeshSections.Count; ++MeshIndex )
			{
				Mesh RhinoMesh = MeshSections[MeshIndex];

				// Get Material index for the current section.
				int MaterialIndex = UniqueMaterialInfo.FindIndex((CurrentInfo)=> CurrentInfo == MaterialInfos[MeshIndex]);
				if (MaterialIndex == -1)
				{
					MaterialIndex = UniqueMaterialInfo.Count;
					DatasmithMeshElement.SetMaterial(MaterialInfos[MeshIndex]?.Name, MaterialIndex);
					UniqueMaterialInfo.Add(MaterialInfos[MeshIndex]);
				}

				// Add all the section vertices to the mesh.
				for (int VertexIndex = 0; VertexIndex < RhinoMesh.Vertices.Count; ++VertexIndex)
				{
					Point3f Vertex = RhinoMesh.Vertices[VertexIndex];
					DatasmithMesh.SetVertex(VertexIndex + VertexIndexOffset, Vertex.X, Vertex.Y, Vertex.Z);
				}

				// Try to compute normals if the section doesn't have them
				if (RhinoMesh.Normals.Count == 0)
				{
					RhinoMesh.Normals.ComputeNormals();
				}

				bool bUseFaceNormals = RhinoMesh.Normals.Count != RhinoMesh.Vertices.Count && RhinoMesh.FaceNormals.Count == RhinoMesh.Faces.Count;
				bool bHasVertexColor = RhinoMesh.VertexColors.Count == RhinoMesh.Vertices.Count;

				//Add triangles and normals to the mesh.
				for (int FaceIndex = 0, FaceQuadOffset = 0; FaceIndex < RhinoMesh.Faces.Count; ++FaceIndex)
				{
					int DatasmithFaceIndex = FaceIndex + FaceQuadOffset + FaceIndexOffset;
					MeshFace Face = RhinoMesh.Faces[FaceIndex];

					DatasmithMesh.SetFaceSmoothingMask(DatasmithFaceIndex, 0);
					DatasmithMesh.SetFace(DatasmithFaceIndex, VertexIndexOffset + Face.A, VertexIndexOffset + Face.B, VertexIndexOffset + Face.C, MaterialIndex);
					DatasmithMesh.SetFaceUV(DatasmithFaceIndex, 0, VertexIndexOffset + Face.A, VertexIndexOffset + Face.B, VertexIndexOffset + Face.C);

					if (Face.IsQuad)
					{
						FaceQuadOffset++;
						DatasmithMesh.SetFaceSmoothingMask(DatasmithFaceIndex + 1, 0);
						DatasmithMesh.SetFace(DatasmithFaceIndex + 1, VertexIndexOffset + Face.A, VertexIndexOffset + Face.C, VertexIndexOffset + Face.D, MaterialIndex);
						DatasmithMesh.SetFaceUV(DatasmithFaceIndex + 1, 0, VertexIndexOffset + Face.A, VertexIndexOffset + Face.C, VertexIndexOffset + Face.D);
					}

					if (bHasVertexColor)
					{
						AddVertexColorToMesh(DatasmithMesh, RhinoMesh, Face, DatasmithFaceIndex, VertexIndexOffset);
					}

					if (bUseFaceNormals)
					{
						Vector3f Normal = RhinoMesh.FaceNormals[FaceIndex];
						AddNormalsToMesh(DatasmithMesh, DatasmithFaceIndex, Normal);

						if (Face.IsQuad)
						{
							AddNormalsToMesh(DatasmithMesh, DatasmithFaceIndex + 1, Normal);
						}
					}
					else
					{
						Vector3f[] Normals = new Vector3f[] { RhinoMesh.Normals[Face.A], RhinoMesh.Normals[Face.B], RhinoMesh.Normals[Face.C] };

						AddNormalsToMesh(DatasmithMesh, DatasmithFaceIndex, Normals[0], Normals[1], Normals[2]);
						if (Face.IsQuad)
						{
							Vector3f DNormal = RhinoMesh.Normals[Face.D];
							AddNormalsToMesh(DatasmithMesh, DatasmithFaceIndex + 1, Normals[0], Normals[2], DNormal);
						}
					}
				}

				if (MeshInfo.TextureMappings.Count > 0)
<<<<<<< HEAD
				{
					for (int UVChannel = 0; UVChannel < MeshInfo.TextureMappings.Count; ++UVChannel)
					{
						// Since we are offsetting the meshes before exporting them, we must apply the same correction to the UV transform.
						Transform InverveOffsetTranform;
						MeshInfo.OffsetTransform.TryGetInverse(out InverveOffsetTranform);
						DatasmithTextureMappingData TextureMappingData = MeshInfo.TextureMappings[UVChannel];
						Transform CorrectedTransform = InverveOffsetTranform * TextureMappingData.ObjectTransform;

						// Rhino gives no guarantee on the state of the texture mapping in a given mesh.
						// We must make sure that UV is set to the channel we are exporting.
						const bool bLazyLoad = false;
						RhinoMesh.SetTextureCoordinates(TextureMappingData.RhinoTextureMapping, CorrectedTransform, bLazyLoad);

						// Add the UV coordinates to the current channel.
						AddUVsToMesh(DatasmithMesh, RhinoMesh, UVChannel, UVIndexOffset);
					}
				}
				else
				{
=======
				{
					for (int UVChannel = 0; UVChannel < MeshInfo.TextureMappings.Count; ++UVChannel)
					{
						// Since we are offsetting the meshes before exporting them, we must apply the same correction to the UV transform.
						Transform InverveOffsetTranform;
						MeshInfo.OffsetTransform.TryGetInverse(out InverveOffsetTranform);
						DatasmithTextureMappingData TextureMappingData = MeshInfo.TextureMappings[UVChannel];
						Transform CorrectedTransform = InverveOffsetTranform * TextureMappingData.ObjectTransform;

						// Rhino gives no guarantee on the state of the texture mapping in a given mesh.
						// We must make sure that UV is set to the channel we are exporting.
						const bool bLazyLoad = false;
						RhinoMesh.SetTextureCoordinates(TextureMappingData.RhinoTextureMapping, CorrectedTransform, bLazyLoad);

						// Add the UV coordinates to the current channel.
						AddUVsToMesh(DatasmithMesh, RhinoMesh, UVChannel, UVIndexOffset);
					}
				}
				else
				{
>>>>>>> d731a049
					// No custom TextureMapping, just export the current UV coordinate in channel 0.
					AddUVsToMesh(DatasmithMesh, RhinoMesh, 0, UVIndexOffset);
				}

				VertexIndexOffset += RhinoMesh.Vertices.Count;
				FaceIndexOffset += RhinoMesh.Faces.Count + RhinoMesh.Faces.QuadCount;
				UVIndexOffset += RhinoMesh.TextureCoordinates.Count;
			}
		}

		private static void InitializeDatasmithMesh(FDatasmithFacadeMesh DatasmithMesh, List<Mesh> MeshSections, int NumberOfUVChannels)
		{
			int TotalNumberOfVertices = 0;
			int TotalNumberOfFaces = 0;
			int TotalNumberOfTextureCoordinates = 0;

			foreach (Mesh MeshSection in MeshSections)
			{
				TotalNumberOfVertices += MeshSection.Vertices.Count;
				TotalNumberOfFaces += MeshSection.Faces.Count + MeshSection.Faces.QuadCount;
				TotalNumberOfTextureCoordinates += MeshSection.TextureCoordinates.Count;
			}

			DatasmithMesh.SetVerticesCount(TotalNumberOfVertices);
			DatasmithMesh.SetFacesCount(TotalNumberOfFaces);
			DatasmithMesh.SetUVChannelsCount(NumberOfUVChannels);

			for (int UVChannel = 0; UVChannel < NumberOfUVChannels; ++UVChannel)
			{
				DatasmithMesh.SetUVCount(UVChannel, TotalNumberOfTextureCoordinates);
			}
<<<<<<< HEAD
=======
		}

		private static void AddVertexColorToMesh(FDatasmithFacadeMesh DatasmithMesh, Mesh RhinoMesh, MeshFace Face, int FaceIndex, int VertexIndexOffset)
		{
			int VertexInstanceIndex = (FaceIndex * 3) + VertexIndexOffset;

			Color ColorA = RhinoMesh.VertexColors[Face.A];
			Color ColorB = RhinoMesh.VertexColors[Face.B];
			Color ColorC = RhinoMesh.VertexColors[Face.C];
			DatasmithMesh.SetVertexColor(VertexInstanceIndex + 0, ColorA.R, ColorA.G, ColorA.B, ColorA.A);
			DatasmithMesh.SetVertexColor(VertexInstanceIndex + 1, ColorB.R, ColorB.G, ColorB.B, ColorB.A);
			DatasmithMesh.SetVertexColor(VertexInstanceIndex + 2, ColorC.R, ColorC.G, ColorC.B, ColorC.A);

			if (Face.IsQuad)
			{
				Color ColorD = RhinoMesh.VertexColors[Face.D];
				DatasmithMesh.SetVertexColor(VertexInstanceIndex + 3, ColorA.R, ColorA.G, ColorA.B, ColorA.A);
				DatasmithMesh.SetVertexColor(VertexInstanceIndex + 4, ColorC.R, ColorC.G, ColorC.B, ColorC.A);
				DatasmithMesh.SetVertexColor(VertexInstanceIndex + 5, ColorD.R, ColorD.G, ColorD.B, ColorD.A);
			}
>>>>>>> d731a049
		}

		private static void AddNormalsToMesh(FDatasmithFacadeMesh Mesh, int FaceIndex, Vector3f Normal)
		{
			AddNormalsToMesh(Mesh, FaceIndex, Normal, Normal, Normal);
		}

		private static void AddNormalsToMesh(FDatasmithFacadeMesh Mesh, int FaceIndex, Vector3f NormalA, Vector3f NormalB, Vector3f NormalC)
		{
			int NormalIndex = FaceIndex * 3;
			Mesh.SetNormal(NormalIndex, NormalA.X, NormalA.Y, NormalA.Z);
			Mesh.SetNormal(NormalIndex + 1, NormalB.X, NormalB.Y, NormalB.Z);
			Mesh.SetNormal(NormalIndex + 2, NormalC.X, NormalC.Y, NormalC.Z);
		}

		private static void AddUVsToMesh(FDatasmithFacadeMesh DatasmithMesh, Mesh RhinoMesh, int UVChannel, int UVIndexOffset)
		{
			// Add the UV coordinates for the triangles we just added.
			for (int UVIndex = 0; UVIndex < RhinoMesh.TextureCoordinates.Count; ++UVIndex)
			{
				Point2f UV = RhinoMesh.TextureCoordinates[UVIndex];
				DatasmithMesh.SetUV(UVChannel, UVIndex + UVIndexOffset, UV.X, 1 - UV.Y);
			}
		}
	}
}<|MERGE_RESOLUTION|>--- conflicted
+++ resolved
@@ -176,7 +176,6 @@
 				}
 
 				if (MeshInfo.TextureMappings.Count > 0)
-<<<<<<< HEAD
 				{
 					for (int UVChannel = 0; UVChannel < MeshInfo.TextureMappings.Count; ++UVChannel)
 					{
@@ -197,28 +196,6 @@
 				}
 				else
 				{
-=======
-				{
-					for (int UVChannel = 0; UVChannel < MeshInfo.TextureMappings.Count; ++UVChannel)
-					{
-						// Since we are offsetting the meshes before exporting them, we must apply the same correction to the UV transform.
-						Transform InverveOffsetTranform;
-						MeshInfo.OffsetTransform.TryGetInverse(out InverveOffsetTranform);
-						DatasmithTextureMappingData TextureMappingData = MeshInfo.TextureMappings[UVChannel];
-						Transform CorrectedTransform = InverveOffsetTranform * TextureMappingData.ObjectTransform;
-
-						// Rhino gives no guarantee on the state of the texture mapping in a given mesh.
-						// We must make sure that UV is set to the channel we are exporting.
-						const bool bLazyLoad = false;
-						RhinoMesh.SetTextureCoordinates(TextureMappingData.RhinoTextureMapping, CorrectedTransform, bLazyLoad);
-
-						// Add the UV coordinates to the current channel.
-						AddUVsToMesh(DatasmithMesh, RhinoMesh, UVChannel, UVIndexOffset);
-					}
-				}
-				else
-				{
->>>>>>> d731a049
 					// No custom TextureMapping, just export the current UV coordinate in channel 0.
 					AddUVsToMesh(DatasmithMesh, RhinoMesh, 0, UVIndexOffset);
 				}
@@ -250,8 +227,6 @@
 			{
 				DatasmithMesh.SetUVCount(UVChannel, TotalNumberOfTextureCoordinates);
 			}
-<<<<<<< HEAD
-=======
 		}
 
 		private static void AddVertexColorToMesh(FDatasmithFacadeMesh DatasmithMesh, Mesh RhinoMesh, MeshFace Face, int FaceIndex, int VertexIndexOffset)
@@ -272,7 +247,6 @@
 				DatasmithMesh.SetVertexColor(VertexInstanceIndex + 4, ColorC.R, ColorC.G, ColorC.B, ColorC.A);
 				DatasmithMesh.SetVertexColor(VertexInstanceIndex + 5, ColorD.R, ColorD.G, ColorD.B, ColorD.A);
 			}
->>>>>>> d731a049
 		}
 
 		private static void AddNormalsToMesh(FDatasmithFacadeMesh Mesh, int FaceIndex, Vector3f Normal)
