--- conflicted
+++ resolved
@@ -57,11 +57,7 @@
 		echo "Copy $DylibName"
 		cp "$DylibPath" "$OurDylibFolder"
 		chmod +w "$OurDylibFolder/$DylibName"
-<<<<<<< HEAD
-		install_name_tool -id @loader_path/$DylibName "$OurDylibFolder/$DylibName"
-=======
 		install_name_tool -id @loader_path/$DylibName "$OurDylibFolder/$DylibName" > /dev/null 2>&1
->>>>>>> 4af6daef
 	fi
 }
 
