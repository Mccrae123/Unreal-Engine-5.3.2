﻿<?xml version="1.0" encoding="utf-8"?>
<ApplicationPackage SchemaVersion="1.0" AutodeskProduct="Naviswork" Name="Datasmith Navisworks Exporter" Description="Unreal Datasmith exporter for Navisworks" AppVersion="Unreal Engine 4.27.2" ProductCode="" upgradeCode="" OnlineDocumentation="https://www.unrealengine.com/en-US/datasmith/plugins" HelpFile="./Help.htm" Icon="./DatasmithIcon32.png">    
	<CompanyDetails Name="Epic Games,  https://www.unrealengine.com/"/>
    <Components Description="2019">
	    <RuntimeRequirements OS="Win64" Platform="NAVMAN|NAVSIM" SeriesMin="Nw16" SeriesMax="Nw16" />
        <ComponentEntry AppName="Datasmith Exporter for Autodesk® Navisworks® 2019" AppType="ManagedPlugin" ModuleName="./DatasmithNavisworksPlugin2019.dll" />
    </Components>
    <Components Description="2020">
	    <RuntimeRequirements OS="Win64" Platform="NAVMAN|NAVSIM" SeriesMin="Nw17" SeriesMax="Nw17" />
        <ComponentEntry AppName="Datasmith Exporter for Autodesk® Navisworks® 2020" AppType="ManagedPlugin" ModuleName="./DatasmithNavisworksPlugin2020.dll" />
    </Components>
    <Components Description="2021">
	    <RuntimeRequirements OS="Win64" Platform="NAVMAN|NAVSIM" SeriesMin="Nw18" SeriesMax="Nw18" />
        <ComponentEntry AppName="Datasmith Exporter for Autodesk® Navisworks® 2021" AppType="ManagedPlugin" ModuleName="./DatasmithNavisworksPlugin2021.dll" />
    </Components>
    <Components Description="2022">
	    <RuntimeRequirements OS="Win64" Platform="NAVMAN|NAVSIM" SeriesMin="Nw19" SeriesMax="Nw19" />
        <ComponentEntry AppName="Datasmith Exporter for Autodesk® Navisworks® 2022" AppType="ManagedPlugin" ModuleName="./DatasmithNavisworksPlugin2022.dll" />
    </Components>
    <Components Description="2023">
	    <RuntimeRequirements OS="Win64" Platform="NAVMAN|NAVSIM" SeriesMin="Nw20" SeriesMax="Nw20" />
        <ComponentEntry AppName="Datasmith Exporter for Autodesk® Navisworks® 2023" AppType="ManagedPlugin" ModuleName="./DatasmithNavisworksPlugin2023.dll" />
    </Components>
<<<<<<< HEAD
=======
    <Components Description="2024">
	    <RuntimeRequirements OS="Win64" Platform="NAVMAN|NAVSIM" SeriesMin="Nw21" SeriesMax="Nw21" />
        <ComponentEntry AppName="Datasmith Exporter for Autodesk® Navisworks® 2024" AppType="ManagedPlugin" ModuleName="./DatasmithNavisworksPlugin2024.dll" />
    </Components>
>>>>>>> 4af6daef
</ApplicationPackage><|MERGE_RESOLUTION|>--- conflicted
+++ resolved
@@ -21,11 +21,8 @@
 	    <RuntimeRequirements OS="Win64" Platform="NAVMAN|NAVSIM" SeriesMin="Nw20" SeriesMax="Nw20" />
         <ComponentEntry AppName="Datasmith Exporter for Autodesk® Navisworks® 2023" AppType="ManagedPlugin" ModuleName="./DatasmithNavisworksPlugin2023.dll" />
     </Components>
-<<<<<<< HEAD
-=======
     <Components Description="2024">
 	    <RuntimeRequirements OS="Win64" Platform="NAVMAN|NAVSIM" SeriesMin="Nw21" SeriesMax="Nw21" />
         <ComponentEntry AppName="Datasmith Exporter for Autodesk® Navisworks® 2024" AppType="ManagedPlugin" ModuleName="./DatasmithNavisworksPlugin2024.dll" />
     </Components>
->>>>>>> 4af6daef
 </ApplicationPackage>