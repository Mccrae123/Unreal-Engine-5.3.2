// Copyright Epic Games, Inc. All Rights Reserved.
#pragma once

#include "DatasmithCADWorker.h"

#include "CADOptions.h"
#include "DatasmithCommands.h"
#include "DatasmithDispatcherNetworking.h"

#include "HAL/PlatformTime.h"

#include <atomic>

struct FFileStatData;
class FImportParameters;

class FDatasmithCADWorkerImpl
{
public:
	FDatasmithCADWorkerImpl(int32 InServerPID, int32 InServerPort, const FString& EnginePluginsPath, const FString& InCachePath);
	bool Run();

private:
	void InitiatePing();

	void ProcessCommand(const DatasmithDispatcher::FPingCommand& PingCommand);
	void ProcessCommand(const DatasmithDispatcher::FBackPingCommand& BackPingCommand);
	void ProcessCommand(const DatasmithDispatcher::FImportParametersCommand& BackPingCommand);
	void ProcessCommand(const DatasmithDispatcher::FRunTaskCommand& TerminateCommand);

	/**
	 * @param MaxDuration is defined in seconds.
	 */
<<<<<<< HEAD
	void CheckDuration(const CADLibrary::FFileDescriptor& FileToProcess, const int64 MaxDuration); 
	void CheckMemory();
=======
	static void CheckDuration(const CADLibrary::FFileDescriptor& FileToProcess, const int64 MaxDuration);
	static void CheckMemory();
>>>>>>> 74d0b334

private:
	DatasmithDispatcher::FNetworkClientNode NetworkInterface;
	DatasmithDispatcher::FCommandQueue CommandIO;

	int32 ServerPID;
	int32 ServerPort;
	FString EnginePluginsPath;
	FString CachePath;
	CADLibrary::FImportParameters ImportParameters;
	uint64 PingStartCycle;

<<<<<<< HEAD
	std::atomic<bool> bProcessIsRunning;
	std::atomic<bool> bRequestRestart;
=======
public:
	static std::atomic<bool> bProcessIsRunning;
	static std::atomic<bool> bRequestRestart;
>>>>>>> 74d0b334
};<|MERGE_RESOLUTION|>--- conflicted
+++ resolved
@@ -31,13 +31,8 @@
 	/**
 	 * @param MaxDuration is defined in seconds.
 	 */
-<<<<<<< HEAD
-	void CheckDuration(const CADLibrary::FFileDescriptor& FileToProcess, const int64 MaxDuration); 
-	void CheckMemory();
-=======
 	static void CheckDuration(const CADLibrary::FFileDescriptor& FileToProcess, const int64 MaxDuration);
 	static void CheckMemory();
->>>>>>> 74d0b334
 
 private:
 	DatasmithDispatcher::FNetworkClientNode NetworkInterface;
@@ -50,12 +45,7 @@
 	CADLibrary::FImportParameters ImportParameters;
 	uint64 PingStartCycle;
 
-<<<<<<< HEAD
-	std::atomic<bool> bProcessIsRunning;
-	std::atomic<bool> bRequestRestart;
-=======
 public:
 	static std::atomic<bool> bProcessIsRunning;
 	static std::atomic<bool> bRequestRestart;
->>>>>>> 74d0b334
 };