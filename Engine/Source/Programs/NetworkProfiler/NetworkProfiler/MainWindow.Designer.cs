--- conflicted
+++ resolved
@@ -219,28 +219,6 @@
             | System.Windows.Forms.AnchorStyles.Right)));
             this.NetworkChart.AntiAliasing = System.Windows.Forms.DataVisualization.Charting.AntiAliasingStyles.Graphics;
             this.NetworkChart.BackColor = System.Drawing.Color.Transparent;
-<<<<<<< HEAD
-            chartArea2.AxisX.MajorGrid.LineColor = System.Drawing.Color.DarkGray;
-            chartArea2.AxisX.ScrollBar.IsPositionedInside = false;
-            chartArea2.AxisY.MajorGrid.LineColor = System.Drawing.Color.DarkGray;
-            chartArea2.AxisY.ScrollBar.IsPositionedInside = false;
-            chartArea2.BackColor = System.Drawing.Color.Transparent;
-            chartArea2.CursorX.IsUserEnabled = true;
-            chartArea2.CursorX.IsUserSelectionEnabled = true;
-            chartArea2.Name = "DefaultChartArea";
-            this.NetworkChart.ChartAreas.Add(chartArea2);
-            legend2.BackColor = System.Drawing.Color.Transparent;
-            legend2.DockedToChartArea = "DefaultChartArea";
-            legend2.Docking = System.Windows.Forms.DataVisualization.Charting.Docking.Top;
-            legend2.LegendStyle = System.Windows.Forms.DataVisualization.Charting.LegendStyle.Column;
-            legend2.Name = "DefaultLegend";
-            this.NetworkChart.Legends.Add(legend2);
-            this.NetworkChart.Location = new System.Drawing.Point(15, 6);
-            this.NetworkChart.Name = "NetworkChart";
-            this.NetworkChart.Palette = System.Windows.Forms.DataVisualization.Charting.ChartColorPalette.Bright;
-            this.NetworkChart.Size = new System.Drawing.Size(998, 283);
-            this.NetworkChart.TabIndex = 2;
-=======
             chartArea5.AxisX.MajorGrid.LineColor = System.Drawing.Color.DarkGray;
             chartArea5.AxisX.ScrollBar.IsPositionedInside = false;
             chartArea5.AxisY.MajorGrid.LineColor = System.Drawing.Color.DarkGray;
@@ -261,7 +239,6 @@
             this.NetworkChart.Palette = System.Windows.Forms.DataVisualization.Charting.ChartColorPalette.Bright;
             this.NetworkChart.Size = new System.Drawing.Size(996, 274);
             this.NetworkChart.TabIndex = 19;
->>>>>>> 6bbb88c8
             this.NetworkChart.Text = "chart1";
             this.NetworkChart.CursorPositionChanged += new System.EventHandler<System.Windows.Forms.DataVisualization.Charting.CursorEventArgs>(this.NetworkChart_CursorPositionChanged);
             this.NetworkChart.SelectionRangeChanged += new System.EventHandler<System.Windows.Forms.DataVisualization.Charting.CursorEventArgs>(this.NetworkChart_SelectionRangeChanged);
@@ -275,108 +252,6 @@
             this.ChartListBox.BorderStyle = System.Windows.Forms.BorderStyle.FixedSingle;
             this.ChartListBox.CheckOnClick = true;
             this.ChartListBox.FormattingEnabled = true;
-<<<<<<< HEAD
-            this.ChartListBox.Location = new System.Drawing.Point(1019, 36);
-            this.ChartListBox.Name = "ChartListBox";
-            this.ChartListBox.Size = new System.Drawing.Size(198, 135);
-            this.ChartListBox.TabIndex = 3;
-            this.ChartListBox.SelectedValueChanged += new System.EventHandler(this.ChartListBox_SelectedValueChanged);
-            // 
-            // ApplyFiltersButton
-            // 
-            this.ApplyFiltersButton.Anchor = ((System.Windows.Forms.AnchorStyles)((System.Windows.Forms.AnchorStyles.Bottom | System.Windows.Forms.AnchorStyles.Right)));
-            this.ApplyFiltersButton.Location = new System.Drawing.Point(893, 545);
-            this.ApplyFiltersButton.Name = "ApplyFiltersButton";
-            this.ApplyFiltersButton.Size = new System.Drawing.Size(231, 23);
-            this.ApplyFiltersButton.TabIndex = 10;
-            this.ApplyFiltersButton.Text = "Apply Filters";
-            this.ApplyFiltersButton.UseVisualStyleBackColor = true;
-            this.ApplyFiltersButton.Click += new System.EventHandler(this.ApplyFiltersButton_Click);
-            // 
-            // label1
-            // 
-            this.label1.Anchor = ((System.Windows.Forms.AnchorStyles)((System.Windows.Forms.AnchorStyles.Bottom | System.Windows.Forms.AnchorStyles.Left)));
-            this.label1.AutoSize = true;
-            this.label1.Font = new System.Drawing.Font("Tahoma", 8.25F);
-            this.label1.Location = new System.Drawing.Point(20, 12);
-            this.label1.Name = "label1";
-            this.label1.Size = new System.Drawing.Size(60, 13);
-            this.label1.TabIndex = 11;
-            this.label1.Text = "Actor Filter";
-            // 
-            // label2
-            // 
-            this.label2.Anchor = ((System.Windows.Forms.AnchorStyles)((System.Windows.Forms.AnchorStyles.Bottom | System.Windows.Forms.AnchorStyles.Left)));
-            this.label2.AutoSize = true;
-            this.label2.Font = new System.Drawing.Font("Tahoma", 8.25F);
-            this.label2.Location = new System.Drawing.Point(4, 42);
-            this.label2.Name = "label2";
-            this.label2.Size = new System.Drawing.Size(76, 13);
-            this.label2.TabIndex = 12;
-            this.label2.Text = "Property Filter";
-            // 
-            // label3
-            // 
-            this.label3.Anchor = ((System.Windows.Forms.AnchorStyles)((System.Windows.Forms.AnchorStyles.Bottom | System.Windows.Forms.AnchorStyles.Left)));
-            this.label3.AutoSize = true;
-            this.label3.Font = new System.Drawing.Font("Tahoma", 8.25F);
-            this.label3.Location = new System.Drawing.Point(26, 71);
-            this.label3.Name = "label3";
-            this.label3.Size = new System.Drawing.Size(54, 13);
-            this.label3.TabIndex = 13;
-            this.label3.Text = "RPC Filter";
-            // 
-            // tabControl1
-            // 
-            this.tabControl1.Anchor = ((System.Windows.Forms.AnchorStyles)((((System.Windows.Forms.AnchorStyles.Top | System.Windows.Forms.AnchorStyles.Bottom) 
-            | System.Windows.Forms.AnchorStyles.Left) 
-            | System.Windows.Forms.AnchorStyles.Right)));
-            this.tabControl1.Controls.Add(this.tabPage1);
-            this.tabControl1.Controls.Add(this.tabPage3);
-            this.tabControl1.Controls.Add(this.tabPage4);
-            this.tabControl1.Controls.Add(this.tabPage5);
-            this.tabControl1.Controls.Add(this.AllObjectsTabPage);
-            this.tabControl1.Location = new System.Drawing.Point(12, 78);
-            this.tabControl1.Name = "tabControl1";
-            this.tabControl1.SelectedIndex = 0;
-            this.tabControl1.Size = new System.Drawing.Size(1231, 600);
-            this.tabControl1.TabIndex = 14;
-            // 
-            // tabPage1
-            // 
-            this.tabPage1.Controls.Add(this.checkAllConnectionsCheckBox);
-            this.tabPage1.Controls.Add(this.Details);
-            this.tabPage1.Controls.Add(this.ApplyFiltersButton);
-            this.tabPage1.Controls.Add(this.ConnectionListBox);
-            this.tabPage1.Controls.Add(this.StackedBunchSizeRadioButton);
-            this.tabPage1.Controls.Add(this.LineViewRadioButton);
-            this.tabPage1.Controls.Add(this.panel1);
-            this.tabPage1.Controls.Add(this.NetworkChart);
-            this.tabPage1.Controls.Add(this.ChartListBox);
-            this.tabPage1.Location = new System.Drawing.Point(4, 22);
-            this.tabPage1.Name = "tabPage1";
-            this.tabPage1.Padding = new System.Windows.Forms.Padding(3);
-            this.tabPage1.Size = new System.Drawing.Size(1223, 574);
-            this.tabPage1.TabIndex = 0;
-            this.tabPage1.Text = "Chart, Filters, Details";
-            this.tabPage1.UseVisualStyleBackColor = true;
-            // 
-            // checkAllConnectionsCheckBox
-            // 
-            this.checkAllConnectionsCheckBox.Anchor = ((System.Windows.Forms.AnchorStyles)((System.Windows.Forms.AnchorStyles.Bottom | System.Windows.Forms.AnchorStyles.Right)));
-            this.checkAllConnectionsCheckBox.Checked = true;
-            this.checkAllConnectionsCheckBox.AutoSize = true;
-            this.checkAllConnectionsCheckBox.Location = new System.Drawing.Point(896, 295);
-            this.checkAllConnectionsCheckBox.Name = "checkAllConnectionsCheckBox";
-            this.checkAllConnectionsCheckBox.Size = new System.Drawing.Size(15, 14);
-            this.checkAllConnectionsCheckBox.TabIndex = 23;
-            this.checkAllConnectionsCheckBox.UseVisualStyleBackColor = true;
-            this.checkAllConnectionsCheckBox.Click += CheckAllConnectionsCheckBox_Click;
-            // 
-            // Details
-            // 
-            this.Details.Anchor = ((System.Windows.Forms.AnchorStyles)(((System.Windows.Forms.AnchorStyles.Bottom | System.Windows.Forms.AnchorStyles.Left) 
-=======
             this.ChartListBox.Location = new System.Drawing.Point(1009, 40);
             this.ChartListBox.Name = "ChartListBox";
             this.ChartListBox.Size = new System.Drawing.Size(198, 212);
@@ -400,24 +275,15 @@
 			// 
 			this.Details.Anchor = ((System.Windows.Forms.AnchorStyles)((((System.Windows.Forms.AnchorStyles.Top | System.Windows.Forms.AnchorStyles.Bottom) 
             | System.Windows.Forms.AnchorStyles.Left) 
->>>>>>> 6bbb88c8
             | System.Windows.Forms.AnchorStyles.Right)));
             this.Details.Controls.Add(this.tabPage2);
             this.Details.Controls.Add(this.tabPage6);
             this.Details.Controls.Add(this.tabPage8);
-<<<<<<< HEAD
-            this.Details.Location = new System.Drawing.Point(15, 295);
-            this.Details.Name = "Details";
-            this.Details.SelectedIndex = 0;
-            this.Details.Size = new System.Drawing.Size(875, 279);
-            this.Details.TabIndex = 22;
-=======
             this.Details.Location = new System.Drawing.Point(0, -2);
             this.Details.Name = "Details";
             this.Details.SelectedIndex = 0;
             this.Details.Size = new System.Drawing.Size(873, 279);
             this.Details.TabIndex = 27;
->>>>>>> 6bbb88c8
             // 
             // tabPage2
             // 
@@ -425,11 +291,7 @@
             this.tabPage2.Location = new System.Drawing.Point(4, 22);
             this.tabPage2.Name = "tabPage2";
             this.tabPage2.Padding = new System.Windows.Forms.Padding(3);
-<<<<<<< HEAD
-            this.tabPage2.Size = new System.Drawing.Size(867, 253);
-=======
             this.tabPage2.Size = new System.Drawing.Size(865, 253);
->>>>>>> 6bbb88c8
             this.tabPage2.TabIndex = 0;
             this.tabPage2.Text = "Summary";
             this.tabPage2.UseVisualStyleBackColor = true;
@@ -439,54 +301,24 @@
             this.ActorSummaryView.BorderStyle = System.Windows.Forms.BorderStyle.None;
             this.ActorSummaryView.Dock = System.Windows.Forms.DockStyle.Fill;
             this.ActorSummaryView.Font = new System.Drawing.Font("Consolas", 8.25F, System.Drawing.FontStyle.Regular, System.Drawing.GraphicsUnit.Point, ((byte)(0)));
-<<<<<<< HEAD
-            this.ActorSummaryView.Location = new System.Drawing.Point(3, 6);
-            this.ActorSummaryView.Name = "ActorSummaryView";
-            this.ActorSummaryView.Size = new System.Drawing.Size(864, 243);
-=======
             this.ActorSummaryView.Location = new System.Drawing.Point(3, 3);
             this.ActorSummaryView.Name = "ActorSummaryView";
             this.ActorSummaryView.Size = new System.Drawing.Size(859, 247);
->>>>>>> 6bbb88c8
             this.ActorSummaryView.TabIndex = 19;
             // 
             // tabPage6
             // 
-<<<<<<< HEAD
-            this.tabPage6.Controls.Add(this.ActorPerfPropsDetailsListView);
-            this.tabPage6.Controls.Add(this.ActorPerfPropsListView);
-            this.tabPage6.Location = new System.Drawing.Point(4, 22);
-            this.tabPage6.Name = "tabPage6";
-            this.tabPage6.Padding = new System.Windows.Forms.Padding(3);
-            this.tabPage6.Size = new System.Drawing.Size(867, 253);
-=======
             this.tabPage6.Controls.Add(this.splitContainer1);
             this.tabPage6.Location = new System.Drawing.Point(4, 22);
             this.tabPage6.Name = "tabPage6";
             this.tabPage6.Padding = new System.Windows.Forms.Padding(3);
             this.tabPage6.Size = new System.Drawing.Size(865, 253);
->>>>>>> 6bbb88c8
             this.tabPage6.TabIndex = 1;
             this.tabPage6.Text = "Actors";
             this.tabPage6.UseVisualStyleBackColor = true;
             // 
             // splitContainer1
             // 
-<<<<<<< HEAD
-            this.ActorPerfPropsDetailsListView.Anchor = ((System.Windows.Forms.AnchorStyles)(((System.Windows.Forms.AnchorStyles.Top | System.Windows.Forms.AnchorStyles.Bottom) 
-            | System.Windows.Forms.AnchorStyles.Right)));
-            this.ActorPerfPropsDetailsListView.Font = new System.Drawing.Font("Tahoma", 8.25F);
-            this.ActorPerfPropsDetailsListView.FullRowSelect = true;
-            this.ActorPerfPropsDetailsListView.GridLines = true;
-            this.ActorPerfPropsDetailsListView.HideSelection = false;
-            this.ActorPerfPropsDetailsListView.Location = new System.Drawing.Point(671, 0);
-            this.ActorPerfPropsDetailsListView.Name = "ActorPerfPropsDetailsListView";
-            this.ActorPerfPropsDetailsListView.Size = new System.Drawing.Size(283, 262);
-            this.ActorPerfPropsDetailsListView.TabIndex = 22;
-            this.ActorPerfPropsDetailsListView.UseCompatibleStateImageBehavior = false;
-            this.ActorPerfPropsDetailsListView.View = System.Windows.Forms.View.Details;
-            this.ActorPerfPropsDetailsListView.ColumnClick += new System.Windows.Forms.ColumnClickEventHandler(this.ActorPerfPropsDetailsListView_ColumnClick);
-=======
             this.splitContainer1.Dock = System.Windows.Forms.DockStyle.Fill;
             this.splitContainer1.Location = new System.Drawing.Point(3, 3);
             this.splitContainer1.Name = "splitContainer1";
@@ -501,7 +333,6 @@
             this.splitContainer1.Size = new System.Drawing.Size(859, 247);
             this.splitContainer1.SplitterDistance = 598;
             this.splitContainer1.TabIndex = 0;
->>>>>>> 6bbb88c8
             // 
             // ActorPerfPropsListView
             // 
@@ -510,17 +341,10 @@
             this.ActorPerfPropsListView.FullRowSelect = true;
             this.ActorPerfPropsListView.GridLines = true;
             this.ActorPerfPropsListView.HideSelection = false;
-<<<<<<< HEAD
-            this.ActorPerfPropsListView.Location = new System.Drawing.Point(-4, 0);
-            this.ActorPerfPropsListView.Name = "ActorPerfPropsListView";
-            this.ActorPerfPropsListView.Size = new System.Drawing.Size(678, 262);
-            this.ActorPerfPropsListView.TabIndex = 21;
-=======
             this.ActorPerfPropsListView.Location = new System.Drawing.Point(0, 0);
             this.ActorPerfPropsListView.Name = "ActorPerfPropsListView";
             this.ActorPerfPropsListView.Size = new System.Drawing.Size(598, 247);
             this.ActorPerfPropsListView.TabIndex = 22;
->>>>>>> 6bbb88c8
             this.ActorPerfPropsListView.UseCompatibleStateImageBehavior = false;
             this.ActorPerfPropsListView.View = System.Windows.Forms.View.Details;
             this.ActorPerfPropsListView.ColumnClick += new System.Windows.Forms.ColumnClickEventHandler(this.ActorPerfPropsListView_ColumnClick);
@@ -546,11 +370,7 @@
             this.tabPage8.Controls.Add(this.TokenDetailsView);
             this.tabPage8.Location = new System.Drawing.Point(4, 22);
             this.tabPage8.Name = "tabPage8";
-<<<<<<< HEAD
-            this.tabPage8.Size = new System.Drawing.Size(867, 253);
-=======
             this.tabPage8.Size = new System.Drawing.Size(865, 253);
->>>>>>> 6bbb88c8
             this.tabPage8.TabIndex = 3;
             this.tabPage8.Text = "Token Details";
             this.tabPage8.UseVisualStyleBackColor = true;
@@ -560,15 +380,9 @@
             this.TokenDetailsView.BorderStyle = System.Windows.Forms.BorderStyle.None;
             this.TokenDetailsView.Dock = System.Windows.Forms.DockStyle.Fill;
             this.TokenDetailsView.Font = new System.Drawing.Font("Consolas", 8.25F, System.Drawing.FontStyle.Regular, System.Drawing.GraphicsUnit.Point, ((byte)(0)));
-<<<<<<< HEAD
-            this.TokenDetailsView.Location = new System.Drawing.Point(4, -93);
-            this.TokenDetailsView.Name = "TokenDetailsView";
-            this.TokenDetailsView.Size = new System.Drawing.Size(787, 355);
-=======
             this.TokenDetailsView.Location = new System.Drawing.Point(0, 0);
             this.TokenDetailsView.Name = "TokenDetailsView";
             this.TokenDetailsView.Size = new System.Drawing.Size(865, 253);
->>>>>>> 6bbb88c8
             this.TokenDetailsView.TabIndex = 21;
             // 
             // ApplyFiltersButton
@@ -589,47 +403,12 @@
             this.ConnectionListBox.CheckOnClick = true;
             this.ConnectionListBox.Font = new System.Drawing.Font("Consolas", 8.25F, System.Drawing.FontStyle.Regular, System.Drawing.GraphicsUnit.Point, ((byte)(0)));
             this.ConnectionListBox.FormattingEnabled = true;
-<<<<<<< HEAD
-            this.ConnectionListBox.Location = new System.Drawing.Point(893, 315);
-            this.ConnectionListBox.Name = "ConnectionListBox";
-            this.ConnectionListBox.Size = new System.Drawing.Size(322, 109);
-            this.ConnectionListBox.TabIndex = 21;
-            this.ConnectionListBox.SelectedValueChanged += new System.EventHandler(this.ConnectionListBox_SelectedValueChanged);
-            // 
-            // StackedBunchSizeRadioButton
-            // 
-            this.StackedBunchSizeRadioButton.Anchor = ((System.Windows.Forms.AnchorStyles)((System.Windows.Forms.AnchorStyles.Top | System.Windows.Forms.AnchorStyles.Right)));
-            this.StackedBunchSizeRadioButton.AutoSize = true;
-            this.StackedBunchSizeRadioButton.Location = new System.Drawing.Point(1096, 7);
-            this.StackedBunchSizeRadioButton.Name = "StackedBunchSizeRadioButton";
-            this.StackedBunchSizeRadioButton.Size = new System.Drawing.Size(119, 17);
-            this.StackedBunchSizeRadioButton.TabIndex = 18;
-            this.StackedBunchSizeRadioButton.Text = "Stacked bunch size";
-            this.StackedBunchSizeRadioButton.UseVisualStyleBackColor = true;
-            this.StackedBunchSizeRadioButton.CheckedChanged += new System.EventHandler(this.StackedBunchSizeRadioButton_CheckChanged);
-            // 
-            // LineViewRadioButton
-            // 
-            this.LineViewRadioButton.Anchor = ((System.Windows.Forms.AnchorStyles)((System.Windows.Forms.AnchorStyles.Top | System.Windows.Forms.AnchorStyles.Right)));
-            this.LineViewRadioButton.AutoSize = true;
-            this.LineViewRadioButton.Checked = true;
-            this.LineViewRadioButton.Location = new System.Drawing.Point(1020, 7);
-            this.LineViewRadioButton.Name = "LineViewRadioButton";
-            this.LineViewRadioButton.Size = new System.Drawing.Size(70, 17);
-            this.LineViewRadioButton.TabIndex = 17;
-            this.LineViewRadioButton.TabStop = true;
-            this.LineViewRadioButton.Text = "Line view";
-            this.LineViewRadioButton.UseVisualStyleBackColor = true;
-            this.LineViewRadioButton.CheckedChanged += new System.EventHandler(this.LineViewRadioButton_CheckChanged);
-            // 
-=======
             this.ConnectionListBox.Location = new System.Drawing.Point(883, 22);
             this.ConnectionListBox.Name = "ConnectionListBox";
             this.ConnectionListBox.Size = new System.Drawing.Size(322, 109);
             this.ConnectionListBox.TabIndex = 26;
             this.ConnectionListBox.SelectedValueChanged += new System.EventHandler(this.ConnectionListBox_SelectedValueChanged);
             // 
->>>>>>> 6bbb88c8
             // panel1
             // 
             this.panel1.Anchor = ((System.Windows.Forms.AnchorStyles)((System.Windows.Forms.AnchorStyles.Bottom | System.Windows.Forms.AnchorStyles.Right)));
@@ -639,17 +418,10 @@
             this.panel1.Controls.Add(this.label1);
             this.panel1.Controls.Add(this.label3);
             this.panel1.Controls.Add(this.label2);
-<<<<<<< HEAD
-            this.panel1.Location = new System.Drawing.Point(893, 442);
-            this.panel1.Name = "panel1";
-            this.panel1.Size = new System.Drawing.Size(324, 98);
-            this.panel1.TabIndex = 15;
-=======
             this.panel1.Location = new System.Drawing.Point(883, 138);
             this.panel1.Name = "panel1";
             this.panel1.Size = new System.Drawing.Size(324, 98);
             this.panel1.TabIndex = 25;
->>>>>>> 6bbb88c8
             // 
             // RPCFilterBox
             // 
