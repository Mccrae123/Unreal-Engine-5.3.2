--- conflicted
+++ resolved
@@ -77,10 +77,6 @@
 		CircularlyReferencedDependentModules.AddRange(
 			new string[] {
 				"BlueprintGraph",
-<<<<<<< HEAD
-				"BlueprintNativeCodeGen",
-=======
->>>>>>> 6bbb88c8
 				"UMGEditor",
 				"Merge"
             }
