--- conflicted
+++ resolved
@@ -6,16 +6,6 @@
 {
 	public Kismet(ReadOnlyTargetRules Target) : base(Target)
 	{
-<<<<<<< HEAD
-		PrivateIncludePaths.AddRange(
-			new string[] {
-				"Editor/GraphEditor/Private",
-				"Editor/SceneOutliner/Private",
-			}
-		);
-
-=======
->>>>>>> 4af6daef
 		PrivateIncludePathModuleNames.AddRange(
 			new string[] { 
 				"AssetRegistry", 
@@ -61,25 +51,15 @@
 				"JsonUtilities",
 				"DesktopPlatform",
 				"HotReload",
-<<<<<<< HEAD
-                "UMGEditor",
-                "UMG", // for SBlueprintDiff
-                "WorkspaceMenuStructure",
-=======
 				"UMGEditor",
 				"UMG", // for SBlueprintDiff
 				"WorkspaceMenuStructure",
->>>>>>> 4af6daef
 				"DeveloperSettings",
 				"ToolMenus",
 				"SubobjectEditor",
 				"SubobjectDataInterface",
 				"ToolWidgets",
-<<<<<<< HEAD
-            }
-=======
 			}
->>>>>>> 4af6daef
 			);
 
         DynamicallyLoadedModuleNames.AddRange(
