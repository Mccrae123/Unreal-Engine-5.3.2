--- conflicted
+++ resolved
@@ -135,10 +135,6 @@
 	UE_DEPRECATED(5.1, "Please use GetPinTypeSelectorFilters")
 	virtual TSharedPtr<class IPinTypeSelectorFilter> GetImportedPinTypeSelectorFilter() const { return nullptr; }
 
-<<<<<<< HEAD
-	/** Return whether the given object falls outside the scope of the current set of imported namespaces within this editor context. Default is FALSE (imported). */
-	virtual bool IsNonImportedObject(const UObject* InObject) const { return false; }
-=======
 	/** Get all the the pin type selector filters within this editor context. */
 	virtual void GetPinTypeSelectorFilters(TArray<TSharedPtr<class IPinTypeSelectorFilter>>& OutFilters) const {}
 	
@@ -147,7 +143,6 @@
 
 	/** Return whether the given object (referenced by path) falls outside the scope of the current set of imported namespaces within this editor context. Default is FALSE (imported). */
 	virtual bool IsNonImportedObject(const FSoftObjectPath& InObject) const { return false; }
->>>>>>> d731a049
 
 	UE_DEPRECATED(5.0, "GetSelectedSCSEditorTreeNodes has been deprecated. Use GetSelectedSubobjectEditorTreeNodes instead.")
 	virtual TArray<TSharedPtr<class FSCSEditorTreeNode> >  GetSelectedSCSEditorTreeNodes() const = 0;
