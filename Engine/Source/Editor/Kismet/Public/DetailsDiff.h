--- conflicted
+++ resolved
@@ -41,11 +41,8 @@
 	/** Link the two details panels so they scroll in sync with one another */
 	static void LinkScrolling(FDetailsDiff& LeftPanel, FDetailsDiff& RightPanel, const TAttribute<TArray<FVector2f>>& ScrollRate);
 
-<<<<<<< HEAD
-=======
 	static TSharedRef<IDetailsView> CreateDetailsView(const UObject* InObject, TSharedPtr<SScrollBar> ExternalScrollbar = nullptr, bool bScrollbarOnLeft = false);
 
->>>>>>> 4af6daef
 private:
 	void HandlePropertiesChanged();
 
