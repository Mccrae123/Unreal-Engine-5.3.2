--- conflicted
+++ resolved
@@ -1,8 +1,4 @@
 // Copyright 1998-2016 Epic Games, Inc. All Rights Reserved.
-<<<<<<< HEAD
-
-=======
->>>>>>> e58dcb1b
 
 #include "BlueprintEditorPrivatePCH.h"
 #include "SBlueprintProfilerView.h"
@@ -31,38 +27,6 @@
 	// Register for Profiler toggle events
 	FBlueprintCoreDelegates::OnToggleScriptProfiler.AddSP(this, &SBlueprintProfilerView::OnToggleProfiler);
 	// Initialise the number format.
-<<<<<<< HEAD
-	NumberFormat.MinimumFractionalDigits = 4;
-	NumberFormat.MaximumFractionalDigits = 4;
-	NumberFormat.UseGrouping = false;
-	// Update the average sample retention count.
-	FBPPerformanceData::StatSampleSize = GetDefault<UEditorExperimentalSettings>()->BlueprintProfilerAverageSampleCount;
-	// Create the display text for the user
-	if (GetDefault<UEditorExperimentalSettings>()->bBlueprintPerformanceAnalysisTools)
-	{
-		IBlueprintProfilerInterface* ProfilerInterface = FModuleManager::GetModulePtr<IBlueprintProfilerInterface>("BlueprintProfiler");
-		const bool bProfilerEnabled	= ProfilerInterface && ProfilerInterface->IsProfilerEnabled();
-		StatusText = bProfilerEnabled ? NSLOCTEXT("ActiveProfilerWidget", "NoDataText", "The Blueprint Profiler is active but does not currently have any data to display") :
-										NSLOCTEXT("InactiveProfilerWidget", "InactiveText", "The Blueprint Profiler is currently Inactive");
-	}
-	else
-	{
-		StatusText = NSLOCTEXT("DisabledProfilerWidget", "DisabledProfilerText", "The Blueprint Profiler is experimental and is currently not enabled in the editor preferences");
-	}
-	// Create the profiler view widgets
-	bTreeViewIsDirty = false;
-	CreateProfilerWidgets();
-}
-
-TSharedRef<ITableRow> SBlueprintProfilerView::OnGenerateRowForProfiler(FBPProfilerStatPtr InItem, const TSharedRef<STableViewBase>& OwnerTable)
-{
-	return SNew(SProfilerStatRow, OwnerTable, InItem);
-}
-
-void SBlueprintProfilerView::OnGetChildrenForProfiler(FBPProfilerStatPtr InParent, TArray<FBPProfilerStatPtr>& OutChildren)
-{
-	if (InParent.IsValid())
-=======
 	FNumberFormattingOptions StatisticNumberFormat;
 	StatisticNumberFormat.MinimumFractionalDigits = 4;
 	StatisticNumberFormat.MaximumFractionalDigits = 4;
@@ -70,7 +34,6 @@
 	FScriptPerfData::SetNumberFormattingForStats(StatisticNumberFormat);
 	// Create the display text for the user
 	if (GetDefault<UEditorExperimentalSettings>()->bBlueprintPerformanceAnalysisTools)
->>>>>>> e58dcb1b
 	{
 		IBlueprintProfilerInterface* ProfilerInterface = FModuleManager::GetModulePtr<IBlueprintProfilerInterface>("BlueprintProfiler");
 		const bool bProfilerEnabled	= ProfilerInterface && ProfilerInterface->IsProfilerEnabled();
@@ -87,13 +50,7 @@
 
 void SBlueprintProfilerView::OnToggleProfiler(bool bEnabled)
 {
-<<<<<<< HEAD
-	StatusText = bEnabled ? NSLOCTEXT("ActiveProfilerWidget", "NoDataText", "The Blueprint Profiler is active but does not currently have any data to display") :
-							NSLOCTEXT("InactiveProfilerWidget", "InactiveText", "The Blueprint Profiler is currently Inactive");
-	if (!bEnabled)
-=======
 	if (GetDefault<UEditorExperimentalSettings>()->bBlueprintPerformanceAnalysisTools)
->>>>>>> e58dcb1b
 	{
 		StatusText = bEnabled ? LOCTEXT("ProfilerNoDataText", "The Blueprint Profiler is active but does not currently have any data to display") :
 								LOCTEXT("ProfilerInactiveText", "The Blueprint Profiler is currently Inactive");
@@ -107,61 +64,6 @@
 
 void SBlueprintProfilerView::UpdateActiveProfilerWidget()
 {
-<<<<<<< HEAD
-	ChildSlot
-	[
-		SNew(SVerticalBox)
-		+SVerticalBox::Slot()
-		.FillHeight(0.2f)
-		[
-			SNew(SBorder)
-			.Padding(0)
-			.BorderImage(FEditorStyle::GetBrush("NoBorder"))
-			.Visibility(this, &SBlueprintProfilerView::IsProfilerHidden)
-			.HAlign(HAlign_Center)
-			.VAlign(VAlign_Center)
-			[
-				SNew(STextBlock)
-				.Text(this, &SBlueprintProfilerView::GetProfilerStatusText)
-			]
-		]
-#if 0 // To do stat ranking list
-		+SVerticalBox::Slot()
-		[
-			SAssignNew(BlueprintStatList, SListView<FBPProfilerStatPtr>)
-			.ListItemsSource(&RootTreeItems)
-			.SelectionMode(ESelectionMode::Single)
-			.OnGenerateRow(this, &SBlueprintProfilerView::OnGenerateRowForProfiler)
-//			.OnSelectionChanged(this, &SMessagingTypes::HandleTypeListSelectionChanged)
-			.HeaderRow
-			(
-				SNew(SHeaderRow)
-				+SHeaderRow::Column(SProfilerStatRow::GetStatName(EBlueprintProfilerStat::Name))
-				.DefaultLabel(SProfilerStatRow::GetStatText(EBlueprintProfilerStat::Name))
-				.ManualWidth(450)
-				+SHeaderRow::Column(SProfilerStatRow::GetStatName(EBlueprintProfilerStat::InclusiveTime))
-				.DefaultLabel(SProfilerStatRow::GetStatText(EBlueprintProfilerStat::InclusiveTime))
-				.ManualWidth(120)
-				+SHeaderRow::Column(SProfilerStatRow::GetStatName(EBlueprintProfilerStat::ExclusiveTime))
-				.DefaultLabel(SProfilerStatRow::GetStatText(EBlueprintProfilerStat::ExclusiveTime))
-				.ManualWidth(120)
-				+SHeaderRow::Column(SProfilerStatRow::GetStatName(EBlueprintProfilerStat::MaxTime))
-				.DefaultLabel(SProfilerStatRow::GetStatText(EBlueprintProfilerStat::MaxTime))
-				.ManualWidth(90)
-				+SHeaderRow::Column(SProfilerStatRow::GetStatName(EBlueprintProfilerStat::MinTime))
-				.DefaultLabel(SProfilerStatRow::GetStatText(EBlueprintProfilerStat::MinTime))
-				.ManualWidth(90)
-				+SHeaderRow::Column(SProfilerStatRow::GetStatName(EBlueprintProfilerStat::TotalTime))
-				.DefaultLabel(SProfilerStatRow::GetStatText(EBlueprintProfilerStat::TotalTime))
-				.ManualWidth(80)
-				+SHeaderRow::Column(SProfilerStatRow::GetStatName(EBlueprintProfilerStat::Samples))
-				.DefaultLabel(SProfilerStatRow::GetStatText(EBlueprintProfilerStat::Samples))
-				.ManualWidth(60)
-			)
-		]
-#endif
-		+SVerticalBox::Slot()
-=======
 		FMenuBuilder ViewComboContent(true, NULL);
 		ViewComboContent.AddMenuEntry(	LOCTEXT("OverviewViewType", "Profiler Overview"), 
 										LOCTEXT("OverviewViewTypeDesc", "Displays High Level Profiling Information"), 
@@ -183,7 +85,6 @@
 										EUserInterfaceActionType::Button);
 
 		ChildSlot
->>>>>>> e58dcb1b
 		[
 			SNew(SVerticalBox)
 			+SVerticalBox::Slot()
