// Copyright Epic Games, Inc. All Rights Reserved.

#pragma once

#include "BlueprintEditor.h"
#include "BlueprintManagedListDetails.h"
#include "Containers/Array.h"
#include "Containers/BitArray.h"
#include "Containers/Set.h"
#include "Containers/SparseArray.h"
#include "Containers/UnrealString.h"
#include "Delegates/Delegate.h"
#include "EdGraph/EdGraphPin.h"
#include "Engine/Blueprint.h"
#include "HAL/Platform.h"
#include "HAL/PlatformCrt.h"
#include "IDetailCustomNodeBuilder.h"
#include "IDetailCustomization.h"
#include "Input/Reply.h"
#include "Internationalization/Text.h"
#include "K2Node_EditablePinBase.h"
#include "Layout/Visibility.h"
#include "Math/Color.h"
#include "Misc/AssertionMacros.h"
#include "Misc/Optional.h"
#include "SMyBlueprint.h"
#include "Styling/SlateTypes.h"
#include "Templates/SharedPointer.h"
#include "Templates/TypeHash.h"
#include "Templates/UnrealTemplate.h"
#include "Types/SlateEnums.h"
#include "UObject/NameTypes.h"
#include "UObject/Script.h"
#include "UObject/UnrealNames.h"
#include "UObject/WeakFieldPtr.h"
#include "UObject/WeakObjectPtr.h"
#include "UObject/WeakObjectPtrTemplates.h"
#include "Widgets/Views/SListView.h"

class FDetailWidgetRow;
class FMulticastDelegateProperty;
class FProperty;
class FStructOnScope;
class FSubobjectEditorTreeNode;
class IDetailChildrenBuilder;
class IDetailLayoutBuilder;
class IPropertyHandle;
class ITableRow;
class SBlueprintNamespaceEntry;
class SComboButton;
class SEditableTextBox;
class SGraphPin;
class SMultiLineEditableTextBox;
class STableViewBase;
class STextComboBox;
class SWidget;
class UClass;
class UEdGraph;
class UEdGraphNode;
class UEdGraphNode_Documentation;
class UFunction;
class UK2Node_Variable;
<<<<<<< HEAD
class FSubobjectEditorTreeNode;
class SBlueprintNamespaceEntry;
=======
class UObject;
class UStruct;
struct FGeometry;
struct FPointerEvent;
struct FPropertyChangedEvent;
struct FTopLevelAssetPath;
>>>>>>> d731a049

/**
 * Variable network replication options.
 * @see https://docs.unrealengine.com/InteractiveExperiences/Networking/Blueprints
 */
namespace EVariableReplication
{
	enum Type
	{
		/**
		 * Not replicated.
		 */
		None,

		/**
		 * Replicated from server to client.
		 * As values change on the server, client automatically receives new values, if Actor is set to replicate.
		 */
		Replicated,

		/**
		 * Replicated from server to client, with a notification function called on clients when a new value arrives.
		 * An event with the name "On Rep <VariableName>" is created.
		 */
		RepNotify,

		MAX
	};
}

class FBlueprintDetails : public IDetailCustomization
{
public:
	FBlueprintDetails(TWeakPtr<SMyBlueprint> InMyBlueprint)
		: Blueprint(InMyBlueprint.Pin()->GetBlueprintObj())
	{
	}

	FBlueprintDetails(TWeakPtr<FBlueprintEditor> InBlueprintEditorPtr)
		: Blueprint(InBlueprintEditorPtr.Pin()->GetBlueprintObj())
	{
	}

protected:

	UBlueprint* GetBlueprintObj() const { return Blueprint.Get(); }

	/**
	* Adds any FMulticastDelegateProperties on the given details builder with either
	* a green "+" symbol to create a bound node, or a "view" option if it already exists.
	* 
	* @param DetailBuilder		Details builder to add the events to
	* @param PropertyName		Name of the selected property
	* @param ComponentClass		The class to find any Multicast delegate properties on
	*/
	void AddEventsCategory(IDetailLayoutBuilder& DetailBuilder, FName PropertyName, UClass* ComponentClass);
	
	FReply HandleAddOrViewEventForVariable(const FName EventName, FName PropertyName, TWeakObjectPtr<UClass> PropertyClass);
	int32 HandleAddOrViewIndexForButton(const FName EventName, FName PropertyName) const;

private:
	/** Pointer back to my parent tab */
	TWeakObjectPtr<UBlueprint> Blueprint;
};

/** Details customization for variables selected in the MyBlueprint panel */
class FBlueprintVarActionDetails : public FBlueprintDetails
{
public:
	/** Makes a new instance of this detail layout class for a specific detail view requesting it */
	static TSharedRef<class IDetailCustomization> MakeInstance(TWeakPtr<SMyBlueprint> InMyBlueprint)
	{
		return MakeShareable(new FBlueprintVarActionDetails(InMyBlueprint));
	}

	FBlueprintVarActionDetails(TWeakPtr<SMyBlueprint> InMyBlueprint)
		: FBlueprintDetails(InMyBlueprint)
		, MyBlueprint(InMyBlueprint)
		, bIsVarNameInvalid(false)
	{
	}

	~FBlueprintVarActionDetails();
	
	/** IDetailCustomization interface */
	virtual void CustomizeDetails( IDetailLayoutBuilder& DetailLayout ) override;
	
	static void PopulateCategories(SMyBlueprint* MyBlueprint, TArray<TSharedPtr<FText>>& CategorySource);

private:
	/** Accessors passed to parent */
<<<<<<< HEAD
	FEdGraphSchemaAction_K2Var* MyBlueprintSelectionAsVar() const { return MyBlueprint.Pin()->SelectionAsVar(); }
	FEdGraphSchemaAction_K2LocalVar* MyBlueprintSelectionAsLocalVar() const { return MyBlueprint.Pin()->SelectionAsLocalVar(); }
	FEdGraphSchemaAction_K2Delegate* MyBlueprintSelectionAsDelegate() const { return MyBlueprint.Pin()->SelectionAsDelegate(); }
=======
>>>>>>> d731a049
	UK2Node_Variable* EdGraphSelectionAsVar() const;
	FProperty* SelectionAsProperty() const;
	FName GetVariableName() const;

	/** Commonly queried attributes about the schema action */
	bool IsAUserVariable(FProperty* VariableProperty) const;
	bool IsASCSVariable(FProperty* VariableProperty) const;
	bool IsABlueprintVariable(FProperty* VariableProperty) const;
	bool IsALocalVariable(FProperty* VariableProperty) const;
	UStruct* GetLocalVariableScope(FProperty* VariableProperty) const;

	// Callbacks for uproperty details customization
	bool GetVariableNameChangeEnabled() const;
	FText OnGetVarName() const;
	void OnVarNameChanged(const FText& InNewText);
	void OnVarNameCommitted(const FText& InNewName, ETextCommit::Type InTextCommit);
	bool GetVariableTypeChangeEnabled() const;
	FEdGraphPinType OnGetVarType() const;
	void OnVarTypeChanged(const FEdGraphPinType& NewPinType);
	EVisibility IsTooltipEditVisible() const;

	/**
	 * Callback when changing a variable property
	 *
	 * @param InPropertyChangedEvent	Information on the property changed
<<<<<<< HEAD
	 * @param InModifiedObjectInstance	The object instance for which the value was changed
	 */
	void OnFinishedChangingVariable(const FPropertyChangedEvent& InPropertyChangedEvent, UObject* InModifiedObjectInstance);
=======
	 */
	void OnFinishedChangingVariable(const FPropertyChangedEvent& InPropertyChangedEvent);
>>>>>>> d731a049

	/**
	 * Callback when changing a local variable property
	 *
	 * @param InPropertyChangedEvent	Information on the property changed
	 * @param InStructData				The struct data where the value of the properties are stored
	 * @param InEntryNode				Entry node where the default values of local variables are stored
	 */
	void OnFinishedChangingLocalVariable(const FPropertyChangedEvent& InPropertyChangedEvent, TSharedPtr<FStructOnScope> InStructData, TWeakObjectPtr<UK2Node_EditablePinBase> InEntryNode);

	/**
	 * Auto-import any namespaces associated with a variable's value into the current editor context
	 *
<<<<<<< HEAD
	 * @param InStruct					A reference to the container's type
	 * @param InProperty				A reference to the variable property; owner is expected to match the container's type
	 * @param InContainer				A pointer to the data container (e.g. struct or object) where the property's value is stored
	 */
	void ImportNamespacesForPropertyValue(const UStruct* InStruct, const FProperty* InProperty, const void* InContainer);
=======
	 * @param InProperty				A reference to the variable property
	 * @param InContainer				A pointer to the data container (e.g. struct or object) where the property's value is stored
	 */
	void ImportNamespacesForPropertyValue(const FProperty* InProperty, const void* InContainer);
>>>>>>> d731a049

	/** Callback to decide if the category drop down menu should be enabled */
	bool GetVariableCategoryChangeEnabled() const;

	FText OnGetTooltipText() const;
	void OnTooltipTextCommitted(const FText& NewText, ETextCommit::Type InTextCommit, FName VarName);
	
	FText OnGetCategoryText() const;
	void OnCategoryTextCommitted(const FText& NewText, ETextCommit::Type InTextCommit, FName VarName);
	TSharedRef< ITableRow > MakeCategoryViewWidget( TSharedPtr<FText> Item, const TSharedRef< STableViewBase >& OwnerTable );
	void OnCategorySelectionChanged( TSharedPtr<FText> ProposedSelection, ESelectInfo::Type /*SelectInfo*/ );
	
	EVisibility ShowEditableCheckboxVisibilty() const;
	ECheckBoxState OnEditableCheckboxState() const;
	void OnEditableChanged(ECheckBoxState InNewState);

	EVisibility ShowReadOnlyCheckboxVisibilty() const;
	ECheckBoxState OnReadyOnlyCheckboxState() const;
	void OnReadyOnlyChanged(ECheckBoxState InNewState);

	ECheckBoxState OnCreateWidgetCheckboxState() const;
	void OnCreateWidgetChanged(ECheckBoxState InNewState);
	EVisibility Show3DWidgetVisibility() const;
	bool Is3DWidgetEnabled();
	
	ECheckBoxState OnGetExposedToSpawnCheckboxState() const;
	void OnExposedToSpawnChanged(ECheckBoxState InNewState);
	EVisibility ExposeOnSpawnVisibility() const;

	ECheckBoxState OnGetPrivateCheckboxState() const;
	void OnPrivateChanged(ECheckBoxState InNewState);
	EVisibility ExposePrivateVisibility() const;
	
	ECheckBoxState OnGetExposedToCinematicsCheckboxState() const;
	void OnExposedToCinematicsChanged(ECheckBoxState InNewState);
	EVisibility ExposeToCinematicsVisibility() const;

	ECheckBoxState OnGetConfigVariableCheckboxState() const;
	void OnSetConfigVariableState(ECheckBoxState InNewState);
	EVisibility ExposeConfigVisibility() const;
	bool IsConfigCheckBoxEnabled() const;

	FText OnGetMetaKeyValue(FName Key) const;
	void OnMetaKeyValueChanged(const FText& NewMinValue, ETextCommit::Type CommitInfo, FName Key);
	EVisibility RangeVisibility() const;

	ECheckBoxState OnBitmaskCheckboxState() const;
	EVisibility BitmaskVisibility() const;
	void OnBitmaskChanged(ECheckBoxState InNewState);

	TSharedPtr<FTopLevelAssetPath> GetBitmaskEnumTypePath() const;
	void OnBitmaskEnumTypeChanged(TSharedPtr<FTopLevelAssetPath> ItemSelected, ESelectInfo::Type SelectInfo);
	TSharedRef<SWidget> GenerateBitmaskEnumTypeWidget(TSharedPtr<FTopLevelAssetPath> Item);
	FText GetBitmaskEnumTypeName() const;
	
	TSharedPtr<FString> GetVariableReplicationType() const;
	void OnChangeReplication(TSharedPtr<FString> ItemSelected, ESelectInfo::Type SelectInfo);
	void ReplicationOnRepFuncChanged(const FString& NewOnRepFunc) const;
	EVisibility ReplicationVisibility() const;

	/** Array of replication conditions for the combo text box */
	TArray<TSharedPtr<FString>> ReplicationConditionEnumTypeNames;
	TSharedPtr<FString> GetVariableReplicationCondition() const;
	void OnChangeReplicationCondition(TSharedPtr<FString> ItemSelected, ESelectInfo::Type SelectInfo);
	bool ReplicationConditionEnabled() const;
	bool ReplicationEnabled() const;
	FText ReplicationTooltip() const;

	EVisibility GetTransientVisibility() const;
	ECheckBoxState OnGetTransientCheckboxState() const;
	void OnTransientChanged(ECheckBoxState InNewState);

	EVisibility GetSaveGameVisibility() const;
	ECheckBoxState OnGetSaveGameCheckboxState() const;
	void OnSaveGameChanged(ECheckBoxState InNewState);

	EVisibility GetAdvancedDisplayVisibility() const;
	ECheckBoxState OnGetAdvancedDisplayCheckboxState() const;
	void OnAdvancedDisplayChanged(ECheckBoxState InNewState);

	EVisibility GetMultilineVisibility() const;
	ECheckBoxState OnGetMultilineCheckboxState() const;
	void OnMultilineChanged(ECheckBoxState InNewState);

	EVisibility GetDeprecatedVisibility() const;
	ECheckBoxState OnGetDeprecatedCheckboxState() const;
	void OnDeprecatedChanged(ECheckBoxState InNewState);

	FText GetDeprecationMessageText() const;
	void OnDeprecationMessageTextCommitted(const FText& NewText, ETextCommit::Type InTextCommit, FName VarName);

	/** Refresh the property flags list */
	void RefreshPropertyFlags();

	/** Generates the widget for the property flag list */
	TSharedRef<ITableRow> OnGenerateWidgetForPropertyList( TSharedPtr< FString > Item, const TSharedRef<STableViewBase>& OwnerTable );

	/** Delegate to build variable events droplist menu */
	TSharedRef<SWidget> BuildEventsMenuForVariable() const;
	
	/** Refreshes cached data that changes after a Blueprint recompile */
	void OnPostEditorRefresh();

	/** Returns the Property's Blueprint */
	UBlueprint* GetPropertyOwnerBlueprint() const { return PropertyOwnerBlueprint.Get(); }

	/** Returns TRUE if the Variable is in the current Blueprint */
	bool IsVariableInBlueprint() const { return GetPropertyOwnerBlueprint() == GetBlueprintObj(); }

	/** Returns TRUE if the Variable is inherited by the current Blueprint */
	bool IsVariableInheritedByBlueprint() const;

	/** Returns TRUE if the Variable is marked as deprecated */
	bool IsVariableDeprecated() const;
private:
	/** Pointer back to my parent tab */
	TWeakPtr<SMyBlueprint> MyBlueprint;

	/** Array of replication options for our combo text box */
	TArray<TSharedPtr<FString>> ReplicationOptions;

	/** Array of enum type names for integers used as bitmasks */
	TArray<TSharedPtr<FTopLevelAssetPath>> BitmaskEnumTypePaths;

	/** The widget used when in variable name editing mode */ 
	TSharedPtr<SEditableTextBox> VarNameEditableTextBox;

	/** Flag to indicate whether or not the variable name is invalid */
	bool bIsVarNameInvalid;
	
	/** A list of all category names to choose from */
	TArray<TSharedPtr<FText>> CategorySource;
	/** Widgets for the categories */
	TWeakPtr<SComboButton> CategoryComboButton;
	TWeakPtr<SListView<TSharedPtr<FText>>> CategoryListView;

	/** Array of names of property flags on the selected property */
	TArray< TSharedPtr< FString > > PropertyFlags;

	/** The listview widget for displaying property flags */
	TWeakPtr< SListView< TSharedPtr< FString > > > PropertyFlagWidget;

	/** Cached property for the variable we are affecting */
	TWeakFieldPtr<FProperty> CachedVariableProperty;

	/** Cached name for the variable we are affecting */
	FName CachedVariableName;

	/** Pointer back to the variable's Blueprint */
	TWeakObjectPtr<UBlueprint> PropertyOwnerBlueprint;

	/** External detail customizations */
	TArray<TSharedPtr<IDetailCustomization>> ExternalDetailCustomizations;
};

class FBaseBlueprintGraphActionDetails : public IDetailCustomization
{
public:
	virtual ~FBaseBlueprintGraphActionDetails();

	FBaseBlueprintGraphActionDetails(TWeakPtr<SMyBlueprint> InMyBlueprint)
		: MyBlueprint(InMyBlueprint)
	{
	}
	
	/** IDetailCustomization interface */
	virtual void CustomizeDetails( IDetailLayoutBuilder& DetailLayout ) override 
	{
		check(false);
	}

	/** Gets the graph that we are currently editing */
	virtual UEdGraph* GetGraph() const;

	/** Refreshes the graph and ensures the target node is up to date */
	void OnParamsChanged(UK2Node_EditablePinBase* TargetNode, bool bForceRefresh = false);

	/** Checks if the pin rename can occur */
	bool OnVerifyPinRename(UK2Node_EditablePinBase* InTargetNode, const FName InOldName, const FString& InNewName, FText& OutErrorMessage);

	/** Refreshes the graph and ensures the target node is up to date */
	bool OnPinRenamed(UK2Node_EditablePinBase* TargetNode, const FName OldName, const FString& NewName);
	
	/** Gets the blueprint we're editing */
	TWeakPtr<SMyBlueprint> GetMyBlueprint() const {return MyBlueprint.Pin();}

	/** Gets the node for the function entry point */
	TWeakObjectPtr<class UK2Node_EditablePinBase> GetFunctionEntryNode() const {return FunctionEntryNodePtr;}

	/** Sets the delegate to be called when refreshing our children */
	void SetRefreshDelegate(FSimpleDelegate RefreshDelegate, bool bForInputs);

	/** Accessors passed to parent */
	UBlueprint* GetBlueprintObj() const {return MyBlueprint.Pin()->GetBlueprintObj();}
	
	FReply OnAddNewInputClicked();

	/** Called when blueprint changes */
	void OnPostEditorRefresh();

protected:
	/** Tries to create the result node (if there are output args) */
	bool AttemptToCreateResultNode();

	/** Pointer to the parent */
	TWeakPtr<SMyBlueprint> MyBlueprint;
	
	/** The entry node in the graph */
	TWeakObjectPtr<class UK2Node_EditablePinBase> FunctionEntryNodePtr;

	/** The result node in the graph, if the function has any return or out params.  This can be the same as the entry point */
	TWeakObjectPtr<class UK2Node_EditablePinBase> FunctionResultNodePtr;

	/** Delegates to regenerate the lists of children */
	FSimpleDelegate RegenerateInputsChildrenDelegate;
	FSimpleDelegate RegenerateOutputsChildrenDelegate;

	/** Details layout builder we need to hold on to to refresh it at times */
	IDetailLayoutBuilder* DetailsLayoutPtr;

	/** Handle for graph refresh delegate */
	FDelegateHandle BlueprintEditorRefreshDelegateHandle;
	
	/** Array of nodes were were constructed to represent */
	TArray< TWeakObjectPtr<UObject> > ObjectsBeingEdited;
};

class FBlueprintDelegateActionDetails : public FBaseBlueprintGraphActionDetails
{
public:
	/** Makes a new instance of this detail layout class for a specific detail view requesting it */
	static TSharedRef<class IDetailCustomization> MakeInstance(TWeakPtr<SMyBlueprint> InMyBlueprint)
	{
		return MakeShareable(new FBlueprintDelegateActionDetails(InMyBlueprint));
	}

	FBlueprintDelegateActionDetails(TWeakPtr<SMyBlueprint> InMyBlueprint)
		: FBaseBlueprintGraphActionDetails(InMyBlueprint)
	{
	}
	
	/** IDetailCustomization interface */
	virtual void CustomizeDetails( IDetailLayoutBuilder& DetailLayout ) override;

	/** Gets the graph that we are currently editing */
	virtual UEdGraph* GetGraph() const override;

private:

	void SetEntryNode();

	FMulticastDelegateProperty* GetDelegateProperty() const;

	void CollectAvailibleSignatures();
	void OnFunctionSelected(TSharedPtr<FString> FunctionItemData, ESelectInfo::Type SelectInfo);
	bool IsBlueprintProperty() const;
	EVisibility OnGetSectionTextVisibility(TWeakPtr<SWidget> RowWidget) const;

private:
	TArray<TSharedPtr<FString>> FunctionsToCopySignatureFrom;
	TSharedPtr<STextComboBox> CopySignatureComboButton;
};

/** Custom struct for each group of arguments in the function editing details */
class FBlueprintGraphArgumentGroupLayout : public IDetailCustomNodeBuilder, public TSharedFromThis<FBlueprintGraphArgumentGroupLayout>
{
public:
	FBlueprintGraphArgumentGroupLayout(TWeakPtr<class FBaseBlueprintGraphActionDetails> InGraphActionDetails, UK2Node_EditablePinBase* InTargetNode)
		: GraphActionDetailsPtr(InGraphActionDetails)
		, TargetNode(InTargetNode) {}

private:
	/** IDetailCustomNodeBuilder Interface*/
	virtual void SetOnRebuildChildren( FSimpleDelegate InOnRegenerateChildren ) override;
	virtual void GenerateHeaderRowContent( FDetailWidgetRow& NodeRow ) override {}
	virtual void GenerateChildContent( IDetailChildrenBuilder& ChildrenBuilder ) override;
	virtual void Tick( float DeltaTime ) override {}
	virtual bool RequiresTick() const override { return false; }
	virtual FName GetName() const override { return NAME_None; }
	virtual bool InitiallyCollapsed() const override { return false; }
	
private:
	/** The parent graph action details customization */
	TWeakPtr<class FBaseBlueprintGraphActionDetails> GraphActionDetailsPtr;

	/** The target node that this argument is on */
	TWeakObjectPtr<UK2Node_EditablePinBase> TargetNode;
};

/** Custom struct for each argument in the function editing details */
class FBlueprintGraphArgumentLayout : public IDetailCustomNodeBuilder, public TSharedFromThis<FBlueprintGraphArgumentLayout>
{
public:
	FBlueprintGraphArgumentLayout(TWeakPtr<FUserPinInfo> PinInfo, UK2Node_EditablePinBase* InTargetNode, TWeakPtr<class FBaseBlueprintGraphActionDetails> InGraphActionDetails, FName InArgName, bool bInHasDefaultValue)
		: GraphActionDetailsPtr(InGraphActionDetails)
		, ParamItemPtr(PinInfo)
		, TargetNode(InTargetNode)
		, bHasDefaultValue(bInHasDefaultValue)
		, ArgumentName(InArgName) {}

private:
	/** IDetailCustomNodeBuilder Interface*/
	virtual void SetOnRebuildChildren( FSimpleDelegate InOnRegenerateChildren ) override {}
	virtual void GenerateHeaderRowContent( FDetailWidgetRow& NodeRow ) override;
	virtual void GenerateChildContent( IDetailChildrenBuilder& ChildrenBuilder ) override;
	virtual void Tick( float DeltaTime ) override {}
	virtual bool RequiresTick() const override { return false; }
	virtual FName GetName() const override { return ArgumentName; }
	virtual bool InitiallyCollapsed() const override { return true; }

private:
	/** Determines if this pin should not be editable */
	bool ShouldPinBeReadOnly(bool bIsEditingPinType = false) const;
	
	/** Determines if editing the pins on the node should be read only */
	bool IsPinEditingReadOnly(bool bIsEditingPinType = false) const;

	/** Callbacks for all the functionality for modifying arguments */
	void OnRemoveClicked();

	FText OnGetArgNameText() const;
	FText OnGetArgToolTipText() const;
	void OnArgNameChange(const FText& InNewText);
	void OnArgNameTextCommitted(const FText& NewText, ETextCommit::Type InTextCommit);
	
	FEdGraphPinType OnGetPinInfo() const;
	void PinInfoChanged(const FEdGraphPinType& PinType);
	void OnPrePinInfoChange(const FEdGraphPinType& PinType);

	/** Returns the graph pin representing this variable */
	UEdGraphPin* GetPin() const;

	/** Returns whether the "Pass-by-Reference" checkbox is checked or not */
	ECheckBoxState IsRefChecked() const;

	/** Handles toggling the "Pass-by-Reference" checkbox */
	void OnRefCheckStateChanged(ECheckBoxState InState);

private:
	/** The parent graph action details customization */
	TWeakPtr<class FBaseBlueprintGraphActionDetails> GraphActionDetailsPtr;

	/** The argument pin that this layout reflects */
	TWeakPtr<FUserPinInfo> ParamItemPtr;

	/** The target node that this argument is on */
	UK2Node_EditablePinBase* TargetNode;

	/** Whether or not this builder should have a default value edit control (input args only) */
	bool bHasDefaultValue;

	/** The name of this argument for remembering expansion state */
	FName ArgumentName;

	/** Holds a weak pointer to the argument name widget, used for error notifications */
	TWeakPtr<SEditableTextBox> ArgumentNameWidget;

	/** The SGraphPin widget created to show/edit default value */
	TSharedPtr<SGraphPin> DefaultValuePinWidget;
};

// local variables in the details view only support read-only mode at the moment.
// the incomplete read/write functionality can be turned on by setting this to true but you'll have to write some more code to make it compile/work
#define UE_BP_LOCAL_VAR_LAYOUT_SETTERS_IMPLEMENTED false

/** Custom struct for each group of local variables in the function editing details */
class FBlueprintGraphLocalVariableGroupLayout : public IDetailCustomNodeBuilder, public TSharedFromThis<FBlueprintGraphLocalVariableGroupLayout>
{
public:
	FBlueprintGraphLocalVariableGroupLayout(TWeakPtr<class FBaseBlueprintGraphActionDetails> InGraphActionDetails, TWeakObjectPtr<UEdGraph> InTargetGraph,
		TWeakObjectPtr<UBlueprint> InBlueprintObj, TWeakObjectPtr<UFunction> InOwningFunction, TSharedPtr<IPropertyHandle> Property = nullptr)
		: GraphActionDetailsPtr(InGraphActionDetails)
		, TargetGraph(InTargetGraph)
		, BlueprintObj(InBlueprintObj)
		, PropertyHandle(Property)
		, OwningFunction(InOwningFunction) {}
	
	virtual TSharedPtr<IPropertyHandle> GetPropertyHandle() const override {return PropertyHandle;}

private:
	/** IDetailCustomNodeBuilder Interface*/
	virtual void GenerateHeaderRowContent( FDetailWidgetRow& NodeRow ) override {}
	virtual void GenerateChildContent( IDetailChildrenBuilder& ChildrenBuilder ) override;
	virtual void Tick( float DeltaTime ) override {}
	virtual bool RequiresTick() const override { return false; }
	virtual FName GetName() const override { return NAME_None; }
	virtual bool InitiallyCollapsed() const override { return false; }
	
private:
	/** The parent graph action details customization */
	TWeakPtr<class FBaseBlueprintGraphActionDetails> GraphActionDetailsPtr;

	/** The target graph that the local variable's are on */
	TWeakObjectPtr<UEdGraph> TargetGraph;

	/** The blueprint object that the target graph is in */
	TWeakObjectPtr<UBlueprint> BlueprintObj;

	/** handle to property for array of FBPVariableDescription's */
	TSharedPtr<IPropertyHandle> PropertyHandle;

	/** function that owns the local variable's being displayed */
	TWeakObjectPtr<UFunction> OwningFunction;
};

/** Custom struct for each local variable in the function editing details */
class FBlueprintGraphLocalVariableLayout : public IDetailCustomNodeBuilder, public TSharedFromThis<FBlueprintGraphLocalVariableLayout>
{
public:
	FBlueprintGraphLocalVariableLayout(TWeakObjectPtr<UFunction> InOwningFunction, const FBPVariableDescription& VariableDescription)
		: OwningFunction(InOwningFunction)
	{
		Data.Set<FBPVariableDescription>(VariableDescription);
	}
	
	FBlueprintGraphLocalVariableLayout(TWeakObjectPtr<UFunction> InOwningFunction, TSharedPtr<IPropertyHandle> Property = nullptr)
		: OwningFunction(InOwningFunction)
	{
		Data.Set<TSharedPtr<IPropertyHandle>>(Property);
	}
	
	virtual TSharedPtr<IPropertyHandle> GetPropertyHandle() const override;

	const FBPVariableDescription& GetVariable() const;
	void SetVariable(const FBPVariableDescription&);

private:
	/** IDetailCustomNodeBuilder Interface*/
	virtual void SetOnRebuildChildren( FSimpleDelegate InOnRegenerateChildren ) override {}
	virtual void GenerateHeaderRowContent( FDetailWidgetRow& NodeRow ) override;
	virtual void GenerateChildContent( IDetailChildrenBuilder& ChildrenBuilder ) override;
	virtual void Tick( float DeltaTime ) override {}
	virtual bool RequiresTick() const override { return false; }
	virtual FName GetName() const override { return GetVariable().VarName; }
	virtual bool InitiallyCollapsed() const override { return true; }
private:
	
	/** Determines if this pin should not be editable */
	bool ShouldVarBeReadOnly(bool bIsEditingPinType = false) const;
	
	/** Determines if editing the pins on the node should be read only */
	bool IsVariableEditingReadOnly(bool bIsEditingPinType = false) const;
	

	/** Callbacks for all the functionality for modifying local variables */
	FText OnGetVarNameText() const;
	FText OnGetVarToolTipText() const;
	FEdGraphPinType OnGetVariableType() const;

// currently this layout is for read only data. If you need to use it for read/write, you can implement the following methods.
#if UE_BP_LOCAL_VAR_LAYOUT_SETTERS_IMPLEMENTED
	void OnRemoveClicked();
	void OnVarNameChange(const FText& InNewText);
	void OnVarNameTextCommitted(const FText& NewText, ETextCommit::Type InTextCommit);
	void VariableTypeChanged(const FEdGraphPinType& PinType);
	void OnPreVariableTypeChange(const FEdGraphPinType& PinType);
#endif

private:

	/** Holds a weak pointer to the argument name widget, used for error notifications */
	TWeakPtr<SEditableTextBox> VariableNameWidget;

	/** The SGraphPin widget created to show/edit default value */
	TSharedPtr<SGraphPin> DefaultValueWidget;

	/** either the read only copy of FBPVariableDescription or the property handle to the original variable description */
	TVariant<TSharedPtr<IPropertyHandle>, FBPVariableDescription> Data;

	/** function that owns this local variable */
	TWeakObjectPtr<UFunction> OwningFunction;
};

/** Details customization for functions and graphs selected in the MyBlueprint panel */
class FBlueprintGraphActionDetails : public FBaseBlueprintGraphActionDetails
{
public:
	/** Makes a new instance of this detail layout class for a specific detail view requesting it */
	static TSharedRef<class IDetailCustomization> MakeInstance(TWeakPtr<SMyBlueprint> InMyBlueprint, bool bInShowLocalVariables = false)
	{
		return MakeShareable(new FBlueprintGraphActionDetails(InMyBlueprint, bInShowLocalVariables));
	}

	FBlueprintGraphActionDetails(TWeakPtr<SMyBlueprint> InMyBlueprint, bool bInShowLocalVariables = false)
		: FBaseBlueprintGraphActionDetails(InMyBlueprint)
		, bShowLocalVariables(bInShowLocalVariables)
	{
	}
	
	/** IDetailCustomization interface */
	virtual void CustomizeDetails( IDetailLayoutBuilder& DetailLayout ) override;

private:
	struct FAccessSpecifierLabel
	{
		FText LocalizedName;
		EFunctionFlags SpecifierFlag;

		FAccessSpecifierLabel( FText InLocalizedName, EFunctionFlags InSpecifierFlag) :
			LocalizedName( InLocalizedName ), SpecifierFlag( InSpecifierFlag )
		{}
	};

private:

	/** Setup for the nodes this details customizer needs to access */
	void SetEntryAndResultNodes();

	/** Gets the node we are currently editing if available */
	UK2Node_EditablePinBase* GetEditableNode() const;
	
	/* Get function associated with the selected graph*/
	UFunction* FindFunction() const;
	
	/** Utility for editing metadata on the function */
	FKismetUserDeclaredFunctionMetadata* GetMetadataBlock() const;

	// Callbacks for uproperty details customization
	FText OnGetTooltipText() const;
	void OnTooltipTextCommitted(const FText& NewText, ETextCommit::Type InTextCommit);
	
	FText OnGetCategoryText() const;
	void OnCategoryTextCommitted(const FText& NewText, ETextCommit::Type InTextCommit);

	FText OnGetKeywordsText() const;
	void OnKeywordsTextCommitted(const FText& NewText, ETextCommit::Type InTextCommit);

	FText OnGetCompactNodeTitleText() const;
	void OnCompactNodeTitleTextCommitted(const FText& NewText, ETextCommit::Type InTextCommit);
	
	FText AccessSpecifierProperName( uint32 AccessSpecifierFlag ) const;
	bool IsAccessSpecifierVisible() const;
	TSharedRef<ITableRow> HandleGenerateRowAccessSpecifier( TSharedPtr<FAccessSpecifierLabel> SpecifierName, const TSharedRef<STableViewBase>& OwnerTable );
	FText GetCurrentAccessSpecifierName() const;
	void OnAccessSpecifierSelected( TSharedPtr<FAccessSpecifierLabel> SpecifierName, ESelectInfo::Type SelectInfo );

	bool GetInstanceColorVisibility() const;
	FLinearColor GetNodeTitleColor() const;
	FReply ColorBlock_OnMouseButtonDown(const FGeometry& MyGeometry, const FPointerEvent& MouseEvent);
	
	bool IsCustomEvent() const;
	void OnIsReliableReplicationFunctionModified(const ECheckBoxState NewCheckedState);
	ECheckBoxState GetIsReliableReplicatedFunction() const;

	struct FReplicationSpecifierLabel
	{
		FText LocalizedName;
		FText LocalizedToolTip;
		uint32 SpecifierFlag;

		FReplicationSpecifierLabel( FText InLocalizedName, uint32 InSpecifierFlag, FText InLocalizedToolTip ) :
			LocalizedName( InLocalizedName ), LocalizedToolTip( InLocalizedToolTip ), SpecifierFlag( InSpecifierFlag )
		{}
	};

	FText GetCurrentReplicatedEventString() const;
	FText ReplicationSpecifierProperName( uint32 ReplicationSpecifierFlag ) const;
	TSharedRef<ITableRow> OnGenerateReplicationComboWidget( TSharedPtr<FReplicationSpecifierLabel> InNetFlag, const TSharedRef<STableViewBase>& OwnerTable );
	
	bool IsPureFunctionVisible() const;
	void OnIsPureFunctionModified(const ECheckBoxState NewCheckedState);
	ECheckBoxState GetIsPureFunction() const;

	bool IsConstFunctionVisible() const;
	void OnIsConstFunctionModified(const ECheckBoxState NewCheckedState);
	ECheckBoxState GetIsConstFunction() const;

	bool IsExecFunctionVisible() const;
	void OnIsExecFunctionModified(const ECheckBoxState NewCheckedState);
	ECheckBoxState GetIsExecFunction() const;

	bool IsThreadSafeFunctionVisible() const;
	void OnIsThreadSafeFunctionModified(const ECheckBoxState NewCheckedState);
	ECheckBoxState GetIsThreadSafeFunction() const;
	
	/** Determines if the selected event is identified as editor callable */
	ECheckBoxState GetIsEditorCallableEvent() const;

	/** Enables/Disables selected event as editor callable  */
	void OnEditorCallableEventModified( const ECheckBoxState NewCheckedState ) const;

	bool IsFunctionDeprecated() const;
	ECheckBoxState OnGetDeprecatedCheckboxState() const;
	void OnDeprecatedChanged(ECheckBoxState InNewState);

	FText GetDeprecationMessageText() const;
	void OnDeprecationMessageTextCommitted(const FText& NewText, ETextCommit::Type InTextCommit);
	
	FReply OnAddNewOutputClicked();

	/** Callback to determine if the "New" button for adding input/output pins is visible */
	EVisibility GetAddNewInputOutputVisibility() const;

	/** Callback to determine if the "new" button for adding input/output pins is enabled */
	bool IsAddNewInputOutputEnabled() const;

	EVisibility OnGetSectionTextVisibility(TWeakPtr<SWidget> RowWidget) const;

	/** Called to set the replication type from the details view combo */
	static void SetNetFlags( TWeakObjectPtr<UK2Node_EditablePinBase> FunctionEntryNode, uint32 NetFlags);

	/** Callback when a graph category is changed */
	void OnCategorySelectionChanged( TSharedPtr<FText> ProposedSelection, ESelectInfo::Type /*SelectInfo*/ );

	/** Callback to make category widgets */
	TSharedRef< ITableRow > MakeCategoryViewWidget( TSharedPtr<FText> Item, const TSharedRef< STableViewBase >& OwnerTable );

private:

	/** List of available localized access specifiers names */
	TArray<TSharedPtr<FAccessSpecifierLabel> > AccessSpecifierLabels;

	/** ComboButton with access specifiers */
	TSharedPtr< class SComboButton > AccessSpecifierComboButton;

	/** Color block for parenting the color picker */
	TSharedPtr<class SColorBlock> ColorBlock;

	/** A list of all category names to choose from */
	TArray<TSharedPtr<FText>> CategorySource;

	/** Widgets for the categories */
	TWeakPtr<SComboButton> CategoryComboButton;
	TWeakPtr<SListView<TSharedPtr<FText>>> CategoryListView;

	/** External detail customizations */
	TArray<TSharedPtr<IDetailCustomization>> ExternalDetailCustomizations;

	bool bShowLocalVariables = false;
};

/** Blueprint global options - managed list details customization base */
class FBlueprintGlobalOptionsManagedListDetails : public FBlueprintManagedListDetails
{
public:
	/** Constructor method */
	FBlueprintGlobalOptionsManagedListDetails(TWeakPtr<class FBlueprintGlobalOptionsDetails> InGlobalOptionsDetailsPtr);

protected:
	/** Access to external resources */
	UBlueprint* GetBlueprintObjectChecked() const;
	TSharedPtr<FBlueprintEditor> GetPinnedBlueprintEditorPtr() const;

	/** Helper function to set the Blueprint back into the KismetInspector's details view */
	void OnRefreshInDetailsView();

private:
	/** The parent graph action details customization */
	TWeakPtr<class FBlueprintGlobalOptionsDetails> GlobalOptionsDetailsPtr;
};

/** Blueprint Imports List Details */
class FBlueprintImportsLayout : public FBlueprintGlobalOptionsManagedListDetails, public TSharedFromThis<FBlueprintImportsLayout>
{
public:
	FBlueprintImportsLayout(TWeakPtr<class FBlueprintGlobalOptionsDetails> InGlobalOptionsDetails, bool bInShowDefaultImports);

protected:
	/** FBlueprintManagedListDetails interface*/
	virtual TSharedPtr<SWidget> MakeAddItemWidget() override;
	virtual void GetManagedListItems(TArray<FManagedListItem>& OutListItems) const override;
	virtual void OnRemoveItem(const FManagedListItem& Item) override;
	/** END FBlueprintManagedListDetails interface */

	void OnNamespaceSelected(const FString& InNamespace);
<<<<<<< HEAD
	void OnFilterNamespaceList(TArray<FString>& InOutNamespaceList);
	void HandleImportEntryTextCommitted(const FText& NewLabel, ETextCommit::Type CommitType);
=======
	void OnGetNamespacesToExclude(TSet<FString>& OutNamespacesToExclude) const;

private:
	/** Whether we should show default (i.e. global) imports versus custom (i.e. local) imports */
	bool bShouldShowDefaultImports;
>>>>>>> d731a049
};

/** Blueprint Interface List Details */
class FBlueprintInterfaceLayout : public FBlueprintGlobalOptionsManagedListDetails, public TSharedFromThis<FBlueprintInterfaceLayout>
{
public:
	FBlueprintInterfaceLayout(TWeakPtr<class FBlueprintGlobalOptionsDetails> InGlobalOptionsDetails, TSharedPtr<IPropertyHandle> InInterfacesProperty = nullptr);

	/** IDetailCustomNodeBuilder interface */
	virtual TSharedPtr<IPropertyHandle> GetPropertyHandle() const override;
	/** END IDetailCustomNodeBuilder interface */
protected:
	/** FBlueprintManagedListDetails interface */
	virtual TSharedPtr<SWidget> MakeAddItemWidget() override;
	virtual void GetManagedListItems(TArray<FManagedListItem>& OutListItems) const override;
	virtual void OnRemoveItem(const FManagedListItem& Item) override;
	/** END FBlueprintManagedListDetails interface */
	
private:
	/** Callbacks for details UI */
	TSharedRef<SWidget> OnGetAddInterfaceMenuContent();

	/** Callback function when an interface class is picked */
	void OnClassPicked(UClass* PickedClass);

private:
	/** The add interface combo button */
	TSharedPtr<SComboButton> AddInterfaceComboButton;

	/** Property that stores interfaces */
	TSharedPtr<IPropertyHandle> InterfacesProperty;
};

/** Details customization for Blueprint settings */
class FBlueprintGlobalOptionsDetails : public IDetailCustomization
{
public:
	/** Constructor */
	FBlueprintGlobalOptionsDetails(TWeakPtr<FBlueprintEditor> InBlueprintEditorPtr)
		:BlueprintEditorPtr(InBlueprintEditorPtr)
		,BlueprintObjOverride(nullptr)
	{

	}
	
	FBlueprintGlobalOptionsDetails(UBlueprint* InBlueprintPtr)
		:BlueprintObjOverride(InBlueprintPtr)
	{

	}

	/** Makes a new instance of this detail layout class for a specific detail view requesting it */
	static TSharedRef<class IDetailCustomization> MakeInstance(TWeakPtr<FBlueprintEditor> InBlueprintEditorPtr)
	{
		return MakeShareable(new FBlueprintGlobalOptionsDetails(InBlueprintEditorPtr));
	}

	/** Diff functionality doesn't need access to the FBlueprintEditor so this allows creation without editor access
	 *  but with limited functionality */
	static TSharedRef<IDetailCustomization> MakeInstanceForDiff(UBlueprint* InBlueprintPtr)
	{
		return MakeShareable(new FBlueprintGlobalOptionsDetails(InBlueprintPtr));
	}

	/** IDetailCustomization interface */
	virtual void CustomizeDetails( IDetailLayoutBuilder& DetailLayout ) override;
	
	/** Gets the Blueprint being edited */
	UBlueprint* GetBlueprintObj() const;

	/** Gets the Blueprint editor */
	TWeakPtr<FBlueprintEditor> GetBlueprintEditorPtr() const {return BlueprintEditorPtr;}

protected:
	/** Gets the Blueprint parent class name text */
	FText GetParentClassName() const;

	// Determine whether or not we should be allowed to reparent (but still display the parent class regardless)
	bool CanReparent() const;

	/** Gets the menu content that's displayed when the parent class combo box is clicked */
	TSharedRef<SWidget>	GetParentClassMenuContent();

	/** Delegate called when a class is selected from the class picker */
	void OnClassPicked(UClass* SelectedClass);

	/** Returns TRUE if the Blueprint can be deprecated */
	bool CanDeprecateBlueprint() const;

	/** Callback when toggling the Deprecate checkbox, handles marking a Blueprint as deprecated */
	void OnDeprecateBlueprint(ECheckBoxState InCheckState);

	/** Callback for Deprecate checkbox, returns checked if the Blueprint is deprecated */
	ECheckBoxState IsDeprecatedBlueprint() const;

	/** Returns the tooltip explaining deprecation */
	FText GetDeprecatedTooltip() const;

	/** Callback for when a new Blueprint namespace value is entered */
	void OnNamespaceValueCommitted(const FString& InNamespace);

	/** Determine Blueprint namespace "reset to default" button visibility */
	bool ShouldShowNamespaceResetToDefault() const;

	/** Invoked when the Blueprint namespace "reset to default" button is clicked */
	void OnNamespaceResetToDefaultValue();

<<<<<<< HEAD
=======
	/** Called when the assigned Blueprint namespace value is changed */
	void HandleNamespaceValueChange(const FString& InOldValue, const FString& InNewValue);

>>>>>>> d731a049
private:
	/** Weak reference to the Blueprint editor */
	TWeakPtr<FBlueprintEditor> BlueprintEditorPtr;
	
	/** Weak reference to the Blueprint editor */
	TObjectPtr<UBlueprint> BlueprintObjOverride;

	/** Combo button used to choose a parent class */
	TSharedPtr<SComboButton> ParentClassComboButton;

	/** Handle to the customized namespace property */
	TSharedPtr<IPropertyHandle> NamespacePropertyHandle;

	/** Widget used for namespace value customization */
	TSharedPtr<SBlueprintNamespaceEntry> NamespaceValueWidget;

	/** Desired width for namespace value customization */
	static float NamespacePropertyValueCustomization_MinDesiredWidth;
};



/** Details customization for Blueprint Component settings */
class FBlueprintComponentDetails : public FBlueprintDetails
{
public:
	/** Constructor */
	FBlueprintComponentDetails(TWeakPtr<FBlueprintEditor> InBlueprintEditorPtr)
		: FBlueprintDetails(InBlueprintEditorPtr)
		, BlueprintEditorPtr(InBlueprintEditorPtr)
		, bIsVariableNameInvalid(false)
	{

	}

	/** Makes a new instance of this detail layout class for a specific detail view requesting it */
	static TSharedRef<class IDetailCustomization> MakeInstance(TWeakPtr<FBlueprintEditor> InBlueprintEditorPtr)
	{
		return MakeShareable(new FBlueprintComponentDetails(InBlueprintEditorPtr));
	}

	/** IDetailCustomization interface */
	virtual void CustomizeDetails( IDetailLayoutBuilder& DetailLayout ) override;

protected:
	/** Callbacks for widgets */
	FText OnGetVariableText() const;
	void OnVariableTextChanged(const FText& InNewText);
	void OnVariableTextCommitted(const FText& InNewName, ETextCommit::Type InTextCommit);
	FText OnGetTooltipText() const;
	void OnTooltipTextCommitted(const FText& NewText, ETextCommit::Type InTextCommit, FName VarName);
	bool OnVariableCategoryChangeEnabled() const;
	FText OnGetVariableCategoryText() const;
	void OnVariableCategoryTextCommitted(const FText& NewText, ETextCommit::Type InTextCommit, FName VarName);
	void OnVariableCategorySelectionChanged(TSharedPtr<FText> ProposedSelection, ESelectInfo::Type /*SelectInfo*/);
	TSharedRef<ITableRow> MakeVariableCategoryViewWidget(TSharedPtr<FText> Item, const TSharedRef< STableViewBase >& OwnerTable);
	const UClass* GetSelectedEntryClass() const;
	void HandleNewEntryClassSelected(const UClass* NewEntryClass) const;

	FText GetSocketName() const;
	bool CanChangeSocket() const;
	void OnBrowseSocket();
	void OnClearSocket();
	
	void OnSocketSelection( FName SocketName );

	void PopulateVariableCategories();

private:
	/** Weak reference to the Blueprint editor */
	TWeakPtr<FBlueprintEditor> BlueprintEditorPtr;

	/** The cached tree Node we're editing */
	TSharedPtr<FSubobjectEditorTreeNode> CachedNodePtr;

	/** The widget used when in variable name editing mode */ 
	TSharedPtr<SEditableTextBox> VariableNameEditableTextBox;

	/** Flag to indicate whether or not the variable name is invalid */
	bool bIsVariableNameInvalid;

	/** A list of all category names to choose from */
	TArray<TSharedPtr<FText>> VariableCategorySource;

	/** Widgets for the categories */
	TSharedPtr<SComboButton> VariableCategoryComboButton;
	TSharedPtr<SListView<TSharedPtr<FText>>> VariableCategoryListView;
};

/** Details customization for All Graph Nodes */
class FBlueprintGraphNodeDetails : public IDetailCustomization
{
public:
	/** Constructor */
	FBlueprintGraphNodeDetails(TWeakPtr<FBlueprintEditor> InBlueprintEditorPtr)
		: GraphNodePtr(NULL)
		, BlueprintEditorPtr(InBlueprintEditorPtr)
	{

	}

	/** Makes a new instance of this detail layout class for a specific detail view requesting it */
	static TSharedRef<class IDetailCustomization> MakeInstance(TWeakPtr<FBlueprintEditor> InBlueprintEditorPtr)
	{
		return MakeShareable(new FBlueprintGraphNodeDetails(InBlueprintEditorPtr));
	}

	/** IDetailCustomization interface */
	virtual void CustomizeDetails( IDetailLayoutBuilder& DetailLayout ) override;

protected:

	/** Returns the currently edited blueprint */
	UBlueprint* GetBlueprintObj() const;

private:

	/** Set error to name textbox */
	void SetNameError( const FText& Error );

	// Callbacks for uproperty details customization
	FText OnGetName() const;
	bool IsNameReadOnly() const;
	void OnNameChanged(const FText& InNewText);
	void OnNameCommitted(const FText& InNewName, ETextCommit::Type InTextCommit);

	/** The widget used when editing a singleline name */ 
	TSharedPtr<SEditableTextBox> NameEditableTextBox;
	/** The widget used when editing a multiline name */ 
	TSharedPtr<SMultiLineEditableTextBox> MultiLineNameEditableTextBox;
	/** The target GraphNode */
	TWeakObjectPtr<UEdGraphNode> GraphNodePtr;
	/** Weak reference to the Blueprint editor */
	TWeakPtr<FBlueprintEditor> BlueprintEditorPtr;
};

/** Details customization for ChildActorComponents */
class FChildActorComponentDetails : public IDetailCustomization
{
public:
	/** Makes a new instance of this detail layout class for a specific detail view requesting it */
	static TSharedRef<IDetailCustomization> MakeInstance(TWeakPtr<FBlueprintEditor> BlueprintEditorPtr);

	/** Constructor */
	FChildActorComponentDetails(TWeakPtr<FBlueprintEditor> BlueprintEditorPtr);

	/** IDetailCustomization interface */
	virtual void CustomizeDetails(IDetailLayoutBuilder& DetailBuilder) override;

private:
	/** Weak reference to the Blueprint editor */
	TWeakPtr<FBlueprintEditor> BlueprintEditorPtr;
};

/** Details customization for Blueprint Documentation */
class FBlueprintDocumentationDetails : public IDetailCustomization
{
public:
	/** Constructor */
	FBlueprintDocumentationDetails(TWeakPtr<FBlueprintEditor> InBlueprintEditorPtr)
		: BlueprintEditorPtr(InBlueprintEditorPtr)
	{
	}

	/** Makes a new instance of this detail layout class for a specific detail view requesting it */
	static TSharedRef<class IDetailCustomization> MakeInstance(TWeakPtr<FBlueprintEditor> InBlueprintEditorPtr)
	{
		return MakeShareable(new FBlueprintDocumentationDetails(InBlueprintEditorPtr));
	}

	/** IDetailCustomization interface */
	virtual void CustomizeDetails( IDetailLayoutBuilder& DetailLayout ) override;

protected:

	/** Accessors passed to parent */
	UBlueprint* GetBlueprintObj() const { return BlueprintEditorPtr.Pin()->GetBlueprintObj(); }

	/** Get the currently selected node from the edgraph */
	TWeakObjectPtr<UEdGraphNode_Documentation> EdGraphSelectionAsDocumentNode();

	/** Accessor for the current nodes documentation link */
	FText OnGetDocumentationLink() const;

	/** Accessor for the nodes current documentation excerpt  */
	FText OnGetDocumentationExcerpt() const;
	
	/** Accessor to evaluate if the current excerpt can be modified */
	bool OnExcerptChangeEnabled() const;

	/** Handler for the documentation link being committed */
	void OnDocumentationLinkCommitted( const FText& InNewName, ETextCommit::Type InTextCommit );
	
	/** Generate table row for excerpt combo */
	TSharedRef< ITableRow > MakeExcerptViewWidget( TSharedPtr<FString> Item, const TSharedRef< STableViewBase >& OwnerTable );
	
	/** Apply selection changes from the excerpt combo */
	void OnExcerptSelectionChanged( TSharedPtr<FString> ProposedSelection, ESelectInfo::Type SelectInfo );

	/** Generate excerpt list widget from documentation page */
	TSharedRef<SWidget> GenerateExcerptList();


private:

	/** Documentation Link */
	FString DocumentationLink;
	/** Current Excerpt */
	FString DocumentationExcerpt;
	/** Weak reference to the Blueprint editor */
	TWeakPtr<FBlueprintEditor> BlueprintEditorPtr;
	/** The editor node we're editing */
	TWeakObjectPtr<UEdGraphNode_Documentation> DocumentationNodePtr;
	/** Excerpt combo widget */
	TSharedPtr<SComboButton> ExcerptComboButton;
	/** Excerpt List */
	TArray<TSharedPtr<FString>> ExcerptList;

};<|MERGE_RESOLUTION|>--- conflicted
+++ resolved
@@ -60,17 +60,12 @@
 class UEdGraphNode_Documentation;
 class UFunction;
 class UK2Node_Variable;
-<<<<<<< HEAD
-class FSubobjectEditorTreeNode;
-class SBlueprintNamespaceEntry;
-=======
 class UObject;
 class UStruct;
 struct FGeometry;
 struct FPointerEvent;
 struct FPropertyChangedEvent;
 struct FTopLevelAssetPath;
->>>>>>> d731a049
 
 /**
  * Variable network replication options.
@@ -162,12 +157,6 @@
 
 private:
 	/** Accessors passed to parent */
-<<<<<<< HEAD
-	FEdGraphSchemaAction_K2Var* MyBlueprintSelectionAsVar() const { return MyBlueprint.Pin()->SelectionAsVar(); }
-	FEdGraphSchemaAction_K2LocalVar* MyBlueprintSelectionAsLocalVar() const { return MyBlueprint.Pin()->SelectionAsLocalVar(); }
-	FEdGraphSchemaAction_K2Delegate* MyBlueprintSelectionAsDelegate() const { return MyBlueprint.Pin()->SelectionAsDelegate(); }
-=======
->>>>>>> d731a049
 	UK2Node_Variable* EdGraphSelectionAsVar() const;
 	FProperty* SelectionAsProperty() const;
 	FName GetVariableName() const;
@@ -193,14 +182,8 @@
 	 * Callback when changing a variable property
 	 *
 	 * @param InPropertyChangedEvent	Information on the property changed
-<<<<<<< HEAD
-	 * @param InModifiedObjectInstance	The object instance for which the value was changed
-	 */
-	void OnFinishedChangingVariable(const FPropertyChangedEvent& InPropertyChangedEvent, UObject* InModifiedObjectInstance);
-=======
 	 */
 	void OnFinishedChangingVariable(const FPropertyChangedEvent& InPropertyChangedEvent);
->>>>>>> d731a049
 
 	/**
 	 * Callback when changing a local variable property
@@ -214,18 +197,10 @@
 	/**
 	 * Auto-import any namespaces associated with a variable's value into the current editor context
 	 *
-<<<<<<< HEAD
-	 * @param InStruct					A reference to the container's type
-	 * @param InProperty				A reference to the variable property; owner is expected to match the container's type
-	 * @param InContainer				A pointer to the data container (e.g. struct or object) where the property's value is stored
-	 */
-	void ImportNamespacesForPropertyValue(const UStruct* InStruct, const FProperty* InProperty, const void* InContainer);
-=======
 	 * @param InProperty				A reference to the variable property
 	 * @param InContainer				A pointer to the data container (e.g. struct or object) where the property's value is stored
 	 */
 	void ImportNamespacesForPropertyValue(const FProperty* InProperty, const void* InContainer);
->>>>>>> d731a049
 
 	/** Callback to decide if the category drop down menu should be enabled */
 	bool GetVariableCategoryChangeEnabled() const;
@@ -891,16 +866,11 @@
 	/** END FBlueprintManagedListDetails interface */
 
 	void OnNamespaceSelected(const FString& InNamespace);
-<<<<<<< HEAD
-	void OnFilterNamespaceList(TArray<FString>& InOutNamespaceList);
-	void HandleImportEntryTextCommitted(const FText& NewLabel, ETextCommit::Type CommitType);
-=======
 	void OnGetNamespacesToExclude(TSet<FString>& OutNamespacesToExclude) const;
 
 private:
 	/** Whether we should show default (i.e. global) imports versus custom (i.e. local) imports */
 	bool bShouldShowDefaultImports;
->>>>>>> d731a049
 };
 
 /** Blueprint Interface List Details */
@@ -1008,12 +978,9 @@
 	/** Invoked when the Blueprint namespace "reset to default" button is clicked */
 	void OnNamespaceResetToDefaultValue();
 
-<<<<<<< HEAD
-=======
 	/** Called when the assigned Blueprint namespace value is changed */
 	void HandleNamespaceValueChange(const FString& InOldValue, const FString& InNewValue);
 
->>>>>>> d731a049
 private:
 	/** Weak reference to the Blueprint editor */
 	TWeakPtr<FBlueprintEditor> BlueprintEditorPtr;
