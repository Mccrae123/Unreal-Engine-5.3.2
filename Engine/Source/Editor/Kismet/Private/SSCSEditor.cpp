// Copyright Epic Games, Inc. All Rights Reserved.


#include "SSCSEditor.h"
#include "AssetData.h"
#include "Editor.h"
#include "Framework/MultiBox/MultiBoxBuilder.h"
#include "Components/PrimitiveComponent.h"
#include "EngineGlobals.h"
#include "Misc/FeedbackContext.h"
#include "Serialization/ObjectWriter.h"
#include "Serialization/ObjectReader.h"
#include "Layout/WidgetPath.h"
#include "SlateOptMacros.h"
#include "Framework/Application/MenuStack.h"
#include "Framework/Application/SlateApplication.h"
#include "Widgets/Layout/SSpacer.h"
#include "Widgets/Images/SImage.h"
#include "Widgets/Input/SButton.h"
#include "EditorStyleSet.h"
#include "Editor/UnrealEdEngine.h"
#include "ThumbnailRendering/ThumbnailManager.h"
#include "Components/ChildActorComponent.h"
#include "Kismet2/ComponentEditorUtils.h"
#include "Kismet2/ChildActorComponentEditorUtils.h"
#include "Engine/Selection.h"
#include "UnrealEdGlobals.h"
#include "Kismet2/KismetEditorUtilities.h"
#include "EdGraphSchema_K2.h"
#include "GraphEditorActions.h"
#include "Toolkits/ToolkitManager.h"
#include "K2Node_Variable.h"
#include "K2Node_ComponentBoundEvent.h"
#include "K2Node_VariableGet.h"
#include "Kismet2/BlueprintEditorUtils.h"
#include "ComponentAssetBroker.h"
#include "ClassViewerFilter.h"
#include "Widgets/Input/SSearchBox.h"
#include "PropertyPath.h"

#include "AssetSelection.h"
#include "ScopedTransaction.h"

#include "Styling/SlateIconFinder.h"
#include "ClassIconFinder.h"
#include "DragAndDrop/AssetDragDropOp.h"

#include "ObjectTools.h"

#include "IDocumentation.h"
#include "Kismet2/Kismet2NameValidators.h"
#include "TutorialMetaData.h"
#include "Widgets/Text/SInlineEditableTextBlock.h"
#include "Framework/Commands/GenericCommands.h"

#include "Engine/InheritableComponentHandler.h"

#include "CreateBlueprintFromActorDialog.h"

#include "BPVariableDragDropAction.h"

#include "Framework/Notifications/NotificationManager.h"
#include "Widgets/Notifications/SNotificationList.h"

#include "AddToProjectConfig.h"
#include "GameProjectGenerationModule.h"
#include "FeaturedClasses.inl"

#include "Classes/EditorStyleSettings.h"
#include "BlueprintEditorSettings.h"
#include "EditorFontGlyphs.h"

#include "Algo/Find.h"
#include "ActorEditorUtils.h"

#include "ToolMenus.h"
#include "SSCSEditorMenuContext.h"
#include "Kismet2/ComponentEditorContextMenuContex.h"
#include "K2Node_ComponentBoundEvent.h"
#include "Kismet2/CompilerResultsLog.h"
#include "Dialogs/Dialogs.h"
#include "Subsystems/AssetEditorSubsystem.h"
#include "Subsystems/PanelExtensionSubsystem.h"
#include "SCSEditorExtensionContext.h"
#include "ISCSEditorUICustomization.h"

#include "Logging/MessageLog.h"
<<<<<<< HEAD
=======
#include "SPositiveActionButton.h"
>>>>>>> 6bbb88c8

#define LOCTEXT_NAMESPACE "SSCSEditor"

DEFINE_LOG_CATEGORY_STATIC(LogSCSEditor, Log, All);

static const FName SCS_ColumnName_ComponentClass( "ComponentClass" );
static const FName SCS_ColumnName_Asset( "Asset" );
static const FName SCS_ColumnName_Mobility( "Mobility" );

static const FName SCS_ContextMenuName( "Kismet.SCSEditorContextMenu" );

PRAGMA_DISABLE_DEPRECATION_WARNINGS

//////////////////////////////////////////////////////////////////////////
// SSCSEditorDragDropTree
void SSCSEditorDragDropTree::Construct( const FArguments& InArgs )
{
	SCSEditor = InArgs._SCSEditor;

	STreeView<FSCSEditorTreeNodePtrType>::FArguments BaseArgs;
	BaseArgs.OnGenerateRow( InArgs._OnGenerateRow )
			.OnItemScrolledIntoView( InArgs._OnItemScrolledIntoView )
			.OnGetChildren( InArgs._OnGetChildren )
			.OnSetExpansionRecursive( InArgs._OnSetExpansionRecursive )
			.TreeItemsSource( InArgs._TreeItemsSource )
			.ItemHeight( InArgs._ItemHeight )
			.OnContextMenuOpening( InArgs._OnContextMenuOpening )
			.OnMouseButtonDoubleClick( InArgs._OnMouseButtonDoubleClick )
			.OnSelectionChanged( InArgs._OnSelectionChanged )
			.OnExpansionChanged( InArgs._OnExpansionChanged )
			.SelectionMode( InArgs._SelectionMode )
			.HeaderRow( InArgs._HeaderRow )
			.ClearSelectionOnClick( InArgs._ClearSelectionOnClick )
			.ExternalScrollbar( InArgs._ExternalScrollbar )
			.OnEnteredBadState( InArgs._OnTableViewBadState )
			.HighlightParentNodesForSelection(true);

	STreeView<FSCSEditorTreeNodePtrType>::Construct( BaseArgs );
}

FReply SSCSEditorDragDropTree::OnDragOver( const FGeometry& MyGeometry, const FDragDropEvent& DragDropEvent )
{
	FReply Handled = FReply::Unhandled();

	if (SCSEditor != nullptr)
	{
		TSharedPtr<FDragDropOperation> Operation = DragDropEvent.GetOperation();
		if (Operation.IsValid() && (Operation->IsOfType<FExternalDragOperation>() || Operation->IsOfType<FAssetDragDropOp>()))
		{
			Handled = AssetUtil::CanHandleAssetDrag(DragDropEvent);

			if (!Handled.IsEventHandled())
			{
				if (Operation->IsOfType<FAssetDragDropOp>())
				{
					const TSharedPtr<FAssetDragDropOp> AssetDragDropOp = StaticCastSharedPtr<FAssetDragDropOp>(Operation);

					for (const FAssetData& AssetData : AssetDragDropOp->GetAssets())
					{
						if (UClass* AssetClass = AssetData.GetClass())
						{
							if (AssetClass->IsChildOf(UClass::StaticClass()))
							{
								Handled = FReply::Handled();
								break;
							}
						}
					}
				}
			}
		}
	}

	return Handled;
}

FReply SSCSEditor::TryHandleAssetDragDropOperation(const FDragDropEvent& DragDropEvent)
{
	TSharedPtr<FDragDropOperation> Operation = DragDropEvent.GetOperation();
	if (Operation.IsValid() && (Operation->IsOfType<FExternalDragOperation>() || Operation->IsOfType<FAssetDragDropOp>()))
	{
		TArray< FAssetData > DroppedAssetData = AssetUtil::ExtractAssetDataFromDrag(Operation);
		const int32 NumAssets = DroppedAssetData.Num();

		if (NumAssets > 0)
		{
			GWarn->BeginSlowTask(LOCTEXT("LoadingAssets", "Loading Asset(s)"), true);
			bool bMarkBlueprintAsModified = false;

			for (int32 DroppedAssetIdx = 0; DroppedAssetIdx < NumAssets; ++DroppedAssetIdx)
			{
				const FAssetData& AssetData = DroppedAssetData[DroppedAssetIdx];

				if (!AssetData.IsAssetLoaded())
				{
					GWarn->StatusUpdate(DroppedAssetIdx, NumAssets, FText::Format(LOCTEXT("LoadingAsset", "Loading Asset {0}"), FText::FromName(AssetData.AssetName)));
				}

				UClass* AssetClass = AssetData.GetClass();
				UObject* Asset = AssetData.GetAsset();

				UBlueprint* BPClass = Cast<UBlueprint>(Asset);
				UClass* PotentialComponentClass = nullptr;
				UClass* PotentialActorClass = nullptr;

				if ((BPClass != nullptr) && (BPClass->GeneratedClass != nullptr))
				{
					if (BPClass->GeneratedClass->IsChildOf(UActorComponent::StaticClass()))
					{
						PotentialComponentClass = BPClass->GeneratedClass;
					}
					else if (BPClass->GeneratedClass->IsChildOf(AActor::StaticClass()))
					{
						PotentialActorClass = BPClass->GeneratedClass;
					}
				}
				else if (AssetClass->IsChildOf(UClass::StaticClass()))
				{
					UClass* AssetAsClass = CastChecked<UClass>(Asset);
					if (AssetAsClass->IsChildOf(UActorComponent::StaticClass()))
					{
						PotentialComponentClass = AssetAsClass;
					}
					else if (AssetAsClass->IsChildOf(AActor::StaticClass()))
					{
						PotentialActorClass = AssetAsClass;
					}
				}

				FAddNewComponentParams NewComponentParams;
				NewComponentParams.bSkipMarkBlueprintModified = true;
				NewComponentParams.bSetFocusToNewItem = (DroppedAssetIdx == NumAssets - 1); // Only set focus to the last item created

				TSubclassOf<UActorComponent> MatchingComponentClassForAsset = FComponentAssetBrokerage::GetPrimaryComponentForAsset(AssetClass);
				if (MatchingComponentClassForAsset != nullptr)
				{
					AddNewComponent(MatchingComponentClassForAsset, Asset, NewComponentParams);
					bMarkBlueprintAsModified = true;
				}
				else if ((PotentialComponentClass != nullptr) && !PotentialComponentClass->HasAnyClassFlags(CLASS_Deprecated | CLASS_Abstract | CLASS_NewerVersionExists))
				{
					if (PotentialComponentClass->HasMetaData(FBlueprintMetadata::MD_BlueprintSpawnableComponent))
					{
						AddNewComponent(PotentialComponentClass, nullptr, NewComponentParams);
						bMarkBlueprintAsModified = true;
					}
				}
				else if ((PotentialActorClass != nullptr) && !PotentialActorClass->HasAnyClassFlags(CLASS_Deprecated | CLASS_Abstract | CLASS_NewerVersionExists | CLASS_NotPlaceable))
				{
					AddNewComponent(UChildActorComponent::StaticClass(), PotentialActorClass, NewComponentParams);
					bMarkBlueprintAsModified = true;
				}
			}

			// Optimization: Only mark the blueprint as modified at the end
			if (bMarkBlueprintAsModified && EditorMode == EComponentEditorMode::BlueprintSCS)
			{
				UBlueprint* Blueprint = GetBlueprint();
				check(Blueprint != nullptr && Blueprint->SimpleConstructionScript != nullptr);

				Blueprint->Modify();
				SaveSCSCurrentState(Blueprint->SimpleConstructionScript);

				bAllowTreeUpdates = true;
				FBlueprintEditorUtils::MarkBlueprintAsStructurallyModified(Blueprint);
			}

			UpdateTree();

			GWarn->EndSlowTask();
		}

		return FReply::Handled();
	}

	return FReply::Unhandled();
}

FReply SSCSEditorDragDropTree::OnDrop( const FGeometry& MyGeometry, const FDragDropEvent& DragDropEvent ) 
{
	if (SCSEditor != nullptr)
	{
		return SCSEditor->TryHandleAssetDragDropOperation(DragDropEvent);
	}
	else
	{
		return FReply::Unhandled();
	}
}



//////////////////////////////////////////////////////////////////////////
// FSCSRowDragDropOp - The drag-drop operation triggered when dragging a row in the components tree

class FSCSRowDragDropOp : public FKismetVariableDragDropAction
{
public:
	DRAG_DROP_OPERATOR_TYPE(FSCSRowDragDropOp, FKismetVariableDragDropAction)

	/** Available drop actions */
	enum EDropActionType
	{
		DropAction_None,
		DropAction_AttachTo,
		DropAction_DetachFrom,
		DropAction_MakeNewRoot,
		DropAction_AttachToOrMakeNewRoot
	};

	// FGraphEditorDragDropAction interface
	virtual void HoverTargetChanged() override;
	virtual FReply DroppedOnNode(FVector2D ScreenPosition, FVector2D GraphPosition) override;
	virtual FReply DroppedOnPanel(const TSharedRef< class SWidget >& Panel, FVector2D ScreenPosition, FVector2D GraphPosition, UEdGraph& Graph) override;
	// End of FGraphEditorDragDropAction

	/** Node(s) that we started the drag from */
	TArray<FSCSEditorTreeNodePtrType> SourceNodes;

	/** The type of drop action that's pending while dragging */
	EDropActionType PendingDropAction;

	static TSharedRef<FSCSRowDragDropOp> New(FName InVariableName, UStruct* InVariableSource, FNodeCreationAnalytic AnalyticCallback);
};

TSharedRef<FSCSRowDragDropOp> FSCSRowDragDropOp::New(FName InVariableName, UStruct* InVariableSource, FNodeCreationAnalytic AnalyticCallback)
{
	TSharedPtr<FSCSRowDragDropOp> Operation = MakeShareable(new FSCSRowDragDropOp);
	Operation->VariableName = InVariableName;
	Operation->VariableSource = InVariableSource;
	Operation->AnalyticCallback = AnalyticCallback;
	Operation->Construct();
	return Operation.ToSharedRef();
}

void FSCSRowDragDropOp::HoverTargetChanged()
{
	bool bHoverHandled = false;

	FSlateColor IconTint = FLinearColor::White;
	const FSlateBrush* ErrorSymbol = FEditorStyle::GetBrush(TEXT("Graph.ConnectorFeedback.Error"));

	if(SourceNodes.Num() > 1)
	{
		// Display an error message if attempting to drop multiple source items onto a node
		UEdGraphNode* VarNodeUnderCursor = Cast<UK2Node_Variable>(GetHoveredNode());
		if (VarNodeUnderCursor != NULL)
		{
			// Icon/text to draw on tooltip
			FText Message = LOCTEXT("InvalidMultiDropTarget", "Cannot replace node with multiple nodes");
			SetSimpleFeedbackMessage(ErrorSymbol, IconTint, Message);

			bHoverHandled = true;
		}
	}

	if (!bHoverHandled)
	{
		if (FChildActorComponentEditorUtils::ContainsChildActorSubtreeNode(SourceNodes))
		{
			// @todo - Add support for drag/drop of child actor template components to create variable get nodes in a local Blueprint event/function graph
			FText Message = LOCTEXT("ChildActorDragDropAddVariableNode_Unsupported", "This operation is not currently supported for one or more of the selected components.");
			SetSimpleFeedbackMessage(ErrorSymbol, IconTint, Message);
		}
		else if (FProperty* VariableProperty = GetVariableProperty())
		{
			const FSlateBrush* PrimarySymbol;
			const FSlateBrush* SecondarySymbol;
			FSlateColor PrimaryColor;
			FSlateColor SecondaryColor;
			GetDefaultStatusSymbol(/*out*/ PrimarySymbol, /*out*/ PrimaryColor, /*out*/ SecondarySymbol, /*out*/ SecondaryColor);

			//Create feedback message with the function name.
			SetSimpleFeedbackMessage(PrimarySymbol, PrimaryColor, VariableProperty->GetDisplayNameText(), SecondarySymbol, SecondaryColor);
		}
		else
		{
			FText Message = LOCTEXT("CannotFindProperty", "Cannot find corresponding variable (make sure component has been assigned to one)");
			SetSimpleFeedbackMessage(ErrorSymbol, IconTint, Message);
		}
		bHoverHandled = true;
	}

	if(!bHoverHandled)
	{
		FKismetVariableDragDropAction::HoverTargetChanged();
	}
}

FReply FSCSRowDragDropOp::DroppedOnNode(FVector2D ScreenPosition, FVector2D GraphPosition)
{
	// Only allow dropping on another node if there is only a single source item
	if(SourceNodes.Num() == 1)
	{
		FKismetVariableDragDropAction::DroppedOnNode(ScreenPosition, GraphPosition);
	}
	return FReply::Handled();
}

FReply FSCSRowDragDropOp::DroppedOnPanel(const TSharedRef< class SWidget >& Panel, FVector2D ScreenPosition, FVector2D GraphPosition, UEdGraph& Graph)
{
	const FScopedTransaction Transaction(LOCTEXT("SCSEditorAddMultipleNodes", "Add Component Nodes"));

	TArray<UK2Node_VariableGet*> OriginalVariableNodes;
	Graph.GetNodesOfClass<UK2Node_VariableGet>(OriginalVariableNodes);

	// Add source items to the graph in turn
	for (FSCSEditorTreeNodePtrType& SourceNode : SourceNodes)
	{
		VariableName = SourceNode->GetVariableName();
		FKismetVariableDragDropAction::DroppedOnPanel(Panel, ScreenPosition, GraphPosition, Graph);

		GraphPosition.Y += 50;
	}

	TArray<UK2Node_VariableGet*> ResultVariableNodes;
	Graph.GetNodesOfClass<UK2Node_VariableGet>(ResultVariableNodes);

	if (ResultVariableNodes.Num() - OriginalVariableNodes.Num() > 1)
	{
		TSet<const UEdGraphNode*> NodeSelection;

		// Because there is more than one new node, lets grab all the nodes at the bottom of the list and add them to a set for selection
		for (int32 NodeIdx = ResultVariableNodes.Num() - 1; NodeIdx >= OriginalVariableNodes.Num(); --NodeIdx)
		{
			NodeSelection.Add(ResultVariableNodes[NodeIdx]);
		}
		Graph.SelectNodeSet(NodeSelection);
	}
	return FReply::Handled();
}

//////////////////////////////////////////////////////////////////////////
// FSCSEditorTreeNode

FSCSEditorTreeNode::FSCSEditorTreeNode(FSCSEditorTreeNode::ENodeType InNodeType)
	: NodeType(InNodeType)
	, FilterFlags((uint8)EFilteredState::Unknown)
{
}

FName FSCSEditorTreeNode::GetNodeID() const
{
	FName ItemName = GetVariableName();
	if (ItemName == NAME_None)
	{
		UActorComponent* ComponentTemplateOrInstance = GetComponentTemplate();
		if (ComponentTemplateOrInstance != nullptr)
		{
			ItemName = ComponentTemplateOrInstance->GetFName();
		}
	}
	return ItemName;
}

FName FSCSEditorTreeNode::GetVariableName() const
{
	return NAME_None;
}

FString FSCSEditorTreeNode::GetDisplayString() const
{
	return TEXT("GetDisplayString not overridden");
}

FText FSCSEditorTreeNode::GetDisplayName() const
{
	return LOCTEXT("GetDisplayNameNotOverridden", "GetDisplayName not overridden");
}

class USCS_Node* FSCSEditorTreeNode::GetSCSNode() const
{
	return nullptr;
}

FSCSEditorTreeNode::ENodeType FSCSEditorTreeNode::GetNodeType() const
{
	return NodeType;
}

bool FSCSEditorTreeNode::IsAttachedTo(FSCSEditorTreeNodePtrType InNodePtr) const
{ 
	FSCSEditorTreeNodePtrType TestParentPtr = ParentNodePtr;
	while(TestParentPtr.IsValid())
	{
		if(TestParentPtr == InNodePtr)
		{
			return true;
		}

		TestParentPtr = TestParentPtr->ParentNodePtr;
	}

	return false; 
}

bool FSCSEditorTreeNode::MatchesFilterType(const UClass* InFilterType) const
{
	// All nodes will pass the type filter by default.
	return true;
}

bool FSCSEditorTreeNode::RefreshFilteredState(const UClass* InFilterType, const TArray<FString>& InFilterTerms, bool bRecursive)
{
	bool bHasAnyVisibleChildren = false;
	if (bRecursive)
	{
		for (FSCSEditorTreeNodePtrType Child : GetChildren())
		{
			bHasAnyVisibleChildren |= Child->RefreshFilteredState(InFilterType, InFilterTerms, bRecursive);
		}
	}

	// Don't check a root actor node - it doesn't have a valid variable name. Let it recache based on children and hide itself based on their filter states.
	if (GetNodeType() == FSCSEditorTreeNode::RootActorNode)
	{
		SetCachedFilterState(bHasAnyVisibleChildren, /*bUpdateParent =*/!bRecursive);
		return bHasAnyVisibleChildren;
	}

	bool bIsFilteredOut = InFilterType && !MatchesFilterType(InFilterType);
	if (!bIsFilteredOut && 
		GetNodeType() != FSCSEditorTreeNode::SeparatorNode)
	{
		FString DisplayStr = GetDisplayString();
		for (const FString& FilterTerm : InFilterTerms)
		{
			if (!DisplayStr.Contains(FilterTerm))
			{
				bIsFilteredOut = true;
			}
		}
	}

	// if we're not recursing, then assume this is for a new node and we need to update the parent
	// otherwise, assume the parent was hit as part of the recursion
	const bool bUpdateParent = !bRecursive;
	SetCachedFilterState(!bIsFilteredOut, bUpdateParent);
	return !bIsFilteredOut;
}

void FSCSEditorTreeNode::SetCachedFilterState(bool bMatchesFilter, bool bUpdateParent)
{
	bool bFlagsChanged = false;
	if ((FilterFlags & EFilteredState::Unknown) == EFilteredState::Unknown)
	{
		FilterFlags   = 0x00;
		bFlagsChanged = true;
	}

	if (bMatchesFilter)
	{
		bFlagsChanged |= (FilterFlags & EFilteredState::MatchesFilter) == 0;
		FilterFlags |= EFilteredState::MatchesFilter;
	}
	else
	{
		bFlagsChanged |= (FilterFlags & EFilteredState::MatchesFilter) != 0;
		FilterFlags &= ~EFilteredState::MatchesFilter;
	}

	const bool bHadChildMatch = (FilterFlags & EFilteredState::ChildMatches) != 0;
	// refresh the cached child state (don't update the parent, we'll do that below if it's needed)
	RefreshCachedChildFilterState(/*bUpdateParent =*/false);

	bFlagsChanged |= bHadChildMatch != ((FilterFlags & EFilteredState::ChildMatches) != 0);
	if (bUpdateParent && bFlagsChanged)
	{
		ApplyFilteredStateToParent();
	}
}

void FSCSEditorTreeNode::RefreshCachedChildFilterState(bool bUpdateParent)
{
	const bool bContainedMatch = !IsFlaggedForFiltration();

	FilterFlags &= ~EFilteredState::ChildMatches;
	for (FSCSEditorTreeNodePtrType Child : Children)
	{
		// Separator nodes should not contribute to child matches for the parent nodes
		if (Child->GetNodeType() == FSCSEditorTreeNode::SeparatorNode)
		{
			continue;
		}
		
		if (!Child->IsFlaggedForFiltration())
		{
			FilterFlags |= EFilteredState::ChildMatches;
			break;
		}
	}
	const bool bContainsMatch = !IsFlaggedForFiltration();

	const bool bStateChange = bContainedMatch != bContainsMatch;
	if (bUpdateParent && bStateChange)
	{
		ApplyFilteredStateToParent();
	}
}

void FSCSEditorTreeNode::ApplyFilteredStateToParent()
{
	FSCSEditorTreeNode* Child = this;
	while (Child->ParentNodePtr.IsValid())
	{
		FSCSEditorTreeNode* Parent = Child->ParentNodePtr.Get();

		if ( !IsFlaggedForFiltration() )
		{
			if ((Parent->FilterFlags & EFilteredState::ChildMatches) == 0)
			{
				Parent->FilterFlags |= EFilteredState::ChildMatches;
			}
			else
			{
				// all parents from here on up should have the flag
				break;
			}
		}
		// have to see if this was the only child contributing to this flag
		else if (Parent->FilterFlags & EFilteredState::ChildMatches)
		{
			Parent->FilterFlags &= ~EFilteredState::ChildMatches;
			for (const FSCSEditorTreeNodePtrType& Sibling : Parent->Children)
			{
				if (Sibling.Get() == Child)
				{
					continue;
				}

				if (Sibling->FilterFlags & EFilteredState::FilteredInMask)
				{
					Parent->FilterFlags |= EFilteredState::ChildMatches;
					break;
				}
			}

			if (Parent->FilterFlags & EFilteredState::ChildMatches)
			{
				// another child added the flag back
				break;
			}
		}
		Child = Parent;
	}
}

FSCSEditorTreeNodePtrType FSCSEditorTreeNode::FindClosestParent(TArray<FSCSEditorTreeNodePtrType> InNodes)
{
	uint32 MinDepth = MAX_uint32;
	FSCSEditorTreeNodePtrType ClosestParentNodePtr;

	for(int32 i = 0; i < InNodes.Num() && MinDepth > 1; ++i)
	{
		if(InNodes[i].IsValid())
		{
			uint32 CurDepth = 0;
			if(InNodes[i]->FindChild(GetComponentTemplate(), true, &CurDepth).IsValid())
			{
				if(CurDepth < MinDepth)
				{
					MinDepth = CurDepth;
					ClosestParentNodePtr = InNodes[i];
				}
			}
		}
	}

	return ClosestParentNodePtr;
}

void FSCSEditorTreeNode::SetActorRootNode(FSCSEditorActorNodePtrType InActorNodePtr)
{
	ActorRootNodePtr = InActorNodePtr;

	for (FSCSEditorTreeNodePtrType& ChildPtr : Children)
	{
		if (ChildPtr.IsValid())
		{
			ChildPtr->SetActorRootNode(InActorNodePtr);
		}
	}
}

void FSCSEditorTreeNode::AddChild(FSCSEditorTreeNodePtrType InChildNodePtr)
{
	// Ensure the node is not already parented elsewhere
	if(InChildNodePtr->GetParent().IsValid())
	{
		InChildNodePtr->GetParent()->RemoveChild(InChildNodePtr);
	}

	// If this is an actor node, start a new subtree
	if (IsActorNode())
	{
		ActorRootNodePtr = StaticCastSharedRef<FSCSEditorTreeNodeActorBase>(AsShared());
	}

	// Link the child node to the actor root node for this subtree
	InChildNodePtr->SetActorRootNode(ActorRootNodePtr);

	// Add the given node as a child and link its parent
	Children.AddUnique(InChildNodePtr);
	InChildNodePtr->ParentNodePtr = AsShared();

	if (InChildNodePtr->FilterFlags != EFilteredState::Unknown && !InChildNodePtr->IsFlaggedForFiltration())
	{
		FSCSEditorTreeNodePtrType AncestorPtr = InChildNodePtr->ParentNodePtr;
		while (AncestorPtr.IsValid() && (AncestorPtr->FilterFlags & EFilteredState::ChildMatches) == 0)
		{
			AncestorPtr->FilterFlags |= EFilteredState::ChildMatches;
			AncestorPtr = AncestorPtr->GetParent();
		}
	}

	if (InChildNodePtr->IsComponentNode())
	{
		USCS_Node* SCS_Node = GetSCSNode();
		const UActorComponent* ComponentTemplate = GetObject<UActorComponent>();

		// Add a child node to the SCS tree node if not already present
		USCS_Node* SCS_ChildNode = InChildNodePtr->GetSCSNode();
		if (SCS_ChildNode != NULL)
		{
			// Get the SCS instance that owns the child node
			USimpleConstructionScript* SCS = SCS_ChildNode->GetSCS();
			if (SCS != NULL)
			{
				// If the parent is also a valid SCS node
				if (SCS_Node != NULL)
				{
					// If the parent and child are both owned by the same SCS instance
					if (SCS_Node->GetSCS() == SCS)
					{
						// Add the child into the parent's list of children
						if (!SCS_Node->GetChildNodes().Contains(SCS_ChildNode))
						{
							SCS_Node->AddChildNode(SCS_ChildNode);
						}
					}
					else
					{
						// Adds the child to the SCS root set if not already present
						SCS->AddNode(SCS_ChildNode);

						// Set parameters to parent this node to the "inherited" SCS node
						SCS_ChildNode->SetParent(SCS_Node);
					}
				}
				else if (ComponentTemplate != NULL)
				{
					// Adds the child to the SCS root set if not already present
					SCS->AddNode(SCS_ChildNode);

					// Set parameters to parent this node to the native component template
					SCS_ChildNode->SetParent(Cast<const USceneComponent>(ComponentTemplate));
				}
				else
				{
					// Adds the child to the SCS root set if not already present
					SCS->AddNode(SCS_ChildNode);
				}
			}
		}
		else if (IsInstancedComponent())
		{
			USceneComponent* ChildInstance = Cast<USceneComponent>(InChildNodePtr->GetComponentTemplate());
			if (ensure(ChildInstance != nullptr))
			{
				USceneComponent* ParentInstance = Cast<USceneComponent>(GetComponentTemplate());
				if (ensure(ParentInstance != nullptr))
				{
					// Handle attachment at the instance level
					if (ChildInstance->GetAttachParent() != ParentInstance)
					{
						AActor* Owner = ParentInstance->GetOwner();
						if (Owner->GetRootComponent() == ChildInstance)
						{
							Owner->SetRootComponent(ParentInstance);
						}
						ChildInstance->AttachToComponent(ParentInstance, FAttachmentTransformRules::KeepWorldTransform);
					}
				}
			}
		}
	}
}

FSCSEditorTreeNodePtrType FSCSEditorTreeNode::AddChild(USCS_Node* InSCSNode, bool bInIsInherited)
{
	// Ensure that the given SCS node is valid
	check(InSCSNode != NULL);

	// If it doesn't already exist as a child node
	FSCSEditorTreeNodePtrType ChildNodePtr = FindChild(InSCSNode);
	if(!ChildNodePtr.IsValid())
	{
		// Add a child node to the SCS editor tree
		ChildNodePtr = MakeShareable(new FSCSEditorTreeNodeComponent(InSCSNode, bInIsInherited));
		AddChild(ChildNodePtr);
	}

	return ChildNodePtr;
}

FSCSEditorTreeNodePtrType FSCSEditorTreeNode::AddChildFromComponent(UActorComponent* InComponentTemplate)
{
	// Ensure that the given component template is valid
	check(InComponentTemplate != NULL);

	// If it doesn't already exist in the SCS editor tree
	FSCSEditorTreeNodePtrType ChildNodePtr = FindChild(InComponentTemplate);
	if(!ChildNodePtr.IsValid())
	{
		// Add a child node to the SCS editor tree
		ChildNodePtr = FactoryNodeFromComponent(InComponentTemplate);
		AddChild(ChildNodePtr);
	}

	return ChildNodePtr;
}

// Tries to find a SCS node that was likely responsible for creating the specified instance component.  Note: This is not always possible to do!
USCS_Node* FSCSEditorTreeNode::FindSCSNodeForInstance(const UActorComponent* InstanceComponent, UClass* ClassToSearch)
{ 
	if ((ClassToSearch != nullptr) && InstanceComponent->IsCreatedByConstructionScript())
	{
		for (UClass* TestClass = ClassToSearch; TestClass->ClassGeneratedBy != nullptr; TestClass = TestClass->GetSuperClass())
		{
			if (UBlueprint* TestBP = Cast<UBlueprint>(TestClass->ClassGeneratedBy))
			{
				if (TestBP->SimpleConstructionScript != nullptr)
				{
					if (USCS_Node* Result = TestBP->SimpleConstructionScript->FindSCSNode(InstanceComponent->GetFName()))
					{
						return Result;
					}
				}
			}
		}
	}

	return nullptr;
}

FSCSEditorTreeNodePtrType FSCSEditorTreeNode::FactoryNodeFromComponent(UActorComponent* InComponent)
{
	check(InComponent);

	bool bComponentIsInAnInstance = false;

	AActor* Owner = InComponent->GetOwner();
	if ((Owner != nullptr) && !Owner->HasAnyFlags(RF_ClassDefaultObject|RF_ArchetypeObject))
	{
		bComponentIsInAnInstance = true;
	}

	if (bComponentIsInAnInstance)
	{
		if (InComponent->CreationMethod == EComponentCreationMethod::Instance)
		{
			return MakeShareable(new FSCSEditorTreeNodeInstanceAddedComponent(Owner, InComponent));
		}
		else
		{
			return MakeShareable(new FSCSEditorTreeNodeInstancedInheritedComponent(Owner, InComponent));
		}
	}

	// Not an instanced component, either an SCS node or a native component in BP edit mode
	return MakeShareable(new FSCSEditorTreeNodeComponent(InComponent));
}

void FSCSEditorTreeNode::CloseOngoingCreateTransaction()
{
	OngoingCreateTransaction.Reset();
}

FSCSEditorTreeNodePtrType FSCSEditorTreeNode::FindChild(const USCS_Node* InSCSNode, bool bRecursiveSearch, uint32* OutDepth) const
{
	FSCSEditorTreeNodePtrType Result;

	// Ensure that the given SCS node is valid
	if(InSCSNode != NULL)
	{
		// Look for a match in our set of child nodes
		for(int32 ChildIndex = 0; ChildIndex < Children.Num() && !Result.IsValid(); ++ChildIndex)
		{
			if(InSCSNode == Children[ChildIndex]->GetSCSNode())
			{
				Result = Children[ChildIndex];
			}
			else if(bRecursiveSearch)
			{
				Result = Children[ChildIndex]->FindChild(InSCSNode, true, OutDepth);
			}
		}
	}

	if(OutDepth && Result.IsValid())
	{
		*OutDepth += 1;
	}

	return Result;
}

FSCSEditorTreeNodePtrType FSCSEditorTreeNode::FindChild(const UActorComponent* InComponentTemplate, bool bRecursiveSearch, uint32* OutDepth) const
{
	FSCSEditorTreeNodePtrType Result;

	// Ensure that the given component template is valid
	if(InComponentTemplate != NULL)
	{
		// Look for a match in our set of child nodes
		for(int32 ChildIndex = 0; ChildIndex < Children.Num() && !Result.IsValid(); ++ChildIndex)
		{
			if(InComponentTemplate == Children[ChildIndex]->GetComponentTemplate())
			{
				Result = Children[ChildIndex];
			}
			else if(bRecursiveSearch)
			{
				Result = Children[ChildIndex]->FindChild(InComponentTemplate, true, OutDepth);
			}
		}
	}

	if(OutDepth && Result.IsValid())
	{
		*OutDepth += 1;
	}

	return Result;
}

FSCSEditorTreeNodePtrType FSCSEditorTreeNode::FindChild(const FName& InVariableOrInstanceName, bool bRecursiveSearch, uint32* OutDepth) const
{
	FSCSEditorTreeNodePtrType Result;

	// Ensure that the given name is valid
	if(InVariableOrInstanceName != NAME_None)
	{
		// Look for a match in our set of child nodes
		for(int32 ChildIndex = 0; ChildIndex < Children.Num() && !Result.IsValid(); ++ChildIndex)
		{
			FName ItemName = Children[ChildIndex]->GetVariableName();
			if(ItemName == NAME_None && Children[ChildIndex]->GetNodeType() == ComponentNode)
			{
				UActorComponent* ComponentTemplateOrInstance = Children[ChildIndex]->GetComponentTemplate();
				check(ComponentTemplateOrInstance != nullptr);
				ItemName = ComponentTemplateOrInstance->GetFName();
			}

			if(InVariableOrInstanceName == ItemName)
			{
				Result = Children[ChildIndex];
			}
			else if(bRecursiveSearch)
			{
				Result = Children[ChildIndex]->FindChild(InVariableOrInstanceName, true, OutDepth);
			}
		}
	}

	if(OutDepth && Result.IsValid())
	{
		*OutDepth += 1;
	}

	return Result;
}

void FSCSEditorTreeNode::RemoveChild(FSCSEditorTreeNodePtrType InChildNodePtr)
{
	// Remove the given node as a child and reset its parent link
	Children.Remove(InChildNodePtr);
	InChildNodePtr->ParentNodePtr.Reset();
	InChildNodePtr->RemoveMeAsChild();

	// Reset its actor root link
	InChildNodePtr->ActorRootNodePtr.Reset();

	if (InChildNodePtr->IsFlaggedForFiltration())
	{
		RefreshCachedChildFilterState(/*bUpdateParent =*/true);
	}
}

void FSCSEditorTreeNode::OnRequestRename(TUniquePtr<FScopedTransaction> InOngoingCreateTransaction)
{
	OngoingCreateTransaction = MoveTemp(InOngoingCreateTransaction); // Take responsibility to end the 'create + give initial name' transaction.
	RenameRequestedDelegate.ExecuteIfBound();
}

void FSCSEditorTreeNode::OnCompleteRename(const FText& InNewName)
{
	// If a 'create + give initial name' transaction exists, end it, the object is expected to have its initial name.
	CloseOngoingCreateTransaction();
}

UObject* FSCSEditorTreeNode::GetOrCreateEditableObjectForBlueprint(UBlueprint* InBlueprint) const
{
	if (CanEdit())
	{
		return WeakObjectPtr.Get();
	}

	return nullptr;
}

//////////////////////////////////////////////////////////////////////////
// FSCSEditorTreeNodeComponentBase

FName FSCSEditorTreeNodeComponentBase::GetVariableName() const
{
	FName VariableName = NAME_None;

	USCS_Node* SCS_Node = GetSCSNode();
	UActorComponent* ComponentTemplate = GetComponentTemplate();

	if (IsInstancedComponent() && (SCS_Node == nullptr) && (ComponentTemplate != nullptr))
	{
		if (ComponentTemplate->GetOwner())
		{
			SCS_Node = FindSCSNodeForInstance(ComponentTemplate, ComponentTemplate->GetOwner()->GetClass());
		}
	}

	if (SCS_Node != NULL)
	{
		// Use the same variable name as is obtained by the compiler
		VariableName = SCS_Node->GetVariableName();
	}
	else if (ComponentTemplate != NULL)
	{
		// Try to find the component anchor variable name (first looks for an exact match then scans for any matching variable that points to the archetype in the CDO)
		VariableName = FComponentEditorUtils::FindVariableNameGivenComponentInstance(ComponentTemplate);
	}

	return VariableName;
}

FString FSCSEditorTreeNodeComponentBase::GetDisplayString() const
{
	FName VariableName = GetVariableName();
	UActorComponent* ComponentTemplate = GetComponentTemplate();

	UBlueprint* Blueprint = GetBlueprint();
	UClass* VariableOwner = (Blueprint != nullptr) ? Blueprint->SkeletonGeneratedClass : nullptr;
	FProperty* VariableProperty = FindFProperty<FProperty>(VariableOwner, VariableName);

	bool const bHasValidVarName = (VariableName != NAME_None);
	bool const bIsArrayVariable = bHasValidVarName && (VariableOwner != nullptr) && 
		VariableProperty && VariableProperty->IsA<FArrayProperty>();

	// Only display SCS node variable names in the tree if they have not been autogenerated
	if (bHasValidVarName && !bIsArrayVariable)
	{
		if (IsNativeComponent() && GetDefault<UEditorStyleSettings>()->bShowNativeComponentNames)
		{
			FStringFormatNamedArguments Args;
			Args.Add(TEXT("VarName"), VariableProperty && VariableProperty->IsNative() ? VariableProperty->GetDisplayNameText().ToString() : VariableName.ToString());
			Args.Add(TEXT("CompName"), ComponentTemplate->GetName());
			return FString::Format(TEXT("{VarName} ({CompName})"), Args);
		}
		else
		{
			return VariableName.ToString();
		}
	}
	else if ( ComponentTemplate != nullptr )
	{
		return ComponentTemplate->GetFName().ToString();
	}
	else
	{
		FString UnnamedString = LOCTEXT("UnnamedToolTip", "Unnamed").ToString();
		FString NativeString = IsNativeComponent() ? LOCTEXT("NativeToolTip", "Native ").ToString() : TEXT("");

		if (ComponentTemplate != NULL)
		{
			return FString::Printf(TEXT("[%s %s%s]"), *UnnamedString, *NativeString, *ComponentTemplate->GetClass()->GetName());
		}
		else
		{
			return FString::Printf(TEXT("[%s %s]"), *UnnamedString, *NativeString);
		}
	}
}

bool FSCSEditorTreeNodeComponentBase::CanReparent() const
{
	if (FChildActorComponentEditorUtils::IsChildActorSubtreeNode(AsShared()))
	{
		// Cannot reparent nodes within a child actor node subtree.
		return false;
	}

	return !IsInheritedComponent() && !IsDefaultSceneRoot() && IsSceneComponent();
}

UBlueprint* FSCSEditorTreeNodeComponentBase::GetBlueprint() const
{
	if (const USCS_Node* SCS_Node = GetSCSNode())
	{
		if (const USimpleConstructionScript* SCS = SCS_Node->GetSCS())
		{
			return SCS->GetBlueprint();
		}
	}
	else if (const UActorComponent* ActorComponent = GetObject<UActorComponent>())
	{
		if (const AActor* Actor = ActorComponent->GetOwner())
		{
			return UBlueprint::GetBlueprintFromClass(Actor->GetClass());
		}
	}
	
	return nullptr;
}

FSCSEditorChildActorNodePtrType FSCSEditorTreeNodeComponentBase::GetChildActorNode()
{
	if (!ChildActorNodePtr.IsValid() || ChildActorNodePtr->GetChildActorComponent() != GetObject<UActorComponent>())
	{
		if (const UChildActorComponent* ChildActorComponent = GetObject<UChildActorComponent>())
		{
			AActor* ChildActor = IsInstanced() ? ChildActorComponent->GetChildActor() : ChildActorComponent->GetChildActorTemplate();
			ChildActorNodePtr = MakeShareable(new FSCSEditorTreeNodeChildActor(ChildActor));

			check(ChildActorNodePtr.IsValid());
			ChildActorNodePtr->SetOwnerNode(this->AsShared());
		}
	}

	return ChildActorNodePtr;
}

bool FSCSEditorTreeNodeComponentBase::MatchesFilterType(const UClass* InFilterType) const
{
	check(InFilterType);

	if (const UActorComponent* ComponentObject = GetObject<UActorComponent>())
	{
		const UClass* ComponentClass = ComponentObject->GetClass();
		check(ComponentClass);

		if (ComponentClass->IsChildOf(InFilterType))
		{
			return true;
		}
	}

	return false;
}

//////////////////////////////////////////////////////////////////////////
// FSCSEditorTreeNodeInstancedInheritedComponent

FSCSEditorTreeNodeInstancedInheritedComponent::FSCSEditorTreeNodeInstancedInheritedComponent(AActor* Owner, UActorComponent* ComponentInstance)
{
	check(ComponentInstance != nullptr);

	InstancedComponentOwnerPtr = Owner;

	SetObject(ComponentInstance);
}

bool FSCSEditorTreeNodeInstancedInheritedComponent::IsNativeComponent() const
{
	if (UActorComponent* Template = GetComponentTemplate())
	{
		return Template->CreationMethod == EComponentCreationMethod::Native;
	}
	else
	{
		return false;
	}
}

bool FSCSEditorTreeNodeInstancedInheritedComponent::IsRootComponent() const
{
	UActorComponent* Template = GetComponentTemplate();

	if (AActor* OwnerActor = InstancedComponentOwnerPtr.Get())
	{
		if (OwnerActor->GetRootComponent() == Template)
		{
			return true;
		}
	}

	return false;
}

bool FSCSEditorTreeNodeInstancedInheritedComponent::IsInheritedSCSNode() const
{
	return false;
}

bool FSCSEditorTreeNodeInstancedInheritedComponent::IsDefaultSceneRoot() const
{
	return false;
}

bool FSCSEditorTreeNodeInstancedInheritedComponent::CanEdit() const
{
	UActorComponent* Template = GetComponentTemplate();
	return (Template ? Template->IsEditableWhenInherited() : false);
}

FText FSCSEditorTreeNodeInstancedInheritedComponent::GetDisplayName() const
{
	FName VariableName = GetVariableName();
	if (VariableName != NAME_None)
	{
		return FText::FromName(VariableName);
	}

	return FText::GetEmpty();
}

//////////////////////////////////////////////////////////////////////////
// FSCSEditorTreeNodeInstanceAddedComponent

FSCSEditorTreeNodeInstanceAddedComponent::FSCSEditorTreeNodeInstanceAddedComponent(AActor* Owner, UActorComponent* InComponentTemplate)
{
	check(InComponentTemplate);
	InstancedComponentName = InComponentTemplate->GetFName();
	InstancedComponentOwnerPtr = Owner;
	SetObject(InComponentTemplate);
}

bool FSCSEditorTreeNodeInstanceAddedComponent::IsRootComponent() const
{
	bool bIsRoot = true;
	UActorComponent* Template = GetComponentTemplate();

	if (Template != NULL)
	{
		AActor* CDO = Template->GetOwner();
		if (CDO != NULL)
		{
			// Evaluate to TRUE if we have a valid component reference that matches the native root component
			bIsRoot = (Template == CDO->GetRootComponent());
		}
	}

	return bIsRoot;
}

bool FSCSEditorTreeNodeInstanceAddedComponent::IsDefaultSceneRoot() const
{
	if (USceneComponent* SceneComponent = Cast<USceneComponent>(GetComponentTemplate()))
	{
		return SceneComponent->GetFName() == USceneComponent::GetDefaultSceneRootVariableName();
	}

	return false;
}

FString FSCSEditorTreeNodeInstanceAddedComponent::GetDisplayString() const
{
	return InstancedComponentName.ToString();
}

FText FSCSEditorTreeNodeInstanceAddedComponent::GetDisplayName() const
{
	return FText::FromName(InstancedComponentName);
}

void FSCSEditorTreeNodeInstanceAddedComponent::RemoveMeAsChild()
{
	USceneComponent* ChildInstance = Cast<USceneComponent>(GetComponentTemplate());
	if (ensure(ChildInstance))
	{
		// Handle detachment at the instance level
		ChildInstance->DetachFromComponent(FDetachmentTransformRules::KeepWorldTransform);
	}
}

void FSCSEditorTreeNodeInstanceAddedComponent::OnCompleteRename(const FText& InNewName)
{
	// If the 'rename' was part of an ongoing component creation, ensure the transaction is ended when the local object goes out of scope. (Must complete after the rename transaction below)
	TUniquePtr<FScopedTransaction> ScopedCreateTransaction(MoveTemp(OngoingCreateTransaction));

	// If a 'create' transaction is opened, the rename will be folded into it and will be invisible to the 'undo' as create + give a name is really just one operation from the user point of view.
	FScopedTransaction TransactionContext(LOCTEXT("RenameComponentVariable", "Rename Component Variable"));

	UActorComponent* ComponentInstance = GetComponentTemplate();
	if(ComponentInstance == nullptr)
	{
		return;
	}

	ERenameFlags RenameFlags = REN_DontCreateRedirectors;
	
	// name collision could occur due to e.g. our archetype being updated and causing a conflict with our ComponentInstance:
	FString NewNameAsString = InNewName.ToString();
	if(StaticFindObject(UObject::StaticClass(), ComponentInstance->GetOuter(), *NewNameAsString) == nullptr)
	{
		ComponentInstance->Rename(*NewNameAsString, nullptr, RenameFlags);
		InstancedComponentName = *NewNameAsString;
	}
	else
	{
		UObject* Collision = StaticFindObject(UObject::StaticClass(), ComponentInstance->GetOuter(), *NewNameAsString);
		if(Collision != ComponentInstance)
		{
			// use whatever name the ComponentInstance currently has:
			InstancedComponentName = ComponentInstance->GetFName();
		}
	}
}


//////////////////////////////////////////////////////////////////////////
// FSCSEditorTreeNodeComponent

FSCSEditorTreeNodeComponent::FSCSEditorTreeNodeComponent(USCS_Node* InSCSNode, bool bInIsInheritedSCS)
	: bIsInheritedSCS(bInIsInheritedSCS)
	, SCSNodePtr(InSCSNode)
{
	SetObject(( InSCSNode != nullptr ) ? InSCSNode->ComponentTemplate : nullptr);
}

FSCSEditorTreeNodeComponent::FSCSEditorTreeNodeComponent(UActorComponent* InComponentTemplate)
	: bIsInheritedSCS(false)
	, SCSNodePtr(nullptr)
{
	check(InComponentTemplate != nullptr);

	SetObject(InComponentTemplate);
	AActor* Owner = InComponentTemplate->GetOwner();
	if (Owner != nullptr)
	{
		ensureMsgf(Owner->HasAnyFlags(RF_ClassDefaultObject|RF_ArchetypeObject), TEXT("Use a different node class for instanced components"));
	}
}

bool FSCSEditorTreeNodeComponent::IsNativeComponent() const
{
	return GetSCSNode() == NULL && GetComponentTemplate() != NULL;
}

bool FSCSEditorTreeNodeComponent::IsRootComponent() const
{
	bool bIsRoot = true;
	USCS_Node* SCS_Node = GetSCSNode();
	UActorComponent* ComponentTemplate = GetComponentTemplate();

	if (SCS_Node != NULL)
	{
		USimpleConstructionScript* SCS = SCS_Node->GetSCS();
		if (SCS != NULL)
		{
			// Evaluate to TRUE if we have an SCS node reference, it is contained in the SCS root set and does not have an external parent
			bIsRoot = SCS->GetRootNodes().Contains(SCS_Node) && SCS_Node->ParentComponentOrVariableName == NAME_None;
		}
	}
	else if (ComponentTemplate != NULL)
	{
		AActor* CDO = ComponentTemplate->GetOwner();
		if (CDO != NULL)
		{
			// Evaluate to TRUE if we have a valid component reference that matches the native root component
			bIsRoot = (ComponentTemplate == CDO->GetRootComponent());
		}
	}

	return bIsRoot;
}

bool FSCSEditorTreeNodeComponent::IsInheritedSCSNode() const
{
	return bIsInheritedSCS;
}

bool FSCSEditorTreeNodeComponent::IsDefaultSceneRoot() const
{
	if (USCS_Node* SCS_Node = GetSCSNode())
	{
		USimpleConstructionScript* SCS = SCS_Node->GetSCS();
		if (SCS != nullptr)
		{
			return SCS_Node == SCS->GetDefaultSceneRootNode();
		}
	}

	return false;
}

bool FSCSEditorTreeNodeComponent::CanEdit() const
{
	bool bCanEdit = false;

	if (!IsNativeComponent())
	{
		USCS_Node* SCS_Node = GetSCSNode();
		bCanEdit = (SCS_Node != nullptr);
	}
	else if (UActorComponent* ComponentTemplate = GetComponentTemplate())
	{
		bCanEdit = (FComponentEditorUtils::GetPropertyForEditableNativeComponent(ComponentTemplate) != nullptr);
	}

	return bCanEdit;
}

FText FSCSEditorTreeNodeComponent::GetDisplayName() const
{
	FName VariableName = GetVariableName();
	if (VariableName != NAME_None)
	{
		return FText::FromName(VariableName);
	}
	return FText::GetEmpty();
}

class USCS_Node* FSCSEditorTreeNodeComponent::GetSCSNode() const
{
	return SCSNodePtr.Get();
}

UObject* FSCSEditorTreeNodeComponent::GetOrCreateEditableObjectForBlueprint(UBlueprint* InBlueprint) const
{
	if (CanEdit() && !IsNativeComponent() && IsInheritedSCSNode())
	{
		return INTERNAL_GetOverridenComponentTemplate(InBlueprint);
	}

	return FSCSEditorTreeNode::GetOrCreateEditableObjectForBlueprint(InBlueprint);
}

UActorComponent* FSCSEditorTreeNode::FindComponentInstanceInActor(const AActor* InActor) const
{
	USCS_Node* SCS_Node = GetSCSNode();
	UActorComponent* ComponentTemplate = GetComponentTemplate();

	UActorComponent* ComponentInstance = NULL;
	if (InActor != NULL)
	{
		if (SCS_Node != NULL)
		{
			FName VariableName = SCS_Node->GetVariableName();
			if (VariableName != NAME_None)
			{
				UWorld* World = InActor->GetWorld();
				FObjectPropertyBase* Property = FindFProperty<FObjectPropertyBase>(InActor->GetClass(), VariableName);
				if (Property != NULL)
				{
					// Return the component instance that's stored in the property with the given variable name
					ComponentInstance = Cast<UActorComponent>(Property->GetObjectPropertyValue_InContainer(InActor));
				}
				else if (World != nullptr && World->WorldType == EWorldType::EditorPreview)
				{
					// If this is the preview actor, return the cached component instance that's being used for the preview actor prior to recompiling the Blueprint
					ComponentInstance = SCS_Node->EditorComponentInstance.Get();
				}
			}
		}
		else if (ComponentTemplate != NULL)
		{
			TInlineComponentArray<UActorComponent*> Components;
			InActor->GetComponents(Components);
			ComponentInstance = FComponentEditorUtils::FindMatchingComponent(ComponentTemplate, Components);
		}
	}

	return ComponentInstance;
}

void FSCSEditorTreeNodeComponent::OnCompleteRename(const FText& InNewName)
{
	// If the 'rename' was part of the creation process, we need to complete the creation transaction as the component has a user confirmed name. (Must complete after rename transaction below)
	TUniquePtr<FScopedTransaction> ScopedOngoingCreateTransaction(MoveTemp(OngoingCreateTransaction));

	// If a 'create' transaction is opened, the rename will be folded into it and will be invisible to the 'undo' as 'create + give initial name' means creating an object from the user point of view.
	FScopedTransaction RenameTransaction(LOCTEXT("RenameComponentVariable", "Rename Component Variable"));

	FBlueprintEditorUtils::RenameComponentMemberVariable(GetBlueprint(), GetSCSNode(), FName(*InNewName.ToString()));
}

void FSCSEditorTreeNodeComponent::RemoveMeAsChild()
{
	// Bypass removal logic if we're part of a child actor subtree
	if (FChildActorComponentEditorUtils::IsChildActorSubtreeNode(AsShared()))
	{
		return;
	}

	// Remove the SCS node from the SCS tree, if present
	if (USCS_Node* SCS_ChildNode = GetSCSNode())
	{
		USimpleConstructionScript* SCS = SCS_ChildNode->GetSCS();
		if (SCS != NULL)
		{
			SCS->RemoveNode(SCS_ChildNode);
		}
	}
}

UActorComponent* FSCSEditorTreeNodeComponent::INTERNAL_GetOverridenComponentTemplate(UBlueprint* Blueprint) const
{
	UActorComponent* OverriddenComponent = nullptr;

	FComponentKey Key(GetSCSNode());

	const bool bBlueprintCanOverrideComponentFromKey = Key.IsValid()
		&& Blueprint
		&& Blueprint->ParentClass
		&& Blueprint->ParentClass->IsChildOf(Key.GetComponentOwner());

	if (bBlueprintCanOverrideComponentFromKey)
	{
		const bool bCreateIfNecessary = true;
		UInheritableComponentHandler* InheritableComponentHandler = Blueprint->GetInheritableComponentHandler(bCreateIfNecessary);
		if (InheritableComponentHandler)
		{
			OverriddenComponent = InheritableComponentHandler->GetOverridenComponentTemplate(Key);
			if (!OverriddenComponent && bCreateIfNecessary)
			{
				OverriddenComponent = InheritableComponentHandler->CreateOverridenComponentTemplate(Key);
			}
		}
	}
	return OverriddenComponent;
}

//////////////////////////////////////////////////////////////////////////
// FSCSEditorTreeNodeActorBase

FSCSEditorTreeNodePtrType FSCSEditorTreeNodeActorBase::GetOwnerNode() const
{
	return OwnerNodePtr;
}

void FSCSEditorTreeNodeActorBase::SetOwnerNode(FSCSEditorTreeNodePtrType NewOwnerNode)
{
	OwnerNodePtr = NewOwnerNode;
}

FSCSEditorTreeNodePtrType FSCSEditorTreeNodeActorBase::GetSceneRootNode() const
{
	return SceneRootNodePtr;
}

void FSCSEditorTreeNodeActorBase::SetSceneRootNode(FSCSEditorTreeNodePtrType NewSceneRootNode)
{
	if (SceneRootNodePtr.IsValid())
	{
		ComponentNodes.Remove(SceneRootNodePtr);
	}

	SceneRootNodePtr = NewSceneRootNode;

	if (!ComponentNodes.Contains(SceneRootNodePtr))
	{
		ComponentNodes.Add(SceneRootNodePtr);
	}
}

const TArray<FSCSEditorTreeNodePtrType>& FSCSEditorTreeNodeActorBase::GetComponentNodes() const
{
	return ComponentNodes;
}

FName FSCSEditorTreeNodeActorBase::GetNodeID() const
{
	if (const AActor* Actor = GetObject<AActor>())
	{
		return Actor->GetFName();
	}
	return NAME_None;
}

bool FSCSEditorTreeNodeActorBase::IsInstanced() const
{
	if (const AActor* Actor = GetObject<AActor>())
	{
		return !Actor->IsTemplate();
	}

	return false;
}

void FSCSEditorTreeNodeActorBase::AddChild(FSCSEditorTreeNodePtrType InChildNodePtr)
{
	if (InChildNodePtr.IsValid() && InChildNodePtr->IsComponentNode())
	{
		ComponentNodes.Add(InChildNodePtr);
		if (!SceneRootNodePtr.IsValid() && InChildNodePtr->IsSceneComponent())
		{
			SetSceneRootNode(InChildNodePtr);
		}
	}

	Super::AddChild(InChildNodePtr);
}

void FSCSEditorTreeNodeActorBase::RemoveChild(FSCSEditorTreeNodePtrType InChildNodePtr)
{
	if (InChildNodePtr.IsValid() && InChildNodePtr->IsComponentNode())
	{
		ComponentNodes.Remove(InChildNodePtr);
		if (InChildNodePtr == SceneRootNodePtr)
		{
			SceneRootNodePtr.Reset();
		}
	}

	Super::RemoveChild(InChildNodePtr);
}

UBlueprint* FSCSEditorTreeNodeActorBase::GetBlueprint() const
{
	if (const AActor* Actor = GetObject<AActor>())
	{
		return UBlueprint::GetBlueprintFromClass(Actor->GetClass());
	}

	return nullptr;
}

//////////////////////////////////////////////////////////////////////////
// FSCSEditorTreeNodeRootActor

void FSCSEditorTreeNodeRootActor::OnCompleteRename(const FText& InNewName)
{
	if (AActor* Actor = GetMutableObject<AActor>())
	{
		if (Actor->IsActorLabelEditable() && !InNewName.ToString().Equals(Actor->GetActorLabel(), ESearchCase::CaseSensitive))
		{
			const FScopedTransaction Transaction(LOCTEXT("SCSEditorRenameActorTransaction", "Rename Actor"));
			FActorLabelUtilities::RenameExistingActor(Actor, InNewName.ToString());
		}
	}

	// Not expected to reach here with an ongoing create transaction, but if it does, end it.
	CloseOngoingCreateTransaction();
}

void FSCSEditorTreeNodeRootActor::AddChild(FSCSEditorTreeNodePtrType InChildNodePtr)
{
	if (InChildNodePtr.IsValid() && InChildNodePtr->IsComponentNode())
	{
		TSharedPtr<FSCSEditorTreeNodeSeparator> NewSeparatorNodePtr;
		const bool bIsSceneComponentNode = InChildNodePtr->IsSceneComponent();

		// Make sure separators are shown
		if (bIsSceneComponentNode && !SceneComponentSeparatorNodePtr.IsValid())
		{
			NewSeparatorNodePtr = MakeShareable(new FSCSEditorTreeNodeSeparator());

			SceneComponentSeparatorNodePtr = NewSeparatorNodePtr;
		}
		else if (!bIsSceneComponentNode && !NonSceneComponentSeparatorNodePtr.IsValid())
		{
			NewSeparatorNodePtr = MakeShareable(new FSCSEditorTreeNodeSeparator());
			NewSeparatorNodePtr->AddFilteredComponentType(USceneComponent::StaticClass());

			NonSceneComponentSeparatorNodePtr = NewSeparatorNodePtr;
		}

		if (NewSeparatorNodePtr.IsValid())
		{
			FSCSEditorTreeNodeActorBase::AddChild(NewSeparatorNodePtr);
			NewSeparatorNodePtr->RefreshFilteredState(CachedFilterType, CachedFilterTerms, false);
		}
	}

	FSCSEditorTreeNodeActorBase::AddChild(InChildNodePtr);
}

void FSCSEditorTreeNodeRootActor::RemoveChild(FSCSEditorTreeNodePtrType InChildNodePtr)
{
	const TArray<FSCSEditorTreeNodePtrType>& ComponentNodePtrs = GetComponentNodes();
	const int32 IndexOfFirstSceneComponent = ComponentNodePtrs.IndexOfByPredicate([](const FSCSEditorTreeNodePtrType& NodePtr)
	{
		return NodePtr->IsSceneComponent();
	});

	{
		TSharedPtr<FSCSEditorTreeNodeSeparator> SceneComponentSeparatorNodeSharedPtr = SceneComponentSeparatorNodePtr.Pin();
		if (IndexOfFirstSceneComponent == -1 && SceneComponentSeparatorNodeSharedPtr.IsValid())
		{
			FSCSEditorTreeNodeActorBase::RemoveChild(SceneComponentSeparatorNodeSharedPtr);
		}
	}

	const int32 IndexOfFirstNonSceneComponent = ComponentNodePtrs.IndexOfByPredicate([](const FSCSEditorTreeNodePtrType& NodePtr)
	{
		return !NodePtr->IsSceneComponent();
	});

	{
		TSharedPtr<FSCSEditorTreeNodeSeparator> NonSceneComponentSeparatorNodeSharedPtr = NonSceneComponentSeparatorNodePtr.Pin();

		if (IndexOfFirstNonSceneComponent == -1 && NonSceneComponentSeparatorNodeSharedPtr.IsValid())
		{
			FSCSEditorTreeNodeActorBase::RemoveChild(NonSceneComponentSeparatorNodeSharedPtr);
		}
	}

	FSCSEditorTreeNodeActorBase::RemoveChild(InChildNodePtr);
}

bool FSCSEditorTreeNodeRootActor::RefreshFilteredState(const UClass* InFilterType, const TArray<FString>& InFilterTerms, bool bRecursive)
{
	CachedFilterType = InFilterType;
	CachedFilterTerms = InFilterTerms;

	return FSCSEditorTreeNodeActorBase::RefreshFilteredState(InFilterType, InFilterTerms, bRecursive);
}

//////////////////////////////////////////////////////////////////////////
// FSCSEditorTreeNodeChildActor

bool FSCSEditorTreeNodeChildActor::IsFlaggedForFiltration() const
{
	// Not filtered out if any children are flagged as such
	for (const FSCSEditorTreeNodePtrType& Child : GetChildren())
	{
		if (!Child->IsFlaggedForFiltration())
		{
			return false;
		}
	}

	FSCSEditorTreeNodePtrType OwnerNode = GetOwnerNode();
	if (OwnerNode.IsValid())
	{
		// Mirror the owning node's filtered state
		return OwnerNode->IsFlaggedForFiltration();
	}

	return false;
}

UChildActorComponent* FSCSEditorTreeNodeChildActor::GetChildActorComponent() const
{
	FSCSEditorTreeNodePtrType OwnerNode = GetOwnerNode();
	if (OwnerNode.IsValid())
	{
		return Cast<UChildActorComponent>(OwnerNode->GetComponentTemplate());
	}

	return nullptr;
}

//////////////////////////////////////////////////////////////////////////
// FSCSEditorTreeNodeSeparator

bool FSCSEditorTreeNodeSeparator::MatchesFilterType(const UClass* InFilterType) const
{
	check(InFilterType);

	for (const UClass* FilteredType : FilteredTypes)
	{
		// If types match here, it means we should filter out the separator, so return false.
		if (InFilterType->IsChildOf(FilteredType))
		{
			return false;
		}
	}

	return true;
}

void FSCSEditorTreeNodeSeparator::AddFilteredComponentType(const TSubclassOf<UActorComponent>& InFilterType)
{
	if (const UClass* FilterType = InFilterType.Get())
	{
		FilteredTypes.Add(FilterType);
	}
}

//////////////////////////////////////////////////////////////////////////
// SSCS_RowWidget

void SSCS_RowWidget::Construct( const FArguments& InArgs, TSharedPtr<SSCSEditor> InSCSEditor, FSCSEditorTreeNodePtrType InNodePtr, TSharedPtr<STableViewBase> InOwnerTableView  )
{
	check(InNodePtr.IsValid());

	SCSEditor = InSCSEditor;
	TreeNodePtr = InNodePtr;

	bool bIsSeparator = InNodePtr->GetNodeType() == FSCSEditorTreeNode::SeparatorNode;
	
	FSuperRowType::FArguments Args = FSuperRowType::FArguments()
		.Style(bIsSeparator ?
			&FEditorStyle::Get().GetWidgetStyle<FTableRowStyle>("TableView.NoHoverTableRow") :
			&FEditorStyle::Get().GetWidgetStyle<FTableRowStyle>("SceneOutliner.TableViewRow")) //@todo create editor style for the SCS tree
		.Padding(FMargin(0.f, 4.f, 0.f, 4.f))
		.ShowSelection(!bIsSeparator)
		.OnDragDetected(this, &SSCS_RowWidget::HandleOnDragDetected)
		.OnDragEnter(this, &SSCS_RowWidget::HandleOnDragEnter)
		.OnDragLeave(this, &SSCS_RowWidget::HandleOnDragLeave)
		.OnCanAcceptDrop(this, &SSCS_RowWidget::HandleOnCanAcceptDrop)
		.OnAcceptDrop(this, &SSCS_RowWidget::HandleOnAcceptDrop);

	SMultiColumnTableRow<FSCSEditorTreeNodePtrType>::Construct( Args, InOwnerTableView.ToSharedRef() );
}

SSCS_RowWidget::~SSCS_RowWidget()
{
	TSharedPtr<SSCSEditor> Editor = SCSEditor.Pin();
	if(Editor.IsValid())
	{
		// Ensure to end any owned ongoing transaction if the node is still in 'editing initial name' mode when deleted.
		GetNode()->CloseOngoingCreateTransaction();

		// Ask SCSEditor if Node is still active, if it isn't it might have been collected so we can't do anything to it
		USCS_Node* SCS_Node = GetNode()->GetSCSNode();
		if(SCS_Node != NULL && Editor->IsNodeInSimpleConstructionScript(SCS_Node))
		{
			// Clear the delegate when widget goes away
			SCS_Node->SetOnNameChanged(FSCSNodeNameChanged());
		}
	}
}

BEGIN_SLATE_FUNCTION_BUILD_OPTIMIZATION
TSharedRef<SWidget> SSCS_RowWidget::GenerateWidgetForColumn( const FName& ColumnName )
{
	FSCSEditorTreeNodePtrType NodePtr = GetNode();
	if(ColumnName == SCS_ColumnName_ComponentClass)
	{
		InlineWidget =
			SNew(SInlineEditableTextBlock)
				.Text(this, &SSCS_RowWidget::GetNameLabel)
				.OnVerifyTextChanged( this, &SSCS_RowWidget::OnNameTextVerifyChanged )
				.OnTextCommitted( this, &SSCS_RowWidget::OnNameTextCommit )
				.IsSelected( this, &SSCS_RowWidget::IsSelectedExclusively )
				.IsReadOnly(!NodePtr->CanRename() || (SCSEditor.IsValid() && !SCSEditor.Pin()->IsEditingAllowed()) || FChildActorComponentEditorUtils::IsChildActorSubtreeNode(NodePtr));

		NodePtr->SetRenameRequestedDelegate(FSCSEditorTreeNode::FOnRenameRequested::CreateSP(InlineWidget.Get(), &SInlineEditableTextBlock::EnterEditingMode));
		
		TSharedRef<SToolTip> Tooltip = CreateToolTipWidget();

		return SNew(SHorizontalBox)
				.ToolTip(Tooltip)
				+SHorizontalBox::Slot()
					.AutoWidth()
					.VAlign(VAlign_Center)
					[
						SNew(SExpanderArrow, SharedThis(this))
					]
				+SHorizontalBox::Slot()
					.AutoWidth()
					.VAlign(VAlign_Center)
					[
						SNew(SImage)
						.Image(GetIconBrush())
						.ColorAndOpacity(this, &SSCS_RowWidget::GetColorTintForIcon)
					]
				+SHorizontalBox::Slot()
					.VAlign(VAlign_Center)
					.Padding(4.0f, 0.0f)
					[
						InlineWidget.ToSharedRef()
					];
	}
	else if(ColumnName == SCS_ColumnName_Asset)
	{
		return
			SNew(SHorizontalBox)
			+SHorizontalBox::Slot()
			.VAlign(VAlign_Center)
			[
				SNew(STextBlock)
				.Visibility(this, &SSCS_RowWidget::GetAssetVisibility)
				.Text(this, &SSCS_RowWidget::GetAssetName)
				.ToolTipText(this, &SSCS_RowWidget::GetAssetPath)
			];
	}
	else if (ColumnName == SCS_ColumnName_Mobility)
	{
		if (NodePtr->GetNodeType() == FSCSEditorTreeNode::ComponentNode)
		{
			TSharedPtr<SToolTip> MobilityTooltip = SNew(SToolTip)
				.Text(this, &SSCS_RowWidget::GetMobilityToolTipText);

			return SNew(SHorizontalBox)
				.ToolTip(MobilityTooltip)
				.Visibility(EVisibility::Visible) // so we still get tooltip text for an empty SHorizontalBox
				+ SHorizontalBox::Slot()
				.VAlign(VAlign_Center)
				.FillWidth(1.0f)
				[
					SNew(SImage)
					.Image(this, &SSCS_RowWidget::GetMobilityIconImage)
					.ToolTip(MobilityTooltip)
				];
		}
		else
		{
			return SNew(SSpacer);
		}
	}
	else
	{
		return	SNew(STextBlock)
				.Text( LOCTEXT("UnknownColumn", "Unknown Column") );
	}
}
END_SLATE_FUNCTION_BUILD_OPTIMIZATION

BEGIN_SLATE_FUNCTION_BUILD_OPTIMIZATION
void SSCS_RowWidget::AddToToolTipInfoBox(const TSharedRef<SVerticalBox>& InfoBox, const FText& Key, TSharedRef<SWidget> ValueIcon, const TAttribute<FText>& Value, bool bImportant)
{
	InfoBox->AddSlot()
		.AutoHeight()
		.Padding(0, 1)
		[
			SNew(SHorizontalBox)

			+ SHorizontalBox::Slot()
			.AutoWidth()
			.Padding(0, 0, 4, 0)
			[
				SNew(STextBlock)
				.TextStyle(FEditorStyle::Get(), bImportant ? "SCSEditor.ComponentTooltip.ImportantLabel" : "SCSEditor.ComponentTooltip.Label")
				.Text(FText::Format(LOCTEXT("AssetViewTooltipFormat", "{0}:"), Key))
			]

			+ SHorizontalBox::Slot()
			.AutoWidth()
			[
				ValueIcon
			]

			+ SHorizontalBox::Slot()
			.AutoWidth()
			[
				SNew(STextBlock)
				.TextStyle(FEditorStyle::Get(), bImportant ? "SCSEditor.ComponentTooltip.ImportantValue" : "SCSEditor.ComponentTooltip.Value")
				.Text(Value)
			]
		];
}
END_SLATE_FUNCTION_BUILD_OPTIMIZATION

BEGIN_SLATE_FUNCTION_BUILD_OPTIMIZATION
TSharedRef<SToolTip> SSCS_RowWidget::CreateToolTipWidget() const
{
	// Create a box to hold every line of info in the body of the tooltip
	TSharedRef<SVerticalBox> InfoBox = SNew(SVerticalBox);

	// 
	if (FSCSEditorTreeNode* TreeNode = GetNode().Get())
	{
		if (TreeNode->IsComponentNode())
		{
			// Add the tooltip
			if (UActorComponent* Template = TreeNode->GetComponentTemplate())
			{
				UClass* TemplateClass = Template->GetClass();
				FText ClassTooltip = TemplateClass->GetToolTipText(/*bShortTooltip=*/ true);

				InfoBox->AddSlot()
					.AutoHeight()
					.HAlign(HAlign_Center)
					.Padding(FMargin(0, 2, 0, 4))
					[
						SNew(STextBlock)
						.TextStyle(FEditorStyle::Get(), "SCSEditor.ComponentTooltip.ClassDescription")
						.Text(ClassTooltip)
						.WrapTextAt(400.0f)
					];
			}

			// Add introduction point
			AddToToolTipInfoBox(InfoBox, LOCTEXT("TooltipAddType", "Source"), SNullWidget::NullWidget, TAttribute<FText>::Create(TAttribute<FText>::FGetter::CreateSP(this, &SSCS_RowWidget::GetComponentAddSourceToolTipText)), false);
			if (TreeNode->IsInheritedComponent())
			{
				AddToToolTipInfoBox(InfoBox, LOCTEXT("TooltipIntroducedIn", "Introduced in"), SNullWidget::NullWidget, TAttribute<FText>::Create(TAttribute<FText>::FGetter::CreateSP(this, &SSCS_RowWidget::GetIntroducedInToolTipText)), false);
			}

			// Add Underlying Component Name for Native Components
			if (TreeNode->IsNativeComponent())
			{
				AddToToolTipInfoBox(InfoBox, LOCTEXT("TooltipNativeComponentName", "Native Component Name"), SNullWidget::NullWidget, TAttribute<FText>::Create(TAttribute<FText>::FGetter::CreateSP(this, &SSCS_RowWidget::GetNativeComponentNameToolTipText)), false);
			}

			// Add mobility
			TSharedRef<SImage> MobilityIcon = SNew(SImage).Image(this, &SSCS_RowWidget::GetMobilityIconImage);
			AddToToolTipInfoBox(InfoBox, LOCTEXT("TooltipMobility", "Mobility"), MobilityIcon, TAttribute<FText>::Create(TAttribute<FText>::FGetter::CreateSP(this, &SSCS_RowWidget::GetMobilityToolTipText)), false);

			// Add asset if applicable to this node
			if (GetAssetVisibility() == EVisibility::Visible)
			{
				InfoBox->AddSlot()[SNew(SSpacer).Size(FVector2D(1.0f, 8.0f))];
				AddToToolTipInfoBox(InfoBox, LOCTEXT("TooltipAsset", "Asset"), SNullWidget::NullWidget, TAttribute<FText>(this, &SSCS_RowWidget::GetAssetName), false);
			}

			// If the component is marked as editor only, then display that info here
			AddToToolTipInfoBox(InfoBox, LOCTEXT("TooltipEditorOnly", "Editor Only"), SNullWidget::NullWidget, TAttribute<FText>::Create(TAttribute<FText>::FGetter::CreateSP(this, &SSCS_RowWidget::GetComponentEditorOnlyTooltipText)), false);
		}
	}

	TSharedRef<SBorder> TooltipContent = SNew(SBorder)
		.BorderImage(FEditorStyle::GetBrush("NoBorder"))
		.Padding(0)
		[
			SNew(SVerticalBox)
			
			+SVerticalBox::Slot()
			.AutoHeight()
			.Padding(0, 0, 0, 4)
			[
				SNew(SVerticalBox)

				+ SVerticalBox::Slot()
				.AutoHeight()
				[
					SNew(SHorizontalBox)

					+ SHorizontalBox::Slot()
					.AutoWidth()
					.VAlign(VAlign_Center)
					.Padding(2)
					[
						SNew(STextBlock)
						.TextStyle(FEditorStyle::Get(), "SCSEditor.ComponentTooltip.Title")
						.Text(this, &SSCS_RowWidget::GetTooltipText)
					]
				]
			]

			+ SVerticalBox::Slot()
			.AutoHeight()
			[
				SNew(SBorder)
				.BorderImage(FEditorStyle::GetBrush("NoBorder"))
				.Padding(2)
				[
					InfoBox
				]
			]
		];

	return IDocumentation::Get()->CreateToolTip(TAttribute<FText>(this, &SSCS_RowWidget::GetTooltipText), TooltipContent, InfoBox, GetDocumentationLink(), GetDocumentationExcerptName());
}
END_SLATE_FUNCTION_BUILD_OPTIMIZATION

FSlateBrush const* SSCS_RowWidget::GetMobilityIconImage() const
{
	if (FSCSEditorTreeNode* TreeNode = GetNode().Get())
	{
		if (USceneComponent* SceneComponentTemplate = Cast<USceneComponent>(TreeNode->GetComponentTemplate()))
		{
			if (SceneComponentTemplate->Mobility == EComponentMobility::Movable)
			{
				return FEditorStyle::GetBrush(TEXT("ClassIcon.MovableMobilityIcon"));
			}
			else if (SceneComponentTemplate->Mobility == EComponentMobility::Stationary)
			{
				return FEditorStyle::GetBrush(TEXT("ClassIcon.StationaryMobilityIcon"));
			}

			// static components don't get an icon (because static is the most common
			// mobility type, and we'd like to keep the icon clutter to a minimum)
		}
	}

	return nullptr;
}

FText SSCS_RowWidget::GetMobilityToolTipText() const
{
	FText MobilityToolTip = LOCTEXT("ErrorNoMobilityTooltip", "Invalid component");

	if (FSCSEditorTreeNode* TreeNode = TreeNodePtr.Get())
	{
		if (USceneComponent* SceneComponentTemplate = Cast<USceneComponent>(TreeNode->GetComponentTemplate()))
		{
			if (SceneComponentTemplate->Mobility == EComponentMobility::Movable)
			{
				MobilityToolTip = LOCTEXT("MovableMobilityTooltip", "Movable");
			}
			else if (SceneComponentTemplate->Mobility == EComponentMobility::Stationary)
			{
				MobilityToolTip = LOCTEXT("StationaryMobilityTooltip", "Stationary");
			}
			else if (SceneComponentTemplate->Mobility == EComponentMobility::Static)
			{
				MobilityToolTip = LOCTEXT("StaticMobilityTooltip", "Static");
			}
			else
			{
				// make sure we're the mobility type we're expecting (we've handled Movable & Stationary)
				ensureMsgf(false, TEXT("Unhandled mobility type [%d], is this a new type that we don't handle here?"), SceneComponentTemplate->Mobility.GetValue());
				MobilityToolTip = LOCTEXT("UnknownMobilityTooltip", "Component with unknown mobility");
			}
		}
		else
		{
			MobilityToolTip = LOCTEXT("NoMobilityTooltip", "Non-scene component");
		}
	}

	return MobilityToolTip;
}

FText SSCS_RowWidget::GetComponentAddSourceToolTipText() const
{
	FText NodeType;
	
	if (FSCSEditorTreeNode* TreeNode = TreeNodePtr.Get())
	{
		if (TreeNode->IsInheritedComponent())
		{
			if (TreeNode->IsNativeComponent())
			{
				NodeType = LOCTEXT("InheritedNativeComponent", "Inherited (C++)");
			}
			else
			{
				NodeType = LOCTEXT("InheritedBlueprintComponent", "Inherited (Blueprint)");
			}
		}
		else
		{
			if (TreeNode->IsInstancedComponent())
			{
				NodeType = LOCTEXT("ThisInstanceAddedComponent", "This actor instance");
			}
			else
			{
				NodeType = LOCTEXT("ThisBlueprintAddedComponent", "This Blueprint");
			}
		}
	}

	return NodeType;
}

FText SSCS_RowWidget::GetNativeComponentNameToolTipText() const
{
	const FSCSEditorTreeNode* TreeNode = TreeNodePtr.Get();
	const UActorComponent* Template = TreeNode ? TreeNode->GetComponentTemplate() : nullptr;

	if (Template)
	{
		return FText::FromName(Template->GetFName());
	}
	else
	{
		return FText::GetEmpty();
	}
}

<<<<<<< HEAD
=======
FText SSCS_RowWidget::GetComponentEditorOnlyTooltipText() const
{
	FText ComponentType = LOCTEXT("ComponentEditorOnlyFalse", "False");
	if (FSCSEditorTreeNode* TreeNode = GetNode().Get())
	{
		if (TreeNode->IsComponentNode())
		{
			if (const UActorComponent* Template = TreeNode->GetComponentTemplate())
			{
				UBlueprint* Blueprint = GetBlueprint();
				FObjectProperty* Prop = Blueprint ? FindFProperty<FObjectProperty>(Blueprint->SkeletonGeneratedClass, TreeNode->GetVariableName()) : nullptr;

				if(Template->bIsEditorOnly || (Prop && Prop->HasAnyPropertyFlags(CPF_EditorOnly)))
				{
					ComponentType = LOCTEXT("ComponentEditorOnlyTrue", "True");
				}
			}
		}
	}
	
	return ComponentType;
}

>>>>>>> 6bbb88c8
FText SSCS_RowWidget::GetIntroducedInToolTipText() const
{
	FText IntroducedInTooltip = LOCTEXT("IntroducedInThisBPTooltip", "this class");

	if (FSCSEditorTreeNode* TreeNode = TreeNodePtr.Get())
	{
		if (TreeNode->IsInheritedComponent())
		{
			if (UActorComponent* ComponentTemplate = TreeNode->GetComponentTemplate())
			{
				UClass* BestClass = nullptr;
				AActor* OwningActor = ComponentTemplate->GetOwner();

				if (TreeNode->IsNativeComponent() && (OwningActor != nullptr))
				{
					for (UClass* TestClass = OwningActor->GetClass(); TestClass != AActor::StaticClass(); TestClass = TestClass->GetSuperClass())
					{
						if (TreeNode->FindComponentInstanceInActor(Cast<AActor>(TestClass->GetDefaultObject())))
						{
							BestClass = TestClass;
						}
						else
						{
							break;
						}
					}
				}
				else if (!TreeNode->IsNativeComponent())
				{
					USCS_Node* SCSNode = TreeNode->GetSCSNode();

					if ((SCSNode == nullptr) && (OwningActor != nullptr))
					{
						SCSNode = FSCSEditorTreeNode::FindSCSNodeForInstance(ComponentTemplate, OwningActor->GetClass());
					}

					if (SCSNode != nullptr)
					{
						if (UBlueprint* OwningBP = SCSNode->GetSCS()->GetBlueprint())
						{
							BestClass = OwningBP->GeneratedClass;
						}
					}
					else if (OwningActor != nullptr)
					{
						if (UBlueprint* OwningBP = UBlueprint::GetBlueprintFromClass(OwningActor->GetClass()))
						{
							BestClass = OwningBP->GeneratedClass;
						}
					}
				}

				if (BestClass == nullptr)
				{
					if (ComponentTemplate->IsCreatedByConstructionScript()) 
					{
						IntroducedInTooltip = LOCTEXT("IntroducedInUnknownError", "Unknown Blueprint Class (via an Add Component call)");
					} 
					else 
					{
						IntroducedInTooltip = LOCTEXT("IntroducedInNativeError", "Unknown native source (via C++ code)");
					}
				}
				else if (TreeNode->IsInstancedComponent() && ComponentTemplate->CreationMethod == EComponentCreationMethod::Native && !ComponentTemplate->HasAnyFlags(RF_DefaultSubObject))
				{
					IntroducedInTooltip = FText::Format(LOCTEXT("IntroducedInCPPErrorFmt", "{0} (via C++ code)"), FBlueprintEditorUtils::GetFriendlyClassDisplayName(BestClass));
				}
				else if (TreeNode->IsInstancedComponent() && ComponentTemplate->CreationMethod == EComponentCreationMethod::UserConstructionScript)
				{
					IntroducedInTooltip = FText::Format(LOCTEXT("IntroducedInUCSErrorFmt", "{0} (via an Add Component call)"), FBlueprintEditorUtils::GetFriendlyClassDisplayName(BestClass));
				}
				else
				{
					IntroducedInTooltip = FBlueprintEditorUtils::GetFriendlyClassDisplayName(BestClass);
				}
			}
			else
			{
				IntroducedInTooltip = LOCTEXT("IntroducedInNoTemplateError", "[no component template found]");
			}
		}
		else if (TreeNode->IsInstancedComponent())
		{
			IntroducedInTooltip = LOCTEXT("IntroducedInThisActorInstanceTooltip", "this actor instance");
		}
	}

	return IntroducedInTooltip;
}

FText SSCS_RowWidget::GetAssetName() const
{
	FSCSEditorTreeNodePtrType NodePtr = GetNode();

	FText AssetName = LOCTEXT("None", "None");
	if(NodePtr.IsValid() && NodePtr->GetComponentTemplate())
	{
		UObject* Asset = FComponentAssetBrokerage::GetAssetFromComponent(NodePtr->GetComponentTemplate());
		if(Asset != NULL)
		{
			AssetName = FText::FromString(Asset->GetName());
		}
	}

	return AssetName;
}

FText SSCS_RowWidget::GetAssetPath() const
{
	FSCSEditorTreeNodePtrType NodePtr = GetNode();

	FText AssetName = LOCTEXT("None", "None");
	if(NodePtr.IsValid() && NodePtr->GetComponentTemplate())
	{
		UObject* Asset = FComponentAssetBrokerage::GetAssetFromComponent(NodePtr->GetComponentTemplate());
		if(Asset != NULL)
		{
			AssetName = FText::FromString(Asset->GetPathName());
		}
	}

	return AssetName;
}


EVisibility SSCS_RowWidget::GetAssetVisibility() const
{
	FSCSEditorTreeNodePtrType NodePtr = GetNode();

	if(NodePtr.IsValid() && NodePtr->GetComponentTemplate() && FComponentAssetBrokerage::SupportsAssets(NodePtr->GetComponentTemplate()))
	{
		return EVisibility::Visible;
	}
	else
	{
		return EVisibility::Hidden;
	}
}

const FSlateBrush* SSCS_RowWidget::GetIconBrush() const
{
	const FSlateBrush* ComponentIcon = FEditorStyle::GetBrush("SCS.NativeComponent");
	FSCSEditorTreeNodePtrType NodePtr = GetNode();
	if (NodePtr.IsValid())
	{
		if (UActorComponent* ComponentTemplate = NodePtr->GetComponentTemplate())
		{
			ComponentIcon = FSlateIconFinder::FindIconBrushForClass(ComponentTemplate->GetClass(), TEXT("SCS.Component"));
		}
	}

	return ComponentIcon;
}

FSlateColor SSCS_RowWidget::GetColorTintForIcon() const
{
	return GetColorTintForIcon(GetNode());
}

FSlateColor SSCS_RowWidget::GetColorTintForIcon(FSCSEditorTreeNodePtrType InNode)
{
	const FLinearColor InheritedBlueprintComponentColor(0.08f, 0.35f, 0.6f);
	const FLinearColor InstancedInheritedBlueprintComponentColor(0.08f, 0.35f, 0.6f);
	const FLinearColor InheritedNativeComponentColor(0.7f, 0.9f, 0.7f);
	const FLinearColor IntroducedHereColor(FLinearColor::White);
	
	if (InNode->IsInheritedComponent())
	{
		if (InNode->IsNativeComponent())
		{
			return InheritedNativeComponentColor;
		}
		else if (InNode->IsInstancedComponent())
		{
			return InstancedInheritedBlueprintComponentColor;
		}
		else
		{
			return InheritedBlueprintComponentColor;
		}
	}
	else
	{
		return IntroducedHereColor;
	}
}

TSharedPtr<SWidget> SSCS_RowWidget::BuildSceneRootDropActionMenu(FSCSEditorTreeNodePtrType DroppedNodePtr)
{
	check(SCSEditor.IsValid());
	FMenuBuilder MenuBuilder(true, SCSEditor.Pin()->CommandList);

	MenuBuilder.BeginSection("SceneRootNodeDropActions", LOCTEXT("SceneRootNodeDropActionContextMenu", "Drop Actions"));
	{
		const FText DroppedVariableNameText = FText::FromName( DroppedNodePtr->GetVariableName() );
		const FText NodeVariableNameText = FText::FromName( GetNode()->GetVariableName() );

		bool bDroppedInSameBlueprint = true;
		if (SCSEditor.Pin()->GetEditorMode() == EComponentEditorMode::BlueprintSCS)
		{
			bDroppedInSameBlueprint = DroppedNodePtr->GetBlueprint() == GetBlueprint();
		}

		MenuBuilder.AddMenuEntry(
			LOCTEXT("DropActionLabel_AttachToRootNode", "Attach"),
			bDroppedInSameBlueprint 
			? FText::Format( LOCTEXT("DropActionToolTip_AttachToRootNode", "Attach {0} to {1}."), DroppedVariableNameText, NodeVariableNameText )
			: FText::Format( LOCTEXT("DropActionToolTip_AttachToRootNodeFromCopy", "Copy {0} to a new variable and attach it to {1}."), DroppedVariableNameText, NodeVariableNameText ),
			FSlateIcon(),
			FUIAction(
				FExecuteAction::CreateSP(this, &SSCS_RowWidget::OnAttachToDropAction, DroppedNodePtr),
				FCanExecuteAction()));

		FSCSEditorTreeNodePtrType NodePtr = GetNode();
		const bool bIsDefaultSceneRoot = NodePtr->IsDefaultSceneRoot();

		FText NewRootNodeText = bIsDefaultSceneRoot
			? FText::Format(LOCTEXT("DropActionToolTip_MakeNewRootNodeAndDelete", "Make {0} the new root. The default root will be deleted."), DroppedVariableNameText)
			: FText::Format(LOCTEXT("DropActionToolTip_MakeNewRootNode", "Make {0} the new root."), DroppedVariableNameText);

		FText NewRootNodeFromCopyText = bIsDefaultSceneRoot
			? FText::Format(LOCTEXT("DropActionToolTip_MakeNewRootNodeFromCopyAndDelete", "Copy {0} to a new variable and make it the new root. The default root will be deleted."), DroppedVariableNameText)
			: FText::Format(LOCTEXT("DropActionToolTip_MakeNewRootNodeFromCopy", "Copy {0} to a new variable and make it the new root."), DroppedVariableNameText);

		MenuBuilder.AddMenuEntry(
			LOCTEXT("DropActionLabel_MakeNewRootNode", "Make New Root"),
			bDroppedInSameBlueprint ? NewRootNodeText : NewRootNodeFromCopyText,
			FSlateIcon(),
			FUIAction(
				FExecuteAction::CreateSP(this, &SSCS_RowWidget::OnMakeNewRootDropAction, DroppedNodePtr),
				FCanExecuteAction()));
	}
	MenuBuilder.EndSection();

	return MenuBuilder.MakeWidget();
}

FReply SSCS_RowWidget::OnMouseButtonDown(const FGeometry& MyGeometry, const FPointerEvent& MouseEvent)
{
	if (MouseEvent.GetEffectingButton() == EKeys::LeftMouseButton && GetNode()->GetNodeType() != FSCSEditorTreeNode::SeparatorNode)
	{
		FReply Reply = SMultiColumnTableRow<FSCSEditorTreeNodePtrType>::OnMouseButtonDown( MyGeometry, MouseEvent );
		return Reply.DetectDrag( SharedThis(this) , EKeys::LeftMouseButton );
	}
	else
	{
		return FReply::Unhandled();
	}
}

FReply SSCS_RowWidget::HandleOnDragDetected( const FGeometry& MyGeometry, const FPointerEvent& MouseEvent )
{
	TSharedPtr<SSCSEditor> SCSEditorPtr = SCSEditor.Pin();
	if (MouseEvent.IsMouseButtonDown(EKeys::LeftMouseButton)
		&& SCSEditorPtr.IsValid()
		&& SCSEditorPtr->IsEditingAllowed()) //can only drag when editing
	{
		TArray<TSharedPtr<FSCSEditorTreeNode>> SelectedNodePtrs = SCSEditorPtr->GetSelectedNodes();
		if (SelectedNodePtrs.Num() == 0)
		{
			SelectedNodePtrs.Add(GetNode());
		}

		TSharedPtr<FSCSEditorTreeNode> FirstNode = SelectedNodePtrs[0];
		if (FirstNode->IsComponentNode())
		{
			// Do not use the Blueprint from FirstNode, it may still be referencing the parent.
			UBlueprint* Blueprint = GetBlueprint();
			const FName VariableName = FirstNode->GetVariableName();
			UStruct* VariableScope = (Blueprint != nullptr) ? Blueprint->SkeletonGeneratedClass : nullptr;

			TSharedRef<FSCSRowDragDropOp> Operation = FSCSRowDragDropOp::New(VariableName, VariableScope, FNodeCreationAnalytic());
			Operation->SetCtrlDrag(true); // Always put a getter
			Operation->PendingDropAction = FSCSRowDragDropOp::DropAction_None;
			Operation->SourceNodes = SelectedNodePtrs;

			return FReply::Handled().BeginDragDrop(Operation);
		}
	}
	
	return FReply::Unhandled();
}

void SSCS_RowWidget::HandleOnDragEnter( const FDragDropEvent& DragDropEvent )
{
	TSharedPtr<FDragDropOperation> Operation = DragDropEvent.GetOperation();
	if (!Operation.IsValid())
	{
		return;
	}

	TSharedPtr<FSCSRowDragDropOp> DragRowOp = DragDropEvent.GetOperationAs<FSCSRowDragDropOp>();
	if (DragRowOp.IsValid())
	{
		check(SCSEditor.IsValid());
		
		FText Message;
		FSlateColor IconColor = FLinearColor::White;
		
		for (const FSCSEditorTreeNodePtrType& SelectedNodePtr : DragRowOp->SourceNodes)
		{
			if (!SelectedNodePtr->CanReparent())
			{
				// We set the tooltip text here because it won't change across entry/leave events
				if (DragRowOp->SourceNodes.Num() == 1)
				{
					if (FChildActorComponentEditorUtils::IsChildActorSubtreeNode(SelectedNodePtr))
					{
						Message = LOCTEXT("DropActionToolTip_Error_CannotReparent_ChildActorSubTreeNodes", "The selected component is part of a child actor template and cannot be reordered here.");
					}
					else if (!SelectedNodePtr->IsSceneComponent())
					{
						Message = LOCTEXT("DropActionToolTip_Error_CannotReparent_NotSceneComponent", "The selected component is not a scene component and cannot be attached to other components.");
					}
					else if (SelectedNodePtr->IsInheritedComponent())
					{
						Message = LOCTEXT("DropActionToolTip_Error_CannotReparent_Inherited", "The selected component is inherited and cannot be reordered here.");
					}
					else
					{
						Message = LOCTEXT("DropActionToolTip_Error_CannotReparent", "The selected component cannot be moved.");
					}
				}
				else
				{
					Message = LOCTEXT("DropActionToolTip_Error_CannotReparentMultiple", "One or more of the selected components cannot be attached.");
				}
				break;
			}
		}

		if (Message.IsEmpty())
		{
			FSCSEditorTreeNodePtrType SceneRootNodePtr = SCSEditor.Pin()->GetSceneRootNode();
			check(SceneRootNodePtr.IsValid());

			FSCSEditorTreeNodePtrType NodePtr = GetNode();
			if (!NodePtr->IsComponentNode())
			{
				// Don't show a feedback message if over a node that makes no sense, such as a separator or the instance node
				Message = LOCTEXT("DropActionToolTip_FriendlyError_DragToAComponent", "Drag to another component in order to attach to that component or become the root component.\nDrag to a Blueprint graph in order to drop a reference.");
			}
			else if (FChildActorComponentEditorUtils::IsChildActorSubtreeNode(NodePtr))
			{
				// Can't drag onto components within a child actor node's subtree
				Message = LOCTEXT("DropActionToolTip_Error_ChildActorSubTree", "Cannot attach to this component as it is part of a child actor template.");
			}

			// Validate each selected node being dragged against the node that belongs to this row. Exit the loop if we have a valid tooltip OR a valid pending drop action once all nodes in the selection have been validated.
			for (auto SourceNodeIter = DragRowOp->SourceNodes.CreateConstIterator(); SourceNodeIter && (Message.IsEmpty() || DragRowOp->PendingDropAction != FSCSRowDragDropOp::DropAction_None); ++SourceNodeIter)
			{
				FSCSEditorTreeNodePtrType DraggedNodePtr = *SourceNodeIter;
				check(DraggedNodePtr.IsValid());

				// Reset the pending drop action each time through the loop
				DragRowOp->PendingDropAction = FSCSRowDragDropOp::DropAction_None;

				// Get the component template objects associated with each node
				USceneComponent* HoveredTemplate = Cast<USceneComponent>(NodePtr->GetComponentTemplate());
				USceneComponent* DraggedTemplate = Cast<USceneComponent>(DraggedNodePtr->GetComponentTemplate());

				if (DraggedNodePtr == NodePtr)
				{
					// Attempted to drag and drop onto self
					if (DragRowOp->SourceNodes.Num() > 1)
					{
						Message = FText::Format(LOCTEXT("DropActionToolTip_Error_CannotAttachToSelfWithMultipleSelection", "Cannot attach the selected components here because it would result in {0} being attached to itself. Remove it from the selection and try again."), DraggedNodePtr->GetDisplayName());
					}
					else
					{
						Message = FText::Format(LOCTEXT("DropActionToolTip_Error_CannotAttachToSelf", "Cannot attach {0} to itself."), DraggedNodePtr->GetDisplayName());
					}
				}
				else if (NodePtr->IsAttachedTo(DraggedNodePtr))
				{
					// Attempted to drop a parent onto a child
					if (DragRowOp->SourceNodes.Num() > 1)
					{
						Message = FText::Format(LOCTEXT("DropActionToolTip_Error_CannotAttachToChildWithMultipleSelection", "Cannot attach the selected components here because it would result in {0} being attached to one of its children. Remove it from the selection and try again."), DraggedNodePtr->GetDisplayName());
					}
					else
					{
						Message = FText::Format(LOCTEXT("DropActionToolTip_Error_CannotAttachToChild", "Cannot attach {0} to one of its children."), DraggedNodePtr->GetDisplayName());
					}
				}
				else if (HoveredTemplate == NULL || DraggedTemplate == NULL)
				{
					if (HoveredTemplate == nullptr)
					{
						// Can't attach to non-USceneComponent types
						Message = LOCTEXT("DropActionToolTip_Error_NotAttachable_NotSceneComponent", "Cannot attach to this component as it is not a scene component.");
					}
					else
					{
						// Can't attach non-USceneComponent types
						Message = LOCTEXT("DropActionToolTip_Error_NotAttachable", "Cannot attach to this component.");
					}
				}
				else if (NodePtr == SceneRootNodePtr)
				{
					bool bCanMakeNewRoot = false;
					bool bCanAttachToRoot = !DraggedNodePtr->IsDirectlyAttachedTo(NodePtr)
						&& HoveredTemplate->CanAttachAsChild(DraggedTemplate, NAME_None)
						&& DraggedTemplate->Mobility >= HoveredTemplate->Mobility
						&& (!HoveredTemplate->IsEditorOnly() || DraggedTemplate->IsEditorOnly());

					if (!NodePtr->CanReparent() && (!NodePtr->IsDefaultSceneRoot() || NodePtr->IsInheritedComponent()))
					{
						// Cannot make the dropped node the new root if we cannot reparent the current root
						Message = LOCTEXT("DropActionToolTip_Error_CannotReparentRootNode", "The root component in this Blueprint is inherited and cannot be replaced.");
					}
					else if (DraggedTemplate->IsEditorOnly() && !HoveredTemplate->IsEditorOnly())
					{
						// can't have a new root that's editor-only (when children would be around in-game)
						Message = LOCTEXT("DropActionToolTip_Error_CannotReparentEditorOnly", "Cannot re-parent game components under editor-only ones.");
					}
					else if (DraggedTemplate->Mobility > HoveredTemplate->Mobility)
					{
						// can't have a new root that's movable if the existing root is static or stationary
						Message = LOCTEXT("DropActionToolTip_Error_CannotReparentNonMovable", "Cannot replace a non-movable scene root with a movable component.");
					}
					else if (DragRowOp->SourceNodes.Num() > 1)
					{
						Message = LOCTEXT("DropActionToolTip_Error_CannotAssignMultipleRootNodes", "Cannot replace the scene root with multiple components. Please select only a single component and try again.");
					}
					else
					{
						bCanMakeNewRoot = true;
					}

					if (bCanMakeNewRoot && bCanAttachToRoot)
					{
						// User can choose to either attach to the current root or make the dropped node the new root
						Message = LOCTEXT("DropActionToolTip_AttachToOrMakeNewRoot", "Drop here to see available actions.");
						DragRowOp->PendingDropAction = FSCSRowDragDropOp::DropAction_AttachToOrMakeNewRoot;
					}
					else if (SCSEditor.Pin()->GetEditorMode() == EComponentEditorMode::BlueprintSCS && DraggedNodePtr->GetBlueprint() != GetBlueprint())
					{
						if (bCanMakeNewRoot)
						{
							if (NodePtr->IsDefaultSceneRoot())
							{
								// Only available action is to copy the dragged node to the other Blueprint and make it the new root
								// Default root will be deleted
								Message = FText::Format(LOCTEXT("DropActionToolTip_DropMakeNewRootNodeFromCopyAndDelete", "Drop here to copy {0} to a new variable and make it the new root. The default root will be deleted."), DraggedNodePtr->GetDisplayName());
							}
							else
							{
								// Only available action is to copy the dragged node to the other Blueprint and make it the new root
								Message = FText::Format(LOCTEXT("DropActionToolTip_DropMakeNewRootNodeFromCopy", "Drop here to copy {0} to a new variable and make it the new root."), DraggedNodePtr->GetDisplayName());
							}
							DragRowOp->PendingDropAction = FSCSRowDragDropOp::DropAction_MakeNewRoot;
						}
						else if (bCanAttachToRoot)
						{
							// Only available action is to copy the dragged node(s) to the other Blueprint and attach it to the root
							if (DragRowOp->SourceNodes.Num() > 1)
							{
								Message = FText::Format(LOCTEXT("DropActionToolTip_AttachComponentsToThisNodeFromCopyWithMultipleSelection", "Drop here to copy the selected components to new variables and attach them to {0}."), NodePtr->GetDisplayName());
							}
							else
							{
								Message = FText::Format(LOCTEXT("DropActionToolTip_AttachToThisNodeFromCopy", "Drop here to copy {0} to a new variable and attach it to {1}."), DraggedNodePtr->GetDisplayName(), NodePtr->GetDisplayName());
							}

							DragRowOp->PendingDropAction = FSCSRowDragDropOp::DropAction_AttachTo;
						}
					}
					else if (bCanMakeNewRoot)
					{
						if (NodePtr->IsDefaultSceneRoot())
						{
							// Only available action is to make the dragged node the new root
							// Default root will be deleted
							Message = FText::Format(LOCTEXT("DropActionToolTip_DropMakeNewRootNodeAndDelete", "Drop here to make {0} the new root. The default root will be deleted."), DraggedNodePtr->GetDisplayName());
						}
						else
						{
							// Only available action is to make the dragged node the new root
							Message = FText::Format(LOCTEXT("DropActionToolTip_DropMakeNewRootNode", "Drop here to make {0} the new root."), DraggedNodePtr->GetDisplayName());
						}
						DragRowOp->PendingDropAction = FSCSRowDragDropOp::DropAction_MakeNewRoot;
					}
					else if (bCanAttachToRoot)
					{
						// Only available action is to attach the dragged node(s) to the root
						if (DragRowOp->SourceNodes.Num() > 1)
						{
							Message = FText::Format(LOCTEXT("DropActionToolTip_AttachToThisNodeWithMultipleSelection", "Drop here to attach the selected components to {0}."), NodePtr->GetDisplayName());
						}
						else
						{
							Message = FText::Format(LOCTEXT("DropActionToolTip_AttachToThisNode", "Drop here to attach {0} to {1}."), DraggedNodePtr->GetDisplayName(), NodePtr->GetDisplayName());
						}

						DragRowOp->PendingDropAction = FSCSRowDragDropOp::DropAction_AttachTo;
					}
				}
				else if (DraggedNodePtr->IsDirectlyAttachedTo(NodePtr)) // if dropped onto parent
				{
					// Detach the dropped node(s) from the current node and reattach to the root node
					if (DragRowOp->SourceNodes.Num() > 1)
					{
						Message = FText::Format(LOCTEXT("DropActionToolTip_DetachFromThisNodeWithMultipleSelection", "Drop here to detach the selected components from {0}."), NodePtr->GetDisplayName());
					}
					else
					{
						Message = FText::Format(LOCTEXT("DropActionToolTip_DetachFromThisNode", "Drop here to detach {0} from {1}."), DraggedNodePtr->GetDisplayName(), NodePtr->GetDisplayName());
					}

					DragRowOp->PendingDropAction = FSCSRowDragDropOp::DropAction_DetachFrom;
				}
				else if (!DraggedTemplate->IsEditorOnly() && HoveredTemplate->IsEditorOnly())
				{
					// can't have a game component child nested under an editor-only one
					Message = LOCTEXT("DropActionToolTip_Error_CannotAttachToEditorOnly", "Cannot attach game components to editor-only ones.");
				}
				else if ((DraggedTemplate->Mobility == EComponentMobility::Static) && ((HoveredTemplate->Mobility == EComponentMobility::Movable) || (HoveredTemplate->Mobility == EComponentMobility::Stationary)))
				{
					// Can't attach Static components to mobile ones
					Message = LOCTEXT("DropActionToolTip_Error_CannotAttachStatic", "Cannot attach Static components to movable ones.");
				}
				else if ((DraggedTemplate->Mobility == EComponentMobility::Stationary) && (HoveredTemplate->Mobility == EComponentMobility::Movable))
				{
					// Can't attach Static components to mobile ones
					Message = LOCTEXT("DropActionToolTip_Error_CannotAttachStationary", "Cannot attach Stationary components to movable ones.");
				}
				else if ((NodePtr->IsInstancedComponent() && HoveredTemplate->CreationMethod == EComponentCreationMethod::Native && !HoveredTemplate->HasAnyFlags(RF_DefaultSubObject)))
				{
					// Can't attach to post-construction C++-added components as they exist outside of the CDO and are not known at SCS execution time
					Message = LOCTEXT("DropActionToolTip_Error_CannotAttachCPPAdded", "Cannot attach to components added in post-construction C++ code.");
				}
				else if (NodePtr->IsInstancedComponent() && HoveredTemplate->CreationMethod == EComponentCreationMethod::UserConstructionScript)
				{
					// Can't attach to UCS-added components as they exist outside of the CDO and are not known at SCS execution time
					Message = LOCTEXT("DropActionToolTip_Error_CannotAttachUCSAdded", "Cannot attach to components added in the Construction Script.");
				}
				else if (HoveredTemplate->CanAttachAsChild(DraggedTemplate, NAME_None))
				{
					// Attach the dragged node(s) to this node
					if (DraggedNodePtr->GetBlueprint() != GetBlueprint())
					{
						if (DragRowOp->SourceNodes.Num() > 1)
						{
							Message = FText::Format(LOCTEXT("DropActionToolTip_AttachToThisNodeFromCopyWithMultipleSelection", "Drop here to copy the selected nodes to new variables and attach them to {0}."), NodePtr->GetDisplayName());
						}
						else
						{
							Message = FText::Format(LOCTEXT("DropActionToolTip_AttachToThisNodeFromCopy", "Drop here to copy {0} to a new variable and attach it to {1}."), DraggedNodePtr->GetDisplayName(), NodePtr->GetDisplayName());
						}
					}
					else if (DragRowOp->SourceNodes.Num() > 1)
					{
						Message = FText::Format(LOCTEXT("DropActionToolTip_AttachToThisNodeWithMultipleSelection", "Drop here to attach the selected components to {0}."), NodePtr->GetDisplayName());
					}
					else
					{
						Message = FText::Format(LOCTEXT("DropActionToolTip_AttachToThisNode", "Drop here to attach {0} to {1}."), DraggedNodePtr->GetDisplayName(), NodePtr->GetDisplayName());
					}

					DragRowOp->PendingDropAction = FSCSRowDragDropOp::DropAction_AttachTo;
				}
				else
				{
					// The dropped node cannot be attached to the current node
					Message = FText::Format(LOCTEXT("DropActionToolTip_Error_TooManyAttachments", "Unable to attach {0} to {1}."), DraggedNodePtr->GetDisplayName(), NodePtr->GetDisplayName());
				}
			}
		}

		const FSlateBrush* StatusSymbol = DragRowOp->PendingDropAction != FSCSRowDragDropOp::DropAction_None
			? FEditorStyle::GetBrush(TEXT("Graph.ConnectorFeedback.OK"))
			: FEditorStyle::GetBrush(TEXT("Graph.ConnectorFeedback.Error"));

		if (Message.IsEmpty())
		{
			DragRowOp->SetFeedbackMessage(nullptr);
		}
		else
		{
			DragRowOp->SetSimpleFeedbackMessage(StatusSymbol, FLinearColor::White, Message);
		}
	}
	else if ( Operation->IsOfType<FExternalDragOperation>() || Operation->IsOfType<FAssetDragDropOp>() )
	{
		// defer to the tree widget's handler for this type of operation
		TSharedPtr<SSCSEditor> PinnedEditor = SCSEditor.Pin();
		if ( PinnedEditor.IsValid() && PinnedEditor->SCSTreeWidget.IsValid() )
		{
			// The widget geometry is irrelevant to the tree widget's OnDragEnter
			PinnedEditor->SCSTreeWidget->OnDragEnter( FGeometry(), DragDropEvent );
		}
	}
}

void SSCS_RowWidget::HandleOnDragLeave(const FDragDropEvent& DragDropEvent)
{
	TSharedPtr<FSCSRowDragDropOp> DragRowOp = DragDropEvent.GetOperationAs<FSCSRowDragDropOp>();
	if (DragRowOp.IsValid())
	{
		bool bCanReparentAllNodes = true;
		for(auto SourceNodeIter = DragRowOp->SourceNodes.CreateConstIterator(); SourceNodeIter && bCanReparentAllNodes; ++SourceNodeIter)
		{
			FSCSEditorTreeNodePtrType DraggedNodePtr = *SourceNodeIter;
			check(DraggedNodePtr.IsValid());

			bCanReparentAllNodes = DraggedNodePtr->CanReparent();
		}

		// Only clear the tooltip text if all dragged nodes support it
		if(bCanReparentAllNodes)
		{
			TSharedPtr<SWidget> NoWidget;
			DragRowOp->SetFeedbackMessage(NoWidget);
			DragRowOp->PendingDropAction = FSCSRowDragDropOp::DropAction_None;
		}
	}
}

TOptional<EItemDropZone> SSCS_RowWidget::HandleOnCanAcceptDrop(const FDragDropEvent& DragDropEvent, EItemDropZone DropZone, FSCSEditorTreeNodePtrType TargetItem)
{
	TOptional<EItemDropZone> ReturnDropZone;

	TSharedPtr<FDragDropOperation> Operation = DragDropEvent.GetOperation();
	if (Operation.IsValid())
	{
		if (Operation->IsOfType<FSCSRowDragDropOp>() && ( Cast<USceneComponent>(GetNode()->GetComponentTemplate()) != nullptr ))
		{
			TSharedPtr<FSCSRowDragDropOp> DragRowOp = StaticCastSharedPtr<FSCSRowDragDropOp>(Operation);
			check(DragRowOp.IsValid());

			if (DragRowOp->PendingDropAction != FSCSRowDragDropOp::DropAction_None)
			{
				ReturnDropZone = EItemDropZone::OntoItem;
			}
		}
		else if (Operation->IsOfType<FExternalDragOperation>() || Operation->IsOfType<FAssetDragDropOp>())
		{
			ReturnDropZone = EItemDropZone::OntoItem;
		}
	}

	return ReturnDropZone;
}

FReply SSCS_RowWidget::HandleOnAcceptDrop( const FDragDropEvent& DragDropEvent, EItemDropZone DropZone, FSCSEditorTreeNodePtrType TargetItem )
{
	TSharedPtr<FDragDropOperation> Operation = DragDropEvent.GetOperation();
	if (!Operation.IsValid())
	{
		return FReply::Handled();
	}
	
	if (Operation->IsOfType<FSCSRowDragDropOp>() && (Cast<USceneComponent>(GetNode()->GetComponentTemplate()) != nullptr))
	{
		TSharedPtr<FSCSRowDragDropOp> DragRowOp = StaticCastSharedPtr<FSCSRowDragDropOp>( Operation );	
		check(DragRowOp.IsValid());

		switch(DragRowOp->PendingDropAction)
		{
		case FSCSRowDragDropOp::DropAction_AttachTo:
			OnAttachToDropAction(DragRowOp->SourceNodes);
			break;
			
		case FSCSRowDragDropOp::DropAction_DetachFrom:
			OnDetachFromDropAction(DragRowOp->SourceNodes);
			break;

		case FSCSRowDragDropOp::DropAction_MakeNewRoot:
			check(DragRowOp->SourceNodes.Num() == 1);
			OnMakeNewRootDropAction(DragRowOp->SourceNodes[0]);
			break;

		case FSCSRowDragDropOp::DropAction_AttachToOrMakeNewRoot:
			{
				check(DragRowOp->SourceNodes.Num() == 1);
				FWidgetPath WidgetPath = DragDropEvent.GetEventPath() != nullptr ? *DragDropEvent.GetEventPath() : FWidgetPath();
				FSlateApplication::Get().PushMenu(
					SharedThis(this),
					WidgetPath,
					BuildSceneRootDropActionMenu(DragRowOp->SourceNodes[0]).ToSharedRef(),
					FSlateApplication::Get().GetCursorPos(),
					FPopupTransitionEffect(FPopupTransitionEffect::TypeInPopup)
				);
			}
			break;

		case FSCSRowDragDropOp::DropAction_None:
		default:
			break;
		}
	}
	else if (Operation->IsOfType<FExternalDragOperation>() || Operation->IsOfType<FAssetDragDropOp>())
	{
		// defer to the tree widget's handler for this type of operation
		TSharedPtr<SSCSEditor> PinnedEditor = SCSEditor.Pin();
		if ( PinnedEditor.IsValid() && PinnedEditor->SCSTreeWidget.IsValid() )
		{
			// The widget geometry is irrelevant to the tree widget's OnDrop
			PinnedEditor->SCSTreeWidget->OnDrop( FGeometry(), DragDropEvent );
		}
	}

	return FReply::Handled();
}

void ConformTransformRelativeToParent(USceneComponent* SceneComponentTemplate, USceneComponent* ParentSceneComponent)
{
	// If we find a match, calculate its new position relative to the scene root component instance in its current scene
	FTransform ComponentToWorld(SceneComponentTemplate->GetRelativeRotation(), SceneComponentTemplate->GetRelativeLocation(), SceneComponentTemplate->GetRelativeScale3D());
<<<<<<< HEAD
	FTransform ParentToWorld = SceneComponentTemplate->GetAttachSocketName() != NAME_None ? ParentSceneComponent->GetSocketTransform(SceneComponentTemplate->GetAttachSocketName(), RTS_World) : ParentSceneComponent->GetComponentToWorld();
=======
	FTransform ParentToWorld = (SceneComponentTemplate->GetAttachSocketName() != NAME_None) ? ParentSceneComponent->GetSocketTransform(SceneComponentTemplate->GetAttachSocketName(), RTS_World) : ParentSceneComponent->GetComponentToWorld();
>>>>>>> 6bbb88c8
	FTransform RelativeTM = ComponentToWorld.GetRelativeTransform(ParentToWorld);

	// Store new relative location value (if not set to absolute)
	if (!SceneComponentTemplate->IsUsingAbsoluteLocation())
	{
		SceneComponentTemplate->SetRelativeLocation_Direct(RelativeTM.GetTranslation());
	}

	// Store new relative rotation value (if not set to absolute)
	if (!SceneComponentTemplate->IsUsingAbsoluteRotation())
	{
		SceneComponentTemplate->SetRelativeRotation_Direct(RelativeTM.Rotator());
	}

	// Store new relative scale value (if not set to absolute)
	if (!SceneComponentTemplate->IsUsingAbsoluteScale())
	{
		SceneComponentTemplate->SetRelativeScale3D_Direct(RelativeTM.GetScale3D());
	}
}

void SSCS_RowWidget::OnAttachToDropAction(const TArray<FSCSEditorTreeNodePtrType>& DroppedNodePtrs)
{
	FSCSEditorTreeNodePtrType NodePtr = GetNode();

	check(NodePtr.IsValid());
	check(DroppedNodePtrs.Num() > 0);

	TSharedPtr<SSCSEditor> SCSEditorPtr = SCSEditor.Pin();
	check(SCSEditorPtr.IsValid());

	bool bRegenerateTreeNodes = false;
	const FScopedTransaction TransactionContext(DroppedNodePtrs.Num() > 1 ? LOCTEXT("AttachComponents", "Attach Components") : LOCTEXT("AttachComponent", "Attach Component"));

	if (SCSEditorPtr->GetEditorMode() == EComponentEditorMode::BlueprintSCS)
	{
		// Get the current Blueprint context
		UBlueprint* Blueprint = GetBlueprint();
		check(Blueprint);

		// Get the current "preview" Actor instance
		AActor* PreviewActor = SCSEditorPtr->PreviewActor.Get();
		check(PreviewActor);

		for(const FSCSEditorTreeNodePtrType& DroppedNodePtr : DroppedNodePtrs)
		{
			// Clone the component if it's being dropped into a different SCS
			if(DroppedNodePtr->GetBlueprint() != Blueprint)
			{
				bRegenerateTreeNodes = true;

				check(DroppedNodePtr.IsValid());
				UActorComponent* ComponentTemplate = DroppedNodePtr->GetComponentTemplate();
				check(ComponentTemplate);

				// Note: This will mark the Blueprint as structurally modified
				UActorComponent* ClonedComponent = SCSEditorPtr->AddNewComponent(ComponentTemplate->GetClass(), nullptr);
				check(ClonedComponent);

				UEngine::CopyPropertiesForUnrelatedObjects(ComponentTemplate, ClonedComponent);

				// Attach the copied node to the target node (this will also detach it from the root if necessary)
				FSCSEditorTreeNodePtrType NewNodePtr = SCSEditorPtr->GetNodeFromActorComponent(ClonedComponent);
				if(NewNodePtr.IsValid())
				{
					NodePtr->AddChild(NewNodePtr);
				}
			}
			else
			{
				// Get the associated component template if it is a scene component, so we can adjust the transform
				USceneComponent* SceneComponentTemplate = Cast<USceneComponent>(DroppedNodePtr->GetComponentTemplate());

				// Cache current default values for propagation
				FVector OldRelativeLocation, OldRelativeScale3D;
				FRotator OldRelativeRotation;
				if(SceneComponentTemplate)
				{
					OldRelativeLocation = SceneComponentTemplate->GetRelativeLocation();
					OldRelativeRotation = SceneComponentTemplate->GetRelativeRotation();
					OldRelativeScale3D = SceneComponentTemplate->GetRelativeScale3D();
				}

				// Check for a valid parent node
				FSCSEditorTreeNodePtrType ParentNodePtr = DroppedNodePtr->GetParent();
				if(ParentNodePtr.IsValid())
				{
					// Detach the dropped node from its parent
					ParentNodePtr->RemoveChild(DroppedNodePtr);

					// If the associated component template is a scene component, maintain its preview world position
					if(SceneComponentTemplate)
					{
						// Save current state
						SceneComponentTemplate->Modify();

						// Reset the attach socket name
						SceneComponentTemplate->SetupAttachment(SceneComponentTemplate->GetAttachParent(), NAME_None);
						USCS_Node* SCS_Node = DroppedNodePtr->GetSCSNode();
						if(SCS_Node)
						{
							SCS_Node->Modify();
							SCS_Node->AttachToName = NAME_None;
						}

						// Attempt to locate a matching registered instance of the component template in the Actor context that's being edited
						USceneComponent* InstancedSceneComponent = Cast<USceneComponent>(DroppedNodePtr->FindComponentInstanceInActor(PreviewActor));
						if(InstancedSceneComponent && InstancedSceneComponent->IsRegistered())
						{
							// If we find a match, save off the world position
							const FTransform& ComponentToWorld = InstancedSceneComponent->GetComponentToWorld();
							SceneComponentTemplate->SetRelativeTransform_Direct(ComponentToWorld);
						}
					}
				}

				// Attach the dropped node to the given node
				NodePtr->AddChild(DroppedNodePtr);

				// Attempt to locate a matching instance of the parent component template in the Actor context that's being edited
				USceneComponent* ParentSceneComponent = Cast<USceneComponent>(NodePtr->FindComponentInstanceInActor(PreviewActor));
				if(SceneComponentTemplate && ParentSceneComponent && ParentSceneComponent->IsRegistered())
				{
					ConformTransformRelativeToParent(SceneComponentTemplate, ParentSceneComponent);
				}

				// Propagate any default value changes out to all instances of the template. If we didn't do this, then instances could incorrectly override the new default value with the old default value when construction scripts are re-run.
				if(SceneComponentTemplate)
				{
					TArray<UObject*> InstancedSceneComponents;
					SceneComponentTemplate->GetArchetypeInstances(InstancedSceneComponents);
					for(int32 InstanceIndex = 0; InstanceIndex < InstancedSceneComponents.Num(); ++InstanceIndex)
					{
						USceneComponent* InstancedSceneComponent = Cast<USceneComponent>(InstancedSceneComponents[InstanceIndex]);
						if(InstancedSceneComponent != nullptr)
						{
							FComponentEditorUtils::ApplyDefaultValueChange(InstancedSceneComponent, InstancedSceneComponent->GetRelativeLocation_DirectMutable(), OldRelativeLocation, SceneComponentTemplate->GetRelativeLocation());
							FComponentEditorUtils::ApplyDefaultValueChange(InstancedSceneComponent, InstancedSceneComponent->GetRelativeRotation_DirectMutable(), OldRelativeRotation, SceneComponentTemplate->GetRelativeRotation());
							FComponentEditorUtils::ApplyDefaultValueChange(InstancedSceneComponent, InstancedSceneComponent->GetRelativeScale3D_DirectMutable(),  OldRelativeScale3D,  SceneComponentTemplate->GetRelativeScale3D());
						}
					}
				}
			}
		}
	}
	else    // EComponentEditorMode::ActorInstance
	{
		for(const FSCSEditorTreeNodePtrType& DroppedNodePtr : DroppedNodePtrs)
		{
			// Check for a valid parent node
			FSCSEditorTreeNodePtrType ParentNodePtr = DroppedNodePtr->GetParent();
			if(ParentNodePtr.IsValid())
			{
				// Detach the dropped node from its parent
				ParentNodePtr->RemoveChild(DroppedNodePtr);
			}

			// Attach the dropped node to the given node
			NodePtr->AddChild(DroppedNodePtr);
		}
	}

	check(SCSEditorPtr->SCSTreeWidget.IsValid());
	SCSEditorPtr->SCSTreeWidget->SetItemExpansion(NodePtr, true);

	PostDragDropAction(bRegenerateTreeNodes);
}

void SSCS_RowWidget::OnDetachFromDropAction(const TArray<FSCSEditorTreeNodePtrType>& DroppedNodePtrs)
{
	check(DroppedNodePtrs.Num() > 0);

	TSharedPtr<SSCSEditor> SCSEditorPtr = SCSEditor.Pin();
	check(SCSEditorPtr.IsValid());

	const FScopedTransaction TransactionContext(DroppedNodePtrs.Num() > 1 ? LOCTEXT("DetachComponents", "Detach Components") : LOCTEXT("DetachComponent", "Detach Component"));

	if (SCSEditorPtr->GetEditorMode() == EComponentEditorMode::BlueprintSCS)
	{
		// Get the current "preview" Actor instance
		AActor* PreviewActor = SCSEditorPtr->PreviewActor.Get();
		check(PreviewActor);

		for (const FSCSEditorTreeNodePtrType& DroppedNodePtr : DroppedNodePtrs)
		{
			FVector OldRelativeLocation, OldRelativeScale3D;
			FRotator OldRelativeRotation;

			check(DroppedNodePtr.IsValid());

			// Detach the node from its parent
			FSCSEditorTreeNodePtrType ParentNodePtr = DroppedNodePtr->GetParent();
			check(ParentNodePtr.IsValid());
			ParentNodePtr->RemoveChild(DroppedNodePtr);

			// If the associated component template is a scene component, maintain its current world position
			USceneComponent* SceneComponentTemplate = Cast<USceneComponent>(DroppedNodePtr->GetComponentTemplate());
			if(SceneComponentTemplate)
			{
				// Cache current default values for propagation
				OldRelativeLocation = SceneComponentTemplate->GetRelativeLocation();
				OldRelativeRotation = SceneComponentTemplate->GetRelativeRotation();
				OldRelativeScale3D = SceneComponentTemplate->GetRelativeScale3D();

				// Save current state
				SceneComponentTemplate->Modify();

				// Reset the attach socket name
				SceneComponentTemplate->SetupAttachment(SceneComponentTemplate->GetAttachParent(), NAME_None);
				USCS_Node* SCS_Node = DroppedNodePtr->GetSCSNode();
				if(SCS_Node)
				{
					SCS_Node->Modify();
					SCS_Node->AttachToName = NAME_None;
				}

				// Attempt to locate a matching instance of the component template in the Actor context that's being edited
				USceneComponent* InstancedSceneComponent = Cast<USceneComponent>(DroppedNodePtr->FindComponentInstanceInActor(PreviewActor));
				if(InstancedSceneComponent && InstancedSceneComponent->IsRegistered())
				{
					// If we find a match, save off the world position
					const FTransform& ComponentToWorld = InstancedSceneComponent->GetComponentToWorld();
					SceneComponentTemplate->SetRelativeTransform_Direct(ComponentToWorld);
				}
			}

			// Attach the dropped node to the current scene root node
			FSCSEditorTreeNodePtrType SceneRootNodePtr = SCSEditorPtr->GetSceneRootNode();
			check(SceneRootNodePtr.IsValid());
			SceneRootNodePtr->AddChild(DroppedNodePtr);

			// Attempt to locate a matching instance of the scene root component template in the Actor context that's being edited
			USceneComponent* InstancedSceneRootComponent = Cast<USceneComponent>(SceneRootNodePtr->FindComponentInstanceInActor(PreviewActor));
			if(SceneComponentTemplate && InstancedSceneRootComponent && InstancedSceneRootComponent->IsRegistered())
			{
				ConformTransformRelativeToParent(SceneComponentTemplate, InstancedSceneRootComponent);
			}

			// Propagate any default value changes out to all instances of the template. If we didn't do this, then instances could incorrectly override the new default value with the old default value when construction scripts are re-run.
			if(SceneComponentTemplate)
			{
				TArray<UObject*> InstancedSceneComponents;
				SceneComponentTemplate->GetArchetypeInstances(InstancedSceneComponents);
				for(int32 InstanceIndex = 0; InstanceIndex < InstancedSceneComponents.Num(); ++InstanceIndex)
				{
					USceneComponent* InstancedSceneComponent = Cast<USceneComponent>(InstancedSceneComponents[InstanceIndex]);
					if(InstancedSceneComponent != nullptr)
					{
						FComponentEditorUtils::ApplyDefaultValueChange(InstancedSceneComponent, InstancedSceneComponent->GetRelativeLocation_DirectMutable(), OldRelativeLocation, SceneComponentTemplate->GetRelativeLocation());
						FComponentEditorUtils::ApplyDefaultValueChange(InstancedSceneComponent, InstancedSceneComponent->GetRelativeRotation_DirectMutable(), OldRelativeRotation, SceneComponentTemplate->GetRelativeRotation());
						FComponentEditorUtils::ApplyDefaultValueChange(InstancedSceneComponent, InstancedSceneComponent->GetRelativeScale3D_DirectMutable(),  OldRelativeScale3D,  SceneComponentTemplate->GetRelativeScale3D());
					}
				}
			}
		}
	}
	else    // EComponentEditorMode::ActorInstance
	{
		for (const FSCSEditorTreeNodePtrType& DroppedNodePtr : DroppedNodePtrs)
		{
			check(DroppedNodePtr.IsValid());

			// Detach the node from its parent
			FSCSEditorTreeNodePtrType ParentNodePtr = DroppedNodePtr->GetParent();
			check(ParentNodePtr.IsValid());
			ParentNodePtr->RemoveChild(DroppedNodePtr);

			// Attach the dropped node to the current scene root node
			FSCSEditorTreeNodePtrType SceneRootNodePtr = SCSEditorPtr->GetSceneRootNode();
			check(SceneRootNodePtr.IsValid());
			SceneRootNodePtr->AddChild(DroppedNodePtr);
		}
	}
	
	PostDragDropAction(false);
}

void SSCS_RowWidget::OnMakeNewRootDropAction(FSCSEditorTreeNodePtrType DroppedNodePtr)
{
	TSharedPtr<SSCSEditor> SCSEditorPtr = SCSEditor.Pin();
	check(SCSEditorPtr.IsValid());

	// Get the current scene root node
	FSCSEditorTreeNodePtrType SceneRootNodePtr = SCSEditorPtr->GetSceneRootNode();

	FSCSEditorTreeNodePtrType NodePtr = GetNode();

	// We cannot handle the drop action if any of these conditions fail on entry.
	if (!ensure(NodePtr.IsValid()) || !ensure(DroppedNodePtr.IsValid()) || !ensure(NodePtr == SceneRootNodePtr))
	{
		return;
	}

	// Create a transaction record
	const FScopedTransaction TransactionContext(LOCTEXT("MakeNewSceneRoot", "Make New Scene Root"));

	FSCSEditorTreeNodePtrType OldSceneRootNodePtr;

	// Remember whether or not we're replacing the default scene root
	bool bWasDefaultSceneRoot = SceneRootNodePtr.IsValid() && SceneRootNodePtr->IsDefaultSceneRoot();

	if (SCSEditorPtr->GetEditorMode() == EComponentEditorMode::BlueprintSCS)
	{
		// Get the current Blueprint context
		UBlueprint* Blueprint = GetBlueprint();
		check(Blueprint && Blueprint->SimpleConstructionScript);

		// Clone the component if it's being dropped into a different SCS
		if(DroppedNodePtr->GetBlueprint() != Blueprint)
		{
			UActorComponent* ComponentTemplate = DroppedNodePtr->GetComponentTemplate();
			check(ComponentTemplate);

			// Note: This will mark the Blueprint as structurally modified
			UActorComponent* ClonedComponent = SCSEditorPtr->AddNewComponent(ComponentTemplate->GetClass(), nullptr);
			check(ClonedComponent);

			UEngine::CopyPropertiesForUnrelatedObjects(ComponentTemplate, ClonedComponent);

			DroppedNodePtr = SCSEditorPtr->GetNodeFromActorComponent(ClonedComponent);
			check(DroppedNodePtr.IsValid());
		}

		if(DroppedNodePtr->GetParent().IsValid()
			&& DroppedNodePtr->GetBlueprint() == Blueprint)
		{
			// If the associated component template is a scene component, reset its transform since it will now become the root
			USceneComponent* SceneComponentTemplate = Cast<USceneComponent>(DroppedNodePtr->GetComponentTemplate());
			if(SceneComponentTemplate)
			{
				// Save current state
				SceneComponentTemplate->Modify();

				// Reset the attach socket name
				SceneComponentTemplate->SetupAttachment(SceneComponentTemplate->GetAttachParent(), NAME_None);
				USCS_Node* SCS_Node = DroppedNodePtr->GetSCSNode();
				if(SCS_Node)
				{
					SCS_Node->Modify();
					SCS_Node->AttachToName = NAME_None;
				}

				// Cache the current relative location and rotation values (for propagation)
				const FVector OldRelativeLocation = SceneComponentTemplate->GetRelativeLocation();
				const FRotator OldRelativeRotation = SceneComponentTemplate->GetRelativeRotation();

				// Reset the relative transform (location and rotation only; scale is preserved)
				SceneComponentTemplate->SetRelativeLocation(FVector::ZeroVector);
				SceneComponentTemplate->SetRelativeRotation(FRotator::ZeroRotator);

				// Propagate the root change & detachment to any instances of the template (done within the context of the current transaction)
				TArray<UObject*> ArchetypeInstances;
				SceneComponentTemplate->GetArchetypeInstances(ArchetypeInstances);
				FDetachmentTransformRules DetachmentTransformRules(EDetachmentRule::KeepWorld, EDetachmentRule::KeepWorld, EDetachmentRule::KeepRelative, true);
				for (int32 InstanceIndex = 0; InstanceIndex < ArchetypeInstances.Num(); ++InstanceIndex)
				{
					USceneComponent* SceneComponentInstance = Cast<USceneComponent>(ArchetypeInstances[InstanceIndex]);
					if (SceneComponentInstance != nullptr)
					{
						// Detach from root (keeping world transform, except for scale)
						SceneComponentInstance->DetachFromComponent(DetachmentTransformRules);

						// Propagate the default relative location & rotation reset from the template to the instance
						FComponentEditorUtils::ApplyDefaultValueChange(SceneComponentInstance, SceneComponentInstance->GetRelativeLocation_DirectMutable(), OldRelativeLocation, SceneComponentTemplate->GetRelativeLocation());
						FComponentEditorUtils::ApplyDefaultValueChange(SceneComponentInstance, SceneComponentInstance->GetRelativeRotation_DirectMutable(), OldRelativeRotation, SceneComponentTemplate->GetRelativeRotation());

						// Must also reset the root component here, so that RerunConstructionScripts() will cache the correct root component instance data
						AActor* Owner = SceneComponentInstance->GetOwner();
						if (Owner)
						{
							Owner->Modify();
							Owner->SetRootComponent(SceneComponentInstance);
						}
					}
				}
			}

			// Remove the dropped node from its existing parent
			DroppedNodePtr->GetParent()->RemoveChild(DroppedNodePtr);
		}

		check(bWasDefaultSceneRoot || SceneRootNodePtr->CanReparent());

		// Remove the current scene root node from the SCS context
		Blueprint->SimpleConstructionScript->RemoveNode(SceneRootNodePtr->GetSCSNode(), /*bValidateSceneRootNodes=*/false);

		// Save old root node
		OldSceneRootNodePtr = SceneRootNodePtr;

		// Set node we are dropping as new root
		SceneRootNodePtr = DroppedNodePtr;
		SCSEditorPtr->SetSceneRootNode(SceneRootNodePtr);

		// Add dropped node to the SCS context
		Blueprint->SimpleConstructionScript->AddNode(SceneRootNodePtr->GetSCSNode());

		// Remove or re-parent the old root
		if (OldSceneRootNodePtr.IsValid())
		{
			check(SceneRootNodePtr->CanReparent());

			// Set old root as child of new root
			SceneRootNodePtr->AddChild(OldSceneRootNodePtr);

			// Expand the new scene root as we've just added a child to it
			SCSEditorPtr->SetNodeExpansionState(SceneRootNodePtr, true);

			if (bWasDefaultSceneRoot)
			{
				SCSEditorPtr->RemoveComponentNode(OldSceneRootNodePtr);
			}
		}
	}
	else    // EComponentEditorMode::ActorInstance
	{
		if(DroppedNodePtr->GetParent().IsValid())
		{
			// Remove the dropped node from its existing parent
			DroppedNodePtr->GetParent()->RemoveChild(DroppedNodePtr);
		}

		// Save old root node
		OldSceneRootNodePtr = SceneRootNodePtr;

		// Set node we are dropping as new root
		SceneRootNodePtr = DroppedNodePtr;
		SCSEditorPtr->SetSceneRootNode(SceneRootNodePtr);

		// Remove or re-parent the old root
		if (OldSceneRootNodePtr.IsValid())
		{
			if (bWasDefaultSceneRoot)
			{
				SCSEditorPtr->RemoveComponentNode(OldSceneRootNodePtr);
				SCSEditorPtr->GetActorContext()->SetRootComponent(CastChecked<USceneComponent>(DroppedNodePtr->GetComponentTemplate()));
			}
			else
			{
				check(SceneRootNodePtr->CanReparent());

				// Set old root as child of new root
				SceneRootNodePtr->AddChild(OldSceneRootNodePtr);

				// Expand the new scene root as we've just added a child to it
				SCSEditorPtr->SetNodeExpansionState(SceneRootNodePtr, true);
			}
		}
	}

	PostDragDropAction(true);
}

void SSCS_RowWidget::PostDragDropAction(bool bRegenerateTreeNodes)
{
	GUnrealEd->ComponentVisManager.ClearActiveComponentVis();

	FSCSEditorTreeNodePtrType NodePtr = GetNode();

	TSharedPtr<SSCSEditor> PinnedEditor = SCSEditor.Pin();
	if(PinnedEditor.IsValid())
	{
		PinnedEditor->UpdateTree(bRegenerateTreeNodes);

		PinnedEditor->RefreshSelectionDetails();

		if (PinnedEditor->GetEditorMode() == EComponentEditorMode::BlueprintSCS)
		{
			if(NodePtr.IsValid())
			{
				UBlueprint* Blueprint = GetBlueprint();
				if(Blueprint != nullptr)
				{
					FBlueprintEditorUtils::PostEditChangeBlueprintActors(Blueprint, true);
				}
			}
		}
		else
		{
			AActor* ActorInstance = PinnedEditor->GetActorContext();
			if(ActorInstance)
			{
				ActorInstance->RerunConstructionScripts();
			}
		}
	}
}

FText SSCS_RowWidget::GetNameLabel() const
{
	if( InlineWidget.IsValid() && !InlineWidget->IsInEditMode() )
	{
		FSCSEditorTreeNodePtrType NodePtr = GetNode();
		if(NodePtr->IsInheritedComponent())
		{
			return FText::Format(LOCTEXT("NativeComponentFormatString","{0} (Inherited)"), FText::FromString(GetNode()->GetDisplayString()));
		}
	}

	// NOTE: Whatever this returns also becomes the variable name
	return FText::FromString(GetNode()->GetDisplayString());
}

FText SSCS_RowWidget::GetTooltipText() const
{
	FSCSEditorTreeNodePtrType NodePtr = GetNode();

	if (NodePtr->IsDefaultSceneRoot())
	{
		if (NodePtr->IsInheritedComponent())
		{
			return LOCTEXT("InheritedDefaultSceneRootToolTip", "This is the default scene root component. It cannot be copied, renamed or deleted.\nIt has been inherited from the parent class, so its properties cannot be edited here.\nNew scene components will automatically be attached to it.");
		}
		else
		{
			return LOCTEXT("DefaultSceneRootToolTip", "This is the default scene root component. It cannot be copied, renamed or deleted.\nIt can be replaced by drag/dropping another scene component over it.");
		}
	}
	else
	{
		UClass* Class = ( NodePtr->GetComponentTemplate() != nullptr ) ? NodePtr->GetComponentTemplate()->GetClass() : nullptr;
		const FText ClassDisplayName = FBlueprintEditorUtils::GetFriendlyClassDisplayName(Class);
		const FText ComponentDisplayName = NodePtr->GetDisplayName();


		FFormatNamedArguments Args;
		Args.Add(TEXT("ClassName"), ClassDisplayName);
		Args.Add(TEXT("NodeName"), FText::FromString(NodePtr->GetDisplayString()));

		return FText::Format(LOCTEXT("ComponentTooltip", "{NodeName} ({ClassName})"), Args);
	}
}

FString SSCS_RowWidget::GetDocumentationLink() const
{
	check(SCSEditor.IsValid());

	FSCSEditorTreeNodePtrType NodePtr = GetNode();
	if ((NodePtr == SCSEditor.Pin()->GetSceneRootNode()) || NodePtr->IsInheritedComponent())
	{
		return TEXT("Shared/Editors/BlueprintEditor/ComponentsMode");
	}

	return TEXT("");
}

FString SSCS_RowWidget::GetDocumentationExcerptName() const
{
	check(SCSEditor.IsValid());

	FSCSEditorTreeNodePtrType NodePtr = GetNode();
	if (NodePtr == SCSEditor.Pin()->GetSceneRootNode())
	{
		return TEXT("RootComponent");
	}
	else if (NodePtr->IsNativeComponent())
	{
		return TEXT("NativeComponents");
	}
	else if (NodePtr->IsInheritedComponent())
	{
		return TEXT("InheritedComponents");
	}

	return TEXT("");
}

UBlueprint* SSCS_RowWidget::GetBlueprint() const
{
	check(SCSEditor.IsValid());
	return SCSEditor.Pin()->GetBlueprint();
}

ESelectionMode::Type SSCS_RowWidget::GetSelectionMode() const
{
	FSCSEditorTreeNodePtrType NodePtr = GetNode();
	if (NodePtr->GetNodeType() == FSCSEditorTreeNode::SeparatorNode)
	{
		return ESelectionMode::None;
	}
	
	return SMultiColumnTableRow<FSCSEditorTreeNodePtrType>::GetSelectionMode();
}

bool SSCS_RowWidget::OnNameTextVerifyChanged(const FText& InNewText, FText& OutErrorMessage)
{
	FSCSEditorTreeNodePtrType NodePtr = GetNode();
	UBlueprint* Blueprint = GetBlueprint();

	const FString& NewTextStr = InNewText.ToString();

	if (!NewTextStr.IsEmpty())
	{
		if (NodePtr->GetVariableName().ToString() == NewTextStr)
		{
			return true;
		}

		const UActorComponent* ComponentInstance = NodePtr->GetComponentTemplate();
		if (ensure(ComponentInstance))
		{
			AActor* ExistingNameSearchScope = ComponentInstance->GetOwner();
			if ((ExistingNameSearchScope == nullptr) && (Blueprint != nullptr))
			{
				ExistingNameSearchScope = Cast<AActor>(Blueprint->GeneratedClass->GetDefaultObject());
			}

			if (!FComponentEditorUtils::IsValidVariableNameString(ComponentInstance, NewTextStr))
			{
				OutErrorMessage = LOCTEXT("RenameFailed_EngineReservedName", "This name is reserved for engine use.");
				return false;
			}
			else if (NewTextStr.Len() >= NAME_SIZE)
			{
				FFormatNamedArguments Arguments;
				Arguments.Add(TEXT("CharCount"), NAME_SIZE);
				OutErrorMessage = FText::Format(LOCTEXT("ComponentRenameFailed_TooLong", "Component name must be less than {CharCount} characters long."), Arguments);
				return false;
			}
			else if (!FComponentEditorUtils::IsComponentNameAvailable(NewTextStr, ExistingNameSearchScope, ComponentInstance) 
					|| !FComponentEditorUtils::IsComponentNameAvailable(NewTextStr, ComponentInstance->GetOuter(), ComponentInstance ))
			{
				OutErrorMessage = LOCTEXT("RenameFailed_ExistingName", "Another component already has the same name.");
				return false;
			}
		}
		else
		{
			OutErrorMessage = LOCTEXT("RenameFailed_InvalidComponentInstance", "This node is referencing an invalid component instance and cannot be renamed. Perhaps it was destroyed?");
			return false;
		}
	}

	TSharedPtr<INameValidatorInterface> NameValidator;
	if (Blueprint != nullptr)
	{
		NameValidator = MakeShareable(new FKismetNameValidator(GetBlueprint(), NodePtr->GetVariableName()));
	}
	else
	{
		NameValidator = MakeShareable(new FStringSetNameValidator(NodePtr->GetComponentTemplate()->GetName()));
	}

	EValidatorResult ValidatorResult = NameValidator->IsValid(NewTextStr);
	if (ValidatorResult == EValidatorResult::AlreadyInUse)
	{
		OutErrorMessage = FText::Format(LOCTEXT("RenameFailed_InUse", "{0} is in use by another variable or function!"), InNewText);
	}
	else if (ValidatorResult == EValidatorResult::EmptyName)
	{
		OutErrorMessage = LOCTEXT("RenameFailed_LeftBlank", "Names cannot be left blank!");
	}
	else if (ValidatorResult == EValidatorResult::TooLong)
	{
		OutErrorMessage = LOCTEXT("RenameFailed_NameTooLong", "Names must have fewer than 100 characters!");
	}

	if (OutErrorMessage.IsEmpty())
	{
		return true;
	}

	return false;
}

void SSCS_RowWidget::OnNameTextCommit(const FText& InNewName, ETextCommit::Type InTextCommit)
{
	GetNode()->OnCompleteRename(InNewName);

	// No need to call UpdateTree() in SCS editor mode; it will already be called by MBASM internally
	check(SCSEditor.IsValid());
	TSharedPtr<SSCSEditor> PinnedEditor = SCSEditor.Pin();
	if (PinnedEditor.IsValid() && PinnedEditor->GetEditorMode() == EComponentEditorMode::ActorInstance)
	{
		PinnedEditor->UpdateTree(false);
	}
}

//////////////////////////////////////////////////////////////////////////
// SSCS_RowWidget_ActorRoot

FSCSEditorActorNodePtrType SSCS_RowWidget_ActorRoot::GetActorNode() const
{
	return StaticCastSharedPtr<FSCSEditorTreeNodeActorBase>(GetNode());
}

TSharedRef<SWidget> SSCS_RowWidget_ActorRoot::GenerateWidgetForColumn(const FName& ColumnName)
{
	FSCSEditorTreeNodePtrType NodePtr = GetNode();

	// We've removed the other columns for now,  implement them for the root actor if necessary
	ensure(ColumnName == SCS_ColumnName_ComponentClass);

	// Create the name field
	TSharedPtr<SInlineEditableTextBlock> InlineEditableWidget =
		SNew(SInlineEditableTextBlock)
		.Text(this, &SSCS_RowWidget_ActorRoot::GetActorDisplayText)
		.OnVerifyTextChanged(this, &SSCS_RowWidget_ActorRoot::OnVerifyActorLabelChanged)
		.OnTextCommitted(this, &SSCS_RowWidget_ActorRoot::OnNameTextCommit)
		.IsSelected(this, &SSCS_RowWidget_ActorRoot::IsSelectedExclusively)
		.IsReadOnly(!NodePtr->CanRename() || (SCSEditor.IsValid() && !SCSEditor.Pin()->IsEditingAllowed()) || FChildActorComponentEditorUtils::IsChildActorNode(NodePtr));

	NodePtr->SetRenameRequestedDelegate(FSCSEditorTreeNode::FOnRenameRequested::CreateSP(InlineEditableWidget.Get(), &SInlineEditableTextBlock::EnterEditingMode));

	const bool IsRootActorNode = NodePtr->GetNodeType() == FSCSEditorTreeNode::ENodeType::RootActorNode;

	return SNew(SHorizontalBox)
		.ToolTip(CreateToolTipWidget())

	+ SHorizontalBox::Slot()
		.Padding(FMargin(IsRootActorNode ? 0.f : 4.f, 0.f, 0.f, 0.f))
		.AutoWidth()
		.VAlign(VAlign_Center)
		[
			SNew(SExpanderArrow, SharedThis(this))
			.Visibility(IsRootActorNode ? EVisibility::Collapsed : EVisibility::Visible)
		]

	+ SHorizontalBox::Slot()
		.Padding(FMargin(IsRootActorNode ? 4.f : 0.f, 0.f, 0.f, 0.f))
		.AutoWidth()
		.VAlign(VAlign_Center)
		[
			SNew(SImage)
			.Image(GetIconBrush())
			.ColorAndOpacity(FSlateColor::UseForeground())
		]

	+ SHorizontalBox::Slot()
		.AutoWidth()
		.HAlign(HAlign_Left)
		.VAlign(VAlign_Center)
		.Padding(6.f, 0.f, 0.f, 0.f)
		[
			InlineEditableWidget.ToSharedRef()
		]

	+ SHorizontalBox::Slot()
		.HAlign(HAlign_Left)
		.VAlign(VAlign_Center)
		.Padding(4.f, 0.f, 0.f, 0.f)
		[
			SNew(STextBlock)
			.Text(this, &SSCS_RowWidget_ActorRoot::GetActorContextText)
			.ColorAndOpacity(FSlateColor::UseForeground())
		];
}

TSharedRef<SToolTip> SSCS_RowWidget_ActorRoot::CreateToolTipWidget() const
{
	// Create a box to hold every line of info in the body of the tooltip
	TSharedRef<SVerticalBox> InfoBox = SNew(SVerticalBox);

	// Add class
	AddToToolTipInfoBox(InfoBox, LOCTEXT("TooltipClass", "Class"), SNullWidget::NullWidget, TAttribute<FText>::Create(TAttribute<FText>::FGetter::CreateSP(this, &SSCS_RowWidget_ActorRoot::GetActorClassNameText)), false);

	// Add super class
	AddToToolTipInfoBox(InfoBox, LOCTEXT("TooltipSuperClass", "Parent Class"), SNullWidget::NullWidget, TAttribute<FText>::Create(TAttribute<FText>::FGetter::CreateSP(this, &SSCS_RowWidget_ActorRoot::GetActorSuperClassNameText)), false);

	// Add mobility
	AddToToolTipInfoBox(InfoBox, LOCTEXT("TooltipMobility", "Mobility"), SNullWidget::NullWidget, TAttribute<FText>::Create(TAttribute<FText>::FGetter::CreateSP(this, &SSCS_RowWidget_ActorRoot::GetActorMobilityText)), false);

	TSharedRef<SBorder> TooltipContent = SNew(SBorder)
		.BorderImage(FEditorStyle::GetBrush("NoBorder"))
		.Padding(0)
		[
			SNew(SVerticalBox)

			+ SVerticalBox::Slot()
			.AutoHeight()
			.Padding(0, 0, 0, 4)
			[
				SNew(SVerticalBox)

				+ SVerticalBox::Slot()
				.AutoHeight()
				[
					SNew(SHorizontalBox)

					+ SHorizontalBox::Slot()
					.AutoWidth()
					.VAlign(VAlign_Center)
					.Padding(4)
					[
						SNew(STextBlock)
						.TextStyle(FEditorStyle::Get(), "SCSEditor.ComponentTooltip.Title")
						.Text(this, &SSCS_RowWidget_ActorRoot::GetActorDisplayText)
					]
				]
			]

			+ SVerticalBox::Slot()
			.AutoHeight()
			[
				SNew(SBorder)
				.BorderImage(FEditorStyle::GetBrush("NoBorder"))
				.Padding(4)
				[
					InfoBox
				]
			]
		];

	return IDocumentation::Get()->CreateToolTip(TAttribute<FText>(this, &SSCS_RowWidget_ActorRoot::GetActorDisplayText), TooltipContent, InfoBox, TEXT(""), TEXT(""));
}

bool SSCS_RowWidget_ActorRoot::OnVerifyActorLabelChanged(const FText& InLabel, FText& OutErrorMessage)
{
	return FActorEditorUtils::ValidateActorName(InLabel, OutErrorMessage);
}

const FSlateBrush* SSCS_RowWidget_ActorRoot::GetIconBrush() const
{
	FSCSEditorActorNodePtrType NodePtr = GetActorNode();
	if (NodePtr.IsValid())
	{
		if (const AActor* Actor = NodePtr->GetObject<AActor>())
		{
			return FClassIconFinder::FindIconForActor(Actor);
		}
	}

	return nullptr;
}

FText SSCS_RowWidget_ActorRoot::GetActorDisplayText() const
{
	FSCSEditorActorNodePtrType NodePtr = GetActorNode();
	if (NodePtr.IsValid())
	{
		if (FChildActorComponentEditorUtils::IsChildActorNode(NodePtr))
		{
			if (const AActor* ChildActor = NodePtr->GetObject<AActor>())
			{
				return ChildActor->GetClass()->GetDisplayNameText();
			}
		}
		else
		{
			if (const AActor* DefaultActor = NodePtr->GetObject<AActor>())
			{
				FString Name;
				UBlueprint* Blueprint = UBlueprint::GetBlueprintFromClass(DefaultActor->GetClass());
				if (Blueprint != nullptr && !NodePtr->IsInstanced())
				{
					Blueprint->GetName(Name);
				}
				else
				{
					Name = DefaultActor->GetActorLabel();
				}
				return FText::FromString(Name);
			}
		}
	}

	return FText::GetEmpty();
}

FText SSCS_RowWidget_ActorRoot::GetActorContextText() const
{
	FSCSEditorActorNodePtrType NodePtr = GetActorNode();
	if (NodePtr.IsValid())
	{
		if (FChildActorComponentEditorUtils::IsChildActorNode(NodePtr))
		{
			return LOCTEXT("ActorContext_ChildActor", " (Child Actor)");
		}
		else
		{
			if (const AActor* DefaultActor = NodePtr->GetObject<AActor>())
			{
				if (UBlueprint* Blueprint = UBlueprint::GetBlueprintFromClass(DefaultActor->GetClass()))
				{
					return LOCTEXT("ActorContext_self", " (self)");
				}
				else
				{
					return LOCTEXT("ActorContext_Instance", " (Instance)");
				}
			}
		}
	}
	return FText::GetEmpty();
}

FText SSCS_RowWidget_ActorRoot::GetActorClassNameText() const
{
	FSCSEditorActorNodePtrType NodePtr = GetActorNode();
	if (NodePtr.IsValid())
	{
		if (const AActor* DefaultActor = NodePtr->GetObject<AActor>())
		{
			return FText::FromString(DefaultActor->GetClass()->GetName());
		}
	}

	return FText::GetEmpty();
}

FText SSCS_RowWidget_ActorRoot::GetActorSuperClassNameText() const
{
	FSCSEditorActorNodePtrType NodePtr = GetActorNode();
	if (NodePtr.IsValid())
	{
		if (const AActor* DefaultActor = NodePtr->GetObject<AActor>())
		{
			return FText::FromString(DefaultActor->GetClass()->GetSuperClass()->GetName());
		}
	}

	return FText::GetEmpty();
}

FText SSCS_RowWidget_ActorRoot::GetActorMobilityText() const
{
	FSCSEditorActorNodePtrType NodePtr = GetActorNode();
	if (NodePtr.IsValid())
	{
		if (const AActor* DefaultActor = NodePtr->GetObject<AActor>())
		{
			USceneComponent* RootComponent = DefaultActor->GetRootComponent();

			FSCSEditorTreeNodePtrType SceneRootNodePtr = NodePtr->GetSceneRootNode();
			if ((RootComponent == nullptr) && SceneRootNodePtr.IsValid())
			{
				RootComponent = Cast<USceneComponent>(SceneRootNodePtr->GetComponentTemplate());
			}

			if (RootComponent != nullptr)
			{
				if (RootComponent->Mobility == EComponentMobility::Static)
				{
					return LOCTEXT("ComponentMobility_Static", "Static");
				}
				else if (RootComponent->Mobility == EComponentMobility::Stationary)
				{
					return LOCTEXT("ComponentMobility_Stationary", "Stationary");
				}
				else if (RootComponent->Mobility == EComponentMobility::Movable)
				{
					return LOCTEXT("ComponentMobility_Movable", "Movable");
				}
			}
			else
			{
				return LOCTEXT("ComponentMobility_NoRoot", "No root component, unknown mobility");
			}
		}
	}

	return FText::GetEmpty();
}

//////////////////////////////////////////////////////////////////////////
// SSCS_RowWidget_Separator


TSharedRef<SWidget> SSCS_RowWidget_Separator::GenerateWidgetForColumn(const FName& ColumnName)
{
	return SNullWidget::NullWidget;

	/*return SNew(SBox)
		.Padding(1.f)
		[
			SNew(SBorder)
			.Padding(FEditorStyle::GetMargin(TEXT("Menu.Separator.Padding")))
			.BorderImage(FEditorStyle::GetBrush(TEXT("Menu.Separator")))
		];*/
}

//////////////////////////////////////////////////////////////////////////
// SSCSEditor

BEGIN_SLATE_FUNCTION_BUILD_OPTIMIZATION
void SSCSEditor::Construct( const FArguments& InArgs )
{
	EditorMode = InArgs._EditorMode;
	ActorContext = InArgs._ActorContext;
	AllowEditing = InArgs._AllowEditing;
	PreviewActor = InArgs._PreviewActor;
	OnSelectionUpdated = InArgs._OnSelectionUpdated;
	OnItemDoubleClicked = InArgs._OnItemDoubleClicked;
	OnHighlightPropertyInDetailsView = InArgs._OnHighlightPropertyInDetailsView;
	OnObjectReplaced = InArgs._OnObjectReplaced;
	bUpdatingSelection = false;
	bAllowTreeUpdates = true;
	bIsDiffing = InArgs._IsDiffing;

	CommandList = MakeShareable( new FUICommandList );
	CommandList->MapAction( FGenericCommands::Get().Cut,
		FUIAction( FExecuteAction::CreateSP( this, &SSCSEditor::CutSelectedNodes ), 
		FCanExecuteAction::CreateSP( this, &SSCSEditor::CanCutNodes ) ) 
		);
	CommandList->MapAction( FGenericCommands::Get().Copy,
		FUIAction( FExecuteAction::CreateSP( this, &SSCSEditor::CopySelectedNodes ), 
		FCanExecuteAction::CreateSP( this, &SSCSEditor::CanCopyNodes ) ) 
		);
	CommandList->MapAction( FGenericCommands::Get().Paste,
		FUIAction( FExecuteAction::CreateSP( this, &SSCSEditor::PasteNodes ), 
		FCanExecuteAction::CreateSP( this, &SSCSEditor::CanPasteNodes ) ) 
		);
	CommandList->MapAction( FGenericCommands::Get().Duplicate,
		FUIAction( FExecuteAction::CreateSP( this, &SSCSEditor::OnDuplicateComponent ), 
		FCanExecuteAction::CreateSP( this, &SSCSEditor::CanDuplicateComponent ) ) 
		);

	CommandList->MapAction( FGenericCommands::Get().Delete,
		FUIAction( FExecuteAction::CreateSP( this, &SSCSEditor::OnDeleteNodes ), 
		FCanExecuteAction::CreateSP( this, &SSCSEditor::CanDeleteNodes ) ) 
		);

	CommandList->MapAction( FGenericCommands::Get().Rename,
			FUIAction( FExecuteAction::CreateSP( this, &SSCSEditor::OnRenameComponent),
			FCanExecuteAction::CreateSP( this, &SSCSEditor::CanRenameComponent ) ) 
		);

	CommandList->MapAction( FGraphEditorCommands::Get().FindReferences,
		FUIAction( FExecuteAction::CreateSP( this, &SSCSEditor::OnFindReferences ) )
	);

	FSlateBrush const* MobilityHeaderBrush = FEditorStyle::GetBrush(TEXT("ClassIcon.ComponentMobilityHeaderIcon"));
	
	TSharedPtr<SHeaderRow> HeaderRow = SNew(SHeaderRow)
		+ SHeaderRow::Column(SCS_ColumnName_ComponentClass)
		.DefaultLabel(LOCTEXT("Class", "Class"))
		.FillWidth(4);
	
	SCSTreeWidget = SNew(SSCSTreeType)
		.ToolTipText(LOCTEXT("DropAssetToAddComponent", "Drop asset here to add a component."))
		.SCSEditor(this)
		.TreeItemsSource(&RootNodes)
		.SelectionMode(ESelectionMode::Multi)
		.OnGenerateRow(this, &SSCSEditor::MakeTableRowWidget)
		.OnGetChildren(this, &SSCSEditor::OnGetChildrenForTree)
		.OnSetExpansionRecursive(this, &SSCSEditor::SetItemExpansionRecursive)
		.OnSelectionChanged(this, &SSCSEditor::OnTreeSelectionChanged)
		.OnContextMenuOpening(this, &SSCSEditor::CreateContextMenu)
		.OnItemScrolledIntoView(this, &SSCSEditor::OnItemScrolledIntoView)
		.OnMouseButtonDoubleClick(this, &SSCSEditor::HandleItemDoubleClicked)
		.ClearSelectionOnClick(InArgs._EditorMode == EComponentEditorMode::BlueprintSCS ? true : false)
		.OnTableViewBadState(this, &SSCSEditor::DumpTree)
		.ItemHeight(24)
		.HeaderRow
		(
			HeaderRow
		);

	SCSTreeWidget->GetHeaderRow()->SetVisibility(EVisibility::Collapsed);

	TSharedPtr<SWidget> Contents;

	FMenuBuilder EditBlueprintMenuBuilder( true, NULL );

	EditBlueprintMenuBuilder.BeginSection( NAME_None, LOCTEXT("EditBlueprintMenu_ExistingBlueprintHeader", "Existing Blueprint" ) );

	EditBlueprintMenuBuilder.AddMenuEntry
	(
		LOCTEXT("OpenBlueprintEditor", "Open Blueprint Editor"),
		LOCTEXT("OpenBlueprintEditor_ToolTip", "Opens the blueprint editor for this asset"),
		FSlateIcon(),
		FUIAction(FExecuteAction::CreateSP(this, &SSCSEditor::OnOpenBlueprintEditor, /*bForceCodeEditing=*/ false))
	);

	EditBlueprintMenuBuilder.AddMenuEntry
	(
		LOCTEXT("OpenBlueprintEditorScriptMode", "Add or Edit Script"),
		LOCTEXT("OpenBlueprintEditorScriptMode_ToolTip", "Opens the blueprint editor for this asset, showing the event graph"),
		FSlateIcon(),
		FUIAction(FExecuteAction::CreateSP(this, &SSCSEditor::OnOpenBlueprintEditor, /*bForceCodeEditing=*/ true))
	);

	EditBlueprintMenuBuilder.BeginSection(NAME_None, LOCTEXT("EditBlueprintMenu_InstanceHeader", "Instance modifications"));

	EditBlueprintMenuBuilder.AddMenuEntry
	(
		LOCTEXT("PushChangesToBlueprint", "Apply Instance Changes to Blueprint"),
		TAttribute<FText>(this, &SSCSEditor::OnGetApplyChangesToBlueprintTooltip),
		FSlateIcon(),
		FUIAction(FExecuteAction::CreateSP(this, &SSCSEditor::OnApplyChangesToBlueprint))
	);

	EditBlueprintMenuBuilder.AddMenuEntry
	(
		LOCTEXT("ResetToDefault", "Reset Instance Changes to Blueprint Default"),
		TAttribute<FText>(this, &SSCSEditor::OnGetResetToBlueprintDefaultsTooltip),
		FSlateIcon(),
		FUIAction(FExecuteAction::CreateSP(this, &SSCSEditor::OnResetToBlueprintDefaults))
	);

	EditBlueprintMenuBuilder.BeginSection( NAME_None, LOCTEXT("EditBlueprintMenu_NewHeader", "Create New" ) );
	//EditBlueprintMenuBuilder.AddMenuSeparator();

	EditBlueprintMenuBuilder.AddMenuEntry
	(
		LOCTEXT("CreateChildBlueprint", "Create Child Blueprint Class"),
		LOCTEXT("CreateChildBlueprintTooltip", "Creates a Child Blueprint Class based on the current Blueprint, allowing you to create variants easily.  This replaces the current actor instance with a new one based on the new Child Blueprint Class." ),
		FSlateIcon(),
		FUIAction(FExecuteAction::CreateSP(this, &SSCSEditor::PromoteToBlueprint))
	);

	TSharedPtr<SVerticalBox>   HeaderBox;
	TSharedPtr<SWidget> SearchBar = SAssignNew(FilterBox, SSearchBox)
		.HintText(EditorMode == EComponentEditorMode::ActorInstance ? LOCTEXT("SearchComponentsHint", "Search Components") : LOCTEXT("SearchHint", "Search"))
		.OnTextChanged(this, &SSCSEditor::OnFilterTextChanged)
		.Visibility(this, &SSCSEditor::GetComponentsFilterBoxVisibility);

	const bool  bInlineSearchBarWithButtons = (EditorMode == EComponentEditorMode::BlueprintSCS);

	HideComponentClassCombo = InArgs._HideComponentClassCombo;
	ComponentTypeFilter = InArgs._ComponentTypeFilter;
<<<<<<< HEAD

	USCSEditorExtensionContext* ExtensionContext = NewObject<USCSEditorExtensionContext>();
	ExtensionContext->SCSEditor = SharedThis(this);
	ExtensionContext->AddToRoot();
=======
>>>>>>> 6bbb88c8

	USCSEditorExtensionContext* ExtensionContext = NewObject<USCSEditorExtensionContext>();
	ExtensionContext->SCSEditor = SharedThis(this);
	ExtensionContext->AddToRoot();

	ButtonBox = SNew(SHorizontalBox)
	+ SHorizontalBox::Slot()
	.VAlign(VAlign_Center)
	.Padding(0,0,4,0)
	.AutoWidth()
	[
<<<<<<< HEAD
		SNew(SVerticalBox)

		+ SVerticalBox::Slot()
		.AutoHeight()
		.VAlign(VAlign_Top)
		.Padding(0)
		[
			SNew(SBorder)
			.Padding(0)
			.BorderImage(FEditorStyle::GetBrush("DetailsView.CategoryTop"))
			.AddMetaData<FTagMetaData>(FTagMetaData(TEXT("ComponentsPanel")))
			.BorderBackgroundColor( FLinearColor( .6,.6,.6, 1.0f ) )
			[
				SAssignNew(HeaderBox, SVerticalBox)
					+ SVerticalBox::Slot()
						.AutoHeight()
						.VAlign(VAlign_Top)
					[
						SAssignNew(ButtonBox, SHorizontalBox)

						+ SHorizontalBox::Slot()
						.Padding( 3.0f, 3.0f )
						.AutoWidth()
						.HAlign(HAlign_Left)
						[
							SNew(SComponentClassCombo)
							.AddMetaData<FTagMetaData>(FTagMetaData(TEXT("Actor.AddComponent")))
							.Visibility(this, &SSCSEditor::GetComponentClassComboButtonVisibility)
							.OnComponentClassSelected(this, &SSCSEditor::PerformComboAddClass)
							.ToolTipText(LOCTEXT("AddComponent_Tooltip", "Adds a new component to this actor"))
							.IsEnabled(AllowEditing)
						]

						+ SHorizontalBox::Slot()
						.Padding(0)
						.AutoWidth()
						[
							SAssignNew(ExtensionPanel, SExtensionPanel)
							.ExtensionPanelID("SCSEditor.NextToAddComponentButton")
							.ExtensionContext(ExtensionContext)
						]

						//
						// horizontal slot index #2 => reserved for BP-editor search bar (see 'ButtonBox' and 'SearchBarHorizontalSlotIndex' usage below)

						+ SHorizontalBox::Slot()
						.FillWidth(1.0f)
						.HAlign(HAlign_Right)
						.Padding( 3.0f, 3.0f )
						[
							SNew( SButton )
							.AddMetaData<FTagMetaData>(FTagMetaData(TEXT("Actor.ConvertToBlueprint")))
							.Visibility( this, &SSCSEditor::GetPromoteToBlueprintButtonVisibility )
							.OnClicked( this, &SSCSEditor::OnPromoteToBlueprintClicked )
							.ButtonStyle(FEditorStyle::Get(), "FlatButton.Primary")
							.ContentPadding(FMargin(10,0))
							.ToolTip(IDocumentation::Get()->CreateToolTip(
								LOCTEXT("PromoteToBluerprintTooltip","Converts this actor into a reusable Blueprint Class that can have script behavior" ),
								NULL,
								TEXT("Shared/LevelEditor"),
								TEXT("ConvertToBlueprint")))
							[
								SNew(SHorizontalBox)
								.Clipping(EWidgetClipping::ClipToBounds)
						
								+ SHorizontalBox::Slot()
								.VAlign(VAlign_Center)
								.Padding(3.f)
								.AutoWidth()
								[
									SNew(STextBlock)
									.TextStyle(FEditorStyle::Get(), "ContentBrowser.TopBar.Font")
									.Font( FEditorStyle::Get().GetFontStyle( "FontAwesome.10" ) )
									.Text( FEditorFontGlyphs::Cogs )
								]

								+ SHorizontalBox::Slot()
								.VAlign(VAlign_Center)
								.Padding(3.f)
								.AutoWidth()
								[
									SNew(STextBlock)
									.TextStyle(FEditorStyle::Get(), "ContentBrowser.TopBar.Font")
									//.Text( LOCTEXT("PromoteToBlueprint", "Add Script") )
									.Text(LOCTEXT("PromoteToBlueprint", "Blueprint/Add Script"))
								]
							]
						]
						+ SHorizontalBox::Slot()
						.FillWidth(1.0f)
						.Padding( 3.0f, 3.0f )
						.HAlign(HAlign_Right)
						.Padding(3.0f, 3.0f)
						[
							SNew(SComboButton)
							.AddMetaData<FTagMetaData>(FTagMetaData(TEXT("Actor.EditBlueprint")))
							.Visibility(this, &SSCSEditor::GetEditBlueprintButtonVisibility)
							.ContentPadding(FMargin(10, 0))
							.ComboButtonStyle(FEditorStyle::Get(), "ToolbarComboButton")
							.ButtonStyle(FEditorStyle::Get(), "FlatButton.Primary")
							.ForegroundColor(FLinearColor::White)
							.ButtonContent()
							[
								SNew( SHorizontalBox )
								.Clipping(EWidgetClipping::ClipToBounds)

								+ SHorizontalBox::Slot()
								.AutoWidth()
								.VAlign(VAlign_Center)
								.Padding(3.f)
								[
									SNew(STextBlock)
									.TextStyle(FEditorStyle::Get(), "ContentBrowser.TopBar.Font")
									.Font(FEditorStyle::Get().GetFontStyle("FontAwesome.10"))
									.Text(FEditorFontGlyphs::Cogs)
								]
						
								+ SHorizontalBox::Slot()
								[
									SNew(STextBlock)
									.TextStyle(FEditorStyle::Get(), "ContentBrowser.TopBar.Font")
									.Text(LOCTEXT("EditBlueprint", "Edit Blueprint"))
								]
							]
							.MenuContent()
							[
								EditBlueprintMenuBuilder.MakeWidget()
							]
						]
					]
=======
		SNew(SComponentClassCombo)
		.AddMetaData<FTagMetaData>(FTagMetaData(TEXT("Actor.AddComponent")))
		.Visibility(HideComponentClassCombo.Get() ? EVisibility::Hidden : EVisibility::Visible)
		.OnComponentClassSelected(this, &SSCSEditor::PerformComboAddClass)
		.ToolTipText(LOCTEXT("AddComponent_Tooltip", "Adds a new component to this actor"))
		.IsEnabled(AllowEditing)
	]
	+ SHorizontalBox::Slot()
	.VAlign(VAlign_Center)
	.Padding(0,0,4,0)
	.AutoWidth()
	[
		SAssignNew(ExtensionPanel, SExtensionPanel)
		.ExtensionPanelID("SCSEditor.NextToAddComponentButton")
		.ExtensionContext(ExtensionContext)
	]
	//
	// horizontal slot index #2 => reserved for BP-editor search bar (see 'ButtonBox' and 'SearchBarHorizontalSlotIndex' usage below)
>>>>>>> 6bbb88c8

	+ SHorizontalBox::Slot()
	.VAlign(VAlign_Center)
	.Padding(0,0,4,0)
	.AutoWidth()
	[
		SNew(SPositiveActionButton)
		.AddMetaData<FTagMetaData>( FTagMetaData(TEXT("Actor.ConvertToBlueprint")) )
		.Visibility( this, &SSCSEditor::GetPromoteToBlueprintButtonVisibility )
		.OnClicked( this, &SSCSEditor::OnPromoteToBlueprintClicked )
		.Icon(FAppStyle::Get().GetBrush("Icons.Blueprints"))
		.ToolTip(IDocumentation::Get()->CreateToolTip(
			LOCTEXT("PromoteToBluerprintTooltip", "Converts this actor into a reusable Blueprint Class that can have script behavior" ),
			NULL,
			TEXT("Shared/LevelEditor"),
			TEXT("ConvertToBlueprint")))
	]
	+ SHorizontalBox::Slot()
	.VAlign(VAlign_Center)
	.AutoWidth()
	[
		SNew(SPositiveActionButton)
		.AddMetaData<FTagMetaData>(FTagMetaData(TEXT("Actor.EditBlueprint")))
		.Visibility(this, &SSCSEditor::GetEditBlueprintButtonVisibility)
		.ToolTipText(LOCTEXT("EditActorBlueprint_Tooltip", "Edit the Blueprint for this Actor"))
		.Icon(FAppStyle::Get().GetBrush("Icons.Blueprints"))
		.MenuContent()
		[
			EditBlueprintMenuBuilder.MakeWidget()
		]
	];

	Contents = SNew(SVerticalBox)
	+ SVerticalBox::Slot()
	.AutoHeight()
	.VAlign(VAlign_Top)
	.Padding(4.f, 0, 4.f, 4.f)
	[
		SAssignNew(HeaderBox, SVerticalBox)
	]

	+ SVerticalBox::Slot()
	[
		SNew(SBorder)
		.BorderImage(FAppStyle::Get().GetBrush("SCSEditor.Background"))
		.Padding(4.f)
		.AddMetaData<FTagMetaData>(FTagMetaData(TEXT("ComponentsPanel")))
		.Visibility(this, &SSCSEditor::GetComponentsTreeVisibility)
		[
<<<<<<< HEAD
			SNew(SBorder)
			.Padding(2.0f)
			.BorderImage(FEditorStyle::GetBrush("SCSEditor.TreePanel"))
			.AddMetaData<FTagMetaData>(FTagMetaData(TEXT("ComponentsPanel")))
			.Visibility(this, &SSCSEditor::GetComponentsTreeVisibility)
			[
				SCSTreeWidget.ToSharedRef()
			]
=======
			SCSTreeWidget.ToSharedRef()
>>>>>>> 6bbb88c8
		]
	];

	// Only insert the buttons and search bar in the Blueprints version
	if (bInlineSearchBarWithButtons) // Blueprints
	{
<<<<<<< HEAD
		static const int32 SearchBarHorizontalSlotIndex = 2;

		ButtonBox->InsertSlot(SearchBarHorizontalSlotIndex)
=======
		ButtonBox->AddSlot()
>>>>>>> 6bbb88c8
			.FillWidth(1.0f)
			.VAlign(VAlign_Center)
			.Padding(3.0f, 3.0f)
		[
			SearchBar.ToSharedRef()
		];
<<<<<<< HEAD
	}
	else
	{
		static const int32 SearchBarVerticalSlotIndex = 1;
=======
>>>>>>> 6bbb88c8

		HeaderBox->AddSlot()
			.VAlign(VAlign_Center)
			.AutoHeight()
		[
			ButtonBox.ToSharedRef()
		];
	}

	this->ChildSlot
	[
		Contents.ToSharedRef()
	];

	// Refresh the tree widget
	UpdateTree();

	if (EditorMode == EComponentEditorMode::ActorInstance)
	{
		GEngine->OnLevelComponentRequestRename().AddSP(this, &SSCSEditor::OnLevelComponentRequestRename);
		FCoreUObjectDelegates::OnObjectsReplaced.AddSP(this, &SSCSEditor::OnObjectsReplaced);
	}
}
END_SLATE_FUNCTION_BUILD_OPTIMIZATION

SSCSEditor::~SSCSEditor()
{
	if (UObject* ExtensionContext = ExtensionPanel->GetExtensionContext())
	{
		ExtensionContext->RemoveFromRoot();
	}
}
<<<<<<< HEAD
=======

TSharedPtr<SWidget> SSCSEditor::GetToolButtonsBox()
{
	return ButtonBox;	
}
>>>>>>> 6bbb88c8

void SSCSEditor::OnLevelComponentRequestRename(const UActorComponent* InComponent)
{
	TArray< FSCSEditorTreeNodePtrType > SelectedItems = SCSTreeWidget->GetSelectedItems();
	
	FSCSEditorTreeNodePtrType Node = GetNodeFromActorComponent(InComponent);
	if (SelectedItems.Contains(Node) && CanRenameComponent())
	{
		OnRenameComponent();
	}
}

void SSCSEditor::OnObjectsReplaced(const TMap<UObject*, UObject*>& OldToNewInstanceMap)
{
	bool bHasChanges = false;
	ReplaceComponentReferencesInTree(GetActorNode(), OldToNewInstanceMap, bHasChanges);
	if (bHasChanges)
	{
		OnObjectReplaced.ExecuteIfBound();
	}
}

void SSCSEditor::ReplaceComponentReferencesInTree(FSCSEditorActorNodePtrType InActorNode, const TMap<UObject*, UObject*>& OldToNewInstanceMap, bool& OutHasChanges)
{
	if (InActorNode.IsValid())
	{
		ReplaceComponentReferencesInTree(InActorNode->GetComponentNodes(), OldToNewInstanceMap, OutHasChanges);
	}
}

void SSCSEditor::ReplaceComponentReferencesInTree(const TArray<FSCSEditorTreeNodePtrType>& Nodes, const TMap<UObject*, UObject*>& OldToNewInstanceMap, bool& OutHasChanges)
{
	for (const FSCSEditorTreeNodePtrType& Node : Nodes)
	{
		if (Node.IsValid())
		{
			// We need to get the actual pointer to the old object which will be marked for pending kill, as these are the references which need updating
			const bool bEvenIfPendingKill = true;
			const UObject* OldObject = Node->GetObject<UObject>(bEvenIfPendingKill);
			if (OldObject)
			{
				UObject* const* NewObject = OldToNewInstanceMap.Find(OldObject);
				if (NewObject)
				{
					Node->SetObject(*NewObject);
					OutHasChanges = true;
				}
			}

			ReplaceComponentReferencesInTree(Node->GetChildren(), OldToNewInstanceMap, OutHasChanges);
		}
	}
}

UBlueprint* SSCSEditor::GetBlueprint() const
{
	if (AActor* Actor = GetActorContext())
	{
		const UClass* ActorClass = Actor->GetClass();
		check(ActorClass != nullptr);

		return UBlueprint::GetBlueprintFromClass(ActorClass);
	}

	return nullptr;
}

FReply SSCSEditor::OnKeyDown( const FGeometry& MyGeometry, const FKeyEvent& InKeyEvent )
{
	if (CommandList->ProcessCommandBindings(InKeyEvent))
	{
		return FReply::Handled();
	}
	return FReply::Unhandled();
}

TSharedRef<ITableRow> SSCSEditor::MakeTableRowWidget( FSCSEditorTreeNodePtrType InNodePtr, const TSharedRef<STableViewBase>& OwnerTable )
{
	// Setup a meta tag for this node
	FGraphNodeMetaData TagMeta(TEXT("TableRow"));
	if (InNodePtr.IsValid() && InNodePtr->GetComponentTemplate() != NULL )
	{
		TagMeta.FriendlyName = FString::Printf(TEXT("TableRow,%s,0"), *InNodePtr->GetComponentTemplate()->GetReadableName());
	}

	// Create the node of the appropriate type
	if (InNodePtr->IsActorNode())
	{
		return SNew(SSCS_RowWidget_ActorRoot, SharedThis(this), InNodePtr, OwnerTable);
	}
	else if (InNodePtr->GetNodeType() == FSCSEditorTreeNode::SeparatorNode)
	{
		return SNew(SSCS_RowWidget_Separator, SharedThis(this), InNodePtr, OwnerTable);
	}

	return SNew(SSCS_RowWidget, SharedThis(this), InNodePtr, OwnerTable)
		.AddMetaData<FTutorialMetaData>(TagMeta);
}

void SSCSEditor::GetSelectedItemsForContextMenu(TArray<FComponentEventConstructionData>& OutSelectedItems) const
{
	TArray<FSCSEditorTreeNodePtrType> SelectedTreeItems = SCSTreeWidget->GetSelectedItems();
	for ( auto NodeIter = SelectedTreeItems.CreateConstIterator(); NodeIter; ++NodeIter )
	{
		FComponentEventConstructionData NewItem;
		const FSCSEditorTreeNodePtrType& TreeNode = *NodeIter;
		NewItem.VariableName = TreeNode->GetVariableName();
		NewItem.Component = TreeNode->GetComponentTemplate();
		OutSelectedItems.Add(NewItem);
	}
}

TArray<UObject*> SSCSEditor::GetSelectedEditableObjects() const
{
	TArray<UObject*> SelectedObjects;
	if (UBlueprint* BP = GetBlueprint())
	{
		TArray<FSCSEditorTreeNodePtrType> SelectedTreeItems = SCSTreeWidget->GetSelectedItems();
		SelectedObjects.Reserve(SelectedTreeItems.Num());
		for (const FSCSEditorTreeNodePtrType& TreeNode : SelectedTreeItems)
		{
			UObject* Obj = TreeNode->GetEditableObjectForBlueprint<UObject>(BP);
			if (Obj)
			{
				SelectedObjects.Add(Obj);
			}
		}
	}
	return SelectedObjects;
}

void SSCSEditor::PopulateContextMenu(UToolMenu* Menu)
{
	TArray<FSCSEditorTreeNodePtrType> SelectedItems = SCSTreeWidget->GetSelectedItems();

	if (SelectedItems.Num() > 0 || CanPasteNodes())
	{
		bool bOnlyShowPasteOption = false;

		if (SelectedItems.Num() > 0)
		{
			if (SelectedItems.Num() == 1 && SelectedItems[0]->IsActorNode())
			{
				if (FChildActorComponentEditorUtils::IsChildActorNode(SelectedItems[0]))
				{
					// Include specific context menu options for a single child actor node selection
					FChildActorComponentEditorUtils::FillChildActorContextMenuOptions(Menu, SelectedItems[0]);
				}
				else
				{
					bOnlyShowPasteOption = true;
				}
			}
			else
			{
				for (FSCSEditorTreeNodePtrType SelectedNode : SelectedItems)
				{
					if (!SelectedNode->IsComponentNode())
					{
						bOnlyShowPasteOption = true;
						break;
					}
				}
				if (!bOnlyShowPasteOption)
				{
					bool bIsChildActorSubtreeNodeSelected = false;

					TArray<UActorComponent*> SelectedComponents;
					TArray<FSCSEditorTreeNodePtrType> SelectedNodes = GetSelectedNodes();
					for (int32 i = 0; i < SelectedNodes.Num(); ++i)
					{
						// Get the current selected node reference
						FSCSEditorTreeNodePtrType SelectedNodePtr = SelectedNodes[i];
						check(SelectedNodePtr.IsValid());

						// Get the component template associated with the selected node
						UActorComponent* ComponentTemplate = SelectedNodePtr->GetComponentTemplate();
						if (ComponentTemplate)
						{
							SelectedComponents.Add(ComponentTemplate);
						}

						// Determine if any selected node belongs to a child actor template
						if (!bIsChildActorSubtreeNodeSelected)
						{
							bIsChildActorSubtreeNodeSelected = FChildActorComponentEditorUtils::IsChildActorSubtreeNode(SelectedNodePtr);
						}
					}

					// Don't include these commands if any component was found above to belong to a child actor template (not supported at this time)
					if (EditorMode == EComponentEditorMode::BlueprintSCS && !bIsChildActorSubtreeNodeSelected)
					{
						FToolMenuSection& BlueprintSCSSection = Menu->AddSection("BlueprintSCS");
						if (SelectedItems.Num() == 1)
						{
							BlueprintSCSSection.AddMenuEntry(FGraphEditorCommands::Get().FindReferences);
						}

						// Create an "Add Event" option in the context menu only if we can edit
						// the currently selected objects
						if (IsEditingAllowed())
						{
							// Collect the classes of all selected objects
							TArray<UClass*> SelectionClasses;
							for (auto NodeIter = SelectedNodes.CreateConstIterator(); NodeIter; ++NodeIter)
							{
								FSCSEditorTreeNodePtrType TreeNode = *NodeIter;
								if (UActorComponent* ComponentTemplate = TreeNode->GetComponentTemplate())
								{
									// If the component is native then we need to ensure it can actually be edited before we display it
									if (!TreeNode->IsNativeComponent() || FComponentEditorUtils::GetPropertyForEditableNativeComponent(ComponentTemplate))
									{
										SelectionClasses.Add(ComponentTemplate->GetClass());
									}
								}
							}

							if (SelectionClasses.Num())
							{
								// Find the common base class of all selected classes
								UClass* SelectedClass = UClass::FindCommonBase(SelectionClasses);
								// Build an event submenu if we can generate events
								if (FBlueprintEditorUtils::CanClassGenerateEvents(SelectedClass))
								{
									BlueprintSCSSection.AddSubMenu(
										"AddEventSubMenu",
										LOCTEXT("AddEventSubMenu", "Add Event"),
										LOCTEXT("ActtionsSubMenu_ToolTip", "Add Event"),
										FNewMenuDelegate::CreateStatic(&SSCSEditor::BuildMenuEventsSection,
											GetBlueprint(), SelectedClass, FCanExecuteAction::CreateSP(this, &SSCSEditor::IsEditingAllowed),
											FGetSelectedObjectsDelegate::CreateSP(this, &SSCSEditor::GetSelectedItemsForContextMenu)));
								}
							}
						}						
					}					

					// Common menu options added for all component types
					FComponentEditorUtils::FillComponentContextMenuOptions(Menu, SelectedComponents);

					// For a selection outside of a child actor subtree, we may choose to include additional options
					if (SelectedComponents.Num() == 1 && !bIsChildActorSubtreeNodeSelected)
					{
						// Extra options for a child actor component
						if (UChildActorComponent* SelectedChildActorComponent = Cast<UChildActorComponent>(SelectedComponents[0]))
						{
							// These options will get added only in SCS mode
							if (EditorMode == EComponentEditorMode::BlueprintSCS)
							{
								FChildActorComponentEditorUtils::FillComponentContextMenuOptions(Menu, SelectedChildActorComponent);
							}
						}
					}
				}
			}
		}
		else
		{
			bOnlyShowPasteOption = true;
		}

		if (bOnlyShowPasteOption)
		{
			FToolMenuSection& Section = Menu->AddSection("PasteComponent", LOCTEXT("EditComponentHeading", "Edit"));
			{
				Section.AddMenuEntry(FGenericCommands::Get().Paste);
			}
		}
	}
}

void SSCSEditor::RegisterContextMenu()
{
	UToolMenus* ToolMenus = UToolMenus::Get();
	if (!ToolMenus->IsMenuRegistered(SCS_ContextMenuName))
	{
		UToolMenu* Menu = ToolMenus->RegisterMenu(SCS_ContextMenuName);
		Menu->AddDynamicSection("SCSEditorDynamic", FNewToolMenuDelegate::CreateLambda([](UToolMenu* InMenu)
		{
			USSCSEditorMenuContext* ContextObject = InMenu->FindContext<USSCSEditorMenuContext>();
			if (ContextObject && ContextObject->SCSEditor.IsValid())
			{
				ContextObject->SCSEditor.Pin()->PopulateContextMenu(InMenu);
			}
		}));
	}
}

TSharedPtr< SWidget > SSCSEditor::CreateContextMenu()
{
	TArray<FSCSEditorTreeNodePtrType> SelectedItems = SCSTreeWidget->GetSelectedItems();

	if (SelectedItems.Num() > 0 || CanPasteNodes())
	{
		RegisterContextMenu();
		USSCSEditorMenuContext* ContextObject = NewObject<USSCSEditorMenuContext>();
		ContextObject->SCSEditor = SharedThis(this);
		FToolMenuContext ToolMenuContext(CommandList, TSharedPtr<FExtender>(), ContextObject);
		return UToolMenus::Get()->GenerateWidget(SCS_ContextMenuName, ToolMenuContext);
	}
	return TSharedPtr<SWidget>();
}

void SSCSEditor::BuildMenuEventsSection(FMenuBuilder& Menu, UBlueprint* Blueprint, UClass* SelectedClass, FCanExecuteAction CanExecuteActionDelegate, FGetSelectedObjectsDelegate GetSelectedObjectsDelegate)
{
	// Get Selected Nodes
	TArray<FComponentEventConstructionData> SelectedNodes;
	GetSelectedObjectsDelegate.ExecuteIfBound( SelectedNodes );

	struct FMenuEntry
	{
		FText		Label;
		FText		ToolTip;
		FUIAction	UIAction;
	};

	TArray< FMenuEntry > Actions;
	TArray< FMenuEntry > NodeActions;
	// Build Events entries
	for (TFieldIterator<FMulticastDelegateProperty> PropertyIt(SelectedClass, EFieldIteratorFlags::IncludeSuper); PropertyIt; ++PropertyIt)
	{
		FMulticastDelegateProperty* Property = *PropertyIt;

		// Check for multicast delegates that we can safely assign
		if (!Property->HasAnyPropertyFlags(CPF_Parm) && Property->HasAllPropertyFlags(CPF_BlueprintAssignable))
		{
			FName EventName = Property->GetFName();
			int32 ComponentEventViewEntries = 0;
			// Add View Event Per Component
			for (auto NodeIter = SelectedNodes.CreateConstIterator(); NodeIter; ++NodeIter )
			{
				if( NodeIter->Component.IsValid() )
				{
					FName VariableName = NodeIter->VariableName;
					FObjectProperty* VariableProperty = FindFProperty<FObjectProperty>( Blueprint->SkeletonGeneratedClass, VariableName );

					if( VariableProperty && FKismetEditorUtilities::FindBoundEventForComponent( Blueprint, EventName, VariableProperty->GetFName() ))
					{
						FMenuEntry NewEntry;
						NewEntry.Label = ( SelectedNodes.Num() > 1 ) ?	FText::Format( LOCTEXT("ViewEvent_ToolTipFor", "{0} for {1}"), FText::FromName( EventName ), FText::FromName( VariableName )) : 
																		FText::Format( LOCTEXT("ViewEvent_ToolTip", "{0}"), FText::FromName( EventName ));
						NewEntry.UIAction =	FUIAction(FExecuteAction::CreateStatic( &SSCSEditor::ViewEvent, Blueprint, EventName, *NodeIter ), CanExecuteActionDelegate);
						NodeActions.Add( NewEntry );
						ComponentEventViewEntries++;
					}
				}
			}
			if( ComponentEventViewEntries < SelectedNodes.Num() )
			{
				// Create menu Add entry
				FMenuEntry NewEntry;
				NewEntry.Label = FText::Format( LOCTEXT("AddEvent_ToolTip", "Add {0}" ), FText::FromName( EventName ));
				NewEntry.UIAction =	FUIAction(FExecuteAction::CreateStatic( &SSCSEditor::CreateEventsForSelection, Blueprint, EventName, GetSelectedObjectsDelegate), CanExecuteActionDelegate);
				Actions.Add( NewEntry );
			}
		}
	}
	// Build Menu Sections
	Menu.BeginSection("AddComponentActions", LOCTEXT("AddEventHeader", "Add Event"));
	for (auto ItemIter = Actions.CreateConstIterator(); ItemIter; ++ItemIter )
	{
		Menu.AddMenuEntry( ItemIter->Label, ItemIter->ToolTip, FSlateIcon(), ItemIter->UIAction );
	}
	Menu.EndSection();
	Menu.BeginSection("ViewComponentActions", LOCTEXT("ViewEventHeader", "View Existing Events"));
	for (auto ItemIter = NodeActions.CreateConstIterator(); ItemIter; ++ItemIter )
	{
		Menu.AddMenuEntry( ItemIter->Label, ItemIter->ToolTip, FSlateIcon(), ItemIter->UIAction );
	}
	Menu.EndSection();
}

void SSCSEditor::CreateEventsForSelection(UBlueprint* Blueprint, FName EventName, FGetSelectedObjectsDelegate GetSelectedObjectsDelegate)
{	
	if (EventName != NAME_None)
	{
		TArray<FComponentEventConstructionData> SelectedNodes;
		GetSelectedObjectsDelegate.ExecuteIfBound(SelectedNodes);

		for (auto SelectionIter = SelectedNodes.CreateConstIterator(); SelectionIter; ++SelectionIter)
		{
			ConstructEvent( Blueprint, EventName, *SelectionIter );
		}
	}
}

void SSCSEditor::ConstructEvent(UBlueprint* Blueprint, const FName EventName, const FComponentEventConstructionData EventData)
{
	// Find the corresponding variable property in the Blueprint
	FObjectProperty* VariableProperty = FindFProperty<FObjectProperty>(Blueprint->SkeletonGeneratedClass, EventData.VariableName );

	if( VariableProperty )
	{
		if (!FKismetEditorUtilities::FindBoundEventForComponent(Blueprint, EventName, VariableProperty->GetFName()))
		{
			FKismetEditorUtilities::CreateNewBoundEventForComponent(EventData.Component.Get(), EventName, Blueprint, VariableProperty);
		}
	}
}

void SSCSEditor::ViewEvent(UBlueprint* Blueprint, const FName EventName, const FComponentEventConstructionData EventData)
{
	// Find the corresponding variable property in the Blueprint
	FObjectProperty* VariableProperty = FindFProperty<FObjectProperty>(Blueprint->SkeletonGeneratedClass, EventData.VariableName );

	if( VariableProperty )
	{
		const UK2Node_ComponentBoundEvent* ExistingNode = FKismetEditorUtilities::FindBoundEventForComponent(Blueprint, EventName, VariableProperty->GetFName());
		if (ExistingNode)
		{
			FKismetEditorUtilities::BringKismetToFocusAttentionOnObject(ExistingNode);
		}
	}
}

void SSCSEditor::OnFindReferences()
{
	TArray<FSCSEditorTreeNodePtrType> SelectedNodes = SCSTreeWidget->GetSelectedItems();
	if (SelectedNodes.Num() == 1)
	{
		TSharedPtr<IToolkit> FoundAssetEditor = FToolkitManager::Get().FindEditorForAsset(GetBlueprint());
		if (FoundAssetEditor.IsValid())
		{
			const FString VariableName = SelectedNodes[0]->GetVariableName().ToString();

			FMemberReference MemberReference;
			MemberReference.SetSelfMember(*VariableName);
			const FString SearchTerm = MemberReference.GetReferenceSearchString(GetBlueprint()->SkeletonGeneratedClass);

			TSharedRef<IBlueprintEditor> BlueprintEditor = StaticCastSharedRef<IBlueprintEditor>(FoundAssetEditor.ToSharedRef());
			BlueprintEditor->SummonSearchUI(true, SearchTerm);
		}
	}
}

bool SSCSEditor::CanDuplicateComponent() const
{
	if(!IsEditingAllowed())
	{
		return false;
	}

	// @todo - Allow duplication of components that belong to a child actor template? For now, we don't support this.
	return CanCopyNodes() && !FChildActorComponentEditorUtils::ContainsChildActorSubtreeNode(SCSTreeWidget->GetSelectedItems());
}

void SSCSEditor::OnDuplicateComponent()
{
	TArray<FSCSEditorTreeNodePtrType> SelectedNodes = SCSTreeWidget->GetSelectedItems();
	if(SelectedNodes.Num() > 0)
	{
		// Force the text box being edited (if any) to commit its text. The duplicate operation may trigger a regeneration of the tree view,
		// releasing all row widgets. If one row was in edit mode (rename/rename on create), it was released before losing the focus and
		// this would prevent the completion of the 'rename' or 'create + give initial name' transaction (occurring on focus lost).
		FSlateApplication::Get().ClearKeyboardFocus();

		const FScopedTransaction Transaction(SelectedNodes.Num() > 1 ? LOCTEXT("DuplicateComponents", "Duplicate Components") : LOCTEXT("DuplicateComponent", "Duplicate Component"));

		FAddNewComponentParams NewComponentParams;
		NewComponentParams.bConformTransformToParent = false;

		TMap<USceneComponent*, USceneComponent*> DuplicateSceneComponentMap;
		for (int32 i = 0; i < SelectedNodes.Num(); ++i)
		{
			if (UActorComponent* ComponentTemplate = SelectedNodes[i]->GetComponentTemplate())
			{
				USCS_Node* SCSNode = SelectedNodes[i]->GetSCSNode();
				check(SCSNode == nullptr || SCSNode->ComponentTemplate == ComponentTemplate);
				UActorComponent* CloneComponent = AddNewComponent(ComponentTemplate->GetClass(), (SCSNode ? (UObject*)SCSNode : ComponentTemplate), NewComponentParams);
				if (USceneComponent* SceneClone = Cast<USceneComponent>(CloneComponent))
				{
					DuplicateSceneComponentMap.Add(CastChecked<USceneComponent>(ComponentTemplate), SceneClone);
				}
			}
		}

		for (const TPair<USceneComponent*,USceneComponent*>& DuplicatedPair : DuplicateSceneComponentMap)
		{
			USceneComponent* OriginalComponent = DuplicatedPair.Key;
			USceneComponent* NewSceneComponent = DuplicatedPair.Value;

			if (EditorMode == EComponentEditorMode::BlueprintSCS)
			{
				// Ensure that any native attachment relationship inherited from the original copy is removed (to prevent a GLEO assertion)
				NewSceneComponent->DetachFromComponent(FDetachmentTransformRules::KeepWorldTransform);
			}
					
			// Attempt to locate the original node in the SCS tree
			FSCSEditorTreeNodePtrType OriginalNodePtr = FindTreeNode(OriginalComponent);
			if(OriginalNodePtr.IsValid())
			{
				// If we're duplicating the root then we're already a child of it so need to reparent, but we do need to reset the scale
				// otherwise we'll end up with the square of the root's scale instead of being the same size.
				if (OriginalNodePtr == GetSceneRootNode())
				{
					NewSceneComponent->SetRelativeScale3D_Direct(FVector(1.f));
				}
				else
				{
					// If the original node was parented, attempt to add the duplicate as a child of the same parent node if the parent is not
					// part of the duplicate set, otherwise parent to the parent's duplicate
					FSCSEditorTreeNodePtrType ParentNodePtr = OriginalNodePtr->GetParent();
					if (ParentNodePtr.IsValid())
					{
						if (USceneComponent** ParentDuplicateComponent = DuplicateSceneComponentMap.Find(Cast<USceneComponent>(ParentNodePtr->GetComponentTemplate())))
						{
							FSCSEditorTreeNodePtrType DuplicateParentNodePtr = FindTreeNode(*ParentDuplicateComponent);
							if (DuplicateParentNodePtr.IsValid())
							{
								ParentNodePtr = DuplicateParentNodePtr;
							}
						}

						// Locate the duplicate node (as a child of the current scene root node), and switch it to be a child of the original node's parent
						FSCSEditorTreeNodePtrType NewChildNodePtr = GetSceneRootNode()->FindChild(NewSceneComponent, true);
						if (NewChildNodePtr.IsValid())
						{
							// Note: This method will handle removal from the scene root node as well
							ParentNodePtr->AddChild(NewChildNodePtr);
						}
					}
				}
			}
		}
	}
}

void SSCSEditor::OnGetChildrenForTree( FSCSEditorTreeNodePtrType InNodePtr, TArray<FSCSEditorTreeNodePtrType>& OutChildren )
{
	if (InNodePtr.IsValid())
	{
		const TArray<FSCSEditorTreeNodePtrType>& Children = InNodePtr->GetChildren();
		OutChildren.Reserve(Children.Num());

		if (GetComponentTypeFilterToApply() || !GetFilterText().IsEmpty())
		{
			for (FSCSEditorTreeNodePtrType Child : Children)
			{
				if (!Child->IsFlaggedForFiltration())
				{
					OutChildren.Add(Child);
				}
			}
		}
		else
		{
			OutChildren = Children;
		}
	}
	else
	{
		OutChildren.Empty();
	}
}


UActorComponent* SSCSEditor::PerformComboAddClass(TSubclassOf<UActorComponent> ComponentClass, EComponentCreateAction::Type ComponentCreateAction, UObject* AssetOverride)
{
	UClass* NewClass = ComponentClass;

	UActorComponent* NewComponent = nullptr;

	if( ComponentCreateAction == EComponentCreateAction::CreateNewCPPClass )
	{
		NewClass = CreateNewCPPComponent( ComponentClass );
	}
	else if( ComponentCreateAction == EComponentCreateAction::CreateNewBlueprintClass )
	{
		NewClass = CreateNewBPComponent( ComponentClass );
	}

	if( NewClass != nullptr )
	{
		FEditorDelegates::LoadSelectedAssetsIfNeeded.Broadcast();
		USelection* Selection =  GEditor->GetSelectedObjects();

		bool bAddedComponent = false;

		// This adds components according to the type selected in the drop down. If the user
		// has the appropriate objects selected in the content browser then those are added,
		// else we go down the previous route of adding components by type.
		//
		// Furthermore don't try to match up assets for USceneComponent it will match lots of things and doesn't have any nice behavior for asset adds 
		if (Selection->Num() > 0 && !AssetOverride && NewClass != USceneComponent::StaticClass())
		{
			for(FSelectionIterator ObjectIter(*Selection); ObjectIter; ++ObjectIter)
			{
				UObject* Object = *ObjectIter;
				UClass*  Class	= Object->GetClass();

				TArray< TSubclassOf<UActorComponent> > ComponentClasses = FComponentAssetBrokerage::GetComponentsForAsset(Object);

				// if the selected asset supports the selected component type then go ahead and add it
				for(int32 ComponentIndex = 0; ComponentIndex < ComponentClasses.Num(); ComponentIndex++)
				{
					if(ComponentClasses[ComponentIndex]->IsChildOf(NewClass))
					{
						NewComponent = AddNewComponent(NewClass, Object);
						bAddedComponent = true;
						break;
					}
				}
			}
		}

		if(!bAddedComponent)
		{
			// As the SCS splits up the scene and actor components, can now add directly
			NewComponent = AddNewComponent(NewClass, AssetOverride);
		}

		UpdateTree();
	}

	return NewComponent;
}

TArray<FSCSEditorTreeNodePtrType>  SSCSEditor::GetSelectedNodes() const
{
	TArray<FSCSEditorTreeNodePtrType> SelectedTreeNodes = SCSTreeWidget->GetSelectedItems();

	struct FCompareSelectedSCSEditorTreeNodes
	{
		FORCEINLINE bool operator()(const FSCSEditorTreeNodePtrType& A, const FSCSEditorTreeNodePtrType& B) const
		{
			return B.IsValid() && B->IsAttachedTo(A);
		}
	};

	// Ensure that nodes are ordered from parent to child (otherwise they are sorted in the order that they were selected)
	SelectedTreeNodes.Sort(FCompareSelectedSCSEditorTreeNodes());

	return SelectedTreeNodes;
}

FSCSEditorTreeNodePtrType SSCSEditor::GetNodeFromActorComponent(const UActorComponent* ActorComponent, bool bIncludeAttachedComponents) const
{
	FSCSEditorTreeNodePtrType NodePtr;

	if(ActorComponent)
	{
		if (EditorMode == EComponentEditorMode::BlueprintSCS)
		{
			// If the given component instance is not already an archetype object
			if (!ActorComponent->IsTemplate())
			{
				// Get the component owner's class object
				check(ActorComponent->GetOwner() != NULL);
				UClass* OwnerClass = ActorComponent->GetOwner()->GetClass();

				// If the given component is one that's created during Blueprint construction
				if (ActorComponent->IsCreatedByConstructionScript())
				{
					// Check the entire Class hierarchy for the node
					TArray<UBlueprintGeneratedClass*> ParentBPStack;
					UBlueprint::GetBlueprintHierarchyFromClass(OwnerClass, ParentBPStack);

					for(int32 StackIndex = ParentBPStack.Num() - 1; StackIndex >= 0; --StackIndex)
					{
<<<<<<< HEAD
						USimpleConstructionScript* ParentSCS = ParentBPStack[StackIndex] ? ParentBPStack[StackIndex]->SimpleConstructionScript : nullptr;
=======
						USimpleConstructionScript* ParentSCS = ParentBPStack[StackIndex] ? ParentBPStack[StackIndex]->SimpleConstructionScript.Get() : nullptr;
>>>>>>> 6bbb88c8
						if (ParentSCS)
						{
							// Attempt to locate an SCS node with a variable name that matches the name of the given component
							for (USCS_Node* SCS_Node : ParentSCS->GetAllNodes())
							{
								check(SCS_Node != NULL);
								if (SCS_Node->GetVariableName() == ActorComponent->GetFName())
								{
									// We found a match; redirect to the component archetype instance that may be associated with a tree node
									ActorComponent = SCS_Node->ComponentTemplate;
									break;
								}
							}

						}

					}
				}
				else
				{
					// Get the class default object
					const AActor* CDO = Cast<AActor>(OwnerClass->GetDefaultObject());
					if (CDO)
					{
						// Iterate over the Components array and attempt to find a component with a matching name
						for (UActorComponent* ComponentTemplate : CDO->GetComponents())
						{
							if (ComponentTemplate && ComponentTemplate->GetFName() == ActorComponent->GetFName())
							{
								// We found a match; redirect to the component archetype instance that may be associated with a tree node
								ActorComponent = ComponentTemplate;
								break;
							}
						}
					}
				}
			}
		}

		// If we have a valid component archetype instance, attempt to find a tree node that corresponds to it
		const TArray<FSCSEditorTreeNodePtrType>& Nodes = GetRootNodes();
		for (int32 i = 0; i < Nodes.Num() && !NodePtr.IsValid(); i++)
		{
			NodePtr = FindTreeNode(ActorComponent, Nodes[i]);
		}

		// If we didn't find it in the tree, step up the chain to the parent of the given component and recursively see if that is in the tree (unless the flag is false)
		if(!NodePtr.IsValid() && bIncludeAttachedComponents)
		{
			const USceneComponent* SceneComponent = Cast<const USceneComponent>(ActorComponent);
			if(SceneComponent && SceneComponent->GetAttachParent())
			{
				return GetNodeFromActorComponent(SceneComponent->GetAttachParent(), bIncludeAttachedComponents);
			}
		}
	}

	return NodePtr;
}

void SSCSEditor::SelectRoot()
{
	const TArray<FSCSEditorTreeNodePtrType>& Nodes = GetRootNodes();
	if (Nodes.Num() > 0)
	{
		SCSTreeWidget->SetSelection(Nodes[0]);
	}
}

void SSCSEditor::SelectNode(FSCSEditorTreeNodePtrType InNodeToSelect, bool IsCntrlDown) 
{
	if(SCSTreeWidget.IsValid() && InNodeToSelect.IsValid())
	{
		if(!IsCntrlDown)
		{
			SCSTreeWidget->SetSelection(InNodeToSelect);
		}
		else
		{
			SCSTreeWidget->SetItemSelection(InNodeToSelect, !SCSTreeWidget->IsItemSelected(InNodeToSelect));
		}
	}
}

void SSCSEditor::SetNodeExpansionState(FSCSEditorTreeNodePtrType InNodeToChange, const bool bIsExpanded)
{
	if(SCSTreeWidget.IsValid() && InNodeToChange.IsValid())
	{
		SCSTreeWidget->SetItemExpansion(InNodeToChange, bIsExpanded);
	}
}

static FSCSEditorTreeNode* FindRecursive( FSCSEditorTreeNode* Node, FName Name )
{
	if (Node->GetVariableName() == Name)
	{
		return Node;
	}
	else
	{
		for (const FSCSEditorTreeNodePtrType& Child : Node->GetChildren())
		{
			if (FSCSEditorTreeNode* Result = FindRecursive(Child.Get(), Name))
			{
				return Result;
			}
		}
	}

	return nullptr;
}

void SSCSEditor::HighlightTreeNode(FName TreeNodeName, const class FPropertyPath& Property)
{
	for( const FSCSEditorTreeNodePtrType& Node : GetRootNodes() )
	{
		if( FSCSEditorTreeNode* FoundNode = FindRecursive( Node.Get(), TreeNodeName ) )
		{
			SelectNode(FoundNode->AsShared(), false);

			if (Property != FPropertyPath())
			{
				// Invoke the delegate to highlight the property
				OnHighlightPropertyInDetailsView.ExecuteIfBound(Property);
			}

			return;
		}
	}
	
	ClearSelection();
}

void SSCSEditor::HighlightTreeNode(const USCS_Node* Node, FName Property)
{
	check(Node);
	FSCSEditorTreeNodePtrType TreeNode = FindTreeNode( Node );
	check( TreeNode.IsValid() );
	SelectNode( TreeNode, false );
	if( Property != FName() )
	{
		UActorComponent* Component = TreeNode->GetComponentTemplate();
		FProperty* CurrentProp = FindFProperty<FProperty>(Component->GetClass(), Property);
		FPropertyPath Path;
		if( CurrentProp )
		{
			FPropertyInfo NewInfo(CurrentProp, -1);
			Path.ExtendPath(NewInfo);
		}

		// Invoke the delegate to highlight the property
		OnHighlightPropertyInDetailsView.ExecuteIfBound( Path );
	}
}

void SSCSEditor::BuildSubTreeForActorNode(FSCSEditorActorNodePtrType InActorNode)
{
	if (!InActorNode.IsValid())
	{
		return;
	}

	// Get the actor instance that we're editing
	const AActor* Actor = InActorNode->GetObject<AActor>();
	if (!Actor)
	{
		return;
	}

	// Build the tree data source according to what mode we're in
	if (!InActorNode->IsInstanced())
	{
		TInlineComponentArray<UActorComponent*> Components;
		Actor->GetComponents(Components);

		// Add the native root component
		USceneComponent* RootComponent = Actor->GetRootComponent();
		if (RootComponent != nullptr)
		{
			Components.Remove(RootComponent);
			AddTreeNodeFromComponent(RootComponent, FindOrCreateParentForExistingComponent(RootComponent, InActorNode));
		}

		// Add the rest of the native base class SceneComponent hierarchy
		for (UActorComponent* Component : Components)
		{
			AddTreeNodeFromComponent(Component, FindOrCreateParentForExistingComponent(Component, InActorNode));
		}

		// If it's a Blueprint-generated class, also get the inheritance stack
		TArray<UBlueprintGeneratedClass*> ParentBPStack;
		UBlueprint::GetBlueprintHierarchyFromClass(Actor->GetClass(), ParentBPStack);

		UBlueprint* ActorBP = (ParentBPStack.Num() > 0 && ParentBPStack[0]) ? Cast<UBlueprint>(ParentBPStack[0]->ClassGeneratedBy) : nullptr;
		ensure(ActorBP);

		// Add the full SCS tree node hierarchy (including SCS nodes inherited from parent blueprints)
		for (int32 StackIndex = ParentBPStack.Num() - 1; StackIndex >= 0; --StackIndex)
		{
<<<<<<< HEAD
			USimpleConstructionScript* ParentSCS = ParentBPStack[StackIndex] ? ParentBPStack[StackIndex]->SimpleConstructionScript : nullptr;
=======
			USimpleConstructionScript* ParentSCS = ParentBPStack[StackIndex] ? ParentBPStack[StackIndex]->SimpleConstructionScript.Get() : nullptr;
>>>>>>> 6bbb88c8
			if (ParentSCS)
			{
				for (USCS_Node* SCS_Node : ParentSCS->GetRootNodes())
				{
					check(SCS_Node);

					FSCSEditorTreeNodePtrType NewNodePtr;
					if (SCS_Node->ParentComponentOrVariableName != NAME_None)
					{
						USceneComponent* ParentComponent = SCS_Node->GetParentComponentTemplate(ActorBP);
						if (ParentComponent)
						{
							FSCSEditorTreeNodePtrType ParentNodePtr = FindTreeNode(ParentComponent, InActorNode);
							if (ParentNodePtr.IsValid())
							{
								NewNodePtr = AddTreeNode(SCS_Node, ParentNodePtr, StackIndex > 0);
							}
						}
					}
					else
					{
						NewNodePtr = AddTreeNode(SCS_Node, InActorNode, StackIndex > 0);
					}

					// Only necessary to do the following for inherited nodes (StackIndex > 0).
					if (NewNodePtr.IsValid() && StackIndex > 0)
					{
						// This call creates ICH override templates for the current Blueprint. Without this, the parent node
						// search above can fail when attempting to match an inherited node in the tree via component template.
						NewNodePtr->GetOrCreateEditableComponentTemplate(ActorBP);
						for (FSCSEditorTreeNodePtrType ChildNodePtr : NewNodePtr->GetChildren())
						{
							if (ensure(ChildNodePtr.IsValid()))
							{
								ChildNodePtr->GetOrCreateEditableComponentTemplate(ActorBP);
							}
						}
					}
				}
			}
		}
	}
	else    // InActorNode->IsInstanced()
	{
		// Get the full set of instanced components
		TSet<UActorComponent*> ComponentsToAdd(Actor->GetComponents());

		const bool bHideConstructionScriptComponentsInDetailsView = GetDefault<UBlueprintEditorSettings>()->bHideConstructionScriptComponentsInDetailsView;
		auto ShouldAddInstancedActorComponent = [bHideConstructionScriptComponentsInDetailsView](UActorComponent* ActorComp, USceneComponent* ParentSceneComp)
		{
			// Exclude nested DSOs attached to BP-constructed instances, which are not mutable.
			return (ActorComp != nullptr
				&& (!ActorComp->IsVisualizationComponent())
				&& (ActorComp->CreationMethod != EComponentCreationMethod::UserConstructionScript || !bHideConstructionScriptComponentsInDetailsView)
				&& (ParentSceneComp == nullptr || !ParentSceneComp->IsCreatedByConstructionScript() || !ActorComp->HasAnyFlags(RF_DefaultSubObject)))
				&& (ActorComp->CreationMethod != EComponentCreationMethod::Native || FComponentEditorUtils::GetPropertyForEditableNativeComponent(ActorComp));
		};

		for (TSet<UActorComponent*>::TIterator It(ComponentsToAdd.CreateIterator()); It; ++It)
		{
			UActorComponent* ActorComp = *It;
			USceneComponent* SceneComp = Cast<USceneComponent>(ActorComp);
			USceneComponent* ParentSceneComp = SceneComp != nullptr ? SceneComp->GetAttachParent() : nullptr;
			if (!ShouldAddInstancedActorComponent(ActorComp, ParentSceneComp))
			{
				It.RemoveCurrent();
			}
		}

		TFunction<void(USceneComponent*, FSCSEditorTreeNodePtrType)> AddInstancedTreeNodesRecursive = [&](USceneComponent* Component, FSCSEditorTreeNodePtrType TreeNode)
		{
			if (Component != nullptr)
			{
				TArray<USceneComponent*> Components = Component->GetAttachChildren();
				for (USceneComponent* ChildComponent : Components)
				{
					if (ComponentsToAdd.Contains(ChildComponent)
						&& ChildComponent->GetOwner() == Component->GetOwner())
					{
						ComponentsToAdd.Remove(ChildComponent);

						FSCSEditorTreeNodePtrType NewParentNode = AddTreeNodeFromComponent(ChildComponent, TreeNode);
						AddInstancedTreeNodesRecursive(ChildComponent, NewParentNode);
					}
				}
			}
		};

		// Add the root component first (it may not be the first one)
		USceneComponent* RootComponent = Actor->GetRootComponent();
		if (RootComponent != nullptr)
		{
			ComponentsToAdd.Remove(RootComponent);

			// Recursively add any instanced children that are already attached through the root, and keep track of added
			// instances. This will be a faster path than the loop below, because we create new parent tree nodes as we go.
			FSCSEditorTreeNodePtrType NewParentNode = AddTreeNodeFromComponent(RootComponent, FindOrCreateParentForExistingComponent(RootComponent, InActorNode));
			AddInstancedTreeNodesRecursive(RootComponent, NewParentNode);
		}

		// Sort components by type (always put scene components first in the tree)
		ComponentsToAdd.Sort([](const UActorComponent& A, const UActorComponent& /* B */)
		{
			return A.IsA<USceneComponent>();
		});

		// Now add any remaining instanced owned components not already added above. This will first add any
		// unattached scene components followed by any instanced non-scene components owned by the Actor instance.
		for (UActorComponent* ActorComp : ComponentsToAdd)
		{
			AddTreeNodeFromComponent(ActorComp, FindOrCreateParentForExistingComponent(ActorComp, InActorNode));
		}
	}

	// Always expand actor nodes to reveal children
	SCSTreeWidget->SetItemExpansion(InActorNode, true);
}

void SSCSEditor::UpdateTree(bool bRegenerateTreeNodes)
{
	check(SCSTreeWidget.IsValid());

	// Early exit if we're deferring tree updates
	if(!bAllowTreeUpdates)
	{
		return;
	}

	if(bRegenerateTreeNodes)
	{
		// Obtain the set of expandable tree nodes that are currently collapsed
		TSet<FSCSEditorTreeNodePtrType> CollapsedTreeNodes;
		GetCollapsedNodes(GetSceneRootNode(), CollapsedTreeNodes);

		// Obtain the list of selected items
		TArray<FSCSEditorTreeNodePtrType> SelectedTreeNodes = SCSTreeWidget->GetSelectedItems();

		// Clear the current tree
		if (SelectedTreeNodes.Num() != 0)
		{
			SCSTreeWidget->ClearSelection();
		}
		RootNodes.Empty();

		TSharedPtr<FSCSEditorTreeNodeRootActor> RootActorNode = MakeShareable(new FSCSEditorTreeNodeRootActor(GetActorContext(), EditorMode == EComponentEditorMode::ActorInstance));
		RefreshFilteredState(RootActorNode, false);
		SCSTreeWidget->SetItemExpansion(RootActorNode, true);
		RootNodes.Add(RootActorNode);

		BuildSubTreeForActorNode(RootActorNode);

		AActor* PreviewActorInstance = PreviewActor.Get();
		if (PreviewActorInstance != nullptr && !GetDefault<UBlueprintEditorSettings>()->bHideConstructionScriptComponentsInDetailsView)
		{
			TInlineComponentArray<UActorComponent*> Components;
			PreviewActorInstance->GetComponents(Components);

			for (UActorComponent* Component : Components)
			{
				if (Component->CreationMethod == EComponentCreationMethod::UserConstructionScript)
				{
					AddTreeNodeFromComponent(Component, FindOrCreateParentForExistingComponent(Component, RootActorNode));
				}
			}
		}

		// Restore the previous expansion state on the new tree nodes
		TArray<FSCSEditorTreeNodePtrType> CollapsedTreeNodeArray = CollapsedTreeNodes.Array();
		for(int32 i = 0; i < CollapsedTreeNodeArray.Num(); ++i)
		{
			// Look for a component match in the new hierarchy; if found, mark it as collapsed to match the previous setting
			FSCSEditorTreeNodePtrType NodeToExpandPtr = FindTreeNode(CollapsedTreeNodeArray[i]->GetComponentTemplate());
			if(NodeToExpandPtr.IsValid())
			{
				SCSTreeWidget->SetItemExpansion(NodeToExpandPtr, false);
			}
		}

		if(SelectedTreeNodes.Num() > 0)
		{
			// If there is only one item selected, imitate user selection to preserve navigation
			ESelectInfo::Type SelectInfo = SelectedTreeNodes.Num() == 1 ? ESelectInfo::OnMouseClick : ESelectInfo::Direct;

			// Restore the previous selection state on the new tree nodes
			for (int i = 0; i < SelectedTreeNodes.Num(); ++i)
			{
				if (SelectedTreeNodes[i]->GetNodeType() == FSCSEditorTreeNode::RootActorNode)
				{
					SCSTreeWidget->SetItemSelection(RootActorNode, true, SelectInfo);
				}
				else
				{
					FSCSEditorTreeNodePtrType NodeToSelectPtr = FindTreeNode(SelectedTreeNodes[i]->GetComponentTemplate());
					if (NodeToSelectPtr.IsValid())
					{
						SCSTreeWidget->SetItemSelection(NodeToSelectPtr, true, SelectInfo);
					}
				}
			}

			if (GetEditorMode() != EComponentEditorMode::BlueprintSCS)
			{
				TArray<FSCSEditorTreeNodePtrType> NewSelectedTreeNodes = SCSTreeWidget->GetSelectedItems();
				if (NewSelectedTreeNodes.Num() == 0)
				{
					SCSTreeWidget->SetItemSelection(GetRootNodes()[0], true);
				}
			}
		}

		// If we have a pending deferred rename request, redirect it to the new tree node
		if(DeferredRenameRequest != NAME_None)
		{
			FSCSEditorTreeNodePtrType NodeToRenamePtr = FindTreeNode(DeferredRenameRequest);
			if(NodeToRenamePtr.IsValid())
			{
				SCSTreeWidget->RequestScrollIntoView(NodeToRenamePtr);
			}
		}
	}

	// refresh widget
	SCSTreeWidget->RequestTreeRefresh();
}

void SSCSEditor::DumpTree()
{
	/* Example:

		[ACTOR] MyBlueprint (self)
		|
		[SEPARATOR]
		|
		DefaultSceneRoot (Inherited)
		|
		+- StaticMesh (Inherited)
		|  |
		|  +- Scene4 (Inherited)
		|  |
		|  +- Scene (Inherited)
		|     |
		|     +- Scene1 (Inherited)
		|  
		+- Scene2 (Inherited)
		|  |
		|  +- Scene3 (Inherited)
		|
		[SEPARATOR]
		|
		ProjectileMovement (Inherited)
	*/

	UE_LOG(LogSCSEditor, Log, TEXT("---------------------"));
	UE_LOG(LogSCSEditor, Log, TEXT(" STreeView NODE DUMP"));
	UE_LOG(LogSCSEditor, Log, TEXT("---------------------"));

	const UBlueprint* BlueprintContext = nullptr;
	const AActor* ActorInstance = GetActorContext();
	if (ActorInstance)
	{
		BlueprintContext = UBlueprint::GetBlueprintFromClass(ActorInstance->GetClass());
	}

	TArray<TArray<FSCSEditorTreeNodePtrType>> NodeListStack;
	NodeListStack.Push(RootNodes);

	auto LineSpacingLambda = [&NodeListStack](const TArray<FSCSEditorTreeNodePtrType>& NodeList, int32 CurrentDepth, const FString& Prefix)
	{
		bool bAddLineSpacing = false;
		for (int Depth = 0; Depth <= CurrentDepth && !bAddLineSpacing; ++Depth)
		{
			bAddLineSpacing = NodeListStack[Depth].Num() > 0;
		}

		if (bAddLineSpacing)
		{
			UE_LOG(LogSCSEditor, Log, TEXT(" %s%s"), *Prefix, NodeList.Num() > 0 ? TEXT("|") : TEXT(""));
		}
	};

	while (NodeListStack.Num() > 0)
	{
		const int32 CurrentDepth = NodeListStack.Num() - 1;
		TArray<FSCSEditorTreeNodePtrType>& NodeList = NodeListStack[CurrentDepth];
		if (NodeList.Num() > 0)
		{
			FString Prefix;
			for (int32 Depth = 1; Depth < CurrentDepth; ++Depth)
			{
				int32 NodeCount = NodeListStack[Depth].Num();
				if (Depth == 1)
				{
					NodeCount += NodeListStack[0].Num();
				}

				Prefix += (NodeCount > 0) ? TEXT("|  ") : TEXT("   ");
			}

			FString NodePrefix;
			if (CurrentDepth > 0)
			{
				NodePrefix = TEXT("+- ");
			}

			FSCSEditorTreeNodePtrType Node = NodeList[0];
			NodeList.RemoveAt(0);

			if (Node.IsValid())
			{
				FString NodeLabel = TEXT("[UNKNOWN]");
				switch (Node->GetNodeType())
				{
				case FSCSEditorTreeNode::ENodeType::RootActorNode:
					switch (EditorMode)
					{
					case EComponentEditorMode::ActorInstance:
						NodeLabel = TEXT("[ACTOR]");
						break;

					case EComponentEditorMode::BlueprintSCS:
						NodeLabel = TEXT("[BLUEPRINT]");
						break;
					}

					if (BlueprintContext)
					{
						NodeLabel += FString::Printf(TEXT(" %s (self)"), *BlueprintContext->GetName());
					}
					else if (ActorInstance)
					{
						NodeLabel += FString::Printf(TEXT(" %s (Instance)"), *ActorInstance->GetActorLabel());
					}
					break;

				case FSCSEditorTreeNode::ENodeType::SeparatorNode:
					NodeLabel = TEXT("[SEPARATOR]");
					break;

				case FSCSEditorTreeNode::ENodeType::ComponentNode:
					NodeLabel = Node->GetDisplayString();
					if (Node->IsInheritedComponent())
					{
						NodeLabel += TEXT(" (Inherited)");
					}
					break;

				case FSCSEditorTreeNode::ENodeType::ChildActorNode:
					NodeLabel = Node->GetDisplayString();
					NodeLabel += TEXT(" [CHILD ACTOR]");
					break;
				}

				UE_LOG(LogSCSEditor, Log, TEXT(" %s%s%s"), *Prefix, *NodePrefix, *NodeLabel);

				const TArray<FSCSEditorTreeNodePtrType>& Children = Node->GetChildren();
				if (Children.Num() > 0)
				{
					if (CurrentDepth > 1)
					{
						UE_LOG(LogSCSEditor, Log, TEXT(" %s%s|"), *Prefix, NodeListStack[CurrentDepth].Num() > 0 ? TEXT("|  ") : TEXT("   "));
					}
					else if (CurrentDepth == 1)
					{
						UE_LOG(LogSCSEditor, Log, TEXT(" %s%s|"), *Prefix, NodeListStack[0].Num() > 0 ? TEXT("|  ") : TEXT("   "));
					}
					else
					{
						UE_LOG(LogSCSEditor, Log, TEXT(" %s|"), *Prefix);
					}

					NodeListStack.Push(Children);
				}
				else
				{
					LineSpacingLambda(NodeList, CurrentDepth, Prefix);
				}
			}
			else
			{
				UE_LOG(LogSCSEditor, Log, TEXT(" %s%s[INVALID]"), *Prefix, *NodePrefix);
				
				LineSpacingLambda(NodeList, CurrentDepth, Prefix);
			}
		}
		else
		{
			NodeListStack.Pop();
		}
	}

	UE_LOG(LogSCSEditor, Log, TEXT("--------(end)--------"));
}

const TArray<FSCSEditorTreeNodePtrType>& SSCSEditor::GetRootNodes() const
{
	return RootNodes;
}

FSCSEditorActorNodePtrType SSCSEditor::GetActorNode() const
{
	if (RootNodes.Num() > 0)
	{
		return StaticCastSharedPtr<FSCSEditorTreeNodeRootActor>(RootNodes[0]);
	}

	return FSCSEditorActorNodePtrType();
}

FSCSEditorTreeNodePtrType SSCSEditor::GetSceneRootNode() const
{
	FSCSEditorActorNodePtrType ActorNode = GetActorNode();
	if (ActorNode.IsValid())
	{
		return ActorNode->GetSceneRootNode();
	}

	return FSCSEditorTreeNodePtrType();
}

void SSCSEditor::SetSceneRootNode(FSCSEditorTreeNodePtrType NewSceneRootNode)
{
	GetActorNode()->SetSceneRootNode(NewSceneRootNode);
}

class FComponentClassParentFilter : public IClassViewerFilter
{
public:
	FComponentClassParentFilter(const TSubclassOf<UActorComponent>& InComponentClass) : ComponentClass(InComponentClass) {}

	virtual bool IsClassAllowed(const FClassViewerInitializationOptions& InInitOptions, const UClass* InClass, TSharedRef< FClassViewerFilterFuncs > InFilterFuncs ) override
	{
		return InClass->IsChildOf(ComponentClass);
	}

	virtual bool IsUnloadedClassAllowed(const FClassViewerInitializationOptions& InInitOptions, const TSharedRef< const IUnloadedBlueprintData > InUnloadedClassData, TSharedRef< FClassViewerFilterFuncs > InFilterFuncs) override
	{
		return InUnloadedClassData->IsChildOf(ComponentClass);
	}

	TSubclassOf<UActorComponent> ComponentClass;
};

typedef FComponentClassParentFilter FNativeComponentClassParentFilter;

class FBlueprintComponentClassParentFilter : public FComponentClassParentFilter
{
public:
	FBlueprintComponentClassParentFilter(const TSubclassOf<UActorComponent>& InComponentClass) : FComponentClassParentFilter(InComponentClass) {}

	virtual bool IsClassAllowed(const FClassViewerInitializationOptions& InInitOptions, const UClass* InClass, TSharedRef< FClassViewerFilterFuncs > InFilterFuncs ) override
	{
		return FComponentClassParentFilter::IsClassAllowed(InInitOptions, InClass, InFilterFuncs) && FKismetEditorUtilities::CanCreateBlueprintOfClass(InClass);
	}
};

UClass* SSCSEditor::CreateNewCPPComponent( TSubclassOf<UActorComponent> ComponentClass )
{
	TSharedPtr<SWindow> ParentWindow = FSlateApplication::Get().FindWidgetWindow(SharedThis(this));

	FString AddedClassName;
	auto OnCodeAddedToProject = [&AddedClassName](const FString& ClassName, const FString& ClassPath, const FString& ModuleName)
	{
		if(!ClassName.IsEmpty() && !ClassPath.IsEmpty())
		{
			AddedClassName = FString::Printf(TEXT("/Script/%s.%s"), *ModuleName, *ClassName);
		}
	};

	FGameProjectGenerationModule::Get().OpenAddCodeToProjectDialog(
		FAddToProjectConfig()
		.WindowTitle(LOCTEXT("AddNewC++Component", "Add C++ Component"))
		.ParentWindow(ParentWindow)
		.Modal()
		.OnAddedToProject(FOnAddedToProject::CreateLambda(OnCodeAddedToProject))
		.FeatureComponentClasses()
		.AllowableParents(MakeShareable( new FNativeComponentClassParentFilter(ComponentClass) ))
		.DefaultClassPrefix(TEXT("New"))
	);


	return LoadClass<UActorComponent>(nullptr, *AddedClassName, nullptr, LOAD_None, nullptr);
}

UClass* SSCSEditor::CreateNewBPComponent(TSubclassOf<UActorComponent> ComponentClass)
{
	UClass* NewClass = nullptr;

	auto OnAddedToProject = [&](const FString& ClassName, const FString& PackagePath, const FString& ModuleName)
	{
		if(!ClassName.IsEmpty() && !PackagePath.IsEmpty())
		{
			if (UPackage* Package = FindPackage(nullptr, *PackagePath))
			{
				if (UBlueprint* NewBP = FindObjectFast<UBlueprint>(Package, *ClassName))	
				{
					NewClass = NewBP->GeneratedClass;

					TArray<UObject*> Objects;
					Objects.Emplace(NewBP);
					GEditor->SyncBrowserToObjects(Objects);

					// Open the editor for the new blueprint
					GEditor->GetEditorSubsystem<UAssetEditorSubsystem>()->OpenEditorForAsset(NewBP);
				}
			}
		}
	};

	FGameProjectGenerationModule::Get().OpenAddBlueprintToProjectDialog(
		FAddToProjectConfig()
		.WindowTitle(LOCTEXT("AddNewBlueprintComponent", "Add Blueprint Component"))
		.ParentWindow(FSlateApplication::Get().FindWidgetWindow(SharedThis(this)))
		.Modal()
		.AllowableParents(MakeShareable( new FBlueprintComponentClassParentFilter(ComponentClass) ))
		.FeatureComponentClasses()
		.OnAddedToProject(FOnAddedToProject::CreateLambda(OnAddedToProject))
		.DefaultClassPrefix(TEXT("New"))
	);

	return NewClass;
}

void SSCSEditor::ClearSelection()
{
	if ( bUpdatingSelection == false )
	{
		check(SCSTreeWidget.IsValid());
		SCSTreeWidget->ClearSelection();
	}
}

void SSCSEditor::SaveSCSCurrentState( USimpleConstructionScript* SCSObj )
{
	if (SCSObj)
	{
		SCSObj->SaveToTransactionBuffer();
	}
}

void SSCSEditor::SaveSCSNode( USCS_Node* Node )
{
	if (Node)
	{
		Node->SaveToTransactionBuffer();
	}
}

bool SSCSEditor::IsEditingAllowed() const
{
	return AllowEditing.Get() && nullptr == GEditor->PlayWorld;
}

UActorComponent* SSCSEditor::AddNewComponent( UClass* NewComponentClass, UObject* Asset, const FAddNewComponentParams Params)
{
	if (NewComponentClass->ClassWithin && NewComponentClass->ClassWithin != UObject::StaticClass())
	{
		FNotificationInfo Info(LOCTEXT("AddComponentFailed", "Cannot add components that have \"Within\" markup"));
		Info.Image = FEditorStyle::GetBrush(TEXT("Icons.Error"));
		Info.bFireAndForget = true;
		Info.bUseSuccessFailIcons = false;
		Info.ExpireDuration = 5.0f;

		FSlateNotificationManager::Get().AddNotification(Info);
		return nullptr;
	}

	// If an 'add' transaction is ongoing, it is most likely because AddNewComponent() is being called in a tight loop inside a larger transaction (e.g. 'duplicate')
	// and bSetFocusToNewItem was true for each element.
	if (DeferredOngoingCreateTransaction.IsValid() && Params.bSetFocusToNewItem)
	{
		// Close the ongoing 'add' sub-transaction before staring another one. The user will not be able to edit the name of that component because the
		// new component is going to still focus.
		DeferredOngoingCreateTransaction.Reset();
	}

	// Begin a transaction. The transaction will end when the component name will be provided/confirmed by the user.
	TUniquePtr<FScopedTransaction> AddTransaction = MakeUnique<FScopedTransaction>( LOCTEXT("AddComponent", "Add Component") );

	UActorComponent* NewComponent = nullptr;
	FName TemplateVariableName;

	USCS_Node* SCSNode = Cast<USCS_Node>(Asset);
	UActorComponent* ComponentTemplate = (SCSNode ? ToRawPtr(SCSNode->ComponentTemplate) : Cast<UActorComponent>(Asset));

	if (SCSNode)
	{
		TemplateVariableName = SCSNode->GetVariableName();
		Asset = nullptr;
	}
	else if (ComponentTemplate)
	{
		Asset = nullptr;
	}

	if (EditorMode == EComponentEditorMode::BlueprintSCS)
	{
		UBlueprint* Blueprint = GetBlueprint();
		check(Blueprint != nullptr && Blueprint->SimpleConstructionScript != nullptr);
		
		Blueprint->Modify();
		SaveSCSCurrentState(Blueprint->SimpleConstructionScript);

		// Defer Blueprint class regeneration and tree updates until after we copy any object properties from a source template.
		const bool bMarkBlueprintModified = false;
		bAllowTreeUpdates = false;
		
		FName NewVariableName;
		if (ComponentTemplate)
		{
			if (!TemplateVariableName.IsNone())
			{
				NewVariableName = TemplateVariableName;
			}
			else
			{
				FString TemplateName = ComponentTemplate->GetName();
				NewVariableName = (TemplateName.EndsWith(USimpleConstructionScript::ComponentTemplateNameSuffix) 
									? FName(*TemplateName.LeftChop(USimpleConstructionScript::ComponentTemplateNameSuffix.Len()))
									: ComponentTemplate->GetFName());
			}
		}
		else if (Asset)
		{
			NewVariableName = *FComponentEditorUtils::GenerateValidVariableNameFromAsset(Asset, nullptr);
		}

		USCS_Node* NewSCSNode = Blueprint->SimpleConstructionScript->CreateNode(NewComponentClass, NewVariableName);
		NewComponent = NewSCSNode->ComponentTemplate;

		FAddedNodeDetails NewNodeDetails;
		AddNewNode(NewNodeDetails, MoveTemp(AddTransaction), NewSCSNode, Asset, bMarkBlueprintModified, Params.bSetFocusToNewItem);

		if (ComponentTemplate)
		{
			UEngine::CopyPropertiesForUnrelatedObjects(ComponentTemplate, NewComponent);
			NewComponent->UpdateComponentToWorld();
		}

		if (Params.bConformTransformToParent)
		{
			if (USceneComponent* AsSceneComp = Cast<USceneComponent>(NewComponent))
			{
				if (USceneComponent* ParentSceneComp = CastChecked<USceneComponent>(NewNodeDetails.ParentNodePtr->GetComponentTemplate(), ECastCheckedType::NullAllowed))
				{ 
					ConformTransformRelativeToParent(AsSceneComp, ParentSceneComp);
				}
			}
		}

		// Wait until here to mark as structurally modified because we don't want any RerunConstructionScript() calls to happen until AFTER we've serialized properties from the source object.
		if (!Params.bSkipMarkBlueprintModified)
		{
			bAllowTreeUpdates = true;
			FBlueprintEditorUtils::MarkBlueprintAsStructurallyModified(Blueprint);
		}
	}
	else    // EComponentEditorMode::ActorInstance
	{
		if (ComponentTemplate)
		{
			// Create a duplicate of the provided template
			NewComponent = FComponentEditorUtils::DuplicateComponent(ComponentTemplate);
			FSCSEditorTreeNodePtrType ParentNodePtr = FindParentForNewComponent(NewComponent);
			AddNewNodeForInstancedComponent(MoveTemp(AddTransaction), NewComponent, ParentNodePtr, nullptr, Params.bSetFocusToNewItem);
		}
		else if (AActor* ActorInstance = GetActorContext())
		{
			// No template, so create a wholly new component
			ActorInstance->Modify();

			// Create an appropriate name for the new component
			FName NewComponentName = NAME_None;
			if (Asset)
			{
				NewComponentName = *FComponentEditorUtils::GenerateValidVariableNameFromAsset(Asset, ActorInstance);
			}
			else
			{
				NewComponentName = *FComponentEditorUtils::GenerateValidVariableName(NewComponentClass, ActorInstance);
			}

			// Get the set of owned components that exists prior to instancing the new component.
			TInlineComponentArray<UActorComponent*> PreInstanceComponents;
			ActorInstance->GetComponents(PreInstanceComponents);

			// Construct the new component and attach as needed
			UActorComponent* NewInstanceComponent = NewObject<UActorComponent>(ActorInstance, NewComponentClass, NewComponentName, RF_Transactional);
			FSCSEditorTreeNodePtrType ParentNodePtr = FindParentForNewComponent(NewInstanceComponent);
						
			// Do Scene Attachment if this new Component is a USceneComponent
			if (USceneComponent* NewSceneComponent = Cast<USceneComponent>(NewInstanceComponent))
			{
				if(ParentNodePtr->GetNodeType() == FSCSEditorTreeNode::RootActorNode)
				{
					ActorInstance->SetRootComponent(NewSceneComponent);
				}
				else
				{
					USceneComponent* AttachTo = Cast<USceneComponent>(ParentNodePtr->GetComponentTemplate());
					if (AttachTo == nullptr)
					{
						AttachTo = ActorInstance->GetRootComponent();
					}
					check(AttachTo != nullptr);

					// Make sure that the mobility of the new scene component is such that we can attach it
					if (AttachTo->Mobility == EComponentMobility::Movable)
					{
						NewSceneComponent->Mobility = EComponentMobility::Movable;
					}
					else if (AttachTo->Mobility == EComponentMobility::Stationary && NewSceneComponent->Mobility == EComponentMobility::Static)
					{
						NewSceneComponent->Mobility = EComponentMobility::Stationary;
					}

					NewSceneComponent->AttachToComponent(AttachTo, FAttachmentTransformRules::SnapToTargetNotIncludingScale);
				}
			}

			// If the component was created from/for a particular asset, assign it now
			if (Asset)
			{
				FComponentAssetBrokerage::AssignAssetToComponent(NewInstanceComponent, Asset);
			}

			// Add to SerializedComponents array so it gets saved
			ActorInstance->AddInstanceComponent(NewInstanceComponent);
			NewInstanceComponent->OnComponentCreated();
			NewInstanceComponent->RegisterComponent();

			// Register any new components that may have been created during construction of the instanced component, but were not explicitly registered.
			TInlineComponentArray<UActorComponent*> PostInstanceComponents;
			ActorInstance->GetComponents(PostInstanceComponents);
			for (UActorComponent* ActorComponent : PostInstanceComponents)
			{
				if (!ActorComponent->IsRegistered() && ActorComponent->bAutoRegister && IsValid(ActorComponent) && !PreInstanceComponents.Contains(ActorComponent))
				{
					ActorComponent->RegisterComponent();
				}
			}

			// Rerun construction scripts
			ActorInstance->RerunConstructionScripts();

			// If the running the construction script destroyed the new node, don't create an entry for it
			if (IsValid(NewInstanceComponent))
			{
				AddNewNodeForInstancedComponent(MoveTemp(AddTransaction), NewInstanceComponent, ParentNodePtr, Asset, Params.bSetFocusToNewItem);
				NewComponent = NewInstanceComponent;
			}
		}
	}

	return NewComponent;
}

FSCSEditorTreeNodePtrType SSCSEditor::FindOrCreateParentForExistingComponent(UActorComponent* InActorComponent, FSCSEditorActorNodePtrType ActorRootNode)
{
	check(InActorComponent != nullptr);

	USceneComponent* SceneComponent = Cast<USceneComponent>(InActorComponent);
	if (SceneComponent == nullptr)
	{
		check(ActorRootNode.IsValid());
		check(ActorRootNode->IsActorNode());
		return ActorRootNode;
	}

	FSCSEditorTreeNodePtrType ParentNodePtr;
	if (SceneComponent->GetAttachParent() != nullptr
		&& (EditorMode != EComponentEditorMode::ActorInstance || SceneComponent->GetAttachParent()->GetOwner() == ActorRootNode->GetObject<AActor>()))
	{
		// Attempt to find the parent node in the current tree
		ParentNodePtr = FindTreeNode(SceneComponent->GetAttachParent(), ActorRootNode);
		if (!ParentNodePtr.IsValid())
		{
			// If the actual attach parent wasn't found, attempt to find its archetype.
			// This handles the BP editor case where we might add UCS component nodes taken
			// from the preview actor instance, which are not themselves template objects.
			ParentNodePtr = FindTreeNode(Cast<USceneComponent>(SceneComponent->GetAttachParent()->GetArchetype()), ActorRootNode);
			if (!ParentNodePtr.IsValid())
			{
				// Recursively add the parent node to the tree if it does not exist yet
				ParentNodePtr = AddTreeNodeFromComponent(SceneComponent->GetAttachParent(), FindOrCreateParentForExistingComponent(SceneComponent->GetAttachParent(), ActorRootNode));
			}
		}
	}

	if (!ParentNodePtr.IsValid())
	{
		ParentNodePtr = ActorRootNode->GetSceneRootNode();
	}

	// Actor doesn't have a root component yet
	if (!ParentNodePtr.IsValid())
	{
		ParentNodePtr = ActorRootNode; 
	}

	return ParentNodePtr;
}

FSCSEditorTreeNodePtrType SSCSEditor::FindParentForNewComponent(UActorComponent* NewComponent) const
{
	// Find Parent to attach to (depending on the new Node type).
	FSCSEditorTreeNodePtrType TargetParentNode;
	TArray<FSCSEditorTreeNodePtrType> SelectedTreeNodes;
	if (SCSTreeWidget.IsValid() && SCSTreeWidget->GetSelectedItems(SelectedTreeNodes))
	{
		TargetParentNode = SelectedTreeNodes[0];
	}

	// If the current selection belongs to a child actor template, move the target to its outer component node.
	while (TargetParentNode.IsValid() && FChildActorComponentEditorUtils::IsChildActorSubtreeNode(TargetParentNode))
	{
		TargetParentNode = FChildActorComponentEditorUtils::GetOuterChildActorComponentNode(TargetParentNode);
	}

	if (USceneComponent* NewSceneComponent = Cast<USceneComponent>(NewComponent))
	{
		if (TargetParentNode.IsValid())
		{
			if (TargetParentNode->IsActorNode())
			{
				FSCSEditorActorNodePtrType TargetActorNode = StaticCastSharedPtr<FSCSEditorTreeNodeActorBase>(TargetParentNode);
				if (TargetActorNode.IsValid())
				{
					FSCSEditorTreeNodePtrType TargetSceneRootNode = TargetActorNode->GetSceneRootNode();
					if (TargetSceneRootNode.IsValid())
					{
						TargetParentNode = TargetSceneRootNode;
						USceneComponent* CastTargetToSceneComponent = Cast<USceneComponent>(TargetParentNode->GetComponentTemplate());
						if (CastTargetToSceneComponent == nullptr || !NewSceneComponent->CanAttachAsChild(CastTargetToSceneComponent, NAME_None))
						{
							TargetParentNode = GetSceneRootNode(); // Default to SceneRoot
						}
					}
				}
			}
			else if(TargetParentNode->IsComponentNode())
			{
				USceneComponent* CastTargetToSceneComponent = Cast<USceneComponent>(TargetParentNode->GetComponentTemplate());
				if (CastTargetToSceneComponent == nullptr || !NewSceneComponent->CanAttachAsChild(CastTargetToSceneComponent, NAME_None))
				{
					TargetParentNode = GetSceneRootNode(); // Default to SceneRoot
				}
			}
		}
		else
		{
			TargetParentNode = GetSceneRootNode();
		}
	}
	else
	{
		if (TargetParentNode.IsValid())
		{
			while (!TargetParentNode->IsActorNode())
			{
				TargetParentNode = TargetParentNode->GetParent();
			}
		}
		else
		{
			TargetParentNode = GetActorNode();
		}

		check(TargetParentNode.IsValid() && TargetParentNode->IsActorNode());
	}

	return TargetParentNode;
}

FSCSEditorTreeNodePtrType SSCSEditor::FindParentForNewNode(USCS_Node* NewNode) const
{
	return FindParentForNewComponent(NewNode->ComponentTemplate);
}

UActorComponent* SSCSEditor::AddNewNode(TUniquePtr<FScopedTransaction> OngoingCreateTransaction, USCS_Node* NewNode, UObject* Asset, bool bMarkBlueprintModified, bool bSetFocusToNewItem)
{
	FAddedNodeDetails AddedNodeDetails;
	AddNewNode(AddedNodeDetails, MoveTemp(OngoingCreateTransaction), NewNode, Asset, bMarkBlueprintModified, bSetFocusToNewItem);
	return NewNode->ComponentTemplate;
}

void SSCSEditor::AddNewNode(SSCSEditor::FAddedNodeDetails& OutAddedNodeDetails, TUniquePtr<FScopedTransaction> InOngoingCreateTransaction, USCS_Node* NewNode, UObject* Asset, bool bMarkBlueprintModified, bool bSetFocusToNewItem)
{
	check(NewNode != nullptr);

	if(Asset)
	{
		FComponentAssetBrokerage::AssignAssetToComponent(NewNode->ComponentTemplate, Asset);
	}

	FSCSEditorTreeNodePtrType& NewNodePtr = OutAddedNodeDetails.NewNodePtr;
	FSCSEditorTreeNodePtrType& ParentNodePtr = OutAddedNodeDetails.ParentNodePtr;
	ParentNodePtr = FindParentForNewNode(NewNode);
	
	UBlueprint* Blueprint = GetBlueprint();
	check(Blueprint != nullptr && Blueprint->SimpleConstructionScript != nullptr);

	// Add the new node to the editor tree
	NewNodePtr = AddTreeNode(NewNode, ParentNodePtr, /*bIsInheritedSCS=*/ false);

	// Potentially adjust variable names for any child blueprints
	const FName VariableName = NewNode->GetVariableName();
	if(VariableName != NAME_None)
	{
		FBlueprintEditorUtils::ValidateBlueprintChildVariables(Blueprint, VariableName);
	}
	
	if(bSetFocusToNewItem)
	{
		// Select and request a rename on the new component
		SCSTreeWidget->SetSelection(NewNodePtr);
		OnRenameComponent(MoveTemp(InOngoingCreateTransaction));
	}

	// Will call UpdateTree as part of OnBlueprintChanged handling
	if(bMarkBlueprintModified)
	{
		FBlueprintEditorUtils::MarkBlueprintAsStructurallyModified(Blueprint);
	}
	else
	{
		UpdateTree();
	}
}

void SSCSEditor::AddNewNodeForInstancedComponent(TUniquePtr<FScopedTransaction> InOngoingCreateTransaction, UActorComponent* NewInstanceComponent, FSCSEditorTreeNodePtrType InParentNodePtr, UObject* Asset, bool bSetFocusToNewItem)
{
	check(NewInstanceComponent != nullptr);

	FSCSEditorTreeNodePtrType NewNodePtr;

	// Add the new node to the editor tree
	NewNodePtr = AddTreeNodeFromComponent(NewInstanceComponent, InParentNodePtr);

	if(bSetFocusToNewItem)
	{
		// Select and request a rename on the new component
		SCSTreeWidget->SetSelection(NewNodePtr);
		OnRenameComponent(MoveTemp(InOngoingCreateTransaction));
	}

	UpdateTree(false);
}

bool SSCSEditor::IsComponentSelected(const UPrimitiveComponent* PrimComponent) const
{
	check(PrimComponent);

	if (SCSTreeWidget.IsValid())
	{
		FSCSEditorTreeNodePtrType NodePtr = GetNodeFromActorComponent(PrimComponent, false);
		if (NodePtr.IsValid())
		{
			return SCSTreeWidget->IsItemSelected(NodePtr);
		}
		else
		{
			UChildActorComponent* PossiblySelectedComponent = nullptr;
			AActor* ComponentOwner = PrimComponent->GetOwner();
			while (ComponentOwner->IsChildActor())
			{
				PossiblySelectedComponent = ComponentOwner->GetParentComponent();
				ComponentOwner = ComponentOwner->GetParentActor();
			}

			if (PossiblySelectedComponent)
			{
				NodePtr = GetNodeFromActorComponent(PossiblySelectedComponent, false);
				if (NodePtr.IsValid())
				{
					return SCSTreeWidget->IsItemSelected(NodePtr);
				}
			}
		}
	}

	return false;
}

void SSCSEditor::SetSelectionOverride(UPrimitiveComponent* PrimComponent) const
{
	PrimComponent->SelectionOverrideDelegate = UPrimitiveComponent::FSelectionOverride::CreateSP(this, &SSCSEditor::IsComponentSelected);
	PrimComponent->PushSelectionToProxy();
}

bool SSCSEditor::CanCutNodes() const
{
	return CanCopyNodes() && CanDeleteNodes();
}

void SSCSEditor::CutSelectedNodes()
{
	TArray<FSCSEditorTreeNodePtrType> SelectedNodes = GetSelectedNodes();
	const FScopedTransaction Transaction( SelectedNodes.Num() > 1 ? LOCTEXT("CutComponents", "Cut Components") : LOCTEXT("CutComponent", "Cut Component") );

	CopySelectedNodes();
	OnDeleteNodes();
}

bool SSCSEditor::CanCopyNodes() const
{
	TArray<UActorComponent*> ComponentsToCopy;
	TArray<FSCSEditorTreeNodePtrType> SelectedNodes = GetSelectedNodes();
	for (int32 i = 0; i < SelectedNodes.Num(); ++i)
	{
		// Get the current selected node reference
		FSCSEditorTreeNodePtrType SelectedNodePtr = SelectedNodes[i];
		check(SelectedNodePtr.IsValid());

		// Get the component template associated with the selected node
		UActorComponent* ComponentTemplate = SelectedNodePtr->GetComponentTemplate();
		if (ComponentTemplate)
		{
			ComponentsToCopy.Add(ComponentTemplate);
		}
	}

	// Verify that the components can be copied
	return FComponentEditorUtils::CanCopyComponents(ComponentsToCopy);
}

void SSCSEditor::CopySelectedNodes()
{
	// Distill the selected nodes into a list of components to copy
	TArray<UActorComponent*> ComponentsToCopy;
	TArray<FSCSEditorTreeNodePtrType> SelectedNodes = GetSelectedNodes();
	for (int32 i = 0; i < SelectedNodes.Num(); ++i)
	{
		// Get the current selected node reference
		FSCSEditorTreeNodePtrType SelectedNodePtr = SelectedNodes[i];
		check(SelectedNodePtr.IsValid());

		// Get the component template associated with the selected node
		UActorComponent* ComponentTemplate = SelectedNodePtr->GetComponentTemplate();
		if (ComponentTemplate)
		{
			ComponentsToCopy.Add(ComponentTemplate);

			if (EditorMode == EComponentEditorMode::BlueprintSCS && ComponentTemplate->CreationMethod != EComponentCreationMethod::UserConstructionScript)
			{
				// CopyComponents uses component attachment to maintain hierarchy, but the SCS templates are not
				// setup with a relationship to each other. Briefly setup the attachment between the templates being
				// copied so that the hierarchy is retained upon pasting
				if (USceneComponent* SceneTemplate = Cast<USceneComponent>(ComponentTemplate))
				{
					FSCSEditorTreeNodePtrType SelectedParentNodePtr = SelectedNodePtr->GetParent();
					if (SelectedParentNodePtr.IsValid())
					{
						if (USceneComponent* ParentSceneTemplate = Cast<USceneComponent>(SelectedParentNodePtr->GetComponentTemplate()))
						{
							SceneTemplate->SetupAttachment(ParentSceneTemplate);
						}
					}
				}
			}
		}
	}

	// Copy the components to the clipboard
	FComponentEditorUtils::CopyComponents(ComponentsToCopy);

	if (EditorMode == EComponentEditorMode::BlueprintSCS)
	{
		for (UActorComponent* ComponentTemplate : ComponentsToCopy)
		{
			if (ComponentTemplate->CreationMethod != EComponentCreationMethod::UserConstructionScript)
			{
				if (USceneComponent* SceneTemplate = Cast<USceneComponent>(ComponentTemplate))
				{
					// clear back out any temporary attachments we set up for the copy
					SceneTemplate->SetupAttachment(nullptr);
				}
			}
		}
	}
}

bool SSCSEditor::CanPasteNodes() const
{
	if(!IsEditingAllowed())
	{
		return false;
	}

	FSCSEditorTreeNodePtrType SceneRootNodePtr = GetSceneRootNode();
	return SceneRootNodePtr.IsValid() && FComponentEditorUtils::CanPasteComponents(Cast<USceneComponent>(SceneRootNodePtr->GetComponentTemplate()), SceneRootNodePtr->IsDefaultSceneRoot(), true);
}

void SSCSEditor::PasteNodes()
{
	const FScopedTransaction Transaction(LOCTEXT("PasteComponents", "Paste Component(s)"));

	if (EditorMode == EComponentEditorMode::BlueprintSCS)
	{
		// Get the components to paste from the clipboard
		TMap<FName, FName> ParentMap;
		TMap<FName, UActorComponent*> NewObjectMap;
		FComponentEditorUtils::GetComponentsFromClipboard(ParentMap, NewObjectMap, true);
		
		// Clear the current selection
		SCSTreeWidget->ClearSelection();

		// Get the blueprint that's being edited
		UBlueprint* Blueprint = GetBlueprint();
		check(Blueprint != nullptr && Blueprint->SimpleConstructionScript != nullptr);

		Blueprint->Modify();
		SaveSCSCurrentState(Blueprint->SimpleConstructionScript);

		// stop allowing tree updates
		bool bRestoreAllowTreeUpdates = bAllowTreeUpdates;
		bAllowTreeUpdates = false;

		// Create a new tree node for each new (pasted) component
		FSCSEditorTreeNodePtrType FirstNode;
		TMap<FName, FSCSEditorTreeNodePtrType> NewNodeMap;
		for (const TPair<FName, UActorComponent*>& NewObjectPair : NewObjectMap)
		{
			// Get the component object instance
			UActorComponent* NewActorComponent = NewObjectPair.Value;
			check(NewActorComponent);

			// Create a new SCS node to contain the new component and add it to the tree
			NewActorComponent = AddNewNode(TUniquePtr<FScopedTransaction>(), Blueprint->SimpleConstructionScript->CreateNodeAndRenameComponent(NewActorComponent), nullptr, false, false);

			if (NewActorComponent)
			{
				// Locate the node that corresponds to the new component template or instance
				FSCSEditorTreeNodePtrType NewNodePtr = FindTreeNode(NewActorComponent);
				if (NewNodePtr.IsValid())
				{
					// Add the new node to the node map
					NewNodeMap.Add(NewObjectPair.Key, NewNodePtr);

					// Update the selection to include the new node
					SCSTreeWidget->SetItemSelection(NewNodePtr, true);

					if (!FirstNode.IsValid())
					{
						FirstNode = NewNodePtr;
					}
				}
			}
		}

		// Restore the node hierarchy from the original copy
		for (const TPair<FName, FSCSEditorTreeNodePtrType>& NewNodePair : NewNodeMap)
		{
			// If an entry exists in the set of known parent nodes for the current node
			if (ParentMap.Contains(NewNodePair.Key))
			{
				// Get the parent node name
				FName ParentName = ParentMap[NewNodePair.Key];
				if (NewNodeMap.Contains(ParentName))
				{
					// Reattach the current node to the parent node (this will also handle detachment from the scene root node)
					NewNodeMap[ParentName]->AddChild(NewNodePair.Value);

					// Ensure that the new node is expanded to show the child node(s)
					SCSTreeWidget->SetItemExpansion(NewNodeMap[ParentName], true);
				}
			}
		}

		// allow tree updates again
		bAllowTreeUpdates = bRestoreAllowTreeUpdates;

		// scroll the first node into view
		if (FirstNode.IsValid())
		{
			SCSTreeWidget->RequestScrollIntoView(FirstNode);
		}

		// Modify the Blueprint generated class structure (this will also call UpdateTree() as a result)
		FBlueprintEditorUtils::MarkBlueprintAsStructurallyModified(Blueprint);
	}
	else    // EComponentEditorMode::ActorInstance
	{
		// Determine where in the hierarchy to paste (default to the root)
		USceneComponent* TargetComponent = GetActorContext()->GetRootComponent();
		for (FSCSEditorTreeNodePtrType SelectedNodePtr : GetSelectedNodes())
		{
			check(SelectedNodePtr.IsValid());

			if (USceneComponent* SceneComponent = Cast<USceneComponent>(SelectedNodePtr->GetComponentTemplate()))
			{
				TargetComponent = SceneComponent;
				break;
			}
		}

		// Paste the components
		TArray<UActorComponent*> PastedComponents;
		FComponentEditorUtils::PasteComponents(PastedComponents, GetActorContext(), TargetComponent);

		if (PastedComponents.Num() > 0)
		{
			// We only want the pasted node(s) to be selected
			SCSTreeWidget->ClearSelection();
			UpdateTree();

			// Select the nodes that correspond to the pasted components
			for (UActorComponent* PastedComponent : PastedComponents)
			{
				FSCSEditorTreeNodePtrType PastedNode = GetNodeFromActorComponent(PastedComponent);
				if (PastedNode.IsValid())
				{
					SCSTreeWidget->SetItemSelection(PastedNode, true);
				}
			}
		}
	}
}

bool SSCSEditor::CanDeleteNodes() const
{
	if(!IsEditingAllowed())
	{
		return false;
	}

	TArray<FSCSEditorTreeNodePtrType> SelectedNodes = SCSTreeWidget->GetSelectedItems();
	for (int32 i = 0; i < SelectedNodes.Num(); ++i)
	{
		if (!SelectedNodes[i]->CanDelete())
		{
			return false;
		}
		else
		{
			// Don't allow nodes that belong to a child actor template to be deleted
			const bool bIsChildActorSubtreeNode = FChildActorComponentEditorUtils::IsChildActorSubtreeNode(SelectedNodes[i]);
			if (bIsChildActorSubtreeNode)
			{
				return false;
			}
		}
	}
	return SelectedNodes.Num() > 0;
}

void SSCSEditor::OnDeleteNodes()
{
	const FScopedTransaction Transaction( LOCTEXT("RemoveComponents", "Remove Components") );

	// Invalidate any active component in the visualizer
	GUnrealEd->ComponentVisManager.ClearActiveComponentVis();

	if (EditorMode == EComponentEditorMode::BlueprintSCS)
	{
		UBlueprint* Blueprint = GetBlueprint();
		check(Blueprint != nullptr);

		// Get the current render info for the blueprint. If this is NULL then the blueprint is not currently visualizable (no visible primitive components)
		FThumbnailRenderingInfo* RenderInfo = GUnrealEd->GetThumbnailManager()->GetRenderingInfo( Blueprint );

		// A lamda for displaying a confirm message to the user if there is a dynamic delegate bound to the 
		// component they are trying to delete
		auto ConfirmDeleteLambda = [](USCS_Node* ScsNode) -> FSuppressableWarningDialog::EResult
		{
			if (ensure(ScsNode))
			{
				FText VarNam = FText::FromName(ScsNode->GetVariableName());
				FText ConfirmDelete = FText::Format(LOCTEXT("ConfirmDeleteDynamicDelegate", "Component \"{0}\" has bound events in use! If you delete it then those nodes will become invalid. Are you sure you want to delete it?"), VarNam);

				// Warn the user that this may result in data loss
				FSuppressableWarningDialog::FSetupInfo Info(ConfirmDelete, LOCTEXT("DeleteComponent", "Delete Component"), "DeleteComponentInUse_Warning");
				Info.ConfirmText = LOCTEXT("ConfirmDeleteDynamicDelegate_Yes", "Yes");
				Info.CancelText = LOCTEXT("ConfirmDeleteDynamicDelegate_No", "No");

				FSuppressableWarningDialog DeleteVariableInUse(Info);

				// If the user selects cancel then return false
				return DeleteVariableInUse.ShowModal();
			}

			return FSuppressableWarningDialog::Cancel;
		};

		// Remove node(s) from SCS
		TArray<FSCSEditorTreeNodePtrType> SelectedNodes = SCSTreeWidget->GetSelectedItems();

		// Confirm that the user wants to delete this node
		for (int32 i = 0; i < SelectedNodes.Num(); ++i)
		{
			FSCSEditorTreeNodePtrType Node = SelectedNodes[i];
			USCS_Node* SCS_Node = Node->GetSCSNode();

			if (SCS_Node != nullptr)
			{
				// If this node is in use by Dynamic delegates, then confirm before continuing
				if (FKismetEditorUtilities::PropertyHasBoundEvents(Blueprint, SCS_Node->GetVariableName()))
				{
					// The user has decided not to delete the component, stop trying to delete this component
					if (ConfirmDeleteLambda(SCS_Node) == FSuppressableWarningDialog::Cancel)
					{
						return;
					}
				}
			}
		}

		//const FScopedTransaction Transaction(LOCTEXT("SetNodeEnabledState", "Set Node Enabled State"));

		for (int32 i = 0; i < SelectedNodes.Num(); ++i)
		{
			FSCSEditorTreeNodePtrType Node = SelectedNodes[i];
			USCS_Node* SCS_Node = Node->GetSCSNode();

			if(SCS_Node != nullptr)
			{
				USimpleConstructionScript* SCS = SCS_Node->GetSCS();
				check(SCS != nullptr && Blueprint == SCS->GetBlueprint());

				// Saving objects for restoring purpose.
				Blueprint->Modify();
				SaveSCSCurrentState( SCS );
			}

			RemoveComponentNode(Node);
		}

		// Will call UpdateTree as part of OnBlueprintChanged handling
		FBlueprintEditorUtils::MarkBlueprintAsStructurallyModified(Blueprint);

		// If we had a thumbnail before we deleted any components, check to see if we should clear it
		// If we deleted the final visualizable primitive from the blueprint, GetRenderingInfo should return NULL
		FThumbnailRenderingInfo* NewRenderInfo = GUnrealEd->GetThumbnailManager()->GetRenderingInfo( Blueprint );
		if ( RenderInfo && !NewRenderInfo )
		{
			// We removed the last visible primitive component, clear the thumbnail
			const FString BPFullName = FString::Printf(TEXT("%s %s"), *Blueprint->GetClass()->GetName(), *Blueprint->GetPathName());
			UPackage* BPPackage = Blueprint->GetOutermost();
			ThumbnailTools::CacheEmptyThumbnail( BPFullName, BPPackage );
		}

		// Do this AFTER marking the Blueprint as modified
		UpdateSelectionFromNodes(SCSTreeWidget->GetSelectedItems());
	}
	else    // EComponentEditorMode::ActorInstance
	{
	//	const FScopedTransaction Transaction(LOCTEXT("SetNodeEnabledState", "Set Node Enabled State"));

		if (AActor* ActorInstance = GetActorContext())
		{
			ActorInstance->Modify();
		}

		TArray<UActorComponent*> ComponentsToDelete;
		TArray<FSCSEditorTreeNodePtrType> SelectedNodes = GetSelectedNodes();
		for (int32 i = 0; i < SelectedNodes.Num(); ++i)
		{
			// Get the current selected node reference
			FSCSEditorTreeNodePtrType SelectedNodePtr = SelectedNodes[i];
			check(SelectedNodePtr.IsValid());

			// Get the component template associated with the selected node
			UActorComponent* ComponentTemplate = SelectedNodePtr->GetComponentTemplate();
			if (ComponentTemplate)
			{
				ComponentsToDelete.Add(ComponentTemplate);
			}
		}

		UActorComponent* ComponentToSelect = nullptr;
		int32 NumDeletedComponents = FComponentEditorUtils::DeleteComponents(ComponentsToDelete, ComponentToSelect);
		if (NumDeletedComponents > 0)
		{
			if (ComponentToSelect)
			{
				FSCSEditorTreeNodePtrType NodeToSelect = GetNodeFromActorComponent(ComponentToSelect);
				if (NodeToSelect.IsValid())
				{
					SCSTreeWidget->SetSelection(NodeToSelect);
				}
			}

			// Rebuild the tree view to reflect the new component hierarchy
			UpdateTree();
		}

		// Do this AFTER marking the Blueprint as modified
		UpdateSelectionFromNodes(SCSTreeWidget->GetSelectedItems());
	}
}

void SSCSEditor::RemoveComponentNode(FSCSEditorTreeNodePtrType InNodePtr)
{
	check(InNodePtr.IsValid());

	if (EditorMode == EComponentEditorMode::BlueprintSCS)
	{
		USCS_Node* SCS_Node = InNodePtr->GetSCSNode();
		if(SCS_Node != nullptr)
		{
			// Clear selection if current
			if (SCSTreeWidget->GetSelectedItems().Contains(InNodePtr))
			{
				SCSTreeWidget->ClearSelection();
			}

			USimpleConstructionScript* SCS = SCS_Node->GetSCS();
			check(SCS != nullptr);

			// Remove any instances of variable accessors from the blueprint graphs
			UBlueprint* Blueprint = SCS->GetBlueprint();
			if(Blueprint != nullptr)
			{
				FBlueprintEditorUtils::RemoveVariableNodes(Blueprint, InNodePtr->GetVariableName());
				
				// If there are any Bound Component events for this property then give them compiler errors
				TArray<UK2Node_ComponentBoundEvent*> EventNodes;
				FKismetEditorUtilities::FindAllBoundEventsForComponent(Blueprint, SCS_Node->GetVariableName(), EventNodes);
				if(EventNodes.Num() > 0)
				{
					// Find any dynamic delegate nodes and give a compiler error for each that is problematic
					FCompilerResultsLog LogResults;
					FMessageLog MessageLog("BlueprintLog");
					
					// Add a compiler error for each bound event node
					for (UK2Node_ComponentBoundEvent* Node : EventNodes)
					{
						LogResults.Error(*LOCTEXT("RemoveBoundEvent_Error", "The component that @@ was bound to has been deleted! This node is no longer valid").ToString(), Node);
					}

					// Notify the user that these nodes are no longer valid
					MessageLog.NewPage(LOCTEXT("RemoveBoundEvent_Error_Label", "Removed Owner of Component Bound Event"));
					MessageLog.AddMessages(LogResults.Messages);
					MessageLog.Notify(LOCTEXT("RemoveBoundEvent_Error_Msg", "Removed Owner of Component Bound Event"));
						
					// Focus on the first node that we found
					FKismetEditorUtilities::BringKismetToFocusAttentionOnObject(EventNodes[0]);									
				}
			}

			// Remove node from SCS tree
			SCS->RemoveNodeAndPromoteChildren(SCS_Node);

			// Clear the delegate
			SCS_Node->SetOnNameChanged(FSCSNodeNameChanged());

			// on removal, since we don't move the template from the GeneratedClass (which we shouldn't, as it would create a 
			// discrepancy with existing instances), we rename it instead so that we can re-use the name without having to compile  
			// (we still have a problem if they attempt to name it to what ever we choose here, but that is unlikely)
			// note: skip this for the default scene root; we don't actually destroy that node when it's removed, so we don't need the template to be renamed.
			if (!InNodePtr->IsDefaultSceneRoot() && SCS_Node->ComponentTemplate != nullptr)
			{
				const FName TemplateName = SCS_Node->ComponentTemplate->GetFName();
				const FString RemovedName = SCS_Node->GetVariableName().ToString() + TEXT("_REMOVED_") + FGuid::NewGuid().ToString();

				SCS_Node->ComponentTemplate->Modify();
				SCS_Node->ComponentTemplate->Rename(*RemovedName, /*NewOuter =*/nullptr, REN_DontCreateRedirectors);

				TArray<UObject*> ArchetypeInstances;
				auto DestroyArchetypeInstances = [&ArchetypeInstances, &RemovedName](UActorComponent* ComponentTemplate)
				{
					ComponentTemplate->GetArchetypeInstances(ArchetypeInstances);
					for (UObject* ArchetypeInstance : ArchetypeInstances)
					{
						if (!ArchetypeInstance->HasAllFlags(RF_ArchetypeObject | RF_InheritableComponentTemplate))
						{
							CastChecked<UActorComponent>(ArchetypeInstance)->DestroyComponent();
							ArchetypeInstance->Rename(*RemovedName, nullptr, REN_DontCreateRedirectors);
						}
					}
				};

				DestroyArchetypeInstances(SCS_Node->ComponentTemplate);
				
				if (Blueprint)
				{
					// Children need to have their inherited component template instance of the component renamed out of the way as well
					TArray<UClass*> ChildrenOfClass;
					GetDerivedClasses(Blueprint->GeneratedClass, ChildrenOfClass);

					for (UClass* ChildClass : ChildrenOfClass)
					{
						UBlueprintGeneratedClass* BPChildClass = CastChecked<UBlueprintGeneratedClass>(ChildClass);

						if (UActorComponent* Component = (UActorComponent*)FindObjectWithOuter(BPChildClass, UActorComponent::StaticClass(), TemplateName))
						{
							Component->Modify();
							Component->Rename(*RemovedName, /*NewOuter =*/nullptr, REN_DontCreateRedirectors);

							DestroyArchetypeInstances(Component);
						}
					}
				}
			}
		}
	}
	else    // EComponentEditorMode::ActorInstance
	{
		AActor* ActorInstance = GetActorContext();

		UActorComponent* ComponentInstance = InNodePtr->GetComponentTemplate();
		if ((ActorInstance != nullptr) && (ComponentInstance != nullptr))
		{
			// Clear selection if current
			if (SCSTreeWidget->GetSelectedItems().Contains(InNodePtr))
			{
				SCSTreeWidget->ClearSelection();
			}

			const bool bWasDefaultSceneRoot = InNodePtr.IsValid() && InNodePtr->IsDefaultSceneRoot();

			// Destroy the component instance
			ComponentInstance->Modify();
			ComponentInstance->DestroyComponent(!bWasDefaultSceneRoot);
		}
	}
}

void SSCSEditor::UpdateSelectionFromNodes(const TArray<FSCSEditorTreeNodePtrType> &SelectedNodes)
{
	bUpdatingSelection = true;

	// Notify that the selection has updated
	OnSelectionUpdated.ExecuteIfBound(SelectedNodes);

	bUpdatingSelection = false;
}

void SSCSEditor::RefreshSelectionDetails()
{
	UpdateSelectionFromNodes(SCSTreeWidget->GetSelectedItems());
}

void SSCSEditor::OnTreeSelectionChanged(FSCSEditorTreeNodePtrType, ESelectInfo::Type /*SelectInfo*/)
{
	UpdateSelectionFromNodes(SCSTreeWidget->GetSelectedItems());
}

bool SSCSEditor::IsNodeInSimpleConstructionScript( USCS_Node* Node ) const
{
	check(Node);

	USimpleConstructionScript* NodeSCS = Node->GetSCS();
	if(NodeSCS != NULL)
	{
		return NodeSCS->GetAllNodes().Contains(Node);
	}
	
	return false;
}

FSCSEditorTreeNodePtrType SSCSEditor::AddTreeNode(USCS_Node* InSCSNode, FSCSEditorTreeNodePtrType InParentNodePtr, const bool bIsInheritedSCS)
{
	FSCSEditorTreeNodePtrType NewNodePtr;

	check(InSCSNode != nullptr && InParentNodePtr.IsValid());

	// During diffs, ComponentTemplates can easily be null, so prevent these checks.
	if (!bIsDiffing && InSCSNode->ComponentTemplate)
	{
		checkf(InSCSNode->ParentComponentOrVariableName == NAME_None
			|| (!InSCSNode->bIsParentComponentNative && InParentNodePtr->GetSCSNode() != nullptr && InParentNodePtr->GetSCSNode()->GetVariableName() == InSCSNode->ParentComponentOrVariableName)
			|| (InSCSNode->bIsParentComponentNative && InParentNodePtr->GetComponentTemplate() != nullptr && InParentNodePtr->GetComponentTemplate()->GetFName() == InSCSNode->ParentComponentOrVariableName),
			TEXT("Failed to add SCS node %s to tree:\n- bIsParentComponentNative=%d\n- Stored ParentComponentOrVariableName=%s\n- Actual ParentComponentOrVariableName=%s"),
			*InSCSNode->GetVariableName().ToString(),
			!!InSCSNode->bIsParentComponentNative,
			*InSCSNode->ParentComponentOrVariableName.ToString(),
			!InSCSNode->bIsParentComponentNative
			? (InParentNodePtr->GetSCSNode() != nullptr ? *InParentNodePtr->GetSCSNode()->GetVariableName().ToString() : TEXT("NULL"))
			: (InParentNodePtr->GetComponentTemplate() != nullptr ? *InParentNodePtr->GetComponentTemplate()->GetFName().ToString() : TEXT("NULL")));
	}
	
	// Determine whether or not the given node is inherited from a parent Blueprint
	USimpleConstructionScript* NodeSCS = InSCSNode->GetSCS();

	// do this first, because we need a FSCSEditorTreeNodePtrType for the new node
	NewNodePtr = InParentNodePtr->AddChild(InSCSNode, bIsInheritedSCS);
	RefreshFilteredState(NewNodePtr, /*bRecursive =*/false);
	
	if( InSCSNode->ComponentTemplate && 
		InSCSNode->ComponentTemplate->IsA(USceneComponent::StaticClass()) && 
		InParentNodePtr->GetNodeType() == FSCSEditorTreeNode::ComponentNode)
	{
		bool bParentIsEditorOnly = InParentNodePtr->GetComponentTemplate()->IsEditorOnly();
		// if you can't nest this new node under the proposed parent (then swap the two)
		if (bParentIsEditorOnly && !InSCSNode->ComponentTemplate->IsEditorOnly() && InParentNodePtr->CanReparent())
		{
			FSCSEditorTreeNodePtrType OldParentPtr = InParentNodePtr;
			InParentNodePtr = OldParentPtr->GetParent();

			OldParentPtr->RemoveChild(NewNodePtr);
			NodeSCS->RemoveNode(OldParentPtr->GetSCSNode());

			// if the grandparent node is invalid (assuming this means that the parent node was the scene-root)
			if (!InParentNodePtr.IsValid())
			{
				check(OldParentPtr == GetSceneRootNode());
				SetSceneRootNode(NewNodePtr);
				NodeSCS->AddNode(NewNodePtr->GetSCSNode());
			}
			else 
			{
				InParentNodePtr->AddChild(NewNodePtr);
			}

			// move the proposed parent in as a child to the new node
			NewNodePtr->AddChild(OldParentPtr);
		} // if bParentIsEditorOnly...
	}
	else 
	{
		// If the SCS root node array does not already contain the given node, this will add it (this should only occur after node creation)
		if(NodeSCS != nullptr)
		{
			NodeSCS->AddNode(InSCSNode);
		}
	}

	// Expand parent nodes by default
	SCSTreeWidget->SetItemExpansion(InParentNodePtr, true);

	// Add this node's child actor node, if present
	AddTreeNodeFromChildActor(NewNodePtr);

	// Recursively add the given SCS node's child nodes
	for (USCS_Node* ChildNode : InSCSNode->GetChildNodes())
	{
		AddTreeNode(ChildNode, NewNodePtr, bIsInheritedSCS);
	}

	return NewNodePtr;
}

FSCSEditorTreeNodePtrType SSCSEditor::AddTreeNodeFromComponent(UActorComponent* InActorComponent, FSCSEditorTreeNodePtrType InParentTreeNode)
{
	check(InActorComponent != NULL);
	ensure(IsValid(InActorComponent));

	FSCSEditorTreeNodePtrType NewNodePtr = InParentTreeNode->FindChild(InActorComponent);
	if (!NewNodePtr.IsValid())
	{
		NewNodePtr = FSCSEditorTreeNode::FactoryNodeFromComponent(InActorComponent);
		InParentTreeNode->AddChild(NewNodePtr);
		RefreshFilteredState(NewNodePtr, false);
	}

	AddTreeNodeFromChildActor(NewNodePtr);

	SCSTreeWidget->SetItemExpansion(NewNodePtr, true);

	return NewNodePtr;
}

FSCSEditorTreeNodePtrType SSCSEditor::AddTreeNodeFromChildActor(FSCSEditorTreeNodePtrType InNodePtr)
{
	if (!InNodePtr.IsValid())
	{
		return nullptr;
	}

	const EChildActorComponentTreeViewVisualizationMode DefaultVisOverride = UICustomization.IsValid() ? UICustomization->GetChildActorVisualizationMode() : EChildActorComponentTreeViewVisualizationMode::UseDefault;

	// Skip any expansion logic if the option is disabled
	if (DefaultVisOverride == EChildActorComponentTreeViewVisualizationMode::UseDefault && !FChildActorComponentEditorUtils::IsChildActorTreeViewExpansionEnabled())
	{
		return nullptr;
	}

	FSCSEditorChildActorNodePtrType ChildActorNodePtr = InNodePtr->GetChildActorNode();
	if (ChildActorNodePtr.IsValid())
	{
		// Get the child actor component that's associated with the child actor node
		UChildActorComponent* ChildActorComponent = ChildActorNodePtr->GetChildActorComponent();
		check(ChildActorComponent != nullptr);

		// Check to see if we should expand the child actor node within the tree view
		const bool bExpandChildActorInTreeView = FChildActorComponentEditorUtils::ShouldExpandChildActorInTreeView(ChildActorComponent, DefaultVisOverride);
		if (bExpandChildActorInTreeView)
		{
			// Do the expansion as a normal actor subtree
			BuildSubTreeForActorNode(ChildActorNodePtr);
<<<<<<< HEAD

			// Check to see if we should include the child actor node within the tree view
			const bool bShowChildActorNodeInTreeView = FChildActorComponentEditorUtils::ShouldShowChildActorNodeInTreeView(ChildActorComponent, DefaultVisOverride);
			if (bShowChildActorNodeInTreeView)
			{
				// Add the child actor node into the tree view
				InNodePtr->AddChild(ChildActorNodePtr);
				RefreshFilteredState(ChildActorNodePtr, false);
			}
			else
			{
				// Add the child actor's subtree into the tree view
				TArray<FSCSEditorTreeNodePtrType> Children = ChildActorNodePtr->GetChildren();
				for (const FSCSEditorTreeNodePtrType& ChildNode : Children)
				{
					// Remove the child actor node as the visible root in the tree view, and replace it with the given node
					ChildActorNodePtr->RemoveChild(ChildNode);
					InNodePtr->AddChild(ChildNode);

					// Restore the subtree's actor root to indicate that it's still a child actor expansion in the tree view
					ChildNode->SetActorRootNode(ChildActorNodePtr);
				}
			}

=======

			// Check to see if we should include the child actor node within the tree view
			const bool bShowChildActorNodeInTreeView = FChildActorComponentEditorUtils::ShouldShowChildActorNodeInTreeView(ChildActorComponent, DefaultVisOverride);
			if (bShowChildActorNodeInTreeView)
			{
				// Add the child actor node into the tree view
				InNodePtr->AddChild(ChildActorNodePtr);
				RefreshFilteredState(ChildActorNodePtr, false);
			}
			else
			{
				// Add the child actor's subtree into the tree view
				TArray<FSCSEditorTreeNodePtrType> Children = ChildActorNodePtr->GetChildren();
				for (const FSCSEditorTreeNodePtrType& ChildNode : Children)
				{
					// Remove the child actor node as the visible root in the tree view, and replace it with the given node
					ChildActorNodePtr->RemoveChild(ChildNode);
					InNodePtr->AddChild(ChildNode);

					// Restore the subtree's actor root to indicate that it's still a child actor expansion in the tree view
					ChildNode->SetActorRootNode(ChildActorNodePtr);
				}
			}

>>>>>>> 6bbb88c8
			// Expand the given parent to reveal the child actor node and/or its subtree
			SCSTreeWidget->SetItemExpansion(InNodePtr, true);
		}
	}

	return ChildActorNodePtr;
}

FSCSEditorTreeNodePtrType SSCSEditor::FindTreeNode(const USCS_Node* InSCSNode, FSCSEditorTreeNodePtrType InStartNodePtr) const
{
	FSCSEditorTreeNodePtrType NodePtr;
	if(InSCSNode != NULL)
	{
		// Start at the scene root node if none was given
		if(!InStartNodePtr.IsValid())
		{
			InStartNodePtr = GetSceneRootNode();
		}

		if(InStartNodePtr.IsValid())
		{
			// Check to see if the given SCS node matches the given tree node
			if(InStartNodePtr->GetSCSNode() == InSCSNode)
			{
				NodePtr = InStartNodePtr;
			}
			else
			{
				// Recursively search for the node in our child set
				NodePtr = InStartNodePtr->FindChild(InSCSNode);
				if(!NodePtr.IsValid())
				{
					for(int32 i = 0; i < InStartNodePtr->GetChildren().Num() && !NodePtr.IsValid(); ++i)
					{
						NodePtr = FindTreeNode(InSCSNode, InStartNodePtr->GetChildren()[i]);
					}
				}
			}
		}
	}

	return NodePtr;
}

FSCSEditorTreeNodePtrType SSCSEditor::FindTreeNode(const UActorComponent* InComponent, FSCSEditorTreeNodePtrType InStartNodePtr) const
{
	FSCSEditorTreeNodePtrType NodePtr;
	if(InComponent != NULL)
	{
		// Start at the scene root node if none was given
		if(!InStartNodePtr.IsValid())
		{
			InStartNodePtr = GetActorNode();
		}

		if(InStartNodePtr.IsValid())
		{
			// Check to see if the given component template matches the given tree node
			// 
			// For certain node types, GetOrCreateEditableComponentTemplate() will handle retrieving 
			// the "OverridenComponentTemplate" which may be what we're looking for in some 
			// cases; if not, then we fall back to just checking GetComponentTemplate()
			if (InStartNodePtr->GetOrCreateEditableComponentTemplate(GetBlueprint()) == InComponent)
			{
				NodePtr = InStartNodePtr;
			}
			else if (InStartNodePtr->GetComponentTemplate() == InComponent)
			{
				NodePtr = InStartNodePtr;
			}
			else
			{
				// Recursively search for the node in our child set
				NodePtr = InStartNodePtr->FindChild(InComponent);
				if(!NodePtr.IsValid())
				{
					for(int32 i = 0; i < InStartNodePtr->GetChildren().Num() && !NodePtr.IsValid(); ++i)
					{
						NodePtr = FindTreeNode(InComponent, InStartNodePtr->GetChildren()[i]);
					}
				}
			}
		}
	}

	return NodePtr;
}

FSCSEditorTreeNodePtrType SSCSEditor::FindTreeNode(const FName& InVariableOrInstanceName, FSCSEditorTreeNodePtrType InStartNodePtr) const
{
	FSCSEditorTreeNodePtrType NodePtr;
	if(InVariableOrInstanceName != NAME_None)
	{
		// Start at the root node if none was given
		if(!InStartNodePtr.IsValid())
		{
			InStartNodePtr = GetActorNode();
		}

		if(InStartNodePtr.IsValid())
		{
			FName ItemName = InStartNodePtr->GetNodeID();

			// Check to see if the given name matches the item name
			if(InVariableOrInstanceName == ItemName)
			{
				NodePtr = InStartNodePtr;
			}
			else
			{
				// Recursively search for the node in our child set
				NodePtr = InStartNodePtr->FindChild(InVariableOrInstanceName);
				if(!NodePtr.IsValid())
				{
					for(int32 i = 0; i < InStartNodePtr->GetChildren().Num() && !NodePtr.IsValid(); ++i)
					{
						NodePtr = FindTreeNode(InVariableOrInstanceName, InStartNodePtr->GetChildren()[i]);
					}
				}
			}
		}
	}

	return NodePtr;
}

void SSCSEditor::OnItemScrolledIntoView( FSCSEditorTreeNodePtrType InItem, const TSharedPtr<ITableRow>& InWidget)
{
	if(DeferredRenameRequest != NAME_None)
	{
		FName ItemName = InItem->GetNodeID();
		if(DeferredRenameRequest == ItemName)
		{
			DeferredRenameRequest = NAME_None;
			InItem->OnRequestRename(MoveTemp(DeferredOngoingCreateTransaction)); // Transfer responsibility to end the 'create + give initial name' transaction to the tree item if such transaction is ongoing.
		}
	}
}

void SSCSEditor::HandleItemDoubleClicked(FSCSEditorTreeNodePtrType InItem)
{
	// Notify that the selection has updated
	OnItemDoubleClicked.ExecuteIfBound(InItem);
}

void SSCSEditor::OnRenameComponent()
{
	OnRenameComponent(nullptr); // null means that the rename is not part of the creation process (create + give initial name).
}

void SSCSEditor::OnRenameComponent(TUniquePtr<FScopedTransaction> InComponentCreateTransaction)
{
	TArray< FSCSEditorTreeNodePtrType > SelectedItems = SCSTreeWidget->GetSelectedItems();

	// Should already be prevented from making it here.
	check(SelectedItems.Num() == 1);

	DeferredRenameRequest = SelectedItems[0]->GetNodeID();

	check(!DeferredOngoingCreateTransaction.IsValid()); // If this fails, something in the chain of responsibility failed to end the previous transaction.
	DeferredOngoingCreateTransaction = MoveTemp(InComponentCreateTransaction); // If a 'create + give initial name' transaction is ongoing, take responsibility of ending it until the selected item is scrolled into view.

	SCSTreeWidget->RequestScrollIntoView(SelectedItems[0]);

	if (DeferredOngoingCreateTransaction.IsValid() && !PostTickHandle.IsValid())
	{
		// Ensure the item will be scrolled into view during the frame (See explanation in OnPostTick()).
		PostTickHandle = FSlateApplication::Get().OnPostTick().AddSP(this, &SSCSEditor::OnPostTick);
	}
}

void SSCSEditor::OnPostTick(float)
{
	// If a 'create + give initial name' is ongoing and the transaction ownership was not transferred during the frame it was requested, it is most likely because the newly
	// created item could not be scrolled into view (should say 'teleported', the scrolling is not animated). The tree view will not put the item in view if the there is
	// no space left to display the item. (ex a splitter where all the display space is used by the other component). End the transaction before starting a new frame. The user
	// will not be able to rename on creation, the widget is likely not in view and cannot be edited anyway.
	DeferredOngoingCreateTransaction.Reset();

	// The post tick event handler is not required anymore.
	FSlateApplication::Get().OnPostTick().Remove(PostTickHandle);
	PostTickHandle.Reset();
}

bool SSCSEditor::CanRenameComponent() const
{
	if (!IsEditingAllowed())
	{
		return false;
	}

	// In addition to certain node types, don't allow nodes within a child actor template's hierarchy to be renamed
	TArray<FSCSEditorTreeNodePtrType> SelectedItems = SCSTreeWidget->GetSelectedItems();
	return SelectedItems.Num() == 1 && SelectedItems[0]->CanRename() && !FChildActorComponentEditorUtils::IsChildActorSubtreeNode(SelectedItems[0]);
}

void SSCSEditor::DepthFirstTraversal(const FSCSEditorTreeNodePtrType& InNodePtr, TSet<FSCSEditorTreeNodePtrType>& OutVisitedNodes, const TFunctionRef<void(const FSCSEditorTreeNodePtrType&)> InFunction) const
{
	if (InNodePtr.IsValid()
		&& ensureMsgf(!OutVisitedNodes.Contains(InNodePtr), TEXT("Already visited node: %s (Parent: %s)"), *InNodePtr->GetDisplayString(), InNodePtr->GetParent().IsValid() ? *InNodePtr->GetParent()->GetDisplayString() : TEXT("NULL")))
	{
		InFunction(InNodePtr);
		OutVisitedNodes.Add(InNodePtr);

		for (const FSCSEditorTreeNodePtrType& Child : InNodePtr->GetChildren())
		{
			DepthFirstTraversal(Child, OutVisitedNodes, InFunction);
		}
	}
}

void SSCSEditor::GetCollapsedNodes(const FSCSEditorTreeNodePtrType& InNodePtr, TSet<FSCSEditorTreeNodePtrType>& OutCollapsedNodes) const
{
	TSet<FSCSEditorTreeNodePtrType> VisitedNodes;
	DepthFirstTraversal(InNodePtr, VisitedNodes, [SCSTreeWidget = this->SCSTreeWidget, &OutCollapsedNodes](const FSCSEditorTreeNodePtrType& InNodePtr)
	{
		if (InNodePtr->GetChildren().Num() > 0 && !SCSTreeWidget->IsItemExpanded(InNodePtr))
		{
			OutCollapsedNodes.Add(InNodePtr);
		}
	});
}

EVisibility SSCSEditor::GetPromoteToBlueprintButtonVisibility() const
{
	return (UICustomization.IsValid() && UICustomization->HideBlueprintButtons())
		|| (EditorMode != EComponentEditorMode::ActorInstance) 
		|| (GetBlueprint() != nullptr)
		? EVisibility::Collapsed : EVisibility::Visible;
}

EVisibility SSCSEditor::GetEditBlueprintButtonVisibility() const
{
	return (UICustomization.IsValid() && UICustomization->HideBlueprintButtons())
		|| (EditorMode != EComponentEditorMode::ActorInstance)
		|| (GetBlueprint() == nullptr)
		? EVisibility::Collapsed : EVisibility::Visible;
}
<<<<<<< HEAD

EVisibility SSCSEditor::GetComponentClassComboButtonVisibility() const
{
	return (HideComponentClassCombo.Get() 
		|| (UICustomization.IsValid() && UICustomization->HideAddComponentButton())) 
		? EVisibility::Collapsed : EVisibility::Visible;
}

=======

EVisibility SSCSEditor::GetComponentClassComboButtonVisibility() const
{
	return (HideComponentClassCombo.Get() 
		|| (UICustomization.IsValid() && UICustomization->HideAddComponentButton())) 
		? EVisibility::Collapsed : EVisibility::Visible;
}

>>>>>>> 6bbb88c8
EVisibility SSCSEditor::GetComponentsTreeVisibility() const
{
	return (UICustomization.IsValid() && UICustomization->HideComponentsTree())
		? EVisibility::Collapsed : EVisibility::Visible;
}

EVisibility SSCSEditor::GetComponentsFilterBoxVisibility() const
{
	return (UICustomization.IsValid() && UICustomization->HideComponentsFilterBox())
		? EVisibility::Collapsed : EVisibility::Visible;
}

FText SSCSEditor::OnGetApplyChangesToBlueprintTooltip() const
{
	int32 NumChangedProperties = 0;

	AActor* Actor = GetActorContext();
	UBlueprint* Blueprint = (Actor != nullptr) ? Cast<UBlueprint>(Actor->GetClass()->ClassGeneratedBy) : nullptr;

	if(Actor != NULL && Blueprint != NULL && Actor->GetClass()->ClassGeneratedBy == Blueprint)
	{
		AActor* BlueprintCDO = Actor->GetClass()->GetDefaultObject<AActor>();
		if(BlueprintCDO != NULL)
		{
			const EditorUtilities::ECopyOptions::Type CopyOptions = (EditorUtilities::ECopyOptions::Type)(EditorUtilities::ECopyOptions::PreviewOnly|EditorUtilities::ECopyOptions::OnlyCopyEditOrInterpProperties|EditorUtilities::ECopyOptions::SkipInstanceOnlyProperties);
			NumChangedProperties += EditorUtilities::CopyActorProperties(Actor, BlueprintCDO, CopyOptions);
		}
		NumChangedProperties += Actor->GetInstanceComponents().Num();
	}


	if(NumChangedProperties == 0)
	{
		return LOCTEXT("DisabledPushToBlueprintDefaults_ToolTip", "Replaces the Blueprint's defaults with any altered property values.");
	}
	else if(NumChangedProperties > 1)
	{
		return FText::Format(LOCTEXT("PushToBlueprintDefaults_ToolTip", "Click to apply {0} changed properties to the Blueprint."), FText::AsNumber(NumChangedProperties));
	}
	else
	{
		return LOCTEXT("PushOneToBlueprintDefaults_ToolTip", "Click to apply 1 changed property to the Blueprint.");
	}
}

FText SSCSEditor::OnGetResetToBlueprintDefaultsTooltip() const
{
	int32 NumChangedProperties = 0;

	AActor* Actor = GetActorContext();
	UBlueprint* Blueprint = (Actor != nullptr) ? Cast<UBlueprint>(Actor->GetClass()->ClassGeneratedBy) : nullptr;
	if(Actor != NULL && Blueprint != NULL && Actor->GetClass()->ClassGeneratedBy == Blueprint)
	{
		AActor* BlueprintCDO = Actor->GetClass()->GetDefaultObject<AActor>();
		if(BlueprintCDO != NULL)
		{
			const EditorUtilities::ECopyOptions::Type CopyOptions = (EditorUtilities::ECopyOptions::Type)(EditorUtilities::ECopyOptions::PreviewOnly|EditorUtilities::ECopyOptions::OnlyCopyEditOrInterpProperties);
			NumChangedProperties += EditorUtilities::CopyActorProperties(BlueprintCDO, Actor, CopyOptions);
		}
		NumChangedProperties += Actor->GetInstanceComponents().Num();
	}

	if(NumChangedProperties == 0)
	{
		return LOCTEXT("DisabledResetBlueprintDefaults_ToolTip", "Resets altered properties back to their Blueprint default values.");
	}
	else if(NumChangedProperties > 1)
	{
		return FText::Format(LOCTEXT("ResetToBlueprintDefaults_ToolTip", "Click to reset {0} changed properties to their Blueprint default values."), FText::AsNumber(NumChangedProperties));
	}
	else
	{
		return LOCTEXT("ResetOneToBlueprintDefaults_ToolTip", "Click to reset 1 changed property to its Blueprint default value.");
	}
}

void SSCSEditor::OnOpenBlueprintEditor(bool bForceCodeEditing) const
{
	if (AActor* ActorInstance = GetActorContext())
	{
		if (UBlueprint* Blueprint = Cast<UBlueprint>(ActorInstance->GetClass()->ClassGeneratedBy))
		{
			if (bForceCodeEditing && (Blueprint->UbergraphPages.Num() > 0))
			{
				FKismetEditorUtilities::BringKismetToFocusAttentionOnObject(Blueprint->GetLastEditedUberGraph());
			}
			else
			{
				GEditor->GetEditorSubsystem<UAssetEditorSubsystem>()->OpenEditorForAsset(Blueprint);
			}
		}
	}
}

/** 
This struct saves and deselects all selected instanced components (from given actor), then finds them (in recreated actor instance, after compilation) and selects them again.
*/
struct FRestoreSelectedInstanceComponent
{
	TWeakObjectPtr<UClass> ActorClass;
	FName ActorName;
	TWeakObjectPtr<UObject> ActorOuter;

	struct FComponentKey
	{
		FName Name;
		TWeakObjectPtr<UClass> Class;

		FComponentKey(FName InName, UClass* InClass) : Name(InName), Class(InClass) {}
	};
	TArray<FComponentKey> ComponentKeys;

	FRestoreSelectedInstanceComponent()
		: ActorClass(nullptr)
		, ActorOuter(nullptr)
	{ }

	void Save(AActor* InActor)
	{
		check(InActor);
		ActorClass = InActor->GetClass();
		ActorName = InActor->GetFName();
		ActorOuter = InActor->GetOuter();

		check(GEditor);
		TArray<UActorComponent*> ComponentsToSaveAndDelesect;
		for (FSelectionIterator Iter = GEditor->GetSelectedComponentIterator(); Iter; ++Iter)
		{
			UActorComponent* Component = CastChecked<UActorComponent>(*Iter, ECastCheckedType::NullAllowed);
			if (Component && InActor->GetInstanceComponents().Contains(Component))
			{
				ComponentsToSaveAndDelesect.Add(Component);
			}
		}

		for (UActorComponent* Component : ComponentsToSaveAndDelesect)
		{
			USelection* SelectedComponents = GEditor->GetSelectedComponents();
			if (ensure(SelectedComponents))
			{
				ComponentKeys.Add(FComponentKey(Component->GetFName(), Component->GetClass()));
				SelectedComponents->Deselect(Component);
			}
		}
	}

	void Restore()
	{
		AActor* Actor = (ActorClass.IsValid() && ActorOuter.IsValid()) 
			? Cast<AActor>((UObject*)FindObjectWithOuter(ActorOuter.Get(), ActorClass.Get(), ActorName)) 
			: nullptr;
		if (Actor)
		{
			for (const FComponentKey& IterKey : ComponentKeys)
			{
				UActorComponent* const* ComponentPtr = Algo::FindByPredicate(Actor->GetComponents(), [&](UActorComponent* InComp)
				{
					return InComp && (InComp->GetFName() == IterKey.Name) && (InComp->GetClass() == IterKey.Class.Get());
				});
				if (ComponentPtr && *ComponentPtr)
				{
					check(GEditor);
					GEditor->SelectComponent(*ComponentPtr, true, false);
				}
			}
		}
	}
};

void SSCSEditor::OnApplyChangesToBlueprint() const
{
	AActor* Actor = GetActorContext();
	const UBlueprint* const Blueprint = (Actor != nullptr) ? Cast<UBlueprint>(Actor->GetClass()->ClassGeneratedBy) : nullptr;

	if (Actor != NULL && Blueprint != NULL && Actor->GetClass()->ClassGeneratedBy == Blueprint)
	{
		const FString ActorLabel = Actor->GetActorLabel();
<<<<<<< HEAD
		FRestoreSelectedInstanceComponent RestoreSelectedInstanceComponent;
		{
			const FScopedTransaction Transaction(LOCTEXT("PushToBlueprintDefaults_Transaction", "Apply Changes to Blueprint"));

			// The component selection state should be maintained
			GEditor->GetSelectedActors()->Modify();
			GEditor->GetSelectedComponents()->Modify();

			Actor->Modify();

			// Mark components that are either native or from the SCS as modified so they will be restored
			for (UActorComponent* ActorComponent : Actor->GetComponents())
			{
				if (ActorComponent && (ActorComponent->CreationMethod == EComponentCreationMethod::SimpleConstructionScript || ActorComponent->CreationMethod == EComponentCreationMethod::Native))
				{
					ActorComponent->Modify();
				}
			}

			// Perform the actual copy
			{
				AActor* BlueprintCDO = Actor->GetClass()->GetDefaultObject<AActor>();
				if (BlueprintCDO != NULL)
				{
					const EditorUtilities::ECopyOptions::Type CopyOptions = (EditorUtilities::ECopyOptions::Type)(EditorUtilities::ECopyOptions::OnlyCopyEditOrInterpProperties | EditorUtilities::ECopyOptions::PropagateChangesToArchetypeInstances | EditorUtilities::ECopyOptions::SkipInstanceOnlyProperties);
					NumChangedProperties = EditorUtilities::CopyActorProperties(Actor, BlueprintCDO, CopyOptions);
					const TArray<UActorComponent*>& InstanceComponents = Actor->GetInstanceComponents();
					if (InstanceComponents.Num() > 0)
					{
						RestoreSelectedInstanceComponent.Save(Actor);
						FKismetEditorUtilities::AddComponentsToBlueprint(Blueprint, InstanceComponents);
						NumChangedProperties += InstanceComponents.Num();
						Actor->ClearInstanceComponents(true);
					}
					if (NumChangedProperties > 0)
					{
						Actor = nullptr; // It is unsafe to use Actor after this point as it may have been reinstanced, so set it to null to make this obvious
					}
				}
			}

			if (NumChangedProperties > 0)
			{
				FBlueprintEditorUtils::MarkBlueprintAsModified(Blueprint);
				FKismetEditorUtilities::CompileBlueprint(Blueprint);
				RestoreSelectedInstanceComponent.Restore();
			}
		}
=======
		int32 NumChangedProperties = FKismetEditorUtilities::ApplyInstanceChangesToBlueprint(Actor);
>>>>>>> 6bbb88c8

		// Set up a notification record to indicate success/failure
		FNotificationInfo NotificationInfo(FText::GetEmpty());
		NotificationInfo.FadeInDuration = 1.0f;
		NotificationInfo.FadeOutDuration = 2.0f;
		NotificationInfo.bUseLargeFont = false;
		SNotificationItem::ECompletionState CompletionState;
		if (NumChangedProperties > 0)
		{
			if (NumChangedProperties > 1)
			{
				FFormatNamedArguments Args;
				Args.Add(TEXT("BlueprintName"), FText::FromName(Blueprint->GetFName()));
				Args.Add(TEXT("NumChangedProperties"), NumChangedProperties);
				Args.Add(TEXT("ActorName"), FText::FromString(ActorLabel));
				NotificationInfo.Text = FText::Format(LOCTEXT("PushToBlueprintDefaults_ApplySuccess", "Updated Blueprint {BlueprintName} ({NumChangedProperties} property changes applied from actor {ActorName})."), Args);
			}
			else
			{
				FFormatNamedArguments Args;
				Args.Add(TEXT("BlueprintName"), FText::FromName(Blueprint->GetFName()));
				Args.Add(TEXT("ActorName"), FText::FromString(ActorLabel));
				NotificationInfo.Text = FText::Format(LOCTEXT("PushOneToBlueprintDefaults_ApplySuccess", "Updated Blueprint {BlueprintName} (1 property change applied from actor {ActorName})."), Args);
			}
			CompletionState = SNotificationItem::CS_Success;
		}
		else
		{
			NotificationInfo.Text = LOCTEXT("PushToBlueprintDefaults_ApplyFailed", "No properties were copied");
			CompletionState = SNotificationItem::CS_Fail;
		}

		// Add the notification to the queue
		const TSharedPtr<SNotificationItem> Notification = FSlateNotificationManager::Get().AddNotification(NotificationInfo);
		Notification->SetCompletionState(CompletionState);
	}
}

void SSCSEditor::OnResetToBlueprintDefaults()
{
	int32 NumChangedProperties = 0;

	AActor* Actor = GetActorContext();
	UBlueprint* Blueprint = (Actor != nullptr) ? Cast<UBlueprint>(Actor->GetClass()->ClassGeneratedBy) : nullptr;

	if ((Actor != NULL) && (Blueprint != NULL) && (Actor->GetClass()->ClassGeneratedBy == Blueprint))
	{
		const FScopedTransaction Transaction(LOCTEXT("ResetToBlueprintDefaults_Transaction", "Reset to Class Defaults"));

		{
			AActor* BlueprintCDO = Actor->GetClass()->GetDefaultObject<AActor>();
			if (BlueprintCDO != NULL)
			{
				const EditorUtilities::ECopyOptions::Type CopyOptions = (EditorUtilities::ECopyOptions::Type)(EditorUtilities::ECopyOptions::OnlyCopyEditOrInterpProperties);
				NumChangedProperties = EditorUtilities::CopyActorProperties(BlueprintCDO, Actor, CopyOptions);
			}
			NumChangedProperties += Actor->GetInstanceComponents().Num();
			Actor->ClearInstanceComponents(true);
		}

		// Set up a notification record to indicate success/failure
		FNotificationInfo NotificationInfo(FText::GetEmpty());
		NotificationInfo.FadeInDuration = 1.0f;
		NotificationInfo.FadeOutDuration = 2.0f;
		NotificationInfo.bUseLargeFont = false;
		SNotificationItem::ECompletionState CompletionState;
		if (NumChangedProperties > 0)
		{
			if (NumChangedProperties > 1)
			{
				FFormatNamedArguments Args;
				Args.Add(TEXT("BlueprintName"), FText::FromName(Blueprint->GetFName()));
				Args.Add(TEXT("NumChangedProperties"), NumChangedProperties);
				Args.Add(TEXT("ActorName"), FText::FromString(Actor->GetActorLabel()));
				NotificationInfo.Text = FText::Format(LOCTEXT("ResetToBlueprintDefaults_ApplySuccess", "Reset {ActorName} ({NumChangedProperties} property changes applied from Blueprint {BlueprintName})."), Args);
			}
			else
			{
				FFormatNamedArguments Args;
				Args.Add(TEXT("BlueprintName"), FText::FromName(Blueprint->GetFName()));
				Args.Add(TEXT("ActorName"), FText::FromString(Actor->GetActorLabel()));
				NotificationInfo.Text = FText::Format(LOCTEXT("ResetOneToBlueprintDefaults_ApplySuccess", "Reset {ActorName} (1 property change applied from Blueprint {BlueprintName})."), Args);
			}
			CompletionState = SNotificationItem::CS_Success;
		}
		else
		{
			NotificationInfo.Text = LOCTEXT("ResetToBlueprintDefaults_Failed", "No properties were reset");
			CompletionState = SNotificationItem::CS_Fail;
		}

		UpdateTree();

		// Add the notification to the queue
		const TSharedPtr<SNotificationItem> Notification = FSlateNotificationManager::Get().AddNotification(NotificationInfo);
		Notification->SetCompletionState(CompletionState);
	}
}

void SSCSEditor::PromoteToBlueprint() const
{
	FCreateBlueprintFromActorDialog::OpenDialog(ECreateBlueprintFromActorMode::Subclass, GetActorContext());
}

FReply SSCSEditor::OnPromoteToBlueprintClicked()
{
	PromoteToBlueprint();
	return FReply::Handled();
}

/** Returns the Actor context for which we are viewing/editing the SCS.  Can return null.  Should not be cached as it may change from frame to frame. */
AActor* SSCSEditor::GetActorContext() const
{
	return ActorContext.Get(nullptr);
}

void SSCSEditor::SetItemExpansionRecursive(FSCSEditorTreeNodePtrType Model, bool bInExpansionState)
{
	SetNodeExpansionState(Model, bInExpansionState);
	for (const FSCSEditorTreeNodePtrType& Child : Model->GetChildren())
	{
		if (Child.IsValid())
		{
			SetItemExpansionRecursive(Child, bInExpansionState);
		}
	}
}

FText SSCSEditor::GetFilterText() const
{
	return FilterBox->GetText();
}

void SSCSEditor::OnFilterTextChanged(const FText& /*InFilterText*/)
{
	struct OnFilterTextChanged_Inner
	{
		static FSCSEditorTreeNodePtrType ExpandToFilteredChildren(SSCSEditor* SCSEditor, FSCSEditorTreeNodePtrType TreeNode)
		{
			FSCSEditorTreeNodePtrType NodeToFocus;

			const TArray<FSCSEditorTreeNodePtrType>& Children = TreeNode->GetChildren();
			// iterate backwards so we select from the top down
			for (int32 ChildIndex = Children.Num() - 1; ChildIndex >= 0; --ChildIndex)
			{
				const FSCSEditorTreeNodePtrType& Child = Children[ChildIndex];
				// Don't attempt to focus a separator or filtered node
				if ((Child->GetNodeType() != FSCSEditorTreeNode::SeparatorNode) && !Child->IsFlaggedForFiltration())
				{
					SCSEditor->SetNodeExpansionState(TreeNode, /*bIsExpanded =*/true);
					NodeToFocus = ExpandToFilteredChildren(SCSEditor, Child);
				}
			}

			if (!NodeToFocus.IsValid() && !TreeNode->IsFlaggedForFiltration())
			{
				NodeToFocus = TreeNode;
			}
			return NodeToFocus;
		}
	};

	FSCSEditorTreeNodePtrType NewSelection;
	// iterate backwards so we select from the top down
	for (int32 ComponentIndex = RootNodes.Num() - 1; ComponentIndex >= 0; --ComponentIndex)
	{
		FSCSEditorTreeNodePtrType Node = RootNodes[ComponentIndex];

		bool bIsRootVisible = !RefreshFilteredState(Node, true);
		SCSTreeWidget->SetItemExpansion(Node, bIsRootVisible);
		if (bIsRootVisible)
		{
			if (!GetFilterText().IsEmpty())
			{
				NewSelection = OnFilterTextChanged_Inner::ExpandToFilteredChildren(this, Node);
			}
		}
	}

	if (!NewSelection.IsValid() && RootNodes.Num() > 0)
	{
		NewSelection = RootNodes[0];
	}
	
	if (NewSelection.IsValid() && !SCSTreeWidget->IsItemSelected(NewSelection))
	{
		SelectNode(NewSelection, /*IsCntrlDown =*/false);
	}
	
	UpdateTree(/*bRegenerateTreeNodes =*/false);
}

bool SSCSEditor::RefreshFilteredState(FSCSEditorTreeNodePtrType TreeNode, bool bRecursive)
{
	const UClass* FilterType = GetComponentTypeFilterToApply();

	FString FilterText = FText::TrimPrecedingAndTrailing( GetFilterText() ).ToString();
	TArray<FString> FilterTerms;
	FilterText.ParseIntoArray(FilterTerms, TEXT(" "), /*CullEmpty =*/true);

	TreeNode->RefreshFilteredState(FilterType, FilterTerms, bRecursive);
	return TreeNode->IsFlaggedForFiltration();
}

void SSCSEditor::SetUICustomization(TSharedPtr<ISCSEditorUICustomization> InUICustomization)
{
	UICustomization = InUICustomization;

	UpdateTree(true /*bRegenerateTreeNodes*/);
}

TSubclassOf<UActorComponent> SSCSEditor::GetComponentTypeFilterToApply() const
{
	TSubclassOf<UActorComponent> ComponentType = UICustomization.IsValid() ? UICustomization->GetComponentTypeFilter() : nullptr;
	if (!ComponentType)
	{
		ComponentType = ComponentTypeFilter.Get();
	}
	return ComponentType;
}

<<<<<<< HEAD
=======
PRAGMA_ENABLE_DEPRECATION_WARNINGS

>>>>>>> 6bbb88c8
#undef LOCTEXT_NAMESPACE<|MERGE_RESOLUTION|>--- conflicted
+++ resolved
@@ -85,10 +85,7 @@
 #include "ISCSEditorUICustomization.h"
 
 #include "Logging/MessageLog.h"
-<<<<<<< HEAD
-=======
 #include "SPositiveActionButton.h"
->>>>>>> 6bbb88c8
 
 #define LOCTEXT_NAMESPACE "SSCSEditor"
 
@@ -2143,8 +2140,6 @@
 	}
 }
 
-<<<<<<< HEAD
-=======
 FText SSCS_RowWidget::GetComponentEditorOnlyTooltipText() const
 {
 	FText ComponentType = LOCTEXT("ComponentEditorOnlyFalse", "False");
@@ -2168,7 +2163,6 @@
 	return ComponentType;
 }
 
->>>>>>> 6bbb88c8
 FText SSCS_RowWidget::GetIntroducedInToolTipText() const
 {
 	FText IntroducedInTooltip = LOCTEXT("IntroducedInThisBPTooltip", "this class");
@@ -2879,11 +2873,7 @@
 {
 	// If we find a match, calculate its new position relative to the scene root component instance in its current scene
 	FTransform ComponentToWorld(SceneComponentTemplate->GetRelativeRotation(), SceneComponentTemplate->GetRelativeLocation(), SceneComponentTemplate->GetRelativeScale3D());
-<<<<<<< HEAD
-	FTransform ParentToWorld = SceneComponentTemplate->GetAttachSocketName() != NAME_None ? ParentSceneComponent->GetSocketTransform(SceneComponentTemplate->GetAttachSocketName(), RTS_World) : ParentSceneComponent->GetComponentToWorld();
-=======
 	FTransform ParentToWorld = (SceneComponentTemplate->GetAttachSocketName() != NAME_None) ? ParentSceneComponent->GetSocketTransform(SceneComponentTemplate->GetAttachSocketName(), RTS_World) : ParentSceneComponent->GetComponentToWorld();
->>>>>>> 6bbb88c8
 	FTransform RelativeTM = ComponentToWorld.GetRelativeTransform(ParentToWorld);
 
 	// Store new relative location value (if not set to absolute)
@@ -3994,13 +3984,6 @@
 
 	HideComponentClassCombo = InArgs._HideComponentClassCombo;
 	ComponentTypeFilter = InArgs._ComponentTypeFilter;
-<<<<<<< HEAD
-
-	USCSEditorExtensionContext* ExtensionContext = NewObject<USCSEditorExtensionContext>();
-	ExtensionContext->SCSEditor = SharedThis(this);
-	ExtensionContext->AddToRoot();
-=======
->>>>>>> 6bbb88c8
 
 	USCSEditorExtensionContext* ExtensionContext = NewObject<USCSEditorExtensionContext>();
 	ExtensionContext->SCSEditor = SharedThis(this);
@@ -4012,138 +3995,6 @@
 	.Padding(0,0,4,0)
 	.AutoWidth()
 	[
-<<<<<<< HEAD
-		SNew(SVerticalBox)
-
-		+ SVerticalBox::Slot()
-		.AutoHeight()
-		.VAlign(VAlign_Top)
-		.Padding(0)
-		[
-			SNew(SBorder)
-			.Padding(0)
-			.BorderImage(FEditorStyle::GetBrush("DetailsView.CategoryTop"))
-			.AddMetaData<FTagMetaData>(FTagMetaData(TEXT("ComponentsPanel")))
-			.BorderBackgroundColor( FLinearColor( .6,.6,.6, 1.0f ) )
-			[
-				SAssignNew(HeaderBox, SVerticalBox)
-					+ SVerticalBox::Slot()
-						.AutoHeight()
-						.VAlign(VAlign_Top)
-					[
-						SAssignNew(ButtonBox, SHorizontalBox)
-
-						+ SHorizontalBox::Slot()
-						.Padding( 3.0f, 3.0f )
-						.AutoWidth()
-						.HAlign(HAlign_Left)
-						[
-							SNew(SComponentClassCombo)
-							.AddMetaData<FTagMetaData>(FTagMetaData(TEXT("Actor.AddComponent")))
-							.Visibility(this, &SSCSEditor::GetComponentClassComboButtonVisibility)
-							.OnComponentClassSelected(this, &SSCSEditor::PerformComboAddClass)
-							.ToolTipText(LOCTEXT("AddComponent_Tooltip", "Adds a new component to this actor"))
-							.IsEnabled(AllowEditing)
-						]
-
-						+ SHorizontalBox::Slot()
-						.Padding(0)
-						.AutoWidth()
-						[
-							SAssignNew(ExtensionPanel, SExtensionPanel)
-							.ExtensionPanelID("SCSEditor.NextToAddComponentButton")
-							.ExtensionContext(ExtensionContext)
-						]
-
-						//
-						// horizontal slot index #2 => reserved for BP-editor search bar (see 'ButtonBox' and 'SearchBarHorizontalSlotIndex' usage below)
-
-						+ SHorizontalBox::Slot()
-						.FillWidth(1.0f)
-						.HAlign(HAlign_Right)
-						.Padding( 3.0f, 3.0f )
-						[
-							SNew( SButton )
-							.AddMetaData<FTagMetaData>(FTagMetaData(TEXT("Actor.ConvertToBlueprint")))
-							.Visibility( this, &SSCSEditor::GetPromoteToBlueprintButtonVisibility )
-							.OnClicked( this, &SSCSEditor::OnPromoteToBlueprintClicked )
-							.ButtonStyle(FEditorStyle::Get(), "FlatButton.Primary")
-							.ContentPadding(FMargin(10,0))
-							.ToolTip(IDocumentation::Get()->CreateToolTip(
-								LOCTEXT("PromoteToBluerprintTooltip","Converts this actor into a reusable Blueprint Class that can have script behavior" ),
-								NULL,
-								TEXT("Shared/LevelEditor"),
-								TEXT("ConvertToBlueprint")))
-							[
-								SNew(SHorizontalBox)
-								.Clipping(EWidgetClipping::ClipToBounds)
-						
-								+ SHorizontalBox::Slot()
-								.VAlign(VAlign_Center)
-								.Padding(3.f)
-								.AutoWidth()
-								[
-									SNew(STextBlock)
-									.TextStyle(FEditorStyle::Get(), "ContentBrowser.TopBar.Font")
-									.Font( FEditorStyle::Get().GetFontStyle( "FontAwesome.10" ) )
-									.Text( FEditorFontGlyphs::Cogs )
-								]
-
-								+ SHorizontalBox::Slot()
-								.VAlign(VAlign_Center)
-								.Padding(3.f)
-								.AutoWidth()
-								[
-									SNew(STextBlock)
-									.TextStyle(FEditorStyle::Get(), "ContentBrowser.TopBar.Font")
-									//.Text( LOCTEXT("PromoteToBlueprint", "Add Script") )
-									.Text(LOCTEXT("PromoteToBlueprint", "Blueprint/Add Script"))
-								]
-							]
-						]
-						+ SHorizontalBox::Slot()
-						.FillWidth(1.0f)
-						.Padding( 3.0f, 3.0f )
-						.HAlign(HAlign_Right)
-						.Padding(3.0f, 3.0f)
-						[
-							SNew(SComboButton)
-							.AddMetaData<FTagMetaData>(FTagMetaData(TEXT("Actor.EditBlueprint")))
-							.Visibility(this, &SSCSEditor::GetEditBlueprintButtonVisibility)
-							.ContentPadding(FMargin(10, 0))
-							.ComboButtonStyle(FEditorStyle::Get(), "ToolbarComboButton")
-							.ButtonStyle(FEditorStyle::Get(), "FlatButton.Primary")
-							.ForegroundColor(FLinearColor::White)
-							.ButtonContent()
-							[
-								SNew( SHorizontalBox )
-								.Clipping(EWidgetClipping::ClipToBounds)
-
-								+ SHorizontalBox::Slot()
-								.AutoWidth()
-								.VAlign(VAlign_Center)
-								.Padding(3.f)
-								[
-									SNew(STextBlock)
-									.TextStyle(FEditorStyle::Get(), "ContentBrowser.TopBar.Font")
-									.Font(FEditorStyle::Get().GetFontStyle("FontAwesome.10"))
-									.Text(FEditorFontGlyphs::Cogs)
-								]
-						
-								+ SHorizontalBox::Slot()
-								[
-									SNew(STextBlock)
-									.TextStyle(FEditorStyle::Get(), "ContentBrowser.TopBar.Font")
-									.Text(LOCTEXT("EditBlueprint", "Edit Blueprint"))
-								]
-							]
-							.MenuContent()
-							[
-								EditBlueprintMenuBuilder.MakeWidget()
-							]
-						]
-					]
-=======
 		SNew(SComponentClassCombo)
 		.AddMetaData<FTagMetaData>(FTagMetaData(TEXT("Actor.AddComponent")))
 		.Visibility(HideComponentClassCombo.Get() ? EVisibility::Hidden : EVisibility::Visible)
@@ -4162,7 +4013,6 @@
 	]
 	//
 	// horizontal slot index #2 => reserved for BP-editor search bar (see 'ButtonBox' and 'SearchBarHorizontalSlotIndex' usage below)
->>>>>>> 6bbb88c8
 
 	+ SHorizontalBox::Slot()
 	.VAlign(VAlign_Center)
@@ -4212,44 +4062,20 @@
 		.AddMetaData<FTagMetaData>(FTagMetaData(TEXT("ComponentsPanel")))
 		.Visibility(this, &SSCSEditor::GetComponentsTreeVisibility)
 		[
-<<<<<<< HEAD
-			SNew(SBorder)
-			.Padding(2.0f)
-			.BorderImage(FEditorStyle::GetBrush("SCSEditor.TreePanel"))
-			.AddMetaData<FTagMetaData>(FTagMetaData(TEXT("ComponentsPanel")))
-			.Visibility(this, &SSCSEditor::GetComponentsTreeVisibility)
-			[
-				SCSTreeWidget.ToSharedRef()
-			]
-=======
 			SCSTreeWidget.ToSharedRef()
->>>>>>> 6bbb88c8
 		]
 	];
 
 	// Only insert the buttons and search bar in the Blueprints version
 	if (bInlineSearchBarWithButtons) // Blueprints
 	{
-<<<<<<< HEAD
-		static const int32 SearchBarHorizontalSlotIndex = 2;
-
-		ButtonBox->InsertSlot(SearchBarHorizontalSlotIndex)
-=======
 		ButtonBox->AddSlot()
->>>>>>> 6bbb88c8
 			.FillWidth(1.0f)
 			.VAlign(VAlign_Center)
 			.Padding(3.0f, 3.0f)
 		[
 			SearchBar.ToSharedRef()
 		];
-<<<<<<< HEAD
-	}
-	else
-	{
-		static const int32 SearchBarVerticalSlotIndex = 1;
-=======
->>>>>>> 6bbb88c8
 
 		HeaderBox->AddSlot()
 			.VAlign(VAlign_Center)
@@ -4282,14 +4108,11 @@
 		ExtensionContext->RemoveFromRoot();
 	}
 }
-<<<<<<< HEAD
-=======
 
 TSharedPtr<SWidget> SSCSEditor::GetToolButtonsBox()
 {
 	return ButtonBox;	
 }
->>>>>>> 6bbb88c8
 
 void SSCSEditor::OnLevelComponentRequestRename(const UActorComponent* InComponent)
 {
@@ -4948,11 +4771,7 @@
 
 					for(int32 StackIndex = ParentBPStack.Num() - 1; StackIndex >= 0; --StackIndex)
 					{
-<<<<<<< HEAD
-						USimpleConstructionScript* ParentSCS = ParentBPStack[StackIndex] ? ParentBPStack[StackIndex]->SimpleConstructionScript : nullptr;
-=======
 						USimpleConstructionScript* ParentSCS = ParentBPStack[StackIndex] ? ParentBPStack[StackIndex]->SimpleConstructionScript.Get() : nullptr;
->>>>>>> 6bbb88c8
 						if (ParentSCS)
 						{
 							// Attempt to locate an SCS node with a variable name that matches the name of the given component
@@ -5152,11 +4971,7 @@
 		// Add the full SCS tree node hierarchy (including SCS nodes inherited from parent blueprints)
 		for (int32 StackIndex = ParentBPStack.Num() - 1; StackIndex >= 0; --StackIndex)
 		{
-<<<<<<< HEAD
-			USimpleConstructionScript* ParentSCS = ParentBPStack[StackIndex] ? ParentBPStack[StackIndex]->SimpleConstructionScript : nullptr;
-=======
 			USimpleConstructionScript* ParentSCS = ParentBPStack[StackIndex] ? ParentBPStack[StackIndex]->SimpleConstructionScript.Get() : nullptr;
->>>>>>> 6bbb88c8
 			if (ParentSCS)
 			{
 				for (USCS_Node* SCS_Node : ParentSCS->GetRootNodes())
@@ -6837,7 +6652,6 @@
 		{
 			// Do the expansion as a normal actor subtree
 			BuildSubTreeForActorNode(ChildActorNodePtr);
-<<<<<<< HEAD
 
 			// Check to see if we should include the child actor node within the tree view
 			const bool bShowChildActorNodeInTreeView = FChildActorComponentEditorUtils::ShouldShowChildActorNodeInTreeView(ChildActorComponent, DefaultVisOverride);
@@ -6862,32 +6676,6 @@
 				}
 			}
 
-=======
-
-			// Check to see if we should include the child actor node within the tree view
-			const bool bShowChildActorNodeInTreeView = FChildActorComponentEditorUtils::ShouldShowChildActorNodeInTreeView(ChildActorComponent, DefaultVisOverride);
-			if (bShowChildActorNodeInTreeView)
-			{
-				// Add the child actor node into the tree view
-				InNodePtr->AddChild(ChildActorNodePtr);
-				RefreshFilteredState(ChildActorNodePtr, false);
-			}
-			else
-			{
-				// Add the child actor's subtree into the tree view
-				TArray<FSCSEditorTreeNodePtrType> Children = ChildActorNodePtr->GetChildren();
-				for (const FSCSEditorTreeNodePtrType& ChildNode : Children)
-				{
-					// Remove the child actor node as the visible root in the tree view, and replace it with the given node
-					ChildActorNodePtr->RemoveChild(ChildNode);
-					InNodePtr->AddChild(ChildNode);
-
-					// Restore the subtree's actor root to indicate that it's still a child actor expansion in the tree view
-					ChildNode->SetActorRootNode(ChildActorNodePtr);
-				}
-			}
-
->>>>>>> 6bbb88c8
 			// Expand the given parent to reveal the child actor node and/or its subtree
 			SCSTreeWidget->SetItemExpansion(InNodePtr, true);
 		}
@@ -7126,7 +6914,6 @@
 		|| (GetBlueprint() == nullptr)
 		? EVisibility::Collapsed : EVisibility::Visible;
 }
-<<<<<<< HEAD
 
 EVisibility SSCSEditor::GetComponentClassComboButtonVisibility() const
 {
@@ -7135,16 +6922,6 @@
 		? EVisibility::Collapsed : EVisibility::Visible;
 }
 
-=======
-
-EVisibility SSCSEditor::GetComponentClassComboButtonVisibility() const
-{
-	return (HideComponentClassCombo.Get() 
-		|| (UICustomization.IsValid() && UICustomization->HideAddComponentButton())) 
-		? EVisibility::Collapsed : EVisibility::Visible;
-}
-
->>>>>>> 6bbb88c8
 EVisibility SSCSEditor::GetComponentsTreeVisibility() const
 {
 	return (UICustomization.IsValid() && UICustomization->HideComponentsTree())
@@ -7322,58 +7099,7 @@
 	if (Actor != NULL && Blueprint != NULL && Actor->GetClass()->ClassGeneratedBy == Blueprint)
 	{
 		const FString ActorLabel = Actor->GetActorLabel();
-<<<<<<< HEAD
-		FRestoreSelectedInstanceComponent RestoreSelectedInstanceComponent;
-		{
-			const FScopedTransaction Transaction(LOCTEXT("PushToBlueprintDefaults_Transaction", "Apply Changes to Blueprint"));
-
-			// The component selection state should be maintained
-			GEditor->GetSelectedActors()->Modify();
-			GEditor->GetSelectedComponents()->Modify();
-
-			Actor->Modify();
-
-			// Mark components that are either native or from the SCS as modified so they will be restored
-			for (UActorComponent* ActorComponent : Actor->GetComponents())
-			{
-				if (ActorComponent && (ActorComponent->CreationMethod == EComponentCreationMethod::SimpleConstructionScript || ActorComponent->CreationMethod == EComponentCreationMethod::Native))
-				{
-					ActorComponent->Modify();
-				}
-			}
-
-			// Perform the actual copy
-			{
-				AActor* BlueprintCDO = Actor->GetClass()->GetDefaultObject<AActor>();
-				if (BlueprintCDO != NULL)
-				{
-					const EditorUtilities::ECopyOptions::Type CopyOptions = (EditorUtilities::ECopyOptions::Type)(EditorUtilities::ECopyOptions::OnlyCopyEditOrInterpProperties | EditorUtilities::ECopyOptions::PropagateChangesToArchetypeInstances | EditorUtilities::ECopyOptions::SkipInstanceOnlyProperties);
-					NumChangedProperties = EditorUtilities::CopyActorProperties(Actor, BlueprintCDO, CopyOptions);
-					const TArray<UActorComponent*>& InstanceComponents = Actor->GetInstanceComponents();
-					if (InstanceComponents.Num() > 0)
-					{
-						RestoreSelectedInstanceComponent.Save(Actor);
-						FKismetEditorUtilities::AddComponentsToBlueprint(Blueprint, InstanceComponents);
-						NumChangedProperties += InstanceComponents.Num();
-						Actor->ClearInstanceComponents(true);
-					}
-					if (NumChangedProperties > 0)
-					{
-						Actor = nullptr; // It is unsafe to use Actor after this point as it may have been reinstanced, so set it to null to make this obvious
-					}
-				}
-			}
-
-			if (NumChangedProperties > 0)
-			{
-				FBlueprintEditorUtils::MarkBlueprintAsModified(Blueprint);
-				FKismetEditorUtilities::CompileBlueprint(Blueprint);
-				RestoreSelectedInstanceComponent.Restore();
-			}
-		}
-=======
 		int32 NumChangedProperties = FKismetEditorUtilities::ApplyInstanceChangesToBlueprint(Actor);
->>>>>>> 6bbb88c8
 
 		// Set up a notification record to indicate success/failure
 		FNotificationInfo NotificationInfo(FText::GetEmpty());
@@ -7595,9 +7321,6 @@
 	return ComponentType;
 }
 
-<<<<<<< HEAD
-=======
 PRAGMA_ENABLE_DEPRECATION_WARNINGS
 
->>>>>>> 6bbb88c8
 #undef LOCTEXT_NAMESPACE