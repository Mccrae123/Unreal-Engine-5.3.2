--- conflicted
+++ resolved
@@ -2662,13 +2662,10 @@
 					SCS_Node->AttachToName = NAME_None;
 				}
 
-<<<<<<< HEAD
-=======
 				// Cache the current relative location and rotation values (for propagation)
 				const FVector OldRelativeLocation = SceneComponentTemplate->RelativeLocation;
 				const FRotator OldRelativeRotation = SceneComponentTemplate->RelativeRotation;
 
->>>>>>> aaefee4c
 				// Reset the relative transform (location and rotation only; scale is preserved)
 				SceneComponentTemplate->SetRelativeLocation(FVector::ZeroVector);
 				SceneComponentTemplate->SetRelativeRotation(FRotator::ZeroRotator);
@@ -2685,13 +2682,10 @@
 						// Detach from root (keeping world transform, except for scale)
 						SceneComponentInstance->DetachFromComponent(DetachmentTransformRules);
 
-<<<<<<< HEAD
-=======
 						// Propagate the default relative location & rotation reset from the template to the instance
 						FComponentEditorUtils::ApplyDefaultValueChange(SceneComponentInstance, SceneComponentInstance->RelativeLocation, OldRelativeLocation, SceneComponentTemplate->RelativeLocation);
 						FComponentEditorUtils::ApplyDefaultValueChange(SceneComponentInstance, SceneComponentInstance->RelativeRotation, OldRelativeRotation, SceneComponentTemplate->RelativeRotation);
 
->>>>>>> aaefee4c
 						// Must also reset the root component here, so that RerunConstructionScripts() will cache the correct root component instance data
 						AActor* Owner = SceneComponentInstance->GetOwner();
 						if (Owner)
