// Copyright Epic Games, Inc. All Rights Reserved.


#include "SMyBlueprint.h"
#include "UObject/UObjectHash.h"
#include "UObject/UObjectIterator.h"
#include "Framework/MultiBox/MultiBoxBuilder.h"
#include "Framework/Application/SlateApplication.h"
#include "Widgets/Images/SImage.h"
#include "Widgets/Input/SButton.h"
#include "Widgets/Input/SComboButton.h"
#include "Settings/EditorExperimentalSettings.h"
#include "Engine/MemberReference.h"
#include "Components/TimelineComponent.h"
#include "Engine/TimelineTemplate.h"
#include "Dialogs/Dialogs.h"
#include "Kismet2/KismetEditorUtilities.h"
#include "EdGraphSchema_K2.h"
#include "K2Node_AddComponent.h"
#include "K2Node_Event.h"
#include "K2Node_CallFunction.h"
#include "K2Node_Tunnel.h"
#include "K2Node_Composite.h"
#include "K2Node_CreateDelegate.h"
#include "K2Node_CustomEvent.h"
#include "K2Node_FunctionEntry.h"
#include "K2Node_EventNodeInterface.h"
#include "ScopedTransaction.h"
#include "HAL/PlatformApplicationMisc.h"

#include "DetailLayoutBuilder.h"

#include "SKismetInspector.h"
#include "SSCSEditor.h"
#include "GraphEditorDragDropAction.h"
#include "BPFunctionDragDropAction.h"
#include "BPVariableDragDropAction.h"
#include "BPDelegateDragDropAction.h"
#include "SBlueprintPalette.h"
#include "BlueprintEditorCommands.h"
#include "GraphEditorActions.h"

#include "AnimationGraph.h"


#include "SBlueprintEditorToolbar.h"

#include "Kismet2/BlueprintEditorUtils.h"
#include "ObjectEditorUtils.h"
#include "GraphEditor/Private/GraphActionNode.h"
#include "SourceCodeNavigation.h"
#include "EditorCategoryUtils.h"
#include "Widgets/Input/SSearchBox.h"
#include "Framework/Commands/GenericCommands.h"

#include "BlueprintEditorSettings.h"
#include "SReplaceNodeReferences.h"
#include "ReplaceNodeReferencesHelper.h"
#include "Animation/AnimClassInterface.h"

#include "BPGraphClipboardData.h"

#define LOCTEXT_NAMESPACE "MyBlueprint"

//////////////////////////////////////////////////////////////////////////

// Magic values to differentiate Variables and Graphs on the clipboard
static const TCHAR* VAR_PREFIX = TEXT("BPVar");
static const TCHAR* GRAPH_PREFIX = TEXT("BPGraph");

//////////////////////////////////////////////////////////////////////////

void FMyBlueprintCommands::RegisterCommands() 
{
	UI_COMMAND( OpenGraph, "Open Graph", "Opens up this function, macro, or event graph's graph panel up.", EUserInterfaceActionType::Button, FInputChord() );
	UI_COMMAND( OpenGraphInNewTab, "Open in New Tab", "Opens up this function, macro, or event graph's graph panel up in a new tab. Hold down Ctrl and double click for shortcut.", EUserInterfaceActionType::Button, FInputChord() );
	UI_COMMAND( FocusNode, "Focus", "Focuses on the associated node", EUserInterfaceActionType::Button, FInputChord() );
	UI_COMMAND( FocusNodeInNewTab, "Focus in New Tab", "Focuses on the associated node in a new tab", EUserInterfaceActionType::Button, FInputChord() );
	UI_COMMAND( ImplementFunction, "Implement event", "Implements this overridable function as a new event.", EUserInterfaceActionType::Button, FInputChord() );
	UI_COMMAND( DeleteEntry, "Delete", "Deletes this function or variable from this blueprint.", EUserInterfaceActionType::Button, FInputChord(EKeys::Platform_Delete));
	UI_COMMAND( PasteVariable, "Paste Variable", "Pastes the variable to this blueprint.", EUserInterfaceActionType::Button, FInputChord());
	UI_COMMAND( PasteLocalVariable, "Paste Local Variable", "Pastes the variable to this scope.", EUserInterfaceActionType::Button, FInputChord());
	UI_COMMAND( PasteFunction, "Paste Function", "Pastes the function to this blueprint.", EUserInterfaceActionType::Button, FInputChord());
	UI_COMMAND( PasteMacro, "Paste Macro", "Pastes the macro to this blueprint.", EUserInterfaceActionType::Button, FInputChord());
	UI_COMMAND( GotoNativeVarDefinition, "Goto Code Definition", "Goto the native code definition of this variable", EUserInterfaceActionType::Button, FInputChord() );
	UI_COMMAND( MoveToParent, "Move to Parent Class", "Moves the variable to its parent class", EUserInterfaceActionType::Button, FInputChord() );
}

//////////////////////////////////////////////////////////////////////////

class FMyBlueprintCategoryDragDropAction : public FGraphEditorDragDropAction
{
public:
	DRAG_DROP_OPERATOR_TYPE(FMyBlueprintCategoryDragDropAction, FGraphEditorDragDropAction)

	virtual void HoverTargetChanged() override
	{
		const FSlateBrush* StatusSymbol = FEditorStyle::GetBrush(TEXT("NoBrush")); 
		FText Message = DraggedCategory;

		FFormatNamedArguments Args;
		Args.Add(TEXT("DraggedCategory"), DraggedCategory);

		if (!HoveredCategoryName.IsEmpty())
		{
			if(HoveredCategoryName.EqualTo(DraggedCategory))
			{
				StatusSymbol = FEditorStyle::GetBrush(TEXT("Graph.ConnectorFeedback.Error"));

				
				Message = FText::Format( LOCTEXT("MoveCatOverSelf", "Cannot insert category '{DraggedCategory}' before itself."), Args );
			}
			else
			{
				StatusSymbol = FEditorStyle::GetBrush(TEXT("Graph.ConnectorFeedback.OK"));
				Args.Add(TEXT("HoveredCategory"), HoveredCategoryName);
				Message = FText::Format( LOCTEXT("MoveCatOK", "Move category '{DraggedCategory}' before '{HoveredCategory}'"), Args );
			}
		}
		else if (HoveredAction.IsValid())
		{
			StatusSymbol = FEditorStyle::GetBrush(TEXT("Graph.ConnectorFeedback.Error"));
			Message = LOCTEXT("MoveCatOverAction", "Can only insert before another category.");
		}
		else
		{
			StatusSymbol = FEditorStyle::GetBrush(TEXT("Graph.ConnectorFeedback.Error"));
			Message = FText::Format(LOCTEXT("MoveCatAction", "Moving category '{DraggedCategory}'"), Args);
		}

		SetSimpleFeedbackMessage(StatusSymbol, FLinearColor::White, Message);
	}
	
	virtual FReply DroppedOnCategory(FText OnCategory) override
	{
		// Get MyBlueprint via MyBlueprintPtr
		TSharedPtr<SMyBlueprint> MyBlueprint = MyBlueprintPtr.Pin();
		if(MyBlueprint.IsValid())
		{
			// Move the category in the blueprint category sort list
			MyBlueprint->MoveCategoryBeforeCategory( DraggedCategory, OnCategory );
		}

		return FReply::Handled();
	}

	static TSharedRef<FMyBlueprintCategoryDragDropAction> New(const FText& InCategory, TSharedPtr<SMyBlueprint> InMyBlueprint)
	{
		TSharedRef<FMyBlueprintCategoryDragDropAction> Operation = MakeShareable(new FMyBlueprintCategoryDragDropAction);
		Operation->DraggedCategory = InCategory;
		Operation->MyBlueprintPtr = InMyBlueprint;
		Operation->Construct();
		return Operation;
	}

	/** Category we were dragging */
	FText DraggedCategory;
	/** MyBlueprint widget we dragged from */
	TWeakPtr<SMyBlueprint>	MyBlueprintPtr;
};

//////////////////////////////////////////////////////////////////////////
// FGraphActionSort

// Helper structure to aid category sorting
struct FGraphActionSort
{
public:
	FGraphActionSort(TArray<FName>& BlueprintCategorySorting)
		: bCategoriesModified(false)
		, CategorySortIndices(BlueprintCategorySorting)
	{
		CategoryUsage.Init(0, CategorySortIndices.Num());
	}

	void AddAction(const FString& Category, TSharedPtr<FEdGraphSchemaAction> Action)
	{
		// Find root category
		int32 RootCategoryDelim = Category.Find(TEXT("|"));
		FName RootCategory = RootCategoryDelim == INDEX_NONE ? *Category : *Category.Left(RootCategoryDelim);
		// Get root sort index
		const int32 SortIndex = GetSortIndex(RootCategory) + Action->GetSectionID();

		SortedActions.Add(SortIndex, Action);
	}

	void AddAction(TSharedPtr<FEdGraphSchemaAction> Action)
	{
		const FString UserCategoryName = FEditorCategoryUtils::GetCategoryDisplayString(Action->GetCategory().ToString());
		AddAction(UserCategoryName, Action);
	}

	void GetAllActions(FGraphActionListBuilderBase& OutActions)
	{
		SortedActions.KeySort(TLess<int32>());

		for (const auto& Iter : SortedActions)
		{
			OutActions.AddAction(Iter.Value);
		}
	}

	void CleanupCategories()
	{
		// Scrub unused categories from the blueprint
		if (bCategoriesModified)
		{
			for (int32 CategoryIdx = CategoryUsage.Num() - 1; CategoryIdx >= 0; CategoryIdx--)
			{
				if (CategoryUsage[CategoryIdx] == 0)
				{
					CategorySortIndices.RemoveAt(CategoryIdx);
				}
			}
			bCategoriesModified = false;
		}
	}

private:
	const int32 GetSortIndex(FName Category)
	{
		int32 SortIndex = CategorySortIndices.Find(Category);

		if (SortIndex == INDEX_NONE)
		{
			bCategoriesModified = true;
			SortIndex = CategorySortIndices.Add(Category);
			CategoryUsage.Add(0);
		}
		CategoryUsage[SortIndex]++;
		// Spread the sort values so we can fine tune sorting
		SortIndex *= 1000;

		return SortIndex + SortedActions.Num();
	}

private:
	/** Signals if the blueprint categories have been modified and require cleanup */
	bool bCategoriesModified;
	/** Tracks category usage to aid removal of unused categories */
	TArray<int32> CategoryUsage;
	/** Reference to the category sorting in the blueprint */
	TArray<FName>& CategorySortIndices;
	/** Map used to sort Graph actions */
	TMultiMap<int32, TSharedPtr<FEdGraphSchemaAction>> SortedActions;
};

//////////////////////////////////////////////////////////////////////////

void SMyBlueprint::Construct(const FArguments& InArgs, TWeakPtr<FBlueprintEditor> InBlueprintEditor, const UBlueprint* InBlueprint )
{
	bNeedsRefresh = false;
	bShowReplicatedVariablesOnly = false;

	BlueprintEditorPtr = InBlueprintEditor;
	EdGraph = nullptr;
	
	TSharedPtr<SWidget> ToolbarBuilderWidget = TSharedPtr<SWidget>();

	if( InBlueprintEditor.IsValid() )
	{
		Blueprint = BlueprintEditorPtr.Pin()->GetBlueprintObj();

		CommandList = MakeShareable(new FUICommandList);
		
		CommandList->Append(InBlueprintEditor.Pin()->GetToolkitCommands());

		CommandList->MapAction( FMyBlueprintCommands::Get().OpenGraph,
			FExecuteAction::CreateSP(this, &SMyBlueprint::OnOpenGraph),
			FCanExecuteAction(), FIsActionChecked(),
			FIsActionButtonVisible::CreateSP(this, &SMyBlueprint::CanOpenGraph) );
	
		CommandList->MapAction( FMyBlueprintCommands::Get().OpenGraphInNewTab,
			FExecuteAction::CreateSP(this, &SMyBlueprint::OnOpenGraphInNewTab),
			FCanExecuteAction(), FIsActionChecked(),
			FIsActionButtonVisible::CreateSP(this, &SMyBlueprint::CanOpenGraph) );

		CommandList->MapAction( FMyBlueprintCommands::Get().FocusNode,
			FExecuteAction::CreateSP(this, &SMyBlueprint::OnFocusNode),
			FCanExecuteAction(), FIsActionChecked(),
			FIsActionButtonVisible::CreateSP(this, &SMyBlueprint::CanFocusOnNode) );

		CommandList->MapAction( FMyBlueprintCommands::Get().FocusNodeInNewTab,
			FExecuteAction::CreateSP(this, &SMyBlueprint::OnFocusNodeInNewTab),
			FCanExecuteAction(), FIsActionChecked(),
			FIsActionButtonVisible::CreateSP(this, &SMyBlueprint::CanFocusOnNode) );

		CommandList->MapAction( FMyBlueprintCommands::Get().ImplementFunction,
			FExecuteAction::CreateSP(this, &SMyBlueprint::OnImplementFunction),
			FCanExecuteAction(), FIsActionChecked(),
			FIsActionButtonVisible::CreateSP(this, &SMyBlueprint::CanImplementFunction) );
	
		CommandList->MapAction( FGraphEditorCommands::Get().FindReferences,
			FExecuteAction::CreateSP(this, &SMyBlueprint::OnFindReference),
			FCanExecuteAction(),
			FIsActionChecked(),
			FIsActionButtonVisible::CreateSP(this, &SMyBlueprint::CanFindReference) );

		CommandList->MapAction( FGraphEditorCommands::Get().FindAndReplaceReferences,
			FExecuteAction::CreateSP(this, &SMyBlueprint::OnFindAndReplaceReference),
			FCanExecuteAction(),
			FIsActionChecked(),
			FIsActionButtonVisible::CreateSP(this, &SMyBlueprint::CanFindAndReplaceReference) );
	
		CommandList->MapAction( FMyBlueprintCommands::Get().DeleteEntry,
			FExecuteAction::CreateSP(this, &SMyBlueprint::OnDeleteEntry),
			FCanExecuteAction::CreateSP(this, &SMyBlueprint::CanDeleteEntry) );

		CommandList->MapAction( FGenericCommands::Get().Duplicate,
			FExecuteAction::CreateSP(this, &SMyBlueprint::OnDuplicateAction),
			FCanExecuteAction::CreateSP(this, &SMyBlueprint::CanDuplicateAction),
			FIsActionChecked(),
			FIsActionButtonVisible::CreateSP(this, &SMyBlueprint::IsDuplicateActionVisible) );

		CommandList->MapAction( FMyBlueprintCommands::Get().MoveToParent,
			FExecuteAction::CreateSP(this, &SMyBlueprint::OnMoveToParent),
			FCanExecuteAction(),
			FIsActionChecked(),
			FIsActionButtonVisible::CreateSP(this, &SMyBlueprint::CanMoveToParent) );

		CommandList->MapAction( FMyBlueprintCommands::Get().GotoNativeVarDefinition,
			FExecuteAction::CreateSP(this, &SMyBlueprint::GotoNativeCodeVarDefinition),
			FCanExecuteAction(),
			FIsActionChecked(),
			FIsActionButtonVisible::CreateSP(this, &SMyBlueprint::IsNativeVariable) );
		ToolbarBuilderWidget = SNullWidget::NullWidget;
	
		CommandList->MapAction(FGenericCommands::Get().Rename,
			FExecuteAction::CreateSP(this, &SMyBlueprint::OnRequestRenameOnActionNode),
			FCanExecuteAction::CreateSP(this, &SMyBlueprint::CanRequestRenameOnActionNode));

		CommandList->MapAction(FGenericCommands::Get().Copy,
			FExecuteAction::CreateSP(this, &SMyBlueprint::OnCopy),
			FCanExecuteAction::CreateSP(this, &SMyBlueprint::CanCopy));
		
		CommandList->MapAction(FGenericCommands::Get().Cut,
			FExecuteAction::CreateSP(this, &SMyBlueprint::OnCut),
			FCanExecuteAction::CreateSP(this, &SMyBlueprint::CanCut));

		CommandList->MapAction(FGenericCommands::Get().Paste,
			FExecuteAction::CreateSP(this, &SMyBlueprint::OnPasteGeneric),
			FCanExecuteAction(), FIsActionChecked(),
			FIsActionButtonVisible::CreateSP(this, &SMyBlueprint::CanPasteGeneric));

		CommandList->MapAction(FMyBlueprintCommands::Get().PasteVariable,
			FExecuteAction::CreateSP(this, &SMyBlueprint::OnPasteVariable),
			FCanExecuteAction(), FIsActionChecked(),
			FIsActionButtonVisible::CreateSP(this, &SMyBlueprint::CanPasteVariable));

		CommandList->MapAction(FMyBlueprintCommands::Get().PasteLocalVariable,
			FExecuteAction::CreateSP(this, &SMyBlueprint::OnPasteLocalVariable),
			FCanExecuteAction(), FIsActionChecked(),
			FIsActionButtonVisible::CreateSP(this, &SMyBlueprint::CanPasteLocalVariable));

		CommandList->MapAction(FMyBlueprintCommands::Get().PasteFunction,
			FExecuteAction::CreateSP(this, &SMyBlueprint::OnPasteFunction),
			FCanExecuteAction(), FIsActionChecked(),
			FIsActionButtonVisible::CreateSP(this, &SMyBlueprint::CanPasteFunction));

		CommandList->MapAction(FMyBlueprintCommands::Get().PasteMacro,
			FExecuteAction::CreateSP(this, &SMyBlueprint::OnPasteMacro),
			FCanExecuteAction(), FIsActionChecked(),
			FIsActionButtonVisible::CreateSP(this, &SMyBlueprint::CanPasteMacro));
	}
	else
	{
		// we're in read only mode when there's no blueprint editor:
		Blueprint = const_cast<UBlueprint*>(InBlueprint);
		check(Blueprint);
		ToolbarBuilderWidget = SNew(SBox);
	}

	TSharedPtr<SWidget> AddNewMenu = SNullWidget::NullWidget;

	AddNewMenu = SNew(SComboButton)
		.ComboButtonStyle(FEditorStyle::Get(), "ToolbarComboButton")
		.ButtonStyle(FEditorStyle::Get(), "FlatButton.Success")
		.ForegroundColor(FLinearColor::White)
		.ToolTipText(LOCTEXT("AddNewToolTip", "Add a new Variable, Graph, Function, Macro, or Event Dispatcher."))
		.OnGetMenuContent(this, &SMyBlueprint::CreateAddNewMenuWidget)
		.HasDownArrow(true)
		.ContentPadding(FMargin(1, 0, 2, 0))
		.AddMetaData<FTagMetaData>(FTagMetaData(TEXT("MyBlueprintAddNewCombo")))
		.IsEnabled(this, &SMyBlueprint::IsEditingMode)
		.ButtonContent()
		[
			SNew(SHorizontalBox)

			+ SHorizontalBox::Slot()
		.AutoWidth()
		.Padding(FMargin(0, 1))
		[
			SNew(SImage)
			.Image(FEditorStyle::GetBrush("Plus"))
		]

	+ SHorizontalBox::Slot()
		.VAlign(VAlign_Center)
		.AutoWidth()
		.Padding(FMargin(2, 0, 2, 0))
		[
			SNew(STextBlock)
			.Text(LOCTEXT("AddNew", "Add New"))
		]
		];

	FMenuBuilder ViewOptions(true, nullptr);

	ViewOptions.AddMenuEntry(
		LOCTEXT("ShowInheritedVariables", "Show Inherited Variables"),
		LOCTEXT("ShowInheritedVariablesTooltip", "Should inherited variables from parent classes and blueprints be shown in the tree?"),
		FSlateIcon(),
		FUIAction( 
			FExecuteAction::CreateSP( this, &SMyBlueprint::OnToggleShowInheritedVariables ),
			FCanExecuteAction(),
			FIsActionChecked::CreateSP( this, &SMyBlueprint::IsShowingInheritedVariables )
		),
		NAME_None,
		EUserInterfaceActionType::ToggleButton,
		TEXT("MyBlueprint_ShowInheritedVariables")
	);

	ViewOptions.AddMenuEntry(
		LOCTEXT("ShowEmptySections", "Show Empty Sections"),
		LOCTEXT("ShowEmptySectionsTooltip", "Should we show empty sections? eg. Graphs, Functions...etc."),
		FSlateIcon(),
		FUIAction( 
			FExecuteAction::CreateSP( this, &SMyBlueprint::OnToggleShowEmptySections ),
			FCanExecuteAction(),
			FIsActionChecked::CreateSP(this, &SMyBlueprint::IsShowingEmptySections)
		),
		NAME_None,
		EUserInterfaceActionType::ToggleButton,
		TEXT("MyBlueprint_ShowEmptySections")
	);

	ViewOptions.AddMenuEntry(
		LOCTEXT("ShowReplicatedVariablesOnly", "Show Replicated Variables Only"),
		LOCTEXT("ShowReplicatedVariablesOnlyTooltip", "Should we only show variables that are replicated?"),
		FSlateIcon(),
		FUIAction(
			FExecuteAction::CreateSP(this, &SMyBlueprint::OnToggleShowReplicatedVariablesOnly),
			FCanExecuteAction(),
			FIsActionChecked::CreateSP(this, &SMyBlueprint::IsShowingReplicatedVariablesOnly)
		),
		NAME_None,
		EUserInterfaceActionType::ToggleButton,
		TEXT("MyBlueprint_ShowReplicatedVariablesOnly")
	);

	ViewOptions.AddMenuEntry(
		LOCTEXT("AlwaysShowInterfacesInOverrides", "Show interfaces in the function override menu"),
		LOCTEXT("AlwaysShowInterfacesInOverridesTooltip", "Should we always display interface functions/events in the override menu?"),
		FSlateIcon(),
		FUIAction(
			FExecuteAction::CreateSP(this, &SMyBlueprint::OnToggleAlwaysShowInterfacesInOverrides),
			FCanExecuteAction(),
			FIsActionChecked::CreateSP(this, &SMyBlueprint::GetAlwaysShowInterfacesInOverrides)
		),
		NAME_None,
		EUserInterfaceActionType::ToggleButton,
		TEXT("MyBlueprint_AlwaysShowInterfacesInOverrides")
	);

	ViewOptions.AddMenuEntry(
		LOCTEXT("AlwaysShowAccessSpecifier", "Show access specifier in the My Blueprint View"),
		LOCTEXT("AlwaysShowAccessSpecifierTooltip", "Should we always display the access specifier of functions in the function menu?"),
		FSlateIcon(),
		FUIAction(
			FExecuteAction::CreateSP(this, &SMyBlueprint::OnToggleShowAccessSpecifier),
			FCanExecuteAction(),
			FIsActionChecked::CreateSP(this, &SMyBlueprint::GetShowAccessSpecifier)
		),
		NAME_None,
		EUserInterfaceActionType::ToggleButton,
		TEXT("MyBlueprint_AlwaysShowAccessSpecifier")
	);

	SAssignNew(FilterBox, SSearchBox)
		.OnTextChanged( this, &SMyBlueprint::OnFilterTextChanged );

	// create the main action list piece of this widget
	SAssignNew(GraphActionMenu, SGraphActionMenu, false)
		.OnGetFilterText(this, &SMyBlueprint::GetFilterText)
		.OnCreateWidgetForAction(this, &SMyBlueprint::OnCreateWidgetForAction)
		.OnCollectAllActions(this, &SMyBlueprint::CollectAllActions)
		.OnCollectStaticSections(this, &SMyBlueprint::CollectStaticSections)
		.OnActionDragged(this, &SMyBlueprint::OnActionDragged)
		.OnCategoryDragged(this, &SMyBlueprint::OnCategoryDragged)
		.OnActionSelected(this, &SMyBlueprint::OnGlobalActionSelected)
		.OnActionDoubleClicked(this, &SMyBlueprint::OnActionDoubleClicked)
		.OnContextMenuOpening(this, &SMyBlueprint::OnContextMenuOpening)
		.OnCategoryTextCommitted(this, &SMyBlueprint::OnCategoryNameCommitted)
		.OnCanRenameSelectedAction(this, &SMyBlueprint::CanRequestRenameOnActionNode)
		.OnGetSectionTitle(this, &SMyBlueprint::OnGetSectionTitle)
		.OnGetSectionWidget(this, &SMyBlueprint::OnGetSectionWidget)
		.AlphaSortItems(false)
		.UseSectionStyling(true);


	// now piece together all the content for this widget
	ChildSlot
	[
		SNew(SVerticalBox)

		+ SVerticalBox::Slot()
		.AutoHeight()
		[
			SNew(SBorder)
			.Padding(4.0f)
			.BorderImage(FEditorStyle::GetBrush("ToolPanel.GroupBorder"))
			.AddMetaData<FTagMetaData>(FTagMetaData(TEXT("MyBlueprintPanel")))
			[
				SNew(SVerticalBox)

				+ SVerticalBox::Slot()
				.AutoHeight()
				[
					ToolbarBuilderWidget.ToSharedRef()
				]

				+ SVerticalBox::Slot()
				.AutoHeight()
				[
					SNew(SHorizontalBox)

					+ SHorizontalBox::Slot()
					.AutoWidth()
					.Padding(0, 0, 2, 0)
					[
						AddNewMenu.ToSharedRef()
					]

					+ SHorizontalBox::Slot()
					.FillWidth(1.0f)
					.VAlign(VAlign_Center)
					[
						FilterBox.ToSharedRef()
					]

					+ SHorizontalBox::Slot()
					.AutoWidth()
					.Padding(2, 0, 0, 0)
					[
						SNew(SComboButton)
						.ComboButtonStyle(FEditorStyle::Get(), "ToolbarComboButton")
						.ForegroundColor(FSlateColor::UseForeground())
						.HasDownArrow(true)
						.ContentPadding(FMargin(1, 0))
						.AddMetaData<FTagMetaData>(FTagMetaData(TEXT("ViewOptions")))
						.MenuContent()
						[
							ViewOptions.MakeWidget()
						]
						.ButtonContent()
						[
							SNew(SImage)
							.Image(FEditorStyle::GetBrush("GenericViewButton"))
						]
					]
				]
			]
		]
		
		+ SVerticalBox::Slot()
		.FillHeight(1.0f)
		[
			GraphActionMenu.ToSharedRef()
		]
	];
	
	ResetLastPinType();

	if( !BlueprintEditorPtr.IsValid() )
	{
		Refresh();
	}

	TMap<int32, bool> ExpandedSections;
	ExpandedSections.Add(NodeSectionID::VARIABLE, true);
	ExpandedSections.Add(NodeSectionID::FUNCTION, true);
	ExpandedSections.Add(NodeSectionID::MACRO, true);
	ExpandedSections.Add(NodeSectionID::DELEGATE, true);
	ExpandedSections.Add(NodeSectionID::GRAPH, true);
	ExpandedSections.Add(NodeSectionID::ANIMGRAPH, true);
	ExpandedSections.Add(NodeSectionID::ANIMLAYER, true);
	ExpandedSections.Add(NodeSectionID::LOCAL_VARIABLE, true);

	GraphActionMenu->SetSectionExpansion(ExpandedSections);

	FCoreUObjectDelegates::OnObjectPropertyChanged.AddRaw(this, &SMyBlueprint::OnObjectPropertyChanged);
}

SMyBlueprint::~SMyBlueprint()
{
	FCoreUObjectDelegates::OnObjectPropertyChanged.RemoveAll(this);
}

void SMyBlueprint::Tick(const FGeometry& AllottedGeometry, const double InCurrentTime, const float InDeltaTime)
{
	SCompoundWidget::Tick(AllottedGeometry, InCurrentTime, InDeltaTime);

	if(bNeedsRefresh)
	{
		Refresh();
	}
}

FReply SMyBlueprint::OnKeyDown(const FGeometry& MyGeometry, const FKeyEvent& InKeyEvent)
{
	if (CommandList.IsValid() && CommandList->ProcessCommandBindings(InKeyEvent))
	{
		return FReply::Handled();
	}
	return FReply::Unhandled();
}

void SMyBlueprint::OnCategoryNameCommitted(const FText& InNewText, ETextCommit::Type InTextCommit, TWeakPtr< FGraphActionNode > InAction )
{
	// Remove excess whitespace and prevent categories with just spaces
	FText CategoryName = FText::TrimPrecedingAndTrailing(InNewText);

	TArray<TSharedPtr<FEdGraphSchemaAction>> Actions;
	GraphActionMenu->GetCategorySubActions(InAction, Actions);

	if (Actions.Num())
	{
		const FScopedTransaction Transaction( LOCTEXT( "RenameCategory", "Rename Category" ) );

		GetBlueprintObj()->Modify();

		for (int32 i = 0; i < Actions.Num(); ++i)
		{
			if (Actions[i]->GetTypeId() == FEdGraphSchemaAction_K2Var::StaticGetTypeId())
			{
				FEdGraphSchemaAction_K2Var* VarAction = (FEdGraphSchemaAction_K2Var*)Actions[i].Get();

				if(FProperty* TargetProperty = VarAction->GetProperty())
				{
					UClass* OuterClass = VarAction->GetProperty()->GetOwnerChecked<UClass>();
					const bool bIsNativeVar = (OuterClass->ClassGeneratedBy == NULL);

					// If the variable is not native and it's outer is the skeleton generated class, we can rename the category
					if(!bIsNativeVar && OuterClass == GetBlueprintObj()->SkeletonGeneratedClass)
					{
						FBlueprintEditorUtils::SetBlueprintVariableCategory(GetBlueprintObj(), VarAction->GetVariableName(), NULL, CategoryName, true);
					}
				}
			}
			else if (Actions[i]->GetTypeId() == FEdGraphSchemaAction_K2LocalVar::StaticGetTypeId())
			{
				FEdGraphSchemaAction_K2LocalVar* LocalVarAction = (FEdGraphSchemaAction_K2LocalVar*)Actions[i].Get();

				FBlueprintEditorUtils::SetBlueprintVariableCategory(GetBlueprintObj(), LocalVarAction->GetVariableName(), LocalVarAction->GetVariableScope(), CategoryName, true);
			}
			else if (Actions[i]->GetTypeId() == FEdGraphSchemaAction_K2Delegate::StaticGetTypeId())
			{
				FEdGraphSchemaAction_K2Delegate* DelegateAction = (FEdGraphSchemaAction_K2Delegate*)Actions[i].Get();
				FBlueprintEditorUtils::SetBlueprintVariableCategory(GetBlueprintObj(), DelegateAction->GetDelegateProperty()->GetFName(), NULL, CategoryName, true);
			}
			else if (Actions[i]->GetTypeId() == FEdGraphSchemaAction_K2Graph::StaticGetTypeId())
			{
				// Do not allow renaming of any graph actions outside of the following
				if(Actions[i]->GetSectionID() == NodeSectionID::FUNCTION || Actions[i]->GetSectionID() == NodeSectionID::MACRO || Actions[i]->GetSectionID() == NodeSectionID::ANIMLAYER)
				{
					FEdGraphSchemaAction_K2Graph* GraphAction = (FEdGraphSchemaAction_K2Graph*)Actions[i].Get();

					// Don't allow changing the category of a graph who's parent is not the current Blueprint
					if(GraphAction && !FBlueprintEditorUtils::IsPaletteActionReadOnly(Actions[i], BlueprintEditorPtr.Pin()) && FBlueprintEditorUtils::FindBlueprintForGraph(GraphAction->EdGraph) == GetBlueprintObj())
					{
						GraphAction->MovePersistentItemToCategory(CategoryName);
					}
				}
			}
		}
		Refresh();
		FBlueprintEditorUtils::MarkBlueprintAsModified(GetBlueprintObj());
		SelectItemByName(FName(*CategoryName.ToString()), ESelectInfo::OnMouseClick, InAction.Pin()->SectionID, true);
	}
}

FText SMyBlueprint::OnGetSectionTitle( int32 InSectionID )
{
	FText SeperatorTitle;
	/* Setup an appropriate name for the section for this node */
	switch( InSectionID )
	{
	case NodeSectionID::VARIABLE:
		SeperatorTitle = NSLOCTEXT("GraphActionNode", "Variables", "Variables");
		break;
	case NodeSectionID::COMPONENT:
		SeperatorTitle = NSLOCTEXT("GraphActionNode", "Components", "Components");
		break;
	case NodeSectionID::FUNCTION:
		if ( OverridableFunctionActions.Num() > 0 )
		{
			SeperatorTitle = FText::Format(NSLOCTEXT("GraphActionNode", "FunctionsOverridableFormat", "Functions <TinyText.Subdued>({0} Overridable)</>"), FText::AsNumber(OverridableFunctionActions.Num()));
		}
		else
		{
			SeperatorTitle = NSLOCTEXT("GraphActionNode", "Functions", "Functions");
		}

		break;
	case NodeSectionID::FUNCTION_OVERRIDABLE:
		SeperatorTitle = NSLOCTEXT("GraphActionNode", "OverridableFunctions", "Overridable Functions");
		break;
	case NodeSectionID::MACRO:
		SeperatorTitle = NSLOCTEXT("GraphActionNode", "Macros", "Macros");
		break;
	case NodeSectionID::INTERFACE:
		SeperatorTitle = NSLOCTEXT("GraphActionNode", "Interfaces", "Interfaces");
		break;
	case NodeSectionID::DELEGATE:
		SeperatorTitle = NSLOCTEXT("GraphActionNode", "EventDispatchers", "Event Dispatchers");
		break;	
	case NodeSectionID::GRAPH:
		SeperatorTitle = NSLOCTEXT("GraphActionNode", "Graphs", "Graphs");
		break;
	case NodeSectionID::ANIMGRAPH:
		SeperatorTitle = NSLOCTEXT("GraphActionNode", "AnimationGraphs", "Animation Graphs");
		break;
	case NodeSectionID::ANIMLAYER:
		SeperatorTitle = NSLOCTEXT("GraphActionNode", "AnimationLayers", "Animation Layers");
		break;
	case NodeSectionID::USER_ENUM:
		SeperatorTitle = NSLOCTEXT("GraphActionNode", "Userenums", "User Enums");
		break;	
	case NodeSectionID::LOCAL_VARIABLE:
		if ( GetFocusedGraph() )
		{
			SeperatorTitle = FText::Format(NSLOCTEXT("GraphActionNode", "LocalVariables_Focused", "Local Variables <TinyText.Subdued>({0})</>"), FText::FromName(GetFocusedGraph()->GetFName()));
		}
		else
		{
			SeperatorTitle = NSLOCTEXT("GraphActionNode", "LocalVariables", "Local Variables");
		}
		break;
	case NodeSectionID::USER_STRUCT:
		SeperatorTitle = NSLOCTEXT("GraphActionNode", "Userstructs", "User Structs");
		break;	
	default:
	case NodeSectionID::NONE:
		SeperatorTitle = FText::GetEmpty();
		break;
	}
	return SeperatorTitle;
}

TSharedRef<SWidget> SMyBlueprint::OnGetSectionWidget(TSharedRef<SWidget> RowWidget, int32 InSectionID)
{
	TWeakPtr<SWidget> WeakRowWidget = RowWidget;

	FText AddNewText;
	FName MetaDataTag;

	switch ( InSectionID )
	{
	case NodeSectionID::VARIABLE:
		AddNewText = LOCTEXT("AddNewVariable", "Variable");
		MetaDataTag = TEXT("AddNewVariable");
		break;
	case NodeSectionID::FUNCTION:
		AddNewText = LOCTEXT("AddNewFunction", "Function");
		MetaDataTag = TEXT("AddNewFunction");

		if ( OverridableFunctionActions.Num() > 0 )
		{
			return SNew(SHorizontalBox)
				+ SHorizontalBox::Slot()
				.AutoWidth()
				[
					SAssignNew(FunctionSectionButton, SComboButton)
					.IsEnabled(this, &SMyBlueprint::IsEditingMode)
					.Visibility(this, &SMyBlueprint::OnGetSectionTextVisibility, WeakRowWidget, InSectionID)
					.ButtonStyle(FEditorStyle::Get(), "RoundButton")
					.ForegroundColor(FEditorStyle::GetSlateColor("DefaultForeground"))
					.ContentPadding(FMargin(2, 0))
					.OnGetMenuContent(this, &SMyBlueprint::OnGetFunctionListMenu)
					.HasDownArrow(true)
					.ButtonContent()
					[
						SNew(STextBlock)
						.Font(IDetailLayoutBuilder::GetDetailFontBold())
						.Text(LOCTEXT("Override", "Override"))
						.ShadowOffset(FVector2D(1, 1))
					]
				]

				+ SHorizontalBox::Slot()
				.AutoWidth()
				.Padding(2, 0,0,0)
				[
					CreateAddToSectionButton(InSectionID, WeakRowWidget, AddNewText, MetaDataTag)
				];
		}

		break;
	case NodeSectionID::MACRO:
		AddNewText = LOCTEXT("AddNewMacro", "Macro");
		MetaDataTag = TEXT("AddNewMacro");
		break;
	case NodeSectionID::DELEGATE:
		AddNewText = LOCTEXT("AddNewDelegate", "Event Dispatcher");
		MetaDataTag = TEXT("AddNewDelegate");
		break;
	case NodeSectionID::GRAPH:
		AddNewText = LOCTEXT("AddNewGraph", "New Graph");
		MetaDataTag = TEXT("AddNewGraph");
		break;
	case NodeSectionID::ANIMLAYER:
		AddNewText = LOCTEXT("AddNewAnimLayer", "New Animation Layer");
		MetaDataTag = TEXT("AddNewAnimLayer");
		break;
	case NodeSectionID::LOCAL_VARIABLE:
		AddNewText = LOCTEXT("AddNewLocalVariable", "Local Variable");
		MetaDataTag = TEXT("AddNewLocalVariable");
		break;
	default:
		return SNullWidget::NullWidget;
	}

	return CreateAddToSectionButton(InSectionID, WeakRowWidget, AddNewText, MetaDataTag);
}

TSharedRef<SWidget> SMyBlueprint::CreateAddToSectionButton(int32 InSectionID, TWeakPtr<SWidget> WeakRowWidget, FText AddNewText, FName MetaDataTag)
{
	return SNew(SButton)
		.ButtonStyle(FEditorStyle::Get(), "RoundButton")
		.ForegroundColor(FEditorStyle::GetSlateColor("DefaultForeground"))
		.ContentPadding(FMargin(2, 0))
		.OnClicked(this, &SMyBlueprint::OnAddButtonClickedOnSection, InSectionID)
		.IsEnabled(this, &SMyBlueprint::CanAddNewElementToSection, InSectionID)
		.HAlign(HAlign_Center)
		.VAlign(VAlign_Center)
		.AddMetaData<FTagMetaData>(FTagMetaData(MetaDataTag))
		[
			SNew(SHorizontalBox)

			+ SHorizontalBox::Slot()
			.AutoWidth()
			.Padding(FMargin(0, 1))
			[
				SNew(SImage)
				.Image(FEditorStyle::GetBrush("Plus"))
			]

			+ SHorizontalBox::Slot()
			.VAlign(VAlign_Center)
			.AutoWidth()
			.Padding(FMargin(2,0,0,0))
			[
				SNew(STextBlock)
				.Font(IDetailLayoutBuilder::GetDetailFontBold())
				.Text(AddNewText)
				.Visibility(this, &SMyBlueprint::OnGetSectionTextVisibility, WeakRowWidget, InSectionID)
				.ShadowOffset(FVector2D(1,1))
			]
		];
}

FReply SMyBlueprint::OnAddButtonClickedOnSection(int32 InSectionID)
{
	TSharedPtr<FBlueprintEditor> BlueprintEditor = BlueprintEditorPtr.Pin();

	switch ( InSectionID )
	{
	case NodeSectionID::VARIABLE:
		CommandList->ExecuteAction(FBlueprintEditorCommands::Get().AddNewVariable.ToSharedRef());
		break;
	case NodeSectionID::FUNCTION:
		CommandList->ExecuteAction(FBlueprintEditorCommands::Get().AddNewFunction.ToSharedRef());
		break;
	case NodeSectionID::MACRO:
		CommandList->ExecuteAction(FBlueprintEditorCommands::Get().AddNewMacroDeclaration.ToSharedRef());
		break;
	case NodeSectionID::DELEGATE:
		CommandList->ExecuteAction(FBlueprintEditorCommands::Get().AddNewDelegate.ToSharedRef());
		break;
	case NodeSectionID::GRAPH:
		CommandList->ExecuteAction(FBlueprintEditorCommands::Get().AddNewEventGraph.ToSharedRef());
		break;
	case NodeSectionID::ANIMLAYER:
		CommandList->ExecuteAction(FBlueprintEditorCommands::Get().AddNewAnimationLayer.ToSharedRef());
		break;
	case NodeSectionID::LOCAL_VARIABLE:
		OnAddNewLocalVariable();
		break;
	}

	return FReply::Handled();
}

bool SMyBlueprint::CanAddNewElementToSection(int32 InSectionID) const
{
	if (!IsEditingMode())
	{
		return false;
	}

	if (UBlueprint* CurrentBlueprint = GetBlueprintObj())
	{
		switch (InSectionID)
		{
		case NodeSectionID::VARIABLE:
			return CurrentBlueprint->SupportsGlobalVariables();
		case NodeSectionID::FUNCTION:
			return CurrentBlueprint->SupportsFunctions();
		case NodeSectionID::MACRO:
			return CurrentBlueprint->SupportsMacros();
		case NodeSectionID::DELEGATE:
			return CurrentBlueprint->SupportsDelegates();
		case NodeSectionID::GRAPH:
			return CurrentBlueprint->SupportsEventGraphs();
		case NodeSectionID::ANIMLAYER:
			return CurrentBlueprint->SupportsAnimLayers();
		case NodeSectionID::LOCAL_VARIABLE:
			return CurrentBlueprint->SupportsLocalVariables();
		default:
			break;
		}
	}

	return false;
}

EVisibility SMyBlueprint::OnGetSectionTextVisibility(TWeakPtr<SWidget> RowWidget, int32 InSectionID) const
{
	bool ShowText = RowWidget.Pin()->IsHovered();
	if ( InSectionID == NodeSectionID::FUNCTION && FunctionSectionButton.IsValid() && FunctionSectionButton->IsOpen() )
	{
		ShowText = true;
	}

	// If the row is currently hovered, or a menu is being displayed for a button, keep the button expanded.
	if ( ShowText )
	{
		return EVisibility::SelfHitTestInvisible;
	}
	else
	{
		return EVisibility::Collapsed;
	}
}

TSharedRef<SWidget> SMyBlueprint::OnGetFunctionListMenu()
{
	const bool bShouldCloseWindowAfterMenuSelection = true;
	FMenuBuilder MenuBuilder(bShouldCloseWindowAfterMenuSelection, CommandList);

	BuildOverridableFunctionsMenu(MenuBuilder);

	TSharedRef<SWidget> MenuWidget = MenuBuilder.MakeWidget();
	
	// force user focus onto the menu widget:
	if(FunctionSectionButton.IsValid())
	{
		FunctionSectionButton->SetMenuContentWidgetToFocus(MenuWidget);
	}

	return MenuWidget;
}

void SMyBlueprint::BuildOverridableFunctionsMenu(FMenuBuilder& MenuBuilder)
{
	// Sort by function name so that it's easier for users to find the function they're looking for:
    OverridableFunctionActions.Sort([](const TSharedPtr<FEdGraphSchemaAction_K2Graph> &LHS, const TSharedPtr<FEdGraphSchemaAction_K2Graph> &RHS)
    {
        return LHS->GetMenuDescription().CompareToCaseIgnored(RHS->GetMenuDescription()) < 0;
    });
	
	MenuBuilder.BeginSection("OverrideFunction", LOCTEXT("OverrideFunction", "Override Function"));
	{
		for (TSharedPtr<FEdGraphSchemaAction_K2Graph>& OverrideAction : OverridableFunctionActions)
		{
			UClass* const OverrideFuncClass = FBlueprintEditorUtils::GetOverrideFunctionClass(GetBlueprintObj(), OverrideAction->FuncName);
			
			// Add the function name and tooltip 
			TSharedRef<SHorizontalBox> FunctionBox = SNew(SHorizontalBox)
				+ SHorizontalBox::Slot()
				.AutoWidth()
				.VAlign(VAlign_Center)
				.HAlign(HAlign_Left)
				.Padding(FMargin(2.0f, 0.0f, 20.0f, 0.0f))
				[
					SNew(STextBlock)
					.Text(OverrideAction->GetMenuDescription())
					.ToolTipText(OverrideAction->GetTooltipDescription())					
				]
				// Where the function came from function came from
				+ SHorizontalBox::Slot()
				.VAlign(VAlign_Center)
				.HAlign(HAlign_Right)
				.Padding(FMargin(1.0f, 0.0f, 0.0f, 0.0f))
				[
					SNew(STextBlock)
					.Text(OverrideFuncClass ? OverrideFuncClass->GetDisplayNameText() : FText::GetEmpty())
					.ToolTipText(OverrideAction->GetTooltipDescription())
					.ColorAndOpacity(FSlateColor::UseSubduedForeground())
				];

			MenuBuilder.AddMenuEntry(
				FUIAction(
					FExecuteAction::CreateSP(this, &SMyBlueprint::ImplementFunction, OverrideAction),
					FCanExecuteAction::CreateSP(this, &SMyBlueprint::IsEditingMode)),
				FunctionBox,
				NAME_None,
				OverrideAction->GetTooltipDescription(),
				EUserInterfaceActionType::Button
				);
		}
	}
	MenuBuilder.EndSection();
}

bool SMyBlueprint::CanRequestRenameOnActionNode(TWeakPtr<FGraphActionNode> InSelectedNode) const
{
	bool bIsReadOnly = true;

	// If checking if renaming is available on a category node, the category must have a non-native entry
	if (InSelectedNode.Pin()->IsCategoryNode())
	{
		TArray<TSharedPtr<FEdGraphSchemaAction>> Actions;
		GraphActionMenu->GetCategorySubActions(InSelectedNode, Actions);

		for (TSharedPtr<FEdGraphSchemaAction> Action : Actions)
		{
			if (Action->GetPersistentItemDefiningObject().IsPotentiallyEditable())
			{
				bIsReadOnly = false;
				break;
			}
		}
	}
	else if (InSelectedNode.Pin()->IsActionNode())
	{
		check( InSelectedNode.Pin()->Actions.Num() > 0 && InSelectedNode.Pin()->Actions[0].IsValid() );
		bIsReadOnly = FBlueprintEditorUtils::IsPaletteActionReadOnly(InSelectedNode.Pin()->Actions[0], BlueprintEditorPtr.Pin());
	}

	return IsEditingMode() && !bIsReadOnly;
}

void SMyBlueprint::Refresh()
{
	bNeedsRefresh = false;

	// Conform to our interfaces here to ensure we catch any newly added functions
	FBlueprintEditorUtils::ConformImplementedInterfaces(GetBlueprintObj());

	GraphActionMenu->RefreshAllActions(/*bPreserveExpansion=*/ true);
}

TSharedRef<SWidget> SMyBlueprint::OnCreateWidgetForAction(FCreateWidgetForActionData* const InCreateData)
{
	return BlueprintEditorPtr.IsValid() ? SNew(SBlueprintPaletteItem, InCreateData, BlueprintEditorPtr.Pin()) : SNew(SBlueprintPaletteItem, InCreateData, GetBlueprintObj());
}

void SMyBlueprint::GetChildGraphs(UEdGraph* InEdGraph, int32 const SectionId, FGraphActionSort& SortList, const FText& ParentCategory)
{
	check(InEdGraph);

	// Grab display info
	FGraphDisplayInfo EdGraphDisplayInfo;
	if (const UEdGraphSchema* Schema = InEdGraph->GetSchema())
	{
		Schema->GetGraphDisplayInformation(*InEdGraph, EdGraphDisplayInfo);
	}
	const FText EdGraphDisplayName = EdGraphDisplayInfo.DisplayName;

	// Grab children graphs
	for (UEdGraph* Graph : InEdGraph->SubGraphs)
	{
		check(Graph);

		FGraphDisplayInfo ChildGraphDisplayInfo;
		if (const UEdGraphSchema* ChildSchema = Graph->GetSchema())
		{
			ChildSchema->GetGraphDisplayInformation(*Graph, ChildGraphDisplayInfo);
		}

		FText DisplayText = ChildGraphDisplayInfo.DisplayName;

		FText Category;
		if (!ParentCategory.IsEmpty())
		{
			Category = FText::Format(FText::FromString(TEXT("{0}|{1}")), ParentCategory, EdGraphDisplayName);
		}
		else
		{
			Category = EdGraphDisplayName;
		}

		const FName DisplayName = FName(*DisplayText.ToString());
		FText ChildTooltip = DisplayText;
		FText ChildDesc = MoveTemp(DisplayText);

		TSharedPtr<FEdGraphSchemaAction_K2Graph> NewChildAction = MakeShareable(new FEdGraphSchemaAction_K2Graph(EEdGraphSchemaAction_K2Graph::Subgraph, Category, MoveTemp(ChildDesc), MoveTemp(ChildTooltip), 1, SectionId));
		NewChildAction->FuncName = DisplayName;
		NewChildAction->EdGraph = Graph;
		SortList.AddAction(NewChildAction);
		
		GetChildGraphs(Graph, SectionId, SortList, Category);
		GetChildEvents(Graph, SectionId, SortList, Category);
	}
}

void SMyBlueprint::GetChildEvents(UEdGraph const* InEdGraph, int32 const SectionId, FGraphActionSort& SortList, const FText& ParentCategory) const
{
	if (!ensure(InEdGraph != NULL))
	{
		return;
	}

	// grab the parent graph's name
	FGraphDisplayInfo EdGraphDisplayInfo;
	if (UEdGraphSchema const* Schema = InEdGraph->GetSchema())
	{
		Schema->GetGraphDisplayInformation(*InEdGraph, EdGraphDisplayInfo);
	}
	FText EdGraphDisplayName = EdGraphDisplayInfo.DisplayName;
	FText ActionCategory;
	if (!ParentCategory.IsEmpty())
	{
		ActionCategory = FText::Format(FText::FromString(TEXT("{0}|{1}")), ParentCategory, EdGraphDisplayName);
	}
	else
	{
		ActionCategory = MoveTemp(EdGraphDisplayName);
	}

	for (UEdGraphNode* GraphNode : InEdGraph->Nodes)
	{
		if (GraphNode && GraphNode->GetClass()->ImplementsInterface(UK2Node_EventNodeInterface::StaticClass()))
		{
			TSharedPtr<FEdGraphSchemaAction> EventNodeAction = CastChecked<IK2Node_EventNodeInterface>(GraphNode)->GetEventNodeAction(ActionCategory);
			EventNodeAction->SectionID = SectionId;
			SortList.AddAction(EventNodeAction);
		}
	}
}

void SMyBlueprint::GetLocalVariables(FGraphActionSort& SortList) const
{
	// We want to pull local variables from the top level function graphs
	UEdGraph* TopLevelGraph = FBlueprintEditorUtils::GetTopLevelGraph(GetFocusedGraph());
	if( TopLevelGraph )
	{
		// grab the parent graph's name
		FGraphDisplayInfo EdGraphDisplayInfo;
		if (UEdGraphSchema const* Schema = TopLevelGraph->GetSchema())
		{
			Schema->GetGraphDisplayInformation(*TopLevelGraph, EdGraphDisplayInfo);
		}

		TArray<UK2Node_FunctionEntry*> FunctionEntryNodes;
		TopLevelGraph->GetNodesOfClass<UK2Node_FunctionEntry>(FunctionEntryNodes);

		// Search in all FunctionEntry nodes for their local variables
		FText ActionCategory;
		for (UK2Node_FunctionEntry* const FunctionEntry : FunctionEntryNodes)
		{
			for (const FBPVariableDescription& Variable : FunctionEntry->LocalVariables)
			{
				FText Category = Variable.Category;
				if (Variable.Category.EqualTo(UEdGraphSchema_K2::VR_DefaultCategory))
				{
					Category = FText::GetEmpty();
				}

				UFunction* Func = FindUField<UFunction>(GetBlueprintObj()->SkeletonGeneratedClass, TopLevelGraph->GetFName());
				if (Func)
				{
					TSharedPtr<FEdGraphSchemaAction_K2LocalVar> NewVarAction = MakeShareable(new FEdGraphSchemaAction_K2LocalVar(Category, FText::FromName(Variable.VarName), FText::GetEmpty(), 0, NodeSectionID::LOCAL_VARIABLE));
					NewVarAction->SetVariableInfo(Variable.VarName, Func, Variable.VarType.PinCategory == UEdGraphSchema_K2::PC_Boolean);
					SortList.AddAction(NewVarAction);
				}
			}
		}
	}
}

EVisibility SMyBlueprint::GetLocalActionsListVisibility() const
{
	if( !BlueprintEditorPtr.IsValid())
	{
		return EVisibility::Visible;
	}

	if( BlueprintEditorPtr.IsValid() && BlueprintEditorPtr.Pin()->NewDocument_IsVisibleForType(FBlueprintEditor::CGT_NewLocalVariable))
	{
		return EVisibility::Visible;
	}
	return EVisibility::Collapsed;
}

void SMyBlueprint::CollectAllActions(FGraphActionListBuilderBase& OutAllActions)
{
	const UEdGraphSchema_K2* K2Schema = GetDefault<UEdGraphSchema_K2>();

	UBlueprint* BlueprintObj = GetBlueprintObj();
	check(BlueprintObj);

	EFieldIteratorFlags::SuperClassFlags FieldIteratorSuperFlag = EFieldIteratorFlags::IncludeSuper;
	if ( ShowUserVarsOnly() )
	{
		FieldIteratorSuperFlag = EFieldIteratorFlags::ExcludeSuper;
	}

	bool bShowReplicatedOnly = IsShowingReplicatedVariablesOnly();

	// Initialise action sorting instance
	FGraphActionSort SortList( BlueprintObj->CategorySorting );
	// List of names of functions we implement
	ImplementedFunctionCache.Empty();

	// Fill with functions names we've already collected for rename, to ensure we do not add the same function multiple times.
	TArray<FName> OverridableFunctionNames;

	// Grab Variables
	for (TFieldIterator<FProperty> PropertyIt(BlueprintObj->SkeletonGeneratedClass, FieldIteratorSuperFlag); PropertyIt; ++PropertyIt)
	{
		FProperty* Property = *PropertyIt;
		FName PropName = Property->GetFName();

		// If we're showing only replicated, ignore the rest
		if (bShowReplicatedOnly && (!Property->HasAnyPropertyFlags(CPF_Net | CPF_RepNotify) || Property->HasAnyPropertyFlags(CPF_RepSkip)))
		{
			continue;
		}
		
		// Don't show delegate properties, there is special handling for these
		const bool bMulticastDelegateProp = Property->IsA(FMulticastDelegateProperty::StaticClass());
		const bool bDelegateProp = (Property->IsA(FDelegateProperty::StaticClass()) || bMulticastDelegateProp);
		const bool bShouldShowAsVar = (!Property->HasAnyPropertyFlags(CPF_Parm) && Property->HasAllPropertyFlags(CPF_BlueprintVisible)) && !bDelegateProp;
		const bool bShouldShowAsDelegate = !Property->HasAnyPropertyFlags(CPF_Parm) && bMulticastDelegateProp 
			&& Property->HasAnyPropertyFlags(CPF_BlueprintAssignable | CPF_BlueprintCallable);
		FObjectPropertyBase* Obj = CastField<FObjectPropertyBase>(Property);
		if(!bShouldShowAsVar && !bShouldShowAsDelegate)
		{
			continue;
		}

		const FText PropertyTooltip = Property->GetToolTipText();
		const FName PropertyName = Property->GetFName();
		const FText PropertyDesc = FText::FromName(PropertyName);

		FText CategoryName = FObjectEditorUtils::GetCategoryText(Property);
		FText PropertyCategory = FObjectEditorUtils::GetCategoryText(Property);
		const FString UserCategoryName = FEditorCategoryUtils::GetCategoryDisplayString( PropertyCategory.ToString() );

		if (CategoryName.EqualTo(FText::FromString(BlueprintObj->GetName())) || CategoryName.EqualTo(UEdGraphSchema_K2::VR_DefaultCategory))
		{
			CategoryName = FText::GetEmpty();		// default, so place in 'non' category
			PropertyCategory = FText::GetEmpty();
		}

		if (bShouldShowAsVar)
		{
			const bool bComponentProperty = Obj && Obj->PropertyClass ? Obj->PropertyClass->IsChildOf<UActorComponent>() : false;

			// By default components go into the variable section under the component category unless a custom category is specified.
			if ( bComponentProperty && CategoryName.IsEmpty() )
			{
				PropertyCategory = LOCTEXT("Components", "Components");
			}

			TSharedPtr<FEdGraphSchemaAction_K2Var> NewVarAction = MakeShareable(new FEdGraphSchemaAction_K2Var(PropertyCategory, PropertyDesc, PropertyTooltip, 0, NodeSectionID::VARIABLE));
			const FArrayProperty* ArrayProperty = CastField<const FArrayProperty>(Property);
			const FProperty* TestProperty = ArrayProperty ? ArrayProperty->Inner : Property;
			NewVarAction->SetVariableInfo(PropertyName, BlueprintObj->SkeletonGeneratedClass, CastField<FBoolProperty>(TestProperty) != nullptr);
			SortList.AddAction( UserCategoryName, NewVarAction );
		}
		else if (bShouldShowAsDelegate)
		{
			TSharedPtr<FEdGraphSchemaAction_K2Delegate> NewDelegateAction;
			// Delegate is visible in MyBlueprint when not-native or its category name is not empty.
			if (Property->HasAllPropertyFlags(CPF_Edit) || !PropertyCategory.IsEmpty())
			{
				NewDelegateAction = MakeShareable(new FEdGraphSchemaAction_K2Delegate(PropertyCategory, PropertyDesc, PropertyTooltip, 0, NodeSectionID::DELEGATE));
				NewDelegateAction->SetVariableInfo(PropertyName, BlueprintObj->SkeletonGeneratedClass, false);
				SortList.AddAction( UserCategoryName, NewDelegateAction );
			}

			UClass* OwnerClass = Property->GetOwnerChecked<UClass>();
			UEdGraph* Graph = FBlueprintEditorUtils::GetDelegateSignatureGraphByName(BlueprintObj, PropertyName);
			if (Graph && OwnerClass && (BlueprintObj == OwnerClass->ClassGeneratedBy))
			{
				if (NewDelegateAction.IsValid())
				{
					NewDelegateAction->EdGraph = Graph;
				}
				ImplementedFunctionCache.Add(PropertyName);
			}
		}
	}

	// Grab what events are implemented in the event graphs so they don't show up in the menu if they are already implemented
	for (UEdGraph* const Graph : BlueprintObj->EventGraphs)
	{
		if (Graph && !Graph->IsUnreachable())
		{
			FName GraphName = Graph->GetFName();
			ImplementedFunctionCache.Add(GraphName);
			OverridableFunctionNames.Add(GraphName);
		}
	}

	// Grab functions implemented by the blueprint
	for (UEdGraph* Graph : BlueprintObj->FunctionGraphs)
	{
		check(Graph);

		FGraphDisplayInfo DisplayInfo;
		Graph->GetSchema()->GetGraphDisplayInformation(*Graph, DisplayInfo);

		FText FunctionCategory;
		if (BlueprintObj->SkeletonGeneratedClass != nullptr)
		{
			UFunction* Function = BlueprintObj->SkeletonGeneratedClass->FindFunctionByName(Graph->GetFName());
			if (Function != nullptr)
			{
				FunctionCategory = FObjectEditorUtils::GetCategoryText(Function);
			}
		}

		// Default, so place in 'non' category
		if (FunctionCategory.EqualTo(FText::FromString(BlueprintObj->GetName())) || FunctionCategory.EqualTo(UEdGraphSchema_K2::VR_DefaultCategory))
		{
			FunctionCategory = FText::GetEmpty();
		}

		//@TODO: Should be a bit more generic (or the AnimGraph shouldn't be stored as a FunctionGraph...)
		const bool bIsConstructionScript = Graph->GetFName() == UEdGraphSchema_K2::FN_UserConstructionScript;
		
		int32 SectionID = NodeSectionID::FUNCTION;

		if(Graph->IsA<UAnimationGraph>())
		{
			const bool bIsDefaultAnimGraph = Graph->GetFName() == UEdGraphSchema_K2::GN_AnimGraph;
			if(bIsDefaultAnimGraph)
			{
				SectionID = NodeSectionID::ANIMGRAPH;
			}
			else
			{
				SectionID = NodeSectionID::ANIMLAYER;
			}
		}

		TSharedPtr<FEdGraphSchemaAction_K2Graph> NewFuncAction = MakeShareable(new FEdGraphSchemaAction_K2Graph(EEdGraphSchemaAction_K2Graph::Function, FunctionCategory, DisplayInfo.PlainName, DisplayInfo.Tooltip, bIsConstructionScript ? 2 : 1, SectionID));
		NewFuncAction->FuncName = Graph->GetFName();
		NewFuncAction->EdGraph = Graph;

		const FString UserCategoryName = FEditorCategoryUtils::GetCategoryDisplayString(FunctionCategory.ToString());
		SortList.AddAction(UserCategoryName, NewFuncAction);

		GetChildGraphs(Graph, NewFuncAction->GetSectionID(), SortList, FunctionCategory);
		GetChildEvents(Graph, NewFuncAction->GetSectionID(), SortList, FunctionCategory);

		ImplementedFunctionCache.Add(Graph->GetFName());
	}

	// Grab macros implemented by the blueprint
	for (int32 i = 0; i < BlueprintObj->MacroGraphs.Num(); i++)
	{
		UEdGraph* Graph = BlueprintObj->MacroGraphs[i];
		check(Graph);
		
		const FName MacroName = Graph->GetFName();

		FGraphDisplayInfo DisplayInfo;
		Graph->GetSchema()->GetGraphDisplayInformation(*Graph, DisplayInfo);

		FText MacroCategory = GetGraphCategory(Graph);

		TSharedPtr<FEdGraphSchemaAction_K2Graph> NewMacroAction = MakeShareable(new FEdGraphSchemaAction_K2Graph(EEdGraphSchemaAction_K2Graph::Macro, MacroCategory, DisplayInfo.PlainName, DisplayInfo.Tooltip, 1, NodeSectionID::MACRO));
		NewMacroAction->FuncName = MacroName;
		NewMacroAction->EdGraph = Graph;

		const FString UserCategoryName = FEditorCategoryUtils::GetCategoryDisplayString(MacroCategory.ToString());
		SortList.AddAction(UserCategoryName, NewMacroAction);

		GetChildGraphs(Graph, NewMacroAction->GetSectionID(), SortList, MacroCategory);
		GetChildEvents(Graph, NewMacroAction->GetSectionID(), SortList, MacroCategory);

		ImplementedFunctionCache.Add(MacroName);
	}

	OverridableFunctionActions.Reset();

	// Cache potentially overridable functions
	UClass* ParentClass = BlueprintObj->SkeletonGeneratedClass ? BlueprintObj->SkeletonGeneratedClass->GetSuperClass() : *BlueprintObj->ParentClass;
	for ( TFieldIterator<UFunction> FunctionIt(ParentClass, EFieldIteratorFlags::IncludeSuper); FunctionIt; ++FunctionIt )
	{
		const UFunction* Function = *FunctionIt;
		const FName FunctionName = Function->GetFName();

		if (    UEdGraphSchema_K2::CanKismetOverrideFunction(Function) 
			 && !OverridableFunctionNames.Contains(FunctionName) 
			 && !ImplementedFunctionCache.Contains(FunctionName) 
			 && !FObjectEditorUtils::IsFunctionHiddenFromClass(Function, ParentClass)
			 && !FBlueprintEditorUtils::FindOverrideForFunction(BlueprintObj, CastChecked<UClass>(Function->GetOuter()), Function->GetFName()) )
		{
			FText FunctionTooltip = FText::FromString(UK2Node_CallFunction::GetDefaultTooltipForFunction(Function));
			FText FunctionDesc = K2Schema->GetFriendlySignatureName(Function);
			if ( FunctionDesc.IsEmpty() )
			{
				FunctionDesc = FText::FromString(Function->GetName());
			}

			if (Function->HasMetaData(FBlueprintMetadata::MD_DeprecatedFunction))
			{
				FunctionDesc = FBlueprintEditorUtils::GetDeprecatedMemberMenuItemName(FunctionDesc);
			}

			FText FunctionCategory = FObjectEditorUtils::GetCategoryText(Function);

			TSharedPtr<FEdGraphSchemaAction_K2Graph> NewFuncAction = MakeShareable(new FEdGraphSchemaAction_K2Graph(EEdGraphSchemaAction_K2Graph::Function, FunctionCategory, FunctionDesc, FunctionTooltip, 1, NodeSectionID::FUNCTION_OVERRIDABLE));
			NewFuncAction->FuncName = FunctionName;

			OverridableFunctionActions.Add(NewFuncAction);
			OverridableFunctionNames.Add(FunctionName);
		}
	}

	auto IsInAnimBPLambda = [&BlueprintObj](const FName FunctionName, FText& FunctionCategory) -> bool
	{
		if (BlueprintObj->SkeletonGeneratedClass != nullptr)
		{
			if (UFunction * Function = BlueprintObj->SkeletonGeneratedClass->FindFunctionByName(FunctionName))
			{
				FunctionCategory = FObjectEditorUtils::GetCategoryText(Function);

				if (IAnimClassInterface * AnimClassInterface = IAnimClassInterface::GetFromClass(BlueprintObj->SkeletonGeneratedClass))
				{
					if (IAnimClassInterface::IsAnimBlueprintFunction(AnimClassInterface, Function))
					{
						return true;
					}
				}
			}
		}
		return false;
	};

	// Also functions implemented from interfaces
	for (int32 i=0; i < BlueprintObj->ImplementedInterfaces.Num(); i++)
	{
		FBPInterfaceDescription& InterfaceDesc = BlueprintObj->ImplementedInterfaces[i];
		UClass* InterfaceClass = InterfaceDesc.Interface.Get();
		if (InterfaceClass)
		{
			for (TFieldIterator<UFunction> FunctionIt(InterfaceClass, EFieldIteratorFlags::IncludeSuper); FunctionIt; ++FunctionIt)
			{
				const UFunction* Function = *FunctionIt;
				const FName FunctionName = Function->GetFName();

				if (FunctionName != UEdGraphSchema_K2::FN_ExecuteUbergraphBase)
				{
					FText FunctionTooltip = Function->GetToolTipText();
					FText FunctionDesc = K2Schema->GetFriendlySignatureName(Function);

					FText FunctionCategory;
					bool bIsAnimFunction = IsInAnimBPLambda(FunctionName, FunctionCategory);

					TSharedPtr<FEdGraphSchemaAction_K2Graph> NewFuncAction = MakeShareable(new FEdGraphSchemaAction_K2Graph(EEdGraphSchemaAction_K2Graph::Interface, FunctionCategory, FunctionDesc, FunctionTooltip, 1, bIsAnimFunction ? NodeSectionID::ANIMLAYER : NodeSectionID::INTERFACE));

					NewFuncAction->FuncName = FunctionName;
					OutAllActions.AddAction(NewFuncAction);

					// Find the graph that this function is on so the user can double click and open it from the interfaces menu
					for (UEdGraph* const Graph : InterfaceDesc.Graphs)
					{
						if (Graph && Graph->GetFName() == FunctionName)
						{
							NewFuncAction->EdGraph = Graph;
							break;
						}
					}

					// if this function is not in the interfaces menu, then allow it to be put in the override function menu
					if (GetAlwaysShowInterfacesInOverrides())
					{
						OverridableFunctionActions.Add(NewFuncAction);
						OverridableFunctionNames.Add(FunctionName);
					}

					if(bIsAnimFunction && NewFuncAction->EdGraph)
					{
						GetChildGraphs(NewFuncAction->EdGraph, NewFuncAction->GetSectionID(), SortList, FunctionCategory);
					}
				}
			}
		}
	}

	// also walk up the class chain to look for overridable functions in natively implemented interfaces
	for (UClass* TempClass = BlueprintObj->ParentClass; TempClass; TempClass = TempClass->GetSuperClass())
	{
		for (int32 Idx = 0; Idx < TempClass->Interfaces.Num(); ++Idx)
		{
			FImplementedInterface const& I = TempClass->Interfaces[Idx];
			
			// same as above, make a function?
			for (TFieldIterator<UFunction> FunctionIt(I.Class, EFieldIteratorFlags::IncludeSuper); FunctionIt; ++FunctionIt)
			{
				const UFunction* Function = *FunctionIt;
				const FName FunctionName = Function->GetFName();

				if (UEdGraphSchema_K2::CanKismetOverrideFunction(Function) && !ImplementedFunctionCache.Contains(FunctionName))
				{
					FText FunctionTooltip = Function->GetToolTipText();
					FText FunctionDesc = K2Schema->GetFriendlySignatureName(Function);

					FText FunctionCategory = FObjectEditorUtils::GetCategoryText(Function);
					bool bIsAnimFunction = IsInAnimBPLambda(FunctionName, FunctionCategory);

					TSharedPtr<FEdGraphSchemaAction_K2Graph> NewFuncAction = MakeShareable(new FEdGraphSchemaAction_K2Graph(EEdGraphSchemaAction_K2Graph::Interface, FunctionCategory, FunctionDesc, FunctionTooltip, 1, bIsAnimFunction ? NodeSectionID::ANIMLAYER : NodeSectionID::INTERFACE));
					NewFuncAction->FuncName = FunctionName;
					
					if (!OverridableFunctionNames.Contains(FunctionName))
					{
						OverridableFunctionActions.Add(NewFuncAction);
						OverridableFunctionNames.Add(FunctionName);
					}

					OutAllActions.AddAction(NewFuncAction);
				}
			}
		}
	}

	// Grab ubergraph pages
	for (int32 i = 0; i < BlueprintObj->UbergraphPages.Num(); i++)
	{
		UEdGraph* Graph = BlueprintObj->UbergraphPages[i];
		check(Graph);
		
		FGraphDisplayInfo DisplayInfo;
		Graph->GetSchema()->GetGraphDisplayInformation(*Graph, DisplayInfo);

		TSharedPtr<FEdGraphSchemaAction_K2Graph> NeUbergraphAction = MakeShareable(new FEdGraphSchemaAction_K2Graph(EEdGraphSchemaAction_K2Graph::Graph, FText::GetEmpty(), DisplayInfo.PlainName, DisplayInfo.Tooltip, 2, NodeSectionID::GRAPH));
		NeUbergraphAction->FuncName = Graph->GetFName();
		NeUbergraphAction->EdGraph = Graph;
		OutAllActions.AddAction(NeUbergraphAction);

		GetChildGraphs(Graph, NeUbergraphAction->GetSectionID(), SortList);
		GetChildEvents(Graph, NeUbergraphAction->GetSectionID(), SortList);
	}

	// Grab intermediate pages
	for (int32 i = 0; i < BlueprintObj->IntermediateGeneratedGraphs.Num(); i++)
	{
		UEdGraph* Graph = BlueprintObj->IntermediateGeneratedGraphs[i];
		check(Graph);
		
		const FName IntermediateName(*(FString(TEXT("$INTERMEDIATE$_")) + Graph->GetName()));
		FString IntermediateTooltip = IntermediateName.ToString();
		FString IntermediateDesc = IntermediateName.ToString();
		TSharedPtr<FEdGraphSchemaAction_K2Graph> NewIntermediateAction = MakeShareable(new FEdGraphSchemaAction_K2Graph(EEdGraphSchemaAction_K2Graph::Graph, FText::GetEmpty(), FText::FromString(IntermediateDesc), FText::FromString(IntermediateTooltip), 1));
		NewIntermediateAction->FuncName = IntermediateName;
		NewIntermediateAction->EdGraph = Graph;
		OutAllActions.AddAction(NewIntermediateAction);

		GetChildGraphs(Graph, NewIntermediateAction->GetSectionID(), SortList);
		GetChildEvents(Graph, NewIntermediateAction->GetSectionID(), SortList);
	}

	if (GetLocalActionsListVisibility().IsVisible())
	{
		GetLocalVariables(SortList);
	}

	// Add all the sorted variables, components, functions, etc...
	SortList.CleanupCategories();
	SortList.GetAllActions(OutAllActions);
}

void SMyBlueprint::CollectStaticSections(TArray<int32>& StaticSectionIDs)
{
	TSharedPtr<FBlueprintEditor> BlueprintEditor = BlueprintEditorPtr.Pin();
	const bool bIsEditor = BlueprintEditor.IsValid();

	if ( IsShowingEmptySections() )
	{
		if (!bIsEditor || (BlueprintEditor->NewDocument_IsVisibleForType(FBlueprintEditor::CGT_NewEventGraph) && BlueprintEditor->IsSectionVisible(NodeSectionID::GRAPH)))
		{
			StaticSectionIDs.Add(NodeSectionID::GRAPH);
		}
		if (!bIsEditor || (BlueprintEditor->NewDocument_IsVisibleForType(FBlueprintEditor::CGT_NewAnimationLayer) && BlueprintEditor->IsSectionVisible(NodeSectionID::ANIMLAYER)))
		{
			StaticSectionIDs.Add(NodeSectionID::ANIMLAYER);
		}
		if (!bIsEditor || (BlueprintEditor->NewDocument_IsVisibleForType(FBlueprintEditor::CGT_NewMacroGraph) && BlueprintEditor->IsSectionVisible(NodeSectionID::MACRO)))
		{
			StaticSectionIDs.Add(NodeSectionID::MACRO);
		}
		if (!bIsEditor || (BlueprintEditor->NewDocument_IsVisibleForType(FBlueprintEditor::CGT_NewFunctionGraph) && BlueprintEditor->IsSectionVisible(NodeSectionID::FUNCTION)))
		{
			StaticSectionIDs.Add(NodeSectionID::FUNCTION);
		}
		if (!bIsEditor || (BlueprintEditor->NewDocument_IsVisibleForType(FBlueprintEditor::CGT_NewVariable) && BlueprintEditor->IsSectionVisible(NodeSectionID::VARIABLE)))
		{
			StaticSectionIDs.Add(NodeSectionID::VARIABLE);
		}
		if (!bIsEditor || (BlueprintEditor->FBlueprintEditor::AddNewDelegateIsVisible() && BlueprintEditor->IsSectionVisible(NodeSectionID::DELEGATE)))
		{
			StaticSectionIDs.Add(NodeSectionID::DELEGATE);
		}
	}

	if ( GetLocalActionsListVisibility().IsVisible() && (!bIsEditor || BlueprintEditor->IsSectionVisible(NodeSectionID::LOCAL_VARIABLE)))
	{
		StaticSectionIDs.Add(NodeSectionID::LOCAL_VARIABLE);
	}
}

bool SMyBlueprint::IsShowingInheritedVariables() const
{
	return GetMutableDefault<UBlueprintEditorSettings>()->bShowInheritedVariables;
}

void SMyBlueprint::OnToggleShowInheritedVariables()
{
	UBlueprintEditorSettings* Settings = GetMutableDefault<UBlueprintEditorSettings>();
	Settings->bShowInheritedVariables = !Settings->bShowInheritedVariables;
	Settings->PostEditChange();
	Settings->SaveConfig();

	Refresh();
}

void SMyBlueprint::OnToggleShowEmptySections()
{
	UBlueprintEditorSettings* Settings = GetMutableDefault<UBlueprintEditorSettings>();
	Settings->bShowEmptySections = !Settings->bShowEmptySections;
	Settings->PostEditChange();
	Settings->SaveConfig();

	Refresh();
}

bool SMyBlueprint::IsShowingEmptySections() const
{
	return GetMutableDefault<UBlueprintEditorSettings>()->bShowEmptySections;
}

void SMyBlueprint::OnToggleShowReplicatedVariablesOnly()
{
	bShowReplicatedVariablesOnly = !bShowReplicatedVariablesOnly;
	Refresh();
}

void SMyBlueprint::OnToggleAlwaysShowInterfacesInOverrides()
{
	UBlueprintEditorSettings* Settings = GetMutableDefault<UBlueprintEditorSettings>();
	Settings->bAlwaysShowInterfacesInOverrides = !Settings->bAlwaysShowInterfacesInOverrides;
	Settings->PostEditChange();
	Settings->SaveConfig();
	Refresh();
}

bool SMyBlueprint::GetAlwaysShowInterfacesInOverrides() const
{
	return GetMutableDefault<UBlueprintEditorSettings>()->bAlwaysShowInterfacesInOverrides;
}

void SMyBlueprint::OnToggleShowParentClassInOverrides()
{
	UBlueprintEditorSettings* Settings = GetMutableDefault<UBlueprintEditorSettings>();
	Settings->bShowParentClassInOverrides = !Settings->bShowParentClassInOverrides;
	Settings->PostEditChange();
	Settings->SaveConfig();
	Refresh();
}

bool SMyBlueprint::GetShowParentClassInOverrides() const
{
	return GetMutableDefault<UBlueprintEditorSettings>()->bShowParentClassInOverrides;
}

void SMyBlueprint::OnToggleShowAccessSpecifier()
{
	UBlueprintEditorSettings* Settings = GetMutableDefault<UBlueprintEditorSettings>();
	Settings->bShowAccessSpecifier = !Settings->bShowAccessSpecifier;
	Settings->PostEditChange();
	Settings->SaveConfig();
	Refresh();
}

bool SMyBlueprint::GetShowAccessSpecifier() const 
{
	return GetMutableDefault<UBlueprintEditorSettings>()->bShowAccessSpecifier;
}

bool SMyBlueprint::IsShowingReplicatedVariablesOnly() const
{
	return bShowReplicatedVariablesOnly;
}

FReply SMyBlueprint::OnActionDragged( const TArray< TSharedPtr<FEdGraphSchemaAction> >& InActions, const FPointerEvent& MouseEvent )
{
	if (!BlueprintEditorPtr.IsValid())
	{
		return FReply::Unhandled();
	}

	TSharedPtr<FEdGraphSchemaAction> InAction( InActions.Num() > 0 ? InActions[0] : nullptr );
	if(InAction.IsValid())
	{
		auto AnalyticsDelegate = FNodeCreationAnalytic::CreateSP( this, &SMyBlueprint::UpdateNodeCreation );

		if(InAction->GetTypeId() == FEdGraphSchemaAction_K2Graph::StaticGetTypeId())
		{
			FEdGraphSchemaAction_K2Graph* FuncAction = (FEdGraphSchemaAction_K2Graph*)InAction.Get();
			
			if (FuncAction->GraphType == EEdGraphSchemaAction_K2Graph::Function ||FuncAction->GraphType == EEdGraphSchemaAction_K2Graph::Interface)
			{
				// Callback function to report that the user cannot drop this function in the graph
				auto CanDragDropAction = [](TSharedPtr<FEdGraphSchemaAction> /*DropAction*/, UEdGraph* /*HoveredGraphIn*/, FText& ImpededReasonOut, bool bIsBlueprintCallableFunction)->bool
				{
					if (!bIsBlueprintCallableFunction)
					{
						ImpededReasonOut = LOCTEXT("NonBlueprintCallable", "This function was not marked as Blueprint Callable and cannot be placed in a graph!");
					}
					return bIsBlueprintCallableFunction;
				};

				bool bIsBlueprintCallableFunction = false;
				if (FuncAction->EdGraph)
				{
					for (UEdGraphNode* GraphNode : FuncAction->EdGraph->Nodes)
					{
						if (UK2Node_FunctionEntry* Node = Cast<UK2Node_FunctionEntry>(GraphNode))
						{
							// See whether this node is a blueprint callable function
							if (Node->GetFunctionFlags() & (FUNC_BlueprintCallable|FUNC_BlueprintPure))
							{
								bIsBlueprintCallableFunction = true;
							}
						}
					}
				}

				return FReply::Handled().BeginDragDrop(FKismetFunctionDragDropAction::New(InAction, FuncAction->FuncName, GetBlueprintObj()->SkeletonGeneratedClass, FMemberReference(), AnalyticsDelegate, FKismetDragDropAction::FCanBeDroppedDelegate::CreateLambda(CanDragDropAction, bIsBlueprintCallableFunction)));
			}
			else if (FuncAction->GraphType == EEdGraphSchemaAction_K2Graph::Macro)
			{
				if ((FuncAction->EdGraph != NULL) && GetBlueprintObj()->BlueprintType != BPTYPE_MacroLibrary)
				{
					return FReply::Handled().BeginDragDrop(FKismetMacroDragDropAction::New(InAction, FuncAction->FuncName, GetBlueprintObj(), FuncAction->EdGraph, AnalyticsDelegate));
				}
			}
		}
		else if(InAction->GetTypeId() == FEdGraphSchemaAction_K2Delegate::StaticGetTypeId())
		{
			FEdGraphSchemaAction_K2Delegate* DelegateAction = (FEdGraphSchemaAction_K2Delegate*)InAction.Get();
			check(DelegateAction->GetDelegateName() != NAME_None);
			if (UClass* VarClass = DelegateAction->GetDelegateClass())
			{
				const bool bIsAltDown = MouseEvent.IsAltDown();
				const bool bIsCtrlDown = MouseEvent.IsLeftControlDown() || MouseEvent.IsRightControlDown();
				
				TSharedRef<FKismetVariableDragDropAction> DragOperation = FKismetDelegateDragDropAction::New(InAction, DelegateAction->GetDelegateName(), VarClass, AnalyticsDelegate);
				DragOperation->SetAltDrag(bIsAltDown);
				DragOperation->SetCtrlDrag(bIsCtrlDown);
				return FReply::Handled().BeginDragDrop(DragOperation);
			}
		}
		else if( InAction->GetTypeId() == FEdGraphSchemaAction_K2LocalVar::StaticGetTypeId())
		{
			FEdGraphSchemaAction_K2LocalVar* VarAction = (FEdGraphSchemaAction_K2LocalVar*)InAction.Get();
			if (UStruct* VariableScope = VarAction->GetVariableScope())
			{
				TSharedRef<FKismetVariableDragDropAction> DragOperation = FKismetVariableDragDropAction::New(InAction, VarAction->GetVariableName(), VariableScope, AnalyticsDelegate);
				DragOperation->SetAltDrag(MouseEvent.IsAltDown());
				DragOperation->SetCtrlDrag(MouseEvent.IsLeftControlDown() || MouseEvent.IsRightControlDown());
				return FReply::Handled().BeginDragDrop(DragOperation);
			}
		}
		else if(InAction->GetTypeId() == FEdGraphSchemaAction_K2Var::StaticGetTypeId())
		{
			FEdGraphSchemaAction_K2Var* VarAction = (FEdGraphSchemaAction_K2Var*)InAction.Get();
			if (UClass* VarClass = VarAction->GetVariableClass())
			{
				TSharedRef<FKismetVariableDragDropAction> DragOperation = FKismetVariableDragDropAction::New(InAction, VarAction->GetVariableName(), VarClass, AnalyticsDelegate);
				DragOperation->SetAltDrag(MouseEvent.IsAltDown());
				DragOperation->SetCtrlDrag(MouseEvent.IsLeftControlDown() || MouseEvent.IsRightControlDown());
				return FReply::Handled().BeginDragDrop(DragOperation);
			}
		}
		else if (InAction->GetTypeId() == FEdGraphSchemaAction_K2Event::StaticGetTypeId())
		{	
			// Check if it's a custom event, it is preferable to drop a call function for custom events than to focus on the node
			FEdGraphSchemaAction_K2Event* FuncAction = (FEdGraphSchemaAction_K2Event*)InAction.Get();
			if (UK2Node_Event* Event = Cast<UK2Node_Event>(FuncAction->NodeTemplate))
			{
				UFunction* const Function = FFunctionFromNodeHelper::FunctionFromNode(Event);

				// Callback function to report that the user cannot drop this function in the graph
				auto CanDragDropAction = [](TSharedPtr<FEdGraphSchemaAction> /*DropAction*/, UEdGraph* /*HoveredGraphIn*/, FText& ImpededReasonOut, UFunction* Func)->bool
				{
					// If this function is not BP callable then don't let it be dropped
					if (Func && !(Func->FunctionFlags & (FUNC_BlueprintCallable | FUNC_BlueprintPure)))
					{
						ImpededReasonOut = LOCTEXT("NonBlueprintCallableEvent", "This event was not marked as Blueprint Callable and cannot be placed in a graph!");
						return false;
					}

					return true;
				};

				TSharedRef< FKismetFunctionDragDropAction> DragOperation =
					FKismetFunctionDragDropAction::New(
						InAction, (Function ? Function->GetFName() : Event->GetFName()),
						GetBlueprintObj()->SkeletonGeneratedClass,
						FMemberReference(),
						AnalyticsDelegate,
						FKismetDragDropAction::FCanBeDroppedDelegate::CreateLambda(CanDragDropAction, Function)
					);
				return FReply::Handled().BeginDragDrop(DragOperation);	
			}
		}
	}

	return FReply::Unhandled();
}

FReply SMyBlueprint::OnCategoryDragged(const FText& InCategory, const FPointerEvent& MouseEvent)
{
	TSharedRef<FMyBlueprintCategoryDragDropAction> DragOperation = FMyBlueprintCategoryDragDropAction::New(InCategory, SharedThis(this));
	return FReply::Handled().BeginDragDrop(DragOperation);
}

void SMyBlueprint::OnGlobalActionSelected(const TArray< TSharedPtr<FEdGraphSchemaAction> >& InActions, ESelectInfo::Type InSelectionType)
{
	if (InSelectionType == ESelectInfo::OnMouseClick  || InSelectionType == ESelectInfo::OnKeyPress || InSelectionType == ESelectInfo::OnNavigation || InActions.Num() == 0)
	{
		OnActionSelected(InActions);
	}
}

void SMyBlueprint::OnActionSelected( const TArray< TSharedPtr<FEdGraphSchemaAction> >& InActions )
{
	TSharedPtr<FEdGraphSchemaAction> InAction(InActions.Num() > 0 ? InActions[0] : NULL);
	UBlueprint* CurrentBlueprint = Blueprint;
	TSharedPtr<SKismetInspector> CurrentInspector = Inspector.Pin();

	TSharedPtr<FBlueprintEditor> BlueprintEditor = BlueprintEditorPtr.Pin();

	if (BlueprintEditor.IsValid())
	{
		BlueprintEditor->SetUISelectionState(FBlueprintEditor::SelectionState_MyBlueprint);

		CurrentBlueprint = BlueprintEditor->GetBlueprintObj();
		CurrentInspector = BlueprintEditor->GetInspector();
	}
	OnActionSelectedHelper(InAction, BlueprintEditorPtr, Blueprint, CurrentInspector.ToSharedRef());
}

void SMyBlueprint::OnActionSelectedHelper(TSharedPtr<FEdGraphSchemaAction> InAction, TWeakPtr< FBlueprintEditor > InBlueprintEditor, UBlueprint* Blueprint, TSharedRef<SKismetInspector> Inspector)
{
	if (InAction.IsValid())
	{
		if (InAction->GetTypeId() == FEdGraphSchemaAction_K2Graph::StaticGetTypeId())
		{
			FEdGraphSchemaAction_K2Graph* GraphAction = (FEdGraphSchemaAction_K2Graph*)InAction.Get();

			if (GraphAction->EdGraph)
			{
				FGraphDisplayInfo DisplayInfo;
				GraphAction->EdGraph->GetSchema()->GetGraphDisplayInformation(*GraphAction->EdGraph, DisplayInfo);
				Inspector->ShowDetailsForSingleObject(GraphAction->EdGraph, SKismetInspector::FShowDetailsOptions(DisplayInfo.PlainName));
			}
		}
		else if (InAction->GetTypeId() == FEdGraphSchemaAction_K2Delegate::StaticGetTypeId())
		{
			FEdGraphSchemaAction_K2Delegate* DelegateAction = (FEdGraphSchemaAction_K2Delegate*)InAction.Get();
			if (FMulticastDelegateProperty* Property = DelegateAction->GetDelegateProperty())
			{
				Inspector->ShowDetailsForSingleObject(Property->GetUPropertyWrapper(), SKismetInspector::FShowDetailsOptions(FText::FromString(Property->GetName())));
			}
		}
		else if (InAction->GetTypeId() == FEdGraphSchemaAction_K2Var::StaticGetTypeId())
		{
			FEdGraphSchemaAction_K2Var* VarAction = (FEdGraphSchemaAction_K2Var*)InAction.Get();

			SKismetInspector::FShowDetailsOptions Options(FText::FromName(VarAction->GetVariableName()));
			Options.bForceRefresh = true;

<<<<<<< HEAD
			FProperty* Prop = VarAction->GetProperty();
			UPropertyWrapper* PropWrap = (Prop ? Prop->GetUPropertyWrapper() : nullptr);
			Inspector->ShowDetailsForSingleObject(PropWrap, Options);
			if (InBlueprintEditor.IsValid())
			{
				InBlueprintEditor.Pin()->GetReplaceReferencesWidget()->SetSourceVariable(VarAction->GetProperty());
			}
=======
			Inspector->ShowDetailsForSingleObject(VarAction->GetProperty()->GetUPropertyWrapper(), Options);
>>>>>>> 24776ab6
		}
		else if (InAction->GetTypeId() == FEdGraphSchemaAction_K2LocalVar::StaticGetTypeId())
		{
			FEdGraphSchemaAction_K2LocalVar* VarAction = (FEdGraphSchemaAction_K2LocalVar*)InAction.Get();

			SKismetInspector::FShowDetailsOptions Options(FText::FromName(VarAction->GetVariableName()));

			FProperty* Prop = VarAction->GetProperty();
			UPropertyWrapper* PropWrap = (Prop ? Prop->GetUPropertyWrapper() : nullptr);
			Inspector->ShowDetailsForSingleObject(PropWrap, Options);
		}
		else if (InAction->GetTypeId() == FEdGraphSchemaAction_K2Enum::StaticGetTypeId())
		{
			FEdGraphSchemaAction_K2Enum* EnumAction = (FEdGraphSchemaAction_K2Enum*)InAction.Get();

			SKismetInspector::FShowDetailsOptions Options(FText::FromName(EnumAction->GetPathName()));
			Options.bForceRefresh = true;

			Inspector->ShowDetailsForSingleObject(EnumAction->Enum, Options);
		}
		else if (InAction->GetTypeId() == FEdGraphSchemaAction_K2Struct::StaticGetTypeId())
		{
			FEdGraphSchemaAction_K2Struct* StructAction = (FEdGraphSchemaAction_K2Struct*)InAction.Get();

			SKismetInspector::FShowDetailsOptions Options(FText::FromName(StructAction->GetPathName()));
			Options.bForceRefresh = true;

			Inspector->ShowDetailsForSingleObject(StructAction->Struct, Options);
		}
		else if (InAction->GetTypeId() == FEdGraphSchemaAction_K2TargetNode::StaticGetTypeId() ||
			InAction->GetTypeId() == FEdGraphSchemaAction_K2Event::StaticGetTypeId() ||
			InAction->GetTypeId() == FEdGraphSchemaAction_K2InputAction::StaticGetTypeId())
		{
			FEdGraphSchemaAction_K2TargetNode* TargetNodeAction = (FEdGraphSchemaAction_K2TargetNode*)InAction.Get();
			SKismetInspector::FShowDetailsOptions Options(TargetNodeAction->NodeTemplate->GetNodeTitle(ENodeTitleType::EditableTitle));
			Inspector->ShowDetailsForSingleObject(TargetNodeAction->NodeTemplate, Options);
		}
		else
		{
			Inspector->ShowDetailsForObjects(TArray<UObject*>());
		}
	}
	else
	{
		Inspector->ShowDetailsForObjects(TArray<UObject*>());
	}
}

void SMyBlueprint::OnActionDoubleClicked(const TArray< TSharedPtr<FEdGraphSchemaAction> >& InActions)
{
	if ( !BlueprintEditorPtr.IsValid() )
	{
		return;
	}

	TSharedPtr<FEdGraphSchemaAction> InAction(InActions.Num() > 0 ? InActions[0] : NULL);
	ExecuteAction(InAction);
}

void SMyBlueprint::ExecuteAction(TSharedPtr<FEdGraphSchemaAction> InAction)
{
	// Force it to open in a new document if shift is pressed
	const bool bIsShiftPressed = FSlateApplication::Get().GetModifierKeys().IsShiftDown();
	FDocumentTracker::EOpenDocumentCause OpenMode = bIsShiftPressed ? FDocumentTracker::ForceOpenNewDocument : FDocumentTracker::OpenNewDocument;

	UBlueprint* BlueprintObj = BlueprintEditorPtr.Pin()->GetBlueprintObj();
	if(InAction.IsValid())
	{
		if(InAction->GetTypeId() == FEdGraphSchemaAction_K2Graph::StaticGetTypeId())
		{
			FEdGraphSchemaAction_K2Graph* GraphAction = (FEdGraphSchemaAction_K2Graph*)InAction.Get();

			if (GraphAction->EdGraph)
			{
				BlueprintEditorPtr.Pin()->OpenDocument(GraphAction->EdGraph, OpenMode);
			}
		}
		if (InAction->GetTypeId() == FEdGraphSchemaAction_K2Delegate::StaticGetTypeId())
		{
			FEdGraphSchemaAction_K2Delegate* DelegateAction = (FEdGraphSchemaAction_K2Delegate*)InAction.Get();

			if (DelegateAction->EdGraph)
			{
				BlueprintEditorPtr.Pin()->OpenDocument(DelegateAction->EdGraph, OpenMode);
			}
		}
		else if(InAction->GetTypeId() == FEdGraphSchemaAction_K2Var::StaticGetTypeId())
		{
			FEdGraphSchemaAction_K2Var* VarAction = (FEdGraphSchemaAction_K2Var*)InAction.Get();
			
			// timeline variables
			const FObjectPropertyBase* ObjectProperty = CastField<const FObjectPropertyBase>(VarAction->GetProperty());
			if (ObjectProperty &&
				ObjectProperty->PropertyClass &&
				ObjectProperty->PropertyClass->IsChildOf(UTimelineComponent::StaticClass()))
			{
				for (int32 i=0; i<BlueprintObj->Timelines.Num(); i++)
				{
					// Convert the Timeline's name to a variable name before comparing it to the variable
					if (BlueprintObj->Timelines[i]->GetVariableName() == VarAction->GetVariableName())
					{
						BlueprintEditorPtr.Pin()->OpenDocument(BlueprintObj->Timelines[i], OpenMode);
					}
				}
			}
		}
		else if (InAction->GetTypeId() == FEdGraphSchemaAction_K2Event::StaticGetTypeId())
		{
			FEdGraphSchemaAction_K2Event* EventNodeAction = (FEdGraphSchemaAction_K2Event*)InAction.Get();
			FKismetEditorUtilities::BringKismetToFocusAttentionOnObject(EventNodeAction->NodeTemplate);
		}
		else if (InAction->GetTypeId() == FEdGraphSchemaAction_K2TargetNode::StaticGetTypeId() || 
			InAction->GetTypeId() == FEdGraphSchemaAction_K2InputAction::StaticGetTypeId())
		{
			FEdGraphSchemaAction_K2TargetNode* TargetNodeAction = (FEdGraphSchemaAction_K2TargetNode*)InAction.Get();
			FKismetEditorUtilities::BringKismetToFocusAttentionOnObject(TargetNodeAction->NodeTemplate);
		}
	}
}

template<class SchemaActionType> SchemaActionType* SelectionAsType( const TSharedPtr< SGraphActionMenu >& GraphActionMenu )
{
	TArray<TSharedPtr<FEdGraphSchemaAction> > SelectedActions;
	GraphActionMenu->GetSelectedActions(SelectedActions);

	SchemaActionType* Selection = NULL;

	TSharedPtr<FEdGraphSchemaAction> SelectedAction( SelectedActions.Num() > 0 ? SelectedActions[0] : NULL );
	if ( SelectedAction.IsValid() &&
		 SelectedAction->GetTypeId() == SchemaActionType::StaticGetTypeId() )
	{
		// TODO Why not? StaticCastSharedPtr<>()

		Selection = (SchemaActionType*)SelectedActions[0].Get();
	}

	return Selection;
}

FEdGraphSchemaAction_K2Enum* SMyBlueprint::SelectionAsEnum() const
{
	return SelectionAsType<FEdGraphSchemaAction_K2Enum>( GraphActionMenu );
}


FEdGraphSchemaAction_K2Struct* SMyBlueprint::SelectionAsStruct() const
{
	return SelectionAsType<FEdGraphSchemaAction_K2Struct>( GraphActionMenu );
}

FEdGraphSchemaAction_K2Graph* SMyBlueprint::SelectionAsGraph() const
{
	return SelectionAsType<FEdGraphSchemaAction_K2Graph>( GraphActionMenu );
}

FEdGraphSchemaAction_K2Var* SMyBlueprint::SelectionAsVar() const
{
	return SelectionAsType<FEdGraphSchemaAction_K2Var>( GraphActionMenu );
}

FEdGraphSchemaAction_K2LocalVar* SMyBlueprint::SelectionAsLocalVar() const
{
	return SelectionAsType<FEdGraphSchemaAction_K2LocalVar>(GraphActionMenu);
}

FEdGraphSchemaAction_K2Delegate* SMyBlueprint::SelectionAsDelegate() const
{
	return SelectionAsType<FEdGraphSchemaAction_K2Delegate>( GraphActionMenu );
}

FEdGraphSchemaAction_K2Event* SMyBlueprint::SelectionAsEvent() const
{
	return SelectionAsType<FEdGraphSchemaAction_K2Event>( GraphActionMenu );
}

FEdGraphSchemaAction_K2InputAction* SMyBlueprint::SelectionAsInputAction() const
{
	return SelectionAsType<FEdGraphSchemaAction_K2InputAction>(GraphActionMenu);
}

bool SMyBlueprint::SelectionIsCategory() const
{
	return !SelectionHasContextMenu();
}

bool SMyBlueprint::SelectionHasContextMenu() const
{
	TArray<TSharedPtr<FEdGraphSchemaAction> > SelectedActions;
	GraphActionMenu->GetSelectedActions(SelectedActions);
	return SelectedActions.Num() > 0;
}

FText SMyBlueprint::GetGraphCategory(UEdGraph* InGraph) const
{
	FText ReturnCategory;

	// Pull the category from the required metadata based on the types of nodes we can discover in the graph
	UK2Node_EditablePinBase* EntryNode = FBlueprintEditorUtils::GetEntryNode(InGraph);
	if (UK2Node_FunctionEntry* FunctionEntryNode = Cast<UK2Node_FunctionEntry>(EntryNode))
	{
		ReturnCategory = FunctionEntryNode->MetaData.Category;
	}
	else if (UK2Node_Tunnel* TypedEntryNode = ExactCast<UK2Node_Tunnel>(EntryNode))
	{
		ReturnCategory = TypedEntryNode->MetaData.Category;
	}

	// Empty the category if it's default, we don't want to display the "default" category and items will just appear without a category
	if(ReturnCategory.EqualTo(UEdGraphSchema_K2::VR_DefaultCategory))
	{
		ReturnCategory = FText::GetEmpty();
	}

	return ReturnCategory;
}

void SMyBlueprint::GetSelectedItemsForContextMenu(TArray<FComponentEventConstructionData>& OutSelectedItems) const
{
	FEdGraphSchemaAction_K2Var* Var = SelectionAsVar();
	if ( Var != NULL )
	{
		FObjectProperty* ComponentProperty = CastField<FObjectProperty>(Var->GetProperty());

		if ( ComponentProperty != NULL &&
			 ComponentProperty->PropertyClass != NULL &&
			 ComponentProperty->PropertyClass->IsChildOf( UActorComponent::StaticClass() ) )
		{
			FComponentEventConstructionData NewItem;
			NewItem.VariableName = Var->GetVariableName();
			NewItem.Component = Cast<UActorComponent>(ComponentProperty->PropertyClass->GetDefaultObject());

			OutSelectedItems.Add( NewItem );
		}
	}
}

TSharedPtr<SWidget> SMyBlueprint::OnContextMenuOpening()
{
	if( !BlueprintEditorPtr.IsValid() )
	{
		return TSharedPtr<SWidget>();
	}

	const bool bShouldCloseWindowAfterMenuSelection = true;
	FMenuBuilder MenuBuilder( bShouldCloseWindowAfterMenuSelection, CommandList);
	
	// Check if the selected action is valid for a context menu
	if (SelectionHasContextMenu())
	{
		MenuBuilder.BeginSection("BasicOperations");
		{
			MenuBuilder.AddMenuEntry(FMyBlueprintCommands::Get().OpenGraph);
			MenuBuilder.AddMenuEntry(FMyBlueprintCommands::Get().OpenGraphInNewTab);
			MenuBuilder.AddMenuEntry(FMyBlueprintCommands::Get().FocusNode);
			MenuBuilder.AddMenuEntry(FMyBlueprintCommands::Get().FocusNodeInNewTab);
			MenuBuilder.AddMenuEntry(FGenericCommands::Get().Rename, NAME_None, LOCTEXT("Rename", "Rename"), LOCTEXT("Rename_Tooltip", "Renames this function or variable from blueprint.") );
			MenuBuilder.AddMenuEntry(FMyBlueprintCommands::Get().ImplementFunction);
			MenuBuilder.AddMenuEntry(FGraphEditorCommands::Get().FindReferences);
			MenuBuilder.AddMenuEntry(FGraphEditorCommands::Get().FindAndReplaceReferences);
			MenuBuilder.AddMenuEntry(FMyBlueprintCommands::Get().GotoNativeVarDefinition);
			MenuBuilder.AddMenuEntry(FGenericCommands::Get().Cut);
			MenuBuilder.AddMenuEntry(FGenericCommands::Get().Copy);
			MenuBuilder.AddMenuEntry(FGenericCommands::Get().Duplicate);
			MenuBuilder.AddMenuEntry(FMyBlueprintCommands::Get().MoveToParent);
			MenuBuilder.AddMenuEntry(FMyBlueprintCommands::Get().DeleteEntry);
		}
		MenuBuilder.EndSection();

		FEdGraphSchemaAction_K2Var* Var = SelectionAsVar();
		FEdGraphSchemaAction_K2Graph* Graph = SelectionAsGraph();
		FEdGraphSchemaAction_K2Event* Event = SelectionAsEvent();

		if ( Var && BlueprintEditorPtr.IsValid() && FBlueprintEditorUtils::DoesSupportEventGraphs(GetBlueprintObj()) )
		{
			FObjectProperty* ComponentProperty = CastField<FObjectProperty>(Var->GetProperty());

			if ( ComponentProperty && ComponentProperty->PropertyClass &&
				 ComponentProperty->PropertyClass->IsChildOf( UActorComponent::StaticClass() ) )
			{
				if( FBlueprintEditorUtils::CanClassGenerateEvents( ComponentProperty->PropertyClass ))
				{
					TSharedPtr<FBlueprintEditor> BlueprintEditor(BlueprintEditorPtr.Pin());

					// If the selected item is valid, and is a component of some sort, build a context menu
					// of events appropriate to the component.
					MenuBuilder.AddSubMenu(	LOCTEXT("AddEventSubMenu", "Add Event"), 
											LOCTEXT("AddEventSubMenu_ToolTip", "Add Event"), 
											FNewMenuDelegate::CreateStatic(	&SSCSEditor::BuildMenuEventsSection,
												BlueprintEditor->GetBlueprintObj(), ComponentProperty->PropertyClass, 
												FCanExecuteAction::CreateRaw(this, &SMyBlueprint::IsEditingMode),
												FGetSelectedObjectsDelegate::CreateSP(this, &SMyBlueprint::GetSelectedItemsForContextMenu)));
				}
			}
		}
		// If this is a function graph than we should add the option to convert it to an event if possible
		else if( Graph && Graph->EdGraph )
		{
			// The first function entry node will have all the information that the conversion needs
			// (the interface method entry in the tree might not have a real graph though, if it comes from a parent unchanged or is an event that hasn't been implemented yet)
			UK2Node_FunctionEntry* EntryNode = nullptr;
			if (Graph->EdGraph != nullptr)
			{
				for( UEdGraphNode* Node : Graph->EdGraph->Nodes)
				{
					if (UK2Node_FunctionEntry* TypedNode = Cast<UK2Node_FunctionEntry>(Node))
					{
						EntryNode = TypedNode;
						break;
					}
				}
			}

			TSharedPtr<FBlueprintEditor> BlueprintEditor(BlueprintEditorPtr.Pin());
			if( EntryNode && BlueprintEditor.IsValid() &&
				FBlueprintEditorUtils::IsFunctionConvertableToEvent(BlueprintEditor->GetBlueprintObj(), EntryNode->FindSignatureFunction()) )
			{
				MenuBuilder.AddMenuEntry(
					LOCTEXT("MyBlueprint_Conversion_Func", "Convert function to event"), FText(), FSlateIcon(),
					FExecuteAction::CreateLambda([BlueprintEditor, EntryNode]()
					{
						// ConvertFunctionIfValid handles any bad state, so no need for additional messaging
						BlueprintEditor->ConvertFunctionIfValid(EntryNode);
					})
				);
			}
		}
		// If this is an event, allow us to convert it to a function graph if possible
		else if( Event )
		{
			TSharedPtr<FBlueprintEditor> BlueprintEditor(BlueprintEditorPtr.Pin());			
			UK2Node_Event* EventNode = Cast<UK2Node_Event>(Event->NodeTemplate);
			
			if( BlueprintEditor.IsValid() && EventNode )
			{
				MenuBuilder.AddMenuEntry(
					LOCTEXT("MyBlueprint_Conversion_Event", "Convert event to function"), FText(), FSlateIcon(),
					FExecuteAction::CreateLambda([BlueprintEditor, EventNode]()
					{
						// The ConvertEventIfValid function handles all bad states, so there's no need for further validation
						BlueprintEditor->ConvertEventIfValid(EventNode);
					})
				);
			}			
		}
	}
	else
	{
		BuildAddNewMenu(MenuBuilder);
	}

	return MenuBuilder.MakeWidget();
}

TSharedRef<SWidget> SMyBlueprint::CreateAddNewMenuWidget()
{
	const bool bShouldCloseWindowAfterMenuSelection = true;
	FMenuBuilder MenuBuilder(bShouldCloseWindowAfterMenuSelection, CommandList);

	BuildAddNewMenu(MenuBuilder);

	return MenuBuilder.MakeWidget();
}

void SMyBlueprint::BuildAddNewMenu(FMenuBuilder& MenuBuilder)
{
	MenuBuilder.BeginSection("AddNewItem", LOCTEXT("AddOperations", "Add New"));

	if(UBlueprint* CurrentBlueprint = GetBlueprintObj())
	{
		if (CurrentBlueprint->SupportsGlobalVariables())
		{
			MenuBuilder.AddMenuEntry(FBlueprintEditorCommands::Get().AddNewVariable);
			MenuBuilder.AddMenuEntry(FMyBlueprintCommands::Get().PasteVariable);
		}
		if (CurrentBlueprint->SupportsLocalVariables())
		{
			MenuBuilder.AddMenuEntry(FBlueprintEditorCommands::Get().AddNewLocalVariable);
			MenuBuilder.AddMenuEntry(FMyBlueprintCommands::Get().PasteLocalVariable);
		}
		if (CurrentBlueprint->SupportsFunctions())
		{
			MenuBuilder.AddMenuEntry(FBlueprintEditorCommands::Get().AddNewFunction);
			MenuBuilder.AddMenuEntry(FMyBlueprintCommands::Get().PasteFunction);

			// If we cannot handle Function Graphs, we cannot handle function overrides
			if (OverridableFunctionActions.Num() > 0 && BlueprintEditorPtr.Pin()->NewDocument_IsVisibleForType(FBlueprintEditor::CGT_NewFunctionGraph))
			{
				MenuBuilder.AddSubMenu(
					LOCTEXT("OverrideFunction", "Override Function"),
					FText::GetEmpty(),
					FNewMenuDelegate::CreateSP(this, &SMyBlueprint::BuildOverridableFunctionsMenu),
					false,
					FSlateIcon(FEditorStyle::GetStyleSetName(), "BlueprintEditor.AddNewFunction.Small"));
			}
		}

		if (CurrentBlueprint->SupportsMacros())
		{
			MenuBuilder.AddMenuEntry(FBlueprintEditorCommands::Get().AddNewMacroDeclaration);
			MenuBuilder.AddMenuEntry(FMyBlueprintCommands::Get().PasteMacro);
		}
		if (CurrentBlueprint->SupportsEventGraphs())
		{
			MenuBuilder.AddMenuEntry(FBlueprintEditorCommands::Get().AddNewEventGraph);
		}
		if (CurrentBlueprint->SupportsDelegates())
		{
			MenuBuilder.AddMenuEntry(FBlueprintEditorCommands::Get().AddNewDelegate);
		}
		if (CurrentBlueprint->SupportsAnimLayers())
		{
			MenuBuilder.AddMenuEntry(FBlueprintEditorCommands::Get().AddNewAnimationLayer);
		}
	}
	MenuBuilder.EndSection();
}

bool SMyBlueprint::CanOpenGraph() const
{
	const FEdGraphSchemaAction_K2Graph* GraphAction = SelectionAsGraph();
	const bool bGraph = GraphAction && GraphAction->EdGraph;
	const FEdGraphSchemaAction_K2Delegate* DelegateAction = SelectionAsDelegate();
	const bool bDelegate = DelegateAction && DelegateAction->EdGraph;
	return (bGraph || bDelegate) && BlueprintEditorPtr.IsValid();
}

void SMyBlueprint::OpenGraph(FDocumentTracker::EOpenDocumentCause InCause)
{
	UEdGraph* GraphToOpen = nullptr;

	if (FEdGraphSchemaAction_K2Graph* GraphAction = SelectionAsGraph())
	{
		GraphToOpen = GraphAction->EdGraph;
		// If we have no graph then this is an interface event, so focus on the event graph
		if (!GraphToOpen)
		{
			GraphToOpen = FBlueprintEditorUtils::FindEventGraph(GetBlueprintObj());
		}
	}
	else if (FEdGraphSchemaAction_K2Delegate* DelegateAction = SelectionAsDelegate())
	{
		GraphToOpen = DelegateAction->EdGraph;
	}
	else if (FEdGraphSchemaAction_K2Event* EventAction = SelectionAsEvent())
	{
		GraphToOpen = EventAction->NodeTemplate->GetGraph();
	}
	else if (FEdGraphSchemaAction_K2InputAction* InputAction = SelectionAsInputAction())
	{
		GraphToOpen = InputAction->NodeTemplate->GetGraph();
	}
	
	if (GraphToOpen)
	{
		BlueprintEditorPtr.Pin()->OpenDocument(GraphToOpen, InCause);
	}
}


void SMyBlueprint::OnOpenGraph()
{
	OpenGraph(FDocumentTracker::OpenNewDocument);	
}

void SMyBlueprint::OnOpenGraphInNewTab()
{
	OpenGraph(FDocumentTracker::ForceOpenNewDocument);	
}

bool SMyBlueprint::CanFocusOnNode() const
{
	FEdGraphSchemaAction_K2Event const* const EventAction = SelectionAsEvent();
	FEdGraphSchemaAction_K2InputAction const* const InputAction = SelectionAsInputAction();
	UK2Node_Event* ExistingNode = nullptr;

	if (FEdGraphSchemaAction_K2Graph* GraphAction = SelectionAsGraph())
	{
		// Is this an event implemented from an interface?
		UBlueprint* BlueprintObj = GetBlueprintObj();		
		UFunction* OverrideFunc = nullptr;
		UClass* const OverrideFuncClass = FBlueprintEditorUtils::GetOverrideFunctionClass(BlueprintObj, GraphAction->FuncName, &OverrideFunc);

		if (OverrideFunc)
		{
			// Add to event graph
			FName EventName = OverrideFunc->GetFName();
			ExistingNode = FBlueprintEditorUtils::FindOverrideForFunction(BlueprintObj, OverrideFuncClass, EventName);
		}
	}

	return (EventAction && EventAction->NodeTemplate) || (InputAction && InputAction->NodeTemplate) || ExistingNode;
}

void SMyBlueprint::OnFocusNode()
{
	FEdGraphSchemaAction_K2Event* EventAction = SelectionAsEvent();
	FEdGraphSchemaAction_K2InputAction* InputAction = SelectionAsInputAction();
	if (EventAction || InputAction)
	{
		UK2Node* Node = EventAction ? EventAction->NodeTemplate : InputAction->NodeTemplate;
		FKismetEditorUtilities::BringKismetToFocusAttentionOnObject(Node);
	}
	else if (FEdGraphSchemaAction_K2Graph* GraphAction = SelectionAsGraph())
	{
		// Is this an event implemented from an interface?
		UBlueprint* BlueprintObj = GetBlueprintObj();
		UFunction* OverrideFunc = nullptr;
		UClass* const OverrideFuncClass = FBlueprintEditorUtils::GetOverrideFunctionClass(BlueprintObj, GraphAction->FuncName, &OverrideFunc);

		if (OverrideFunc)
		{
			// Add to event graph
			FName EventName = OverrideFunc->GetFName();
			if (UK2Node_Event* ExistingNode = FBlueprintEditorUtils::FindOverrideForFunction(BlueprintObj, OverrideFuncClass, EventName))
			{
				FKismetEditorUtilities::BringKismetToFocusAttentionOnObject(ExistingNode);
			}
		}
	}
}

void SMyBlueprint::OnFocusNodeInNewTab()
{
	OpenGraph(FDocumentTracker::ForceOpenNewDocument);
	OnFocusNode();
}

bool SMyBlueprint::CanImplementFunction() const
{
	FEdGraphSchemaAction_K2Graph* GraphAction = SelectionAsGraph();
	return GraphAction && GraphAction->EdGraph == nullptr && !CanFocusOnNode();
}

void SMyBlueprint::OnImplementFunction()
{
	if ( FEdGraphSchemaAction_K2Graph* GraphAction = SelectionAsGraph() )
	{
		ImplementFunction(GraphAction);
	}
}

void SMyBlueprint::ImplementFunction(TSharedPtr<FEdGraphSchemaAction_K2Graph> GraphAction)
{
	ImplementFunction(GraphAction.Get());
}

void SMyBlueprint::ImplementFunction(FEdGraphSchemaAction_K2Graph* GraphAction)
{
	UBlueprint* BlueprintObj = GetBlueprintObj();
	check(BlueprintObj && BlueprintObj->SkeletonGeneratedClass);

	// Ensure that we are conforming to all current interfaces so that if there has been an additional
	// interface function added we just focus to it instead of creating a new one
	FBlueprintEditorUtils::ConformImplementedInterfaces(BlueprintObj);

	UFunction* OverrideFunc = nullptr;
	UClass* const OverrideFuncClass = FBlueprintEditorUtils::GetOverrideFunctionClass(BlueprintObj, GraphAction->FuncName, &OverrideFunc);
	check(OverrideFunc);
	// Some types of blueprints don't have an event graph (IE gameplay ability blueprints), in that case just make a new graph, even
	// for events:
	UEdGraph* EventGraph = FBlueprintEditorUtils::FindEventGraph(BlueprintObj);
	if (UEdGraphSchema_K2::FunctionCanBePlacedAsEvent(OverrideFunc) && !IsImplementationDesiredAsFunction(OverrideFunc) && EventGraph)
	{
		// Add to event graph
		FName EventName = OverrideFunc->GetFName();
		UK2Node_Event* ExistingNode = FBlueprintEditorUtils::FindOverrideForFunction(BlueprintObj, OverrideFuncClass, EventName);

		if (ExistingNode)
		{
			FKismetEditorUtilities::BringKismetToFocusAttentionOnObject(ExistingNode);
		}
		else
		{
			UK2Node_Event* NewEventNode = FEdGraphSchemaAction_K2NewNode::SpawnNode<UK2Node_Event>(
				EventGraph,
				EventGraph->GetGoodPlaceForNewNode(),
				EK2NewNodeFlags::SelectNewNode,
				[EventName, OverrideFuncClass](UK2Node_Event* NewInstance)
				{
					NewInstance->EventReference.SetExternalMember(EventName, OverrideFuncClass);
					NewInstance->bOverrideFunction = true;
				}
			);
			if (NewEventNode)
			{
				FKismetEditorUtilities::BringKismetToFocusAttentionOnObject(NewEventNode);
			}
		}
	}
	else
	{
		// If there is an already existing graph of this function than just open that
		// Needed for implementing interface functions on the base class through the override menu
		UEdGraph* const ExistingGraph = FindObject<UEdGraph>(BlueprintObj, *GraphAction->FuncName.ToString());
		if (ExistingGraph)
		{
			FKismetEditorUtilities::BringKismetToFocusAttentionOnObject(ExistingGraph);
		}
		else
		{
			const FScopedTransaction Transaction(LOCTEXT("CreateOverrideFunctionGraph", "Create Override Function Graph"));
			BlueprintObj->Modify();
			// Implement the function graph
			UEdGraph* const NewGraph = FBlueprintEditorUtils::CreateNewGraph(BlueprintObj, GraphAction->FuncName, UEdGraph::StaticClass(), UEdGraphSchema_K2::StaticClass());
			FBlueprintEditorUtils::AddFunctionGraph(BlueprintObj, NewGraph, /*bIsUserCreated=*/ false, OverrideFuncClass);
			NewGraph->Modify();
			BlueprintEditorPtr.Pin()->OpenDocument(NewGraph, FDocumentTracker::OpenNewDocument);
		}
	}
}

bool SMyBlueprint::IsImplementationDesiredAsFunction(const UFunction* OverrideFunc) const
{	
	// If the original function was created in a parent blueprint, then prefer a BP function
	if (OverrideFunc)
	{
		FName OverrideName = *OverrideFunc->GetName();
		TSet<FName> GraphNames;
		FBlueprintEditorUtils::GetAllGraphNames(GetBlueprintObj(), GraphNames);
		for (const FName & Name : GraphNames)
		{
			if (Name == OverrideName)
			{
				return true;
			}
		}
	}
	
	// Otherwise, we would prefer an event
	return false;
}

void SMyBlueprint::OnFindReference()
{
	bool bUseQuotes = true;
	FString SearchTerm;
	if (FEdGraphSchemaAction_K2Graph* GraphAction = SelectionAsGraph())
	{
		SearchTerm = GraphAction->FuncName.ToString();
	}
	else if (FEdGraphSchemaAction_K2Var* VarAction = SelectionAsVar())
	{
		FString GuidTerm;
		const FGuid Guid = FBlueprintEditorUtils::FindMemberVariableGuidByName(Blueprint, VarAction->GetVariableName());
		if (Guid.IsValid())
		{
			GuidTerm = FString::Printf(TEXT(" && MemberGuid(A=%i && B=%i && C=%i && D=%i)"), Guid.A, Guid.B, Guid.C, Guid.D);
		}

		const FString VariableName = VarAction->GetVariableName().ToString();

		// Search for both an explicit variable reference (finds get/sets of exactly that var, without including related-sounding variables)
		// and a softer search for (VariableName) to capture bound component/widget event nodes which wouldn't otherwise show up
		//@TODO: This logic is duplicated in SSCSEditor::OnFindReferences(), keep in sync
		SearchTerm = FString::Printf(TEXT("Nodes(VariableReference(MemberName=+\"%s\"%s) || Name=\"(%s)\")"), *VariableName, *GuidTerm, *VariableName);
		bUseQuotes = false;
	}
	else if (FEdGraphSchemaAction_K2LocalVar* LocalVarAction = SelectionAsLocalVar())
	{
		SearchTerm = FString::Printf(TEXT("Nodes(VariableReference(MemberName=+\"%s\" && MemberScope=+\"%s\"))"), *LocalVarAction->GetVariableName().ToString(), *LocalVarAction->GetVariableScope()->GetName());
		bUseQuotes = false;
	}
	else if (FEdGraphSchemaAction_K2Delegate* DelegateAction = SelectionAsDelegate())
	{
		SearchTerm = DelegateAction->GetDelegateName().ToString();
	}
	else if (FEdGraphSchemaAction_K2Enum* EnumAction = SelectionAsEnum())
	{
		SearchTerm = EnumAction->Enum->GetName();
	}
	else if (FEdGraphSchemaAction_K2Struct* StructAction = SelectionAsStruct())
	{
		SearchTerm = StructAction->Struct->GetName();
	}
	else if (FEdGraphSchemaAction_K2Event* EventAction = SelectionAsEvent())
	{
		SearchTerm = EventAction->NodeTemplate->GetFindReferenceSearchString();
	}
	else if (FEdGraphSchemaAction_K2InputAction* InputAction = SelectionAsInputAction())
	{
		SearchTerm = InputAction->NodeTemplate ? 
			InputAction->NodeTemplate->GetNodeTitle(ENodeTitleType::FullTitle).ToString() :
			InputAction->GetMenuDescription().ToString();
	}

	if(!SearchTerm.IsEmpty())
	{
		if (bUseQuotes)
		{
			SearchTerm = FString::Printf(TEXT("\"%s\""), *SearchTerm);
		}
		BlueprintEditorPtr.Pin()->SummonSearchUI(true, SearchTerm);
	}
}

bool SMyBlueprint::CanFindReference() const
{
	// Nothing relevant to the category will ever be found, unless the name of the category overlaps with another item
	if (SelectionIsCategory())
	{
		return false;
	}

	return true;
}

void SMyBlueprint::OnFindAndReplaceReference()
{
	TSharedPtr<FBlueprintEditor> PinnedEditor = BlueprintEditorPtr.Pin();
	if (PinnedEditor.IsValid())
	{
		if (FEdGraphSchemaAction_K2Var* VarAction = SelectionAsVar())
		{
			PinnedEditor->SummonFindAndReplaceUI();
			if (PinnedEditor->GetReplaceReferencesWidget().IsValid())
			{
				PinnedEditor->GetReplaceReferencesWidget()->SetSourceVariable(VarAction->GetProperty());
			}
		}
	}
}

bool SMyBlueprint::CanFindAndReplaceReference() const
{
	return SelectionAsVar() != nullptr;
}

void SMyBlueprint::OnDeleteGraph(UEdGraph* InGraph, EEdGraphSchemaAction_K2Graph::Type InGraphType)
{
	if (InGraph && InGraph->bAllowDeletion)
	{
		const FScopedTransaction Transaction( LOCTEXT("RemoveGraph", "Remove Graph") );
		GetBlueprintObj()->Modify();

		InGraph->Modify();

		if (InGraphType == EEdGraphSchemaAction_K2Graph::Subgraph)
		{
			// Remove any composite nodes bound to this graph
			TArray<UK2Node_Composite*> AllCompositeNodes;
			FBlueprintEditorUtils::GetAllNodesOfClass<UK2Node_Composite>(GetBlueprintObj(), AllCompositeNodes);

			const bool bDontRecompile = true;
			for (UK2Node_Composite* CompNode : AllCompositeNodes)
			{
				if (CompNode->BoundGraph == InGraph)
				{
					FBlueprintEditorUtils::RemoveNode(GetBlueprintObj(), CompNode, bDontRecompile);
				}
			}
		}

		FBlueprintEditorUtils::RemoveGraph(GetBlueprintObj(), InGraph, EGraphRemoveFlags::Recompile);
		BlueprintEditorPtr.Pin()->CloseDocumentTab(InGraph);

		for (TObjectIterator<UK2Node_CreateDelegate> It(RF_ClassDefaultObject, /** bIncludeDerivedClasses */ true, /** InternalExcludeFlags */ EInternalObjectFlags::PendingKill); It; ++It)
		{
			if (It->GetGraph() != InGraph)
			{
				if (!It->IsPendingKill() && It->GetGraph() && !It->GetGraph()->IsPendingKill())
				{
					It->HandleAnyChange();
				}
			}
		}

		InGraph = NULL;
	}
}

UEdGraph* SMyBlueprint::GetFocusedGraph() const
{
	TSharedPtr<FBlueprintEditor> BlueprintEditorPtrPinned = BlueprintEditorPtr.Pin();
	if( BlueprintEditorPtrPinned.IsValid() )
	{
		return BlueprintEditorPtrPinned->GetFocusedGraph();
	}

	return EdGraph;
}

void SMyBlueprint::OnObjectPropertyChanged(UObject* InObject, FPropertyChangedEvent& InPropertyChangedEvent)
{
	if (InObject == Blueprint && (InPropertyChangedEvent.ChangeType != EPropertyChangeType::ValueSet && InPropertyChangedEvent.ChangeType != EPropertyChangeType::ArrayClear))
	{
		bNeedsRefresh = true;
	}
}

bool SMyBlueprint::IsEditingMode() const
{
	TSharedPtr<FBlueprintEditor> BlueprintEditorSPtr = BlueprintEditorPtr.Pin();
	return BlueprintEditorSPtr.IsValid() && BlueprintEditorSPtr->InEditingMode();
}

void SMyBlueprint::OnDeleteDelegate(FEdGraphSchemaAction_K2Delegate* InDelegateAction)
{
	UEdGraph* GraphToActOn = InDelegateAction->EdGraph;
	UBlueprint* BlueprintObj = GetBlueprintObj();
	if (GraphToActOn && BlueprintObj)
	{
		const FScopedTransaction Transaction( LOCTEXT("RemoveDelegate", "Remove Event Dispatcher") );
		BlueprintObj->Modify();

		BlueprintEditorPtr.Pin()->CloseDocumentTab(GraphToActOn);
		GraphToActOn->Modify();

		FBlueprintEditorUtils::RemoveMemberVariable(BlueprintObj, GraphToActOn->GetFName());
		FBlueprintEditorUtils::RemoveGraph(BlueprintObj, GraphToActOn, EGraphRemoveFlags::Recompile);

		for (TObjectIterator<UK2Node_CreateDelegate> It(RF_ClassDefaultObject, /** bIncludeDerivedClasses */ true, /** InternalExcludeFlags */ EInternalObjectFlags::PendingKill); It; ++It)
		{
			if (!It->IsPendingKill() && It->GetGraph() && !It->GetGraph()->IsPendingKill())
			{
				It->HandleAnyChange();
			}
		}
	}
}

void SMyBlueprint::OnDeleteEntry()
{
	if (FEdGraphSchemaAction_K2Graph* GraphAction = SelectionAsGraph())
	{
		OnDeleteGraph(GraphAction->EdGraph, GraphAction->GraphType);
	}
	else if (FEdGraphSchemaAction_K2Delegate* DelegateAction = SelectionAsDelegate())
	{
		OnDeleteDelegate(DelegateAction);
	}
	else if ( FEdGraphSchemaAction_K2Var* VarAction = SelectionAsVar() )
	{
		if(FBlueprintEditorUtils::IsVariableUsed(GetBlueprintObj(), VarAction->GetVariableName()))
		{
			FText ConfirmDelete = FText::Format(LOCTEXT( "ConfirmDeleteVariableInUse", "Variable {0} is in use! Do you really want to delete it?"),
				FText::FromName( VarAction->GetVariableName() ) );

			// Warn the user that this may result in data loss
			FSuppressableWarningDialog::FSetupInfo Info( ConfirmDelete, LOCTEXT("DeleteVar", "Delete Variable"), "DeleteVariableInUse_Warning" );
			Info.ConfirmText = LOCTEXT( "DeleteVariable_Yes", "Yes");
			Info.CancelText = LOCTEXT( "DeleteVariable_No", "No");	

			FSuppressableWarningDialog DeleteVariableInUse( Info );
			if ( DeleteVariableInUse.ShowModal() == FSuppressableWarningDialog::Cancel )
			{
				return;
			}
		}

		const FScopedTransaction Transaction( LOCTEXT( "RemoveVariable", "Remove Variable" ) );

		GetBlueprintObj()->Modify();
		FBlueprintEditorUtils::RemoveMemberVariable(GetBlueprintObj(), VarAction->GetVariableName());
	}
	else if ( FEdGraphSchemaAction_K2LocalVar* LocalVarAction = SelectionAsLocalVar() )
	{
		if(FBlueprintEditorUtils::IsVariableUsed(GetBlueprintObj(), LocalVarAction->GetVariableName(), FBlueprintEditorUtils::FindScopeGraph(GetBlueprintObj(), LocalVarAction->GetVariableScope())))
		{
			FText ConfirmDelete = FText::Format(LOCTEXT( "ConfirmDeleteLocalVariableInUse", "Local Variable {0} is in use! Do you really want to delete it?"),
				FText::FromName( LocalVarAction->GetVariableName() ) );

			// Warn the user that this may result in data loss
			FSuppressableWarningDialog::FSetupInfo Info( ConfirmDelete, LOCTEXT("DeleteVar", "Delete Variable"), "DeleteVariableInUse_Warning" );
			Info.ConfirmText = LOCTEXT( "DeleteVariable_Yes", "Yes");
			Info.CancelText = LOCTEXT( "DeleteVariable_No", "No");	

			FSuppressableWarningDialog DeleteVariableInUse( Info );
			if ( DeleteVariableInUse.ShowModal() == FSuppressableWarningDialog::Cancel )
			{
				return;
			}
		}

		const FScopedTransaction Transaction( LOCTEXT( "RemoveLocalVariable", "Remove Local Variable" ) );

		GetBlueprintObj()->Modify();

		UEdGraph* FunctionGraph = FBlueprintEditorUtils::GetTopLevelGraph(GetFocusedGraph());
		TArray<UK2Node_FunctionEntry*> FunctionEntryNodes;
		FunctionGraph->GetNodesOfClass<UK2Node_FunctionEntry>(FunctionEntryNodes);
		check(FunctionEntryNodes.Num() == 1);
		FunctionEntryNodes[0]->Modify();

		FBlueprintEditorUtils::RemoveLocalVariable(GetBlueprintObj(), LocalVarAction->GetVariableScope(), LocalVarAction->GetVariableName());
	}
	else if (FEdGraphSchemaAction_K2Event* EventAction = SelectionAsEvent())
	{
		const FScopedTransaction Transaction(LOCTEXT( "RemoveEventNode", "Remove EventNode"));

		GetBlueprintObj()->Modify();
		FBlueprintEditorUtils::RemoveNode(GetBlueprintObj(), EventAction->NodeTemplate);
	}
	else if ( SelectionIsCategory() )
	{
		TArray<TSharedPtr<FEdGraphSchemaAction>> Actions;
		GraphActionMenu->GetSelectedCategorySubActions(Actions);
		if (Actions.Num())
		{
			FText TransactionTitle;

			switch((NodeSectionID::Type)Actions[0]->GetSectionID())
			{
			case NodeSectionID::VARIABLE:
			case NodeSectionID::LOCAL_VARIABLE:
				{
					TransactionTitle = LOCTEXT( "BulkRemoveVariables", "Bulk Remove Variables" );
					break;
				}
			case NodeSectionID::DELEGATE:
				{
					TransactionTitle = LOCTEXT( "BulkRemoveDelegates", "Bulk Remove Delegates" );
					break;
				}
			case NodeSectionID::FUNCTION:
				{
					TransactionTitle = LOCTEXT( "BulkRemoveFunctions", "Bulk Remove Functions" );
					break;
				}
			case NodeSectionID::MACRO:
				{
					TransactionTitle = LOCTEXT( "BulkRemoveMacros", "Bulk Remove Macros" );
					break;
				}
			default:
				{
					TransactionTitle = LOCTEXT( "BulkRemove", "Bulk Remove Items" );
				}
			}

			FScopedTransaction Transaction( TransactionTitle);

			bool bModified = false;

			GetBlueprintObj()->Modify();
			for (int32 i = 0; i < Actions.Num(); ++i)
			{
				if (Actions[i]->GetTypeId() == FEdGraphSchemaAction_K2Var::StaticGetTypeId())
				{
					FEdGraphSchemaAction_K2Var* Var = (FEdGraphSchemaAction_K2Var*)Actions[i].Get();
					
					FBlueprintEditorUtils::RemoveMemberVariable(GetBlueprintObj(), Var->GetVariableName());
					bModified = true;
				}
				else if (Actions[i]->GetTypeId() == FEdGraphSchemaAction_K2LocalVar::StaticGetTypeId())
				{
					FEdGraphSchemaAction_K2LocalVar* K2LocalVarAction = (FEdGraphSchemaAction_K2LocalVar*)Actions[i].Get();

					FBlueprintEditorUtils::RemoveLocalVariable(GetBlueprintObj(), K2LocalVarAction->GetVariableScope(), K2LocalVarAction->GetVariableName());
					bModified = true;
				}
				else if (Actions[i]->GetTypeId() == FEdGraphSchemaAction_K2Graph::StaticGetTypeId())
				{
					FEdGraphSchemaAction_K2Graph* K2GraphAction = (FEdGraphSchemaAction_K2Graph*)Actions[i].Get();
					if(K2GraphAction->EdGraph->bAllowDeletion)
					{
						OnDeleteGraph(K2GraphAction->EdGraph, K2GraphAction->GraphType);
						bModified = true;
					}
				}
				else if (Actions[i]->GetTypeId() == FEdGraphSchemaAction_K2Delegate::StaticGetTypeId())
				{
					OnDeleteDelegate((FEdGraphSchemaAction_K2Delegate*)Actions[i].Get());
					bModified = true;
				}
			}

			if(!bModified)
			{
				Transaction.Cancel();
			}
		}
	}

	Refresh();
	BlueprintEditorPtr.Pin()->GetInspector()->ShowDetailsForObjects(TArray<UObject*>());
}

struct FDeleteEntryHelper
{
	static bool CanDeleteVariable(const UBlueprint* Blueprint, FName VarName)
	{
		check(NULL != Blueprint);

		const FProperty* VariableProperty = FindFProperty<FProperty>(Blueprint->SkeletonGeneratedClass, VarName);
		const UClass* VarSourceClass = VariableProperty->GetOwnerChecked<const UClass>();
		const bool bIsBlueprintVariable = (VarSourceClass == Blueprint->SkeletonGeneratedClass);
		const int32 VarInfoIndex = FBlueprintEditorUtils::FindNewVariableIndex(Blueprint, VariableProperty->GetFName());
		const bool bHasVarInfo = (VarInfoIndex != INDEX_NONE);

		return bIsBlueprintVariable && bHasVarInfo;
	}
};

bool SMyBlueprint::CanDeleteEntry() const
{
	// Cannot delete entries while not in editing mode
	if(!IsEditingMode())
	{
		return false;
	}

	if (FEdGraphSchemaAction_K2Graph* GraphAction = SelectionAsGraph())
	{
		return (GraphAction->EdGraph ? GraphAction->EdGraph->bAllowDeletion : false);
	}
	else if (FEdGraphSchemaAction_K2Delegate* DelegateAction = SelectionAsDelegate())
	{
		return (DelegateAction->EdGraph != nullptr) && (DelegateAction->EdGraph->bAllowDeletion) &&
			FDeleteEntryHelper::CanDeleteVariable(GetBlueprintObj(), DelegateAction->GetDelegateName());
	}
	else if (FEdGraphSchemaAction_K2Var* VarAction = SelectionAsVar())
	{
		return FDeleteEntryHelper::CanDeleteVariable(GetBlueprintObj(), VarAction->GetVariableName());
	}
	else if (FEdGraphSchemaAction_K2Event* EventAction = SelectionAsEvent())
	{
		return EventAction->NodeTemplate != nullptr;
	}
	else if (FEdGraphSchemaAction_K2LocalVar* LocalVariable = SelectionAsLocalVar())
	{
		return true;
	}
	else if (SelectionIsCategory())
	{
		// Can't delete categories if they can't be renamed, that means they are native
		if(GraphActionMenu->CanRequestRenameOnActionNode())
		{
			return true;
		}
	}
	return false;
}

bool SMyBlueprint::IsDuplicateActionVisible() const
{
	if (FEdGraphSchemaAction_K2Graph* GraphAction = SelectionAsGraph())
	{
		// Functions in interface Blueprints cannot be duplicated
		if(GetBlueprintObj()->BlueprintType != BPTYPE_Interface)
		{
			// Only display it for valid function graphs
			return GraphAction->EdGraph && GraphAction->EdGraph->GetSchema()->CanDuplicateGraph(GraphAction->EdGraph);
		}
	}
	else if (SelectionAsVar() || SelectionAsLocalVar())
	{
		return true;
	}
	return false;
}

bool SMyBlueprint::CanDuplicateAction() const
{
	// Cannot delete entries while not in editing mode
	if (!IsEditingMode())
	{
		return false;
	}

	if (FEdGraphSchemaAction_K2Graph* GraphAction = SelectionAsGraph())
	{
		// Only support function graph duplication
		if(GraphAction->EdGraph)
		{
			return GraphAction->EdGraph->GetSchema()->CanDuplicateGraph(GraphAction->EdGraph);
		}
	}
	else if(FEdGraphSchemaAction_K2Var* VarAction = SelectionAsVar())
	{
		// if the property is not an allowable Blueprint variable type, do not allow the variable to be duplicated.
		// Some actions (timelines) exist as variables but cannot be used in a user-defined variable.
		const FObjectPropertyBase* ObjectProperty = CastField<const FObjectPropertyBase>(VarAction->GetProperty());
		if (ObjectProperty &&
			ObjectProperty->PropertyClass &&
			!UEdGraphSchema_K2::IsAllowableBlueprintVariableType(ObjectProperty->PropertyClass))
		{
			return false;
		}
		return true;
	}
	else if(SelectionAsLocalVar())
	{
		return true;
	}
	return false;
}

void SMyBlueprint::OnDuplicateAction()
{
	FName DuplicateActionName = NAME_None;

	if (FEdGraphSchemaAction_K2Graph* GraphAction = SelectionAsGraph())
	{
		const FScopedTransaction Transaction( LOCTEXT( "DuplicateGraph", "Duplicate Graph" ) );
		GetBlueprintObj()->Modify();

		UEdGraph* DuplicatedGraph = GraphAction->EdGraph->GetSchema()->DuplicateGraph(GraphAction->EdGraph);
		check(DuplicatedGraph);

		DuplicatedGraph->Modify();

		// Generate new Guids and component templates for all relevant nodes in the graph
		// *NOTE* this cannot occur during PostDuplicate, node Guids and component templates need to remain static during duplication for Blueprint compilation
		for (UEdGraphNode* EdGraphNode : DuplicatedGraph->Nodes)
		{
			if (EdGraphNode)
			{
				EdGraphNode->CreateNewGuid();

				if (UK2Node_AddComponent* AddComponentNode = Cast<UK2Node_AddComponent>(EdGraphNode))
				{
					AddComponentNode->MakeNewComponentTemplate();
				}
			}
		}
		// Only function, anim graph and macro duplication is supported
		EGraphType GraphType = DuplicatedGraph->GetSchema()->GetGraphType(GraphAction->EdGraph);
		check(GraphType == GT_Function || GraphType == GT_Macro || GraphType == GT_Animation);

		if (GraphType == GT_Function || GraphType == GT_Animation)
		{
			GetBlueprintObj()->FunctionGraphs.Add(DuplicatedGraph);
		}
		else if (GraphType == GT_Macro)
		{
			GetBlueprintObj()->MacroGraphs.Add(DuplicatedGraph);
		}
		FBlueprintEditorUtils::MarkBlueprintAsStructurallyModified(GetBlueprintObj());

		BlueprintEditorPtr.Pin()->OpenDocument(DuplicatedGraph, FDocumentTracker::ForceOpenNewDocument);
		DuplicateActionName = DuplicatedGraph->GetFName();
	}
	else if (FEdGraphSchemaAction_K2Var* VarAction = SelectionAsVar())
	{
		const FScopedTransaction Transaction( LOCTEXT( "DuplicateVariable", "Duplicate Variable" ) );
		GetBlueprintObj()->Modify();

		DuplicateActionName = FBlueprintEditorUtils::DuplicateVariable(GetBlueprintObj(), nullptr, VarAction->GetVariableName());
		if(DuplicateActionName == NAME_None)
		{
			// the variable was probably inherited from a C++ class

			FEdGraphPinType VarPinType;
			GetDefault<UEdGraphSchema_K2>()->ConvertPropertyToPinType(VarAction->GetProperty(), VarPinType);
			FBlueprintEditorUtils::AddMemberVariable(GetBlueprintObj(), FBlueprintEditorUtils::FindUniqueKismetName(Blueprint, VarAction->GetVariableName().ToString()), VarPinType);
		}
	}
	else if (FEdGraphSchemaAction_K2LocalVar* LocalVarAction = SelectionAsLocalVar())
	{
		const FScopedTransaction Transaction( LOCTEXT( "Duplicate Local Variable", "Duplicate Local Variable" ) );
		GetBlueprintObj()->Modify();

		DuplicateActionName = FBlueprintEditorUtils::DuplicateVariable(GetBlueprintObj(), LocalVarAction->GetVariableScope(), LocalVarAction->GetVariableName());
	}

	// Select and rename the duplicated action
	if(DuplicateActionName != NAME_None)
	{
		SelectItemByName(DuplicateActionName);
		Refresh();
		OnRequestRenameOnActionNode();
	}
}

void SMyBlueprint::GotoNativeCodeVarDefinition()
{
	if( FEdGraphSchemaAction_K2Var* VarAction = SelectionAsVar() )
	{
		if( FProperty* VarProperty = VarAction->GetProperty() )
		{
			FSourceCodeNavigation::NavigateToProperty( VarProperty );
		}
	}
}

bool SMyBlueprint::IsNativeVariable() const
{
	if( FEdGraphSchemaAction_K2Var* VarAction = SelectionAsVar() )
	{
		FProperty* VarProperty = VarAction->GetProperty();

		if( VarProperty && VarProperty->IsNative())
		{
			return true;
		}
	}
	return false;
}

void SMyBlueprint::OnMoveToParent()
{
	if (UBlueprint* ParentBlueprint = UBlueprint::GetBlueprintFromClass(Blueprint->ParentClass))
	{
		if (FEdGraphSchemaAction_K2Var* VarAction = SelectionAsVar())
		{
			int32 VarIndex = FBlueprintEditorUtils::FindNewVariableIndex(Blueprint, VarAction->GetVariableName());
			if (VarIndex != INDEX_NONE)
			{
				FScopedTransaction Transaction(LOCTEXT("MoveVarToParent", "Move Variable To Parent"));
				Blueprint->Modify();
				ParentBlueprint->Modify();

				FBPVariableDescription VarDesc = Blueprint->NewVariables[VarIndex];
				Blueprint->NewVariables.RemoveAt(VarIndex);

				// We need to manually pull the DefaultValue from the FProperty to set it on the new parent class variable
				{
					// Grab property off blueprint's current CDO
					UClass* GeneratedClass = Blueprint->GeneratedClass;
					UObject* GeneratedCDO = GeneratedClass->GetDefaultObject();

					if (FProperty* TargetProperty = FindFProperty<FProperty>(GeneratedClass, VarDesc.VarName))
					{
						if (void* OldPropertyAddr = TargetProperty->ContainerPtrToValuePtr<void>(GeneratedCDO))
						{
							// If there is a property for variable, it means the original default value was already copied, so it can be safely overridden
							VarDesc.DefaultValue.Empty();
							TargetProperty->ExportTextItem(VarDesc.DefaultValue, OldPropertyAddr, OldPropertyAddr, nullptr, PPF_SerializedAsImportText);
						}
					}
				}

				ParentBlueprint->NewVariables.Add(VarDesc);

				FBlueprintEditorUtils::MarkBlueprintAsStructurallyModified(Blueprint);
				FBlueprintEditorUtils::MarkBlueprintAsStructurallyModified(ParentBlueprint);
				FBlueprintEditorUtils::ValidateBlueprintChildVariables(ParentBlueprint, VarDesc.VarName);
			}
		}
		else if (FEdGraphSchemaAction_K2Graph* GraphAction = SelectionAsGraph())
		{
			TSharedPtr<FBlueprintEditor> PinnedEditor = BlueprintEditorPtr.Pin();
			if (PinnedEditor.IsValid())
			{
				FScopedTransaction Transaction(LOCTEXT("MoveFuncToParent", "Move Function To Parent"));
				Blueprint->Modify();
				ParentBlueprint->Modify();

				FBPGraphClipboardData CopiedGraph(GraphAction->EdGraph);
				if (CopiedGraph.CreateAndPopulateGraph(ParentBlueprint, CopiedGraph.GetOriginalBlueprint(), PinnedEditor.Get(), GraphAction->GetCategory()))
				{
					PinnedEditor->CloseDocumentTab(GraphAction->EdGraph);
					OnDeleteEntry();
				}
			}
		}

		// open editor for parent blueprint
		if (UObject* ParentClass = Blueprint->ParentClass)
		{
			UBlueprintGeneratedClass* ParentBlueprintGeneratedClass = Cast<UBlueprintGeneratedClass>(ParentClass);
			if (ParentBlueprintGeneratedClass != NULL)
			{
				GEditor->GetEditorSubsystem<UAssetEditorSubsystem>()->OpenEditorForAsset(ParentBlueprintGeneratedClass->ClassGeneratedBy);
			}
		}
	}
}

bool SMyBlueprint::CanMoveToParent() const
{
	bool bCanMove = false;

	TSharedPtr<FBlueprintEditor> PinnedEditor = BlueprintEditorPtr.Pin();
	if (PinnedEditor.IsValid() && PinnedEditor->IsParentClassABlueprint())
	{
		if (FEdGraphSchemaAction_K2Var* VarAction = SelectionAsVar())
		{
			// If this variable is new to this class
			UBlueprint* SourceBlueprint;
			int32 VarIndex = FBlueprintEditorUtils::FindNewVariableIndexAndBlueprint(Blueprint, VarAction->GetVariableName(), SourceBlueprint);
			bCanMove = (VarIndex != INDEX_NONE) && (SourceBlueprint == Blueprint);
		}
		else if (FEdGraphSchemaAction_K2Graph* GraphAction = SelectionAsGraph())
		{
			if (CanDeleteEntry())
			{
				return PinnedEditor->IsGraphInCurrentBlueprint(GraphAction->EdGraph) && GraphAction->GraphType == EEdGraphSchemaAction_K2Graph::Function;
			}
		}
	}

	return bCanMove;
}

void SMyBlueprint::OnCopy()
{
	FString OutputString;

	if (FEdGraphSchemaAction_K2Var* VarAction = SelectionAsVar())
	{
		UBlueprint* SourceBlueprint;
		int32 VarIndex = FBlueprintEditorUtils::FindNewVariableIndexAndBlueprint(Blueprint, VarAction->GetVariableName(), SourceBlueprint);
		if (VarIndex != INDEX_NONE)
		{
			// make a copy of the Variable description so we can set the default value
			FBPVariableDescription Description = SourceBlueprint->NewVariables[VarIndex];

			//Grab property of blueprint's current CDO
			UClass* GeneratedClass = SourceBlueprint->GeneratedClass;
			UObject* GeneratedCDO = GeneratedClass->GetDefaultObject();
			FProperty* TargetProperty = FindFProperty<FProperty>(GeneratedClass, Description.VarName);

			if (TargetProperty)
			{
				// Grab the address of where the property is actually stored (UObject* base, plus the offset defined in the property)
				void* OldPropertyAddr = TargetProperty->ContainerPtrToValuePtr<void>(GeneratedCDO);
				if (OldPropertyAddr && Description.DefaultValue.IsEmpty())
				{
					TargetProperty->ExportTextItem(Description.DefaultValue, OldPropertyAddr, OldPropertyAddr, nullptr, PPF_SerializedAsImportText);
				}
			}

			FBPVariableDescription::StaticStruct()->ExportText(OutputString, &Description, &Description, nullptr, 0, nullptr, false);
			OutputString = VAR_PREFIX + OutputString;
		}
	}
	else if (FEdGraphSchemaAction_K2LocalVar* LocalVarAction = SelectionAsLocalVar())
	{
		FBPVariableDescription* Description = FBlueprintEditorUtils::FindLocalVariable(Blueprint, LocalVarAction->GetVariableScope(), LocalVarAction->GetVariableName());

		if (Description)
		{
			FBPVariableDescription::StaticStruct()->ExportText(OutputString, Description, Description, nullptr, 0, nullptr, false);
			OutputString = VAR_PREFIX + OutputString;
		}
	}
	else if (FEdGraphSchemaAction_K2Graph* GraphAction = SelectionAsGraph())
	{
		FBPGraphClipboardData FuncData(GraphAction->EdGraph);
		FBPGraphClipboardData::StaticStruct()->ExportText(OutputString, &FuncData, &FuncData, nullptr, 0, nullptr, false);
		OutputString = GRAPH_PREFIX + OutputString;
	}

	if (!OutputString.IsEmpty())
	{
		FPlatformApplicationMisc::ClipboardCopy(OutputString.GetCharArray().GetData());
	}
}

bool SMyBlueprint::CanCopy() const
{
	if (FEdGraphSchemaAction_K2Var* VarAction = SelectionAsVar())
	{
		return FBlueprintEditorUtils::FindNewVariableIndex(Blueprint, VarAction->GetVariableName()) != INDEX_NONE;
	}
	if (FEdGraphSchemaAction_K2LocalVar* LocalVarAction = SelectionAsLocalVar())
	{
		return FBlueprintEditorUtils::FindLocalVariable(Blueprint, LocalVarAction->GetVariableScope(), LocalVarAction->GetVariableName()) != nullptr;
	}
	if (FEdGraphSchemaAction_K2Graph* GraphAction = SelectionAsGraph())
	{
		if (GraphAction->GraphType == EEdGraphSchemaAction_K2Graph::Function ||
			GraphAction->GraphType == EEdGraphSchemaAction_K2Graph::Macro)
		{
			return true;
		}
	}

	return false;
}

void SMyBlueprint::OnCut()
{
	OnCopy();
	OnDeleteEntry();
}

bool SMyBlueprint::CanCut() const
{
	return CanCopy() && CanDeleteEntry();
}

void SMyBlueprint::OnPasteGeneric()
{
	// prioritize pasting as a member variable if possible
	if (CanPasteVariable())
	{
		OnPasteVariable();
	}
	else if (CanPasteLocalVariable())
	{
		OnPasteLocalVariable();
	}
	else if (CanPasteFunction())
	{
		OnPasteFunction();
	}
	else if (CanPasteMacro())
	{
		OnPasteMacro();
	}
}

bool SMyBlueprint::CanPasteGeneric()
{
	return CanPasteVariable() || CanPasteLocalVariable() || CanPasteFunction() || CanPasteMacro();
}

void SMyBlueprint::OnPasteVariable()
{
	FString ClipboardText;
	FPlatformApplicationMisc::ClipboardPaste(ClipboardText);
	if (!ensure(ClipboardText.StartsWith(VAR_PREFIX, ESearchCase::CaseSensitive)))
	{
		return;
	}

	FBPVariableDescription Description;
	FStringOutputDevice Errors;
	const TCHAR* Import = ClipboardText.GetCharArray().GetData() + FCString::Strlen(VAR_PREFIX);
	FBPVariableDescription::StaticStruct()->ImportText(Import, &Description, nullptr, 0, &Errors, FBPVariableDescription::StaticStruct()->GetName());
	if (Errors.IsEmpty())
	{
		FBPVariableDescription NewVar = FBlueprintEditorUtils::DuplicateVariableDescription(Blueprint, Description);
		if (NewVar.VarGuid.IsValid())
		{
			FScopedTransaction Transaction(FText::Format(LOCTEXT("PasteVariable", "Paste Variable: {0}"), FText::FromName(NewVar.VarName)));
			Blueprint->Modify();

			NewVar.Category = GetPasteCategory();

			Blueprint->NewVariables.Add(NewVar);

			// Potentially adjust variable names for any child blueprints
			FBlueprintEditorUtils::ValidateBlueprintChildVariables(Blueprint, NewVar.VarName);
			FBlueprintEditorUtils::MarkBlueprintAsStructurallyModified(Blueprint);

			SelectItemByName(NewVar.VarName);
		}
	}
}

void SMyBlueprint::OnPasteLocalVariable()
{
	TSharedPtr<FBlueprintEditor> PinnedEditor = BlueprintEditorPtr.Pin();
	if (PinnedEditor.IsValid())
	{
		UEdGraph* FocusedGraph = PinnedEditor->GetFocusedGraph();
		if (FocusedGraph)
		{
			TArray<UK2Node_FunctionEntry*> FunctionEntry;
			FocusedGraph->GetNodesOfClass<UK2Node_FunctionEntry>(FunctionEntry);

			if (FunctionEntry.Num() == 1)
			{
				FString ClipboardText;
				FPlatformApplicationMisc::ClipboardPaste(ClipboardText);
				if (!ensure(ClipboardText.StartsWith(VAR_PREFIX, ESearchCase::CaseSensitive)))
				{
					return;
				}

				FBPVariableDescription Description;
				FStringOutputDevice Errors;
				const TCHAR* Import = ClipboardText.GetCharArray().GetData() + FCString::Strlen(VAR_PREFIX);
				FBPVariableDescription::StaticStruct()->ImportText(Import, &Description, nullptr, 0, &Errors, FBPVariableDescription::StaticStruct()->GetName());
				if (Errors.IsEmpty())
				{
					FBPVariableDescription NewVar = FBlueprintEditorUtils::DuplicateVariableDescription(Blueprint, Description);
					if (NewVar.VarGuid.IsValid())
					{
						FScopedTransaction Transaction(FText::Format(LOCTEXT("PasteLocalVariable", "Paste Local Variable: {0}"), FText::FromName(NewVar.VarName)));

						NewVar.Category = GetPasteCategory();

						FunctionEntry[0]->Modify();
						FunctionEntry[0]->LocalVariables.Add(NewVar);

						// Potentially adjust variable names for any child blueprints
						FBlueprintEditorUtils::ValidateBlueprintChildVariables(Blueprint, NewVar.VarName);
						FBlueprintEditorUtils::MarkBlueprintAsStructurallyModified(Blueprint);

						SelectItemByName(NewVar.VarName);
					}
				}
			}
		}
	}
}

bool SMyBlueprint::CanPasteVariable() const
{
	TSharedPtr<FBlueprintEditor> PinnedEditor = BlueprintEditorPtr.Pin();
	if (PinnedEditor.IsValid() && !PinnedEditor->NewDocument_IsVisibleForType(FBlueprintEditor::CGT_NewVariable))
	{
		return false;
	}

	FString ClipboardText;
	FPlatformApplicationMisc::ClipboardPaste(ClipboardText);
	if (ClipboardText.StartsWith(VAR_PREFIX, ESearchCase::CaseSensitive))
	{
		FBPVariableDescription Description;
		FStringOutputDevice Errors;
		const TCHAR* Import = ClipboardText.GetCharArray().GetData() + FCString::Strlen(VAR_PREFIX);
		FBPVariableDescription::StaticStruct()->ImportText(Import, &Description, nullptr, 0, &Errors, FBPVariableDescription::StaticStruct()->GetName());

		return Errors.IsEmpty();
	}

	return false;
}

bool SMyBlueprint::CanPasteLocalVariable() const
{
	TSharedPtr<FBlueprintEditor> PinnedEditor = BlueprintEditorPtr.Pin();
	if (PinnedEditor.IsValid() && !PinnedEditor->NewDocument_IsVisibleForType(FBlueprintEditor::CGT_NewLocalVariable))
	{
		return false;
	}

	FString ClipboardText;
	FPlatformApplicationMisc::ClipboardPaste(ClipboardText);
	if (ClipboardText.StartsWith(VAR_PREFIX, ESearchCase::CaseSensitive))
	{
		FBPVariableDescription Description;
		FStringOutputDevice Errors;
		const TCHAR* Import = ClipboardText.GetCharArray().GetData() + FCString::Strlen(VAR_PREFIX);
		FBPVariableDescription::StaticStruct()->ImportText(Import, &Description, nullptr, 0, &Errors, FBPVariableDescription::StaticStruct()->GetName());

		return Errors.IsEmpty();
	}
	
	return false;
}

void SMyBlueprint::OnPasteFunction()
{
	FString ClipboardText;
	FPlatformApplicationMisc::ClipboardPaste(ClipboardText);
	if (!ensure(ClipboardText.StartsWith(GRAPH_PREFIX, ESearchCase::CaseSensitive)))
	{
		return;
	}

	FBPGraphClipboardData FuncData;
	FStringOutputDevice Errors;
	const TCHAR* Import = ClipboardText.GetCharArray().GetData() + FCString::Strlen(GRAPH_PREFIX);
	FBPGraphClipboardData::StaticStruct()->ImportText(Import, &FuncData, nullptr, 0, &Errors, FBPGraphClipboardData::StaticStruct()->GetName());
	if (Errors.IsEmpty() && FuncData.IsValid())
	{
		FScopedTransaction Transaction(LOCTEXT("PasteFunction", "Paste Function"));

		TSharedPtr<FBlueprintEditor> PinnedEditor = BlueprintEditorPtr.Pin();
		if (PinnedEditor.IsValid())
		{
			Blueprint->Modify();
			UEdGraph* Graph = FuncData.CreateAndPopulateGraph(Blueprint, FuncData.GetOriginalBlueprint(), PinnedEditor.Get(), GetPasteCategory());

			if (Graph)
			{
				PinnedEditor->OpenDocument(Graph, FDocumentTracker::OpenNewDocument);
				SelectItemByName(Graph->GetFName());
				Refresh();
				OnRequestRenameOnActionNode();
			}
			else
			{
				Transaction.Cancel();
			}
		}
	}
}

bool SMyBlueprint::CanPasteFunction() const
{
	TSharedPtr<FBlueprintEditor> PinnedEditor = BlueprintEditorPtr.Pin();
	if (PinnedEditor.IsValid() && !PinnedEditor->NewDocument_IsVisibleForType(FBlueprintEditor::CGT_NewFunctionGraph))
	{
		return false;
	}

	FString ClipboardText;
	FPlatformApplicationMisc::ClipboardPaste(ClipboardText);
	if (ClipboardText.StartsWith(GRAPH_PREFIX, ESearchCase::CaseSensitive))
	{
		FBPGraphClipboardData FuncData;
		FStringOutputDevice Errors;
		const TCHAR* Import = ClipboardText.GetCharArray().GetData() + FCString::Strlen(GRAPH_PREFIX);
		FBPGraphClipboardData::StaticStruct()->ImportText(Import, &FuncData, nullptr, 0, &Errors, FBPGraphClipboardData::StaticStruct()->GetName());

		return Errors.IsEmpty() && FuncData.IsFunction();
	}

	return false;
}

void SMyBlueprint::OnPasteMacro()
{
	FString ClipboardText;
	FPlatformApplicationMisc::ClipboardPaste(ClipboardText);
	if (!ensure(ClipboardText.StartsWith(GRAPH_PREFIX, ESearchCase::CaseSensitive)))
	{
		return;
	}

	FBPGraphClipboardData FuncData;
	FStringOutputDevice Errors;
	const TCHAR* Import = ClipboardText.GetCharArray().GetData() + FCString::Strlen(GRAPH_PREFIX);
	FBPGraphClipboardData::StaticStruct()->ImportText(Import, &FuncData, nullptr, 0, &Errors, FBPGraphClipboardData::StaticStruct()->GetName());
	if (Errors.IsEmpty() && FuncData.IsValid())
	{
		FScopedTransaction Transaction(LOCTEXT("PasteMacro", "Paste Macro"));

		TSharedPtr<FBlueprintEditor> PinnedEditor = BlueprintEditorPtr.Pin();
		if (PinnedEditor.IsValid())
		{
			Blueprint->Modify();
			UEdGraph* Graph = FuncData.CreateAndPopulateGraph(Blueprint, FuncData.GetOriginalBlueprint(), PinnedEditor.Get(), GetPasteCategory());

			if (Graph)
			{
				PinnedEditor->OpenDocument(Graph, FDocumentTracker::OpenNewDocument);
				SelectItemByName(Graph->GetFName());
				OnRequestRenameOnActionNode();
			}
			else
			{
				Transaction.Cancel();
			}
		}
	}
}

bool SMyBlueprint::CanPasteMacro() const
{
	TSharedPtr<FBlueprintEditor> PinnedEditor = BlueprintEditorPtr.Pin();
	if (PinnedEditor.IsValid() && !PinnedEditor->NewDocument_IsVisibleForType(FBlueprintEditor::CGT_NewMacroGraph))
	{
		return false;
	}

	FString ClipboardText;
	FPlatformApplicationMisc::ClipboardPaste(ClipboardText);
	if (ClipboardText.StartsWith(GRAPH_PREFIX, ESearchCase::CaseSensitive))
	{
		FBPGraphClipboardData MacroData;
		FStringOutputDevice Errors;
		const TCHAR* Import = ClipboardText.GetCharArray().GetData() + FCString::Strlen(GRAPH_PREFIX);
		FBPGraphClipboardData::StaticStruct()->ImportText(Import, &MacroData, nullptr, 0, &Errors, FBPGraphClipboardData::StaticStruct()->GetName());

		return Errors.IsEmpty() && MacroData.IsMacro();
	}

	return false;
}

FText SMyBlueprint::GetPasteCategory() const
{
	if (SelectionIsCategory() && GraphActionMenu.IsValid())
	{
		FString CategoryName = GraphActionMenu->GetSelectedCategoryName();
		if (!CategoryName.IsEmpty())
		{
			return FText::FromString(GraphActionMenu->GetSelectedCategoryName());
		}
	}
	
	return UEdGraphSchema_K2::VR_DefaultCategory;
}

void SMyBlueprint::OnResetItemFilter()
{
	FilterBox->SetText(FText::GetEmpty());
}

void SMyBlueprint::EnsureLastPinTypeValid()
{
	LastPinType.bIsWeakPointer = false;
	LastFunctionPinType.bIsWeakPointer = false;

	const bool bLastPinTypeValid = (UEdGraphSchema_K2::PC_Struct != LastPinType.PinCategory) || LastPinType.PinSubCategoryObject.IsValid();
	const bool bLastFunctionPinTypeValid = (UEdGraphSchema_K2::PC_Struct != LastFunctionPinType.PinCategory) || LastFunctionPinType.PinSubCategoryObject.IsValid();
	const bool bConstType = LastPinType.bIsConst || LastFunctionPinType.bIsConst;
	if (!bLastPinTypeValid || !bLastFunctionPinTypeValid || bConstType)
	{
		ResetLastPinType();
	}
}

void SMyBlueprint::ResetLastPinType()
{
	LastPinType.ResetToDefaults();
	LastPinType.PinCategory = UEdGraphSchema_K2::PC_Boolean;
	LastFunctionPinType = LastPinType;
}

void SMyBlueprint::UpdateNodeCreation()
{
	if( BlueprintEditorPtr.IsValid() )
	{
		BlueprintEditorPtr.Pin()->UpdateNodeCreationStats( ENodeCreateAction::MyBlueprintDragPlacement );
	}
}

FReply SMyBlueprint::OnAddNewLocalVariable()
{
	if( BlueprintEditorPtr.IsValid() )
	{
		BlueprintEditorPtr.Pin()->OnAddNewLocalVariable();
	}

	return FReply::Handled();
}

void SMyBlueprint::OnFilterTextChanged( const FText& InFilterText )
{
	GraphActionMenu->GenerateFilteredItems(false);
}

FText SMyBlueprint::GetFilterText() const
{
	return FilterBox->GetText();
}

void SMyBlueprint::OnRequestRenameOnActionNode()
{
	// Attempt to rename in both menus, only one of them will have anything selected
	GraphActionMenu->OnRequestRenameOnActionNode();
}

bool SMyBlueprint::CanRequestRenameOnActionNode() const
{
	TArray<TSharedPtr<FEdGraphSchemaAction> > SelectedActions;
	GraphActionMenu->GetSelectedActions(SelectedActions);

	// If there is anything selected in the GraphActionMenu, check the item for if it can be renamed.
	if (SelectedActions.Num() || SelectionIsCategory())
	{
		return GraphActionMenu->CanRequestRenameOnActionNode();
	}
	return false;
}

void SMyBlueprint::SelectItemByName(const FName& ItemName, ESelectInfo::Type SelectInfo, int32 SectionId/* = INDEX_NONE*/, bool bIsCategory/* = false*/)
{
	// Check if the graph action menu is being told to clear
	if(ItemName == NAME_None)
	{
		ClearGraphActionMenuSelection();
	}
	else
	{
		// Attempt to select the item in the main graph action menu
		const bool bSucceededAtSelecting = GraphActionMenu->SelectItemByName(ItemName, SelectInfo, SectionId, bIsCategory);
		if (!bSucceededAtSelecting)
		{
			// We failed to select the item, maybe because it was filtered out?
			// Reset the item filter and try again (we don't do this first because someone went to the effort of typing
			// a filter and probably wants to keep it unless it is getting in the way, as it just has)
			OnResetItemFilter();
			GraphActionMenu->SelectItemByName(ItemName, SelectInfo, SectionId, bIsCategory);
		}
	}
}

void SMyBlueprint::ClearGraphActionMenuSelection()
{
	GraphActionMenu->SelectItemByName(NAME_None);
}

void SMyBlueprint::ExpandCategory(const FText& CategoryName)
{
	GraphActionMenu->ExpandCategory(CategoryName);
}

bool SMyBlueprint::MoveCategoryBeforeCategory(const FText& InCategoryToMove, const FText& InTargetCategory)
{
	bool bResult = false;

	FString CategoryToMoveString = InCategoryToMove.ToString();
	FString TargetCategoryString = InTargetCategory.ToString();
	if (UBlueprint* BlueprintObj = BlueprintEditorPtr.Pin()->GetBlueprintObj())
	{
		FScopedTransaction Transaction(LOCTEXT("ReorderCategories", "Reorder Categories"));
		BlueprintObj->Modify();

		// Find root categories
		int32 RootCategoryDelim = CategoryToMoveString.Find(TEXT("|"), ESearchCase::CaseSensitive);
		FName CategoryToMove = RootCategoryDelim == INDEX_NONE ? *CategoryToMoveString : *CategoryToMoveString.Left(RootCategoryDelim);
		RootCategoryDelim = TargetCategoryString.Find(TEXT("|"), ESearchCase::CaseSensitive);
		FName TargetCategory = RootCategoryDelim == INDEX_NONE ? *TargetCategoryString : *TargetCategoryString.Left(RootCategoryDelim);

		TArray<FName>& CategorySort = BlueprintObj->CategorySorting;

		// Remove existing sort index
		const int32 RemovalIndex = CategorySort.Find(CategoryToMove);
		if (RemovalIndex != INDEX_NONE)
		{
			CategorySort.RemoveAt(RemovalIndex);
		}

		// Update the Category sort order and refresh ( if the target category has an entry )
		const int32 InsertIndex = CategorySort.Find(TargetCategory);
		if (InsertIndex != INDEX_NONE)
		{
			CategorySort.Insert(CategoryToMove, InsertIndex);
			Refresh();
			bResult = true;
		}
	}

	return bResult;
}

#undef LOCTEXT_NAMESPACE<|MERGE_RESOLUTION|>--- conflicted
+++ resolved
@@ -1889,17 +1889,7 @@
 			SKismetInspector::FShowDetailsOptions Options(FText::FromName(VarAction->GetVariableName()));
 			Options.bForceRefresh = true;
 
-<<<<<<< HEAD
-			FProperty* Prop = VarAction->GetProperty();
-			UPropertyWrapper* PropWrap = (Prop ? Prop->GetUPropertyWrapper() : nullptr);
-			Inspector->ShowDetailsForSingleObject(PropWrap, Options);
-			if (InBlueprintEditor.IsValid())
-			{
-				InBlueprintEditor.Pin()->GetReplaceReferencesWidget()->SetSourceVariable(VarAction->GetProperty());
-			}
-=======
 			Inspector->ShowDetailsForSingleObject(VarAction->GetProperty()->GetUPropertyWrapper(), Options);
->>>>>>> 24776ab6
 		}
 		else if (InAction->GetTypeId() == FEdGraphSchemaAction_K2LocalVar::StaticGetTypeId())
 		{
