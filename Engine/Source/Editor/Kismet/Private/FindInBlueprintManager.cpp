--- conflicted
+++ resolved
@@ -2024,24 +2024,12 @@
 		int32* ArrayIdx = SearchMap.Find(Key);
 		if (ArrayIdx)
 		{
-<<<<<<< HEAD
-			check(*ArrayIdx < SearchArray.Num());
-
-			return SearchArray[*ArrayIdx].Value;
-=======
 			checkf(*ArrayIdx < SearchArray.Num(),
 				TEXT("ArrayIdx:%d, SearchArray.Num():%d"),
 				*ArrayIdx,
 				SearchArray.Num());
 
 			return &SearchArray[*ArrayIdx];
-		}
-		else if(bInRebuildSearchData)
-		{
-			// Warn here, since we make sure to refresh the search data for this Blueprint when doing the search, and we expect that it should have
-			// been indexed. Note that there are some situations in which we never index a Blueprint asset (@see AddOrUpdateBlueprintSearchMetadata).
-			UE_LOG(LogBlueprint, Warning, TEXT("Attempted to query a Blueprint (%s) that was not re-indexed even after rebuilding. No results can be returned."), *InBlueprint->GetPathName());
->>>>>>> 9ba46998
 		}
 		else if(bInRebuildSearchData)
 		{
