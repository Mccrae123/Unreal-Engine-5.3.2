// Copyright Epic Games, Inc. All Rights Reserved.

#include "FindInBlueprintManager.h"
#include "Misc/CoreMisc.h"
#include "Misc/MessageDialog.h"
#include "HAL/FileManager.h"
#include "Misc/Paths.h"
#include "Async/ParallelFor.h"
#include "Misc/ScopeLock.h"
#include "Serialization/MemoryWriter.h"
#include "Serialization/MemoryReader.h"
#include "Misc/FeedbackContext.h"
#include "Modules/ModuleManager.h"
#include "UObject/SavePackage.h"
#include "UObject/UObjectHash.h"
#include "UObject/UObjectIterator.h"
#include "UObject/UnrealType.h"
#include "Misc/PackageName.h"
#include "Policies/CondensedJsonPrintPolicy.h"
#include "Serialization/JsonReader.h"
#include "Policies/PrettyJsonPrintPolicy.h"
#include "Serialization/JsonSerializer.h"
#include "Types/SlateEnums.h"
#include "Classes/EditorStyleSettings.h"
#include "Engine/Level.h"
#include "Components/ActorComponent.h"
#include "AssetData.h"
#include "EdGraph/EdGraphSchema.h"
#include "ISourceControlModule.h"
#include "Editor.h"
#include "Misc/FileHelper.h"
#include "FileHelpers.h"
#include "EdGraphSchema_K2.h"
#include "K2Node_FunctionEntry.h"
#include "EditorStyleSet.h"
#include "Framework/Docking/TabManager.h"
#include "Widgets/Docking/SDockTab.h"
#include "WorkspaceMenuStructure.h"
#include "WorkspaceMenuStructureModule.h"

#include "Engine/SimpleConstructionScript.h"
#include "Kismet2/BlueprintEditorUtils.h"
#include "Kismet2/KismetEditorUtilities.h"
#include "ARFilter.h"
#include "AssetRegistryModule.h"
#include "ImaginaryBlueprintData.h"
#include "FiBSearchInstance.h"
#include "Misc/ConfigCacheIni.h"
#include "BlueprintAssetHandler.h"

#include "JsonObjectConverter.h"
#include "UObject/EditorObjectVersion.h"
#include "Framework/Notifications/NotificationManager.h"
#include "Widgets/Notifications/SNotificationList.h"
#include "Application/ThrottleManager.h"

DEFINE_LOG_CATEGORY(LogFindInBlueprint);
CSV_DEFINE_CATEGORY(FindInBlueprint, false);

#define LOCTEXT_NAMESPACE "FindInBlueprintManager"

FFindInBlueprintSearchManager* FFindInBlueprintSearchManager::Instance = NULL;

const FText FFindInBlueprintSearchTags::FiB_Properties = LOCTEXT("Properties", "Properties");

const FText FFindInBlueprintSearchTags::FiB_Components = LOCTEXT("Components", "Components");
const FText FFindInBlueprintSearchTags::FiB_IsSCSComponent = LOCTEXT("IsSCSComponent", "IsSCSComponent");

const FText FFindInBlueprintSearchTags::FiB_Nodes = LOCTEXT("Nodes", "Nodes");

const FText FFindInBlueprintSearchTags::FiB_SchemaName = LOCTEXT("SchemaName", "SchemaName");

const FText FFindInBlueprintSearchTags::FiB_UberGraphs = LOCTEXT("Uber", "Uber");
const FText FFindInBlueprintSearchTags::FiB_Functions = LOCTEXT("Functions", "Functions");
const FText FFindInBlueprintSearchTags::FiB_Macros = LOCTEXT("Macros", "Macros");
const FText FFindInBlueprintSearchTags::FiB_SubGraphs = LOCTEXT("Sub", "Sub");

const FText FFindInBlueprintSearchTags::FiB_Name = LOCTEXT("Name", "Name");
const FText FFindInBlueprintSearchTags::FiB_NativeName = LOCTEXT("NativeName", "Native Name");
const FText FFindInBlueprintSearchTags::FiB_ClassName = LOCTEXT("ClassName", "ClassName");
const FText FFindInBlueprintSearchTags::FiB_NodeGuid = LOCTEXT("NodeGuid", "NodeGuid");
const FText FFindInBlueprintSearchTags::FiB_Tooltip = LOCTEXT("Tooltip", "Tooltip");
const FText FFindInBlueprintSearchTags::FiB_DefaultValue = LOCTEXT("DefaultValue", "DefaultValue");
const FText FFindInBlueprintSearchTags::FiB_Description = LOCTEXT("Description", "Description");
const FText FFindInBlueprintSearchTags::FiB_Comment = LOCTEXT("Comment", "Comment");
const FText FFindInBlueprintSearchTags::FiB_Path = LOCTEXT("Path", "Path");
const FText FFindInBlueprintSearchTags::FiB_ParentClass = LOCTEXT("ParentClass", "ParentClass");
const FText FFindInBlueprintSearchTags::FiB_Interfaces = LOCTEXT("Interfaces", "Interfaces");

const FText FFindInBlueprintSearchTags::FiB_Pins = LOCTEXT("Pins", "Pins");
const FText FFindInBlueprintSearchTags::FiB_PinCategory = LOCTEXT("PinCategory", "PinCategory");
const FText FFindInBlueprintSearchTags::FiB_PinSubCategory = LOCTEXT("SubCategory", "SubCategory");
const FText FFindInBlueprintSearchTags::FiB_ObjectClass = LOCTEXT("ObjectClass", "ObjectClass");
const FText FFindInBlueprintSearchTags::FiB_IsArray = LOCTEXT("IsArray", "IsArray");
const FText FFindInBlueprintSearchTags::FiB_IsReference = LOCTEXT("IsReference", "IsReference");
const FText FFindInBlueprintSearchTags::FiB_Glyph = LOCTEXT("Glyph", "Glyph");
const FText FFindInBlueprintSearchTags::FiB_GlyphStyleSet = LOCTEXT("GlyphStyleSet", "GlyphStyleSet");
const FText FFindInBlueprintSearchTags::FiB_GlyphColor = LOCTEXT("GlyphColor", "GlyphColor");

const FText FFindInBlueprintSearchTags::FiBMetaDataTag = LOCTEXT("FiBMetaDataTag", "!!FiBMD");

const FString FFiBMD::FiBSearchableMD = TEXT("BlueprintSearchable");
const FString FFiBMD::FiBSearchableShallowMD = TEXT("BlueprintSearchableShallow");
const FString FFiBMD::FiBSearchableExplicitMD = TEXT("BlueprintSearchableExplicit");
const FString FFiBMD::FiBSearchableHiddenExplicitMD = TEXT("BlueprintSearchableHiddenExplicit");
const FString FFiBMD::FiBSearchableFormatVersionMD = TEXT("BlueprintSearchableFormatVersion");

/* Return the outer of the specified object that is a direct child of a package */
inline UObject* GetAssetObject(UObject* InObject)
{
	UObject* AssetObject = InObject;
	while (AssetObject && !AssetObject->GetOuter()->IsA<UPackage>())
	{
		AssetObject = AssetObject->GetOuter();
	}
	return AssetObject;
}

////////////////////////////////////
// FSearchDataVersionInfo
FSearchDataVersionInfo FSearchDataVersionInfo::Current =
{
	/** FiBDataVersion */
	EFiBVersion::FIB_VER_LATEST,
	/** EditorObjectVersion */
	FEditorObjectVersion::LatestVersion
};

////////////////////////////////////
// FStreamSearch

FStreamSearch::FStreamSearch(const FString& InSearchValue, const FStreamSearchOptions& InSearchOptions)
	: SearchValue(InSearchValue)
	, SearchOptions(InSearchOptions)
	, BlueprintCountBelowVersion(0)
	, bThreadCompleted(false)
	, StopTaskCounter(0)
{
	// Unique identifier for this search, used to generate a unique label for profiling and debugging.
	static int32 GlobalSearchCounter = 0;
	SearchId = GlobalSearchCounter++;

	// Create a uniquely-named thread to ensure disambiguation in the thread view and assist with debugging multiple instances running in parallel.
	Thread = TUniquePtr<FRunnableThread>(FRunnableThread::Create( this, *FString::Printf(TEXT("FStreamSearch_%d"), SearchId), 0, TPri_BelowNormal ));
}

bool FStreamSearch::Init()
{
	return true;
}

uint32 FStreamSearch::Run()
{
	const double StartTime = FPlatformTime::Seconds();
	CSV_EVENT(FindInBlueprint, TEXT("FStreamSearch_%d START"), SearchId);

	FFindInBlueprintSearchManager::Get().BeginSearchQuery(this);

	TFunction<void(const FSearchResult&)> OnResultReady = [this](const FSearchResult& Result) {
		FScopeLock ScopeLock(&SearchCriticalSection);
		ItemsFound.Add(Result);
	};

	// Searching comes to an end if it is requested using the StopTaskCounter or continuing the search query yields no results
	FSearchData QueryResult;
	while (FFindInBlueprintSearchManager::Get().ContinueSearchQuery(this, QueryResult))
	{
		if (QueryResult.ImaginaryBlueprint.IsValid())
		{
			// If the Blueprint is below the version, add it to a list. The search will still proceed on this Blueprint
			if (QueryResult.VersionInfo.FiBDataVersion < SearchOptions.MinimiumVersionRequirement)
			{
				++BlueprintCountBelowVersion;
			}

			TSharedPtr< FFiBSearchInstance > SearchInstance(new FFiBSearchInstance);
			FSearchResult SearchResult;
			if (SearchOptions.ImaginaryDataFilter != ESearchQueryFilter::AllFilter)
			{
				SearchInstance->MakeSearchQuery(*SearchValue, QueryResult.ImaginaryBlueprint);
				SearchInstance->CreateFilteredResultsListFromTree(SearchOptions.ImaginaryDataFilter, FilteredImaginaryResults);
				SearchResult = SearchInstance->GetSearchResults(QueryResult.ImaginaryBlueprint);
			}
			else
			{
				SearchResult = SearchInstance->StartSearchQuery(*SearchValue, QueryResult.ImaginaryBlueprint);
			}

			// If there are children, add the item to the search results
			if(SearchResult.IsValid() && SearchResult->Children.Num() != 0)
			{
				OnResultReady(SearchResult);
			}
		}
	}

	// Ensure that the FiB Manager knows that we are done searching
	FFindInBlueprintSearchManager::Get().EnsureSearchQueryEnds(this);

	bThreadCompleted = true;

	CSV_EVENT(FindInBlueprint, TEXT("FStreamSearch_%d END"), SearchId);
	UE_LOG(LogFindInBlueprint, Log, TEXT("Search completed in %0.2f seconds."), FPlatformTime::Seconds() - StartTime);

	return 0;
}

void FStreamSearch::Stop()
{
	StopTaskCounter.Increment();
}

void FStreamSearch::Exit()
{

}

void FStreamSearch::EnsureCompletion()
{
	{
		FScopeLock CritSectionLock(&SearchCriticalSection);
		ItemsFound.Empty();
	}

	Stop();
	Thread->WaitForCompletion();
}

bool FStreamSearch::IsComplete() const
{
	return bThreadCompleted;
}

bool FStreamSearch::WasStopped() const
{
	return StopTaskCounter.GetValue() > 0;
}

void FStreamSearch::GetFilteredItems(TArray<FSearchResult>& OutItemsFound)
{
	FScopeLock ScopeLock(&SearchCriticalSection);
	OutItemsFound.Append(ItemsFound);
	ItemsFound.Empty();
}

float FStreamSearch::GetPercentComplete() const
{
	return FFindInBlueprintSearchManager::Get().GetPercentComplete(this);
}

void FStreamSearch::GetFilteredImaginaryResults(TArray<FImaginaryFiBDataSharedPtr>& OutFilteredImaginaryResults)
{
	OutFilteredImaginaryResults = MoveTemp(FilteredImaginaryResults);
}

/** Temporarily forces all nodes and pins to use non-friendly names, forces all schema to have nodes clear their cached values so they will re-cache, and then reverts at the end */
struct FTemporarilyUseFriendlyNodeTitles
{
	FTemporarilyUseFriendlyNodeTitles()
	{
		UEditorStyleSettings* EditorSettings = GetMutableDefault<UEditorStyleSettings>();

		// Cache the value of bShowFriendlyNames, we will force it to true for gathering BP search data and then restore it
		bCacheShowFriendlyNames = EditorSettings->bShowFriendlyNames;

		EditorSettings->bShowFriendlyNames = true;
		ForceVisualizationCacheClear();
	}

	~FTemporarilyUseFriendlyNodeTitles()
	{
		UEditorStyleSettings* EditorSettings = GetMutableDefault<UEditorStyleSettings>();
		EditorSettings->bShowFriendlyNames = bCacheShowFriendlyNames;
		ForceVisualizationCacheClear();
	}

	/** Go through all Schemas and force a visualization cache clear, forcing nodes to refresh their titles */
	void ForceVisualizationCacheClear()
	{
		// Only do the purge if the state was changed
		if (!bCacheShowFriendlyNames)
		{
			// Find all Schemas and force a visualization cache clear
			for ( TObjectIterator<UEdGraphSchema> SchemaIt(RF_NoFlags); SchemaIt; ++SchemaIt)
			{
				SchemaIt->ForceVisualizationCacheClear();
			}
		}
	}

private:
	/** Cached state of ShowFriendlyNames in EditorSettings */
	bool bCacheShowFriendlyNames;
};

/** Helper functions for serialization of types to and from an FString */
namespace FiBSerializationHelpers
{
	/**
	* Helper function to handle properly encoding and serialization of a type into an FString
	*
	* @param InValue				Value to serialize
	* @param bInIncludeSize		If true, include the size of the type. This will place an int32
									before the value in the FString. This is needed for non-basic types
									because everything is stored in an FString and is impossible to distinguish
	*/
	template<class Type>
	const FString Serialize(Type& InValue, bool bInIncludeSize)
	{
		TArray<uint8> SerializedData;
		FMemoryWriter Ar(SerializedData);

		Ar << InValue;
		Ar.Close();
		FString Result = BytesToString(SerializedData.GetData(), SerializedData.Num());

		// If the size is included, prepend it onto the Result string.
		if(bInIncludeSize)
		{
			SerializedData.Empty();
			FMemoryWriter ArWithLength(SerializedData);
			int32 Length = Result.Len();
			ArWithLength << Length;

			Result = BytesToString(SerializedData.GetData(), SerializedData.Num()) + Result;
		}
		return Result;
	}

	/** Helper function to handle properly decoding of uint8 arrays so they can be deserialized as their respective types */
	void DecodeFromStream(FBufferReader& InStream, int32 InBytes, TArray<uint8>& OutDerivedData)
	{
		// Read, as a byte string, the number of characters composing the Lookup Table for the Json.
		FString SizeOfDataAsHex;
		SizeOfDataAsHex.GetCharArray().AddUninitialized(InBytes + 1);
		SizeOfDataAsHex.GetCharArray()[InBytes] = TEXT('\0');
		InStream.Serialize((char*)SizeOfDataAsHex.GetCharArray().GetData(), sizeof(TCHAR) * InBytes);

		// Convert the number (which is stored in 1 serialized byte per TChar) into an int32
		OutDerivedData.Empty();
		OutDerivedData.AddUninitialized(InBytes);
		StringToBytes(SizeOfDataAsHex, OutDerivedData.GetData(), InBytes);
	}

	/** Helper function to deserialize from a Stream the sizeof the templated type */
	template<class Type>
	Type Deserialize(FBufferReader& InStream)
	{
		TArray<uint8> DerivedData;
		DecodeFromStream(InStream, sizeof(Type), DerivedData);

		FMemoryReader SizeOfDataAr(DerivedData);
		SizeOfDataAr.SetCustomVersions(InStream.GetCustomVersions());

		Type ReturnValue;
		SizeOfDataAr << ReturnValue;
		return ReturnValue;
	}

	/** Helper function to deserialize from a Stream a certain number of bytes */
	template<class Type>
	Type Deserialize(FBufferReader& InStream, int32 InBytes)
	{
		TArray<uint8> DerivedData;
		DecodeFromStream(InStream, InBytes, DerivedData);

		FMemoryReader SizeOfDataAr(DerivedData);
		SizeOfDataAr.SetCustomVersions(InStream.GetCustomVersions());

		Type ReturnValue;
		SizeOfDataAr << ReturnValue;
		return ReturnValue;
	}

	/** Helper function to validate search data version info */
	bool ValidateSearchDataVersionInfo(const FSearchDataVersionInfo& InVersionInfo)
	{
		return InVersionInfo.FiBDataVersion != EFiBVersion::FIB_VER_NONE && InVersionInfo.EditorObjectVersion >= 0;
	}

	/** Helper function to validate and/or deserialize version info if necessary */
	bool ValidateSearchDataVersionInfo(const FString& InAssetPath, const FString& InFiBData, FSearchDataVersionInfo& InOutVersionInfo)
	{
		CSV_SCOPED_TIMING_STAT(FindInBlueprint, ValidateSearchDataVersionInfo);

		if (InOutVersionInfo.FiBDataVersion == EFiBVersion::FIB_VER_NONE)
		{
			// Deserialize the FiB data version
			const int32 FiBDataLength = InFiBData.Len();
			if (ensureMsgf(FiBDataLength > 0, TEXT("Versioned search data was zero length!")))
			{
				FBufferReader ReaderStream((void*)*InFiBData, FiBDataLength * sizeof(TCHAR), false);
				InOutVersionInfo.FiBDataVersion = FiBSerializationHelpers::Deserialize<int32>(ReaderStream);
			}
		}

		if (InOutVersionInfo.EditorObjectVersion < 0)
		{
			// Determine the editor object version that the asset package was last serialized with
			FString PackageFilename;
			const FString PackageName = FPackageName::ObjectPathToPackageName(InAssetPath);
			if (ensureMsgf(FPackageName::DoesPackageExist(PackageName, &PackageFilename), TEXT("FiB: Failed to map package to filename.")))
			{
				// Open a new file archive for reading
				FArchive* PackageFile = IFileManager::Get().CreateFileReader(*PackageFilename);
				if (ensureMsgf(PackageFile != nullptr, TEXT("FiB: Unable to open package to read file summary.")))
				{
					// Read the package file summary
					FPackageFileSummary PackageFileSummary;
					*PackageFile << PackageFileSummary;

					// Close the file
					delete PackageFile;

					// If an editor object version exists in the package file summary, record it
					if (const FCustomVersion* const EditorObjectVersion = PackageFileSummary.GetCustomVersionContainer().GetVersion(FEditorObjectVersion::GUID))
					{
						InOutVersionInfo.EditorObjectVersion = EditorObjectVersion->Version;
					}
				}
			}
		}

		return ValidateSearchDataVersionInfo(InOutVersionInfo);
	}
}

namespace BlueprintSearchMetaDataHelpers
{
	/** Cache structure of searchable metadata and sub-properties relating to a Property */
	struct FSearchableProperty
	{
		FProperty* TargetProperty;
		bool bIsSearchableMD;
		bool bIsShallowSearchableMD;
		bool bIsMarkedNotSearchableMD;
		EFiBVersion MinDataFormatVersion;
		TArray<FSearchableProperty> ChildProperties;
	};

	/** Json Writer used for serializing FText's in the correct format for Find-in-Blueprints */
	template<class PrintPolicy>
	class TFindInBlueprintJsonStringWriter : public TJsonStringWriter<PrintPolicy>
	{
	public:
		typedef PrintPolicy InnerPrintPolicy;

		TFindInBlueprintJsonStringWriter(FString* const InOutString, int32 InFormatVersion)
			: TJsonStringWriter<PrintPolicy>(InOutString, 0)
			, CachedFormatVersion(InFormatVersion)
		{
		}

		using TJsonStringWriter<PrintPolicy>::WriteObjectStart;

		const int32& GetFormatVersion() const
		{
			return CachedFormatVersion;
		}

		void WriteObjectStart( const FText& Identifier )
		{
			check( this->Stack.Top() == EJson::Object );
			WriteIdentifier( Identifier );

			PrintPolicy::WriteLineTerminator(this->Stream);
			PrintPolicy::WriteTabs(this->Stream, this->IndentLevel);
			PrintPolicy::WriteChar(this->Stream, TCHAR('{'));
			++(this->IndentLevel);
			this->Stack.Push( EJson::Object );
			this->PreviousTokenWritten = EJsonToken::CurlyOpen;
		}

		void WriteArrayStart( const FText& Identifier )
		{
			check( this->Stack.Top() == EJson::Object );
			WriteIdentifier( Identifier );

			PrintPolicy::WriteSpace( this->Stream );
			PrintPolicy::WriteChar(this->Stream, TCHAR('['));
			++(this->IndentLevel);
			this->Stack.Push( EJson::Array );
			this->PreviousTokenWritten = EJsonToken::SquareOpen;
		}

		using TJsonStringWriter<PrintPolicy>::WriteValueOnly;

		EJsonToken WriteValueOnly(const FText& Value)
		{
			WriteTextValue(Value);
			return EJsonToken::String;
		}

		template <class FValue>
		void WriteValue( const FText& Identifier, FValue Value )
		{
			check( this->Stack.Top() == EJson::Object );
			WriteIdentifier( Identifier );

			PrintPolicy::WriteSpace(this->Stream);
			this->PreviousTokenWritten = this->WriteValueOnly( Value );
		}

	protected:
		virtual void WriteTextValue( const FText& Text )
		{
			TJsonStringWriter<PrintPolicy>::WriteStringValue(Text.ToString());
		}

		FORCEINLINE void WriteIdentifier( const FText& Identifier )
		{
			this->WriteCommaIfNeeded();
			PrintPolicy::WriteLineTerminator(this->Stream);

			PrintPolicy::WriteTabs(this->Stream, this->IndentLevel);

			WriteTextValue( Identifier );
			PrintPolicy::WriteChar(this->Stream, TCHAR(':'));
			}

	public:
		/** Cached mapping of all searchable properties that have been discovered while gathering searchable data for the current Blueprint */
		TMap<UStruct*, TArray<FSearchableProperty>> CachedPropertyMapping;

	private:
		/** Cached version used to determine the data serialization format */
		int32 CachedFormatVersion;
	};

	/** Json Writer used for serializing FText's in the correct format for Find-in-Blueprints */
	class FFindInBlueprintJsonWriter : public TFindInBlueprintJsonStringWriter<TCondensedJsonPrintPolicy<TCHAR>>
			{
	public:
		FFindInBlueprintJsonWriter(FString* const InOutString, int32 InFormatVersion)
			:TFindInBlueprintJsonStringWriter<TCondensedJsonPrintPolicy<TCHAR>>(InOutString, InFormatVersion)
			,JsonOutput(InOutString)
				{
		}

		virtual bool Close() override
					{
			// This will copy the JSON output to the string given as input (must do this first)
			bool bResult = TFindInBlueprintJsonStringWriter<TCondensedJsonPrintPolicy<TCHAR>>::Close();

			// Build the search metadata string for the asset tag (version + LUT + JSON)
			int32 DataVersion = GetFormatVersion();
			*JsonOutput = FiBSerializationHelpers::Serialize(DataVersion, false)
				+ FiBSerializationHelpers::Serialize(LookupTable, true)
				+ MoveTemp(*JsonOutput);

			return bResult;
			}

	protected:
		virtual void WriteStringValue(const FString& String) override
		{
			// We just want to make sure all strings are converted into FText hex strings, used by the FiB system
			WriteTextValue(FText::FromString(String));
		}

		virtual void WriteTextValue(const FText& Text) override
		{
			// Check to see if the value has already been added.
			int32* TableLookupValuePtr = ReverseLookupTable.Find(FLookupTableItem(Text));
			if (TableLookupValuePtr)
			{
				TFindInBlueprintJsonStringWriter<TCondensedJsonPrintPolicy<TCHAR>>::WriteStringValue(FString::FromInt(*TableLookupValuePtr));
			}
			else
			{
				// Add the FText to the table and write to the Json the ID to look the item up using
				int32 TableLookupValue = LookupTable.Num();
				{
					LookupTable.Add(TableLookupValue, Text);
					ReverseLookupTable.Add(FLookupTableItem(Text), TableLookupValue);
				}
				TFindInBlueprintJsonStringWriter<TCondensedJsonPrintPolicy<TCHAR>>::WriteStringValue(FString::FromInt(TableLookupValue));
			}
		}

	private:
		struct FLookupTableItem
		{
			FText Text;

			FLookupTableItem(FText InText)
				: Text(InText)
			{

		}

			bool operator==(const FLookupTableItem& InObject) const
			{
				if (!Text.CompareTo(InObject.Text))
				{
					if (FTextInspector::GetNamespace(Text).Get(TEXT("DefaultNamespace")) == FTextInspector::GetNamespace(InObject.Text).Get(TEXT("DefaultNamespace")))
	{
						if (FTextInspector::GetKey(Text).Get(TEXT("DefaultKey")) == FTextInspector::GetKey(InObject.Text).Get(TEXT("DefaultKey")))
		{
							return true;
						}
					}
		}

				return false;
		}

			friend uint32 GetTypeHash(const FLookupTableItem& InObject)
		{
				FString Namespace = FTextInspector::GetNamespace(InObject.Text).Get(TEXT("DefaultNamespace"));
				FString Key = FTextInspector::GetKey(InObject.Text).Get(TEXT("DefaultKey"));
				uint32 Hash = HashCombine(GetTypeHash(InObject.Text.ToString()), HashCombine(GetTypeHash(Namespace), GetTypeHash(Key)));
				return Hash;
		}
		};

		// Output stream
		FString* JsonOutput;

		// This gets serialized
		TMap< int32, FText > LookupTable;

		// This is just locally needed for the write, to lookup the integer value by using the string of the FText
		TMap< FLookupTableItem, int32 > ReverseLookupTable;
	};

	/**
	 * Checks if Json value is searchable, eliminating data that not considered useful to search for
	 *
	 * @param InJsonValue		The Json value object to examine for searchability
	 * @return					TRUE if the value should be searchable
	 */
	bool CheckIfJsonValueIsSearchable( TSharedPtr< FJsonValue > InJsonValue )
	{
		/** Check for interesting values
		 *  booleans are not interesting, there are a lot of them
		 *  strings are not interesting if they are empty
		 *  numbers are not interesting if they are 0
		 *  arrays are not interesting if they are empty or if they are filled with un-interesting types
		 *  objects may not have interesting values when dug into
		 */
		bool bValidPropetyValue = true;
		if(InJsonValue->Type == EJson::Boolean || InJsonValue->Type == EJson::None || InJsonValue->Type == EJson::Null)
		{
			bValidPropetyValue = false;
		}
		else if(InJsonValue->Type == EJson::String)
		{
			FString temp = InJsonValue->AsString();
			if(InJsonValue->AsString().IsEmpty())
			{
				bValidPropetyValue = false;
			}
		}
		else if(InJsonValue->Type == EJson::Number)
		{
			if(InJsonValue->AsNumber() == 0.0)
			{
				bValidPropetyValue = false;
			}
		}
		else if(InJsonValue->Type == EJson::Array)
		{
			const TArray<TSharedPtr<FJsonValue>>& JsonArray = InJsonValue->AsArray();
			if(JsonArray.Num() > 0)
			{
				// Some types are never interesting and the contents of the array should be ignored. Other types can be interesting, the contents of the array should be stored (even if
				// the values may not be interesting, so that index values can be obtained)
				if(JsonArray[0]->Type != EJson::Array && JsonArray[0]->Type != EJson::String && JsonArray[0]->Type != EJson::Number && JsonArray[0]->Type != EJson::Object)
				{
					bValidPropetyValue = false;
				}
			}
		}
		else if(InJsonValue->Type == EJson::Object)
		{
			// Start it out as not being valid, if we find any sub-items that are searchable, it will be marked to TRUE
			bValidPropetyValue = false;

			// Go through all value/key pairs to see if any of them are searchable, remove the ones that are not
			const TSharedPtr<FJsonObject>& JsonObject = InJsonValue->AsObject();
			for(TMap<FString, TSharedPtr<FJsonValue>>::TIterator Iter = JsonObject->Values.CreateIterator(); Iter; ++Iter)
			{
				// Empty keys don't convert to JSON, so we also remove the entry in that case. Note: This means the entry is not going to be searchable.
				// @todo - Potentially use a placeholder string that uniquely identifies this as an empty key?
				const bool bHasEmptyKey = Iter->Key.IsEmpty();

				if(!CheckIfJsonValueIsSearchable(Iter->Value) || bHasEmptyKey)
				{
					// Note: It's safe to keep incrementing after this; the underlying logic maps to TSparseArray/TConstSetBitIterator::RemoveCurrent().
					Iter.RemoveCurrent();
				}
				else
				{
					bValidPropetyValue = true;
				}
			}
			
		}

		return bValidPropetyValue;
	}

	/**
	 * Saves a graph pin type to a Json object
	 *
	 * @param InWriter				Writer used for saving the Json
	 * @param InPinType				The pin type to save
	 */
	template<class PrintPolicy>
	void SavePinTypeToJson(const TSharedRef<TFindInBlueprintJsonStringWriter<PrintPolicy>>& InWriter, const FEdGraphPinType& InPinType)
	{
		// Only save strings that are not empty

		if(!InPinType.PinCategory.IsNone())
		{
			InWriter->WriteValue(FFindInBlueprintSearchTags::FiB_PinCategory, InPinType.PinCategory.ToString());
		}

		if(!InPinType.PinSubCategory.IsNone())
		{
			InWriter->WriteValue(FFindInBlueprintSearchTags::FiB_PinSubCategory, InPinType.PinSubCategory.ToString());
		}

		if(InPinType.PinSubCategoryObject.IsValid())
		{
			InWriter->WriteValue(FFindInBlueprintSearchTags::FiB_ObjectClass, FText::FromString(InPinType.PinSubCategoryObject->GetName()));
		}
		InWriter->WriteValue(FFindInBlueprintSearchTags::FiB_IsArray, InPinType.IsArray());
		InWriter->WriteValue(FFindInBlueprintSearchTags::FiB_IsReference, InPinType.bIsReference);
	}

	/**
	 * Helper function to save a variable description to Json
	 *
	 * @param InWriter					Json writer object
	 * @param InBlueprint				Blueprint the property for the variable can be found in, if any
	 * @param InVariableDescription		The variable description being serialized to Json
	 */
	template<class PrintPolicy>
	void SaveVariableDescriptionToJson(const TSharedRef<TFindInBlueprintJsonStringWriter<PrintPolicy>>& InWriter, const UBlueprint* InBlueprint, const FBPVariableDescription& InVariableDescription)
	{
		FEdGraphPinType VariableType = InVariableDescription.VarType;

		InWriter->WriteObjectStart();

		InWriter->WriteValue(FFindInBlueprintSearchTags::FiB_Name, InVariableDescription.FriendlyName);

		// Find the variable's tooltip
		FString TooltipResult;
		
		if(InVariableDescription.HasMetaData(FBlueprintMetadata::MD_Tooltip))
		{
			TooltipResult = InVariableDescription.GetMetaData(FBlueprintMetadata::MD_Tooltip);
		}
		InWriter->WriteValue(FFindInBlueprintSearchTags::FiB_Tooltip, TooltipResult);

		// Save the variable's pin type
		SavePinTypeToJson(InWriter, VariableType);

		// Find the FProperty and convert it into a Json value.
		FProperty* VariableProperty = FindFProperty<FProperty>(InBlueprint->GeneratedClass, InVariableDescription.VarName);
		if(VariableProperty)
		{
			const uint8* PropData = VariableProperty->ContainerPtrToValuePtr<uint8>(InBlueprint->GeneratedClass->GetDefaultObject());
			auto JsonValue = FJsonObjectConverter::UPropertyToJsonValue(VariableProperty, PropData, 0, 0);

			// Only use the value if it is searchable
			if(BlueprintSearchMetaDataHelpers::CheckIfJsonValueIsSearchable(JsonValue))
			{
				TSharedRef< FJsonValue > JsonValueAsSharedRef = JsonValue.ToSharedRef();
				FJsonSerializer::Serialize<TCHAR, PrintPolicy>(JsonValue, FFindInBlueprintSearchTags::FiB_DefaultValue.ToString(), InWriter, false );
			}
		}

		InWriter->WriteObjectEnd();
	}

	/** Helper enum to gather searchable UProperties */
	enum EGatherSearchableType
	{
		SEARCHABLE_AS_DESIRED = 0,
		SEARCHABLE_FULL,
		SEARCHABLE_SHALLOW,
	};

	/**
	 * Gathers all searchable properties in a UObject and writes them out to Json
	 *
	 * @param InWriter				Json writer
	 * @param InValue				Value of the Object to serialize
	 * @param InStruct				Struct or class that represent the UObject's layout
	 * @param InSearchableType		Informs the system how it should examine the properties to determine if they are searchable. All sub-properties of searchable properties are automatically gathered unless marked as not being searchable
	 */
	template<class PrintPolicy>
	void GatherSearchableProperties(const TSharedRef<TFindInBlueprintJsonStringWriter<PrintPolicy>>& InWriter, const void* InValue, UStruct* InStruct, EGatherSearchableType InSearchableType = SEARCHABLE_AS_DESIRED);

	/**
	 * Examines a searchable property and digs in deeper if it is a UObject, UStruct, or an array, or serializes it straight out to Json
	 *
	 * @param InWriter				Json writer
	 * @param InProperty			Property to examine
	 * @param InValue				Value to find the property in the UStruct
	 * @param InStruct				Struct or class that represent the UObject's layout
	 */
	template<class PrintPolicy>
	void GatherSearchablesFromProperty(const TSharedRef<TFindInBlueprintJsonStringWriter<PrintPolicy>>& InWriter, FProperty* InProperty, const void* InValue, UStruct* InStruct)
	{
		if (FArrayProperty* ArrayProperty = CastField<FArrayProperty>(InProperty))
		{
			FScriptArrayHelper Helper(ArrayProperty, InValue);
			InWriter->WriteArrayStart(FText::FromString(InProperty->GetName()));
			for (int32 i=0, n=Helper.Num(); i<n; ++i)
			{
				GatherSearchablesFromProperty(InWriter, ArrayProperty->Inner, Helper.GetRawPtr(i), InStruct);
			}
			InWriter->WriteArrayEnd();
		}
		else if (FStructProperty* StructProperty = CastField<FStructProperty>(InProperty))
		{
			if (!InProperty->HasMetaData(*FFiBMD::FiBSearchableMD) || InProperty->GetBoolMetaData(*FFiBMD::FiBSearchableMD))
			{
				GatherSearchableProperties(InWriter, InValue, StructProperty->Struct, SEARCHABLE_FULL);
			}
		}
		else if (FObjectProperty* ObjectProperty = CastField<FObjectProperty>(InProperty))
		{
			UObject* SubObject = ObjectProperty->GetObjectPropertyValue(InValue);
			if (SubObject)
			{
				// Objects default to shallow unless they are marked as searchable
				EGatherSearchableType searchType = SEARCHABLE_SHALLOW;

				// Check if there is any Searchable metadata
				if (InProperty->HasMetaData(*FFiBMD::FiBSearchableMD))
				{
					// Check if that metadata informs us that the property should not be searchable
					bool bSearchable = InProperty->GetBoolMetaData(*FFiBMD::FiBSearchableMD);
					if (bSearchable)
					{
						GatherSearchableProperties(InWriter, SubObject, SubObject->GetClass(), SEARCHABLE_FULL);
					}
				}
				else
				{
					// Shallow conversion of property to string
					TSharedPtr<FJsonValue> JsonValue;
					JsonValue = FJsonObjectConverter::UPropertyToJsonValue(InProperty, InValue, 0, 0);
					FJsonSerializer::Serialize<TCHAR, PrintPolicy>(JsonValue, InProperty->GetName(), InWriter, false);
				}
			}
		}
		else
		{
			TSharedPtr<FJsonValue> JsonValue;
			JsonValue = FJsonObjectConverter::UPropertyToJsonValue(InProperty, InValue, 0, 0);
			FJsonSerializer::Serialize<TCHAR, PrintPolicy>(JsonValue, InProperty->GetName(), InWriter, false);
		}
	}

	template<class PrintPolicy>
	void GatherSearchableProperties(const TSharedRef<TFindInBlueprintJsonStringWriter<PrintPolicy>>& InWriter, const void* InValue, UStruct* InStruct, EGatherSearchableType InSearchableType)
	{
		if (InValue)
		{
			TArray<FSearchableProperty>* SearchablePropertyData = InWriter->CachedPropertyMapping.Find(InStruct);
			check(SearchablePropertyData);

			for (FSearchableProperty& SearchableProperty : *SearchablePropertyData)
			{
				FProperty* Property = SearchableProperty.TargetProperty;
				bool bIsSearchableMD = SearchableProperty.bIsSearchableMD;
				bool bIsShallowSearchableMD = SearchableProperty.bIsShallowSearchableMD;
				// It only is truly marked as not searchable if it has the metadata set to false, if the metadata is missing then we assume the searchable type that is passed in unless SEARCHABLE_AS_DESIRED
				bool bIsMarkedNotSearchableMD = SearchableProperty.bIsMarkedNotSearchableMD;

				const bool bShouldGatherSearchableProperty = (InSearchableType != SEARCHABLE_AS_DESIRED && !bIsMarkedNotSearchableMD)
					|| bIsShallowSearchableMD || bIsSearchableMD;
				if (bShouldGatherSearchableProperty && InWriter->GetFormatVersion() >= SearchableProperty.MinDataFormatVersion)
				{
					const void* Value = Property->ContainerPtrToValuePtr<uint8>(InValue);

					// Need to store the metadata on the property in a sub-object
					InWriter->WriteObjectStart(FText::FromString(Property->GetName()));
					{
						InWriter->WriteObjectStart(FFindInBlueprintSearchTags::FiBMetaDataTag);
						{
							if (Property->GetBoolMetaData(*FFiBMD::FiBSearchableHiddenExplicitMD))
							{
								InWriter->WriteValue(FText::FromString(FFiBMD::FiBSearchableHiddenExplicitMD), true);
							}
							else if (Property->GetBoolMetaData(*FFiBMD::FiBSearchableExplicitMD))
							{
								InWriter->WriteValue(FText::FromString(FFiBMD::FiBSearchableExplicitMD), true);
							}
						}
						InWriter->WriteObjectEnd();

						if (Property->ArrayDim == 1)
						{
							GatherSearchablesFromProperty(InWriter, Property, Value, InStruct);
						}
						else
						{
							TArray< TSharedPtr<FJsonValue> > Array;
							for (int Index = 0; Index != Property->ArrayDim; ++Index)
							{
								GatherSearchablesFromProperty(InWriter, Property, (char*)Value + Index * Property->ElementSize, InStruct);
							}
						}
					}
					InWriter->WriteObjectEnd();
				}
			}
		}
	}

	/**
	 * Caches all properties that have searchability metadata
	 *
	 * @param InOutCachePropertyMapping		Mapping of all the searchable properties that we are building
	 * @param InValue						Value of the Object to serialize
	 * @param InStruct						Struct or class that represent the UObject's layout
	 * @param InSearchableType				Informs the system how it should examine the properties to determine if they are searchable. All sub-properties of searchable properties are automatically gathered unless marked as not being searchable
	 */
	void CacheSearchableProperties(TMap<UStruct*, TArray<FSearchableProperty>>& InOutCachePropertyMapping, const void* InValue, UStruct* InStruct, EGatherSearchableType InSearchableType = SEARCHABLE_AS_DESIRED);

	/**
	 * Digs into a property for any sub-properties that might exist so it can recurse and cache them
	 *
	 * @param InOutCachePropertyMapping		Mapping of all the searchable properties that we are building
	 * @param InProperty					Property currently being cached
	 * @param InValue						Value of the Object to serialize
	 * @param InStruct						Struct or class that represent the UObject's layout
	 */
	void CacheSubPropertySearchables(TMap<UStruct*, TArray<FSearchableProperty>>& InOutCachePropertyMapping, FProperty* InProperty, const void* InValue, UStruct* InStruct)
	{
		if (FArrayProperty* ArrayProperty = CastField<FArrayProperty>(InProperty))
		{
			FScriptArrayHelper Helper(ArrayProperty, InValue);
			for (int32 i = 0, n = Helper.Num(); i < n; ++i)
			{
				CacheSubPropertySearchables(InOutCachePropertyMapping, ArrayProperty->Inner, Helper.GetRawPtr(i), InStruct);
			}
		}
		else if (FStructProperty* StructProperty = CastField<FStructProperty>(InProperty))
		{
			if (!InOutCachePropertyMapping.Find(StructProperty->Struct))
			{
				if (!InProperty->HasMetaData(*FFiBMD::FiBSearchableMD) || InProperty->GetBoolMetaData(*FFiBMD::FiBSearchableMD))
				{
					CacheSearchableProperties(InOutCachePropertyMapping, InValue, StructProperty->Struct, SEARCHABLE_FULL);
				}
			}
		}
		else if (FObjectProperty* ObjectProperty = CastField<FObjectProperty>(InProperty))
		{
			UObject* SubObject = ObjectProperty->GetObjectPropertyValue(InValue);
			if (SubObject)
			{
				// Objects default to shallow unless they are marked as searchable
				EGatherSearchableType SearchType = SEARCHABLE_SHALLOW;

				// Check if there is any Searchable metadata
				if (InProperty->HasMetaData(*FFiBMD::FiBSearchableMD))
				{
					if (!InOutCachePropertyMapping.Find(SubObject->GetClass()))
					{
						// Check if that metadata informs us that the property should not be searchable
						bool bSearchable = InProperty->GetBoolMetaData(*FFiBMD::FiBSearchableMD);
						if (bSearchable)
						{
							CacheSearchableProperties(InOutCachePropertyMapping, SubObject, SubObject->GetClass(), SEARCHABLE_FULL);
						}
					}
				}
			}
		}
	}

	void CacheSearchableProperties(TMap<UStruct*, TArray<FSearchableProperty>>& InOutCachePropertyMapping, const void* InValue, UStruct* InStruct, EGatherSearchableType InSearchableType)
	{
		if (InValue)
		{
			TArray<FSearchableProperty> SearchableProperties;

			for (TFieldIterator<FProperty> PropIt(InStruct); PropIt; ++PropIt)
			{
				FProperty* Property = *PropIt;
				bool bIsSearchableMD = Property->GetBoolMetaData(*FFiBMD::FiBSearchableMD);
				bool bIsShallowSearchableMD = Property->GetBoolMetaData(*FFiBMD::FiBSearchableShallowMD);
				// It only is truly marked as not searchable if it has the metadata set to false, if the metadata is missing then we assume the searchable type that is passed in unless SEARCHABLE_AS_DESIRED
				bool bIsMarkedNotSearchableMD = Property->HasMetaData(*FFiBMD::FiBSearchableMD) && !bIsSearchableMD;

				// Searchable properties default to the latest format version, unless otherwise specified in the property metadata.
				EFiBVersion MinDataFormatVersion = FIB_VER_LATEST;
				if (Property->HasMetaData(*FFiBMD::FiBSearchableFormatVersionMD))
				{
					const FString VersionString = Property->GetMetaData(*FFiBMD::FiBSearchableFormatVersionMD);
					if (!VersionString.IsEmpty())
					{
						const UEnum* FiBVersionEnum = StaticEnum<EFiBVersion>();
						const int64 VersionValue = FiBVersionEnum->GetValueByNameString(VersionString);
						if (VersionValue != INDEX_NONE)
						{
							MinDataFormatVersion = static_cast<EFiBVersion>(VersionValue);
						}
					}
				}

				if ((InSearchableType != SEARCHABLE_AS_DESIRED && !bIsMarkedNotSearchableMD)
					|| bIsShallowSearchableMD || bIsSearchableMD)
				{
					const void* Value = Property->ContainerPtrToValuePtr<uint8>(InValue);

					FSearchableProperty SearchableProperty;
					SearchableProperty.TargetProperty = Property;
					SearchableProperty.bIsSearchableMD = bIsSearchableMD;
					SearchableProperty.bIsShallowSearchableMD = bIsShallowSearchableMD;
					SearchableProperty.bIsMarkedNotSearchableMD = bIsMarkedNotSearchableMD;
					SearchableProperty.MinDataFormatVersion = MinDataFormatVersion;

					if (Property->ArrayDim == 1)
					{
						CacheSubPropertySearchables(InOutCachePropertyMapping, Property, Value, InStruct);
					}
					else
					{
						TArray< TSharedPtr<FJsonValue> > Array;
						for (int Index = 0; Index != Property->ArrayDim; ++Index)
						{
							CacheSubPropertySearchables(InOutCachePropertyMapping, Property, (char*)Value + Index * Property->ElementSize, InStruct);
						}
					}
					SearchableProperties.Add(MoveTemp(SearchableProperty));
				}
				InOutCachePropertyMapping.Add(InStruct, SearchableProperties);
			}
		}
	}

	/**
	 * Gathers all nodes from a specified graph and serializes their searchable data to Json
	 *
	 * @param InWriter		The Json writer to use for serialization
	 * @param InGraph		The graph to search through
	 */
	template<class PrintPolicy>
	void GatherNodesFromGraph(const TSharedRef<TFindInBlueprintJsonStringWriter<PrintPolicy>>& InWriter, const UEdGraph* InGraph)
	{
		// Collect all macro graphs
		InWriter->WriteArrayStart(FFindInBlueprintSearchTags::FiB_Nodes);
		{
			for(auto& Node : InGraph->Nodes)
			{
				if(Node)
				{
					{
						// Make sure we don't collect search data for nodes that are going away soon
						if (!IsValid(Node->GetOuter()))
						{
							continue;
						}

						InWriter->WriteObjectStart();

						// Retrieve the search metadata from the node, some node types may have extra metadata to be searchable.
						TArray<struct FSearchTagDataPair> Tags;
						Node->AddSearchMetaDataInfo(Tags);

						// Go through the node metadata tags and put them into the Json object.
						for (const FSearchTagDataPair& SearchData : Tags)
						{
							InWriter->WriteValue(SearchData.Key, SearchData.Value);
						}
					}

					{
						// Find all the pins and extract their metadata
						InWriter->WriteArrayStart(FFindInBlueprintSearchTags::FiB_Pins);
						for (const UEdGraphPin* Pin : Node->Pins)
						{
							// Hidden pins are not searchable
							if (Pin->bHidden == false)
							{
								InWriter->WriteObjectStart();
								{
									TArray<struct FSearchTagDataPair> Tags;
									Node->AddPinSearchMetaDataInfo(Pin, Tags);

									for (const FSearchTagDataPair& SearchData : Tags)
									{
										InWriter->WriteValue(SearchData.Key, SearchData.Value);
									}
								}
								SavePinTypeToJson(InWriter, Pin->PinType);
								InWriter->WriteObjectEnd();
							}
						}
						InWriter->WriteArrayEnd();

						if (!InWriter->CachedPropertyMapping.Find(Node->GetClass()))
						{
							CacheSearchableProperties(InWriter->CachedPropertyMapping, Node, Node->GetClass());
						}
						// Only support this for nodes for now, will gather all searchable properties
						GatherSearchableProperties(InWriter, Node, Node->GetClass());

						InWriter->WriteObjectEnd();
					}
				}
				
			}
		}
		InWriter->WriteArrayEnd();
	}

	/** 
	 * Gathers all graph's search data (and subojects) and serializes them to Json
	 *
	 * @param InWriter			The Json writer to use for serialization
	 * @param InGraphArray		All the graphs to process
	 * @param InTitle			The array title to place these graphs into
	 * @param InOutSubGraphs	All the subgraphs that need to be processed later
	 */
	template<class PrintPolicy>
	void GatherGraphSearchData(const TSharedRef<TFindInBlueprintJsonStringWriter<PrintPolicy>>& InWriter, const UBlueprint* InBlueprint, const TArray< UEdGraph* >& InGraphArray, FText InTitle, TArray< UEdGraph* >* InOutSubGraphs)
	{
		if(InGraphArray.Num() > 0)
		{
			// Collect all graphs
			InWriter->WriteArrayStart(InTitle);
			{
				for(const UEdGraph* Graph : InGraphArray)
				{
					// This is non-critical but should not happen and needs to be resolved
					if (!ensure(Graph != nullptr))
					{
						continue;
					}
					InWriter->WriteObjectStart();

					FGraphDisplayInfo DisplayInfo;
					if (auto GraphSchema = Graph->GetSchema())
					{
						GraphSchema->GetGraphDisplayInformation(*Graph, DisplayInfo);
					}
					InWriter->WriteValue(FFindInBlueprintSearchTags::FiB_Name, DisplayInfo.PlainName);

					FText GraphDescription = FBlueprintEditorUtils::GetGraphDescription(Graph);
					if(!GraphDescription.IsEmpty())
					{
						InWriter->WriteValue(FFindInBlueprintSearchTags::FiB_Description, GraphDescription);
					}
					// All nodes will appear as children to the graph in search results
					GatherNodesFromGraph(InWriter, Graph);

					// Collect local variables
					TArray<UK2Node_FunctionEntry*> FunctionEntryNodes;
					Graph->GetNodesOfClass<UK2Node_FunctionEntry>(FunctionEntryNodes);

					InWriter->WriteArrayStart(FFindInBlueprintSearchTags::FiB_Properties);
					{
						// Search in all FunctionEntry nodes for their local variables and add them to the list
						FString ActionCategory;
						for (UK2Node_FunctionEntry* const FunctionEntry : FunctionEntryNodes)
						{
							for( const FBPVariableDescription& Variable : FunctionEntry->LocalVariables )
							{
								SaveVariableDescriptionToJson(InWriter, InBlueprint, Variable);
							}
						}
					}
					InWriter->WriteArrayEnd(); // Properties

					InWriter->WriteObjectEnd();

					// Only if asked to do it
					if(InOutSubGraphs)
					{
						Graph->GetAllChildrenGraphs(*InOutSubGraphs);
					}
				}
			}
			InWriter->WriteArrayEnd();
		}
	}

	template<class PrintPolicy>
	void GatherBlueprintSearchMetadata(const TSharedRef<TFindInBlueprintJsonStringWriter<PrintPolicy>>& InWriter, const UBlueprint* Blueprint)
	{
		FTemporarilyUseFriendlyNodeTitles TemporarilyUseFriendlyNodeTitles;

		TMap<FString, TMap<FString, int>> AllPaths;
		InWriter->WriteObjectStart();

		// Only pull properties if the Blueprint has been compiled
		if (Blueprint->SkeletonGeneratedClass)
		{
			InWriter->WriteArrayStart(FFindInBlueprintSearchTags::FiB_Properties);
			{
				for (const FBPVariableDescription& Variable : Blueprint->NewVariables)
				{
					SaveVariableDescriptionToJson(InWriter, Blueprint, Variable);
				}
			}
			InWriter->WriteArrayEnd(); // Properties
		}

		// Gather all graph searchable data
		TArray< UEdGraph* > SubGraphs;

		// Gather normal event graphs
		GatherGraphSearchData(InWriter, Blueprint, Blueprint->UbergraphPages, FFindInBlueprintSearchTags::FiB_UberGraphs, &SubGraphs);

		// We have interface graphs and function graphs to put into the Functions category. We cannot do them separately, so we must compile the full list
		{
			TArray<UEdGraph*> CompleteGraphList;
			CompleteGraphList.Append(Blueprint->FunctionGraphs);

			// Gather all interface graphs as functions
			if (InWriter->GetFormatVersion() >= EFiBVersion::FIB_VER_INTERFACE_GRAPHS)
			{
				for (const FBPInterfaceDescription& InterfaceDesc : Blueprint->ImplementedInterfaces)
				{
					CompleteGraphList.Append(InterfaceDesc.Graphs);
				}
			}
			
			GatherGraphSearchData(InWriter, Blueprint, CompleteGraphList, FFindInBlueprintSearchTags::FiB_Functions, &SubGraphs);
		}

		// Gather Macros
		GatherGraphSearchData(InWriter, Blueprint, Blueprint->MacroGraphs, FFindInBlueprintSearchTags::FiB_Macros, &SubGraphs);

		// Sub graphs are processed separately so that they do not become children in the TreeView, cluttering things up if the tree is deep
		GatherGraphSearchData(InWriter, Blueprint, SubGraphs, FFindInBlueprintSearchTags::FiB_SubGraphs, nullptr);

		// Gather all SCS components
		// If we have an SCS but don't support it, then we remove it
		if (Blueprint->SimpleConstructionScript)
		{
			// Remove any SCS variable nodes
			const TArray<USCS_Node*>& AllSCSNodes = Blueprint->SimpleConstructionScript->GetAllNodes();
			InWriter->WriteArrayStart(FFindInBlueprintSearchTags::FiB_Components);
			for (TFieldIterator<FProperty> PropertyIt(Blueprint->SkeletonGeneratedClass, EFieldIteratorFlags::ExcludeSuper); PropertyIt; ++PropertyIt)
			{
				FProperty* Property = *PropertyIt;
				FObjectPropertyBase* Obj = CastField<FObjectPropertyBase>(Property);
				const bool bComponentProperty = Obj && Obj->PropertyClass ? Obj->PropertyClass->IsChildOf<UActorComponent>() : false;
				FName PropName = Property->GetFName();
				if (bComponentProperty && FBlueprintEditorUtils::FindSCS_Node(Blueprint, PropName))
				{
					FEdGraphPinType PropertyPinType;
					if (UEdGraphSchema_K2::StaticClass()->GetDefaultObject<UEdGraphSchema_K2>()->ConvertPropertyToPinType(Property, PropertyPinType))
					{
						InWriter->WriteObjectStart();
						{
							InWriter->WriteValue(FFindInBlueprintSearchTags::FiB_Name, FText::FromName(PropName));
							InWriter->WriteValue(FFindInBlueprintSearchTags::FiB_IsSCSComponent, true);
							SavePinTypeToJson(InWriter, PropertyPinType);
						}
						InWriter->WriteObjectEnd();
					}
				}
			}
			InWriter->WriteArrayEnd(); // Components
		}

		InWriter->WriteObjectEnd();
		InWriter->Close();
	}

	template<class JsonWriterType>
	FString GatherBlueprintSearchMetadata(const UBlueprint* Blueprint, int32 FiBDataVersion)
	{
		CSV_SCOPED_TIMING_STAT(FindInBlueprint, GatherBlueprintSearchMetadata);

		FString SearchMetaData;

		// The search registry tags for a Blueprint are all in Json
		TSharedRef<JsonWriterType> Writer = MakeShared<JsonWriterType>(&SearchMetaData, FiBDataVersion);

		typedef typename JsonWriterType::InnerPrintPolicy PrintPolicyType;
		GatherBlueprintSearchMetadata<PrintPolicyType>(Writer, Blueprint);

		return SearchMetaData;
	}
}

/** Interface for controlling the async indexing task. */
class IAsyncSearchIndexTaskController
{
public:
	/** Return true if there is still work available. */
	virtual bool IsWorkPending() const = 0;

	/** Return the next batch of asset paths for indexing. */
	virtual void GetAssetPathsToIndex(TArray<FName>& OutAssetPaths) = 0;

	/** Return true if assets should be fully indexed. */
	virtual bool ShouldFullyIndexAssets() const = 0;

	/** Determine if multiprocessing should be enabled for indexing the next batch. */
	virtual bool ShouldEnableMultiprocessing() const = 0;

	/** Add the given asset path to the queue for gathering search data from a Blueprint. */
	virtual void AddAssetPathToGatherQueue(FName InAssetPath) = 0;

	/** Called when indexing has been completed for the given asset path. */
	virtual void IndexCompletedForAssetPath(FName InAssetPath) = 0;
};

/** Asynchronous indexing thread. Can spawn additional worker threads to index multiple assets in parallel. */
class FAsyncSearchIndexTaskRunnable : public FRunnable
{
public:
	FAsyncSearchIndexTaskRunnable(IAsyncSearchIndexTaskController* InController)
		:Controller(InController)
	{
		Thread = TUniquePtr<FRunnableThread>(FRunnableThread::Create(this, TEXT("FAsyncSearchIndexTaskRunnable"), 0, TPri_BelowNormal));
	}

	virtual uint32 Run() override
	{
		while (Controller->IsWorkPending())
		{
			// Get the next batch of asset paths to be indexed.
			TArray<FName> AssetPathsToIndex;
			Controller->GetAssetPathsToIndex(AssetPathsToIndex);

			// Determine whether this is a full or partial indexing operation.
			const bool bEnableFullIndexingPass = Controller->ShouldFullyIndexAssets();

			// Determine whether to disable multiprocessing for this batch. By default, use multiprocessing with low-priority worker threads.
			EParallelForFlags ParallelForFlags = EParallelForFlags::Unbalanced | EParallelForFlags::BackgroundPriority;
			if (!Controller->ShouldEnableMultiprocessing())
			{
				// This batch will be processed entirely on this thread.
				ParallelForFlags |= EParallelForFlags::ForceSingleThread;
			}

			ParallelFor(AssetPathsToIndex.Num(), [&AssetPathsToIndex, Controller = this->Controller, bEnableFullIndexingPass, ParallelForFlags](int32 ArrayIdx)
			{
				CSV_CUSTOM_STAT(FindInBlueprint, IndexedAssetCountThisFrame, 1, ECsvCustomStatOp::Accumulate);

				FName AssetPath = AssetPathsToIndex[ArrayIdx];
				FSearchData SearchData = FFindInBlueprintSearchManager::Get().GetSearchDataForAssetPath(AssetPath);
				if (SearchData.IsValid() && !SearchData.IsMarkedForDeletion() && !SearchData.IsIndexingCompleted())
				{
					// Generate the metadata tag value if it was not previously cached or loaded.
					if (SearchData.Value.Len() == 0)
					{
						// This must be done on the main thread, so enqueue it and continue.
						Controller->AddAssetPathToGatherQueue(AssetPath);
					}
					else
					{
						if (bEnableFullIndexingPass)
						{
							// Unpack the metadata tag and rebuild the index for this asset.
							const FString AssetPathAsString = AssetPath.ToString();
							if (FiBSerializationHelpers::ValidateSearchDataVersionInfo(AssetPathAsString, SearchData.Value, SearchData.VersionInfo))
							{
								SearchData.ImaginaryBlueprint = MakeShareable(new FImaginaryBlueprint(FPaths::GetBaseFilename(AssetPathAsString), AssetPathAsString, SearchData.ParentClass, SearchData.Interfaces, SearchData.Value, SearchData.VersionInfo));
								SearchData.Value.Empty();

								// Build the full index using a BFS traversal.
								TArray<FImaginaryFiBDataSharedPtr> IndexNodes = { SearchData.ImaginaryBlueprint };
								while (IndexNodes.Num() > 0)
								{
									ParallelFor(IndexNodes.Num(), [&IndexNodes](int32 NodeIdx)
									{
										IndexNodes[NodeIdx]->ParseAllChildData();
									}, ParallelForFlags);

									TArray<FImaginaryFiBDataSharedPtr> ChildNodes;
									for (FImaginaryFiBDataSharedPtr& NodePtr : IndexNodes)
									{
										ChildNodes.Append(NodePtr->GetAllParsedChildData());
									}

									IndexNodes = MoveTemp(ChildNodes);
								}
							}

							// Signal that this asset has now been fully indexed.
							SearchData.StateFlags |= ESearchDataStateFlags::IsIndexed;

							// Update this entry in the search database (thread-safe).
							FFindInBlueprintSearchManager::Get().ApplySearchDataToDatabase(MoveTemp(SearchData));
						}

						// Signal that indexing has been completed for this asset path.
						Controller->IndexCompletedForAssetPath(AssetPath);
					}
				}
				else
				{
					// Signal that indexing has been completed for this asset path, even though its cache entry is invalid.
					Controller->IndexCompletedForAssetPath(AssetPath);
				}
			}, ParallelForFlags);
		}

		return 0;
	}

	void EnsureCompletion()
	{
		if (Thread.IsValid())
		{
			Thread->WaitForCompletion();
		}
	}

private:
	TUniquePtr<FRunnableThread> Thread;
	IAsyncSearchIndexTaskController* Controller;
};

class FCacheAllBlueprintsTickableObject : public IAsyncSearchIndexTaskController
{
public:
	DECLARE_DELEGATE_OneParam(FOnAssetCached, FName);

	struct FCacheParams
	{
		/** Cache type */
		EFiBCacheOpType OpType;

		/** Control flags */
		EFiBCacheOpFlags OpFlags;

		/** Callback for when assets are cached */
		FOnAssetCached OnCached;

		/** Callback for when caching is finished */
		FSimpleDelegate OnFinished;

		/** Size of each batch (for async processing) */
		int32 AsyncTaskBatchSize;

		FCacheParams()
			:OpFlags(EFiBCacheOpFlags::None)
			,AsyncTaskBatchSize(0)
		{
		}
	};

	FCacheAllBlueprintsTickableObject(const TSet<FName>& InAssets, const FCacheParams& InParams)
		: UncachedAssets(InAssets.Array())
		, CacheParams(InParams)
		, TickCacheIndex(0)
		, AsyncTaskBatchIndex(0)
		, bIsGatheringSearchMetadata(false)
		, bIsStarted(false)
		, bIsCancelled(false)
	{
		if (CacheParams.AsyncTaskBatchSize <= 0)
		{
			CacheParams.AsyncTaskBatchSize = UncachedAssets.Num();
		}

		if (EnumHasAnyFlags(CacheParams.OpFlags, EFiBCacheOpFlags::ShowProgress)
			&& !EnumHasAnyFlags(CacheParams.OpFlags, EFiBCacheOpFlags::HideNotifications))
		{
			// Start the Blueprint indexing 'progress' notification
			FNotificationInfo Info(LOCTEXT("BlueprintIndexMessage", "Indexing Blueprints..."));
			Info.bFireAndForget = false;
			if (EnumHasAnyFlags(CacheParams.OpFlags, EFiBCacheOpFlags::AllowUserCancel))
			{
				Info.ButtonDetails.Add(FNotificationButtonInfo(
					LOCTEXT("BlueprintIndexCancel", "Cancel"),
					LOCTEXT("BlueprintIndexCancelToolTip", "Cancels indexing Blueprints."), FSimpleDelegate::CreateRaw(this, &FCacheAllBlueprintsTickableObject::OnCancelCaching, false)));
			}

			ProgressNotification = FSlateNotificationManager::Get().AddNotification(Info);
			if (ProgressNotification.IsValid())
			{
				ProgressNotification.Pin()->SetCompletionState(SNotificationItem::CS_Pending);
			}
		}
	}

	virtual ~FCacheAllBlueprintsTickableObject()
	{

	}

	/** Returns the current cache index of the object */
	int32 GetCurrentCacheIndex() const
	{
		return TickCacheIndex + 1;
	}

	/** Returns the current cache operation type */
	EFiBCacheOpType GetCurrentCacheOpType() const
	{
		return CacheParams.OpType;
	}

	/** Returns the current cache operation control flags */
	EFiBCacheOpFlags GetCurrentCacheOpFlags() const
	{
		return CacheParams.OpFlags;
	}

	/** Returns the name of the current Blueprint being cached */
	FName GetCurrentCacheBlueprintName() const
	{
		if(UncachedAssets.Num() && TickCacheIndex >= 0)
		{
			return UncachedAssets[TickCacheIndex];
		}
		return NAME_None;
	}

	/** Returns the progress as a percent */
	float GetCacheProgress() const
	{
		return UncachedAssets.Num() > 0 ? (float)TickCacheIndex / (float)UncachedAssets.Num() : 1.0f;
	}

	/** Returns the number of uncached assets */
	int32 GetUncachedAssetCount()
	{
		return UncachedAssets.Num();
	}

	/** Returns the entire list of uncached assets that this object will attempt to cache */
	const TArray<FName>& GetUncachedAssetList() const
	{
		return UncachedAssets;
	}

	/** True if there is a callback when done caching, this will prevent a re-query from occuring */
	bool HasPostCacheWork() const
	{
		return CacheParams.OnFinished.IsBound();
	}

	/** Cancels caching and destroys this object */
	void OnCancelCaching(bool bIsImmediate)
	{
		if (!bIsCancelled)
		{
			if (ProgressNotification.IsValid())
			{
				ProgressNotification.Pin()->SetText(LOCTEXT("BlueprintIndexCancelled", "Cancelled Indexing Blueprints!"));

				ProgressNotification.Pin()->SetCompletionState(SNotificationItem::CS_Fail);
				ProgressNotification.Pin()->ExpireAndFadeout();
			}

			// Sometimes we can't wait another tick to shutdown, so make the callback immediately.
			if (bIsImmediate)
			{
				// Note: This will effectively delete this instance. It should not be used after this!
				FFindInBlueprintSearchManager::Get().FinishedCachingBlueprints(CacheParams.OpType, CacheParams.OpFlags, TickCacheIndex, FailedToCacheList);
			}
			else
			{
				bIsCancelled = true;
			}
		}
	}

	virtual bool IsWorkPending() const override
	{
		if (!GIsRunning)
		{
			return false;
		}

		const int32 AsyncTaskBatchSize = CacheParams.AsyncTaskBatchSize;
		const int32 StartIndex = AsyncTaskBatchIndex * AsyncTaskBatchSize;
		return StartIndex < UncachedAssets.Num() || !AssetsPendingGatherQueue.IsEmpty() || !AssetsPendingAsyncIndexing.IsEmpty() || bIsGatheringSearchMetadata;
	}

	virtual bool ShouldFullyIndexAssets() const override
	{
		return !EnumHasAnyFlags(CacheParams.OpFlags, EFiBCacheOpFlags::ExecuteGatherPhaseOnly);
	}

	virtual bool ShouldEnableMultiprocessing() const override
	{
		if (CacheParams.OpType == EFiBCacheOpType::CachePendingAssets)
		{
			// Don't utilize the task graph if any of the following conditions hold TRUE:
			// a) The application has throttled the tick rate.
			// b) No global search tabs are currently open and visible, or there are no async search queries that are otherwise pending completion.
			// c) The initial asset discovery phase has not yet been completed.
			// d) Multiprocessing has been explicitly disabled for this operation.
			return FSlateThrottleManager::Get().IsAllowingExpensiveTasks()
				&& (FFindInBlueprintSearchManager::Get().IsGlobalFindResultsOpen() || FFindInBlueprintSearchManager::Get().IsAsyncSearchQueryInProgress())
				&& !FFindInBlueprintSearchManager::Get().IsAssetDiscoveryInProgress()
				&& !EnumHasAnyFlags(CacheParams.OpFlags, EFiBCacheOpFlags::ExecuteOnSingleThread);
		}

		return false;
	}

	virtual void GetAssetPathsToIndex(TArray<FName>& OutAssetPaths) override
	{
		OutAssetPaths.Empty();

		const int32 AsyncTaskBatchSize = CacheParams.AsyncTaskBatchSize;
		const int32 StartIndex = AsyncTaskBatchIndex * AsyncTaskBatchSize;
		if (StartIndex < UncachedAssets.Num())
		{
			for (int32 i = StartIndex; i < FMath::Min(StartIndex + AsyncTaskBatchSize, UncachedAssets.Num()); ++i)
			{
				OutAssetPaths.Add(UncachedAssets[i]);
			}

			AsyncTaskBatchIndex++;
		}
		else
		{
			FName AssetPath;
			int32 Count = 0;
			while (Count < AsyncTaskBatchSize && AssetsPendingAsyncIndexing.Dequeue(AssetPath))
			{
				OutAssetPaths.Add(AssetPath);
				++Count;
			}
		}
	}

	virtual void AddAssetPathToGatherQueue(FName InAssetPath) override
	{
		AssetsPendingGatherQueue.Enqueue(InAssetPath);
	}

	virtual void IndexCompletedForAssetPath(FName InAssetPath) override
	{
		FScopeLock Lock(&AsyncTaskCompletionMutex);

		CompletedAsyncTaskAssets.Add(InAssetPath);
	}

	/** Enables the caching process */
	void Start()
	{
		if (!bIsStarted)
		{
			bIsStarted = true;
			FFindInBlueprintSearchManager::Get().StartedCachingBlueprints(CacheParams.OpType, CacheParams.OpFlags);

			if (CacheParams.OpType == EFiBCacheOpType::CachePendingAssets && !EnumHasAnyFlags(CacheParams.OpFlags, EFiBCacheOpFlags::ExecuteOnMainThread))
			{
				AsyncIndexBuilderTask = MakeUnique<FAsyncSearchIndexTaskRunnable>(this);
			}
		}
	}

	void Tick(float InDeltaTime)
	{
		if (!bIsStarted)
		{
			return;
		}

		if (UncachedAssets.Num() == 0)
		{
			// Immediately finish if we have no assets to index. This will delete this instance!
			Finish();

			return;
		}

		if (bIsCancelled || GWarn->ReceivedUserCancel())
		{
			// Note: This will effectively delete this instance. It should not be used after this!
			FFindInBlueprintSearchManager::Get().FinishedCachingBlueprints(CacheParams.OpType, CacheParams.OpFlags, TickCacheIndex, FailedToCacheList);
		}
		else
		{
			if (CacheParams.OpType == EFiBCacheOpType::CachePendingAssets)
			{
				if (AsyncIndexBuilderTask.IsValid())
				{
					// Process assets that require search metadata regeneration on the main thread (one per tick).
					if (!AssetsPendingGatherQueue.IsEmpty())
					{
						// Since we may empty the queue below, this flag is used to indicate that work is still pending.
						bIsGatheringSearchMetadata = true;

						FName AssetPath;
						if (AssetsPendingGatherQueue.Dequeue(AssetPath))
						{
							bool bEnqueueForAsyncIndexing = false;

							FSearchData SearchData = FFindInBlueprintSearchManager::Get().GetSearchDataForAssetPath(AssetPath);
							if (SearchData.IsValid() && !SearchData.IsMarkedForDeletion())
							{
								if (UBlueprint* Blueprint = SearchData.Blueprint.Get())
								{
									using namespace BlueprintSearchMetaDataHelpers;
									SearchData.Value = GatherBlueprintSearchMetadata<FFindInBlueprintJsonWriter>(Blueprint, SearchData.VersionInfo.FiBDataVersion);

									if (SearchData.Value.Len() > 0)
									{
										bEnqueueForAsyncIndexing = ShouldFullyIndexAssets();
									}
									else
									{
										SearchData.StateFlags |= ESearchDataStateFlags::IsIndexed;
									}
								}

								// Update the entry in the search database. Don't use search data after this line.
								FFindInBlueprintSearchManager::Get().ApplySearchDataToDatabase(MoveTemp(SearchData));
							}

							if (bEnqueueForAsyncIndexing)
							{
								// Enqueue this asset path to restart async indexing with the updated search metadata.
								AssetsPendingAsyncIndexing.Enqueue(AssetPath);
							}
							else
							{
								// We're done indexing this asset path, so invoke the completion callback.
								IndexCompletedForAssetPath(AssetPath);
							}
						}

						// Indicate that gather work is no longer in progress.
						bIsGatheringSearchMetadata = false;
					}

					// Block additional task completions until we're done processing.
					FScopeLock Lock(&AsyncTaskCompletionMutex);

					// Process each completed asset path.
					for (const FName& AssetPath : CompletedAsyncTaskAssets)
					{
						// Execute the completion callback, if bound.
						CacheParams.OnCached.ExecuteIfBound(AssetPath);

						// Increment the counter for progress/UI display.
						++TickCacheIndex;
					}

					// Reset for the next tick.
					CompletedAsyncTaskAssets.Empty();
				}
				else
				{
					// Generate the metadata tag value if it was not previously cached or loaded.
					FName AssetPath = UncachedAssets[TickCacheIndex];
					FSearchData SearchData = FFindInBlueprintSearchManager::Get().GetSearchDataForAssetPath(AssetPath);
					if (SearchData.IsValid() && !SearchData.IsMarkedForDeletion() && SearchData.Value.Len() == 0)
					{
						if (UBlueprint* Blueprint = SearchData.Blueprint.Get())
						{
							using namespace BlueprintSearchMetaDataHelpers;
							SearchData.Value = GatherBlueprintSearchMetadata<FFindInBlueprintJsonWriter>(Blueprint, SearchData.VersionInfo.FiBDataVersion);
						}
					}

					// Signal that this deferred asset has now been indexed.
					SearchData.StateFlags |= ESearchDataStateFlags::IsIndexed;

					// Update the entry in the search database.
					FFindInBlueprintSearchManager::Get().ApplySearchDataToDatabase(MoveTemp(SearchData));

					// Execute the completion callback, if bound.
					CacheParams.OnCached.ExecuteIfBound(AssetPath);

					// Increment the counter for progress/UI display.
					++TickCacheIndex;
				}
			}
			else
			{
				const bool bIncludeOnlyOnDiskAssets = false;	// @todo - time this false (default) vs. true
				FAssetRegistryModule* AssetRegistryModule = &FModuleManager::LoadModuleChecked<FAssetRegistryModule>(TEXT("AssetRegistry"));
				FAssetData AssetData = AssetRegistryModule->Get().GetAssetByObjectPath(UncachedAssets[TickCacheIndex], bIncludeOnlyOnDiskAssets);
				if (AssetData.IsValid())
				{
					const bool bIsWorldAsset = AssetData.AssetClass == UWorld::StaticClass()->GetFName();

					// Construct a full package filename with path so we can query the read only status and save to disk
					FString FinalPackageFilename = FPackageName::LongPackageNameToFilename(AssetData.PackageName.ToString());
					if (FinalPackageFilename.Len() > 0 && FPaths::GetExtension(FinalPackageFilename).Len() == 0)
					{
						FinalPackageFilename += bIsWorldAsset ? FPackageName::GetMapPackageExtension() : FPackageName::GetAssetPackageExtension();
					}
					FText ErrorMessage;
					bool bValidFilename = FFileHelper::IsFilenameValidForSaving(FinalPackageFilename, ErrorMessage);
					if (bValidFilename)
					{
						bValidFilename = bIsWorldAsset ? FEditorFileUtils::IsValidMapFilename(FinalPackageFilename, ErrorMessage) : FPackageName::IsValidLongPackageName(FinalPackageFilename, false, &ErrorMessage);
					}

					const bool bCheckOutAndSave = EnumHasAnyFlags(CacheParams.OpFlags, EFiBCacheOpFlags::CheckOutAndSave);

					bool bIsAssetReadOnlyOnDisk = IFileManager::Get().IsReadOnly(*FinalPackageFilename);
					bool bFailedToCache = bCheckOutAndSave;

					if (!bIsAssetReadOnlyOnDisk || !bCheckOutAndSave)
					{
						UObject* Asset = AssetData.GetAsset();
						if (Asset && bCheckOutAndSave)
						{
							if (UBlueprint* BlueprintAsset = Cast<UBlueprint>(Asset))
							{
								if (BlueprintAsset->SkeletonGeneratedClass == nullptr)
								{
									// There is no skeleton class, something was wrong with the Blueprint during compile on load. This asset will be marked as failing to cache.
									bFailedToCache = false;
								}
							}

							// Still good to attempt to save
							if (bFailedToCache)
							{
								// Assume the package was correctly checked out from SCC
								bool bOutPackageLocallyWritable = true;

								UPackage* Package = AssetData.GetPackage();

								ISourceControlProvider& SourceControlProvider = ISourceControlModule::Get().GetProvider();
								// Trusting the SCC status in the package file cache to minimize network activity during save.
								const FSourceControlStatePtr SourceControlState = SourceControlProvider.GetState(Package, EStateCacheUsage::Use);
								// If the package is in the depot, and not recognized as editable by source control, and not read-only, then we know the user has made the package locally writable!
								const bool bSCCCanEdit = !SourceControlState.IsValid() || SourceControlState->CanCheckIn() || SourceControlState->IsIgnored() || SourceControlState->IsUnknown();
								const bool bSCCIsCheckedOut = SourceControlState.IsValid() && SourceControlState->IsCheckedOut();
								const bool bInDepot = SourceControlState.IsValid() && SourceControlState->IsSourceControlled();
								if (!bSCCCanEdit && bInDepot && !bIsAssetReadOnlyOnDisk && SourceControlProvider.UsesLocalReadOnlyState() && !bSCCIsCheckedOut)
								{
									bOutPackageLocallyWritable = false;
								}

								// Save the package if the file is writable
								if (bOutPackageLocallyWritable)
								{
									UWorld* WorldAsset = Cast<UWorld>(Asset);

									// Save the package
									FSavePackageArgs SaveArgs;
									SaveArgs.TopLevelFlags = (WorldAsset == nullptr) ? RF_Standalone : RF_NoFlags;
									SaveArgs.SaveFlags = SAVE_NoError;
									if (GEditor->SavePackage(Package, WorldAsset, *FinalPackageFilename, SaveArgs))
									{
										bFailedToCache = false;
									}
								}
							}
						}
					}

					if (bFailedToCache)
					{
						FailedToCacheList.Add(UncachedAssets[TickCacheIndex]);
					}
					else
					{
						CacheParams.OnCached.ExecuteIfBound(UncachedAssets[TickCacheIndex]);
					}

					++TickCacheIndex;
				}
				else
				{
					FailedToCacheList.Add(UncachedAssets[TickCacheIndex]);
					++TickCacheIndex;
				}
			}

			// Check if done caching Blueprints
			if(TickCacheIndex == UncachedAssets.Num())
			{
				// Note: This will effectively delete this instance, do not use after this!
				Finish();
			}
			else if(ProgressNotification.IsValid())
			{
				FFormatNamedArguments Args;
				Args.Add(TEXT("Percent"), FText::AsPercent(GetCacheProgress()));
				ProgressNotification.Pin()->SetText(FText::Format(LOCTEXT("BlueprintIndexProgress", "Indexing Blueprints... ({Percent})"), Args));
			}
		}
	}

protected:
	/** Completes a successful caching process */
	void Finish()
	{
		if (AsyncIndexBuilderTask.IsValid())
		{
			AsyncIndexBuilderTask->EnsureCompletion();
		}

		if (ProgressNotification.IsValid())
		{
			ProgressNotification.Pin()->SetCompletionState(SNotificationItem::CS_Success);
			ProgressNotification.Pin()->ExpireAndFadeout();

			ProgressNotification.Pin()->SetText(LOCTEXT("BlueprintIndexComplete", "Finished indexing Blueprints!"));
		}

		// We have actually finished, use the OnFinished callback.
		CacheParams.OnFinished.ExecuteIfBound();

		// Note: This will effectively delete this instance. It should not be used after this!
		FFindInBlueprintSearchManager::Get().FinishedCachingBlueprints(CacheParams.OpType, CacheParams.OpFlags, TickCacheIndex, FailedToCacheList);
	}

private:
	/** The list of assets that are in the process of being cached */
	TArray<FName> UncachedAssets;

	/** Notification that appears and details progress */
	TWeakPtr<SNotificationItem> ProgressNotification;

	/** Set of Blueprints that failed to be saved */
	TSet<FName> FailedToCacheList;

	/** Parameters for task configuration */
	FCacheParams CacheParams;

	/** Async search index builder task */
	TUniquePtr<FAsyncSearchIndexTaskRunnable> AsyncIndexBuilderTask;

	/** The current index, increases at a rate of once per tick */
	int32 TickCacheIndex;

	/** Tracks the next available work index for async index builder tasks */
	TAtomic<int32> AsyncTaskBatchIndex;

	/** Tracks completed async index builder tasks since the previous tick */
	TSet<FName> CompletedAsyncTaskAssets;

	/** Synchronize between async index builder task worker threads and completion logic */
	FCriticalSection AsyncTaskCompletionMutex;

	/** Thread-safe queue for tracking asset paths that need to gather search metadata from a loaded object. This must be done on the main thread */
	TQueue<FName, EQueueMode::Mpsc> AssetsPendingGatherQueue;

	/** Thread-safe queue for tracking asset paths that have exited the gather queue on the main thread and have now been re-queued for async indexing */
	TQueue<FName, EQueueMode::Spsc> AssetsPendingAsyncIndexing;

	/** TRUE if we're busy gathering search metadata from a loaded object on the main thread */
	TAtomic<bool> bIsGatheringSearchMetadata;

	/** TRUE if the caching process is started */
	bool bIsStarted;

	/** TRUE if the user has requested to cancel the caching process */
	bool bIsCancelled;
};

FFindInBlueprintSearchManager& FFindInBlueprintSearchManager::Get()
{
	if (Instance == NULL)
	{
		Instance = new FFindInBlueprintSearchManager();
		Instance->Initialize();
	}

	return *Instance;
}

FFindInBlueprintSearchManager::FFindInBlueprintSearchManager()
	: AssetRegistryModule(nullptr)
	, CachingObject(nullptr)
	, AsyncTaskBatchSize(0)
	, bIsPausing(false)
	, bHasFirstSearchOccurred(false)
	, bEnableGatheringData(true)
	, bDisableDeferredIndexing(false)
	, bEnableCSVStatsProfiling(false)
	, bEnableDeveloperMenuTools(false)
	, bDisableSearchResultTemplates(false)
{
	for (int32 TabIdx = 0; TabIdx < UE_ARRAY_COUNT(GlobalFindResultsTabIDs); TabIdx++)
	{
		const FName TabID = FName(*FString::Printf(TEXT("GlobalFindResults_%02d"), TabIdx + 1));
		GlobalFindResultsTabIDs[TabIdx] = TabID;
	}
}

FFindInBlueprintSearchManager::~FFindInBlueprintSearchManager()
{
	if (AssetRegistryModule)
	{
		AssetRegistryModule->Get().OnAssetAdded().RemoveAll(this);
		AssetRegistryModule->Get().OnAssetRemoved().RemoveAll(this);
		AssetRegistryModule->Get().OnAssetRenamed().RemoveAll(this);
		AssetRegistryModule->Get().OnFilesLoaded().RemoveAll(this);
	}
	FKismetEditorUtilities::OnBlueprintUnloaded.RemoveAll(this);
	FCoreUObjectDelegates::GetPreGarbageCollectDelegate().RemoveAll(this);
	FCoreUObjectDelegates::GetPostGarbageCollect().RemoveAll(this);
	FCoreUObjectDelegates::OnAssetLoaded.RemoveAll(this);
	FCoreUObjectDelegates::ReloadCompleteDelegate.RemoveAll(this);

	// Shut down the global find results tab feature.
	EnableGlobalFindResults(false);
}

void FFindInBlueprintSearchManager::Initialize()
{
	// Init configuration
	GConfig->GetInt(TEXT("BlueprintSearchSettings"), TEXT("AsyncTaskBatchSize"), AsyncTaskBatchSize, GEditorIni);
	GConfig->GetBool(TEXT("BlueprintSearchSettings"), TEXT("bDisableDeferredIndexing"), bDisableDeferredIndexing, GEditorIni);
	GConfig->GetBool(TEXT("BlueprintSearchSettings"), TEXT("bDisableThreadedIndexing"), bDisableThreadedIndexing, GEditorIni);
	GConfig->GetBool(TEXT("BlueprintSearchSettings"), TEXT("bEnableCsvStatsProfiling"), bEnableCSVStatsProfiling, GEditorIni);
	GConfig->GetBool(TEXT("BlueprintSearchSettings"), TEXT("bEnableDeveloperMenuTools"), bEnableDeveloperMenuTools, GEditorIni);
	GConfig->GetBool(TEXT("BlueprintSearchSettings"), TEXT("bDisableSearchResultTemplates"), bDisableSearchResultTemplates, GEditorIni);

#if CSV_PROFILER
	// If profiling has been enabled, turn on the stat category and begin a capture.
	if (bEnableCSVStatsProfiling)
	{
		FCsvProfiler::Get()->EnableCategoryByString(TEXT("FindInBlueprint"));
		if (!FCsvProfiler::Get()->IsCapturing())
		{
			const FString CaptureFolder = FPaths::ProfilingDir() + TEXT("CSV/FindInBlueprint");
			FCsvProfiler::Get()->BeginCapture(-1, CaptureFolder);
		}
	}
#endif

	// Must ensure we do not attempt to load the AssetRegistry Module while saving a package, however, if it is loaded already we can safely obtain it
	if (!GIsSavingPackage || (GIsSavingPackage && FModuleManager::Get().IsModuleLoaded(TEXT("AssetRegistry"))))
	{
		AssetRegistryModule = &FModuleManager::LoadModuleChecked<FAssetRegistryModule>(TEXT("AssetRegistry"));
		AssetRegistryModule->Get().OnAssetAdded().AddRaw(this, &FFindInBlueprintSearchManager::OnAssetAdded);
		AssetRegistryModule->Get().OnAssetRemoved().AddRaw(this, &FFindInBlueprintSearchManager::OnAssetRemoved);
		AssetRegistryModule->Get().OnAssetRenamed().AddRaw(this, &FFindInBlueprintSearchManager::OnAssetRenamed);
		AssetRegistryModule->Get().OnFilesLoaded().AddRaw(this, &FFindInBlueprintSearchManager::OnAssetRegistryFilesLoaded);
	}
	else
	{
		// Log a warning to inform the Asset Registry could not be initialized when FiB initialized due to saving package
		// The Asset Registry should be initialized before Find-in-Blueprints, or FiB should be explicitly initialized during a safe time
		// This message will not appear in commandlets because most commandlets do not care. If a search query is made, further warnings will be produced even in commandlets.
		if (!IsRunningCommandlet())
		{
			UE_LOG(LogBlueprint, Warning, TEXT("Find-in-Blueprints could not pre-cache all unloaded Blueprints due to the Asset Registry module being unable to initialize because a package is currently being saved. Pre-cache will not be reattempted!"));
		}
	}

	FKismetEditorUtilities::OnBlueprintUnloaded.AddRaw(this, &FFindInBlueprintSearchManager::OnBlueprintUnloaded);

	FCoreUObjectDelegates::GetPreGarbageCollectDelegate().AddRaw(this, &FFindInBlueprintSearchManager::PauseFindInBlueprintSearch);
	FCoreUObjectDelegates::GetPostGarbageCollect().AddRaw(this, &FFindInBlueprintSearchManager::UnpauseFindInBlueprintSearch);
	FCoreUObjectDelegates::OnAssetLoaded.AddRaw(this, &FFindInBlueprintSearchManager::OnAssetLoaded);
	
	// Register to be notified of reloads
	FCoreUObjectDelegates::ReloadCompleteDelegate.AddRaw(this, &FFindInBlueprintSearchManager::OnReloadComplete);

	if(!GIsSavingPackage && AssetRegistryModule)
	{
		// Do an immediate load of the cache to catch any Blueprints that were discovered by the asset registry before we initialized.
		BuildCache();
	}

	// Register global find results tabs.
	EnableGlobalFindResults(true);
}

void FFindInBlueprintSearchManager::OnAssetAdded(const FAssetData& InAssetData)
{
	const UClass* AssetClass = nullptr;
	{
		TWeakObjectPtr<const UClass> FoundClass = CachedAssetClasses.FindRef(InAssetData.AssetClass);
		if (FoundClass.IsValid())
		{
			AssetClass = FoundClass.Get();
		}
		else
		{
			AssetClass = InAssetData.GetClass();
			if (AssetClass)
			{
				CachedAssetClasses.Add(InAssetData.AssetClass, TWeakObjectPtr<const UClass>(AssetClass));
			}
		}
	}

	const IBlueprintAssetHandler* Handler = AssetClass ? FBlueprintAssetHandler::Get().FindHandler(AssetClass) : nullptr;

	// No handler means we can't process this asset
	if (!Handler)
	{
		return;
	}

	if (InAssetData.IsAssetLoaded())
	{
		if (UObject* AssetObject = InAssetData.GetAsset())
		{
			if (ensureMsgf(AssetObject->IsA(AssetClass), TEXT("AssetClass (%s) matched handler, but does not match actual object type (%s) for asset: %s."), *AssetClass->GetName(), *AssetObject->GetClass()->GetName(), *AssetObject->GetPathName()))
			{
				UBlueprint* Blueprint = Handler->RetrieveBlueprint(AssetObject);
				if (Blueprint)
				{
					AddOrUpdateBlueprintSearchMetadata(Blueprint);
				}
			}
		}
	}
	else if (Handler->AssetContainsBlueprint(InAssetData))
	{
		AddUnloadedBlueprintSearchMetadata(InAssetData);
	}
}

void FFindInBlueprintSearchManager::AddUnloadedBlueprintSearchMetadata(const FAssetData& InAssetData)
{
	// Check first for versioned FiB data (latest codepath)
	FAssetDataTagMapSharedView::FFindTagResult Result = InAssetData.TagsAndValues.FindTag(FBlueprintTags::FindInBlueprintsData);
	if (Result.IsSet())
	{
		const FString& FiBVersionedSearchData = Result.GetValue();
		if (FiBVersionedSearchData.Len() == 0)
		{
			UnindexedAssets.Add(InAssetData.ObjectPath);
		}
		else
		{
			ExtractUnloadedFiBData(InAssetData, FiBVersionedSearchData, EFiBVersion::FIB_VER_NONE);
		}
	}
	else
	{
		// Check for legacy (unversioned) FiB data
		FAssetDataTagMapSharedView::FFindTagResult ResultLegacy = InAssetData.TagsAndValues.FindTag(FBlueprintTags::UnversionedFindInBlueprintsData);
		if (ResultLegacy.IsSet())
		{
			ExtractUnloadedFiBData(InAssetData, ResultLegacy.GetValue(), EFiBVersion::FIB_VER_BASE);
		}
		// The asset has no FiB data, keep track of it so we can inform the user
		else
		{
			UnindexedAssets.Add(InAssetData.ObjectPath);
		}

	}
}

void FFindInBlueprintSearchManager::ExtractUnloadedFiBData(const FAssetData& InAssetData, const FString& InFiBData, EFiBVersion InFiBDataVersion)
{
	CSV_SCOPED_TIMING_STAT(FindInBlueprint, ExtractUnloadedFiBData);
	CSV_CUSTOM_STAT(FindInBlueprint, ExtractUnloadedCountThisFrame, 1, ECsvCustomStatOp::Accumulate);

	// Check whether this asset has already had its search data cached. If marked for deletion, we will replace it with a new entry.
	FSearchData SearchData = GetSearchDataForAssetPath(InAssetData.ObjectPath);
	if (SearchData.IsValid() && !SearchData.IsMarkedForDeletion())
	{
		return;
	}

	FSearchData NewSearchData;
	NewSearchData.AssetPath = InAssetData.ObjectPath;
	InAssetData.GetTagValue(FBlueprintTags::ParentClassPath, NewSearchData.ParentClass);

	const FString ImplementedInterfaces = InAssetData.GetTagValueRef<FString>(FBlueprintTags::ImplementedInterfaces);
	if(!ImplementedInterfaces.IsEmpty())
	{
		// ImplementedInterfaces is an array of structs (FBPInterfaceDescription). When exported to an AR tag value, each entry will be formatted as:
		//
		//	Entry := (Interface=Type'Package.Class') OR
		//  Entry := (Interface=Type'Package.Class',Graphs=(Type'Package.Blueprint:Graph1',Type'Package.Blueprint:Graph2',...Type'Package.Blueprint:GraphN'))
		//
		// The full tag value (array of exported struct values) will then be formatted as follows:
		//
		//  Value := (Entry1,Entry2,...EntryN)
		//
		// Here we parse out the 'Interface' values, and add only the 'Name' part of the full interface path substrings into the new search data as keywords.

		auto FindSubStringPosLambda = [&ImplementedInterfaces](const FString& InSubString, int32 StartPosition) -> int32
		{
			return ImplementedInterfaces.Find(InSubString, ESearchCase::CaseSensitive, ESearchDir::FromStart, StartPosition);
		};

		static const FString InterfaceFieldName = GET_MEMBER_NAME_STRING_CHECKED(FBPInterfaceDescription, Interface);

		int32 CurPos = FindSubStringPosLambda(InterfaceFieldName, 0);
		while (CurPos != INDEX_NONE)
		{
			CurPos = FindSubStringPosLambda(TEXT("="), CurPos);
			if (CurPos != INDEX_NONE)
			{
				CurPos = FindSubStringPosLambda(TEXT("."), CurPos);
				if (CurPos != INDEX_NONE)
				{
					const int32 StartPos = CurPos + 1;
					CurPos = FindSubStringPosLambda(TEXT("\'"), StartPos);
					if (CurPos != INDEX_NONE)
					{
						const FString InterfaceName = ImplementedInterfaces.Mid(StartPos, CurPos - StartPos);
						if (!InterfaceName.IsEmpty())
						{
							NewSearchData.Interfaces.Add(InterfaceName.TrimQuotes());
						}

						CurPos = FindSubStringPosLambda(InterfaceFieldName, CurPos + 1);
					}
				}
			}
		}
	}

	NewSearchData.Value = InFiBData;

	// This will be set to 'None' if the data is versioned. Deserialization of the actual version from the tag value is deferred until later.
	NewSearchData.VersionInfo.FiBDataVersion = InFiBDataVersion;

	// In these modes, or if there is no tag data, no additional indexing work is deferred for unloaded assets.
	if (!bDisableDeferredIndexing && !bDisableThreadedIndexing && NewSearchData.Value.Len() > 0)
	{
		// Add it to the list of assets that require a full index rebuild from the metadata. This work will not block the main thread and is decoupled from the search thread.
		PendingAssets.Add(NewSearchData.AssetPath);
	}
	else
	{
		// We're not going to defer any indexing work, so mark it as having been indexed (i.e. it's now searchable).
		NewSearchData.StateFlags |= ESearchDataStateFlags::IsIndexed;
	}

	// Add search data for the asset into the database
	const bool bAllowNewEntry = true;
	ApplySearchDataToDatabase(MoveTemp(NewSearchData), bAllowNewEntry);
}

FSearchData FFindInBlueprintSearchManager::GetSearchDataForIndex(int32 CacheIndex)
{
	FScopeLock ScopeLock(&SafeModifyCacheCriticalSection);

	if (CacheIndex >= 0 && CacheIndex < SearchArray.Num())
	{
		return SearchArray[CacheIndex];
	}

	return FSearchData();
}

FSearchData FFindInBlueprintSearchManager::GetSearchDataForAssetPath(FName InAssetPath)
{
	FScopeLock ScopeLock(&SafeModifyCacheCriticalSection);

	const int32* ArrayIdx = SearchMap.Find(InAssetPath);
	if (ArrayIdx)
	{
		checkf(*ArrayIdx < SearchArray.Num(),
			TEXT("ArrayIdx:%d, SearchArray.Num():%d"),
			*ArrayIdx,
			SearchArray.Num());

		return SearchArray[*ArrayIdx];
	}

	return FSearchData();
}

void FFindInBlueprintSearchManager::ApplySearchDataToDatabase(FSearchData InSearchData, bool bAllowNewEntry)
{
	FScopeLock ScopeLock(&SafeModifyCacheCriticalSection);

	const int32* ArrayIdx = SearchMap.Find(InSearchData.AssetPath);
	if (ArrayIdx)
	{
		checkf(*ArrayIdx < SearchArray.Num(),
			TEXT("ArrayIdx:%d, SearchArray.Num():%d"),
			*ArrayIdx,
			SearchArray.Num());

		SearchArray[*ArrayIdx] = MoveTemp(InSearchData);
	}
	else if (bAllowNewEntry)
	{
		FName AssetPath = InSearchData.AssetPath; // Copy before we move the data into the array

		int32 ArrayIndex = SearchArray.Add(MoveTemp(InSearchData));

		// Add the asset file path to the map along with the index into the array
		SearchMap.Add(AssetPath, ArrayIndex);
	}
}

void FFindInBlueprintSearchManager::RemoveBlueprintByPath(FName InPath)
{
	FScopeLock ScopeLock(&SafeModifyCacheCriticalSection);

	int32* SearchIdx = SearchMap.Find(InPath);

	if(SearchIdx)
	{
		// Stale entries are flagged to be removed later, which happens after a GC pass.
		SearchArray[*SearchIdx].StateFlags |= ESearchDataStateFlags::WasRemoved;
	}
}
void FFindInBlueprintSearchManager::OnAssetRemoved(const struct FAssetData& InAssetData)
{
	if(InAssetData.IsAssetLoaded())
	{
		RemoveBlueprintByPath(InAssetData.ObjectPath);
	}
}

void FFindInBlueprintSearchManager::OnAssetRenamed(const struct FAssetData& InAssetData, const FString& InOldName)
{
	// Renaming removes the item from the manager, it will be re-added in the OnAssetAdded event under the new name.
	if(InAssetData.IsAssetLoaded())
	{
		RemoveBlueprintByPath(FName(*InOldName));
	}
}

void FFindInBlueprintSearchManager::OnAssetRegistryFilesLoaded()
{
	CSV_EVENT(FindInBlueprint, TEXT("OnAssetRegistryFilesLoaded"));

	if (!IsCacheInProgress() && PendingAssets.Num() == 0)
	{
		// Invoke the completion callback on any active global FiB tabs that are currently open to signal that the discovery stage is complete.
		for (TWeakPtr<SFindInBlueprints> FindResultsPtr : GlobalFindResults)
		{
			if (FindResultsPtr.IsValid())
			{
				FindResultsPtr.Pin()->OnCacheComplete(EFiBCacheOpType::CachePendingAssets, EFiBCacheOpFlags::None);
			}
		}
	}
}

void FFindInBlueprintSearchManager::OnAssetLoaded(UObject* InAsset)
{
	const IBlueprintAssetHandler* Handler = FBlueprintAssetHandler::Get().FindHandler(InAsset->GetClass());
	UBlueprint* BlueprintObject = Handler ? Handler->RetrieveBlueprint(InAsset) : nullptr;

	if (BlueprintObject)
	{
		FName AssetPath = *InAsset->GetPathName();

		// Find and update the item in the search array. Searches may currently be active, this will do no harm to them

		// Confirm that the Blueprint has not been added already, this can occur during duplication of Blueprints.
		FSearchData SearchData = GetSearchDataForAssetPath(AssetPath);

		// The asset registry might not have informed us of this asset yet.
		if (SearchData.IsValid())
		{
			// That index should never have a Blueprint already, but if it does, it should be the same Blueprint!
			ensureMsgf(!SearchData.Blueprint.IsValid() || SearchData.Blueprint == BlueprintObject, TEXT("Blueprint in database has path %s and is being stomped by %s"), *(SearchData.AssetPath.ToString()), *AssetPath.ToString());
			ensureMsgf(!SearchData.Blueprint.IsValid() || SearchData.AssetPath == AssetPath, TEXT("Blueprint in database has path %s and is being stomped by %s"), *(SearchData.AssetPath.ToString()), *AssetPath.ToString());
			SearchData.Blueprint = BlueprintObject;

			// Apply the updated entry to the database.
			ApplySearchDataToDatabase(MoveTemp(SearchData));
		}

		UnindexedAssets.Remove(AssetPath);
	}
}

void FFindInBlueprintSearchManager::OnBlueprintUnloaded(UBlueprint* InBlueprint)
{
	if (InBlueprint)
	{
		// Transient objects likely represent trashed or temporary Blueprint assets; we're not going to try and re-index those.
		if (InBlueprint->HasAnyFlags(RF_Transient))
		{
			FScopeLock ScopeLock(&SafeModifyCacheCriticalSection);

			// Invalidate any existing database entry that matches the reference. It's ok if we don't find a match here.
			for (int32 SearchIdx = 0; SearchIdx < SearchArray.Num(); ++SearchIdx)
			{
				if (SearchArray[SearchIdx].Blueprint.Get() == InBlueprint)
				{
					// Remove it from the lookup table so it can no longer be found indirectly.
					SearchMap.Remove(SearchArray[SearchIdx].AssetPath);

					// Stale entries are flagged to be removed later, which happens after a GC pass.
					SearchArray[SearchIdx].StateFlags |= ESearchDataStateFlags::WasRemoved;
					break;
				}
			}

			return;
		}

		// Reloaded assets will be re-indexed on load through the registry delegates; there's no need to handle any removal here.
		if (InBlueprint->HasAnyFlags(RF_NewerVersionExists))
		{
			return;
		}

		// Otherwise, the Blueprint is about to be unloaded. We need to re-index it as an unloaded asset.
		if(const UObject* AssetObject = GetAssetObject(InBlueprint))
		{
			// Mark any existing entry for deletion. This will allow the entry to be updated below.
			const FName AssetPath = *AssetObject->GetPathName();
			RemoveBlueprintByPath(AssetPath);

			// Add or update an existing entry to one that represents the data for the asset on disk, and re-index it.
			if (ensure(AssetRegistryModule != nullptr))
			{
				const bool bIncludeOnlyOnDiskAssets = true;
				FAssetData AssetData = AssetRegistryModule->Get().GetAssetByObjectPath(AssetPath, bIncludeOnlyOnDiskAssets);
				if (AssetData.IsValid() && AssetData.IsAssetLoaded())
				{
					// Re-scan the asset file on disk to ensure that the updated entry will be based on the serialized FiB tag.
					const FString PackageName = AssetData.PackageName.ToString();
					if (FPackageName::IsValidLongPackageName(PackageName))
					{
						FPackagePath PackagePath;
						if (FPackagePath::TryFromPackageName(PackageName, PackagePath))
						{
							FPackagePath OutPackagePath;
							const FPackageName::EPackageLocationFilter PackageLocation = FPackageName::DoesPackageExistEx(PackagePath, FPackageName::EPackageLocationFilter::Any, /*bMatchCaseOnDisk*/ false, &OutPackagePath);
							if (PackageLocation != FPackageName::EPackageLocationFilter::None)
							{
								if (PackageLocation == FPackageName::EPackageLocationFilter::FileSystem && OutPackagePath.HasLocalPath())
								{
									TArray<FString> FilesToScan = { OutPackagePath.GetLocalFullPath() };
									AssetRegistryModule->Get().ScanModifiedAssetFiles(FilesToScan);

									AssetData = AssetRegistryModule->Get().GetAssetByObjectPath(AssetPath, bIncludeOnlyOnDiskAssets);
								}

								if (AssetData.IsValid())
								{
									AddUnloadedBlueprintSearchMetadata(AssetData);
								}
							}
						}
					}
				}
			}
		}
	}
}

void FFindInBlueprintSearchManager::OnReloadComplete(EReloadCompleteReason Reason)
{
	CachedAssetClasses.Reset();
}

void FFindInBlueprintSearchManager::AddOrUpdateBlueprintSearchMetadata(UBlueprint* InBlueprint, EAddOrUpdateBlueprintSearchMetadataFlags InFlags/* = EAddOrUpdateBlueprintSearchMetadataFlags::None*/, EFiBVersion InVersion/* = EFiBVersion::FIB_VER_LATEST*/)
{
	CSV_SCOPED_TIMING_STAT(FindInBlueprint, AddOrUpdateBlueprintSearchMetadata);
	CSV_CUSTOM_STAT(FindInBlueprint, AddOrUpdateCountThisFrame, 1, ECsvCustomStatOp::Accumulate);

	check(InBlueprint);

	const bool bIsTransientBlueprint = InBlueprint->HasAnyFlags(RF_Transient) || InBlueprint->IsInPackage(GetTransientPackage());

	// No need to update the cache in the following cases:
	//	a) Indexing is disabled.
	//  b) The Blueprint is explicitly marked as being transient (i.e. internal utility-type assets that aren't saved).
	//	c) The Blueprint is not yet fully loaded. This ensures that we don't make attempts to re-index before load completion.
	//	d) The Blueprint was loaded for diffing. It makes search all very strange and allows you to fully open those Blueprints.
	//	e) The Blueprint was loaded/copied for PIE. These assets are temporarily created for a session and don't need to be re-indexed.
	if (!bEnableGatheringData
		|| bIsTransientBlueprint
		|| InBlueprint->HasAnyFlags(RF_NeedLoad | RF_NeedPostLoad)
		|| InBlueprint->GetOutermost()->HasAnyPackageFlags(PKG_ForDiffing | PKG_PlayInEditor))
	{
		return;
	}

	// Control flags
	const bool bForceRecache = EnumHasAllFlags(InFlags, EAddOrUpdateBlueprintSearchMetadataFlags::ForceRecache);
	const bool bClearCachedValue = EnumHasAllFlags(InFlags, EAddOrUpdateBlueprintSearchMetadataFlags::ClearCachedValue);

	UObject* AssetObject = GetAssetObject(InBlueprint);

	check(AssetObject);

	FName AssetPath = *AssetObject->GetPathName();
	FSearchData SearchData = GetSearchDataForAssetPath(AssetPath);

	if (SearchData.IsValid())
	{
		SearchData.Blueprint = InBlueprint; // Blueprint instance may change due to reloading
		SearchData.StateFlags &= ~(ESearchDataStateFlags::IsIndexed | ESearchDataStateFlags::WasRemoved);
	}
	else
	{
		SearchData = FSearchData();
		SearchData.AssetPath = AssetPath;
		SearchData.Blueprint = InBlueprint;
	}

	// Build the search data
	if (FProperty* ParentClassProp = InBlueprint->GetClass()->FindPropertyByName(GET_MEMBER_NAME_CHECKED(UBlueprint, ParentClass)))
	{
		ParentClassProp->ExportTextItem(SearchData.ParentClass, ParentClassProp->ContainerPtrToValuePtr<uint8>(InBlueprint), nullptr, InBlueprint, 0);
	}

	if (SearchData.IsValid())
	{
		// Clear any previously-gathered data.
		SearchData.Value.Empty();

		// Update version info stored in database. This indicates which format to use when regenerating the tag value.
		SearchData.VersionInfo = FSearchDataVersionInfo::Current;
		if (InVersion != EFiBVersion::FIB_VER_NONE)
		{
			SearchData.VersionInfo.FiBDataVersion = InVersion;
		}

		// During unindexed/out-of-date caching we will arrive here as a result of loading the asset, so don't remove the IsUnindexedCacheInProgress() check!
		if (bForceRecache || bClearCachedValue || IsUnindexedCacheInProgress() || bDisableDeferredIndexing)
		{
			// Cannot successfully gather most searchable data if there is no SkeletonGeneratedClass, so don't try, leave it as whatever it was last set to
			if (!bClearCachedValue && InBlueprint->SkeletonGeneratedClass != nullptr)
			{
				using namespace BlueprintSearchMetaDataHelpers;

				// Update search metadata string content
				SearchData.Value = GatherBlueprintSearchMetadata<FFindInBlueprintJsonWriter>(InBlueprint, SearchData.VersionInfo.FiBDataVersion);
			}

			// Mark it as having been indexed in the following cases:
			// a) Deferred or multithreaded indexing is disabled. In these cases, indexing will be handled by the search thread.
			// b) There is no generated metadata. In this case, there's nothing to search, so there's no need to index the asset.
			if (bDisableDeferredIndexing || bDisableThreadedIndexing || SearchData.Value.Len() == 0)
			{
				// Mark it as having been indexed (it's now searchable).
				SearchData.StateFlags |= ESearchDataStateFlags::IsIndexed;

				// Remove it from the list of pending assets (if it exists).
				PendingAssets.Remove(AssetPath);
			}
			else if(!bDisableThreadedIndexing)
			{
				// With multithreaded indexing, we defer additional work beyond regenerating the metadata, so ensure it's been added.
				PendingAssets.Add(AssetPath);
			}
		}
		else if (!bDisableDeferredIndexing)
		{
			// Add it to the list of assets to be indexed (deferred)
			PendingAssets.Add(AssetPath);
		}

		// Copy new/updated search data into the cache
		const bool bAllowNewEntry = true;
		ApplySearchDataToDatabase(MoveTemp(SearchData), bAllowNewEntry);
	}
}

FFindInBlueprintSearchManager::FActiveSearchQueryPtr FFindInBlueprintSearchManager::FindSearchQuery(const class FStreamSearch* InSearchOriginator) const
{
	// Must lock this behind a critical section to ensure that no other thread is accessing it at the same time
	FScopeLock ScopeLock(&SafeQueryModifyCriticalSection);

	return ActiveSearchQueries.FindRef(InSearchOriginator);
}

FSearchData FFindInBlueprintSearchManager::GetNextSearchDataForQuery(const FStreamSearch* SearchOriginator, FActiveSearchQueryPtr SearchQuery, bool bCheckDeferredList)
{
	check(SearchOriginator);

	// If terminated, don't advance, just return with no entry.
	if (SearchOriginator->WasStopped())
	{
		return FSearchData();
	}

	// Get the entry in the index cache for the next asset to search.
	FSearchData SearchData = GetSearchDataForIndex(SearchQuery->NextIndex);
	while (SearchData.IsValid())
	{
		// Advance the current search index.
		++SearchQuery->NextIndex;

		// If this asset has not been indexed, don't search it yet.
		if (!SearchData.IsIndexingCompleted())
		{
			SearchQuery->DeferredAssetPaths.Enqueue(SearchData.AssetPath);
		}
		else if (!SearchData.IsMarkedForDeletion())
		{
			// Ok to use this asset's index entry; break out of the loop.
			break;
		}

		// Move on to the next entry in the index cache.
		SearchData = GetSearchDataForIndex(SearchQuery->NextIndex);
	}

	// If we don't have valid search data, try the deferred list from above.
	if (!SearchData.IsValid() && bCheckDeferredList)
	{
		FName AssetPath, FirstAssetPath = NAME_None;
		while (SearchQuery->DeferredAssetPaths.Dequeue(AssetPath))
		{
			// Skip invalid paths (shouldn't happen, but just in case).
			if (AssetPath == NAME_None)
			{
				continue;
			}
			else if (AssetPath == FirstAssetPath)
			{
				if (bIsPausing)
				{
					// Wait here until the search query is unpaused.
					BlockSearchQueryIfPaused();
				}
				else
				{
					// Yield to allow indexing to progress a bit further.
					FPlatformProcess::Sleep(0.1f);
				}

				// If terminated, break out of the loop and return with no entry.
				if (SearchOriginator->WasStopped())
				{
					return FSearchData();
				}

				// Check for a new entry in case the cache has grown in size.
				SearchData = GetNextSearchDataForQuery(SearchOriginator, SearchQuery, /*bCheckDeferredList = */false);
				if (SearchData.IsValid())
				{
					// Ok to use this entry; break out of the loop.
					break;
				}
			}

			SearchData = GetSearchDataForAssetPath(AssetPath);
			if (SearchData.IsValid() && !SearchData.IsMarkedForDeletion())
			{
				// If this asset is still waiting to be indexed, put it back into the queue.
				if (!SearchData.IsIndexingCompleted())
				{
					// Only put it back into the queue if we're either still actively indexing or if the asset is queued up for the next indexing operation.
					if (IsCacheInProgress() || PendingAssets.Contains(AssetPath) || AssetsToIndexOnFirstSearch.Contains(AssetPath))
					{
						SearchQuery->DeferredAssetPaths.Enqueue(AssetPath);
					}
					else
					{
						UE_LOG(LogFindInBlueprint, Warning, TEXT("%s has been unexpectedly excluded from indexing and will not be included in the search."), *AssetPath.ToString());
					}

					// Keep track of the first dequeued asset path. If we wrap back around, we'll yield to give the indexing thread more time to work.
					if (FirstAssetPath == NAME_None)
					{
						FirstAssetPath = AssetPath;
					}
				}
				else
				{
					// Ok to use this entry; break out of the loop.
					break;
				}
			}
		}
	}

	// Increment the search counter if we have valid search data.
	if (SearchData.IsValid())
	{
		++SearchQuery->SearchCount;
	}

	return SearchData;
}

void FFindInBlueprintSearchManager::BlockSearchQueryIfPaused()
{
	// Check if the thread has been told to pause, this occurs for the Garbage Collector and for saving to disk
	if (bIsPausing == true)
	{
		// Pause all searching, the GC is running and we will also be saving the database
		ActiveSearchCounter.Decrement();
		FScopeLock ScopeLock(&PauseThreadsCriticalSection);
		ActiveSearchCounter.Increment();
	}
}

void FFindInBlueprintSearchManager::BeginSearchQuery(const FStreamSearch* InSearchOriginator)
{
	if (AssetRegistryModule == nullptr)
	{
		UE_LOG(LogBlueprint, Warning, TEXT("Find-in-Blueprints was not fully initialized, possibly due to problems being initialized while saving a package. Please explicitly initialize earlier!"));
	}

	// Unblock caching operations from doing a full indexing pass on pending assets
	bHasFirstSearchOccurred = true;

	// Cannot begin a search thread while saving
	FScopeLock ScopeLock(&PauseThreadsCriticalSection);
	FScopeLock ScopeLock2(&SafeQueryModifyCriticalSection);

	FActiveSearchQueryPtr NewSearchQuery = MakeShared<FActiveSearchQuery, ESPMode::ThreadSafe>();
	check(NewSearchQuery.IsValid());

	ActiveSearchCounter.Increment();
	ActiveSearchQueries.Add(InSearchOriginator, NewSearchQuery);
}

bool FFindInBlueprintSearchManager::ContinueSearchQuery(const FStreamSearch* InSearchOriginator, FSearchData& OutSearchData)
{
	// If paused, wait here until searching is resumed.
	BlockSearchQueryIfPaused();

	check(InSearchOriginator);

	// Check for an explicit termination of the search thread.
	if (InSearchOriginator->WasStopped())
	{
		return false;
	}

	// We can have multiple active search queries, so find the matching one that corresponds to the originating search thread.
	FActiveSearchQueryPtr SearchQuery = FindSearchQuery(InSearchOriginator);
	if (!SearchQuery.IsValid())
	{
		// Terminate the search if there is no matching query.
		return false;
	}

	// Grab the next entry and update the active search query. Include the list of entries that were deferred pending completion of async indexing work.
	const bool bCheckDeferredList = true;
	FSearchData SearchData = GetNextSearchDataForQuery(InSearchOriginator, SearchQuery, bCheckDeferredList);
	if (SearchData.IsValid())
	{
		// In these modes, the full index may not have been parsed yet. We'll do that now on the search thread.
		if (bDisableDeferredIndexing || bDisableThreadedIndexing)
		{
			// Must lock this behind a critical section to ensure that no other thread is accessing it at the same time
			FScopeLock Lock(&SafeModifyCacheCriticalSection);

			// Grab the latest entry from the cache. In the case of parallel global searches, one of the other threads may have already updated it while we were blocked by the mutex above.
			SearchData = GetSearchDataForAssetPath(SearchData.AssetPath);

			// If there is FiB data, parse it into an ImaginaryBlueprint
			if (SearchData.IsValid() && SearchData.Value.Len() > 0)
			{
				const FString AssetPath = SearchData.AssetPath.ToString();
				if (FiBSerializationHelpers::ValidateSearchDataVersionInfo(AssetPath, SearchData.Value, SearchData.VersionInfo))
				{
					SearchData.ImaginaryBlueprint = MakeShareable(new FImaginaryBlueprint(FPaths::GetBaseFilename(SearchData.AssetPath.ToString()), SearchData.AssetPath.ToString(), SearchData.ParentClass, SearchData.Interfaces, SearchData.Value, SearchData.VersionInfo));
					SearchData.Value.Empty();

					// In the case of parallel global searches, two search threads may be looking at the same entry. Thus, we only allow one search thread to be actively parsing JSON nodes.
					SearchData.ImaginaryBlueprint->EnableInterlockedParsing();
				}

				// Update the entry in the database
				ApplySearchDataToDatabase(SearchData);
			}
		}

		OutSearchData = SearchData;
		return true;
	}

	return false;
}

void FFindInBlueprintSearchManager::EnsureSearchQueryEnds(const class FStreamSearch* InSearchOriginator)
{
	// Must lock this behind a critical section to ensure that no other thread is accessing it at the same time
	FScopeLock ScopeLock(&SafeQueryModifyCriticalSection);

	// If the search thread is still considered active, remove it
	if (ActiveSearchQueries.Contains(InSearchOriginator))
	{
		ActiveSearchQueries.Remove(InSearchOriginator);
		ActiveSearchCounter.Decrement();
	}
}

float FFindInBlueprintSearchManager::GetPercentComplete(const FStreamSearch* InSearchOriginator) const
{
	FScopeLock ScopeLock(&SafeQueryModifyCriticalSection);
	FActiveSearchQueryPtr SearchQuery = FindSearchQuery(InSearchOriginator);

	float ReturnPercent = 0.0f;

	if (SearchQuery.IsValid())
	{
		ReturnPercent = (float)SearchQuery->SearchCount / (float)SearchArray.Num();
	}

	return ReturnPercent;
}

FSearchData FFindInBlueprintSearchManager::QuerySingleBlueprint(UBlueprint* InBlueprint, bool bInRebuildSearchData)
{
	// AddOrUpdateBlueprintSearchMetadata would fail to cache any data for a Blueprint loaded specifically for diffing, but the bigger question
	// here in this function is how you are doing a search specifically for data within this Blueprint. This function is limited to be called
	// only when querying within the specific Blueprint (somehow opened a diff Blueprint) and when gathering the Blueprint's tags (usually for saving)
	const bool bIsDiffingBlueprint = InBlueprint->GetOutermost()->HasAnyPackageFlags(PKG_ForDiffing);
	if (!bIsDiffingBlueprint)
	{
		if (bInRebuildSearchData)
		{
			// Update the Blueprint, make sure it is fully up-to-date
			AddOrUpdateBlueprintSearchMetadata(InBlueprint, EAddOrUpdateBlueprintSearchMetadataFlags::ForceRecache);
		}

		UObject* AssetObject = GetAssetObject(InBlueprint);
		check(AssetObject);

		FName Key = *AssetObject->GetPathName();
		FSearchData SearchData = GetSearchDataForAssetPath(Key);
		if (SearchData.IsValid())
		{
			return SearchData;
		}
		else if(bInRebuildSearchData)
		{
			// Warn here, since we make sure to refresh the search data for this Blueprint when doing the search, and we expect that it should have
			// been indexed. Note that there are some situations in which we never index a Blueprint asset (@see AddOrUpdateBlueprintSearchMetadata).
			UE_LOG(LogBlueprint, Warning, TEXT("Attempted to query a Blueprint (%s) that was not re-indexed even after rebuilding. No results can be returned."), *InBlueprint->GetPathName());
		}
	}
	else
	{
		// Also warn here as we do not index diff-only packages.
		UE_LOG(LogBlueprint, Warning, TEXT("Attempted to query an old Blueprint package opened for diffing!"));
	}
	return FSearchData();
}

void FFindInBlueprintSearchManager::PauseFindInBlueprintSearch()
{
	// Lock the critical section and flag that threads need to pause, they will pause when they can
	PauseThreadsCriticalSection.Lock();
	bIsPausing = true;

	// It is UNSAFE to lock any other critical section here, threads need them to finish a cycle of searching. Next cycle they will pause

	// Wait until all threads have come to a stop, it won't take long
	while(ActiveSearchCounter.GetValue() > 0)
	{
		FPlatformProcess::Sleep(0.1f);
	}
}

void FFindInBlueprintSearchManager::UnpauseFindInBlueprintSearch()
{
	// Before unpausing, we clean the cache of any excess data to keep it from bloating in size
	CleanCache();
	bIsPausing = false;

	// Release the threads to continue searching.
	PauseThreadsCriticalSection.Unlock();
}

void FFindInBlueprintSearchManager::CleanCache()
{
	// We need to cache where the active queries are so that we can put them back in a safe and expected position
	TMap< const FStreamSearch*, FName > CacheQueries;
	for( auto It = ActiveSearchQueries.CreateIterator() ; It ; ++It )
	{
	 	const FStreamSearch* ActiveSearch = It.Key();
	 	check(ActiveSearch);
	 	{
			FActiveSearchQueryPtr SearchQuery = FindSearchQuery(ActiveSearch);
			if (SearchQuery.IsValid())
			{
				// Don't check the deferred list here; in this case we are only fixing up the query's index position (state) if
				// we haven't yet reached the end of the database, and we don't care about assets that are waiting to be indexed.
				const bool bCheckDeferredList = false;
				FSearchData SearchData = GetNextSearchDataForQuery(ActiveSearch, SearchQuery, bCheckDeferredList);
				if (SearchData.IsValid())
				{
					FName CachePath = SearchData.AssetPath;
					CacheQueries.Add(ActiveSearch, CachePath);
				}
			}
	 	}
	}

	TMap<FName, int32> NewSearchMap;
	TArray<FSearchData> NewSearchArray;

	// Don't allow background indexing tasks to access the search database while we fix it up.
	FScopeLock Lock(&SafeModifyCacheCriticalSection);

	for(auto& SearchValuePair : SearchMap)
	{
		// Here it builds the new map/array, clean of deleted content.

		// If the database item is invalid, marked for deletion, stale or pending kill (if loaded), remove it from the database
		const bool bEvenIfPendingKill = true;
		FSearchData& SearchData = SearchArray[SearchValuePair.Value];
		if (!SearchData.IsValid()
			|| SearchData.IsMarkedForDeletion()
			|| SearchData.Blueprint.IsStale()
			|| (SearchData.Blueprint.IsValid(bEvenIfPendingKill) && !IsValid(SearchData.Blueprint.Get(bEvenIfPendingKill))))
		{
			// Also remove it from the list of loaded assets that require indexing
			PendingAssets.Remove(SearchData.AssetPath);
			UnindexedAssets.Remove(SearchData.AssetPath);
		}
		else
		{
			// Build the new map/array
			NewSearchMap.Add(SearchValuePair.Key, NewSearchArray.Add(MoveTemp(SearchData)));
		}
	}

	SearchMap = MoveTemp( NewSearchMap );
	SearchArray = MoveTemp( NewSearchArray );

	// After the search, we have to place the active search queries where they belong
	for( auto& CacheQuery : CacheQueries )
	{
	 	int32 NewMappedIndex = 0;
	 	// Is the CachePath is valid? Otherwise we are at the end and there are no more search results, leave the query there so it can handle shutdown on it's own
	 	if(!CacheQuery.Value.IsNone())
	 	{
	 		int32* NewMappedIndexPtr = SearchMap.Find(CacheQuery.Value);
	 		check(NewMappedIndexPtr);
	 
	 		NewMappedIndex = *NewMappedIndexPtr;
	 	}
	 	else
	 	{
	 		NewMappedIndex = SearchArray.Num();
	 	}
	 
		// Update the active search to the new index of where it is at in the search
		(ActiveSearchQueries.FindRef(CacheQuery.Key))->NextIndex = NewMappedIndex;
	}
}

void FFindInBlueprintSearchManager::BuildCache()
{
	AssetRegistryModule = &FModuleManager::LoadModuleChecked<FAssetRegistryModule>(TEXT("AssetRegistry"));

	TArray< FAssetData > BlueprintAssets;
	FARFilter ClassFilter;
	ClassFilter.bRecursiveClasses = true;

	for (FName ClassName : FBlueprintAssetHandler::Get().GetRegisteredClassNames())
	{
		ClassFilter.ClassNames.Add(ClassName);
	}

	AssetRegistryModule->Get().GetAssets(ClassFilter, BlueprintAssets);
	
	for( FAssetData& Asset : BlueprintAssets )
	{
		OnAssetAdded(Asset);
	}
}

void FFindInBlueprintSearchManager::DumpCache(FArchive& Ar)
{
	FScopeLock ScopeLock(&SafeModifyCacheCriticalSection);

	for (const FSearchData& SearchData : SearchArray)
	{
		if (SearchData.ImaginaryBlueprint.IsValid())
		{
			SearchData.ImaginaryBlueprint->DumpParsedObject(Ar);
		}
	}
}

FText FFindInBlueprintSearchManager::ConvertHexStringToFText(FString InHexString)
{
	TArray<uint8> SerializedData;
	SerializedData.AddZeroed(InHexString.Len());

	HexToBytes(InHexString, SerializedData.GetData());

	FText ResultText;

	FMemoryReader Ar(SerializedData);
	Ar << ResultText;
	Ar.Close();

	return ResultText;
}

FString FFindInBlueprintSearchManager::ConvertFTextToHexString(FText InValue)
{
	TArray<uint8> SerializedData;
	FMemoryWriter Ar(SerializedData);

	Ar << InValue;
	Ar.Close();

	return BytesToHex(SerializedData.GetData(), SerializedData.Num());
}

FString FFindInBlueprintSearchManager::GenerateSearchIndexForDebugging(UBlueprint* InBlueprint)
{
	using namespace BlueprintSearchMetaDataHelpers;
	return GatherBlueprintSearchMetadata<TFindInBlueprintJsonStringWriter<TPrettyJsonPrintPolicy<TCHAR>>>(InBlueprint, EFiBVersion::FIB_VER_LATEST);
}

void FFindInBlueprintSearchManager::OnCacheAllUnindexedAssets(bool bInSourceControlActive, bool bInCheckoutAndSave)
{
	// We need to check validity first in case the user has closed the initiating FiB tab before responding to the source control login dialog (which is modeless).
	if (CachingObject.IsValid())
	{
		if(bInSourceControlActive && bInCheckoutAndSave)
		{
			TArray<FString> UncachedAssetStrings;
			const TArray<FName>& TotalUncachedAssets = CachingObject->GetUncachedAssetList();
		
			UncachedAssetStrings.Reserve(TotalUncachedAssets.Num());
			for (const FName& UncachedAsset : TotalUncachedAssets)
			{
				UncachedAssetStrings.Add(UncachedAsset.ToString());
			}
			FEditorFileUtils::CheckoutPackages(UncachedAssetStrings);
		}

		// Start the cache process.
		CachingObject->Start();
	}
}

void FFindInBlueprintSearchManager::CacheAllAssets(TWeakPtr< SFindInBlueprints > InSourceWidget, const FFindInBlueprintCachingOptions& InOptions)
{
	// Do not start another caching process if one is in progress
	if(!IsCacheInProgress())
	{
		FCacheAllBlueprintsTickableObject::FCacheParams CacheParams;
		CacheParams.OpType = InOptions.OpType;

		if (CacheParams.OpType == EFiBCacheOpType::CachePendingAssets)
		{
			CacheParams.OnFinished = InOptions.OnFinished;
			CacheParams.AsyncTaskBatchSize = AsyncTaskBatchSize;

			// Determine if PIE is active - in that case we're potentially streaming assets in at random intervals, so just hide the progress UI while re-indexing those assets
			const bool bIsPIESimulating = (GEditor->bIsSimulatingInEditor || GEditor->PlayWorld);

			// Display progress during a re-indexing operation only if we have multiple assets to process (e.g. avoid showing after compiling a single asset) and we're not in PIE
			if ((PendingAssets.Num() > 1) && !bIsPIESimulating)
			{
				CacheParams.OpFlags |= EFiBCacheOpFlags::ShowProgress;
			}

			// Keep popup notifications hidden during this operation
			CacheParams.OpFlags |= EFiBCacheOpFlags::HideNotifications;

			const bool bIsAssetDiscoveryInProgress = IsAssetDiscoveryInProgress();

			// Determine if this operation has been continued from a previous operation.
			bool bIsCachingDiscoveredAssets = EnumHasAnyFlags(InOptions.OpFlags, EFiBCacheOpFlags::IsCachingDiscoveredAssets);
			if (!bIsCachingDiscoveredAssets)
			{
				// During the initial asset discovery and registration stage, we'll index an unknown number of assets in the background as a continuous caching operation.
				bIsCachingDiscoveredAssets = !bDisableDeferredIndexing && bIsAssetDiscoveryInProgress;
			}

			if (bIsCachingDiscoveredAssets)
			{
				CacheParams.OpFlags |= EFiBCacheOpFlags::IsCachingDiscoveredAssets;

				if (bIsAssetDiscoveryInProgress)
				{
					// Keep progress bars hidden during asset discovery since the endpoint will be a moving target. Also keep progress onscreen between operations.
					CacheParams.OpFlags |= EFiBCacheOpFlags::HideProgressBars;
					CacheParams.OpFlags |= EFiBCacheOpFlags::KeepProgressVisibleOnCompletion;
				}
			}

			if (bDisableThreadedIndexing)
			{
				CacheParams.OpFlags |= EFiBCacheOpFlags::ExecuteOnMainThread;
			}
//			else if (bEnableCSVStatsProfiling)
//			{
//				CacheParams.OpFlags |= EFiBCacheOpFlags::ExecuteOnSingleThread;
//			}

			// Keep track of which global FiB context started the operation (if any)
			SourceCachingWidget = InSourceWidget;

			// If async indexing is disabled, or if it's enabled and we're allowed to do a full index pass, use the full array
			if (bDisableThreadedIndexing || bHasFirstSearchOccurred)
			{
				// Create a new instance of the caching object.
				CachingObject = MakeUnique<FCacheAllBlueprintsTickableObject>(PendingAssets, CacheParams);
			}
			else
			{
				// Find all pending assets for which we can gather and cache search metadata
				TSet<FName> AssetsToPartiallyCache;
				for (const FName& AssetPath : PendingAssets)
				{
					if (const int32* IndexPtr = SearchMap.Find(AssetPath))
					{
						const FSearchData& SearchData = SearchArray[*IndexPtr];
						if (!SearchData.IsIndexingCompleted() && SearchData.Value.Len() == 0)
						{
							AssetsToPartiallyCache.Add(AssetPath);
						}
					}

					// Keep track of all assets for the full indexing pass, which is currently being deferred until the first global search is initiated.
					AssetsToIndexOnFirstSearch.Add(AssetPath);
				}

				// If we found one or more assets above...
				if (AssetsToPartiallyCache.Num() > 0)
				{
					// Run a partial indexing pass only.
					CacheParams.OpFlags |= EFiBCacheOpFlags::ExecuteGatherPhaseOnly;

					// Create a new instance of the caching object.
					CachingObject = MakeUnique<FCacheAllBlueprintsTickableObject>(MoveTemp(AssetsToPartiallyCache), CacheParams);
				}
			}

			// Immediately start the operation (non-interactive)
			if (CachingObject.IsValid())
			{
				CachingObject->Start();
			}

			// Reset for the next set of incoming deferred assets.
			PendingAssets.Empty();
		}
		else
		{
			TArray<FName> BlueprintsToUpdate;
			// Add any out-of-date Blueprints to the list
			for (FSearchData SearchData : SearchArray)
			{
				if ((SearchData.Value.Len() != 0 || SearchData.ImaginaryBlueprint.IsValid()) && SearchData.VersionInfo.FiBDataVersion < InOptions.MinimiumVersionRequirement)
				{
					BlueprintsToUpdate.Add(SearchData.AssetPath);
				}
			}

			FText DialogTitle = LOCTEXT("ConfirmIndexAll_Title", "Indexing All");
			FFormatNamedArguments Args;
			Args.Add(TEXT("PackageCount"), UnindexedAssets.Num() + BlueprintsToUpdate.Num());

			FText DialogDisplayText;

			if (UnindexedAssets.Num() && BlueprintsToUpdate.Num())
			{
				Args.Add(TEXT("PackageCount"), UnindexedAssets.Num() + BlueprintsToUpdate.Num());
				Args.Add(TEXT("UnindexedCount"), UnindexedAssets.Num());
				Args.Add(TEXT("OutOfDateCount"), BlueprintsToUpdate.Num());
				DialogDisplayText = FText::Format(LOCTEXT("CacheAllConfirmationMessage_UnindexedAndOutOfDate", "This process can take a long time and the editor may become unresponsive; there are {PackageCount} ({UnindexedCount} Unindexed/{OutOfDateCount} Out-of-Date) Blueprints to load.\n\nWould you like to checkout, load, and save all Blueprints to make this indexing permanent? Otherwise, all Blueprints will still be loaded but you will be required to re-index the next time you start the editor!"), Args);
			}
			else if (UnindexedAssets.Num() && BlueprintsToUpdate.Num() == 0)
			{
				DialogDisplayText = FText::Format(LOCTEXT("CacheAllConfirmationMessage_UnindexedOnly", "This process can take a long time and the editor may become unresponsive; there are {PackageCount} unindexed Blueprints to load.\n\nWould you like to checkout, load, and save all Blueprints to make this indexing permanent? Otherwise, all Blueprints will still be loaded but you will be required to re-index the next time you start the editor!"), Args);
			}
			else if (UnindexedAssets.Num() == 0 && BlueprintsToUpdate.Num())
			{
				DialogDisplayText = FText::Format(LOCTEXT("CacheAllConfirmationMessage_OutOfDateOnly", "This process can take a long time and the editor may become unresponsive; there are {PackageCount} out-of-date Blueprints to load.\n\nWould you like to checkout, load, and save all Blueprints to make this indexing permanent? Otherwise, all Blueprints will still be loaded but you will be required to re-index the next time you start the editor!"), Args);
			}

			const EAppReturnType::Type ReturnValue = FMessageDialog::Open(EAppMsgType::YesNoCancel, DialogDisplayText, &DialogTitle);

			// If Yes is chosen, checkout and save all Blueprints, if No is chosen, only load all Blueprints
			if (ReturnValue != EAppReturnType::Cancel)
			{
				FailedToCachePaths.Empty();

				TSet<FName> TempUncachedAssets;
				TempUncachedAssets.Append(UnindexedAssets);
				TempUncachedAssets.Append(BlueprintsToUpdate);

				const bool bCheckOutAndSave = (ReturnValue == EAppReturnType::Yes);
				CacheParams.OpFlags = EFiBCacheOpFlags::ShowProgress | EFiBCacheOpFlags::AllowUserCancel | EFiBCacheOpFlags::AllowUserCloseProgress;
				if (bCheckOutAndSave)
				{
					CacheParams.OpFlags |= EFiBCacheOpFlags::CheckOutAndSave;
				}
				CacheParams.OnFinished = InOptions.OnFinished;
				CachingObject = MakeUnique<FCacheAllBlueprintsTickableObject>(TempUncachedAssets, CacheParams);

				const bool bIsSourceControlEnabled = ISourceControlModule::Get().IsEnabled();
				if (!bIsSourceControlEnabled && bCheckOutAndSave)
				{
					// Offer to start up Source Control
					ISourceControlModule::Get().ShowLoginDialog(FSourceControlLoginClosed::CreateRaw(this, &FFindInBlueprintSearchManager::OnCacheAllUnindexedAssets, bCheckOutAndSave), ELoginWindowMode::Modeless, EOnLoginWindowStartup::PreserveProvider);
				}
				else
				{
					OnCacheAllUnindexedAssets(bIsSourceControlEnabled, bCheckOutAndSave);
				}

				SourceCachingWidget = InSourceWidget;
			}
		}
	}
}

void FFindInBlueprintSearchManager::CancelCacheAll(SFindInBlueprints* InFindInBlueprintWidget)
{
	if(IsCacheInProgress() && ((SourceCachingWidget.IsValid() && SourceCachingWidget.Pin().Get() == InFindInBlueprintWidget) || !SourceCachingWidget.IsValid()))
	{
		CachingObject->OnCancelCaching(!SourceCachingWidget.IsValid());
		SourceCachingWidget.Reset();
	}
}

int32 FFindInBlueprintSearchManager::GetCurrentCacheIndex() const
{
	int32 CachingIndex = 0;
	if(CachingObject.IsValid())
	{
		CachingIndex = CachingObject->GetCurrentCacheIndex();
	}

	return CachingIndex;
}

FName FFindInBlueprintSearchManager::GetCurrentCacheBlueprintName() const
{
	FName CachingBPName;
	if(CachingObject.IsValid())
	{
		CachingBPName = CachingObject->GetCurrentCacheBlueprintName();
	}

	return CachingBPName;
}

float FFindInBlueprintSearchManager::GetCacheProgress() const
{
	float ReturnCacheValue = 1.0f;

	if(CachingObject.IsValid())
	{
		ReturnCacheValue = CachingObject->GetCacheProgress();
	}

	return ReturnCacheValue;
}

int32 FFindInBlueprintSearchManager::GetNumberUnindexedAssets() const
{
	return UnindexedAssets.Num();
}

int32 FFindInBlueprintSearchManager::GetNumberUncachedAssets() const
{
	if (CachingObject.IsValid())
	{
		return CachingObject->GetUncachedAssetCount();
	}
	
	return 0;
}

void FFindInBlueprintSearchManager::StartedCachingBlueprints(EFiBCacheOpType InCacheOpType, EFiBCacheOpFlags InCacheOpFlags)
{
	// Invoke the callback on any open global widgets
	for (TWeakPtr<SFindInBlueprints> FindResultsPtr : GlobalFindResults)
	{
		if (FindResultsPtr.IsValid())
		{
			FindResultsPtr.Pin()->OnCacheStarted(InCacheOpType, InCacheOpFlags);
		}
	}
}

void FFindInBlueprintSearchManager::FinishedCachingBlueprints(EFiBCacheOpType InCacheOpType, EFiBCacheOpFlags InCacheOpFlags, int32 InNumberCached, TSet<FName>& InFailedToCacheList)
{
	// Update the list of cache failures
	FailedToCachePaths = InFailedToCacheList;

	bool bContinueCachingPendingAssets = false;
	if (InCacheOpType == EFiBCacheOpType::CachePendingAssets)
	{
		// In the discovery stage, check to see if discovery has ended and we have no additional assets to process. 
		const bool bIsCachingDiscoveredAssets = EnumHasAnyFlags(InCacheOpFlags, EFiBCacheOpFlags::IsCachingDiscoveredAssets);
		if (bIsCachingDiscoveredAssets && PendingAssets.Num() > 0)
		{
			// Discovered assets are still pending; continue immediately.
			bContinueCachingPendingAssets = true;
		}
		else if (!IsAssetDiscoveryInProgress())
		{
			// Update the flags for the completion callback.
			InCacheOpFlags &= ~(EFiBCacheOpFlags::HideProgressBars | EFiBCacheOpFlags::IsCachingDiscoveredAssets | EFiBCacheOpFlags::KeepProgressVisibleOnCompletion);
		}
	}

	// Invoke the completion callback on any open widgets that are not the initiating one (e.g. to hide progress bar)
	for (TWeakPtr<SFindInBlueprints> FindResultsPtr : GlobalFindResults)
	{
		if (FindResultsPtr.IsValid() && FindResultsPtr != SourceCachingWidget)
		{
			FindResultsPtr.Pin()->OnCacheComplete(InCacheOpType, InCacheOpFlags);
		}
	}

	// Invoke the completion callback on the initiating widget only if necessary (i.e. only if it doesn't already delegate it)
	if (SourceCachingWidget.IsValid() && !CachingObject->HasPostCacheWork())
	{
		SourceCachingWidget.Pin()->OnCacheComplete(InCacheOpType, InCacheOpFlags);
	}

	// Delete the object and NULL it out so we can do it again in the future if needed (if it was canceled)
	CachingObject.Reset();

	// If necessary, begin a new operation to continue caching the next set of pending assets.
	if (bContinueCachingPendingAssets)
	{
		FFindInBlueprintCachingOptions CacheOptions;
		CacheOptions.OpType = InCacheOpType;
		CacheOptions.OpFlags = InCacheOpFlags;
		CacheAllAssets(SourceCachingWidget, CacheOptions);
	}
	else
	{
		// Reset the reference to the widget that initiated the caching operation
		SourceCachingWidget.Reset();
	}
}

bool FFindInBlueprintSearchManager::IsCacheInProgress() const
{
	return CachingObject.IsValid();
}

bool FFindInBlueprintSearchManager::IsUnindexedCacheInProgress() const
{
	return IsCacheInProgress() && CachingObject->GetCurrentCacheOpType() == EFiBCacheOpType::CacheUnindexedAssets;
}

bool FFindInBlueprintSearchManager::IsAssetDiscoveryInProgress() const
{
	return GIsRunning && AssetRegistryModule && AssetRegistryModule->Get().IsLoadingAssets();
<<<<<<< HEAD
=======
}

bool FFindInBlueprintSearchManager::IsAsyncSearchQueryInProgress() const
{
	// Note: Not using ActiveSearchCounter here, as that's used to block on pause and thus can be decremented during an active search.
	return ActiveSearchQueries.Num() > 0;
>>>>>>> 6bbb88c8
}

TSharedPtr< FJsonObject > FFindInBlueprintSearchManager::ConvertJsonStringToObject(FSearchDataVersionInfo InVersionInfo, FString InJsonString, TMap<int32, FText>& OutFTextLookupTable)
{
	/** The searchable data is more complicated than a Json string, the Json being the main searchable body that is parsed. Below is a diagram of the full data:
	 *  | int32 "Version" | int32 "Size" | TMap "Lookup Table" | Json String |
	 *
	 * Version: Version of the FiB data, which may impact searching
	 * Size: The size of the TMap in bytes
	 * Lookup Table: The Json's identifiers and string values are in Hex strings and stored in a TMap, the Json stores these values as ints and uses them as the Key into the TMap
	 * Json String: The Json string to be deserialized in full
	 */
	TArray<uint8> DerivedData;

	// SearchData is currently the full string
	// We want to first extract the size of the TMap we will be serializing
	int32 SizeOfData;
	FBufferReader ReaderStream((void*)*InJsonString, InJsonString.Len() * sizeof(TCHAR), false);

	// It's unexpected to not have valid search data versioning info at this point
	checkf(FiBSerializationHelpers::ValidateSearchDataVersionInfo(InVersionInfo), TEXT("FiB: Invalid JSON stream data version."));

	// If the stream is versioned, read past the version info
	if (InVersionInfo.FiBDataVersion > EFiBVersion::FIB_VER_BASE)
	{
		// Read the FiB search data version
		const int32 Version = FiBSerializationHelpers::Deserialize<int32>(ReaderStream);

		// Check that the deserialized version matches up with what's recorded in the search database
		ensureMsgf(Version == InVersionInfo.FiBDataVersion, TEXT("FiB: JSON stream data does not match search data version from database. This is unexpected."));
	}

	// Configure the JSON stream with the proper object version for FText serialization when reading the LUT
	ReaderStream.SetCustomVersion(FEditorObjectVersion::GUID, InVersionInfo.EditorObjectVersion, TEXT("Dev-Editor"));

 	// Read, as a byte string, the number of characters composing the Lookup Table for the Json.
	SizeOfData = FiBSerializationHelpers::Deserialize<int32>(ReaderStream);

 	// With the size of the TMap in hand, let's serialize JUST that (as a byte string)
	TMap<int32, FText> LookupTable;
	OutFTextLookupTable = LookupTable = FiBSerializationHelpers::Deserialize< TMap<int32, FText> >(ReaderStream, SizeOfData);

	// The original BufferReader should be positioned at the Json
	TSharedPtr<FJsonObject> JsonObject = nullptr;
	TSharedRef<TJsonReader<TCHAR>> Reader = TJsonReader<TCHAR>::Create(&ReaderStream);
	FJsonSerializer::Deserialize( Reader, JsonObject );

	return JsonObject;
}

void FFindInBlueprintSearchManager::GlobalFindResultsClosed(const TSharedRef<SFindInBlueprints>& FindResults)
{
	CSV_EVENT(FindInBlueprint, TEXT("GlobalFindResultsClosed: %s"), *FindResults->GetHostTabId().ToString());

	for (TWeakPtr<SFindInBlueprints> FindResultsPtr : GlobalFindResults)
	{
		if (FindResultsPtr.Pin() == FindResults)
		{
			GlobalFindResults.Remove(FindResultsPtr);

			if (IsCacheInProgress() && SourceCachingWidget == FindResultsPtr)
			{
				SourceCachingWidget.Reset();
			}
			break;
		}
	}
}

FText FFindInBlueprintSearchManager::GetGlobalFindResultsTabLabel(int32 TabIdx)
{
	int32 NumOpenGlobalFindResultsTabs = 0;
	for (int32 i = GlobalFindResults.Num() - 1; i >= 0; --i)
	{
		if (GlobalFindResults[i].IsValid())
		{
			++NumOpenGlobalFindResultsTabs;
		}
		else
		{
			GlobalFindResults.RemoveAt(i);
		}
	}

	if (NumOpenGlobalFindResultsTabs > 1 || TabIdx > 0)
	{
		return FText::Format(LOCTEXT("GlobalFindResultsTabNameWithIndex", "Find in Blueprints {0}"), FText::AsNumber(TabIdx + 1));
	}
	else
	{
		return LOCTEXT("GlobalFindResultsTabName", "Find in Blueprints");
	}
}

TSharedRef<SDockTab> FFindInBlueprintSearchManager::SpawnGlobalFindResultsTab(const FSpawnTabArgs& SpawnTabArgs, int32 TabIdx)
{
	CSV_EVENT(FindInBlueprint, TEXT("SpawnGlobalFindResultsTab: %d"), TabIdx);

	TAttribute<FText> Label = TAttribute<FText>::Create(TAttribute<FText>::FGetter::CreateRaw(this, &FFindInBlueprintSearchManager::GetGlobalFindResultsTabLabel, TabIdx));

	TSharedRef<SDockTab> NewTab = SNew(SDockTab)
		.TabRole(ETabRole::NomadTab)
		.Label(Label)
		.ToolTipText(LOCTEXT("GlobalFindResultsTabTooltip", "Search for a string in all Blueprint assets."));

	TSharedRef<SFindInBlueprints> FindResults = SNew(SFindInBlueprints)
		.ContainingTab(NewTab);

	// If we're in the middle of a caching operation, signal the tab so that it can update the UI.
	if (IsCacheInProgress())
	{
		FindResults->OnCacheStarted(CachingObject->GetCurrentCacheOpType(), CachingObject->GetCurrentCacheOpFlags());
	}

	GlobalFindResults.Add(FindResults);

	NewTab->SetContent(FindResults);

	return NewTab;
}

TSharedPtr<SFindInBlueprints> FFindInBlueprintSearchManager::OpenGlobalFindResultsTab()
{
	TSet<FName> OpenGlobalTabIDs;

	for (TWeakPtr<SFindInBlueprints> FindResultsPtr : GlobalFindResults)
	{
		TSharedPtr<SFindInBlueprints> FindResults = FindResultsPtr.Pin();
		if (FindResults.IsValid())
		{
			OpenGlobalTabIDs.Add(FindResults->GetHostTabId());
		}
	}

	for (int32 Idx = 0; Idx < UE_ARRAY_COUNT(GlobalFindResultsTabIDs); ++Idx)
	{
		const FName GlobalTabId = GlobalFindResultsTabIDs[Idx];
		if (!OpenGlobalTabIDs.Contains(GlobalTabId))
		{
			TSharedPtr<SDockTab> NewTab = FGlobalTabmanager::Get()->TryInvokeTab(GlobalTabId);
			if (NewTab.IsValid())
			{
				TSharedRef<SFindInBlueprints> NewFindTab = StaticCastSharedRef<SFindInBlueprints>(NewTab->GetContent());
				return NewFindTab;
			}
			else
			{
				break;
			}
		}
	}

	return TSharedPtr<SFindInBlueprints>();
}

TSharedPtr<SFindInBlueprints> FFindInBlueprintSearchManager::GetGlobalFindResults()
{
	TSharedPtr<SFindInBlueprints> FindResultsToUse;

	for (TWeakPtr<SFindInBlueprints> FindResultsPtr : GlobalFindResults)
	{
		TSharedPtr<SFindInBlueprints> FindResults = FindResultsPtr.Pin();
		if (FindResults.IsValid() && !FindResults->IsLocked())
		{
			FindResultsToUse = FindResults;
			break;
		}
	}

	if (FindResultsToUse.IsValid())
	{
		FGlobalTabmanager::Get()->TryInvokeTab(FindResultsToUse->GetHostTabId());
	}
	else
	{
		FindResultsToUse = OpenGlobalFindResultsTab();
	}

	return FindResultsToUse;
}

void FFindInBlueprintSearchManager::EnableGlobalFindResults(bool bEnable)
{
	const TSharedRef<FGlobalTabmanager>& GlobalTabManager = FGlobalTabmanager::Get();

	if (bEnable)
	{
		// Register the spawners for all global Find Results tabs
		const FSlateIcon GlobalFindResultsIcon(FEditorStyle::GetStyleSetName(), "BlueprintEditor.FindInBlueprints.MenuIcon");
		GlobalFindResultsMenuItem = WorkspaceMenu::GetMenuStructure().GetToolsCategory()->AddGroup(
			LOCTEXT("WorkspaceMenu_GlobalFindResultsCategory", "Find in Blueprints"),
			LOCTEXT("GlobalFindResultsMenuTooltipText", "Find references to functions, events and variables in all Blueprints."),
			GlobalFindResultsIcon,
			true);

		for (int32 TabIdx = 0; TabIdx < UE_ARRAY_COUNT(GlobalFindResultsTabIDs); TabIdx++)
		{
			const FName TabID = GlobalFindResultsTabIDs[TabIdx];
			if (!GlobalTabManager->HasTabSpawner(TabID))
			{
				const FText DisplayName = FText::Format(LOCTEXT("GlobalFindResultsDisplayName", "Find in Blueprints {0}"), FText::AsNumber(TabIdx + 1));

				GlobalTabManager->RegisterNomadTabSpawner(TabID, FOnSpawnTab::CreateRaw(this, &FFindInBlueprintSearchManager::SpawnGlobalFindResultsTab, TabIdx))
					.SetDisplayName(DisplayName)
					.SetIcon(GlobalFindResultsIcon)
					.SetGroup(GlobalFindResultsMenuItem.ToSharedRef());
			}
		}
	}
	else
	{
		// Close all Global Find Results tabs when turning the feature off, since these may not get closed along with the Blueprint Editor contexts above.
		TSet<TSharedPtr<SFindInBlueprints>> FindResultsToClose;

		for (TWeakPtr<SFindInBlueprints> FindResultsPtr : GlobalFindResults)
		{
			TSharedPtr<SFindInBlueprints> FindResults = FindResultsPtr.Pin();
			if (FindResults.IsValid())
			{
				FindResultsToClose.Add(FindResults);
			}
		}

		for (TSharedPtr<SFindInBlueprints> FindResults : FindResultsToClose)
		{
			FindResults->CloseHostTab();
		}

		GlobalFindResults.Empty();

		for (int32 TabIdx = 0; TabIdx < UE_ARRAY_COUNT(GlobalFindResultsTabIDs); TabIdx++)
		{
			const FName TabID = GlobalFindResultsTabIDs[TabIdx];
			if (GlobalTabManager->HasTabSpawner(TabID))
			{
				GlobalTabManager->UnregisterNomadTabSpawner(TabID);
			}
		}

		if (GlobalFindResultsMenuItem.IsValid())
		{
			WorkspaceMenu::GetMenuStructure().GetToolsCategory()->RemoveItem(GlobalFindResultsMenuItem.ToSharedRef());
			GlobalFindResultsMenuItem.Reset();
		}
	}
}

void FFindInBlueprintSearchManager::CloseOrphanedGlobalFindResultsTabs(TSharedPtr<class FTabManager> TabManager)
{
	if (TabManager.IsValid())
	{
		for (int32 TabIdx = 0; TabIdx < UE_ARRAY_COUNT(GlobalFindResultsTabIDs); TabIdx++)
		{
			const FName TabID = GlobalFindResultsTabIDs[TabIdx];
			if (!FGlobalTabmanager::Get()->HasTabSpawner(TabID))
			{
				TSharedPtr<SDockTab> OrphanedTab = TabManager->FindExistingLiveTab(FTabId(TabID));
				if (OrphanedTab.IsValid())
				{
					OrphanedTab->RequestCloseTab();
				}
			}
		}
	}
}

void FFindInBlueprintSearchManager::Tick(float DeltaTime)
{
	CSV_SCOPED_TIMING_STAT(FindInBlueprint, Tick);

	if (bHasFirstSearchOccurred && AssetsToIndexOnFirstSearch.Num() > 0)
	{
		PendingAssets = PendingAssets.Union(AssetsToIndexOnFirstSearch);
		AssetsToIndexOnFirstSearch.Empty();
	}

	if(IsCacheInProgress())
	{
		check(CachingObject);
		CachingObject->Tick(DeltaTime);
	}
	else if (PendingAssets.Num() > 0)
	{
		// Kick off a re-indexing operation to update the cache
		FFindInBlueprintCachingOptions CachingOptions;
		CachingOptions.OpType = EFiBCacheOpType::CachePendingAssets;
		CacheAllAssets(nullptr, CachingOptions);
	}
}

bool FFindInBlueprintSearchManager::IsTickable() const
{
	const bool bHasPendingAssets = PendingAssets.Num() > 0;
	const bool bNeedsFirstIndex = bHasFirstSearchOccurred && AssetsToIndexOnFirstSearch.Num() > 0;

<<<<<<< HEAD
	// Tick only if we have an active caching operation or if a search has occured before we're ready or if we have pending assets and an open FiB context
	return IsCacheInProgress() || bNeedsFirstIndex || (bHasPendingAssets && IsGlobalFindResultsOpen());
=======
	// Tick only if we have an active caching operation or if a search has occured before we're ready or if we have pending assets and an open FiB context or an active async search query
	return IsCacheInProgress() || bNeedsFirstIndex || (bHasPendingAssets && (IsGlobalFindResultsOpen() || IsAsyncSearchQueryInProgress()));
>>>>>>> 6bbb88c8
}

TStatId FFindInBlueprintSearchManager::GetStatId() const
{
	RETURN_QUICK_DECLARE_CYCLE_STAT(FFindInBlueprintSearchManager, STATGROUP_Tickables);
}

class FFiBDumpIndexCacheToFileExecHelper : public FSelfRegisteringExec
{
	virtual bool Exec(class UWorld* InWorld, const TCHAR* Cmd, FOutputDevice& Ar)
	{
		if (FParse::Command(&Cmd, TEXT("DUMPFIBINDEXCACHE")))
		{
			FString FileLocation = FPaths::ConvertRelativePathToFull(FPaths::ProjectIntermediateDir() + TEXT("BlueprintSearchTools"));
			FString FullPath = FString::Printf(TEXT("%s/FullBlueprintIndexCacheDump.csv"), *FileLocation);

			FArchive* DumpFile = IFileManager::Get().CreateFileWriter(*FullPath);
			if (DumpFile)
			{
				FFindInBlueprintSearchManager::Get().DumpCache(*DumpFile);

				DumpFile->Close();
				delete DumpFile;

				UE_LOG(LogFindInBlueprint, Log, TEXT("Wrote full index cache to %s"), *FullPath);
			}
			return true;
		}
		return false;
	}
};
static FFiBDumpIndexCacheToFileExecHelper GFiBDumpIndexCacheToFileExec;

#undef LOCTEXT_NAMESPACE<|MERGE_RESOLUTION|>--- conflicted
+++ resolved
@@ -3333,15 +3333,12 @@
 bool FFindInBlueprintSearchManager::IsAssetDiscoveryInProgress() const
 {
 	return GIsRunning && AssetRegistryModule && AssetRegistryModule->Get().IsLoadingAssets();
-<<<<<<< HEAD
-=======
 }
 
 bool FFindInBlueprintSearchManager::IsAsyncSearchQueryInProgress() const
 {
 	// Note: Not using ActiveSearchCounter here, as that's used to block on pause and thus can be decremented during an active search.
 	return ActiveSearchQueries.Num() > 0;
->>>>>>> 6bbb88c8
 }
 
 TSharedPtr< FJsonObject > FFindInBlueprintSearchManager::ConvertJsonStringToObject(FSearchDataVersionInfo InVersionInfo, FString InJsonString, TMap<int32, FText>& OutFTextLookupTable)
@@ -3637,13 +3634,8 @@
 	const bool bHasPendingAssets = PendingAssets.Num() > 0;
 	const bool bNeedsFirstIndex = bHasFirstSearchOccurred && AssetsToIndexOnFirstSearch.Num() > 0;
 
-<<<<<<< HEAD
-	// Tick only if we have an active caching operation or if a search has occured before we're ready or if we have pending assets and an open FiB context
-	return IsCacheInProgress() || bNeedsFirstIndex || (bHasPendingAssets && IsGlobalFindResultsOpen());
-=======
 	// Tick only if we have an active caching operation or if a search has occured before we're ready or if we have pending assets and an open FiB context or an active async search query
 	return IsCacheInProgress() || bNeedsFirstIndex || (bHasPendingAssets && (IsGlobalFindResultsOpen() || IsAsyncSearchQueryInProgress()));
->>>>>>> 6bbb88c8
 }
 
 TStatId FFindInBlueprintSearchManager::GetStatId() const
