// Copyright Epic Games, Inc. All Rights Reserved.

#include "SBlueprintContextTargetMenu.h"

#include "BlueprintActionFilter.h"
#include "BlueprintEditorSettings.h"
#include "Components/ActorComponent.h"
#include "Containers/Array.h"
#include "Containers/EnumAsByte.h"
#include "CoreGlobals.h"
#include "EdGraph/EdGraphNode.h"
#include "EdGraph/EdGraphPin.h"
#include "EdGraphSchema_K2.h"
#include "Engine/Blueprint.h"
#include "Fonts/SlateFontInfo.h"
#include "HAL/PlatformCrt.h"
#include "Internationalization/Internationalization.h"
#include "Internationalization/Text.h"
#include "K2Node.h"
#include "Layout/Margin.h"
#include "Misc/Attribute.h"
#include "Misc/ConfigCacheIni.h"
#include "SlotBase.h"
#include "Styling/AppStyle.h"
#include "Styling/SlateColor.h"
#include "Styling/SlateTypes.h"
<<<<<<< HEAD
#include "Widgets/Text/STextBlock.h"
#include "Widgets/Layout/SBox.h"
#include "Widgets/Layout/SSeparator.h"
=======
#include "Templates/Casts.h"
#include "Templates/SharedPointer.h"
#include "Templates/SubclassOf.h"
#include "Types/SlateEnums.h"
#include "Types/SlateStructs.h"
#include "UObject/Class.h"
#include "UObject/NameTypes.h"
#include "UObject/ObjectMacros.h"
#include "UObject/ReflectedTypeAccessors.h"
#include "UObject/UObjectGlobals.h"
#include "UObject/UnrealType.h"
#include "UObject/WeakObjectPtr.h"
#include "UObject/WeakObjectPtrTemplates.h"
>>>>>>> d731a049
#include "Widgets/Input/SCheckBox.h"
#include "Widgets/Layout/SBox.h"
#include "Widgets/Layout/SSeparator.h"
#include "Widgets/SBoxPanel.h"
#include "Widgets/SNullWidget.h"
#include "Widgets/Text/STextBlock.h"

class SWidget;

#define LOCTEXT_NAMESPACE "SBlueprintContextTargetMenu"

/*******************************************************************************
 * FContextMenuTargetProfile
 ******************************************************************************/
 
namespace ContextMenuTargetProfileImpl
{
	const FString ConfigSection("BlueprintEditor.ContextTargets");
	const FString SharedProfileName("SharedMenuProfile");

	/**
	 * Query methods to check and see if the user is dragging off a specific pin
	 * type (for the context menu).
	 * 
	 * @param  MenuContext    Defines the context from which the menu was requested.
	 * @return True if the context contains a pin matching the type in question, otherwise false.
	 */
	static bool HasExecPinContext(const FBlueprintActionContext& MenuContext);
	static bool HasComponentPinContext(const FBlueprintActionContext& MenuContext);
	static bool HasObjectPinContext(const FBlueprintActionContext& MenuContext);
	static bool HasClassPinContext(const FBlueprintActionContext& MenuContext);
	static bool HasInterfacePinContext(const FBlueprintActionContext& MenuContext);

	static bool IsObjectPin(UEdGraphPin* Pin);
	static UClass* GetPinClass(UEdGraphPin const* Pin);
	static bool HasAnyExposedComponents(UClass* TargetClass);

	/**
	 * Returns a user facing description that provides a short succinct title,
	 * discerning this profile from others.
	 */
	static FText GetProfileDescription(const FBlueprintActionContext& MenuContext);

	/**
	 * Determines which target options are unused, given the current context.
	 */
	static uint32 GetIncompatibleTargetFlags(const FBlueprintActionContext& MenuContext, uint32& HasComponentsMaskOut);

	/**
	 * Controls how user set targets are saved. Determines how to split context 
	 * scenarios by providing a separate save name for each.
	 */
	static FString GetProfileSaveName(const FBlueprintActionContext& MenuContext);
}

//------------------------------------------------------------------------------
static bool ContextMenuTargetProfileImpl::HasExecPinContext(const FBlueprintActionContext& MenuContext)
{
	const UEdGraphSchema_K2* K2Schema = GetDefault<UEdGraphSchema_K2>();
	for (UEdGraphPin* ContextPin : MenuContext.Pins)
	{
		if (K2Schema->IsExecPin(*ContextPin))
		{
			return true;
		}
	}
	return false;
}

//------------------------------------------------------------------------------
static bool ContextMenuTargetProfileImpl::HasComponentPinContext(const FBlueprintActionContext& MenuContext)
{
	const UEdGraphSchema_K2* K2Schema = GetDefault<UEdGraphSchema_K2>();
	for (UEdGraphPin* ContextPin : MenuContext.Pins)
	{
		UClass* PinClass = GetPinClass(ContextPin);
		if ((PinClass != nullptr) && PinClass->IsChildOf<UActorComponent>())
		{
			return true;
		}
	}
	return false;
}

//------------------------------------------------------------------------------
static bool ContextMenuTargetProfileImpl::HasObjectPinContext(const FBlueprintActionContext& MenuContext)
{
	for (UEdGraphPin* ContextPin : MenuContext.Pins)
	{
		if (IsObjectPin(ContextPin))
		{
			return true;
		}
	}
	return false;
}

//------------------------------------------------------------------------------
static bool ContextMenuTargetProfileImpl::HasClassPinContext(const FBlueprintActionContext& MenuContext)
{
	for (UEdGraphPin* ContextPin : MenuContext.Pins)
	{
		if (ContextPin->PinType.PinCategory == UEdGraphSchema_K2::PC_Class)
		{
			return true;
		}
	}
	return false;
}

//------------------------------------------------------------------------------
static bool ContextMenuTargetProfileImpl::HasInterfacePinContext(const FBlueprintActionContext& MenuContext)
{
	for (UEdGraphPin* ContextPin : MenuContext.Pins)
	{
		if (ContextPin->PinType.PinCategory == UEdGraphSchema_K2::PC_Interface)
		{
			return true;
		}
	}
	return false;
}

//------------------------------------------------------------------------------
static bool ContextMenuTargetProfileImpl::IsObjectPin(UEdGraphPin* Pin)
{
	return GetPinClass(Pin) != nullptr;
}

//------------------------------------------------------------------------------
static UClass* ContextMenuTargetProfileImpl::GetPinClass(UEdGraphPin const* Pin)
{
	UClass* PinObjClass = nullptr;

	FEdGraphPinType const& PinType = Pin->PinType;
	if ((PinType.PinCategory == UEdGraphSchema_K2::PC_Object) ||
		(PinType.PinCategory == UEdGraphSchema_K2::PC_Interface))
	{
		bool const bIsSelfPin = !PinType.PinSubCategoryObject.IsValid();
		if (bIsSelfPin)
		{
			PinObjClass = CastChecked<UK2Node>(Pin->GetOwningNode())->GetBlueprint()->SkeletonGeneratedClass;
		}
		else
		{
			PinObjClass = Cast<UClass>(PinType.PinSubCategoryObject.Get());
			if (PinObjClass != nullptr)
			{
				if (UBlueprint* ClassBlueprint = Cast<UBlueprint>(PinObjClass->ClassGeneratedBy))
				{
					if (ClassBlueprint->SkeletonGeneratedClass != nullptr)
					{
						PinObjClass = ClassBlueprint->SkeletonGeneratedClass;
					}
				}
			}
		}
	}

	return PinObjClass;
}

//------------------------------------------------------------------------------
static bool ContextMenuTargetProfileImpl::HasAnyExposedComponents(UClass* TargetClass)
{
	for (TFieldIterator<FObjectProperty> PropertyIt(TargetClass, EFieldIteratorFlags::IncludeSuper); PropertyIt; ++PropertyIt)
	{
		FObjectProperty* ObjectProperty = *PropertyIt;
		if (!ObjectProperty->HasAnyPropertyFlags(CPF_BlueprintVisible) || !ObjectProperty->PropertyClass->IsChildOf<UActorComponent>())
		{
			continue;
		}

		return true;
	}
	return false;
}

//------------------------------------------------------------------------------
FText ContextMenuTargetProfileImpl::GetProfileDescription(const FBlueprintActionContext& MenuContext)
{
	if (MenuContext.Pins.Num() == 0)
	{
		return LOCTEXT("BlueprintContextTarget", "Blueprint Context Target(s)");
	}
	else if (HasComponentPinContext(MenuContext))
	{
		return LOCTEXT("ComponentContextTarget", "Component Context Target(s)");
	}
// 	else if (HasClassPinContext(MenuContext))
// 	{
// 		return LOCTEXT("ClassContextTarget", "Class Context Target(s)");
// 	}
//	else if (HasInterfacePinContext(MenuContext))
// 	{
// 		return LOCTEXT("InterfaceContextTarget", "Interface Context Target(s)");
// 	}
	else if (HasObjectPinContext(MenuContext))
	{
		return LOCTEXT("ObjectContextTarget", "Object Context Target(s)");
	}
	else if (HasExecPinContext(MenuContext))
	{
		return LOCTEXT("ExecContextTarget", "Exec Context Target(s)");
	}
	else
	{
// 		const FEdGraphPinType& PinType = MenuContext.Pins[0]->PinType;
// 		FText PinTypename = UEdGraphSchema_K2::TypeToText(PinType);
// 		return FText::Format(LOCTEXT("TypedPinContextTarget", "{0} Context Target(s)"), PinTypename);

		return LOCTEXT("PODPinContextTarget", "Pin Context Target(s)");
	}
}

//------------------------------------------------------------------------------
uint32 ContextMenuTargetProfileImpl::GetIncompatibleTargetFlags(const FBlueprintActionContext& MenuContext, uint32& HasComponentsMaskOut)
{
	uint32 IncompatibleFlags = (EContextTargetFlags::TARGET_NodeTarget | EContextTargetFlags::TARGET_PinObject | 
		EContextTargetFlags::TARGET_SiblingPinObjects | EContextTargetFlags::TARGET_SubComponents);

	TArray<UClass*> BlueprintClasses;

	HasComponentsMaskOut = 0;
	for (UBlueprint* Blueprint : MenuContext.Blueprints)
	{
		UClass* BpClass = Blueprint->SkeletonGeneratedClass;
		BlueprintClasses.Add(BpClass);

		if (HasAnyExposedComponents(BpClass))
		{
			HasComponentsMaskOut |= EContextTargetFlags::TARGET_Blueprint;
		}
	}

	const UEdGraphSchema_K2* K2Schema = GetDefault<UEdGraphSchema_K2>();
	for (UEdGraphPin* ContextPin : MenuContext.Pins)
	{
		UEdGraphNode* OwnerNode = ContextPin->GetOwningNodeUnchecked();
		if (OwnerNode != nullptr)
		{
			UEdGraphPin* SelfPin = K2Schema->FindSelfPin(*OwnerNode, EGPD_Input);
			UClass* SelfClass = (SelfPin != nullptr) ? GetPinClass(SelfPin) : nullptr;
			// if this node has a hidden self pin, then that probably means its 
			// target is a static lib, or the same as the current blueprint
			bool const bHasUniqueTarget = (SelfPin != nullptr) && !SelfPin->bHidden;// && !BlueprintClasses.Contains(SelfClass);
			// @TODO: check that "self" is different from this blueprint
			if (bHasUniqueTarget)
			{
				IncompatibleFlags &= ~EContextTargetFlags::TARGET_NodeTarget;
				if (HasAnyExposedComponents(SelfClass))
				{
					HasComponentsMaskOut |= EContextTargetFlags::TARGET_NodeTarget;
				}
			}

			for (UEdGraphPin* SiblingPin : OwnerNode->Pins)
			{
				UClass* PinClass = GetPinClass(SiblingPin);
				if ((SiblingPin != ContextPin) && (SiblingPin->Direction == EGPD_Output) && (PinClass != nullptr))
				{
					IncompatibleFlags &= ~EContextTargetFlags::TARGET_SiblingPinObjects;
					if (HasAnyExposedComponents(PinClass))
					{
						HasComponentsMaskOut |= EContextTargetFlags::TARGET_SiblingPinObjects;
					}
				}
			}
		}

		if (ContextPin->Direction == EGPD_Input)
		{
			continue;
		}

		if (UClass* PinClass = GetPinClass(ContextPin))
		{
			IncompatibleFlags &= ~EContextTargetFlags::TARGET_PinObject;
			if (HasAnyExposedComponents(PinClass))
			{
				HasComponentsMaskOut |= EContextTargetFlags::TARGET_PinObject;
			}
		}
	}

	if ((HasComponentsMaskOut != 0) && !HasComponentPinContext(MenuContext))
	{
		IncompatibleFlags &= ~EContextTargetFlags::TARGET_SubComponents;
	}

	return IncompatibleFlags;
}


//------------------------------------------------------------------------------
static FString ContextMenuTargetProfileImpl::GetProfileSaveName(const FBlueprintActionContext& MenuContext)
{
	const UBlueprintEditorSettings* BpSettings = GetDefault<UBlueprintEditorSettings>();
	if (!BpSettings->bSplitContextTargetSettings)
	{
		return ContextMenuTargetProfileImpl::SharedProfileName;
	}

	if (MenuContext.Pins.Num() == 0)
	{
		return TEXT("NoPinProfile");
	}
	else if (HasExecPinContext(MenuContext))
	{
		return TEXT("ExecPinProfile");
	}
	else if (HasComponentPinContext(MenuContext))
	{
		return TEXT("ComponentPinProfile");
	}
// 	else if (HasClassPinContext(MenuContext))
// 	{
// 		return TEXT("ClassPinProfile");
// 	}
// 	else if (HasInterfacePinContext(MenuContext))
// 	{
// 		return TEXT("InterfacePinProfile");
// 	}

	uint32 HasComponentMask = 0;
	uint32 IncompatibleTargetFlags = GetIncompatibleTargetFlags(MenuContext, HasComponentMask);
	return FString::Printf(TEXT("MenuProfile_%d"), IncompatibleTargetFlags);

// 	if (MenuContext.Pins.Num() == 0)
// 	{
// 		return TEXT("NoPin");
// 	}
// 	else if (ContextMenuTargetProfileImpl::HasObjectPinContext(MenuContext))
// 	{
// 		return TEXT("ObjectPin");
// 	}
// 	else
// 	{
// 		return TEXT("PODPin");
// 	}	
}

//------------------------------------------------------------------------------
FContextMenuTargetProfile::FContextMenuTargetProfile()
	: ProfileSaveName(TEXT("Default"))
	, HasComponentsMask(0)
	, IncompatibleTargetFlags(0)
	, SavedTargetFlags(~IncompatibleTargetFlags)
{
}

//------------------------------------------------------------------------------
FContextMenuTargetProfile::FContextMenuTargetProfile(const FBlueprintActionContext& MenuContext)
	: ProfileSaveName(ContextMenuTargetProfileImpl::GetProfileSaveName(MenuContext))
	, HasComponentsMask(0)
	, IncompatibleTargetFlags(ContextMenuTargetProfileImpl::GetIncompatibleTargetFlags(MenuContext, HasComponentsMask))
	, SavedTargetFlags(~IncompatibleTargetFlags)
{
	const UBlueprintEditorSettings* BpSettings = GetDefault<UBlueprintEditorSettings>();
	FString const BpConfigKey = BpSettings->GetClass()->GetPathName();

	bool bOldUseTargetContextForNodeMenu = true;
	if (GConfig->GetBool(*BpConfigKey, TEXT("bUseTargetContextForNodeMenu"), bOldUseTargetContextForNodeMenu, GEditorPerProjectIni) && !bOldUseTargetContextForNodeMenu)
	{
		SavedTargetFlags = 0;
	}

	if (BpSettings->bEnableNamespaceFilteringFeatures)
	{
		// Filter out non-imported types by default, but do so only if namespace filtering features are also enabled.
		SavedTargetFlags &= ~EContextTargetFlags::TARGET_NonImportedTypes;
	}

	if (!LoadProfile())
	{
		// maybe they were originally using the shared context profile? so let's default to that
		FString CachedProfileSaveName = ProfileSaveName;
		ProfileSaveName = ContextMenuTargetProfileImpl::SharedProfileName;
		LoadProfile();
		ProfileSaveName = CachedProfileSaveName;
	}
}

//------------------------------------------------------------------------------
uint32 FContextMenuTargetProfile::GetContextTargetMask() const
{
	return SavedTargetFlags & ~IncompatibleTargetFlags;
}

//------------------------------------------------------------------------------
void FContextMenuTargetProfile::SetContextTarget(EContextTargetFlags::Type Flag, bool bClear)
{
	if (bClear)
	{
		SavedTargetFlags &= ~Flag;
	}
	else
	{
		SavedTargetFlags |= Flag;
	}
	SaveProfile();
}

//------------------------------------------------------------------------------
uint32 FContextMenuTargetProfile::GetIncompatibleTargetsMask() const
{
	return IncompatibleTargetFlags;
}

//------------------------------------------------------------------------------
bool FContextMenuTargetProfile::IsTargetEnabled(EContextTargetFlags::Type Flag) const 
{
	if (IncompatibleTargetFlags & Flag)
	{
		return false;
	}
	else if (Flag == EContextTargetFlags::TARGET_SubComponents)
	{
		return ((SavedTargetFlags|EContextTargetFlags::TARGET_Blueprint) & HasComponentsMask) != 0;
	}
	return true;
}

//------------------------------------------------------------------------------
void FContextMenuTargetProfile::SaveProfile() const
{
	// want to save with all bits set (except for ones matching flags that
	// currently exist)... this is so we can later add flags, and a user's 
	// saved value doesn't immediately disable them (default to on)
	uint32 const GreatestUsedFlag = (EContextTargetFlags::ContextTargetFlagsEnd & ~1);
	uint32 const UnusedFlasgMask  = ((0xFFFFFFFF & GreatestUsedFlag) & ~GreatestUsedFlag);
	uint32 const SaveValue = UnusedFlasgMask | SavedTargetFlags;

	GConfig->SetInt(*ContextMenuTargetProfileImpl::ConfigSection, *ProfileSaveName, SaveValue, GEditorIni);
}

//------------------------------------------------------------------------------
bool FContextMenuTargetProfile::LoadProfile() 
{
	int32 SavedFlags = SavedTargetFlags;
	if (GConfig->GetInt(*ContextMenuTargetProfileImpl::ConfigSection, *ProfileSaveName, SavedFlags, GEditorIni))
	{
		SavedTargetFlags = SavedFlags;

		uint32 const GreatestUsedFlag = (EContextTargetFlags::ContextTargetFlagsEnd & ~1);
		uint32 const LowestUnusedFlag = GreatestUsedFlag << 1;
		// before we saved values with the unused bits all set (to support future
		// flags), we saved only the bits that were explicitly set by the user
		if ((SavedFlags & LowestUnusedFlag) == 0)
		{
			uint32 const OriginalFlagsMask = EContextTargetFlags::TARGET_Blueprint | EContextTargetFlags::TARGET_SubComponents |
				EContextTargetFlags::TARGET_NodeTarget | EContextTargetFlags::TARGET_PinObject | EContextTargetFlags::TARGET_SiblingPinObjects;
			// add in any new flags that have been added since this profile was last saved
			SavedTargetFlags = (0xFFFFFFFF & ~OriginalFlagsMask) | SavedFlags;

		}
		return true;
	}
	return false;
}

/*******************************************************************************
 * SBlueprintContextTargetMenu
 ******************************************************************************/

/**  */
namespace BlueprintContextTargetMenuImpl
{
	static FText GetContextTargetDisplayName(const UEnum* Enum, int32 EnumIndex)
	{
		if (Enum != nullptr)
		{
			return Enum->GetDisplayNameTextByIndex(EnumIndex);
		}
		return LOCTEXT("UnrecognizedTarget", "Error: <UNRECOGNIZED>");
	}
}

//------------------------------------------------------------------------------
void SBlueprintContextTargetMenu::Construct(const FArguments& InArgs, const FBlueprintActionContext& MenuContext)
{
	TargetProfile = FContextMenuTargetProfile(MenuContext);
	OnTargetMaskChanged = InArgs._OnTargetMaskChanged;

	FSlateFontInfo HeaderFontStyle = FAppStyle::GetFontStyle("BlueprintEditor.ActionMenu.ContextDescriptionFont");
	HeaderFontStyle.Size -= 2;
	const FText HeaderText = ContextMenuTargetProfileImpl::GetProfileDescription(MenuContext);

	const FText MenuToolTip = LOCTEXT("MenuToolTip", "Select whose functions/variables you want to see.\nNOTE: Unchecking everything is akin to 'SHOW EVERYTHING' (you're choosing to have NO target context and to not limit the scope)");

	TSharedRef<SWidget> CustomContentWidget = InArgs._CustomTargetContent.Widget;
	if (CustomContentWidget != SNullWidget::NullWidget)
	{
		SAssignNew(CustomContentWidget, SBox)
		[
			SNew(SVerticalBox)
			+SVerticalBox::Slot()
				.AutoHeight()
				.Padding(0.f, 4.f, 0.f, 0.f)
			[
				SNew(SSeparator)
			]
			+SVerticalBox::Slot()
				.AutoHeight()
				.Padding(4.f)
			[
				CustomContentWidget
			]
		];
	}

	TSharedRef<SWidget> CustomContentWidget = InArgs._CustomTargetContent.Widget;
	if (CustomContentWidget != SNullWidget::NullWidget)
	{
		SAssignNew(CustomContentWidget, SBox)
		[
			SNew(SVerticalBox)
			+SVerticalBox::Slot()
				.AutoHeight()
				.Padding(0.f, 4.f, 0.f, 0.f)
			[
				SNew(SSeparator)
			]
			+SVerticalBox::Slot()
				.AutoHeight()
				.Padding(4.f)
			[
				CustomContentWidget
			]
		];
	}

	TSharedPtr<SHorizontalBox> MenuBody;
	SBorder::Construct(SBorder::FArguments()
		.BorderImage(FAppStyle::GetBrush("Menu.Background"))
		.Padding(5.f)
		.ToolTipText(MenuToolTip)
		[
			SNew(SBox)
				.MinDesiredWidth(200.0f)
				.ToolTipText(MenuToolTip)
				.Padding(FMargin(0.f, 0.f, 0.f, 18.f))
			[
				SNew(SVerticalBox)
				+SVerticalBox::Slot()
				.AutoHeight()
				[
					SNew(SBorder)
						.BorderImage(FAppStyle::GetBrush("ToolPanel.GroupBorder"))
						.ForegroundColor(FAppStyle::GetSlateColor("DefaultForeground"))
					[
						SNew(STextBlock)
							.Text(HeaderText)
							.Font(HeaderFontStyle)
					]
				]

				+SVerticalBox::Slot()
					.VAlign(VAlign_Fill)
					.HAlign(HAlign_Fill)
				[
					SAssignNew(MenuBody, SHorizontalBox)
						.ToolTipText(MenuToolTip)
				]
				+SVerticalBox::Slot()
					.AutoHeight()
				[
					CustomContentWidget
				]
			]
		]
	);

	const uint32 ColumnCount = 2;
	TSharedPtr<SVerticalBox> Columns[ColumnCount];

	for (int32 Col = 0; Col < ColumnCount; ++Col)
	{
		MenuBody->AddSlot()
			.AutoWidth()
		[
			SAssignNew(Columns[Col], SVerticalBox)
				.ToolTipText(MenuToolTip)
		];
	}

	const UEnum* TargetEnum = StaticEnum<EContextTargetFlags::Type>();
	const uint32 GreatestFlag = (EContextTargetFlags::ContextTargetFlagsEnd & ~1);

	int32  ColIndex = 0;
	for (int32 BitMaskOffset = 0; (1 << BitMaskOffset) <= GreatestFlag; ++BitMaskOffset)
	{
		EContextTargetFlags::Type ContextTarget = (EContextTargetFlags::Type)(1 << BitMaskOffset);

		if (TargetEnum && TargetEnum->HasMetaData(TEXT("Hidden"), ContextTarget))
		{
			continue;
		}

		// Keep this target hidden for now unless namespace filtering features are turned on.
		if (ContextTarget == EContextTargetFlags::TARGET_NonImportedTypes && !GetDefault<UBlueprintEditorSettings>()->bEnableNamespaceFilteringFeatures)
		{
			continue;
		}
		
		const FText MenuName = BlueprintContextTargetMenuImpl::GetContextTargetDisplayName(TargetEnum, BitMaskOffset);
		const FContextMenuTargetProfile& ProfileRef = TargetProfile;

		Columns[ColIndex]->AddSlot()
			.AutoHeight()
			.VAlign(VAlign_Top)
			.Padding(3.f, 2.5f)
		[
			SNew(SCheckBox)
				.IsEnabled_Raw(&TargetProfile, &FContextMenuTargetProfile::IsTargetEnabled, ContextTarget)
				.IsChecked(this, &SBlueprintContextTargetMenu::GetTargetCheckedState, ContextTarget)
				.OnCheckStateChanged(this, &SBlueprintContextTargetMenu::OnTargetCheckStateChanged, ContextTarget)
				.ToolTipText_Lambda([TargetEnum, BitMaskOffset, ContextTarget, &ProfileRef]()->FText
				{
					if (!ProfileRef.IsTargetEnabled(ContextTarget))
					{
						return LOCTEXT("DisabledTargetTooltip", "This target is invalid or redundant for this context.");
					}
					else if (TargetEnum != nullptr)
					{
						return TargetEnum->GetToolTipTextByIndex(BitMaskOffset);
					}
					return LOCTEXT("GenericTargetTooltip", "Include variables/functions that belong to this target.");
				})
			[
				SNew(STextBlock).Text(MenuName)
			]
		];
		
		
		ColIndex = (ColIndex + 1) % ColumnCount;
	}
}

//------------------------------------------------------------------------------
uint32 SBlueprintContextTargetMenu::GetContextTargetMask() const
{
	return TargetProfile.GetContextTargetMask();
}

//------------------------------------------------------------------------------
void SBlueprintContextTargetMenu::OnTargetCheckStateChanged(const ECheckBoxState NewCheckedState, EContextTargetFlags::Type ContextTarget)
{
	TargetProfile.SetContextTarget(ContextTarget, (NewCheckedState != ECheckBoxState::Checked));
	OnTargetMaskChanged.ExecuteIfBound(TargetProfile.GetContextTargetMask());
}

//------------------------------------------------------------------------------
ECheckBoxState SBlueprintContextTargetMenu::GetTargetCheckedState(EContextTargetFlags::Type ContextTarget) const
{
	return ((TargetProfile.GetContextTargetMask() & ContextTarget) != 0) ? ECheckBoxState::Checked : ECheckBoxState::Unchecked;
}

#undef LOCTEXT_NAMESPACE<|MERGE_RESOLUTION|>--- conflicted
+++ resolved
@@ -24,11 +24,6 @@
 #include "Styling/AppStyle.h"
 #include "Styling/SlateColor.h"
 #include "Styling/SlateTypes.h"
-<<<<<<< HEAD
-#include "Widgets/Text/STextBlock.h"
-#include "Widgets/Layout/SBox.h"
-#include "Widgets/Layout/SSeparator.h"
-=======
 #include "Templates/Casts.h"
 #include "Templates/SharedPointer.h"
 #include "Templates/SubclassOf.h"
@@ -42,7 +37,6 @@
 #include "UObject/UnrealType.h"
 #include "UObject/WeakObjectPtr.h"
 #include "UObject/WeakObjectPtrTemplates.h"
->>>>>>> d731a049
 #include "Widgets/Input/SCheckBox.h"
 #include "Widgets/Layout/SBox.h"
 #include "Widgets/Layout/SSeparator.h"
@@ -532,27 +526,6 @@
 	const FText HeaderText = ContextMenuTargetProfileImpl::GetProfileDescription(MenuContext);
 
 	const FText MenuToolTip = LOCTEXT("MenuToolTip", "Select whose functions/variables you want to see.\nNOTE: Unchecking everything is akin to 'SHOW EVERYTHING' (you're choosing to have NO target context and to not limit the scope)");
-
-	TSharedRef<SWidget> CustomContentWidget = InArgs._CustomTargetContent.Widget;
-	if (CustomContentWidget != SNullWidget::NullWidget)
-	{
-		SAssignNew(CustomContentWidget, SBox)
-		[
-			SNew(SVerticalBox)
-			+SVerticalBox::Slot()
-				.AutoHeight()
-				.Padding(0.f, 4.f, 0.f, 0.f)
-			[
-				SNew(SSeparator)
-			]
-			+SVerticalBox::Slot()
-				.AutoHeight()
-				.Padding(4.f)
-			[
-				CustomContentWidget
-			]
-		];
-	}
 
 	TSharedRef<SWidget> CustomContentWidget = InArgs._CustomTargetContent.Widget;
 	if (CustomContentWidget != SNullWidget::NullWidget)
