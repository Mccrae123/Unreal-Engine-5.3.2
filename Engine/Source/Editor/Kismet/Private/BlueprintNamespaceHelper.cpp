// Copyright Epic Games, Inc. All Rights Reserved.

#include "BlueprintNamespaceHelper.h"

#include "BlueprintEditorSettings.h"
<<<<<<< HEAD
#include "Settings/BlueprintEditorProjectSettings.h"
#include "Toolkits/ToolkitManager.h"
#include "EdGraph/EdGraphPin.h"
#include "EdGraphSchema_K2.h"
#include "SPinTypeSelector.h"
#include "Widgets/Input/SCheckBox.h"
#include "Widgets/Text/STextBlock.h"
#include "ClassViewerFilter.h"
#include "BlueprintNamespacePathTree.h"
#include "BlueprintNamespaceUtilities.h"
=======
#include "BlueprintNamespacePathTree.h"
#include "BlueprintNamespaceUtilities.h"
#include "ClassViewerFilter.h"
#include "Containers/Set.h"
#include "Delegates/Delegate.h"
#include "EdGraph/EdGraphPin.h"
#include "EdGraphSchema_K2.h"
#include "Engine/Blueprint.h"
#include "HAL/IConsoleManager.h"
#include "HAL/Platform.h"
#include "Misc/AssertionMacros.h"
#include "SPinTypeSelector.h"
#include "Templates/UnrealTemplate.h"
#include "UObject/Class.h"
#include "UObject/TopLevelAssetPath.h"
#include "UObject/UObjectGlobals.h"
#include "UObject/WeakObjectPtr.h"
#include "UObject/WeakObjectPtrTemplates.h"

class FClassViewerInitializationOptions;
class UObject;
>>>>>>> d731a049

#define LOCTEXT_NAMESPACE "BlueprintNamespaceHelper"

// ---
// @todo_namespaces - Remove CVar flags/sink below after converting to editable 'config' properties
// ---

static TAutoConsoleVariable<bool> CVarBPEnableNamespaceFilteringFeatures(
	TEXT("BP.EnableNamespaceFilteringFeatures"),
	false,
	TEXT("Enables namespace filtering features in the Blueprint editor (experimental).")
);

static TAutoConsoleVariable<bool> CVarBPEnableNamespaceImportingFeatures(
	TEXT("BP.EnableNamespaceImportingFeatures"),
	false,
	TEXT("Enables namespace importing features in the Blueprint editor (experimental)."));

static TAutoConsoleVariable<bool> CVarBPImportParentClassNamespaces(
	TEXT("BP.ImportParentClassNamespaces"),
	false,
	TEXT("Enables import of parent class namespaces when opening a Blueprint for editing."));

// ---

class FClassViewerNamespaceFilter : public IClassViewerFilter
{
public:
	FClassViewerNamespaceFilter(const FBlueprintNamespaceHelper* InNamespaceHelper)
		: CachedNamespaceHelper(InNamespaceHelper)
	{
	}

	virtual bool IsClassAllowed(const FClassViewerInitializationOptions& InInitOptions, const UClass* InClass, TSharedRef<FClassViewerFilterFuncs> InFilterFuncs) override
	{
		if (!CachedNamespaceHelper)
		{
			return true;
		}

		return CachedNamespaceHelper->IsImportedObject(InClass);
	}

	virtual bool IsUnloadedClassAllowed(const FClassViewerInitializationOptions& InInitOptions, const TSharedRef<const IUnloadedBlueprintData> InBlueprint, TSharedRef<FClassViewerFilterFuncs> InFilterFuncs) override
	{
		if (!CachedNamespaceHelper)
		{
			return true;
		}

		FSoftObjectPath ClassPath(InBlueprint->GetClassPathName().ToString());
		return CachedNamespaceHelper->IsImportedObject(ClassPath);
	}

private:
	/** Associated namespace helper object. */
	const FBlueprintNamespaceHelper* CachedNamespaceHelper;
};

// ---

class FPinTypeSelectorNamespaceFilter : public IPinTypeSelectorFilter
{
	DECLARE_MULTICAST_DELEGATE(FOnFilterChanged);

public:
	FPinTypeSelectorNamespaceFilter(const FBlueprintNamespaceHelper* InNamespaceHelper)
		: CachedNamespaceHelper(InNamespaceHelper)
	{
	}

	virtual bool ShouldShowPinTypeTreeItem(FPinTypeTreeItem InItem) const override
	{
		if (!CachedNamespaceHelper)
		{
			return true;
		}

		const bool bForceLoadSubCategoryObject = false;
		const FEdGraphPinType& PinType = InItem->GetPinType(bForceLoadSubCategoryObject);

		if (PinType.PinSubCategoryObject.IsValid() && !CachedNamespaceHelper->IsImportedObject(PinType.PinSubCategoryObject.Get()))
		{
			// A pin type whose underlying object is loaded, but not imported.
			return false;
		}
		else
		{
			const FSoftObjectPath& AssetRef = InItem->GetSubCategoryObjectAsset();
			if (AssetRef.IsValid() && !CachedNamespaceHelper->IsImportedObject(AssetRef))
			{
				// A pin type whose underlying asset may be either loaded or unloaded, but is not imported.
				return false;
			}
		}

		return true;
	}

private:
	/** Associated namespace helper object. */
	const FBlueprintNamespaceHelper* CachedNamespaceHelper;
};

// ---

FBlueprintNamespaceHelper::FBlueprintNamespaceHelper()
{
	// Instance the path tree used to store/retrieve namespaces.
	NamespacePathTree = MakeUnique<FBlueprintNamespacePathTree>();
<<<<<<< HEAD

	// Add the default namespace paths implicitly imported by every Blueprint.
	AddNamespaces(GetDefault<UBlueprintEditorSettings>()->NamespacesToAlwaysInclude);
	AddNamespaces(GetDefault<UBlueprintEditorProjectSettings>()->NamespacesToAlwaysInclude);

	if (InBlueprint)
	{
		// Add the namespace for the given Blueprint.
		AddNamespace(FBlueprintNamespaceUtilities::GetObjectNamespace(InBlueprint));

		// Also add the namespace for the Blueprint's parent class.
		AddNamespace(FBlueprintNamespaceUtilities::GetObjectNamespace(InBlueprint->ParentClass));

		// Additional namespaces that are explicitly imported by this Blueprint.
		AddNamespaces(InBlueprint->ImportedNamespaces);

		// If enabled, also inherit namespaces that are explicitly imported by all ancestor BPs.
		const bool bAddParentClassNamespaces = CVarBPImportParentClassNamespaces.GetValueOnGameThread();
		if(bAddParentClassNamespaces)
		{
			const UClass* ParentClass = InBlueprint->ParentClass;
			while (ParentClass)
			{
				if (const UBlueprint* ParentClassBlueprint = UBlueprint::GetBlueprintFromClass(ParentClass))
				{
					AddNamespaces(ParentClassBlueprint->ImportedNamespaces);
				}
				else
				{
					break;
				}

				ParentClass = ParentClass->GetSuperClass();
			}
		}
	}
=======

	// Add global namespace paths implicitly imported by every Blueprint.
	TSet<FString> GlobalImports;
	FBlueprintNamespaceUtilities::GetSharedGlobalImports(GlobalImports);
	AddNamespaces(GlobalImports);
>>>>>>> d731a049

	// Instance the filters that can be used with type pickers, etc.
	ClassViewerFilter = MakeShared<FClassViewerNamespaceFilter>(this);
	PinTypeSelectorFilter = MakeShared<FPinTypeSelectorNamespaceFilter>(this);
}

FBlueprintNamespaceHelper::~FBlueprintNamespaceHelper()
<<<<<<< HEAD
{
}

void FBlueprintNamespaceHelper::AddNamespace(const FString& Namespace)
{
	if (!Namespace.IsEmpty())
	{
		// Add the path corresponding to the given namespace identifier.
		NamespacePathTree->AddPath(Namespace);
	}
}

bool FBlueprintNamespaceHelper::IsIncludedInNamespaceList(const FString& TestNamespace) const
=======
>>>>>>> d731a049
{
}

void FBlueprintNamespaceHelper::AddBlueprint(const UBlueprint* InBlueprint)
{
	if (!InBlueprint)
	{
		return;
	}

<<<<<<< HEAD
	// Check to see if X is added, followed by X.Y (which contains X.Y.Z), and so on until we run out of path segments
	const bool bMatchFirstInclusivePath = true;
	TSharedPtr<FBlueprintNamespacePathTree::FNode> PathNode = NamespacePathTree->FindPathNode(TestNamespace, bMatchFirstInclusivePath);

	// Return true if this is a valid path that was explicitly added
	return PathNode.IsValid();
}

bool FBlueprintNamespaceHelper::IsImportedObject(const UObject* InObject) const
{
	// Determine the object's namespace identifier.
	FString Namespace = FBlueprintNamespaceUtilities::GetObjectNamespace(InObject);

	// Return whether or not the namespace was added, explicitly or otherwise.
	return IsIncludedInNamespaceList(Namespace);
=======
	// Add the default import set for the given Blueprint.
	TSet<FString> DefaultImports;
	FBlueprintNamespaceUtilities::GetDefaultImportsForObject(InBlueprint, DefaultImports);
	AddNamespaces(DefaultImports);

	// Additional namespaces that are explicitly imported by this Blueprint.
	AddNamespaces(InBlueprint->ImportedNamespaces);
}

void FBlueprintNamespaceHelper::AddNamespace(const FString& Namespace)
{
	if (!Namespace.IsEmpty())
	{
		// Add the path corresponding to the given namespace identifier.
		NamespacePathTree->AddPath(Namespace);
	}
}

void FBlueprintNamespaceHelper::RemoveNamespace(const FString& Namespace)
{
	if (!Namespace.IsEmpty())
	{
		// Remove the path corresponding to the given namespace identifier.
		NamespacePathTree->RemovePath(Namespace);
	}
}

bool FBlueprintNamespaceHelper::IsIncludedInNamespaceList(const FString& TestNamespace) const
{
	// Empty namespace == global namespace
	if (TestNamespace.IsEmpty())
	{
		return true;
	}

	// Check to see if X is added, followed by X.Y (which contains X.Y.Z), and so on until we run out of path segments
	const bool bMatchFirstInclusivePath = true;
	TSharedPtr<FBlueprintNamespacePathTree::FNode> PathNode = NamespacePathTree->FindPathNode(TestNamespace, bMatchFirstInclusivePath);

	// Return true if this is a valid path that was explicitly added
	return PathNode.IsValid();
>>>>>>> d731a049
}

bool FBlueprintNamespaceHelper::IsImportedObject(const FSoftObjectPath& InObjectPath) const
{
	// Determine the object's namespace identifier.
<<<<<<< HEAD
	FString Namespace = FBlueprintNamespaceUtilities::GetObjectNamespace(InObjectPath);
=======
	FString Namespace = FBlueprintNamespaceUtilities::GetObjectNamespace(InObject);
>>>>>>> d731a049

	// Return whether or not the namespace was added, explicitly or otherwise.
	return IsIncludedInNamespaceList(Namespace);
}

bool FBlueprintNamespaceHelper::IsImportedAsset(const FAssetData& InAssetData) const
{
	// Determine the asset's namespace identifier.
	FString Namespace = FBlueprintNamespaceUtilities::GetAssetNamespace(InAssetData);

	// Return whether or not the namespace was added, explicitly or otherwise.
	return IsIncludedInNamespaceList(Namespace);
}

namespace UE::Editor::Kismet::Private
{
<<<<<<< HEAD
=======
	// Determine the object's namespace identifier.
	FString Namespace = FBlueprintNamespaceUtilities::GetObjectNamespace(InObjectPath);

	// Return whether or not the namespace was added, explicitly or otherwise.
	return IsIncludedInNamespaceList(Namespace);
}

bool FBlueprintNamespaceHelper::IsImportedAsset(const FAssetData& InAssetData) const
{
	// Determine the asset's namespace identifier.
	FString Namespace = FBlueprintNamespaceUtilities::GetAssetNamespace(InAssetData);

	// Return whether or not the namespace was added, explicitly or otherwise.
	return IsIncludedInNamespaceList(Namespace);
}

namespace UE::Editor::Kismet::Private
{
>>>>>>> d731a049
	static void OnUpdateNamespaceEditorFeatureConsoleFlag(IConsoleVariable* InCVar, bool* InValuePtr)
	{
		check(InCVar);

		// Skip if not set by console command; in that case we're updating the flag directly.
		if ((InCVar->GetFlags() & ECVF_SetByMask) != ECVF_SetByConsole)
		{
			return;
		}

		// Update the editor setting (referenced) to match the console variable's new setting.
		check(InValuePtr);
		*InValuePtr = InCVar->GetBool();

		// Refresh the Blueprint editor UI environment in response to the console variable change.
		FBlueprintNamespaceUtilities::RefreshBlueprintEditorFeatures();
	}
}

void FBlueprintNamespaceHelper::RefreshEditorFeatureConsoleFlags()
{
	UBlueprintEditorSettings* BlueprintEditorSettings = GetMutableDefault<UBlueprintEditorSettings>();

	// Register callbacks to respond to flag changes via console.
	static bool bIsInitialized = false;
	if (!bIsInitialized)
	{
		auto InitCVarFlag = [](IConsoleVariable* InCVar, bool& InValueRef)
		{
			using namespace UE::Editor::Kismet::Private;
			InCVar->OnChangedDelegate().AddStatic(&OnUpdateNamespaceEditorFeatureConsoleFlag, &InValueRef);
		};

		InitCVarFlag(CVarBPEnableNamespaceFilteringFeatures.AsVariable(), BlueprintEditorSettings->bEnableNamespaceFilteringFeatures);
		InitCVarFlag(CVarBPEnableNamespaceImportingFeatures.AsVariable(), BlueprintEditorSettings->bEnableNamespaceImportingFeatures);
<<<<<<< HEAD
=======
		InitCVarFlag(CVarBPImportParentClassNamespaces.AsVariable(), BlueprintEditorSettings->bInheritImportedNamespacesFromParentBP);
>>>>>>> d731a049

		bIsInitialized = true;
	}

	// Update console variables to match current Blueprint editor settings.
	static bool bIsUpdating = false;
	if (!bIsUpdating)
	{
		TGuardValue<bool> ScopeGuard(bIsUpdating, true);

		auto SetCVarFlag = [](IConsoleVariable* InCVar, bool& InValueRef)
		{
			InCVar->Set(InValueRef);
		};

		SetCVarFlag(CVarBPEnableNamespaceFilteringFeatures.AsVariable(), BlueprintEditorSettings->bEnableNamespaceFilteringFeatures);
		SetCVarFlag(CVarBPEnableNamespaceImportingFeatures.AsVariable(), BlueprintEditorSettings->bEnableNamespaceImportingFeatures);
<<<<<<< HEAD
=======
		SetCVarFlag(CVarBPImportParentClassNamespaces.AsVariable(), BlueprintEditorSettings->bInheritImportedNamespacesFromParentBP);
>>>>>>> d731a049
	}
}

#undef LOCTEXT_NAMESPACE<|MERGE_RESOLUTION|>--- conflicted
+++ resolved
@@ -3,18 +3,6 @@
 #include "BlueprintNamespaceHelper.h"
 
 #include "BlueprintEditorSettings.h"
-<<<<<<< HEAD
-#include "Settings/BlueprintEditorProjectSettings.h"
-#include "Toolkits/ToolkitManager.h"
-#include "EdGraph/EdGraphPin.h"
-#include "EdGraphSchema_K2.h"
-#include "SPinTypeSelector.h"
-#include "Widgets/Input/SCheckBox.h"
-#include "Widgets/Text/STextBlock.h"
-#include "ClassViewerFilter.h"
-#include "BlueprintNamespacePathTree.h"
-#include "BlueprintNamespaceUtilities.h"
-=======
 #include "BlueprintNamespacePathTree.h"
 #include "BlueprintNamespaceUtilities.h"
 #include "ClassViewerFilter.h"
@@ -36,7 +24,6 @@
 
 class FClassViewerInitializationOptions;
 class UObject;
->>>>>>> d731a049
 
 #define LOCTEXT_NAMESPACE "BlueprintNamespaceHelper"
 
@@ -147,50 +134,11 @@
 {
 	// Instance the path tree used to store/retrieve namespaces.
 	NamespacePathTree = MakeUnique<FBlueprintNamespacePathTree>();
-<<<<<<< HEAD
-
-	// Add the default namespace paths implicitly imported by every Blueprint.
-	AddNamespaces(GetDefault<UBlueprintEditorSettings>()->NamespacesToAlwaysInclude);
-	AddNamespaces(GetDefault<UBlueprintEditorProjectSettings>()->NamespacesToAlwaysInclude);
-
-	if (InBlueprint)
-	{
-		// Add the namespace for the given Blueprint.
-		AddNamespace(FBlueprintNamespaceUtilities::GetObjectNamespace(InBlueprint));
-
-		// Also add the namespace for the Blueprint's parent class.
-		AddNamespace(FBlueprintNamespaceUtilities::GetObjectNamespace(InBlueprint->ParentClass));
-
-		// Additional namespaces that are explicitly imported by this Blueprint.
-		AddNamespaces(InBlueprint->ImportedNamespaces);
-
-		// If enabled, also inherit namespaces that are explicitly imported by all ancestor BPs.
-		const bool bAddParentClassNamespaces = CVarBPImportParentClassNamespaces.GetValueOnGameThread();
-		if(bAddParentClassNamespaces)
-		{
-			const UClass* ParentClass = InBlueprint->ParentClass;
-			while (ParentClass)
-			{
-				if (const UBlueprint* ParentClassBlueprint = UBlueprint::GetBlueprintFromClass(ParentClass))
-				{
-					AddNamespaces(ParentClassBlueprint->ImportedNamespaces);
-				}
-				else
-				{
-					break;
-				}
-
-				ParentClass = ParentClass->GetSuperClass();
-			}
-		}
-	}
-=======
 
 	// Add global namespace paths implicitly imported by every Blueprint.
 	TSet<FString> GlobalImports;
 	FBlueprintNamespaceUtilities::GetSharedGlobalImports(GlobalImports);
 	AddNamespaces(GlobalImports);
->>>>>>> d731a049
 
 	// Instance the filters that can be used with type pickers, etc.
 	ClassViewerFilter = MakeShared<FClassViewerNamespaceFilter>(this);
@@ -198,22 +146,6 @@
 }
 
 FBlueprintNamespaceHelper::~FBlueprintNamespaceHelper()
-<<<<<<< HEAD
-{
-}
-
-void FBlueprintNamespaceHelper::AddNamespace(const FString& Namespace)
-{
-	if (!Namespace.IsEmpty())
-	{
-		// Add the path corresponding to the given namespace identifier.
-		NamespacePathTree->AddPath(Namespace);
-	}
-}
-
-bool FBlueprintNamespaceHelper::IsIncludedInNamespaceList(const FString& TestNamespace) const
-=======
->>>>>>> d731a049
 {
 }
 
@@ -224,23 +156,6 @@
 		return;
 	}
 
-<<<<<<< HEAD
-	// Check to see if X is added, followed by X.Y (which contains X.Y.Z), and so on until we run out of path segments
-	const bool bMatchFirstInclusivePath = true;
-	TSharedPtr<FBlueprintNamespacePathTree::FNode> PathNode = NamespacePathTree->FindPathNode(TestNamespace, bMatchFirstInclusivePath);
-
-	// Return true if this is a valid path that was explicitly added
-	return PathNode.IsValid();
-}
-
-bool FBlueprintNamespaceHelper::IsImportedObject(const UObject* InObject) const
-{
-	// Determine the object's namespace identifier.
-	FString Namespace = FBlueprintNamespaceUtilities::GetObjectNamespace(InObject);
-
-	// Return whether or not the namespace was added, explicitly or otherwise.
-	return IsIncludedInNamespaceList(Namespace);
-=======
 	// Add the default import set for the given Blueprint.
 	TSet<FString> DefaultImports;
 	FBlueprintNamespaceUtilities::GetDefaultImportsForObject(InBlueprint, DefaultImports);
@@ -282,22 +197,26 @@
 
 	// Return true if this is a valid path that was explicitly added
 	return PathNode.IsValid();
->>>>>>> d731a049
-}
-
-bool FBlueprintNamespaceHelper::IsImportedObject(const FSoftObjectPath& InObjectPath) const
+}
+
+bool FBlueprintNamespaceHelper::IsImportedObject(const UObject* InObject) const
 {
 	// Determine the object's namespace identifier.
-<<<<<<< HEAD
-	FString Namespace = FBlueprintNamespaceUtilities::GetObjectNamespace(InObjectPath);
-=======
 	FString Namespace = FBlueprintNamespaceUtilities::GetObjectNamespace(InObject);
->>>>>>> d731a049
 
 	// Return whether or not the namespace was added, explicitly or otherwise.
 	return IsIncludedInNamespaceList(Namespace);
 }
 
+bool FBlueprintNamespaceHelper::IsImportedObject(const FSoftObjectPath& InObjectPath) const
+{
+	// Determine the object's namespace identifier.
+	FString Namespace = FBlueprintNamespaceUtilities::GetObjectNamespace(InObjectPath);
+
+	// Return whether or not the namespace was added, explicitly or otherwise.
+	return IsIncludedInNamespaceList(Namespace);
+}
+
 bool FBlueprintNamespaceHelper::IsImportedAsset(const FAssetData& InAssetData) const
 {
 	// Determine the asset's namespace identifier.
@@ -309,27 +228,6 @@
 
 namespace UE::Editor::Kismet::Private
 {
-<<<<<<< HEAD
-=======
-	// Determine the object's namespace identifier.
-	FString Namespace = FBlueprintNamespaceUtilities::GetObjectNamespace(InObjectPath);
-
-	// Return whether or not the namespace was added, explicitly or otherwise.
-	return IsIncludedInNamespaceList(Namespace);
-}
-
-bool FBlueprintNamespaceHelper::IsImportedAsset(const FAssetData& InAssetData) const
-{
-	// Determine the asset's namespace identifier.
-	FString Namespace = FBlueprintNamespaceUtilities::GetAssetNamespace(InAssetData);
-
-	// Return whether or not the namespace was added, explicitly or otherwise.
-	return IsIncludedInNamespaceList(Namespace);
-}
-
-namespace UE::Editor::Kismet::Private
-{
->>>>>>> d731a049
 	static void OnUpdateNamespaceEditorFeatureConsoleFlag(IConsoleVariable* InCVar, bool* InValuePtr)
 	{
 		check(InCVar);
@@ -365,10 +263,7 @@
 
 		InitCVarFlag(CVarBPEnableNamespaceFilteringFeatures.AsVariable(), BlueprintEditorSettings->bEnableNamespaceFilteringFeatures);
 		InitCVarFlag(CVarBPEnableNamespaceImportingFeatures.AsVariable(), BlueprintEditorSettings->bEnableNamespaceImportingFeatures);
-<<<<<<< HEAD
-=======
 		InitCVarFlag(CVarBPImportParentClassNamespaces.AsVariable(), BlueprintEditorSettings->bInheritImportedNamespacesFromParentBP);
->>>>>>> d731a049
 
 		bIsInitialized = true;
 	}
@@ -386,10 +281,7 @@
 
 		SetCVarFlag(CVarBPEnableNamespaceFilteringFeatures.AsVariable(), BlueprintEditorSettings->bEnableNamespaceFilteringFeatures);
 		SetCVarFlag(CVarBPEnableNamespaceImportingFeatures.AsVariable(), BlueprintEditorSettings->bEnableNamespaceImportingFeatures);
-<<<<<<< HEAD
-=======
 		SetCVarFlag(CVarBPImportParentClassNamespaces.AsVariable(), BlueprintEditorSettings->bInheritImportedNamespacesFromParentBP);
->>>>>>> d731a049
 	}
 }
 
