--- conflicted
+++ resolved
@@ -745,25 +745,14 @@
 
 FSlateBrush const* FBlueprintEditor::GetVarIconAndColorFromProperty(const FProperty* Property, FSlateColor& IconColorOut, FSlateBrush const*& SecondaryBrushOut, FSlateColor& SecondaryColorOut)
 {
-<<<<<<< HEAD
-	if (Property != NULL)
-=======
 	if (Property != nullptr)
->>>>>>> 6bbb88c8
 	{
 		const UEdGraphSchema_K2* K2Schema = GetDefault<UEdGraphSchema_K2>();
 
 		FEdGraphPinType PinType;
 		if (K2Schema->ConvertPropertyToPinType(Property, PinType)) // use schema to get the color
 		{
-<<<<<<< HEAD
-			IconColorOut = K2Schema->GetPinTypeColor(PinType);
-			SecondaryBrushOut = FBlueprintEditorUtils::GetSecondaryIconFromPin(PinType);
-			SecondaryColorOut = K2Schema->GetSecondaryPinTypeColor(PinType);
-			return FBlueprintEditorUtils::GetIconFromPin(PinType);
-=======
 			return GetVarIconAndColorFromPinType(PinType, IconColorOut, SecondaryBrushOut, SecondaryColorOut);
->>>>>>> 6bbb88c8
 		}
 	}
 	return FEditorStyle::GetBrush(TEXT("Kismet.AllClasses.VariableIcon"));
@@ -791,11 +780,7 @@
 
 void FBlueprintEditor::OnClose()
 {
-<<<<<<< HEAD
-	// Also close the Find Results tab if we're not in full edit mode and the option to host Global Find Results is enabled.
-=======
 	// Also close the Find Results tab if we're not in full edit mode.
->>>>>>> 6bbb88c8
 	TSharedPtr<SDockTab> FindResultsTab = TabManager->FindExistingLiveTab(FBlueprintEditorTabs::FindResultsID);
 	if (FindResultsTab.IsValid() && !IsInAScriptingMode())
 	{
@@ -1221,26 +1206,15 @@
 			{
 				if (const AActor* Actor = NodeData->GetObject<AActor>())
 				{
-<<<<<<< HEAD
-					if (AActor* DefaultActor = NodePtr->GetEditableObjectForBlueprint<AActor>(GetBlueprintObj()))
-					{
-						InspectorObjects.Add(DefaultActor);
-
-=======
 					if (const AActor* DefaultActor = NodeData->GetObjectForBlueprint<AActor>(GetBlueprintObj()))
 					{
 						InspectorObjects.Add(const_cast<AActor*>(DefaultActor));
 					
->>>>>>> 6bbb88c8
 						FString Title;
 						DefaultActor->GetName(Title);
 						InspectorTitle = FText::FromString(Title);
 						bShowComponents = false;
-<<<<<<< HEAD
-
-=======
 					
->>>>>>> 6bbb88c8
 						TryInvokingDetailsTab();
 					}
 				}
@@ -2534,7 +2508,6 @@
 			{
 				TArray<UObject*> ParentObjectList;
 				if (ParentBlueprintGeneratedClass->ClassGeneratedBy)
-<<<<<<< HEAD
 				{
 					ParentObjectList.Add(ParentBlueprintGeneratedClass->ClassGeneratedBy);
 				}
@@ -2542,15 +2515,6 @@
 				{
 					ParentObjectList.Add(ParentBlueprintGeneratedClass);
 				}
-=======
-				{
-					ParentObjectList.Add(ParentBlueprintGeneratedClass->ClassGeneratedBy);
-				}
-				else
-				{
-					ParentObjectList.Add(ParentBlueprintGeneratedClass);
-				}
->>>>>>> 6bbb88c8
 				GEditor->SyncBrowserToObjects(ParentObjectList);
 			}
 		}
@@ -2630,15 +2594,6 @@
 				TabPtr->RequestCloseTab();
 			}
 		}
-<<<<<<< HEAD
-	}
-
-	if (!GetDefault<UBlueprintEditorSettings>()->bHostFindInBlueprintsInGlobalTab)
-	{
-		// Close any docked global FiB tabs that may have been restored with a saved layout.
-		FFindInBlueprintSearchManager::Get().CloseOrphanedGlobalFindResultsTabs(TabManager);
-=======
->>>>>>> 6bbb88c8
 	}
 }
 
@@ -3156,11 +3111,7 @@
 		FExecuteAction::CreateSP(this, &FBlueprintEditor::ToggleHideUnrelatedNodes),
 		FCanExecuteAction(),
 		FIsActionChecked::CreateSP(this, &FBlueprintEditor::IsToggleHideUnrelatedNodesChecked),
-<<<<<<< HEAD
-		FIsActionButtonVisible::CreateSP(this, &FBlueprintEditor::ShouldShowToggleHideUnrelatedNodes, true)
-=======
 		FIsActionButtonVisible()
->>>>>>> 6bbb88c8
 	);
 }
 
@@ -3914,11 +3865,7 @@
 
 		if (bIsReparentingBlueprint)
 		{
-<<<<<<< HEAD
-			CompileOptions |= EBlueprintCompileOptions::UseDeltaSerializationDuringReinstancing;
-=======
 			CompileOptions |= (EBlueprintCompileOptions::UseDeltaSerializationDuringReinstancing | EBlueprintCompileOptions::SkipNewVariableDefaultsDetection);
->>>>>>> 6bbb88c8
 		}
 
 		FKismetEditorUtilities::CompileBlueprint(BlueprintObj, CompileOptions, &LogResults);
@@ -3974,16 +3921,17 @@
 
 void FBlueprintEditor::DeleteUnusedVariables_OnClicked()
 {
-<<<<<<< HEAD
-	UBlueprint* Blueprint = GetBlueprintObj();
-	TArray<FProperty*> UsedVariables;
-	TArray<FProperty*> UnusedVariables;
-	FBlueprintEditorUtils::GetUsedAndUnusedVariables(Blueprint, UsedVariables, UnusedVariables);
-	if (UnusedVariables.Num() > 0)
+	UBlueprint* BlueprintObj = GetBlueprintObj();
+	
+	// Gather FProperties from this BP and see if we can remove any
+	TArray<FProperty*> VariableProperties;
+	bool bHasAtLeastOneVariableToCheck = UBlueprintEditorLibrary::GatherUnusedVariables(BlueprintObj, VariableProperties);
+
+	if (VariableProperties.Num() > 0)
 	{
 		TSharedRef<SCheckBoxList> CheckBoxList = SNew(SCheckBoxList)
 			.ItemHeaderLabel(LOCTEXT("DeleteUnusedVariablesDialog_VariableLabel", "Variable"));
-		for (FProperty* Variable : UnusedVariables)
+		for (FProperty* Variable : VariableProperties)
 		{
 			CheckBoxList->AddItem(FText::FromString(UEditorEngine::GetFriendlyName(Variable)), true);
 		}
@@ -4011,66 +3959,11 @@
 				SCustomDialog::FButton(LOCTEXT("DeleteUnusedVariablesDialog_ButtonCancel", "Cancel"))
 			});
 
-=======
-	UBlueprint* BlueprintObj = GetBlueprintObj();
-	
-	// Gather FProperties from this BP and see if we can remove any
-	TArray<FProperty*> VariableProperties;
-	bool bHasAtLeastOneVariableToCheck = UBlueprintEditorLibrary::GatherUnusedVariables(BlueprintObj, VariableProperties);
-
-	if (VariableProperties.Num() > 0)
-	{
-		TSharedRef<SCheckBoxList> CheckBoxList = SNew(SCheckBoxList)
-			.ItemHeaderLabel(LOCTEXT("DeleteUnusedVariablesDialog_VariableLabel", "Variable"));
-		for (FProperty* Variable : VariableProperties)
-		{
-			CheckBoxList->AddItem(FText::FromString(UEditorEngine::GetFriendlyName(Variable)), true);
-		}
-
-		TSharedRef<SWidget> DialogContain = SNew(SVerticalBox)
-			+ SVerticalBox::Slot().Padding(10)
-			.AutoHeight()
-			[
-				SNew(STextBlock)
-				.Text(LOCTEXT("VariableDialog_Message", "These variables are not used in the graph or in other blueprints' graphs.\nThey may be used in other places.\nYou may use 'Find in Blueprint' or the 'Asset Search' to find out if they are referenced elsewhere."))
-				.AutoWrapText(true)
-			]
-			+ SVerticalBox::Slot().FillHeight(0.8)
-			[
-				CheckBoxList
-			];
-
-		TSharedRef<SCustomDialog> CustomDialog = SNew(SCustomDialog)
-			.Title(LOCTEXT("DeleteUnusedVariablesDialog_Title", "Delete Unused Variables"))
-			.IconBrush("NotificationList.DefaultMessage")
-			.DialogContent(DialogContain)
-			.Buttons(
-			{
-				SCustomDialog::FButton(LOCTEXT("DeleteUnusedVariablesDialog_ButtonDelete", "Delete")),
-				SCustomDialog::FButton(LOCTEXT("DeleteUnusedVariablesDialog_ButtonCancel", "Cancel"))
-			});
-
->>>>>>> 6bbb88c8
 		int32 Result = CustomDialog->ShowModal();
 		if (Result == 0)
 		{
 			TArray<FName> VariableNames;
 			FString PropertyList;
-<<<<<<< HEAD
-			VariableNames.Reserve(UnusedVariables.Num());
-			for (int32 Index = 0; Index < UnusedVariables.Num(); ++Index)
-			{
-				if (CheckBoxList->IsItemChecked(Index))
-				{
-					VariableNames.Add(UnusedVariables[Index]->GetFName());
-					if (PropertyList.IsEmpty())
-					{
-						PropertyList = UEditorEngine::GetFriendlyName(UnusedVariables[Index]);
-					}
-					else
-					{
-						PropertyList += FString::Printf(TEXT(", %s"), *UEditorEngine::GetFriendlyName(UnusedVariables[Index]));
-=======
 			VariableNames.Reserve(VariableProperties.Num());
 			for (int32 Index = 0; Index < VariableProperties.Num(); ++Index)
 			{
@@ -4084,20 +3977,14 @@
 					else
 					{
 						PropertyList += FString::Printf(TEXT(", %s"), *UEditorEngine::GetFriendlyName(VariableProperties[Index]));
->>>>>>> 6bbb88c8
 					}
 				}
 			}
 
 			if (VariableNames.Num() > 0)
 			{
-<<<<<<< HEAD
-				UnusedVariables.Empty(); // Emptying this array because these properties will be deleted and we don't want to keep raw pointers to deleted objects
-				FBlueprintEditorUtils::BulkRemoveMemberVariables(Blueprint, VariableNames);
-=======
 				VariableProperties.Empty(); // Emptying this array because these properties will be deleted and we don't want to keep raw pointers to deleted objects
 				FBlueprintEditorUtils::BulkRemoveMemberVariables(BlueprintObj, VariableNames);
->>>>>>> 6bbb88c8
 				LogSimpleMessage(FText::Format(LOCTEXT("UnusedVariablesDeletedMessage", "The following variable(s) were deleted successfully: {0}."), FText::FromString(PropertyList)));
 			}
 			else
@@ -4106,7 +3993,7 @@
 			}
 		}
 	}
-	else if (UsedVariables.Num() > 0)
+	else if (bHasAtLeastOneVariableToCheck)
 	{
 		LogSimpleMessage(LOCTEXT("AllVariablesInUseMessage", "All variables are currently in use."));
 	}
@@ -4504,11 +4391,7 @@
 	}
 }
 
-<<<<<<< HEAD
-void FBlueprintEditor::DoPromoteToVariable( UBlueprint* InBlueprint, UEdGraphPin* InTargetPin, bool bInToMemberVariable )
-=======
 void FBlueprintEditor::DoPromoteToVariable( UBlueprint* InBlueprint, UEdGraphPin* InTargetPin, bool bInToMemberVariable, const FVector2D* InOptionalLocation /* = nullptr */)
->>>>>>> 6bbb88c8
 {
 	FName PinName = InTargetPin->PinName;
 	UEdGraphNode* PinNode = InTargetPin->GetOwningNode();
@@ -5301,30 +5184,6 @@
 		if (FunctionFromNode.Function)
 		{
 			return (Schema->GetCallableParentFunction(FunctionFromNode.Function) != nullptr);
-		}
-	}
-
-	return false;
-}
-
-void FBlueprintEditor::OnCreateMatchingFunction()
-{
-	if (UK2Node_CallFunction* SelectedNode = Cast<UK2Node_CallFunction>(GetSingleSelectedNode()))
-	{
-		FBlueprintEditorUtils::CreateMatchingFunction(SelectedNode, GetDefaultSchemaClass());
-	}
-}
-
-bool FBlueprintEditor::CanCreateMatchingFunction() const
-{
-	if (NewDocument_IsVisibleForType(CGT_NewFunctionGraph))
-	{
-		if (const UBlueprint* Blueprint = GetBlueprintObj())
-		{
-			if (const UK2Node_CallFunction* SelectedNode = Cast<UK2Node_CallFunction>(GetSingleSelectedNode()))
-			{
-				return FKismetNameValidator(Blueprint).IsValid(SelectedNode->GetFunctionName()) == EValidatorResult::Ok;
-			}
 		}
 	}
 
@@ -5892,11 +5751,7 @@
 				}
 
 				// Remove the old collapsed graph
-<<<<<<< HEAD
-				FBlueprintEditorUtils::RemoveGraph(BP, SourceGraph, EGraphRemoveFlags::Recompile);
-=======
 				FBlueprintEditorUtils::RemoveNode(BP, CompositeNode);
->>>>>>> 6bbb88c8
 			}
 			else
 			{
@@ -5938,7 +5793,6 @@
 	const FScopedTransaction Transaction( LOCTEXT("ConvertCollapsedGraphToMacro", "Convert Collapse Graph to Macro") );
 	UBlueprint* BP = GetBlueprintObj();
 	BP->Modify();
-<<<<<<< HEAD
 
 	// Set of nodes to select when finished
 	TSet<UEdGraphNode*> NodesToSelect;
@@ -5960,29 +5814,6 @@
 			{
 				DocumentManager->CleanInvalidTabs();				
 
-=======
-
-	// Set of nodes to select when finished
-	TSet<UEdGraphNode*> NodesToSelect;
-
-	TSharedPtr<SGraphEditor> FocusedGraphEd = FocusedGraphEdPtr.Pin();
-
-	const FGraphPanelSelectionSet SelectedNodes = GetSelectedNodes();
-	for (FGraphPanelSelectionSet::TConstIterator It(SelectedNodes); It; ++It)
-	{
-		if (UK2Node_Composite* CompositeNode = Cast<UK2Node_Composite>(*It))
-		{
-			TSet<UEdGraphNode*> NodesToMove;
-			UEdGraph* SourceGraph = CompositeNode->BoundGraph;
-
-			// Gather the entry and exit nodes of the collapsed graph so that we can create new macro inputs
-			CollapseGraphUtils::GatherMoveableNodes(SourceGraph, /* Out */ NodesToMove);
-
-			if(CanCollapseSelectionToMacro(NodesToMove))
-			{
-				DocumentManager->CleanInvalidTabs();				
-
->>>>>>> 6bbb88c8
 				// Remove this node from selection
 				FocusedGraphEd->SetNodeSelection(CompositeNode, false);
 
@@ -6011,11 +5842,7 @@
 					}
 				}
 
-<<<<<<< HEAD
-				FBlueprintEditorUtils::RemoveGraph(BP, SourceGraph, EGraphRemoveFlags::Recompile);
-=======
 				FBlueprintEditorUtils::RemoveNode(BP, CompositeNode);
->>>>>>> 6bbb88c8
 			}
 			else
 			{
@@ -6891,13 +6718,7 @@
 				};
 
 
-<<<<<<< HEAD
-				if (Node->IsA<UAnimStateNodeBase>() || 
-					Node->IsA<UAnimGraphNode_StateMachineBase>() ||
-					Node->IsA<UK2Node_Composite>())
-=======
 				if (Node->GetSubGraphs().Num() > 0)
->>>>>>> 6bbb88c8
 				{
 					CloseAllDocumentsTab(Node);
 				}
@@ -6954,7 +6775,6 @@
 void FBlueprintEditor::ReconnectExecPins(UK2Node* Node)
 {
 	if(!Node)
-<<<<<<< HEAD
 	{
 		return;
 	}
@@ -6965,18 +6785,6 @@
 	// Get pins for knot nodes or impure nodes only
 	if(UK2Node_Knot* KnotNode = Cast<UK2Node_Knot>(Node))
 	{
-=======
-	{
-		return;
-	}
-
-	UEdGraphPin* ExecPin = nullptr;
-	UEdGraphPin* ThenPin = nullptr;
-
-	// Get pins for knot nodes or impure nodes only
-	if(UK2Node_Knot* KnotNode = Cast<UK2Node_Knot>(Node))
-	{
->>>>>>> 6bbb88c8
 		ExecPin = KnotNode->GetInputPin();
 		ThenPin = KnotNode->GetOutputPin();
 	}
@@ -7709,27 +7517,6 @@
 	}
 }
 
-void FBlueprintEditor::SetDetailsCustomization(TSharedPtr<FDetailsViewObjectFilter> DetailsObjectFilter, TSharedPtr<IDetailRootObjectCustomization> DetailsRootCustomization)
-{
-	if (Inspector.IsValid())
-	{
-		if (TSharedPtr<IDetailsView> DetailsView = Inspector->GetPropertyView())
-		{
-			DetailsView->SetObjectFilter(DetailsObjectFilter);
-			DetailsView->SetRootObjectCustomizationInstance(DetailsRootCustomization);
-			DetailsView->ForceRefresh();
-		}
-	}
-}
-
-void FBlueprintEditor::SetSCSEditorUICustomization(TSharedPtr<ISCSEditorUICustomization> SCSEditorUICustomization)
-{
-	if (SCSEditor.IsValid())
-	{
-		SCSEditor->SetUICustomization(SCSEditorUICustomization);
-	}
-}
-
 void FBlueprintEditor::RegisterSCSEditorCustomization(const FName& InComponentName, TSharedPtr<ISCSEditorCustomization> InCustomization)
 {
 	SubobjectEditorCustomizations.Add(InComponentName, InCustomization);
@@ -8260,23 +8047,6 @@
 		];
 
 	MenuBuilder.AddWidget(OptionsHeading, FText::GetEmpty(), true);
-
-	TSharedPtr<FUICommandInfo> ToggleCmd = FBlueprintEditorCommands::Get().ToggleHideUnrelatedNodes;
-
-	// Add a menu version of toggle, when we can't show the full one
-	MenuBuilder.AddMenuEntry
-	(
-		ToggleCmd->GetLabel(),
-		ToggleCmd->GetDescription(),
-		FSlateIcon(),
-		FUIAction(
-			FExecuteAction::CreateSP(this, &FBlueprintEditor::ToggleHideUnrelatedNodes),
-			FCanExecuteAction(),
-			FIsActionChecked::CreateSP(this, &FBlueprintEditor::IsToggleHideUnrelatedNodesChecked),
-			FIsActionButtonVisible::CreateSP(this, &FBlueprintEditor::ShouldShowToggleHideUnrelatedNodes, false)),
-		NAME_None,
-		EUserInterfaceActionType::ToggleButton
-	);
 
 	MenuBuilder.AddMenuEntry(FUIAction(), LockNodeStateCheckBox);
 
