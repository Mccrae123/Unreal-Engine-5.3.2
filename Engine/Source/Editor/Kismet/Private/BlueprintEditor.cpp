--- conflicted
+++ resolved
@@ -5691,7 +5691,6 @@
 		{
 			LogResults.Error(*LOCTEXT("BlueprintFunctionLibarary_Error", "Cannot convert functions from blueprint or macro libraries.").ToString());
 			SpecificErrorMessage = LOCTEXT("BlueprintFunctionLibarary_Error_Title", "Cannot convert blueprint or macro library functions");
-<<<<<<< HEAD
 		}
 		// Ensure that this is no the construction script
 		else if (FuncEntryNode->FunctionReference.GetMemberName() == UEdGraphSchema_K2::FN_UserConstructionScript)
@@ -5705,21 +5704,6 @@
 			LogResults.Error(*LOCTEXT("ConvertAnimGraph_Error", "Cannot convert functions on the anim graph!").ToString());
 			SpecificErrorMessage = LOCTEXT("ConvertAnimGraph_Error_Title", "Cannot convert on the anim graph");
 		}
-=======
-		}
-		// Ensure that this is no the construction script
-		else if (FuncEntryNode->FunctionReference.GetMemberName() == UEdGraphSchema_K2::FN_UserConstructionScript)
-		{
-			LogResults.Error(*LOCTEXT("ConvertConstructionScript_Error", "Cannot convert the construction script!").ToString());
-			SpecificErrorMessage = LOCTEXT("ConvertConstructionScript_Error_Title", "Cannot convert construction script");
-		}
-		// Make sure we are not on the animation graph
-		else if (IsEditingAnimGraph())
-		{
-			LogResults.Error(*LOCTEXT("ConvertAnimGraph_Error", "Cannot convert functions on the anim graph!").ToString());
-			SpecificErrorMessage = LOCTEXT("ConvertAnimGraph_Error_Title", "Cannot convert on the anim graph");
-		}
->>>>>>> cc19b1d6
 		else
 		{
 			ConvertFunctionToEvent(FuncEntryNode);
