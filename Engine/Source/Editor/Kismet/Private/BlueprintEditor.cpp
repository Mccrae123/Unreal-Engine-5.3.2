// Copyright Epic Games, Inc. All Rights Reserved.

#include "BlueprintEditor.h"
#include "Widgets/Text/STextBlock.h"
#include "Components/PrimitiveComponent.h"
#include "Engine/Engine.h"
#include "Engine/BlueprintGeneratedClass.h"
#include "Engine/SimpleConstructionScript.h"
#include "Engine/UserDefinedEnum.h"
#include "Engine/UserDefinedStruct.h"
#include "Logging/TokenizedMessage.h"
#include "Misc/PackageName.h"
#include "AssetData.h"
#include "Editor/EditorEngine.h"
#include "Widgets/Layout/SBorder.h"
#include "HAL/FileManager.h"
#include "Misc/FeedbackContext.h"
#include "UObject/MetaData.h"
#include "EdGraph/EdGraph.h"
#include "Layout/WidgetPath.h"
#include "Framework/Application/MenuStack.h"
#include "Framework/Application/SlateApplication.h"
#include "Widgets/Layout/SSpacer.h"
#include "Widgets/Images/SImage.h"
#include "Widgets/Input/SButton.h"
#include "EditorStyleSet.h"
#include "Widgets/Input/SEditableTextBox.h"
#include "Widgets/Views/STableViewBase.h"
#include "Widgets/Views/STableRow.h"
#include "Widgets/Views/SListView.h"
#include "EdGraph/EdGraphSchema.h"
#include "EdGraphNode_Comment.h"
#include "Editor/UnrealEdEngine.h"
#include "Settings/EditorExperimentalSettings.h"
#include "GeneralProjectSettings.h"
#include "Kismet/GameplayStatics.h"
#include "Components/TimelineComponent.h"
#include "Engine/LevelStreamingDynamic.h"
#include "Dialogs/Dialogs.h"
#include "UnrealEdGlobals.h"
#include "Kismet2/KismetEditorUtilities.h"
#include "WorkflowOrientedApp/WorkflowUObjectDocuments.h"
#include "EdGraphSchema_K2.h"
#include "K2Node.h"
#include "EdGraphSchema_K2_Actions.h"
#include "K2Node_Event.h"
#include "K2Node_ActorBoundEvent.h"
#include "K2Node_CallFunction.h"
#include "K2Node_Variable.h"
#include "K2Node_CallFunctionOnMember.h"
#include "K2Node_CallParentFunction.h"
#include "K2Node_Tunnel.h"
#include "K2Node_Composite.h"
#include "K2Node_CustomEvent.h"
#include "K2Node_ExecutionSequence.h"
#include "K2Node_FunctionEntry.h"
#include "K2Node_FunctionResult.h"
#include "K2Node_Literal.h"
#include "K2Node_MacroInstance.h"
#include "K2Node_Select.h"
#include "K2Node_Switch.h"
#include "K2Node_SwitchInteger.h"
#include "K2Node_SwitchName.h"
#include "K2Node_Timeline.h"
#include "K2Node_VariableGet.h"
#include "K2Node_VariableSet.h"
#include "K2Node_SetFieldsInStruct.h"
#include "K2Node_Knot.h"
#include "Engine/LevelScriptBlueprint.h"
#include "Engine/Breakpoint.h"
#include "ScopedTransaction.h"
#include "Kismet2/KismetDebugUtilities.h"
#include "Kismet2/BlueprintEditorUtils.h"
#include "Editor/KismetCompiler/Public/KismetCompilerModule.h"
#include "EngineUtils.h"
#include "EdGraphToken.h"
#include "Kismet2/CompilerResultsLog.h"
#include "EdGraphUtilities.h"
#include "IMessageLogListing.h"
#include "Developer/MessageLog/Public/MessageLogModule.h"
#include "Logging/MessageLog.h"
#include "Misc/UObjectToken.h"
#include "BlueprintEditorCommands.h"
#include "GraphEditorActions.h"
#include "SNodePanel.h"
#include "Widgets/Docking/SDockTab.h"
#include "EditorClassUtils.h"
#include "IDocumentation.h"
#include "BlueprintNodeBinder.h"
#include "BlueprintFunctionNodeSpawner.h"
#include "SBlueprintEditorToolbar.h"
#include "FindInBlueprints.h"
#include "ImaginaryBlueprintData.h"
#include "SGraphTitleBar.h"
#include "Kismet2/Kismet2NameValidators.h"
#include "Kismet2/DebuggerCommands.h"
#include "Editor.h"
#include "IDetailsView.h"
#include "HAL/PlatformApplicationMisc.h"
#include "Stats/StatsHierarchical.h"

#include "BlueprintEditorTabs.h"

#include "ToolMenus.h"
#include "BlueprintEditorContext.h"

#include "Interfaces/IProjectManager.h"

// Core kismet tabs
#include "SGraphNode.h"
#include "SSCSEditor.h"
#include "SSCSEditorViewport.h"
#include "SKismetInspector.h"
#include "SBlueprintPalette.h"
#include "SBlueprintBookmarks.h"
#include "SBlueprintActionMenu.h"
#include "SMyBlueprint.h"
#include "SReplaceNodeReferences.h"
// End of core kismet tabs

// Debugging
#include "Debugging/SKismetDebuggingView.h"
#include "Debugging/KismetDebugCommands.h"
#include "WatchPointViewer.h"
// End of debugging

// Misc diagnostics
#include "ObjectTools.h"
// End of misc diagnostics

#include "AssetRegistryModule.h"
#include "BlueprintEditorTabFactories.h"
#include "SPinTypeSelector.h"
#include "Animation/AnimBlueprint.h"
#include "AnimStateConduitNode.h"
#include "AnimationGraphSchema.h"
#include "AnimationGraph.h"
#include "AnimationStateGraph.h"
#include "AnimationStateMachineSchema.h"
#include "AnimationTransitionGraph.h"
#include "BlueprintEditorModes.h"
#include "BlueprintEditorSettings.h"
#include "Settings/EditorProjectSettings.h"
#include "K2Node_SwitchString.h"
#include "AnimGraphNode_StateMachineBase.h"
#include "AnimationStateMachineGraph.h"

#include "EngineAnalytics.h"
#include "AnalyticsEventAttribute.h"
#include "Interfaces/IAnalyticsProvider.h"
#include "SourceCodeNavigation.h"
#include "IHotReload.h"

#include "AudioDevice.h"

// Blueprint merging
#include "Widgets/Input/SHyperlink.h"
#include "Framework/Commands/GenericCommands.h"
#include "Framework/Notifications/NotificationManager.h"
#include "Widgets/Notifications/SNotificationList.h"
#include "NativeCodeGenerationTool.h"

// Focusing related nodes feature
#include "Framework/MultiBox/MultiBoxBuilder.h"
#include "Widgets/Input/SNumericEntryBox.h"
#include "Subsystems/AssetEditorSubsystem.h"

DEFINE_LOG_CATEGORY_STATIC(LogBlueprintEditor, Log, All);

#define LOCTEXT_NAMESPACE "BlueprintEditor"

static int32 EnableAutomaticLibraryAssetLoading = 1;
static FAutoConsoleVariableRef CVarEnableAutomaticLibraryAssetLoading(
	TEXT("bp.EnableAutomaticLibraryAssetLoading"),
	EnableAutomaticLibraryAssetLoading,
	TEXT("Should opening the BP editor load all macro and function library assets or not?\n0: Disable, 1: Enable (defaults to enabled)\nNodes defined in unloaded libraries will not show up in the context menu!"),
	ECVF_Default);

/////////////////////////////////////////////////////
// FSelectionDetailsSummoner

FSelectionDetailsSummoner::FSelectionDetailsSummoner(TSharedPtr<class FAssetEditorToolkit> InHostingApp)
	: FWorkflowTabFactory(FBlueprintEditorTabs::DetailsID, InHostingApp)
{
	TabLabel = LOCTEXT("DetailsView_TabTitle", "Details");
	TabIcon = FSlateIcon(FEditorStyle::GetStyleSetName(), "LevelEditor.Tabs.Details");

	bIsSingleton = true;

	ViewMenuDescription = LOCTEXT("DetailsView_MenuTitle", "Details");
	ViewMenuTooltip = LOCTEXT("DetailsView_ToolTip", "Shows the details view");
}

TSharedRef<SWidget> FSelectionDetailsSummoner::CreateTabBody(const FWorkflowTabSpawnInfo& Info) const
{
	TSharedPtr<FBlueprintEditor> BlueprintEditorPtr = StaticCastSharedPtr<FBlueprintEditor>(HostingApp.Pin());

	return BlueprintEditorPtr->GetInspector();
}

TSharedRef<SDockTab> FSelectionDetailsSummoner::SpawnTab(const FWorkflowTabSpawnInfo& Info) const
{
	TSharedRef<SDockTab> Tab = FWorkflowTabFactory::SpawnTab(Info);

	TSharedPtr<FBlueprintEditor> BlueprintEditorPtr = StaticCastSharedPtr<FBlueprintEditor>(HostingApp.Pin());
	BlueprintEditorPtr->GetInspector()->SetOwnerTab(Tab);

	BlueprintEditorPtr->GetInspector()->GetPropertyView()->SetHostTabManager(Info.TabManager);

	return Tab;
}

/////////////////////////////////////////////////////
// SChildGraphPicker

class SChildGraphPicker : public SCompoundWidget
{
public:
	SLATE_BEGIN_ARGS(SChildGraphPicker) {}
	SLATE_END_ARGS()
public:
	void Construct(const FArguments& InArgs, UEdGraph* ParentGraph)
	{
		this->ChildSlot
		[
			SNew(SBorder)
			.BorderImage(FEditorStyle::GetBrush("Menu.Background"))
			.Padding(5)
			.ToolTipText(LOCTEXT("ChildGraphPickerTooltip", "Pick the graph to enter"))
			[
				SNew(SVerticalBox)
				+SVerticalBox::Slot()
				.AutoHeight()
				[
					SNew(STextBlock)
					.Text(LOCTEXT("ChildGraphPickerDesc", "Navigate to graph"))
					.Font( FEditorStyle::GetFontStyle(TEXT("Kismet.GraphPicker.Title.Font")) )
				]
				+SVerticalBox::Slot()
				.AutoHeight()
				[
					SNew(SListView<UEdGraph*>)
					.ItemHeight(20)
					.ListItemsSource(&(ParentGraph->SubGraphs))
					.OnGenerateRow( this, &SChildGraphPicker::GenerateMenuItemRow )
				]
			]
		];	
	}
private:
	/** Generate a row for the InItem in the combo box's list (passed in as OwnerTable). Do this by calling the user-specified OnGenerateWidget */
	TSharedRef<ITableRow> GenerateMenuItemRow(UEdGraph* InItem, const TSharedRef<STableViewBase>& OwnerTable)
	{
		check(InItem != NULL);

		const FText DisplayName = FLocalKismetCallbacks::GetGraphDisplayName(InItem);

		return SNew( STableRow<UEdGraph*>, OwnerTable )
			[
				SNew(SHyperlink)
					.Text(DisplayName)
					.Style(FEditorStyle::Get(), "HoverOnlyHyperlink")
					.OnNavigate(this, &SChildGraphPicker::NavigateToGraph, InItem)
			]
		;
	}

	void NavigateToGraph(UEdGraph* ChildGraph)
	{
		FKismetEditorUtilities::BringKismetToFocusAttentionOnObject(ChildGraph);

		FSlateApplication::Get().DismissAllMenus();
	}
};

/////////////////////////////////////////////////////
// FBlueprintEditor

namespace BlueprintEditorImpl
{
	static const float InstructionFadeDuration = 0.5f;

	/**
	 * Utility function that will check to see if the specified graph has any 
	 * nodes other than those that come default, pre-placed, in the graph.
	 *
	 * @param  InGraph  The graph to check.
	 * @return True if the graph has any nodes added by the user, otherwise false.
	 */
	static bool GraphHasUserPlacedNodes(UEdGraph const* InGraph);

	/**
	 * Utility function that will check to see if the specified graph has any
	 * nodes that were default, pre-placed, in the graph.
	 *
	 * @param  InGraph  The graph to check.
	 * @return True if the graph has any pre-placed nodes, otherwise false.
	 */
	static bool GraphHasDefaultNode(UEdGraph const* InGraph);

	/**
	 * Utility function that will set the global save-on-compile setting to the
	 * specified value.
	 * 
	 * @param  NewSetting	The new save-on-compile setting that you want applied.
	 */
	static void SetSaveOnCompileSetting(ESaveOnCompile NewSetting);

	/**
	 * Utility function used to determine what save-on-compile setting should be 
	 * presented to the user.
	 * 
	 * @param  Editor	The editor currently querying for the setting value.
	 * @param  Option	The setting to check for.
	 * @return False if the option isn't set, or if the save-on-compile is disabled for the blueprint being edited (otherwise true). 
	 */
	static bool IsSaveOnCompileOptionSet(TWeakPtr<FBlueprintEditor> Editor, ESaveOnCompile Option);

	/**  Flips the value of the editor's "JumpToNodeErrors" setting. */
	static void ToggleJumpToErrorNodeSetting();

	/**
	 * Utility function that will check to see if the "Jump to Error Nodes" 
	 * setting is enabled.
	 * 
	 * @return True if UBlueprintEditorSettings::bJumpToNodeErrors is set, otherwise false.
	 */
	static bool IsJumpToErrorNodeOptionSet();

	/**
	 * Searches through a blueprint, looking for the most severe error'ing node.
	 * 
	 * @param  Blueprint	The blueprint to search through.
	 * @param  Severity		Defines the severity of the error/warning to search for.
	 * @return The first node found with the specified error.
	 */
	static UEdGraphNode* FindNodeWithError(UBlueprint* Blueprint, EMessageSeverity::Type Severity = EMessageSeverity::Error);

	/**
	 * Searches through an error log, looking for the most severe error'ing node.
	 * 
	 * @param  ErrorLog		The error log you want to search through.
	 * @param  Severity		Defines the severity of the error/warning to search for.
	 * @return The first node found with the specified error.
	 */
	static UEdGraphNode* FindNodeWithError(FCompilerResultsLog const& ErrorLog, EMessageSeverity::Type Severity = EMessageSeverity::Error);
}

static bool BlueprintEditorImpl::GraphHasUserPlacedNodes(UEdGraph const* InGraph)
{
	bool bHasUserPlacedNodes = false;

	for (UEdGraphNode const* Node : InGraph->Nodes)
	{
		if (Node == nullptr)
		{
			continue;
		}

		if (!Node->GetOutermost()->GetMetaData()->HasValue(Node, FNodeMetadata::DefaultGraphNode))
		{
			bHasUserPlacedNodes = true;
			break;
		}
	}

	return bHasUserPlacedNodes;
}

static bool BlueprintEditorImpl::GraphHasDefaultNode(UEdGraph const* InGraph)
{
	bool bHasDefaultNodes = false;

	for (UEdGraphNode const* Node : InGraph->Nodes)
	{
		if (Node == nullptr)
		{
			continue;
		}

		if (Node->GetOutermost()->GetMetaData()->HasValue(Node, FNodeMetadata::DefaultGraphNode) && Node->IsNodeEnabled())
		{
			bHasDefaultNodes = true;
			break;
		}
	}

	return bHasDefaultNodes;
}

static void BlueprintEditorImpl::SetSaveOnCompileSetting(ESaveOnCompile NewSetting)
{
	UBlueprintEditorSettings* Settings = GetMutableDefault<UBlueprintEditorSettings>();
	Settings->SaveOnCompile = NewSetting;
	Settings->SaveConfig();
}

static bool BlueprintEditorImpl::IsSaveOnCompileOptionSet(TWeakPtr<FBlueprintEditor> Editor, ESaveOnCompile Option)
{
	const UBlueprintEditorSettings* Settings = GetDefault<UBlueprintEditorSettings>();

	ESaveOnCompile CurrentSetting = Settings->SaveOnCompile;
	if (!Editor.IsValid() || !Editor.Pin()->IsSaveOnCompileEnabled())
	{
		// if save-on-compile is disabled for the blueprint, then we want to 
		// show "Never" as being selected
		// 
		// @TODO: a tooltip explaining why would be nice too
		CurrentSetting = SoC_Never;
	}

	return (CurrentSetting == Option);
}

static void BlueprintEditorImpl::ToggleJumpToErrorNodeSetting()
{
	UBlueprintEditorSettings* Settings = GetMutableDefault<UBlueprintEditorSettings>();
	Settings->bJumpToNodeErrors = !Settings->bJumpToNodeErrors;
	Settings->SaveConfig();
}

static bool BlueprintEditorImpl::IsJumpToErrorNodeOptionSet()
{
	const UBlueprintEditorSettings* Settings = GetDefault<UBlueprintEditorSettings>();
	return Settings->bJumpToNodeErrors;
}

static UEdGraphNode* BlueprintEditorImpl::FindNodeWithError(UBlueprint* Blueprint, EMessageSeverity::Type Severity/* = EMessageSeverity::Error*/)
{
	TArray<UEdGraph*> Graphs;
	Blueprint->GetAllGraphs(Graphs);

	UEdGraphNode* ChoiceNode = nullptr;
	for (UEdGraph* Graph : Graphs)
	{
		for (UEdGraphNode* Node : Graph->Nodes)
		{
			if (Node && Node->bHasCompilerMessage && !Node->ErrorMsg.IsEmpty() && (Node->ErrorType <= Severity))
			{
				if ((ChoiceNode == nullptr) || (ChoiceNode->ErrorType > Node->ErrorType))
				{
					ChoiceNode = Node;
					if (ChoiceNode->ErrorType == 0)
					{
						break;
					}
				}
			}
		}
	}
	return ChoiceNode;
}

static UEdGraphNode* BlueprintEditorImpl::FindNodeWithError(FCompilerResultsLog const& ErrorLog, EMessageSeverity::Type Severity/* = EMessageSeverity::Error*/)
{
	UEdGraphNode* ChoiceNode = nullptr;
	for (TWeakObjectPtr<UEdGraphNode> NodePtr : ErrorLog.AnnotatedNodes)
	{
		UEdGraphNode* Node = NodePtr.Get();
		if ((Node != nullptr) && (Node->ErrorType <= Severity))
		{
			if ((ChoiceNode == nullptr) || (Node->ErrorType < ChoiceNode->ErrorType))
			{
				ChoiceNode = Node;
				if (ChoiceNode->ErrorType == 0)
				{
					break;
				}
			}
		}
	}

	return ChoiceNode;
}


FName FBlueprintEditor::SelectionState_MyBlueprint(TEXT("MyBlueprint"));
FName FBlueprintEditor::SelectionState_Components(TEXT("Components"));
FName FBlueprintEditor::SelectionState_Graph(TEXT("Graph"));
FName FBlueprintEditor::SelectionState_ClassSettings(TEXT("ClassSettings"));
FName FBlueprintEditor::SelectionState_ClassDefaults(TEXT("ClassDefaults"));


bool FBlueprintEditor::IsASubGraph( const UEdGraph* GraphPtr )
{
	if( GraphPtr && GraphPtr->GetOuter() )
	{
		//Check whether the outer is a composite node
		if( GraphPtr->GetOuter()->IsA( UK2Node_Composite::StaticClass() ) )
		{
			return true;
		}
	}
	return false;
}

/** Util for finding a glyph for a graph */
const FSlateBrush* FBlueprintEditor::GetGlyphForGraph(const UEdGraph* Graph, bool bInLargeIcon)
{
	const FSlateBrush* ReturnValue = FEditorStyle::GetBrush( bInLargeIcon ? TEXT("GraphEditor.Function_24x") : TEXT("GraphEditor.Function_16x") );

	check(Graph != NULL);
	const UEdGraphSchema* Schema = Graph->GetSchema();
	if (Schema != NULL)
	{
		const EGraphType GraphType = Schema->GetGraphType(Graph);
		switch (GraphType)
		{
		default:
		case GT_StateMachine:
			{
				ReturnValue = FEditorStyle::GetBrush( bInLargeIcon ? TEXT("GraphEditor.StateMachine_24x") : TEXT("GraphEditor.StateMachine_16x") );
			}
			break;
		case GT_Function:
			{
				if ( Graph->IsA(UAnimationTransitionGraph::StaticClass()) )
				{
					UObject* GraphOuter = Graph->GetOuter();
					if ( GraphOuter != NULL && GraphOuter->IsA(UAnimStateConduitNode::StaticClass()) )
					{
						ReturnValue = FEditorStyle::GetBrush( bInLargeIcon ? TEXT("GraphEditor.Conduit_24x") : TEXT("GraphEditor.Conduit_16x") );
					}
					else
					{
						ReturnValue = FEditorStyle::GetBrush( bInLargeIcon ? TEXT("GraphEditor.Rule_24x") : TEXT("GraphEditor.Rule_16x") );
					}
				}
				else
				{
					//Check for subgraph
					if( IsASubGraph( Graph ) )
					{
						ReturnValue = FEditorStyle::GetBrush( bInLargeIcon ? TEXT("GraphEditor.SubGraph_24x") : TEXT("GraphEditor.SubGraph_16x") );
					}
					else
					{
						ReturnValue = FEditorStyle::GetBrush( bInLargeIcon ? TEXT("GraphEditor.Function_24x") : TEXT("GraphEditor.Function_16x") );
					}
				}
			}
			break;
		case GT_Macro:
			{
				ReturnValue = FEditorStyle::GetBrush( bInLargeIcon ? TEXT("GraphEditor.Macro_24x") : TEXT("GraphEditor.Macro_16x") );
			}
			break;
		case GT_Ubergraph:
			{
				ReturnValue = FEditorStyle::GetBrush( bInLargeIcon ? TEXT("GraphEditor.EventGraph_24x") : TEXT("GraphEditor.EventGraph_16x") );
			}
			break;
		case GT_Animation:
			{
				if ( Graph->IsA(UAnimationStateGraph::StaticClass()) )
				{
					ReturnValue = FEditorStyle::GetBrush( bInLargeIcon ? TEXT("GraphEditor.State_24x") : TEXT("GraphEditor.State_16x") );
				}
				else
				{
					// If it has overriden an interface, show it as a function
					if ( Graph->InterfaceGuid.IsValid() )
					{ 
						ReturnValue = FEditorStyle::GetBrush(bInLargeIcon ? TEXT("GraphEditor.Function_24x") : TEXT("GraphEditor.Function_16x"));
					}
					else
					{
						ReturnValue = FEditorStyle::GetBrush(bInLargeIcon ? TEXT("GraphEditor.Animation_24x") : TEXT("GraphEditor.Animation_16x"));	
					}
				}
			}
		}
	}

	return ReturnValue;
}

FSlateBrush const* FBlueprintEditor::GetVarIconAndColor(const UStruct* VarScope, FName VarName, FSlateColor& IconColorOut, FSlateBrush const*& SecondaryBrushOut, FSlateColor& SecondaryColorOut)
{
	if (VarScope != NULL)
	{
		FProperty* Property = FindFProperty<FProperty>(VarScope, VarName);
<<<<<<< HEAD
		if (Property != NULL)
		{
			const UEdGraphSchema_K2* K2Schema = GetDefault<UEdGraphSchema_K2>();
=======
		return GetVarIconAndColorFromProperty(Property, IconColorOut, SecondaryBrushOut, SecondaryColorOut);
	}
	return FEditorStyle::GetBrush(TEXT("Kismet.AllClasses.VariableIcon"));
}
>>>>>>> 00d61fac

FSlateBrush const* FBlueprintEditor::GetVarIconAndColorFromProperty(const FProperty* Property, FSlateColor& IconColorOut, FSlateBrush const*& SecondaryBrushOut, FSlateColor& SecondaryColorOut)
{
	if (Property != NULL)
	{
		const UEdGraphSchema_K2* K2Schema = GetDefault<UEdGraphSchema_K2>();

		FEdGraphPinType PinType;
		if (K2Schema->ConvertPropertyToPinType(Property, PinType)) // use schema to get the color
		{
			IconColorOut = K2Schema->GetPinTypeColor(PinType);
			SecondaryBrushOut = FBlueprintEditorUtils::GetSecondaryIconFromPin(PinType);
			SecondaryColorOut = K2Schema->GetSecondaryPinTypeColor(PinType);
			return FBlueprintEditorUtils::GetIconFromPin(PinType);
		}
	}
	return FEditorStyle::GetBrush(TEXT("Kismet.AllClasses.VariableIcon"));
}

bool FBlueprintEditor::IsInAScriptingMode() const
{
	return IsModeCurrent(FBlueprintEditorApplicationModes::StandardBlueprintEditorMode) || IsModeCurrent(FBlueprintEditorApplicationModes::BlueprintMacroMode);
}

bool FBlueprintEditor::OnRequestClose()
{
	// Also close the Find Results tab if we're not in full edit mode and the option to host Global Find Results is enabled.
	TSharedPtr<SDockTab> FindResultsTab = TabManager->FindExistingLiveTab(FBlueprintEditorTabs::FindResultsID);
	if (FindResultsTab.IsValid() && !IsInAScriptingMode() && GetDefault<UBlueprintEditorSettings>()->bHostFindInBlueprintsInGlobalTab)
	{
		FindResultsTab->RequestCloseTab();
	}

	bEditorMarkedAsClosed = true;
	return FWorkflowCentricApplication::OnRequestClose();
}

bool FBlueprintEditor::InEditingMode() const
{
	UBlueprint* Blueprint = GetBlueprintObj();
	return !FSlateApplication::Get().InKismetDebuggingMode() && (!InDebuggingMode() || (Blueprint && Blueprint->CanRecompileWhilePlayingInEditor()));
}

bool FBlueprintEditor::IsCompilingEnabled() const
{
	UBlueprint* Blueprint = GetBlueprintObj();
	return Blueprint && Blueprint->BlueprintType != BPTYPE_MacroLibrary && InEditingMode();
}

bool FBlueprintEditor::InDebuggingMode() const
{
	return GEditor->PlayWorld != NULL;
}

EVisibility FBlueprintEditor::IsDebuggerVisible() const
{
	return InDebuggingMode() ? EVisibility::Visible : EVisibility::Collapsed;
}

int32 FBlueprintEditor::GetNumberOfSelectedNodes() const
{
	return GetSelectedNodes().Num();
}

FGraphPanelSelectionSet FBlueprintEditor::GetSelectedNodes() const
{
	FGraphPanelSelectionSet CurrentSelection;
	TSharedPtr<SGraphEditor> FocusedGraphEd = FocusedGraphEdPtr.Pin();
	if (FocusedGraphEd.IsValid())
	{
		CurrentSelection = FocusedGraphEd->GetSelectedNodes();
	}
	return CurrentSelection;
}

UEdGraphNode* FBlueprintEditor::GetSingleSelectedNode() const
{
	const FGraphPanelSelectionSet SelectedNodes = GetSelectedNodes();
	return (SelectedNodes.Num() == 1) ? Cast<UEdGraphNode>(*SelectedNodes.CreateConstIterator()) : nullptr;
}

void FBlueprintEditor::AnalyticsTrackNodeEvent( UBlueprint* Blueprint, UEdGraphNode *GraphNode, bool bNodeDelete ) const
{
	if( Blueprint && GraphNode && FEngineAnalytics::IsAvailable() )
	{
		// we'd like to see if this was happening in normal blueprint editor or persona 
		const FString EditorName = Cast<UAnimBlueprint>(Blueprint) != NULL ? TEXT("Persona") : TEXT("BlueprintEditor");

		// Build Node Details
		const UGeneralProjectSettings& ProjectSettings = *GetDefault<UGeneralProjectSettings>();
		FString ProjectID = ProjectSettings.ProjectID.ToString();
		TArray< FAnalyticsEventAttribute > NodeAttributes;
		NodeAttributes.Add( FAnalyticsEventAttribute( TEXT( "ProjectId" ), ProjectID ) );
		NodeAttributes.Add( FAnalyticsEventAttribute( TEXT( "BlueprintId" ), Blueprint->GetBlueprintGuid().ToString() ) );
		TArray< TKeyValuePair<FString, FString> > Attributes;

		if( UK2Node* K2Node = Cast<UK2Node>( GraphNode ))
		{
			K2Node->GetNodeAttributes( Attributes );
		}
		else if( UEdGraphNode_Comment* CommentNode = Cast<UEdGraphNode_Comment>( GraphNode ))
		{
			Attributes.Add( TKeyValuePair<FString, FString>( TEXT( "Type" ), TEXT( "Comment" ) ));
			Attributes.Add( TKeyValuePair<FString, FString>( TEXT( "Class" ), CommentNode->GetClass()->GetName() ));
			Attributes.Add( TKeyValuePair<FString, FString>( TEXT( "Name" ), CommentNode->GetName() ));
		}
		if( Attributes.Num() > 0 )
		{
			// Build Node Attributes
			for (const TKeyValuePair<FString, FString>& Attribute : Attributes)
			{
				NodeAttributes.Add( FAnalyticsEventAttribute( Attribute.Key, Attribute.Value ));
			}
			// Send Analytics event 
			FString EventType = bNodeDelete ?	FString::Printf(TEXT( "Editor.Usage.%s.NodeDeleted" ), *EditorName) :
												FString::Printf(TEXT( "Editor.Usage.%s.NodeCreated" ), *EditorName);
			FEngineAnalytics::GetProvider().RecordEvent( EventType, NodeAttributes );
		}
	}
}

void FBlueprintEditor::AnalyticsTrackCompileEvent( UBlueprint* Blueprint, int32 NumErrors, int32 NumWarnings ) const
{
	if(Blueprint && FEngineAnalytics::IsAvailable())
	{
		// we'd like to see if this was happening in normal blueprint editor or persona 
		const FString EditorName = Cast<UAnimBlueprint>(Blueprint) != NULL ? TEXT("Persona") : TEXT("BlueprintEditor");

		// Build Node Details
		const UGeneralProjectSettings& ProjectSettings = *GetDefault<UGeneralProjectSettings>();
		FString ProjectID = ProjectSettings.ProjectID.ToString();

		const bool bSuccess = NumErrors == 0;
		TArray< FAnalyticsEventAttribute > Attributes;
		Attributes.Add(FAnalyticsEventAttribute(TEXT("ProjectId"), ProjectID));
		Attributes.Add(FAnalyticsEventAttribute(TEXT("BlueprintId"), Blueprint->GetBlueprintGuid().ToString()));
		Attributes.Add(FAnalyticsEventAttribute(TEXT("Success"), bSuccess? TEXT("True") : TEXT("False") ));
		Attributes.Add(FAnalyticsEventAttribute(TEXT("NumErrors"), FString::FromInt(NumErrors)));
		Attributes.Add(FAnalyticsEventAttribute(TEXT("NumWarnings"), FString::FromInt(NumWarnings)));

		// Send Analytics event 
		FEngineAnalytics::GetProvider().RecordEvent(FString::Printf(TEXT("Editor.Usage.%s.Compile"), *EditorName), Attributes);
	}
}

void FBlueprintEditor::RefreshEditors(ERefreshBlueprintEditorReason::Type Reason)
{
	bool bForceFocusOnSelectedNodes = false;

	if (CurrentUISelection == SelectionState_MyBlueprint)
	{
		// Handled below, here to avoid tripping the ensure
	}
	else if (CurrentUISelection == SelectionState_Components)
	{
		if (SCSEditor.IsValid())
		{
			SCSEditor->RefreshSelectionDetails();
		}
	}
	else if (CurrentUISelection == SelectionState_Graph)
	{
		bForceFocusOnSelectedNodes = true;
	}
	else if (CurrentUISelection == SelectionState_ClassSettings)
	{
		// No need for a refresh, the Blueprint object didn't change
	}
	else if (CurrentUISelection == SelectionState_ClassDefaults)
	{
		StartEditingDefaults(/*bAutoFocus=*/ false, true);
	}

	// Remove any tabs are that are pending kill or otherwise invalid UObject pointers.
	DocumentManager->CleanInvalidTabs();

	//@TODO: Should determine when we need to do the invalid/refresh business and if the graph node selection change
	// under non-compiles is necessary (except when the selection mode is appropriate, as already detected above)
	if (Reason != ERefreshBlueprintEditorReason::BlueprintCompiled)
	{
		DocumentManager->RefreshAllTabs();

		bForceFocusOnSelectedNodes = true;
	}

	if (bForceFocusOnSelectedNodes)
	{
		FocusInspectorOnGraphSelection(GetSelectedNodes(), /*bForceRefresh=*/ true);
	}

	if (ReplaceReferencesWidget.IsValid())
	{
		ReplaceReferencesWidget->Refresh();
	}

	if (MyBlueprintWidget.IsValid())
	{
		MyBlueprintWidget->Refresh();
	}

	if (SCSEditor.IsValid())
	{
		SCSEditor->UpdateTree();
		
		// Note: Don't pass 'true' here because we don't want the preview actor to be reconstructed until after Blueprint modification is complete.
		UpdateSCSPreview();
	}

	if (BookmarksWidget.IsValid())
	{
		BookmarksWidget->RefreshBookmarksTree();
	}

	// Note: There is an optimization inside of ShowDetailsForSingleObject() that skips the refresh if the object being selected is the same as the previous object.
	// The SKismetInspector class is shared between both Defaults mode and Components mode, but in Defaults mode the object selected is always going to be the CDO. Given
	// that the selection does not really change, we force it to refresh and skip the optimization. Otherwise, some things may not work correctly in Defaults mode. For
	// example, transform details are customized and the rotation value is cached at customization time; if we don't force refresh here, then after an undo of a previous
	// rotation edit, transform details won't be re-customized and thus the cached rotation value will be stale, resulting in an invalid rotation value on the next edit.
	//@TODO: Probably not always necessary
	RefreshStandAloneDefaultsEditor();

	// Update associated controls like the function editor
	BroadcastRefresh();
}

void FBlueprintEditor::RefreshMyBlueprint()
{
	if (MyBlueprintWidget.IsValid())
	{
		MyBlueprintWidget->Refresh();
	}
}

void FBlueprintEditor::RefreshInspector()
{
	if (Inspector.IsValid())
	{
		Inspector->GetPropertyView()->ForceRefresh();
	}
}

void FBlueprintEditor::SetUISelectionState(FName SelectionOwner)
{
	if ( SelectionOwner != CurrentUISelection )
	{
		ClearSelectionStateFor(CurrentUISelection);

		CurrentUISelection = SelectionOwner;
	}
}

void FBlueprintEditor::AddToSelection(UEdGraphNode* InNode)
{
	FocusedGraphEdPtr.Pin()->SetNodeSelection(InNode, true);
}

void FBlueprintEditor::ClearSelectionStateFor(FName SelectionOwner)
{
	if ( SelectionOwner == SelectionState_Graph )
	{
		TArray< TSharedPtr<SDockTab> > GraphEditorTabs;
		DocumentManager->FindAllTabsForFactory(GraphEditorTabFactoryPtr, /*out*/ GraphEditorTabs);

		for (TSharedPtr<SDockTab>& GraphEditorTab : GraphEditorTabs)
		{
			TSharedRef<SGraphEditor> Editor = StaticCastSharedRef<SGraphEditor>((GraphEditorTab)->GetContent());

			Editor->ClearSelectionSet();
		}
	}
	else if ( SelectionOwner == SelectionState_Components )
	{
		if ( SCSEditor.IsValid() )
		{
			SCSEditor->ClearSelection();
		}
	}
	else if ( SelectionOwner == SelectionState_MyBlueprint )
	{
		if ( MyBlueprintWidget.IsValid() )
		{
			MyBlueprintWidget->ClearGraphActionMenuSelection();
		}
	}
}

void FBlueprintEditor::SummonSearchUI(bool bSetFindWithinBlueprint, FString NewSearchTerms, bool bSelectFirstResult)
{
	TSharedPtr<SFindInBlueprints> FindResultsToUse;

	if (bSetFindWithinBlueprint
		|| !GetDefault<UBlueprintEditorSettings>()->bHostFindInBlueprintsInGlobalTab)
	{
		FindResultsToUse = FindResults;
		TabManager->TryInvokeTab(FBlueprintEditorTabs::FindResultsID);
	}
	else
	{
		FindResultsToUse = FFindInBlueprintSearchManager::Get().GetGlobalFindResults();
	}

	if (FindResultsToUse.IsValid())
	{
		FindResultsToUse->FocusForUse(bSetFindWithinBlueprint, NewSearchTerms, bSelectFirstResult);
	}
}

void FBlueprintEditor::SummonFindAndReplaceUI()
{
	TabManager->TryInvokeTab(FBlueprintEditorTabs::ReplaceNodeReferencesID);
}

void FBlueprintEditor::EnableSCSPreview(bool bEnable)
{
	if(SCSViewport.IsValid())
	{
		SCSViewport->EnablePreview(bEnable);
	}
}

void FBlueprintEditor::UpdateSCSPreview(bool bUpdateNow)
{
	// refresh widget
	if(SCSViewport.IsValid())
	{
		TSharedPtr<SDockTab> OwnerTab = Inspector->GetOwnerTab();
		if ( OwnerTab.IsValid() )
		{
			bUpdateNow &= OwnerTab->IsForeground();
		}

		// Only request a refresh immediately if the viewport tab is in the foreground.
		SCSViewport->RequestRefresh(false, bUpdateNow);
	}
}

AActor* FBlueprintEditor::GetSCSEditorActorContext() const
{
	// Return the current CDO that was last generated for the class
	UBlueprint* Blueprint = GetBlueprintObj();
	if(Blueprint != nullptr && Blueprint->GeneratedClass != nullptr)
	{
		return Blueprint->GeneratedClass->GetDefaultObject<AActor>();
	}
	
	return nullptr;
}

void FBlueprintEditor::OnSelectionUpdated(const TArray<FSCSEditorTreeNodePtrType>& SelectedNodes)
{
	if (SCSViewport.IsValid())
	{
		SCSViewport->OnComponentSelectionChanged();
	}

	UBlueprint* Blueprint = GetBlueprintObj();
	check(Blueprint != nullptr && Blueprint->SimpleConstructionScript != nullptr);

	// Update the selection visualization
	AActor* EditorActorInstance = Blueprint->SimpleConstructionScript->GetComponentEditorActorInstance();
	if (EditorActorInstance != nullptr)
	{
		for (UActorComponent* Component : EditorActorInstance->GetComponents())
		{
			if (UPrimitiveComponent* PrimitiveComponent = Cast<UPrimitiveComponent>(Component))
			{
				PrimitiveComponent->PushSelectionToProxy();
			}
		}
	}

	if (Inspector.IsValid())
	{
		// Clear the my blueprints selection
		if ( SelectedNodes.Num() > 0 )
		{
			SetUISelectionState(FBlueprintEditor::SelectionState_Components);
		}

		// Convert the selection set to an array of UObject* pointers
		FText InspectorTitle = FText::GetEmpty();
		TArray<UObject*> InspectorObjects;
		bool bShowComponents = true;
		InspectorObjects.Empty(SelectedNodes.Num());
		for (FSCSEditorTreeNodePtrType NodePtr : SelectedNodes)
		{
			if (NodePtr.IsValid())
			{
				if (NodePtr->IsActorNode())
				{
					AActor* DefaultActor = NodePtr->GetEditableObjectForBlueprint<AActor>(GetBlueprintObj());
					InspectorObjects.Add(DefaultActor);
					
					FString Title; 
					DefaultActor->GetName(Title);
					InspectorTitle = FText::FromString(Title);
					bShowComponents = false;

					TryInvokingDetailsTab();
				}
				else
				{
					UActorComponent* EditableComponent = NodePtr->GetOrCreateEditableComponentTemplate(GetBlueprintObj());
					if (EditableComponent)
					{
						InspectorTitle = FText::FromString(NodePtr->GetDisplayString());
						InspectorObjects.Add(EditableComponent);
					}

					if ( SCSViewport.IsValid() )
					{
						TSharedPtr<SDockTab> OwnerTab = SCSViewport->GetOwnerTab();
						if ( OwnerTab.IsValid() )
						{
							OwnerTab->FlashTab();
						}
					}
				}
			}
		}

		// Update the details panel
		SKismetInspector::FShowDetailsOptions Options(InspectorTitle, true);
		Options.bShowComponents = bShowComponents;
		Inspector->ShowDetailsForObjects(InspectorObjects, Options);
	}
}

void FBlueprintEditor::OnComponentDoubleClicked(TSharedPtr<class FSCSEditorTreeNode> Node)
{
	TSharedPtr<SDockTab> OwnerTab = Inspector->GetOwnerTab();
	if ( OwnerTab.IsValid() )
	{
		GetTabManager()->TryInvokeTab(FBlueprintEditorTabs::SCSViewportID);
	}
}

/** Create new tab for the supplied graph - don't call this directly.*/
TSharedRef<SGraphEditor> FBlueprintEditor::CreateGraphEditorWidget(TSharedRef<FTabInfo> InTabInfo, UEdGraph* InGraph)
{
	check((InGraph != NULL) && IsEditingSingleBlueprint());

	// No need to regenerate the commands.
	if(!GraphEditorCommands.IsValid())
	{
		GraphEditorCommands = MakeShareable( new FUICommandList );
		{
			GraphEditorCommands->MapAction(FGraphEditorCommands::Get().PromoteToVariable,
				FExecuteAction::CreateSP( this, &FBlueprintEditor::OnPromoteToVariable, true ),
				FCanExecuteAction::CreateSP( this, &FBlueprintEditor::CanPromoteToVariable, true )
				);

			GraphEditorCommands->MapAction(FGraphEditorCommands::Get().PromoteToLocalVariable,
				FExecuteAction::CreateSP( this, &FBlueprintEditor::OnPromoteToVariable, false ),
				FCanExecuteAction::CreateSP( this, &FBlueprintEditor::CanPromoteToVariable, false )
				);

			GraphEditorCommands->MapAction(FGraphEditorCommands::Get().SplitStructPin,
				FExecuteAction::CreateSP( this, &FBlueprintEditor::OnSplitStructPin ),
				FCanExecuteAction::CreateSP( this, &FBlueprintEditor::CanSplitStructPin )
				);

			GraphEditorCommands->MapAction(FGraphEditorCommands::Get().RecombineStructPin,
				FExecuteAction::CreateSP( this, &FBlueprintEditor::OnRecombineStructPin ),
				FCanExecuteAction::CreateSP( this, &FBlueprintEditor::CanRecombineStructPin )
				);

			GraphEditorCommands->MapAction( FGraphEditorCommands::Get().AddExecutionPin,
				FExecuteAction::CreateSP( this, &FBlueprintEditor::OnAddExecutionPin ),
				FCanExecuteAction::CreateSP( this, &FBlueprintEditor::CanAddExecutionPin )
				);

			GraphEditorCommands->MapAction( FGraphEditorCommands::Get().InsertExecutionPinBefore,
				FExecuteAction::CreateSP( this, &FBlueprintEditor::OnInsertExecutionPinBefore ),
				FCanExecuteAction::CreateSP( this, &FBlueprintEditor::CanInsertExecutionPin )
				);

			GraphEditorCommands->MapAction(FGraphEditorCommands::Get().InsertExecutionPinAfter,
				FExecuteAction::CreateSP(this, &FBlueprintEditor::OnInsertExecutionPinAfter),
				FCanExecuteAction::CreateSP(this, &FBlueprintEditor::CanInsertExecutionPin)
			);

			GraphEditorCommands->MapAction( FGraphEditorCommands::Get().RemoveExecutionPin,
				FExecuteAction::CreateSP( this, &FBlueprintEditor::OnRemoveExecutionPin ),
				FCanExecuteAction::CreateSP( this, &FBlueprintEditor::CanRemoveExecutionPin )
				);

			GraphEditorCommands->MapAction(FGraphEditorCommands::Get().RemoveThisStructVarPin,
				FExecuteAction::CreateSP(this, &FBlueprintEditor::OnRemoveThisStructVarPin),
				FCanExecuteAction::CreateSP(this, &FBlueprintEditor::CanRemoveThisStructVarPin)
				);

			GraphEditorCommands->MapAction(FGraphEditorCommands::Get().RemoveOtherStructVarPins,
				FExecuteAction::CreateSP(this, &FBlueprintEditor::OnRemoveOtherStructVarPins),
				FCanExecuteAction::CreateSP(this, &FBlueprintEditor::CanRemoveOtherStructVarPins)
				);

			GraphEditorCommands->MapAction(FGraphEditorCommands::Get().RestoreAllStructVarPins,
				FExecuteAction::CreateSP(this, &FBlueprintEditor::OnRestoreAllStructVarPins),
				FCanExecuteAction::CreateSP(this, &FBlueprintEditor::CanRestoreAllStructVarPins)
				);

			GraphEditorCommands->MapAction(FGraphEditorCommands::Get().ResetPinToDefaultValue,
				FExecuteAction::CreateSP(this, &FBlueprintEditor::OnResetPinToDefaultValue),
				FCanExecuteAction::CreateSP(this, &FBlueprintEditor::CanResetPinToDefaultValue)
			);

			GraphEditorCommands->MapAction( FGraphEditorCommands::Get().AddOptionPin,
				FExecuteAction::CreateSP( this, &FBlueprintEditor::OnAddOptionPin ),
				FCanExecuteAction::CreateSP( this, &FBlueprintEditor::CanAddOptionPin )
				);

			GraphEditorCommands->MapAction( FGraphEditorCommands::Get().RemoveOptionPin,
				FExecuteAction::CreateSP( this, &FBlueprintEditor::OnRemoveOptionPin ),
				FCanExecuteAction::CreateSP( this, &FBlueprintEditor::CanRemoveOptionPin )
				);

			GraphEditorCommands->MapAction( FGraphEditorCommands::Get().ChangePinType,
				FExecuteAction::CreateSP( this, &FBlueprintEditor::OnChangePinType ),
				FCanExecuteAction::CreateSP( this, &FBlueprintEditor::CanChangePinType )
				);

			GraphEditorCommands->MapAction( FGraphEditorCommands::Get().AddParentNode,
				FExecuteAction::CreateSP( this, &FBlueprintEditor::OnAddParentNode ),
				FCanExecuteAction::CreateSP( this, &FBlueprintEditor::CanAddParentNode )
				);

			// Debug actions
			GraphEditorCommands->MapAction( FGraphEditorCommands::Get().AddBreakpoint,
				FExecuteAction::CreateSP( this, &FBlueprintEditor::OnAddBreakpoint ),
				FCanExecuteAction::CreateSP( this, &FBlueprintEditor::CanAddBreakpoint ),
				FIsActionChecked(),
				FIsActionButtonVisible::CreateSP( this, &FBlueprintEditor::CanAddBreakpoint )
				);

			GraphEditorCommands->MapAction( FGraphEditorCommands::Get().RemoveBreakpoint,
				FExecuteAction::CreateSP( this, &FBlueprintEditor::OnRemoveBreakpoint ),
				FCanExecuteAction::CreateSP( this, &FBlueprintEditor::CanRemoveBreakpoint ),
				FIsActionChecked(),
				FIsActionButtonVisible::CreateSP( this, &FBlueprintEditor::CanRemoveBreakpoint )
				);

			GraphEditorCommands->MapAction( FGraphEditorCommands::Get().EnableBreakpoint,
				FExecuteAction::CreateSP( this, &FBlueprintEditor::OnEnableBreakpoint ),
				FCanExecuteAction::CreateSP( this, &FBlueprintEditor::CanEnableBreakpoint ),
				FIsActionChecked(),
				FIsActionButtonVisible::CreateSP( this, &FBlueprintEditor::CanEnableBreakpoint )
				);

			GraphEditorCommands->MapAction( FGraphEditorCommands::Get().DisableBreakpoint,
				FExecuteAction::CreateSP( this, &FBlueprintEditor::OnDisableBreakpoint ),
				FCanExecuteAction::CreateSP( this, &FBlueprintEditor::CanDisableBreakpoint ),
				FIsActionChecked(),
				FIsActionButtonVisible::CreateSP( this, &FBlueprintEditor::CanDisableBreakpoint )
				);

			GraphEditorCommands->MapAction( FGraphEditorCommands::Get().ToggleBreakpoint,
				FExecuteAction::CreateSP( this, &FBlueprintEditor::OnToggleBreakpoint ),
				FCanExecuteAction::CreateSP( this, &FBlueprintEditor::CanToggleBreakpoint ),
				FIsActionChecked(),
				FIsActionButtonVisible::CreateSP( this, &FBlueprintEditor::CanToggleBreakpoint )
				);

			// Encapsulation commands
			GraphEditorCommands->MapAction( FGraphEditorCommands::Get().CollapseNodes,
				FExecuteAction::CreateSP( this, &FBlueprintEditor::OnCollapseNodes ),
				FCanExecuteAction::CreateSP( this, &FBlueprintEditor::CanCollapseNodes )
				);

			GraphEditorCommands->MapAction( FGraphEditorCommands::Get().CollapseSelectionToFunction,
				FExecuteAction::CreateSP( this, &FBlueprintEditor::OnCollapseSelectionToFunction ),
				FCanExecuteAction::CreateSP( this, &FBlueprintEditor::CanCollapseSelectionToFunction ),
				FIsActionChecked(),
				FIsActionButtonVisible::CreateSP( this, &FBlueprintEditor::NewDocument_IsVisibleForType, CGT_NewFunctionGraph )
				);

			GraphEditorCommands->MapAction( FGraphEditorCommands::Get().CollapseSelectionToMacro,
				FExecuteAction::CreateSP( this, &FBlueprintEditor::OnCollapseSelectionToMacro ),
				FCanExecuteAction::CreateSP( this, &FBlueprintEditor::CanCollapseSelectionToMacro ),
				FIsActionChecked(),
				FIsActionButtonVisible::CreateSP( this, &FBlueprintEditor::NewDocument_IsVisibleForType, CGT_NewMacroGraph )
				);

			GraphEditorCommands->MapAction(FGraphEditorCommands::Get().ConvertFunctionToEvent,
				FExecuteAction::CreateSP(this, &FBlueprintEditor::OnConvertFunctionToEvent),
				FCanExecuteAction::CreateSP(this, &FBlueprintEditor::CanConvertFunctionToEvent),
				FIsActionChecked()
			);

			GraphEditorCommands->MapAction(FGraphEditorCommands::Get().ConvertEventToFunction,
				FExecuteAction::CreateSP(this, &FBlueprintEditor::OnConvertEventToFunction),
				FCanExecuteAction::CreateSP(this, &FBlueprintEditor::CanConvertEventToFunction),
				FIsActionChecked()
			);

			GraphEditorCommands->MapAction( FGraphEditorCommands::Get().PromoteSelectionToFunction,
				FExecuteAction::CreateSP( this, &FBlueprintEditor::OnPromoteSelectionToFunction ),
				FCanExecuteAction::CreateSP( this, &FBlueprintEditor::CanPromoteSelectionToFunction ),
				FIsActionChecked(),
				FIsActionButtonVisible::CreateSP( this, &FBlueprintEditor::NewDocument_IsVisibleForType, CGT_NewFunctionGraph )
				);

			GraphEditorCommands->MapAction( FGraphEditorCommands::Get().PromoteSelectionToMacro,
				FExecuteAction::CreateSP( this, &FBlueprintEditor::OnPromoteSelectionToMacro ),
				FCanExecuteAction::CreateSP( this, &FBlueprintEditor::CanPromoteSelectionToMacro ),
				FIsActionChecked(),
				FIsActionButtonVisible::CreateSP( this, &FBlueprintEditor::NewDocument_IsVisibleForType, CGT_NewMacroGraph )
				);
			
			// Alignment Commands
			GraphEditorCommands->MapAction( FGraphEditorCommands::Get().AlignNodesTop,
				FExecuteAction::CreateSP( this, &FBlueprintEditor::OnAlignTop )
				);

			GraphEditorCommands->MapAction( FGraphEditorCommands::Get().AlignNodesMiddle,
				FExecuteAction::CreateSP( this, &FBlueprintEditor::OnAlignMiddle )
				);

			GraphEditorCommands->MapAction( FGraphEditorCommands::Get().AlignNodesBottom,
				FExecuteAction::CreateSP( this, &FBlueprintEditor::OnAlignBottom )
				);

			GraphEditorCommands->MapAction( FGraphEditorCommands::Get().AlignNodesLeft,
				FExecuteAction::CreateSP( this, &FBlueprintEditor::OnAlignLeft )
				);

			GraphEditorCommands->MapAction( FGraphEditorCommands::Get().AlignNodesCenter,
				FExecuteAction::CreateSP( this, &FBlueprintEditor::OnAlignCenter )
				);

			GraphEditorCommands->MapAction( FGraphEditorCommands::Get().AlignNodesRight,
				FExecuteAction::CreateSP( this, &FBlueprintEditor::OnAlignRight )
				);

			GraphEditorCommands->MapAction( FGraphEditorCommands::Get().StraightenConnections,
				FExecuteAction::CreateSP( this, &FBlueprintEditor::OnStraightenConnections )
				);

			// Distribution Commands
			GraphEditorCommands->MapAction( FGraphEditorCommands::Get().DistributeNodesHorizontally,
				FExecuteAction::CreateSP( this, &FBlueprintEditor::OnDistributeNodesH )
				);

			GraphEditorCommands->MapAction( FGraphEditorCommands::Get().DistributeNodesVertically,
				FExecuteAction::CreateSP( this, &FBlueprintEditor::OnDistributeNodesV )
				);

			GraphEditorCommands->MapAction( FGenericCommands::Get().Rename,
				FExecuteAction::CreateSP( this, &FBlueprintEditor::OnRenameNode ),
				FCanExecuteAction::CreateSP( this, &FBlueprintEditor::CanRenameNodes )
				);

			GraphEditorCommands->MapAction( FGraphEditorCommands::Get().ExpandNodes,
				FExecuteAction::CreateSP( this, &FBlueprintEditor::OnExpandNodes ),
				FCanExecuteAction::CreateSP( this, &FBlueprintEditor::CanExpandNodes ),
				FIsActionChecked(),
				FIsActionButtonVisible::CreateSP( this, &FBlueprintEditor::CanExpandNodes )
				);

			// Editing commands
			GraphEditorCommands->MapAction( FGenericCommands::Get().SelectAll,
				FExecuteAction::CreateSP( this, &FBlueprintEditor::SelectAllNodes ),
				FCanExecuteAction::CreateSP( this, &FBlueprintEditor::CanSelectAllNodes )
				);

			GraphEditorCommands->MapAction( FGenericCommands::Get().Delete,
				FExecuteAction::CreateSP( this, &FBlueprintEditor::DeleteSelectedNodes ),
				FCanExecuteAction::CreateSP( this, &FBlueprintEditor::CanDeleteNodes )
				);

			GraphEditorCommands->MapAction(FGraphEditorCommands::Get().DeleteAndReconnectNodes,
				FExecuteAction::CreateSP(this, &FBlueprintEditor::DeleteSelectedNodes),
				FCanExecuteAction::CreateSP(this, &FBlueprintEditor::CanDeleteNodes)
			);

			GraphEditorCommands->MapAction( FGenericCommands::Get().Copy,
				FExecuteAction::CreateSP( this, &FBlueprintEditor::CopySelectedNodes ),
				FCanExecuteAction::CreateSP( this, &FBlueprintEditor::CanCopyNodes )
				);

			GraphEditorCommands->MapAction( FGenericCommands::Get().Cut,
				FExecuteAction::CreateSP( this, &FBlueprintEditor::CutSelectedNodes ),
				FCanExecuteAction::CreateSP( this, &FBlueprintEditor::CanCutNodes )
				);

			GraphEditorCommands->MapAction( FGenericCommands::Get().Paste,
				FExecuteAction::CreateSP( this, &FBlueprintEditor::PasteNodes ),
				FCanExecuteAction::CreateSP( this, &FBlueprintEditor::CanPasteNodes )
				);

			GraphEditorCommands->MapAction( FGenericCommands::Get().Duplicate,
				FExecuteAction::CreateSP( this, &FBlueprintEditor::DuplicateNodes ),
				FCanExecuteAction::CreateSP( this, &FBlueprintEditor::CanDuplicateNodes )
				);

			GraphEditorCommands->MapAction( FGraphEditorCommands::Get().SelectReferenceInLevel,
				FExecuteAction::CreateSP( this, &FBlueprintEditor::OnSelectReferenceInLevel ),
				FCanExecuteAction::CreateSP( this, &FBlueprintEditor::CanSelectReferenceInLevel ),
				FIsActionChecked(),
				FIsActionButtonVisible::CreateSP( this, &FBlueprintEditor::CanSelectReferenceInLevel )
				);

			GraphEditorCommands->MapAction( FGraphEditorCommands::Get().AssignReferencedActor,
				FExecuteAction::CreateSP( this, &FBlueprintEditor::OnAssignReferencedActor ),
				FCanExecuteAction::CreateSP( this, &FBlueprintEditor::CanAssignReferencedActor ) );

			GraphEditorCommands->MapAction( FGraphEditorCommands::Get().StartWatchingPin,
				FExecuteAction::CreateSP( this, &FBlueprintEditor::OnStartWatchingPin ),
				FCanExecuteAction::CreateSP( this, &FBlueprintEditor::CanStartWatchingPin )
				);

			GraphEditorCommands->MapAction( FGraphEditorCommands::Get().StopWatchingPin,
				FExecuteAction::CreateSP( this, &FBlueprintEditor::OnStopWatchingPin ),
				FCanExecuteAction::CreateSP( this, &FBlueprintEditor::CanStopWatchingPin )
				);

			GraphEditorCommands->MapAction( FGraphEditorCommands::Get().SelectBone,
				FExecuteAction::CreateSP( this, &FBlueprintEditor::OnSelectBone ),
				FCanExecuteAction::CreateSP( this, &FBlueprintEditor::CanSelectBone )
				);

			GraphEditorCommands->MapAction( FGraphEditorCommands::Get().AddBlendListPin,
				FExecuteAction::CreateSP( this, &FBlueprintEditor::OnAddPosePin ),
				FCanExecuteAction::CreateSP( this, &FBlueprintEditor::CanAddPosePin )
				);

			GraphEditorCommands->MapAction( FGraphEditorCommands::Get().RemoveBlendListPin,
				FExecuteAction::CreateSP( this, &FBlueprintEditor::OnRemovePosePin ),
				FCanExecuteAction::CreateSP( this, &FBlueprintEditor::CanRemovePosePin )
				);

			GraphEditorCommands->MapAction( FGraphEditorCommands::Get().ConvertToSeqEvaluator,
				FExecuteAction::CreateSP( this, &FBlueprintEditor::OnConvertToSequenceEvaluator )
				);

			GraphEditorCommands->MapAction( FGraphEditorCommands::Get().ConvertToSeqPlayer,
				FExecuteAction::CreateSP( this, &FBlueprintEditor::OnConvertToSequencePlayer )
				);

			GraphEditorCommands->MapAction( FGraphEditorCommands::Get().ConvertToBSEvaluator,
				FExecuteAction::CreateSP( this, &FBlueprintEditor::OnConvertToBlendSpaceEvaluator )
				);

			GraphEditorCommands->MapAction( FGraphEditorCommands::Get().ConvertToBSPlayer,
				FExecuteAction::CreateSP( this, &FBlueprintEditor::OnConvertToBlendSpacePlayer )
				);

			GraphEditorCommands->MapAction(FGraphEditorCommands::Get().ConvertToAimOffsetLookAt,
				FExecuteAction::CreateSP(this, &FBlueprintEditor::OnConvertToAimOffsetLookAt)
			);

			GraphEditorCommands->MapAction(FGraphEditorCommands::Get().ConvertToAimOffsetSimple,
				FExecuteAction::CreateSP(this, &FBlueprintEditor::OnConvertToAimOffsetSimple)
			);

			GraphEditorCommands->MapAction(FGraphEditorCommands::Get().ConvertToPoseBlender,
				FExecuteAction::CreateSP(this, &FBlueprintEditor::OnConvertToPoseBlender)
				);

			GraphEditorCommands->MapAction(FGraphEditorCommands::Get().ConvertToPoseByName,
				FExecuteAction::CreateSP(this, &FBlueprintEditor::OnConvertToPoseByName)
				);

			GraphEditorCommands->MapAction( FGraphEditorCommands::Get().OpenRelatedAsset,
				FExecuteAction::CreateSP( this, &FBlueprintEditor::OnOpenRelatedAsset )
				);

			GraphEditorCommands->MapAction( FGraphEditorCommands::Get().CreateComment,
				FExecuteAction::CreateSP( this, &FBlueprintEditor::OnCreateComment )
				);

			GraphEditorCommands->MapAction(FGraphEditorCommands::Get().ShowAllPins,
				FExecuteAction::CreateSP(this, &FBlueprintEditor::SetPinVisibility, SGraphEditor::Pin_Show)
				);

			GraphEditorCommands->MapAction(FGraphEditorCommands::Get().HideNoConnectionPins,
				FExecuteAction::CreateSP(this, &FBlueprintEditor::SetPinVisibility, SGraphEditor::Pin_HideNoConnection)
				);

			GraphEditorCommands->MapAction(FGraphEditorCommands::Get().HideNoConnectionNoDefaultPins,
				FExecuteAction::CreateSP(this, &FBlueprintEditor::SetPinVisibility, SGraphEditor::Pin_HideNoConnectionNoDefault)
				);

			GraphEditorCommands->MapAction( FGraphEditorCommands::Get().FindReferences,
				FExecuteAction::CreateSP( this, &FBlueprintEditor::OnFindReferences ),
				FCanExecuteAction::CreateSP( this, &FBlueprintEditor::CanFindReferences )
				);

			GraphEditorCommands->MapAction( FGraphEditorCommands::Get().GoToDefinition,
				FExecuteAction::CreateSP( this, &FBlueprintEditor::OnGoToDefinition ),
				FCanExecuteAction::CreateSP( this, &FBlueprintEditor::CanGoToDefinition )
				);

			GraphEditorCommands->MapAction(FGraphEditorCommands::Get().GoToDocumentation,
				FExecuteAction::CreateSP(this, &FBlueprintEditor::OnGoToDocumentation),
				FCanExecuteAction::CreateSP(this, &FBlueprintEditor::CanGoToDocumentation)
				);

			GraphEditorCommands->MapAction(FGraphEditorCommands::Get().EnableNodes,
				FExecuteAction(),
				FCanExecuteAction(),
				FGetActionCheckState::CreateSP(this, &FBlueprintEditor::GetEnabledCheckBoxStateForSelectedNodes)
				);

			GraphEditorCommands->MapAction(FGraphEditorCommands::Get().DisableNodes,
				FExecuteAction::CreateSP(this, &FBlueprintEditor::OnSetEnabledStateForSelectedNodes, ENodeEnabledState::Disabled),
				FCanExecuteAction(),
				FGetActionCheckState::CreateSP(this, &FBlueprintEditor::CheckEnabledStateForSelectedNodes, ENodeEnabledState::Disabled)
				);

			GraphEditorCommands->MapAction(FGraphEditorCommands::Get().EnableNodes_Always,
				FExecuteAction::CreateSP(this, &FBlueprintEditor::OnSetEnabledStateForSelectedNodes, ENodeEnabledState::Enabled),
				FCanExecuteAction(),
				FGetActionCheckState::CreateSP(this, &FBlueprintEditor::CheckEnabledStateForSelectedNodes, ENodeEnabledState::Enabled)
				);

			GraphEditorCommands->MapAction(FGraphEditorCommands::Get().EnableNodes_DevelopmentOnly,
				FExecuteAction::CreateSP(this, &FBlueprintEditor::OnSetEnabledStateForSelectedNodes, ENodeEnabledState::DevelopmentOnly),
				FCanExecuteAction(),
				FGetActionCheckState::CreateSP(this, &FBlueprintEditor::CheckEnabledStateForSelectedNodes, ENodeEnabledState::DevelopmentOnly)
				);

			OnCreateGraphEditorCommands(GraphEditorCommands);
		}
	}

	// Create the title bar widget
	TSharedPtr<SWidget> TitleBarWidget = SNew(SGraphTitleBar)
		.EdGraphObj(InGraph)
		.Kismet2(SharedThis(this))
		.OnDifferentGraphCrumbClicked(this, &FBlueprintEditor::OnChangeBreadCrumbGraph)
		.HistoryNavigationWidget(InTabInfo->CreateHistoryNavigationWidget());

	SGraphEditor::FGraphEditorEvents InEvents;
	SetupGraphEditorEvents(InGraph, InEvents);

	// Append play world commands
	GraphEditorCommands->Append( FPlayWorldCommands::GlobalPlayWorldActions.ToSharedRef() );

	TSharedRef<SGraphEditor> Editor = SNew(SGraphEditor)
		.AdditionalCommands(GraphEditorCommands)
		.IsEditable(this, &FBlueprintEditor::IsEditable, InGraph)
		.DisplayAsReadOnly(this, &FBlueprintEditor::IsGraphReadOnly, InGraph)
		.TitleBar(TitleBarWidget)
		.Appearance(this, &FBlueprintEditor::GetGraphAppearance, InGraph)
		.GraphToEdit(InGraph)
		.GraphEvents(InEvents)
		.OnNavigateHistoryBack(FSimpleDelegate::CreateSP(this, &FBlueprintEditor::NavigateTab, FDocumentTracker::NavigateBackwards))
		.OnNavigateHistoryForward(FSimpleDelegate::CreateSP(this, &FBlueprintEditor::NavigateTab, FDocumentTracker::NavigateForwards));
		//@TODO: Crashes in command list code during the callback .OnGraphModuleReloaded(FEdGraphEvent::CreateSP(this, &FBlueprintEditor::ChangeOpenGraphInDocumentEditorWidget, WeakParent))
		;

	OnSetPinVisibility.AddSP(&Editor.Get(), &SGraphEditor::SetPinVisibility);

	FVector2D ViewOffset = FVector2D::ZeroVector;
	float ZoomAmount = INDEX_NONE;

	TSharedPtr<SDockTab> ActiveTab = DocumentManager->GetActiveTab();
	if(ActiveTab.IsValid())
	{
		// Check if the graph is already opened in the current tab, if it is we want to start at the same position to stop the graph from jumping around oddly
		TSharedPtr<SGraphEditor> GraphEditor = StaticCastSharedRef<SGraphEditor>(ActiveTab->GetContent());

		if(GraphEditor.IsValid() && GraphEditor->GetCurrentGraph() == InGraph)
		{
			GraphEditor->GetViewLocation(ViewOffset, ZoomAmount);
		}
	}

	Editor->SetViewLocation(ViewOffset, ZoomAmount);

	return Editor;
}

void FBlueprintEditor::SetupGraphEditorEvents(UEdGraph* InGraph, SGraphEditor::FGraphEditorEvents& InEvents)
{
	InEvents.OnSelectionChanged = SGraphEditor::FOnSelectionChanged::CreateSP( this, &FBlueprintEditor::OnSelectedNodesChanged );
	InEvents.OnDropActor = SGraphEditor::FOnDropActor::CreateSP( this, &FBlueprintEditor::OnGraphEditorDropActor );
	InEvents.OnDropStreamingLevel = SGraphEditor::FOnDropStreamingLevel::CreateSP( this, &FBlueprintEditor::OnGraphEditorDropStreamingLevel );
	InEvents.OnNodeDoubleClicked = FSingleNodeEvent::CreateSP(this, &FBlueprintEditor::OnNodeDoubleClicked);
	InEvents.OnVerifyTextCommit = FOnNodeVerifyTextCommit::CreateSP(this, &FBlueprintEditor::OnNodeVerifyTitleCommit);
	InEvents.OnTextCommitted = FOnNodeTextCommitted::CreateSP(this, &FBlueprintEditor::OnNodeTitleCommitted);
	InEvents.OnSpawnNodeByShortcut = SGraphEditor::FOnSpawnNodeByShortcut::CreateSP(this, &FBlueprintEditor::OnSpawnGraphNodeByShortcut, InGraph);
	InEvents.OnNodeSpawnedByKeymap = SGraphEditor::FOnNodeSpawnedByKeymap::CreateSP(this, &FBlueprintEditor::OnNodeSpawnedByKeymap );
	InEvents.OnDisallowedPinConnection = SGraphEditor::FOnDisallowedPinConnection::CreateSP(this, &FBlueprintEditor::OnDisallowedPinConnection);

	// Custom menu for K2 schemas
	if(InGraph->Schema != NULL && InGraph->Schema->IsChildOf(UEdGraphSchema_K2::StaticClass()))
	{
		InEvents.OnCreateActionMenu = SGraphEditor::FOnCreateActionMenu::CreateSP(this, &FBlueprintEditor::OnCreateGraphActionMenu);
	}
}

FGraphAppearanceInfo FBlueprintEditor::GetCurrentGraphAppearance() const
{
	return GetGraphAppearance(GetFocusedGraph());
}

FGraphAppearanceInfo FBlueprintEditor::GetGraphAppearance(UEdGraph* InGraph) const
{
	// Create the appearance info
	FGraphAppearanceInfo AppearanceInfo;

	UBlueprint* Blueprint = (InGraph != nullptr) ? FBlueprintEditorUtils::FindBlueprintForGraph(InGraph) : GetBlueprintObj();
	if (Blueprint != NULL)
	{
	switch (Blueprint->BlueprintType)
	{
	case BPTYPE_LevelScript:
		AppearanceInfo.CornerText = LOCTEXT("AppearanceCornerText_LevelScript", "LEVEL BLUEPRINT");
		break;
	case BPTYPE_MacroLibrary:
		AppearanceInfo.CornerText = LOCTEXT("AppearanceCornerText_Macro", "MACRO");
		break;
	case BPTYPE_Interface:
		AppearanceInfo.CornerText = LOCTEXT("AppearanceCornerText_Interface", "INTERFACE");
		break;
	default:
		AppearanceInfo.CornerText = LOCTEXT("AppearanceCornerText_Blueprint", "BLUEPRINT");
		break;
	}
	}

	UEdGraph const* EditingGraph = GetFocusedGraph();
	if (InGraph && BlueprintEditorImpl::GraphHasDefaultNode(InGraph))
	{
		AppearanceInfo.InstructionText = LOCTEXT("AppearanceInstructionText_DefaultGraph", "Drag Off Pins to Create/Connect New Nodes.");
	}
	else // if the graph is empty...
	{
		AppearanceInfo.InstructionText = LOCTEXT("AppearanceInstructionText_EmptyGraph", "Right-Click to Create New Nodes.");
	}
	auto InstructionOpacityDelegate = TAttribute<float>::FGetter::CreateSP(this, &FBlueprintEditor::GetInstructionTextOpacity, InGraph);
	AppearanceInfo.InstructionFade.Bind(InstructionOpacityDelegate);

	AppearanceInfo.PIENotifyText = GetPIEStatus();

	return AppearanceInfo;
}

// Open the editor for a given graph
void FBlueprintEditor::OnChangeBreadCrumbGraph(UEdGraph* InGraph)
{
	if (InGraph && FocusedGraphEdPtr.IsValid())
	{
		OpenDocument(InGraph, FDocumentTracker::NavigatingCurrentDocument);
	}
}

FBlueprintEditor::FBlueprintEditor()
	: bSaveIntermediateBuildProducts(false)
	, bPendingDeferredClose(false)
	, bRequestedSavingOpenDocumentState(false)
	, bBlueprintModifiedOnOpen (false)
	, PinVisibility(SGraphEditor::Pin_Show)
	, bIsActionMenuContextSensitive(true)
	, CurrentUISelection(NAME_None)
	, bEditorMarkedAsClosed(false)
	, bHideUnrelatedNodes(false)
	, bLockNodeFadeState(false)
	, bSelectRegularNode(false)
	, HasOpenActionMenu(nullptr)
	, InstructionsFadeCountdown(0.f)
{
	AnalyticsStats.GraphActionMenusNonCtxtSensitiveExecCount = 0;
	AnalyticsStats.GraphActionMenusCtxtSensitiveExecCount = 0;
	AnalyticsStats.GraphActionMenusCancelledCount = 0;
	AnalyticsStats.MyBlueprintNodeDragPlacementCount = 0;
	AnalyticsStats.PaletteNodeDragPlacementCount = 0;
	AnalyticsStats.NodeGraphContextCreateCount = 0;
	AnalyticsStats.NodePinContextCreateCount = 0;
	AnalyticsStats.NodeKeymapCreateCount = 0;
	AnalyticsStats.NodePasteCreateCount = 0;

	UEditorEngine* Editor = (UEditorEngine*)GEngine;
	if (Editor != nullptr)
	{
		Editor->RegisterForUndo(this);
	}

	DocumentManager = MakeShareable(new FDocumentTracker);
}

void FBlueprintEditor::EnsureBlueprintIsUpToDate(UBlueprint* BlueprintObj)
{
	// Purge any NULL graphs
	FBlueprintEditorUtils::PurgeNullGraphs(BlueprintObj);

	// Make sure the blueprint is cosmetically up to date
	FKismetEditorUtilities::UpgradeCosmeticallyStaleBlueprint(BlueprintObj);

	if (FBlueprintEditorUtils::SupportsConstructionScript(BlueprintObj))
	{
		// If we don't have an SCS yet, make it
		if(BlueprintObj->SimpleConstructionScript == NULL)
		{
			check(NULL != BlueprintObj->GeneratedClass);
			BlueprintObj->SimpleConstructionScript = NewObject<USimpleConstructionScript>(BlueprintObj->GeneratedClass);
			BlueprintObj->SimpleConstructionScript->SetFlags(RF_Transactional);

			// Recreate (or create) any widgets that depend on the SCS
			CreateSCSEditors();
		}

		// If we should have a UCS but don't yet, make it
		if (UEdGraph* ExistingUCS = FBlueprintEditorUtils::FindUserConstructionScript(BlueprintObj))
		{
			ExistingUCS->bAllowDeletion = false;
		}
		else
		{
			UEdGraph* UCSGraph = FBlueprintEditorUtils::CreateNewGraph(BlueprintObj, UEdGraphSchema_K2::FN_UserConstructionScript, UEdGraph::StaticClass(), UEdGraphSchema_K2::StaticClass());
			FBlueprintEditorUtils::AddFunctionGraph(BlueprintObj, UCSGraph, /*bIsUserCreated=*/ false, AActor::StaticClass());
			UCSGraph->bAllowDeletion = false;
		}

		// Check to see if we have gained a component from our parent (that would require us removing our scene root)
		// (or lost one, which requires adding one)
		if (BlueprintObj->SimpleConstructionScript != nullptr)
		{
			BlueprintObj->SimpleConstructionScript->ValidateSceneRootNodes();
		}
	}
	else
	{
		// If we have an SCS but don't support it, then we remove it
		if (BlueprintObj->SimpleConstructionScript)
		{
			// Remove any SCS variable nodes
			for (USCS_Node* SCS_Node : BlueprintObj->SimpleConstructionScript->GetAllNodes())
			{
				if (SCS_Node)
				{
					FBlueprintEditorUtils::RemoveVariableNodes(BlueprintObj, SCS_Node->GetVariableName());
				}
			}
		
			// Remove the SCS object reference
			BlueprintObj->SimpleConstructionScript = NULL;

			// Mark the Blueprint as having been structurally modified
			FBlueprintEditorUtils::MarkBlueprintAsStructurallyModified(BlueprintObj);
		}

		// Allow deleting the UCS if we've somehow changed away from being an actor (e.g., because of C++ reparenting the parent of our native parent)
		if (UEdGraph* ExistingUCS = FBlueprintEditorUtils::FindUserConstructionScript(BlueprintObj))
		{
			ExistingUCS->bAllowDeletion = true;
		}
	}

	// Make sure that this blueprint is up-to-date with regards to its parent functions
	FBlueprintEditorUtils::ConformCallsToParentFunctions(BlueprintObj);

	// Make sure that this blueprint is up-to-date with regards to its implemented events
	FBlueprintEditorUtils::ConformImplementedEvents(BlueprintObj);

	// Make sure that this blueprint is up-to-date with regards to its implemented interfaces
	FBlueprintEditorUtils::ConformImplementedInterfaces(BlueprintObj);

	// Update old composite nodes(can't do this in PostLoad)
	FBlueprintEditorUtils::UpdateOutOfDateCompositeNodes(BlueprintObj);

	// Update any nodes which might have dropped their RF_Transactional flag due to copy-n-paste issues
	FBlueprintEditorUtils::UpdateTransactionalFlags(BlueprintObj);
}

struct FLoadObjectsFromAssetRegistryHelper
{
	template<class TObjectType>
	static void Load(TSet<TWeakObjectPtr<TObjectType>>& Collection)
	{
		FAssetRegistryModule& AssetRegistryModule = FModuleManager::LoadModuleChecked<FAssetRegistryModule>(TEXT("AssetRegistry"));

		const double CompileStartTime = FPlatformTime::Seconds();

		TArray<FAssetData> AssetData;
		AssetRegistryModule.Get().GetAssetsByClass(TObjectType::StaticClass()->GetFName(), AssetData);

		for (int32 AssetIndex = 0; AssetIndex < AssetData.Num(); ++AssetIndex)
		{
			if(AssetData[AssetIndex].IsValid())
			{
				FString AssetPath = AssetData[AssetIndex].ObjectPath.ToString();
				TObjectType* Object = LoadObject<TObjectType>(NULL, *AssetPath, NULL, 0, NULL);
				if (Object)
				{
					Collection.Add( MakeWeakObjectPtr(Object) );
				}
			}
		}

		const double FinishTime = FPlatformTime::Seconds();

		UE_LOG(LogBlueprint, Log, TEXT("Loading all assets of type: %s took %.2f seconds"), *TObjectType::StaticClass()->GetName(), static_cast<float>(FinishTime - CompileStartTime));
	}
};

void FBlueprintEditor::CommonInitialization(const TArray<UBlueprint*>& InitBlueprints, bool bShouldOpenInDefaultsMode)
{
	TSharedPtr<FBlueprintEditor> ThisPtr(SharedThis(this));

	// @todo TabManagement
	DocumentManager->Initialize(ThisPtr);

	// Register the document factories
	{
		DocumentManager->RegisterDocumentFactory(MakeShareable(new FTimelineEditorSummoner(ThisPtr)));

		TSharedRef<FDocumentTabFactory> GraphEditorFactory = MakeShareable(new FGraphEditorSummoner(ThisPtr,
			FGraphEditorSummoner::FOnCreateGraphEditorWidget::CreateSP(this, &FBlueprintEditor::CreateGraphEditorWidget)
			));

		// Also store off a reference to the grapheditor factory so we can find all the tabs spawned by it later.
		GraphEditorTabFactoryPtr = GraphEditorFactory;
		DocumentManager->RegisterDocumentFactory(GraphEditorFactory);
	}

	// Make sure we know when tabs become active to update details tab
	OnActiveTabChangedDelegateHandle = FGlobalTabmanager::Get()->OnActiveTabChanged_Subscribe( FOnActiveTabChanged::FDelegate::CreateRaw(this, &FBlueprintEditor::OnActiveTabChanged) );

	if (InitBlueprints.Num() == 1)
	{
		// Load blueprint libraries
		if (!bShouldOpenInDefaultsMode)
		{
			LoadLibrariesFromAssetRegistry();
		}

		FLoadObjectsFromAssetRegistryHelper::Load<UUserDefinedEnum>(UserDefinedEnumerators);

		UBlueprint* InitBlueprint = InitBlueprints[0];

		// Update the blueprint if required
		EBlueprintStatus OldStatus = InitBlueprint->Status;
		EnsureBlueprintIsUpToDate(InitBlueprint);
		bBlueprintModifiedOnOpen = (InitBlueprint->Status != OldStatus);

		// Flag the blueprint as having been opened
		InitBlueprint->bIsNewlyCreated = false;

		// When the blueprint that we are observing changes, it will notify this wrapper widget.
		InitBlueprint->OnChanged().AddSP(this, &FBlueprintEditor::OnBlueprintChanged);
		InitBlueprint->OnCompiled().AddSP(this, &FBlueprintEditor::OnBlueprintCompiled);
		InitBlueprint->OnSetObjectBeingDebugged().AddSP(this, &FBlueprintEditor::HandleSetObjectBeingDebugged);
	}

	CreateDefaultTabContents(InitBlueprints);

	FKismetEditorUtilities::OnBlueprintUnloaded.AddSP(this, &FBlueprintEditor::OnBlueprintUnloaded);
}

struct FBlueprintNamespaceHelper
{
	TSet<FString> FullyQualifiedListOfNamespaces;

	FBlueprintNamespaceHelper()
	{
		AddNamespaces(GetDefault<UBlueprintEditorSettings>()->NamespacesToAlwaysInclude);
		AddNamespaces(GetDefault<UBlueprintEditorProjectSettings>()->NamespacesToAlwaysInclude);
	}

	
	void AddNamespaces(const TArray<FString>& List)
	{
		for (const FString& Entry : List)
		{
			FullyQualifiedListOfNamespaces.Add(Entry);
		}
	}

	void AddNamespace(const FString& Namespace)
	{
		if (!Namespace.IsEmpty())
		{
			FullyQualifiedListOfNamespaces.Add(Namespace);
		}
	}

	bool IsIncludedInNamespaceList(const FString& TestNamespace) const
	{
		// Empty namespace == global namespace
		if (TestNamespace.IsEmpty())
		{
			return true;
		}

		// Check recursively to see if X.Y.Z is present, and if not X.Y (which contains X.Y.Z), and so on until we run out of path segments
		if (FullyQualifiedListOfNamespaces.Contains(TestNamespace))
		{
			return true;
		}
		else
		{
			int32 RightmostDotIndex;
			if (TestNamespace.FindLastChar(TEXT('.'), /*out*/ RightmostDotIndex))
			{
				if (RightmostDotIndex > 0)
				{
					return IsIncludedInNamespaceList(TestNamespace.Left(RightmostDotIndex));
				}
			}
		}

		return false;
	}
};

void FBlueprintEditor::LoadLibrariesFromAssetRegistry()
{
	FBlueprintNamespaceHelper NamespaceHelper;

	if (EnableAutomaticLibraryAssetLoading == 0)
	{
		return;
	}

	if (UBlueprint* BP = GetBlueprintObj())
	{
		const FString UserDeveloperPath = FPackageName::FilenameToLongPackageName( FPaths::GameUserDeveloperDir());
		const FString DeveloperPath = FPackageName::FilenameToLongPackageName( FPaths::GameDevelopersDir() );
<<<<<<< HEAD

		NamespaceHelper.AddNamespace(BP->BlueprintNamespace);

=======

		NamespaceHelper.AddNamespace(BP->BlueprintNamespace);

>>>>>>> 00d61fac
		// Interface blueprints don't show a node context menu anywhere so we can skip library loading
		if (BP->BlueprintType != BPTYPE_Interface)
		{
			// Load the asset registry module
			FAssetRegistryModule& AssetRegistryModule = FModuleManager::LoadModuleChecked<FAssetRegistryModule>(TEXT("AssetRegistry"));

			// Collect a full list of assets with the specified class
			TArray<FAssetData> AssetData;
			AssetRegistryModule.Get().GetAssetsByClass(UBlueprint::StaticClass()->GetFName(), AssetData);

			GWarn->BeginSlowTask(LOCTEXT("LoadingBlueprintAssetData", "Loading Blueprint Asset Data"), true);

			const FName BPTypeName(GET_MEMBER_NAME_STRING_CHECKED(UBlueprint, BlueprintType));
			const FName BPNamespaceName(GET_MEMBER_NAME_STRING_CHECKED(UBlueprint, BlueprintNamespace));
			const FString BPMacroTypeStr(TEXT("BPTYPE_MacroLibrary"));
			const FString BPFunctionTypeStr(TEXT("BPTYPE_FunctionLibrary"));

			struct FExpensiveObjectRecord
			{
				FExpensiveObjectRecord() : Seconds(0.0) {}
				FExpensiveObjectRecord(double InSeconds, const FName InPath) : Seconds(InSeconds), Path(InPath) {}
				double Seconds;
				FName Path;
			};
<<<<<<< HEAD

			TArray<FExpensiveObjectRecord> ExpensiveObjects;
			const double MinSecondsToReportExpensiveObject = 0.2;
			const int32 MaxExpensiveObjectsToList = 100;
			int32 NumLibariesLoaded = 0;

=======

			TArray<FExpensiveObjectRecord> ExpensiveObjects;
			const double MinSecondsToReportExpensiveObject = 0.2;
			const int32 MaxExpensiveObjectsToList = 100;
			int32 NumLibariesLoaded = 0;

>>>>>>> 00d61fac
			const double StartTimeAll = FPlatformTime::Seconds();
			int32 AssetIndexBeingProcessed = 0;
			for (const FAssetData& AssetEntry : AssetData)
			{
				const FString AssetBPType = AssetEntry.GetTagValueRef<FString>(BPTypeName);

				// Only check for Blueprint Macros & Functions in the asset data for loading
				if ((AssetBPType == BPMacroTypeStr) || (AssetBPType == BPFunctionTypeStr))
				{
					const FString BlueprintPath = AssetEntry.ObjectPath.ToString();
<<<<<<< HEAD

					bool bAllowLoadBP = true;

=======

					bool bAllowLoadBP = true;

>>>>>>> 00d61fac
					// See if this passes the namespace check
					const FString AssetBPNamespace = AssetEntry.GetTagValueRef<FString>(BPNamespaceName);
					bAllowLoadBP = bAllowLoadBP && NamespaceHelper.IsIncludedInNamespaceList(AssetBPNamespace);

					// For blueprints inside developers folder, only allow the ones inside current user's developers folder.
					if (bAllowLoadBP)
					{
						if (BlueprintPath.StartsWith(DeveloperPath))
						{
							if (!BlueprintPath.StartsWith(UserDeveloperPath))
							{
								bAllowLoadBP = false;
							}
						}
					}

					if (bAllowLoadBP)
					{
						GWarn->StatusUpdate(AssetIndexBeingProcessed, AssetData.Num(), FText::FromName(AssetEntry.AssetName));

						++NumLibariesLoaded;
						const double StartTime = FPlatformTime::Seconds();

						// Load the blueprint
						UBlueprint* BlueprintLibPtr = LoadObject<UBlueprint>(nullptr, *BlueprintPath, nullptr, 0, nullptr);
						if (BlueprintLibPtr)
						{
							StandardLibraries.AddUnique(BlueprintLibPtr);
							WatchViewer::UpdateWatchListFromBlueprint(BlueprintLibPtr);
						}

						const double ElapsedTime = FPlatformTime::Seconds() - StartTime;
						if (ElapsedTime > MinSecondsToReportExpensiveObject)
						{
							ExpensiveObjects.Add(FExpensiveObjectRecord(ElapsedTime, AssetEntry.PackageName));
						}
					}
				}

				++AssetIndexBeingProcessed;
			}

			if (ExpensiveObjects.Num() > 0)
			{
				const double TotalSeconds = FPlatformTime::Seconds() - StartTimeAll;
				UE_LOG(LogBlueprintEditor, Log, TEXT("Perf: %.1f total seconds to load all %d blueprint libraries in project. Avoid references to content in blueprint libraries to shorten this time."), TotalSeconds, NumLibariesLoaded);

				// Log the most expensive objects to load
				Algo::Sort(ExpensiveObjects, [](FExpensiveObjectRecord& A, FExpensiveObjectRecord& B) { return A.Seconds > B.Seconds; });
				for (int32 i=0; i < ExpensiveObjects.Num() && i < MaxExpensiveObjectsToList; ++i)
				{
					FExpensiveObjectRecord& ExpensiveObjectRecord = ExpensiveObjects[i];
					UE_LOG(LogBlueprintEditor, Log, TEXT("Perf: %.1f seconds loading: %s"), ExpensiveObjectRecord.Seconds, *ExpensiveObjectRecord.Path.ToString());
				}
			}

			GWarn->EndSlowTask();
		}
	}
}

void FBlueprintEditor::RegisterTabSpawners(const TSharedRef<class FTabManager>& InTabManager)
{
	//@TODO: Can't we do this sooner?
	DocumentManager->SetTabManager(InTabManager);

	FWorkflowCentricApplication::RegisterTabSpawners(InTabManager);
}

void FBlueprintEditor::SetCurrentMode(FName NewMode)
{
	// Clear the selection state when the mode changes.
	SetUISelectionState(NAME_None);

	OnModeSetData.Broadcast( NewMode );
	FWorkflowCentricApplication::SetCurrentMode(NewMode);
}

void FBlueprintEditor::InitBlueprintEditor(
	const EToolkitMode::Type Mode,
	const TSharedPtr< IToolkitHost >& InitToolkitHost,
	const TArray<UBlueprint*>& InBlueprints,
	bool bShouldOpenInDefaultsMode)
{
	check(InBlueprints.Num() == 1 || bShouldOpenInDefaultsMode);

	// TRUE if a single Blueprint is being opened and is marked as newly created
	bool bNewlyCreated = InBlueprints.Num() == 1 && InBlueprints[0]->bIsNewlyCreated;

	// Load editor settings from disk.
	LoadEditorSettings();

	TArray< UObject* > Objects;
	for (UBlueprint* Blueprint : InBlueprints)
	{
		// Flag the blueprint as having been opened
		Blueprint->bIsNewlyCreated = false;

		Objects.Add( Blueprint );
	}
	
	if (!Toolbar.IsValid())
	{
		Toolbar = MakeShareable(new FBlueprintEditorToolbar(SharedThis(this)));
	}

	GetToolkitCommands()->Append(FPlayWorldCommands::GlobalPlayWorldActions.ToSharedRef());

	CreateDefaultCommands();

	RegisterMenus();

	// Initialize the asset editor and spawn nothing (dummy layout)
	const TSharedRef<FTabManager::FLayout> DummyLayout = FTabManager::NewLayout("NullLayout")->AddArea(FTabManager::NewPrimaryArea());
	const bool bCreateDefaultStandaloneMenu = true;
	const bool bCreateDefaultToolbar = true;
	const FName BlueprintEditorAppName = FName(TEXT("BlueprintEditorApp"));
	InitAssetEditor(Mode, InitToolkitHost, BlueprintEditorAppName, DummyLayout, bCreateDefaultStandaloneMenu, bCreateDefaultToolbar, Objects);
	
	CommonInitialization(InBlueprints, bShouldOpenInDefaultsMode);

	InitalizeExtenders();

	RegenerateMenusAndToolbars();

	RegisterApplicationModes(InBlueprints, bShouldOpenInDefaultsMode, bNewlyCreated);

	// Post-layout initialization
	PostLayoutBlueprintEditorInitialization();

	// Find and set any instances of this blueprint type if any exists and we are not already editing one
	FBlueprintEditorUtils::FindAndSetDebuggableBlueprintInstances();

	if ( bNewlyCreated )
	{
		if ( UBlueprint* Blueprint = GetBlueprintObj() )
		{
			if ( Blueprint->BlueprintType == BPTYPE_MacroLibrary )
			{
				NewDocument_OnClick(CGT_NewMacroGraph);
			}
			else if ( Blueprint->BlueprintType == BPTYPE_Interface )
			{
				NewDocument_OnClick(CGT_NewFunctionGraph);
			}
			else if ( Blueprint->BlueprintType == BPTYPE_FunctionLibrary )
			{
				NewDocument_OnClick(CGT_NewFunctionGraph);
			}
		}
	}

	if ( UBlueprint* Blueprint = GetBlueprintObj() )
	{
		if ( Blueprint->GetClass() == UBlueprint::StaticClass() && Blueprint->BlueprintType == BPTYPE_Normal )
		{
			if ( !bShouldOpenInDefaultsMode )
			{
				GetToolkitCommands()->ExecuteAction(FFullBlueprintEditorCommands::Get().EditClassDefaults.ToSharedRef());
			}
		}

		// There are upgrade notes, open the log and dump the messages to it
		if (Blueprint->UpgradeNotesLog.IsValid())
		{
			DumpMessagesToCompilerLog(Blueprint->UpgradeNotesLog->Messages, true);
		}
	}
}

void FBlueprintEditor::InitToolMenuContext(FToolMenuContext& MenuContext)
{
	FAssetEditorToolkit::InitToolMenuContext(MenuContext);

	UBlueprintEditorToolMenuContext* Context = NewObject<UBlueprintEditorToolMenuContext>();
	Context->BlueprintEditor = SharedThis(this);
	MenuContext.AddObject(Context);
}

void FBlueprintEditor::InitalizeExtenders()
{
	FBlueprintEditorModule* BlueprintEditorModule = &FModuleManager::LoadModuleChecked<FBlueprintEditorModule>("Kismet");
	TSharedPtr<FExtender> CustomExtenders = BlueprintEditorModule->GetMenuExtensibilityManager()->GetAllExtenders(GetToolkitCommands(), GetEditingObjects());
	BlueprintEditorModule->OnGatherBlueprintMenuExtensions().Broadcast(CustomExtenders, GetBlueprintObj());

	AddMenuExtender(CustomExtenders);
	AddToolbarExtender(CustomExtenders);
}

void FBlueprintEditor::RegisterMenus()
{
	const FName MainMenuName = GetToolMenuName();
	if (!UToolMenus::Get()->IsMenuRegistered(MainMenuName))
	{
		FKismet2Menu::SetupBlueprintEditorMenu(MainMenuName);
	}
}

void FBlueprintEditor::RegisterApplicationModes(const TArray<UBlueprint*>& InBlueprints, bool bShouldOpenInDefaultsMode, bool bNewlyCreated/* = false*/)
{
	// Newly-created Blueprints will open in Components mode rather than Standard mode
	bool bShouldOpenInComponentsMode = !bShouldOpenInDefaultsMode && bNewlyCreated;

	// Create the modes and activate one (which will populate with a real layout)
	if ( UBlueprint* SingleBP = GetBlueprintObj() )
	{
		if ( !bShouldOpenInDefaultsMode && FBlueprintEditorUtils::IsInterfaceBlueprint(SingleBP) )
		{
			// Interfaces are only valid in the Interface mode
			AddApplicationMode(
				FBlueprintEditorApplicationModes::BlueprintInterfaceMode,
				MakeShareable(new FBlueprintInterfaceApplicationMode(SharedThis(this))));
			SetCurrentMode(FBlueprintEditorApplicationModes::BlueprintInterfaceMode);
		}
		else if ( SingleBP->BlueprintType == BPTYPE_MacroLibrary )
		{
			// Macro libraries are only valid in the Macro mode
			AddApplicationMode(
				FBlueprintEditorApplicationModes::BlueprintMacroMode,
				MakeShareable(new FBlueprintMacroApplicationMode(SharedThis(this))));
			SetCurrentMode(FBlueprintEditorApplicationModes::BlueprintMacroMode);
		}
		else if ( SingleBP->BlueprintType == BPTYPE_FunctionLibrary )
		{
			AddApplicationMode(
				FBlueprintEditorApplicationModes::StandardBlueprintEditorMode,
				MakeShareable(new FBlueprintEditorUnifiedMode(SharedThis(this), FBlueprintEditorApplicationModes::StandardBlueprintEditorMode, FBlueprintEditorApplicationModes::GetLocalizedMode, CanAccessComponentsMode())));
			SetCurrentMode(FBlueprintEditorApplicationModes::StandardBlueprintEditorMode);
		}
		else
		{
			if ( bShouldOpenInDefaultsMode )
			{
				// We either have no blueprints or many, open in the defaults mode for multi-editing
				AddApplicationMode(
					FBlueprintEditorApplicationModes::BlueprintDefaultsMode,
					MakeShareable(new FBlueprintDefaultsApplicationMode(SharedThis(this))));
				SetCurrentMode(FBlueprintEditorApplicationModes::BlueprintDefaultsMode);
			}
			else
			{
				AddApplicationMode(
					FBlueprintEditorApplicationModes::StandardBlueprintEditorMode,
					MakeShareable(new FBlueprintEditorUnifiedMode(SharedThis(this), FBlueprintEditorApplicationModes::StandardBlueprintEditorMode, FBlueprintEditorApplicationModes::GetLocalizedMode, CanAccessComponentsMode())));
				SetCurrentMode(FBlueprintEditorApplicationModes::StandardBlueprintEditorMode);

				if ( bShouldOpenInComponentsMode && CanAccessComponentsMode() )
				{
					TabManager->TryInvokeTab(FBlueprintEditorTabs::SCSViewportID);
				}
			}
		}
	}
	else
	{
		// We either have no blueprints or many, open in the defaults mode for multi-editing
		AddApplicationMode(
			FBlueprintEditorApplicationModes::BlueprintDefaultsMode,
			MakeShareable(new FBlueprintDefaultsApplicationMode(SharedThis(this))));
		SetCurrentMode(FBlueprintEditorApplicationModes::BlueprintDefaultsMode);
	}
}

void FBlueprintEditor::PostRegenerateMenusAndToolbars()
{
	UBlueprint* BluePrint = GetBlueprintObj();

	if ( BluePrint && !FBlueprintEditorUtils::IsLevelScriptBlueprint( BluePrint ) )
	{
		// build and attach the menu overlay
		TSharedRef<SHorizontalBox> MenuOverlayBox = SNew(SHorizontalBox)
			+SHorizontalBox::Slot()
			.AutoWidth()
			.VAlign(VAlign_Center)
			[
				SNew(STextBlock)
				.ColorAndOpacity( FSlateColor::UseSubduedForeground() )
				.ShadowOffset( FVector2D::UnitVector )
				.Text(LOCTEXT("BlueprintEditor_ParentClass", "Parent class: "))
			]
			+SHorizontalBox::Slot()
			.AutoWidth()
			.VAlign(VAlign_Center)
			[
				SNew(SSpacer)
				.Size(FVector2D(2.0f,1.0f))
			]
			+SHorizontalBox::Slot()
			.AutoWidth()
			.VAlign(VAlign_Center)
			[
				SNew(STextBlock)
				.ShadowOffset(FVector2D::UnitVector)
				.Text(this, &FBlueprintEditor::GetParentClassNameText)
				.TextStyle(FEditorStyle::Get(), "Common.InheritedFromBlueprintTextStyle")
				.ToolTipText(LOCTEXT("ParentClassToolTip", "The class that the current Blueprint is based on. The parent provides the base definition, which the current Blueprint extends."))
				.Visibility(this, &FBlueprintEditor::GetParentClassNameVisibility)
			]
			+SHorizontalBox::Slot()
			.AutoWidth()
			[
				SNew(SButton)
				.VAlign(VAlign_Center)
				.ButtonStyle( FEditorStyle::Get(), "HoverHintOnly" )
				.OnClicked( this, &FBlueprintEditor::OnFindParentClassInContentBrowserClicked )
				.IsEnabled( this, &FBlueprintEditor::IsParentClassABlueprint )
				.Visibility( this, &FBlueprintEditor::ParentClassButtonsVisibility )
				.ToolTipText( LOCTEXT("FindParentInCBToolTip", "Find parent in Content Browser") )
				.ContentPadding(4.0f)
				.ForegroundColor( FSlateColor::UseForeground() )
				[
					SNew(SImage)
					.Image(FEditorStyle::GetBrush("PropertyWindow.Button_Browse"))
				]
			]
			+SHorizontalBox::Slot()
			.AutoWidth()
			[
				SNew(SButton)
				.VAlign(VAlign_Center)
				.ButtonStyle( FEditorStyle::Get(), "HoverHintOnly" )
				.OnClicked( this, &FBlueprintEditor::OnEditParentClassClicked )
				.IsEnabled( this, &FBlueprintEditor::IsParentClassABlueprint )
				.Visibility( this, &FBlueprintEditor::ParentClassButtonsVisibility )
				.ToolTipText( LOCTEXT("EditParentClassToolTip", "Open parent in editor") )
				.ContentPadding(4.0f)
				.ForegroundColor( FSlateColor::UseForeground() )
				[
					SNew(SImage)
					.Image(FEditorStyle::GetBrush("PropertyWindow.Button_Edit"))
				]
			]
			+ SHorizontalBox::Slot()
			.AutoWidth()
			.VAlign(VAlign_Center)
			[
				SNew(SHyperlink)
				.Style(FEditorStyle::Get(), "Common.GotoNativeCodeHyperlink")
				.IsEnabled(this, &FBlueprintEditor::IsNativeParentClassCodeLinkEnabled)
				.Visibility(this, &FBlueprintEditor::GetNativeParentClassButtonsVisibility)
				.OnNavigate(this, &FBlueprintEditor::OnEditParentClassNativeCodeClicked)
				.Text(this, &FBlueprintEditor::GetTextForNativeParentClassHeaderLink)
				.ToolTipText(FText::Format(LOCTEXT("GoToCode_ToolTip", "Click to open this source file in {0}"), FSourceCodeNavigation::GetSelectedSourceCodeIDE()))
			]
			+ SHorizontalBox::Slot()
			.AutoWidth()
			.VAlign(VAlign_Center)
			[
				SNew(SSpacer)
				.Size(FVector2D(8.0f, 1.0f))
			]
			;
		SetMenuOverlay( MenuOverlayBox );
	}
}

FText FBlueprintEditor::GetParentClassNameText() const
{
	UClass* ParentClass = (GetBlueprintObj() != NULL) ? GetBlueprintObj()->ParentClass : NULL;
	return (ParentClass != NULL) ? ParentClass->GetDisplayNameText() : LOCTEXT("BlueprintEditor_NoParentClass", "None");
}

bool FBlueprintEditor::IsParentClassOfObjectABlueprint( const UBlueprint* Blueprint ) const
{
	if ( Blueprint != NULL )
	{
		UObject* ParentClass = Blueprint->ParentClass;
		if ( ParentClass != NULL )
		{
			if ( ParentClass->IsA( UBlueprintGeneratedClass::StaticClass() ) )
			{
				return true;
			}
		}
	}

	return false;
}

bool FBlueprintEditor::IsParentClassABlueprint() const
{
	const UBlueprint* Blueprint = GetBlueprintObj();

	return IsParentClassOfObjectABlueprint( Blueprint );
}

EVisibility FBlueprintEditor::ParentClassButtonsVisibility() const
{
	return IsParentClassABlueprint() ? EVisibility::Visible : EVisibility::Collapsed;
}

bool FBlueprintEditor::IsParentClassNative() const
{
	const UBlueprint* Blueprint = GetBlueprintObj();
	if (Blueprint != NULL)
	{
		UClass* ParentClass = Blueprint->ParentClass;
		if (ParentClass != NULL)
		{
			if (ParentClass->HasAllClassFlags(CLASS_Native))
			{
				return true;
			}
		}
	}

	return false;
}

bool FBlueprintEditor::IsNativeParentClassCodeLinkEnabled() const
{
	const UBlueprint* Blueprint = GetBlueprintObj();
	return Blueprint && FSourceCodeNavigation::CanNavigateToClass(Blueprint->ParentClass);
}

EVisibility FBlueprintEditor::GetNativeParentClassButtonsVisibility() const
{
	return IsNativeParentClassCodeLinkEnabled() ? EVisibility::Visible : EVisibility::Collapsed;
}

EVisibility FBlueprintEditor::GetParentClassNameVisibility() const
{
	return !IsNativeParentClassCodeLinkEnabled() ? EVisibility::Visible : EVisibility::Collapsed;
}

void FBlueprintEditor::OnEditParentClassNativeCodeClicked()
{
	const UBlueprint* Blueprint = GetBlueprintObj();
	if (Blueprint)
	{
		FSourceCodeNavigation::NavigateToClass(Blueprint->ParentClass);
	}
}

FText FBlueprintEditor::GetTextForNativeParentClassHeaderLink() const
{
	// it could be done using FSourceCodeNavigation, but it could be slow
	return FText::FromString(*GetParentClassNameText().ToString());
}

FReply FBlueprintEditor::OnFindParentClassInContentBrowserClicked()
{
	UBlueprint* Blueprint = GetBlueprintObj();
	if ( Blueprint != NULL )
	{
		UObject* ParentClass = Blueprint->ParentClass;
		if ( ParentClass != NULL )
		{
			UBlueprintGeneratedClass* ParentBlueprintGeneratedClass = Cast<UBlueprintGeneratedClass>( ParentClass );
			if ( ParentBlueprintGeneratedClass != NULL )
			{
				if ( ParentBlueprintGeneratedClass->ClassGeneratedBy != NULL )
				{
					TArray< UObject* > ParentObjectList;
					ParentObjectList.Add( ParentBlueprintGeneratedClass->ClassGeneratedBy );
					GEditor->SyncBrowserToObjects( ParentObjectList );
				}
			}
		}
	}

	return FReply::Handled();
}

FReply FBlueprintEditor::OnEditParentClassClicked()
{
	UBlueprint* Blueprint = GetBlueprintObj();
	if ( Blueprint != NULL )
	{
		UObject* ParentClass = Blueprint->ParentClass;
		if ( ParentClass != NULL )
		{
			UBlueprintGeneratedClass* ParentBlueprintGeneratedClass = Cast<UBlueprintGeneratedClass>( ParentClass );
			if ( ParentBlueprintGeneratedClass != NULL )
			{
				GEditor->GetEditorSubsystem<UAssetEditorSubsystem>()->OpenEditorForAsset( ParentBlueprintGeneratedClass->ClassGeneratedBy );
			}
		}
	}

	return FReply::Handled();
}

void FBlueprintEditor::PostLayoutBlueprintEditorInitialization()
{
	if (UBlueprint* Blueprint = GetBlueprintObj())
	{
		// Refresh the graphs
		RefreshEditors();
		
		// EnsureBlueprintIsUpToDate may have updated the blueprint so show notifications to user.
		if (bBlueprintModifiedOnOpen)
		{
			bBlueprintModifiedOnOpen = false;

			if (FocusedGraphEdPtr.IsValid())
			{
				FNotificationInfo Info( NSLOCTEXT("Kismet", "Blueprint Modified", "Blueprint requires updating. Please resave.") );
				Info.Image = FEditorStyle::GetBrush(TEXT("Icons.Info"));
				Info.bFireAndForget = true;
				Info.bUseSuccessFailIcons = false;
				Info.ExpireDuration = 5.0f;

				FocusedGraphEdPtr.Pin()->AddNotification(Info, true);
			}

			// Fire log message
			FString BlueprintName;
			Blueprint->GetName(BlueprintName);

			FFormatNamedArguments Args;
			Args.Add( TEXT("BlueprintName"), FText::FromString( BlueprintName ) );
			LogSimpleMessage( FText::Format( LOCTEXT("Blueprint Modified Long", "Blueprint \"{BlueprintName}\" was updated to fix issues detected on load. Please resave."), Args ) );
		}

		// If we have a warning/error, open output log.
		if (!Blueprint->IsUpToDate() || (Blueprint->Status == BS_UpToDateWithWarnings))
		{
			TabManager->TryInvokeTab(FBlueprintEditorTabs::CompilerResultsID);
		}
	}

	if (!GetDefault<UBlueprintEditorSettings>()->bHostFindInBlueprintsInGlobalTab)
	{
		// Close any docked global FiB tabs that may have been restored with a saved layout.
		FFindInBlueprintSearchManager::Get().CloseOrphanedGlobalFindResultsTabs(TabManager);
	}
}

void FBlueprintEditor::SetupViewForBlueprintEditingMode()
{
	// Make sure the defaults tab is pointing to the defaults
	StartEditingDefaults(/*bAutoFocus=*/ true);

	// Make sure the inspector is always on top
	//@TODO: This is necessary right now because of a bug in restoring layouts not remembering which tab is on top (to get it right initially), but do we want this behavior always?
	TryInvokingDetailsTab();

	UBlueprint* Blueprint = GetBlueprintObj();
	if ((Blueprint != nullptr) && (Blueprint->Status == EBlueprintStatus::BS_Error))
	{
		UBlueprintEditorSettings const* BpEditorSettings = GetDefault<UBlueprintEditorSettings>();
		if (BpEditorSettings->bJumpToNodeErrors)
		{
			if (UEdGraphNode* NodeWithError = BlueprintEditorImpl::FindNodeWithError(Blueprint))
			{
				JumpToNode(NodeWithError, /*bRequestRename =*/false);
			}
		}
	}
}

FBlueprintEditor::~FBlueprintEditor()
{
	// Clean up the preview
	DestroyPreview();

	// NOTE: Any tabs that we still have hanging out when destroyed will be cleaned up by FBaseToolkit's destructor
	UEditorEngine* Editor = (UEditorEngine*)GEngine;
	if (Editor)
	{
		Editor->UnregisterForUndo( this );
	}

	CloseMergeTool();

	if (GetBlueprintObj())
	{
		GetBlueprintObj()->OnChanged().RemoveAll( this );
		GetBlueprintObj()->OnCompiled().RemoveAll( this );
		GetBlueprintObj()->OnSetObjectBeingDebugged().RemoveAll( this );
	}

	FGlobalTabmanager::Get()->OnActiveTabChanged_Unsubscribe( OnActiveTabChangedDelegateHandle );

	if (FEngineAnalytics::IsAvailable())
	{
		const UGeneralProjectSettings& ProjectSettings = *GetDefault<UGeneralProjectSettings>();
		FString ProjectID = ProjectSettings.ProjectID.ToString();

		TArray< FAnalyticsEventAttribute > BPEditorAttribs;
		BPEditorAttribs.Add( FAnalyticsEventAttribute( FString( "GraphActionMenusExecuted.NonContextSensitive" ), AnalyticsStats.GraphActionMenusNonCtxtSensitiveExecCount ));
		BPEditorAttribs.Add( FAnalyticsEventAttribute( FString( "GraphActionMenusExecuted.ContextSensitive" ), AnalyticsStats.GraphActionMenusCtxtSensitiveExecCount ));
		BPEditorAttribs.Add( FAnalyticsEventAttribute( FString( "GraphActionMenusClosed" ), AnalyticsStats.GraphActionMenusCancelledCount ));

		BPEditorAttribs.Add( FAnalyticsEventAttribute( FString( "MyBlueprintDragPlacedNodesCreated" ), AnalyticsStats.MyBlueprintNodeDragPlacementCount ));
		BPEditorAttribs.Add( FAnalyticsEventAttribute( FString( "BlueprintPaletteDragPlacedNodesCreated" ), AnalyticsStats.PaletteNodeDragPlacementCount ));
		BPEditorAttribs.Add( FAnalyticsEventAttribute( FString( "GraphContextNodesCreated" ), AnalyticsStats.NodeGraphContextCreateCount ));
		BPEditorAttribs.Add( FAnalyticsEventAttribute( FString( "GraphPinContextNodesCreated" ), AnalyticsStats.NodePinContextCreateCount ));
		BPEditorAttribs.Add( FAnalyticsEventAttribute( FString( "KeymapNodesCreated" ), AnalyticsStats.NodeKeymapCreateCount ));
		BPEditorAttribs.Add( FAnalyticsEventAttribute( FString( "PastedNodesCreated" ), AnalyticsStats.NodePasteCreateCount ));

		BPEditorAttribs.Add( FAnalyticsEventAttribute( FString( "ProjectId" ), ProjectID ) );
		FEngineAnalytics::GetProvider().RecordEvent( FString( "Editor.Usage.BlueprintEditorSummary" ), BPEditorAttribs );

		for (auto Iter = AnalyticsStats.GraphDisallowedPinConnections.CreateConstIterator(); Iter; ++Iter)
		{
			TArray< FAnalyticsEventAttribute > BPEditorPinConnectAttribs;
			BPEditorPinConnectAttribs.Add( FAnalyticsEventAttribute( FString( "FromPin.Category" ), Iter->PinTypeCategoryA ));
			BPEditorPinConnectAttribs.Add( FAnalyticsEventAttribute( FString( "FromPin.IsArray" ), Iter->bPinIsArrayA ));
			BPEditorPinConnectAttribs.Add( FAnalyticsEventAttribute( FString( "FromPin.IsReference" ), Iter->bPinIsReferenceA ));
			BPEditorPinConnectAttribs.Add( FAnalyticsEventAttribute( FString( "FromPin.IsWeakPointer" ), Iter->bPinIsWeakPointerA ));
			BPEditorPinConnectAttribs.Add( FAnalyticsEventAttribute( FString( "ToPin.Category" ), Iter->PinTypeCategoryB ));
			BPEditorPinConnectAttribs.Add( FAnalyticsEventAttribute( FString( "ToPin.IsArray" ), Iter->bPinIsArrayB ));
			BPEditorPinConnectAttribs.Add( FAnalyticsEventAttribute( FString( "ToPin.IsReference" ), Iter->bPinIsReferenceB ));
			BPEditorPinConnectAttribs.Add( FAnalyticsEventAttribute( FString( "ToPin.IsWeakPointer" ), Iter->bPinIsWeakPointerB ));
			BPEditorPinConnectAttribs.Add( FAnalyticsEventAttribute( FString( "ProjectId" ), ProjectID ) );

			FEngineAnalytics::GetProvider().RecordEvent( FString( "Editor.Usage.BPDisallowedPinConnection" ), BPEditorPinConnectAttribs );
		}
	}

	SaveEditorSettings();
}

void FBlueprintEditor::FocusInspectorOnGraphSelection(const FGraphPanelSelectionSet& NewSelection, bool bForceRefresh)
{
	// If this graph has selected nodes update the details panel to match.
	if ( NewSelection.Num() > 0 || CurrentUISelection == FBlueprintEditor::SelectionState_Graph )
	{
		SetUISelectionState(FBlueprintEditor::SelectionState_Graph);

		SKismetInspector::FShowDetailsOptions ShowDetailsOptions;
		ShowDetailsOptions.bForceRefresh = bForceRefresh;

		Inspector->ShowDetailsForObjects(NewSelection.Array(), ShowDetailsOptions);
	}
}

void FBlueprintEditor::CreateDefaultTabContents(const TArray<UBlueprint*>& InBlueprints)
{
	UBlueprint* InBlueprint = InBlueprints.Num() == 1 ? InBlueprints[0] : NULL;

	// Cache off whether or not this is an interface, since it is used to govern multiple widget's behavior
	const bool bIsInterface = (InBlueprint && InBlueprint->BlueprintType == BPTYPE_Interface);
	const bool bIsMacro = (InBlueprint && InBlueprint->BlueprintType == BPTYPE_MacroLibrary);

	if (InBlueprint)
	{
		this->DebuggingView =
			SNew(SKismetDebuggingView)
			. BlueprintToWatch(InBlueprint)
			. IsEnabled(!bIsInterface && !bIsMacro);

		this->Palette = 
			SNew(SBlueprintPalette, SharedThis(this))
				.IsEnabled(this, &FBlueprintEditor::IsFocusedGraphEditable);

		this->BookmarksWidget =
			SNew(SBlueprintBookmarks)
				.EditorContext(SharedThis(this));
	}

	if (IsEditingSingleBlueprint())
	{
		this->MyBlueprintWidget = SNew(SMyBlueprint, SharedThis(this));
		this->ReplaceReferencesWidget = SNew(SReplaceNodeReferences, SharedThis(this));
	}
	
	CompilerResultsListing = FCompilerResultsLog::GetBlueprintMessageLog(InBlueprint);
	CompilerResultsListing->OnMessageTokenClicked().AddSP(this, &FBlueprintEditor::OnLogTokenClicked);

	FMessageLogModule& MessageLogModule = FModuleManager::LoadModuleChecked<FMessageLogModule>("MessageLog");
	CompilerResults = MessageLogModule.CreateLogListingWidget( CompilerResultsListing.ToSharedRef() );
	FindResults = SNew(SFindInBlueprints, SharedThis(this));
	
	this->Inspector = 
		SNew(SKismetInspector)
		. HideNameArea(true)
		. ViewIdentifier(FName("BlueprintInspector"))
		. Kismet2(SharedThis(this))
		. OnFinishedChangingProperties( FOnFinishedChangingProperties::FDelegate::CreateSP(this, &FBlueprintEditor::OnFinishedChangingProperties) );

	if ( InBlueprints.Num() > 0 )
	{
		const bool bShowPublicView = true;
		const bool bHideNameArea = false;

		this->DefaultEditor = 
			SNew(SKismetInspector)
			. Kismet2(SharedThis(this))
			. ViewIdentifier(FName("BlueprintDefaults"))
			. IsEnabled(!bIsInterface)
			. ShowPublicViewControl(bShowPublicView)
			. ShowTitleArea(false)
			. HideNameArea(bHideNameArea)
			. OnFinishedChangingProperties( FOnFinishedChangingProperties::FDelegate::CreateSP( this, &FBlueprintEditor::OnFinishedChangingProperties ) );
	}

	if (InBlueprint && 
		InBlueprint->ParentClass &&
		InBlueprint->ParentClass->IsChildOf(AActor::StaticClass()) && 
		InBlueprint->SimpleConstructionScript )
	{
		CreateSCSEditors();
	}
}

void FBlueprintEditor::CreateSCSEditors()
{
	SCSEditor = SAssignNew(SCSEditor, SSCSEditor)
		.ActorContext(this, &FBlueprintEditor::GetSCSEditorActorContext)
		.PreviewActor(this, &FBlueprintEditor::GetPreviewActor)
		.AllowEditing(this, &FBlueprintEditor::InEditingMode)
		.OnSelectionUpdated(this, &FBlueprintEditor::OnSelectionUpdated)
		.OnItemDoubleClicked(this, &FBlueprintEditor::OnComponentDoubleClicked)
		.HideComponentClassCombo_Lambda([]()
		{
			const UBlueprintEditorProjectSettings* Settings = GetDefault<UBlueprintEditorProjectSettings>();
			return !!Settings->bDisallowAddingNewComponents;
		})
		.ComponentTypeFilter_Lambda([]()
		{
			const UBlueprintEditorProjectSettings* Settings = GetDefault<UBlueprintEditorProjectSettings>();
			return Settings->DefaultComponentsTreeViewTypeFilter;
		});

	SCSViewport = SAssignNew(SCSViewport, SSCSEditorViewport)
		.BlueprintEditor(SharedThis(this));
}

void FBlueprintEditor::OnLogTokenClicked(const TSharedRef<IMessageToken>& Token)
{
	if (Token->GetType() == EMessageToken::Object)
	{
		const TSharedRef<FUObjectToken> UObjectToken = StaticCastSharedRef<FUObjectToken>(Token);
		if(UObjectToken->GetObject().IsValid())
		{
			JumpToHyperlink(UObjectToken->GetObject().Get());
		}
	}
	else if (Token->GetType() == EMessageToken::EdGraph)
	{
		const TSharedRef<FEdGraphToken> EdGraphToken = StaticCastSharedRef<FEdGraphToken>(Token);
		const UEdGraphPin* PinBeingReferenced = EdGraphToken->GetPin();
		const UObject* ObjectBeingReferenced = EdGraphToken->GetGraphObject();
		if (PinBeingReferenced)
		{
			JumpToPin(PinBeingReferenced);
		}
		else if(ObjectBeingReferenced)
		{
			JumpToHyperlink(ObjectBeingReferenced);
		}
	}
}

/** Create Default Commands **/
void FBlueprintEditor::CreateDefaultCommands()
{
	// Tell Kismet2 how to handle all the UI actions that it can handle
	// @todo: remove this once GraphEditorActions automatically register themselves.

	FGraphEditorCommands::Register();
	FBlueprintEditorCommands::Register();
	FFullBlueprintEditorCommands::Register();
	FMyBlueprintCommands::Register();
	FBlueprintSpawnNodeCommands::Register();

	static const FName BpEditorModuleName("Kismet");
	FBlueprintEditorModule& BlueprintEditorModule = FModuleManager::LoadModuleChecked<FBlueprintEditorModule>(BpEditorModuleName);
	ToolkitCommands->Append(BlueprintEditorModule.GetsSharedBlueprintEditorCommands());

	ToolkitCommands->MapAction(
		FFullBlueprintEditorCommands::Get().Compile,
		FExecuteAction::CreateSP(this, &FBlueprintEditor::Compile),
		FCanExecuteAction::CreateSP(this, &FBlueprintEditor::IsCompilingEnabled));

	TWeakPtr<FBlueprintEditor> WeakThisPtr = SharedThis(this);
	ToolkitCommands->MapAction(
		FFullBlueprintEditorCommands::Get().SaveOnCompile_Never,
		FExecuteAction::CreateStatic(&BlueprintEditorImpl::SetSaveOnCompileSetting, (ESaveOnCompile)SoC_Never),
		FCanExecuteAction::CreateSP(this, &FBlueprintEditor::IsSaveOnCompileEnabled),
		FIsActionChecked::CreateStatic(&BlueprintEditorImpl::IsSaveOnCompileOptionSet, WeakThisPtr, (ESaveOnCompile)SoC_Never)
	);
	ToolkitCommands->MapAction(
		FFullBlueprintEditorCommands::Get().SaveOnCompile_SuccessOnly,
		FExecuteAction::CreateStatic(&BlueprintEditorImpl::SetSaveOnCompileSetting, (ESaveOnCompile)SoC_SuccessOnly),
		FCanExecuteAction::CreateSP(this, &FBlueprintEditor::IsSaveOnCompileEnabled),
		FIsActionChecked::CreateStatic(&BlueprintEditorImpl::IsSaveOnCompileOptionSet, WeakThisPtr, (ESaveOnCompile)SoC_SuccessOnly)
	);
	ToolkitCommands->MapAction(
		FFullBlueprintEditorCommands::Get().SaveOnCompile_Always,
		FExecuteAction::CreateStatic(&BlueprintEditorImpl::SetSaveOnCompileSetting, (ESaveOnCompile)SoC_Always),
		FCanExecuteAction::CreateSP(this, &FBlueprintEditor::IsSaveOnCompileEnabled),
		FIsActionChecked::CreateStatic(&BlueprintEditorImpl::IsSaveOnCompileOptionSet, WeakThisPtr, (ESaveOnCompile)SoC_Always)
	);

	ToolkitCommands->MapAction(
		FFullBlueprintEditorCommands::Get().JumpToErrorNode,
		FExecuteAction::CreateStatic(&BlueprintEditorImpl::ToggleJumpToErrorNodeSetting),
		FCanExecuteAction(),
		FIsActionChecked::CreateStatic(&BlueprintEditorImpl::IsJumpToErrorNodeOptionSet)
	);
	
	ToolkitCommands->MapAction(
		FFullBlueprintEditorCommands::Get().SwitchToScriptingMode,
		FExecuteAction::CreateSP(this, &FBlueprintEditor::SetCurrentMode, FBlueprintEditorApplicationModes::StandardBlueprintEditorMode),
		FCanExecuteAction::CreateSP(this, &FBlueprintEditor::IsEditingSingleBlueprint),
		FIsActionChecked::CreateSP(this, &FBlueprintEditor::IsModeCurrent, FBlueprintEditorApplicationModes::StandardBlueprintEditorMode));

	ToolkitCommands->MapAction(
		FFullBlueprintEditorCommands::Get().SwitchToBlueprintDefaultsMode,
		FExecuteAction::CreateSP(this, &FBlueprintEditor::SetCurrentMode, FBlueprintEditorApplicationModes::BlueprintDefaultsMode),
		FCanExecuteAction(),
		FIsActionChecked::CreateSP(this, &FBlueprintEditor::IsModeCurrent, FBlueprintEditorApplicationModes::BlueprintDefaultsMode));
	
	ToolkitCommands->MapAction(
		FFullBlueprintEditorCommands::Get().SwitchToComponentsMode,
		FExecuteAction::CreateSP(this, &FBlueprintEditor::SetCurrentMode, FBlueprintEditorApplicationModes::BlueprintComponentsMode),
		FCanExecuteAction::CreateSP(this, &FBlueprintEditor::CanAccessComponentsMode),
		FIsActionChecked::CreateSP(this, &FBlueprintEditor::IsModeCurrent, FBlueprintEditorApplicationModes::BlueprintComponentsMode));

	ToolkitCommands->MapAction(
		FFullBlueprintEditorCommands::Get().EditGlobalOptions,
		FExecuteAction::CreateSP(this, &FBlueprintEditor::EditGlobalOptions_Clicked),
		FCanExecuteAction(),
		FIsActionChecked::CreateSP(this, &FBlueprintEditor::IsDetailsPanelEditingGlobalOptions));

	ToolkitCommands->MapAction(
		FFullBlueprintEditorCommands::Get().EditClassDefaults,
		FExecuteAction::CreateSP(this, &FBlueprintEditor::EditClassDefaults_Clicked),
		FCanExecuteAction(),
		FIsActionChecked::CreateSP(this, &FBlueprintEditor::IsDetailsPanelEditingClassDefaults));

	// Edit menu actions
	ToolkitCommands->MapAction( FBlueprintEditorCommands::Get().FindInBlueprint,
		FExecuteAction::CreateSP(this, &FBlueprintEditor::FindInBlueprint_Clicked),
		FCanExecuteAction::CreateSP( this, &FBlueprintEditor::IsInAScriptingMode )
		);

	ToolkitCommands->MapAction( FBlueprintEditorCommands::Get().ReparentBlueprint,
		FExecuteAction::CreateSP(this, &FBlueprintEditor::ReparentBlueprint_Clicked),
		FCanExecuteAction(),
		FIsActionChecked(),
		FIsActionButtonVisible::CreateSP(this, &FBlueprintEditor::ReparentBlueprint_IsVisible)
		);

	ToolkitCommands->MapAction( FGenericCommands::Get().Undo,
		FExecuteAction::CreateSP( this, &FBlueprintEditor::UndoGraphAction ),
		FCanExecuteAction::CreateSP( this, &FBlueprintEditor::CanUndoGraphAction )
		);

	ToolkitCommands->MapAction( FGenericCommands::Get().Redo,
		FExecuteAction::CreateSP( this, &FBlueprintEditor::RedoGraphAction ),
		FCanExecuteAction::CreateSP( this, &FBlueprintEditor::CanRedoGraphAction )
		);


	// View commands
	ToolkitCommands->MapAction( FBlueprintEditorCommands::Get().ZoomToWindow,
		FExecuteAction::CreateSP( this, &FBlueprintEditor::ZoomToWindow_Clicked ),
		FCanExecuteAction::CreateSP( this, &FBlueprintEditor::CanZoomToWindow )
		);

	ToolkitCommands->MapAction( FBlueprintEditorCommands::Get().ZoomToSelection,
		FExecuteAction::CreateSP( this, &FBlueprintEditor::ZoomToSelection_Clicked ),
		FCanExecuteAction::CreateSP( this, &FBlueprintEditor::CanZoomToSelection )
		);

	ToolkitCommands->MapAction( FBlueprintEditorCommands::Get().NavigateToParent,
		FExecuteAction::CreateSP( this, &FBlueprintEditor::NavigateToParentGraph_Clicked ),
		FCanExecuteAction::CreateSP( this, &FBlueprintEditor::CanNavigateToParentGraph )
		);

	ToolkitCommands->MapAction( FBlueprintEditorCommands::Get().NavigateToParentBackspace,
		FExecuteAction::CreateSP( this, &FBlueprintEditor::NavigateToParentGraph_Clicked ),
		FCanExecuteAction::CreateSP( this, &FBlueprintEditor::CanNavigateToParentGraph )
		);

	ToolkitCommands->MapAction( FBlueprintEditorCommands::Get().NavigateToChild,
		FExecuteAction::CreateSP( this, &FBlueprintEditor::NavigateToChildGraph_Clicked ),
		FCanExecuteAction::CreateSP( this, &FBlueprintEditor::CanNavigateToChildGraph )
		);

	ToolkitCommands->MapAction(FGraphEditorCommands::Get().ShowAllPins,
		FExecuteAction::CreateSP(this, &FBlueprintEditor::SetPinVisibility, SGraphEditor::Pin_Show),
		FCanExecuteAction(),
		FIsActionChecked::CreateSP(this, &FBlueprintEditor::GetPinVisibility, SGraphEditor::Pin_Show));

	ToolkitCommands->MapAction(FGraphEditorCommands::Get().HideNoConnectionPins,
		FExecuteAction::CreateSP(this, &FBlueprintEditor::SetPinVisibility, SGraphEditor::Pin_HideNoConnection),
		FCanExecuteAction(),
		FIsActionChecked::CreateSP(this, &FBlueprintEditor::GetPinVisibility, SGraphEditor::Pin_HideNoConnection));

	ToolkitCommands->MapAction(FGraphEditorCommands::Get().HideNoConnectionNoDefaultPins,
		FExecuteAction::CreateSP(this, &FBlueprintEditor::SetPinVisibility, SGraphEditor::Pin_HideNoConnectionNoDefault),
		FCanExecuteAction(),
		FIsActionChecked::CreateSP(this, &FBlueprintEditor::GetPinVisibility, SGraphEditor::Pin_HideNoConnectionNoDefault));

	// Compile
	ToolkitCommands->MapAction( FBlueprintEditorCommands::Get().CompileBlueprint,
		FExecuteAction::CreateSP(this, &FBlueprintEditor::Compile),
		FCanExecuteAction::CreateSP(this, &FBlueprintEditor::IsCompilingEnabled)
		);

	ToolkitCommands->MapAction( FBlueprintEditorCommands::Get().RefreshAllNodes,
		FExecuteAction::CreateSP(this, &FBlueprintEditor::RefreshAllNodes_OnClicked),
		FCanExecuteAction::CreateSP( this, &FBlueprintEditor::IsInAScriptingMode )
		);

	ToolkitCommands->MapAction( FBlueprintEditorCommands::Get().DeleteUnusedVariables,
		FExecuteAction::CreateSP(this, &FBlueprintEditor::DeleteUnusedVariables_OnClicked),
		FCanExecuteAction::CreateSP( this, &FBlueprintEditor::IsInAScriptingMode )
		);
	
	ToolkitCommands->MapAction( FBlueprintEditorCommands::Get().FindInBlueprints,
		FExecuteAction::CreateSP(this, &FBlueprintEditor::FindInBlueprints_OnClicked)
		);

	// Debug actions
	ToolkitCommands->MapAction( FBlueprintEditorCommands::Get().ClearAllBreakpoints,
		FExecuteAction::CreateSP(this, &FBlueprintEditor::ClearAllBreakpoints),
		FCanExecuteAction::CreateSP(this, &FBlueprintEditor::HasAnyBreakpoints)
		);

	ToolkitCommands->MapAction( FBlueprintEditorCommands::Get().DisableAllBreakpoints,
		FExecuteAction::CreateSP(this, &FBlueprintEditor::DisableAllBreakpoints),
		FCanExecuteAction::CreateSP(this, &FBlueprintEditor::HasAnyEnabledBreakpoints)
		);

	ToolkitCommands->MapAction( FBlueprintEditorCommands::Get().EnableAllBreakpoints,
		FExecuteAction::CreateSP(this, &FBlueprintEditor::EnableAllBreakpoints),
		FCanExecuteAction::CreateSP(this, &FBlueprintEditor::HasAnyDisabledBreakpoints)
		);

	ToolkitCommands->MapAction( FBlueprintEditorCommands::Get().ClearAllWatches,
		FExecuteAction::CreateSP(this, &FBlueprintEditor::ClearAllWatches),
		FCanExecuteAction::CreateSP(this, &FBlueprintEditor::HasAnyWatches)
		);

	// New document actions
	ToolkitCommands->MapAction( FBlueprintEditorCommands::Get().AddNewVariable,
		FExecuteAction::CreateSP(this, &FBlueprintEditor::OnAddNewVariable),
		FCanExecuteAction::CreateSP(this, &FBlueprintEditor::InEditingMode),
		FIsActionChecked(),
		FIsActionButtonVisible::CreateSP(this, &FBlueprintEditor::NewDocument_IsVisibleForType, CGT_NewVariable));
	
	ToolkitCommands->MapAction( FBlueprintEditorCommands::Get().AddNewLocalVariable,
		FExecuteAction::CreateSP(this, &FBlueprintEditor::OnAddNewLocalVariable),
		FCanExecuteAction::CreateSP(this, &FBlueprintEditor::CanAddNewLocalVariable),
		FIsActionChecked(),
		FIsActionButtonVisible::CreateSP(this, &FBlueprintEditor::NewDocument_IsVisibleForType, CGT_NewLocalVariable));

	ToolkitCommands->MapAction( FBlueprintEditorCommands::Get().AddNewFunction,
		FExecuteAction::CreateSP(this, &FBlueprintEditor::NewDocument_OnClicked, CGT_NewFunctionGraph),
		FCanExecuteAction::CreateSP(this, &FBlueprintEditor::InEditingMode),
		FIsActionChecked(),
		FIsActionButtonVisible::CreateSP(this, &FBlueprintEditor::NewDocument_IsVisibleForType, CGT_NewFunctionGraph));

	ToolkitCommands->MapAction( FBlueprintEditorCommands::Get().AddNewEventGraph,
		FExecuteAction::CreateSP(this, &FBlueprintEditor::NewDocument_OnClicked, CGT_NewEventGraph),
		FCanExecuteAction::CreateSP(this, &FBlueprintEditor::InEditingMode),
		FIsActionChecked(),
		FIsActionButtonVisible::CreateSP(this, &FBlueprintEditor::NewDocument_IsVisibleForType, CGT_NewEventGraph));

	ToolkitCommands->MapAction( FBlueprintEditorCommands::Get().AddNewMacroDeclaration,
		FExecuteAction::CreateSP(this, &FBlueprintEditor::NewDocument_OnClicked, CGT_NewMacroGraph),
		FCanExecuteAction::CreateSP(this, &FBlueprintEditor::InEditingMode),
		FIsActionChecked(),
		FIsActionButtonVisible::CreateSP(this, &FBlueprintEditor::NewDocument_IsVisibleForType, CGT_NewMacroGraph));

	ToolkitCommands->MapAction( FBlueprintEditorCommands::Get().AddNewDelegate,
		FExecuteAction::CreateSP(this, &FBlueprintEditor::OnAddNewDelegate),
		FCanExecuteAction::CreateSP(this, &FBlueprintEditor::InEditingMode),
		FIsActionChecked(),
		FIsActionButtonVisible::CreateSP(this, &FBlueprintEditor::AddNewDelegateIsVisible));

	ToolkitCommands->MapAction( FBlueprintEditorCommands::Get().FindReferencesFromClass,
		FExecuteAction::CreateSP(this, &FBlueprintEditor::OnListObjectsReferencedByClass),
		FCanExecuteAction());

	ToolkitCommands->MapAction( FBlueprintEditorCommands::Get().FindReferencesFromBlueprint,
		FExecuteAction::CreateSP(this, &FBlueprintEditor::OnListObjectsReferencedByBlueprint),
		FCanExecuteAction());

	ToolkitCommands->MapAction( FBlueprintEditorCommands::Get().RepairCorruptedBlueprint,
		FExecuteAction::CreateSP(this, &FBlueprintEditor::OnRepairCorruptedBlueprint),
		FCanExecuteAction());

	ToolkitCommands->MapAction( FBlueprintEditorCommands::Get().AddNewAnimationLayer,
		FExecuteAction::CreateSP(this, &FBlueprintEditor::NewDocument_OnClicked, CGT_NewAnimationLayer),
		FCanExecuteAction(),
		FIsActionChecked(),
		FIsActionButtonVisible::CreateSP(this, &FBlueprintEditor::NewDocument_IsVisibleForType, CGT_NewAnimationLayer));
	
	ToolkitCommands->MapAction(FBlueprintEditorCommands::Get().SaveIntermediateBuildProducts,
		FExecuteAction::CreateSP(this, &FBlueprintEditor::ToggleSaveIntermediateBuildProducts),
		FCanExecuteAction(),
		FIsActionChecked::CreateSP(this, &FBlueprintEditor::GetSaveIntermediateBuildProducts));

	ToolkitCommands->MapAction(FBlueprintEditorCommands::Get().BeginBlueprintMerge,
		FExecuteAction::CreateSP(this, &FBlueprintEditor::CreateMergeToolTab),
		FCanExecuteAction());

	ToolkitCommands->MapAction(FBlueprintEditorCommands::Get().GenerateNativeCode,
		FExecuteAction::CreateSP(this, &FBlueprintEditor::OpenNativeCodeGenerationTool),
		FCanExecuteAction::CreateSP(this, &FBlueprintEditor::CanGenerateNativeCode));

	ToolkitCommands->MapAction(FBlueprintEditorCommands::Get().GenerateSearchIndex,
		FExecuteAction::CreateSP(this, &FBlueprintEditor::OnGenerateSearchIndexForDebugging),
		FCanExecuteAction());

	ToolkitCommands->MapAction(FBlueprintEditorCommands::Get().DumpCachedIndexData,
		FExecuteAction::CreateSP(this, &FBlueprintEditor::OnDumpCachedIndexDataForBlueprint),
		FCanExecuteAction());

	ToolkitCommands->MapAction(FBlueprintEditorCommands::Get().ShowActionMenuItemSignatures,
		FExecuteAction::CreateLambda([]()
			{ 
				UBlueprintEditorSettings* Settings = GetMutableDefault<UBlueprintEditorSettings>();
				Settings->bShowActionMenuItemSignatures = !Settings->bShowActionMenuItemSignatures;
				Settings->SaveConfig();
			}),
		FCanExecuteAction(),
		FIsActionChecked::CreateLambda([]()->bool{ return GetDefault<UBlueprintEditorSettings>()->bShowActionMenuItemSignatures; }));

	for (int32 QuickJumpIndex = 0; QuickJumpIndex < FGraphEditorCommands::Get().QuickJumpCommands.Num(); ++QuickJumpIndex)
	{
		ToolkitCommands->MapAction(
			FGraphEditorCommands::Get().QuickJumpCommands[QuickJumpIndex].QuickJump,
			FExecuteAction::CreateSP(this, &FBlueprintEditor::OnGraphEditorQuickJump, QuickJumpIndex)
		);

		ToolkitCommands->MapAction(
			FGraphEditorCommands::Get().QuickJumpCommands[QuickJumpIndex].SetQuickJump,
			FExecuteAction::CreateSP(this, &FBlueprintEditor::SetGraphEditorQuickJump, QuickJumpIndex)
		);

		ToolkitCommands->MapAction(
			FGraphEditorCommands::Get().QuickJumpCommands[QuickJumpIndex].ClearQuickJump,
			FExecuteAction::CreateSP(this, &FBlueprintEditor::ClearGraphEditorQuickJump, QuickJumpIndex)
		);
	}

	ToolkitCommands->MapAction(
		FGraphEditorCommands::Get().ClearAllQuickJumps,
		FExecuteAction::CreateSP(this, &FBlueprintEditor::ClearAllGraphEditorQuickJumps)
	);

	ToolkitCommands->MapAction(
		FBlueprintEditorCommands::Get().ToggleHideUnrelatedNodes,
		FExecuteAction::CreateSP(this, &FBlueprintEditor::ToggleHideUnrelatedNodes),
		FCanExecuteAction(),
		FIsActionChecked::CreateSP(this, &FBlueprintEditor::IsToggleHideUnrelatedNodesChecked),
		FIsActionButtonVisible::CreateSP(this, &FBlueprintEditor::ShouldShowToggleHideUnrelatedNodes, true)
	);
}

void FBlueprintEditor::OpenNativeCodeGenerationTool()
{
	UBlueprint* Blueprint = GetBlueprintObj();
	if (Blueprint)
	{
		FNativeCodeGenerationTool::Open(*Blueprint, SharedThis(this));
	}
}

bool FBlueprintEditor::CanGenerateNativeCode() const
{
	UBlueprint* Blueprint = GetBlueprintObj();
	return Blueprint && FNativeCodeGenerationTool::CanGenerate(*Blueprint);
}

void FBlueprintEditor::OnGenerateSearchIndexForDebugging()
{
	UBlueprint* Blueprint = GetBlueprintObj();
	if (Blueprint)
	{
		FString FileLocation = FPaths::ConvertRelativePathToFull(FPaths::ProjectIntermediateDir() + TEXT("BlueprintSearchTools"));
		FString FullPath = FString::Printf(TEXT("%s/%s.index.xml"), *FileLocation, *Blueprint->GetName());

		FArchive* DumpFile = IFileManager::Get().CreateFileWriter(*FullPath);
		if (DumpFile)
		{
			FString JsonOutput = FFindInBlueprintSearchManager::Get().GenerateSearchIndexForDebugging(Blueprint);
			DumpFile->Serialize(TCHAR_TO_ANSI(*JsonOutput), JsonOutput.Len());

			DumpFile->Close();
			delete DumpFile;

			UE_LOG(LogFindInBlueprint, Log, TEXT("Wrote search index to %s"), *FullPath);
		}
	}
}

void FBlueprintEditor::OnDumpCachedIndexDataForBlueprint()
{
	UBlueprint* Blueprint = GetBlueprintObj();
	if (Blueprint)
	{
		FString FileLocation = FPaths::ConvertRelativePathToFull(FPaths::ProjectIntermediateDir() + TEXT("BlueprintSearchTools"));
		FString FullPath = FString::Printf(TEXT("%s/%s.cache.csv"), *FileLocation, *Blueprint->GetName());

		FArchive* DumpFile = IFileManager::Get().CreateFileWriter(*FullPath);
		if (DumpFile)
		{
			const FName AssetPath = *Blueprint->GetPathName();
			FSearchData SearchData = FFindInBlueprintSearchManager::Get().GetSearchDataForAssetPath(AssetPath);
			if (SearchData.IsValid() && SearchData.ImaginaryBlueprint.IsValid())
			{
				SearchData.ImaginaryBlueprint->DumpParsedObject(*DumpFile);
			}

			DumpFile->Close();
			delete DumpFile;

			UE_LOG(LogFindInBlueprint, Log, TEXT("Wrote cached index data to %s"), *FullPath);
		}
	}
}

void FBlueprintEditor::FindInBlueprint_Clicked()
{
	SummonSearchUI(true);
}

void FBlueprintEditor::ReparentBlueprint_Clicked()
{
	if (!ReparentBlueprint_IsVisible())
	{
		return;
	}

	TArray<UBlueprint*> Blueprints;
	for (int32 i = 0; i < GetEditingObjects().Num(); ++i)
	{
		UBlueprint* Blueprint = Cast<UBlueprint>(GetEditingObjects()[i]);
		if (Blueprint) 
		{
			Blueprints.Add(Blueprint);
		}
	}
	FBlueprintEditorUtils::OpenReparentBlueprintMenu(Blueprints, GetToolkitHost()->GetParentWidget(), FOnClassPicked::CreateSP(this, &FBlueprintEditor::ReparentBlueprint_NewParentChosen));
}

void FBlueprintEditor::ReparentBlueprint_NewParentChosen(UClass* ChosenClass)
{
	UBlueprint* BlueprintObj = GetBlueprintObj();

	if ((BlueprintObj != NULL) && (ChosenClass != NULL) && (ChosenClass != BlueprintObj->ParentClass))
	{
		// Notify user, about common interfaces
		bool bReparent = true;
		{
			FString CommonInterfacesNames;
			for (const FBPInterfaceDescription& InterdaceDesc : BlueprintObj->ImplementedInterfaces)
			{
				if (ChosenClass->ImplementsInterface(*InterdaceDesc.Interface))
				{
					CommonInterfacesNames += InterdaceDesc.Interface->GetName();
					CommonInterfacesNames += TCHAR('\n');
				}
			}
			if (!CommonInterfacesNames.IsEmpty())
			{
				const FText Title = LOCTEXT("CommonInterfacesTitle", "Common interfaces");
				const FText Message = FText::Format(
					LOCTEXT("ReparentWarning_InterfacesImplemented", "Following interfaces are already implemented. Continue reparenting? \n {0}"),
					FText::FromString(CommonInterfacesNames));

				FSuppressableWarningDialog::FSetupInfo Info(Message, Title, "Warning_CommonInterfacesWhileReparenting");
				Info.ConfirmText = LOCTEXT("ReparentYesButton", "Reparent");
				Info.CancelText = LOCTEXT("ReparentNoButton", "Cancel");

				FSuppressableWarningDialog ReparentBlueprintDlg(Info);
				if (ReparentBlueprintDlg.ShowModal() == FSuppressableWarningDialog::Cancel)
				{
					bReparent = false;
				}
			}
		}

		// If the chosen class differs hierarchically from the current class, warn that there may be data loss
		if (bReparent && (!BlueprintObj->ParentClass || !ChosenClass->GetDefaultObject()->IsA(BlueprintObj->ParentClass)))
		{
			const FText Title = LOCTEXT("ReparentTitle", "Reparent Blueprint"); 
			const FText Message = LOCTEXT("ReparentWarning", "Reparenting this blueprint may cause data loss.  Continue reparenting?"); 

			// Warn the user that this may result in data loss
			FSuppressableWarningDialog::FSetupInfo Info( Message, Title, "Warning_ReparentTitle" );
			Info.ConfirmText = LOCTEXT("ReparentYesButton", "Reparent");
			Info.CancelText = LOCTEXT("ReparentNoButton", "Cancel");
			Info.CheckBoxText = FText::GetEmpty();	// not suppressible

			FSuppressableWarningDialog ReparentBlueprintDlg( Info );
			if( ReparentBlueprintDlg.ShowModal() == FSuppressableWarningDialog::Cancel )
			{
				bReparent = false;
			}
		}

		if ( bReparent )
		{
			const FScopedTransaction Transaction( LOCTEXT("ReparentBlueprint", "Reparent Blueprint") );
			UE_LOG(LogBlueprint, Warning, TEXT("Reparenting blueprint %s from %s to %s..."), *BlueprintObj->GetFullName(), BlueprintObj->ParentClass ? *BlueprintObj->ParentClass->GetName() : TEXT("[None]"), *ChosenClass->GetName());
			
			BlueprintObj->Modify();
			if(USimpleConstructionScript* SCS = BlueprintObj->SimpleConstructionScript)
			{
				SCS->Modify();

				const TArray<USCS_Node*>& AllNodes = SCS->GetAllNodes();
				for(USCS_Node* Node : AllNodes )
				{
					Node->Modify();
				}
			}

			UClass* OldParentClass = BlueprintObj->ParentClass ;
			BlueprintObj->ParentClass = ChosenClass;

			// Ensure that the Blueprint is up-to-date (valid SCS etc.) before compiling
			EnsureBlueprintIsUpToDate(BlueprintObj);
			FBlueprintEditorUtils::RefreshAllNodes(GetBlueprintObj());
			FBlueprintEditorUtils::MarkBlueprintAsModified(BlueprintObj);

			Compile();

			// Ensure that the Blueprint is up-to-date (valid SCS etc.) after compiling (new parent class)
			EnsureBlueprintIsUpToDate(BlueprintObj);

			if (BlueprintObj->NativizationFlag != EBlueprintNativizationFlag::Disabled)
			{
				UBlueprint* ParentBlueprint = UBlueprint::GetBlueprintFromClass(ChosenClass);
				if (ParentBlueprint && ParentBlueprint->NativizationFlag == EBlueprintNativizationFlag::Disabled)
				{
					ParentBlueprint->NativizationFlag = EBlueprintNativizationFlag::Dependency;

					FNotificationInfo Warning(FText::Format(
						LOCTEXT("InterfaceFlaggedForNativization", "{0} flagged for nativization (as a required dependency)."),
						FText::FromName(ParentBlueprint->GetFName())
						)
					);
					Warning.ExpireDuration = 5.0f;
					Warning.bFireAndForget = true;
					Warning.Image = FCoreStyle::Get().GetBrush(TEXT("MessageLog.Warning"));
					FSlateNotificationManager::Get().AddNotification(Warning);
				}
			}

			if (SCSEditor.IsValid())
			{
				SCSEditor->UpdateTree();
			}
		}
	}

	FSlateApplication::Get().DismissAllMenus();
}

bool FBlueprintEditor::ReparentBlueprint_IsVisible() const
{
	UBlueprint* Blueprint = GetBlueprintObj();
	if (Blueprint != NULL)
	{
		// Don't show the reparent option if it's an Interface or we're not in editing mode
		return !FBlueprintEditorUtils::IsInterfaceBlueprint(Blueprint) && InEditingMode() && (BPTYPE_FunctionLibrary != Blueprint->BlueprintType);
	}
	else
	{
		return false;
	}
}

bool FBlueprintEditor::IsDetailsPanelEditingGlobalOptions() const
{
	return CurrentUISelection == FBlueprintEditor::SelectionState_ClassSettings;
}

void FBlueprintEditor::EditGlobalOptions_Clicked()
{
	UBlueprint* Blueprint = GetBlueprintObj();
	if ( Blueprint != nullptr )
	{
		SetUISelectionState(FBlueprintEditor::SelectionState_ClassSettings);

		// Show details for the Blueprint instance we're editing
		Inspector->ShowDetailsForSingleObject(Blueprint);

		TryInvokingDetailsTab();
	}
}

bool FBlueprintEditor::IsDetailsPanelEditingClassDefaults() const
{
	UBlueprint* Blueprint = GetBlueprintObj();
	if ( Blueprint != nullptr )
	{
		if ( Blueprint->GeneratedClass != nullptr )
		{
			UObject* DefaultObject = GetBlueprintObj()->GeneratedClass->GetDefaultObject();
			return Inspector->IsSelected(DefaultObject);
		}
	}

	return false;
}

void FBlueprintEditor::EditClassDefaults_Clicked()
{
	if ( IsEditingSingleBlueprint() )
	{
		UBlueprint* Blueprint = GetBlueprintObj();
		StartEditingDefaults( true, true );
	}
}

// Zooming to fit the entire graph
void FBlueprintEditor::ZoomToWindow_Clicked()
{
	if (SGraphEditor* GraphEd = FocusedGraphEdPtr.Pin().Get())
	{
		GraphEd->ZoomToFit(/*bOnlySelection=*/ false);
	}
}

bool FBlueprintEditor::CanZoomToWindow() const
{
	return FocusedGraphEdPtr.IsValid();
}

// Zooming to fit the current selection
void FBlueprintEditor::ZoomToSelection_Clicked()
{
	if (SGraphEditor* GraphEd = FocusedGraphEdPtr.Pin().Get())
	{
		GraphEd->ZoomToFit(/*bOnlySelection=*/ true);
	}
}

bool FBlueprintEditor::CanZoomToSelection() const
{
	return FocusedGraphEdPtr.IsValid();
}

// Navigating into/out of graphs
void FBlueprintEditor::NavigateToParentGraph_Clicked()
{
	if (FocusedGraphEdPtr.IsValid())
	{
		if (UEdGraph* ParentGraph = Cast<UEdGraph>(FocusedGraphEdPtr.Pin()->GetCurrentGraph()->GetOuter()))
		{
			OpenDocument(ParentGraph, FDocumentTracker::NavigatingCurrentDocument);
		}
	}
}

bool FBlueprintEditor::CanNavigateToParentGraph() const
{
	return FocusedGraphEdPtr.IsValid() && (FocusedGraphEdPtr.Pin()->GetCurrentGraph()->GetOuter()->IsA(UEdGraph::StaticClass()));
}

void FBlueprintEditor::NavigateToChildGraph_Clicked()
{
	if (FocusedGraphEdPtr.IsValid())
	{
		UEdGraph* CurrentGraph = FocusedGraphEdPtr.Pin()->GetCurrentGraph();

		if (CurrentGraph->SubGraphs.Num() > 1)
		{
			// Display a child jump list
			FSlateApplication::Get().PushMenu( 
				GetToolkitHost()->GetParentWidget(),
				FWidgetPath(),
				SNew(SChildGraphPicker, CurrentGraph),
				FSlateApplication::Get().GetCursorPos(), // summon location
				FPopupTransitionEffect( FPopupTransitionEffect::TypeInPopup )
			);
		}
		else if (CurrentGraph->SubGraphs.Num() == 1)
		{
			// Jump immediately to the child if there is only one
			UEdGraph* ChildGraph = CurrentGraph->SubGraphs[0];
			OpenDocument(ChildGraph, FDocumentTracker::NavigatingCurrentDocument);
		}
	}
}

bool FBlueprintEditor::CanNavigateToChildGraph() const
{
	return FocusedGraphEdPtr.IsValid() && (FocusedGraphEdPtr.Pin()->GetCurrentGraph()->SubGraphs.Num() > 0);
}

bool FBlueprintEditor::TransactionObjectAffectsBlueprint(UObject* InTransactedObject)
{
	check(InTransactedObject);

	UBlueprint* BlueprintObj = GetBlueprintObj();
	check(BlueprintObj);

	return InTransactedObject->GetOutermost() == BlueprintObj->GetOutermost();
}

void FBlueprintEditor::HandleUndoTransaction(const FTransaction* Transaction)
{
	UBlueprint* BlueprintObj = GetBlueprintObj();
	if (BlueprintObj && Transaction)
	{
		bool bAffectsBlueprint = false;
		const UPackage* BlueprintOutermost = BlueprintObj->GetOutermost();

		// Look at the transaction this function is responding to, see if any object in it has an outermost of the Blueprint
		TArray<UObject*> TransactionObjects;
		Transaction->GetTransactionObjects(TransactionObjects);

		for (UObject* Object : TransactionObjects)
		{
			if(TransactionObjectAffectsBlueprint(Object))
			{
				bAffectsBlueprint = true;
				break;
			}
		}

		// Transaction affects the Blueprint this editor handles, so react as necessary
		if (bAffectsBlueprint)
		{
			SetUISelectionState(NAME_None);

			RefreshEditors();

			FSlateApplication::Get().DismissAllMenus();
		}
	}
}

void FBlueprintEditor::PostUndo(bool bSuccess)
{	
	if (bSuccess)
	{
		const FTransaction* Transaction = GEditor->Trans->GetTransaction(GEditor->Trans->GetQueueLength() - GEditor->Trans->GetUndoCount());
		HandleUndoTransaction(Transaction);
	}
}

void FBlueprintEditor::PostRedo(bool bSuccess)
{
	if (bSuccess)
	{
		const FTransaction* Transaction = GEditor->Trans->GetTransaction(GEditor->Trans->GetQueueLength() - GEditor->Trans->GetUndoCount() - 1);
		HandleUndoTransaction(Transaction);
	}
}

void FBlueprintEditor::UndoGraphAction()
{
	GEditor->UndoTransaction();
}

bool FBlueprintEditor::CanUndoGraphAction() const
{
	return !InDebuggingMode();
}

void FBlueprintEditor::RedoGraphAction()
{
	GEditor->RedoTransaction();
}

bool FBlueprintEditor::CanRedoGraphAction() const
{
	return !InDebuggingMode();
}

void FBlueprintEditor::OnActiveTabChanged(TSharedPtr<SDockTab> PreviouslyActive, TSharedPtr<SDockTab> NewlyActivated)
{
}

void FBlueprintEditor::OnGraphEditorFocused(const TSharedRef<SGraphEditor>& InGraphEditor)
{
	// Update the graph editor that is currently focused
	FocusedGraphEdPtr = InGraphEditor;
	InGraphEditor->SetPinVisibility(PinVisibility);

	// Update the inspector as well, to show selection from the focused graph editor
	FGraphPanelSelectionSet SelectedNodes = GetSelectedNodes();
	FocusInspectorOnGraphSelection(SelectedNodes);

	// During undo, garbage graphs can be temporarily brought into focus, ensure that before a refresh of the MyBlueprint window that the graph is owned by a Blueprint
	if ( FocusedGraphEdPtr.IsValid() && MyBlueprintWidget.IsValid() )
	{
		// The focused graph can be garbage as well
		TWeakObjectPtr< UEdGraph > FocusedGraphPtr = FocusedGraphEdPtr.Pin()->GetCurrentGraph();
		UEdGraph* FocusedGraph = FocusedGraphPtr.Get();

		if ( FocusedGraph != nullptr )
		{
			if ( FBlueprintEditorUtils::FindBlueprintForGraph(FocusedGraph) )
			{
				MyBlueprintWidget->Refresh();
			}
		}
	}

	if (bHideUnrelatedNodes && SelectedNodes.Num() <= 0)
	{
		ResetAllNodesUnrelatedStates();
	}

	// If the bookmarks view is active, check whether or not we're restricting the view to the current graph. If we are, update the tree to reflect the focused graph context.
	if (BookmarksWidget.IsValid()
		&& GetDefault<UBlueprintEditorSettings>()->bShowBookmarksForCurrentDocumentOnlyInTab)
	{
		BookmarksWidget->RefreshBookmarksTree();
	}
}

void FBlueprintEditor::OnGraphEditorBackgrounded(const TSharedRef<SGraphEditor>& InGraphEditor)
{
	// If the newly active document tab isn't a graph we want to make sure we clear the focused graph pointer.
	// Several other UI reads that, like the MyBlueprints view uses it to determine if it should show the "Local Variable" section.
	FocusedGraphEdPtr = nullptr;

	if ( MyBlueprintWidget.IsValid() == true )
	{
		MyBlueprintWidget->Refresh();
	}
}

void FBlueprintEditor::OnGraphEditorDropActor(const TArray< TWeakObjectPtr<AActor> >& Actors, UEdGraph* Graph, const FVector2D& DropLocation)
{
	// We need to check that the dropped actor is in the right sublevel for the reference
	ULevel* BlueprintLevel = FBlueprintEditorUtils::GetLevelFromBlueprint(GetBlueprintObj());

	if (BlueprintLevel && FBlueprintEditorUtils::IsLevelScriptBlueprint(GetBlueprintObj()))
	{
		FVector2D NodeLocation = DropLocation;
		for (int32 i = 0; i < Actors.Num(); i++)
		{
			AActor* DroppedActor = Actors[i].Get();
			if (DroppedActor&& (DroppedActor->GetLevel() == BlueprintLevel) && !DroppedActor->IsChildActor())
			{
				UK2Node_Literal* ActorRefNode = FEdGraphSchemaAction_K2NewNode::SpawnNode<UK2Node_Literal>(
					Graph,
					NodeLocation,
					EK2NewNodeFlags::SelectNewNode,
					[DroppedActor](UK2Node_Literal* NewInstance)
					{
						NewInstance->SetObjectRef(DroppedActor);
					}
				);
				NodeLocation.Y += UEdGraphSchema_K2::EstimateNodeHeight(ActorRefNode);
			}
		}
	}
}

void FBlueprintEditor::OnGraphEditorDropStreamingLevel(const TArray< TWeakObjectPtr<ULevelStreaming> >& Levels, UEdGraph* Graph, const FVector2D& DropLocation)
{
	UFunction* TargetFunc = UGameplayStatics::StaticClass()->FindFunctionByName(GET_FUNCTION_NAME_CHECKED(UGameplayStatics, GetStreamingLevel));
	check(TargetFunc);

	for (int32 i = 0; i < Levels.Num(); i++)
	{
		ULevelStreaming* DroppedLevel = Levels[i].Get();
		if (DroppedLevel && DroppedLevel->IsA<ULevelStreamingDynamic>())
		{
			UK2Node_CallFunction* Node = FEdGraphSchemaAction_K2NewNode::SpawnNode<UK2Node_CallFunction>(
				Graph,
				DropLocation + (i * FVector2D(0, 80)),
				EK2NewNodeFlags::SelectNewNode,
				[TargetFunc](UK2Node_CallFunction* NewInstance)
				{
					NewInstance->SetFromFunction(TargetFunc);
				}
			);
						
			// Set dropped level package name
			UEdGraphPin* PackageNameInputPin = Node->FindPinChecked(TEXT("PackageName"));
			PackageNameInputPin->DefaultValue = DroppedLevel->GetWorldAssetPackageName();
		}
	}
}

FActionMenuContent FBlueprintEditor::OnCreateGraphActionMenu(UEdGraph* InGraph, const FVector2D& InNodePosition, const TArray<UEdGraphPin*>& InDraggedPins, bool bAutoExpand, SGraphEditor::FActionMenuClosed InOnMenuClosed)
{
	HasOpenActionMenu = InGraph;
	if (!BlueprintEditorImpl::GraphHasUserPlacedNodes(InGraph))
	{
		InstructionsFadeCountdown = BlueprintEditorImpl::InstructionFadeDuration;
	}

	TSharedRef<SBlueprintActionMenu> ActionMenu = 
		SNew(SBlueprintActionMenu, SharedThis(this))
		.GraphObj(InGraph)
		.NewNodePosition(InNodePosition)
		.DraggedFromPins(InDraggedPins)
		.AutoExpandActionMenu(bAutoExpand)
		.OnClosedCallback(InOnMenuClosed)
		.OnCloseReason(this, &FBlueprintEditor::OnGraphActionMenuClosed);

	return FActionMenuContent( ActionMenu, ActionMenu->GetFilterTextBox() );
}

void FBlueprintEditor::OnGraphActionMenuClosed(bool bActionExecuted, bool bContextSensitiveChecked, bool bGraphPinContext)
{
	if (bActionExecuted)
	{
		bContextSensitiveChecked ? AnalyticsStats.GraphActionMenusCtxtSensitiveExecCount++ : AnalyticsStats.GraphActionMenusNonCtxtSensitiveExecCount++;
		UpdateNodeCreationStats( bGraphPinContext ? ENodeCreateAction::PinContext : ENodeCreateAction::GraphContext );
	}
	else
	{
		AnalyticsStats.GraphActionMenusCancelledCount++;
	}

	if (UEdGraph* EditingGraph = GetFocusedGraph())
	{
		// if the user didn't place any nodes...
		if (!BlueprintEditorImpl::GraphHasUserPlacedNodes(EditingGraph))
		{
			InstructionsFadeCountdown = 0.0f;
		}
	}
	HasOpenActionMenu = nullptr;
}

void FBlueprintEditor::OnSelectedNodesChangedImpl(const FGraphPanelSelectionSet& NewSelection)
{
	if ( NewSelection.Num() > 0 )
	{
		SetUISelectionState(FBlueprintEditor::SelectionState_Graph);
	}

	SKismetInspector::FShowDetailsOptions DetailsOptions;
	DetailsOptions.bForceRefresh = true;
	Inspector->ShowDetailsForObjects(NewSelection.Array(), DetailsOptions);

	bSelectRegularNode = false;
	for (FGraphPanelSelectionSet::TConstIterator It(NewSelection); It; ++It)
	{
		UEdGraphNode_Comment* SeqNode = Cast<UEdGraphNode_Comment>(*It);
		if (!SeqNode)
		{
			bSelectRegularNode = true;
			break;
		}
	}

	if (bHideUnrelatedNodes && !bLockNodeFadeState)
	{
		ResetAllNodesUnrelatedStates();

		if ( bSelectRegularNode )
		{
			HideUnrelatedNodes();
		}
	}
}

void FBlueprintEditor::OnBlueprintChangedImpl(UBlueprint* InBlueprint, bool bIsJustBeingCompiled )
{
	if (InBlueprint)
	{
		// Notify that the blueprint has been changed (update Content browser, etc)
		InBlueprint->PostEditChange();

		// Call PostEditChange() on any Actors that are based on this Blueprint 
		FBlueprintEditorUtils::PostEditChangeBlueprintActors(InBlueprint);

		// Refresh the graphs
		ERefreshBlueprintEditorReason::Type Reason = bIsJustBeingCompiled ? ERefreshBlueprintEditorReason::BlueprintCompiled : ERefreshBlueprintEditorReason::UnknownReason;
		RefreshEditors(Reason);

		// In case objects were deleted, which should close the tab
		if (GetCurrentMode() == FBlueprintEditorApplicationModes::StandardBlueprintEditorMode)
		{
			SaveEditedObjectState();
		}
	}
}

void FBlueprintEditor::OnBlueprintCompiled(UBlueprint* InBlueprint)
{	
	if( InBlueprint )
	{
		UUnrealEdEngine* EditorEngine = GUnrealEd;
		// GUnrealEd can be null after a hot-reload... this seems like a bigger 
		// problem worth investigating (that could affect other systems), but 
		// as I cannot repro it a second time (to see if it gets reset soon after), 
		// we'll just gaurd here for now and see if we can tie this ensure to any 
		// future crash reports
		if (ensure(EditorEngine != nullptr))
		{
			// Compiling will invalidate any cached components in the component visualizer, so clear out active components here
			EditorEngine->ComponentVisManager.ClearActiveComponentVis();
		}

		// This could be made more efficient by tracking which nodes change
		// their bHasCompilerMessage flag, or immediately updating the error info
		// when we assign the flag:
		TArray<UEdGraph*> Graphs;
		InBlueprint->GetAllGraphs(Graphs);
		for (const UEdGraph* Graph : Graphs)
		{
			for (const UEdGraphNode* Node : Graph->Nodes)
			{
				if (Node)
				{
					TSharedPtr<SGraphNode> Widget = Node->DEPRECATED_NodeWidget.Pin();
					if (Widget.IsValid())
					{
						Widget->RefreshErrorInfo();
					}
				}
			}
		}
	}

	OnBlueprintChangedImpl( InBlueprint, true );
}

void FBlueprintEditor::OnBlueprintUnloaded(UBlueprint* InBlueprint)
{
	for (UObject* EditingObj : GetEditingObjects())
	{
		if (Cast<UBlueprint>(EditingObj) == InBlueprint)
		{
			// give the editor a chance to open a replacement
			bPendingDeferredClose = true;
			break;
		}
	}
}

void FBlueprintEditor::Compile()
{
	DECLARE_SCOPE_HIERARCHICAL_COUNTER_FUNC()

	UBlueprint* BlueprintObj = GetBlueprintObj();
	if (BlueprintObj)
	{
		FMessageLog BlueprintLog("BlueprintLog");

		FFormatNamedArguments Arguments;
		Arguments.Add(TEXT("BlueprintName"), FText::FromString(BlueprintObj->GetName()));
		BlueprintLog.NewPage(FText::Format(LOCTEXT("CompilationPageLabel", "Compile {BlueprintName}"), Arguments));

		FCompilerResultsLog LogResults;
		LogResults.SetSourcePath(BlueprintObj->GetPathName());
		LogResults.BeginEvent(TEXT("Compile"));
		LogResults.bLogDetailedResults = GetDefault<UBlueprintEditorSettings>()->bShowDetailedCompileResults;
		LogResults.EventDisplayThresholdMs = GetDefault<UBlueprintEditorSettings>()->CompileEventDisplayThresholdMs;
		EBlueprintCompileOptions CompileOptions = EBlueprintCompileOptions::None;
		if( bSaveIntermediateBuildProducts )
		{
			CompileOptions |= EBlueprintCompileOptions::SaveIntermediateProducts;
		}
		FKismetEditorUtilities::CompileBlueprint(BlueprintObj, CompileOptions, &LogResults);

		LogResults.EndEvent();

		const bool bForceMessageDisplay = ((LogResults.NumWarnings > 0) || (LogResults.NumErrors > 0)) && !BlueprintObj->bIsRegeneratingOnLoad;
		DumpMessagesToCompilerLog(LogResults.Messages, bForceMessageDisplay);

		UBlueprintEditorSettings const* BpEditorSettings = GetDefault<UBlueprintEditorSettings>();
		if ((LogResults.NumErrors > 0) && BpEditorSettings->bJumpToNodeErrors)
		{
			if (UEdGraphNode* NodeWithError = BlueprintEditorImpl::FindNodeWithError(LogResults))
			{
				JumpToNode(NodeWithError, /*bRequestRename =*/false);
			}
		}

		if (BlueprintObj->UpgradeNotesLog.IsValid())
		{
			CompilerResultsListing->AddMessages(BlueprintObj->UpgradeNotesLog->Messages);
		}

		// send record when player clicks compile and send the result
		// this will make sure how the users activity is
		AnalyticsTrackCompileEvent(BlueprintObj, LogResults.NumErrors, LogResults.NumWarnings);
	}
}

bool FBlueprintEditor::IsSaveOnCompileEnabled() const
{
	UBlueprint* Blueprint = GetBlueprintObj();
	bool const bIsLevelScript = (Cast<ULevelScriptBlueprint>(Blueprint) != nullptr);

	return !bIsLevelScript;
}

FReply FBlueprintEditor::Compile_OnClickWithReply()
{
	Compile();
	return FReply::Handled();
}

void FBlueprintEditor::RefreshAllNodes_OnClicked()
{
	FBlueprintEditorUtils::RefreshAllNodes(GetBlueprintObj());
	RefreshEditors();
	Compile();
}

void FBlueprintEditor::DeleteUnusedVariables_OnClicked()
{
	UBlueprint* BlueprintObj = GetBlueprintObj();
	
	bool bHasAtLeastOneVariableToCheck = false;
	FString PropertyList;
	TArray<FName> VariableNames;
	for (TFieldIterator<FProperty> PropertyIt(BlueprintObj->SkeletonGeneratedClass, EFieldIteratorFlags::ExcludeSuper); PropertyIt; ++PropertyIt)
	{
		FProperty* Property = *PropertyIt;
		// Don't show delegate properties, there is special handling for these
		const bool bDelegateProp = Property->IsA(FDelegateProperty::StaticClass()) || Property->IsA(FMulticastDelegateProperty::StaticClass());
		const bool bShouldShowProp = (!Property->HasAnyPropertyFlags(CPF_Parm) && Property->HasAllPropertyFlags(CPF_BlueprintVisible) && !bDelegateProp);

		if (bShouldShowProp)
		{
			bHasAtLeastOneVariableToCheck = true;
			FName VarName = Property->GetFName();
			
			const int32 VarInfoIndex = FBlueprintEditorUtils::FindNewVariableIndex(BlueprintObj, VarName);
			const bool bHasVarInfo = (VarInfoIndex != INDEX_NONE);
			
			const FObjectPropertyBase* ObjectProperty = CastField<const FObjectPropertyBase>(Property);
			bool bIsTimeline = ObjectProperty &&
				ObjectProperty->PropertyClass &&
				ObjectProperty->PropertyClass->IsChildOf(UTimelineComponent::StaticClass());
			if (!FBlueprintEditorUtils::IsVariableUsed(BlueprintObj, VarName) && !bIsTimeline && bHasVarInfo)
			{
				VariableNames.Add(Property->GetFName());
				if (PropertyList.IsEmpty()) {PropertyList = UEditorEngine::GetFriendlyName(Property);}
				else {PropertyList += FString::Printf(TEXT(", %s"), *UEditorEngine::GetFriendlyName(Property));}
			}
		}
	}

	if (VariableNames.Num() > 0)
	{
		FBlueprintEditorUtils::BulkRemoveMemberVariables(GetBlueprintObj(), VariableNames);
		LogSimpleMessage( FText::Format( LOCTEXT("UnusedVariablesDeletedMessage", "The following variable(s) were deleted successfully: {0}."), FText::FromString( PropertyList ) ) );
	}
	else if (bHasAtLeastOneVariableToCheck)
	{
		LogSimpleMessage(LOCTEXT("AllVariablesInUseMessage", "All variables are currently in use."));
	}
	else
	{
		LogSimpleMessage(LOCTEXT("NoVariablesToSeeMessage", "No variables to check for."));
	}
}

void FBlueprintEditor::FindInBlueprints_OnClicked()
{
	SetCurrentMode(FBlueprintEditorApplicationModes::StandardBlueprintEditorMode);
	
	SummonSearchUI(false);
}

void FBlueprintEditor::ClearAllBreakpoints()
{
	FDebuggingActionCallbacks::ClearBreakpoints(GetBlueprintObj());
}

void FBlueprintEditor::DisableAllBreakpoints()
{
	FDebuggingActionCallbacks::SetEnabledOnAllBreakpoints(GetBlueprintObj(), false);
}

void FBlueprintEditor::EnableAllBreakpoints()
{
	FDebuggingActionCallbacks::SetEnabledOnAllBreakpoints(GetBlueprintObj(), true);
}

void FBlueprintEditor::ClearAllWatches()
{
	FDebuggingActionCallbacks::ClearWatches(GetBlueprintObj());
}

bool FBlueprintEditor::HasAnyBreakpoints() const
{
	return GetBlueprintObj() && GetBlueprintObj()->Breakpoints.Num() > 0;
}

bool FBlueprintEditor::HasAnyEnabledBreakpoints() const
{
	if (!IsEditingSingleBlueprint()) {return false;}

	for (TArray<UBreakpoint*>::TIterator BreakpointIt(GetBlueprintObj()->Breakpoints); BreakpointIt; ++BreakpointIt)
	{
		UBreakpoint* BP = *BreakpointIt;
		if (BP->IsEnabledByUser())
		{
			return true;
		}
	}

	return false;
}

bool FBlueprintEditor::HasAnyDisabledBreakpoints() const
{
	if (!IsEditingSingleBlueprint()) {return false;}

	for (TArray<UBreakpoint*>::TIterator BreakpointIt(GetBlueprintObj()->Breakpoints); BreakpointIt; ++BreakpointIt)
	{
		UBreakpoint* BP = *BreakpointIt;
		if (!BP->IsEnabledByUser())
		{
			return true;
		}
	}

	return false;
}

bool FBlueprintEditor::HasAnyWatches() const
{
	return GetBlueprintObj() && GetBlueprintObj()->WatchedPins.Num() > 0;
}

// Jumps to a hyperlinked node, pin, or graph, if it belongs to this blueprint
void FBlueprintEditor::JumpToHyperlink(const UObject* ObjectReference, bool bRequestRename)
{
	SetCurrentMode(FBlueprintEditorApplicationModes::StandardBlueprintEditorMode);

	if (const UEdGraphNode* Node = Cast<const UEdGraphNode>(ObjectReference))
	{
		if (bRequestRename)
		{
			IsNodeTitleVisible(Node, bRequestRename);
		}
		else
		{
			JumpToNode(Node, false);
		}
	}
	else if (const UEdGraph* Graph = Cast<const UEdGraph>(ObjectReference))
	{
		// Navigating into things should re-use the current tab when it makes sense
		FDocumentTracker::EOpenDocumentCause OpenMode = FDocumentTracker::OpenNewDocument;
		if ((Graph->GetSchema()->GetGraphType(Graph) == GT_Ubergraph) || Cast<UK2Node_Composite>(Graph->GetOuter()))
		{
			// Ubergraphs directly reuse the current graph
			OpenMode = FDocumentTracker::NavigatingCurrentDocument;
		}
		else
		{
			// Walk up the outer chain to see if any tabs have a parent of this document open for edit, and if so
			// we should reuse that one and drill in deeper instead
			for (UObject* WalkPtr = const_cast<UEdGraph*>(Graph); WalkPtr != nullptr; WalkPtr = WalkPtr->GetOuter())
			{
				TArray< TSharedPtr<SDockTab> > TabResults;
				if (FindOpenTabsContainingDocument(WalkPtr, /*out*/ TabResults))
				{
					// See if the parent was active
					bool bIsActive = false;
					for (TSharedPtr<SDockTab> Tab : TabResults)
					{
						if (Tab->IsActive())
						{
							bIsActive = true;
							break;
						}
					}

					if (bIsActive)
					{
						OpenMode = FDocumentTracker::NavigatingCurrentDocument;
						break;
					}
				}
			}
		}

		// Force it to open in a new document if shift is pressed
		const bool bIsShiftPressed = FSlateApplication::Get().GetModifierKeys().IsShiftDown();
		if (bIsShiftPressed)
		{
			OpenMode = FDocumentTracker::ForceOpenNewDocument;
		}

		// Open the document
		OpenDocument(Graph, OpenMode);
	}
	else if (const AActor* ReferencedActor = Cast<const AActor>(ObjectReference))
	{
		// Check if the world is active in the editor. It's possible to open level BPs without formally opening
		// the levels through Find-in-Blueprints
		bool bInOpenWorld = false;
		const TIndirectArray<FWorldContext>& WorldContextList = GEditor->GetWorldContexts();
		const UWorld* ReferencedActorOwningWorld = ReferencedActor->GetWorld();
		for (const FWorldContext& WorldContext : WorldContextList)
		{
			if (WorldContext.World() == ReferencedActorOwningWorld)
			{
				bInOpenWorld = true;
				break;
			}
		}

		// Clear the selection even if we couldn't find it, so the existing selection doesn't get mistaken for the desired to be selected actor
		GEditor->SelectNone(false, false);

		if (bInOpenWorld)
		{
			// Select the in-level actor
			GEditor->SelectActor(const_cast<AActor*>(ReferencedActor), true, true, true);

			// Point the camera at it
			GUnrealEd->Exec(ReferencedActor->GetWorld(), TEXT("CAMERA ALIGN ACTIVEVIEWPORTONLY"));
		}
	}
	else if(const UFunction* Function = Cast<const UFunction>(ObjectReference))
	{
		UBlueprint* BP = GetBlueprintObj();
		if(BP)
		{
			if (UEdGraph* FunctionGraph = FBlueprintEditorUtils::FindScopeGraph(BP, Function))
			{
				OpenDocument(FunctionGraph, FDocumentTracker::OpenNewDocument);
			}
		}
	}
	else if(const UBlueprintGeneratedClass* Class = Cast<const UBlueprintGeneratedClass>(ObjectReference))
	{
		GEditor->GetEditorSubsystem<UAssetEditorSubsystem>()->OpenEditorForAsset(Class->ClassGeneratedBy);
	}
	else if (const UTimelineTemplate* Timeline = Cast<const UTimelineTemplate>(ObjectReference))
	{
		OpenDocument(Timeline, FDocumentTracker::OpenNewDocument);
	}
	else if ((ObjectReference != nullptr) && ObjectReference->IsAsset())
	{
		GEditor->GetEditorSubsystem<UAssetEditorSubsystem>()->OpenEditorForAsset(const_cast<UObject*>(ObjectReference));
	}
	else
	{
		UE_LOG(LogBlueprint, Warning, TEXT("Unknown type of hyperlinked object (%s), cannot focus it"), *GetNameSafe(ObjectReference));
	}

	//@TODO: Hacky way to ensure a message is seen when hitting an exception and doing intraframe debugging
	const FText ExceptionMessage = FKismetDebugUtilities::GetAndClearLastExceptionMessage();
	if (!ExceptionMessage.IsEmpty())
	{
		LogSimpleMessage( ExceptionMessage );
	}
}

void FBlueprintEditor::JumpToPin(const UEdGraphPin* Pin)
{
	if (!Pin->IsPendingKill())
	{
		// Open a graph editor and jump to the pin
		TSharedPtr<SGraphEditor> GraphEditor = OpenGraphAndBringToFront(Pin->GetOwningNode()->GetGraph());
		if (GraphEditor.IsValid())
		{
			GraphEditor->JumpToPin(Pin);
		}
	}
}

void FBlueprintEditor::AddReferencedObjects( FReferenceCollector& Collector )
{
	if (GetObjectsCurrentlyBeingEdited()->Num() > 0)
	{
		TArray<UObject*>& LocalEditingObjects = const_cast<TArray<UObject*>&>(GetEditingObjects());

		Collector.AddReferencedObjects(LocalEditingObjects);
	}

	Collector.AddReferencedObjects(StandardLibraries);

	UserDefinedEnumerators.Remove(TWeakObjectPtr<UUserDefinedEnum>()); // Remove NULLs
	for (const TWeakObjectPtr<UUserDefinedEnum>& ObjectPtr : UserDefinedEnumerators)
	{
		if (UObject* Obj = ObjectPtr.Get())
		{
			Collector.AddReferencedObject(Obj);
		}
	}

	UserDefinedStructures.Remove(TWeakObjectPtr<UUserDefinedStruct>()); // Remove NULLs
	for (const TWeakObjectPtr<UUserDefinedStruct>& ObjectPtr : UserDefinedStructures)
	{
		if (UObject* Obj = ObjectPtr.Get())
		{
			Collector.AddReferencedObject(Obj);
		}
	}
}

FString FBlueprintEditor::GetReferencerName() const
{
	return TEXT("FBlueprintEditor");
}

bool FBlueprintEditor::IsNodeTitleVisible(const UEdGraphNode* Node, bool bRequestRename)
{
	TSharedPtr<SGraphEditor> GraphEditor;
	if(bRequestRename)
	{
		// If we are renaming, the graph will be open already, just grab the tab and it's content and jump to the node.
		TSharedPtr<SDockTab> ActiveTab = DocumentManager->GetActiveTab();
		check(ActiveTab.IsValid());
		GraphEditor = StaticCastSharedRef<SGraphEditor>(ActiveTab->GetContent());
	}
	else
	{
		// Open a graph editor and jump to the node
		GraphEditor = OpenGraphAndBringToFront(Node->GetGraph());
	}

	bool bVisible = false;
	if (GraphEditor.IsValid())
	{
		bVisible = GraphEditor->IsNodeTitleVisible(Node, bRequestRename);
	}
	return bVisible;
}

void FBlueprintEditor::JumpToNode(const UEdGraphNode* Node, bool bRequestRename)
{
	TSharedPtr<SGraphEditor> GraphEditor;
	if(bRequestRename)
	{
		// If we are renaming, the graph will be open already, just grab the tab and it's content and jump to the node.
		TSharedPtr<SDockTab> ActiveTab = DocumentManager->GetActiveTab();
		check(ActiveTab.IsValid());
		GraphEditor = StaticCastSharedRef<SGraphEditor>(ActiveTab->GetContent());
	}
	else
	{
		// Open a graph editor and jump to the node
		GraphEditor = OpenGraphAndBringToFront(Node->GetGraph());
	}

	if (GraphEditor.IsValid())
	{
		GraphEditor->JumpToNode(Node, bRequestRename);
	}
}

UBlueprint* FBlueprintEditor::GetBlueprintObj() const
{
	return GetEditingObjects().Num() == 1 ? Cast<UBlueprint>(GetEditingObjects()[0]) : NULL;
}

bool FBlueprintEditor::IsEditingSingleBlueprint() const
{
	return GetBlueprintObj() != NULL;
}

FString FBlueprintEditor::GetDocumentationLink() const
{
	UBlueprint* Blueprint = GetBlueprintObj();
	if(Blueprint)
	{
		// Jump to more relevant docs if editing macro library or interface
		if(Blueprint->BlueprintType == BPTYPE_MacroLibrary)
		{
			return TEXT("Engine/Blueprints/UserGuide/Types/MacroLibrary");
		}
		else if (Blueprint->BlueprintType == BPTYPE_Interface)
		{
			return TEXT("Engine/Blueprints/UserGuide/Types/Interface");
		}
	}

	return FString(TEXT("Engine/Blueprints"));
}


bool FBlueprintEditor::CanAccessComponentsMode() const
{
	bool bCanAccess = false;

	// Ensure that we're editing a Blueprint
	if(IsEditingSingleBlueprint())
	{
		UBlueprint* Blueprint = GetBlueprintObj();
		bCanAccess = FBlueprintEditorUtils::DoesSupportComponents(Blueprint);
	}
	
	return bCanAccess;
}

void FBlueprintEditor::RegisterToolbarTab(const TSharedRef<class FTabManager>& InTabManager)
{
	FAssetEditorToolkit::RegisterTabSpawners(InTabManager);
}

void FBlueprintEditor::LogSimpleMessage(const FText& MessageText)
{
	FNotificationInfo Info( MessageText );
	Info.ExpireDuration = 3.0f;
	Info.bUseLargeFont = false;
	TSharedPtr<SNotificationItem> Notification = FSlateNotificationManager::Get().AddNotification(Info);
	if ( Notification.IsValid() )
	{
		Notification->SetCompletionState( SNotificationItem::CS_Fail );
	}
}

void FBlueprintEditor::DumpMessagesToCompilerLog(const TArray<TSharedRef<FTokenizedMessage>>& Messages, bool bForceMessageDisplay)
{
	CompilerResultsListing->ClearMessages();

	// Note we dont mirror to the output log here as the compiler already does that
	CompilerResultsListing->AddMessages(Messages, false);
	
	if (!bEditorMarkedAsClosed && bForceMessageDisplay && GetCurrentMode() == FBlueprintEditorApplicationModes::StandardBlueprintEditorMode)
	{
		TabManager->TryInvokeTab(FBlueprintEditorTabs::CompilerResultsID);
	}
}

void FBlueprintEditor::DoPromoteToVariable( UBlueprint* InBlueprint, UEdGraphPin* InTargetPin, bool bInToMemberVariable )
{
	FName PinName = InTargetPin->PinName;
	UEdGraphNode* PinNode = InTargetPin->GetOwningNode();
	check(PinNode);
	UEdGraph* GraphObj = PinNode->GetGraph();
	check(GraphObj);

	// Used for promoting to local variable
	UEdGraph* FunctionGraph = nullptr;

	const FScopedTransaction Transaction( bInToMemberVariable? LOCTEXT("PromoteToVariable", "Promote To Variable") : LOCTEXT("PromoteToLocalVariable", "Promote to Local Variable") );
	InBlueprint->Modify();
	GraphObj->Modify();

	FName VarName;
	bool bWasSuccessful = false;
	FEdGraphPinType NewPinType = InTargetPin->PinType;
	NewPinType.bIsConst = false;
	NewPinType.bIsReference = false;
	NewPinType.bIsWeakPointer = false;
	if (bInToMemberVariable)
	{
		VarName = FBlueprintEditorUtils::FindUniqueKismetName(GetBlueprintObj(), TEXT("NewVar"));
		bWasSuccessful = FBlueprintEditorUtils::AddMemberVariable( GetBlueprintObj(), VarName, NewPinType, InTargetPin->GetDefaultAsString() );
	}
	else
	{
		ensure(FBlueprintEditorUtils::DoesSupportLocalVariables(GraphObj));
		VarName = FBlueprintEditorUtils::FindUniqueKismetName(GetBlueprintObj(), TEXT("NewLocalVar"));
		FunctionGraph = FBlueprintEditorUtils::GetTopLevelGraph(GraphObj);
		bWasSuccessful = FBlueprintEditorUtils::AddLocalVariable( GetBlueprintObj(), FunctionGraph, VarName, NewPinType, InTargetPin->GetDefaultAsString() );
	}

	if (bWasSuccessful)
	{
		// The owning node may have been reconstructed as a result of adding a new variable above, so ensure the pin reference is up-to-date.
		InTargetPin = PinNode->FindPinChecked(PinName);

		// Create the new setter node
		FEdGraphSchemaAction_K2NewNode NodeInfo;

		// Create get or set node, depending on whether we clicked on an input or output pin
		UK2Node_Variable* TemplateNode = NULL;
		if (InTargetPin->Direction == EGPD_Input)
		{
			TemplateNode = NewObject<UK2Node_VariableGet>();
		}
		else
		{
			TemplateNode = NewObject<UK2Node_VariableSet>();
		}

		if (bInToMemberVariable)
		{
			TemplateNode->VariableReference.SetSelfMember(VarName);
		}
		else
		{
			TemplateNode->VariableReference.SetLocalMember(VarName, FunctionGraph->GetName(), FBlueprintEditorUtils::FindLocalVariableGuidByName(InBlueprint, FunctionGraph, VarName));
		}
		NodeInfo.NodeTemplate = TemplateNode;

		// Set position of new node to be close to node we clicked on
		FVector2D NewNodePos;
		NewNodePos.X = (InTargetPin->Direction == EGPD_Input) ? PinNode->NodePosX - 200 : PinNode->NodePosX + 400;
		NewNodePos.Y = PinNode->NodePosY;

		NodeInfo.PerformAction(GraphObj, InTargetPin, NewNodePos, false);

		RenameNewlyAddedAction(VarName);
	}
}

void FBlueprintEditor::OnPromoteToVariable(bool bInToMemberVariable)
{
	TSharedPtr<SGraphEditor> FocusedGraphEd = FocusedGraphEdPtr.Pin();
	if (FocusedGraphEd.IsValid())
	{
		UEdGraphPin* TargetPin = FocusedGraphEd->GetGraphPinForMenu();

		check(IsEditingSingleBlueprint());
		check(GetBlueprintObj()->SkeletonGeneratedClass);
		check(TargetPin);

		DoPromoteToVariable( GetBlueprintObj(), TargetPin, bInToMemberVariable );
	}
}

bool FBlueprintEditor::CanPromoteToVariable(bool bInToMemberVariable) const
{
	const UEdGraphSchema_K2* K2Schema = GetDefault<UEdGraphSchema_K2>();

	bool bCanPromote = false;
	TSharedPtr<SGraphEditor> FocusedGraphEd = FocusedGraphEdPtr.Pin();
	if (FocusedGraphEd.IsValid())
	{
		if (UEdGraphPin* Pin = FocusedGraphEd->GetGraphPinForMenu())
		{
			if (!Pin->bOrphanedPin && (bInToMemberVariable || FBlueprintEditorUtils::DoesSupportLocalVariables(FocusedGraphEd->GetCurrentGraph())))
			{
				bCanPromote = K2Schema->CanPromotePinToVariable(*Pin, bInToMemberVariable);
			}
		}
	}
	
	return bCanPromote;
}

void FBlueprintEditor::OnSplitStructPin()
{
	TSharedPtr<SGraphEditor> FocusedGraphEd = FocusedGraphEdPtr.Pin();
	if (FocusedGraphEd.IsValid())
	{
		UEdGraphPin* TargetPin = FocusedGraphEd->GetGraphPinForMenu();

		check(IsEditingSingleBlueprint());
		check(GetBlueprintObj()->SkeletonGeneratedClass);
		check(TargetPin);

		const FScopedTransaction Transaction( LOCTEXT("SplitStructPin", "Split Struct Pin") );

		const UEdGraphSchema_K2* K2Schema = GetDefault<UEdGraphSchema_K2>();
		K2Schema->SplitPin(TargetPin);
	}
}

bool FBlueprintEditor::CanSplitStructPin() const
{
	const UEdGraphSchema_K2* K2Schema = GetDefault<UEdGraphSchema_K2>();

	bool bCanSplit = false;
	TSharedPtr<SGraphEditor> FocusedGraphEd = FocusedGraphEdPtr.Pin();
	if (FocusedGraphEd.IsValid())
	{
		if (UEdGraphPin* Pin = FocusedGraphEd->GetGraphPinForMenu())
		{
			bCanSplit = K2Schema->CanSplitStructPin(*Pin);
		}
	}

	return bCanSplit;
}

void FBlueprintEditor::OnRecombineStructPin()
{
	TSharedPtr<SGraphEditor> FocusedGraphEd = FocusedGraphEdPtr.Pin();
	if (FocusedGraphEd.IsValid())
	{
		UEdGraphPin* TargetPin = FocusedGraphEd->GetGraphPinForMenu();

		check(IsEditingSingleBlueprint());
		check(GetBlueprintObj()->SkeletonGeneratedClass);
		check(TargetPin);

		const FScopedTransaction Transaction( LOCTEXT("RecombineStructPin", "Recombine Struct Pin") );

		const UEdGraphSchema_K2* K2Schema = GetDefault<UEdGraphSchema_K2>();
		K2Schema->RecombinePin(TargetPin);
	}
}

bool FBlueprintEditor::CanRecombineStructPin() const
{
	const UEdGraphSchema_K2* K2Schema = GetDefault<UEdGraphSchema_K2>();

	bool bCanRecombine = false;
	TSharedPtr<SGraphEditor> FocusedGraphEd = FocusedGraphEdPtr.Pin();
	if (FocusedGraphEd.IsValid())
	{
		if (UEdGraphPin* Pin = FocusedGraphEd->GetGraphPinForMenu())
		{
			bCanRecombine = K2Schema->CanRecombineStructPin(*Pin);
		}
	}

	return bCanRecombine;
}

void FBlueprintEditor::OnAddExecutionPin()
{
	const FGraphPanelSelectionSet& SelectedNodes = GetSelectedNodes();
	
	// Iterate over all nodes, and add the pin
	for (FGraphPanelSelectionSet::TConstIterator It(SelectedNodes); It; ++It)
	{
		UK2Node_ExecutionSequence* SeqNode = Cast<UK2Node_ExecutionSequence>(*It);
		if (SeqNode != NULL)
		{
			const FScopedTransaction Transaction( LOCTEXT("AddExecutionPin", "Add Execution Pin") );
			SeqNode->Modify();

			SeqNode->AddInputPin();

			const UEdGraphSchema* Schema = SeqNode->GetSchema();
			Schema->ReconstructNode(*SeqNode);
		}
		else if (UK2Node_Switch* SwitchNode = Cast<UK2Node_Switch>(*It))
		{
			const FScopedTransaction Transaction( LOCTEXT("AddExecutionPin", "Add Execution Pin") );
			SwitchNode->Modify();

			SwitchNode->AddPinToSwitchNode();

			const UEdGraphSchema* Schema = SwitchNode->GetSchema();
			Schema->ReconstructNode(*SwitchNode);
		}
	}

	// Refresh the current graph, so the pins can be updated
	TSharedPtr<SGraphEditor> FocusedGraphEd = FocusedGraphEdPtr.Pin();
	if (FocusedGraphEd.IsValid())
	{
		FocusedGraphEd->NotifyGraphChanged();
	}
}

bool FBlueprintEditor::CanAddExecutionPin() const
{
	const FGraphPanelSelectionSet& SelectedNodes = GetSelectedNodes();

	// Iterate over all nodes, and see if all can have a pin added
	for (FGraphPanelSelectionSet::TConstIterator It(SelectedNodes); It; ++It)
	{
		if (UK2Node_ExecutionSequence* AddPinNode = Cast<UK2Node_ExecutionSequence>(*It))
		{
			if (!AddPinNode->CanAddPin())
			{
				return false;
			}
		}
	}

	return true;
}

void FBlueprintEditor::OnInsertExecutionPinBefore()
{
	OnInsertExecutionPin(EPinInsertPosition::Before);
}

void FBlueprintEditor::OnInsertExecutionPinAfter()
{
	OnInsertExecutionPin(EPinInsertPosition::After);
}

void FBlueprintEditor::OnInsertExecutionPin(EPinInsertPosition Position)
{
	TSharedPtr<SGraphEditor> FocusedGraphEd = FocusedGraphEdPtr.Pin();
	if (FocusedGraphEd.IsValid())
	{
		const FScopedTransaction Transaction(LOCTEXT("InsertExecutionPinBefore", "Insert Execution Pin Before"));

		UEdGraphPin* SelectedPin = FocusedGraphEd->GetGraphPinForMenu();
		if (SelectedPin)
		{
			UEdGraphNode* OwningNode = SelectedPin->GetOwningNode();

			if (OwningNode)
			{
				if (UK2Node_ExecutionSequence* SeqNode = Cast<UK2Node_ExecutionSequence>(OwningNode))
				{
					SeqNode->InsertPinIntoExecutionNode(SelectedPin, Position);
					FocusedGraphEd->RefreshNode(*OwningNode);

					if (UBlueprint* BP = SeqNode->GetBlueprint())
					{
						FBlueprintEditorUtils::MarkBlueprintAsModified(BP);
					}
				}
			}
		}
	}
}

bool FBlueprintEditor::CanInsertExecutionPin() const
{
	TSharedPtr<SGraphEditor> FocusedGraphEd = FocusedGraphEdPtr.Pin();
	if (FocusedGraphEd.IsValid())
	{
		UEdGraphPin* SelectedPin = FocusedGraphEd->GetGraphPinForMenu();
		if (SelectedPin)
		{
			if (UK2Node_ExecutionSequence* ExecutionSequence = Cast<UK2Node_ExecutionSequence>(SelectedPin->GetOwningNode()))
			{
				return ExecutionSequence->CanAddPin();
			}
		}
	}

	return false;
}

void  FBlueprintEditor::OnRemoveExecutionPin()
{
	TSharedPtr<SGraphEditor> FocusedGraphEd = FocusedGraphEdPtr.Pin();
	if (FocusedGraphEd.IsValid())
	{
		const FScopedTransaction Transaction( LOCTEXT("RemoveExecutionPin", "Remove Execution Pin") );

		UEdGraphPin* SelectedPin = FocusedGraphEd->GetGraphPinForMenu();
		UEdGraphNode* OwningNode = SelectedPin->GetOwningNode();

		OwningNode->Modify();
		SelectedPin->Modify();

		if (UK2Node_ExecutionSequence* SeqNode = Cast<UK2Node_ExecutionSequence>(OwningNode))
		{
			SeqNode->RemovePinFromExecutionNode(SelectedPin);
		}
		else if (UK2Node_Switch* SwitchNode = Cast<UK2Node_Switch>(OwningNode))
		{
			SwitchNode->RemovePinFromSwitchNode(SelectedPin);
		}

		// Update the graph so that the node will be refreshed
		FocusedGraphEd->NotifyGraphChanged();
	
		UEdGraph* CurrentGraph = FocusedGraphEd->GetCurrentGraph();
		UBlueprint* Blueprint = FBlueprintEditorUtils::FindBlueprintForGraphChecked(CurrentGraph);
		FBlueprintEditorUtils::MarkBlueprintAsModified(Blueprint);
	}
}

bool FBlueprintEditor::CanRemoveExecutionPin() const
{
	TSharedPtr<SGraphEditor> FocusedGraphEd = FocusedGraphEdPtr.Pin();
	if (FocusedGraphEd.IsValid())
	{
		if (UEdGraphPin* SelectedPin = FocusedGraphEd->GetGraphPinForMenu())
		{
			UEdGraphNode* OwningNode = SelectedPin->GetOwningNode();

			if (UK2Node_ExecutionSequence* SeqNode = Cast<UK2Node_ExecutionSequence>(OwningNode))
			{
				return SeqNode->CanRemoveExecutionPin();
			}
			else if (UK2Node_Switch* SwitchNode = Cast<UK2Node_Switch>(OwningNode))
			{
				return SwitchNode->CanRemoveExecutionPin(SelectedPin);
			}
		}
	}
	return false;
}

void  FBlueprintEditor::OnRemoveThisStructVarPin()
{
	TSharedPtr<SGraphEditor> FocusedGraphEd = FocusedGraphEdPtr.Pin();
	UEdGraphPin* SelectedPin = FocusedGraphEd.IsValid() ? FocusedGraphEd->GetGraphPinForMenu() : NULL;
	UEdGraphNode* OwningNode = SelectedPin ? SelectedPin->GetOwningNodeUnchecked() : NULL;
	if (UK2Node_SetFieldsInStruct* SetFilestInStructNode = Cast<UK2Node_SetFieldsInStruct>(OwningNode))
	{
		const FScopedTransaction Transaction(LOCTEXT("RemoveThisStructVarPin", "Remove Struct Var Pin"));
		SetFilestInStructNode->Modify();
		SelectedPin->Modify();
		SetFilestInStructNode->RemoveFieldPins(SelectedPin, UK2Node_SetFieldsInStruct::EPinsToRemove::GivenPin);

		// Update the graph so that the node will be refreshed
		FocusedGraphEd->NotifyGraphChanged();

		UEdGraph* CurrentGraph = FocusedGraphEd->GetCurrentGraph();
		UBlueprint* Blueprint = FBlueprintEditorUtils::FindBlueprintForGraphChecked(CurrentGraph);
		FBlueprintEditorUtils::MarkBlueprintAsModified(Blueprint);
	}
}

bool FBlueprintEditor::CanRemoveThisStructVarPin() const
{
	TSharedPtr<SGraphEditor> FocusedGraphEd = FocusedGraphEdPtr.Pin();
	const UEdGraphPin*  SelectedPin = FocusedGraphEd.IsValid() ? FocusedGraphEd->GetGraphPinForMenu() : NULL;
	return UK2Node_SetFieldsInStruct::ShowCustomPinActions(SelectedPin, false);
}

void  FBlueprintEditor::OnRemoveOtherStructVarPins()
{
	TSharedPtr<SGraphEditor> FocusedGraphEd = FocusedGraphEdPtr.Pin();
	UEdGraphPin* SelectedPin = FocusedGraphEd.IsValid() ? FocusedGraphEd->GetGraphPinForMenu() : NULL;
	UEdGraphNode* OwningNode = SelectedPin ? SelectedPin->GetOwningNodeUnchecked() : NULL;
	if (UK2Node_SetFieldsInStruct* SetFilestInStructNode = Cast<UK2Node_SetFieldsInStruct>(OwningNode))
	{
		const FScopedTransaction Transaction(LOCTEXT("RemoveOtherStructVarPins", "Remove Other Struct Var Pins"));
		SetFilestInStructNode->Modify();
		SelectedPin->Modify();
		SetFilestInStructNode->RemoveFieldPins(SelectedPin, UK2Node_SetFieldsInStruct::EPinsToRemove::AllOtherPins);

		// Update the graph so that the node will be refreshed
		FocusedGraphEd->NotifyGraphChanged();

		UEdGraph* CurrentGraph = FocusedGraphEd->GetCurrentGraph();
		UBlueprint* Blueprint = FBlueprintEditorUtils::FindBlueprintForGraphChecked(CurrentGraph);
		FBlueprintEditorUtils::MarkBlueprintAsModified(Blueprint);
	}
}

bool FBlueprintEditor::CanRemoveOtherStructVarPins() const
{
	TSharedPtr<SGraphEditor> FocusedGraphEd = FocusedGraphEdPtr.Pin();
	const UEdGraphPin* SelectedPin = FocusedGraphEd.IsValid() ? FocusedGraphEd->GetGraphPinForMenu() : NULL;
	return UK2Node_SetFieldsInStruct::ShowCustomPinActions(SelectedPin, false);
}

void FBlueprintEditor::OnRestoreAllStructVarPins()
{
	const FGraphPanelSelectionSet& SelectedNodes = GetSelectedNodes();
	FGraphPanelSelectionSet::TConstIterator It(SelectedNodes);
	UK2Node_SetFieldsInStruct* Node = (!!It) ? Cast<UK2Node_SetFieldsInStruct>(*It) : NULL;
	if (Node && !Node->AllPinsAreShown())
	{
		const FScopedTransaction Transaction(LOCTEXT("RestoreAllStructVarPins", "Restore all struct var pins"));
		Node->Modify();
		Node->RestoreAllPins();

		// Refresh the current graph, so the pins can be updated
		TSharedPtr<SGraphEditor> FocusedGraphEd = FocusedGraphEdPtr.Pin();
		if (FocusedGraphEd.IsValid())
		{
			UEdGraph* CurrentGraph = FocusedGraphEd->GetCurrentGraph();
			UBlueprint* Blueprint = FBlueprintEditorUtils::FindBlueprintForGraphChecked(CurrentGraph);
			FBlueprintEditorUtils::MarkBlueprintAsModified(Blueprint);

			FocusedGraphEd->NotifyGraphChanged();
		}
	}

	
}

bool FBlueprintEditor::CanRestoreAllStructVarPins() const
{
	const FGraphPanelSelectionSet& SelectedNodes = GetSelectedNodes();
	FGraphPanelSelectionSet::TConstIterator It(SelectedNodes);
	UK2Node_SetFieldsInStruct* Node = (!!It) ? Cast<UK2Node_SetFieldsInStruct>(*It) : NULL;
	return Node && !Node->AllPinsAreShown();
}

void FBlueprintEditor::OnResetPinToDefaultValue()
{
	TSharedPtr<SGraphEditor> FocusedGraphEd = FocusedGraphEdPtr.Pin();
	if (FocusedGraphEd.IsValid())
	{
		UEdGraphPin* TargetPin = FocusedGraphEd->GetGraphPinForMenu();

		check(TargetPin);

		const FScopedTransaction Transaction(LOCTEXT("ResetPinToDefaultValue", "Reset Pin To Default Value"));

		const UEdGraphSchema_K2* K2Schema = GetDefault<UEdGraphSchema_K2>();
		K2Schema->ResetPinToAutogeneratedDefaultValue(TargetPin);
	}
}

bool FBlueprintEditor::CanResetPinToDefaultValue() const
{
	const UEdGraphSchema_K2* K2Schema = GetDefault<UEdGraphSchema_K2>();

	bool bCanRecombine = false;
	TSharedPtr<SGraphEditor> FocusedGraphEd = FocusedGraphEdPtr.Pin();
	if (FocusedGraphEd.IsValid())
	{
		if (UEdGraphPin* Pin = FocusedGraphEd->GetGraphPinForMenu())
		{
			return !Pin->DoesDefaultValueMatchAutogenerated();
		}
	}

	return false;
}

void FBlueprintEditor::OnAddOptionPin()
{
	const FGraphPanelSelectionSet& SelectedNodes = GetSelectedNodes();

	// Iterate over all nodes, and add the pin
	for (FGraphPanelSelectionSet::TConstIterator It(SelectedNodes); It; ++It)
	{
		UK2Node_Select* SeqNode = Cast<UK2Node_Select>(*It);
		if (SeqNode != NULL)
		{
			const FScopedTransaction Transaction( LOCTEXT("AddOptionPin", "Add Option Pin") );
			SeqNode->Modify();

			SeqNode->AddInputPin();

			const UEdGraphSchema* Schema = SeqNode->GetSchema();
			Schema->ReconstructNode(*SeqNode);
		}
	}

	// Refresh the current graph, so the pins can be updated
	TSharedPtr<SGraphEditor> FocusedGraphEd = FocusedGraphEdPtr.Pin();
	if (FocusedGraphEd.IsValid())
	{
		FocusedGraphEd->NotifyGraphChanged();
	}
}

bool FBlueprintEditor::CanAddOptionPin() const
{
	const FGraphPanelSelectionSet& SelectedNodes = GetSelectedNodes();

	// Iterate over all nodes, and see if all can have a pin removed
	for (FGraphPanelSelectionSet::TConstIterator It(SelectedNodes); It; ++It)
	{
		UK2Node_Select* SeqNode = Cast<UK2Node_Select>(*It);
		// There's a bad node so return false
		if (SeqNode == nullptr || !SeqNode->CanAddPin())
		{
			return false;
		}
	}

	return true;
}

void FBlueprintEditor::OnRemoveOptionPin()
{
	const FGraphPanelSelectionSet& SelectedNodes = GetSelectedNodes();

	// Iterate over all nodes, and add the pin
	for (FGraphPanelSelectionSet::TConstIterator It(SelectedNodes); It; ++It)
	{
		UK2Node_Select* SeqNode = Cast<UK2Node_Select>(*It);
		if (SeqNode != NULL)
		{
			const FScopedTransaction Transaction( LOCTEXT("RemoveOptionPin", "Remove Option Pin") );
			SeqNode->Modify();

			SeqNode->RemoveOptionPinToNode();

			const UEdGraphSchema* Schema = SeqNode->GetSchema();
			Schema->ReconstructNode(*SeqNode);
		}
	}

	// Refresh the current graph, so the pins can be updated
	TSharedPtr<SGraphEditor> FocusedGraphEd = FocusedGraphEdPtr.Pin();
	if (FocusedGraphEd.IsValid())
	{
		FocusedGraphEd->NotifyGraphChanged();
	}
}

bool FBlueprintEditor::CanRemoveOptionPin() const
{
	const FGraphPanelSelectionSet& SelectedNodes = GetSelectedNodes();

	// Iterate over all nodes, and see if all can have a pin removed
	for (FGraphPanelSelectionSet::TConstIterator It(SelectedNodes); It; ++It)
	{
		UK2Node_Select* SeqNode = Cast<UK2Node_Select>(*It);
		// There's a bad node so return false
		if (SeqNode == NULL || !SeqNode->CanRemoveOptionPinToNode())
		{
			return false;
		}
		// If this node doesn't have at least 3 options return false (need at least 2)
		else
		{
			TArray<UEdGraphPin*> OptionPins;
			SeqNode->GetOptionPins(OptionPins);
			if (OptionPins.Num() <= 2)
			{
				return false;
			}
		}
	}

	return true;
}

void FBlueprintEditor::OnChangePinType()
{
	if (UEdGraphPin* SelectedPin = GetCurrentlySelectedPin())
	{
		// Grab the root pin, that is what we want to edit
		UEdGraphPin* RootPin = SelectedPin;
		while(RootPin->ParentPin)
			{
			RootPin = RootPin->ParentPin;
		}

				const UEdGraphSchema_K2* Schema = GetDefault<UEdGraphSchema_K2>();

				// If this is the index node of the select node, we need to use the index list of types
				UK2Node_Select* SelectNode = Cast<UK2Node_Select>(SelectedPin->GetOwningNode());
				if (SelectNode && SelectNode->GetIndexPin() == SelectedPin)
				{
					TSharedRef<SCompoundWidget> PinChange = SNew(SPinTypeSelector, FGetPinTypeTree::CreateUObject(Schema, &UEdGraphSchema_K2::GetVariableTypeTree))
				.TargetPinType(this, &FBlueprintEditor::OnGetPinType, RootPin)
						.OnPinTypeChanged(this, &FBlueprintEditor::OnChangePinTypeFinished, SelectedPin)
						.Schema(Schema)
						.TypeTreeFilter(ETypeTreeFilter::IndexTypesOnly)
						.IsEnabled(true)
						.bAllowArrays(false);

					PinTypeChangeMenu = FSlateApplication::Get().PushMenu(
						GetToolkitHost()->GetParentWidget(), // Parent widget should be k2 not the menu thats open or it will be closed when the menu is dismissed
						FWidgetPath(),
						PinChange,
						FSlateApplication::Get().GetCursorPos(), // summon location
						FPopupTransitionEffect(FPopupTransitionEffect::TypeInPopup)
						);
				}
				else
				{
					TSharedRef<SCompoundWidget> PinChange = SNew(SPinTypeSelector, FGetPinTypeTree::CreateUObject(Schema, &UEdGraphSchema_K2::GetVariableTypeTree))
				.TargetPinType(this, &FBlueprintEditor::OnGetPinType, RootPin)
						.OnPinTypeChanged(this, &FBlueprintEditor::OnChangePinTypeFinished, SelectedPin)
						.Schema(Schema)
						.TypeTreeFilter(ETypeTreeFilter::None)
						.IsEnabled(true)
						.bAllowArrays(false);

					PinTypeChangeMenu = FSlateApplication::Get().PushMenu(
						GetToolkitHost()->GetParentWidget(), // Parent widget should be k2 not the menu thats open or it will be closed when the menu is dismissed
						FWidgetPath(),
						PinChange,
						FSlateApplication::Get().GetCursorPos(), // summon location
						FPopupTransitionEffect(FPopupTransitionEffect::TypeInPopup)
						);
				}
			}
}

FEdGraphPinType FBlueprintEditor::OnGetPinType(UEdGraphPin* SelectedPin) const
{
	return SelectedPin->PinType;
}

void FBlueprintEditor::OnChangePinTypeFinished(const FEdGraphPinType& PinType, UEdGraphPin* InSelectedPin)
{
	if (FBlueprintEditorUtils::IsPinTypeValid(PinType))
	{
		UEdGraphNode* OwningNode = InSelectedPin->GetOwningNode();
		OwningNode->Modify();
		InSelectedPin->PinType = PinType;
		if (UK2Node_Select* SelectNode = Cast<UK2Node_Select>(InSelectedPin->GetOwningNode()))
		{
			SelectNode->ChangePinType(InSelectedPin);
		}
	}

	if (PinTypeChangeMenu.IsValid())
	{
		PinTypeChangeMenu.Pin()->Dismiss();
	}
}

bool FBlueprintEditor::CanChangePinType() const
{
	if (UEdGraphPin* Pin = GetCurrentlySelectedPin())
	{
		if (UK2Node_Select* SelectNode = Cast<UK2Node_Select>(Pin->GetOwningNode()))
		{
			return SelectNode->CanChangePinType(Pin);
		}
	}
	return false;
}

void FBlueprintEditor::OnAddParentNode()
{
	const UEdGraphSchema_K2* Schema = GetDefault<UEdGraphSchema_K2>();

	if (UEdGraphNode* SelectedObj = GetSingleSelectedNode())
	{
		// Get the function that the event node or function entry represents
		FFunctionFromNodeHelper FunctionFromNode(SelectedObj);
		if (FunctionFromNode.Function && FunctionFromNode.Node)
		{
			UFunction* ValidParent = Schema->GetCallableParentFunction(FunctionFromNode.Function);
			UEdGraph* TargetGraph = FunctionFromNode.Node->GetGraph();
			if (ValidParent && TargetGraph)
			{
				FGraphNodeCreator<UK2Node_CallParentFunction> FunctionNodeCreator(*TargetGraph);
				UK2Node_CallParentFunction* ParentFunctionNode = FunctionNodeCreator.CreateNode();
				ParentFunctionNode->SetFromFunction(ValidParent);
				ParentFunctionNode->AllocateDefaultPins();

				int32 NodeSizeY = 15;
				if( UK2Node* Node = Cast<UK2Node>(SelectedObj))
				{
					NodeSizeY += Node->DEPRECATED_NodeWidget.IsValid() ? static_cast<int32>(Node->DEPRECATED_NodeWidget.Pin()->GetDesiredSize().Y) : 0;
				}
				ParentFunctionNode->NodePosX = FunctionFromNode.Node->NodePosX;
				ParentFunctionNode->NodePosY = FunctionFromNode.Node->NodePosY + NodeSizeY;
				FunctionNodeCreator.Finalize();
			}
		}
	}
}

bool FBlueprintEditor::CanAddParentNode() const
{
	const UEdGraphSchema_K2* Schema = GetDefault<UEdGraphSchema_K2>();

	if (UEdGraphNode* SelectedObj = GetSingleSelectedNode())
	{
		// Get the function that the event node or function entry represents
		FFunctionFromNodeHelper FunctionFromNode(SelectedObj);
		if (FunctionFromNode.Function)
		{
			return (Schema->GetCallableParentFunction(FunctionFromNode.Function) != NULL);
		}
	}

	return false;
}

void FBlueprintEditor::OnToggleBreakpoint()
{
	const FGraphPanelSelectionSet SelectedNodes = GetSelectedNodes();
	for (FGraphPanelSelectionSet::TConstIterator NodeIt(SelectedNodes); NodeIt; ++NodeIt)
	{
		UK2Node* SelectedNode = Cast<UK2Node>(*NodeIt);
		if ((SelectedNode != NULL) && SelectedNode->CanPlaceBreakpoints())
		{
			UBreakpoint* ExistingBreakpoint = FKismetDebugUtilities::FindBreakpointForNode(GetBlueprintObj(), SelectedNode);
			if (ExistingBreakpoint == NULL)
			{
				// Add a breakpoint on this node if there isn't one there already
				UBreakpoint* NewBreakpoint = NewObject<UBreakpoint>(GetBlueprintObj());
				FKismetDebugUtilities::SetBreakpointEnabled(NewBreakpoint, true);
				FKismetDebugUtilities::SetBreakpointLocation(NewBreakpoint, SelectedNode);
				GetBlueprintObj()->Breakpoints.Add(NewBreakpoint);
				GetBlueprintObj()->MarkPackageDirty();
			}
			else
			{
				// Remove the breakpoint if it was present
				FKismetDebugUtilities::StartDeletingBreakpoint(ExistingBreakpoint, GetBlueprintObj());
			}
		}
	}
}

bool FBlueprintEditor::CanToggleBreakpoint() const
{
	const FGraphPanelSelectionSet SelectedNodes = GetSelectedNodes();
	for (FGraphPanelSelectionSet::TConstIterator NodeIt(SelectedNodes); NodeIt; ++NodeIt)
	{
		UK2Node* SelectedNode = Cast<UK2Node>(*NodeIt);
		if ((SelectedNode != NULL) && SelectedNode->CanPlaceBreakpoints())
		{
			return true;
		}
	}

	return false;
}

void FBlueprintEditor::OnAddBreakpoint()
{
	const FGraphPanelSelectionSet SelectedNodes = GetSelectedNodes();
	for (FGraphPanelSelectionSet::TConstIterator NodeIt(SelectedNodes); NodeIt; ++NodeIt)
	{
		UK2Node* SelectedNode = Cast<UK2Node>(*NodeIt);
		if ((SelectedNode != NULL) && SelectedNode->CanPlaceBreakpoints())
		{
			// Add a breakpoint on this node if there isn't one there already
			UBreakpoint* ExistingBreakpoint = FKismetDebugUtilities::FindBreakpointForNode(GetBlueprintObj(), SelectedNode);
			if (ExistingBreakpoint == NULL)
			{
				// Add a new breakpoint
				UBreakpoint* NewBreakpoint = NewObject<UBreakpoint>(GetBlueprintObj());
				FKismetDebugUtilities::SetBreakpointEnabled(NewBreakpoint, true);
				FKismetDebugUtilities::SetBreakpointLocation(NewBreakpoint, SelectedNode);
				GetBlueprintObj()->Breakpoints.Add(NewBreakpoint);
				GetBlueprintObj()->MarkPackageDirty();
			}
		}
	}
}

bool FBlueprintEditor::CanAddBreakpoint() const
{
	// See if any of the selected nodes are impure, and thus could have a breakpoint set on them
	const FGraphPanelSelectionSet SelectedNodes = GetSelectedNodes();
	for (FGraphPanelSelectionSet::TConstIterator NodeIt(SelectedNodes); NodeIt; ++NodeIt)
	{
		UK2Node* SelectedNode = Cast<UK2Node>(*NodeIt);
		if ((SelectedNode != NULL) && SelectedNode->CanPlaceBreakpoints())
		{
			UBreakpoint* ExistingBreakpoint = FKismetDebugUtilities::FindBreakpointForNode(GetBlueprintObj(), SelectedNode);
			if (ExistingBreakpoint == NULL)
			{
				return true;
			}
		}
	}

	return false;
}

void FBlueprintEditor::OnRemoveBreakpoint()
{
	const FGraphPanelSelectionSet SelectedNodes = GetSelectedNodes();
	for (FGraphPanelSelectionSet::TConstIterator NodeIt(SelectedNodes); NodeIt; ++NodeIt)
	{
		UEdGraphNode* SelectedNode = CastChecked<UEdGraphNode>(*NodeIt);

		// Remove any pre-existing breakpoint on this node
		if (UBreakpoint* ExistingBreakpoint = FKismetDebugUtilities::FindBreakpointForNode(GetBlueprintObj(), SelectedNode))
		{
			// Remove the breakpoint
			FKismetDebugUtilities::StartDeletingBreakpoint(ExistingBreakpoint, GetBlueprintObj());
		}
	}
}

bool FBlueprintEditor::CanRemoveBreakpoint() const
{
	// See if any of the selected nodes have a breakpoint set
	const FGraphPanelSelectionSet SelectedNodes = GetSelectedNodes();
	for (FGraphPanelSelectionSet::TConstIterator NodeIt(SelectedNodes); NodeIt; ++NodeIt)
	{
		UEdGraphNode* SelectedNode = CastChecked<UEdGraphNode>(*NodeIt);
		if (UBreakpoint* ExistingBreakpoint = FKismetDebugUtilities::FindBreakpointForNode(GetBlueprintObj(), SelectedNode))
		{
			return true;
		}
	}

	return false;
}

void FBlueprintEditor::OnDisableBreakpoint()
{
	const FGraphPanelSelectionSet SelectedNodes = GetSelectedNodes();
	for (FGraphPanelSelectionSet::TConstIterator NodeIt(SelectedNodes); NodeIt; ++NodeIt)
	{
		UEdGraphNode* SelectedNode = CastChecked<UEdGraphNode>(*NodeIt);

		if (UBreakpoint* ExistingBreakpoint = FKismetDebugUtilities::FindBreakpointForNode(GetBlueprintObj(), SelectedNode))
		{
			FKismetDebugUtilities::SetBreakpointEnabled(ExistingBreakpoint, false);
		}
	}
}

bool FBlueprintEditor::CanDisableBreakpoint() const
{
	// See if any of the selected nodes have a breakpoint set
	const FGraphPanelSelectionSet SelectedNodes = GetSelectedNodes();
	for (FGraphPanelSelectionSet::TConstIterator NodeIt(SelectedNodes); NodeIt; ++NodeIt)
	{
		UEdGraphNode* SelectedNode = CastChecked<UEdGraphNode>(*NodeIt);
		if (UBreakpoint* ExistingBreakpoint = FKismetDebugUtilities::FindBreakpointForNode(GetBlueprintObj(), SelectedNode))
		{
			if (ExistingBreakpoint->IsEnabledByUser())
			{
				return true;
			}
		}
	}

	return false;
}

void FBlueprintEditor::OnEnableBreakpoint()
{
	const FGraphPanelSelectionSet SelectedNodes = GetSelectedNodes();
	for (FGraphPanelSelectionSet::TConstIterator NodeIt(SelectedNodes); NodeIt; ++NodeIt)
	{
		UEdGraphNode* SelectedNode = CastChecked<UEdGraphNode>(*NodeIt);

		if (UBreakpoint* ExistingBreakpoint = FKismetDebugUtilities::FindBreakpointForNode(GetBlueprintObj(), SelectedNode))
		{
			FKismetDebugUtilities::SetBreakpointEnabled(ExistingBreakpoint, true);
		}
	}
}

bool FBlueprintEditor::CanEnableBreakpoint() const
{
	// See if any of the selected nodes have a breakpoint set
	const FGraphPanelSelectionSet SelectedNodes = GetSelectedNodes();
	for (FGraphPanelSelectionSet::TConstIterator NodeIt(SelectedNodes); NodeIt; ++NodeIt)
	{
		UEdGraphNode* SelectedNode = CastChecked<UEdGraphNode>(*NodeIt);
		if (UBreakpoint* ExistingBreakpoint = FKismetDebugUtilities::FindBreakpointForNode(GetBlueprintObj(), SelectedNode))
		{
			if (!ExistingBreakpoint->IsEnabledByUser())
			{
				return true;
			}
		}
	}

	return false;
}

void FBlueprintEditor::OnCollapseNodes()
{
	const UEdGraphSchema_K2* Schema = GetDefault<UEdGraphSchema_K2>();

	// Does the selection set contain anything that is legal to collapse?
	TSet<UEdGraphNode*> CollapsableNodes;
	const FGraphPanelSelectionSet SelectedNodes = GetSelectedNodes();
	for (FGraphPanelSelectionSet::TConstIterator NodeIt(SelectedNodes); NodeIt; ++NodeIt)
	{
		if (UEdGraphNode* SelectedNode = Cast<UEdGraphNode>(*NodeIt))
		{
			if (Schema->CanEncapuslateNode(*SelectedNode))
			{
				CollapsableNodes.Add(SelectedNode);
			}
		}
	}

	// Collapse them
	if (CollapsableNodes.Num())
	{
		UBlueprint* BlueprintObj = GetBlueprintObj();
		const FScopedTransaction Transaction( FGraphEditorCommands::Get().CollapseNodes->GetDescription() );
		BlueprintObj->Modify();

		CollapseNodes(CollapsableNodes);

		FBlueprintEditorUtils::MarkBlueprintAsStructurallyModified( BlueprintObj );
	}
}

bool FBlueprintEditor::CanCollapseNodes() const
{
	//@TODO: ANIM: Determine what collapsing nodes means in an animation graph, and add any necessary compiler support for it
	if (IsEditingAnimGraph())
	{
		return false;
	}

	// Does the selection set contain anything that is legal to collapse?
	const UEdGraphSchema_K2* Schema = GetDefault<UEdGraphSchema_K2>();
	FGraphPanelSelectionSet SelectedNodes = GetSelectedNodes();
	for (FGraphPanelSelectionSet::TConstIterator NodeIt(SelectedNodes); NodeIt; ++NodeIt)
	{
		if (UEdGraphNode* Node = Cast<UEdGraphNode>(*NodeIt))
		{
			if (Schema->CanEncapuslateNode(*Node))
			{
				return true;
			}
		}
	}

	return false;
}

void FBlueprintEditor::OnCollapseSelectionToFunction()
{
	const UEdGraphSchema_K2* Schema = GetDefault<UEdGraphSchema_K2>();

	// Does the selection set contain anything that is legal to collapse?
	TSet<UEdGraphNode*> CollapsableNodes;
	const FGraphPanelSelectionSet SelectedNodes = GetSelectedNodes();
	for (FGraphPanelSelectionSet::TConstIterator NodeIt(SelectedNodes); NodeIt; ++NodeIt)
	{
		if (UEdGraphNode* SelectedNode = Cast<UEdGraphNode>(*NodeIt))
		{
			if (Schema->CanEncapuslateNode(*SelectedNode))
			{
				CollapsableNodes.Add(SelectedNode);
			}
		}
	}

	// Collapse them
	if (CollapsableNodes.Num() && CanCollapseSelectionToFunction(CollapsableNodes))
	{
		UBlueprint* BlueprintObj = GetBlueprintObj();
		const FScopedTransaction Transaction( FGraphEditorCommands::Get().CollapseNodes->GetDescription() );
		BlueprintObj->Modify();

		UEdGraphNode* FunctionNode = NULL;
		UEdGraph* FunctionGraph = CollapseSelectionToFunction(FocusedGraphEdPtr.Pin(), CollapsableNodes, FunctionNode);

		FBlueprintEditorUtils::MarkBlueprintAsStructurallyModified( BlueprintObj );

		RenameNewlyAddedAction(FunctionGraph->GetFName());
	}
}

bool FBlueprintEditor::CanCollapseSelectionToFunction(TSet<class UEdGraphNode*>& InSelection) const
{
	bool bBadConnection = false;
	UEdGraphPin* OutputConnection = nullptr;
	UEdGraphPin* InputConnection = nullptr;

	// Create a function graph
	UEdGraph* FunctionGraph = FBlueprintEditorUtils::CreateNewGraph(GetBlueprintObj(), FBlueprintEditorUtils::FindUniqueKismetName(GetBlueprintObj(), TEXT("TempGraph")), UEdGraph::StaticClass(), UEdGraphSchema_K2::StaticClass());
	FBlueprintEditorUtils::AddFunctionGraph<UClass>(GetBlueprintObj(), FunctionGraph, /*bIsUserCreated=*/ true, nullptr);

	const UEdGraphSchema_K2* K2Schema = GetDefault<UEdGraphSchema_K2>();

	FCompilerResultsLog LogResults;
	LogResults.bAnnotateMentionedNodes = false;

	UEdGraphNode* InterfaceTemplateNode = nullptr;

	TArray<UEdGraphPin*> EntryGatewayPins;

	// Runs through every node and fully validates errors with placing selection in a function graph, reporting all errors.
	for (TSet<UEdGraphNode*>::TConstIterator NodeIt(InSelection); NodeIt; ++NodeIt)
	{
		UEdGraphNode* Node = *NodeIt;

		if(!Node->CanPasteHere(FunctionGraph))
		{
			if (UK2Node_CustomEvent* const CustomEvent = Cast<UK2Node_CustomEvent>(Node))
			{
				UEdGraphPin* EventExecPin = K2Schema->FindExecutionPin(*CustomEvent, EGPD_Output);
				check(EventExecPin);

				if(InterfaceTemplateNode)
				{
					LogResults.Error(*LOCTEXT("TooManyCustomEvents_Error", "Can use @@ as a template for creating the function, can only have a single custom event! Previously found @@").ToString(), CustomEvent, InterfaceTemplateNode);
				}
				else
				{
					// The custom event will be used as the template interface for the function.
					InterfaceTemplateNode = CustomEvent;
					if(InputConnection)
					{
						InputConnection = (EventExecPin->LinkedTo.Num() > 0) ? EventExecPin->LinkedTo[0] : nullptr;
					}
					continue;
				}
			}

			LogResults.Error(*LOCTEXT("CannotPasteNodeFunction_Error", "@@ cannot be placed in function graph").ToString(), Node);
			bBadConnection = true;
		}
		else
		{
			for (UEdGraphPin* NodePin : Node->Pins)
			{
				if (NodePin->PinType.PinCategory == K2Schema->PC_Exec)
				{
					if (NodePin->LinkedTo.Num() == 0 && NodePin->Direction == EGPD_Input)
					{
						EntryGatewayPins.Add(NodePin);
					}
					else
					{
						for (UEdGraphPin* ConnectedPin : NodePin->LinkedTo)
						{
							if (!InSelection.Contains(ConnectedPin->GetOwningNode()))
							{
								if (NodePin->Direction == EGPD_Input)
								{
									// For input pins, there must be a single connection 
									if ((InputConnection == nullptr) || (InputConnection == NodePin))
									{
										EntryGatewayPins.Add(NodePin);
										InputConnection = NodePin;
									}
									else
									{
										// Check if the input connection was linked, report what node it is connected to
										LogResults.Error(*LOCTEXT("TooManyPathsMultipleInput_Error", "Found too many input connections in selection! @@ is connected to @@, previously found @@ connected to @@").ToString(), Node, ConnectedPin->GetOwningNode(), InputConnection->GetOwningNode(), (InputConnection->LinkedTo.Num() > 0) ? InputConnection->LinkedTo[0]->GetOwningNode() : nullptr);
										bBadConnection = true;
									}
								}
								else
								{
									// For output pins, as long as they all connect to the same pin, we consider the selection valid for being made into a function
									if ((OutputConnection == nullptr) || (OutputConnection == ConnectedPin))
									{
										OutputConnection = ConnectedPin;
									}
									else
									{
										LogResults.Error(*LOCTEXT("TooManyPathsMultipleOutput_Error", "Found too many output connections in selection! @@ is connected to @@, previously found @@ connected to @@").ToString(), Node, ConnectedPin->GetOwningNode(), OutputConnection->GetOwningNode(), (OutputConnection->LinkedTo.Num() > 0) ? OutputConnection->LinkedTo[0]->GetOwningNode() : nullptr);
										bBadConnection = true;
									}
								}
							}
						}
					}
				}
			}
		}
	}

	if (!bBadConnection && (InputConnection == nullptr) && (EntryGatewayPins.Num() > 1))
	{
		// Too many input gateway pins with no connections.
		LogResults.Error(*LOCTEXT("AmbiguousEntryPaths_Error", "Multiple entry pin possibilities. Unable to convert to a function. Make sure that selection either has only 1 entry pin or exactly 1 entry pin has a connection.").ToString());
		bBadConnection = true;
	}

	// No need to check for cycling if the selection is invalid anyways.
	if(!bBadConnection && FBlueprintEditorUtils::CheckIfSelectionIsCycling(InSelection, LogResults))
	{
		bBadConnection = true;
	}

	FMessageLog MessageLog("BlueprintLog");
	MessageLog.NewPage(LOCTEXT("CollapseToFunctionPageLabel", "Collapse to Function"));
	MessageLog.AddMessages(LogResults.Messages);
	MessageLog.Notify(LOCTEXT("CollapseToFunctionError", "Collapsing to Function Failed!"));

	FBlueprintEditorUtils::RemoveGraph(GetBlueprintObj(), FunctionGraph);
	FunctionGraph->MarkPendingKill();
	return !bBadConnection;
}

bool FBlueprintEditor::CanCollapseSelectionToFunction() const
{
	return !IsEditingAnimGraph();
}

void FBlueprintEditor::OnCollapseSelectionToMacro()
{
	const UEdGraphSchema_K2* Schema = GetDefault<UEdGraphSchema_K2>();

	// Does the selection set contain anything that is legal to collapse?
	TSet<UEdGraphNode*> CollapsableNodes;
	const FGraphPanelSelectionSet SelectedNodes = GetSelectedNodes();

	for (FGraphPanelSelectionSet::TConstIterator NodeIt(SelectedNodes); NodeIt; ++NodeIt)
	{
		if (UEdGraphNode* SelectedNode = Cast<UEdGraphNode>(*NodeIt))
		{
			if (Schema->CanEncapuslateNode(*SelectedNode))
			{
				CollapsableNodes.Add(SelectedNode);
			}
		}
	}

	// Collapse them
	if (CollapsableNodes.Num() && CanCollapseSelectionToMacro(CollapsableNodes))
	{
		UBlueprint* BlueprintObj = GetBlueprintObj();
		const FScopedTransaction Transaction( FGraphEditorCommands::Get().CollapseNodes->GetDescription() );
		BlueprintObj->Modify();

		UEdGraphNode* MacroNode = NULL;
		UEdGraph* MacroGraph = CollapseSelectionToMacro(FocusedGraphEdPtr.Pin(), CollapsableNodes, MacroNode);

		FBlueprintEditorUtils::MarkBlueprintAsStructurallyModified( BlueprintObj );

		RenameNewlyAddedAction(MacroGraph->GetFName());
	}
}

bool FBlueprintEditor::CanCollapseSelectionToMacro(TSet<class UEdGraphNode*>& InSelection) const
{
	// Create a temporary macro graph
	UEdGraph* MacroGraph = FBlueprintEditorUtils::CreateNewGraph(GetBlueprintObj(), FBlueprintEditorUtils::FindUniqueKismetName(GetBlueprintObj(), TEXT("TempGraph")), UEdGraph::StaticClass(), UEdGraphSchema_K2::StaticClass());
	FBlueprintEditorUtils::AddMacroGraph(GetBlueprintObj(), MacroGraph, /*bIsUserCreated=*/ true, NULL);

	// Does the selection set contain anything that is legal to collapse?
	const UEdGraphSchema_K2* Schema = GetDefault<UEdGraphSchema_K2>();
	FGraphPanelSelectionSet SelectedNodes = GetSelectedNodes();

	bool bCollapseAllowed = true;
	FCompilerResultsLog LogResults;
	LogResults.bAnnotateMentionedNodes = false;

	for (FGraphPanelSelectionSet::TConstIterator NodeIt(SelectedNodes); NodeIt; ++NodeIt)
	{
		UEdGraphNode* Node = Cast<UEdGraphNode>(*NodeIt);

		if(!Node->CanPasteHere(MacroGraph))
		{
			LogResults.Error(*LOCTEXT("CannotPasteNodeMacro_Error", "@@ cannot be placed in macro graph").ToString(), Node);
			bCollapseAllowed = false;
		}
	}

	FMessageLog MessageLog("BlueprintLog");
	MessageLog.NewPage(LOCTEXT("CollapseToMacroPageLabel", "Collapse to Macro"));
	MessageLog.AddMessages(LogResults.Messages);
	MessageLog.Notify(LOCTEXT("CollapseToMacroError", "Collapsing to Macro Failed!"));

	FBlueprintEditorUtils::RemoveGraph(GetBlueprintObj(), MacroGraph);
	MacroGraph->MarkPendingKill();
	return bCollapseAllowed;
}

bool FBlueprintEditor::CanCollapseSelectionToMacro() const
{
	if (FocusedGraphEdPtr.IsValid())
	{
		if(IsEditingAnimGraph())
		{
			return false;
		}
	}

	return true;
}

void FBlueprintEditor::OnPromoteSelectionToFunction()
{
	const FScopedTransaction Transaction( LOCTEXT("ConvertCollapsedGraphToFunction", "Convert Collapse Graph to Function") );
	GetBlueprintObj()->Modify();

	TSharedPtr<SGraphEditor> FocusedGraphEd = FocusedGraphEdPtr.Pin();

	// Set of nodes to select when finished
	TSet<class UEdGraphNode*> NodesToSelect;

	const FGraphPanelSelectionSet SelectedNodes = GetSelectedNodes();
	for (FGraphPanelSelectionSet::TConstIterator It(SelectedNodes); It; ++It)
	{
		if (UK2Node_Composite* CompositeNode = Cast<UK2Node_Composite>(*It))
		{
			// Check if there is only one input and one output connection
			TSet<class UEdGraphNode*> NodesInGraph;
			NodesInGraph.Add(CompositeNode);

			if(CanCollapseSelectionToFunction(NodesInGraph))
			{
				DocumentManager->CleanInvalidTabs();

				// Expand the composite node back into the world
				UEdGraph* SourceGraph = CompositeNode->BoundGraph;

				// Expand all composite nodes back in place
				TSet<UEdGraphNode*> ExpandedNodes;
				ExpandNode(CompositeNode, SourceGraph, /*inout*/ ExpandedNodes);
				FBlueprintEditorUtils::RemoveGraph(GetBlueprintObj(), SourceGraph, EGraphRemoveFlags::Recompile);

				//Remove this node from selection
				FocusedGraphEd->SetNodeSelection(CompositeNode, false);

				UEdGraphNode* FunctionNode = NULL;
				CollapseSelectionToFunction(FocusedGraphEd, ExpandedNodes, FunctionNode);
				NodesToSelect.Add(FunctionNode);
			}
			else
			{
				NodesToSelect.Add(CompositeNode);
			}
		}
		else if(UEdGraphNode* Node = Cast<UEdGraphNode>(*It))
		{
			NodesToSelect.Add(Node);
		}
	}

	// Select all nodes that should still be part of selection
	for (UEdGraphNode* NodeToSelect : NodesToSelect)
	{
		FocusedGraphEd->SetNodeSelection(NodeToSelect, true);
	}
}

bool FBlueprintEditor::CanPromoteSelectionToFunction() const
{
	const FGraphPanelSelectionSet SelectedNodes = GetSelectedNodes();
	for (FGraphPanelSelectionSet::TConstIterator NodeIt(SelectedNodes); NodeIt; ++NodeIt)
	{
		if (UK2Node_Composite* CompositeNode = Cast<UK2Node_Composite>(*NodeIt))
		{
			// Check if there is only one input and one output connection
			TSet<class UEdGraphNode*> NodesInGraph;
			NodesInGraph.Add(CompositeNode);

			return true;
		}
	}
	return false;
}

void FBlueprintEditor::OnPromoteSelectionToMacro()
{
	const FScopedTransaction Transaction( LOCTEXT("ConvertCollapsedGraphToMacro", "Convert Collapse Graph to Macro") );
	GetBlueprintObj()->Modify();

	// Set of nodes to select when finished
	TSet<class UEdGraphNode*> NodesToSelect;

	TSharedPtr<SGraphEditor> FocusedGraphEd = FocusedGraphEdPtr.Pin();

	const FGraphPanelSelectionSet SelectedNodes = GetSelectedNodes();
	for (FGraphPanelSelectionSet::TConstIterator It(SelectedNodes); It; ++It)
	{
		if (UK2Node_Composite* CompositeNode = Cast<UK2Node_Composite>(*It))
		{
			TSet<class UEdGraphNode*> NodesInGraph;

			// Collect all the nodes to test if they can be made into a function
			for (UEdGraphNode* Node : CompositeNode->BoundGraph->Nodes)
			{
				// Ignore the tunnel nodes
				if (Node->GetClass() != UK2Node_Tunnel::StaticClass())
				{
					NodesInGraph.Add(Node);
				}
			}

			if(CanCollapseSelectionToMacro(NodesInGraph))
			{
				DocumentManager->CleanInvalidTabs();

				// Expand the composite node back into the world
				UEdGraph* SourceGraph = CompositeNode->BoundGraph;

				// Expand all composite nodes back in place
				TSet<UEdGraphNode*> ExpandedNodes;
				ExpandNode(CompositeNode, SourceGraph, /*inout*/ ExpandedNodes);
				FBlueprintEditorUtils::RemoveGraph(GetBlueprintObj(), SourceGraph, EGraphRemoveFlags::Recompile);

				//Remove this node from selection
				FocusedGraphEd->SetNodeSelection(CompositeNode, false);

				UEdGraphNode* MacroNode = NULL;
				CollapseSelectionToMacro(FocusedGraphEd, ExpandedNodes, MacroNode);
				NodesToSelect.Add(MacroNode);
			}
			else
			{
				NodesToSelect.Add(CompositeNode);
			}
		}
		else if(UEdGraphNode* Node = Cast<UEdGraphNode>(*It))
		{
			NodesToSelect.Add(Node);
		}
	}

	// Select all nodes that should still be part of selection
	for (UEdGraphNode* NodeToSelect : NodesToSelect)
	{
		FocusedGraphEd->SetNodeSelection(NodeToSelect, true);
	}
}

bool FBlueprintEditor::CanPromoteSelectionToMacro() const
{
	if (FocusedGraphEdPtr.IsValid())
	{
		if(IsEditingAnimGraph())
		{
			return false;
		}
	}

	for (UObject* SelectedNode : GetSelectedNodes())
	{
		UK2Node_Composite* CompositeNode = Cast<UK2Node_Composite>(SelectedNode);
		if (CompositeNode && CompositeNode->BoundGraph)
		{
			TSet<class UEdGraphNode*> NodesInGraph;

			// Collect all the nodes to test if they can be made into a function
			for (UEdGraphNode* Node : CompositeNode->BoundGraph->Nodes)
			{
				// Ignore the tunnel nodes
				if (Node->GetClass() != UK2Node_Tunnel::StaticClass())
				{
					NodesInGraph.Add(Node);
				}
			}

			return true;
		}
	}
	return false;
}

void FBlueprintEditor::OnExpandNodes()
{
	const FScopedTransaction Transaction( FGraphEditorCommands::Get().ExpandNodes->GetLabel() );
	GetBlueprintObj()->Modify();

	TSet<UEdGraphNode*> ExpandedNodes;
	TSharedPtr<SGraphEditor> FocusedGraphEd = FocusedGraphEdPtr.Pin();

	// Expand selected nodes into the focused graph context.
	const FGraphPanelSelectionSet SelectedNodes = GetSelectedNodes();
	
	if(FocusedGraphEd)
	{
		FocusedGraphEd->ClearSelectionSet();
	}

	for (FGraphPanelSelectionSet::TConstIterator NodeIt(SelectedNodes); NodeIt; ++NodeIt)
	{
		ExpandedNodes.Empty();
		bool bExpandedNodesNeedUniqueGuid = true;

		DocumentManager->CleanInvalidTabs();

		if (UK2Node_MacroInstance* SelectedMacroInstanceNode = Cast<UK2Node_MacroInstance>(*NodeIt))
		{
			UEdGraph* MacroGraph = SelectedMacroInstanceNode->GetMacroGraph();
			if(MacroGraph)
			{
				// Clone the graph so that we do not delete the original
				UEdGraph* ClonedGraph = FEdGraphUtilities::CloneGraph(MacroGraph, nullptr);
				ExpandNode(SelectedMacroInstanceNode, ClonedGraph, /*inout*/ ExpandedNodes);

				ClonedGraph->MarkPendingKill();
			}
		}
		else if (UK2Node_Composite* SelectedCompositeNode = Cast<UK2Node_Composite>(*NodeIt))
		{
			// No need to assign unique GUIDs since the source graph will be removed.
			bExpandedNodesNeedUniqueGuid = false;

			// Expand the composite node back into the world
			UEdGraph* SourceGraph = SelectedCompositeNode->BoundGraph;
			ExpandNode(SelectedCompositeNode, SourceGraph, /*inout*/ ExpandedNodes);

			FBlueprintEditorUtils::RemoveGraph(GetBlueprintObj(), SourceGraph, EGraphRemoveFlags::Recompile);
		}
		else if (UK2Node_CallFunction* SelectedCallFunctionNode = Cast<UK2Node_CallFunction>(*NodeIt))
		{
			const UEdGraphNode* ResultEventNode = nullptr;
			UEdGraph* FunctionGraph = SelectedCallFunctionNode->GetFunctionGraph(ResultEventNode);

			// We should never get here when attempting to expand a call function that calls an event.
			check(!ResultEventNode);

			if(FunctionGraph)
			{
				// Clone the graph so that we do not delete the original
				UEdGraph* ClonedGraph = FEdGraphUtilities::CloneGraph(FunctionGraph, nullptr);
				ExpandNode(SelectedCallFunctionNode, ClonedGraph, ExpandedNodes);

				ClonedGraph->MarkPendingKill();
			}
		}
		UEdGraphNode* SourceNode = CastChecked<UEdGraphNode>(*NodeIt);
		check(SourceNode);
		MoveNodesToAveragePos(ExpandedNodes, FVector2D(SourceNode->NodePosX, SourceNode->NodePosY), bExpandedNodesNeedUniqueGuid);
	}

	FBlueprintEditorUtils::MarkBlueprintAsStructurallyModified(GetBlueprintObj());
}

bool FBlueprintEditor::CanExpandNodes() const
{
	// Does the selection set contain any composite nodes that are legal to expand?
	const FGraphPanelSelectionSet SelectedNodes = GetSelectedNodes();
	for (FGraphPanelSelectionSet::TConstIterator NodeIt(SelectedNodes); NodeIt; ++NodeIt)
	{
		if (Cast<UK2Node_Composite>(*NodeIt))
		{
			return true;
		}
		else if (UK2Node_MacroInstance* SelectedMacroInstanceNode = Cast<UK2Node_MacroInstance>(*NodeIt))
		{
			return SelectedMacroInstanceNode->GetMacroGraph() != nullptr;
		}
		else if (UK2Node_CallFunction* SelectedCallFunctionNode = Cast<UK2Node_CallFunction>(*NodeIt))
		{
			// If ResultEventNode is non-NULL, it means it is sourced by an event, we do not want to expand events
			const UEdGraphNode* ResultEventNode = nullptr;
			return SelectedCallFunctionNode->GetFunctionGraph(ResultEventNode) != nullptr && ResultEventNode == nullptr;
		}
	}

	return false;
}

void FBlueprintEditor::MoveNodesToAveragePos(TSet<UEdGraphNode*>& AverageNodes, FVector2D SourcePos, bool bExpandedNodesNeedUniqueGuid /* = false */) const
{
	if (AverageNodes.Num() > 0)
	{
		FVector2D AvgNodePosition(0.0f, 0.0f);

		for (TSet<UEdGraphNode*>::TIterator It(AverageNodes); It; ++It)
		{
			UEdGraphNode* Node = *It;
			AvgNodePosition.X += Node->NodePosX;
			AvgNodePosition.Y += Node->NodePosY;
		}

		float InvNumNodes = 1.0f / float(AverageNodes.Num());
		AvgNodePosition.X *= InvNumNodes;
		AvgNodePosition.Y *= InvNumNodes;

		TSharedPtr<SGraphEditor> FocusedGraphEd = FocusedGraphEdPtr.Pin();

		for (UEdGraphNode* ExpandedNode : AverageNodes)
		{
			ExpandedNode->NodePosX = (ExpandedNode->NodePosX - AvgNodePosition.X) + SourcePos.X;
			ExpandedNode->NodePosY = (ExpandedNode->NodePosY - AvgNodePosition.Y) + SourcePos.Y;

			ExpandedNode->SnapToGrid(SNodePanel::GetSnapGridSize());

			if (bExpandedNodesNeedUniqueGuid)
			{
				ExpandedNode->CreateNewGuid();
			}

			//Add expanded node to selection
			FocusedGraphEd->SetNodeSelection(ExpandedNode, true);
		}
	}
}

bool FBlueprintEditor::CanConvertFunctionToEvent() const
{
	if (UBlueprint* Blueprint = GetBlueprintObj())
	{
		if (BPTYPE_FunctionLibrary != Blueprint->BlueprintType)
		{
			if (UEdGraphNode* const SelectedNode = GetSingleSelectedNode())
			{
				if (UK2Node_FunctionEntry* const SelectedCallFunctionNode = Cast<UK2Node_FunctionEntry>(SelectedNode))
				{
					if (SelectedCallFunctionNode->FindSignatureFunction())
					{
						return true;
					}
				}
			}
		}
	}

	return false;
}

void FBlueprintEditor::OnConvertFunctionToEvent()
{
	FCompilerResultsLog LogResults;
	FMessageLog MessageLog("BlueprintLog");
	FText SpecificErrorMessage;

	if (UEdGraphNode* SelectedNode = GetSingleSelectedNode())
	{
		if (UK2Node_FunctionEntry* SelectedCallFunctionNode = Cast<UK2Node_FunctionEntry>(SelectedNode))
		{
			UFunction* Func = SelectedCallFunctionNode->FindSignatureFunction();
			check(Func);

			// Make sure there are no output parameters
			if (UEdGraphSchema_K2::HasFunctionAnyOutputParameter(Func))
			{
				LogResults.Error(*LOCTEXT("FunctionHasOutput_Error", "A function can only be converted if it does not have any output parameters.").ToString());
				SpecificErrorMessage = LOCTEXT("FunctionHasOutput_Error_Title", "Function cannot have output parameters");
			}
			// Make sure this is not a blueprint/macro function library
			else if (GetBlueprintObj()->BlueprintType == BPTYPE_FunctionLibrary || GetBlueprintObj()->BlueprintType == BPTYPE_MacroLibrary)
			{
				LogResults.Error(*LOCTEXT("BlueprintFunctionLibarary_Error", "Cannot convert functions from blueprint or macro libraries.").ToString());
				SpecificErrorMessage = LOCTEXT("BlueprintFunctionLibarary_Error_Title", "Cannot convert blueprint or macro library functions");
			}
			// Ensure that this is no the construction script
			else if (SelectedCallFunctionNode->FunctionReference.GetMemberName() == UEdGraphSchema_K2::FN_UserConstructionScript)
			{
				LogResults.Error(*LOCTEXT("ConvertConstructionScript_Error", "Cannot convert the construction script!").ToString());
				SpecificErrorMessage = LOCTEXT("ConvertConstructionScript_Error_Title", "Cannot convert construction script");
			}
			// Make sure we are not on the animation graph
			else if (IsEditingAnimGraph())
			{
				LogResults.Error(*LOCTEXT("ConvertAnimGraph_Error", "Cannot convert functions on the anim graph!").ToString());
				SpecificErrorMessage = LOCTEXT("ConvertAnimGraph_Error_Title", "Cannot convert on the anim graph");
			}
			else
			{
				ConvertFunctionToEvent(SelectedCallFunctionNode);
			}
		}
	}
	else
	{
		LogResults.Error(*LOCTEXT("MultipleNodesSelectred_Error", "Only one node can be selected for conversion!").ToString());
	}

	// Show the log results if there were any errors
	if (LogResults.NumErrors)
	{
		MessageLog.NewPage(LOCTEXT("OnConvertEventToFunctionLabel", "Convert Event to Function"));
		MessageLog.AddMessages(LogResults.Messages);

		FFormatNamedArguments Arguments;
		Arguments.Add(TEXT("SpecificErrorMessage"), SpecificErrorMessage);
		MessageLog.Notify(FText::Format(LOCTEXT("OnConvertEventToFunctionErrorMsg", "Convert Event to Function Failed!\n{SpecificErrorMessage}"), Arguments));
	}
}

void FBlueprintEditor::ConvertFunctionToEvent(UK2Node_FunctionEntry* SelectedCallFunctionNode)
{
	check(SelectedCallFunctionNode);
	UBlueprint* NodeBP = GetBlueprintObj();
	UEdGraph* FunctionGraph = SelectedCallFunctionNode->GetGraph();

	// Create a new event node with the old function name
	UFunction* Func = SelectedCallFunctionNode->FindSignatureFunction();
	UEdGraph* EventGraph = FBlueprintEditorUtils::FindEventGraph(NodeBP);

	if (Func && EventGraph && FunctionGraph)
	{
		const FScopedTransaction Transaction(FGraphEditorCommands::Get().ConvertFunctionToEvent->GetLabel());
		NodeBP->Modify();
		EventGraph->Modify();

		// Find all return nodes and break their connections
		TArray< UK2Node_FunctionResult*> FunctionReturnNodes;
		FunctionGraph->GetNodesOfClass(FunctionReturnNodes);
		for (UK2Node_FunctionResult* Node : FunctionReturnNodes)
		{
			if (Node)
			{
				Node->BreakAllNodeLinks();
			}
		}

		// Keep track of the old connections from the entry node
		TMap<FString, TSet<UEdGraphPin*>> PinConnections;
		FEdGraphUtilities::GetPinConnectionMap(SelectedCallFunctionNode, PinConnections);

		FName EventName = Func->GetFName();
		UClass* const OverrideFuncClass = CastChecked<UClass>(Func->GetOuter())->GetAuthoritativeClass();
		
		UK2Node_Event* NewEventNode = nullptr;
		FVector2D SpawnPos = EventGraph->GetGoodPlaceForNewNode();
		
		// Was this function implemented in as an override?
		UFunction* ParentFunction = FindUField<UFunction>(NodeBP->ParentClass, EventName);
		bool bIsOverrideFunc = Func->GetSuperFunction() || (ParentFunction != nullptr);
		const UEdGraphSchema_K2* K2Schema = GetDefault<UEdGraphSchema_K2>();

		// Allow an interface function to be converted in the case where the interface has changed
		// and the function should now be placed as an event (UE-85687)
		if (bIsOverrideFunc || FBlueprintEditorUtils::IsInterfaceFunction(NodeBP, Func))
		{
			NewEventNode = FEdGraphSchemaAction_K2NewNode::SpawnNode<UK2Node_Event>(
				EventGraph,
				SpawnPos,
				EK2NewNodeFlags::SelectNewNode,
				[EventName, OverrideFuncClass](UK2Node_Event* NewInstance)
				{
					NewInstance->EventReference.SetExternalMember(EventName, OverrideFuncClass);
					NewInstance->bOverrideFunction = true;
				}
			);
		}
		else
		{
			// Spawn a new node, we have to do it this way to avoid renaming on creation of the custom event
			UEdGraphNode* NewNode = nullptr;
			NewNode = NewObject<UEdGraphNode>(EventGraph, UK2Node_CustomEvent::StaticClass());
			check(NewNode != nullptr);
			NewNode->CreateNewGuid();

			NewNode->NodePosX = SpawnPos.X;
			NewNode->NodePosY = SpawnPos.Y;

			NewNode->SetFlags(RF_Transactional);
			NewNode->AllocateDefaultPins();
			NewNode->PostPlacedNewNode();
			EventGraph->Modify();
			// the FBlueprintMenuActionItem should do the selecting
			EventGraph->AddNode(NewNode, /*bFromUI =*/false, /*bSelectNewNode =*/false);
			
			NewEventNode = Cast<UK2Node_CustomEvent>(NewNode);
			NewEventNode->CustomFunctionName = EventName;
			NewEventNode->bOverrideFunction = false;

			// Add every type of user pin that we need to the new event node
			for (TSharedPtr<FUserPinInfo> Pin : SelectedCallFunctionNode->UserDefinedPins)
			{
				NewEventNode->CreateUserDefinedPin(Pin->PinName, Pin->PinType, Pin->DesiredPinDirection);
			}

			K2Schema->ReconstructNode(*NewEventNode);
		}
		
		// If this function had any local scope variables, we need to convert them to global scope
		if(SelectedCallFunctionNode->LocalVariables.Num() > 0)
		{
			// Find any UK2Node_Variable's that may reference a local variable
			TArray<UK2Node_Variable*> VarNodes;
			FunctionGraph->GetNodesOfClass<UK2Node_Variable>(VarNodes);

			// Make a globally scoped version of any local variables
			for (const FBPVariableDescription& LocalVar : SelectedCallFunctionNode->LocalVariables)
			{
				// If a variable already exists of this name globally, then we need to use a unique name
				// Only use FindUniqueKismetName if one exists because otherwise it will always add a "_0" to the name
				FName NewVarName = FBlueprintEditorUtils::FindNewVariableIndex(NodeBP, LocalVar.VarName) == INDEX_NONE ?
					LocalVar.VarName : FBlueprintEditorUtils::FindUniqueKismetName(NodeBP, LocalVar.VarName.ToString());

				if (FBlueprintEditorUtils::AddMemberVariable(NodeBP, NewVarName, LocalVar.VarType, LocalVar.DefaultValue))
				{
					// Upon success, update the variable node's reference members
					const FGuid NewVarGuid = FBlueprintEditorUtils::FindMemberVariableGuidByName(NodeBP, NewVarName);

					for (UK2Node_Variable* VarNode : VarNodes)
					{
						if (VarNode->GetVarName() == LocalVar.VarName)
						{
							VarNode->Modify();
							VarNode->VariableReference.SetDirect(NewVarName, NewVarGuid, nullptr, true);
							// Need to reconstruct the node here to update the displayed variable name
							K2Schema->ReconstructNode(*VarNode);
						}
					}
				}
			}
		}

		// Keep track of any nodes that have been expanded out of the function graph
		TSet<UEdGraphNode*> ExpandedNodes;

		UEdGraphNode* Entry = nullptr;
		UEdGraphNode* Result = nullptr;
		FunctionGraph->Modify();
		MoveNodesToGraph(FunctionGraph->Nodes, EventGraph, ExpandedNodes, &Entry, &Result, false);

		MoveNodesToAveragePos(ExpandedNodes, FVector2D(SpawnPos.X + 500.0f, SpawnPos.Y));
		
		if (Entry)
		{
			Entry->DestroyNode();
		}

		if (Result)
		{
			Result->DestroyNode();
		}

		// Connect any pins that need to be set from the old function
		if (NewEventNode)
		{
			// Link the nodes from the original function entry node to the new event node
			FEdGraphUtilities::ReconnectPinMap(NewEventNode, PinConnections);
			FEdGraphUtilities::CopyPinDefaults(SelectedCallFunctionNode, NewEventNode);
		}

		// Remove the old function graph
		FBlueprintEditorUtils::RemoveGraph(NodeBP, FunctionGraph, EGraphRemoveFlags::Recompile);
		FunctionGraph->MarkPendingKill();
		FBlueprintEditorUtils::MarkBlueprintAsStructurallyModified(NodeBP);

		// Do this AFTER removing the function graph so that it's not opened into the existing function graph document tab.
		if (NewEventNode)
		{
			FKismetEditorUtilities::BringKismetToFocusAttentionOnObject(NewEventNode, false);
		}
	}
}

bool FBlueprintEditor::CanConvertEventToFunction() const
{
	// Only allow when only a _single_ event node is selected, not allowed on the anim graph
	UEdGraphNode* SelectedNode = GetSingleSelectedNode();
	if (SelectedNode && SelectedNode->IsA<UK2Node_Event>())
	{
		return true;
	}

	return false;
}

void FBlueprintEditor::OnConvertEventToFunction()
{
	FCompilerResultsLog LogResults;
	FMessageLog MessageLog("BlueprintLog");
	FText SpecificErrorMessage;

	if (UEdGraphNode* SelectedNode = GetSingleSelectedNode())
	{
		if (UK2Node_Event* SelectedEventNode = Cast<UK2Node_Event>(SelectedNode))
		{
			UFunction* const Func = FFunctionFromNodeHelper::FunctionFromNode(SelectedEventNode);

			// Ensure we are not trying to do this on an interface event
			if (FBlueprintEditorUtils::IsInterfaceFunction(GetBlueprintObj(), Func) || SelectedEventNode->IsInterfaceEventNode())
			{
				LogResults.Error(*LOCTEXT("EventIsOnInterface_Error", "Only non-interface events can be converted to functions!").ToString());
				SpecificErrorMessage = LOCTEXT("EventIsOnInterface_Error_Title", "Cannot convert interface events");
			}
			// Make sure that we are not on the animation graph
			else if (IsEditingAnimGraph())
			{
				LogResults.Error(*LOCTEXT("ConvertAnimGraphEvent_Error", "Cannot convert events on the anim graph!").ToString());
				SpecificErrorMessage = LOCTEXT("ConvertAnimGraphEvent_Error_Title", "Cannot convert on the anim graph");
			}
			else
			{
				ConvertEventToFunction(SelectedEventNode);
			}
		}
	}
	else
	{
		SpecificErrorMessage = LOCTEXT("MultipleNodesSelectred_Error_Title", "Only one node can be selected for conversion");
		LogResults.Error(*LOCTEXT("MultipleNodesSelectred_Error", "Only one node can be selected for conversion!").ToString());
	}

	// Show the log results if there were any errors
	if (LogResults.NumErrors)
	{
		MessageLog.NewPage(LOCTEXT("OnConvertEventToFunctionLabel", "Convert Event to Function"));
		MessageLog.AddMessages(LogResults.Messages);

		// Format the title node
		FFormatNamedArguments Arguments;
		Arguments.Add(TEXT("SpecificErrorMessage"), SpecificErrorMessage);
		MessageLog.Notify(FText::Format(LOCTEXT("OnConvertEventToFunctionErrorMsg", "Convert Event to Function Failed!\n{SpecificErrorMessage}"), Arguments));
	}
}

void FBlueprintEditor::ConvertEventToFunction(UK2Node_Event* SelectedEventNode)
{	
	if (SelectedEventNode)
	{
		const FScopedTransaction Transaction(FGraphEditorCommands::Get().ConvertEventToFunction->GetLabel());

		UBlueprint* const NodeBP = GetBlueprintObj();
		NodeBP->Modify();

		const UEdGraphSchema_K2* Schema = GetDefault<UEdGraphSchema_K2>();

		// Refresh this node before getting the pin names to ensure that we get the most up to date ones
		Schema->ReconstructNode(*SelectedEventNode);

		// Keep track of the old connections from the event node
		TMap<FString, TSet<UEdGraphPin*>> PinConnections;
		FEdGraphUtilities::GetPinConnectionMap(SelectedEventNode, PinConnections);

		TArray<UEdGraphNode*> CollapsableNodes = GetAllConnectedNodes(SelectedEventNode);

		UFunction* const FunctionSig = FFunctionFromNodeHelper::FunctionFromNode(SelectedEventNode);
		UEdGraph* const SourceGraph = SelectedEventNode->GetGraph();
		const FName OriginalEventName = SelectedEventNode->GetFunctionName();

		if (FunctionSig && SourceGraph)
		{
			SourceGraph->Modify(); 

			// Check if this is an override function
			UFunction* ParentFunction = FindUField<UFunction>(NodeBP->ParentClass, OriginalEventName);
			const bool bIsOverrideFunc = FunctionSig->GetSuperFunction() || (ParentFunction != nullptr);
			UClass* const OverrideFuncClass = FBlueprintEditorUtils::GetOverrideFunctionClass(NodeBP, OriginalEventName);

			// Create a new function graph
			// We have to start it out with a temporary graph name because otherwise the flags will get renamed uniquely
			UEdGraph* NewGraph = nullptr;
			static const FString TempFuncGraph = "TEMP_FUNC_GRAPH";
			const FName TempFuncGraphName = FBlueprintEditorUtils::GenerateUniqueGraphName(NodeBP, TempFuncGraph);
			NewGraph = FBlueprintEditorUtils::CreateNewGraph(NodeBP, TempFuncGraphName, SourceGraph->GetClass(), SourceGraph->GetSchema() ? SourceGraph->GetSchema()->GetClass() : Schema->GetClass());

			if (bIsOverrideFunc)
			{
				FBlueprintEditorUtils::AddFunctionGraph<UClass>(NodeBP, NewGraph, /*bIsUserCreated=*/ false, OverrideFuncClass);
			}
			else
			{
				FBlueprintEditorUtils::AddFunctionGraph<UFunction>(NodeBP, NewGraph, /*bIsUserCreated=*/ true, FunctionSig);
			}
			
			// Get the new entry node
			TArray<UK2Node_FunctionEntry*> EntryNodes;
			NewGraph->GetNodesOfClass<UK2Node_FunctionEntry>(EntryNodes);
			check(EntryNodes.Num() > 0);
			UK2Node_FunctionEntry* NewEntryNode = EntryNodes[0];

			// Reconstruct the pins and add a proper function reference to the parent function
			if (bIsOverrideFunc && NewEntryNode)
			{
				FGuid GraphGuid;
				FBlueprintEditorUtils::GetFunctionGuidFromClassByFieldName(FBlueprintEditorUtils::GetMostUpToDateClass(OverrideFuncClass), OriginalEventName, /* Out */GraphGuid);
		
				// Set the external members of this function appropriately
				NewEntryNode->FunctionReference.SetExternalMember(OriginalEventName, SelectedEventNode->EventReference.GetMemberParentClass(), GraphGuid);
				Schema->ReconstructNode(*NewEntryNode);
			}
			
			NewGraph->Modify();

			UEdGraphNode* InvalidNode = nullptr;
			FCompilerResultsLog LogResults;

			// Check to make sure that this node can actually be put in event graph
			for (UEdGraphNode* const Node : CollapsableNodes)
			{
				if (Node && (!Schema->CanEncapuslateNode(*Node) || !Node->CanPasteHere(NewGraph)))
				{
					// Tell the user why we can't send to function graph
					LogResults.Error(*LOCTEXT("InvalidNode_Error", "@@ cannot be placed in function graph").ToString(), Node);
					InvalidNode = Node;
				}
			}

			// If this is invalid, then cancel this operation and focus on the node that is invalid
			if (InvalidNode != nullptr)
			{
				FMessageLog MessageLog("BlueprintLog");
				MessageLog.NewPage(LOCTEXT("OnConvertEventToFunctionLabel", "Convert Event to Function"));
				MessageLog.AddMessages(LogResults.Messages);
				MessageLog.Notify(LOCTEXT("OnConvertEventToFunctionError", "Convert Event to Function Failed!"));

				FKismetEditorUtilities::BringKismetToFocusAttentionOnObject(InvalidNode, false);

				// Get rid of the function graph
				FBlueprintEditorUtils::RemoveGraph(NodeBP, NewGraph);
				NewGraph->MarkPendingKill();
				return;
			}

			// Remove any return nodes that may have been added @see UE-78785
			TArray<UK2Node_FunctionResult*> FunctionReturnNodes;
			NewGraph->GetNodesOfClass(FunctionReturnNodes);
			for (UK2Node_FunctionResult* Node : FunctionReturnNodes)
			{
				if (Node)
				{
					Node->DestroyNode();
				}
			}
			
			// Break any connections to the delegate pin, because that won't exist 
			{
				UEdGraphPin* DelegatePin = SelectedEventNode->FindPin(UK2Node_Event::DelegateOutputName);
				if (DelegatePin)
				{
					DelegatePin->BreakAllPinLinks();
				}
			}

			// Move the nodes to the new graph
			UEdGraphNode* Entry = nullptr;
			UEdGraphNode* Result = nullptr;
			TSet<UEdGraphNode*> ExpandedNodes;
			MoveNodesToGraph(CollapsableNodes, NewGraph, ExpandedNodes, &Entry, &Result);
			
			// Link the new nodes accordingly
			if (NewEntryNode)
			{
				FEdGraphUtilities::ReconnectPinMap(NewEntryNode, PinConnections);
				FEdGraphUtilities::CopyPinDefaults(SelectedEventNode, NewEntryNode);

				MoveNodesToAveragePos(ExpandedNodes, FVector2D(NewEntryNode->NodePosX + 500.0f, NewEntryNode->NodePosY));
			}
			else
			{
				MoveNodesToAveragePos(ExpandedNodes, NewGraph->GetGoodPlaceForNewNode());
			}

			FBlueprintEditorUtils::UpdateTransactionalFlags(NodeBP);
			
			FVector2D NewFuncCallSpawn( SelectedEventNode->NodePosX, SelectedEventNode->NodePosY );

			FBlueprintEditorUtils::RemoveNode(NodeBP, SelectedEventNode, /* bDontRecompile= */ true);

			// Cache the string conversion of the event name
			const FString OriginalEventNameString = OriginalEventName.ToString();

			// If there is already another object in the same scope with this name, rename it.
			UObject* ExistingObject = StaticFindObject(/*Class=*/ nullptr, NodeBP, *OriginalEventNameString, true);
			if (ExistingObject)
			{
				check(ExistingObject->GetOuter() == NewGraph->GetOuter());

				ExistingObject->Rename(nullptr, nullptr, REN_DontCreateRedirectors);
			}

			// Rename the function graph to the original name
			FBlueprintEditorUtils::RenameGraph(NewGraph, *OriginalEventNameString);

			// If this function is blueprint callable, then spawn a function call node to it in place of the old event
			UFunction* const NewFunction = FindUField<UFunction>(NodeBP->SkeletonGeneratedClass, OriginalEventName);
			if (NewFunction && NewFunction->HasAllFunctionFlags(FUNC_BlueprintCallable))
			{
				IBlueprintNodeBinder::FBindingSet Bindings;
				UEdGraphNode* OutFunctionNode = UBlueprintFunctionNodeSpawner::Create(NewFunction)->Invoke(SourceGraph, Bindings, NewFuncCallSpawn);
				if (NewEntryNode)
				{
					FEdGraphUtilities::CopyPinDefaults(NewEntryNode, OutFunctionNode);
				}
				FKismetEditorUtilities::BringKismetToFocusAttentionOnObject(OutFunctionNode, false);
			}
			else if(NewEntryNode)
			{
				FKismetEditorUtilities::BringKismetToFocusAttentionOnObject(NewEntryNode, false);
			}
		}

		FBlueprintEditorUtils::MarkBlueprintAsStructurallyModified(NodeBP);
	}
}

TArray<UEdGraphNode*> FBlueprintEditor::GetAllConnectedNodes(UEdGraphNode* const SourceNode) const
{
	TArray<UEdGraphNode*> OutNodes;

	if (SourceNode == nullptr)
	{
		return OutNodes;
	}

	const UEdGraphSchema_K2* Schema = GetDefault<UEdGraphSchema_K2>();

	TQueue<UEdGraphNode*> Queue;
	Queue.Enqueue(SourceNode);
	
	TMap<int32, UEdGraphNode*> VisitedNodes;
	VisitedNodes.Add(SourceNode->GetUniqueID(), SourceNode);

	while (!Queue.IsEmpty())
	{
		UEdGraphNode* Current = nullptr;
		Queue.Dequeue(Current);

		if (Current != nullptr)
		{
			// Don't add the original node in the list
			if (Current != SourceNode)
			{
				OutNodes.Add(Current);
			}
			
			// For every pin that this node has
			for (UEdGraphPin* CurrentPin : Current->Pins)
			{
				// Look at what pins are connected to that
				for (UEdGraphPin* LinkedPin : CurrentPin->LinkedTo)
				{
					UEdGraphNode* OwningNode = LinkedPin->GetOwningNode();

					// If we can encapsulate the owner and it has not been visited
					if (OwningNode && !VisitedNodes.Contains(OwningNode->GetUniqueID()))
					{
						// Mark as visited and add to the queue
						VisitedNodes.Add(OwningNode->GetUniqueID(), OwningNode);
						Queue.Enqueue(OwningNode);
					}
				}
			}
		}
	}

	return OutNodes;
}

void FBlueprintEditor::OnAlignTop()
{
	TSharedPtr<SGraphEditor> FocusedGraphEd = FocusedGraphEdPtr.Pin();
	if (FocusedGraphEd.IsValid())
	{
		FocusedGraphEd->OnAlignTop();
	}
}

void FBlueprintEditor::OnAlignMiddle()
{
	TSharedPtr<SGraphEditor> FocusedGraphEd = FocusedGraphEdPtr.Pin();
	if (FocusedGraphEd.IsValid())
	{
		FocusedGraphEd->OnAlignMiddle();
	}
}

void FBlueprintEditor::OnAlignBottom()
{
	TSharedPtr<SGraphEditor> FocusedGraphEd = FocusedGraphEdPtr.Pin();
	if (FocusedGraphEd.IsValid())
	{
		FocusedGraphEd->OnAlignBottom();
	}
}

void FBlueprintEditor::OnAlignLeft()
{
	TSharedPtr<SGraphEditor> FocusedGraphEd = FocusedGraphEdPtr.Pin();
	if (FocusedGraphEd.IsValid())
	{
		FocusedGraphEd->OnAlignLeft();
	}
}

void FBlueprintEditor::OnAlignCenter()
{
	TSharedPtr<SGraphEditor> FocusedGraphEd = FocusedGraphEdPtr.Pin();
	if (FocusedGraphEd.IsValid())
	{
		FocusedGraphEd->OnAlignCenter();
	}
}

void FBlueprintEditor::OnAlignRight()
{
	TSharedPtr<SGraphEditor> FocusedGraphEd = FocusedGraphEdPtr.Pin();
	if (FocusedGraphEd.IsValid())
	{
		FocusedGraphEd->OnAlignRight();
	}
}

void FBlueprintEditor::OnStraightenConnections()
{
	TSharedPtr<SGraphEditor> FocusedGraphEd = FocusedGraphEdPtr.Pin();
	if (FocusedGraphEd.IsValid())
	{
		FocusedGraphEd->OnStraightenConnections();
	}
}

void FBlueprintEditor::OnDistributeNodesH()
{
	TSharedPtr<SGraphEditor> FocusedGraphEd = FocusedGraphEdPtr.Pin();
	if (FocusedGraphEd.IsValid())
	{
		FocusedGraphEd->OnDistributeNodesH();
	}
}

void FBlueprintEditor::OnDistributeNodesV()
{
	TSharedPtr<SGraphEditor> FocusedGraphEd = FocusedGraphEdPtr.Pin();
	if (FocusedGraphEd.IsValid())
	{
		FocusedGraphEd->OnDistributeNodesV();
	}
}

void FBlueprintEditor::SelectAllNodes()
{
	TSharedPtr<SGraphEditor> FocusedGraphEd = FocusedGraphEdPtr.Pin();
	if (FocusedGraphEd.IsValid())
	{
		FocusedGraphEd->SelectAllNodes();
	}
}

bool FBlueprintEditor::CanSelectAllNodes() const
{
	return true;
}

void FBlueprintEditor::DeleteSelectedNodes()
{
	TSharedPtr<SGraphEditor> FocusedGraphEd = FocusedGraphEdPtr.Pin();
	if (!FocusedGraphEd.IsValid())
	{
		return;
	}

	const FScopedTransaction Transaction( FGenericCommands::Get().Delete->GetDescription() );
	FocusedGraphEd->GetCurrentGraph()->Modify();

	bool bNeedToModifyStructurally = false;

	const FGraphPanelSelectionSet SelectedNodes = GetSelectedNodes();

	SetUISelectionState(NAME_None);

	if(FocusedGraphEd)
	{
		FocusedGraphEd->ClearSelectionSet();
	}

	// this closes all the document that is outered by this node
	// this is used by AnimBP statemachines/states that can create subgraph
	auto CloseAllDocumentsTab = [this](const UEdGraphNode* InNode)
	{
		TArray<UObject*> NodesToClose;
		GetObjectsWithOuter(InNode, NodesToClose);
		for (UObject* Node : NodesToClose)
		{
			UEdGraph* NodeGraph = Cast<UEdGraph>(Node);
			if (NodeGraph)
			{
				CloseDocumentTab(NodeGraph);
			}
		}
	};

	for (FGraphPanelSelectionSet::TConstIterator NodeIt( SelectedNodes ); NodeIt; ++NodeIt)
	{
		if (UEdGraphNode* Node = Cast<UEdGraphNode>(*NodeIt))
		{
			if (Node->CanUserDeleteNode())
			{
				// if it's state based anim node, make sure we close the sub graph first
				// otherwise, we leave the orphan graph around
				UAnimStateNodeBase* StateNode = Cast<UAnimStateNodeBase>(Node);
				if (StateNode)
				{
					CloseAllDocumentsTab(StateNode);
				}
				else
				{
					const UAnimGraphNode_StateMachineBase* SMNode = Cast<UAnimGraphNode_StateMachineBase>(Node);
					if (SMNode)
					{
						CloseAllDocumentsTab(SMNode);
					}
				}

				UK2Node* K2Node = Cast<UK2Node>(Node);
				if (K2Node != nullptr && K2Node->NodeCausesStructuralBlueprintChange())
				{
					bNeedToModifyStructurally = true;
				}

				if (UK2Node_Composite* SelectedNode = Cast<UK2Node_Composite>(*NodeIt))
				{
					//Close the tab for the composite if it was open
					if (SelectedNode->BoundGraph)
					{
						DocumentManager->CleanInvalidTabs();
					}
				}
				else if (UK2Node_Timeline* TimelineNode = Cast<UK2Node_Timeline>(*NodeIt))
				{
					DocumentManager->CleanInvalidTabs();
				}
				AnalyticsTrackNodeEvent( GetBlueprintObj(), Node, true );
				
				// If the user is pressing shift then try and reconnect the pins
				if (FSlateApplication::Get().GetModifierKeys().IsShiftDown())
				{
					ReconnectExecPins(K2Node);
				}
				
				FBlueprintEditorUtils::RemoveNode(GetBlueprintObj(), Node, true);
			}
		}
	}

	if (bNeedToModifyStructurally)
	{
		FBlueprintEditorUtils::MarkBlueprintAsStructurallyModified(GetBlueprintObj());
	}
	else
	{
		FBlueprintEditorUtils::MarkBlueprintAsModified(GetBlueprintObj());
	}

	//@TODO: Reselect items that were not deleted
}

void FBlueprintEditor::ReconnectExecPins(UK2Node* Node)
{
	if(!Node)
	{
		return;
	}

	UEdGraphPin* ExecPin = nullptr;
	UEdGraphPin* ThenPin = nullptr;

	// Get pins for knot nodes or impure nodes only
	if(UK2Node_Knot* KnotNode = Cast<UK2Node_Knot>(Node))
	{
		ExecPin = KnotNode->GetInputPin();
		ThenPin = KnotNode->GetOutputPin();
	}
	else if(!Node->IsNodePure())
	{
		ExecPin = Node->GetExecPin();

		// Nodes with multiple "then" pins (branch, sequence, foreach, etc) will actually have the FindPin return nullptr
		ThenPin = Node->FindPin(UEdGraphSchema_K2::PN_Then);
	}

	// We don't want to try and auto connect nodes with multiple outputs, 	
	// because it's likely the user will not want those connections anyway
	if (ExecPin && ThenPin)
	{
		// Make a connection from every incoming exec pin to every outgoing then pin
		for (UEdGraphPin* const IncomingConnectionPin : ExecPin->LinkedTo)
		{
			if (IncomingConnectionPin)
			{
				for (UEdGraphPin* const ConnectedCompletePin : ThenPin->LinkedTo)
				{
					IncomingConnectionPin->MakeLinkTo(ConnectedCompletePin);
				}
			}
		}
	}	
}

bool FBlueprintEditor::CanDeleteNodes() const
{
	const FGraphPanelSelectionSet SelectedNodes = GetSelectedNodes();

	bool bCanUserDeleteNode = false;

	if(IsEditable(GetFocusedGraph()) && SelectedNodes.Num() > 0)
	{
		for( UObject* NodeObject : SelectedNodes )
		{
			// If any nodes allow deleting, then do not disable the delete option
			UEdGraphNode* Node = Cast<UEdGraphNode>(NodeObject);
			if(Node->CanUserDeleteNode())
			{
				bCanUserDeleteNode = true;
				break;
			}
		}
	}

	return bCanUserDeleteNode;
}

void FBlueprintEditor::DeleteSelectedDuplicatableNodes()
{
	// Cache off the old selection
	const FGraphPanelSelectionSet OldSelectedNodes = GetSelectedNodes();
	
	// Clear the selection and only select the nodes that can be duplicated
	FGraphPanelSelectionSet CurrentSelection;
	TSharedPtr<SGraphEditor> FocusedGraphEd = FocusedGraphEdPtr.Pin();
	if (FocusedGraphEd.IsValid())
	{
		FocusedGraphEd->ClearSelectionSet();

		FGraphPanelSelectionSet RemainingNodes;
		for (FGraphPanelSelectionSet::TConstIterator SelectedIter(OldSelectedNodes); SelectedIter; ++SelectedIter)
		{
			UEdGraphNode* Node = Cast<UEdGraphNode>(*SelectedIter);
			if ((Node != NULL) && Node->CanDuplicateNode())
			{
				FocusedGraphEd->SetNodeSelection(Node, true);
			}
			else
			{
				RemainingNodes.Add(Node);
			}
		}

		// Delete the duplicatable nodes
		DeleteSelectedNodes();

		// Reselect whatever's left from the original selection after the deletion
		FocusedGraphEd->ClearSelectionSet();

		for (FGraphPanelSelectionSet::TConstIterator SelectedIter(RemainingNodes); SelectedIter; ++SelectedIter)
		{
			if (UEdGraphNode* Node = Cast<UEdGraphNode>(*SelectedIter))
			{
				FocusedGraphEd->SetNodeSelection(Node, true);
			}
		}
	}
}

void FBlueprintEditor::CutSelectedNodes()
{
	CopySelectedNodes();
	// Cut should only delete nodes that can be duplicated
	DeleteSelectedDuplicatableNodes();
}

bool FBlueprintEditor::CanCutNodes() const
{
	return CanCopyNodes() && CanDeleteNodes();
}

void FBlueprintEditor::CopySelectedNodes()
{
	// Export the selected nodes and place the text on the clipboard
	const FGraphPanelSelectionSet SelectedNodes = GetSelectedNodes();

	FString ExportedText;

	for (FGraphPanelSelectionSet::TConstIterator SelectedIter(SelectedNodes); SelectedIter; ++SelectedIter)
	{
		if(UEdGraphNode* Node = Cast<UEdGraphNode>(*SelectedIter))
		{
			Node->PrepareForCopying();
		}
	}

	FEdGraphUtilities::ExportNodesToText(SelectedNodes, /*out*/ ExportedText);
	FPlatformApplicationMisc::ClipboardCopy(*ExportedText);
}

bool FBlueprintEditor::CanCopyNodes() const
{
	// If any of the nodes can be duplicated then we should allow copying
	const FGraphPanelSelectionSet SelectedNodes = GetSelectedNodes();
	for (FGraphPanelSelectionSet::TConstIterator SelectedIter(SelectedNodes); SelectedIter; ++SelectedIter)
	{
		UEdGraphNode* Node = Cast<UEdGraphNode>(*SelectedIter);
		if ((Node != nullptr) && Node->CanDuplicateNode())
		{
			return true;
		}
	}
	return false;
}

void FBlueprintEditor::PasteNodes()
{
	// Find the graph editor with focus
	TSharedPtr<SGraphEditor> FocusedGraphEd = FocusedGraphEdPtr.Pin();
	if (!FocusedGraphEd.IsValid())
	{
		return;
	}

	PasteNodesHere(FocusedGraphEd->GetCurrentGraph(), FocusedGraphEd->GetPasteLocation());

	// Dump any temporary pre-compile warnings to the compiler log.
	UBlueprint* BlueprintObj = GetBlueprintObj();
	if (BlueprintObj->PreCompileLog.IsValid())
	{
		DumpMessagesToCompilerLog(BlueprintObj->PreCompileLog->Messages, true);
	}
}


/**
 *	When copying and pasting functions from the LSBP operating on an instance to a class BP, 
 *	we should automatically transfer the functions from actors to the components
 */
struct FUpdatePastedNodes
{
	TSet<UK2Node_VariableGet*> AddedTargets;
	TSet<UK2Node_CallFunction*> AddedFunctions;
	TSet<UK2Node_Literal*> ReplacedTargets;
	TSet<UK2Node_CallFunctionOnMember*> ReplacedFunctions;

	UClass* CurrentClass;
	UEdGraph* Graph;
	TSet<UEdGraphNode*>& PastedNodes;
	const UEdGraphSchema_K2* K2Schema;

	FUpdatePastedNodes(UClass* InCurrentClass, TSet<UEdGraphNode*>& InPastedNodes, UEdGraph* InDestinationGraph)
		: CurrentClass(InCurrentClass)
		, Graph(InDestinationGraph)
		, PastedNodes(InPastedNodes)
		, K2Schema(GetDefault<UEdGraphSchema_K2>())
	{
		check(InCurrentClass && InDestinationGraph && K2Schema);
	}

	/**
	 *	Replace UK2Node_CallFunctionOnMember called on actor with a UK2Node_CallFunction. 
	 *	When the blueprint has the member.
	 */
	void ReplaceAll()
	{
		for(UEdGraphNode* PastedNode : PastedNodes)
		{
			if (UK2Node_CallFunctionOnMember* CallOnMember = Cast<UK2Node_CallFunctionOnMember>(PastedNode))
			{
				if (UEdGraphPin* TargetInPin = CallOnMember->FindPin(UEdGraphSchema_K2::PN_Self))
				{
					const UClass* TargetClass = Cast<const UClass>(TargetInPin->PinType.PinSubCategoryObject.Get());

					const bool bTargetIsNullOrSingleLinked = (TargetInPin->LinkedTo.Num() == 1) ||
						(!TargetInPin->LinkedTo.Num() && !TargetInPin->DefaultObject);

					const bool bCanCurrentBlueprintReplace = TargetClass
						&& CurrentClass->IsChildOf(TargetClass) // If current class if of the same type, it has the called member
						&& (!CallOnMember->MemberVariableToCallOn.IsSelfContext() && (TargetClass != CurrentClass)) // Make sure the class isn't self, using a explicit check in case the class hasn't been compiled since the member was added
						&& bTargetIsNullOrSingleLinked;

					if (bCanCurrentBlueprintReplace) 
					{
						UEdGraphNode* TargetNode = TargetInPin->LinkedTo.Num() ? TargetInPin->LinkedTo[0]->GetOwningNode() : NULL;
						UK2Node_Literal* TargetLiteralNode = Cast<UK2Node_Literal>(TargetNode);

						const bool bPastedNodeShouldBeReplacedWithTarget = TargetLiteralNode
							&& !TargetLiteralNode->GetObjectRef() //The node delivering target actor is invalid
							&& PastedNodes.Contains(TargetLiteralNode);
						const bool bPastedNodeShouldBeReplacedWithoutTarget = !TargetNode || !PastedNodes.Contains(TargetNode);

						if (bPastedNodeShouldBeReplacedWithTarget || bPastedNodeShouldBeReplacedWithoutTarget)
						{
							Replace(TargetLiteralNode, CallOnMember);
						}
					}
				}
			}
		}

		UpdatePastedCollection();
	}

private:

	void UpdatePastedCollection()
	{
		for (UK2Node_Literal* ReplacedTarget : ReplacedTargets)
		{
			if (ReplacedTarget && ReplacedTarget->GetValuePin() && !ReplacedTarget->GetValuePin()->LinkedTo.Num())
			{
				PastedNodes.Remove(ReplacedTarget);
				Graph->RemoveNode(ReplacedTarget);
			}
		}
		for (UK2Node_CallFunctionOnMember* ReplacedFunction : ReplacedFunctions)
		{
			PastedNodes.Remove(ReplacedFunction);
			Graph->RemoveNode(ReplacedFunction);
		}
		for (UK2Node_VariableGet* AddedTarget : AddedTargets)
		{
			PastedNodes.Add(AddedTarget);
		}
		for (UK2Node_CallFunction* AddedFunction : AddedFunctions)
		{
			PastedNodes.Add(AddedFunction);
		}
	}

	bool MoveAllLinksExeptSelf(UK2Node* NewNode, UK2Node* OldNode)
	{
		bool bResult = true;
		for(UEdGraphPin* OldPin : OldNode->Pins)
		{
			if(OldPin && (OldPin->PinName != UEdGraphSchema_K2::PN_Self))
			{
				UEdGraphPin* NewPin = NewNode->FindPin(OldPin->PinName);
				if (NewPin)
				{
					if (!K2Schema->MovePinLinks(*OldPin, *NewPin).CanSafeConnect())
					{
						UE_LOG(LogBlueprint, Error, TEXT("FUpdatePastedNodes: Cannot connect pin '%s' node '%s'"),
							*OldPin->PinName.ToString(), *OldNode->GetName());
						bResult = false;
					}
				}
				else
				{
					UE_LOG(LogBlueprint, Error, TEXT("FUpdatePastedNodes: Cannot find pin '%s'"), *OldPin->PinName.ToString());
					bResult = false;
				}
			}
		}
		return bResult;
	}

	void InitializeNewNode(UK2Node* NewNode, UK2Node* OldNode, float NodePosX = 0.0f, float NodePosY = 0.0f)
	{	
		NewNode->NodePosX = OldNode ? OldNode->NodePosX : NodePosX;
		NewNode->NodePosY = OldNode ? OldNode->NodePosY : NodePosY;
		NewNode->SetFlags(RF_Transactional);
		Graph->AddNode(NewNode, false, false);
		NewNode->PostPlacedNewNode();
		NewNode->AllocateDefaultPins();
	}

	bool Replace(UK2Node_Literal* OldTarget, UK2Node_CallFunctionOnMember* OldCall)
	{
		bool bResult = true;
		check(OldCall);

		UK2Node_VariableGet* NewTarget = NULL;
		
		const FProperty* Property = OldCall->MemberVariableToCallOn.ResolveMember<FProperty>();
		for (UK2Node_VariableGet* AddedTarget : AddedTargets)
		{
			if (AddedTarget && (Property == AddedTarget->VariableReference.ResolveMember<FProperty>(CurrentClass)))
			{
				NewTarget = AddedTarget;
				break;
			}
		}

		if (!NewTarget)
		{
			NewTarget = NewObject<UK2Node_VariableGet>(Graph);
			check(NewTarget);
			NewTarget->SetFromProperty(Property, true, Property->GetOwnerClass());
			AddedTargets.Add(NewTarget);
			const float AutoNodeOffsetX = 160.0f;
			InitializeNewNode(NewTarget, OldTarget, OldCall->NodePosX - AutoNodeOffsetX, OldCall->NodePosY);
		}

		if (OldTarget)
		{
			ReplacedTargets.Add(OldTarget);
		}

		UK2Node_CallFunction* NewCall = NewObject<UK2Node_CallFunction>(Graph);
		check(NewCall);
		NewCall->SetFromFunction(OldCall->GetTargetFunction());
		InitializeNewNode(NewCall, OldCall);
		AddedFunctions.Add(NewCall);

		if (!MoveAllLinksExeptSelf(NewCall, OldCall))
		{
			bResult = false;
		}

		if (NewTarget)
		{
			UEdGraphPin* SelfPin = NewCall->FindPinChecked(UEdGraphSchema_K2::PN_Self);
			if (!K2Schema->TryCreateConnection(SelfPin, NewTarget->GetValuePin()))
			{
				UE_LOG(LogBlueprint, Error, TEXT("FUpdatePastedNodes: Cannot connect new self."));
				bResult = false;
			}
		}

		OldCall->BreakAllNodeLinks();

		ReplacedFunctions.Add(OldCall);
		return bResult;
	}
};

void FBlueprintEditor::PasteNodesHere(class UEdGraph* DestinationGraph, const FVector2D& GraphLocation)
{
	// Find the graph editor with focus
	TSharedPtr<SGraphEditor> FocusedGraphEd = FocusedGraphEdPtr.Pin();
	if (!FocusedGraphEd.IsValid())
	{
		return;
	}
	// Select the newly pasted stuff
	bool bNeedToModifyStructurally = false;
	{
		const FScopedTransaction Transaction(FGenericCommands::Get().Paste->GetDescription());
		DestinationGraph->Modify();

		// Clear the selection set (newly pasted stuff will be selected)
		SetUISelectionState(NAME_None);

		// Grab the text to paste from the clipboard.
		FString TextToImport;
		FPlatformApplicationMisc::ClipboardPaste(TextToImport);

		// Import the nodes
		TSet<UEdGraphNode*> PastedNodes;
		FEdGraphUtilities::ImportNodesFromText(DestinationGraph, TextToImport, /*out*/ PastedNodes);

		// Update Paste Analytics
		AnalyticsStats.NodePasteCreateCount += PastedNodes.Num();

		{
			UBlueprint* Blueprint = FBlueprintEditorUtils::FindBlueprintForGraph(DestinationGraph);
			UClass* CurrentClass = Blueprint ? Blueprint->GeneratedClass : nullptr;
			if (CurrentClass)
			{
				FUpdatePastedNodes ReplaceNodes(CurrentClass, PastedNodes, DestinationGraph);
				ReplaceNodes.ReplaceAll();
			}
		}

		//Average position of nodes so we can move them while still maintaining relative distances to each other
		FVector2D AvgNodePosition(0.0f, 0.0f);

		for (TSet<UEdGraphNode*>::TIterator It(PastedNodes); It; ++It)
		{
			UEdGraphNode* Node = *It;
			AvgNodePosition.X += Node->NodePosX;
			AvgNodePosition.Y += Node->NodePosY;
		}

		float InvNumNodes = 1.0f / float(PastedNodes.Num());
		AvgNodePosition.X *= InvNumNodes;
		AvgNodePosition.Y *= InvNumNodes;

		for (TSet<UEdGraphNode*>::TIterator It(PastedNodes); It; ++It)
		{
			UEdGraphNode* Node = *It;
			FocusedGraphEd->SetNodeSelection(Node, true);

			Node->NodePosX = (Node->NodePosX - AvgNodePosition.X) + GraphLocation.X;
			Node->NodePosY = (Node->NodePosY - AvgNodePosition.Y) + GraphLocation.Y;

			Node->SnapToGrid(SNodePanel::GetSnapGridSize());

			// Give new node a different Guid from the old one
			Node->CreateNewGuid();

			UK2Node* K2Node = Cast<UK2Node>(Node);
			if ((K2Node != NULL) && K2Node->NodeCausesStructuralBlueprintChange())
			{
				bNeedToModifyStructurally = true;
			}

			// For pasted Event nodes, we need to see if there is an already existing node in a ghost state that needs to be cleaned up
			if (UK2Node_Event* EventNode = Cast<UK2Node_Event>(Node))
			{
				// Gather all existing event nodes
				TArray<UK2Node_Event*> ExistingEventNodes;
				FBlueprintEditorUtils::GetAllNodesOfClass<UK2Node_Event>(GetBlueprintObj(), ExistingEventNodes);

				for (UK2Node_Event* ExistingEventNode : ExistingEventNodes)
				{
					check(ExistingEventNode);

					const bool bIdenticalNode = (EventNode != ExistingEventNode) && ExistingEventNode->bOverrideFunction && UK2Node_Event::AreEventNodesIdentical(EventNode, ExistingEventNode);

					// Check if the nodes are identical, if they are we need to delete the original because it is disabled. Identical nodes that are in an enabled state will never make it this far and still be enabled.
					if (bIdenticalNode)
					{
						// Should not have made it to being a pasted node if the pre-existing node wasn't disabled or was otherwise explicitly disabled by the user.
						ensure(ExistingEventNode->IsAutomaticallyPlacedGhostNode());

						// Destroy the pre-existing node, we do not need it.
						ExistingEventNode->DestroyNode();
					}
				}
			}
			// Log new node created to analytics
			AnalyticsTrackNodeEvent(GetBlueprintObj(), Node, false);
		}
	}

	if (bNeedToModifyStructurally)
	{
		FBlueprintEditorUtils::MarkBlueprintAsStructurallyModified(GetBlueprintObj());
	}
	else
	{
		FBlueprintEditorUtils::MarkBlueprintAsModified(GetBlueprintObj());
	}

	// Update UI
	FocusedGraphEd->NotifyGraphChanged();
}


bool FBlueprintEditor::CanPasteNodes() const
{
	// Do not allow pasting into interface Blueprints
	if (GetBlueprintObj()->BlueprintType == BPTYPE_Interface)
	{
		return false;
	}

	// Find the graph editor with focus
	TSharedPtr<SGraphEditor> FocusedGraphEd = FocusedGraphEdPtr.Pin();
	if (!FocusedGraphEd.IsValid())
	{
		return false;
	}

	FString ClipboardContent;
	FPlatformApplicationMisc::ClipboardPaste(ClipboardContent);

	return IsEditable(GetFocusedGraph()) && FEdGraphUtilities::CanImportNodesFromText(FocusedGraphEd->GetCurrentGraph(), ClipboardContent);
}

void FBlueprintEditor::DuplicateNodes()
{
	// Copy and paste current selection
	CopySelectedNodes();
	PasteNodes();
}

bool FBlueprintEditor::CanDuplicateNodes() const
{
	return CanCopyNodes() && IsEditable(GetFocusedGraph());
}

void FBlueprintEditor::OnAssignReferencedActor()
{
	const FGraphPanelSelectionSet SelectedNodes = GetSelectedNodes();
	USelection* SelectedActors = GEditor->GetSelectedActors();
	if ( SelectedNodes.Num() > 0 && SelectedActors != NULL && SelectedActors->Num() == 1 )
	{
		AActor* SelectedActor = Cast<AActor>( SelectedActors->GetSelectedObject(0) );
		if ( SelectedActor != NULL )
		{
			TArray<UK2Node_ActorBoundEvent*> NodesToAlter;

			for ( FGraphPanelSelectionSet::TConstIterator NodeIt(SelectedNodes); NodeIt; ++NodeIt )
			{
				UK2Node_ActorBoundEvent* SelectedNode = Cast<UK2Node_ActorBoundEvent>(*NodeIt);
				if ( SelectedNode != NULL )
				{
					NodesToAlter.Add( SelectedNode );
				}
			}

			// only create a transaction if there is a node that is affected.
			if ( NodesToAlter.Num() > 0 )
			{
				const FScopedTransaction Transaction( LOCTEXT("AssignReferencedActor", "Assign referenced Actor") );
				{
					for ( int32 NodeIndex = 0; NodeIndex < NodesToAlter.Num(); NodeIndex++ )
					{
						UK2Node_ActorBoundEvent* CurrentEvent = NodesToAlter[NodeIndex];

						// Store the node's current state and replace the referenced actor
						CurrentEvent->Modify();
						CurrentEvent->EventOwner = SelectedActor;
						if (!SelectedActor->IsA(CurrentEvent->DelegateOwnerClass))
						{
							CurrentEvent->DelegateOwnerClass = SelectedActor->GetClass();
						}
						CurrentEvent->ReconstructNode();
					}
					FBlueprintEditorUtils::MarkBlueprintAsModified(GetBlueprintObj());
				}
			}
		}
	}
}

bool FBlueprintEditor::CanAssignReferencedActor() const
{
	bool bWouldAssignActors = false;

	const FGraphPanelSelectionSet SelectedNodes = GetSelectedNodes();
	if ( SelectedNodes.Num() > 0 )
	{
		USelection* SelectedActors = GEditor->GetSelectedActors();

		// If there is only one actor selected and at least one Blueprint graph
		// node is able to receive the assignment then return true.
		if ( SelectedActors != NULL && SelectedActors->Num() == 1 )
		{
			AActor* SelectedActor = Cast<AActor>( SelectedActors->GetSelectedObject(0) );
			if ( SelectedActor != NULL )
			{
				for ( FGraphPanelSelectionSet::TConstIterator NodeIt(SelectedNodes); NodeIt; ++NodeIt )
				{
					UK2Node_ActorBoundEvent* SelectedNode = Cast<UK2Node_ActorBoundEvent>(*NodeIt);
					if ( SelectedNode != NULL )
					{
						if ( SelectedNode->EventOwner != SelectedActor )
						{
							bWouldAssignActors = true;
							break;
						}
					}
				}
			}
		}
	}

	return bWouldAssignActors;
}

void FBlueprintEditor::OnSelectReferenceInLevel()
{
	const FGraphPanelSelectionSet SelectedNodes = GetSelectedNodes();

	if (SelectedNodes.Num() > 0)
	{
		TArray<AActor*> ActorsToSelect;

		// Iterate over all nodes, and select referenced actors.
		for (FGraphPanelSelectionSet::TConstIterator NodeIt(SelectedNodes); NodeIt; ++NodeIt)
		{
			UK2Node* SelectedNode = Cast<UK2Node>(*NodeIt);
			AActor* ReferencedActor = (SelectedNode) ? SelectedNode->GetReferencedLevelActor() : NULL;

			if (ReferencedActor != NULL)
			{
				ActorsToSelect.AddUnique(ReferencedActor);
			}
		}
		// If we found any actors to select clear the existing selection, select them and move the camera to show them.
		if( ActorsToSelect.Num() != 0 )
		{
			// First clear the previous selection
			GEditor->GetSelectedActors()->Modify();
			GEditor->SelectNone( false, true );

			// Now select the actors.
			for (int32 iActor = 0; iActor < ActorsToSelect.Num(); iActor++)
			{
				GEditor->SelectActor(ActorsToSelect[ iActor ], true, true, false);
			}

			// Execute the command to move camera to the object(s).
			GUnrealEd->Exec_Camera( TEXT("ALIGN ACTIVEVIEWPORTONLY"),*GLog); 
		}
	}
}

bool FBlueprintEditor::CanSelectReferenceInLevel() const
{
	const FGraphPanelSelectionSet SelectedNodes = GetSelectedNodes();

	bool bCanSelectActors = false;
	if (SelectedNodes.Num() > 0)
	{
		// Iterate over all nodes, testing if they're pointing to actors.
		for (FGraphPanelSelectionSet::TConstIterator NodeIt(SelectedNodes); NodeIt; ++NodeIt)
		{
			UK2Node* SelectedNode = Cast<UK2Node>(*NodeIt);
			const AActor* ReferencedActor = (SelectedNode) ? SelectedNode->GetReferencedLevelActor() : NULL;

			bCanSelectActors = (ReferencedActor != NULL);
			if (ReferencedActor == NULL)
			{
				// Bail early if the selected node isn't referencing an actor
				return false;
			}
		}
	}

	return bCanSelectActors;
}

// Utility helper to get the currently hovered pin in the currently visible graph, or NULL if there isn't one
UEdGraphPin* FBlueprintEditor::GetCurrentlySelectedPin() const
{
	TSharedPtr<SGraphEditor> FocusedGraphEd = FocusedGraphEdPtr.Pin();
	if (FocusedGraphEd.IsValid())
	{
		return FocusedGraphEd->GetGraphPinForMenu();
	}

	return NULL;
}

void FBlueprintEditor::RegisterSCSEditorCustomization(const FName& InComponentName, TSharedPtr<ISCSEditorCustomization> InCustomization)
{
	SCSEditorCustomizations.Add(InComponentName, InCustomization);
}

void FBlueprintEditor::UnregisterSCSEditorCustomization(const FName& InComponentName)
{
	SCSEditorCustomizations.Remove(InComponentName);
}

void FBlueprintEditor::CreateMergeToolTab()
{
	MergeTool = IMerge::Get().GenerateMergeWidget(*GetBlueprintObj(), SharedThis(this));
}

void FBlueprintEditor::CreateMergeToolTab(const UBlueprint* BaseBlueprint, const UBlueprint* RemoteBlueprint, const FOnMergeResolved& ResolutionCallback)
{
	OnMergeResolved = ResolutionCallback;
	MergeTool = IMerge::Get().GenerateMergeWidget(BaseBlueprint, RemoteBlueprint, GetBlueprintObj(), ResolutionCallback, SharedThis(this));
}

void FBlueprintEditor::CloseMergeTool()
{
	TSharedPtr<SDockTab> MergeToolPtr = MergeTool.Pin();
	if( MergeToolPtr.IsValid() )
	{
		UBlueprint* Blueprint = GetBlueprintObj();
		UPackage* BpPackage = (Blueprint == nullptr) ? nullptr : Blueprint->GetOutermost();
		// @TODO: right now crashes the editor on closing of the BP editor
		//OnMergeResolved.ExecuteIfBound(BpPackage, EMergeResult::Unknown);
		OnMergeResolved.Unbind();

		MergeToolPtr->RequestCloseTab();
	}
}

TArray<FSCSEditorTreeNodePtrType>  FBlueprintEditor::GetSelectedSCSEditorTreeNodes() const
{
	TArray<FSCSEditorTreeNodePtrType>  Nodes;
	if (SCSEditor.IsValid())
	{
		Nodes = SCSEditor->GetSelectedNodes();
	}
	return Nodes;
}

FSCSEditorTreeNodePtrType FBlueprintEditor::FindAndSelectSCSEditorTreeNode(const UActorComponent* InComponent, bool IsCntrlDown) 
{
	FSCSEditorTreeNodePtrType NodePtr;

	if (SCSEditor.IsValid())
	{
		NodePtr = SCSEditor->GetNodeFromActorComponent(InComponent);
		if(NodePtr.IsValid())
		{
			SCSEditor->SelectNode(NodePtr, IsCntrlDown);
		}
	}

	return NodePtr;
}

void FBlueprintEditor::OnDisallowedPinConnection(const UEdGraphPin* PinA, const UEdGraphPin* PinB)
{
	FDisallowedPinConnection NewRecord;
	NewRecord.PinTypeCategoryA = PinA->PinType.PinCategory;
	NewRecord.bPinIsArrayA = PinA->PinType.IsArray();
	NewRecord.bPinIsReferenceA = PinA->PinType.bIsReference;
	NewRecord.bPinIsWeakPointerA = PinA->PinType.bIsWeakPointer;
	NewRecord.PinTypeCategoryB = PinB->PinType.PinCategory;
	NewRecord.bPinIsArrayB = PinB->PinType.IsArray();
	NewRecord.bPinIsReferenceB = PinB->PinType.bIsReference;
	NewRecord.bPinIsWeakPointerB = PinB->PinType.bIsWeakPointer;
	AnalyticsStats.GraphDisallowedPinConnections.Add(NewRecord);
}

void FBlueprintEditor::OnStartWatchingPin()
{
	if (UEdGraphPin* Pin = GetCurrentlySelectedPin())
	{
		// Follow an input back to it's output
		if ((Pin->Direction == EGPD_Input) && (Pin->LinkedTo.Num() > 0))
		{
			Pin = Pin->LinkedTo[0];
		}

		// Start watching it
		FKismetDebugUtilities::TogglePinWatch(GetBlueprintObj(), Pin);
	}
}

bool FBlueprintEditor::CanStartWatchingPin() const
{
	if (UEdGraphPin* Pin = GetCurrentlySelectedPin())
	{
		// Follow an input back to it's output
		if ((Pin->Direction == EGPD_Input) && (Pin->LinkedTo.Num() > 0))
		{
			Pin = Pin->LinkedTo[0];
		}

		return FKismetDebugUtilities::CanWatchPin(GetBlueprintObj(), Pin);
	}
	return false;
}

void FBlueprintEditor::OnStopWatchingPin()
{
	if (UEdGraphPin* Pin = GetCurrentlySelectedPin())
	{
		// Follow an input back to it's output
		if ((Pin->Direction == EGPD_Input) && (Pin->LinkedTo.Num() > 0))
		{
			Pin = Pin->LinkedTo[0];
		}

		FKismetDebugUtilities::TogglePinWatch(GetBlueprintObj(), Pin);
	}
}

bool FBlueprintEditor::CanStopWatchingPin() const
{
	if (UEdGraphPin* Pin = GetCurrentlySelectedPin())
	{
		// Follow an input back to it's output
		if ((Pin->Direction == EGPD_Input) && (Pin->LinkedTo.Num() > 0))
		{
			Pin = Pin->LinkedTo[0];
		}

		return FKismetDebugUtilities::IsPinBeingWatched(GetBlueprintObj(), Pin);
	}

	return false;
}

bool FBlueprintEditor::CanGoToDefinition() const
{
	const UEdGraphNode* Node = GetSingleSelectedNode();
	return (Node != nullptr) && Node->CanJumpToDefinition();
}

void FBlueprintEditor::OnGoToDefinition()
{
	if (UEdGraphNode* SelectedGraphNode = GetSingleSelectedNode())
	{
		OnNodeDoubleClicked(SelectedGraphNode);
	}
}

FString FBlueprintEditor::GetDocLinkForSelectedNode()
{
	FString DocumentationLink;

	if (const UEdGraphNode* SelectedGraphNode = GetSingleSelectedNode())
	{
		const FString DocLink = SelectedGraphNode->GetDocumentationLink();
		const FString DocExcerpt = SelectedGraphNode->GetDocumentationExcerptName();

		if (!DocLink.IsEmpty() && !DocExcerpt.IsEmpty())
		{
			DocumentationLink = FEditorClassUtils::GetDocumentationLinkFromExcerpt(DocLink, DocExcerpt);
		}
	}

	return DocumentationLink;
}

void FBlueprintEditor::OnGoToDocumentation()
{
	const FString DocumentationLink = GetDocLinkForSelectedNode();
	if (!DocumentationLink.IsEmpty())
	{
		IDocumentation::Get()->Open(DocumentationLink, FDocumentationSourceInfo(TEXT("rightclick_bpnode")));
	}
}

bool FBlueprintEditor::CanGoToDocumentation()
{
	FString DocumentationLink = GetDocLinkForSelectedNode();
	return !DocumentationLink.IsEmpty();
}

void FBlueprintEditor::OnSetEnabledStateForSelectedNodes(ENodeEnabledState NewState)
{
	const FScopedTransaction Transaction(LOCTEXT("SetNodeEnabledState", "Set Node Enabled State"));

	const FGraphPanelSelectionSet SelectedNodes = GetSelectedNodes();
	for (UObject* SelectedNode : SelectedNodes)
	{
		if (UEdGraphNode* SelectedGraphNode = Cast<UEdGraphNode>(SelectedNode))
		{
			SelectedGraphNode->Modify();
			SelectedGraphNode->SetEnabledState(NewState);
		}
	}

	FBlueprintEditorUtils::MarkBlueprintAsStructurallyModified(GetBlueprintObj());
}

ECheckBoxState FBlueprintEditor::GetEnabledCheckBoxStateForSelectedNodes()
{
	const FGraphPanelSelectionSet SelectedNodes = GetSelectedNodes();
	ECheckBoxState Result = SelectedNodes.Num() > 0 ? ECheckBoxState::Undetermined : ECheckBoxState::Unchecked;
	for (UObject* SelectedNode : SelectedNodes)
	{
		UEdGraphNode* SelectedGraphNode = Cast<UEdGraphNode>(SelectedNode);
		if(SelectedGraphNode)
		{
			const bool bIsSelectedNodeEnabled = SelectedGraphNode->IsNodeEnabled();
			if(Result == ECheckBoxState::Undetermined)
			{
				Result = bIsSelectedNodeEnabled ? ECheckBoxState::Checked : ECheckBoxState::Unchecked;
			}
			else if((!bIsSelectedNodeEnabled && Result == ECheckBoxState::Checked)
				|| (bIsSelectedNodeEnabled && Result == ECheckBoxState::Unchecked))
			{
				Result = ECheckBoxState::Undetermined;
				break;
			}
		}
	}

	return Result;
}

ECheckBoxState FBlueprintEditor::CheckEnabledStateForSelectedNodes(ENodeEnabledState CheckState)
{
	const FGraphPanelSelectionSet SelectedNodes = GetSelectedNodes();
	ECheckBoxState Result = (SelectedNodes.Num() > 0) ? ECheckBoxState::Undetermined : ECheckBoxState::Unchecked;
	for (UObject* SelectedNode : SelectedNodes)
	{
		if (UEdGraphNode* SelectedGraphNode = Cast<UEdGraphNode>(SelectedNode))
		{
			const ENodeEnabledState NodeState = SelectedGraphNode->GetDesiredEnabledState();
			if (Result == ECheckBoxState::Undetermined)
			{
				Result = (NodeState == CheckState) ? ECheckBoxState::Checked : ECheckBoxState::Unchecked;
			}
			else if ((NodeState != CheckState && Result == ECheckBoxState::Checked) || (NodeState == CheckState && Result == ECheckBoxState::Unchecked))
			{
				Result = ECheckBoxState::Undetermined;
				break;
			}
		}
	}

	return Result;
}

void FBlueprintEditor::UpdateNodesUnrelatedStatesAfterGraphChange()
{
	if (bHideUnrelatedNodes && !bLockNodeFadeState && bSelectRegularNode)
	{
		ResetAllNodesUnrelatedStates();

		HideUnrelatedNodes();
	}
}

void FBlueprintEditor::ResetAllNodesUnrelatedStates()
{
	TSharedPtr<SGraphEditor> FocusedGraphEd = FocusedGraphEdPtr.Pin();

	if (FocusedGraphEd.IsValid())
	{
		FocusedGraphEd->ResetAllNodesUnrelatedStates();
	}
}

void FBlueprintEditor::CollectExecDownstreamNodes(UEdGraphNode* CurrentNode, TArray<UEdGraphNode*>& CollectedNodes)
{
	const UEdGraphSchema_K2* K2Schema = GetDefault<UEdGraphSchema_K2>();

	TArray<UEdGraphPin*> AllPins = CurrentNode->GetAllPins();

	for (auto& Pin : AllPins)
	{
		if (Pin->Direction == EGPD_Output && Pin->PinType.PinCategory == K2Schema->PC_Exec)
		{
			for (auto& Link : Pin->LinkedTo)
			{
				UEdGraphNode* LinkedNode = Cast<UEdGraphNode>(Link->GetOwningNode());
				if (LinkedNode && !CollectedNodes.Contains(LinkedNode))
				{
					CollectedNodes.Add(LinkedNode);
					CollectExecDownstreamNodes( LinkedNode, CollectedNodes );
				}
			}
		}
	}
}

void FBlueprintEditor::CollectExecUpstreamNodes(UEdGraphNode* CurrentNode, TArray<UEdGraphNode*>& CollectedNodes)
{
	const UEdGraphSchema_K2* K2Schema = GetDefault<UEdGraphSchema_K2>();

	TArray<UEdGraphPin*> AllPins = CurrentNode->GetAllPins();

	for (auto& Pin : AllPins)
	{
		if (Pin->Direction == EGPD_Input && Pin->PinType.PinCategory == K2Schema->PC_Exec)
		{
			for (auto& Link : Pin->LinkedTo)
			{
				UEdGraphNode* LinkedNode = Cast<UEdGraphNode>(Link->GetOwningNode());
				if (LinkedNode && !CollectedNodes.Contains(LinkedNode))
				{
					CollectedNodes.Add(LinkedNode);
					CollectExecUpstreamNodes( LinkedNode, CollectedNodes );
				}
			}
		}
	}
}

void FBlueprintEditor::CollectPureDownstreamNodes(UEdGraphNode* CurrentNode, TArray<UEdGraphNode*>& CollectedNodes)
{
	const UEdGraphSchema_K2* K2Schema = GetDefault<UEdGraphSchema_K2>();

	TArray<UEdGraphPin*> AllPins = CurrentNode->GetAllPins();

	for (auto& Pin : AllPins)
	{
		if (Pin->Direction == EGPD_Output && Pin->PinType.PinCategory != K2Schema->PC_Exec)
		{
			for (auto& Link : Pin->LinkedTo)
			{
				UK2Node* LinkedNode = Cast<UK2Node>(Link->GetOwningNode());
				if (LinkedNode && !CollectedNodes.Contains(LinkedNode))
				{
					CollectedNodes.Add(LinkedNode);
					if (LinkedNode->IsNodePure())
					{
						CollectPureDownstreamNodes( LinkedNode, CollectedNodes );
					}
				}
			}
		}
	}
}

void FBlueprintEditor::CollectPureUpstreamNodes(UEdGraphNode* CurrentNode, TArray<UEdGraphNode*>& CollectedNodes)
{
	const UEdGraphSchema_K2* K2Schema = GetDefault<UEdGraphSchema_K2>();

	TArray<UEdGraphPin*> AllPins = CurrentNode->GetAllPins();

	for (auto& Pin : AllPins)
	{
		if (Pin->Direction == EGPD_Input && Pin->PinType.PinCategory != K2Schema->PC_Exec)
		{
			for (auto& Link : Pin->LinkedTo)
			{
				UK2Node* LinkedNode = Cast<UK2Node>(Link->GetOwningNode());
				if (LinkedNode && !CollectedNodes.Contains(LinkedNode))
				{
					CollectedNodes.Add(LinkedNode);
					if (LinkedNode->IsNodePure())
					{
						CollectPureUpstreamNodes( LinkedNode, CollectedNodes );
					}
				}
			}
		}
	}
}

void FBlueprintEditor::HideUnrelatedNodes()
{
	TArray<UEdGraphNode*> NodesToShow;

	TSharedPtr<SGraphEditor> FocusedGraphEd = FocusedGraphEdPtr.Pin();
	if (FocusedGraphEd.IsValid())
	{
		FGraphPanelSelectionSet SelectedNodes = GetSelectedNodes();

		TArray<UObject*> ImpureNodes = SelectedNodes.Array().FilterByPredicate([](UObject* Node){
			UK2Node* K2Node = Cast<UK2Node>(Node);
			if (K2Node)
			{
				return !(K2Node->IsNodePure());
			}
			return false;
		});

		TArray<UObject*> PureNodes = SelectedNodes.Array().FilterByPredicate([](UObject* Node){
			UK2Node* K2Node = Cast<UK2Node>(Node);
			if (K2Node)
			{
				return K2Node->IsNodePure();
			}
			// Treat a node which can't cast to an UK2Node as a pure node (like a document node or a commment node)
			// Make sure all selected nodes are handled
			return true;
		});

		for (auto Node : ImpureNodes)
		{
			UEdGraphNode* SelectedNode = Cast<UEdGraphNode>(Node);

			if (SelectedNode)
			{
				NodesToShow.Add(SelectedNode);
				CollectExecDownstreamNodes( SelectedNode, NodesToShow );
				CollectExecUpstreamNodes( SelectedNode, NodesToShow );
				CollectPureDownstreamNodes( SelectedNode, NodesToShow );
				CollectPureUpstreamNodes( SelectedNode, NodesToShow );
			}
		}

		for (auto Node : PureNodes)
		{
			UEdGraphNode* SelectedNode = Cast<UEdGraphNode>(Node);

			if (SelectedNode)
			{
				NodesToShow.Add(SelectedNode);
				CollectPureDownstreamNodes( SelectedNode, NodesToShow );
				CollectPureUpstreamNodes( SelectedNode, NodesToShow );
			}
		}

		TArray<class UEdGraphNode*> AllNodes = FocusedGraphEd->GetCurrentGraph()->Nodes;

		TArray<UEdGraphNode*> CommentNodes;
		TArray<UEdGraphNode*> RelatedNodes;

		for (auto& Node : AllNodes)
		{
			if (NodesToShow.Contains(Cast<UEdGraphNode>(Node)))
			{
				Node->SetNodeUnrelated(false);
				RelatedNodes.Add(Node);
			}
			else
			{
				if (UEdGraphNode_Comment* CommentNode = Cast<UEdGraphNode_Comment>(Node))
				{
					CommentNodes.Add(Node);
				}
				else
				{
					Node->SetNodeUnrelated(true);
				}
			}
		}

		if (FocusedGraphEd.IsValid())
		{
			FocusedGraphEd->FocusCommentNodes(CommentNodes, RelatedNodes);
		}
	}
}

void FBlueprintEditor::ToggleHideUnrelatedNodes()
{
	bHideUnrelatedNodes = !bHideUnrelatedNodes;

	ResetAllNodesUnrelatedStates();

	if (bHideUnrelatedNodes && bSelectRegularNode)
	{
		HideUnrelatedNodes();
	}
	else
	{
		bLockNodeFadeState = false;
	}
}

bool FBlueprintEditor::IsToggleHideUnrelatedNodesChecked() const
{
	return bHideUnrelatedNodes == true;
}

bool FBlueprintEditor::ShouldShowToggleHideUnrelatedNodes(bool bIsToolbar) const
{
	// Only show the toolbar button when not actively debugging, otherwise the debug buttons won't fit
	if (bIsToolbar)
	{
		return !GIntraFrameDebuggingGameThread;
	}
	return GIntraFrameDebuggingGameThread;
}

TSharedRef<SWidget> FBlueprintEditor::MakeHideUnrelatedNodesOptionsMenu()
{
	const bool bShouldCloseWindowAfterMenuSelection = true;
	FMenuBuilder MenuBuilder( bShouldCloseWindowAfterMenuSelection, GetToolkitCommands() );

	TSharedRef<SWidget> OptionsHeading = SNew(SBox)
		.Padding(2.0f)
		[
			SNew(SHorizontalBox)

			+SHorizontalBox::Slot()
			[
				SNew(STextBlock)
					.Text(LOCTEXT("HideUnrelatedNodesOptions", "Hide Unrelated Nodes Options"))
					.TextStyle(FEditorStyle::Get(), "Menu.Heading")
			]
		];

	TSharedRef<SWidget> LockNodeStateCheckBox = SNew(SBox)
		[
			SNew(SCheckBox)
				.IsChecked(bLockNodeFadeState ? ECheckBoxState::Checked : ECheckBoxState::Unchecked)
				.OnCheckStateChanged(this, &FBlueprintEditor::OnLockNodeStateCheckStateChanged)
				.Style(FEditorStyle::Get(), "Menu.CheckBox")
				.ToolTipText(LOCTEXT("LockNodeStateCheckBoxToolTip", "Lock the current state of all nodes."))
				.Content()
				[
					SNew(SHorizontalBox)

					+SHorizontalBox::Slot()
					.Padding(2.0f, 0.0f, 0.0f, 0.0f)
					[
						SNew(STextBlock)
							.Text(LOCTEXT("LockNodeState", "Lock Node State"))
					]
				]
		];

	MenuBuilder.AddWidget(OptionsHeading, FText::GetEmpty(), true);

	TSharedPtr<FUICommandInfo> ToggleCmd = FBlueprintEditorCommands::Get().ToggleHideUnrelatedNodes;

	// Add a menu version of toggle, when we can't show the full one
	MenuBuilder.AddMenuEntry
	(
		ToggleCmd->GetLabel(),
		ToggleCmd->GetDescription(),
		FSlateIcon(),
		FUIAction(
			FExecuteAction::CreateSP(this, &FBlueprintEditor::ToggleHideUnrelatedNodes),
			FCanExecuteAction(),
			FIsActionChecked::CreateSP(this, &FBlueprintEditor::IsToggleHideUnrelatedNodesChecked),
			FIsActionButtonVisible::CreateSP(this, &FBlueprintEditor::ShouldShowToggleHideUnrelatedNodes, false)),
		NAME_None,
		EUserInterfaceActionType::ToggleButton
	);

	MenuBuilder.AddMenuEntry(FUIAction(), LockNodeStateCheckBox);

	return MenuBuilder.MakeWidget();
}

void FBlueprintEditor::LoadEditorSettings()
{
	UBlueprintEditorSettings* LocalSettings = GetMutableDefault<UBlueprintEditorSettings>();

	if (LocalSettings->bHideUnrelatedNodes)
	{
		ToggleHideUnrelatedNodes();
	}
}

void FBlueprintEditor::SaveEditorSettings()
{
	UBlueprintEditorSettings* LocalSettings = GetMutableDefault<UBlueprintEditorSettings>();
	
	LocalSettings->bHideUnrelatedNodes     = bHideUnrelatedNodes;
	LocalSettings->SaveConfig();
}

void FBlueprintEditor::OnLockNodeStateCheckStateChanged(ECheckBoxState NewCheckedState)
{
	bLockNodeFadeState = (NewCheckedState == ECheckBoxState::Checked) ? true : false;
}

void FBlueprintEditor::ToggleSaveIntermediateBuildProducts()
{
	bSaveIntermediateBuildProducts = !bSaveIntermediateBuildProducts;
}

bool FBlueprintEditor::GetSaveIntermediateBuildProducts() const
{
	return bSaveIntermediateBuildProducts;
}

void FBlueprintEditor::OnNodeDoubleClicked(UEdGraphNode* Node)
{
	if (Node->CanJumpToDefinition())
	{
		Node->JumpToDefinition();
	}
}

void FBlueprintEditor::ExtractEventTemplateForFunction(class UK2Node_CustomEvent* InCustomEvent, UEdGraphNode* InGatewayNode, class UK2Node_EditablePinBase* InEntryNode, class UK2Node_EditablePinBase* InResultNode, TSet<UEdGraphNode*>& InCollapsableNodes)
{
	check(InCustomEvent);

	const UEdGraphSchema_K2* K2Schema = GetDefault<UEdGraphSchema_K2>();

	for(UEdGraphPin* Pin : InCustomEvent->Pins)
	{
		if(Pin->PinType.PinCategory == UEdGraphSchema_K2::PC_Exec)
		{
			TArray< UEdGraphPin* > PinLinkList = Pin->LinkedTo;
			for( UEdGraphPin* PinLink : PinLinkList)
			{
				if(!InCollapsableNodes.Contains(PinLink->GetOwningNode()))
				{
					InGatewayNode->Modify();
					Pin->Modify();
					PinLink->Modify();

					K2Schema->MovePinLinks(*Pin, *K2Schema->FindExecutionPin(*InGatewayNode, EGPD_Output));
				}
			}
		}
		else if(Pin->PinType.PinCategory != UEdGraphSchema_K2::PC_Delegate)
		{

			TArray< UEdGraphPin* > PinLinkList = Pin->LinkedTo;
			for( UEdGraphPin* PinLink : PinLinkList)
			{
				if(!InCollapsableNodes.Contains(PinLink->GetOwningNode()))
				{
					InGatewayNode->Modify();
					Pin->Modify();
					PinLink->Modify();

					const FName PortName = *FString::Printf(TEXT("%s_Out"), *Pin->PinName.ToString());
					UEdGraphPin* RemotePortPin = InGatewayNode->FindPin(PortName);
					// For nodes that are connected to the event but not collapsing into the graph, they need to create a pin on the result.
					if(RemotePortPin == nullptr)
					{
						FName UniquePortName = InGatewayNode->CreateUniquePinName(PortName);

						RemotePortPin = InGatewayNode->CreatePin(Pin->Direction, Pin->PinType, UniquePortName);
						InResultNode->CreateUserDefinedPin(UniquePortName, Pin->PinType, EGPD_Input);
					}
					PinLink->BreakAllPinLinks();
					PinLink->MakeLinkTo(RemotePortPin);
				}
				else
				{
					InEntryNode->Modify();

					const FName UniquePortName = InGatewayNode->CreateUniquePinName(Pin->PinName);
					InEntryNode->CreateUserDefinedPin(UniquePortName, Pin->PinType, EGPD_Output);
				}
			}
		}
	}
}

void FBlueprintEditor::CollapseNodesIntoGraph(UEdGraphNode* InGatewayNode, UK2Node_EditablePinBase* InEntryNode, UK2Node_EditablePinBase* InResultNode, UEdGraph* InSourceGraph, UEdGraph* InDestinationGraph, TSet<UEdGraphNode*>& InCollapsableNodes, bool bCanDiscardEmptyReturnNode, bool bCanHaveWeakObjPtrParam)
{
	const UEdGraphSchema_K2* K2Schema = GetDefault<UEdGraphSchema_K2>();

	// Keep track of the statistics of the node positions so the new nodes can be located reasonably well
	float SumNodeX = 0.0f;
	float SumNodeY = 0.0f;
	float MinNodeX = 1e9f;
	float MinNodeY = 1e9f;
	float MaxNodeX = -1e9f;
	float MaxNodeY = -1e9f;

	UEdGraphNode* InterfaceTemplateNode = nullptr;

	// If our return node only contains an exec pin, then we don't need to add it
	// This helps to mitigate cases where it is unclear which exec pins should be connected to the return node
	bool bDiscardReturnNode = true;

	// For collapsing to functions can use a single event as a template for the function. This event MUST be deleted at the end, and the pins pre-generated. 
	if(InGatewayNode->GetClass() == UK2Node_CallFunction::StaticClass())
	{
		for (UEdGraphNode* Node : InCollapsableNodes)
		{
			if (UK2Node_CustomEvent* const CustomEvent = Cast<UK2Node_CustomEvent>(Node))
			{
				check(!InterfaceTemplateNode);

				InterfaceTemplateNode = CustomEvent;
				InterfaceTemplateNode->Modify();

				ExtractEventTemplateForFunction(CustomEvent, InGatewayNode, InEntryNode, InResultNode, InCollapsableNodes);

				FString GraphName = FBlueprintEditorUtils::GenerateUniqueGraphName(GetBlueprintObj(), CustomEvent->GetNodeTitle(ENodeTitleType::ListView).ToString()).ToString();
				FBlueprintEditorUtils::RenameGraph(InDestinationGraph, GraphName);

				// Remove the node, it has no place in the new graph
				InCollapsableNodes.Remove(Node);
				break;
			}
		}
	}

	// Move the nodes over, which may create cross-graph references that we need fix up ASAP
	for (TSet<UEdGraphNode*>::TConstIterator NodeIt(InCollapsableNodes); NodeIt; ++NodeIt)
	{
		UEdGraphNode* Node = *NodeIt;
		Node->Modify();

		// Update stats
		SumNodeX += Node->NodePosX;
		SumNodeY += Node->NodePosY;
		MinNodeX = FMath::Min<float>(MinNodeX, Node->NodePosX);
		MinNodeY = FMath::Min<float>(MinNodeY, Node->NodePosY);
		MaxNodeX = FMath::Max<float>(MaxNodeX, Node->NodePosX);
		MaxNodeY = FMath::Max<float>(MaxNodeY, Node->NodePosY);

		// Move the node over
		InSourceGraph->Nodes.Remove(Node);
		InDestinationGraph->Nodes.Add(Node);
		Node->Rename(/*NewName=*/ NULL, /*NewOuter=*/ InDestinationGraph);

		// Move the sub-graph to the new graph
		if(UK2Node_Composite* Composite = Cast<UK2Node_Composite>(Node))
		{
			InSourceGraph->SubGraphs.Remove(Composite->BoundGraph);
			InDestinationGraph->SubGraphs.Add(Composite->BoundGraph);
		}

		TArray<UEdGraphPin*> OutputGatewayExecPins;

		// Find cross-graph links
		for (int32 PinIndex = 0; PinIndex < Node->Pins.Num(); ++PinIndex)
		{
			UEdGraphPin* LocalPin = Node->Pins[PinIndex];

			bool bIsGatewayPin = false;
			if(LocalPin->LinkedTo.Num())
			{
				for (int32 LinkIndex = 0; LinkIndex < LocalPin->LinkedTo.Num(); ++LinkIndex)
				{
					UEdGraphPin* TrialPin = LocalPin->LinkedTo[LinkIndex];
					if (!InCollapsableNodes.Contains(TrialPin->GetOwningNode()))
					{
						bIsGatewayPin = true;
						break;
					}
				}
			}
			// If the pin has no links but is an exec pin and this is a function graph, then it is a gateway pin
			else if (InGatewayNode->GetClass() == UK2Node_CallFunction::StaticClass() && K2Schema->IsExecPin(*LocalPin))
			{
				if (LocalPin->Direction == EGPD_Input)
				{
					// Connect the gateway pin to the node, there is no remote pin to hook up because the exec pin was not originally connected
					LocalPin->Modify();
					UK2Node_EditablePinBase* LocalPort = InEntryNode;
					UEdGraphPin* LocalPortPin = LocalPort->Pins[0];
					LocalPin->MakeLinkTo(LocalPortPin);
				}
				else
				{
					OutputGatewayExecPins.Add(LocalPin);
				}
			}

			// Thunk cross-graph links thru the gateway
			if (bIsGatewayPin)
			{
				// Local port is either the entry or the result node in the collapsed graph
				// Remote port is the node placed in the source graph
				UK2Node_EditablePinBase* LocalPort = (LocalPin->Direction == EGPD_Input) ? InEntryNode : InResultNode;

				// Add a new pin to the entry/exit node and to the composite node
				UEdGraphPin* LocalPortPin = NULL;
				UEdGraphPin* RemotePortPin = NULL;

				// Function graphs have a single exec path through them, so only one exec pin for input and another for output. In this fashion, they must not be handled by name.
				if(InGatewayNode->GetClass() == UK2Node_CallFunction::StaticClass() && LocalPin->PinType.PinCategory == UEdGraphSchema_K2::PC_Exec)
				{
					LocalPortPin = LocalPort->Pins[0];
					RemotePortPin = K2Schema->FindExecutionPin(*InGatewayNode, (LocalPortPin->Direction == EGPD_Input)? EGPD_Output : EGPD_Input);
				}
				else
				{
					// If there is a custom event being used as a template, we must check to see if any connected pins have already been built
					if(InterfaceTemplateNode && LocalPin->Direction == EGPD_Input)
					{
						// Find the pin on the entry node, we will use that pin's name to find the pin on the remote port
						UEdGraphPin* EntryNodePin = InEntryNode->FindPin(LocalPin->LinkedTo[0]->PinName);
						if(EntryNodePin)
						{
							LocalPin->BreakAllPinLinks();
							LocalPin->MakeLinkTo(EntryNodePin);
							continue;
						}
					}

					if(LocalPin->LinkedTo[0]->GetOwningNode() != InEntryNode)
					{
						const FName UniquePortName = InGatewayNode->CreateUniquePinName(LocalPin->PinName);

						if(!RemotePortPin && !LocalPortPin)
						{
							if (LocalPin->Direction == EGPD_Output)
							{
								bDiscardReturnNode = false;
							}
							
							FEdGraphPinType PinType = LocalPin->PinType;
							if (PinType.bIsWeakPointer && !PinType.IsContainer() && !bCanHaveWeakObjPtrParam)
							{
								PinType.bIsWeakPointer = false;
							}
							RemotePortPin = InGatewayNode->CreatePin(LocalPin->Direction, PinType, UniquePortName);
							LocalPortPin = LocalPort->CreateUserDefinedPin(UniquePortName, PinType, (LocalPin->Direction == EGPD_Input)? EGPD_Output : EGPD_Input);
						}
					}
				}

				check(LocalPortPin);
				check(RemotePortPin);

				LocalPin->Modify();

				// Route the links
				for (int32 LinkIndex = 0; LinkIndex < LocalPin->LinkedTo.Num(); ++LinkIndex)
				{
					UEdGraphPin* RemotePin = LocalPin->LinkedTo[LinkIndex];
					RemotePin->Modify();

					if (!InCollapsableNodes.Contains(RemotePin->GetOwningNode()) && RemotePin->GetOwningNode() != InEntryNode && RemotePin->GetOwningNode() != InResultNode)
					{
						// Fix up the remote pin
						RemotePin->LinkedTo.Remove(LocalPin);
						RemotePin->MakeLinkTo(RemotePortPin);

						// The Entry Node only supports a single link, so if we made links above
						// we need to break them now, to make room for the new link.
						if (LocalPort == InEntryNode)
						{
							LocalPortPin->BreakAllPinLinks();
						}

						// Fix up the local pin
						LocalPin->LinkedTo.Remove(RemotePin);
						--LinkIndex;
						LocalPin->MakeLinkTo(LocalPortPin);
					}
				}
			}
		}

		if (OutputGatewayExecPins.Num() > 0)
		{
			UEdGraphPin* LocalResultPortPin = K2Schema->FindExecutionPin(*InResultNode, EGPD_Input);

			// If the Result Node already contains links, then we don't need to make these connections as the intended connections have already been
			// transferred from original graph.
			if (LocalResultPortPin != nullptr && LocalResultPortPin->LinkedTo.Num() == 0)
			{
				// TODO: Some of these pins may not necessarily be terminal pins. We should prompt the user to choose which of these connections should
				// be made to the return node.
				for (UEdGraphPin* LocalPin : OutputGatewayExecPins)
				{
					// Connect the gateway pin to the node, there is no remote pin to hook up because the exec pin was not originally connected
					LocalPin->Modify();
					LocalPin->MakeLinkTo(LocalResultPortPin);
				}
			}
		}
	}

	// Reposition the newly created nodes
	const int32 NumNodes = InCollapsableNodes.Num();

	// Remove the template node if one was used for generating the function
	if(InterfaceTemplateNode)
	{
		if(NumNodes == 0)
		{
			SumNodeX = InterfaceTemplateNode->NodePosX;
			SumNodeY = InterfaceTemplateNode->NodePosY;
		}

		FBlueprintEditorUtils::RemoveNode(GetBlueprintObj(), InterfaceTemplateNode);
	}

	// Using the result pin, we will ensure that there is a path through the function by checking if it is connected. If it is not, link it to the entry node.
	if(UEdGraphPin* ResultExecFunc = K2Schema->FindExecutionPin(*InResultNode, EGPD_Input))
	{
		if(ResultExecFunc->LinkedTo.Num() == 0)
		{
			K2Schema->FindExecutionPin(*InEntryNode, EGPD_Output)->MakeLinkTo(K2Schema->FindExecutionPin(*InResultNode, EGPD_Input));
		}
	}

	const float CenterX = NumNodes == 0? SumNodeX : SumNodeX / NumNodes;
	const float CenterY = NumNodes == 0? SumNodeY : SumNodeY / NumNodes;
	const float MinusOffsetX = 160.0f; //@TODO: Random magic numbers
	const float PlusOffsetX = 300.0f;

	// Put the gateway node at the center of the empty space in the old graph
	InGatewayNode->NodePosX = CenterX;
	InGatewayNode->NodePosY = CenterY;
	InGatewayNode->SnapToGrid(SNodePanel::GetSnapGridSize());

	// Put the entry and exit nodes on either side of the nodes in the new graph
	//@TODO: Should we recenter the whole ensemble?
	if(NumNodes != 0)
	{
		InEntryNode->NodePosX = MinNodeX - MinusOffsetX;
		InEntryNode->NodePosY = CenterY;
		InEntryNode->SnapToGrid(SNodePanel::GetSnapGridSize());

		InResultNode->NodePosX = MaxNodeX + PlusOffsetX;
		InResultNode->NodePosY = CenterY;
		InResultNode->SnapToGrid(SNodePanel::GetSnapGridSize());
	}

	if (bCanDiscardEmptyReturnNode && bDiscardReturnNode)
	{
		InResultNode->DestroyNode();
	}
}

void FBlueprintEditor::CollapseNodes(TSet<UEdGraphNode*>& InCollapsableNodes)
{
	const UEdGraphSchema_K2* K2Schema = GetDefault<UEdGraphSchema_K2>();

	TSharedPtr<SGraphEditor> FocusedGraphEd = FocusedGraphEdPtr.Pin();
	if (!FocusedGraphEd.IsValid())
	{
		return;
	}

	UEdGraph* SourceGraph = FocusedGraphEd->GetCurrentGraph();
	SourceGraph->Modify();

	// Create the composite node that will serve as the gateway into the subgraph
	UK2Node_Composite* GatewayNode = NULL;
	{
		GatewayNode = FEdGraphSchemaAction_K2NewNode::SpawnNode<UK2Node_Composite>(SourceGraph, FVector2D(0,0), EK2NewNodeFlags::SelectNewNode);
		GatewayNode->bCanRenameNode = true;
		check(GatewayNode);
	}

	FName GraphName;
	GraphName = FBlueprintEditorUtils::FindUniqueKismetName(GetBlueprintObj(), TEXT("CollapseGraph"));

	// Rename the graph to the correct name
	UEdGraph* DestinationGraph = GatewayNode->BoundGraph;
	TSharedPtr<INameValidatorInterface> NameValidator = MakeShareable(new FKismetNameValidator(GetBlueprintObj(), GraphName));
	FBlueprintEditorUtils::RenameGraphWithSuggestion(DestinationGraph, NameValidator, GraphName.ToString());

	CollapseNodesIntoGraph(GatewayNode, GatewayNode->GetInputSink(), GatewayNode->GetOutputSource(), SourceGraph, DestinationGraph, InCollapsableNodes, false, true);
}

UEdGraph* FBlueprintEditor::CollapseSelectionToFunction(TSharedPtr<SGraphEditor> InRootGraph, TSet<class UEdGraphNode*>& InCollapsableNodes, UEdGraphNode*& OutFunctionNode)
{
	TSharedPtr<SGraphEditor> FocusedGraphEd = InRootGraph;
	if (!FocusedGraphEd.IsValid())
	{
		return NULL;
	}

	UEdGraph* SourceGraph = FocusedGraphEd->GetCurrentGraph();
	SourceGraph->Modify();

	UEdGraph* NewGraph = NULL;

	FName DocumentName = FBlueprintEditorUtils::FindUniqueKismetName(GetBlueprintObj(), TEXT("NewFunction"));

	NewGraph = FBlueprintEditorUtils::CreateNewGraph(GetBlueprintObj(), DocumentName, UEdGraph::StaticClass(), UEdGraphSchema_K2::StaticClass());
	FBlueprintEditorUtils::AddFunctionGraph<UClass>(GetBlueprintObj(), NewGraph, /*bIsUserCreated=*/ true, NULL);

	TArray<UK2Node_FunctionEntry*> EntryNodes;
	NewGraph->GetNodesOfClass(EntryNodes);
	UK2Node_FunctionEntry* EntryNode = EntryNodes[0];
	UK2Node_FunctionResult* ResultNode = NULL;

	// Create Result
	FGraphNodeCreator<UK2Node_FunctionResult> ResultNodeCreator(*NewGraph);
	UK2Node_FunctionResult* FunctionResult = ResultNodeCreator.CreateNode();

	const UEdGraphSchema_K2* Schema = Cast<UEdGraphSchema_K2>(FunctionResult->GetSchema());
	FunctionResult->NodePosX = EntryNode->NodePosX + EntryNode->NodeWidth + 256;
	FunctionResult->NodePosY = EntryNode->NodePosY;

	ResultNodeCreator.Finalize();

	ResultNode = FunctionResult;

	const UEdGraphSchema_K2* K2Schema = GetDefault<UEdGraphSchema_K2>();

	// make temp list builder
	FGraphActionListBuilderBase TempListBuilder;
	TempListBuilder.OwnerOfTemporaries = NewObject<UEdGraph>(GetBlueprintObj());
	TempListBuilder.OwnerOfTemporaries->SetFlags(RF_Transient);

	IBlueprintNodeBinder::FBindingSet Bindings;
	OutFunctionNode = UBlueprintFunctionNodeSpawner::Create(FindUField<UFunction>(GetBlueprintObj()->SkeletonGeneratedClass, DocumentName))->Invoke(SourceGraph, Bindings, FVector2D::ZeroVector);

	check(OutFunctionNode);

	CollapseNodesIntoGraph(OutFunctionNode, EntryNode, ResultNode, SourceGraph, NewGraph, InCollapsableNodes, true, false);

	FBlueprintEditorUtils::MarkBlueprintAsStructurallyModified(GetBlueprintObj());
	OutFunctionNode->ReconstructNode();

	return NewGraph;
}

UEdGraph* FBlueprintEditor::CollapseSelectionToMacro(TSharedPtr<SGraphEditor> InRootGraph, TSet<UEdGraphNode*>& InCollapsableNodes, UEdGraphNode*& OutMacroNode)
{
	TSharedPtr<SGraphEditor> FocusedGraphEd = InRootGraph;
	if (!FocusedGraphEd.IsValid())
	{
		return NULL;
	}

	UEdGraph* SourceGraph = FocusedGraphEd->GetCurrentGraph();
	SourceGraph->Modify();

	UEdGraph* DestinationGraph = NULL;

	FName DocumentName = FBlueprintEditorUtils::FindUniqueKismetName(GetBlueprintObj(), TEXT("NewMacro"));

	DestinationGraph = FBlueprintEditorUtils::CreateNewGraph(GetBlueprintObj(), DocumentName, UEdGraph::StaticClass(), UEdGraphSchema_K2::StaticClass());
	FBlueprintEditorUtils::AddMacroGraph(GetBlueprintObj(), DestinationGraph, /*bIsUserCreated=*/ true, NULL);

	UK2Node_MacroInstance* GatewayNode = FEdGraphSchemaAction_K2NewNode::SpawnNode<UK2Node_MacroInstance>(
		SourceGraph,
		FVector2D(0.0f, 0.0f),
		EK2NewNodeFlags::None,
		[DestinationGraph](UK2Node_MacroInstance* NewInstance)
		{
			NewInstance->SetMacroGraph(DestinationGraph);
		}
	);

	TArray<UK2Node_Tunnel*> TunnelNodes;
	GatewayNode->GetMacroGraph()->GetNodesOfClass(TunnelNodes);

	UK2Node_EditablePinBase* InputSink = nullptr;
	UK2Node_EditablePinBase* OutputSink = nullptr;

	// Retrieve the tunnel nodes to use them to match up pin links that connect to the gateway.
	for (UK2Node_Tunnel* Node : TunnelNodes)
	{
		if (Node->IsEditable())
		{
			if (Node->bCanHaveOutputs)
			{
				InputSink = Node;
			}
			else if (Node->bCanHaveInputs)
			{
				OutputSink = Node;
			}
		}
	}

	CollapseNodesIntoGraph(GatewayNode, InputSink, OutputSink, SourceGraph, DestinationGraph, InCollapsableNodes, false, false);

	OutMacroNode = GatewayNode;
	OutMacroNode->ReconstructNode();

	return DestinationGraph;
}

void FBlueprintEditor::ExpandNode(UEdGraphNode* InNodeToExpand, UEdGraph* InSourceGraph, TSet<UEdGraphNode*>& OutExpandedNodes)
{
 	UEdGraph* DestinationGraph = InNodeToExpand->GetGraph();
	UEdGraph* SourceGraph = InSourceGraph;
	check(SourceGraph);

	// Mark all edited objects so they will appear in the transaction record if needed.
	DestinationGraph->Modify();
	SourceGraph->Modify();
	InNodeToExpand->Modify();

	UEdGraphNode* Entry = nullptr;
	UEdGraphNode* Result = nullptr;

	const bool bIsCollapsedGraph = InNodeToExpand->IsA<UK2Node_Composite>();

	MoveNodesToGraph(SourceGraph->Nodes, DestinationGraph, OutExpandedNodes, &Entry, &Result, bIsCollapsedGraph);

	UEdGraphPin* OutputExecPinReconnect = nullptr;
	if(UK2Node_CallFunction* CallFunction = Cast<UK2Node_CallFunction>(InNodeToExpand))
	{
		UEdGraphPin* ThenPin = CallFunction->GetThenPin();
		if (ThenPin && ThenPin->LinkedTo.Num())
		{
			OutputExecPinReconnect = ThenPin->LinkedTo[0];
		}
	}

	const UEdGraphSchema_K2* K2Schema = GetDefault<UEdGraphSchema_K2>();
	K2Schema->CollapseGatewayNode(Cast<UK2Node>(InNodeToExpand), Entry, Result, nullptr, &OutExpandedNodes);

	if(Entry)
	{
		Entry->DestroyNode();
	}

	if(Result)
	{
		Result->DestroyNode();
	}

	// Make sure any subgraphs get propagated appropriately
	if (SourceGraph->SubGraphs.Num() > 0)
	{
		DestinationGraph->SubGraphs.Append(SourceGraph->SubGraphs);
		SourceGraph->SubGraphs.Empty();
	}

	// Remove the gateway node and source graph
	InNodeToExpand->DestroyNode();

	// This should be set for function nodes, all expanded nodes should connect their output exec pins to the original pin.
	if(OutputExecPinReconnect)
	{
		for (TSet<UEdGraphNode*>::TConstIterator NodeIt(OutExpandedNodes); NodeIt; ++NodeIt)
		{
			UEdGraphNode* Node = *NodeIt;
			for (int32 PinIndex = 0; PinIndex < Node->Pins.Num(); ++PinIndex)
			{
				// Only hookup output exec pins that do not have a connection
				if(Node->Pins[PinIndex]->PinType.PinCategory == UEdGraphSchema_K2::PC_Exec && Node->Pins[PinIndex]->Direction == EGPD_Output && Node->Pins[PinIndex]->LinkedTo.Num() == 0)
				{
					Node->Pins[PinIndex]->MakeLinkTo(OutputExecPinReconnect);
				}
			}
		}
	}
}

void FBlueprintEditor::MoveNodesToGraph(TArray<UEdGraphNode*>& SourceNodes, UEdGraph* DestinationGraph, TSet<UEdGraphNode*>& OutExpandedNodes, UEdGraphNode** OutEntry, UEdGraphNode** OutResult, const bool bIsCollapsedGraph)
{
	// Move the nodes over, remembering any that are boundary nodes
	while (SourceNodes.Num())
	{
		UEdGraphNode* Node = SourceNodes.Pop();
		UEdGraph* OriginalGraph = Node->GetGraph();

		Node->Modify();
		OriginalGraph->Modify();
		Node->Rename(/*NewName=*/ nullptr, /*NewOuter=*/ DestinationGraph, REN_DontCreateRedirectors);

		// Remove the node from the original graph
		OriginalGraph->RemoveNode(Node, false);
		
		// We do not check CanPasteHere when determining CanCollapseNodes, unlike CanCollapseSelectionToFunction/Macro,
		// so when expanding a collapsed graph we don't want to check the CanPasteHere function:
		if (!bIsCollapsedGraph && !Node->CanPasteHere(DestinationGraph))
		{
			Node->BreakAllNodeLinks();
			continue;
		}

		// Successfully added the node to the graph, we may need to remove flags
		if (Node->HasAllFlags(RF_Transient) && !DestinationGraph->HasAllFlags(RF_Transient))
		{
			Node->SetFlags(RF_Transactional);
			Node->ClearFlags(RF_Transient);
			TArray<UObject*> Subobjects;
			GetObjectsWithOuter(Node, Subobjects);
			for (UObject* Subobject : Subobjects)
			{
				Subobject->ClearFlags(RF_Transient);
				Subobject->SetFlags(RF_Transactional);
			}
		}
		
		DestinationGraph->AddNode(Node, /* bFromUI */ false, /* bSelectNewNode */ false);
		
		if(UK2Node_Composite* Composite = Cast<UK2Node_Composite>(Node))
		{
			OriginalGraph->SubGraphs.Remove(Composite->BoundGraph);
			DestinationGraph->SubGraphs.Add(Composite->BoundGraph);
		}

		// Want to test exactly against tunnel, we shouldn't collapse embedded collapsed
		// nodes or macros, only the tunnels in/out of the collapsed graph
		if (Node->GetClass() == UK2Node_Tunnel::StaticClass())
		{
			UK2Node_Tunnel* TunnelNode = Cast<UK2Node_Tunnel>(Node);
			if (TunnelNode->bCanHaveOutputs)
			{
				*OutEntry = Node;
			}
			else if (TunnelNode->bCanHaveInputs)
			{
				*OutResult = Node;
			}
		}
		else if (Node->GetClass() == UK2Node_FunctionEntry::StaticClass())
		{
			*OutEntry = Node;
		}
		else if (Node->GetClass() == UK2Node_FunctionResult::StaticClass())
		{
			*OutResult = Node;
		}
		else
		{
			OutExpandedNodes.Add(Node);
		}
	}
}

void FBlueprintEditor::SaveEditedObjectState()
{
	check(IsEditingSingleBlueprint());

	// Clear currently edited documents
	GetBlueprintObj()->LastEditedDocuments.Empty();

	// Ask all open documents to save their state, which will update LastEditedDocuments
	DocumentManager->SaveAllState();
}

void FBlueprintEditor::RequestSaveEditedObjectState()
{
	bRequestedSavingOpenDocumentState = true;
}

void FBlueprintEditor::GetBoundsForNode(const UEdGraphNode* InNode, class FSlateRect& OutRect, float InPadding) const
{
	if (FocusedGraphEdPtr.IsValid())
	{
		FocusedGraphEdPtr.Pin()->GetBoundsForNode(InNode, OutRect, InPadding);
	}
}

void FBlueprintEditor::GetViewBookmark(FGuid& BookmarkId)
{
	BookmarkId.Invalidate();

	if (FocusedGraphEdPtr.IsValid())
	{
		FocusedGraphEdPtr.Pin()->GetViewBookmark(BookmarkId);
	}
}

void FBlueprintEditor::GetViewLocation(FVector2D& Location, float& ZoomAmount)
{
	Location = FVector2D::ZeroVector;
	ZoomAmount = 0.0f;

	if (FocusedGraphEdPtr.IsValid())
	{
		FocusedGraphEdPtr.Pin()->GetViewLocation(Location, ZoomAmount);
	}
}

void FBlueprintEditor::SetViewLocation(const FVector2D& Location, float ZoomAmount, const FGuid& BookmarkId)
{
	if (FocusedGraphEdPtr.IsValid())
	{
		FocusedGraphEdPtr.Pin()->SetViewLocation(Location, ZoomAmount, BookmarkId);
	}
}

void FBlueprintEditor::Tick(float DeltaTime)
{
	PreviewScene.UpdateCaptureContents();

	// Create or update the Blueprint actor instance in the preview scene
	if ( GetPreviewActor() == nullptr )
	{
		UpdatePreviewActor(GetBlueprintObj(), true);
	}

	if (bRequestedSavingOpenDocumentState)
	{
		bRequestedSavingOpenDocumentState = false;

		SaveEditedObjectState();
	}

	if (InstructionsFadeCountdown > 0.f)
	{
		InstructionsFadeCountdown -= DeltaTime;
	}

	if (bPendingDeferredClose)
	{
		IAssetEditorInstance* EditorInst = GEditor->GetEditorSubsystem<UAssetEditorSubsystem>()->FindEditorForAsset(GetBlueprintObj(), /*bFocusIfOpen =*/false);
		check(EditorInst != nullptr);
		EditorInst->CloseWindow();
	}
}
TStatId FBlueprintEditor::GetStatId() const
{
	RETURN_QUICK_DECLARE_CYCLE_STAT(FBlueprintEditor, STATGROUP_Tickables);
}


void FBlueprintEditor::OnStartEditingDefaultsClicked()
{
	StartEditingDefaults(/*bAutoFocus=*/ true);
}

void FBlueprintEditor::OnListObjectsReferencedByClass()
{
	ObjectTools::ShowReferencedObjs(GetBlueprintObj()->GeneratedClass);
}

void FBlueprintEditor::OnListObjectsReferencedByBlueprint()
{
	ObjectTools::ShowReferencedObjs(GetBlueprintObj());
}

void FBlueprintEditor::OnRepairCorruptedBlueprint()
{
	IKismetCompilerInterface& Compiler = FModuleManager::LoadModuleChecked<IKismetCompilerInterface>(KISMET_COMPILER_MODULENAME);
	Compiler.RecoverCorruptedBlueprint(GetBlueprintObj());
}

void FBlueprintEditor::StartEditingDefaults(bool bAutoFocus, bool bForceRefresh)
{
	SetUISelectionState(FBlueprintEditor::SelectionState_ClassDefaults);

	if (IsEditingSingleBlueprint())
	{
		if (GetBlueprintObj()->GeneratedClass != nullptr)
		{
			if ( SCSEditor.IsValid() && GetBlueprintObj()->GeneratedClass->IsChildOf<AActor>() )
			{
				SCSEditor->SelectRoot();
			}
			else
			{
				UObject* DefaultObject = GetBlueprintObj()->GeneratedClass->GetDefaultObject();

				// Update the details panel
				FString Title;
				DefaultObject->GetName(Title);
				SKismetInspector::FShowDetailsOptions Options(FText::FromString(Title), bForceRefresh);
				Options.bShowComponents = false;

				Inspector->ShowDetailsForSingleObject(DefaultObject, Options);

				if ( bAutoFocus )
				{
					TryInvokingDetailsTab();
				}
			}
		}
	}
	
	RefreshStandAloneDefaultsEditor();
}

void FBlueprintEditor::RefreshStandAloneDefaultsEditor()
{
	// Update the details panel
	SKismetInspector::FShowDetailsOptions Options(FText::GetEmpty(), true);

	TArray<UObject*> DefaultObjects;
	for ( int32 i = 0; i < GetEditingObjects().Num(); ++i )
	{
		UBlueprintCore* Blueprint = Cast<UBlueprintCore>(GetEditingObjects()[i]);
		if ( Blueprint && Blueprint->GeneratedClass )
		{
			DefaultObjects.Add(Blueprint->GeneratedClass->GetDefaultObject());
		}
	}

	if ( DefaultObjects.Num() && DefaultEditor.IsValid() )
	{
		DefaultEditor->ShowDetailsForObjects(DefaultObjects);
	}
}

void FBlueprintEditor::RenameNewlyAddedAction(FName InActionName)
{
	TabManager->TryInvokeTab(FBlueprintEditorTabs::MyBlueprintID);
	TryInvokingDetailsTab(/*Flash*/false);

	if (MyBlueprintWidget.IsValid())
	{
		// Force a refresh immediately, the item has to be present in the list for the rename requests to be successful.
		MyBlueprintWidget->Refresh();
		MyBlueprintWidget->SelectItemByName(InActionName,ESelectInfo::OnMouseClick);
		MyBlueprintWidget->OnRequestRenameOnActionNode();
	}
}

void FBlueprintEditor::OnAddNewVariable()
{
	const FScopedTransaction Transaction( LOCTEXT("AddVariable", "Add Variable") );

	FName VarName = FBlueprintEditorUtils::FindUniqueKismetName(GetBlueprintObj(), TEXT("NewVar"));

	bool bSuccess = MyBlueprintWidget.IsValid() && FBlueprintEditorUtils::AddMemberVariable(GetBlueprintObj(), VarName, MyBlueprintWidget->GetLastPinTypeUsed());

	if(!bSuccess)
	{
		LogSimpleMessage( LOCTEXT("AddVariable_Error", "Adding new variable failed.") );
	}
	else
	{
		RenameNewlyAddedAction(VarName);
	}
}

bool FBlueprintEditor::CanAddNewLocalVariable() const
{
	if (InEditingMode())
	{
		TSharedPtr<SGraphEditor> FocusedGraphEd = FocusedGraphEdPtr.Pin();
		if (!FocusedGraphEd.IsValid())
		{
			return false;
		}

		UEdGraph* TargetGraph = FBlueprintEditorUtils::GetTopLevelGraph(FocusedGraphEd->GetCurrentGraph());
		return TargetGraph->GetSchema()->GetGraphType(TargetGraph) == GT_Function;
	}
	return false;
}

void FBlueprintEditor::OnAddNewLocalVariable()
{
	if (!CanAddNewLocalVariable())
	{
		return;
	}

	// Find the top level graph to place the local variables into
	UEdGraph* TargetGraph = FBlueprintEditorUtils::GetTopLevelGraph(FocusedGraphEdPtr.Pin()->GetCurrentGraph());
	check(TargetGraph->GetSchema()->GetGraphType(TargetGraph) == GT_Function);

	FName VarName = FBlueprintEditorUtils::FindUniqueKismetName(GetBlueprintObj(), TEXT("NewLocalVar"), FindUField<UFunction>(GetBlueprintObj()->SkeletonGeneratedClass, TargetGraph->GetFName()));

	bool bSuccess = MyBlueprintWidget.IsValid() && FBlueprintEditorUtils::AddLocalVariable(GetBlueprintObj(), TargetGraph, VarName, MyBlueprintWidget->GetLastPinTypeUsed());

	if(!bSuccess)
	{
		LogSimpleMessage( LOCTEXT("AddLocalVariable_Error", "Adding new local variable failed.") );
	}
	else
	{
		RenameNewlyAddedAction(VarName);
	}
}

void FBlueprintEditor::OnAddNewDelegate()
{
	if (!AddNewDelegateIsVisible())
	{
		return;
	}

	const UEdGraphSchema_K2* K2Schema = GetDefault<UEdGraphSchema_K2>();
	check(NULL != K2Schema);
	UBlueprint* const Blueprint = GetBlueprintObj();
	check(NULL != Blueprint);

	FName Name = FBlueprintEditorUtils::FindUniqueKismetName(GetBlueprintObj(), TEXT("NewEventDispatcher"));


	const FScopedTransaction Transaction( LOCTEXT("AddNewDelegate", "Add New Event Dispatcher") ); 
	Blueprint->Modify();

	FEdGraphPinType DelegateType;
	DelegateType.PinCategory = UEdGraphSchema_K2::PC_MCDelegate;
	const bool bVarCreatedSuccess = FBlueprintEditorUtils::AddMemberVariable(Blueprint, Name, DelegateType);
	if(!bVarCreatedSuccess)
	{
		LogSimpleMessage( LOCTEXT("AddDelegateVariable_Error", "Adding new delegate variable failed.") );
		return;
	}

	UEdGraph* const NewGraph = FBlueprintEditorUtils::CreateNewGraph(Blueprint, Name, UEdGraph::StaticClass(), UEdGraphSchema_K2::StaticClass());
	if(!NewGraph)
	{
		FBlueprintEditorUtils::RemoveMemberVariable(Blueprint, Name);
		LogSimpleMessage( LOCTEXT("AddDelegateVariable_Error", "Adding new delegate variable failed.") );
		return;
	}

	NewGraph->bEditable = false;

	K2Schema->CreateDefaultNodesForGraph(*NewGraph);
	K2Schema->CreateFunctionGraphTerminators(*NewGraph, (UClass*)NULL);
	K2Schema->AddExtraFunctionFlags(NewGraph, (FUNC_BlueprintCallable|FUNC_BlueprintEvent|FUNC_Public));
	K2Schema->MarkFunctionEntryAsEditable(NewGraph, true);

	Blueprint->DelegateSignatureGraphs.Add(NewGraph);
	FBlueprintEditorUtils::MarkBlueprintAsStructurallyModified(Blueprint);

	RenameNewlyAddedAction(Name);
}

void FBlueprintEditor::NewDocument_OnClicked(ECreatedDocumentType GraphType)
{
	if (!NewDocument_IsVisibleForType(GraphType))
	{
		return;
	}

	FText DocumentNameText;
	bool bResetMyBlueprintFilter = false;

	switch (GraphType)
	{
	case CGT_NewFunctionGraph:
		DocumentNameText = LOCTEXT("NewDocFuncName", "NewFunction");
		bResetMyBlueprintFilter = true;
		break;
	case CGT_NewEventGraph:
		DocumentNameText = LOCTEXT("NewDocEventGraphName", "NewEventGraph");
		bResetMyBlueprintFilter = true;
		break;
	case CGT_NewMacroGraph:
		DocumentNameText = LOCTEXT("NewDocMacroName", "NewMacro");
		bResetMyBlueprintFilter = true;
		break;
	case CGT_NewAnimationLayer:
		DocumentNameText = LOCTEXT("NewDocAnimationLayerName", "NewAnimationLayer");
		bResetMyBlueprintFilter = true;
		break;
	default:
		DocumentNameText = LOCTEXT("NewDocNewName", "NewDocument");
		break;
	}

	FName DocumentName = FName(*DocumentNameText.ToString());

	// Make sure the new name is valid
	DocumentName = FBlueprintEditorUtils::FindUniqueKismetName(GetBlueprintObj(), DocumentNameText.ToString());

	check(IsEditingSingleBlueprint());

	const FScopedTransaction Transaction( LOCTEXT("AddNewFunction", "Add New Function") ); 
	GetBlueprintObj()->Modify();

	UEdGraph* NewGraph = NULL;

	if (GraphType == CGT_NewFunctionGraph)
	{
		NewGraph = FBlueprintEditorUtils::CreateNewGraph(GetBlueprintObj(), DocumentName, UEdGraph::StaticClass(), GetDefaultSchemaClass());
		FBlueprintEditorUtils::AddFunctionGraph<UClass>(GetBlueprintObj(), NewGraph, /*bIsUserCreated=*/ true, NULL);
	}
	else if (GraphType == CGT_NewMacroGraph)
	{
		NewGraph = FBlueprintEditorUtils::CreateNewGraph(GetBlueprintObj(), DocumentName, UEdGraph::StaticClass(), GetDefaultSchemaClass());
		FBlueprintEditorUtils::AddMacroGraph(GetBlueprintObj(), NewGraph, /*bIsUserCreated=*/ true, NULL);
	}
	else if (GraphType == CGT_NewEventGraph)
	{
		NewGraph = FBlueprintEditorUtils::CreateNewGraph(GetBlueprintObj(), DocumentName, UEdGraph::StaticClass(), GetDefaultSchemaClass());
		FBlueprintEditorUtils::AddUbergraphPage(GetBlueprintObj(), NewGraph);
	}
	else if (GraphType == CGT_NewAnimationLayer)
	{
		//@TODO: ANIMREFACTOR: This code belongs in Persona, not in BlueprintEditor
		NewGraph = FBlueprintEditorUtils::CreateNewGraph(GetBlueprintObj(), DocumentName, UAnimationGraph::StaticClass(), UAnimationGraphSchema::StaticClass());
		FBlueprintEditorUtils::AddDomainSpecificGraph(GetBlueprintObj(), NewGraph);
	}
	else
	{
		ensureMsgf(false, TEXT("GraphType is invalid") );
	}

	// Now open the new graph
	if (NewGraph)
	{
		OpenDocument(NewGraph, FDocumentTracker::OpenNewDocument);

		RenameNewlyAddedAction(DocumentName);
	}
	else
	{
		LogSimpleMessage( LOCTEXT("AddDocument_Error", "Adding new document failed.") );
	}
}

bool FBlueprintEditor::NewDocument_IsVisibleForType(ECreatedDocumentType GraphType) const
{
	switch (GraphType)
	{
	case CGT_NewVariable:
		return (GetBlueprintObj()->BlueprintType != BPTYPE_FunctionLibrary) 
			&& (GetBlueprintObj()->BlueprintType != BPTYPE_Interface) 
			&& (GetBlueprintObj()->BlueprintType != BPTYPE_MacroLibrary);
	case CGT_NewFunctionGraph:
		{
			if(UAnimBlueprint* AnimBlueprint = Cast<UAnimBlueprint>(GetBlueprintObj()))
			{
				return (GetBlueprintObj()->BlueprintType != BPTYPE_Interface);
			}
			else
			{
				return (GetBlueprintObj()->BlueprintType != BPTYPE_MacroLibrary);
			}
		}
	case CGT_NewMacroGraph:
		return (GetBlueprintObj()->BlueprintType == BPTYPE_MacroLibrary) || (GetBlueprintObj()->BlueprintType == BPTYPE_Normal) || (GetBlueprintObj()->BlueprintType == BPTYPE_LevelScript);
	case CGT_NewAnimationLayer:
		{	
			if(UAnimBlueprint* AnimBlueprint = Cast<UAnimBlueprint>(GetBlueprintObj()))
			{
				UAnimBlueprint* RootBlueprint = UAnimBlueprint::FindRootAnimBlueprint(AnimBlueprint);
				if(RootBlueprint == nullptr)
				{
					return true;
				}
			}
		}
		break;
	case CGT_NewEventGraph:
		return FBlueprintEditorUtils::DoesSupportEventGraphs(GetBlueprintObj());
	case CGT_NewLocalVariable:
		return FBlueprintEditorUtils::DoesSupportLocalVariables(GetFocusedGraph()) 
			&& IsFocusedGraphEditable();
	}

	return false;
}

TSubclassOf<UEdGraphSchema> FBlueprintEditor::GetDefaultSchemaClass() const
{
	return UEdGraphSchema_K2::StaticClass();
}

bool FBlueprintEditor::AddNewDelegateIsVisible() const
{
	const UBlueprint* Blueprint = GetBlueprintObj();
	return (NULL != Blueprint)
		&& (Blueprint->BlueprintType != BPTYPE_Interface) 
		&& (Blueprint->BlueprintType != BPTYPE_MacroLibrary)
		&& (Blueprint->BlueprintType != BPTYPE_FunctionLibrary);
}

void FBlueprintEditor::NotifyPreChange(FProperty* PropertyAboutToChange)
{
	// this only delivers message to the "FOCUSED" one, not every one
	// internally it will only deliver the message to the selected node, not all nodes
	FString PropertyName = PropertyAboutToChange->GetName();
	if (FocusedGraphEdPtr.IsValid())
	{
		FocusedGraphEdPtr.Pin()->NotifyPrePropertyChange(PropertyName);
	}
}

void FBlueprintEditor::NotifyPostChange(const FPropertyChangedEvent& PropertyChangedEvent, FProperty* PropertyThatChanged)
{
	FString PropertyName = PropertyThatChanged->GetName();
	if (FocusedGraphEdPtr.IsValid())
	{
		FocusedGraphEdPtr.Pin()->NotifyPostPropertyChange(PropertyChangedEvent, PropertyName);
	}
	
	if (IsEditingSingleBlueprint())
	{
		UBlueprint* Blueprint = GetBlueprintObj();
		UPackage* BlueprintPackage = Blueprint->GetOutermost();

		// if any of the objects being edited are in our package, mark us as dirty
		bool bPropertyInBlueprint = false;
		for (int32 ObjectIndex = 0; ObjectIndex < PropertyChangedEvent.GetNumObjectsBeingEdited(); ++ObjectIndex)
		{
			const UObject* Object = PropertyChangedEvent.GetObjectBeingEdited(ObjectIndex);
			if (Object && Object->GetOutermost() == BlueprintPackage)
			{
				bPropertyInBlueprint = true;
				break;
			}
		}

		if (bPropertyInBlueprint)
		{
			// Note: if change type is "interactive," hold off on applying the change (e.g. this will occur if the user is scrubbing a spinbox value; we don't want to apply the change until the mouse is released, for performance reasons)
			if (PropertyChangedEvent.ChangeType != EPropertyChangeType::Interactive)
			{
				FBlueprintEditorUtils::MarkBlueprintAsModified(Blueprint, PropertyChangedEvent);

				// Call PostEditChange() on any Actors that might be based on this Blueprint
				FBlueprintEditorUtils::PostEditChangeBlueprintActors(Blueprint);
			}

			// Force updates to occur immediately during interactive mode (otherwise the preview won't refresh because it won't be ticking)
			UpdateSCSPreview(PropertyChangedEvent.ChangeType == EPropertyChangeType::Interactive);
		}
	}
}

void FBlueprintEditor::OnFinishedChangingProperties(const FPropertyChangedEvent& PropertyChangedEvent)
{
	FName PropertyName = (PropertyChangedEvent.Property != NULL) ? PropertyChangedEvent.Property->GetFName() : NAME_None;

	//@TODO: This code does not belong here (might not even be necessary anymore as they seem to have PostEditChangeProperty impls now)!
	if ((PropertyName == GET_MEMBER_NAME_CHECKED(UK2Node_Switch, bHasDefaultPin)) ||
		(PropertyName == GET_MEMBER_NAME_CHECKED(UK2Node_SwitchInteger, StartIndex)) ||
		(PropertyName == GET_MEMBER_NAME_CHECKED(UK2Node_SwitchString, PinNames)) ||
		(PropertyName == GET_MEMBER_NAME_CHECKED(UK2Node_SwitchName, PinNames)) ||
		(PropertyName == GET_MEMBER_NAME_CHECKED(UK2Node_SwitchString, bIsCaseSensitive)))
	{
		DocumentManager->RefreshAllTabs();
	}
}

FName FBlueprintEditor::GetToolkitFName() const
{
	return FName("BlueprintEditor");
}

FName FBlueprintEditor::GetContextFromBlueprintType(EBlueprintType InType)
{
	switch (InType)
	{
	default:
	case BPTYPE_Normal:
		return FName("BlueprintEditor");
	case BPTYPE_MacroLibrary:
		return FName("BlueprintEditor.MacroLibrary");
	case BPTYPE_Interface:
		return FName("BlueprintEditor.Interface");
	case BPTYPE_LevelScript:
		return FName("BlueprintEditor.LevelScript");
	}
}

FName FBlueprintEditor::GetToolkitContextFName() const
{
	if(GetBlueprintObj())
	{
		return GetContextFromBlueprintType(GetBlueprintObj()->BlueprintType);
	}

	return FName("BlueprintEditor");
}

FText FBlueprintEditor::GetBaseToolkitName() const
{
	return LOCTEXT( "AppLabel", "Blueprint Editor" );
}

FText FBlueprintEditor::GetToolkitName() const
{
	const TArray<UObject*>& EditingObjs = GetEditingObjects();

	if( IsEditingSingleBlueprint() )
	{
		if (FBlueprintEditorUtils::IsLevelScriptBlueprint(GetBlueprintObj()))
		{
			const FString& LevelName = FPackageName::GetShortFName( GetBlueprintObj()->GetOutermost()->GetFName().GetPlainNameString() ).GetPlainNameString();	
			return FText::FromString(LevelName);
		}
		else
		{
			return FText::FromString(GetBlueprintObj()->GetName());
		}
	}

	TSubclassOf< UObject > SharedParentClass = NULL;

	for (UObject* EditingObj : EditingObjs)
	{
		UBlueprint* Blueprint = Cast<UBlueprint>(EditingObj);
		check( Blueprint );

		// Initialize with the class of the first object we encounter.
		if( *SharedParentClass == NULL )
		{
			SharedParentClass = Blueprint->ParentClass;
		}

		// If we've encountered an object that's not a subclass of the current best baseclass,
		// climb up a step in the class hierarchy.
		while( !Blueprint->ParentClass->IsChildOf( SharedParentClass ) )
		{
			SharedParentClass = SharedParentClass->GetSuperClass();
		}
	}

	FFormatNamedArguments Args;
	Args.Add( TEXT("NumberOfObjects"), EditingObjs.Num() );
	Args.Add( TEXT("ObjectName"), FText::FromString( SharedParentClass->GetName() ) );
	return FText::Format( NSLOCTEXT("KismetEditor", "ToolkitTitle_UniqueLayerName", "{NumberOfObjects} {ClassName} - Class Defaults"), Args );
}

FText FBlueprintEditor::GetToolkitToolTipText() const
{
	const TArray<UObject*>& EditingObjs = GetEditingObjects();

	if( IsEditingSingleBlueprint() )
	{
		if (FBlueprintEditorUtils::IsLevelScriptBlueprint(GetBlueprintObj()))
		{
			const FString& LevelName = FPackageName::GetShortFName( GetBlueprintObj()->GetOutermost()->GetFName().GetPlainNameString() ).GetPlainNameString();	

			FFormatNamedArguments Args;
			Args.Add( TEXT("LevelName"), FText::FromString( LevelName ) );
			return FText::Format( NSLOCTEXT("KismetEditor", "LevelScriptAppToolTip", "{LevelName} - Level Blueprint Editor"), Args );
		}
		else
		{
			return FAssetEditorToolkit::GetToolTipTextForObject( GetBlueprintObj() );
		}
	}

	TSubclassOf< UObject > SharedParentClass = NULL;

	for (UObject* EditingObj : EditingObjs)
	{
		UBlueprint* Blueprint = Cast<UBlueprint>(EditingObj);
		check( Blueprint );

		// Initialize with the class of the first object we encounter.
		if( *SharedParentClass == NULL )
		{
			SharedParentClass = Blueprint->ParentClass;
		}
		 
		// If we've encountered an object that's not a subclass of the current best baseclass,
		// climb up a step in the class hierarchy.
		while( !Blueprint->ParentClass->IsChildOf( SharedParentClass ) )
		{
			SharedParentClass = SharedParentClass->GetSuperClass();
		}
	}

	FFormatNamedArguments Args;
	Args.Add( TEXT("NumberOfObjects"), EditingObjs.Num() );
	Args.Add( TEXT("ObjectName"), FText::FromString( SharedParentClass->GetName() ) );
	return FText::Format( NSLOCTEXT("KismetEditor", "ToolkitTitle_UniqueLayerName", "{NumberOfObjects} {ClassName} - Class Defaults"), Args );
}

FLinearColor FBlueprintEditor::GetWorldCentricTabColorScale() const
{
	if ((IsEditingSingleBlueprint()) && FBlueprintEditorUtils::IsLevelScriptBlueprint(GetBlueprintObj()))
	{
		return FLinearColor( 0.0f, 0.2f, 0.3f, 0.5f );
	}
	else
	{
		return FLinearColor( 0.0f, 0.0f, 0.3f, 0.5f );
	}
}

bool FBlueprintEditor::IsBlueprintEditor() const
{
	return true;
}

FString FBlueprintEditor::GetWorldCentricTabPrefix() const
{
	check(IsEditingSingleBlueprint());

	if (FBlueprintEditorUtils::IsLevelScriptBlueprint(GetBlueprintObj()))
	{
		return NSLOCTEXT("KismetEditor", "WorldCentricTabPrefix_LevelScript", "Script ").ToString();
	}
	else
	{
		return NSLOCTEXT("KismetEditor", "WorldCentricTabPrefix_Blueprint", "Blueprint ").ToString();
	}
}

void FBlueprintEditor::VariableListWasUpdated()
{
	StartEditingDefaults(/*bAutoFocus=*/ false);
}

bool FBlueprintEditor::GetBoundsForSelectedNodes(class FSlateRect& Rect, float Padding)
{
	TSharedPtr<SGraphEditor> FocusedGraphEd = FocusedGraphEdPtr.Pin();
	if (FocusedGraphEd.IsValid())
	{
		return FocusedGraphEd->GetBoundsForSelectedNodes(Rect, Padding);
	}
	return false;
}

void FBlueprintEditor::OnRenameNode()
{
	TSharedPtr<SGraphEditor> FocusedGraphEd = FocusedGraphEdPtr.Pin();
	if(FocusedGraphEd.IsValid())
	{
		const FGraphPanelSelectionSet SelectedNodes = GetSelectedNodes();
		for (FGraphPanelSelectionSet::TConstIterator NodeIt(SelectedNodes); NodeIt; ++NodeIt)
		{
			UEdGraphNode* SelectedNode = Cast<UEdGraphNode>(*NodeIt);
			if (SelectedNode != nullptr && SelectedNode->GetCanRenameNode())
			{
				FKismetEditorUtilities::BringKismetToFocusAttentionOnObject(SelectedNode, true);
				break;
			}
		}
	}
}

bool FBlueprintEditor::CanRenameNodes() const
{
	if (IsEditable(GetFocusedGraph()))
	{
		if (const UEdGraphNode* SelectedNode = GetSingleSelectedNode())
		{
			return SelectedNode->GetCanRenameNode();
		}
	}
	return false;
}

bool FBlueprintEditor::OnNodeVerifyTitleCommit(const FText& NewText, UEdGraphNode* NodeBeingChanged, FText& OutErrorMessage)
{
	bool bValid(false);

	if (NodeBeingChanged && NodeBeingChanged->GetCanRenameNode())
	{
		// Clear off any existing error message 
		NodeBeingChanged->ErrorMsg.Empty();
		NodeBeingChanged->bHasCompilerMessage = false;

		if (!NameEntryValidator.IsValid())
		{
			NameEntryValidator = FNameValidatorFactory::MakeValidator(NodeBeingChanged);
		}

		EValidatorResult VResult = NameEntryValidator->IsValid(NewText.ToString(), true);
		if (VResult == EValidatorResult::Ok)
		{
			bValid = true;
		}
		else if (FocusedGraphEdPtr.IsValid()) 
		{
			EValidatorResult Valid = NameEntryValidator->IsValid(NewText.ToString(), false);
			
			NodeBeingChanged->bHasCompilerMessage = true;
			NodeBeingChanged->ErrorMsg = NameEntryValidator->GetErrorString(NewText.ToString(), Valid);
			NodeBeingChanged->ErrorType = EMessageSeverity::Error;
		}
	}
	NameEntryValidator.Reset();

	return bValid;
}

void FBlueprintEditor::OnNodeTitleCommitted(const FText& NewText, ETextCommit::Type CommitInfo, UEdGraphNode* NodeBeingChanged)
{
	if (NodeBeingChanged)
	{
		const FScopedTransaction Transaction( NSLOCTEXT( "K2_RenameNode", "RenameNode", "Rename Node" ) );
		NodeBeingChanged->Modify();
		NodeBeingChanged->OnRenameNode(NewText.ToString());
	}
}



/////////////////////////////////////////////////////

void FBlueprintEditor::OnEditTabClosed(TSharedRef<SDockTab> Tab)
{
	// Update the edited object state
	if (GetBlueprintObj())
	{
		SaveEditedObjectState();
	}
}

// Tries to open the specified graph and bring it's document to the front
TSharedPtr<SGraphEditor> FBlueprintEditor::OpenGraphAndBringToFront(UEdGraph* Graph, bool bSetFocus)
{
	if (!Graph || Graph->IsPendingKill())
	{
		return TSharedPtr<SGraphEditor>();
	}

	// First, switch back to standard mode
	SetCurrentMode(FBlueprintEditorApplicationModes::StandardBlueprintEditorMode);

	// This will either reuse an existing tab or spawn a new one
	TSharedPtr<SDockTab> TabWithGraph = OpenDocument(Graph, FDocumentTracker::OpenNewDocument);

	// We know that the contents of the opened tabs will be a graph editor.
	TSharedRef<SGraphEditor> NewGraphEditor = StaticCastSharedRef<SGraphEditor>(TabWithGraph->GetContent());

	// Handover the keyboard focus to the new graph editor widget.
	if (bSetFocus)
	{
		NewGraphEditor->CaptureKeyboard();
	}

	return NewGraphEditor;
}

TSharedPtr<SDockTab> FBlueprintEditor::OpenDocument(const UObject* DocumentID, FDocumentTracker::EOpenDocumentCause Cause)
{
	TSharedRef<FTabPayload_UObject> Payload = FTabPayload_UObject::Make(DocumentID);
	return DocumentManager->OpenDocument(Payload, Cause);
}

void FBlueprintEditor::NavigateTab(FDocumentTracker::EOpenDocumentCause InCause)
{
	OpenDocument(NULL, InCause);
}

void FBlueprintEditor::CloseDocumentTab(const UObject* DocumentID)
{
	TSharedRef<FTabPayload_UObject> Payload = FTabPayload_UObject::Make(DocumentID);
	DocumentManager->CloseTab(Payload);
}

// Finds any open tabs containing the specified document and adds them to the specified array; returns true if at least one is found
bool FBlueprintEditor::FindOpenTabsContainingDocument(const UObject* DocumentID, /*inout*/ TArray< TSharedPtr<SDockTab> >& Results)
{
	int32 StartingCount = Results.Num();

	TSharedRef<FTabPayload_UObject> Payload = FTabPayload_UObject::Make(DocumentID);

	DocumentManager->FindMatchingTabs( Payload, /*inout*/ Results);

	// Did we add anything new?
	return (StartingCount != Results.Num());
}

void FBlueprintEditor::RestoreEditedObjectState()
{
	check(IsEditingSingleBlueprint());	

	UBlueprint* Blueprint = GetBlueprintObj();
	if (Blueprint->LastEditedDocuments.Num() == 0)
	{
		if (FBlueprintEditorUtils::SupportsConstructionScript(Blueprint))
		{
			Blueprint->LastEditedDocuments.Add(FBlueprintEditorUtils::FindUserConstructionScript(Blueprint));
		}

		Blueprint->LastEditedDocuments.Add(FBlueprintEditorUtils::FindEventGraph(Blueprint));
	}

	for (int32 i = 0; i < Blueprint->LastEditedDocuments.Num(); i++)
	{
		if (UObject* Obj = Blueprint->LastEditedDocuments[i].EditedObjectPath.ResolveObject())
		{
			if(UEdGraph* Graph = Cast<UEdGraph>(Obj))
			{
				struct LocalStruct
				{
					static TSharedPtr<SDockTab> OpenGraphTree(FBlueprintEditor* InBlueprintEditor, UEdGraph* InGraph)
					{
						FDocumentTracker::EOpenDocumentCause OpenCause = FDocumentTracker::QuickNavigateCurrentDocument;

						for (UObject* OuterObject = InGraph->GetOuter(); OuterObject; OuterObject = OuterObject->GetOuter())
						{
							if (OuterObject->IsA<UBlueprint>())
							{
								// reached up to the blueprint for the graph, we are done climbing the tree
								OpenCause = FDocumentTracker::RestorePreviousDocument;
								break;
							}
							else if(UEdGraph* OuterGraph = Cast<UEdGraph>(OuterObject))
							{
								// Found another graph, open it up
								OpenGraphTree(InBlueprintEditor, OuterGraph);
								break;
							}
						}

						return InBlueprintEditor->OpenDocument(InGraph, OpenCause);
					}
				};
				TSharedPtr<SDockTab> TabWithGraph = LocalStruct::OpenGraphTree(this, Graph);
				if (TabWithGraph.IsValid())
				{
					TSharedRef<SGraphEditor> GraphEditor = StaticCastSharedRef<SGraphEditor>(TabWithGraph->GetContent());
					GraphEditor->SetViewLocation(Blueprint->LastEditedDocuments[i].SavedViewOffset, Blueprint->LastEditedDocuments[i].SavedZoomAmount);
				}
			}
			else
			{
				TSharedPtr<SDockTab> TabWithGraph = OpenDocument(Obj, FDocumentTracker::RestorePreviousDocument);
			}
		}
	}
}

bool FBlueprintEditor::CanRecompileModules()
{
	// We're not able to recompile if a compile is already in progress!
	return !IHotReloadModule::Get().IsCurrentlyCompiling();
}

void FBlueprintEditor::OnCreateComment()
{
	TSharedPtr<SGraphEditor> GraphEditor = FocusedGraphEdPtr.Pin();
	if (GraphEditor.IsValid())
	{
		if (UEdGraph* Graph = GraphEditor->GetCurrentGraph())
		{
			if (const UEdGraphSchema* Schema = Graph->GetSchema())
			{
				if (Schema->IsA(UEdGraphSchema_K2::StaticClass()))
				{
					FEdGraphSchemaAction_K2AddComment CommentAction;
					CommentAction.PerformAction(Graph, NULL, GraphEditor->GetPasteLocation());
				}
			}
		}
	}
}

void FBlueprintEditor::SetPinVisibility(SGraphEditor::EPinVisibility Visibility)
{
	PinVisibility = Visibility;
	OnSetPinVisibility.Broadcast(PinVisibility);
}

void FBlueprintEditor::OnFindReferences()
{
	TSharedPtr<SGraphEditor> GraphEditor = FocusedGraphEdPtr.Pin();
	if (GraphEditor.IsValid())
	{
		FString SearchTerm;

		const FGraphPanelSelectionSet SelectedNodes = GraphEditor->GetSelectedNodes();
		for (FGraphPanelSelectionSet::TConstIterator NodeIt(SelectedNodes); NodeIt; ++NodeIt)
		{
			UEdGraphNode* SelectedNode = Cast<UEdGraphNode>(*NodeIt);
			if (SelectedNode != NULL)
			{
				if (UK2Node_CustomEvent* CustomEvent = Cast<UK2Node_CustomEvent>(SelectedNode))
				{
					SearchTerm =  CustomEvent->CustomFunctionName.ToString();
					if (!SearchTerm.IsEmpty())
					{
						SummonSearchUI(true, FString::Printf(TEXT("\"%s\""), *SearchTerm));
					}
				}
				else
				{
					SearchTerm = SelectedNode->GetFindReferenceSearchString();
					if (!SearchTerm.IsEmpty())
					{
						SummonSearchUI(true, SearchTerm);
					}
				}
			}
		}
	}
}

bool FBlueprintEditor::CanFindReferences()
{
	return GetSingleSelectedNode() != nullptr;
}

AActor* FBlueprintEditor::GetPreviewActor() const
{
	UBlueprint* PreviewBlueprint = GetBlueprintObj();

	// Note: The weak ptr can become stale if the actor is reinstanced due to a Blueprint change, etc. In that 
	// case we look to see if we can find the new instance in the preview world and then update the weak ptr.
	if ( PreviewActorPtr.IsStale(true) && PreviewBlueprint )
	{
		UWorld* PreviewWorld = PreviewScene.GetWorld();
		for ( TActorIterator<AActor> It(PreviewWorld); It; ++It )
		{
			AActor* Actor = *It;
			if ( !Actor->IsPendingKillPending()
				&& Actor->GetClass()->ClassGeneratedBy == PreviewBlueprint )
			{
				PreviewActorPtr = Actor;
				break;
			}
		}
	}

	return PreviewActorPtr.Get();
}

void FBlueprintEditor::UpdatePreviewActor(UBlueprint* InBlueprint, bool bInForceFullUpdate/* = false*/)
{
	// If the components mode isn't available there's no reason to update the preview actor.
	if ( !CanAccessComponentsMode() )
	{
		return;
	}

	AActor* PreviewActor = GetPreviewActor();

	// Signal that we're going to be constructing editor components
	if ( InBlueprint != NULL && InBlueprint->SimpleConstructionScript != NULL )
	{
		InBlueprint->SimpleConstructionScript->BeginEditorComponentConstruction();
	}

	UBlueprint* PreviewBlueprint = GetBlueprintObj();

	// If the Blueprint is changing
	if ( InBlueprint != PreviewBlueprint || bInForceFullUpdate )
	{
		// Destroy the previous actor instance
		DestroyPreview();

		// Save the Blueprint we're creating a preview for
		PreviewBlueprint = InBlueprint;

		// Spawn a new preview actor based on the Blueprint's generated class if it's Actor-based
		if ( PreviewBlueprint && PreviewBlueprint->GeneratedClass && PreviewBlueprint->GeneratedClass->IsChildOf(AActor::StaticClass()) )
		{
			FVector SpawnLocation = FVector::ZeroVector;
			FRotator SpawnRotation = FRotator::ZeroRotator;

			// Spawn an Actor based on the Blueprint's generated class
			FActorSpawnParameters SpawnInfo;
			SpawnInfo.SpawnCollisionHandlingOverride = ESpawnActorCollisionHandlingMethod::AlwaysSpawn;
			SpawnInfo.bNoFail = true;
			SpawnInfo.ObjectFlags = RF_Transient|RF_Transactional;

			{
				FMakeClassSpawnableOnScope TemporarilySpawnable(PreviewBlueprint->GeneratedClass);
				PreviewActorPtr = PreviewActor = PreviewScene.GetWorld()->SpawnActor(PreviewBlueprint->GeneratedClass, &SpawnLocation, &SpawnRotation, SpawnInfo);
			}

			check(PreviewActor);

			// Ensure that the actor is visible
			if ( PreviewActor->IsHidden() )
			{
				PreviewActor->SetHidden(false);
				PreviewActor->MarkComponentsRenderStateDirty();				
			}

			// Prevent any audio from playing as a result of spawning
			if (FAudioDeviceHandle AudioDevice = GEngine->GetMainAudioDevice())
			{
				AudioDevice->Flush(PreviewScene.GetWorld());
			}

			// Set the reference to the preview actor for component editing purposes
			if ( PreviewBlueprint->SimpleConstructionScript != nullptr )
			{
				PreviewBlueprint->SimpleConstructionScript->SetComponentEditorActorInstance(PreviewActor);
			}
		}
	}
	else if ( PreviewActor )
	{
		PreviewActor->ReregisterAllComponents();
		PreviewActor->RerunConstructionScripts();
	}

	// Signal that we're done constructing editor components
	if ( InBlueprint != nullptr && InBlueprint->SimpleConstructionScript != nullptr )
	{
		InBlueprint->SimpleConstructionScript->EndEditorComponentConstruction();
	}
}

void FBlueprintEditor::DestroyPreview()
{
	// If the components mode isn't available there's no reason to delete the preview actor.
	if ( !CanAccessComponentsMode() )
	{
		return;
	}

	AActor* PreviewActor = GetPreviewActor();
	if ( PreviewActor != nullptr )
	{
		check(PreviewScene.GetWorld());
		PreviewScene.GetWorld()->EditorDestroyActor(PreviewActor, false);
	}

	UBlueprint* PreviewBlueprint = GetBlueprintObj();

	if ( PreviewBlueprint != nullptr )
	{
		if ( PreviewBlueprint->SimpleConstructionScript != nullptr
			&& PreviewActor == PreviewBlueprint->SimpleConstructionScript->GetComponentEditorActorInstance() )
		{
			// Ensure that all editable component references are cleared
			PreviewBlueprint->SimpleConstructionScript->ClearEditorComponentReferences();

			// Clear the reference to the preview actor instance
			PreviewBlueprint->SimpleConstructionScript->SetComponentEditorActorInstance(nullptr);
		}

		PreviewBlueprint = nullptr;
	}

	PreviewActorPtr = nullptr;
}


FReply FBlueprintEditor::OnSpawnGraphNodeByShortcut(FInputChord InChord, const FVector2D& InPosition, UEdGraph* InGraph)
{
	UEdGraph* Graph = InGraph;
	if (Graph == nullptr)
	{
		return FReply::Handled();
	}

	FScopedTransaction Transaction(LOCTEXT("AddNode", "Add Node"));

	TArray<UEdGraphNode*> OutNodes;
	FVector2D NodeSpawnPos = InPosition;
	FBlueprintSpawnNodeCommands::Get().GetGraphActionByChord(InChord, InGraph, NodeSpawnPos, OutNodes);

	TSet<const UEdGraphNode*> NodesToSelect;

	for (UEdGraphNode* CurrentNode : OutNodes)
	{
		NodesToSelect.Add(CurrentNode);
	}

	// Do not change node selection if no actions were performed
	if(OutNodes.Num() > 0)
	{
		Graph->SelectNodeSet(NodesToSelect, /*bFromUI =*/true);
	}
	else
	{
		Transaction.Cancel();
	}

	return FReply::Handled();
}

void FBlueprintEditor::OnNodeSpawnedByKeymap()
{
	UpdateNodeCreationStats( ENodeCreateAction::Keymap );
}

void FBlueprintEditor::UpdateNodeCreationStats( const ENodeCreateAction::Type CreateAction )
{
	switch( CreateAction )
	{
	case ENodeCreateAction::MyBlueprintDragPlacement:
		AnalyticsStats.MyBlueprintNodeDragPlacementCount++;
		break;
	case ENodeCreateAction::PaletteDragPlacement:
		AnalyticsStats.PaletteNodeDragPlacementCount++;
		break;
	case ENodeCreateAction::GraphContext:
		AnalyticsStats.NodeGraphContextCreateCount++;
		break;
	case ENodeCreateAction::PinContext:
		AnalyticsStats.NodePinContextCreateCount++;
		break;
	case ENodeCreateAction::Keymap:
		AnalyticsStats.NodeKeymapCreateCount++;
		break;
	}
}

TSharedPtr<ISCSEditorCustomization> FBlueprintEditor::CustomizeSCSEditor(USceneComponent* InComponentToCustomize) const
{
	check(InComponentToCustomize != NULL);
	const TSharedPtr<ISCSEditorCustomization>* FoundCustomization = SCSEditorCustomizations.Find(InComponentToCustomize->GetClass()->GetFName());
	if(FoundCustomization != NULL)
	{
		return *FoundCustomization;
	}

	return TSharedPtr<ISCSEditorCustomization>();
}

FText FBlueprintEditor::GetPIEStatus() const
{
	UBlueprint* CurrentBlueprint = GetBlueprintObj();
	UWorld *DebugWorld = nullptr;
	ENetMode NetMode = NM_Standalone;
	if (CurrentBlueprint)
	{
		DebugWorld = CurrentBlueprint->GetWorldBeingDebugged();
		if (DebugWorld)
		{
			NetMode = DebugWorld->GetNetMode();
		}
		else
		{
			UObject* ObjOuter = CurrentBlueprint->GetObjectBeingDebugged();
			while(DebugWorld == nullptr && ObjOuter != nullptr)
			{
				ObjOuter = ObjOuter->GetOuter();
				DebugWorld = Cast<UWorld>(ObjOuter);
			}

			if (DebugWorld)
			{
				// Redirect through streaming levels to find the owning world; this ensures that we always use the appropriate NetMode for the context string below.
				if (DebugWorld->PersistentLevel != nullptr && DebugWorld->PersistentLevel->OwningWorld != nullptr)
				{
					DebugWorld = DebugWorld->PersistentLevel->OwningWorld;
				}

				NetMode = DebugWorld->GetNetMode();
			}
		}
	}

	if (NetMode == NM_ListenServer || NetMode == NM_DedicatedServer)
	{
		return LOCTEXT("PIEStatusServerSimulating", "SERVER - SIMULATING");
	}
	else if (NetMode == NM_Client)
	{
		FWorldContext* PIEContext = GEngine->GetWorldContextFromWorld(DebugWorld);
		if (PIEContext && PIEContext->PIEInstance > 1)
		{
			return FText::Format(LOCTEXT("PIEStatusClientSimulatingFormat", "CLIENT {0} - SIMULATING"), FText::AsNumber(PIEContext->PIEInstance - 1));
		}
		
		return LOCTEXT("PIEStatusClientSimulating", "CLIENT - SIMULATING");
	}

	return LOCTEXT("PIEStatusSimulating", "SIMULATING");
}

bool FBlueprintEditor::IsEditingAnimGraph() const
{
	if (FocusedGraphEdPtr.IsValid())
	{
		if (UEdGraph* CurrentGraph = FocusedGraphEdPtr.Pin()->GetCurrentGraph())
		{
			if (CurrentGraph->Schema->IsChildOf(UAnimationGraphSchema::StaticClass()) || (CurrentGraph->Schema == UAnimationStateMachineSchema::StaticClass()))
			{
				return true;
			}
		}
	}

	return false;
}

UEdGraph* FBlueprintEditor::GetFocusedGraph() const
{
	if (FocusedGraphEdPtr.IsValid())
	{
		if (UEdGraph* Graph = FocusedGraphEdPtr.Pin()->GetCurrentGraph())
		{
			if (!Graph->IsPendingKill())
			{
				return Graph;
			}
		}
	}
	return nullptr;
}

bool FBlueprintEditor::IsEditable(UEdGraph* InGraph) const
{
	return InEditingMode() && !FBlueprintEditorUtils::IsGraphReadOnly(InGraph);
}

bool FBlueprintEditor::IsGraphReadOnly(UEdGraph* InGraph) const
{
	return FBlueprintEditorUtils::IsGraphReadOnly(InGraph);
}

float FBlueprintEditor::GetInstructionTextOpacity(UEdGraph* InGraph) const
{
	UBlueprintEditorSettings const* Settings = GetDefault<UBlueprintEditorSettings>();
	if ((InGraph == nullptr) || !IsEditable(InGraph) || FBlueprintEditorUtils::IsGraphReadOnly(InGraph) || !Settings->bShowGraphInstructionText)
	{
		return 0.0f;
	}
	else if ((InstructionsFadeCountdown > 0.0f) || (HasOpenActionMenu == InGraph))
	{
		return InstructionsFadeCountdown / BlueprintEditorImpl::InstructionFadeDuration;
	}
	else if (BlueprintEditorImpl::GraphHasUserPlacedNodes(InGraph))
	{
		return 0.0f;
	}
	return 1.0f;
}

FText FBlueprintEditor::GetGraphDecorationString(UEdGraph* InGraph) const
{
	return FText::GetEmpty();
}

bool FBlueprintEditor::IsGraphInCurrentBlueprint(UEdGraph* InGraph) const
{
	bool bEditable = true;

	UBlueprint* EditingBP = GetBlueprintObj();
	if(EditingBP)
	{
		TArray<UEdGraph*> Graphs;
		EditingBP->GetAllGraphs(Graphs);
		bEditable &= Graphs.Contains(InGraph);
	}

	return bEditable;
}

bool FBlueprintEditor::IsFocusedGraphEditable() const
{
	UEdGraph* FocusedGraph = GetFocusedGraph();
	if (FocusedGraph != nullptr)
	{
		return IsEditable(FocusedGraph);
	}
	return true;
}

void FBlueprintEditor::TryInvokingDetailsTab(bool bFlash)
{
	if ( TabManager->HasTabSpawner(FBlueprintEditorTabs::DetailsID) )
	{
		TSharedPtr<SDockTab> BlueprintTab = FGlobalTabmanager::Get()->GetMajorTabForTabManager(TabManager.ToSharedRef());

		// We don't want to force this tab into existence when the blueprint editor isn't in the foreground and actively
		// being interacted with.  So we make sure the window it's in is focused and the tab is in the foreground.
		if ( BlueprintTab.IsValid() && BlueprintTab->IsForeground() )
		{
			TSharedPtr<SWindow> ParentWindow = BlueprintTab->GetParentWindow();
			if ( ParentWindow.IsValid() && ParentWindow->HasFocusedDescendants() )
			{
				if ( !Inspector.IsValid() || !Inspector->GetOwnerTab().IsValid() || Inspector->GetOwnerTab()->GetDockArea().IsValid() )
				{
					// Show the details panel if it doesn't exist.
					TabManager->TryInvokeTab(FBlueprintEditorTabs::DetailsID);

					if ( bFlash )
					{
						TSharedPtr<SDockTab> OwnerTab = Inspector->GetOwnerTab();
						if ( OwnerTab.IsValid() )
						{
							OwnerTab->FlashTab();
						}
					}
				}
			}
		}
	}
}

void FBlueprintEditor::SelectGraphActionItemByName(const FName& ItemName, ESelectInfo::Type SelectInfo, int32 SectionId, bool bIsCategory)
{
	if (MyBlueprintWidget.IsValid() && Inspector.IsValid())
	{
		// Select Item in "My Blueprint"
		MyBlueprintWidget->SelectItemByName(ItemName, SelectInfo, SectionId, bIsCategory);

		// Find associated variable
		if (FEdGraphSchemaAction_K2Var* SelectedVar = MyBlueprintWidget->SelectionAsVar())
		{
			if (FProperty* SelectedProperty = SelectedVar->GetProperty())
			{
				// Update Details Panel
				Inspector->ShowDetailsForSingleObject(SelectedProperty->GetUPropertyWrapper());
			}
		}
	}
}

FBPEditorBookmarkNode* FBlueprintEditor::AddBookmark(const FText& DisplayName, const FEditedDocumentInfo& BookmarkInfo, bool bSharedBookmark)
{
	FBPEditorBookmarkNode* NewNode = nullptr;

	if (bSharedBookmark)
	{
		if (UBlueprint* Blueprint = GetBlueprintObj())
		{
			NewNode = new(Blueprint->BookmarkNodes) FBPEditorBookmarkNode;
			NewNode->NodeGuid = FGuid::NewGuid();
			NewNode->DisplayName = DisplayName;

			Blueprint->Modify();
			Blueprint->Bookmarks.Add(NewNode->NodeGuid, BookmarkInfo);
		}
	}
	else if(UBlueprintEditorSettings* LocalSettings = GetMutableDefault<UBlueprintEditorSettings>())
	{
		NewNode = new(LocalSettings->BookmarkNodes) FBPEditorBookmarkNode;
		NewNode->NodeGuid = FGuid::NewGuid();
		NewNode->DisplayName = DisplayName;

		LocalSettings->Bookmarks.Add(NewNode->NodeGuid, BookmarkInfo);
		LocalSettings->SaveConfig();
	}

	if (NewNode && BookmarksWidget.IsValid())
	{
		BookmarksWidget->RefreshBookmarksTree();
	}

	return NewNode;
}

void FBlueprintEditor::RenameBookmark(const FGuid& BookmarkNodeId, const FText& NewName)
{
	bool bFoundSharedBookmark = false;
	if (UBlueprint* Blueprint = GetBlueprintObj())
	{
		for (FBPEditorBookmarkNode& BookmarkNode : Blueprint->BookmarkNodes)
		{
			if (BookmarkNode.NodeGuid == BookmarkNodeId)
			{
				Blueprint->Modify();
				BookmarkNode.DisplayName = NewName;

				bFoundSharedBookmark = true;
				break;
			}
		}
	}

	if (!bFoundSharedBookmark)
	{
		UBlueprintEditorSettings* LocalSettings = GetMutableDefault<UBlueprintEditorSettings>();
		for (FBPEditorBookmarkNode& BookmarkNode : LocalSettings->BookmarkNodes)
		{
			if (BookmarkNode.NodeGuid == BookmarkNodeId)
			{
				BookmarkNode.DisplayName = NewName;
				LocalSettings->SaveConfig();

				break;
			}
		}
	}

	if (BookmarksWidget.IsValid())
	{
		BookmarksWidget->RefreshBookmarksTree();
	}
}

void FBlueprintEditor::RemoveBookmark(const FGuid& BookmarkNodeId, bool bRefreshUI)
{
	bool bFoundSharedBookmark = false;
	if (UBlueprint* Blueprint = GetBlueprintObj())
	{
		for (int32 i = 0; i < Blueprint->BookmarkNodes.Num(); ++i)
		{
			const FBPEditorBookmarkNode& BookmarkNode = Blueprint->BookmarkNodes[i];
			if (BookmarkNode.NodeGuid == BookmarkNodeId)
			{
				Blueprint->Modify();
				Blueprint->BookmarkNodes.RemoveAtSwap(i);
				FEditedDocumentInfo BookmarkInfo = Blueprint->Bookmarks.FindAndRemoveChecked(BookmarkNodeId);

				FGuid CurrentBookmarkId;
				GetViewBookmark(CurrentBookmarkId);
				if (CurrentBookmarkId == BookmarkNodeId)
				{
					SetViewLocation(BookmarkInfo.SavedViewOffset, BookmarkInfo.SavedZoomAmount);
				}

				bFoundSharedBookmark = true;
				break;
			}
		}
	}

	if (!bFoundSharedBookmark)
	{
		UBlueprintEditorSettings* LocalSettings = GetMutableDefault<UBlueprintEditorSettings>();
		for (int32 i = 0; i < LocalSettings->BookmarkNodes.Num(); ++i)
		{
			const FBPEditorBookmarkNode& BookmarkNode = LocalSettings->BookmarkNodes[i];
			if (BookmarkNode.NodeGuid == BookmarkNodeId)
			{
				LocalSettings->BookmarkNodes.RemoveAtSwap(i);
				FEditedDocumentInfo BookmarkInfo = LocalSettings->Bookmarks.FindAndRemoveChecked(BookmarkNodeId);
				LocalSettings->SaveConfig();

				FGuid CurrentBookmarkId;
				GetViewBookmark(CurrentBookmarkId);
				if (CurrentBookmarkId == BookmarkNodeId)
				{
					SetViewLocation(BookmarkInfo.SavedViewOffset, BookmarkInfo.SavedZoomAmount);
				}

				break;
			}
		}
	}

	if (bRefreshUI && BookmarksWidget.IsValid())
	{
		BookmarksWidget->RefreshBookmarksTree();
	}
}

void FBlueprintEditor::SetGraphEditorQuickJump(int32 QuickJumpIndex)
{
	TSharedPtr<SGraphEditor> FocusedGraphEd = FocusedGraphEdPtr.Pin();
	if (FocusedGraphEd.IsValid())
	{
		if (UEdGraph* GraphObject = FocusedGraphEd->GetCurrentGraph())
		{
			UBlueprintEditorSettings* LocalSettings = GetMutableDefault<UBlueprintEditorSettings>();
			FEditedDocumentInfo& QuickJumpInfo = LocalSettings->GraphEditorQuickJumps.FindOrAdd(QuickJumpIndex);

			QuickJumpInfo.EditedObjectPath = GraphObject;
			FocusedGraphEd->GetViewLocation(QuickJumpInfo.SavedViewOffset, QuickJumpInfo.SavedZoomAmount);

			LocalSettings->SaveConfig();
		}
	}
}

void FBlueprintEditor::ClearGraphEditorQuickJump(int32 QuickJumpIndex)
{
	UBlueprintEditorSettings* LocalSettings = GetMutableDefault<UBlueprintEditorSettings>();
	LocalSettings->GraphEditorQuickJumps.Remove(QuickJumpIndex);
	LocalSettings->SaveConfig();
}

void FBlueprintEditor::OnGraphEditorQuickJump(int32 QuickJumpIndex)
{
	const UBlueprintEditorSettings* LocalSettings = GetDefault<UBlueprintEditorSettings>();
	if (const FEditedDocumentInfo* QuickJumpInfo = LocalSettings->GraphEditorQuickJumps.Find(QuickJumpIndex))
	{
		if (UObject* EditedObject = QuickJumpInfo->EditedObjectPath.TryLoad())
		{
			TSharedPtr<IBlueprintEditor> IBlueprintEditorPtr = FKismetEditorUtilities::GetIBlueprintEditorForObject(EditedObject, true);
			if (IBlueprintEditorPtr.IsValid())
			{
				IBlueprintEditorPtr->FocusWindow();
				TSharedPtr<SGraphEditor> GraphEditorPtr = IBlueprintEditorPtr->OpenGraphAndBringToFront(Cast<UEdGraph>(EditedObject));
				if (GraphEditorPtr.IsValid())
				{
					GraphEditorPtr->SetViewLocation(QuickJumpInfo->SavedViewOffset, QuickJumpInfo->SavedZoomAmount);
				}
			}
		}
	}
}

void FBlueprintEditor::ClearAllGraphEditorQuickJumps()
{
	UBlueprintEditorSettings* LocalSettings = GetMutableDefault<UBlueprintEditorSettings>();
	LocalSettings->GraphEditorQuickJumps.Empty();
	LocalSettings->SaveConfig();
}

/////////////////////////////////////////////////////
/////////////////////////////////////////////////////
/////////////////////////////////////////////////////

UBlueprint* UBlueprintEditorToolMenuContext::GetBlueprintObj() const
{
	return BlueprintEditor.IsValid() ? BlueprintEditor.Pin()->GetBlueprintObj() : nullptr;
}

#undef LOCTEXT_NAMESPACE<|MERGE_RESOLUTION|>--- conflicted
+++ resolved
@@ -580,16 +580,10 @@
 	if (VarScope != NULL)
 	{
 		FProperty* Property = FindFProperty<FProperty>(VarScope, VarName);
-<<<<<<< HEAD
-		if (Property != NULL)
-		{
-			const UEdGraphSchema_K2* K2Schema = GetDefault<UEdGraphSchema_K2>();
-=======
 		return GetVarIconAndColorFromProperty(Property, IconColorOut, SecondaryBrushOut, SecondaryColorOut);
 	}
 	return FEditorStyle::GetBrush(TEXT("Kismet.AllClasses.VariableIcon"));
 }
->>>>>>> 00d61fac
 
 FSlateBrush const* FBlueprintEditor::GetVarIconAndColorFromProperty(const FProperty* Property, FSlateColor& IconColorOut, FSlateBrush const*& SecondaryBrushOut, FSlateColor& SecondaryColorOut)
 {
@@ -1811,15 +1805,9 @@
 	{
 		const FString UserDeveloperPath = FPackageName::FilenameToLongPackageName( FPaths::GameUserDeveloperDir());
 		const FString DeveloperPath = FPackageName::FilenameToLongPackageName( FPaths::GameDevelopersDir() );
-<<<<<<< HEAD
 
 		NamespaceHelper.AddNamespace(BP->BlueprintNamespace);
 
-=======
-
-		NamespaceHelper.AddNamespace(BP->BlueprintNamespace);
-
->>>>>>> 00d61fac
 		// Interface blueprints don't show a node context menu anywhere so we can skip library loading
 		if (BP->BlueprintType != BPTYPE_Interface)
 		{
@@ -1844,21 +1832,12 @@
 				double Seconds;
 				FName Path;
 			};
-<<<<<<< HEAD
 
 			TArray<FExpensiveObjectRecord> ExpensiveObjects;
 			const double MinSecondsToReportExpensiveObject = 0.2;
 			const int32 MaxExpensiveObjectsToList = 100;
 			int32 NumLibariesLoaded = 0;
 
-=======
-
-			TArray<FExpensiveObjectRecord> ExpensiveObjects;
-			const double MinSecondsToReportExpensiveObject = 0.2;
-			const int32 MaxExpensiveObjectsToList = 100;
-			int32 NumLibariesLoaded = 0;
-
->>>>>>> 00d61fac
 			const double StartTimeAll = FPlatformTime::Seconds();
 			int32 AssetIndexBeingProcessed = 0;
 			for (const FAssetData& AssetEntry : AssetData)
@@ -1869,15 +1848,9 @@
 				if ((AssetBPType == BPMacroTypeStr) || (AssetBPType == BPFunctionTypeStr))
 				{
 					const FString BlueprintPath = AssetEntry.ObjectPath.ToString();
-<<<<<<< HEAD
 
 					bool bAllowLoadBP = true;
 
-=======
-
-					bool bAllowLoadBP = true;
-
->>>>>>> 00d61fac
 					// See if this passes the namespace check
 					const FString AssetBPNamespace = AssetEntry.GetTagValueRef<FString>(BPNamespaceName);
 					bAllowLoadBP = bAllowLoadBP && NamespaceHelper.IsIncludedInNamespaceList(AssetBPNamespace);
