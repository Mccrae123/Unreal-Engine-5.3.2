// Copyright Epic Games, Inc. All Rights Reserved.

#include "BlueprintEditor.h"
#include "Widgets/Text/STextBlock.h"
#include "Components/PrimitiveComponent.h"
#include "Engine/Engine.h"
#include "Engine/BlueprintGeneratedClass.h"
#include "Engine/SimpleConstructionScript.h"
#include "Engine/UserDefinedEnum.h"
#include "Engine/UserDefinedStruct.h"
#include "Logging/TokenizedMessage.h"
#include "Misc/PackageName.h"
#include "AssetData.h"
#include "Editor/EditorEngine.h"
#include "Widgets/Layout/SBorder.h"
#include "HAL/FileManager.h"
#include "Misc/FeedbackContext.h"
#include "UObject/MetaData.h"
#include "EdGraph/EdGraph.h"
#include "Layout/WidgetPath.h"
#include "Framework/Application/MenuStack.h"
#include "Framework/Application/SlateApplication.h"
#include "Widgets/Layout/SSpacer.h"
#include "Widgets/Images/SImage.h"
#include "Widgets/Input/SButton.h"
#include "EditorStyleSet.h"
#include "Widgets/Input/SEditableTextBox.h"
#include "Widgets/Views/STableViewBase.h"
#include "Widgets/Views/STableRow.h"
#include "Widgets/Views/SListView.h"
#include "EdGraph/EdGraphSchema.h"
#include "EdGraphNode_Comment.h"
#include "Editor/UnrealEdEngine.h"
#include "Settings/EditorExperimentalSettings.h"
#include "GeneralProjectSettings.h"
#include "Kismet/GameplayStatics.h"
#include "Components/TimelineComponent.h"
#include "Engine/LevelStreamingDynamic.h"
#include "Dialogs/Dialogs.h"
#include "UnrealEdGlobals.h"
#include "Kismet2/KismetEditorUtilities.h"
#include "WorkflowOrientedApp/WorkflowUObjectDocuments.h"
#include "EdGraphSchema_K2.h"
#include "K2Node.h"
#include "EdGraphSchema_K2_Actions.h"
#include "K2Node_Event.h"
#include "K2Node_ActorBoundEvent.h"
#include "K2Node_CallFunction.h"
#include "K2Node_Variable.h"
#include "K2Node_CallFunctionOnMember.h"
#include "K2Node_CallParentFunction.h"
#include "K2Node_Tunnel.h"
#include "K2Node_Composite.h"
#include "K2Node_CustomEvent.h"
#include "K2Node_ExecutionSequence.h"
#include "K2Node_FunctionEntry.h"
#include "K2Node_FunctionResult.h"
#include "K2Node_Literal.h"
#include "K2Node_MacroInstance.h"
#include "K2Node_Select.h"
#include "K2Node_Switch.h"
#include "K2Node_SwitchInteger.h"
#include "K2Node_SwitchName.h"
#include "K2Node_Timeline.h"
#include "K2Node_VariableGet.h"
#include "K2Node_VariableSet.h"
#include "K2Node_SetFieldsInStruct.h"
#include "K2Node_Knot.h"
#include "Engine/LevelScriptBlueprint.h"
#include "Engine/Breakpoint.h"
#include "ScopedTransaction.h"
#include "Kismet2/KismetDebugUtilities.h"
#include "Kismet2/BlueprintEditorUtils.h"
#include "Editor/KismetCompiler/Public/KismetCompilerModule.h"
#include "EngineUtils.h"
#include "EdGraphToken.h"
#include "Kismet2/CompilerResultsLog.h"
#include "EdGraphUtilities.h"
#include "IMessageLogListing.h"
#include "Developer/MessageLog/Public/MessageLogModule.h"
#include "Logging/MessageLog.h"
#include "Misc/UObjectToken.h"
#include "BlueprintEditorCommands.h"
#include "GraphEditorActions.h"
#include "SNodePanel.h"
#include "Widgets/Docking/SDockTab.h"
#include "EditorClassUtils.h"
#include "IDocumentation.h"
#include "BlueprintNodeBinder.h"
#include "BlueprintFunctionNodeSpawner.h"
#include "SBlueprintEditorToolbar.h"
#include "FindInBlueprints.h"
#include "ImaginaryBlueprintData.h"
#include "SGraphTitleBar.h"
#include "Kismet2/Kismet2NameValidators.h"
#include "Kismet2/DebuggerCommands.h"
#include "Editor.h"
#include "IDetailsView.h"
#include "HAL/PlatformApplicationMisc.h"
#include "Stats/StatsHierarchical.h"

#include "BlueprintEditorTabs.h"

#include "ToolMenus.h"
#include "BlueprintEditorContext.h"

#include "Interfaces/IProjectManager.h"

// Core kismet tabs
#include "SGraphNode.h"
#include "SSCSEditor.h"
#include "SSCSEditorViewport.h"
#include "SKismetInspector.h"
#include "SBlueprintPalette.h"
#include "SBlueprintBookmarks.h"
#include "SBlueprintActionMenu.h"
#include "SMyBlueprint.h"
#include "SReplaceNodeReferences.h"
// End of core kismet tabs

// Debugging
#include "Debugging/SKismetDebuggingView.h"
#include "Debugging/KismetDebugCommands.h"
#include "WatchPointViewer.h"
// End of debugging

// Misc diagnostics
#include "ObjectTools.h"
// End of misc diagnostics

#include "AssetRegistryModule.h"
#include "BlueprintEditorTabFactories.h"
#include "SPinTypeSelector.h"
#include "Animation/AnimBlueprint.h"
#include "AnimStateConduitNode.h"
#include "AnimationGraphSchema.h"
#include "AnimationGraph.h"
#include "AnimationStateGraph.h"
#include "AnimationStateMachineSchema.h"
#include "AnimationTransitionGraph.h"
#include "BlueprintEditorModes.h"
#include "BlueprintEditorSettings.h"
#include "Settings/EditorProjectSettings.h"
#include "K2Node_SwitchString.h"
#include "AnimGraphNode_StateMachineBase.h"
#include "AnimationStateMachineGraph.h"

#include "EngineAnalytics.h"
#include "AnalyticsEventAttribute.h"
#include "Interfaces/IAnalyticsProvider.h"
#include "SourceCodeNavigation.h"
#include "IHotReload.h"

#include "AudioDevice.h"

// Blueprint merging
#include "Widgets/Input/SHyperlink.h"
#include "Framework/Commands/GenericCommands.h"
#include "Framework/Notifications/NotificationManager.h"
#include "Widgets/Notifications/SNotificationList.h"
#include "NativeCodeGenerationTool.h"

// Focusing related nodes feature
#include "Framework/MultiBox/MultiBoxBuilder.h"
#include "Widgets/Input/SNumericEntryBox.h"
#include "Subsystems/AssetEditorSubsystem.h"

DEFINE_LOG_CATEGORY_STATIC(LogBlueprintEditor, Log, All);

#define LOCTEXT_NAMESPACE "BlueprintEditor"

static int32 EnableAutomaticLibraryAssetLoading = 1;
static FAutoConsoleVariableRef CVarEnableAutomaticLibraryAssetLoading(
	TEXT("bp.EnableAutomaticLibraryAssetLoading"),
	EnableAutomaticLibraryAssetLoading,
	TEXT("Should opening the BP editor load all macro and function library assets or not?\n0: Disable, 1: Enable (defaults to enabled)\nNodes defined in unloaded libraries will not show up in the context menu!"),
	ECVF_Default);

/////////////////////////////////////////////////////
// FSelectionDetailsSummoner

FSelectionDetailsSummoner::FSelectionDetailsSummoner(TSharedPtr<class FAssetEditorToolkit> InHostingApp)
	: FWorkflowTabFactory(FBlueprintEditorTabs::DetailsID, InHostingApp)
{
	TabLabel = LOCTEXT("DetailsView_TabTitle", "Details");
	TabIcon = FSlateIcon(FEditorStyle::GetStyleSetName(), "LevelEditor.Tabs.Details");

	bIsSingleton = true;

	ViewMenuDescription = LOCTEXT("DetailsView_MenuTitle", "Details");
	ViewMenuTooltip = LOCTEXT("DetailsView_ToolTip", "Shows the details view");
}

TSharedRef<SWidget> FSelectionDetailsSummoner::CreateTabBody(const FWorkflowTabSpawnInfo& Info) const
{
	TSharedPtr<FBlueprintEditor> BlueprintEditorPtr = StaticCastSharedPtr<FBlueprintEditor>(HostingApp.Pin());

	return BlueprintEditorPtr->GetInspector();
}

TSharedRef<SDockTab> FSelectionDetailsSummoner::SpawnTab(const FWorkflowTabSpawnInfo& Info) const
{
	TSharedRef<SDockTab> Tab = FWorkflowTabFactory::SpawnTab(Info);

	TSharedPtr<FBlueprintEditor> BlueprintEditorPtr = StaticCastSharedPtr<FBlueprintEditor>(HostingApp.Pin());
	BlueprintEditorPtr->GetInspector()->SetOwnerTab(Tab);

	BlueprintEditorPtr->GetInspector()->GetPropertyView()->SetHostTabManager(Info.TabManager);

	return Tab;
}

/////////////////////////////////////////////////////
// SChildGraphPicker

class SChildGraphPicker : public SCompoundWidget
{
public:
	SLATE_BEGIN_ARGS(SChildGraphPicker) {}
	SLATE_END_ARGS()
public:
	void Construct(const FArguments& InArgs, UEdGraph* ParentGraph)
	{
		this->ChildSlot
		[
			SNew(SBorder)
			.BorderImage(FEditorStyle::GetBrush("Menu.Background"))
			.Padding(5)
			.ToolTipText(LOCTEXT("ChildGraphPickerTooltip", "Pick the graph to enter"))
			[
				SNew(SVerticalBox)
				+SVerticalBox::Slot()
				.AutoHeight()
				[
					SNew(STextBlock)
					.Text(LOCTEXT("ChildGraphPickerDesc", "Navigate to graph"))
					.Font( FEditorStyle::GetFontStyle(TEXT("Kismet.GraphPicker.Title.Font")) )
				]
				+SVerticalBox::Slot()
				.AutoHeight()
				[
					SNew(SListView<UEdGraph*>)
					.ItemHeight(20)
					.ListItemsSource(&(ParentGraph->SubGraphs))
					.OnGenerateRow( this, &SChildGraphPicker::GenerateMenuItemRow )
				]
			]
		];	
	}
private:
	/** Generate a row for the InItem in the combo box's list (passed in as OwnerTable). Do this by calling the user-specified OnGenerateWidget */
	TSharedRef<ITableRow> GenerateMenuItemRow(UEdGraph* InItem, const TSharedRef<STableViewBase>& OwnerTable)
	{
		check(InItem != NULL);

		const FText DisplayName = FLocalKismetCallbacks::GetGraphDisplayName(InItem);

		return SNew( STableRow<UEdGraph*>, OwnerTable )
			[
				SNew(SHyperlink)
					.Text(DisplayName)
					.Style(FEditorStyle::Get(), "HoverOnlyHyperlink")
					.OnNavigate(this, &SChildGraphPicker::NavigateToGraph, InItem)
			]
		;
	}

	void NavigateToGraph(UEdGraph* ChildGraph)
	{
		FKismetEditorUtilities::BringKismetToFocusAttentionOnObject(ChildGraph);

		FSlateApplication::Get().DismissAllMenus();
	}
};

/////////////////////////////////////////////////////
// FBlueprintEditor

namespace BlueprintEditorImpl
{
	static const float InstructionFadeDuration = 0.5f;

	/**
	 * Utility function that will check to see if the specified graph has any 
	 * nodes other than those that come default, pre-placed, in the graph.
	 *
	 * @param  InGraph  The graph to check.
	 * @return True if the graph has any nodes added by the user, otherwise false.
	 */
	static bool GraphHasUserPlacedNodes(UEdGraph const* InGraph);

	/**
	 * Utility function that will check to see if the specified graph has any
	 * nodes that were default, pre-placed, in the graph.
	 *
	 * @param  InGraph  The graph to check.
	 * @return True if the graph has any pre-placed nodes, otherwise false.
	 */
	static bool GraphHasDefaultNode(UEdGraph const* InGraph);

	/**
	 * Utility function that will set the global save-on-compile setting to the
	 * specified value.
	 * 
	 * @param  NewSetting	The new save-on-compile setting that you want applied.
	 */
	static void SetSaveOnCompileSetting(ESaveOnCompile NewSetting);

	/**
	 * Utility function used to determine what save-on-compile setting should be 
	 * presented to the user.
	 * 
	 * @param  Editor	The editor currently querying for the setting value.
	 * @param  Option	The setting to check for.
	 * @return False if the option isn't set, or if the save-on-compile is disabled for the blueprint being edited (otherwise true). 
	 */
	static bool IsSaveOnCompileOptionSet(TWeakPtr<FBlueprintEditor> Editor, ESaveOnCompile Option);

	/**  Flips the value of the editor's "JumpToNodeErrors" setting. */
	static void ToggleJumpToErrorNodeSetting();

	/**
	 * Utility function that will check to see if the "Jump to Error Nodes" 
	 * setting is enabled.
	 * 
	 * @return True if UBlueprintEditorSettings::bJumpToNodeErrors is set, otherwise false.
	 */
	static bool IsJumpToErrorNodeOptionSet();

	/**
	 * Searches through a blueprint, looking for the most severe error'ing node.
	 * 
	 * @param  Blueprint	The blueprint to search through.
	 * @param  Severity		Defines the severity of the error/warning to search for.
	 * @return The first node found with the specified error.
	 */
	static UEdGraphNode* FindNodeWithError(UBlueprint* Blueprint, EMessageSeverity::Type Severity = EMessageSeverity::Error);

	/**
	 * Searches through an error log, looking for the most severe error'ing node.
	 * 
	 * @param  ErrorLog		The error log you want to search through.
	 * @param  Severity		Defines the severity of the error/warning to search for.
	 * @return The first node found with the specified error.
	 */
	static UEdGraphNode* FindNodeWithError(FCompilerResultsLog const& ErrorLog, EMessageSeverity::Type Severity = EMessageSeverity::Error);
}

static bool BlueprintEditorImpl::GraphHasUserPlacedNodes(UEdGraph const* InGraph)
{
	bool bHasUserPlacedNodes = false;

	for (UEdGraphNode const* Node : InGraph->Nodes)
	{
		if (Node == nullptr)
		{
			continue;
		}

		if (!Node->GetOutermost()->GetMetaData()->HasValue(Node, FNodeMetadata::DefaultGraphNode))
		{
			bHasUserPlacedNodes = true;
			break;
		}
	}

	return bHasUserPlacedNodes;
}

static bool BlueprintEditorImpl::GraphHasDefaultNode(UEdGraph const* InGraph)
{
	bool bHasDefaultNodes = false;

	for (UEdGraphNode const* Node : InGraph->Nodes)
	{
		if (Node == nullptr)
		{
			continue;
		}

		if (Node->GetOutermost()->GetMetaData()->HasValue(Node, FNodeMetadata::DefaultGraphNode) && Node->IsNodeEnabled())
		{
			bHasDefaultNodes = true;
			break;
		}
	}

	return bHasDefaultNodes;
}

static void BlueprintEditorImpl::SetSaveOnCompileSetting(ESaveOnCompile NewSetting)
{
	UBlueprintEditorSettings* Settings = GetMutableDefault<UBlueprintEditorSettings>();
	Settings->SaveOnCompile = NewSetting;
	Settings->SaveConfig();
}

static bool BlueprintEditorImpl::IsSaveOnCompileOptionSet(TWeakPtr<FBlueprintEditor> Editor, ESaveOnCompile Option)
{
	const UBlueprintEditorSettings* Settings = GetDefault<UBlueprintEditorSettings>();

	ESaveOnCompile CurrentSetting = Settings->SaveOnCompile;
	if (!Editor.IsValid() || !Editor.Pin()->IsSaveOnCompileEnabled())
	{
		// if save-on-compile is disabled for the blueprint, then we want to 
		// show "Never" as being selected
		// 
		// @TODO: a tooltip explaining why would be nice too
		CurrentSetting = SoC_Never;
	}

	return (CurrentSetting == Option);
}

static void BlueprintEditorImpl::ToggleJumpToErrorNodeSetting()
{
	UBlueprintEditorSettings* Settings = GetMutableDefault<UBlueprintEditorSettings>();
	Settings->bJumpToNodeErrors = !Settings->bJumpToNodeErrors;
	Settings->SaveConfig();
}

static bool BlueprintEditorImpl::IsJumpToErrorNodeOptionSet()
{
	const UBlueprintEditorSettings* Settings = GetDefault<UBlueprintEditorSettings>();
	return Settings->bJumpToNodeErrors;
}

static UEdGraphNode* BlueprintEditorImpl::FindNodeWithError(UBlueprint* Blueprint, EMessageSeverity::Type Severity/* = EMessageSeverity::Error*/)
{
	TArray<UEdGraph*> Graphs;
	Blueprint->GetAllGraphs(Graphs);

	UEdGraphNode* ChoiceNode = nullptr;
	for (UEdGraph* Graph : Graphs)
	{
		for (UEdGraphNode* Node : Graph->Nodes)
		{
			if (Node && Node->bHasCompilerMessage && !Node->ErrorMsg.IsEmpty() && (Node->ErrorType <= Severity))
			{
				if ((ChoiceNode == nullptr) || (ChoiceNode->ErrorType > Node->ErrorType))
				{
					ChoiceNode = Node;
					if (ChoiceNode->ErrorType == 0)
					{
						break;
					}
				}
			}
		}
	}
	return ChoiceNode;
}

static UEdGraphNode* BlueprintEditorImpl::FindNodeWithError(FCompilerResultsLog const& ErrorLog, EMessageSeverity::Type Severity/* = EMessageSeverity::Error*/)
{
	UEdGraphNode* ChoiceNode = nullptr;
	for (TWeakObjectPtr<UEdGraphNode> NodePtr : ErrorLog.AnnotatedNodes)
	{
		UEdGraphNode* Node = NodePtr.Get();
		if ((Node != nullptr) && (Node->ErrorType <= Severity))
		{
			if ((ChoiceNode == nullptr) || (Node->ErrorType < ChoiceNode->ErrorType))
			{
				ChoiceNode = Node;
				if (ChoiceNode->ErrorType == 0)
				{
					break;
				}
			}
		}
	}

	return ChoiceNode;
}


FName FBlueprintEditor::SelectionState_MyBlueprint(TEXT("MyBlueprint"));
FName FBlueprintEditor::SelectionState_Components(TEXT("Components"));
FName FBlueprintEditor::SelectionState_Graph(TEXT("Graph"));
FName FBlueprintEditor::SelectionState_ClassSettings(TEXT("ClassSettings"));
FName FBlueprintEditor::SelectionState_ClassDefaults(TEXT("ClassDefaults"));


bool FBlueprintEditor::IsASubGraph( const UEdGraph* GraphPtr )
{
	if( GraphPtr && GraphPtr->GetOuter() )
	{
		//Check whether the outer is a composite node
		if( GraphPtr->GetOuter()->IsA( UK2Node_Composite::StaticClass() ) )
		{
			return true;
		}
	}
	return false;
}

/** Util for finding a glyph for a graph */
const FSlateBrush* FBlueprintEditor::GetGlyphForGraph(const UEdGraph* Graph, bool bInLargeIcon)
{
	const FSlateBrush* ReturnValue = FEditorStyle::GetBrush( bInLargeIcon ? TEXT("GraphEditor.Function_24x") : TEXT("GraphEditor.Function_16x") );

	check(Graph != NULL);
	const UEdGraphSchema* Schema = Graph->GetSchema();
	if (Schema != NULL)
	{
		const EGraphType GraphType = Schema->GetGraphType(Graph);
		switch (GraphType)
		{
		default:
		case GT_StateMachine:
			{
				ReturnValue = FEditorStyle::GetBrush( bInLargeIcon ? TEXT("GraphEditor.StateMachine_24x") : TEXT("GraphEditor.StateMachine_16x") );
			}
			break;
		case GT_Function:
			{
				if ( Graph->IsA(UAnimationTransitionGraph::StaticClass()) )
				{
					UObject* GraphOuter = Graph->GetOuter();
					if ( GraphOuter != NULL && GraphOuter->IsA(UAnimStateConduitNode::StaticClass()) )
					{
						ReturnValue = FEditorStyle::GetBrush( bInLargeIcon ? TEXT("GraphEditor.Conduit_24x") : TEXT("GraphEditor.Conduit_16x") );
					}
					else
					{
						ReturnValue = FEditorStyle::GetBrush( bInLargeIcon ? TEXT("GraphEditor.Rule_24x") : TEXT("GraphEditor.Rule_16x") );
					}
				}
				else
				{
					//Check for subgraph
					if( IsASubGraph( Graph ) )
					{
						ReturnValue = FEditorStyle::GetBrush( bInLargeIcon ? TEXT("GraphEditor.SubGraph_24x") : TEXT("GraphEditor.SubGraph_16x") );
					}
					else
					{
						ReturnValue = FEditorStyle::GetBrush( bInLargeIcon ? TEXT("GraphEditor.Function_24x") : TEXT("GraphEditor.Function_16x") );
					}
				}
			}
			break;
		case GT_Macro:
			{
				ReturnValue = FEditorStyle::GetBrush( bInLargeIcon ? TEXT("GraphEditor.Macro_24x") : TEXT("GraphEditor.Macro_16x") );
			}
			break;
		case GT_Ubergraph:
			{
				ReturnValue = FEditorStyle::GetBrush( bInLargeIcon ? TEXT("GraphEditor.EventGraph_24x") : TEXT("GraphEditor.EventGraph_16x") );
			}
			break;
		case GT_Animation:
			{
				if ( Graph->IsA(UAnimationStateGraph::StaticClass()) )
				{
					ReturnValue = FEditorStyle::GetBrush( bInLargeIcon ? TEXT("GraphEditor.State_24x") : TEXT("GraphEditor.State_16x") );
				}
				else
				{
					// If it has overriden an interface, show it as a function
					if ( Graph->InterfaceGuid.IsValid() )
					{ 
						ReturnValue = FEditorStyle::GetBrush(bInLargeIcon ? TEXT("GraphEditor.Function_24x") : TEXT("GraphEditor.Function_16x"));
					}
					else
					{
						ReturnValue = FEditorStyle::GetBrush(bInLargeIcon ? TEXT("GraphEditor.Animation_24x") : TEXT("GraphEditor.Animation_16x"));	
					}
				}
			}
		}
	}

	return ReturnValue;
}

FSlateBrush const* FBlueprintEditor::GetVarIconAndColor(const UStruct* VarScope, FName VarName, FSlateColor& IconColorOut, FSlateBrush const*& SecondaryBrushOut, FSlateColor& SecondaryColorOut)
{
	if (VarScope != NULL)
	{
		FProperty* Property = FindFProperty<FProperty>(VarScope, VarName);
		return GetVarIconAndColorFromProperty(Property, IconColorOut, SecondaryBrushOut, SecondaryColorOut);
	}
	return FEditorStyle::GetBrush(TEXT("Kismet.AllClasses.VariableIcon"));
}

FSlateBrush const* FBlueprintEditor::GetVarIconAndColorFromProperty(const FProperty* Property, FSlateColor& IconColorOut, FSlateBrush const*& SecondaryBrushOut, FSlateColor& SecondaryColorOut)
{
	if (Property != NULL)
	{
		const UEdGraphSchema_K2* K2Schema = GetDefault<UEdGraphSchema_K2>();

		FEdGraphPinType PinType;
		if (K2Schema->ConvertPropertyToPinType(Property, PinType)) // use schema to get the color
		{
			IconColorOut = K2Schema->GetPinTypeColor(PinType);
			SecondaryBrushOut = FBlueprintEditorUtils::GetSecondaryIconFromPin(PinType);
			SecondaryColorOut = K2Schema->GetSecondaryPinTypeColor(PinType);
			return FBlueprintEditorUtils::GetIconFromPin(PinType);
		}
	}
	return FEditorStyle::GetBrush(TEXT("Kismet.AllClasses.VariableIcon"));
}

bool FBlueprintEditor::IsInAScriptingMode() const
{
	return IsModeCurrent(FBlueprintEditorApplicationModes::StandardBlueprintEditorMode) || IsModeCurrent(FBlueprintEditorApplicationModes::BlueprintMacroMode);
}

bool FBlueprintEditor::OnRequestClose()
{
	// Also close the Find Results tab if we're not in full edit mode and the option to host Global Find Results is enabled.
	TSharedPtr<SDockTab> FindResultsTab = TabManager->FindExistingLiveTab(FBlueprintEditorTabs::FindResultsID);
	if (FindResultsTab.IsValid() && !IsInAScriptingMode() && GetDefault<UBlueprintEditorSettings>()->bHostFindInBlueprintsInGlobalTab)
	{
		FindResultsTab->RequestCloseTab();
	}

	bEditorMarkedAsClosed = true;
	return FWorkflowCentricApplication::OnRequestClose();
}

bool FBlueprintEditor::InEditingMode() const
{
	UBlueprint* Blueprint = GetBlueprintObj();
	return !FSlateApplication::Get().InKismetDebuggingMode() && (!InDebuggingMode() || (Blueprint && Blueprint->CanRecompileWhilePlayingInEditor()));
}

bool FBlueprintEditor::IsCompilingEnabled() const
{
	UBlueprint* Blueprint = GetBlueprintObj();
	return Blueprint && Blueprint->BlueprintType != BPTYPE_MacroLibrary && InEditingMode();
}

bool FBlueprintEditor::InDebuggingMode() const
{
	return GEditor->PlayWorld != NULL;
}

EVisibility FBlueprintEditor::IsDebuggerVisible() const
{
	return InDebuggingMode() ? EVisibility::Visible : EVisibility::Collapsed;
}

int32 FBlueprintEditor::GetNumberOfSelectedNodes() const
{
	return GetSelectedNodes().Num();
}

FGraphPanelSelectionSet FBlueprintEditor::GetSelectedNodes() const
{
	FGraphPanelSelectionSet CurrentSelection;
	TSharedPtr<SGraphEditor> FocusedGraphEd = FocusedGraphEdPtr.Pin();
	if (FocusedGraphEd.IsValid())
	{
		CurrentSelection = FocusedGraphEd->GetSelectedNodes();
	}
	return CurrentSelection;
}

UEdGraphNode* FBlueprintEditor::GetSingleSelectedNode() const
{
	const FGraphPanelSelectionSet SelectedNodes = GetSelectedNodes();
	return (SelectedNodes.Num() == 1) ? Cast<UEdGraphNode>(*SelectedNodes.CreateConstIterator()) : nullptr;
}

void FBlueprintEditor::AnalyticsTrackNodeEvent( UBlueprint* Blueprint, UEdGraphNode *GraphNode, bool bNodeDelete ) const
{
	if( Blueprint && GraphNode && FEngineAnalytics::IsAvailable() )
	{
		// we'd like to see if this was happening in normal blueprint editor or persona 
		const FString EditorName = Cast<UAnimBlueprint>(Blueprint) != NULL ? TEXT("Persona") : TEXT("BlueprintEditor");

		// Build Node Details
		const UGeneralProjectSettings& ProjectSettings = *GetDefault<UGeneralProjectSettings>();
		FString ProjectID = ProjectSettings.ProjectID.ToString();
		TArray< FAnalyticsEventAttribute > NodeAttributes;
		NodeAttributes.Add( FAnalyticsEventAttribute( TEXT( "ProjectId" ), ProjectID ) );
		NodeAttributes.Add( FAnalyticsEventAttribute( TEXT( "BlueprintId" ), Blueprint->GetBlueprintGuid().ToString() ) );
		TArray< TKeyValuePair<FString, FString> > Attributes;

		if( UK2Node* K2Node = Cast<UK2Node>( GraphNode ))
		{
			K2Node->GetNodeAttributes( Attributes );
		}
		else if( UEdGraphNode_Comment* CommentNode = Cast<UEdGraphNode_Comment>( GraphNode ))
		{
			Attributes.Add( TKeyValuePair<FString, FString>( TEXT( "Type" ), TEXT( "Comment" ) ));
			Attributes.Add( TKeyValuePair<FString, FString>( TEXT( "Class" ), CommentNode->GetClass()->GetName() ));
			Attributes.Add( TKeyValuePair<FString, FString>( TEXT( "Name" ), CommentNode->GetName() ));
		}
		if( Attributes.Num() > 0 )
		{
			// Build Node Attributes
			for (const TKeyValuePair<FString, FString>& Attribute : Attributes)
			{
				NodeAttributes.Add( FAnalyticsEventAttribute( Attribute.Key, Attribute.Value ));
			}
			// Send Analytics event 
			FString EventType = bNodeDelete ?	FString::Printf(TEXT( "Editor.Usage.%s.NodeDeleted" ), *EditorName) :
												FString::Printf(TEXT( "Editor.Usage.%s.NodeCreated" ), *EditorName);
			FEngineAnalytics::GetProvider().RecordEvent( EventType, NodeAttributes );
		}
	}
}

void FBlueprintEditor::AnalyticsTrackCompileEvent( UBlueprint* Blueprint, int32 NumErrors, int32 NumWarnings ) const
{
	if(Blueprint && FEngineAnalytics::IsAvailable())
	{
		// we'd like to see if this was happening in normal blueprint editor or persona 
		const FString EditorName = Cast<UAnimBlueprint>(Blueprint) != NULL ? TEXT("Persona") : TEXT("BlueprintEditor");

		// Build Node Details
		const UGeneralProjectSettings& ProjectSettings = *GetDefault<UGeneralProjectSettings>();
		FString ProjectID = ProjectSettings.ProjectID.ToString();

		const bool bSuccess = NumErrors == 0;
		TArray< FAnalyticsEventAttribute > Attributes;
		Attributes.Add(FAnalyticsEventAttribute(TEXT("ProjectId"), ProjectID));
		Attributes.Add(FAnalyticsEventAttribute(TEXT("BlueprintId"), Blueprint->GetBlueprintGuid().ToString()));
		Attributes.Add(FAnalyticsEventAttribute(TEXT("Success"), bSuccess? TEXT("True") : TEXT("False") ));
		Attributes.Add(FAnalyticsEventAttribute(TEXT("NumErrors"), FString::FromInt(NumErrors)));
		Attributes.Add(FAnalyticsEventAttribute(TEXT("NumWarnings"), FString::FromInt(NumWarnings)));

		// Send Analytics event 
		FEngineAnalytics::GetProvider().RecordEvent(FString::Printf(TEXT("Editor.Usage.%s.Compile"), *EditorName), Attributes);
	}
}

void FBlueprintEditor::RefreshEditors(ERefreshBlueprintEditorReason::Type Reason)
{
	bool bForceFocusOnSelectedNodes = false;

	if (CurrentUISelection == SelectionState_MyBlueprint)
	{
		// Handled below, here to avoid tripping the ensure
	}
	else if (CurrentUISelection == SelectionState_Components)
	{
		if (SCSEditor.IsValid())
		{
			SCSEditor->RefreshSelectionDetails();
		}
	}
	else if (CurrentUISelection == SelectionState_Graph)
	{
		bForceFocusOnSelectedNodes = true;
	}
	else if (CurrentUISelection == SelectionState_ClassSettings)
	{
		// No need for a refresh, the Blueprint object didn't change
	}
	else if (CurrentUISelection == SelectionState_ClassDefaults)
	{
		StartEditingDefaults(/*bAutoFocus=*/ false, true);
	}

	// Remove any tabs are that are pending kill or otherwise invalid UObject pointers.
	DocumentManager->CleanInvalidTabs();

	//@TODO: Should determine when we need to do the invalid/refresh business and if the graph node selection change
	// under non-compiles is necessary (except when the selection mode is appropriate, as already detected above)
	if (Reason != ERefreshBlueprintEditorReason::BlueprintCompiled)
	{
		DocumentManager->RefreshAllTabs();

		bForceFocusOnSelectedNodes = true;
	}

	if (bForceFocusOnSelectedNodes)
	{
		FocusInspectorOnGraphSelection(GetSelectedNodes(), /*bForceRefresh=*/ true);
	}

	if (ReplaceReferencesWidget.IsValid())
	{
		ReplaceReferencesWidget->Refresh();
	}

	if (MyBlueprintWidget.IsValid())
	{
		MyBlueprintWidget->Refresh();
	}

	if (SCSEditor.IsValid())
	{
		SCSEditor->UpdateTree();
		
		// Note: Don't pass 'true' here because we don't want the preview actor to be reconstructed until after Blueprint modification is complete.
		UpdateSCSPreview();
	}

	if (BookmarksWidget.IsValid())
	{
		BookmarksWidget->RefreshBookmarksTree();
	}

	// Note: There is an optimization inside of ShowDetailsForSingleObject() that skips the refresh if the object being selected is the same as the previous object.
	// The SKismetInspector class is shared between both Defaults mode and Components mode, but in Defaults mode the object selected is always going to be the CDO. Given
	// that the selection does not really change, we force it to refresh and skip the optimization. Otherwise, some things may not work correctly in Defaults mode. For
	// example, transform details are customized and the rotation value is cached at customization time; if we don't force refresh here, then after an undo of a previous
	// rotation edit, transform details won't be re-customized and thus the cached rotation value will be stale, resulting in an invalid rotation value on the next edit.
	//@TODO: Probably not always necessary
	RefreshStandAloneDefaultsEditor();

	// Update associated controls like the function editor
	BroadcastRefresh();
}

void FBlueprintEditor::RefreshMyBlueprint()
{
	if (MyBlueprintWidget.IsValid())
	{
		MyBlueprintWidget->Refresh();
	}
}

void FBlueprintEditor::RefreshInspector()
{
	if (Inspector.IsValid())
	{
		Inspector->GetPropertyView()->ForceRefresh();
	}
}

void FBlueprintEditor::SetUISelectionState(FName SelectionOwner)
{
	if ( SelectionOwner != CurrentUISelection )
	{
		ClearSelectionStateFor(CurrentUISelection);

		CurrentUISelection = SelectionOwner;
	}
}

void FBlueprintEditor::AddToSelection(UEdGraphNode* InNode)
{
	FocusedGraphEdPtr.Pin()->SetNodeSelection(InNode, true);
}

void FBlueprintEditor::ClearSelectionStateFor(FName SelectionOwner)
{
	if ( SelectionOwner == SelectionState_Graph )
	{
		TArray< TSharedPtr<SDockTab> > GraphEditorTabs;
		DocumentManager->FindAllTabsForFactory(GraphEditorTabFactoryPtr, /*out*/ GraphEditorTabs);

		for (TSharedPtr<SDockTab>& GraphEditorTab : GraphEditorTabs)
		{
			TSharedRef<SGraphEditor> Editor = StaticCastSharedRef<SGraphEditor>((GraphEditorTab)->GetContent());

			Editor->ClearSelectionSet();
		}
	}
	else if ( SelectionOwner == SelectionState_Components )
	{
		if ( SCSEditor.IsValid() )
		{
			SCSEditor->ClearSelection();
		}
	}
	else if ( SelectionOwner == SelectionState_MyBlueprint )
	{
		if ( MyBlueprintWidget.IsValid() )
		{
			MyBlueprintWidget->ClearGraphActionMenuSelection();
		}
	}
}

void FBlueprintEditor::SummonSearchUI(bool bSetFindWithinBlueprint, FString NewSearchTerms, bool bSelectFirstResult)
{
	TSharedPtr<SFindInBlueprints> FindResultsToUse;

	if (bSetFindWithinBlueprint
		|| !GetDefault<UBlueprintEditorSettings>()->bHostFindInBlueprintsInGlobalTab)
	{
		FindResultsToUse = FindResults;
		TabManager->TryInvokeTab(FBlueprintEditorTabs::FindResultsID);
	}
	else
	{
		FindResultsToUse = FFindInBlueprintSearchManager::Get().GetGlobalFindResults();
	}

	if (FindResultsToUse.IsValid())
	{
		FindResultsToUse->FocusForUse(bSetFindWithinBlueprint, NewSearchTerms, bSelectFirstResult);
	}
}

void FBlueprintEditor::SummonFindAndReplaceUI()
{
	TabManager->TryInvokeTab(FBlueprintEditorTabs::ReplaceNodeReferencesID);
}

void FBlueprintEditor::EnableSCSPreview(bool bEnable)
{
	if(SCSViewport.IsValid())
	{
		SCSViewport->EnablePreview(bEnable);
	}
}

void FBlueprintEditor::UpdateSCSPreview(bool bUpdateNow)
{
	// refresh widget
	if(SCSViewport.IsValid())
	{
		TSharedPtr<SDockTab> OwnerTab = Inspector->GetOwnerTab();
		if ( OwnerTab.IsValid() )
		{
			bUpdateNow &= OwnerTab->IsForeground();
		}

		// Only request a refresh immediately if the viewport tab is in the foreground.
		SCSViewport->RequestRefresh(false, bUpdateNow);
	}
}

AActor* FBlueprintEditor::GetSCSEditorActorContext() const
{
	// Return the current CDO that was last generated for the class
	UBlueprint* Blueprint = GetBlueprintObj();
	if(Blueprint != nullptr && Blueprint->GeneratedClass != nullptr)
	{
		return Blueprint->GeneratedClass->GetDefaultObject<AActor>();
	}
	
	return nullptr;
}

void FBlueprintEditor::OnSelectionUpdated(const TArray<FSCSEditorTreeNodePtrType>& SelectedNodes)
{
	if (SCSViewport.IsValid())
	{
		SCSViewport->OnComponentSelectionChanged();
	}

	UBlueprint* Blueprint = GetBlueprintObj();
	check(Blueprint != nullptr && Blueprint->SimpleConstructionScript != nullptr);

	// Update the selection visualization
	AActor* EditorActorInstance = Blueprint->SimpleConstructionScript->GetComponentEditorActorInstance();
	if (EditorActorInstance != nullptr)
	{
		for (UActorComponent* Component : EditorActorInstance->GetComponents())
		{
			if (UPrimitiveComponent* PrimitiveComponent = Cast<UPrimitiveComponent>(Component))
			{
				PrimitiveComponent->PushSelectionToProxy();
			}
		}
	}

	if (Inspector.IsValid())
	{
		// Clear the my blueprints selection
		if ( SelectedNodes.Num() > 0 )
		{
			SetUISelectionState(FBlueprintEditor::SelectionState_Components);
		}

		// Convert the selection set to an array of UObject* pointers
		FText InspectorTitle = FText::GetEmpty();
		TArray<UObject*> InspectorObjects;
		bool bShowComponents = true;
		InspectorObjects.Empty(SelectedNodes.Num());
		for (FSCSEditorTreeNodePtrType NodePtr : SelectedNodes)
		{
			if (NodePtr.IsValid())
			{
				if (NodePtr->IsActorNode())
				{
<<<<<<< HEAD
					if (AActor* DefaultActor = NodePtr->GetEditableObjectForBlueprint<AActor>(GetBlueprintObj()))
					{
						InspectorObjects.Add(DefaultActor);
=======
					AActor* DefaultActor = NodePtr->GetEditableObjectForBlueprint<AActor>(GetBlueprintObj());
					InspectorObjects.Add(DefaultActor);
					
					FString Title; 
					DefaultActor->GetName(Title);
					InspectorTitle = FText::FromString(Title);
					bShowComponents = false;
>>>>>>> 3ecbc206

						FString Title;
						DefaultActor->GetName(Title);
						InspectorTitle = FText::FromString(Title);
						bShowComponents = false;

						TryInvokingDetailsTab();
					}
				}
				else
				{
					UActorComponent* EditableComponent = NodePtr->GetOrCreateEditableComponentTemplate(GetBlueprintObj());
					if (EditableComponent)
					{
						InspectorTitle = FText::FromString(NodePtr->GetDisplayString());
						InspectorObjects.Add(EditableComponent);
					}

					if ( SCSViewport.IsValid() )
					{
						TSharedPtr<SDockTab> OwnerTab = SCSViewport->GetOwnerTab();
						if ( OwnerTab.IsValid() )
						{
							OwnerTab->FlashTab();
						}
					}
				}
			}
		}

		// Update the details panel
		SKismetInspector::FShowDetailsOptions Options(InspectorTitle, true);
		Options.bShowComponents = bShowComponents;
		Inspector->ShowDetailsForObjects(InspectorObjects, Options);
	}
}

void FBlueprintEditor::OnComponentDoubleClicked(TSharedPtr<class FSCSEditorTreeNode> Node)
{
	TSharedPtr<SDockTab> OwnerTab = Inspector->GetOwnerTab();
	if ( OwnerTab.IsValid() )
	{
		GetTabManager()->TryInvokeTab(FBlueprintEditorTabs::SCSViewportID);
	}
}

/** Create new tab for the supplied graph - don't call this directly.*/
TSharedRef<SGraphEditor> FBlueprintEditor::CreateGraphEditorWidget(TSharedRef<FTabInfo> InTabInfo, UEdGraph* InGraph)
{
	check((InGraph != NULL) && IsEditingSingleBlueprint());

	// No need to regenerate the commands.
	if(!GraphEditorCommands.IsValid())
	{
		GraphEditorCommands = MakeShareable( new FUICommandList );
		{
			GraphEditorCommands->MapAction(FGraphEditorCommands::Get().PromoteToVariable,
				FExecuteAction::CreateSP( this, &FBlueprintEditor::OnPromoteToVariable, true ),
				FCanExecuteAction::CreateSP( this, &FBlueprintEditor::CanPromoteToVariable, true )
				);

			GraphEditorCommands->MapAction(FGraphEditorCommands::Get().PromoteToLocalVariable,
				FExecuteAction::CreateSP( this, &FBlueprintEditor::OnPromoteToVariable, false ),
				FCanExecuteAction::CreateSP( this, &FBlueprintEditor::CanPromoteToVariable, false )
				);

			GraphEditorCommands->MapAction(FGraphEditorCommands::Get().SplitStructPin,
				FExecuteAction::CreateSP( this, &FBlueprintEditor::OnSplitStructPin ),
				FCanExecuteAction::CreateSP( this, &FBlueprintEditor::CanSplitStructPin )
				);

			GraphEditorCommands->MapAction(FGraphEditorCommands::Get().RecombineStructPin,
				FExecuteAction::CreateSP( this, &FBlueprintEditor::OnRecombineStructPin ),
				FCanExecuteAction::CreateSP( this, &FBlueprintEditor::CanRecombineStructPin )
				);

			GraphEditorCommands->MapAction( FGraphEditorCommands::Get().AddExecutionPin,
				FExecuteAction::CreateSP( this, &FBlueprintEditor::OnAddExecutionPin ),
				FCanExecuteAction::CreateSP( this, &FBlueprintEditor::CanAddExecutionPin )
				);

			GraphEditorCommands->MapAction( FGraphEditorCommands::Get().InsertExecutionPinBefore,
				FExecuteAction::CreateSP( this, &FBlueprintEditor::OnInsertExecutionPinBefore ),
				FCanExecuteAction::CreateSP( this, &FBlueprintEditor::CanInsertExecutionPin )
				);

			GraphEditorCommands->MapAction(FGraphEditorCommands::Get().InsertExecutionPinAfter,
				FExecuteAction::CreateSP(this, &FBlueprintEditor::OnInsertExecutionPinAfter),
				FCanExecuteAction::CreateSP(this, &FBlueprintEditor::CanInsertExecutionPin)
			);

			GraphEditorCommands->MapAction( FGraphEditorCommands::Get().RemoveExecutionPin,
				FExecuteAction::CreateSP( this, &FBlueprintEditor::OnRemoveExecutionPin ),
				FCanExecuteAction::CreateSP( this, &FBlueprintEditor::CanRemoveExecutionPin )
				);

			GraphEditorCommands->MapAction(FGraphEditorCommands::Get().RemoveThisStructVarPin,
				FExecuteAction::CreateSP(this, &FBlueprintEditor::OnRemoveThisStructVarPin),
				FCanExecuteAction::CreateSP(this, &FBlueprintEditor::CanRemoveThisStructVarPin)
				);

			GraphEditorCommands->MapAction(FGraphEditorCommands::Get().RemoveOtherStructVarPins,
				FExecuteAction::CreateSP(this, &FBlueprintEditor::OnRemoveOtherStructVarPins),
				FCanExecuteAction::CreateSP(this, &FBlueprintEditor::CanRemoveOtherStructVarPins)
				);

			GraphEditorCommands->MapAction(FGraphEditorCommands::Get().RestoreAllStructVarPins,
				FExecuteAction::CreateSP(this, &FBlueprintEditor::OnRestoreAllStructVarPins),
				FCanExecuteAction::CreateSP(this, &FBlueprintEditor::CanRestoreAllStructVarPins)
				);

			GraphEditorCommands->MapAction(FGraphEditorCommands::Get().ResetPinToDefaultValue,
				FExecuteAction::CreateSP(this, &FBlueprintEditor::OnResetPinToDefaultValue),
				FCanExecuteAction::CreateSP(this, &FBlueprintEditor::CanResetPinToDefaultValue)
			);

			GraphEditorCommands->MapAction( FGraphEditorCommands::Get().AddOptionPin,
				FExecuteAction::CreateSP( this, &FBlueprintEditor::OnAddOptionPin ),
				FCanExecuteAction::CreateSP( this, &FBlueprintEditor::CanAddOptionPin )
				);

			GraphEditorCommands->MapAction( FGraphEditorCommands::Get().RemoveOptionPin,
				FExecuteAction::CreateSP( this, &FBlueprintEditor::OnRemoveOptionPin ),
				FCanExecuteAction::CreateSP( this, &FBlueprintEditor::CanRemoveOptionPin )
				);

			GraphEditorCommands->MapAction( FGraphEditorCommands::Get().ChangePinType,
				FExecuteAction::CreateSP( this, &FBlueprintEditor::OnChangePinType ),
				FCanExecuteAction::CreateSP( this, &FBlueprintEditor::CanChangePinType )
				);

			GraphEditorCommands->MapAction( FGraphEditorCommands::Get().AddParentNode,
				FExecuteAction::CreateSP( this, &FBlueprintEditor::OnAddParentNode ),
				FCanExecuteAction::CreateSP( this, &FBlueprintEditor::CanAddParentNode )
				);

			// Debug actions
			GraphEditorCommands->MapAction( FGraphEditorCommands::Get().AddBreakpoint,
				FExecuteAction::CreateSP( this, &FBlueprintEditor::OnAddBreakpoint ),
				FCanExecuteAction::CreateSP( this, &FBlueprintEditor::CanAddBreakpoint ),
				FIsActionChecked(),
				FIsActionButtonVisible::CreateSP( this, &FBlueprintEditor::CanAddBreakpoint )
				);

			GraphEditorCommands->MapAction( FGraphEditorCommands::Get().RemoveBreakpoint,
				FExecuteAction::CreateSP( this, &FBlueprintEditor::OnRemoveBreakpoint ),
				FCanExecuteAction::CreateSP( this, &FBlueprintEditor::CanRemoveBreakpoint ),
				FIsActionChecked(),
				FIsActionButtonVisible::CreateSP( this, &FBlueprintEditor::CanRemoveBreakpoint )
				);

			GraphEditorCommands->MapAction( FGraphEditorCommands::Get().EnableBreakpoint,
				FExecuteAction::CreateSP( this, &FBlueprintEditor::OnEnableBreakpoint ),
				FCanExecuteAction::CreateSP( this, &FBlueprintEditor::CanEnableBreakpoint ),
				FIsActionChecked(),
				FIsActionButtonVisible::CreateSP( this, &FBlueprintEditor::CanEnableBreakpoint )
				);

			GraphEditorCommands->MapAction( FGraphEditorCommands::Get().DisableBreakpoint,
				FExecuteAction::CreateSP( this, &FBlueprintEditor::OnDisableBreakpoint ),
				FCanExecuteAction::CreateSP( this, &FBlueprintEditor::CanDisableBreakpoint ),
				FIsActionChecked(),
				FIsActionButtonVisible::CreateSP( this, &FBlueprintEditor::CanDisableBreakpoint )
				);

			GraphEditorCommands->MapAction( FGraphEditorCommands::Get().ToggleBreakpoint,
				FExecuteAction::CreateSP( this, &FBlueprintEditor::OnToggleBreakpoint ),
				FCanExecuteAction::CreateSP( this, &FBlueprintEditor::CanToggleBreakpoint ),
				FIsActionChecked(),
				FIsActionButtonVisible::CreateSP( this, &FBlueprintEditor::CanToggleBreakpoint )
				);

			// Encapsulation commands
			GraphEditorCommands->MapAction( FGraphEditorCommands::Get().CollapseNodes,
				FExecuteAction::CreateSP( this, &FBlueprintEditor::OnCollapseNodes ),
				FCanExecuteAction::CreateSP( this, &FBlueprintEditor::CanCollapseNodes )
				);

			GraphEditorCommands->MapAction( FGraphEditorCommands::Get().CollapseSelectionToFunction,
				FExecuteAction::CreateSP( this, &FBlueprintEditor::OnCollapseSelectionToFunction ),
				FCanExecuteAction::CreateSP( this, &FBlueprintEditor::CanCollapseSelectionToFunction ),
				FIsActionChecked(),
				FIsActionButtonVisible::CreateSP( this, &FBlueprintEditor::NewDocument_IsVisibleForType, CGT_NewFunctionGraph )
				);

			GraphEditorCommands->MapAction( FGraphEditorCommands::Get().CollapseSelectionToMacro,
				FExecuteAction::CreateSP( this, &FBlueprintEditor::OnCollapseSelectionToMacro ),
				FCanExecuteAction::CreateSP( this, &FBlueprintEditor::CanCollapseSelectionToMacro ),
				FIsActionChecked(),
				FIsActionButtonVisible::CreateSP( this, &FBlueprintEditor::NewDocument_IsVisibleForType, CGT_NewMacroGraph )
				);

			GraphEditorCommands->MapAction(FGraphEditorCommands::Get().ConvertFunctionToEvent,
				FExecuteAction::CreateSP(this, &FBlueprintEditor::OnConvertFunctionToEvent),
				FCanExecuteAction::CreateSP(this, &FBlueprintEditor::CanConvertFunctionToEvent),
				FIsActionChecked()
			);

			GraphEditorCommands->MapAction(FGraphEditorCommands::Get().ConvertEventToFunction,
				FExecuteAction::CreateSP(this, &FBlueprintEditor::OnConvertEventToFunction),
				FCanExecuteAction::CreateSP(this, &FBlueprintEditor::CanConvertEventToFunction),
				FIsActionChecked()
			);

			GraphEditorCommands->MapAction( FGraphEditorCommands::Get().PromoteSelectionToFunction,
				FExecuteAction::CreateSP( this, &FBlueprintEditor::OnPromoteSelectionToFunction ),
				FCanExecuteAction::CreateSP( this, &FBlueprintEditor::CanPromoteSelectionToFunction ),
				FIsActionChecked(),
				FIsActionButtonVisible::CreateSP( this, &FBlueprintEditor::NewDocument_IsVisibleForType, CGT_NewFunctionGraph )
				);

			GraphEditorCommands->MapAction( FGraphEditorCommands::Get().PromoteSelectionToMacro,
				FExecuteAction::CreateSP( this, &FBlueprintEditor::OnPromoteSelectionToMacro ),
				FCanExecuteAction::CreateSP( this, &FBlueprintEditor::CanPromoteSelectionToMacro ),
				FIsActionChecked(),
				FIsActionButtonVisible::CreateSP( this, &FBlueprintEditor::NewDocument_IsVisibleForType, CGT_NewMacroGraph )
				);
			
			// Alignment Commands
			GraphEditorCommands->MapAction( FGraphEditorCommands::Get().AlignNodesTop,
				FExecuteAction::CreateSP( this, &FBlueprintEditor::OnAlignTop )
				);

			GraphEditorCommands->MapAction( FGraphEditorCommands::Get().AlignNodesMiddle,
				FExecuteAction::CreateSP( this, &FBlueprintEditor::OnAlignMiddle )
				);

			GraphEditorCommands->MapAction( FGraphEditorCommands::Get().AlignNodesBottom,
				FExecuteAction::CreateSP( this, &FBlueprintEditor::OnAlignBottom )
				);

			GraphEditorCommands->MapAction( FGraphEditorCommands::Get().AlignNodesLeft,
				FExecuteAction::CreateSP( this, &FBlueprintEditor::OnAlignLeft )
				);

			GraphEditorCommands->MapAction( FGraphEditorCommands::Get().AlignNodesCenter,
				FExecuteAction::CreateSP( this, &FBlueprintEditor::OnAlignCenter )
				);

			GraphEditorCommands->MapAction( FGraphEditorCommands::Get().AlignNodesRight,
				FExecuteAction::CreateSP( this, &FBlueprintEditor::OnAlignRight )
				);

			GraphEditorCommands->MapAction( FGraphEditorCommands::Get().StraightenConnections,
				FExecuteAction::CreateSP( this, &FBlueprintEditor::OnStraightenConnections )
				);

			// Distribution Commands
			GraphEditorCommands->MapAction( FGraphEditorCommands::Get().DistributeNodesHorizontally,
				FExecuteAction::CreateSP( this, &FBlueprintEditor::OnDistributeNodesH )
				);

			GraphEditorCommands->MapAction( FGraphEditorCommands::Get().DistributeNodesVertically,
				FExecuteAction::CreateSP( this, &FBlueprintEditor::OnDistributeNodesV )
				);

			GraphEditorCommands->MapAction( FGenericCommands::Get().Rename,
				FExecuteAction::CreateSP( this, &FBlueprintEditor::OnRenameNode ),
				FCanExecuteAction::CreateSP( this, &FBlueprintEditor::CanRenameNodes )
				);

			GraphEditorCommands->MapAction( FGraphEditorCommands::Get().ExpandNodes,
				FExecuteAction::CreateSP( this, &FBlueprintEditor::OnExpandNodes ),
				FCanExecuteAction::CreateSP( this, &FBlueprintEditor::CanExpandNodes ),
				FIsActionChecked(),
				FIsActionButtonVisible::CreateSP( this, &FBlueprintEditor::CanExpandNodes )
				);

			// Editing commands
			GraphEditorCommands->MapAction( FGenericCommands::Get().SelectAll,
				FExecuteAction::CreateSP( this, &FBlueprintEditor::SelectAllNodes ),
				FCanExecuteAction::CreateSP( this, &FBlueprintEditor::CanSelectAllNodes )
				);

			GraphEditorCommands->MapAction( FGenericCommands::Get().Delete,
				FExecuteAction::CreateSP( this, &FBlueprintEditor::DeleteSelectedNodes ),
				FCanExecuteAction::CreateSP( this, &FBlueprintEditor::CanDeleteNodes )
				);

			GraphEditorCommands->MapAction(FGraphEditorCommands::Get().DeleteAndReconnectNodes,
				FExecuteAction::CreateSP(this, &FBlueprintEditor::DeleteSelectedNodes),
				FCanExecuteAction::CreateSP(this, &FBlueprintEditor::CanDeleteNodes)
			);

			GraphEditorCommands->MapAction( FGenericCommands::Get().Copy,
				FExecuteAction::CreateSP( this, &FBlueprintEditor::CopySelectedNodes ),
				FCanExecuteAction::CreateSP( this, &FBlueprintEditor::CanCopyNodes )
				);

			GraphEditorCommands->MapAction( FGenericCommands::Get().Cut,
				FExecuteAction::CreateSP( this, &FBlueprintEditor::CutSelectedNodes ),
				FCanExecuteAction::CreateSP( this, &FBlueprintEditor::CanCutNodes )
				);

			GraphEditorCommands->MapAction( FGenericCommands::Get().Paste,
				FExecuteAction::CreateSP( this, &FBlueprintEditor::PasteNodes ),
				FCanExecuteAction::CreateSP( this, &FBlueprintEditor::CanPasteNodes )
				);

			GraphEditorCommands->MapAction( FGenericCommands::Get().Duplicate,
				FExecuteAction::CreateSP( this, &FBlueprintEditor::DuplicateNodes ),
				FCanExecuteAction::CreateSP( this, &FBlueprintEditor::CanDuplicateNodes )
				);

			GraphEditorCommands->MapAction( FGraphEditorCommands::Get().SelectReferenceInLevel,
				FExecuteAction::CreateSP( this, &FBlueprintEditor::OnSelectReferenceInLevel ),
				FCanExecuteAction::CreateSP( this, &FBlueprintEditor::CanSelectReferenceInLevel ),
				FIsActionChecked(),
				FIsActionButtonVisible::CreateSP( this, &FBlueprintEditor::CanSelectReferenceInLevel )
				);

			GraphEditorCommands->MapAction( FGraphEditorCommands::Get().AssignReferencedActor,
				FExecuteAction::CreateSP( this, &FBlueprintEditor::OnAssignReferencedActor ),
				FCanExecuteAction::CreateSP( this, &FBlueprintEditor::CanAssignReferencedActor ) );

			GraphEditorCommands->MapAction( FGraphEditorCommands::Get().StartWatchingPin,
				FExecuteAction::CreateSP( this, &FBlueprintEditor::OnStartWatchingPin ),
				FCanExecuteAction::CreateSP( this, &FBlueprintEditor::CanStartWatchingPin )
				);

			GraphEditorCommands->MapAction( FGraphEditorCommands::Get().StopWatchingPin,
				FExecuteAction::CreateSP( this, &FBlueprintEditor::OnStopWatchingPin ),
				FCanExecuteAction::CreateSP( this, &FBlueprintEditor::CanStopWatchingPin )
				);

			GraphEditorCommands->MapAction( FGraphEditorCommands::Get().SelectBone,
				FExecuteAction::CreateSP( this, &FBlueprintEditor::OnSelectBone ),
				FCanExecuteAction::CreateSP( this, &FBlueprintEditor::CanSelectBone )
				);

			GraphEditorCommands->MapAction( FGraphEditorCommands::Get().AddBlendListPin,
				FExecuteAction::CreateSP( this, &FBlueprintEditor::OnAddPosePin ),
				FCanExecuteAction::CreateSP( this, &FBlueprintEditor::CanAddPosePin )
				);

			GraphEditorCommands->MapAction( FGraphEditorCommands::Get().RemoveBlendListPin,
				FExecuteAction::CreateSP( this, &FBlueprintEditor::OnRemovePosePin ),
				FCanExecuteAction::CreateSP( this, &FBlueprintEditor::CanRemovePosePin )
				);

			GraphEditorCommands->MapAction( FGraphEditorCommands::Get().ConvertToSeqEvaluator,
				FExecuteAction::CreateSP( this, &FBlueprintEditor::OnConvertToSequenceEvaluator )
				);

			GraphEditorCommands->MapAction( FGraphEditorCommands::Get().ConvertToSeqPlayer,
				FExecuteAction::CreateSP( this, &FBlueprintEditor::OnConvertToSequencePlayer )
				);

			GraphEditorCommands->MapAction( FGraphEditorCommands::Get().ConvertToBSEvaluator,
				FExecuteAction::CreateSP( this, &FBlueprintEditor::OnConvertToBlendSpaceEvaluator )
				);

			GraphEditorCommands->MapAction( FGraphEditorCommands::Get().ConvertToBSPlayer,
				FExecuteAction::CreateSP( this, &FBlueprintEditor::OnConvertToBlendSpacePlayer )
				);

			GraphEditorCommands->MapAction(FGraphEditorCommands::Get().ConvertToAimOffsetLookAt,
				FExecuteAction::CreateSP(this, &FBlueprintEditor::OnConvertToAimOffsetLookAt)
			);

			GraphEditorCommands->MapAction(FGraphEditorCommands::Get().ConvertToAimOffsetSimple,
				FExecuteAction::CreateSP(this, &FBlueprintEditor::OnConvertToAimOffsetSimple)
			);

			GraphEditorCommands->MapAction(FGraphEditorCommands::Get().ConvertToPoseBlender,
				FExecuteAction::CreateSP(this, &FBlueprintEditor::OnConvertToPoseBlender)
				);

			GraphEditorCommands->MapAction(FGraphEditorCommands::Get().ConvertToPoseByName,
				FExecuteAction::CreateSP(this, &FBlueprintEditor::OnConvertToPoseByName)
				);

			GraphEditorCommands->MapAction( FGraphEditorCommands::Get().OpenRelatedAsset,
				FExecuteAction::CreateSP( this, &FBlueprintEditor::OnOpenRelatedAsset )
				);

			GraphEditorCommands->MapAction( FGraphEditorCommands::Get().CreateComment,
				FExecuteAction::CreateSP( this, &FBlueprintEditor::OnCreateComment )
				);

			GraphEditorCommands->MapAction(FGraphEditorCommands::Get().ShowAllPins,
				FExecuteAction::CreateSP(this, &FBlueprintEditor::SetPinVisibility, SGraphEditor::Pin_Show)
				);

			GraphEditorCommands->MapAction(FGraphEditorCommands::Get().HideNoConnectionPins,
				FExecuteAction::CreateSP(this, &FBlueprintEditor::SetPinVisibility, SGraphEditor::Pin_HideNoConnection)
				);

			GraphEditorCommands->MapAction(FGraphEditorCommands::Get().HideNoConnectionNoDefaultPins,
				FExecuteAction::CreateSP(this, &FBlueprintEditor::SetPinVisibility, SGraphEditor::Pin_HideNoConnectionNoDefault)
				);

			GraphEditorCommands->MapAction( FGraphEditorCommands::Get().FindReferences,
				FExecuteAction::CreateSP( this, &FBlueprintEditor::OnFindReferences ),
				FCanExecuteAction::CreateSP( this, &FBlueprintEditor::CanFindReferences )
				);

			GraphEditorCommands->MapAction( FGraphEditorCommands::Get().GoToDefinition,
				FExecuteAction::CreateSP( this, &FBlueprintEditor::OnGoToDefinition ),
				FCanExecuteAction::CreateSP( this, &FBlueprintEditor::CanGoToDefinition )
				);

			GraphEditorCommands->MapAction(FGraphEditorCommands::Get().GoToDocumentation,
				FExecuteAction::CreateSP(this, &FBlueprintEditor::OnGoToDocumentation),
				FCanExecuteAction::CreateSP(this, &FBlueprintEditor::CanGoToDocumentation)
				);

			GraphEditorCommands->MapAction(FGraphEditorCommands::Get().EnableNodes,
				FExecuteAction(),
				FCanExecuteAction(),
				FGetActionCheckState::CreateSP(this, &FBlueprintEditor::GetEnabledCheckBoxStateForSelectedNodes)
				);

			GraphEditorCommands->MapAction(FGraphEditorCommands::Get().DisableNodes,
				FExecuteAction::CreateSP(this, &FBlueprintEditor::OnSetEnabledStateForSelectedNodes, ENodeEnabledState::Disabled),
				FCanExecuteAction(),
				FGetActionCheckState::CreateSP(this, &FBlueprintEditor::CheckEnabledStateForSelectedNodes, ENodeEnabledState::Disabled)
				);

			GraphEditorCommands->MapAction(FGraphEditorCommands::Get().EnableNodes_Always,
				FExecuteAction::CreateSP(this, &FBlueprintEditor::OnSetEnabledStateForSelectedNodes, ENodeEnabledState::Enabled),
				FCanExecuteAction(),
				FGetActionCheckState::CreateSP(this, &FBlueprintEditor::CheckEnabledStateForSelectedNodes, ENodeEnabledState::Enabled)
				);

			GraphEditorCommands->MapAction(FGraphEditorCommands::Get().EnableNodes_DevelopmentOnly,
				FExecuteAction::CreateSP(this, &FBlueprintEditor::OnSetEnabledStateForSelectedNodes, ENodeEnabledState::DevelopmentOnly),
				FCanExecuteAction(),
				FGetActionCheckState::CreateSP(this, &FBlueprintEditor::CheckEnabledStateForSelectedNodes, ENodeEnabledState::DevelopmentOnly)
				);

			OnCreateGraphEditorCommands(GraphEditorCommands);
		}
	}

	// Create the title bar widget
	TSharedPtr<SWidget> TitleBarWidget = SNew(SGraphTitleBar)
		.EdGraphObj(InGraph)
		.Kismet2(SharedThis(this))
		.OnDifferentGraphCrumbClicked(this, &FBlueprintEditor::OnChangeBreadCrumbGraph)
		.HistoryNavigationWidget(InTabInfo->CreateHistoryNavigationWidget());

	SGraphEditor::FGraphEditorEvents InEvents;
	SetupGraphEditorEvents(InGraph, InEvents);

	// Append play world commands
	GraphEditorCommands->Append( FPlayWorldCommands::GlobalPlayWorldActions.ToSharedRef() );

	TSharedRef<SGraphEditor> Editor = SNew(SGraphEditor)
		.AdditionalCommands(GraphEditorCommands)
		.IsEditable(this, &FBlueprintEditor::IsEditable, InGraph)
		.DisplayAsReadOnly(this, &FBlueprintEditor::IsGraphReadOnly, InGraph)
		.TitleBar(TitleBarWidget)
		.Appearance(this, &FBlueprintEditor::GetGraphAppearance, InGraph)
		.GraphToEdit(InGraph)
		.GraphEvents(InEvents)
		.OnNavigateHistoryBack(FSimpleDelegate::CreateSP(this, &FBlueprintEditor::NavigateTab, FDocumentTracker::NavigateBackwards))
		.OnNavigateHistoryForward(FSimpleDelegate::CreateSP(this, &FBlueprintEditor::NavigateTab, FDocumentTracker::NavigateForwards));
		//@TODO: Crashes in command list code during the callback .OnGraphModuleReloaded(FEdGraphEvent::CreateSP(this, &FBlueprintEditor::ChangeOpenGraphInDocumentEditorWidget, WeakParent))
		;

	OnSetPinVisibility.AddSP(&Editor.Get(), &SGraphEditor::SetPinVisibility);

	FVector2D ViewOffset = FVector2D::ZeroVector;
	float ZoomAmount = INDEX_NONE;

	TSharedPtr<SDockTab> ActiveTab = DocumentManager->GetActiveTab();
	if(ActiveTab.IsValid())
	{
		// Check if the graph is already opened in the current tab, if it is we want to start at the same position to stop the graph from jumping around oddly
		TSharedPtr<SGraphEditor> GraphEditor = StaticCastSharedRef<SGraphEditor>(ActiveTab->GetContent());

		if(GraphEditor.IsValid() && GraphEditor->GetCurrentGraph() == InGraph)
		{
			GraphEditor->GetViewLocation(ViewOffset, ZoomAmount);
		}
	}

	Editor->SetViewLocation(ViewOffset, ZoomAmount);

	return Editor;
}

void FBlueprintEditor::SetupGraphEditorEvents(UEdGraph* InGraph, SGraphEditor::FGraphEditorEvents& InEvents)
{
	InEvents.OnSelectionChanged = SGraphEditor::FOnSelectionChanged::CreateSP( this, &FBlueprintEditor::OnSelectedNodesChanged );
	InEvents.OnDropActor = SGraphEditor::FOnDropActor::CreateSP( this, &FBlueprintEditor::OnGraphEditorDropActor );
	InEvents.OnDropStreamingLevel = SGraphEditor::FOnDropStreamingLevel::CreateSP( this, &FBlueprintEditor::OnGraphEditorDropStreamingLevel );
	InEvents.OnNodeDoubleClicked = FSingleNodeEvent::CreateSP(this, &FBlueprintEditor::OnNodeDoubleClicked);
	InEvents.OnVerifyTextCommit = FOnNodeVerifyTextCommit::CreateSP(this, &FBlueprintEditor::OnNodeVerifyTitleCommit);
	InEvents.OnTextCommitted = FOnNodeTextCommitted::CreateSP(this, &FBlueprintEditor::OnNodeTitleCommitted);
	InEvents.OnSpawnNodeByShortcut = SGraphEditor::FOnSpawnNodeByShortcut::CreateSP(this, &FBlueprintEditor::OnSpawnGraphNodeByShortcut, InGraph);
	InEvents.OnNodeSpawnedByKeymap = SGraphEditor::FOnNodeSpawnedByKeymap::CreateSP(this, &FBlueprintEditor::OnNodeSpawnedByKeymap );
	InEvents.OnDisallowedPinConnection = SGraphEditor::FOnDisallowedPinConnection::CreateSP(this, &FBlueprintEditor::OnDisallowedPinConnection);

	// Custom menu for K2 schemas
	if(InGraph->Schema != NULL && InGraph->Schema->IsChildOf(UEdGraphSchema_K2::StaticClass()))
	{
		InEvents.OnCreateActionMenu = SGraphEditor::FOnCreateActionMenu::CreateSP(this, &FBlueprintEditor::OnCreateGraphActionMenu);
	}
}

FGraphAppearanceInfo FBlueprintEditor::GetCurrentGraphAppearance() const
{
	return GetGraphAppearance(GetFocusedGraph());
}

FGraphAppearanceInfo FBlueprintEditor::GetGraphAppearance(UEdGraph* InGraph) const
{
	// Create the appearance info
	FGraphAppearanceInfo AppearanceInfo;

	UBlueprint* Blueprint = (InGraph != nullptr) ? FBlueprintEditorUtils::FindBlueprintForGraph(InGraph) : GetBlueprintObj();
	if (Blueprint != NULL)
	{
	switch (Blueprint->BlueprintType)
	{
	case BPTYPE_LevelScript:
		AppearanceInfo.CornerText = LOCTEXT("AppearanceCornerText_LevelScript", "LEVEL BLUEPRINT");
		break;
	case BPTYPE_MacroLibrary:
		AppearanceInfo.CornerText = LOCTEXT("AppearanceCornerText_Macro", "MACRO");
		break;
	case BPTYPE_Interface:
		AppearanceInfo.CornerText = LOCTEXT("AppearanceCornerText_Interface", "INTERFACE");
		break;
	default:
		AppearanceInfo.CornerText = LOCTEXT("AppearanceCornerText_Blueprint", "BLUEPRINT");
		break;
	}
	}

	UEdGraph const* EditingGraph = GetFocusedGraph();
	if (InGraph && BlueprintEditorImpl::GraphHasDefaultNode(InGraph))
	{
		AppearanceInfo.InstructionText = LOCTEXT("AppearanceInstructionText_DefaultGraph", "Drag Off Pins to Create/Connect New Nodes.");
	}
	else // if the graph is empty...
	{
		AppearanceInfo.InstructionText = LOCTEXT("AppearanceInstructionText_EmptyGraph", "Right-Click to Create New Nodes.");
	}
	auto InstructionOpacityDelegate = TAttribute<float>::FGetter::CreateSP(this, &FBlueprintEditor::GetInstructionTextOpacity, InGraph);
	AppearanceInfo.InstructionFade.Bind(InstructionOpacityDelegate);

	AppearanceInfo.PIENotifyText = GetPIEStatus();

	return AppearanceInfo;
}

// Open the editor for a given graph
void FBlueprintEditor::OnChangeBreadCrumbGraph(UEdGraph* InGraph)
{
	if (InGraph && FocusedGraphEdPtr.IsValid())
	{
		OpenDocument(InGraph, FDocumentTracker::NavigatingCurrentDocument);
	}
}

FBlueprintEditor::FBlueprintEditor()
	: bSaveIntermediateBuildProducts(false)
	, bPendingDeferredClose(false)
	, bRequestedSavingOpenDocumentState(false)
	, bBlueprintModifiedOnOpen (false)
	, PinVisibility(SGraphEditor::Pin_Show)
	, bIsActionMenuContextSensitive(true)
	, CurrentUISelection(NAME_None)
	, bEditorMarkedAsClosed(false)
	, bHideUnrelatedNodes(false)
	, bLockNodeFadeState(false)
	, bSelectRegularNode(false)
	, HasOpenActionMenu(nullptr)
	, InstructionsFadeCountdown(0.f)
{
	AnalyticsStats.GraphActionMenusNonCtxtSensitiveExecCount = 0;
	AnalyticsStats.GraphActionMenusCtxtSensitiveExecCount = 0;
	AnalyticsStats.GraphActionMenusCancelledCount = 0;
	AnalyticsStats.MyBlueprintNodeDragPlacementCount = 0;
	AnalyticsStats.PaletteNodeDragPlacementCount = 0;
	AnalyticsStats.NodeGraphContextCreateCount = 0;
	AnalyticsStats.NodePinContextCreateCount = 0;
	AnalyticsStats.NodeKeymapCreateCount = 0;
	AnalyticsStats.NodePasteCreateCount = 0;

	UEditorEngine* Editor = (UEditorEngine*)GEngine;
	if (Editor != nullptr)
	{
		Editor->RegisterForUndo(this);
	}

	DocumentManager = MakeShareable(new FDocumentTracker);
}

void FBlueprintEditor::EnsureBlueprintIsUpToDate(UBlueprint* BlueprintObj)
{
	// Purge any NULL graphs
	FBlueprintEditorUtils::PurgeNullGraphs(BlueprintObj);

	// Make sure the blueprint is cosmetically up to date
	FKismetEditorUtilities::UpgradeCosmeticallyStaleBlueprint(BlueprintObj);

	if (FBlueprintEditorUtils::SupportsConstructionScript(BlueprintObj))
	{
		// If we don't have an SCS yet, make it
		if(BlueprintObj->SimpleConstructionScript == NULL)
		{
			check(NULL != BlueprintObj->GeneratedClass);
			BlueprintObj->SimpleConstructionScript = NewObject<USimpleConstructionScript>(BlueprintObj->GeneratedClass);
			BlueprintObj->SimpleConstructionScript->SetFlags(RF_Transactional);

			// Recreate (or create) any widgets that depend on the SCS
			CreateSCSEditors();
		}

		// If we should have a UCS but don't yet, make it
		if (UEdGraph* ExistingUCS = FBlueprintEditorUtils::FindUserConstructionScript(BlueprintObj))
		{
			ExistingUCS->bAllowDeletion = false;
		}
		else
		{
			UEdGraph* UCSGraph = FBlueprintEditorUtils::CreateNewGraph(BlueprintObj, UEdGraphSchema_K2::FN_UserConstructionScript, UEdGraph::StaticClass(), UEdGraphSchema_K2::StaticClass());
			FBlueprintEditorUtils::AddFunctionGraph(BlueprintObj, UCSGraph, /*bIsUserCreated=*/ false, AActor::StaticClass());
			UCSGraph->bAllowDeletion = false;
		}

		// Check to see if we have gained a component from our parent (that would require us removing our scene root)
		// (or lost one, which requires adding one)
		if (BlueprintObj->SimpleConstructionScript != nullptr)
		{
			BlueprintObj->SimpleConstructionScript->ValidateSceneRootNodes();
		}
	}
	else
	{
		// If we have an SCS but don't support it, then we remove it
		if (BlueprintObj->SimpleConstructionScript)
		{
			// Remove any SCS variable nodes
			for (USCS_Node* SCS_Node : BlueprintObj->SimpleConstructionScript->GetAllNodes())
			{
				if (SCS_Node)
				{
					FBlueprintEditorUtils::RemoveVariableNodes(BlueprintObj, SCS_Node->GetVariableName());
				}
			}
		
			// Remove the SCS object reference
			BlueprintObj->SimpleConstructionScript = NULL;

			// Mark the Blueprint as having been structurally modified
			FBlueprintEditorUtils::MarkBlueprintAsStructurallyModified(BlueprintObj);
		}

		// Allow deleting the UCS if we've somehow changed away from being an actor (e.g., because of C++ reparenting the parent of our native parent)
		if (UEdGraph* ExistingUCS = FBlueprintEditorUtils::FindUserConstructionScript(BlueprintObj))
		{
			ExistingUCS->bAllowDeletion = true;
		}
	}

	// Make sure that this blueprint is up-to-date with regards to its parent functions
	FBlueprintEditorUtils::ConformCallsToParentFunctions(BlueprintObj);

	// Make sure that this blueprint is up-to-date with regards to its implemented events
	FBlueprintEditorUtils::ConformImplementedEvents(BlueprintObj);

	// Make sure that this blueprint is up-to-date with regards to its implemented interfaces
	FBlueprintEditorUtils::ConformImplementedInterfaces(BlueprintObj);

	// Update old composite nodes(can't do this in PostLoad)
	FBlueprintEditorUtils::UpdateOutOfDateCompositeNodes(BlueprintObj);

	// Update any nodes which might have dropped their RF_Transactional flag due to copy-n-paste issues
	FBlueprintEditorUtils::UpdateTransactionalFlags(BlueprintObj);
}

struct FLoadObjectsFromAssetRegistryHelper
{
	template<class TObjectType>
	static void Load(TSet<TWeakObjectPtr<TObjectType>>& Collection)
	{
		FAssetRegistryModule& AssetRegistryModule = FModuleManager::LoadModuleChecked<FAssetRegistryModule>(TEXT("AssetRegistry"));

		const double CompileStartTime = FPlatformTime::Seconds();

		TArray<FAssetData> AssetData;
		AssetRegistryModule.Get().GetAssetsByClass(TObjectType::StaticClass()->GetFName(), AssetData);

		for (int32 AssetIndex = 0; AssetIndex < AssetData.Num(); ++AssetIndex)
		{
			if(AssetData[AssetIndex].IsValid())
			{
				FString AssetPath = AssetData[AssetIndex].ObjectPath.ToString();
				TObjectType* Object = LoadObject<TObjectType>(NULL, *AssetPath, NULL, 0, NULL);
				if (Object)
				{
					Collection.Add( MakeWeakObjectPtr(Object) );
				}
			}
		}

		const double FinishTime = FPlatformTime::Seconds();

		UE_LOG(LogBlueprint, Log, TEXT("Loading all assets of type: %s took %.2f seconds"), *TObjectType::StaticClass()->GetName(), static_cast<float>(FinishTime - CompileStartTime));
	}
};

void FBlueprintEditor::CommonInitialization(const TArray<UBlueprint*>& InitBlueprints, bool bShouldOpenInDefaultsMode)
{
	TSharedPtr<FBlueprintEditor> ThisPtr(SharedThis(this));

	// @todo TabManagement
	DocumentManager->Initialize(ThisPtr);

	// Register the document factories
	{
		DocumentManager->RegisterDocumentFactory(MakeShareable(new FTimelineEditorSummoner(ThisPtr)));

		TSharedRef<FDocumentTabFactory> GraphEditorFactory = MakeShareable(new FGraphEditorSummoner(ThisPtr,
			FGraphEditorSummoner::FOnCreateGraphEditorWidget::CreateSP(this, &FBlueprintEditor::CreateGraphEditorWidget)
			));

		// Also store off a reference to the grapheditor factory so we can find all the tabs spawned by it later.
		GraphEditorTabFactoryPtr = GraphEditorFactory;
		DocumentManager->RegisterDocumentFactory(GraphEditorFactory);
	}

	// Make sure we know when tabs become active to update details tab
	OnActiveTabChangedDelegateHandle = FGlobalTabmanager::Get()->OnActiveTabChanged_Subscribe( FOnActiveTabChanged::FDelegate::CreateRaw(this, &FBlueprintEditor::OnActiveTabChanged) );

	if (InitBlueprints.Num() == 1)
	{
		// Load blueprint libraries
		if (!bShouldOpenInDefaultsMode)
		{
			LoadLibrariesFromAssetRegistry();
		}

		FLoadObjectsFromAssetRegistryHelper::Load<UUserDefinedEnum>(UserDefinedEnumerators);

		UBlueprint* InitBlueprint = InitBlueprints[0];

		// Update the blueprint if required
		EBlueprintStatus OldStatus = InitBlueprint->Status;
		EnsureBlueprintIsUpToDate(InitBlueprint);
		bBlueprintModifiedOnOpen = (InitBlueprint->Status != OldStatus);

		// Flag the blueprint as having been opened
		InitBlueprint->bIsNewlyCreated = false;

		// When the blueprint that we are observing changes, it will notify this wrapper widget.
		InitBlueprint->OnChanged().AddSP(this, &FBlueprintEditor::OnBlueprintChanged);
		InitBlueprint->OnCompiled().AddSP(this, &FBlueprintEditor::OnBlueprintCompiled);
		InitBlueprint->OnSetObjectBeingDebugged().AddSP(this, &FBlueprintEditor::HandleSetObjectBeingDebugged);
	}

	CreateDefaultTabContents(InitBlueprints);

	FKismetEditorUtilities::OnBlueprintUnloaded.AddSP(this, &FBlueprintEditor::OnBlueprintUnloaded);
}

struct FBlueprintNamespaceHelper
{
	TSet<FString> FullyQualifiedListOfNamespaces;

	FBlueprintNamespaceHelper()
	{
		AddNamespaces(GetDefault<UBlueprintEditorSettings>()->NamespacesToAlwaysInclude);
		AddNamespaces(GetDefault<UBlueprintEditorProjectSettings>()->NamespacesToAlwaysInclude);
	}

	
	void AddNamespaces(const TArray<FString>& List)
	{
		for (const FString& Entry : List)
		{
			FullyQualifiedListOfNamespaces.Add(Entry);
		}
	}

	void AddNamespace(const FString& Namespace)
	{
		if (!Namespace.IsEmpty())
		{
			FullyQualifiedListOfNamespaces.Add(Namespace);
		}
	}

	bool IsIncludedInNamespaceList(const FString& TestNamespace) const
	{
		// Empty namespace == global namespace
		if (TestNamespace.IsEmpty())
		{
			return true;
		}

		// Check recursively to see if X.Y.Z is present, and if not X.Y (which contains X.Y.Z), and so on until we run out of path segments
		if (FullyQualifiedListOfNamespaces.Contains(TestNamespace))
		{
			return true;
		}
		else
		{
			int32 RightmostDotIndex;
			if (TestNamespace.FindLastChar(TEXT('.'), /*out*/ RightmostDotIndex))
			{
				if (RightmostDotIndex > 0)
				{
					return IsIncludedInNamespaceList(TestNamespace.Left(RightmostDotIndex));
				}
			}
		}

		return false;
	}
};

void FBlueprintEditor::LoadLibrariesFromAssetRegistry()
{
	FBlueprintNamespaceHelper NamespaceHelper;

	if (EnableAutomaticLibraryAssetLoading == 0)
	{
		return;
	}

	if (UBlueprint* BP = GetBlueprintObj())
	{
		const FString UserDeveloperPath = FPackageName::FilenameToLongPackageName( FPaths::GameUserDeveloperDir());
		const FString DeveloperPath = FPackageName::FilenameToLongPackageName( FPaths::GameDevelopersDir() );

		NamespaceHelper.AddNamespace(BP->BlueprintNamespace);

		// Interface blueprints don't show a node context menu anywhere so we can skip library loading
		if (BP->BlueprintType != BPTYPE_Interface)
		{
			// Load the asset registry module
			FAssetRegistryModule& AssetRegistryModule = FModuleManager::LoadModuleChecked<FAssetRegistryModule>(TEXT("AssetRegistry"));

			// Collect a full list of assets with the specified class
			TArray<FAssetData> AssetData;
			AssetRegistryModule.Get().GetAssetsByClass(UBlueprint::StaticClass()->GetFName(), AssetData);

			GWarn->BeginSlowTask(LOCTEXT("LoadingBlueprintAssetData", "Loading Blueprint Asset Data"), true);

			const FName BPTypeName(GET_MEMBER_NAME_STRING_CHECKED(UBlueprint, BlueprintType));
			const FName BPNamespaceName(GET_MEMBER_NAME_STRING_CHECKED(UBlueprint, BlueprintNamespace));
			const FString BPMacroTypeStr(TEXT("BPTYPE_MacroLibrary"));
			const FString BPFunctionTypeStr(TEXT("BPTYPE_FunctionLibrary"));

			struct FExpensiveObjectRecord
			{
				FExpensiveObjectRecord() : Seconds(0.0) {}
				FExpensiveObjectRecord(double InSeconds, const FName InPath) : Seconds(InSeconds), Path(InPath) {}
				double Seconds;
				FName Path;
			};

			TArray<FExpensiveObjectRecord> ExpensiveObjects;
			const double MinSecondsToReportExpensiveObject = 0.2;
			const int32 MaxExpensiveObjectsToList = 100;
			int32 NumLibariesLoaded = 0;

			const double StartTimeAll = FPlatformTime::Seconds();
			int32 AssetIndexBeingProcessed = 0;
			for (const FAssetData& AssetEntry : AssetData)
			{
				const FString AssetBPType = AssetEntry.GetTagValueRef<FString>(BPTypeName);

				// Only check for Blueprint Macros & Functions in the asset data for loading
				if ((AssetBPType == BPMacroTypeStr) || (AssetBPType == BPFunctionTypeStr))
				{
					const FString BlueprintPath = AssetEntry.ObjectPath.ToString();

					bool bAllowLoadBP = true;

					// See if this passes the namespace check
					const FString AssetBPNamespace = AssetEntry.GetTagValueRef<FString>(BPNamespaceName);
					bAllowLoadBP = bAllowLoadBP && NamespaceHelper.IsIncludedInNamespaceList(AssetBPNamespace);

					// For blueprints inside developers folder, only allow the ones inside current user's developers folder.
					if (bAllowLoadBP)
					{
						if (BlueprintPath.StartsWith(DeveloperPath))
						{
							if (!BlueprintPath.StartsWith(UserDeveloperPath))
							{
								bAllowLoadBP = false;
							}
						}
					}

					if (bAllowLoadBP)
					{
						GWarn->StatusUpdate(AssetIndexBeingProcessed, AssetData.Num(), FText::FromName(AssetEntry.AssetName));

						++NumLibariesLoaded;
						const double StartTime = FPlatformTime::Seconds();

						// Load the blueprint
						UBlueprint* BlueprintLibPtr = LoadObject<UBlueprint>(nullptr, *BlueprintPath, nullptr, 0, nullptr);
						if (BlueprintLibPtr)
						{
							StandardLibraries.AddUnique(BlueprintLibPtr);
							WatchViewer::UpdateWatchListFromBlueprint(BlueprintLibPtr);
						}

						const double ElapsedTime = FPlatformTime::Seconds() - StartTime;
						if (ElapsedTime > MinSecondsToReportExpensiveObject)
						{
							ExpensiveObjects.Add(FExpensiveObjectRecord(ElapsedTime, AssetEntry.PackageName));
						}
					}
				}

				++AssetIndexBeingProcessed;
			}

			if (ExpensiveObjects.Num() > 0)
			{
				const double TotalSeconds = FPlatformTime::Seconds() - StartTimeAll;
				UE_LOG(LogBlueprintEditor, Log, TEXT("Perf: %.1f total seconds to load all %d blueprint libraries in project. Avoid references to content in blueprint libraries to shorten this time."), TotalSeconds, NumLibariesLoaded);

				// Log the most expensive objects to load
				Algo::Sort(ExpensiveObjects, [](FExpensiveObjectRecord& A, FExpensiveObjectRecord& B) { return A.Seconds > B.Seconds; });
				for (int32 i=0; i < ExpensiveObjects.Num() && i < MaxExpensiveObjectsToList; ++i)
				{
					FExpensiveObjectRecord& ExpensiveObjectRecord = ExpensiveObjects[i];
					UE_LOG(LogBlueprintEditor, Log, TEXT("Perf: %.1f seconds loading: %s"), ExpensiveObjectRecord.Seconds, *ExpensiveObjectRecord.Path.ToString());
				}
			}

			GWarn->EndSlowTask();
		}
	}
}

void FBlueprintEditor::RegisterTabSpawners(const TSharedRef<class FTabManager>& InTabManager)
{
	//@TODO: Can't we do this sooner?
	DocumentManager->SetTabManager(InTabManager);

	FWorkflowCentricApplication::RegisterTabSpawners(InTabManager);
}

void FBlueprintEditor::SetCurrentMode(FName NewMode)
{
	// Clear the selection state when the mode changes.
	SetUISelectionState(NAME_None);

	OnModeSetData.Broadcast( NewMode );
	FWorkflowCentricApplication::SetCurrentMode(NewMode);
}

void FBlueprintEditor::InitBlueprintEditor(
	const EToolkitMode::Type Mode,
	const TSharedPtr< IToolkitHost >& InitToolkitHost,
	const TArray<UBlueprint*>& InBlueprints,
	bool bShouldOpenInDefaultsMode)
{
	check(InBlueprints.Num() == 1 || bShouldOpenInDefaultsMode);

	// TRUE if a single Blueprint is being opened and is marked as newly created
	bool bNewlyCreated = InBlueprints.Num() == 1 && InBlueprints[0]->bIsNewlyCreated;

	// Load editor settings from disk.
	LoadEditorSettings();

	TArray< UObject* > Objects;
	for (UBlueprint* Blueprint : InBlueprints)
	{
		// Flag the blueprint as having been opened
		Blueprint->bIsNewlyCreated = false;

		Objects.Add( Blueprint );
	}
	
	if (!Toolbar.IsValid())
	{
		Toolbar = MakeShareable(new FBlueprintEditorToolbar(SharedThis(this)));
	}

	GetToolkitCommands()->Append(FPlayWorldCommands::GlobalPlayWorldActions.ToSharedRef());

	CreateDefaultCommands();

	RegisterMenus();

	// Initialize the asset editor and spawn nothing (dummy layout)
	const TSharedRef<FTabManager::FLayout> DummyLayout = FTabManager::NewLayout("NullLayout")->AddArea(FTabManager::NewPrimaryArea());
	const bool bCreateDefaultStandaloneMenu = true;
	const bool bCreateDefaultToolbar = true;
	const FName BlueprintEditorAppName = FName(TEXT("BlueprintEditorApp"));
	InitAssetEditor(Mode, InitToolkitHost, BlueprintEditorAppName, DummyLayout, bCreateDefaultStandaloneMenu, bCreateDefaultToolbar, Objects);
	
	CommonInitialization(InBlueprints, bShouldOpenInDefaultsMode);

	InitalizeExtenders();

	RegenerateMenusAndToolbars();

	RegisterApplicationModes(InBlueprints, bShouldOpenInDefaultsMode, bNewlyCreated);

	// Post-layout initialization
	PostLayoutBlueprintEditorInitialization();

	// Find and set any instances of this blueprint type if any exists and we are not already editing one
	FBlueprintEditorUtils::FindAndSetDebuggableBlueprintInstances();

	if ( bNewlyCreated )
	{
		if ( UBlueprint* Blueprint = GetBlueprintObj() )
		{
			if ( Blueprint->BlueprintType == BPTYPE_MacroLibrary )
			{
				NewDocument_OnClick(CGT_NewMacroGraph);
			}
			else if ( Blueprint->BlueprintType == BPTYPE_Interface )
			{
				NewDocument_OnClick(CGT_NewFunctionGraph);
			}
			else if ( Blueprint->BlueprintType == BPTYPE_FunctionLibrary )
			{
				NewDocument_OnClick(CGT_NewFunctionGraph);
			}
		}
	}

	if ( UBlueprint* Blueprint = GetBlueprintObj() )
	{
		if ( Blueprint->GetClass() == UBlueprint::StaticClass() && Blueprint->BlueprintType == BPTYPE_Normal )
		{
			if ( !bShouldOpenInDefaultsMode )
			{
				GetToolkitCommands()->ExecuteAction(FFullBlueprintEditorCommands::Get().EditClassDefaults.ToSharedRef());
			}
		}

		// There are upgrade notes, open the log and dump the messages to it
		if (Blueprint->UpgradeNotesLog.IsValid())
		{
			DumpMessagesToCompilerLog(Blueprint->UpgradeNotesLog->Messages, true);
		}
	}
}

void FBlueprintEditor::InitToolMenuContext(FToolMenuContext& MenuContext)
{
	FAssetEditorToolkit::InitToolMenuContext(MenuContext);

	UBlueprintEditorToolMenuContext* Context = NewObject<UBlueprintEditorToolMenuContext>();
	Context->BlueprintEditor = SharedThis(this);
	MenuContext.AddObject(Context);
}

void FBlueprintEditor::InitalizeExtenders()
{
	FBlueprintEditorModule* BlueprintEditorModule = &FModuleManager::LoadModuleChecked<FBlueprintEditorModule>("Kismet");
	TSharedPtr<FExtender> CustomExtenders = BlueprintEditorModule->GetMenuExtensibilityManager()->GetAllExtenders(GetToolkitCommands(), GetEditingObjects());
	BlueprintEditorModule->OnGatherBlueprintMenuExtensions().Broadcast(CustomExtenders, GetBlueprintObj());

	AddMenuExtender(CustomExtenders);
	AddToolbarExtender(CustomExtenders);
}

void FBlueprintEditor::RegisterMenus()
{
	const FName MainMenuName = GetToolMenuName();
	if (!UToolMenus::Get()->IsMenuRegistered(MainMenuName))
	{
		FKismet2Menu::SetupBlueprintEditorMenu(MainMenuName);
	}
}

void FBlueprintEditor::RegisterApplicationModes(const TArray<UBlueprint*>& InBlueprints, bool bShouldOpenInDefaultsMode, bool bNewlyCreated/* = false*/)
{
	// Newly-created Blueprints will open in Components mode rather than Standard mode
	bool bShouldOpenInComponentsMode = !bShouldOpenInDefaultsMode && bNewlyCreated;

	// Create the modes and activate one (which will populate with a real layout)
	if ( UBlueprint* SingleBP = GetBlueprintObj() )
	{
		if ( !bShouldOpenInDefaultsMode && FBlueprintEditorUtils::IsInterfaceBlueprint(SingleBP) )
		{
			// Interfaces are only valid in the Interface mode
			AddApplicationMode(
				FBlueprintEditorApplicationModes::BlueprintInterfaceMode,
				MakeShareable(new FBlueprintInterfaceApplicationMode(SharedThis(this))));
			SetCurrentMode(FBlueprintEditorApplicationModes::BlueprintInterfaceMode);
		}
		else if ( SingleBP->BlueprintType == BPTYPE_MacroLibrary )
		{
			// Macro libraries are only valid in the Macro mode
			AddApplicationMode(
				FBlueprintEditorApplicationModes::BlueprintMacroMode,
				MakeShareable(new FBlueprintMacroApplicationMode(SharedThis(this))));
			SetCurrentMode(FBlueprintEditorApplicationModes::BlueprintMacroMode);
		}
		else if ( SingleBP->BlueprintType == BPTYPE_FunctionLibrary )
		{
			AddApplicationMode(
				FBlueprintEditorApplicationModes::StandardBlueprintEditorMode,
				MakeShareable(new FBlueprintEditorUnifiedMode(SharedThis(this), FBlueprintEditorApplicationModes::StandardBlueprintEditorMode, FBlueprintEditorApplicationModes::GetLocalizedMode, CanAccessComponentsMode())));
			SetCurrentMode(FBlueprintEditorApplicationModes::StandardBlueprintEditorMode);
		}
		else
		{
			if ( bShouldOpenInDefaultsMode )
			{
				// We either have no blueprints or many, open in the defaults mode for multi-editing
				AddApplicationMode(
					FBlueprintEditorApplicationModes::BlueprintDefaultsMode,
					MakeShareable(new FBlueprintDefaultsApplicationMode(SharedThis(this))));
				SetCurrentMode(FBlueprintEditorApplicationModes::BlueprintDefaultsMode);
			}
			else
			{
				AddApplicationMode(
					FBlueprintEditorApplicationModes::StandardBlueprintEditorMode,
					MakeShareable(new FBlueprintEditorUnifiedMode(SharedThis(this), FBlueprintEditorApplicationModes::StandardBlueprintEditorMode, FBlueprintEditorApplicationModes::GetLocalizedMode, CanAccessComponentsMode())));
				SetCurrentMode(FBlueprintEditorApplicationModes::StandardBlueprintEditorMode);

				if ( bShouldOpenInComponentsMode && CanAccessComponentsMode() )
				{
					TabManager->TryInvokeTab(FBlueprintEditorTabs::SCSViewportID);
				}
			}
		}
	}
	else
	{
		// We either have no blueprints or many, open in the defaults mode for multi-editing
		AddApplicationMode(
			FBlueprintEditorApplicationModes::BlueprintDefaultsMode,
			MakeShareable(new FBlueprintDefaultsApplicationMode(SharedThis(this))));
		SetCurrentMode(FBlueprintEditorApplicationModes::BlueprintDefaultsMode);
	}
}

void FBlueprintEditor::PostRegenerateMenusAndToolbars()
{
	UBlueprint* BluePrint = GetBlueprintObj();

	if ( BluePrint && !FBlueprintEditorUtils::IsLevelScriptBlueprint( BluePrint ) )
	{
		// build and attach the menu overlay
		TSharedRef<SHorizontalBox> MenuOverlayBox = SNew(SHorizontalBox)
			+SHorizontalBox::Slot()
			.AutoWidth()
			.VAlign(VAlign_Center)
			[
				SNew(STextBlock)
				.ColorAndOpacity( FSlateColor::UseSubduedForeground() )
				.ShadowOffset( FVector2D::UnitVector )
				.Text(LOCTEXT("BlueprintEditor_ParentClass", "Parent class: "))
			]
			+SHorizontalBox::Slot()
			.AutoWidth()
			.VAlign(VAlign_Center)
			[
				SNew(SSpacer)
				.Size(FVector2D(2.0f,1.0f))
			]
			+SHorizontalBox::Slot()
			.AutoWidth()
			.VAlign(VAlign_Center)
			[
				SNew(STextBlock)
				.ShadowOffset(FVector2D::UnitVector)
				.Text(this, &FBlueprintEditor::GetParentClassNameText)
				.TextStyle(FEditorStyle::Get(), "Common.InheritedFromBlueprintTextStyle")
				.ToolTipText(LOCTEXT("ParentClassToolTip", "The class that the current Blueprint is based on. The parent provides the base definition, which the current Blueprint extends."))
				.Visibility(this, &FBlueprintEditor::GetParentClassNameVisibility)
			]
			+SHorizontalBox::Slot()
			.AutoWidth()
			[
				SNew(SButton)
				.VAlign(VAlign_Center)
				.ButtonStyle( FEditorStyle::Get(), "HoverHintOnly" )
				.OnClicked( this, &FBlueprintEditor::OnFindParentClassInContentBrowserClicked )
				.IsEnabled( this, &FBlueprintEditor::IsParentClassABlueprint )
				.Visibility( this, &FBlueprintEditor::ParentClassButtonsVisibility )
				.ToolTipText( LOCTEXT("FindParentInCBToolTip", "Find parent in Content Browser") )
				.ContentPadding(4.0f)
				.ForegroundColor( FSlateColor::UseForeground() )
				[
					SNew(SImage)
					.Image(FEditorStyle::GetBrush("PropertyWindow.Button_Browse"))
				]
			]
			+SHorizontalBox::Slot()
			.AutoWidth()
			[
				SNew(SButton)
				.VAlign(VAlign_Center)
				.ButtonStyle( FEditorStyle::Get(), "HoverHintOnly" )
				.OnClicked( this, &FBlueprintEditor::OnEditParentClassClicked )
				.IsEnabled( this, &FBlueprintEditor::IsParentClassABlueprint )
				.Visibility( this, &FBlueprintEditor::ParentClassButtonsVisibility )
				.ToolTipText( LOCTEXT("EditParentClassToolTip", "Open parent in editor") )
				.ContentPadding(4.0f)
				.ForegroundColor( FSlateColor::UseForeground() )
				[
					SNew(SImage)
					.Image(FEditorStyle::GetBrush("PropertyWindow.Button_Edit"))
				]
			]
			+ SHorizontalBox::Slot()
			.AutoWidth()
			.VAlign(VAlign_Center)
			[
				SNew(SHyperlink)
				.Style(FEditorStyle::Get(), "Common.GotoNativeCodeHyperlink")
				.IsEnabled(this, &FBlueprintEditor::IsNativeParentClassCodeLinkEnabled)
				.Visibility(this, &FBlueprintEditor::GetNativeParentClassButtonsVisibility)
				.OnNavigate(this, &FBlueprintEditor::OnEditParentClassNativeCodeClicked)
				.Text(this, &FBlueprintEditor::GetTextForNativeParentClassHeaderLink)
				.ToolTipText(FText::Format(LOCTEXT("GoToCode_ToolTip", "Click to open this source file in {0}"), FSourceCodeNavigation::GetSelectedSourceCodeIDE()))
			]
			+ SHorizontalBox::Slot()
			.AutoWidth()
			.VAlign(VAlign_Center)
			[
				SNew(SSpacer)
				.Size(FVector2D(8.0f, 1.0f))
			]
			;
		SetMenuOverlay( MenuOverlayBox );
	}
}

FText FBlueprintEditor::GetParentClassNameText() const
{
	UClass* ParentClass = (GetBlueprintObj() != NULL) ? GetBlueprintObj()->ParentClass : NULL;
	return (ParentClass != NULL) ? ParentClass->GetDisplayNameText() : LOCTEXT("BlueprintEditor_NoParentClass", "None");
}

bool FBlueprintEditor::IsParentClassOfObjectABlueprint( const UBlueprint* Blueprint ) const
{
	if ( Blueprint != NULL )
	{
		UObject* ParentClass = Blueprint->ParentClass;
		if ( ParentClass != NULL )
		{
			if ( ParentClass->IsA( UBlueprintGeneratedClass::StaticClass() ) )
			{
				return true;
			}
		}
	}

	return false;
}

bool FBlueprintEditor::IsParentClassABlueprint() const
{
	const UBlueprint* Blueprint = GetBlueprintObj();

	return IsParentClassOfObjectABlueprint( Blueprint );
}

EVisibility FBlueprintEditor::ParentClassButtonsVisibility() const
{
	return IsParentClassABlueprint() ? EVisibility::Visible : EVisibility::Collapsed;
}

bool FBlueprintEditor::IsParentClassNative() const
{
	const UBlueprint* Blueprint = GetBlueprintObj();
	if (Blueprint != NULL)
	{
		UClass* ParentClass = Blueprint->ParentClass;
		if (ParentClass != NULL)
		{
			if (ParentClass->HasAllClassFlags(CLASS_Native))
			{
				return true;
			}
		}
	}

	return false;
}

bool FBlueprintEditor::IsNativeParentClassCodeLinkEnabled() const
{
	const UBlueprint* Blueprint = GetBlueprintObj();
	return Blueprint && FSourceCodeNavigation::CanNavigateToClass(Blueprint->ParentClass);
}

EVisibility FBlueprintEditor::GetNativeParentClassButtonsVisibility() const
{
	return IsNativeParentClassCodeLinkEnabled() ? EVisibility::Visible : EVisibility::Collapsed;
}

EVisibility FBlueprintEditor::GetParentClassNameVisibility() const
{
	return !IsNativeParentClassCodeLinkEnabled() ? EVisibility::Visible : EVisibility::Collapsed;
}

void FBlueprintEditor::OnEditParentClassNativeCodeClicked()
{
	const UBlueprint* Blueprint = GetBlueprintObj();
	if (Blueprint)
	{
		FSourceCodeNavigation::NavigateToClass(Blueprint->ParentClass);
	}
}

FText FBlueprintEditor::GetTextForNativeParentClassHeaderLink() const
{
	// it could be done using FSourceCodeNavigation, but it could be slow
	return FText::FromString(*GetParentClassNameText().ToString());
}

FReply FBlueprintEditor::OnFindParentClassInContentBrowserClicked()
{
	UBlueprint* Blueprint = GetBlueprintObj();
	if ( Blueprint != NULL )
	{
		UObject* ParentClass = Blueprint->ParentClass;
		if ( ParentClass != NULL )
		{
			UBlueprintGeneratedClass* ParentBlueprintGeneratedClass = Cast<UBlueprintGeneratedClass>( ParentClass );
			if ( ParentBlueprintGeneratedClass != NULL )
			{
				if ( ParentBlueprintGeneratedClass->ClassGeneratedBy != NULL )
				{
					TArray< UObject* > ParentObjectList;
					ParentObjectList.Add( ParentBlueprintGeneratedClass->ClassGeneratedBy );
					GEditor->SyncBrowserToObjects( ParentObjectList );
				}
			}
		}
	}

	return FReply::Handled();
}

FReply FBlueprintEditor::OnEditParentClassClicked()
{
	UBlueprint* Blueprint = GetBlueprintObj();
	if ( Blueprint != NULL )
	{
		UObject* ParentClass = Blueprint->ParentClass;
		if ( ParentClass != NULL )
		{
			UBlueprintGeneratedClass* ParentBlueprintGeneratedClass = Cast<UBlueprintGeneratedClass>( ParentClass );
			if ( ParentBlueprintGeneratedClass != NULL )
			{
				GEditor->GetEditorSubsystem<UAssetEditorSubsystem>()->OpenEditorForAsset( ParentBlueprintGeneratedClass->ClassGeneratedBy );
			}
		}
	}

	return FReply::Handled();
}

void FBlueprintEditor::PostLayoutBlueprintEditorInitialization()
{
	if (UBlueprint* Blueprint = GetBlueprintObj())
	{
		// Refresh the graphs
		RefreshEditors();
		
		// EnsureBlueprintIsUpToDate may have updated the blueprint so show notifications to user.
		if (bBlueprintModifiedOnOpen)
		{
			bBlueprintModifiedOnOpen = false;

			if (FocusedGraphEdPtr.IsValid())
			{
				FNotificationInfo Info( NSLOCTEXT("Kismet", "Blueprint Modified", "Blueprint requires updating. Please resave.") );
				Info.Image = FEditorStyle::GetBrush(TEXT("Icons.Info"));
				Info.bFireAndForget = true;
				Info.bUseSuccessFailIcons = false;
				Info.ExpireDuration = 5.0f;

				FocusedGraphEdPtr.Pin()->AddNotification(Info, true);
			}

			// Fire log message
			FString BlueprintName;
			Blueprint->GetName(BlueprintName);

			FFormatNamedArguments Args;
			Args.Add( TEXT("BlueprintName"), FText::FromString( BlueprintName ) );
			LogSimpleMessage( FText::Format( LOCTEXT("Blueprint Modified Long", "Blueprint \"{BlueprintName}\" was updated to fix issues detected on load. Please resave."), Args ) );
		}

		// If we have a warning/error, open output log.
		if (!Blueprint->IsUpToDate() || (Blueprint->Status == BS_UpToDateWithWarnings))
		{
			TabManager->TryInvokeTab(FBlueprintEditorTabs::CompilerResultsID);
		}
	}

	if (!GetDefault<UBlueprintEditorSettings>()->bHostFindInBlueprintsInGlobalTab)
	{
		// Close any docked global FiB tabs that may have been restored with a saved layout.
		FFindInBlueprintSearchManager::Get().CloseOrphanedGlobalFindResultsTabs(TabManager);
	}
}

void FBlueprintEditor::SetupViewForBlueprintEditingMode()
{
	// Make sure the defaults tab is pointing to the defaults
	StartEditingDefaults(/*bAutoFocus=*/ true);

	// Make sure the inspector is always on top
	//@TODO: This is necessary right now because of a bug in restoring layouts not remembering which tab is on top (to get it right initially), but do we want this behavior always?
	TryInvokingDetailsTab();

	UBlueprint* Blueprint = GetBlueprintObj();
	if ((Blueprint != nullptr) && (Blueprint->Status == EBlueprintStatus::BS_Error))
	{
		UBlueprintEditorSettings const* BpEditorSettings = GetDefault<UBlueprintEditorSettings>();
		if (BpEditorSettings->bJumpToNodeErrors)
		{
			if (UEdGraphNode* NodeWithError = BlueprintEditorImpl::FindNodeWithError(Blueprint))
			{
				JumpToNode(NodeWithError, /*bRequestRename =*/false);
			}
		}
	}
}

FBlueprintEditor::~FBlueprintEditor()
{
	// Clean up the preview
	DestroyPreview();

	// NOTE: Any tabs that we still have hanging out when destroyed will be cleaned up by FBaseToolkit's destructor
	UEditorEngine* Editor = (UEditorEngine*)GEngine;
	if (Editor)
	{
		Editor->UnregisterForUndo( this );
	}

	CloseMergeTool();

	if (GetBlueprintObj())
	{
		GetBlueprintObj()->OnChanged().RemoveAll( this );
		GetBlueprintObj()->OnCompiled().RemoveAll( this );
		GetBlueprintObj()->OnSetObjectBeingDebugged().RemoveAll( this );
	}

	FGlobalTabmanager::Get()->OnActiveTabChanged_Unsubscribe( OnActiveTabChangedDelegateHandle );

	if (FEngineAnalytics::IsAvailable())
	{
		const UGeneralProjectSettings& ProjectSettings = *GetDefault<UGeneralProjectSettings>();
		FString ProjectID = ProjectSettings.ProjectID.ToString();

		TArray< FAnalyticsEventAttribute > BPEditorAttribs;
		BPEditorAttribs.Add( FAnalyticsEventAttribute( FString( "GraphActionMenusExecuted.NonContextSensitive" ), AnalyticsStats.GraphActionMenusNonCtxtSensitiveExecCount ));
		BPEditorAttribs.Add( FAnalyticsEventAttribute( FString( "GraphActionMenusExecuted.ContextSensitive" ), AnalyticsStats.GraphActionMenusCtxtSensitiveExecCount ));
		BPEditorAttribs.Add( FAnalyticsEventAttribute( FString( "GraphActionMenusClosed" ), AnalyticsStats.GraphActionMenusCancelledCount ));

		BPEditorAttribs.Add( FAnalyticsEventAttribute( FString( "MyBlueprintDragPlacedNodesCreated" ), AnalyticsStats.MyBlueprintNodeDragPlacementCount ));
		BPEditorAttribs.Add( FAnalyticsEventAttribute( FString( "BlueprintPaletteDragPlacedNodesCreated" ), AnalyticsStats.PaletteNodeDragPlacementCount ));
		BPEditorAttribs.Add( FAnalyticsEventAttribute( FString( "GraphContextNodesCreated" ), AnalyticsStats.NodeGraphContextCreateCount ));
		BPEditorAttribs.Add( FAnalyticsEventAttribute( FString( "GraphPinContextNodesCreated" ), AnalyticsStats.NodePinContextCreateCount ));
		BPEditorAttribs.Add( FAnalyticsEventAttribute( FString( "KeymapNodesCreated" ), AnalyticsStats.NodeKeymapCreateCount ));
		BPEditorAttribs.Add( FAnalyticsEventAttribute( FString( "PastedNodesCreated" ), AnalyticsStats.NodePasteCreateCount ));

		BPEditorAttribs.Add( FAnalyticsEventAttribute( FString( "ProjectId" ), ProjectID ) );
		FEngineAnalytics::GetProvider().RecordEvent( FString( "Editor.Usage.BlueprintEditorSummary" ), BPEditorAttribs );

		for (auto Iter = AnalyticsStats.GraphDisallowedPinConnections.CreateConstIterator(); Iter; ++Iter)
		{
			TArray< FAnalyticsEventAttribute > BPEditorPinConnectAttribs;
			BPEditorPinConnectAttribs.Add( FAnalyticsEventAttribute( FString( "FromPin.Category" ), Iter->PinTypeCategoryA ));
			BPEditorPinConnectAttribs.Add( FAnalyticsEventAttribute( FString( "FromPin.IsArray" ), Iter->bPinIsArrayA ));
			BPEditorPinConnectAttribs.Add( FAnalyticsEventAttribute( FString( "FromPin.IsReference" ), Iter->bPinIsReferenceA ));
			BPEditorPinConnectAttribs.Add( FAnalyticsEventAttribute( FString( "FromPin.IsWeakPointer" ), Iter->bPinIsWeakPointerA ));
			BPEditorPinConnectAttribs.Add( FAnalyticsEventAttribute( FString( "ToPin.Category" ), Iter->PinTypeCategoryB ));
			BPEditorPinConnectAttribs.Add( FAnalyticsEventAttribute( FString( "ToPin.IsArray" ), Iter->bPinIsArrayB ));
			BPEditorPinConnectAttribs.Add( FAnalyticsEventAttribute( FString( "ToPin.IsReference" ), Iter->bPinIsReferenceB ));
			BPEditorPinConnectAttribs.Add( FAnalyticsEventAttribute( FString( "ToPin.IsWeakPointer" ), Iter->bPinIsWeakPointerB ));
			BPEditorPinConnectAttribs.Add( FAnalyticsEventAttribute( FString( "ProjectId" ), ProjectID ) );

			FEngineAnalytics::GetProvider().RecordEvent( FString( "Editor.Usage.BPDisallowedPinConnection" ), BPEditorPinConnectAttribs );
		}
	}

	SaveEditorSettings();
}

void FBlueprintEditor::FocusInspectorOnGraphSelection(const FGraphPanelSelectionSet& NewSelection, bool bForceRefresh)
{
	// If this graph has selected nodes update the details panel to match.
	if ( NewSelection.Num() > 0 || CurrentUISelection == FBlueprintEditor::SelectionState_Graph )
	{
		SetUISelectionState(FBlueprintEditor::SelectionState_Graph);

		SKismetInspector::FShowDetailsOptions ShowDetailsOptions;
		ShowDetailsOptions.bForceRefresh = bForceRefresh;

		Inspector->ShowDetailsForObjects(NewSelection.Array(), ShowDetailsOptions);
	}
}

void FBlueprintEditor::CreateDefaultTabContents(const TArray<UBlueprint*>& InBlueprints)
{
	UBlueprint* InBlueprint = InBlueprints.Num() == 1 ? InBlueprints[0] : NULL;

	// Cache off whether or not this is an interface, since it is used to govern multiple widget's behavior
	const bool bIsInterface = (InBlueprint && InBlueprint->BlueprintType == BPTYPE_Interface);
	const bool bIsMacro = (InBlueprint && InBlueprint->BlueprintType == BPTYPE_MacroLibrary);

	if (InBlueprint)
	{
		this->DebuggingView =
			SNew(SKismetDebuggingView)
			. BlueprintToWatch(InBlueprint)
			. IsEnabled(!bIsInterface && !bIsMacro);

		this->Palette = 
			SNew(SBlueprintPalette, SharedThis(this))
				.IsEnabled(this, &FBlueprintEditor::IsFocusedGraphEditable);

		this->BookmarksWidget =
			SNew(SBlueprintBookmarks)
				.EditorContext(SharedThis(this));
	}

	if (IsEditingSingleBlueprint())
	{
		this->MyBlueprintWidget = SNew(SMyBlueprint, SharedThis(this));
		this->ReplaceReferencesWidget = SNew(SReplaceNodeReferences, SharedThis(this));
	}
	
	CompilerResultsListing = FCompilerResultsLog::GetBlueprintMessageLog(InBlueprint);
	CompilerResultsListing->OnMessageTokenClicked().AddSP(this, &FBlueprintEditor::OnLogTokenClicked);

	FMessageLogModule& MessageLogModule = FModuleManager::LoadModuleChecked<FMessageLogModule>("MessageLog");
	CompilerResults = MessageLogModule.CreateLogListingWidget( CompilerResultsListing.ToSharedRef() );
	FindResults = SNew(SFindInBlueprints, SharedThis(this));
	
	this->Inspector = 
		SNew(SKismetInspector)
		. HideNameArea(true)
		. ViewIdentifier(FName("BlueprintInspector"))
		. Kismet2(SharedThis(this))
		. OnFinishedChangingProperties( FOnFinishedChangingProperties::FDelegate::CreateSP(this, &FBlueprintEditor::OnFinishedChangingProperties) );

	if ( InBlueprints.Num() > 0 )
	{
		const bool bShowPublicView = true;
		const bool bHideNameArea = false;

		this->DefaultEditor = 
			SNew(SKismetInspector)
			. Kismet2(SharedThis(this))
			. ViewIdentifier(FName("BlueprintDefaults"))
			. IsEnabled(!bIsInterface)
			. ShowPublicViewControl(bShowPublicView)
			. ShowTitleArea(false)
			. HideNameArea(bHideNameArea)
			. OnFinishedChangingProperties( FOnFinishedChangingProperties::FDelegate::CreateSP( this, &FBlueprintEditor::OnFinishedChangingProperties ) );
	}

	if (InBlueprint && 
		InBlueprint->ParentClass &&
		InBlueprint->ParentClass->IsChildOf(AActor::StaticClass()) && 
		InBlueprint->SimpleConstructionScript )
	{
		CreateSCSEditors();
	}
}

void FBlueprintEditor::CreateSCSEditors()
{
	SCSEditor = SAssignNew(SCSEditor, SSCSEditor)
		.ActorContext(this, &FBlueprintEditor::GetSCSEditorActorContext)
		.PreviewActor(this, &FBlueprintEditor::GetPreviewActor)
		.AllowEditing(this, &FBlueprintEditor::InEditingMode)
		.OnSelectionUpdated(this, &FBlueprintEditor::OnSelectionUpdated)
		.OnItemDoubleClicked(this, &FBlueprintEditor::OnComponentDoubleClicked)
		.HideComponentClassCombo_Lambda([]()
		{
			const UBlueprintEditorProjectSettings* Settings = GetDefault<UBlueprintEditorProjectSettings>();
			return !!Settings->bDisallowAddingNewComponents;
		})
		.ComponentTypeFilter_Lambda([]()
		{
			const UBlueprintEditorProjectSettings* Settings = GetDefault<UBlueprintEditorProjectSettings>();
			return Settings->DefaultComponentsTreeViewTypeFilter;
		});

	SCSViewport = SAssignNew(SCSViewport, SSCSEditorViewport)
		.BlueprintEditor(SharedThis(this));
}

void FBlueprintEditor::OnLogTokenClicked(const TSharedRef<IMessageToken>& Token)
{
	if (Token->GetType() == EMessageToken::Object)
	{
		const TSharedRef<FUObjectToken> UObjectToken = StaticCastSharedRef<FUObjectToken>(Token);
		if(UObjectToken->GetObject().IsValid())
		{
			JumpToHyperlink(UObjectToken->GetObject().Get());
		}
	}
	else if (Token->GetType() == EMessageToken::EdGraph)
	{
		const TSharedRef<FEdGraphToken> EdGraphToken = StaticCastSharedRef<FEdGraphToken>(Token);
		const UEdGraphPin* PinBeingReferenced = EdGraphToken->GetPin();
		const UObject* ObjectBeingReferenced = EdGraphToken->GetGraphObject();
		if (PinBeingReferenced)
		{
			JumpToPin(PinBeingReferenced);
		}
		else if(ObjectBeingReferenced)
		{
			JumpToHyperlink(ObjectBeingReferenced);
		}
	}
}

/** Create Default Commands **/
void FBlueprintEditor::CreateDefaultCommands()
{
	// Tell Kismet2 how to handle all the UI actions that it can handle
	// @todo: remove this once GraphEditorActions automatically register themselves.

	FGraphEditorCommands::Register();
	FBlueprintEditorCommands::Register();
	FFullBlueprintEditorCommands::Register();
	FMyBlueprintCommands::Register();
	FBlueprintSpawnNodeCommands::Register();

	static const FName BpEditorModuleName("Kismet");
	FBlueprintEditorModule& BlueprintEditorModule = FModuleManager::LoadModuleChecked<FBlueprintEditorModule>(BpEditorModuleName);
	ToolkitCommands->Append(BlueprintEditorModule.GetsSharedBlueprintEditorCommands());

	ToolkitCommands->MapAction(
		FFullBlueprintEditorCommands::Get().Compile,
		FExecuteAction::CreateSP(this, &FBlueprintEditor::Compile),
		FCanExecuteAction::CreateSP(this, &FBlueprintEditor::IsCompilingEnabled));

	TWeakPtr<FBlueprintEditor> WeakThisPtr = SharedThis(this);
	ToolkitCommands->MapAction(
		FFullBlueprintEditorCommands::Get().SaveOnCompile_Never,
		FExecuteAction::CreateStatic(&BlueprintEditorImpl::SetSaveOnCompileSetting, (ESaveOnCompile)SoC_Never),
		FCanExecuteAction::CreateSP(this, &FBlueprintEditor::IsSaveOnCompileEnabled),
		FIsActionChecked::CreateStatic(&BlueprintEditorImpl::IsSaveOnCompileOptionSet, WeakThisPtr, (ESaveOnCompile)SoC_Never)
	);
	ToolkitCommands->MapAction(
		FFullBlueprintEditorCommands::Get().SaveOnCompile_SuccessOnly,
		FExecuteAction::CreateStatic(&BlueprintEditorImpl::SetSaveOnCompileSetting, (ESaveOnCompile)SoC_SuccessOnly),
		FCanExecuteAction::CreateSP(this, &FBlueprintEditor::IsSaveOnCompileEnabled),
		FIsActionChecked::CreateStatic(&BlueprintEditorImpl::IsSaveOnCompileOptionSet, WeakThisPtr, (ESaveOnCompile)SoC_SuccessOnly)
	);
	ToolkitCommands->MapAction(
		FFullBlueprintEditorCommands::Get().SaveOnCompile_Always,
		FExecuteAction::CreateStatic(&BlueprintEditorImpl::SetSaveOnCompileSetting, (ESaveOnCompile)SoC_Always),
		FCanExecuteAction::CreateSP(this, &FBlueprintEditor::IsSaveOnCompileEnabled),
		FIsActionChecked::CreateStatic(&BlueprintEditorImpl::IsSaveOnCompileOptionSet, WeakThisPtr, (ESaveOnCompile)SoC_Always)
	);

	ToolkitCommands->MapAction(
		FFullBlueprintEditorCommands::Get().JumpToErrorNode,
		FExecuteAction::CreateStatic(&BlueprintEditorImpl::ToggleJumpToErrorNodeSetting),
		FCanExecuteAction(),
		FIsActionChecked::CreateStatic(&BlueprintEditorImpl::IsJumpToErrorNodeOptionSet)
	);
	
	ToolkitCommands->MapAction(
		FFullBlueprintEditorCommands::Get().SwitchToScriptingMode,
		FExecuteAction::CreateSP(this, &FBlueprintEditor::SetCurrentMode, FBlueprintEditorApplicationModes::StandardBlueprintEditorMode),
		FCanExecuteAction::CreateSP(this, &FBlueprintEditor::IsEditingSingleBlueprint),
		FIsActionChecked::CreateSP(this, &FBlueprintEditor::IsModeCurrent, FBlueprintEditorApplicationModes::StandardBlueprintEditorMode));

	ToolkitCommands->MapAction(
		FFullBlueprintEditorCommands::Get().SwitchToBlueprintDefaultsMode,
		FExecuteAction::CreateSP(this, &FBlueprintEditor::SetCurrentMode, FBlueprintEditorApplicationModes::BlueprintDefaultsMode),
		FCanExecuteAction(),
		FIsActionChecked::CreateSP(this, &FBlueprintEditor::IsModeCurrent, FBlueprintEditorApplicationModes::BlueprintDefaultsMode));
	
	ToolkitCommands->MapAction(
		FFullBlueprintEditorCommands::Get().SwitchToComponentsMode,
		FExecuteAction::CreateSP(this, &FBlueprintEditor::SetCurrentMode, FBlueprintEditorApplicationModes::BlueprintComponentsMode),
		FCanExecuteAction::CreateSP(this, &FBlueprintEditor::CanAccessComponentsMode),
		FIsActionChecked::CreateSP(this, &FBlueprintEditor::IsModeCurrent, FBlueprintEditorApplicationModes::BlueprintComponentsMode));

	ToolkitCommands->MapAction(
		FFullBlueprintEditorCommands::Get().EditGlobalOptions,
		FExecuteAction::CreateSP(this, &FBlueprintEditor::EditGlobalOptions_Clicked),
		FCanExecuteAction(),
		FIsActionChecked::CreateSP(this, &FBlueprintEditor::IsDetailsPanelEditingGlobalOptions));

	ToolkitCommands->MapAction(
		FFullBlueprintEditorCommands::Get().EditClassDefaults,
		FExecuteAction::CreateSP(this, &FBlueprintEditor::EditClassDefaults_Clicked),
		FCanExecuteAction(),
		FIsActionChecked::CreateSP(this, &FBlueprintEditor::IsDetailsPanelEditingClassDefaults));

	// Edit menu actions
	ToolkitCommands->MapAction( FBlueprintEditorCommands::Get().FindInBlueprint,
		FExecuteAction::CreateSP(this, &FBlueprintEditor::FindInBlueprint_Clicked),
		FCanExecuteAction::CreateSP( this, &FBlueprintEditor::IsInAScriptingMode )
		);

	ToolkitCommands->MapAction( FBlueprintEditorCommands::Get().ReparentBlueprint,
		FExecuteAction::CreateSP(this, &FBlueprintEditor::ReparentBlueprint_Clicked),
		FCanExecuteAction(),
		FIsActionChecked(),
		FIsActionButtonVisible::CreateSP(this, &FBlueprintEditor::ReparentBlueprint_IsVisible)
		);

	ToolkitCommands->MapAction( FGenericCommands::Get().Undo,
		FExecuteAction::CreateSP( this, &FBlueprintEditor::UndoGraphAction ),
		FCanExecuteAction::CreateSP( this, &FBlueprintEditor::CanUndoGraphAction )
		);

	ToolkitCommands->MapAction( FGenericCommands::Get().Redo,
		FExecuteAction::CreateSP( this, &FBlueprintEditor::RedoGraphAction ),
		FCanExecuteAction::CreateSP( this, &FBlueprintEditor::CanRedoGraphAction )
		);


	// View commands
	ToolkitCommands->MapAction( FBlueprintEditorCommands::Get().ZoomToWindow,
		FExecuteAction::CreateSP( this, &FBlueprintEditor::ZoomToWindow_Clicked ),
		FCanExecuteAction::CreateSP( this, &FBlueprintEditor::CanZoomToWindow )
		);

	ToolkitCommands->MapAction( FBlueprintEditorCommands::Get().ZoomToSelection,
		FExecuteAction::CreateSP( this, &FBlueprintEditor::ZoomToSelection_Clicked ),
		FCanExecuteAction::CreateSP( this, &FBlueprintEditor::CanZoomToSelection )
		);

	ToolkitCommands->MapAction( FBlueprintEditorCommands::Get().NavigateToParent,
		FExecuteAction::CreateSP( this, &FBlueprintEditor::NavigateToParentGraph_Clicked ),
		FCanExecuteAction::CreateSP( this, &FBlueprintEditor::CanNavigateToParentGraph )
		);

	ToolkitCommands->MapAction( FBlueprintEditorCommands::Get().NavigateToParentBackspace,
		FExecuteAction::CreateSP( this, &FBlueprintEditor::NavigateToParentGraph_Clicked ),
		FCanExecuteAction::CreateSP( this, &FBlueprintEditor::CanNavigateToParentGraph )
		);

	ToolkitCommands->MapAction( FBlueprintEditorCommands::Get().NavigateToChild,
		FExecuteAction::CreateSP( this, &FBlueprintEditor::NavigateToChildGraph_Clicked ),
		FCanExecuteAction::CreateSP( this, &FBlueprintEditor::CanNavigateToChildGraph )
		);

	ToolkitCommands->MapAction(FGraphEditorCommands::Get().ShowAllPins,
		FExecuteAction::CreateSP(this, &FBlueprintEditor::SetPinVisibility, SGraphEditor::Pin_Show),
		FCanExecuteAction(),
		FIsActionChecked::CreateSP(this, &FBlueprintEditor::GetPinVisibility, SGraphEditor::Pin_Show));

	ToolkitCommands->MapAction(FGraphEditorCommands::Get().HideNoConnectionPins,
		FExecuteAction::CreateSP(this, &FBlueprintEditor::SetPinVisibility, SGraphEditor::Pin_HideNoConnection),
		FCanExecuteAction(),
		FIsActionChecked::CreateSP(this, &FBlueprintEditor::GetPinVisibility, SGraphEditor::Pin_HideNoConnection));

	ToolkitCommands->MapAction(FGraphEditorCommands::Get().HideNoConnectionNoDefaultPins,
		FExecuteAction::CreateSP(this, &FBlueprintEditor::SetPinVisibility, SGraphEditor::Pin_HideNoConnectionNoDefault),
		FCanExecuteAction(),
		FIsActionChecked::CreateSP(this, &FBlueprintEditor::GetPinVisibility, SGraphEditor::Pin_HideNoConnectionNoDefault));

	// Compile
	ToolkitCommands->MapAction( FBlueprintEditorCommands::Get().CompileBlueprint,
		FExecuteAction::CreateSP(this, &FBlueprintEditor::Compile),
		FCanExecuteAction::CreateSP(this, &FBlueprintEditor::IsCompilingEnabled)
		);

	ToolkitCommands->MapAction( FBlueprintEditorCommands::Get().RefreshAllNodes,
		FExecuteAction::CreateSP(this, &FBlueprintEditor::RefreshAllNodes_OnClicked),
		FCanExecuteAction::CreateSP( this, &FBlueprintEditor::IsInAScriptingMode )
		);

	ToolkitCommands->MapAction( FBlueprintEditorCommands::Get().DeleteUnusedVariables,
		FExecuteAction::CreateSP(this, &FBlueprintEditor::DeleteUnusedVariables_OnClicked),
		FCanExecuteAction::CreateSP( this, &FBlueprintEditor::IsInAScriptingMode )
		);
	
	ToolkitCommands->MapAction( FBlueprintEditorCommands::Get().FindInBlueprints,
		FExecuteAction::CreateSP(this, &FBlueprintEditor::FindInBlueprints_OnClicked)
		);

	// Debug actions
	ToolkitCommands->MapAction( FBlueprintEditorCommands::Get().ClearAllBreakpoints,
		FExecuteAction::CreateSP(this, &FBlueprintEditor::ClearAllBreakpoints),
		FCanExecuteAction::CreateSP(this, &FBlueprintEditor::HasAnyBreakpoints)
		);

	ToolkitCommands->MapAction( FBlueprintEditorCommands::Get().DisableAllBreakpoints,
		FExecuteAction::CreateSP(this, &FBlueprintEditor::DisableAllBreakpoints),
		FCanExecuteAction::CreateSP(this, &FBlueprintEditor::HasAnyEnabledBreakpoints)
		);

	ToolkitCommands->MapAction( FBlueprintEditorCommands::Get().EnableAllBreakpoints,
		FExecuteAction::CreateSP(this, &FBlueprintEditor::EnableAllBreakpoints),
		FCanExecuteAction::CreateSP(this, &FBlueprintEditor::HasAnyDisabledBreakpoints)
		);

	ToolkitCommands->MapAction( FBlueprintEditorCommands::Get().ClearAllWatches,
		FExecuteAction::CreateSP(this, &FBlueprintEditor::ClearAllWatches),
		FCanExecuteAction::CreateSP(this, &FBlueprintEditor::HasAnyWatches)
		);

	// New document actions
	ToolkitCommands->MapAction( FBlueprintEditorCommands::Get().AddNewVariable,
		FExecuteAction::CreateSP(this, &FBlueprintEditor::OnAddNewVariable),
		FCanExecuteAction::CreateSP(this, &FBlueprintEditor::InEditingMode),
		FIsActionChecked(),
		FIsActionButtonVisible::CreateSP(this, &FBlueprintEditor::NewDocument_IsVisibleForType, CGT_NewVariable));
	
	ToolkitCommands->MapAction( FBlueprintEditorCommands::Get().AddNewLocalVariable,
		FExecuteAction::CreateSP(this, &FBlueprintEditor::OnAddNewLocalVariable),
		FCanExecuteAction::CreateSP(this, &FBlueprintEditor::CanAddNewLocalVariable),
		FIsActionChecked(),
		FIsActionButtonVisible::CreateSP(this, &FBlueprintEditor::NewDocument_IsVisibleForType, CGT_NewLocalVariable));

	ToolkitCommands->MapAction( FBlueprintEditorCommands::Get().AddNewFunction,
		FExecuteAction::CreateSP(this, &FBlueprintEditor::NewDocument_OnClicked, CGT_NewFunctionGraph),
		FCanExecuteAction::CreateSP(this, &FBlueprintEditor::InEditingMode),
		FIsActionChecked(),
		FIsActionButtonVisible::CreateSP(this, &FBlueprintEditor::NewDocument_IsVisibleForType, CGT_NewFunctionGraph));

	ToolkitCommands->MapAction( FBlueprintEditorCommands::Get().AddNewEventGraph,
		FExecuteAction::CreateSP(this, &FBlueprintEditor::NewDocument_OnClicked, CGT_NewEventGraph),
		FCanExecuteAction::CreateSP(this, &FBlueprintEditor::InEditingMode),
		FIsActionChecked(),
		FIsActionButtonVisible::CreateSP(this, &FBlueprintEditor::NewDocument_IsVisibleForType, CGT_NewEventGraph));

	ToolkitCommands->MapAction( FBlueprintEditorCommands::Get().AddNewMacroDeclaration,
		FExecuteAction::CreateSP(this, &FBlueprintEditor::NewDocument_OnClicked, CGT_NewMacroGraph),
		FCanExecuteAction::CreateSP(this, &FBlueprintEditor::InEditingMode),
		FIsActionChecked(),
		FIsActionButtonVisible::CreateSP(this, &FBlueprintEditor::NewDocument_IsVisibleForType, CGT_NewMacroGraph));

	ToolkitCommands->MapAction( FBlueprintEditorCommands::Get().AddNewDelegate,
		FExecuteAction::CreateSP(this, &FBlueprintEditor::OnAddNewDelegate),
		FCanExecuteAction::CreateSP(this, &FBlueprintEditor::InEditingMode),
		FIsActionChecked(),
		FIsActionButtonVisible::CreateSP(this, &FBlueprintEditor::AddNewDelegateIsVisible));

	ToolkitCommands->MapAction( FBlueprintEditorCommands::Get().FindReferencesFromClass,
		FExecuteAction::CreateSP(this, &FBlueprintEditor::OnListObjectsReferencedByClass),
		FCanExecuteAction());

	ToolkitCommands->MapAction( FBlueprintEditorCommands::Get().FindReferencesFromBlueprint,
		FExecuteAction::CreateSP(this, &FBlueprintEditor::OnListObjectsReferencedByBlueprint),
		FCanExecuteAction());

	ToolkitCommands->MapAction( FBlueprintEditorCommands::Get().RepairCorruptedBlueprint,
		FExecuteAction::CreateSP(this, &FBlueprintEditor::OnRepairCorruptedBlueprint),
		FCanExecuteAction());

	ToolkitCommands->MapAction( FBlueprintEditorCommands::Get().AddNewAnimationLayer,
		FExecuteAction::CreateSP(this, &FBlueprintEditor::NewDocument_OnClicked, CGT_NewAnimationLayer),
		FCanExecuteAction(),
		FIsActionChecked(),
		FIsActionButtonVisible::CreateSP(this, &FBlueprintEditor::NewDocument_IsVisibleForType, CGT_NewAnimationLayer));
	
	ToolkitCommands->MapAction(FBlueprintEditorCommands::Get().SaveIntermediateBuildProducts,
		FExecuteAction::CreateSP(this, &FBlueprintEditor::ToggleSaveIntermediateBuildProducts),
		FCanExecuteAction(),
		FIsActionChecked::CreateSP(this, &FBlueprintEditor::GetSaveIntermediateBuildProducts));

	ToolkitCommands->MapAction(FBlueprintEditorCommands::Get().BeginBlueprintMerge,
		FExecuteAction::CreateSP(this, &FBlueprintEditor::CreateMergeToolTab),
		FCanExecuteAction());

	ToolkitCommands->MapAction(FBlueprintEditorCommands::Get().GenerateNativeCode,
		FExecuteAction::CreateSP(this, &FBlueprintEditor::OpenNativeCodeGenerationTool),
		FCanExecuteAction::CreateSP(this, &FBlueprintEditor::CanGenerateNativeCode));

	ToolkitCommands->MapAction(FBlueprintEditorCommands::Get().GenerateSearchIndex,
		FExecuteAction::CreateSP(this, &FBlueprintEditor::OnGenerateSearchIndexForDebugging),
		FCanExecuteAction());

	ToolkitCommands->MapAction(FBlueprintEditorCommands::Get().DumpCachedIndexData,
		FExecuteAction::CreateSP(this, &FBlueprintEditor::OnDumpCachedIndexDataForBlueprint),
		FCanExecuteAction());

	ToolkitCommands->MapAction(FBlueprintEditorCommands::Get().ShowActionMenuItemSignatures,
		FExecuteAction::CreateLambda([]()
			{ 
				UBlueprintEditorSettings* Settings = GetMutableDefault<UBlueprintEditorSettings>();
				Settings->bShowActionMenuItemSignatures = !Settings->bShowActionMenuItemSignatures;
				Settings->SaveConfig();
			}),
		FCanExecuteAction(),
		FIsActionChecked::CreateLambda([]()->bool{ return GetDefault<UBlueprintEditorSettings>()->bShowActionMenuItemSignatures; }));

	for (int32 QuickJumpIndex = 0; QuickJumpIndex < FGraphEditorCommands::Get().QuickJumpCommands.Num(); ++QuickJumpIndex)
	{
		ToolkitCommands->MapAction(
			FGraphEditorCommands::Get().QuickJumpCommands[QuickJumpIndex].QuickJump,
			FExecuteAction::CreateSP(this, &FBlueprintEditor::OnGraphEditorQuickJump, QuickJumpIndex)
		);

		ToolkitCommands->MapAction(
			FGraphEditorCommands::Get().QuickJumpCommands[QuickJumpIndex].SetQuickJump,
			FExecuteAction::CreateSP(this, &FBlueprintEditor::SetGraphEditorQuickJump, QuickJumpIndex)
		);

		ToolkitCommands->MapAction(
			FGraphEditorCommands::Get().QuickJumpCommands[QuickJumpIndex].ClearQuickJump,
			FExecuteAction::CreateSP(this, &FBlueprintEditor::ClearGraphEditorQuickJump, QuickJumpIndex)
		);
	}

	ToolkitCommands->MapAction(
		FGraphEditorCommands::Get().ClearAllQuickJumps,
		FExecuteAction::CreateSP(this, &FBlueprintEditor::ClearAllGraphEditorQuickJumps)
	);

	ToolkitCommands->MapAction(
		FBlueprintEditorCommands::Get().ToggleHideUnrelatedNodes,
		FExecuteAction::CreateSP(this, &FBlueprintEditor::ToggleHideUnrelatedNodes),
		FCanExecuteAction(),
		FIsActionChecked::CreateSP(this, &FBlueprintEditor::IsToggleHideUnrelatedNodesChecked),
		FIsActionButtonVisible::CreateSP(this, &FBlueprintEditor::ShouldShowToggleHideUnrelatedNodes, true)
	);
}

void FBlueprintEditor::OpenNativeCodeGenerationTool()
{
	UBlueprint* Blueprint = GetBlueprintObj();
	if (Blueprint)
	{
		FNativeCodeGenerationTool::Open(*Blueprint, SharedThis(this));
	}
}

bool FBlueprintEditor::CanGenerateNativeCode() const
{
	UBlueprint* Blueprint = GetBlueprintObj();
	return Blueprint && FNativeCodeGenerationTool::CanGenerate(*Blueprint);
}

void FBlueprintEditor::OnGenerateSearchIndexForDebugging()
{
	UBlueprint* Blueprint = GetBlueprintObj();
	if (Blueprint)
	{
		FString FileLocation = FPaths::ConvertRelativePathToFull(FPaths::ProjectIntermediateDir() + TEXT("BlueprintSearchTools"));
		FString FullPath = FString::Printf(TEXT("%s/%s.index.xml"), *FileLocation, *Blueprint->GetName());

		FArchive* DumpFile = IFileManager::Get().CreateFileWriter(*FullPath);
		if (DumpFile)
		{
			FString JsonOutput = FFindInBlueprintSearchManager::Get().GenerateSearchIndexForDebugging(Blueprint);
			DumpFile->Serialize(TCHAR_TO_ANSI(*JsonOutput), JsonOutput.Len());

			DumpFile->Close();
			delete DumpFile;

			UE_LOG(LogFindInBlueprint, Log, TEXT("Wrote search index to %s"), *FullPath);
		}
	}
}

void FBlueprintEditor::OnDumpCachedIndexDataForBlueprint()
{
	UBlueprint* Blueprint = GetBlueprintObj();
	if (Blueprint)
	{
		FString FileLocation = FPaths::ConvertRelativePathToFull(FPaths::ProjectIntermediateDir() + TEXT("BlueprintSearchTools"));
		FString FullPath = FString::Printf(TEXT("%s/%s.cache.csv"), *FileLocation, *Blueprint->GetName());

		FArchive* DumpFile = IFileManager::Get().CreateFileWriter(*FullPath);
		if (DumpFile)
		{
			const FName AssetPath = *Blueprint->GetPathName();
			FSearchData SearchData = FFindInBlueprintSearchManager::Get().GetSearchDataForAssetPath(AssetPath);
			if (SearchData.IsValid() && SearchData.ImaginaryBlueprint.IsValid())
			{
				SearchData.ImaginaryBlueprint->DumpParsedObject(*DumpFile);
			}

			DumpFile->Close();
			delete DumpFile;

			UE_LOG(LogFindInBlueprint, Log, TEXT("Wrote cached index data to %s"), *FullPath);
		}
	}
}

void FBlueprintEditor::FindInBlueprint_Clicked()
{
	SummonSearchUI(true);
}

void FBlueprintEditor::ReparentBlueprint_Clicked()
{
	if (!ReparentBlueprint_IsVisible())
	{
		return;
	}

	TArray<UBlueprint*> Blueprints;
	for (int32 i = 0; i < GetEditingObjects().Num(); ++i)
	{
		UBlueprint* Blueprint = Cast<UBlueprint>(GetEditingObjects()[i]);
		if (Blueprint) 
		{
			Blueprints.Add(Blueprint);
		}
	}
	FBlueprintEditorUtils::OpenReparentBlueprintMenu(Blueprints, GetToolkitHost()->GetParentWidget(), FOnClassPicked::CreateSP(this, &FBlueprintEditor::ReparentBlueprint_NewParentChosen));
}

void FBlueprintEditor::ReparentBlueprint_NewParentChosen(UClass* ChosenClass)
{
	UBlueprint* BlueprintObj = GetBlueprintObj();

	if ((BlueprintObj != NULL) && (ChosenClass != NULL) && (ChosenClass != BlueprintObj->ParentClass))
	{
		// Notify user, about common interfaces
		bool bReparent = true;
		{
			FString CommonInterfacesNames;
			for (const FBPInterfaceDescription& InterdaceDesc : BlueprintObj->ImplementedInterfaces)
			{
				if (ChosenClass->ImplementsInterface(*InterdaceDesc.Interface))
				{
					CommonInterfacesNames += InterdaceDesc.Interface->GetName();
					CommonInterfacesNames += TCHAR('\n');
				}
			}
			if (!CommonInterfacesNames.IsEmpty())
			{
				const FText Title = LOCTEXT("CommonInterfacesTitle", "Common interfaces");
				const FText Message = FText::Format(
					LOCTEXT("ReparentWarning_InterfacesImplemented", "Following interfaces are already implemented. Continue reparenting? \n {0}"),
					FText::FromString(CommonInterfacesNames));

				FSuppressableWarningDialog::FSetupInfo Info(Message, Title, "Warning_CommonInterfacesWhileReparenting");
				Info.ConfirmText = LOCTEXT("ReparentYesButton", "Reparent");
				Info.CancelText = LOCTEXT("ReparentNoButton", "Cancel");

				FSuppressableWarningDialog ReparentBlueprintDlg(Info);
				if (ReparentBlueprintDlg.ShowModal() == FSuppressableWarningDialog::Cancel)
				{
					bReparent = false;
				}
			}
		}

		// If the chosen class differs hierarchically from the current class, warn that there may be data loss
		if (bReparent && (!BlueprintObj->ParentClass || !ChosenClass->GetDefaultObject()->IsA(BlueprintObj->ParentClass)))
		{
			const FText Title = LOCTEXT("ReparentTitle", "Reparent Blueprint"); 
			const FText Message = LOCTEXT("ReparentWarning", "Reparenting this blueprint may cause data loss.  Continue reparenting?"); 

			// Warn the user that this may result in data loss
			FSuppressableWarningDialog::FSetupInfo Info( Message, Title, "Warning_ReparentTitle" );
			Info.ConfirmText = LOCTEXT("ReparentYesButton", "Reparent");
			Info.CancelText = LOCTEXT("ReparentNoButton", "Cancel");
			Info.CheckBoxText = FText::GetEmpty();	// not suppressible

			FSuppressableWarningDialog ReparentBlueprintDlg( Info );
			if( ReparentBlueprintDlg.ShowModal() == FSuppressableWarningDialog::Cancel )
			{
				bReparent = false;
			}
		}

		if ( bReparent )
		{
			const FScopedTransaction Transaction( LOCTEXT("ReparentBlueprint", "Reparent Blueprint") );
			UE_LOG(LogBlueprint, Warning, TEXT("Reparenting blueprint %s from %s to %s..."), *BlueprintObj->GetFullName(), BlueprintObj->ParentClass ? *BlueprintObj->ParentClass->GetName() : TEXT("[None]"), *ChosenClass->GetName());
			
			BlueprintObj->Modify();
			if(USimpleConstructionScript* SCS = BlueprintObj->SimpleConstructionScript)
			{
				SCS->Modify();

				const TArray<USCS_Node*>& AllNodes = SCS->GetAllNodes();
				for(USCS_Node* Node : AllNodes )
				{
					Node->Modify();
				}
			}

			UClass* OldParentClass = BlueprintObj->ParentClass ;
			BlueprintObj->ParentClass = ChosenClass;

			// Ensure that the Blueprint is up-to-date (valid SCS etc.) before compiling
			EnsureBlueprintIsUpToDate(BlueprintObj);
			FBlueprintEditorUtils::RefreshAllNodes(GetBlueprintObj());
			FBlueprintEditorUtils::MarkBlueprintAsModified(BlueprintObj);

			Compile();

			// Ensure that the Blueprint is up-to-date (valid SCS etc.) after compiling (new parent class)
			EnsureBlueprintIsUpToDate(BlueprintObj);

			if (BlueprintObj->NativizationFlag != EBlueprintNativizationFlag::Disabled)
			{
				UBlueprint* ParentBlueprint = UBlueprint::GetBlueprintFromClass(ChosenClass);
				if (ParentBlueprint && ParentBlueprint->NativizationFlag == EBlueprintNativizationFlag::Disabled)
				{
					ParentBlueprint->NativizationFlag = EBlueprintNativizationFlag::Dependency;

					FNotificationInfo Warning(FText::Format(
						LOCTEXT("InterfaceFlaggedForNativization", "{0} flagged for nativization (as a required dependency)."),
						FText::FromName(ParentBlueprint->GetFName())
						)
					);
					Warning.ExpireDuration = 5.0f;
					Warning.bFireAndForget = true;
					Warning.Image = FCoreStyle::Get().GetBrush(TEXT("MessageLog.Warning"));
					FSlateNotificationManager::Get().AddNotification(Warning);
				}
			}

			if (SCSEditor.IsValid())
			{
				SCSEditor->UpdateTree();
			}
		}
	}

	FSlateApplication::Get().DismissAllMenus();
}

bool FBlueprintEditor::ReparentBlueprint_IsVisible() const
{
	UBlueprint* Blueprint = GetBlueprintObj();
	if (Blueprint != NULL)
	{
		// Don't show the reparent option if it's an Interface or we're not in editing mode
		return !FBlueprintEditorUtils::IsInterfaceBlueprint(Blueprint) && InEditingMode() && (BPTYPE_FunctionLibrary != Blueprint->BlueprintType);
	}
	else
	{
		return false;
	}
}

bool FBlueprintEditor::IsDetailsPanelEditingGlobalOptions() const
{
	return CurrentUISelection == FBlueprintEditor::SelectionState_ClassSettings;
}

void FBlueprintEditor::EditGlobalOptions_Clicked()
{
	UBlueprint* Blueprint = GetBlueprintObj();
	if ( Blueprint != nullptr )
	{
		SetUISelectionState(FBlueprintEditor::SelectionState_ClassSettings);

		// Show details for the Blueprint instance we're editing
		Inspector->ShowDetailsForSingleObject(Blueprint);

		TryInvokingDetailsTab();
	}
}

bool FBlueprintEditor::IsDetailsPanelEditingClassDefaults() const
{
	UBlueprint* Blueprint = GetBlueprintObj();
	if ( Blueprint != nullptr )
	{
		if ( Blueprint->GeneratedClass != nullptr )
		{
			UObject* DefaultObject = GetBlueprintObj()->GeneratedClass->GetDefaultObject();
			return Inspector->IsSelected(DefaultObject);
		}
	}

	return false;
}

void FBlueprintEditor::EditClassDefaults_Clicked()
{
	if ( IsEditingSingleBlueprint() )
	{
		UBlueprint* Blueprint = GetBlueprintObj();
		StartEditingDefaults( true, true );
	}
}

// Zooming to fit the entire graph
void FBlueprintEditor::ZoomToWindow_Clicked()
{
	if (SGraphEditor* GraphEd = FocusedGraphEdPtr.Pin().Get())
	{
		GraphEd->ZoomToFit(/*bOnlySelection=*/ false);
	}
}

bool FBlueprintEditor::CanZoomToWindow() const
{
	return FocusedGraphEdPtr.IsValid();
}

// Zooming to fit the current selection
void FBlueprintEditor::ZoomToSelection_Clicked()
{
	if (SGraphEditor* GraphEd = FocusedGraphEdPtr.Pin().Get())
	{
		GraphEd->ZoomToFit(/*bOnlySelection=*/ true);
	}
}

bool FBlueprintEditor::CanZoomToSelection() const
{
	return FocusedGraphEdPtr.IsValid();
}

// Navigating into/out of graphs
void FBlueprintEditor::NavigateToParentGraph_Clicked()
{
	if (FocusedGraphEdPtr.IsValid())
	{
		if (UEdGraph* ParentGraph = Cast<UEdGraph>(FocusedGraphEdPtr.Pin()->GetCurrentGraph()->GetOuter()))
		{
			OpenDocument(ParentGraph, FDocumentTracker::NavigatingCurrentDocument);
		}
	}
}

bool FBlueprintEditor::CanNavigateToParentGraph() const
{
	return FocusedGraphEdPtr.IsValid() && (FocusedGraphEdPtr.Pin()->GetCurrentGraph()->GetOuter()->IsA(UEdGraph::StaticClass()));
}

void FBlueprintEditor::NavigateToChildGraph_Clicked()
{
	if (FocusedGraphEdPtr.IsValid())
	{
		UEdGraph* CurrentGraph = FocusedGraphEdPtr.Pin()->GetCurrentGraph();

		if (CurrentGraph->SubGraphs.Num() > 1)
		{
			// Display a child jump list
			FSlateApplication::Get().PushMenu( 
				GetToolkitHost()->GetParentWidget(),
				FWidgetPath(),
				SNew(SChildGraphPicker, CurrentGraph),
				FSlateApplication::Get().GetCursorPos(), // summon location
				FPopupTransitionEffect( FPopupTransitionEffect::TypeInPopup )
			);
		}
		else if (CurrentGraph->SubGraphs.Num() == 1)
		{
			// Jump immediately to the child if there is only one
			UEdGraph* ChildGraph = CurrentGraph->SubGraphs[0];
			OpenDocument(ChildGraph, FDocumentTracker::NavigatingCurrentDocument);
		}
	}
}

bool FBlueprintEditor::CanNavigateToChildGraph() const
{
	return FocusedGraphEdPtr.IsValid() && (FocusedGraphEdPtr.Pin()->GetCurrentGraph()->SubGraphs.Num() > 0);
}

bool FBlueprintEditor::TransactionObjectAffectsBlueprint(UObject* InTransactedObject)
{
	check(InTransactedObject);

	UBlueprint* BlueprintObj = GetBlueprintObj();
	check(BlueprintObj);

	return InTransactedObject->GetOutermost() == BlueprintObj->GetOutermost();
}

void FBlueprintEditor::HandleUndoTransaction(const FTransaction* Transaction)
{
	UBlueprint* BlueprintObj = GetBlueprintObj();
	if (BlueprintObj && Transaction)
	{
		bool bAffectsBlueprint = false;
		const UPackage* BlueprintOutermost = BlueprintObj->GetOutermost();

		// Look at the transaction this function is responding to, see if any object in it has an outermost of the Blueprint
		TArray<UObject*> TransactionObjects;
		Transaction->GetTransactionObjects(TransactionObjects);

		for (UObject* Object : TransactionObjects)
		{
			if(TransactionObjectAffectsBlueprint(Object))
			{
				bAffectsBlueprint = true;
				break;
			}
		}

		// Transaction affects the Blueprint this editor handles, so react as necessary
		if (bAffectsBlueprint)
		{
			SetUISelectionState(NAME_None);

			RefreshEditors();

			FSlateApplication::Get().DismissAllMenus();
		}
	}
}

void FBlueprintEditor::PostUndo(bool bSuccess)
{	
	if (bSuccess)
	{
		const FTransaction* Transaction = GEditor->Trans->GetTransaction(GEditor->Trans->GetQueueLength() - GEditor->Trans->GetUndoCount());
		HandleUndoTransaction(Transaction);
	}
}

void FBlueprintEditor::PostRedo(bool bSuccess)
{
	if (bSuccess)
	{
		const FTransaction* Transaction = GEditor->Trans->GetTransaction(GEditor->Trans->GetQueueLength() - GEditor->Trans->GetUndoCount() - 1);
		HandleUndoTransaction(Transaction);
	}
}

void FBlueprintEditor::UndoGraphAction()
{
	GEditor->UndoTransaction();
}

bool FBlueprintEditor::CanUndoGraphAction() const
{
	return !InDebuggingMode();
}

void FBlueprintEditor::RedoGraphAction()
{
	GEditor->RedoTransaction();
}

bool FBlueprintEditor::CanRedoGraphAction() const
{
	return !InDebuggingMode();
}

void FBlueprintEditor::OnActiveTabChanged(TSharedPtr<SDockTab> PreviouslyActive, TSharedPtr<SDockTab> NewlyActivated)
{
}

void FBlueprintEditor::OnGraphEditorFocused(const TSharedRef<SGraphEditor>& InGraphEditor)
{
	// Update the graph editor that is currently focused
	FocusedGraphEdPtr = InGraphEditor;
	InGraphEditor->SetPinVisibility(PinVisibility);

	// Update the inspector as well, to show selection from the focused graph editor
	FGraphPanelSelectionSet SelectedNodes = GetSelectedNodes();
	FocusInspectorOnGraphSelection(SelectedNodes);

	// During undo, garbage graphs can be temporarily brought into focus, ensure that before a refresh of the MyBlueprint window that the graph is owned by a Blueprint
	if ( FocusedGraphEdPtr.IsValid() && MyBlueprintWidget.IsValid() )
	{
		// The focused graph can be garbage as well
		TWeakObjectPtr< UEdGraph > FocusedGraphPtr = FocusedGraphEdPtr.Pin()->GetCurrentGraph();
		UEdGraph* FocusedGraph = FocusedGraphPtr.Get();

		if ( FocusedGraph != nullptr )
		{
			if ( FBlueprintEditorUtils::FindBlueprintForGraph(FocusedGraph) )
			{
				MyBlueprintWidget->Refresh();
			}
		}
	}

	if (bHideUnrelatedNodes && SelectedNodes.Num() <= 0)
	{
		ResetAllNodesUnrelatedStates();
	}

	// If the bookmarks view is active, check whether or not we're restricting the view to the current graph. If we are, update the tree to reflect the focused graph context.
	if (BookmarksWidget.IsValid()
		&& GetDefault<UBlueprintEditorSettings>()->bShowBookmarksForCurrentDocumentOnlyInTab)
	{
		BookmarksWidget->RefreshBookmarksTree();
	}
}

void FBlueprintEditor::OnGraphEditorBackgrounded(const TSharedRef<SGraphEditor>& InGraphEditor)
{
	// If the newly active document tab isn't a graph we want to make sure we clear the focused graph pointer.
	// Several other UI reads that, like the MyBlueprints view uses it to determine if it should show the "Local Variable" section.
	FocusedGraphEdPtr = nullptr;

	if ( MyBlueprintWidget.IsValid() == true )
	{
		MyBlueprintWidget->Refresh();
	}
}

void FBlueprintEditor::OnGraphEditorDropActor(const TArray< TWeakObjectPtr<AActor> >& Actors, UEdGraph* Graph, const FVector2D& DropLocation)
{
	// We need to check that the dropped actor is in the right sublevel for the reference
	ULevel* BlueprintLevel = FBlueprintEditorUtils::GetLevelFromBlueprint(GetBlueprintObj());

	if (BlueprintLevel && FBlueprintEditorUtils::IsLevelScriptBlueprint(GetBlueprintObj()))
	{
		FVector2D NodeLocation = DropLocation;
		for (int32 i = 0; i < Actors.Num(); i++)
		{
			AActor* DroppedActor = Actors[i].Get();
			if (DroppedActor&& (DroppedActor->GetLevel() == BlueprintLevel) && !DroppedActor->IsChildActor())
			{
				UK2Node_Literal* ActorRefNode = FEdGraphSchemaAction_K2NewNode::SpawnNode<UK2Node_Literal>(
					Graph,
					NodeLocation,
					EK2NewNodeFlags::SelectNewNode,
					[DroppedActor](UK2Node_Literal* NewInstance)
					{
						NewInstance->SetObjectRef(DroppedActor);
					}
				);
				NodeLocation.Y += UEdGraphSchema_K2::EstimateNodeHeight(ActorRefNode);
			}
		}
	}
}

void FBlueprintEditor::OnGraphEditorDropStreamingLevel(const TArray< TWeakObjectPtr<ULevelStreaming> >& Levels, UEdGraph* Graph, const FVector2D& DropLocation)
{
	UFunction* TargetFunc = UGameplayStatics::StaticClass()->FindFunctionByName(GET_FUNCTION_NAME_CHECKED(UGameplayStatics, GetStreamingLevel));
	check(TargetFunc);

	for (int32 i = 0; i < Levels.Num(); i++)
	{
		ULevelStreaming* DroppedLevel = Levels[i].Get();
		if (DroppedLevel && DroppedLevel->IsA<ULevelStreamingDynamic>())
		{
			UK2Node_CallFunction* Node = FEdGraphSchemaAction_K2NewNode::SpawnNode<UK2Node_CallFunction>(
				Graph,
				DropLocation + (i * FVector2D(0, 80)),
				EK2NewNodeFlags::SelectNewNode,
				[TargetFunc](UK2Node_CallFunction* NewInstance)
				{
					NewInstance->SetFromFunction(TargetFunc);
				}
			);
						
			// Set dropped level package name
			UEdGraphPin* PackageNameInputPin = Node->FindPinChecked(TEXT("PackageName"));
			PackageNameInputPin->DefaultValue = DroppedLevel->GetWorldAssetPackageName();
		}
	}
}

FActionMenuContent FBlueprintEditor::OnCreateGraphActionMenu(UEdGraph* InGraph, const FVector2D& InNodePosition, const TArray<UEdGraphPin*>& InDraggedPins, bool bAutoExpand, SGraphEditor::FActionMenuClosed InOnMenuClosed)
{
	HasOpenActionMenu = InGraph;
	if (!BlueprintEditorImpl::GraphHasUserPlacedNodes(InGraph))
	{
		InstructionsFadeCountdown = BlueprintEditorImpl::InstructionFadeDuration;
	}

	TSharedRef<SBlueprintActionMenu> ActionMenu = 
		SNew(SBlueprintActionMenu, SharedThis(this))
		.GraphObj(InGraph)
		.NewNodePosition(InNodePosition)
		.DraggedFromPins(InDraggedPins)
		.AutoExpandActionMenu(bAutoExpand)
		.OnClosedCallback(InOnMenuClosed)
		.OnCloseReason(this, &FBlueprintEditor::OnGraphActionMenuClosed);

	return FActionMenuContent( ActionMenu, ActionMenu->GetFilterTextBox() );
}

void FBlueprintEditor::OnGraphActionMenuClosed(bool bActionExecuted, bool bContextSensitiveChecked, bool bGraphPinContext)
{
	if (bActionExecuted)
	{
		bContextSensitiveChecked ? AnalyticsStats.GraphActionMenusCtxtSensitiveExecCount++ : AnalyticsStats.GraphActionMenusNonCtxtSensitiveExecCount++;
		UpdateNodeCreationStats( bGraphPinContext ? ENodeCreateAction::PinContext : ENodeCreateAction::GraphContext );
	}
	else
	{
		AnalyticsStats.GraphActionMenusCancelledCount++;
	}

	if (UEdGraph* EditingGraph = GetFocusedGraph())
	{
		// if the user didn't place any nodes...
		if (!BlueprintEditorImpl::GraphHasUserPlacedNodes(EditingGraph))
		{
			InstructionsFadeCountdown = 0.0f;
		}
	}
	HasOpenActionMenu = nullptr;
}

void FBlueprintEditor::OnSelectedNodesChangedImpl(const FGraphPanelSelectionSet& NewSelection)
{
	if ( NewSelection.Num() > 0 )
	{
		SetUISelectionState(FBlueprintEditor::SelectionState_Graph);
	}

	SKismetInspector::FShowDetailsOptions DetailsOptions;
	DetailsOptions.bForceRefresh = true;
	Inspector->ShowDetailsForObjects(NewSelection.Array(), DetailsOptions);

	bSelectRegularNode = false;
	for (FGraphPanelSelectionSet::TConstIterator It(NewSelection); It; ++It)
	{
		UEdGraphNode_Comment* SeqNode = Cast<UEdGraphNode_Comment>(*It);
		if (!SeqNode)
		{
			bSelectRegularNode = true;
			break;
		}
	}

	if (bHideUnrelatedNodes && !bLockNodeFadeState)
	{
		ResetAllNodesUnrelatedStates();

		if ( bSelectRegularNode )
		{
			HideUnrelatedNodes();
		}
	}
}

void FBlueprintEditor::OnBlueprintChangedImpl(UBlueprint* InBlueprint, bool bIsJustBeingCompiled )
{
	if (InBlueprint)
	{
		// Notify that the blueprint has been changed (update Content browser, etc)
		InBlueprint->PostEditChange();

		// Call PostEditChange() on any Actors that are based on this Blueprint 
		FBlueprintEditorUtils::PostEditChangeBlueprintActors(InBlueprint);

		// Refresh the graphs
		ERefreshBlueprintEditorReason::Type Reason = bIsJustBeingCompiled ? ERefreshBlueprintEditorReason::BlueprintCompiled : ERefreshBlueprintEditorReason::UnknownReason;
		RefreshEditors(Reason);

		// In case objects were deleted, which should close the tab
		if (GetCurrentMode() == FBlueprintEditorApplicationModes::StandardBlueprintEditorMode)
		{
			SaveEditedObjectState();
		}
	}
}

void FBlueprintEditor::OnBlueprintCompiled(UBlueprint* InBlueprint)
{	
	if( InBlueprint )
	{
		UUnrealEdEngine* EditorEngine = GUnrealEd;
		// GUnrealEd can be null after a hot-reload... this seems like a bigger 
		// problem worth investigating (that could affect other systems), but 
		// as I cannot repro it a second time (to see if it gets reset soon after), 
		// we'll just gaurd here for now and see if we can tie this ensure to any 
		// future crash reports
		if (ensure(EditorEngine != nullptr))
		{
			// Compiling will invalidate any cached components in the component visualizer, so clear out active components here
			EditorEngine->ComponentVisManager.ClearActiveComponentVis();
		}

		// This could be made more efficient by tracking which nodes change
		// their bHasCompilerMessage flag, or immediately updating the error info
		// when we assign the flag:
		TArray<UEdGraph*> Graphs;
		InBlueprint->GetAllGraphs(Graphs);
		for (const UEdGraph* Graph : Graphs)
		{
			for (const UEdGraphNode* Node : Graph->Nodes)
			{
				if (Node)
				{
					TSharedPtr<SGraphNode> Widget = Node->DEPRECATED_NodeWidget.Pin();
					if (Widget.IsValid())
					{
						Widget->RefreshErrorInfo();
					}
				}
			}
		}
	}

	OnBlueprintChangedImpl( InBlueprint, true );
}

void FBlueprintEditor::OnBlueprintUnloaded(UBlueprint* InBlueprint)
{
	for (UObject* EditingObj : GetEditingObjects())
	{
		if (Cast<UBlueprint>(EditingObj) == InBlueprint)
		{
			// give the editor a chance to open a replacement
			bPendingDeferredClose = true;
			break;
		}
	}
}

void FBlueprintEditor::Compile()
{
	DECLARE_SCOPE_HIERARCHICAL_COUNTER_FUNC()

	UBlueprint* BlueprintObj = GetBlueprintObj();
	if (BlueprintObj)
	{
		FMessageLog BlueprintLog("BlueprintLog");

		FFormatNamedArguments Arguments;
		Arguments.Add(TEXT("BlueprintName"), FText::FromString(BlueprintObj->GetName()));
		BlueprintLog.NewPage(FText::Format(LOCTEXT("CompilationPageLabel", "Compile {BlueprintName}"), Arguments));

		FCompilerResultsLog LogResults;
		LogResults.SetSourcePath(BlueprintObj->GetPathName());
		LogResults.BeginEvent(TEXT("Compile"));
		LogResults.bLogDetailedResults = GetDefault<UBlueprintEditorSettings>()->bShowDetailedCompileResults;
		LogResults.EventDisplayThresholdMs = GetDefault<UBlueprintEditorSettings>()->CompileEventDisplayThresholdMs;
		EBlueprintCompileOptions CompileOptions = EBlueprintCompileOptions::None;
		if( bSaveIntermediateBuildProducts )
		{
			CompileOptions |= EBlueprintCompileOptions::SaveIntermediateProducts;
		}
		FKismetEditorUtilities::CompileBlueprint(BlueprintObj, CompileOptions, &LogResults);

		LogResults.EndEvent();

		const bool bForceMessageDisplay = ((LogResults.NumWarnings > 0) || (LogResults.NumErrors > 0)) && !BlueprintObj->bIsRegeneratingOnLoad;
		DumpMessagesToCompilerLog(LogResults.Messages, bForceMessageDisplay);

		UBlueprintEditorSettings const* BpEditorSettings = GetDefault<UBlueprintEditorSettings>();
		if ((LogResults.NumErrors > 0) && BpEditorSettings->bJumpToNodeErrors)
		{
			if (UEdGraphNode* NodeWithError = BlueprintEditorImpl::FindNodeWithError(LogResults))
			{
				JumpToNode(NodeWithError, /*bRequestRename =*/false);
			}
		}

		if (BlueprintObj->UpgradeNotesLog.IsValid())
		{
			CompilerResultsListing->AddMessages(BlueprintObj->UpgradeNotesLog->Messages);
		}

		// send record when player clicks compile and send the result
		// this will make sure how the users activity is
		AnalyticsTrackCompileEvent(BlueprintObj, LogResults.NumErrors, LogResults.NumWarnings);
	}
}

bool FBlueprintEditor::IsSaveOnCompileEnabled() const
{
	UBlueprint* Blueprint = GetBlueprintObj();
	bool const bIsLevelScript = (Cast<ULevelScriptBlueprint>(Blueprint) != nullptr);

	return !bIsLevelScript;
}

FReply FBlueprintEditor::Compile_OnClickWithReply()
{
	Compile();
	return FReply::Handled();
}

void FBlueprintEditor::RefreshAllNodes_OnClicked()
{
	FBlueprintEditorUtils::RefreshAllNodes(GetBlueprintObj());
	RefreshEditors();
	Compile();
}

void FBlueprintEditor::DeleteUnusedVariables_OnClicked()
{
	UBlueprint* BlueprintObj = GetBlueprintObj();
	
	bool bHasAtLeastOneVariableToCheck = false;
	FString PropertyList;
	TArray<FName> VariableNames;
	for (TFieldIterator<FProperty> PropertyIt(BlueprintObj->SkeletonGeneratedClass, EFieldIteratorFlags::ExcludeSuper); PropertyIt; ++PropertyIt)
	{
		FProperty* Property = *PropertyIt;
		// Don't show delegate properties, there is special handling for these
		const bool bDelegateProp = Property->IsA(FDelegateProperty::StaticClass()) || Property->IsA(FMulticastDelegateProperty::StaticClass());
		const bool bShouldShowProp = (!Property->HasAnyPropertyFlags(CPF_Parm) && Property->HasAllPropertyFlags(CPF_BlueprintVisible) && !bDelegateProp);

		if (bShouldShowProp)
		{
			bHasAtLeastOneVariableToCheck = true;
			FName VarName = Property->GetFName();
			
			const int32 VarInfoIndex = FBlueprintEditorUtils::FindNewVariableIndex(BlueprintObj, VarName);
			const bool bHasVarInfo = (VarInfoIndex != INDEX_NONE);
			
			const FObjectPropertyBase* ObjectProperty = CastField<const FObjectPropertyBase>(Property);
			bool bIsTimeline = ObjectProperty &&
				ObjectProperty->PropertyClass &&
				ObjectProperty->PropertyClass->IsChildOf(UTimelineComponent::StaticClass());
			if (!FBlueprintEditorUtils::IsVariableUsed(BlueprintObj, VarName) && !bIsTimeline && bHasVarInfo)
			{
				VariableNames.Add(Property->GetFName());
				if (PropertyList.IsEmpty()) {PropertyList = UEditorEngine::GetFriendlyName(Property);}
				else {PropertyList += FString::Printf(TEXT(", %s"), *UEditorEngine::GetFriendlyName(Property));}
			}
		}
	}

	if (VariableNames.Num() > 0)
	{
		FBlueprintEditorUtils::BulkRemoveMemberVariables(GetBlueprintObj(), VariableNames);
		LogSimpleMessage( FText::Format( LOCTEXT("UnusedVariablesDeletedMessage", "The following variable(s) were deleted successfully: {0}."), FText::FromString( PropertyList ) ) );
	}
	else if (bHasAtLeastOneVariableToCheck)
	{
		LogSimpleMessage(LOCTEXT("AllVariablesInUseMessage", "All variables are currently in use."));
	}
	else
	{
		LogSimpleMessage(LOCTEXT("NoVariablesToSeeMessage", "No variables to check for."));
	}
}

void FBlueprintEditor::FindInBlueprints_OnClicked()
{
	SetCurrentMode(FBlueprintEditorApplicationModes::StandardBlueprintEditorMode);
	
	SummonSearchUI(false);
}

void FBlueprintEditor::ClearAllBreakpoints()
{
	FDebuggingActionCallbacks::ClearBreakpoints(GetBlueprintObj());
}

void FBlueprintEditor::DisableAllBreakpoints()
{
	FDebuggingActionCallbacks::SetEnabledOnAllBreakpoints(GetBlueprintObj(), false);
}

void FBlueprintEditor::EnableAllBreakpoints()
{
	FDebuggingActionCallbacks::SetEnabledOnAllBreakpoints(GetBlueprintObj(), true);
}

void FBlueprintEditor::ClearAllWatches()
{
	FDebuggingActionCallbacks::ClearWatches(GetBlueprintObj());
}

bool FBlueprintEditor::HasAnyBreakpoints() const
{
	return GetBlueprintObj() && GetBlueprintObj()->Breakpoints.Num() > 0;
}

bool FBlueprintEditor::HasAnyEnabledBreakpoints() const
{
	if (!IsEditingSingleBlueprint()) {return false;}

	for (TArray<UBreakpoint*>::TIterator BreakpointIt(GetBlueprintObj()->Breakpoints); BreakpointIt; ++BreakpointIt)
	{
		UBreakpoint* BP = *BreakpointIt;
		if (BP->IsEnabledByUser())
		{
			return true;
		}
	}

	return false;
}

bool FBlueprintEditor::HasAnyDisabledBreakpoints() const
{
	if (!IsEditingSingleBlueprint()) {return false;}

	for (TArray<UBreakpoint*>::TIterator BreakpointIt(GetBlueprintObj()->Breakpoints); BreakpointIt; ++BreakpointIt)
	{
		UBreakpoint* BP = *BreakpointIt;
		if (!BP->IsEnabledByUser())
		{
			return true;
		}
	}

	return false;
}

bool FBlueprintEditor::HasAnyWatches() const
{
	return GetBlueprintObj() && GetBlueprintObj()->WatchedPins.Num() > 0;
}

// Jumps to a hyperlinked node, pin, or graph, if it belongs to this blueprint
void FBlueprintEditor::JumpToHyperlink(const UObject* ObjectReference, bool bRequestRename)
{
	SetCurrentMode(FBlueprintEditorApplicationModes::StandardBlueprintEditorMode);

	if (const UEdGraphNode* Node = Cast<const UEdGraphNode>(ObjectReference))
	{
		if (bRequestRename)
		{
			IsNodeTitleVisible(Node, bRequestRename);
		}
		else
		{
			JumpToNode(Node, false);
		}
	}
	else if (const UEdGraph* Graph = Cast<const UEdGraph>(ObjectReference))
	{
		// Navigating into things should re-use the current tab when it makes sense
		FDocumentTracker::EOpenDocumentCause OpenMode = FDocumentTracker::OpenNewDocument;
		if ((Graph->GetSchema()->GetGraphType(Graph) == GT_Ubergraph) || Cast<UK2Node_Composite>(Graph->GetOuter()))
		{
			// Ubergraphs directly reuse the current graph
			OpenMode = FDocumentTracker::NavigatingCurrentDocument;
		}
		else
		{
			// Walk up the outer chain to see if any tabs have a parent of this document open for edit, and if so
			// we should reuse that one and drill in deeper instead
			for (UObject* WalkPtr = const_cast<UEdGraph*>(Graph); WalkPtr != nullptr; WalkPtr = WalkPtr->GetOuter())
			{
				TArray< TSharedPtr<SDockTab> > TabResults;
				if (FindOpenTabsContainingDocument(WalkPtr, /*out*/ TabResults))
				{
					// See if the parent was active
					bool bIsActive = false;
					for (TSharedPtr<SDockTab> Tab : TabResults)
					{
						if (Tab->IsActive())
						{
							bIsActive = true;
							break;
						}
					}

					if (bIsActive)
					{
						OpenMode = FDocumentTracker::NavigatingCurrentDocument;
						break;
					}
				}
			}
		}

		// Force it to open in a new document if shift is pressed
		const bool bIsShiftPressed = FSlateApplication::Get().GetModifierKeys().IsShiftDown();
		if (bIsShiftPressed)
		{
			OpenMode = FDocumentTracker::ForceOpenNewDocument;
		}

		// Open the document
		OpenDocument(Graph, OpenMode);
	}
	else if (const AActor* ReferencedActor = Cast<const AActor>(ObjectReference))
	{
		// Check if the world is active in the editor. It's possible to open level BPs without formally opening
		// the levels through Find-in-Blueprints
		bool bInOpenWorld = false;
		const TIndirectArray<FWorldContext>& WorldContextList = GEditor->GetWorldContexts();
		const UWorld* ReferencedActorOwningWorld = ReferencedActor->GetWorld();
		for (const FWorldContext& WorldContext : WorldContextList)
		{
			if (WorldContext.World() == ReferencedActorOwningWorld)
			{
				bInOpenWorld = true;
				break;
			}
		}

		// Clear the selection even if we couldn't find it, so the existing selection doesn't get mistaken for the desired to be selected actor
		GEditor->SelectNone(false, false);

		if (bInOpenWorld)
		{
			// Select the in-level actor
			GEditor->SelectActor(const_cast<AActor*>(ReferencedActor), true, true, true);

			// Point the camera at it
			GUnrealEd->Exec(ReferencedActor->GetWorld(), TEXT("CAMERA ALIGN ACTIVEVIEWPORTONLY"));
		}
	}
	else if(const UFunction* Function = Cast<const UFunction>(ObjectReference))
	{
		UBlueprint* BP = GetBlueprintObj();
		if(BP)
		{
			if (UEdGraph* FunctionGraph = FBlueprintEditorUtils::FindScopeGraph(BP, Function))
			{
				OpenDocument(FunctionGraph, FDocumentTracker::OpenNewDocument);
			}
		}
	}
	else if(const UBlueprintGeneratedClass* Class = Cast<const UBlueprintGeneratedClass>(ObjectReference))
	{
		GEditor->GetEditorSubsystem<UAssetEditorSubsystem>()->OpenEditorForAsset(Class->ClassGeneratedBy);
	}
	else if (const UTimelineTemplate* Timeline = Cast<const UTimelineTemplate>(ObjectReference))
	{
		OpenDocument(Timeline, FDocumentTracker::OpenNewDocument);
	}
	else if ((ObjectReference != nullptr) && ObjectReference->IsAsset())
	{
		GEditor->GetEditorSubsystem<UAssetEditorSubsystem>()->OpenEditorForAsset(const_cast<UObject*>(ObjectReference));
	}
	else
	{
		UE_LOG(LogBlueprint, Warning, TEXT("Unknown type of hyperlinked object (%s), cannot focus it"), *GetNameSafe(ObjectReference));
	}

	//@TODO: Hacky way to ensure a message is seen when hitting an exception and doing intraframe debugging
	const FText ExceptionMessage = FKismetDebugUtilities::GetAndClearLastExceptionMessage();
	if (!ExceptionMessage.IsEmpty())
	{
		LogSimpleMessage( ExceptionMessage );
	}
}

void FBlueprintEditor::JumpToPin(const UEdGraphPin* Pin)
{
	if (!Pin->IsPendingKill())
	{
		// Open a graph editor and jump to the pin
		TSharedPtr<SGraphEditor> GraphEditor = OpenGraphAndBringToFront(Pin->GetOwningNode()->GetGraph());
		if (GraphEditor.IsValid())
		{
			GraphEditor->JumpToPin(Pin);
		}
	}
}

void FBlueprintEditor::AddReferencedObjects( FReferenceCollector& Collector )
{
	if (GetObjectsCurrentlyBeingEdited()->Num() > 0)
	{
		TArray<UObject*>& LocalEditingObjects = const_cast<TArray<UObject*>&>(GetEditingObjects());

		Collector.AddReferencedObjects(LocalEditingObjects);
	}

	Collector.AddReferencedObjects(StandardLibraries);

	UserDefinedEnumerators.Remove(TWeakObjectPtr<UUserDefinedEnum>()); // Remove NULLs
	for (const TWeakObjectPtr<UUserDefinedEnum>& ObjectPtr : UserDefinedEnumerators)
	{
		if (UObject* Obj = ObjectPtr.Get())
		{
			Collector.AddReferencedObject(Obj);
		}
	}

	UserDefinedStructures.Remove(TWeakObjectPtr<UUserDefinedStruct>()); // Remove NULLs
	for (const TWeakObjectPtr<UUserDefinedStruct>& ObjectPtr : UserDefinedStructures)
	{
		if (UObject* Obj = ObjectPtr.Get())
		{
			Collector.AddReferencedObject(Obj);
		}
	}
}

FString FBlueprintEditor::GetReferencerName() const
{
	return TEXT("FBlueprintEditor");
}

bool FBlueprintEditor::IsNodeTitleVisible(const UEdGraphNode* Node, bool bRequestRename)
{
	TSharedPtr<SGraphEditor> GraphEditor;
	if(bRequestRename)
	{
		// If we are renaming, the graph will be open already, just grab the tab and it's content and jump to the node.
		TSharedPtr<SDockTab> ActiveTab = DocumentManager->GetActiveTab();
		check(ActiveTab.IsValid());
		GraphEditor = StaticCastSharedRef<SGraphEditor>(ActiveTab->GetContent());
	}
	else
	{
		// Open a graph editor and jump to the node
		GraphEditor = OpenGraphAndBringToFront(Node->GetGraph());
	}

	bool bVisible = false;
	if (GraphEditor.IsValid())
	{
		bVisible = GraphEditor->IsNodeTitleVisible(Node, bRequestRename);
	}
	return bVisible;
}

void FBlueprintEditor::JumpToNode(const UEdGraphNode* Node, bool bRequestRename)
{
	TSharedPtr<SGraphEditor> GraphEditor;
	if(bRequestRename)
	{
		// If we are renaming, the graph will be open already, just grab the tab and it's content and jump to the node.
		TSharedPtr<SDockTab> ActiveTab = DocumentManager->GetActiveTab();
		check(ActiveTab.IsValid());
		GraphEditor = StaticCastSharedRef<SGraphEditor>(ActiveTab->GetContent());
	}
	else
	{
		// Open a graph editor and jump to the node
		GraphEditor = OpenGraphAndBringToFront(Node->GetGraph());
	}

	if (GraphEditor.IsValid())
	{
		GraphEditor->JumpToNode(Node, bRequestRename);
	}
}

UBlueprint* FBlueprintEditor::GetBlueprintObj() const
{
	return GetEditingObjects().Num() == 1 ? Cast<UBlueprint>(GetEditingObjects()[0]) : NULL;
}

bool FBlueprintEditor::IsEditingSingleBlueprint() const
{
	return GetBlueprintObj() != NULL;
}

FString FBlueprintEditor::GetDocumentationLink() const
{
	UBlueprint* Blueprint = GetBlueprintObj();
	if(Blueprint)
	{
		// Jump to more relevant docs if editing macro library or interface
		if(Blueprint->BlueprintType == BPTYPE_MacroLibrary)
		{
			return TEXT("Engine/Blueprints/UserGuide/Types/MacroLibrary");
		}
		else if (Blueprint->BlueprintType == BPTYPE_Interface)
		{
			return TEXT("Engine/Blueprints/UserGuide/Types/Interface");
		}
	}

	return FString(TEXT("Engine/Blueprints"));
}


bool FBlueprintEditor::CanAccessComponentsMode() const
{
	bool bCanAccess = false;

	// Ensure that we're editing a Blueprint
	if(IsEditingSingleBlueprint())
	{
		UBlueprint* Blueprint = GetBlueprintObj();
		bCanAccess = FBlueprintEditorUtils::DoesSupportComponents(Blueprint);
	}
	
	return bCanAccess;
}

void FBlueprintEditor::RegisterToolbarTab(const TSharedRef<class FTabManager>& InTabManager)
{
	FAssetEditorToolkit::RegisterTabSpawners(InTabManager);
}

void FBlueprintEditor::LogSimpleMessage(const FText& MessageText)
{
	FNotificationInfo Info( MessageText );
	Info.ExpireDuration = 3.0f;
	Info.bUseLargeFont = false;
	TSharedPtr<SNotificationItem> Notification = FSlateNotificationManager::Get().AddNotification(Info);
	if ( Notification.IsValid() )
	{
		Notification->SetCompletionState( SNotificationItem::CS_Fail );
	}
}

void FBlueprintEditor::DumpMessagesToCompilerLog(const TArray<TSharedRef<FTokenizedMessage>>& Messages, bool bForceMessageDisplay)
{
	CompilerResultsListing->ClearMessages();

	// Note we dont mirror to the output log here as the compiler already does that
	CompilerResultsListing->AddMessages(Messages, false);
	
	if (!bEditorMarkedAsClosed && bForceMessageDisplay && GetCurrentMode() == FBlueprintEditorApplicationModes::StandardBlueprintEditorMode)
	{
		TabManager->TryInvokeTab(FBlueprintEditorTabs::CompilerResultsID);
	}
}

void FBlueprintEditor::DoPromoteToVariable( UBlueprint* InBlueprint, UEdGraphPin* InTargetPin, bool bInToMemberVariable )
{
	FName PinName = InTargetPin->PinName;
	UEdGraphNode* PinNode = InTargetPin->GetOwningNode();
	check(PinNode);
	UEdGraph* GraphObj = PinNode->GetGraph();
	check(GraphObj);

	// Used for promoting to local variable
	UEdGraph* FunctionGraph = nullptr;

	const FScopedTransaction Transaction( bInToMemberVariable? LOCTEXT("PromoteToVariable", "Promote To Variable") : LOCTEXT("PromoteToLocalVariable", "Promote to Local Variable") );
	InBlueprint->Modify();
	GraphObj->Modify();

	FName VarName;
	bool bWasSuccessful = false;
	FEdGraphPinType NewPinType = InTargetPin->PinType;
	NewPinType.bIsConst = false;
	NewPinType.bIsReference = false;
	NewPinType.bIsWeakPointer = false;
	if (bInToMemberVariable)
	{
		VarName = FBlueprintEditorUtils::FindUniqueKismetName(GetBlueprintObj(), TEXT("NewVar"));
		bWasSuccessful = FBlueprintEditorUtils::AddMemberVariable( GetBlueprintObj(), VarName, NewPinType, InTargetPin->GetDefaultAsString() );
	}
	else
	{
		ensure(FBlueprintEditorUtils::DoesSupportLocalVariables(GraphObj));
		VarName = FBlueprintEditorUtils::FindUniqueKismetName(GetBlueprintObj(), TEXT("NewLocalVar"));
		FunctionGraph = FBlueprintEditorUtils::GetTopLevelGraph(GraphObj);
		bWasSuccessful = FBlueprintEditorUtils::AddLocalVariable( GetBlueprintObj(), FunctionGraph, VarName, NewPinType, InTargetPin->GetDefaultAsString() );
	}

	if (bWasSuccessful)
	{
		// The owning node may have been reconstructed as a result of adding a new variable above, so ensure the pin reference is up-to-date.
		InTargetPin = PinNode->FindPinChecked(PinName);

		// Create the new setter node
		FEdGraphSchemaAction_K2NewNode NodeInfo;

		// Create get or set node, depending on whether we clicked on an input or output pin
		UK2Node_Variable* TemplateNode = NULL;
		if (InTargetPin->Direction == EGPD_Input)
		{
			TemplateNode = NewObject<UK2Node_VariableGet>();
		}
		else
		{
			TemplateNode = NewObject<UK2Node_VariableSet>();
		}

		if (bInToMemberVariable)
		{
			TemplateNode->VariableReference.SetSelfMember(VarName);
		}
		else
		{
			TemplateNode->VariableReference.SetLocalMember(VarName, FunctionGraph->GetName(), FBlueprintEditorUtils::FindLocalVariableGuidByName(InBlueprint, FunctionGraph, VarName));
		}
		NodeInfo.NodeTemplate = TemplateNode;

		// Set position of new node to be close to node we clicked on
		FVector2D NewNodePos;
		NewNodePos.X = (InTargetPin->Direction == EGPD_Input) ? PinNode->NodePosX - 200 : PinNode->NodePosX + 400;
		NewNodePos.Y = PinNode->NodePosY;

		NodeInfo.PerformAction(GraphObj, InTargetPin, NewNodePos, false);

		RenameNewlyAddedAction(VarName);
	}
}

void FBlueprintEditor::OnPromoteToVariable(bool bInToMemberVariable)
{
	TSharedPtr<SGraphEditor> FocusedGraphEd = FocusedGraphEdPtr.Pin();
	if (FocusedGraphEd.IsValid())
	{
		UEdGraphPin* TargetPin = FocusedGraphEd->GetGraphPinForMenu();

		check(IsEditingSingleBlueprint());
		check(GetBlueprintObj()->SkeletonGeneratedClass);
		check(TargetPin);

		DoPromoteToVariable( GetBlueprintObj(), TargetPin, bInToMemberVariable );
	}
}

bool FBlueprintEditor::CanPromoteToVariable(bool bInToMemberVariable) const
{
	const UEdGraphSchema_K2* K2Schema = GetDefault<UEdGraphSchema_K2>();

	bool bCanPromote = false;
	TSharedPtr<SGraphEditor> FocusedGraphEd = FocusedGraphEdPtr.Pin();
	if (FocusedGraphEd.IsValid())
	{
		if (UEdGraphPin* Pin = FocusedGraphEd->GetGraphPinForMenu())
		{
			if (!Pin->bOrphanedPin && (bInToMemberVariable || FBlueprintEditorUtils::DoesSupportLocalVariables(FocusedGraphEd->GetCurrentGraph())))
			{
				bCanPromote = K2Schema->CanPromotePinToVariable(*Pin, bInToMemberVariable);
			}
		}
	}
	
	return bCanPromote;
}

void FBlueprintEditor::OnSplitStructPin()
{
	TSharedPtr<SGraphEditor> FocusedGraphEd = FocusedGraphEdPtr.Pin();
	if (FocusedGraphEd.IsValid())
	{
		UEdGraphPin* TargetPin = FocusedGraphEd->GetGraphPinForMenu();

		check(IsEditingSingleBlueprint());
		check(GetBlueprintObj()->SkeletonGeneratedClass);
		check(TargetPin);

		const FScopedTransaction Transaction( LOCTEXT("SplitStructPin", "Split Struct Pin") );

		const UEdGraphSchema_K2* K2Schema = GetDefault<UEdGraphSchema_K2>();
		K2Schema->SplitPin(TargetPin);
	}
}

bool FBlueprintEditor::CanSplitStructPin() const
{
	const UEdGraphSchema_K2* K2Schema = GetDefault<UEdGraphSchema_K2>();

	bool bCanSplit = false;
	TSharedPtr<SGraphEditor> FocusedGraphEd = FocusedGraphEdPtr.Pin();
	if (FocusedGraphEd.IsValid())
	{
		if (UEdGraphPin* Pin = FocusedGraphEd->GetGraphPinForMenu())
		{
			bCanSplit = K2Schema->CanSplitStructPin(*Pin);
		}
	}

	return bCanSplit;
}

void FBlueprintEditor::OnRecombineStructPin()
{
	TSharedPtr<SGraphEditor> FocusedGraphEd = FocusedGraphEdPtr.Pin();
	if (FocusedGraphEd.IsValid())
	{
		UEdGraphPin* TargetPin = FocusedGraphEd->GetGraphPinForMenu();

		check(IsEditingSingleBlueprint());
		check(GetBlueprintObj()->SkeletonGeneratedClass);
		check(TargetPin);

		const FScopedTransaction Transaction( LOCTEXT("RecombineStructPin", "Recombine Struct Pin") );

		const UEdGraphSchema_K2* K2Schema = GetDefault<UEdGraphSchema_K2>();
		K2Schema->RecombinePin(TargetPin);
	}
}

bool FBlueprintEditor::CanRecombineStructPin() const
{
	const UEdGraphSchema_K2* K2Schema = GetDefault<UEdGraphSchema_K2>();

	bool bCanRecombine = false;
	TSharedPtr<SGraphEditor> FocusedGraphEd = FocusedGraphEdPtr.Pin();
	if (FocusedGraphEd.IsValid())
	{
		if (UEdGraphPin* Pin = FocusedGraphEd->GetGraphPinForMenu())
		{
			bCanRecombine = K2Schema->CanRecombineStructPin(*Pin);
		}
	}

	return bCanRecombine;
}

void FBlueprintEditor::OnAddExecutionPin()
{
	const FGraphPanelSelectionSet& SelectedNodes = GetSelectedNodes();
	
	// Iterate over all nodes, and add the pin
	for (FGraphPanelSelectionSet::TConstIterator It(SelectedNodes); It; ++It)
	{
		UK2Node_ExecutionSequence* SeqNode = Cast<UK2Node_ExecutionSequence>(*It);
		if (SeqNode != NULL)
		{
			const FScopedTransaction Transaction( LOCTEXT("AddExecutionPin", "Add Execution Pin") );
			SeqNode->Modify();

			SeqNode->AddInputPin();

			const UEdGraphSchema* Schema = SeqNode->GetSchema();
			Schema->ReconstructNode(*SeqNode);
		}
		else if (UK2Node_Switch* SwitchNode = Cast<UK2Node_Switch>(*It))
		{
			const FScopedTransaction Transaction( LOCTEXT("AddExecutionPin", "Add Execution Pin") );
			SwitchNode->Modify();

			SwitchNode->AddPinToSwitchNode();

			const UEdGraphSchema* Schema = SwitchNode->GetSchema();
			Schema->ReconstructNode(*SwitchNode);
		}
	}

	// Refresh the current graph, so the pins can be updated
	TSharedPtr<SGraphEditor> FocusedGraphEd = FocusedGraphEdPtr.Pin();
	if (FocusedGraphEd.IsValid())
	{
		FocusedGraphEd->NotifyGraphChanged();
	}
}

bool FBlueprintEditor::CanAddExecutionPin() const
{
	const FGraphPanelSelectionSet& SelectedNodes = GetSelectedNodes();

	// Iterate over all nodes, and see if all can have a pin added
	for (FGraphPanelSelectionSet::TConstIterator It(SelectedNodes); It; ++It)
	{
		if (UK2Node_ExecutionSequence* AddPinNode = Cast<UK2Node_ExecutionSequence>(*It))
		{
			if (!AddPinNode->CanAddPin())
			{
				return false;
			}
		}
	}

	return true;
}

void FBlueprintEditor::OnInsertExecutionPinBefore()
{
	OnInsertExecutionPin(EPinInsertPosition::Before);
}

void FBlueprintEditor::OnInsertExecutionPinAfter()
{
	OnInsertExecutionPin(EPinInsertPosition::After);
}

void FBlueprintEditor::OnInsertExecutionPin(EPinInsertPosition Position)
{
	TSharedPtr<SGraphEditor> FocusedGraphEd = FocusedGraphEdPtr.Pin();
	if (FocusedGraphEd.IsValid())
	{
		const FScopedTransaction Transaction(LOCTEXT("InsertExecutionPinBefore", "Insert Execution Pin Before"));

		UEdGraphPin* SelectedPin = FocusedGraphEd->GetGraphPinForMenu();
		if (SelectedPin)
		{
			UEdGraphNode* OwningNode = SelectedPin->GetOwningNode();

			if (OwningNode)
			{
				if (UK2Node_ExecutionSequence* SeqNode = Cast<UK2Node_ExecutionSequence>(OwningNode))
				{
					SeqNode->InsertPinIntoExecutionNode(SelectedPin, Position);
					FocusedGraphEd->RefreshNode(*OwningNode);

					if (UBlueprint* BP = SeqNode->GetBlueprint())
					{
						FBlueprintEditorUtils::MarkBlueprintAsModified(BP);
					}
				}
			}
		}
	}
}

bool FBlueprintEditor::CanInsertExecutionPin() const
{
	TSharedPtr<SGraphEditor> FocusedGraphEd = FocusedGraphEdPtr.Pin();
	if (FocusedGraphEd.IsValid())
	{
		UEdGraphPin* SelectedPin = FocusedGraphEd->GetGraphPinForMenu();
		if (SelectedPin)
		{
			if (UK2Node_ExecutionSequence* ExecutionSequence = Cast<UK2Node_ExecutionSequence>(SelectedPin->GetOwningNode()))
			{
				return ExecutionSequence->CanAddPin();
			}
		}
	}

	return false;
}

void  FBlueprintEditor::OnRemoveExecutionPin()
{
	TSharedPtr<SGraphEditor> FocusedGraphEd = FocusedGraphEdPtr.Pin();
	if (FocusedGraphEd.IsValid())
	{
		const FScopedTransaction Transaction( LOCTEXT("RemoveExecutionPin", "Remove Execution Pin") );

		UEdGraphPin* SelectedPin = FocusedGraphEd->GetGraphPinForMenu();
		UEdGraphNode* OwningNode = SelectedPin->GetOwningNode();

		OwningNode->Modify();
		SelectedPin->Modify();

		if (UK2Node_ExecutionSequence* SeqNode = Cast<UK2Node_ExecutionSequence>(OwningNode))
		{
			SeqNode->RemovePinFromExecutionNode(SelectedPin);
		}
		else if (UK2Node_Switch* SwitchNode = Cast<UK2Node_Switch>(OwningNode))
		{
			SwitchNode->RemovePinFromSwitchNode(SelectedPin);
		}

		// Update the graph so that the node will be refreshed
		FocusedGraphEd->NotifyGraphChanged();
	
		UEdGraph* CurrentGraph = FocusedGraphEd->GetCurrentGraph();
		UBlueprint* Blueprint = FBlueprintEditorUtils::FindBlueprintForGraphChecked(CurrentGraph);
		FBlueprintEditorUtils::MarkBlueprintAsModified(Blueprint);
	}
}

bool FBlueprintEditor::CanRemoveExecutionPin() const
{
	TSharedPtr<SGraphEditor> FocusedGraphEd = FocusedGraphEdPtr.Pin();
	if (FocusedGraphEd.IsValid())
	{
		if (UEdGraphPin* SelectedPin = FocusedGraphEd->GetGraphPinForMenu())
		{
			UEdGraphNode* OwningNode = SelectedPin->GetOwningNode();

			if (UK2Node_ExecutionSequence* SeqNode = Cast<UK2Node_ExecutionSequence>(OwningNode))
			{
				return SeqNode->CanRemoveExecutionPin();
			}
			else if (UK2Node_Switch* SwitchNode = Cast<UK2Node_Switch>(OwningNode))
			{
				return SwitchNode->CanRemoveExecutionPin(SelectedPin);
			}
		}
	}
	return false;
}

void  FBlueprintEditor::OnRemoveThisStructVarPin()
{
	TSharedPtr<SGraphEditor> FocusedGraphEd = FocusedGraphEdPtr.Pin();
	UEdGraphPin* SelectedPin = FocusedGraphEd.IsValid() ? FocusedGraphEd->GetGraphPinForMenu() : NULL;
	UEdGraphNode* OwningNode = SelectedPin ? SelectedPin->GetOwningNodeUnchecked() : NULL;
	if (UK2Node_SetFieldsInStruct* SetFilestInStructNode = Cast<UK2Node_SetFieldsInStruct>(OwningNode))
	{
		const FScopedTransaction Transaction(LOCTEXT("RemoveThisStructVarPin", "Remove Struct Var Pin"));
		SetFilestInStructNode->Modify();
		SelectedPin->Modify();
		SetFilestInStructNode->RemoveFieldPins(SelectedPin, UK2Node_SetFieldsInStruct::EPinsToRemove::GivenPin);

		// Update the graph so that the node will be refreshed
		FocusedGraphEd->NotifyGraphChanged();

		UEdGraph* CurrentGraph = FocusedGraphEd->GetCurrentGraph();
		UBlueprint* Blueprint = FBlueprintEditorUtils::FindBlueprintForGraphChecked(CurrentGraph);
		FBlueprintEditorUtils::MarkBlueprintAsModified(Blueprint);
	}
}

bool FBlueprintEditor::CanRemoveThisStructVarPin() const
{
	TSharedPtr<SGraphEditor> FocusedGraphEd = FocusedGraphEdPtr.Pin();
	const UEdGraphPin*  SelectedPin = FocusedGraphEd.IsValid() ? FocusedGraphEd->GetGraphPinForMenu() : NULL;
	return UK2Node_SetFieldsInStruct::ShowCustomPinActions(SelectedPin, false);
}

void  FBlueprintEditor::OnRemoveOtherStructVarPins()
{
	TSharedPtr<SGraphEditor> FocusedGraphEd = FocusedGraphEdPtr.Pin();
	UEdGraphPin* SelectedPin = FocusedGraphEd.IsValid() ? FocusedGraphEd->GetGraphPinForMenu() : NULL;
	UEdGraphNode* OwningNode = SelectedPin ? SelectedPin->GetOwningNodeUnchecked() : NULL;
	if (UK2Node_SetFieldsInStruct* SetFilestInStructNode = Cast<UK2Node_SetFieldsInStruct>(OwningNode))
	{
		const FScopedTransaction Transaction(LOCTEXT("RemoveOtherStructVarPins", "Remove Other Struct Var Pins"));
		SetFilestInStructNode->Modify();
		SelectedPin->Modify();
		SetFilestInStructNode->RemoveFieldPins(SelectedPin, UK2Node_SetFieldsInStruct::EPinsToRemove::AllOtherPins);

		// Update the graph so that the node will be refreshed
		FocusedGraphEd->NotifyGraphChanged();

		UEdGraph* CurrentGraph = FocusedGraphEd->GetCurrentGraph();
		UBlueprint* Blueprint = FBlueprintEditorUtils::FindBlueprintForGraphChecked(CurrentGraph);
		FBlueprintEditorUtils::MarkBlueprintAsModified(Blueprint);
	}
}

bool FBlueprintEditor::CanRemoveOtherStructVarPins() const
{
	TSharedPtr<SGraphEditor> FocusedGraphEd = FocusedGraphEdPtr.Pin();
	const UEdGraphPin* SelectedPin = FocusedGraphEd.IsValid() ? FocusedGraphEd->GetGraphPinForMenu() : NULL;
	return UK2Node_SetFieldsInStruct::ShowCustomPinActions(SelectedPin, false);
}

void FBlueprintEditor::OnRestoreAllStructVarPins()
{
	const FGraphPanelSelectionSet& SelectedNodes = GetSelectedNodes();
	FGraphPanelSelectionSet::TConstIterator It(SelectedNodes);
	UK2Node_SetFieldsInStruct* Node = (!!It) ? Cast<UK2Node_SetFieldsInStruct>(*It) : NULL;
	if (Node && !Node->AllPinsAreShown())
	{
		const FScopedTransaction Transaction(LOCTEXT("RestoreAllStructVarPins", "Restore all struct var pins"));
		Node->Modify();
		Node->RestoreAllPins();

		// Refresh the current graph, so the pins can be updated
		TSharedPtr<SGraphEditor> FocusedGraphEd = FocusedGraphEdPtr.Pin();
		if (FocusedGraphEd.IsValid())
		{
			UEdGraph* CurrentGraph = FocusedGraphEd->GetCurrentGraph();
			UBlueprint* Blueprint = FBlueprintEditorUtils::FindBlueprintForGraphChecked(CurrentGraph);
			FBlueprintEditorUtils::MarkBlueprintAsModified(Blueprint);

			FocusedGraphEd->NotifyGraphChanged();
		}
	}

	
}

bool FBlueprintEditor::CanRestoreAllStructVarPins() const
{
	const FGraphPanelSelectionSet& SelectedNodes = GetSelectedNodes();
	FGraphPanelSelectionSet::TConstIterator It(SelectedNodes);
	UK2Node_SetFieldsInStruct* Node = (!!It) ? Cast<UK2Node_SetFieldsInStruct>(*It) : NULL;
	return Node && !Node->AllPinsAreShown();
}

void FBlueprintEditor::OnResetPinToDefaultValue()
{
	TSharedPtr<SGraphEditor> FocusedGraphEd = FocusedGraphEdPtr.Pin();
	if (FocusedGraphEd.IsValid())
	{
		UEdGraphPin* TargetPin = FocusedGraphEd->GetGraphPinForMenu();

		check(TargetPin);

		const FScopedTransaction Transaction(LOCTEXT("ResetPinToDefaultValue", "Reset Pin To Default Value"));

		const UEdGraphSchema_K2* K2Schema = GetDefault<UEdGraphSchema_K2>();
		K2Schema->ResetPinToAutogeneratedDefaultValue(TargetPin);
	}
}

bool FBlueprintEditor::CanResetPinToDefaultValue() const
{
	const UEdGraphSchema_K2* K2Schema = GetDefault<UEdGraphSchema_K2>();

	bool bCanRecombine = false;
	TSharedPtr<SGraphEditor> FocusedGraphEd = FocusedGraphEdPtr.Pin();
	if (FocusedGraphEd.IsValid())
	{
		if (UEdGraphPin* Pin = FocusedGraphEd->GetGraphPinForMenu())
		{
			return !Pin->DoesDefaultValueMatchAutogenerated();
		}
	}

	return false;
}

void FBlueprintEditor::OnAddOptionPin()
{
	const FGraphPanelSelectionSet& SelectedNodes = GetSelectedNodes();

	// Iterate over all nodes, and add the pin
	for (FGraphPanelSelectionSet::TConstIterator It(SelectedNodes); It; ++It)
	{
		UK2Node_Select* SeqNode = Cast<UK2Node_Select>(*It);
		if (SeqNode != NULL)
		{
			const FScopedTransaction Transaction( LOCTEXT("AddOptionPin", "Add Option Pin") );
			SeqNode->Modify();

			SeqNode->AddInputPin();

			const UEdGraphSchema* Schema = SeqNode->GetSchema();
			Schema->ReconstructNode(*SeqNode);
		}
	}

	// Refresh the current graph, so the pins can be updated
	TSharedPtr<SGraphEditor> FocusedGraphEd = FocusedGraphEdPtr.Pin();
	if (FocusedGraphEd.IsValid())
	{
		FocusedGraphEd->NotifyGraphChanged();
	}
}

bool FBlueprintEditor::CanAddOptionPin() const
{
	const FGraphPanelSelectionSet& SelectedNodes = GetSelectedNodes();

	// Iterate over all nodes, and see if all can have a pin removed
	for (FGraphPanelSelectionSet::TConstIterator It(SelectedNodes); It; ++It)
	{
		UK2Node_Select* SeqNode = Cast<UK2Node_Select>(*It);
		// There's a bad node so return false
		if (SeqNode == nullptr || !SeqNode->CanAddPin())
		{
			return false;
		}
	}

	return true;
}

void FBlueprintEditor::OnRemoveOptionPin()
{
	const FGraphPanelSelectionSet& SelectedNodes = GetSelectedNodes();

	// Iterate over all nodes, and add the pin
	for (FGraphPanelSelectionSet::TConstIterator It(SelectedNodes); It; ++It)
	{
		UK2Node_Select* SeqNode = Cast<UK2Node_Select>(*It);
		if (SeqNode != NULL)
		{
			const FScopedTransaction Transaction( LOCTEXT("RemoveOptionPin", "Remove Option Pin") );
			SeqNode->Modify();

			SeqNode->RemoveOptionPinToNode();

			const UEdGraphSchema* Schema = SeqNode->GetSchema();
			Schema->ReconstructNode(*SeqNode);
		}
	}

	// Refresh the current graph, so the pins can be updated
	TSharedPtr<SGraphEditor> FocusedGraphEd = FocusedGraphEdPtr.Pin();
	if (FocusedGraphEd.IsValid())
	{
		FocusedGraphEd->NotifyGraphChanged();
	}
}

bool FBlueprintEditor::CanRemoveOptionPin() const
{
	const FGraphPanelSelectionSet& SelectedNodes = GetSelectedNodes();

	// Iterate over all nodes, and see if all can have a pin removed
	for (FGraphPanelSelectionSet::TConstIterator It(SelectedNodes); It; ++It)
	{
		UK2Node_Select* SeqNode = Cast<UK2Node_Select>(*It);
		// There's a bad node so return false
		if (SeqNode == NULL || !SeqNode->CanRemoveOptionPinToNode())
		{
			return false;
		}
		// If this node doesn't have at least 3 options return false (need at least 2)
		else
		{
			TArray<UEdGraphPin*> OptionPins;
			SeqNode->GetOptionPins(OptionPins);
			if (OptionPins.Num() <= 2)
			{
				return false;
			}
		}
	}

	return true;
}

void FBlueprintEditor::OnChangePinType()
{
	if (UEdGraphPin* SelectedPin = GetCurrentlySelectedPin())
	{
		// Grab the root pin, that is what we want to edit
		UEdGraphPin* RootPin = SelectedPin;
		while(RootPin->ParentPin)
			{
			RootPin = RootPin->ParentPin;
		}

				const UEdGraphSchema_K2* Schema = GetDefault<UEdGraphSchema_K2>();

				// If this is the index node of the select node, we need to use the index list of types
				UK2Node_Select* SelectNode = Cast<UK2Node_Select>(SelectedPin->GetOwningNode());
				if (SelectNode && SelectNode->GetIndexPin() == SelectedPin)
				{
					TSharedRef<SCompoundWidget> PinChange = SNew(SPinTypeSelector, FGetPinTypeTree::CreateUObject(Schema, &UEdGraphSchema_K2::GetVariableTypeTree))
				.TargetPinType(this, &FBlueprintEditor::OnGetPinType, RootPin)
						.OnPinTypeChanged(this, &FBlueprintEditor::OnChangePinTypeFinished, SelectedPin)
						.Schema(Schema)
						.TypeTreeFilter(ETypeTreeFilter::IndexTypesOnly)
						.IsEnabled(true)
						.bAllowArrays(false);

					PinTypeChangeMenu = FSlateApplication::Get().PushMenu(
						GetToolkitHost()->GetParentWidget(), // Parent widget should be k2 not the menu thats open or it will be closed when the menu is dismissed
						FWidgetPath(),
						PinChange,
						FSlateApplication::Get().GetCursorPos(), // summon location
						FPopupTransitionEffect(FPopupTransitionEffect::TypeInPopup)
						);
				}
				else
				{
					TSharedRef<SCompoundWidget> PinChange = SNew(SPinTypeSelector, FGetPinTypeTree::CreateUObject(Schema, &UEdGraphSchema_K2::GetVariableTypeTree))
				.TargetPinType(this, &FBlueprintEditor::OnGetPinType, RootPin)
						.OnPinTypeChanged(this, &FBlueprintEditor::OnChangePinTypeFinished, SelectedPin)
						.Schema(Schema)
						.TypeTreeFilter(ETypeTreeFilter::None)
						.IsEnabled(true)
						.bAllowArrays(false);

					PinTypeChangeMenu = FSlateApplication::Get().PushMenu(
						GetToolkitHost()->GetParentWidget(), // Parent widget should be k2 not the menu thats open or it will be closed when the menu is dismissed
						FWidgetPath(),
						PinChange,
						FSlateApplication::Get().GetCursorPos(), // summon location
						FPopupTransitionEffect(FPopupTransitionEffect::TypeInPopup)
						);
				}
			}
}

FEdGraphPinType FBlueprintEditor::OnGetPinType(UEdGraphPin* SelectedPin) const
{
	return SelectedPin->PinType;
}

void FBlueprintEditor::OnChangePinTypeFinished(const FEdGraphPinType& PinType, UEdGraphPin* InSelectedPin)
{
	if (FBlueprintEditorUtils::IsPinTypeValid(PinType))
	{
		UEdGraphNode* OwningNode = InSelectedPin->GetOwningNode();
		OwningNode->Modify();
		InSelectedPin->PinType = PinType;
		if (UK2Node_Select* SelectNode = Cast<UK2Node_Select>(InSelectedPin->GetOwningNode()))
		{
			SelectNode->ChangePinType(InSelectedPin);
		}
	}

	if (PinTypeChangeMenu.IsValid())
	{
		PinTypeChangeMenu.Pin()->Dismiss();
	}
}

bool FBlueprintEditor::CanChangePinType() const
{
	if (UEdGraphPin* Pin = GetCurrentlySelectedPin())
	{
		if (UK2Node_Select* SelectNode = Cast<UK2Node_Select>(Pin->GetOwningNode()))
		{
			return SelectNode->CanChangePinType(Pin);
		}
	}
	return false;
}

void FBlueprintEditor::OnAddParentNode()
{
	const UEdGraphSchema_K2* Schema = GetDefault<UEdGraphSchema_K2>();

	if (UEdGraphNode* SelectedObj = GetSingleSelectedNode())
	{
		// Get the function that the event node or function entry represents
		FFunctionFromNodeHelper FunctionFromNode(SelectedObj);
		if (FunctionFromNode.Function && FunctionFromNode.Node)
		{
			UFunction* ValidParent = Schema->GetCallableParentFunction(FunctionFromNode.Function);
			UEdGraph* TargetGraph = FunctionFromNode.Node->GetGraph();
			if (ValidParent && TargetGraph)
			{
				FGraphNodeCreator<UK2Node_CallParentFunction> FunctionNodeCreator(*TargetGraph);
				UK2Node_CallParentFunction* ParentFunctionNode = FunctionNodeCreator.CreateNode();
				ParentFunctionNode->SetFromFunction(ValidParent);
				ParentFunctionNode->AllocateDefaultPins();

				int32 NodeSizeY = 15;
				if( UK2Node* Node = Cast<UK2Node>(SelectedObj))
				{
					NodeSizeY += Node->DEPRECATED_NodeWidget.IsValid() ? static_cast<int32>(Node->DEPRECATED_NodeWidget.Pin()->GetDesiredSize().Y) : 0;
				}
				ParentFunctionNode->NodePosX = FunctionFromNode.Node->NodePosX;
				ParentFunctionNode->NodePosY = FunctionFromNode.Node->NodePosY + NodeSizeY;
				FunctionNodeCreator.Finalize();
			}
		}
	}
}

bool FBlueprintEditor::CanAddParentNode() const
{
	const UEdGraphSchema_K2* Schema = GetDefault<UEdGraphSchema_K2>();

	if (UEdGraphNode* SelectedObj = GetSingleSelectedNode())
	{
		// Get the function that the event node or function entry represents
		FFunctionFromNodeHelper FunctionFromNode(SelectedObj);
		if (FunctionFromNode.Function)
		{
			return (Schema->GetCallableParentFunction(FunctionFromNode.Function) != NULL);
		}
	}

	return false;
}

void FBlueprintEditor::OnToggleBreakpoint()
{
	const FGraphPanelSelectionSet SelectedNodes = GetSelectedNodes();
	for (FGraphPanelSelectionSet::TConstIterator NodeIt(SelectedNodes); NodeIt; ++NodeIt)
	{
		UK2Node* SelectedNode = Cast<UK2Node>(*NodeIt);
		if ((SelectedNode != NULL) && SelectedNode->CanPlaceBreakpoints())
		{
			UBreakpoint* ExistingBreakpoint = FKismetDebugUtilities::FindBreakpointForNode(GetBlueprintObj(), SelectedNode);
			if (ExistingBreakpoint == NULL)
			{
				// Add a breakpoint on this node if there isn't one there already
				UBreakpoint* NewBreakpoint = NewObject<UBreakpoint>(GetBlueprintObj());
				FKismetDebugUtilities::SetBreakpointEnabled(NewBreakpoint, true);
				FKismetDebugUtilities::SetBreakpointLocation(NewBreakpoint, SelectedNode);
				GetBlueprintObj()->Breakpoints.Add(NewBreakpoint);
				GetBlueprintObj()->MarkPackageDirty();
			}
			else
			{
				// Remove the breakpoint if it was present
				FKismetDebugUtilities::StartDeletingBreakpoint(ExistingBreakpoint, GetBlueprintObj());
			}
		}
	}
}

bool FBlueprintEditor::CanToggleBreakpoint() const
{
	const FGraphPanelSelectionSet SelectedNodes = GetSelectedNodes();
	for (FGraphPanelSelectionSet::TConstIterator NodeIt(SelectedNodes); NodeIt; ++NodeIt)
	{
		UK2Node* SelectedNode = Cast<UK2Node>(*NodeIt);
		if ((SelectedNode != NULL) && SelectedNode->CanPlaceBreakpoints())
		{
			return true;
		}
	}

	return false;
}

void FBlueprintEditor::OnAddBreakpoint()
{
	const FGraphPanelSelectionSet SelectedNodes = GetSelectedNodes();
	for (FGraphPanelSelectionSet::TConstIterator NodeIt(SelectedNodes); NodeIt; ++NodeIt)
	{
		UK2Node* SelectedNode = Cast<UK2Node>(*NodeIt);
		if ((SelectedNode != NULL) && SelectedNode->CanPlaceBreakpoints())
		{
			// Add a breakpoint on this node if there isn't one there already
			UBreakpoint* ExistingBreakpoint = FKismetDebugUtilities::FindBreakpointForNode(GetBlueprintObj(), SelectedNode);
			if (ExistingBreakpoint == NULL)
			{
				// Add a new breakpoint
				UBreakpoint* NewBreakpoint = NewObject<UBreakpoint>(GetBlueprintObj());
				FKismetDebugUtilities::SetBreakpointEnabled(NewBreakpoint, true);
				FKismetDebugUtilities::SetBreakpointLocation(NewBreakpoint, SelectedNode);
				GetBlueprintObj()->Breakpoints.Add(NewBreakpoint);
				GetBlueprintObj()->MarkPackageDirty();
			}
		}
	}
}

bool FBlueprintEditor::CanAddBreakpoint() const
{
	// See if any of the selected nodes are impure, and thus could have a breakpoint set on them
	const FGraphPanelSelectionSet SelectedNodes = GetSelectedNodes();
	for (FGraphPanelSelectionSet::TConstIterator NodeIt(SelectedNodes); NodeIt; ++NodeIt)
	{
		UK2Node* SelectedNode = Cast<UK2Node>(*NodeIt);
		if ((SelectedNode != NULL) && SelectedNode->CanPlaceBreakpoints())
		{
			UBreakpoint* ExistingBreakpoint = FKismetDebugUtilities::FindBreakpointForNode(GetBlueprintObj(), SelectedNode);
			if (ExistingBreakpoint == NULL)
			{
				return true;
			}
		}
	}

	return false;
}

void FBlueprintEditor::OnRemoveBreakpoint()
{
	const FGraphPanelSelectionSet SelectedNodes = GetSelectedNodes();
	for (FGraphPanelSelectionSet::TConstIterator NodeIt(SelectedNodes); NodeIt; ++NodeIt)
	{
		UEdGraphNode* SelectedNode = CastChecked<UEdGraphNode>(*NodeIt);

		// Remove any pre-existing breakpoint on this node
		if (UBreakpoint* ExistingBreakpoint = FKismetDebugUtilities::FindBreakpointForNode(GetBlueprintObj(), SelectedNode))
		{
			// Remove the breakpoint
			FKismetDebugUtilities::StartDeletingBreakpoint(ExistingBreakpoint, GetBlueprintObj());
		}
	}
}

bool FBlueprintEditor::CanRemoveBreakpoint() const
{
	// See if any of the selected nodes have a breakpoint set
	const FGraphPanelSelectionSet SelectedNodes = GetSelectedNodes();
	for (FGraphPanelSelectionSet::TConstIterator NodeIt(SelectedNodes); NodeIt; ++NodeIt)
	{
		UEdGraphNode* SelectedNode = CastChecked<UEdGraphNode>(*NodeIt);
		if (UBreakpoint* ExistingBreakpoint = FKismetDebugUtilities::FindBreakpointForNode(GetBlueprintObj(), SelectedNode))
		{
			return true;
		}
	}

	return false;
}

void FBlueprintEditor::OnDisableBreakpoint()
{
	const FGraphPanelSelectionSet SelectedNodes = GetSelectedNodes();
	for (FGraphPanelSelectionSet::TConstIterator NodeIt(SelectedNodes); NodeIt; ++NodeIt)
	{
		UEdGraphNode* SelectedNode = CastChecked<UEdGraphNode>(*NodeIt);

		if (UBreakpoint* ExistingBreakpoint = FKismetDebugUtilities::FindBreakpointForNode(GetBlueprintObj(), SelectedNode))
		{
			FKismetDebugUtilities::SetBreakpointEnabled(ExistingBreakpoint, false);
		}
	}
}

bool FBlueprintEditor::CanDisableBreakpoint() const
{
	// See if any of the selected nodes have a breakpoint set
	const FGraphPanelSelectionSet SelectedNodes = GetSelectedNodes();
	for (FGraphPanelSelectionSet::TConstIterator NodeIt(SelectedNodes); NodeIt; ++NodeIt)
	{
		UEdGraphNode* SelectedNode = CastChecked<UEdGraphNode>(*NodeIt);
		if (UBreakpoint* ExistingBreakpoint = FKismetDebugUtilities::FindBreakpointForNode(GetBlueprintObj(), SelectedNode))
		{
			if (ExistingBreakpoint->IsEnabledByUser())
			{
				return true;
			}
		}
	}

	return false;
}

void FBlueprintEditor::OnEnableBreakpoint()
{
	const FGraphPanelSelectionSet SelectedNodes = GetSelectedNodes();
	for (FGraphPanelSelectionSet::TConstIterator NodeIt(SelectedNodes); NodeIt; ++NodeIt)
	{
		UEdGraphNode* SelectedNode = CastChecked<UEdGraphNode>(*NodeIt);

		if (UBreakpoint* ExistingBreakpoint = FKismetDebugUtilities::FindBreakpointForNode(GetBlueprintObj(), SelectedNode))
		{
			FKismetDebugUtilities::SetBreakpointEnabled(ExistingBreakpoint, true);
		}
	}
}

bool FBlueprintEditor::CanEnableBreakpoint() const
{
	// See if any of the selected nodes have a breakpoint set
	const FGraphPanelSelectionSet SelectedNodes = GetSelectedNodes();
	for (FGraphPanelSelectionSet::TConstIterator NodeIt(SelectedNodes); NodeIt; ++NodeIt)
	{
		UEdGraphNode* SelectedNode = CastChecked<UEdGraphNode>(*NodeIt);
		if (UBreakpoint* ExistingBreakpoint = FKismetDebugUtilities::FindBreakpointForNode(GetBlueprintObj(), SelectedNode))
		{
			if (!ExistingBreakpoint->IsEnabledByUser())
			{
				return true;
			}
		}
	}

	return false;
}

void FBlueprintEditor::OnCollapseNodes()
{
	const UEdGraphSchema_K2* Schema = GetDefault<UEdGraphSchema_K2>();

	// Does the selection set contain anything that is legal to collapse?
	TSet<UEdGraphNode*> CollapsableNodes;
	const FGraphPanelSelectionSet SelectedNodes = GetSelectedNodes();
	for (FGraphPanelSelectionSet::TConstIterator NodeIt(SelectedNodes); NodeIt; ++NodeIt)
	{
		if (UEdGraphNode* SelectedNode = Cast<UEdGraphNode>(*NodeIt))
		{
			if (Schema->CanEncapuslateNode(*SelectedNode))
			{
				CollapsableNodes.Add(SelectedNode);
			}
		}
	}

	// Collapse them
	if (CollapsableNodes.Num())
	{
		UBlueprint* BlueprintObj = GetBlueprintObj();
		const FScopedTransaction Transaction( FGraphEditorCommands::Get().CollapseNodes->GetDescription() );
		BlueprintObj->Modify();

		CollapseNodes(CollapsableNodes);

		FBlueprintEditorUtils::MarkBlueprintAsStructurallyModified( BlueprintObj );
	}
}

bool FBlueprintEditor::CanCollapseNodes() const
{
	//@TODO: ANIM: Determine what collapsing nodes means in an animation graph, and add any necessary compiler support for it
	if (IsEditingAnimGraph())
	{
		return false;
	}

	// Does the selection set contain anything that is legal to collapse?
	const UEdGraphSchema_K2* Schema = GetDefault<UEdGraphSchema_K2>();
	FGraphPanelSelectionSet SelectedNodes = GetSelectedNodes();
	for (FGraphPanelSelectionSet::TConstIterator NodeIt(SelectedNodes); NodeIt; ++NodeIt)
	{
		if (UEdGraphNode* Node = Cast<UEdGraphNode>(*NodeIt))
		{
			if (Schema->CanEncapuslateNode(*Node))
			{
				return true;
			}
		}
	}

	return false;
}

void FBlueprintEditor::OnCollapseSelectionToFunction()
{
	const UEdGraphSchema_K2* Schema = GetDefault<UEdGraphSchema_K2>();

	// Does the selection set contain anything that is legal to collapse?
	TSet<UEdGraphNode*> CollapsableNodes;
	const FGraphPanelSelectionSet SelectedNodes = GetSelectedNodes();
	for (FGraphPanelSelectionSet::TConstIterator NodeIt(SelectedNodes); NodeIt; ++NodeIt)
	{
		if (UEdGraphNode* SelectedNode = Cast<UEdGraphNode>(*NodeIt))
		{
			if (Schema->CanEncapuslateNode(*SelectedNode))
			{
				CollapsableNodes.Add(SelectedNode);
			}
		}
	}

	// Collapse them
	if (CollapsableNodes.Num() && CanCollapseSelectionToFunction(CollapsableNodes))
	{
		UBlueprint* BlueprintObj = GetBlueprintObj();
		const FScopedTransaction Transaction( FGraphEditorCommands::Get().CollapseNodes->GetDescription() );
		BlueprintObj->Modify();

		UEdGraphNode* FunctionNode = NULL;
		UEdGraph* FunctionGraph = CollapseSelectionToFunction(FocusedGraphEdPtr.Pin(), CollapsableNodes, FunctionNode);

		FBlueprintEditorUtils::MarkBlueprintAsStructurallyModified( BlueprintObj );

		RenameNewlyAddedAction(FunctionGraph->GetFName());
	}
}

bool FBlueprintEditor::CanCollapseSelectionToFunction(TSet<class UEdGraphNode*>& InSelection) const
{
	bool bBadConnection = false;
	UEdGraphPin* OutputConnection = nullptr;
	UEdGraphPin* InputConnection = nullptr;

	// Create a function graph
	UEdGraph* FunctionGraph = FBlueprintEditorUtils::CreateNewGraph(GetBlueprintObj(), FBlueprintEditorUtils::FindUniqueKismetName(GetBlueprintObj(), TEXT("TempGraph")), UEdGraph::StaticClass(), UEdGraphSchema_K2::StaticClass());
	FBlueprintEditorUtils::AddFunctionGraph<UClass>(GetBlueprintObj(), FunctionGraph, /*bIsUserCreated=*/ true, nullptr);

	const UEdGraphSchema_K2* K2Schema = GetDefault<UEdGraphSchema_K2>();

	FCompilerResultsLog LogResults;
	LogResults.bAnnotateMentionedNodes = false;

	UEdGraphNode* InterfaceTemplateNode = nullptr;

	TArray<UEdGraphPin*> EntryGatewayPins;

	// Runs through every node and fully validates errors with placing selection in a function graph, reporting all errors.
	for (TSet<UEdGraphNode*>::TConstIterator NodeIt(InSelection); NodeIt; ++NodeIt)
	{
		UEdGraphNode* Node = *NodeIt;

		if(!Node->CanPasteHere(FunctionGraph))
		{
			if (UK2Node_CustomEvent* const CustomEvent = Cast<UK2Node_CustomEvent>(Node))
			{
				UEdGraphPin* EventExecPin = K2Schema->FindExecutionPin(*CustomEvent, EGPD_Output);
				check(EventExecPin);

				if(InterfaceTemplateNode)
				{
					LogResults.Error(*LOCTEXT("TooManyCustomEvents_Error", "Can use @@ as a template for creating the function, can only have a single custom event! Previously found @@").ToString(), CustomEvent, InterfaceTemplateNode);
				}
				else
				{
					// The custom event will be used as the template interface for the function.
					InterfaceTemplateNode = CustomEvent;
					if(InputConnection)
					{
						InputConnection = (EventExecPin->LinkedTo.Num() > 0) ? EventExecPin->LinkedTo[0] : nullptr;
					}
					continue;
				}
			}

			LogResults.Error(*LOCTEXT("CannotPasteNodeFunction_Error", "@@ cannot be placed in function graph").ToString(), Node);
			bBadConnection = true;
		}
		else
		{
			for (UEdGraphPin* NodePin : Node->Pins)
			{
				if (NodePin->PinType.PinCategory == K2Schema->PC_Exec)
				{
					if (NodePin->LinkedTo.Num() == 0 && NodePin->Direction == EGPD_Input)
					{
						EntryGatewayPins.Add(NodePin);
					}
					else
					{
						for (UEdGraphPin* ConnectedPin : NodePin->LinkedTo)
						{
							if (!InSelection.Contains(ConnectedPin->GetOwningNode()))
							{
								if (NodePin->Direction == EGPD_Input)
								{
									// For input pins, there must be a single connection 
									if ((InputConnection == nullptr) || (InputConnection == NodePin))
									{
										EntryGatewayPins.Add(NodePin);
										InputConnection = NodePin;
									}
									else
									{
										// Check if the input connection was linked, report what node it is connected to
										LogResults.Error(*LOCTEXT("TooManyPathsMultipleInput_Error", "Found too many input connections in selection! @@ is connected to @@, previously found @@ connected to @@").ToString(), Node, ConnectedPin->GetOwningNode(), InputConnection->GetOwningNode(), (InputConnection->LinkedTo.Num() > 0) ? InputConnection->LinkedTo[0]->GetOwningNode() : nullptr);
										bBadConnection = true;
									}
								}
								else
								{
									// For output pins, as long as they all connect to the same pin, we consider the selection valid for being made into a function
									if ((OutputConnection == nullptr) || (OutputConnection == ConnectedPin))
									{
										OutputConnection = ConnectedPin;
									}
									else
									{
										LogResults.Error(*LOCTEXT("TooManyPathsMultipleOutput_Error", "Found too many output connections in selection! @@ is connected to @@, previously found @@ connected to @@").ToString(), Node, ConnectedPin->GetOwningNode(), OutputConnection->GetOwningNode(), (OutputConnection->LinkedTo.Num() > 0) ? OutputConnection->LinkedTo[0]->GetOwningNode() : nullptr);
										bBadConnection = true;
									}
								}
							}
						}
					}
				}
			}
		}
	}

	if (!bBadConnection && (InputConnection == nullptr) && (EntryGatewayPins.Num() > 1))
	{
		// Too many input gateway pins with no connections.
		LogResults.Error(*LOCTEXT("AmbiguousEntryPaths_Error", "Multiple entry pin possibilities. Unable to convert to a function. Make sure that selection either has only 1 entry pin or exactly 1 entry pin has a connection.").ToString());
		bBadConnection = true;
	}

	// No need to check for cycling if the selection is invalid anyways.
	if(!bBadConnection && FBlueprintEditorUtils::CheckIfSelectionIsCycling(InSelection, LogResults))
	{
		bBadConnection = true;
	}

	FMessageLog MessageLog("BlueprintLog");
	MessageLog.NewPage(LOCTEXT("CollapseToFunctionPageLabel", "Collapse to Function"));
	MessageLog.AddMessages(LogResults.Messages);
	MessageLog.Notify(LOCTEXT("CollapseToFunctionError", "Collapsing to Function Failed!"));

	FBlueprintEditorUtils::RemoveGraph(GetBlueprintObj(), FunctionGraph);
	FunctionGraph->MarkPendingKill();
	return !bBadConnection;
}

bool FBlueprintEditor::CanCollapseSelectionToFunction() const
{
	return !IsEditingAnimGraph();
}

void FBlueprintEditor::OnCollapseSelectionToMacro()
{
	const UEdGraphSchema_K2* Schema = GetDefault<UEdGraphSchema_K2>();

	// Does the selection set contain anything that is legal to collapse?
	TSet<UEdGraphNode*> CollapsableNodes;
	const FGraphPanelSelectionSet SelectedNodes = GetSelectedNodes();

	for (FGraphPanelSelectionSet::TConstIterator NodeIt(SelectedNodes); NodeIt; ++NodeIt)
	{
		if (UEdGraphNode* SelectedNode = Cast<UEdGraphNode>(*NodeIt))
		{
			if (Schema->CanEncapuslateNode(*SelectedNode))
			{
				CollapsableNodes.Add(SelectedNode);
			}
		}
	}

	// Collapse them
	if (CollapsableNodes.Num() && CanCollapseSelectionToMacro(CollapsableNodes))
	{
		UBlueprint* BlueprintObj = GetBlueprintObj();
		const FScopedTransaction Transaction( FGraphEditorCommands::Get().CollapseNodes->GetDescription() );
		BlueprintObj->Modify();

		UEdGraphNode* MacroNode = NULL;
		UEdGraph* MacroGraph = CollapseSelectionToMacro(FocusedGraphEdPtr.Pin(), CollapsableNodes, MacroNode);

		FBlueprintEditorUtils::MarkBlueprintAsStructurallyModified( BlueprintObj );

		RenameNewlyAddedAction(MacroGraph->GetFName());
	}
}

bool FBlueprintEditor::CanCollapseSelectionToMacro(TSet<class UEdGraphNode*>& InSelection) const
{
	// Create a temporary macro graph
	UEdGraph* MacroGraph = FBlueprintEditorUtils::CreateNewGraph(GetBlueprintObj(), FBlueprintEditorUtils::FindUniqueKismetName(GetBlueprintObj(), TEXT("TempGraph")), UEdGraph::StaticClass(), UEdGraphSchema_K2::StaticClass());
	FBlueprintEditorUtils::AddMacroGraph(GetBlueprintObj(), MacroGraph, /*bIsUserCreated=*/ true, NULL);

	// Does the selection set contain anything that is legal to collapse?
	const UEdGraphSchema_K2* Schema = GetDefault<UEdGraphSchema_K2>();
	FGraphPanelSelectionSet SelectedNodes = GetSelectedNodes();

	bool bCollapseAllowed = true;
	FCompilerResultsLog LogResults;
	LogResults.bAnnotateMentionedNodes = false;

	for (FGraphPanelSelectionSet::TConstIterator NodeIt(SelectedNodes); NodeIt; ++NodeIt)
	{
		UEdGraphNode* Node = Cast<UEdGraphNode>(*NodeIt);

		if(!Node->CanPasteHere(MacroGraph))
		{
			LogResults.Error(*LOCTEXT("CannotPasteNodeMacro_Error", "@@ cannot be placed in macro graph").ToString(), Node);
			bCollapseAllowed = false;
		}
	}

	FMessageLog MessageLog("BlueprintLog");
	MessageLog.NewPage(LOCTEXT("CollapseToMacroPageLabel", "Collapse to Macro"));
	MessageLog.AddMessages(LogResults.Messages);
	MessageLog.Notify(LOCTEXT("CollapseToMacroError", "Collapsing to Macro Failed!"));

	FBlueprintEditorUtils::RemoveGraph(GetBlueprintObj(), MacroGraph);
	MacroGraph->MarkPendingKill();
	return bCollapseAllowed;
}

bool FBlueprintEditor::CanCollapseSelectionToMacro() const
{
	if (FocusedGraphEdPtr.IsValid())
	{
		if(IsEditingAnimGraph())
		{
			return false;
		}
	}

	return true;
}

void FBlueprintEditor::OnPromoteSelectionToFunction()
{
	const FScopedTransaction Transaction( LOCTEXT("ConvertCollapsedGraphToFunction", "Convert Collapse Graph to Function") );
	GetBlueprintObj()->Modify();

	TSharedPtr<SGraphEditor> FocusedGraphEd = FocusedGraphEdPtr.Pin();

	// Set of nodes to select when finished
	TSet<class UEdGraphNode*> NodesToSelect;

	const FGraphPanelSelectionSet SelectedNodes = GetSelectedNodes();
	for (FGraphPanelSelectionSet::TConstIterator It(SelectedNodes); It; ++It)
	{
		if (UK2Node_Composite* CompositeNode = Cast<UK2Node_Composite>(*It))
		{
			// Check if there is only one input and one output connection
			TSet<class UEdGraphNode*> NodesInGraph;
			NodesInGraph.Add(CompositeNode);

			if(CanCollapseSelectionToFunction(NodesInGraph))
			{
				DocumentManager->CleanInvalidTabs();

				// Expand the composite node back into the world
				UEdGraph* SourceGraph = CompositeNode->BoundGraph;

				// Expand all composite nodes back in place
				TSet<UEdGraphNode*> ExpandedNodes;
				ExpandNode(CompositeNode, SourceGraph, /*inout*/ ExpandedNodes);
				FBlueprintEditorUtils::RemoveGraph(GetBlueprintObj(), SourceGraph, EGraphRemoveFlags::Recompile);

				//Remove this node from selection
				FocusedGraphEd->SetNodeSelection(CompositeNode, false);

				UEdGraphNode* FunctionNode = NULL;
				CollapseSelectionToFunction(FocusedGraphEd, ExpandedNodes, FunctionNode);
				NodesToSelect.Add(FunctionNode);
			}
			else
			{
				NodesToSelect.Add(CompositeNode);
			}
		}
		else if(UEdGraphNode* Node = Cast<UEdGraphNode>(*It))
		{
			NodesToSelect.Add(Node);
		}
	}

	// Select all nodes that should still be part of selection
	for (UEdGraphNode* NodeToSelect : NodesToSelect)
	{
		FocusedGraphEd->SetNodeSelection(NodeToSelect, true);
	}
}

bool FBlueprintEditor::CanPromoteSelectionToFunction() const
{
	const FGraphPanelSelectionSet SelectedNodes = GetSelectedNodes();
	for (FGraphPanelSelectionSet::TConstIterator NodeIt(SelectedNodes); NodeIt; ++NodeIt)
	{
		if (UK2Node_Composite* CompositeNode = Cast<UK2Node_Composite>(*NodeIt))
		{
			// Check if there is only one input and one output connection
			TSet<class UEdGraphNode*> NodesInGraph;
			NodesInGraph.Add(CompositeNode);

			return true;
		}
	}
	return false;
}

void FBlueprintEditor::OnPromoteSelectionToMacro()
{
	const FScopedTransaction Transaction( LOCTEXT("ConvertCollapsedGraphToMacro", "Convert Collapse Graph to Macro") );
	GetBlueprintObj()->Modify();

	// Set of nodes to select when finished
	TSet<class UEdGraphNode*> NodesToSelect;

	TSharedPtr<SGraphEditor> FocusedGraphEd = FocusedGraphEdPtr.Pin();

	const FGraphPanelSelectionSet SelectedNodes = GetSelectedNodes();
	for (FGraphPanelSelectionSet::TConstIterator It(SelectedNodes); It; ++It)
	{
		if (UK2Node_Composite* CompositeNode = Cast<UK2Node_Composite>(*It))
		{
			TSet<class UEdGraphNode*> NodesInGraph;

			// Collect all the nodes to test if they can be made into a function
			for (UEdGraphNode* Node : CompositeNode->BoundGraph->Nodes)
			{
				// Ignore the tunnel nodes
				if (Node->GetClass() != UK2Node_Tunnel::StaticClass())
				{
					NodesInGraph.Add(Node);
				}
			}

			if(CanCollapseSelectionToMacro(NodesInGraph))
			{
				DocumentManager->CleanInvalidTabs();

				// Expand the composite node back into the world
				UEdGraph* SourceGraph = CompositeNode->BoundGraph;

				// Expand all composite nodes back in place
				TSet<UEdGraphNode*> ExpandedNodes;
				ExpandNode(CompositeNode, SourceGraph, /*inout*/ ExpandedNodes);
				FBlueprintEditorUtils::RemoveGraph(GetBlueprintObj(), SourceGraph, EGraphRemoveFlags::Recompile);

				//Remove this node from selection
				FocusedGraphEd->SetNodeSelection(CompositeNode, false);

				UEdGraphNode* MacroNode = NULL;
				CollapseSelectionToMacro(FocusedGraphEd, ExpandedNodes, MacroNode);
				NodesToSelect.Add(MacroNode);
			}
			else
			{
				NodesToSelect.Add(CompositeNode);
			}
		}
		else if(UEdGraphNode* Node = Cast<UEdGraphNode>(*It))
		{
			NodesToSelect.Add(Node);
		}
	}

	// Select all nodes that should still be part of selection
	for (UEdGraphNode* NodeToSelect : NodesToSelect)
	{
		FocusedGraphEd->SetNodeSelection(NodeToSelect, true);
	}
}

bool FBlueprintEditor::CanPromoteSelectionToMacro() const
{
	if (FocusedGraphEdPtr.IsValid())
	{
		if(IsEditingAnimGraph())
		{
			return false;
		}
	}

	for (UObject* SelectedNode : GetSelectedNodes())
	{
		UK2Node_Composite* CompositeNode = Cast<UK2Node_Composite>(SelectedNode);
		if (CompositeNode && CompositeNode->BoundGraph)
		{
			TSet<class UEdGraphNode*> NodesInGraph;

			// Collect all the nodes to test if they can be made into a function
			for (UEdGraphNode* Node : CompositeNode->BoundGraph->Nodes)
			{
				// Ignore the tunnel nodes
				if (Node->GetClass() != UK2Node_Tunnel::StaticClass())
				{
					NodesInGraph.Add(Node);
				}
			}

			return true;
		}
	}
	return false;
}

void FBlueprintEditor::OnExpandNodes()
{
	const FScopedTransaction Transaction( FGraphEditorCommands::Get().ExpandNodes->GetLabel() );
	GetBlueprintObj()->Modify();

	TSet<UEdGraphNode*> ExpandedNodes;
	TSharedPtr<SGraphEditor> FocusedGraphEd = FocusedGraphEdPtr.Pin();

	// Expand selected nodes into the focused graph context.
	const FGraphPanelSelectionSet SelectedNodes = GetSelectedNodes();
	
	if(FocusedGraphEd)
	{
		FocusedGraphEd->ClearSelectionSet();
	}

	for (FGraphPanelSelectionSet::TConstIterator NodeIt(SelectedNodes); NodeIt; ++NodeIt)
	{
		ExpandedNodes.Empty();
		bool bExpandedNodesNeedUniqueGuid = true;

		DocumentManager->CleanInvalidTabs();

		if (UK2Node_MacroInstance* SelectedMacroInstanceNode = Cast<UK2Node_MacroInstance>(*NodeIt))
		{
			UEdGraph* MacroGraph = SelectedMacroInstanceNode->GetMacroGraph();
			if(MacroGraph)
			{
				// Clone the graph so that we do not delete the original
				UEdGraph* ClonedGraph = FEdGraphUtilities::CloneGraph(MacroGraph, nullptr);
				ExpandNode(SelectedMacroInstanceNode, ClonedGraph, /*inout*/ ExpandedNodes);

				ClonedGraph->MarkPendingKill();
			}
		}
		else if (UK2Node_Composite* SelectedCompositeNode = Cast<UK2Node_Composite>(*NodeIt))
		{
			// No need to assign unique GUIDs since the source graph will be removed.
			bExpandedNodesNeedUniqueGuid = false;

			// Expand the composite node back into the world
			UEdGraph* SourceGraph = SelectedCompositeNode->BoundGraph;
			ExpandNode(SelectedCompositeNode, SourceGraph, /*inout*/ ExpandedNodes);

			FBlueprintEditorUtils::RemoveGraph(GetBlueprintObj(), SourceGraph, EGraphRemoveFlags::Recompile);
		}
		else if (UK2Node_CallFunction* SelectedCallFunctionNode = Cast<UK2Node_CallFunction>(*NodeIt))
		{
			const UEdGraphNode* ResultEventNode = nullptr;
			UEdGraph* FunctionGraph = SelectedCallFunctionNode->GetFunctionGraph(ResultEventNode);

			// We should never get here when attempting to expand a call function that calls an event.
			check(!ResultEventNode);

			if(FunctionGraph)
			{
				// Clone the graph so that we do not delete the original
				UEdGraph* ClonedGraph = FEdGraphUtilities::CloneGraph(FunctionGraph, nullptr);
				ExpandNode(SelectedCallFunctionNode, ClonedGraph, ExpandedNodes);

				ClonedGraph->MarkPendingKill();
			}
		}
		UEdGraphNode* SourceNode = CastChecked<UEdGraphNode>(*NodeIt);
		check(SourceNode);
		MoveNodesToAveragePos(ExpandedNodes, FVector2D(SourceNode->NodePosX, SourceNode->NodePosY), bExpandedNodesNeedUniqueGuid);
	}

	FBlueprintEditorUtils::MarkBlueprintAsStructurallyModified(GetBlueprintObj());
}

bool FBlueprintEditor::CanExpandNodes() const
{
	// Does the selection set contain any composite nodes that are legal to expand?
	const FGraphPanelSelectionSet SelectedNodes = GetSelectedNodes();
	for (FGraphPanelSelectionSet::TConstIterator NodeIt(SelectedNodes); NodeIt; ++NodeIt)
	{
		if (Cast<UK2Node_Composite>(*NodeIt))
		{
			return true;
		}
		else if (UK2Node_MacroInstance* SelectedMacroInstanceNode = Cast<UK2Node_MacroInstance>(*NodeIt))
		{
			return SelectedMacroInstanceNode->GetMacroGraph() != nullptr;
		}
		else if (UK2Node_CallFunction* SelectedCallFunctionNode = Cast<UK2Node_CallFunction>(*NodeIt))
		{
			// If ResultEventNode is non-NULL, it means it is sourced by an event, we do not want to expand events
			const UEdGraphNode* ResultEventNode = nullptr;
			return SelectedCallFunctionNode->GetFunctionGraph(ResultEventNode) != nullptr && ResultEventNode == nullptr;
		}
	}

	return false;
}

void FBlueprintEditor::MoveNodesToAveragePos(TSet<UEdGraphNode*>& AverageNodes, FVector2D SourcePos, bool bExpandedNodesNeedUniqueGuid /* = false */) const
{
	if (AverageNodes.Num() > 0)
	{
		FVector2D AvgNodePosition(0.0f, 0.0f);

		for (TSet<UEdGraphNode*>::TIterator It(AverageNodes); It; ++It)
		{
			UEdGraphNode* Node = *It;
			AvgNodePosition.X += Node->NodePosX;
			AvgNodePosition.Y += Node->NodePosY;
		}

		float InvNumNodes = 1.0f / float(AverageNodes.Num());
		AvgNodePosition.X *= InvNumNodes;
		AvgNodePosition.Y *= InvNumNodes;

		TSharedPtr<SGraphEditor> FocusedGraphEd = FocusedGraphEdPtr.Pin();

		for (UEdGraphNode* ExpandedNode : AverageNodes)
		{
			ExpandedNode->NodePosX = (ExpandedNode->NodePosX - AvgNodePosition.X) + SourcePos.X;
			ExpandedNode->NodePosY = (ExpandedNode->NodePosY - AvgNodePosition.Y) + SourcePos.Y;

			ExpandedNode->SnapToGrid(SNodePanel::GetSnapGridSize());

			if (bExpandedNodesNeedUniqueGuid)
			{
				ExpandedNode->CreateNewGuid();
			}

			//Add expanded node to selection
			FocusedGraphEd->SetNodeSelection(ExpandedNode, true);
		}
	}
}

bool FBlueprintEditor::CanConvertFunctionToEvent() const
{
	UEdGraphNode* const SelectedNode = GetSingleSelectedNode();	

	if (UK2Node_FunctionEntry* const SelectedCallFunctionNode = Cast<UK2Node_FunctionEntry>(SelectedNode))
	{
		return FBlueprintEditorUtils::IsFunctionConvertableToEvent(GetBlueprintObj(), SelectedCallFunctionNode->FindSignatureFunction());
	}
	
	return false;
}

void FBlueprintEditor::OnConvertFunctionToEvent()
{
	UEdGraphNode* SelectedNode = GetSingleSelectedNode();

	if (UK2Node_FunctionEntry* SelectedCallFunctionNode = Cast<UK2Node_FunctionEntry>(SelectedNode))
	{
		ConvertFunctionIfValid(SelectedCallFunctionNode);
	}
}

bool FBlueprintEditor::ConvertFunctionIfValid(UK2Node_FunctionEntry* FuncEntryNode)
{
	FCompilerResultsLog LogResults;
	FMessageLog MessageLog("BlueprintLog");
	FText SpecificErrorMessage;
	
	UBlueprint* BlueprintObj = FuncEntryNode ? FuncEntryNode->GetBlueprint() : nullptr;

	if(BlueprintObj && FuncEntryNode)
	{
		UFunction* Func = FuncEntryNode->FindSignatureFunction();
		check(Func);

		// Make sure there are no output parameters
		if (UEdGraphSchema_K2::HasFunctionAnyOutputParameter(Func))
		{
			LogResults.Error(*LOCTEXT("FunctionHasOutput_Error", "A function can only be converted if it does not have any output parameters.").ToString());
			SpecificErrorMessage = LOCTEXT("FunctionHasOutput_Error_Title", "Function cannot have output parameters");
		}
		// Make sure this is not a blueprint/macro function library
		else if (BlueprintObj->BlueprintType == BPTYPE_FunctionLibrary || BlueprintObj->BlueprintType == BPTYPE_MacroLibrary)
		{
			LogResults.Error(*LOCTEXT("BlueprintFunctionLibarary_Error", "Cannot convert functions from blueprint or macro libraries.").ToString());
			SpecificErrorMessage = LOCTEXT("BlueprintFunctionLibarary_Error_Title", "Cannot convert blueprint or macro library functions");
		}
		// Ensure that this is no the construction script
		else if (FuncEntryNode->FunctionReference.GetMemberName() == UEdGraphSchema_K2::FN_UserConstructionScript)
		{
			LogResults.Error(*LOCTEXT("ConvertConstructionScript_Error", "Cannot convert the construction script!").ToString());
			SpecificErrorMessage = LOCTEXT("ConvertConstructionScript_Error_Title", "Cannot convert construction script");
		}
		// Make sure we are not on the animation graph
		else if (IsEditingAnimGraph())
		{
			LogResults.Error(*LOCTEXT("ConvertAnimGraph_Error", "Cannot convert functions on the anim graph!").ToString());
			SpecificErrorMessage = LOCTEXT("ConvertAnimGraph_Error_Title", "Cannot convert on the anim graph");
		}
		else
		{
			ConvertFunctionToEvent(FuncEntryNode);
		}		
	}
	else
	{
		LogResults.Error(*LOCTEXT("MultipleNodesSelectred_Error", "Only one node can be selected for conversion!").ToString());
	}

	// Show the log results if there were any errors
	if (LogResults.NumErrors)
	{
		MessageLog.NewPage(LOCTEXT("OnConvertEventToFunctionLabel", "Convert Event to Function"));
		MessageLog.AddMessages(LogResults.Messages);

		FFormatNamedArguments Arguments;
		Arguments.Add(TEXT("SpecificErrorMessage"), SpecificErrorMessage);
		MessageLog.Notify(FText::Format(LOCTEXT("OnConvertEventToFunctionErrorMsg", "Convert Event to Function Failed!\n{SpecificErrorMessage}"), Arguments));
	}

	// If there are no errors, we succeed and should return true
	return LogResults.NumErrors == 0;
}

void FBlueprintEditor::ConvertFunctionToEvent(UK2Node_FunctionEntry* SelectedCallFunctionNode)
{
	check(SelectedCallFunctionNode);
	UBlueprint* NodeBP = GetBlueprintObj();
	UEdGraph* FunctionGraph = SelectedCallFunctionNode->GetGraph();

	// Create a new event node with the old function name
	UFunction* Func = SelectedCallFunctionNode->FindSignatureFunction();
	UEdGraph* EventGraph = FBlueprintEditorUtils::FindEventGraph(NodeBP);

	if (Func && EventGraph && FunctionGraph)
	{
		const FScopedTransaction Transaction(FGraphEditorCommands::Get().ConvertFunctionToEvent->GetLabel());
		NodeBP->Modify();
		EventGraph->Modify();

		// Find all return nodes and break their connections
		TArray< UK2Node_FunctionResult*> FunctionReturnNodes;
		FunctionGraph->GetNodesOfClass(FunctionReturnNodes);
		for (UK2Node_FunctionResult* Node : FunctionReturnNodes)
		{
			if (Node)
			{
				Node->BreakAllNodeLinks();
			}
		}

		// Keep track of the old connections from the entry node
		TMap<FString, TSet<UEdGraphPin*>> PinConnections;
		FEdGraphUtilities::GetPinConnectionMap(SelectedCallFunctionNode, PinConnections);

		FName EventName = Func->GetFName();
		UClass* const OverrideFuncClass = CastChecked<UClass>(Func->GetOuter())->GetAuthoritativeClass();
		
		UK2Node_Event* NewEventNode = nullptr;
		FVector2D SpawnPos = EventGraph->GetGoodPlaceForNewNode();
		
		// Was this function implemented in as an override?
		UFunction* ParentFunction = FindUField<UFunction>(NodeBP->ParentClass, EventName);
		bool bIsOverrideFunc = Func->GetSuperFunction() || (ParentFunction != nullptr);
		const UEdGraphSchema_K2* K2Schema = GetDefault<UEdGraphSchema_K2>();

		// Allow an interface function to be converted in the case where the interface has changed
		// and the function should now be placed as an event (UE-85687)
		if (bIsOverrideFunc || FBlueprintEditorUtils::IsInterfaceFunction(NodeBP, Func))
		{
			NewEventNode = FEdGraphSchemaAction_K2NewNode::SpawnNode<UK2Node_Event>(
				EventGraph,
				SpawnPos,
				EK2NewNodeFlags::SelectNewNode,
				[EventName, OverrideFuncClass](UK2Node_Event* NewInstance)
				{
					NewInstance->EventReference.SetExternalMember(EventName, OverrideFuncClass);
					NewInstance->bOverrideFunction = true;
				}
			);
		}
		else
		{
			// Spawn a new node, we have to do it this way to avoid renaming on creation of the custom event
			UEdGraphNode* NewNode = nullptr;
			NewNode = NewObject<UEdGraphNode>(EventGraph, UK2Node_CustomEvent::StaticClass());
			check(NewNode != nullptr);
			NewNode->CreateNewGuid();

			NewNode->NodePosX = SpawnPos.X;
			NewNode->NodePosY = SpawnPos.Y;

			NewNode->SetFlags(RF_Transactional);
			NewNode->AllocateDefaultPins();
			NewNode->PostPlacedNewNode();
			EventGraph->Modify();
			// the FBlueprintMenuActionItem should do the selecting
			EventGraph->AddNode(NewNode, /*bFromUI =*/false, /*bSelectNewNode =*/false);
			
			NewEventNode = Cast<UK2Node_CustomEvent>(NewNode);
			NewEventNode->CustomFunctionName = EventName;
			NewEventNode->bOverrideFunction = false;

			// Add every type of user pin that we need to the new event node
			for (TSharedPtr<FUserPinInfo> Pin : SelectedCallFunctionNode->UserDefinedPins)
			{
				NewEventNode->CreateUserDefinedPin(Pin->PinName, Pin->PinType, Pin->DesiredPinDirection);
			}

			K2Schema->ReconstructNode(*NewEventNode);
		}
		
		// If this function had any local scope variables, we need to convert them to global scope
		if(SelectedCallFunctionNode->LocalVariables.Num() > 0)
		{
			// Find any UK2Node_Variable's that may reference a local variable
			TArray<UK2Node_Variable*> VarNodes;
			FunctionGraph->GetNodesOfClass<UK2Node_Variable>(VarNodes);

			// Make a globally scoped version of any local variables
			for (const FBPVariableDescription& LocalVar : SelectedCallFunctionNode->LocalVariables)
			{
				// If a variable already exists of this name globally, then we need to use a unique name
				// Only use FindUniqueKismetName if one exists because otherwise it will always add a "_0" to the name
				FName NewVarName = FBlueprintEditorUtils::FindNewVariableIndex(NodeBP, LocalVar.VarName) == INDEX_NONE ?
					LocalVar.VarName : FBlueprintEditorUtils::FindUniqueKismetName(NodeBP, LocalVar.VarName.ToString());

				if (FBlueprintEditorUtils::AddMemberVariable(NodeBP, NewVarName, LocalVar.VarType, LocalVar.DefaultValue))
				{
					// Upon success, update the variable node's reference members
					const FGuid NewVarGuid = FBlueprintEditorUtils::FindMemberVariableGuidByName(NodeBP, NewVarName);

					for (UK2Node_Variable* VarNode : VarNodes)
					{
						if (VarNode->GetVarName() == LocalVar.VarName)
						{
							VarNode->Modify();
							VarNode->VariableReference.SetDirect(NewVarName, NewVarGuid, nullptr, true);
							// Need to reconstruct the node here to update the displayed variable name
							K2Schema->ReconstructNode(*VarNode);
						}
					}
				}
			}
		}

		// Keep track of any nodes that have been expanded out of the function graph
		TSet<UEdGraphNode*> ExpandedNodes;

		UEdGraphNode* Entry = nullptr;
		UEdGraphNode* Result = nullptr;
		FunctionGraph->Modify();
		MoveNodesToGraph(FunctionGraph->Nodes, EventGraph, ExpandedNodes, &Entry, &Result, false);

		MoveNodesToAveragePos(ExpandedNodes, FVector2D(SpawnPos.X + 500.0f, SpawnPos.Y));
		
		if (Entry)
		{
			Entry->DestroyNode();
		}

		if (Result)
		{
			Result->DestroyNode();
		}

		// Connect any pins that need to be set from the old function
		if (NewEventNode)
		{
			// Link the nodes from the original function entry node to the new event node
			FEdGraphUtilities::ReconnectPinMap(NewEventNode, PinConnections);
			FEdGraphUtilities::CopyPinDefaults(SelectedCallFunctionNode, NewEventNode);
		}

		// Remove the old function graph
		FBlueprintEditorUtils::RemoveGraph(NodeBP, FunctionGraph, EGraphRemoveFlags::Recompile);
		FunctionGraph->MarkPendingKill();
		FBlueprintEditorUtils::MarkBlueprintAsStructurallyModified(NodeBP);

		// Do this AFTER removing the function graph so that it's not opened into the existing function graph document tab.
		if (NewEventNode)
		{
			FKismetEditorUtilities::BringKismetToFocusAttentionOnObject(NewEventNode, false);
		}
	}
}

bool FBlueprintEditor::CanConvertEventToFunction() const
{
	// Only allow when only a _single_ event node is selected, not allowed on the anim graph
	UEdGraphNode* SelectedNode = GetSingleSelectedNode();
	if (SelectedNode && SelectedNode->IsA<UK2Node_Event>())
	{
		return true;
	}

	return false;
}

bool FBlueprintEditor::ConvertEventIfValid(UK2Node_Event* EventToConv)
{
	FCompilerResultsLog LogResults;
	FMessageLog MessageLog("BlueprintLog");
	FText SpecificErrorMessage;

	if(EventToConv)
	{
		UFunction* const Func = FFunctionFromNodeHelper::FunctionFromNode(EventToConv);

		// Ensure we are not trying to do this on an interface event
		if (FBlueprintEditorUtils::IsInterfaceFunction(GetBlueprintObj(), Func) || EventToConv->IsInterfaceEventNode())
		{
			LogResults.Error(*LOCTEXT("EventIsOnInterface_Error", "Only non-interface events can be converted to functions!").ToString());
			SpecificErrorMessage = LOCTEXT("EventIsOnInterface_Error_Title", "Cannot convert interface events");
		}
		// Make sure that we are not on the animation graph
		else if (IsEditingAnimGraph())
		{
			LogResults.Error(*LOCTEXT("ConvertAnimGraphEvent_Error", "Cannot convert events on the anim graph!").ToString());
			SpecificErrorMessage = LOCTEXT("ConvertAnimGraphEvent_Error_Title", "Cannot convert on the anim graph");
		}
		else
		{
			ConvertEventToFunction(EventToConv);
		}
	}
	else
	{
		SpecificErrorMessage = LOCTEXT("MultipleNodesSelectred_Error_Title", "Only one node can be selected for conversion");
		LogResults.Error(*LOCTEXT("MultipleNodesSelectred_Error", "Only one node can be selected for conversion!").ToString());
	}

	// Show the log results if there were any errors
	if (LogResults.NumErrors)
	{
		MessageLog.NewPage(LOCTEXT("OnConvertEventToFunctionLabel", "Convert Event to Function"));
		MessageLog.AddMessages(LogResults.Messages);

		// Format the title node
		FFormatNamedArguments Arguments;
		Arguments.Add(TEXT("SpecificErrorMessage"), SpecificErrorMessage);
		MessageLog.Notify(FText::Format(LOCTEXT("OnConvertEventToFunctionErrorMsg", "Convert Event to Function Failed!\n{SpecificErrorMessage}"), Arguments));
	}

	// If there are no errors, we succeed and should return true
	return LogResults.NumErrors == 0;
}

void FBlueprintEditor::OnConvertEventToFunction()
{
	UEdGraphNode* SelectedNode = GetSingleSelectedNode();

	if (UK2Node_Event* SelectedEventNode = Cast<UK2Node_Event>(SelectedNode))
	{
		ConvertEventIfValid(SelectedEventNode);
	}
}

void FBlueprintEditor::ConvertEventToFunction(UK2Node_Event* SelectedEventNode)
{	
	if (SelectedEventNode)
	{
		const FScopedTransaction Transaction(FGraphEditorCommands::Get().ConvertEventToFunction->GetLabel());

		UBlueprint* const NodeBP = GetBlueprintObj();
		NodeBP->Modify();

		const UEdGraphSchema_K2* Schema = GetDefault<UEdGraphSchema_K2>();

		// Refresh this node before getting the pin names to ensure that we get the most up to date ones
		Schema->ReconstructNode(*SelectedEventNode);

		// Keep track of the old connections from the event node
		TMap<FString, TSet<UEdGraphPin*>> PinConnections;
		FEdGraphUtilities::GetPinConnectionMap(SelectedEventNode, PinConnections);

		TArray<UEdGraphNode*> CollapsableNodes = GetAllConnectedNodes(SelectedEventNode);

		UFunction* const FunctionSig = FFunctionFromNodeHelper::FunctionFromNode(SelectedEventNode);
		UEdGraph* const SourceGraph = SelectedEventNode->GetGraph();
		const FName OriginalEventName = SelectedEventNode->GetFunctionName();

		if (FunctionSig && SourceGraph)
		{
			SourceGraph->Modify(); 

			// Check if this is an override function
			UFunction* ParentFunction = FindUField<UFunction>(NodeBP->ParentClass, OriginalEventName);
			const bool bIsOverrideFunc = FunctionSig->GetSuperFunction() || (ParentFunction != nullptr);
			UClass* const OverrideFuncClass = FBlueprintEditorUtils::GetOverrideFunctionClass(NodeBP, OriginalEventName);

			// Create a new function graph
			// We have to start it out with a temporary graph name because otherwise the flags will get renamed uniquely
			UEdGraph* NewGraph = nullptr;
			static const FString TempFuncGraph = "TEMP_FUNC_GRAPH";
			const FName TempFuncGraphName = FBlueprintEditorUtils::GenerateUniqueGraphName(NodeBP, TempFuncGraph);
			NewGraph = FBlueprintEditorUtils::CreateNewGraph(NodeBP, TempFuncGraphName, SourceGraph->GetClass(), SourceGraph->GetSchema() ? SourceGraph->GetSchema()->GetClass() : Schema->GetClass());

			if (bIsOverrideFunc)
			{
				FBlueprintEditorUtils::AddFunctionGraph<UClass>(NodeBP, NewGraph, /*bIsUserCreated=*/ false, OverrideFuncClass);
			}
			else
			{
				FBlueprintEditorUtils::AddFunctionGraph<UFunction>(NodeBP, NewGraph, /*bIsUserCreated=*/ true, FunctionSig);
			}
			
			// Get the new entry node
			TArray<UK2Node_FunctionEntry*> EntryNodes;
			NewGraph->GetNodesOfClass<UK2Node_FunctionEntry>(EntryNodes);
			check(EntryNodes.Num() > 0);
			UK2Node_FunctionEntry* NewEntryNode = EntryNodes[0];

			// Reconstruct the pins and add a proper function reference to the parent function
			if (bIsOverrideFunc && NewEntryNode)
			{
				FGuid GraphGuid;
				FBlueprintEditorUtils::GetFunctionGuidFromClassByFieldName(FBlueprintEditorUtils::GetMostUpToDateClass(OverrideFuncClass), OriginalEventName, /* Out */GraphGuid);
		
				// Set the external members of this function appropriately
				NewEntryNode->FunctionReference.SetExternalMember(OriginalEventName, SelectedEventNode->EventReference.GetMemberParentClass(), GraphGuid);
				Schema->ReconstructNode(*NewEntryNode);
			}
			
			NewGraph->Modify();

			UEdGraphNode* InvalidNode = nullptr;
			FCompilerResultsLog LogResults;

			// Check to make sure that this node can actually be put in event graph
			for (UEdGraphNode* const Node : CollapsableNodes)
			{
				if (Node && (!Schema->CanEncapuslateNode(*Node) || !Node->CanPasteHere(NewGraph)))
				{
					// Tell the user why we can't send to function graph
					LogResults.Error(*LOCTEXT("InvalidNode_Error", "@@ cannot be placed in function graph").ToString(), Node);
					InvalidNode = Node;
				}
			}

			// If this is invalid, then cancel this operation and focus on the node that is invalid
			if (InvalidNode != nullptr)
			{
				FMessageLog MessageLog("BlueprintLog");
				MessageLog.NewPage(LOCTEXT("OnConvertEventToFunctionLabel", "Convert Event to Function"));
				MessageLog.AddMessages(LogResults.Messages);
				MessageLog.Notify(LOCTEXT("OnConvertEventToFunctionError", "Convert Event to Function Failed!"));

				FKismetEditorUtilities::BringKismetToFocusAttentionOnObject(InvalidNode, false);

				// Get rid of the function graph
				FBlueprintEditorUtils::RemoveGraph(NodeBP, NewGraph);
				NewGraph->MarkPendingKill();
				return;
			}

			// Remove any return nodes that may have been added @see UE-78785
			TArray<UK2Node_FunctionResult*> FunctionReturnNodes;
			NewGraph->GetNodesOfClass(FunctionReturnNodes);
			for (UK2Node_FunctionResult* Node : FunctionReturnNodes)
			{
				if (Node)
				{
					Node->DestroyNode();
				}
			}
			
			// Break any connections to the delegate pin, because that won't exist 
			{
				UEdGraphPin* DelegatePin = SelectedEventNode->FindPin(UK2Node_Event::DelegateOutputName);
				if (DelegatePin)
				{
					DelegatePin->BreakAllPinLinks();
				}
			}

			// Move the nodes to the new graph
			UEdGraphNode* Entry = nullptr;
			UEdGraphNode* Result = nullptr;
			TSet<UEdGraphNode*> ExpandedNodes;
			MoveNodesToGraph(CollapsableNodes, NewGraph, ExpandedNodes, &Entry, &Result);
			
			// Link the new nodes accordingly
			if (NewEntryNode)
			{
				FEdGraphUtilities::ReconnectPinMap(NewEntryNode, PinConnections);
				FEdGraphUtilities::CopyPinDefaults(SelectedEventNode, NewEntryNode);

				MoveNodesToAveragePos(ExpandedNodes, FVector2D(NewEntryNode->NodePosX + 500.0f, NewEntryNode->NodePosY));
			}
			else
			{
				MoveNodesToAveragePos(ExpandedNodes, NewGraph->GetGoodPlaceForNewNode());
			}

			FBlueprintEditorUtils::UpdateTransactionalFlags(NodeBP);
			
			FVector2D NewFuncCallSpawn( SelectedEventNode->NodePosX, SelectedEventNode->NodePosY );

			FBlueprintEditorUtils::RemoveNode(NodeBP, SelectedEventNode, /* bDontRecompile= */ true);

			// Cache the string conversion of the event name
			const FString OriginalEventNameString = OriginalEventName.ToString();

			// If there is already another object in the same scope with this name, rename it.
			UObject* ExistingObject = StaticFindObject(/*Class=*/ nullptr, NodeBP, *OriginalEventNameString, true);
			if (ExistingObject)
			{
				check(ExistingObject->GetOuter() == NewGraph->GetOuter());

				ExistingObject->Rename(nullptr, nullptr, REN_DontCreateRedirectors);
			}

			// Rename the function graph to the original name
			FBlueprintEditorUtils::RenameGraph(NewGraph, *OriginalEventNameString);

			// If this function is blueprint callable, then spawn a function call node to it in place of the old event
			UFunction* const NewFunction = FindUField<UFunction>(NodeBP->SkeletonGeneratedClass, OriginalEventName);
			if (NewFunction && NewFunction->HasAllFunctionFlags(FUNC_BlueprintCallable))
			{
				IBlueprintNodeBinder::FBindingSet Bindings;
				UEdGraphNode* OutFunctionNode = UBlueprintFunctionNodeSpawner::Create(NewFunction)->Invoke(SourceGraph, Bindings, NewFuncCallSpawn);
				if (NewEntryNode)
				{
					FEdGraphUtilities::CopyPinDefaults(NewEntryNode, OutFunctionNode);
				}
				FKismetEditorUtilities::BringKismetToFocusAttentionOnObject(OutFunctionNode, false);
			}
			else if(NewEntryNode)
			{
				FKismetEditorUtilities::BringKismetToFocusAttentionOnObject(NewEntryNode, false);
			}
		}

		FBlueprintEditorUtils::MarkBlueprintAsStructurallyModified(NodeBP);
	}
}

TArray<UEdGraphNode*> FBlueprintEditor::GetAllConnectedNodes(UEdGraphNode* const SourceNode) const
{
	TArray<UEdGraphNode*> OutNodes;

	if (SourceNode == nullptr)
	{
		return OutNodes;
	}

	const UEdGraphSchema_K2* Schema = GetDefault<UEdGraphSchema_K2>();

	TQueue<UEdGraphNode*> Queue;
	Queue.Enqueue(SourceNode);
	
	TMap<int32, UEdGraphNode*> VisitedNodes;
	VisitedNodes.Add(SourceNode->GetUniqueID(), SourceNode);

	while (!Queue.IsEmpty())
	{
		UEdGraphNode* Current = nullptr;
		Queue.Dequeue(Current);

		if (Current != nullptr)
		{
			// Don't add the original node in the list
			if (Current != SourceNode)
			{
				OutNodes.Add(Current);
			}
			
			// For every pin that this node has
			for (UEdGraphPin* CurrentPin : Current->Pins)
			{
				// Look at what pins are connected to that
				for (UEdGraphPin* LinkedPin : CurrentPin->LinkedTo)
				{
					UEdGraphNode* OwningNode = LinkedPin->GetOwningNode();

					// If we can encapsulate the owner and it has not been visited
					if (OwningNode && !VisitedNodes.Contains(OwningNode->GetUniqueID()))
					{
						// Mark as visited and add to the queue
						VisitedNodes.Add(OwningNode->GetUniqueID(), OwningNode);
						Queue.Enqueue(OwningNode);
					}
				}
			}
		}
	}

	return OutNodes;
}

void FBlueprintEditor::OnAlignTop()
{
	TSharedPtr<SGraphEditor> FocusedGraphEd = FocusedGraphEdPtr.Pin();
	if (FocusedGraphEd.IsValid())
	{
		FocusedGraphEd->OnAlignTop();
	}
}

void FBlueprintEditor::OnAlignMiddle()
{
	TSharedPtr<SGraphEditor> FocusedGraphEd = FocusedGraphEdPtr.Pin();
	if (FocusedGraphEd.IsValid())
	{
		FocusedGraphEd->OnAlignMiddle();
	}
}

void FBlueprintEditor::OnAlignBottom()
{
	TSharedPtr<SGraphEditor> FocusedGraphEd = FocusedGraphEdPtr.Pin();
	if (FocusedGraphEd.IsValid())
	{
		FocusedGraphEd->OnAlignBottom();
	}
}

void FBlueprintEditor::OnAlignLeft()
{
	TSharedPtr<SGraphEditor> FocusedGraphEd = FocusedGraphEdPtr.Pin();
	if (FocusedGraphEd.IsValid())
	{
		FocusedGraphEd->OnAlignLeft();
	}
}

void FBlueprintEditor::OnAlignCenter()
{
	TSharedPtr<SGraphEditor> FocusedGraphEd = FocusedGraphEdPtr.Pin();
	if (FocusedGraphEd.IsValid())
	{
		FocusedGraphEd->OnAlignCenter();
	}
}

void FBlueprintEditor::OnAlignRight()
{
	TSharedPtr<SGraphEditor> FocusedGraphEd = FocusedGraphEdPtr.Pin();
	if (FocusedGraphEd.IsValid())
	{
		FocusedGraphEd->OnAlignRight();
	}
}

void FBlueprintEditor::OnStraightenConnections()
{
	TSharedPtr<SGraphEditor> FocusedGraphEd = FocusedGraphEdPtr.Pin();
	if (FocusedGraphEd.IsValid())
	{
		FocusedGraphEd->OnStraightenConnections();
	}
}

void FBlueprintEditor::OnDistributeNodesH()
{
	TSharedPtr<SGraphEditor> FocusedGraphEd = FocusedGraphEdPtr.Pin();
	if (FocusedGraphEd.IsValid())
	{
		FocusedGraphEd->OnDistributeNodesH();
	}
}

void FBlueprintEditor::OnDistributeNodesV()
{
	TSharedPtr<SGraphEditor> FocusedGraphEd = FocusedGraphEdPtr.Pin();
	if (FocusedGraphEd.IsValid())
	{
		FocusedGraphEd->OnDistributeNodesV();
	}
}

void FBlueprintEditor::SelectAllNodes()
{
	TSharedPtr<SGraphEditor> FocusedGraphEd = FocusedGraphEdPtr.Pin();
	if (FocusedGraphEd.IsValid())
	{
		FocusedGraphEd->SelectAllNodes();
	}
}

bool FBlueprintEditor::CanSelectAllNodes() const
{
	return true;
}

void FBlueprintEditor::DeleteSelectedNodes()
{
	TSharedPtr<SGraphEditor> FocusedGraphEd = FocusedGraphEdPtr.Pin();
	if (!FocusedGraphEd.IsValid())
	{
		return;
	}

	const FScopedTransaction Transaction( FGenericCommands::Get().Delete->GetDescription() );
	FocusedGraphEd->GetCurrentGraph()->Modify();

	bool bNeedToModifyStructurally = false;

	const FGraphPanelSelectionSet SelectedNodes = GetSelectedNodes();

	SetUISelectionState(NAME_None);

	if(FocusedGraphEd)
	{
		FocusedGraphEd->ClearSelectionSet();
	}

	// this closes all the document that is outered by this node
	// this is used by AnimBP statemachines/states that can create subgraph
	auto CloseAllDocumentsTab = [this](const UEdGraphNode* InNode)
	{
		TArray<UObject*> NodesToClose;
		GetObjectsWithOuter(InNode, NodesToClose);
		for (UObject* Node : NodesToClose)
		{
			UEdGraph* NodeGraph = Cast<UEdGraph>(Node);
			if (NodeGraph)
			{
				CloseDocumentTab(NodeGraph);
			}
		}
	};

	for (FGraphPanelSelectionSet::TConstIterator NodeIt( SelectedNodes ); NodeIt; ++NodeIt)
	{
		if (UEdGraphNode* Node = Cast<UEdGraphNode>(*NodeIt))
		{
			if (Node->CanUserDeleteNode())
			{
				// if it's state based anim node, make sure we close the sub graph first
				// otherwise, we leave the orphan graph around
				UAnimStateNodeBase* StateNode = Cast<UAnimStateNodeBase>(Node);
				if (StateNode)
				{
					CloseAllDocumentsTab(StateNode);
				}
				else
				{
					const UAnimGraphNode_StateMachineBase* SMNode = Cast<UAnimGraphNode_StateMachineBase>(Node);
					if (SMNode)
					{
						CloseAllDocumentsTab(SMNode);
					}
				}

				UK2Node* K2Node = Cast<UK2Node>(Node);
				if (K2Node != nullptr && K2Node->NodeCausesStructuralBlueprintChange())
				{
					bNeedToModifyStructurally = true;
				}

				if (UK2Node_Composite* SelectedNode = Cast<UK2Node_Composite>(*NodeIt))
				{
					//Close the tab for the composite if it was open
					if (SelectedNode->BoundGraph)
					{
						DocumentManager->CleanInvalidTabs();
					}
				}
				else if (UK2Node_Timeline* TimelineNode = Cast<UK2Node_Timeline>(*NodeIt))
				{
					DocumentManager->CleanInvalidTabs();
				}
				AnalyticsTrackNodeEvent( GetBlueprintObj(), Node, true );
				
				// If the user is pressing shift then try and reconnect the pins
				if (FSlateApplication::Get().GetModifierKeys().IsShiftDown())
				{
					ReconnectExecPins(K2Node);
				}
				
				FBlueprintEditorUtils::RemoveNode(GetBlueprintObj(), Node, true);
			}
		}
	}

	if (bNeedToModifyStructurally)
	{
		FBlueprintEditorUtils::MarkBlueprintAsStructurallyModified(GetBlueprintObj());
	}
	else
	{
		FBlueprintEditorUtils::MarkBlueprintAsModified(GetBlueprintObj());
	}

	//@TODO: Reselect items that were not deleted
}

void FBlueprintEditor::ReconnectExecPins(UK2Node* Node)
{
	if(!Node)
	{
		return;
	}

	UEdGraphPin* ExecPin = nullptr;
	UEdGraphPin* ThenPin = nullptr;

	// Get pins for knot nodes or impure nodes only
	if(UK2Node_Knot* KnotNode = Cast<UK2Node_Knot>(Node))
	{
		ExecPin = KnotNode->GetInputPin();
		ThenPin = KnotNode->GetOutputPin();
	}
	else if(!Node->IsNodePure())
	{
		ExecPin = Node->GetExecPin();

		// Nodes with multiple "then" pins (branch, sequence, foreach, etc) will actually have the FindPin return nullptr
		ThenPin = Node->FindPin(UEdGraphSchema_K2::PN_Then);
	}

	// We don't want to try and auto connect nodes with multiple outputs, 	
	// because it's likely the user will not want those connections anyway
	if (ExecPin && ThenPin)
	{
		// Make a connection from every incoming exec pin to every outgoing then pin
		for (UEdGraphPin* const IncomingConnectionPin : ExecPin->LinkedTo)
		{
			if (IncomingConnectionPin)
			{
				for (UEdGraphPin* const ConnectedCompletePin : ThenPin->LinkedTo)
				{
					IncomingConnectionPin->MakeLinkTo(ConnectedCompletePin);
				}
			}
		}
	}	
}

bool FBlueprintEditor::CanDeleteNodes() const
{
	const FGraphPanelSelectionSet SelectedNodes = GetSelectedNodes();

	bool bCanUserDeleteNode = false;

	if(IsEditable(GetFocusedGraph()) && SelectedNodes.Num() > 0)
	{
		for( UObject* NodeObject : SelectedNodes )
		{
			// If any nodes allow deleting, then do not disable the delete option
			UEdGraphNode* Node = Cast<UEdGraphNode>(NodeObject);
			if(Node->CanUserDeleteNode())
			{
				bCanUserDeleteNode = true;
				break;
			}
		}
	}

	return bCanUserDeleteNode;
}

void FBlueprintEditor::DeleteSelectedDuplicatableNodes()
{
	// Cache off the old selection
	const FGraphPanelSelectionSet OldSelectedNodes = GetSelectedNodes();
	
	// Clear the selection and only select the nodes that can be duplicated
	FGraphPanelSelectionSet CurrentSelection;
	TSharedPtr<SGraphEditor> FocusedGraphEd = FocusedGraphEdPtr.Pin();
	if (FocusedGraphEd.IsValid())
	{
		FocusedGraphEd->ClearSelectionSet();

		FGraphPanelSelectionSet RemainingNodes;
		for (FGraphPanelSelectionSet::TConstIterator SelectedIter(OldSelectedNodes); SelectedIter; ++SelectedIter)
		{
			UEdGraphNode* Node = Cast<UEdGraphNode>(*SelectedIter);
			if ((Node != NULL) && Node->CanDuplicateNode())
			{
				FocusedGraphEd->SetNodeSelection(Node, true);
			}
			else
			{
				RemainingNodes.Add(Node);
			}
		}

		// Delete the duplicatable nodes
		DeleteSelectedNodes();

		// Reselect whatever's left from the original selection after the deletion
		FocusedGraphEd->ClearSelectionSet();

		for (FGraphPanelSelectionSet::TConstIterator SelectedIter(RemainingNodes); SelectedIter; ++SelectedIter)
		{
			if (UEdGraphNode* Node = Cast<UEdGraphNode>(*SelectedIter))
			{
				FocusedGraphEd->SetNodeSelection(Node, true);
			}
		}
	}
}

void FBlueprintEditor::CutSelectedNodes()
{
	CopySelectedNodes();
	// Cut should only delete nodes that can be duplicated
	DeleteSelectedDuplicatableNodes();
}

bool FBlueprintEditor::CanCutNodes() const
{
	return CanCopyNodes() && CanDeleteNodes();
}

void FBlueprintEditor::CopySelectedNodes()
{
	// Export the selected nodes and place the text on the clipboard
	const FGraphPanelSelectionSet SelectedNodes = GetSelectedNodes();

	FString ExportedText;

	for (FGraphPanelSelectionSet::TConstIterator SelectedIter(SelectedNodes); SelectedIter; ++SelectedIter)
	{
		if(UEdGraphNode* Node = Cast<UEdGraphNode>(*SelectedIter))
		{
			Node->PrepareForCopying();
		}
	}

	FEdGraphUtilities::ExportNodesToText(SelectedNodes, /*out*/ ExportedText);
	FPlatformApplicationMisc::ClipboardCopy(*ExportedText);
}

bool FBlueprintEditor::CanCopyNodes() const
{
	// If any of the nodes can be duplicated then we should allow copying
	const FGraphPanelSelectionSet SelectedNodes = GetSelectedNodes();
	for (FGraphPanelSelectionSet::TConstIterator SelectedIter(SelectedNodes); SelectedIter; ++SelectedIter)
	{
		UEdGraphNode* Node = Cast<UEdGraphNode>(*SelectedIter);
		if ((Node != nullptr) && Node->CanDuplicateNode())
		{
			return true;
		}
	}
	return false;
}

void FBlueprintEditor::PasteNodes()
{
	// Find the graph editor with focus
	TSharedPtr<SGraphEditor> FocusedGraphEd = FocusedGraphEdPtr.Pin();
	if (!FocusedGraphEd.IsValid())
	{
		return;
	}

	PasteNodesHere(FocusedGraphEd->GetCurrentGraph(), FocusedGraphEd->GetPasteLocation());

	// Dump any temporary pre-compile warnings to the compiler log.
	UBlueprint* BlueprintObj = GetBlueprintObj();
	if (BlueprintObj->PreCompileLog.IsValid())
	{
		DumpMessagesToCompilerLog(BlueprintObj->PreCompileLog->Messages, true);
	}
}


/**
 *	When copying and pasting functions from the LSBP operating on an instance to a class BP, 
 *	we should automatically transfer the functions from actors to the components
 */
struct FUpdatePastedNodes
{
	TSet<UK2Node_VariableGet*> AddedTargets;
	TSet<UK2Node_CallFunction*> AddedFunctions;
	TSet<UK2Node_Literal*> ReplacedTargets;
	TSet<UK2Node_CallFunctionOnMember*> ReplacedFunctions;

	UClass* CurrentClass;
	UEdGraph* Graph;
	TSet<UEdGraphNode*>& PastedNodes;
	const UEdGraphSchema_K2* K2Schema;

	FUpdatePastedNodes(UClass* InCurrentClass, TSet<UEdGraphNode*>& InPastedNodes, UEdGraph* InDestinationGraph)
		: CurrentClass(InCurrentClass)
		, Graph(InDestinationGraph)
		, PastedNodes(InPastedNodes)
		, K2Schema(GetDefault<UEdGraphSchema_K2>())
	{
		check(InCurrentClass && InDestinationGraph && K2Schema);
	}

	/**
	 *	Replace UK2Node_CallFunctionOnMember called on actor with a UK2Node_CallFunction. 
	 *	When the blueprint has the member.
	 */
	void ReplaceAll()
	{
		for(UEdGraphNode* PastedNode : PastedNodes)
		{
			if (UK2Node_CallFunctionOnMember* CallOnMember = Cast<UK2Node_CallFunctionOnMember>(PastedNode))
			{
				if (UEdGraphPin* TargetInPin = CallOnMember->FindPin(UEdGraphSchema_K2::PN_Self))
				{
					const UClass* TargetClass = Cast<const UClass>(TargetInPin->PinType.PinSubCategoryObject.Get());

					const bool bTargetIsNullOrSingleLinked = (TargetInPin->LinkedTo.Num() == 1) ||
						(!TargetInPin->LinkedTo.Num() && !TargetInPin->DefaultObject);

					const bool bCanCurrentBlueprintReplace = TargetClass
						&& CurrentClass->IsChildOf(TargetClass) // If current class if of the same type, it has the called member
						&& (!CallOnMember->MemberVariableToCallOn.IsSelfContext() && (TargetClass != CurrentClass)) // Make sure the class isn't self, using a explicit check in case the class hasn't been compiled since the member was added
						&& bTargetIsNullOrSingleLinked;

					if (bCanCurrentBlueprintReplace) 
					{
						UEdGraphNode* TargetNode = TargetInPin->LinkedTo.Num() ? TargetInPin->LinkedTo[0]->GetOwningNode() : NULL;
						UK2Node_Literal* TargetLiteralNode = Cast<UK2Node_Literal>(TargetNode);

						const bool bPastedNodeShouldBeReplacedWithTarget = TargetLiteralNode
							&& !TargetLiteralNode->GetObjectRef() //The node delivering target actor is invalid
							&& PastedNodes.Contains(TargetLiteralNode);
						const bool bPastedNodeShouldBeReplacedWithoutTarget = !TargetNode || !PastedNodes.Contains(TargetNode);

						if (bPastedNodeShouldBeReplacedWithTarget || bPastedNodeShouldBeReplacedWithoutTarget)
						{
							Replace(TargetLiteralNode, CallOnMember);
						}
					}
				}
			}
		}

		UpdatePastedCollection();
	}

private:

	void UpdatePastedCollection()
	{
		for (UK2Node_Literal* ReplacedTarget : ReplacedTargets)
		{
			if (ReplacedTarget && ReplacedTarget->GetValuePin() && !ReplacedTarget->GetValuePin()->LinkedTo.Num())
			{
				PastedNodes.Remove(ReplacedTarget);
				Graph->RemoveNode(ReplacedTarget);
			}
		}
		for (UK2Node_CallFunctionOnMember* ReplacedFunction : ReplacedFunctions)
		{
			PastedNodes.Remove(ReplacedFunction);
			Graph->RemoveNode(ReplacedFunction);
		}
		for (UK2Node_VariableGet* AddedTarget : AddedTargets)
		{
			PastedNodes.Add(AddedTarget);
		}
		for (UK2Node_CallFunction* AddedFunction : AddedFunctions)
		{
			PastedNodes.Add(AddedFunction);
		}
	}

	bool MoveAllLinksExeptSelf(UK2Node* NewNode, UK2Node* OldNode)
	{
		bool bResult = true;
		for(UEdGraphPin* OldPin : OldNode->Pins)
		{
			if(OldPin && (OldPin->PinName != UEdGraphSchema_K2::PN_Self))
			{
				UEdGraphPin* NewPin = NewNode->FindPin(OldPin->PinName);
				if (NewPin)
				{
					if (!K2Schema->MovePinLinks(*OldPin, *NewPin).CanSafeConnect())
					{
						UE_LOG(LogBlueprint, Error, TEXT("FUpdatePastedNodes: Cannot connect pin '%s' node '%s'"),
							*OldPin->PinName.ToString(), *OldNode->GetName());
						bResult = false;
					}
				}
				else
				{
					UE_LOG(LogBlueprint, Error, TEXT("FUpdatePastedNodes: Cannot find pin '%s'"), *OldPin->PinName.ToString());
					bResult = false;
				}
			}
		}
		return bResult;
	}

	void InitializeNewNode(UK2Node* NewNode, UK2Node* OldNode, float NodePosX = 0.0f, float NodePosY = 0.0f)
	{	
		NewNode->NodePosX = OldNode ? OldNode->NodePosX : NodePosX;
		NewNode->NodePosY = OldNode ? OldNode->NodePosY : NodePosY;
		NewNode->SetFlags(RF_Transactional);
		Graph->AddNode(NewNode, false, false);
		NewNode->PostPlacedNewNode();
		NewNode->AllocateDefaultPins();
	}

	bool Replace(UK2Node_Literal* OldTarget, UK2Node_CallFunctionOnMember* OldCall)
	{
		bool bResult = true;
		check(OldCall);

		UK2Node_VariableGet* NewTarget = NULL;
		
		const FProperty* Property = OldCall->MemberVariableToCallOn.ResolveMember<FProperty>();
		for (UK2Node_VariableGet* AddedTarget : AddedTargets)
		{
			if (AddedTarget && (Property == AddedTarget->VariableReference.ResolveMember<FProperty>(CurrentClass)))
			{
				NewTarget = AddedTarget;
				break;
			}
		}

		if (!NewTarget)
		{
			NewTarget = NewObject<UK2Node_VariableGet>(Graph);
			check(NewTarget);
			NewTarget->SetFromProperty(Property, true, Property->GetOwnerClass());
			AddedTargets.Add(NewTarget);
			const float AutoNodeOffsetX = 160.0f;
			InitializeNewNode(NewTarget, OldTarget, OldCall->NodePosX - AutoNodeOffsetX, OldCall->NodePosY);
		}

		if (OldTarget)
		{
			ReplacedTargets.Add(OldTarget);
		}

		UK2Node_CallFunction* NewCall = NewObject<UK2Node_CallFunction>(Graph);
		check(NewCall);
		NewCall->SetFromFunction(OldCall->GetTargetFunction());
		InitializeNewNode(NewCall, OldCall);
		AddedFunctions.Add(NewCall);

		if (!MoveAllLinksExeptSelf(NewCall, OldCall))
		{
			bResult = false;
		}

		if (NewTarget)
		{
			UEdGraphPin* SelfPin = NewCall->FindPinChecked(UEdGraphSchema_K2::PN_Self);
			if (!K2Schema->TryCreateConnection(SelfPin, NewTarget->GetValuePin()))
			{
				UE_LOG(LogBlueprint, Error, TEXT("FUpdatePastedNodes: Cannot connect new self."));
				bResult = false;
			}
		}

		OldCall->BreakAllNodeLinks();

		ReplacedFunctions.Add(OldCall);
		return bResult;
	}
};

void FBlueprintEditor::PasteNodesHere(class UEdGraph* DestinationGraph, const FVector2D& GraphLocation)
{
	// Find the graph editor with focus
	TSharedPtr<SGraphEditor> FocusedGraphEd = FocusedGraphEdPtr.Pin();
	if (!FocusedGraphEd.IsValid())
	{
		return;
	}
	// Select the newly pasted stuff
	bool bNeedToModifyStructurally = false;
	{
		const FScopedTransaction Transaction(FGenericCommands::Get().Paste->GetDescription());
		DestinationGraph->Modify();

		// Clear the selection set (newly pasted stuff will be selected)
		SetUISelectionState(NAME_None);

		// Grab the text to paste from the clipboard.
		FString TextToImport;
		FPlatformApplicationMisc::ClipboardPaste(TextToImport);

		// Import the nodes
		TSet<UEdGraphNode*> PastedNodes;
		FEdGraphUtilities::ImportNodesFromText(DestinationGraph, TextToImport, /*out*/ PastedNodes);

		// Update Paste Analytics
		AnalyticsStats.NodePasteCreateCount += PastedNodes.Num();

		{
			UBlueprint* Blueprint = FBlueprintEditorUtils::FindBlueprintForGraph(DestinationGraph);
			UClass* CurrentClass = Blueprint ? Blueprint->GeneratedClass : nullptr;
			if (CurrentClass)
			{
				FUpdatePastedNodes ReplaceNodes(CurrentClass, PastedNodes, DestinationGraph);
				ReplaceNodes.ReplaceAll();
			}
		}

		//Average position of nodes so we can move them while still maintaining relative distances to each other
		FVector2D AvgNodePosition(0.0f, 0.0f);

		for (TSet<UEdGraphNode*>::TIterator It(PastedNodes); It; ++It)
		{
			UEdGraphNode* Node = *It;
			AvgNodePosition.X += Node->NodePosX;
			AvgNodePosition.Y += Node->NodePosY;
		}

		float InvNumNodes = 1.0f / float(PastedNodes.Num());
		AvgNodePosition.X *= InvNumNodes;
		AvgNodePosition.Y *= InvNumNodes;

		for (TSet<UEdGraphNode*>::TIterator It(PastedNodes); It; ++It)
		{
			UEdGraphNode* Node = *It;
			FocusedGraphEd->SetNodeSelection(Node, true);

			Node->NodePosX = (Node->NodePosX - AvgNodePosition.X) + GraphLocation.X;
			Node->NodePosY = (Node->NodePosY - AvgNodePosition.Y) + GraphLocation.Y;

			Node->SnapToGrid(SNodePanel::GetSnapGridSize());

			// Give new node a different Guid from the old one
			Node->CreateNewGuid();

			UK2Node* K2Node = Cast<UK2Node>(Node);
			if ((K2Node != NULL) && K2Node->NodeCausesStructuralBlueprintChange())
			{
				bNeedToModifyStructurally = true;
			}

			// For pasted Event nodes, we need to see if there is an already existing node in a ghost state that needs to be cleaned up
			if (UK2Node_Event* EventNode = Cast<UK2Node_Event>(Node))
			{
				// Gather all existing event nodes
				TArray<UK2Node_Event*> ExistingEventNodes;
				FBlueprintEditorUtils::GetAllNodesOfClass<UK2Node_Event>(GetBlueprintObj(), ExistingEventNodes);

				for (UK2Node_Event* ExistingEventNode : ExistingEventNodes)
				{
					check(ExistingEventNode);

					const bool bIdenticalNode = (EventNode != ExistingEventNode) && ExistingEventNode->bOverrideFunction && UK2Node_Event::AreEventNodesIdentical(EventNode, ExistingEventNode);

					// Check if the nodes are identical, if they are we need to delete the original because it is disabled. Identical nodes that are in an enabled state will never make it this far and still be enabled.
					if (bIdenticalNode)
					{
						// Should not have made it to being a pasted node if the pre-existing node wasn't disabled or was otherwise explicitly disabled by the user.
						ensure(ExistingEventNode->IsAutomaticallyPlacedGhostNode());

						// Destroy the pre-existing node, we do not need it.
						ExistingEventNode->DestroyNode();
					}
				}
			}
			// Log new node created to analytics
			AnalyticsTrackNodeEvent(GetBlueprintObj(), Node, false);
		}
	}

	if (bNeedToModifyStructurally)
	{
		FBlueprintEditorUtils::MarkBlueprintAsStructurallyModified(GetBlueprintObj());
	}
	else
	{
		FBlueprintEditorUtils::MarkBlueprintAsModified(GetBlueprintObj());
	}

	// Update UI
	FocusedGraphEd->NotifyGraphChanged();
}


bool FBlueprintEditor::CanPasteNodes() const
{
	// Do not allow pasting into interface Blueprints
	if (GetBlueprintObj()->BlueprintType == BPTYPE_Interface)
	{
		return false;
	}

	// Find the graph editor with focus
	TSharedPtr<SGraphEditor> FocusedGraphEd = FocusedGraphEdPtr.Pin();
	if (!FocusedGraphEd.IsValid())
	{
		return false;
	}

	FString ClipboardContent;
	FPlatformApplicationMisc::ClipboardPaste(ClipboardContent);

	return IsEditable(GetFocusedGraph()) && FEdGraphUtilities::CanImportNodesFromText(FocusedGraphEd->GetCurrentGraph(), ClipboardContent);
}

void FBlueprintEditor::DuplicateNodes()
{
	// Copy and paste current selection
	CopySelectedNodes();
	PasteNodes();
}

bool FBlueprintEditor::CanDuplicateNodes() const
{
	return CanCopyNodes() && IsEditable(GetFocusedGraph());
}

void FBlueprintEditor::OnAssignReferencedActor()
{
	const FGraphPanelSelectionSet SelectedNodes = GetSelectedNodes();
	USelection* SelectedActors = GEditor->GetSelectedActors();
	if ( SelectedNodes.Num() > 0 && SelectedActors != NULL && SelectedActors->Num() == 1 )
	{
		AActor* SelectedActor = Cast<AActor>( SelectedActors->GetSelectedObject(0) );
		if ( SelectedActor != NULL )
		{
			TArray<UK2Node_ActorBoundEvent*> NodesToAlter;

			for ( FGraphPanelSelectionSet::TConstIterator NodeIt(SelectedNodes); NodeIt; ++NodeIt )
			{
				UK2Node_ActorBoundEvent* SelectedNode = Cast<UK2Node_ActorBoundEvent>(*NodeIt);
				if ( SelectedNode != NULL )
				{
					NodesToAlter.Add( SelectedNode );
				}
			}

			// only create a transaction if there is a node that is affected.
			if ( NodesToAlter.Num() > 0 )
			{
				const FScopedTransaction Transaction( LOCTEXT("AssignReferencedActor", "Assign referenced Actor") );
				{
					for ( int32 NodeIndex = 0; NodeIndex < NodesToAlter.Num(); NodeIndex++ )
					{
						UK2Node_ActorBoundEvent* CurrentEvent = NodesToAlter[NodeIndex];

						// Store the node's current state and replace the referenced actor
						CurrentEvent->Modify();
						CurrentEvent->EventOwner = SelectedActor;
						if (!SelectedActor->IsA(CurrentEvent->DelegateOwnerClass))
						{
							CurrentEvent->DelegateOwnerClass = SelectedActor->GetClass();
						}
						CurrentEvent->ReconstructNode();
					}
					FBlueprintEditorUtils::MarkBlueprintAsModified(GetBlueprintObj());
				}
			}
		}
	}
}

bool FBlueprintEditor::CanAssignReferencedActor() const
{
	bool bWouldAssignActors = false;

	const FGraphPanelSelectionSet SelectedNodes = GetSelectedNodes();
	if ( SelectedNodes.Num() > 0 )
	{
		USelection* SelectedActors = GEditor->GetSelectedActors();

		// If there is only one actor selected and at least one Blueprint graph
		// node is able to receive the assignment then return true.
		if ( SelectedActors != NULL && SelectedActors->Num() == 1 )
		{
			AActor* SelectedActor = Cast<AActor>( SelectedActors->GetSelectedObject(0) );
			if ( SelectedActor != NULL )
			{
				for ( FGraphPanelSelectionSet::TConstIterator NodeIt(SelectedNodes); NodeIt; ++NodeIt )
				{
					UK2Node_ActorBoundEvent* SelectedNode = Cast<UK2Node_ActorBoundEvent>(*NodeIt);
					if ( SelectedNode != NULL )
					{
						if ( SelectedNode->EventOwner != SelectedActor )
						{
							bWouldAssignActors = true;
							break;
						}
					}
				}
			}
		}
	}

	return bWouldAssignActors;
}

void FBlueprintEditor::OnSelectReferenceInLevel()
{
	const FGraphPanelSelectionSet SelectedNodes = GetSelectedNodes();

	if (SelectedNodes.Num() > 0)
	{
		TArray<AActor*> ActorsToSelect;

		// Iterate over all nodes, and select referenced actors.
		for (FGraphPanelSelectionSet::TConstIterator NodeIt(SelectedNodes); NodeIt; ++NodeIt)
		{
			UK2Node* SelectedNode = Cast<UK2Node>(*NodeIt);
			AActor* ReferencedActor = (SelectedNode) ? SelectedNode->GetReferencedLevelActor() : NULL;

			if (ReferencedActor != NULL)
			{
				ActorsToSelect.AddUnique(ReferencedActor);
			}
		}
		// If we found any actors to select clear the existing selection, select them and move the camera to show them.
		if( ActorsToSelect.Num() != 0 )
		{
			// First clear the previous selection
			GEditor->GetSelectedActors()->Modify();
			GEditor->SelectNone( false, true );

			// Now select the actors.
			for (int32 iActor = 0; iActor < ActorsToSelect.Num(); iActor++)
			{
				GEditor->SelectActor(ActorsToSelect[ iActor ], true, true, false);
			}

			// Execute the command to move camera to the object(s).
			GUnrealEd->Exec_Camera( TEXT("ALIGN ACTIVEVIEWPORTONLY"),*GLog); 
		}
	}
}

bool FBlueprintEditor::CanSelectReferenceInLevel() const
{
	const FGraphPanelSelectionSet SelectedNodes = GetSelectedNodes();

	bool bCanSelectActors = false;
	if (SelectedNodes.Num() > 0)
	{
		// Iterate over all nodes, testing if they're pointing to actors.
		for (FGraphPanelSelectionSet::TConstIterator NodeIt(SelectedNodes); NodeIt; ++NodeIt)
		{
			UK2Node* SelectedNode = Cast<UK2Node>(*NodeIt);
			const AActor* ReferencedActor = (SelectedNode) ? SelectedNode->GetReferencedLevelActor() : NULL;

			bCanSelectActors = (ReferencedActor != NULL);
			if (ReferencedActor == NULL)
			{
				// Bail early if the selected node isn't referencing an actor
				return false;
			}
		}
	}

	return bCanSelectActors;
}

// Utility helper to get the currently hovered pin in the currently visible graph, or NULL if there isn't one
UEdGraphPin* FBlueprintEditor::GetCurrentlySelectedPin() const
{
	TSharedPtr<SGraphEditor> FocusedGraphEd = FocusedGraphEdPtr.Pin();
	if (FocusedGraphEd.IsValid())
	{
		return FocusedGraphEd->GetGraphPinForMenu();
	}

	return NULL;
}

void FBlueprintEditor::SetDetailsCustomization(TSharedPtr<FDetailsViewObjectFilter> DetailsObjectFilter, TSharedPtr<IDetailRootObjectCustomization> DetailsRootCustomization)
{
	if (Inspector.IsValid())
	{
		if (TSharedPtr<IDetailsView> DetailsView = Inspector->GetPropertyView())
		{
			DetailsView->SetObjectFilter(DetailsObjectFilter);
			DetailsView->SetRootObjectCustomizationInstance(DetailsRootCustomization);
			DetailsView->ForceRefresh();
		}
	}
}

void FBlueprintEditor::SetSCSEditorUICustomization(TSharedPtr<ISCSEditorUICustomization> SCSEditorUICustomization)
{
	if (SCSEditor.IsValid())
	{
		SCSEditor->SetUICustomization(SCSEditorUICustomization);
	}
}

void FBlueprintEditor::RegisterSCSEditorCustomization(const FName& InComponentName, TSharedPtr<ISCSEditorCustomization> InCustomization)
{
	SCSEditorCustomizations.Add(InComponentName, InCustomization);
}

void FBlueprintEditor::UnregisterSCSEditorCustomization(const FName& InComponentName)
{
	SCSEditorCustomizations.Remove(InComponentName);
}

void FBlueprintEditor::CreateMergeToolTab()
{
	MergeTool = IMerge::Get().GenerateMergeWidget(*GetBlueprintObj(), SharedThis(this));
}

void FBlueprintEditor::CreateMergeToolTab(const UBlueprint* BaseBlueprint, const UBlueprint* RemoteBlueprint, const FOnMergeResolved& ResolutionCallback)
{
	OnMergeResolved = ResolutionCallback;
	MergeTool = IMerge::Get().GenerateMergeWidget(BaseBlueprint, RemoteBlueprint, GetBlueprintObj(), ResolutionCallback, SharedThis(this));
}

void FBlueprintEditor::CloseMergeTool()
{
	TSharedPtr<SDockTab> MergeToolPtr = MergeTool.Pin();
	if( MergeToolPtr.IsValid() )
	{
		UBlueprint* Blueprint = GetBlueprintObj();
		UPackage* BpPackage = (Blueprint == nullptr) ? nullptr : Blueprint->GetOutermost();
		// @TODO: right now crashes the editor on closing of the BP editor
		//OnMergeResolved.ExecuteIfBound(BpPackage, EMergeResult::Unknown);
		OnMergeResolved.Unbind();

		MergeToolPtr->RequestCloseTab();
	}
}

TArray<FSCSEditorTreeNodePtrType>  FBlueprintEditor::GetSelectedSCSEditorTreeNodes() const
{
	TArray<FSCSEditorTreeNodePtrType>  Nodes;
	if (SCSEditor.IsValid())
	{
		Nodes = SCSEditor->GetSelectedNodes();
	}
	return Nodes;
}

FSCSEditorTreeNodePtrType FBlueprintEditor::FindAndSelectSCSEditorTreeNode(const UActorComponent* InComponent, bool IsCntrlDown) 
{
	FSCSEditorTreeNodePtrType NodePtr;

	if (SCSEditor.IsValid())
	{
		NodePtr = SCSEditor->GetNodeFromActorComponent(InComponent);
		if(NodePtr.IsValid())
		{
			SCSEditor->SelectNode(NodePtr, IsCntrlDown);
		}
	}

	return NodePtr;
}

void FBlueprintEditor::OnDisallowedPinConnection(const UEdGraphPin* PinA, const UEdGraphPin* PinB)
{
	FDisallowedPinConnection NewRecord;
	NewRecord.PinTypeCategoryA = PinA->PinType.PinCategory;
	NewRecord.bPinIsArrayA = PinA->PinType.IsArray();
	NewRecord.bPinIsReferenceA = PinA->PinType.bIsReference;
	NewRecord.bPinIsWeakPointerA = PinA->PinType.bIsWeakPointer;
	NewRecord.PinTypeCategoryB = PinB->PinType.PinCategory;
	NewRecord.bPinIsArrayB = PinB->PinType.IsArray();
	NewRecord.bPinIsReferenceB = PinB->PinType.bIsReference;
	NewRecord.bPinIsWeakPointerB = PinB->PinType.bIsWeakPointer;
	AnalyticsStats.GraphDisallowedPinConnections.Add(NewRecord);
}

void FBlueprintEditor::OnStartWatchingPin()
{
	if (UEdGraphPin* Pin = GetCurrentlySelectedPin())
	{
		// Follow an input back to it's output
		if ((Pin->Direction == EGPD_Input) && (Pin->LinkedTo.Num() > 0))
		{
			Pin = Pin->LinkedTo[0];
		}

		// Start watching it
		FKismetDebugUtilities::TogglePinWatch(GetBlueprintObj(), Pin);
	}
}

bool FBlueprintEditor::CanStartWatchingPin() const
{
	if (UEdGraphPin* Pin = GetCurrentlySelectedPin())
	{
		// Follow an input back to it's output
		if ((Pin->Direction == EGPD_Input) && (Pin->LinkedTo.Num() > 0))
		{
			Pin = Pin->LinkedTo[0];
		}

		return FKismetDebugUtilities::CanWatchPin(GetBlueprintObj(), Pin);
	}
	return false;
}

void FBlueprintEditor::OnStopWatchingPin()
{
	if (UEdGraphPin* Pin = GetCurrentlySelectedPin())
	{
		// Follow an input back to it's output
		if ((Pin->Direction == EGPD_Input) && (Pin->LinkedTo.Num() > 0))
		{
			Pin = Pin->LinkedTo[0];
		}

		FKismetDebugUtilities::TogglePinWatch(GetBlueprintObj(), Pin);
	}
}

bool FBlueprintEditor::CanStopWatchingPin() const
{
	if (UEdGraphPin* Pin = GetCurrentlySelectedPin())
	{
		// Follow an input back to it's output
		if ((Pin->Direction == EGPD_Input) && (Pin->LinkedTo.Num() > 0))
		{
			Pin = Pin->LinkedTo[0];
		}

		return FKismetDebugUtilities::IsPinBeingWatched(GetBlueprintObj(), Pin);
	}

	return false;
}

bool FBlueprintEditor::CanGoToDefinition() const
{
	const UEdGraphNode* Node = GetSingleSelectedNode();
	return (Node != nullptr) && Node->CanJumpToDefinition();
}

void FBlueprintEditor::OnGoToDefinition()
{
	if (UEdGraphNode* SelectedGraphNode = GetSingleSelectedNode())
	{
		OnNodeDoubleClicked(SelectedGraphNode);
	}
}

FString FBlueprintEditor::GetDocLinkForSelectedNode()
{
	FString DocumentationLink;

	if (const UEdGraphNode* SelectedGraphNode = GetSingleSelectedNode())
	{
		const FString DocLink = SelectedGraphNode->GetDocumentationLink();
		const FString DocExcerpt = SelectedGraphNode->GetDocumentationExcerptName();

		if (!DocLink.IsEmpty() && !DocExcerpt.IsEmpty())
		{
			DocumentationLink = FEditorClassUtils::GetDocumentationLinkFromExcerpt(DocLink, DocExcerpt);
		}
	}

	return DocumentationLink;
}

void FBlueprintEditor::OnGoToDocumentation()
{
	const FString DocumentationLink = GetDocLinkForSelectedNode();
	if (!DocumentationLink.IsEmpty())
	{
		IDocumentation::Get()->Open(DocumentationLink, FDocumentationSourceInfo(TEXT("rightclick_bpnode")));
	}
}

bool FBlueprintEditor::CanGoToDocumentation()
{
	FString DocumentationLink = GetDocLinkForSelectedNode();
	return !DocumentationLink.IsEmpty();
}

void FBlueprintEditor::OnSetEnabledStateForSelectedNodes(ENodeEnabledState NewState)
{
	const FScopedTransaction Transaction(LOCTEXT("SetNodeEnabledState", "Set Node Enabled State"));

	const FGraphPanelSelectionSet SelectedNodes = GetSelectedNodes();
	for (UObject* SelectedNode : SelectedNodes)
	{
		if (UEdGraphNode* SelectedGraphNode = Cast<UEdGraphNode>(SelectedNode))
		{
			SelectedGraphNode->Modify();
			SelectedGraphNode->SetEnabledState(NewState);
		}
	}

	FBlueprintEditorUtils::MarkBlueprintAsStructurallyModified(GetBlueprintObj());
}

ECheckBoxState FBlueprintEditor::GetEnabledCheckBoxStateForSelectedNodes()
{
	const FGraphPanelSelectionSet SelectedNodes = GetSelectedNodes();
	ECheckBoxState Result = SelectedNodes.Num() > 0 ? ECheckBoxState::Undetermined : ECheckBoxState::Unchecked;
	for (UObject* SelectedNode : SelectedNodes)
	{
		UEdGraphNode* SelectedGraphNode = Cast<UEdGraphNode>(SelectedNode);
		if(SelectedGraphNode)
		{
			const bool bIsSelectedNodeEnabled = SelectedGraphNode->IsNodeEnabled();
			if(Result == ECheckBoxState::Undetermined)
			{
				Result = bIsSelectedNodeEnabled ? ECheckBoxState::Checked : ECheckBoxState::Unchecked;
			}
			else if((!bIsSelectedNodeEnabled && Result == ECheckBoxState::Checked)
				|| (bIsSelectedNodeEnabled && Result == ECheckBoxState::Unchecked))
			{
				Result = ECheckBoxState::Undetermined;
				break;
			}
		}
	}

	return Result;
}

ECheckBoxState FBlueprintEditor::CheckEnabledStateForSelectedNodes(ENodeEnabledState CheckState)
{
	const FGraphPanelSelectionSet SelectedNodes = GetSelectedNodes();
	ECheckBoxState Result = (SelectedNodes.Num() > 0) ? ECheckBoxState::Undetermined : ECheckBoxState::Unchecked;
	for (UObject* SelectedNode : SelectedNodes)
	{
		if (UEdGraphNode* SelectedGraphNode = Cast<UEdGraphNode>(SelectedNode))
		{
			const ENodeEnabledState NodeState = SelectedGraphNode->GetDesiredEnabledState();
			if (Result == ECheckBoxState::Undetermined)
			{
				Result = (NodeState == CheckState) ? ECheckBoxState::Checked : ECheckBoxState::Unchecked;
			}
			else if ((NodeState != CheckState && Result == ECheckBoxState::Checked) || (NodeState == CheckState && Result == ECheckBoxState::Unchecked))
			{
				Result = ECheckBoxState::Undetermined;
				break;
			}
		}
	}

	return Result;
}

void FBlueprintEditor::UpdateNodesUnrelatedStatesAfterGraphChange()
{
	if (bHideUnrelatedNodes && !bLockNodeFadeState && bSelectRegularNode)
	{
		ResetAllNodesUnrelatedStates();

		HideUnrelatedNodes();
	}
}

void FBlueprintEditor::ResetAllNodesUnrelatedStates()
{
	TSharedPtr<SGraphEditor> FocusedGraphEd = FocusedGraphEdPtr.Pin();

	if (FocusedGraphEd.IsValid())
	{
		FocusedGraphEd->ResetAllNodesUnrelatedStates();
	}
}

void FBlueprintEditor::CollectExecDownstreamNodes(UEdGraphNode* CurrentNode, TArray<UEdGraphNode*>& CollectedNodes)
{
	const UEdGraphSchema_K2* K2Schema = GetDefault<UEdGraphSchema_K2>();

	TArray<UEdGraphPin*> AllPins = CurrentNode->GetAllPins();

	for (auto& Pin : AllPins)
	{
		if (Pin->Direction == EGPD_Output && Pin->PinType.PinCategory == K2Schema->PC_Exec)
		{
			for (auto& Link : Pin->LinkedTo)
			{
				UEdGraphNode* LinkedNode = Cast<UEdGraphNode>(Link->GetOwningNode());
				if (LinkedNode && !CollectedNodes.Contains(LinkedNode))
				{
					CollectedNodes.Add(LinkedNode);
					CollectExecDownstreamNodes( LinkedNode, CollectedNodes );
				}
			}
		}
	}
}

void FBlueprintEditor::CollectExecUpstreamNodes(UEdGraphNode* CurrentNode, TArray<UEdGraphNode*>& CollectedNodes)
{
	const UEdGraphSchema_K2* K2Schema = GetDefault<UEdGraphSchema_K2>();

	TArray<UEdGraphPin*> AllPins = CurrentNode->GetAllPins();

	for (auto& Pin : AllPins)
	{
		if (Pin->Direction == EGPD_Input && Pin->PinType.PinCategory == K2Schema->PC_Exec)
		{
			for (auto& Link : Pin->LinkedTo)
			{
				UEdGraphNode* LinkedNode = Cast<UEdGraphNode>(Link->GetOwningNode());
				if (LinkedNode && !CollectedNodes.Contains(LinkedNode))
				{
					CollectedNodes.Add(LinkedNode);
					CollectExecUpstreamNodes( LinkedNode, CollectedNodes );
				}
			}
		}
	}
}

void FBlueprintEditor::CollectPureDownstreamNodes(UEdGraphNode* CurrentNode, TArray<UEdGraphNode*>& CollectedNodes)
{
	const UEdGraphSchema_K2* K2Schema = GetDefault<UEdGraphSchema_K2>();

	TArray<UEdGraphPin*> AllPins = CurrentNode->GetAllPins();

	for (auto& Pin : AllPins)
	{
		if (Pin->Direction == EGPD_Output && Pin->PinType.PinCategory != K2Schema->PC_Exec)
		{
			for (auto& Link : Pin->LinkedTo)
			{
				UK2Node* LinkedNode = Cast<UK2Node>(Link->GetOwningNode());
				if (LinkedNode && !CollectedNodes.Contains(LinkedNode))
				{
					CollectedNodes.Add(LinkedNode);
					if (LinkedNode->IsNodePure())
					{
						CollectPureDownstreamNodes( LinkedNode, CollectedNodes );
					}
				}
			}
		}
	}
}

void FBlueprintEditor::CollectPureUpstreamNodes(UEdGraphNode* CurrentNode, TArray<UEdGraphNode*>& CollectedNodes)
{
	const UEdGraphSchema_K2* K2Schema = GetDefault<UEdGraphSchema_K2>();

	TArray<UEdGraphPin*> AllPins = CurrentNode->GetAllPins();

	for (auto& Pin : AllPins)
	{
		if (Pin->Direction == EGPD_Input && Pin->PinType.PinCategory != K2Schema->PC_Exec)
		{
			for (auto& Link : Pin->LinkedTo)
			{
				UK2Node* LinkedNode = Cast<UK2Node>(Link->GetOwningNode());
				if (LinkedNode && !CollectedNodes.Contains(LinkedNode))
				{
					CollectedNodes.Add(LinkedNode);
					if (LinkedNode->IsNodePure())
					{
						CollectPureUpstreamNodes( LinkedNode, CollectedNodes );
					}
				}
			}
		}
	}
}

void FBlueprintEditor::HideUnrelatedNodes()
{
	TArray<UEdGraphNode*> NodesToShow;

	TSharedPtr<SGraphEditor> FocusedGraphEd = FocusedGraphEdPtr.Pin();
	if (FocusedGraphEd.IsValid())
	{
		FGraphPanelSelectionSet SelectedNodes = GetSelectedNodes();

		TArray<UObject*> ImpureNodes = SelectedNodes.Array().FilterByPredicate([](UObject* Node){
			UK2Node* K2Node = Cast<UK2Node>(Node);
			if (K2Node)
			{
				return !(K2Node->IsNodePure());
			}
			return false;
		});

		TArray<UObject*> PureNodes = SelectedNodes.Array().FilterByPredicate([](UObject* Node){
			UK2Node* K2Node = Cast<UK2Node>(Node);
			if (K2Node)
			{
				return K2Node->IsNodePure();
			}
			// Treat a node which can't cast to an UK2Node as a pure node (like a document node or a commment node)
			// Make sure all selected nodes are handled
			return true;
		});

		for (auto Node : ImpureNodes)
		{
			UEdGraphNode* SelectedNode = Cast<UEdGraphNode>(Node);

			if (SelectedNode)
			{
				NodesToShow.Add(SelectedNode);
				CollectExecDownstreamNodes( SelectedNode, NodesToShow );
				CollectExecUpstreamNodes( SelectedNode, NodesToShow );
				CollectPureDownstreamNodes( SelectedNode, NodesToShow );
				CollectPureUpstreamNodes( SelectedNode, NodesToShow );
			}
		}

		for (auto Node : PureNodes)
		{
			UEdGraphNode* SelectedNode = Cast<UEdGraphNode>(Node);

			if (SelectedNode)
			{
				NodesToShow.Add(SelectedNode);
				CollectPureDownstreamNodes( SelectedNode, NodesToShow );
				CollectPureUpstreamNodes( SelectedNode, NodesToShow );
			}
		}

		TArray<class UEdGraphNode*> AllNodes = FocusedGraphEd->GetCurrentGraph()->Nodes;

		TArray<UEdGraphNode*> CommentNodes;
		TArray<UEdGraphNode*> RelatedNodes;

		for (auto& Node : AllNodes)
		{
			if (NodesToShow.Contains(Cast<UEdGraphNode>(Node)))
			{
				Node->SetNodeUnrelated(false);
				RelatedNodes.Add(Node);
			}
			else
			{
				if (UEdGraphNode_Comment* CommentNode = Cast<UEdGraphNode_Comment>(Node))
				{
					CommentNodes.Add(Node);
				}
				else
				{
					Node->SetNodeUnrelated(true);
				}
			}
		}

		if (FocusedGraphEd.IsValid())
		{
			FocusedGraphEd->FocusCommentNodes(CommentNodes, RelatedNodes);
		}
	}
}

void FBlueprintEditor::ToggleHideUnrelatedNodes()
{
	bHideUnrelatedNodes = !bHideUnrelatedNodes;

	ResetAllNodesUnrelatedStates();

	if (bHideUnrelatedNodes && bSelectRegularNode)
	{
		HideUnrelatedNodes();
	}
	else
	{
		bLockNodeFadeState = false;
	}
}

bool FBlueprintEditor::IsToggleHideUnrelatedNodesChecked() const
{
	return bHideUnrelatedNodes == true;
}

bool FBlueprintEditor::ShouldShowToggleHideUnrelatedNodes(bool bIsToolbar) const
{
	// Only show the toolbar button when not actively debugging, otherwise the debug buttons won't fit
	if (bIsToolbar)
	{
		return !GIntraFrameDebuggingGameThread;
	}
	return GIntraFrameDebuggingGameThread;
}

TSharedRef<SWidget> FBlueprintEditor::MakeHideUnrelatedNodesOptionsMenu()
{
	const bool bShouldCloseWindowAfterMenuSelection = true;
	FMenuBuilder MenuBuilder( bShouldCloseWindowAfterMenuSelection, GetToolkitCommands() );

	TSharedRef<SWidget> OptionsHeading = SNew(SBox)
		.Padding(2.0f)
		[
			SNew(SHorizontalBox)

			+SHorizontalBox::Slot()
			[
				SNew(STextBlock)
					.Text(LOCTEXT("HideUnrelatedNodesOptions", "Hide Unrelated Nodes Options"))
					.TextStyle(FEditorStyle::Get(), "Menu.Heading")
			]
		];

	TSharedRef<SWidget> LockNodeStateCheckBox = SNew(SBox)
		[
			SNew(SCheckBox)
				.IsChecked(bLockNodeFadeState ? ECheckBoxState::Checked : ECheckBoxState::Unchecked)
				.OnCheckStateChanged(this, &FBlueprintEditor::OnLockNodeStateCheckStateChanged)
				.Style(FEditorStyle::Get(), "Menu.CheckBox")
				.ToolTipText(LOCTEXT("LockNodeStateCheckBoxToolTip", "Lock the current state of all nodes."))
				.Content()
				[
					SNew(SHorizontalBox)

					+SHorizontalBox::Slot()
					.Padding(2.0f, 0.0f, 0.0f, 0.0f)
					[
						SNew(STextBlock)
							.Text(LOCTEXT("LockNodeState", "Lock Node State"))
					]
				]
		];

	MenuBuilder.AddWidget(OptionsHeading, FText::GetEmpty(), true);

	TSharedPtr<FUICommandInfo> ToggleCmd = FBlueprintEditorCommands::Get().ToggleHideUnrelatedNodes;

	// Add a menu version of toggle, when we can't show the full one
	MenuBuilder.AddMenuEntry
	(
		ToggleCmd->GetLabel(),
		ToggleCmd->GetDescription(),
		FSlateIcon(),
		FUIAction(
			FExecuteAction::CreateSP(this, &FBlueprintEditor::ToggleHideUnrelatedNodes),
			FCanExecuteAction(),
			FIsActionChecked::CreateSP(this, &FBlueprintEditor::IsToggleHideUnrelatedNodesChecked),
			FIsActionButtonVisible::CreateSP(this, &FBlueprintEditor::ShouldShowToggleHideUnrelatedNodes, false)),
		NAME_None,
		EUserInterfaceActionType::ToggleButton
	);

	MenuBuilder.AddMenuEntry(FUIAction(), LockNodeStateCheckBox);

	return MenuBuilder.MakeWidget();
}

void FBlueprintEditor::LoadEditorSettings()
{
	UBlueprintEditorSettings* LocalSettings = GetMutableDefault<UBlueprintEditorSettings>();

	if (LocalSettings->bHideUnrelatedNodes)
	{
		ToggleHideUnrelatedNodes();
	}
}

void FBlueprintEditor::SaveEditorSettings()
{
	UBlueprintEditorSettings* LocalSettings = GetMutableDefault<UBlueprintEditorSettings>();
	
	LocalSettings->bHideUnrelatedNodes     = bHideUnrelatedNodes;
	LocalSettings->SaveConfig();
}

void FBlueprintEditor::OnLockNodeStateCheckStateChanged(ECheckBoxState NewCheckedState)
{
	bLockNodeFadeState = (NewCheckedState == ECheckBoxState::Checked) ? true : false;
}

void FBlueprintEditor::ToggleSaveIntermediateBuildProducts()
{
	bSaveIntermediateBuildProducts = !bSaveIntermediateBuildProducts;
}

bool FBlueprintEditor::GetSaveIntermediateBuildProducts() const
{
	return bSaveIntermediateBuildProducts;
}

void FBlueprintEditor::OnNodeDoubleClicked(UEdGraphNode* Node)
{
	if (Node->CanJumpToDefinition())
	{
		Node->JumpToDefinition();
	}
}

void FBlueprintEditor::ExtractEventTemplateForFunction(class UK2Node_CustomEvent* InCustomEvent, UEdGraphNode* InGatewayNode, class UK2Node_EditablePinBase* InEntryNode, class UK2Node_EditablePinBase* InResultNode, TSet<UEdGraphNode*>& InCollapsableNodes)
{
	check(InCustomEvent);

	const UEdGraphSchema_K2* K2Schema = GetDefault<UEdGraphSchema_K2>();

	for(UEdGraphPin* Pin : InCustomEvent->Pins)
	{
		if(Pin->PinType.PinCategory == UEdGraphSchema_K2::PC_Exec)
		{
			TArray< UEdGraphPin* > PinLinkList = Pin->LinkedTo;
			for( UEdGraphPin* PinLink : PinLinkList)
			{
				if(!InCollapsableNodes.Contains(PinLink->GetOwningNode()))
				{
					InGatewayNode->Modify();
					Pin->Modify();
					PinLink->Modify();

					K2Schema->MovePinLinks(*Pin, *K2Schema->FindExecutionPin(*InGatewayNode, EGPD_Output));
				}
			}
		}
		else if(Pin->PinType.PinCategory != UEdGraphSchema_K2::PC_Delegate)
		{

			TArray< UEdGraphPin* > PinLinkList = Pin->LinkedTo;
			for( UEdGraphPin* PinLink : PinLinkList)
			{
				if(!InCollapsableNodes.Contains(PinLink->GetOwningNode()))
				{
					InGatewayNode->Modify();
					Pin->Modify();
					PinLink->Modify();

					const FName PortName = *FString::Printf(TEXT("%s_Out"), *Pin->PinName.ToString());
					UEdGraphPin* RemotePortPin = InGatewayNode->FindPin(PortName);
					// For nodes that are connected to the event but not collapsing into the graph, they need to create a pin on the result.
					if(RemotePortPin == nullptr)
					{
						FName UniquePortName = InGatewayNode->CreateUniquePinName(PortName);

						RemotePortPin = InGatewayNode->CreatePin(Pin->Direction, Pin->PinType, UniquePortName);
						InResultNode->CreateUserDefinedPin(UniquePortName, Pin->PinType, EGPD_Input);
					}
					PinLink->BreakAllPinLinks();
					PinLink->MakeLinkTo(RemotePortPin);
				}
				else
				{
					InEntryNode->Modify();

					const FName UniquePortName = InGatewayNode->CreateUniquePinName(Pin->PinName);
					InEntryNode->CreateUserDefinedPin(UniquePortName, Pin->PinType, EGPD_Output);
				}
			}
		}
	}
}

void FBlueprintEditor::CollapseNodesIntoGraph(UEdGraphNode* InGatewayNode, UK2Node_EditablePinBase* InEntryNode, UK2Node_EditablePinBase* InResultNode, UEdGraph* InSourceGraph, UEdGraph* InDestinationGraph, TSet<UEdGraphNode*>& InCollapsableNodes, bool bCanDiscardEmptyReturnNode, bool bCanHaveWeakObjPtrParam)
{
	const UEdGraphSchema_K2* K2Schema = GetDefault<UEdGraphSchema_K2>();

	// Keep track of the statistics of the node positions so the new nodes can be located reasonably well
	float SumNodeX = 0.0f;
	float SumNodeY = 0.0f;
	float MinNodeX = 1e9f;
	float MinNodeY = 1e9f;
	float MaxNodeX = -1e9f;
	float MaxNodeY = -1e9f;

	UEdGraphNode* InterfaceTemplateNode = nullptr;

	// If our return node only contains an exec pin, then we don't need to add it
	// This helps to mitigate cases where it is unclear which exec pins should be connected to the return node
	bool bDiscardReturnNode = true;

	// For collapsing to functions can use a single event as a template for the function. This event MUST be deleted at the end, and the pins pre-generated. 
	if(InGatewayNode->GetClass() == UK2Node_CallFunction::StaticClass())
	{
		for (UEdGraphNode* Node : InCollapsableNodes)
		{
			if (UK2Node_CustomEvent* const CustomEvent = Cast<UK2Node_CustomEvent>(Node))
			{
				check(!InterfaceTemplateNode);

				InterfaceTemplateNode = CustomEvent;
				InterfaceTemplateNode->Modify();

				ExtractEventTemplateForFunction(CustomEvent, InGatewayNode, InEntryNode, InResultNode, InCollapsableNodes);

				FString GraphName = FBlueprintEditorUtils::GenerateUniqueGraphName(GetBlueprintObj(), CustomEvent->GetNodeTitle(ENodeTitleType::ListView).ToString()).ToString();
				FBlueprintEditorUtils::RenameGraph(InDestinationGraph, GraphName);

				// Remove the node, it has no place in the new graph
				InCollapsableNodes.Remove(Node);
				break;
			}
		}
	}

	// Move the nodes over, which may create cross-graph references that we need fix up ASAP
	for (TSet<UEdGraphNode*>::TConstIterator NodeIt(InCollapsableNodes); NodeIt; ++NodeIt)
	{
		UEdGraphNode* Node = *NodeIt;
		Node->Modify();

		// Update stats
		SumNodeX += Node->NodePosX;
		SumNodeY += Node->NodePosY;
		MinNodeX = FMath::Min<float>(MinNodeX, Node->NodePosX);
		MinNodeY = FMath::Min<float>(MinNodeY, Node->NodePosY);
		MaxNodeX = FMath::Max<float>(MaxNodeX, Node->NodePosX);
		MaxNodeY = FMath::Max<float>(MaxNodeY, Node->NodePosY);

		// Move the node over
		InSourceGraph->Nodes.Remove(Node);
		InDestinationGraph->Nodes.Add(Node);
		Node->Rename(/*NewName=*/ NULL, /*NewOuter=*/ InDestinationGraph);

		// Move the sub-graph to the new graph
		if(UK2Node_Composite* Composite = Cast<UK2Node_Composite>(Node))
		{
			InSourceGraph->SubGraphs.Remove(Composite->BoundGraph);
			InDestinationGraph->SubGraphs.Add(Composite->BoundGraph);
		}

		TArray<UEdGraphPin*> OutputGatewayExecPins;

		// Find cross-graph links
		for (int32 PinIndex = 0; PinIndex < Node->Pins.Num(); ++PinIndex)
		{
			UEdGraphPin* LocalPin = Node->Pins[PinIndex];

			bool bIsGatewayPin = false;
			if(LocalPin->LinkedTo.Num())
			{
				for (int32 LinkIndex = 0; LinkIndex < LocalPin->LinkedTo.Num(); ++LinkIndex)
				{
					UEdGraphPin* TrialPin = LocalPin->LinkedTo[LinkIndex];
					if (!InCollapsableNodes.Contains(TrialPin->GetOwningNode()))
					{
						bIsGatewayPin = true;
						break;
					}
				}
			}
			// If the pin has no links but is an exec pin and this is a function graph, then it is a gateway pin
			else if (InGatewayNode->GetClass() == UK2Node_CallFunction::StaticClass() && K2Schema->IsExecPin(*LocalPin))
			{
				if (LocalPin->Direction == EGPD_Input)
				{
					// Connect the gateway pin to the node, there is no remote pin to hook up because the exec pin was not originally connected
					LocalPin->Modify();
					UK2Node_EditablePinBase* LocalPort = InEntryNode;
					UEdGraphPin* LocalPortPin = LocalPort->Pins[0];
					LocalPin->MakeLinkTo(LocalPortPin);
				}
				else
				{
					OutputGatewayExecPins.Add(LocalPin);
				}
			}

			// Thunk cross-graph links thru the gateway
			if (bIsGatewayPin)
			{
				// Local port is either the entry or the result node in the collapsed graph
				// Remote port is the node placed in the source graph
				UK2Node_EditablePinBase* LocalPort = (LocalPin->Direction == EGPD_Input) ? InEntryNode : InResultNode;

				// Add a new pin to the entry/exit node and to the composite node
				UEdGraphPin* LocalPortPin = NULL;
				UEdGraphPin* RemotePortPin = NULL;

				// Function graphs have a single exec path through them, so only one exec pin for input and another for output. In this fashion, they must not be handled by name.
				if(InGatewayNode->GetClass() == UK2Node_CallFunction::StaticClass() && LocalPin->PinType.PinCategory == UEdGraphSchema_K2::PC_Exec)
				{
					LocalPortPin = LocalPort->Pins[0];
					RemotePortPin = K2Schema->FindExecutionPin(*InGatewayNode, (LocalPortPin->Direction == EGPD_Input)? EGPD_Output : EGPD_Input);
				}
				else
				{
					// If there is a custom event being used as a template, we must check to see if any connected pins have already been built
					if(InterfaceTemplateNode && LocalPin->Direction == EGPD_Input)
					{
						// Find the pin on the entry node, we will use that pin's name to find the pin on the remote port
						UEdGraphPin* EntryNodePin = InEntryNode->FindPin(LocalPin->LinkedTo[0]->PinName);
						if(EntryNodePin)
						{
							LocalPin->BreakAllPinLinks();
							LocalPin->MakeLinkTo(EntryNodePin);
							continue;
						}
					}

					if(LocalPin->LinkedTo[0]->GetOwningNode() != InEntryNode)
					{
						const FName UniquePortName = InGatewayNode->CreateUniquePinName(LocalPin->PinName);

						if(!RemotePortPin && !LocalPortPin)
						{
							if (LocalPin->Direction == EGPD_Output)
							{
								bDiscardReturnNode = false;
							}
							
							FEdGraphPinType PinType = LocalPin->PinType;
							if (PinType.bIsWeakPointer && !PinType.IsContainer() && !bCanHaveWeakObjPtrParam)
							{
								PinType.bIsWeakPointer = false;
							}
							RemotePortPin = InGatewayNode->CreatePin(LocalPin->Direction, PinType, UniquePortName);
							LocalPortPin = LocalPort->CreateUserDefinedPin(UniquePortName, PinType, (LocalPin->Direction == EGPD_Input)? EGPD_Output : EGPD_Input);
						}
					}
				}

				check(LocalPortPin);
				check(RemotePortPin);

				LocalPin->Modify();

				// Route the links
				for (int32 LinkIndex = 0; LinkIndex < LocalPin->LinkedTo.Num(); ++LinkIndex)
				{
					UEdGraphPin* RemotePin = LocalPin->LinkedTo[LinkIndex];
					RemotePin->Modify();

					if (!InCollapsableNodes.Contains(RemotePin->GetOwningNode()) && RemotePin->GetOwningNode() != InEntryNode && RemotePin->GetOwningNode() != InResultNode)
					{
						// Fix up the remote pin
						RemotePin->LinkedTo.Remove(LocalPin);
						RemotePin->MakeLinkTo(RemotePortPin);

						// The Entry Node only supports a single link, so if we made links above
						// we need to break them now, to make room for the new link.
						if (LocalPort == InEntryNode)
						{
							LocalPortPin->BreakAllPinLinks();
						}

						// Fix up the local pin
						LocalPin->LinkedTo.Remove(RemotePin);
						--LinkIndex;
						LocalPin->MakeLinkTo(LocalPortPin);
					}
				}
			}
		}

		if (OutputGatewayExecPins.Num() > 0)
		{
			UEdGraphPin* LocalResultPortPin = K2Schema->FindExecutionPin(*InResultNode, EGPD_Input);

			// If the Result Node already contains links, then we don't need to make these connections as the intended connections have already been
			// transferred from original graph.
			if (LocalResultPortPin != nullptr && LocalResultPortPin->LinkedTo.Num() == 0)
			{
				// TODO: Some of these pins may not necessarily be terminal pins. We should prompt the user to choose which of these connections should
				// be made to the return node.
				for (UEdGraphPin* LocalPin : OutputGatewayExecPins)
				{
					// Connect the gateway pin to the node, there is no remote pin to hook up because the exec pin was not originally connected
					LocalPin->Modify();
					LocalPin->MakeLinkTo(LocalResultPortPin);
				}
			}
		}
	}

	// Reposition the newly created nodes
	const int32 NumNodes = InCollapsableNodes.Num();

	// Remove the template node if one was used for generating the function
	if(InterfaceTemplateNode)
	{
		if(NumNodes == 0)
		{
			SumNodeX = InterfaceTemplateNode->NodePosX;
			SumNodeY = InterfaceTemplateNode->NodePosY;
		}

		FBlueprintEditorUtils::RemoveNode(GetBlueprintObj(), InterfaceTemplateNode);
	}

	// Using the result pin, we will ensure that there is a path through the function by checking if it is connected. If it is not, link it to the entry node.
	if(UEdGraphPin* ResultExecFunc = K2Schema->FindExecutionPin(*InResultNode, EGPD_Input))
	{
		if(ResultExecFunc->LinkedTo.Num() == 0)
		{
			K2Schema->FindExecutionPin(*InEntryNode, EGPD_Output)->MakeLinkTo(K2Schema->FindExecutionPin(*InResultNode, EGPD_Input));
		}
	}

	const float CenterX = NumNodes == 0? SumNodeX : SumNodeX / NumNodes;
	const float CenterY = NumNodes == 0? SumNodeY : SumNodeY / NumNodes;
	const float MinusOffsetX = 160.0f; //@TODO: Random magic numbers
	const float PlusOffsetX = 300.0f;

	// Put the gateway node at the center of the empty space in the old graph
	InGatewayNode->NodePosX = CenterX;
	InGatewayNode->NodePosY = CenterY;
	InGatewayNode->SnapToGrid(SNodePanel::GetSnapGridSize());

	// Put the entry and exit nodes on either side of the nodes in the new graph
	//@TODO: Should we recenter the whole ensemble?
	if(NumNodes != 0)
	{
		InEntryNode->NodePosX = MinNodeX - MinusOffsetX;
		InEntryNode->NodePosY = CenterY;
		InEntryNode->SnapToGrid(SNodePanel::GetSnapGridSize());

		InResultNode->NodePosX = MaxNodeX + PlusOffsetX;
		InResultNode->NodePosY = CenterY;
		InResultNode->SnapToGrid(SNodePanel::GetSnapGridSize());
	}

	if (bCanDiscardEmptyReturnNode && bDiscardReturnNode)
	{
		InResultNode->DestroyNode();
	}
}

void FBlueprintEditor::CollapseNodes(TSet<UEdGraphNode*>& InCollapsableNodes)
{
	const UEdGraphSchema_K2* K2Schema = GetDefault<UEdGraphSchema_K2>();

	TSharedPtr<SGraphEditor> FocusedGraphEd = FocusedGraphEdPtr.Pin();
	if (!FocusedGraphEd.IsValid())
	{
		return;
	}

	UEdGraph* SourceGraph = FocusedGraphEd->GetCurrentGraph();
	SourceGraph->Modify();

	// Create the composite node that will serve as the gateway into the subgraph
	UK2Node_Composite* GatewayNode = NULL;
	{
		GatewayNode = FEdGraphSchemaAction_K2NewNode::SpawnNode<UK2Node_Composite>(SourceGraph, FVector2D(0,0), EK2NewNodeFlags::SelectNewNode);
		GatewayNode->bCanRenameNode = true;
		check(GatewayNode);
	}

	FName GraphName;
	GraphName = FBlueprintEditorUtils::FindUniqueKismetName(GetBlueprintObj(), TEXT("CollapseGraph"));

	// Rename the graph to the correct name
	UEdGraph* DestinationGraph = GatewayNode->BoundGraph;
	TSharedPtr<INameValidatorInterface> NameValidator = MakeShareable(new FKismetNameValidator(GetBlueprintObj(), GraphName));
	FBlueprintEditorUtils::RenameGraphWithSuggestion(DestinationGraph, NameValidator, GraphName.ToString());

	CollapseNodesIntoGraph(GatewayNode, GatewayNode->GetInputSink(), GatewayNode->GetOutputSource(), SourceGraph, DestinationGraph, InCollapsableNodes, false, true);
}

UEdGraph* FBlueprintEditor::CollapseSelectionToFunction(TSharedPtr<SGraphEditor> InRootGraph, TSet<class UEdGraphNode*>& InCollapsableNodes, UEdGraphNode*& OutFunctionNode)
{
	TSharedPtr<SGraphEditor> FocusedGraphEd = InRootGraph;
	if (!FocusedGraphEd.IsValid())
	{
		return NULL;
	}

	UEdGraph* SourceGraph = FocusedGraphEd->GetCurrentGraph();
	SourceGraph->Modify();

	UEdGraph* NewGraph = NULL;

	FName DocumentName = FBlueprintEditorUtils::FindUniqueKismetName(GetBlueprintObj(), TEXT("NewFunction"));

	NewGraph = FBlueprintEditorUtils::CreateNewGraph(GetBlueprintObj(), DocumentName, UEdGraph::StaticClass(), UEdGraphSchema_K2::StaticClass());
	FBlueprintEditorUtils::AddFunctionGraph<UClass>(GetBlueprintObj(), NewGraph, /*bIsUserCreated=*/ true, NULL);

	TArray<UK2Node_FunctionEntry*> EntryNodes;
	NewGraph->GetNodesOfClass(EntryNodes);
	UK2Node_FunctionEntry* EntryNode = EntryNodes[0];
	UK2Node_FunctionResult* ResultNode = NULL;

	// Create Result
	FGraphNodeCreator<UK2Node_FunctionResult> ResultNodeCreator(*NewGraph);
	UK2Node_FunctionResult* FunctionResult = ResultNodeCreator.CreateNode();

	const UEdGraphSchema_K2* Schema = Cast<UEdGraphSchema_K2>(FunctionResult->GetSchema());
	FunctionResult->NodePosX = EntryNode->NodePosX + EntryNode->NodeWidth + 256;
	FunctionResult->NodePosY = EntryNode->NodePosY;

	ResultNodeCreator.Finalize();

	ResultNode = FunctionResult;

	const UEdGraphSchema_K2* K2Schema = GetDefault<UEdGraphSchema_K2>();

	// make temp list builder
	FGraphActionListBuilderBase TempListBuilder;
	TempListBuilder.OwnerOfTemporaries = NewObject<UEdGraph>(GetBlueprintObj());
	TempListBuilder.OwnerOfTemporaries->SetFlags(RF_Transient);

	IBlueprintNodeBinder::FBindingSet Bindings;
	OutFunctionNode = UBlueprintFunctionNodeSpawner::Create(FindUField<UFunction>(GetBlueprintObj()->SkeletonGeneratedClass, DocumentName))->Invoke(SourceGraph, Bindings, FVector2D::ZeroVector);

	check(OutFunctionNode);

	CollapseNodesIntoGraph(OutFunctionNode, EntryNode, ResultNode, SourceGraph, NewGraph, InCollapsableNodes, true, false);

	FBlueprintEditorUtils::MarkBlueprintAsStructurallyModified(GetBlueprintObj());
	OutFunctionNode->ReconstructNode();

	return NewGraph;
}

UEdGraph* FBlueprintEditor::CollapseSelectionToMacro(TSharedPtr<SGraphEditor> InRootGraph, TSet<UEdGraphNode*>& InCollapsableNodes, UEdGraphNode*& OutMacroNode)
{
	TSharedPtr<SGraphEditor> FocusedGraphEd = InRootGraph;
	if (!FocusedGraphEd.IsValid())
	{
		return NULL;
	}

	UEdGraph* SourceGraph = FocusedGraphEd->GetCurrentGraph();
	SourceGraph->Modify();

	UEdGraph* DestinationGraph = NULL;

	FName DocumentName = FBlueprintEditorUtils::FindUniqueKismetName(GetBlueprintObj(), TEXT("NewMacro"));

	DestinationGraph = FBlueprintEditorUtils::CreateNewGraph(GetBlueprintObj(), DocumentName, UEdGraph::StaticClass(), UEdGraphSchema_K2::StaticClass());
	FBlueprintEditorUtils::AddMacroGraph(GetBlueprintObj(), DestinationGraph, /*bIsUserCreated=*/ true, NULL);

	UK2Node_MacroInstance* GatewayNode = FEdGraphSchemaAction_K2NewNode::SpawnNode<UK2Node_MacroInstance>(
		SourceGraph,
		FVector2D(0.0f, 0.0f),
		EK2NewNodeFlags::None,
		[DestinationGraph](UK2Node_MacroInstance* NewInstance)
		{
			NewInstance->SetMacroGraph(DestinationGraph);
		}
	);

	TArray<UK2Node_Tunnel*> TunnelNodes;
	GatewayNode->GetMacroGraph()->GetNodesOfClass(TunnelNodes);

	UK2Node_EditablePinBase* InputSink = nullptr;
	UK2Node_EditablePinBase* OutputSink = nullptr;

	// Retrieve the tunnel nodes to use them to match up pin links that connect to the gateway.
	for (UK2Node_Tunnel* Node : TunnelNodes)
	{
		if (Node->IsEditable())
		{
			if (Node->bCanHaveOutputs)
			{
				InputSink = Node;
			}
			else if (Node->bCanHaveInputs)
			{
				OutputSink = Node;
			}
		}
	}

	CollapseNodesIntoGraph(GatewayNode, InputSink, OutputSink, SourceGraph, DestinationGraph, InCollapsableNodes, false, false);

	OutMacroNode = GatewayNode;
	OutMacroNode->ReconstructNode();

	return DestinationGraph;
}

void FBlueprintEditor::ExpandNode(UEdGraphNode* InNodeToExpand, UEdGraph* InSourceGraph, TSet<UEdGraphNode*>& OutExpandedNodes)
{
 	UEdGraph* DestinationGraph = InNodeToExpand->GetGraph();
	UEdGraph* SourceGraph = InSourceGraph;
	check(SourceGraph);

	// Mark all edited objects so they will appear in the transaction record if needed.
	DestinationGraph->Modify();
	SourceGraph->Modify();
	InNodeToExpand->Modify();

	UEdGraphNode* Entry = nullptr;
	UEdGraphNode* Result = nullptr;

	const bool bIsCollapsedGraph = InNodeToExpand->IsA<UK2Node_Composite>();

	MoveNodesToGraph(SourceGraph->Nodes, DestinationGraph, OutExpandedNodes, &Entry, &Result, bIsCollapsedGraph);

	UEdGraphPin* OutputExecPinReconnect = nullptr;
	if(UK2Node_CallFunction* CallFunction = Cast<UK2Node_CallFunction>(InNodeToExpand))
	{
		UEdGraphPin* ThenPin = CallFunction->GetThenPin();
		if (ThenPin && ThenPin->LinkedTo.Num())
		{
			OutputExecPinReconnect = ThenPin->LinkedTo[0];
		}
	}

	const UEdGraphSchema_K2* K2Schema = GetDefault<UEdGraphSchema_K2>();
	K2Schema->CollapseGatewayNode(Cast<UK2Node>(InNodeToExpand), Entry, Result, nullptr, &OutExpandedNodes);

	if(Entry)
	{
		Entry->DestroyNode();
	}

	if(Result)
	{
		Result->DestroyNode();
	}

	// Make sure any subgraphs get propagated appropriately
	if (SourceGraph->SubGraphs.Num() > 0)
	{
		DestinationGraph->SubGraphs.Append(SourceGraph->SubGraphs);
		SourceGraph->SubGraphs.Empty();
	}

	// Remove the gateway node and source graph
	InNodeToExpand->DestroyNode();

	// This should be set for function nodes, all expanded nodes should connect their output exec pins to the original pin.
	if(OutputExecPinReconnect)
	{
		for (TSet<UEdGraphNode*>::TConstIterator NodeIt(OutExpandedNodes); NodeIt; ++NodeIt)
		{
			UEdGraphNode* Node = *NodeIt;
			for (int32 PinIndex = 0; PinIndex < Node->Pins.Num(); ++PinIndex)
			{
				// Only hookup output exec pins that do not have a connection
				if(Node->Pins[PinIndex]->PinType.PinCategory == UEdGraphSchema_K2::PC_Exec && Node->Pins[PinIndex]->Direction == EGPD_Output && Node->Pins[PinIndex]->LinkedTo.Num() == 0)
				{
					Node->Pins[PinIndex]->MakeLinkTo(OutputExecPinReconnect);
				}
			}
		}
	}
}

void FBlueprintEditor::MoveNodesToGraph(TArray<UEdGraphNode*>& SourceNodes, UEdGraph* DestinationGraph, TSet<UEdGraphNode*>& OutExpandedNodes, UEdGraphNode** OutEntry, UEdGraphNode** OutResult, const bool bIsCollapsedGraph)
{
	// Move the nodes over, remembering any that are boundary nodes
	while (SourceNodes.Num())
	{
		UEdGraphNode* Node = SourceNodes.Pop();
		UEdGraph* OriginalGraph = Node->GetGraph();

		Node->Modify();
		OriginalGraph->Modify();
		Node->Rename(/*NewName=*/ nullptr, /*NewOuter=*/ DestinationGraph, REN_DontCreateRedirectors);

		// Remove the node from the original graph
		OriginalGraph->RemoveNode(Node, false);
		
		// We do not check CanPasteHere when determining CanCollapseNodes, unlike CanCollapseSelectionToFunction/Macro,
		// so when expanding a collapsed graph we don't want to check the CanPasteHere function:
		if (!bIsCollapsedGraph && !Node->CanPasteHere(DestinationGraph))
		{
			Node->BreakAllNodeLinks();
			continue;
		}

		// Successfully added the node to the graph, we may need to remove flags
		if (Node->HasAllFlags(RF_Transient) && !DestinationGraph->HasAllFlags(RF_Transient))
		{
			Node->SetFlags(RF_Transactional);
			Node->ClearFlags(RF_Transient);
			TArray<UObject*> Subobjects;
			GetObjectsWithOuter(Node, Subobjects);
			for (UObject* Subobject : Subobjects)
			{
				Subobject->ClearFlags(RF_Transient);
				Subobject->SetFlags(RF_Transactional);
			}
		}
		
		DestinationGraph->AddNode(Node, /* bFromUI */ false, /* bSelectNewNode */ false);
		
		if(UK2Node_Composite* Composite = Cast<UK2Node_Composite>(Node))
		{
			OriginalGraph->SubGraphs.Remove(Composite->BoundGraph);
			DestinationGraph->SubGraphs.Add(Composite->BoundGraph);
		}

		// Want to test exactly against tunnel, we shouldn't collapse embedded collapsed
		// nodes or macros, only the tunnels in/out of the collapsed graph
		if (Node->GetClass() == UK2Node_Tunnel::StaticClass())
		{
			UK2Node_Tunnel* TunnelNode = Cast<UK2Node_Tunnel>(Node);
			if (TunnelNode->bCanHaveOutputs)
			{
				*OutEntry = Node;
			}
			else if (TunnelNode->bCanHaveInputs)
			{
				*OutResult = Node;
			}
		}
		else if (Node->GetClass() == UK2Node_FunctionEntry::StaticClass())
		{
			*OutEntry = Node;
		}
		else if (Node->GetClass() == UK2Node_FunctionResult::StaticClass())
		{
			*OutResult = Node;
		}
		else
		{
			OutExpandedNodes.Add(Node);
		}
	}
}

void FBlueprintEditor::SaveEditedObjectState()
{
	check(IsEditingSingleBlueprint());

	// Clear currently edited documents
	GetBlueprintObj()->LastEditedDocuments.Empty();

	// Ask all open documents to save their state, which will update LastEditedDocuments
	DocumentManager->SaveAllState();
}

void FBlueprintEditor::RequestSaveEditedObjectState()
{
	bRequestedSavingOpenDocumentState = true;
}

void FBlueprintEditor::GetBoundsForNode(const UEdGraphNode* InNode, class FSlateRect& OutRect, float InPadding) const
{
	if (FocusedGraphEdPtr.IsValid())
	{
		FocusedGraphEdPtr.Pin()->GetBoundsForNode(InNode, OutRect, InPadding);
	}
}

void FBlueprintEditor::GetViewBookmark(FGuid& BookmarkId)
{
	BookmarkId.Invalidate();

	if (FocusedGraphEdPtr.IsValid())
	{
		FocusedGraphEdPtr.Pin()->GetViewBookmark(BookmarkId);
	}
}

void FBlueprintEditor::GetViewLocation(FVector2D& Location, float& ZoomAmount)
{
	Location = FVector2D::ZeroVector;
	ZoomAmount = 0.0f;

	if (FocusedGraphEdPtr.IsValid())
	{
		FocusedGraphEdPtr.Pin()->GetViewLocation(Location, ZoomAmount);
	}
}

void FBlueprintEditor::SetViewLocation(const FVector2D& Location, float ZoomAmount, const FGuid& BookmarkId)
{
	if (FocusedGraphEdPtr.IsValid())
	{
		FocusedGraphEdPtr.Pin()->SetViewLocation(Location, ZoomAmount, BookmarkId);
	}
}

void FBlueprintEditor::Tick(float DeltaTime)
{
	PreviewScene.UpdateCaptureContents();

	// Create or update the Blueprint actor instance in the preview scene
	if ( GetPreviewActor() == nullptr )
	{
		UpdatePreviewActor(GetBlueprintObj(), true);
	}

	if (bRequestedSavingOpenDocumentState)
	{
		bRequestedSavingOpenDocumentState = false;

		SaveEditedObjectState();
	}

	if (InstructionsFadeCountdown > 0.f)
	{
		InstructionsFadeCountdown -= DeltaTime;
	}

	if (bPendingDeferredClose)
	{
		IAssetEditorInstance* EditorInst = GEditor->GetEditorSubsystem<UAssetEditorSubsystem>()->FindEditorForAsset(GetBlueprintObj(), /*bFocusIfOpen =*/false);
		check(EditorInst != nullptr);
		EditorInst->CloseWindow();
	}
}
TStatId FBlueprintEditor::GetStatId() const
{
	RETURN_QUICK_DECLARE_CYCLE_STAT(FBlueprintEditor, STATGROUP_Tickables);
}


void FBlueprintEditor::OnStartEditingDefaultsClicked()
{
	StartEditingDefaults(/*bAutoFocus=*/ true);
}

void FBlueprintEditor::OnListObjectsReferencedByClass()
{
	ObjectTools::ShowReferencedObjs(GetBlueprintObj()->GeneratedClass);
}

void FBlueprintEditor::OnListObjectsReferencedByBlueprint()
{
	ObjectTools::ShowReferencedObjs(GetBlueprintObj());
}

void FBlueprintEditor::OnRepairCorruptedBlueprint()
{
	IKismetCompilerInterface& Compiler = FModuleManager::LoadModuleChecked<IKismetCompilerInterface>(KISMET_COMPILER_MODULENAME);
	Compiler.RecoverCorruptedBlueprint(GetBlueprintObj());
}

void FBlueprintEditor::StartEditingDefaults(bool bAutoFocus, bool bForceRefresh)
{
	SetUISelectionState(FBlueprintEditor::SelectionState_ClassDefaults);

	if (IsEditingSingleBlueprint())
	{
		if (GetBlueprintObj()->GeneratedClass != nullptr)
		{
			if ( SCSEditor.IsValid() && GetBlueprintObj()->GeneratedClass->IsChildOf<AActor>() )
			{
				SCSEditor->SelectRoot();
			}
			else
			{
				UObject* DefaultObject = GetBlueprintObj()->GeneratedClass->GetDefaultObject();

				// Update the details panel
				FString Title;
				DefaultObject->GetName(Title);
				SKismetInspector::FShowDetailsOptions Options(FText::FromString(Title), bForceRefresh);
				Options.bShowComponents = false;

				Inspector->ShowDetailsForSingleObject(DefaultObject, Options);

				if ( bAutoFocus )
				{
					TryInvokingDetailsTab();
				}
			}
		}
	}
	
	RefreshStandAloneDefaultsEditor();
}

void FBlueprintEditor::RefreshStandAloneDefaultsEditor()
{
	// Update the details panel
	SKismetInspector::FShowDetailsOptions Options(FText::GetEmpty(), true);

	TArray<UObject*> DefaultObjects;
	for ( int32 i = 0; i < GetEditingObjects().Num(); ++i )
	{
		UBlueprintCore* Blueprint = Cast<UBlueprintCore>(GetEditingObjects()[i]);
		if ( Blueprint && Blueprint->GeneratedClass )
		{
			DefaultObjects.Add(Blueprint->GeneratedClass->GetDefaultObject());
		}
	}

	if ( DefaultObjects.Num() && DefaultEditor.IsValid() )
	{
		DefaultEditor->ShowDetailsForObjects(DefaultObjects);
	}
}

void FBlueprintEditor::RenameNewlyAddedAction(FName InActionName)
{
	TabManager->TryInvokeTab(FBlueprintEditorTabs::MyBlueprintID);
	TryInvokingDetailsTab(/*Flash*/false);

	if (MyBlueprintWidget.IsValid())
	{
		// Force a refresh immediately, the item has to be present in the list for the rename requests to be successful.
		MyBlueprintWidget->Refresh();
		MyBlueprintWidget->SelectItemByName(InActionName,ESelectInfo::OnMouseClick);
		MyBlueprintWidget->OnRequestRenameOnActionNode();
	}
}

void FBlueprintEditor::OnAddNewVariable()
{
	const FScopedTransaction Transaction( LOCTEXT("AddVariable", "Add Variable") );

	FName VarName = FBlueprintEditorUtils::FindUniqueKismetName(GetBlueprintObj(), TEXT("NewVar"));

	bool bSuccess = MyBlueprintWidget.IsValid() && FBlueprintEditorUtils::AddMemberVariable(GetBlueprintObj(), VarName, MyBlueprintWidget->GetLastPinTypeUsed());

	if(!bSuccess)
	{
		LogSimpleMessage( LOCTEXT("AddVariable_Error", "Adding new variable failed.") );
	}
	else
	{
		RenameNewlyAddedAction(VarName);
	}
}

bool FBlueprintEditor::CanAddNewLocalVariable() const
{
	if (InEditingMode())
	{
		TSharedPtr<SGraphEditor> FocusedGraphEd = FocusedGraphEdPtr.Pin();
		if (!FocusedGraphEd.IsValid())
		{
			return false;
		}

		UEdGraph* TargetGraph = FBlueprintEditorUtils::GetTopLevelGraph(FocusedGraphEd->GetCurrentGraph());
		return TargetGraph->GetSchema()->GetGraphType(TargetGraph) == GT_Function;
	}
	return false;
}

void FBlueprintEditor::OnAddNewLocalVariable()
{
	if (!CanAddNewLocalVariable())
	{
		return;
	}

	// Find the top level graph to place the local variables into
	UEdGraph* TargetGraph = FBlueprintEditorUtils::GetTopLevelGraph(FocusedGraphEdPtr.Pin()->GetCurrentGraph());
	check(TargetGraph->GetSchema()->GetGraphType(TargetGraph) == GT_Function);

	FName VarName = FBlueprintEditorUtils::FindUniqueKismetName(GetBlueprintObj(), TEXT("NewLocalVar"), FindUField<UFunction>(GetBlueprintObj()->SkeletonGeneratedClass, TargetGraph->GetFName()));

	bool bSuccess = MyBlueprintWidget.IsValid() && FBlueprintEditorUtils::AddLocalVariable(GetBlueprintObj(), TargetGraph, VarName, MyBlueprintWidget->GetLastPinTypeUsed());

	if(!bSuccess)
	{
		LogSimpleMessage( LOCTEXT("AddLocalVariable_Error", "Adding new local variable failed.") );
	}
	else
	{
		RenameNewlyAddedAction(VarName);
	}
}

void FBlueprintEditor::OnAddNewDelegate()
{
	if (!AddNewDelegateIsVisible())
	{
		return;
	}

	const UEdGraphSchema_K2* K2Schema = GetDefault<UEdGraphSchema_K2>();
	check(NULL != K2Schema);
	UBlueprint* const Blueprint = GetBlueprintObj();
	check(NULL != Blueprint);

	FName Name = FBlueprintEditorUtils::FindUniqueKismetName(GetBlueprintObj(), TEXT("NewEventDispatcher"));


	const FScopedTransaction Transaction( LOCTEXT("AddNewDelegate", "Add New Event Dispatcher") ); 
	Blueprint->Modify();

	FEdGraphPinType DelegateType;
	DelegateType.PinCategory = UEdGraphSchema_K2::PC_MCDelegate;
	const bool bVarCreatedSuccess = FBlueprintEditorUtils::AddMemberVariable(Blueprint, Name, DelegateType);
	if(!bVarCreatedSuccess)
	{
		LogSimpleMessage( LOCTEXT("AddDelegateVariable_Error", "Adding new delegate variable failed.") );
		return;
	}

	UEdGraph* const NewGraph = FBlueprintEditorUtils::CreateNewGraph(Blueprint, Name, UEdGraph::StaticClass(), UEdGraphSchema_K2::StaticClass());
	if(!NewGraph)
	{
		FBlueprintEditorUtils::RemoveMemberVariable(Blueprint, Name);
		LogSimpleMessage( LOCTEXT("AddDelegateVariable_Error", "Adding new delegate variable failed.") );
		return;
	}

	NewGraph->bEditable = false;

	K2Schema->CreateDefaultNodesForGraph(*NewGraph);
	K2Schema->CreateFunctionGraphTerminators(*NewGraph, (UClass*)NULL);
	K2Schema->AddExtraFunctionFlags(NewGraph, (FUNC_BlueprintCallable|FUNC_BlueprintEvent|FUNC_Public));
	K2Schema->MarkFunctionEntryAsEditable(NewGraph, true);

	Blueprint->DelegateSignatureGraphs.Add(NewGraph);
	FBlueprintEditorUtils::MarkBlueprintAsStructurallyModified(Blueprint);

	RenameNewlyAddedAction(Name);
}

void FBlueprintEditor::NewDocument_OnClicked(ECreatedDocumentType GraphType)
{
	if (!NewDocument_IsVisibleForType(GraphType))
	{
		return;
	}

	FText DocumentNameText;
	bool bResetMyBlueprintFilter = false;

	switch (GraphType)
	{
	case CGT_NewFunctionGraph:
		DocumentNameText = LOCTEXT("NewDocFuncName", "NewFunction");
		bResetMyBlueprintFilter = true;
		break;
	case CGT_NewEventGraph:
		DocumentNameText = LOCTEXT("NewDocEventGraphName", "NewEventGraph");
		bResetMyBlueprintFilter = true;
		break;
	case CGT_NewMacroGraph:
		DocumentNameText = LOCTEXT("NewDocMacroName", "NewMacro");
		bResetMyBlueprintFilter = true;
		break;
	case CGT_NewAnimationLayer:
		DocumentNameText = LOCTEXT("NewDocAnimationLayerName", "NewAnimationLayer");
		bResetMyBlueprintFilter = true;
		break;
	default:
		DocumentNameText = LOCTEXT("NewDocNewName", "NewDocument");
		break;
	}

	FName DocumentName = FName(*DocumentNameText.ToString());

	// Make sure the new name is valid
	DocumentName = FBlueprintEditorUtils::FindUniqueKismetName(GetBlueprintObj(), DocumentNameText.ToString());

	check(IsEditingSingleBlueprint());

	const FScopedTransaction Transaction( LOCTEXT("AddNewFunction", "Add New Function") ); 
	GetBlueprintObj()->Modify();

	UEdGraph* NewGraph = NULL;

	if (GraphType == CGT_NewFunctionGraph)
	{
		NewGraph = FBlueprintEditorUtils::CreateNewGraph(GetBlueprintObj(), DocumentName, UEdGraph::StaticClass(), GetDefaultSchemaClass());
		FBlueprintEditorUtils::AddFunctionGraph<UClass>(GetBlueprintObj(), NewGraph, /*bIsUserCreated=*/ true, NULL);
	}
	else if (GraphType == CGT_NewMacroGraph)
	{
		NewGraph = FBlueprintEditorUtils::CreateNewGraph(GetBlueprintObj(), DocumentName, UEdGraph::StaticClass(), GetDefaultSchemaClass());
		FBlueprintEditorUtils::AddMacroGraph(GetBlueprintObj(), NewGraph, /*bIsUserCreated=*/ true, NULL);
	}
	else if (GraphType == CGT_NewEventGraph)
	{
		NewGraph = FBlueprintEditorUtils::CreateNewGraph(GetBlueprintObj(), DocumentName, UEdGraph::StaticClass(), GetDefaultSchemaClass());
		FBlueprintEditorUtils::AddUbergraphPage(GetBlueprintObj(), NewGraph);
	}
	else if (GraphType == CGT_NewAnimationLayer)
	{
		//@TODO: ANIMREFACTOR: This code belongs in Persona, not in BlueprintEditor
		NewGraph = FBlueprintEditorUtils::CreateNewGraph(GetBlueprintObj(), DocumentName, UAnimationGraph::StaticClass(), UAnimationGraphSchema::StaticClass());
		FBlueprintEditorUtils::AddDomainSpecificGraph(GetBlueprintObj(), NewGraph);
	}
	else
	{
		ensureMsgf(false, TEXT("GraphType is invalid") );
	}

	// Now open the new graph
	if (NewGraph)
	{
		OpenDocument(NewGraph, FDocumentTracker::OpenNewDocument);

		RenameNewlyAddedAction(DocumentName);
	}
	else
	{
		LogSimpleMessage( LOCTEXT("AddDocument_Error", "Adding new document failed.") );
	}
}

bool FBlueprintEditor::NewDocument_IsVisibleForType(ECreatedDocumentType GraphType) const
{
	switch (GraphType)
	{
	case CGT_NewVariable:
		return (GetBlueprintObj()->BlueprintType != BPTYPE_FunctionLibrary) 
			&& (GetBlueprintObj()->BlueprintType != BPTYPE_Interface) 
			&& (GetBlueprintObj()->BlueprintType != BPTYPE_MacroLibrary);
	case CGT_NewFunctionGraph:
		{
			if(UAnimBlueprint* AnimBlueprint = Cast<UAnimBlueprint>(GetBlueprintObj()))
			{
				return (GetBlueprintObj()->BlueprintType != BPTYPE_Interface);
			}
			else
			{
				return (GetBlueprintObj()->BlueprintType != BPTYPE_MacroLibrary);
			}
		}
	case CGT_NewMacroGraph:
		return (GetBlueprintObj()->BlueprintType == BPTYPE_MacroLibrary) || (GetBlueprintObj()->BlueprintType == BPTYPE_Normal) || (GetBlueprintObj()->BlueprintType == BPTYPE_LevelScript);
	case CGT_NewAnimationLayer:
		{	
			if(UAnimBlueprint* AnimBlueprint = Cast<UAnimBlueprint>(GetBlueprintObj()))
			{
				UAnimBlueprint* RootBlueprint = UAnimBlueprint::FindRootAnimBlueprint(AnimBlueprint);
				if(RootBlueprint == nullptr)
				{
					return true;
				}
			}
		}
		break;
	case CGT_NewEventGraph:
		return FBlueprintEditorUtils::DoesSupportEventGraphs(GetBlueprintObj());
	case CGT_NewLocalVariable:
		return FBlueprintEditorUtils::DoesSupportLocalVariables(GetFocusedGraph()) 
			&& IsFocusedGraphEditable();
	}

	return false;
}

TSubclassOf<UEdGraphSchema> FBlueprintEditor::GetDefaultSchemaClass() const
{
	return UEdGraphSchema_K2::StaticClass();
}

bool FBlueprintEditor::AddNewDelegateIsVisible() const
{
	const UBlueprint* Blueprint = GetBlueprintObj();
	return (NULL != Blueprint)
		&& (Blueprint->BlueprintType != BPTYPE_Interface) 
		&& (Blueprint->BlueprintType != BPTYPE_MacroLibrary)
		&& (Blueprint->BlueprintType != BPTYPE_FunctionLibrary);
}

void FBlueprintEditor::NotifyPreChange(FProperty* PropertyAboutToChange)
{
	// this only delivers message to the "FOCUSED" one, not every one
	// internally it will only deliver the message to the selected node, not all nodes
	FString PropertyName = PropertyAboutToChange->GetName();
	if (FocusedGraphEdPtr.IsValid())
	{
		FocusedGraphEdPtr.Pin()->NotifyPrePropertyChange(PropertyName);
	}
}

void FBlueprintEditor::NotifyPostChange(const FPropertyChangedEvent& PropertyChangedEvent, FProperty* PropertyThatChanged)
{
	FString PropertyName = PropertyThatChanged->GetName();
	if (FocusedGraphEdPtr.IsValid())
	{
		FocusedGraphEdPtr.Pin()->NotifyPostPropertyChange(PropertyChangedEvent, PropertyName);
	}
	
	if (IsEditingSingleBlueprint())
	{
		UBlueprint* Blueprint = GetBlueprintObj();
		UPackage* BlueprintPackage = Blueprint->GetOutermost();

		// if any of the objects being edited are in our package, mark us as dirty
		bool bPropertyInBlueprint = false;
		for (int32 ObjectIndex = 0; ObjectIndex < PropertyChangedEvent.GetNumObjectsBeingEdited(); ++ObjectIndex)
		{
			const UObject* Object = PropertyChangedEvent.GetObjectBeingEdited(ObjectIndex);
			if (Object && Object->GetOutermost() == BlueprintPackage)
			{
				bPropertyInBlueprint = true;
				break;
			}
		}

		if (bPropertyInBlueprint)
		{
			// Note: if change type is "interactive," hold off on applying the change (e.g. this will occur if the user is scrubbing a spinbox value; we don't want to apply the change until the mouse is released, for performance reasons)
			if (PropertyChangedEvent.ChangeType != EPropertyChangeType::Interactive)
			{
				FBlueprintEditorUtils::MarkBlueprintAsModified(Blueprint, PropertyChangedEvent);

				// Call PostEditChange() on any Actors that might be based on this Blueprint
				FBlueprintEditorUtils::PostEditChangeBlueprintActors(Blueprint);
			}

			// Force updates to occur immediately during interactive mode (otherwise the preview won't refresh because it won't be ticking)
			UpdateSCSPreview(PropertyChangedEvent.ChangeType == EPropertyChangeType::Interactive);
		}
	}
}

void FBlueprintEditor::OnFinishedChangingProperties(const FPropertyChangedEvent& PropertyChangedEvent)
{
	FName PropertyName = (PropertyChangedEvent.Property != NULL) ? PropertyChangedEvent.Property->GetFName() : NAME_None;

	//@TODO: This code does not belong here (might not even be necessary anymore as they seem to have PostEditChangeProperty impls now)!
	if ((PropertyName == GET_MEMBER_NAME_CHECKED(UK2Node_Switch, bHasDefaultPin)) ||
		(PropertyName == GET_MEMBER_NAME_CHECKED(UK2Node_SwitchInteger, StartIndex)) ||
		(PropertyName == GET_MEMBER_NAME_CHECKED(UK2Node_SwitchString, PinNames)) ||
		(PropertyName == GET_MEMBER_NAME_CHECKED(UK2Node_SwitchName, PinNames)) ||
		(PropertyName == GET_MEMBER_NAME_CHECKED(UK2Node_SwitchString, bIsCaseSensitive)))
	{
		DocumentManager->RefreshAllTabs();
	}
}

FName FBlueprintEditor::GetToolkitFName() const
{
	return FName("BlueprintEditor");
}

FName FBlueprintEditor::GetContextFromBlueprintType(EBlueprintType InType)
{
	switch (InType)
	{
	default:
	case BPTYPE_Normal:
		return FName("BlueprintEditor");
	case BPTYPE_MacroLibrary:
		return FName("BlueprintEditor.MacroLibrary");
	case BPTYPE_Interface:
		return FName("BlueprintEditor.Interface");
	case BPTYPE_LevelScript:
		return FName("BlueprintEditor.LevelScript");
	}
}

FName FBlueprintEditor::GetToolkitContextFName() const
{
	if(GetBlueprintObj())
	{
		return GetContextFromBlueprintType(GetBlueprintObj()->BlueprintType);
	}

	return FName("BlueprintEditor");
}

FText FBlueprintEditor::GetBaseToolkitName() const
{
	return LOCTEXT( "AppLabel", "Blueprint Editor" );
}

FText FBlueprintEditor::GetToolkitName() const
{
	const TArray<UObject*>& EditingObjs = GetEditingObjects();

	if( IsEditingSingleBlueprint() )
	{
		if (FBlueprintEditorUtils::IsLevelScriptBlueprint(GetBlueprintObj()))
		{
			const FString& LevelName = FPackageName::GetShortFName( GetBlueprintObj()->GetOutermost()->GetFName().GetPlainNameString() ).GetPlainNameString();	
			return FText::FromString(LevelName);
		}
		else
		{
			return FText::FromString(GetBlueprintObj()->GetName());
		}
	}

	TSubclassOf< UObject > SharedParentClass = NULL;

	for (UObject* EditingObj : EditingObjs)
	{
		UBlueprint* Blueprint = Cast<UBlueprint>(EditingObj);
		check( Blueprint );

		// Initialize with the class of the first object we encounter.
		if( *SharedParentClass == NULL )
		{
			SharedParentClass = Blueprint->ParentClass;
		}

		// If we've encountered an object that's not a subclass of the current best baseclass,
		// climb up a step in the class hierarchy.
		while( !Blueprint->ParentClass->IsChildOf( SharedParentClass ) )
		{
			SharedParentClass = SharedParentClass->GetSuperClass();
		}
	}

	FFormatNamedArguments Args;
	Args.Add( TEXT("NumberOfObjects"), EditingObjs.Num() );
	Args.Add( TEXT("ObjectName"), FText::FromString( SharedParentClass->GetName() ) );
	return FText::Format( NSLOCTEXT("KismetEditor", "ToolkitTitle_UniqueLayerName", "{NumberOfObjects} {ClassName} - Class Defaults"), Args );
}

FText FBlueprintEditor::GetToolkitToolTipText() const
{
	const TArray<UObject*>& EditingObjs = GetEditingObjects();

	if( IsEditingSingleBlueprint() )
	{
		if (FBlueprintEditorUtils::IsLevelScriptBlueprint(GetBlueprintObj()))
		{
			const FString& LevelName = FPackageName::GetShortFName( GetBlueprintObj()->GetOutermost()->GetFName().GetPlainNameString() ).GetPlainNameString();	

			FFormatNamedArguments Args;
			Args.Add( TEXT("LevelName"), FText::FromString( LevelName ) );
			return FText::Format( NSLOCTEXT("KismetEditor", "LevelScriptAppToolTip", "{LevelName} - Level Blueprint Editor"), Args );
		}
		else
		{
			return FAssetEditorToolkit::GetToolTipTextForObject( GetBlueprintObj() );
		}
	}

	TSubclassOf< UObject > SharedParentClass = NULL;

	for (UObject* EditingObj : EditingObjs)
	{
		UBlueprint* Blueprint = Cast<UBlueprint>(EditingObj);
		check( Blueprint );

		// Initialize with the class of the first object we encounter.
		if( *SharedParentClass == NULL )
		{
			SharedParentClass = Blueprint->ParentClass;
		}
		 
		// If we've encountered an object that's not a subclass of the current best baseclass,
		// climb up a step in the class hierarchy.
		while( !Blueprint->ParentClass->IsChildOf( SharedParentClass ) )
		{
			SharedParentClass = SharedParentClass->GetSuperClass();
		}
	}

	FFormatNamedArguments Args;
	Args.Add( TEXT("NumberOfObjects"), EditingObjs.Num() );
	Args.Add( TEXT("ObjectName"), FText::FromString( SharedParentClass->GetName() ) );
	return FText::Format( NSLOCTEXT("KismetEditor", "ToolkitTitle_UniqueLayerName", "{NumberOfObjects} {ClassName} - Class Defaults"), Args );
}

FLinearColor FBlueprintEditor::GetWorldCentricTabColorScale() const
{
	if ((IsEditingSingleBlueprint()) && FBlueprintEditorUtils::IsLevelScriptBlueprint(GetBlueprintObj()))
	{
		return FLinearColor( 0.0f, 0.2f, 0.3f, 0.5f );
	}
	else
	{
		return FLinearColor( 0.0f, 0.0f, 0.3f, 0.5f );
	}
}

bool FBlueprintEditor::IsBlueprintEditor() const
{
	return true;
}

FString FBlueprintEditor::GetWorldCentricTabPrefix() const
{
	check(IsEditingSingleBlueprint());

	if (FBlueprintEditorUtils::IsLevelScriptBlueprint(GetBlueprintObj()))
	{
		return NSLOCTEXT("KismetEditor", "WorldCentricTabPrefix_LevelScript", "Script ").ToString();
	}
	else
	{
		return NSLOCTEXT("KismetEditor", "WorldCentricTabPrefix_Blueprint", "Blueprint ").ToString();
	}
}

void FBlueprintEditor::VariableListWasUpdated()
{
	StartEditingDefaults(/*bAutoFocus=*/ false);
}

bool FBlueprintEditor::GetBoundsForSelectedNodes(class FSlateRect& Rect, float Padding)
{
	TSharedPtr<SGraphEditor> FocusedGraphEd = FocusedGraphEdPtr.Pin();
	if (FocusedGraphEd.IsValid())
	{
		return FocusedGraphEd->GetBoundsForSelectedNodes(Rect, Padding);
	}
	return false;
}

void FBlueprintEditor::OnRenameNode()
{
	TSharedPtr<SGraphEditor> FocusedGraphEd = FocusedGraphEdPtr.Pin();
	if(FocusedGraphEd.IsValid())
	{
		const FGraphPanelSelectionSet SelectedNodes = GetSelectedNodes();
		for (FGraphPanelSelectionSet::TConstIterator NodeIt(SelectedNodes); NodeIt; ++NodeIt)
		{
			UEdGraphNode* SelectedNode = Cast<UEdGraphNode>(*NodeIt);
			if (SelectedNode != nullptr && SelectedNode->GetCanRenameNode())
			{
				FKismetEditorUtilities::BringKismetToFocusAttentionOnObject(SelectedNode, true);
				break;
			}
		}
	}
}

bool FBlueprintEditor::CanRenameNodes() const
{
	if (IsEditable(GetFocusedGraph()))
	{
		if (const UEdGraphNode* SelectedNode = GetSingleSelectedNode())
		{
			return SelectedNode->GetCanRenameNode();
		}
	}
	return false;
}

bool FBlueprintEditor::OnNodeVerifyTitleCommit(const FText& NewText, UEdGraphNode* NodeBeingChanged, FText& OutErrorMessage)
{
	bool bValid(false);

	if (NodeBeingChanged && NodeBeingChanged->GetCanRenameNode())
	{
		// Clear off any existing error message 
		NodeBeingChanged->ErrorMsg.Empty();
		NodeBeingChanged->bHasCompilerMessage = false;

		if (!NameEntryValidator.IsValid())
		{
			NameEntryValidator = FNameValidatorFactory::MakeValidator(NodeBeingChanged);
		}

		EValidatorResult VResult = NameEntryValidator->IsValid(NewText.ToString(), true);
		if (VResult == EValidatorResult::Ok)
		{
			bValid = true;
		}
		else if (FocusedGraphEdPtr.IsValid()) 
		{
			EValidatorResult Valid = NameEntryValidator->IsValid(NewText.ToString(), false);
			
			NodeBeingChanged->bHasCompilerMessage = true;
			NodeBeingChanged->ErrorMsg = NameEntryValidator->GetErrorString(NewText.ToString(), Valid);
			NodeBeingChanged->ErrorType = EMessageSeverity::Error;
		}
	}
	NameEntryValidator.Reset();

	return bValid;
}

void FBlueprintEditor::OnNodeTitleCommitted(const FText& NewText, ETextCommit::Type CommitInfo, UEdGraphNode* NodeBeingChanged)
{
	if (NodeBeingChanged)
	{
		const FScopedTransaction Transaction( NSLOCTEXT( "K2_RenameNode", "RenameNode", "Rename Node" ) );
		NodeBeingChanged->Modify();
		NodeBeingChanged->OnRenameNode(NewText.ToString());
	}
}



/////////////////////////////////////////////////////

void FBlueprintEditor::OnEditTabClosed(TSharedRef<SDockTab> Tab)
{
	// Update the edited object state
	if (GetBlueprintObj())
	{
		SaveEditedObjectState();
	}
}

// Tries to open the specified graph and bring it's document to the front
TSharedPtr<SGraphEditor> FBlueprintEditor::OpenGraphAndBringToFront(UEdGraph* Graph, bool bSetFocus)
{
	if (!Graph || Graph->IsPendingKill())
	{
		return TSharedPtr<SGraphEditor>();
	}

	// First, switch back to standard mode
	SetCurrentMode(FBlueprintEditorApplicationModes::StandardBlueprintEditorMode);

	// This will either reuse an existing tab or spawn a new one
	TSharedPtr<SDockTab> TabWithGraph = OpenDocument(Graph, FDocumentTracker::OpenNewDocument);

	// We know that the contents of the opened tabs will be a graph editor.
	TSharedRef<SGraphEditor> NewGraphEditor = StaticCastSharedRef<SGraphEditor>(TabWithGraph->GetContent());

	// Handover the keyboard focus to the new graph editor widget.
	if (bSetFocus)
	{
		NewGraphEditor->CaptureKeyboard();
	}

	return NewGraphEditor;
}

TSharedPtr<SDockTab> FBlueprintEditor::OpenDocument(const UObject* DocumentID, FDocumentTracker::EOpenDocumentCause Cause)
{
	TSharedRef<FTabPayload_UObject> Payload = FTabPayload_UObject::Make(DocumentID);
	return DocumentManager->OpenDocument(Payload, Cause);
}

void FBlueprintEditor::NavigateTab(FDocumentTracker::EOpenDocumentCause InCause)
{
	OpenDocument(NULL, InCause);
}

void FBlueprintEditor::CloseDocumentTab(const UObject* DocumentID)
{
	TSharedRef<FTabPayload_UObject> Payload = FTabPayload_UObject::Make(DocumentID);
	DocumentManager->CloseTab(Payload);
}

// Finds any open tabs containing the specified document and adds them to the specified array; returns true if at least one is found
bool FBlueprintEditor::FindOpenTabsContainingDocument(const UObject* DocumentID, /*inout*/ TArray< TSharedPtr<SDockTab> >& Results)
{
	int32 StartingCount = Results.Num();

	TSharedRef<FTabPayload_UObject> Payload = FTabPayload_UObject::Make(DocumentID);

	DocumentManager->FindMatchingTabs( Payload, /*inout*/ Results);

	// Did we add anything new?
	return (StartingCount != Results.Num());
}

void FBlueprintEditor::RestoreEditedObjectState()
{
	check(IsEditingSingleBlueprint());	

	UBlueprint* Blueprint = GetBlueprintObj();
	if (Blueprint->LastEditedDocuments.Num() == 0)
	{
		if (FBlueprintEditorUtils::SupportsConstructionScript(Blueprint))
		{
			Blueprint->LastEditedDocuments.Add(FBlueprintEditorUtils::FindUserConstructionScript(Blueprint));
		}

		Blueprint->LastEditedDocuments.Add(FBlueprintEditorUtils::FindEventGraph(Blueprint));
	}

	for (int32 i = 0; i < Blueprint->LastEditedDocuments.Num(); i++)
	{
		if (UObject* Obj = Blueprint->LastEditedDocuments[i].EditedObjectPath.ResolveObject())
		{
			if(UEdGraph* Graph = Cast<UEdGraph>(Obj))
			{
				struct LocalStruct
				{
					static TSharedPtr<SDockTab> OpenGraphTree(FBlueprintEditor* InBlueprintEditor, UEdGraph* InGraph)
					{
						FDocumentTracker::EOpenDocumentCause OpenCause = FDocumentTracker::QuickNavigateCurrentDocument;

						for (UObject* OuterObject = InGraph->GetOuter(); OuterObject; OuterObject = OuterObject->GetOuter())
						{
							if (OuterObject->IsA<UBlueprint>())
							{
								// reached up to the blueprint for the graph, we are done climbing the tree
								OpenCause = FDocumentTracker::RestorePreviousDocument;
								break;
							}
							else if(UEdGraph* OuterGraph = Cast<UEdGraph>(OuterObject))
							{
								// Found another graph, open it up
								OpenGraphTree(InBlueprintEditor, OuterGraph);
								break;
							}
						}

						return InBlueprintEditor->OpenDocument(InGraph, OpenCause);
					}
				};
				TSharedPtr<SDockTab> TabWithGraph = LocalStruct::OpenGraphTree(this, Graph);
				if (TabWithGraph.IsValid())
				{
					TSharedRef<SGraphEditor> GraphEditor = StaticCastSharedRef<SGraphEditor>(TabWithGraph->GetContent());
					GraphEditor->SetViewLocation(Blueprint->LastEditedDocuments[i].SavedViewOffset, Blueprint->LastEditedDocuments[i].SavedZoomAmount);
				}
			}
			else
			{
				TSharedPtr<SDockTab> TabWithGraph = OpenDocument(Obj, FDocumentTracker::RestorePreviousDocument);
			}
		}
	}
}

bool FBlueprintEditor::CanRecompileModules()
{
	// We're not able to recompile if a compile is already in progress!
	return !IHotReloadModule::Get().IsCurrentlyCompiling();
}

void FBlueprintEditor::OnCreateComment()
{
	TSharedPtr<SGraphEditor> GraphEditor = FocusedGraphEdPtr.Pin();
	if (GraphEditor.IsValid())
	{
		if (UEdGraph* Graph = GraphEditor->GetCurrentGraph())
		{
			if (const UEdGraphSchema* Schema = Graph->GetSchema())
			{
				if (Schema->IsA(UEdGraphSchema_K2::StaticClass()))
				{
					FEdGraphSchemaAction_K2AddComment CommentAction;
					CommentAction.PerformAction(Graph, NULL, GraphEditor->GetPasteLocation());
				}
			}
		}
	}
}

void FBlueprintEditor::SetPinVisibility(SGraphEditor::EPinVisibility Visibility)
{
	PinVisibility = Visibility;
	OnSetPinVisibility.Broadcast(PinVisibility);
}

void FBlueprintEditor::OnFindReferences()
{
	TSharedPtr<SGraphEditor> GraphEditor = FocusedGraphEdPtr.Pin();
	if (GraphEditor.IsValid())
	{
		FString SearchTerm;

		const FGraphPanelSelectionSet SelectedNodes = GraphEditor->GetSelectedNodes();
		for (FGraphPanelSelectionSet::TConstIterator NodeIt(SelectedNodes); NodeIt; ++NodeIt)
		{
			UEdGraphNode* SelectedNode = Cast<UEdGraphNode>(*NodeIt);
			if (SelectedNode != NULL)
			{
				if (UK2Node_CustomEvent* CustomEvent = Cast<UK2Node_CustomEvent>(SelectedNode))
				{
					SearchTerm =  CustomEvent->CustomFunctionName.ToString();
					if (!SearchTerm.IsEmpty())
					{
						SummonSearchUI(true, FString::Printf(TEXT("\"%s\""), *SearchTerm));
					}
				}
				else
				{
					SearchTerm = SelectedNode->GetFindReferenceSearchString();
					if (!SearchTerm.IsEmpty())
					{
						SummonSearchUI(true, SearchTerm);
					}
				}
			}
		}
	}
}

bool FBlueprintEditor::CanFindReferences()
{
	return GetSingleSelectedNode() != nullptr;
}

AActor* FBlueprintEditor::GetPreviewActor() const
{
	UBlueprint* PreviewBlueprint = GetBlueprintObj();

	// Note: The weak ptr can become stale if the actor is reinstanced due to a Blueprint change, etc. In that 
	// case we look to see if we can find the new instance in the preview world and then update the weak ptr.
	if ( PreviewActorPtr.IsStale(true) && PreviewBlueprint )
	{
		UWorld* PreviewWorld = PreviewScene.GetWorld();
		for ( TActorIterator<AActor> It(PreviewWorld); It; ++It )
		{
			AActor* Actor = *It;
			if ( !Actor->IsPendingKillPending()
				&& Actor->GetClass()->ClassGeneratedBy == PreviewBlueprint )
			{
				PreviewActorPtr = Actor;
				break;
			}
		}
	}

	return PreviewActorPtr.Get();
}

void FBlueprintEditor::UpdatePreviewActor(UBlueprint* InBlueprint, bool bInForceFullUpdate/* = false*/)
{
	// If the components mode isn't available there's no reason to update the preview actor.
	if ( !CanAccessComponentsMode() )
	{
		return;
	}

	AActor* PreviewActor = GetPreviewActor();

	// Signal that we're going to be constructing editor components
	if ( InBlueprint != NULL && InBlueprint->SimpleConstructionScript != NULL )
	{
		InBlueprint->SimpleConstructionScript->BeginEditorComponentConstruction();
	}

	UBlueprint* PreviewBlueprint = GetBlueprintObj();

	// If the Blueprint is changing
	if ( InBlueprint != PreviewBlueprint || bInForceFullUpdate )
	{
		// Destroy the previous actor instance
		DestroyPreview();

		// Save the Blueprint we're creating a preview for
		PreviewBlueprint = InBlueprint;

		// Spawn a new preview actor based on the Blueprint's generated class if it's Actor-based
		if ( PreviewBlueprint && PreviewBlueprint->GeneratedClass && PreviewBlueprint->GeneratedClass->IsChildOf(AActor::StaticClass()) )
		{
			FVector SpawnLocation = FVector::ZeroVector;
			FRotator SpawnRotation = FRotator::ZeroRotator;

			// Spawn an Actor based on the Blueprint's generated class
			FActorSpawnParameters SpawnInfo;
			SpawnInfo.SpawnCollisionHandlingOverride = ESpawnActorCollisionHandlingMethod::AlwaysSpawn;
			SpawnInfo.bNoFail = true;
			SpawnInfo.ObjectFlags = RF_Transient|RF_Transactional;

			{
				FMakeClassSpawnableOnScope TemporarilySpawnable(PreviewBlueprint->GeneratedClass);
				PreviewActorPtr = PreviewActor = PreviewScene.GetWorld()->SpawnActor(PreviewBlueprint->GeneratedClass, &SpawnLocation, &SpawnRotation, SpawnInfo);
			}

			check(PreviewActor);

			// Ensure that the actor is visible
			if ( PreviewActor->IsHidden() )
			{
				PreviewActor->SetHidden(false);
				PreviewActor->MarkComponentsRenderStateDirty();				
			}

			// Prevent any audio from playing as a result of spawning
			if (FAudioDeviceHandle AudioDevice = GEngine->GetMainAudioDevice())
			{
				AudioDevice->Flush(PreviewScene.GetWorld());
			}

			// Set the reference to the preview actor for component editing purposes
			if ( PreviewBlueprint->SimpleConstructionScript != nullptr )
			{
				PreviewBlueprint->SimpleConstructionScript->SetComponentEditorActorInstance(PreviewActor);
			}
		}
	}
	else if ( PreviewActor )
	{
		PreviewActor->ReregisterAllComponents();
		PreviewActor->RerunConstructionScripts();
	}

	// Signal that we're done constructing editor components
	if ( InBlueprint != nullptr && InBlueprint->SimpleConstructionScript != nullptr )
	{
		InBlueprint->SimpleConstructionScript->EndEditorComponentConstruction();
	}
}

void FBlueprintEditor::DestroyPreview()
{
	// If the components mode isn't available there's no reason to delete the preview actor.
	if ( !CanAccessComponentsMode() )
	{
		return;
	}

	AActor* PreviewActor = GetPreviewActor();
	if ( PreviewActor != nullptr )
	{
		check(PreviewScene.GetWorld());
		PreviewScene.GetWorld()->EditorDestroyActor(PreviewActor, false);
	}

	UBlueprint* PreviewBlueprint = GetBlueprintObj();

	if ( PreviewBlueprint != nullptr )
	{
		if ( PreviewBlueprint->SimpleConstructionScript != nullptr
			&& PreviewActor == PreviewBlueprint->SimpleConstructionScript->GetComponentEditorActorInstance() )
		{
			// Ensure that all editable component references are cleared
			PreviewBlueprint->SimpleConstructionScript->ClearEditorComponentReferences();

			// Clear the reference to the preview actor instance
			PreviewBlueprint->SimpleConstructionScript->SetComponentEditorActorInstance(nullptr);
		}

		PreviewBlueprint = nullptr;
	}

	PreviewActorPtr = nullptr;
}


FReply FBlueprintEditor::OnSpawnGraphNodeByShortcut(FInputChord InChord, const FVector2D& InPosition, UEdGraph* InGraph)
{
	UEdGraph* Graph = InGraph;
	if (Graph == nullptr)
	{
		return FReply::Handled();
	}

	FScopedTransaction Transaction(LOCTEXT("AddNode", "Add Node"));

	TArray<UEdGraphNode*> OutNodes;
	FVector2D NodeSpawnPos = InPosition;
	FBlueprintSpawnNodeCommands::Get().GetGraphActionByChord(InChord, InGraph, NodeSpawnPos, OutNodes);

	TSet<const UEdGraphNode*> NodesToSelect;

	for (UEdGraphNode* CurrentNode : OutNodes)
	{
		NodesToSelect.Add(CurrentNode);
	}

	// Do not change node selection if no actions were performed
	if(OutNodes.Num() > 0)
	{
		Graph->SelectNodeSet(NodesToSelect, /*bFromUI =*/true);
	}
	else
	{
		Transaction.Cancel();
	}

	return FReply::Handled();
}

void FBlueprintEditor::OnNodeSpawnedByKeymap()
{
	UpdateNodeCreationStats( ENodeCreateAction::Keymap );
}

void FBlueprintEditor::UpdateNodeCreationStats( const ENodeCreateAction::Type CreateAction )
{
	switch( CreateAction )
	{
	case ENodeCreateAction::MyBlueprintDragPlacement:
		AnalyticsStats.MyBlueprintNodeDragPlacementCount++;
		break;
	case ENodeCreateAction::PaletteDragPlacement:
		AnalyticsStats.PaletteNodeDragPlacementCount++;
		break;
	case ENodeCreateAction::GraphContext:
		AnalyticsStats.NodeGraphContextCreateCount++;
		break;
	case ENodeCreateAction::PinContext:
		AnalyticsStats.NodePinContextCreateCount++;
		break;
	case ENodeCreateAction::Keymap:
		AnalyticsStats.NodeKeymapCreateCount++;
		break;
	}
}

TSharedPtr<ISCSEditorCustomization> FBlueprintEditor::CustomizeSCSEditor(USceneComponent* InComponentToCustomize) const
{
	check(InComponentToCustomize != NULL);
	const TSharedPtr<ISCSEditorCustomization>* FoundCustomization = SCSEditorCustomizations.Find(InComponentToCustomize->GetClass()->GetFName());
	if(FoundCustomization != NULL)
	{
		return *FoundCustomization;
	}

	return TSharedPtr<ISCSEditorCustomization>();
}

FText FBlueprintEditor::GetPIEStatus() const
{
	UBlueprint* CurrentBlueprint = GetBlueprintObj();
	UWorld *DebugWorld = nullptr;
	ENetMode NetMode = NM_Standalone;
	if (CurrentBlueprint)
	{
		DebugWorld = CurrentBlueprint->GetWorldBeingDebugged();
		if (DebugWorld)
		{
			NetMode = DebugWorld->GetNetMode();
		}
		else
		{
			UObject* ObjOuter = CurrentBlueprint->GetObjectBeingDebugged();
			while(DebugWorld == nullptr && ObjOuter != nullptr)
			{
				ObjOuter = ObjOuter->GetOuter();
				DebugWorld = Cast<UWorld>(ObjOuter);
			}

			if (DebugWorld)
			{
				// Redirect through streaming levels to find the owning world; this ensures that we always use the appropriate NetMode for the context string below.
				if (DebugWorld->PersistentLevel != nullptr && DebugWorld->PersistentLevel->OwningWorld != nullptr)
				{
					DebugWorld = DebugWorld->PersistentLevel->OwningWorld;
				}

				NetMode = DebugWorld->GetNetMode();
			}
		}
	}

	if (NetMode == NM_ListenServer || NetMode == NM_DedicatedServer)
	{
		return LOCTEXT("PIEStatusServerSimulating", "SERVER - SIMULATING");
	}
	else if (NetMode == NM_Client)
	{
		FWorldContext* PIEContext = GEngine->GetWorldContextFromWorld(DebugWorld);
		if (PIEContext && PIEContext->PIEInstance > 1)
		{
			return FText::Format(LOCTEXT("PIEStatusClientSimulatingFormat", "CLIENT {0} - SIMULATING"), FText::AsNumber(PIEContext->PIEInstance - 1));
		}
		
		return LOCTEXT("PIEStatusClientSimulating", "CLIENT - SIMULATING");
	}

	return LOCTEXT("PIEStatusSimulating", "SIMULATING");
}

bool FBlueprintEditor::IsEditingAnimGraph() const
{
	if (FocusedGraphEdPtr.IsValid())
	{
		if (UEdGraph* CurrentGraph = FocusedGraphEdPtr.Pin()->GetCurrentGraph())
		{
			if (CurrentGraph->Schema->IsChildOf(UAnimationGraphSchema::StaticClass()) || (CurrentGraph->Schema == UAnimationStateMachineSchema::StaticClass()))
			{
				return true;
			}
		}
	}

	return false;
}

UEdGraph* FBlueprintEditor::GetFocusedGraph() const
{
	if (FocusedGraphEdPtr.IsValid())
	{
		if (UEdGraph* Graph = FocusedGraphEdPtr.Pin()->GetCurrentGraph())
		{
			if (!Graph->IsPendingKill())
			{
				return Graph;
			}
		}
	}
	return nullptr;
}

bool FBlueprintEditor::IsEditable(UEdGraph* InGraph) const
{
	return InEditingMode() && !FBlueprintEditorUtils::IsGraphReadOnly(InGraph);
}

bool FBlueprintEditor::IsGraphReadOnly(UEdGraph* InGraph) const
{
	return FBlueprintEditorUtils::IsGraphReadOnly(InGraph);
}

float FBlueprintEditor::GetInstructionTextOpacity(UEdGraph* InGraph) const
{
	UBlueprintEditorSettings const* Settings = GetDefault<UBlueprintEditorSettings>();
	if ((InGraph == nullptr) || !IsEditable(InGraph) || FBlueprintEditorUtils::IsGraphReadOnly(InGraph) || !Settings->bShowGraphInstructionText)
	{
		return 0.0f;
	}
	else if ((InstructionsFadeCountdown > 0.0f) || (HasOpenActionMenu == InGraph))
	{
		return InstructionsFadeCountdown / BlueprintEditorImpl::InstructionFadeDuration;
	}
	else if (BlueprintEditorImpl::GraphHasUserPlacedNodes(InGraph))
	{
		return 0.0f;
	}
	return 1.0f;
}

FText FBlueprintEditor::GetGraphDecorationString(UEdGraph* InGraph) const
{
	return FText::GetEmpty();
}

bool FBlueprintEditor::IsGraphInCurrentBlueprint(UEdGraph* InGraph) const
{
	bool bEditable = true;

	UBlueprint* EditingBP = GetBlueprintObj();
	if(EditingBP)
	{
		TArray<UEdGraph*> Graphs;
		EditingBP->GetAllGraphs(Graphs);
		bEditable &= Graphs.Contains(InGraph);
	}

	return bEditable;
}

bool FBlueprintEditor::IsFocusedGraphEditable() const
{
	UEdGraph* FocusedGraph = GetFocusedGraph();
	if (FocusedGraph != nullptr)
	{
		return IsEditable(FocusedGraph);
	}
	return true;
}

void FBlueprintEditor::TryInvokingDetailsTab(bool bFlash)
{
	if ( TabManager->HasTabSpawner(FBlueprintEditorTabs::DetailsID) )
	{
		TSharedPtr<SDockTab> BlueprintTab = FGlobalTabmanager::Get()->GetMajorTabForTabManager(TabManager.ToSharedRef());

		// We don't want to force this tab into existence when the blueprint editor isn't in the foreground and actively
		// being interacted with.  So we make sure the window it's in is focused and the tab is in the foreground.
		if ( BlueprintTab.IsValid() && BlueprintTab->IsForeground() )
		{
			TSharedPtr<SWindow> ParentWindow = BlueprintTab->GetParentWindow();
			if ( ParentWindow.IsValid() && ParentWindow->HasFocusedDescendants() )
			{
				if ( !Inspector.IsValid() || !Inspector->GetOwnerTab().IsValid() || Inspector->GetOwnerTab()->GetDockArea().IsValid() )
				{
					// Show the details panel if it doesn't exist.
					TabManager->TryInvokeTab(FBlueprintEditorTabs::DetailsID);

					if ( bFlash )
					{
						TSharedPtr<SDockTab> OwnerTab = Inspector->GetOwnerTab();
						if ( OwnerTab.IsValid() )
						{
							OwnerTab->FlashTab();
						}
					}
				}
			}
		}
	}
}

void FBlueprintEditor::SelectGraphActionItemByName(const FName& ItemName, ESelectInfo::Type SelectInfo, int32 SectionId, bool bIsCategory)
{
	if (MyBlueprintWidget.IsValid() && Inspector.IsValid())
	{
		// Select Item in "My Blueprint"
		MyBlueprintWidget->SelectItemByName(ItemName, SelectInfo, SectionId, bIsCategory);

		// Find associated variable
		if (FEdGraphSchemaAction_K2Var* SelectedVar = MyBlueprintWidget->SelectionAsVar())
		{
			if (FProperty* SelectedProperty = SelectedVar->GetProperty())
			{
				// Update Details Panel
				Inspector->ShowDetailsForSingleObject(SelectedProperty->GetUPropertyWrapper());
			}
		}
	}
}

FBPEditorBookmarkNode* FBlueprintEditor::AddBookmark(const FText& DisplayName, const FEditedDocumentInfo& BookmarkInfo, bool bSharedBookmark)
{
	FBPEditorBookmarkNode* NewNode = nullptr;

	if (bSharedBookmark)
	{
		if (UBlueprint* Blueprint = GetBlueprintObj())
		{
			NewNode = new(Blueprint->BookmarkNodes) FBPEditorBookmarkNode;
			NewNode->NodeGuid = FGuid::NewGuid();
			NewNode->DisplayName = DisplayName;

			Blueprint->Modify();
			Blueprint->Bookmarks.Add(NewNode->NodeGuid, BookmarkInfo);
		}
	}
	else if(UBlueprintEditorSettings* LocalSettings = GetMutableDefault<UBlueprintEditorSettings>())
	{
		NewNode = new(LocalSettings->BookmarkNodes) FBPEditorBookmarkNode;
		NewNode->NodeGuid = FGuid::NewGuid();
		NewNode->DisplayName = DisplayName;

		LocalSettings->Bookmarks.Add(NewNode->NodeGuid, BookmarkInfo);
		LocalSettings->SaveConfig();
	}

	if (NewNode && BookmarksWidget.IsValid())
	{
		BookmarksWidget->RefreshBookmarksTree();
	}

	return NewNode;
}

void FBlueprintEditor::RenameBookmark(const FGuid& BookmarkNodeId, const FText& NewName)
{
	bool bFoundSharedBookmark = false;
	if (UBlueprint* Blueprint = GetBlueprintObj())
	{
		for (FBPEditorBookmarkNode& BookmarkNode : Blueprint->BookmarkNodes)
		{
			if (BookmarkNode.NodeGuid == BookmarkNodeId)
			{
				Blueprint->Modify();
				BookmarkNode.DisplayName = NewName;

				bFoundSharedBookmark = true;
				break;
			}
		}
	}

	if (!bFoundSharedBookmark)
	{
		UBlueprintEditorSettings* LocalSettings = GetMutableDefault<UBlueprintEditorSettings>();
		for (FBPEditorBookmarkNode& BookmarkNode : LocalSettings->BookmarkNodes)
		{
			if (BookmarkNode.NodeGuid == BookmarkNodeId)
			{
				BookmarkNode.DisplayName = NewName;
				LocalSettings->SaveConfig();

				break;
			}
		}
	}

	if (BookmarksWidget.IsValid())
	{
		BookmarksWidget->RefreshBookmarksTree();
	}
}

void FBlueprintEditor::RemoveBookmark(const FGuid& BookmarkNodeId, bool bRefreshUI)
{
	bool bFoundSharedBookmark = false;
	if (UBlueprint* Blueprint = GetBlueprintObj())
	{
		for (int32 i = 0; i < Blueprint->BookmarkNodes.Num(); ++i)
		{
			const FBPEditorBookmarkNode& BookmarkNode = Blueprint->BookmarkNodes[i];
			if (BookmarkNode.NodeGuid == BookmarkNodeId)
			{
				Blueprint->Modify();
				Blueprint->BookmarkNodes.RemoveAtSwap(i);
				FEditedDocumentInfo BookmarkInfo = Blueprint->Bookmarks.FindAndRemoveChecked(BookmarkNodeId);

				FGuid CurrentBookmarkId;
				GetViewBookmark(CurrentBookmarkId);
				if (CurrentBookmarkId == BookmarkNodeId)
				{
					SetViewLocation(BookmarkInfo.SavedViewOffset, BookmarkInfo.SavedZoomAmount);
				}

				bFoundSharedBookmark = true;
				break;
			}
		}
	}

	if (!bFoundSharedBookmark)
	{
		UBlueprintEditorSettings* LocalSettings = GetMutableDefault<UBlueprintEditorSettings>();
		for (int32 i = 0; i < LocalSettings->BookmarkNodes.Num(); ++i)
		{
			const FBPEditorBookmarkNode& BookmarkNode = LocalSettings->BookmarkNodes[i];
			if (BookmarkNode.NodeGuid == BookmarkNodeId)
			{
				LocalSettings->BookmarkNodes.RemoveAtSwap(i);
				FEditedDocumentInfo BookmarkInfo = LocalSettings->Bookmarks.FindAndRemoveChecked(BookmarkNodeId);
				LocalSettings->SaveConfig();

				FGuid CurrentBookmarkId;
				GetViewBookmark(CurrentBookmarkId);
				if (CurrentBookmarkId == BookmarkNodeId)
				{
					SetViewLocation(BookmarkInfo.SavedViewOffset, BookmarkInfo.SavedZoomAmount);
				}

				break;
			}
		}
	}

	if (bRefreshUI && BookmarksWidget.IsValid())
	{
		BookmarksWidget->RefreshBookmarksTree();
	}
}

void FBlueprintEditor::SetGraphEditorQuickJump(int32 QuickJumpIndex)
{
	TSharedPtr<SGraphEditor> FocusedGraphEd = FocusedGraphEdPtr.Pin();
	if (FocusedGraphEd.IsValid())
	{
		if (UEdGraph* GraphObject = FocusedGraphEd->GetCurrentGraph())
		{
			UBlueprintEditorSettings* LocalSettings = GetMutableDefault<UBlueprintEditorSettings>();
			FEditedDocumentInfo& QuickJumpInfo = LocalSettings->GraphEditorQuickJumps.FindOrAdd(QuickJumpIndex);

			QuickJumpInfo.EditedObjectPath = GraphObject;
			FocusedGraphEd->GetViewLocation(QuickJumpInfo.SavedViewOffset, QuickJumpInfo.SavedZoomAmount);

			LocalSettings->SaveConfig();
		}
	}
}

void FBlueprintEditor::ClearGraphEditorQuickJump(int32 QuickJumpIndex)
{
	UBlueprintEditorSettings* LocalSettings = GetMutableDefault<UBlueprintEditorSettings>();
	LocalSettings->GraphEditorQuickJumps.Remove(QuickJumpIndex);
	LocalSettings->SaveConfig();
}

void FBlueprintEditor::OnGraphEditorQuickJump(int32 QuickJumpIndex)
{
	const UBlueprintEditorSettings* LocalSettings = GetDefault<UBlueprintEditorSettings>();
	if (const FEditedDocumentInfo* QuickJumpInfo = LocalSettings->GraphEditorQuickJumps.Find(QuickJumpIndex))
	{
		if (UObject* EditedObject = QuickJumpInfo->EditedObjectPath.TryLoad())
		{
			TSharedPtr<IBlueprintEditor> IBlueprintEditorPtr = FKismetEditorUtilities::GetIBlueprintEditorForObject(EditedObject, true);
			if (IBlueprintEditorPtr.IsValid())
			{
				IBlueprintEditorPtr->FocusWindow();
				TSharedPtr<SGraphEditor> GraphEditorPtr = IBlueprintEditorPtr->OpenGraphAndBringToFront(Cast<UEdGraph>(EditedObject));
				if (GraphEditorPtr.IsValid())
				{
					GraphEditorPtr->SetViewLocation(QuickJumpInfo->SavedViewOffset, QuickJumpInfo->SavedZoomAmount);
				}
			}
		}
	}
}

void FBlueprintEditor::ClearAllGraphEditorQuickJumps()
{
	UBlueprintEditorSettings* LocalSettings = GetMutableDefault<UBlueprintEditorSettings>();
	LocalSettings->GraphEditorQuickJumps.Empty();
	LocalSettings->SaveConfig();
}

/////////////////////////////////////////////////////
/////////////////////////////////////////////////////
/////////////////////////////////////////////////////

UBlueprint* UBlueprintEditorToolMenuContext::GetBlueprintObj() const
{
	return BlueprintEditor.IsValid() ? BlueprintEditor.Pin()->GetBlueprintObj() : nullptr;
}

#undef LOCTEXT_NAMESPACE<|MERGE_RESOLUTION|>--- conflicted
+++ resolved
@@ -28,6 +28,8 @@
 #include "Widgets/Views/STableViewBase.h"
 #include "Widgets/Views/STableRow.h"
 #include "Widgets/Views/SListView.h"
+#include "Dialogs/CustomDialog.h"
+#include "SCheckBoxList.h"
 #include "EdGraph/EdGraphSchema.h"
 #include "EdGraphNode_Comment.h"
 #include "Editor/UnrealEdEngine.h"
@@ -153,6 +155,8 @@
 
 #include "AudioDevice.h"
 
+#include "SFixupSelfContextDlg.h"
+
 // Blueprint merging
 #include "Widgets/Input/SHyperlink.h"
 #include "Framework/Commands/GenericCommands.h"
@@ -617,6 +621,13 @@
 		FindResultsTab->RequestCloseTab();
 	}
 
+	// Close the Replace References Tab so it doesn't open the next time we do
+	TSharedPtr<SDockTab> ReplaceRefsTab = TabManager->FindExistingLiveTab(FBlueprintEditorTabs::ReplaceNodeReferencesID);
+	if (ReplaceRefsTab.IsValid())
+	{
+		ReplaceRefsTab->RequestCloseTab();
+	}
+
 	bEditorMarkedAsClosed = true;
 	return FWorkflowCentricApplication::OnRequestClose();
 }
@@ -974,19 +985,9 @@
 			{
 				if (NodePtr->IsActorNode())
 				{
-<<<<<<< HEAD
 					if (AActor* DefaultActor = NodePtr->GetEditableObjectForBlueprint<AActor>(GetBlueprintObj()))
 					{
 						InspectorObjects.Add(DefaultActor);
-=======
-					AActor* DefaultActor = NodePtr->GetEditableObjectForBlueprint<AActor>(GetBlueprintObj());
-					InspectorObjects.Add(DefaultActor);
-					
-					FString Title; 
-					DefaultActor->GetName(Title);
-					InspectorTitle = FText::FromString(Title);
-					bShowComponents = false;
->>>>>>> 3ecbc206
 
 						FString Title;
 						DefaultActor->GetName(Title);
@@ -1122,6 +1123,11 @@
 				FExecuteAction::CreateSP( this, &FBlueprintEditor::OnAddParentNode ),
 				FCanExecuteAction::CreateSP( this, &FBlueprintEditor::CanAddParentNode )
 				);
+			
+			GraphEditorCommands->MapAction( FGraphEditorCommands::Get().CreateMatchingFunction,
+				FExecuteAction::CreateSP( this, &FBlueprintEditor::OnCreateMatchingFunction ),
+				FCanExecuteAction::CreateSP( this, &FBlueprintEditor::CanCreateMatchingFunction )
+				);
 
 			// Debug actions
 			GraphEditorCommands->MapAction( FGraphEditorCommands::Get().AddBreakpoint,
@@ -1282,8 +1288,8 @@
 				);
 
 			GraphEditorCommands->MapAction( FGenericCommands::Get().Paste,
-				FExecuteAction::CreateSP( this, &FBlueprintEditor::PasteNodes ),
-				FCanExecuteAction::CreateSP( this, &FBlueprintEditor::CanPasteNodes )
+				FExecuteAction::CreateSP( this, &FBlueprintEditor::PasteGeneric ),
+				FCanExecuteAction::CreateSP( this, &FBlueprintEditor::CanPasteGeneric )
 				);
 
 			GraphEditorCommands->MapAction( FGenericCommands::Get().Duplicate,
@@ -1976,11 +1982,10 @@
 	RegisterMenus();
 
 	// Initialize the asset editor and spawn nothing (dummy layout)
-	const TSharedRef<FTabManager::FLayout> DummyLayout = FTabManager::NewLayout("NullLayout")->AddArea(FTabManager::NewPrimaryArea());
 	const bool bCreateDefaultStandaloneMenu = true;
 	const bool bCreateDefaultToolbar = true;
 	const FName BlueprintEditorAppName = FName(TEXT("BlueprintEditorApp"));
-	InitAssetEditor(Mode, InitToolkitHost, BlueprintEditorAppName, DummyLayout, bCreateDefaultStandaloneMenu, bCreateDefaultToolbar, Objects);
+	InitAssetEditor(Mode, InitToolkitHost, BlueprintEditorAppName, FTabManager::FLayout::NullLayout, bCreateDefaultStandaloneMenu, bCreateDefaultToolbar, Objects);
 	
 	CommonInitialization(InBlueprints, bShouldOpenInDefaultsMode);
 
@@ -2378,10 +2383,25 @@
 			LogSimpleMessage( FText::Format( LOCTEXT("Blueprint Modified Long", "Blueprint \"{BlueprintName}\" was updated to fix issues detected on load. Please resave."), Args ) );
 		}
 
-		// If we have a warning/error, open output log.
-		if (!Blueprint->IsUpToDate() || (Blueprint->Status == BS_UpToDateWithWarnings))
+		// Determine if the current "mode" supports invoking the Compiler Results tab.
+		const bool bCanInvokeCompilerResultsTab = TabManager->HasTabSpawner(FBlueprintEditorTabs::CompilerResultsID);
+
+		// If we have a warning/error, open output log if the current mode allows us to invoke it.
+		const bool bIsBlueprintInWarningOrErrorState = !Blueprint->IsUpToDate() || (Blueprint->Status == BS_UpToDateWithWarnings);
+		if (bIsBlueprintInWarningOrErrorState && bCanInvokeCompilerResultsTab)
 		{
 			TabManager->TryInvokeTab(FBlueprintEditorTabs::CompilerResultsID);
+		}
+		else
+		{
+			// Toolkit modes that don't include this tab may have been incorrectly saved with layout information for restoring it
+			// as an "unrecognized" tab, due to having previously invoked it above without checking to see if the layout can open
+			// it first. To correct this, we check if the tab was restored from a saved layout here, and close it if not supported.
+			TSharedPtr<SDockTab> TabPtr = TabManager->FindExistingLiveTab(FBlueprintEditorTabs::CompilerResultsID);
+			if (TabPtr.IsValid() && !bCanInvokeCompilerResultsTab)
+			{
+				TabPtr->RequestCloseTab();
+			}
 		}
 	}
 
@@ -2568,17 +2588,7 @@
 		.PreviewActor(this, &FBlueprintEditor::GetPreviewActor)
 		.AllowEditing(this, &FBlueprintEditor::InEditingMode)
 		.OnSelectionUpdated(this, &FBlueprintEditor::OnSelectionUpdated)
-		.OnItemDoubleClicked(this, &FBlueprintEditor::OnComponentDoubleClicked)
-		.HideComponentClassCombo_Lambda([]()
-		{
-			const UBlueprintEditorProjectSettings* Settings = GetDefault<UBlueprintEditorProjectSettings>();
-			return !!Settings->bDisallowAddingNewComponents;
-		})
-		.ComponentTypeFilter_Lambda([]()
-		{
-			const UBlueprintEditorProjectSettings* Settings = GetDefault<UBlueprintEditorProjectSettings>();
-			return Settings->DefaultComponentsTreeViewTypeFilter;
-		});
+		.OnItemDoubleClicked(this, &FBlueprintEditor::OnComponentDoubleClicked);
 
 	SCSViewport = SAssignNew(SCSViewport, SSCSEditorViewport)
 		.BlueprintEditor(SharedThis(this));
@@ -3665,8 +3675,7 @@
 	UBlueprint* BlueprintObj = GetBlueprintObj();
 	
 	bool bHasAtLeastOneVariableToCheck = false;
-	FString PropertyList;
-	TArray<FName> VariableNames;
+	TArray<FProperty*> VariableProperties;
 	for (TFieldIterator<FProperty> PropertyIt(BlueprintObj->SkeletonGeneratedClass, EFieldIteratorFlags::ExcludeSuper); PropertyIt; ++PropertyIt)
 	{
 		FProperty* Property = *PropertyIt;
@@ -3688,17 +3697,77 @@
 				ObjectProperty->PropertyClass->IsChildOf(UTimelineComponent::StaticClass());
 			if (!FBlueprintEditorUtils::IsVariableUsed(BlueprintObj, VarName) && !bIsTimeline && bHasVarInfo)
 			{
-				VariableNames.Add(Property->GetFName());
-				if (PropertyList.IsEmpty()) {PropertyList = UEditorEngine::GetFriendlyName(Property);}
-				else {PropertyList += FString::Printf(TEXT(", %s"), *UEditorEngine::GetFriendlyName(Property));}
-			}
-		}
-	}
-
-	if (VariableNames.Num() > 0)
-	{
-		FBlueprintEditorUtils::BulkRemoveMemberVariables(GetBlueprintObj(), VariableNames);
-		LogSimpleMessage( FText::Format( LOCTEXT("UnusedVariablesDeletedMessage", "The following variable(s) were deleted successfully: {0}."), FText::FromString( PropertyList ) ) );
+				VariableProperties.Add(Property);
+			}
+		}
+	}
+
+	if (VariableProperties.Num() > 0)
+	{
+		TSharedRef<SCheckBoxList> CheckBoxList = SNew(SCheckBoxList)
+			.ItemHeaderLabel(LOCTEXT("DeleteUnusedVariablesDialog_VariableLabel", "Variable"));
+		for (FProperty* Variable : VariableProperties)
+		{
+			CheckBoxList->AddItem(FText::FromString(UEditorEngine::GetFriendlyName(Variable)), true);
+		}
+
+		TSharedRef<SWidget> DialogContain = SNew(SVerticalBox)
+			+ SVerticalBox::Slot().Padding(10)
+			.AutoHeight()
+			[
+				SNew(STextBlock)
+				.Text(LOCTEXT("VariableDialog_Message", "These variables are not used in the graph."
+					"\nThey may be used in other places."
+					"\nYou may use 'Find in Blueprint' or the 'Asset Search' to find out if they are referenced elsewhere."))
+				.AutoWrapText(true)
+			]
+			+ SVerticalBox::Slot().FillHeight(0.8)
+			[
+				CheckBoxList
+			];
+
+		TSharedRef<SCustomDialog> CustomDialog = SNew(SCustomDialog)
+			.Title(LOCTEXT("DeleteUnusedVariablesDialog_Title", "Delete Unused Variables"))
+			.IconBrush("NotificationList.DefaultMessage")
+			.DialogContent(DialogContain)
+			.Buttons(
+			{
+				SCustomDialog::FButton(LOCTEXT("DeleteUnusedVariablesDialog_ButtonDelete", "Delete")),
+				SCustomDialog::FButton(LOCTEXT("DeleteUnusedVariablesDialog_ButtonCancel", "Cancel"))
+			});
+
+		int32 Result = CustomDialog->ShowModal();
+		if (Result == 0)
+		{
+			TArray<FName> VariableNames;
+			FString PropertyList;
+			VariableNames.Reserve(VariableProperties.Num());
+			for (int32 Index = 0; Index < VariableProperties.Num(); ++Index)
+			{
+				if (CheckBoxList->IsItemChecked(Index))
+				{
+					VariableNames.Add(VariableProperties[Index]->GetFName());
+					if (PropertyList.IsEmpty())
+					{
+						PropertyList = UEditorEngine::GetFriendlyName(VariableProperties[Index]);
+					}
+					else
+					{
+						PropertyList += FString::Printf(TEXT(", %s"), *UEditorEngine::GetFriendlyName(VariableProperties[Index]));
+					}
+				}
+			}
+
+			if (VariableNames.Num() > 0)
+			{
+				FBlueprintEditorUtils::BulkRemoveMemberVariables(GetBlueprintObj(), VariableNames);
+				LogSimpleMessage(FText::Format(LOCTEXT("UnusedVariablesDeletedMessage", "The following variable(s) were deleted successfully: {0}."), FText::FromString(PropertyList)));
+			}
+			else
+			{
+				LogSimpleMessage(LOCTEXT("NoVariablesSelectedMessage", "No variables were selected for deletion."));
+			}
+		}
 	}
 	else if (bHasAtLeastOneVariableToCheck)
 	{
@@ -4098,8 +4167,89 @@
 	NewPinType.bIsWeakPointer = false;
 	if (bInToMemberVariable)
 	{
-		VarName = FBlueprintEditorUtils::FindUniqueKismetName(GetBlueprintObj(), TEXT("NewVar"));
+#if WITH_EDITORONLY_DATA
+		static const FName NAME_UIMin(TEXT("UIMin"));
+		static const FName NAME_UIMax(TEXT("UIMax"));
+		static const FName NAME_ClampMin(TEXT("ClampMin"));
+		static const FName NAME_ClampMax(TEXT("ClampMax"));
+
+		FString Meta_UIMin;
+		FString Meta_UIMax;
+		FString Meta_ClampMin;
+		FString Meta_ClampMax;
+
+		if (const UEdGraphSchema* Schema = InTargetPin->GetSchema())
+		{
+			// Name the variable to match its target blueprint pin name
+			FString IdealVarName = FText::TrimPrecedingAndTrailing(Schema->GetPinDisplayName(InTargetPin)).ToString();
+
+			// Ignore unnamed return values
+			if (IdealVarName == TEXT("Return Value"))
+			{
+				IdealVarName.Empty();
+			}
+
+			// Ignore names from compact nodes that don't usually display the pin names
+			if (const UK2Node* K2Node = Cast<UK2Node>(InTargetPin->GetOwningNode()))
+			{
+				if (K2Node->ShouldDrawCompact() || K2Node->ShouldDrawAsBead())
+				{
+					IdealVarName.Empty();
+				}
+			}
+
+			// Set the variable name to its ideal name (with an optional numeric suffix if there is a conflict)
+			if (!IdealVarName.IsEmpty())
+			{
+				TSharedPtr<FKismetNameValidator> NameValidator = MakeShareable(new FKismetNameValidator(GetBlueprintObj(), NAME_None));
+				if (NameValidator->IsValid(IdealVarName) == EValidatorResult::Ok)
+				{
+					VarName = FName(*IdealVarName);
+				}
+				else
+				{
+					VarName = FBlueprintEditorUtils::FindUniqueKismetName(GetBlueprintObj(), IdealVarName);
+				}
+
+				if (UEdGraphNode* Node = InTargetPin->GetOwningNode())
+				{
+					// Extract the target pin's numeric limits so that we can copy them to the new variable
+					Meta_UIMin = Node->GetPinMetaData(InTargetPin->PinName, NAME_UIMin);
+					Meta_UIMax = Node->GetPinMetaData(InTargetPin->PinName, NAME_UIMax);
+					Meta_ClampMin = Node->GetPinMetaData(InTargetPin->PinName, NAME_ClampMin);
+					Meta_ClampMax = Node->GetPinMetaData(InTargetPin->PinName, NAME_ClampMax);
+				}
+			}
+		}
+#endif // WITH_EDITORONLY_DATA
+
+		if (VarName == NAME_None)
+		{
+			VarName = FBlueprintEditorUtils::FindUniqueKismetName(GetBlueprintObj(), TEXT("NewVar"));
+		}
 		bWasSuccessful = FBlueprintEditorUtils::AddMemberVariable( GetBlueprintObj(), VarName, NewPinType, InTargetPin->GetDefaultAsString() );
+
+#if WITH_EDITORONLY_DATA
+		if (bWasSuccessful)
+		{
+			if (!Meta_UIMin.IsEmpty())
+			{
+				FBlueprintEditorUtils::SetBlueprintVariableMetaData(GetBlueprintObj(), VarName, nullptr, NAME_UIMin, Meta_UIMin);
+			}
+			if (!Meta_UIMax.IsEmpty())
+			{
+				FBlueprintEditorUtils::SetBlueprintVariableMetaData(GetBlueprintObj(), VarName, nullptr, NAME_UIMax, Meta_UIMax);
+			}
+			if (!Meta_ClampMin.IsEmpty())
+			{
+				FBlueprintEditorUtils::SetBlueprintVariableMetaData(GetBlueprintObj(), VarName, nullptr, NAME_ClampMin, Meta_ClampMin);
+			}
+			if (!Meta_ClampMax.IsEmpty())
+			{
+				FBlueprintEditorUtils::SetBlueprintVariableMetaData(GetBlueprintObj(), VarName, nullptr, NAME_ClampMax, Meta_ClampMax);
+			}
+		}
+#endif // WITH_EDITORONLY_DATA
 	}
 	else
 	{
@@ -4785,6 +4935,30 @@
 	return false;
 }
 
+void FBlueprintEditor::OnCreateMatchingFunction()
+{
+	if (UK2Node_CallFunction* SelectedNode = Cast<UK2Node_CallFunction>(GetSingleSelectedNode()))
+	{
+		FBlueprintEditorUtils::CreateMatchingFunction(SelectedNode, GetDefaultSchemaClass());
+	}
+}
+
+bool FBlueprintEditor::CanCreateMatchingFunction() const
+{
+	if (NewDocument_IsVisibleForType(CGT_NewFunctionGraph))
+	{
+		if (const UBlueprint* Blueprint = GetBlueprintObj())
+		{
+			if (const UK2Node_CallFunction* SelectedNode = Cast<UK2Node_CallFunction>(GetSingleSelectedNode()))
+			{
+				return FKismetNameValidator(Blueprint).IsValid(SelectedNode->GetFunctionName()) == EValidatorResult::Ok;
+			}
+		}
+	}
+
+	return false;
+}
+
 void FBlueprintEditor::OnToggleBreakpoint()
 {
 	const FGraphPanelSelectionSet SelectedNodes = GetSelectedNodes();
@@ -4966,6 +5140,26 @@
 	}
 
 	return false;
+}
+
+namespace CollapseGraphUtils
+{
+	/** Helper function to gather any moveable nodes out of a collapsed graph */
+	static void GatherMoveableNodes(const UEdGraph* const SourceGraph, TSet<UEdGraphNode*>& OutNodes)
+	{
+		for (UEdGraphNode* Node : SourceGraph->Nodes)
+		{
+			// Ignore tunnel nodes and break the links because new ones will be created during the collapse of this node
+			if (UK2Node_Tunnel* TunnelNode = Cast<UK2Node_Tunnel>(Node))
+			{
+				TunnelNode->BreakAllNodeLinks();
+			}
+			else
+			{
+				OutNodes.Add(Node);
+			}
+		}
+	}
 }
 
 void FBlueprintEditor::OnCollapseNodes()
@@ -5274,70 +5468,88 @@
 void FBlueprintEditor::OnPromoteSelectionToFunction()
 {
 	const FScopedTransaction Transaction( LOCTEXT("ConvertCollapsedGraphToFunction", "Convert Collapse Graph to Function") );
-	GetBlueprintObj()->Modify();
+	UBlueprint* BP = GetBlueprintObj();
+	BP->Modify();
 
 	TSharedPtr<SGraphEditor> FocusedGraphEd = FocusedGraphEdPtr.Pin();
 
 	// Set of nodes to select when finished
-	TSet<class UEdGraphNode*> NodesToSelect;
+	TSet<UEdGraphNode*> NodesToSelect;
 
 	const FGraphPanelSelectionSet SelectedNodes = GetSelectedNodes();
 	for (FGraphPanelSelectionSet::TConstIterator It(SelectedNodes); It; ++It)
 	{
 		if (UK2Node_Composite* CompositeNode = Cast<UK2Node_Composite>(*It))
+		{
+			// Check if there is only one input and one output connection
+			TSet<UEdGraphNode*> NodesInGraph;
+			NodesInGraph.Add(CompositeNode);
+
+			if(CanCollapseSelectionToFunction(NodesInGraph))
+			{
+				DocumentManager->CleanInvalidTabs();
+
+				UEdGraph* SourceGraph = CompositeNode->BoundGraph;
+				
+				TSet<UEdGraphNode*> NodesToMove;
+				CollapseGraphUtils::GatherMoveableNodes(SourceGraph, /* Out */ NodesToMove);
+
+				// Remove this node from selection
+				FocusedGraphEd->SetNodeSelection(CompositeNode, false);
+
+				UEdGraphNode* FunctionNode = nullptr;
+				CollapseSelectionToFunction(FocusedGraphEd, NodesToMove, FunctionNode);
+				NodesToSelect.Add(FunctionNode);
+
+				// Connect the exec pin of the newly dropped function call node to any previously existing connections
+				const UEdGraphSchema_K2* K2Schema = GetDefault<UEdGraphSchema_K2>();
+				UEdGraphPin* ResultExecFunc = K2Schema->FindExecutionPin(*FunctionNode, EGPD_Input);
+				UEdGraphPin* OriginalExecPin = K2Schema->FindExecutionPin(*CompositeNode, EGPD_Input);
+
+				if (ResultExecFunc && OriginalExecPin)
+				{
+					for (UEdGraphPin* CurPin : OriginalExecPin->LinkedTo)
+					{
+						// Make a connection if this is an exec pin
+						if (CurPin && CurPin->Direction == EGPD_Output && K2Schema->IsExecPin(*CurPin))
+						{
+							ResultExecFunc->MakeLinkTo(CurPin);
+						}
+					}
+				}
+
+				// Remove the old collapsed graph
+				FBlueprintEditorUtils::RemoveGraph(BP, SourceGraph, EGraphRemoveFlags::Recompile);
+			}
+			else
+			{
+				NodesToSelect.Add(CompositeNode);
+			}
+		}
+		else if(UEdGraphNode* Node = Cast<UEdGraphNode>(*It))
+		{
+			NodesToSelect.Add(Node);
+		}
+	}
+
+	// Select all nodes that should still be part of selection
+	for (UEdGraphNode* NodeToSelect : NodesToSelect)
+	{
+		FocusedGraphEd->SetNodeSelection(NodeToSelect, true);
+	}
+}
+
+bool FBlueprintEditor::CanPromoteSelectionToFunction() const
+{
+	const FGraphPanelSelectionSet SelectedNodes = GetSelectedNodes();
+	for (FGraphPanelSelectionSet::TConstIterator NodeIt(SelectedNodes); NodeIt; ++NodeIt)
+	{
+		if (UK2Node_Composite* CompositeNode = Cast<UK2Node_Composite>(*NodeIt))
 		{
 			// Check if there is only one input and one output connection
 			TSet<class UEdGraphNode*> NodesInGraph;
 			NodesInGraph.Add(CompositeNode);
 
-			if(CanCollapseSelectionToFunction(NodesInGraph))
-			{
-				DocumentManager->CleanInvalidTabs();
-
-				// Expand the composite node back into the world
-				UEdGraph* SourceGraph = CompositeNode->BoundGraph;
-
-				// Expand all composite nodes back in place
-				TSet<UEdGraphNode*> ExpandedNodes;
-				ExpandNode(CompositeNode, SourceGraph, /*inout*/ ExpandedNodes);
-				FBlueprintEditorUtils::RemoveGraph(GetBlueprintObj(), SourceGraph, EGraphRemoveFlags::Recompile);
-
-				//Remove this node from selection
-				FocusedGraphEd->SetNodeSelection(CompositeNode, false);
-
-				UEdGraphNode* FunctionNode = NULL;
-				CollapseSelectionToFunction(FocusedGraphEd, ExpandedNodes, FunctionNode);
-				NodesToSelect.Add(FunctionNode);
-			}
-			else
-			{
-				NodesToSelect.Add(CompositeNode);
-			}
-		}
-		else if(UEdGraphNode* Node = Cast<UEdGraphNode>(*It))
-		{
-			NodesToSelect.Add(Node);
-		}
-	}
-
-	// Select all nodes that should still be part of selection
-	for (UEdGraphNode* NodeToSelect : NodesToSelect)
-	{
-		FocusedGraphEd->SetNodeSelection(NodeToSelect, true);
-	}
-}
-
-bool FBlueprintEditor::CanPromoteSelectionToFunction() const
-{
-	const FGraphPanelSelectionSet SelectedNodes = GetSelectedNodes();
-	for (FGraphPanelSelectionSet::TConstIterator NodeIt(SelectedNodes); NodeIt; ++NodeIt)
-	{
-		if (UK2Node_Composite* CompositeNode = Cast<UK2Node_Composite>(*NodeIt))
-		{
-			// Check if there is only one input and one output connection
-			TSet<class UEdGraphNode*> NodesInGraph;
-			NodesInGraph.Add(CompositeNode);
-
 			return true;
 		}
 	}
@@ -5347,10 +5559,11 @@
 void FBlueprintEditor::OnPromoteSelectionToMacro()
 {
 	const FScopedTransaction Transaction( LOCTEXT("ConvertCollapsedGraphToMacro", "Convert Collapse Graph to Macro") );
-	GetBlueprintObj()->Modify();
+	UBlueprint* BP = GetBlueprintObj();
+	BP->Modify();
 
 	// Set of nodes to select when finished
-	TSet<class UEdGraphNode*> NodesToSelect;
+	TSet<UEdGraphNode*> NodesToSelect;
 
 	TSharedPtr<SGraphEditor> FocusedGraphEd = FocusedGraphEdPtr.Pin();
 
@@ -5359,36 +5572,25 @@
 	{
 		if (UK2Node_Composite* CompositeNode = Cast<UK2Node_Composite>(*It))
 		{
-			TSet<class UEdGraphNode*> NodesInGraph;
-
-			// Collect all the nodes to test if they can be made into a function
-			for (UEdGraphNode* Node : CompositeNode->BoundGraph->Nodes)
-			{
-				// Ignore the tunnel nodes
-				if (Node->GetClass() != UK2Node_Tunnel::StaticClass())
-				{
-					NodesInGraph.Add(Node);
-				}
-			}
-
-			if(CanCollapseSelectionToMacro(NodesInGraph))
-			{
-				DocumentManager->CleanInvalidTabs();
-
-				// Expand the composite node back into the world
-				UEdGraph* SourceGraph = CompositeNode->BoundGraph;
-
-				// Expand all composite nodes back in place
-				TSet<UEdGraphNode*> ExpandedNodes;
-				ExpandNode(CompositeNode, SourceGraph, /*inout*/ ExpandedNodes);
-				FBlueprintEditorUtils::RemoveGraph(GetBlueprintObj(), SourceGraph, EGraphRemoveFlags::Recompile);
-
-				//Remove this node from selection
+			TSet<UEdGraphNode*> NodesToMove;
+			UEdGraph* SourceGraph = CompositeNode->BoundGraph;
+			// Gather the entry and exit nodes of the collapsed graph so that we can create new macro inputs
+
+			// Gather the entry and exit nodes of the collapsed graph so that we can create new macro inputs
+			CollapseGraphUtils::GatherMoveableNodes(SourceGraph, /* Out */ NodesToMove);
+
+			if(CanCollapseSelectionToMacro(NodesToMove))
+			{
+				DocumentManager->CleanInvalidTabs();				
+
+				// Remove this node from selection
 				FocusedGraphEd->SetNodeSelection(CompositeNode, false);
 
-				UEdGraphNode* MacroNode = NULL;
-				CollapseSelectionToMacro(FocusedGraphEd, ExpandedNodes, MacroNode);
+				UEdGraphNode* MacroNode = nullptr;
+				CollapseSelectionToMacro(FocusedGraphEd, NodesToMove, MacroNode);
 				NodesToSelect.Add(MacroNode);
+
+				FBlueprintEditorUtils::RemoveGraph(BP, SourceGraph, EGraphRemoveFlags::Recompile);
 			}
 			else
 			{
@@ -6714,6 +6916,35 @@
 		TSet<UEdGraphNode*> PastedNodes;
 		FEdGraphUtilities::ImportNodesFromText(DestinationGraph, TextToImport, /*out*/ PastedNodes);
 
+		// Only do this step if we can create functions on the blueprint (i.e. not macro graphs, etc)
+		if (NewDocument_IsVisibleForType(CGT_NewFunctionGraph))
+		{
+			// Spawn Deferred Fixup Modal window if necessary
+			TArray<UK2Node_CallFunction*> FixupNodes;
+			for (UEdGraphNode* PastedNode : PastedNodes)
+			{
+				if (UK2Node_CallFunction* Node = Cast<UK2Node_CallFunction>(PastedNode))
+				{
+					if (Node->FunctionReference.IsSelfContext() && !Node->GetTargetFunction())
+					{
+						FixupNodes.Add(Node);
+					}
+				}
+			}
+			if (FixupNodes.Num() > 0)
+			{
+				if (!SFixupSelfContextDialog::CreateModal(FixupNodes, this, FixupNodes.Num() != PastedNodes.Num()))
+				{
+					for (UEdGraphNode* Node : PastedNodes)
+					{
+						DestinationGraph->RemoveNode(Node);
+					}
+
+					return;
+				}
+			}
+		}
+
 		// Update Paste Analytics
 		AnalyticsStats.NodePasteCreateCount += PastedNodes.Num();
 
@@ -6800,6 +7031,33 @@
 
 	// Update UI
 	FocusedGraphEd->NotifyGraphChanged();
+}
+
+void FBlueprintEditor::PasteGeneric()
+{
+	if (CanPasteNodes())
+	{
+		PasteNodes();
+	}
+	else if (MyBlueprintWidget.IsValid())
+	{
+		if (MyBlueprintWidget->CanPasteGeneric())
+		{
+			MyBlueprintWidget->OnPasteGeneric();
+		}
+	}
+}
+
+bool FBlueprintEditor::CanPasteGeneric() const
+{
+	if (CanPasteNodes())
+	{
+		return true;
+	}
+	else
+	{
+		return MyBlueprintWidget.IsValid() && MyBlueprintWidget->CanPasteGeneric();
+	}
 }
 
 
@@ -7958,28 +8216,28 @@
 	CollapseNodesIntoGraph(GatewayNode, GatewayNode->GetInputSink(), GatewayNode->GetOutputSource(), SourceGraph, DestinationGraph, InCollapsableNodes, false, true);
 }
 
-UEdGraph* FBlueprintEditor::CollapseSelectionToFunction(TSharedPtr<SGraphEditor> InRootGraph, TSet<class UEdGraphNode*>& InCollapsableNodes, UEdGraphNode*& OutFunctionNode)
+UEdGraph* FBlueprintEditor::CollapseSelectionToFunction(TSharedPtr<SGraphEditor> InRootGraph, TSet<UEdGraphNode*>& InCollapsableNodes, UEdGraphNode*& OutFunctionNode)
 {
 	TSharedPtr<SGraphEditor> FocusedGraphEd = InRootGraph;
 	if (!FocusedGraphEd.IsValid())
 	{
-		return NULL;
+		return nullptr;
 	}
 
 	UEdGraph* SourceGraph = FocusedGraphEd->GetCurrentGraph();
 	SourceGraph->Modify();
 
-	UEdGraph* NewGraph = NULL;
+	UEdGraph* NewGraph = nullptr;
 
 	FName DocumentName = FBlueprintEditorUtils::FindUniqueKismetName(GetBlueprintObj(), TEXT("NewFunction"));
 
 	NewGraph = FBlueprintEditorUtils::CreateNewGraph(GetBlueprintObj(), DocumentName, UEdGraph::StaticClass(), UEdGraphSchema_K2::StaticClass());
-	FBlueprintEditorUtils::AddFunctionGraph<UClass>(GetBlueprintObj(), NewGraph, /*bIsUserCreated=*/ true, NULL);
+	FBlueprintEditorUtils::AddFunctionGraph<UClass>(GetBlueprintObj(), NewGraph, /*bIsUserCreated=*/ true, nullptr);
 
 	TArray<UK2Node_FunctionEntry*> EntryNodes;
 	NewGraph->GetNodesOfClass(EntryNodes);
 	UK2Node_FunctionEntry* EntryNode = EntryNodes[0];
-	UK2Node_FunctionResult* ResultNode = NULL;
+	UK2Node_FunctionResult* ResultNode = nullptr;
 
 	// Create Result
 	FGraphNodeCreator<UK2Node_FunctionResult> ResultNodeCreator(*NewGraph);
@@ -8018,18 +8276,20 @@
 	TSharedPtr<SGraphEditor> FocusedGraphEd = InRootGraph;
 	if (!FocusedGraphEd.IsValid())
 	{
-		return NULL;
-	}
+		return nullptr;
+	}
+
+	UBlueprint* BP = GetBlueprintObj();
 
 	UEdGraph* SourceGraph = FocusedGraphEd->GetCurrentGraph();
 	SourceGraph->Modify();
 
-	UEdGraph* DestinationGraph = NULL;
-
-	FName DocumentName = FBlueprintEditorUtils::FindUniqueKismetName(GetBlueprintObj(), TEXT("NewMacro"));
-
-	DestinationGraph = FBlueprintEditorUtils::CreateNewGraph(GetBlueprintObj(), DocumentName, UEdGraph::StaticClass(), UEdGraphSchema_K2::StaticClass());
-	FBlueprintEditorUtils::AddMacroGraph(GetBlueprintObj(), DestinationGraph, /*bIsUserCreated=*/ true, NULL);
+	UEdGraph* DestinationGraph = nullptr;
+
+	FName DocumentName = FBlueprintEditorUtils::FindUniqueKismetName(BP, TEXT("NewMacro"));
+
+	DestinationGraph = FBlueprintEditorUtils::CreateNewGraph(BP, DocumentName, UEdGraph::StaticClass(), UEdGraphSchema_K2::StaticClass());
+	FBlueprintEditorUtils::AddMacroGraph(BP, DestinationGraph, /*bIsUserCreated=*/ true, nullptr);
 
 	UK2Node_MacroInstance* GatewayNode = FEdGraphSchemaAction_K2NewNode::SpawnNode<UK2Node_MacroInstance>(
 		SourceGraph,
@@ -8063,7 +8323,7 @@
 		}
 	}
 
-	CollapseNodesIntoGraph(GatewayNode, InputSink, OutputSink, SourceGraph, DestinationGraph, InCollapsableNodes, false, false);
+	CollapseNodesIntoGraph(GatewayNode, InputSink, OutputSink, SourceGraph, DestinationGraph, InCollapsableNodes, /* bCanDiscardEmptyReturnNode */ false, /* bCanHaveWeakObjPtrParam */ false);
 
 	OutMacroNode = GatewayNode;
 	OutMacroNode->ReconstructNode();
@@ -8698,6 +8958,20 @@
 {
 	FName PropertyName = (PropertyChangedEvent.Property != NULL) ? PropertyChangedEvent.Property->GetFName() : NAME_None;
 
+	if (PropertyName.IsValid())
+	{
+		UBlueprint* Blueprint = GetBlueprintObj();
+		if (Blueprint)
+		{
+			int32 VarIndex = FBlueprintEditorUtils::FindNewVariableIndex(Blueprint, PropertyName);
+			if (VarIndex != INDEX_NONE)
+			{
+				Blueprint->Modify();
+				Blueprint->NewVariables[VarIndex].DefaultValue.Empty();
+			}
+		}
+	}
+
 	//@TODO: This code does not belong here (might not even be necessary anymore as they seem to have PostEditChangeProperty impls now)!
 	if ((PropertyName == GET_MEMBER_NAME_CHECKED(UK2Node_Switch, bHasDefaultPin)) ||
 		(PropertyName == GET_MEMBER_NAME_CHECKED(UK2Node_SwitchInteger, StartIndex)) ||
