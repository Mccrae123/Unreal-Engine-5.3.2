--- conflicted
+++ resolved
@@ -288,11 +288,7 @@
 				ToggleFilterOption->bEnabled = bIsFilterEnabled;
 				ToggleFilterOption->LabelText = LOCTEXT("ClassViewerNamespaceFilterMenuOptionLabel", "Show Only Imported Types");
 				ToggleFilterOption->ToolTipText = LOCTEXT("ClassViewerNamespaceFilterMenuOptionToolTip", "Don't include non-imported class types.");
-<<<<<<< HEAD
-				ToggleFilterOption->OnOptionChanged = FOnClassViewerFilterOptionChanged::CreateSP(this, &FImportedClassViewerFilter::OnFilterOptionChanged);
-=======
 				ToggleFilterOption->OnOptionChanged = FOnClassViewerFilterOptionChanged::CreateSP(this, &FImportedClassViewerFilterProxy::OnFilterOptionChanged);
->>>>>>> d731a049
 			}
 
 			OutFilterOptions.Add(ToggleFilterOption.ToSharedRef());
@@ -307,9 +303,6 @@
 	private:
 		/** Imported namespace class viewer filter. */
 		TSharedPtr<IClassViewerFilter> ClassViewerFilter;
-
-		/** Filter option for the class viewer settings menu. */
-		TSharedPtr<FClassViewerFilterOption> ToggleFilterOption;
 
 		/** Filter option for the class viewer settings menu. */
 		TSharedPtr<FClassViewerFilterOption> ToggleFilterOption;
@@ -2071,11 +2064,7 @@
 					const FString BlueprintPath = AssetEntry.ToSoftObjectPath().ToString();
 
 					// See if this passes the namespace check
-<<<<<<< HEAD
-					bAllowLoadBP = bAllowLoadBP && NamespaceHelper->IsImportedAsset(AssetEntry);
-=======
 					bool bAllowLoadBP = !ImportedNamespaceHelper.IsValid() || ImportedNamespaceHelper->IsImportedAsset(AssetEntry);
->>>>>>> d731a049
 					
 					// For blueprints inside developers folder, only allow the ones inside current user's developers folder.
 					if (bAllowLoadBP)
@@ -2135,10 +2124,6 @@
 
 void FBlueprintEditor::ImportNamespace(const FString& InNamespace)
 {
-<<<<<<< HEAD
-	// No need to import the global namespace.
-	if (InNamespace.IsEmpty())
-=======
 	FImportNamespaceExParameters Params;
 	Params.NamespacesToImport.Add(InNamespace);
 	ImportNamespaceEx(Params);
@@ -2149,14 +2134,10 @@
 	// No auto-import actions if features are disabled.
 	const bool bIsAutoImportEnabled = GetDefault<UBlueprintEditorSettings>()->bEnableNamespaceImportingFeatures;
 	if (InParams.bIsAutoImport && !bIsAutoImportEnabled)
->>>>>>> d731a049
 	{
 		return;
 	}
 
-<<<<<<< HEAD
-	bool bShouldReloadLibraries = false;
-=======
 	// Exit now if no input was given.
 	if (InParams.NamespacesToImport.IsEmpty())
 	{
@@ -2173,7 +2154,6 @@
 
 			return true;
 		}
->>>>>>> d731a049
 
 		return false;
 	};
@@ -2185,21 +2165,8 @@
 	{
 		if (UBlueprint* BlueprintObj = Cast<UBlueprint>(EditingObj))
 		{
-<<<<<<< HEAD
-			// Add it into the Blueprint's user-facing import set.
-			if (BlueprintObj->BlueprintNamespace != InNamespace && !BlueprintObj->ImportedNamespaces.Contains(InNamespace))
-			{
-				BlueprintObj->Modify();
-				BlueprintObj->ImportedNamespaces.Add(InNamespace);
-			}
-
-			// Add it to the current scope of the Blueprint's editor context.
-			TSharedRef<FBlueprintNamespaceHelper> NamespaceHelper = GetOrCreateNamespaceHelperForBlueprint(BlueprintObj);
-			if (!NamespaceHelper->IsIncludedInNamespaceList(InNamespace))
-=======
 			// Add each namespace into the Blueprint's user-facing import set.
 			for (const FString& NamespaceToImport : InParams.NamespacesToImport)
->>>>>>> d731a049
 			{
 				bWasAddedAsImport |= AddNamespaceToImportList(BlueprintObj, NamespaceToImport);
 			}
@@ -2981,10 +2948,6 @@
 		.AllowEditing(this, &FBlueprintEditor::InEditingMode)
 		.OnSelectionUpdated(this, &FBlueprintEditor::OnSelectionUpdated)
 		.OnItemDoubleClicked(this, &FBlueprintEditor::OnComponentDoubleClicked)
-<<<<<<< HEAD
-		.OnImportNamespaceToEditorContext(this, &FBlueprintEditor::ImportNamespace)
-=======
->>>>>>> d731a049
 		.SubobjectClassListFilters(ClassFilters);
 	
 	SubobjectViewport = SAssignNew(SubobjectViewport, SSCSEditorViewport)
@@ -10565,22 +10528,6 @@
 
 bool FBlueprintEditor::IsNonImportedObject(const UObject* InObject) const
 {
-<<<<<<< HEAD
-	bool bNotImported = false;
-
-	for (const UObject* EditingObj : GetEditingObjects())
-	{
-		if (const UBlueprint* BP = Cast<UBlueprint>(EditingObj))
-		{
-			// Casting away the 'const' here currently because this is a non-const method that can modify the internally-cached set.
-			TSharedRef<FBlueprintNamespaceHelper> NamespaceHelper = const_cast<FBlueprintEditor*>(this)->GetOrCreateNamespaceHelperForBlueprint(BP);
-			if (!NamespaceHelper->IsImportedObject(InObject))
-			{
-				bNotImported = true;
-				break;
-			}
-		}
-=======
 	if (ImportedNamespaceHelper.IsValid() && !ImportedNamespaceHelper->IsImportedObject(InObject))
 	{
 		return true;
@@ -10594,7 +10541,6 @@
 	if (ImportedNamespaceHelper.IsValid() && !ImportedNamespaceHelper->IsImportedObject(InObject))
 	{
 		return true;
->>>>>>> d731a049
 	}
 
 	return false;
@@ -10623,16 +10569,6 @@
 bool FBlueprintEditor::AreDelegatesAllowed() const
 {
 	return true;
-}
-
-void FBlueprintEditor::OnBlueprintProjectSettingsChanged(UObject*, struct FPropertyChangedEvent&)
-{
-	ModifyDuringPIEStatus = ESafeToModifyDuringPIEStatus::Unknown;
-}
-
-void FBlueprintEditor::OnBlueprintEditorPreferencesChanged(UObject*, struct FPropertyChangedEvent&)
-{
-	ModifyDuringPIEStatus = ESafeToModifyDuringPIEStatus::Unknown;
 }
 
 /////////////////////////////////////////////////////
