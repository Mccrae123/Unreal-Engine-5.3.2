--- conflicted
+++ resolved
@@ -3706,11 +3706,7 @@
 			.AutoHeight()
 			[
 				SNew(STextBlock)
-<<<<<<< HEAD
-				.Text(LOCTEXT("VariableDialog_Message", "These variables are not used in the graph.\nThey may be used in other places.\nYou may use 'Find in Blueprint' or the 'Asset Search' to find out if they are referenced elsewhere."))
-=======
 				.Text(LOCTEXT("VariableDialog_Message", "These variables are not used in the graph or in other blueprints' graphs.\nThey may be used in other places.\nYou may use 'Find in Blueprint' or the 'Asset Search' to find out if they are referenced elsewhere."))
->>>>>>> 3aae9151
 				.AutoWrapText(true)
 			]
 			+ SVerticalBox::Slot().FillHeight(0.8)
