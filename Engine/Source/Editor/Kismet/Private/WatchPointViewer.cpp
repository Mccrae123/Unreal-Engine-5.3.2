--- conflicted
+++ resolved
@@ -214,13 +214,10 @@
 
 	void UpdateWatchListFromBlueprintImpl(TWeakObjectPtr<UBlueprint> BlueprintObj, const bool bShouldWatch)
 	{
-<<<<<<< HEAD
 		if (!ensure(BlueprintObj.IsValid()))
 		{
 			return;
 		}
-=======
->>>>>>> 5f4f2325
 
 		if (bShouldWatch)
 		{
@@ -245,11 +242,7 @@
 						--Idx;
 					}
 				}
-<<<<<<< HEAD
-
-=======
-				
->>>>>>> 5f4f2325
+
 				if (!bRemovedBP)
 				{
 					return;
