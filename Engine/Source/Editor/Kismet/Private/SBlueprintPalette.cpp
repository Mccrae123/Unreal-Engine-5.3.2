// Copyright Epic Games, Inc. All Rights Reserved.

#include "SBlueprintPalette.h"
#include "Widgets/IToolTip.h"
#include "Widgets/Layout/SSplitter.h"
#include "Modules/ModuleManager.h"
#include "UObject/UnrealType.h"
#include "Widgets/SOverlay.h"
#include "SlateOptMacros.h"
#include "Framework/Application/SlateApplication.h"
#include "Widgets/Images/SImage.h"
#include "Widgets/SToolTip.h"
#include "Widgets/Input/SCheckBox.h"
#include "Styling/CoreStyle.h"
#include "EditorStyleSet.h"
#include "Components/ActorComponent.h"
#include "Engine/Blueprint.h"
#include "EdGraph/EdGraph.h"
#include "EdGraphNode_Comment.h"
#include "Components/TimelineComponent.h"
#include "Kismet2/ComponentEditorUtils.h"
#include "Misc/FileHelper.h"
#include "EdGraphSchema_K2.h"
#include "K2Node.h"
#include "EdGraphSchema_K2_Actions.h"
#include "K2Node_CallFunction.h"
#include "K2Node_Variable.h"
#include "Engine/SCS_Node.h"
#include "Internationalization/Culture.h"
#include "BlueprintEditor.h"
#include "Kismet2/BlueprintEditorUtils.h"
#include "Kismet2/Kismet2NameValidators.h"
#include "ScopedTransaction.h"
#include "EditorWidgetsModule.h"
#include "AssetRegistryModule.h"
#include "SMyBlueprint.h"
#include "IAssetTools.h"
#include "AssetToolsModule.h"
#include "IDocumentation.h"
#include "SBlueprintLibraryPalette.h"
#include "SBlueprintFavoritesPalette.h"
#include "BlueprintPaletteFavorites.h"
#include "AnimationStateMachineGraph.h"
#include "AnimationStateMachineSchema.h"
#include "AnimationGraph.h"
#include "AnimationStateGraph.h"
#include "AnimStateConduitNode.h"
#include "AnimationTransitionGraph.h"
#include "BlueprintActionMenuItem.h"
#include "BlueprintActionMenuUtils.h"
#include "BlueprintDragDropMenuItem.h"
#include "TutorialMetaData.h"
#include "BlueprintEditorSettings.h"
#include "Widgets/Text/SInlineEditableTextBlock.h"
#include "SPinTypeSelector.h"
#include "GraphEditorSettings.h"
#include "UObject/WeakFieldPtr.h"
#include "BlueprintNodeSpawner.h"
#include "Dialogs/Dialogs.h"
<<<<<<< HEAD
=======
#include "BlendSpaceGraph.h"
#include "AnimationBlendSpaceSampleGraph.h"
#include "BlueprintNamespaceHelper.h"
#include "BlueprintNamespaceUtilities.h"
>>>>>>> 6bbb88c8

#define LOCTEXT_NAMESPACE "BlueprintPalette"

/*******************************************************************************
* Static File Helpers
*******************************************************************************/

/** namespace'd to avoid collisions during unified builds */
namespace BlueprintPalette
{
	static FString const ConfigSection("BlueprintEditor.Palette");
	static FString const FavoritesHeightConfigKey("FavoritesHeightRatio");
	static FString const LibraryHeightConfigKey("LibraryHeightRatio");
}

/**
 * A helper method intended for constructing tooltips on palette items 
 * associated with specific blueprint variables (gets a string representing the 
 * specified variable's type)
 * 
 * @param  VarScope	The struct that owns the variable in question.
 * @param  VarName	The name of the variable you want the type of.
 * @param  Detailed	If true the returned string includes SubCategoryObject
 * @return A string representing the variable's type (empty if the variable couldn't be found).
 */
static FString GetVarType(UStruct* VarScope, FName VarName, bool bUseObjToolTip, bool bDetailed = false)
{
	FString VarDesc;

	if (VarScope)
	{
		if (FProperty* Property = FindFProperty<FProperty>(VarScope, VarName))
		{
			// If it is an object property, see if we can get a nice class description instead of just the name
			FObjectProperty* ObjProp = CastField<FObjectProperty>(Property);
			if (bUseObjToolTip && ObjProp && ObjProp->PropertyClass)
			{
				VarDesc = ObjProp->PropertyClass->GetToolTipText(GetDefault<UBlueprintEditorSettings>()->bShowShortTooltips).ToString();
			}

			// Name of type
			if (VarDesc.Len() == 0)
			{
				const UEdGraphSchema_K2* K2Schema = GetDefault<UEdGraphSchema_K2>();

				FEdGraphPinType PinType;
				if (K2Schema->ConvertPropertyToPinType(Property, PinType)) // use schema to get the color
				{
					VarDesc = UEdGraphSchema_K2::TypeToText(PinType).ToString();
				}
			}
		}
	}

	return VarDesc;
}

/**
 * Util function that helps construct a tooltip for a specific variable action 
 * (attempts to grab the variable's "tooltip" metadata).
 * 
 * @param  InBlueprint	The blueprint that the palette is associated.
 * @param  VarClass		The class that owns the variable.
 * @param  VarName		The variable you want a tooltip for.
 * @return A string from the variable's "tooltip" metadata (empty if the variable wasn't found, or it didn't have the metadata).
 */
static FString GetVarTooltip(UBlueprint* InBlueprint, UClass* VarClass, FName VarName)
{
	FString ResultTooltip;
	if (VarClass)
	{
	
		if (FProperty* Property = FindFProperty<FProperty>(VarClass, VarName))
		{
			// discover if the variable property is a non blueprint user variable
			UClass* SourceClass = Property->GetOwnerClass();
			if( SourceClass && SourceClass->ClassGeneratedBy == nullptr )
			{
				ResultTooltip = Property->GetToolTipText().ToString();
			}
			else
			{
				const UBlueprint* SourceBlueprint = SourceClass ? Cast<UBlueprint>(SourceClass->ClassGeneratedBy) : nullptr;
				FBlueprintEditorUtils::GetBlueprintVariableMetaData(SourceBlueprint ? SourceBlueprint : InBlueprint, VarName, nullptr, TEXT("tooltip"), ResultTooltip);
			}
		}
	}

	return ResultTooltip;
}

/**
 * A utility function intended to aid the construction of a specific blueprint 
 * palette item (specifically FEdGraphSchemaAction_K2Graph palette items). Based 
 * off of the sub-graph's type, this gets an icon representing said sub-graph.
 * 
 * @param  ActionIn		The FEdGraphSchemaAction_K2Graph action that the palette item represents.
 * @param  BlueprintIn	The blueprint currently being edited (that the action is for).
 * @param  IconOut		An icon denoting the sub-graph's type.
 * @param  ColorOut		An output color, further denoting the specified action.
 * @param  ToolTipOut	The tooltip to display when the icon is hovered over (describing the sub-graph type).
 */
static void GetSubGraphIcon(FEdGraphSchemaAction_K2Graph const* const ActionIn, UBlueprint const* BlueprintIn, FSlateBrush const*& IconOut, FSlateColor& ColorOut, FText& ToolTipOut)
{
	check(BlueprintIn);

	switch (ActionIn->GraphType)
	{
	case EEdGraphSchemaAction_K2Graph::Graph:
		{
			if (ActionIn->EdGraph)
			{
				IconOut = FBlueprintEditor::GetGlyphForGraph(ActionIn->EdGraph);
			}
			else
			{
				IconOut = FEditorStyle::GetBrush(TEXT("GraphEditor.EventGraph_16x"));
			}

			ToolTipOut = LOCTEXT("EventGraph_ToolTip", "Event Graph");
		}
		break;
	case EEdGraphSchemaAction_K2Graph::Subgraph:
		{
			if (Cast<UAnimationStateMachineGraph>(ActionIn->EdGraph))
			{
				IconOut = FEditorStyle::GetBrush(TEXT("GraphEditor.StateMachine_16x") );
				ToolTipOut = LOCTEXT("AnimationStateMachineGraph_ToolTip", "Animation State Machine");
			}
			else if (Cast<UAnimationStateGraph>(ActionIn->EdGraph))
			{
				IconOut = FEditorStyle::GetBrush(TEXT("GraphEditor.State_16x") );
				ToolTipOut = LOCTEXT("AnimationState_ToolTip", "Animation State");
			}
			else if (Cast<UAnimationTransitionGraph>(ActionIn->EdGraph))
			{
				UAnimStateConduitNode* EdGraphOuter = Cast<UAnimStateConduitNode>(ActionIn->EdGraph->GetOuter());
				if (EdGraphOuter)
				{
					IconOut = FEditorStyle::GetBrush(TEXT("GraphEditor.Conduit_16x"));
					ToolTipOut = LOCTEXT("ConduitGraph_ToolTip", "Conduit");
				}
				else
				{
					IconOut = FEditorStyle::GetBrush(TEXT("GraphEditor.Rule_16x"));
					ToolTipOut = LOCTEXT("AnimationTransitionGraph_ToolTip", "Animation Transition Rule");
				}
			}
			else if (Cast<UBlendSpaceGraph>(ActionIn->EdGraph))
			{
				IconOut = FEditorStyle::GetBrush(TEXT("BlendSpace.Graph") );
				ToolTipOut = LOCTEXT("BlendSpace_ToolTip", "BlendSpace");
			}
			else if (Cast<UAnimationBlendSpaceSampleGraph>(ActionIn->EdGraph))
			{
				IconOut = FEditorStyle::GetBrush(TEXT("BlendSpace.SampleGraph") );
				ToolTipOut = LOCTEXT("BlendSpaceSample_ToolTip", "BlendSpace Sample");
			}
			else
			{
				IconOut = FEditorStyle::GetBrush(TEXT("GraphEditor.SubGraph_16x") );
				ToolTipOut = LOCTEXT("EventSubgraph_ToolTip", "Event Subgraph");
			}
		}
		break;
	case EEdGraphSchemaAction_K2Graph::Macro:
		{
			IconOut = FEditorStyle::GetBrush(TEXT("GraphEditor.Macro_16x"));
			if ( ActionIn->EdGraph == nullptr )
			{
				ToolTipOut = LOCTEXT("PotentialOverride_Tooltip", "Potential Override");	
			}
			else
			{
				// Need to see if this is a function overriding something in the parent, or 
				;
				if (UFunction* OverrideFunc = FindUField<UFunction>(BlueprintIn->ParentClass, ActionIn->FuncName))
				{
					ToolTipOut = LOCTEXT("Override_Tooltip", "Override");
				}
				else 
				{
					ToolTipOut = LOCTEXT("Macro_Tooltip", "Macro");
				}
			}
		}
		break;
	case EEdGraphSchemaAction_K2Graph::Interface:
		{
			IconOut = FEditorStyle::GetBrush(TEXT("GraphEditor.InterfaceFunction_16x"));

			FFormatNamedArguments Args;
			Args.Add(TEXT("InterfaceName"), FText::FromName(ActionIn->FuncName));
			ToolTipOut = FText::Format(LOCTEXT("FunctionFromInterface_Tooltip", "Function (from Interface '{InterfaceName}')"), Args);
			if (UFunction* OverrideFunc = FindUField<UFunction>(BlueprintIn->SkeletonGeneratedClass, ActionIn->FuncName))
			{
				if (UEdGraphSchema_K2::FunctionCanBePlacedAsEvent(OverrideFunc))
				{
					ToolTipOut = FText::Format(LOCTEXT("EventFromInterface_Tooltip", "Event (from Interface '{InterfaceName}')"), Args);
					ColorOut = FLinearColor::Yellow;
				}
			}
		}
		break;
	case EEdGraphSchemaAction_K2Graph::Function:
		{
			if (ActionIn->EdGraph == nullptr)
			{
				IconOut = FEditorStyle::GetBrush(TEXT("GraphEditor.PotentialOverrideFunction_16x"));
				ToolTipOut = LOCTEXT("PotentialOverride_Tooltip", "Potential Override");	
			}
			else
			{
				if (ActionIn->EdGraph->IsA(UAnimationGraph::StaticClass()))
				{
					IconOut = FEditorStyle::GetBrush(TEXT("GraphEditor.Animation_16x"));
				}
				else if (UFunction* OverrideFunc = FindUField<UFunction>(BlueprintIn->ParentClass, ActionIn->FuncName))
				{
					const bool bIsPureFunction = OverrideFunc && OverrideFunc->HasAnyFunctionFlags(FUNC_BlueprintPure);
					IconOut = FEditorStyle::GetBrush(bIsPureFunction ? TEXT("GraphEditor.OverridePureFunction_16x") : TEXT("GraphEditor.OverrideFunction_16x"));
					ToolTipOut = LOCTEXT("Override_Tooltip", "Override");
				}
				else
				{
					UFunction* Function = FindUField<UFunction>(BlueprintIn->SkeletonGeneratedClass, ActionIn->FuncName);
					const bool bIsPureFunction = Function && Function->HasAnyFunctionFlags(FUNC_BlueprintPure);

					IconOut = FEditorStyle::GetBrush(bIsPureFunction ? TEXT("GraphEditor.PureFunction_16x") : TEXT("GraphEditor.Function_16x"));
					if (ActionIn->EdGraph->IsA(UAnimationGraph::StaticClass()))
					{
						ToolTipOut = LOCTEXT("AnimationGraph_Tooltip", "Animation Graph");
					}
					else
					{
						ToolTipOut = LOCTEXT("Function_Tooltip", "Function");
					}
				}
			}
		}
		break;
	}
}

/**
 * A utility function intended to aid the construction of a specific blueprint 
 * palette item. This looks at the item's associated action, and based off its  
 * type, retrieves an icon, color and tooltip for the slate widget.
 * 
 * @param  ActionIn		The action associated with the palette item you want an icon for.
 * @param  BlueprintIn	The blueprint currently being edited (that the action is for).
 * @param  BrushOut		An output of the icon, best representing the specified action.
 * @param  ColorOut		An output color, further denoting the specified action.
 * @param  ToolTipOut	An output tooltip, best describing the specified action type.
 */
static void GetPaletteItemIcon(TSharedPtr<FEdGraphSchemaAction> ActionIn, UBlueprint const* BlueprintIn, FSlateBrush const*& BrushOut, FSlateColor& ColorOut, FText& ToolTipOut, FString& DocLinkOut, FString& DocExcerptOut, FSlateBrush const*& SecondaryBrushOut, FSlateColor& SecondaryColorOut)
{
	// Default to tooltip based on action supplied
	ToolTipOut = ActionIn->GetTooltipDescription().IsEmpty() ? ActionIn->GetMenuDescription() : ActionIn->GetTooltipDescription();

	if (ActionIn->GetTypeId() == FBlueprintActionMenuItem::StaticGetTypeId())
	{
		FBlueprintActionMenuItem* NodeSpawnerAction = (FBlueprintActionMenuItem*)ActionIn.Get();
		BrushOut = NodeSpawnerAction->GetMenuIcon(ColorOut);

		TSubclassOf<UEdGraphNode> VarNodeClass = NodeSpawnerAction->GetRawAction()->NodeClass;
		// if the node is a variable getter or setter, use the variable icon instead, because maps need two brushes
		if (*VarNodeClass && VarNodeClass->IsChildOf(UK2Node_Variable::StaticClass()))
		{
			const UK2Node_Variable* TemplateNode = Cast<UK2Node_Variable>(NodeSpawnerAction->GetRawAction()->GetTemplateNode());
			FProperty* Property = TemplateNode->GetPropertyForVariable();
			BrushOut = FBlueprintEditor::GetVarIconAndColorFromProperty(Property, ColorOut, SecondaryBrushOut, SecondaryColorOut);
		}
	}
	else if (ActionIn->GetTypeId() == FBlueprintDragDropMenuItem::StaticGetTypeId())
	{
		FBlueprintDragDropMenuItem* DragDropAction = (FBlueprintDragDropMenuItem*)ActionIn.Get();
		BrushOut = DragDropAction->GetMenuIcon(ColorOut);
	}
	// for backwards compatibility:
	else if (UK2Node const* const NodeTemplate = FBlueprintActionMenuUtils::ExtractNodeTemplateFromAction(ActionIn))
	{
		// If the node wants to create tooltip text, use that instead, because its probably more detailed
		FText NodeToolTipText = NodeTemplate->GetTooltipText();
		if (!NodeToolTipText.IsEmpty())
		{
			ToolTipOut = NodeToolTipText;
		}

		// Ask node for a palette icon
		FLinearColor IconLinearColor = FLinearColor::White;
		BrushOut = NodeTemplate->GetIconAndTint(IconLinearColor).GetOptionalIcon();
		ColorOut = IconLinearColor;
	}
	// for MyBlueprint tab specific actions:
	else if (ActionIn->GetTypeId() == FEdGraphSchemaAction_K2Graph::StaticGetTypeId())
	{
		FEdGraphSchemaAction_K2Graph const* GraphAction = (FEdGraphSchemaAction_K2Graph const*)ActionIn.Get();
		GetSubGraphIcon(GraphAction, BlueprintIn, BrushOut, ColorOut, ToolTipOut);
	}
	else if (ActionIn->GetTypeId() == FEdGraphSchemaAction_K2Delegate::StaticGetTypeId())
	{
		FEdGraphSchemaAction_K2Delegate* DelegateAction = (FEdGraphSchemaAction_K2Delegate*)ActionIn.Get();

		BrushOut = FEditorStyle::GetBrush(TEXT("GraphEditor.Delegate_16x"));
		FFormatNamedArguments Args;
		Args.Add(TEXT("EventDispatcherName"), FText::FromName(DelegateAction->GetDelegateName()));
		ToolTipOut = FText::Format(LOCTEXT("Delegate_Tooltip", "Event Dispatcher '{EventDispatcherName}'"), Args);
	}
	else if (ActionIn->GetTypeId() == FEdGraphSchemaAction_K2Var::StaticGetTypeId())
	{
		FEdGraphSchemaAction_K2Var* VarAction = (FEdGraphSchemaAction_K2Var*)ActionIn.Get();

		UClass* VarClass = VarAction->GetVariableClass();
		BrushOut = FBlueprintEditor::GetVarIconAndColor(VarClass, VarAction->GetVariableName(), ColorOut, SecondaryBrushOut, SecondaryColorOut);
		ToolTipOut = FText::FromString(GetVarType(VarClass, VarAction->GetVariableName(), true, true));

		DocLinkOut = TEXT("Shared/Editor/Blueprint/VariableTypes");
		DocExcerptOut = GetVarType(VarClass, VarAction->GetVariableName(), false, false);
	}
	else if (ActionIn->GetTypeId() == FEdGraphSchemaAction_K2LocalVar::StaticGetTypeId())
	{
		FEdGraphSchemaAction_K2LocalVar* LocalVarAction = (FEdGraphSchemaAction_K2LocalVar*)ActionIn.Get();

		UStruct* VarScope = CastChecked<UStruct>(LocalVarAction->GetVariableScope());
		BrushOut = FBlueprintEditor::GetVarIconAndColor(VarScope, LocalVarAction->GetVariableName(), ColorOut, SecondaryBrushOut, SecondaryColorOut);
		ToolTipOut = FText::FromString(GetVarType(VarScope, LocalVarAction->GetVariableName(), true));

		DocLinkOut = TEXT("Shared/Editor/Blueprint/VariableTypes");
		DocExcerptOut = GetVarType(VarScope, LocalVarAction->GetVariableName(), false);
	}
	else if (ActionIn->IsA(FEdGraphSchemaAction_BlueprintVariableBase::StaticGetTypeId()))
	{
		FEdGraphSchemaAction_BlueprintVariableBase* BPVarAction = (FEdGraphSchemaAction_BlueprintVariableBase*)(ActionIn.Get());
		const FEdGraphPinType PinType = BPVarAction->GetPinType();
		
		BrushOut = FBlueprintEditor::GetVarIconAndColorFromPinType(PinType, ColorOut, SecondaryBrushOut, SecondaryColorOut);
		ToolTipOut = FText::FromString(UEdGraphSchema_K2::TypeToText(PinType).ToString());

		DocLinkOut = TEXT("Shared/Editor/Blueprint/VariableTypes");
		DocExcerptOut = UEdGraphSchema_K2::TypeToText(PinType).ToString();
	}
	else if (ActionIn->GetTypeId() == FEdGraphSchemaAction_K2Enum::StaticGetTypeId())
	{
		BrushOut = FEditorStyle::GetBrush(TEXT("GraphEditor.EnumGlyph"));
		ToolTipOut = LOCTEXT("Enum_Tooltip", "Enum Asset");
	}
	else if (ActionIn->GetTypeId() == FEdGraphSchemaAction_K2Struct::StaticGetTypeId())
	{
		BrushOut = FEditorStyle::GetBrush(TEXT("GraphEditor.StructGlyph"));
		ToolTipOut = LOCTEXT("Struct_Tooltip", "Struct Asset");
	}
}

/**
 * Takes the existing tooltip and concats a path id (for the specified action) 
 * to the end.
 * 
 * @param  ActionIn		The action you want to show the path for.
 * @param  OldToolTip	The tooltip that you're replacing (we fold it into the new one)/
 * @return The newly created tooltip (now with the action's path tacked on the bottom).
 */
static TSharedRef<IToolTip> ConstructToolTipWithActionPath(TSharedPtr<FEdGraphSchemaAction> ActionIn, TSharedPtr<IToolTip> OldToolTip)
{
	TSharedRef<IToolTip> NewToolTip = OldToolTip.ToSharedRef();

	FFavoritedBlueprintPaletteItem ActionItem(ActionIn);
	if (ActionItem.IsValid())
	{
		static FTextBlockStyle PathStyle = FTextBlockStyle()
			.SetFont(FCoreStyle::GetDefaultFontStyle("Regular", 8))
			.SetColorAndOpacity(FLinearColor(0.4f, 0.4f, 0.4f));

		NewToolTip = SNew(SToolTip)

		// Emulate text-only tool-tip styling that SToolTip uses when no custom content is supplied.  We want node tool-tips to 
		// be styled just like text-only tool-tips
		.BorderImage( FCoreStyle::Get().GetBrush("ToolTip.BrightBackground") )
		.TextMargin(FMargin(11.0f))
		[
			SNew(SVerticalBox)
			+ SVerticalBox::Slot()
			[
				OldToolTip->GetContentWidget()
			]

			+ SVerticalBox::Slot()
			.HAlign(EHorizontalAlignment::HAlign_Right)
			[
				SNew(STextBlock)
				.TextStyle( FEditorStyle::Get(), "Documentation.SDocumentationTooltip")
				.Text(FText::FromString(ActionItem.ToString()))
				//.TextStyle(&PathStyle)
			]
		];
	}

	return NewToolTip;
}

/*******************************************************************************
* FBlueprintPaletteItemRenameUtils
*******************************************************************************/

/** A set of utilities to aid SBlueprintPaletteItem when the user attempts to rename one. */
struct FBlueprintPaletteItemRenameUtils
{
private:
	static bool VerifyNewAssetName(UObject* Object, const FText& InNewText, FText& OutErrorMessage)
	{
		if (!Object)
		{
			return false;
		}

		if (Object->GetName() == InNewText.ToString())
		{
			return true;
		}

		TArray<FAssetData> AssetData;
		FAssetRegistryModule& AssetToolsModule = FModuleManager::LoadModuleChecked<FAssetRegistryModule>("AssetRegistry");
		AssetToolsModule.Get().GetAssetsByPath(FName(*FPaths::GetPath(Object->GetOutermost()->GetPathName())), AssetData);

		if(!FFileHelper::IsFilenameValidForSaving(InNewText.ToString(), OutErrorMessage) || !FName(*InNewText.ToString()).IsValidObjectName( OutErrorMessage ))
		{
			return false;
		}
		else if( InNewText.ToString().Len() >= NAME_SIZE )
		{
			OutErrorMessage = FText::Format(LOCTEXT("RenameFailed_NameTooLong", "Names must have fewer than {0} characters!"), NAME_SIZE);
		}
		else
		{
			// Check to see if the name conflicts
			for ( const FAssetData& AssetInfo : AssetData)
			{
				if(AssetInfo.AssetName.ToString() == InNewText.ToString())
				{
					OutErrorMessage = LOCTEXT("RenameFailed_AlreadyInUse", "Asset name already in use!");
					return false;
				}
			}
		}

		return true;
	}

	static void CommitNewAssetName(UObject* Object, FBlueprintEditor* BlueprintEditor, const FText& NewText)
	{
		if (Object && BlueprintEditor)
		{
			if(Object->GetName() != NewText.ToString())
			{
				TArray<FAssetRenameData> AssetsAndNames;
				const FString PackagePath = FPackageName::GetLongPackagePath(Object->GetOutermost()->GetName());
				new(AssetsAndNames) FAssetRenameData(Object, PackagePath, NewText.ToString());

				FAssetToolsModule& AssetToolsModule = FModuleManager::LoadModuleChecked<FAssetToolsModule>("AssetTools");
				AssetToolsModule.Get().RenameAssetsWithDialog(AssetsAndNames);
			}

			TSharedPtr<SMyBlueprint> MyBlueprint = BlueprintEditor->GetMyBlueprintWidget();
			if (MyBlueprint.IsValid())
			{
				MyBlueprint->SelectItemByName(FName(*Object->GetPathName()));
			}	
		}
	}

public:
	/**
	 * Determines whether the enum node, associated with the selected action, 
	 * can be renamed with the specified text.
	 * 
	 * @param  InNewText		The text you want to verify.
	 * @param  OutErrorMessage	Text explaining why the associated node couldn't be renamed (if the return value is false).
	 * @param  ActionPtr		The selected action that the calling palette item represents.
	 * @return True if it is ok to rename the associated node with the given string (false if not).
	 */
	static bool VerifyNewEnumName(const FText& InNewText, FText& OutErrorMessage, TWeakPtr<FEdGraphSchemaAction> ActionPtr)
	{
		// Should never make it here with anything but an enum action
		check(ActionPtr.Pin()->GetTypeId() == FEdGraphSchemaAction_K2Enum::StaticGetTypeId());

		FEdGraphSchemaAction_K2Enum* EnumAction = (FEdGraphSchemaAction_K2Enum*)ActionPtr.Pin().Get();
		
		return VerifyNewAssetName(EnumAction ? EnumAction->Enum : nullptr, InNewText, OutErrorMessage);
	}

	/**
	 * Take the verified text and renames the enum node associated with the 
	 * selected action.
	 * 
	 * @param  NewText				The new (verified) text to rename the node with.
	 * @param  InTextCommit			A value denoting how the text was entered.
	 * @param  ActionPtr			The selected action that the calling palette item represents.
	 * @param  BlueprintEditorPtr	A pointer to the blueprint editor that the palette belongs to.
	 */
	static void CommitNewEnumName(const FText& NewText, ETextCommit::Type InTextCommit, TWeakPtr<FEdGraphSchemaAction> ActionPtr, TWeakPtr<FBlueprintEditor> BlueprintEditorPtr)
	{
		// Should never make it here with anything but an enum action
		check(ActionPtr.Pin()->GetTypeId() == FEdGraphSchemaAction_K2Enum::StaticGetTypeId());

		FEdGraphSchemaAction_K2Enum* EnumAction = (FEdGraphSchemaAction_K2Enum*)ActionPtr.Pin().Get();

		if(EnumAction->Enum->GetName() != NewText.ToString())
		{
			FAssetToolsModule& AssetToolsModule = FModuleManager::LoadModuleChecked<FAssetToolsModule>("AssetTools");
			TArray<FAssetRenameData> AssetsAndNames;
			const FString PackagePath = FPackageName::GetLongPackagePath(EnumAction->Enum->GetOutermost()->GetName());
			new(AssetsAndNames) FAssetRenameData(EnumAction->Enum, PackagePath, NewText.ToString());

			BlueprintEditorPtr.Pin()->GetMyBlueprintWidget()->SelectItemByName(FName("ConstructionScript"));

			AssetToolsModule.Get().RenameAssetsWithDialog(AssetsAndNames);
		}

		BlueprintEditorPtr.Pin()->GetMyBlueprintWidget()->SelectItemByName(FName(*EnumAction->Enum->GetPathName()));
	}

	/**
	* Determines whether the struct node, associated with the selected action,
	* can be renamed with the specified text.
	*
	* @param  InNewText		The text you want to verify.
	* @param  OutErrorMessage	Text explaining why the associated node couldn't be renamed (if the return value is false).
	* @param  ActionPtr		The selected action that the calling palette item represents.
	* @return True if it is ok to rename the associated node with the given string (false if not).
	*/
	static bool VerifyNewStructName(const FText& InNewText, FText& OutErrorMessage, TWeakPtr<FEdGraphSchemaAction> ActionPtr)
	{
		// Should never make it here with anything but a struct action
		check(ActionPtr.Pin()->GetTypeId() == FEdGraphSchemaAction_K2Struct::StaticGetTypeId());

		FEdGraphSchemaAction_K2Struct* Action = (FEdGraphSchemaAction_K2Struct*)ActionPtr.Pin().Get();

		return VerifyNewAssetName(Action ? Action->Struct : nullptr, InNewText, OutErrorMessage);
	}

	/**
	 * Determines whether the event node, associated with the selected action, 
	 * can be renamed with the specified text.
	 * 
	 * @param  InNewText		The text you want to verify.
	 * @param  OutErrorMessage	Text explaining why the associated node couldn't be renamed (if the return value is false).
	 * @param  ActionPtr		The selected action that the calling palette item represents.
	 * @return True if it is ok to rename the associated node with the given string (false if not).
	 */
	static bool VerifyNewEventName(const FText& InNewText, FText& OutErrorMessage, TWeakPtr<FEdGraphSchemaAction> ActionPtr)
	{
		bool bIsNameValid = false;
		OutErrorMessage = LOCTEXT("RenameFailed_NodeRename", "Cannot rename associated node!");

		check(ActionPtr.Pin()->GetTypeId() == FEdGraphSchemaAction_K2Event::StaticGetTypeId());
		FEdGraphSchemaAction_K2Event* EventAction = (FEdGraphSchemaAction_K2Event*)ActionPtr.Pin().Get();

		UK2Node* AssociatedNode = EventAction->NodeTemplate;
		if (AssociatedNode && AssociatedNode->GetCanRenameNode())
		{
			TSharedPtr<INameValidatorInterface> NodeNameValidator = FNameValidatorFactory::MakeValidator(AssociatedNode);
			bIsNameValid = (NodeNameValidator->IsValid(InNewText.ToString(), true) == EValidatorResult::Ok);
		}
		return bIsNameValid;
	}

	/**
	 * Take the verified text and renames the struct node associated with the 
	 * selected action.
	 * 
	 * @param  NewText				The new (verified) text to rename the node with.
	 * @param  InTextCommit			A value denoting how the text was entered.
	 * @param  ActionPtr			The selected action that the calling palette item represents.
	 * @param  BlueprintEditorPtr	A pointer to the blueprint editor that the palette belongs to.
	 */
	static void CommitNewStructName(const FText& NewText, ETextCommit::Type InTextCommit, TWeakPtr<FEdGraphSchemaAction> ActionPtr, TWeakPtr<FBlueprintEditor> BlueprintEditorPtr)
	{
		// Should never make it here with anything but a struct action
		check(ActionPtr.Pin()->GetTypeId() == FEdGraphSchemaAction_K2Struct::StaticGetTypeId());

		FEdGraphSchemaAction_K2Struct* Action = (FEdGraphSchemaAction_K2Struct*)ActionPtr.Pin().Get();

		CommitNewAssetName(Action ? Action->Struct : nullptr, BlueprintEditorPtr.Pin().Get(), NewText);
	}

	/**
	 * Take the verified text and renames the event node associated with the 
	 * selected action.
	 * 
	 * @param  NewText		The new (verified) text to rename the node with.
	 * @param  InTextCommit	A value denoting how the text was entered.
	 * @param  ActionPtr	The selected action that the calling palette item represents.
	 */
	static void CommitNewEventName(const FText& NewText, ETextCommit::Type InTextCommit, TWeakPtr<FEdGraphSchemaAction> ActionPtr)
	{
		check(ActionPtr.Pin()->GetTypeId() == FEdGraphSchemaAction_K2Event::StaticGetTypeId());

		FEdGraphSchemaAction_K2Event* EventAction = (FEdGraphSchemaAction_K2Event*)ActionPtr.Pin().Get();
		if (EventAction->NodeTemplate)
		{
			EventAction->NodeTemplate->OnRenameNode(NewText.ToString());
		}
	}

	/**
	 * Determines whether the target node, associated with the selected action, 
	 * can be renamed with the specified text.
	 * 
	 * @param  InNewText		The text you want to verify.
	 * @param  OutErrorMessage	Text explaining why the associated node couldn't be renamed (if the return value is false).
	 * @param  ActionPtr		The selected action that the calling palette item represents.
	 * @return True if it is ok to rename the associated node with the given string (false if not).
	 */
	static bool VerifyNewTargetNodeName(const FText& InNewText, FText& OutErrorMessage, TWeakPtr<FEdGraphSchemaAction> ActionPtr)
	{

		bool bIsNameValid = false;
		OutErrorMessage = LOCTEXT("RenameFailed_NodeRename", "Cannot rename associated node!");

		check(ActionPtr.Pin()->GetTypeId() == FEdGraphSchemaAction_K2TargetNode::StaticGetTypeId());
		FEdGraphSchemaAction_K2TargetNode* TargetNodeAction = (FEdGraphSchemaAction_K2TargetNode*)ActionPtr.Pin().Get();

		UK2Node* AssociatedNode = TargetNodeAction->NodeTemplate;
		if (AssociatedNode && AssociatedNode->GetCanRenameNode())
		{
			TSharedPtr<INameValidatorInterface> NodeNameValidator = FNameValidatorFactory::MakeValidator(AssociatedNode);
			bIsNameValid = (NodeNameValidator->IsValid(InNewText.ToString(), true) == EValidatorResult::Ok);
		}
		return bIsNameValid;
	}

	/**
	 * Take the verified text and renames the target node associated with the 
	 * selected action.
	 * 
	 * @param  NewText		The new (verified) text to rename the node with.
	 * @param  InTextCommit	A value denoting how the text was entered.
	 * @param  ActionPtr	The selected action that the calling palette item represents.
	 */
	static void CommitNewTargetNodeName(const FText& NewText, ETextCommit::Type InTextCommit, TWeakPtr<FEdGraphSchemaAction> ActionPtr)
	{
		check(ActionPtr.Pin()->GetTypeId() == FEdGraphSchemaAction_K2TargetNode::StaticGetTypeId());

		FEdGraphSchemaAction_K2TargetNode* TargetNodeAction = (FEdGraphSchemaAction_K2TargetNode*)ActionPtr.Pin().Get();
		if (TargetNodeAction->NodeTemplate)
		{
			TargetNodeAction->NodeTemplate->OnRenameNode(NewText.ToString());
		}
	}
};

/*******************************************************************************
* SPinTypeSelectorHelper
*******************************************************************************/
DECLARE_DELEGATE_OneParam(FOnPinTypeChanged, const FEdGraphPinType&)

class SPinTypeSelectorHelper : public SCompoundWidget
{
public:
	SLATE_BEGIN_ARGS( SPinTypeSelectorHelper ) {}
		SLATE_ATTRIBUTE(bool, ReadOnly)
		SLATE_EVENT(FOnPinTypeChanged, OnTypeChanged)
	SLATE_END_ARGS()

	void Construct(const FArguments& InArgs, TWeakPtr<FEdGraphSchemaAction_BlueprintVariableBase> InAction, UBlueprint* InBlueprint, TWeakPtr<FBlueprintEditor> InBlueprintEditor)
	{
		BlueprintObj = InBlueprint;
		BlueprintEditorPtr = InBlueprintEditor;
		ActionPtr = InAction;
		VariableProperty = nullptr;
		if (ActionPtr.IsValid())
		{
			VariableProperty = ActionPtr.Pin()->GetProperty();
		}

		ConstructInternal(InArgs);
	}

private:

	void ConstructInternal(const FArguments& InArgs)
	{
		OnTypeChanged = InArgs._OnTypeChanged;
		
		TSharedPtr<IPinTypeSelectorFilter> CustomPinTypeFilter;
		if (BlueprintEditorPtr.IsValid())
		{
			CustomPinTypeFilter = BlueprintEditorPtr.Pin()->GetImportedPinTypeSelectorFilter();
		}

		const UEdGraphSchema* Schema = GetDefault<UEdGraphSchema_K2>();
		if (BlueprintEditorPtr.IsValid())
		{
			if (BlueprintEditorPtr.Pin()->GetFocusedGraph())
			{
				Schema = BlueprintEditorPtr.Pin()->GetFocusedGraph()->GetSchema();
			}
		}
		
		const bool bIsDelegate = ActionPtr.IsValid() && ActionPtr.Pin()->GetTypeId() == FEdGraphSchemaAction_K2Delegate::StaticGetTypeId();

		// You cannot change the type of multicast delegates in blueprints
		if(!bIsDelegate)
		{
			this->ChildSlot
			[
				SNew(SPinTypeSelector, FGetPinTypeTree::CreateUObject(GetDefault<UEdGraphSchema_K2>(), &UEdGraphSchema_K2::GetVariableTypeTree))
				.ReadOnly(InArgs._ReadOnly)
				.Schema(Schema)
				.SchemaAction(ActionPtr)
				.TargetPinType(this, &SPinTypeSelectorHelper::OnGetVarType)
				.OnPinTypeChanged(this, &SPinTypeSelectorHelper::OnVarTypeChanged)
				.TypeTreeFilter(ETypeTreeFilter::None)
				.SelectorType(BlueprintEditorPtr.IsValid() && !bIsDelegate ? SPinTypeSelector::ESelectorType::Partial : SPinTypeSelector::ESelectorType::None)
				.CustomFilter(CustomPinTypeFilter)
			];	
		}
	}
	
	FEdGraphPinType OnGetVarType() const
	{
		if (FProperty* VarProp = const_cast<FProperty*>(VariableProperty.Get()))
		{
			const UEdGraphSchema_K2* K2Schema = GetDefault<UEdGraphSchema_K2>();
			FEdGraphPinType Type;
			K2Schema->ConvertPropertyToPinType(VarProp, Type);
			return Type;
		}
		else if(ActionPtr.IsValid())
		{
			return ActionPtr.Pin()->GetPinType();
		}
		return FEdGraphPinType();
	}

	void OnVarTypeChanged(const FEdGraphPinType& InNewPinType)
	{
		if (FBlueprintEditorUtils::IsPinTypeValid(InNewPinType))
		{
			TSharedPtr<FBlueprintEditor> BlueprintEditor = BlueprintEditorPtr.Pin();

			if (FProperty* VarProp = VariableProperty.Get())
			{
				FName VarName = VarProp->GetFName();

				if (VarName != NAME_None)
				{
					if (BlueprintEditor.IsValid())
					{
						// Set the MyBP tab's last pin type used as this, for adding lots of variables of the same type
						BlueprintEditor->GetMyBlueprintWidget()->GetLastPinTypeUsed() = InNewPinType;
					}

					if (UFunction* LocalVariableScope = VarProp->GetOwner<UFunction>())
					{
						FBlueprintEditorUtils::ChangeLocalVariableType(BlueprintObj, LocalVariableScope, VarName, InNewPinType);
					}
					else
					{
						FBlueprintEditorUtils::ChangeMemberVariableType(BlueprintObj, VarName, InNewPinType);
					}
				}
			}
			else if(ActionPtr.IsValid())
			{
				if (BlueprintEditor.IsValid())
				{
					// Set the MyBP tab's last pin type used as this, for adding lots of variables of the same type
					BlueprintEditor->GetMyBlueprintWidget()->GetLastPinTypeUsed() = InNewPinType;
				}
				
				ActionPtr.Pin()->ChangeVariableType(InNewPinType);
			}

			if (GetDefault<UBlueprintEditorSettings>()->bEnableNamespaceImportingFeatures)
			{
				// If the underlying type object's namespace is not imported, auto-import it now into the current editor context.
				const UObject* PinSubCategoryObject = InNewPinType.PinSubCategoryObject.Get();
				if (PinSubCategoryObject && BlueprintEditor.IsValid() && BlueprintEditor->IsNonImportedObject(PinSubCategoryObject))
				{
					FString Namespace = FBlueprintNamespaceUtilities::GetObjectNamespace(PinSubCategoryObject);
					if (!Namespace.IsEmpty())
					{
						BlueprintEditor->ImportNamespace(Namespace);
					}
				}
			}
		}

		if (OnTypeChanged.IsBound())
		{
			OnTypeChanged.Execute(InNewPinType);
		}
	}

private:
	/** The action that the owning palette entry represents */
	TWeakPtr<FEdGraphSchemaAction_BlueprintVariableBase> ActionPtr;

	/** Pointer back to the blueprint that is being displayed: */
	UBlueprint* BlueprintObj;

	/** Pointer back to the blueprint editor that owns this, optional because of diff and merge views: */
	TWeakPtr<FBlueprintEditor>     BlueprintEditorPtr;

	/** Variable Property to change the type of */
	TWeakFieldPtr<FProperty> VariableProperty;

	/** Event when type has changed */
	FOnPinTypeChanged OnTypeChanged;
};

/*******************************************************************************
* SPaletteItemVisibilityToggle
*******************************************************************************/

class SPaletteItemVisibilityToggle : public SCompoundWidget
{
public:
	SLATE_BEGIN_ARGS( SPaletteItemVisibilityToggle ) {}
	SLATE_END_ARGS()

	/**
	 * Constructs a visibility-toggle widget (for variable actions only, so that 
	 * the user can modify the variable's "edit-on-instance" state).
	 * 
	 * @param  InArgs			A set of slate arguments, defined above.
	 * @param  ActionPtrIn		The FEdGraphSchemaAction that the parent item represents.
	 * @param  BlueprintEdPtrIn	A pointer to the blueprint editor that the palette belongs to.
	 */
	void Construct(const FArguments& InArgs, TWeakPtr<FEdGraphSchemaAction> ActionPtrIn, TWeakPtr<FBlueprintEditor> InBlueprintEditor, UBlueprint* InBlueprint)
	{
		ActionPtr = ActionPtrIn;
		BlueprintEditorPtr = InBlueprintEditor;
		BlueprintObj = InBlueprint;
		TSharedPtr<FEdGraphSchemaAction> PaletteAction = ActionPtrIn.Pin();

		bool bShouldHaveAVisibilityToggle = false;
		if (PaletteAction->GetTypeId() == FEdGraphSchemaAction_K2Var::StaticGetTypeId())
		{
			FProperty* VariableProp = StaticCastSharedPtr<FEdGraphSchemaAction_K2Var>(PaletteAction)->GetProperty();
			FObjectProperty* VariableObjProp = CastField<FObjectProperty>(VariableProp);

			UStruct* VarSourceScope = (VariableProp ? CastChecked<UStruct>(VariableProp->GetOwner<UObject>()) : nullptr);
			const bool bIsBlueprintVariable = (VarSourceScope == BlueprintObj->SkeletonGeneratedClass);
			const bool bIsComponentVar = (VariableObjProp && VariableObjProp->PropertyClass && VariableObjProp->PropertyClass->IsChildOf(UActorComponent::StaticClass()));
			bShouldHaveAVisibilityToggle = bIsBlueprintVariable && (!bIsComponentVar || FBlueprintEditorUtils::IsVariableCreatedByBlueprint(BlueprintObj, VariableObjProp));
		}

		this->ChildSlot
		[
			SNew(SBorder)
			.Padding(0.0f)
			.BorderImage(FStyleDefaults::GetNoBrush())
			.Visibility(bShouldHaveAVisibilityToggle ? EVisibility::Visible : EVisibility::Collapsed)
			//.ForegroundColor(this, &SPaletteItemVisibilityToggle::GetVisibilityToggleColor)
			[
				SNew(SCheckBox)
				.ToolTipText(this, &SPaletteItemVisibilityToggle::GetVisibilityToggleToolTip)
				.OnCheckStateChanged(this, &SPaletteItemVisibilityToggle::OnVisibilityToggleFlipped)
				.IsChecked(this, &SPaletteItemVisibilityToggle::GetVisibilityToggleState)
				.Style(FAppStyle::Get(), "TransparentCheckBox")
				[
					SNew(SImage)
					.Image(this, &SPaletteItemVisibilityToggle::GetVisibilityIcon)
					.ColorAndOpacity(FSlateColor::UseForeground())
				]
			]
		];
	}

private:
	/**
	 * Used by this visibility-toggle widget to see if the property represented 
	 * by this item is visible outside of Kismet.
	 * 
	 * @return ECheckBoxState::Checked if the property is visible, false if not (or if the property wasn't found)
	 */
	ECheckBoxState GetVisibilityToggleState() const
	{
		TSharedPtr<FEdGraphSchemaAction> PaletteAction = ActionPtr.Pin();
		if ( PaletteAction->GetTypeId() == FEdGraphSchemaAction_K2Var::StaticGetTypeId() )
		{
			TSharedPtr<FEdGraphSchemaAction_K2Var> VarAction = StaticCastSharedPtr<FEdGraphSchemaAction_K2Var>(PaletteAction);
			if (FProperty* VariableProperty = VarAction->GetProperty())
			{
				return VariableProperty->HasAnyPropertyFlags(CPF_DisableEditOnInstance) ? ECheckBoxState::Unchecked : ECheckBoxState::Checked;
			}
		}

		return ECheckBoxState::Unchecked;
	}

	/**
	 * Used by this visibility-toggle widget when the user makes a change to the
	 * checkbox (modifies the property represented by this item by flipping its
	 * edit-on-instance flag).
	 * 
	 * @param  InNewState	The new state that the user set the checkbox to.
	 */
	void OnVisibilityToggleFlipped(ECheckBoxState InNewState)
	{
		if( !BlueprintEditorPtr.IsValid() )
		{
			return;
		}

		TSharedPtr<FEdGraphSchemaAction> PaletteAction = ActionPtr.Pin();
		if ( PaletteAction->GetTypeId() == FEdGraphSchemaAction_K2Var::StaticGetTypeId() )
		{
			TSharedPtr<FEdGraphSchemaAction_K2Var> VarAction = StaticCastSharedPtr<FEdGraphSchemaAction_K2Var>(PaletteAction);

			// Toggle the flag on the blueprint's version of the variable description, based on state
			const bool bVariableIsExposed = ( InNewState == ECheckBoxState::Checked );

			FBlueprintEditorUtils::SetBlueprintOnlyEditableFlag(BlueprintObj, VarAction->GetVariableName(), !bVariableIsExposed);
		}
	}

	/**
	 * Used by this visibility-toggle widget to convey the visibility of the 
	 * property represented by this item.
	 * 
	 * @return A image representing the variable's "edit-on-instance" state.
	 */
	const FSlateBrush* GetVisibilityIcon() const
	{
		return GetVisibilityToggleState() == ECheckBoxState::Checked ?
			FEditorStyle::GetBrush( "Kismet.VariableList.ExposeForInstance" ) :
			FEditorStyle::GetBrush( "Kismet.VariableList.HideForInstance" );
	}

	/**
	 * Used by this visibility-toggle widget to convey the visibility of the 
	 * property represented by this item (as well as the status of the 
	 * variable's tooltip).
	 * 
	 * @return A color denoting the item's visibility and tootip status.
	 */
	FSlateColor GetVisibilityToggleColor() const 
	{
		if ( GetVisibilityToggleState() != ECheckBoxState::Checked )
		{
			return FSlateColor::UseForeground();
		}
		else
		{
			TSharedPtr<FEdGraphSchemaAction_K2Var> VarAction = StaticCastSharedPtr<FEdGraphSchemaAction_K2Var>(ActionPtr.Pin());

			FString Result;
			FBlueprintEditorUtils::GetBlueprintVariableMetaData(BlueprintObj, VarAction->GetVariableName(), nullptr, TEXT("tooltip"), Result);

			if ( !Result.IsEmpty() )
			{
				static const FName TooltipExistsColor("Colors.AccentGreen");
				return FAppStyle::Get().GetSlateColor(TooltipExistsColor);
			}
			else
			{
				static const FName TooltipDoesntExistColor("Colors.AccentYellow");
				return FAppStyle::Get().GetSlateColor(TooltipDoesntExistColor);
			}
		}
	}

	/**
	 * Used by this visibility-toggle widget to supply the toggle with a tooltip
	 * representing the "edit-on-instance" state of the variable represented by 
	 * this item.
	 * 
	 * @return Tooltip text for this toggle.
	 */
	FText GetVisibilityToggleToolTip() const
	{
		FText ToolTipText = FText::GetEmpty();
		if ( GetVisibilityToggleState() != ECheckBoxState::Checked )
		{
			ToolTipText = LOCTEXT("VariablePrivacy_not_public_Tooltip", "Variable is not public and will not be editable on an instance of this Blueprint.");
		}
		else
		{
			ToolTipText = LOCTEXT("VariablePrivacy_is_public_Tooltip", "Variable is public and is editable on each instance of this Blueprint.");
		}
		return ToolTipText;
	}

private:
	/** The action that the owning palette entry represents */
	TWeakPtr<FEdGraphSchemaAction> ActionPtr;

	/** Pointer back to the blueprint editor that owns this, optional because of diff and merge views: */
	TWeakPtr<FBlueprintEditor>     BlueprintEditorPtr;

	/** Pointer back to the blueprint that is being diplayed: */
	UBlueprint* BlueprintObj;
};

/*******************************************************************************
* SBlueprintPaletteItem Public Interface
*******************************************************************************/

//------------------------------------------------------------------------------
BEGIN_SLATE_FUNCTION_BUILD_OPTIMIZATION
void SBlueprintPaletteItem::Construct(const FArguments& InArgs, FCreateWidgetForActionData* const InCreateData, TWeakPtr<FBlueprintEditor> InBlueprintEditor)
{
	Construct(InArgs, InCreateData, InBlueprintEditor.Pin()->GetBlueprintObj(), InBlueprintEditor);
}

void SBlueprintPaletteItem::Construct(const FArguments& InArgs, FCreateWidgetForActionData* const InCreateData, UBlueprint* InBlueprint)
{
	Construct( InArgs, InCreateData, InBlueprint, TWeakPtr<FBlueprintEditor>() );
}

void SBlueprintPaletteItem::Construct(const FArguments& InArgs, FCreateWidgetForActionData* const InCreateData, UBlueprint* InBlueprint, TWeakPtr<FBlueprintEditor> InBlueprintEditor)
{
	check(InCreateData->Action.IsValid());
	check(InBlueprint);

	Blueprint = InBlueprint;

	bShowClassInTooltip = InArgs._ShowClassInTooltip;	

	TSharedPtr<FEdGraphSchemaAction> GraphAction = InCreateData->Action;
	ActionPtr = InCreateData->Action;
	BlueprintEditorPtr = InBlueprintEditor;

	const bool bIsFullyReadOnly = !InBlueprintEditor.IsValid() || InCreateData->bIsReadOnly;
	
	TWeakPtr<FEdGraphSchemaAction> WeakGraphAction = GraphAction;
	auto IsReadOnlyLambda = [WeakGraphAction, InBlueprintEditor, bIsFullyReadOnly]()
	{ 
		if(WeakGraphAction.IsValid() && InBlueprintEditor.IsValid())
		{
			return bIsFullyReadOnly || FBlueprintEditorUtils::IsPaletteActionReadOnly(WeakGraphAction.Pin(), InBlueprintEditor.Pin());
		}

		return bIsFullyReadOnly;
	};
	
	// We differentiate enabled/read-only state here to not dim icons out unnecessarily, which in some situations
	// (like the right-click palette menu) is confusing to users.
	auto IsEditingEnabledLambda = [InBlueprintEditor]()
	{ 
		if(InBlueprintEditor.IsValid())
		{
			return InBlueprintEditor.Pin()->InEditingMode();
		}

		return true;
	};

	TAttribute<bool> bIsReadOnly = TAttribute<bool>::Create(TAttribute<bool>::FGetter::CreateLambda(IsReadOnlyLambda));
	TAttribute<bool> bIsEditingEnabled = TAttribute<bool>::Create(TAttribute<bool>::FGetter::CreateLambda(IsEditingEnabledLambda));

	// construct the icon widget
	FSlateBrush const* IconBrush   = FEditorStyle::GetBrush(TEXT("NoBrush"));
	FSlateBrush const* SecondaryBrush = FEditorStyle::GetBrush(TEXT("NoBrush"));
	FSlateColor        IconColor   = FSlateColor::UseForeground();
	FSlateColor        SecondaryIconColor   = FSlateColor::UseForeground();
	FText			   IconToolTip = GraphAction->GetTooltipDescription();
	FString			   IconDocLink, IconDocExcerpt;
	GetPaletteItemIcon(GraphAction, Blueprint, IconBrush, IconColor, IconToolTip, IconDocLink, IconDocExcerpt, SecondaryBrush, SecondaryIconColor);
	TSharedRef<SWidget> IconWidget = CreateIconWidget(IconToolTip, IconBrush, IconColor, IconDocLink, IconDocExcerpt, SecondaryBrush, SecondaryIconColor);
	IconWidget->SetEnabled(bIsEditingEnabled);

	UBlueprintEditorSettings* Settings = GetMutableDefault<UBlueprintEditorSettings>();

	// Enum representing the access specifier of this function or variable
	enum class EAccessSpecifier : uint8
	{
		None		= 0,
		Private		= 1,
		Protected	= 2,
		Public		= 3
	};

	// We should only bother checking for access if the setting is on and this is not an animation graph
	const bool bShouldCheckForAccessSpec = Settings->bShowAccessSpecifier;

	EAccessSpecifier ActionAccessSpecifier = EAccessSpecifier::None;	

	// Setup a meta tag for this node
	FTutorialMetaData TagMeta("PaletteItem"); 
	if( ActionPtr.IsValid() )
	{
		TagMeta.Tag = *FString::Printf(TEXT("PaletteItem,%s,%d"), *GraphAction->GetMenuDescription().ToString(), GraphAction->GetSectionID());
		TagMeta.FriendlyName = GraphAction->GetMenuDescription().ToString();
	}
	// construct the text widget
	TSharedRef<SWidget> NameSlotWidget = CreateTextSlotWidget(InCreateData, bIsReadOnly );
	
	// Will set the icon of this property to be a Pin Type selector. 
	auto GenerateVariableSettings = [&](TSharedPtr<FEdGraphSchemaAction_BlueprintVariableBase> Action)
	{
		FProperty* VariableProp = nullptr;
		if (Action.IsValid())
		{
			VariableProp = Action->GetProperty();
		}
		if (VariableProp)
		{
			if (bShouldCheckForAccessSpec)
			{
				if (VariableProp->GetBoolMetaData(FBlueprintMetadata::MD_Private))
				{
					ActionAccessSpecifier = EAccessSpecifier::Private;
				}
				else if (VariableProp->GetBoolMetaData(FBlueprintMetadata::MD_Protected))
				{
					ActionAccessSpecifier = EAccessSpecifier::Protected;
				}
				else
				{
					ActionAccessSpecifier = EAccessSpecifier::Public;
				}
			}

			if (FBlueprintEditorUtils::IsVariableCreatedByBlueprint(Blueprint, VariableProp) || VariableProp->GetOwner<UFunction>())
			{
				const UEdGraphSchema_K2* Schema = GetDefault<UEdGraphSchema_K2>();
				IconWidget = SNew(SPinTypeSelectorHelper, Action, Blueprint, BlueprintEditorPtr)
					.IsEnabled(bIsEditingEnabled)
					.ReadOnly_Lambda([this]() {return !IsHovered(); });
			}
		}
	};

	// For Variables and Local Variables, we will convert the icon widget into a pin type selector.
	if (GraphAction->GetTypeId() == FEdGraphSchemaAction_K2Var::StaticGetTypeId())
	{	
		GenerateVariableSettings(StaticCastSharedPtr<FEdGraphSchemaAction_K2Var>(GraphAction));
	}
	else if (GraphAction->GetTypeId() == FEdGraphSchemaAction_K2LocalVar::StaticGetTypeId())
	{
		GenerateVariableSettings(StaticCastSharedPtr<FEdGraphSchemaAction_K2LocalVar>(GraphAction));
	}
	else if (GraphAction->IsA(FEdGraphSchemaAction_BlueprintVariableBase::StaticGetTypeId()))
	{
		ActionAccessSpecifier = EAccessSpecifier::Private;
		const UEdGraphSchema_K2* Schema = GetDefault<UEdGraphSchema_K2>();
		IconWidget = SNew(SPinTypeSelectorHelper, StaticCastSharedPtr<FEdGraphSchemaAction_BlueprintVariableBase>(GraphAction), Blueprint, BlueprintEditorPtr)
			.IsEnabled(bIsEditingEnabled)
			.ReadOnly_Lambda([this]() {return !IsHovered(); })
			.OnTypeChanged_Lambda([this](const FEdGraphPinType& NewPinType) { BlueprintEditorPtr.Pin()->GetMyBlueprintWidget()->Refresh(); });
	}
	
	// Determine the access level of this action if it is a function graph or for interface events
	else if (bShouldCheckForAccessSpec && GraphAction->GetTypeId() == FEdGraphSchemaAction_K2Graph::StaticGetTypeId())
	{
		UFunction* FunctionToCheck = nullptr;

		if (FEdGraphSchemaAction_K2Graph* FuncGraphAction = (FEdGraphSchemaAction_K2Graph*)(GraphAction.Get()))
		{
			FunctionToCheck = FindUField<UFunction>(Blueprint->SkeletonGeneratedClass, FuncGraphAction->FuncName);

			// Handle override/interface functions
			if(!FunctionToCheck)
			{
				FBlueprintEditorUtils::GetOverrideFunctionClass(Blueprint, FuncGraphAction->FuncName, &FunctionToCheck);			
			}
		}

		// If we have found a function that matches this action name, then grab it's access specifier
		if (FunctionToCheck)
		{
			if (FunctionToCheck->HasAnyFunctionFlags(FUNC_Protected))
			{
				ActionAccessSpecifier = EAccessSpecifier::Protected;
			}
			else if (FunctionToCheck->HasAnyFunctionFlags(FUNC_Private))
			{
				ActionAccessSpecifier = EAccessSpecifier::Private;
			}
			else
			{
				ActionAccessSpecifier = EAccessSpecifier::Public;
			}
		}
	}

	FText AccessModifierText = FText::GetEmpty();

	switch (ActionAccessSpecifier)
	{
		case EAccessSpecifier::Public:
		{
			AccessModifierText = LOCTEXT("AccessModifierPublic", "public");
		}
		break;
		case EAccessSpecifier::Protected:
		{
			AccessModifierText = LOCTEXT("AccessModifierProtected", "protected");
		}
		break;
		case EAccessSpecifier::Private:
		{
			AccessModifierText = LOCTEXT("AccessModifierPrivate", "private");
		}
		break;
	}

	// Calculate a color so that the text gets brighter the more accessible the action is
	const bool AccessSpecifierEnabled = (ActionAccessSpecifier != EAccessSpecifier::None) && bShouldCheckForAccessSpec;

	// Create the widget with an icon
	TSharedRef<SHorizontalBox> ActionBox = SNew(SHorizontalBox)		
		.AddMetaData<FTutorialMetaData>(TagMeta);
	
	if (GraphAction->IsA(FEdGraphSchemaAction_BlueprintVariableBase::StaticGetTypeId()))
	{
		ActionBox.Get().AddSlot()
			.FillWidth(0.6f)
			.VAlign(VAlign_Center)
			.Padding(3.0f, 0.0f)
			[
				NameSlotWidget
			];

		ActionBox.Get().AddSlot()
			.FillWidth(0.4f)
			.HAlign(HAlign_Left)
			.VAlign(VAlign_Center)
			[
				IconWidget
			];

		ActionBox.Get().AddSlot()
			.AutoWidth()
			.Padding(FMargin(6.0f, 0.0f, 3.0f, 0.0f))
			.HAlign(HAlign_Right)
			.VAlign(VAlign_Center)
			[
				SNew(SPaletteItemVisibilityToggle, ActionPtr, InBlueprintEditor, InBlueprint)
				.IsEnabled(bIsEditingEnabled)
			];
	}
	else
	{
		ActionBox.Get().AddSlot()
			.AutoWidth()
			.Padding(FMargin(0.0f, 0.0f, 3.0f, 0.0f))
			.HAlign(HAlign_Left)
			.VAlign(VAlign_Center)
			[
				SNew(SPaletteItemVisibilityToggle, ActionPtr, InBlueprintEditor, InBlueprint)
				.IsEnabled(bIsEditingEnabled)
			];


		ActionBox.Get().AddSlot()
			.AutoWidth()
			.VAlign(VAlign_Center)
			[
				IconWidget
			];

		// Only add an access specifier if we have one
		if (ActionAccessSpecifier != EAccessSpecifier::None)
		{
			ActionBox.Get().AddSlot()
				.MaxWidth(50.f)
				.FillWidth(AccessSpecifierEnabled ? 0.4f : 0.0f)
				.Padding(FMargin(/* horizontal */ AccessSpecifierEnabled ? 6.0f : 0.0f, /* vertical */ 0.0f))
				.VAlign(VAlign_Center)
				.HAlign(HAlign_Right)
				[
					SNew(STextBlock)
					// Will only display text if we have a modifier level
					.IsEnabled(AccessSpecifierEnabled)
					.Text(AccessModifierText)
					.ColorAndOpacity(FSlateColor::UseSubduedForeground())
					// Bold if public
					.TextStyle(FEditorStyle::Get(), ActionAccessSpecifier == EAccessSpecifier::Public ? "BlueprintEditor.AccessModifier.Public" : "BlueprintEditor.AccessModifier.Default")
				];
		}

		ActionBox.Get().AddSlot()
			.FillWidth(1.f)
			.VAlign(VAlign_Center)
			.Padding(/* horizontal */ 3.0f, /* vertical */ 3.0f)
			[
				NameSlotWidget
			];
	}

	// Now, create the actual widget
	ChildSlot
	[
		ActionBox
	];
}

END_SLATE_FUNCTION_BUILD_OPTIMIZATION

void SBlueprintPaletteItem::OnDragEnter(const FGeometry& MyGeometry, const FDragDropEvent& DragDropEvent)
{
	if (BlueprintEditorPtr.IsValid())
	{
		SGraphPaletteItem::OnDragEnter(MyGeometry, DragDropEvent);
	}
}

/*******************************************************************************
* SBlueprintPaletteItem Private Methods
*******************************************************************************/

//------------------------------------------------------------------------------
TSharedRef<SWidget> SBlueprintPaletteItem::CreateTextSlotWidget(FCreateWidgetForActionData* const InCreateData, TAttribute<bool> bIsReadOnlyIn)
{
	FName const ActionTypeId = InCreateData->Action->GetTypeId();

	FOnVerifyTextChanged OnVerifyTextChanged;
	FOnTextCommitted     OnTextCommitted;
		
	// enums have different rules for renaming that exist outside the bounds of other items.
	if (ActionTypeId == FEdGraphSchemaAction_K2Enum::StaticGetTypeId())
	{
		OnVerifyTextChanged.BindStatic(&FBlueprintPaletteItemRenameUtils::VerifyNewEnumName, ActionPtr);
		OnTextCommitted.BindStatic(&FBlueprintPaletteItemRenameUtils::CommitNewEnumName, ActionPtr, BlueprintEditorPtr);
	}
	else if (ActionTypeId == FEdGraphSchemaAction_K2Struct::StaticGetTypeId())
	{
		OnVerifyTextChanged.BindStatic(&FBlueprintPaletteItemRenameUtils::VerifyNewStructName, ActionPtr );
		OnTextCommitted.BindStatic(&FBlueprintPaletteItemRenameUtils::CommitNewStructName, ActionPtr, BlueprintEditorPtr);
	}
	else if (ActionTypeId == FEdGraphSchemaAction_K2Event::StaticGetTypeId())
	{
		OnVerifyTextChanged.BindStatic(&FBlueprintPaletteItemRenameUtils::VerifyNewEventName, ActionPtr);
		OnTextCommitted.BindStatic(&FBlueprintPaletteItemRenameUtils::CommitNewEventName, ActionPtr);
	}
	else if (ActionTypeId == FEdGraphSchemaAction_K2TargetNode::StaticGetTypeId())
	{
		OnVerifyTextChanged.BindStatic(&FBlueprintPaletteItemRenameUtils::VerifyNewTargetNodeName, ActionPtr);
		OnTextCommitted.BindStatic(&FBlueprintPaletteItemRenameUtils::CommitNewTargetNodeName, ActionPtr);
	}
	else
	{
		// default to our own rename methods
		OnVerifyTextChanged.BindSP(this, &SBlueprintPaletteItem::OnNameTextVerifyChanged);
		OnTextCommitted.BindSP(this, &SBlueprintPaletteItem::OnNameTextCommitted);
	}

	// Copy the mouse delegate binding if we want it
	if( InCreateData->bHandleMouseButtonDown )
	{
		MouseButtonDownDelegate = InCreateData->MouseButtonDownDelegate;
	}

	TSharedPtr<SToolTip> ToolTipWidget = ConstructToolTipWidget();

	TSharedPtr<SOverlay> DisplayWidget;
	TSharedPtr<SInlineEditableTextBlock> EditableTextElement;
	SAssignNew(DisplayWidget, SOverlay)
		+SOverlay::Slot()
		[
			SAssignNew(EditableTextElement, SInlineEditableTextBlock)
				.Text(this, &SBlueprintPaletteItem::GetDisplayText)
				.HighlightText(InCreateData->HighlightText)
				.ToolTip(ToolTipWidget)
				.OnVerifyTextChanged(OnVerifyTextChanged)
				.OnTextCommitted(OnTextCommitted)
				.IsSelected(InCreateData->IsRowSelectedDelegate)
				.IsReadOnly(bIsReadOnlyIn)
		];
	InlineRenameWidget = EditableTextElement.ToSharedRef();

	InCreateData->OnRenameRequest->BindSP(InlineRenameWidget.Get(), &SInlineEditableTextBlock::EnterEditingMode);

	if (GetDefault<UBlueprintEditorSettings>()->bShowActionMenuItemSignatures && ActionPtr.IsValid())
	{
		check(InlineRenameWidget.IsValid());
		TSharedPtr<IToolTip> ExistingToolTip = InlineRenameWidget->GetToolTip();

		DisplayWidget->AddSlot(0)
			[
				SNew(SHorizontalBox)
				.Visibility(EVisibility::Visible)
				.ToolTip(ConstructToolTipWithActionPath(ActionPtr.Pin(), ExistingToolTip))
			];
	}

	return DisplayWidget.ToSharedRef();
}

//------------------------------------------------------------------------------
FText SBlueprintPaletteItem::GetDisplayText() const
{
	const UEdGraphSchema_K2* K2Schema = GetDefault<UEdGraphSchema_K2>();
	if (MenuDescriptionCache.IsOutOfDate(K2Schema))
	{
		TSharedPtr< FEdGraphSchemaAction > GraphAction = ActionPtr.Pin();
		if (GraphAction->GetTypeId() == FEdGraphSchemaAction_K2Enum::StaticGetTypeId())
		{
			FEdGraphSchemaAction_K2Enum* EnumAction = (FEdGraphSchemaAction_K2Enum*)GraphAction.Get();
			FText DisplayText = FText::FromString(EnumAction->Enum->GetName());
			MenuDescriptionCache.SetCachedText(DisplayText, K2Schema);
		}
		else if (GraphAction->GetTypeId() == FEdGraphSchemaAction_K2Struct::StaticGetTypeId())
		{
			FEdGraphSchemaAction_K2Struct* StructAction = (FEdGraphSchemaAction_K2Struct*)GraphAction.Get();
			FText DisplayText = StructAction->Struct ? FText::FromString(StructAction->Struct->GetName()) : FText::FromString(TEXT("None"));
			MenuDescriptionCache.SetCachedText(DisplayText, K2Schema);
		}
		else
		{
			MenuDescriptionCache.SetCachedText(ActionPtr.Pin()->GetMenuDescription(), K2Schema);
		}
	}

	return MenuDescriptionCache;
}

//------------------------------------------------------------------------------
bool SBlueprintPaletteItem::OnNameTextVerifyChanged(const FText& InNewText, FText& OutErrorMessage)
{
	FString TextAsString = InNewText.ToString();

	FName OriginalName;

	UStruct* ValidationScope = nullptr;

	const UEdGraphSchema* Schema = nullptr;

	// Check if certain action names are unchanged.
	if (ActionPtr.Pin()->GetTypeId() == FEdGraphSchemaAction_K2Var::StaticGetTypeId())
	{
		FEdGraphSchemaAction_K2Var* VarAction = (FEdGraphSchemaAction_K2Var*)ActionPtr.Pin().Get();
		OriginalName = (VarAction->GetVariableName());

		UClass* VarClass = VarAction->GetVariableClass();
		if (VarClass)
		{
			UBlueprint* BlueprintObj = UBlueprint::GetBlueprintFromClass(VarClass);
			TArray<UEdGraph*> Graphs;
			BlueprintObj->GetAllGraphs(Graphs);
			if (Graphs.Num() > 0)
			{
				Schema = Graphs[0]->GetSchema();
			}
		}
	}
	else if (ActionPtr.Pin()->GetTypeId() == FEdGraphSchemaAction_K2LocalVar::StaticGetTypeId())
	{
		FEdGraphSchemaAction_K2LocalVar* LocalVarAction = (FEdGraphSchemaAction_K2LocalVar*)ActionPtr.Pin().Get();
		OriginalName = (LocalVarAction->GetVariableName());
		
		ValidationScope = CastChecked<UStruct>(LocalVarAction->GetVariableScope());

		UClass* VarClass = LocalVarAction->GetVariableClass();
		if (VarClass)
		{
			UBlueprint* BlueprintObj = UBlueprint::GetBlueprintFromClass(VarClass);
			TArray<UEdGraph*> Graphs;
			BlueprintObj->GetAllGraphs(Graphs);
			if (Graphs.Num() > 0)
			{
				Schema = Graphs[0]->GetSchema();
			}
		}
	}
	else
	{
		UEdGraph* Graph = nullptr;

		if(ActionPtr.Pin()->GetTypeId() == FEdGraphSchemaAction_K2Graph::StaticGetTypeId())
		{
			FEdGraphSchemaAction_K2Graph* GraphAction = (FEdGraphSchemaAction_K2Graph*)ActionPtr.Pin().Get();
			Graph = GraphAction->EdGraph;
		}
		else if(ActionPtr.Pin()->GetTypeId() == FEdGraphSchemaAction_K2Delegate::StaticGetTypeId())
		{
			FEdGraphSchemaAction_K2Delegate* DelegateAction = (FEdGraphSchemaAction_K2Delegate*)ActionPtr.Pin().Get();
			Graph = DelegateAction->EdGraph;
		}

		if (Graph)
		{
			OriginalName = Graph->GetFName();
			Schema = Graph->GetSchema();
		}
	}

	UBlueprint* BlueprintObj = BlueprintEditorPtr.Pin()->GetBlueprintObj();
	check(BlueprintObj);

	if (BlueprintObj->SimpleConstructionScript)
	{
		for (USCS_Node* Node : BlueprintObj->SimpleConstructionScript->GetAllNodes())
		{
			if (Node && Node->GetVariableName() == OriginalName && !FComponentEditorUtils::IsValidVariableNameString(Node->ComponentTemplate, InNewText.ToString()))
			{
				OutErrorMessage = LOCTEXT("RenameFailed_NotValid", "This name is reserved for engine use.");
				return false;
			}
		}
	}

	if (OriginalName.IsNone() && ActionPtr.Pin()->IsA(FEdGraphSchemaAction_BlueprintVariableBase::StaticGetTypeId()))
	{
		FEdGraphSchemaAction_BlueprintVariableBase* BPVar = (FEdGraphSchemaAction_BlueprintVariableBase*)ActionPtr.Pin().Get();
		return BPVar->IsValidName(FName(TextAsString), OutErrorMessage);
	}
	else
	{
		TSharedPtr<INameValidatorInterface> NameValidator = nullptr;
		if (Schema)
		{
			NameValidator = Schema->GetNameValidator(BlueprintObj, OriginalName, ValidationScope, ActionPtr.Pin()->GetTypeId());	
		}
		
		if (NameValidator.IsValid())
		{
			EValidatorResult ValidatorResult = NameValidator->IsValid(TextAsString);
			switch (ValidatorResult)
			{
			case EValidatorResult::Ok:
			case EValidatorResult::ExistingName:
				// These are fine, don't need to surface to the user, the rename can 'proceed' even if the name is the existing one
				break;
			default:
				OutErrorMessage = INameValidatorInterface::GetErrorText(TextAsString, ValidatorResult);
				break;
			}
		}
	}
	
	return OutErrorMessage.IsEmpty();
}

//------------------------------------------------------------------------------
void SBlueprintPaletteItem::OnNameTextCommitted(const FText& NewText, ETextCommit::Type InTextCommit)
{
	const FString NewNameString = NewText.ToString();
	const FName NewName = *NewNameString;

	if(ActionPtr.Pin()->GetTypeId() == FEdGraphSchemaAction_K2Graph::StaticGetTypeId())
	{
		FEdGraphSchemaAction_K2Graph* GraphAction = (FEdGraphSchemaAction_K2Graph*)ActionPtr.Pin().Get();

		UEdGraph* Graph = GraphAction->EdGraph;
		if (Graph && (Graph->bAllowDeletion || Graph->bAllowRenaming))
		{
			if (GraphAction->EdGraph)
			{
				if (const UEdGraphSchema* GraphSchema = GraphAction->EdGraph->GetSchema())
				{
					FGraphDisplayInfo DisplayInfo;
					GraphSchema->GetGraphDisplayInformation(*GraphAction->EdGraph, DisplayInfo);

					// Check if the name is unchanged
					if (NewText.EqualTo(DisplayInfo.PlainName))
					{
						return;
					}

					if (GraphSchema->TryRenameGraph(Graph, *NewText.ToString()))
					{
						return;
					}
				}
			}

			FBPVariableDescription* RepNotifyVar = FBlueprintEditorUtils::GetVariableFromOnRepFunction(Blueprint, GraphAction->FuncName);
			if (RepNotifyVar)
			{
				FSuppressableWarningDialog::FSetupInfo Info(LOCTEXT("RenameRepNotifyMessage", "This function is linked to a RepNotify variable. Renaming it will still allow the variable to be replicated, but this function will not be called. Do you wish to proceed?"),
					LOCTEXT("RenameRepNotifyTitle", "Rename RepNotify Function?"), TEXT("RenameRepNotifyWarning"));
				Info.ConfirmText = LOCTEXT("Confirm", "Confirm");
				Info.CancelText = LOCTEXT("Cancel", "Cancel");

				if (FSuppressableWarningDialog(Info).ShowModal() == FSuppressableWarningDialog::Cancel)
				{
					return;
				}
			}

			FBPVariableDescription* RepNotifyVar = FBlueprintEditorUtils::GetVariableFromOnRepFunction(Blueprint, GraphAction->FuncName);
			if (RepNotifyVar)
			{
				FSuppressableWarningDialog::FSetupInfo Info(LOCTEXT("RenameRepNotifyMessage", "This function is linked to a RepNotify variable. Renaming it will still allow the variable to be replicated, but this function will not be called. Do you wish to proceed?"),
					LOCTEXT("RenameRepNotifyTitle", "Rename RepNotify Function?"), TEXT("RenameRepNotifyWarning"));
				Info.ConfirmText = LOCTEXT("Confirm", "Confirm");
				Info.CancelText = LOCTEXT("Cancel", "Cancel");

				if (FSuppressableWarningDialog(Info).ShowModal() == FSuppressableWarningDialog::Cancel)
				{
					return;
				}
			}

			// Make sure we aren't renaming the graph into something that already exists
			UEdGraph* ExistingGraph = FindObject<UEdGraph>(Graph->GetOuter(), *NewNameString );
			if (ExistingGraph == nullptr || ExistingGraph == Graph)
			{
				const FScopedTransaction Transaction( LOCTEXT( "Rename Function", "Rename Function" ) );

				if (RepNotifyVar)
				{
					if (const UEdGraphSchema_K2* K2Schema = Cast<UEdGraphSchema_K2>(Graph->GetSchema()))
					{
						Graph->Modify();
						// make function editable
						// reconfigure the graph as if it were user created
						int32 ExtraFunctionFlags = (FUNC_BlueprintCallable | FUNC_BlueprintEvent | FUNC_Public);
						if (BPTYPE_FunctionLibrary == Blueprint->BlueprintType)
						{
							ExtraFunctionFlags |= FUNC_Static;
						}
						if (BPTYPE_Const == Blueprint->BlueprintType)
						{
							ExtraFunctionFlags |= FUNC_Const;
						}
						K2Schema->MarkFunctionEntryAsEditable(Graph, true);
						K2Schema->AddExtraFunctionFlags(Graph, ExtraFunctionFlags);

						Blueprint->Modify();
						RepNotifyVar->RepNotifyFunc = NAME_None;
					}
				}

				FBlueprintEditorUtils::RenameGraph(Graph, NewNameString );
			}
		}
	}
	else if(ActionPtr.Pin()->GetTypeId() == FEdGraphSchemaAction_K2Delegate::StaticGetTypeId())
	{
		FEdGraphSchemaAction_K2Delegate* DelegateAction = (FEdGraphSchemaAction_K2Delegate*)ActionPtr.Pin().Get();

		UEdGraph* Graph = DelegateAction->EdGraph;
		if (Graph && (Graph->bAllowDeletion || Graph->bAllowRenaming))
		{
			if (const UEdGraphSchema* GraphSchema = Graph->GetSchema())
			{
				FGraphDisplayInfo DisplayInfo;
				GraphSchema->GetGraphDisplayInformation(*Graph, DisplayInfo);

				// Check if the name is unchanged
				if (NewText.EqualTo(DisplayInfo.PlainName))
				{
					return;
				}
			}

			// Make sure we aren't renaming the graph into something that already exists
			UEdGraph* ExistingGraph = FindObject<UEdGraph>(Graph->GetOuter(), *NewNameString );
			if (ExistingGraph == nullptr || ExistingGraph == Graph)
			{
				const FScopedTransaction Transaction( LOCTEXT( "Rename Delegate", "Rename Event Dispatcher" ) );
				const FName OldName =  Graph->GetFName();

				UBlueprint* BlueprintObj = BlueprintEditorPtr.Pin()->GetBlueprintObj();
				FBlueprintEditorUtils::RenameMemberVariable(BlueprintObj, OldName, NewName);
			}
		}
	}
	else if (ActionPtr.Pin()->GetTypeId() == FEdGraphSchemaAction_K2Var::StaticGetTypeId())
	{
		FEdGraphSchemaAction_K2Var* VarAction = (FEdGraphSchemaAction_K2Var*)ActionPtr.Pin().Get();

		// Check if the name is unchanged
		if (NewName.IsEqual(VarAction->GetVariableName(), ENameCase::CaseSensitive))
		{
			return;
		}

		const FScopedTransaction Transaction( LOCTEXT( "RenameVariable", "Rename Variable" ) );

		BlueprintEditorPtr.Pin()->GetBlueprintObj()->Modify();

		// Double check we're not renaming a timeline disguised as a variable
		bool bIsTimeline = false;
		if (FProperty* VariableProperty = VarAction->GetProperty())
		{
			// Don't allow removal of timeline properties - you need to remove the timeline node for that
			FObjectProperty* ObjProperty = CastField<FObjectProperty>(VariableProperty);
			if (ObjProperty && ObjProperty->PropertyClass == UTimelineComponent::StaticClass())
			{
				bIsTimeline = true;
			}
		}

		// Rename as a timeline if required
		if (bIsTimeline)
		{
			FBlueprintEditorUtils::RenameTimeline(BlueprintEditorPtr.Pin()->GetBlueprintObj(), VarAction->GetVariableName(), NewName);
		}
		else
		{
			FBlueprintEditorUtils::RenameMemberVariable(BlueprintEditorPtr.Pin()->GetBlueprintObj(), VarAction->GetVariableName(), NewName);
		}
	}
	else if (ActionPtr.Pin()->GetTypeId() == FEdGraphSchemaAction_K2LocalVar::StaticGetTypeId())
	{
		FEdGraphSchemaAction_K2LocalVar* LocalVarAction = (FEdGraphSchemaAction_K2LocalVar*)ActionPtr.Pin().Get();

		// Check if the name is unchanged
		if (NewName.IsEqual(LocalVarAction->GetVariableName(), ENameCase::CaseSensitive))
		{
			return;
		}

		const FScopedTransaction Transaction( LOCTEXT( "RenameVariable", "Rename Variable" ) );

		BlueprintEditorPtr.Pin()->GetBlueprintObj()->Modify();

		FBlueprintEditorUtils::RenameLocalVariable(BlueprintEditorPtr.Pin()->GetBlueprintObj(), CastChecked<UStruct>(LocalVarAction->GetVariableScope()), LocalVarAction->GetVariableName(), NewName);
	}
	else if (ActionPtr.Pin()->IsA(FEdGraphSchemaAction_BlueprintVariableBase::StaticGetTypeId()))
	{
		FEdGraphSchemaAction_BlueprintVariableBase* BPVarAction = (FEdGraphSchemaAction_BlueprintVariableBase*)ActionPtr.Pin().Get();

		// Check if the name is unchanged
		if (NewName.IsEqual(BPVarAction->GetVariableName(), ENameCase::CaseSensitive))
		{
			return;
		}

		const FScopedTransaction Transaction( LOCTEXT( "RenameVariable", "Rename Variable" ) );
		BlueprintEditorPtr.Pin()->GetBlueprintObj()->Modify();

		BPVarAction->RenameVariable(NewName);
		BlueprintEditorPtr.Pin()->GetMyBlueprintWidget()->Refresh();
	}
	BlueprintEditorPtr.Pin()->GetMyBlueprintWidget()->SelectItemByName(NewName, ESelectInfo::OnMouseClick);
}

//------------------------------------------------------------------------------
FText SBlueprintPaletteItem::GetToolTipText() const
{
	TSharedPtr<FEdGraphSchemaAction> PaletteAction = ActionPtr.Pin();

	FText ToolTipText;
	FText ClassDisplayName;

	if (PaletteAction.IsValid())
	{
		// Default tooltip is taken from the action
		ToolTipText = PaletteAction->GetTooltipDescription().IsEmpty() ? PaletteAction->GetMenuDescription() : PaletteAction->GetTooltipDescription();

		if(PaletteAction->GetTypeId() == FEdGraphSchemaAction_K2AddComponent::StaticGetTypeId())
		{
			FEdGraphSchemaAction_K2AddComponent* AddCompAction = (FEdGraphSchemaAction_K2AddComponent*)PaletteAction.Get();
			// Show component-specific tooltip
			UClass* ComponentClass = *(AddCompAction->ComponentClass);
			if (ComponentClass)
			{
				ToolTipText = ComponentClass->GetToolTipText();
			}
		}
		else if (UK2Node const* const NodeTemplate = FBlueprintActionMenuUtils::ExtractNodeTemplateFromAction(PaletteAction))
		{
			// If the node wants to create tooltip text, use that instead, because its probably more detailed
			FText NodeToolTipText = NodeTemplate->GetTooltipText();
			if (!NodeToolTipText.IsEmpty())
			{
				ToolTipText = NodeToolTipText;
			}

			if (UK2Node_CallFunction const* CallFuncNode = Cast<UK2Node_CallFunction const>(NodeTemplate))
			{			
				if(UClass* ParentClass = CallFuncNode->FunctionReference.GetMemberParentClass(CallFuncNode->GetBlueprintClassFromNode()))
				{
					UBlueprint* BlueprintObj = UBlueprint::GetBlueprintFromClass(ParentClass);
					if (BlueprintObj == nullptr)
					{
						ClassDisplayName = ParentClass->GetDisplayNameText();
					}
					else if (!BlueprintObj->HasAnyFlags(RF_Transient))
					{
						ClassDisplayName = FText::FromName(BlueprintObj->GetFName());
					}					
				}
			}
		}
		else if (PaletteAction->GetTypeId() == FEdGraphSchemaAction_K2Graph::StaticGetTypeId())
		{
			FEdGraphSchemaAction_K2Graph* GraphAction = (FEdGraphSchemaAction_K2Graph*)PaletteAction.Get();
			if (GraphAction->EdGraph)
			{
				if (const UEdGraphSchema* GraphSchema = GraphAction->EdGraph->GetSchema())
				{
					FGraphDisplayInfo DisplayInfo;
					GraphSchema->GetGraphDisplayInformation(*(GraphAction->EdGraph), DisplayInfo);
					ToolTipText = DisplayInfo.Tooltip;
				}
			}
		}
		else if (PaletteAction->GetTypeId() == FEdGraphSchemaAction_K2Var::StaticGetTypeId())
		{
			FEdGraphSchemaAction_K2Var* VarAction = (FEdGraphSchemaAction_K2Var*)PaletteAction.Get();
			UClass* VarClass = VarAction->GetVariableClass();
			if (bShowClassInTooltip && VarClass)
			{
				UBlueprint* BlueprintObj = UBlueprint::GetBlueprintFromClass(VarClass);
				ClassDisplayName = (BlueprintObj ? FText::FromName(BlueprintObj->GetFName()) : VarClass->GetDisplayNameText());
			}
			else
			{
				// Use the native display name metadata if we can
				const FProperty* Property = FindFProperty<FProperty>(VarClass, VarAction->GetVariableName());
				if (Property && Property->IsNative())
				{
					ToolTipText = Property->GetDisplayNameText();
				}
				else
				{	
					FString Result = GetVarTooltip(Blueprint, VarClass, VarAction->GetVariableName());
					// Only use the variable tooltip if it has been filled out.
					ToolTipText = FText::FromString( !Result.IsEmpty() ? Result : GetVarType(VarClass, VarAction->GetVariableName(), true, true) );	
				}
			}
		}
		else if (PaletteAction->GetTypeId() == FEdGraphSchemaAction_K2LocalVar::StaticGetTypeId())
		{
			FEdGraphSchemaAction_K2LocalVar* LocalVarAction = (FEdGraphSchemaAction_K2LocalVar*)PaletteAction.Get();
			// The variable scope can not be found in intermediate graphs
			UStruct* LocalVarScope = Cast<UStruct>(LocalVarAction->GetVariableScope());
			if(LocalVarScope)
			{
				UClass* VarClass = CastChecked<UClass>(LocalVarAction->GetVariableScope()->GetOuter());
				if (bShowClassInTooltip && (VarClass != nullptr))
				{
					UBlueprint* BlueprintObj = UBlueprint::GetBlueprintFromClass(VarClass);
					ClassDisplayName = (BlueprintObj ? FText::FromName(BlueprintObj->GetFName()) : VarClass->GetDisplayNameText());
				}
				else
				{
					FString Result;
					FBlueprintEditorUtils::GetBlueprintVariableMetaData(Blueprint, LocalVarAction->GetVariableName(), LocalVarScope, TEXT("tooltip"), Result);
					// Only use the variable tooltip if it has been filled out.
					ToolTipText = FText::FromString( !Result.IsEmpty() ? Result : GetVarType(LocalVarScope, LocalVarAction->GetVariableName(), true, true) );
				}
			}
		}
		else if (PaletteAction->GetTypeId() == FEdGraphSchemaAction_K2Delegate::StaticGetTypeId())
		{
			FEdGraphSchemaAction_K2Delegate* DelegateAction = (FEdGraphSchemaAction_K2Delegate*)PaletteAction.Get();
			
			FString Result = GetVarTooltip(Blueprint, DelegateAction->GetDelegateClass(), DelegateAction->GetDelegateName());
			ToolTipText = !Result.IsEmpty() ? FText::FromString(Result) : FText::FromName(DelegateAction->GetDelegateName());
		}
		else if (PaletteAction->GetTypeId() == FEdGraphSchemaAction_K2Enum::StaticGetTypeId())
		{
			FEdGraphSchemaAction_K2Enum* EnumAction = (FEdGraphSchemaAction_K2Enum*)PaletteAction.Get();
			if (EnumAction->Enum)
			{
				ToolTipText = FText::FromName(EnumAction->Enum->GetFName());
			}
		}
		else if (PaletteAction->GetTypeId() == FEdGraphSchemaAction_K2TargetNode::StaticGetTypeId())
		{
			FEdGraphSchemaAction_K2TargetNode* TargetNodeAction = (FEdGraphSchemaAction_K2TargetNode*)PaletteAction.Get();
			if (TargetNodeAction->NodeTemplate)
			{
				ToolTipText = TargetNodeAction->NodeTemplate->GetTooltipText();
			}
		}
	}

	if (bShowClassInTooltip && !ClassDisplayName.IsEmpty())
	{
		ToolTipText = FText::Format(LOCTEXT("BlueprintItemClassTooltip", "{0}\nClass: {1}"), ToolTipText, ClassDisplayName);
	}

	return ToolTipText;
}

TSharedPtr<SToolTip> SBlueprintPaletteItem::ConstructToolTipWidget() const
{
	TSharedPtr<FEdGraphSchemaAction> PaletteAction = ActionPtr.Pin();
	UEdGraphNode const* const NodeTemplate = FBlueprintActionMenuUtils::ExtractNodeTemplateFromAction(PaletteAction);

	FBlueprintActionMenuItem::FDocExcerptRef DocExcerptRef;

	if (PaletteAction.IsValid())
	{
		if (NodeTemplate != nullptr)
		{
			// Take rich tooltip from node
			DocExcerptRef.DocLink = NodeTemplate->GetDocumentationLink();
			DocExcerptRef.DocExcerptName = NodeTemplate->GetDocumentationExcerptName();

			// sometimes, with FBlueprintActionMenuItem's, the NodeTemplate 
			// doesn't always reflect the node that will be spawned (some things 
			// we don't want to be executed until spawn time, like adding of 
			// component templates)... in that case, the 
			// FBlueprintActionMenuItem's may have a more specific documentation 
			// link of its own (most of the time, it will reflect the NodeTemplate's)
			if ( !DocExcerptRef.IsValid() && (PaletteAction->GetTypeId() == FBlueprintActionMenuItem::StaticGetTypeId()) )
			{
				FBlueprintActionMenuItem* NodeSpawnerAction = (FBlueprintActionMenuItem*)PaletteAction.Get();
				DocExcerptRef = NodeSpawnerAction->GetDocumentationExcerpt();
			}
		}
		else if (PaletteAction->GetTypeId() == FEdGraphSchemaAction_K2Graph::StaticGetTypeId())
		{
			FEdGraphSchemaAction_K2Graph* GraphAction = (FEdGraphSchemaAction_K2Graph*)PaletteAction.Get();
			if (GraphAction->EdGraph)
			{
				FGraphDisplayInfo DisplayInfo;
				if (const UEdGraphSchema* GraphSchema = GraphAction->EdGraph->GetSchema())
				{
					GraphSchema->GetGraphDisplayInformation(*(GraphAction->EdGraph), DisplayInfo);
				}

				DocExcerptRef.DocLink = DisplayInfo.DocLink;
				DocExcerptRef.DocExcerptName = DisplayInfo.DocExcerptName;
			}
		}
		else if (PaletteAction->GetTypeId() == FEdGraphSchemaAction_K2Var::StaticGetTypeId())
		{
			FEdGraphSchemaAction_K2Var* VarAction = (FEdGraphSchemaAction_K2Var*)PaletteAction.Get();
			UClass* VarClass = VarAction->GetVariableClass();
			if (!bShowClassInTooltip || VarClass == nullptr)
			{
				// Don't show big tooltip if we are showing class as well (means we are not in MyBlueprint)
				DocExcerptRef.DocLink = TEXT("Shared/Editors/BlueprintEditor/GraphTypes");
				DocExcerptRef.DocExcerptName = TEXT("Variable");
			}
		}
		else if (PaletteAction->GetTypeId() == FEdGraphSchemaAction_K2Event::StaticGetTypeId())
		{
			DocExcerptRef.DocLink = TEXT("Shared/Editors/BlueprintEditor/GraphTypes");
			DocExcerptRef.DocExcerptName = TEXT("Event");
		}
		else if (PaletteAction->GetTypeId() == FEdGraphSchemaAction_K2AddComment::StaticGetTypeId() ||
			PaletteAction->GetTypeId() == FEdGraphSchemaAction_NewStateComment::StaticGetTypeId())
		{
			// Taking tooltip from action is fine
			const UEdGraphNode_Comment* DefaultComment = GetDefault<UEdGraphNode_Comment>();
			DocExcerptRef.DocLink = DefaultComment->GetDocumentationLink();
			DocExcerptRef.DocExcerptName = DefaultComment->GetDocumentationExcerptName();
		}
		else if (PaletteAction->GetTypeId() == FEdGraphSchemaAction_K2LocalVar::StaticGetTypeId())
		{
			// Don't show big tooltip if we are showing class as well (means we are not in MyBlueprint)
			DocExcerptRef.DocLink = TEXT("Shared/Editors/BlueprintEditor/GraphTypes");
			DocExcerptRef.DocExcerptName = TEXT("LocalVariable");
		}
	}

	// Setup the attribute for dynamically pulling the tooltip
	TAttribute<FText> TextAttribute;
	TextAttribute.Bind(this, &SBlueprintPaletteItem::GetToolTipText);

	TSharedRef< SToolTip > TooltipWidget = IDocumentation::Get()->CreateToolTip(TextAttribute, nullptr, DocExcerptRef.DocLink, DocExcerptRef.DocExcerptName);

	// English speakers have no real need to know this exists.
	if ( (NodeTemplate != nullptr) && (FInternationalization::Get().GetCurrentCulture()->GetTwoLetterISOLanguageName() != TEXT("en")) )
	{
		FText NativeNodeName = FText::FromString(NodeTemplate->GetNodeTitle(ENodeTitleType::ListView).BuildSourceString());
		const FTextBlockStyle& SubduedTextStyle = FEditorStyle::GetWidgetStyle<FTextBlockStyle>("Documentation.SDocumentationTooltipSubdued");

		TSharedPtr<SToolTip> InternationalTooltip;
		TSharedPtr<SVerticalBox> TooltipBody;

		SAssignNew(InternationalTooltip, SToolTip)
			// Emulate text-only tool-tip styling that SToolTip uses 
			// when no custom content is supplied.  We want node tool-
			// tips to be styled just like text-only tool-tips
			.BorderImage( FCoreStyle::Get().GetBrush("ToolTip.BrightBackground") )
			.TextMargin(FMargin(11.0f))
		[
			SAssignNew(TooltipBody, SVerticalBox)
		];

		if (!DocExcerptRef.IsValid())
		{
			auto GetNativeNamePromptVisibility = []()->EVisibility
			{
				FModifierKeysState KeyState = FSlateApplication::Get().GetModifierKeys();
				return KeyState.IsAltDown() ? EVisibility::Collapsed : EVisibility::Visible;
			};

			TooltipBody->AddSlot()
			[
				SNew(STextBlock)
					.TextStyle(FEditorStyle::Get(), "Documentation.SDocumentationTooltip")
					.Text(NativeNodeName)
					.Visibility_Lambda([GetNativeNamePromptVisibility]()->EVisibility
					{
						return (GetNativeNamePromptVisibility() == EVisibility::Visible) ? EVisibility::Collapsed : EVisibility::Visible;
					})
			];

			TooltipBody->AddSlot()
			[
				SNew(SHorizontalBox)
					.Visibility_Lambda(GetNativeNamePromptVisibility)
				+SHorizontalBox::Slot()
				[
					TooltipWidget->GetContentWidget()
				]
			];

			TooltipBody->AddSlot()
				.AutoHeight()
				.HAlign(HAlign_Center)
				.Padding(0.f, 8.f, 0.f, 0.f)
			[

				SNew(STextBlock)
					.Text( LOCTEXT("NativeNodeName", "hold (Alt) for native node name") )
					.TextStyle(&SubduedTextStyle)
					.Visibility_Lambda(GetNativeNamePromptVisibility)
			];
		}
		else
		{
			auto GetNativeNodeNameVisibility = []()->EVisibility
			{
				FModifierKeysState KeyState = FSlateApplication::Get().GetModifierKeys();
				return KeyState.IsAltDown() && KeyState.IsControlDown() ? EVisibility::Visible : EVisibility::Collapsed;
			};

			// give the "advanced" tooltip a header
			TooltipBody->AddSlot()
				.AutoHeight()
				.HAlign(HAlign_Right)
				.Padding(0.f, 0.f, 0.f, 8.f)
			[
				SNew(SHorizontalBox)
				+SHorizontalBox::Slot()
					.AutoWidth()
				[
					SNew(STextBlock)
					.TextStyle(&SubduedTextStyle)
						.Text(LOCTEXT("NativeNodeNameLabel", "Native Node Name: "))
						.Visibility_Lambda(GetNativeNodeNameVisibility)
				]
				+SHorizontalBox::Slot()
					.AutoWidth()
				[
					SNew(STextBlock)
						.TextStyle(&SubduedTextStyle)
						.Text(NativeNodeName)
						.Visibility_Lambda(GetNativeNodeNameVisibility)
				]
			];

			TooltipBody->AddSlot()
			[
				TooltipWidget->GetContentWidget()
			];
		}

		return InternationalTooltip;
	}
	return TooltipWidget;
}

/*******************************************************************************
* SBlueprintPalette
*******************************************************************************/

//------------------------------------------------------------------------------
void SBlueprintPalette::Construct(const FArguments& InArgs, TWeakPtr<FBlueprintEditor> InBlueprintEditor)
{
	// Create the asset discovery indicator
	FEditorWidgetsModule& EditorWidgetsModule = FModuleManager::LoadModuleChecked<FEditorWidgetsModule>("EditorWidgets");
	TSharedRef<SWidget> AssetDiscoveryIndicator = EditorWidgetsModule.CreateAssetDiscoveryIndicator(EAssetDiscoveryIndicatorScaleMode::Scale_Vertical);

	float FavoritesHeightRatio = 0.33f;
	GConfig->GetFloat(*BlueprintPalette::ConfigSection, *BlueprintPalette::FavoritesHeightConfigKey, FavoritesHeightRatio, GEditorPerProjectIni);
	float LibraryHeightRatio = 1.f - FavoritesHeightRatio;
	GConfig->GetFloat(*BlueprintPalette::ConfigSection, *BlueprintPalette::LibraryHeightConfigKey, LibraryHeightRatio, GEditorPerProjectIni);

	bool bUseLegacyLayout = false;
	GConfig->GetBool(*BlueprintPalette::ConfigSection, TEXT("bUseLegacyLayout"), bUseLegacyLayout, GEditorIni);

	if (bUseLegacyLayout)
	{
		this->ChildSlot
		[
			SAssignNew(LibraryWrapper, SBlueprintLibraryPalette, InBlueprintEditor)
				.UseLegacyLayout(bUseLegacyLayout)
		];
	}
	else 
	{
		this->ChildSlot
		[
			SAssignNew(PaletteSplitter, SSplitter)
				.Orientation(Orient_Vertical)
				.OnSplitterFinishedResizing(this, &SBlueprintPalette::OnSplitterResized)
				.AddMetaData<FTagMetaData>(FTagMetaData(TEXT("FullBlueprintPalette")))

			+ SSplitter::Slot()
			.Value(FavoritesHeightRatio)
			[
				SNew(SBlueprintFavoritesPalette, InBlueprintEditor)
				.AddMetaData<FTagMetaData>(FTagMetaData(TEXT("BlueprintPaletteFavorites")))
			]

			+ SSplitter::Slot()
			.Value(LibraryHeightRatio)
			[
				SNew(SBlueprintLibraryPalette, InBlueprintEditor)
				.AddMetaData<FTagMetaData>(FTagMetaData(TEXT("BlueprintPaletteLibrary")))
			]
		];
	}	
}

//------------------------------------------------------------------------------
void SBlueprintPalette::OnSplitterResized() const
{
	FChildren const* const SplitterChildren = PaletteSplitter->GetChildren();
	for (int32 SlotIndex = 0; SlotIndex < SplitterChildren->Num(); ++SlotIndex)
	{
		SSplitter::FSlot const& SplitterSlot = PaletteSplitter->SlotAt(SlotIndex);

		if (SplitterSlot.GetWidget() == FavoritesWrapper)
		{
			GConfig->SetFloat(*BlueprintPalette::ConfigSection, *BlueprintPalette::FavoritesHeightConfigKey, SplitterSlot.GetSizeValue(), GEditorPerProjectIni);
		}
		else if (SplitterSlot.GetWidget() == LibraryWrapper)
		{
			GConfig->SetFloat(*BlueprintPalette::ConfigSection, *BlueprintPalette::LibraryHeightConfigKey, SplitterSlot.GetSizeValue(), GEditorPerProjectIni);
		}

	}
}

#undef LOCTEXT_NAMESPACE<|MERGE_RESOLUTION|>--- conflicted
+++ resolved
@@ -57,13 +57,10 @@
 #include "UObject/WeakFieldPtr.h"
 #include "BlueprintNodeSpawner.h"
 #include "Dialogs/Dialogs.h"
-<<<<<<< HEAD
-=======
 #include "BlendSpaceGraph.h"
 #include "AnimationBlendSpaceSampleGraph.h"
 #include "BlueprintNamespaceHelper.h"
 #include "BlueprintNamespaceUtilities.h"
->>>>>>> 6bbb88c8
 
 #define LOCTEXT_NAMESPACE "BlueprintPalette"
 
@@ -1623,20 +1620,6 @@
 					{
 						return;
 					}
-				}
-			}
-
-			FBPVariableDescription* RepNotifyVar = FBlueprintEditorUtils::GetVariableFromOnRepFunction(Blueprint, GraphAction->FuncName);
-			if (RepNotifyVar)
-			{
-				FSuppressableWarningDialog::FSetupInfo Info(LOCTEXT("RenameRepNotifyMessage", "This function is linked to a RepNotify variable. Renaming it will still allow the variable to be replicated, but this function will not be called. Do you wish to proceed?"),
-					LOCTEXT("RenameRepNotifyTitle", "Rename RepNotify Function?"), TEXT("RenameRepNotifyWarning"));
-				Info.ConfirmText = LOCTEXT("Confirm", "Confirm");
-				Info.CancelText = LOCTEXT("Cancel", "Cancel");
-
-				if (FSuppressableWarningDialog(Info).ShowModal() == FSuppressableWarningDialog::Cancel)
-				{
-					return;
 				}
 			}
 
