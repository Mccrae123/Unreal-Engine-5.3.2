--- conflicted
+++ resolved
@@ -729,14 +729,6 @@
 		}
 	}
 
-<<<<<<< HEAD
-	if (HasValidSource() && SelectedTargetReferenceItem.IsValid() && SourceProperty!=nullptr )
-	{
-		FMemberReference SourceVariableReference;
-		SourceVariableReference.SetFromField<FProperty>(SourceProperty, SourceProperty->GetOwnerClass());
-		FMemberReference TargetVariableReference;
-		if (SelectedTargetReferenceItem->GetMemberReference(TargetVariableReference) && SourceVariableReference.ResolveMember<FProperty>(SourceProperty->GetOwnerClass()))
-=======
 	if (SourceProperty != nullptr && SelectedTargetReferenceItem.IsValid())
 	{
 		FMemberReference SourceVariableReference;
@@ -744,7 +736,6 @@
 		SourceVariableReference.SetFromField<FProperty>(SourceProperty, SourcePropertyScope);
 		FMemberReference TargetVariableReference;
 		if (SelectedTargetReferenceItem->GetMemberReference(TargetVariableReference) && SourceVariableReference.ResolveMember<FProperty>(SourcePropertyScope))
->>>>>>> d731a049
 		{
 			TSharedPtr<FBlueprintEditor> PinnedEditor = BlueprintEditor.Pin();
 			if (PinnedEditor.IsValid())
@@ -755,10 +746,7 @@
 					const FScopedTransaction Transaction(GetTransactionTitle(TargetVariableReference));
 					Blueprint->Modify();
 
-<<<<<<< HEAD
-=======
 					// Note: SourceProperty will be reset after this step! This occurs via a Refresh() that's triggered by an OnBlueprintChanged event.
->>>>>>> d731a049
 					FReplaceNodeReferencesHelper::ReplaceReferences(SourceVariableReference, TargetVariableReference, Blueprint, InRawDataList);
 
 					if (bShowReplacementsWhenFinished)
@@ -773,11 +761,7 @@
 							FStreamSearchOptions SearchOptions;
 							SearchOptions.ImaginaryDataFilter = ESearchQueryFilter::NodesFilter;
 							SearchOptions.MinimiumVersionRequirement = EFiBVersion::FIB_VER_VARIABLE_REFERENCE;
-<<<<<<< HEAD
-							GlobalResults->MakeSearchQuery(TargetVariableReference.GetReferenceSearchString(SourceProperty->GetOwnerClass()), bFindWithinBlueprint, SearchOptions);
-=======
 							GlobalResults->MakeSearchQuery(TargetVariableReference.GetReferenceSearchString(SourcePropertyScope), /*bInIsFindWithinBlueprint =*/ false, SearchOptions);
->>>>>>> d731a049
 						}
 					}
 				}
