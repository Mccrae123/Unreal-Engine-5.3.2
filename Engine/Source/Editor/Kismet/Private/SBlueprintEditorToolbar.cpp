--- conflicted
+++ resolved
@@ -7,10 +7,7 @@
 #include "BlueprintEditor.h"
 #include "BlueprintEditorCommands.h"
 #include "BlueprintEditorContext.h"
-<<<<<<< HEAD
-=======
 #include "DiffUtils.h"
->>>>>>> 4af6daef
 #include "Containers/Array.h"
 #include "Containers/EnumAsByte.h"
 #include "Containers/UnrealString.h"
@@ -575,54 +572,6 @@
 				if (Revision->GetRevision() == RevisionInfo.Revision)
 				{
 					// Get the revision of this package from source control
-<<<<<<< HEAD
-					FString PreviousTempPkgName;
-					if (Revision->Get(PreviousTempPkgName))
-					{
-						// Try and load that package
-						UPackage* PreviousTempPkg = LoadPackage(NULL, *PreviousTempPkgName, LOAD_ForDiff | LOAD_DisableCompileOnLoad);
-
-						if (PreviousTempPkg != NULL)
-						{
-							UObject* PreviousAsset = NULL;
-
-							// If its a levelscript blueprint, find the previous levelscript blueprint in the map
-							if (bIsLevelScriptBlueprint)
-							{
-								TArray<UObject*> ObjectsInOuter;
-								GetObjectsWithOuter(PreviousTempPkg, ObjectsInOuter);
-
-								// Look for the level script blueprint for this package
-								for (int32 Index = 0; Index < ObjectsInOuter.Num(); Index++)
-								{
-									UObject* Obj = ObjectsInOuter[Index];
-									if (ULevelScriptBlueprint* ObjAsBlueprint = Cast<ULevelScriptBlueprint>(Obj))
-									{
-										PreviousAsset = ObjAsBlueprint;
-										break;
-									}
-								}
-							}
-							// otherwise its a normal Blueprint
-							else
-							{
-								FString PreviousAssetName = FPaths::GetBaseFilename(Filename, true);
-								PreviousAsset = FindObject<UObject>(PreviousTempPkg, *PreviousAssetName);
-							}
-
-							if (PreviousAsset != NULL)
-							{
-								FAssetToolsModule& AssetToolsModule = FModuleManager::LoadModuleChecked<FAssetToolsModule>(TEXT("AssetTools"));
-								FRevisionInfo OldRevision = { Revision->GetRevision(), Revision->GetCheckInIdentifier(), Revision->GetDate() };
-								FRevisionInfo CurrentRevision = { TEXT(""), Revision->GetCheckInIdentifier(), Revision->GetDate() };
-								AssetToolsModule.Get().DiffAssets(PreviousAsset, BlueprintObj.Get(), OldRevision, CurrentRevision);
-							}
-						}
-						else
-						{
-							FMessageDialog::Open(EAppMsgType::Ok, NSLOCTEXT("SourceControl.HistoryWindow", "UnableToLoadAssets", "Unable to load assets to diff. Content may no longer be supported?"));
-						}
-=======
 					if (UPackage* PreviousTempPkg = DiffUtils::LoadPackageForDiff(Revision))
 					{
 						UObject* PreviousAsset = nullptr;
@@ -662,7 +611,6 @@
 					else
 					{
 						FMessageDialog::Open(EAppMsgType::Ok, NSLOCTEXT("SourceControl.HistoryWindow", "UnableToLoadAssets", "Unable to load assets to diff. Content may no longer be supported?"));
->>>>>>> 4af6daef
 					}
 					break;
 				}
