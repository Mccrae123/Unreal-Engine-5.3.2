--- conflicted
+++ resolved
@@ -110,34 +110,6 @@
 #include "Styling/SlateColor.h"
 #include "SubobjectData.h"
 #include "SubobjectDataSubsystem.h"
-<<<<<<< HEAD
-#include "SPinTypeSelector.h"
-#include "NodeFactory.h"
-#include "Kismet2/Kismet2NameValidators.h"
-#include "Widgets/Layout/SWidgetSwitcher.h"
-#include "BlueprintNamespaceHelper.h"
-#include "BlueprintNamespaceRegistry.h"
-#include "BlueprintNamespaceUtilities.h"
-#include "SBlueprintNamespaceEntry.h"
-#include "Widgets/Input/SSuggestionTextBox.h"
-#include "DragAndDrop/DecoratedDragDropOp.h"
-
-#include "Modules/ModuleManager.h"
-#include "ISequencerModule.h"
-#include "AnimatedPropertyKey.h"
-#include "EditorCategoryUtils.h"
-
-#include "PropertyCustomizationHelpers.h"
-
-#include "Kismet2/BlueprintEditorUtils.h"
-
-#include "ObjectEditorUtils.h"
-
-#include "Editor/SceneOutliner/Private/SSocketChooser.h"
-
-#include "IDocumentationPage.h"
-#include "IDocumentation.h"
-=======
 #include "SupportedRangeTypes.h"	// StructsSupportingRangeVisibility
 #include "Templates/Casts.h"
 #include "Templates/ChooseClass.h"
@@ -176,7 +148,6 @@
 #include "Widgets/Input/SComboButton.h"
 #include "Widgets/Input/SEditableTextBox.h"
 #include "Widgets/Input/SMultiLineEditableTextBox.h"
->>>>>>> d731a049
 #include "Widgets/Input/STextComboBox.h"
 #include "Widgets/Layout/SBorder.h"
 #include "Widgets/Layout/SBox.h"
@@ -188,18 +159,9 @@
 #include "Widgets/Text/STextBlock.h"
 #include "Widgets/Views/STableRow.h"
 
-<<<<<<< HEAD
-#include "UObject/TextProperty.h"
-#include "Subsystems/AssetEditorSubsystem.h"
-#include "SupportedRangeTypes.h"	// StructsSupportingRangeVisibility
-#include "IPropertyAccessEditor.h"
-#include "AssetRegistryModule.h"
-#include "Settings/BlueprintEditorProjectSettings.h"
-=======
 class ITableRow;
 class STableViewBase;
 struct FGeometry;
->>>>>>> d731a049
 
 #define LOCTEXT_NAMESPACE "BlueprintDetailsCustomization"
 
@@ -1105,11 +1067,7 @@
 
 					if (DetailsView.IsValid())
 					{
-<<<<<<< HEAD
-						DetailsView->OnFinishedChangingProperties().AddSP(this, &FBlueprintVarActionDetails::OnFinishedChangingVariable, TargetBlueprintDefaultObject);
-=======
 						DetailsView->OnFinishedChangingProperties().AddSP(this, &FBlueprintVarActionDetails::OnFinishedChangingVariable);
->>>>>>> d731a049
 					}
 				}
 			}
@@ -1565,22 +1523,6 @@
 					FBlueprintEditorUtils::ChangeMemberVariableType(GetBlueprintObj(), VarName, NewPinType);
 				}
 
-<<<<<<< HEAD
-				if (GetDefault<UBlueprintEditorSettings>()->bEnableNamespaceImportingFeatures)
-				{
-					TSharedPtr<FBlueprintEditor> BlueprintEditor = MyBlueprint.Pin()->GetBlueprintEditor().Pin();
-					
-					// If the underlying type object's namespace is not imported, auto-import it now into the current editor context.
-					const UObject* PinSubCategoryObject = NewPinType.PinSubCategoryObject.Get();
-					if (PinSubCategoryObject && BlueprintEditor.IsValid() && BlueprintEditor->IsNonImportedObject(PinSubCategoryObject))
-					{
-						FString Namespace = FBlueprintNamespaceUtilities::GetObjectNamespace(PinSubCategoryObject);
-						if (!Namespace.IsEmpty())
-						{
-							BlueprintEditor->ImportNamespace(Namespace);
-						}
-					}
-=======
 				TSharedPtr<FBlueprintEditor> BlueprintEditor = MyBlueprint.Pin()->GetBlueprintEditor().Pin();
 					
 				// Auto-import the underlying type object's default namespace set into the current editor context.
@@ -1590,7 +1532,6 @@
 					FBlueprintEditor::FImportNamespaceExParameters Params;
 					FBlueprintNamespaceUtilities::GetDefaultImportsForObject(PinSubCategoryObject, Params.NamespacesToImport);
 					BlueprintEditor->ImportNamespaceEx(Params);
->>>>>>> d731a049
 				}
 			}
 		}
@@ -1656,8 +1597,6 @@
 
 	CategorySource.Reset();
 	CategorySource.Add(MakeShared<FText>(UEdGraphSchema_K2::VR_DefaultCategory));
-<<<<<<< HEAD
-=======
 	for (const FAdditionalBlueprintCategory& AdditionalBlueprintCategory : GetDefault<UBlueprintEditorSettings>()->AdditionalBlueprintCategories)
 	{
 		if (!AdditionalBlueprintCategory.Name.IsEmpty() && (AdditionalBlueprintCategory.ClassFilter.IsNull() ||
@@ -1666,7 +1605,6 @@
 			CategorySource.Add(MakeShared<FText>(AdditionalBlueprintCategory.Name));
 		}
 	}
->>>>>>> d731a049
 	for (const FName& VariableName : VisibleVariables)
 	{
 		FText Category = FBlueprintEditorUtils::GetBlueprintVariableCategory(Blueprint, VariableName, nullptr);
@@ -1783,51 +1721,25 @@
 	{
 		return BPVar->GetProperty();
 	}
-<<<<<<< HEAD
-	FEdGraphSchemaAction_K2Delegate* DelegateVar = MyBlueprintSelectionAsDelegate();
-	if (DelegateVar)
-	{
-		return DelegateVar->GetDelegateProperty();
-	}
-	UK2Node_Variable* GraphVar = EdGraphSelectionAsVar();
-	if(GraphVar)
+	else if (UK2Node_Variable* GraphVar = EdGraphSelectionAsVar())
 	{
 		return GraphVar->GetPropertyForVariable();
 	}
-=======
+
+	return nullptr;
+}
+
+FName FBlueprintVarActionDetails::GetVariableName() const
+{
+	if (FEdGraphSchemaAction_BlueprintVariableBase* BPVar = MyBlueprint.Pin()->SelectionAsBlueprintVariable())
+	{
+		return BPVar->GetVariableName();
+	}
 	else if (UK2Node_Variable* GraphVar = EdGraphSelectionAsVar())
 	{
-		return GraphVar->GetPropertyForVariable();
-	}
-
->>>>>>> d731a049
-	return nullptr;
-}
-
-FName FBlueprintVarActionDetails::GetVariableName() const
-{
-	if (FEdGraphSchemaAction_BlueprintVariableBase* BPVar = MyBlueprint.Pin()->SelectionAsBlueprintVariable())
-	{
-		return BPVar->GetVariableName();
-	}
-<<<<<<< HEAD
-	FEdGraphSchemaAction_K2Delegate* DelegateVar = MyBlueprintSelectionAsDelegate();
-	if (DelegateVar)
-	{
-		return DelegateVar->GetDelegateName();
-	}
-	UK2Node_Variable* GraphVar = EdGraphSelectionAsVar();
-	if(GraphVar)
-	{
 		return GraphVar->GetVarName();
 	}
-=======
-	else if (UK2Node_Variable* GraphVar = EdGraphSelectionAsVar())
-	{
-		return GraphVar->GetVarName();
-	}
-
->>>>>>> d731a049
+
 	return NAME_None;
 }
 
@@ -2892,24 +2804,14 @@
 	return EVisibility::Collapsed;
 }
 
-<<<<<<< HEAD
-void FBlueprintVarActionDetails::OnFinishedChangingVariable(const FPropertyChangedEvent& InPropertyChangedEvent, UObject* InModifiedObjectInstance)
-{
-	if (!InModifiedObjectInstance)
-=======
 void FBlueprintVarActionDetails::OnFinishedChangingVariable(const FPropertyChangedEvent& InPropertyChangedEvent)
 {
 	if (InPropertyChangedEvent.GetNumObjectsBeingEdited() == 0)
->>>>>>> d731a049
 	{
 		return;
 	}
 
-<<<<<<< HEAD
-	ImportNamespacesForPropertyValue(InModifiedObjectInstance->GetClass(), InPropertyChangedEvent.MemberProperty, InModifiedObjectInstance);
-=======
 	ImportNamespacesForPropertyValue(InPropertyChangedEvent.MemberProperty, InPropertyChangedEvent.GetObjectBeingEdited(0));
->>>>>>> d731a049
 }
 
 void FBlueprintVarActionDetails::OnFinishedChangingLocalVariable(const FPropertyChangedEvent& InPropertyChangedEvent, TSharedPtr<FStructOnScope> InStructData, TWeakObjectPtr<UK2Node_EditablePinBase> InEntryNode)
@@ -2956,35 +2858,6 @@
 			}
 		}
 
-<<<<<<< HEAD
-		ImportNamespacesForPropertyValue(InStructData->GetStruct(), DirectProperty, InStructData->GetStructMemory());
-	}
-}
-
-void FBlueprintVarActionDetails::ImportNamespacesForPropertyValue(const UStruct* InStruct, const FProperty* InProperty, const void* InContainer)
-{
-	if (!GetDefault<UBlueprintEditorSettings>()->bEnableNamespaceImportingFeatures)
-	{
-		return;
-	}
-
-	// Auto-import any namespace(s) associated with the property's value into the current editor context.
-	TSet<FString> AssociatedNamespaces;
-	FBlueprintNamespaceUtilities::GetPropertyValueNamespaces(InStruct, InProperty, InContainer, AssociatedNamespaces);
-	if (AssociatedNamespaces.Num() > 0)
-	{
-		TSharedPtr<SMyBlueprint> MyBlueprintPtr = MyBlueprint.Pin();
-		if (MyBlueprintPtr.IsValid())
-		{
-			TSharedPtr<FBlueprintEditor> BlueprintEditor = MyBlueprintPtr->GetBlueprintEditor().Pin();
-			if (BlueprintEditor.IsValid())
-			{
-				for (const FString& AssociatedNamespace : AssociatedNamespaces)
-				{
-					BlueprintEditor->ImportNamespace(AssociatedNamespace);
-				}
-			}
-=======
 		ImportNamespacesForPropertyValue(DirectProperty, InStructData->GetStructMemory());
 	}
 }
@@ -3001,7 +2874,6 @@
 			FBlueprintEditor::FImportNamespaceExParameters Params;
 			FBlueprintNamespaceUtilities::GetPropertyValueNamespaces(InProperty, InContainer, Params.NamespacesToImport);
 			BlueprintEditor->ImportNamespaceEx(Params);
->>>>>>> d731a049
 		}
 	}
 }
@@ -3657,26 +3529,6 @@
 							// Reset default value, it probably doesn't match
 							(*UDPinPtr)->PinDefaultValue.Reset();
 
-<<<<<<< HEAD
-							if (GetDefault<UBlueprintEditorSettings>()->bEnableNamespaceImportingFeatures)
-							{
-								TSharedPtr<FBlueprintEditor> BlueprintEditor;
-								if(MyBPPinned.IsValid())
-								{
-									BlueprintEditor = MyBPPinned->GetBlueprintEditor().Pin();
-								}
-
-								// If the underlying type object's namespace is not imported, auto-import it now into the current editor context.
-								const UObject* PinSubCategoryObject = PinType.PinSubCategoryObject.Get();
-								if (PinSubCategoryObject && BlueprintEditor.IsValid() && BlueprintEditor->IsNonImportedObject(PinSubCategoryObject))
-								{
-									FString Namespace = FBlueprintNamespaceUtilities::GetObjectNamespace(PinSubCategoryObject);
-									if (!Namespace.IsEmpty())
-									{
-										BlueprintEditor->ImportNamespace(Namespace);
-									}
-								}
-=======
 							TSharedPtr<FBlueprintEditor> BlueprintEditor;
 							if(MyBPPinned.IsValid())
 							{
@@ -3690,7 +3542,6 @@
 								FBlueprintEditor::FImportNamespaceExParameters Params;
 								FBlueprintNamespaceUtilities::GetDefaultImportsForObject(PinSubCategoryObject, Params.NamespacesToImport);
 								BlueprintEditor->ImportNamespaceEx(Params);
->>>>>>> d731a049
 							}
 						}
 						GraphActionDetailsPinned->OnParamsChanged(Node);
@@ -6096,18 +5947,6 @@
 		LOCTEXT("BlueprintDefaultNamespaceTitle", "Default Namespaces") :
 		LOCTEXT("BlueprintImportedNamespaceTitle", "Imported Namespaces");
 	DisplayOptions.NoItemsLabelText = LOCTEXT("NoBlueprintImports", "No Imports");
-<<<<<<< HEAD
-	DisplayOptions.ItemRowFilterText = LOCTEXT("BlueprintImportsValue", "Imports Value");
-	DisplayOptions.AddItemRowFilterText = LOCTEXT("BlueprintAddImport", "Add Import");
-}
-
-TSharedPtr<SWidget> FBlueprintImportsLayout::MakeAddItemRowWidget()
-{
-	return SNew(SBlueprintNamespaceEntry)
-		.AllowTextEntry(false)
-		.OnNamespaceSelected(this, &FBlueprintImportsLayout::OnNamespaceSelected)
-		.OnFilterNamespaceList(this, &FBlueprintImportsLayout::OnFilterNamespaceList)
-=======
 }
 
 TSharedPtr<SWidget> FBlueprintImportsLayout::MakeAddItemWidget()
@@ -6122,7 +5961,6 @@
 		.OnNamespaceSelected(this, &FBlueprintImportsLayout::OnNamespaceSelected)
 		.OnGetNamespacesToExclude(this, &FBlueprintImportsLayout::OnGetNamespacesToExclude)
 		.ExcludedNamespaceTooltipText(LOCTEXT("CannotSelectNamespaceForImport", "This namespace is already imported."))
->>>>>>> d731a049
 		.ButtonContent()
 		[
 			SNew(STextBlock)
@@ -6161,18 +5999,6 @@
 	AddNamespaceItemsToOutputList(NamespaceItems, !bShouldShowDefaultImports);
 }
 
-<<<<<<< HEAD
-void FBlueprintImportsLayout::OnNamespaceSelected(const FString& InNamespace)
-{
-	bool bWasAdded = false;
-
-	// Add to the blueprint's list of imports.
-	if (!InNamespace.IsEmpty())
-	{
-		UBlueprint* Blueprint = GetBlueprintObjectChecked();
-
-		if (FBlueprintEditorUtils::AddNamespaceToImportList(Blueprint, InNamespace))
-=======
 void FBlueprintImportsLayout::OnRemoveItem(const FManagedListItem& Item)
 {
 	TSharedPtr<FBlueprintEditor> BlueprintEditorPtr = GetPinnedBlueprintEditorPtr();
@@ -6195,7 +6021,6 @@
 		Params.bIsAutoImport = false;
 		Params.NamespacesToImport.Add(InNamespace);
 		Params.OnPostImportCallback = FSimpleDelegate::CreateLambda([this]()
->>>>>>> d731a049
 		{
 			RegenerateChildContent();
 		});
@@ -6205,28 +6030,6 @@
 	}
 
 	OnRefreshInDetailsView();
-<<<<<<< HEAD
-
-	// If added above, import the namespace into the current editor context.
-	if (bWasAdded)
-	{
-		TSharedPtr<FBlueprintEditor> BlueprintEditorPtr = GetPinnedBlueprintEditorPtr();
-		if (BlueprintEditorPtr.IsValid())
-		{
-			BlueprintEditorPtr->ImportNamespace(InNamespace);
-		}
-	}
-}
-
-void FBlueprintImportsLayout::OnFilterNamespaceList(TArray<FString>& InOutNamespaceList)
-{
-	const UBlueprint* Blueprint = GetBlueprintObjectChecked();
-	InOutNamespaceList.RemoveSwap(Blueprint->BlueprintNamespace);
-	for (const FString& ImportedNamespace : Blueprint->ImportedNamespaces)
-	{
-		InOutNamespaceList.RemoveSwap(ImportedNamespace);
-	}
-=======
 }
 
 void FBlueprintImportsLayout::OnGetNamespacesToExclude(TSet<FString>& OutNamespacesToExclude) const
@@ -6237,7 +6040,6 @@
 	FBlueprintNamespaceUtilities::GetDefaultImportsForObject(Blueprint, OutNamespacesToExclude);
 
 	OutNamespacesToExclude.Append(Blueprint->ImportedNamespaces);
->>>>>>> d731a049
 }
 
 
@@ -6516,12 +6318,8 @@
 	if (UBlueprint* Blueprint = GetBlueprintObj())
 	{
 		// Skip if the value has not been changed.
-<<<<<<< HEAD
-		if (Blueprint->BlueprintNamespace == InNamespace)
-=======
 		const FString OldNamespace = Blueprint->BlueprintNamespace;
 		if (OldNamespace == InNamespace)
->>>>>>> d731a049
 		{
 			return;
 		}
@@ -6530,23 +6328,7 @@
 		check(NamespacePropertyHandle.IsValid());
 		NamespacePropertyHandle->SetValue(InNamespace);
 
-<<<<<<< HEAD
-		// Ensure that the new path is added into the namespace registry.
-		// @todo_namespaces - Find and remove old path if no longer in use.
-		FBlueprintNamespaceRegistry::Get().RegisterNamespace(InNamespace);
-
-		if (GetDefault<UBlueprintEditorSettings>()->bEnableNamespaceImportingFeatures)
-		{
-			// Auto-import the namespace into the current editor context.
-			TSharedPtr<FBlueprintEditor> BlueprintEditor = GetBlueprintEditorPtr().Pin();
-			if (BlueprintEditor.IsValid())
-			{
-				BlueprintEditor->ImportNamespace(InNamespace);
-			}
-		}
-=======
 		HandleNamespaceValueChange(OldNamespace, InNamespace);
->>>>>>> d731a049
 	}
 }
 
@@ -6558,10 +6340,6 @@
 
 void FBlueprintGlobalOptionsDetails::OnNamespaceResetToDefaultValue()
 {
-<<<<<<< HEAD
-	// Standard reset-to-default path.
-	check(NamespacePropertyHandle.IsValid());
-=======
 	check(NamespacePropertyHandle.IsValid());
 
 	// Get the current value.
@@ -6569,7 +6347,6 @@
 	NamespacePropertyHandle->GetValue(OriginalValue);
 
 	// Standard reset-to-default path.
->>>>>>> d731a049
 	NamespacePropertyHandle->ResetToDefault();
 
 	// Get the value after having been reset.
@@ -6581,8 +6358,6 @@
 	{
 		NamespaceValueWidget->SetCurrentNamespace(DefaultNamespaceValue);
 	}
-<<<<<<< HEAD
-=======
 
 	HandleNamespaceValueChange(OriginalValue, DefaultNamespaceValue);
 }
@@ -6655,7 +6430,6 @@
 			}
 		}
 	}
->>>>>>> d731a049
 }
 
 void FBlueprintGlobalOptionsDetails::CustomizeDetails(IDetailLayoutBuilder& DetailLayout)
