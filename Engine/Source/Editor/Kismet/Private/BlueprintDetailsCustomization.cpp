--- conflicted
+++ resolved
@@ -89,12 +89,9 @@
 #include "UObject/TextProperty.h"
 #include "Subsystems/AssetEditorSubsystem.h"
 #include "SupportedRangeTypes.h"	// StructsSupportingRangeVisibility
-<<<<<<< HEAD
-=======
 #include "IPropertyAccessEditor.h"
 #include "AssetRegistryModule.h"
 #include "Settings/BlueprintEditorProjectSettings.h"
->>>>>>> 6bbb88c8
 
 #define LOCTEXT_NAMESPACE "BlueprintDetailsCustomization"
 
@@ -442,33 +439,6 @@
 		.ToolTip(ReadOnlyTooltip)
 	];
 
-<<<<<<< HEAD
-	TSharedPtr<SToolTip> ToolTipTooltip = IDocumentation::Get()->CreateToolTip(LOCTEXT("VarToolTipTooltip", "Extra information about this variable, shown when cursor is over it."), NULL, DocLink, TEXT("Tooltip"));
-
-	Category.AddCustomRow( LOCTEXT("IsVariableToolTipLabel", "Tooltip") )
-	.Visibility(TAttribute<EVisibility>(this, &FBlueprintVarActionDetails::IsTooltipEditVisible))
-	.NameContent()
-	[
-		SNew(STextBlock)
-		.Text( LOCTEXT("IsVariableToolTipLabel", "Tooltip") )
-		.ToolTip(ToolTipTooltip)
-		.Font( DetailFontInfo )
-	]
-	.ValueContent()
-	.MinDesiredWidth(250.f)
-	.MaxDesiredWidth(250.f)
-	[
-		SNew(SMultiLineEditableTextBox)
-		.Text( this, &FBlueprintVarActionDetails::OnGetTooltipText )
-		.ToolTipText( this, &FBlueprintVarActionDetails::OnGetTooltipText )
-		.OnTextCommitted( this, &FBlueprintVarActionDetails::OnTooltipTextCommitted, CachedVariableName )
-		.IsEnabled(IsVariableInBlueprint())
-		.Font( DetailFontInfo )
-		.ModiferKeyForNewLine(EModifierKey::Shift)
-	];
-
-=======
->>>>>>> 6bbb88c8
 	TSharedPtr<SToolTip> Widget3DTooltip = IDocumentation::Get()->CreateToolTip(LOCTEXT("VariableWidget3D_Tooltip", "When true, allows the user to tweak the vector variable by using a 3D transform widget in the viewport (usable when varible is public/enabled)."), NULL, DocLink, TEXT("Widget3D"));
 
 	Category.AddCustomRow( LOCTEXT("VariableWidget3D_Prompt", "Show 3D Widget") )
@@ -2222,11 +2192,7 @@
 	{
 		const bool bIsInteger = VariableProperty->IsA(FIntProperty::StaticClass());
 		const bool bIsNonEnumByte = (VariableProperty->IsA(FByteProperty::StaticClass()) && CastField<const FByteProperty>(VariableProperty)->Enum == nullptr);
-<<<<<<< HEAD
-		const bool bIsFloat = VariableProperty->IsA(FFloatProperty::StaticClass());
-=======
 		const bool bIsReal = (VariableProperty->IsA(FFloatProperty::StaticClass()) || VariableProperty->IsA(FDoubleProperty::StaticClass()));
->>>>>>> 6bbb88c8
 
 		// If this is a struct property than we must check the name of the struct it points to, so we can check
 		// if it supports the editing of the UIMin/UIMax metadata
@@ -2234,11 +2200,7 @@
 		const UStruct* InnerStruct = StructProp ? StructProp->Struct : nullptr;
 		const bool bIsSupportedStruct = InnerStruct ? RangeVisibilityUtils::StructsSupportingRangeVisibility.Contains(InnerStruct->GetFName()) : false;
 
-<<<<<<< HEAD
-		if (IsABlueprintVariable(VariableProperty) && (bIsInteger || bIsNonEnumByte || bIsFloat || bIsSupportedStruct))
-=======
 		if (IsABlueprintVariable(VariableProperty) && (bIsInteger || bIsNonEnumByte || bIsReal || bIsSupportedStruct))
->>>>>>> 6bbb88c8
 		{
 			return EVisibility::Visible;
 		}
@@ -2908,20 +2870,6 @@
 
 		if (IsValidTarget)
 		{
-<<<<<<< HEAD
-			bool bIsInputNode = TargetNode == GraphActionDetailsPtr.Pin()->GetFunctionEntryNode().Get();
-			for (int32 i = 0; i < Pins.Num(); ++i)
-			{
-				TSharedRef<class FBlueprintGraphArgumentLayout> BlueprintArgumentLayout = MakeShareable(new FBlueprintGraphArgumentLayout(
-					TWeakPtr<FUserPinInfo>(Pins[i]),
-					TargetNode.Get(),
-					GraphActionDetailsPtr,
-					FName(*(bIsInputNode ? FString::Printf(TEXT("InputArgument%i"), i) : FString::Printf(TEXT("OutputArgument%i"), i))),
-					bIsInputNode));
-				ChildrenBuilder.AddCustomBuilder(BlueprintArgumentLayout);
-				WasContentAdded = true;
-			}
-=======
 			CurrentHoverText = FText::Format(LOCTEXT("MovePinHere", "Move '{PinName}' Here"), Args);
 			CurrentIconBrush = FEditorStyle::GetBrush("Graph.ConnectorFeedback.OK");
 		}
@@ -2929,7 +2877,6 @@
 		{
 			CurrentHoverText = FText::Format(LOCTEXT("CannotMovePinHere", "Cannot Move '{PinName}' Here"), Args);
 			CurrentIconBrush = FEditorStyle::GetBrush("Graph.ConnectorFeedback.Error");
->>>>>>> 6bbb88c8
 		}
 	}
 
@@ -3236,12 +3183,8 @@
 			const UClass* ClassObject = Cast<UClass>(FoundPin->PinType.PinSubCategoryObject.Get());
 			const bool bTypeWithNoDefaults = (FoundPin->PinType.PinCategory == UEdGraphSchema_K2::PC_Object) || (FoundPin->PinType.PinCategory == UEdGraphSchema_K2::PC_Class) || (FoundPin->PinType.PinCategory == UEdGraphSchema_K2::PC_Interface) 
 				|| (FoundPin->PinType.PinCategory == UEdGraphSchema_K2::PC_SoftObject && ClassObject && ClassObject->IsChildOf(AActor::StaticClass()))
-<<<<<<< HEAD
-				|| UEdGraphSchema_K2::IsExecPin(*FoundPin);
-=======
 				|| UEdGraphSchema_K2::IsExecPin(*FoundPin)
 				|| FoundPin->PinType.IsContainer();
->>>>>>> 6bbb88c8
 
 			if (!FoundPin->PinType.bIsReference && !bTypeWithNoDefaults)
 			{
@@ -3795,8 +3738,6 @@
 					.OnCheckStateChanged( this, &FBlueprintGraphActionDetails::OnIsExecFunctionModified )
 				];
 			}
-<<<<<<< HEAD
-=======
 			if (IsThreadSafeFunctionVisible())
 			{
 				Category.AddCustomRow( LOCTEXT( "FunctionThreadSafe_Tooltip", "Thread Safe" ), true )
@@ -3814,7 +3755,6 @@
 					.OnCheckStateChanged( this, &FBlueprintGraphActionDetails::OnIsThreadSafeFunctionModified )
 				];
 			}
->>>>>>> 6bbb88c8
 		}
 
 		if (bIsCustomEvent)
@@ -4108,24 +4048,6 @@
 					.Visibility(this, &FBlueprintGraphActionDetails::GetAddNewInputOutputVisibility)
 					.HAlign(HAlign_Right)
 					.ToolTipText(LOCTEXT("FunctionNewOutputArgTooltip", "Create a new output argument"))
-<<<<<<< HEAD
-					.VAlign(VAlign_Center)
-					.AddMetaData<FTagMetaData>(FTagMetaData(TEXT("FunctionNewOutputArg")))
-					.IsEnabled(this, &FBlueprintGraphActionDetails::IsAddNewInputOutputEnabled)
-					[
-						SNew(SHorizontalBox)
-
-						+ SHorizontalBox::Slot()
-							.AutoWidth()
-							.Padding(FMargin(0, 1))
-					[
-						SNew(SImage)
-							.Image(FEditorStyle::GetBrush("Plus"))
-					]
-
-				+ SHorizontalBox::Slot()
-=======
->>>>>>> 6bbb88c8
 					.VAlign(VAlign_Center)
 					.AddMetaData<FTagMetaData>(FTagMetaData(TEXT("FunctionNewOutputArg")))
 					.IsEnabled(this, &FBlueprintGraphActionDetails::IsAddNewInputOutputEnabled)
@@ -5444,8 +5366,6 @@
 	return (EntryNode->GetFunctionFlags() & FUNC_Exec) ? ECheckBoxState::Checked : ECheckBoxState::Unchecked;
 }
 
-<<<<<<< HEAD
-=======
 bool FBlueprintGraphActionDetails::IsThreadSafeFunctionVisible() const
 {
 	bool bSupportedType = false;
@@ -5488,7 +5408,6 @@
 	return EntryNode->MetaData.bThreadSafe ? ECheckBoxState::Checked : ECheckBoxState::Unchecked;
 }
 
->>>>>>> 6bbb88c8
 FReply FBaseBlueprintGraphActionDetails::OnAddNewInputClicked()
 {
 	UK2Node_EditablePinBase* FunctionEntryNode = FunctionEntryNodePtr.Get();
@@ -6521,11 +6440,7 @@
 	if ( FBlueprintEditorUtils::DoesSupportEventGraphs(BlueprintObj) && Nodes.Num() == 1 )
 	{
 		// Use the component template to support native components as well
-<<<<<<< HEAD
-		if (UActorComponent* ComponentTemplate = CachedNodePtr->GetComponentTemplate())
-=======
 		if (const UActorComponent* ComponentTemplate = CachedNodePtr->GetComponentTemplate())
->>>>>>> 6bbb88c8
 		{
 			AddEventsCategory(DetailLayout, CachedNodePtr->GetVariableName(), ComponentTemplate->GetClass());
 		}
