// Copyright Epic Games, Inc. All Rights Reserved.

#include "BlueprintDetailsCustomization.h"

#include "AssetRegistry/AssetData.h"
#include "BlueprintEditor.h"
#include "BlueprintEditorModule.h"
#include "BlueprintEditorSettings.h"
#include "BlueprintNamespaceRegistry.h"
#include "BlueprintNamespaceUtilities.h"
#include "ClassViewerModule.h"
#include "Components/ActorComponent.h"
#include "Components/ChildActorComponent.h"
#include "Components/SceneComponent.h"
#include "Components/TimelineComponent.h"
#include "Containers/EnumAsByte.h"
#include "Containers/Map.h"
#include "DetailCategoryBuilder.h"
#include "DetailLayoutBuilder.h"
#include "DetailWidgetRow.h"
#include "DragAndDrop/DecoratedDragDropOp.h"
#include "EdGraph/EdGraph.h"
#include "EdGraph/EdGraphNode.h"
#include "EdGraph/EdGraphNode_Documentation.h"
#include "EdGraph/EdGraphSchema.h"
#include "EdGraphNode_Comment.h"
#include "EdGraphSchema_K2.h"
#include "EdGraphSchema_K2_Actions.h"
#include "EdMode.h"
#include "Editor/EditorEngine.h"
#include "Engine/BlueprintGeneratedClass.h"
#include "Engine/Engine.h"
#include "Engine/EngineBaseTypes.h"
#include "Engine/MemberReference.h"
#include "Engine/SCS_Node.h"
#include "Engine/SimpleConstructionScript.h"
#include "Engine/UserDefinedStruct.h"
#include "EngineLogs.h"
#include "Fonts/SlateFontInfo.h"
#include "Framework/Application/MenuStack.h"
#include "Framework/Application/SlateApplication.h"
#include "Framework/Commands/UIAction.h"
#include "Framework/MultiBox/MultiBoxBuilder.h"
#include "Framework/Views/ITypedTableView.h"
#include "GameFramework/Actor.h"
#include "GenericPlatform/GenericApplication.h"
#include "GenericPlatform/ICursor.h"
#include "GraphEditor.h"
#include "HAL/PlatformMath.h"
#include "HAL/PlatformMisc.h"
#include "IDetailChildrenBuilder.h"
#include "IDetailDragDropHandler.h"
#include "IDetailPropertyRow.h"
#include "IDetailsView.h"
#include "IDocumentation.h"
#include "IDocumentationPage.h"
<<<<<<< HEAD
=======
#include "IFieldNotificationClassDescriptor.h"
#include "INotifyFieldValueChanged.h"
>>>>>>> 4af6daef
#include "ISequencerModule.h"
#include "Input/DragAndDrop.h"
#include "Input/Events.h"
#include "InputCoreTypes.h"
#include "Internationalization/Internationalization.h"
#include "K2Node.h"
#include "K2Node_CallFunction.h"
#include "K2Node_ComponentBoundEvent.h"
#include "K2Node_Composite.h"
#include "K2Node_CustomEvent.h"
#include "K2Node_Event.h"
#include "K2Node_FunctionEntry.h"
#include "K2Node_FunctionResult.h"
#include "K2Node_FunctionTerminator.h"
#include "K2Node_MacroInstance.h"
#include "K2Node_MathExpression.h"
#include "K2Node_Tunnel.h"
#include "K2Node_Variable.h"
#include "Kismet2/BlueprintEditorUtils.h"
#include "Kismet2/ChildActorComponentEditorUtils.h"
#include "Kismet2/ComponentEditorUtils.h"
#include "Kismet2/Kismet2NameValidators.h"
#include "Kismet2/KismetEditorUtilities.h"
#include "Layout/BasicLayoutWidgetSlot.h"
#include "Layout/Margin.h"
#include "Layout/WidgetPath.h"
#include "Logging/LogCategory.h"
#include "Logging/LogMacros.h"
#include "Math/Vector2D.h"
#include "Math/Vector4.h"
#include "Misc/Attribute.h"
#include "Misc/CString.h"
#include "Misc/Guid.h"
#include "Misc/MessageDialog.h"
#include "Misc/ScopedSlowTask.h"
#include "Modules/ModuleManager.h"
#include "NodeFactory.h"
#include "ObjectEditorUtils.h"
#include "PropertyCustomizationHelpers.h"
#include "PropertyEditorDelegates.h"
#include "PropertyHandle.h"
#include "PropertyRestriction.h"
#include "SBlueprintNamespaceEntry.h"
<<<<<<< HEAD
=======
#include "SFieldNotificationCheckList.h"
>>>>>>> 4af6daef
#include "SGraphPin.h"
#include "SKismetInspector.h"
#include "SPinTypeSelector.h"
#include "SSubobjectBlueprintEditor.h"
#include "SSubobjectEditor.h"
#include "ScopedTransaction.h"
#include "Serialization/Archive.h"
#include "SlateOptMacros.h"
#include "SlotBase.h"
#include "SSocketChooser.h"
#include "Styling/AppStyle.h"
#include "Styling/ISlateStyle.h"
#include "Styling/SlateColor.h"
#include "SubobjectData.h"
#include "SubobjectDataSubsystem.h"
#include "SupportedRangeTypes.h"	// StructsSupportingRangeVisibility
#include "Templates/Casts.h"
#include "Templates/ChooseClass.h"
#include "Templates/SubclassOf.h"
#include "Textures/SlateIcon.h"
#include "Tools/LegacyEdModeWidgetHelpers.h"
#include "Trace/Detail/Channel.h"
#include "Types/ISlateMetaData.h"
#include "Types/SlateStructs.h"
#include "UObject/Class.h"
#include "UObject/CoreNetTypes.h"
#include "UObject/EnumProperty.h"
#include "UObject/Field.h"
#include "UObject/Interface.h"
#include "UObject/Object.h"
#include "UObject/ObjectMacros.h"
#include "UObject/ObjectPtr.h"
#include "UObject/Package.h"
#include "UObject/ReflectedTypeAccessors.h"
#include "UObject/SoftObjectPath.h"
#include "UObject/StructOnScope.h"
#include "UObject/TextProperty.h"
#include "UObject/TopLevelAssetPath.h"
#include "UObject/UObjectBaseUtility.h"
#include "UObject/UObjectGlobals.h"
#include "UObject/UObjectHash.h"
#include "UObject/UObjectIterator.h"
#include "UObject/UnrealType.h"
#include "Widgets/Colors/SColorBlock.h"
#include "Widgets/Colors/SColorPicker.h"
#include "Widgets/DeclarativeSyntaxSupport.h"
#include "Widgets/Images/SImage.h"
#include "Widgets/Input/SButton.h"
#include "Widgets/Input/SCheckBox.h"
#include "Widgets/Input/SComboBox.h"
#include "Widgets/Input/SComboButton.h"
#include "Widgets/Input/SEditableTextBox.h"
#include "Widgets/Input/SMultiLineEditableTextBox.h"
#include "Widgets/Input/STextComboBox.h"
#include "Widgets/Layout/SBorder.h"
#include "Widgets/Layout/SBox.h"
#include "Widgets/Layout/SWidgetSwitcher.h"
#include "Widgets/SBoxPanel.h"
#include "Widgets/SNullWidget.h"
#include "Widgets/SToolTip.h"
#include "Widgets/SWidget.h"
#include "Widgets/Text/STextBlock.h"
#include "Widgets/Views/STableRow.h"

class ITableRow;
class STableViewBase;
struct FGeometry;

#define LOCTEXT_NAMESPACE "BlueprintDetailsCustomization"

namespace BlueprintDocumentationDetailDefs
{
	/** Minimum size of the details title panel */
	static const float DetailsTitleMinWidth = 125.f;
	/** Maximum size of the details title panel */
	static const float DetailsTitleMaxWidth = 300.f;
	/** magic number retrieved from SGraphNodeComment::GetWrapAt() */
	static const float DetailsTitleWrapPadding = 32.0f;
};

void FBlueprintDetails::AddEventsCategory(IDetailLayoutBuilder& DetailBuilder, FName PropertyName, UClass* PropertyClass)
{
	UBlueprint* BlueprintObj = GetBlueprintObj();
	check(BlueprintObj);

	// Check for Ed Graph vars that can generate events
	if ( PropertyClass && BlueprintObj->AllowsDynamicBinding() )
	{
		// If the object property can't be resolved for the property, than we can't use it's events.
		FObjectProperty* VariableProperty = FindFProperty<FObjectProperty>(BlueprintObj->SkeletonGeneratedClass, PropertyName);

		if ( FBlueprintEditorUtils::CanClassGenerateEvents(PropertyClass) && VariableProperty )
		{
			for ( TFieldIterator<FMulticastDelegateProperty> PropertyIt(PropertyClass, EFieldIteratorFlags::IncludeSuper); PropertyIt; ++PropertyIt )
			{
				FMulticastDelegateProperty* Property = *PropertyIt;

				static const FName HideInDetailPanelName("HideInDetailPanel");
				// Check for multicast delegates that we can safely assign
				if ( !Property->HasAnyPropertyFlags(CPF_Parm) && Property->HasAllPropertyFlags(CPF_BlueprintAssignable) &&
					!Property->HasMetaData(HideInDetailPanelName) )
				{
					FName EventName = Property->GetFName();
					FText EventText = Property->GetDisplayNameText();

					IDetailCategoryBuilder& EventCategory = DetailBuilder.EditCategory(TEXT("Events"), LOCTEXT("Events", "Events"), ECategoryPriority::Uncommon);

					EventCategory.AddCustomRow(EventText)
					.WholeRowContent()
					[
						SNew(SHorizontalBox)
						.ToolTipText(Property->GetToolTipText())

						+ SHorizontalBox::Slot()
						.AutoWidth()
						.VAlign(VAlign_Center)
						.Padding(0.0f, 0.0f, 5.0f, 0.0f)
						[
							SNew(SImage)
							.Image(FAppStyle::Get().GetBrush("GraphEditor.Event_16x"))
						]

						+ SHorizontalBox::Slot()
						.VAlign(VAlign_Center)
						[
							SNew(STextBlock)
							.Font(IDetailLayoutBuilder::GetDetailFont())
							.Text(EventText)
						]

						+ SHorizontalBox::Slot()
						.HAlign(HAlign_Left)
						.VAlign(VAlign_Center)
						.Padding(0.0f)
						[
							SNew(SButton)
							.ContentPadding(FMargin(3.0, 2.0))
							.OnClicked(this, &FBlueprintVarActionDetails::HandleAddOrViewEventForVariable, EventName, PropertyName, MakeWeakObjectPtr(PropertyClass))
							[
								SNew(SWidgetSwitcher)
								.WidgetIndex(this, &FBlueprintVarActionDetails::HandleAddOrViewIndexForButton, EventName, PropertyName)

								+ SWidgetSwitcher::Slot()
								[
									SNew(SImage)
									.ColorAndOpacity(FSlateColor::UseForeground())
									.Image(FAppStyle::Get().GetBrush("Icons.SelectInViewport"))
								]

								+ SWidgetSwitcher::Slot()
								[
									SNew(SImage)
									.ColorAndOpacity(FSlateColor::UseForeground())
									.Image(FAppStyle::Get().GetBrush("Icons.Plus"))
								]
							]
						]
					];
				}
			}
		}
	}
}

FReply FBlueprintDetails::HandleAddOrViewEventForVariable(const FName EventName, FName PropertyName, TWeakObjectPtr<UClass> PropertyClass)
{
	UBlueprint* BlueprintObj = GetBlueprintObj();

	// Find the corresponding variable property in the Blueprint
	FObjectProperty* VariableProperty = FindFProperty<FObjectProperty>(BlueprintObj->SkeletonGeneratedClass, PropertyName);

	if ( VariableProperty )
	{
		if ( !FKismetEditorUtilities::FindBoundEventForComponent(BlueprintObj, EventName, VariableProperty->GetFName()) )
		{
			FKismetEditorUtilities::CreateNewBoundEventForClass(PropertyClass.Get(), EventName, BlueprintObj, VariableProperty);
		}
		else
		{
			const UK2Node_ComponentBoundEvent* ExistingNode = FKismetEditorUtilities::FindBoundEventForComponent(BlueprintObj, EventName, VariableProperty->GetFName());
			if ( ExistingNode )
			{
				FKismetEditorUtilities::BringKismetToFocusAttentionOnObject(ExistingNode);
			}
		}
	}

	return FReply::Handled();
}

int32 FBlueprintDetails::HandleAddOrViewIndexForButton(const FName EventName, FName PropertyName) const
{
	UBlueprint* BlueprintObj = GetBlueprintObj();

	if ( FKismetEditorUtilities::FindBoundEventForComponent(BlueprintObj, EventName, PropertyName) )
	{
		return 0; // View
	}

	return 1; // Add
}

FBlueprintVarActionDetails::~FBlueprintVarActionDetails()
{
	if(MyBlueprint.IsValid())
	{
		// Remove the callback delegate we registered for
		TWeakPtr<FBlueprintEditor> BlueprintEditor = MyBlueprint.Pin()->GetBlueprintEditor();
		if( BlueprintEditor.IsValid() )
		{
			BlueprintEditor.Pin()->OnRefresh().RemoveAll(this);
		}
	}
}

// FProperty Detail Customization
BEGIN_SLATE_FUNCTION_BUILD_OPTIMIZATION
void FBlueprintVarActionDetails::CustomizeDetails( IDetailLayoutBuilder& DetailLayout )
{
	CachedVariableProperty = SelectionAsProperty();

	if(!CachedVariableProperty.IsValid())
	{
		return;
	}

	CachedVariableName = GetVariableName();

	TWeakPtr<FBlueprintEditor> BlueprintEditor = MyBlueprint.Pin()->GetBlueprintEditor();
	if( BlueprintEditor.IsValid() )
	{
		BlueprintEditor.Pin()->OnRefresh().AddSP(this, &FBlueprintVarActionDetails::OnPostEditorRefresh);
	}

	UBlueprint* BlueprintPtr = GetBlueprintObj();
	
	// Get an appropiate name validator
	TSharedPtr<INameValidatorInterface> NameValidator = nullptr;
	{
		const UEdGraphSchema* Schema = nullptr;		
		if (BlueprintPtr)
		{
			TArray<UEdGraph*> Graphs;
			BlueprintPtr->GetAllGraphs(Graphs);
			if (Graphs.Num() > 0)
			{
				Schema = Graphs[0]->GetSchema();
			}
		}			
	
		if (Schema)
		{
			NameValidator = Schema->GetNameValidator(BlueprintPtr, GetVariableName(), nullptr, FEdGraphSchemaAction_K2Var::StaticGetTypeId());	
		}
	}

	FProperty* VariableProperty = CachedVariableProperty.Get();

	// Cache the Blueprint which owns this VariableProperty
	if (UBlueprintGeneratedClass* GeneratedClass = Cast<UBlueprintGeneratedClass>(VariableProperty->GetOwnerClass()))
	{
		PropertyOwnerBlueprint = Cast<UBlueprint>(GeneratedClass->ClassGeneratedBy);
	}

	IDetailCategoryBuilder& Category = DetailLayout.EditCategory("Variable", LOCTEXT("VariableDetailsCategory", "Variable"));
	const FSlateFontInfo DetailFontInfo = IDetailLayoutBuilder::GetDetailFont();
	
	const FString DocLink = TEXT("Shared/Editors/BlueprintEditor/VariableDetails");

	TSharedPtr<SToolTip> VarNameTooltip = IDocumentation::Get()->CreateToolTip(LOCTEXT("VarNameTooltip", "The name of the variable."), NULL, DocLink, TEXT("VariableName"));

	Category.AddCustomRow( LOCTEXT("BlueprintVarActionDetails_VariableNameLabel", "Variable Name") )
	.NameContent()
	[
		SNew(STextBlock)
		.Text(LOCTEXT("BlueprintVarActionDetails_VariableNameLabel", "Variable Name"))
		.ToolTip(VarNameTooltip)
		.Font(IDetailLayoutBuilder::GetDetailFont())
	]
	.ValueContent()
	.MaxDesiredWidth(250.0f)
	[
		SAssignNew(VarNameEditableTextBox, SEditableTextBox)
		.Text(this, &FBlueprintVarActionDetails::OnGetVarName)
		.ToolTip(VarNameTooltip)
		.OnTextChanged(this, &FBlueprintVarActionDetails::OnVarNameChanged)
		.OnTextCommitted(this, &FBlueprintVarActionDetails::OnVarNameCommitted)
		.OnVerifyTextChanged_Lambda([this, NameValidator](const FText& InNewText, FText& OutErrorMessage) -> bool
		{	
			if (NameValidator.IsValid())
			{
				EValidatorResult ValidatorResult = NameValidator->IsValid(InNewText.ToString());
				switch (ValidatorResult)
				{
					case EValidatorResult::Ok:
					case EValidatorResult::ExistingName:
						// These are fine, don't need to surface to the user, the rename can 'proceed' even if the name is the existing one
						return true;
						break;
					default:
						OutErrorMessage = INameValidatorInterface::GetErrorText(InNewText.ToString(), ValidatorResult);
						return false;
						break;
				}
			}
			
			return true;
		})
		.IsReadOnly(this, &FBlueprintVarActionDetails::GetVariableNameChangeEnabled)
		.Font(IDetailLayoutBuilder::GetDetailFont())
	];

	TSharedPtr<SToolTip> VarTypeTooltip = IDocumentation::Get()->CreateToolTip(LOCTEXT("VarTypeTooltip", "The type of the variable."), NULL, DocLink, TEXT("VariableType"));

	TArray<TSharedPtr<IPinTypeSelectorFilter>> CustomPinTypeFilters;
	if (BlueprintEditor.IsValid())
	{
		BlueprintEditor.Pin()->GetPinTypeSelectorFilters(CustomPinTypeFilters);
	}
	
	const UEdGraphSchema* Schema = GetDefault<UEdGraphSchema_K2>();
	if (BlueprintEditor.IsValid())
	{
		if (BlueprintEditor.Pin()->GetFocusedGraph())
		{
			Schema = BlueprintEditor.Pin()->GetFocusedGraph()->GetSchema();
		}
	}

	Category.AddCustomRow(LOCTEXT("VariableTypeLabel", "Variable Type"))
		.NameContent()
		[
			SNew(STextBlock)
			.Text(LOCTEXT("VariableTypeLabel", "Variable Type"))
			.ToolTip(VarTypeTooltip)
			.Font(DetailFontInfo)
		]
		.ValueContent()
		.MaxDesiredWidth(980.f)
		[
			SNew(SPinTypeSelector, FGetPinTypeTree::CreateUObject(GetDefault<UEdGraphSchema_K2>(), &UEdGraphSchema_K2::GetVariableTypeTree))
			.TargetPinType(this, &FBlueprintVarActionDetails::OnGetVarType)
			.OnPinTypeChanged(this, &FBlueprintVarActionDetails::OnVarTypeChanged)
			.IsEnabled(this, &FBlueprintVarActionDetails::GetVariableTypeChangeEnabled)
			.Schema(Schema)
			.TypeTreeFilter(ETypeTreeFilter::None)
			.Font(DetailFontInfo)
			.ToolTip(VarTypeTooltip)
			.CustomFilters(CustomPinTypeFilters)
		]
		.AddCustomContextMenuAction(FUIAction(
			FExecuteAction::CreateRaw(this, &FBlueprintVarActionDetails::OnBrowseToVarType),
			FCanExecuteAction::CreateRaw(this, &FBlueprintVarActionDetails::CanBrowseToVarType)
			),
			LOCTEXT("BrowseToType", "Browse to Type"),
			LOCTEXT("BrowseToTypeToolTip", "Browse to this variable type in the Content Browser."),
			FSlateIcon(FAppStyle::GetAppStyleSetName(), "Icons.BrowseContent")
		);

	TSharedPtr<SToolTip> ToolTipTooltip = IDocumentation::Get()->CreateToolTip(LOCTEXT("VarToolTipTooltip", "Extra information about this variable, shown when cursor is over it."), NULL, DocLink, TEXT("Description"));

	Category.AddCustomRow( LOCTEXT("IsVariableToolTipLabel", "Description") )
	.Visibility(TAttribute<EVisibility>(this, &FBlueprintVarActionDetails::IsTooltipEditVisible))
	.NameContent()
	[
		SNew(STextBlock)
		.Text( LOCTEXT("IsVariableToolTipLabel", "Description") )
		.ToolTip(ToolTipTooltip)
		.Font( DetailFontInfo )
	]
	.ValueContent()
	.MinDesiredWidth(250.f)
	.MaxDesiredWidth(250.f)
	[
		SNew(SMultiLineEditableTextBox)
		.Text( this, &FBlueprintVarActionDetails::OnGetTooltipText )
		.ToolTipText( this, &FBlueprintVarActionDetails::OnGetTooltipText )
		.OnTextCommitted( this, &FBlueprintVarActionDetails::OnTooltipTextCommitted, CachedVariableName )
		.IsEnabled(IsVariableInBlueprint())
		.Font( DetailFontInfo )
		.ModiferKeyForNewLine(EModifierKey::Shift)
	];

	TSharedPtr<SToolTip> EditableTooltip = IDocumentation::Get()->CreateToolTip(LOCTEXT("VarEditableTooltip", "Whether this variable is publicly editable on instances of this Blueprint."), NULL, DocLink, TEXT("Editable"));

	Category.AddCustomRow( LOCTEXT("IsVariableEditableLabel", "Instance Editable") )
	.Visibility(TAttribute<EVisibility>(this, &FBlueprintVarActionDetails::ShowEditableCheckboxVisibilty))
	.NameContent()
	[
		SNew(STextBlock)
		.Text( LOCTEXT("IsVariableEditableLabel", "Instance Editable") )
		.ToolTip(EditableTooltip)
		.Font( IDetailLayoutBuilder::GetDetailFont() )
	]
	.ValueContent()
	[
		SNew(SCheckBox)
		.IsChecked( this, &FBlueprintVarActionDetails::OnEditableCheckboxState )
		.OnCheckStateChanged( this, &FBlueprintVarActionDetails::OnEditableChanged )
		.IsEnabled(IsVariableInBlueprint())
		.ToolTip(EditableTooltip)
	];
	
	TSharedPtr<SToolTip> ReadOnlyTooltip = IDocumentation::Get()->CreateToolTip(LOCTEXT("VarReadOnlyTooltip", "Whether this variable can be set by Blueprint nodes or if it is read-only."), NULL, DocLink, TEXT("ReadOnly"));

	Category.AddCustomRow(LOCTEXT("IsVariableReadOnlyLabel", "Blueprint Read Only"))
	.Visibility(TAttribute<EVisibility>(this, &FBlueprintVarActionDetails::ShowReadOnlyCheckboxVisibilty))
	.NameContent()
	[
		SNew(STextBlock)
		.Text(LOCTEXT("IsVariableReadOnlyLabel", "Blueprint Read Only"))
		.ToolTip(ReadOnlyTooltip)
		.Font(IDetailLayoutBuilder::GetDetailFont())
	]
	.ValueContent()
	[
		SNew(SCheckBox)
		.IsChecked(this, &FBlueprintVarActionDetails::OnReadyOnlyCheckboxState)
		.OnCheckStateChanged(this, &FBlueprintVarActionDetails::OnReadyOnlyChanged)
		.IsEnabled(IsVariableInBlueprint())
		.ToolTip(ReadOnlyTooltip)
	];
	
	if (BlueprintPtr && FBlueprintEditorUtils::ImplementsInterface(BlueprintPtr, true, UNotifyFieldValueChanged::StaticClass()) && !MyBlueprint.Pin()->SelectionAsDelegate())
	{
		// Show the flag if the class implement the interface but only allow the flag to be changed if the variable is defined in BP
		const FText ToolTip = LOCTEXT("FieldNotifyToolTip", "Generate a field entry for the Field Notification system.");
		TSharedPtr<SToolTip> FieldNotificationTooltip = IDocumentation::Get()->CreateToolTip(LOCTEXT("FieldNotifyToolTip", "Generate a field entry for the Field Notification system."), NULL, DocLink, TEXT("FieldNotify"));

<<<<<<< HEAD
=======
		Category.AddCustomRow(LOCTEXT("IsVariableFieldNotifyLabel", "Field Notify"))
			.NameContent()
			[
				SNew(STextBlock)
				.Text(LOCTEXT("IsVariableFieldNotifyLabel", "Field Notify"))
				.ToolTip(FieldNotificationTooltip)
				.Font(IDetailLayoutBuilder::GetDetailFont())
			]
			.ValueContent()
			[
				SNew(SHorizontalBox)
				+ SHorizontalBox::Slot()
				.AutoWidth()
				[
					SNew(SCheckBox)
					.IsChecked(this, &FBlueprintVarActionDetails::OnFieldNotifyCheckboxState)
					.OnCheckStateChanged(this, &FBlueprintVarActionDetails::OnFieldNotifyChanged)
					.IsEnabled(GetPropertyOwnerBlueprint() && IsABlueprintVariable(VariableProperty) && IsAUserVariable(VariableProperty))
					.ToolTip(FieldNotificationTooltip)
				]
				+ SHorizontalBox::Slot()
				.AutoWidth()
				[
					SNew(UE::FieldNotification::SFieldNotificationCheckList)
					.FieldName(CachedVariableName)
					.BlueprintPtr(BlueprintPtr)
					.Visibility(this, &FBlueprintVarActionDetails::GetFieldNotifyCheckboxListVisiblity)
				]

			];
	}

>>>>>>> 4af6daef
	TSharedPtr<SToolTip> Widget3DTooltip = IDocumentation::Get()->CreateToolTip(LOCTEXT("VariableWidget3D_Tooltip", "When true, allows the user to tweak the vector variable by using a 3D transform widget in the viewport (usable when varible is public/enabled)."), NULL, DocLink, TEXT("Widget3D"));

	Category.AddCustomRow( LOCTEXT("VariableWidget3D_Prompt", "Show 3D Widget") )
	.Visibility(TAttribute<EVisibility>(this, &FBlueprintVarActionDetails::Show3DWidgetVisibility))
	.NameContent()
	[
		SNew(STextBlock)
		.ToolTip(Widget3DTooltip)
		.Text(LOCTEXT("VariableWidget3D_Prompt", "Show 3D Widget"))
		.Font( DetailFontInfo )
		.IsEnabled(Is3DWidgetEnabled())
	]
	.ValueContent()
	[
		SNew(SCheckBox)
		.IsChecked( this, &FBlueprintVarActionDetails::OnCreateWidgetCheckboxState )
		.OnCheckStateChanged( this, &FBlueprintVarActionDetails::OnCreateWidgetChanged )
		.IsEnabled(Is3DWidgetEnabled() && IsVariableInBlueprint())
		.ToolTip(Widget3DTooltip)
	];

	TSharedPtr<SToolTip> ExposeOnSpawnTooltip = IDocumentation::Get()->CreateToolTip(LOCTEXT("VariableExposeToSpawn_Tooltip", "Should this variable be exposed as a pin when spawning this Blueprint?"), NULL, DocLink, TEXT("ExposeOnSpawn"));

	Category.AddCustomRow( LOCTEXT("VariableExposeToSpawnLabel", "Expose on Spawn") )
	.Visibility(TAttribute<EVisibility>(this, &FBlueprintVarActionDetails::ExposeOnSpawnVisibility))
	.NameContent()
	[
		SNew(STextBlock)
		.ToolTip(ExposeOnSpawnTooltip)
		.Text( LOCTEXT("VariableExposeToSpawnLabel", "Expose on Spawn") )
		.Font( DetailFontInfo )
	]
	.ValueContent()
	[
		SNew(SCheckBox)
		.IsChecked( this, &FBlueprintVarActionDetails::OnGetExposedToSpawnCheckboxState )
		.OnCheckStateChanged( this, &FBlueprintVarActionDetails::OnExposedToSpawnChanged )
		.IsEnabled(IsVariableInBlueprint())
		.ToolTip(ExposeOnSpawnTooltip)
	];

	TSharedPtr<SToolTip> PrivateTooltip = IDocumentation::Get()->CreateToolTip(LOCTEXT("VariablePrivate_Tooltip", "Should this variable be private (derived blueprints cannot modify it)?"), NULL, DocLink, TEXT("Private"));

	Category.AddCustomRow(LOCTEXT("VariablePrivate", "Private"))
	.Visibility(TAttribute<EVisibility>(this, &FBlueprintVarActionDetails::ExposePrivateVisibility))
	.NameContent()
	[
		SNew(STextBlock)
		.ToolTip(PrivateTooltip)
		.Text( LOCTEXT("VariablePrivate", "Private") )
		.Font( DetailFontInfo )
	]
	.ValueContent()
	[
		SNew(SCheckBox)
		.IsChecked( this, &FBlueprintVarActionDetails::OnGetPrivateCheckboxState )
		.OnCheckStateChanged( this, &FBlueprintVarActionDetails::OnPrivateChanged )
		.IsEnabled(IsVariableInBlueprint())
		.ToolTip(PrivateTooltip)
	];

	TSharedPtr<SToolTip> ExposeToCinematicsTooltip = IDocumentation::Get()->CreateToolTip(LOCTEXT("VariableExposeToCinematics_Tooltip", "Should this variable be exposed for Sequencer to modify?"), NULL, DocLink, TEXT("ExposeToCinematics"));

	Category.AddCustomRow( LOCTEXT("VariableExposeToCinematics", "Expose to Cinematics") )
	.Visibility(TAttribute<EVisibility>(this, &FBlueprintVarActionDetails::ExposeToCinematicsVisibility))
	.NameContent()
	[
		SNew(STextBlock)
		.ToolTip(ExposeToCinematicsTooltip)
		.Text( LOCTEXT("VariableExposeToCinematics", "Expose to Cinematics") )
		.Font( DetailFontInfo )
	]
	.ValueContent()
	[
		SNew(SCheckBox)
		.IsChecked( this, &FBlueprintVarActionDetails::OnGetExposedToCinematicsCheckboxState )
		.OnCheckStateChanged( this, &FBlueprintVarActionDetails::OnExposedToCinematicsChanged )
		.IsEnabled(IsVariableInBlueprint())
		.ToolTip(ExposeToCinematicsTooltip)
	];

	FText LocalisedTooltip;
	if (IsConfigCheckBoxEnabled())
	{
		// Build the property specific config variable tool tip
		FFormatNamedArguments ConfigTooltipArgs;
		if (UClass* OwnerClass = VariableProperty->GetOwnerClass())
		{
			OwnerClass = OwnerClass->GetAuthoritativeClass();
			ConfigTooltipArgs.Add(TEXT("ConfigPath"), FText::FromString(OwnerClass->GetConfigName()));
			ConfigTooltipArgs.Add(TEXT("ConfigSection"), FText::FromString(OwnerClass->GetPathName()));
		}
		LocalisedTooltip = FText::Format(LOCTEXT("VariableExposeToConfig_Tooltip", "Should this variable read its default value from a config file if it is present?\r\n\r\nThis is used for customising variable default values and behavior between different projects and configurations.\r\n\r\nConfig file [{ConfigPath}]\r\nConfig section [{ConfigSection}]"), ConfigTooltipArgs);
	}
	else if (IsVariableInBlueprint())
	{
		// mimics the error that UHT would throw
		LocalisedTooltip = LOCTEXT("ObjectVariableConfig_Tooltip", "Not allowed to use 'config' with object variables");
	}
	TSharedPtr<SToolTip> ExposeToConfigTooltip = IDocumentation::Get()->CreateToolTip(LocalisedTooltip, NULL, DocLink, TEXT("ExposeToConfig"));

	Category.AddCustomRow( LOCTEXT("VariableExposeToConfig", "Config Variable"), true )
	.Visibility(TAttribute<EVisibility>(this, &FBlueprintVarActionDetails::ExposeConfigVisibility))
	.NameContent()
	[
		SNew(STextBlock)
		.ToolTip( ExposeToConfigTooltip )
		.Text( LOCTEXT("ExposeToConfigLabel", "Config Variable") )
		.Font( DetailFontInfo )
	]
	.ValueContent()
	[
		SNew(SCheckBox)
		.ToolTip( ExposeToConfigTooltip )
		.IsChecked( this, &FBlueprintVarActionDetails::OnGetConfigVariableCheckboxState )
		.OnCheckStateChanged( this, &FBlueprintVarActionDetails::OnSetConfigVariableState )
		.IsEnabled(this, &FBlueprintVarActionDetails::IsConfigCheckBoxEnabled)
	];

	PopulateCategories(MyBlueprint.Pin().Get(), CategorySource);
	TSharedPtr<SComboButton> NewComboButton;
	TSharedPtr<SListView<TSharedPtr<FText>>> NewListView;

	TSharedPtr<SToolTip> CategoryTooltip = IDocumentation::Get()->CreateToolTip(LOCTEXT("EditCategoryName_Tooltip", "The category of the variable; editing this will place the variable into another category or create a new one."), NULL, DocLink, TEXT("Category"));

	Category.AddCustomRow( LOCTEXT("CategoryLabel", "Category") )
		.Visibility(GetPropertyOwnerBlueprint()? EVisibility::Visible : EVisibility::Hidden)
	.NameContent()
	[
		SNew(STextBlock)
		.Text( LOCTEXT("CategoryLabel", "Category") )
		.ToolTip(CategoryTooltip)
		.Font( DetailFontInfo )
	]
	.ValueContent()
	[
		SAssignNew(NewComboButton, SComboButton)
		.ContentPadding(FMargin(0.0f, 0.0f, 5.0f, 0.0f))
		.IsEnabled(this, &FBlueprintVarActionDetails::GetVariableCategoryChangeEnabled)
		.ToolTip(CategoryTooltip)
		.ButtonContent()
		[
			SNew(SBorder)
			.BorderImage(FAppStyle::Get().GetBrush("NoBorder") )
			.Padding(FMargin(0, 0, 5, 0))
			[
				SNew(SEditableTextBox)
					.Text(this, &FBlueprintVarActionDetails::OnGetCategoryText)
					.OnTextCommitted(this, &FBlueprintVarActionDetails::OnCategoryTextCommitted, CachedVariableName )
					.OnVerifyTextChanged_Lambda([&](const FText& InNewText, FText& OutErrorMessage) -> bool
					{
						if (InNewText.IsEmpty())
						{
							OutErrorMessage = LOCTEXT("CategoryEmpty", "Cannot add a category with an empty string.");
							return false;
						}
						if (InNewText.EqualTo(FText::FromString(GetBlueprintObj()->GetName())))
						{
							OutErrorMessage = LOCTEXT("CategoryEqualsBlueprintName", "Cannot add a category with the same name as the blueprint.");
							return false;
						}
						return true;
					})
					.ToolTip(CategoryTooltip)
					.SelectAllTextWhenFocused(true)
					.RevertTextOnEscape(true)
					.Font( DetailFontInfo )
			]
		]
		.MenuContent()
		[
			SNew(SVerticalBox)
			+SVerticalBox::Slot()
			.AutoHeight()
			.MaxHeight(400.0f)
			[
				SAssignNew(NewListView, SListView<TSharedPtr<FText>>)
					.ListItemsSource(&CategorySource)
					.OnGenerateRow(this, &FBlueprintVarActionDetails::MakeCategoryViewWidget)
					.OnSelectionChanged(this, &FBlueprintVarActionDetails::OnCategorySelectionChanged)
			]
		]
	];

	CategoryComboButton = NewComboButton;
	CategoryListView = NewListView;

	TSharedPtr<SToolTip> SliderRangeTooltip = IDocumentation::Get()->CreateToolTip(LOCTEXT("SliderRange_Tooltip", "Allows setting the minimum and maximum values for the UI slider for this variable."), NULL, DocLink, TEXT("SliderRange"));

	FName UIMin = TEXT("UIMin");
	FName UIMax = TEXT("UIMax");
	Category.AddCustomRow( LOCTEXT("SliderRangeLabel", "Slider Range") )
	.Visibility(TAttribute<EVisibility>(this, &FBlueprintVarActionDetails::RangeVisibility))
	.NameContent()
	[
		SNew(STextBlock)
		.Text( LOCTEXT("SliderRangeLabel", "Slider Range") )
		.ToolTip(SliderRangeTooltip)
		.Font( DetailFontInfo )
	]
	.ValueContent()
	[
		SNew(SHorizontalBox)
		.ToolTip(SliderRangeTooltip)
		+SHorizontalBox::Slot()
		.FillWidth(1)
		[
			SNew(SEditableTextBox)
			.Text(this, &FBlueprintVarActionDetails::OnGetMetaKeyValue, UIMin)
			.OnTextCommitted(this, &FBlueprintVarActionDetails::OnMetaKeyValueChanged, UIMin)
			.IsEnabled(IsVariableInBlueprint())
			.Font( DetailFontInfo )
		]
		+SHorizontalBox::Slot()
		.AutoWidth()
		[
			SNew( STextBlock )
			.Text( LOCTEXT("Min .. Max Separator", " .. ") )
			.Font(DetailFontInfo)
		]
		+SHorizontalBox::Slot()
		.FillWidth(1)
		[
			SNew(SEditableTextBox)
			.Text(this, &FBlueprintVarActionDetails::OnGetMetaKeyValue, UIMax)
			.OnTextCommitted(this, &FBlueprintVarActionDetails::OnMetaKeyValueChanged, UIMax)
			.IsEnabled(IsVariableInBlueprint())
			.Font( DetailFontInfo )
		]
	];

	TSharedPtr<SToolTip> ValueRangeTooltip = IDocumentation::Get()->CreateToolTip(LOCTEXT("ValueRangeLabel_Tooltip", "The range of values allowed by this variable. Values outside of this will be clamped to the range."), NULL, DocLink, TEXT("ValueRange"));

	FName ClampMin = TEXT("ClampMin");
	FName ClampMax = TEXT("ClampMax");
	Category.AddCustomRow(LOCTEXT("ValueRangeLabel", "Value Range"))
	.Visibility(TAttribute<EVisibility>(this, &FBlueprintVarActionDetails::RangeVisibility))
	.NameContent()
	[
		SNew(STextBlock)
		.Text(LOCTEXT("ValueRangeLabel", "Value Range"))
		.ToolTipText(LOCTEXT("ValueRangeLabel_Tooltip", "The range of values allowed by this variable. Values outside of this will be clamped to the range."))
		.ToolTip(ValueRangeTooltip)
		.Font(DetailFontInfo)
	]
	.ValueContent()
	[
		SNew(SHorizontalBox)
		+ SHorizontalBox::Slot()
		.FillWidth(1)
		[
			SNew(SEditableTextBox)
			.Text(this, &FBlueprintVarActionDetails::OnGetMetaKeyValue, ClampMin)
			.OnTextCommitted(this, &FBlueprintVarActionDetails::OnMetaKeyValueChanged, ClampMin)
			.IsEnabled(IsVariableInBlueprint())
			.Font(DetailFontInfo)
		]
		+ SHorizontalBox::Slot()
		.AutoWidth()
		[
			SNew(STextBlock)
			.Text(LOCTEXT("Min .. Max Separator", " .. "))
			.Font(DetailFontInfo)
		]
		+ SHorizontalBox::Slot()
		.FillWidth(1)
		[
			SNew(SEditableTextBox)
			.Text(this, &FBlueprintVarActionDetails::OnGetMetaKeyValue, ClampMax)
			.OnTextCommitted(this, &FBlueprintVarActionDetails::OnMetaKeyValueChanged, ClampMax)
			.IsEnabled(IsVariableInBlueprint())
			.Font(DetailFontInfo)
		]
	];

	TSharedPtr<SToolTip> BitmaskTooltip = IDocumentation::Get()->CreateToolTip(LOCTEXT("VarBitmaskTooltip", "Whether or not to treat this variable as a bitmask."), nullptr, DocLink, TEXT("Bitmask"));

	Category.AddCustomRow(LOCTEXT("IsVariableBitmaskLabel", "Bitmask"))
	.Visibility(TAttribute<EVisibility>(this, &FBlueprintVarActionDetails::BitmaskVisibility))
	.NameContent()
	[
		SNew(STextBlock)
		.Text(LOCTEXT("IsVariableBitmaskLabel", "Bitmask"))
		.ToolTip(BitmaskTooltip)
		.Font(IDetailLayoutBuilder::GetDetailFont())
	]
	.ValueContent()
	[
		SNew(SCheckBox)
		.IsChecked(this, &FBlueprintVarActionDetails::OnBitmaskCheckboxState)
		.OnCheckStateChanged(this, &FBlueprintVarActionDetails::OnBitmaskChanged)
		.IsEnabled(IsVariableInBlueprint())
		.ToolTip(BitmaskTooltip)
	];

	BitmaskEnumTypePaths.Empty();
	BitmaskEnumTypePaths.Add(MakeShareable(new FTopLevelAssetPath())); // option to set the bitmask to None
	for (TObjectIterator<UEnum> EnumIt; EnumIt; ++EnumIt)
	{
		UEnum* CurrentEnum = *EnumIt;
		if (UEdGraphSchema_K2::IsAllowableBlueprintVariableType(CurrentEnum) && CurrentEnum->HasMetaData(TEXT("Bitflags")))
		{
			BitmaskEnumTypePaths.Add(MakeShareable(new FTopLevelAssetPath(CurrentEnum->GetPackage()->GetFName(), CurrentEnum->GetFName())));
		}
	}

	TSharedPtr<SToolTip> BitmaskEnumTooltip = IDocumentation::Get()->CreateToolTip(LOCTEXT("VarBitmaskEnumTooltip", "If this is a bitmask, choose an optional enumeration type for the flags. Note that changing this will also reset the default value."), nullptr, DocLink, TEXT("Bitmask Flags"));
	
	Category.AddCustomRow(LOCTEXT("BitmaskEnumLabel", "Bitmask Enum"))
	.Visibility(TAttribute<EVisibility>(this, &FBlueprintVarActionDetails::BitmaskVisibility))
	.NameContent()
	[
		SNew(STextBlock)
		.Text(LOCTEXT("BitmaskEnumLabel", "Bitmask Enum"))
		.ToolTip(BitmaskEnumTooltip)
		.Font(IDetailLayoutBuilder::GetDetailFont())
	]
	.ValueContent()
	[
		SNew(SComboBox<TSharedPtr<FTopLevelAssetPath>>)
		.OptionsSource(&BitmaskEnumTypePaths)
		.InitiallySelectedItem(GetBitmaskEnumTypePath())
		.OnSelectionChanged(this, &FBlueprintVarActionDetails::OnBitmaskEnumTypeChanged)
		.OnGenerateWidget(this, &FBlueprintVarActionDetails::GenerateBitmaskEnumTypeWidget)
		.IsEnabled(IsVariableInBlueprint() && OnBitmaskCheckboxState() == ECheckBoxState::Checked)
		[
			SNew(STextBlock)
				.Text(this, &FBlueprintVarActionDetails::GetBitmaskEnumTypeName)
		]
	];

	ReplicationOptions.Empty();
	ReplicationOptions.Add(MakeShareable(new FString("None")));
	ReplicationOptions.Add(MakeShareable(new FString("Replicated")));
	ReplicationOptions.Add(MakeShareable(new FString("RepNotify")));

	TSharedPtr<SToolTip> ReplicationTooltip = IDocumentation::Get()->CreateToolTip( TAttribute<FText>::Create( TAttribute<FText>::FGetter::CreateRaw( this, &FBlueprintVarActionDetails::ReplicationTooltip ) ), NULL, DocLink, TEXT("Replication"));

	Category.AddCustomRow( LOCTEXT("VariableReplicationLabel", "Replication") )
	.Visibility(TAttribute<EVisibility>(this, &FBlueprintVarActionDetails::ReplicationVisibility))
	.NameContent()
	[
		SNew(STextBlock)
		.ToolTip(ReplicationTooltip)
		.Text( LOCTEXT("VariableReplicationLabel", "Replication") )
		.Font( DetailFontInfo )
	]
	.ValueContent()
	[
		SNew(STextComboBox)
		.OptionsSource( &ReplicationOptions )
		.InitiallySelectedItem(GetVariableReplicationType())
		.OnSelectionChanged( this, &FBlueprintVarActionDetails::OnChangeReplication )
		.IsEnabled(this, &FBlueprintVarActionDetails::ReplicationEnabled)
		.ToolTip(ReplicationTooltip)
	];

	ReplicationConditionEnumTypeNames.Empty();
	UEnum* Enum = StaticEnum<ELifetimeCondition>();
	check(Enum);
	
	for (int32 i = 0; i < Enum->NumEnums(); i++)
	{
		if (!Enum->HasMetaData(TEXT("Hidden"), i))
		{
			ReplicationConditionEnumTypeNames.Add(MakeShareable(new FString(Enum->GetDisplayNameTextByIndex(i).ToString())));
		}
	}

	Category.AddCustomRow(LOCTEXT("VariableReplicationConditionsLabel", "Replication Condition"))
	.Visibility(TAttribute<EVisibility>(this, &FBlueprintVarActionDetails::ReplicationVisibility))
	.NameContent()
	[
		SNew(STextBlock)
		.ToolTip(ReplicationTooltip)
		.Text(LOCTEXT("VariableReplicationConditionsLabel", "Replication Condition"))
		.Font(DetailFontInfo)
	]
	.ValueContent()
	[
		SNew(STextComboBox)
		.OptionsSource(&ReplicationConditionEnumTypeNames)
		.InitiallySelectedItem(GetVariableReplicationCondition())
		.OnSelectionChanged(this, &FBlueprintVarActionDetails::OnChangeReplicationCondition)
		.IsEnabled(this, &FBlueprintVarActionDetails::ReplicationConditionEnabled)
	];


	UBlueprint* BlueprintObj = GetBlueprintObj();

	// Handle event generation
	if ( FBlueprintEditorUtils::DoesSupportEventGraphs(BlueprintObj) )
	{	
		if (FObjectProperty* ComponentProperty = CastField<FObjectProperty>(VariableProperty))
		{
			AddEventsCategory(DetailLayout, ComponentProperty->GetFName(), ComponentProperty->PropertyClass);
		}		
	}

	// Add in default value editing for properties that can be edited, local properties cannot be edited
	if ((BlueprintObj != nullptr) && (BlueprintObj->GeneratedClass != nullptr))
	{
		bool bVariableRenamed = false;
		if (VariableProperty != nullptr && IsVariableInBlueprint())
		{
			// Determine the current property name on the CDO is stale
			if (PropertyOwnerBlueprint.IsValid() && VariableProperty)
			{
				UBlueprint* PropertyBlueprint = PropertyOwnerBlueprint.Get();
				const int32 VarIndex = FBlueprintEditorUtils::FindNewVariableIndex(PropertyBlueprint, CachedVariableName);
				if (VarIndex != INDEX_NONE)
				{
					const FGuid VarGuid = PropertyBlueprint->NewVariables[VarIndex].VarGuid;
					if (UBlueprintGeneratedClass* AuthoritiveBPGC = Cast<UBlueprintGeneratedClass>(PropertyBlueprint->GeneratedClass))
					{
						if (const FName* OldName = AuthoritiveBPGC->PropertyGuids.FindKey(VarGuid))
						{
							bVariableRenamed = CachedVariableName != *OldName;
						}
					}
				}
			}
			const FProperty* OriginalProperty = nullptr;
		
			if(!IsALocalVariable(VariableProperty))
			{
				OriginalProperty = FindFProperty<FProperty>(BlueprintObj->GeneratedClass, VariableProperty->GetFName());
			}
			else
			{
				OriginalProperty = VariableProperty;
			}

			if (OriginalProperty == nullptr || bVariableRenamed)
			{
				// Prevent editing the default value of a skeleton property
				VariableProperty = nullptr;
			}
			else if (const FStructProperty* StructProperty = CastField<const FStructProperty>(OriginalProperty))
			{
				// Prevent editing the default value of a stale struct
				const UUserDefinedStruct* BGStruct = Cast<const UUserDefinedStruct>(StructProperty->Struct);
				if (BGStruct && (EUserDefinedStructureStatus::UDSS_UpToDate != BGStruct->Status))
				{
					VariableProperty = nullptr;
				}
			}
		}

		// Find the class containing the variable
		UClass* VariableClass = (VariableProperty ? VariableProperty->GetTypedOwner<UClass>() : nullptr);

		FText ErrorMessage;
		IDetailCategoryBuilder& DefaultValueCategory = DetailLayout.EditCategory(TEXT("DefaultValueCategory"), LOCTEXT("DefaultValueCategoryHeading", "Default Value"));

		if (VariableProperty == nullptr)
		{
			if (BlueprintObj->Status != BS_UpToDate)
			{
				ErrorMessage = LOCTEXT("VariableMissing_DirtyBlueprint", "Please compile the blueprint");
			}
			else
			{
				ErrorMessage = LOCTEXT("VariableMissing_CleanBlueprint", "Failed to find variable property");
			}
		}

		// Show the error message if something went wrong
		if (!ErrorMessage.IsEmpty())
		{
			DefaultValueCategory.AddCustomRow( ErrorMessage )
			[
				SNew(STextBlock)
				.ToolTipText(ErrorMessage)
				.Text(ErrorMessage)
				.Font(DetailFontInfo)
			];
		}
		else 
		{
			TSharedPtr<IDetailsView> DetailsView;
			if (BlueprintEditor.IsValid())
			{
				DetailsView = BlueprintEditor.Pin()->GetInspector()->GetPropertyView();
			}

			if(IsALocalVariable(VariableProperty))
			{
				UFunction* StructScope = VariableProperty->GetOwner<UFunction>();
				check(StructScope);

				UEdGraph* Graph = FBlueprintEditorUtils::FindScopeGraph(GetBlueprintObj(), (UFunction*)StructScope);

				// Find the function entry nodes in the current graph
				TArray<UK2Node_FunctionEntry*> EntryNodes;
				Graph->GetNodesOfClass(EntryNodes);

				// There should always be an entry node in the function graph
				check(EntryNodes.Num() > 0);
				
				UK2Node_FunctionEntry* FuncEntry = EntryNodes[0];

				TSharedPtr<FStructOnScope> StructData = MakeShareable(new FStructOnScope((UFunction*)StructScope));

				for (const FBPVariableDescription& LocalVar : FuncEntry->LocalVariables)
				{
					if (LocalVar.VarName == VariableProperty->GetFName())
					{
						// Only set the default value if there is one
						if (!LocalVar.DefaultValue.IsEmpty())
						{
							FBlueprintEditorUtils::PropertyValueFromString(VariableProperty, LocalVar.DefaultValue, StructData->GetStructMemory());
						}
						break;
					}
				}

				if (DetailsView.IsValid())
				{
					TWeakObjectPtr<UK2Node_EditablePinBase> EntryNode = FuncEntry;
					DetailsView->OnFinishedChangingProperties().AddSP(this, &FBlueprintVarActionDetails::OnFinishedChangingLocalVariable, StructData, EntryNode);
				}

				IDetailPropertyRow* Row = DefaultValueCategory.AddExternalStructureProperty(StructData, VariableProperty->GetFName());
			}
			else
			{
				UBlueprint* CurrPropertyOwnerBlueprint = IsVariableInheritedByBlueprint() ? GetBlueprintObj() : GetPropertyOwnerBlueprint();
				UObject* TargetBlueprintDefaultObject = nullptr;
				if (CurrPropertyOwnerBlueprint && CurrPropertyOwnerBlueprint->GeneratedClass)
				{
					TargetBlueprintDefaultObject = CurrPropertyOwnerBlueprint->GeneratedClass->GetDefaultObject();
				}
				else if (UBlueprint* PropertyOwnerBP = GetPropertyOwnerBlueprint())
				{
					TargetBlueprintDefaultObject = PropertyOwnerBP->GeneratedClass->GetDefaultObject();
				}
				else if (CachedVariableProperty.IsValid())
				{
					// Capture the non-BP class CDO so we can show the default value
					UClass* OwnerClass = CachedVariableProperty->GetOwnerClass();
					TargetBlueprintDefaultObject = OwnerClass ? OwnerClass->GetDefaultObject() : nullptr;
				}

				if (TargetBlueprintDefaultObject != nullptr)
				{
					// Things are in order, show the property and allow it to be edited
					TArray<UObject*> ObjectList;
					ObjectList.Add(TargetBlueprintDefaultObject);
					IDetailPropertyRow* Row = DefaultValueCategory.AddExternalObjectProperty(ObjectList, VariableProperty->GetFName());
					if (Row != nullptr)
					{
						Row->IsEnabled(IsVariableInheritedByBlueprint());
					}

					if (DetailsView.IsValid())
					{
						DetailsView->OnFinishedChangingProperties().AddSP(this, &FBlueprintVarActionDetails::OnFinishedChangingVariable);
					}
				}
			}
		}

		TSharedPtr<SToolTip> TransientTooltip = IDocumentation::Get()->CreateToolTip(LOCTEXT("VariableTransient_Tooltip", "Should this variable not serialize and be zero-filled at load?"), NULL, DocLink, TEXT("Transient"));

		Category.AddCustomRow(LOCTEXT("VariableTransient", "Transient"), true)
			.Visibility(TAttribute<EVisibility>(this, &FBlueprintVarActionDetails::GetTransientVisibility))
			.NameContent()
		[
			SNew(STextBlock)
			.ToolTip(TransientTooltip)
			.Text( LOCTEXT("VariableTransient", "Transient") )
			.Font( DetailFontInfo )
		]
		.ValueContent()
		[
			SNew(SCheckBox)
			.IsChecked( this, &FBlueprintVarActionDetails::OnGetTransientCheckboxState )
			.OnCheckStateChanged( this, &FBlueprintVarActionDetails::OnTransientChanged )
			.IsEnabled(IsVariableInBlueprint())
			.ToolTip(TransientTooltip)
		];

		TSharedPtr<SToolTip> SaveGameTooltip = IDocumentation::Get()->CreateToolTip(LOCTEXT("VariableSaveGame_Tooltip", "Should this variable be serialized for saved games?"), NULL, DocLink, TEXT("SaveGame"));

		Category.AddCustomRow(LOCTEXT("VariableSaveGame", "SaveGame"), true)
		.Visibility(TAttribute<EVisibility>(this, &FBlueprintVarActionDetails::GetSaveGameVisibility))
		.NameContent()
		[
			SNew(STextBlock)
			.ToolTip(SaveGameTooltip)
			.Text( LOCTEXT("VariableSaveGame", "SaveGame") )
			.Font( DetailFontInfo )
		]
		.ValueContent()
		[
			SNew(SCheckBox)
			.IsChecked( this, &FBlueprintVarActionDetails::OnGetSaveGameCheckboxState )
			.OnCheckStateChanged( this, &FBlueprintVarActionDetails::OnSaveGameChanged )
			.IsEnabled(IsVariableInBlueprint())
			.ToolTip(SaveGameTooltip)
		];

		TSharedPtr<SToolTip> AdvancedDisplayTooltip = IDocumentation::Get()->CreateToolTip(LOCTEXT("VariableAdvancedDisplay_Tooltip", "Hide this variable in Class Defaults windows by default"), NULL, DocLink, TEXT("AdvancedDisplay"));

		Category.AddCustomRow(LOCTEXT("VariableAdvancedDisplay", "Advanced Display"), true)
			.Visibility(TAttribute<EVisibility>(this, &FBlueprintVarActionDetails::GetAdvancedDisplayVisibility))
			.NameContent()
			[
				SNew(STextBlock)
				.ToolTip(AdvancedDisplayTooltip)
				.Text(LOCTEXT("VariableAdvancedDisplay", "Advanced Display"))
				.Font(DetailFontInfo)
			]
		.ValueContent()
			[
				SNew(SCheckBox)
				.IsChecked(this, &FBlueprintVarActionDetails::OnGetAdvancedDisplayCheckboxState)
				.OnCheckStateChanged(this, &FBlueprintVarActionDetails::OnAdvancedDisplayChanged)
				.IsEnabled(IsVariableInBlueprint())
				.ToolTip(AdvancedDisplayTooltip)
			];

		TSharedPtr<SToolTip> MultilineTooltip = IDocumentation::Get()->CreateToolTip(LOCTEXT("VariableMultilineTooltip_Tooltip", "Allow the value of this variable to have newlines (use Shift+Enter to add one while editing)"), NULL, DocLink, TEXT("Multiline"));

		Category.AddCustomRow(LOCTEXT("VariableMultilineTooltip", "Multi line"), true)
			.Visibility(TAttribute<EVisibility>(this, &FBlueprintVarActionDetails::GetMultilineVisibility))
			.NameContent()
			[
				SNew(STextBlock)
				.ToolTip(MultilineTooltip)
				.Text(LOCTEXT("VariableMultiline", "Multi line"))
				.Font(DetailFontInfo)
			]
		.ValueContent()
			[
				SNew(SCheckBox)
				.IsChecked(this, &FBlueprintVarActionDetails::OnGetMultilineCheckboxState)
				.OnCheckStateChanged(this, &FBlueprintVarActionDetails::OnMultilineChanged)
				.IsEnabled(IsVariableInBlueprint())
				.ToolTip(MultilineTooltip)
			];

		TSharedPtr<SToolTip> DeprecatedTooltip = IDocumentation::Get()->CreateToolTip(LOCTEXT("VariableDeprecated_Tooltip", "Deprecate usage of this variable. Any nodes that reference it will produce a compiler warning indicating that it should be removed or replaced."), nullptr, DocLink, TEXT("Deprecated"));

		Category.AddCustomRow(LOCTEXT("VariableDeprecated", "Deprecated"), true)
			.Visibility(TAttribute<EVisibility>(this, &FBlueprintVarActionDetails::GetDeprecatedVisibility))
			.NameContent()
			[
				SNew(STextBlock)
				.ToolTip(DeprecatedTooltip)
				.Text(LOCTEXT("VariableDeprecated", "Deprecated"))
				.Font(DetailFontInfo)
			]
			.ValueContent()
			[
				SNew(SCheckBox)
				.IsChecked(this, &FBlueprintVarActionDetails::OnGetDeprecatedCheckboxState)
				.OnCheckStateChanged(this, &FBlueprintVarActionDetails::OnDeprecatedChanged)
				.IsEnabled(IsVariableInBlueprint())
				.ToolTip(DeprecatedTooltip)
			];

		TSharedPtr<SToolTip> DeprecationMessageTooltip = IDocumentation::Get()->CreateToolTip(LOCTEXT("VariableDeprecationMessage_Tooltip", "Optional message to include with the deprecation compiler warning. For example: \'X is no longer being used. Please replace with Y.\'"), nullptr, DocLink, TEXT("DeprecationMessage"));

		Category.AddCustomRow(LOCTEXT("VariableDeprecationMessageLabel", "Deprecation Message"), true)
			.Visibility(TAttribute<EVisibility>(this, &FBlueprintVarActionDetails::GetDeprecatedVisibility))
			.IsEnabled(TAttribute<bool>(this, &FBlueprintVarActionDetails::IsVariableDeprecated))
			.NameContent()
			[
				SNew(STextBlock)
				.ToolTip(DeprecationMessageTooltip)
				.Text(LOCTEXT("VariableDeprecationMessageLabel", "Deprecation Message"))
				.Font(DetailFontInfo)
			]
			.ValueContent()
			[
				SNew(SEditableTextBox)
				.Text(this, &FBlueprintVarActionDetails::GetDeprecationMessageText)
				.OnTextCommitted(this, &FBlueprintVarActionDetails::OnDeprecationMessageTextCommitted, CachedVariableName)
				.IsEnabled(IsVariableInBlueprint())
				.ToolTipText(this, &FBlueprintVarActionDetails::GetDeprecationMessageText)
				.Font(IDetailLayoutBuilder::GetDetailFont())
			];

		TSharedPtr<SToolTip> PropertyFlagsTooltip = IDocumentation::Get()->CreateToolTip(LOCTEXT("DefinedPropertyFlags_Tooltip", "List of defined flags for this property"), NULL, DocLink, TEXT("PropertyFlags"));

		Category.AddCustomRow(LOCTEXT("DefinedPropertyFlags", "Defined Property Flags"), true)
		.WholeRowWidget
		[
			SNew(STextBlock)
			.ToolTip(PropertyFlagsTooltip)
			.Text( LOCTEXT("DefinedPropertyFlags", "Defined Property Flags") )
			.Font( IDetailLayoutBuilder::GetDetailFontBold() )
		];

		Category.AddCustomRow(FText::GetEmpty(), true)
		.WholeRowWidget
		[
			SAssignNew(PropertyFlagWidget, SListView< TSharedPtr< FString > >)
				.OnGenerateRow(this, &FBlueprintVarActionDetails::OnGenerateWidgetForPropertyList)
				.ListItemsSource(&PropertyFlags)
				.SelectionMode(ESelectionMode::None)
				.ScrollbarVisibility(EVisibility::Collapsed)
				.ToolTip(PropertyFlagsTooltip)
		];

		RefreshPropertyFlags();
	}

	// See if anything else wants to customize our details
	FBlueprintEditorModule& BlueprintEditorModule = FModuleManager::GetModuleChecked<FBlueprintEditorModule>("Kismet");
	TArray<TSharedPtr<IDetailCustomization>> Customizations = BlueprintEditorModule.CustomizeVariable(CachedVariableProperty->GetClass(), BlueprintEditor.Pin());
	ExternalDetailCustomizations.Append(Customizations);
	for (TSharedPtr<IDetailCustomization> ExternalDetailCustomization : ExternalDetailCustomizations)
	{
		ExternalDetailCustomization->CustomizeDetails(DetailLayout);
	}
}

END_SLATE_FUNCTION_BUILD_OPTIMIZATION

void FBlueprintVarActionDetails::RefreshPropertyFlags()
{
	FProperty* VariableProperty = CachedVariableProperty.Get();
	if(VariableProperty)
	{
		PropertyFlags.Empty();
		for( const TCHAR* PropertyFlag : ParsePropertyFlags(VariableProperty->PropertyFlags) )
		{
			PropertyFlags.Add(MakeShareable<FString>(new FString(PropertyFlag)));
		}

		PropertyFlagWidget.Pin()->RequestListRefresh();
	}
}

TSharedRef<ITableRow> FBlueprintVarActionDetails::OnGenerateWidgetForPropertyList( TSharedPtr< FString > Item, const TSharedRef<STableViewBase>& OwnerTable )
{
	return SNew(STableRow< TSharedPtr< FString > >, OwnerTable)
		[
			SNew(SHorizontalBox)
			+SHorizontalBox::Slot()
			[
				SNew(STextBlock)
					.Text(FText::FromString(*Item.Get()))
					.ToolTipText(FText::FromString(*Item.Get()))
					.Font( IDetailLayoutBuilder::GetDetailFont() )
			]

			+SHorizontalBox::Slot()
				.AutoWidth()
			[
				SNew(SCheckBox)
					.IsChecked(true ? ECheckBoxState::Checked : ECheckBoxState::Unchecked)
					.IsEnabled(false)
			]
		];
}

bool FBlueprintVarActionDetails::IsAUserVariable(FProperty* VariableProperty) const
{
	FObjectProperty* VariableObjProp = VariableProperty ? CastField<FObjectProperty>(VariableProperty) : NULL;

	if (VariableObjProp != NULL && VariableObjProp->PropertyClass != NULL)
	{
		return FBlueprintEditorUtils::IsVariableCreatedByBlueprint(GetBlueprintObj(), VariableObjProp);
	}
	return true;
}

bool FBlueprintVarActionDetails::IsASCSVariable(FProperty* VariableProperty) const
{
	FObjectProperty* VariableObjProp = VariableProperty ? CastField<FObjectProperty>(VariableProperty) : NULL;
	if (VariableObjProp != NULL && VariableObjProp->PropertyClass != NULL)
	{
		return (!IsAUserVariable(VariableProperty) && VariableObjProp->PropertyClass->IsChildOf(UActorComponent::StaticClass()));
	}
	return false;
}

bool FBlueprintVarActionDetails::IsABlueprintVariable(FProperty* VariableProperty) const
{
	UClass* VarSourceClass = VariableProperty ? VariableProperty->GetOwner<UClass>() : NULL;
	if(VarSourceClass)
	{
		return (VarSourceClass->ClassGeneratedBy != NULL);
	}
	return false;
}

bool FBlueprintVarActionDetails::IsALocalVariable(FProperty* VariableProperty) const
{
	return VariableProperty && (VariableProperty->GetOwner<UFunction>() != NULL);
}

UStruct* FBlueprintVarActionDetails::GetLocalVariableScope(FProperty* VariableProperty) const
{
	if(IsALocalVariable(VariableProperty))
	{
		return VariableProperty->GetOwner<UFunction>();
	}

	return NULL;
}

bool FBlueprintVarActionDetails::GetVariableNameChangeEnabled() const
{
	bool bIsReadOnly = true;

	UBlueprint* BlueprintObj = GetBlueprintObj();
	check(BlueprintObj != nullptr);

	FProperty* VariableProperty = CachedVariableProperty.Get();
	if(VariableProperty != nullptr && IsVariableInBlueprint())
	{
		if(FBlueprintEditorUtils::FindNewVariableIndex(BlueprintObj, CachedVariableName) != INDEX_NONE)
		{
			bIsReadOnly = false;
		}
		else if(BlueprintObj->FindTimelineTemplateByVariableName(CachedVariableName))
		{
			bIsReadOnly = false;
		}
		else if(IsASCSVariable(VariableProperty) && BlueprintObj->SimpleConstructionScript != nullptr)
		{
			if (USCS_Node* Node = BlueprintObj->SimpleConstructionScript->FindSCSNode(CachedVariableName))
			{
				bIsReadOnly = !FComponentEditorUtils::IsValidVariableNameString(Node->ComponentTemplate, Node->GetVariableName().ToString());
			}
		}
		else if(IsALocalVariable(VariableProperty))
		{
			bIsReadOnly = false;
		}
	}

	return bIsReadOnly;
}

FText FBlueprintVarActionDetails::OnGetVarName() const
{
	return FText::FromName(CachedVariableName);
}

void FBlueprintVarActionDetails::OnVarNameChanged(const FText& InNewText)
{
	bIsVarNameInvalid = true;

	UBlueprint* BlueprintObj = GetBlueprintObj();
	check(BlueprintObj != nullptr);

	FProperty* VariableProperty = CachedVariableProperty.Get();
	if(VariableProperty && IsASCSVariable(VariableProperty) && BlueprintObj->SimpleConstructionScript != nullptr)
	{
		for (USCS_Node* Node : BlueprintObj->SimpleConstructionScript->GetAllNodes())
		{
			if (Node && Node->GetVariableName() == CachedVariableName && !FComponentEditorUtils::IsValidVariableNameString(Node->ComponentTemplate, InNewText.ToString()))
			{
				VarNameEditableTextBox->SetError(LOCTEXT("ComponentVariableRenameFailed_NotValid", "This name is reserved for engine use."));
				return;
			}
		}
	}

	TSharedPtr<INameValidatorInterface> NameValidator = MakeShareable(new FKismetNameValidator(BlueprintObj, CachedVariableName, GetLocalVariableScope(VariableProperty)));

	EValidatorResult ValidatorResult = NameValidator->IsValid(InNewText.ToString());
	if(ValidatorResult == EValidatorResult::AlreadyInUse)
	{
		VarNameEditableTextBox->SetError(FText::Format(LOCTEXT("RenameFailed_InUse", "{0} is in use by another variable or function!"), InNewText));
	}
	else if(ValidatorResult == EValidatorResult::EmptyName)
	{
		VarNameEditableTextBox->SetError(LOCTEXT("RenameFailed_LeftBlank", "Names cannot be left blank!"));
	}
	else if(ValidatorResult == EValidatorResult::TooLong)
	{
		VarNameEditableTextBox->SetError(FText::Format( LOCTEXT("RenameFailed_NameTooLong", "Names must have fewer than {0} characters!"), FText::AsNumber( FKismetNameValidator::GetMaximumNameLength())));
	}
	else if(ValidatorResult == EValidatorResult::LocallyInUse)
	{
		VarNameEditableTextBox->SetError(LOCTEXT("ConflictsWithProperty", "Conflicts with another local variable or function parameter!"));
	}
	else
	{
		bIsVarNameInvalid = false;
		VarNameEditableTextBox->SetError(FText::GetEmpty());
	}
}

void FBlueprintVarActionDetails::OnVarNameCommitted(const FText& InNewText, ETextCommit::Type InTextCommit)
{
	if(InTextCommit != ETextCommit::OnCleared && !bIsVarNameInvalid)
	{
		const FScopedTransaction Transaction( LOCTEXT( "RenameVariable", "Rename Variable" ) );

		FName NewVarName = FName(*InNewText.ToString());

		// Double check we're not renaming a timeline disguised as a variable
		bool bIsTimeline = false;

		FProperty* VariableProperty = CachedVariableProperty.Get();
		if (VariableProperty != NULL)
		{
			// Don't allow removal of timeline properties - you need to remove the timeline node for that
			FObjectProperty* ObjProperty = CastField<FObjectProperty>(VariableProperty);
			if(ObjProperty != NULL && ObjProperty->PropertyClass == UTimelineComponent::StaticClass())
			{
				bIsTimeline = true;
			}

			// Rename as a timeline if required
			if (bIsTimeline)
			{
				FBlueprintEditorUtils::RenameTimeline(GetBlueprintObj(), CachedVariableName, NewVarName);
			}
			else if(IsALocalVariable(VariableProperty))
			{
				UFunction* LocalVarScope = VariableProperty->GetOwner<UFunction>();
				FBlueprintEditorUtils::RenameLocalVariable(GetBlueprintObj(), LocalVarScope, CachedVariableName, NewVarName);
			}
			else
			{
				FBlueprintEditorUtils::RenameMemberVariable(GetBlueprintObj(), CachedVariableName, NewVarName);
			}

			check(MyBlueprint.IsValid());
			MyBlueprint.Pin()->SelectItemByName(NewVarName, ESelectInfo::OnMouseClick);
		}
	}

	bIsVarNameInvalid = false;
	VarNameEditableTextBox->SetError(FText::GetEmpty());
}

bool FBlueprintVarActionDetails::GetVariableTypeChangeEnabled() const
{
	FProperty* VariableProperty = CachedVariableProperty.Get();
	if(VariableProperty && !VariableProperty->IsA<FMulticastDelegateProperty>() && IsVariableInBlueprint())
	{
		if (!IsALocalVariable(VariableProperty))
		{
			if(GetBlueprintObj()->SkeletonGeneratedClass->GetAuthoritativeClass() != VariableProperty->GetOwnerClass()->GetAuthoritativeClass())
			{
				return false;
			}
			// If the variable belongs to this class and cannot be found in the member variable list, it is not editable (it may be a component)
			if (FBlueprintEditorUtils::FindNewVariableIndex(GetBlueprintObj(), CachedVariableName) == INDEX_NONE)
			{
				return false;
			}
		}
		return true;
	}
	return false;
}

bool FBlueprintVarActionDetails::GetVariableCategoryChangeEnabled() const
{
	FProperty* VariableProperty = CachedVariableProperty.Get();
	if(VariableProperty && IsVariableInBlueprint())
	{
		if(UClass* VarSourceClass = VariableProperty->GetOwner<UClass>())
		{
			// If the variable's source class is the same as the current blueprint's class then it was created in this blueprint and it's category can be changed.
			return VarSourceClass == GetBlueprintObj()->SkeletonGeneratedClass;
		}
		else if(IsALocalVariable(VariableProperty))
		{
			return true;
		}
	}

	return false;
}

FEdGraphPinType FBlueprintVarActionDetails::OnGetVarType() const
{
	FProperty* VariableProperty = CachedVariableProperty.Get();
	if (VariableProperty)
	{
		const UEdGraphSchema_K2* K2Schema = GetDefault<UEdGraphSchema_K2>();
		FEdGraphPinType Type;
		K2Schema->ConvertPropertyToPinType(VariableProperty, Type);
		return Type;
	}
	return FEdGraphPinType();
}

void FBlueprintVarActionDetails::OnVarTypeChanged(const FEdGraphPinType& NewPinType)
{
	if (FBlueprintEditorUtils::IsPinTypeValid(NewPinType))
	{
		FName VarName = CachedVariableName;

		if (VarName != NAME_None)
		{
			// Set the MyBP tab's last pin type used as this, for adding lots of variables of the same type
			MyBlueprint.Pin()->GetLastPinTypeUsed() = NewPinType;

			FProperty* VariableProperty = CachedVariableProperty.Get();
			if(VariableProperty)
			{
				if(IsALocalVariable(VariableProperty))
				{
					FBlueprintEditorUtils::ChangeLocalVariableType(GetBlueprintObj(), GetLocalVariableScope(VariableProperty), VarName, NewPinType);
				}
				else
				{
					FBlueprintEditorUtils::ChangeMemberVariableType(GetBlueprintObj(), VarName, NewPinType);
				}

				TSharedPtr<FBlueprintEditor> BlueprintEditor = MyBlueprint.Pin()->GetBlueprintEditor().Pin();
					
				// Auto-import the underlying type object's default namespace set into the current editor context.
				const UObject* PinSubCategoryObject = NewPinType.PinSubCategoryObject.Get();
				if (PinSubCategoryObject && BlueprintEditor.IsValid())
				{
					FBlueprintEditor::FImportNamespaceExParameters Params;
					FBlueprintNamespaceUtilities::GetDefaultImportsForObject(PinSubCategoryObject, Params.NamespacesToImport);
					BlueprintEditor->ImportNamespaceEx(Params);
				}
			}
		}
	}
}

FText FBlueprintVarActionDetails::OnGetTooltipText() const
{
	FName VarName = CachedVariableName;
	if (VarName != NAME_None)
	{
		if ( UBlueprint* OwnerBlueprint = GetPropertyOwnerBlueprint() )
		{
			FString Result;
			FBlueprintEditorUtils::GetBlueprintVariableMetaData(GetPropertyOwnerBlueprint(), VarName, GetLocalVariableScope(CachedVariableProperty.Get()), TEXT("tooltip"), Result);
			return FText::FromString(Result);
		}
	}
	return FText();
}

void FBlueprintVarActionDetails::OnTooltipTextCommitted(const FText& NewText, ETextCommit::Type InTextCommit, FName VarName)
{
	FBlueprintEditorUtils::SetBlueprintVariableMetaData(GetBlueprintObj(), VarName, GetLocalVariableScope(CachedVariableProperty.Get()), TEXT("tooltip"), NewText.ToString() );
}

void FBlueprintVarActionDetails::PopulateCategories(SMyBlueprint* MyBlueprint, TArray<TSharedPtr<FText>>& CategorySource)
{
	auto IsNewCategorySource = [&CategorySource](const FText& NewCategory)
	{
		return !CategorySource.ContainsByPredicate([&NewCategory](const TSharedPtr<FText>& ExistingCategory)
		{
			return ExistingCategory->ToString().Equals(NewCategory.ToString(), ESearchCase::CaseSensitive);
		});
	};

	bool bShowUserVarsOnly = MyBlueprint->ShowUserVarsOnly();
	UBlueprint* Blueprint = MyBlueprint->GetBlueprintObj();
	check(Blueprint != NULL);
	if (Blueprint->SkeletonGeneratedClass == NULL)
	{
		UE_LOG(LogBlueprint, Error, TEXT("Blueprint %s has NULL SkeletonGeneratedClass in FBlueprintVarActionDetails::PopulateCategories().  Cannot Populate Categories."), *GetNameSafe(Blueprint));
		return;
	}

	check(Blueprint->SkeletonGeneratedClass != NULL);
	EFieldIteratorFlags::SuperClassFlags SuperClassFlag = EFieldIteratorFlags::ExcludeSuper;
	if(!bShowUserVarsOnly)
	{
		SuperClassFlag = EFieldIteratorFlags::IncludeSuper;
	}

	TArray<FName> VisibleVariables;
	for (TFieldIterator<FProperty> PropertyIt(Blueprint->SkeletonGeneratedClass, SuperClassFlag); PropertyIt; ++PropertyIt)
	{
		FProperty* Property = *PropertyIt;

		if ((!Property->HasAnyPropertyFlags(CPF_Parm) && Property->HasAllPropertyFlags(CPF_BlueprintVisible)))
		{
			VisibleVariables.Add(Property->GetFName());
		}
	}

	CategorySource.Reset();
	CategorySource.Add(MakeShared<FText>(UEdGraphSchema_K2::VR_DefaultCategory));
	for (const FAdditionalBlueprintCategory& AdditionalBlueprintCategory : GetDefault<UBlueprintEditorSettings>()->AdditionalBlueprintCategories)
	{
		if (!AdditionalBlueprintCategory.Name.IsEmpty() && (AdditionalBlueprintCategory.ClassFilter.IsNull() ||
			(Blueprint->ParentClass && Blueprint->ParentClass->IsChildOf(AdditionalBlueprintCategory.ClassFilter.TryLoadClass<UObject>()))))
		{
			CategorySource.Add(MakeShared<FText>(AdditionalBlueprintCategory.Name));
		}
	}
	for (const FName& VariableName : VisibleVariables)
	{
		FText Category = FBlueprintEditorUtils::GetBlueprintVariableCategory(Blueprint, VariableName, nullptr);
		if (!Category.IsEmpty() && !Category.EqualTo(FText::FromString(Blueprint->GetName())))
		{
			if (IsNewCategorySource(Category))
			{
				CategorySource.Add(MakeShared<FText>(Category));
			}
		}
	}

	// Search through all function graphs for entry nodes to search for local variables to pull their categories
	for (UEdGraph* FunctionGraph : Blueprint->FunctionGraphs)
	{
		if(UFunction* Function = Blueprint->SkeletonGeneratedClass->FindFunctionByName(FunctionGraph->GetFName()))
		{
			FText FunctionCategory = FObjectEditorUtils::GetCategoryText(Function);

			if(!FunctionCategory.IsEmpty())
			{
				if (IsNewCategorySource(FunctionCategory))
				{
					CategorySource.Add(MakeShared<FText>(FunctionCategory));
				}
			}
		}

		UK2Node_EditablePinBase* EntryNode = FBlueprintEditorUtils::GetEntryNode(FunctionGraph);
		if (UK2Node_FunctionEntry* FunctionEntryNode = Cast<UK2Node_FunctionEntry>(EntryNode))
		{
			for (FBPVariableDescription& Variable : FunctionEntryNode->LocalVariables)
			{
				if (IsNewCategorySource(Variable.Category))
				{
					CategorySource.Add(MakeShared<FText>(Variable.Category));
				}
			}
		}
	}

	for (UEdGraph* MacroGraph : Blueprint->MacroGraphs)
	{
		UK2Node_EditablePinBase* EntryNode = FBlueprintEditorUtils::GetEntryNode(MacroGraph);
		if (UK2Node_Tunnel* TypedEntryNode = ExactCast<UK2Node_Tunnel>(EntryNode))
		{
			if (!TypedEntryNode->MetaData.Category.IsEmpty())
			{
				if (IsNewCategorySource(TypedEntryNode->MetaData.Category))
				{
					CategorySource.Add(MakeShared<FText>(TypedEntryNode->MetaData.Category));
				}
			}
		}
	}

	// Pull categories from overridable functions
	for (TFieldIterator<UFunction> FunctionIt(Blueprint->ParentClass, EFieldIteratorFlags::IncludeSuper); FunctionIt; ++FunctionIt)
	{
		const UFunction* Function = *FunctionIt;
		const FName FunctionName = Function->GetFName();

		if (UEdGraphSchema_K2::CanKismetOverrideFunction(Function) && !UEdGraphSchema_K2::FunctionCanBePlacedAsEvent(Function))
		{
			FText FunctionCategory = FObjectEditorUtils::GetCategoryText(Function);

			if (!FunctionCategory.IsEmpty())
			{
				if (IsNewCategorySource(FunctionCategory))
				{
					CategorySource.Add(MakeShared<FText>(FunctionCategory));
				}
			}
		}
	}

	// Sort categories, but keep the default category listed first
	CategorySource.Sort([](const TSharedPtr <FText> &LHS, const TSharedPtr <FText> &RHS)
	{
		if (LHS.IsValid() && RHS.IsValid())
		{
			return (LHS->EqualTo(UEdGraphSchema_K2::VR_DefaultCategory) || LHS->CompareToCaseIgnored(*RHS) <= 0);
		}
		return false;
	});
}

UK2Node_Variable* FBlueprintVarActionDetails::EdGraphSelectionAsVar() const
{
	TWeakPtr<FBlueprintEditor> BlueprintEditor = MyBlueprint.Pin()->GetBlueprintEditor();

	if( BlueprintEditor.IsValid() )
	{
		/** Get the currently selected set of nodes */
		FGraphPanelSelectionSet Objects = BlueprintEditor.Pin()->GetSelectedNodes();

		if (Objects.Num() == 1)
		{
			FGraphPanelSelectionSet::TIterator Iter(Objects);
			UObject* Object = *Iter;

			if (Object && Object->IsA<UK2Node_Variable>())
			{
				return Cast<UK2Node_Variable>(Object);
			}
		}
	}
	return nullptr;
}

FProperty* FBlueprintVarActionDetails::SelectionAsProperty() const
{
	if (FEdGraphSchemaAction_BlueprintVariableBase* BPVar = MyBlueprint.Pin()->SelectionAsBlueprintVariable())
	{
		return BPVar->GetProperty();
	}
	else if (UK2Node_Variable* GraphVar = EdGraphSelectionAsVar())
	{
		return GraphVar->GetPropertyForVariable();
	}

	return nullptr;
}

FName FBlueprintVarActionDetails::GetVariableName() const
{
	if (FEdGraphSchemaAction_BlueprintVariableBase* BPVar = MyBlueprint.Pin()->SelectionAsBlueprintVariable())
	{
		return BPVar->GetVariableName();
	}
	else if (UK2Node_Variable* GraphVar = EdGraphSelectionAsVar())
	{
		return GraphVar->GetVarName();
	}

	return NAME_None;
}

FText FBlueprintVarActionDetails::OnGetCategoryText() const
{
	FName VarName = CachedVariableName;
	if (VarName != NAME_None)
	{
		if ( UBlueprint* OwnerBlueprint = GetPropertyOwnerBlueprint() )
		{
			FText Category = FBlueprintEditorUtils::GetBlueprintVariableCategory(OwnerBlueprint, VarName, GetLocalVariableScope(CachedVariableProperty.Get()));

			// Older blueprints will have their name as the default category and whenever it is the same as the default category, display localized text
			if ( Category.EqualTo(FText::FromString(OwnerBlueprint->GetName())) || Category.EqualTo(UEdGraphSchema_K2::VR_DefaultCategory) )
			{
				return UEdGraphSchema_K2::VR_DefaultCategory;
			}
			else
			{
				return Category;
			}
		}

		return FText::FromName(VarName);
	}
	return FText();
}

void FBlueprintVarActionDetails::OnCategoryTextCommitted(const FText& NewText, ETextCommit::Type InTextCommit, FName VarName)
{
	if (InTextCommit == ETextCommit::OnEnter || InTextCommit == ETextCommit::OnUserMovedFocus)
	{
		FBlueprintEditorUtils::SetBlueprintVariableCategory(GetBlueprintObj(), VarName, GetLocalVariableScope(CachedVariableProperty.Get()), NewText);
		check(MyBlueprint.IsValid());
		PopulateCategories(MyBlueprint.Pin().Get(), CategorySource);
		MyBlueprint.Pin()->ExpandCategory(NewText);
	}
}

TSharedRef< ITableRow > FBlueprintVarActionDetails::MakeCategoryViewWidget( TSharedPtr<FText> Item, const TSharedRef< STableViewBase >& OwnerTable )
{
	return SNew(STableRow<TSharedPtr<FString>>, OwnerTable)
		[
			SNew(STextBlock) .Text(*Item.Get())
		];
}

void FBlueprintVarActionDetails::OnCategorySelectionChanged( TSharedPtr<FText> ProposedSelection, ESelectInfo::Type /*SelectInfo*/ )
{
	FName VarName = CachedVariableName;
	if (ProposedSelection.IsValid() && VarName != NAME_None)
	{
		FText NewCategory = *ProposedSelection.Get();

		FBlueprintEditorUtils::SetBlueprintVariableCategory(GetBlueprintObj(), VarName, GetLocalVariableScope(CachedVariableProperty.Get()), NewCategory );
		CategoryListView.Pin()->ClearSelection();
		CategoryComboButton.Pin()->SetIsOpen(false);
		MyBlueprint.Pin()->ExpandCategory(NewCategory);
	}
}

EVisibility FBlueprintVarActionDetails::ShowEditableCheckboxVisibilty() const
{
	FProperty* VariableProperty = CachedVariableProperty.Get();
	if (VariableProperty && GetPropertyOwnerBlueprint())
	{
		if (IsABlueprintVariable(VariableProperty) && IsAUserVariable(VariableProperty))
		{
			return EVisibility::Visible;
		}
	}
	return EVisibility::Collapsed;
}

ECheckBoxState FBlueprintVarActionDetails::OnEditableCheckboxState() const
{
	FProperty* VariableProperty = CachedVariableProperty.Get();
	if (VariableProperty)
	{
		return VariableProperty->HasAnyPropertyFlags(CPF_DisableEditOnInstance) ? ECheckBoxState::Unchecked : ECheckBoxState::Checked;
	}
	return ECheckBoxState::Unchecked;
}

void FBlueprintVarActionDetails::OnEditableChanged(ECheckBoxState InNewState)
{
	FName VarName = CachedVariableName;

	// Toggle the flag on the blueprint's version of the variable description, based on state
	const bool bVariableIsExposed = InNewState == ECheckBoxState::Checked;

	UBlueprint* BlueprintObj = MyBlueprint.Pin()->GetBlueprintObj();
	FBlueprintEditorUtils::SetBlueprintOnlyEditableFlag(BlueprintObj, VarName, !bVariableIsExposed);
}

EVisibility FBlueprintVarActionDetails::ShowReadOnlyCheckboxVisibilty() const
{
	FProperty* VariableProperty = CachedVariableProperty.Get();
	if (VariableProperty && GetPropertyOwnerBlueprint())
	{
		if (IsABlueprintVariable(VariableProperty) && IsAUserVariable(VariableProperty))
		{
			return EVisibility::Visible;
		}
	}
	return EVisibility::Collapsed;
}

ECheckBoxState FBlueprintVarActionDetails::OnReadyOnlyCheckboxState() const
{
	FProperty* VariableProperty = CachedVariableProperty.Get();
	if (VariableProperty)
	{
		return VariableProperty->HasAnyPropertyFlags(CPF_BlueprintReadOnly) ? ECheckBoxState::Checked : ECheckBoxState::Unchecked;
	}
	return ECheckBoxState::Unchecked;
}

void FBlueprintVarActionDetails::OnReadyOnlyChanged(ECheckBoxState InNewState)
{
	FName VarName = CachedVariableName;

	// Toggle the flag on the blueprint's version of the variable description, based on state
	const bool bVariableIsReadOnly = InNewState == ECheckBoxState::Checked;

	UBlueprint* BlueprintObj = MyBlueprint.Pin()->GetBlueprintObj();
	FBlueprintEditorUtils::SetBlueprintPropertyReadOnlyFlag(BlueprintObj, VarName, bVariableIsReadOnly);
}

ECheckBoxState FBlueprintVarActionDetails::OnFieldNotifyCheckboxState() const
{
	UBlueprint* const BlueprintObj = GetBlueprintObj();
	const FName VarName = CachedVariableName;

	if (BlueprintObj && !VarName.IsNone())
	{
		const int32 VarIndex = FBlueprintEditorUtils::FindNewVariableIndex(BlueprintObj, VarName);
		if (VarIndex != INDEX_NONE)
		{
			return BlueprintObj->NewVariables[VarIndex].HasMetaData(FBlueprintMetadata::MD_FieldNotify) ? ECheckBoxState::Checked : ECheckBoxState::Unchecked;
		}
		else if (BlueprintObj->GeneratedClass && BlueprintObj->GeneratedClass->ImplementsInterface(UNotifyFieldValueChanged::StaticClass()) && BlueprintObj->GeneratedClass->GetDefaultObject())
		{
			TScriptInterface<INotifyFieldValueChanged> DefaultObject = BlueprintObj->GeneratedClass->GetDefaultObject();
			return DefaultObject->GetFieldNotificationDescriptor().GetField(BlueprintObj->GeneratedClass, VarName).IsValid() ? ECheckBoxState::Checked : ECheckBoxState::Unchecked;
		}
	}
	return ECheckBoxState::Unchecked;
}

void FBlueprintVarActionDetails::OnFieldNotifyChanged(ECheckBoxState InNewState)
{
	FName VarName = CachedVariableName;

	// Toggle the flag on the blueprint's version of the variable description, based on state
	const bool bVariableIsFieldNotify = InNewState == ECheckBoxState::Checked;

	UBlueprint* BlueprintObj = MyBlueprint.Pin()->GetBlueprintObj();
	if (bVariableIsFieldNotify)
	{
		// todo look through graph and check if the variable is used in a FieldNotify function, add that info to the metadata
		//maybe do that in PreCompileFunction
		FBlueprintEditorUtils::SetBlueprintVariableMetaData(BlueprintObj, VarName, GetLocalVariableScope(CachedVariableProperty.Get()), FBlueprintMetadata::MD_FieldNotify, TEXT(""));
	}
	else
	{
		FBlueprintEditorUtils::RemoveFieldNotifyFromAllMetadata(BlueprintObj, VarName);
		FBlueprintEditorUtils::RemoveBlueprintVariableMetaData(GetBlueprintObj(), VarName, GetLocalVariableScope(CachedVariableProperty.Get()), FBlueprintMetadata::MD_FieldNotify);
	}
}

EVisibility FBlueprintVarActionDetails::GetFieldNotifyCheckboxListVisiblity() const
{
	UBlueprint* const BlueprintObj = GetBlueprintObj();
	const FName VarName = CachedVariableName;

	if (BlueprintObj && !VarName.IsNone())
	{
		// Only show the list of checkboxes in the details panel when this variable is field notify.
		const int32 VarIndex = FBlueprintEditorUtils::FindNewVariableIndex(BlueprintObj, VarName);
		if (VarIndex != INDEX_NONE)
		{
			return BlueprintObj->NewVariables[VarIndex].HasMetaData(FBlueprintMetadata::MD_FieldNotify) ? EVisibility::Visible : EVisibility::Collapsed;
		}
	}
	return EVisibility::Collapsed;
}

ECheckBoxState FBlueprintVarActionDetails::OnCreateWidgetCheckboxState() const
{
	FProperty* Property = CachedVariableProperty.Get();
	if (Property)
	{
		bool bMakingWidget = FEdMode::ShouldCreateWidgetForProperty(Property);

		return bMakingWidget ? ECheckBoxState::Checked : ECheckBoxState::Unchecked;
	}
	return ECheckBoxState::Unchecked;
}

void FBlueprintVarActionDetails::OnCreateWidgetChanged(ECheckBoxState InNewState)
{
	const FName VarName = CachedVariableName;
	if (VarName != NAME_None)
	{
		if (InNewState == ECheckBoxState::Checked)
		{
			FBlueprintEditorUtils::SetBlueprintVariableMetaData(GetBlueprintObj(), VarName, GetLocalVariableScope(CachedVariableProperty.Get()), FEdMode::MD_MakeEditWidget, TEXT("true"));
		}
		else
		{
			FBlueprintEditorUtils::RemoveBlueprintVariableMetaData(GetBlueprintObj(), VarName, GetLocalVariableScope(CachedVariableProperty.Get()), FEdMode::MD_MakeEditWidget);
		}
	}
}

EVisibility FBlueprintVarActionDetails::Show3DWidgetVisibility() const
{
	FProperty* VariableProperty = CachedVariableProperty.Get();
	if (VariableProperty && GetPropertyOwnerBlueprint())
	{
		if (IsABlueprintVariable(VariableProperty) && FEdMode::CanCreateWidgetForProperty(VariableProperty))
		{
			return EVisibility::Visible;
		}
	}
	return EVisibility::Collapsed;
}

bool FBlueprintVarActionDetails::Is3DWidgetEnabled()
{
	FProperty* VariableProperty = CachedVariableProperty.Get();
	if (VariableProperty)
	{
		return ( VariableProperty && !VariableProperty->HasAnyPropertyFlags(CPF_DisableEditOnInstance) ) ;
	}
	return false;
}

ECheckBoxState FBlueprintVarActionDetails::OnGetExposedToSpawnCheckboxState() const
{
	FProperty* Property = CachedVariableProperty.Get();
	if (Property)
	{
		return (Property && Property->GetBoolMetaData(FBlueprintMetadata::MD_ExposeOnSpawn) != false) ? ECheckBoxState::Checked : ECheckBoxState::Unchecked;
	}
	return ECheckBoxState::Unchecked;
}

void FBlueprintVarActionDetails::OnExposedToSpawnChanged(ECheckBoxState InNewState)
{
	const FName VarName = CachedVariableName;
	if (VarName != NAME_None)
	{
		const bool bExposeOnSpawn = (InNewState == ECheckBoxState::Checked);
		if(bExposeOnSpawn)
		{
			FBlueprintEditorUtils::SetBlueprintVariableMetaData(GetBlueprintObj(), VarName, NULL, FBlueprintMetadata::MD_ExposeOnSpawn, TEXT("true"));
		}
		else
		{
			FBlueprintEditorUtils::RemoveBlueprintVariableMetaData(GetBlueprintObj(), VarName, NULL, FBlueprintMetadata::MD_ExposeOnSpawn);
		} 
	}
}

EVisibility FBlueprintVarActionDetails::ExposeOnSpawnVisibility() const
{
	FProperty* VariableProperty = CachedVariableProperty.Get();
	if (VariableProperty && GetPropertyOwnerBlueprint())
	{
		const UEdGraphSchema_K2* K2Schema = GetDefault<UEdGraphSchema_K2>();
		FEdGraphPinType VariablePinType;
		K2Schema->ConvertPropertyToPinType(VariableProperty, VariablePinType);

		const bool bShowPrivacySetting = IsABlueprintVariable(VariableProperty) && IsAUserVariable(VariableProperty);
		if (bShowPrivacySetting && (K2Schema->FindSetVariableByNameFunction(VariablePinType) != NULL))
		{
			return EVisibility::Visible;
		}
	}
	return EVisibility::Collapsed;
}

ECheckBoxState FBlueprintVarActionDetails::OnGetPrivateCheckboxState() const
{
	FProperty* Property = CachedVariableProperty.Get();
	if (Property)
	{
		return (Property && Property->GetBoolMetaData(FBlueprintMetadata::MD_Private) != false) ? ECheckBoxState::Checked : ECheckBoxState::Unchecked;
	}
	return ECheckBoxState::Unchecked;
}

void FBlueprintVarActionDetails::OnPrivateChanged(ECheckBoxState InNewState)
{
	const FName VarName = CachedVariableName;
	if (VarName != NAME_None)
	{
		const bool bExposeOnSpawn = (InNewState == ECheckBoxState::Checked);
		if(bExposeOnSpawn)
		{
			FBlueprintEditorUtils::SetBlueprintVariableMetaData(GetBlueprintObj(), VarName, NULL, FBlueprintMetadata::MD_Private, TEXT("true"));
		}
		else
		{
			FBlueprintEditorUtils::RemoveBlueprintVariableMetaData(GetBlueprintObj(), VarName, NULL, FBlueprintMetadata::MD_Private);
		}
	}
}

EVisibility FBlueprintVarActionDetails::ExposePrivateVisibility() const
{
	FProperty* Property = CachedVariableProperty.Get();
	if (Property && GetPropertyOwnerBlueprint())
	{
		if (IsABlueprintVariable(Property) && IsAUserVariable(Property))
		{
			return EVisibility::Visible;
		}
	}
	return EVisibility::Collapsed;
}

ECheckBoxState FBlueprintVarActionDetails::OnGetExposedToCinematicsCheckboxState() const
{
	FProperty* Property = CachedVariableProperty.Get();
	if (Property)
	{
		return Property && Property->HasAnyPropertyFlags(CPF_Interp) ? ECheckBoxState::Checked : ECheckBoxState::Unchecked;
	}
	return ECheckBoxState::Unchecked;
}

void FBlueprintVarActionDetails::OnExposedToCinematicsChanged(ECheckBoxState InNewState)
{
	// Toggle the flag on the blueprint's version of the variable description, based on state
	const bool bExposeToCinematics = (InNewState == ECheckBoxState::Checked);
	
	const FName VarName = CachedVariableName;
	if (VarName != NAME_None)
	{
		FBlueprintEditorUtils::SetInterpFlag(GetBlueprintObj(), VarName, bExposeToCinematics);
	}
}

EVisibility FBlueprintVarActionDetails::ExposeToCinematicsVisibility() const
{
	FProperty* VariableProperty = CachedVariableProperty.Get();
	if (VariableProperty && !IsALocalVariable(VariableProperty))
	{
		const bool bIsInteger = VariableProperty->IsA(FIntProperty::StaticClass());
		const bool bIsByte = VariableProperty->IsA(FByteProperty::StaticClass());
		const bool bIsEnum = VariableProperty->IsA(FEnumProperty::StaticClass());
		const bool bIsFloat = VariableProperty->IsA(FFloatProperty::StaticClass());
		const bool bIsBool = VariableProperty->IsA(FBoolProperty::StaticClass());
		const bool bIsStr = VariableProperty->IsA(FStrProperty::StaticClass());
		
		const FStructProperty* AsStructProperty = CastField<FStructProperty>(VariableProperty);
		const bool bIsVectorStruct = AsStructProperty != nullptr && AsStructProperty->Struct->GetFName() == NAME_Vector;
		const bool bIsTransformStruct = AsStructProperty != nullptr && AsStructProperty->Struct->GetFName() == NAME_Transform;
		const bool bIsColorStruct = AsStructProperty != nullptr && AsStructProperty->Struct->GetFName() == NAME_Color;
		const bool bIsLinearColorStruct = AsStructProperty != nullptr && AsStructProperty->Struct->GetFName() == NAME_LinearColor;
		
		const FObjectProperty* AsObjectProperty = CastField<FObjectProperty>(VariableProperty);
		const bool bIsActorProperty = AsObjectProperty != nullptr && AsObjectProperty->PropertyClass && AsObjectProperty->PropertyClass->IsChildOf(AActor::StaticClass());

		if (bIsInteger || bIsByte || bIsEnum || bIsFloat || bIsBool || bIsStr || bIsVectorStruct || bIsTransformStruct || bIsColorStruct || bIsLinearColorStruct || bIsActorProperty)
		{
			return EVisibility::Visible;
		}
		else
		{
			ISequencerModule* SequencerModule = FModuleManager::Get().GetModulePtr<ISequencerModule>("Sequencer");
			if (SequencerModule->CanAnimateProperty(VariableProperty))
			{
				return EVisibility::Visible;
			}
		}
	}
	return EVisibility::Collapsed;
}

TSharedPtr<FString> FBlueprintVarActionDetails::GetVariableReplicationCondition() const
{
	ELifetimeCondition VariableRepCondition = COND_None;
		
	const FProperty* const Property = CachedVariableProperty.Get();

	if (Property)
	{
		VariableRepCondition = Property->GetBlueprintReplicationCondition();
	}

	return ReplicationConditionEnumTypeNames[(uint8)VariableRepCondition];
}

void FBlueprintVarActionDetails::OnChangeReplicationCondition(TSharedPtr<FString> ItemSelected, ESelectInfo::Type SelectInfo)
{
	int32 NewSelection;
	const bool bFound = ReplicationConditionEnumTypeNames.Find(ItemSelected, NewSelection);
	check(bFound && NewSelection != INDEX_NONE);

	const ELifetimeCondition NewRepCondition = (ELifetimeCondition)NewSelection;

	UBlueprint* const BlueprintObj = GetBlueprintObj();
	const FName VarName = CachedVariableName;

	if (BlueprintObj && VarName != NAME_None)
	{
		const int32 VarIndex = FBlueprintEditorUtils::FindNewVariableIndex(BlueprintObj, VarName);

		if (VarIndex != INDEX_NONE)
		{
			BlueprintObj->NewVariables[VarIndex].ReplicationCondition = NewRepCondition;
		
			FBlueprintEditorUtils::MarkBlueprintAsStructurallyModified(BlueprintObj);
		}
	}

}

bool FBlueprintVarActionDetails::ReplicationConditionEnabled() const
{
	const FProperty* const VariableProperty = CachedVariableProperty.Get();
	if (VariableProperty)
	{
		const uint64 *PropFlagPtr = FBlueprintEditorUtils::GetBlueprintVariablePropertyFlags(GetBlueprintObj(), VariableProperty->GetFName());
		uint64 PropFlags = 0;

		if (PropFlagPtr != nullptr)
		{
			PropFlags = *PropFlagPtr;
			return (PropFlags & CPF_Net) > 0;
			
		}
	}

	return false;
}

bool FBlueprintVarActionDetails::ReplicationEnabled() const
{
	// Update FBlueprintVarActionDetails::ReplicationTooltip if you alter this function
	// shat users can understand why replication settins are disabled!
	bool bVariableCanBeReplicated = true;
	const FProperty* const VariableProperty = CachedVariableProperty.Get();
	if (VariableProperty)
	{
		// sets and maps cannot yet be replicated:
		bVariableCanBeReplicated = CastField<FSetProperty>(VariableProperty) == nullptr && CastField<FMapProperty>(VariableProperty) == nullptr;
	}
	return bVariableCanBeReplicated && IsVariableInBlueprint();
}

FText FBlueprintVarActionDetails::ReplicationTooltip() const
{
	if(ReplicationEnabled())
	{
		return LOCTEXT("VariableReplicate_Tooltip", "Should this Variable be replicated over the network?");
	}
	else
	{
		return LOCTEXT("VariableReplicateDisabled_Tooltip", "Set and Map properties cannot be replicated");
	}
}

ECheckBoxState FBlueprintVarActionDetails::OnGetConfigVariableCheckboxState() const
{
	UBlueprint* BlueprintObj = GetPropertyOwnerBlueprint();
	const FName VarName = CachedVariableName;
	ECheckBoxState CheckboxValue = ECheckBoxState::Unchecked;

	if( BlueprintObj && VarName != NAME_None )
	{
		const int32 VarIndex = FBlueprintEditorUtils::FindNewVariableIndex( BlueprintObj, VarName );

		if( VarIndex != INDEX_NONE && BlueprintObj->NewVariables[ VarIndex ].PropertyFlags & CPF_Config )
		{
			CheckboxValue = ECheckBoxState::Checked;
		}
	}
	return CheckboxValue;
}

void FBlueprintVarActionDetails::OnSetConfigVariableState( ECheckBoxState InNewState )
{
	UBlueprint* BlueprintObj = GetBlueprintObj();
	const FName VarName = CachedVariableName;

	if( BlueprintObj && VarName != NAME_None )
	{
		const int32 VarIndex = FBlueprintEditorUtils::FindNewVariableIndex( BlueprintObj, VarName );

		if( VarIndex != INDEX_NONE )
		{
			if( InNewState == ECheckBoxState::Checked )
			{
				BlueprintObj->NewVariables[ VarIndex ].PropertyFlags |= CPF_Config;
			}
			else
			{
				BlueprintObj->NewVariables[ VarIndex ].PropertyFlags &= ~CPF_Config;
			}
			FBlueprintEditorUtils::MarkBlueprintAsStructurallyModified( BlueprintObj );
		}
	}
}

EVisibility FBlueprintVarActionDetails::ExposeConfigVisibility() const
{
	FProperty* Property = CachedVariableProperty.Get();
	if (Property)
	{
		if (IsABlueprintVariable(Property) && IsAUserVariable(Property))
		{
			return EVisibility::Visible;
		}
	}
	return EVisibility::Collapsed;
}

bool FBlueprintVarActionDetails::IsConfigCheckBoxEnabled() const
{
	bool bEnabled = IsVariableInBlueprint();
	if (bEnabled && CachedVariableProperty.IsValid())
	{
		if (FProperty* VariableProperty = CachedVariableProperty.Get())
		{
			// meant to match up with UHT's FPropertyBase::IsObject(), which it uses to block object properties from being marked with CPF_Config
			bEnabled = VariableProperty->IsA<FClassProperty>() || VariableProperty->IsA<FSoftClassProperty>() || VariableProperty->IsA<FSoftObjectProperty>() ||
				(!VariableProperty->IsA<FObjectPropertyBase>() && !VariableProperty->IsA<FInterfaceProperty>());
		}
	}
	return bEnabled;
}

FText FBlueprintVarActionDetails::OnGetMetaKeyValue(FName Key) const
{
	FName VarName = CachedVariableName;
	if (VarName != NAME_None)
	{
		if ( UBlueprint* BlueprintObj = GetPropertyOwnerBlueprint() )
		{
			FString Result;
			FBlueprintEditorUtils::GetBlueprintVariableMetaData(BlueprintObj, VarName, GetLocalVariableScope(CachedVariableProperty.Get()), Key, /*out*/ Result);

			return FText::FromString(Result);
		}
	}
	return FText();
}

void FBlueprintVarActionDetails::OnMetaKeyValueChanged(const FText& NewMinValue, ETextCommit::Type CommitInfo, FName Key)
{
	FName VarName = CachedVariableName;
	if (VarName != NAME_None)
	{
		if ((CommitInfo == ETextCommit::OnEnter) || (CommitInfo == ETextCommit::OnUserMovedFocus))
		{
			FBlueprintEditorUtils::SetBlueprintVariableMetaData(GetBlueprintObj(), VarName, GetLocalVariableScope(CachedVariableProperty.Get()), Key, NewMinValue.ToString());
		}
	}
}

EVisibility FBlueprintVarActionDetails::RangeVisibility() const
{
	FProperty* VariableProperty = CachedVariableProperty.Get();
	if (VariableProperty)
	{
		const bool bIsInteger = VariableProperty->IsA(FIntProperty::StaticClass());
		const bool bIsNonEnumByte = (VariableProperty->IsA(FByteProperty::StaticClass()) && CastField<const FByteProperty>(VariableProperty)->Enum == nullptr);
		const bool bIsReal = (VariableProperty->IsA(FFloatProperty::StaticClass()) || VariableProperty->IsA(FDoubleProperty::StaticClass()));

		// If this is a struct property than we must check the name of the struct it points to, so we can check
		// if it supports the editing of the UIMin/UIMax metadata
		const FStructProperty* StructProp = CastField<FStructProperty>(VariableProperty);
		const UStruct* InnerStruct = StructProp ? StructProp->Struct : nullptr;
		const bool bIsSupportedStruct = InnerStruct ? RangeVisibilityUtils::StructsSupportingRangeVisibility.Contains(InnerStruct->GetFName()) : false;

		if (IsABlueprintVariable(VariableProperty) && (bIsInteger || bIsNonEnumByte || bIsReal || bIsSupportedStruct))
		{
			return EVisibility::Visible;
		}
	}
	return EVisibility::Collapsed;
}

EVisibility FBlueprintVarActionDetails::BitmaskVisibility() const
{
	FProperty* VariableProperty = CachedVariableProperty.Get();
	if (VariableProperty && IsABlueprintVariable(VariableProperty) && VariableProperty->IsA(FIntProperty::StaticClass()))
	{
		return EVisibility::Visible;
	}

	return EVisibility::Collapsed;
}

ECheckBoxState FBlueprintVarActionDetails::OnBitmaskCheckboxState() const
{
	FProperty* Property = CachedVariableProperty.Get();
	if (Property)
	{
		return (Property && Property->HasMetaData(FBlueprintMetadata::MD_Bitmask)) ? ECheckBoxState::Checked : ECheckBoxState::Unchecked;
	}
	return ECheckBoxState::Unchecked;
}

void FBlueprintVarActionDetails::OnBitmaskChanged(ECheckBoxState InNewState)
{
	const FName VarName = CachedVariableName;
	if (VarName != NAME_None)
	{
		UBlueprint* LocalBlueprint = GetBlueprintObj();

		const bool bIsBitmask = (InNewState == ECheckBoxState::Checked);
		if (bIsBitmask)
		{
			FBlueprintEditorUtils::SetBlueprintVariableMetaData(LocalBlueprint, VarName, nullptr, FBlueprintMetadata::MD_Bitmask, TEXT(""));
		}
		else
		{
			FBlueprintEditorUtils::RemoveBlueprintVariableMetaData(LocalBlueprint, VarName, nullptr, FBlueprintMetadata::MD_Bitmask);
		}

		// Reset default value
		if (LocalBlueprint->GeneratedClass)
		{
			UObject* CDO = LocalBlueprint->GeneratedClass->GetDefaultObject(false);
			FProperty* VarProperty = FindFProperty<FProperty>(LocalBlueprint->GeneratedClass, VarName);

			if (CDO != nullptr && VarProperty != nullptr)
			{
				VarProperty->InitializeValue_InContainer(CDO);
			}
		}

		TArray<UK2Node_Variable*> VariableNodes;
		FBlueprintEditorUtils::GetAllNodesOfClass<UK2Node_Variable>(GetBlueprintObj(), VariableNodes);

		for (TArray<UK2Node_Variable*>::TConstIterator NodeIt(VariableNodes); NodeIt; ++NodeIt)
		{
			UK2Node_Variable* CurrentNode = *NodeIt;
			if (VarName == CurrentNode->GetVarName())
			{
				CurrentNode->ReconstructNode();
			}
		}
	}
}

TSharedPtr<FTopLevelAssetPath> FBlueprintVarActionDetails::GetBitmaskEnumTypePath() const
{
	TSharedPtr<FTopLevelAssetPath> Result;
	const FName VarName = CachedVariableName;

	if (BitmaskEnumTypePaths.Num() > 0 && VarName != NAME_None)
	{
		Result = BitmaskEnumTypePaths[0];

		FString OutValue;
		FBlueprintEditorUtils::GetBlueprintVariableMetaData(GetBlueprintObj(), VarName, nullptr, FBlueprintMetadata::MD_BitmaskEnum, OutValue);
		
		for (int32 i = 1; i < BitmaskEnumTypePaths.Num(); ++i)
		{
			if (OutValue == BitmaskEnumTypePaths[i]->ToString())
			{
				Result = BitmaskEnumTypePaths[i];
				break;
			}
		}
	}

	return Result;
}

void FBlueprintVarActionDetails::OnBitmaskEnumTypeChanged(TSharedPtr<FTopLevelAssetPath> ItemSelected, ESelectInfo::Type SelectInfo)
{
	const FName VarName = CachedVariableName;
	if (VarName != NAME_None)
	{
		UBlueprint* LocalBlueprint = GetBlueprintObj();

		if (ItemSelected == BitmaskEnumTypePaths[0])
		{
			FBlueprintEditorUtils::RemoveBlueprintVariableMetaData(LocalBlueprint, VarName, nullptr, FBlueprintMetadata::MD_BitmaskEnum);
		}
		else if(ItemSelected.IsValid())
		{
			FBlueprintEditorUtils::SetBlueprintVariableMetaData(LocalBlueprint, VarName, nullptr, FBlueprintMetadata::MD_BitmaskEnum, ItemSelected->ToString());
		}

		// Reset default value
		if (LocalBlueprint->GeneratedClass)
		{
			UObject* CDO = LocalBlueprint->GeneratedClass->GetDefaultObject(false);
			FProperty* VarProperty = FindFProperty<FProperty>(LocalBlueprint->GeneratedClass, VarName);

			if (CDO != nullptr && VarProperty != nullptr)
			{
				VarProperty->InitializeValue_InContainer(CDO);
			}
		}

		TArray<UK2Node_Variable*> VariableNodes;
		FBlueprintEditorUtils::GetAllNodesOfClass<UK2Node_Variable>(GetBlueprintObj(), VariableNodes);

		for (TArray<UK2Node_Variable*>::TConstIterator NodeIt(VariableNodes); NodeIt; ++NodeIt)
		{
			UK2Node_Variable* CurrentNode = *NodeIt;
			if (VarName == CurrentNode->GetVarName())
			{
				CurrentNode->ReconstructNode();
			}
		}
	}
}

TSharedRef<SWidget> FBlueprintVarActionDetails::GenerateBitmaskEnumTypeWidget(TSharedPtr<FTopLevelAssetPath> Item)
{
	check(Item.IsValid());

	return SNew(STextBlock)
		.Text(FText::FromName(Item->GetAssetName()));
}

FText FBlueprintVarActionDetails::GetBitmaskEnumTypeName() const
{
	const TSharedPtr<FTopLevelAssetPath> BitmaskEnumTypePath = GetBitmaskEnumTypePath();
	return BitmaskEnumTypePath? FText::FromName(BitmaskEnumTypePath->GetAssetName()) : FText();
}

TSharedPtr<FString> FBlueprintVarActionDetails::GetVariableReplicationType() const
{
	EVariableReplication::Type VariableReplication = EVariableReplication::None;
	
	uint64 PropFlags = 0;
	FProperty* VariableProperty = CachedVariableProperty.Get();

	if (VariableProperty && (IsVariableInBlueprint() || IsVariableInheritedByBlueprint()))
	{
		UBlueprint* BlueprintObj = GetPropertyOwnerBlueprint();
		if (BlueprintObj != nullptr)
		{
			uint64 *PropFlagPtr = FBlueprintEditorUtils::GetBlueprintVariablePropertyFlags(BlueprintObj, VariableProperty->GetFName());

			if (PropFlagPtr != NULL)
			{
				PropFlags = *PropFlagPtr;
				bool IsReplicated = (PropFlags & CPF_Net) > 0;
				bool bHasRepNotify = FBlueprintEditorUtils::GetBlueprintVariableRepNotifyFunc(BlueprintObj, VariableProperty->GetFName()) != NAME_None;
				if (bHasRepNotify)
				{
					// Verify they actually have a valid rep notify function still
					UClass* GenClass = GetPropertyOwnerBlueprint()->SkeletonGeneratedClass;
					UFunction* OnRepFunc = GenClass->FindFunctionByName(FBlueprintEditorUtils::GetBlueprintVariableRepNotifyFunc(BlueprintObj, VariableProperty->GetFName()));
					if (OnRepFunc == NULL || OnRepFunc->NumParms != 0 || OnRepFunc->GetReturnProperty() != NULL)
					{
						bHasRepNotify = false;
						ReplicationOnRepFuncChanged(FName(NAME_None).ToString());
					}
				}

				VariableReplication = !IsReplicated ? EVariableReplication::None :
					bHasRepNotify ? EVariableReplication::RepNotify : EVariableReplication::Replicated;
			}
		}
	}

	return ReplicationOptions[(int32)VariableReplication];
}

void FBlueprintVarActionDetails::OnChangeReplication(TSharedPtr<FString> ItemSelected, ESelectInfo::Type SelectInfo)
{
	int32 NewSelection;
	bool bFound = ReplicationOptions.Find(ItemSelected, NewSelection);
	check(bFound && NewSelection != INDEX_NONE);

	EVariableReplication::Type VariableReplication = (EVariableReplication::Type)NewSelection;
	
	FProperty* VariableProperty = CachedVariableProperty.Get();

	UBlueprint* const BlueprintObj = GetBlueprintObj();
	const FName VarName = CachedVariableName;
	int32 VarIndex = INDEX_NONE;
	if (BlueprintObj && VarName != NAME_None)
	{
		VarIndex = FBlueprintEditorUtils::FindNewVariableIndex(BlueprintObj, VarName);
	}

	if (VariableProperty)
	{
		uint64 *PropFlagPtr = FBlueprintEditorUtils::GetBlueprintVariablePropertyFlags(GetBlueprintObj(), VariableProperty->GetFName());
		if (PropFlagPtr != NULL)
		{
			switch(VariableReplication)
			{
			case EVariableReplication::None:
				*PropFlagPtr &= ~CPF_Net;
				ReplicationOnRepFuncChanged(FName(NAME_None).ToString());

				//set replication condition to none:
				if (VarIndex != INDEX_NONE)
				{
					BlueprintObj->NewVariables[VarIndex].ReplicationCondition = COND_None;
				}
				
				break;
				
			case EVariableReplication::Replicated:
				*PropFlagPtr |= CPF_Net;
				ReplicationOnRepFuncChanged(FName(NAME_None).ToString());	
				break;

			case EVariableReplication::RepNotify:
				*PropFlagPtr |= CPF_Net;
				FString NewFuncName = FString::Printf(TEXT("OnRep_%s"), *VariableProperty->GetName());
				UEdGraph* FuncGraph = FindObject<UEdGraph>(BlueprintObj, *NewFuncName);
				if (!FuncGraph)
				{
					FuncGraph = FBlueprintEditorUtils::CreateNewGraph(BlueprintObj, FName(*NewFuncName), UEdGraph::StaticClass(), UEdGraphSchema_K2::StaticClass());
					FBlueprintEditorUtils::AddFunctionGraph<UClass>(BlueprintObj, FuncGraph, false, NULL);
				}

				if (FuncGraph)
				{
					ReplicationOnRepFuncChanged(NewFuncName);
				}
				break;
			}

			FBlueprintEditorUtils::MarkBlueprintAsStructurallyModified(BlueprintObj);
		}
	}
}

void FBlueprintVarActionDetails::ReplicationOnRepFuncChanged(const FString& NewOnRepFunc) const
{
	FName NewFuncName = FName(*NewOnRepFunc);
	FProperty* VariableProperty = CachedVariableProperty.Get();

	if (VariableProperty)
	{
		FBlueprintEditorUtils::SetBlueprintVariableRepNotifyFunc(GetBlueprintObj(), VariableProperty->GetFName(), NewFuncName);
		uint64 *PropFlagPtr = FBlueprintEditorUtils::GetBlueprintVariablePropertyFlags(GetBlueprintObj(), VariableProperty->GetFName());
		if (PropFlagPtr != NULL)
		{
			if (NewFuncName != NAME_None)
			{
				*PropFlagPtr |= CPF_RepNotify;
				*PropFlagPtr |= CPF_Net;
			}
			else
			{
				*PropFlagPtr &= ~CPF_RepNotify;
			}
		}
	}
}

EVisibility FBlueprintVarActionDetails::ReplicationVisibility() const
{
	FProperty* VariableProperty = CachedVariableProperty.Get();
	if(VariableProperty)
	{
		if (IsAUserVariable(VariableProperty) && IsABlueprintVariable(VariableProperty))
		{
			return EVisibility::Visible;
		}
	}
	return EVisibility::Collapsed;
}

TSharedRef<SWidget> FBlueprintVarActionDetails::BuildEventsMenuForVariable() const
{
	if(MyBlueprint.IsValid())
	{
		TSharedPtr<SMyBlueprint> MyBlueprintPtr = MyBlueprint.Pin();
		FEdGraphSchemaAction_K2Var* Variable = MyBlueprintPtr->SelectionAsVar();
		FObjectProperty* ComponentProperty = Variable ? CastField<FObjectProperty>(Variable->GetProperty()) : NULL;
		TWeakPtr<FBlueprintEditor> BlueprintEditorPtr = MyBlueprintPtr->GetBlueprintEditor();
		if( BlueprintEditorPtr.IsValid() && ComponentProperty )
		{
			TSharedPtr<SSubobjectBlueprintEditor> Editor = StaticCastSharedPtr<SSubobjectBlueprintEditor>(BlueprintEditorPtr.Pin()->GetSubobjectEditor());
			FMenuBuilder MenuBuilder(true, nullptr);
			Editor->BuildMenuEventsSection( MenuBuilder, BlueprintEditorPtr.Pin()->GetBlueprintObj(), ComponentProperty->PropertyClass, 
											FCanExecuteAction::CreateSP(BlueprintEditorPtr.Pin().Get(), &FBlueprintEditor::InEditingMode),
											FGetSelectedObjectsDelegate::CreateSP(MyBlueprintPtr.Get(), &SMyBlueprint::GetSelectedItemsForContextMenu));
			return MenuBuilder.MakeWidget();
		}
	}
	return SNullWidget::NullWidget;
}

void FBlueprintVarActionDetails::OnPostEditorRefresh()
{
	CachedVariableProperty = SelectionAsProperty();
	CachedVariableName = GetVariableName();
}

EVisibility FBlueprintVarActionDetails::GetTransientVisibility() const
{
	FProperty* VariableProperty = CachedVariableProperty.Get();
	if (VariableProperty)
	{
		if (IsABlueprintVariable(VariableProperty) && IsAUserVariable(VariableProperty))
		{
			return EVisibility::Visible;
		}
	}
	return EVisibility::Collapsed;
}

ECheckBoxState FBlueprintVarActionDetails::OnGetTransientCheckboxState() const
{
	FProperty* Property = CachedVariableProperty.Get();
	if (Property)
	{
		return (Property && Property->HasAnyPropertyFlags(CPF_Transient)) ? ECheckBoxState::Checked : ECheckBoxState::Unchecked;
	}
	return ECheckBoxState::Unchecked;
}

void FBlueprintVarActionDetails::OnTransientChanged(ECheckBoxState InNewState)
{
	FProperty* Property = CachedVariableProperty.Get();
	if (Property)
	{
		const bool bTransientFlag = (InNewState == ECheckBoxState::Checked);
		FBlueprintEditorUtils::SetVariableTransientFlag(GetBlueprintObj(), Property->GetFName(), bTransientFlag);
	}
}

EVisibility FBlueprintVarActionDetails::GetSaveGameVisibility() const
{
	FProperty* VariableProperty = CachedVariableProperty.Get();
	if (VariableProperty)
	{
		if (IsABlueprintVariable(VariableProperty) && IsAUserVariable(VariableProperty))
		{
			return EVisibility::Visible;
		}
	}
	return EVisibility::Collapsed;
}

ECheckBoxState FBlueprintVarActionDetails::OnGetSaveGameCheckboxState() const
{
	FProperty* Property = CachedVariableProperty.Get();
	if (Property)
	{
		return (Property && Property->HasAnyPropertyFlags(CPF_SaveGame)) ? ECheckBoxState::Checked : ECheckBoxState::Unchecked;
	}
	return ECheckBoxState::Unchecked;
}

void FBlueprintVarActionDetails::OnSaveGameChanged(ECheckBoxState InNewState)
{
	FProperty* Property = CachedVariableProperty.Get();
	if (Property)
	{
		const bool bSaveGameFlag = (InNewState == ECheckBoxState::Checked);
		FBlueprintEditorUtils::SetVariableSaveGameFlag(GetBlueprintObj(), Property->GetFName(), bSaveGameFlag);
	}
}

EVisibility FBlueprintVarActionDetails::GetAdvancedDisplayVisibility() const
{
	FProperty* VariableProperty = CachedVariableProperty.Get();
	if (VariableProperty)
	{
		if (IsABlueprintVariable(VariableProperty) && IsAUserVariable(VariableProperty))
		{
			return EVisibility::Visible;
		}
	}
	return EVisibility::Collapsed;
}

ECheckBoxState FBlueprintVarActionDetails::OnGetAdvancedDisplayCheckboxState() const
{
	FProperty* Property = CachedVariableProperty.Get();
	if (Property)
	{
		return (Property && Property->HasAnyPropertyFlags(CPF_AdvancedDisplay)) ? ECheckBoxState::Checked : ECheckBoxState::Unchecked;
	}
	return ECheckBoxState::Unchecked;
}

void FBlueprintVarActionDetails::OnAdvancedDisplayChanged(ECheckBoxState InNewState)
{
	if (FProperty* Property = CachedVariableProperty.Get())
	{
		const bool bAdvancedFlag = (InNewState == ECheckBoxState::Checked);
		FBlueprintEditorUtils::SetVariableAdvancedDisplayFlag(GetBlueprintObj(), Property->GetFName(), bAdvancedFlag);
	}
}

EVisibility FBlueprintVarActionDetails::GetMultilineVisibility() const
{
	FProperty* VariableProperty = nullptr;
	if (FProperty* RawVariableProperty = CachedVariableProperty.Get())
	{
		if (IsABlueprintVariable(RawVariableProperty))
		{
			if (const FArrayProperty* ArrayProperty = CastField<FArrayProperty>(RawVariableProperty))
			{
				VariableProperty = ArrayProperty->Inner;
			}
			else if (const FSetProperty* SetProperty = CastField<FSetProperty>(RawVariableProperty))
			{
				VariableProperty = SetProperty->ElementProp;
			}
			else if (const FMapProperty* MapProperty = CastField<FMapProperty>(RawVariableProperty))
			{
				VariableProperty = MapProperty->ValueProp;
			}
			else
			{
				VariableProperty = RawVariableProperty;
			}
		}
	}

	const bool bCanBeMultiline = (VariableProperty != nullptr) && (VariableProperty->IsA(FTextProperty::StaticClass()) || VariableProperty->IsA(FStrProperty::StaticClass()));
	return bCanBeMultiline ? EVisibility::Visible : EVisibility::Collapsed;
}

ECheckBoxState FBlueprintVarActionDetails::OnGetMultilineCheckboxState() const
{
	FProperty* Property = CachedVariableProperty.Get();
	if (Property)
	{
		return (Property && Property->GetBoolMetaData(TEXT("MultiLine"))) ? ECheckBoxState::Checked : ECheckBoxState::Unchecked;
	}
	return ECheckBoxState::Unchecked;
}

void FBlueprintVarActionDetails::OnMultilineChanged(ECheckBoxState InNewState)
{
	FProperty* Property = CachedVariableProperty.Get();
	if (Property)
	{
		const bool bMultiline = (InNewState == ECheckBoxState::Checked);
		if (bMultiline)
		{
			FBlueprintEditorUtils::SetBlueprintVariableMetaData(GetBlueprintObj(), Property->GetFName(), GetLocalVariableScope(CachedVariableProperty.Get()), TEXT("MultiLine"), TEXT("true"));
		}
		else
		{
			FBlueprintEditorUtils::RemoveBlueprintVariableMetaData(GetBlueprintObj(), Property->GetFName(), GetLocalVariableScope(CachedVariableProperty.Get()), TEXT("MultiLine"));
		}
	}
}

EVisibility FBlueprintVarActionDetails::GetDeprecatedVisibility() const
{
	if (FProperty* VariableProperty = CachedVariableProperty.Get())
	{
		if (IsABlueprintVariable(VariableProperty) && IsAUserVariable(VariableProperty))
		{
			return EVisibility::Visible;
		}
	}
	return EVisibility::Collapsed;
}

ECheckBoxState FBlueprintVarActionDetails::OnGetDeprecatedCheckboxState() const
{
	return IsVariableDeprecated() ? ECheckBoxState::Checked : ECheckBoxState::Unchecked;
}

void FBlueprintVarActionDetails::OnDeprecatedChanged(ECheckBoxState InNewState)
{
	FProperty* Property = CachedVariableProperty.Get();
	if (Property)
	{
		const bool bDeprecatedFlag = (InNewState == ECheckBoxState::Checked);
		FBlueprintEditorUtils::SetVariableDeprecatedFlag(GetBlueprintObj(), Property->GetFName(), bDeprecatedFlag);
	}
}

FText FBlueprintVarActionDetails::GetDeprecationMessageText() const
{
	FName VarName = CachedVariableName;
	if (VarName != NAME_None)
	{
		if (UBlueprint* OwnerBlueprint = GetPropertyOwnerBlueprint())
		{
			FString Result;
			FBlueprintEditorUtils::GetBlueprintVariableMetaData(GetPropertyOwnerBlueprint(), VarName, GetLocalVariableScope(CachedVariableProperty.Get()), FBlueprintMetadata::MD_DeprecationMessage, Result);
			return FText::FromString(Result);
		}
	}
	return FText();
}

void FBlueprintVarActionDetails::OnDeprecationMessageTextCommitted(const FText& NewText, ETextCommit::Type InTextCommit, FName VarName)
{
	if (NewText.IsEmpty())
	{
		FBlueprintEditorUtils::RemoveBlueprintVariableMetaData(GetBlueprintObj(), VarName, GetLocalVariableScope(CachedVariableProperty.Get()), FBlueprintMetadata::MD_DeprecationMessage);
	}
	else
	{
		FBlueprintEditorUtils::SetBlueprintVariableMetaData(GetBlueprintObj(), VarName, GetLocalVariableScope(CachedVariableProperty.Get()), FBlueprintMetadata::MD_DeprecationMessage, NewText.ToString());
	}
}

EVisibility FBlueprintVarActionDetails::IsTooltipEditVisible() const
{
	FProperty* VariableProperty = CachedVariableProperty.Get();
	if (VariableProperty)
	{
		if ((IsABlueprintVariable(VariableProperty) && IsAUserVariable(VariableProperty)) || IsALocalVariable(VariableProperty))
		{
			return EVisibility::Visible;
		}
	}
	return EVisibility::Collapsed;
}

void FBlueprintVarActionDetails::OnBrowseToVarType() const
{
	FEdGraphPinType PinType = OnGetVarType();
	if (const UObject* Object = PinType.PinSubCategoryObject.Get())
	{
		if (Object->IsAsset())
		{
			FAssetData AssetData(Object, false);
			if (AssetData.IsValid())
			{
				TArray<FAssetData> AssetDataList = { AssetData };
				GEditor->SyncBrowserToObjects(AssetDataList);
			}
		}
	}
}

bool FBlueprintVarActionDetails::CanBrowseToVarType() const
{
	FEdGraphPinType PinType = OnGetVarType();
	if (const UObject* Object = PinType.PinSubCategoryObject.Get())
	{
		if (Object->IsAsset())
		{
			FAssetData AssetData(Object, false);
			if (AssetData.IsValid())
			{
				return true;
			}
		}
	}

	return false;
}

void FBlueprintVarActionDetails::OnFinishedChangingVariable(const FPropertyChangedEvent& InPropertyChangedEvent)
<<<<<<< HEAD
{
	if (InPropertyChangedEvent.GetNumObjectsBeingEdited() == 0)
	{
		return;
	}

	ImportNamespacesForPropertyValue(InPropertyChangedEvent.MemberProperty, InPropertyChangedEvent.GetObjectBeingEdited(0));
}

void FBlueprintVarActionDetails::OnFinishedChangingLocalVariable(const FPropertyChangedEvent& InPropertyChangedEvent, TSharedPtr<FStructOnScope> InStructData, TWeakObjectPtr<UK2Node_EditablePinBase> InEntryNode)
{
=======
{
	if (InPropertyChangedEvent.GetNumObjectsBeingEdited() == 0)
	{
		return;
	}

	ImportNamespacesForPropertyValue(InPropertyChangedEvent.MemberProperty, InPropertyChangedEvent.GetObjectBeingEdited(0));
}

void FBlueprintVarActionDetails::OnFinishedChangingLocalVariable(const FPropertyChangedEvent& InPropertyChangedEvent, TSharedPtr<FStructOnScope> InStructData, TWeakObjectPtr<UK2Node_EditablePinBase> InEntryNode)
{
>>>>>>> 4af6daef
	if (!InPropertyChangedEvent.MemberProperty ||
		!InPropertyChangedEvent.MemberProperty->GetOwnerStruct() ||
		!InPropertyChangedEvent.MemberProperty->GetOwnerStruct()->IsA<UFunction>())
	{
		return;
	}

	// Find the top level property that was modified within the UFunction
	const FProperty* DirectProperty = InPropertyChangedEvent.MemberProperty;
	while (!DirectProperty->GetOwner<const UFunction>())
	{
		DirectProperty = DirectProperty->GetOwnerChecked<const FProperty>();
	}

	FString DefaultValueString;
	bool bDefaultValueSet = false;

	if (InStructData.IsValid())
	{
		UK2Node_FunctionEntry* FuncEntry = Cast<UK2Node_FunctionEntry>(InEntryNode.Get());

		bDefaultValueSet = FBlueprintEditorUtils::PropertyValueToString(DirectProperty, InStructData->GetStructMemory(), DefaultValueString, FuncEntry);

		if (bDefaultValueSet)
		{
			// Search out the correct local variable in the Function Entry Node and set the default value
			for (FBPVariableDescription& LocalVar : FuncEntry->LocalVariables)
			{
				if (LocalVar.VarName == DirectProperty->GetFName() && LocalVar.DefaultValue != DefaultValueString)
				{
					const FScopedTransaction Transaction(LOCTEXT("ChangeDefaults", "Change Defaults"));

					FuncEntry->Modify();
					GetBlueprintObj()->Modify();
					LocalVar.DefaultValue = DefaultValueString;
					FuncEntry->RefreshFunctionVariableCache();
					FBlueprintEditorUtils::MarkBlueprintAsModified(GetBlueprintObj());
					break;
				}
			}
		}

		ImportNamespacesForPropertyValue(DirectProperty, InStructData->GetStructMemory());
	}
}

void FBlueprintVarActionDetails::ImportNamespacesForPropertyValue(const FProperty* InProperty, const void* InContainer)
{
	// Auto-import any namespace(s) associated with the property's value into the current editor context.
	TSharedPtr<SMyBlueprint> MyBlueprintPtr = MyBlueprint.Pin();
	if (MyBlueprintPtr.IsValid())
	{
		TSharedPtr<FBlueprintEditor> BlueprintEditor = MyBlueprintPtr->GetBlueprintEditor().Pin();
		if (BlueprintEditor.IsValid())
		{
			FBlueprintEditor::FImportNamespaceExParameters Params;
			FBlueprintNamespaceUtilities::GetPropertyValueNamespaces(InProperty, InContainer, Params.NamespacesToImport);
			BlueprintEditor->ImportNamespaceEx(Params);
		}
	}
}

bool FBlueprintVarActionDetails::IsVariableInheritedByBlueprint() const
{
	UClass* PropertyOwnerClass = nullptr;
	if (UBlueprint* PropertyOwnerBP = GetPropertyOwnerBlueprint())
	{
		PropertyOwnerClass = PropertyOwnerBP->SkeletonGeneratedClass;
	}
	else if (CachedVariableProperty.IsValid())
	{
		PropertyOwnerClass = CachedVariableProperty->GetOwnerClass();
	}
	const UClass* SkeletonGeneratedClass = GetBlueprintObj()->SkeletonGeneratedClass;
	return SkeletonGeneratedClass && SkeletonGeneratedClass->IsChildOf(PropertyOwnerClass);
}

bool FBlueprintVarActionDetails::IsVariableDeprecated() const
{
	FProperty* Property = CachedVariableProperty.Get();

	return Property && Property->HasAnyPropertyFlags(CPF_Deprecated);
}

static TArray<UK2Node_EditablePinBase*> GatherAllResultNodes(UK2Node_EditablePinBase* TargetNode)
{
	if (UK2Node_FunctionResult* ResultNode = Cast<UK2Node_FunctionResult>(TargetNode))
	{
		return (TArray<UK2Node_EditablePinBase*>)ResultNode->GetAllResultNodes();
	}
	TArray<UK2Node_EditablePinBase*> Result;
	if (TargetNode)
	{
		Result.Add(TargetNode);
	}
	return Result;
}

/** Drag-and-drop operation that stores data about the function parameter pin being dragged */
class FBlueprintGraphArgumentDragDropOp : public FDecoratedDragDropOp
{
public:
	DRAG_DROP_OPERATOR_TYPE(FBlueprintGraphArgumentDragDropOp, FDecoratedDragDropOp);

	FBlueprintGraphArgumentDragDropOp(UK2Node_EditablePinBase* InTargetNode, TWeakPtr<FUserPinInfo> InParamItemPtr)
		: TargetNode(InTargetNode)
		, ParamItemPtr(InParamItemPtr)
	{
		MouseCursor = EMouseCursor::GrabHandClosed;
	}

	void Init()
	{
		SetValidTarget(false);
		SetupDefaults();
		Construct();
	}

	void SetValidTarget(bool IsValidTarget)
	{
		FText PinName = FText::FromName(ParamItemPtr.IsValid() ? ParamItemPtr.Pin()->PinName : NAME_None);
		FFormatNamedArguments Args;
		Args.Add(TEXT("PinName"), PinName);

		if (IsValidTarget)
		{
			CurrentHoverText = FText::Format(LOCTEXT("MovePinHere", "Move '{PinName}' Here"), Args);
			CurrentIconBrush = FAppStyle::Get().GetBrush("Graph.ConnectorFeedback.OK");
		}
		else
		{
			CurrentHoverText = FText::Format(LOCTEXT("CannotMovePinHere", "Cannot Move '{PinName}' Here"), Args);
			CurrentIconBrush = FAppStyle::Get().GetBrush("Graph.ConnectorFeedback.Error");
		}
	}

	UK2Node_EditablePinBase* GetTargetNode() const
	{
		return TargetNode;
	}

	TWeakPtr<FUserPinInfo> GetParamItem() const
	{
		return ParamItemPtr;
	}

private:
	UK2Node_EditablePinBase* TargetNode;
	TWeakPtr<FUserPinInfo> ParamItemPtr;
};

/** Handler for customizing the drag-and-drop behavior for function entry/result pins, allowing parameters to be reordered */
class FBlueprintGraphArgumentDragDropHandler : public IDetailDragDropHandler
{
public:
	FBlueprintGraphArgumentDragDropHandler(
		TWeakPtr<FBaseBlueprintGraphActionDetails> InGraphActionDetailsPtr,
		UK2Node_EditablePinBase* InTargetNode,
		TWeakPtr<FUserPinInfo> InParamItemPtr)
		: GraphActionDetailsPtr(InGraphActionDetailsPtr)
		, TargetNode(InTargetNode)
		, ParamItemPtr(InParamItemPtr)
	{
	}

	virtual TSharedPtr<FDragDropOperation> CreateDragDropOperation() const override
	{
		TSharedPtr<FBlueprintGraphArgumentDragDropOp> DragOp = MakeShared<FBlueprintGraphArgumentDragDropOp>(TargetNode, ParamItemPtr);
		DragOp->Init();
		return DragOp;
	}

	/** Compute new target index for use with AcceptDrop/CanAcceptDrop based on drop zone (above vs below) */
	static int32 ComputeNewIndex(int32 OriginalIndex, int32 DropOntoIndex, EItemDropZone DropZone)
	{
		check(DropZone != EItemDropZone::OntoItem);

		int32 NewIndex = DropOntoIndex;
		if (DropZone == EItemDropZone::BelowItem)
		{
			// If the drop zone is below, then we actually move it to the next item's index
			NewIndex++;
		}
		if (OriginalIndex < NewIndex)
		{
			// If the item is moved down the list, then all the other elements below it are shifted up one
			NewIndex--;
		}

		return ensure(NewIndex >= 0) ? NewIndex : 0;
	}

	virtual bool AcceptDrop(const FDragDropEvent& DragDropEvent, EItemDropZone DropZone) const override
	{
		const TSharedPtr<FBlueprintGraphArgumentDragDropOp> DragOp = DragDropEvent.GetOperationAs<FBlueprintGraphArgumentDragDropOp>();
		if (!DragOp.IsValid() || DragOp->GetTargetNode() != TargetNode)
		{
			return false;
		}

		if (!ensure(ParamItemPtr.IsValid()) || !ensure(DragOp->GetParamItem().IsValid()))
		{
			return false;
		}

		// Check that the original and new indices are valid, and that they aren't the same (we're actually moving something)
		const int32 OriginalParamIndex = DragOp->GetTargetNode()->UserDefinedPins.Find(DragOp->GetParamItem().Pin());
		const int32 OntoParamIndex = TargetNode->UserDefinedPins.Find(ParamItemPtr.Pin());
		const int32 NewParamIndex = ComputeNewIndex(OriginalParamIndex, OntoParamIndex, DropZone);
		if (OriginalParamIndex == INDEX_NONE || OriginalParamIndex == NewParamIndex || NewParamIndex < 0 || NewParamIndex >= TargetNode->UserDefinedPins.Num())
		{
			return false;
		}

		const FScopedTransaction Transaction(LOCTEXT("K2_MovePin", "Move Pin"));
		TArray<UK2Node_EditablePinBase*> TargetNodes = GatherAllResultNodes(TargetNode);
		for (UK2Node_EditablePinBase* Node : TargetNodes)
		{
			Node->Modify();

			TSharedPtr<FUserPinInfo> ParamToMove = Node->UserDefinedPins[OriginalParamIndex];
			Node->UserDefinedPins.RemoveAt(OriginalParamIndex);
			Node->UserDefinedPins.Insert(ParamToMove, NewParamIndex);

			TSharedPtr<FBaseBlueprintGraphActionDetails> GraphActionDetails = GraphActionDetailsPtr.Pin();
			if (GraphActionDetails.IsValid())
			{
				GraphActionDetails->OnParamsChanged(Node, true);
			}
		}

		return true;
	}

	virtual TOptional<EItemDropZone> CanAcceptDrop(const FDragDropEvent& DragDropEvent, EItemDropZone DropZone) const override
	{
		const TSharedPtr<FBlueprintGraphArgumentDragDropOp> DragOp = DragDropEvent.GetOperationAs<FBlueprintGraphArgumentDragDropOp>();
		if (!DragOp.IsValid() || DragOp->GetTargetNode() != TargetNode)
		{
			return TOptional<EItemDropZone>();
		}

		// We're reordering, so there's no logical interpretation for dropping directly onto another parameter.
		// Just change it to a drop-above in this case.
		const EItemDropZone OverrideZone = (DropZone == EItemDropZone::BelowItem) ? EItemDropZone::BelowItem : EItemDropZone::AboveItem;

		// Check that the original and new indices are valid, and that they aren't the same (we're actually moving something)
		const int32 OriginalParamIndex = DragOp->GetTargetNode()->UserDefinedPins.Find(DragOp->GetParamItem().Pin());
		const int32 OntoParamIndex = TargetNode->UserDefinedPins.Find(ParamItemPtr.Pin());
		const int32 NewParamIndex = ComputeNewIndex(OriginalParamIndex, OntoParamIndex, OverrideZone);
		if (OriginalParamIndex == INDEX_NONE || OriginalParamIndex == NewParamIndex || NewParamIndex < 0 || NewParamIndex >= TargetNode->UserDefinedPins.Num())
		{
			return TOptional<EItemDropZone>();
		}

		DragOp->SetValidTarget(true);
		return OverrideZone;
	}

private:
	/** The parent graph action details customization */
	TWeakPtr<FBaseBlueprintGraphActionDetails> GraphActionDetailsPtr;

	/** The target node that the argument pin is on */
	UK2Node_EditablePinBase* TargetNode;

	/** The argument pin that this drag handler reflects */
	TWeakPtr<FUserPinInfo> ParamItemPtr;
};

void FBlueprintGraphArgumentGroupLayout::SetOnRebuildChildren( FSimpleDelegate InOnRegenerateChildren )
{
	GraphActionDetailsPtr.Pin()->SetRefreshDelegate(InOnRegenerateChildren, TargetNode == GraphActionDetailsPtr.Pin()->GetFunctionEntryNode().Get());
}

void FBlueprintGraphArgumentGroupLayout::GenerateChildContent( IDetailChildrenBuilder& ChildrenBuilder )
{
	bool WasContentAdded = false;
	if(TargetNode.IsValid())
	{
		TArray<TSharedPtr<FUserPinInfo>> Pins = TargetNode->UserDefinedPins;

		if(Pins.Num() > 0)
		{
			bool bIsInputNode = TargetNode == GraphActionDetailsPtr.Pin()->GetFunctionEntryNode().Get();
			for (int32 i = 0; i < Pins.Num(); ++i)
			{
				// If possible, use stable guids for the argument names since the path names are used to store
				// expansion state. Using guids means that the expansion state travels with the row when
				// reordering arguments.
				// Fall back to the old style of using the pin index for the name if we can't find the pin.
				FString ArgumentName;
				if (UEdGraphPin* Pin = TargetNode->FindPin(Pins[i]->PinName, Pins[i]->DesiredPinDirection))
				{
					ArgumentName = Pin->PinId.ToString();
				}
				else
				{
					ArgumentName = bIsInputNode ? FString::Printf(TEXT("InputArgument%i"), i) : FString::Printf(TEXT("OutputArgument%i"), i);
				}

				TSharedRef<class FBlueprintGraphArgumentLayout> BlueprintArgumentLayout = MakeShareable(new FBlueprintGraphArgumentLayout(
					TWeakPtr<FUserPinInfo>(Pins[i]),
					TargetNode.Get(),
					GraphActionDetailsPtr,
					FName(*ArgumentName),
					bIsInputNode));
				ChildrenBuilder.AddCustomBuilder(BlueprintArgumentLayout);
				WasContentAdded = true;
			}
		}
	}
	if (!WasContentAdded)
	{
		// Add a text widget to let the user know to hit the + icon to add parameters.
		ChildrenBuilder.AddCustomRow(FText::GetEmpty()).WholeRowContent()
			.MaxDesiredWidth(980.f)
			[
				SNew(SHorizontalBox)
				+ SHorizontalBox::Slot()
					.VAlign(VAlign_Center)
					.Padding(0.0f, 0.0f, 4.0f, 0.0f)
					.AutoWidth()
					[
						SNew(STextBlock)
						.Text(LOCTEXT("NoArgumentsAddedForBlueprint", "Please press the + icon above to add parameters"))
						.Font(IDetailLayoutBuilder::GetDetailFont())
					]
			];
	}
}

// Internal
static bool ShouldAllowWildcard(UK2Node_EditablePinBase* TargetNode)
{
	// allow wildcards for tunnel nodes in macro graphs
	if ( TargetNode->IsA(UK2Node_Tunnel::StaticClass()) )
	{
		const UEdGraphSchema_K2* K2Schema = GetDefault<UEdGraphSchema_K2>();
		return ( K2Schema->GetGraphType( TargetNode->GetGraph() ) == GT_Macro );
	}

	return false;
}

void FBlueprintGraphArgumentLayout::GenerateHeaderRowContent( FDetailWidgetRow& NodeRow )
{
	const UEdGraphSchema_K2* K2Schema = GetDefault<UEdGraphSchema_K2>();

	ETypeTreeFilter TypeTreeFilter = ETypeTreeFilter::None;
	if (TargetNode->CanModifyExecutionWires())
	{
		TypeTreeFilter |= ETypeTreeFilter::AllowExec;
	}

	if (ShouldAllowWildcard(TargetNode))
	{
		TypeTreeFilter |= ETypeTreeFilter::AllowWildcard;
	}

	TArray<TSharedPtr<IPinTypeSelectorFilter>> CustomPinTypeFilters;
	if (GraphActionDetailsPtr.IsValid())
	{
		TSharedPtr<SMyBlueprint> MyBlueprintPtr = GraphActionDetailsPtr.Pin()->GetMyBlueprint().Pin();
		if (MyBlueprintPtr.IsValid())
		{
			TSharedPtr<FBlueprintEditor> BlueprintEditorPtr = MyBlueprintPtr->GetBlueprintEditor().Pin();
			if (BlueprintEditorPtr.IsValid())
			{
				BlueprintEditorPtr->GetPinTypeSelectorFilters(CustomPinTypeFilters);
			}
		}
	}

	NodeRow
	.NameContent()
	[
		SNew(SHorizontalBox)
		+SHorizontalBox::Slot()
		.FillWidth(1)
		.VAlign(VAlign_Center)
		[
			SNew(SBox)
			.MinDesiredWidth(125.f)
			[
				SAssignNew(ArgumentNameWidget, SEditableTextBox)
				.Text( this, &FBlueprintGraphArgumentLayout::OnGetArgNameText )
				.OnTextChanged(this, &FBlueprintGraphArgumentLayout::OnArgNameChange)
				.OnTextCommitted(this, &FBlueprintGraphArgumentLayout::OnArgNameTextCommitted)
				.ToolTipText(this, &FBlueprintGraphArgumentLayout::OnGetArgToolTipText)
				.Font( IDetailLayoutBuilder::GetDetailFont() )
				.IsEnabled(!ShouldPinBeReadOnly())
			]
		]
	]
	.ValueContent()
	.MaxDesiredWidth(980.f)
	[
		SNew(SHorizontalBox)
		+SHorizontalBox::Slot()
		.VAlign(VAlign_Center)
		.Padding(0.0f)
		.FillWidth(1.0f)
		[
			SNew(SPinTypeSelector, FGetPinTypeTree::CreateUObject(K2Schema, &UEdGraphSchema_K2::GetVariableTypeTree))
				.TargetPinType(this, &FBlueprintGraphArgumentLayout::OnGetPinInfo)
				.OnPinTypePreChanged(this, &FBlueprintGraphArgumentLayout::OnPrePinInfoChange)
				.OnPinTypeChanged(this, &FBlueprintGraphArgumentLayout::PinInfoChanged)
				.Schema(K2Schema)
				.TypeTreeFilter(TypeTreeFilter)
				.bAllowArrays(!ShouldPinBeReadOnly())
				.IsEnabled(!ShouldPinBeReadOnly(true))
				.Font( IDetailLayoutBuilder::GetDetailFont() )
				.CustomFilters(CustomPinTypeFilters)
		]
		+ SHorizontalBox::Slot()
		.HAlign(HAlign_Right)
		.VAlign(VAlign_Center)
		.Padding(10, 0, 0, 0)
		.AutoWidth()
		[
			PropertyCustomizationHelpers::MakeClearButton(FSimpleDelegate::CreateSP(this, &FBlueprintGraphArgumentLayout::OnRemoveClicked), LOCTEXT("FunctionArgDetailsClearTooltip", "Remove this parameter."), !IsPinEditingReadOnly())
		]

	]
	.DragDropHandler(MakeShared<FBlueprintGraphArgumentDragDropHandler>(GraphActionDetailsPtr, TargetNode, ParamItemPtr));
}

void FBlueprintGraphArgumentLayout::GenerateChildContent( IDetailChildrenBuilder& ChildrenBuilder )
{
	if (bHasDefaultValue)
	{
		UEdGraphPin* FoundPin = GetPin();
		if (FoundPin)
		{
			// Certain types are outlawed at the compiler level, or to keep consistency with variable rules for actors
			const UClass* ClassObject = Cast<UClass>(FoundPin->PinType.PinSubCategoryObject.Get());
			const bool bTypeWithNoDefaults = (FoundPin->PinType.PinCategory == UEdGraphSchema_K2::PC_Object) || (FoundPin->PinType.PinCategory == UEdGraphSchema_K2::PC_Class) || (FoundPin->PinType.PinCategory == UEdGraphSchema_K2::PC_Interface) 
				|| (FoundPin->PinType.PinCategory == UEdGraphSchema_K2::PC_SoftObject && ClassObject && ClassObject->IsChildOf(AActor::StaticClass()))
				|| UEdGraphSchema_K2::IsExecPin(*FoundPin)
				|| FoundPin->PinType.IsContainer();

			if (!FoundPin->PinType.bIsReference && !bTypeWithNoDefaults)
			{
				DefaultValuePinWidget = FNodeFactory::CreatePinWidget(FoundPin);
				DefaultValuePinWidget->SetOnlyShowDefaultValue(true);
				TSharedRef<SWidget> DefaultValueWidget = DefaultValuePinWidget->GetDefaultValueWidget();

				if (DefaultValueWidget != SNullWidget::NullWidget)
				{
					ChildrenBuilder.AddCustomRow(LOCTEXT("FunctionArgDetailsDefaultValue", "Default Value"))
						.NameContent()
						[
							SNew(STextBlock)
							.Text(LOCTEXT("FunctionArgDetailsDefaultValue", "Default Value"))
							.ToolTipText(LOCTEXT("FunctionArgDetailsDefaultValueParamTooltip", "The default value of the parameter."))
							.Font(IDetailLayoutBuilder::GetDetailFont())
						]
						.ValueContent()
						.MaxDesiredWidth(512)
						[
							DefaultValueWidget
						];
				}
				else
				{
					DefaultValuePinWidget.Reset();
				}
			}
		}

		bool bMacroGraph = false;
		if (TargetNode && TargetNode->HasValidBlueprint())
		{
			if (const UBlueprint* Blueprint = TargetNode->GetBlueprint())
			{
				if (Blueprint->BlueprintType == BPTYPE_MacroLibrary)
				{
					bMacroGraph = true;
				}
				else if (const UEdGraph* Graph = TargetNode->GetGraph()) 
				{
					bMacroGraph = Blueprint->MacroGraphs.Contains(Graph);
				}
			}
		}

		// Exec pins can't be passed by reference
		if (FoundPin && !UEdGraphSchema_K2::IsExecPin(*FoundPin) && !bMacroGraph)
		{
			auto ShouldPassByRefBeReadOnly = [this]
			{
				// Array types will always be implicitly passed by reference, regardless of
				// the checkbox setting so make it readonly.
				return OnGetPinInfo().IsArray() || ShouldPinBeReadOnly();
			};

			ChildrenBuilder.AddCustomRow(LOCTEXT("FunctionArgDetailsPassByReference", "Pass-by-Reference"))
				.NameContent()
				[
					SNew(STextBlock)
					.Text(LOCTEXT("FunctionArgDetailsPassByReference", "Pass-by-Reference"))
					.ToolTipText(LOCTEXT("FunctionArgDetailsPassByReferenceTooltip", "Pass this parameter by reference?"))
					.Font(IDetailLayoutBuilder::GetDetailFont())
				]
			.ValueContent()
				[
					SNew(SCheckBox)
					.IsChecked(this, &FBlueprintGraphArgumentLayout::IsRefChecked)
					.OnCheckStateChanged(this, &FBlueprintGraphArgumentLayout::OnRefCheckStateChanged)
					.IsEnabled(!ShouldPassByRefBeReadOnly())
				];
		}
	}
		
	
}

void FBlueprintGraphArgumentLayout::OnRemoveClicked()
{
	TSharedPtr<FUserPinInfo> ParamItem = ParamItemPtr.Pin();
	if (ParamItem.IsValid())
	{
		const FScopedTransaction Transaction( LOCTEXT( "RemoveParam", "Remove Parameter" ) );

		TSharedPtr<FBaseBlueprintGraphActionDetails> GraphActionDetails = GraphActionDetailsPtr.Pin();
		TArray<UK2Node_EditablePinBase*> TargetNodes = GatherAllResultNodes(TargetNode);
		for (UK2Node_EditablePinBase* Node : TargetNodes)
		{
			Node->Modify();
			Node->RemoveUserDefinedPinByName(ParamItem->PinName);

			if (GraphActionDetails.IsValid())
			{
				GraphActionDetails->OnParamsChanged(Node, true);
			}
		}
	}
}

bool FBlueprintGraphArgumentLayout::ShouldPinBeReadOnly(bool bIsEditingPinType/* = false*/) const
{
	if (TargetNode && ParamItemPtr.IsValid())
	{
		// Right now, we only care that the user is unable to edit the auto-generated "then" pin
		if ((ParamItemPtr.Pin()->PinType.PinCategory == UEdGraphSchema_K2::PC_Exec) && (!TargetNode->CanModifyExecutionWires()))
		{
			return true;
		}
		else
		{
			// Check if pin editing is read only
			return IsPinEditingReadOnly(bIsEditingPinType);
		}
	}
	
	return false;
}

bool FBlueprintGraphArgumentLayout::IsPinEditingReadOnly(bool bIsEditingPinType/* = false*/) const
{
	if(UEdGraph* NodeGraph = TargetNode->GetGraph())
	{
		// Math expression should not be modified directly (except for the pin type), do not let the user tweak the parameters
		if (!bIsEditingPinType && Cast<UK2Node_MathExpression>(NodeGraph->GetOuter()) )
		{
			return true;
		}
	}
	return false;
}

FText FBlueprintGraphArgumentLayout::OnGetArgNameText() const
{
	if (ParamItemPtr.IsValid())
	{
		return FText::FromName(ParamItemPtr.Pin()->PinName);
	}
	return FText();
}

FText FBlueprintGraphArgumentLayout::OnGetArgToolTipText() const
{
	if (ParamItemPtr.IsValid())
	{
		FText PinTypeText = UEdGraphSchema_K2::TypeToText(ParamItemPtr.Pin()->PinType);
		return FText::Format(LOCTEXT("BlueprintArgToolTipText", "Name: {0}\nType: {1}"), FText::FromName(ParamItemPtr.Pin()->PinName), PinTypeText);
	}
	return FText::GetEmpty();
}

void FBlueprintGraphArgumentLayout::OnArgNameChange(const FText& InNewText)
{
	bool bVerified = true;

	FText ErrorMessage;

	if (!ParamItemPtr.IsValid())
	{
		return;
	}

	if (InNewText.IsEmpty())
	{
		ErrorMessage = LOCTEXT("EmptyArgument", "Name cannot be empty!");
		bVerified = false;
	}
	else
	{
		bVerified = GraphActionDetailsPtr.Pin()->OnVerifyPinRename(TargetNode, ParamItemPtr.Pin()->PinName, InNewText.ToString(), ErrorMessage);
	}

	if(!bVerified)
	{
		ArgumentNameWidget.Pin()->SetError(ErrorMessage);
	}
	else
	{
		ArgumentNameWidget.Pin()->SetError(FText::GetEmpty());
	}
}

void FBlueprintGraphArgumentLayout::OnArgNameTextCommitted(const FText& NewText, ETextCommit::Type InTextCommit)
{
	if (!NewText.IsEmpty() && TargetNode && ParamItemPtr.IsValid() && GraphActionDetailsPtr.IsValid() && !ShouldPinBeReadOnly())
	{
		const FName OldName = ParamItemPtr.Pin()->PinName;
		const FString& NewName = NewText.ToString();
		if (!OldName.ToString().Equals(NewName))
		{
			GraphActionDetailsPtr.Pin()->OnPinRenamed(TargetNode, OldName, NewName);
		}
	}
}

FEdGraphPinType FBlueprintGraphArgumentLayout::OnGetPinInfo() const
{
	if (ParamItemPtr.IsValid())
	{
		return ParamItemPtr.Pin()->PinType;
	}
	return FEdGraphPinType();
}

UEdGraphPin* FBlueprintGraphArgumentLayout::GetPin() const
{
	if (ParamItemPtr.IsValid() && TargetNode)
	{
		return TargetNode->FindPin(ParamItemPtr.Pin()->PinName, ParamItemPtr.Pin()->DesiredPinDirection);
	}
	return nullptr;
}

ECheckBoxState FBlueprintGraphArgumentLayout::IsRefChecked() const
{
	const FEdGraphPinType PinType = OnGetPinInfo();

	// Array types will always be implicitly passed by reference, regardless of
	// the checkbox setting so show it as checked
	return (PinType.bIsReference || PinType.IsArray())  ? ECheckBoxState::Checked : ECheckBoxState::Unchecked;
}

void FBlueprintGraphArgumentLayout::OnRefCheckStateChanged(ECheckBoxState InState)
{
	const FScopedTransaction Transaction(LOCTEXT("ChangeByRef", "Change Pass By Reference"));

	FEdGraphPinType PinType = OnGetPinInfo();
	PinType.bIsReference = (InState == ECheckBoxState::Checked) ? true : false;
	
	PinInfoChanged(PinType);
}

void FBlueprintGraphArgumentLayout::PinInfoChanged(const FEdGraphPinType& PinType)
{
	if (ParamItemPtr.IsValid() && FBlueprintEditorUtils::IsPinTypeValid(PinType))
	{
		const FName PinName = ParamItemPtr.Pin()->PinName;
		TSharedPtr<class FBaseBlueprintGraphActionDetails> GraphActionDetailsPinned = GraphActionDetailsPtr.Pin();
		if (GraphActionDetailsPinned.IsValid())
		{
			TSharedPtr<SMyBlueprint> MyBPPinned = GraphActionDetailsPinned->GetMyBlueprint().Pin();
			if (MyBPPinned.IsValid())
			{
				MyBPPinned->GetLastFunctionPinTypeUsed() = PinType;
			}
			if( !ShouldPinBeReadOnly(true) )
			{
				TArray<UK2Node_EditablePinBase*> TargetNodes = GatherAllResultNodes(TargetNode);
				for (UK2Node_EditablePinBase* Node : TargetNodes)
				{
					if (Node)
					{
						TSharedPtr<FUserPinInfo>* UDPinPtr = Node->UserDefinedPins.FindByPredicate([PinName](TSharedPtr<FUserPinInfo>& UDPin)
						{
							return UDPin.IsValid() && (UDPin->PinName == PinName);
						});
						if (UDPinPtr)
						{
							Node->Modify();
							(*UDPinPtr)->PinType = PinType;

							// Inputs flagged as pass-by-reference will also be flagged as 'const' here to conform to the expected native C++
							// declaration of 'const Type&' for input reference parameters on functions with no outputs (i.e. events). Array
							// types are also flagged as 'const' here since they will always be implicitly passed by reference, regardless of
							// the checkbox setting. See UEditablePinBase::PostLoad() for more details.
							if(!PinType.bIsConst && Node->ShouldUseConstRefParams())
							{
								(*UDPinPtr)->PinType.bIsConst = PinType.IsArray() || PinType.bIsReference;
							}

							// Reset default value, it probably doesn't match
							(*UDPinPtr)->PinDefaultValue.Reset();

							TSharedPtr<FBlueprintEditor> BlueprintEditor;
							if(MyBPPinned.IsValid())
							{
								BlueprintEditor = MyBPPinned->GetBlueprintEditor().Pin();
							}

							// Auto-import the underlying type object's default namespace set into the current editor context.
							const UObject* PinSubCategoryObject = PinType.PinSubCategoryObject.Get();
							if (PinSubCategoryObject && BlueprintEditor.IsValid())
							{
								FBlueprintEditor::FImportNamespaceExParameters Params;
								FBlueprintNamespaceUtilities::GetDefaultImportsForObject(PinSubCategoryObject, Params.NamespacesToImport);
								BlueprintEditor->ImportNamespaceEx(Params);
							}
						}
						GraphActionDetailsPinned->OnParamsChanged(Node);
					}
				}
			}
		}
	}
}

void FBlueprintGraphArgumentLayout::OnPrePinInfoChange(const FEdGraphPinType& PinType)
{
	if (!ShouldPinBeReadOnly(true))
	{
		TArray<UK2Node_EditablePinBase*> TargetNodes = GatherAllResultNodes(TargetNode);
		for (UK2Node_EditablePinBase* Node : TargetNodes)
		{
			if (Node)
			{
				Node->Modify();
			}
		}
	}
}

void FBlueprintGraphLocalVariableGroupLayout::GenerateChildContent(IDetailChildrenBuilder& ChildrenBuilder)
{
	bool WasContentAdded = false;
	if(TargetGraph.IsValid())
	{
		if(const UEdGraph* TopLevelGraph = FBlueprintEditorUtils::GetTopLevelGraph(TargetGraph.Get()))
		{
			bool bSchemaImplementsGetLocalVariables = false;
		
			// grab the parent graph's name
			if (UEdGraphSchema const* Schema = TopLevelGraph->GetSchema())
			{
				FGraphDisplayInfo EdGraphDisplayInfo;
				Schema->GetGraphDisplayInformation(*TopLevelGraph, EdGraphDisplayInfo);

				// Try to get the local variables from the schema
				TArray<FBPVariableDescription> LocalVariables;
				bSchemaImplementsGetLocalVariables = Schema->GetLocalVariables(TargetGraph.Get(), LocalVariables);
				for (const FBPVariableDescription& LocalVariable : LocalVariables)
				{
					TSharedRef<class FBlueprintGraphLocalVariableLayout> BlueprintLocalVariableLayout = MakeShareable(new FBlueprintGraphLocalVariableLayout(OwningFunction, LocalVariable));
					ChildrenBuilder.AddCustomBuilder(BlueprintLocalVariableLayout);
					WasContentAdded = true;
				}
			}
			// If the schema did not return any local variables, try to get them from the function entry
			if (!bSchemaImplementsGetLocalVariables)
			{
				TArray<UK2Node_FunctionEntry*> FunctionEntryNodes;
				TopLevelGraph->GetNodesOfClass<UK2Node_FunctionEntry>(FunctionEntryNodes);
				if (!FunctionEntryNodes.IsEmpty())
				{
					TArray<FBPVariableDescription>& LocalVariables = FunctionEntryNodes[0]->LocalVariables;
					
					// Search in all FunctionEntry nodes for their local variables
					FText ActionCategory;
					for (int I = 0; I < LocalVariables.Num(); ++I)
					{
						TSharedPtr<class FBlueprintGraphLocalVariableLayout> BlueprintLocalVariableLayout = nullptr;
						if (PropertyHandle)
						{
							BlueprintLocalVariableLayout = MakeShareable(new FBlueprintGraphLocalVariableLayout(OwningFunction, PropertyHandle->GetChildHandle(I)));
						}
						else
						{
							BlueprintLocalVariableLayout = MakeShareable(new FBlueprintGraphLocalVariableLayout(OwningFunction, LocalVariables[I]));
						}
						ChildrenBuilder.AddCustomBuilder(BlueprintLocalVariableLayout.ToSharedRef());
						WasContentAdded = true;		
					}
				}
			}
		}
	}
	if (!WasContentAdded)
	{
		// Add a text widget to let the user know to hit the + icon to add parameters.
		ChildrenBuilder.AddCustomRow(FText::GetEmpty()).WholeRowContent()
			.MaxDesiredWidth(980.f)
			[
				SNew(SHorizontalBox)
				+ SHorizontalBox::Slot()
					.VAlign(VAlign_Center)
					.Padding(0.0f, 0.0f, 4.0f, 0.0f)
					.AutoWidth()
					[
						SNew(STextBlock)
						.Text(LOCTEXT("NoLocalVariablesAddedForBlueprint", "No Local Variables"))
						.Font(IDetailLayoutBuilder::GetDetailFont())
					]
			];
	}
}

TSharedPtr<IPropertyHandle> FBlueprintGraphLocalVariableLayout::GetPropertyHandle() const
{
	return Data.IsType<TSharedPtr<IPropertyHandle>>() ? Data.Get<TSharedPtr<IPropertyHandle>>() : nullptr;
}

const FBPVariableDescription& FBlueprintGraphLocalVariableLayout::GetVariable() const
{
	// if stored by property handle, extract value from there
	if (const TSharedPtr<IPropertyHandle> PropertyHandle = GetPropertyHandle())
	{
		void* Address;
		PropertyHandle->GetValueData(Address);
		return *(FBPVariableDescription*)Address;
	}
	// if stored as variable description, return it directly
	return Data.Get<FBPVariableDescription>();
}

void FBlueprintGraphLocalVariableLayout::SetVariable(const FBPVariableDescription& NewValue)
{
	const TSharedPtr<IPropertyHandle> PropertyHandle = GetPropertyHandle();
	checkf(PropertyHandle != nullptr, TEXT("Tried to call a setter on a read-only local variable layout"));
	
	void* Address;
	PropertyHandle->GetValueData(Address);
	*(FBPVariableDescription*)Address = NewValue;
}

void FBlueprintGraphLocalVariableLayout::GenerateHeaderRowContent(FDetailWidgetRow& NodeRow)
{
	const UEdGraphSchema_K2* K2Schema = GetDefault<UEdGraphSchema_K2>();
	TSharedPtr<IPropertyHandle> PropHandle = GetPropertyHandle();
	
	NodeRow
	.NameContent()
	[
		SNew(SHorizontalBox)
		+SHorizontalBox::Slot()
		.FillWidth(1)
		.VAlign(VAlign_Center)
		[
			SNew(SBox)
			.MinDesiredWidth(125.f)
			[
				SAssignNew(VariableNameWidget, SEditableTextBox)
				.Text( this, &FBlueprintGraphLocalVariableLayout::OnGetVarNameText )
#if UE_BP_LOCAL_VAR_LAYOUT_SETTERS_IMPLEMENTED
				.OnTextChanged(this, &FBlueprintGraphLocalVariableLayout::OnVarNameChange)
				.OnTextCommitted(this, &FBlueprintGraphLocalVariableLayout::OnVarNameTextCommitted)
#endif
				.ToolTipText(this, &FBlueprintGraphLocalVariableLayout::OnGetVarToolTipText)
				.Font( IDetailLayoutBuilder::GetDetailFont() )
				.IsEnabled(!ShouldVarBeReadOnly())
			]
		]
	]
	.ValueContent()
	.MaxDesiredWidth(980.f)
	[
		SNew(SHorizontalBox)
		+SHorizontalBox::Slot()
		.VAlign(VAlign_Center)
		.Padding(0.0f)
		.FillWidth(1.0f)
		[
			SNew(SPinTypeSelector, FGetPinTypeTree::CreateUObject(K2Schema, &UEdGraphSchema_K2::GetVariableTypeTree))
				.TargetPinType(this, &FBlueprintGraphLocalVariableLayout::OnGetVariableType)
#if UE_BP_LOCAL_VAR_LAYOUT_SETTERS_IMPLEMENTED
				.OnPinTypePreChanged(this, &FBlueprintGraphLocalVariableLayout::OnPreVariableTypeChange)
				.OnPinTypeChanged(this, &FBlueprintGraphLocalVariableLayout::VariableTypeChanged)
#endif
				.Schema(K2Schema)
				.bAllowArrays(!ShouldVarBeReadOnly())
				.IsEnabled(!ShouldVarBeReadOnly(true))
				.Font( IDetailLayoutBuilder::GetDetailFont() )
		]
		+ SHorizontalBox::Slot()
		.HAlign(HAlign_Right)
		.VAlign(VAlign_Center)
		.Padding(10, 0, 0, 0)
		.AutoWidth()
#if UE_BP_LOCAL_VAR_LAYOUT_SETTERS_IMPLEMENTED
		[
			PropertyCustomizationHelpers::MakeClearButton(FSimpleDelegate::CreateSP(this, &FBlueprintGraphLocalVariableLayout::OnRemoveClicked), LOCTEXT("LocalVariableDetailsClearTooltip", "Remove this variable."), !IsVariableEditingReadOnly())
		]
#endif

	]
	.PropertyHandleList({GetPropertyHandle()})
#if UE_BP_LOCAL_VAR_LAYOUT_SETTERS_IMPLEMENTED
	.DragDropHandler(/* implement drag drop handler and add it here */);
	static_assert(false)
#endif
	;
}

void FBlueprintGraphLocalVariableLayout::GenerateChildContent(IDetailChildrenBuilder& ChildrenBuilder)
{
	if (const UFunction* Function = OwningFunction.Get())
	{
		const TSharedPtr<FStructOnScope> StructData = MakeShareable(new FStructOnScope(Function));

		// ensure that the default value is up to date inside property
		for (TFieldIterator<FProperty> PropertyIterator(Function); PropertyIterator; ++PropertyIterator)
		{
			const FProperty *VariableProperty = *PropertyIterator;
			if (VariableProperty->GetFName() == GetName())
			{
				FBlueprintEditorUtils::PropertyValueFromString(VariableProperty, GetVariable().DefaultValue, StructData->GetStructMemory());
				break;
			}
		}
		if (IDetailPropertyRow* Row = ChildrenBuilder.AddExternalStructureProperty(StructData.ToSharedRef(), GetName()))
		{
			Row->DisplayName(LOCTEXT("LocalVariableDefaultValue", "Default Value"));
		}
	}
}

bool FBlueprintGraphLocalVariableLayout::ShouldVarBeReadOnly(bool bIsEditingPinType) const
{
<<<<<<< HEAD
#if UE_BP_LOCAL_VAR_LAYOUT_SETTERS_IMPLEMENTED
	// if this is ever made non-const, implement this method
	static_assert(false);
#endif
	return true;
=======
	const FEdGraphPinType PinType = OnGetPinInfo();

	// Array types will always be implicitly passed by reference, regardless of
	// the checkbox setting so show it as checked
	return (PinType.bIsReference || PinType.IsArray())  ? ECheckBoxState::Checked : ECheckBoxState::Unchecked;
>>>>>>> 4af6daef
}

bool FBlueprintGraphLocalVariableLayout::IsVariableEditingReadOnly(bool bIsEditingPinType) const
{
#if UE_BP_LOCAL_VAR_LAYOUT_SETTERS_IMPLEMENTED
	// if this is ever made non-const, implement this method
	static_assert(false)
#endif
	return true;
}

FText FBlueprintGraphLocalVariableLayout::OnGetVarNameText() const
{
	return FText::FromName(GetName());
}

<<<<<<< HEAD
FText FBlueprintGraphLocalVariableLayout::OnGetVarToolTipText() const
{
	const FBPVariableDescription& Variable = GetVariable();
	const FText PinTypeText = UEdGraphSchema_K2::TypeToText(Variable.VarType);
	return FText::Format(LOCTEXT("BlueprintArgToolTipText", "Name: {0}\nType: {1}"), FText::FromName(Variable.VarName), PinTypeText);
=======
							// Reset default value, it probably doesn't match
							(*UDPinPtr)->PinDefaultValue.Reset();

							TSharedPtr<FBlueprintEditor> BlueprintEditor;
							if(MyBPPinned.IsValid())
							{
								BlueprintEditor = MyBPPinned->GetBlueprintEditor().Pin();
							}

							// Auto-import the underlying type object's default namespace set into the current editor context.
							const UObject* PinSubCategoryObject = PinType.PinSubCategoryObject.Get();
							if (PinSubCategoryObject && BlueprintEditor.IsValid())
							{
								FBlueprintEditor::FImportNamespaceExParameters Params;
								FBlueprintNamespaceUtilities::GetDefaultImportsForObject(PinSubCategoryObject, Params.NamespacesToImport);
								BlueprintEditor->ImportNamespaceEx(Params);
							}
						}
						GraphActionDetailsPinned->OnParamsChanged(Node);
					}
				}
			}
		}
	}
>>>>>>> 4af6daef
}

FEdGraphPinType FBlueprintGraphLocalVariableLayout::OnGetVariableType() const
{
	return GetVariable().VarType;
}

void FBlueprintGraphLocalVariableGroupLayout::GenerateChildContent(IDetailChildrenBuilder& ChildrenBuilder)
{
	bool WasContentAdded = false;
	if(TargetGraph.IsValid())
	{
		if(const UEdGraph* TopLevelGraph = FBlueprintEditorUtils::GetTopLevelGraph(TargetGraph.Get()))
		{
			bool bSchemaImplementsGetLocalVariables = false;
		
			// grab the parent graph's name
			if (UEdGraphSchema const* Schema = TopLevelGraph->GetSchema())
			{
				FGraphDisplayInfo EdGraphDisplayInfo;
				Schema->GetGraphDisplayInformation(*TopLevelGraph, EdGraphDisplayInfo);

				// Try to get the local variables from the schema
				TArray<FBPVariableDescription> LocalVariables;
				bSchemaImplementsGetLocalVariables = Schema->GetLocalVariables(TargetGraph.Get(), LocalVariables);
				for (const FBPVariableDescription& LocalVariable : LocalVariables)
				{
					TSharedRef<class FBlueprintGraphLocalVariableLayout> BlueprintLocalVariableLayout = MakeShareable(new FBlueprintGraphLocalVariableLayout(OwningFunction, LocalVariable));
					ChildrenBuilder.AddCustomBuilder(BlueprintLocalVariableLayout);
					WasContentAdded = true;
				}
			}
			// If the schema did not return any local variables, try to get them from the function entry
			if (!bSchemaImplementsGetLocalVariables)
			{
				TArray<UK2Node_FunctionEntry*> FunctionEntryNodes;
				TopLevelGraph->GetNodesOfClass<UK2Node_FunctionEntry>(FunctionEntryNodes);
				if (!FunctionEntryNodes.IsEmpty())
				{
					TArray<FBPVariableDescription>& LocalVariables = FunctionEntryNodes[0]->LocalVariables;
					
					// Search in all FunctionEntry nodes for their local variables
					FText ActionCategory;
					for (int I = 0; I < LocalVariables.Num(); ++I)
					{
						TSharedPtr<class FBlueprintGraphLocalVariableLayout> BlueprintLocalVariableLayout = nullptr;
						if (PropertyHandle)
						{
							BlueprintLocalVariableLayout = MakeShareable(new FBlueprintGraphLocalVariableLayout(OwningFunction, PropertyHandle->GetChildHandle(I)));
						}
						else
						{
							BlueprintLocalVariableLayout = MakeShareable(new FBlueprintGraphLocalVariableLayout(OwningFunction, LocalVariables[I]));
						}
						ChildrenBuilder.AddCustomBuilder(BlueprintLocalVariableLayout.ToSharedRef());
						WasContentAdded = true;		
					}
				}
			}
		}
	}
	if (!WasContentAdded)
	{
		// Add a text widget to let the user know to hit the + icon to add parameters.
		ChildrenBuilder.AddCustomRow(FText::GetEmpty()).WholeRowContent()
			.MaxDesiredWidth(980.f)
			[
				SNew(SHorizontalBox)
				+ SHorizontalBox::Slot()
					.VAlign(VAlign_Center)
					.Padding(0.0f, 0.0f, 4.0f, 0.0f)
					.AutoWidth()
					[
						SNew(STextBlock)
						.Text(LOCTEXT("NoLocalVariablesAddedForBlueprint", "No Local Variables"))
						.Font(IDetailLayoutBuilder::GetDetailFont())
					]
			];
	}
}

TSharedPtr<IPropertyHandle> FBlueprintGraphLocalVariableLayout::GetPropertyHandle() const
{
	return Data.IsType<TSharedPtr<IPropertyHandle>>() ? Data.Get<TSharedPtr<IPropertyHandle>>() : nullptr;
}

const FBPVariableDescription& FBlueprintGraphLocalVariableLayout::GetVariable() const
{
	// if stored by property handle, extract value from there
	if (const TSharedPtr<IPropertyHandle> PropertyHandle = GetPropertyHandle())
	{
		void* Address;
		PropertyHandle->GetValueData(Address);
		return *(FBPVariableDescription*)Address;
	}
	// if stored as variable description, return it directly
	return Data.Get<FBPVariableDescription>();
}

void FBlueprintGraphLocalVariableLayout::SetVariable(const FBPVariableDescription& NewValue)
{
	const TSharedPtr<IPropertyHandle> PropertyHandle = GetPropertyHandle();
	checkf(PropertyHandle != nullptr, TEXT("Tried to call a setter on a read-only local variable layout"));
	
	void* Address;
	PropertyHandle->GetValueData(Address);
	*(FBPVariableDescription*)Address = NewValue;
}

void FBlueprintGraphLocalVariableLayout::GenerateHeaderRowContent(FDetailWidgetRow& NodeRow)
{
	const UEdGraphSchema_K2* K2Schema = GetDefault<UEdGraphSchema_K2>();
	TSharedPtr<IPropertyHandle> PropHandle = GetPropertyHandle();
	
	NodeRow
	.NameContent()
	[
		SNew(SHorizontalBox)
		+SHorizontalBox::Slot()
		.FillWidth(1)
		.VAlign(VAlign_Center)
		[
			SNew(SBox)
			.MinDesiredWidth(125.f)
			[
				SAssignNew(VariableNameWidget, SEditableTextBox)
				.Text( this, &FBlueprintGraphLocalVariableLayout::OnGetVarNameText )
#if UE_BP_LOCAL_VAR_LAYOUT_SETTERS_IMPLEMENTED
				.OnTextChanged(this, &FBlueprintGraphLocalVariableLayout::OnVarNameChange)
				.OnTextCommitted(this, &FBlueprintGraphLocalVariableLayout::OnVarNameTextCommitted)
#endif
				.ToolTipText(this, &FBlueprintGraphLocalVariableLayout::OnGetVarToolTipText)
				.Font( IDetailLayoutBuilder::GetDetailFont() )
				.IsEnabled(!ShouldVarBeReadOnly())
			]
		]
	]
	.ValueContent()
	.MaxDesiredWidth(980.f)
	[
		SNew(SHorizontalBox)
		+SHorizontalBox::Slot()
		.VAlign(VAlign_Center)
		.Padding(0.0f)
		.FillWidth(1.0f)
		[
			SNew(SPinTypeSelector, FGetPinTypeTree::CreateUObject(K2Schema, &UEdGraphSchema_K2::GetVariableTypeTree))
				.TargetPinType(this, &FBlueprintGraphLocalVariableLayout::OnGetVariableType)
#if UE_BP_LOCAL_VAR_LAYOUT_SETTERS_IMPLEMENTED
				.OnPinTypePreChanged(this, &FBlueprintGraphLocalVariableLayout::OnPreVariableTypeChange)
				.OnPinTypeChanged(this, &FBlueprintGraphLocalVariableLayout::VariableTypeChanged)
#endif
				.Schema(K2Schema)
				.bAllowArrays(!ShouldVarBeReadOnly())
				.IsEnabled(!ShouldVarBeReadOnly(true))
				.Font( IDetailLayoutBuilder::GetDetailFont() )
		]
		+ SHorizontalBox::Slot()
		.HAlign(HAlign_Right)
		.VAlign(VAlign_Center)
		.Padding(10, 0, 0, 0)
		.AutoWidth()
#if UE_BP_LOCAL_VAR_LAYOUT_SETTERS_IMPLEMENTED
		[
			PropertyCustomizationHelpers::MakeClearButton(FSimpleDelegate::CreateSP(this, &FBlueprintGraphLocalVariableLayout::OnRemoveClicked), LOCTEXT("LocalVariableDetailsClearTooltip", "Remove this variable."), !IsVariableEditingReadOnly())
		]
#endif

	]
	.PropertyHandleList({GetPropertyHandle()})
#if UE_BP_LOCAL_VAR_LAYOUT_SETTERS_IMPLEMENTED
	.DragDropHandler(/* implement drag drop handler and add it here */);
	static_assert(false)
#endif
	;
}

void FBlueprintGraphLocalVariableLayout::GenerateChildContent(IDetailChildrenBuilder& ChildrenBuilder)
{
	if (const UFunction* Function = OwningFunction.Get())
	{
		const TSharedPtr<FStructOnScope> StructData = MakeShareable(new FStructOnScope(Function));

		// ensure that the default value is up to date inside property
		for (TFieldIterator<FProperty> PropertyIterator(Function); PropertyIterator; ++PropertyIterator)
		{
			const FProperty *VariableProperty = *PropertyIterator;
			if (VariableProperty->GetFName() == GetName())
			{
				FBlueprintEditorUtils::PropertyValueFromString(VariableProperty, GetVariable().DefaultValue, StructData->GetStructMemory());
				break;
			}
		}
		if (IDetailPropertyRow* Row = ChildrenBuilder.AddExternalStructureProperty(StructData.ToSharedRef(), GetName()))
		{
			Row->DisplayName(LOCTEXT("LocalVariableDefaultValue", "Default Value"));
		}
	}
}

bool FBlueprintGraphLocalVariableLayout::ShouldVarBeReadOnly(bool bIsEditingPinType) const
{
#if UE_BP_LOCAL_VAR_LAYOUT_SETTERS_IMPLEMENTED
	// if this is ever made non-const, implement this method
	static_assert(false);
#endif
	return true;
}

bool FBlueprintGraphLocalVariableLayout::IsVariableEditingReadOnly(bool bIsEditingPinType) const
{
#if UE_BP_LOCAL_VAR_LAYOUT_SETTERS_IMPLEMENTED
	// if this is ever made non-const, implement this method
	static_assert(false)
#endif
	return true;
}

FText FBlueprintGraphLocalVariableLayout::OnGetVarNameText() const
{
	return FText::FromName(GetName());
}

FText FBlueprintGraphLocalVariableLayout::OnGetVarToolTipText() const
{
	const FBPVariableDescription& Variable = GetVariable();
	const FText PinTypeText = UEdGraphSchema_K2::TypeToText(Variable.VarType);
	return FText::Format(LOCTEXT("BlueprintArgToolTipText", "Name: {0}\nType: {1}"), FText::FromName(Variable.VarName), PinTypeText);
}

FEdGraphPinType FBlueprintGraphLocalVariableLayout::OnGetVariableType() const
{
	return GetVariable().VarType;
}

BEGIN_SLATE_FUNCTION_BUILD_OPTIMIZATION
void FBlueprintGraphActionDetails::CustomizeDetails( IDetailLayoutBuilder& DetailLayout )
{
	DetailsLayoutPtr = &DetailLayout;
	ObjectsBeingEdited = DetailsLayoutPtr->GetSelectedObjects();

	SetEntryAndResultNodes();

	UK2Node_EditablePinBase* FunctionEntryNode = FunctionEntryNodePtr.Get();
	UK2Node_EditablePinBase* FunctionResultNode = FunctionResultNodePtr.Get();

	// Fill Access specifiers list
	AccessSpecifierLabels.Empty(3);
	AccessSpecifierLabels.Add( MakeShareable( new FAccessSpecifierLabel( AccessSpecifierProperName(FUNC_Public), FUNC_Public )));
	AccessSpecifierLabels.Add( MakeShareable( new FAccessSpecifierLabel( AccessSpecifierProperName(FUNC_Protected), FUNC_Protected )));
	AccessSpecifierLabels.Add( MakeShareable( new FAccessSpecifierLabel( AccessSpecifierProperName(FUNC_Private), FUNC_Private )));

	const bool bHasAGraph = (GetGraph() != NULL);

	if (FunctionEntryNode && FunctionEntryNode->IsEditable())
	{
		const bool bIsCustomEvent = IsCustomEvent();
		const bool bIsFunctionGraph = FunctionEntryNode->IsA<UK2Node_FunctionEntry>();

		IDetailCategoryBuilder& Category = DetailLayout.EditCategory("Graph", LOCTEXT("FunctionDetailsGraph", "Graph"));
		if (bHasAGraph)
		{
			Category.AddCustomRow( LOCTEXT( "DefaultTooltip", "Description" ) )
			.NameContent()
			[
				SNew(STextBlock)
					.Text( LOCTEXT( "DefaultTooltip", "Description" ) )
					.ToolTipText(LOCTEXT("FunctionTooltipTooltip", "Enter a short message describing the purpose and operation of this graph"))
					.Font( IDetailLayoutBuilder::GetDetailFont() )
			]
			.ValueContent()
			[
				SNew(SMultiLineEditableTextBox)
					.Text( this, &FBlueprintGraphActionDetails::OnGetTooltipText )
					.OnTextCommitted( this, &FBlueprintGraphActionDetails::OnTooltipTextCommitted )
					.Font( IDetailLayoutBuilder::GetDetailFont() )
					.ModiferKeyForNewLine(EModifierKey::Shift)
			];

			// Composite graphs are auto-categorized into their parent graph
			if(!GetGraph()->GetOuter()->GetClass()->IsChildOf(UK2Node_Composite::StaticClass()))
			{
				FBlueprintVarActionDetails::PopulateCategories(MyBlueprint.Pin().Get(), CategorySource);
				TSharedPtr<SComboButton> NewComboButton;
				TSharedPtr<SListView<TSharedPtr<FText>>> NewListView;

				const FString DocLink = TEXT("Shared/Editors/BlueprintEditor/GraphDetails");
				TSharedPtr<SToolTip> CategoryTooltip = IDocumentation::Get()->CreateToolTip(LOCTEXT("EditGraphCategoryName_Tooltip", "The category of the graph; editing this will place the graph into another category or create a new one."), NULL, DocLink, TEXT("Category"));

				Category.AddCustomRow( LOCTEXT("CategoryLabel", "Category") )
					.NameContent()
					[
						SNew(STextBlock)
						.Text( LOCTEXT("CategoryLabel", "Category") )
						.ToolTip(CategoryTooltip)
						.Font( IDetailLayoutBuilder::GetDetailFont() )
					]
				.ValueContent()
					[
						SAssignNew(NewComboButton, SComboButton)
						.ContentPadding(FMargin(0,0,5,0))
						.ToolTip(CategoryTooltip)
						.ButtonContent()
						[
							SNew(SBorder)
							.BorderImage(FAppStyle::Get().GetBrush("NoBorder") )
							.Padding(FMargin(0, 0, 5, 0))
							[
								SNew(SEditableTextBox)
								.Text(this, &FBlueprintGraphActionDetails::OnGetCategoryText)
								.OnTextCommitted(this, &FBlueprintGraphActionDetails::OnCategoryTextCommitted )
								.ToolTip(CategoryTooltip)
								.SelectAllTextWhenFocused(true)
								.RevertTextOnEscape(true)
								.Font( IDetailLayoutBuilder::GetDetailFont() )
							]
						]
						.MenuContent()
							[
								SNew(SVerticalBox)
								+SVerticalBox::Slot()
								.AutoHeight()
								.MaxHeight(400.0f)
								[
									SAssignNew(NewListView, SListView<TSharedPtr<FText>>)
									.ListItemsSource(&CategorySource)
									.OnGenerateRow(this, &FBlueprintGraphActionDetails::MakeCategoryViewWidget)
									.OnSelectionChanged(this, &FBlueprintGraphActionDetails::OnCategorySelectionChanged)
								]
							]
					];

				CategoryComboButton = NewComboButton;
				CategoryListView = NewListView;

				TSharedPtr<SToolTip> KeywordsTooltip = IDocumentation::Get()->CreateToolTip(LOCTEXT("EditKeywords_Tooltip", "Keywords for searching for the function or macro."), NULL, DocLink, TEXT("Keywords"));
				Category.AddCustomRow( LOCTEXT("KeywordsLabel", "Keywords") )
					.NameContent()
					[
						SNew(STextBlock)
						.Text( LOCTEXT("KeywordsLabel", "Keywords") )
						.ToolTip(KeywordsTooltip)
						.Font( IDetailLayoutBuilder::GetDetailFont() )
					]
				.ValueContent()
					[
						SNew(SEditableTextBox)
						.Text(this, &FBlueprintGraphActionDetails::OnGetKeywordsText)
						.OnTextCommitted(this, &FBlueprintGraphActionDetails::OnKeywordsTextCommitted )
						.ToolTip(KeywordsTooltip)
						.RevertTextOnEscape(true)
						.Font( IDetailLayoutBuilder::GetDetailFont() )
					];

				TSharedPtr<SToolTip> CompactNodeTitleTooltip = IDocumentation::Get()->CreateToolTip(LOCTEXT("EditCompactNodeTitle_Tooltip", "Sets the compact node title for calls to this function or macro. Compact node titles convert a node to display as a compact node and are used as a keyword for searching."), NULL, DocLink, TEXT("Compact Node Title"));
				Category.AddCustomRow( LOCTEXT("CompactNodeTitleLabel", "Compact Node Title") )
					.NameContent()
					[
						SNew(STextBlock)
						.Text( LOCTEXT("CompactNodeTitleLabel", "Compact Node Title") )
						.ToolTip(CompactNodeTitleTooltip)
						.Font( IDetailLayoutBuilder::GetDetailFont() )
					]
				.ValueContent()
					[
						SNew(SEditableTextBox)
						.Text(this, &FBlueprintGraphActionDetails::OnGetCompactNodeTitleText)
						.OnTextCommitted(this, &FBlueprintGraphActionDetails::OnCompactNodeTitleTextCommitted )
						.ToolTip(CompactNodeTitleTooltip)
						.RevertTextOnEscape(true)
						.Font( IDetailLayoutBuilder::GetDetailFont() )
					];
			}
			 
			UBlueprint* BlueprintPtr = GetBlueprintObj();
			
			if (BlueprintPtr && IsFieldNotifyCheckVisible())
			{
<<<<<<< HEAD
				Category.AddCustomRow( LOCTEXT( "AccessSpecifier", "Access Specifier" ) )
				.NameContent()
				[
					SNew(STextBlock)
						.Text( LOCTEXT( "AccessSpecifier", "Access Specifier" ) )
						.Font( IDetailLayoutBuilder::GetDetailFont() )
				]
				.ValueContent()
				[
					SAssignNew(AccessSpecifierComboButton, SComboButton)
					.ContentPadding(0.0f)
					.ButtonContent()
=======
				const FText ToolTip = LOCTEXT("FieldNotifyToolTip", "Generate a field entry for the Field Notification system.");
				const FString DocLink = TEXT("Shared/Editors/BlueprintEditor/GraphDetails");
				TSharedPtr<SToolTip> FieldNotificationTooltip = IDocumentation::Get()->CreateToolTip(LOCTEXT("FieldNotifyToolTip", "Generate a field entry for the Field Notification system."), NULL, DocLink, TEXT("FieldNotify"));

				Category.AddCustomRow(LOCTEXT("IsFunctionFieldNotifyLabel", "Field Notify"))
					.NameContent()
>>>>>>> 4af6daef
					[
						SNew(STextBlock)
						.Text(LOCTEXT("IsFunctionFieldNotifyLabel", "Field Notify"))
						.ToolTip(FieldNotificationTooltip)
						.Font(IDetailLayoutBuilder::GetDetailFont())
					]
					.ValueContent()
					[
						SNew(SCheckBox)
						.IsChecked(this, &FBlueprintGraphActionDetails::OnFieldNotifyCheckboxState)
						.OnCheckStateChanged(this, &FBlueprintGraphActionDetails::OnFieldNotifyChanged)
						.IsEnabled(this, &FBlueprintGraphActionDetails::GetIsFieldNotfyEnabled)
						.ToolTip(FieldNotificationTooltip)
					];
			}

			if (GetInstanceColorVisibility())
			{
				Category.AddCustomRow( LOCTEXT( "InstanceColor", "Instance Color" ) )
				.NameContent()
				[
					SNew(STextBlock)
						.Text( LOCTEXT( "InstanceColor", "Instance Color" ) )
						.ToolTipText( LOCTEXT("FunctionColorTooltip", "Choose a title bar color for references of this graph") )
						.Font( IDetailLayoutBuilder::GetDetailFont() )
				]
				.ValueContent()
				[
					SAssignNew( ColorBlock, SColorBlock )
						.Color( this, &FBlueprintGraphActionDetails::GetNodeTitleColor )
						.CornerRadius(FVector4(4.0f, 4.0f, 4.0f, 4.0f))
						.Size(FVector2D(70.0f, 22.0f))
						.AlphaDisplayMode(EColorBlockAlphaDisplayMode::Ignore)
						.OnMouseButtonDown( this, &FBlueprintGraphActionDetails::ColorBlock_OnMouseButtonDown )
				];
			}
			if (IsPureFunctionVisible())
			{
				Category.AddCustomRow( LOCTEXT( "FunctionPure_Tooltip", "Pure" ) )
				.NameContent()
				[
					SNew(STextBlock)
						.Text( LOCTEXT( "FunctionPure_Tooltip", "Pure" ) )
						.ToolTipText( LOCTEXT("FunctionIsPure_Tooltip", "Force this to be a pure function?") )
						.Font( IDetailLayoutBuilder::GetDetailFont() )
				]
				.ValueContent()
				[
					SNew( SCheckBox )
						.IsChecked( this, &FBlueprintGraphActionDetails::GetIsPureFunction )
						.OnCheckStateChanged( this, &FBlueprintGraphActionDetails::OnIsPureFunctionModified )
				];
			}
			if (IsConstFunctionVisible())
			{
				Category.AddCustomRow( LOCTEXT( "FunctionConst_Tooltip", "Const" ), true )
				.NameContent()
				[
					SNew(STextBlock)
					.Text( LOCTEXT( "FunctionConst_Tooltip", "Const" ) )
					.ToolTipText( LOCTEXT("FunctionIsConst_Tooltip", "Force this to be a const function?") )
					.Font( IDetailLayoutBuilder::GetDetailFont() )
				]
				.ValueContent()
				[
					SNew( SCheckBox )
					.IsChecked( this, &FBlueprintGraphActionDetails::GetIsConstFunction )
					.OnCheckStateChanged( this, &FBlueprintGraphActionDetails::OnIsConstFunctionModified )
				];
			}
			if (IsExecFunctionVisible())
			{
				Category.AddCustomRow( LOCTEXT( "FunctionExec_Tooltip", "Exec" ), true )
				.NameContent()
				[
					SNew(STextBlock)
					.Text( LOCTEXT( "FunctionExec_Tooltip", "Exec" ) )
					.ToolTipText( LOCTEXT("FunctionIsExec_Tooltip", "Cause this function to be able to process console commands?") )
					.Font( IDetailLayoutBuilder::GetDetailFont() )
				]
				.ValueContent()
				[
					SNew( SCheckBox )
					.IsChecked( this, &FBlueprintGraphActionDetails::GetIsExecFunction )
					.OnCheckStateChanged( this, &FBlueprintGraphActionDetails::OnIsExecFunctionModified )
				];
			}
			if (IsThreadSafeFunctionVisible())
			{
				Category.AddCustomRow( LOCTEXT( "FunctionThreadSafe_Tooltip", "Thread Safe" ), true )
				.NameContent()
				[
					SNew(STextBlock)
					.Text( LOCTEXT( "FunctionThreadSafe_Tooltip", "Thread Safe" ) )
				 	.ToolTipText( LOCTEXT("FunctionIsThreadSafe_Tooltip", "Enable thread-safety checks on this function. Only thread-safe functions and operations are allowed in this function.") )
					.Font( IDetailLayoutBuilder::GetDetailFont() )
				]
				.ValueContent()
				[
					SNew( SCheckBox )
					.IsChecked( this, &FBlueprintGraphActionDetails::GetIsThreadSafeFunction )
					.OnCheckStateChanged( this, &FBlueprintGraphActionDetails::OnIsThreadSafeFunctionModified )
				];
			}
			if (IsUnsafeDuringActorConstructionVisible())
			{
				Category.AddCustomRow(LOCTEXT("FunctionUnsafeDuringActorConstruction_Tooltip", "Unsafe During Actor Construction"), true)
				.NameContent()
				[
					SNew(STextBlock)
					.Text(LOCTEXT("FunctionUnsafeDuringActorConstruction_Tooltip", "Unsafe During Actor Construction"))
<<<<<<< HEAD
					.ToolTipText(LOCTEXT("FunctionIsUnsafeDuringActorConstruction_Tooltip", "Mark this function as unsafe during actor construction so that a warning is generated when it is called by a Constructin Script - useful when calling native functions that are also unsafe during construction"))
=======
					.ToolTipText(LOCTEXT("FunctionIsUnsafeDuringActorConstruction_Tooltip", "Mark this function as unsafe during actor construction so that a warning is generated when it is called by a Construction Script - useful when calling native functions that are also unsafe during construction"))
>>>>>>> 4af6daef
					.Font(IDetailLayoutBuilder::GetDetailFont())
				]
				.ValueContent()
				[
					SNew(SCheckBox)
					.IsChecked(this, &FBlueprintGraphActionDetails::GetIsUnsafeDuringActorConstruction)
					.OnCheckStateChanged(this, &FBlueprintGraphActionDetails::OnIsUnsafeDuringActorConstructionModified)
				];
			}
		}

		if (bIsCustomEvent)
		{
			/** A collection of static utility callbacks to provide the custom-event details ui with */
			struct LocalCustomEventUtils
			{
				/** Checks to see if the selected node is NOT an override */
				static bool IsNotCustomEventOverride(TWeakObjectPtr<UK2Node_EditablePinBase> SelectedNode)
				{
					bool bIsOverride = false;
					if (SelectedNode.IsValid())
					{
						UK2Node_CustomEvent const* SelectedCustomEvent = Cast<UK2Node_CustomEvent const>(SelectedNode.Get());
						check(SelectedCustomEvent != NULL);

						bIsOverride = SelectedCustomEvent->IsOverride();
					}

					return !bIsOverride;
				}

				/** If the selected node represent an override, this returns tooltip text explaining why you can't alter the replication settings */
				static FText GetDisabledTooltip(TWeakObjectPtr<UK2Node_EditablePinBase> SelectedNode)
				{
					FText ToolTipOut = FText::GetEmpty();
					if (!IsNotCustomEventOverride(SelectedNode))
					{
						ToolTipOut = LOCTEXT("CannotChangeOverrideReplication", "Cannot alter a custom-event's replication settings when it overrides an event declared in a parent.");
					}
					return ToolTipOut;
				}

				/** Determines if the selected node's "Reliable" net setting should be enabled for the user */
				static bool CanSetReliabilityProperty(TWeakObjectPtr<UK2Node_EditablePinBase> SelectedNode)
				{
					bool bIsReliabilitySettingEnabled = false;
					if (IsNotCustomEventOverride(SelectedNode))
					{
						UK2Node_CustomEvent const* SelectedCustomEvent = Cast<UK2Node_CustomEvent const>(SelectedNode.Get());
						check(SelectedCustomEvent != NULL);

						bIsReliabilitySettingEnabled = ((SelectedCustomEvent->GetNetFlags() & FUNC_Net) != 0);
					}
					return bIsReliabilitySettingEnabled;
				}
			};
			FCanExecuteAction CanExecuteDelegate = FCanExecuteAction::CreateStatic(&LocalCustomEventUtils::IsNotCustomEventOverride, FunctionEntryNodePtr);

			FMenuBuilder RepComboMenu( true, NULL );
			RepComboMenu.AddMenuEntry( 	ReplicationSpecifierProperName(0), 
										LOCTEXT("NotReplicatedToolTip", "This event is not replicated to anyone."),
										FSlateIcon(),
										FUIAction(FExecuteAction::CreateStatic( &FBlueprintGraphActionDetails::SetNetFlags, FunctionEntryNodePtr, 0U ), CanExecuteDelegate));
			RepComboMenu.AddMenuEntry(	ReplicationSpecifierProperName(FUNC_NetMulticast), 
										LOCTEXT("MulticastToolTip", "Replicate this event from the server to everyone else. Server executes this event locally too. Only call this from the server."),
										FSlateIcon(),
										FUIAction(FExecuteAction::CreateStatic( &FBlueprintGraphActionDetails::SetNetFlags, FunctionEntryNodePtr, static_cast<uint32>(FUNC_NetMulticast) ), CanExecuteDelegate));
			RepComboMenu.AddMenuEntry(	ReplicationSpecifierProperName(FUNC_NetServer), 
										LOCTEXT("ServerToolTip", "Replicate this event from net owning client to server."),
										FSlateIcon(),
										FUIAction(FExecuteAction::CreateStatic( &FBlueprintGraphActionDetails::SetNetFlags, FunctionEntryNodePtr, static_cast<uint32>(FUNC_NetServer) ), CanExecuteDelegate));
			RepComboMenu.AddMenuEntry(	ReplicationSpecifierProperName(FUNC_NetClient), 
										LOCTEXT("ClientToolTip", "Replicate this event from the server to owning client."),
										FSlateIcon(),
										FUIAction(FExecuteAction::CreateStatic( &FBlueprintGraphActionDetails::SetNetFlags, FunctionEntryNodePtr, static_cast<uint32>(FUNC_NetClient) ), CanExecuteDelegate));

			const FString DocLink = TEXT("Shared/Editors/BlueprintEditor/GraphDetails");
			TSharedPtr<SToolTip> KeywordsTooltip = IDocumentation::Get()->CreateToolTip(LOCTEXT("EditEventKeywords_Tooltip", "Keywords for searching for the event."), nullptr, DocLink, TEXT("Keywords"));
			Category.AddCustomRow(LOCTEXT("EventsKeywordsLabel", "Keywords"))
			.NameContent()
			[
				SNew(STextBlock)
					.Text(LOCTEXT("KeywordsLabel", "Keywords"))
					.ToolTip(KeywordsTooltip)
					.Font(IDetailLayoutBuilder::GetDetailFont())
			]
			.ValueContent()
			[
				SNew(SEditableTextBox)
					.Text(this, &FBlueprintGraphActionDetails::OnGetKeywordsText)
					.OnTextCommitted(this, &FBlueprintGraphActionDetails::OnKeywordsTextCommitted)
					.ToolTip(KeywordsTooltip)
					.RevertTextOnEscape(true)
					.Font(IDetailLayoutBuilder::GetDetailFont())
			];


			Category.AddCustomRow( LOCTEXT( "FunctionReplicate", "Replicates" ) )
			.NameContent()
			[
				SNew(STextBlock)
					.Text( LOCTEXT( "FunctionReplicate", "Replicates" ) )
					.ToolTipText( LOCTEXT("FunctionReplicate_Tooltip", "Should this Event be replicated to all clients when called on the server?") )
					.Font( IDetailLayoutBuilder::GetDetailFont() )
			]
			.ValueContent()
			[
				SNew(SVerticalBox)
				+SVerticalBox::Slot()
				[
					SNew(SComboButton)
						.ContentPadding(0.0f)
						.IsEnabled_Static(&LocalCustomEventUtils::IsNotCustomEventOverride, FunctionEntryNodePtr)
						.ToolTipText_Static(&LocalCustomEventUtils::GetDisabledTooltip, FunctionEntryNodePtr)
						.ButtonContent()
						[
							SNew(STextBlock)
								.Text(this, &FBlueprintGraphActionDetails::GetCurrentReplicatedEventString)
								.Font( IDetailLayoutBuilder::GetDetailFont() )
						]
						.MenuContent()
						[
							SNew(SVerticalBox)
							+SVerticalBox::Slot()
							[
								SNew(SVerticalBox)
								+SVerticalBox::Slot()
									.AutoHeight()
									.MaxHeight(400.0f)
								[
									RepComboMenu.MakeWidget()
								]
							]
						]
				]

				+SVerticalBox::Slot()
					.AutoHeight()
					.MaxHeight(400.0f)
				[
					SNew(SHorizontalBox)
					+SHorizontalBox::Slot()
						.AutoWidth()
					[
						SNew( SCheckBox )
							.IsChecked( this, &FBlueprintGraphActionDetails::GetIsReliableReplicatedFunction )
							.IsEnabled_Static(&LocalCustomEventUtils::CanSetReliabilityProperty, FunctionEntryNodePtr)
							.ToolTipText_Static(&LocalCustomEventUtils::GetDisabledTooltip, FunctionEntryNodePtr)
							.OnCheckStateChanged( this, &FBlueprintGraphActionDetails::OnIsReliableReplicationFunctionModified )
						[
							SNew(STextBlock)
								.Text( LOCTEXT( "FunctionReplicateReliable", "Reliable" ) )
						]
					]
				]
			];
		}
		
		const bool bShowCallInEditor = bIsCustomEvent || bIsFunctionGraph;
		if( bShowCallInEditor )
		{
			Category.AddCustomRow( LOCTEXT( "EditorCallable", "Call In Editor" ) )
			.NameContent()
			[
				SNew(STextBlock)
					.Text( LOCTEXT( "EditorCallable", "Call In Editor" ) )
					.ToolTipText( LOCTEXT("EditorCallable_Tooltip", "Enable this event to be called from within the editor") )
					.Font( IDetailLayoutBuilder::GetDetailFont() )
			]
			.ValueContent()
			[
				SNew(SVerticalBox)
				+SVerticalBox::Slot()
				.AutoHeight()
				[
					SNew(SHorizontalBox)
					+SHorizontalBox::Slot()
					.AutoWidth()
					[
						SNew( SCheckBox )
						.IsChecked( this, &FBlueprintGraphActionDetails::GetIsEditorCallableEvent )
						.ToolTipText( LOCTEXT("EditorCallable_Tooltip", "Enable this event to be called from within the editor" ))
						.OnCheckStateChanged( this, &FBlueprintGraphActionDetails::OnEditorCallableEventModified )
					]
				]
			];
		}

		const bool bShowDeprecated = bIsCustomEvent || bIsFunctionGraph;
		if (bShowDeprecated)
		{
			FFormatNamedArguments DeprecationTooltipFormatArgs;
			if (bIsFunctionGraph)
			{
				DeprecationTooltipFormatArgs.Add(TEXT("FunctionOrCustomEvent"), LOCTEXT("FunctionOrEvent_Function", "function"));
			}
			else
			{
				DeprecationTooltipFormatArgs.Add(TEXT("FunctionOrCustomEvent"), LOCTEXT("FunctionOrEvent_CustomEvent", "custom event"));
			}

			bool bIsOverride = false;
			FFunctionFromNodeHelper FunctionFromNode(FunctionEntryNode);
			if (FunctionFromNode.Function)
			{
				bIsOverride = (UEdGraphSchema_K2::GetCallableParentFunction(FunctionFromNode.Function) != nullptr);
			}

			const FText DeprecatedTooltipText = FText::Format(LOCTEXT("DeprecatedFunction_Tooltip", "Deprecate usage of this {FunctionOrCustomEvent}. Any nodes that reference it will produce a compiler warning indicating that it should be removed or replaced."), DeprecationTooltipFormatArgs);

			Category.AddCustomRow(LOCTEXT("DeprecatedFunction", "Deprecated"), true)
			.NameContent()
			[
				SNew(STextBlock)
				.Text(LOCTEXT("DeprecatedFunction", "Deprecated"))
				.ToolTipText(DeprecatedTooltipText)
				.Font(IDetailLayoutBuilder::GetDetailFont())
			]
			.ValueContent()
			[
				SNew(SCheckBox)
				.IsChecked(this, &FBlueprintGraphActionDetails::OnGetDeprecatedCheckboxState)
				.ToolTipText(DeprecatedTooltipText)
				.OnCheckStateChanged(this, &FBlueprintGraphActionDetails::OnDeprecatedChanged)
				.IsEnabled(!bIsOverride)
			];

			const FText DeprecationMessageTooltipText = LOCTEXT("DeprecationMessage_Tooltip", "Optional message to include with the deprecation compiler warning. For example: \'X is no longer being used. Please replace with Y.\'");

			Category.AddCustomRow(LOCTEXT("DeprecationMessage", "Deprecation Message"), true)
			.IsEnabled(TAttribute<bool>(this, &FBlueprintGraphActionDetails::IsFunctionDeprecated))
			.NameContent()
			[
				SNew(STextBlock)
				.Text(LOCTEXT("DeprecationMessage", "Deprecation Message"))
				.ToolTipText(DeprecationMessageTooltipText)
				.Font(IDetailLayoutBuilder::GetDetailFont())
			]
			.ValueContent()
			[
				SNew(SEditableTextBox)
				.Text(this, &FBlueprintGraphActionDetails::GetDeprecationMessageText)
				.OnTextCommitted(this, &FBlueprintGraphActionDetails::OnDeprecationMessageTextCommitted)
				.IsEnabled(!bIsOverride)
				.ToolTipText(this, &FBlueprintGraphActionDetails::GetDeprecationMessageText)
				.Font(IDetailLayoutBuilder::GetDetailFont())
			];
		}

		const bool bShowAccessSpecifiers = bIsCustomEvent || bIsFunctionGraph;
		if (IsAccessSpecifierVisible())
		{
			Category.AddCustomRow(LOCTEXT("AccessSpecifier", "Access Specifier"))
				.NameContent()
				[
					SNew(STextBlock)
					.Text(LOCTEXT("AccessSpecifier", "Access Specifier"))
					.Font(IDetailLayoutBuilder::GetDetailFont())
				]
				.ValueContent()
				[
					SAssignNew(AccessSpecifierComboButton, SComboButton)
					.ContentPadding(0.0f)
					.ButtonContent()
					[
						SNew(STextBlock)
						.Text(this, &FBlueprintGraphActionDetails::GetCurrentAccessSpecifierName)
						.Font(IDetailLayoutBuilder::GetDetailFont())
					]
					.MenuContent()
					[
						SNew(SListView<TSharedPtr<FAccessSpecifierLabel> >)
						.ListItemsSource(&AccessSpecifierLabels)
						.OnGenerateRow(this, &FBlueprintGraphActionDetails::HandleGenerateRowAccessSpecifier)
						.OnSelectionChanged(this, &FBlueprintGraphActionDetails::OnAccessSpecifierSelected)
					]
				];
		}

		IDetailCategoryBuilder& InputsCategory = DetailLayout.EditCategory("Inputs", LOCTEXT("FunctionDetailsInputs", "Inputs"));
		
		TSharedRef<FBlueprintGraphArgumentGroupLayout> InputArgumentGroup =
			MakeShareable(new FBlueprintGraphArgumentGroupLayout(SharedThis(this), FunctionEntryNode));
		InputsCategory.AddCustomBuilder(InputArgumentGroup);

		TSharedRef<SHorizontalBox> InputsHeaderContentWidget = SNew(SHorizontalBox);
		TWeakPtr<SWidget> WeakInputsHeaderWidget = InputsHeaderContentWidget;

		InputsHeaderContentWidget->AddSlot()
			.HAlign(HAlign_Right)
			[

				SNew(SButton)
				.ButtonStyle(FAppStyle::Get(), "SimpleButton")
				.ContentPadding(FMargin(1, 0))
				.OnClicked(this, &FBlueprintGraphActionDetails::OnAddNewInputClicked)
				.Visibility(this, &FBlueprintGraphActionDetails::GetAddNewInputOutputVisibility)
				.HAlign(HAlign_Right)
				.ToolTipText(LOCTEXT("FunctionNewInputArgTooltip", "Create a new input argument"))
				.VAlign(VAlign_Center)
				.AddMetaData<FTagMetaData>(FTagMetaData(TEXT("FunctionNewInputArg")))
				.IsEnabled(this, &FBlueprintGraphActionDetails::IsAddNewInputOutputEnabled)
				[
					SNew(SImage)
					.Image(FAppStyle::Get().GetBrush("Icons.PlusCircle"))
					.ColorAndOpacity(FSlateColor::UseForeground())
				]
			];
		InputsCategory.HeaderContent(InputsHeaderContentWidget);

		if (bHasAGraph)
		{
			IDetailCategoryBuilder& OutputsCategory = DetailLayout.EditCategory("Outputs", LOCTEXT("FunctionDetailsOutputs", "Outputs"));
		
			TSharedRef<FBlueprintGraphArgumentGroupLayout> OutputArgumentGroup =
				MakeShareable(new FBlueprintGraphArgumentGroupLayout(SharedThis(this), FunctionResultNode));
			OutputsCategory.AddCustomBuilder(OutputArgumentGroup);
		
			TSharedRef<SHorizontalBox> OutputsHeaderContentWidget = SNew(SHorizontalBox);
			TWeakPtr<SWidget> WeakOutputsHeaderWidget = OutputsHeaderContentWidget;

			OutputsHeaderContentWidget->AddSlot()
				.HAlign(HAlign_Right)
				.Padding(FMargin(0,0,2,0))
				[
					SNew(SButton)
					.ButtonStyle(FAppStyle::Get(), "SimpleButton")
					.ContentPadding(FMargin(1, 0))
					.OnClicked(this, &FBlueprintGraphActionDetails::OnAddNewOutputClicked)
					.Visibility(this, &FBlueprintGraphActionDetails::GetAddNewInputOutputVisibility)
					.HAlign(HAlign_Right)
					.ToolTipText(LOCTEXT("FunctionNewOutputArgTooltip", "Create a new output argument"))
					.VAlign(VAlign_Center)
					.AddMetaData<FTagMetaData>(FTagMetaData(TEXT("FunctionNewOutputArg")))
					.IsEnabled(this, &FBlueprintGraphActionDetails::IsAddNewInputOutputEnabled)
					[
						SNew(SImage)
						.Image(FAppStyle::Get().GetBrush("Icons.PlusCircle"))
						.ColorAndOpacity(FSlateColor::UseForeground())
					]
				];
			OutputsCategory.HeaderContent(OutputsHeaderContentWidget);
		}

		if (bShowLocalVariables)
		{
			const UEdGraph* TopLevelGraph = FBlueprintEditorUtils::GetTopLevelGraph(GetGraph());
			TSharedPtr<IPropertyHandle> LocalVariablesProperty = nullptr;
			if (TopLevelGraph)
			{
				LocalVariablesProperty = DetailLayout.AddObjectPropertyData({FunctionEntryNode}, TEXT("LocalVariables"));
			}
		
			IDetailCategoryBuilder& LocalVarsCategory = DetailLayout.EditCategory("Local Variables", LOCTEXT("FunctionDetailsLocalVariables", "Local Variables"));
			TSharedRef<FBlueprintGraphLocalVariableGroupLayout> LocalVarsArgumentGroup =
					MakeShareable(new FBlueprintGraphLocalVariableGroupLayout(SharedThis(this), GetGraph(), GetBlueprintObj(), FindFunction(), LocalVariablesProperty));
			LocalVarsCategory.AddCustomBuilder(LocalVarsArgumentGroup);
		
			TSharedRef<SHorizontalBox> LocalVarsHeaderContentWidget = SNew(SHorizontalBox);

			LocalVarsCategory.HeaderContent(LocalVarsHeaderContentWidget);
		}
		
		// See if anything else wants to customize our details
		TWeakPtr<FBlueprintEditor> BlueprintEditor = MyBlueprint.Pin()->GetBlueprintEditor();
		FBlueprintEditorModule& BlueprintEditorModule = FModuleManager::GetModuleChecked<FBlueprintEditorModule>("Kismet");
		TArray<TSharedPtr<IDetailCustomization>> Customizations = BlueprintEditorModule.CustomizeFunction(FunctionEntryNode->GetClass(), BlueprintEditor.Pin());
		ExternalDetailCustomizations.Append(Customizations);
		if (ExternalDetailCustomizations.Num() > 0)
		{
			for (TSharedPtr<IDetailCustomization> ExternalDetailCustomization : ExternalDetailCustomizations)
			{
				ExternalDetailCustomization->CustomizeDetails(DetailLayout);
			}
		}
	}
	else if (bHasAGraph)
	{
		// See if anything else wants to customize our details
		TWeakPtr<FBlueprintEditor> BlueprintEditor = MyBlueprint.Pin()->GetBlueprintEditor();
		FBlueprintEditorModule& BlueprintEditorModule = FModuleManager::GetModuleChecked<FBlueprintEditorModule>("Kismet");
		TArray<TSharedPtr<IDetailCustomization>> Customizations = BlueprintEditorModule.CustomizeGraph(GetGraph()->GetSchema(), BlueprintEditor.Pin());
		ExternalDetailCustomizations.Append(Customizations);
		if(ExternalDetailCustomizations.Num() > 0)
		{
			for (TSharedPtr<IDetailCustomization> ExternalDetailCustomization : ExternalDetailCustomizations)
			{
				ExternalDetailCustomization->CustomizeDetails(DetailLayout);
			}
		}
		else
		{
			IDetailCategoryBuilder& Category = DetailLayout.EditCategory("Graph", LOCTEXT("FunctionDetailsGraph", "Graph"));
			Category.AddCustomRow( FText::GetEmpty() )
			.WholeRowContent()
			.VAlign(VAlign_Center)
			[
				SNew(STextBlock)
				.Text( LOCTEXT("GraphPresentButNotEditable", "Graph is not editable.") )
			];
		}
	}
	
	if (MyBlueprint.IsValid())
	{
		TWeakPtr<FBlueprintEditor> BlueprintEditor = MyBlueprint.Pin()->GetBlueprintEditor();
		if (BlueprintEditor.IsValid())
		{
			BlueprintEditorRefreshDelegateHandle = BlueprintEditor.Pin()->OnRefresh().AddSP(this, &FBlueprintGraphActionDetails::OnPostEditorRefresh);
		}
	}
}
END_SLATE_FUNCTION_BUILD_OPTIMIZATION

bool FBlueprintGraphActionDetails::IsFieldNotifyCheckVisible() const
{
	bool bSupportedType = false;
	bool bIsEditable = false;
	bool bImplementsFieldNotify = false;
	UK2Node_EditablePinBase* FunctionEntryNode = FunctionEntryNodePtr.Get();
	UFunction* Function = FindFunction();

	if (FunctionEntryNode && Function)
	{
		UBlueprint* Blueprint = FunctionEntryNode->GetBlueprint();
		const bool bIsInterface = FBlueprintEditorUtils::IsInterfaceBlueprint(Blueprint);
		bImplementsFieldNotify = FBlueprintEditorUtils::ImplementsInterface(Blueprint, true, UNotifyFieldValueChanged::StaticClass());

		bSupportedType = !bIsInterface && FunctionEntryNode->IsA<UK2Node_FunctionEntry>();
		bIsEditable = FunctionEntryNode->IsEditable();
	}
	return bSupportedType && bIsEditable && bImplementsFieldNotify;
}

bool FBlueprintGraphActionDetails::GetIsFieldNotfyEnabled() const
{
	UK2Node_EditablePinBase* FunctionEntryNode = FunctionEntryNodePtr.Get();
	UK2Node_EditablePinBase* FunctionResultNode = FunctionResultNodePtr.Get();

	if (FunctionEntryNode && FunctionResultNode)
	{
		return GetIsConstFunction() == ECheckBoxState::Checked && GetIsPureFunction() == ECheckBoxState::Checked && FunctionEntryNode->GetAllPins().Num() == 1 && FunctionResultNode->GetAllPins().Num() == 2;
	}
	return false;
}

ECheckBoxState FBlueprintGraphActionDetails::OnFieldNotifyCheckboxState() const
{
	UBlueprint* const BlueprintObj = GetBlueprintObj();
	const FName FuncName = FindFunction()->GetFName();

	if (BlueprintObj && GetIsFieldNotfyEnabled())
	{
		if (!FuncName.IsNone())
		{
			return GetMetadataBlock()->HasMetaData(FBlueprintMetadata::MD_FieldNotify) ? ECheckBoxState::Checked : ECheckBoxState::Unchecked;
		}
		else if (BlueprintObj->GeneratedClass && BlueprintObj->GeneratedClass->ImplementsInterface(UNotifyFieldValueChanged::StaticClass()) && BlueprintObj->GeneratedClass->GetDefaultObject())
		{
			TScriptInterface<INotifyFieldValueChanged> DefaultObject = BlueprintObj->GeneratedClass->GetDefaultObject();
			return DefaultObject->GetFieldNotificationDescriptor().GetField(BlueprintObj->GeneratedClass, FuncName).IsValid() ? ECheckBoxState::Checked : ECheckBoxState::Unchecked;
		}
	}

	FBlueprintEditorUtils::RemoveFieldNotifyFromAllMetadata(BlueprintObj, FuncName);
	GetMetadataBlock()->RemoveMetaData(FBlueprintMetadata::MD_FieldNotify);
	return ECheckBoxState::Unchecked;
}

void FBlueprintGraphActionDetails::OnFieldNotifyChanged(ECheckBoxState InNewState)
{
	UBlueprint* const BlueprintObj = GetBlueprintObj();
	FName FuncName = FindFunction()->GetFName();
	const bool bFuncIsFieldNotify = InNewState == ECheckBoxState::Checked;

	if (BlueprintObj)
	{
		if (bFuncIsFieldNotify)
		{
			GetMetadataBlock()->SetMetaData(FBlueprintMetadata::MD_FieldNotify, FString());
		}
		else
		{
			FBlueprintEditorUtils::RemoveFieldNotifyFromAllMetadata(BlueprintObj, FuncName);
			GetMetadataBlock()->RemoveMetaData(FBlueprintMetadata::MD_FieldNotify);
		}
	}
}

TSharedRef<ITableRow> FBlueprintGraphActionDetails::OnGenerateReplicationComboWidget( TSharedPtr<FReplicationSpecifierLabel> InNetFlag, const TSharedRef<STableViewBase>& OwnerTable )
{
	return
		SNew(STableRow< TSharedPtr<FString> >, OwnerTable)
		[
			SNew( STextBlock )
			.Text( InNetFlag.IsValid() ? InNetFlag.Get()->LocalizedName : FText::GetEmpty() )
			.ToolTipText( InNetFlag.IsValid() ? InNetFlag.Get()->LocalizedToolTip : FText::GetEmpty() )
		];
}

void FBlueprintGraphActionDetails::SetNetFlags( TWeakObjectPtr<UK2Node_EditablePinBase> FunctionEntryNode, uint32 NetFlags)
{
	if( FunctionEntryNode.IsValid() )
	{
		const int32 FlagsToSet = NetFlags ? FUNC_Net|NetFlags : 0;
		const int32 FlagsToClear = FUNC_Net|FUNC_NetMulticast|FUNC_NetServer|FUNC_NetClient;
		// Clear all net flags before setting
		if( FlagsToSet != FlagsToClear )
		{
			const FScopedTransaction Transaction( LOCTEXT("GraphSetNetFlags", "Change Replication") );
			FunctionEntryNode->Modify();

			bool bBlueprintModified = false;

			if (UK2Node_FunctionEntry* TypedEntryNode = Cast<UK2Node_FunctionEntry>(FunctionEntryNode.Get()))
			{
				int32 ExtraFlags = TypedEntryNode->GetExtraFlags();
				ExtraFlags &= ~FlagsToClear;
				ExtraFlags |= FlagsToSet;
				TypedEntryNode->SetExtraFlags(ExtraFlags);
				bBlueprintModified = true;
			}
			if (UK2Node_CustomEvent* CustomEventNode = Cast<UK2Node_CustomEvent>(FunctionEntryNode.Get()))
			{
				CustomEventNode->FunctionFlags &= ~FlagsToClear;
				CustomEventNode->FunctionFlags |= FlagsToSet;
				bBlueprintModified = true;
			}

			if( bBlueprintModified )
			{
				FBlueprintEditorUtils::MarkBlueprintAsStructurallyModified( FunctionEntryNode->GetBlueprint() );
			}
		}
	}
}

FText FBlueprintGraphActionDetails::GetCurrentReplicatedEventString() const
{
	const UK2Node_EditablePinBase* FunctionEntryNode = FunctionEntryNodePtr.Get();
	const UK2Node_CustomEvent* CustomEvent = Cast<const UK2Node_CustomEvent>(FunctionEntryNode);

	uint32 const ReplicatedNetMask = (FUNC_NetMulticast | FUNC_NetServer | FUNC_NetClient);

	FText ReplicationText;

	if(CustomEvent)
	{
		uint32 NetFlags = CustomEvent->FunctionFlags & ReplicatedNetMask;
		if (CustomEvent->IsOverride())
		{
			UFunction* SuperFunction = FindUField<UFunction>(CustomEvent->GetBlueprint()->ParentClass, CustomEvent->CustomFunctionName);
			check(SuperFunction != NULL);

			NetFlags = SuperFunction->FunctionFlags & ReplicatedNetMask;
		}
		ReplicationText = ReplicationSpecifierProperName(NetFlags);
	}
	return ReplicationText;
}

bool FBaseBlueprintGraphActionDetails::AttemptToCreateResultNode()
{
	if (!FunctionResultNodePtr.IsValid())
	{
		FunctionResultNodePtr = FBlueprintEditorUtils::FindOrCreateFunctionResultNode(FunctionEntryNodePtr.Get());
	}
	return FunctionResultNodePtr.IsValid();
}

FBaseBlueprintGraphActionDetails::~FBaseBlueprintGraphActionDetails()
{
	if (BlueprintEditorRefreshDelegateHandle.IsValid() && MyBlueprint.IsValid())
	{
		// Remove the callback delegate we registered for
		TWeakPtr<FBlueprintEditor> BlueprintEditor = MyBlueprint.Pin()->GetBlueprintEditor();
		if (BlueprintEditor.IsValid())
		{
			BlueprintEditor.Pin()->OnRefresh().Remove(BlueprintEditorRefreshDelegateHandle);
		}
	}
}

void FBaseBlueprintGraphActionDetails::OnPostEditorRefresh()
{
	/** Blueprint changed, need to refresh inputs in case pin UI changed */
	RegenerateInputsChildrenDelegate.ExecuteIfBound();
	RegenerateOutputsChildrenDelegate.ExecuteIfBound();
}

void FBaseBlueprintGraphActionDetails::SetRefreshDelegate(FSimpleDelegate RefreshDelegate, bool bForInputs)
{
	((bForInputs) ? RegenerateInputsChildrenDelegate : RegenerateOutputsChildrenDelegate) = RefreshDelegate;
}

ECheckBoxState FBlueprintGraphActionDetails::GetIsEditorCallableEvent() const
{
	ECheckBoxState Result = ECheckBoxState::Unchecked;

	if( FunctionEntryNodePtr.IsValid() )
	{
		if( UK2Node_CustomEvent* CustomEventNode = Cast<UK2Node_CustomEvent>(FunctionEntryNodePtr.Get()))
		{
			if( CustomEventNode->bCallInEditor  )
			{
				Result = ECheckBoxState::Checked;
			}
		}
		else if( UK2Node_FunctionEntry* EntryPoint = Cast<UK2Node_FunctionEntry>(FunctionEntryNodePtr.Get()) )
		{
			if( EntryPoint->MetaData.bCallInEditor )
			{
				Result = ECheckBoxState::Checked;
			}
		}
	}
	return Result;
}

void FBlueprintGraphActionDetails::OnEditorCallableEventModified( const ECheckBoxState NewCheckedState ) const
{
	if( FunctionEntryNodePtr.IsValid() )
	{
		const bool bCallInEditor = NewCheckedState == ECheckBoxState::Checked;
		const FText TransactionType = bCallInEditor ?	LOCTEXT( "DisableCallInEditor", "Disable Call In Editor " ) : 
														LOCTEXT( "EnableCallInEditor", "Enable Call In Editor" );

		if( UK2Node_CustomEvent* CustomEventNode = Cast<UK2Node_CustomEvent>(FunctionEntryNodePtr.Get()) )
		{
			if( UBlueprint* Blueprint = FunctionEntryNodePtr->GetBlueprint() )
			{
				const FScopedTransaction Transaction( TransactionType );
				CustomEventNode->bCallInEditor = bCallInEditor;
				FBlueprintEditorUtils::MarkBlueprintAsModified( CustomEventNode->GetBlueprint() );
			}
		}
		else if( UK2Node_FunctionEntry* EntryPoint = Cast<UK2Node_FunctionEntry>(FunctionEntryNodePtr.Get()) )
		{
			const FScopedTransaction Transaction( TransactionType );
			EntryPoint->MetaData.bCallInEditor = bCallInEditor;
			FBlueprintEditorUtils::MarkBlueprintAsModified( EntryPoint->GetBlueprint() );
		}
		else
		{
			checkf(false, TEXT("Only Events and Functions are Callable In Editor"));
		}
	}
}

bool FBlueprintGraphActionDetails::IsFunctionDeprecated() const
{
	bool bIsDeprecated = false;

	UK2Node_EditablePinBase* Node = FunctionEntryNodePtr.Get();
	if (Node != nullptr)
	{
		UK2Node_CustomEvent* CustomEventNode = Cast<UK2Node_CustomEvent>(Node);
		if (CustomEventNode != nullptr)
		{
			bIsDeprecated = CustomEventNode->bIsDeprecated;
		}
		else
		{
			UK2Node_FunctionEntry* FunctionEntryNode = Cast<UK2Node_FunctionEntry>(Node);
			if (FunctionEntryNode != nullptr)
			{
				bIsDeprecated = FunctionEntryNode->MetaData.bIsDeprecated;
			}
		}
	}

	return bIsDeprecated;
}

ECheckBoxState FBlueprintGraphActionDetails::OnGetDeprecatedCheckboxState() const
{
	return IsFunctionDeprecated() ? ECheckBoxState::Checked : ECheckBoxState::Unchecked;
}

void FBlueprintGraphActionDetails::OnDeprecatedChanged(ECheckBoxState InNewState)
{
	const bool bIsDeprecated = (InNewState == ECheckBoxState::Checked);

	UK2Node_EditablePinBase* Node = FunctionEntryNodePtr.Get();
	if (Node != nullptr)
	{
		UK2Node_CustomEvent* CustomEventNode = Cast<UK2Node_CustomEvent>(Node);
		if (CustomEventNode != nullptr)
		{
			CustomEventNode->bIsDeprecated = bIsDeprecated;
		}
		else
		{
			CastChecked<UK2Node_FunctionEntry>(Node)->MetaData.bIsDeprecated = bIsDeprecated;
		}

		FBlueprintEditorUtils::MarkBlueprintAsStructurallyModified(Node->GetBlueprint());
	}
}

FText FBlueprintGraphActionDetails::GetDeprecationMessageText() const
{
	FText DeprecationMessage;

	UK2Node_EditablePinBase* Node = FunctionEntryNodePtr.Get();
	if (Node != nullptr)
	{
		UK2Node_CustomEvent* CustomEventNode = Cast<UK2Node_CustomEvent>(Node);
		if (CustomEventNode != nullptr)
		{
			DeprecationMessage = FText::FromString(CustomEventNode->DeprecationMessage);
		}
		else
		{
			UK2Node_FunctionEntry* FunctionEntryNode = Cast<UK2Node_FunctionEntry>(Node);
			if (FunctionEntryNode != nullptr)
			{
				DeprecationMessage = FText::FromString(FunctionEntryNode->MetaData.DeprecationMessage);
			}
		}
	}

	return DeprecationMessage;
}

void FBlueprintGraphActionDetails::OnDeprecationMessageTextCommitted(const FText& NewText, ETextCommit::Type InTextCommit)
{
	const FString DeprecationMessage = NewText.ToString();

	UK2Node_EditablePinBase* Node = FunctionEntryNodePtr.Get();
	if (Node != nullptr)
	{
		UK2Node_CustomEvent* CustomEventNode = Cast<UK2Node_CustomEvent>(Node);
		if (CustomEventNode != nullptr)
		{
			CustomEventNode->DeprecationMessage = DeprecationMessage;
		}
		else
		{
			CastChecked<UK2Node_FunctionEntry>(Node)->MetaData.DeprecationMessage = DeprecationMessage;
		}

		FBlueprintEditorUtils::MarkBlueprintAsStructurallyModified(Node->GetBlueprint());
	}
}

FMulticastDelegateProperty* FBlueprintDelegateActionDetails::GetDelegateProperty() const
{
	if (MyBlueprint.IsValid())
	{
		if (const FEdGraphSchemaAction_K2Delegate* DelegateVar = MyBlueprint.Pin()->SelectionAsDelegate())
		{
			return DelegateVar->GetDelegateProperty();
		}
	}
	return NULL;
}

bool FBlueprintDelegateActionDetails::IsBlueprintProperty() const
{
	const FMulticastDelegateProperty* Property = GetDelegateProperty();
	const UBlueprint* Blueprint = GetBlueprintObj();
	if(Property && Blueprint)
	{
		return (Property->GetOwner<UObject>() == Blueprint->SkeletonGeneratedClass);
	}

	return false;
}

void FBlueprintDelegateActionDetails::SetEntryNode()
{
	if (UEdGraph* NewTargetGraph = GetGraph())
	{
		TArray<UK2Node_FunctionEntry*> EntryNodes;
		NewTargetGraph->GetNodesOfClass(EntryNodes);

		if ((EntryNodes.Num() > 0) && EntryNodes[0]->IsEditable())
		{
			FunctionEntryNodePtr = EntryNodes[0];
		}
	}
}

UEdGraph* FBlueprintDelegateActionDetails::GetGraph() const
{
	if (MyBlueprint.IsValid())
	{
		if (const FEdGraphSchemaAction_K2Delegate* DelegateVar = MyBlueprint.Pin()->SelectionAsDelegate())
		{
			return DelegateVar->EdGraph;
		}
	}
	return NULL;
}

void FBlueprintDelegateActionDetails::CustomizeDetails( IDetailLayoutBuilder& DetailLayout )
{
	DetailsLayoutPtr = &DetailLayout;
	ObjectsBeingEdited = DetailsLayoutPtr->GetSelectedObjects();

	SetEntryNode();

	const UEdGraphSchema_K2* Schema = GetDefault<UEdGraphSchema_K2>();
	const FSlateFontInfo DetailFontInfo = IDetailLayoutBuilder::GetDetailFont();

	if (UK2Node_EditablePinBase* FunctionEntryNode = FunctionEntryNodePtr.Get())
	{
		IDetailCategoryBuilder& InputsCategory = DetailLayout.EditCategory("DelegateInputs", LOCTEXT("DelegateDetailsInputs", "Inputs"));
		TSharedRef<FBlueprintGraphArgumentGroupLayout> InputArgumentGroup = MakeShareable(new FBlueprintGraphArgumentGroupLayout(SharedThis(this), FunctionEntryNode));
		InputsCategory.AddCustomBuilder(InputArgumentGroup);

		TSharedRef<SHorizontalBox> InputsHeaderContentWidget = SNew(SHorizontalBox);
		TWeakPtr<SWidget> WeakInputsHeaderWidget = InputsHeaderContentWidget;
		InputsHeaderContentWidget->AddSlot()
		[
			SNew(SHorizontalBox)
		];
		InputsHeaderContentWidget->AddSlot()
		.AutoWidth()
		[
			SNew(SButton)
			.ButtonStyle(FAppStyle::Get(), "RoundButton")
			.ForegroundColor(FAppStyle::Get().GetSlateColor("DefaultForeground"))
			.ContentPadding(FMargin(2, 0))
			.OnClicked(this, &FBlueprintDelegateActionDetails::OnAddNewInputClicked)
			.HAlign(HAlign_Right)
			.ToolTipText(LOCTEXT("DelegateNewOutputArgTooltip", "Create a new input argument"))
			.VAlign(VAlign_Center)
			.AddMetaData<FTagMetaData>(FTagMetaData(TEXT("DelegateNewInputArg")))
			[
				SNew(SHorizontalBox)
				+SHorizontalBox::Slot()
				.AutoWidth()
				.Padding(FMargin(0, 1))
				[
					SNew(SImage)
					.Image(FAppStyle::Get().GetBrush("Plus"))
				]
				+SHorizontalBox::Slot()
				.VAlign(VAlign_Center)
				.AutoWidth()
				.Padding(FMargin(2, 0, 0, 0))
				[
					SNew(STextBlock)
					.Font(IDetailLayoutBuilder::GetDetailFontBold())
					.Text(LOCTEXT("DelegateNewParameterInputArg", "New Parameter"))
					.Visibility(this, &FBlueprintDelegateActionDetails::OnGetSectionTextVisibility, WeakInputsHeaderWidget)
					.ShadowOffset(FVector2D(1, 1))
				]
			]
		];
		InputsCategory.HeaderContent(InputsHeaderContentWidget);

		CollectAvailibleSignatures();

		InputsCategory.AddCustomRow( LOCTEXT("CopySignatureFrom", "Copy signature from") )
		.NameContent()
		[
			SNew(STextBlock)
				.Text(LOCTEXT("CopySignatureFrom", "Copy signature from"))
				.Font( DetailFontInfo )
		]
		.ValueContent()
		[
			SAssignNew(CopySignatureComboButton, STextComboBox)
				.OptionsSource(&FunctionsToCopySignatureFrom)
				.OnSelectionChanged(this, &FBlueprintDelegateActionDetails::OnFunctionSelected)
		];
	}
}

void FBlueprintDelegateActionDetails::CollectAvailibleSignatures()
{
	FunctionsToCopySignatureFrom.Empty();
	if (FMulticastDelegateProperty* Property = GetDelegateProperty())
	{
		if (UClass* ScopeClass = Property->GetOwner<UClass>())
		{
			for(TFieldIterator<UFunction> It(ScopeClass, EFieldIteratorFlags::IncludeSuper); It; ++It)
			{
				UFunction* Func = *It;
				if (UEdGraphSchema_K2::FunctionCanBeUsedInDelegate(Func) && !UEdGraphSchema_K2::HasFunctionAnyOutputParameter(Func))
				{
					TSharedPtr<FString> ItemData = MakeShareable(new FString(Func->GetName()));
					FunctionsToCopySignatureFrom.Add(ItemData);
				}
			}

			// Sort the function list
			FunctionsToCopySignatureFrom.Sort([](const TSharedPtr<FString>& ElementA, const TSharedPtr<FString>& ElementB) -> bool
			{
				return *ElementA < *ElementB;
			});
		}
	}
}

void FBlueprintDelegateActionDetails::OnFunctionSelected(TSharedPtr<FString> FunctionName, ESelectInfo::Type SelectInfo)
{
	UK2Node_EditablePinBase* FunctionEntryNode = FunctionEntryNodePtr.Get();
	FMulticastDelegateProperty* Property = GetDelegateProperty();
	UClass* ScopeClass = Property ? Property->GetOwner<UClass>() : NULL;
	const UEdGraphSchema_K2* Schema = GetDefault<UEdGraphSchema_K2>();

	if (FunctionEntryNode && FunctionName.IsValid() && ScopeClass)
	{
		const FName Name( *(*FunctionName) );
		if (UFunction* NewSignature = ScopeClass->FindFunctionByName(Name))
		{
			const FScopedTransaction Transaction(LOCTEXT("CopySignature", "Copy Signature"));

			while (FunctionEntryNode->UserDefinedPins.Num())
			{
				TSharedPtr<FUserPinInfo> Pin = FunctionEntryNode->UserDefinedPins[0];
				FunctionEntryNode->RemoveUserDefinedPin(Pin);
			}

			for (TFieldIterator<FProperty> PropIt(NewSignature); PropIt && (PropIt->PropertyFlags & CPF_Parm); ++PropIt)
			{
				FProperty* FuncParam = *PropIt;
				FEdGraphPinType TypeOut;
				Schema->ConvertPropertyToPinType(FuncParam, TypeOut);
				UEdGraphPin* EdGraphPin = FunctionEntryNode->CreateUserDefinedPin(FuncParam->GetFName(), TypeOut, EGPD_Output);
				ensure(EdGraphPin);
			}

			OnParamsChanged(FunctionEntryNode);
		}
	}
}

void FBaseBlueprintGraphActionDetails::OnParamsChanged(UK2Node_EditablePinBase* TargetNode, bool bForceRefresh)
{
	UEdGraph* Graph = GetGraph();

	// TargetNode can be null, if we just removed the result node because there are no more out params
	if (TargetNode)
	{
		RegenerateInputsChildrenDelegate.ExecuteIfBound();
		RegenerateOutputsChildrenDelegate.ExecuteIfBound();

		// Reconstruct the entry/exit definition and recompile the blueprint to make sure the signature has changed before any fixups
		{
			const bool bCurDisableOrphanSaving = TargetNode->bDisableOrphanPinSaving;
			TargetNode->bDisableOrphanPinSaving = true;

			TargetNode->ReconstructNode();

			TargetNode->bDisableOrphanPinSaving = bCurDisableOrphanSaving;
		}

		const UEdGraphSchema_K2* K2Schema = GetDefault<UEdGraphSchema_K2>();

		K2Schema->HandleParameterDefaultValueChanged(TargetNode);
	}
}

EVisibility FBlueprintDelegateActionDetails::OnGetSectionTextVisibility(TWeakPtr<SWidget> RowWidget) const
{
	bool ShowText = RowWidget.Pin()->IsHovered();

	// If the row is currently hovered, or a menu is being displayed for a button, keep the button expanded.
	if (ShowText)
	{
		return EVisibility::SelfHitTestInvisible;
	}
	else
	{
		return EVisibility::Collapsed;
	}
}

struct FPinRenamedHelper : public FBasePinChangeHelper
{
	TSet<UBlueprint*> ModifiedBlueprints;
	TSet<UK2Node*> NodesToRename;

	virtual void EditMacroInstance(UK2Node_MacroInstance* MacroInstance, UBlueprint* Blueprint) override
	{
		NodesToRename.Add(MacroInstance);
		if (Blueprint)
		{
			ModifiedBlueprints.Add(Blueprint);
		}
	}

	virtual void EditCallSite(UK2Node_CallFunction* CallSite, UBlueprint* Blueprint) override
	{
		NodesToRename.Add(CallSite);
		if (Blueprint)
		{
			ModifiedBlueprints.Add(Blueprint);
		}
	}
};

bool FBaseBlueprintGraphActionDetails::OnVerifyPinRename(UK2Node_EditablePinBase* InTargetNode, const FName InOldName, const FString& InNewName, FText& OutErrorMessage)
{
	// If the name is unchanged, allow the name
	if (InOldName.ToString() == InNewName)
	{
		return true;
	}

	if (InNewName.Len() >= NAME_SIZE)
	{
		OutErrorMessage = FText::Format( LOCTEXT("PinNameTooLong", "The name you entered is too long. Names must be less than {0} characters"), FText::AsNumber( NAME_SIZE ) );
		return false;
	}

	static const TArray<FString> ReservedParamNames =
	{
		TEXT("None"),
		TEXT("Self")
	};

	for(const FString& ReservedName : ReservedParamNames)
	{
		if (!FCString::Stricmp(*InNewName, *ReservedName))
		{			
			OutErrorMessage = FText::Format(LOCTEXT("PinNameIsReserved", "'{0}' is a reserved name"), FText::FromString(ReservedName));
			return false;
		}
	}

	if (InTargetNode)
	{
		UK2Node_EditablePinBase* EntryNode = FunctionEntryNodePtr.Get();
		UK2Node_EditablePinBase* ResultNode = FunctionResultNodePtr.Get();
		const FName NewFName = *InNewName;

		ERenamePinResult RenameResult = InTargetNode->RenameUserDefinedPin(InOldName, NewFName, true);

		if (RenameResult != ERenamePinResult_NameCollision)
		{
			UK2Node_EditablePinBase* OtherNode = (InTargetNode == EntryNode) ? ResultNode : EntryNode;

			// OtherNode can be null if the function, macro, etc. doesn't return a value.
			if (OtherNode)
			{
				RenameResult = OtherNode->RenameUserDefinedPin(InOldName, NewFName, true);
			}
		}

		if (RenameResult == ERenamePinResult_NameCollision)
		{
			OutErrorMessage = LOCTEXT("ConflictsWithProperty", "Conflicts with another local variable or function parameter!");
			return false;
		}
	}
	return true;
}

bool FBaseBlueprintGraphActionDetails::OnPinRenamed(UK2Node_EditablePinBase* TargetNode, const FName OldName, const FString& NewName)
{
	// Before changing the name, verify the name
	FText ErrorMessage;
	if(!OnVerifyPinRename(TargetNode, OldName, NewName, ErrorMessage))
	{
		return false;
	}

	UEdGraph* Graph = GetGraph();

	if (TargetNode)
	{
		FPinRenamedHelper PinRenamedHelper;

		const FScopedTransaction Transaction(LOCTEXT("RenameParam", "Rename Parameter"));

		TArray<UK2Node_EditablePinBase*> TerminalNodes = GatherAllResultNodes(FunctionResultNodePtr.Get());
		if (UK2Node_EditablePinBase* EntryNode = FunctionEntryNodePtr.Get())
		{
			TerminalNodes.Add(EntryNode);
		}

		bool bRequiresFunctionSignatureUpdate = false;
		for (UK2Node_EditablePinBase* TerminalNode : TerminalNodes)
		{
			TerminalNode->Modify();
			PinRenamedHelper.NodesToRename.Add(TerminalNode);

			// Since function terminator node pins map to generated function properties, we need to
			// regenerate the referenced function so that dependent pins can be reconstructed properly.
			bRequiresFunctionSignatureUpdate |= TerminalNode->IsA<UK2Node_FunctionTerminator>();
		}

		UBlueprint* TargetBlueprint = GetBlueprintObj();
		PinRenamedHelper.ModifiedBlueprints.Add(TargetBlueprint);

		// GATHER 
		PinRenamedHelper.Broadcast(TargetBlueprint, TargetNode, Graph);

		const FName NewFName = *NewName;

		// TEST
		for (UK2Node* NodeToRename : PinRenamedHelper.NodesToRename)
		{
			if (ERenamePinResult::ERenamePinResult_NameCollision == NodeToRename->RenameUserDefinedPin(OldName, NewFName, /*bTest =*/ true))
			{
				return false;
			}
		}

		// UPDATE
		for (UK2Node* NodeToRename : PinRenamedHelper.NodesToRename)
		{
			// Note: This will internally call Modify() on any matching pin(s).
			NodeToRename->RenameUserDefinedPin(OldName, NewFName, /*bTest =*/ false);
		}

		// Update the corresponding UserDefinedPins entry for each terminal node.
		// Note: This array is not serialized, so a Modify() here isn't necessary.
		for (UK2Node_EditablePinBase* TerminalNode : TerminalNodes)
		{
			TSharedPtr<FUserPinInfo>* UDPinPtr = TerminalNode->UserDefinedPins.FindByPredicate([&](TSharedPtr<FUserPinInfo>& Pin)
			{
				return Pin.IsValid() && (Pin->PinName == OldName);
			});
			if (UDPinPtr)
			{
				(*UDPinPtr)->PinName = NewFName;
			}
		}

		// If necessary, regenerate the skeleton class to update function properties.
		if (bRequiresFunctionSignatureUpdate)
		{
			FBlueprintEditorUtils::MarkBlueprintAsStructurallyModified(TargetBlueprint);
		}

		// Trigger a change notification for Blueprints that were updated, in case there's anything we need to refresh.
		for (UBlueprint* ModifiedBlueprint : PinRenamedHelper.ModifiedBlueprints)
		{
			ModifiedBlueprint->BroadcastChanged();
		}
	}
	return true;
}

void FBlueprintGraphActionDetails::SetEntryAndResultNodes()
{
	// Clear the entry and exit nodes to the graph
	FunctionEntryNodePtr = nullptr;
	FunctionResultNodePtr = nullptr;

	if (UEdGraph* NewTargetGraph = GetGraph())
	{
		FBlueprintEditorUtils::GetEntryAndResultNodes(NewTargetGraph, FunctionEntryNodePtr, FunctionResultNodePtr);
	}
	else if (UK2Node_EditablePinBase* Node = GetEditableNode())
	{
		FunctionEntryNodePtr = Node;
	}
}

UEdGraph* FBaseBlueprintGraphActionDetails::GetGraph() const
{
	check(ObjectsBeingEdited.Num() > 0);

	if (ObjectsBeingEdited.Num() == 1)
	{
		UObject* const Object = ObjectsBeingEdited[0].Get();
		if (!Object)
		{
			return nullptr;
		}

		if (Object->IsA<UK2Node_Composite>())
		{
			return Cast<UK2Node_Composite>(Object)->BoundGraph;
		}
		else if (!Object->IsA<UK2Node_MacroInstance>() && (Object->IsA<UK2Node_Tunnel>() || Object->IsA<UK2Node_FunctionTerminator>()))
		{
			return Cast<UK2Node>(Object)->GetGraph();
		}
		else if (UK2Node_CallFunction* FunctionCall = Cast<UK2Node_CallFunction>(Object))
		{
			return FindObject<UEdGraph>(FunctionCall->GetBlueprint(), *(FunctionCall->FunctionReference.GetMemberName().ToString()));
		}
		else if (Object->IsA<UEdGraph>())
		{
			return Cast<UEdGraph>(Object);
		}
	}

	return nullptr;
}

UK2Node_EditablePinBase* FBlueprintGraphActionDetails::GetEditableNode() const
{
	check(ObjectsBeingEdited.Num() > 0);

	if (ObjectsBeingEdited.Num() == 1)
	{
		UObject* const Object = ObjectsBeingEdited[0].Get();
		if (!Object)
		{
			return nullptr;
		}

		if (Object->IsA<UK2Node_CustomEvent>())
		{
			return Cast<UK2Node_CustomEvent>(Object);
		}
	}

	return nullptr;
}

UFunction* FBlueprintGraphActionDetails::FindFunction() const
{
	if (UK2Node_CustomEvent* EventNode = Cast<UK2Node_CustomEvent>(FunctionEntryNodePtr.Get()))
	{
		return FFunctionFromNodeHelper::FunctionFromNode(EventNode);
	}
	else if (UEdGraph* Graph = GetGraph())
	{
		if (UBlueprint* Blueprint = FBlueprintEditorUtils::FindBlueprintForGraph(Graph))
		{
			UClass* Class = Blueprint->SkeletonGeneratedClass;

			for (TFieldIterator<UFunction> FunctionIt(Class, EFieldIteratorFlags::IncludeSuper); FunctionIt; ++FunctionIt)
			{
				UFunction* Function = *FunctionIt;
				if (Function->GetName() == Graph->GetName())
				{
					return Function;
				}
			}
		}
	}
	return nullptr;
}

FKismetUserDeclaredFunctionMetadata* FBlueprintGraphActionDetails::GetMetadataBlock() const
{
	UK2Node_EditablePinBase* FunctionEntryNode = FunctionEntryNodePtr.Get();
	if (UK2Node_FunctionEntry* TypedEntryNode = Cast<UK2Node_FunctionEntry>(FunctionEntryNode))
	{
		return &(TypedEntryNode->MetaData);
	}
	else if (UK2Node_Tunnel* TunnelNode = ExactCast<UK2Node_Tunnel>(FunctionEntryNode))
	{
		// Must be exactly a tunnel, not a macro instance
		return &(TunnelNode->MetaData);
	}
	else if (UK2Node_CustomEvent* EventNode = Cast<UK2Node_CustomEvent>(FunctionEntryNode))
	{
		return &(EventNode->GetUserDefinedMetaData());
	}

	return nullptr;
}

FText FBlueprintGraphActionDetails::OnGetTooltipText() const
{
	if (FKismetUserDeclaredFunctionMetadata* Metadata = GetMetadataBlock())
	{
		return Metadata->ToolTip;
	}
	else
	{
		return LOCTEXT( "NoTooltip", "(None)" );
	}
}

void FBlueprintGraphActionDetails::OnTooltipTextCommitted(const FText& NewText, ETextCommit::Type InTextCommit)
{
	if (FKismetUserDeclaredFunctionMetadata* Metadata = GetMetadataBlock())
	{
		Metadata->ToolTip = NewText;
		if (UFunction* Function = FindFunction())
		{
			Function->Modify();
			Function->SetMetaData(FBlueprintMetadata::MD_Tooltip, *NewText.ToString());
		}
	}
}

FText FBlueprintGraphActionDetails::OnGetCategoryText() const
{
	if (FKismetUserDeclaredFunctionMetadata* Metadata = GetMetadataBlock())
	{
		if( Metadata->Category.IsEmpty() || Metadata->Category.EqualTo(UEdGraphSchema_K2::VR_DefaultCategory) )
		{
			return LOCTEXT("DefaultCategory", "Default");
		}
		
		return Metadata->Category;
	}
	else
	{
		return LOCTEXT( "NoFunctionCategory", "(None)" );
	}
}

void FBlueprintGraphActionDetails::OnCategoryTextCommitted(const FText& NewText, ETextCommit::Type InTextCommit)
{
	if (InTextCommit == ETextCommit::OnEnter || InTextCommit == ETextCommit::OnUserMovedFocus)
	{
		// Remove excess whitespace and prevent categories with just spaces
		FText CategoryName = FText::TrimPrecedingAndTrailing(NewText);

		FBlueprintEditorUtils::SetBlueprintFunctionOrMacroCategory(GetGraph(), CategoryName);
		MyBlueprint.Pin()->Refresh();
	}
}

void FBlueprintGraphActionDetails::OnCategorySelectionChanged( TSharedPtr<FText> ProposedSelection, ESelectInfo::Type /*SelectInfo*/ )
{
	if(ProposedSelection.IsValid())
	{
		if (FKismetUserDeclaredFunctionMetadata* Metadata = GetMetadataBlock())
		{
			FBlueprintEditorUtils::SetBlueprintFunctionOrMacroCategory(GetGraph(), *ProposedSelection.Get());
			MyBlueprint.Pin()->Refresh();

			CategoryListView.Pin()->ClearSelection();
			CategoryComboButton.Pin()->SetIsOpen(false);
			MyBlueprint.Pin()->ExpandCategory(*ProposedSelection.Get());
		}
	}
}

TSharedRef< ITableRow > FBlueprintGraphActionDetails::MakeCategoryViewWidget( TSharedPtr<FText> Item, const TSharedRef< STableViewBase >& OwnerTable )
{
	return SNew(STableRow<TSharedPtr<FString>>, OwnerTable)
		[
			SNew(STextBlock) .Text(*Item.Get())
		];
}

FText FBlueprintGraphActionDetails::OnGetKeywordsText() const
{
	FText ResultKeywords;
	if (FKismetUserDeclaredFunctionMetadata* Metadata = GetMetadataBlock())
	{
		ResultKeywords = Metadata->Keywords;
	}
	return ResultKeywords;
}

void FBlueprintGraphActionDetails::OnKeywordsTextCommitted(const FText& NewText, ETextCommit::Type InTextCommit)
{
	if (InTextCommit == ETextCommit::OnEnter || InTextCommit == ETextCommit::OnUserMovedFocus)
	{
		if (FKismetUserDeclaredFunctionMetadata* Metadata = GetMetadataBlock())
		{
			// Remove excess whitespace and prevent keywords with just spaces
			FText Keywords = FText::TrimPrecedingAndTrailing(NewText);

			if (!Keywords.EqualTo(Metadata->Keywords))
			{
				Metadata->Keywords = Keywords;

				if (UFunction* Function = FindFunction())
				{
					Function->Modify();
					Function->SetMetaData(FBlueprintMetadata::MD_FunctionKeywords, *Keywords.ToString());
				}
				OnParamsChanged(GetFunctionEntryNode().Get(), true);
				FBlueprintEditorUtils::MarkBlueprintAsModified(GetBlueprintObj());
			}
		}
	}
}

FText FBlueprintGraphActionDetails::OnGetCompactNodeTitleText() const
{
	FText ResultKeywords;
	if (FKismetUserDeclaredFunctionMetadata* Metadata = GetMetadataBlock())
	{
		ResultKeywords = Metadata->CompactNodeTitle;
	}
	return ResultKeywords;
}

void FBlueprintGraphActionDetails::OnCompactNodeTitleTextCommitted(const FText& NewText, ETextCommit::Type InTextCommit)
{
	if (InTextCommit == ETextCommit::OnEnter || InTextCommit == ETextCommit::OnUserMovedFocus)
	{
		if (FKismetUserDeclaredFunctionMetadata* Metadata = GetMetadataBlock())
		{
			// Remove excess whitespace and prevent CompactNodeTitle with just spaces
			FText CompactNodeTitle = FText::TrimPrecedingAndTrailing(NewText);

			if (!CompactNodeTitle.EqualTo(Metadata->CompactNodeTitle))
			{
				Metadata->CompactNodeTitle = CompactNodeTitle;

				if (UFunction* Function = FindFunction())
				{
					Function->Modify();

					if (CompactNodeTitle.IsEmpty())
					{
						// Remove the metadata from the function, empty listings will still display the node as Compact
						Function->RemoveMetaData(FBlueprintMetadata::MD_FunctionKeywords);
					}
					else
					{
						Function->SetMetaData(FBlueprintMetadata::MD_CompactNodeTitle, *CompactNodeTitle.ToString());
					}
				}
				OnParamsChanged(GetFunctionEntryNode().Get(), true);
				FBlueprintEditorUtils::MarkBlueprintAsModified(GetBlueprintObj());
			}
		}
	}
}

FText FBlueprintGraphActionDetails::AccessSpecifierProperName( uint32 AccessSpecifierFlag ) const
{
	switch(AccessSpecifierFlag)
	{
	case FUNC_Public:
		return LOCTEXT( "Public", "Public" );
	case FUNC_Private:
		return LOCTEXT( "Private", "Private" );
	case FUNC_Protected:
		return LOCTEXT( "Protected", "Protected" );
	case 0:
		return LOCTEXT( "Unknown", "Unknown" ); // Default?
	}
	return LOCTEXT( "Error", "Error" );
}

FText FBlueprintGraphActionDetails::ReplicationSpecifierProperName( uint32 ReplicationSpecifierFlag ) const
{
	switch(ReplicationSpecifierFlag)
	{
	case FUNC_NetMulticast:
		return LOCTEXT( "MulticastDropDown", "Multicast" );
	case FUNC_NetServer:
		return LOCTEXT( "ServerDropDown", "Run on Server" );
	case FUNC_NetClient:
		return LOCTEXT( "ClientDropDown", "Run on owning Client" );
	case 0:
		return LOCTEXT( "NotReplicatedDropDown", "Not Replicated" );
	}
	return LOCTEXT( "Error", "Error" );
}

TSharedRef<ITableRow> FBlueprintGraphActionDetails::HandleGenerateRowAccessSpecifier( TSharedPtr<FAccessSpecifierLabel> SpecifierName, const TSharedRef<STableViewBase>& OwnerTable )
{
	return SNew(STableRow< TSharedPtr<FAccessSpecifierLabel> >, OwnerTable)
		.Content()
		[
			SNew( STextBlock ) 
				.Text( SpecifierName.IsValid() ? SpecifierName->LocalizedName : FText::GetEmpty() )
		];
}

FText FBlueprintGraphActionDetails::GetCurrentAccessSpecifierName() const
{
	uint32 AccessSpecifierFlag = 0;
	UK2Node_EditablePinBase* FunctionEntryNode = FunctionEntryNodePtr.Get();
	if(UK2Node_FunctionEntry* EntryNode = Cast<UK2Node_FunctionEntry>(FunctionEntryNode))
	{
		AccessSpecifierFlag = FUNC_AccessSpecifiers & EntryNode->GetFunctionFlags();
	}
	else if(UK2Node_CustomEvent* CustomEventNode = Cast<UK2Node_CustomEvent>(FunctionEntryNode))
	{
		AccessSpecifierFlag = FUNC_AccessSpecifiers & CustomEventNode->FunctionFlags;
	}
	return AccessSpecifierProperName( AccessSpecifierFlag );
}

bool FBlueprintGraphActionDetails::IsAccessSpecifierVisible() const
{
	bool bSupportedType = false;
	bool bIsEditable = false;
	UK2Node_EditablePinBase* FunctionEntryNode = FunctionEntryNodePtr.Get();
	if(FunctionEntryNode)
	{
		UBlueprint* Blueprint = FunctionEntryNode->GetBlueprint();
		const bool bIsInterface = FBlueprintEditorUtils::IsInterfaceBlueprint(Blueprint);

		bSupportedType = !bIsInterface && (FunctionEntryNode->IsA<UK2Node_FunctionEntry>() || FunctionEntryNode->IsA<UK2Node_Event>());
		bIsEditable = FunctionEntryNode->IsEditable();
	}
	return bSupportedType && bIsEditable;
}

void FBlueprintGraphActionDetails::OnAccessSpecifierSelected( TSharedPtr<FAccessSpecifierLabel> SpecifierName, ESelectInfo::Type SelectInfo )
{
	if(AccessSpecifierComboButton.IsValid())
	{
		AccessSpecifierComboButton->SetIsOpen(false);
	}

	UK2Node_EditablePinBase* FunctionEntryNode = FunctionEntryNodePtr.Get();
	if(FunctionEntryNode && SpecifierName.IsValid())
	{
		const FScopedTransaction Transaction( LOCTEXT( "ChangeAccessSpecifier", "Change Access Specifier" ) );

		FunctionEntryNode->Modify();
		UFunction* Function = FindFunction();
		if(Function)
		{
			Function->Modify();
		}

		const EFunctionFlags ClearAccessSpecifierMask = ~FUNC_AccessSpecifiers;
		if(UK2Node_FunctionEntry* EntryNode = Cast<UK2Node_FunctionEntry>(FunctionEntryNode))
		{
			int32 ExtraFlags = EntryNode->GetExtraFlags();
			ExtraFlags &= ClearAccessSpecifierMask;
			ExtraFlags |= SpecifierName->SpecifierFlag;
			EntryNode->SetExtraFlags(ExtraFlags);
		}
		else if(UK2Node_Event* EventNode = Cast<UK2Node_Event>(FunctionEntryNode))
		{
			EventNode->FunctionFlags &= ClearAccessSpecifierMask;
			EventNode->FunctionFlags |= SpecifierName->SpecifierFlag;
		}
		if(Function)
		{
			Function->FunctionFlags &= ClearAccessSpecifierMask;
			Function->FunctionFlags |= SpecifierName->SpecifierFlag;
		}

		FBlueprintEditorUtils::MarkBlueprintAsStructurallyModified(GetBlueprintObj());
	}
}

bool FBlueprintGraphActionDetails::GetInstanceColorVisibility() const
{
	// Hide the color editor if it's a top level function declaration.
	// Show it if we're editing a collapsed graph or macro
	UEdGraph* Graph = GetGraph();
	if (Graph)
	{
		const UBlueprint* Blueprint = FBlueprintEditorUtils::FindBlueprintForGraph(Graph);
		if (Blueprint)
		{
			const bool bIsTopLevelFunctionGraph = Blueprint->FunctionGraphs.Contains(Graph);
			const bool bIsTopLevelMacroGraph = Blueprint->MacroGraphs.Contains(Graph);
			const bool bIsMacroGraph = Blueprint->BlueprintType == BPTYPE_MacroLibrary;
			return ((bIsMacroGraph || bIsTopLevelMacroGraph) || !bIsTopLevelFunctionGraph);
		}

	}
	
	return false;
}

FLinearColor FBlueprintGraphActionDetails::GetNodeTitleColor() const
{
	if (FKismetUserDeclaredFunctionMetadata* Metadata = GetMetadataBlock())
	{
		return Metadata->InstanceTitleColor;
	}
	else
	{
		return FLinearColor::White;
	}
}

FReply FBlueprintGraphActionDetails::ColorBlock_OnMouseButtonDown(const FGeometry& MyGeometry, const FPointerEvent& MouseEvent)
{
	if (MouseEvent.GetEffectingButton() == EKeys::LeftMouseButton)
	{
		if (FKismetUserDeclaredFunctionMetadata* Metadata = GetMetadataBlock())
		{
			TWeakPtr<FBlueprintGraphActionDetails> WeakSelf = SharedThis(this);

			FColorPickerArgs PickerArgs;
			PickerArgs.bIsModal = true;
			PickerArgs.ParentWidget = ColorBlock;
			PickerArgs.DisplayGamma = TAttribute<float>::Create( TAttribute<float>::FGetter::CreateUObject(GEngine, &UEngine::GetDisplayGamma) );
			PickerArgs.InitialColor = Metadata->InstanceTitleColor;
			PickerArgs.OnColorCommitted = FOnLinearColorValueChanged::CreateLambda([WeakSelf](FLinearColor NewValue)
			{
				if (TSharedPtr<FBlueprintGraphActionDetails> Self = WeakSelf.Pin())
				{
					if (FKismetUserDeclaredFunctionMetadata* Metadata = Self->GetMetadataBlock())
					{
						Metadata->InstanceTitleColor = NewValue;
					}
				}
			});

			OpenColorPicker(PickerArgs);
		}

		return FReply::Handled();
	}
	else
	{
		return FReply::Unhandled();
	}
}

bool FBlueprintGraphActionDetails::IsCustomEvent() const
{
	return (NULL != Cast<UK2Node_CustomEvent>(FunctionEntryNodePtr.Get()));
}

void FBlueprintGraphActionDetails::OnIsReliableReplicationFunctionModified(const ECheckBoxState NewCheckedState)
{
	UK2Node_EditablePinBase* FunctionEntryNode = FunctionEntryNodePtr.Get();
	UK2Node_CustomEvent* CustomEvent = Cast<UK2Node_CustomEvent>(FunctionEntryNode);
	if( CustomEvent )
	{
		if (NewCheckedState == ECheckBoxState::Checked)
		{
			if (UK2Node_FunctionEntry* TypedEntryNode = Cast<UK2Node_FunctionEntry>(FunctionEntryNode))
			{
				TypedEntryNode->AddExtraFlags(FUNC_NetReliable);
			}
			if (UK2Node_CustomEvent* CustomEventNode = Cast<UK2Node_CustomEvent>(FunctionEntryNode))
			{
				CustomEventNode->FunctionFlags |= FUNC_NetReliable;
			}
		}
		else
		{
			if (UK2Node_FunctionEntry* TypedEntryNode = Cast<UK2Node_FunctionEntry>(FunctionEntryNode))
			{
				TypedEntryNode->ClearExtraFlags(FUNC_NetReliable);
			}
			if (UK2Node_CustomEvent* CustomEventNode = Cast<UK2Node_CustomEvent>(FunctionEntryNode))
			{
				CustomEventNode->FunctionFlags &= ~FUNC_NetReliable;
			}
		}

		FBlueprintEditorUtils::MarkBlueprintAsStructurallyModified(GetBlueprintObj());
	}
}

ECheckBoxState FBlueprintGraphActionDetails::GetIsReliableReplicatedFunction() const
{
	const UK2Node_EditablePinBase* FunctionEntryNode = FunctionEntryNodePtr.Get();
	const UK2Node_CustomEvent* CustomEvent = Cast<const UK2Node_CustomEvent>(FunctionEntryNode);
	if(!CustomEvent)
	{
		return ECheckBoxState::Undetermined;
	}

	uint32 const NetReliableMask = (FUNC_Net | FUNC_NetReliable);
	if ((CustomEvent->GetNetFlags() & NetReliableMask) == NetReliableMask)
	{
		return ECheckBoxState::Checked;
	}
	
	return ECheckBoxState::Unchecked;
}

bool FBlueprintGraphActionDetails::IsPureFunctionVisible() const
{
	bool bSupportedType = false;
	bool bIsEditable = false;
	UK2Node_EditablePinBase* FunctionEntryNode = FunctionEntryNodePtr.Get();
	if(FunctionEntryNode)
	{
		UBlueprint* Blueprint = FunctionEntryNode->GetBlueprint();
		const bool bIsInterface = FBlueprintEditorUtils::IsInterfaceBlueprint(Blueprint);

		bSupportedType = !bIsInterface && FunctionEntryNode->IsA<UK2Node_FunctionEntry>();
		bIsEditable = FunctionEntryNode->IsEditable();
	}
	return bSupportedType && bIsEditable;
}

void FBlueprintGraphActionDetails::OnIsPureFunctionModified( const ECheckBoxState NewCheckedState )
{
	UK2Node_EditablePinBase* FunctionEntryNode = FunctionEntryNodePtr.Get();
	UFunction* Function = FindFunction();
	UK2Node_FunctionEntry* EntryNode = Cast<UK2Node_FunctionEntry>(FunctionEntryNode);
	if (EntryNode && Function)
	{
		const FScopedTransaction Transaction( LOCTEXT( "ChangePure", "Change Pure" ) );
		EntryNode->Modify();
		Function->Modify();

		//set flags on function entry node also
		Function->FunctionFlags ^= FUNC_BlueprintPure;
		EntryNode->SetExtraFlags(EntryNode->GetExtraFlags() ^ FUNC_BlueprintPure);
		OnParamsChanged(FunctionEntryNode);
	}
}

ECheckBoxState FBlueprintGraphActionDetails::GetIsPureFunction() const
{
	UK2Node_EditablePinBase* FunctionEntryNode = FunctionEntryNodePtr.Get();
	UK2Node_FunctionEntry* EntryNode = Cast<UK2Node_FunctionEntry>(FunctionEntryNode);
	if(!EntryNode)
	{
		return ECheckBoxState::Undetermined;
	}
	return (EntryNode->GetFunctionFlags() & FUNC_BlueprintPure) ? ECheckBoxState::Checked :  ECheckBoxState::Unchecked;
}

bool FBlueprintGraphActionDetails::IsConstFunctionVisible() const
{
	bool bVisible = false;
	UFunction* Function = FindFunction();
	UK2Node_FunctionEntry* EntryNode = Cast<UK2Node_FunctionEntry>(FunctionEntryNodePtr.Get());
	if(Function && EntryNode)
	{
		const bool bIsStatic = EntryNode->GetFunctionFlags() & FUNC_Static;
		const bool bIsEditable = EntryNode->IsEditable();
		bVisible = bIsEditable && !bIsStatic;
	}
	return bVisible;
}

void FBlueprintGraphActionDetails::OnIsConstFunctionModified( const ECheckBoxState NewCheckedState )
{
	UK2Node_EditablePinBase* FunctionEntryNode = FunctionEntryNodePtr.Get();
	UFunction* Function = FindFunction();
	UK2Node_FunctionEntry* EntryNode = Cast<UK2Node_FunctionEntry>(FunctionEntryNode);
	if(EntryNode && Function)
	{
		const FScopedTransaction Transaction( LOCTEXT( "ChangeConst", "Change Const" ) );
		EntryNode->Modify();
		Function->Modify();

		//set flags on function entry node also
		Function->FunctionFlags ^= FUNC_Const;
		EntryNode->SetExtraFlags(EntryNode->GetExtraFlags() ^ FUNC_Const);
		OnParamsChanged(FunctionEntryNode);
	}
}

ECheckBoxState FBlueprintGraphActionDetails::GetIsConstFunction() const
{
	UK2Node_EditablePinBase* FunctionEntryNode = FunctionEntryNodePtr.Get();
	UK2Node_FunctionEntry* EntryNode = Cast<UK2Node_FunctionEntry>(FunctionEntryNode);
	if(!EntryNode)
	{
		return ECheckBoxState::Undetermined;
	}
	return (EntryNode->GetFunctionFlags() & FUNC_Const) ? ECheckBoxState::Checked :  ECheckBoxState::Unchecked;
}

bool FBlueprintGraphActionDetails::IsExecFunctionVisible() const
{
	bool bSupportedType = false;
	bool bIsEditable = false;
	UK2Node_EditablePinBase* FunctionEntryNode = FunctionEntryNodePtr.Get();
	if (FunctionEntryNode)
	{
		bSupportedType = FunctionEntryNode->IsA<UK2Node_FunctionEntry>();
		bIsEditable = FunctionEntryNode->IsEditable();
	}
	return bSupportedType && bIsEditable;
}

void FBlueprintGraphActionDetails::OnIsExecFunctionModified(const ECheckBoxState NewCheckedState)
{
	UK2Node_EditablePinBase* FunctionEntryNode = FunctionEntryNodePtr.Get();
	UFunction* Function = FindFunction();
	UK2Node_FunctionEntry* EntryNode = Cast<UK2Node_FunctionEntry>(FunctionEntryNode);
	if (EntryNode && Function)
	{
		const FScopedTransaction Transaction(LOCTEXT("ChangeExec", "Change Exec"));
		EntryNode->Modify();
		Function->Modify();

		//set flags on function entry node also
		Function->FunctionFlags ^= FUNC_Exec;
		EntryNode->SetExtraFlags(EntryNode->GetExtraFlags() ^ FUNC_Exec);
		OnParamsChanged(FunctionEntryNode);
	}
}

ECheckBoxState FBlueprintGraphActionDetails::GetIsExecFunction() const
{
	UK2Node_EditablePinBase* FunctionEntryNode = FunctionEntryNodePtr.Get();
	UK2Node_FunctionEntry* EntryNode = Cast<UK2Node_FunctionEntry>(FunctionEntryNode);
	if (!EntryNode)
	{
		return ECheckBoxState::Undetermined;
	}
	return (EntryNode->GetFunctionFlags() & FUNC_Exec) ? ECheckBoxState::Checked : ECheckBoxState::Unchecked;
}

bool FBlueprintGraphActionDetails::IsThreadSafeFunctionVisible() const
{
	bool bSupportedType = false;
	bool bIsEditable = false;
	
	UK2Node_EditablePinBase* FunctionEntryNode = FunctionEntryNodePtr.Get();
	if(FunctionEntryNode)
	{
		bSupportedType = FunctionEntryNode->IsA<UK2Node_FunctionEntry>();
		bIsEditable = FunctionEntryNode->IsEditable();
	}

	return bIsEditable && bSupportedType;
}

void FBlueprintGraphActionDetails::OnIsThreadSafeFunctionModified(const ECheckBoxState NewCheckedState)
{
	if( FunctionEntryNodePtr.IsValid() )
	{
		const bool bThreadSafe = NewCheckedState == ECheckBoxState::Checked;
		const FText TransactionType = bThreadSafe ? LOCTEXT( "DisableThreadSafe", "Disable Thread Safe" ) : LOCTEXT( "EnableThreadSafe", "Enable Thread Safe" );

		if( UK2Node_FunctionEntry* EntryPoint = Cast<UK2Node_FunctionEntry>(FunctionEntryNodePtr.Get()) )
		{
			const FScopedTransaction Transaction( TransactionType );
			EntryPoint->Modify();
			EntryPoint->MetaData.bThreadSafe = bThreadSafe;
			FBlueprintEditorUtils::MarkBlueprintAsModified( EntryPoint->GetBlueprint() );
		}
	}
}

ECheckBoxState FBlueprintGraphActionDetails::GetIsThreadSafeFunction() const
{
	UK2Node_EditablePinBase* FunctionEntryNode = FunctionEntryNodePtr.Get();
	UK2Node_FunctionEntry* EntryNode = Cast<UK2Node_FunctionEntry>(FunctionEntryNode);
	if (!EntryNode)
	{
		return ECheckBoxState::Undetermined;
	}
	return EntryNode->MetaData.bThreadSafe ? ECheckBoxState::Checked : ECheckBoxState::Unchecked;
}

bool FBlueprintGraphActionDetails::IsUnsafeDuringActorConstructionVisible() const
{
	bool bSupportedType = false;
	bool bIsEditable = false;

	UK2Node_EditablePinBase* FunctionEntryNode = FunctionEntryNodePtr.Get();
	if (FunctionEntryNode)
	{
		bSupportedType = FunctionEntryNode->IsA<UK2Node_FunctionEntry>();
		bIsEditable = FunctionEntryNode->IsEditable();
	}

	return bIsEditable && bSupportedType;
}

void FBlueprintGraphActionDetails::OnIsUnsafeDuringActorConstructionModified(const ECheckBoxState NewCheckedState)
{
	if (FunctionEntryNodePtr.IsValid())
	{
		const bool bIsUnsafeDuringActorConstruction = NewCheckedState == ECheckBoxState::Checked;
		const FText TransactionType = bIsUnsafeDuringActorConstruction ? 
			LOCTEXT("DisableIsUnsafeDuringActorConstruction", "Disable Unsafe During Actor Construction") : 
			LOCTEXT("EnableIsUnsafeDuringActorConstruction", "Enable Unsafe During Actor Construction");

		if (UK2Node_FunctionEntry* EntryPoint = Cast<UK2Node_FunctionEntry>(FunctionEntryNodePtr.Get()))
		{
			const FScopedTransaction Transaction(TransactionType);
			EntryPoint->Modify();
			EntryPoint->MetaData.bIsUnsafeDuringActorConstruction = bIsUnsafeDuringActorConstruction;
			FBlueprintEditorUtils::MarkBlueprintAsModified(EntryPoint->GetBlueprint());
		}
	}
}

ECheckBoxState FBlueprintGraphActionDetails::GetIsUnsafeDuringActorConstruction() const
{
	UK2Node_EditablePinBase* FunctionEntryNode = FunctionEntryNodePtr.Get();
	UK2Node_FunctionEntry* EntryNode = Cast<UK2Node_FunctionEntry>(FunctionEntryNode);
	if (!EntryNode)
	{
		return ECheckBoxState::Undetermined;
	}
	return EntryNode->MetaData.bIsUnsafeDuringActorConstruction ? ECheckBoxState::Checked : ECheckBoxState::Unchecked;
}

FReply FBaseBlueprintGraphActionDetails::OnAddNewInputClicked()
{
	UK2Node_EditablePinBase* FunctionEntryNode = FunctionEntryNodePtr.Get();

	if( FunctionEntryNode )
	{
		FScopedTransaction Transaction( LOCTEXT( "AddInParam", "Add In Parameter" ) );
		FunctionEntryNode->Modify();

		FEdGraphPinType PinType = MyBlueprint.Pin()->GetLastFunctionPinTypeUsed();

		// Make sure that if this is an exec node we are allowed one.
		if ((PinType.PinCategory == UEdGraphSchema_K2::PC_Exec) && (!FunctionEntryNode->CanModifyExecutionWires()))
		{
			MyBlueprint.Pin()->ResetLastPinType();
			PinType = MyBlueprint.Pin()->GetLastFunctionPinTypeUsed();
		}
		const FName NewPinName = TEXT("NewParam");
		if (FunctionEntryNode->CreateUserDefinedPin(NewPinName, PinType, EGPD_Output))
		{
			OnParamsChanged(FunctionEntryNode, true);
		}
		else
		{
			Transaction.Cancel();
		}
	}

	return FReply::Handled();
}

EVisibility FBlueprintGraphActionDetails::GetAddNewInputOutputVisibility() const
{
	UK2Node_EditablePinBase* FunctionEntryNode = FunctionEntryNodePtr.Get();
	if (FunctionEntryNodePtr.IsValid())
	{
		if(UEdGraph* Graph = FunctionEntryNode->GetGraph())
		{
			// Math expression graphs are read only, do not allow adding or removing of pins
			if(Cast<UK2Node_MathExpression>(Graph->GetOuter()))
			{
				return EVisibility::Collapsed;
			}
		}
	}
	return EVisibility::Visible;
}

bool FBlueprintGraphActionDetails::IsAddNewInputOutputEnabled() const
{
	if (DetailsLayoutPtr)
	{
		if (const IDetailsView* DetailsView = DetailsLayoutPtr->GetDetailsView())
		{
			return DetailsView->IsPropertyEditingEnabled();
		}
	}

	return false;
}

EVisibility FBlueprintGraphActionDetails::OnGetSectionTextVisibility(TWeakPtr<SWidget> RowWidget) const
{
	bool ShowText = RowWidget.Pin()->IsHovered();

	// If the row is currently hovered, or a menu is being displayed for a button, keep the button expanded.
	if (ShowText)
	{
		return EVisibility::SelfHitTestInvisible;
	}
	else
	{
		return EVisibility::Collapsed;
	}
}

FReply FBlueprintGraphActionDetails::OnAddNewOutputClicked()
{
	FScopedTransaction Transaction( LOCTEXT( "AddOutParam", "Add Out Parameter" ) );
	
	GetBlueprintObj()->Modify();
	GetGraph()->Modify();
	UK2Node_EditablePinBase* EntryPin = FunctionEntryNodePtr.Get();	
	EntryPin->Modify();
	for (int32 iPin = 0; iPin < EntryPin->Pins.Num() ; iPin++)
	{
		EntryPin->Pins[iPin]->Modify();
	}
	
	UK2Node_EditablePinBase* PreviousResultNode = FunctionResultNodePtr.Get();

	AttemptToCreateResultNode();

	UK2Node_EditablePinBase* FunctionResultNode = FunctionResultNodePtr.Get();
	if( FunctionResultNode )
	{
		FEdGraphPinType PinType = MyBlueprint.Pin()->GetLastFunctionPinTypeUsed();
		PinType.bIsReference = false;
		// Make sure that if this is an exec node we are allowed one.
		if ((PinType.PinCategory == UEdGraphSchema_K2::PC_Exec) && (!FunctionResultNode->CanModifyExecutionWires()))
		{
			MyBlueprint.Pin()->ResetLastPinType();
			PinType = MyBlueprint.Pin()->GetLastFunctionPinTypeUsed();
		}

		const FName NewPinName = FunctionResultNode->CreateUniquePinName(TEXT("NewParam"));
		TArray<UK2Node_EditablePinBase*> TargetNodes = GatherAllResultNodes(FunctionResultNode);
		bool bAllChanged = TargetNodes.Num() > 0;
		for (UK2Node_EditablePinBase* Node : TargetNodes)
		{
			Node->Modify();
			UEdGraphPin* NewPin = Node->CreateUserDefinedPin(NewPinName, PinType, EGPD_Input, false);
			bAllChanged &= (nullptr != NewPin);

			if (bAllChanged)
			{
				OnParamsChanged(Node, true);
			}
			else
			{
				break;
			}
		}
		if (!bAllChanged)
		{
			Transaction.Cancel();
		}

		if (!PreviousResultNode)
		{
			DetailsLayoutPtr->ForceRefreshDetails();
		}
	}
	else
	{
		Transaction.Cancel();
	}

	return FReply::Handled();
}


FBlueprintGlobalOptionsManagedListDetails::FBlueprintGlobalOptionsManagedListDetails(TWeakPtr<class FBlueprintGlobalOptionsDetails> InGlobalOptionsDetailsPtr)
	: GlobalOptionsDetailsPtr(InGlobalOptionsDetailsPtr)
{
}

UBlueprint* FBlueprintGlobalOptionsManagedListDetails::GetBlueprintObjectChecked() const
{
	UBlueprint* BlueprintObject = nullptr;

	TSharedPtr<FBlueprintGlobalOptionsDetails> PinnedGlobalOptionsDetailsPtr = GlobalOptionsDetailsPtr.Pin();
	if (PinnedGlobalOptionsDetailsPtr.IsValid())
	{
		BlueprintObject = PinnedGlobalOptionsDetailsPtr->GetBlueprintObj();
	}

	check(BlueprintObject);
	return BlueprintObject;
}

TSharedPtr<FBlueprintEditor> FBlueprintGlobalOptionsManagedListDetails::GetPinnedBlueprintEditorPtr() const
{
	TSharedPtr<FBlueprintGlobalOptionsDetails> PinnedGlobalOptionsDetailsPtr = GlobalOptionsDetailsPtr.Pin();
	if (PinnedGlobalOptionsDetailsPtr.IsValid())
	{
		return PinnedGlobalOptionsDetailsPtr->GetBlueprintEditorPtr().Pin();
	}

	return TSharedPtr<FBlueprintEditor>();
}

void FBlueprintGlobalOptionsManagedListDetails::OnRefreshInDetailsView()
{
	TSharedPtr<FBlueprintEditor> BlueprintEditorPtr = GetPinnedBlueprintEditorPtr();
	if (BlueprintEditorPtr.IsValid())
	{
		TSharedPtr<SKismetInspector> Inspector = BlueprintEditorPtr->GetInspector();
		if (Inspector.IsValid())
		{
			// Show details for the Blueprint instance we're editing
			Inspector->ShowDetailsForSingleObject(GetBlueprintObjectChecked());
		}
	}
}


FBlueprintImportsLayout::FBlueprintImportsLayout(TWeakPtr<class FBlueprintGlobalOptionsDetails> InGlobalOptionsDetails, bool bInShowDefaultImports)
	: FBlueprintGlobalOptionsManagedListDetails(InGlobalOptionsDetails)
	, bShouldShowDefaultImports(bInShowDefaultImports)
{
	DisplayOptions.TitleText = bShouldShowDefaultImports ?
		LOCTEXT("BlueprintDefaultNamespaceTitle", "Default Namespaces") :
		LOCTEXT("BlueprintImportedNamespaceTitle", "Imported Namespaces");
	DisplayOptions.NoItemsLabelText = LOCTEXT("NoBlueprintImports", "No Imports");
}

TSharedPtr<SWidget> FBlueprintImportsLayout::MakeAddItemWidget()
{
	if (bShouldShowDefaultImports)
	{
		return nullptr;
	}

	return SNew(SBlueprintNamespaceEntry)
		.AllowTextEntry(false)
		.OnNamespaceSelected(this, &FBlueprintImportsLayout::OnNamespaceSelected)
		.OnGetNamespacesToExclude(this, &FBlueprintImportsLayout::OnGetNamespacesToExclude)
		.ExcludedNamespaceTooltipText(LOCTEXT("CannotSelectNamespaceForImport", "This namespace is already imported."))
		.ButtonContent()
		[
			SNew(STextBlock)
			.Text(LOCTEXT("BlueprintAddImportButton", "Add"))
		];
}

void FBlueprintImportsLayout::GetManagedListItems(TArray<FManagedListItem>& OutListItems) const
{
	auto AddNamespaceItemsToOutputList = [&OutListItems](const TSet<FString>& NamespaceItems, bool bIsRemovable)
	{
		for (const FString& NamespaceItem : NamespaceItems)
		{
			FManagedListItem ItemDesc;
			ItemDesc.ItemName = NamespaceItem;
			ItemDesc.DisplayName = FText::FromString(NamespaceItem);
			ItemDesc.bIsRemovable = bIsRemovable;

			OutListItems.Add(MoveTemp(ItemDesc));
		}
	};

	TSet<FString> NamespaceItems;
	const UBlueprint* Blueprint = GetBlueprintObjectChecked();

	// Default imports (non-removable). These include anything from the shared global set, as well as any namespaces assigned to the Blueprint hierarchy.
	FBlueprintNamespaceUtilities::GetSharedGlobalImports(NamespaceItems);
	FBlueprintNamespaceUtilities::GetDefaultImportsForObject(Blueprint, NamespaceItems);

	if(!bShouldShowDefaultImports)
	{
		// Blueprint imports (removable). A Blueprint may explicitly import a namespace that's also in the default set, but we exclude those here so they can't be removed.
		NamespaceItems = Blueprint->ImportedNamespaces.Difference(NamespaceItems);
	}

	AddNamespaceItemsToOutputList(NamespaceItems, !bShouldShowDefaultImports);
}

void FBlueprintImportsLayout::OnRemoveItem(const FManagedListItem& Item)
{
	TSharedPtr<FBlueprintEditor> BlueprintEditorPtr = GetPinnedBlueprintEditorPtr();
	if (BlueprintEditorPtr.IsValid())
	{
		BlueprintEditorPtr->RemoveNamespace(Item.ItemName);
	}
	
	RegenerateChildContent();

	OnRefreshInDetailsView();
}

void FBlueprintImportsLayout::OnNamespaceSelected(const FString& InNamespace)
{
	TSharedPtr<FBlueprintEditor> BlueprintEditorPtr = GetPinnedBlueprintEditorPtr();
	if (BlueprintEditorPtr.IsValid())
	{
		FBlueprintEditor::FImportNamespaceExParameters Params;
		Params.bIsAutoImport = false;
		Params.NamespacesToImport.Add(InNamespace);
		Params.OnPostImportCallback = FSimpleDelegate::CreateLambda([this]()
		{
			RegenerateChildContent();
		});

		// Add to edited Blueprint(s) and import into the current editor context.
		BlueprintEditorPtr->ImportNamespaceEx(Params);
	}

	OnRefreshInDetailsView();
}

void FBlueprintImportsLayout::OnGetNamespacesToExclude(TSet<FString>& OutNamespacesToExclude) const
{
	const UBlueprint* Blueprint = GetBlueprintObjectChecked();

	FBlueprintNamespaceUtilities::GetSharedGlobalImports(OutNamespacesToExclude);
	FBlueprintNamespaceUtilities::GetDefaultImportsForObject(Blueprint, OutNamespacesToExclude);

	OutNamespacesToExclude.Append(Blueprint->ImportedNamespaces);
}


FBlueprintInterfaceLayout::FBlueprintInterfaceLayout(TWeakPtr<class FBlueprintGlobalOptionsDetails> InGlobalOptionsDetails, TSharedPtr<IPropertyHandle> InInterfacesProperty)
	: FBlueprintGlobalOptionsManagedListDetails(InGlobalOptionsDetails)
	, InterfacesProperty(InInterfacesProperty)
{
	DisplayOptions.TitleText = InterfacesProperty ?
		LOCTEXT("BlueprintImplementedInterfaceTitle", "Implemented Interfaces") :
		LOCTEXT("BlueprintInheritedInterfaceTitle", "Inherited Interfaces");
	DisplayOptions.NoItemsLabelText = LOCTEXT("NoBlueprintInterface", "No Interfaces");
	DisplayOptions.BrowseButtonToolTipText = LOCTEXT("BlueprintInterfaceBrowseTooltip", "Opens this interface");
}

TSharedPtr<IPropertyHandle> FBlueprintInterfaceLayout::GetPropertyHandle() const
{
	return InterfacesProperty;
}

TSharedPtr<SWidget> FBlueprintInterfaceLayout::MakeAddItemWidget()
{
	if (InterfacesProperty)
	{
		return SAssignNew(AddInterfaceComboButton, SComboButton)
		.ButtonContent()
		[
			SNew(STextBlock)
			.Text(LOCTEXT("BlueprintAddInterfaceButton", "Add"))
		]
		.OnGetMenuContent(this, &FBlueprintInterfaceLayout::OnGetAddInterfaceMenuContent);
	}

	return nullptr;
}

void FBlueprintInterfaceLayout::GetManagedListItems(TArray<FManagedListItem>& OutListItems) const
{
	const UBlueprint* Blueprint = GetBlueprintObjectChecked();

	if (InterfacesProperty)
	{
		checkf(
			&Blueprint->ImplementedInterfaces == (TArray<FBPInterfaceDescription>*)InterfacesProperty->GetValueBaseAddress((uint8*)Blueprint),
			TEXT("Different Property provided than ImplementedInterfaces")
		);
		
		// Generate a list of interfaces already implemented
		for (int32 InterfaceIndex = 0; InterfaceIndex < Blueprint->ImplementedInterfaces.Num(); ++InterfaceIndex)
		{
			if (const TSubclassOf<UInterface> Interface = Blueprint->ImplementedInterfaces[InterfaceIndex].Interface)
			{
				FManagedListItem ItemDesc;
				ItemDesc.ItemName = Interface->GetPathName();
				ItemDesc.DisplayName = Interface->GetDisplayNameText();
				ItemDesc.bIsRemovable = true;
				const TSharedPtr<IPropertyHandle> Property = GetPropertyHandle()->GetChildHandle(InterfaceIndex);
				if (Property && Property->IsValidHandle())
				{
					ItemDesc.PropertyHandles.Add(Property);
				}

				// Allow browsing to Blueprint interface class assets.
				if (UBlueprintGeneratedClass* Class = Cast<UBlueprintGeneratedClass>(*Interface))
				{
					ItemDesc.AssetPtr = Class->ClassGeneratedBy;
				}

				OutListItems.Add(MoveTemp(ItemDesc));
			}
		}
	}
	else
	{
		// Generate a list of interfaces implemented by classes this blueprint inherited from
		UClass* BlueprintParent = Blueprint->ParentClass;
		while (BlueprintParent)
		{
			for (TArray<FImplementedInterface>::TIterator It(BlueprintParent->Interfaces); It; ++It)
			{
				FImplementedInterface& CurrentInterface = *It;
				if (CurrentInterface.Class)
				{
					FManagedListItem ItemDesc;
					ItemDesc.ItemName = CurrentInterface.Class->GetPathName();
					ItemDesc.DisplayName = CurrentInterface.Class->GetDisplayNameText();
					ItemDesc.bIsRemovable = false;

					OutListItems.Add(MoveTemp(ItemDesc));
				}
			}

			BlueprintParent = BlueprintParent->GetSuperClass();
		}
	}
}

void FBlueprintInterfaceLayout::OnRemoveItem(const FManagedListItem& Item)
{
	const EAppReturnType::Type DialogReturn = FMessageDialog::Open(EAppMsgType::YesNoCancel, NSLOCTEXT("UnrealEd", "TransferInterfaceFunctionsToBlueprint", "Would you like to transfer the interface functions to be part of your blueprint?"));

	if (DialogReturn == EAppReturnType::Cancel)
	{
		// We canceled!
		return;
	}
	const FTopLevelAssetPath InterfacePathName(Item.ItemName);

	UBlueprint* Blueprint = GetBlueprintObjectChecked();
	TSharedPtr<FBlueprintEditor> BlueprintEditorPtr = GetPinnedBlueprintEditorPtr();
	if (BlueprintEditorPtr.IsValid())
	{
		// Close all graphs that are about to be removed
		TArray<UEdGraph*> Graphs;
		FBlueprintEditorUtils::GetInterfaceGraphs(Blueprint, InterfacePathName, Graphs);
		for (TArray<UEdGraph*>::TIterator GraphIt(Graphs); GraphIt; ++GraphIt)
		{
			BlueprintEditorPtr->CloseDocumentTab(*GraphIt);
		}
	}

	// Do the work of actually removing the interface
	FBlueprintEditorUtils::RemoveInterface(Blueprint, InterfacePathName, DialogReturn == EAppReturnType::Yes);

	RegenerateChildContent();

	OnRefreshInDetailsView();
}

void FBlueprintInterfaceLayout::OnClassPicked(UClass* PickedClass)
{
	if (AddInterfaceComboButton.IsValid())
	{
		AddInterfaceComboButton->SetIsOpen(false);
	}

	if (PickedClass)
	{
		UBlueprint* Blueprint = GetBlueprintObjectChecked();

		FBlueprintEditorUtils::ImplementNewInterface(Blueprint, PickedClass->GetClassPathName());

		RegenerateChildContent();
	}

	OnRefreshInDetailsView();
}

TSharedRef<SWidget> FBlueprintInterfaceLayout::OnGetAddInterfaceMenuContent()
{
	UBlueprint* Blueprint = GetBlueprintObjectChecked();

	TArray<UBlueprint*> Blueprints;
	Blueprints.Add(Blueprint);
	TSharedRef<SWidget> ClassPicker = FBlueprintEditorUtils::ConstructBlueprintInterfaceClassPicker(Blueprints, FOnClassPicked::CreateSP(this, &FBlueprintInterfaceLayout::OnClassPicked));
	// Achieving fixed width by nesting items within a fixed width box.
	return SNew(SBox)
		.WidthOverride(350.0f)
		[
			SNew(SVerticalBox)
			+SVerticalBox::Slot()
			.MaxHeight(400.0f)
			.AutoHeight()
			[
				ClassPicker
			]
		];
}

// Double the size of the default details view width for string values, which is otherwise too narrow since the customization adds a combo button.
float FBlueprintGlobalOptionsDetails::NamespacePropertyValueCustomization_MinDesiredWidth = 250.0f;

UBlueprint* FBlueprintGlobalOptionsDetails::GetBlueprintObj() const
{
	if(BlueprintObjOverride)
	{
		return BlueprintObjOverride;
	}
	
	if(BlueprintEditorPtr.IsValid())
	{
		return BlueprintEditorPtr.Pin()->GetBlueprintObj();
	}

	return NULL;
}

FText FBlueprintGlobalOptionsDetails::GetParentClassName() const
{
	const UBlueprint* Blueprint = GetBlueprintObj();
	const UClass* ParentClass = Blueprint ? Blueprint->ParentClass : NULL;
	return ParentClass ? ParentClass->GetDisplayNameText() : FText::FromName(NAME_None);
}

bool FBlueprintGlobalOptionsDetails::CanReparent() const
{
	return BlueprintEditorPtr.IsValid() && BlueprintEditorPtr.Pin()->ReparentBlueprint_IsVisible();
}

TSharedRef<SWidget> FBlueprintGlobalOptionsDetails::GetParentClassMenuContent()
{
	TArray<UBlueprint*> Blueprints;
	Blueprints.Add(GetBlueprintObj());
	TSharedRef<SWidget> ClassPicker = FBlueprintEditorUtils::ConstructBlueprintParentClassPicker(Blueprints, FOnClassPicked::CreateSP(this, &FBlueprintGlobalOptionsDetails::OnClassPicked));

	// Achieving fixed width by nesting items within a fixed width box.
	return SNew(SBox)
		.WidthOverride(350.0f)
		[
			SNew(SVerticalBox)
			+SVerticalBox::Slot()
			.MaxHeight(400.0f)
			.AutoHeight()
			[
				ClassPicker
			]
		];
}

void FBlueprintGlobalOptionsDetails::OnClassPicked(UClass* PickedClass)
{
	ParentClassComboButton->SetIsOpen(false);
	if(BlueprintEditorPtr.IsValid())
	{
		BlueprintEditorPtr.Pin()->ReparentBlueprint_NewParentChosen(PickedClass);
	}

	check(BlueprintEditorPtr.IsValid());
	TSharedPtr<SKismetInspector> Inspector = BlueprintEditorPtr.Pin()->GetInspector();
	// Show details for the Blueprint instance we're editing
	Inspector->ShowDetailsForSingleObject(GetBlueprintObj());
}

bool FBlueprintGlobalOptionsDetails::CanDeprecateBlueprint() const
{
	if (UBlueprint* Blueprint = GetBlueprintObj())
	{
		// If the parent is deprecated, we cannot modify deprecation on this Blueprint
		if (Blueprint->ParentClass && Blueprint->ParentClass->HasAnyClassFlags(CLASS_Deprecated))
		{
			return false;
		}

		return true;
	}

	return false;
}

void FBlueprintGlobalOptionsDetails::OnDeprecateBlueprint(ECheckBoxState InCheckState)
{
	GetBlueprintObj()->bDeprecate = InCheckState == ECheckBoxState::Checked? true : false;
	FBlueprintEditorUtils::MarkBlueprintAsStructurallyModified(GetBlueprintObj());
}

ECheckBoxState FBlueprintGlobalOptionsDetails::IsDeprecatedBlueprint() const
{
	if (UBlueprint* Blueprint = GetBlueprintObj())
	{
		return Blueprint->bDeprecate ? ECheckBoxState::Checked : ECheckBoxState::Unchecked;
	}
	return ECheckBoxState::Unchecked;
}

FText FBlueprintGlobalOptionsDetails::GetDeprecatedTooltip() const
{
	if(CanDeprecateBlueprint())
	{
		return LOCTEXT("DeprecateBlueprintTooltip", "Deprecate the Blueprint and all child Blueprints to make it no longer placeable in the World nor child classes created from it.");
	}
	
	return LOCTEXT("DisabledDeprecateBlueprintTooltip", "This Blueprint is deprecated because of a parent, it is not possible to remove deprecation from it!");
}

void FBlueprintGlobalOptionsDetails::OnNamespaceValueCommitted(const FString& InNamespace)
{
	if (UBlueprint* Blueprint = GetBlueprintObj())
	{
		// Skip if the value has not been changed.
		const FString OldNamespace = Blueprint->BlueprintNamespace;
		if (OldNamespace == InNamespace)
		{
			return;
		}

		// Update the current namespace value. This will handle pre/post-edit change notifications, etc.
		check(NamespacePropertyHandle.IsValid());
		NamespacePropertyHandle->SetValue(InNamespace);

		HandleNamespaceValueChange(OldNamespace, InNamespace);
	}
}

bool FBlueprintGlobalOptionsDetails::ShouldShowNamespaceResetToDefault() const
{
	check(NamespacePropertyHandle.IsValid());
	return NamespacePropertyHandle->CanResetToDefault();
}

void FBlueprintGlobalOptionsDetails::OnNamespaceResetToDefaultValue()
{
	check(NamespacePropertyHandle.IsValid());

	// Get the current value.
	FString OriginalValue;
	NamespacePropertyHandle->GetValue(OriginalValue);

	// Standard reset-to-default path.
	NamespacePropertyHandle->ResetToDefault();

	// Get the value after having been reset.
	FString DefaultNamespaceValue;
	NamespacePropertyHandle->GetValue(DefaultNamespaceValue);

	// Update the entry widget to reflect the new value.
	if (NamespaceValueWidget.IsValid())
	{
		NamespaceValueWidget->SetCurrentNamespace(DefaultNamespaceValue);
	}

	HandleNamespaceValueChange(OriginalValue, DefaultNamespaceValue);
}

void FBlueprintGlobalOptionsDetails::HandleNamespaceValueChange(const FString& InOldValue, const FString& InNewValue)
{
	// Refresh the namespace registry.
	FBlueprintNamespaceRegistry& BlueprintNamespaceRegistry = FBlueprintNamespaceRegistry::Get();
	if (!InOldValue.IsEmpty() && BlueprintNamespaceRegistry.IsRegisteredPath(InOldValue))
	{
		// @todo_namespaces - This may not scale for larger projects.
		// Using a slow task for now, but consider optimizing this path.
		FScopedSlowTask SlowTask(0.0f, LOCTEXT("RebuildingNamespaceRegistry", "Updating the namespace registry..."));

		// The old path is a non-global registered namespace. Revisit all assets and ensure that the registry is up-to-date.
		// If the old namespace is no longer in use by another Blueprint asset, this effectively removes it from the registry.
		BlueprintNamespaceRegistry.Rebuild();
	}

	if (!InNewValue.IsEmpty() && !BlueprintNamespaceRegistry.IsRegisteredPath(InNewValue))
	{
		// Add the new namespace into the registry (it has not been explicitly added yet).
		BlueprintNamespaceRegistry.RegisterNamespace(InNewValue);
	}
	
	// Refresh the Blueprint editor context.
	TSharedPtr<FBlueprintEditor> BlueprintEditor = GetBlueprintEditorPtr().Pin();
	if (BlueprintEditor.IsValid())
	{
		if (const UBlueprint* Blueprint = BlueprintEditor->GetBlueprintObj())
		{
			bool bRefreshDetailsView = false;
			if (Blueprint->ImportedNamespaces.Contains(InOldValue))
			{
				// Remove the import from the current editor context if it is no longer inclusive of any path.
				if (!BlueprintNamespaceRegistry.IsInclusivePath(InOldValue))
				{
					BlueprintEditor->RemoveNamespace(InOldValue);
				}

				// We need to refresh the details view if we unassigned and/or removed an imported namespace path.
				// If unassigned but still imported, it will return to a non-default namespace in the Imports table.
				bRefreshDetailsView = true;
			}
			
			if (Blueprint->ImportedNamespaces.Contains(InNewValue))
			{
				// We need to refresh the details view if we assigned an imported namespace.
				// In that case, it will switch to a default namespace in the Imports table.
				bRefreshDetailsView = true;
			}
			else
			{
				FBlueprintEditor::FImportNamespaceExParameters Params;
				Params.bIsAutoImport = false;
				Params.NamespacesToImport.Add(InNewValue);
				Params.OnPostImportCallback = FSimpleDelegate::CreateLambda([&bRefreshDetailsView]()
				{
					bRefreshDetailsView = true;
				});

				// Import the new namespace into the current editor context.
				BlueprintEditor->ImportNamespaceEx(Params);
			}

			// Refresh the details view if necessary.
			if (bRefreshDetailsView)
			{
				BlueprintEditor->RefreshInspector();
			}
		}
	}
}

void FBlueprintGlobalOptionsDetails::CustomizeDetails(IDetailLayoutBuilder& DetailLayout)
{
	const UBlueprint* Blueprint = GetBlueprintObj();
	if(Blueprint != NULL)
	{
		// Hide any properties that aren't included in the "Option" category
		for (TFieldIterator<FProperty> PropertyIt(Blueprint->GetClass(), EFieldIteratorFlags::IncludeSuper); PropertyIt; ++PropertyIt)
		{
			FProperty* Property = *PropertyIt;
			const FString& Category = Property->GetMetaData(TEXT("Category"));

			if (Category != TEXT("BlueprintOptions") && Category != TEXT("ClassOptions"))
			{
				DetailLayout.HideProperty(DetailLayout.GetProperty(Property->GetFName()));
			}
		}

		// Display the parent class and set up the menu for reparenting
		IDetailCategoryBuilder& Category = DetailLayout.EditCategory("ClassOptions", LOCTEXT("ClassOptions", "Class Options"));

		// ParentClass is a hidden property so we have to add it to the property map manually to use it
		const TSharedPtr<IPropertyHandle> ParentClassProperty = DetailLayout.AddObjectPropertyData({const_cast<UBlueprint*>(Blueprint)}, TEXT("ParentClass"));

		Category.AddCustomRow( LOCTEXT("ClassOptions", "Class Options") )
		.NameContent()
		[
			SNew(STextBlock)
			.Text(LOCTEXT("BlueprintDetails_ParentClass", "Parent Class"))
			.Font(IDetailLayoutBuilder::GetDetailFont())
		]
		.ValueContent()
		[
			SNew(SHorizontalBox)
			+SHorizontalBox::Slot()
			.FillWidth(1.0f)
			[
				SAssignNew(ParentClassComboButton, SComboButton)
				.IsEnabled(this, &FBlueprintGlobalOptionsDetails::CanReparent)
				.OnGetMenuContent(this, &FBlueprintGlobalOptionsDetails::GetParentClassMenuContent)
				.ButtonContent()
				[
					SNew(STextBlock)
					.Text(this, &FBlueprintGlobalOptionsDetails::GetParentClassName)
					.Font(IDetailLayoutBuilder::GetDetailFont())
				]
			]
		]
		.PropertyHandleList({ParentClassProperty});
		
		const bool bIsInterfaceBP = FBlueprintEditorUtils::IsInterfaceBlueprint(Blueprint);
		const bool bIsMacroLibrary = Blueprint->BlueprintType == BPTYPE_MacroLibrary;
		const bool bIsLevelScriptBP = FBlueprintEditorUtils::IsLevelScriptBlueprint(Blueprint);
		const bool bIsFunctionLibrary = Blueprint->BlueprintType == BPTYPE_FunctionLibrary;
		const bool bSupportsInterfaces = !bIsInterfaceBP && !bIsMacroLibrary && !bIsFunctionLibrary;
		const bool bSupportsNamespaces = GetDefault<UBlueprintEditorSettings>()->bEnableNamespaceImportingFeatures;

		if(bSupportsNamespaces)
		{
			// Imported namespace details
			IDetailCategoryBuilder& ImportsCategory = DetailLayout.EditCategory("Imports", LOCTEXT("BlueprintImportDetailsCategory", "Imports"));

			TSharedRef<FBlueprintImportsLayout> DefaultImportsLayout = MakeShareable(new FBlueprintImportsLayout(SharedThis(this), /*bShowDefaultImports = */true));
			ImportsCategory.AddCustomBuilder(DefaultImportsLayout);

			TSharedRef<FBlueprintImportsLayout> LocalImportsLayout = MakeShareable(new FBlueprintImportsLayout(SharedThis(this), /*bShowDefaultImports = */false));
			ImportsCategory.AddCustomBuilder(LocalImportsLayout);
		}

		if (bSupportsInterfaces)
		{
			// Interface details customization
			IDetailCategoryBuilder& InterfacesCategory = DetailLayout.EditCategory("Interfaces", LOCTEXT("BlueprintInterfacesDetailsCategory", "Interfaces"));

			// ImplementedInterfaces is a hidden property so we have to add it to the property map manually to use it
			const TSharedPtr<IPropertyHandle> InterfacesProperty = DetailLayout.AddObjectPropertyData({const_cast<UBlueprint*>(Blueprint)}, TEXT("ImplementedInterfaces"));
			
			TSharedRef<FBlueprintInterfaceLayout> InheritedInterfacesLayout = MakeShareable(new FBlueprintInterfaceLayout(
				SharedThis(this)
				));
			InterfacesCategory.AddCustomBuilder(InheritedInterfacesLayout);

			TSharedRef<FBlueprintInterfaceLayout> LocalInterfacesLayout = MakeShareable(new FBlueprintInterfaceLayout(
				SharedThis(this),
				InterfacesProperty.ToSharedRef()
				));
			InterfacesCategory.AddCustomBuilder(LocalInterfacesLayout);
		}

		// Hide the bDeprecate, we override the functionality.
		static FName DeprecatePropName(TEXT("bDeprecate"));
		DetailLayout.HideProperty(DetailLayout.GetProperty(DeprecatePropName));

		// Hide the experimental CompileMode setting (if not enabled)
		const UBlueprintEditorSettings* EditorSettings = GetDefault<UBlueprintEditorSettings>();
		if (EditorSettings && !EditorSettings->bAllowExplicitImpureNodeDisabling)
		{
			static FName CompileModePropertyName(TEXT("CompileMode"));
			DetailLayout.HideProperty(DetailLayout.GetProperty(CompileModePropertyName));
		}

		// Hide 'run on drag' for LevelBP
		if (bIsLevelScriptBP)
		{
			static FName RunOnDragPropName(TEXT("bRunConstructionScriptOnDrag"));
			DetailLayout.HideProperty(DetailLayout.GetProperty(RunOnDragPropName));
		}
		else
		{
			// Only display the ability to deprecate a Blueprint on non-level Blueprints.
			Category.AddCustomRow( LOCTEXT("DeprecateLabel", "Deprecate"), true )
				.NameContent()
				[
					SNew(STextBlock)
					.Text( LOCTEXT("DeprecateLabel", "Deprecate") )
					.ToolTipText( this, &FBlueprintGlobalOptionsDetails::GetDeprecatedTooltip )
					.Font(IDetailLayoutBuilder::GetDetailFont())
				]
				.ValueContent()
				[
					SNew(SCheckBox)
					.IsEnabled( this, &FBlueprintGlobalOptionsDetails::CanDeprecateBlueprint )
					.IsChecked( this, &FBlueprintGlobalOptionsDetails::IsDeprecatedBlueprint )
					.OnCheckStateChanged( this, &FBlueprintGlobalOptionsDetails::OnDeprecateBlueprint )
					.ToolTipText( this, &FBlueprintGlobalOptionsDetails::GetDeprecatedTooltip )
				]
				.PropertyHandleList({DetailLayout.GetProperty(DeprecatePropName)});
		}

		static FName BlueprintNamespacePropertyName = GET_MEMBER_NAME_CHECKED(UBlueprint, BlueprintNamespace);
		NamespacePropertyHandle = DetailLayout.GetProperty(BlueprintNamespacePropertyName);
		DetailLayout.EditDefaultProperty(NamespacePropertyHandle)->CustomWidget()
			.NameContent()
			[
				NamespacePropertyHandle->CreatePropertyNameWidget()
			]
			.ValueContent()
			.MinDesiredWidth(NamespacePropertyValueCustomization_MinDesiredWidth)
			[
				SAssignNew(NamespaceValueWidget, SBlueprintNamespaceEntry)
				.Font(IDetailLayoutBuilder::GetDetailFont())
				.AllowTextEntry(true)
				.CurrentNamespace(Blueprint->BlueprintNamespace)
				.OnNamespaceSelected(this, &FBlueprintGlobalOptionsDetails::OnNamespaceValueCommitted)
			]
			.OverrideResetToDefault(FResetToDefaultOverride::Create(
				TAttribute<bool>(this, &FBlueprintGlobalOptionsDetails::ShouldShowNamespaceResetToDefault),
				FSimpleDelegate::CreateSP(this, &FBlueprintGlobalOptionsDetails::OnNamespaceResetToDefaultValue))
			);
	}
}

void FBlueprintComponentDetails::CustomizeDetails(IDetailLayoutBuilder& DetailLayout)
{
	check( BlueprintEditorPtr.IsValid() );
	TSharedPtr<SSubobjectEditor> Editor = BlueprintEditorPtr.Pin()->GetSubobjectEditor();
	check( Editor.IsValid() );
	const UBlueprint* BlueprintObj = GetBlueprintObj();
	check(BlueprintObj != nullptr);

	TArray<FSubobjectEditorTreeNodePtrType> Nodes = Editor->GetSelectedNodes();

	if (!Nodes.Num())
	{
		CachedNodePtr = nullptr;
	}
	else if (Nodes.Num() == 1)
	{
		CachedNodePtr = Nodes[0];
	}

	if( CachedNodePtr.IsValid() )
	{
		IDetailCategoryBuilder& VariableCategory = DetailLayout.EditCategory("Variable", LOCTEXT("VariableDetailsCategory", "Variable"), ECategoryPriority::Variable);

		VariableNameEditableTextBox = SNew(SEditableTextBox)
			.Text(this, &FBlueprintComponentDetails::OnGetVariableText)
			.OnTextChanged(this, &FBlueprintComponentDetails::OnVariableTextChanged)
			.OnTextCommitted(this, &FBlueprintComponentDetails::OnVariableTextCommitted)
			.IsReadOnly(!CachedNodePtr->CanRename())
			.Font(IDetailLayoutBuilder::GetDetailFont());

		VariableCategory.AddCustomRow(LOCTEXT("BlueprintComponentDetails_VariableNameLabel", "Variable Name"))
		.NameContent()
		[
			SNew(STextBlock)
			.Text(LOCTEXT("BlueprintComponentDetails_VariableNameLabel", "Variable Name"))
			.Font(IDetailLayoutBuilder::GetDetailFont())
		]
		.ValueContent()
		[
			VariableNameEditableTextBox.ToSharedRef()
		];

		VariableCategory.AddCustomRow(LOCTEXT("BlueprintComponentDetails_VariableTooltipLabel", "Tooltip"))
		.NameContent()
		[
			SNew(STextBlock)
			.Text(LOCTEXT("BlueprintComponentDetails_VariableTooltipLabel", "Tooltip"))
			.Font(IDetailLayoutBuilder::GetDetailFont())
		]
		.ValueContent()
		[
			SNew(SEditableTextBox)
			.Text(this, &FBlueprintComponentDetails::OnGetTooltipText)
			.OnTextCommitted(this, &FBlueprintComponentDetails::OnTooltipTextCommitted, CachedNodePtr->GetVariableName())
			.Font(IDetailLayoutBuilder::GetDetailFont())
		];

		PopulateVariableCategories();
		const FText CategoryTooltip = LOCTEXT("EditCategoryName_Tooltip", "The category of the variable; editing this will place the variable into another category or create a new one.");

		VariableCategory.AddCustomRow( LOCTEXT("BlueprintComponentDetails_VariableCategoryLabel", "Category") )
		.NameContent()
		[
			SNew(STextBlock)
			.Text(LOCTEXT("BlueprintComponentDetails_VariableCategoryLabel", "Category"))
			.ToolTipText(CategoryTooltip)
			.Font(IDetailLayoutBuilder::GetDetailFont())
		]
		.ValueContent()
		[
			SAssignNew(VariableCategoryComboButton, SComboButton)
			.ContentPadding(FMargin(0,0,5,0))
			.IsEnabled(this, &FBlueprintComponentDetails::OnVariableCategoryChangeEnabled)
			.ButtonContent()
			[
				SNew(SBorder)
				.BorderImage(FAppStyle::GetBrush("NoBorder"))
				.Padding(FMargin(0, 0, 5, 0))
				[
					SNew(SEditableTextBox)
					.Text(this, &FBlueprintComponentDetails::OnGetVariableCategoryText)
					.OnTextCommitted(this, &FBlueprintComponentDetails::OnVariableCategoryTextCommitted, CachedNodePtr->GetVariableName())
					.OnVerifyTextChanged_Lambda([&](const FText& InNewText, FText& OutErrorMessage) -> bool
					{
						if (InNewText.IsEmpty())
						{
							OutErrorMessage = LOCTEXT("CategoryEmpty", "Cannot add a category with an empty string.");
							return false;
						}
						if (InNewText.EqualTo(FText::FromString(GetBlueprintObj()->GetName())))
						{
							OutErrorMessage = LOCTEXT("CategoryEqualsBlueprintName", "Cannot add a category with the same name as the blueprint.");
							return false;
						}
						return true;
					})
					.ToolTipText(CategoryTooltip)
					.SelectAllTextWhenFocused(true)
					.RevertTextOnEscape(true)
					.Font(IDetailLayoutBuilder::GetDetailFont())
				]
			]
			.MenuContent()
			[
				SNew(SVerticalBox)
				+SVerticalBox::Slot()
				.AutoHeight()
				.MaxHeight(400.0f)
				[
					SAssignNew(VariableCategoryListView, SListView<TSharedPtr<FText>>)
					.ListItemsSource(&VariableCategorySource)
					.OnGenerateRow(this, &FBlueprintComponentDetails::MakeVariableCategoryViewWidget)
					.OnSelectionChanged(this, &FBlueprintComponentDetails::OnVariableCategorySelectionChanged)
				]
			]
		];

		// Keep an easy way to disable UI to specify overriden component class until there is confidence that it is robust
		if (GetAllowNativeComponentClassOverrides())
		{
			const UActorComponent* ComponentTemplate = (CachedNodePtr->IsNativeComponent() ? CachedNodePtr->GetComponentTemplate() : nullptr);
			if (ComponentTemplate)
			{
				UClass* BaseClass = ComponentTemplate->GetClass();

				if (const FBPComponentClassOverride* Override = BlueprintObj->ComponentClassOverrides.FindByKey(ComponentTemplate->GetFName()))
				{
					AActor* Owner = ComponentTemplate->GetOwner();
					AActor* OwnerArchetype = CastChecked<AActor>(Owner->GetArchetype());
					if (UActorComponent* ArchetypeComponent = Cast<UActorComponent>((UObject*)FindObjectWithOuter(OwnerArchetype, UActorComponent::StaticClass(), ComponentTemplate->GetFName())))
					{
						BaseClass = ArchetypeComponent->GetClass();
					}
				}

				const FText ComponentClassTooltip = LOCTEXT("BlueprintComponentDetails_ComponentClassOverrideTooltip", "The class to use when creating this component for this class. This can only be done for components defined in native at this time.");

				VariableCategory.AddCustomRow( LOCTEXT("BlueprintComponentDetails_ComponentClassOverride", "Component Class") )
				.NameContent()
				[
					SNew(STextBlock)
					.Text(LOCTEXT("BlueprintComponentDetails_ComponentClassOverrideLabel", "Component Class"))
					.ToolTipText(ComponentClassTooltip)
					.Font(IDetailLayoutBuilder::GetDetailFont())
				]
				.ValueContent()
				[
					SNew(SClassPropertyEntryBox)
					.MetaClass(BaseClass)
					.AllowNone(false)
					.SelectedClass(this, &FBlueprintComponentDetails::GetSelectedEntryClass)
					.OnSetClass(this, &FBlueprintComponentDetails::HandleNewEntryClassSelected)];
			}
		}

		IDetailCategoryBuilder& SocketsCategory = DetailLayout.EditCategory("Sockets", LOCTEXT("BlueprintComponentDetailsCategory", "Sockets"), ECategoryPriority::Important);

		SocketsCategory.AddCustomRow(LOCTEXT("BlueprintComponentDetails_Sockets", "Sockets"))
		.RowTag("ParentSocket")
		.NameContent()
		[
			SNew(STextBlock)
			.Text(LOCTEXT("BlueprintComponentDetails_ParentSocket", "Parent Socket"))
			.Font(IDetailLayoutBuilder::GetDetailFont())
		]
		.ValueContent()
		[
			SNew(SHorizontalBox)
			+SHorizontalBox::Slot()
			.FillWidth(1.0f)
			[
				SNew(SEditableTextBox)
				.Text(this, &FBlueprintComponentDetails::GetSocketName)
				.IsReadOnly(true)
				.Font(IDetailLayoutBuilder::GetDetailFont())
			]
			+SHorizontalBox::Slot()
			.AutoWidth()
			.HAlign(HAlign_Center)
			.VAlign(VAlign_Center)
			.Padding(2.0f, 1.0f)
			[
				PropertyCustomizationHelpers::MakeBrowseButton(
					FSimpleDelegate::CreateSP(this, &FBlueprintComponentDetails::OnBrowseSocket), 
					LOCTEXT( "SocketBrowseButtonToolTipText", "Select a different Parent Socket - cannot change socket on inherited components"), 
					TAttribute<bool>(this, &FBlueprintComponentDetails::CanChangeSocket)
				)
			]
			+SHorizontalBox::Slot()
			.AutoWidth()
			.HAlign(HAlign_Center)
			.VAlign(VAlign_Center)
			.Padding(2.0f, 1.0f)
			[
				PropertyCustomizationHelpers::MakeClearButton(
					FSimpleDelegate::CreateSP(this, &FBlueprintComponentDetails::OnClearSocket), 
					LOCTEXT("SocketClearButtonToolTipText", "Clear the Parent Socket - cannot change socket on inherited components"), 
					TAttribute<bool>(this, &FBlueprintComponentDetails::CanChangeSocket)
				)
			]
		];
	}

	// Handle event generation
	if ( FBlueprintEditorUtils::DoesSupportEventGraphs(BlueprintObj) && Nodes.Num() == 1 )
	{
		// Use the component template to support native components as well
		if (const UActorComponent* ComponentTemplate = CachedNodePtr->GetComponentTemplate())
		{
			AddEventsCategory(DetailLayout, CachedNodePtr->GetVariableName(), ComponentTemplate->GetClass());
		}
	}

	TSharedPtr<IPropertyHandle> PrimaryTickProperty = DetailLayout.GetProperty(GET_MEMBER_NAME_CHECKED(UActorComponent, PrimaryComponentTick));

	if (PrimaryTickProperty->IsValidHandle())
	{
		IDetailCategoryBuilder& TickCategory = DetailLayout.EditCategory("ComponentTick");

		TickCategory.AddProperty(PrimaryTickProperty->GetChildHandle(GET_MEMBER_NAME_CHECKED(FTickFunction, bStartWithTickEnabled)));
		TickCategory.AddProperty(PrimaryTickProperty->GetChildHandle(GET_MEMBER_NAME_CHECKED(FTickFunction, TickInterval)));
		TickCategory.AddProperty(PrimaryTickProperty->GetChildHandle(GET_MEMBER_NAME_CHECKED(FTickFunction, bTickEvenWhenPaused)), EPropertyLocation::Advanced);
		TickCategory.AddProperty(PrimaryTickProperty->GetChildHandle(GET_MEMBER_NAME_CHECKED(FTickFunction, bAllowTickOnDedicatedServer)), EPropertyLocation::Advanced);
		TickCategory.AddProperty(PrimaryTickProperty->GetChildHandle(GET_MEMBER_NAME_CHECKED(FTickFunction, TickGroup)), EPropertyLocation::Advanced);
	}

	PrimaryTickProperty->MarkHiddenByCustomization(); 
}

FText FBlueprintComponentDetails::OnGetVariableText() const
{
	check(CachedNodePtr.IsValid());

	return FText::FromName(CachedNodePtr->GetVariableName());
}

void FBlueprintComponentDetails::OnVariableTextChanged(const FText& InNewText)
{
	check(CachedNodePtr.IsValid());

	bIsVariableNameInvalid = true;

	const FString& NewTextStr = InNewText.ToString();

	if (USubobjectDataSubsystem* System = USubobjectDataSubsystem::Get())
	{
		FText ErrorMsg;
		if (!System->IsValidRename(CachedNodePtr->GetDataHandle(), InNewText, ErrorMsg))
		{
			VariableNameEditableTextBox->SetError(ErrorMsg);
			return;
		}
	}

	TSharedPtr<INameValidatorInterface> VariableNameValidator = MakeShareable(new FKismetNameValidator(GetBlueprintObj(), CachedNodePtr->GetVariableName()));

	EValidatorResult ValidatorResult = VariableNameValidator->IsValid(NewTextStr);
	if(ValidatorResult == EValidatorResult::AlreadyInUse)
	{
		VariableNameEditableTextBox->SetError(FText::Format(LOCTEXT("ComponentVariableRenameFailed_InUse", "{0} is in use by another variable or function!"), InNewText));
	}
	else if(ValidatorResult == EValidatorResult::EmptyName)
	{
		VariableNameEditableTextBox->SetError(LOCTEXT("RenameFailed_LeftBlank", "Names cannot be left blank!"));
	}
	else if(ValidatorResult == EValidatorResult::TooLong)
	{
		VariableNameEditableTextBox->SetError(FText::Format( LOCTEXT("RenameFailed_NameTooLong", "Names must have fewer than {0} characters!"), FText::AsNumber( FKismetNameValidator::GetMaximumNameLength())));
	}
	else
	{
		bIsVariableNameInvalid = false;
		VariableNameEditableTextBox->SetError(FText::GetEmpty());
	}
}

void FBlueprintComponentDetails::OnVariableTextCommitted(const FText& InNewName, ETextCommit::Type InTextCommit)
{
	if (!bIsVariableNameInvalid)
	{
		check(CachedNodePtr.IsValid());

		const FScopedTransaction Transaction(LOCTEXT("RenameComponentVariable", "Rename Component Variable"));
		USubobjectDataSubsystem::RenameSubobjectMemberVariable(GetBlueprintObj(), CachedNodePtr->GetDataHandle(), FName(*InNewName.ToString()));
	}

	bIsVariableNameInvalid = false;
	VariableNameEditableTextBox->SetError(FText::GetEmpty());
}

FText FBlueprintComponentDetails::OnGetTooltipText() const
{
	check(CachedNodePtr.IsValid());

	FName VarName = CachedNodePtr->GetVariableName();
	if (VarName != NAME_None)
	{
		FString Result;
		FBlueprintEditorUtils::GetBlueprintVariableMetaData(GetBlueprintObj(), VarName, NULL, TEXT("tooltip"), Result);
		return FText::FromString(Result);
	}

	return FText();
}

void FBlueprintComponentDetails::OnTooltipTextCommitted(const FText& NewText, ETextCommit::Type InTextCommit, FName VarName)
{
	FBlueprintEditorUtils::SetBlueprintVariableMetaData(GetBlueprintObj(), VarName, NULL, TEXT("tooltip"), NewText.ToString() );
}

bool FBlueprintComponentDetails::OnVariableCategoryChangeEnabled() const
{
	check(CachedNodePtr.IsValid());
	const FSubobjectData* Data = CachedNodePtr->GetDataSource();
	return !Data->IsInheritedComponent();
}

FText FBlueprintComponentDetails::OnGetVariableCategoryText() const
{
	check(CachedNodePtr.IsValid());

	FName VarName = CachedNodePtr->GetVariableName();
	if (VarName != NAME_None)
	{
		FText Category = FBlueprintEditorUtils::GetBlueprintVariableCategory(GetBlueprintObj(), VarName, NULL);

		// Older blueprints will have their name as the default category
		if( Category.EqualTo(FText::FromString(GetBlueprintObj()->GetName())) )
		{
			return UEdGraphSchema_K2::VR_DefaultCategory;
		}
		else
		{
			return Category;
		}
	}

	return FText();
}

void FBlueprintComponentDetails::OnVariableCategoryTextCommitted(const FText& NewText, ETextCommit::Type InTextCommit, FName VarName)
{
	check(CachedNodePtr.IsValid());

	if (InTextCommit == ETextCommit::OnEnter || InTextCommit == ETextCommit::OnUserMovedFocus)
	{
		FBlueprintEditorUtils::SetBlueprintVariableCategory(GetBlueprintObj(), CachedNodePtr->GetVariableName(), NULL, NewText);
		PopulateVariableCategories();
	}
}

void FBlueprintComponentDetails::OnVariableCategorySelectionChanged( TSharedPtr<FText> ProposedSelection, ESelectInfo::Type /*SelectInfo*/ )
{
	check(CachedNodePtr.IsValid());

	FName VarName = CachedNodePtr->GetVariableName();
	if (ProposedSelection.IsValid() && VarName != NAME_None)
	{
		FText NewCategory = *ProposedSelection.Get();
		FBlueprintEditorUtils::SetBlueprintVariableCategory(GetBlueprintObj(), VarName, NULL, NewCategory);

		check(VariableCategoryListView.IsValid());
		check(VariableCategoryComboButton.IsValid());

		VariableCategoryListView->ClearSelection();
		VariableCategoryComboButton->SetIsOpen(false);
	}
}

TSharedRef< ITableRow > FBlueprintComponentDetails::MakeVariableCategoryViewWidget( TSharedPtr<FText> Item, const TSharedRef< STableViewBase >& OwnerTable )
{
	return SNew(STableRow<TSharedPtr<FString>>, OwnerTable)
	[
		SNew(STextBlock)
			.Text(*Item.Get())
	];
}

void FBlueprintComponentDetails::PopulateVariableCategories()
{
	auto IsNewCategorySource = [this](const FText& NewCategory)
	{
		return !VariableCategorySource.ContainsByPredicate([&NewCategory](const TSharedPtr<FText>& ExistingCategory)
		{
			return ExistingCategory->ToString().Equals(NewCategory.ToString(), ESearchCase::CaseSensitive);
		});
	};

	UBlueprint* BlueprintObj = GetBlueprintObj();

	check(BlueprintObj);
	check(BlueprintObj->SkeletonGeneratedClass);

	TSet<FName> VisibleVariables;
	for (TFieldIterator<FProperty> PropertyIt(BlueprintObj->SkeletonGeneratedClass, EFieldIteratorFlags::IncludeSuper); PropertyIt; ++PropertyIt)
	{
		FProperty* Property = *PropertyIt;

		if ((!Property->HasAnyPropertyFlags(CPF_Parm) && Property->HasAllPropertyFlags(CPF_BlueprintVisible)))
		{
			VisibleVariables.Add(Property->GetFName());
		}
	}

	FBlueprintEditorUtils::GetSCSVariableNameList(BlueprintObj, VisibleVariables);

	VariableCategorySource.Reset();
	VariableCategorySource.Add(MakeShared<FText>(UEdGraphSchema_K2::VR_DefaultCategory));
	for (const FName& VariableName : VisibleVariables)
	{
		FText Category = FBlueprintEditorUtils::GetBlueprintVariableCategory(BlueprintObj, VariableName, nullptr);
		if (!Category.IsEmpty() && !Category.EqualTo(FText::FromString(BlueprintObj->GetName())))
		{
			if (IsNewCategorySource(Category))
			{
				VariableCategorySource.Add(MakeShared<FText>(Category));
			}
		}
	}

	// Sort categories, but keep the default category listed first
	VariableCategorySource.Sort([](const TSharedPtr <FText> &LHS, const TSharedPtr <FText> &RHS)
	{
		if (LHS.IsValid() && RHS.IsValid())
		{
			return (LHS->EqualTo(UEdGraphSchema_K2::VR_DefaultCategory) || LHS->CompareToCaseIgnored(*RHS) <= 0);
		}
		return false;
	});
}

const UClass* FBlueprintComponentDetails::GetSelectedEntryClass() const
{
	check(CachedNodePtr.IsValid());

	if (const UActorComponent* ComponentTemplate = CachedNodePtr->GetComponentTemplate())
	{
		UBlueprint* BlueprintObj = GetBlueprintObj();
		check(BlueprintObj);

		do
		{
			if (const FBPComponentClassOverride* Override = BlueprintObj->ComponentClassOverrides.FindByKey(ComponentTemplate->GetFName()))
			{
				return Override->ComponentClass;
			}

			BlueprintObj = UBlueprint::GetBlueprintFromClass(Cast<UBlueprintGeneratedClass>(BlueprintObj->ParentClass));

		} while (BlueprintObj);

		return ComponentTemplate->GetClass();
	}

	return nullptr;

}

void FBlueprintComponentDetails::HandleNewEntryClassSelected(const UClass* NewEntryClass) const
{
	const UClass* PreviousClass = GetSelectedEntryClass();

	if (PreviousClass != NewEntryClass)
	{
		check(CachedNodePtr.IsValid());

		if (const UActorComponent* ComponentTemplate = CachedNodePtr->GetComponentTemplate())
		{
			if (USubobjectDataSubsystem* System = USubobjectDataSubsystem::Get())
			{
				System->ChangeSubobjectClass(CachedNodePtr->GetDataHandle(), NewEntryClass);
			}
		}
	}
}


FText FBlueprintComponentDetails::GetSocketName() const
{
	check(CachedNodePtr.IsValid());
	if (FSubobjectData* Data = CachedNodePtr->GetDataSource())
	{
		return Data->GetSocketName();
	}
	return FText::GetEmpty();
}

bool FBlueprintComponentDetails::CanChangeSocket() const
{
	check(CachedNodePtr.IsValid());

	if (FSubobjectData* Data = CachedNodePtr->GetDataSource())
	{
		return !Data->IsInheritedComponent();
	}
	return true;
}

void FBlueprintComponentDetails::OnBrowseSocket()
{
	check(CachedNodePtr.IsValid());
	FSubobjectData* Data = CachedNodePtr->GetDataSource();
	if (Data && Data->HasValidSocket())
	{
		TSharedPtr<SSubobjectEditor> Editor = BlueprintEditorPtr.Pin()->GetSubobjectEditor();
		check(Editor.IsValid());

		FSubobjectEditorTreeNodePtrType ParentFNode = CachedNodePtr->GetParent();
		FSubobjectData* ParentData = ParentFNode.IsValid() ? ParentFNode->GetDataSource() : nullptr;
		if (ParentData)
		{
			// #TODO_BH Remove const cast
			if (USceneComponent* ParentSceneComponent = const_cast<USceneComponent*>(ParentData->GetObjectForBlueprint<USceneComponent>(Editor->GetBlueprint())))
			{
				if (ParentSceneComponent->HasAnySockets())
				{
					// Pop up a combo box to pick socket from mesh
					FSlateApplication::Get().PushMenu(
						Editor.ToSharedRef(),
						FWidgetPath(),
						SNew(SSocketChooserPopup)
						.SceneComponent( ParentSceneComponent )
						.OnSocketChosen( this, &FBlueprintComponentDetails::OnSocketSelection ),
						FSlateApplication::Get().GetCursorPos(),
						FPopupTransitionEffect( FPopupTransitionEffect::TypeInPopup )
						);
				}
			}
		}
	}
}

void FBlueprintComponentDetails::OnClearSocket()
{
	check(CachedNodePtr.IsValid());
	FSubobjectData* Data = CachedNodePtr->GetDataSource();
	
	if (Data && Data->HasValidSocket())
	{
		Data->SetupAttachment(NAME_None);
		FBlueprintEditorUtils::MarkBlueprintAsStructurallyModified(GetBlueprintObj());
	}
}

void FBlueprintComponentDetails::OnSocketSelection(FName SocketName)
{
	check(CachedNodePtr.IsValid());

	FSubobjectData* Data = CachedNodePtr->GetDataSource();
	if (Data && Data->HasValidSocket())
	{
		// Record selection if there is an actual asset attached
		Data->SetSocketName(SocketName);
		FBlueprintEditorUtils::MarkBlueprintAsStructurallyModified(GetBlueprintObj());
	}
}

BEGIN_SLATE_FUNCTION_BUILD_OPTIMIZATION
void FBlueprintGraphNodeDetails::CustomizeDetails( IDetailLayoutBuilder& DetailLayout )
{
	const TArray<TWeakObjectPtr<UObject>>& SelectedObjects = DetailLayout.GetSelectedObjects();
	if( SelectedObjects.Num() == 1 )
	{
		if (SelectedObjects[0].IsValid() && SelectedObjects[0]->IsA<UEdGraphNode>())
		{
			GraphNodePtr = Cast<UEdGraphNode>(SelectedObjects[0].Get());
		}
	}

	if(!GraphNodePtr.IsValid() || !GraphNodePtr.Get()->GetCanRenameNode())
	{
		return;
	}

	IDetailCategoryBuilder& Category = DetailLayout.EditCategory("GraphNodeDetail", LOCTEXT("GraphNodeDetailsCategory", "Graph Node"), ECategoryPriority::Important);
	const FSlateFontInfo DetailFontInfo = IDetailLayoutBuilder::GetDetailFont();
	FText RowHeader;
	FText NameContent;

	if( GraphNodePtr->IsA( UEdGraphNode_Comment::StaticClass() ))
	{
		RowHeader = LOCTEXT("GraphNodeDetail_CommentRowTitle", "Comment");
		NameContent = LOCTEXT("GraphNodeDetail_CommentContentTitle", "Comment Text");
	}
	else
	{
		RowHeader = LOCTEXT("GraphNodeDetail_NodeRowTitle", "Node Title");
		NameContent = LOCTEXT("GraphNodeDetail_ContentTitle", "Name");
	}

	bool bNameAllowsMultiLine = false;
	if( GraphNodePtr.IsValid() && GraphNodePtr.Get()->IsA<UEdGraphNode_Comment>() )
	{
		bNameAllowsMultiLine = true;
	}

	TSharedPtr<SWidget> EditNameWidget;
	float WidgetMinDesiredWidth = BlueprintDocumentationDetailDefs::DetailsTitleMinWidth;
	float WidgetMaxDesiredWidth = BlueprintDocumentationDetailDefs::DetailsTitleMaxWidth;
	if( bNameAllowsMultiLine )
	{
		SAssignNew(MultiLineNameEditableTextBox, SMultiLineEditableTextBox)
		.Text(this, &FBlueprintGraphNodeDetails::OnGetName)
		.OnTextChanged(this, &FBlueprintGraphNodeDetails::OnNameChanged)
		.OnTextCommitted(this, &FBlueprintGraphNodeDetails::OnNameCommitted)
		.ClearKeyboardFocusOnCommit(true)
		.ModiferKeyForNewLine(EModifierKey::Shift)
		.RevertTextOnEscape(true)
		.SelectAllTextWhenFocused(true)
		.IsReadOnly(this, &FBlueprintGraphNodeDetails::IsNameReadOnly)
		.Font(DetailFontInfo)
		.WrapTextAt(WidgetMaxDesiredWidth - BlueprintDocumentationDetailDefs::DetailsTitleWrapPadding);

		EditNameWidget = MultiLineNameEditableTextBox;
	}
	else
	{
		SAssignNew(NameEditableTextBox, SEditableTextBox)
		.Text(this, &FBlueprintGraphNodeDetails::OnGetName)
		.OnTextChanged(this, &FBlueprintGraphNodeDetails::OnNameChanged)
		.OnTextCommitted(this, &FBlueprintGraphNodeDetails::OnNameCommitted)
		.Font(DetailFontInfo);

		EditNameWidget = NameEditableTextBox;
		WidgetMaxDesiredWidth = WidgetMinDesiredWidth;
	}

	Category.AddCustomRow( RowHeader )
	.NameContent()
	[
		SNew(STextBlock)
		.Text( NameContent )
		.Font(DetailFontInfo)
	]
	.ValueContent()
	.MinDesiredWidth(WidgetMinDesiredWidth)
	.MaxDesiredWidth(WidgetMaxDesiredWidth)
	[
		EditNameWidget.ToSharedRef()
	];
}
END_SLATE_FUNCTION_BUILD_OPTIMIZATION

void FBlueprintGraphNodeDetails::SetNameError( const FText& Error )
{
	if( NameEditableTextBox.IsValid() )
	{
		NameEditableTextBox->SetError( Error );
	}
	if( MultiLineNameEditableTextBox.IsValid() )
	{
		MultiLineNameEditableTextBox->SetError( Error );
	}
}

bool FBlueprintGraphNodeDetails::IsNameReadOnly() const
{
	bool bReadOnly = true;
	if(GraphNodePtr.IsValid())
	{
		bReadOnly = !GraphNodePtr->bCanRenameNode;
	}
	return bReadOnly;
}

FText FBlueprintGraphNodeDetails::OnGetName() const
{
	FText Name;
	if(GraphNodePtr.IsValid())
	{
		Name = GraphNodePtr->GetNodeTitle( ENodeTitleType::EditableTitle );
	}
	return Name;
}

struct FGraphNodeNameValidatorHelper
{
	static EValidatorResult Validate(TWeakObjectPtr<UEdGraphNode> GraphNodePtr, TWeakPtr<FBlueprintEditor> BlueprintEditorPtr, const FString& NewName)
	{
		check(GraphNodePtr.IsValid() && BlueprintEditorPtr.IsValid());
		TSharedPtr<INameValidatorInterface> NameValidator = GraphNodePtr->MakeNameValidator();
		if (!NameValidator.IsValid())
		{
			const FName NodeName(*GraphNodePtr->GetNodeTitle(ENodeTitleType::EditableTitle).ToString());
			NameValidator = MakeShareable(new FKismetNameValidator(BlueprintEditorPtr.Pin()->GetBlueprintObj(), NodeName));
		}
		return NameValidator->IsValid(NewName);
	}
};

void FBlueprintGraphNodeDetails::OnNameChanged(const FText& InNewText)
{
	if( GraphNodePtr.IsValid() && BlueprintEditorPtr.IsValid() )
	{
		const EValidatorResult ValidatorResult = FGraphNodeNameValidatorHelper::Validate(GraphNodePtr, BlueprintEditorPtr, InNewText.ToString());
		if(ValidatorResult == EValidatorResult::AlreadyInUse)
		{
			SetNameError(FText::Format(LOCTEXT("RenameFailed_InUse", "{0} is in use by another variable or function!"), InNewText));
		}
		else if(ValidatorResult == EValidatorResult::EmptyName)
		{
			SetNameError(LOCTEXT("RenameFailed_LeftBlank", "Names cannot be left blank!"));
		}
		else if(ValidatorResult == EValidatorResult::TooLong)
		{
			SetNameError(FText::Format( LOCTEXT("RenameFailed_NameTooLong", "Names must have fewer than {0} characters!"), FText::AsNumber( FKismetNameValidator::GetMaximumNameLength())));
		}
		else
		{
			SetNameError(FText::GetEmpty());
		}
	}
}

void FBlueprintGraphNodeDetails::OnNameCommitted(const FText& InNewText, ETextCommit::Type InTextCommit)
{
	if (BlueprintEditorPtr.IsValid() && GraphNodePtr.IsValid())
	{
		if (FGraphNodeNameValidatorHelper::Validate(GraphNodePtr, BlueprintEditorPtr, InNewText.ToString()) == EValidatorResult::Ok)
		{
			BlueprintEditorPtr.Pin()->OnNodeTitleCommitted(InNewText, InTextCommit, GraphNodePtr.Get());
		}
	}
}

UBlueprint* FBlueprintGraphNodeDetails::GetBlueprintObj() const
{
	if(BlueprintEditorPtr.IsValid())
	{
		return BlueprintEditorPtr.Pin()->GetBlueprintObj();
	}

	return NULL;
}

TSharedRef<IDetailCustomization> FChildActorComponentDetails::MakeInstance(TWeakPtr<FBlueprintEditor> BlueprintEditorPtrIn)
{
	return MakeShareable(new FChildActorComponentDetails(BlueprintEditorPtrIn));
}

FChildActorComponentDetails::FChildActorComponentDetails(TWeakPtr<FBlueprintEditor> BlueprintEditorPtrIn)
	: BlueprintEditorPtr(BlueprintEditorPtrIn)
{
}

void FChildActorComponentDetails::CustomizeDetails(IDetailLayoutBuilder& DetailBuilder)
{
	TSharedPtr<IPropertyHandle> ActorClassProperty = DetailBuilder.GetProperty(GET_MEMBER_NAME_CHECKED(UChildActorComponent, ChildActorClass));
	if (ActorClassProperty->IsValidHandle())
	{
		if (BlueprintEditorPtr.IsValid())
		{
			if (UBlueprint* Blueprint = BlueprintEditorPtr.Pin()->GetBlueprintObj())
			{
				static FText RestrictReason = LOCTEXT("NoSelfChildActors", "Cannot append a child-actor of this blueprint type (could cause infinite recursion).");
				TSharedPtr<FPropertyRestriction> ClassRestriction = MakeShareable(new FPropertyRestriction(RestrictReason));

				ClassRestriction->AddDisabledValue(Blueprint->GetPathName());
				if (Blueprint->GeneratedClass)
				{
					ClassRestriction->AddDisabledValue(Blueprint->GeneratedClass->GetPathName());
				}

				ActorClassProperty->AddRestriction(ClassRestriction.ToSharedRef());
			}
		}

		TArray<TWeakObjectPtr<UObject>> ObjectsBeingCustomized;
		DetailBuilder.GetObjectsBeingCustomized(ObjectsBeingCustomized);

		IDetailCategoryBuilder& CategoryBuilder = DetailBuilder.EditCategory(TEXT("ChildActorComponent"));
				
		// Ensure ordering is what we want by adding class in first
		CategoryBuilder.AddProperty(GET_MEMBER_NAME_CHECKED(UChildActorComponent, ChildActorClass));

		// Hide the child actor template property from the details view in these situations:
		// a) Template is invalid (NULL)
		// b) Template is set to be shown/expanded as an actor subtree in the components tree view
		// c) Multiple CACs have been selected with one or more entries that meet the above criteria
		bool bHideChildActorTemplateProperty = false;
		for (const TWeakObjectPtr<UObject>& ObjectBeingCustomized : ObjectsBeingCustomized)
		{
			if (UChildActorComponent* CAC = Cast<UChildActorComponent>(ObjectBeingCustomized.Get()))
			{
				if (CAC->ChildActorTemplate)
				{
					if (FChildActorComponentEditorUtils::ShouldShowChildActorNodeInTreeView(CAC))
					{
						// Template is shown/expanded as a subtree with an explicit child actor node as the root
						bHideChildActorTemplateProperty = true;
					}
				}
				else
				{
					// Template is invalid or not set
					bHideChildActorTemplateProperty = true;
				}
			}

			// Exit the loop if we've met any of the above criteria for hiding the template property
			if (bHideChildActorTemplateProperty)
			{
				break;
			}
		}

		// Add a custom row to expose the child actor template for editing based on its visibility
		CategoryBuilder.AddProperty(GET_MEMBER_NAME_CHECKED(UChildActorComponent, ChildActorTemplate))
			.Visibility(bHideChildActorTemplateProperty ? EVisibility::Hidden : EVisibility::Visible);
	}
}

void FBlueprintDocumentationDetails::CustomizeDetails(IDetailLayoutBuilder& DetailLayout)
{
	check( BlueprintEditorPtr.IsValid() );
	// find currently selected edgraph documentation node
	DocumentationNodePtr = EdGraphSelectionAsDocumentNode();

	if( DocumentationNodePtr.IsValid() )
	{
		// Cache Link
		DocumentationLink = DocumentationNodePtr->GetDocumentationLink();
		DocumentationExcerpt = DocumentationNodePtr->GetDocumentationExcerptName();

		IDetailCategoryBuilder& DocumentationCategory = DetailLayout.EditCategory("Documentation", LOCTEXT("DocumentationDetailsCategory", "Documentation"), ECategoryPriority::Default);

		DocumentationCategory.AddCustomRow( LOCTEXT( "DocumentationLinkLabel", "Documentation Link" ))
		.NameContent()
		.HAlign( HAlign_Fill )
		[
			SNew( STextBlock )
			.Text( LOCTEXT( "FBlueprintDocumentationDetails_Link", "Link" ) )
			.ToolTipText( LOCTEXT( "FBlueprintDocumentationDetails_LinkPathTooltip", "The documentation content path" ))
			.Font( IDetailLayoutBuilder::GetDetailFont() )
		]
		.ValueContent()
		.HAlign( HAlign_Left )
		.MinDesiredWidth( BlueprintDocumentationDetailDefs::DetailsTitleMinWidth )
		.MaxDesiredWidth( BlueprintDocumentationDetailDefs::DetailsTitleMaxWidth )
		[
			SNew( SEditableTextBox )
			.Padding( FMargin( 4.f, 2.f ))
			.Text( this, &FBlueprintDocumentationDetails::OnGetDocumentationLink )
			.ToolTipText( LOCTEXT( "FBlueprintDocumentationDetails_LinkTooltip", "The path of the documentation content relative to /Engine/Documentation/Source" ))
			.OnTextCommitted( this, &FBlueprintDocumentationDetails::OnDocumentationLinkCommitted )
			.Font( IDetailLayoutBuilder::GetDetailFont() )
		];

		DocumentationCategory.AddCustomRow( LOCTEXT( "DocumentationExcerptsLabel", "Documentation Excerpts" ))
		.NameContent()
		.HAlign( HAlign_Left )
		[
			SNew( STextBlock )
			.Text( LOCTEXT( "FBlueprintDocumentationDetails_Excerpt", "Excerpt" ) )
			.ToolTipText( LOCTEXT( "FBlueprintDocumentationDetails_ExcerptTooltip", "The current documentation excerpt" ))
			.Font( IDetailLayoutBuilder::GetDetailFont() )
		]
		.ValueContent()
		.HAlign( HAlign_Left )
		.MinDesiredWidth( BlueprintDocumentationDetailDefs::DetailsTitleMinWidth )
		.MaxDesiredWidth( BlueprintDocumentationDetailDefs::DetailsTitleMaxWidth )
		[
			SAssignNew( ExcerptComboButton, SComboButton )
			.ContentPadding( 2.f )
			.IsEnabled( this, &FBlueprintDocumentationDetails::OnExcerptChangeEnabled )
			.ButtonContent()
			[
				SNew(SBorder)
				.BorderImage( FAppStyle::GetBrush( "NoBorder" ))
				.Padding( FMargin( 0, 0, 5, 0 ))
				[
					SNew( STextBlock )
					.Text( this, &FBlueprintDocumentationDetails::OnGetDocumentationExcerpt )
					.ToolTipText( LOCTEXT( "FBlueprintDocumentationDetails_ExcerptComboTooltip", "Select Excerpt" ))
					.Font( IDetailLayoutBuilder::GetDetailFont() )
				]
			]
			.OnGetMenuContent( this, &FBlueprintDocumentationDetails::GenerateExcerptList )
		];
	}
}

TWeakObjectPtr<UEdGraphNode_Documentation> FBlueprintDocumentationDetails::EdGraphSelectionAsDocumentNode()
{
	DocumentationNodePtr.Reset();

	if( BlueprintEditorPtr.IsValid() )
	{
		/** Get the currently selected set of nodes */
		if( BlueprintEditorPtr.Pin()->GetNumberOfSelectedNodes() == 1 )
		{
			FGraphPanelSelectionSet Objects = BlueprintEditorPtr.Pin()->GetSelectedNodes();
			FGraphPanelSelectionSet::TIterator Iter( Objects );
			UObject* Object = *Iter;

			if( Object && Object->IsA<UEdGraphNode_Documentation>() )
			{
				DocumentationNodePtr = Cast<UEdGraphNode_Documentation>( Object );
			}
		}
	}
	return DocumentationNodePtr;
}

FText FBlueprintDocumentationDetails::OnGetDocumentationLink() const
{
	return FText::FromString( DocumentationLink );
}

FText FBlueprintDocumentationDetails::OnGetDocumentationExcerpt() const
{
	return FText::FromString( DocumentationExcerpt );
}

bool FBlueprintDocumentationDetails::OnExcerptChangeEnabled() const
{
	return IDocumentation::Get()->PageExists( DocumentationLink );
}

void FBlueprintDocumentationDetails::OnDocumentationLinkCommitted( const FText& InNewName, ETextCommit::Type InTextCommit )
{
	DocumentationLink = InNewName.ToString();
	DocumentationExcerpt = NSLOCTEXT( "FBlueprintDocumentationDetails", "ExcerptCombo_DefaultText", "Select Excerpt" ).ToString();
}

TSharedRef< ITableRow > FBlueprintDocumentationDetails::MakeExcerptViewWidget( TSharedPtr<FString> Item, const TSharedRef< STableViewBase >& OwnerTable )
{
	return 
		SNew( STableRow<TSharedPtr<FString>>, OwnerTable )
		[
			SNew( STextBlock )
			.Text( FText::FromString(*Item.Get()) )
		];
}

void FBlueprintDocumentationDetails::OnExcerptSelectionChanged( TSharedPtr<FString> ProposedSelection, ESelectInfo::Type /*SelectInfo*/ )
{
	if( ProposedSelection.IsValid() && DocumentationNodePtr.IsValid() )
	{
		DocumentationNodePtr->Link = DocumentationLink;
		DocumentationExcerpt = *ProposedSelection.Get();
		DocumentationNodePtr->Excerpt = DocumentationExcerpt;
		ExcerptComboButton->SetIsOpen( false );
	}
}

TSharedRef<SWidget> FBlueprintDocumentationDetails::GenerateExcerptList()
{
	ExcerptList.Empty();

	if( IDocumentation::Get()->PageExists( DocumentationLink ))
	{
		TSharedPtr<IDocumentationPage> DocumentationPage = IDocumentation::Get()->GetPage( DocumentationLink, NULL );
		TArray<FExcerpt> Excerpts;
		DocumentationPage->GetExcerpts( Excerpts );

		for (const FExcerpt& Excerpt : Excerpts)
		{
			ExcerptList.Add( MakeShareable( new FString( Excerpt.Name )));
		}
	}

	return
		SNew( SHorizontalBox )
		+SHorizontalBox::Slot()
		.Padding( 2.f )
		[
			SNew( SListView< TSharedPtr<FString>> )
			.ListItemsSource( &ExcerptList )
			.OnGenerateRow( this, &FBlueprintDocumentationDetails::MakeExcerptViewWidget )
			.OnSelectionChanged( this, &FBlueprintDocumentationDetails::OnExcerptSelectionChanged )
		];
}

#undef LOCTEXT_NAMESPACE<|MERGE_RESOLUTION|>--- conflicted
+++ resolved
@@ -54,11 +54,8 @@
 #include "IDetailsView.h"
 #include "IDocumentation.h"
 #include "IDocumentationPage.h"
-<<<<<<< HEAD
-=======
 #include "IFieldNotificationClassDescriptor.h"
 #include "INotifyFieldValueChanged.h"
->>>>>>> 4af6daef
 #include "ISequencerModule.h"
 #include "Input/DragAndDrop.h"
 #include "Input/Events.h"
@@ -102,10 +99,7 @@
 #include "PropertyHandle.h"
 #include "PropertyRestriction.h"
 #include "SBlueprintNamespaceEntry.h"
-<<<<<<< HEAD
-=======
 #include "SFieldNotificationCheckList.h"
->>>>>>> 4af6daef
 #include "SGraphPin.h"
 #include "SKismetInspector.h"
 #include "SPinTypeSelector.h"
@@ -535,8 +529,6 @@
 		const FText ToolTip = LOCTEXT("FieldNotifyToolTip", "Generate a field entry for the Field Notification system.");
 		TSharedPtr<SToolTip> FieldNotificationTooltip = IDocumentation::Get()->CreateToolTip(LOCTEXT("FieldNotifyToolTip", "Generate a field entry for the Field Notification system."), NULL, DocLink, TEXT("FieldNotify"));
 
-<<<<<<< HEAD
-=======
 		Category.AddCustomRow(LOCTEXT("IsVariableFieldNotifyLabel", "Field Notify"))
 			.NameContent()
 			[
@@ -569,7 +561,6 @@
 			];
 	}
 
->>>>>>> 4af6daef
 	TSharedPtr<SToolTip> Widget3DTooltip = IDocumentation::Get()->CreateToolTip(LOCTEXT("VariableWidget3D_Tooltip", "When true, allows the user to tweak the vector variable by using a 3D transform widget in the viewport (usable when varible is public/enabled)."), NULL, DocLink, TEXT("Widget3D"));
 
 	Category.AddCustomRow( LOCTEXT("VariableWidget3D_Prompt", "Show 3D Widget") )
@@ -2959,7 +2950,6 @@
 }
 
 void FBlueprintVarActionDetails::OnFinishedChangingVariable(const FPropertyChangedEvent& InPropertyChangedEvent)
-<<<<<<< HEAD
 {
 	if (InPropertyChangedEvent.GetNumObjectsBeingEdited() == 0)
 	{
@@ -2971,19 +2961,6 @@
 
 void FBlueprintVarActionDetails::OnFinishedChangingLocalVariable(const FPropertyChangedEvent& InPropertyChangedEvent, TSharedPtr<FStructOnScope> InStructData, TWeakObjectPtr<UK2Node_EditablePinBase> InEntryNode)
 {
-=======
-{
-	if (InPropertyChangedEvent.GetNumObjectsBeingEdited() == 0)
-	{
-		return;
-	}
-
-	ImportNamespacesForPropertyValue(InPropertyChangedEvent.MemberProperty, InPropertyChangedEvent.GetObjectBeingEdited(0));
-}
-
-void FBlueprintVarActionDetails::OnFinishedChangingLocalVariable(const FPropertyChangedEvent& InPropertyChangedEvent, TSharedPtr<FStructOnScope> InStructData, TWeakObjectPtr<UK2Node_EditablePinBase> InEntryNode)
-{
->>>>>>> 4af6daef
 	if (!InPropertyChangedEvent.MemberProperty ||
 		!InPropertyChangedEvent.MemberProperty->GetOwnerStruct() ||
 		!InPropertyChangedEvent.MemberProperty->GetOwnerStruct()->IsA<UFunction>())
@@ -3930,269 +3907,6 @@
 
 bool FBlueprintGraphLocalVariableLayout::ShouldVarBeReadOnly(bool bIsEditingPinType) const
 {
-<<<<<<< HEAD
-#if UE_BP_LOCAL_VAR_LAYOUT_SETTERS_IMPLEMENTED
-	// if this is ever made non-const, implement this method
-	static_assert(false);
-#endif
-	return true;
-=======
-	const FEdGraphPinType PinType = OnGetPinInfo();
-
-	// Array types will always be implicitly passed by reference, regardless of
-	// the checkbox setting so show it as checked
-	return (PinType.bIsReference || PinType.IsArray())  ? ECheckBoxState::Checked : ECheckBoxState::Unchecked;
->>>>>>> 4af6daef
-}
-
-bool FBlueprintGraphLocalVariableLayout::IsVariableEditingReadOnly(bool bIsEditingPinType) const
-{
-#if UE_BP_LOCAL_VAR_LAYOUT_SETTERS_IMPLEMENTED
-	// if this is ever made non-const, implement this method
-	static_assert(false)
-#endif
-	return true;
-}
-
-FText FBlueprintGraphLocalVariableLayout::OnGetVarNameText() const
-{
-	return FText::FromName(GetName());
-}
-
-<<<<<<< HEAD
-FText FBlueprintGraphLocalVariableLayout::OnGetVarToolTipText() const
-{
-	const FBPVariableDescription& Variable = GetVariable();
-	const FText PinTypeText = UEdGraphSchema_K2::TypeToText(Variable.VarType);
-	return FText::Format(LOCTEXT("BlueprintArgToolTipText", "Name: {0}\nType: {1}"), FText::FromName(Variable.VarName), PinTypeText);
-=======
-							// Reset default value, it probably doesn't match
-							(*UDPinPtr)->PinDefaultValue.Reset();
-
-							TSharedPtr<FBlueprintEditor> BlueprintEditor;
-							if(MyBPPinned.IsValid())
-							{
-								BlueprintEditor = MyBPPinned->GetBlueprintEditor().Pin();
-							}
-
-							// Auto-import the underlying type object's default namespace set into the current editor context.
-							const UObject* PinSubCategoryObject = PinType.PinSubCategoryObject.Get();
-							if (PinSubCategoryObject && BlueprintEditor.IsValid())
-							{
-								FBlueprintEditor::FImportNamespaceExParameters Params;
-								FBlueprintNamespaceUtilities::GetDefaultImportsForObject(PinSubCategoryObject, Params.NamespacesToImport);
-								BlueprintEditor->ImportNamespaceEx(Params);
-							}
-						}
-						GraphActionDetailsPinned->OnParamsChanged(Node);
-					}
-				}
-			}
-		}
-	}
->>>>>>> 4af6daef
-}
-
-FEdGraphPinType FBlueprintGraphLocalVariableLayout::OnGetVariableType() const
-{
-	return GetVariable().VarType;
-}
-
-void FBlueprintGraphLocalVariableGroupLayout::GenerateChildContent(IDetailChildrenBuilder& ChildrenBuilder)
-{
-	bool WasContentAdded = false;
-	if(TargetGraph.IsValid())
-	{
-		if(const UEdGraph* TopLevelGraph = FBlueprintEditorUtils::GetTopLevelGraph(TargetGraph.Get()))
-		{
-			bool bSchemaImplementsGetLocalVariables = false;
-		
-			// grab the parent graph's name
-			if (UEdGraphSchema const* Schema = TopLevelGraph->GetSchema())
-			{
-				FGraphDisplayInfo EdGraphDisplayInfo;
-				Schema->GetGraphDisplayInformation(*TopLevelGraph, EdGraphDisplayInfo);
-
-				// Try to get the local variables from the schema
-				TArray<FBPVariableDescription> LocalVariables;
-				bSchemaImplementsGetLocalVariables = Schema->GetLocalVariables(TargetGraph.Get(), LocalVariables);
-				for (const FBPVariableDescription& LocalVariable : LocalVariables)
-				{
-					TSharedRef<class FBlueprintGraphLocalVariableLayout> BlueprintLocalVariableLayout = MakeShareable(new FBlueprintGraphLocalVariableLayout(OwningFunction, LocalVariable));
-					ChildrenBuilder.AddCustomBuilder(BlueprintLocalVariableLayout);
-					WasContentAdded = true;
-				}
-			}
-			// If the schema did not return any local variables, try to get them from the function entry
-			if (!bSchemaImplementsGetLocalVariables)
-			{
-				TArray<UK2Node_FunctionEntry*> FunctionEntryNodes;
-				TopLevelGraph->GetNodesOfClass<UK2Node_FunctionEntry>(FunctionEntryNodes);
-				if (!FunctionEntryNodes.IsEmpty())
-				{
-					TArray<FBPVariableDescription>& LocalVariables = FunctionEntryNodes[0]->LocalVariables;
-					
-					// Search in all FunctionEntry nodes for their local variables
-					FText ActionCategory;
-					for (int I = 0; I < LocalVariables.Num(); ++I)
-					{
-						TSharedPtr<class FBlueprintGraphLocalVariableLayout> BlueprintLocalVariableLayout = nullptr;
-						if (PropertyHandle)
-						{
-							BlueprintLocalVariableLayout = MakeShareable(new FBlueprintGraphLocalVariableLayout(OwningFunction, PropertyHandle->GetChildHandle(I)));
-						}
-						else
-						{
-							BlueprintLocalVariableLayout = MakeShareable(new FBlueprintGraphLocalVariableLayout(OwningFunction, LocalVariables[I]));
-						}
-						ChildrenBuilder.AddCustomBuilder(BlueprintLocalVariableLayout.ToSharedRef());
-						WasContentAdded = true;		
-					}
-				}
-			}
-		}
-	}
-	if (!WasContentAdded)
-	{
-		// Add a text widget to let the user know to hit the + icon to add parameters.
-		ChildrenBuilder.AddCustomRow(FText::GetEmpty()).WholeRowContent()
-			.MaxDesiredWidth(980.f)
-			[
-				SNew(SHorizontalBox)
-				+ SHorizontalBox::Slot()
-					.VAlign(VAlign_Center)
-					.Padding(0.0f, 0.0f, 4.0f, 0.0f)
-					.AutoWidth()
-					[
-						SNew(STextBlock)
-						.Text(LOCTEXT("NoLocalVariablesAddedForBlueprint", "No Local Variables"))
-						.Font(IDetailLayoutBuilder::GetDetailFont())
-					]
-			];
-	}
-}
-
-TSharedPtr<IPropertyHandle> FBlueprintGraphLocalVariableLayout::GetPropertyHandle() const
-{
-	return Data.IsType<TSharedPtr<IPropertyHandle>>() ? Data.Get<TSharedPtr<IPropertyHandle>>() : nullptr;
-}
-
-const FBPVariableDescription& FBlueprintGraphLocalVariableLayout::GetVariable() const
-{
-	// if stored by property handle, extract value from there
-	if (const TSharedPtr<IPropertyHandle> PropertyHandle = GetPropertyHandle())
-	{
-		void* Address;
-		PropertyHandle->GetValueData(Address);
-		return *(FBPVariableDescription*)Address;
-	}
-	// if stored as variable description, return it directly
-	return Data.Get<FBPVariableDescription>();
-}
-
-void FBlueprintGraphLocalVariableLayout::SetVariable(const FBPVariableDescription& NewValue)
-{
-	const TSharedPtr<IPropertyHandle> PropertyHandle = GetPropertyHandle();
-	checkf(PropertyHandle != nullptr, TEXT("Tried to call a setter on a read-only local variable layout"));
-	
-	void* Address;
-	PropertyHandle->GetValueData(Address);
-	*(FBPVariableDescription*)Address = NewValue;
-}
-
-void FBlueprintGraphLocalVariableLayout::GenerateHeaderRowContent(FDetailWidgetRow& NodeRow)
-{
-	const UEdGraphSchema_K2* K2Schema = GetDefault<UEdGraphSchema_K2>();
-	TSharedPtr<IPropertyHandle> PropHandle = GetPropertyHandle();
-	
-	NodeRow
-	.NameContent()
-	[
-		SNew(SHorizontalBox)
-		+SHorizontalBox::Slot()
-		.FillWidth(1)
-		.VAlign(VAlign_Center)
-		[
-			SNew(SBox)
-			.MinDesiredWidth(125.f)
-			[
-				SAssignNew(VariableNameWidget, SEditableTextBox)
-				.Text( this, &FBlueprintGraphLocalVariableLayout::OnGetVarNameText )
-#if UE_BP_LOCAL_VAR_LAYOUT_SETTERS_IMPLEMENTED
-				.OnTextChanged(this, &FBlueprintGraphLocalVariableLayout::OnVarNameChange)
-				.OnTextCommitted(this, &FBlueprintGraphLocalVariableLayout::OnVarNameTextCommitted)
-#endif
-				.ToolTipText(this, &FBlueprintGraphLocalVariableLayout::OnGetVarToolTipText)
-				.Font( IDetailLayoutBuilder::GetDetailFont() )
-				.IsEnabled(!ShouldVarBeReadOnly())
-			]
-		]
-	]
-	.ValueContent()
-	.MaxDesiredWidth(980.f)
-	[
-		SNew(SHorizontalBox)
-		+SHorizontalBox::Slot()
-		.VAlign(VAlign_Center)
-		.Padding(0.0f)
-		.FillWidth(1.0f)
-		[
-			SNew(SPinTypeSelector, FGetPinTypeTree::CreateUObject(K2Schema, &UEdGraphSchema_K2::GetVariableTypeTree))
-				.TargetPinType(this, &FBlueprintGraphLocalVariableLayout::OnGetVariableType)
-#if UE_BP_LOCAL_VAR_LAYOUT_SETTERS_IMPLEMENTED
-				.OnPinTypePreChanged(this, &FBlueprintGraphLocalVariableLayout::OnPreVariableTypeChange)
-				.OnPinTypeChanged(this, &FBlueprintGraphLocalVariableLayout::VariableTypeChanged)
-#endif
-				.Schema(K2Schema)
-				.bAllowArrays(!ShouldVarBeReadOnly())
-				.IsEnabled(!ShouldVarBeReadOnly(true))
-				.Font( IDetailLayoutBuilder::GetDetailFont() )
-		]
-		+ SHorizontalBox::Slot()
-		.HAlign(HAlign_Right)
-		.VAlign(VAlign_Center)
-		.Padding(10, 0, 0, 0)
-		.AutoWidth()
-#if UE_BP_LOCAL_VAR_LAYOUT_SETTERS_IMPLEMENTED
-		[
-			PropertyCustomizationHelpers::MakeClearButton(FSimpleDelegate::CreateSP(this, &FBlueprintGraphLocalVariableLayout::OnRemoveClicked), LOCTEXT("LocalVariableDetailsClearTooltip", "Remove this variable."), !IsVariableEditingReadOnly())
-		]
-#endif
-
-	]
-	.PropertyHandleList({GetPropertyHandle()})
-#if UE_BP_LOCAL_VAR_LAYOUT_SETTERS_IMPLEMENTED
-	.DragDropHandler(/* implement drag drop handler and add it here */);
-	static_assert(false)
-#endif
-	;
-}
-
-void FBlueprintGraphLocalVariableLayout::GenerateChildContent(IDetailChildrenBuilder& ChildrenBuilder)
-{
-	if (const UFunction* Function = OwningFunction.Get())
-	{
-		const TSharedPtr<FStructOnScope> StructData = MakeShareable(new FStructOnScope(Function));
-
-		// ensure that the default value is up to date inside property
-		for (TFieldIterator<FProperty> PropertyIterator(Function); PropertyIterator; ++PropertyIterator)
-		{
-			const FProperty *VariableProperty = *PropertyIterator;
-			if (VariableProperty->GetFName() == GetName())
-			{
-				FBlueprintEditorUtils::PropertyValueFromString(VariableProperty, GetVariable().DefaultValue, StructData->GetStructMemory());
-				break;
-			}
-		}
-		if (IDetailPropertyRow* Row = ChildrenBuilder.AddExternalStructureProperty(StructData.ToSharedRef(), GetName()))
-		{
-			Row->DisplayName(LOCTEXT("LocalVariableDefaultValue", "Default Value"));
-		}
-	}
-}
-
-bool FBlueprintGraphLocalVariableLayout::ShouldVarBeReadOnly(bool bIsEditingPinType) const
-{
 #if UE_BP_LOCAL_VAR_LAYOUT_SETTERS_IMPLEMENTED
 	// if this is ever made non-const, implement this method
 	static_assert(false);
@@ -4369,27 +4083,12 @@
 			
 			if (BlueprintPtr && IsFieldNotifyCheckVisible())
 			{
-<<<<<<< HEAD
-				Category.AddCustomRow( LOCTEXT( "AccessSpecifier", "Access Specifier" ) )
-				.NameContent()
-				[
-					SNew(STextBlock)
-						.Text( LOCTEXT( "AccessSpecifier", "Access Specifier" ) )
-						.Font( IDetailLayoutBuilder::GetDetailFont() )
-				]
-				.ValueContent()
-				[
-					SAssignNew(AccessSpecifierComboButton, SComboButton)
-					.ContentPadding(0.0f)
-					.ButtonContent()
-=======
 				const FText ToolTip = LOCTEXT("FieldNotifyToolTip", "Generate a field entry for the Field Notification system.");
 				const FString DocLink = TEXT("Shared/Editors/BlueprintEditor/GraphDetails");
 				TSharedPtr<SToolTip> FieldNotificationTooltip = IDocumentation::Get()->CreateToolTip(LOCTEXT("FieldNotifyToolTip", "Generate a field entry for the Field Notification system."), NULL, DocLink, TEXT("FieldNotify"));
 
 				Category.AddCustomRow(LOCTEXT("IsFunctionFieldNotifyLabel", "Field Notify"))
 					.NameContent()
->>>>>>> 4af6daef
 					[
 						SNew(STextBlock)
 						.Text(LOCTEXT("IsFunctionFieldNotifyLabel", "Field Notify"))
@@ -4501,11 +4200,7 @@
 				[
 					SNew(STextBlock)
 					.Text(LOCTEXT("FunctionUnsafeDuringActorConstruction_Tooltip", "Unsafe During Actor Construction"))
-<<<<<<< HEAD
-					.ToolTipText(LOCTEXT("FunctionIsUnsafeDuringActorConstruction_Tooltip", "Mark this function as unsafe during actor construction so that a warning is generated when it is called by a Constructin Script - useful when calling native functions that are also unsafe during construction"))
-=======
 					.ToolTipText(LOCTEXT("FunctionIsUnsafeDuringActorConstruction_Tooltip", "Mark this function as unsafe during actor construction so that a warning is generated when it is called by a Construction Script - useful when calling native functions that are also unsafe during construction"))
->>>>>>> 4af6daef
 					.Font(IDetailLayoutBuilder::GetDetailFont())
 				]
 				.ValueContent()
