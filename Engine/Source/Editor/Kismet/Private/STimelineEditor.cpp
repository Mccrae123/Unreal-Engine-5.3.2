// Copyright Epic Games, Inc. All Rights Reserved.


#include "STimelineEditor.h"
#include "Engine/TimelineTemplate.h"
#include "Modules/ModuleManager.h"
#include "SlateOptMacros.h"
#include "Framework/Commands/UICommandList.h"
#include "Widgets/Images/SImage.h"
#include "Framework/MultiBox/MultiBoxBuilder.h"
#include "Widgets/Input/SEditableTextBox.h"
#include "Widgets/Input/SButton.h"
#include "Widgets/Input/SCheckBox.h"
#include "Widgets/Input/SSlider.h"
#include "Widgets/Input/STextComboBox.h"
<<<<<<< HEAD
=======
#include "SPositiveActionButton.h"
>>>>>>> 6bbb88c8
#include "Styling/CoreStyle.h"
#include "EditorStyleSet.h"
#include "Curves/CurveFloat.h"
#include "Curves/CurveLinearColor.h"
#include "Curves/CurveVector.h"
#include "Editor.h"
#include "K2Node_Timeline.h"
#include "ScopedTransaction.h"
#include "Kismet2/BlueprintEditorUtils.h"
#include "Editor/PropertyEditor/Public/PropertyCustomizationHelpers.h"

#include "BlueprintEditor.h"
#include "AssetRegistryModule.h"
#include "IAssetTools.h"
#include "AssetToolsModule.h"
#include "Dialogs/DlgPickAssetPath.h"
#include "Widgets/Text/SInlineEditableTextBlock.h"
#include "Framework/Commands/GenericCommands.h"
#include "Framework/Notifications/NotificationManager.h"
#include "Widgets/Notifications/SNotificationList.h"
#include "Engine/Selection.h"
#include "AssetData.h"
#include "Styling/StyleColors.h"

#define LOCTEXT_NAMESPACE "STimelineEditor"

static TArray<TSharedPtr<FString>> TickGroupNameStrings;
static bool TickGroupNamesInitialized = false;

namespace TimelineEditorHelpers
{
	FTTTrackBase* GetTrackFromTimeline(UTimelineTemplate* InTimeline, TSharedPtr<FTimelineEdTrack> InTrack)
	{
		FTTTrackId TrackId = InTimeline->GetDisplayTrackId(InTrack->DisplayIndex);
		FTTTrackBase::ETrackType TrackType = (FTTTrackBase::ETrackType)TrackId.TrackType;
		if (TrackType == FTTTrackBase::TT_Event)
		{
			if (InTimeline->EventTracks.IsValidIndex(TrackId.TrackIndex))
			{
				return &InTimeline->EventTracks[TrackId.TrackIndex];
			}
		}
		else if (TrackType == FTTTrackBase::TT_FloatInterp)
		{
			if (InTimeline->FloatTracks.IsValidIndex(TrackId.TrackIndex))
			{
				return &InTimeline->FloatTracks[TrackId.TrackIndex];
			}
<<<<<<< HEAD
		}
		else if (TrackType == FTTTrackBase::TT_VectorInterp)
		{
			if (InTimeline->VectorTracks.IsValidIndex(TrackId.TrackIndex))
			{
				return &InTimeline->VectorTracks[TrackId.TrackIndex];
			}
		}
		else if (TrackType == FTTTrackBase::TT_LinearColorInterp)
		{
=======
		}
		else if (TrackType == FTTTrackBase::TT_VectorInterp)
		{
			if (InTimeline->VectorTracks.IsValidIndex(TrackId.TrackIndex))
			{
				return &InTimeline->VectorTracks[TrackId.TrackIndex];
			}
		}
		else if (TrackType == FTTTrackBase::TT_LinearColorInterp)
		{
>>>>>>> 6bbb88c8
			if (InTimeline->LinearColorTracks.IsValidIndex(TrackId.TrackIndex))
			{
				return &InTimeline->LinearColorTracks[TrackId.TrackIndex];
			}
		}
		return nullptr;
	}

	FName GetTrackNameFromTimeline(UTimelineTemplate* InTimeline, TSharedPtr<FTimelineEdTrack> InTrack)
	{
		FTTTrackBase* TrackBase = GetTrackFromTimeline(InTimeline, InTrack);
		if (TrackBase)
		{
			return TrackBase->GetTrackName();
		}
		return NAME_None;
	}

	TSubclassOf<UCurveBase> TrackTypeToAllowedClass(FTTTrackBase::ETrackType TrackType)
	{
		switch (TrackType)
		{
		case FTTTrackBase::TT_Event:
		case FTTTrackBase::TT_FloatInterp:
			return UCurveFloat::StaticClass();
		case FTTTrackBase::TT_VectorInterp:
			return UCurveVector::StaticClass();
		case FTTTrackBase::TT_LinearColorInterp:
			return UCurveLinearColor::StaticClass();
		default:
			return UCurveBase::StaticClass();
		}
	}
}

//////////////////////////////////////////////////////////////////////////
// STimelineEdTrack

BEGIN_SLATE_FUNCTION_BUILD_OPTIMIZATION
void STimelineEdTrack::Construct(const FArguments& InArgs, TSharedPtr<FTimelineEdTrack> InTrack, TSharedPtr<STimelineEditor> InTimelineEd)
{
	Track = InTrack;
	TimelineEdPtr = InTimelineEd;

	ResetExternalCurveInfo();

	// Get the timeline we are editing
	TSharedPtr<STimelineEditor> TimelineEd = TimelineEdPtr.Pin();
	check(TimelineEd.IsValid());
	UTimelineTemplate* TimelineObj = TimelineEd->GetTimeline();
	check(TimelineObj); // We shouldn't have any tracks if there is no track object!

	// Get a pointer to the track this widget is for
	CurveBasePtr = NULL;
	FTTTrackBase* TrackBase = NULL;
	bool bDrawCurve = true;

	FTTTrackId TrackId = TimelineObj->GetDisplayTrackId(InTrack->DisplayIndex);
	FTTTrackBase::ETrackType TrackType = (FTTTrackBase::ETrackType)TrackId.TrackType;

	if(TrackType == FTTTrackBase::TT_Event)
	{
		check(TrackId.TrackIndex < TimelineObj->EventTracks.Num());
		FTTEventTrack* EventTrack = &(TimelineObj->EventTracks[TrackId.TrackIndex]);
		CurveBasePtr = EventTrack->CurveKeys;
		TrackBase = EventTrack;
		bDrawCurve = false;
	}
	else if(TrackType == FTTTrackBase::TT_FloatInterp)
	{
		check(TrackId.TrackIndex < TimelineObj->FloatTracks.Num());
		FTTFloatTrack* FloatTrack = &(TimelineObj->FloatTracks[TrackId.TrackIndex]);
		CurveBasePtr = FloatTrack->CurveFloat;
		TrackBase = FloatTrack;
	}
	else if(TrackType == FTTTrackBase::TT_VectorInterp)
	{
		check(TrackId.TrackIndex < TimelineObj->VectorTracks.Num());
		FTTVectorTrack* VectorTrack = &(TimelineObj->VectorTracks[TrackId.TrackIndex]);
		CurveBasePtr = VectorTrack->CurveVector;
		TrackBase = VectorTrack;
	}
	else if(TrackType == FTTTrackBase::TT_LinearColorInterp)
	{
		check(TrackId.TrackIndex < TimelineObj->LinearColorTracks.Num());
		FTTLinearColorTrack* LinearColorTrack = &(TimelineObj->LinearColorTracks[TrackId.TrackIndex]);
		CurveBasePtr = LinearColorTrack->CurveLinearColor;
		TrackBase = LinearColorTrack;
	}

	if( TrackBase && TrackBase->bIsExternalCurve )
	{
		//Update track with external curve info
		UseExternalCurve( CurveBasePtr );
	}

	TSharedRef<STimelineEditor> TimelineRef = TimelineEd.ToSharedRef();
	TSharedPtr<SInlineEditableTextBlock> InlineTextBlock;

	this->ChildSlot
	[
		SNew(SVerticalBox)
		
		// Heading Slot
		+ SVerticalBox::Slot()
		.AutoHeight()
		[
			SNew(SBorder)
			.BorderImage(FEditorStyle::GetBrush("DetailsView.CategoryTop_Hovered"))
			.ForegroundColor(FLinearColor::White)
			[
				SNew(SHorizontalBox)

				// Expander Button
				+ SHorizontalBox::Slot()
				.AutoWidth()
				[
					SNew(SCheckBox)
					.IsChecked(this, &STimelineEdTrack::GetIsExpandedState)
					.OnCheckStateChanged(this, &STimelineEdTrack::OnIsExpandedStateChanged)
					.CheckedImage(FEditorStyle::GetBrush("TreeArrow_Expanded"))
					.CheckedHoveredImage(FEditorStyle::GetBrush("TreeArrow_Expanded_Hovered"))
					.CheckedPressedImage(FEditorStyle::GetBrush("TreeArrow_Expanded"))
					.UncheckedImage(FEditorStyle::GetBrush("TreeArrow_Collapsed"))
					.UncheckedHoveredImage(FEditorStyle::GetBrush("TreeArrow_Collapsed_Hovered"))
					.UncheckedPressedImage(FEditorStyle::GetBrush("TreeArrow_Collapsed"))
				]

				// Track Name
				+ SHorizontalBox::Slot()
				.FillWidth(1)
				[
					// Name of track
					SAssignNew(InlineTextBlock, SInlineEditableTextBlock)
					.Text(FText::FromName(TrackBase->GetTrackName()))
					.ToolTipText(LOCTEXT("TrackNameTooltip", "Enter track name"))
					.OnVerifyTextChanged(TimelineRef, &STimelineEditor::OnVerifyTrackNameCommit, TrackBase, this)
					.OnTextCommitted(TimelineRef, &STimelineEditor::OnTrackNameCommitted, TrackBase, this)
				]
			]
		]

		// Content Slot
		+ SVerticalBox::Slot()
		[
			// Box for content visibility
			SNew(SBox)
			.Visibility(this, &STimelineEdTrack::GetContentVisibility)
			[
				SNew(SHorizontalBox)

				// Label Area
				+SHorizontalBox::Slot()
				.AutoWidth()
				[
					SNew(SVerticalBox)
					// External Curve Label
					+SVerticalBox::Slot()
					.AutoHeight()
					.Padding(2)
					[
						SNew(STextBlock)
						.Text(LOCTEXT("ExternalCurveLabel", "External Curve"))
						.ColorAndOpacity(FStyleColors::Foreground)
					]

					// External Curve Controls
					+SVerticalBox::Slot()
					.AutoHeight()
					.Padding(2, 0, 0, 4)
					[
						SNew(SBorder)
						.BorderImage(FEditorStyle::GetBrush("NoBrush"))
						.ForegroundColor(FStyleColors::Foreground)
						[
							SNew(SHorizontalBox)
							+SHorizontalBox::Slot()
							.FillWidth(1)
							[
								SNew(SObjectPropertyEntryBox)
								.AllowedClass(TimelineEditorHelpers::TrackTypeToAllowedClass(TrackType))
								.ObjectPath(this, &STimelineEdTrack::GetExternalCurvePath)
								.OnObjectChanged(FOnSetObject::CreateSP(this, &STimelineEdTrack::OnChooseCurve))
							]

							// Convert to internal curve button
							+SHorizontalBox::Slot()
							.AutoWidth()
							.VAlign(VAlign_Center)
							[
								SNew(SButton)
								.ButtonStyle( FEditorStyle::Get(), "NoBorder" )
								.OnClicked(this, &STimelineEdTrack::OnClickClear)
								.ContentPadding(1.f)
								.ToolTipText(NSLOCTEXT("TimelineEdTrack", "TimelineEdTrack_Clear", "Convert to Internal Curve"))
								[
									SNew(SImage)
									.Image( FEditorStyle::GetBrush(TEXT("PropertyWindow.Button_Clear")))
									.ColorAndOpacity(FStyleColors::Foreground)
								]
							]
						]
					]

					// Synchronize curve view checkbox.
					+ SVerticalBox::Slot()
					.AutoHeight()
					.Padding(2, 0, 2, 0)
					[
						SNew(SCheckBox)
						.IsChecked(this, &STimelineEdTrack::GetIsCurveViewSynchronizedState)
						.OnCheckStateChanged(this, &STimelineEdTrack::OnIsCurveViewSynchronizedStateChanged)
						.ToolTipText(LOCTEXT("SynchronizeViewToolTip", "Keep the zoom and pan of this curve synchronized with other curves."))
						[
							SNew(STextBlock)
							.Text(LOCTEXT("SynchronizeViewLabel", "Synchronize View"))
							.ColorAndOpacity(FStyleColors::Foreground)
						]
					]

					// Re-ordering timeline tracks.
					+ SVerticalBox::Slot()
						.AutoHeight()
						.Padding(2, 0, 2, 0)
						[
							SNew(SHorizontalBox)
							+SHorizontalBox::Slot()
							.AutoWidth()
							.VAlign(VAlign_Center)
							[
								SNew(SButton)
								.ButtonStyle( FEditorStyle::Get(), "NoBorder" )
								.OnClicked(this, &STimelineEdTrack::OnMoveUp)
								.IsEnabled(this, &STimelineEdTrack::CanMoveUp)
								.ContentPadding(1.f)
								.ToolTipText(NSLOCTEXT("TimelineEdTrack", "TimelineEdTrack_MoveUp", "Move track up list"))
								[
									SNew(SImage)
									.Image( FEditorStyle::GetBrush(TEXT("ArrowUp")) )
<<<<<<< HEAD
=======
									.ColorAndOpacity(FStyleColors::Foreground)
>>>>>>> 6bbb88c8
								]
							]

							// Convert to internal curve button
							+SHorizontalBox::Slot()
							.AutoWidth()
							.VAlign(VAlign_Center)
							[
								SNew(SButton)
								.ButtonStyle( FEditorStyle::Get(), "NoBorder" )
								.OnClicked(this, &STimelineEdTrack::OnMoveDown)
								.IsEnabled(this, &STimelineEdTrack::CanMoveDown)
								.ContentPadding(1.f)
								.ToolTipText(NSLOCTEXT("TimelineEdTrack", "TimelineEdTrack_MoveDown", "Move track down list"))
								[
									SNew(SImage)
									.Image( FEditorStyle::GetBrush(TEXT("ArrowDown")) )
<<<<<<< HEAD
=======
									.ColorAndOpacity(FStyleColors::Foreground)
>>>>>>> 6bbb88c8
								]
							]
							+SHorizontalBox::Slot()
							.FillWidth(1)
							.HAlign(HAlign_Left)
							.Padding(2)
							[
								SNew(STextBlock)
								.Text(LOCTEXT("ReorderLabel", "Reorder"))
<<<<<<< HEAD
=======
								.ColorAndOpacity(FStyleColors::Foreground)
>>>>>>> 6bbb88c8
							]
						]
				]

				// Graph Area
				+SHorizontalBox::Slot()
				.FillWidth(1)
				[
					SNew(SBorder)
					.VAlign(VAlign_Fill)
					[
						SAssignNew(TrackWidget, SCurveEditor)
						.ViewMinInput(this, &STimelineEdTrack::GetMinInput)
						.ViewMaxInput(this, &STimelineEdTrack::GetMaxInput)
						.ViewMinOutput(this, &STimelineEdTrack::GetMinOutput)
						.ViewMaxOutput(this, &STimelineEdTrack::GetMaxOutput)
						.TimelineLength(TimelineRef, &STimelineEditor::GetTimelineLength)
						.OnSetInputViewRange(this, &STimelineEdTrack::OnSetInputViewRange)
						.OnSetOutputViewRange(this, &STimelineEdTrack::OnSetOutputViewRange)
						.DesiredSize(TimelineRef, &STimelineEditor::GetTimelineDesiredSize)
						.DrawCurve(bDrawCurve)
						.HideUI(false)
						.OnCreateAsset(this, &STimelineEdTrack::OnCreateExternalCurve )
					]
				]
			]
		]
	];

	if( TrackBase )
	{
		bool bZoomToFit = false;
		if((GetMaxInput() == 0) && (GetMinInput() == 0))
		{
			// If the input range has not been set, zoom to fit to set it
			bZoomToFit = true;
		}

		//Inform track widget about the curve and whether it is editable or not.
		TrackWidget->SetZoomToFit(bZoomToFit, bZoomToFit);
		TrackWidget->SetCurveOwner(CurveBasePtr, !TrackBase->bIsExternalCurve);

		// In case the user has disabled auto frame in their settings, make sure to still adjust the zoom if we don't have an input
		// range yet.
		if (!TrackWidget->GetAutoFrame() && bZoomToFit)
		{
			TrackWidget->ZoomToFitVertical();
			TrackWidget->ZoomToFitHorizontal();
		}
	}

	InTrack->OnRenameRequest.BindSP(InlineTextBlock.Get(), &SInlineEditableTextBlock::EnterEditingMode);

}
END_SLATE_FUNCTION_BUILD_OPTIMIZATION

FString STimelineEdTrack::CreateUniqueCurveAssetPathName()
{
	//Default path
	FString BasePath = FString(TEXT( "/Game/Unsorted" ));

	TSharedRef<STimelineEditor> TimelineRef = TimelineEdPtr.Pin().ToSharedRef();

	//Get curve name from editable text box
	FAssetToolsModule& AssetToolsModule = FModuleManager::LoadModuleChecked<FAssetToolsModule>("AssetTools");

	// Create a unique asset name so the user can instantly hit OK if they want to create the new asset
	FString AssetName = TimelineEditorHelpers::GetTrackNameFromTimeline(TimelineEdPtr.Pin()->GetTimeline(), Track).ToString();
	FString PackageName;
	BasePath = BasePath + TEXT("/") + AssetName;
	AssetToolsModule.Get().CreateUniqueAssetName(BasePath, TEXT(""), PackageName, AssetName);

	return PackageName;
}

void STimelineEdTrack::OnCloseCreateCurveWindow()
{
	if(AssetCreationWindow.IsValid())
	{
		//Destroy asset creation dialog
		TSharedPtr<SWindow> ParentWindow = AssetCreationWindow->GetParentWindow();
		AssetCreationWindow->RequestDestroyWindow();
		AssetCreationWindow.Reset();
	}
}

void STimelineEdTrack::OnCreateExternalCurve()
{
	UCurveBase* NewCurveAsset = CreateCurveAsset();
	if( NewCurveAsset )
	{
		//Switch internal to external curve
		SwitchToExternalCurve(NewCurveAsset);
	}
	//Close dialog once switching is complete
	OnCloseCreateCurveWindow();
}

void STimelineEdTrack::SwitchToExternalCurve(UCurveBase* AssetCurvePtr)
{
	if( AssetCurvePtr )
	{
		// Get the timeline we are editing
		TSharedPtr<STimelineEditor> TimelineEd = TimelineEdPtr.Pin();
		check(TimelineEd.IsValid());
		UTimelineTemplate* TimelineObj = TimelineEd->GetTimeline();
		check(TimelineObj); // We shouldn't have any tracks if there is no track object!

		FTTTrackId TrackId = TimelineObj->GetDisplayTrackId(Track->DisplayIndex);
		FTTTrackBase::ETrackType TrackType = (FTTTrackBase::ETrackType)TrackId.TrackType;

		FTTTrackBase* TrackBase = NULL;
		if(TrackType == FTTTrackBase::TT_Event)
		{
			if(AssetCurvePtr->IsA(UCurveFloat::StaticClass()))
			{
				FTTEventTrack& NewTrack = TimelineObj->EventTracks[ TrackId.TrackIndex ];
				NewTrack.CurveKeys = Cast<UCurveFloat>(AssetCurvePtr);
				TrackBase = &NewTrack;
			}
		}
		else if(TrackType == FTTTrackBase::TT_FloatInterp)
		{
			if(AssetCurvePtr->IsA(UCurveFloat::StaticClass()))
			{
				FTTFloatTrack& NewTrack = TimelineObj->FloatTracks[ TrackId.TrackIndex ];
				NewTrack.CurveFloat = Cast<UCurveFloat>(AssetCurvePtr);
				TrackBase = &NewTrack;
			}
		}
		else if(TrackType == FTTTrackBase::TT_VectorInterp)
		{
			if(AssetCurvePtr->IsA(UCurveVector::StaticClass()))
			{
				FTTVectorTrack& NewTrack = TimelineObj->VectorTracks[ TrackId.TrackIndex ];
				NewTrack.CurveVector = Cast<UCurveVector>(AssetCurvePtr);
				TrackBase = &NewTrack;
			}
		}
		else if(TrackType == FTTTrackBase::TT_LinearColorInterp)
		{
			if(AssetCurvePtr->IsA(UCurveLinearColor::StaticClass()))
			{
				FTTLinearColorTrack& NewTrack = TimelineObj->LinearColorTracks[ TrackId.TrackIndex ];
				NewTrack.CurveLinearColor = Cast<UCurveLinearColor>(AssetCurvePtr);
				TrackBase = &NewTrack;
			}
		}

		if( TrackBase )
		{
			//Flag it as using external curve
			TrackBase->bIsExternalCurve = true;
			TrackWidget->SetCurveOwner( AssetCurvePtr, false );
			CurveBasePtr = AssetCurvePtr;

			UseExternalCurve(CurveBasePtr);
		}
	}
}

void STimelineEdTrack::UseExternalCurve( UObject* AssetObj )
{
	if (AssetObj)
	{
		ExternalCurvePath = AssetObj->GetPathName();
	}
	else
	{
		ResetExternalCurveInfo();
	}
}


void STimelineEdTrack::UseInternalCurve( )
{
	if( CurveBasePtr )
	{
		TSharedPtr<STimelineEditor> TimelineEd = TimelineEdPtr.Pin();
		check(TimelineEd.IsValid());
		UTimelineTemplate* TimelineObj = TimelineEd->GetTimeline();
		check(TimelineObj); // We shouldn't have any tracks if there is no track object!

		FTTTrackId TrackId = TimelineObj->GetDisplayTrackId(Track->DisplayIndex);
		FTTTrackBase::ETrackType TrackType = (FTTTrackBase::ETrackType)TrackId.TrackType;

		FTTTrackBase* TrackBase = NULL;
		UCurveBase* CurveBase = NULL;

		if(TrackType == FTTTrackBase::TT_Event)
		{
			FTTEventTrack& NewTrack = TimelineObj->EventTracks[ TrackId.TrackIndex ];

			if(NewTrack.bIsExternalCurve )
			{
				UCurveFloat* SrcCurve = NewTrack.CurveKeys;
				UCurveFloat* DestCurve = Cast<UCurveFloat>(TimelineEd->CreateNewCurve( TrackType) );
				if( SrcCurve && DestCurve )
				{
					//Copy external event curve data to internal curve
					CopyCurveData( &SrcCurve->FloatCurve, &DestCurve->FloatCurve );
					NewTrack.CurveKeys = DestCurve;
					CurveBase = DestCurve;
				}
			}
			TrackBase = &NewTrack;
		}
		else if(TrackType == FTTTrackBase::TT_FloatInterp)
		{
			FTTFloatTrack& NewTrack = TimelineObj->FloatTracks[ TrackId.TrackIndex ];
			if(NewTrack.bIsExternalCurve)
			{
				UCurveFloat* SrcCurve = NewTrack.CurveFloat;
				UCurveFloat* DestCurve = Cast<UCurveFloat>(TimelineEd->CreateNewCurve( TrackType) );
				if( SrcCurve && DestCurve )
				{
					//Copy external float curve data to internal curve
					CopyCurveData( &SrcCurve->FloatCurve, &DestCurve->FloatCurve );
					NewTrack.CurveFloat = DestCurve;
					CurveBase = DestCurve;
				}
			}
			TrackBase = &NewTrack;
		}
		else if(TrackType == FTTTrackBase::TT_VectorInterp)
		{
			FTTVectorTrack& NewTrack = TimelineObj->VectorTracks[ TrackId.TrackIndex ];
			if(NewTrack.bIsExternalCurve )
			{
				UCurveVector* SrcCurve = NewTrack.CurveVector;
				UCurveVector* DestCurve = Cast<UCurveVector>(TimelineEd->CreateNewCurve( TrackType) );
				if( SrcCurve && DestCurve )
				{
					for( int32 i=0; i<3; i++ )
					{
						//Copy external vector curve data to internal curve
						CopyCurveData( &SrcCurve->FloatCurves[i], &DestCurve->FloatCurves[i] );
					}
					NewTrack.CurveVector = DestCurve;
					CurveBase = DestCurve;
				}
			}
			TrackBase = &NewTrack;
		}
		else if(TrackType == FTTTrackBase::TT_LinearColorInterp)
		{
			FTTLinearColorTrack& NewTrack = TimelineObj->LinearColorTracks[ TrackId.TrackIndex ];
			if(NewTrack.bIsExternalCurve )
			{
				UCurveLinearColor* SrcCurve = NewTrack.CurveLinearColor;
				UCurveLinearColor* DestCurve = Cast<UCurveLinearColor>(TimelineEd->CreateNewCurve( TrackType) );
				if( SrcCurve && DestCurve )
				{
					for( int32 i=0; i<4; i++ )
					{
						//Copy external vector curve data to internal curve
						CopyCurveData( &SrcCurve->FloatCurves[i], &DestCurve->FloatCurves[i] );
					}
					NewTrack.CurveLinearColor = DestCurve;
					CurveBase = DestCurve;
				}
			}
			TrackBase = &NewTrack;
		}

		if( TrackBase && CurveBase )
		{
			//Reset flag
			TrackBase->bIsExternalCurve = false;

			TrackWidget->SetCurveOwner( CurveBase );
			CurveBasePtr = CurveBase;

			ResetExternalCurveInfo();
		}
	}
}

FReply STimelineEdTrack::OnClickClear()
{
	UseInternalCurve();
	return FReply::Handled();
}

void STimelineEdTrack::OnChooseCurve(const FAssetData& InObject)
{
	UCurveBase* SelectedObj = Cast<UCurveBase>(InObject.GetAsset());
	if (SelectedObj)
	{
		SwitchToExternalCurve(SelectedObj);
	}
	else
	{
		UseInternalCurve();
	}
}

FString STimelineEdTrack::GetExternalCurvePath( ) const
{
	return ExternalCurvePath;
}

UCurveBase* STimelineEdTrack::CreateCurveAsset()
{
	UCurveBase* AssetCurve = NULL;

	TSharedPtr<STimelineEditor> TimelineEd = TimelineEdPtr.Pin();
	check(TimelineEd.IsValid());
	UTimelineTemplate* TimelineObj = TimelineEd->GetTimeline();
	check(TimelineObj); // We shouldn't have any tracks if there is no track object!

	FTTTrackId TrackId = TimelineObj->GetDisplayTrackId(Track->DisplayIndex);
	FTTTrackBase::ETrackType TrackType = (FTTTrackBase::ETrackType)TrackId.TrackType;

	if( TrackWidget.IsValid() )
	{
		TSharedRef<SDlgPickAssetPath> NewLayerDlg = 
			SNew(SDlgPickAssetPath)
			.Title(LOCTEXT("CreateExternalCurve", "Create External Curve"))
			.DefaultAssetPath(FText::FromString(CreateUniqueCurveAssetPathName()));

		if (NewLayerDlg->ShowModal() != EAppReturnType::Cancel)
		{
			FString PackageName = NewLayerDlg->GetFullAssetPath().ToString();
			FName AssetName = FName(*NewLayerDlg->GetAssetName().ToString());

			UPackage* Package = CreatePackage( *PackageName);
			
			//Get the curve class type
			TSubclassOf<UCurveBase> CurveType;

			if( TrackType == FTTTrackBase::TT_Event || TrackType == FTTTrackBase::TT_FloatInterp )
			{
				CurveType = UCurveFloat::StaticClass();
			}
			else if( TrackType == FTTTrackBase::TT_LinearColorInterp )
			{
				CurveType = UCurveLinearColor::StaticClass();
			}
			else 
			{
				CurveType = UCurveVector::StaticClass();
			}

			//Create curve object
			UObject* NewObj = TrackWidget->CreateCurveObject( CurveType, Package, AssetName );
			if( NewObj )
			{
				//Copy curve data from current curve to newly create curve
				if(  TrackType == FTTTrackBase::TT_Event || TrackType == FTTTrackBase::TT_FloatInterp )
				{
					UCurveFloat* DestCurve = CastChecked<UCurveFloat>(NewObj);

					AssetCurve = DestCurve;
					UCurveFloat* SourceCurve = CastChecked<UCurveFloat>(CurveBasePtr);

					if( SourceCurve && DestCurve )
					{
						CopyCurveData( &SourceCurve->FloatCurve, &DestCurve->FloatCurve );
					}

					DestCurve->bIsEventCurve = ( TrackType == FTTTrackBase::TT_Event ) ? true : false;
				}
				else if( TrackType == FTTTrackBase::TT_VectorInterp)
				{
					UCurveVector* DestCurve = Cast<UCurveVector>(NewObj);

					AssetCurve = DestCurve;
					UCurveVector* SrcCurve = CastChecked<UCurveVector>(CurveBasePtr);

					if( SrcCurve && DestCurve )
					{
						for( int32 i=0; i<3; i++ )
						{
							CopyCurveData( &SrcCurve->FloatCurves[i], &DestCurve->FloatCurves[i] );
						}
					}
				}
				else if( TrackType == FTTTrackBase::TT_LinearColorInterp)
				{
					UCurveLinearColor* DestCurve = Cast<UCurveLinearColor>(NewObj);

					AssetCurve = DestCurve;
					UCurveLinearColor* SrcCurve = CastChecked<UCurveLinearColor>(CurveBasePtr);

					if( SrcCurve && DestCurve )
					{
						for( int32 i=0; i<4; i++ )
						{
							CopyCurveData( &SrcCurve->FloatCurves[i], &DestCurve->FloatCurves[i] );
						}
					}
				}

				// Set the new objects as the sole selection.
				USelection* SelectionSet = GEditor->GetSelectedObjects();
				SelectionSet->DeselectAll();
				SelectionSet->Select( NewObj );

				// Notify the asset registry
				FAssetRegistryModule::AssetCreated(NewObj);

				// Mark the package dirty...
				Package->GetOutermost()->MarkPackageDirty();
				return AssetCurve;
			}
		}
	}

	return NULL;
}


void STimelineEdTrack::CopyCurveData( const FRichCurve* SrcCurve, FRichCurve* DestCurve )
{
	if( SrcCurve && DestCurve )
	{
		for (auto It(SrcCurve->GetKeyIterator()); It; ++It)
		{
			const FRichCurveKey& Key = *It;
			FKeyHandle KeyHandle = DestCurve->AddKey(Key.Time, Key.Value);
			DestCurve->GetKey(KeyHandle) = Key;
		}
	}
}

ECheckBoxState STimelineEdTrack::GetIsExpandedState() const
{
	const FTTTrackBase* TrackBase = GetTrackBase();

	return (TrackBase && TrackBase->bIsExpanded) ? ECheckBoxState::Checked : ECheckBoxState::Unchecked;
}

void STimelineEdTrack::OnIsExpandedStateChanged(ECheckBoxState IsExpandedState)
{
	FTTTrackBase* TrackBase = GetTrackBase();

	if (TrackBase)
	{
		TrackBase->bIsExpanded = IsExpandedState == ECheckBoxState::Checked;
	}

	//recalculate how much space the widgets take up to enable scrolling when needed
	TSharedPtr<STimelineEditor> TimelineEditor = TimelineEdPtr.Pin();
	TimelineEditor->OnTimelineChanged();
}

EVisibility STimelineEdTrack::GetContentVisibility() const
{
	const FTTTrackBase* TrackBase = GetTrackBase();

	return (TrackBase && TrackBase->bIsExpanded) ? EVisibility::Visible : EVisibility::Collapsed;
}

ECheckBoxState  STimelineEdTrack::GetIsCurveViewSynchronizedState() const
{
	const FTTTrackBase* TrackBase = GetTrackBase();

	return (TrackBase && TrackBase->bIsCurveViewSynchronized) ? ECheckBoxState::Checked : ECheckBoxState::Unchecked;
}

void  STimelineEdTrack::OnIsCurveViewSynchronizedStateChanged(ECheckBoxState IsCurveViewSynchronizedState)
{
	FTTTrackBase* TrackBase = GetTrackBase();

	if (TrackBase)
	{
		TrackBase->bIsCurveViewSynchronized = IsCurveViewSynchronizedState == ECheckBoxState::Checked;
	}

	//local is always up to date, make sure the timeline editor is inited at least once
	TSharedPtr<STimelineEditor> TimelineEditor = TimelineEdPtr.Pin();
	if ((TimelineEditor->GetViewMaxInput() == 0) && (TimelineEditor->GetViewMinInput() == 0))
	{
		//we've never used the shared timeline range, but our local one is always up to date!
		TimelineEditor->SetInputViewRange(LocalInputMin, LocalInputMax);
		TimelineEditor->SetOutputViewRange(LocalOutputMin, LocalOutputMax);
	}
	//only take the timeline editors extents if we are accepting synchronization
	if ((TrackBase && TrackBase->bIsCurveViewSynchronized) || ((LocalInputMax == 0.0f) && (LocalInputMin == 0.0f)))
	{
		LocalInputMin = TimelineEditor->GetViewMinInput();
		LocalInputMax = TimelineEditor->GetViewMaxInput();
		LocalOutputMin = TimelineEditor->GetViewMinOutput();
		LocalOutputMax = TimelineEditor->GetViewMaxOutput();
	}
}

FReply STimelineEdTrack::OnMoveUp()
{
	MoveTrack(-1);

	return FReply::Handled();
}
bool STimelineEdTrack::CanMoveUp() const
{
	return (Track->DisplayIndex > 0);
	return false;
}
FReply STimelineEdTrack::OnMoveDown()
{
	MoveTrack(1);

	return FReply::Handled();
}

bool STimelineEdTrack::CanMoveDown() const
{
	TSharedPtr<STimelineEditor> TimelineEd = TimelineEdPtr.Pin();
	check(TimelineEd.IsValid());
	UTimelineTemplate* TimelineObj = TimelineEd->GetTimeline();
	check(TimelineObj); // We shouldn't have any tracks if there is no track object!

	return (Track->DisplayIndex < (TimelineObj->GetNumDisplayTracks() - 1));
}

void STimelineEdTrack::MoveTrack(int32 DirectionDelta)
{
	TSharedPtr<STimelineEditor> TimelineEd = TimelineEdPtr.Pin();
	check(TimelineEd.IsValid());

	TimelineEd->OnReorderTracks(Track->DisplayIndex, DirectionDelta);
}


float STimelineEdTrack::GetMinInput() const
{
	const FTTTrackBase* TrackBase = GetTrackBase();
	return (TrackBase && TrackBase->bIsCurveViewSynchronized)
		? TimelineEdPtr.Pin()->GetViewMinInput()
		: LocalInputMin;
}

float STimelineEdTrack::GetMaxInput() const
{
	const FTTTrackBase* TrackBase = GetTrackBase();
	return (TrackBase && TrackBase->bIsCurveViewSynchronized)
		? TimelineEdPtr.Pin()->GetViewMaxInput()
		: LocalInputMax;
}

float STimelineEdTrack::GetMinOutput() const
{
	const FTTTrackBase* TrackBase = GetTrackBase();
	return (TrackBase && TrackBase->bIsCurveViewSynchronized)
		? TimelineEdPtr.Pin()->GetViewMinOutput()
		: LocalOutputMin;
}

float STimelineEdTrack::GetMaxOutput() const
{
	const FTTTrackBase* TrackBase = GetTrackBase();
	return (TrackBase && TrackBase->bIsCurveViewSynchronized)
		? TimelineEdPtr.Pin()->GetViewMaxOutput()
		: LocalOutputMax;
}

void STimelineEdTrack::OnSetInputViewRange(float Min, float Max)
{
	const FTTTrackBase* TrackBase = GetTrackBase();
	if (TrackBase && TrackBase->bIsCurveViewSynchronized)
	{
		TimelineEdPtr.Pin()->SetInputViewRange(Min, Max);
	}
	//always set these in case we go back and forth
	LocalInputMin = Min;
	LocalInputMax = Max;
}

void STimelineEdTrack::OnSetOutputViewRange(float Min, float Max)
{
	const FTTTrackBase* TrackBase = GetTrackBase();
	if (TrackBase && TrackBase->bIsCurveViewSynchronized)
	{
		TimelineEdPtr.Pin()->SetOutputViewRange(Min, Max);
	}
	//always set these in case we go back and forth
	LocalOutputMin = Min;
	LocalOutputMax = Max;
}

void STimelineEdTrack::ResetExternalCurveInfo( )
{
	ExternalCurvePath = FString( TEXT( "None" ) );
}

FTTTrackBase* STimelineEdTrack::GetTrackBase()
{
	TSharedPtr<STimelineEditor> TimelineEd = TimelineEdPtr.Pin();
	check(TimelineEd.IsValid());
	UTimelineTemplate* TimelineObj = TimelineEd->GetTimeline();
	check(TimelineObj); // We shouldn't have any tracks if there is no track object!
	FTTTrackBase* TrackBase = TimelineEditorHelpers::GetTrackFromTimeline(TimelineObj, Track);
	return TrackBase;
}
const FTTTrackBase* STimelineEdTrack::GetTrackBase() const
{
	TSharedPtr<STimelineEditor> TimelineEd = TimelineEdPtr.Pin();
	check(TimelineEd.IsValid());
	UTimelineTemplate* TimelineObj = TimelineEd->GetTimeline();
	check(TimelineObj); // We shouldn't have any tracks if there is no track object!
	FTTTrackBase* TrackBase = TimelineEditorHelpers::GetTrackFromTimeline(TimelineObj, Track);
	return TrackBase;
}

//////////////////////////////////////////////////////////////////////////
// STimelineEditor

BEGIN_SLATE_FUNCTION_BUILD_OPTIMIZATION
void STimelineEditor::Construct(const FArguments& InArgs, TSharedPtr<FBlueprintEditor> InKismet2, UTimelineTemplate* InTimelineObj)
{
	NewTrackPendingRename = NAME_None;

	Kismet2Ptr = InKismet2;
	TimelineObj = NULL;

	NominalTimelineDesiredHeight = 300.0f;
	TimelineDesiredSize = FVector2D(128.0f, NominalTimelineDesiredHeight);

	// Leave these uninitialized at first.  We'll zoom to fit the tracks which will set the correct values
	ViewMinInput = 0.f;
	ViewMaxInput = 0.f;
	ViewMinOutput = 0.f;
	ViewMaxOutput = 0.f;

	CommandList = MakeShareable( new FUICommandList );

	CommandList->MapAction( FGenericCommands::Get().Rename,
		FExecuteAction::CreateSP(this, &STimelineEditor::OnRequestTrackRename),
		FCanExecuteAction::CreateSP(this, &STimelineEditor::CanRenameSelectedTrack) );

	CommandList->MapAction( FGenericCommands::Get().Delete,
		FExecuteAction::CreateSP(this, &STimelineEditor::OnDeleteSelectedTracks),
		FCanExecuteAction::CreateSP(this, &STimelineEditor::CanDeleteSelectedTracks) );

	// Get TickGroup enum info for the TimelineEditor control panel
	int32 CurrentTickGroupNameStringIndex = 0;
	const UEnum* TickGroupEnum = StaticEnum<ETickingGroup>();
	if (!TickGroupNamesInitialized && TickGroupEnum)
	{
		// Store the TickGroup name info one time, in one place accessible to all TimelineEditors
		TickGroupNameStrings.Empty();
		for (int32 TickGroupIndex = 0; TickGroupIndex < TickGroupEnum->NumEnums() - 1; TickGroupIndex++)
		{
			if (!TickGroupEnum->HasMetaData(TEXT("Hidden"), TickGroupIndex))
			{
				TickGroupNameStrings.Add(MakeShareable(new FString(TickGroupEnum->GetNameStringByIndex(TickGroupIndex))));
			}
		}
		TickGroupNamesInitialized = true;
	}
	if (TickGroupNamesInitialized && InTimelineObj)
	{
		// Set the current index into the TickGroupNameStrings so the ComboBox being set up below can highlight the current value
		FString CurrentTickGroupNameString = TickGroupEnum->GetNameStringByValue((int64)InTimelineObj->TimelineTickGroup);
		CurrentTickGroupNameStringIndex = TickGroupNameStrings.IndexOfByPredicate([CurrentTickGroupNameString](const TSharedPtr<FString> NameString)
		{
			return *NameString.Get() == CurrentTickGroupNameString;
		});
	}
	else
	{
		// If we don't have the ETickingGroup enum available for some reason, don't crash the Editor
		TickGroupNameStrings.Empty();
		TickGroupNameStrings.Add(MakeShareable(new FString(TEXT("EnumNotReady"))));
	}

	this->ChildSlot
	[
		SNew(SVerticalBox)
		+SVerticalBox::Slot()
		.AutoHeight()
		[
			// Header, shows name of timeline we are editing
			SNew(SBorder)
			. BorderImage( FEditorStyle::GetBrush( TEXT("Graph.TitleBackground") ) )
			. HAlign(HAlign_Center)
			.AddMetaData<FTagMetaData>(TEXT("TimelineEditor.Title"))
			[
				SNew(SHorizontalBox)
				+SHorizontalBox::Slot()
				.AutoWidth()
				.Padding( 10,0 )
				.VAlign(VAlign_Center)
				[
					SNew(SImage)
					.Image( FEditorStyle::GetBrush(TEXT("GraphEditor.TimelineGlyph")) )
				]
				+ SHorizontalBox::Slot()
				.AutoWidth()
				. VAlign(VAlign_Center)
				[
					SNew(STextBlock)
					.Font( FCoreStyle::GetDefaultFontStyle("Regular", 14) )
					.ColorAndOpacity( FLinearColor(1,1,1,0.5) )
					.Text( this, &STimelineEditor::GetTimelineName )
				]
			]
		]
		+SVerticalBox::Slot()
		.AutoHeight()
		[
			// Box for holding buttons
			SNew(SHorizontalBox)
			+SHorizontalBox::Slot()
			.AutoWidth()
<<<<<<< HEAD
			.Padding(2.f)
			[
				// Add float track button
				SNew(SButton)
				.ContentPadding(FMargin(2,0))
				[
					SNew(SImage)
					.Image(FEditorStyle::GetBrush("TimelineEditor.AddFloatTrack"))
				]
				.ToolTipText( LOCTEXT( "AddFloatTrack", "Add Float Track" ) )
				.OnClicked( this, &STimelineEditor::CreateNewTrack, FTTTrackBase::TT_FloatInterp )
				.AddMetaData<FTagMetaData>(TEXT("TimelineEditor.AddFloatTrack"))
			]
			+SHorizontalBox::Slot()
			.AutoWidth()
			.Padding(2.f)
			[
				// Add vector track button
				SNew(SButton)
				.ContentPadding(FMargin(2,0))
				[
					SNew(SImage)
					.Image(FEditorStyle::GetBrush("TimelineEditor.AddVectorTrack"))
				]
				.ToolTipText( LOCTEXT( "AddVectorTrack", "Add Vector Track" ) )
				.OnClicked( this, &STimelineEditor::CreateNewTrack, FTTTrackBase::TT_VectorInterp )
				.AddMetaData<FTagMetaData>(TEXT("TimelineEditor.AddVectorTrack"))
			]
			+SHorizontalBox::Slot()
			.AutoWidth()
			.Padding(2.f)
			[
				// Add event track button
				SNew(SButton)
				.ContentPadding(FMargin(2,0))
				[
					SNew(SImage)
					.Image(FEditorStyle::GetBrush("TimelineEditor.AddEventTrack"))
				]
				.ToolTipText( LOCTEXT( "AddEventTrack", "Add Event Track" ) )
				.OnClicked( this, &STimelineEditor::CreateNewTrack, FTTTrackBase::TT_Event )
				.AddMetaData<FTagMetaData>(TEXT("TimelineEditor.AddEventTrack"))
			]
			+SHorizontalBox::Slot()
			.AutoWidth()
			.Padding(2.f)
			[
				// Add color track button
				SNew(SButton)
				.ContentPadding(FMargin(2,0))
				[
					SNew(SImage)
					.Image(FEditorStyle::GetBrush("TimelineEditor.AddColorTrack"))
				]
				.ToolTipText( LOCTEXT( "AddColorTrack", "Add Color Track" ) )
				.OnClicked( this, &STimelineEditor::CreateNewTrack, FTTTrackBase::TT_LinearColorInterp )
				.AddMetaData<FTagMetaData>(TEXT("TimelineEditor.AddColorTrack"))
			]
			+SHorizontalBox::Slot()
			.AutoWidth()
			.Padding(2.f)
=======
			.VAlign(VAlign_Center)
			.Padding(6.f)
>>>>>>> 6bbb88c8
			[
				SNew(SPositiveActionButton)
				.OnGetMenuContent(this, &STimelineEditor::MakeAddButton)
				.Icon(FAppStyle::Get().GetBrush("Icons.Plus"))
				.Text(LOCTEXT("Track", "Track"))
			]
			+SHorizontalBox::Slot()
			.AutoWidth()
			.Padding(2.f)
			.VAlign(VAlign_Center)
			[
				// Length label
				SNew(STextBlock)
				.Text( LOCTEXT( "Length", "Length" ) )
			]
			+SHorizontalBox::Slot()
			.AutoWidth()
			.Padding(FMargin(6.0f, 2.0f, 2.0f, 2.0f))
			.VAlign(VAlign_Center)
			[
				// Length edit box
				SAssignNew(TimelineLengthEdit, SEditableTextBox)
				.Text( this, &STimelineEditor::GetLengthString )
				.OnTextCommitted( this, &STimelineEditor::OnLengthStringChanged )
				.SelectAllTextWhenFocused(true)
				.MinDesiredWidth(64)
				.AddMetaData<FTagMetaData>(TEXT("TimelineEditor.Length"))
			]
			+SHorizontalBox::Slot()
			.AutoWidth()
			.Padding(2.f)
			.VAlign(VAlign_Center)
			[
				// Use last keyframe as length check box
				SAssignNew(UseLastKeyframeCheckBox, SCheckBox)
				.IsChecked( this, &STimelineEditor::IsUseLastKeyframeChecked )
				.OnCheckStateChanged( this, &STimelineEditor::OnUseLastKeyframeChanged )
				.Style(FAppStyle::Get(), "ToggleButtonCheckbox")
				.ToolTipText(LOCTEXT("UseLastKeyframe", "Use Last Keyframe"))
				[
					SNew(SImage)
					.ColorAndOpacity(FSlateColor::UseForeground())
					.Image(FAppStyle::Get().GetBrush("TimelineEditor.UseLastKeyframe"))
					.AddMetaData<FTagMetaData>(TEXT("TimelineEditor.UseLastKeyframe"))
				]
			]
			+SHorizontalBox::Slot()
			.AutoWidth()
			.Padding(2.f)
			.VAlign(VAlign_Center)
			[
				// Play check box
				SAssignNew(PlayCheckBox, SCheckBox)
				.IsChecked( this, &STimelineEditor::IsAutoPlayChecked )
				.OnCheckStateChanged( this, &STimelineEditor::OnAutoPlayChanged )
				.Style(FAppStyle::Get(), "ToggleButtonCheckbox")
				.ToolTipText(LOCTEXT("AutoPlay", "AutoPlay"))
				[
					SNew(SImage)
					.ColorAndOpacity(FSlateColor::UseForeground())
					.Image(FAppStyle::Get().GetBrush("TimelineEditor.AutoPlay"))
					.AddMetaData<FTagMetaData>(TEXT("TimelineEditor.AutoPlay"))
				]
			]
			+SHorizontalBox::Slot()
			.AutoWidth()
			.Padding(2.f)
			.VAlign(VAlign_Center)
			[
				// Loop check box
				SAssignNew(LoopCheckBox, SCheckBox)
				.IsChecked( this, &STimelineEditor::IsLoopChecked )
				.OnCheckStateChanged( this, &STimelineEditor::OnLoopChanged )
				.Style(FAppStyle::Get(), "ToggleButtonCheckbox")
				.ToolTipText(LOCTEXT("Loop", "Loop"))
				[
					SNew(SImage)
					.ColorAndOpacity(FSlateColor::UseForeground())
					.Image(FAppStyle::Get().GetBrush("TimelineEditor.Loop"))
					.AddMetaData<FTagMetaData>(TEXT("TimelineEditor.Loop"))
				]
				
			]
			+SHorizontalBox::Slot()
			.AutoWidth()
			.Padding(2.f)
			.VAlign(VAlign_Center)
			[
				// Replicated check box
				SAssignNew(ReplicatedCheckBox, SCheckBox)
				.IsChecked( this, &STimelineEditor::IsReplicatedChecked )
				.OnCheckStateChanged( this, &STimelineEditor::OnReplicatedChanged )
				.Style(FAppStyle::Get(), "ToggleButtonCheckbox")
				.ToolTipText(LOCTEXT("Replicated", "Replicated"))
				[
					SNew(SImage)
					.ColorAndOpacity(FSlateColor::UseForeground())
					.Image(FAppStyle::Get().GetBrush("TimelineEditor.Replicated"))
					.AddMetaData<FTagMetaData>(TEXT("TimelineEditor.Replicated"))
				]
			
			]
			+SHorizontalBox::Slot()
			.AutoWidth()
			.Padding(2.f)
			.VAlign(VAlign_Center)
			[
				// Ignore Time Dilation check box
				SAssignNew(IgnoreTimeDilationCheckBox, SCheckBox)
				.IsChecked( this, &STimelineEditor::IsIgnoreTimeDilationChecked )
				.OnCheckStateChanged( this, &STimelineEditor::OnIgnoreTimeDilationChanged )
				.Style(FAppStyle::Get(), "ToggleButtonCheckbox")
				.ToolTipText(LOCTEXT("IgnoreTimeDilation", "Ignore Time Dilation"))
				[
					SNew(SImage)
					.ColorAndOpacity(FSlateColor::UseForeground())
					.Image(FAppStyle::Get().GetBrush("TimelineEditor.IgnoreTimeDilation"))
					.AddMetaData<FTagMetaData>(TEXT("TimelineEditor.IgnoreTimeDilation"))
				]
			]
			// Tick Group Controls
			+ SHorizontalBox::Slot()
			.AutoWidth()
			.Padding(2.f)
<<<<<<< HEAD
			[
				SNew(STextComboBox)
				.OptionsSource(&TickGroupNameStrings)
				.InitiallySelectedItem(TickGroupNameStrings[CurrentTickGroupNameStringIndex])
				.OnSelectionChanged(this, &STimelineEditor::OnTimelineTickGroupChanged)
				.ToolTipText(LOCTEXT("TimelineTickGroupDropdownTooltip", "Select the TickGroup you want this timeline to run in.\nTo assign options use context menu on timelines."))
			]
			+ SHorizontalBox::Slot()
			.AutoWidth()
			.Padding(2.f)
			.VAlign(VAlign_Center)
			[
				SNew(STextBlock)
				.Text(LOCTEXT("TickGroupLabel", "Tick Group"))
				.AddMetaData<FTagMetaData>(TEXT("TimelineEditor.TickGroup"))
=======
			.VAlign(VAlign_Center)
			[
				SNew(STextBlock)
				.Text(LOCTEXT("TickGroupLabel", "Tick Group"))
				.AddMetaData<FTagMetaData>(TEXT("TimelineEditor.TickGroup"))
			]
			+ SHorizontalBox::Slot()
			.AutoWidth()
			.Padding(6.f)
			.VAlign(VAlign_Center)
			[
				SNew(STextComboBox)
				.OptionsSource(&TickGroupNameStrings)
				.InitiallySelectedItem(TickGroupNameStrings[CurrentTickGroupNameStringIndex])
				.OnSelectionChanged(this, &STimelineEditor::OnTimelineTickGroupChanged)
				.ToolTipText(LOCTEXT("TimelineTickGroupDropdownTooltip", "Select the TickGroup you want this timeline to run in.\nTo assign options use context menu on timelines."))
>>>>>>> 6bbb88c8
			]
		]
		+SVerticalBox::Slot()
		.FillHeight(1)
		[
			// The list of tracks
			SAssignNew( TrackListView, STimelineEdTrackListType )
			.ListItemsSource( &TrackList )
			.OnGenerateRow( this, &STimelineEditor::MakeTrackWidget )
			.ItemHeight( 96 )
			.OnItemScrolledIntoView(this, &STimelineEditor::OnItemScrolledIntoView)
			.OnContextMenuOpening(this, &STimelineEditor::MakeContextMenu)
			.SelectionMode(ESelectionMode::SingleToggle)
		]
	];

	TimelineObj = InTimelineObj;
	check(TimelineObj);

	// Initial call to get list built
	OnTimelineChanged();
}
END_SLATE_FUNCTION_BUILD_OPTIMIZATION

void STimelineEditor::OnTimelineTickGroupChanged(TSharedPtr<FString> NewValue, ESelectInfo::Type SelectInfo)
{
	if (TickGroupNamesInitialized && TimelineObj && NewValue.IsValid())
	{
		if (const UEnum* TickGroupEnum = StaticEnum<ETickingGroup>())
		{
			ETickingGroup NewTickGroup = (ETickingGroup)TickGroupEnum->GetValueByNameString(*NewValue.Get());
			if (NewTickGroup != TimelineObj->TimelineTickGroup)
			{
				TimelineObj->TimelineTickGroup = NewTickGroup;

				// Mark blueprint as modified
				TSharedPtr<FBlueprintEditor> Kismet2 = Kismet2Ptr.Pin();
				if (UBlueprint* Blueprint = Kismet2->GetBlueprintObj())
				{
					FBlueprintEditorUtils::MarkBlueprintAsModified(Blueprint);
				}
			}
		}
	}
	return;
}

FText STimelineEditor::GetTimelineName() const
{
	if(TimelineObj != NULL)
	{
		return FText::FromString(TimelineObj->GetVariableName().ToString());
	}
	else
	{
		return LOCTEXT( "NoTimeline", "No Timeline" );
	}
}

float STimelineEditor::GetViewMaxInput() const
{
	return ViewMaxInput;
}

float STimelineEditor::GetViewMinInput() const
{
	return ViewMinInput;
}

float STimelineEditor::GetViewMaxOutput() const
{
	return ViewMaxOutput;
}

float STimelineEditor::GetViewMinOutput() const
{
	return ViewMinOutput;
}

float STimelineEditor::GetTimelineLength() const
{
	return (TimelineObj != NULL) ? TimelineObj->TimelineLength : 0.f;
}

void STimelineEditor::SetInputViewRange(float InViewMinInput, float InViewMaxInput)
{
	ViewMaxInput = InViewMaxInput;
	ViewMinInput = InViewMinInput;
}

void STimelineEditor::SetOutputViewRange(float InViewMinOutput, float InViewMaxOutput)
{
	ViewMaxOutput = InViewMaxOutput;
	ViewMinOutput = InViewMinOutput;
}

TSharedRef<ITableRow> STimelineEditor::MakeTrackWidget( TSharedPtr<FTimelineEdTrack> Track, const TSharedRef<STableViewBase>& OwnerTable )
{
	check( Track.IsValid() );

	return
	SNew(STableRow< TSharedPtr<FTimelineEdTrack> >, OwnerTable )
	.Style(&FAppStyle::Get().GetWidgetStyle<FTableRowStyle>("TimelineEditor.TrackRowSubtleHighlight"))
	.Padding(FMargin(0, 0, 0, 2))
	[
		SNew(STimelineEdTrack, Track, SharedThis(this))
	];
}

<<<<<<< HEAD
FReply STimelineEditor::CreateNewTrack(FTTTrackBase::ETrackType Type)
=======
void STimelineEditor::CreateNewTrack(FTTTrackBase::ETrackType Type)
>>>>>>> 6bbb88c8
{
	FName TrackName;
	do
	{
		// MakeUniqueObjectName is misleading here since tracks aren't UObjects, although the function
		// will still keep a counter for tracks. This may take a couple tries to find a valid name.
		TrackName = MakeUniqueObjectName(TimelineObj, UTimelineTemplate::StaticClass(), FName(*(LOCTEXT("NewTrack_DefaultName", "NewTrack").ToString())));
	} while (!TimelineObj->IsNewTrackNameValid(TrackName));
		
	TSharedPtr<FBlueprintEditor> Kismet2 = Kismet2Ptr.Pin();
	UBlueprint* Blueprint = Kismet2->GetBlueprintObj();
	UK2Node_Timeline* TimelineNode = FBlueprintEditorUtils::FindNodeForTimeline(Blueprint, TimelineObj);
	UClass* OwnerClass = Blueprint->GeneratedClass;
	check(OwnerClass);

	FText ErrorMessage;

	if (TimelineNode)
	{
		const FScopedTransaction Transaction( LOCTEXT( "TimelineEditor_AddNewTrack", "Add new track" ) );

		TimelineNode->Modify();
		TimelineObj->Modify();

		NewTrackPendingRename = TrackName;
		
		FTTTrackId NewTrackId;
		NewTrackId.TrackType = Type;

		if(Type == FTTTrackBase::TT_Event)
		{
			NewTrackId.TrackIndex = TimelineObj->EventTracks.Num();
				
			FTTEventTrack NewTrack;
			NewTrack.SetTrackName(TrackName, TimelineObj);
			NewTrack.CurveKeys = NewObject<UCurveFloat>(OwnerClass, NAME_None, RF_Public); // Needs to be marked public so that it can be referenced from timeline instances in the level
			NewTrack.CurveKeys->bIsEventCurve = true;
			TimelineObj->EventTracks.Add(NewTrack);
		}
		else if(Type == FTTTrackBase::TT_FloatInterp)
		{
			NewTrackId.TrackIndex = TimelineObj->FloatTracks.Num();

			FTTFloatTrack NewTrack;
			NewTrack.SetTrackName(TrackName, TimelineObj);
			// @hack for using existing curve assets.  need something better!
			NewTrack.CurveFloat = FindObject<UCurveFloat>(ANY_PACKAGE, *TrackName.ToString() );
			if (NewTrack.CurveFloat == nullptr)
			{
				NewTrack.CurveFloat = NewObject<UCurveFloat>(OwnerClass, NAME_None, RF_Public);
			}
			TimelineObj->FloatTracks.Add(NewTrack);
		}
		else if(Type == FTTTrackBase::TT_VectorInterp)
		{
			NewTrackId.TrackIndex = TimelineObj->VectorTracks.Num();

			FTTVectorTrack NewTrack;
			NewTrack.SetTrackName(TrackName, TimelineObj);
			NewTrack.CurveVector = NewObject<UCurveVector>(OwnerClass, NAME_None, RF_Public);
			TimelineObj->VectorTracks.Add(NewTrack);
		}
		else if(Type == FTTTrackBase::TT_LinearColorInterp)
		{
			NewTrackId.TrackIndex = TimelineObj->LinearColorTracks.Num();

			FTTLinearColorTrack NewTrack;
			NewTrack.SetTrackName(TrackName, TimelineObj);
			NewTrack.CurveLinearColor = NewObject<UCurveLinearColor>(OwnerClass, NAME_None, RF_Public);
			TimelineObj->LinearColorTracks.Add(NewTrack);
		}

		TimelineObj->AddDisplayTrack(NewTrackId);

		// Refresh the node that owns this timeline template to get new pin
		TimelineNode->ReconstructNode();
		Kismet2->RefreshEditors();

		//rebuild the widgets!
		OnTimelineChanged();
	}
	else
	{
		// invalid node for timeline
		ErrorMessage = LOCTEXT( "InvalidTimelineNodeCreate","Failed to create track. Timeline node is invalid. Please remove timeline node." );
	}

	if (!ErrorMessage.IsEmpty())
	{
		FNotificationInfo Info(ErrorMessage);
		Info.ExpireDuration = 3.0f;
		Info.bUseLargeFont = false;
		TSharedPtr<SNotificationItem> Notification = FSlateNotificationManager::Get().AddNotification(Info);
		if ( Notification.IsValid() )
		{
			Notification->SetCompletionState( SNotificationItem::CS_Fail );
		}
	}
}

UCurveBase* STimelineEditor::CreateNewCurve(FTTTrackBase::ETrackType Type )
{
	TSharedPtr<FBlueprintEditor> Kismet2 = Kismet2Ptr.Pin();
	UBlueprint* Blueprint = Kismet2->GetBlueprintObj();
	UClass* OwnerClass = Blueprint->GeneratedClass;
	check(OwnerClass);
	UCurveBase* NewCurve = NULL;
	if(Type == FTTTrackBase::TT_Event)
	{
		NewCurve = NewObject<UCurveFloat>(OwnerClass, NAME_None, RF_Public);
	}
	else if(Type == FTTTrackBase::TT_FloatInterp)
	{
		NewCurve = NewObject<UCurveFloat>(OwnerClass, NAME_None, RF_Public);
	}
	else if(Type == FTTTrackBase::TT_VectorInterp)
	{
		NewCurve = NewObject<UCurveVector>(OwnerClass, NAME_None, RF_Public);
	}
	else if(Type == FTTTrackBase::TT_LinearColorInterp)
	{
		NewCurve = NewObject<UCurveLinearColor>(OwnerClass, NAME_None, RF_Public);
	}

	return NewCurve;
}

bool STimelineEditor::CanDeleteSelectedTracks() const
{
	int32 SelectedItems = TrackListView->GetNumItemsSelected();
	return (SelectedItems == 1);
}

void STimelineEditor::OnDeleteSelectedTracks()
{
	if(TimelineObj != NULL)
	{
		TSharedPtr<FBlueprintEditor> Kismet2 = Kismet2Ptr.Pin();
		UBlueprint* Blueprint = Kismet2->GetBlueprintObj();
		UK2Node_Timeline* TimelineNode = FBlueprintEditorUtils::FindNodeForTimeline(Blueprint, TimelineObj);

		TArray< TSharedPtr<FTimelineEdTrack> > SelTracks = TrackListView->GetSelectedItems();
		if(SelTracks.Num() == 1)
		{
			if (TimelineNode)
			{
				const FScopedTransaction Transaction( LOCTEXT( "TimelineEditor_DeleteTrack", "Delete track" ) );

				TimelineNode->Modify();
				TimelineObj->Modify();

				TSharedPtr<FTimelineEdTrack> SelTrack = SelTracks[0];
				FTTTrackId TrackId = TimelineObj->GetDisplayTrackId(SelTrack->DisplayIndex);
				FTTTrackBase::ETrackType TrackType = (FTTTrackBase::ETrackType)TrackId.TrackType;

				TimelineObj->RemoveDisplayTrack(SelTrack->DisplayIndex);

				if (TrackType == FTTTrackBase::TT_Event)
				{
					TimelineObj->EventTracks.RemoveAt(TrackId.TrackIndex);
				}
				else if (TrackType == FTTTrackBase::TT_FloatInterp)
				{
					TimelineObj->FloatTracks.RemoveAt(TrackId.TrackIndex);
				}
				else if (TrackType == FTTTrackBase::TT_VectorInterp)
				{
					TimelineObj->VectorTracks.RemoveAt(TrackId.TrackIndex);
				}
				else if (TrackType == FTTTrackBase::TT_LinearColorInterp)
				{
					TimelineObj->LinearColorTracks.RemoveAt(TrackId.TrackIndex);
				}

				// Refresh the node that owns this timeline template to remove pin
				TimelineNode->ReconstructNode();
				Kismet2->RefreshEditors();

				//rebuild the widgets!
				OnTimelineChanged();
				TrackListView->RebuildList();
			}
			else
			{
				FNotificationInfo Info( LOCTEXT( "InvalidTimelineNodeDestroy","Failed to destroy track. Timeline node is invalid. Please remove timeline node." ) );
				Info.ExpireDuration = 3.0f;
				Info.bUseLargeFont = false;
				TSharedPtr<SNotificationItem> Notification = FSlateNotificationManager::Get().AddNotification(Info);
				if ( Notification.IsValid() )
				{
					Notification->SetCompletionState( SNotificationItem::CS_Fail );
				}
			}
		}
	}
}

UTimelineTemplate* STimelineEditor::GetTimeline()
{
	return TimelineObj;
}

void STimelineEditor::OnTimelineChanged()
{
	TrackList.Empty();

	TSharedPtr<FTimelineEdTrack> NewlyCreatedTrack;

	// If we have a timeline,
	if(TimelineObj != NULL)
	{
		// Iterate over tracks and create entries in the array that drives the list widget
		for (int32 i = 0; i < TimelineObj->GetNumDisplayTracks(); ++i)
		{
			FTTTrackId TrackId = TimelineObj->GetDisplayTrackId(i);

			TSharedRef<FTimelineEdTrack> Track = FTimelineEdTrack::Make(i);
			TrackList.Add(Track);

			FTTTrackBase* TrackBase = TimelineEditorHelpers::GetTrackFromTimeline(TimelineObj, Track);
			if (TrackBase->GetTrackName() == NewTrackPendingRename)
			{
				NewlyCreatedTrack = Track;
			}
		}
	}

	TrackListView->RequestListRefresh();

	TrackListView->RequestScrollIntoView(NewlyCreatedTrack);
}

void STimelineEditor::OnItemScrolledIntoView( TSharedPtr<FTimelineEdTrack> InTrackNode, const TSharedPtr<ITableRow>& InWidget )
{
	if(NewTrackPendingRename != NAME_None)
	{
		InTrackNode->OnRenameRequest.ExecuteIfBound();
		NewTrackPendingRename = NAME_None;
	}
}

ECheckBoxState STimelineEditor::IsAutoPlayChecked() const
{
	return (TimelineObj && TimelineObj->bAutoPlay) ? ECheckBoxState::Checked : ECheckBoxState::Unchecked;
}

void STimelineEditor::OnAutoPlayChanged(ECheckBoxState NewType)
{
	if(TimelineObj)
	{
		TimelineObj->bAutoPlay = (NewType == ECheckBoxState::Checked) ? true : false;

		// Refresh the node that owns this timeline template to cache play status
		TSharedPtr<FBlueprintEditor> Kismet2 = Kismet2Ptr.Pin();
		UBlueprint* Blueprint = Kismet2->GetBlueprintObj();

		UK2Node_Timeline* TimelineNode = FBlueprintEditorUtils::FindNodeForTimeline(Blueprint, TimelineObj);
		if (TimelineNode)
		{
			TimelineNode->bAutoPlay = TimelineObj->bAutoPlay;

			// Mark blueprint as modified
			FBlueprintEditorUtils::MarkBlueprintAsModified(Blueprint);
		}
	}
}


ECheckBoxState STimelineEditor::IsLoopChecked() const
{
	return (TimelineObj && TimelineObj->bLoop) ? ECheckBoxState::Checked : ECheckBoxState::Unchecked;
}

void STimelineEditor::OnLoopChanged(ECheckBoxState NewType)
{
	if(TimelineObj)
	{
		TimelineObj->bLoop = (NewType == ECheckBoxState::Checked) ? true : false;

		// Refresh the node that owns this timeline template to cache play status
		TSharedPtr<FBlueprintEditor> Kismet2 = Kismet2Ptr.Pin();
		UBlueprint* Blueprint = Kismet2->GetBlueprintObj();

		UK2Node_Timeline* TimelineNode = FBlueprintEditorUtils::FindNodeForTimeline(Blueprint, TimelineObj);
		if (TimelineNode)
		{
			TimelineNode->bLoop = TimelineObj->bLoop;

			// Mark blueprint as modified
			FBlueprintEditorUtils::MarkBlueprintAsModified(Blueprint);
		}
	}
}

ECheckBoxState STimelineEditor::IsReplicatedChecked() const
{
	return (TimelineObj && TimelineObj->bReplicated) ? ECheckBoxState::Checked : ECheckBoxState::Unchecked;
}

void STimelineEditor::OnReplicatedChanged(ECheckBoxState NewType)
{
	if(TimelineObj)
	{
		TimelineObj->bReplicated = (NewType == ECheckBoxState::Checked) ? true : false;

		// Refresh the node that owns this timeline template to cache replicated status
		TSharedPtr<FBlueprintEditor> Kismet2 = Kismet2Ptr.Pin();
		UBlueprint* Blueprint = Kismet2->GetBlueprintObj();

		UK2Node_Timeline* TimelineNode = FBlueprintEditorUtils::FindNodeForTimeline(Blueprint, TimelineObj);
		if (TimelineNode)
		{
			TimelineNode->bReplicated = TimelineObj->bReplicated;

			// Mark blueprint as modified
			FBlueprintEditorUtils::MarkBlueprintAsModified(Blueprint);
		}
	}
}

ECheckBoxState STimelineEditor::IsUseLastKeyframeChecked() const
{
	return (TimelineObj && TimelineObj->LengthMode == ETimelineLengthMode::TL_LastKeyFrame) ? ECheckBoxState::Checked : ECheckBoxState::Unchecked;
}

void STimelineEditor::OnUseLastKeyframeChanged(ECheckBoxState NewType)
{
	if(TimelineObj)
	{
		TimelineObj->LengthMode = (NewType == ECheckBoxState::Checked) ? ETimelineLengthMode::TL_LastKeyFrame : ETimelineLengthMode::TL_TimelineLength;

		// Mark blueprint as modified
		FBlueprintEditorUtils::MarkBlueprintAsModified(Kismet2Ptr.Pin()->GetBlueprintObj());
	}
}


ECheckBoxState STimelineEditor::IsIgnoreTimeDilationChecked() const
{
	return (TimelineObj && TimelineObj->bIgnoreTimeDilation) ? ECheckBoxState::Checked : ECheckBoxState::Unchecked;
}

void STimelineEditor::OnIgnoreTimeDilationChanged(ECheckBoxState NewType)
{
	if (TimelineObj)
	{
		TimelineObj->bIgnoreTimeDilation = (NewType == ECheckBoxState::Checked) ? true : false;

		// Refresh the node that owns this timeline template to cache play status
		TSharedPtr<FBlueprintEditor> Kismet2 = Kismet2Ptr.Pin();
		UBlueprint* Blueprint = Kismet2->GetBlueprintObj();

		// Mark blueprint as modified
		FBlueprintEditorUtils::MarkBlueprintAsModified(Blueprint);

		UK2Node_Timeline* TimelineNode = FBlueprintEditorUtils::FindNodeForTimeline(Blueprint, TimelineObj);
		if (TimelineNode)
		{
			TimelineNode->bIgnoreTimeDilation = TimelineObj->bIgnoreTimeDilation;
		}
	}
}

FText STimelineEditor::GetLengthString() const
{
	FString LengthString(TEXT("0.0"));
	if(TimelineObj != NULL)
	{
		LengthString = FString::Printf(TEXT("%.2f"), TimelineObj->TimelineLength);
	}
	return FText::FromString(LengthString);
}

void STimelineEditor::OnLengthStringChanged(const FText& NewString, ETextCommit::Type CommitInfo)
{
	bool bCommitted = (CommitInfo == ETextCommit::OnEnter) || (CommitInfo == ETextCommit::OnUserMovedFocus);
	if(TimelineObj != NULL && bCommitted)
	{
		float NewLength = FCString::Atof( *NewString.ToString() );
		if(NewLength > KINDA_SMALL_NUMBER)
		{
			TimelineObj->TimelineLength = NewLength;

			// Mark blueprint as modified
			FBlueprintEditorUtils::MarkBlueprintAsModified(Kismet2Ptr.Pin()->GetBlueprintObj());
		}
	}
}

bool STimelineEditor::OnVerifyTrackNameCommit(const FText& TrackName, FText& OutErrorMessage, FTTTrackBase* TrackBase, STimelineEdTrack* Track )
{
	FName RequestedName(  *TrackName.ToString() );
	bool bValid(true);

	if(TrackName.IsEmpty())
	{
		OutErrorMessage = LOCTEXT( "NameMissing_Error", "You must provide a name." );
		bValid = false;
	}
	else if(TrackBase->GetTrackName() != RequestedName && 
		false == TimelineObj->IsNewTrackNameValid(RequestedName))
	{
		FFormatNamedArguments Args;
		Args.Add(TEXT("TrackName"), TrackName);
		OutErrorMessage = FText::Format(LOCTEXT("AlreadyInUse", "\"{TrackName}\" is already in use."), Args);
		bValid = false;
	}
	else
	{
		TSharedPtr<FBlueprintEditor> Kismet2 = Kismet2Ptr.Pin();
		UBlueprint* Blueprint = Kismet2->GetBlueprintObj();
		UK2Node_Timeline* TimelineNode = FBlueprintEditorUtils::FindNodeForTimeline(Blueprint, TimelineObj);
		if (TimelineNode)
		{
			for(TArray<UEdGraphPin*>::TIterator PinIt(TimelineNode->Pins);PinIt;++PinIt)
			{
				UEdGraphPin* Pin = *PinIt;

				if (Pin->PinName == RequestedName)
				{
					FFormatNamedArguments Args;
					Args.Add(TEXT("TrackName"), TrackName);
					OutErrorMessage = FText::Format(LOCTEXT("PinAlreadyInUse", "\"{TrackName}\" is already in use as a default pin!"), Args);
					bValid = false;
					break;
				}
			}
		}
	}

	return bValid;
}

void STimelineEditor::OnTrackNameCommitted( const FText& StringName, ETextCommit::Type /*CommitInfo*/, FTTTrackBase* TrackBase, STimelineEdTrack* Track )
{
	FName RequestedName( *StringName.ToString() );
	if( TimelineObj->IsNewTrackNameValid(RequestedName))
	{	
		TimelineObj->Modify();
		TSharedPtr<FBlueprintEditor> Kismet2 = Kismet2Ptr.Pin();
		UBlueprint* Blueprint = Kismet2->GetBlueprintObj();

		UK2Node_Timeline* TimelineNode = FBlueprintEditorUtils::FindNodeForTimeline(Blueprint, TimelineObj);
		
		if (TimelineNode)
		{
			// Start looking from the bottom of the list of pins, where user defined ones are stored.
			// It should not be possible to name pins to be the same as default pins, 
			// but in the case (fixes broken nodes) that they happen to be the same, this protects them
			for (int32 PinIdx = TimelineNode->Pins.Num() - 1; PinIdx >= 0; --PinIdx)
			{
				UEdGraphPin* Pin = TimelineNode->Pins[PinIdx];
			
				if (Pin->PinName == TrackBase->GetTrackName())
				{
					Pin->Modify();
					Pin->PinName = RequestedName;
					break;
				}
			}

			TrackBase->SetTrackName(RequestedName, TimelineObj);

			Kismet2->RefreshEditors();
			OnTimelineChanged();
		}
	}
}

void STimelineEditor::OnReorderTracks(int32 DisplayIndex, int32 DirectionDelta)
{
	if (TimelineObj != NULL)
	{
		const FScopedTransaction Transaction(LOCTEXT("TimelineEditor_DeleteTrack", "Delete track"));

		TSharedPtr<FBlueprintEditor> Kismet2 = Kismet2Ptr.Pin();
		UBlueprint* Blueprint = Kismet2->GetBlueprintObj();
		UK2Node_Timeline* TimelineNode = FBlueprintEditorUtils::FindNodeForTimeline(Blueprint, TimelineObj);

		TimelineNode->Modify();
		TimelineObj->Modify();

		TimelineObj->MoveDisplayTrack(DisplayIndex, DirectionDelta);

		// Refresh the node that owns this timeline template to remove pin
		TimelineNode->ReconstructNode();
		Kismet2->RefreshEditors();
	}
}

bool STimelineEditor::IsCurveAssetSelected() const
{
	// Note: Cannot call GetContentBrowserSelectionClasses() during serialization and GC due to its use of FindObject()
	if(!GIsSavingPackage && !IsGarbageCollecting())
	{
		TArray<UClass*> SelectionList;
		GEditor->GetContentBrowserSelectionClasses(SelectionList);

		for( int i=0; i<SelectionList.Num(); i++ )
		{
			UClass* Item = SelectionList[i];
			if( Item->IsChildOf(UCurveBase::StaticClass()))
			{
				return true;
			}
		}
	}
	
	return false;
}


void STimelineEditor::CreateNewTrackFromAsset()
{
	FEditorDelegates::LoadSelectedAssetsIfNeeded.Broadcast();
	UCurveBase* SelectedObj = GEditor->GetSelectedObjects()->GetTop<UCurveBase>();

	TSharedPtr<FBlueprintEditor> Kismet2 = Kismet2Ptr.Pin();
	UBlueprint* Blueprint = Kismet2->GetBlueprintObj();
	UK2Node_Timeline* TimelineNode = FBlueprintEditorUtils::FindNodeForTimeline(Blueprint, TimelineObj);
		
	if( SelectedObj && TimelineNode )
	{
		const FScopedTransaction Transaction( LOCTEXT( "TimelineEditor_CreateFromAsset", "Add new track from asset" ) );

		TimelineNode->Modify();
		TimelineObj->Modify();

		const FName TrackName = SelectedObj->GetFName();

		if(SelectedObj->IsA( UCurveFloat::StaticClass() ) )
		{
			UCurveFloat* FloatCurveObj = CastChecked<UCurveFloat>(SelectedObj);
			if( FloatCurveObj->bIsEventCurve )
			{
				FTTEventTrack NewEventTrack;
				NewEventTrack.SetTrackName(TrackName, TimelineObj);
				NewEventTrack.CurveKeys = CastChecked<UCurveFloat>(SelectedObj);
				NewEventTrack.bIsExternalCurve = true;

				TimelineObj->EventTracks.Add(NewEventTrack);
			}
			else
			{
				FTTFloatTrack NewFloatTrack;
				NewFloatTrack.SetTrackName(TrackName, TimelineObj);
				NewFloatTrack.CurveFloat = CastChecked<UCurveFloat>(SelectedObj);
				NewFloatTrack.bIsExternalCurve = true;

				TimelineObj->FloatTracks.Add(NewFloatTrack);
			}
		}
		else if(SelectedObj->IsA( UCurveVector::StaticClass() ))
		{
			FTTVectorTrack NewTrack;
			NewTrack.SetTrackName(TrackName, TimelineObj);
			NewTrack.CurveVector = CastChecked<UCurveVector>(SelectedObj);
			NewTrack.bIsExternalCurve = true;
			TimelineObj->VectorTracks.Add(NewTrack);
		}
		else if(SelectedObj->IsA( UCurveLinearColor::StaticClass() ))
		{
			FTTLinearColorTrack NewTrack;
			NewTrack.SetTrackName(TrackName, TimelineObj);
			NewTrack.CurveLinearColor = CastChecked<UCurveLinearColor>(SelectedObj);
			NewTrack.bIsExternalCurve = true;
			TimelineObj->LinearColorTracks.Add(NewTrack);
		}

		// Refresh the node that owns this timeline template to get new pin
		TimelineNode->ReconstructNode();
		Kismet2->RefreshEditors();
	}
}

bool STimelineEditor::CanRenameSelectedTrack() const
{
	return TrackListView->GetNumItemsSelected() == 1;
}

void STimelineEditor::OnRequestTrackRename() const
{
	check(TrackListView->GetNumItemsSelected() == 1);

	TrackListView->GetSelectedItems()[0]->OnRenameRequest.Execute();
}

FReply STimelineEditor::OnKeyDown( const FGeometry& MyGeometry, const FKeyEvent& InKeyEvent )
{
	if(CommandList->ProcessCommandBindings(InKeyEvent))
	{
		return FReply::Handled();
	}
	return FReply::Unhandled();
}

TSharedPtr< SWidget > STimelineEditor::MakeContextMenu() const
{
	// Build up the menu
	FMenuBuilder MenuBuilder( true, CommandList );
	{
		MenuBuilder.AddMenuEntry( FGenericCommands::Get().Rename );
		MenuBuilder.AddMenuEntry( FGenericCommands::Get().Delete );
	}

	{
		TSharedRef<SWidget> SizeSlider = SNew(SSlider)
			.Value(this, &STimelineEditor::GetSizeScaleValue)
			.OnValueChanged(const_cast<STimelineEditor*>(this), &STimelineEditor::SetSizeScaleValue);

		MenuBuilder.AddWidget(SizeSlider, LOCTEXT("TimelineEditorVerticalSize", "Height"));
	}

	return MenuBuilder.MakeWidget();
}


TSharedRef<SWidget> STimelineEditor::MakeAddButton()
{
	FMenuBuilder MenuBuilder(true, nullptr);

	MenuBuilder.AddMenuEntry(
		LOCTEXT("AddFloatTrack", "Add Float Track"),
		LOCTEXT("AddFloatTrackToolTip", "Adds a Float Track."),
		FSlateIcon(FAppStyle::GetAppStyleSetName(), "TimelineEditor.AddFloatTrack"),
		FUIAction(FExecuteAction::CreateRaw(this, &STimelineEditor::CreateNewTrack, FTTTrackBase::TT_FloatInterp)));

	MenuBuilder.AddMenuEntry(
		LOCTEXT("AddVectorTrack", "Add Vector Track"),
		LOCTEXT("AddVectorTrackToolTip", "Adds a Vector Track."),
		FSlateIcon(FAppStyle::GetAppStyleSetName(), "TimelineEditor.AddVectorTrack"),
		FUIAction(FExecuteAction::CreateRaw(this, &STimelineEditor::CreateNewTrack, FTTTrackBase::TT_VectorInterp)));
	
	MenuBuilder.AddMenuEntry(
		LOCTEXT("AddEventTrack", "Add Event Track"),
		LOCTEXT("AddEventTrackToolTip", "Adds an Event Track."),
		FSlateIcon(FAppStyle::GetAppStyleSetName(), "TimelineEditor.AddEventTrack"),
		FUIAction(FExecuteAction::CreateRaw(this, &STimelineEditor::CreateNewTrack, FTTTrackBase::TT_Event)));

	MenuBuilder.AddMenuEntry(
		LOCTEXT("AddColorTrack", "Add Color Track"),
		LOCTEXT("AddColorTrackToolTip", "Adds a Color Track."),
		FSlateIcon(FAppStyle::GetAppStyleSetName(), "TimelineEditor.AddColorTrack"),
		FUIAction(FExecuteAction::CreateRaw(this, &STimelineEditor::CreateNewTrack, FTTTrackBase::TT_LinearColorInterp)));

	FUIAction AddCurveAssetAction(FExecuteAction::CreateRaw(this, &STimelineEditor::CreateNewTrackFromAsset), FCanExecuteAction::CreateRaw(this, &STimelineEditor::IsCurveAssetSelected));

	MenuBuilder.AddMenuEntry(
		LOCTEXT("AddExternalAsset", "Add Selected Curve Asset"),
		LOCTEXT("AddExternalAssetToolTip", "Add the currently selected curve asset."),
		FSlateIcon(FAppStyle::GetAppStyleSetName(), "TimelineEditor.AddCurveAssetTrack"),
		AddCurveAssetAction);

	return MenuBuilder.MakeWidget();
}

FVector2D STimelineEditor::GetTimelineDesiredSize() const
{
	return TimelineDesiredSize;
}

void STimelineEditor::SetSizeScaleValue(float NewValue)
{
	TimelineDesiredSize.Y = NominalTimelineDesiredHeight * (1.0f + NewValue * 5.0f);
	TrackListView->RequestListRefresh();
}

float STimelineEditor::GetSizeScaleValue() const
{
	return ((TimelineDesiredSize.Y / NominalTimelineDesiredHeight) - 1.0f) / 5.0f;
}

#undef LOCTEXT_NAMESPACE<|MERGE_RESOLUTION|>--- conflicted
+++ resolved
@@ -13,10 +13,7 @@
 #include "Widgets/Input/SCheckBox.h"
 #include "Widgets/Input/SSlider.h"
 #include "Widgets/Input/STextComboBox.h"
-<<<<<<< HEAD
-=======
 #include "SPositiveActionButton.h"
->>>>>>> 6bbb88c8
 #include "Styling/CoreStyle.h"
 #include "EditorStyleSet.h"
 #include "Curves/CurveFloat.h"
@@ -65,7 +62,6 @@
 			{
 				return &InTimeline->FloatTracks[TrackId.TrackIndex];
 			}
-<<<<<<< HEAD
 		}
 		else if (TrackType == FTTTrackBase::TT_VectorInterp)
 		{
@@ -76,18 +72,6 @@
 		}
 		else if (TrackType == FTTTrackBase::TT_LinearColorInterp)
 		{
-=======
-		}
-		else if (TrackType == FTTTrackBase::TT_VectorInterp)
-		{
-			if (InTimeline->VectorTracks.IsValidIndex(TrackId.TrackIndex))
-			{
-				return &InTimeline->VectorTracks[TrackId.TrackIndex];
-			}
-		}
-		else if (TrackType == FTTTrackBase::TT_LinearColorInterp)
-		{
->>>>>>> 6bbb88c8
 			if (InTimeline->LinearColorTracks.IsValidIndex(TrackId.TrackIndex))
 			{
 				return &InTimeline->LinearColorTracks[TrackId.TrackIndex];
@@ -327,10 +311,7 @@
 								[
 									SNew(SImage)
 									.Image( FEditorStyle::GetBrush(TEXT("ArrowUp")) )
-<<<<<<< HEAD
-=======
 									.ColorAndOpacity(FStyleColors::Foreground)
->>>>>>> 6bbb88c8
 								]
 							]
 
@@ -348,10 +329,7 @@
 								[
 									SNew(SImage)
 									.Image( FEditorStyle::GetBrush(TEXT("ArrowDown")) )
-<<<<<<< HEAD
-=======
 									.ColorAndOpacity(FStyleColors::Foreground)
->>>>>>> 6bbb88c8
 								]
 							]
 							+SHorizontalBox::Slot()
@@ -361,10 +339,7 @@
 							[
 								SNew(STextBlock)
 								.Text(LOCTEXT("ReorderLabel", "Reorder"))
-<<<<<<< HEAD
-=======
 								.ColorAndOpacity(FStyleColors::Foreground)
->>>>>>> 6bbb88c8
 							]
 						]
 				]
@@ -1071,72 +1046,8 @@
 			SNew(SHorizontalBox)
 			+SHorizontalBox::Slot()
 			.AutoWidth()
-<<<<<<< HEAD
-			.Padding(2.f)
-			[
-				// Add float track button
-				SNew(SButton)
-				.ContentPadding(FMargin(2,0))
-				[
-					SNew(SImage)
-					.Image(FEditorStyle::GetBrush("TimelineEditor.AddFloatTrack"))
-				]
-				.ToolTipText( LOCTEXT( "AddFloatTrack", "Add Float Track" ) )
-				.OnClicked( this, &STimelineEditor::CreateNewTrack, FTTTrackBase::TT_FloatInterp )
-				.AddMetaData<FTagMetaData>(TEXT("TimelineEditor.AddFloatTrack"))
-			]
-			+SHorizontalBox::Slot()
-			.AutoWidth()
-			.Padding(2.f)
-			[
-				// Add vector track button
-				SNew(SButton)
-				.ContentPadding(FMargin(2,0))
-				[
-					SNew(SImage)
-					.Image(FEditorStyle::GetBrush("TimelineEditor.AddVectorTrack"))
-				]
-				.ToolTipText( LOCTEXT( "AddVectorTrack", "Add Vector Track" ) )
-				.OnClicked( this, &STimelineEditor::CreateNewTrack, FTTTrackBase::TT_VectorInterp )
-				.AddMetaData<FTagMetaData>(TEXT("TimelineEditor.AddVectorTrack"))
-			]
-			+SHorizontalBox::Slot()
-			.AutoWidth()
-			.Padding(2.f)
-			[
-				// Add event track button
-				SNew(SButton)
-				.ContentPadding(FMargin(2,0))
-				[
-					SNew(SImage)
-					.Image(FEditorStyle::GetBrush("TimelineEditor.AddEventTrack"))
-				]
-				.ToolTipText( LOCTEXT( "AddEventTrack", "Add Event Track" ) )
-				.OnClicked( this, &STimelineEditor::CreateNewTrack, FTTTrackBase::TT_Event )
-				.AddMetaData<FTagMetaData>(TEXT("TimelineEditor.AddEventTrack"))
-			]
-			+SHorizontalBox::Slot()
-			.AutoWidth()
-			.Padding(2.f)
-			[
-				// Add color track button
-				SNew(SButton)
-				.ContentPadding(FMargin(2,0))
-				[
-					SNew(SImage)
-					.Image(FEditorStyle::GetBrush("TimelineEditor.AddColorTrack"))
-				]
-				.ToolTipText( LOCTEXT( "AddColorTrack", "Add Color Track" ) )
-				.OnClicked( this, &STimelineEditor::CreateNewTrack, FTTTrackBase::TT_LinearColorInterp )
-				.AddMetaData<FTagMetaData>(TEXT("TimelineEditor.AddColorTrack"))
-			]
-			+SHorizontalBox::Slot()
-			.AutoWidth()
-			.Padding(2.f)
-=======
 			.VAlign(VAlign_Center)
 			.Padding(6.f)
->>>>>>> 6bbb88c8
 			[
 				SNew(SPositiveActionButton)
 				.OnGetMenuContent(this, &STimelineEditor::MakeAddButton)
@@ -1261,23 +1172,6 @@
 			+ SHorizontalBox::Slot()
 			.AutoWidth()
 			.Padding(2.f)
-<<<<<<< HEAD
-			[
-				SNew(STextComboBox)
-				.OptionsSource(&TickGroupNameStrings)
-				.InitiallySelectedItem(TickGroupNameStrings[CurrentTickGroupNameStringIndex])
-				.OnSelectionChanged(this, &STimelineEditor::OnTimelineTickGroupChanged)
-				.ToolTipText(LOCTEXT("TimelineTickGroupDropdownTooltip", "Select the TickGroup you want this timeline to run in.\nTo assign options use context menu on timelines."))
-			]
-			+ SHorizontalBox::Slot()
-			.AutoWidth()
-			.Padding(2.f)
-			.VAlign(VAlign_Center)
-			[
-				SNew(STextBlock)
-				.Text(LOCTEXT("TickGroupLabel", "Tick Group"))
-				.AddMetaData<FTagMetaData>(TEXT("TimelineEditor.TickGroup"))
-=======
 			.VAlign(VAlign_Center)
 			[
 				SNew(STextBlock)
@@ -1294,7 +1188,6 @@
 				.InitiallySelectedItem(TickGroupNameStrings[CurrentTickGroupNameStringIndex])
 				.OnSelectionChanged(this, &STimelineEditor::OnTimelineTickGroupChanged)
 				.ToolTipText(LOCTEXT("TimelineTickGroupDropdownTooltip", "Select the TickGroup you want this timeline to run in.\nTo assign options use context menu on timelines."))
->>>>>>> 6bbb88c8
 			]
 		]
 		+SVerticalBox::Slot()
@@ -1404,11 +1297,7 @@
 	];
 }
 
-<<<<<<< HEAD
-FReply STimelineEditor::CreateNewTrack(FTTTrackBase::ETrackType Type)
-=======
 void STimelineEditor::CreateNewTrack(FTTTrackBase::ETrackType Type)
->>>>>>> 6bbb88c8
 {
 	FName TrackName;
 	do
