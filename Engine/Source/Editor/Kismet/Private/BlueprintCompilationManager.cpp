--- conflicted
+++ resolved
@@ -21,10 +21,7 @@
 #include "FindInBlueprintManager.h"
 #include "HAL/LowLevelMemTracker.h"
 #include "IMessageLogListing.h"
-<<<<<<< HEAD
-=======
 #include "INotifyFieldValueChanged.h"
->>>>>>> 4af6daef
 #include "K2Node_CreateDelegate.h"
 #include "K2Node_CustomEvent.h"
 #include "K2Node_FunctionEntry.h"
@@ -33,10 +30,7 @@
 #include "Kismet2/KismetReinstanceUtilities.h"
 #include "KismetCompiler.h"
 #include "Misc/ScopedSlowTask.h"
-<<<<<<< HEAD
-=======
 #include "Misc/DataValidation.h"
->>>>>>> 4af6daef
 #include "ProfilingDebugging/ScopedTimers.h"
 #include "Serialization/ArchiveHasReferences.h"
 #include "Serialization/ArchiveReplaceObjectRef.h"
@@ -430,11 +424,7 @@
 		int32 Index = Owner->ScriptAndPropertyObjectReferences.Find(OldFunction);
 		if (Index != INDEX_NONE)
 		{
-<<<<<<< HEAD
-			Owner->ScriptAndPropertyObjectReferences[Index] = DelegateProperty->SignatureFunction;
-=======
 			Owner->ScriptAndPropertyObjectReferences[Index] = DelegateProperty->SignatureFunction.Get();
->>>>>>> 4af6daef
 		}
 	}
 };
@@ -1598,11 +1588,7 @@
 					{
 						if (const FProperty* MatchingProperty = GenClass->FindPropertyByName(NewInheritedVar.VarName))
 						{
-<<<<<<< HEAD
-							FBlueprintEditorUtils::PropertyValueFromString(MatchingProperty, NewInheritedVar.DefaultValue, reinterpret_cast<uint8*>(GenClass->ClassDefaultObject));
-=======
 							FBlueprintEditorUtils::PropertyValueFromString(MatchingProperty, NewInheritedVar.DefaultValue, reinterpret_cast<uint8*>(GenClass->ClassDefaultObject.Get()));
->>>>>>> 4af6daef
 						}
 					}
 				}
@@ -1657,21 +1643,6 @@
 						if (CompilerData.ShouldValidateClassDefaultObject())
 						{
 							// Our CDO should be properly constructed by this point and should always exist
-<<<<<<< HEAD
-							UObject* ClassDefaultObject = BP->GeneratedClass->GetDefaultObject(false);
-							if (ensureAlways(ClassDefaultObject))
-							{
-								FKismetCompilerUtilities::ValidateEnumProperties(ClassDefaultObject, *CompilerData.ActiveResultsLog);
-
-								// Make sure any class-specific validation passes on the CDO
-								TArray<FText> ValidationErrors;
-								EDataValidationResult ValidateCDOResult = ClassDefaultObject->IsDataValid(/*out*/ ValidationErrors);
-								if (ValidateCDOResult == EDataValidationResult::Invalid)
-								{
-									for (const FText& ValidationError : ValidationErrors)
-									{
-										CompilerData.ActiveResultsLog->Error(*ValidationError.ToString());
-=======
 							const UObject* ClassDefaultObject = BP->GeneratedClass->GetDefaultObject(false);
 							if (ensureAlways(ClassDefaultObject))
 							{
@@ -1688,25 +1659,12 @@
 									for (const FText& Warning : Warnings)
 									{
 										CompilerData.ActiveResultsLog->Warning(*Warning.ToString());
->>>>>>> 4af6daef
 									}
-								}
-
-<<<<<<< HEAD
-								// Adjust Blueprint status to match anything new that was found during validation.
-								if (CompilerData.ActiveResultsLog->NumErrors > 0)
-								{
-									BP->Status = BS_Error;
-								}
-								else if (BP->Status == BS_UpToDate && CompilerData.ActiveResultsLog->NumWarnings > 0)
-								{
-									BP->Status = BS_UpToDateWithWarnings;
-=======
+
 									for (const FText& Error : Errors)
 									{
 										CompilerData.ActiveResultsLog->Error(*Error.ToString());
 									}
->>>>>>> 4af6daef
 								}
 
 								// Adjust Blueprint status to match anything new that was found during validation.
@@ -1832,8 +1790,6 @@
 	//GTimeCompiling = 0.0;
 	//GTimeReinstancing = 0.0;
 	VerifyNoQueuedRequests(CurrentlyCompilingBPs);
-<<<<<<< HEAD
-=======
 }
 
 void FBlueprintCompilationManagerImpl::FixupDelegateProperties(const TArray<FCompilerData>& InCurrentlyCompilingBPs)
@@ -1886,7 +1842,6 @@
 			}
 		}
 	}
->>>>>>> 4af6daef
 }
 
 void FBlueprintCompilationManagerImpl::ProcessExtensions(const TArray<FCompilerData>& InCurrentlyCompilingBPs)
@@ -1967,12 +1922,6 @@
 		
 		TGuardValue<bool> ReinstancingGuard(GIsReinstancing, true);
 		
-<<<<<<< HEAD
-		FReplaceInstancesOfClassParameters Options;
-		Options.bArchetypesAreUpToDate = true;
-		Options.bReplaceReferencesToOldCDOs = bFindAndReplaceCDOReferences;
-		FBlueprintCompileReinstancer::BatchReplaceInstancesOfClass(ClassesToReinstance, Options);
-=======
 		TMap<UClass*, UClass*> ClassesToReinstanceOwned = ObjectPtrDecay(MoveTemp(ClassesToReinstance));
 		ClassesToReinstance = {};
 
@@ -1980,7 +1929,6 @@
 		Options.bArchetypesAreUpToDate = true;
 		Options.bReplaceReferencesToOldCDOs = bFindAndReplaceCDOReferences;
 		FBlueprintCompileReinstancer::BatchReplaceInstancesOfClass(ClassesToReinstanceOwned, Options);
->>>>>>> 4af6daef
 
 		// Special case when we run on ALT, we want to cleanup all classes flagged for reinstanciation right away.
 		const bool bIsInActualAsyncLoadingThread = IsInAsyncLoadingThread() && !IsInGameThread();
@@ -2791,11 +2739,7 @@
 			CompilerContext.ValidateVariableNames();
 		}
 
-<<<<<<< HEAD
-		CompilerContext.CleanAndSanitizeClass(Ret, Ret->ClassDefaultObject);
-=======
 		CompilerContext.CleanAndSanitizeClass(Ret, MutableView(Ret->ClassDefaultObject));
->>>>>>> 4af6daef
 	}
 	
 	Ret->ClassGeneratedBy = BP;
