--- conflicted
+++ resolved
@@ -1075,14 +1075,6 @@
 				Interfaces.Add(InterfaceDesc.Interface->GetPathName());
 			}
 
-<<<<<<< HEAD
-			const FString UnparsedStringData = FFindInBlueprintSearchManager::Get().QuerySingleBlueprint(Blueprint);
-			const bool bIsBlueprintIndexed = !UnparsedStringData.IsEmpty();
-
-			if (bIsBlueprintIndexed)
-			{
-				FImaginaryFiBDataSharedPtr ImaginaryBlueprint(new FImaginaryBlueprint(Blueprint->GetName(), Blueprint->GetPathName(), ParentClass, Interfaces, UnparsedStringData));
-=======
 			const bool bRebuildSearchData = true;
 			const FSearchData* SearchData = FFindInBlueprintSearchManager::Get().QuerySingleBlueprint(Blueprint, bRebuildSearchData);
 			const bool bIsBlueprintIndexed = SearchData && !SearchData->Value.IsEmpty();
@@ -1090,7 +1082,6 @@
 			if (bIsBlueprintIndexed)
 			{
 				FImaginaryFiBDataSharedPtr ImaginaryBlueprint(new FImaginaryBlueprint(Blueprint->GetName(), Blueprint->GetPathName(), ParentClass, Interfaces, SearchData->Value, SearchData->VersionInfo));
->>>>>>> a1e6ec07
 				TSharedPtr< FFiBSearchInstance > SearchInstance(new FFiBSearchInstance);
 				FSearchResult SearchResult = RootSearchResult = SearchInstance->StartSearchQuery(SearchValue, ImaginaryBlueprint);
 
