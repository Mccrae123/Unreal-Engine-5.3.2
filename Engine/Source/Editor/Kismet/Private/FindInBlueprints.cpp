// Copyright Epic Games, Inc. All Rights Reserved.
#include "FindInBlueprints.h"
#include "Layout/WidgetPath.h"
#include "Framework/Application/MenuStack.h"
#include "Framework/Application/SlateApplication.h"
#include "Widgets/Images/SImage.h"
#include "Widgets/Images/SThrobber.h"
#include "Widgets/Notifications/SProgressBar.h"
#include "Framework/MultiBox/MultiBoxBuilder.h"
#include "Widgets/Text/SMultiLineEditableText.h"
#include "Widgets/Input/SButton.h"
#include "Widgets/Layout/SScrollBox.h"
#include "Widgets/Input/SCheckBox.h"
#include "EditorStyleSet.h"
#include "Engine/BlueprintGeneratedClass.h"
#include "Kismet2/KismetEditorUtilities.h"
#include "EdGraphSchema_K2.h"
#include "K2Node_Event.h"
#include "K2Node_CallFunction.h"
#include "K2Node_Variable.h"
#include "K2Node_MacroInstance.h"
#include "K2Node_VariableGet.h"
#include "K2Node_VariableSet.h"
#include "Engine/SCS_Node.h"
#include "BlueprintEditor.h"
#include "Kismet2/BlueprintEditorUtils.h"
#include "Widgets/SToolTip.h"
#include "IDocumentation.h"
#include "Widgets/Input/SSearchBox.h"
#include "Framework/Commands/GenericCommands.h"
#include "ImaginaryBlueprintData.h"
#include "FiBSearchInstance.h"
#include "BlueprintEditorTabs.h"
#include "HAL/PlatformApplicationMisc.h"
#include "Framework/Commands/UICommandList.h"
#include "Widgets/Docking/SDockTab.h"
#include "SWarningOrErrorBox.h"
#include "Styling/StyleColors.h"

#define LOCTEXT_NAMESPACE "FindInBlueprints"


FText FindInBlueprintsHelpers::AsFText(TSharedPtr< FJsonValue > InJsonValue, const TMap<int32, FText>& InLookupTable)
{
	if (const FText* LookupText = InLookupTable.Find(FCString::Atoi(*InJsonValue->AsString())))
	{
		return *LookupText;
	}
	// Let's never get here.
	return LOCTEXT("FiBSerializationError", "There was an error in serialization!");
}

FText FindInBlueprintsHelpers::AsFText(int32 InValue, const TMap<int32, FText>& InLookupTable)
{
	if (const FText* LookupText = InLookupTable.Find(InValue))
	{
		return *LookupText;
	}
	// Let's never get here.
	return LOCTEXT("FiBSerializationError", "There was an error in serialization!");
}

bool FindInBlueprintsHelpers::IsTextEqualToString(const FText& InText, const FString& InString)
{
	return InString == InText.ToString() || InString == *FTextInspector::GetSourceString(InText);
}

FString FindInBlueprintsHelpers::GetPinTypeAsString(const FEdGraphPinType& InPinType)
{
	FString Result = InPinType.PinCategory.ToString();
	if(UObject* SubCategoryObject = InPinType.PinSubCategoryObject.Get()) 
	{
		Result += FString(" '") + SubCategoryObject->GetName() + "'";
	}
	else
	{
		Result += FString(" '") + InPinType.PinSubCategory.ToString() + "'";
	}

	return Result;
}

bool FindInBlueprintsHelpers::ParsePinType(FText InKey, FText InValue, FEdGraphPinType& InOutPinType)
{
	bool bParsed = true;

	if(InKey.CompareTo(FFindInBlueprintSearchTags::FiB_PinCategory) == 0)
	{
		InOutPinType.PinCategory = *InValue.ToString();
	}
	else if(InKey.CompareTo(FFindInBlueprintSearchTags::FiB_PinSubCategory) == 0)
	{
		InOutPinType.PinSubCategory = *InValue.ToString();
	}
	else if(InKey.CompareTo(FFindInBlueprintSearchTags::FiB_ObjectClass) == 0)
	{
		InOutPinType.PinSubCategory = *InValue.ToString();
	}
	else if(InKey.CompareTo(FFindInBlueprintSearchTags::FiB_IsArray) == 0)
	{
		InOutPinType.ContainerType = (InValue.ToString().ToBool() ? EPinContainerType::Array : EPinContainerType::None);
	}
	else if(InKey.CompareTo(FFindInBlueprintSearchTags::FiB_IsReference) == 0)
	{
		InOutPinType.bIsReference = InValue.ToString().ToBool();
	}
	else
	{
		bParsed = false;
	}

	return bParsed;
}

void FindInBlueprintsHelpers::ExpandAllChildren(FSearchResult InTreeNode, TSharedPtr<STreeView<TSharedPtr<FFindInBlueprintsResult>>> InTreeView)
{
	if (InTreeNode->Children.Num())
	{
		InTreeView->SetItemExpansion(InTreeNode, true);
		for (int32 i = 0; i < InTreeNode->Children.Num(); i++)
		{
			ExpandAllChildren(InTreeNode->Children[i], InTreeView);
		}
	}
}

//////////////////////////////////////////////////////////////////////////
// FBlueprintSearchResult

FFindInBlueprintsResult::FFindInBlueprintsResult(const FText& InDisplayText ) 
	: DisplayText(InDisplayText)
{
}

FReply FFindInBlueprintsResult::OnClick()
{
	// If there is a parent, handle it using the parent's functionality
	if(Parent.IsValid())
	{
		return Parent.Pin()->OnClick();
	}
	else
	{
		// As a last resort, find the parent Blueprint, and open that, it will get the user close to what they want
		UBlueprint* Blueprint = GetParentBlueprint();
		if(Blueprint)
		{
			FKismetEditorUtilities::BringKismetToFocusAttentionOnObject(Blueprint, false);
		}
	}
	
	return FReply::Handled();
}

UObject* FFindInBlueprintsResult::GetObject(UBlueprint* InBlueprint) const
{
	return GetParentBlueprint();
}

FText FFindInBlueprintsResult::GetCategory() const
{
	return FText::GetEmpty();
}

TSharedRef<SWidget> FFindInBlueprintsResult::CreateIcon() const
{
	const FSlateBrush* Brush = NULL;

	return 	SNew(SImage)
			.Image(Brush)
			.ColorAndOpacity(FStyleColors::Foreground)
			.ToolTipText( GetCategory() );
}

FString FFindInBlueprintsResult::GetCommentText() const
{
	return CommentText;
}

UBlueprint* FFindInBlueprintsResult::GetParentBlueprint() const
{
	UBlueprint* ResultBlueprint = nullptr;
	if (Parent.IsValid())
	{
		ResultBlueprint = Parent.Pin()->GetParentBlueprint();
	}
	else
	{
		GIsEditorLoadingPackage = true;
		UObject* Object = LoadObject<UObject>(NULL, *DisplayText.ToString(), NULL, 0, NULL);
		GIsEditorLoadingPackage = false;

		if(UBlueprint* BlueprintObj = Cast<UBlueprint>(Object))
		{
			ResultBlueprint = BlueprintObj;
		}
		else if(UWorld* WorldObj = Cast<UWorld>(Object))
		{
			if(WorldObj->PersistentLevel)
			{
				ResultBlueprint = Cast<UBlueprint>((UObject*)WorldObj->PersistentLevel->GetLevelScriptBlueprint(true));
			}
		}

	}
	return ResultBlueprint;
}

FText FFindInBlueprintsResult::GetDisplayString() const
{
	return DisplayText;
}

//////////////////////////////////////////////////////////
// FFindInBlueprintsGraphNode

FFindInBlueprintsGraphNode::FFindInBlueprintsGraphNode()
	: Glyph("EditorStyle", "")
	, Class(nullptr)
{
}

FReply FFindInBlueprintsGraphNode::OnClick()
{
	UBlueprint* Blueprint = GetParentBlueprint();
	if(Blueprint)
	{
		UEdGraphNode* OutNode = NULL;
		if(	UEdGraphNode* GraphNode = FBlueprintEditorUtils::GetNodeByGUID(Blueprint, NodeGuid) )
		{
			FKismetEditorUtilities::BringKismetToFocusAttentionOnObject(GraphNode, /*bRequestRename=*/false);
			return FReply::Handled();
		}
	}

	return FFindInBlueprintsResult::OnClick();
}

TSharedRef<SWidget> FFindInBlueprintsGraphNode::CreateIcon() const
{
	return 	SNew(SImage)
		.Image(Glyph.GetOptionalIcon())
		.ColorAndOpacity(GlyphColor)
		.ToolTipText( GetCategory() );
}

void FFindInBlueprintsGraphNode::ParseSearchInfo(FText InKey, FText InValue)
{
	if(InKey.CompareTo(FFindInBlueprintSearchTags::FiB_NodeGuid) == 0)
	{
		FString NodeGUIDAsString = InValue.ToString();
		FGuid::Parse(NodeGUIDAsString, NodeGuid);
	}

	if(InKey.CompareTo(FFindInBlueprintSearchTags::FiB_ClassName) == 0)
	{
		ClassName = InValue.ToString();
	}
	else if(InKey.CompareTo(FFindInBlueprintSearchTags::FiB_Name) == 0)
	{
		DisplayText = InValue;
	}
	else if(InKey.CompareTo(FFindInBlueprintSearchTags::FiB_Comment) == 0)
	{
		CommentText = InValue.ToString();
	}
	else if(InKey.CompareTo(FFindInBlueprintSearchTags::FiB_Glyph) == 0)
	{
		Glyph = FSlateIcon(Glyph.GetStyleSetName(), *InValue.ToString());
	}
	else if(InKey.CompareTo(FFindInBlueprintSearchTags::FiB_GlyphStyleSet) == 0)
	{
		Glyph = FSlateIcon(*InValue.ToString(), Glyph.GetStyleName());
	}
	else if(InKey.CompareTo(FFindInBlueprintSearchTags::FiB_GlyphColor) == 0)
	{
		GlyphColor.InitFromString(InValue.ToString());
	}
}

FText FFindInBlueprintsGraphNode::GetCategory() const
{
	if(Class == UK2Node_CallFunction::StaticClass())
	{
		return LOCTEXT("CallFuctionCat", "Function Call");
	}
	else if(Class == UK2Node_MacroInstance::StaticClass())
	{
		return LOCTEXT("MacroCategory", "Macro");
	}
	else if(Class == UK2Node_Event::StaticClass())
	{
		return LOCTEXT("EventCat", "Event");
	}
	else if(Class == UK2Node_VariableGet::StaticClass())
	{
		return LOCTEXT("VariableGetCategory", "Variable Get");
	}
	else if(Class == UK2Node_VariableSet::StaticClass())
	{
		return LOCTEXT("VariableSetCategory", "Variable Set");
	}

	return LOCTEXT("NodeCategory", "Node");
}

void FFindInBlueprintsGraphNode::FinalizeSearchData()
{
	if(!ClassName.IsEmpty())
	{
		Class = FindObject<UClass>(ANY_PACKAGE, *ClassName, true);
		ClassName.Empty();
	}
}

UObject* FFindInBlueprintsGraphNode::GetObject(UBlueprint* InBlueprint) const
{
	return FBlueprintEditorUtils::GetNodeByGUID(InBlueprint, NodeGuid);
}

//////////////////////////////////////////////////////////
// FFindInBlueprintsPin

FFindInBlueprintsPin::FFindInBlueprintsPin(FString InSchemaName)
	: SchemaName(InSchemaName)
	, IconColor(FSlateColor::UseForeground())
{
}

TSharedRef<SWidget> FFindInBlueprintsPin::CreateIcon() const
{
	const FSlateBrush* Brush = nullptr;

	if( PinType.IsArray() )
	{
		Brush = FAppStyle::Get().GetBrush( TEXT("GraphEditor.ArrayPinIcon") );
	}
	else if( PinType.bIsReference )
	{
		Brush = FAppStyle::Get().GetBrush( TEXT("GraphEditor.RefPinIcon") );
	}
	else
	{
		Brush = FAppStyle::Get().GetBrush( TEXT("GraphEditor.PinIcon") );
	}

	return SNew(SImage)
		.Image(Brush)
		.ColorAndOpacity(IconColor)
		.ToolTipText(FText::FromString(FindInBlueprintsHelpers::GetPinTypeAsString(PinType)));
}

void FFindInBlueprintsPin::ParseSearchInfo(FText InKey, FText InValue)
{
	if(InKey.CompareTo(FFindInBlueprintSearchTags::FiB_Name) == 0)
	{
		DisplayText = InValue;
	}
	else
	{
		FindInBlueprintsHelpers::ParsePinType(InKey, InValue, PinType);
	}
}

FText FFindInBlueprintsPin::GetCategory() const
{
	return LOCTEXT("PinCategory", "Pin");
}

void FFindInBlueprintsPin::FinalizeSearchData()
{
	if(!PinType.PinSubCategory.IsNone())
	{
		PinType.PinSubCategoryObject = FindObject<UClass>(ANY_PACKAGE, *PinType.PinSubCategory.ToString(), true);
		if(!PinType.PinSubCategoryObject.IsValid())
		{
			PinType.PinSubCategoryObject = FindObject<UScriptStruct>(UObject::StaticClass(), *PinType.PinSubCategory.ToString());
		}

		if (PinType.PinSubCategoryObject.IsValid())
		{
			PinType.PinSubCategory = NAME_None;
		}
	}

	if(!SchemaName.IsEmpty())
	{
		UClass* SchemaClass = FindObject<UClass>(ANY_PACKAGE, *SchemaName, true);
		if(SchemaClass)
		{
			UEdGraphSchema* Schema = SchemaClass->GetDefaultObject<UEdGraphSchema>();
			IconColor = Schema->GetPinTypeColor(PinType);
		}

		SchemaName.Empty();
	}
}

//////////////////////////////////////////////////////////
// FFindInBlueprintsProperty

FFindInBlueprintsProperty::FFindInBlueprintsProperty()
	: bIsSCSComponent(false)
{
}

FReply FFindInBlueprintsProperty::OnClick()
{
	if (bIsSCSComponent)
	{
		UBlueprint* Blueprint = GetParentBlueprint();
		if (Blueprint)
		{
			TSharedPtr<IBlueprintEditor> BlueprintEditor = FKismetEditorUtilities::GetIBlueprintEditorForObject(Blueprint, true);

			if (BlueprintEditor.IsValid())
			{
				// Open Viewport Tab
				BlueprintEditor->FocusWindow();
				BlueprintEditor->GetTabManager()->TryInvokeTab(FBlueprintEditorTabs::SCSViewportID);

				// Find and Select the Component in the Viewport tab view
				const TArray<USCS_Node*>& Nodes = Blueprint->SimpleConstructionScript->GetAllNodes();
				for (USCS_Node* Node : Nodes)
				{
					if (Node->GetVariableName().ToString() == DisplayText.ToString())
					{
						UBlueprintGeneratedClass* GeneratedClass = Cast<UBlueprintGeneratedClass>(Blueprint->GeneratedClass);
						if (GeneratedClass)
						{
							UActorComponent* Component = Node->GetActualComponentTemplate(GeneratedClass);
							if (Component)
							{
								BlueprintEditor->FindAndSelectSubobjectEditorTreeNode(Component, false);
							}
						}
						break;
					}
				}
			}
		}
	}
	else
	{
		return FFindInBlueprintsResult::OnClick();
	}

	return FReply::Handled();
}

TSharedRef<SWidget> FFindInBlueprintsProperty::CreateIcon() const
{
	FLinearColor IconColor = FStyleColors::Foreground.GetSpecifiedColor();
	const FSlateBrush* Brush = UK2Node_Variable::GetVarIconFromPinType(PinType, IconColor).GetOptionalIcon();
	IconColor = UEdGraphSchema_K2::StaticClass()->GetDefaultObject<UEdGraphSchema_K2>()->GetPinTypeColor(PinType);

	return 	SNew(SImage)
		.Image(Brush)
		.ColorAndOpacity(FStyleColors::Foreground)
		.ToolTipText( FText::FromString(FindInBlueprintsHelpers::GetPinTypeAsString(PinType)) );
}

void FFindInBlueprintsProperty::ParseSearchInfo(FText InKey, FText InValue)
{
	if(InKey.CompareTo(FFindInBlueprintSearchTags::FiB_Name) == 0)
	{
		DisplayText = InValue;
	}
	else if(InKey.CompareTo(FFindInBlueprintSearchTags::FiB_IsSCSComponent) == 0)
	{
		bIsSCSComponent = true;
	}
	else
	{
		FindInBlueprintsHelpers::ParsePinType(InKey, InValue, PinType);
	}
}

FText FFindInBlueprintsProperty::GetCategory() const
{
	if(bIsSCSComponent)
	{
		return LOCTEXT("Component", "Component");
	}
	return LOCTEXT("Variable", "Variable");
}

void FFindInBlueprintsProperty::FinalizeSearchData()
{
	if(!PinType.PinSubCategory.IsNone())
	{
		PinType.PinSubCategoryObject = FindObject<UClass>(ANY_PACKAGE, *PinType.PinSubCategory.ToString(), true);
		if(!PinType.PinSubCategoryObject.IsValid())
		{
			PinType.PinSubCategoryObject = FindObject<UScriptStruct>(UObject::StaticClass(), *PinType.PinSubCategory.ToString());
		}

		if (PinType.PinSubCategoryObject.IsValid())
		{
			PinType.PinSubCategory = NAME_None;
		}
	}
}

//////////////////////////////////////////////////////////
// FFindInBlueprintsGraph

FFindInBlueprintsGraph::FFindInBlueprintsGraph(EGraphType InGraphType)
	: GraphType(InGraphType)
{
}

FReply FFindInBlueprintsGraph::OnClick()
{
	UBlueprint* Blueprint = GetParentBlueprint();
	if(Blueprint)
	{
		TArray<UEdGraph*> BlueprintGraphs;
		Blueprint->GetAllGraphs(BlueprintGraphs);

		for( auto Graph : BlueprintGraphs)
		{
			FGraphDisplayInfo DisplayInfo;
			Graph->GetSchema()->GetGraphDisplayInformation(*Graph, DisplayInfo);

			if(DisplayInfo.PlainName.EqualTo(DisplayText))
			{
				FKismetEditorUtilities::BringKismetToFocusAttentionOnObject(Graph);
				break;
			}
		}
	}
	else
	{
		return FFindInBlueprintsResult::OnClick();
	}
	return FReply::Handled();
}

TSharedRef<SWidget> FFindInBlueprintsGraph::CreateIcon() const
{
	const FSlateBrush* Brush = NULL;
	if(GraphType == GT_Function)
	{
		Brush = FEditorStyle::GetBrush(TEXT("GraphEditor.Function_16x"));
	}
	else if(GraphType == GT_Macro)
	{
		Brush = FEditorStyle::GetBrush(TEXT("GraphEditor.Macro_16x"));
	}

	return 	SNew(SImage)
		.Image(Brush)
		.ToolTipText( GetCategory() );
}

void FFindInBlueprintsGraph::ParseSearchInfo(FText InKey, FText InValue)
{
	if(InKey.CompareTo(FFindInBlueprintSearchTags::FiB_Name) == 0)
	{
		DisplayText = InValue;
	}
}

FText FFindInBlueprintsGraph::GetCategory() const
{
	if(GraphType == GT_Function)
	{
		return LOCTEXT("FunctionGraphCategory", "Function");
	}
	else if(GraphType == GT_Macro)
	{
		return LOCTEXT("MacroGraphCategory", "Macro");
	}
	return LOCTEXT("GraphCategory", "Graph");
}

//////////////////////////////////////////////////////////////////////////
// SBlueprintSearch

void SFindInBlueprints::Construct( const FArguments& InArgs, TSharedPtr<FBlueprintEditor> InBlueprintEditor)
{
	OutOfDateWithLastSearchBPCount = 0;
	LastSearchedFiBVersion = EFiBVersion::FIB_VER_LATEST;
	BlueprintEditorPtr = InBlueprintEditor;

	HostTab = InArgs._ContainingTab;
	bIsLocked = false;

	bHideProgressBars = false;
	bShowCacheBarCloseButton = false;
	bShowCacheBarCancelButton = false;
	bShowCacheBarUnresponsiveEditorWarningText = false;
	bKeepCacheBarProgressVisible = false;

	if (HostTab.IsValid())
	{
		HostTab.Pin()->SetOnTabClosed(SDockTab::FOnTabClosedCallback::CreateSP(this, &SFindInBlueprints::OnHostTabClosed));
	}

	if (InArgs._bIsSearchWindow)
	{
		RegisterCommands();
	}

	bIsInFindWithinBlueprintMode = BlueprintEditorPtr.IsValid();
	
	this->ChildSlot
	[
		SNew(SBorder)
		.BorderImage(FAppStyle::Get().GetBrush("Brushes.Panel"))
		[
<<<<<<< HEAD
			SNew(SHorizontalBox)
			+SHorizontalBox::Slot()
			.FillWidth(1)
			[
				SAssignNew(SearchTextField, SSearchBox)
				.HintText(LOCTEXT("BlueprintSearchHint", "Enter function or event name to find references..."))
				.OnTextChanged(this, &SFindInBlueprints::OnSearchTextChanged)
				.OnTextCommitted(this, &SFindInBlueprints::OnSearchTextCommitted)
				.Visibility(InArgs._bHideSearchBar? EVisibility::Collapsed : EVisibility::Visible)
				.DelayChangeNotificationsWhileTyping(false)
			]
			+SHorizontalBox::Slot()
			.Padding(4.f, 0.f, 2.f, 0.f)
			.AutoWidth()
			[
				SNew(SButton)
				.OnClicked(this, &SFindInBlueprints::OnOpenGlobalFindResults)
				.Visibility(!InArgs._bHideFindGlobalButton && BlueprintEditorPtr.IsValid() && bHostFindInBlueprintsInGlobalTab ? EVisibility::Visible : EVisibility::Collapsed)
				.ToolTipText(LOCTEXT("OpenInGlobalFindResultsButtonTooltip", "Find in all Blueprints"))
=======
			SAssignNew(MainVerticalBox, SVerticalBox)
			+SVerticalBox::Slot()
			.AutoHeight()
			.Padding(8.f, 5.f, 8.f, 5.f)
			[
				SNew(SHorizontalBox)
				+SHorizontalBox::Slot()
				.FillWidth(1)
>>>>>>> 6bbb88c8
				[
					SAssignNew(SearchTextField, SSearchBox)
					.HintText(LOCTEXT("BlueprintSearchHint", "Enter function or event name to find references..."))
					.OnTextChanged(this, &SFindInBlueprints::OnSearchTextChanged)
					.OnTextCommitted(this, &SFindInBlueprints::OnSearchTextCommitted)
					.Visibility(InArgs._bHideSearchBar? EVisibility::Collapsed : EVisibility::Visible)
					.DelayChangeNotificationsWhileTyping(false)
				]
				+SHorizontalBox::Slot()
				.Padding(4.f, 0.f, 2.f, 0.f)
				.AutoWidth()
				[
					SNew(SButton)
					.OnClicked(this, &SFindInBlueprints::OnOpenGlobalFindResults)
					.Visibility(!InArgs._bHideFindGlobalButton && BlueprintEditorPtr.IsValid() ? EVisibility::Visible : EVisibility::Collapsed)
					.ToolTipText(LOCTEXT("OpenInGlobalFindResultsButtonTooltip", "Find in all Blueprints"))
					[
						SNew(STextBlock)
						.TextStyle(FEditorStyle::Get(), "FindResults.FindInBlueprints")
						.Text(FText::FromString(FString(TEXT("\xf1e5"))) /*fa-binoculars*/)
					]
				]
				+SHorizontalBox::Slot()
				.AutoWidth()
				.VAlign(VAlign_Center)
				[
					SNew(SButton)
					.VAlign(EVerticalAlignment::VAlign_Center)
					.ButtonStyle(FAppStyle::Get(), "SimpleButton")
					.ContentPadding(4.f)
					.OnClicked(this, &SFindInBlueprints::OnLockButtonClicked)
					.Visibility(!InArgs._bHideSearchBar && !BlueprintEditorPtr.IsValid() ? EVisibility::Visible : EVisibility::Collapsed)
					[
						SNew(SImage)
						.Image(this, &SFindInBlueprints::OnGetLockButtonImage)
					]   
				]
			]
			+SVerticalBox::Slot()
			.FillHeight(1.0f)
			[
				SNew(SBorder)
				.BorderImage(FAppStyle::Get().GetBrush("Brushes.Recessed"))
				.Padding(FMargin(8.f, 8.f, 4.f, 0.f))
				[
					SAssignNew(TreeView, STreeViewType)
					.ItemHeight(24)
					.TreeItemsSource( &ItemsFound )
					.OnGenerateRow( this, &SFindInBlueprints::OnGenerateRow )
					.OnGetChildren( this, &SFindInBlueprints::OnGetChildren )
					.OnMouseButtonDoubleClick(this,&SFindInBlueprints::OnTreeSelectionDoubleClicked)
					.SelectionMode( ESelectionMode::Multi )
					.OnContextMenuOpening(this, &SFindInBlueprints::OnContextMenuOpening)
				]
			]

			+SVerticalBox::Slot()
			.AutoHeight()
			.Padding( FMargin( 16.f, 8.f ) )
			[
				SNew(SHorizontalBox)

				// Text
				+SHorizontalBox::Slot()
				.AutoWidth()
				.VAlign(VAlign_Center)
				[
					SNew(STextBlock)
					.Font( FAppStyle::Get().GetFontStyle("Text.Large") )
					.Text( LOCTEXT("SearchResults", "Searching...") )
					.Visibility(this, &SFindInBlueprints::GetSearchBarWidgetVisiblity, EFiBSearchBarWidget::StatusText)
				]

				// Throbber
				+SHorizontalBox::Slot()
				.AutoWidth()
				.Padding(FMargin(12.f, 8.f, 16.f, 8.f))
				.VAlign(VAlign_Center)
				[
					SNew(SThrobber)
					.Visibility(this, &SFindInBlueprints::GetSearchBarWidgetVisiblity, EFiBSearchBarWidget::Throbber)
				]

				// Progress bar
				+SHorizontalBox::Slot()
				.FillWidth(1.0f)
				.Padding(FMargin(12.f, 8.f, 16.f, 8.f))
				.VAlign(VAlign_Center)
				[
					SNew(SProgressBar)
					.Visibility(this, &SFindInBlueprints::GetSearchBarWidgetVisiblity, EFiBSearchBarWidget::ProgressBar)
					.Percent(this, &SFindInBlueprints::GetPercentCompleteSearch)
				]
			]
		]
	];
}

void SFindInBlueprints::ConditionallyAddCacheBar()
{
	// Do not add when it should not be visible
	if(GetCacheBarVisibility() == EVisibility::Visible)
	{
		// Do not add a second cache bar
		if(MainVerticalBox.IsValid() && !CacheBarSlot.IsValid())
		{
			// Create a single string of all the Blueprint paths that failed to cache, on separate lines
			FString PackageList;
			TSet<FName> FailedToCacheList = FFindInBlueprintSearchManager::Get().GetFailedToCachePathList();
			for (FName Package : FailedToCacheList)
			{
				PackageList += Package.ToString() + TEXT("\n");
			}

			// Lambda to put together the popup menu detailing the failed to cache paths
			auto OnDisplayCacheFailLambda = [](TWeakPtr<SWidget> InParentWidget, FString InPackageList)->FReply
			{
				if (InParentWidget.IsValid())
				{
					TSharedRef<SWidget> DisplayWidget = 
						SNew(SBox)
						.MaxDesiredHeight(512)
						.MaxDesiredWidth(512)
						.Content()
						[
							SNew(SBorder)
							.BorderImage(FEditorStyle::GetBrush("ToolPanel.GroupBorder"))
							[
								SNew(SScrollBox)
								+SScrollBox::Slot()
								[
									SNew(SMultiLineEditableText)
									.AutoWrapText(true)
									.IsReadOnly(true)
									.Text(FText::FromString(InPackageList))
								]
							]
						];

					FSlateApplication::Get().PushMenu(
						InParentWidget.Pin().ToSharedRef(),
						FWidgetPath(),
						DisplayWidget,
						FSlateApplication::Get().GetCursorPos(),
						FPopupTransitionEffect(FPopupTransitionEffect::TypeInPopup)
					);	
				}
				return FReply::Handled();
			};

			float VPadding = 8.f;
			float HPadding = 12.f;

			MainVerticalBox.Pin()->AddSlot()
			.AutoHeight()
			[
				SAssignNew(CacheBarSlot, SBorder)
				.Visibility( this, &SFindInBlueprints::GetCacheBarVisibility )
				.BorderImage(FAppStyle::Get().GetBrush("Brushes.Panel"))
				.Padding( FMargin( 16.f, 8.f ) )
				[
					SNew(SVerticalBox)

					+SVerticalBox::Slot()
					.AutoHeight()
					[
						SNew(SWarningOrErrorBox)
						.Message(this, &SFindInBlueprints::GetCacheBarStatusText)
						.Visibility(this, &SFindInBlueprints::GetCacheBarWidgetVisibility, EFiBCacheBarWidget::CacheAllUnindexedButton)
						[
							SNew(SHorizontalBox)
							+SHorizontalBox::Slot()
							.AutoWidth()
							.VAlign(VAlign_Center)
							[
								SNew(SButton)
								.Text(LOCTEXT("DismissIndexAllWarning", "Dismiss"))
								.Visibility( this, &SFindInBlueprints::GetCacheBarWidgetVisibility, EFiBCacheBarWidget::CloseButton )
								.OnClicked( this, &SFindInBlueprints::OnRemoveCacheBar )
							]

							// View of failed Blueprint paths
							+SHorizontalBox::Slot()
							.AutoWidth()
							.VAlign(VAlign_Center)
							[
								SNew(SButton)
								.Text(LOCTEXT("ShowFailedPackages", "Show Failed Packages"))
								.OnClicked(FOnClicked::CreateLambda(OnDisplayCacheFailLambda, TWeakPtr<SWidget>(SharedThis(this)), PackageList))
								.Visibility(this, &SFindInBlueprints::GetCacheBarWidgetVisibility, EFiBCacheBarWidget::ShowCacheFailuresButton)
								.ToolTip(IDocumentation::Get()->CreateToolTip(
									LOCTEXT("FailedCache_Tooltip", "Displays a list of packages that failed to save."),
									NULL,
									TEXT("Shared/Editors/BlueprintEditor"),
									TEXT("FindInBlueprint_FailedCache")
								))
							]

							+SHorizontalBox::Slot()
							.AutoWidth()
							.Padding(HPadding, 0.f, 0.f, 0.f)
							.VAlign(VAlign_Center)
							[
								SNew(SButton)
								.Text(LOCTEXT("IndexAllBlueprints", "Index All"))
								.OnClicked( this, &SFindInBlueprints::OnCacheAllUnindexedBlueprints )
								.ToolTip(IDocumentation::Get()->CreateToolTip(
									LOCTEXT("IndexAlLBlueprints_Tooltip", "Loads all non-indexed Blueprints and saves them with their search data. This can be a very slow process and the editor may become unresponsive."),
									NULL,
									TEXT("Shared/Editors/BlueprintEditor"),
									TEXT("FindInBlueprint_IndexAll"))
								)
							]
						
						]
					]

					+SVerticalBox::Slot()
					.AutoHeight()
					.Padding(0.f, VPadding, 0.f, 0.f)
					[
						SNew(SHorizontalBox)
						+SHorizontalBox::Slot()
						.VAlign(VAlign_Center)
						.AutoWidth()
						[
							SNew(STextBlock)
							.Visibility(this, &SFindInBlueprints::GetCacheBarWidgetVisibility, EFiBCacheBarWidget::ShowCacheStatusText)
							.Text(this, &SFindInBlueprints::GetCacheBarStatusText)
						]

						// Cache progress bar
						+SHorizontalBox::Slot()
						.FillWidth(1.0f)
						.Padding(HPadding, 0.f, 0.f, 0.f)
						.VAlign(VAlign_Center)
						[
							SNew(SProgressBar)
							.Percent( this, &SFindInBlueprints::GetPercentCompleteCache )
							.Visibility( this, &SFindInBlueprints::GetCacheBarWidgetVisibility, EFiBCacheBarWidget::ProgressBar )
						]

						// Cancel button
						+SHorizontalBox::Slot()
						.AutoWidth()
						.Padding(HPadding, 0.f, 0.f, 0.f)
						.VAlign(VAlign_Center)
						[
							SNew(SButton)
							.Text(LOCTEXT("CancelCacheAll", "Cancel"))
							.OnClicked( this, &SFindInBlueprints::OnCancelCacheAll )
							.Visibility( this, &SFindInBlueprints::GetCacheBarWidgetVisibility, EFiBCacheBarWidget::CancelButton )
							.ToolTipText( LOCTEXT("CancelCacheAll_Tooltip", "Stops the caching process from where ever it is, can be started back up where it left off when needed.") )
						]
					]

					+SVerticalBox::Slot()
					.AutoHeight()
					.Padding(0.f, VPadding, 0.f, 0.f)
					[
						SNew(STextBlock)
						.Text(this, &SFindInBlueprints::GetCacheBarCurrentAssetName)
						.Visibility( this, &SFindInBlueprints::GetCacheBarWidgetVisibility, EFiBCacheBarWidget::CurrentAssetNameText )
						.ColorAndOpacity( FCoreStyle::Get().GetColor("ErrorReporting.ForegroundColor") )
					]

					+SVerticalBox::Slot()
					.AutoHeight()
					.Padding(0.f, VPadding, 0.f, 0.f)
					[
						SNew(STextBlock)
						.Text(LOCTEXT("FiBUnresponsiveEditorWarning", "NOTE: The editor may become unresponsive while these assets are loaded for indexing. This may take some time!"))
						.TextStyle(&FCoreStyle::Get().GetWidgetStyle<FTextBlockStyle>( "SmallText" ))
						.Visibility(this, &SFindInBlueprints::GetCacheBarWidgetVisibility, EFiBCacheBarWidget::UnresponsiveEditorWarningText)
					]
				]
			];
		}
	}
	else
	{
		// Because there are no uncached Blueprints, remove the bar
		OnRemoveCacheBar();
	}
}

FReply SFindInBlueprints::OnRemoveCacheBar()
{
	if(MainVerticalBox.IsValid() && CacheBarSlot.IsValid())
	{
		MainVerticalBox.Pin()->RemoveSlot(CacheBarSlot.Pin().ToSharedRef());
	}

	return FReply::Handled();
}

SFindInBlueprints::~SFindInBlueprints()
{
	if(StreamSearch.IsValid())
	{
		StreamSearch->Stop();
		StreamSearch->EnsureCompletion();
	}

	// Only cancel unindexed (slow) caching operations upon destruction
	if (FFindInBlueprintSearchManager::Get().IsUnindexedCacheInProgress())
	{
		FFindInBlueprintSearchManager::Get().CancelCacheAll(this);
	}
}

EActiveTimerReturnType SFindInBlueprints::UpdateSearchResults( double InCurrentTime, float InDeltaTime )
{
	if ( StreamSearch.IsValid() )
	{
		bool bShouldShutdownThread = false;
		bShouldShutdownThread = StreamSearch->IsComplete();

		TArray<FSearchResult> BackgroundItemsFound;

		StreamSearch->GetFilteredItems( BackgroundItemsFound );
		if ( BackgroundItemsFound.Num() )
		{
			for ( auto& Item : BackgroundItemsFound )
			{
				FindInBlueprintsHelpers::ExpandAllChildren(Item, TreeView);
				ItemsFound.Add( Item );
			}
			TreeView->RequestTreeRefresh();
		}

		// If the thread is complete, shut it down properly
		if ( bShouldShutdownThread )
		{
			if ( ItemsFound.Num() == 0 )
			{
				// Insert a fake result to inform user if none found
				ItemsFound.Add( FSearchResult( new FFindInBlueprintsNoResult( LOCTEXT( "BlueprintSearchNoResults", "No Results found" ) ) ) );
				TreeView->RequestTreeRefresh();
			}

			// Add the cache bar if needed.
			ConditionallyAddCacheBar();

			StreamSearch->EnsureCompletion();

			TArray<FImaginaryFiBDataSharedPtr> ImaginaryResults;
			if (OnSearchComplete.IsBound())
			{
				// Pull out the filtered imaginary results if there is a callback to pass them to
				StreamSearch->GetFilteredImaginaryResults(ImaginaryResults);
			}
			OutOfDateWithLastSearchBPCount = StreamSearch->GetOutOfDateCount();

			StreamSearch.Reset();

			OnSearchComplete.ExecuteIfBound(ImaginaryResults);
		}
	}

	return StreamSearch.IsValid() ? EActiveTimerReturnType::Continue : EActiveTimerReturnType::Stop;
}

void SFindInBlueprints::RegisterCommands()
{
	CommandList = BlueprintEditorPtr.IsValid() ? BlueprintEditorPtr.Pin()->GetToolkitCommands() : MakeShareable(new FUICommandList());

	CommandList->MapAction( FGenericCommands::Get().Copy,
		FExecuteAction::CreateSP(this, &SFindInBlueprints::OnCopyAction) );

	CommandList->MapAction( FGenericCommands::Get().SelectAll,
		FExecuteAction::CreateSP(this, &SFindInBlueprints::OnSelectAllAction) );
}

void SFindInBlueprints::FocusForUse(bool bSetFindWithinBlueprint, FString NewSearchTerms, bool bSelectFirstResult)
{
	// NOTE: Careful, GeneratePathToWidget can be reentrant in that it can call visibility delegates and such
	FWidgetPath FilterTextBoxWidgetPath;
	FSlateApplication::Get().GeneratePathToWidgetUnchecked( SearchTextField.ToSharedRef(), FilterTextBoxWidgetPath );

	// Set keyboard focus directly
	FSlateApplication::Get().SetKeyboardFocus( FilterTextBoxWidgetPath, EFocusCause::SetDirectly );

	// Set the filter mode
	bIsInFindWithinBlueprintMode = bSetFindWithinBlueprint;

	if (!NewSearchTerms.IsEmpty())
	{
		SearchTextField->SetText(FText::FromString(NewSearchTerms));
		MakeSearchQuery(SearchValue, bIsInFindWithinBlueprintMode);

		// Select the first result
		if (bSelectFirstResult && ItemsFound.Num())
		{
			auto ItemToFocusOn = ItemsFound[0];

			// We want the first childmost item to select, as that is the item that is most-likely to be what was searched for (parents being graphs).
			// Will fail back upward as neccessary to focus on a focusable item
			while(ItemToFocusOn->Children.Num())
			{
				ItemToFocusOn = ItemToFocusOn->Children[0];
			}
			TreeView->SetSelection(ItemToFocusOn);
			ItemToFocusOn->OnClick();
		}
	}
}

void SFindInBlueprints::MakeSearchQuery(FString InSearchString, bool bInIsFindWithinBlueprint, const FStreamSearchOptions& InSearchOptions/* = FStreamSearchOptions()*/, FOnSearchComplete InOnSearchComplete/* = FOnSearchComplete()*/)
{
	SearchTextField->SetText(FText::FromString(InSearchString));
	LastSearchedFiBVersion = InSearchOptions.MinimiumVersionRequirement;

	if(ItemsFound.Num())
	{
		// Reset the scroll to the top
		TreeView->RequestScrollIntoView(ItemsFound[0]);
	}

	ItemsFound.Empty();

	if (InSearchString.Len() > 0)
	{
		// Remove the cache bar unless an active cache is in progress (so that we still show the status). It's ok to proceed with the new search while this is ongoing.
		if (!IsCacheInProgress())
		{
			OnRemoveCacheBar();
		}

		TreeView->RequestTreeRefresh();
		HighlightText = FText::FromString( InSearchString );

		if (bInIsFindWithinBlueprint)
		{
			const double StartTime = FPlatformTime::Seconds();

			if(StreamSearch.IsValid() && !StreamSearch->IsComplete())
			{
				StreamSearch->Stop();
				StreamSearch->EnsureCompletion();
				OutOfDateWithLastSearchBPCount = StreamSearch->GetOutOfDateCount();
				StreamSearch.Reset();
			}

			UBlueprint* Blueprint = BlueprintEditorPtr.Pin()->GetBlueprintObj();
			FString ParentClass;
			if (FProperty* ParentClassProp = Blueprint->GetClass()->FindPropertyByName(GET_MEMBER_NAME_CHECKED(UBlueprint, ParentClass)))
			{
				ParentClassProp->ExportTextItem(ParentClass, ParentClassProp->ContainerPtrToValuePtr<uint8>(Blueprint), nullptr, Blueprint, 0);
			}

			TArray<FString> Interfaces;

			for (FBPInterfaceDescription& InterfaceDesc : Blueprint->ImplementedInterfaces)
			{
				Interfaces.Add(InterfaceDesc.Interface->GetPathName());
			}

			const bool bRebuildSearchData = true;
			FSearchData SearchData = FFindInBlueprintSearchManager::Get().QuerySingleBlueprint(Blueprint, bRebuildSearchData);
			const bool bHasValidSearchData = SearchData.IsValid() && !SearchData.Value.IsEmpty();

			if (bHasValidSearchData)
			{
				FImaginaryFiBDataSharedPtr ImaginaryBlueprint(new FImaginaryBlueprint(Blueprint->GetName(), Blueprint->GetPathName(), ParentClass, Interfaces, SearchData.Value, SearchData.VersionInfo));
				TSharedPtr< FFiBSearchInstance > SearchInstance(new FFiBSearchInstance);
				FSearchResult SearchResult = RootSearchResult = SearchInstance->StartSearchQuery(SearchValue, ImaginaryBlueprint);

				if (SearchResult.IsValid())
				{
					ItemsFound = SearchResult->Children;
				}

				// call SearchCompleted callback if bound (the only steps left are to update the TreeView, the search operation is complete)
				if (InOnSearchComplete.IsBound())
				{
					TArray<FImaginaryFiBDataSharedPtr> FilteredImaginaryResults;
					SearchInstance->CreateFilteredResultsListFromTree(InSearchOptions.ImaginaryDataFilter, FilteredImaginaryResults);
					InOnSearchComplete.Execute(FilteredImaginaryResults);
				}
			}

			if(ItemsFound.Num() == 0)
			{
				FText NoResultsText;
				if (bHasValidSearchData)
				{
					NoResultsText = LOCTEXT("BlueprintSearchNoResults", "No Results found");
				}
				else
				{
					NoResultsText = LOCTEXT("BlueprintSearchNotIndexed", "This Blueprint is not indexed for searching");
				}

				// Insert a fake result to inform user if none found
				ItemsFound.Add(FSearchResult(new FFindInBlueprintsNoResult(NoResultsText)));
				HighlightText = FText::GetEmpty();
			}
			else
			{
				for(auto Item : ItemsFound)
				{
					FindInBlueprintsHelpers::ExpandAllChildren(Item, TreeView);
				}
			}

			TreeView->RequestTreeRefresh();

			UE_LOG(LogFindInBlueprint, Log, TEXT("Search completed in %0.2f seconds."), FPlatformTime::Seconds() - StartTime);
		}
		else
		{
			LaunchStreamThread(InSearchString, InSearchOptions, InOnSearchComplete);
		}
	}
}

void SFindInBlueprints::OnSearchTextChanged( const FText& Text)
{
	SearchValue = Text.ToString();
}

void SFindInBlueprints::OnSearchTextCommitted( const FText& Text, ETextCommit::Type CommitType )
{
	if (CommitType == ETextCommit::OnEnter)
	{
		MakeSearchQuery(SearchValue, bIsInFindWithinBlueprintMode);
	}
}

void SFindInBlueprints::LaunchStreamThread(const FString& InSearchValue, const FStreamSearchOptions& InSearchOptions, FOnSearchComplete InOnSearchComplete)
{
	if(StreamSearch.IsValid() && !StreamSearch->IsComplete())
	{
		StreamSearch->Stop();
		StreamSearch->EnsureCompletion();
	}
	else
	{
		// If the stream search wasn't already running, register the active timer
		RegisterActiveTimer( 0.f, FWidgetActiveTimerDelegate::CreateSP( this, &SFindInBlueprints::UpdateSearchResults ) );
	}

	StreamSearch = MakeShared<FStreamSearch>(InSearchValue, InSearchOptions);
	OnSearchComplete = InOnSearchComplete;
}

TSharedRef<ITableRow> SFindInBlueprints::OnGenerateRow( FSearchResult InItem, const TSharedRef<STableViewBase>& OwnerTable )
{
	// Finalize the search data, this does some non-thread safe actions that could not be done on the separate thread.
	InItem->FinalizeSearchData();

	bool bIsACategoryWidget = !bIsInFindWithinBlueprintMode && !InItem->Parent.IsValid();

	if (bIsACategoryWidget)
	{
		return SNew( STableRow< TSharedPtr<FFindInBlueprintsResult> >, OwnerTable )
			[
				SNew(SBorder)
				.VAlign(VAlign_Center)
				.BorderImage(FAppStyle::Get().GetBrush("Brushes.Header"))
				.Padding(FMargin(2.0f))
				[
					SNew(STextBlock)
					.Text(InItem.Get(), &FFindInBlueprintsResult::GetDisplayString)
					.ToolTipText(LOCTEXT("BlueprintCatSearchToolTip", "Blueprint"))
				]
			];
	}
	else // Functions/Event/Pin widget
	{
		FText CommentText = FText::GetEmpty();

		if(!InItem->GetCommentText().IsEmpty())
		{
			FFormatNamedArguments Args;
			Args.Add(TEXT("Comment"), FText::FromString(InItem->GetCommentText()));

			CommentText = FText::Format(LOCTEXT("NodeComment", "Node Comment:[{Comment}]"), Args);
		}

		FFormatNamedArguments Args;
		Args.Add(TEXT("Category"), InItem->GetCategory());
		Args.Add(TEXT("DisplayTitle"), InItem->DisplayText);

		FText Tooltip = FText::Format(LOCTEXT("BlueprintResultSearchToolTip", "{Category} : {DisplayTitle}"), Args);

		return SNew( STableRow< TSharedPtr<FFindInBlueprintsResult> >, OwnerTable )
			[
				SNew(SHorizontalBox)
				+SHorizontalBox::Slot()
				.VAlign(VAlign_Center)
				.AutoWidth()
				[
					InItem->CreateIcon()
				]
				+SHorizontalBox::Slot()
				.AutoWidth()
				.VAlign(VAlign_Center)
				.Padding(2.f)
				[
					SNew(STextBlock)
						.Text(InItem.Get(), &FFindInBlueprintsResult::GetDisplayString)
						.HighlightText(HighlightText)
						.ToolTipText(Tooltip)
				]
				+SHorizontalBox::Slot()
				.FillWidth(1)
				.HAlign(HAlign_Right)
				.VAlign(VAlign_Center)
				.Padding(2.f)
				[
					SNew(STextBlock)
					.Text( CommentText )
					.HighlightText(HighlightText)
				]
			];
	}
}

void SFindInBlueprints::OnGetChildren( FSearchResult InItem, TArray< FSearchResult >& OutChildren )
{
	OutChildren += InItem->Children;
}

void SFindInBlueprints::OnTreeSelectionDoubleClicked( FSearchResult Item )
{
	if(Item.IsValid())
	{
		Item->OnClick();
	}
}

TOptional<float> SFindInBlueprints::GetPercentCompleteSearch() const
{
	if(StreamSearch.IsValid())
	{
		return StreamSearch->GetPercentComplete();
	}
	return 0.0f;
}

EVisibility SFindInBlueprints::GetSearchBarWidgetVisiblity(EFiBSearchBarWidget InSearchBarWidget) const
{
	const bool bShowSearchBarWidgets = StreamSearch.IsValid();
	if (bShowSearchBarWidgets)
	{
		EVisibility Result = EVisibility::Visible;
		const bool bShouldShowProgressBarWidget = !bHideProgressBars;

		switch (InSearchBarWidget)
		{
		case EFiBSearchBarWidget::Throbber:
			// Keep hidden if progress bar is visible.
			if (bShouldShowProgressBarWidget)
			{
				Result = EVisibility::Collapsed;
			}
			break;

		case EFiBSearchBarWidget::ProgressBar:
			// Keep hidden if not allowed to be shown.
			if (!bShouldShowProgressBarWidget)
			{
				Result = EVisibility::Collapsed;
			}
			break;

		default:
			// Always visible.
			break;
		}

		return Result;
	}
	else
	{
		return EVisibility::Collapsed;
	}
}

void SFindInBlueprints::CacheAllBlueprints(const FFindInBlueprintCachingOptions& InOptions)
{
	OnCacheAllBlueprints(InOptions);
}

FReply SFindInBlueprints::OnCacheAllUnindexedBlueprints()
{
	FFindInBlueprintCachingOptions CachingOptions;
	CachingOptions.OpType = EFiBCacheOpType::CacheUnindexedAssets;
	return OnCacheAllBlueprints(CachingOptions);
}

FReply SFindInBlueprints::OnCacheAllBlueprints(const FFindInBlueprintCachingOptions& InOptions)
{
	if(!FFindInBlueprintSearchManager::Get().IsCacheInProgress())
	{
		FFindInBlueprintSearchManager::Get().CacheAllAssets(SharedThis(this), InOptions);
	}

	return FReply::Handled();
}

FReply SFindInBlueprints::OnCancelCacheAll()
{
	FFindInBlueprintSearchManager::Get().CancelCacheAll(this);

	// Resubmit the last search
	OnSearchTextCommitted(SearchTextField->GetText(), ETextCommit::OnEnter);

	return FReply::Handled();
}

int32 SFindInBlueprints::GetCurrentCacheIndex() const
{
	return FFindInBlueprintSearchManager::Get().GetCurrentCacheIndex();
}

TOptional<float> SFindInBlueprints::GetPercentCompleteCache() const
{
	return FFindInBlueprintSearchManager::Get().GetCacheProgress();
}

EVisibility SFindInBlueprints::GetCacheBarVisibility() const
{
	const bool bIsPIESimulating = (GEditor->bIsSimulatingInEditor || GEditor->PlayWorld);
	FFindInBlueprintSearchManager& FindInBlueprintManager = FFindInBlueprintSearchManager::Get();
	return (bKeepCacheBarProgressVisible || FindInBlueprintManager.GetNumberUncachedAssets() > 0 || (!bIsPIESimulating && (FindInBlueprintManager.GetNumberUnindexedAssets() > 0 || FindInBlueprintManager.GetFailedToCacheCount()))) ? EVisibility::Visible : EVisibility::Collapsed;
}

EVisibility SFindInBlueprints::GetCacheBarWidgetVisibility(EFiBCacheBarWidget InCacheBarWidget) const
{
	EVisibility Result = EVisibility::Visible;

	const bool bIsCaching = IsCacheInProgress() || bKeepCacheBarProgressVisible;
	const bool bNotCurrentlyCaching = !bIsCaching;

	switch (InCacheBarWidget)
	{
	case EFiBCacheBarWidget::ProgressBar:
		// Keep hidden when not caching or when progress bars are explicitly not being shown.
		if (bNotCurrentlyCaching || bHideProgressBars)
		{
			Result = EVisibility::Hidden;
		}
		break;

	case EFiBCacheBarWidget::CloseButton:
		// Keep hidden while caching if explicitly not being shown.
		if ((bIsCaching && !bShowCacheBarCloseButton))
		{
			Result = EVisibility::Collapsed;
		}
		break;

	case EFiBCacheBarWidget::CancelButton:
		// Keep hidden when not caching or when explicitly not being shown.
		if (bNotCurrentlyCaching || !bShowCacheBarCancelButton)
		{
			Result = EVisibility::Collapsed;
		}
		break;


	case EFiBCacheBarWidget::CacheAllUnindexedButton:
		// Always keep hidden while caching.
		if (bIsCaching)
		{
			Result = EVisibility::Collapsed;
		}
		break;

	case EFiBCacheBarWidget::CurrentAssetNameText:
		// Keep hidden when not caching.
		if (bNotCurrentlyCaching)
		{
			Result = EVisibility::Collapsed;
		}
		break;

	case EFiBCacheBarWidget::UnresponsiveEditorWarningText:

		// Keep hidden while caching if explicitly not being shown.
		if (bNotCurrentlyCaching && !bShowCacheBarUnresponsiveEditorWarningText)
		{
			Result = EVisibility::Collapsed;
		}
		break;

	case EFiBCacheBarWidget::ShowCacheFailuresButton:
		// Always keep hidden while caching. Also keep hidden if there are no assets that failed to be cached. 
		if (bIsCaching || FFindInBlueprintSearchManager::Get().GetFailedToCacheCount() == 0 )
		{
			Result = EVisibility::Collapsed;
		}
		break;

	case EFiBCacheBarWidget::ShowCacheStatusText:
	{
		// Keep hidden if not currently caching 
		if (bNotCurrentlyCaching)
		{
			Result = EVisibility::Collapsed;
		}
		break;
	}

	default:
		// Always visible.
		break;
	}

	return Result;
}

bool SFindInBlueprints::IsCacheInProgress() const
{
	return FFindInBlueprintSearchManager::Get().IsCacheInProgress();
}

const FSlateBrush* SFindInBlueprints::GetCacheBarImage() const
{
	const FSlateBrush* ReturnBrush = FCoreStyle::Get().GetBrush("ErrorReporting.Box");
	if ((IsCacheInProgress() || bKeepCacheBarProgressVisible) && !FFindInBlueprintSearchManager::Get().IsUnindexedCacheInProgress())
	{
		// Allow the content area to show through for a non-unindexed operation.
		ReturnBrush = FEditorStyle::GetBrush("NoBorder");
	}
	return ReturnBrush;
}

FText SFindInBlueprints::GetCacheBarStatusText() const
{
	FFindInBlueprintSearchManager& FindInBlueprintManager = FFindInBlueprintSearchManager::Get();

	FFormatNamedArguments Args;
	FText ReturnDisplayText;
	if (IsCacheInProgress() || bKeepCacheBarProgressVisible)
	{
		if (bHideProgressBars)
		{
			ReturnDisplayText = LOCTEXT("CachingBlueprintsWithUnknownEndpoint", "Indexing Blueprints...");
		}
		else
		{
			Args.Add(TEXT("CurrentIndex"), FindInBlueprintManager.GetCurrentCacheIndex());
			Args.Add(TEXT("Count"), FindInBlueprintManager.GetNumberUncachedAssets());

			ReturnDisplayText = FText::Format(LOCTEXT("CachingBlueprints", "Indexing Blueprints... {CurrentIndex}/{Count}"), Args);
		}
	}
	else
	{
		const int32 UnindexedCount = FindInBlueprintManager.GetNumberUnindexedAssets();
		Args.Add(TEXT("UnindexedCount"), UnindexedCount);
		Args.Add(TEXT("OutOfDateCount"), OutOfDateWithLastSearchBPCount);
		Args.Add(TEXT("Count"), UnindexedCount + OutOfDateWithLastSearchBPCount);

		ReturnDisplayText = FText::Format(LOCTEXT("UncachedAssets", "Search incomplete. {Count} ({UnindexedCount} non-indexed/{OutOfDateCount} out-of-date) Blueprints need to be loaded and indexed!  Editor may become unresponsive while these assets are loaded for indexing. This may take some time!"), Args);

		const int32 FailedToCacheCount = FindInBlueprintManager.GetFailedToCacheCount();
		if (FailedToCacheCount > 0)
		{
			FFormatNamedArguments ArgsWithCacheFails;
			ArgsWithCacheFails.Add(TEXT("BaseMessage"), ReturnDisplayText);
			ArgsWithCacheFails.Add(TEXT("CacheFails"), FailedToCacheCount);
			ReturnDisplayText = FText::Format(LOCTEXT("UncachedAssetsWithCacheFails", "{BaseMessage} {CacheFails} Blueprints failed to cache."), ArgsWithCacheFails);
		}
	}

	return ReturnDisplayText;
}

FText SFindInBlueprints::GetCacheBarCurrentAssetName() const
{
	if (IsCacheInProgress())
	{
		LastCachedAssetName = FFindInBlueprintSearchManager::Get().GetCurrentCacheBlueprintName();
	}

	return FText::FromName(LastCachedAssetName);
}

void SFindInBlueprints::OnCacheStarted(EFiBCacheOpType InOpType, EFiBCacheOpFlags InOpFlags)
{
	const bool bShowProgress = EnumHasAnyFlags(InOpFlags, EFiBCacheOpFlags::ShowProgress);
	if (bShowProgress)
	{
		// Whether to keep both the cache and search bar progress indicators hidden.
		bHideProgressBars = EnumHasAnyFlags(InOpFlags, EFiBCacheOpFlags::HideProgressBars);

		// Whether to show the cache bar close button and allow users to dismiss the progress display.
		bShowCacheBarCloseButton = EnumHasAnyFlags(InOpFlags, EFiBCacheOpFlags::AllowUserCloseProgress);

		// Whether to show the cache bar cancel button allowing users to cancel the operation.
		bShowCacheBarCancelButton = EnumHasAnyFlags(InOpFlags, EFiBCacheOpFlags::AllowUserCancel);

		// Whether to show the unresponsive editor warning text in the cache bar status area.
		bShowCacheBarUnresponsiveEditorWarningText = (InOpType == EFiBCacheOpType::CacheUnindexedAssets);

		// Ensure that the cache bar is visible to show progress
		const bool bIsCacheBarAdded = CacheBarSlot.IsValid();
		if (!bIsCacheBarAdded)
		{
			ConditionallyAddCacheBar();
		}
	}
}

void SFindInBlueprints::OnCacheComplete(EFiBCacheOpType InOpType, EFiBCacheOpFlags InOpFlags)
{
	// Indicate whether to keep the search bar progress indicator hidden.
	bHideProgressBars = EnumHasAnyFlags(InOpFlags, EFiBCacheOpFlags::HideProgressBars);

	// Indicate whether to keep cache bar progress visible. Used to seamlessly transition to the next operation.
	bKeepCacheBarProgressVisible = EnumHasAnyFlags(InOpFlags, EFiBCacheOpFlags::KeepProgressVisibleOnCompletion);

	TWeakPtr<SFindInBlueprints> SourceCachingWidgetPtr = FFindInBlueprintSearchManager::Get().GetSourceCachingWidget();
	if (InOpType == EFiBCacheOpType::CacheUnindexedAssets
		&& SourceCachingWidgetPtr.IsValid() && SourceCachingWidgetPtr.Pin() == SharedThis(this))
	{
		// Resubmit the last search, which will also remove the bar if needed
		OnSearchTextCommitted(SearchTextField->GetText(), ETextCommit::OnEnter);
	}
	else if (CacheBarSlot.IsValid() && !bKeepCacheBarProgressVisible)
	{
		// Remove the cache bar, unless this is not the true end of the operation
		OnRemoveCacheBar();
	}
}

TSharedPtr<SWidget> SFindInBlueprints::OnContextMenuOpening()
{
	const bool bShouldCloseWindowAfterMenuSelection = true;
	FMenuBuilder MenuBuilder( bShouldCloseWindowAfterMenuSelection, CommandList);

	MenuBuilder.BeginSection("BasicOperations");
	{
		MenuBuilder.AddMenuEntry(FGenericCommands::Get().SelectAll);
		MenuBuilder.AddMenuEntry(FGenericCommands::Get().Copy);
	}

	return MenuBuilder.MakeWidget();
}

void SFindInBlueprints::SelectAllItemsHelper(FSearchResult InItemToSelect)
{
	// Iterates over all children and recursively selects all items in the results
	TreeView->SetItemSelection(InItemToSelect, true);

	for( const auto& Child : InItemToSelect->Children )
	{
		SelectAllItemsHelper(Child);
	}
}

void SFindInBlueprints::OnSelectAllAction()
{
	for( const auto& Item : ItemsFound )
	{
		SelectAllItemsHelper(Item);
	}
}

void SFindInBlueprints::OnCopyAction()
{
	TArray< FSearchResult > SelectedItems = TreeView->GetSelectedItems();

	FString SelectedText;

	for( const auto& SelectedItem : SelectedItems)
	{
		// Add indents for each layer into the tree the item is
		for(auto ParentItem = SelectedItem->Parent; ParentItem.IsValid(); ParentItem = ParentItem.Pin()->Parent)
		{
			SelectedText += TEXT("\t");
		}

		// Add the display string
		SelectedText += SelectedItem->GetDisplayString().ToString();

		// If there is a comment, add two indents and then the comment
		FString CommentText = SelectedItem->GetCommentText();
		if(!CommentText.IsEmpty())
		{
			SelectedText += TEXT("\t\t") + CommentText;
		}
		
		// Line terminator so the next item will be on a new line
		SelectedText += LINE_TERMINATOR;
	}

	// Copy text to clipboard
	FPlatformApplicationMisc::ClipboardCopy( *SelectedText );
}

FReply SFindInBlueprints::OnOpenGlobalFindResults()
{
	TSharedPtr<SFindInBlueprints> GlobalFindResults = FFindInBlueprintSearchManager::Get().GetGlobalFindResults();
	if (GlobalFindResults.IsValid())
	{
		GlobalFindResults->FocusForUse(false, SearchValue, true);
	}

	return FReply::Handled();
}

void SFindInBlueprints::OnHostTabClosed(TSharedRef<SDockTab> DockTab)
{
	FFindInBlueprintSearchManager::Get().GlobalFindResultsClosed(SharedThis(this));
}

FReply SFindInBlueprints::OnLockButtonClicked()
{
	bIsLocked = !bIsLocked;
	return FReply::Handled();
}

const FSlateBrush* SFindInBlueprints::OnGetLockButtonImage() const
{
	if (bIsLocked)
	{
		return FAppStyle::Get().GetBrush("Icons.Lock");
	}
	else
	{
		return FAppStyle::Get().GetBrush("Icons.Unlock");
	}
}

FName SFindInBlueprints::GetHostTabId() const
{
	TSharedPtr<SDockTab> HostTabPtr = HostTab.Pin();
	if (HostTabPtr.IsValid())
	{
		return HostTabPtr->GetLayoutIdentifier().TabType;
	}

	return NAME_None;
}

void SFindInBlueprints::CloseHostTab()
{
	TSharedPtr<SDockTab> HostTabPtr = HostTab.Pin();
	if (HostTabPtr.IsValid())
	{
		HostTabPtr->RequestCloseTab();
	}
}

bool SFindInBlueprints::IsSearchInProgress() const
{
	return StreamSearch.IsValid() && !StreamSearch->IsComplete();
}

FReply SFindInBlueprints::OnKeyDown(const FGeometry& MyGeometry, const FKeyEvent& InKeyEvent)
{
	// BlueprintEditor's IToolkit code will handle shortcuts itself - but we can just use 
	// simple slate handlers when we're standalone:
	if(!BlueprintEditorPtr.IsValid() && CommandList.IsValid())
	{
		if( CommandList->ProcessCommandBindings(InKeyEvent))
		{
			return FReply::Handled();
		}
	}
	return SCompoundWidget::OnKeyDown(MyGeometry, InKeyEvent);
}

void SFindInBlueprints::ClearResults()
{
	ItemsFound.Empty();

	if (TreeView.IsValid())
	{
		TreeView->RequestTreeRefresh();
	}
}

#undef LOCTEXT_NAMESPACE<|MERGE_RESOLUTION|>--- conflicted
+++ resolved
@@ -610,27 +610,6 @@
 		SNew(SBorder)
 		.BorderImage(FAppStyle::Get().GetBrush("Brushes.Panel"))
 		[
-<<<<<<< HEAD
-			SNew(SHorizontalBox)
-			+SHorizontalBox::Slot()
-			.FillWidth(1)
-			[
-				SAssignNew(SearchTextField, SSearchBox)
-				.HintText(LOCTEXT("BlueprintSearchHint", "Enter function or event name to find references..."))
-				.OnTextChanged(this, &SFindInBlueprints::OnSearchTextChanged)
-				.OnTextCommitted(this, &SFindInBlueprints::OnSearchTextCommitted)
-				.Visibility(InArgs._bHideSearchBar? EVisibility::Collapsed : EVisibility::Visible)
-				.DelayChangeNotificationsWhileTyping(false)
-			]
-			+SHorizontalBox::Slot()
-			.Padding(4.f, 0.f, 2.f, 0.f)
-			.AutoWidth()
-			[
-				SNew(SButton)
-				.OnClicked(this, &SFindInBlueprints::OnOpenGlobalFindResults)
-				.Visibility(!InArgs._bHideFindGlobalButton && BlueprintEditorPtr.IsValid() && bHostFindInBlueprintsInGlobalTab ? EVisibility::Visible : EVisibility::Collapsed)
-				.ToolTipText(LOCTEXT("OpenInGlobalFindResultsButtonTooltip", "Find in all Blueprints"))
-=======
 			SAssignNew(MainVerticalBox, SVerticalBox)
 			+SVerticalBox::Slot()
 			.AutoHeight()
@@ -639,7 +618,6 @@
 				SNew(SHorizontalBox)
 				+SHorizontalBox::Slot()
 				.FillWidth(1)
->>>>>>> 6bbb88c8
 				[
 					SAssignNew(SearchTextField, SSearchBox)
 					.HintText(LOCTEXT("BlueprintSearchHint", "Enter function or event name to find references..."))
