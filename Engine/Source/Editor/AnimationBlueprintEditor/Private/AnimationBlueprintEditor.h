// Copyright Epic Games, Inc. All Rights Reserved.

#pragma once

#include "BlueprintEditor.h"
#include "Containers/Array.h"
#include "Containers/ArrayView.h"
#include "Containers/Map.h"
#include "Containers/Set.h"
#include "Containers/UnrealString.h"
#include "Delegates/Delegate.h"
#include "EdGraph/EdGraphPin.h"
#include "GraphEditor.h"
#include "HAL/Platform.h"
#include "IAnimationBlueprintEditor.h"
#include "Internationalization/Text.h"
#include "Math/Color.h"
#include "Misc/AssertionMacros.h"
#include "Stats/Stats2.h"
#include "Templates/SharedPointer.h"
#include "Toolkits/IToolkit.h"
#include "Types/SlateEnums.h"
#include "UObject/NameTypes.h"
#include "UObject/UnrealNames.h"
#include "UObject/UnrealType.h"
#include "UObject/WeakObjectPtrTemplates.h"

class FExtender;
class FReferenceCollector;
class FUICommandList;
class IAnimationSequenceBrowser;
class IPersonaViewport;
class ISkeletonTreeItem;
class SDockTab;
class SWidget;
class UAnimBlueprint;
class UAnimInstance;
class UAnimationBlueprintEditorOptions;
class UAnimationBlueprintEditorSettings;
class UBlueprint;
class UEdGraph;
class UObject;
class USkeletalMesh;
class USkeletalMeshComponent;
struct FToolMenuContext;
struct FFrame;
struct FBlueprintExceptionInfo;

struct FAnimationBlueprintEditorModes
{
	// Mode constants
	static const FName AnimationBlueprintEditorMode;
	static const FName AnimationBlueprintInterfaceEditorMode;
	static const FName AnimationBlueprintTemplateEditorMode;

	static FText GetLocalizedMode(const FName InMode)
	{
		static TMap< FName, FText > LocModes;

		if (LocModes.Num() == 0)
		{
			LocModes.Add(AnimationBlueprintEditorMode, NSLOCTEXT("AnimationBlueprintEditorModes", "AnimationBlueprintEditorMode", "Animation Blueprint"));
			LocModes.Add(AnimationBlueprintInterfaceEditorMode, NSLOCTEXT("AnimationBlueprintEditorModes", "AnimationBlueprintInterface EditorMode", "Animation Blueprint Interface"));
			LocModes.Add(AnimationBlueprintTemplateEditorMode, NSLOCTEXT("AnimationBlueprintEditorModes", "AnimationBlueprintTemplate EditorMode", "Animation Blueprint Template"));
		}

		check(InMode != NAME_None);
		const FText* OutDesc = LocModes.Find(InMode);
		check(OutDesc);
		return *OutDesc;
	}
private:
	FAnimationBlueprintEditorModes() {}
};

namespace AnimationBlueprintEditorTabs
{
	extern const FName DetailsTab;
	extern const FName SkeletonTreeTab;
	extern const FName ViewportTab;
	extern const FName AdvancedPreviewTab;
	extern const FName AssetBrowserTab;
	extern const FName AnimBlueprintPreviewEditorTab;
	extern const FName AssetOverridesTab;
	extern const FName SlotNamesTab;
	extern const FName CurveNamesTab;
	extern const FName PoseWatchTab;
<<<<<<< HEAD
=======
	extern const FName FindReplaceTab;
>>>>>>> 4af6daef
};

/**
 * Animation Blueprint asset editor (extends Blueprint editor)
 */
class FAnimationBlueprintEditor : public IAnimationBlueprintEditor
{
	friend class FAnimationBlueprintEditorMode;
	friend class FAnimationBlueprintTemplateEditorMode;

public:
	/**
	 * Edits the specified character asset(s)
	 *
	 * @param	Mode					Mode that this editor should operate in
	 * @param	InitToolkitHost			When Mode is WorldCentric, this is the level editor instance to spawn this editor within
	 * @param	InitSkeleton			The skeleton to edit.  If specified, Blueprint must be NULL.
	 * @param	InitAnimBlueprint		The blueprint object to start editing.  If specified, Skeleton and AnimationAsset must be NULL.
	 * @param	InitAnimationAsset		The animation asset to edit.  If specified, Blueprint must be NULL.
	 * @param	InitMesh				The mesh asset to edit.  If specified, Blueprint must be NULL.	 
	 */
	void InitAnimationBlueprintEditor(const EToolkitMode::Type Mode, const TSharedPtr< class IToolkitHost >& InitToolkitHost, class UAnimBlueprint* InAnimBlueprint);

public:
	FAnimationBlueprintEditor();

	virtual ~FAnimationBlueprintEditor();

	/** Update the inspector that displays information about the current selection*/
	void SetDetailObjects(const TArray<UObject*>& InObjects);
	void SetDetailObject(UObject* Obj);

	/** IAnimationBlueprintEditor interface */
	virtual const FEdGraphPinType& GetLastGraphPinTypeUsed() const override { return LastGraphPinType; }
	virtual void SetLastGraphPinTypeUsed(const FEdGraphPinType& InType) override { LastGraphPinType = InType; }
	virtual IAnimationSequenceBrowser* GetAssetBrowser() const override;
	virtual UAnimInstance* GetPreviewInstance() const override;

	/** IHasPersonaToolkit interface */
	virtual TSharedRef<class IPersonaToolkit> GetPersonaToolkit() const { return PersonaToolkit.ToSharedRef(); }

	/** FBlueprintEditor interface */
	virtual void OnActiveTabChanged(TSharedPtr<SDockTab> PreviouslyActive, TSharedPtr<SDockTab> NewlyActivated) override;
	virtual void OnSelectedNodesChangedImpl(const TSet<class UObject*>& NewSelection) override;
	virtual void HandleSetObjectBeingDebugged(UObject* InObject) override;

	// Gets the Anim Blueprint being edited/viewed by this Persona instance
	UAnimBlueprint* GetAnimBlueprint() const;

	// Sets the current preview mesh
	void SetPreviewMesh(USkeletalMesh* NewPreviewMesh);

	/** Clears the selected actor */
	void ClearSelectedActor();

	/** Clears the selected anim graph nodes */
	void ClearSelectedAnimGraphNodes();

	/** Clears the selection (both sockets and bones). Also broadcasts this */
	void DeselectAll();

	/** Returns the editors preview scene */
	TSharedRef<class IPersonaPreviewScene> GetPreviewScene() const;

	/** Handle general object selection */
	void HandleObjectsSelected(const TArray<UObject*>& InObjects);
	void HandleObjectSelected(UObject* InObject);
	void HandleSelectionChanged(const TArrayView<TSharedPtr<ISkeletonTreeItem>>& InSelectedItems, ESelectInfo::Type InSelectInfo);

	/** Get the object to be displayed in the asset properties */
	UObject* HandleGetObject();
	
	//~ Begin FGCObject Interface
	virtual void AddReferencedObjects(FReferenceCollector& Collector) override;
	//~ End FGCObject Interface

	/** Handle opening a new asset from the asset browser */
	void HandleOpenNewAsset(UObject* InNewAsset);

public:
	//~ Begin IToolkit Interface
	virtual FName GetToolkitFName() const override;
	virtual FName GetToolkitContextFName() const override;
	virtual FText GetBaseToolkitName() const override;
	virtual FText GetToolkitToolTipText() const override;
	virtual FString GetWorldCentricTabPrefix() const override;
	virtual FLinearColor GetWorldCentricTabColorScale() const override;	
	virtual void InitToolMenuContext(FToolMenuContext& MenuContext) override;
	//~ End IToolkit Interface

	/** @return the documentation location for this editor */
	virtual FString GetDocumentationLink() const override
	{
		return FString(TEXT("Engine/Animation/Persona"));
	}
	
	/** Returns a pointer to the Blueprint object we are currently editing, as long as we are editing exactly one */
	virtual UBlueprint* GetBlueprintObj() const override;

	//~ Begin FTickableEditorObject Interface
	virtual void Tick(float DeltaTime) override;
	virtual TStatId GetStatId() const override;
	//~ End FTickableEditorObject Interface

	//~ Begin FBlueprintEditor Interface
	virtual void JumpToHyperlink(const UObject* ObjectReference, bool bRequestRename) override;
	//~ End FBlueprintEditor Interface

	TSharedRef<SWidget> GetPreviewEditor() { return PreviewEditor.ToSharedRef(); }
	/** Refresh Preview Instance Track Curves **/
	void RefreshPreviewInstanceTrackCurves();

	void RecompileAnimBlueprintIfDirty();

	/** Get the skeleton tree this Persona editor is hosting */
	TSharedPtr<class ISkeletonTree> GetSkeletonTree() const { return SkeletonTree; }

	/** Make this available to allow us to create title bar widgets for other container types - e.g. blendspaces */
	using FBlueprintEditor::CreateGraphTitleBarWidget;

protected:
	//~ Begin FBlueprintEditor Interface
	//virtual void CreateDefaultToolbar() override;
	virtual void CreateDefaultCommands() override;
	virtual void OnCreateGraphEditorCommands(TSharedPtr<FUICommandList> GraphEditorCommandsList);
	virtual void OnGraphEditorFocused(const TSharedRef<class SGraphEditor>& InGraphEditor) override;
	virtual void OnGraphEditorBackgrounded(const TSharedRef<SGraphEditor>& InGraphEditor) override;
	virtual bool IsInAScriptingMode() const override { return true; }
	virtual void GetCustomDebugObjects(TArray<FCustomDebugObject>& DebugList) const override;
	virtual FString GetCustomDebugObjectLabel(UObject* ObjectBeingDebugged) const override;
	virtual void CreateDefaultTabContents(const TArray<UBlueprint*>& InBlueprints) override;
	virtual FGraphAppearanceInfo GetGraphAppearance(class UEdGraph* InGraph) const override;
	virtual bool IsEditable(UEdGraph* InGraph) const override;
	virtual FText GetGraphDecorationString(UEdGraph* InGraph) const override;
	virtual void OnBlueprintChangedImpl(UBlueprint* InBlueprint, bool bIsJustBeingCompiled = false) override;
	virtual void CreateEditorModeManager() override;
	virtual bool IsSectionVisible(NodeSectionID::Type InSectionID) const override;
	virtual bool AreEventGraphsAllowed() const override;
	virtual bool AreMacrosAllowed() const override;
	virtual bool AreDelegatesAllowed() const override;
	virtual void OnCreateComment() override;
	//~ End FBlueprintEditor Interface

	//~ Begin FEditorUndoClient Interface
	virtual void PostUndo(bool bSuccess) override;
	virtual void PostRedo(bool bSuccess) override;
	// End of FEditorUndoClient

	//~ Begin FNotifyHook Interface
	virtual void NotifyPostChange(const FPropertyChangedEvent& PropertyChangedEvent, FProperty* PropertyThatChanged) override;
	//~ End FNotifyHook Interface

	// Toggle pose watch on selected nodes
	bool CanTogglePoseWatch();
	void OnTogglePoseWatch();

	// Hide unbound pins on selected nodes 
	bool CanHideUnboundPropertyPins();
	void OnHideUnboundPropertyPins();

	void BindCommands();

protected:

	/** Clear up Preview Mesh's AnimNotifyStates. Called when undo or redo**/
	void ClearupPreviewMeshAnimNotifyStates();

public:
	/** Viewport widget */
	TWeakPtr<class IPersonaViewport> Viewport;

	/** holding this pointer to refresh persona mesh detials tab when LOD is changed **/
	class IDetailLayoutBuilder* PersonaMeshDetailLayout;

public:

	// Called after an undo is performed to give child widgets a chance to refresh
	typedef FSimpleMulticastDelegate::FDelegate FOnPostUndo;

	/** Registers a delegate to be called after an Undo operation */
	void RegisterOnPostUndo(const FOnPostUndo& Delegate)
	{
		OnPostUndo.Add(Delegate);
	}

	/** Unregisters a delegate to be called after an Undo operation */
	void UnregisterOnPostUndo(SWidget* Widget)
	{
		OnPostUndo.RemoveAll(Widget);
	}

	/** Delegate called after an undo operation for child widgets to refresh */
	FSimpleMulticastDelegate OnPostUndo;

protected:
	/** Undo Action**/
	void UndoAction();
	/** Redo Action **/
	void RedoAction();

private:

	/** Extend menu */
	void ExtendMenu();

	/** Register menus */
	void RegisterMenus();

	/** Extend toolbar */
	void ExtendToolbar();

	/** Get the anim BP editor referenced by the supplied tool menu context */
	static TSharedPtr<FAnimationBlueprintEditor> GetAnimationBlueprintEditor(const FToolMenuContext& InMenuContext);

	/** Called immediately prior to a blueprint compilation */
	void OnBlueprintPreCompile(UBlueprint* BlueprintToCompile);

	/** Called immediately after to a blueprint compilation */
	void OnBlueprintPostCompile(UBlueprint* InBlueprint);

	/** Called post compile to copy node data */
	void OnPostCompile();

	/** Call OnNodeSelected for each selected node **/
	void NotifyAllNodesOnSelection(const bool bInIsSelected);

	/** Call OnPoseWatchChanged for each pose watched node **/
	void NotifyAllNodesOnPoseWatchChanged(const bool IsPoseWatchActive);

	/** Called to notify all Nodes before any change to node selection or pose watch status **/
	void ReleaseAllManagedNodes();

	/** Called to notify all Nodes after any change to node selection or pose watch status **/
	void AcquireAllManagedNodes();

	/** Helper function used to keep skeletal controls in preview & instance in sync */
	struct FAnimNode_Base* FindAnimNode(class UAnimGraphNode_Base* AnimGraphNode) const;

	/** Handle a pin's default value changing be propagating it to the preview */
	void HandlePinDefaultValueChanged(UEdGraphPin* InPinThatChanged);

	/** Handle the preview mesh changing (so we can re-hook debug anim links etc.) */
	void HandlePreviewMeshChanged(USkeletalMesh* OldPreviewMesh, USkeletalMesh* NewPreviewMesh);

	/** Handle the viewport being created */
	void HandleViewportCreated(const TSharedRef<IPersonaViewport>& InPersonaViewport);

	/** Handle the preview anim blueprint being compiled */
	void HandlePreviewAnimBlueprintCompiled(UBlueprint* InBlueprint);

	/** Enable/disable pose watch on selected nodes */
	void HandlePoseWatchSelectedNodes();

	/** Customize Preview Scene Settings details panel */
	void HandleOnPreviewSceneSettingsCustomized(IDetailLayoutBuilder& DetailBuilder);
	void HandlePreviewAnimBlueprintChanged(const FAssetData& InAssetData) const;
	bool HandleShouldFilterAsset(const FAssetData& InAssetData, FName InTag, bool bCanUseDifferentSkeleton) const;
	void HandleAnimBlueprintCompiled(UBlueprint* Blueprint) const;

	/** Removes all pose watches created by selection from the current view */
	void RemoveAllSelectionPoseWatches();

    /**
	 * Load editor settings from disk (docking state, window pos/size, option state, etc).
	 */
	virtual void LoadEditorSettings();

	/**
	 * Saves editor settings to disk (docking state, window pos/size, option state, etc).
	 */
	virtual void SaveEditorSettings();

	void HandleAnimationSequenceBrowserCreated(const TSharedRef<IAnimationSequenceBrowser>& InSequenceBrowser);

	/** Hook the BP exception handler to deal with infinite loops (more) gracefully */
	void HandleScriptException(const UObject* InObject, const FFrame& InFrame, const FBlueprintExceptionInfo& InInfo);

	void HandleUpdateSettings(const UAnimationBlueprintEditorSettings* AnimationBlueprintEditorSettings, EPropertyChangeType::Type ChangeType);

	/** Chooses a suitable pose watch color automatically - i.e. one that isn't already in use (if possible) */
	FColor ChoosePoseWatchColor() const;

	// Pose pin UI handlers
	void OnAddPosePin();
	bool CanAddPosePin() const;
	void OnRemovePosePin();
	bool CanRemovePosePin() const;

	// Node conversion functions
	void OnConvertToSequenceEvaluator();
	void OnConvertToSequencePlayer();
	void OnConvertToBlendSpaceEvaluator();
	void OnConvertToBlendSpacePlayer();
	void OnConvertToBlendSpaceGraph();
	void OnConvertToPoseBlender();
	void OnConvertToPoseByName();
	void OnConvertToAimOffsetLookAt();
	void OnConvertToAimOffsetSimple();
	void OnConvertToAimOffsetGraph();
	
	// Opens the associated asset of the selected nodes
	void OnOpenRelatedAsset();

	/** The extender to pass to the level editor to extend it's window menu */
	TSharedPtr<FExtender> MenuExtender;

	/** Toolbar extender */
	TSharedPtr<FExtender> ToolbarExtender;

	/** Preview instance inspector widget */
	TSharedPtr<class SWidget> PreviewEditor;

	/** Persona toolkit */
	TSharedPtr<class IPersonaToolkit> PersonaToolkit;

	/** Skeleton tree */
	TSharedPtr<class ISkeletonTree> SkeletonTree;

	// selected anim graph node 
	TArray< TWeakObjectPtr< class UAnimGraphNode_Base > > SelectedAnimGraphNodes;

	/** Sequence Browser **/
	TWeakPtr<class IAnimationSequenceBrowser> SequenceBrowser;

	/** Delegate handle registered for when pin default values change */
	FDelegateHandle OnPinDefaultValueChangedHandle;

	/** The last pin type we added to a graph's inputs */
	FEdGraphPinType LastGraphPinType;

    /** Configuration class used to store editor settings across sessions. */
	TObjectPtr<UAnimationBlueprintEditorOptions> EditorOptions;

	/** Cached mesh component held during compilation, used to reconnect debugger */
	USkeletalMeshComponent* DebuggedMeshComponent;

	/** Used to track wither the editor option has changed */
	bool bPreviousPoseWatchSelectedNodes = false;

	/** Delegate handle registered for when settings change */
	FDelegateHandle AnimationBlueprintEditorSettingsChangedHandle;

	/** Delegate handle registered to handle infinite loop exceptions */
	FDelegateHandle ScriptExceptionHandle;
};<|MERGE_RESOLUTION|>--- conflicted
+++ resolved
@@ -85,10 +85,7 @@
 	extern const FName SlotNamesTab;
 	extern const FName CurveNamesTab;
 	extern const FName PoseWatchTab;
-<<<<<<< HEAD
-=======
 	extern const FName FindReplaceTab;
->>>>>>> 4af6daef
 };
 
 /**
