--- conflicted
+++ resolved
@@ -10,11 +10,7 @@
 
 class SPoseWatchOverlay;
 class UEdGraph;
-<<<<<<< HEAD
-class SPoseWatchOverlay;
-=======
 struct FOverlayWidgetInfo;
->>>>>>> d731a049
 
 class SGraphNodeStateMachineInstance : public SGraphNodeK2Composite
 {
@@ -28,10 +24,7 @@
 	// SGraphNodeK2Composite interface
 	virtual UEdGraph* GetInnerGraph() const override;
 	virtual TArray<FOverlayWidgetInfo> GetOverlayWidgets(bool bSelected, const FVector2D& WidgetSize) const override;
-<<<<<<< HEAD
-=======
 	virtual TSharedRef<SWidget> CreateNodeBody() override;
->>>>>>> d731a049
 	// End of SGraphNodeK2Composite interface
 
 private:
