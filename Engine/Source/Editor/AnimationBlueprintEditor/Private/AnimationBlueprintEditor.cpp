--- conflicted
+++ resolved
@@ -160,10 +160,7 @@
 	const FName SlotNamesTab(TEXT("SkeletonSlotNames"));
 	const FName CurveNamesTab(TEXT("AnimCurveViewerTab"));
 	const FName PoseWatchTab(TEXT("PoseWatchManager"));
-<<<<<<< HEAD
-=======
 	const FName FindReplaceTab(TEXT("FindReplaceTab"));
->>>>>>> 4af6daef
 };
 
 /////////////////////////////////////////////////////
@@ -559,11 +556,8 @@
 		UAnimationBlueprintEditorSettings::FOnUpdateSettingsMulticaster::FDelegate::CreateSP(this, &FAnimationBlueprintEditor::HandleUpdateSettings));
 
 	PersonaToolkit->GetPreviewScene()->SetAllowMeshHitProxies(false);
-<<<<<<< HEAD
-=======
 
 	ScriptExceptionHandle = FBlueprintCoreDelegates::OnScriptException.AddSP(this, &FAnimationBlueprintEditor::HandleScriptException);
->>>>>>> 4af6daef
 }
 
 void FAnimationBlueprintEditor::BindCommands()
@@ -1707,15 +1701,12 @@
 FString FAnimationBlueprintEditor::GetCustomDebugObjectLabel(UObject* ObjectBeingDebugged) const
 {
 	UAnimInstance* PreviewInstance = GetPreviewInstance();
-<<<<<<< HEAD
-=======
 	if (PreviewInstance == nullptr)
 	{
 		UDebugSkelMeshComponent* PreviewMeshComponent = PersonaToolkit->GetPreviewMeshComponent();
 		PreviewInstance = PreviewMeshComponent->SavedAnimScriptInstance;
 	}
 
->>>>>>> 4af6daef
 	if (PreviewInstance == ObjectBeingDebugged)
 	{
 		return LOCTEXT("PreviewObjectLabel", "Preview Instance").ToString();
@@ -2073,21 +2064,12 @@
 			SkeletalMeshComponentToUse = AnimInstance->GetSkelMeshComponent();
 		}
 		else
-<<<<<<< HEAD
 		{
 			SkeletalMeshComponentToUse = GetPreviewScene()->GetPreviewMeshComponent();
 		}
 
 		if (SkeletalMeshComponentToUse != nullptr && SkeletalMeshComponentToUse->GetAnimInstance() != nullptr)
 		{
-=======
-		{
-			SkeletalMeshComponentToUse = GetPreviewScene()->GetPreviewMeshComponent();
-		}
-
-		if (SkeletalMeshComponentToUse != nullptr && SkeletalMeshComponentToUse->GetAnimInstance() != nullptr)
-		{
->>>>>>> 4af6daef
 			AnimNode = AnimGraphNode->FindDebugAnimNode(SkeletalMeshComponentToUse);
 		}
 	}
@@ -2129,7 +2111,6 @@
 			NewSelectionSorted.Sort(SortPredicate);
 
 			SortedContainerDifference(OldSelectionSorted, NewSelectionSorted, AddSelection, RemSelection, SortPredicate);
-<<<<<<< HEAD
 		}
 		
 		ReleaseAllManagedNodes(); // Register de-selection with all the previously selected nodes.
@@ -2140,18 +2121,6 @@
 		{
 			SelectedAnimGraphNodes.Remove(CurrentAnimGraphNode);
 		}
-=======
-		}
-		
-		ReleaseAllManagedNodes(); // Register de-selection with all the previously selected nodes.
-
-
-		// Remove all the nodes that are no longer selected.
-		for (FSelectedNodePtr CurrentAnimGraphNode : RemSelection)
-		{
-			SelectedAnimGraphNodes.Remove(CurrentAnimGraphNode);
-		}
->>>>>>> 4af6daef
 
 		// Add all the newly selected nodes.
 		for (FSelectedNodePtr CurrentAnimGraphNode : AddSelection)
