--- conflicted
+++ resolved
@@ -25,62 +25,49 @@
 void FAnimGraphConnectionDrawingPolicy::BuildExecutionRoadmap()
 {
 	if(UAnimBlueprint* TargetBP = Cast<UAnimBlueprint>(FBlueprintEditorUtils::FindBlueprintForGraph(GraphObj)))
-<<<<<<< HEAD
-=======
 	{
 	UAnimBlueprintGeneratedClass* AnimBlueprintClass = (UAnimBlueprintGeneratedClass*)(*(TargetBP->GeneratedClass));
 
 	if (TargetBP->GetObjectBeingDebugged() == NULL)
->>>>>>> 90fae962
 	{
-		UAnimBlueprintGeneratedClass* AnimBlueprintClass = (UAnimBlueprintGeneratedClass*)(*(TargetBP->GeneratedClass));
+		return;
+	}
 
-<<<<<<< HEAD
-		if (TargetBP->GetObjectBeingDebugged() == NULL)
-		{
-			return;
-		}
-=======
 	TMap<FProperty*, UObject*> PropertySourceMap;
 	AnimBlueprintClass->GetDebugData().GenerateReversePropertyMap(/*out*/ PropertySourceMap);
->>>>>>> 90fae962
 
-		TMap<UProperty*, UObject*> PropertySourceMap;
-		AnimBlueprintClass->GetDebugData().GenerateReversePropertyMap(/*out*/ PropertySourceMap);
+	FAnimBlueprintDebugData& DebugInfo = AnimBlueprintClass->GetAnimBlueprintDebugData();
+	for (auto VisitIt = DebugInfo.UpdatedNodesThisFrame.CreateIterator(); VisitIt; ++VisitIt)
+	{
+		const FAnimBlueprintDebugData::FNodeVisit& VisitRecord = *VisitIt;
 
-		FAnimBlueprintDebugData& DebugInfo = AnimBlueprintClass->GetAnimBlueprintDebugData();
-		for (auto VisitIt = DebugInfo.UpdatedNodesThisFrame.CreateIterator(); VisitIt; ++VisitIt)
+		if ((VisitRecord.SourceID >= 0) && (VisitRecord.SourceID < AnimBlueprintClass->AnimNodeProperties.Num()) && (VisitRecord.TargetID >= 0) && (VisitRecord.TargetID < AnimBlueprintClass->AnimNodeProperties.Num()))
 		{
-			const FAnimBlueprintDebugData::FNodeVisit& VisitRecord = *VisitIt;
+			if (UAnimGraphNode_Base* SourceNode = Cast<UAnimGraphNode_Base>(PropertySourceMap.FindRef(AnimBlueprintClass->AnimNodeProperties[VisitRecord.SourceID])))
+			{
+				if (UAnimGraphNode_Base* TargetNode = Cast<UAnimGraphNode_Base>(PropertySourceMap.FindRef(AnimBlueprintClass->AnimNodeProperties[VisitRecord.TargetID])))
+				{
+					UEdGraphPin* PoseNet = NULL;
 
-			if ((VisitRecord.SourceID >= 0) && (VisitRecord.SourceID < AnimBlueprintClass->AnimNodeProperties.Num()) && (VisitRecord.TargetID >= 0) && (VisitRecord.TargetID < AnimBlueprintClass->AnimNodeProperties.Num()))
-			{
-				if (UAnimGraphNode_Base* SourceNode = Cast<UAnimGraphNode_Base>(PropertySourceMap.FindRef(AnimBlueprintClass->AnimNodeProperties[VisitRecord.SourceID])))
-				{
-					if (UAnimGraphNode_Base* TargetNode = Cast<UAnimGraphNode_Base>(PropertySourceMap.FindRef(AnimBlueprintClass->AnimNodeProperties[VisitRecord.TargetID])))
+					UAnimationGraphSchema const* AnimSchema = GetDefault<UAnimationGraphSchema>();
+					for (int32 PinIndex = 0; PinIndex < TargetNode->Pins.Num(); ++PinIndex)
 					{
-						UEdGraphPin* PoseNet = NULL;
+						UEdGraphPin* Pin = TargetNode->Pins[PinIndex];
+						check(Pin);
+						if (AnimSchema->IsPosePin(Pin->PinType) && (Pin->Direction == EGPD_Output))
+						{
+							PoseNet = Pin;
+							break;
+						}
+					}
 
-						UAnimationGraphSchema const* AnimSchema = GetDefault<UAnimationGraphSchema>();
-						for (int32 PinIndex = 0; PinIndex < TargetNode->Pins.Num(); ++PinIndex)
-						{
-							UEdGraphPin* Pin = TargetNode->Pins[PinIndex];
-							check(Pin);
-							if (AnimSchema->IsPosePin(Pin->PinType) && (Pin->Direction == EGPD_Output))
-							{
-								PoseNet = Pin;
-								break;
-							}
-						}
-
-						if (PoseNet != NULL)
-						{
-							//@TODO: Extend the rendering code to allow using the recorded blend weight instead of faked exec times
-							FExecPairingMap& Predecessors = PredecessorPins.FindOrAdd((UEdGraphNode*)SourceNode);
-							FTimePair& Timings = Predecessors.FindOrAdd(PoseNet);
-							Timings.PredExecTime = 0.0;
-							Timings.ThisExecTime = FMath::Clamp(VisitRecord.Weight, 0.f, 1.f);
-						}
+					if (PoseNet != NULL)
+					{
+						//@TODO: Extend the rendering code to allow using the recorded blend weight instead of faked exec times
+						FExecPairingMap& Predecessors = PredecessorPins.FindOrAdd((UEdGraphNode*)SourceNode);
+						FTimePair& Timings = Predecessors.FindOrAdd(PoseNet);
+						Timings.PredExecTime = 0.0;
+						Timings.ThisExecTime = FMath::Clamp(VisitRecord.Weight, 0.f, 1.f);
 					}
 				}
 			}
