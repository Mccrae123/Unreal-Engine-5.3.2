--- conflicted
+++ resolved
@@ -31,26 +31,6 @@
 	{
 		UAnimBlueprintGeneratedClass* AnimBlueprintClass = (UAnimBlueprintGeneratedClass*)(*(TargetBP->GeneratedClass));
 
-<<<<<<< HEAD
-	if (TargetBP->GetObjectBeingDebugged() == NULL)
-	{
-		return;
-	}
-
-	TMap<FProperty*, UObject*> PropertySourceMap;
-	AnimBlueprintClass->GetDebugData().GenerateReversePropertyMap(/*out*/ PropertySourceMap);
-
-	FAnimBlueprintDebugData& DebugInfo = AnimBlueprintClass->GetAnimBlueprintDebugData();
-	for (auto VisitIt = DebugInfo.UpdatedNodesThisFrame.CreateIterator(); VisitIt; ++VisitIt)
-	{
-		const FAnimBlueprintDebugData::FNodeVisit& VisitRecord = *VisitIt;
-
-		if ((VisitRecord.SourceID >= 0) && (VisitRecord.SourceID < AnimBlueprintClass->GetAnimNodeProperties().Num()) && (VisitRecord.TargetID >= 0) && (VisitRecord.TargetID < AnimBlueprintClass->AnimNodeProperties.Num()))
-		{
-			if (UAnimGraphNode_Base* SourceNode = Cast<UAnimGraphNode_Base>(PropertySourceMap.FindRef(AnimBlueprintClass->GetAnimNodeProperties()[VisitRecord.SourceID])))
-			{
-				if (UAnimGraphNode_Base* TargetNode = Cast<UAnimGraphNode_Base>(PropertySourceMap.FindRef(AnimBlueprintClass->GetAnimNodeProperties()[VisitRecord.TargetID])))
-=======
 		if (TargetBP->GetObjectBeingDebugged() == NULL)
 		{
 			return;
@@ -68,7 +48,6 @@
 				const int32 ReverseTargetID = NumAnimNodeProperties - 1 - VisitRecord.TargetID;
 				
 				if (const UAnimGraphNode_Base* SourceNode = Cast<const UAnimGraphNode_Base>(DebugInfo.NodePropertyIndexToNodeMap.FindRef(ReverseSourceID)))
->>>>>>> 6bbb88c8
 				{
 					if (const UAnimGraphNode_Base* TargetNode = Cast<const UAnimGraphNode_Base>(DebugInfo.NodePropertyIndexToNodeMap.FindRef(ReverseTargetID)))
 					{
