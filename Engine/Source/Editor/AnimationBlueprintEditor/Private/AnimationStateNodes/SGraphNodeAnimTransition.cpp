--- conflicted
+++ resolved
@@ -158,16 +158,6 @@
 
 	if(TransNode->bAutomaticRuleBasedOnSequencePlayerInState)
 	{
-<<<<<<< HEAD
-		Widget->AddSlot()
-			.AutoHeight()
-			.Padding( 2.0f )
-			[
-				SNew(STextBlock)
-				.TextStyle( FAppStyle::Get(), TEXT("Graph.TransitionNode.TooltipRule") )
-				.Text(LOCTEXT("AnimGraphNodeAutomaticRule_ToolTip", "Automatic Rule"))
-			];
-=======
 		if (CanExecPin != nullptr && CanExecPin->LinkedTo.Num() > 0)
 		{
 			Widget->AddSlot()
@@ -191,7 +181,6 @@
 					.Text(LOCTEXT("AnimGraphNodeAutomaticRule_ToolTip", "Automatic Rule"))
 				];
 		}
->>>>>>> 4af6daef
 	}
 	else
 	{
