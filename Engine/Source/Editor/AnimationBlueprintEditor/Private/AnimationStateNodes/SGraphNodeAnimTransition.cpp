--- conflicted
+++ resolved
@@ -286,27 +286,10 @@
 			const int32 TransNum = TransitionIndices.Num();
 			for (int32 Index = 0; Index < TransNum; ++Index)
 			{
-<<<<<<< HEAD
-				const int32 TransIndex = *pTransIndex;
-
-				if (Class->GetAnimNodeProperties().Num())
-				{
-					UAnimationStateMachineGraph* TypedGraph = CastChecked<UAnimationStateMachineGraph>(StateMachineGraph);
-
-					if (FAnimNode_StateMachine* CurrentInstance = Class->GetPropertyInstance<FAnimNode_StateMachine>(ActiveObject, TypedGraph->OwnerAnimGraphNode))
-					{
-						if (CurrentInstance->IsTransitionActive(TransIndex))
-						{
-							// We're active!
-							return ActiveColor;
-						}
-					}
-=======
 				if(IsTransitionActive(TransitionIndices[Index], *Class, *StateMachineGraph, *ActiveObject))
 				{	
 					// We're active!
 					return ActiveColor;
->>>>>>> 6bbb88c8
 				}
 			}
 		}
