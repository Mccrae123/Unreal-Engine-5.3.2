--- conflicted
+++ resolved
@@ -130,44 +130,6 @@
 			[
 				SNew(SHorizontalBox)
 				+ SHorizontalBox::Slot()
-<<<<<<< HEAD
-					.AutoWidth()
-					.VAlign(VAlign_Center)
-					.Padding(FMargin(5.0f, 0.0f))
-					[
-						SNew(SButton)
-						.HAlign(HAlign_Center)
-						.Text(LOCTEXT("GenerateClusters", "Generate Clusters"))
-						.OnClicked(this, &SHLODOutliner::HandlePreviewHLODs)
-						.ToolTipText(LOCTEXT("GenerateClusterToolTip", "Generates Clusters (but not proxy meshes) for Meshes in the Level"))
-					]
-
-				+ SHorizontalBox::Slot()
-					.AutoWidth()
-					.VAlign(VAlign_Center)
-					.Padding(FMargin(5.0f, 0.0f))
-					[
-						SNew(SButton)
-						.HAlign(HAlign_Center)
-						.Text(LOCTEXT("DeleteClusters", "Delete Clusters"))
-						.OnClicked(this, &SHLODOutliner::HandleDeleteHLODs)
-						.ToolTipText(LOCTEXT("DeleteClusterToolTip", "Deletes all Clusters in the Level"))
-					]
-
-				+ SHorizontalBox::Slot()
-					.AutoWidth()
-					.VAlign(VAlign_Center)
-					.Padding(FMargin(5.0f, 0.0f))
-					[
-						SNew(SButton)
-						.HAlign(HAlign_Center)
-						.Text(LOCTEXT("BuildMeshes", "Generate Proxy Meshes"))
-						.OnClicked(this, &SHLODOutliner::HandleBuildLODActors)
-						.ToolTipText(LOCTEXT("GenerateProxyMeshesToolTip", "Generates Proxy Mesh for each Clusters in the Level"))
-					]
-			];
-		
-=======
 				.AutoWidth()
 				.VAlign(VAlign_Center)
 				.Padding(FMargin(5.0f, 0.0f))
@@ -203,7 +165,6 @@
 					.ToolTipText(LOCTEXT("GenerateProxyMeshesToolTip", "Generates Proxy Mesh for each Clusters in the Level"))
 				]
 			];	
->>>>>>> e58dcb1b
 	}
 
 	TSharedRef<SWidget> SHLODOutliner::CreateTreeviewWidget()
@@ -1261,11 +1222,7 @@
 		if (!InActor->IsA<AHLODSelectionActor>() && !InActor->IsA<AWorldSettings>())
 		{
 			FullRefresh();
-<<<<<<< HEAD
-		}
-=======
 		}	
->>>>>>> e58dcb1b
 	}
 
 	void SHLODOutliner::OnLevelActorsRemoved(AActor* InActor)
@@ -1274,32 +1231,20 @@
 		{			
 			// Remove InActor from LOD actor which contains it
 			for (TArray<ALODActor*>& ActorArray : LODLevelActors)
-<<<<<<< HEAD
-			{
-				for (ALODActor* Actor : ActorArray)
-				{
-=======
 			{				
 				for (ALODActor* Actor : ActorArray)
 				{
 					// Check if actor is not null due to Destroy Actor
->>>>>>> e58dcb1b
 					if (Actor)
 					{
 						checkf(Actor->IsValidLowLevel(), TEXT("Invalid LODActor found in ActorArray"));
 						Actor->CleanSubActorArray();
-<<<<<<< HEAD
-						if (Actor->RemoveSubActor(InActor))
-						{
-							break;
-=======
 						const bool bRemovedSubActor = Actor->RemoveSubActor(InActor);
 
 						if (bRemovedSubActor && Actor->SubActors.Num() == 0)
 						{
 							HierarchicalLODUtilities->DestroyCluster(Actor);
 							Actor->GetWorld()->DestroyActor(Actor);						
->>>>>>> e58dcb1b
 						}
 					}
 				}
@@ -1313,11 +1258,7 @@
 		if (!ChangedActor->IsA<AHLODSelectionActor>())
 		{
 			FullRefresh();
-<<<<<<< HEAD
-		}
-=======
 		}	
->>>>>>> e58dcb1b
 	}
 
 	void SHLODOutliner::OnMapChange(uint32 MapFlags)
@@ -1423,28 +1364,14 @@
 	}
 
 	void SHLODOutliner::OnHLODActorMarkedDirtyEvent(ALODActor* InActor)
-<<<<<<< HEAD
-	{
-		if (InActor->GetStaticMeshComponent()->StaticMesh)
-		{
-			InActor->GetStaticMeshComponent()->StaticMesh = nullptr;
-		}
-
-		FullRefresh();
-=======
 	{	
 		bool check = true;
->>>>>>> e58dcb1b
 	}
 
 	void SHLODOutliner::OnHLODTransitionScreenSizeChangedEvent()
 	{
 		if (CurrentWorld)
-<<<<<<< HEAD
-		{
-=======
 		{			
->>>>>>> e58dcb1b
 			int32 MaxLODLevel = FMath::Min(CurrentWorldSettings->HierarchicalLODSetup.Num(), LODLevelTransitionScreenSizes.Num());
 			for (int32 LODLevelIndex = 0; LODLevelIndex < MaxLODLevel; ++LODLevelIndex)
 			{
@@ -1477,14 +1404,11 @@
 		}
 	}
 
-<<<<<<< HEAD
-=======
 	void SHLODOutliner::FullRefresh()
 	{		
 		bNeedsRefresh = true;
 	}
 	
->>>>>>> e58dcb1b
 	const bool SHLODOutliner::UpdateCurrentWorldAndSettings()
 	{
 		CurrentWorld = nullptr;
@@ -1506,12 +1430,11 @@
 			// Retrieve current world settings
 			CurrentWorldSettings = CurrentWorld->GetWorldSettings();
 			checkf(CurrentWorldSettings != nullptr, TEXT("CurrentWorld (%s) does not contain a valid WorldSettings actor"), *CurrentWorld->GetName());
-<<<<<<< HEAD
-
+						
 			// Update settings view
 			SettingsView->SetObject(CurrentWorldSettings);
 		}
-
+		
 
 		return (CurrentWorld != nullptr);
 	}
@@ -1526,7 +1449,7 @@
 		if (CurrentWorldSettings)
 		{
 			// Iterate over all LOD levels (Number retrieved from world settings) and add Treeview items for them
-			const uint32 LODLevels = CurrentWorldSettings->HierarchicalLODSetup.Num();
+			const uint32 LODLevels = CurrentWorldSettings->HierarchicalLODSetup.Num();			
 			for (uint32 LODLevelIndex = 0; LODLevelIndex < LODLevels; ++LODLevelIndex)
 			{
 				FTreeItemRef LevelItem = MakeShareable(new FLODLevelItem(LODLevelIndex));
@@ -1540,7 +1463,7 @@
 
 				// Initialize lod level actors/screen size and build flag
 				LODLevelBuildFlags.Add(true);
-				LODLevelActors.AddDefaulted();
+				LODLevelActors.AddDefaulted();					
 				LODLevelTransitionScreenSizes.Add(CurrentWorldSettings->HierarchicalLODSetup[LODLevelIndex].TransitionScreenSize);
 
 				TreeItemsMap.Add(LevelItem->GetID(), LevelItem);
@@ -1549,50 +1472,6 @@
 				LevelItem->bIsExpanded = true;
 			}
 
-=======
-						
-			// Update settings view
-			SettingsView->SetObject(CurrentWorldSettings);
-		}
-		
-
-		return (CurrentWorld != nullptr);
-	}
-
-	void SHLODOutliner::Populate()
-	{
-		ResetCachedData();
-		const bool bUpdatedWorld = UpdateCurrentWorldAndSettings();
-		checkf(bUpdatedWorld == true, TEXT("Could not find UWorld* instance in Engine world contexts"));
-
-		TArray<FTreeItemRef> LevelNodes;
-		if (CurrentWorldSettings)
-		{
-			// Iterate over all LOD levels (Number retrieved from world settings) and add Treeview items for them
-			const uint32 LODLevels = CurrentWorldSettings->HierarchicalLODSetup.Num();			
-			for (uint32 LODLevelIndex = 0; LODLevelIndex < LODLevels; ++LODLevelIndex)
-			{
-				FTreeItemRef LevelItem = MakeShareable(new FLODLevelItem(LODLevelIndex));
-
-				PendingActions.Emplace(FOutlinerAction::AddItem, LevelItem);
-
-				// Add new HLOD level item to maps and arrays holding cached items
-				LevelNodes.Add(LevelItem->AsShared());
-				HLODTreeRoot.Add(LevelItem->AsShared());
-				AllNodes.Add(LevelItem->AsShared());
-
-				// Initialize lod level actors/screen size and build flag
-				LODLevelBuildFlags.Add(true);
-				LODLevelActors.AddDefaulted();					
-				LODLevelTransitionScreenSizes.Add(CurrentWorldSettings->HierarchicalLODSetup[LODLevelIndex].TransitionScreenSize);
-
-				TreeItemsMap.Add(LevelItem->GetID(), LevelItem);
-
-				// Expand level items by default
-				LevelItem->bIsExpanded = true;
-			}
-
->>>>>>> e58dcb1b
 			// Loop over all the levels in the current world
 			for (ULevel* Level : CurrentWorld->GetLevels())
 			{
@@ -1604,24 +1483,17 @@
 						// Only handling LODActors
 						if (Actor)
 						{
-<<<<<<< HEAD
-							ALODActor* LODActor = Cast<ALODActor>(Actor);
-=======
 							ALODActor* LODActor = Cast<ALODActor>(Actor);							
->>>>>>> e58dcb1b
 							// Add LOD Actor item to the treeview
 							if (LODActor)
 							{
 								checkf((LODActor->LODLevel - 1) < LevelNodes.Num(), TEXT("LODActor (%s) found with LODLevel (%i) that is out of current WorldSettings range (%i)"), *LODActor->GetName(), LODActor->LODLevel - 1, LevelNodes.Num());
-<<<<<<< HEAD
-=======
 								
 								// This is to prevent issues with the sub actor array due to deleted scene actors while the HLOD outliner was closed
 								LODActor->CleanSubActorArray();
 
 								// Set LOD parents here TODO remove if not needed anymore QQ
 								LODActor->UpdateSubActorLODParents();
->>>>>>> e58dcb1b
 
 								FTreeItemRef Item = MakeShareable(new FLODActorItem(LODActor));
 								AllNodes.Add(Item->AsShared());
@@ -1653,11 +1525,7 @@
 						}
 					}
 				}
-<<<<<<< HEAD
-			}
-=======
 			}	
->>>>>>> e58dcb1b
 
 			// Take empty LOD levels into account for the build flags
 			for (uint32 LODLevelIndex = 0; LODLevelIndex < LODLevels; ++LODLevelIndex)
@@ -1671,11 +1539,7 @@
 
 		// Request treeview UI item to refresh
 		TreeView->RequestTreeRefresh();
-<<<<<<< HEAD
-
-=======
 		
->>>>>>> e58dcb1b
 		// Just finished refreshing
 		bNeedsRefresh = false;
 	}
@@ -1786,9 +1650,14 @@
 
 		TreeView->RequestTreeRefresh();
 	}
-<<<<<<< HEAD
-
-	bool SHLODOutliner::IsHLODEnabledInWorldSettings()
+	
+	FReply SHLODOutliner::RetrieveActors()
+	{
+		bNeedsRefresh = true;
+		return FReply::Handled();
+	}
+
+	bool SHLODOutliner::IsHLODEnabledInWorldSettings() const
 	{
 		bool bHLODEnabled = false;
 		if (CurrentWorldSettings != nullptr)
@@ -1798,26 +1667,6 @@
 
 		return bHLODEnabled;
 	}
-
-=======
-	
->>>>>>> e58dcb1b
-	FReply SHLODOutliner::RetrieveActors()
-	{
-		bNeedsRefresh = true;
-		return FReply::Handled();
-	}
-
-	bool SHLODOutliner::IsHLODEnabledInWorldSettings() const
-	{
-		bool bHLODEnabled = false;
-		if (CurrentWorldSettings != nullptr)
-		{
-			bHLODEnabled = CurrentWorldSettings->bEnableHierarchicalLODSystem;
-		}
-
-		return bHLODEnabled;
-	}
 };
 
 #undef LOCTEXT_NAMESPACE