// Copyright Epic Games, Inc. All Rights Reserved.
#include "LevelInstanceEditorModule.h"
#include "LevelInstanceActorDetails.h"
#include "LevelInstancePivotDetails.h"
#include "LevelInstance/LevelInstanceSubsystem.h"
#include "LevelInstance/LevelInstanceInterface.h"
#include "LevelInstance/LevelInstanceActor.h"
#include "PackedLevelActor/PackedLevelActor.h"
#include "LevelInstanceEditorSettings.h"
#include "ToolMenus.h"
#include "Editor.h"
#include "EditorModeManager.h"
#include "EditorModeRegistry.h"
<<<<<<< HEAD
=======
#include "FileHelpers.h"
>>>>>>> d731a049
#include "LevelInstanceEditorMode.h"
#include "LevelInstanceEditorModeCommands.h"
#include "LevelEditorMenuContext.h"
#include "ContentBrowserMenuContexts.h"
#include "ContentBrowserModule.h"
#include "IContentBrowserSingleton.h"
#include "LevelEditor.h"
#include "Engine/Selection.h"
#include "PropertyEditorModule.h"
#include "EditorLevelUtils.h"
#include "Modules/ModuleManager.h"
#include "Misc/MessageDialog.h"
#include "NewLevelDialogModule.h"
#include "Interfaces/IMainFrameModule.h"
#include "Editor/EditorEngine.h"
#include "AssetToolsModule.h"
#include "IAssetTools.h"
#include "Factories/BlueprintFactory.h"
#include "ClassViewerModule.h"
#include "ClassViewerFilter.h"
#include "Kismet2/BlueprintEditorUtils.h"
#include "Misc/ScopeExit.h"
#include "Widgets/Input/SNumericEntryBox.h"
#include "Widgets/Input/SButton.h"
#include "Widgets/SWindow.h"
#include "SNewLevelInstanceDialog.h"
#include "MessageLogModule.h"
#include "Settings/EditorExperimentalSettings.h"
<<<<<<< HEAD
=======
#include "WorldPartition/WorldPartitionConverter.h"
>>>>>>> d731a049

IMPLEMENT_MODULE( FLevelInstanceEditorModule, LevelInstanceEditor );

#define LOCTEXT_NAMESPACE "LevelInstanceEditor"

DEFINE_LOG_CATEGORY_STATIC(LogLevelInstanceEditor, Log, All);

namespace LevelInstanceMenuUtils
{
<<<<<<< HEAD
	bool IsExperimentalSettingEnabled(ALevelInstance* LevelInstance)
	{
		if (LevelInstance->IsA<APackedLevelActor>() && !GetDefault<UEditorExperimentalSettings>()->bPackedLevelActor)
		{
			return false;
		}

		return GetDefault<UEditorExperimentalSettings>()->bLevelInstance;
	}

	FToolMenuSection& CreateLevelSection(UToolMenu* Menu)
	{
		const FName LevelSectionName = TEXT("Level");
		FToolMenuSection* SectionPtr = Menu->FindSection(LevelSectionName);
		if (!SectionPtr)
		{
			SectionPtr = &(Menu->AddSection(LevelSectionName, LOCTEXT("LevelSectionLabel", "Level")));
		}
		FToolMenuSection& Section = *SectionPtr;
		return Section;
	}

	void CreateEditMenuEntry(FToolMenuSection& Section, ALevelInstance* LevelInstance, AActor* ContextActor, bool bSingleEntry)
	{
		FToolUIAction LevelInstanceEditAction;
		FText EntryDesc;
		const bool bCanEdit = LevelInstance->CanEdit(&EntryDesc);

		LevelInstanceEditAction.ExecuteAction.BindLambda([LevelInstance, ContextActor](const FToolMenuContext&)
		{
			LevelInstance->Edit(ContextActor);
		});
		LevelInstanceEditAction.CanExecuteAction.BindLambda([bCanEdit](const FToolMenuContext&)
		{
			return bCanEdit;
		});

		FText EntryLabel = bSingleEntry ? LOCTEXT("EditLevelInstances", "Edit") : FText::FromString(LevelInstance->GetWorldAsset().GetAssetName());
		if (bCanEdit)
		{
			EntryDesc = FText::Format(LOCTEXT("LevelInstanceName", "{0}:{1}"), FText::FromString(LevelInstance->GetActorLabel()), FText::FromString(LevelInstance->GetWorldAssetPackage()));
		}
		Section.AddMenuEntry(NAME_None, EntryLabel, EntryDesc, FSlateIcon(), LevelInstanceEditAction);
	}

	void CreateEditSubMenu(UToolMenu* Menu, TArray<ALevelInstance*> LevelInstanceHierarchy, AActor* ContextActor)
	{
		FToolMenuSection& Section = Menu->AddSection(NAME_None, LOCTEXT("LevelInstanceContextEditSection", "Context"));
		for (ALevelInstance* LevelInstance : LevelInstanceHierarchy)
		{
			CreateEditMenuEntry(Section, LevelInstance, ContextActor, false);
=======
	bool IsExperimentalSettingEnabled(ILevelInstanceInterface* LevelInstance)
	{
		if (APackedLevelActor* Actor = Cast<APackedLevelActor>(LevelInstance))
		{
			if (!GetDefault<UEditorExperimentalSettings>()->bPackedLevelActor)
			{
				return false;
			}
		}

		return GetDefault<UEditorExperimentalSettings>()->bLevelInstance;
	}

	FToolMenuSection& CreateLevelSection(UToolMenu* Menu)
	{
		const FName LevelSectionName = TEXT("Level");
		FToolMenuSection* SectionPtr = Menu->FindSection(LevelSectionName);
		if (!SectionPtr)
		{
			SectionPtr = &(Menu->AddSection(LevelSectionName, LOCTEXT("LevelSectionLabel", "Level")));
		}
		FToolMenuSection& Section = *SectionPtr;
		return Section;
	}

	void CreateEditMenuEntry(FToolMenuSection& Section, ILevelInstanceInterface* LevelInstance, AActor* ContextActor, bool bSingleEntry)
	{
		FToolUIAction LevelInstanceEditAction;
		FText EntryDesc;
		AActor* LevelInstanceActor = CastChecked<AActor>(LevelInstance);
		const bool bCanEdit = LevelInstance->CanEnterEdit(&EntryDesc);

		LevelInstanceEditAction.ExecuteAction.BindLambda([LevelInstance, ContextActor](const FToolMenuContext&)
		{
			LevelInstance->EnterEdit(ContextActor);
		});
		LevelInstanceEditAction.CanExecuteAction.BindLambda([bCanEdit](const FToolMenuContext&)
		{
			return bCanEdit;
		});

		FText EntryLabel = bSingleEntry ? LOCTEXT("EditLevelInstances", "Edit") : FText::FromString(LevelInstance->GetWorldAsset().GetAssetName());
		if (bCanEdit)
		{
			EntryDesc = FText::Format(LOCTEXT("LevelInstanceName", "{0}:{1}"), FText::FromString(LevelInstanceActor->GetActorLabel()), FText::FromString(LevelInstance->GetWorldAssetPackage()));
>>>>>>> d731a049
		}
		Section.AddMenuEntry(NAME_None, EntryLabel, EntryDesc, FSlateIcon(), LevelInstanceEditAction);
	}
<<<<<<< HEAD
		
	void MoveSelectionToLevelInstance(ALevelInstance* DestinationLevelInstance)
=======

	void CreateEditSubMenu(UToolMenu* Menu, TArray<ILevelInstanceInterface*> LevelInstanceHierarchy, AActor* ContextActor)
>>>>>>> d731a049
	{
		FToolMenuSection& Section = Menu->AddSection(NAME_None, LOCTEXT("LevelInstanceContextEditSection", "Context"));
		for (ILevelInstanceInterface* LevelInstance : LevelInstanceHierarchy)
		{
			CreateEditMenuEntry(Section, LevelInstance, ContextActor, false);
		}
	}
		
<<<<<<< HEAD
=======
	void MoveSelectionToLevelInstance(ILevelInstanceInterface* DestinationLevelInstance)
	{
		TArray<AActor*> ActorsToMove;
		ActorsToMove.Reserve(GEditor->GetSelectedActorCount());
		for (FSelectionIterator It(GEditor->GetSelectedActorIterator()); It; ++It)
		{
			if (AActor* Actor = Cast<AActor>(*It))
			{
				ActorsToMove.Add(Actor);
			}
		}

		DestinationLevelInstance->MoveActorsTo(ActorsToMove);
	}
		
>>>>>>> d731a049
	void CreateEditMenu(UToolMenu* Menu, AActor* ContextActor)
	{
		if (ULevelInstanceSubsystem* LevelInstanceSubsystem = ContextActor->GetWorld()->GetSubsystem<ULevelInstanceSubsystem>())
		{
			TArray<ILevelInstanceInterface*> LevelInstanceHierarchy;
			LevelInstanceSubsystem->ForEachLevelInstanceAncestorsAndSelf(ContextActor, [&LevelInstanceHierarchy](ILevelInstanceInterface* AncestorLevelInstance)
			{
				if (IsExperimentalSettingEnabled(AncestorLevelInstance))
				{
					LevelInstanceHierarchy.Add(AncestorLevelInstance);
				}
				return true;
			});

			// Don't create sub menu if only one Level Instance is available to edit
			if (LevelInstanceHierarchy.Num() == 1)
<<<<<<< HEAD
			{
				FToolMenuSection& Section = CreateLevelSection(Menu);
				CreateEditMenuEntry(Section, LevelInstanceHierarchy[0], ContextActor, true);
			}
			else if(LevelInstanceHierarchy.Num() > 1)
			{
				FToolMenuSection& Section = CreateLevelSection(Menu);
=======
			{
				FToolMenuSection& Section = CreateLevelSection(Menu);
				CreateEditMenuEntry(Section, LevelInstanceHierarchy[0], ContextActor, true);
			}
			else if(LevelInstanceHierarchy.Num() > 1)
			{
				FToolMenuSection& Section = CreateLevelSection(Menu);
>>>>>>> d731a049
				Section.AddSubMenu(
					"EditLevelInstances",
					LOCTEXT("EditLevelInstances", "Edit"),
					TAttribute<FText>(),
					FNewToolMenuDelegate::CreateStatic(&CreateEditSubMenu, MoveTemp(LevelInstanceHierarchy), ContextActor)
				);
			}
		}
	}
<<<<<<< HEAD
		
	void CreateCommitDiscardMenu(UToolMenu* Menu, AActor* ContextActor)
	{
		ALevelInstance* LevelInstanceEdit = nullptr;
=======

	void CreateCommitDiscardMenu(UToolMenu* Menu, AActor* ContextActor)
	{
		ILevelInstanceInterface* LevelInstanceEdit = nullptr;
>>>>>>> d731a049
		if (ContextActor)
		{
			if (ULevelInstanceSubsystem* LevelInstanceSubsystem = ContextActor->GetWorld()->GetSubsystem<ULevelInstanceSubsystem>())
			{
				LevelInstanceEdit = LevelInstanceSubsystem->GetEditingLevelInstance();
			}
		}

		if (!LevelInstanceEdit)
		{
			if (ULevelInstanceSubsystem* LevelInstanceSubsystem = GEditor->GetEditorWorldContext().World()->GetSubsystem<ULevelInstanceSubsystem>())
			{
				LevelInstanceEdit = LevelInstanceSubsystem->GetEditingLevelInstance();
			}
		}

		if (LevelInstanceEdit)
		{
			FToolMenuSection& Section = CreateLevelSection(Menu);

			FText CommitTooltip;
<<<<<<< HEAD
			const bool bCanCommit = LevelInstanceEdit->CanCommit(&CommitTooltip);

			FToolUIAction CommitAction;
			CommitAction.ExecuteAction.BindLambda([LevelInstanceEdit](const FToolMenuContext&) { LevelInstanceEdit->Commit(); });
=======
			const bool bCanCommit = LevelInstanceEdit->CanExitEdit(/*bDiscardEdits=*/false, &CommitTooltip);

			FToolUIAction CommitAction;
			CommitAction.ExecuteAction.BindLambda([LevelInstanceEdit](const FToolMenuContext&) { LevelInstanceEdit->ExitEdit(/*bDiscardEdits=*/false); });
>>>>>>> d731a049
			CommitAction.CanExecuteAction.BindLambda([bCanCommit](const FToolMenuContext&) { return bCanCommit; });
			Section.AddMenuEntry(NAME_None, LOCTEXT("LevelInstanceCommitLabel", "Commit"), CommitTooltip, FSlateIcon(), CommitAction);

			FText DiscardTooltip;
<<<<<<< HEAD
			const bool bCanDiscard = LevelInstanceEdit->CanDiscard(&DiscardTooltip);

			FToolUIAction DiscardAction;
			DiscardAction.ExecuteAction.BindLambda([LevelInstanceEdit](const FToolMenuContext&) { LevelInstanceEdit->Discard(); });
=======
			const bool bCanDiscard = LevelInstanceEdit->CanExitEdit(/*bDiscardEdits=*/true, &DiscardTooltip);

			FToolUIAction DiscardAction;
			DiscardAction.ExecuteAction.BindLambda([LevelInstanceEdit](const FToolMenuContext&) { LevelInstanceEdit->ExitEdit(/*bDiscardEdits=*/true); });
>>>>>>> d731a049
			DiscardAction.CanExecuteAction.BindLambda([bCanDiscard](const FToolMenuContext&) { return bCanDiscard; });
			Section.AddMenuEntry(NAME_None, LOCTEXT("LevelInstanceDiscardLabel", "Discard"), DiscardTooltip, FSlateIcon(), DiscardAction);
		}
	}

	void CreateSetCurrentMenu(UToolMenu* Menu, AActor* ContextActor)
	{
<<<<<<< HEAD
		ALevelInstance* LevelInstanceEdit = nullptr;
=======
		ILevelInstanceInterface* LevelInstanceEdit = nullptr;
>>>>>>> d731a049
		if (ULevelInstanceSubsystem* LevelInstanceSubsystem = ContextActor->GetWorld()->GetSubsystem<ULevelInstanceSubsystem>())
		{
			LevelInstanceEdit = LevelInstanceSubsystem->GetEditingLevelInstance();

			if (LevelInstanceEdit)
			{
				FToolUIAction LevelInstanceSetCurrentAction;
				LevelInstanceSetCurrentAction.ExecuteAction.BindLambda([LevelInstanceEdit](const FToolMenuContext&)
<<<<<<< HEAD
					{
						LevelInstanceEdit->SetCurrent();
					});

				FToolMenuSection& Section = CreateLevelSection(Menu);
				Section.AddMenuEntry(NAME_None, LOCTEXT("LevelInstanceSetCurrent", "Set Current Level"), TAttribute<FText>(), FSlateIcon(), LevelInstanceSetCurrentAction);
=======
				{
					LevelInstanceEdit->SetCurrent();
				});

				FToolMenuSection& Section = CreateLevelSection(Menu);
				Section.AddMenuEntry(TEXT("LevelInstanceSetCurrent"), LOCTEXT("LevelInstanceSetCurrent", "Set Current Level"), TAttribute<FText>(), FSlateIcon(), LevelInstanceSetCurrentAction);
>>>>>>> d731a049
			}
		}
	}

	void CreateMoveSelectionToMenu(UToolMenu* Menu)
	{
		if (GEditor->GetSelectedActorCount() > 0)
		{
<<<<<<< HEAD
			ALevelInstance* LevelInstanceEdit = nullptr;
=======
			ILevelInstanceInterface* LevelInstanceEdit = nullptr;
>>>>>>> d731a049
			ULevelInstanceSubsystem* LevelInstanceSubsystem = GEditor->GetEditorWorldContext().World()->GetSubsystem<ULevelInstanceSubsystem>();
			if (LevelInstanceSubsystem)
			{
				LevelInstanceEdit = LevelInstanceSubsystem->GetEditingLevelInstance();
			}
			
			if (LevelInstanceEdit)
			{
				FToolUIAction LevelInstanceMoveSelectionAction;

				LevelInstanceMoveSelectionAction.CanExecuteAction.BindLambda([LevelInstanceEdit, LevelInstanceSubsystem](const FToolMenuContext& MenuContext)
					{
						for (FSelectionIterator It(GEditor->GetSelectedActorIterator()); It; ++It)
						{
							if (AActor* Actor = Cast<AActor>(*It))
							{
								if (Actor->GetLevel() == LevelInstanceSubsystem->GetLevelInstanceLevel(LevelInstanceEdit))
								{
									return false;
								}
							}
						}

						return GEditor->GetSelectedActorCount() > 0;
					});

				LevelInstanceMoveSelectionAction.ExecuteAction.BindLambda([LevelInstanceEdit](const FToolMenuContext&)
					{
						MoveSelectionToLevelInstance(LevelInstanceEdit);
					});

				FToolMenuSection& Section = CreateLevelSection(Menu);
<<<<<<< HEAD
				Section.AddMenuEntry(NAME_None, LOCTEXT("LevelInstanceMoveSelectionTo", "Move Selection to"), TAttribute<FText>(), FSlateIcon(), LevelInstanceMoveSelectionAction);
=======
				Section.AddMenuEntry(TEXT("LevelInstanceMoveSelectionTo"), LOCTEXT("LevelInstanceMoveSelectionTo", "Move Selection to"), TAttribute<FText>(), FSlateIcon(), LevelInstanceMoveSelectionAction);
>>>>>>> d731a049

			}
		}
	}

	void CreateLevelInstanceFromSelection(ULevelInstanceSubsystem* LevelInstanceSubsystem, ELevelInstanceCreationType CreationType)
	{
		TArray<AActor*> ActorsToMove;
		ActorsToMove.Reserve(GEditor->GetSelectedActorCount());
		for (FSelectionIterator It(GEditor->GetSelectedActorIterator()); It; ++It)
		{
			if (AActor* Actor = Cast<AActor>(*It))
			{
				ActorsToMove.Add(Actor);
			}
		}

		IMainFrameModule& MainFrameModule = FModuleManager::GetModuleChecked<IMainFrameModule>("MainFrame");

		TSharedPtr<SWindow> NewLevelInstanceWindow =
			SNew(SWindow)
			.Title(FText::Format(LOCTEXT("NewLevelInstanceWindowTitle", "New {0}"), StaticEnum<ELevelInstanceCreationType>()->GetDisplayNameTextByValue((int64)CreationType)))
			.SupportsMinimize(false)
			.SupportsMaximize(false)
			.SizingRule(ESizingRule::Autosized);

		TSharedRef<SNewLevelInstanceDialog> NewLevelInstanceDialog =
			SNew(SNewLevelInstanceDialog)
			.ParentWindow(NewLevelInstanceWindow)
			.PivotActors(ActorsToMove);

		const bool bForceExternalActors = LevelInstanceSubsystem->GetWorld()->IsPartitionedWorld();
		FNewLevelInstanceParams& DialogParams = NewLevelInstanceDialog->GetCreationParams();
		DialogParams.Type = CreationType;
<<<<<<< HEAD
=======
		DialogParams.bAlwaysShowDialog = GetDefault<ULevelInstanceEditorPerProjectUserSettings>()->bAlwaysShowDialog;
		DialogParams.PivotType = GetDefault<ULevelInstanceEditorPerProjectUserSettings>()->PivotType;
		DialogParams.PivotActor = DialogParams.PivotType == ELevelInstancePivotType::Actor ? ActorsToMove[0] : nullptr;
>>>>>>> d731a049
		DialogParams.HideCreationType();
		DialogParams.SetForceExternalActors(bForceExternalActors);
		NewLevelInstanceWindow->SetContent(NewLevelInstanceDialog);

		if (GetDefault<ULevelInstanceEditorPerProjectUserSettings>()->bAlwaysShowDialog)
		{
			FSlateApplication::Get().AddModalWindow(NewLevelInstanceWindow.ToSharedRef(), MainFrameModule.GetParentWindow());
		}
		
		if (!GetDefault<ULevelInstanceEditorPerProjectUserSettings>()->bAlwaysShowDialog || NewLevelInstanceDialog->ClickedOk())
		{
			FNewLevelInstanceParams CreationParams(NewLevelInstanceDialog->GetCreationParams());
			ULevelInstanceEditorPerProjectUserSettings::UpdateFrom(CreationParams);

			FNewLevelDialogModule& NewLevelDialogModule = FModuleManager::LoadModuleChecked<FNewLevelDialogModule>("NewLevelDialog");
			FString TemplateMapPackage;
			bool bOutIsPartitionedWorld = false;
			const bool bShowPartitionedTemplates = false;
			ULevelInstanceEditorSettings* LevelInstanceEditorSettings = GetMutableDefault<ULevelInstanceEditorSettings>();
			if (!LevelInstanceEditorSettings->TemplateMapInfos.Num() || NewLevelDialogModule.CreateAndShowTemplateDialog(MainFrameModule.GetParentWindow(), LOCTEXT("LevelInstanceTemplateDialog", "Choose Level Instance Template..."), GetMutableDefault<ULevelInstanceEditorSettings>()->TemplateMapInfos, TemplateMapPackage, bShowPartitionedTemplates, bOutIsPartitionedWorld))
			{
				UPackage* TemplatePackage = !TemplateMapPackage.IsEmpty() ? LoadPackage(nullptr, *TemplateMapPackage, LOAD_None) : nullptr;
				
				CreationParams.TemplateWorld = TemplatePackage ? UWorld::FindWorldInPackage(TemplatePackage) : nullptr;
				
				if (!LevelInstanceEditorSettings->LevelInstanceClassName.IsEmpty())
				{
					UClass* LevelInstanceClass = LoadClass<AActor>(nullptr, *LevelInstanceEditorSettings->LevelInstanceClassName, nullptr, LOAD_NoWarn);
					if (LevelInstanceClass && LevelInstanceClass->ImplementsInterface(ULevelInstanceInterface::StaticClass()))
					{
						CreationParams.LevelInstanceClass = LevelInstanceClass;
					}
				}

				if (!LevelInstanceSubsystem->CreateLevelInstanceFrom(ActorsToMove, CreationParams))
				{
					FText FailedTitle = LOCTEXT("CreateFromSelectionFailTitle", "Create from selection failed");
					FMessageDialog::Open(EAppMsgType::Ok, LOCTEXT("CreateFromSelectionFailMsg", "Failed to create from selection. Check log for details."), &FailedTitle);
				}
			}
		}
	}

	void CreateCreateMenu(UToolMenu* ToolMenu)
	{
		if (ULevelInstanceSubsystem* LevelInstanceSubsystem = GEditor->GetEditorWorldContext().World()->GetSubsystem<ULevelInstanceSubsystem>())
		{
			if (GEditor->GetSelectedActorCount() > 0)
			{
				FToolMenuSection& Section = ToolMenu->AddSection("ActorSelectionSectionName", LOCTEXT("ActorSelectionSectionLabel", "Actor Selection"));

				if (GetDefault<UEditorExperimentalSettings>()->bLevelInstance)
				{
					Section.AddMenuEntry(
<<<<<<< HEAD
						NAME_None,
=======
						TEXT("CreateLevelInstance"),
>>>>>>> d731a049
						FText::Format(LOCTEXT("CreateFromSelectionLabel", "Create {0}..."), StaticEnum<ELevelInstanceCreationType>()->GetDisplayNameTextByValue((int64)ELevelInstanceCreationType::LevelInstance)),
						TAttribute<FText>(),
						FSlateIcon(FAppStyle::GetAppStyleSetName(), "ClassIcon.LevelInstance"),
						FExecuteAction::CreateStatic(&LevelInstanceMenuUtils::CreateLevelInstanceFromSelection, LevelInstanceSubsystem, ELevelInstanceCreationType::LevelInstance));
				}

				if (GetDefault<UEditorExperimentalSettings>()->bPackedLevelActor)
				{
					Section.AddMenuEntry(
<<<<<<< HEAD
						NAME_None,
=======
						TEXT("CreatePackedLevelBlueprint"),
>>>>>>> d731a049
						FText::Format(LOCTEXT("CreateFromSelectionLabel", "Create {0}..."), StaticEnum<ELevelInstanceCreationType>()->GetDisplayNameTextByValue((int64)ELevelInstanceCreationType::PackedLevelActor)),
						TAttribute<FText>(),
						FSlateIcon(FAppStyle::GetAppStyleSetName(), "ClassIcon.PackedLevelActor"),
						FExecuteAction::CreateStatic(&LevelInstanceMenuUtils::CreateLevelInstanceFromSelection, LevelInstanceSubsystem, ELevelInstanceCreationType::PackedLevelActor));
				}
			}
		}
	}
		
<<<<<<< HEAD
	void CreateBreakSubMenu(UToolMenu* Menu, ALevelInstance* ContextLevelInstance)
=======
	void CreateBreakSubMenu(UToolMenu* Menu, TArray<ILevelInstanceInterface*> BreakableLevelInstances)
>>>>>>> d731a049
	{
		static int32 BreakLevels = 1;

		if (ULevelInstanceSubsystem* LevelInstanceSubsystem = GEditor->GetEditorWorldContext().World()->GetSubsystem<ULevelInstanceSubsystem>())
		{
			FToolMenuSection& Section = Menu->AddSection(NAME_None, LOCTEXT("LevelInstanceBreakSection", "Break Level Instance"));
			TSharedRef<SWidget> MenuWidget =
				SNew(SVerticalBox)

				+SVerticalBox::Slot()
				[
					SNew(SHorizontalBox)
					+ SHorizontalBox::Slot()
					[
						SNew(SNumericEntryBox<int32>)
						.MinValue(1)
						.Value_Lambda([]() { return BreakLevels; })
						.OnValueChanged_Lambda([](int32 InValue) { BreakLevels = InValue; })
						.LabelPadding(0)
						.Label()
						[
							SNumericEntryBox<int32>::BuildLabel(LOCTEXT("BreakLevelsLabel", "Levels"), FLinearColor::White, SNumericEntryBox<int32>::BlueLabelBackgroundColor)
						]
					]
				]

				+SVerticalBox::Slot()
				.VAlign(VAlign_Center)
				.HAlign(HAlign_Center)
				.Padding(0, 5, 0, 0)
				[
					SNew(SButton)
					.HAlign(HAlign_Center)
					.ContentPadding(FAppStyle::GetMargin("StandardDialog.ContentPadding"))
					.OnClicked_Lambda([BreakableLevelInstances, LevelInstanceSubsystem]() 
					{
						const FText LevelInstanceBreakWarning = FText::Format(LOCTEXT("BreakingLevelInstance", "You are about to break {0} level instance(s). This action cannot be undone. Are you sure ?"),  FText::FromString(FString::FromInt(BreakableLevelInstances.Num())));
						if (FMessageDialog::Open(EAppMsgType::YesNo, LevelInstanceBreakWarning) == EAppReturnType::Yes)
						{
							for (ILevelInstanceInterface* LevelInstance : BreakableLevelInstances)
							{
								LevelInstanceSubsystem->BreakLevelInstance(LevelInstance, BreakLevels);
							}
						}
						return FReply::Handled();
					})
					.Text(LOCTEXT("BreakLevelInstances_BreakLevelInstanceButton", "Break Level Instance(s)"))
				];

			Section.AddEntry(FToolMenuEntry::InitWidget("SetBreakLevels", MenuWidget, FText::GetEmpty(), false));
		}
	}

	void CreateBreakMenu(UToolMenu* Menu)
	{
		if(ULevelInstanceSubsystem* LevelInstanceSubsystem = GEditor->GetEditorWorldContext().World()->GetSubsystem<ULevelInstanceSubsystem>())
		{
			TArray<ILevelInstanceInterface*> BreakableLevelInstances;
			if (GEditor->GetSelectedActorCount() > 0)
			{
				for (FSelectionIterator It(GEditor->GetSelectedActorIterator()); It; ++It)
				{
					if (ILevelInstanceInterface* LevelInstance = Cast<ILevelInstanceInterface>(*It))
					{
						if (IsExperimentalSettingEnabled(LevelInstance) && !LevelInstanceSubsystem->IsEditingLevelInstance(LevelInstance) && !LevelInstanceSubsystem->LevelInstanceHasLevelScriptBlueprint(LevelInstance))
						{
							BreakableLevelInstances.Add(LevelInstance);
						}	
					}
				}
			}

<<<<<<< HEAD
			if (ContextLevelInstance && IsExperimentalSettingEnabled(ContextLevelInstance) && !ContextLevelInstance->IsEditing() && !LevelInstanceSubsystem->LevelInstanceHasLevelScriptBlueprint(ContextLevelInstance))
			{
				FToolMenuSection& Section = CreateLevelSection(Menu);

=======
			if (BreakableLevelInstances.Num())
			{
				FToolMenuSection& Section = CreateLevelSection(Menu);
>>>>>>> d731a049
				Section.AddSubMenu(
					"BreakLevelInstances",
					LOCTEXT("BreakLevelInstances", "Break..."),
					TAttribute<FText>(),
					FNewToolMenuDelegate::CreateStatic(&CreateBreakSubMenu, BreakableLevelInstances)
				);
			}
		}

	}

	void CreatePackedBlueprintMenu(UToolMenu* Menu, AActor* ContextActor)
	{
		if (ULevelInstanceSubsystem* LevelInstanceSubsystem = ContextActor->GetWorld()->GetSubsystem<ULevelInstanceSubsystem>())
		{
			ILevelInstanceInterface* ContextLevelInstance = nullptr;

			// Find the top level LevelInstance
			LevelInstanceSubsystem->ForEachLevelInstanceAncestorsAndSelf(ContextActor, [LevelInstanceSubsystem, ContextActor, &ContextLevelInstance](ILevelInstanceInterface* Ancestor)
			{
				if (CastChecked<AActor>(Ancestor)->GetLevel() == ContextActor->GetWorld()->GetCurrentLevel())
				{
					ContextLevelInstance = Ancestor;
					return false;
				}
				return true;
			});
						
			if (ContextLevelInstance && IsExperimentalSettingEnabled(ContextLevelInstance) && !ContextLevelInstance->IsEditing())
			{
				FToolMenuSection& Section = CreateLevelSection(Menu);
				;
				if (APackedLevelActor* PackedLevelActor = Cast<APackedLevelActor>(ContextLevelInstance))
				{
<<<<<<< HEAD
					if (TSoftObjectPtr<UBlueprint> BlueprintAsset = PackedLevelActor->BlueprintAsset)
=======
					if (TSoftObjectPtr<UBlueprint> BlueprintAsset = PackedLevelActor->GetClass()->ClassGeneratedBy)
>>>>>>> d731a049
					{
						FToolUIAction UIAction;
						UIAction.ExecuteAction.BindLambda([ContextLevelInstance, BlueprintAsset](const FToolMenuContext& MenuContext)
							{
								APackedLevelActor::CreateOrUpdateBlueprint(ContextLevelInstance->GetWorldAsset(), BlueprintAsset);
							});
						UIAction.CanExecuteAction.BindLambda([](const FToolMenuContext& MenuContext)
							{
								return GEditor->GetSelectedActorCount() > 0;
							});

						Section.AddMenuEntry(
							"UpdatePackedBlueprint",
							LOCTEXT("UpdatePackedBlueprint", "Update Packed Blueprint"),
							TAttribute<FText>(),
							TAttribute<FSlateIcon>(),
							UIAction);
					}
				}
			}
		}
	}

	class FLevelInstanceClassFilter : public IClassViewerFilter
	{
	public:
		
		virtual bool IsClassAllowed(const FClassViewerInitializationOptions& InInitOptions, const UClass* InClass, TSharedRef< FClassViewerFilterFuncs > InFilterFuncs) override
		{
<<<<<<< HEAD
			return InClass && InClass->IsChildOf(ALevelInstance::StaticClass()) && !InClass->IsChildOf(APackedLevelActor::StaticClass()) && !InClass->HasAnyClassFlags(CLASS_Deprecated);
=======
			return InClass && InClass->ImplementsInterface(ULevelInstanceInterface::StaticClass()) && !InClass->IsChildOf(APackedLevelActor::StaticClass()) && !InClass->HasAnyClassFlags(CLASS_Deprecated);
>>>>>>> d731a049
		}

		virtual bool IsUnloadedClassAllowed(const FClassViewerInitializationOptions& InInitOptions, const TSharedRef< const IUnloadedBlueprintData > InUnloadedClassData, TSharedRef< FClassViewerFilterFuncs > InFilterFuncs) override
		{
<<<<<<< HEAD
			return InUnloadedClassData->IsChildOf(ALevelInstance::StaticClass()) && !InUnloadedClassData->IsChildOf(APackedLevelActor::StaticClass())  && !InUnloadedClassData->HasAnyClassFlags(CLASS_Deprecated);
=======
			return InUnloadedClassData->ImplementsInterface(ULevelInstanceInterface::StaticClass()) && !InUnloadedClassData->IsChildOf(APackedLevelActor::StaticClass())  && !InUnloadedClassData->HasAnyClassFlags(CLASS_Deprecated);
>>>>>>> d731a049
		}
	};

	void CreateBlueprintFromWorld(UWorld* WorldAsset)
	{
		TSoftObjectPtr<UWorld> LevelInstancePtr(WorldAsset);

		int32 LastSlashIndex = 0;
		FString LongPackageName = LevelInstancePtr.GetLongPackageName();
		LongPackageName.FindLastChar('/', LastSlashIndex);
		
		FString PackagePath = LongPackageName.Mid(0, LastSlashIndex == INDEX_NONE ? MAX_int32 : LastSlashIndex);
		FString AssetName = LevelInstancePtr.GetAssetName() + "_LevelInstance";
		IAssetTools& AssetTools = FAssetToolsModule::GetModule().Get();

		UBlueprintFactory* BlueprintFactory = NewObject<UBlueprintFactory>();
		BlueprintFactory->AddToRoot();
		BlueprintFactory->OnConfigurePropertiesDelegate.BindLambda([](FClassViewerInitializationOptions* Options)
		{
			Options->bShowDefaultClasses = false;
			Options->bIsBlueprintBaseOnly = false;
			Options->InitiallySelectedClass = ALevelInstance::StaticClass();
			Options->bIsActorsOnly = true;
			Options->ClassFilters.Add(MakeShareable(new FLevelInstanceClassFilter));
		});
		ON_SCOPE_EXIT
		{
			BlueprintFactory->OnConfigurePropertiesDelegate.Unbind();
			BlueprintFactory->RemoveFromRoot();
		};

		if (UBlueprint* NewBlueprint = Cast<UBlueprint>(AssetTools.CreateAssetWithDialog(AssetName, PackagePath, UBlueprint::StaticClass(), BlueprintFactory, FName("Create LevelInstance Blueprint"))))
		{
			AActor* CDO = NewBlueprint->GeneratedClass->GetDefaultObject<AActor>();
			ILevelInstanceInterface* LevelInstanceCDO = CastChecked<ILevelInstanceInterface>(CDO);
			LevelInstanceCDO->SetWorldAsset(LevelInstancePtr);
			FBlueprintEditorUtils::MarkBlueprintAsModified(NewBlueprint);
			
			FContentBrowserModule& ContentBrowserModule = FModuleManager::LoadModuleChecked<FContentBrowserModule>("ContentBrowser");
			TArray<UObject*> Assets;
			Assets.Add(NewBlueprint);
			ContentBrowserModule.Get().SyncBrowserToAssets(Assets);
		}		
	}

	void CreateBlueprintFromMenu(UToolMenu* Menu, FAssetData WorldAsset)
	{
		FToolMenuSection& Section = CreateLevelSection(Menu);
		FToolUIAction UIAction;
		UIAction.ExecuteAction.BindLambda([WorldAsset](const FToolMenuContext& MenuContext)
		{
			if (UWorld* World = Cast<UWorld>(WorldAsset.GetAsset()))
			{
				CreateBlueprintFromWorld(World);
			}
		});

		Section.AddMenuEntry(
			"CreateLevelInstanceBlueprint",
			LOCTEXT("CreateLevelInstanceBlueprint", "New Blueprint..."),
			TAttribute<FText>(),
			TAttribute<FSlateIcon>(),
			UIAction);
	}

	void AddPartitionedStreamingSupportFromWorld(UWorld* WorldAsset)
	{
		if (WorldAsset->GetStreamingLevels().Num())
		{
			FMessageDialog::Open(EAppMsgType::Ok, LOCTEXT("AddPartitionedLevelInstanceStreamingSupportError_SubLevels", "Cannot convert this world has it contains sublevels."));
			return;
		}

		if (WorldAsset->WorldType != EWorldType::Inactive)
		{
			FMessageDialog::Open(EAppMsgType::Ok, LOCTEXT("AddPartitionedLevelInstanceStreamingSupportError_Loaded", "Cannot convert this world has it's already loaded in the editor."));
			return;
		}

		bool bSuccess = false;
		UWorld* World = GEditor->GetEditorWorldContext().World();
		ULevelInstanceSubsystem::ResetLoadersForWorldAsset(WorldAsset->GetPackage()->GetName());

		FWorldPartitionConverter::FParameters Parameters;
		Parameters.bConvertSubLevels = false;
		Parameters.bEnableStreaming = false;
		Parameters.bCanBeUsedByLevelInstance = true;
		Parameters.bUseActorFolders = true;

		if (FWorldPartitionConverter::Convert(WorldAsset, Parameters))
		{
			TArray<UPackage*> PackagesToSave = WorldAsset->PersistentLevel->GetLoadedExternalObjectPackages();
			TSet<UPackage*> PackagesToSaveSet(PackagesToSave);

			PackagesToSaveSet.Add(WorldAsset->GetPackage());

			const bool bPromptUserToSave = false;
			const bool bSaveMapPackages = true;
			const bool bSaveContentPackages = true;
			const bool bFastSave = false;
			const bool bNotifyNoPackagesSaved = false;
			const bool bCanBeDeclined = true;

			if (FEditorFileUtils::SaveDirtyPackages(bPromptUserToSave, bSaveMapPackages, bSaveContentPackages, bFastSave, bNotifyNoPackagesSaved, bCanBeDeclined, nullptr, [&PackagesToSaveSet](UPackage* PackageToSave) { return !PackagesToSaveSet.Contains(PackageToSave); }))
			{
				bSuccess = true;
				for (UPackage* PackageToSave : PackagesToSave)
				{
					if (PackageToSave->IsDirty())
					{
						UE_LOG(LogLevelInstanceEditor, Error, TEXT("Package '%s' failed to save"), *PackageToSave->GetName());
						bSuccess = false;
						break;
					}
				}
			}
		}

		if (!bSuccess)
		{
			FMessageDialog::Open(EAppMsgType::Ok, LOCTEXT("AddPartitionedLevelInstanceStreamingSupportError", "An error occured when adding partitioned level instance streaming support, check logs for details.."));
		}
	}

	void AddPartitionedStreamingSupportFromMenu(UToolMenu* Menu, FAssetData WorldAsset)
	{
		FName WorldAssetName = WorldAsset.PackageName;
		if (!ULevel::GetIsLevelPartitionedFromPackage(WorldAssetName) || !ULevel::GetPartitionedLevelCanBeUsedByLevelInstanceFromPackage(WorldAssetName))
		{
			FToolMenuSection& Section = CreateLevelSection(Menu);
			FToolUIAction UIAction;
			UIAction.ExecuteAction.BindLambda([WorldAsset](const FToolMenuContext& MenuContext)
			{
				if (UWorld* World = Cast<UWorld>(WorldAsset.GetAsset()))
				{
					AddPartitionedStreamingSupportFromWorld(World);
				}
			});

			Section.AddMenuEntry(
				"AddPartitionedStreamingSupportFromMenu",
				LOCTEXT("AddPartitionedStreamingSupportFromMenu", "Add Partitioned Streaming Support"),
				TAttribute<FText>(),
				TAttribute<FSlateIcon>(),
				UIAction
			);
		}
	}
};

void FLevelInstanceEditorModule::StartupModule()
{
	ExtendContextMenu();

	FPropertyEditorModule& PropertyModule = FModuleManager::LoadModuleChecked<FPropertyEditorModule>("PropertyEditor");
	PropertyModule.RegisterCustomClassLayout("LevelInstance", FOnGetDetailCustomizationInstance::CreateStatic(&FLevelInstanceActorDetails::MakeInstance));
	PropertyModule.RegisterCustomClassLayout("LevelInstancePivot", FOnGetDetailCustomizationInstance::CreateStatic(&FLevelInstancePivotDetails::MakeInstance));
	PropertyModule.NotifyCustomizationModuleChanged();

	// GEditor needs to be set before this module is loaded
	check(GEditor);
	GEditor->OnLevelActorDeleted().AddRaw(this, &FLevelInstanceEditorModule::OnLevelActorDeleted);
	
	EditorLevelUtils::CanMoveActorToLevelDelegate.AddRaw(this, &FLevelInstanceEditorModule::CanMoveActorToLevel);

	FMessageLogModule& MessageLogModule = FModuleManager::LoadModuleChecked<FMessageLogModule>("MessageLog");
	FMessageLogInitializationOptions InitOptions;
	InitOptions.bShowFilters = true;
	InitOptions.bShowPages = false;
	InitOptions.bAllowClear = true;
	MessageLogModule.RegisterLogListing("PackedLevelActor", LOCTEXT("PackedLevelActorLog", "Packed Level Actor Log"), InitOptions);
		
	FLevelInstanceEditorModeCommands::Register();

	if (!IsRunningCommandlet())
	{
		GLevelEditorModeTools().OnEditorModeIDChanged().AddRaw(this, &FLevelInstanceEditorModule::OnEditorModeIDChanged);
	}
}

void FLevelInstanceEditorModule::ShutdownModule()
{
	if (GEditor)
	{
		GEditor->OnLevelActorDeleted().RemoveAll(this);
	}

	EditorLevelUtils::CanMoveActorToLevelDelegate.RemoveAll(this);

	if (!IsRunningCommandlet() && GLevelEditorModeToolsIsValid())
	{
		GLevelEditorModeTools().OnEditorModeIDChanged().RemoveAll(this);
	}
}

void FLevelInstanceEditorModule::OnEditorModeIDChanged(const FEditorModeID& InModeID, bool bIsEnteringMode)
{
	if (InModeID == ULevelInstanceEditorMode::EM_LevelInstanceEditorModeId && !bIsEnteringMode)
	{
		ExitEditorModeEvent.Broadcast();
<<<<<<< HEAD
	}
}

void FLevelInstanceEditorModule::BroadcastTryExitEditorMode() 
{
	TryExitEditorModeEvent.Broadcast();
}

void FLevelInstanceEditorModule::ActivateEditorMode()
{
	if (!GLevelEditorModeTools().IsModeActive(ULevelInstanceEditorMode::EM_LevelInstanceEditorModeId))
	{
		GLevelEditorModeTools().ActivateMode(ULevelInstanceEditorMode::EM_LevelInstanceEditorModeId);
	}
}
void FLevelInstanceEditorModule::DeactivateEditorMode()
{
	if (GLevelEditorModeTools().IsModeActive(ULevelInstanceEditorMode::EM_LevelInstanceEditorModeId))
	{
		GLevelEditorModeTools().DeactivateMode(ULevelInstanceEditorMode::EM_LevelInstanceEditorModeId);
	}
}

void FLevelInstanceEditorModule::OnLevelActorDeleted(AActor* Actor)
{
	if (ULevelInstanceSubsystem* LevelInstanceSubsystem = Actor->GetWorld()->GetSubsystem<ULevelInstanceSubsystem>())
	{
=======
	}
}

void FLevelInstanceEditorModule::BroadcastTryExitEditorMode() 
{
	TryExitEditorModeEvent.Broadcast();
}

void FLevelInstanceEditorModule::ActivateEditorMode()
{
	if (!GLevelEditorModeTools().IsModeActive(ULevelInstanceEditorMode::EM_LevelInstanceEditorModeId))
	{
		GLevelEditorModeTools().ActivateMode(ULevelInstanceEditorMode::EM_LevelInstanceEditorModeId);
	}
}
void FLevelInstanceEditorModule::DeactivateEditorMode()
{
	if (GLevelEditorModeTools().IsModeActive(ULevelInstanceEditorMode::EM_LevelInstanceEditorModeId))
	{
		GLevelEditorModeTools().DeactivateMode(ULevelInstanceEditorMode::EM_LevelInstanceEditorModeId);
	}
}

void FLevelInstanceEditorModule::OnLevelActorDeleted(AActor* Actor)
{
	if (ULevelInstanceSubsystem* LevelInstanceSubsystem = Actor->GetWorld()->GetSubsystem<ULevelInstanceSubsystem>())
	{
>>>>>>> d731a049
		LevelInstanceSubsystem->OnActorDeleted(Actor);
	}
}

void FLevelInstanceEditorModule::CanMoveActorToLevel(const AActor* ActorToMove, const ULevel* DestLevel, bool& bOutCanMove)
{
	if (UWorld* World = ActorToMove->GetWorld())
	{
		if (ULevelInstanceSubsystem* LevelInstanceSubsystem = World->GetSubsystem<ULevelInstanceSubsystem>())
		{
			if (!LevelInstanceSubsystem->CanMoveActorToLevel(ActorToMove))
			{
				bOutCanMove = false;
				return;
			}
		}
	}
}

void FLevelInstanceEditorModule::ExtendContextMenu()
{
	if (UToolMenu* BuildMenu = UToolMenus::Get()->ExtendMenu("LevelEditor.MainMenu.Build"))
	{
		FToolMenuSection& Section = BuildMenu->AddSection("LevelEditorLevelInstance", LOCTEXT("PackedLevelActorsHeading", "Packed Level Actor"));
		FUIAction PackAction(
			FExecuteAction::CreateLambda([]() 
			{
				UWorld* World = GEditor->GetEditorWorldContext().World();
				if (ULevelInstanceSubsystem* LevelInstanceSubsystem = World->GetSubsystem<ULevelInstanceSubsystem>())
				{
					LevelInstanceSubsystem->PackAllLoadedActors();
				}
			}), 
			FCanExecuteAction::CreateLambda([]()
			{
				UWorld* World = GEditor->GetEditorWorldContext().World();
				if (ULevelInstanceSubsystem* LevelInstanceSubsystem = World->GetSubsystem<ULevelInstanceSubsystem>())
				{
					return LevelInstanceSubsystem->CanPackAllLoadedActors();
				}
				return false;
			}),
			FIsActionChecked(),
			FIsActionButtonVisible::CreateLambda([]() 
			{
				return GetDefault<UEditorExperimentalSettings>()->bPackedLevelActor;
			}));

		FToolMenuEntry& Entry = Section.AddMenuEntry(NAME_None, LOCTEXT("PackLevelActorsTitle", "Pack Level Actors"),
			LOCTEXT("PackLevelActorsTooltip", "Update packed level actor blueprints"), FSlateIcon(), PackAction, EUserInterfaceActionType::Button);
	}

	auto AddDynamicSection = [](UToolMenu* ToolMenu)
	{				
		if (ULevelEditorContextMenuContext* LevelEditorMenuContext = ToolMenu->Context.FindContext<ULevelEditorContextMenuContext>())
		{
			// Use the actor under the cursor if available (e.g. right-click menu).
			// Otherwise use the first selected actor if there's one (e.g. Actor pulldown menu or outliner).
<<<<<<< HEAD
			AActor* ContextActor = LevelEditorMenuContext->HitProxyActor;
=======
			AActor* ContextActor = LevelEditorMenuContext->HitProxyActor.Get();
>>>>>>> d731a049
			if (!ContextActor && GEditor->GetSelectedActorCount() != 0)
			{
				ContextActor = Cast<AActor>(GEditor->GetSelectedActors()->GetSelectedObject(0));
			}

			if (ContextActor)
			{
				LevelInstanceMenuUtils::CreateEditMenu(ToolMenu, ContextActor);
				LevelInstanceMenuUtils::CreateCommitDiscardMenu(ToolMenu, ContextActor);
<<<<<<< HEAD
				LevelInstanceMenuUtils::CreateBreakMenu(ToolMenu, ContextActor);
=======
>>>>>>> d731a049
				LevelInstanceMenuUtils::CreatePackedBlueprintMenu(ToolMenu, ContextActor);
				LevelInstanceMenuUtils::CreateSetCurrentMenu(ToolMenu, ContextActor);
			}

			LevelInstanceMenuUtils::CreateMoveSelectionToMenu(ToolMenu);
		}

<<<<<<< HEAD
=======
		LevelInstanceMenuUtils::CreateBreakMenu(ToolMenu);
>>>>>>> d731a049
		LevelInstanceMenuUtils::CreateCreateMenu(ToolMenu);
	};

	if (UToolMenu* ToolMenu = UToolMenus::Get()->ExtendMenu("LevelEditor.ActorContextMenu.LevelSubMenu"))
	{
		ToolMenu->AddDynamicSection("LevelInstanceEditorModuleDynamicSection", FNewToolMenuDelegate::CreateLambda(AddDynamicSection));
	}

	if (UToolMenu* ToolMenu = UToolMenus::Get()->ExtendMenu("LevelEditor.LevelEditorSceneOutliner.ContextMenu.LevelSubMenu"))
	{
		ToolMenu->AddDynamicSection("LevelInstanceEditorModuleDynamicSection", FNewToolMenuDelegate::CreateLambda(AddDynamicSection));
	}
		
	if (UToolMenu* WorldAssetMenu = UToolMenus::Get()->ExtendMenu("ContentBrowser.AssetContextMenu.World"))
	{
		FToolMenuSection& Section = WorldAssetMenu->AddDynamicSection("ActorLevelInstance", FNewToolMenuDelegate::CreateLambda([this](UToolMenu* ToolMenu)
		{
			if(!GetDefault<UEditorExperimentalSettings>()->bLevelInstance)
			{
				return;
			}

			if (ToolMenu)
			{
				if (UContentBrowserAssetContextMenuContext* AssetMenuContext = ToolMenu->Context.FindContext<UContentBrowserAssetContextMenuContext>())
				{
					if (AssetMenuContext->SelectedAssets.Num() != 1)
					{
						return;
					}

					const FAssetData& WorldAsset = AssetMenuContext->SelectedAssets[0];
					if (AssetMenuContext->SelectedAssets[0].IsInstanceOf<UWorld>())
					{
						LevelInstanceMenuUtils::CreateBlueprintFromMenu(ToolMenu, WorldAsset);
						LevelInstanceMenuUtils::AddPartitionedStreamingSupportFromMenu(ToolMenu, WorldAsset);
					}
				}
			}
		}), FToolMenuInsert(NAME_None, EToolMenuInsertType::Default));
	}
	
}

#undef LOCTEXT_NAMESPACE
<|MERGE_RESOLUTION|>--- conflicted
+++ resolved
@@ -11,10 +11,7 @@
 #include "Editor.h"
 #include "EditorModeManager.h"
 #include "EditorModeRegistry.h"
-<<<<<<< HEAD
-=======
 #include "FileHelpers.h"
->>>>>>> d731a049
 #include "LevelInstanceEditorMode.h"
 #include "LevelInstanceEditorModeCommands.h"
 #include "LevelEditorMenuContext.h"
@@ -43,10 +40,7 @@
 #include "SNewLevelInstanceDialog.h"
 #include "MessageLogModule.h"
 #include "Settings/EditorExperimentalSettings.h"
-<<<<<<< HEAD
-=======
 #include "WorldPartition/WorldPartitionConverter.h"
->>>>>>> d731a049
 
 IMPLEMENT_MODULE( FLevelInstanceEditorModule, LevelInstanceEditor );
 
@@ -56,59 +50,6 @@
 
 namespace LevelInstanceMenuUtils
 {
-<<<<<<< HEAD
-	bool IsExperimentalSettingEnabled(ALevelInstance* LevelInstance)
-	{
-		if (LevelInstance->IsA<APackedLevelActor>() && !GetDefault<UEditorExperimentalSettings>()->bPackedLevelActor)
-		{
-			return false;
-		}
-
-		return GetDefault<UEditorExperimentalSettings>()->bLevelInstance;
-	}
-
-	FToolMenuSection& CreateLevelSection(UToolMenu* Menu)
-	{
-		const FName LevelSectionName = TEXT("Level");
-		FToolMenuSection* SectionPtr = Menu->FindSection(LevelSectionName);
-		if (!SectionPtr)
-		{
-			SectionPtr = &(Menu->AddSection(LevelSectionName, LOCTEXT("LevelSectionLabel", "Level")));
-		}
-		FToolMenuSection& Section = *SectionPtr;
-		return Section;
-	}
-
-	void CreateEditMenuEntry(FToolMenuSection& Section, ALevelInstance* LevelInstance, AActor* ContextActor, bool bSingleEntry)
-	{
-		FToolUIAction LevelInstanceEditAction;
-		FText EntryDesc;
-		const bool bCanEdit = LevelInstance->CanEdit(&EntryDesc);
-
-		LevelInstanceEditAction.ExecuteAction.BindLambda([LevelInstance, ContextActor](const FToolMenuContext&)
-		{
-			LevelInstance->Edit(ContextActor);
-		});
-		LevelInstanceEditAction.CanExecuteAction.BindLambda([bCanEdit](const FToolMenuContext&)
-		{
-			return bCanEdit;
-		});
-
-		FText EntryLabel = bSingleEntry ? LOCTEXT("EditLevelInstances", "Edit") : FText::FromString(LevelInstance->GetWorldAsset().GetAssetName());
-		if (bCanEdit)
-		{
-			EntryDesc = FText::Format(LOCTEXT("LevelInstanceName", "{0}:{1}"), FText::FromString(LevelInstance->GetActorLabel()), FText::FromString(LevelInstance->GetWorldAssetPackage()));
-		}
-		Section.AddMenuEntry(NAME_None, EntryLabel, EntryDesc, FSlateIcon(), LevelInstanceEditAction);
-	}
-
-	void CreateEditSubMenu(UToolMenu* Menu, TArray<ALevelInstance*> LevelInstanceHierarchy, AActor* ContextActor)
-	{
-		FToolMenuSection& Section = Menu->AddSection(NAME_None, LOCTEXT("LevelInstanceContextEditSection", "Context"));
-		for (ALevelInstance* LevelInstance : LevelInstanceHierarchy)
-		{
-			CreateEditMenuEntry(Section, LevelInstance, ContextActor, false);
-=======
 	bool IsExperimentalSettingEnabled(ILevelInstanceInterface* LevelInstance)
 	{
 		if (APackedLevelActor* Actor = Cast<APackedLevelActor>(LevelInstance))
@@ -154,17 +95,11 @@
 		if (bCanEdit)
 		{
 			EntryDesc = FText::Format(LOCTEXT("LevelInstanceName", "{0}:{1}"), FText::FromString(LevelInstanceActor->GetActorLabel()), FText::FromString(LevelInstance->GetWorldAssetPackage()));
->>>>>>> d731a049
 		}
 		Section.AddMenuEntry(NAME_None, EntryLabel, EntryDesc, FSlateIcon(), LevelInstanceEditAction);
 	}
-<<<<<<< HEAD
-		
-	void MoveSelectionToLevelInstance(ALevelInstance* DestinationLevelInstance)
-=======
 
 	void CreateEditSubMenu(UToolMenu* Menu, TArray<ILevelInstanceInterface*> LevelInstanceHierarchy, AActor* ContextActor)
->>>>>>> d731a049
 	{
 		FToolMenuSection& Section = Menu->AddSection(NAME_None, LOCTEXT("LevelInstanceContextEditSection", "Context"));
 		for (ILevelInstanceInterface* LevelInstance : LevelInstanceHierarchy)
@@ -173,8 +108,6 @@
 		}
 	}
 		
-<<<<<<< HEAD
-=======
 	void MoveSelectionToLevelInstance(ILevelInstanceInterface* DestinationLevelInstance)
 	{
 		TArray<AActor*> ActorsToMove;
@@ -190,7 +123,6 @@
 		DestinationLevelInstance->MoveActorsTo(ActorsToMove);
 	}
 		
->>>>>>> d731a049
 	void CreateEditMenu(UToolMenu* Menu, AActor* ContextActor)
 	{
 		if (ULevelInstanceSubsystem* LevelInstanceSubsystem = ContextActor->GetWorld()->GetSubsystem<ULevelInstanceSubsystem>())
@@ -207,7 +139,6 @@
 
 			// Don't create sub menu if only one Level Instance is available to edit
 			if (LevelInstanceHierarchy.Num() == 1)
-<<<<<<< HEAD
 			{
 				FToolMenuSection& Section = CreateLevelSection(Menu);
 				CreateEditMenuEntry(Section, LevelInstanceHierarchy[0], ContextActor, true);
@@ -215,15 +146,6 @@
 			else if(LevelInstanceHierarchy.Num() > 1)
 			{
 				FToolMenuSection& Section = CreateLevelSection(Menu);
-=======
-			{
-				FToolMenuSection& Section = CreateLevelSection(Menu);
-				CreateEditMenuEntry(Section, LevelInstanceHierarchy[0], ContextActor, true);
-			}
-			else if(LevelInstanceHierarchy.Num() > 1)
-			{
-				FToolMenuSection& Section = CreateLevelSection(Menu);
->>>>>>> d731a049
 				Section.AddSubMenu(
 					"EditLevelInstances",
 					LOCTEXT("EditLevelInstances", "Edit"),
@@ -233,17 +155,10 @@
 			}
 		}
 	}
-<<<<<<< HEAD
-		
+
 	void CreateCommitDiscardMenu(UToolMenu* Menu, AActor* ContextActor)
 	{
-		ALevelInstance* LevelInstanceEdit = nullptr;
-=======
-
-	void CreateCommitDiscardMenu(UToolMenu* Menu, AActor* ContextActor)
-	{
 		ILevelInstanceInterface* LevelInstanceEdit = nullptr;
->>>>>>> d731a049
 		if (ContextActor)
 		{
 			if (ULevelInstanceSubsystem* LevelInstanceSubsystem = ContextActor->GetWorld()->GetSubsystem<ULevelInstanceSubsystem>())
@@ -265,32 +180,18 @@
 			FToolMenuSection& Section = CreateLevelSection(Menu);
 
 			FText CommitTooltip;
-<<<<<<< HEAD
-			const bool bCanCommit = LevelInstanceEdit->CanCommit(&CommitTooltip);
-
-			FToolUIAction CommitAction;
-			CommitAction.ExecuteAction.BindLambda([LevelInstanceEdit](const FToolMenuContext&) { LevelInstanceEdit->Commit(); });
-=======
 			const bool bCanCommit = LevelInstanceEdit->CanExitEdit(/*bDiscardEdits=*/false, &CommitTooltip);
 
 			FToolUIAction CommitAction;
 			CommitAction.ExecuteAction.BindLambda([LevelInstanceEdit](const FToolMenuContext&) { LevelInstanceEdit->ExitEdit(/*bDiscardEdits=*/false); });
->>>>>>> d731a049
 			CommitAction.CanExecuteAction.BindLambda([bCanCommit](const FToolMenuContext&) { return bCanCommit; });
 			Section.AddMenuEntry(NAME_None, LOCTEXT("LevelInstanceCommitLabel", "Commit"), CommitTooltip, FSlateIcon(), CommitAction);
 
 			FText DiscardTooltip;
-<<<<<<< HEAD
-			const bool bCanDiscard = LevelInstanceEdit->CanDiscard(&DiscardTooltip);
-
-			FToolUIAction DiscardAction;
-			DiscardAction.ExecuteAction.BindLambda([LevelInstanceEdit](const FToolMenuContext&) { LevelInstanceEdit->Discard(); });
-=======
 			const bool bCanDiscard = LevelInstanceEdit->CanExitEdit(/*bDiscardEdits=*/true, &DiscardTooltip);
 
 			FToolUIAction DiscardAction;
 			DiscardAction.ExecuteAction.BindLambda([LevelInstanceEdit](const FToolMenuContext&) { LevelInstanceEdit->ExitEdit(/*bDiscardEdits=*/true); });
->>>>>>> d731a049
 			DiscardAction.CanExecuteAction.BindLambda([bCanDiscard](const FToolMenuContext&) { return bCanDiscard; });
 			Section.AddMenuEntry(NAME_None, LOCTEXT("LevelInstanceDiscardLabel", "Discard"), DiscardTooltip, FSlateIcon(), DiscardAction);
 		}
@@ -298,11 +199,7 @@
 
 	void CreateSetCurrentMenu(UToolMenu* Menu, AActor* ContextActor)
 	{
-<<<<<<< HEAD
-		ALevelInstance* LevelInstanceEdit = nullptr;
-=======
 		ILevelInstanceInterface* LevelInstanceEdit = nullptr;
->>>>>>> d731a049
 		if (ULevelInstanceSubsystem* LevelInstanceSubsystem = ContextActor->GetWorld()->GetSubsystem<ULevelInstanceSubsystem>())
 		{
 			LevelInstanceEdit = LevelInstanceSubsystem->GetEditingLevelInstance();
@@ -311,21 +208,12 @@
 			{
 				FToolUIAction LevelInstanceSetCurrentAction;
 				LevelInstanceSetCurrentAction.ExecuteAction.BindLambda([LevelInstanceEdit](const FToolMenuContext&)
-<<<<<<< HEAD
-					{
-						LevelInstanceEdit->SetCurrent();
-					});
-
-				FToolMenuSection& Section = CreateLevelSection(Menu);
-				Section.AddMenuEntry(NAME_None, LOCTEXT("LevelInstanceSetCurrent", "Set Current Level"), TAttribute<FText>(), FSlateIcon(), LevelInstanceSetCurrentAction);
-=======
 				{
 					LevelInstanceEdit->SetCurrent();
 				});
 
 				FToolMenuSection& Section = CreateLevelSection(Menu);
 				Section.AddMenuEntry(TEXT("LevelInstanceSetCurrent"), LOCTEXT("LevelInstanceSetCurrent", "Set Current Level"), TAttribute<FText>(), FSlateIcon(), LevelInstanceSetCurrentAction);
->>>>>>> d731a049
 			}
 		}
 	}
@@ -334,11 +222,7 @@
 	{
 		if (GEditor->GetSelectedActorCount() > 0)
 		{
-<<<<<<< HEAD
-			ALevelInstance* LevelInstanceEdit = nullptr;
-=======
 			ILevelInstanceInterface* LevelInstanceEdit = nullptr;
->>>>>>> d731a049
 			ULevelInstanceSubsystem* LevelInstanceSubsystem = GEditor->GetEditorWorldContext().World()->GetSubsystem<ULevelInstanceSubsystem>();
 			if (LevelInstanceSubsystem)
 			{
@@ -371,11 +255,7 @@
 					});
 
 				FToolMenuSection& Section = CreateLevelSection(Menu);
-<<<<<<< HEAD
-				Section.AddMenuEntry(NAME_None, LOCTEXT("LevelInstanceMoveSelectionTo", "Move Selection to"), TAttribute<FText>(), FSlateIcon(), LevelInstanceMoveSelectionAction);
-=======
 				Section.AddMenuEntry(TEXT("LevelInstanceMoveSelectionTo"), LOCTEXT("LevelInstanceMoveSelectionTo", "Move Selection to"), TAttribute<FText>(), FSlateIcon(), LevelInstanceMoveSelectionAction);
->>>>>>> d731a049
 
 			}
 		}
@@ -410,12 +290,9 @@
 		const bool bForceExternalActors = LevelInstanceSubsystem->GetWorld()->IsPartitionedWorld();
 		FNewLevelInstanceParams& DialogParams = NewLevelInstanceDialog->GetCreationParams();
 		DialogParams.Type = CreationType;
-<<<<<<< HEAD
-=======
 		DialogParams.bAlwaysShowDialog = GetDefault<ULevelInstanceEditorPerProjectUserSettings>()->bAlwaysShowDialog;
 		DialogParams.PivotType = GetDefault<ULevelInstanceEditorPerProjectUserSettings>()->PivotType;
 		DialogParams.PivotActor = DialogParams.PivotType == ELevelInstancePivotType::Actor ? ActorsToMove[0] : nullptr;
->>>>>>> d731a049
 		DialogParams.HideCreationType();
 		DialogParams.SetForceExternalActors(bForceExternalActors);
 		NewLevelInstanceWindow->SetContent(NewLevelInstanceDialog);
@@ -470,11 +347,7 @@
 				if (GetDefault<UEditorExperimentalSettings>()->bLevelInstance)
 				{
 					Section.AddMenuEntry(
-<<<<<<< HEAD
-						NAME_None,
-=======
 						TEXT("CreateLevelInstance"),
->>>>>>> d731a049
 						FText::Format(LOCTEXT("CreateFromSelectionLabel", "Create {0}..."), StaticEnum<ELevelInstanceCreationType>()->GetDisplayNameTextByValue((int64)ELevelInstanceCreationType::LevelInstance)),
 						TAttribute<FText>(),
 						FSlateIcon(FAppStyle::GetAppStyleSetName(), "ClassIcon.LevelInstance"),
@@ -484,11 +357,7 @@
 				if (GetDefault<UEditorExperimentalSettings>()->bPackedLevelActor)
 				{
 					Section.AddMenuEntry(
-<<<<<<< HEAD
-						NAME_None,
-=======
 						TEXT("CreatePackedLevelBlueprint"),
->>>>>>> d731a049
 						FText::Format(LOCTEXT("CreateFromSelectionLabel", "Create {0}..."), StaticEnum<ELevelInstanceCreationType>()->GetDisplayNameTextByValue((int64)ELevelInstanceCreationType::PackedLevelActor)),
 						TAttribute<FText>(),
 						FSlateIcon(FAppStyle::GetAppStyleSetName(), "ClassIcon.PackedLevelActor"),
@@ -498,11 +367,7 @@
 		}
 	}
 		
-<<<<<<< HEAD
-	void CreateBreakSubMenu(UToolMenu* Menu, ALevelInstance* ContextLevelInstance)
-=======
 	void CreateBreakSubMenu(UToolMenu* Menu, TArray<ILevelInstanceInterface*> BreakableLevelInstances)
->>>>>>> d731a049
 	{
 		static int32 BreakLevels = 1;
 
@@ -575,16 +440,9 @@
 				}
 			}
 
-<<<<<<< HEAD
-			if (ContextLevelInstance && IsExperimentalSettingEnabled(ContextLevelInstance) && !ContextLevelInstance->IsEditing() && !LevelInstanceSubsystem->LevelInstanceHasLevelScriptBlueprint(ContextLevelInstance))
+			if (BreakableLevelInstances.Num())
 			{
 				FToolMenuSection& Section = CreateLevelSection(Menu);
-
-=======
-			if (BreakableLevelInstances.Num())
-			{
-				FToolMenuSection& Section = CreateLevelSection(Menu);
->>>>>>> d731a049
 				Section.AddSubMenu(
 					"BreakLevelInstances",
 					LOCTEXT("BreakLevelInstances", "Break..."),
@@ -619,11 +477,7 @@
 				;
 				if (APackedLevelActor* PackedLevelActor = Cast<APackedLevelActor>(ContextLevelInstance))
 				{
-<<<<<<< HEAD
-					if (TSoftObjectPtr<UBlueprint> BlueprintAsset = PackedLevelActor->BlueprintAsset)
-=======
 					if (TSoftObjectPtr<UBlueprint> BlueprintAsset = PackedLevelActor->GetClass()->ClassGeneratedBy)
->>>>>>> d731a049
 					{
 						FToolUIAction UIAction;
 						UIAction.ExecuteAction.BindLambda([ContextLevelInstance, BlueprintAsset](const FToolMenuContext& MenuContext)
@@ -653,20 +507,12 @@
 		
 		virtual bool IsClassAllowed(const FClassViewerInitializationOptions& InInitOptions, const UClass* InClass, TSharedRef< FClassViewerFilterFuncs > InFilterFuncs) override
 		{
-<<<<<<< HEAD
-			return InClass && InClass->IsChildOf(ALevelInstance::StaticClass()) && !InClass->IsChildOf(APackedLevelActor::StaticClass()) && !InClass->HasAnyClassFlags(CLASS_Deprecated);
-=======
 			return InClass && InClass->ImplementsInterface(ULevelInstanceInterface::StaticClass()) && !InClass->IsChildOf(APackedLevelActor::StaticClass()) && !InClass->HasAnyClassFlags(CLASS_Deprecated);
->>>>>>> d731a049
 		}
 
 		virtual bool IsUnloadedClassAllowed(const FClassViewerInitializationOptions& InInitOptions, const TSharedRef< const IUnloadedBlueprintData > InUnloadedClassData, TSharedRef< FClassViewerFilterFuncs > InFilterFuncs) override
 		{
-<<<<<<< HEAD
-			return InUnloadedClassData->IsChildOf(ALevelInstance::StaticClass()) && !InUnloadedClassData->IsChildOf(APackedLevelActor::StaticClass())  && !InUnloadedClassData->HasAnyClassFlags(CLASS_Deprecated);
-=======
 			return InUnloadedClassData->ImplementsInterface(ULevelInstanceInterface::StaticClass()) && !InUnloadedClassData->IsChildOf(APackedLevelActor::StaticClass())  && !InUnloadedClassData->HasAnyClassFlags(CLASS_Deprecated);
->>>>>>> d731a049
 		}
 	};
 
@@ -867,7 +713,6 @@
 	if (InModeID == ULevelInstanceEditorMode::EM_LevelInstanceEditorModeId && !bIsEnteringMode)
 	{
 		ExitEditorModeEvent.Broadcast();
-<<<<<<< HEAD
 	}
 }
 
@@ -895,35 +740,6 @@
 {
 	if (ULevelInstanceSubsystem* LevelInstanceSubsystem = Actor->GetWorld()->GetSubsystem<ULevelInstanceSubsystem>())
 	{
-=======
-	}
-}
-
-void FLevelInstanceEditorModule::BroadcastTryExitEditorMode() 
-{
-	TryExitEditorModeEvent.Broadcast();
-}
-
-void FLevelInstanceEditorModule::ActivateEditorMode()
-{
-	if (!GLevelEditorModeTools().IsModeActive(ULevelInstanceEditorMode::EM_LevelInstanceEditorModeId))
-	{
-		GLevelEditorModeTools().ActivateMode(ULevelInstanceEditorMode::EM_LevelInstanceEditorModeId);
-	}
-}
-void FLevelInstanceEditorModule::DeactivateEditorMode()
-{
-	if (GLevelEditorModeTools().IsModeActive(ULevelInstanceEditorMode::EM_LevelInstanceEditorModeId))
-	{
-		GLevelEditorModeTools().DeactivateMode(ULevelInstanceEditorMode::EM_LevelInstanceEditorModeId);
-	}
-}
-
-void FLevelInstanceEditorModule::OnLevelActorDeleted(AActor* Actor)
-{
-	if (ULevelInstanceSubsystem* LevelInstanceSubsystem = Actor->GetWorld()->GetSubsystem<ULevelInstanceSubsystem>())
-	{
->>>>>>> d731a049
 		LevelInstanceSubsystem->OnActorDeleted(Actor);
 	}
 }
@@ -982,11 +798,7 @@
 		{
 			// Use the actor under the cursor if available (e.g. right-click menu).
 			// Otherwise use the first selected actor if there's one (e.g. Actor pulldown menu or outliner).
-<<<<<<< HEAD
-			AActor* ContextActor = LevelEditorMenuContext->HitProxyActor;
-=======
 			AActor* ContextActor = LevelEditorMenuContext->HitProxyActor.Get();
->>>>>>> d731a049
 			if (!ContextActor && GEditor->GetSelectedActorCount() != 0)
 			{
 				ContextActor = Cast<AActor>(GEditor->GetSelectedActors()->GetSelectedObject(0));
@@ -996,10 +808,6 @@
 			{
 				LevelInstanceMenuUtils::CreateEditMenu(ToolMenu, ContextActor);
 				LevelInstanceMenuUtils::CreateCommitDiscardMenu(ToolMenu, ContextActor);
-<<<<<<< HEAD
-				LevelInstanceMenuUtils::CreateBreakMenu(ToolMenu, ContextActor);
-=======
->>>>>>> d731a049
 				LevelInstanceMenuUtils::CreatePackedBlueprintMenu(ToolMenu, ContextActor);
 				LevelInstanceMenuUtils::CreateSetCurrentMenu(ToolMenu, ContextActor);
 			}
@@ -1007,10 +815,7 @@
 			LevelInstanceMenuUtils::CreateMoveSelectionToMenu(ToolMenu);
 		}
 
-<<<<<<< HEAD
-=======
 		LevelInstanceMenuUtils::CreateBreakMenu(ToolMenu);
->>>>>>> d731a049
 		LevelInstanceMenuUtils::CreateCreateMenu(ToolMenu);
 	};
 
