// Copyright Epic Games, Inc. All Rights Reserved.
#include "LevelInstanceEditorModule.h"
#include "LevelInstanceActorDetails.h"
#include "LevelInstancePivotDetails.h"
#include "PackedLevelActorUtils.h"
#include "LevelInstanceFilterPropertyTypeCustomization.h"
#include "LevelInstance/LevelInstanceSubsystem.h"
#include "LevelInstance/LevelInstanceInterface.h"
#include "LevelInstance/LevelInstanceActor.h"
#include "PackedLevelActor/PackedLevelActor.h"
<<<<<<< HEAD
=======
#include "PackedLevelActor/PackedLevelActorBuilder.h"
>>>>>>> 4af6daef
#include "LevelInstanceEditorSettings.h"
#include "ToolMenus.h"
#include "Editor.h"
#include "EditorModeManager.h"
#include "EditorModeRegistry.h"
#include "FileHelpers.h"
#include "LevelInstanceEditorMode.h"
#include "LevelInstanceEditorModeCommands.h"
#include "LevelEditorMenuContext.h"
#include "ContentBrowserMenuContexts.h"
#include "ContentBrowserModule.h"
#include "IContentBrowserSingleton.h"
#include "LevelEditor.h"
#include "Engine/Selection.h"
#include "PropertyEditorModule.h"
#include "EditorLevelUtils.h"
#include "Modules/ModuleManager.h"
#include "Misc/MessageDialog.h"
#include "NewLevelDialogModule.h"
#include "Interfaces/IMainFrameModule.h"
#include "Editor/EditorEngine.h"
#include "AssetToolsModule.h"
#include "IAssetTools.h"
#include "Factories/BlueprintFactory.h"
#include "ClassViewerModule.h"
#include "ClassViewerFilter.h"
#include "Kismet2/BlueprintEditorUtils.h"
#include "Misc/ScopeExit.h"
#include "Widgets/Input/SNumericEntryBox.h"
#include "Widgets/Input/SButton.h"
#include "Widgets/SWindow.h"
#include "SNewLevelInstanceDialog.h"
#include "MessageLogModule.h"
#include "Settings/EditorExperimentalSettings.h"
#include "WorldPartition/WorldPartitionConverter.h"
<<<<<<< HEAD
=======
#include "WorldPartition/WorldPartitionActorLoaderInterface.h"
>>>>>>> 4af6daef

IMPLEMENT_MODULE( FLevelInstanceEditorModule, LevelInstanceEditor );

#define LOCTEXT_NAMESPACE "LevelInstanceEditor"

DEFINE_LOG_CATEGORY_STATIC(LogLevelInstanceEditor, Log, All);

namespace LevelInstanceMenuUtils
{
	bool IsExperimentalSettingEnabled(ILevelInstanceInterface* LevelInstance)
	{
		if (APackedLevelActor* Actor = Cast<APackedLevelActor>(LevelInstance))
		{
			if (!GetDefault<UEditorExperimentalSettings>()->bPackedLevelActor)
			{
				return false;
			}
		}

		return GetDefault<UEditorExperimentalSettings>()->bLevelInstance;
	}

	FToolMenuSection& CreateLevelSection(UToolMenu* Menu)
	{
		const FName LevelSectionName = TEXT("Level");
		FToolMenuSection* SectionPtr = Menu->FindSection(LevelSectionName);
		if (!SectionPtr)
		{
			SectionPtr = &(Menu->AddSection(LevelSectionName, LOCTEXT("LevelSectionLabel", "Level")));
		}
		FToolMenuSection& Section = *SectionPtr;
		return Section;
	}

	void CreateEditMenuEntry(FToolMenuSection& Section, ILevelInstanceInterface* LevelInstance, AActor* ContextActor, bool bSingleEntry)
	{
		FToolUIAction LevelInstanceEditAction;
		FText EntryDesc;
		AActor* LevelInstanceActor = CastChecked<AActor>(LevelInstance);
		const bool bCanEdit = LevelInstance->CanEnterEdit(&EntryDesc);

		LevelInstanceEditAction.ExecuteAction.BindLambda([LevelInstance, ContextActor](const FToolMenuContext&)
		{
			LevelInstance->EnterEdit(ContextActor);
		});
		LevelInstanceEditAction.CanExecuteAction.BindLambda([bCanEdit](const FToolMenuContext&)
		{
			return bCanEdit;
		});

		FText EntryLabel = bSingleEntry ? LOCTEXT("EditLevelInstances", "Edit") : FText::FromString(LevelInstance->GetWorldAsset().GetAssetName());
		if (bCanEdit)
		{
			EntryDesc = FText::Format(LOCTEXT("LevelInstanceName", "{0}:{1}"), FText::FromString(LevelInstanceActor->GetActorLabel()), FText::FromString(LevelInstance->GetWorldAssetPackage()));
		}
		Section.AddMenuEntry(NAME_None, EntryLabel, EntryDesc, FSlateIcon(), LevelInstanceEditAction);
	}

	void CreateEditSubMenu(UToolMenu* Menu, TArray<ILevelInstanceInterface*> LevelInstanceHierarchy, AActor* ContextActor)
	{
		FToolMenuSection& Section = Menu->AddSection(NAME_None, LOCTEXT("LevelInstanceContextEditSection", "Context"));
		for (ILevelInstanceInterface* LevelInstance : LevelInstanceHierarchy)
		{
			CreateEditMenuEntry(Section, LevelInstance, ContextActor, false);
		}
	}
		
	void MoveSelectionToLevelInstance(ILevelInstanceInterface* DestinationLevelInstance)
	{
		TArray<AActor*> ActorsToMove;
		ActorsToMove.Reserve(GEditor->GetSelectedActorCount());
		for (FSelectionIterator It(GEditor->GetSelectedActorIterator()); It; ++It)
		{
			if (AActor* Actor = Cast<AActor>(*It))
			{
				ActorsToMove.Add(Actor);
			}
		}

		DestinationLevelInstance->MoveActorsTo(ActorsToMove);
	}
		
	void CreateEditMenu(UToolMenu* Menu, AActor* ContextActor)
	{
		if (ULevelInstanceSubsystem* LevelInstanceSubsystem = ContextActor->GetWorld()->GetSubsystem<ULevelInstanceSubsystem>())
		{
			TArray<ILevelInstanceInterface*> LevelInstanceHierarchy;
			LevelInstanceSubsystem->ForEachLevelInstanceAncestorsAndSelf(ContextActor, [&LevelInstanceHierarchy](ILevelInstanceInterface* AncestorLevelInstance)
			{
				if (IsExperimentalSettingEnabled(AncestorLevelInstance))
				{
					LevelInstanceHierarchy.Add(AncestorLevelInstance);
				}
				return true;
			});

			// Don't create sub menu if only one Level Instance is available to edit
			if (LevelInstanceHierarchy.Num() == 1)
<<<<<<< HEAD
			{
				FToolMenuSection& Section = CreateLevelSection(Menu);
				CreateEditMenuEntry(Section, LevelInstanceHierarchy[0], ContextActor, true);
			}
			else if(LevelInstanceHierarchy.Num() > 1)
			{
				FToolMenuSection& Section = CreateLevelSection(Menu);
=======
			{
				FToolMenuSection& Section = CreateLevelSection(Menu);
				CreateEditMenuEntry(Section, LevelInstanceHierarchy[0], ContextActor, true);
			}
			else if(LevelInstanceHierarchy.Num() > 1)
			{
				FToolMenuSection& Section = CreateLevelSection(Menu);
>>>>>>> 4af6daef
				Section.AddSubMenu(
					"EditLevelInstances",
					LOCTEXT("EditLevelInstances", "Edit"),
					TAttribute<FText>(),
					FNewToolMenuDelegate::CreateStatic(&CreateEditSubMenu, MoveTemp(LevelInstanceHierarchy), ContextActor)
				);
			}
		}
	}

	void CreateCommitDiscardMenu(UToolMenu* Menu, AActor* ContextActor)
	{
		ILevelInstanceInterface* LevelInstanceEdit = nullptr;
		if (ContextActor)
		{
			if (ULevelInstanceSubsystem* LevelInstanceSubsystem = ContextActor->GetWorld()->GetSubsystem<ULevelInstanceSubsystem>())
			{
				LevelInstanceEdit = LevelInstanceSubsystem->GetEditingLevelInstance();
			}
		}

		if (!LevelInstanceEdit)
		{
			if (ULevelInstanceSubsystem* LevelInstanceSubsystem = GEditor->GetEditorWorldContext().World()->GetSubsystem<ULevelInstanceSubsystem>())
			{
				LevelInstanceEdit = LevelInstanceSubsystem->GetEditingLevelInstance();
			}
		}

		if (LevelInstanceEdit)
		{
			FToolMenuSection& Section = CreateLevelSection(Menu);

			FText CommitTooltip;
			const bool bCanCommit = LevelInstanceEdit->CanExitEdit(/*bDiscardEdits=*/false, &CommitTooltip);

			FToolUIAction CommitAction;
			CommitAction.ExecuteAction.BindLambda([LevelInstanceEdit](const FToolMenuContext&) { LevelInstanceEdit->ExitEdit(/*bDiscardEdits=*/false); });
			CommitAction.CanExecuteAction.BindLambda([bCanCommit](const FToolMenuContext&) { return bCanCommit; });
			Section.AddMenuEntry(NAME_None, LOCTEXT("LevelInstanceCommitLabel", "Commit"), CommitTooltip, FSlateIcon(), CommitAction);

			FText DiscardTooltip;
			const bool bCanDiscard = LevelInstanceEdit->CanExitEdit(/*bDiscardEdits=*/true, &DiscardTooltip);

			FToolUIAction DiscardAction;
			DiscardAction.ExecuteAction.BindLambda([LevelInstanceEdit](const FToolMenuContext&) { LevelInstanceEdit->ExitEdit(/*bDiscardEdits=*/true); });
			DiscardAction.CanExecuteAction.BindLambda([bCanDiscard](const FToolMenuContext&) { return bCanDiscard; });
			Section.AddMenuEntry(NAME_None, LOCTEXT("LevelInstanceDiscardLabel", "Discard"), DiscardTooltip, FSlateIcon(), DiscardAction);
		}
	}

	void CreateSetCurrentMenu(UToolMenu* Menu, AActor* ContextActor)
	{
		ILevelInstanceInterface* LevelInstanceEdit = nullptr;
		if (ULevelInstanceSubsystem* LevelInstanceSubsystem = ContextActor->GetWorld()->GetSubsystem<ULevelInstanceSubsystem>())
		{
			LevelInstanceEdit = LevelInstanceSubsystem->GetEditingLevelInstance();
<<<<<<< HEAD

			if (LevelInstanceEdit)
			{
				FToolUIAction LevelInstanceSetCurrentAction;
				LevelInstanceSetCurrentAction.ExecuteAction.BindLambda([LevelInstanceEdit](const FToolMenuContext&)
				{
					LevelInstanceEdit->SetCurrent();
				});

				FToolMenuSection& Section = CreateLevelSection(Menu);
				Section.AddMenuEntry(TEXT("LevelInstanceSetCurrent"), LOCTEXT("LevelInstanceSetCurrent", "Set Current Level"), TAttribute<FText>(), FSlateIcon(), LevelInstanceSetCurrentAction);
=======

			if (LevelInstanceEdit)
			{
				FToolUIAction LevelInstanceSetCurrentAction;
				LevelInstanceSetCurrentAction.ExecuteAction.BindLambda([LevelInstanceEdit](const FToolMenuContext&)
				{
					LevelInstanceEdit->SetCurrent();
				});

				FToolMenuSection& Section = CreateLevelSection(Menu);
				Section.AddMenuEntry(TEXT("LevelInstanceSetCurrent"), LOCTEXT("LevelInstanceSetCurrent", "Set Current Level"), TAttribute<FText>(), FSlateIcon(), LevelInstanceSetCurrentAction);
			}
		}
	}

	void CreateMoveSelectionToMenu(UToolMenu* Menu)
	{
		if (GEditor->GetSelectedActorCount() > 0)
		{
			ILevelInstanceInterface* LevelInstanceEdit = nullptr;
			ULevelInstanceSubsystem* LevelInstanceSubsystem = GEditor->GetEditorWorldContext().World()->GetSubsystem<ULevelInstanceSubsystem>();
			if (LevelInstanceSubsystem)
			{
				LevelInstanceEdit = LevelInstanceSubsystem->GetEditingLevelInstance();
			}
			
			if (LevelInstanceEdit)
			{
				FToolUIAction LevelInstanceMoveSelectionAction;

				LevelInstanceMoveSelectionAction.CanExecuteAction.BindLambda([LevelInstanceEdit, LevelInstanceSubsystem](const FToolMenuContext& MenuContext)
					{
						for (FSelectionIterator It(GEditor->GetSelectedActorIterator()); It; ++It)
						{
							if (AActor* Actor = Cast<AActor>(*It))
							{
								if (Actor->GetLevel() == LevelInstanceSubsystem->GetLevelInstanceLevel(LevelInstanceEdit))
								{
									return false;
								}
							}
						}

						return GEditor->GetSelectedActorCount() > 0;
					});

				LevelInstanceMoveSelectionAction.ExecuteAction.BindLambda([LevelInstanceEdit](const FToolMenuContext&)
					{
						MoveSelectionToLevelInstance(LevelInstanceEdit);
					});

				FToolMenuSection& Section = CreateLevelSection(Menu);
				Section.AddMenuEntry(TEXT("LevelInstanceMoveSelectionTo"), LOCTEXT("LevelInstanceMoveSelectionTo", "Move Selection to"), TAttribute<FText>(), FSlateIcon(), LevelInstanceMoveSelectionAction);

>>>>>>> 4af6daef
			}
		}
	}

	UClass* GetDefaultLevelInstanceClass(ELevelInstanceCreationType CreationType)
	{
		if (CreationType == ELevelInstanceCreationType::PackedLevelActor)
		{
<<<<<<< HEAD
			ILevelInstanceInterface* LevelInstanceEdit = nullptr;
			ULevelInstanceSubsystem* LevelInstanceSubsystem = GEditor->GetEditorWorldContext().World()->GetSubsystem<ULevelInstanceSubsystem>();
			if (LevelInstanceSubsystem)
			{
				LevelInstanceEdit = LevelInstanceSubsystem->GetEditingLevelInstance();
			}
			
			if (LevelInstanceEdit)
			{
				FToolUIAction LevelInstanceMoveSelectionAction;

				LevelInstanceMoveSelectionAction.CanExecuteAction.BindLambda([LevelInstanceEdit, LevelInstanceSubsystem](const FToolMenuContext& MenuContext)
					{
						for (FSelectionIterator It(GEditor->GetSelectedActorIterator()); It; ++It)
						{
							if (AActor* Actor = Cast<AActor>(*It))
							{
								if (Actor->GetLevel() == LevelInstanceSubsystem->GetLevelInstanceLevel(LevelInstanceEdit))
								{
									return false;
								}
							}
						}

						return GEditor->GetSelectedActorCount() > 0;
					});

				LevelInstanceMoveSelectionAction.ExecuteAction.BindLambda([LevelInstanceEdit](const FToolMenuContext&)
					{
						MoveSelectionToLevelInstance(LevelInstanceEdit);
					});

				FToolMenuSection& Section = CreateLevelSection(Menu);
				Section.AddMenuEntry(TEXT("LevelInstanceMoveSelectionTo"), LOCTEXT("LevelInstanceMoveSelectionTo", "Move Selection to"), TAttribute<FText>(), FSlateIcon(), LevelInstanceMoveSelectionAction);

=======
			return APackedLevelActor::StaticClass();
		}

		ULevelInstanceEditorSettings* LevelInstanceEditorSettings = GetMutableDefault<ULevelInstanceEditorSettings>();
		if (!LevelInstanceEditorSettings->LevelInstanceClassName.IsEmpty())
		{
			UClass* LevelInstanceClass = LoadClass<AActor>(nullptr, *LevelInstanceEditorSettings->LevelInstanceClassName, nullptr, LOAD_NoWarn);
			if (LevelInstanceClass && LevelInstanceClass->ImplementsInterface(ULevelInstanceInterface::StaticClass()))
			{
				return LevelInstanceClass;
>>>>>>> 4af6daef
			}
		}

		return ALevelInstance::StaticClass();
	}

	void CreateLevelInstanceFromSelection(ULevelInstanceSubsystem* LevelInstanceSubsystem, ELevelInstanceCreationType CreationType)
	{
		TArray<AActor*> ActorsToMove;
		ActorsToMove.Reserve(GEditor->GetSelectedActorCount());
		for (FSelectionIterator It(GEditor->GetSelectedActorIterator()); It; ++It)
		{
			if (AActor* Actor = Cast<AActor>(*It))
			{
				ActorsToMove.Add(Actor);
			}
		}

		IMainFrameModule& MainFrameModule = FModuleManager::GetModuleChecked<IMainFrameModule>("MainFrame");

		TSharedPtr<SWindow> NewLevelInstanceWindow =
			SNew(SWindow)
			.Title(FText::Format(LOCTEXT("NewLevelInstanceWindowTitle", "New {0}"), StaticEnum<ELevelInstanceCreationType>()->GetDisplayNameTextByValue((int64)CreationType)))
			.SupportsMinimize(false)
			.SupportsMaximize(false)
			.SizingRule(ESizingRule::Autosized);

		TSharedRef<SNewLevelInstanceDialog> NewLevelInstanceDialog =
			SNew(SNewLevelInstanceDialog)
			.ParentWindow(NewLevelInstanceWindow)
			.PivotActors(ActorsToMove);

		const bool bForceExternalActors = LevelInstanceSubsystem->GetWorld()->IsPartitionedWorld();
		FNewLevelInstanceParams& DialogParams = NewLevelInstanceDialog->GetCreationParams();
		DialogParams.Type = CreationType;
		DialogParams.bAlwaysShowDialog = GetDefault<ULevelInstanceEditorPerProjectUserSettings>()->bAlwaysShowDialog;
		DialogParams.PivotType = GetDefault<ULevelInstanceEditorPerProjectUserSettings>()->PivotType;
		DialogParams.PivotActor = DialogParams.PivotType == ELevelInstancePivotType::Actor ? ActorsToMove[0] : nullptr;
		DialogParams.HideCreationType();
		DialogParams.SetForceExternalActors(bForceExternalActors);
		NewLevelInstanceWindow->SetContent(NewLevelInstanceDialog);

		if (GetDefault<ULevelInstanceEditorPerProjectUserSettings>()->bAlwaysShowDialog)
		{
			FSlateApplication::Get().AddModalWindow(NewLevelInstanceWindow.ToSharedRef(), MainFrameModule.GetParentWindow());
		}
		
		if (!GetDefault<ULevelInstanceEditorPerProjectUserSettings>()->bAlwaysShowDialog || NewLevelInstanceDialog->ClickedOk())
		{
			FNewLevelInstanceParams CreationParams(NewLevelInstanceDialog->GetCreationParams());
			ULevelInstanceEditorPerProjectUserSettings::UpdateFrom(CreationParams);

			FNewLevelDialogModule& NewLevelDialogModule = FModuleManager::LoadModuleChecked<FNewLevelDialogModule>("NewLevelDialog");
			FString TemplateMapPackage;
			bool bOutIsPartitionedWorld = false;
			const bool bShowPartitionedTemplates = false;
			ULevelInstanceEditorSettings* LevelInstanceEditorSettings = GetMutableDefault<ULevelInstanceEditorSettings>();
			if (!LevelInstanceEditorSettings->TemplateMapInfos.Num() || NewLevelDialogModule.CreateAndShowTemplateDialog(MainFrameModule.GetParentWindow(), LOCTEXT("LevelInstanceTemplateDialog", "Choose Level Instance Template..."), GetMutableDefault<ULevelInstanceEditorSettings>()->TemplateMapInfos, TemplateMapPackage, bShowPartitionedTemplates, bOutIsPartitionedWorld))
			{
				UPackage* TemplatePackage = !TemplateMapPackage.IsEmpty() ? LoadPackage(nullptr, *TemplateMapPackage, LOAD_None) : nullptr;
				
				CreationParams.TemplateWorld = TemplatePackage ? UWorld::FindWorldInPackage(TemplatePackage) : nullptr;
<<<<<<< HEAD
				
				if (!LevelInstanceEditorSettings->LevelInstanceClassName.IsEmpty())
				{
					UClass* LevelInstanceClass = LoadClass<AActor>(nullptr, *LevelInstanceEditorSettings->LevelInstanceClassName, nullptr, LOAD_NoWarn);
					if (LevelInstanceClass && LevelInstanceClass->ImplementsInterface(ULevelInstanceInterface::StaticClass()))
					{
						CreationParams.LevelInstanceClass = LevelInstanceClass;
					}
				}

				if (!LevelInstanceSubsystem->CreateLevelInstanceFrom(ActorsToMove, CreationParams))
				{
					FText FailedTitle = LOCTEXT("CreateFromSelectionFailTitle", "Create from selection failed");
					FMessageDialog::Open(EAppMsgType::Ok, LOCTEXT("CreateFromSelectionFailMsg", "Failed to create from selection. Check log for details."), &FailedTitle);
=======
				CreationParams.LevelInstanceClass = GetDefaultLevelInstanceClass(CreationType);
				CreationParams.bEnableStreaming = LevelInstanceEditorSettings->bEnableStreaming;

				if (!LevelInstanceSubsystem->CreateLevelInstanceFrom(ActorsToMove, CreationParams))
				{
					FMessageDialog::Open(EAppMsgType::Ok, LOCTEXT("CreateFromSelectionFailMsg", "Failed to create from selection. Check log for details."), LOCTEXT("CreateFromSelectionFailTitle", "Create from selection failed"));
>>>>>>> 4af6daef
				}
			}
		}
	}

	void CreateCreateMenu(UToolMenu* ToolMenu)
	{
		if (ULevelInstanceSubsystem* LevelInstanceSubsystem = GEditor->GetEditorWorldContext().World()->GetSubsystem<ULevelInstanceSubsystem>())
		{
			if (GEditor->GetSelectedActorCount() > 0)
			{
				FToolMenuSection& Section = ToolMenu->AddSection("ActorSelectionSectionName", LOCTEXT("ActorSelectionSectionLabel", "Actor Selection"));

				if (GetDefault<UEditorExperimentalSettings>()->bLevelInstance)
				{
					Section.AddMenuEntry(
						TEXT("CreateLevelInstance"),
						FText::Format(LOCTEXT("CreateFromSelectionLabel", "Create {0}..."), StaticEnum<ELevelInstanceCreationType>()->GetDisplayNameTextByValue((int64)ELevelInstanceCreationType::LevelInstance)),
						TAttribute<FText>(),
						FSlateIcon(FAppStyle::GetAppStyleSetName(), "ClassIcon.LevelInstance"),
						FExecuteAction::CreateStatic(&LevelInstanceMenuUtils::CreateLevelInstanceFromSelection, LevelInstanceSubsystem, ELevelInstanceCreationType::LevelInstance));
				}

				if (GetDefault<UEditorExperimentalSettings>()->bPackedLevelActor)
				{
					Section.AddMenuEntry(
						TEXT("CreatePackedLevelBlueprint"),
						FText::Format(LOCTEXT("CreateFromSelectionLabel", "Create {0}..."), StaticEnum<ELevelInstanceCreationType>()->GetDisplayNameTextByValue((int64)ELevelInstanceCreationType::PackedLevelActor)),
						TAttribute<FText>(),
						FSlateIcon(FAppStyle::GetAppStyleSetName(), "ClassIcon.PackedLevelActor"),
						FExecuteAction::CreateStatic(&LevelInstanceMenuUtils::CreateLevelInstanceFromSelection, LevelInstanceSubsystem, ELevelInstanceCreationType::PackedLevelActor));
				}
			}
		}
	}
		
	void CreateBreakSubMenu(UToolMenu* Menu, TArray<ILevelInstanceInterface*> BreakableLevelInstances)
	{
		static int32 BreakLevels = 1;

		if (ULevelInstanceSubsystem* LevelInstanceSubsystem = GEditor->GetEditorWorldContext().World()->GetSubsystem<ULevelInstanceSubsystem>())
		{
			FToolMenuSection& Section = Menu->AddSection(NAME_None, LOCTEXT("LevelInstanceBreakSection", "Break Level Instance"));
			TSharedRef<SWidget> MenuWidget =
				SNew(SVerticalBox)

				+SVerticalBox::Slot()
				[
					SNew(SHorizontalBox)
					+ SHorizontalBox::Slot()
					[
						SNew(SNumericEntryBox<int32>)
						.MinValue(1)
						.Value_Lambda([]() { return BreakLevels; })
						.OnValueChanged_Lambda([](int32 InValue) { BreakLevels = InValue; })
						.LabelPadding(0)
						.Label()
						[
							SNumericEntryBox<int32>::BuildLabel(LOCTEXT("BreakLevelsLabel", "Levels"), FLinearColor::White, SNumericEntryBox<int32>::BlueLabelBackgroundColor)
						]
					]
				]

				+SVerticalBox::Slot()
				.VAlign(VAlign_Center)
				.HAlign(HAlign_Center)
				.Padding(0, 5, 0, 0)
				[
					SNew(SButton)
					.HAlign(HAlign_Center)
					.ContentPadding(FAppStyle::GetMargin("StandardDialog.ContentPadding"))
					.OnClicked_Lambda([BreakableLevelInstances, LevelInstanceSubsystem]() 
					{
						const FText LevelInstanceBreakWarning = FText::Format(LOCTEXT("BreakingLevelInstance", "You are about to break {0} level instance(s). This action cannot be undone. Are you sure ?"),  FText::FromString(FString::FromInt(BreakableLevelInstances.Num())));
						if (FMessageDialog::Open(EAppMsgType::YesNo, LevelInstanceBreakWarning) == EAppReturnType::Yes)
						{
							for (ILevelInstanceInterface* LevelInstance : BreakableLevelInstances)
							{
								LevelInstanceSubsystem->BreakLevelInstance(LevelInstance, BreakLevels);
							}
						}
						return FReply::Handled();
					})
					.Text(LOCTEXT("BreakLevelInstances_BreakLevelInstanceButton", "Break Level Instance(s)"))
				];

			Section.AddEntry(FToolMenuEntry::InitWidget("SetBreakLevels", MenuWidget, FText::GetEmpty(), false));
		}
	}

	void CreateBreakMenu(UToolMenu* Menu)
	{
		if(ULevelInstanceSubsystem* LevelInstanceSubsystem = GEditor->GetEditorWorldContext().World()->GetSubsystem<ULevelInstanceSubsystem>())
		{
			TArray<ILevelInstanceInterface*> BreakableLevelInstances;
			if (GEditor->GetSelectedActorCount() > 0)
			{
				for (FSelectionIterator It(GEditor->GetSelectedActorIterator()); It; ++It)
				{
					if (ILevelInstanceInterface* LevelInstance = Cast<ILevelInstanceInterface>(*It))
					{
						if (IsExperimentalSettingEnabled(LevelInstance) && !LevelInstanceSubsystem->IsEditingLevelInstance(LevelInstance) && !LevelInstanceSubsystem->LevelInstanceHasLevelScriptBlueprint(LevelInstance))
						{
							BreakableLevelInstances.Add(LevelInstance);
						}	
					}
				}
			}

			if (BreakableLevelInstances.Num())
			{
				FToolMenuSection& Section = CreateLevelSection(Menu);
				Section.AddSubMenu(
					"BreakLevelInstances",
					LOCTEXT("BreakLevelInstances", "Break..."),
					TAttribute<FText>(),
					FNewToolMenuDelegate::CreateStatic(&CreateBreakSubMenu, BreakableLevelInstances)
				);
			}
		}

	}

	void CreatePackedBlueprintMenu(UToolMenu* Menu, AActor* ContextActor)
	{
		if (ULevelInstanceSubsystem* LevelInstanceSubsystem = ContextActor->GetWorld()->GetSubsystem<ULevelInstanceSubsystem>())
		{
			ILevelInstanceInterface* ContextLevelInstance = nullptr;

			// Find the top level LevelInstance
			LevelInstanceSubsystem->ForEachLevelInstanceAncestorsAndSelf(ContextActor, [LevelInstanceSubsystem, ContextActor, &ContextLevelInstance](ILevelInstanceInterface* Ancestor)
			{
				if (CastChecked<AActor>(Ancestor)->GetLevel() == ContextActor->GetWorld()->GetCurrentLevel())
				{
					ContextLevelInstance = Ancestor;
					return false;
				}
				return true;
			});
						
			if (ContextLevelInstance && IsExperimentalSettingEnabled(ContextLevelInstance) && !ContextLevelInstance->IsEditing())
			{
				FToolMenuSection& Section = CreateLevelSection(Menu);
				;
				if (APackedLevelActor* PackedLevelActor = Cast<APackedLevelActor>(ContextLevelInstance))
				{
<<<<<<< HEAD
					if (TSoftObjectPtr<UBlueprint> BlueprintAsset = PackedLevelActor->GetClass()->ClassGeneratedBy)
					{
						FToolUIAction UIAction;
						UIAction.ExecuteAction.BindLambda([ContextLevelInstance, BlueprintAsset](const FToolMenuContext& MenuContext)
							{
								APackedLevelActor::CreateOrUpdateBlueprint(ContextLevelInstance->GetWorldAsset(), BlueprintAsset);
							});
						UIAction.CanExecuteAction.BindLambda([](const FToolMenuContext& MenuContext)
							{
								return GEditor->GetSelectedActorCount() > 0;
							});
=======
					if (TSoftObjectPtr<UBlueprint> BlueprintAsset = PackedLevelActor->GetClass()->ClassGeneratedBy.Get())
					{
						FToolUIAction UIAction;
						UIAction.ExecuteAction.BindLambda([ContextLevelInstance, BlueprintAsset](const FToolMenuContext& MenuContext)
						{
							FPackedLevelActorUtils::CreateOrUpdateBlueprint(ContextLevelInstance->GetWorldAsset(), BlueprintAsset);
						});
						UIAction.CanExecuteAction.BindLambda([](const FToolMenuContext& MenuContext)
						{
							return FPackedLevelActorUtils::CanPack() && GEditor->GetSelectedActorCount() > 0;
						});
>>>>>>> 4af6daef

						Section.AddMenuEntry(
							"UpdatePackedBlueprint",
							LOCTEXT("UpdatePackedBlueprint", "Update Packed Blueprint"),
							TAttribute<FText>(),
							TAttribute<FSlateIcon>(),
							UIAction);
					}
				}
			}
		}
	}

	class FLevelInstanceClassFilter : public IClassViewerFilter
	{
	public:
		
		virtual bool IsClassAllowed(const FClassViewerInitializationOptions& InInitOptions, const UClass* InClass, TSharedRef< FClassViewerFilterFuncs > InFilterFuncs) override
		{
<<<<<<< HEAD
			return InClass && InClass->ImplementsInterface(ULevelInstanceInterface::StaticClass()) && !InClass->IsChildOf(APackedLevelActor::StaticClass()) && !InClass->HasAnyClassFlags(CLASS_Deprecated);
=======
			return InClass && InClass->ImplementsInterface(ULevelInstanceInterface::StaticClass()) && InClass->IsNative() && !InClass->HasAnyClassFlags(CLASS_Deprecated);
>>>>>>> 4af6daef
		}

		virtual bool IsUnloadedClassAllowed(const FClassViewerInitializationOptions& InInitOptions, const TSharedRef< const IUnloadedBlueprintData > InUnloadedClassData, TSharedRef< FClassViewerFilterFuncs > InFilterFuncs) override
		{
<<<<<<< HEAD
			return InUnloadedClassData->ImplementsInterface(ULevelInstanceInterface::StaticClass()) && !InUnloadedClassData->IsChildOf(APackedLevelActor::StaticClass())  && !InUnloadedClassData->HasAnyClassFlags(CLASS_Deprecated);
=======
			return false;
>>>>>>> 4af6daef
		}
	};

	void CreateBlueprintFromWorld(UWorld* WorldAsset)
	{
		TSoftObjectPtr<UWorld> LevelInstancePtr(WorldAsset);

		int32 LastSlashIndex = 0;
		FString LongPackageName = LevelInstancePtr.GetLongPackageName();
		LongPackageName.FindLastChar('/', LastSlashIndex);
		
		FString PackagePath = LongPackageName.Mid(0, LastSlashIndex == INDEX_NONE ? MAX_int32 : LastSlashIndex);
		FString AssetName = "BP_" + LevelInstancePtr.GetAssetName();
		IAssetTools& AssetTools = FAssetToolsModule::GetModule().Get();

		UBlueprintFactory* BlueprintFactory = NewObject<UBlueprintFactory>();
		BlueprintFactory->AddToRoot();
		BlueprintFactory->OnConfigurePropertiesDelegate.BindLambda([](FClassViewerInitializationOptions* Options)
		{
			Options->bShowDefaultClasses = false;
			Options->bIsBlueprintBaseOnly = false;
			Options->InitiallySelectedClass = ALevelInstance::StaticClass();
			Options->bIsActorsOnly = true;
			Options->ClassFilters.Add(MakeShareable(new FLevelInstanceClassFilter));
		});
		ON_SCOPE_EXIT
		{
			BlueprintFactory->OnConfigurePropertiesDelegate.Unbind();
			BlueprintFactory->RemoveFromRoot();
		};

		if (UBlueprint* NewBlueprint = Cast<UBlueprint>(AssetTools.CreateAssetWithDialog(AssetName, PackagePath, UBlueprint::StaticClass(), BlueprintFactory, FName("Create LevelInstance Blueprint"))))
		{
			AActor* CDO = NewBlueprint->GeneratedClass->GetDefaultObject<AActor>();
			ILevelInstanceInterface* LevelInstanceCDO = CastChecked<ILevelInstanceInterface>(CDO);
			LevelInstanceCDO->SetWorldAsset(LevelInstancePtr);
			FBlueprintEditorUtils::MarkBlueprintAsModified(NewBlueprint);
			
			if (NewBlueprint->GeneratedClass->IsChildOf<APackedLevelActor>())
			{
				FPackedLevelActorUtils::UpdateBlueprint(NewBlueprint);
			}

			FContentBrowserModule& ContentBrowserModule = FModuleManager::LoadModuleChecked<FContentBrowserModule>("ContentBrowser");
			TArray<UObject*> Assets;
			Assets.Add(NewBlueprint);
			ContentBrowserModule.Get().SyncBrowserToAssets(Assets);
		}		
	}

	void CreateBlueprintFromMenu(UToolMenu* Menu, FAssetData WorldAsset)
	{
		FToolMenuSection& Section = CreateLevelSection(Menu);
		FToolUIAction UIAction;
		UIAction.ExecuteAction.BindLambda([WorldAsset](const FToolMenuContext& MenuContext)
		{
			if (UWorld* World = Cast<UWorld>(WorldAsset.GetAsset()))
			{
				CreateBlueprintFromWorld(World);
			}
		});

		Section.AddMenuEntry(
			"CreateLevelInstanceBlueprint",
			LOCTEXT("CreateLevelInstanceBlueprint", "New Blueprint..."),
			TAttribute<FText>(),
			FSlateIcon(FAppStyle::GetAppStyleSetName(), "ClassIcon.LevelInstance"),
			UIAction);
	}

	void AddPartitionedStreamingSupportFromWorld(UWorld* WorldAsset)
	{
		if (WorldAsset->GetStreamingLevels().Num())
		{
			FMessageDialog::Open(EAppMsgType::Ok, LOCTEXT("AddPartitionedLevelInstanceStreamingSupportError_SubLevels", "Cannot convert this world has it contains sublevels."));
			return;
		}

		if (WorldAsset->WorldType != EWorldType::Inactive)
		{
			FMessageDialog::Open(EAppMsgType::Ok, LOCTEXT("AddPartitionedLevelInstanceStreamingSupportError_Loaded", "Cannot convert this world has it's already loaded in the editor."));
			return;
		}

		bool bSuccess = false;
		UWorld* World = GEditor->GetEditorWorldContext().World();
		ULevelInstanceSubsystem::ResetLoadersForWorldAsset(WorldAsset->GetPackage()->GetName());

		FWorldPartitionConverter::FParameters Parameters;
		Parameters.bConvertSubLevels = false;
		Parameters.bEnableStreaming = false;
<<<<<<< HEAD
		Parameters.bCanBeUsedByLevelInstance = true;
=======
>>>>>>> 4af6daef
		Parameters.bUseActorFolders = true;

		if (FWorldPartitionConverter::Convert(WorldAsset, Parameters))
		{
			TArray<UPackage*> PackagesToSave = WorldAsset->PersistentLevel->GetLoadedExternalObjectPackages();
			TSet<UPackage*> PackagesToSaveSet(PackagesToSave);

			PackagesToSaveSet.Add(WorldAsset->GetPackage());

			const bool bPromptUserToSave = false;
			const bool bSaveMapPackages = true;
			const bool bSaveContentPackages = true;
			const bool bFastSave = false;
			const bool bNotifyNoPackagesSaved = false;
			const bool bCanBeDeclined = true;

			if (FEditorFileUtils::SaveDirtyPackages(bPromptUserToSave, bSaveMapPackages, bSaveContentPackages, bFastSave, bNotifyNoPackagesSaved, bCanBeDeclined, nullptr, [&PackagesToSaveSet](UPackage* PackageToSave) { return !PackagesToSaveSet.Contains(PackageToSave); }))
			{
				bSuccess = true;
				for (UPackage* PackageToSave : PackagesToSave)
				{
					if (PackageToSave->IsDirty())
					{
						UE_LOG(LogLevelInstanceEditor, Error, TEXT("Package '%s' failed to save"), *PackageToSave->GetName());
						bSuccess = false;
						break;
					}
				}
			}
		}

		if (!bSuccess)
		{
			FMessageDialog::Open(EAppMsgType::Ok, LOCTEXT("AddPartitionedLevelInstanceStreamingSupportError", "An error occured when adding partitioned level instance streaming support, check logs for details.."));
		}
	}

<<<<<<< HEAD
	void AddPartitionedStreamingSupportFromMenu(UToolMenu* Menu, FAssetData WorldAsset)
	{
		FName WorldAssetName = WorldAsset.PackageName;
		if (!ULevel::GetIsLevelPartitionedFromPackage(WorldAssetName) || !ULevel::GetPartitionedLevelCanBeUsedByLevelInstanceFromPackage(WorldAssetName))
=======
	void UpdatePackedBlueprintsFromMenu(UToolMenu* Menu, FAssetData WorldAsset)
	{
		FToolMenuSection& Section = CreateLevelSection(Menu);
		FToolUIAction UIAction;
		UIAction.CanExecuteAction.BindLambda([](const FToolMenuContext& MenuContext)
		{
			return FPackedLevelActorUtils::CanPack();
		});
		UIAction.ExecuteAction.BindLambda([WorldAsset](const FToolMenuContext& MenuContext)
		{
			FScopedSlowTask SlowTask(0.0f, LOCTEXT("UpdatePackedBlueprintsProgress", "Updating Packed Blueprints..."));
			TSet<TSoftObjectPtr<UBlueprint>> BlueprintAssets;
			FPackedLevelActorUtils::GetPackedBlueprintsForWorldAsset(TSoftObjectPtr<UWorld>(WorldAsset.GetSoftObjectPath()), BlueprintAssets, false);
			TSharedPtr<FPackedLevelActorBuilder> Builder = FPackedLevelActorBuilder::CreateDefaultBuilder();
			for (TSoftObjectPtr<UBlueprint> BlueprintAsset : BlueprintAssets)
			{
				if (UBlueprint* Blueprint = BlueprintAsset.Get())
				{
					Builder->UpdateBlueprint(Blueprint, false);
				}
			}
		});

		Section.AddMenuEntry(
			"UpdatePackedBlueprintsFromMenu",
			LOCTEXT("UpdatePackedBlueprintsFromMenu", "Update Packed Blueprints"),
			TAttribute<FText>(),
			FSlateIcon(FAppStyle::GetAppStyleSetName(), "ClassIcon.PackedLevelActor"),
			UIAction
		);
	}

	void AddPartitionedStreamingSupportFromMenu(UToolMenu* Menu, FAssetData WorldAsset)
	{
		FName WorldAssetName = WorldAsset.PackageName;
		if (!ULevel::GetIsLevelPartitionedFromPackage(WorldAssetName))
>>>>>>> 4af6daef
		{
			FToolMenuSection& Section = CreateLevelSection(Menu);
			FToolUIAction UIAction;
			UIAction.ExecuteAction.BindLambda([WorldAsset](const FToolMenuContext& MenuContext)
			{
				if (UWorld* World = Cast<UWorld>(WorldAsset.GetAsset()))
				{
					AddPartitionedStreamingSupportFromWorld(World);
				}
			});

			Section.AddMenuEntry(
				"AddPartitionedStreamingSupportFromMenu",
				LOCTEXT("AddPartitionedStreamingSupportFromMenu", "Add Partitioned Streaming Support"),
				TAttribute<FText>(),
				TAttribute<FSlateIcon>(),
				UIAction
			);
		}
	}
};

void FLevelInstanceEditorModule::StartupModule()
{
	ExtendContextMenu();

	FPropertyEditorModule& PropertyModule = FModuleManager::LoadModuleChecked<FPropertyEditorModule>("PropertyEditor");
	PropertyModule.RegisterCustomClassLayout("LevelInstance", FOnGetDetailCustomizationInstance::CreateStatic(&FLevelInstanceActorDetails::MakeInstance));
	PropertyModule.RegisterCustomClassLayout("LevelInstancePivot", FOnGetDetailCustomizationInstance::CreateStatic(&FLevelInstancePivotDetails::MakeInstance));		
	PropertyModule.RegisterCustomPropertyTypeLayout("WorldPartitionActorFilter", FOnGetPropertyTypeCustomizationInstance::CreateStatic(&FLevelInstanceFilterPropertyTypeCustomization::MakeInstance, false), MakeShared<FLevelInstancePropertyTypeIdentifier>(false));
	PropertyModule.RegisterCustomPropertyTypeLayout("WorldPartitionActorFilter", FOnGetPropertyTypeCustomizationInstance::CreateStatic(&FLevelInstanceFilterPropertyTypeCustomization::MakeInstance, true), MakeShared<FLevelInstancePropertyTypeIdentifier>(true));
	PropertyModule.NotifyCustomizationModuleChanged();

	// GEditor needs to be set before this module is loaded
	check(GEditor);
	GEditor->OnLevelActorDeleted().AddRaw(this, &FLevelInstanceEditorModule::OnLevelActorDeleted);
	
	EditorLevelUtils::CanMoveActorToLevelDelegate.AddRaw(this, &FLevelInstanceEditorModule::CanMoveActorToLevel);

<<<<<<< HEAD
=======
	// Register actor descriptor loading filter
	class FLevelInstanceActorDescFilter : public IWorldPartitionActorLoaderInterface::FActorDescFilter
	{
	public:
		bool PassFilter(class UWorld* InWorld, const FWorldPartitionHandle& InHandle) override
		{
			if (UWorld* OwningWorld = InWorld->PersistentLevel->GetWorld())
			{
				if (ULevelInstanceSubsystem* LevelInstanceSubsystem = OwningWorld->GetSubsystem<ULevelInstanceSubsystem>())
				{
					return LevelInstanceSubsystem->PassLevelInstanceFilter(InWorld, InHandle);
				}
			}

			return true;
		}

		// Leave [0, 19] for Game code
		virtual uint32 GetFilterPriority() const override { return 20; }

		virtual FText* GetFilterReason() const override
		{
			static FText UnloadedReason(LOCTEXT("LevelInstanceActorDescFilterReason", "Filtered"));
			return &UnloadedReason;
		}
	};
	IWorldPartitionActorLoaderInterface::RegisterActorDescFilter(MakeShareable<IWorldPartitionActorLoaderInterface::FActorDescFilter>(new FLevelInstanceActorDescFilter()));

>>>>>>> 4af6daef
	FMessageLogModule& MessageLogModule = FModuleManager::LoadModuleChecked<FMessageLogModule>("MessageLog");
	FMessageLogInitializationOptions InitOptions;
	InitOptions.bShowFilters = true;
	InitOptions.bShowPages = false;
	InitOptions.bAllowClear = true;
	MessageLogModule.RegisterLogListing("PackedLevelActor", LOCTEXT("PackedLevelActorLog", "Packed Level Actor Log"), InitOptions);
		
	FLevelInstanceEditorModeCommands::Register();

	if (!IsRunningCommandlet())
	{
		GLevelEditorModeTools().OnEditorModeIDChanged().AddRaw(this, &FLevelInstanceEditorModule::OnEditorModeIDChanged);
	}
}

void FLevelInstanceEditorModule::ShutdownModule()
{
	if (GEditor)
	{
		GEditor->OnLevelActorDeleted().RemoveAll(this);
	}

	EditorLevelUtils::CanMoveActorToLevelDelegate.RemoveAll(this);

	if (!IsRunningCommandlet() && GLevelEditorModeToolsIsValid())
	{
		GLevelEditorModeTools().OnEditorModeIDChanged().RemoveAll(this);
	}
}

void FLevelInstanceEditorModule::OnEditorModeIDChanged(const FEditorModeID& InModeID, bool bIsEnteringMode)
{
	if (InModeID == ULevelInstanceEditorMode::EM_LevelInstanceEditorModeId && !bIsEnteringMode)
	{
		ExitEditorModeEvent.Broadcast();
<<<<<<< HEAD
	}
}

void FLevelInstanceEditorModule::BroadcastTryExitEditorMode() 
{
	TryExitEditorModeEvent.Broadcast();
}

void FLevelInstanceEditorModule::ActivateEditorMode()
{
	if (!GLevelEditorModeTools().IsModeActive(ULevelInstanceEditorMode::EM_LevelInstanceEditorModeId))
	{
		GLevelEditorModeTools().ActivateMode(ULevelInstanceEditorMode::EM_LevelInstanceEditorModeId);
	}
}
void FLevelInstanceEditorModule::DeactivateEditorMode()
{
	if (GLevelEditorModeTools().IsModeActive(ULevelInstanceEditorMode::EM_LevelInstanceEditorModeId))
	{
		GLevelEditorModeTools().DeactivateMode(ULevelInstanceEditorMode::EM_LevelInstanceEditorModeId);
	}
}

void FLevelInstanceEditorModule::OnLevelActorDeleted(AActor* Actor)
{
	if (ULevelInstanceSubsystem* LevelInstanceSubsystem = Actor->GetWorld()->GetSubsystem<ULevelInstanceSubsystem>())
	{
=======
	}
}

void FLevelInstanceEditorModule::BroadcastTryExitEditorMode() 
{
	TryExitEditorModeEvent.Broadcast();
}

void FLevelInstanceEditorModule::ActivateEditorMode()
{
	if (!GLevelEditorModeTools().IsModeActive(ULevelInstanceEditorMode::EM_LevelInstanceEditorModeId))
	{
		GLevelEditorModeTools().ActivateMode(ULevelInstanceEditorMode::EM_LevelInstanceEditorModeId);
	}
}
void FLevelInstanceEditorModule::DeactivateEditorMode()
{
	if (GLevelEditorModeTools().IsModeActive(ULevelInstanceEditorMode::EM_LevelInstanceEditorModeId))
	{
		GLevelEditorModeTools().DeactivateMode(ULevelInstanceEditorMode::EM_LevelInstanceEditorModeId);
	}
}

void FLevelInstanceEditorModule::OnLevelActorDeleted(AActor* Actor)
{
	if (ULevelInstanceSubsystem* LevelInstanceSubsystem = Actor->GetWorld()->GetSubsystem<ULevelInstanceSubsystem>())
	{
>>>>>>> 4af6daef
		LevelInstanceSubsystem->OnActorDeleted(Actor);
	}
}

void FLevelInstanceEditorModule::CanMoveActorToLevel(const AActor* ActorToMove, const ULevel* DestLevel, bool& bOutCanMove)
{
	if (UWorld* World = ActorToMove->GetWorld())
	{
		if (ULevelInstanceSubsystem* LevelInstanceSubsystem = World->GetSubsystem<ULevelInstanceSubsystem>())
		{
			if (!LevelInstanceSubsystem->CanMoveActorToLevel(ActorToMove))
			{
				bOutCanMove = false;
				return;
			}
		}
	}
}

void FLevelInstanceEditorModule::ExtendContextMenu()
{
	if (UToolMenu* BuildMenu = UToolMenus::Get()->ExtendMenu("LevelEditor.MainMenu.Build"))
	{
		FToolMenuSection& Section = BuildMenu->AddSection("LevelEditorLevelInstance", LOCTEXT("PackedLevelActorsHeading", "Packed Level Actor"));
		FUIAction PackAction(
			FExecuteAction::CreateLambda([]() 
			{
<<<<<<< HEAD
				UWorld* World = GEditor->GetEditorWorldContext().World();
				if (ULevelInstanceSubsystem* LevelInstanceSubsystem = World->GetSubsystem<ULevelInstanceSubsystem>())
				{
					LevelInstanceSubsystem->PackAllLoadedActors();
				}
			}), 
			FCanExecuteAction::CreateLambda([]()
			{
				UWorld* World = GEditor->GetEditorWorldContext().World();
				if (ULevelInstanceSubsystem* LevelInstanceSubsystem = World->GetSubsystem<ULevelInstanceSubsystem>())
				{
					return LevelInstanceSubsystem->CanPackAllLoadedActors();
				}
				return false;
=======
				FPackedLevelActorUtils::PackAllLoadedActors();
			}), 
			FCanExecuteAction::CreateLambda([]()
			{
				return FPackedLevelActorUtils::CanPack();
>>>>>>> 4af6daef
			}),
			FIsActionChecked(),
			FIsActionButtonVisible::CreateLambda([]() 
			{
				return GetDefault<UEditorExperimentalSettings>()->bPackedLevelActor;
			}));

		FToolMenuEntry& Entry = Section.AddMenuEntry(NAME_None, LOCTEXT("PackLevelActorsTitle", "Pack Level Actors"),
			LOCTEXT("PackLevelActorsTooltip", "Update packed level actor blueprints"), FSlateIcon(), PackAction, EUserInterfaceActionType::Button);
	}

	auto AddDynamicSection = [](UToolMenu* ToolMenu)
	{				
<<<<<<< HEAD
		if (ULevelEditorContextMenuContext* LevelEditorMenuContext = ToolMenu->Context.FindContext<ULevelEditorContextMenuContext>())
		{
=======
		if (GEditor->GetPIEWorldContext())
		{
			return;
		}

		if (ULevelEditorContextMenuContext* LevelEditorMenuContext = ToolMenu->Context.FindContext<ULevelEditorContextMenuContext>())
		{
>>>>>>> 4af6daef
			// Use the actor under the cursor if available (e.g. right-click menu).
			// Otherwise use the first selected actor if there's one (e.g. Actor pulldown menu or outliner).
			AActor* ContextActor = LevelEditorMenuContext->HitProxyActor.Get();
			if (!ContextActor && GEditor->GetSelectedActorCount() != 0)
			{
				ContextActor = Cast<AActor>(GEditor->GetSelectedActors()->GetSelectedObject(0));
			}

			if (ContextActor)
			{
				LevelInstanceMenuUtils::CreateEditMenu(ToolMenu, ContextActor);
				LevelInstanceMenuUtils::CreateCommitDiscardMenu(ToolMenu, ContextActor);
				LevelInstanceMenuUtils::CreatePackedBlueprintMenu(ToolMenu, ContextActor);
				LevelInstanceMenuUtils::CreateSetCurrentMenu(ToolMenu, ContextActor);
			}

			LevelInstanceMenuUtils::CreateMoveSelectionToMenu(ToolMenu);
		}

		LevelInstanceMenuUtils::CreateBreakMenu(ToolMenu);
		LevelInstanceMenuUtils::CreateCreateMenu(ToolMenu);
	};

	if (UToolMenu* ToolMenu = UToolMenus::Get()->ExtendMenu("LevelEditor.ActorContextMenu.LevelSubMenu"))
	{
		ToolMenu->AddDynamicSection("LevelInstanceEditorModuleDynamicSection", FNewToolMenuDelegate::CreateLambda(AddDynamicSection));
	}

	if (UToolMenu* ToolMenu = UToolMenus::Get()->ExtendMenu("LevelEditor.LevelEditorSceneOutliner.ContextMenu.LevelSubMenu"))
	{
		ToolMenu->AddDynamicSection("LevelInstanceEditorModuleDynamicSection", FNewToolMenuDelegate::CreateLambda(AddDynamicSection));
	}
		
	if (UToolMenu* WorldAssetMenu = UToolMenus::Get()->ExtendMenu("ContentBrowser.AssetContextMenu.World"))
	{
		FToolMenuSection& Section = WorldAssetMenu->AddDynamicSection("ActorLevelInstance", FNewToolMenuDelegate::CreateLambda([this](UToolMenu* ToolMenu)
		{
<<<<<<< HEAD
=======
			if (GEditor->GetPIEWorldContext())
			{
				return;
			}

>>>>>>> 4af6daef
			if(!GetDefault<UEditorExperimentalSettings>()->bLevelInstance)
			{
				return;
			}

			if (ToolMenu)
			{
				if (UContentBrowserAssetContextMenuContext* AssetMenuContext = ToolMenu->Context.FindContext<UContentBrowserAssetContextMenuContext>())
				{
					if (AssetMenuContext->SelectedAssets.Num() != 1)
					{
						return;
					}

					const FAssetData& WorldAsset = AssetMenuContext->SelectedAssets[0];
					if (AssetMenuContext->SelectedAssets[0].IsInstanceOf<UWorld>())
					{
						LevelInstanceMenuUtils::CreateBlueprintFromMenu(ToolMenu, WorldAsset);
<<<<<<< HEAD
=======
						LevelInstanceMenuUtils::UpdatePackedBlueprintsFromMenu(ToolMenu, WorldAsset);
>>>>>>> 4af6daef
						LevelInstanceMenuUtils::AddPartitionedStreamingSupportFromMenu(ToolMenu, WorldAsset);
					}
				}
			}
		}), FToolMenuInsert(NAME_None, EToolMenuInsertType::Default));
	}
	
}

#undef LOCTEXT_NAMESPACE
<|MERGE_RESOLUTION|>--- conflicted
+++ resolved
@@ -8,10 +8,7 @@
 #include "LevelInstance/LevelInstanceInterface.h"
 #include "LevelInstance/LevelInstanceActor.h"
 #include "PackedLevelActor/PackedLevelActor.h"
-<<<<<<< HEAD
-=======
 #include "PackedLevelActor/PackedLevelActorBuilder.h"
->>>>>>> 4af6daef
 #include "LevelInstanceEditorSettings.h"
 #include "ToolMenus.h"
 #include "Editor.h"
@@ -47,10 +44,7 @@
 #include "MessageLogModule.h"
 #include "Settings/EditorExperimentalSettings.h"
 #include "WorldPartition/WorldPartitionConverter.h"
-<<<<<<< HEAD
-=======
 #include "WorldPartition/WorldPartitionActorLoaderInterface.h"
->>>>>>> 4af6daef
 
 IMPLEMENT_MODULE( FLevelInstanceEditorModule, LevelInstanceEditor );
 
@@ -149,7 +143,6 @@
 
 			// Don't create sub menu if only one Level Instance is available to edit
 			if (LevelInstanceHierarchy.Num() == 1)
-<<<<<<< HEAD
 			{
 				FToolMenuSection& Section = CreateLevelSection(Menu);
 				CreateEditMenuEntry(Section, LevelInstanceHierarchy[0], ContextActor, true);
@@ -157,15 +150,6 @@
 			else if(LevelInstanceHierarchy.Num() > 1)
 			{
 				FToolMenuSection& Section = CreateLevelSection(Menu);
-=======
-			{
-				FToolMenuSection& Section = CreateLevelSection(Menu);
-				CreateEditMenuEntry(Section, LevelInstanceHierarchy[0], ContextActor, true);
-			}
-			else if(LevelInstanceHierarchy.Num() > 1)
-			{
-				FToolMenuSection& Section = CreateLevelSection(Menu);
->>>>>>> 4af6daef
 				Section.AddSubMenu(
 					"EditLevelInstances",
 					LOCTEXT("EditLevelInstances", "Edit"),
@@ -223,19 +207,6 @@
 		if (ULevelInstanceSubsystem* LevelInstanceSubsystem = ContextActor->GetWorld()->GetSubsystem<ULevelInstanceSubsystem>())
 		{
 			LevelInstanceEdit = LevelInstanceSubsystem->GetEditingLevelInstance();
-<<<<<<< HEAD
-
-			if (LevelInstanceEdit)
-			{
-				FToolUIAction LevelInstanceSetCurrentAction;
-				LevelInstanceSetCurrentAction.ExecuteAction.BindLambda([LevelInstanceEdit](const FToolMenuContext&)
-				{
-					LevelInstanceEdit->SetCurrent();
-				});
-
-				FToolMenuSection& Section = CreateLevelSection(Menu);
-				Section.AddMenuEntry(TEXT("LevelInstanceSetCurrent"), LOCTEXT("LevelInstanceSetCurrent", "Set Current Level"), TAttribute<FText>(), FSlateIcon(), LevelInstanceSetCurrentAction);
-=======
 
 			if (LevelInstanceEdit)
 			{
@@ -290,7 +261,6 @@
 				FToolMenuSection& Section = CreateLevelSection(Menu);
 				Section.AddMenuEntry(TEXT("LevelInstanceMoveSelectionTo"), LOCTEXT("LevelInstanceMoveSelectionTo", "Move Selection to"), TAttribute<FText>(), FSlateIcon(), LevelInstanceMoveSelectionAction);
 
->>>>>>> 4af6daef
 			}
 		}
 	}
@@ -299,43 +269,6 @@
 	{
 		if (CreationType == ELevelInstanceCreationType::PackedLevelActor)
 		{
-<<<<<<< HEAD
-			ILevelInstanceInterface* LevelInstanceEdit = nullptr;
-			ULevelInstanceSubsystem* LevelInstanceSubsystem = GEditor->GetEditorWorldContext().World()->GetSubsystem<ULevelInstanceSubsystem>();
-			if (LevelInstanceSubsystem)
-			{
-				LevelInstanceEdit = LevelInstanceSubsystem->GetEditingLevelInstance();
-			}
-			
-			if (LevelInstanceEdit)
-			{
-				FToolUIAction LevelInstanceMoveSelectionAction;
-
-				LevelInstanceMoveSelectionAction.CanExecuteAction.BindLambda([LevelInstanceEdit, LevelInstanceSubsystem](const FToolMenuContext& MenuContext)
-					{
-						for (FSelectionIterator It(GEditor->GetSelectedActorIterator()); It; ++It)
-						{
-							if (AActor* Actor = Cast<AActor>(*It))
-							{
-								if (Actor->GetLevel() == LevelInstanceSubsystem->GetLevelInstanceLevel(LevelInstanceEdit))
-								{
-									return false;
-								}
-							}
-						}
-
-						return GEditor->GetSelectedActorCount() > 0;
-					});
-
-				LevelInstanceMoveSelectionAction.ExecuteAction.BindLambda([LevelInstanceEdit](const FToolMenuContext&)
-					{
-						MoveSelectionToLevelInstance(LevelInstanceEdit);
-					});
-
-				FToolMenuSection& Section = CreateLevelSection(Menu);
-				Section.AddMenuEntry(TEXT("LevelInstanceMoveSelectionTo"), LOCTEXT("LevelInstanceMoveSelectionTo", "Move Selection to"), TAttribute<FText>(), FSlateIcon(), LevelInstanceMoveSelectionAction);
-
-=======
 			return APackedLevelActor::StaticClass();
 		}
 
@@ -346,7 +279,6 @@
 			if (LevelInstanceClass && LevelInstanceClass->ImplementsInterface(ULevelInstanceInterface::StaticClass()))
 			{
 				return LevelInstanceClass;
->>>>>>> 4af6daef
 			}
 		}
 
@@ -409,29 +341,12 @@
 				UPackage* TemplatePackage = !TemplateMapPackage.IsEmpty() ? LoadPackage(nullptr, *TemplateMapPackage, LOAD_None) : nullptr;
 				
 				CreationParams.TemplateWorld = TemplatePackage ? UWorld::FindWorldInPackage(TemplatePackage) : nullptr;
-<<<<<<< HEAD
-				
-				if (!LevelInstanceEditorSettings->LevelInstanceClassName.IsEmpty())
-				{
-					UClass* LevelInstanceClass = LoadClass<AActor>(nullptr, *LevelInstanceEditorSettings->LevelInstanceClassName, nullptr, LOAD_NoWarn);
-					if (LevelInstanceClass && LevelInstanceClass->ImplementsInterface(ULevelInstanceInterface::StaticClass()))
-					{
-						CreationParams.LevelInstanceClass = LevelInstanceClass;
-					}
-				}
-
-				if (!LevelInstanceSubsystem->CreateLevelInstanceFrom(ActorsToMove, CreationParams))
-				{
-					FText FailedTitle = LOCTEXT("CreateFromSelectionFailTitle", "Create from selection failed");
-					FMessageDialog::Open(EAppMsgType::Ok, LOCTEXT("CreateFromSelectionFailMsg", "Failed to create from selection. Check log for details."), &FailedTitle);
-=======
 				CreationParams.LevelInstanceClass = GetDefaultLevelInstanceClass(CreationType);
 				CreationParams.bEnableStreaming = LevelInstanceEditorSettings->bEnableStreaming;
 
 				if (!LevelInstanceSubsystem->CreateLevelInstanceFrom(ActorsToMove, CreationParams))
 				{
 					FMessageDialog::Open(EAppMsgType::Ok, LOCTEXT("CreateFromSelectionFailMsg", "Failed to create from selection. Check log for details."), LOCTEXT("CreateFromSelectionFailTitle", "Create from selection failed"));
->>>>>>> 4af6daef
 				}
 			}
 		}
@@ -578,19 +493,6 @@
 				;
 				if (APackedLevelActor* PackedLevelActor = Cast<APackedLevelActor>(ContextLevelInstance))
 				{
-<<<<<<< HEAD
-					if (TSoftObjectPtr<UBlueprint> BlueprintAsset = PackedLevelActor->GetClass()->ClassGeneratedBy)
-					{
-						FToolUIAction UIAction;
-						UIAction.ExecuteAction.BindLambda([ContextLevelInstance, BlueprintAsset](const FToolMenuContext& MenuContext)
-							{
-								APackedLevelActor::CreateOrUpdateBlueprint(ContextLevelInstance->GetWorldAsset(), BlueprintAsset);
-							});
-						UIAction.CanExecuteAction.BindLambda([](const FToolMenuContext& MenuContext)
-							{
-								return GEditor->GetSelectedActorCount() > 0;
-							});
-=======
 					if (TSoftObjectPtr<UBlueprint> BlueprintAsset = PackedLevelActor->GetClass()->ClassGeneratedBy.Get())
 					{
 						FToolUIAction UIAction;
@@ -602,7 +504,6 @@
 						{
 							return FPackedLevelActorUtils::CanPack() && GEditor->GetSelectedActorCount() > 0;
 						});
->>>>>>> 4af6daef
 
 						Section.AddMenuEntry(
 							"UpdatePackedBlueprint",
@@ -622,20 +523,12 @@
 		
 		virtual bool IsClassAllowed(const FClassViewerInitializationOptions& InInitOptions, const UClass* InClass, TSharedRef< FClassViewerFilterFuncs > InFilterFuncs) override
 		{
-<<<<<<< HEAD
-			return InClass && InClass->ImplementsInterface(ULevelInstanceInterface::StaticClass()) && !InClass->IsChildOf(APackedLevelActor::StaticClass()) && !InClass->HasAnyClassFlags(CLASS_Deprecated);
-=======
 			return InClass && InClass->ImplementsInterface(ULevelInstanceInterface::StaticClass()) && InClass->IsNative() && !InClass->HasAnyClassFlags(CLASS_Deprecated);
->>>>>>> 4af6daef
 		}
 
 		virtual bool IsUnloadedClassAllowed(const FClassViewerInitializationOptions& InInitOptions, const TSharedRef< const IUnloadedBlueprintData > InUnloadedClassData, TSharedRef< FClassViewerFilterFuncs > InFilterFuncs) override
 		{
-<<<<<<< HEAD
-			return InUnloadedClassData->ImplementsInterface(ULevelInstanceInterface::StaticClass()) && !InUnloadedClassData->IsChildOf(APackedLevelActor::StaticClass())  && !InUnloadedClassData->HasAnyClassFlags(CLASS_Deprecated);
-=======
 			return false;
->>>>>>> 4af6daef
 		}
 	};
 
@@ -727,10 +620,6 @@
 		FWorldPartitionConverter::FParameters Parameters;
 		Parameters.bConvertSubLevels = false;
 		Parameters.bEnableStreaming = false;
-<<<<<<< HEAD
-		Parameters.bCanBeUsedByLevelInstance = true;
-=======
->>>>>>> 4af6daef
 		Parameters.bUseActorFolders = true;
 
 		if (FWorldPartitionConverter::Convert(WorldAsset, Parameters))
@@ -768,12 +657,6 @@
 		}
 	}
 
-<<<<<<< HEAD
-	void AddPartitionedStreamingSupportFromMenu(UToolMenu* Menu, FAssetData WorldAsset)
-	{
-		FName WorldAssetName = WorldAsset.PackageName;
-		if (!ULevel::GetIsLevelPartitionedFromPackage(WorldAssetName) || !ULevel::GetPartitionedLevelCanBeUsedByLevelInstanceFromPackage(WorldAssetName))
-=======
 	void UpdatePackedBlueprintsFromMenu(UToolMenu* Menu, FAssetData WorldAsset)
 	{
 		FToolMenuSection& Section = CreateLevelSection(Menu);
@@ -810,7 +693,6 @@
 	{
 		FName WorldAssetName = WorldAsset.PackageName;
 		if (!ULevel::GetIsLevelPartitionedFromPackage(WorldAssetName))
->>>>>>> 4af6daef
 		{
 			FToolMenuSection& Section = CreateLevelSection(Menu);
 			FToolUIAction UIAction;
@@ -850,8 +732,6 @@
 	
 	EditorLevelUtils::CanMoveActorToLevelDelegate.AddRaw(this, &FLevelInstanceEditorModule::CanMoveActorToLevel);
 
-<<<<<<< HEAD
-=======
 	// Register actor descriptor loading filter
 	class FLevelInstanceActorDescFilter : public IWorldPartitionActorLoaderInterface::FActorDescFilter
 	{
@@ -880,7 +760,6 @@
 	};
 	IWorldPartitionActorLoaderInterface::RegisterActorDescFilter(MakeShareable<IWorldPartitionActorLoaderInterface::FActorDescFilter>(new FLevelInstanceActorDescFilter()));
 
->>>>>>> 4af6daef
 	FMessageLogModule& MessageLogModule = FModuleManager::LoadModuleChecked<FMessageLogModule>("MessageLog");
 	FMessageLogInitializationOptions InitOptions;
 	InitOptions.bShowFilters = true;
@@ -916,7 +795,6 @@
 	if (InModeID == ULevelInstanceEditorMode::EM_LevelInstanceEditorModeId && !bIsEnteringMode)
 	{
 		ExitEditorModeEvent.Broadcast();
-<<<<<<< HEAD
 	}
 }
 
@@ -944,35 +822,6 @@
 {
 	if (ULevelInstanceSubsystem* LevelInstanceSubsystem = Actor->GetWorld()->GetSubsystem<ULevelInstanceSubsystem>())
 	{
-=======
-	}
-}
-
-void FLevelInstanceEditorModule::BroadcastTryExitEditorMode() 
-{
-	TryExitEditorModeEvent.Broadcast();
-}
-
-void FLevelInstanceEditorModule::ActivateEditorMode()
-{
-	if (!GLevelEditorModeTools().IsModeActive(ULevelInstanceEditorMode::EM_LevelInstanceEditorModeId))
-	{
-		GLevelEditorModeTools().ActivateMode(ULevelInstanceEditorMode::EM_LevelInstanceEditorModeId);
-	}
-}
-void FLevelInstanceEditorModule::DeactivateEditorMode()
-{
-	if (GLevelEditorModeTools().IsModeActive(ULevelInstanceEditorMode::EM_LevelInstanceEditorModeId))
-	{
-		GLevelEditorModeTools().DeactivateMode(ULevelInstanceEditorMode::EM_LevelInstanceEditorModeId);
-	}
-}
-
-void FLevelInstanceEditorModule::OnLevelActorDeleted(AActor* Actor)
-{
-	if (ULevelInstanceSubsystem* LevelInstanceSubsystem = Actor->GetWorld()->GetSubsystem<ULevelInstanceSubsystem>())
-	{
->>>>>>> 4af6daef
 		LevelInstanceSubsystem->OnActorDeleted(Actor);
 	}
 }
@@ -1000,28 +849,11 @@
 		FUIAction PackAction(
 			FExecuteAction::CreateLambda([]() 
 			{
-<<<<<<< HEAD
-				UWorld* World = GEditor->GetEditorWorldContext().World();
-				if (ULevelInstanceSubsystem* LevelInstanceSubsystem = World->GetSubsystem<ULevelInstanceSubsystem>())
-				{
-					LevelInstanceSubsystem->PackAllLoadedActors();
-				}
-			}), 
-			FCanExecuteAction::CreateLambda([]()
-			{
-				UWorld* World = GEditor->GetEditorWorldContext().World();
-				if (ULevelInstanceSubsystem* LevelInstanceSubsystem = World->GetSubsystem<ULevelInstanceSubsystem>())
-				{
-					return LevelInstanceSubsystem->CanPackAllLoadedActors();
-				}
-				return false;
-=======
 				FPackedLevelActorUtils::PackAllLoadedActors();
 			}), 
 			FCanExecuteAction::CreateLambda([]()
 			{
 				return FPackedLevelActorUtils::CanPack();
->>>>>>> 4af6daef
 			}),
 			FIsActionChecked(),
 			FIsActionButtonVisible::CreateLambda([]() 
@@ -1035,18 +867,13 @@
 
 	auto AddDynamicSection = [](UToolMenu* ToolMenu)
 	{				
-<<<<<<< HEAD
+		if (GEditor->GetPIEWorldContext())
+		{
+			return;
+		}
+
 		if (ULevelEditorContextMenuContext* LevelEditorMenuContext = ToolMenu->Context.FindContext<ULevelEditorContextMenuContext>())
 		{
-=======
-		if (GEditor->GetPIEWorldContext())
-		{
-			return;
-		}
-
-		if (ULevelEditorContextMenuContext* LevelEditorMenuContext = ToolMenu->Context.FindContext<ULevelEditorContextMenuContext>())
-		{
->>>>>>> 4af6daef
 			// Use the actor under the cursor if available (e.g. right-click menu).
 			// Otherwise use the first selected actor if there's one (e.g. Actor pulldown menu or outliner).
 			AActor* ContextActor = LevelEditorMenuContext->HitProxyActor.Get();
@@ -1084,14 +911,11 @@
 	{
 		FToolMenuSection& Section = WorldAssetMenu->AddDynamicSection("ActorLevelInstance", FNewToolMenuDelegate::CreateLambda([this](UToolMenu* ToolMenu)
 		{
-<<<<<<< HEAD
-=======
 			if (GEditor->GetPIEWorldContext())
 			{
 				return;
 			}
 
->>>>>>> 4af6daef
 			if(!GetDefault<UEditorExperimentalSettings>()->bLevelInstance)
 			{
 				return;
@@ -1110,10 +934,7 @@
 					if (AssetMenuContext->SelectedAssets[0].IsInstanceOf<UWorld>())
 					{
 						LevelInstanceMenuUtils::CreateBlueprintFromMenu(ToolMenu, WorldAsset);
-<<<<<<< HEAD
-=======
 						LevelInstanceMenuUtils::UpdatePackedBlueprintsFromMenu(ToolMenu, WorldAsset);
->>>>>>> 4af6daef
 						LevelInstanceMenuUtils::AddPartitionedStreamingSupportFromMenu(ToolMenu, WorldAsset);
 					}
 				}
