--- conflicted
+++ resolved
@@ -26,172 +26,6 @@
 
 #define LOCTEXT_NAMESPACE "StructureCompiler"
 
-template <class T>
-class TAllPropertiesIterator
-{
-private:
-	TObjectIterator<UStruct> StructIterator;
-	TFieldIterator<FProperty> PropertyIterator;
-	FProperty* CurrentProperty;
-
-public:
-	TAllPropertiesIterator(EObjectFlags AdditionalExclusionFlags = RF_ClassDefaultObject, EInternalObjectFlags InternalExclusionFlags = EInternalObjectFlags::None)
-		: StructIterator(AdditionalExclusionFlags, /*bIncludeDerivedClasses =*/ true, InternalExclusionFlags)
-		, PropertyIterator(nullptr)
-		, CurrentProperty(nullptr)
-	{
-		InitPropertyIterator();
-	}
-
-	/** conversion to "bool" returning true if the iterator is valid. */
-	FORCEINLINE explicit operator bool() const
-	{
-		return (bool)PropertyIterator || (bool)StructIterator;
-	}
-	/** inverse of the "bool" operator */
-	FORCEINLINE bool operator !() const
-	{
-		return !(bool)*this;
-	}
-
-	inline friend bool operator==(const TAllPropertiesIterator<T>& Lhs, const TAllPropertiesIterator<T>& Rhs) { return *Lhs.FieldIterator == *Rhs.FieldIterator; }
-	inline friend bool operator!=(const TAllPropertiesIterator<T>& Lhs, const TAllPropertiesIterator<T>& Rhs) { return *Lhs.FieldIterator != *Rhs.FieldIterator; }
-
-	inline void operator++()
-	{
-		IterateToNextProperty();
-		ConditionallyIterateToNextStruct();
-	}
-	inline T* operator*()
-	{
-		T* Property = CastField<T>(CurrentProperty);
-		check(Property || !CurrentProperty);
-		return Property;
-	}
-	inline T* operator->()
-	{
-		T* Property = CastField<T>(CurrentProperty);
-		check(Property || !CurrentProperty);
-		return Property;
-	}
-protected:
-	inline void IterateToNextProperty()
-	{
-		while (PropertyIterator)
-		{
-			do
-			{
-				FProperty* IteratedProperty = *PropertyIterator;
-				if (FArrayProperty* ArrayProp = CastField<FArrayProperty>(IteratedProperty))
-				{
-					if (CurrentProperty == IteratedProperty)
-					{
-						CurrentProperty = ArrayProp->Inner;
-					}
-					else
-					{
-						CurrentProperty = nullptr;
-					}
-				}
-				else if (FMapProperty* MapProp = CastField<FMapProperty>(IteratedProperty))
-				{
-					if (CurrentProperty == MapProp)
-					{
-						CurrentProperty = MapProp->KeyProp;
-					}
-					else if (CurrentProperty == MapProp->KeyProp)
-					{
-						CurrentProperty = MapProp->ValueProp;
-					}
-					else
-					{
-						CurrentProperty = nullptr;
-					}
-				}
-				else if (FSetProperty* SetProp = CastField<FSetProperty>(IteratedProperty))
-				{
-					if (CurrentProperty != SetProp->ElementProp)
-					{
-						CurrentProperty = SetProp->ElementProp;
-					}
-					else
-					{
-						CurrentProperty = nullptr;
-					}
-				}
-				else if (FEnumProperty* EnumProp = CastField<FEnumProperty>(IteratedProperty))
-				{
-					if (CurrentProperty == IteratedProperty)
-					{
-						CurrentProperty = EnumProp->GetUnderlyingProperty();
-					}
-					else
-					{
-						CurrentProperty = nullptr;
-					}
-				}
-				else
-				{
-					CurrentProperty = nullptr;
-				}
-			} while (CurrentProperty && !CurrentProperty->IsA<T>());
-
-			if (!CurrentProperty)
-			{
-				++PropertyIterator;
-				if (PropertyIterator)
-				{
-					CurrentProperty = *PropertyIterator;
-					if (CastField<T>(CurrentProperty))
-					{
-						break;
-					}
-				}
-			}
-			else
-			{
-				break;
-			}
-		}
-	}
-	inline void InitPropertyIterator()
-	{
-		while (StructIterator)
-		{
-			PropertyIterator.~TFieldIterator<FProperty>();
-			new (&PropertyIterator) TFieldIterator<FProperty>(*StructIterator, EFieldIteratorFlags::ExcludeSuper, EFieldIteratorFlags::IncludeDeprecated, EFieldIteratorFlags::IncludeInterfaces);
-			if (!PropertyIterator)
-			{
-				++StructIterator;
-			}
-			else
-			{
-				CurrentProperty = *PropertyIterator;
-				if (CurrentProperty && !CurrentProperty->IsA<T>())
-				{
-					IterateToNextProperty();
-				}
-				if (!CurrentProperty)
-				{
-					++StructIterator;
-				}
-				else
-				{
-					break;
-				}
-			}
-		}
-	}
-	inline void ConditionallyIterateToNextStruct()
-	{
-		if (!PropertyIterator)
-		{
-			++StructIterator;
-			InitPropertyIterator();
-		}
-	}
-};
-
 struct FUserDefinedStructureCompilerInner
 {
 	struct FBlueprintUserStructData
@@ -244,14 +78,10 @@
 
 			CastChecked<UUserDefinedStructEditorData>(DuplicatedStruct->EditorData)->RecreateDefaultInstance();
 
-<<<<<<< HEAD
-			for (TAllPropertiesIterator<FStructProperty> FieldIt(RF_NoFlags, EInternalObjectFlags::PendingKill); FieldIt; ++FieldIt)
-=======
 			// List of unique classes and structs to regenerate bytecode and property referenced objects list
 			TSet<UStruct*> StructsToRegenerateReferencesFor;
 
 			for (TAllFieldsIterator<FStructProperty> FieldIt(RF_NoFlags, EInternalObjectFlags::PendingKill); FieldIt; ++FieldIt)
->>>>>>> 24776ab6
 			{
 				FStructProperty* StructProperty = *FieldIt;
 				if (StructProperty && (StructureToReinstance == StructProperty->Struct))
