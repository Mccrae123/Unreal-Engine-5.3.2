// Copyright Epic Games, Inc. All Rights Reserved.

#include "AnimBlueprintCompiler.h"
#include "UObject/UObjectHash.h"
#include "Animation/AnimInstance.h"
#include "EdGraphUtilities.h"
#include "K2Node_CallFunction.h"
#include "K2Node_StructMemberGet.h"
#include "K2Node_BreakStruct.h"
#include "K2Node_CallArrayFunction.h"
#include "K2Node_CustomEvent.h"
#include "K2Node_Knot.h"
#include "K2Node_StructMemberSet.h"
#include "K2Node_VariableGet.h"
#include "K2Node_VariableSet.h"

#include "AnimationGraphSchema.h"
#include "K2Node_TransitionRuleGetter.h"
#include "Kismet/BlueprintFunctionLibrary.h"
#include "Kismet/KismetArrayLibrary.h"
#include "Kismet/KismetMathLibrary.h"
#include "Kismet2/BlueprintEditorUtils.h"
#include "Kismet2/KismetReinstanceUtilities.h"
#include "AnimStateNodeBase.h"
#include "AnimStateNode.h"
#include "AnimStateConduitNode.h"
#include "AnimStateEntryNode.h"
#include "AnimStateTransitionNode.h"
#include "AnimationCustomTransitionGraph.h"
#include "AnimationStateGraph.h"
#include "AnimationStateMachineGraph.h"
#include "AnimationStateMachineSchema.h"
#include "AnimationTransitionGraph.h"
#include "AnimGraphNode_Root.h"
#include "AnimGraphNode_CustomTransitionResult.h"
#include "Animation/AnimNode_UseCachedPose.h"
#include "AnimGraphNode_SaveCachedPose.h"
#include "AnimGraphNode_UseCachedPose.h"
#include "AnimGraphNode_StateMachineBase.h"
#include "AnimGraphNode_StateResult.h"
#include "AnimGraphNode_SequencePlayer.h"
#include "AnimGraphNode_TransitionPoseEvaluator.h"
#include "AnimGraphNode_TransitionResult.h"
#include "K2Node_AnimGetter.h"
#include "AnimGraphNode_StateMachine.h"
#include "Animation/AnimNode_CustomProperty.h"
#include "Animation/AnimNode_LinkedAnimGraph.h"
#include "AnimGraphNode_LinkedAnimGraph.h"
#include "AnimGraphNode_Slot.h"
#include "AnimationEditorUtils.h"
#include "AnimationGraph.h"

#include "AnimBlueprintPostCompileValidation.h" 
#include "AnimGraphNode_LinkedInputPose.h"
#include "K2Node_FunctionEntry.h"
#include "K2Node_FunctionResult.h"
#include "AnimGraphNode_LinkedAnimLayer.h"

#define LOCTEXT_NAMESPACE "AnimBlueprintCompiler"

#define ANIM_FUNC_DECORATOR	TEXT("__AnimFunc")

//
// Forward declarations.
//
class UAnimStateNodeBase;

//////////////////////////////////////////////////////////////////////////
// FAnimBlueprintCompilerContext::FEffectiveConstantRecord

bool FAnimBlueprintCompilerContext::FEffectiveConstantRecord::Apply(UObject* Object)
{
	uint8* StructPtr = nullptr;
	uint8* PropertyPtr = nullptr;
	
	if(NodeVariableProperty->Struct->IsChildOf(FAnimNode_LinkedAnimGraph::StaticStruct()))
	{
		PropertyPtr = ConstantProperty->ContainerPtrToValuePtr<uint8>(Object);
	}
	else
	{
		StructPtr = NodeVariableProperty->ContainerPtrToValuePtr<uint8>(Object);
		PropertyPtr = ConstantProperty->ContainerPtrToValuePtr<uint8>(StructPtr);
	}

	if (ArrayIndex != INDEX_NONE)
	{
		FArrayProperty* ArrayProperty = CastFieldChecked<FArrayProperty>(ConstantProperty);

		// Peer inside the array
		FScriptArrayHelper ArrayHelper(ArrayProperty, PropertyPtr);

		if (ArrayHelper.IsValidIndex(ArrayIndex))
		{
			FBlueprintEditorUtils::PropertyValueFromString_Direct(ArrayProperty->Inner, LiteralSourcePin->GetDefaultAsString(), ArrayHelper.GetRawPtr(ArrayIndex));
		}
		else
		{
			return false;
		}
	}
	else
	{
		FBlueprintEditorUtils::PropertyValueFromString_Direct(ConstantProperty, LiteralSourcePin->GetDefaultAsString(), PropertyPtr);
	}

	return true;
}

//////////////////////////////////////////////////////////////////////////
// FAnimBlueprintCompiler

FAnimBlueprintCompilerContext::FAnimBlueprintCompilerContext(UAnimBlueprint* SourceSketch, FCompilerResultsLog& InMessageLog, const FKismetCompilerOptions& InCompileOptions)
	: FKismetCompilerContext(SourceSketch, InMessageLog, InCompileOptions)
	, AnimBlueprint(SourceSketch)
	, bIsDerivedAnimBlueprint(false)
{
	// Make sure the skeleton has finished preloading
	if (AnimBlueprint->TargetSkeleton != nullptr)
	{
		if (FLinkerLoad* Linker = AnimBlueprint->TargetSkeleton->GetLinker())
		{
			Linker->Preload(AnimBlueprint->TargetSkeleton);
		}
	}

	if (AnimBlueprint->HasAnyFlags(RF_NeedPostLoad))
	{
		//Compilation during loading .. need to verify node guids as some anim blueprints have duplicated guids

		TArray<UEdGraph*> ChildGraphs;
		ChildGraphs.Reserve(20);

		TSet<FGuid> NodeGuids;
		NodeGuids.Reserve(200);

		// Tracking to see if we need to warn for deterministic cooking
		bool bNodeGuidsRegenerated = false;

		auto CheckGraph = [&bNodeGuidsRegenerated, &NodeGuids, &ChildGraphs](UEdGraph* InGraph)
		{
			if (AnimationEditorUtils::IsAnimGraph(InGraph))
			{
				ChildGraphs.Reset();
				AnimationEditorUtils::FindChildGraphsFromNodes(InGraph, ChildGraphs);

				for (int32 Index = 0; Index < ChildGraphs.Num(); ++Index) // Not ranged for as we modify array within the loop
				{
					UEdGraph* ChildGraph = ChildGraphs[Index];

					// Get subgraphs before continuing 
					AnimationEditorUtils::FindChildGraphsFromNodes(ChildGraph, ChildGraphs);

					for (UEdGraphNode* Node : ChildGraph->Nodes)
					{
						if (Node)
						{
							if (NodeGuids.Contains(Node->NodeGuid))
							{
								bNodeGuidsRegenerated = true;
							
								Node->CreateNewGuid(); // GUID is already being used, create a new one.
							}
							else
							{
								NodeGuids.Add(Node->NodeGuid);
							}
						}
					}
				}
			}
		};

		for (UEdGraph* Graph : AnimBlueprint->FunctionGraphs)
		{
			CheckGraph(Graph);
		}

		for(FBPInterfaceDescription& InterfaceDesc : Blueprint->ImplementedInterfaces)
		{
			for(UEdGraph* Graph : InterfaceDesc.Graphs)
			{
				CheckGraph(Graph);
			}
		}

		if(bNodeGuidsRegenerated)
		{
			UE_LOG(LogAnimation, Warning, TEXT("Animation Blueprint %s has nodes with invalid node guids that have been regenerated. This blueprint will not cook deterministically until it is resaved."), *AnimBlueprint->GetPathName());
		}
	}

	// Determine if there is an anim blueprint in the ancestry of this class
	bIsDerivedAnimBlueprint = UAnimBlueprint::FindRootAnimBlueprint(AnimBlueprint) != NULL;

	// Regenerate temporary stub functions
	// We do this here to catch the standard and 'fast' (compilation manager) compilation paths
	CreateAnimGraphStubFunctions();
}

FAnimBlueprintCompilerContext::~FAnimBlueprintCompilerContext()
{
	DestroyAnimGraphStubFunctions();
}

void FAnimBlueprintCompilerContext::CreateClassVariablesFromBlueprint()
{
	FKismetCompilerContext::CreateClassVariablesFromBlueprint();

	if(bGenerateLinkedAnimGraphVariables)
	{	
		if(!bIsDerivedAnimBlueprint)
		{
			auto ProcessAllSubGraphs = [this](UEdGraph* InGraph)
			{
				auto ProcessGraph = [this](UEdGraph* InGraph)
				{
					TArray<UAnimGraphNode_CustomProperty*> CustomPropertyNodes;
					InGraph->GetNodesOfClass(CustomPropertyNodes);
					for(UAnimGraphNode_CustomProperty* CustomPropNode : CustomPropertyNodes)
					{
						ProcessCustomPropertyNode(CustomPropNode);
					}

					TArray<UAnimGraphNode_LinkedAnimGraphBase*> LinkedAnimGraphNodes;
					InGraph->GetNodesOfClass(LinkedAnimGraphNodes);
					for(UAnimGraphNode_LinkedAnimGraphBase* LinkedAnimGraphNode : LinkedAnimGraphNodes)
					{
						ProcessLinkedAnimGraph(LinkedAnimGraphNode, false);
					}

					TArray<UAnimGraphNode_LinkedInputPose*> LinkedInputPoseNodes;
					InGraph->GetNodesOfClass(LinkedInputPoseNodes);
					for(UAnimGraphNode_LinkedInputPose* LinkedInputPoseNode : LinkedInputPoseNodes)
					{
						ProcessLinkedInputPose(LinkedInputPoseNode);
					}
				};

				// Need to extract subgraphs to catch state machine states
				TArray<UEdGraph*> AllGraphs;
				AllGraphs.Add(InGraph);
				InGraph->GetAllChildrenGraphs(AllGraphs);

				for(UEdGraph* CurrGraph : AllGraphs)
				{
					ProcessGraph(CurrGraph);
				}
			};

			for (UEdGraph* Graph : Blueprint->FunctionGraphs)
			{
				ProcessAllSubGraphs(Graph);
			}

			for(FBPInterfaceDescription& InterfaceDesc : Blueprint->ImplementedInterfaces)
			{
				for(UEdGraph* Graph : InterfaceDesc.Graphs)
				{
					ProcessAllSubGraphs(Graph);
				}
			}
		}
	}
}


UEdGraphSchema_K2* FAnimBlueprintCompilerContext::CreateSchema()
{
	AnimSchema = NewObject<UAnimationGraphSchema>();
	return AnimSchema;
}

UK2Node_CallFunction* FAnimBlueprintCompilerContext::SpawnCallAnimInstanceFunction(UEdGraphNode* SourceNode, FName FunctionName)
{
	//@TODO: SKELETON: This is a call on a parent function (UAnimInstance::StaticClass() specifically), should we treat it as self or not?
	UK2Node_CallFunction* FunctionCall = SpawnIntermediateNode<UK2Node_CallFunction>(SourceNode);
	FunctionCall->FunctionReference.SetSelfMember(FunctionName);
	FunctionCall->AllocateDefaultPins();

	return FunctionCall;
}

void FAnimBlueprintCompilerContext::CreateEvaluationHandler(UAnimGraphNode_Base* VisualAnimNode, FEvaluationHandlerRecord& Record)
{
	// Shouldn't create a handler if there is nothing to work with
	check(Record.ServicedProperties.Num() > 0);
	check(Record.NodeVariableProperty != NULL);
	const UAnimationGraphSchema* AnimGraphDefaultSchema = GetDefault<UAnimationGraphSchema>();

	if (Record.IsFastPath())
	{
		return;
	}

	// Use the node GUID for a stable name across compiles
	FString FunctionName = FString::Printf(TEXT("%s_%s_%s_%s"), *AnimGraphDefaultSchema->DefaultEvaluationHandlerName.ToString(), *VisualAnimNode->GetOuter()->GetName(), *VisualAnimNode->GetClass()->GetName(), *VisualAnimNode->NodeGuid.ToString());
	Record.HandlerFunctionName = FName(*FunctionName);

	// check function name isnt already used (data exists that can contain duplicate GUIDs) and apply a numeric extension until it is unique
	int32 ExtensionIndex = 0;
	FName* ExistingName = HandlerFunctionNames.Find(Record.HandlerFunctionName);
	while (ExistingName != nullptr)
	{
		FunctionName = FString::Printf(TEXT("%s_%s_%s_%s_%d"), *AnimGraphDefaultSchema->DefaultEvaluationHandlerName.ToString(), *VisualAnimNode->GetOuter()->GetName(), *VisualAnimNode->GetClass()->GetName(), *VisualAnimNode->NodeGuid.ToString(), ExtensionIndex);
		Record.HandlerFunctionName = FName(*FunctionName);
		ExistingName = HandlerFunctionNames.Find(Record.HandlerFunctionName);
		ExtensionIndex++;
	}

	HandlerFunctionNames.Add(Record.HandlerFunctionName);

	// Add a custom event in the graph
	UK2Node_CustomEvent* EntryNode = SpawnIntermediateEventNode<UK2Node_CustomEvent>(VisualAnimNode, nullptr, ConsolidatedEventGraph);
	EntryNode->bInternalEvent = true;
	EntryNode->CustomFunctionName = Record.HandlerFunctionName;
	EntryNode->AllocateDefaultPins();

	// The ExecChain is the current exec output pin in the linear chain
	UEdGraphPin* ExecChain = Schema->FindExecutionPin(*EntryNode, EGPD_Output);
	if (Record.bServicesInstanceProperties)
	{
		// Need to create a variable set call for each serviced property in the handler
		for (TPair<FName, FAnimNodeSinglePropertyHandler>& PropHandlerPair : Record.ServicedProperties)
		{
			FAnimNodeSinglePropertyHandler& PropHandler = PropHandlerPair.Value;
			FName PropertyName = PropHandlerPair.Key;

			// Should be true, we only want to deal with instance targets in here
			if (PropHandler.bInstanceIsTarget)
			{
				for (FPropertyCopyRecord& CopyRecord : PropHandler.CopyRecords)
				{
					// New set node for the property
					UK2Node_VariableSet* VarAssignNode = SpawnIntermediateNode<UK2Node_VariableSet>(VisualAnimNode, ConsolidatedEventGraph);
					VarAssignNode->VariableReference.SetSelfMember(CopyRecord.DestProperty->GetFName());
					VarAssignNode->AllocateDefaultPins();

					// Wire up the exec line, and update the end of the chain
					UEdGraphPin* ExecVariablesIn = Schema->FindExecutionPin(*VarAssignNode, EGPD_Input);
					ExecChain->MakeLinkTo(ExecVariablesIn);
					ExecChain = Schema->FindExecutionPin(*VarAssignNode, EGPD_Output);

					// Find the property pin on the set node and configure
					for (UEdGraphPin* TargetPin : VarAssignNode->Pins)
					{
						if (TargetPin->PinType.IsContainer())
						{
							// Currently unsupported
							continue;
						}

						FName PinPropertyName(TargetPin->PinName);

						if (PinPropertyName == PropertyName)
						{
							// This is us, wire up the variable
							UEdGraphPin* DestPin = CopyRecord.DestPin;

							// Copy the data (link up to the source nodes)
							TargetPin->CopyPersistentDataFromOldPin(*DestPin);
							MessageLog.NotifyIntermediatePinCreation(TargetPin, DestPin);

							// Old pin needs to not be connected now - break all its links
							DestPin->BreakAllPinLinks();

							break;
						}
					}

					//VarAssignNode->ReconstructNode();
				}
			}
		}
	}

	if (Record.bServicesNodeProperties)
	{
	// Create a struct member write node to store the parameters into the animation node
	UK2Node_StructMemberSet* AssignmentNode = SpawnIntermediateNode<UK2Node_StructMemberSet>(VisualAnimNode, ConsolidatedEventGraph);
	AssignmentNode->VariableReference.SetSelfMember(Record.NodeVariableProperty->GetFName());
	AssignmentNode->StructType = Record.NodeVariableProperty->Struct;
	AssignmentNode->AllocateDefaultPins();

	// Wire up the variable node execution wires
	UEdGraphPin* ExecVariablesIn = Schema->FindExecutionPin(*AssignmentNode, EGPD_Input);
	ExecChain->MakeLinkTo(ExecVariablesIn);
	ExecChain = Schema->FindExecutionPin(*AssignmentNode, EGPD_Output);

	// Run thru each property
	TSet<FName> PropertiesBeingSet;

	for (auto TargetPinIt = AssignmentNode->Pins.CreateIterator(); TargetPinIt; ++TargetPinIt)
	{
		UEdGraphPin* TargetPin = *TargetPinIt;
		FName PropertyName(TargetPin->PinName);

		// Does it get serviced by this handler?
		if (FAnimNodeSinglePropertyHandler* SourceInfo = Record.ServicedProperties.Find(PropertyName))
		{
			if (TargetPin->PinType.IsArray())
			{
				// Grab the array that we need to set members for
				UK2Node_StructMemberGet* FetchArrayNode = SpawnIntermediateNode<UK2Node_StructMemberGet>(VisualAnimNode, ConsolidatedEventGraph);
				FetchArrayNode->VariableReference.SetSelfMember(Record.NodeVariableProperty->GetFName());
				FetchArrayNode->StructType = Record.NodeVariableProperty->Struct;
				FetchArrayNode->AllocatePinsForSingleMemberGet(PropertyName);

				UEdGraphPin* ArrayVariableNode = FetchArrayNode->FindPin(PropertyName);

				if (SourceInfo->CopyRecords.Num() > 0)
				{
					// Set each element in the array
					for (FPropertyCopyRecord& CopyRecord : SourceInfo->CopyRecords)
					{
						int32 ArrayIndex = CopyRecord.DestArrayIndex;
						UEdGraphPin* DestPin = CopyRecord.DestPin;

						// Create an array element set node
						UK2Node_CallArrayFunction* ArrayNode = SpawnIntermediateNode<UK2Node_CallArrayFunction>(VisualAnimNode, ConsolidatedEventGraph);
						ArrayNode->FunctionReference.SetExternalMember(GET_FUNCTION_NAME_CHECKED(UKismetArrayLibrary, Array_Set), UKismetArrayLibrary::StaticClass());
						ArrayNode->AllocateDefaultPins();

						// Connect the execution chain
						ExecChain->MakeLinkTo(ArrayNode->GetExecPin());
						ExecChain = ArrayNode->GetThenPin();

						// Connect the input array
						UEdGraphPin* TargetArrayPin = ArrayNode->FindPinChecked(TEXT("TargetArray"));
						TargetArrayPin->MakeLinkTo(ArrayVariableNode);
						ArrayNode->PinConnectionListChanged(TargetArrayPin);

						// Set the array index
						UEdGraphPin* TargetIndexPin = ArrayNode->FindPinChecked(TEXT("Index"));
						TargetIndexPin->DefaultValue = FString::FromInt(ArrayIndex);

						// Wire up the data input
						UEdGraphPin* TargetItemPin = ArrayNode->FindPinChecked(TEXT("Item"));
						TargetItemPin->CopyPersistentDataFromOldPin(*DestPin);
						MessageLog.NotifyIntermediatePinCreation(TargetItemPin, DestPin);
						DestPin->BreakAllPinLinks();
					}
				}
			}
			else
			{
					check(!TargetPin->PinType.IsContainer());
				// Single property
				if (SourceInfo->CopyRecords.Num() > 0 && SourceInfo->CopyRecords[0].DestPin != nullptr)
				{
					UEdGraphPin* DestPin = SourceInfo->CopyRecords[0].DestPin;

					PropertiesBeingSet.Add(DestPin->PinName);
					TargetPin->CopyPersistentDataFromOldPin(*DestPin);
					MessageLog.NotifyIntermediatePinCreation(TargetPin, DestPin);
					DestPin->BreakAllPinLinks();
				}
			}
		}
	}

	// Remove any unused pins from the assignment node to avoid smashing constant values
	for (int32 PinIndex = 0; PinIndex < AssignmentNode->ShowPinForProperties.Num(); ++PinIndex)
	{
		FOptionalPinFromProperty& TestProperty = AssignmentNode->ShowPinForProperties[PinIndex];
		TestProperty.bShowPin = PropertiesBeingSet.Contains(TestProperty.PropertyName);
	}

	AssignmentNode->ReconstructNode();
	}
}


void FAnimBlueprintCompilerContext::ProcessAnimationNode(UAnimGraphNode_Base* VisualAnimNode)
{
	// Early out if this node has already been processed
	if (AllocatedAnimNodes.Contains(VisualAnimNode))
	{
		return;
	}

	// Make sure the visual node has a runtime node template
	const UScriptStruct* NodeType = VisualAnimNode->GetFNodeType();
	if (NodeType == NULL)
	{
		MessageLog.Error(TEXT("@@ has no animation node member"), VisualAnimNode);
		return;
	}

	// Give the visual node a chance to do validation
	{
		const int32 PreValidationErrorCount = MessageLog.NumErrors;
		VisualAnimNode->ValidateAnimNodeDuringCompilation(AnimBlueprint->TargetSkeleton, MessageLog);
		VisualAnimNode->BakeDataDuringCompilation(MessageLog);
		if (MessageLog.NumErrors != PreValidationErrorCount)
		{
			return;
		}
	}

	// Create a property for the node
	const FString NodeVariableName = ClassScopeNetNameMap.MakeValidName(VisualAnimNode);

	const UAnimationGraphSchema* AnimGraphDefaultSchema = GetDefault<UAnimationGraphSchema>();

	FEdGraphPinType NodeVariableType;
	NodeVariableType.PinCategory = UAnimationGraphSchema::PC_Struct;
	NodeVariableType.PinSubCategoryObject = MakeWeakObjectPtr(const_cast<UScriptStruct*>(NodeType));

	FStructProperty* NewProperty = CastField<FStructProperty>(CreateVariable(FName(*NodeVariableName), NodeVariableType));

	if (NewProperty == NULL)
	{
		MessageLog.Error(TEXT("Failed to create node property for @@"), VisualAnimNode);
	}

	// Register this node with the compile-time data structures
	const int32 AllocatedIndex = AllocateNodeIndexCounter++;
	AllocatedAnimNodes.Add(VisualAnimNode, NewProperty);
	AllocatedNodePropertiesToNodes.Add(NewProperty, VisualAnimNode);
	AllocatedAnimNodeIndices.Add(VisualAnimNode, AllocatedIndex);
	AllocatedPropertiesByIndex.Add(AllocatedIndex, NewProperty);

	UAnimGraphNode_Base* TrueSourceObject = MessageLog.FindSourceObjectTypeChecked<UAnimGraphNode_Base>(VisualAnimNode);
	SourceNodeToProcessedNodeMap.Add(TrueSourceObject, VisualAnimNode);

	// Register the slightly more permanent debug information
	FAnimBlueprintDebugData& NewAnimBlueprintDebugData = NewAnimBlueprintClass->GetAnimBlueprintDebugData();
	NewAnimBlueprintDebugData.NodePropertyToIndexMap.Add(TrueSourceObject, AllocatedIndex);
	NewAnimBlueprintDebugData.NodeGuidToIndexMap.Add(TrueSourceObject->NodeGuid, AllocatedIndex);
	NewAnimBlueprintDebugData.NodePropertyIndexToNodeMap.Add(AllocatedIndex, TrueSourceObject);
	NewAnimBlueprintClass->GetDebugData().RegisterClassPropertyAssociation(TrueSourceObject, NewProperty);

	// Node-specific compilation that requires compiler state info
	if (UAnimGraphNode_StateMachineBase* StateMachineInstance = Cast<UAnimGraphNode_StateMachineBase>(VisualAnimNode))
	{
		// Compile the state machine
		ProcessStateMachine(StateMachineInstance);
	}
	else if (UAnimGraphNode_UseCachedPose* UseCachedPose = Cast<UAnimGraphNode_UseCachedPose>(VisualAnimNode))
	{
		// Handle a save/use cached pose linkage
		ProcessUseCachedPose(UseCachedPose);
	}
	else if(UAnimGraphNode_LinkedAnimGraphBase* LinkedAnimGraphNode = Cast<UAnimGraphNode_LinkedAnimGraphBase>(VisualAnimNode))
	{
		ProcessLinkedAnimGraph(LinkedAnimGraphNode, true);
	}
	else if (UAnimGraphNode_LinkedInputPose* LinkedInputPoseNode = Cast<UAnimGraphNode_LinkedInputPose>(VisualAnimNode))
	{
		// Process linked input pose nodes (input)
		ProcessLinkedInputPose(LinkedInputPoseNode);
	}
	else if(UAnimGraphNode_Root* RootNode = Cast<UAnimGraphNode_Root>(VisualAnimNode))
	{
		// Process root nodes
		ProcessRoot(RootNode);
	}
	else if(UAnimGraphNode_StateResult* StateResultNode = Cast<UAnimGraphNode_StateResult>(VisualAnimNode))
	{
		// Process state result nodes
		ProcessStateResult(StateResultNode);
	}
	else if (UAnimGraphNode_AssetPlayerBase* AssetPlayerBase = Cast<UAnimGraphNode_AssetPlayerBase>(VisualAnimNode))
	{			
		// Process Asset Player nodes to, if necessary cache off their node index for retrieval at runtime (used for evaluating Automatic Rule Transitions when using Layer nodes)
		auto ProcessGraph = [this, GUID = AssetPlayerBase->NodeGuid](UEdGraph* Graph)
		{
			// Make sure we do not process the default AnimGraph
			static const FName DefaultAnimGraphName("AnimGraph");
			if (Graph->GetFName() != DefaultAnimGraphName)
			{
				FString GraphName = Graph->GetName();
				// Also make sure we do not process any empty stub graphs
				if (!GraphName.Contains(ANIM_FUNC_DECORATOR))
				{
					if (Graph->Nodes.ContainsByPredicate([GUID](UEdGraphNode* Node) { return Node->NodeGuid == GUID; }))
					{
						if (int32* IndexPtr = NewAnimBlueprintClass->AnimBlueprintDebugData.NodeGuidToIndexMap.Find(GUID))
						{
							FGraphAssetPlayerInformation& Info = NewAnimBlueprintClass->GraphAssetPlayerInformation.FindOrAdd(FName(*GraphName));
							Info.PlayerNodeIndices.AddUnique(*IndexPtr);
						}
					}
				}
			}
		};

		// Check for any definition of a layer graph
		for (UEdGraph* Graph : Blueprint->FunctionGraphs)
		{
			ProcessGraph(Graph);
		}

		// Check for any implemented AnimLayer interface graphs
		for (FBPInterfaceDescription& InterfaceDesc : Blueprint->ImplementedInterfaces)
		{
			// Only process Anim Layer interfaces
			if (InterfaceDesc.Interface->IsChildOf<UAnimLayerInterface>())
			{
				for (UEdGraph* Graph : InterfaceDesc.Graphs)
				{
					ProcessGraph(Graph);
				}
			}
		}
				
	}

	// should we do this earlier? @Tom should we split this to create anim instance vars vs linking to sub anim instance node?
	if (UAnimGraphNode_CustomProperty* CustomPropNode = Cast<UAnimGraphNode_CustomProperty>(VisualAnimNode))
	{
		ProcessCustomPropertyNode(CustomPropNode);
	}

	// Record pose pins for later patchup and gather pins that have an associated evaluation handler
	TMap<FName, FEvaluationHandlerRecord> StructEvalHandlers;

	for (auto SourcePinIt = VisualAnimNode->Pins.CreateIterator(); SourcePinIt; ++SourcePinIt)
	{
		UEdGraphPin* SourcePin = *SourcePinIt;
		bool bConsumed = false;

		// Register pose links for future use
		if ((SourcePin->Direction == EGPD_Input) && (AnimGraphDefaultSchema->IsPosePin(SourcePin->PinType)))
		{
			// Input pose pin, going to need to be linked up
			FPoseLinkMappingRecord LinkRecord = VisualAnimNode->GetLinkIDLocation(NodeType, SourcePin);
			if (LinkRecord.IsValid())
			{
				ValidPoseLinkList.Add(LinkRecord);
				bConsumed = true;
			}
		}
		else
		{
			// The property source for our data, either the struct property for an anim node, or the
			// owning anim instance if using a linked instance node.
			FProperty* SourcePinProperty = nullptr;
			int32 SourceArrayIndex = INDEX_NONE;
			bool bInstancePropertyExists = false;

			// We have special handling below if we're targeting a linked instance instead of our own instance properties
			UAnimGraphNode_CustomProperty* CustomPropertyNode = Cast<UAnimGraphNode_CustomProperty>(VisualAnimNode);

			VisualAnimNode->GetPinAssociatedProperty(NodeType, SourcePin, /*out*/ SourcePinProperty, /*out*/ SourceArrayIndex);

			// Does this pin have an associated evaluation handler?
			if(!SourcePinProperty && CustomPropertyNode)
			{
				// Custom property nodes use instance properties not node properties as they aren't UObjects
				// and we can't store non-native properties there
				CustomPropertyNode->GetInstancePinProperty(NewAnimBlueprintClass, SourcePin, SourcePinProperty);
				bInstancePropertyExists = true;
			}
			
			if (SourcePinProperty != NULL)
			{
				if (SourcePin->LinkedTo.Num() == 0)
				{
					// Literal that can be pushed into the CDO instead of re-evaluated every frame
					new (ValidAnimNodePinConstants) FEffectiveConstantRecord(NewProperty, SourcePin, SourcePinProperty, SourceArrayIndex);
					bConsumed = true;
				}
				else
				{
					// Dynamic value that needs to be wired up and evaluated each frame
					const FString& EvaluationHandlerStr = SourcePinProperty->GetMetaData(AnimGraphDefaultSchema->NAME_OnEvaluate);
					FName EvaluationHandlerName(*EvaluationHandlerStr);
					if (EvaluationHandlerName != NAME_None)
					{
						// warn that NAME_OnEvaluate is deprecated:
						MessageLog.Warning(*LOCTEXT("OnEvaluateDeprecated", "OnEvaluate meta data is deprecated, found on @@").ToString(), SourcePinProperty);
					}

					EvaluationHandlerName = AnimGraphDefaultSchema->DefaultEvaluationHandlerName;

					FEvaluationHandlerRecord& EvalHandler = StructEvalHandlers.FindOrAdd(EvaluationHandlerName);
					
					ensure(EvalHandler.NodeVariableProperty == nullptr || EvalHandler.NodeVariableProperty == NewProperty);
					EvalHandler.NodeVariableProperty = NewProperty;
					EvalHandler.RegisterPin(SourcePin, SourcePinProperty, SourceArrayIndex);
					// if it's not instance property, ensure we mark it
					EvalHandler.bServicesNodeProperties = EvalHandler.bServicesNodeProperties | !bInstancePropertyExists;

					if (CustomPropertyNode)
					{
						EvalHandler.bServicesInstanceProperties = EvalHandler.bServicesInstanceProperties | bInstancePropertyExists;

						FAnimNodeSinglePropertyHandler* SinglePropHandler = EvalHandler.ServicedProperties.Find(SourcePinProperty->GetFName());
						check(SinglePropHandler); // Should have been added in RegisterPin

						// Flag that the target property is actually on the instance class and not the node
						SinglePropHandler->bInstanceIsTarget = bInstancePropertyExists;
					}

					bConsumed = true;
				}

				UEdGraphPin* TrueSourcePin = MessageLog.FindSourcePin(SourcePin);
				if (TrueSourcePin)
				{
					NewAnimBlueprintClass->GetDebugData().RegisterClassPropertyAssociation(TrueSourcePin, SourcePinProperty);
				}
			}
		}

		if (!bConsumed && (SourcePin->Direction == EGPD_Input))
		{
			//@TODO: ANIMREFACTOR: It's probably OK to have certain pins ignored eventually, but this is very helpful during development
			MessageLog.Note(TEXT("@@ was visible but ignored"), SourcePin);
		}
	}

	// Generate a new event to update the value of these properties
	for (auto HandlerIt = StructEvalHandlers.CreateIterator(); HandlerIt; ++HandlerIt)
	{
		FName EvaluationHandlerName = HandlerIt.Key();
		FEvaluationHandlerRecord& Record = HandlerIt.Value();

		if (Record.NodeVariableProperty)
		{
			// Disable fast-path generation for nativized anim BPs, we dont run the VM anyways and 
			// the property names are 'decorated' by the backend, so records dont match.
			if(Blueprint->NativizationFlag == EBlueprintNativizationFlag::Disabled)
			{
				// build fast path copy records here
				// we need to do this at this point as they rely on traversing the original wire path
				// to determine source data. After we call CreateEvaluationHandlerStruct (etc) the original 
				// graph is modified to hook up to the evaluation handler custom functions & pins are no longer
				// available
				Record.BuildFastPathCopyRecords();
			}

			NewAnimBlueprintClass->EvaluateGraphExposedInputs.AddDefaulted(StructEvalHandlers.Num());
			Record.EvaluationHandlerIdx = NewAnimBlueprintClass->EvaluateGraphExposedInputs.Num() - 1;

			CreateEvaluationHandler(VisualAnimNode, Record);

			ValidEvaluationHandlerList.Add(Record);
		}
		else
		{
			MessageLog.Error(*FString::Printf(TEXT("A property on @@ references a non-existent %s property named %s"), *(AnimGraphDefaultSchema->NAME_OnEvaluate.ToString()), *(EvaluationHandlerName.ToString())), VisualAnimNode);
		}
	}
}

void FAnimBlueprintCompilerContext::ProcessRoot(UAnimGraphNode_Root* Root)
{
	UAnimGraphNode_Root* TrueNode = MessageLog.FindSourceObjectTypeChecked<UAnimGraphNode_Root>(Root);

	Root->Node.Name = TrueNode->GetGraph()->GetFName();
}

void FAnimBlueprintCompilerContext::ProcessStateResult(UAnimGraphNode_StateResult* StateResult)
{
	UAnimGraphNode_StateResult* TrueNode = MessageLog.FindSourceObjectTypeChecked<UAnimGraphNode_StateResult>(StateResult);

	StateResult->Node.Name = TrueNode->GetGraph()->GetFName();
}

void FAnimBlueprintCompilerContext::ProcessUseCachedPose(UAnimGraphNode_UseCachedPose* UseCachedPose)
{
	bool bSuccessful = false;

	// Link to the saved cached pose
	if(UseCachedPose->SaveCachedPoseNode.IsValid())
	{
		if (UAnimGraphNode_SaveCachedPose* AssociatedSaveNode = SaveCachedPoseNodes.FindRef(UseCachedPose->SaveCachedPoseNode->CacheName))
		{
			FStructProperty* LinkProperty = FindFProperty<FStructProperty>(FAnimNode_UseCachedPose::StaticStruct(), TEXT("LinkToCachingNode"));
			check(LinkProperty);

			FPoseLinkMappingRecord LinkRecord = FPoseLinkMappingRecord::MakeFromMember(UseCachedPose, AssociatedSaveNode, LinkProperty);
			if (LinkRecord.IsValid())
			{
				ValidPoseLinkList.Add(LinkRecord);
			}
			bSuccessful = true;

			// Save CachePoseName for debug
			FName CachePoseName = FName(*UseCachedPose->SaveCachedPoseNode->CacheName);
			UseCachedPose->SaveCachedPoseNode->Node.CachePoseName = CachePoseName;
			UseCachedPose->Node.CachePoseName = CachePoseName;
		}
	}
	
	if(!bSuccessful)
	{
		MessageLog.Error(*LOCTEXT("NoAssociatedSaveNode", "@@ does not have an associated Save Cached Pose node").ToString(), UseCachedPose);
	}
}

void FAnimBlueprintCompilerContext::ProcessCustomPropertyNode(UAnimGraphNode_CustomProperty* CustomPropNode)
{
	if (!CustomPropNode)
	{
		return;
	}

	const UAnimationGraphSchema* AnimGraphSchema = GetDefault<UAnimationGraphSchema>();

	for (UEdGraphPin* Pin : CustomPropNode->Pins)
	{
		if (!Pin->bOrphanedPin && !AnimGraphSchema->IsPosePin(Pin->PinType))
		{
			// avoid to add properties which already exist on the custom node.
			// for example the ControlRig_CustomNode has a pin called "alpha" which is not custom.
<<<<<<< HEAD
			if (UStructProperty* NodeProperty = Cast<UStructProperty>(CustomPropNode->GetClass()->FindPropertyByName(TEXT("Node"))))
=======
			if (FStructProperty* NodeProperty = CastField<FStructProperty>(CustomPropNode->GetClass()->FindPropertyByName(TEXT("Node"))))
>>>>>>> 90fae962
			{
				if(NodeProperty->Struct->FindPropertyByName(Pin->GetFName()))
				{
					continue;
				}
			}

			// Add prefix to avoid collisions
			FString PrefixedName = CustomPropNode->GetPinTargetVariableName(Pin);

			// Create a property on the new class to hold the pin data
			FProperty* NewProperty = FKismetCompilerUtilities::CreatePropertyOnScope(NewAnimBlueprintClass, FName(*PrefixedName), Pin->PinType, NewAnimBlueprintClass, CPF_None, GetSchema(), MessageLog);
			if (NewProperty)
			{
				FKismetCompilerUtilities::LinkAddedProperty(NewAnimBlueprintClass, NewProperty);

				// Add mappings to the node
				if (!bGenerateLinkedAnimGraphVariables)
				{
					UClass* InstClass = CustomPropNode->GetTargetSkeletonClass();
					if (FProperty* FoundProperty = FindFProperty<FProperty>(InstClass, Pin->PinName))
					{
						CustomPropNode->AddSourceTargetProperties(NewProperty->GetFName(), FoundProperty->GetFName());
					}
					else
					{
						CustomPropNode->AddSourceTargetProperties(NewProperty->GetFName(), Pin->GetFName());
					}
				}
			}
		}
	}
}

void FAnimBlueprintCompilerContext::ProcessLinkedAnimGraph(UAnimGraphNode_LinkedAnimGraphBase* LinkedAnimGraph, bool bCheckForCycles)
{
	if(!LinkedAnimGraph)
	{
		return;
	}

	FAnimNode_LinkedAnimGraph& RuntimeNode = *LinkedAnimGraph->GetLinkedAnimGraphNode();

	if(!bGenerateLinkedAnimGraphVariables)
	{
		RuntimeNode.InputPoses.Empty();
		RuntimeNode.InputPoseNames.Empty();
	}
	for(UEdGraphPin* Pin : LinkedAnimGraph->Pins)
	{
		if(!Pin->bOrphanedPin)
		{
			if (UAnimationGraphSchema::IsPosePin(Pin->PinType))
			{
				if(Pin->Direction == EGPD_Input)
				{
					if(!bGenerateLinkedAnimGraphVariables)
					{
						RuntimeNode.InputPoses.AddDefaulted();
						RuntimeNode.InputPoseNames.Add(Pin->GetFName());
					}
				}
			}
		}
	}

	if(bCheckForCycles)
	{
		// Check for duplicated slot and state machine names to warn the user about how these 
		// are boxed
		NameToCountMap SlotNameToCountMap;
		NameToCountMap StateMachineNameToCountMap;

		GetDuplicatedSlotAndStateNames(LinkedAnimGraph, StateMachineNameToCountMap, SlotNameToCountMap);


		for(TPair<FName, int32>& Pair : SlotNameToCountMap)
		{
			if(Pair.Value > 1)
			{
				// Duplicated slot node
				FString CompilerMessage = FString::Printf(TEXT("Slot name \"%s\" found across multiple instances. Slots are not visible outside of instances so duplicates or linked instances may not perform as expected."), *Pair.Key.ToString());
				MessageLog.Warning(*CompilerMessage);
			}
		}

		for(TPair<FName, int32>& Pair : StateMachineNameToCountMap)
		{
			if(Pair.Value > 1)
			{
				// Duplicated slot node
				FString CompilerMessage = FString::Printf(TEXT("State machine \"%s\" found across multiple instances. States are not visible outside of instances so duplicates or linked instances may not perform as expected."), *Pair.Key.ToString());
				MessageLog.Warning(*CompilerMessage);
			}
		}
	}
}

void FAnimBlueprintCompilerContext::GetDuplicatedSlotAndStateNames(UAnimGraphNode_LinkedAnimGraphBase* InLinkedAnimGraph, NameToCountMap& OutStateMachineNameToCountMap, NameToCountMap& OutSlotNameToCountMap)
{
	if(!InLinkedAnimGraph)
	{
		// Nothing to inspect
		return;
	}

	if(UClass* InstanceClass = InLinkedAnimGraph->GetTargetClass())
	{
		UBlueprint* ClassBP = UBlueprint::GetBlueprintFromClass(InstanceClass);

		TArray<UEdGraph*> AllGraphs;
		ClassBP->GetAllGraphs(AllGraphs);

		for(UEdGraph* Graph : AllGraphs)
		{
			TArray<UAnimGraphNode_StateMachine*> StateMachineNodes;
			TArray<UAnimGraphNode_Slot*> SlotNodes;
			TArray<UAnimGraphNode_LinkedAnimGraph*> LinkedAnimGraphNodes;

			Graph->GetNodesOfClass(StateMachineNodes);
			Graph->GetNodesOfClass(SlotNodes);
			Graph->GetNodesOfClass(LinkedAnimGraphNodes);

			for(UAnimGraphNode_StateMachine* StateMachineNode : StateMachineNodes)
			{
				int32& Count = OutStateMachineNameToCountMap.FindOrAdd(FName(*StateMachineNode->GetStateMachineName()));
				// Add one to count as we've encountered this name
				Count++;
			}

			for(UAnimGraphNode_Slot* SlotNode : SlotNodes)
			{
				int32& Count = OutSlotNameToCountMap.FindOrAdd(SlotNode->Node.SlotName);
				Count++;
			}

			for(UAnimGraphNode_LinkedAnimGraph* LinkedAnimGraphNode : LinkedAnimGraphNodes)
			{
				GetDuplicatedSlotAndStateNames(LinkedAnimGraphNode, OutStateMachineNameToCountMap, OutSlotNameToCountMap);
			}
		}
	}
}

int32 FAnimBlueprintCompilerContext::GetAllocationIndexOfNode(UAnimGraphNode_Base* VisualAnimNode)
{
	ProcessAnimationNode(VisualAnimNode);
	int32* pResult = AllocatedAnimNodeIndices.Find(VisualAnimNode);
	return (pResult != NULL) ? *pResult : INDEX_NONE;
}

void FAnimBlueprintCompilerContext::PruneIsolatedAnimationNodes(const TArray<UAnimGraphNode_Base*>& RootSet, TArray<UAnimGraphNode_Base*>& GraphNodes)
{
	struct FNodeVisitorDownPoseWires
	{
		TSet<UEdGraphNode*> VisitedNodes;
		const UAnimationGraphSchema* Schema;

		FNodeVisitorDownPoseWires()
		{
			Schema = GetDefault<UAnimationGraphSchema>();
		}

		void TraverseNodes(UEdGraphNode* Node)
		{
			VisitedNodes.Add(Node);

			// Follow every exec output pin
			for (int32 i = 0; i < Node->Pins.Num(); ++i)
			{
				UEdGraphPin* MyPin = Node->Pins[i];

				if ((MyPin->Direction == EGPD_Input) && (Schema->IsPosePin(MyPin->PinType)))
				{
					for (int32 j = 0; j < MyPin->LinkedTo.Num(); ++j)
					{
						UEdGraphPin* OtherPin = MyPin->LinkedTo[j];
						UEdGraphNode* OtherNode = OtherPin->GetOwningNode();
						if (!VisitedNodes.Contains(OtherNode))
						{
							TraverseNodes(OtherNode);
						}
					}
				}
			}
		}
	};

	// Prune the nodes that aren't reachable via an animation pose link
	FNodeVisitorDownPoseWires Visitor;

	for (auto RootIt = RootSet.CreateConstIterator(); RootIt; ++RootIt)
	{
		UAnimGraphNode_Base* RootNode = *RootIt;
		Visitor.TraverseNodes(RootNode);
	}

	for (int32 NodeIndex = 0; NodeIndex < GraphNodes.Num(); ++NodeIndex)
	{
		UAnimGraphNode_Base* Node = GraphNodes[NodeIndex];

		// We cant prune linked input poses as even if they are not linked to the root, they are needed for the dynamic link phase at runtime
		if (!Visitor.VisitedNodes.Contains(Node) && !IsNodePure(Node) && !Node->IsA<UAnimGraphNode_LinkedInputPose>())
		{
			Node->BreakAllNodeLinks();
			GraphNodes.RemoveAtSwap(NodeIndex);
			--NodeIndex;
		}
	}
}

void FAnimBlueprintCompilerContext::ProcessAnimationNodesGivenRoot(TArray<UAnimGraphNode_Base*>& AnimNodeList, const TArray<UAnimGraphNode_Base*>& RootSet)
{
	// Now prune based on the root set
	if (MessageLog.NumErrors == 0)
	{
		PruneIsolatedAnimationNodes(RootSet, AnimNodeList);
	}

	// Process the remaining nodes
	for (auto SourceNodeIt = AnimNodeList.CreateIterator(); SourceNodeIt; ++SourceNodeIt)
	{
		UAnimGraphNode_Base* VisualAnimNode = *SourceNodeIt;
		ProcessAnimationNode(VisualAnimNode);
	}
}

TAutoConsoleVariable<int32> CVarAnimDebugCachePoseNodeUpdateOrder(TEXT("a.Compiler.CachePoseNodeUpdateOrderDebug.Enable"), 0, TEXT("Toggle debugging for CacheNodeUpdateOrder debug during AnimBP compilation"));

void FAnimBlueprintCompilerContext::BuildCachedPoseNodeUpdateOrder()
{
	TArray<UAnimGraphNode_Root*> RootNodes;
	ConsolidatedEventGraph->GetNodesOfClass<UAnimGraphNode_Root>(RootNodes);

	// State results are also "root" nodes, need to find the true roots
	RootNodes.RemoveAll([](UAnimGraphNode_Root* InPossibleRootNode)
	{
		return InPossibleRootNode->GetClass() != UAnimGraphNode_Root::StaticClass();
	});

	const bool bEnableDebug = (CVarAnimDebugCachePoseNodeUpdateOrder.GetValueOnAnyThread() == 1);

	for(UAnimGraphNode_Root* RootNode : RootNodes)
	{
		TArray<UAnimGraphNode_SaveCachedPose*> OrderedSavePoseNodes;

		TArray<UAnimGraphNode_Base*> VisitedRootNodes;
	
		UE_CLOG(bEnableDebug, LogAnimation, Display, TEXT("CachePoseNodeOrdering BEGIN")); 

		CachePoseNodeOrdering_StartNewTraversal(RootNode, OrderedSavePoseNodes, VisitedRootNodes);

		UE_CLOG(bEnableDebug, LogAnimation, Display, TEXT("CachePoseNodeOrdering END"));

		if (bEnableDebug)
		{
			UE_LOG(LogAnimation, Display, TEXT("Ordered Save Pose Node List:"));
			for (UAnimGraphNode_SaveCachedPose* SavedPoseNode : OrderedSavePoseNodes)
			{
				UE_LOG(LogAnimation, Display, TEXT("\t%s"), *SavedPoseNode->Node.CachePoseName.ToString())
			}
			UE_LOG(LogAnimation, Display, TEXT("End List"));
		}

		FCachedPoseIndices& OrderedSavedPoseIndices = NewAnimBlueprintClass->OrderedSavedPoseIndicesMap.FindOrAdd(RootNode->Node.Name);

		for(UAnimGraphNode_SaveCachedPose* PoseNode : OrderedSavePoseNodes)
		{
			if(int32* NodeIndex = AllocatedAnimNodeIndices.Find(PoseNode))
			{
				OrderedSavedPoseIndices.OrderedSavedPoseNodeIndices.Add(*NodeIndex);
			}
			else
			{
				MessageLog.Error(TEXT("Failed to find index for a saved pose node while building ordered pose list."));
			}
		}
	}
}

void FAnimBlueprintCompilerContext::CachePoseNodeOrdering_StartNewTraversal(UAnimGraphNode_Base* InRootNode, TArray<UAnimGraphNode_SaveCachedPose*> &OrderedSavePoseNodes, TArray<UAnimGraphNode_Base*> VisitedRootNodes)
{
	check(InRootNode);
	UAnimGraphNode_SaveCachedPose* RootCacheNode = Cast<UAnimGraphNode_SaveCachedPose>(InRootNode);
	FString RootName = RootCacheNode ? RootCacheNode->CacheName : InRootNode->GetName();

	const bool bEnableDebug = (CVarAnimDebugCachePoseNodeUpdateOrder.GetValueOnAnyThread() == 1);

	UE_CLOG(bEnableDebug, LogAnimation, Display, TEXT("StartNewTraversal %s"), *RootName);

	// Track which root nodes we've visited to prevent infinite recursion.
	VisitedRootNodes.Add(InRootNode);

	// Need a list of only what we find here to recurse, we can't do that with the total list
	TArray<UAnimGraphNode_SaveCachedPose*> InternalOrderedNodes;

	// Traverse whole graph from root collecting SaveCachePose nodes we've touched.
	CachePoseNodeOrdering_TraverseInternal(InRootNode, InternalOrderedNodes);

	// Process nodes that we've touched 
	UE_CLOG(bEnableDebug, LogAnimation, Display, TEXT("Process Queue for %s"), *RootName);
	for (UAnimGraphNode_SaveCachedPose* QueuedCacheNode : InternalOrderedNodes)
	{
		if (VisitedRootNodes.Contains(QueuedCacheNode))
		{
			UE_CLOG(bEnableDebug, LogAnimation, Display, TEXT("Process Queue SaveCachePose %s. ALREADY VISITED, INFINITE RECURSION DETECTED! SKIPPING"), *QueuedCacheNode->CacheName);
			MessageLog.Error(*FString::Printf(TEXT("Infinite recursion detected with SaveCachePose %s and %s"), *RootName, *QueuedCacheNode->CacheName));
			continue;
		}
		else
		{
			OrderedSavePoseNodes.Remove(QueuedCacheNode);
			OrderedSavePoseNodes.Add(QueuedCacheNode);

			CachePoseNodeOrdering_StartNewTraversal(QueuedCacheNode, OrderedSavePoseNodes, VisitedRootNodes);
		}
	}

	UE_CLOG(bEnableDebug, LogAnimation, Display, TEXT("EndNewTraversal %s"), *RootName);
}

void FAnimBlueprintCompilerContext::CachePoseNodeOrdering_TraverseInternal(UAnimGraphNode_Base* InAnimGraphNode, TArray<UAnimGraphNode_SaveCachedPose*> &OrderedSavePoseNodes)
{
	TArray<UAnimGraphNode_Base*> LinkedAnimNodes;
	GetLinkedAnimNodes(InAnimGraphNode, LinkedAnimNodes);

	const bool bEnableDebug = (CVarAnimDebugCachePoseNodeUpdateOrder.GetValueOnAnyThread() == 1);

	for (UAnimGraphNode_Base* LinkedNode : LinkedAnimNodes)
	{
		UE_CLOG(bEnableDebug, LogAnimation, Display, TEXT("\t Processing %s"), *LinkedNode->GetName());
		if (UAnimGraphNode_UseCachedPose* UsePoseNode = Cast<UAnimGraphNode_UseCachedPose>(LinkedNode))
		{
			if (UAnimGraphNode_SaveCachedPose* SaveNode = UsePoseNode->SaveCachedPoseNode.Get())
			{
				UE_CLOG(bEnableDebug, LogAnimation, Display, TEXT("\t Queueing SaveCachePose %s"), *SaveNode->CacheName);

				// Requeue the node we found
				OrderedSavePoseNodes.Remove(SaveNode);
				OrderedSavePoseNodes.Add(SaveNode);
			}
		}
		else if (UAnimGraphNode_StateMachine* StateMachineNode = Cast<UAnimGraphNode_StateMachine>(LinkedNode))
		{
			for (UEdGraph* StateGraph : StateMachineNode->EditorStateMachineGraph->SubGraphs)
			{
				TArray<UAnimGraphNode_StateResult*> ResultNodes;
				StateGraph->GetNodesOfClass(ResultNodes);

				// We should only get one here but doesn't hurt to loop here in case that changes
				for (UAnimGraphNode_StateResult* ResultNode : ResultNodes)
				{
					CachePoseNodeOrdering_TraverseInternal(ResultNode, OrderedSavePoseNodes);
				}
			}
		}
		else
		{
			CachePoseNodeOrdering_TraverseInternal(LinkedNode, OrderedSavePoseNodes);
		}
	}
}

void FAnimBlueprintCompilerContext::GetLinkedAnimNodes(UAnimGraphNode_Base* InGraphNode, TArray<UAnimGraphNode_Base*> &LinkedAnimNodes)
{
	for(UEdGraphPin* Pin : InGraphNode->Pins)
	{
		if(Pin->Direction == EEdGraphPinDirection::EGPD_Input &&
		   Pin->PinType.PinCategory == TEXT("struct"))
		{
			if(UScriptStruct* Struct = Cast<UScriptStruct>(Pin->PinType.PinSubCategoryObject.Get()))
			{
				if(Struct->IsChildOf(FPoseLinkBase::StaticStruct()))
				{
					GetLinkedAnimNodes_TraversePin(Pin, LinkedAnimNodes);
				}
			}
		}
	}
}

void FAnimBlueprintCompilerContext::GetLinkedAnimNodes_TraversePin(UEdGraphPin* InPin, TArray<UAnimGraphNode_Base*>& LinkedAnimNodes)
{
	if(!InPin)
	{
		return;
	}

	for(UEdGraphPin* LinkedPin : InPin->LinkedTo)
	{
		if(!LinkedPin)
		{
			continue;
		}
		
		UEdGraphNode* OwningNode = LinkedPin->GetOwningNode();

		if(UK2Node_Knot* InnerKnot = Cast<UK2Node_Knot>(OwningNode))
		{
			GetLinkedAnimNodes_TraversePin(InnerKnot->GetInputPin(), LinkedAnimNodes);
		}
		else if(UAnimGraphNode_Base* AnimNode = Cast<UAnimGraphNode_Base>(OwningNode))
		{
			GetLinkedAnimNodes_ProcessAnimNode(AnimNode, LinkedAnimNodes);
		}
	}
}

void FAnimBlueprintCompilerContext::GetLinkedAnimNodes_ProcessAnimNode(UAnimGraphNode_Base* AnimNode, TArray<UAnimGraphNode_Base *> &LinkedAnimNodes)
{
	if(!AllocatedAnimNodes.Contains(AnimNode))
	{
		UAnimGraphNode_Base* TrueSourceNode = MessageLog.FindSourceObjectTypeChecked<UAnimGraphNode_Base>(AnimNode);

		if(UAnimGraphNode_Base** AllocatedNode = SourceNodeToProcessedNodeMap.Find(TrueSourceNode))
		{
			LinkedAnimNodes.Add(*AllocatedNode);
		}
		else
		{
			FString ErrorString = FText::Format(LOCTEXT("MissingLinkFmt", "Missing allocated node for {0} while searching for node links - likely due to the node having outstanding errors."), FText::FromString(AnimNode->GetName())).ToString();
			MessageLog.Error(*ErrorString);
		}
	}
	else
	{
		LinkedAnimNodes.Add(AnimNode);
	}
}

void FAnimBlueprintCompilerContext::ProcessAllAnimationNodes()
{
	// Validate the graph
	ValidateGraphIsWellFormed(ConsolidatedEventGraph);

	// Validate that we have a skeleton
	if ((AnimBlueprint->TargetSkeleton == nullptr) && !AnimBlueprint->bIsNewlyCreated)
	{
		MessageLog.Error(*LOCTEXT("NoSkeleton", "@@ - The skeleton asset for this animation Blueprint is missing, so it cannot be compiled!").ToString(), AnimBlueprint);
		return;
	}

	// Build the raw node list
	TArray<UAnimGraphNode_Base*> AnimNodeList;
	ConsolidatedEventGraph->GetNodesOfClass<UAnimGraphNode_Base>(/*out*/ AnimNodeList);

	TArray<UK2Node_TransitionRuleGetter*> Getters;
	ConsolidatedEventGraph->GetNodesOfClass<UK2Node_TransitionRuleGetter>(/*out*/ Getters);

	// Get anim getters from the root anim graph (processing the nodes below will collect them in nested graphs)
	TArray<UK2Node_AnimGetter*> RootGraphAnimGetters;
	ConsolidatedEventGraph->GetNodesOfClass<UK2Node_AnimGetter>(RootGraphAnimGetters);

	// Find the root node
	TArray<UAnimGraphNode_Base*> RootSet;

	AllocateNodeIndexCounter = 0;

	for (auto SourceNodeIt = AnimNodeList.CreateIterator(); SourceNodeIt; ++SourceNodeIt)
	{
		UAnimGraphNode_Base* SourceNode = *SourceNodeIt;
		UAnimGraphNode_Base* TrueNode = MessageLog.FindSourceObjectTypeChecked<UAnimGraphNode_Base>(SourceNode);
		TrueNode->BlueprintUsage = EBlueprintUsage::NoProperties;

		if (UAnimGraphNode_Root* PossibleRoot = Cast<UAnimGraphNode_Root>(SourceNode))
		{
			if (UAnimGraphNode_Root* Root = ExactCast<UAnimGraphNode_Root>(PossibleRoot))
			{
				RootSet.Add(Root);
			}
		}
		else if (UAnimGraphNode_SaveCachedPose* SavePoseRoot = Cast<UAnimGraphNode_SaveCachedPose>(SourceNode))
		{
			//@TODO: Ideally we only add these if there is a UseCachedPose node referencing them, but those can be anywhere and are hard to grab
			SaveCachedPoseNodes.Add(SavePoseRoot->CacheName, SavePoseRoot);
			RootSet.Add(SavePoseRoot);
		}
	}

	if (RootSet.Num() > 0)
	{
		// Process the animation nodes
		ProcessAnimationNodesGivenRoot(AnimNodeList, RootSet);

		// Process the getter nodes in the graph if there were any
		for (auto GetterIt = Getters.CreateIterator(); GetterIt; ++GetterIt)
		{
			ProcessTransitionGetter(*GetterIt, nullptr); // transition nodes should not appear at top-level
		}

		// Wire root getters
		for(UK2Node_AnimGetter* RootGraphGetter : RootGraphAnimGetters)
		{
			AutoWireAnimGetter(RootGraphGetter, nullptr);
		}

		// Wire nested getters
		for(UK2Node_AnimGetter* Getter : FoundGetterNodes)
		{
			AutoWireAnimGetter(Getter, nullptr);
		}
	}
	else
	{
		MessageLog.Error(*LOCTEXT("ExpectedAFunctionEntry_Error", "Expected at least one animation root, but did not find any").ToString());
	}

	// Build cached pose map
	BuildCachedPoseNodeUpdateOrder();
}

int32 FAnimBlueprintCompilerContext::ExpandGraphAndProcessNodes(UEdGraph* SourceGraph, UAnimGraphNode_Base* SourceRootNode, UAnimStateTransitionNode* TransitionNode, TArray<UEdGraphNode*>* ClonedNodes)
{
	// Clone the nodes from the source graph
	// Note that we outer this graph to the ConsolidatedEventGraph to allow ExpandSplitPins to 
	// correctly retrieve the context for any expanded function calls (custom make/break structs etc.)
	UEdGraph* ClonedGraph = FEdGraphUtilities::CloneGraph(SourceGraph, ConsolidatedEventGraph, &MessageLog, true);

	// Grab all the animation nodes and find the corresponding root node in the cloned set
	UAnimGraphNode_Base* TargetRootNode = NULL;
	TArray<UAnimGraphNode_Base*> AnimNodeList;
	TArray<UK2Node_TransitionRuleGetter*> Getters;
	TArray<UK2Node_AnimGetter*> AnimGetterNodes;

	for (auto NodeIt = ClonedGraph->Nodes.CreateIterator(); NodeIt; ++NodeIt)
	{
		UEdGraphNode* Node = *NodeIt;

		if (UK2Node_TransitionRuleGetter* GetterNode = Cast<UK2Node_TransitionRuleGetter>(Node))
		{
			Getters.Add(GetterNode);
		}
		else if(UK2Node_AnimGetter* NewGetterNode = Cast<UK2Node_AnimGetter>(Node))
		{
			AnimGetterNodes.Add(NewGetterNode);
		}
		else if (UAnimGraphNode_Base* TestNode = Cast<UAnimGraphNode_Base>(Node))
		{
			AnimNodeList.Add(TestNode);

			//@TODO: There ought to be a better way to determine this
			if (MessageLog.FindSourceObject(TestNode) == MessageLog.FindSourceObject(SourceRootNode))
			{
				TargetRootNode = TestNode;
			}
		}

		if (ClonedNodes != NULL)
		{
			ClonedNodes->Add(Node);
		}
	}
	check(TargetRootNode);

	// Run another expansion pass to catch the graph we just added (this is slightly wasteful 
	ExpandSplitPins(ClonedGraph);

	// Move the cloned nodes into the consolidated event graph
	const bool bIsLoading = Blueprint->bIsRegeneratingOnLoad || IsAsyncLoading();
	const bool bIsCompiling = Blueprint->bBeingCompiled;
	ClonedGraph->MoveNodesToAnotherGraph(ConsolidatedEventGraph, bIsLoading, bIsCompiling);

	// Process any animation nodes
	{
		TArray<UAnimGraphNode_Base*> RootSet;
		RootSet.Add(TargetRootNode);
		ProcessAnimationNodesGivenRoot(AnimNodeList, RootSet);
	}

	// Process the getter nodes in the graph if there were any
	for (auto GetterIt = Getters.CreateIterator(); GetterIt; ++GetterIt)
	{
		ProcessTransitionGetter(*GetterIt, TransitionNode);
	}

	// Wire anim getter nodes
	for(UK2Node_AnimGetter* GetterNode : AnimGetterNodes)
	{
		FoundGetterNodes.Add(GetterNode);
	}

	// Returns the index of the processed cloned version of SourceRootNode
	return GetAllocationIndexOfNode(TargetRootNode);	
}

void FAnimBlueprintCompilerContext::ProcessStateMachine(UAnimGraphNode_StateMachineBase* StateMachineInstance)
{
	struct FMachineCreator
	{
	public:
		int32 MachineIndex;
		TMap<UAnimStateNodeBase*, int32> StateIndexTable;
		TMap<UAnimStateTransitionNode*, int32> TransitionIndexTable;
		UAnimBlueprintGeneratedClass* AnimBlueprintClass;
		UAnimGraphNode_StateMachineBase* StateMachineInstance;
		FCompilerResultsLog& MessageLog;
	public:
		FMachineCreator(FCompilerResultsLog& InMessageLog, UAnimGraphNode_StateMachineBase* InStateMachineInstance, int32 InMachineIndex, UAnimBlueprintGeneratedClass* InNewClass)
			: MachineIndex(InMachineIndex)
			, AnimBlueprintClass(InNewClass)
			, StateMachineInstance(InStateMachineInstance)
			, MessageLog(InMessageLog)
		{
			FStateMachineDebugData& MachineInfo = GetMachineSpecificDebugData();
			MachineInfo.MachineIndex = MachineIndex;
			MachineInfo.MachineInstanceNode = MessageLog.FindSourceObjectTypeChecked<UAnimGraphNode_StateMachineBase>(InStateMachineInstance);

			StateMachineInstance->GetNode().StateMachineIndexInClass = MachineIndex;

			FBakedAnimationStateMachine& BakedMachine = GetMachine();
			BakedMachine.MachineName = StateMachineInstance->EditorStateMachineGraph->GetFName();
			BakedMachine.InitialState = INDEX_NONE;
		}

		FBakedAnimationStateMachine& GetMachine()
		{
			return AnimBlueprintClass->BakedStateMachines[MachineIndex];
		}

		FStateMachineDebugData& GetMachineSpecificDebugData()
		{
			UAnimationStateMachineGraph* SourceGraph = MessageLog.FindSourceObjectTypeChecked<UAnimationStateMachineGraph>(StateMachineInstance->EditorStateMachineGraph);
			return AnimBlueprintClass->GetAnimBlueprintDebugData().StateMachineDebugData.FindOrAdd(SourceGraph);
		}

		int32 FindOrAddState(UAnimStateNodeBase* StateNode)
		{
			if (int32* pResult = StateIndexTable.Find(StateNode))
			{
				return *pResult;
			}
			else
			{
				FBakedAnimationStateMachine& BakedMachine = GetMachine();

				const int32 StateIndex = BakedMachine.States.Num();
				StateIndexTable.Add(StateNode, StateIndex);
				new (BakedMachine.States) FBakedAnimationState();

				UAnimStateNodeBase* SourceNode = MessageLog.FindSourceObjectTypeChecked<UAnimStateNodeBase>(StateNode);
				GetMachineSpecificDebugData().NodeToStateIndex.Add(SourceNode, StateIndex);
				if (UAnimStateNode* SourceStateNode = Cast<UAnimStateNode>(SourceNode))
				{
					AnimBlueprintClass->GetAnimBlueprintDebugData().StateGraphToNodeMap.Add(SourceStateNode->BoundGraph, SourceStateNode);
				}

				return StateIndex;
			}
		}

		int32 FindOrAddTransition(UAnimStateTransitionNode* TransitionNode)
		{
			if (int32* pResult = TransitionIndexTable.Find(TransitionNode))
			{
				return *pResult;
			}
			else
			{
				FBakedAnimationStateMachine& BakedMachine = GetMachine();

				const int32 TransitionIndex = BakedMachine.Transitions.Num();
				TransitionIndexTable.Add(TransitionNode, TransitionIndex);
				new (BakedMachine.Transitions) FAnimationTransitionBetweenStates();

				UAnimStateTransitionNode* SourceTransitionNode = MessageLog.FindSourceObjectTypeChecked<UAnimStateTransitionNode>(TransitionNode);
				GetMachineSpecificDebugData().NodeToTransitionIndex.Add(SourceTransitionNode, TransitionIndex);
				AnimBlueprintClass->GetAnimBlueprintDebugData().TransitionGraphToNodeMap.Add(SourceTransitionNode->BoundGraph, SourceTransitionNode);

				if (SourceTransitionNode->CustomTransitionGraph != NULL)
				{
					AnimBlueprintClass->GetAnimBlueprintDebugData().TransitionBlendGraphToNodeMap.Add(SourceTransitionNode->CustomTransitionGraph, SourceTransitionNode);
				}

				return TransitionIndex;
			}
		}

		void Validate()
		{
			FBakedAnimationStateMachine& BakedMachine = GetMachine();

			// Make sure there is a valid entry point
			if (BakedMachine.InitialState == INDEX_NONE)
			{
				MessageLog.Warning(*LOCTEXT("NoEntryNode", "There was no entry state connection in @@").ToString(), StateMachineInstance);
				BakedMachine.InitialState = 0;
			}
			else
			{
				// Make sure the entry node is a state and not a conduit
				if (BakedMachine.States[BakedMachine.InitialState].bIsAConduit)
				{
					UEdGraphNode* StateNode = GetMachineSpecificDebugData().FindNodeFromStateIndex(BakedMachine.InitialState);
					MessageLog.Error(*LOCTEXT("BadStateEntryNode", "A conduit (@@) cannot be used as the entry node for a state machine").ToString(), StateNode);
				}
			}
		}
	};
	
	if (StateMachineInstance->EditorStateMachineGraph == NULL)
	{
		MessageLog.Error(*LOCTEXT("BadStateMachineNoGraph", "@@ does not have a corresponding graph").ToString(), StateMachineInstance);
		return;
	}

	TMap<UAnimGraphNode_TransitionResult*, int32> AlreadyMergedTransitionList;

	const int32 MachineIndex = NewAnimBlueprintClass->BakedStateMachines.Num();
	new (NewAnimBlueprintClass->BakedStateMachines) FBakedAnimationStateMachine();
	FMachineCreator Oven(MessageLog, StateMachineInstance, MachineIndex, NewAnimBlueprintClass);

	// Map of states that contain a single player node (from state root node index to associated sequence player)
	TMap<int32, UObject*> SimplePlayerStatesMap;

	// Process all the states/transitions
	for (auto StateNodeIt = StateMachineInstance->EditorStateMachineGraph->Nodes.CreateIterator(); StateNodeIt; ++StateNodeIt)
	{
		UEdGraphNode* Node = *StateNodeIt;

		if (UAnimStateEntryNode* EntryNode = Cast<UAnimStateEntryNode>(Node))
		{
			// Handle the state graph entry
			FBakedAnimationStateMachine& BakedMachine = Oven.GetMachine();
			if (BakedMachine.InitialState != INDEX_NONE)
			{
				MessageLog.Error(*LOCTEXT("TooManyStateMachineEntryNodes", "Found an extra entry node @@").ToString(), EntryNode);
			}
			else if (UAnimStateNodeBase* StartState = Cast<UAnimStateNodeBase>(EntryNode->GetOutputNode()))
			{
				BakedMachine.InitialState = Oven.FindOrAddState(StartState);
			}
			else
			{
				MessageLog.Warning(*LOCTEXT("NoConnection", "Entry node @@ is not connected to state").ToString(), EntryNode);
			}
		}
		else if (UAnimStateTransitionNode* TransitionNode = Cast<UAnimStateTransitionNode>(Node))
		{
			TransitionNode->ValidateNodeDuringCompilation(MessageLog);

			const int32 TransitionIndex = Oven.FindOrAddTransition(TransitionNode);
			FAnimationTransitionBetweenStates& BakedTransition = Oven.GetMachine().Transitions[TransitionIndex];

			BakedTransition.CrossfadeDuration = TransitionNode->CrossfadeDuration;
			BakedTransition.StartNotify = FindOrAddNotify(TransitionNode->TransitionStart);
			BakedTransition.EndNotify = FindOrAddNotify(TransitionNode->TransitionEnd);
			BakedTransition.InterruptNotify = FindOrAddNotify(TransitionNode->TransitionInterrupt);
			BakedTransition.BlendMode = TransitionNode->BlendMode;
			BakedTransition.CustomCurve = TransitionNode->CustomBlendCurve;
			BakedTransition.BlendProfile = TransitionNode->BlendProfile;
			BakedTransition.LogicType = TransitionNode->LogicType;

			UAnimStateNodeBase* PreviousState = TransitionNode->GetPreviousState();
			UAnimStateNodeBase* NextState = TransitionNode->GetNextState();

			if ((PreviousState != NULL) && (NextState != NULL))
			{
				const int32 PreviousStateIndex = Oven.FindOrAddState(PreviousState);
				const int32 NextStateIndex = Oven.FindOrAddState(NextState);

				if (TransitionNode->Bidirectional)
				{
					MessageLog.Warning(*LOCTEXT("BidirectionalTransWarning", "Bidirectional transitions aren't supported yet @@").ToString(), TransitionNode);
				}

				BakedTransition.PreviousState = PreviousStateIndex;
				BakedTransition.NextState = NextStateIndex;
			}
			else
			{
				MessageLog.Warning(*LOCTEXT("BogusTransition", "@@ is incomplete, without a previous and next state").ToString(), TransitionNode);
				BakedTransition.PreviousState = INDEX_NONE;
				BakedTransition.NextState = INDEX_NONE;
			}
		}
		else if (UAnimStateNode* StateNode = Cast<UAnimStateNode>(Node))
		{
			StateNode->ValidateNodeDuringCompilation(MessageLog);

			const int32 StateIndex = Oven.FindOrAddState(StateNode);
			FBakedAnimationState& BakedState = Oven.GetMachine().States[StateIndex];

			if (StateNode->BoundGraph != NULL)
			{
				BakedState.StateName = StateNode->BoundGraph->GetFName();
				BakedState.StartNotify = FindOrAddNotify(StateNode->StateEntered);
				BakedState.EndNotify = FindOrAddNotify(StateNode->StateLeft);
				BakedState.FullyBlendedNotify = FindOrAddNotify(StateNode->StateFullyBlended);
				BakedState.bIsAConduit = false;
				BakedState.bAlwaysResetOnEntry = StateNode->bAlwaysResetOnEntry;

				// Process the inner graph of this state
				if (UAnimGraphNode_StateResult* AnimGraphResultNode = CastChecked<UAnimationStateGraph>(StateNode->BoundGraph)->GetResultNode())
				{
					ValidateGraphIsWellFormed(StateNode->BoundGraph);

					BakedState.StateRootNodeIndex = ExpandGraphAndProcessNodes(StateNode->BoundGraph, AnimGraphResultNode);

					// See if the state consists of a single sequence player node, and remember the index if so
					for (UEdGraphPin* TestPin : AnimGraphResultNode->Pins)
					{
						if ((TestPin->Direction == EGPD_Input) && (TestPin->LinkedTo.Num() == 1))
						{
							if (UAnimGraphNode_SequencePlayer* SequencePlayer = Cast<UAnimGraphNode_SequencePlayer>(TestPin->LinkedTo[0]->GetOwningNode()))
							{
								SimplePlayerStatesMap.Add(BakedState.StateRootNodeIndex, MessageLog.FindSourceObject(SequencePlayer));
							}
						}
					}
				}
				else
				{
					BakedState.StateRootNodeIndex = INDEX_NONE;
					MessageLog.Error(*LOCTEXT("StateWithNoResult", "@@ has no result node").ToString(), StateNode);
				}
			}
			else
			{
				BakedState.StateName = NAME_None;
				MessageLog.Error(*LOCTEXT("StateWithBadGraph", "@@ has no bound graph").ToString(), StateNode);
			}

			// If this check fires, then something in the machine has changed causing the states array to not
			// be a separate allocation, and a state machine inside of this one caused stuff to shift around
			checkSlow(&BakedState == &(Oven.GetMachine().States[StateIndex]));
		}
		else if (UAnimStateConduitNode* ConduitNode = Cast<UAnimStateConduitNode>(Node))
		{
			ConduitNode->ValidateNodeDuringCompilation(MessageLog);

			const int32 StateIndex = Oven.FindOrAddState(ConduitNode);
			FBakedAnimationState& BakedState = Oven.GetMachine().States[StateIndex];

			BakedState.StateName = ConduitNode->BoundGraph ? ConduitNode->BoundGraph->GetFName() : TEXT("OLD CONDUIT");
			BakedState.bIsAConduit = true;
			
			if (ConduitNode->BoundGraph != NULL)
			{
				if (UAnimGraphNode_TransitionResult* EntryRuleResultNode = CastChecked<UAnimationTransitionGraph>(ConduitNode->BoundGraph)->GetResultNode())
				{
					BakedState.EntryRuleNodeIndex = ExpandGraphAndProcessNodes(ConduitNode->BoundGraph, EntryRuleResultNode);
				}
			}

			// If this check fires, then something in the machine has changed causing the states array to not
			// be a separate allocation, and a state machine inside of this one caused stuff to shift around
			checkSlow(&BakedState == &(Oven.GetMachine().States[StateIndex]));
		}
	}

	// Process transitions after all the states because getters within custom graphs may want to
	// reference back to other states, which are only valid if they have already been baked
	for (auto StateNodeIt = Oven.StateIndexTable.CreateIterator(); StateNodeIt; ++StateNodeIt)
	{
		UAnimStateNodeBase* StateNode = StateNodeIt.Key();
		const int32 StateIndex = StateNodeIt.Value();

		FBakedAnimationState& BakedState = Oven.GetMachine().States[StateIndex];

		// Add indices to all player and layer nodes
		TArray<UEdGraph*> GraphsToCheck;
		GraphsToCheck.Add(StateNode->GetBoundGraph());
		StateNode->GetBoundGraph()->GetAllChildrenGraphs(GraphsToCheck);

		TArray<UAnimGraphNode_LinkedAnimLayer*> LinkedAnimLayerNodes;
		TArray<UAnimGraphNode_AssetPlayerBase*> AssetPlayerNodes;
		for (UEdGraph* ChildGraph : GraphsToCheck)
		{
			ChildGraph->GetNodesOfClass(AssetPlayerNodes);
			ChildGraph->GetNodesOfClass(LinkedAnimLayerNodes);
		}

		for (UAnimGraphNode_AssetPlayerBase* Node : AssetPlayerNodes)
		{
			if (int32* IndexPtr = NewAnimBlueprintClass->AnimBlueprintDebugData.NodeGuidToIndexMap.Find(Node->NodeGuid))
			{
				BakedState.PlayerNodeIndices.Add(*IndexPtr);
			}
		}

		for (UAnimGraphNode_LinkedAnimLayer* Node : LinkedAnimLayerNodes)
		{
			if (int32* IndexPtr = NewAnimBlueprintClass->AnimBlueprintDebugData.NodeGuidToIndexMap.Find(Node->NodeGuid))
			{
				BakedState.LayerNodeIndices.Add(*IndexPtr);
			}
		}
		// Handle all the transitions out of this node
		TArray<class UAnimStateTransitionNode*> TransitionList;
		StateNode->GetTransitionList(/*out*/ TransitionList, /*bWantSortedList=*/ true);

		for (auto TransitionIt = TransitionList.CreateIterator(); TransitionIt; ++TransitionIt)
		{
			UAnimStateTransitionNode* TransitionNode = *TransitionIt;
			const int32 TransitionIndex = Oven.FindOrAddTransition(TransitionNode);

			// Validate the blend profile for this transition - incase the skeleton of the node has
			// changed or the blend profile no longer exists.
			TransitionNode->ValidateBlendProfile();

			FBakedStateExitTransition& Rule = *new (BakedState.Transitions) FBakedStateExitTransition();
			Rule.bDesiredTransitionReturnValue = (TransitionNode->GetPreviousState() == StateNode);
			Rule.TransitionIndex = TransitionIndex;
			
			if (UAnimGraphNode_TransitionResult* TransitionResultNode = CastChecked<UAnimationTransitionGraph>(TransitionNode->BoundGraph)->GetResultNode())
			{
				if (int32* pIndex = AlreadyMergedTransitionList.Find(TransitionResultNode))
				{
					Rule.CanTakeDelegateIndex = *pIndex;
				}
				else
				{
					Rule.CanTakeDelegateIndex = ExpandGraphAndProcessNodes(TransitionNode->BoundGraph, TransitionResultNode, TransitionNode);
					AlreadyMergedTransitionList.Add(TransitionResultNode, Rule.CanTakeDelegateIndex);
				}
			}
			else
			{
				Rule.CanTakeDelegateIndex = INDEX_NONE;
				MessageLog.Error(*LOCTEXT("TransitionWithNoResult", "@@ has no result node").ToString(), TransitionNode);
			}

			// Handle automatic time remaining rules
			Rule.bAutomaticRemainingTimeRule = TransitionNode->bAutomaticRuleBasedOnSequencePlayerInState;

			// Handle custom transition graphs
			Rule.CustomResultNodeIndex = INDEX_NONE;
			if (UAnimationCustomTransitionGraph* CustomTransitionGraph = Cast<UAnimationCustomTransitionGraph>(TransitionNode->CustomTransitionGraph))
			{
				TArray<UEdGraphNode*> ClonedNodes;
				if (CustomTransitionGraph->GetResultNode())
				{
					Rule.CustomResultNodeIndex = ExpandGraphAndProcessNodes(TransitionNode->CustomTransitionGraph, CustomTransitionGraph->GetResultNode(), NULL, &ClonedNodes);
				}

				// Find all the pose evaluators used in this transition, save handles to them because we need to populate some pose data before executing
				TArray<UAnimGraphNode_TransitionPoseEvaluator*> TransitionPoseList;
				for (auto ClonedNodesIt = ClonedNodes.CreateIterator(); ClonedNodesIt; ++ClonedNodesIt)
				{
					UEdGraphNode* Node = *ClonedNodesIt;
					if (UAnimGraphNode_TransitionPoseEvaluator* TypedNode = Cast<UAnimGraphNode_TransitionPoseEvaluator>(Node))
					{
						TransitionPoseList.Add(TypedNode);
					}
				}

				Rule.PoseEvaluatorLinks.Empty(TransitionPoseList.Num());

				for (auto TransitionPoseListIt = TransitionPoseList.CreateIterator(); TransitionPoseListIt; ++TransitionPoseListIt)
				{
					UAnimGraphNode_TransitionPoseEvaluator* TransitionPoseNode = *TransitionPoseListIt;
					Rule.PoseEvaluatorLinks.Add( GetAllocationIndexOfNode(TransitionPoseNode) );
				}
			}
		}
	}

	Oven.Validate();
}

void FAnimBlueprintCompilerContext::CopyTermDefaultsToDefaultObject(UObject* DefaultObject)
{
	Super::CopyTermDefaultsToDefaultObject(DefaultObject);

	UAnimInstance* DefaultAnimInstance = Cast<UAnimInstance>(DefaultObject);

	if (bIsDerivedAnimBlueprint && DefaultAnimInstance)
	{
		// If we are a derived animation graph; apply any stored overrides.
		// Restore values from the root class to catch values where the override has been removed.
		UAnimBlueprintGeneratedClass* RootAnimClass = NewAnimBlueprintClass;
		while (UAnimBlueprintGeneratedClass* NextClass = Cast<UAnimBlueprintGeneratedClass>(RootAnimClass->GetSuperClass()))
		{
			RootAnimClass = NextClass;
		}
		UObject* RootDefaultObject = RootAnimClass->GetDefaultObject();

		for (TFieldIterator<FProperty> It(RootAnimClass); It; ++It)
		{
			FProperty* RootProp = *It;

			if (FStructProperty* RootStructProp = CastField<FStructProperty>(RootProp))
			{
				if (RootStructProp->Struct->IsChildOf(FAnimNode_Base::StaticStruct()))
				{
					FStructProperty* ChildStructProp = FindFProperty<FStructProperty>(NewAnimBlueprintClass, *RootStructProp->GetName());
					check(ChildStructProp);
					uint8* SourcePtr = RootStructProp->ContainerPtrToValuePtr<uint8>(RootDefaultObject);
					uint8* DestPtr = ChildStructProp->ContainerPtrToValuePtr<uint8>(DefaultAnimInstance);
					check(SourcePtr && DestPtr);
					RootStructProp->CopyCompleteValue(DestPtr, SourcePtr);
				}
			}
		}
	}

	// Give game-specific logic a chance to replace animations
	if(DefaultAnimInstance)
	{
		DefaultAnimInstance->ApplyAnimOverridesToCDO(MessageLog);
	}

	if (bIsDerivedAnimBlueprint && DefaultAnimInstance)
	{
		// Patch the overridden values into the CDO
		TArray<FAnimParentNodeAssetOverride*> AssetOverrides;
		AnimBlueprint->GetAssetOverrides(AssetOverrides);
		for (FAnimParentNodeAssetOverride* Override : AssetOverrides)
		{
			if (Override->NewAsset)
			{
				FAnimNode_Base* BaseNode = NewAnimBlueprintClass->GetPropertyInstance<FAnimNode_Base>(DefaultAnimInstance, Override->ParentNodeGuid, EPropertySearchMode::Hierarchy);
				if (BaseNode)
				{
					BaseNode->OverrideAsset(Override->NewAsset);
				}
			}
		}

		return;
	}

	if(DefaultAnimInstance)
	{
		int32 LinkIndexCount = 0;
		TMap<UAnimGraphNode_Base*, int32> LinkIndexMap;
		TMap<UAnimGraphNode_Base*, uint8*> NodeBaseAddresses;

		// Initialize animation nodes from their templates
		for (TFieldIterator<FProperty> It(DefaultAnimInstance->GetClass(), EFieldIteratorFlags::ExcludeSuper); It; ++It)
		{
			FProperty* TargetProperty = *It;

			if (UAnimGraphNode_Base* VisualAnimNode = AllocatedNodePropertiesToNodes.FindRef(TargetProperty))
			{
				const FStructProperty* SourceNodeProperty = VisualAnimNode->GetFNodeProperty();
				check(SourceNodeProperty != NULL);
				check(CastFieldChecked<FStructProperty>(TargetProperty)->Struct == SourceNodeProperty->Struct);

				uint8* DestinationPtr = TargetProperty->ContainerPtrToValuePtr<uint8>(DefaultAnimInstance);
				uint8* SourcePtr = SourceNodeProperty->ContainerPtrToValuePtr<uint8>(VisualAnimNode);

				if(UAnimGraphNode_Root* RootNode = ExactCast<UAnimGraphNode_Root>(VisualAnimNode))
				{
					// patch graph name into root nodes
					FAnimNode_Root NewRoot = *reinterpret_cast<FAnimNode_Root*>(SourcePtr);
					NewRoot.Name = Cast<UAnimGraphNode_Root>(MessageLog.FindSourceObject(RootNode))->GetGraph()->GetFName();
					TargetProperty->CopyCompleteValue(DestinationPtr, &NewRoot);
				}
				else if(UAnimGraphNode_LinkedInputPose* LinkedInputPoseNode = ExactCast<UAnimGraphNode_LinkedInputPose>(VisualAnimNode))
				{
					// patch graph name into linked input pose nodes
					FAnimNode_LinkedInputPose NewLinkedInputPose = *reinterpret_cast<FAnimNode_LinkedInputPose*>(SourcePtr);
					NewLinkedInputPose.Graph = Cast<UAnimGraphNode_LinkedInputPose>(MessageLog.FindSourceObject(LinkedInputPoseNode))->GetGraph()->GetFName();
					TargetProperty->CopyCompleteValue(DestinationPtr, &NewLinkedInputPose);
				}
				else if(UAnimGraphNode_LinkedAnimGraph* LinkedAnimGraphNode = ExactCast<UAnimGraphNode_LinkedAnimGraph>(VisualAnimNode))
				{
					// patch node index into linked anim graph nodes
					FAnimNode_LinkedAnimGraph NewLinkedAnimGraph = *reinterpret_cast<FAnimNode_LinkedAnimGraph*>(SourcePtr);
					NewLinkedAnimGraph.NodeIndex = LinkIndexCount;
					TargetProperty->CopyCompleteValue(DestinationPtr, &NewLinkedAnimGraph);
				}
				else if(UAnimGraphNode_LinkedAnimLayer* LinkedAnimLayerNode = ExactCast<UAnimGraphNode_LinkedAnimLayer>(VisualAnimNode))
				{
					// patch node index into linked anim layer nodes
					FAnimNode_LinkedAnimLayer NewLinkedAnimLayer = *reinterpret_cast<FAnimNode_LinkedAnimLayer*>(SourcePtr);
					NewLinkedAnimLayer.NodeIndex = LinkIndexCount;
					TargetProperty->CopyCompleteValue(DestinationPtr, &NewLinkedAnimLayer);
				}
				else
				{
					TargetProperty->CopyCompleteValue(DestinationPtr, SourcePtr);
				}

				LinkIndexMap.Add(VisualAnimNode, LinkIndexCount);
				NodeBaseAddresses.Add(VisualAnimNode, DestinationPtr);
				++LinkIndexCount;
			}
		}

		// And wire up node links
		for (auto PoseLinkIt = ValidPoseLinkList.CreateIterator(); PoseLinkIt; ++PoseLinkIt)
		{
			FPoseLinkMappingRecord& Record = *PoseLinkIt;

			UAnimGraphNode_Base* LinkingNode = Record.GetLinkingNode();
			UAnimGraphNode_Base* LinkedNode = Record.GetLinkedNode();
		
			// @TODO this is quick solution for crash - if there were previous errors and some nodes were not added, they could still end here -
			// this check avoids that and since there are already errors, compilation won't be successful.
			// but I'd prefer stopping compilation earlier to avoid getting here in first place
			if (LinkIndexMap.Contains(LinkingNode) && LinkIndexMap.Contains(LinkedNode))
			{
				const int32 SourceNodeIndex = LinkIndexMap.FindChecked(LinkingNode);
				const int32 LinkedNodeIndex = LinkIndexMap.FindChecked(LinkedNode);
				uint8* DestinationPtr = NodeBaseAddresses.FindChecked(LinkingNode);

				Record.PatchLinkIndex(DestinationPtr, LinkedNodeIndex, SourceNodeIndex);
			}
		}   

		// And patch evaluation function entry names
		for (auto EvalLinkIt = ValidEvaluationHandlerList.CreateIterator(); EvalLinkIt; ++EvalLinkIt)
		{
			FEvaluationHandlerRecord& Record = *EvalLinkIt;

			// validate fast path copy records before patching
			Record.ValidateFastPath(DefaultAnimInstance->GetClass());

			// patch either fast-path copy records or generated function names into the CDO
			Record.PatchFunctionNameAndCopyRecordsInto(NewAnimBlueprintClass->EvaluateGraphExposedInputs[ Record.EvaluationHandlerIdx ]);
		}

		// And patch in constant values that don't need to be re-evaluated every frame
		for (auto LiteralLinkIt = ValidAnimNodePinConstants.CreateIterator(); LiteralLinkIt; ++LiteralLinkIt)
		{
			FEffectiveConstantRecord& ConstantRecord = *LiteralLinkIt;

			//const FString ArrayClause = (ConstantRecord.ArrayIndex != INDEX_NONE) ? FString::Printf(TEXT("[%d]"), ConstantRecord.ArrayIndex) : FString();
			//const FString ValueClause = ConstantRecord.LiteralSourcePin->GetDefaultAsString();
			//MessageLog.Note(*FString::Printf(TEXT("Want to set %s.%s%s to %s"), *ConstantRecord.NodeVariableProperty->GetName(), *ConstantRecord.ConstantProperty->GetName(), *ArrayClause, *ValueClause));

			if (!ConstantRecord.Apply(DefaultAnimInstance))
			{
				MessageLog.Error(TEXT("ICE: Failed to push literal value from @@ into CDO"), ConstantRecord.LiteralSourcePin);
			}
		}

		UAnimBlueprintGeneratedClass* AnimBlueprintGeneratedClass = CastChecked<UAnimBlueprintGeneratedClass>(NewClass);

		// copy threaded update flag to CDO
		DefaultAnimInstance->bUseMultiThreadedAnimationUpdate = AnimBlueprint->bUseMultiThreadedAnimationUpdate;

		// Verify thread-safety
		if(GetDefault<UEngine>()->bAllowMultiThreadedAnimationUpdate && DefaultAnimInstance->bUseMultiThreadedAnimationUpdate)
		{
			// If we are a child anim BP, check parent classes & their CDOs
			if (UAnimBlueprintGeneratedClass* ParentClass = Cast<UAnimBlueprintGeneratedClass>(AnimBlueprintGeneratedClass->GetSuperClass()))
			{
				UAnimBlueprint* ParentAnimBlueprint = Cast<UAnimBlueprint>(ParentClass->ClassGeneratedBy);
				if (ParentAnimBlueprint && !ParentAnimBlueprint->bUseMultiThreadedAnimationUpdate)
				{
					DefaultAnimInstance->bUseMultiThreadedAnimationUpdate = false;
				}

				UAnimInstance* ParentDefaultObject = Cast<UAnimInstance>(ParentClass->GetDefaultObject(false));
				if (ParentDefaultObject && !ParentDefaultObject->bUseMultiThreadedAnimationUpdate)
				{
					DefaultAnimInstance->bUseMultiThreadedAnimationUpdate = false;
				}
			}

			// iterate all properties to determine validity
			for (FStructProperty* Property : TFieldRange<FStructProperty>(AnimBlueprintGeneratedClass, EFieldIteratorFlags::IncludeSuper))
			{
				if(Property->Struct->IsChildOf(FAnimNode_Base::StaticStruct()))
				{
					FAnimNode_Base* AnimNode = Property->ContainerPtrToValuePtr<FAnimNode_Base>(DefaultAnimInstance);
					if(!AnimNode->CanUpdateInWorkerThread())
					{
						MessageLog.Warning(*FText::Format(LOCTEXT("HasIncompatibleNode", "Found incompatible node \"{0}\" in blend graph. Disable threaded update or use member variable access."), FText::FromName(Property->Struct->GetFName())).ToString())
							->AddToken(FDocumentationToken::Create(TEXT("Engine/Animation/AnimBlueprints/AnimGraph")));;

						DefaultAnimInstance->bUseMultiThreadedAnimationUpdate = false;
					}
				}
			}

			if (FunctionList.Num() > 0)
			{
				// find the ubergraph in the function list
				FKismetFunctionContext* UbergraphFunctionContext = nullptr;
				for (FKismetFunctionContext& FunctionContext : FunctionList)
				{
					if (FunctionList[0].Function->GetName().StartsWith(TEXT("ExecuteUbergraph")))
					{
						UbergraphFunctionContext = &FunctionContext;
						break;
					}
				}

				if (UbergraphFunctionContext)
				{
					// run through the per-node compiled statements looking for struct-sets used by anim nodes
					for (auto& StatementPair : UbergraphFunctionContext->StatementsPerNode)
					{
						if (UK2Node_StructMemberSet* StructMemberSetNode = Cast<UK2Node_StructMemberSet>(StatementPair.Key))
						{
							UObject* SourceNode = MessageLog.FindSourceObject(StructMemberSetNode);

							if (SourceNode && StructMemberSetNode->StructType->IsChildOf(FAnimNode_Base::StaticStruct()))
							{
								for (FBlueprintCompiledStatement* Statement : StatementPair.Value)
								{
									if (Statement->Type == KCST_CallFunction && Statement->FunctionToCall)
									{
										// pure function?
										const bool bPureFunctionCall = Statement->FunctionToCall->HasAnyFunctionFlags(FUNC_BlueprintPure);

										// function called on something other than function library or anim instance?
										UClass* FunctionClass = CastChecked<UClass>(Statement->FunctionToCall->GetOuter());
										const bool bFunctionLibraryCall = FunctionClass->IsChildOf<UBlueprintFunctionLibrary>();
										const bool bAnimInstanceCall = FunctionClass->IsChildOf<UAnimInstance>();

										// Whitelisted/blacklisted? Some functions are not really 'pure', so we give people the opportunity to mark them up.
										// Mark up the class if it is generally thread safe, then unsafe functions can be marked up individually. We assume
										// that classes are unsafe by default, as well as if they are marked up NotBlueprintThreadSafe.
										const bool bClassThreadSafe = FunctionClass->HasMetaData(TEXT("BlueprintThreadSafe"));
										const bool bClassNotThreadSafe = FunctionClass->HasMetaData(TEXT("NotBlueprintThreadSafe")) || !FunctionClass->HasMetaData(TEXT("BlueprintThreadSafe"));
										const bool bFunctionThreadSafe = Statement->FunctionToCall->HasMetaData(TEXT("BlueprintThreadSafe"));
										const bool bFunctionNotThreadSafe = Statement->FunctionToCall->HasMetaData(TEXT("NotBlueprintThreadSafe"));

										const bool bThreadSafe = (bClassThreadSafe && !bFunctionNotThreadSafe) || (bClassNotThreadSafe && bFunctionThreadSafe);

										const bool bValidForUsage = bPureFunctionCall && bThreadSafe && (bFunctionLibraryCall || bAnimInstanceCall);

										if (!bValidForUsage)
										{
											UEdGraphNode* FunctionNode = nullptr;
											if (Statement->FunctionContext && Statement->FunctionContext->SourcePin)
											{
												FunctionNode = Statement->FunctionContext->SourcePin->GetOwningNode();
											}
											else if (Statement->LHS && Statement->LHS->SourcePin)
											{
												FunctionNode = Statement->LHS->SourcePin->GetOwningNode();
											}

											if (FunctionNode)
											{
												MessageLog.Warning(*LOCTEXT("NotThreadSafeWarningNodeContext", "Node @@ uses potentially thread-unsafe call @@. Disable threaded update or use a thread-safe call. Function may need BlueprintThreadSafe metadata adding.").ToString(), SourceNode, FunctionNode)
													->AddToken(FDocumentationToken::Create(TEXT("Engine/Animation/AnimBlueprints/AnimGraph")));
											}
											else if (Statement->FunctionToCall)
											{
												MessageLog.Warning(*FText::Format(LOCTEXT("NotThreadSafeWarningFunctionContext", "Node @@ uses potentially thread-unsafe call {0}. Disable threaded update or use a thread-safe call. Function may need BlueprintThreadSafe metadata adding."), Statement->FunctionToCall->GetDisplayNameText()).ToString(), SourceNode)
													->AddToken(FDocumentationToken::Create(TEXT("Engine/Animation/AnimBlueprints/AnimGraph")));
											}
											else
											{
												MessageLog.Warning(*LOCTEXT("NotThreadSafeWarningUnknownContext", "Node @@ uses potentially thread-unsafe call. Disable threaded update or use a thread-safe call.").ToString(), SourceNode)
													->AddToken(FDocumentationToken::Create(TEXT("Engine/Animation/AnimBlueprints/AnimGraph")));
											}

											DefaultAnimInstance->bUseMultiThreadedAnimationUpdate = false;
										}
									}
								}
							}
						}
					}
				}
			}
		}

		for (const FEffectiveConstantRecord& ConstantRecord : ValidAnimNodePinConstants)
		{
			UAnimGraphNode_Base* Node = CastChecked<UAnimGraphNode_Base>(ConstantRecord.LiteralSourcePin->GetOwningNode());
			UAnimGraphNode_Base* TrueNode = MessageLog.FindSourceObjectTypeChecked<UAnimGraphNode_Base>(Node);
			TrueNode->BlueprintUsage = EBlueprintUsage::DoesNotUseBlueprint;
		}

		for(const FEvaluationHandlerRecord& EvaluationHandler : ValidEvaluationHandlerList)
		{
			if(EvaluationHandler.ServicedProperties.Num() > 0)
			{
				const FAnimNodeSinglePropertyHandler& Handler = EvaluationHandler.ServicedProperties.CreateConstIterator()->Value;
				check(Handler.CopyRecords.Num() > 0);
				check(Handler.CopyRecords[0].DestPin != nullptr);
				UAnimGraphNode_Base* Node = CastChecked<UAnimGraphNode_Base>(Handler.CopyRecords[0].DestPin->GetOwningNode());
				UAnimGraphNode_Base* TrueNode = MessageLog.FindSourceObjectTypeChecked<UAnimGraphNode_Base>(Node);	

				FExposedValueHandler* HandlerPtr = &NewAnimBlueprintClass->EvaluateGraphExposedInputs[ EvaluationHandler.EvaluationHandlerIdx ];
				TrueNode->BlueprintUsage = HandlerPtr->BoundFunction != NAME_None ? EBlueprintUsage::UsesBlueprint : EBlueprintUsage::DoesNotUseBlueprint; 

#if WITH_EDITORONLY_DATA // ANIMINST_PostCompileValidation
				const bool bWarnAboutBlueprintUsage = AnimBlueprint->bWarnAboutBlueprintUsage || DefaultAnimInstance->PCV_ShouldWarnAboutNodesNotUsingFastPath();
				const bool bNotifyAboutBlueprintUsage = DefaultAnimInstance->PCV_ShouldNotifyAboutNodesNotUsingFastPath();
#else
				const bool bWarnAboutBlueprintUsage = AnimBlueprint->bWarnAboutBlueprintUsage;
				const bool bNotifyAboutBlueprintUsage = false;
#endif
				if ((TrueNode->BlueprintUsage == EBlueprintUsage::UsesBlueprint) && (bWarnAboutBlueprintUsage || bNotifyAboutBlueprintUsage))
				{
					const FString MessageString = LOCTEXT("BlueprintUsageWarning", "Node @@ uses Blueprint to update its values, access member variables directly or use a constant value for better performance.").ToString();
					if (bWarnAboutBlueprintUsage)
					{
						MessageLog.Warning(*MessageString, Node);
					}
					else
					{
						MessageLog.Note(*MessageString, Node);
					}
				}
			}
		}
	}
}

void FAnimBlueprintCompilerContext::ExpandSplitPins(UEdGraph* InGraph)
{
	for (TArray<UEdGraphNode*>::TIterator NodeIt(InGraph->Nodes); NodeIt; ++NodeIt)
	{
		UK2Node* K2Node = Cast<UK2Node>(*NodeIt);
		if (K2Node != nullptr)
		{
			K2Node->ExpandSplitPins(*this, InGraph);
		}
	}
}

// Merges in any all ubergraph pages into the gathering ubergraph
void FAnimBlueprintCompilerContext::MergeUbergraphPagesIn(UEdGraph* Ubergraph)
{
	Super::MergeUbergraphPagesIn(Ubergraph);

	if (bIsDerivedAnimBlueprint)
	{
		// Skip any work related to an anim graph, it's all done by the parent class
	}
	else
	{
		// Move all animation graph nodes and associated pure logic chains into the consolidated event graph
		auto MoveGraph = [this](UEdGraph* InGraph)
		{
			if (InGraph->Schema->IsChildOf(UAnimationGraphSchema::StaticClass()))
			{
				// Merge all the animation nodes, contents, etc... into the ubergraph
				UEdGraph* ClonedGraph = FEdGraphUtilities::CloneGraph(InGraph, NULL, &MessageLog, true);
				const bool bIsLoading = Blueprint->bIsRegeneratingOnLoad || IsAsyncLoading();
				const bool bIsCompiling = Blueprint->bBeingCompiled;
				ClonedGraph->MoveNodesToAnotherGraph(ConsolidatedEventGraph, bIsLoading, bIsCompiling);
			}
		};

		for (UEdGraph* Graph : Blueprint->FunctionGraphs)
		{
			MoveGraph(Graph);
		}

		for(FBPInterfaceDescription& InterfaceDesc : Blueprint->ImplementedInterfaces)
		{
			for(UEdGraph* Graph : InterfaceDesc.Graphs)
			{
				MoveGraph(Graph);
			}
		}

		// Make sure we expand any split pins here before we process animation nodes.
		ExpandSplitPins(ConsolidatedEventGraph);

		// Compile the animation graph
		ProcessAllAnimationNodes();
	}
}

void FAnimBlueprintCompilerContext::ProcessOneFunctionGraph(UEdGraph* SourceGraph, bool bInternalFunction)
{
	if (SourceGraph->Schema->IsChildOf(UAnimationGraphSchema::StaticClass()))
	{
		// Animation graph
		// Do nothing, as this graph has already been processed
	}
	else if (SourceGraph->Schema->IsChildOf(UAnimationStateMachineSchema::StaticClass()))
	{
		// Animation state machine
		// Do nothing, as this graph has already been processed

		//@TODO: These should all have been moved to be child graphs by now
		//ensure(false);
	}
	else
	{
		// Let the regular K2 compiler handle this one
		Super::ProcessOneFunctionGraph(SourceGraph, bInternalFunction);
	}
}

void FAnimBlueprintCompilerContext::ProcessLinkedInputPose(UAnimGraphNode_LinkedInputPose* InLinkedInputPose)
{
	InLinkedInputPose->IterateFunctionParameters([this, InLinkedInputPose](const FName& InName, FEdGraphPinType InPinType)
	{
		if(!UAnimationGraphSchema::IsPosePin(InPinType))
		{
			// create properties for 'local' linked input pose pins
			FProperty* NewLinkedInputPoseProperty = CreateVariable(InName, InPinType);
			if(NewLinkedInputPoseProperty)
			{
				if(bIsFullCompile)
				{
					UEdGraphPin* Pin = InLinkedInputPose->FindPin(InName, EGPD_Output);
					if(Pin)
					{
						// Create new node for property access
						UK2Node_VariableGet* VariableGetNode = SpawnIntermediateNode<UK2Node_VariableGet>(InLinkedInputPose, InLinkedInputPose->GetGraph());
						VariableGetNode->SetFromProperty(NewLinkedInputPoseProperty, true, NewLinkedInputPoseProperty->GetOwnerClass());
						VariableGetNode->AllocateDefaultPins();

						// Add pin to generated variable association, used for pin watching
						UEdGraphPin* TrueSourcePin = MessageLog.FindSourcePin(Pin);
						if (TrueSourcePin)
						{
							NewClass->GetDebugData().RegisterClassPropertyAssociation(TrueSourcePin, NewLinkedInputPoseProperty);
						}

						// link up to new node - note that this is not a FindPinChecked because if an interface changes without the
						// implementing class being loaded, then its graphs will not be conformed until AFTER the skeleton class
						// has been compiled, so the variable cannot be created. This also doesnt matter, as there wont be anything connected
						// to the pin yet anyways.
						UEdGraphPin* VariablePin = VariableGetNode->FindPin(NewLinkedInputPoseProperty->GetFName());
						if(VariablePin)
						{
							TArray<UEdGraphPin*> Links = Pin->LinkedTo;
							Pin->BreakAllPinLinks();

							for(UEdGraphPin* LinkPin : Links)
							{
								VariablePin->MakeLinkTo(LinkPin);
							}
						}
					}
				}
			}
		}
	});
}

void FAnimBlueprintCompilerContext::EnsureProperGeneratedClass(UClass*& TargetUClass)
{
	if( TargetUClass && !((UObject*)TargetUClass)->IsA(UAnimBlueprintGeneratedClass::StaticClass()) )
	{
		FKismetCompilerUtilities::ConsignToOblivion(TargetUClass, Blueprint->bIsRegeneratingOnLoad);
		TargetUClass = NULL;
	}
}

void FAnimBlueprintCompilerContext::SpawnNewClass(const FString& NewClassName)
{
	NewAnimBlueprintClass = FindObject<UAnimBlueprintGeneratedClass>(Blueprint->GetOutermost(), *NewClassName);

	if (NewAnimBlueprintClass == NULL)
	{
		NewAnimBlueprintClass = NewObject<UAnimBlueprintGeneratedClass>(Blueprint->GetOutermost(), FName(*NewClassName), RF_Public | RF_Transactional);
	}
	else
	{
		// Already existed, but wasn't linked in the Blueprint yet due to load ordering issues
		FBlueprintCompileReinstancer::Create(NewAnimBlueprintClass);
	}
	NewClass = NewAnimBlueprintClass;
}

void FAnimBlueprintCompilerContext::OnPostCDOCompiled()
{
	for (UAnimBlueprintGeneratedClass* ClassWithInputHandlers = NewAnimBlueprintClass; ClassWithInputHandlers != nullptr; ClassWithInputHandlers = Cast<UAnimBlueprintGeneratedClass>(ClassWithInputHandlers->GetSuperClass()))
	{
		FExposedValueHandler::Initialize(ClassWithInputHandlers->EvaluateGraphExposedInputs, NewAnimBlueprintClass->ClassDefaultObject);

		ClassWithInputHandlers->LinkFunctionsToDefaultObjectNodes(NewAnimBlueprintClass->ClassDefaultObject);
	}
}

void FAnimBlueprintCompilerContext::OnNewClassSet(UBlueprintGeneratedClass* ClassToUse)
{
	NewAnimBlueprintClass = CastChecked<UAnimBlueprintGeneratedClass>(ClassToUse);
}

void FAnimBlueprintCompilerContext::CleanAndSanitizeClass(UBlueprintGeneratedClass* ClassToClean, UObject*& InOldCDO)
{
	Super::CleanAndSanitizeClass(ClassToClean, InOldCDO);

	// Make sure our typed pointer is set
	check(ClassToClean == NewClass && NewAnimBlueprintClass == NewClass);

	NewAnimBlueprintClass->AnimBlueprintDebugData = FAnimBlueprintDebugData();

	// Reset the baked data
	//@TODO: Move this into PurgeClass
	NewAnimBlueprintClass->BakedStateMachines.Empty();
	NewAnimBlueprintClass->AnimNotifies.Empty();
	NewAnimBlueprintClass->AnimBlueprintFunctions.Empty();
	NewAnimBlueprintClass->OrderedSavedPoseIndicesMap.Empty();
	NewAnimBlueprintClass->AnimNodeProperties.Empty();
	NewAnimBlueprintClass->LinkedAnimGraphNodeProperties.Empty();
	NewAnimBlueprintClass->LinkedAnimLayerNodeProperties.Empty();
	NewAnimBlueprintClass->PreUpdateNodeProperties.Empty();
	NewAnimBlueprintClass->DynamicResetNodeProperties.Empty();
	NewAnimBlueprintClass->StateMachineNodeProperties.Empty();
	NewAnimBlueprintClass->InitializationNodeProperties.Empty();
	NewAnimBlueprintClass->EvaluateGraphExposedInputs.Empty();
	NewAnimBlueprintClass->GraphAssetPlayerInformation.Empty();
	NewAnimBlueprintClass->GraphBlendOptions.Empty();

	// Copy over runtime data from the blueprint to the class
	NewAnimBlueprintClass->TargetSkeleton = AnimBlueprint->TargetSkeleton;

	UAnimBlueprint* RootAnimBP = UAnimBlueprint::FindRootAnimBlueprint(AnimBlueprint);
	bIsDerivedAnimBlueprint = RootAnimBP != NULL;

	// Copy up data from a parent anim blueprint
	if (bIsDerivedAnimBlueprint)
	{
		UAnimBlueprintGeneratedClass* RootAnimClass = CastChecked<UAnimBlueprintGeneratedClass>(RootAnimBP->GeneratedClass);

		NewAnimBlueprintClass->BakedStateMachines.Append(RootAnimClass->BakedStateMachines);
		NewAnimBlueprintClass->AnimNotifies.Append(RootAnimClass->AnimNotifies);
		NewAnimBlueprintClass->OrderedSavedPoseIndicesMap = RootAnimClass->OrderedSavedPoseIndicesMap;
	}
}

void FAnimBlueprintCompilerContext::FinishCompilingClass(UClass* Class)
{
	const UAnimBlueprint* PossibleRoot = UAnimBlueprint::FindRootAnimBlueprint(AnimBlueprint);
	const UAnimBlueprint* Src = PossibleRoot ? PossibleRoot : AnimBlueprint;

	UAnimBlueprintGeneratedClass* AnimBlueprintGeneratedClass = CastChecked<UAnimBlueprintGeneratedClass>(Class);
	AnimBlueprintGeneratedClass->SyncGroupNames.Reset();
	AnimBlueprintGeneratedClass->SyncGroupNames.Reserve(Src->Groups.Num());
	for (const FAnimGroupInfo& GroupInfo : Src->Groups)
	{
		AnimBlueprintGeneratedClass->SyncGroupNames.Add(GroupInfo.Name);
	}

	// Add graph blend options to class if blend values were actually customized
	auto AddBlendOptions = [AnimBlueprintGeneratedClass](UEdGraph* Graph)
	{
		UAnimationGraph* AnimGraph = Cast<UAnimationGraph>(Graph);
		if (AnimGraph && (AnimGraph->BlendOptions.BlendInTime >= 0.0f || AnimGraph->BlendOptions.BlendOutTime >= 0.0f))
		{
			AnimBlueprintGeneratedClass->GraphBlendOptions.Add(AnimGraph->GetFName(), AnimGraph->BlendOptions);
		}
	};


	for (UEdGraph* Graph : Blueprint->FunctionGraphs)
	{
		AddBlendOptions(Graph);
	}

	for (FBPInterfaceDescription& InterfaceDesc : Blueprint->ImplementedInterfaces)
	{
		if (InterfaceDesc.Interface->IsChildOf<UAnimLayerInterface>())
		{
			for (UEdGraph* Graph : InterfaceDesc.Graphs)
			{
				AddBlendOptions(Graph);
			}
		}
	}

	Super::FinishCompilingClass(Class);
}

void FAnimBlueprintCompilerContext::PostCompile()
{
	Super::PostCompile();

	for (UPoseWatch* PoseWatch : AnimBlueprint->PoseWatches)
	{
		AnimationEditorUtils::SetPoseWatch(PoseWatch, AnimBlueprint);
	}

	UAnimBlueprintGeneratedClass* AnimBlueprintGeneratedClass = CastChecked<UAnimBlueprintGeneratedClass>(NewClass);
	if(UAnimInstance* DefaultAnimInstance = Cast<UAnimInstance>(AnimBlueprintGeneratedClass->GetDefaultObject()))
	{
		// iterate all anim node and call PostCompile
		const USkeleton* CurrentSkeleton = AnimBlueprint->TargetSkeleton;
		for (FStructProperty* Property : TFieldRange<FStructProperty>(AnimBlueprintGeneratedClass, EFieldIteratorFlags::IncludeSuper))
		{
			if (Property->Struct->IsChildOf(FAnimNode_Base::StaticStruct()))
			{
				FAnimNode_Base* AnimNode = Property->ContainerPtrToValuePtr<FAnimNode_Base>(DefaultAnimInstance);
				AnimNode->PostCompile(CurrentSkeleton);
			}
		}
	}
}

void FAnimBlueprintCompilerContext::CreateFunctionList()
{
	// (These will now be processed after uber graph merge)

	// Build the list of functions and do preprocessing on all of them
	Super::CreateFunctionList();
}

void FAnimBlueprintCompilerContext::ProcessTransitionGetter(UK2Node_TransitionRuleGetter* Getter, UAnimStateTransitionNode* TransitionNode)
{
	// Get common elements for multiple getters
	UEdGraphPin* OutputPin = Getter->GetOutputPin();

	UEdGraphPin* SourceTimePin = NULL;
	UAnimationAsset* AnimAsset= NULL;
	int32 PlayerNodeIndex = INDEX_NONE;

	if (UAnimGraphNode_Base* SourcePlayerNode = Getter->AssociatedAnimAssetPlayerNode)
	{
		// This check should never fail as the source state is always processed first before handling it's rules
		UAnimGraphNode_Base* TrueSourceNode = MessageLog.FindSourceObjectTypeChecked<UAnimGraphNode_Base>(SourcePlayerNode);
		UAnimGraphNode_Base* UndertypedPlayerNode = SourceNodeToProcessedNodeMap.FindRef(TrueSourceNode);

		if (UndertypedPlayerNode == NULL)
		{
			MessageLog.Error(TEXT("ICE: Player node @@ was not processed prior to handling a transition getter @@ that used it"), SourcePlayerNode, Getter);
			return;
		}

		// Make sure the node is still relevant
		UEdGraph* PlayerGraph = UndertypedPlayerNode->GetGraph();
		if (!PlayerGraph->Nodes.Contains(UndertypedPlayerNode))
		{
			MessageLog.Error(TEXT("@@ is not associated with a node in @@; please delete and recreate it"), Getter, PlayerGraph);
		}

		// Make sure the referenced AnimAsset player has been allocated
		PlayerNodeIndex = GetAllocationIndexOfNode(UndertypedPlayerNode);
		if (PlayerNodeIndex == INDEX_NONE)
		{
			MessageLog.Error(*LOCTEXT("BadAnimAssetNodeUsedInGetter", "@@ doesn't have a valid associated AnimAsset node.  Delete and recreate it").ToString(), Getter);
		}

		// Grab the AnimAsset, and time pin if needed
		UScriptStruct* TimePropertyInStructType = NULL;
		const TCHAR* TimePropertyName = NULL;
		if (UndertypedPlayerNode->DoesSupportTimeForTransitionGetter())
		{
			AnimAsset = UndertypedPlayerNode->GetAnimationAsset();
			TimePropertyInStructType = UndertypedPlayerNode->GetTimePropertyStruct();
			TimePropertyName = UndertypedPlayerNode->GetTimePropertyName();
		}
		else
		{
			MessageLog.Error(TEXT("@@ is associated with @@, which is an unexpected type"), Getter, UndertypedPlayerNode);
		}

		bool bNeedTimePin = false;

		// Determine if we need to read the current time variable from the specified sequence player
		switch (Getter->GetterType)
		{
		case ETransitionGetter::AnimationAsset_GetCurrentTime:
		case ETransitionGetter::AnimationAsset_GetCurrentTimeFraction:
		case ETransitionGetter::AnimationAsset_GetTimeFromEnd:
		case ETransitionGetter::AnimationAsset_GetTimeFromEndFraction:
			bNeedTimePin = true;
			break;
		default:
			bNeedTimePin = false;
			break;
		}

		if (bNeedTimePin && (PlayerNodeIndex != INDEX_NONE) && (TimePropertyName != NULL) && (TimePropertyInStructType != NULL))
		{
			FProperty* NodeProperty = AllocatedPropertiesByIndex.FindChecked(PlayerNodeIndex);

			// Create a struct member read node to grab the current position of the sequence player node
			UK2Node_StructMemberGet* TimeReadNode = SpawnIntermediateNode<UK2Node_StructMemberGet>(Getter, ConsolidatedEventGraph);
			TimeReadNode->VariableReference.SetSelfMember(NodeProperty->GetFName());
			TimeReadNode->StructType = TimePropertyInStructType;

			TimeReadNode->AllocatePinsForSingleMemberGet(TimePropertyName);
			SourceTimePin = TimeReadNode->FindPinChecked(TimePropertyName);
		}
	}

	// Expand it out
	UK2Node_CallFunction* GetterHelper = NULL;
	switch (Getter->GetterType)
	{
	case ETransitionGetter::AnimationAsset_GetCurrentTime:
		if ((AnimAsset != NULL) && (SourceTimePin != NULL))
		{
			GetterHelper = SpawnCallAnimInstanceFunction(Getter, TEXT("GetInstanceAssetPlayerTime"));
			GetterHelper->FindPinChecked(TEXT("AssetPlayerIndex"))->DefaultValue = FString::FromInt(PlayerNodeIndex);
		}
		else
		{
			if (Getter->AssociatedAnimAssetPlayerNode)
			{
				MessageLog.Error(TEXT("Please replace @@ with Get Relevant Anim Time. @@ has no animation asset"), Getter, Getter->AssociatedAnimAssetPlayerNode);
			}
			else
			{
				MessageLog.Error(TEXT("@@ is not asscociated with an asset player"), Getter);
			}
		}
		break;
	case ETransitionGetter::AnimationAsset_GetLength:
		if (AnimAsset != NULL)
		{
			GetterHelper = SpawnCallAnimInstanceFunction(Getter, TEXT("GetInstanceAssetPlayerLength"));
			GetterHelper->FindPinChecked(TEXT("AssetPlayerIndex"))->DefaultValue = FString::FromInt(PlayerNodeIndex);
		}
		else
		{
			if (Getter->AssociatedAnimAssetPlayerNode)
			{
				MessageLog.Error(TEXT("Please replace @@ with Get Relevant Anim Length. @@ has no animation asset"), Getter, Getter->AssociatedAnimAssetPlayerNode);
			}
			else
			{
				MessageLog.Error(TEXT("@@ is not asscociated with an asset player"), Getter);
			}
		}
		break;
	case ETransitionGetter::AnimationAsset_GetCurrentTimeFraction:
		if ((AnimAsset != NULL) && (SourceTimePin != NULL))
		{
			GetterHelper = SpawnCallAnimInstanceFunction(Getter, TEXT("GetInstanceAssetPlayerTimeFraction"));
			GetterHelper->FindPinChecked(TEXT("AssetPlayerIndex"))->DefaultValue = FString::FromInt(PlayerNodeIndex);
		}
		else
		{
			if (Getter->AssociatedAnimAssetPlayerNode)
			{
				MessageLog.Error(TEXT("Please replace @@ with Get Relevant Anim Time Fraction. @@ has no animation asset"), Getter, Getter->AssociatedAnimAssetPlayerNode);
			}
			else
			{
				MessageLog.Error(TEXT("@@ is not asscociated with an asset player"), Getter);
			}
		}
		break;
	case ETransitionGetter::AnimationAsset_GetTimeFromEnd:
		if ((AnimAsset != NULL) && (SourceTimePin != NULL))
		{
			GetterHelper = SpawnCallAnimInstanceFunction(Getter, TEXT("GetInstanceAssetPlayerTimeFromEnd"));
			GetterHelper->FindPinChecked(TEXT("AssetPlayerIndex"))->DefaultValue = FString::FromInt(PlayerNodeIndex);
		}
		else
		{
			if (Getter->AssociatedAnimAssetPlayerNode)
			{
				MessageLog.Error(TEXT("Please replace @@ with Get Relevant Anim Time Remaining. @@ has no animation asset"), Getter, Getter->AssociatedAnimAssetPlayerNode);
			}
			else
			{
				MessageLog.Error(TEXT("@@ is not asscociated with an asset player"), Getter);
			}
		}
		break;
	case ETransitionGetter::AnimationAsset_GetTimeFromEndFraction:
		if ((AnimAsset != NULL) && (SourceTimePin != NULL))
		{
			GetterHelper = SpawnCallAnimInstanceFunction(Getter, TEXT("GetInstanceAssetPlayerTimeFromEndFraction"));
			GetterHelper->FindPinChecked(TEXT("AssetPlayerIndex"))->DefaultValue = FString::FromInt(PlayerNodeIndex);
		}
		else
		{
			if (Getter->AssociatedAnimAssetPlayerNode)
			{
				MessageLog.Error(TEXT("Please replace @@ with Get Relevant Anim Time Remaining Fraction. @@ has no animation asset"), Getter, Getter->AssociatedAnimAssetPlayerNode);
			}
			else
			{
				MessageLog.Error(TEXT("@@ is not asscociated with an asset player"), Getter);
			}
		}
		break;

	case ETransitionGetter::CurrentTransitionDuration:
		{
			check(TransitionNode);
			if(UAnimStateNode* SourceStateNode = MessageLog.FindSourceObjectTypeChecked<UAnimStateNode>(TransitionNode->GetPreviousState()))
			{
				if(UObject* SourceTransitionNode = MessageLog.FindSourceObject(TransitionNode))
				{
					if(FStateMachineDebugData* DebugData = NewAnimBlueprintClass->GetAnimBlueprintDebugData().StateMachineDebugData.Find(SourceStateNode->GetGraph()))
					{
						if(int32* pStateIndex = DebugData->NodeToStateIndex.Find(SourceStateNode))
						{
							const int32 StateIndex = *pStateIndex;
							
							// This check should never fail as all animation nodes should be processed before getters are
							UAnimGraphNode_Base* CompiledMachineInstanceNode = SourceNodeToProcessedNodeMap.FindChecked(DebugData->MachineInstanceNode.Get());
							const int32 MachinePropertyIndex = AllocatedAnimNodeIndices.FindChecked(CompiledMachineInstanceNode);
							int32 TransitionPropertyIndex = INDEX_NONE;

							for(TMap<TWeakObjectPtr<UEdGraphNode>, int32>::TIterator TransIt(DebugData->NodeToTransitionIndex); TransIt; ++TransIt)
							{
								UEdGraphNode* CurrTransNode = TransIt.Key().Get();
								
								if(CurrTransNode == SourceTransitionNode)
								{
									TransitionPropertyIndex = TransIt.Value();
									break;
								}
							}

							if(TransitionPropertyIndex != INDEX_NONE)
							{
								GetterHelper = SpawnCallAnimInstanceFunction(Getter, TEXT("GetInstanceTransitionCrossfadeDuration"));
								GetterHelper->FindPinChecked(TEXT("MachineIndex"))->DefaultValue = FString::FromInt(MachinePropertyIndex);
								GetterHelper->FindPinChecked(TEXT("TransitionIndex"))->DefaultValue = FString::FromInt(TransitionPropertyIndex);
							}
						}
					}
				}
			}
		}
		break;

	case ETransitionGetter::ArbitraryState_GetBlendWeight:
		{
			if (Getter->AssociatedStateNode)
			{
				if (UAnimStateNode* SourceStateNode = MessageLog.FindSourceObjectTypeChecked<UAnimStateNode>(Getter->AssociatedStateNode))
				{
					if (FStateMachineDebugData* DebugData = NewAnimBlueprintClass->GetAnimBlueprintDebugData().StateMachineDebugData.Find(SourceStateNode->GetGraph()))
					{
						if (int32* pStateIndex = DebugData->NodeToStateIndex.Find(SourceStateNode))
						{
							const int32 StateIndex = *pStateIndex;
							//const int32 MachineIndex = DebugData->MachineIndex;

							// This check should never fail as all animation nodes should be processed before getters are
							UAnimGraphNode_Base* CompiledMachineInstanceNode = SourceNodeToProcessedNodeMap.FindChecked(DebugData->MachineInstanceNode.Get());
							const int32 MachinePropertyIndex = AllocatedAnimNodeIndices.FindChecked(CompiledMachineInstanceNode);

							GetterHelper = SpawnCallAnimInstanceFunction(Getter, TEXT("GetInstanceStateWeight"));
							GetterHelper->FindPinChecked(TEXT("MachineIndex"))->DefaultValue = FString::FromInt(MachinePropertyIndex);
							GetterHelper->FindPinChecked(TEXT("StateIndex"))->DefaultValue = FString::FromInt(StateIndex);
						}
					}
				}
			}

			if (GetterHelper == NULL)
			{
				MessageLog.Error(TEXT("@@ is not associated with a valid state"), Getter);
			}
		}
		break;

	case ETransitionGetter::CurrentState_ElapsedTime:
		{
			check(TransitionNode);
			if (UAnimStateNode* SourceStateNode = MessageLog.FindSourceObjectTypeChecked<UAnimStateNode>(TransitionNode->GetPreviousState()))
			{
				if (FStateMachineDebugData* DebugData = NewAnimBlueprintClass->GetAnimBlueprintDebugData().StateMachineDebugData.Find(SourceStateNode->GetGraph()))
				{
					// This check should never fail as all animation nodes should be processed before getters are
					UAnimGraphNode_Base* CompiledMachineInstanceNode = SourceNodeToProcessedNodeMap.FindChecked(DebugData->MachineInstanceNode.Get());
					const int32 MachinePropertyIndex = AllocatedAnimNodeIndices.FindChecked(CompiledMachineInstanceNode);

					GetterHelper = SpawnCallAnimInstanceFunction(Getter, TEXT("GetInstanceCurrentStateElapsedTime"));
					GetterHelper->FindPinChecked(TEXT("MachineIndex"))->DefaultValue = FString::FromInt(MachinePropertyIndex);
				}
			}
			if (GetterHelper == NULL)
			{
				MessageLog.Error(TEXT("@@ is not associated with a valid state"), Getter);
			}
		}
		break;

	case ETransitionGetter::CurrentState_GetBlendWeight:
		{
			check(TransitionNode);
			if (UAnimStateNode* SourceStateNode = MessageLog.FindSourceObjectTypeChecked<UAnimStateNode>(TransitionNode->GetPreviousState()))
			{
				{
					if (FStateMachineDebugData* DebugData = NewAnimBlueprintClass->GetAnimBlueprintDebugData().StateMachineDebugData.Find(SourceStateNode->GetGraph()))
					{
						if (int32* pStateIndex = DebugData->NodeToStateIndex.Find(SourceStateNode))
						{
							const int32 StateIndex = *pStateIndex;
							//const int32 MachineIndex = DebugData->MachineIndex;

							// This check should never fail as all animation nodes should be processed before getters are
							UAnimGraphNode_Base* CompiledMachineInstanceNode = SourceNodeToProcessedNodeMap.FindChecked(DebugData->MachineInstanceNode.Get());
							const int32 MachinePropertyIndex = AllocatedAnimNodeIndices.FindChecked(CompiledMachineInstanceNode);

							GetterHelper = SpawnCallAnimInstanceFunction(Getter, TEXT("GetInstanceStateWeight"));
							GetterHelper->FindPinChecked(TEXT("MachineIndex"))->DefaultValue = FString::FromInt(MachinePropertyIndex);
							GetterHelper->FindPinChecked(TEXT("StateIndex"))->DefaultValue = FString::FromInt(StateIndex);
						}
					}
				}
			}
			if (GetterHelper == NULL)
			{
				MessageLog.Error(TEXT("@@ is not associated with a valid state"), Getter);
			}
		}
		break;

	default:
		MessageLog.Error(TEXT("Unrecognized getter type on @@"), Getter);
		break;
	}

	// Finish wiring up a call function if needed
	if (GetterHelper != NULL)
	{
		check(GetterHelper->IsNodePure());

		UEdGraphPin* NewReturnPin = GetterHelper->FindPinChecked(TEXT("ReturnValue"));
		MessageLog.NotifyIntermediatePinCreation(NewReturnPin, OutputPin);

		NewReturnPin->CopyPersistentDataFromOldPin(*OutputPin);
	}

	// Remove the getter from the equation
	Getter->BreakAllNodeLinks();
}

int32 FAnimBlueprintCompilerContext::FindOrAddNotify(FAnimNotifyEvent& Notify)
{
	if ((Notify.NotifyName == NAME_None) && (Notify.Notify == NULL) && (Notify.NotifyStateClass == NULL))
	{
		// Non event, don't add it
		return INDEX_NONE;
	}

	int32 NewIndex = INDEX_NONE;
	for (int32 NotifyIdx = 0; NotifyIdx < NewAnimBlueprintClass->AnimNotifies.Num(); NotifyIdx++)
	{
		if( (NewAnimBlueprintClass->AnimNotifies[NotifyIdx].NotifyName == Notify.NotifyName) 
			&& (NewAnimBlueprintClass->AnimNotifies[NotifyIdx].Notify == Notify.Notify) 
			&& (NewAnimBlueprintClass->AnimNotifies[NotifyIdx].NotifyStateClass == Notify.NotifyStateClass) 
			)
		{
			NewIndex = NotifyIdx;
			break;
		}
	}

	if (NewIndex == INDEX_NONE)
	{
		NewIndex = NewAnimBlueprintClass->AnimNotifies.Add(Notify);
	}
	return NewIndex;
}

void FAnimBlueprintCompilerContext::PostCompileDiagnostics()
{
	FKismetCompilerContext::PostCompileDiagnostics();

#if WITH_EDITORONLY_DATA // ANIMINST_PostCompileValidation
	// See if AnimInstance implements a PostCompileValidation Class. 
	// If so, instantiate it, and let it perform Validation of our newly compiled AnimBlueprint.
	if (const UAnimInstance* const DefaultAnimInstance = Cast<UAnimInstance>(NewAnimBlueprintClass->GetDefaultObject()))
	{
		if (DefaultAnimInstance->PostCompileValidationClassName.IsValid())
		{
			UClass* PostCompileValidationClass = LoadClass<UObject>(nullptr, *DefaultAnimInstance->PostCompileValidationClassName.ToString());
			if (PostCompileValidationClass)
			{
				UAnimBlueprintPostCompileValidation* PostCompileValidation = NewObject<UAnimBlueprintPostCompileValidation>(GetTransientPackage(), PostCompileValidationClass);
				if (PostCompileValidation)
				{
					FAnimBPCompileValidationParams PCV_Params(DefaultAnimInstance, NewAnimBlueprintClass, MessageLog, AllocatedNodePropertiesToNodes);
					PostCompileValidation->DoPostCompileValidation(PCV_Params);
				}
			}
		}
	}
#endif // WITH_EDITORONLY_DATA

	if (!bIsDerivedAnimBlueprint)
	{
		bool bUsingCopyPoseFromMesh = false;

		// Run thru all nodes and make sure they like the final results
		for (auto NodeIt = AllocatedAnimNodeIndices.CreateConstIterator(); NodeIt; ++NodeIt)
		{
			if (UAnimGraphNode_Base* Node = NodeIt.Key())
			{
				Node->ValidateAnimNodePostCompile(MessageLog, NewAnimBlueprintClass, NodeIt.Value());
				bUsingCopyPoseFromMesh = bUsingCopyPoseFromMesh || Node->UsingCopyPoseFromMesh();
			}
		}

		// Update CDO
		if (UAnimInstance* const DefaultAnimInstance = Cast<UAnimInstance>(NewAnimBlueprintClass->GetDefaultObject()))
		{
			DefaultAnimInstance->bUsingCopyPoseFromMesh = bUsingCopyPoseFromMesh;
		}
	}
}

void FAnimBlueprintCompilerContext::AutoWireAnimGetter(class UK2Node_AnimGetter* Getter, UAnimStateTransitionNode* InTransitionNode)
{
	UEdGraphPin* ReferencedNodeTimePin = nullptr;
	int32 ReferencedNodeIndex = INDEX_NONE;
	int32 SubNodeIndex = INDEX_NONE;
	
	UAnimGraphNode_Base* ProcessedNodeCheck = NULL;

	if(UAnimGraphNode_Base* SourceNode = Getter->SourceNode)
	{
		UAnimGraphNode_Base* ActualSourceNode = MessageLog.FindSourceObjectTypeChecked<UAnimGraphNode_Base>(SourceNode);
		
		if(UAnimGraphNode_Base* ProcessedSourceNode = SourceNodeToProcessedNodeMap.FindRef(ActualSourceNode))
		{
			ProcessedNodeCheck = ProcessedSourceNode;

			ReferencedNodeIndex = GetAllocationIndexOfNode(ProcessedSourceNode);

			if(ProcessedSourceNode->DoesSupportTimeForTransitionGetter())
			{
				UScriptStruct* TimePropertyInStructType = ProcessedSourceNode->GetTimePropertyStruct();
				const TCHAR* TimePropertyName = ProcessedSourceNode->GetTimePropertyName();

				if(ReferencedNodeIndex != INDEX_NONE && TimePropertyName && TimePropertyInStructType)
				{
					FProperty* NodeProperty = AllocatedPropertiesByIndex.FindChecked(ReferencedNodeIndex);

					UK2Node_StructMemberGet* ReaderNode = SpawnIntermediateNode<UK2Node_StructMemberGet>(Getter, ConsolidatedEventGraph);
					ReaderNode->VariableReference.SetSelfMember(NodeProperty->GetFName());
					ReaderNode->StructType = TimePropertyInStructType;
					ReaderNode->AllocatePinsForSingleMemberGet(TimePropertyName);

					ReferencedNodeTimePin = ReaderNode->FindPinChecked(TimePropertyName);
				}
			}
		}
	}
	
	if(Getter->SourceStateNode)
	{
		UObject* SourceObject = MessageLog.FindSourceObject(Getter->SourceStateNode);
		if(UAnimStateNode* SourceStateNode = Cast<UAnimStateNode>(SourceObject))
		{
			if(FStateMachineDebugData* DebugData = NewAnimBlueprintClass->GetAnimBlueprintDebugData().StateMachineDebugData.Find(SourceStateNode->GetGraph()))
			{
				if(int32* StateIndexPtr = DebugData->NodeToStateIndex.Find(SourceStateNode))
				{
					SubNodeIndex = *StateIndexPtr;
				}
			}
		}
		else if(UAnimStateTransitionNode* TransitionNode = Cast<UAnimStateTransitionNode>(SourceObject))
		{
			if(FStateMachineDebugData* DebugData = NewAnimBlueprintClass->GetAnimBlueprintDebugData().StateMachineDebugData.Find(TransitionNode->GetGraph()))
			{
				if(int32* TransitionIndexPtr = DebugData->NodeToTransitionIndex.Find(TransitionNode))
				{
					SubNodeIndex = *TransitionIndexPtr;
				}
			}
		}
	}

	check(Getter->IsNodePure());

	for(UEdGraphPin* Pin : Getter->Pins)
	{
		// Hook up autowired parameters / pins
		if(Pin->PinName == TEXT("CurrentTime"))
		{
			Pin->MakeLinkTo(ReferencedNodeTimePin);
		}
		else if(Pin->PinName == TEXT("AssetPlayerIndex") || Pin->PinName == TEXT("MachineIndex"))
		{
			Pin->DefaultValue = FString::FromInt(ReferencedNodeIndex);
		}
		else if(Pin->PinName == TEXT("StateIndex") || Pin->PinName == TEXT("TransitionIndex"))
		{
			Pin->DefaultValue = FString::FromInt(SubNodeIndex);
		}
	}
}

void FAnimBlueprintCompilerContext::FEvaluationHandlerRecord::PatchFunctionNameAndCopyRecordsInto(FExposedValueHandler& Handler) const
{
	Handler.CopyRecords.Empty();
	Handler.ValueHandlerNodeProperty = NodeVariableProperty;

	if (IsFastPath())
	{
		for (const TPair<FName, FAnimNodeSinglePropertyHandler>& ServicedPropPair : ServicedProperties)
		{
			const FName& PropertyName = ServicedPropPair.Key;
			const FAnimNodeSinglePropertyHandler& PropertyHandler = ServicedPropPair.Value;

			for (const FPropertyCopyRecord& PropertyCopyRecord : PropertyHandler.CopyRecords)
			{
				  // get the correct property sizes for the type we are dealing with (array etc.)
				  int32 DestPropertySize = PropertyCopyRecord.DestProperty->GetSize();
				  if (FArrayProperty* DestArrayProperty = CastField<FArrayProperty>(PropertyCopyRecord.DestProperty))
				  {
					  DestPropertySize = DestArrayProperty->Inner->GetSize();
				  }

				  FExposedValueCopyRecord CopyRecord;
				  CopyRecord.DestProperty = PropertyCopyRecord.DestProperty;
				  CopyRecord.DestArrayIndex = PropertyCopyRecord.DestArrayIndex == INDEX_NONE ? 0 : PropertyCopyRecord.DestArrayIndex;
				  CopyRecord.SourcePropertyName = PropertyCopyRecord.SourcePropertyName;
				  CopyRecord.SourceSubPropertyName = PropertyCopyRecord.SourceSubStructPropertyName;
				  CopyRecord.SourceArrayIndex = 0;
				  CopyRecord.Size = DestPropertySize;
				  CopyRecord.PostCopyOperation = PropertyCopyRecord.Operation;
				  CopyRecord.bInstanceIsTarget = PropertyHandler.bInstanceIsTarget;
				  Handler.CopyRecords.Add(CopyRecord);
			}
		}
	}
	else
	{
		// not all of our pins use copy records so we will need to call our exposed value handler
		Handler.BoundFunction = HandlerFunctionName;
	}
}

static UEdGraphPin* FindFirstInputPin(UEdGraphNode* InNode)
{
	const UAnimationGraphSchema* Schema = GetDefault<UAnimationGraphSchema>();

	for(UEdGraphPin* Pin : InNode->Pins)
	{
		if(Pin && Pin->Direction == EGPD_Input && !Schema->IsExecPin(*Pin) && !Schema->IsSelfPin(*Pin))
		{
			return Pin;
		}
	}

	return nullptr;
}

static UEdGraphNode* FollowKnots(UEdGraphPin* FromPin, UEdGraphPin*& ToPin)
{
	if (FromPin->LinkedTo.Num() == 0)
	{
		return nullptr;
	}

	UEdGraphPin* LinkedPin = FromPin->LinkedTo[0];
	ToPin = LinkedPin;
	if(LinkedPin)
	{
		UEdGraphNode* LinkedNode = LinkedPin->GetOwningNode();
		UK2Node_Knot* KnotNode = Cast<UK2Node_Knot>(LinkedNode);
		while(KnotNode)
		{
			if(UEdGraphPin* InputPin = FindFirstInputPin(KnotNode))
			{
				if (InputPin->LinkedTo.Num() > 0 && InputPin->LinkedTo[0])
				{
					ToPin = InputPin->LinkedTo[0];
					LinkedNode = InputPin->LinkedTo[0]->GetOwningNode();
					KnotNode = Cast<UK2Node_Knot>(LinkedNode);
				}
				else
				{
					KnotNode = nullptr;
				}
			}
		}
		return LinkedNode;
	}

	return nullptr;
}

void FAnimBlueprintCompilerContext::FEvaluationHandlerRecord::RegisterPin(UEdGraphPin* DestPin, FProperty* AssociatedProperty, int32 AssociatedPropertyArrayIndex)
{
	FAnimNodeSinglePropertyHandler& Handler = ServicedProperties.FindOrAdd(AssociatedProperty->GetFName());
	Handler.CopyRecords.Emplace(DestPin, AssociatedProperty, AssociatedPropertyArrayIndex);
}

void FAnimBlueprintCompilerContext::FEvaluationHandlerRecord::BuildFastPathCopyRecords()
{
	if (GetDefault<UEngine>()->bOptimizeAnimBlueprintMemberVariableAccess)
	{
		for (TPair<FName, FAnimNodeSinglePropertyHandler>& ServicedPropPair : ServicedProperties)
		{
			for (FPropertyCopyRecord& CopyRecord : ServicedPropPair.Value.CopyRecords)
			{
				typedef bool (FAnimBlueprintCompilerContext::FEvaluationHandlerRecord::*GraphCheckerFunc)(FPropertyCopyRecord&, UEdGraphPin*);

				GraphCheckerFunc GraphCheckerFuncs[] =
				{
					&FAnimBlueprintCompilerContext::FEvaluationHandlerRecord::CheckForVariableGet,
					&FAnimBlueprintCompilerContext::FEvaluationHandlerRecord::CheckForLogicalNot,
					&FAnimBlueprintCompilerContext::FEvaluationHandlerRecord::CheckForStructMemberAccess,
				};

				for (GraphCheckerFunc& CheckFunc : GraphCheckerFuncs)
				{
					if ((this->*CheckFunc)(CopyRecord, CopyRecord.DestPin))
					{
						break;
					}
				}

				CheckForMemberOnlyAccess(CopyRecord, CopyRecord.DestPin);
			}
		}
	}
}

static FName RecoverSplitStructPinName(UEdGraphPin* OutputPin)
{
	check(OutputPin->ParentPin);
	
	FString PinName = OutputPin->PinName.ToString();
	const FString ParentPinName = OutputPin->ParentPin->PinName.ToString() + TEXT("_");

	PinName.ReplaceInline(*ParentPinName, TEXT(""));

	return *PinName;
}

bool FAnimBlueprintCompilerContext::FEvaluationHandlerRecord::CheckForVariableGet(FPropertyCopyRecord& CopyRecord, UEdGraphPin* DestPin)
{
	if(DestPin)
	{
		UEdGraphPin* SourcePin = nullptr;
		if(UK2Node_VariableGet* VariableGetNode = Cast<UK2Node_VariableGet>(FollowKnots(DestPin, SourcePin)))
		{
			if(VariableGetNode && VariableGetNode->IsNodePure() && VariableGetNode->VariableReference.IsSelfContext())
			{
				if(SourcePin)
				{
					// variable get could be a 'split' struct
					if(SourcePin->ParentPin != nullptr)
					{
						CopyRecord.SourcePropertyName = VariableGetNode->VariableReference.GetMemberName();
						CopyRecord.SourceSubStructPropertyName = RecoverSplitStructPinName(SourcePin);
					}
					else
					{
						CopyRecord.SourcePropertyName = VariableGetNode->VariableReference.GetMemberName();
					}
					return true;
				}
			}
		}
	}

	return false;
}

bool FAnimBlueprintCompilerContext::FEvaluationHandlerRecord::CheckForLogicalNot(FPropertyCopyRecord& CopyRecord, UEdGraphPin* DestPin)
{
	if(DestPin)
	{
		UEdGraphPin* SourcePin = nullptr;
		UK2Node_CallFunction* CallFunctionNode = Cast<UK2Node_CallFunction>(FollowKnots(DestPin, SourcePin));
		if(CallFunctionNode && CallFunctionNode->FunctionReference.GetMemberName() == FName(TEXT("Not_PreBool")))
		{
			// find and follow input pin
			if(UEdGraphPin* InputPin = FindFirstInputPin(CallFunctionNode))
			{
				check(InputPin->PinType.PinCategory == UEdGraphSchema_K2::PC_Boolean);
				if(CheckForVariableGet(CopyRecord, InputPin) || CheckForStructMemberAccess(CopyRecord, InputPin))
				{
					check(CopyRecord.SourcePropertyName != NAME_None);	// this should have been filled in by CheckForVariableGet() or CheckForStructMemberAccess() above
					CopyRecord.Operation = EPostCopyOperation::LogicalNegateBool;
					return true;
				}
			}
		}
	}

	return false;
}

/** The functions that we can safely native-break */
static const FName NativeBreakFunctionNameWhitelist[] =
{
	FName(TEXT("BreakVector")),
	FName(TEXT("BreakVector2D")),
	FName(TEXT("BreakRotator")),
};

/** Check whether a native break function can be safely used in the fast-path copy system (ie. source and dest data will be the same) */
static bool IsWhitelistedNativeBreak(const FName& InFunctionName)
{
	for(const FName& FunctionName : NativeBreakFunctionNameWhitelist)
	{
		if(InFunctionName == FunctionName)
		{
			return true;
		}
	}

	return false;
}

bool FAnimBlueprintCompilerContext::FEvaluationHandlerRecord::CheckForStructMemberAccess(FPropertyCopyRecord& CopyRecord, UEdGraphPin* DestPin)
{
	if(DestPin)
	{
		UEdGraphPin* SourcePin = nullptr;
		if(UK2Node_BreakStruct* BreakStructNode = Cast<UK2Node_BreakStruct>(FollowKnots(DestPin, SourcePin)))
		{
			if(UEdGraphPin* InputPin = FindFirstInputPin(BreakStructNode))
			{
				if(CheckForVariableGet(CopyRecord, InputPin))
				{
					check(CopyRecord.SourcePropertyName != NAME_None);	// this should have been filled in by CheckForVariableGet() above
					CopyRecord.SourceSubStructPropertyName = SourcePin->PinName;
					return true;
				}
			}
		}
		// could be a native break
		else if(UK2Node_CallFunction* NativeBreakNode = Cast<UK2Node_CallFunction>(FollowKnots(DestPin, SourcePin)))
		{
			UFunction* Function = NativeBreakNode->FunctionReference.ResolveMember<UFunction>(UKismetMathLibrary::StaticClass());
			if(Function && Function->HasMetaData(TEXT("NativeBreakFunc")) && IsWhitelistedNativeBreak(Function->GetFName()))
			{
				if(UEdGraphPin* InputPin = FindFirstInputPin(NativeBreakNode))
				{
					if(CheckForVariableGet(CopyRecord, InputPin))
					{
						check(CopyRecord.SourcePropertyName != NAME_None);	// this should have been filled in by CheckForVariableGet() above
						CopyRecord.SourceSubStructPropertyName = SourcePin->PinName;
						return true;
					}
				}
			}
		}
	}

	return false;
}

bool FAnimBlueprintCompilerContext::FEvaluationHandlerRecord::CheckForMemberOnlyAccess(FPropertyCopyRecord& CopyRecord, UEdGraphPin* DestPin)
{
	const UAnimationGraphSchema* AnimGraphDefaultSchema = GetDefault<UAnimationGraphSchema>();

	if(DestPin)
	{
		// traverse pins to leaf nodes and check for member access/pure only
		TArray<UEdGraphPin*> PinStack;
		PinStack.Add(DestPin);
		while(PinStack.Num() > 0)
		{
			UEdGraphPin* CurrentPin = PinStack.Pop(false);
			for(auto& LinkedPin : CurrentPin->LinkedTo)
			{
				UEdGraphNode* LinkedNode = LinkedPin->GetOwningNode();
				if(LinkedNode)
				{
					bool bLeafNode = true;
					for(auto& Pin : LinkedNode->Pins)
					{
						if(Pin != LinkedPin && Pin->Direction == EGPD_Input && !AnimGraphDefaultSchema->IsPosePin(Pin->PinType))
						{
							bLeafNode = false;
							PinStack.Add(Pin);
						}
					}

					if(bLeafNode)
					{
						if(UK2Node_VariableGet* LinkedVariableGetNode = Cast<UK2Node_VariableGet>(LinkedNode))
						{
							if(!LinkedVariableGetNode->IsNodePure() || !LinkedVariableGetNode->VariableReference.IsSelfContext())
							{
								// only local variable access is allowed for leaf nodes 
								CopyRecord.InvalidateFastPath();
							}
						}
						else if(UK2Node_CallFunction* CallFunctionNode = Cast<UK2Node_CallFunction>(LinkedNode))
						{
							if(!CallFunctionNode->IsNodePure())
							{
								// only allow pure function calls
								CopyRecord.InvalidateFastPath();
							}
						}
						else if(!LinkedNode->IsA<UK2Node_TransitionRuleGetter>())
						{
							CopyRecord.InvalidateFastPath();
						}
					}
				}
			}
		}
	}

	return CopyRecord.IsFastPath();
}

void FAnimBlueprintCompilerContext::FEvaluationHandlerRecord::ValidateFastPath(UClass* InCompiledClass)
{
	for (TPair<FName, FAnimNodeSinglePropertyHandler>& ServicedPropPair : ServicedProperties)
	{
		for (FPropertyCopyRecord& CopyRecord : ServicedPropPair.Value.CopyRecords)
		{
			CopyRecord.ValidateFastPath(InCompiledClass);
		}
	}
}

void FAnimBlueprintCompilerContext::FPropertyCopyRecord::ValidateFastPath(UClass* InCompiledClass)
{
	if (IsFastPath())
	{
		int32 DestPropertySize = DestProperty->GetSize();
		if (FArrayProperty* DestArrayProperty = CastField<FArrayProperty>(DestProperty))
		{
			DestPropertySize = DestArrayProperty->Inner->GetSize();
		}

		FProperty* SourceProperty = InCompiledClass->FindPropertyByName(SourcePropertyName);
		if (SourceProperty)
		{
			if (FArrayProperty* SourceArrayProperty = CastField<FArrayProperty>(SourceProperty))
			{
				// We dont support arrays as source properties
				InvalidateFastPath();
				return;
			}

			int32 SourcePropertySize = SourceProperty->GetSize();
			if (SourceSubStructPropertyName != NAME_None)
			{
				FProperty* SourceSubStructProperty = CastFieldChecked<FStructProperty>(SourceProperty)->Struct->FindPropertyByName(SourceSubStructPropertyName);
				if (SourceSubStructProperty)
				{
					SourcePropertySize = SourceSubStructProperty->GetSize();
				}
				else
				{
					InvalidateFastPath();
					return;
				}
			}

			if (SourcePropertySize != DestPropertySize)
			{
				InvalidateFastPath();
				return;
			}

			// If the property is not one of the following types or categories, then we ignore the fast
			// path. This matches the supported copyable types in FExposedValueHandler::Initialize
			FProperty* DestPropertyOrInner = DestProperty;
			if (FArrayProperty* DestArrayProperty = CastField<FArrayProperty>(DestProperty))
			{
				DestPropertyOrInner = DestArrayProperty->Inner;
			}

			if (!(CastField<FBoolProperty>(DestPropertyOrInner) ||
				  CastField<FNameProperty>(DestPropertyOrInner) ||
				  CastField<FStructProperty>(DestPropertyOrInner) ||
				  CastField<FObjectPropertyBase>(DestPropertyOrInner) ||
				  (DestPropertyOrInner->PropertyFlags & CPF_IsPlainOldData) != 0))
			{
				InvalidateFastPath();
				return;
			}
		}
		else
		{
			InvalidateFastPath();
			return;
		}
	}
}

void FAnimBlueprintCompilerContext::CreateAnimGraphStubFunctions()
{
	TArray<UEdGraph*> NewGraphs;

	auto CreateStubForGraph = [this, &NewGraphs](UEdGraph* InGraph)
	{
		if(InGraph->Schema->IsChildOf(UAnimationGraphSchema::StaticClass()))
		{
			// Check to see if we are implementing an interface, and if so, use the signature from that graph instead
			// as we may not have yet been conformed to it (it happens later in compilation)
			UEdGraph* GraphToUseforSignature = InGraph;
			for(const FBPInterfaceDescription& InterfaceDesc : Blueprint->ImplementedInterfaces)
			{
				UClass* InterfaceClass = InterfaceDesc.Interface;
				if(InterfaceClass)
				{
					if(UAnimBlueprint* InterfaceAnimBlueprint = Cast<UAnimBlueprint>(InterfaceClass->ClassGeneratedBy))
					{
						TArray<UEdGraph*> AllGraphs;
						InterfaceAnimBlueprint->GetAllGraphs(AllGraphs);
						UEdGraph** FoundSourceGraph = AllGraphs.FindByPredicate([InGraph](UEdGraph* InGraphToCheck){ return InGraphToCheck->GetFName() == InGraph->GetFName(); });
						if(FoundSourceGraph)
						{
							GraphToUseforSignature = *FoundSourceGraph;
							break;
						}
					}
				}
			}

			// Find the root and linked input pose nodes
			TArray<UAnimGraphNode_Root*> Roots;
			GraphToUseforSignature->GetNodesOfClass(Roots);

			TArray<UAnimGraphNode_LinkedInputPose*> LinkedInputPoseNodes;
			GraphToUseforSignature->GetNodesOfClass(LinkedInputPoseNodes);

			if(Roots.Num() > 0)
			{
				UAnimGraphNode_Root* RootNode = Roots[0];

				// Make sure there was only one root node
				for (int32 RootIndex = 1; RootIndex < Roots.Num(); ++RootIndex)
				{
					MessageLog.Error(
						*LOCTEXT("ExpectedOneRoot_Error", "Expected only one root node in graph @@, but found both @@ and @@").ToString(),
						InGraph,
						RootNode,
						Roots[RootIndex]
					);
				}

				// Verify no duplicate inputs
				for(UAnimGraphNode_LinkedInputPose* LinkedInputPoseNode0 : LinkedInputPoseNodes)
				{
					for(UAnimGraphNode_LinkedInputPose* LinkedInputPoseNode1 : LinkedInputPoseNodes)
					{
						if(LinkedInputPoseNode0 != LinkedInputPoseNode1)
						{
							if(LinkedInputPoseNode0->Node.Name == LinkedInputPoseNode1->Node.Name)
							{
								MessageLog.Error(
									*LOCTEXT("DuplicateInputNode_Error", "Found duplicate input node @@ in graph @@").ToString(),
									LinkedInputPoseNode1,
									InGraph
								);
							}
						}
					}
				}

				// Create a simple generated graph for our anim 'function'. Decorate it to avoid naming conflicts with the original graph.
				FName NewGraphName(*(GraphToUseforSignature->GetName() + ANIM_FUNC_DECORATOR));

				UEdGraph* StubGraph = NewObject<UEdGraph>(Blueprint, NewGraphName);
				NewGraphs.Add(StubGraph);
				StubGraph->Schema = UEdGraphSchema_K2::StaticClass();
				StubGraph->SetFlags(RF_Transient);

				// Add an entry node
				UK2Node_FunctionEntry* EntryNode = SpawnIntermediateNode<UK2Node_FunctionEntry>(RootNode, StubGraph);
				EntryNode->NodePosX = -200;
				EntryNode->CustomGeneratedFunctionName = GraphToUseforSignature->GetFName();	// Note that the function generated from this temporary graph is undecorated
				EntryNode->MetaData.Category = RootNode->Node.Group == NAME_None ? FText::GetEmpty() : FText::FromName(RootNode->Node.Group);

				// Add linked input poses as parameters
				for(UAnimGraphNode_LinkedInputPose* LinkedInputPoseNode : LinkedInputPoseNodes)
				{
					// Add user defined pins for each linked input pose
					TSharedPtr<FUserPinInfo> PosePinInfo = MakeShared<FUserPinInfo>();
					PosePinInfo->PinType = UAnimationGraphSchema::MakeLocalSpacePosePin();
					PosePinInfo->PinName = LinkedInputPoseNode->Node.Name;
					PosePinInfo->DesiredPinDirection = EGPD_Output;
					EntryNode->UserDefinedPins.Add(PosePinInfo);

					// Add user defined pins for each linked input pose parameter
					for(UEdGraphPin* LinkedInputPoseNodePin : LinkedInputPoseNode->Pins)
					{
						if(!LinkedInputPoseNodePin->bOrphanedPin && LinkedInputPoseNodePin->Direction == EGPD_Output && !UAnimationGraphSchema::IsPosePin(LinkedInputPoseNodePin->PinType))
						{
							TSharedPtr<FUserPinInfo> ParameterPinInfo = MakeShared<FUserPinInfo>();
							ParameterPinInfo->PinType = LinkedInputPoseNodePin->PinType;
							ParameterPinInfo->PinName = LinkedInputPoseNodePin->PinName;
							ParameterPinInfo->DesiredPinDirection = EGPD_Output;
							EntryNode->UserDefinedPins.Add(ParameterPinInfo);
						}
					}
				}
				EntryNode->AllocateDefaultPins();

				UEdGraphPin* EntryExecPin = EntryNode->FindPinChecked(UEdGraphSchema_K2::PN_Then, EGPD_Output);

				UK2Node_FunctionResult* ResultNode = SpawnIntermediateNode<UK2Node_FunctionResult>(RootNode, StubGraph);
				ResultNode->NodePosX = 200;

				// Add root as the 'return value'
				TSharedPtr<FUserPinInfo> PinInfo = MakeShared<FUserPinInfo>();
				PinInfo->PinType = UAnimationGraphSchema::MakeLocalSpacePosePin();
				PinInfo->PinName = GraphToUseforSignature->GetFName();
				PinInfo->DesiredPinDirection = EGPD_Input;
				ResultNode->UserDefinedPins.Add(PinInfo);
	
				ResultNode->AllocateDefaultPins();

				UEdGraphPin* ResultExecPin = ResultNode->FindPinChecked(UEdGraphSchema_K2::PN_Execute, EGPD_Input);

				// Link up entry to exit
				EntryExecPin->MakeLinkTo(ResultExecPin);
			}
			else
			{
				MessageLog.Error(*LOCTEXT("NoRootNodeFound_Error", "Could not find a root node for the graph @@").ToString(), InGraph);
			}
		}	
	};

	for(UEdGraph* Graph : Blueprint->FunctionGraphs)
	{
		CreateStubForGraph(Graph);
	}

	for(FBPInterfaceDescription& InterfaceDesc : Blueprint->ImplementedInterfaces)
	{
		for(UEdGraph* Graph : InterfaceDesc.Graphs)
		{
			CreateStubForGraph(Graph);
		}
	}

	Blueprint->FunctionGraphs.Append(NewGraphs);
	GeneratedStubGraphs.Append(NewGraphs);
}

void FAnimBlueprintCompilerContext::DestroyAnimGraphStubFunctions()
{
	Blueprint->FunctionGraphs.RemoveAll([this](UEdGraph* InGraph)
	{
		return GeneratedStubGraphs.Contains(InGraph);
	});

	GeneratedStubGraphs.Empty();
}

void FAnimBlueprintCompilerContext::PrecompileFunction(FKismetFunctionContext& Context, EInternalCompilerFlags InternalFlags)
{
	Super::PrecompileFunction(Context, InternalFlags);

	if(Context.Function)
	{
		auto CompareEntryPointName =
		[Function = Context.Function](UEdGraph* InGraph)
		{
			if(InGraph)
			{
				TArray<UK2Node_FunctionEntry*> EntryPoints;
				InGraph->GetNodesOfClass<UK2Node_FunctionEntry>(EntryPoints);
				if(EntryPoints.Num() == 1 && EntryPoints[0])
				{
					return EntryPoints[0]->CustomGeneratedFunctionName == Function->GetFName(); 
				}
			}
			return true;
		};

		if(GeneratedStubGraphs.ContainsByPredicate(CompareEntryPointName))
		{
			Context.Function->SetMetaData(FBlueprintMetadata::MD_BlueprintInternalUseOnly, TEXT("true"));
			Context.Function->SetMetaData(FBlueprintMetadata::MD_AnimBlueprintFunction, TEXT("true"));
		}
	}
}

void FAnimBlueprintCompilerContext::SetCalculatedMetaDataAndFlags(UFunction* Function, UK2Node_FunctionEntry* EntryNode, const UEdGraphSchema_K2* K2Schema)
{
	Super::SetCalculatedMetaDataAndFlags(Function, EntryNode, K2Schema);

	if(Function)
	{
		auto CompareEntryPointName =
		[Function](UEdGraph* InGraph)
		{
			if(InGraph)
			{
				TArray<UK2Node_FunctionEntry*> EntryPoints;
				InGraph->GetNodesOfClass<UK2Node_FunctionEntry>(EntryPoints);
				if(EntryPoints.Num() == 1 && EntryPoints[0])
				{
					return EntryPoints[0]->CustomGeneratedFunctionName == Function->GetFName(); 
				}
			}
			return true;
		};

		// Match by name to generated graph's entry points
		if(GeneratedStubGraphs.ContainsByPredicate(CompareEntryPointName))
		{
			Function->SetMetaData(FBlueprintMetadata::MD_BlueprintInternalUseOnly, TEXT("true"));
			Function->SetMetaData(FBlueprintMetadata::MD_AnimBlueprintFunction, TEXT("true"));
		}
	}
}

//////////////////////////////////////////////////////////////////////////

#undef LOCTEXT_NAMESPACE<|MERGE_RESOLUTION|>--- conflicted
+++ resolved
@@ -807,11 +807,7 @@
 		{
 			// avoid to add properties which already exist on the custom node.
 			// for example the ControlRig_CustomNode has a pin called "alpha" which is not custom.
-<<<<<<< HEAD
-			if (UStructProperty* NodeProperty = Cast<UStructProperty>(CustomPropNode->GetClass()->FindPropertyByName(TEXT("Node"))))
-=======
 			if (FStructProperty* NodeProperty = CastField<FStructProperty>(CustomPropNode->GetClass()->FindPropertyByName(TEXT("Node"))))
->>>>>>> 90fae962
 			{
 				if(NodeProperty->Struct->FindPropertyByName(Pin->GetFName()))
 				{
