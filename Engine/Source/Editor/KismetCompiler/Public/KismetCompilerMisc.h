--- conflicted
+++ resolved
@@ -42,11 +42,7 @@
 	static bool IsTypeCompatibleWithProperty(UEdGraphPin* SourcePin, FProperty* Property, FCompilerResultsLog& MessageLog, const UEdGraphSchema_K2* Schema, UClass* SelfClass);
 
 	/** Finds a property by name, starting in the specified scope; Validates property type and returns NULL along with emitting an error if there is a mismatch. */
-<<<<<<< HEAD
-	static UProperty* FindPropertyInScope(UStruct* Scope, UEdGraphPin* Pin, FCompilerResultsLog& MessageLog, const UEdGraphSchema_K2* Schema, UClass* SelfClass, bool& bIsSparseProperty, bool bSuppressMissingMemberErrors = false);
-=======
 	static FProperty* FindPropertyInScope(UStruct* Scope, UEdGraphPin* Pin, FCompilerResultsLog& MessageLog, const UEdGraphSchema_K2* Schema, UClass* SelfClass, bool& bIsSparseProperty, bool bSuppressMissingMemberErrors = false);
->>>>>>> 90fae962
 
 	// Finds a property by name, starting in the specified scope, returning NULL if it's not found
 	static FProperty* FindNamedPropertyInScope(UStruct* Scope, FName PropertyName, bool& bIsSparseProperty);
