// Copyright Epic Games, Inc. All Rights Reserved.

#pragma once

#include "CoreMinimal.h"
#include "Containers/IndirectArray.h"
#include "UObject/Class.h"
#include "EdGraphSchema_K2.h"
#include "BPTerminal.h"
#include "BlueprintCompiledStatement.h"
#include "Kismet2/CompilerResultsLog.h"
#include "KismetCastingUtils.h"

class Error;
class UBlueprint;
class UBlueprintGeneratedClass;
class UK2Node_FunctionEntry;
struct FNetNameMapping;

namespace KismetCompilerDebugOptions
{
	//@TODO: K2: Turning this off is probably broken due to state merging not working with the current code generation
	enum { DebuggingCompiler = 1 };

	// Should the compiler emit node comments to the backends?
	enum { EmitNodeComments = DebuggingCompiler };
}

enum ETerminalSpecification
{
	TS_Unspecified,
	TS_Literal,
	TS_ForcedShared,
};

struct FImplicitCastParams
{
	EKismetCompiledStatementType CastType = KCST_Nop;
	FBPTerminal* TargetTerminal = nullptr;
	UEdGraphNode* TargetNode = nullptr;
};

//////////////////////////////////////////////////////////////////////////
// FKismetFunctionContext

struct FKismetFunctionContext
{
public:
	/** Blueprint source */
	UBlueprint* Blueprint;

	UEdGraph* SourceGraph;

	// The nominal function entry point
	UK2Node_FunctionEntry* EntryPoint;

	UFunction* Function;
	UBlueprintGeneratedClass* NewClass;
	FField** LastFunctionPropertyStorageLocation;

	// Linear execution schedule
	TArray<UEdGraphNode*> LinearExecutionList;

	FCompilerResultsLog& MessageLog;
	const UEdGraphSchema_K2* Schema;

	// An UNORDERED listing of all statements (used for cleaning up the dynamically allocated statements)
	TArray< FBlueprintCompiledStatement* > AllGeneratedStatements;

	// Individual execution lists for every node that generated code to be consumed by the backend
	TMap<UEdGraphNode*, TArray<FBlueprintCompiledStatement*>> StatementsPerNode;

	// Goto fixup requests (each statement (key) wants to goto the first statement attached to the exec out-pin (value))
	TMap<FBlueprintCompiledStatement*, UEdGraphPin*> GotoFixupRequestMap;

	// @todo: BP2CPP_remove
	// Used to split uber graph into subfunctions by C++ backend
	UE_DEPRECATED(5.0, "This member is no longer in use and will be removed.")
	TArray<TSet<UEdGraphNode*>> UnsortedSeparateExecutionGroups;

	TIndirectArray<FBPTerminal> Parameters;
	TIndirectArray<FBPTerminal> Results;
	TIndirectArray<FBPTerminal> VariableReferences;
	TIndirectArray<FBPTerminal> PersistentFrameVariableReferences;
	TIndirectArray<FBPTerminal> Literals;
	TIndirectArray<FBPTerminal> Locals;
	TIndirectArray<FBPTerminal> EventGraphLocals;
	TIndirectArray<FBPTerminal>	LevelActorReferences;
	TIndirectArray<FBPTerminal>	InlineGeneratedValues; // A function generating the parameter will be called inline. The value won't be stored in a local variable.

	// Map from a net to an term (either a literal or a storage location)
	TMap<UEdGraphPin*, FBPTerminal*> NetMap;
	TMap<UEdGraphPin*, FBPTerminal*> LiteralHackMap;

	// Contains a map of destination pins that will need an implicit cast to either a float or double
<<<<<<< HEAD
	TMap<UEdGraphPin*, FImplicitCastParams> ImplicitCastMap;
=======
	TMap<UEdGraphPin*, UE::KismetCompiler::CastingUtils::FImplicitCastParams> ImplicitCastMap;
>>>>>>> d731a049

	bool bIsUbergraph;
	bool bCannotBeCalledFromOtherKismet;
	bool bIsInterfaceStub;
	bool bIsConstFunction;
	bool bEnforceConstCorrectness;
	bool bCreateDebugData;
	bool bIsSimpleStubGraphWithNoParams;
	uint32 NetFlags;
	FName DelegateSignatureName;

	// If this function is an event stub, then this points to the node in the ubergraph that caused the stub to exist
	UEdGraphNode* SourceEventFromStubGraph;

	// Map from a name to the number of times it's been 'created' (same nodes create the same local variable names, so they need something appended)
	struct FNetNameMapping* NetNameMap;
	bool bAllocatedNetNameMap;

	// @todo: BP2CPP_remove
	//Skip some optimization. C++ code will be generated in this pass. 
	UE_DEPRECATED(5.0, "This member is no longer in use and will be removed.")
	bool bGeneratingCpp;

	//Does this function use requires FlowStack ?
	bool bUseFlowStack;
public:
	FKismetFunctionContext(FCompilerResultsLog& InMessageLog, const UEdGraphSchema_K2* InSchema, UBlueprintGeneratedClass* InNewClass, UBlueprint* InBlueprint);

	// @todo: BP2CPP_remove
	PRAGMA_DISABLE_DEPRECATION_WARNINGS
	UE_DEPRECATED(5.0, "Please use the version that does not include the Cpp generation flag as a parameter.")
	FKismetFunctionContext(FCompilerResultsLog& InMessageLog, const UEdGraphSchema_K2* InSchema, UBlueprintGeneratedClass* InNewClass, UBlueprint* InBlueprint, bool bInGeneratingCpp)
		:FKismetFunctionContext(InMessageLog, InSchema, InNewClass, InBlueprint)
	{
	}
	PRAGMA_ENABLE_DEPRECATION_WARNINGS

	~FKismetFunctionContext();

	void SetExternalNetNameMap(FNetNameMapping* NewMap);

	bool IsValid() const
	{
		return (Function != NULL) && (EntryPoint != NULL) && (SourceGraph != NULL);
	}

	bool IsEventGraph() const
	{
		return bIsUbergraph;
	}

	void MarkAsEventGraph()
	{
		bIsUbergraph = true;
	}

	void MarkAsInternalOrCppUseOnly()
	{
		bCannotBeCalledFromOtherKismet = true;
	}

	bool CanBeCalledByKismet() const
	{
		return !bCannotBeCalledFromOtherKismet;
	}

	void MarkAsInterfaceStub()
	{
		bIsInterfaceStub = true;
	}

	void MarkAsConstFunction(bool bInEnforceConstCorrectness)
	{
		bIsConstFunction = true;
		bEnforceConstCorrectness = bInEnforceConstCorrectness;
	}

	bool IsInterfaceStub() const
	{
		return bIsInterfaceStub;
	}

	void SetDelegateSignatureName(FName InName)
	{
		check((DelegateSignatureName == NAME_None) && (InName != NAME_None));
		DelegateSignatureName = InName;
	}

	bool IsDelegateSignature()
	{
		return (DelegateSignatureName != NAME_None);
	}

	bool IsConstFunction() const
	{
		return bIsConstFunction;
	}

	bool EnforceConstCorrectness() const
	{
		return bEnforceConstCorrectness;
	}

	void MarkAsNetFunction(uint32 InFunctionFlags)
	{
		NetFlags = InFunctionFlags & (FUNC_NetFuncFlags);
	}

	bool IsDebuggingOrInstrumentationRequired() const
	{
		return bCreateDebugData;
	}

	EKismetCompiledStatementType GetWireTraceType() const
	{
		return KCST_WireTraceSite;
	}

	EKismetCompiledStatementType GetBreakpointType() const
	{
		return KCST_DebugSite;
	}

	uint32 GetNetFlags() const
	{
		return NetFlags;
	}

	FBPTerminal* RegisterLiteral(UEdGraphPin* Net)
	{
		FBPTerminal* Term = new FBPTerminal();
		Literals.Add(Term);
		Term->CopyFromPin(Net, Net->DefaultValue);
		Term->ObjectLiteral = Net->DefaultObject;
		Term->TextLiteral = Net->DefaultTextValue;
		Term->bIsLiteral = true;
		return Term;
	}

	/** Returns a UStruct scope corresponding to the pin type passed in, if one exists */
	UStruct* GetScopeFromPinType(FEdGraphPinType& Type, UClass* SelfClass)
	{
		if ((Type.PinCategory == UEdGraphSchema_K2::PC_Object) || (Type.PinCategory == UEdGraphSchema_K2::PC_Class) || (Type.PinCategory == UEdGraphSchema_K2::PC_Interface))
		{
			UClass* SubType = (Type.PinSubCategory == UEdGraphSchema_K2::PSC_Self) ? SelfClass : Cast<UClass>(Type.PinSubCategoryObject.Get());
			return SubType;
		}
		else if (Type.PinCategory == UEdGraphSchema_K2::PC_Struct)
		{
			UScriptStruct* SubType = Cast<UScriptStruct>(Type.PinSubCategoryObject.Get());
			return SubType;
		}
		else
		{
			return NULL;
		}
	}

	UBlueprint* GetBlueprint()
	{
		return Blueprint;
	}

	FBlueprintCompiledStatement& PrependStatementForNode(UEdGraphNode* Node)
	{
		FBlueprintCompiledStatement* Result = new FBlueprintCompiledStatement();
		AllGeneratedStatements.Add(Result);

		TArray<FBlueprintCompiledStatement*>& StatementList = StatementsPerNode.FindOrAdd(Node);
		StatementList.Insert(Result, 0);

		return *Result;
	}

	/** Enqueue a statement to be executed when the specified Node is triggered */
	FBlueprintCompiledStatement& AppendStatementForNode(UEdGraphNode* Node)
	{
		FBlueprintCompiledStatement* Result = new FBlueprintCompiledStatement();
		AllGeneratedStatements.Add(Result);

		TArray<FBlueprintCompiledStatement*>& StatementList = StatementsPerNode.FindOrAdd(Node);
		StatementList.Add(Result);

		return *Result;
	}

	/** Prepends the statements corresponding to Source to the set of statements corresponding to Dest */
	void CopyAndPrependStatements(UEdGraphNode* Destination, UEdGraphNode* Source)
	{
		TArray<FBlueprintCompiledStatement*>* SourceStatementList = StatementsPerNode.Find(Source);
		if (SourceStatementList)
		{
			// Mapping of jump targets for when kismet compile statements want to jump to other statements
			TMap<FBlueprintCompiledStatement*, int32> JumpTargetIndexTable;

			TArray<FBlueprintCompiledStatement*>& TargetStatementList = StatementsPerNode.FindOrAdd(Destination);

			TargetStatementList.InsertUninitialized(0, SourceStatementList->Num());
			for (int32 i = 0; i < SourceStatementList->Num(); ++i)
			{
				FBlueprintCompiledStatement* CopiedStatement = new FBlueprintCompiledStatement();
				AllGeneratedStatements.Add(CopiedStatement);

				*CopiedStatement = *((*SourceStatementList)[i]);

				TargetStatementList[i] = CopiedStatement;

				// If the statement is a jump target, keep a mapping of it so we can fix it up after this loop
				if (CopiedStatement->bIsJumpTarget)
				{
					JumpTargetIndexTable.Add((*SourceStatementList)[i], i);
				}
			}

			// Loop through all statements and remap the target labels to the mapped ones
			for (int32 i = 0; i < TargetStatementList.Num(); i++)
			{
				FBlueprintCompiledStatement* Statement = TargetStatementList[i];
				int32* JumpTargetIdx = JumpTargetIndexTable.Find(Statement->TargetLabel);
				if (JumpTargetIdx)
				{
					Statement->TargetLabel = TargetStatementList[*JumpTargetIdx];
				}
			}
		}
		else
		{
			// A node that generated no code of it's own (Source) tried to inject code into (Destination).
			// It is ok, for example: UK2Node_GetClassDefaults works like this.
			// Moreover when KismetCompilerDebugOptions::EmitNodeComments is enabled there is always a Comment state generated anyway.
		}
	}

	/** Returns true if Node generated code, and false otherwise */
	bool DidNodeGenerateCode(UEdGraphNode* Node)
	{
		TArray<FBlueprintCompiledStatement*>* SourceStatementList = StatementsPerNode.Find(Node);
		return (SourceStatementList != NULL) && (SourceStatementList->Num() > 0);
	}

	// @todo: BP2CPP_remove
	UE_DEPRECATED(5.0, "This API is no longer in use and will be removed.")
	bool MustUseSwitchState(const FBlueprintCompiledStatement* ExcludeThisOne) const { return false; }

private:
	// Optimize out any useless jumps (jump to the very next statement, where the control flow can just fall through)
	void MergeAdjacentStates();

	// Sorts the 'linear execution list' again by likely execution order; the list should only contain impure nodes by this point.
	void FinalSortLinearExecList();

	/** Resolves all pending goto fixups; Should only be called after all nodes have had a chance to generate code! */
	void ResolveGotoFixups();

public:
	// @todo: BP2CPP_remove
	UE_DEPRECATED(5.0, "This API is no longer in use and will be removed.")
	static bool DoesStatementRequiresSwitch(const FBlueprintCompiledStatement* Statement) { return false; }
	static bool DoesStatementRequiresFlowStack(const FBlueprintCompiledStatement* Statement);
	// The function links gotos, sorts statments, and merges adjacent ones. 
	void ResolveStatements();

	/**
	 * Makes sure an KCST_WireTraceSite is inserted before the specified
	 * statement, and associates the specified pin with the inserted wire-trace
	 * (so we can backwards engineer which pin triggered the goto).
	 *
	 * @param  GotoStatement		The statement to insert a goto before.
	 * @param  AssociatedExecPin	The pin responsible for executing the goto.
	 */
	void InsertWireTrace(FBlueprintCompiledStatement* GotoStatement, UEdGraphPin* AssociatedExecPin)
	{
		// only need wire traces if we're debugging the blueprint is available (not for cooked builds)
		if (IsDebuggingOrInstrumentationRequired() && (AssociatedExecPin != NULL))
		{
			UEdGraphNode* PreJumpNode = AssociatedExecPin->GetOwningNode();

			TArray<FBlueprintCompiledStatement*>* NodeStatementList = StatementsPerNode.Find(PreJumpNode);
			if (NodeStatementList != NULL)
			{
				// @TODO: this Find() is potentially costly (if the node initially generated a lot of statements)
				int32 GotoIndex = NodeStatementList->Find(GotoStatement);
				if (GotoIndex != INDEX_NONE)
				{
					FBlueprintCompiledStatement* PrevStatement = NULL;
					if (GotoIndex > 0)
					{
						PrevStatement = (*NodeStatementList)[GotoIndex - 1];
					}

					// if a wire-trace has already been inserted for us
					if ((PrevStatement != NULL) && PrevStatement->Type == GetWireTraceType())
					{
						PrevStatement->ExecContext = AssociatedExecPin;
					}
					else if (PrevStatement != NULL)
					{
						FBlueprintCompiledStatement* TraceStatement = new FBlueprintCompiledStatement();
						TraceStatement->Type = GetWireTraceType();
						TraceStatement->Comment = PreJumpNode->NodeComment.IsEmpty() ? PreJumpNode->GetName() : PreJumpNode->NodeComment;
						TraceStatement->ExecContext = AssociatedExecPin;

						NodeStatementList->Insert(TraceStatement, GotoIndex);
						// AllGeneratedStatements is an unordered list, so it doesn't matter that we throw this at the end
						AllGeneratedStatements.Add(TraceStatement);
					}
				}
			}
		}
	}

	/** Looks for a pin of the given name, erroring if the pin is not found or if the direction doesn't match (doesn't verify the pin type) */
	UEdGraphPin* FindRequiredPinByName(const UEdGraphNode* Node, const FName PinName, EEdGraphPinDirection RequiredDirection = EGPD_MAX)
	{
		for (UEdGraphPin* Pin : Node->Pins)
		{
			if (Pin->PinName == PinName)
			{
				if ((Pin->Direction == RequiredDirection) || (RequiredDirection == EGPD_MAX))
				{
					return Pin;
				}
				else
				{
					MessageLog.Error(*FString::Printf(TEXT("Expected @@ to be an %s"), (RequiredDirection == EGPD_Output) ? TEXT("output") : TEXT("input")), Pin);
					return nullptr;
				}
			}
		}

		MessageLog.Error(*FString::Printf(TEXT("Expected to find a pin named %s on @@"), *PinName.ToString()), Node);
		return nullptr;
	}

	/** Checks to see if a pin is of the requested type */
	bool ValidatePinType(const UEdGraphPin* Pin, const FEdGraphPinType& TestType)
	{
		if (Pin == NULL)
		{
			// No need to error, the previous call that tried to find a pin has already errored by this point
			return false;
		}
		else
		{
			if (Pin->PinType == TestType)
			{
				return true;
			}
			else
			{
				MessageLog.Error(*FString::Printf(TEXT("Expected @@ to %s instead of %s"), *Schema->TypeToText(TestType).ToString(), *Schema->TypeToText(Pin->PinType).ToString()), Pin);
				return false;
			}
		}
	}

	KISMETCOMPILER_API FBPTerminal* CreateLocalTerminalFromPinAutoChooseScope(UEdGraphPin* Net, FString NewName);
	KISMETCOMPILER_API FBPTerminal* CreateLocalTerminal(ETerminalSpecification Spec = ETerminalSpecification::TS_Unspecified);
};

//////////////////////////////////////////////////////////////////////////<|MERGE_RESOLUTION|>--- conflicted
+++ resolved
@@ -31,13 +31,6 @@
 	TS_Unspecified,
 	TS_Literal,
 	TS_ForcedShared,
-};
-
-struct FImplicitCastParams
-{
-	EKismetCompiledStatementType CastType = KCST_Nop;
-	FBPTerminal* TargetTerminal = nullptr;
-	UEdGraphNode* TargetNode = nullptr;
 };
 
 //////////////////////////////////////////////////////////////////////////
@@ -93,11 +86,7 @@
 	TMap<UEdGraphPin*, FBPTerminal*> LiteralHackMap;
 
 	// Contains a map of destination pins that will need an implicit cast to either a float or double
-<<<<<<< HEAD
-	TMap<UEdGraphPin*, FImplicitCastParams> ImplicitCastMap;
-=======
 	TMap<UEdGraphPin*, UE::KismetCompiler::CastingUtils::FImplicitCastParams> ImplicitCastMap;
->>>>>>> d731a049
 
 	bool bIsUbergraph;
 	bool bCannotBeCalledFromOtherKismet;
