--- conflicted
+++ resolved
@@ -66,14 +66,6 @@
 	// Goto fixup requests (each statement (key) wants to goto the first statement attached to the exec out-pin (value))
 	TMap<FBlueprintCompiledStatement*, UEdGraphPin*> GotoFixupRequestMap;
 
-<<<<<<< HEAD
-	// @todo: BP2CPP_remove
-	// Used to split uber graph into subfunctions by C++ backend
-	UE_DEPRECATED(5.0, "This member is no longer in use and will be removed.")
-	TArray<TSet<UEdGraphNode*>> UnsortedSeparateExecutionGroups;
-
-=======
->>>>>>> 4af6daef
 	TIndirectArray<FBPTerminal> Parameters;
 	TIndirectArray<FBPTerminal> Results;
 	TIndirectArray<FBPTerminal> VariableReferences;
@@ -108,14 +100,6 @@
 	struct FNetNameMapping* NetNameMap;
 	bool bAllocatedNetNameMap;
 
-<<<<<<< HEAD
-	// @todo: BP2CPP_remove
-	//Skip some optimization. C++ code will be generated in this pass. 
-	UE_DEPRECATED(5.0, "This member is no longer in use and will be removed.")
-	bool bGeneratingCpp;
-
-=======
->>>>>>> 4af6daef
 	//Does this function use requires FlowStack ?
 	bool bUseFlowStack;
 public:
