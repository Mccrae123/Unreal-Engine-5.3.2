--- conflicted
+++ resolved
@@ -155,11 +155,7 @@
 	enum { UseContinuousApply = false };
 
 	FLandscapeToolStrokePaint(FEdModeLandscape* InEdMode, FEditorViewportClient* InViewportClient, const FLandscapeToolTarget& InTarget)
-<<<<<<< HEAD
-		: FLandscapeToolStrokePaintBase<FWeightmapToolTarget>(InEdMode, InViewportClient, InTarget)
-=======
 		: Super(InEdMode, InViewportClient, InTarget)
->>>>>>> 4af6daef
 		, bIsAllowListMode(EdMode->UISettings->PaintingRestriction == ELandscapeLayerPaintingRestriction::UseComponentAllowList &&
 		                   (InViewportClient->Viewport->KeyState(EKeys::Equals) || InViewportClient->Viewport->KeyState(EKeys::Hyphen)))
 		, bAddToAllowList(bIsAllowListMode && InViewportClient->Viewport->KeyState(EKeys::Equals))
@@ -274,15 +270,9 @@
 
 		// Adjust strength based on brush size and drawscale, so strength 1 = one hemisphere
 		const float AdjustedStrength = ToolTarget::StrengthMultiplier(this->LandscapeInfo, UISettings->GetCurrentToolBrushRadius());
-<<<<<<< HEAD
-		FWeightmapToolTarget::CacheClass::DataType DestValue = FWeightmapToolTarget::CacheClass::ClampValue(255.0f * UISettings->WeightTargetValue);
-
-		float PaintStrength = UISettings->GetCurrentToolStrength() * Pressure * AdjustedStrength;
-=======
 		float PaintStrength = this->GetStrength(UISettings, /* bInIsHeightMap = */ false) * Pressure * AdjustedStrength;
 		
 		ValueType DestValue = FWeightmapToolTarget::CacheClass::ClampValue(static_cast<int32>(255.0f * UISettings->WeightTargetValue));
->>>>>>> 4af6daef
 
 		// TODO: make paint tool framerate independent like the sculpt tool
 		// const float DeltaTime = FMath::Min<float>(FApp::GetDeltaTime(), 0.1f); // Under 10 fps slow down paint speed
@@ -515,11 +505,7 @@
 		const float AdjustedStrength = ToolTarget::StrengthMultiplier(this->LandscapeInfo, UISettings->GetCurrentToolBrushRadius());
 
 		float SculptStrength = UISettings->GetCurrentToolStrength() * Pressure * AdjustedStrength;
-<<<<<<< HEAD
-		const float DeltaTime = FMath::Min<float>(FApp::GetDeltaTime(), 0.1f); // Under 10 fps slow down paint speed
-=======
 		const float DeltaTime = FMath::Min<float>(static_cast<float>(FApp::GetDeltaTime()), 0.1f); // Under 10 fps slow down paint speed
->>>>>>> 4af6daef
 		SculptStrength *= DeltaTime * 3.0f; // * 3.0f to partially compensate for impact of DeltaTime on slowing the tools down compared to the old framerate-dependent version
 
 		if (SculptStrength <= 0.0f)
@@ -770,15 +756,9 @@
 		TArray<ValueType> Data;
 		LayerDataCache.Initialize(this->LandscapeInfo, bCombinedLayerOperation);
 		LayerDataCache.Read(X1, Y1, X2, Y2, Data);
-<<<<<<< HEAD
-		const TArray<typename ToolTarget::CacheClass::DataType> ReadData { Data };
-		
-		const float ToolStrength = FMath::Clamp<float>(UISettings->GetCurrentToolStrength() * Pressure, 0.0f, 1.0f);
-=======
 		const TArray<ValueType> ReadData { Data };
 		
 		const float ToolStrength = FMath::Clamp<float>(this->GetStrength(UISettings, bTargetIsHeightmap) * Pressure, 0.0f, 1.0f);
->>>>>>> 4af6daef
 
 		// Apply the brush
 		if (UISettings->bDetailSmooth)
@@ -816,11 +796,7 @@
 						{
 							const float* SampleBrushScanline = BrushInfo.GetDataPtr(FIntPoint(0, SampleY));
 							const float* SampleBrushScanline2 = BrushInfo.GetDataPtr(FIntPoint(0, Y + (Y - SampleY)));
-<<<<<<< HEAD
-							const auto* SampleDataScanline = ReadData.GetData() + (SampleY - Y1) * (X2 - X1 + 1) + (0 - X1);
-=======
 							const ValueType* SampleDataScanline = ReadData.GetData() + (SampleY - Y1) * (X2 - X1 + 1) + (0 - X1);
->>>>>>> 4af6daef
 
 							for (int32 SampleX = SampleX1; SampleX <= SampleX2; SampleX++)
 							{
@@ -840,11 +816,7 @@
 
 						FilterValue /= FilterSamplingNumber;
 
-<<<<<<< HEAD
-						DataScanline[X] = FMath::Lerp(DataScanline[X], (typename ToolTarget::CacheClass::DataType)FilterValue, BrushValue);
-=======
 						DataScanline[X] = FMath::Lerp(DataScanline[X], static_cast<ValueType>(FilterValue), BrushValue);
->>>>>>> 4af6daef
 					}
 				}
 			}
@@ -1028,11 +1000,7 @@
 
 				if (BrushValue > 0.0f)
 				{
-<<<<<<< HEAD
-					float Strength = FMath::Clamp<float>(BrushValue * UISettings->GetCurrentToolStrength() * Pressure, 0.0f, 1.0f);
-=======
 					float Strength = FMath::Clamp<float>(BrushValue * PaintStrength * Pressure, 0.0f, 1.0f);
->>>>>>> 4af6daef
 
 					if (!(bUseSlopeFlatten && bTargetIsHeightmap))
 					{
@@ -1171,24 +1139,15 @@
 	using Super = FLandscapeToolPaintBase<ToolTarget, FLandscapeToolStrokeFlatten<ToolTarget>>;
 
 protected:
-<<<<<<< HEAD
-	UStaticMesh* HeightmapFlattenPlaneMesh;
-	UStaticMeshComponent* HeightmapFlattenPreviewComponent;
-=======
 	TObjectPtr<UStaticMesh> HeightmapFlattenPlaneMesh;
 	TObjectPtr<UStaticMeshComponent> HeightmapFlattenPreviewComponent;
->>>>>>> 4af6daef
 	bool CanToolBeActivatedNextTick;
 	bool CanToolBeActivatedValue;
 	float EyeDropperFlattenTargetValue;
 
 public:
 	FLandscapeToolFlatten(FEdModeLandscape* InEdMode)
-<<<<<<< HEAD
-		: FLandscapeToolPaintBase<ToolTarget, FLandscapeToolStrokeFlatten<ToolTarget>>(InEdMode)
-=======
 		: Super(InEdMode)
->>>>>>> 4af6daef
 		, HeightmapFlattenPlaneMesh(LoadObject<UStaticMesh>(nullptr, TEXT("/Engine/EditorLandscapeResources/FlattenPlaneMesh.FlattenPlaneMesh")))
 		, HeightmapFlattenPreviewComponent(nullptr)
 		, CanToolBeActivatedNextTick(false)
@@ -1259,19 +1218,11 @@
 				HeightmapFlattenPreviewComponent->SetRelativeLocation(Origin, false);
 
 				// Clamp the value to the height map
-<<<<<<< HEAD
-				uint16 TexHeight = LandscapeDataAccess::GetTexHeight(MousePosition.Z);
-				float Height = LandscapeDataAccess::GetLocalHeight(TexHeight);
-
-				// Convert the height back to world space
-				this->EdMode->UISettings->FlattenEyeDropperModeDesiredTarget = (Height * LocalToWorld.GetScale3D().Z) + LocalToWorld.GetTranslation().Z;
-=======
 				uint16 TexHeight = LandscapeDataAccess::GetTexHeight(static_cast<float>(MousePosition.Z));
 				float Height = LandscapeDataAccess::GetLocalHeight(TexHeight);
 
 				// Convert the height back to world space
 				this->EdMode->UISettings->FlattenEyeDropperModeDesiredTarget = static_cast<float>(Height * LocalToWorld.GetScale3D().Z + LocalToWorld.GetTranslation().Z);
->>>>>>> 4af6daef
 			}
 		}
 
@@ -1416,11 +1367,7 @@
 					}
 					else
 					{
-<<<<<<< HEAD
-						float TotalStrength = BrushValue * UISettings->GetCurrentToolStrength() * Pressure * ToolTarget::StrengthMultiplier(this->LandscapeInfo, UISettings->GetCurrentToolBrushRadius());
-=======
 						float TotalStrength = BrushValue * PaintStrength * Pressure * ToolTarget::StrengthMultiplier(this->LandscapeInfo, UISettings->GetCurrentToolBrushRadius());
->>>>>>> 4af6daef
 						FNoiseParameter NoiseParam(0, UISettings->NoiseScale, TotalStrength * BrushSizeAdjust);
 						float PaintAmount = NoiseModeConversion(UISettings->NoiseMode, NoiseParam.NoiseAmount, NoiseParam.Sample(X, Y));
 						DataScanline[X] = static_cast<ValueType>(ToolTarget::CacheClass::ClampValue(static_cast<int32>(OriginalValue + PaintAmount)));
