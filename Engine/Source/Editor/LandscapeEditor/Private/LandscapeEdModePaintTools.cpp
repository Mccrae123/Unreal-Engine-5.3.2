// Copyright 1998-2019 Epic Games, Inc. All Rights Reserved.

#include "CoreMinimal.h"
#include "Misc/App.h"
#include "InputCoreTypes.h"
#include "Engine/EngineTypes.h"
#include "Components/StaticMeshComponent.h"
#include "Engine/StaticMesh.h"
#include "LandscapeToolInterface.h"
#include "LandscapeProxy.h"
#include "LandscapeEdMode.h"
#include "LandscapeEditorObject.h"
#include "LandscapeEdit.h"
#include "LandscapeDataAccess.h"
#include "LandscapeEdModeTools.h"
#include "Landscape.h"
#include "Logging/TokenizedMessage.h"
#include "Logging/MessageLog.h"
#include "Misc/MapErrors.h"
#include "EngineModule.h"

#define LOCTEXT_NAMESPACE "LandscapeTools"

const int32 FNoiseParameter::Permutations[256] =
{
	151, 160, 137, 91, 90, 15,
	131, 13, 201, 95, 96, 53, 194, 233, 7, 225, 140, 36, 103, 30, 69, 142, 8, 99, 37, 240, 21, 10, 23,
	190, 6, 148, 247, 120, 234, 75, 0, 26, 197, 62, 94, 252, 219, 203, 117, 35, 11, 32, 57, 177, 33,
	88, 237, 149, 56, 87, 174, 20, 125, 136, 171, 168, 68, 175, 74, 165, 71, 134, 139, 48, 27, 166,
	77, 146, 158, 231, 83, 111, 229, 122, 60, 211, 133, 230, 220, 105, 92, 41, 55, 46, 245, 40, 244,
	102, 143, 54, 65, 25, 63, 161, 1, 216, 80, 73, 209, 76, 132, 187, 208, 89, 18, 169, 200, 196,
	135, 130, 116, 188, 159, 86, 164, 100, 109, 198, 173, 186, 3, 64, 52, 217, 226, 250, 124, 123,
	5, 202, 38, 147, 118, 126, 255, 82, 85, 212, 207, 206, 59, 227, 47, 16, 58, 17, 182, 189, 28, 42,
	223, 183, 170, 213, 119, 248, 152, 2, 44, 154, 163, 70, 221, 153, 101, 155, 167, 43, 172, 9,
	129, 22, 39, 253, 19, 98, 108, 110, 79, 113, 224, 232, 178, 185, 112, 104, 218, 246, 97, 228,
	251, 34, 242, 193, 238, 210, 144, 12, 191, 179, 162, 241, 81, 51, 145, 235, 249, 14, 239, 107,
	49, 192, 214, 31, 181, 199, 106, 157, 184, 84, 204, 176, 115, 121, 50, 45, 127, 4, 150, 254,
	138, 236, 205, 93, 222, 114, 67, 29, 24, 72, 243, 141, 128, 195, 78, 66, 215, 61, 156, 180
};



// 
// FLandscapeToolPaintBase
//


template<class TToolTarget, class TStrokeClass>
class FLandscapeToolPaintBase : public FLandscapeToolBase<TStrokeClass>
{
public:
	FLandscapeToolPaintBase(FEdModeLandscape* InEdMode)
		: FLandscapeToolBase<TStrokeClass>(InEdMode)
	{
	}

	virtual ELandscapeToolTargetTypeMask::Type GetSupportedTargetTypes() override
	{
		return ELandscapeToolTargetTypeMask::FromType(TToolTarget::TargetType);
	}
};


template<class ToolTarget>
class FLandscapeToolStrokePaintBase : public FLandscapeToolStrokeBase
{
public:
	FLandscapeToolStrokePaintBase(FEdModeLandscape* InEdMode, FEditorViewportClient* InViewportClient, const FLandscapeToolTarget& InTarget)
		: FLandscapeToolStrokeBase(InEdMode, InViewportClient, InTarget)
		, Cache(InTarget)
	{
	}

protected:
	typename ToolTarget::CacheClass Cache;
};



// 
// FLandscapeToolPaint
//
class FLandscapeToolStrokePaint : public FLandscapeToolStrokePaintBase<FWeightmapToolTarget>
{
	typedef FWeightmapToolTarget ToolTarget;

	TMap<FIntPoint, float> TotalInfluenceMap; // amount of time and weight the brush has spent on each vertex.

	bool bIsWhitelistMode;
	bool bAddToWhitelist;
public:
	// Heightmap sculpt tool will continuously sculpt in the same location, weightmap paint tool doesn't
	enum { UseContinuousApply = false };

	FLandscapeToolStrokePaint(FEdModeLandscape* InEdMode, FEditorViewportClient* InViewportClient, const FLandscapeToolTarget& InTarget)
		: FLandscapeToolStrokePaintBase<FWeightmapToolTarget>(InEdMode, InViewportClient, InTarget)
		, bIsWhitelistMode(EdMode->UISettings->PaintingRestriction == ELandscapeLayerPaintingRestriction::UseComponentWhitelist &&
		                   (InViewportClient->Viewport->KeyState(EKeys::Equals) || InViewportClient->Viewport->KeyState(EKeys::Hyphen)))
		, bAddToWhitelist(bIsWhitelistMode && InViewportClient->Viewport->KeyState(EKeys::Equals))
	{
	}

	void Apply(FEditorViewportClient* ViewportClient, FLandscapeBrush* Brush, const ULandscapeEditorObject* UISettings, const TArray<FLandscapeToolInteractorPosition>& InteractorPositions)
	{
		// Invert when holding Shift
		//UE_LOG(LogLandscape, Log, TEXT("bInvert = %d"), bInvert);
		bool bInvert = InteractorPositions.Last().bModifierPressed;

		if (bIsWhitelistMode)
		{
			// Get list of components to delete from brush
			// TODO - only retrieve bounds as we don't need the vert data
			FLandscapeBrushData BrushInfo = Brush->ApplyBrush(InteractorPositions);
			if (!BrushInfo)
			{
				return;
			}

			int32 X1, Y1, X2, Y2;
			BrushInfo.GetInclusiveBounds(X1, Y1, X2, Y2);

			// Shrink bounds by 1,1 to avoid GetComponentsInRegion picking up extra components on all sides due to the overlap between components
			TSet<ULandscapeComponent*> SelectedComponents;
			LandscapeInfo->GetComponentsInRegion(X1 + 1, Y1 + 1, X2 - 1, Y2 - 1, SelectedComponents);

			for (ULandscapeComponent* Component : SelectedComponents)
			{
				Component->Modify();
			}

			if (bAddToWhitelist)
			{
				for (ULandscapeComponent* Component : SelectedComponents)
				{
					Component->LayerWhitelist.AddUnique(Target.LayerInfo.Get());
				}
			}
			else
			{
				FLandscapeEditDataInterface LandscapeEdit(LandscapeInfo);
				for (ULandscapeComponent* Component : SelectedComponents)
				{
					Component->LayerWhitelist.RemoveSingle(Target.LayerInfo.Get());
					Component->DeleteLayer(Target.LayerInfo.Get(), LandscapeEdit);
				}
			}

			return;
		}

		// Get list of verts to update
		FLandscapeBrushData BrushInfo = Brush->ApplyBrush(InteractorPositions);
		if (!BrushInfo)
		{
			return;
		}

		int32 X1, Y1, X2, Y2;
		BrushInfo.GetInclusiveBounds(X1, Y1, X2, Y2);

		// Tablet pressure
		float Pressure = ViewportClient->Viewport->IsPenActive() ? ViewportClient->Viewport->GetTabletPressure() : 1.0f;

		const bool bUseWeightTargetValue = UISettings->bUseWeightTargetValue;
		const bool bCacheOriginalData = !bUseWeightTargetValue;

		this->Cache.CacheData(X1, Y1, X2, Y2, bCacheOriginalData);

		// The data we'll be writing to
		TArray<ToolTarget::CacheClass::DataType> Data;
		this->Cache.GetCachedData(X1, Y1, X2, Y2, Data);

		// The source data we use for editing. 
		TArray<ToolTarget::CacheClass::DataType>* SourceDataArrayPtr = &Data;
		TArray<ToolTarget::CacheClass::DataType> OriginalData;

		if (!bUseWeightTargetValue)
		{
			// When painting weights (and not using target value mode), we use a source value that tends more
			// to the current value as we paint over the same region multiple times.
			// TODO: Make this frame-rate independent
			this->Cache.GetOriginalData(X1, Y1, X2, Y2, OriginalData);
			SourceDataArrayPtr = &OriginalData;

			for (int32 Y = Y1; Y < Y2; Y++)
			{
				auto* DataScanline = Data.GetData() + (Y - Y1) * (X2 - X1 + 1) + (0 - X1);
				auto* OriginalDataScanline = OriginalData.GetData() + (Y - Y1) * (X2 - X1 + 1) + (0 - X1);
				for (int32 X = X1; X < X2; X++)
				{
					float VertexInfluence = TotalInfluenceMap.FindRef(FIntPoint(X, Y));

					auto& CurrentValue = DataScanline[X];
					auto& SourceValue = OriginalDataScanline[X];

					SourceValue = FMath::Lerp(SourceValue, CurrentValue, FMath::Min<float>(VertexInfluence * 0.05f, 1.0f));
				}
			}
		}

		// Adjust strength based on brush size and drawscale, so strength 1 = one hemisphere
		const float AdjustedStrength = ToolTarget::StrengthMultiplier(this->LandscapeInfo, UISettings->BrushRadius);
		FWeightmapToolTarget::CacheClass::DataType DestValue = FWeightmapToolTarget::CacheClass::ClampValue(255.0f * UISettings->WeightTargetValue);

		float PaintStrength = UISettings->ToolStrength * Pressure * AdjustedStrength;

		// TODO: make paint tool framerate independent like the sculpt tool
		// const float DeltaTime = FMath::Min<float>(FApp::GetDeltaTime(), 0.1f); // Under 10 fps slow down paint speed
		// SculptStrength *= DeltaTime * 3.0f; // * 3.0f to partially compensate for impact of DeltaTime on slowing the tools down compared to the old framerate-dependent version

		if (PaintStrength <= 0.0f)
		{
			return;
		}

		if (!bUseWeightTargetValue)
		{
			PaintStrength = FMath::Max(PaintStrength, 1.0f);
		}

		// Apply the brush
		for (int32 Y = BrushInfo.GetBounds().Min.Y; Y < BrushInfo.GetBounds().Max.Y; Y++)
		{
			const float* BrushScanline = BrushInfo.GetDataPtr(FIntPoint(0, Y));
			auto* DataScanline = Data.GetData() + (Y - Y1) * (X2 - X1 + 1) + (0 - X1);
			auto* SourceDataScanline = SourceDataArrayPtr->GetData() + (Y - Y1) * (X2 - X1 + 1) + (0 - X1);

			for (int32 X = BrushInfo.GetBounds().Min.X; X < BrushInfo.GetBounds().Max.X; X++)
			{
				const FIntPoint Key = FIntPoint(X, Y);
				const float BrushValue = BrushScanline[X];

				// Update influence map
				float VertexInfluence = TotalInfluenceMap.FindRef(Key);
				TotalInfluenceMap.Add(Key, VertexInfluence + BrushValue);

				float PaintAmount = BrushValue * PaintStrength;
				auto& CurrentValue = DataScanline[X];
				const auto& SourceValue = SourceDataScanline[X];

				if (bUseWeightTargetValue)
				{
					CurrentValue = FMath::Lerp(CurrentValue, DestValue, PaintAmount / AdjustedStrength);
				}
				else
				{
					if (bInvert)
					{
						CurrentValue = ToolTarget::CacheClass::ClampValue(FMath::Min<int32>(SourceValue - FMath::RoundToInt(PaintAmount), CurrentValue));
					}
					else
					{
						CurrentValue = ToolTarget::CacheClass::ClampValue(FMath::Max<int32>(SourceValue + FMath::RoundToInt(PaintAmount), CurrentValue));
					}
				}
			}
		}

		this->Cache.SetCachedData(X1, Y1, X2, Y2, Data, UISettings->PaintingRestriction);
		this->Cache.Flush();
		
		// If we render to a runtime virtual texture then we mark touched components as dirty to trigger updates
		//todo[vt]: Would be more efficient to update VT in a single flush instead of one flush per component. Also dirtying all render state is a bit heavyweight.
		ALandscape* Landscape = LandscapeInfo->LandscapeActor.Get();
		if (Landscape != nullptr && Landscape->RuntimeVirtualTextures.Num() > 0)
		{
			TSet<ULandscapeComponent*> Components;
			LandscapeInfo->GetComponentsInRegion(X1 + 1, Y1 + 1, X2 - 1, Y2 - 1, Components);
			for (ULandscapeComponent* Component : Components)
			{
				Component->MarkRenderStateDirty();
			}
		}
	}
};

class FLandscapeToolPaint : public FLandscapeToolPaintBase<FWeightmapToolTarget, FLandscapeToolStrokePaint>
{
public:
	FLandscapeToolPaint(FEdModeLandscape* InEdMode)
		: FLandscapeToolPaintBase<FWeightmapToolTarget, FLandscapeToolStrokePaint>(InEdMode)
	{
	}

	virtual const TCHAR* GetToolName() override { return TEXT("Paint"); }
	virtual FText GetDisplayName() override { return NSLOCTEXT("UnrealEd", "LandscapeMode_Paint", "Paint"); };

	virtual void EnterTool()
	{
		if (EdMode->UISettings->PaintingRestriction == ELandscapeLayerPaintingRestriction::UseComponentWhitelist)
		{
			EdMode->UISettings->UpdateComponentLayerWhitelist();
		}

		FLandscapeToolPaintBase::EnterTool();
	}
};

class FLandscapeToolStrokeErase : public FLandscapeToolStrokePaintBase<FHeightmapToolTarget>
{
	typedef FHeightmapToolTarget ToolTarget;
	const typename ToolTarget::CacheClass::DataType FlattenHeight;

public:
	// Heightmap sculpt tool will continuously sculpt in the same location, weightmap paint tool doesn't
	enum { UseContinuousApply = true };

	FLandscapeToolStrokeErase(FEdModeLandscape* InEdMode, FEditorViewportClient* InViewportClient, const FLandscapeToolTarget& InTarget)
		: FLandscapeToolStrokePaintBase<FHeightmapToolTarget>(InEdMode, InViewportClient, InTarget)
		, FlattenHeight(LandscapeDataAccess::GetTexHeight(0.f))
	{
	}

	void Apply(FEditorViewportClient* ViewportClient, FLandscapeBrush* Brush, const ULandscapeEditorObject* UISettings, const TArray<FLandscapeToolInteractorPosition>& InteractorPositions)
	{
		if (!this->LandscapeInfo) return;

		// Get list of verts to update
		FLandscapeBrushData BrushInfo = Brush->ApplyBrush(InteractorPositions);
		if (!BrushInfo)
		{
			return;
		}

		int32 X1, Y1, X2, Y2;
		BrushInfo.GetInclusiveBounds(X1, Y1, X2, Y2);

		// Tablet pressure
		float Pressure = ViewportClient->Viewport->IsPenActive() ? ViewportClient->Viewport->GetTabletPressure() : 1.0f;

		// expand the area by one vertex in each direction to ensure normals are calculated correctly
		X1 -= 1;
		Y1 -= 1;
		X2 += 1;
		Y2 += 1;
		
		this->Cache.CacheData(X1, Y1, X2, Y2);

		TArray<typename ToolTarget::CacheClass::DataType> Data;
		this->Cache.GetCachedData(X1, Y1, X2, Y2, Data);

		// Apply the brush
		for (int32 Y = BrushInfo.GetBounds().Min.Y; Y < BrushInfo.GetBounds().Max.Y; Y++)
		{
			const float* BrushScanline = BrushInfo.GetDataPtr(FIntPoint(0, Y));
			auto* DataScanline = Data.GetData() + (Y - Y1) * (X2 - X1 + 1) + (0 - X1);

			for (int32 X = BrushInfo.GetBounds().Min.X; X < BrushInfo.GetBounds().Max.X; X++)
			{
				const float BrushValue = BrushScanline[X];

				if (BrushValue > 0.0f)
				{
					float Strength = FMath::Clamp<float>(BrushValue * UISettings->ToolStrength * Pressure, 0.0f, 1.0f);

					int32 Delta = DataScanline[X] - FlattenHeight;
					if (Delta > 0)
					{
						DataScanline[X] = FMath::FloorToInt(FMath::Lerp((float)DataScanline[X], (float)FlattenHeight, Strength));
					}
					else
					{
						DataScanline[X] = FMath::CeilToInt(FMath::Lerp((float)DataScanline[X], (float)FlattenHeight, Strength));
					}
				}
			}
		}

		this->Cache.SetCachedData(X1, Y1, X2, Y2, Data, UISettings->PaintingRestriction);
		this->Cache.Flush();
	}
};

//
class FLandscapeToolStrokeSculpt : public FLandscapeToolStrokePaintBase<FHeightmapToolTarget>
{
	typedef FHeightmapToolTarget ToolTarget;

public:
	// Heightmap sculpt tool will continuously sculpt in the same location, weightmap paint tool doesn't
	enum { UseContinuousApply = true };

	FLandscapeToolStrokeSculpt(FEdModeLandscape* InEdMode, FEditorViewportClient* InViewportClient, const FLandscapeToolTarget& InTarget)
		: FLandscapeToolStrokePaintBase<FHeightmapToolTarget>(InEdMode, InViewportClient, InTarget)
	{
	}

	void Apply(FEditorViewportClient* ViewportClient, FLandscapeBrush* Brush, const ULandscapeEditorObject* UISettings, const TArray<FLandscapeToolInteractorPosition>& InteractorPositions)
	{
		// Invert when holding Shift
		//UE_LOG(LogLandscape, Log, TEXT("bInvert = %d"), bInvert);
		bool bInvert = InteractorPositions.Last().bModifierPressed;

		// Get list of verts to update
		FLandscapeBrushData BrushInfo = Brush->ApplyBrush(InteractorPositions);
		if (!BrushInfo)
		{
			return;
		}

		int32 X1, Y1, X2, Y2;
		BrushInfo.GetInclusiveBounds(X1, Y1, X2, Y2);

		// Tablet pressure
		float Pressure = ViewportClient->Viewport->IsPenActive() ? ViewportClient->Viewport->GetTabletPressure() : 1.0f;

		// expand the area by one vertex in each direction to ensure normals are calculated correctly
		X1 -= 1;
		Y1 -= 1;
		X2 += 1;
		Y2 += 1;

		this->Cache.CacheData(X1, Y1, X2, Y2);

		bool bUseClayBrush = UISettings->bUseClayBrush;

		// The data we'll be writing to
		TArray<ToolTarget::CacheClass::DataType> Data;
		this->Cache.GetCachedData(X1, Y1, X2, Y2, Data);

		// The source data we use for editing. 
		TArray<ToolTarget::CacheClass::DataType>* SourceDataArrayPtr = &Data;

		FMatrix ToWorld = ToolTarget::ToWorldMatrix(this->LandscapeInfo);
		FMatrix FromWorld = ToolTarget::FromWorldMatrix(this->LandscapeInfo);

		// Adjust strength based on brush size and drawscale, so strength 1 = one hemisphere
		const float AdjustedStrength = ToolTarget::StrengthMultiplier(this->LandscapeInfo, UISettings->BrushRadius);

		float SculptStrength = UISettings->ToolStrength * Pressure * AdjustedStrength;
		const float DeltaTime = FMath::Min<float>(FApp::GetDeltaTime(), 0.1f); // Under 10 fps slow down paint speed
		SculptStrength *= DeltaTime * 3.0f; // * 3.0f to partially compensate for impact of DeltaTime on slowing the tools down compared to the old framerate-dependent version

		if (SculptStrength <= 0.0f)
		{
			return;
		}

		if (!bUseClayBrush)
		{
			SculptStrength = FMath::Max(SculptStrength, 1.0f);
		}

		FPlane BrushPlane;
		TArray<FVector> Normals;

		if (bUseClayBrush)
		{
			// Calculate normals for brush verts in data space
			Normals.Empty(SourceDataArrayPtr->Num());
			Normals.AddZeroed(SourceDataArrayPtr->Num());

			for (int32 Y = Y1; Y < Y2; Y++)
			{
				auto* SourceDataScanline_0 = SourceDataArrayPtr->GetData() + (Y - Y1) * (X2 - X1 + 1) + (0 - X1);
				auto* SourceDataScanline_1 = SourceDataArrayPtr->GetData() + (Y - Y1) * (X2 - X1 + 1) + (0 - X1);
				auto* NormalsScanline_0 = Normals.GetData() + (Y - Y1) * (X2 - X1 + 1) + (0 - X1);
				auto* NormalsScanline_1 = Normals.GetData() + (Y + 1 - Y1) * (X2 - X1 + 1) + (0 - X1);
				for (int32 X = X1; X < X2; X++)
				{
					FVector Vert00 = ToWorld.TransformPosition(FVector((float)X + 0.0f, (float)Y + 0.0f, SourceDataScanline_0[X + 0]));
					FVector Vert01 = ToWorld.TransformPosition(FVector((float)X + 0.0f, (float)Y + 1.0f, SourceDataScanline_1[X + 0]));
					FVector Vert10 = ToWorld.TransformPosition(FVector((float)X + 1.0f, (float)Y + 0.0f, SourceDataScanline_0[X + 1]));
					FVector Vert11 = ToWorld.TransformPosition(FVector((float)X + 1.0f, (float)Y + 1.0f, SourceDataScanline_1[X + 1]));

					FVector FaceNormal1 = ((Vert00 - Vert10) ^ (Vert10 - Vert11)).GetSafeNormal();
					FVector FaceNormal2 = ((Vert11 - Vert01) ^ (Vert01 - Vert00)).GetSafeNormal();

					// contribute to the vertex normals.
					NormalsScanline_0[X + 1] += FaceNormal1;
					NormalsScanline_1[X + 0] += FaceNormal2;
					NormalsScanline_0[X + 0] += FaceNormal1 + FaceNormal2;
					NormalsScanline_1[X + 1] += FaceNormal1 + FaceNormal2;
				}
			}
			for (int32 Y = Y1; Y <= Y2; Y++)
			{
				auto* NormalsScanline = Normals.GetData() + (Y - Y1) * (X2 - X1 + 1) + (0 - X1);
				for (int32 X = X1; X <= X2; X++)
				{
					NormalsScanline[X] = NormalsScanline[X].GetSafeNormal();
				}
			}

			// Find brush centroid location
			FVector AveragePoint(0.0f, 0.0f, 0.0f);
			FVector AverageNormal(0.0f, 0.0f, 0.0f);
			float TotalWeight = 0.0f;
			for (int32 Y = BrushInfo.GetBounds().Min.Y; Y < BrushInfo.GetBounds().Max.Y; Y++)
			{
				const float* BrushScanline = BrushInfo.GetDataPtr(FIntPoint(0, Y));
				auto* SourceDataScanline = SourceDataArrayPtr->GetData() + (Y - Y1) * (X2 - X1 + 1) + (0 - X1);
				auto* NormalsScanline = Normals.GetData() + (Y - Y1) * (X2 - X1 + 1) + (0 - X1);

				for (int32 X = BrushInfo.GetBounds().Min.X; X < BrushInfo.GetBounds().Max.X; X++)
				{
					const float BrushValue = BrushScanline[X];

					if (BrushValue > 0.0f)
					{
						AveragePoint += FVector((float)X * BrushValue, (float)Y * BrushValue, (float)SourceDataScanline[X] * BrushValue);

						FVector SampleNormal = NormalsScanline[X];
						AverageNormal += SampleNormal * BrushValue;

						TotalWeight += BrushValue;
					}
				}
			}

			if (TotalWeight > 0.0f)
			{
				AveragePoint /= TotalWeight;
				AverageNormal = AverageNormal.GetSafeNormal();
			}

			// Convert to world space
			FVector AverageLocation = ToWorld.TransformPosition(AveragePoint);
			FVector StrengthVector = ToWorld.TransformVector(FVector(0, 0, SculptStrength));

			// Brush pushes out in the normal direction
			FVector OffsetVector = AverageNormal * StrengthVector.Z;
			if (bInvert)
			{
				OffsetVector *= -1;
			}

			// World space brush plane
			BrushPlane = FPlane(AverageLocation + OffsetVector, AverageNormal);
		}

		// Apply the brush
		for (int32 Y = BrushInfo.GetBounds().Min.Y; Y < BrushInfo.GetBounds().Max.Y; Y++)
		{
			const float* BrushScanline = BrushInfo.GetDataPtr(FIntPoint(0, Y));
			auto* DataScanline = Data.GetData() + (Y - Y1) * (X2 - X1 + 1) + (0 - X1);
			auto* SourceDataScanline = SourceDataArrayPtr->GetData() + (Y - Y1) * (X2 - X1 + 1) + (0 - X1);

			for (int32 X = BrushInfo.GetBounds().Min.X; X < BrushInfo.GetBounds().Max.X; X++)
			{
				const FIntPoint Key = FIntPoint(X, Y);
				const float BrushValue = BrushScanline[X];

				float SculptAmount = BrushValue * SculptStrength;
				auto& CurrentValue = DataScanline[X];
				const auto& SourceValue = SourceDataScanline[X];

				if (bUseClayBrush)
				{
					// Brush application starts from original world location at start of stroke
					FVector WorldLoc = ToWorld.TransformPosition(FVector(X, Y, SourceValue));

					// Calculate new location on the brush plane
					WorldLoc.Z = (BrushPlane.W - BrushPlane.X*WorldLoc.X - BrushPlane.Y*WorldLoc.Y) / BrushPlane.Z;

					// Painted amount lerps based on brush falloff.
					float PaintValue = FMath::Lerp<float>((float)SourceValue, FromWorld.TransformPosition(WorldLoc).Z, BrushValue);

					if (bInvert)
					{
						CurrentValue = ToolTarget::CacheClass::ClampValue(FMath::Min<int32>(FMath::RoundToInt(PaintValue), CurrentValue));
					}
					else
					{
						CurrentValue = ToolTarget::CacheClass::ClampValue(FMath::Max<int32>(FMath::RoundToInt(PaintValue), CurrentValue));
					}
				}
				else
				{
					if (bInvert)
					{
						CurrentValue = ToolTarget::CacheClass::ClampValue(FMath::Min<int32>(SourceValue - FMath::RoundToInt(SculptAmount), CurrentValue));
					}
					else
					{
						CurrentValue = ToolTarget::CacheClass::ClampValue(FMath::Max<int32>(SourceValue + FMath::RoundToInt(SculptAmount), CurrentValue));
					}
				}
			}
		}

		this->Cache.SetCachedData(X1, Y1, X2, Y2, Data);
		this->Cache.Flush();
	}
};

class FLandscapeToolSculpt : public FLandscapeToolPaintBase<FHeightmapToolTarget, FLandscapeToolStrokeSculpt>
{
public:
	FLandscapeToolSculpt(FEdModeLandscape* InEdMode)
		: FLandscapeToolPaintBase<FHeightmapToolTarget, FLandscapeToolStrokeSculpt>(InEdMode)
	{
	}

	virtual const TCHAR* GetToolName() override { return TEXT("Sculpt"); }
	virtual FText GetDisplayName() override { return NSLOCTEXT("UnrealEd", "LandscapeMode_Sculpt", "Sculpt"); };
};

class FLandscapeToolErase : public FLandscapeToolPaintBase<FHeightmapToolTarget, FLandscapeToolStrokeErase>
{
public:
	FLandscapeToolErase(FEdModeLandscape* InEdMode)
		: FLandscapeToolPaintBase<FHeightmapToolTarget, FLandscapeToolStrokeErase>(InEdMode)
	{
	}

	virtual const TCHAR* GetToolName() override { return TEXT("Erase"); }
	virtual FText GetDisplayName() override { return NSLOCTEXT("UnrealEd", "LandscapeMode_Erase", "Erase"); };
};

// 
// FLandscapeToolSmooth
//

template<class ToolTarget>
class FLandscapeToolStrokeSmooth : public FLandscapeToolStrokePaintBase<ToolTarget>
{
	bool bTargetIsHeightmap;
	FLandscapeLayerDataCache<ToolTarget> LayerDataCache;
public:
	FLandscapeToolStrokeSmooth(FEdModeLandscape* InEdMode, FEditorViewportClient* InViewportClient, const FLandscapeToolTarget& InTarget)
		: FLandscapeToolStrokePaintBase<ToolTarget>(InEdMode, InViewportClient, InTarget)
		, bTargetIsHeightmap(InTarget.TargetType == ELandscapeToolTargetType::Heightmap)
		, LayerDataCache(InTarget, this->Cache)
	{
	}

	void Apply(FEditorViewportClient* ViewportClient, FLandscapeBrush* Brush, const ULandscapeEditorObject* UISettings, const TArray<FLandscapeToolInteractorPosition>& InteractorPositions)
	{
		if (!this->LandscapeInfo) return;

		ALandscape* Landscape = this->LandscapeInfo->LandscapeActor.Get();
		const bool bCombinedLayerOperation = bTargetIsHeightmap && UISettings->bCombinedLayersOperation && Landscape && Landscape->HasLayersContent();

		// Get list of verts to update
		FLandscapeBrushData BrushInfo = Brush->ApplyBrush(InteractorPositions);
		if (!BrushInfo)
		{
			return;
		}

		int32 X1, Y1, X2, Y2;
		BrushInfo.GetInclusiveBounds(X1, Y1, X2, Y2);

		// Tablet pressure
		float Pressure = ViewportClient->Viewport->IsPenActive() ? ViewportClient->Viewport->GetTabletPressure() : 1.0f;

		// expand the area by one vertex in each direction to ensure normals are calculated correctly
		CA_SUPPRESS(6326);
		if (ToolTarget::TargetType == ELandscapeToolTargetType::Heightmap)
		{
			X1 -= 1;
			Y1 -= 1;
			X2 += 1;
			Y2 += 1;
		}

		TArray<typename ToolTarget::CacheClass::DataType> Data;
		LayerDataCache.Initialize(this->LandscapeInfo, bCombinedLayerOperation);
		LayerDataCache.Read(X1, Y1, X2, Y2, Data);
		const float ToolStrength = FMath::Clamp<float>(UISettings->ToolStrength * Pressure, 0.0f, 1.0f);

		// Apply the brush
		if (UISettings->bDetailSmooth)
		{
			LowPassFilter<typename ToolTarget::CacheClass::DataType>(X1, Y1, X2, Y2, BrushInfo, Data, UISettings->DetailScale, ToolStrength);
		}
		else
		{
			const int32 FilterRadius = UISettings->SmoothFilterKernelSize;

			for (int32 Y = BrushInfo.GetBounds().Min.Y; Y < BrushInfo.GetBounds().Max.Y; Y++)
			{
				const float* BrushScanline = BrushInfo.GetDataPtr(FIntPoint(0, Y));
				auto* DataScanline = Data.GetData() + (Y - Y1) * (X2 - X1 + 1) + (0 - X1);

				for (int32 X = BrushInfo.GetBounds().Min.X; X < BrushInfo.GetBounds().Max.X; X++)
				{
					const float BrushValue = BrushScanline[X];

					if (BrushValue > 0.0f)
					{
						// needs to be ~12 bits larger than ToolTarget::CacheClass::DataType (for max FilterRadius (31))
						// the editor is 64-bit native so just go the whole hog :)
						int64 FilterValue = 0;
						int32 FilterSamplingNumber = 0;

						const int32 XRadius = FMath::Min3<int32>(FilterRadius, X - BrushInfo.GetBounds().Min.X, BrushInfo.GetBounds().Max.X - X - 1);
						const int32 YRadius = FMath::Min3<int32>(FilterRadius, Y - BrushInfo.GetBounds().Min.Y, BrushInfo.GetBounds().Max.Y - Y - 1);

						const int32 SampleX1 = X - XRadius; checkSlow(SampleX1 >= BrushInfo.GetBounds().Min.X);
						const int32 SampleY1 = Y - YRadius; checkSlow(SampleY1 >= BrushInfo.GetBounds().Min.Y);
						const int32 SampleX2 = X + XRadius; checkSlow(SampleX2 < BrushInfo.GetBounds().Max.X);
						const int32 SampleY2 = Y + YRadius; checkSlow(SampleY2 < BrushInfo.GetBounds().Max.Y);
						for (int32 SampleY = SampleY1; SampleY <= SampleY2; SampleY++)
						{
							const float* SampleBrushScanline = BrushInfo.GetDataPtr(FIntPoint(0, SampleY));
							const float* SampleBrushScanline2 = BrushInfo.GetDataPtr(FIntPoint(0, Y + (Y - SampleY)));
							auto* SampleDataScanline = Data.GetData() + (SampleY - Y1) * (X2 - X1 + 1) + (0 - X1);

							for (int32 SampleX = SampleX1; SampleX <= SampleX2; SampleX++)
							{
								// constrain sample to within the brush, symmetrically to prevent flattening bug
								const float SampleBrushValue =
									FMath::Min(
										FMath::Min<float>(SampleBrushScanline[SampleX], SampleBrushScanline[X + (X - SampleX)]),
										FMath::Min<float>(SampleBrushScanline2[SampleX], SampleBrushScanline2[X + (X - SampleX)])
									);
								if (SampleBrushValue > 0.0f)
								{
									FilterValue += SampleDataScanline[SampleX];
									FilterSamplingNumber++;
								}
							}
						}

						FilterValue /= FilterSamplingNumber;

						DataScanline[X] = FMath::Lerp(DataScanline[X], (typename ToolTarget::CacheClass::DataType)FilterValue, BrushValue * ToolStrength);
					}
				}
			}
		}

		LayerDataCache.Write(X1, Y1, X2, Y2, Data, UISettings->PaintingRestriction);
	}
};

template<class ToolTarget>
class FLandscapeToolSmooth : public FLandscapeToolPaintBase<ToolTarget, FLandscapeToolStrokeSmooth<ToolTarget>>
{
public:
	FLandscapeToolSmooth(FEdModeLandscape* InEdMode)
		: FLandscapeToolPaintBase<ToolTarget, FLandscapeToolStrokeSmooth<ToolTarget> >(InEdMode)
	{
	}

	virtual const TCHAR* GetToolName() override { return TEXT("Smooth"); }
	virtual FText GetDisplayName() override { return NSLOCTEXT("UnrealEd", "LandscapeMode_Smooth", "Smooth"); };

};

//
// FLandscapeToolFlatten
//
template<class ToolTarget>
class FLandscapeToolStrokeFlatten : public FLandscapeToolStrokePaintBase<ToolTarget>
{
	typename ToolTarget::CacheClass::DataType FlattenValue;

	FVector FlattenNormal;
	float FlattenPlaneDist;
	bool bInitializedFlattenValue;
	bool bTargetIsHeightmap;
	FLandscapeLayerDataCache<ToolTarget> LayerDataCache;

public:
	FLandscapeToolStrokeFlatten(FEdModeLandscape* InEdMode, FEditorViewportClient* InViewportClient, const FLandscapeToolTarget& InTarget)
		: FLandscapeToolStrokePaintBase<ToolTarget>(InEdMode, InViewportClient, InTarget)
		, bInitializedFlattenValue(false)
		, bTargetIsHeightmap(InTarget.TargetType == ELandscapeToolTargetType::Heightmap)
		, LayerDataCache(InTarget, this->Cache)
	{
		if (InEdMode->UISettings->bUseFlattenTarget && bTargetIsHeightmap)
		{
			FTransform LocalToWorld = InTarget.LandscapeInfo->GetLandscapeProxy()->ActorToWorld();
			float Height = (InEdMode->UISettings->FlattenTarget - LocalToWorld.GetTranslation().Z) / LocalToWorld.GetScale3D().Z;
			FlattenValue = LandscapeDataAccess::GetTexHeight(Height);
			bInitializedFlattenValue = true;
		}
	}

	void Apply(FEditorViewportClient* ViewportClient, FLandscapeBrush* Brush, const ULandscapeEditorObject* UISettings, const TArray<FLandscapeToolInteractorPosition>& InteractorPositions)
 	{
		if (!this->LandscapeInfo) return;

		ALandscape* Landscape = this->LandscapeInfo->LandscapeActor.Get();
		const bool bCombinedLayerOperation = bTargetIsHeightmap && UISettings->bCombinedLayersOperation && Landscape && Landscape->HasLayersContent();

		// Can't use slope if use Flatten Target because no normal is provided
		bool bUseSlopeFlatten = UISettings->bUseSlopeFlatten && !UISettings->bUseFlattenTarget;

		if (!bInitializedFlattenValue || (UISettings->bPickValuePerApply && bTargetIsHeightmap))
		{
			bInitializedFlattenValue = false;
			float FlattenX = InteractorPositions[0].Position.X;
			float FlattenY = InteractorPositions[0].Position.Y;
			int32 FlattenHeightX = FMath::FloorToInt(FlattenX);
			int32 FlattenHeightY = FMath::FloorToInt(FlattenY);

			float InterpolatedValue = 0.f;
			float V00 = 0.f;
			float V10 = 0.f;
			float V01 = 0.f;
			float V11 = 0.f;
			if (bCombinedLayerOperation)
			{
				// Can't rely on cache in this mode
				FScopedSetLandscapeEditingLayer Scope(Landscape, FGuid());
				typename ToolTarget::CacheClass::DataType P00, P10, P01, P11;
				this->Cache.DataAccess.GetDataFast(FlattenHeightX,     FlattenHeightY,     FlattenHeightX,     FlattenHeightY,     &P00);
				this->Cache.DataAccess.GetDataFast(FlattenHeightX + 1, FlattenHeightY,     FlattenHeightX + 1, FlattenHeightY,     &P10);
				this->Cache.DataAccess.GetDataFast(FlattenHeightX,     FlattenHeightY + 1, FlattenHeightX,     FlattenHeightY + 1, &P01);
				this->Cache.DataAccess.GetDataFast(FlattenHeightX + 1, FlattenHeightY + 1, FlattenHeightX + 1, FlattenHeightY + 1, &P11);
<<<<<<< HEAD
                // Release Texture Mips that will be Locked by the next SynchronousUpdateComponentVisibilityForHeight (inside the LayerDataCache.Read call)
=======
				// Release Texture Mips that will be Locked by the next SynchronousUpdateComponentVisibilityForHeight (inside the LayerDataCache.Read call)
>>>>>>> 69078e53
				this->Cache.DataAccess.Flush();
				V00 = P00;
				V10 = P10;
				V01 = P01;
				V11 = P11;
				InterpolatedValue = FMath::Lerp(FMath::Lerp(V00, V10, FlattenX - FlattenHeightX), FMath::Lerp(V01, V11, FlattenX - FlattenHeightX), FlattenY - FlattenHeightY);
			}
			else
			{
				this->Cache.CacheData(FlattenHeightX, FlattenHeightY, FlattenHeightX + 1, FlattenHeightY + 1);
				InterpolatedValue = this->Cache.GetValue(FlattenX, FlattenY);
			}
			FlattenValue = InterpolatedValue;

			if (bUseSlopeFlatten && bTargetIsHeightmap)
			{
				if (bCombinedLayerOperation)
				{
					// Can't rely on cache in this mode
					FVector Vert00 = FVector(0.0f, 0.0f, V00);
					FVector Vert01 = FVector(0.0f, 1.0f, V01);
					FVector Vert10 = FVector(1.0f, 0.0f, V10);
					FVector Vert11 = FVector(1.0f, 1.0f, V11);
					FVector FaceNormal1 = ((Vert00 - Vert10) ^ (Vert10 - Vert11)).GetSafeNormal();
					FVector FaceNormal2 = ((Vert11 - Vert01) ^ (Vert01 - Vert00)).GetSafeNormal();
					FlattenNormal = (FaceNormal1 + FaceNormal2).GetSafeNormal();
				}
				else
				{
					FlattenNormal = this->Cache.GetNormal(FlattenHeightX, FlattenHeightY);
				}
				FlattenPlaneDist = -(FlattenNormal | FVector(FlattenX, FlattenY, InterpolatedValue));
			}

			bInitializedFlattenValue = true;
		}


		// Get list of verts to update
		FLandscapeBrushData BrushInfo = Brush->ApplyBrush(InteractorPositions);
		if (!BrushInfo)
		{
			return;
		}

		int32 X1, Y1, X2, Y2;
		BrushInfo.GetInclusiveBounds(X1, Y1, X2, Y2);

		// Tablet pressure
		float Pressure = ViewportClient->Viewport->IsPenActive() ? ViewportClient->Viewport->GetTabletPressure() : 1.0f;

		// expand the area by one vertex in each direction to ensure normals are calculated correctly
		CA_SUPPRESS(6326);
		if (ToolTarget::TargetType == ELandscapeToolTargetType::Heightmap)
		{
			X1 -= 1;
			Y1 -= 1;
			X2 += 1;
			Y2 += 1;
		}

		TArray<typename ToolTarget::CacheClass::DataType> Data;
		LayerDataCache.Initialize(this->LandscapeInfo, bCombinedLayerOperation);
		LayerDataCache.Read(X1, Y1, X2, Y2, Data);

		// Apply the brush
		for (int32 Y = BrushInfo.GetBounds().Min.Y; Y < BrushInfo.GetBounds().Max.Y; Y++)
		{
			const float* BrushScanline = BrushInfo.GetDataPtr(FIntPoint(0, Y));
			auto* DataScanline = Data.GetData() + (Y - Y1) * (X2 - X1 + 1) + (0 - X1);

			for (int32 X = BrushInfo.GetBounds().Min.X; X < BrushInfo.GetBounds().Max.X; X++)
			{
				const float BrushValue = BrushScanline[X];

				if (BrushValue > 0.0f)
				{
					float Strength = FMath::Clamp<float>(BrushValue * UISettings->ToolStrength * Pressure, 0.0f, 1.0f);

					if (!(bUseSlopeFlatten && bTargetIsHeightmap))
					{
						int32 Delta = DataScanline[X] - FlattenValue;
						switch (UISettings->FlattenMode)
						{
						case ELandscapeToolFlattenMode::Terrace:
							if (bTargetIsHeightmap)
							{
								const FTransform& LocalToWorld = this->Target.LandscapeInfo->GetLandscapeProxy()->ActorToWorld();
								float ScaleZ = LocalToWorld.GetScale3D().Z;
								float TranslateZ = LocalToWorld.GetTranslation().Z;
								float TerraceInterval = FMath::Clamp(UISettings->TerraceInterval, 1.0f, 32768.f);
								float Smoothness = UISettings->TerraceSmooth;
								float WorldHeight = LandscapeDataAccess::GetLocalHeight(DataScanline[X]);

								//move into world space
								WorldHeight = (WorldHeight * ScaleZ) + TranslateZ;
								float CurrentHeight = WorldHeight;

								//smoothing part
								float CurrentLevel = WorldHeight / TerraceInterval;
								Smoothness = 1.0f / FMath::Max(Smoothness, 0.0001f);
								float CurrentPhase = FMath::Frac(CurrentLevel);
								float Halfmask = FMath::Clamp(FMath::CeilToFloat(CurrentPhase - 0.5f), 0.0f, 1.0f);
								CurrentLevel = FMath::FloorToFloat(WorldHeight / TerraceInterval);
								float SCurve = FMath::Lerp(CurrentPhase, (1.0f - CurrentPhase), Halfmask) * 2.0f;
								SCurve = FMath::Pow(SCurve, Smoothness) * 0.5f;
								SCurve = FMath::Lerp(SCurve, 1.0f - SCurve, Halfmask) * TerraceInterval;
								WorldHeight = (CurrentLevel * TerraceInterval) + SCurve;
								//end of smoothing part

								float FinalHeight = FMath::Lerp(CurrentHeight, WorldHeight, Strength);
								FinalHeight = (FinalHeight - TranslateZ) / ScaleZ;
								DataScanline[X] = LandscapeDataAccess::GetTexHeight(FinalHeight);
							}
							break;
						case ELandscapeToolFlattenMode::Interval:
							if (bTargetIsHeightmap)
							{
								const FTransform& LocalToWorld = this->Target.LandscapeInfo->GetLandscapeProxy()->ActorToWorld();
								float ScaleZ = LocalToWorld.GetScale3D().Z;
								float TranslateZ = LocalToWorld.GetTranslation().Z;
								float TerraceInterval = UISettings->TerraceInterval;
								float TargetHeight = LandscapeDataAccess::GetLocalHeight(FlattenValue);
								float CurrentHeight = LandscapeDataAccess::GetLocalHeight(DataScanline[X]);
														
								//move into world space
								TargetHeight = (TargetHeight * ScaleZ) + TranslateZ;
								CurrentHeight = (CurrentHeight * ScaleZ) + TranslateZ;

								TargetHeight = (FMath::RoundToFloat(TargetHeight / TerraceInterval)) * TerraceInterval;
								TargetHeight = FMath::Lerp(CurrentHeight, TargetHeight, BrushValue);
							
								//back to local space of landscape object
								TargetHeight = (TargetHeight - TranslateZ) / ScaleZ;
								DataScanline[X] = LandscapeDataAccess::GetTexHeight(TargetHeight);

							}
							break;
						case ELandscapeToolFlattenMode::Raise:
							if (Delta < 0)
							{
								DataScanline[X] = FMath::CeilToInt(FMath::Lerp((float)DataScanline[X], (float)FlattenValue, Strength));
							}
							break;
						case ELandscapeToolFlattenMode::Lower:
							if (Delta > 0)
							{
								DataScanline[X] = FMath::FloorToInt(FMath::Lerp((float)DataScanline[X], (float)FlattenValue, Strength));
							}
							break;
						default:
						case ELandscapeToolFlattenMode::Both:
							if (Delta > 0)
							{
								DataScanline[X] = FMath::FloorToInt(FMath::Lerp((float)DataScanline[X], (float)FlattenValue, Strength));
							}
							else
							{
								DataScanline[X] = FMath::CeilToInt(FMath::Lerp((float)DataScanline[X], (float)FlattenValue, Strength));
							}
							break;
						}
					}
					else
					{
						typename ToolTarget::CacheClass::DataType DestValue = -(FlattenNormal.X * X + FlattenNormal.Y * Y + FlattenPlaneDist) / FlattenNormal.Z;
						//float PlaneDist = FlattenNormal | FVector(X, Y, HeightData(HeightDataIndex)) + FlattenPlaneDist;
						float PlaneDist = DataScanline[X] - DestValue;
						DestValue = DataScanline[X] - PlaneDist * Strength;
						switch (UISettings->FlattenMode)
						{
						case ELandscapeToolFlattenMode::Raise:
							if (PlaneDist < 0)
							{
								DataScanline[X] = FMath::CeilToInt(FMath::Lerp((float)DataScanline[X], (float)DestValue, Strength));
							}
							break;
						case ELandscapeToolFlattenMode::Lower:
							if (PlaneDist > 0)
							{
								DataScanline[X] = FMath::FloorToInt(FMath::Lerp((float)DataScanline[X], (float)DestValue, Strength));
							}
							break;
						default:
						case ELandscapeToolFlattenMode::Both:
							if (PlaneDist > 0)
							{
								DataScanline[X] = FMath::FloorToInt(FMath::Lerp((float)DataScanline[X], (float)DestValue, Strength));
							}
							else
							{
								DataScanline[X] = FMath::CeilToInt(FMath::Lerp((float)DataScanline[X], (float)DestValue, Strength));
							}
							break;
						}
					}
				}
			}
		}

		LayerDataCache.Write(X1, Y1, X2, Y2, Data, UISettings->PaintingRestriction);
	}
};

template<class ToolTarget>
class FLandscapeToolFlatten : public FLandscapeToolPaintBase < ToolTarget, FLandscapeToolStrokeFlatten<ToolTarget> >
{
protected:
	UStaticMesh* PlaneMesh;
	UStaticMeshComponent* MeshComponent;
	bool CanToolBeActivatedNextTick;
	bool CanToolBeActivatedValue;
	float EyeDropperFlattenTargetValue;

public:
	FLandscapeToolFlatten(FEdModeLandscape* InEdMode)
		: FLandscapeToolPaintBase<ToolTarget, FLandscapeToolStrokeFlatten<ToolTarget>>(InEdMode)
		, PlaneMesh(LoadObject<UStaticMesh>(NULL, TEXT("/Engine/EditorLandscapeResources/FlattenPlaneMesh.FlattenPlaneMesh")))
		, MeshComponent(NULL)
		, CanToolBeActivatedNextTick(false)
		, CanToolBeActivatedValue(false)
		, EyeDropperFlattenTargetValue(0.0f)
	{
		check(PlaneMesh);
	}

	virtual bool GetCursor(EMouseCursor::Type& OutCursor) const override
	{ 
		if (this->EdMode->UISettings->bFlattenEyeDropperModeActivated)
		{
			OutCursor = EMouseCursor::EyeDropper;
			return true;
		}
		
		return false; 
	}

	virtual void SetCanToolBeActivated(bool Value) override
	{ 
		CanToolBeActivatedNextTick = true;
		CanToolBeActivatedValue = Value;
	}

	virtual void AddReferencedObjects(FReferenceCollector& Collector) override
	{
		Collector.AddReferencedObject(PlaneMesh);
		Collector.AddReferencedObject(MeshComponent);
	}

	virtual const TCHAR* GetToolName() override { return TEXT("Flatten"); }
	virtual FText GetDisplayName() override { return NSLOCTEXT("UnrealEd", "LandscapeMode_Flatten", "Flatten"); };

	virtual void Tick(FEditorViewportClient* ViewportClient, float DeltaTime) override
	{
		if (CanToolBeActivatedNextTick)
		{
			this->bCanToolBeActivated = CanToolBeActivatedValue;
			CanToolBeActivatedNextTick = false;
		}

		FLandscapeToolPaintBase<ToolTarget, FLandscapeToolStrokeFlatten<ToolTarget>>::Tick(ViewportClient, DeltaTime);

		bool bShowGrid = this->EdMode->UISettings->bUseFlattenTarget && this->EdMode->CurrentToolTarget.TargetType == ELandscapeToolTargetType::Heightmap && this->EdMode->UISettings->bShowFlattenTargetPreview;
		MeshComponent->SetVisibility(bShowGrid);
	}

	virtual bool MouseMove(FEditorViewportClient* ViewportClient, FViewport* Viewport, int32 x, int32 y) override
	{
		bool bResult = FLandscapeToolPaintBase<ToolTarget, FLandscapeToolStrokeFlatten<ToolTarget>>::MouseMove(ViewportClient, Viewport, x, y);

		if (ViewportClient->IsLevelEditorClient() && MeshComponent != NULL)
		{
			FVector MousePosition;
			this->EdMode->LandscapeMouseTrace((FEditorViewportClient*)ViewportClient, x, y, MousePosition);

			const FTransform LocalToWorld = this->EdMode->CurrentToolTarget.LandscapeInfo->GetLandscapeProxy()->ActorToWorld();
			FVector Origin;
			Origin.X = FMath::RoundToFloat(MousePosition.X);
			Origin.Y = FMath::RoundToFloat(MousePosition.Y);
			Origin.Z = (FMath::RoundToFloat((this->EdMode->UISettings->FlattenTarget - LocalToWorld.GetTranslation().Z) / LocalToWorld.GetScale3D().Z * LANDSCAPE_INV_ZSCALE) - 0.1f) * LANDSCAPE_ZSCALE;
			MeshComponent->SetRelativeLocation(Origin, false);

			// Clamp the value to the height map
			uint16 TexHeight = LandscapeDataAccess::GetTexHeight(MousePosition.Z);
			float Height = LandscapeDataAccess::GetLocalHeight(TexHeight);

			// Convert the height back to world space
			this->EdMode->UISettings->FlattenEyeDropperModeDesiredTarget = (Height * LocalToWorld.GetScale3D().Z) + LocalToWorld.GetTranslation().Z;
		}

		return bResult;
	}

	virtual void EnterTool() override
	{
		FLandscapeToolPaintBase<ToolTarget, FLandscapeToolStrokeFlatten<ToolTarget>>::EnterTool();
		if (!this->EdMode->CurrentToolTarget.LandscapeInfo.Get())
		{
			return;
		}

		ALandscapeProxy* LandscapeProxy = this->EdMode->CurrentToolTarget.LandscapeInfo->GetLandscapeProxy();
		MeshComponent = NewObject<UStaticMeshComponent>(LandscapeProxy, NAME_None, RF_Transient);
		MeshComponent->SetStaticMesh(PlaneMesh);
		MeshComponent->AttachToComponent(LandscapeProxy->GetRootComponent(), FAttachmentTransformRules::KeepRelativeTransform);
		MeshComponent->RegisterComponent();

		bool bShowGrid = this->EdMode->UISettings->bUseFlattenTarget && this->EdMode->CurrentToolTarget.TargetType == ELandscapeToolTargetType::Heightmap && this->EdMode->UISettings->bShowFlattenTargetPreview;
		MeshComponent->SetVisibility(bShowGrid);

		// Try to set a sane initial location for the preview grid
		const FTransform LocalToWorld = this->EdMode->CurrentToolTarget.LandscapeInfo->GetLandscapeProxy()->GetRootComponent()->GetComponentToWorld();
		FVector Origin = FVector::ZeroVector;
		Origin.Z = (FMath::RoundToFloat((this->EdMode->UISettings->FlattenTarget - LocalToWorld.GetTranslation().Z) / LocalToWorld.GetScale3D().Z * LANDSCAPE_INV_ZSCALE) - 0.1f) * LANDSCAPE_ZSCALE;
		MeshComponent->SetRelativeLocation(Origin, false);
	}

	virtual void ExitTool() override
	{
		FLandscapeToolPaintBase<ToolTarget, FLandscapeToolStrokeFlatten<ToolTarget>>::ExitTool();

		if (MeshComponent)
		{
			MeshComponent->DetachFromComponent(FDetachmentTransformRules::KeepRelativeTransform);
			MeshComponent->DestroyComponent();
		}
	}
};

// 
// FLandscapeToolNoise
//
template<class ToolTarget>
class FLandscapeToolStrokeNoise : public FLandscapeToolStrokePaintBase<ToolTarget>
{
public:
	FLandscapeToolStrokeNoise(FEdModeLandscape* InEdMode, FEditorViewportClient* InViewportClient, const FLandscapeToolTarget& InTarget)
		: FLandscapeToolStrokePaintBase<ToolTarget>(InEdMode, InViewportClient, InTarget)
	{
	}

	void Apply(FEditorViewportClient* ViewportClient, FLandscapeBrush* Brush, const ULandscapeEditorObject* UISettings, const TArray<FLandscapeToolInteractorPosition>& InteractorPositions)
	{
		if (!this->LandscapeInfo) return;

		// Get list of verts to update
		FLandscapeBrushData BrushInfo = Brush->ApplyBrush(InteractorPositions);
		if (!BrushInfo)
		{
			return;
		}

		int32 X1, Y1, X2, Y2;
		BrushInfo.GetInclusiveBounds(X1, Y1, X2, Y2);

		// Tablet pressure
		float Pressure = ViewportClient->Viewport->IsPenActive() ? ViewportClient->Viewport->GetTabletPressure() : 1.0f;

		// expand the area by one vertex in each direction to ensure normals are calculated correctly
		CA_SUPPRESS(6326);
		if (ToolTarget::TargetType == ELandscapeToolTargetType::Heightmap)
		{
			X1 -= 1;
			Y1 -= 1;
			X2 += 1;
			Y2 += 1;
		}

		this->Cache.CacheData(X1, Y1, X2, Y2);
		TArray<typename ToolTarget::CacheClass::DataType> Data;
		this->Cache.GetCachedData(X1, Y1, X2, Y2, Data);

		float BrushSizeAdjust = 1.0f;
		CA_SUPPRESS(6326);
		if (ToolTarget::TargetType != ELandscapeToolTargetType::Weightmap && UISettings->BrushRadius < UISettings->MaximumValueRadius)
		{
			BrushSizeAdjust = UISettings->BrushRadius / UISettings->MaximumValueRadius;
		}

		CA_SUPPRESS(6326);
		bool bUseWeightTargetValue = UISettings->bUseWeightTargetValue && ToolTarget::TargetType == ELandscapeToolTargetType::Weightmap;

		// Apply the brush
		for (int32 Y = BrushInfo.GetBounds().Min.Y; Y < BrushInfo.GetBounds().Max.Y; Y++)
		{
			const float* BrushScanline = BrushInfo.GetDataPtr(FIntPoint(0, Y));
			auto* DataScanline = Data.GetData() + (Y - Y1) * (X2 - X1 + 1) + (0 - X1);

			for (int32 X = BrushInfo.GetBounds().Min.X; X < BrushInfo.GetBounds().Max.X; X++)
			{
				const float BrushValue = BrushScanline[X];

				if (BrushValue > 0.0f)
				{
					float OriginalValue = DataScanline[X];
					if (bUseWeightTargetValue)
					{
						FNoiseParameter NoiseParam(0, UISettings->NoiseScale, 255.0f / 2.0f);
						float DestValue = NoiseModeConversion(ELandscapeToolNoiseMode::Add, NoiseParam.NoiseAmount, NoiseParam.Sample(X, Y)) * UISettings->WeightTargetValue;
						switch (UISettings->NoiseMode)
						{
						case ELandscapeToolNoiseMode::Add:
							if (OriginalValue >= DestValue)
							{
								continue;
							}
							break;
						case ELandscapeToolNoiseMode::Sub:
							DestValue += (1.0f - UISettings->WeightTargetValue) * NoiseParam.NoiseAmount;
							if (OriginalValue <= DestValue)
							{
								continue;
							}
							break;
						}
						DataScanline[X] = ToolTarget::CacheClass::ClampValue(FMath::RoundToInt(FMath::Lerp(OriginalValue, DestValue, BrushValue * UISettings->ToolStrength * Pressure)));
					}
					else
					{
						float TotalStrength = BrushValue * UISettings->ToolStrength * Pressure * ToolTarget::StrengthMultiplier(this->LandscapeInfo, UISettings->BrushRadius);
						FNoiseParameter NoiseParam(0, UISettings->NoiseScale, TotalStrength * BrushSizeAdjust);
						float PaintAmount = NoiseModeConversion(UISettings->NoiseMode, NoiseParam.NoiseAmount, NoiseParam.Sample(X, Y));
						DataScanline[X] = ToolTarget::CacheClass::ClampValue(OriginalValue + PaintAmount);
					}
				}
			}
		}

		this->Cache.SetCachedData(X1, Y1, X2, Y2, Data, UISettings->PaintingRestriction);
		this->Cache.Flush();
	}
};

template<class ToolTarget>
class FLandscapeToolNoise : public FLandscapeToolPaintBase < ToolTarget, FLandscapeToolStrokeNoise<ToolTarget> >
{
public:
	FLandscapeToolNoise(FEdModeLandscape* InEdMode)
		: FLandscapeToolPaintBase<ToolTarget, FLandscapeToolStrokeNoise<ToolTarget> >(InEdMode)
	{
	}

	virtual const TCHAR* GetToolName() override { return TEXT("Noise"); }
	virtual FText GetDisplayName() override { return NSLOCTEXT("UnrealEd", "LandscapeMode_Noise", "Noise"); };
};


//
// Toolset initialization
//
void FEdModeLandscape::InitializeTool_Paint()
{
	auto Tool_Sculpt = MakeUnique<FLandscapeToolSculpt>(this);
	Tool_Sculpt->ValidBrushes.Add("BrushSet_Circle");
	Tool_Sculpt->ValidBrushes.Add("BrushSet_Alpha");
	Tool_Sculpt->ValidBrushes.Add("BrushSet_Pattern");
	Tool_Sculpt->ValidBrushes.Add("BrushSet_Component");
	LandscapeTools.Add(MoveTemp(Tool_Sculpt));

	auto Tool_Erase = MakeUnique<FLandscapeToolErase>(this);
	Tool_Erase->ValidBrushes.Add("BrushSet_Circle");
	LandscapeTools.Add(MoveTemp(Tool_Erase));

	auto Tool_Paint = MakeUnique<FLandscapeToolPaint>(this);
	Tool_Paint->ValidBrushes.Add("BrushSet_Circle");
	Tool_Paint->ValidBrushes.Add("BrushSet_Alpha");
	Tool_Paint->ValidBrushes.Add("BrushSet_Pattern");
	Tool_Paint->ValidBrushes.Add("BrushSet_Component");
	LandscapeTools.Add(MoveTemp(Tool_Paint));
}

void FEdModeLandscape::InitializeTool_Smooth()
{
	auto Tool_Smooth_Heightmap = MakeUnique<FLandscapeToolSmooth<FHeightmapToolTarget>>(this);
	Tool_Smooth_Heightmap->ValidBrushes.Add("BrushSet_Circle");
	Tool_Smooth_Heightmap->ValidBrushes.Add("BrushSet_Alpha");
	Tool_Smooth_Heightmap->ValidBrushes.Add("BrushSet_Pattern");
	LandscapeTools.Add(MoveTemp(Tool_Smooth_Heightmap));

	auto Tool_Smooth_Weightmap = MakeUnique<FLandscapeToolSmooth<FWeightmapToolTarget>>(this);
	Tool_Smooth_Weightmap->ValidBrushes.Add("BrushSet_Circle");
	Tool_Smooth_Weightmap->ValidBrushes.Add("BrushSet_Alpha");
	Tool_Smooth_Weightmap->ValidBrushes.Add("BrushSet_Pattern");
	LandscapeTools.Add(MoveTemp(Tool_Smooth_Weightmap));
}

void FEdModeLandscape::InitializeTool_Flatten()
{
	auto Tool_Flatten_Heightmap = MakeUnique<FLandscapeToolFlatten<FHeightmapToolTarget>>(this);
	Tool_Flatten_Heightmap->ValidBrushes.Add("BrushSet_Circle");
	Tool_Flatten_Heightmap->ValidBrushes.Add("BrushSet_Alpha");
	Tool_Flatten_Heightmap->ValidBrushes.Add("BrushSet_Pattern");
	LandscapeTools.Add(MoveTemp(Tool_Flatten_Heightmap));

	auto Tool_Flatten_Weightmap = MakeUnique<FLandscapeToolFlatten<FWeightmapToolTarget>>(this);
	Tool_Flatten_Weightmap->ValidBrushes.Add("BrushSet_Circle");
	Tool_Flatten_Weightmap->ValidBrushes.Add("BrushSet_Alpha");
	Tool_Flatten_Weightmap->ValidBrushes.Add("BrushSet_Pattern");
	LandscapeTools.Add(MoveTemp(Tool_Flatten_Weightmap));
}

void FEdModeLandscape::InitializeTool_Noise()
{
	auto Tool_Noise_Heightmap = MakeUnique<FLandscapeToolNoise<FHeightmapToolTarget>>(this);
	Tool_Noise_Heightmap->ValidBrushes.Add("BrushSet_Circle");
	Tool_Noise_Heightmap->ValidBrushes.Add("BrushSet_Alpha");
	Tool_Noise_Heightmap->ValidBrushes.Add("BrushSet_Pattern");
	LandscapeTools.Add(MoveTemp(Tool_Noise_Heightmap));

	auto Tool_Noise_Weightmap = MakeUnique<FLandscapeToolNoise<FWeightmapToolTarget>>(this);
	Tool_Noise_Weightmap->ValidBrushes.Add("BrushSet_Circle");
	Tool_Noise_Weightmap->ValidBrushes.Add("BrushSet_Alpha");
	Tool_Noise_Weightmap->ValidBrushes.Add("BrushSet_Pattern");
	LandscapeTools.Add(MoveTemp(Tool_Noise_Weightmap));
}

#undef LOCTEXT_NAMESPACE<|MERGE_RESOLUTION|>--- conflicted
+++ resolved
@@ -802,11 +802,7 @@
 				this->Cache.DataAccess.GetDataFast(FlattenHeightX + 1, FlattenHeightY,     FlattenHeightX + 1, FlattenHeightY,     &P10);
 				this->Cache.DataAccess.GetDataFast(FlattenHeightX,     FlattenHeightY + 1, FlattenHeightX,     FlattenHeightY + 1, &P01);
 				this->Cache.DataAccess.GetDataFast(FlattenHeightX + 1, FlattenHeightY + 1, FlattenHeightX + 1, FlattenHeightY + 1, &P11);
-<<<<<<< HEAD
-                // Release Texture Mips that will be Locked by the next SynchronousUpdateComponentVisibilityForHeight (inside the LayerDataCache.Read call)
-=======
 				// Release Texture Mips that will be Locked by the next SynchronousUpdateComponentVisibilityForHeight (inside the LayerDataCache.Read call)
->>>>>>> 69078e53
 				this->Cache.DataAccess.Flush();
 				V00 = P00;
 				V10 = P10;
