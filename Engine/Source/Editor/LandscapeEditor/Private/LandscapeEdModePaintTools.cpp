--- conflicted
+++ resolved
@@ -1131,23 +1131,6 @@
 		if (ViewportClient->IsLevelEditorClient() && HeightmapFlattenPreviewComponent != nullptr)
 		{
 			FVector MousePosition;
-<<<<<<< HEAD
-			this->EdMode->LandscapeMouseTrace((FEditorViewportClient*)ViewportClient, x, y, MousePosition);
-
-			const FTransform LocalToWorld = this->EdMode->CurrentToolTarget.LandscapeInfo->GetLandscapeProxy()->ActorToWorld();
-			FVector Origin;
-			Origin.X = FMath::RoundToFloat(MousePosition.X);
-			Origin.Y = FMath::RoundToFloat(MousePosition.Y);
-			Origin.Z = (FMath::RoundToFloat((this->EdMode->UISettings->FlattenTarget - LocalToWorld.GetTranslation().Z) / LocalToWorld.GetScale3D().Z * LANDSCAPE_INV_ZSCALE) - 0.1f) * LANDSCAPE_ZSCALE;
-			HeightmapFlattenPreviewComponent->SetRelativeLocation(Origin, false);
-
-			// Clamp the value to the height map
-			uint16 TexHeight = LandscapeDataAccess::GetTexHeight(MousePosition.Z);
-			float Height = LandscapeDataAccess::GetLocalHeight(TexHeight);
-
-			// Convert the height back to world space
-			this->EdMode->UISettings->FlattenEyeDropperModeDesiredTarget = (Height * LocalToWorld.GetScale3D().Z) + LocalToWorld.GetTranslation().Z;
-=======
 			if (this->EdMode->LandscapeMouseTrace((FEditorViewportClient*)ViewportClient, x, y, MousePosition))
 			{
 				const FTransform LocalToWorld = this->EdMode->CurrentToolTarget.LandscapeInfo->GetLandscapeProxy()->ActorToWorld();
@@ -1164,7 +1147,6 @@
 				// Convert the height back to world space
 				this->EdMode->UISettings->FlattenEyeDropperModeDesiredTarget = (Height * LocalToWorld.GetScale3D().Z) + LocalToWorld.GetTranslation().Z;
 			}
->>>>>>> d731a049
 		}
 
 		return bResult;
@@ -1206,10 +1188,7 @@
 		{
 			HeightmapFlattenPreviewComponent->DetachFromComponent(FDetachmentTransformRules::KeepRelativeTransform);
 			HeightmapFlattenPreviewComponent->DestroyComponent();
-<<<<<<< HEAD
-=======
 			HeightmapFlattenPreviewComponent = nullptr;
->>>>>>> d731a049
 		}
 	}
 };
