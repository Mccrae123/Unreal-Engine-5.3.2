--- conflicted
+++ resolved
@@ -15,8 +15,6 @@
 #include "Widgets/Text/STextBlock.h"
 #include "Widgets/Notifications/SErrorText.h"
 #include "Widgets/SToolTip.h"
-<<<<<<< HEAD
-=======
 
 #include "Misc/ScopedSlowTask.h"
 #include "Misc/MessageDialog.h"
@@ -27,7 +25,6 @@
 #include "WorldPartition/WorldPartition.h"
 #include "Internationalization/Regex.h"
 
->>>>>>> 4af6daef
 #include "Framework/Application/SlateApplication.h"
 #include "Framework/MultiBox/MultiBoxBuilder.h"
 
@@ -713,10 +710,6 @@
 			}
 			else
 			{
-<<<<<<< HEAD
-				// For multiple file export, export each landscape proxy individually :
-				LandscapeInfo->ForAllLandscapeProxies([LandscapeInfo, Landscape, LandscapeEdMode, LandscapeExtent, BuildExportFileName, PerformExport](ALandscapeProxy* LandscapeProxy)
-=======
 				FScopedSlowTask Progress(0, LOCTEXT("ExportingLandscapeRegions", "Exporting Landscape Regions"));
 				Progress.MakeDialog(/*bShowCancelButton = */ true);
 
@@ -750,19 +743,13 @@
 
 				// For multiple file export, export each landscape proxy individually :
 				LandscapeInfo->ForEachLandscapeProxy([LandscapeInfo, Landscape, LandscapeEdMode, LandscapeExtent, BuildExportFileName, PerformExport](ALandscapeProxy* LandscapeProxy)
->>>>>>> 4af6daef
 				{
 					FIntRect ExportRegion;
 					if (LandscapeInfo->GetLandscapeExtent(LandscapeProxy, ExportRegion))
 					{
 						const int32 YCoord = LandscapeEdMode->UISettings->bFlipYAxis ? LandscapeExtent.Max.Y - ExportRegion.Max.Y : ExportRegion.Min.Y - LandscapeExtent.Min.Y;
-<<<<<<< HEAD
-						FIntPoint FileOffset = FIntPoint((ExportRegion.Min.X - LandscapeExtent.Min.X) / Landscape->GridSize,
-							YCoord / Landscape->GridSize);
-=======
 						FIntPoint FileOffset = FIntPoint((ExportRegion.Min.X - LandscapeExtent.Min.X) / Landscape->GetGridSize(),
 							YCoord / Landscape->GetGridSize());
->>>>>>> 4af6daef
 
 						// Remove the shared line/column that this proxy has with its neighbors because it 
 						// will be included by the neighbor or lost if there is none (that could become an option to avoid that loss)
@@ -771,10 +758,7 @@
 
 						PerformExport(LandscapeEdMode->UISettings, LandscapeInfo, ExportRegion, FileOffset, /*bInUseOffset = */true);
 					}
-<<<<<<< HEAD
-=======
 					return true;
->>>>>>> 4af6daef
 				});
 			}
 
