--- conflicted
+++ resolved
@@ -30,10 +30,7 @@
 #include "LandscapeConfigHelper.h"
 #include "LandscapeImportHelper.h"
 #include "LandscapeSettings.h"
-<<<<<<< HEAD
-=======
 #include "FileHelpers.h"
->>>>>>> 4af6daef
 
 #include "DetailLayoutBuilder.h"
 #include "IDetailChildrenBuilder.h"
@@ -46,10 +43,6 @@
 #include "Widgets/Input/SVectorInputBox.h"
 #include "Widgets/Input/SRotatorInputBox.h"
 #include "ScopedTransaction.h"
-<<<<<<< HEAD
-#include "DesktopPlatformModule.h"
-=======
->>>>>>> 4af6daef
 #include "AssetRegistry/AssetRegistryModule.h"
 
 #include "TutorialMetaData.h"
@@ -60,10 +53,6 @@
 #include "Editor.h"
 #include "Editor/EditorEngine.h"
 #include "LandscapeSubsystem.h"
-<<<<<<< HEAD
-#include "SPrimaryButton.h"
-#include "Widgets/Input/SSegmentedControl.h"
-=======
 #include "LocationVolume.h"
 #include "SPrimaryButton.h"
 #include "Widgets/Input/SSegmentedControl.h"
@@ -79,7 +68,6 @@
 
 #include "Math/Box.h"
 #include "LandscapeEditorUtils.h"
->>>>>>> 4af6daef
 
 #define LOCTEXT_NAMESPACE "LandscapeEditor.NewLandscape"
 
@@ -889,27 +877,6 @@
 	{
 		return EdMode->IsLandscapeResolutionCompliant();
 	}
-<<<<<<< HEAD
-
-	return true;
-}
-
-EVisibility FLandscapeEditorDetailCustomization_NewLandscape::GetNewLandscapeErrorVisibility() const
-{
-	return IsCreateButtonEnabled() ? EVisibility::Hidden : EVisibility::Visible;
-}
-
-FText FLandscapeEditorDetailCustomization_NewLandscape::GetNewLandscapeErrorText() const
-{
-	const FEdModeLandscape* EdMode = GetEditorMode();
-
-	if (EdMode != nullptr)
-	{
-		return EdMode->GetLandscapeResolutionErrorText();
-	}
-
-	return FText::GetEmpty();
-=======
 
 	return true;
 }
@@ -1023,7 +990,6 @@
 	{
 		GEngine->BroadcastOnActorMoved(Landscape);
 	}
->>>>>>> 4af6daef
 }
 
 FReply FLandscapeEditorDetailCustomization_NewLandscape::OnCreateButtonClicked()
@@ -1216,44 +1182,6 @@
 		int32 NumRegions = FMath::DivideAndRoundUp(TotalLandscapeComponentSize.X, static_cast<int32>(UISettings->WorldPartitionRegionSize)) * FMath::DivideAndRoundUp(TotalLandscapeComponentSize.Y, static_cast<int32>(UISettings->WorldPartitionRegionSize));
 
 
-<<<<<<< HEAD
-		FActorLabelUtilities::SetActorLabelUnique(Landscape, ALandscape::StaticClass()->GetName());
-
-		LandscapeInfo->UpdateLayerInfoMap(Landscape);
-
-		// Import doesn't fill in the LayerInfo for layers with no data, do that now
-		const TArray<FLandscapeImportLayer>& ImportLandscapeLayersList = UISettings->ImportLandscape_Layers;
-		const ULandscapeSettings* Settings = GetDefault<ULandscapeSettings>();
-		TSoftObjectPtr<ULandscapeLayerInfoObject> DefaultLayerInfoObject = Settings->GetDefaultLayerInfoObject().LoadSynchronous();
-
-		for (int32 i = 0; i < ImportLandscapeLayersList.Num(); i++)
-		{
-			ULandscapeLayerInfoObject* LayerInfo = ImportLandscapeLayersList[i].LayerInfo;
-			FName LayerName = ImportLandscapeLayersList[i].LayerName;
-
-			// If DefaultLayerInfoObject is set and LayerInfo does not exist, we will try to create the new LayerInfo by cloning DefaultLayerInfoObject. Except for VisibilityLayer which doesn't require an asset.
-			if (DefaultLayerInfoObject.IsValid() && (LayerInfo == nullptr) && (LayerName != ALandscapeProxy::VisibilityLayer->LayerName))
-			{
-				LayerInfo = Landscape->CreateLayerInfo(*LayerName.ToString(), DefaultLayerInfoObject.Get());
-
-				if (LayerInfo != nullptr)
-				{
-					LayerInfo->LayerUsageDebugColor = LayerInfo->GenerateLayerUsageDebugColor();
-					LayerInfo->MarkPackageDirty();
-				}
-			}
-
-			if (LayerInfo != nullptr)
-			{
-				if (LandscapeEdMode->NewLandscapePreviewMode == ENewLandscapePreviewMode::ImportLandscape)
-				{
-					Landscape->EditorLayerSettings.Add(FLandscapeEditorLayerSettings(LayerInfo, ImportLandscapeLayersList[i].SourceFilePath));
-				}
-				else
-				{
-					Landscape->EditorLayerSettings.Add(FLandscapeEditorLayerSettings(LayerInfo));
-				}
-=======
 		FScopedSlowTask Progress(static_cast<float>(NumRegions), LOCTEXT("CreateLandscapeRegions", "Creating Landscape Editor Regions..."));
 		Progress.MakeDialog();
 
@@ -1283,19 +1211,13 @@
 				LandscapeEdMode->ImportHeightData(LandscapeInfo, LandscapeEdMode->GetCurrentLayerGuid(), UISettings->ImportLandscape_HeightmapFilename, ImportRegion, ELandscapeImportTransformType::Subregion, ImportOffset, ELandscapeLayerPaintingRestriction::None, LandscapeEdMode->UISettings->bFlipYAxis);
 
 				TArray<FLandscapeImportLayerInfo>& Weights = *MaterialLayerDataPerLayers.Find(FGuid());
->>>>>>> 4af6daef
 
 				for (const TPair<FGuid, TArray<FLandscapeImportLayerInfo>>& Layer : MaterialLayerDataPerLayers)
 				{
-<<<<<<< HEAD
-					FLandscapeInfoLayerSettings& LayerSettings = LandscapeInfo->Layers[LayerInfoIndex];
-					LayerSettings.LayerInfoObj = LayerInfo;
-=======
 					for (const FLandscapeImportLayerInfo& WeightMap : Layer.Value)
 					{						
 						LandscapeEdMode->ImportWeightData(LandscapeInfo, LandscapeEdMode->GetCurrentLayerGuid(), WeightMap.LayerInfo, WeightMap.SourceFilePath, ImportRegion, ELandscapeImportTransformType::Subregion, ImportOffset, ELandscapeLayerPaintingRestriction::None, LandscapeEdMode->UISettings->bFlipYAxis);
 					}
->>>>>>> 4af6daef
 				}
 			}
 
@@ -1347,15 +1269,6 @@
 	if (LandscapeEdMode != nullptr)
 	{
 		FScopedTransaction Transaction(LOCTEXT("FillWorld_Transaction", "Landscape Fill World"));
-<<<<<<< HEAD
-
-		LandscapeEdMode->UISettings->Modify();
-
-		LandscapeEdMode->UISettings->NewLandscape_Location = FVector::ZeroVector;
-		const int32 QuadsPerComponent = LandscapeEdMode->UISettings->NewLandscape_SectionsPerComponent * LandscapeEdMode->UISettings->NewLandscape_QuadsPerSection;
-		LandscapeEdMode->UISettings->NewLandscape_ComponentCount.X = FMath::CeilToInt(WORLD_MAX / QuadsPerComponent / LandscapeEdMode->UISettings->NewLandscape_Scale.X);
-		LandscapeEdMode->UISettings->NewLandscape_ComponentCount.Y = FMath::CeilToInt(WORLD_MAX / QuadsPerComponent / LandscapeEdMode->UISettings->NewLandscape_Scale.Y);
-=======
 
 		LandscapeEdMode->UISettings->Modify();
 
@@ -1363,18 +1276,13 @@
 		const int32 QuadsPerComponent = LandscapeEdMode->UISettings->NewLandscape_SectionsPerComponent * LandscapeEdMode->UISettings->NewLandscape_QuadsPerSection;
 		LandscapeEdMode->UISettings->NewLandscape_ComponentCount.X = FMath::CeilToInt32(WORLD_MAX / QuadsPerComponent / LandscapeEdMode->UISettings->NewLandscape_Scale.X);
 		LandscapeEdMode->UISettings->NewLandscape_ComponentCount.Y = FMath::CeilToInt32(WORLD_MAX / QuadsPerComponent / LandscapeEdMode->UISettings->NewLandscape_Scale.Y);
->>>>>>> 4af6daef
 
 		const ULandscapeSettings* Settings = GetDefault<ULandscapeSettings>();
 		if (Settings->IsLandscapeResolutionRestricted())
 		{
 			auto ClampComponentCount = [Settings, &QuadsPerComponent](int32& ComponentCount)
 			{
-<<<<<<< HEAD
-				const float MaxResolution = Settings->GetSideResolutionLimit();
-=======
 				const float MaxResolution = static_cast<float>(Settings->GetSideResolutionLimit());
->>>>>>> 4af6daef
 				ComponentCount = FMath::Clamp(ComponentCount, 1, FMath::Min(32, FMath::FloorToInt((MaxResolution - 1) / QuadsPerComponent)));
 			};
 
@@ -1407,12 +1315,7 @@
 	if (LandscapeEdMode != nullptr)
 	{
 		if (LandscapeEdMode->UISettings->ImportLandscape_HeightmapImportResult == ELandscapeImportResult::Error ||
-<<<<<<< HEAD
-			LandscapeEdMode->UISettings->ImportLandscape_HeightmapFilename.IsEmpty() ||
-			LandscapeEdMode->UISettings->GetImportLandscapeData().IsEmpty())
-=======
 			LandscapeEdMode->UISettings->ImportLandscape_HeightmapFilename.IsEmpty()) 
->>>>>>> 4af6daef
 		{
 			return false;
 		}
