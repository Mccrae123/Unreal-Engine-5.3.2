--- conflicted
+++ resolved
@@ -342,7 +342,6 @@
 
 	// If NewLandscape_Material is not null, we will try to use it
 	if (!NewLandscape_Material.IsExplicitlyNull())
-<<<<<<< HEAD
 	{
 		NewLandscapeMaterialName = NewLandscape_Material->GetPathName();
 	}
@@ -367,32 +366,6 @@
 	
 	if (!NewLandscapeMaterialName.IsEmpty())
 	{
-=======
-	{
-		NewLandscapeMaterialName = NewLandscape_Material->GetPathName();
-	}
-	else
-	{
-		// If this project already has a saved NewLandscapeMaterialName, we use it
-		GConfig->GetString(TEXT("LandscapeEdit"), TEXT("NewLandscapeMaterialName"), NewLandscapeMaterialName, GEditorPerProjectIni);
-
-		if (NewLandscapeMaterialName.IsEmpty())
-		{
-			/* Project does not have a saved NewLandscapeMaterialNameand and NewLandscape_Material is not already assigned;
-			 * we fallback to the DefaultLandscapeMaterial for the project, if set */
-			const ULandscapeSettings* Settings = GetDefault<ULandscapeSettings>();
-			TSoftObjectPtr<UMaterialInterface> DefaultMaterial = Settings->GetDefaultLandscapeMaterial();
-
-			if (!DefaultMaterial.IsNull())
-			{
-				NewLandscapeMaterialName = DefaultMaterial.ToString();
-			}
-		}
-	}
-	
-	if (!NewLandscapeMaterialName.IsEmpty())
-	{
->>>>>>> 4af6daef
 		NewLandscape_Material = LoadObject<UMaterialInterface>(nullptr, *NewLandscapeMaterialName, nullptr, LOAD_NoWarn);
 	}
 	
@@ -618,19 +591,11 @@
 	if (InTexture != nullptr)
 	{
 		if (LoadAlphaTextureSourceData(InTexture, AlphaTextureData, AlphaTextureSizeX, AlphaTextureSizeY, AlphaTextureChannel))
-<<<<<<< HEAD
 		{
 			AlphaTexture = InTexture;
 		}
 		else
 		{
-=======
-		{
-			AlphaTexture = InTexture;
-		}
-		else
-		{
->>>>>>> 4af6daef
 			UE_LOG(LogLandscapeTools, Error, TEXT("Invalid source data detected for texture (%s), the default AlphaTexture (%s) will be used."), *InTexture->GetPathName(), DefaultAlphaTexture ? *DefaultAlphaTexture->GetPathName() : TEXT("None"));
 		}
 	}
@@ -638,19 +603,11 @@
 	if (AlphaTexture == nullptr)
 	{
 		if (DefaultAlphaTexture == nullptr)
-<<<<<<< HEAD
 		{
 			UE_LOG(LogLandscapeTools, Error, TEXT("No default AlphaTexture specified : the alpha brush won't work as expected."));
 		}
 		else if (LoadAlphaTextureSourceData(DefaultAlphaTexture, AlphaTextureData, AlphaTextureSizeX, AlphaTextureSizeY, AlphaTextureChannel))
 		{
-=======
-		{
-			UE_LOG(LogLandscapeTools, Error, TEXT("No default AlphaTexture specified : the alpha brush won't work as expected."));
-		}
-		else if (LoadAlphaTextureSourceData(DefaultAlphaTexture, AlphaTextureData, AlphaTextureSizeX, AlphaTextureSizeY, AlphaTextureChannel))
-		{
->>>>>>> 4af6daef
 			AlphaTexture = DefaultAlphaTexture;
 		}
 		else
@@ -746,39 +703,6 @@
 	{
 		ImportLayer.LayerInfo = ALandscapeProxy::VisibilityLayer;
 	}
-<<<<<<< HEAD
-
-	if (!ImportLayer.SourceFilePath.IsEmpty())
-	{
-		if (!ImportLayer.LayerInfo)
-		{
-			ImportLayer.ImportResult = ELandscapeImportResult::Error;
-			ImportLayer.ErrorMessage = NSLOCTEXT("LandscapeEditor.NewLandscape", "Import_LayerInfoNotSet", "Can't import a layer file without a layer info");
-		}
-		else
-		{
-			ImportLayer.ImportResult = FLandscapeImportHelper::GetWeightmapImportDescriptor(ImportLayer.SourceFilePath, UseSingleFileImport(), bFlipYAxis, ImportLayer.LayerName, ImportLayer.ImportDescriptor, ImportLayer.ErrorMessage);
-			if (ImportLayer.ImportResult != ELandscapeImportResult::Error)
-			{
-				if (ImportLandscape_Height != 0 || ImportLandscape_Width != 0)
-				{
-					// Use same import index as Heightmap
-					int32 FoundIndex = INDEX_NONE;
-					for (int32 Index = 0; Index < ImportLayer.ImportDescriptor.FileResolutions.Num(); ++Index)
-					{
-						if (ImportLayer.ImportDescriptor.ImportResolutions[Index] == HeightmapImportDescriptor.ImportResolutions[HeightmapImportDescriptorIndex])
-						{
-							FoundIndex = Index;
-							break;
-						}
-					}
-
-					if (FoundIndex == INDEX_NONE)
-					{
-						ImportLayer.ImportResult = ELandscapeImportResult::Error;
-						ImportLayer.ErrorMessage = NSLOCTEXT("LandscapeEditor.ImportLandscape", "Import_WeightHeightResolutionMismatch", "Weightmap import resolution isn't same as Heightmap resolution.");
-					}
-=======
 
 	if (!ImportLayer.SourceFilePath.IsEmpty())
 	{
@@ -799,7 +723,6 @@
 				{
 					ImportLayer.ImportResult = ELandscapeImportResult::Error;
 					ImportLayer.ErrorMessage = NSLOCTEXT("LandscapeEditor.ImportLandscape", "Import_WeightHeightResolutionMismatch", "Weightmap import resolution isn't same as Heightmap resolution.");
->>>>>>> 4af6daef
 				}
 			}
 		}
