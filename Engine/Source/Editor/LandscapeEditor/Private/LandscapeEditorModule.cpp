--- conflicted
+++ resolved
@@ -20,10 +20,7 @@
 #include "LandscapeFileFormatRaw.h"
 #include "Settings/EditorExperimentalSettings.h"
 #include "LandscapeEditorServices.h"
-<<<<<<< HEAD
-=======
 #include "LandscapeImageFileCache.h"
->>>>>>> 4af6daef
 
 #include "Framework/MultiBox/MultiBoxBuilder.h"
 #include "PropertyEditorModule.h"
@@ -144,20 +141,8 @@
 		
 			FUIAction ActionBuildNanite(FExecuteAction::CreateStatic(&BuildNanite), FCanExecuteAction());
 			Section.AddMenuEntry(NAME_None, LOCTEXT("BuildNaniteOnly", "Build Nanite Only"), LOCTEXT("BuildLandscapeNanite", "Build Nanite representation"), TAttribute<FSlateIcon>(), ActionBuildNanite, EUserInterfaceActionType::Button);
-<<<<<<< HEAD
-
-			FUIAction ActionSaveModifiedLandscapes(FExecuteAction::CreateStatic(&SaveModifiedLandscapes),
-				FCanExecuteAction::CreateLambda([]()
-				{
-					if (!ULandscapeSubsystem::IsDirtyOnlyInModeEnabled())
-					{
-						return false;
-					}
-
-					return HasModifiedLandscapes();
-				}
-			));
-			
+
+			FUIAction ActionSaveModifiedLandscapes(FExecuteAction::CreateStatic(&SaveModifiedLandscapes), FCanExecuteAction::CreateStatic(&HasModifiedLandscapes));
 			Section.AddMenuEntry(NAME_None,
 				LOCTEXT("SaveModifiedLandscapes", "Save Modified Landscapes"), LOCTEXT("SaveModifiedLandscapesToolTip", "Save landscapes that were modified outside of the editor mode"),
 				TAttribute<FSlateIcon>(), ActionSaveModifiedLandscapes, EUserInterfaceActionType::Button);
@@ -166,20 +151,8 @@
 		ILandscapeModule& LandscapeModule = FModuleManager::GetModuleChecked<ILandscapeModule>("Landscape");
 		LandscapeEditorServices.Reset(new FLandscapeEditorServices);
 		LandscapeModule.SetLandscapeEditorServices(LandscapeEditorServices.Get());
-=======
-
-			FUIAction ActionSaveModifiedLandscapes(FExecuteAction::CreateStatic(&SaveModifiedLandscapes), FCanExecuteAction::CreateStatic(&HasModifiedLandscapes));
-			Section.AddMenuEntry(NAME_None,
-				LOCTEXT("SaveModifiedLandscapes", "Save Modified Landscapes"), LOCTEXT("SaveModifiedLandscapesToolTip", "Save landscapes that were modified outside of the editor mode"),
-				TAttribute<FSlateIcon>(), ActionSaveModifiedLandscapes, EUserInterfaceActionType::Button);
-		}
-		
-		ILandscapeModule& LandscapeModule = FModuleManager::GetModuleChecked<ILandscapeModule>("Landscape");
-		LandscapeEditorServices.Reset(new FLandscapeEditorServices);
-		LandscapeModule.SetLandscapeEditorServices(LandscapeEditorServices.Get());
 
 		LandscapeImageFileCache.Reset(new FLandscapeImageFileCache());
->>>>>>> 4af6daef
 	}
 
 	/**
@@ -217,10 +190,7 @@
 			LandscapeModule.SetLandscapeEditorServices(nullptr);
 		}
 		LandscapeEditorServices.Reset();
-<<<<<<< HEAD
-=======
 		LandscapeImageFileCache.Reset();
->>>>>>> 4af6daef
 	}
 
 	static void ConstructLandscapeViewportMenu(FMenuBuilder& MenuBuilder)
@@ -319,43 +289,6 @@
 		}
 	}
 
-	static void BuildNanite()
-	{
-		if (UWorld* World = GEditor->GetEditorWorldContext().World())
-		{
-			if (ULandscapeSubsystem* LandscapeSubsystem = World->GetSubsystem<ULandscapeSubsystem>())
-			{
-				LandscapeSubsystem->BuildNanite();
-			}
-		}
-	}
-
-	static bool HasModifiedLandscapes()
-	{
-		check(ULandscapeSubsystem::IsDirtyOnlyInModeEnabled());
-		
-		if (UWorld* World = GEditor->GetEditorWorldContext().World())
-		{
-			if (ULandscapeSubsystem* LandscapeSubsystem = World->GetSubsystem<ULandscapeSubsystem>())
-			{
-				return  LandscapeSubsystem->HasModifiedLandscapes();
-			}
-		}
-
-		return false;
-	}
-
-	static void SaveModifiedLandscapes()
-	{
-		if (UWorld* World = GEditor->GetEditorWorldContext().World())
-		{
-			if (ULandscapeSubsystem* LandscapeSubsystem = World->GetSubsystem<ULandscapeSubsystem>())
-			{
-				LandscapeSubsystem->SaveModifiedLandscapes();
-			}
-		}
-	}
-
 	static void ChangeLandscapeViewMode(ELandscapeViewMode::Type ViewMode)
 	{
 		if (ViewMode != GLandscapeViewMode)
@@ -429,11 +362,8 @@
 
 	virtual TSharedPtr<FUICommandList> GetLandscapeLevelViewportCommandList() const override;
 
-<<<<<<< HEAD
-=======
 	FLandscapeImageFileCache& GetImageFileCache() const override;
 
->>>>>>> 4af6daef
 protected:
 	TSharedPtr<FExtender> ViewportMenuExtender;
 	TSharedPtr<FUICommandList> GlobalUICommandList;
@@ -444,10 +374,7 @@
 	mutable FString HeightmapExportDialogTypeString;
 	mutable FString WeightmapExportDialogTypeString;
 	TUniquePtr<ILandscapeEditorServices> LandscapeEditorServices;
-<<<<<<< HEAD
-=======
 	TUniquePtr<FLandscapeImageFileCache> LandscapeImageFileCache;
->>>>>>> 4af6daef
 };
 
 IMPLEMENT_MODULE(FLandscapeEditorModule, LandscapeEditor);
