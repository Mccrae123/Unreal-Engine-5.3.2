--- conflicted
+++ resolved
@@ -2115,14 +2115,11 @@
 	return CurrentIndex;
 }
 
-<<<<<<< HEAD
-=======
 bool FEdModeLandscape::IsGridBased() const
 {
 	return GetWorld()->GetSubsystem<ULandscapeSubsystem>()->IsGridBased();
 }
 
->>>>>>> 6bbb88c8
 bool FEdModeLandscape::HasValidLandscapeEditLayerSelection() const
 {
 	return !CanHaveLandscapeLayersContent() || GetCurrentLayer();
@@ -2868,20 +2865,6 @@
 				if (bEnable)
 				{
 					Viewport.AddRealtimeOverride(bEnable, SystemDisplayName);
-<<<<<<< HEAD
-
-					// @todo vreditor: Force game view to true in VREditor since we can't use hitproxies and debug objects yet
-					UVREditorMode* VREditorMode = Cast<UVREditorMode>( GEditor->GetEditorWorldExtensionsManager()->GetEditorWorldExtensions( GetWorld() )->FindExtension( UVREditorMode::StaticClass() ) );
-					if( VREditorMode != nullptr && VREditorMode->IsActive())
-					{
-						Viewport.SetVREditView(true);
-					} 
-					else
-					{
-						Viewport.SetVREditView(false);
-					}
-=======
->>>>>>> 6bbb88c8
 				}
 				else
 				{
