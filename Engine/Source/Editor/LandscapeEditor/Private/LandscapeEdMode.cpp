// Copyright 1998-2019 Epic Games, Inc. All Rights Reserved.

#include "LandscapeEdMode.h"
#include "SceneView.h"
#include "Engine/Texture2D.h"
#include "EditorViewportClient.h"
#include "Misc/MessageDialog.h"
#include "Modules/ModuleManager.h"
#include "Engine/Light.h"
#include "Engine/Selection.h"
#include "EditorModeManager.h"
#include "LandscapeFileFormatInterface.h"
#include "LandscapeEditorModule.h"
#include "LandscapeEditorObject.h"
#include "Landscape.h"
#include "LandscapeStreamingProxy.h"

#include "EditorSupportDelegates.h"
#include "ScopedTransaction.h"
#include "LandscapeEdit.h"
#include "LandscapeEditorUtils.h"
#include "LandscapeRender.h"
#include "LandscapeDataAccess.h"
#include "Framework/Commands/UICommandList.h"
#include "LevelEditor.h"
#include "Toolkits/ToolkitManager.h"
#include "LandscapeHeightfieldCollisionComponent.h"
#include "InstancedFoliageActor.h"
#include "EditorWorldExtension.h"
#include "ViewportWorldInteraction.h"
#include "VREditorInteractor.h"
#include "LandscapeEdModeTools.h"
#include "LandscapeInfoMap.h"

//Slate dependencies
#include "Misc/FeedbackContext.h"
#include "ILevelViewport.h"
#include "SLandscapeEditor.h"
#include "Framework/Application/SlateApplication.h"

// VR Editor
#include "VREditorMode.h"

// Classes
#include "LandscapeMaterialInstanceConstant.h"
#include "LandscapeSplinesComponent.h"
#include "ComponentReregisterContext.h"
#include "EngineUtils.h"
#include "IVREditorModule.h"
#include "Misc/ScopedSlowTask.h"
#include "LandscapeEditorCommands.h"
#include "Framework/Commands/InputBindingManager.h"
#include "MouseDeltaTracker.h"
#include "Interfaces/IMainFrameModule.h"
#include "LandscapeBPCustomBrush.h"
#include "Engine/TextureRenderTarget2D.h"
#include "Settings/EditorExperimentalSettings.h"
#include "ComponentRecreateRenderStateContext.h"

#define LOCTEXT_NAMESPACE "Landscape"

DEFINE_LOG_CATEGORY(LogLandscapeEdMode);

struct HNewLandscapeGrabHandleProxy : public HHitProxy
{
	DECLARE_HIT_PROXY();

	ELandscapeEdge::Type Edge;

	HNewLandscapeGrabHandleProxy(ELandscapeEdge::Type InEdge) :
		HHitProxy(HPP_Wireframe),
		Edge(InEdge)
	{
	}

	virtual EMouseCursor::Type GetMouseCursor() override
	{
		switch (Edge)
		{
		case ELandscapeEdge::X_Negative:
		case ELandscapeEdge::X_Positive:
			return EMouseCursor::ResizeLeftRight;
		case ELandscapeEdge::Y_Negative:
		case ELandscapeEdge::Y_Positive:
			return EMouseCursor::ResizeUpDown;
		case ELandscapeEdge::X_Negative_Y_Negative:
		case ELandscapeEdge::X_Positive_Y_Positive:
			return EMouseCursor::ResizeSouthEast;
		case ELandscapeEdge::X_Negative_Y_Positive:
		case ELandscapeEdge::X_Positive_Y_Negative:
			return EMouseCursor::ResizeSouthWest;
		}

		return EMouseCursor::SlashedCircle;
	}
};

IMPLEMENT_HIT_PROXY(HNewLandscapeGrabHandleProxy, HHitProxy)

ENGINE_API extern bool GDisableAutomaticTextureMaterialUpdateDependencies;

<<<<<<< HEAD
void ALandscape::SplitHeightmap(ULandscapeComponent* Comp, ALandscapeProxy* TargetProxy, FMaterialUpdateContext* InOutUpdateContext, TArray<FComponentRecreateRenderStateContext>* InOutRecreateRenderStateContext, bool InReregisterComponent)
=======
void ALandscape::SplitHeightmap(ULandscapeComponent* Comp, bool bMoveToCurrentLevel, FMaterialUpdateContext* InOutUpdateContext, TArray<FComponentRecreateRenderStateContext>* InOutRecreateRenderStateContext, bool InReregisterComponent)
>>>>>>> 20ec4101
{
	ULandscapeInfo* Info = Comp->GetLandscapeInfo();
	
	// Make sure the heightmap UVs are powers of two.
	int32 ComponentSizeVerts = Comp->NumSubsections * (Comp->SubsectionSizeQuads + 1);
	int32 HeightmapSizeU = (1 << FMath::CeilLogTwo(ComponentSizeVerts));
	int32 HeightmapSizeV = (1 << FMath::CeilLogTwo(ComponentSizeVerts));

	ALandscapeProxy* SrcProxy = Comp->GetLandscapeProxy();
	ALandscapeProxy* DstProxy = TargetProxy ? TargetProxy : SrcProxy;
	SrcProxy->Modify();
	DstProxy->Modify();
	
	UTexture2D* OldHeightmapTexture = Comp->GetHeightmap(false);
	UTexture2D* NewHeightmapTexture = NULL;
	FVector4 OldHeightmapScaleBias = Comp->HeightmapScaleBias;
	FVector4 NewHeightmapScaleBias = FVector4(1.0f / (float)HeightmapSizeU, 1.0f / (float)HeightmapSizeV, 0.0f, 0.0f);

	{
		// Read old data and split
		FLandscapeEditDataInterface LandscapeEdit(Info);
		TArray<uint8> HeightData;
		HeightData.AddZeroed((1 + Comp->ComponentSizeQuads)*(1 + Comp->ComponentSizeQuads)*sizeof(uint16));
		// Because of edge problem, normal would be just copy from old component data
		TArray<uint8> NormalData;
		NormalData.AddZeroed((1 + Comp->ComponentSizeQuads)*(1 + Comp->ComponentSizeQuads)*sizeof(uint16));
		LandscapeEdit.GetHeightDataFast(Comp->GetSectionBase().X, Comp->GetSectionBase().Y, Comp->GetSectionBase().X + Comp->ComponentSizeQuads, Comp->GetSectionBase().Y + Comp->ComponentSizeQuads, (uint16*)HeightData.GetData(), 0, (uint16*)NormalData.GetData());

		// Create the new heightmap texture
		NewHeightmapTexture = DstProxy->CreateLandscapeTexture(HeightmapSizeU, HeightmapSizeV, TEXTUREGROUP_Terrain_Heightmap, TSF_BGRA8);
		ULandscapeComponent::CreateEmptyTextureMips(NewHeightmapTexture, true);
		Comp->HeightmapScaleBias = NewHeightmapScaleBias;
		Comp->SetHeightmap(NewHeightmapTexture);

		check(Comp->GetHeightmap(false) == Comp->GetHeightmap(true));
		LandscapeEdit.SetHeightData(Comp->GetSectionBase().X, Comp->GetSectionBase().Y, Comp->GetSectionBase().X + Comp->ComponentSizeQuads, Comp->GetSectionBase().Y + Comp->ComponentSizeQuads, (uint16*)HeightData.GetData(), 0, false, (uint16*)NormalData.GetData());
	}

	// End material update
	if (InOutUpdateContext != nullptr && InOutRecreateRenderStateContext != nullptr)
	{
		Comp->UpdateMaterialInstances(*InOutUpdateContext, *InOutRecreateRenderStateContext);
	}
	else
	{
		Comp->UpdateMaterialInstances();
	}

	// We disable automatic material update context, to manage it manually if we have a custom update context specified
	GDisableAutomaticTextureMaterialUpdateDependencies = (InOutUpdateContext != nullptr);

	NewHeightmapTexture->PostEditChange();

	if (InOutUpdateContext != nullptr)
	{
		// Build a list of all unique materials the landscape uses
		TArray<UMaterialInterface*> LandscapeMaterials;

		int8 MaxLOD = FMath::CeilLogTwo(Comp->SubsectionSizeQuads + 1) - 1;

		for (int8 LODIndex = 0; LODIndex < MaxLOD; ++LODIndex)
		{
			UMaterialInterface* Material = Comp->GetLandscapeMaterial(LODIndex);
			LandscapeMaterials.AddUnique(Material);
		}

		TSet<UMaterial*> BaseMaterialsThatUseThisTexture;

		for (UMaterialInterface* MaterialInterface : LandscapeMaterials)
		{
			if (DoesMaterialUseTexture(MaterialInterface, NewHeightmapTexture))
			{
				UMaterial* Material = MaterialInterface->GetMaterial();
				bool MaterialAlreadyCompute = false;
				BaseMaterialsThatUseThisTexture.Add(Material, &MaterialAlreadyCompute);

				if (!MaterialAlreadyCompute)
				{
					if (Material->IsTextureForceRecompileCacheRessource(NewHeightmapTexture))
					{
						InOutUpdateContext->AddMaterial(Material);
						Material->UpdateMaterialShaderCacheAndTextureReferences();
					}
				}
			}
		}
	}
	
	GDisableAutomaticTextureMaterialUpdateDependencies = false;

#if WITH_EDITORONLY_DATA
	if (Comp->GetLandscapeProxy()->HasLayersContent() && DstProxy->CanHaveLayersContent())
	{
		FLandscapeLayersTexture2DCPUReadBackResource* NewCPUReadBackResource = new FLandscapeLayersTexture2DCPUReadBackResource(NewHeightmapTexture->Source.GetSizeX(), NewHeightmapTexture->Source.GetSizeY(), NewHeightmapTexture->GetPixelFormat(), NewHeightmapTexture->Source.GetNumMips());
		BeginInitResource(NewCPUReadBackResource);
		DstProxy->HeightmapsCPUReadBack.Add(NewHeightmapTexture, NewCPUReadBackResource);

		// Free OldHeightmapTexture's CPUReadBackResource if not used by any component
		bool FreeCPUReadBack = true;
		for (ULandscapeComponent* Component : SrcProxy->LandscapeComponents)
		{
			if (Component != Comp && Component->GetHeightmap(false) == OldHeightmapTexture)
			{
				FreeCPUReadBack = false;
				break;
			}
		}
		if (FreeCPUReadBack)
		{
			FLandscapeLayersTexture2DCPUReadBackResource** OldCPUReadBackResource = SrcProxy->HeightmapsCPUReadBack.Find(OldHeightmapTexture);
			if (OldCPUReadBackResource)
			{
				if (FLandscapeLayersTexture2DCPUReadBackResource* ResourceToDelete = *OldCPUReadBackResource)
				{
					ReleaseResourceAndFlush(ResourceToDelete);
					delete ResourceToDelete;
					SrcProxy->HeightmapsCPUReadBack.Remove(OldHeightmapTexture);
				}
			}
		}
<<<<<<< HEAD
=======
		*/
#endif

		Comp->SetHeightmap(HeightmapTexture);
>>>>>>> 20ec4101

		// Move layer content to new layer heightmap
		FLandscapeEditDataInterface LandscapeEdit(Info);
		ALandscape* Landscape = Info->LandscapeActor.Get();
		Comp->ForEachLayer([&](const FGuid& LayerGuid, FLandscapeLayerComponentData& LayerData)
		{
<<<<<<< HEAD
			UTexture2D* OldLayerHeightmap = LayerData.HeightmapData.Texture;
			if (OldLayerHeightmap != nullptr)
			{
				FScopedSetLandscapeEditingLayer Scope(Landscape, LayerGuid);
				// Read old data and split
				TArray<uint8> LayerHeightData;
				LayerHeightData.AddZeroed((1 + Comp->ComponentSizeQuads)*(1 + Comp->ComponentSizeQuads) * sizeof(uint16));
				// Because of edge problem, normal would be just copy from old component data
				TArray<uint8> LayerNormalData;
				LayerNormalData.AddZeroed((1 + Comp->ComponentSizeQuads)*(1 + Comp->ComponentSizeQuads) * sizeof(uint16));

				// Read using old heightmap scale/bias
				Comp->HeightmapScaleBias = OldHeightmapScaleBias;
				LandscapeEdit.GetHeightDataFast(Comp->GetSectionBase().X, Comp->GetSectionBase().Y, Comp->GetSectionBase().X + Comp->ComponentSizeQuads, Comp->GetSectionBase().Y + Comp->ComponentSizeQuads, (uint16*)LayerHeightData.GetData(), 0, (uint16*)LayerNormalData.GetData());
				// Restore new heightmap scale/bias
				Comp->HeightmapScaleBias = NewHeightmapScaleBias;
				{
					UTexture2D* LayerHeightmapTexture = DstProxy->CreateLandscapeTexture(HeightmapSizeU, HeightmapSizeV, TEXTUREGROUP_Terrain_Heightmap, TSF_BGRA8);
					ULandscapeComponent::CreateEmptyTextureMips(LayerHeightmapTexture, true);
					LayerHeightmapTexture->PostEditChange();
					// Set Layer heightmap texture
					LayerData.HeightmapData.Texture = LayerHeightmapTexture;
					LandscapeEdit.SetHeightData(Comp->GetSectionBase().X, Comp->GetSectionBase().Y, Comp->GetSectionBase().X + Comp->ComponentSizeQuads, Comp->GetSectionBase().Y + Comp->ComponentSizeQuads, (uint16*)LayerHeightData.GetData(), 0, false, (uint16*)LayerNormalData.GetData());
				}
			}
		});

		Landscape->RequestLayersContentUpdateForceAll();
=======
			HeightmapTexture->Source.UnlockMip(i);
		}		

		LandscapeEdit.SetHeightData(Comp->GetSectionBase().X, Comp->GetSectionBase().Y, Comp->GetSectionBase().X + Comp->ComponentSizeQuads, Comp->GetSectionBase().Y + Comp->ComponentSizeQuads, (uint16*)HeightData.GetData(), 0, false, (uint16*)NormalData.GetData());
>>>>>>> 20ec4101
	}
#endif

<<<<<<< HEAD
	// Reregister
=======
	// End material update
	if (InOutUpdateContext != nullptr && InOutRecreateRenderStateContext != nullptr)
	{
		Comp->UpdateMaterialInstances(*InOutUpdateContext, *InOutRecreateRenderStateContext);
	}
	else
	{
		Comp->UpdateMaterialInstances();
	}

	// End of LandscapeEdit interface

	// We disable automatic material update context, to manage it manually if we have a custom update context specified
	GDisableAutomaticTextureMaterialUpdateDependencies = InOutUpdateContext != nullptr;

	HeightmapTexture->PostEditChange();	

	if (InOutUpdateContext != nullptr)
	{
		// Build a list of all unique materials the landscape uses
		TArray<UMaterialInterface*> LandscapeMaterials;

		int8 MaxLOD = FMath::CeilLogTwo(Comp->SubsectionSizeQuads + 1) - 1;

		for (int8 LODIndex = 0; LODIndex < MaxLOD; ++LODIndex)
		{
			UMaterialInterface* Material = Comp->GetLandscapeMaterial(LODIndex);
			LandscapeMaterials.AddUnique(Material);
		}

		TSet<UMaterial*> BaseMaterialsThatUseThisTexture;

		for (UMaterialInterface* MaterialInterface : LandscapeMaterials)
		{
			if (DoesMaterialUseTexture(MaterialInterface, HeightmapTexture))
			{
				UMaterial* Material = MaterialInterface->GetMaterial();
				bool MaterialAlreadyCompute = false;
				BaseMaterialsThatUseThisTexture.Add(Material, &MaterialAlreadyCompute);

				if (!MaterialAlreadyCompute)
				{
					if (Material->IsTextureForceRecompileCacheRessource(HeightmapTexture))
					{
						InOutUpdateContext->AddMaterial(Material);
						Material->UpdateMaterialShaderCacheAndTextureReferences();
					}
				}
			}
		}
	}
	
	GDisableAutomaticTextureMaterialUpdateDependencies = false;

		// Reregister
>>>>>>> 20ec4101
	if (InReregisterComponent)
	{
		FComponentReregisterContext ReregisterContext(Comp);
	}
}



void FLandscapeTool::SetEditRenderType()
{
	GLandscapeEditRenderMode = ELandscapeEditRenderMode::SelectRegion | (GLandscapeEditRenderMode & ELandscapeEditRenderMode::BitMaskForMask);
}

namespace LandscapeTool
{
	UMaterialInstance* CreateMaterialInstance(UMaterialInterface* BaseMaterial)
	{
		ULandscapeMaterialInstanceConstant* MaterialInstance = NewObject<ULandscapeMaterialInstanceConstant>(GetTransientPackage());
		MaterialInstance->bEditorToolUsage = true;
		MaterialInstance->SetParentEditorOnly(BaseMaterial);
		MaterialInstance->PostEditChange();
		return MaterialInstance;
	}
}

//
// FEdModeLandscape
//

/** Constructor */
FEdModeLandscape::FEdModeLandscape()
	: FEdMode()
	, UISettings(nullptr)
	, CurrentToolMode(nullptr)
	, CurrentTool(nullptr)
	, CurrentBrush(nullptr)
	, GizmoBrush(nullptr)
	, CurrentToolIndex(INDEX_NONE)
	, CurrentBrushSetIndex(0)
	, NewLandscapePreviewMode(ENewLandscapePreviewMode::None)
	, DraggingEdge(ELandscapeEdge::None)
	, DraggingEdge_Remainder(0)
	, CurrentGizmoActor(nullptr)
	, CopyPasteTool(nullptr)
	, SplinesTool(nullptr)
	, LandscapeRenderAddCollision(nullptr)
	, CachedLandscapeMaterial(nullptr)
	, ToolActiveViewport(nullptr)
	, bIsPaintingInVR(false)
	, InteractorPainting( nullptr )
{
	GLayerDebugColorMaterial = LandscapeTool::CreateMaterialInstance(LoadObject<UMaterial>(nullptr, TEXT("/Engine/EditorLandscapeResources/LayerVisMaterial.LayerVisMaterial")));
	GSelectionColorMaterial  = LandscapeTool::CreateMaterialInstance(LoadObject<UMaterialInstanceConstant>(nullptr, TEXT("/Engine/EditorLandscapeResources/SelectBrushMaterial_Selected.SelectBrushMaterial_Selected")));
	GSelectionRegionMaterial = LandscapeTool::CreateMaterialInstance(LoadObject<UMaterialInstanceConstant>(nullptr, TEXT("/Engine/EditorLandscapeResources/SelectBrushMaterial_SelectedRegion.SelectBrushMaterial_SelectedRegion")));
	GMaskRegionMaterial      = LandscapeTool::CreateMaterialInstance(LoadObject<UMaterialInstanceConstant>(nullptr, TEXT("/Engine/EditorLandscapeResources/MaskBrushMaterial_MaskedRegion.MaskBrushMaterial_MaskedRegion")));
	GColorMaskRegionMaterial = LandscapeTool::CreateMaterialInstance(LoadObject<UMaterialInstanceConstant>(nullptr, TEXT("/Engine/EditorLandscapeResources/ColorMaskBrushMaterial_MaskedRegion.ColorMaskBrushMaterial_MaskedRegion")));
	GLandscapeBlackTexture   = LoadObject<UTexture2D>(nullptr, TEXT("/Engine/EngineResources/Black.Black"));
	GLandscapeLayerUsageMaterial = LandscapeTool::CreateMaterialInstance(LoadObject<UMaterial>(nullptr, TEXT("/Engine/EditorLandscapeResources/LandscapeLayerUsageMaterial.LandscapeLayerUsageMaterial")));
	
	// Initialize modes
	UpdateToolModes();
	
	// Initialize tools.
	InitializeTool_Paint();
	InitializeTool_Smooth();
	InitializeTool_Flatten();
	InitializeTool_Erosion();
	InitializeTool_HydraErosion();
	InitializeTool_Noise();
	InitializeTool_Retopologize();
	InitializeTool_NewLandscape();
	InitializeTool_ResizeLandscape();
	InitializeTool_Select();
	InitializeTool_AddComponent();
	InitializeTool_DeleteComponent();
	InitializeTool_MoveToLevel();
	InitializeTool_Mask();
	InitializeTool_CopyPaste();
	InitializeTool_Visibility();
	InitializeTool_Splines();
	InitializeTool_Ramp();
	InitializeTool_Mirror();
	InitializeTool_BPCustom();

	// Initialize brushes
	InitializeBrushes();

	CurrentBrush = LandscapeBrushSets[0].Brushes[0];
	
	CurrentToolTarget.LandscapeInfo = nullptr;
	CurrentToolTarget.TargetType = ELandscapeToolTargetType::Heightmap;
	CurrentToolTarget.LayerInfo = nullptr;

	UISettings = NewObject<ULandscapeEditorObject>(GetTransientPackage(), TEXT("UISettings"), RF_Transactional);
	UISettings->SetParent(this);

	ILandscapeEditorModule& LandscapeEditorModule = FModuleManager::GetModuleChecked<ILandscapeEditorModule>("LandscapeEditor");
	TSharedPtr<FUICommandList> CommandList = LandscapeEditorModule.GetLandscapeLevelViewportCommandList();

	const FLandscapeEditorCommands& LandscapeActions = FLandscapeEditorCommands::Get();
	CommandList->MapAction(LandscapeActions.IncreaseBrushSize, FExecuteAction::CreateRaw(this, &FEdModeLandscape::ChangeBrushSize, true), FCanExecuteAction(), FIsActionChecked());
	CommandList->MapAction(LandscapeActions.DecreaseBrushSize, FExecuteAction::CreateRaw(this, &FEdModeLandscape::ChangeBrushSize, false), FCanExecuteAction(), FIsActionChecked());
	CommandList->MapAction(LandscapeActions.IncreaseBrushFalloff, FExecuteAction::CreateRaw(this, &FEdModeLandscape::ChangeBrushFalloff, true), FCanExecuteAction(), FIsActionChecked());
	CommandList->MapAction(LandscapeActions.DecreaseBrushFalloff, FExecuteAction::CreateRaw(this, &FEdModeLandscape::ChangeBrushFalloff, false), FCanExecuteAction(), FIsActionChecked());
	CommandList->MapAction(LandscapeActions.IncreaseBrushStrength, FExecuteAction::CreateRaw(this, &FEdModeLandscape::ChangeBrushStrength, true), FCanExecuteAction(), FIsActionChecked());
	CommandList->MapAction(LandscapeActions.DecreaseBrushStrength, FExecuteAction::CreateRaw(this, &FEdModeLandscape::ChangeBrushStrength, false), FCanExecuteAction(), FIsActionChecked());
}

/** Destructor */
FEdModeLandscape::~FEdModeLandscape()
{
	// Destroy tools.
	LandscapeTools.Empty();

	// Destroy brushes
	LandscapeBrushSets.Empty();

	// Clean up Debug Materials
	FlushRenderingCommands();
	GLayerDebugColorMaterial = NULL;
	GSelectionColorMaterial = NULL;
	GSelectionRegionMaterial = NULL;
	GMaskRegionMaterial = NULL;
	GColorMaskRegionMaterial = NULL;
	GLandscapeBlackTexture = NULL;
	GLandscapeLayerUsageMaterial = NULL;

	InteractorPainting = nullptr;
}

/** FGCObject interface */
void FEdModeLandscape::AddReferencedObjects(FReferenceCollector& Collector)
{
	// Call parent implementation
	FEdMode::AddReferencedObjects(Collector);

	Collector.AddReferencedObject(UISettings);

	Collector.AddReferencedObject(GLayerDebugColorMaterial);
	Collector.AddReferencedObject(GSelectionColorMaterial);
	Collector.AddReferencedObject(GSelectionRegionMaterial);
	Collector.AddReferencedObject(GMaskRegionMaterial);
	Collector.AddReferencedObject(GColorMaskRegionMaterial);
	Collector.AddReferencedObject(GLandscapeBlackTexture);
	Collector.AddReferencedObject(GLandscapeLayerUsageMaterial);
}

void FEdModeLandscape::UpdateToolModes()
{
	LandscapeToolModes.Reset();

	FLandscapeToolMode* ToolMode_Manage = new(LandscapeToolModes)FLandscapeToolMode(TEXT("ToolMode_Manage"), ELandscapeToolTargetTypeMask::NA);
	ToolMode_Manage->ValidTools.Add(TEXT("NewLandscape"));
	ToolMode_Manage->ValidTools.Add(TEXT("Select"));
	ToolMode_Manage->ValidTools.Add(TEXT("AddComponent"));
	ToolMode_Manage->ValidTools.Add(TEXT("DeleteComponent"));
	ToolMode_Manage->ValidTools.Add(TEXT("MoveToLevel"));
	ToolMode_Manage->ValidTools.Add(TEXT("ResizeLandscape"));
	ToolMode_Manage->ValidTools.Add(TEXT("Splines"));
	ToolMode_Manage->CurrentToolName = TEXT("Select");

	FLandscapeToolMode* ToolMode_Sculpt = new(LandscapeToolModes)FLandscapeToolMode(TEXT("ToolMode_Sculpt"), ELandscapeToolTargetTypeMask::Heightmap | ELandscapeToolTargetTypeMask::Visibility);
	ToolMode_Sculpt->ValidTools.Add(TEXT("Sculpt"));
	if (CanHaveLandscapeLayersContent())
	{
		ToolMode_Sculpt->ValidTools.Add(TEXT("Erase"));
	}
	ToolMode_Sculpt->ValidTools.Add(TEXT("Smooth"));
	ToolMode_Sculpt->ValidTools.Add(TEXT("Flatten"));
	ToolMode_Sculpt->ValidTools.Add(TEXT("Ramp"));
	ToolMode_Sculpt->ValidTools.Add(TEXT("Noise"));
	ToolMode_Sculpt->ValidTools.Add(TEXT("Erosion"));
	ToolMode_Sculpt->ValidTools.Add(TEXT("HydraErosion"));
	ToolMode_Sculpt->ValidTools.Add(TEXT("Retopologize"));
	ToolMode_Sculpt->ValidTools.Add(TEXT("Visibility"));

	if (CanHaveLandscapeLayersContent())
	{
		ToolMode_Sculpt->ValidTools.Add(TEXT("BPCustom"));
	}

	ToolMode_Sculpt->ValidTools.Add(TEXT("Mask"));
	ToolMode_Sculpt->ValidTools.Add(TEXT("CopyPaste"));
	ToolMode_Sculpt->ValidTools.Add(TEXT("Mirror"));

	FLandscapeToolMode* ToolMode_Paint = new(LandscapeToolModes)FLandscapeToolMode(TEXT("ToolMode_Paint"), ELandscapeToolTargetTypeMask::Weightmap);
	ToolMode_Paint->ValidTools.Add(TEXT("Paint"));
	ToolMode_Paint->ValidTools.Add(TEXT("Smooth"));
	ToolMode_Paint->ValidTools.Add(TEXT("Flatten"));
	ToolMode_Paint->ValidTools.Add(TEXT("Noise"));
	ToolMode_Paint->ValidTools.Add(TEXT("Visibility"));

	if (CanHaveLandscapeLayersContent())
	{
		ToolMode_Paint->ValidTools.Add(TEXT("BPCustom"));
	}

	// Since available tools might have changed try and reset the current tool
	if (CurrentToolMode && CurrentToolIndex != INDEX_NONE)
	{
		SetCurrentTool(CurrentToolIndex);
	}
}

bool FEdModeLandscape::UsesToolkits() const
{
	return true;
}

TSharedRef<FUICommandList> FEdModeLandscape::GetUICommandList() const
{
	check(Toolkit.IsValid());
	return Toolkit->GetToolkitCommands();
}

void FEdModeLandscape::OnCanHaveLayersContentChanged()
{
	RefreshDetailPanel();
	UpdateToolModes();
}

ELandscapeToolTargetType::Type FEdModeLandscape::GetLandscapeToolTargetType() const
{
	if (CurrentToolMode)
	{
		if (CurrentToolMode->ToolModeName == "ToolMode_Sculpt")
		{
			return CurrentToolTarget.TargetType == ELandscapeToolTargetType::Visibility ? ELandscapeToolTargetType::Visibility : ELandscapeToolTargetType::Heightmap;
		}
		else if (CurrentToolMode->ToolModeName == "ToolMode_Paint")
		{
			return ELandscapeToolTargetType::Weightmap;
		}
	}
	return ELandscapeToolTargetType::Invalid;
}

const FLandscapeLayer* FEdModeLandscape::GetLandscapeSelectedLayer() const
{
	return GetCurrentLayer();
}

ULandscapeLayerInfoObject* FEdModeLandscape::GetSelectedLandscapeLayerInfo() const
{
	return CurrentToolTarget.LayerInfo.Get();
}

void FEdModeLandscape::SetLandscapeInfo(ULandscapeInfo* InLandscapeInfo)
{
	if (CurrentToolTarget.LandscapeInfo != InLandscapeInfo)
	{
		CurrentToolTarget.LandscapeInfo = InLandscapeInfo;
		UpdateToolModes();
	}
}

/** FEdMode: Called when the mode is entered */
void FEdModeLandscape::Enter()
{
	ErrorReasonOnMouseUp = FText::GetEmpty();

	// Call parent implementation
	FEdMode::Enter();

	if (UWorld* World = GetWorld())
	{
		for (auto It = ULandscapeInfoMap::GetLandscapeInfoMap(World).Map.CreateIterator(); It; ++It)
		{
			if (ULandscapeInfo* LandscapeInfo = It.Value())
			{
				if (ALandscape* Landscape = !LandscapeInfo->IsPendingKill() ? LandscapeInfo->LandscapeActor.Get() : nullptr)
				{
					Landscape->RegisterLandscapeEdMode(this);
				}
			}
		}
	}

	OnLevelActorDeletedDelegateHandle = GEngine->OnLevelActorDeleted().AddSP(this, &FEdModeLandscape::OnLevelActorRemoved);
	OnLevelActorAddedDelegateHandle = GEngine->OnLevelActorAdded().AddSP(this, &FEdModeLandscape::OnLevelActorAdded);
		
	UpdateToolModes();

	ALandscapeProxy* SelectedLandscape = GEditor->GetSelectedActors()->GetTop<ALandscapeProxy>();
	if (SelectedLandscape)
	{
		SetLandscapeInfo(SelectedLandscape->GetLandscapeInfo());
		GEditor->SelectNone(false, true);
		GEditor->SelectActor(SelectedLandscape, true, false);
	}
	else
	{
		GEditor->SelectNone(true, true);
	}

	for (TActorIterator<ALandscapeGizmoActiveActor> It(GetWorld()); It; ++It)
	{
		CurrentGizmoActor = *It;
		break;
	}

	if (!CurrentGizmoActor.IsValid())
	{
		CurrentGizmoActor = GetWorld()->SpawnActor<ALandscapeGizmoActiveActor>();
		CurrentGizmoActor->ImportFromClipboard();
	}

	// Update list of landscapes and layers
	// For now depends on the SpawnActor() above in order to get the current editor world as edmodes don't get told
	UpdateLandscapeList();
	UpdateTargetList();

	OnWorldChangeDelegateHandle                 = FEditorSupportDelegates::WorldChange.AddRaw(this, &FEdModeLandscape::HandleLevelsChanged, true);
	OnLevelsChangedDelegateHandle				= GetWorld()->OnLevelsChanged().AddRaw(this, &FEdModeLandscape::HandleLevelsChanged, true);
	OnMaterialCompilationFinishedDelegateHandle = UMaterial::OnMaterialCompilationFinished().AddRaw(this, &FEdModeLandscape::OnMaterialCompilationFinished);

	if (CurrentToolTarget.LandscapeInfo.IsValid())
	{
		ALandscapeProxy* LandscapeProxy = CurrentToolTarget.LandscapeInfo->GetLandscapeProxy();
		LandscapeProxy->OnMaterialChangedDelegate().AddRaw(this, &FEdModeLandscape::OnLandscapeMaterialChangedDelegate);

		if (ALandscape* Landscape = GetLandscape())
		{
			Landscape->OnBPCustomBrushChangedDelegate().AddLambda([this]() { this->RefreshDetailPanel(); });
			if (Landscape->HasLayersContent())
			{
				if (Landscape->GetLandscapeSplinesReservedLayer())
				{
					Landscape->UpdateLandscapeSplines();
				}
				Landscape->RequestLayersContentUpdateForceAll();
			}
		}
	}

	if (CurrentGizmoActor.IsValid())
	{
		CurrentGizmoActor->SetTargetLandscape(CurrentToolTarget.LandscapeInfo.Get());

		CurrentGizmoActor.Get()->bSnapToLandscapeGrid = UISettings->bSnapGizmo;
	}

	int32 SquaredDataTex = ALandscapeGizmoActiveActor::DataTexSize * ALandscapeGizmoActiveActor::DataTexSize;

	if (CurrentGizmoActor.IsValid() && !CurrentGizmoActor->GizmoTexture)
	{
		// Init Gizmo Texture...
		CurrentGizmoActor->GizmoTexture = NewObject<UTexture2D>(GetTransientPackage(), NAME_None, RF_Transient);
		if (CurrentGizmoActor->GizmoTexture)
		{
			CurrentGizmoActor->GizmoTexture->Source.Init(
				ALandscapeGizmoActiveActor::DataTexSize,
				ALandscapeGizmoActiveActor::DataTexSize,
				1,
				1,
				TSF_G8
				);
			CurrentGizmoActor->GizmoTexture->SRGB = false;
			CurrentGizmoActor->GizmoTexture->CompressionNone = true;
			CurrentGizmoActor->GizmoTexture->MipGenSettings = TMGS_NoMipmaps;
			CurrentGizmoActor->GizmoTexture->AddressX = TA_Clamp;
			CurrentGizmoActor->GizmoTexture->AddressY = TA_Clamp;
			CurrentGizmoActor->GizmoTexture->LODGroup = TEXTUREGROUP_Terrain_Weightmap;
			uint8* TexData = CurrentGizmoActor->GizmoTexture->Source.LockMip(0);
			FMemory::Memset(TexData, 0, SquaredDataTex*sizeof(uint8));
			// Restore Sampled Data if exist...
			if (CurrentGizmoActor->CachedScaleXY > 0.0f)
			{
				int32 SizeX = FMath::CeilToInt(CurrentGizmoActor->CachedWidth / CurrentGizmoActor->CachedScaleXY);
				int32 SizeY = FMath::CeilToInt(CurrentGizmoActor->CachedHeight / CurrentGizmoActor->CachedScaleXY);
				for (int32 Y = 0; Y < CurrentGizmoActor->SampleSizeY; ++Y)
				{
					for (int32 X = 0; X < CurrentGizmoActor->SampleSizeX; ++X)
					{
						float TexX = X * SizeX / CurrentGizmoActor->SampleSizeX;
						float TexY = Y * SizeY / CurrentGizmoActor->SampleSizeY;
						int32 LX = FMath::FloorToInt(TexX);
						int32 LY = FMath::FloorToInt(TexY);

						float FracX = TexX - LX;
						float FracY = TexY - LY;

						FGizmoSelectData* Data00 = CurrentGizmoActor->SelectedData.Find(FIntPoint(LX, LY));
						FGizmoSelectData* Data10 = CurrentGizmoActor->SelectedData.Find(FIntPoint(LX + 1, LY));
						FGizmoSelectData* Data01 = CurrentGizmoActor->SelectedData.Find(FIntPoint(LX, LY + 1));
						FGizmoSelectData* Data11 = CurrentGizmoActor->SelectedData.Find(FIntPoint(LX + 1, LY + 1));

						TexData[X + Y*ALandscapeGizmoActiveActor::DataTexSize] = FMath::Lerp(
							FMath::Lerp(Data00 ? Data00->Ratio : 0, Data10 ? Data10->Ratio : 0, FracX),
							FMath::Lerp(Data01 ? Data01->Ratio : 0, Data11 ? Data11->Ratio : 0, FracX),
							FracY
							) * 255;
					}
				}
			}
			CurrentGizmoActor->GizmoTexture->Source.UnlockMip(0);
			CurrentGizmoActor->GizmoTexture->PostEditChange();
			FlushRenderingCommands();
		}
	}

	if (CurrentGizmoActor.IsValid() && CurrentGizmoActor->SampledHeight.Num() != SquaredDataTex)
	{
		CurrentGizmoActor->SampledHeight.Empty(SquaredDataTex);
		CurrentGizmoActor->SampledHeight.AddZeroed(SquaredDataTex);
		CurrentGizmoActor->DataType = LGT_None;
	}

	if (CurrentGizmoActor.IsValid()) // Update Scene Proxy
	{
		CurrentGizmoActor->ReregisterAllComponents();
	}

	GLandscapeEditRenderMode = ELandscapeEditRenderMode::None;
	GLandscapeEditModeActive = true;

	// Load UI settings from config file
	UISettings->Load();

	UpdateShownLayerList();

	// Initialize current tool prior to creating the landscape toolkit in case it has a dependency on it
	if (LandscapeList.Num() == 0)
	{
		SetCurrentToolMode("ToolMode_Manage", false);
		SetCurrentTool("NewLandscape");
	}
	else
	{
		if (CurrentToolMode == nullptr || (CurrentToolMode->CurrentToolName == FName("NewLandscape")) || CurrentToolMode->CurrentToolName == NAME_None)
		{
			SetCurrentToolMode("ToolMode_Sculpt", false);
			SetCurrentTool("Sculpt");
		}
		else
		{
			SetCurrentTool(CurrentToolMode->CurrentToolName);
		}
	}

	// Create the landscape editor window
	if (!Toolkit.IsValid())
	{
		Toolkit = MakeShareable(new FLandscapeToolKit);
		Toolkit->Init(Owner->GetToolkitHost());
	}

	// Force real-time viewports.  We'll back up the current viewport state so we can restore it when the
	// user exits this mode.
	const bool bWantRealTime = true;
	const bool bRememberCurrentState = true;
	ForceRealTimeViewports(bWantRealTime, bRememberCurrentState);

	CurrentBrush->EnterBrush();
	if (GizmoBrush)
	{
		GizmoBrush->EnterBrush();
	}

	// Register to find out about VR input events
	UViewportWorldInteraction* ViewportWorldInteraction = Cast<UViewportWorldInteraction>(GEditor->GetEditorWorldExtensionsManager()->GetEditorWorldExtensions(GetWorld())->FindExtension(UViewportWorldInteraction::StaticClass()));
	if (ViewportWorldInteraction != nullptr)
	{

			ViewportWorldInteraction->OnViewportInteractionInputAction().RemoveAll(this);
			ViewportWorldInteraction->OnViewportInteractionInputAction().AddRaw(this, &FEdModeLandscape::OnVRAction);

			ViewportWorldInteraction->OnViewportInteractionHoverUpdate().RemoveAll(this);
			ViewportWorldInteraction->OnViewportInteractionHoverUpdate().AddRaw(this, &FEdModeLandscape::OnVRHoverUpdate);

	}
}

/** FEdMode: Called when the mode is exited */
void FEdModeLandscape::Exit()
{
	if (UWorld* World = GetWorld())
	{
		for (auto It = ULandscapeInfoMap::GetLandscapeInfoMap(World).Map.CreateIterator(); It; ++It)
		{
			if (ULandscapeInfo* LandscapeInfo = It.Value())
			{
				if (ALandscape* Landscape = !LandscapeInfo->IsPendingKill() ? LandscapeInfo->LandscapeActor.Get() : nullptr)
				{
					Landscape->UnregisterLandscapeEdMode();
				}
			}
		}
	}

	// Unregister VR mode from event handlers
	UViewportWorldInteraction* ViewportWorldInteraction = Cast<UViewportWorldInteraction>(GEditor->GetEditorWorldExtensionsManager()->GetEditorWorldExtensions(GetWorld())->FindExtension(UViewportWorldInteraction::StaticClass()));
	if (ViewportWorldInteraction != nullptr)
	{
		ViewportWorldInteraction->OnViewportInteractionInputAction().RemoveAll(this);
		ViewportWorldInteraction->OnViewportInteractionHoverUpdate().RemoveAll(this);
	}

	GEngine->OnLevelActorDeleted().Remove(OnLevelActorDeletedDelegateHandle);
	GEngine->OnLevelActorAdded().Remove(OnLevelActorAddedDelegateHandle);
	
	FEditorSupportDelegates::WorldChange.Remove(OnWorldChangeDelegateHandle);
	GetWorld()->OnLevelsChanged().Remove(OnLevelsChangedDelegateHandle);
	UMaterial::OnMaterialCompilationFinished().Remove(OnMaterialCompilationFinishedDelegateHandle);

	if (CurrentToolTarget.LandscapeInfo.IsValid())
	{
		ALandscapeProxy* LandscapeProxy = CurrentToolTarget.LandscapeInfo->GetLandscapeProxy();
		LandscapeProxy->OnMaterialChangedDelegate().RemoveAll(this);
		if (ALandscape* Landscape = GetLandscape())
		{
			Landscape->OnBPCustomBrushChangedDelegate().RemoveAll(this);
		}
	}

	// Restore real-time viewport state if we changed it
	const bool bWantRealTime = false;
	const bool bRememberCurrentState = false;
	ForceRealTimeViewports(bWantRealTime, bRememberCurrentState);

	if (Toolkit.IsValid())
	{
		FToolkitManager::Get().CloseToolkit(Toolkit.ToSharedRef());
		Toolkit.Reset();
	}

	CurrentBrush->LeaveBrush();
	if (GizmoBrush)
	{
		GizmoBrush->LeaveBrush();
	}

	if (CurrentTool)
	{
		CurrentTool->PreviousBrushIndex = CurrentBrushSetIndex;
		CurrentTool->ExitTool();
	}
	CurrentTool = NULL;
	// Leave CurrentToolIndex set so we can restore the active tool on re-opening the landscape editor

	LandscapeList.Empty();
	LandscapeTargetList.Empty();

	// Save UI settings to config file
	UISettings->Save();
	GLandscapeViewMode = ELandscapeViewMode::Normal;
	GLandscapeEditRenderMode = ELandscapeEditRenderMode::None;
	GLandscapeEditModeActive = false;

	CurrentGizmoActor = NULL;

	GEditor->SelectNone(false, true);

	// Clear all GizmoActors if there is no Landscape in World
	bool bIsLandscapeExist = false;
	for (TActorIterator<ALandscapeProxy> It(GetWorld()); It; ++It)
	{
		bIsLandscapeExist = true;
		break;
	}

	if (!bIsLandscapeExist)
	{
		for (TActorIterator<ALandscapeGizmoActor> It(GetWorld()); It; ++It)
		{
			GetWorld()->DestroyActor(*It, false, false);
		}
	}

	// Redraw one last time to remove any landscape editor stuff from view
	GEditor->RedrawLevelEditingViewports();

	// Call parent implementation
	FEdMode::Exit();
}


void FEdModeLandscape::OnVRHoverUpdate(UViewportInteractor* Interactor, FVector& HoverImpactPoint, bool& bWasHandled)
{
	if (InteractorPainting != nullptr && InteractorPainting == Interactor && IVREditorModule::Get().IsVREditorModeActive())
	{
		UVREditorMode* VREditorMode = Cast<UVREditorMode>( GEditor->GetEditorWorldExtensionsManager()->GetEditorWorldExtensions( GetWorld() )->FindExtension( UVREditorMode::StaticClass() ) );
		if( VREditorMode != nullptr && VREditorMode->IsActive() && Interactor != nullptr && Interactor->GetDraggingMode() == EViewportInteractionDraggingMode::Nothing )
		{
			const UVREditorInteractor* VREditorInteractor = Cast<UVREditorInteractor>(Interactor);

			if (VREditorInteractor != nullptr && !VREditorInteractor->IsHoveringOverPriorityType() && CurrentTool && (CurrentTool->GetSupportedTargetTypes() == ELandscapeToolTargetTypeMask::NA || CurrentToolTarget.TargetType != ELandscapeToolTargetType::Invalid))
			{
				FVector HitLocation;
				FVector LaserPointerStart, LaserPointerEnd;
				if (Interactor->GetLaserPointer( /* Out */ LaserPointerStart, /* Out */ LaserPointerEnd))
				{
					if( LandscapeTrace( LaserPointerStart, LaserPointerEnd, HitLocation ) )
					{
						if (CurrentTool && CurrentTool->IsToolActive())
						{
							CurrentTool->SetExternalModifierPressed(Interactor->IsModifierPressed());
							CurrentTool->MouseMove(nullptr, nullptr, HitLocation.X, HitLocation.Y);
						}

						if (CurrentBrush)
						{
							// Inform the brush of the current location, to update the cursor
							CurrentBrush->MouseMove(HitLocation.X, HitLocation.Y);
						}
					}
				}
			}
		}
	}
}

void FEdModeLandscape::OnPreSaveWorld(uint32 InSaveFlags, const class UWorld* InWorld)
{
	// Avoid doing this during cooking to keep determinism and we don't want to do this on GameWorlds.
	if (!InWorld->IsGameWorld() && !GIsCookerLoadingPackage)
	{
		ULandscapeInfoMap& LandscapeInfoMap = ULandscapeInfoMap::GetLandscapeInfoMap(InWorld);
		for (const TPair<FGuid, ULandscapeInfo*>& Pair : LandscapeInfoMap.Map)
		{
			if (const ULandscapeInfo* LandscapeInfo = Pair.Value)
			{
				if (ALandscape* LandscapeActor = LandscapeInfo->LandscapeActor.Get())
				{
					LandscapeActor->OnPreSave();
				}
			}
		}
	}
}

void FEdModeLandscape::OnVRAction(FEditorViewportClient& ViewportClient, UViewportInteractor* Interactor, const struct FViewportActionKeyInput& Action, bool& bOutIsInputCaptured, bool& bWasHandled)
{
	UVREditorMode* VREditorMode = Cast<UVREditorMode>( GEditor->GetEditorWorldExtensionsManager()->GetEditorWorldExtensions( GetWorld() )->FindExtension( UVREditorMode::StaticClass() ) );
	// Never show the traditional Unreal transform widget.  It doesn't work in VR because we don't have hit proxies.
	ViewportClient.EngineShowFlags.SetModeWidgets(false);

	if (VREditorMode != nullptr && VREditorMode->IsActive() && Interactor != nullptr && Interactor->GetDraggingMode() == EViewportInteractionDraggingMode::Nothing)
	{
		if (Action.ActionType == ViewportWorldActionTypes::SelectAndMove)
		{
			const UVREditorInteractor* VREditorInteractor = Cast<UVREditorInteractor>(Interactor);

			// Begin landscape brush
			if (Action.Event == IE_Pressed && !VREditorInteractor->IsHoveringOverUI() && !VREditorInteractor->IsHoveringOverPriorityType() && CurrentTool)
			{
				if (ViewportClient.Viewport != nullptr && ViewportClient.Viewport == ToolActiveViewport)
				{
					CurrentTool->EndTool(&ViewportClient);
					ToolActiveViewport = nullptr;
				}

				if (CurrentTool->GetSupportedTargetTypes() == ELandscapeToolTargetTypeMask::NA || CurrentToolTarget.TargetType != ELandscapeToolTargetType::Invalid)
				{
					FVector HitLocation;
					FVector LaserPointerStart, LaserPointerEnd;
					if (Interactor->GetLaserPointer( /* Out */ LaserPointerStart, /* Out */ LaserPointerEnd))
					{
						if (LandscapeTrace(LaserPointerStart, LaserPointerEnd, HitLocation))
						{
							if (!(CurrentToolTarget.TargetType == ELandscapeToolTargetType::Weightmap && CurrentToolTarget.LayerInfo == NULL))
							{
								CurrentTool->SetExternalModifierPressed(Interactor->IsModifierPressed());
								if( CurrentTool->BeginTool(&ViewportClient, CurrentToolTarget, HitLocation))
								{
									ToolActiveViewport = ViewportClient.Viewport;
								}
							}

							bIsPaintingInVR = true;
							bWasHandled = true;
							bOutIsInputCaptured = false;

							InteractorPainting = Interactor;
						}
					}
				}
			}

			// End landscape brush
			else if (Action.Event == IE_Released)
			{
				if (CurrentTool && ViewportClient.Viewport != nullptr && ViewportClient.Viewport == ToolActiveViewport)
				{
					CurrentTool->EndTool(&ViewportClient);
					ToolActiveViewport = nullptr;
				}

				bIsPaintingInVR = false;
			}
		}
	}

}

/** FEdMode: Called once per frame */
void FEdModeLandscape::Tick(FEditorViewportClient* ViewportClient, float DeltaTime)
{
	FEdMode::Tick(ViewportClient, DeltaTime);

	if (!IsEditingEnabled())
	{
		return;
	}

	FViewport* const Viewport = ViewportClient->Viewport;

	if (ToolActiveViewport && ToolActiveViewport == Viewport && ensure(CurrentTool) && !bIsPaintingInVR)
	{
		// Require Ctrl or not as per user preference
		const ELandscapeFoliageEditorControlType LandscapeEditorControlType = GetDefault<ULevelEditorViewportSettings>()->LandscapeEditorControlType;

		if (!Viewport->KeyState(EKeys::LeftMouseButton) ||
			(LandscapeEditorControlType == ELandscapeFoliageEditorControlType::RequireCtrl && !IsCtrlDown(Viewport)))
		{
			// Don't end the current tool if we are just modifying it
			if (!IsAdjustingBrush(Viewport) && CurrentTool->IsToolActive())
			{
				CurrentTool->EndTool(ViewportClient);
				Viewport->CaptureMouse(false);
				ToolActiveViewport = nullptr;
			}
		}
	}

	if (NewLandscapePreviewMode == ENewLandscapePreviewMode::None)
	{
		const bool bStaleTargetLandscapeInfo = CurrentToolTarget.LandscapeInfo.IsStale();
		const bool bStaleTargetLandscape = CurrentToolTarget.LandscapeInfo.IsValid() && (CurrentToolTarget.LandscapeInfo->GetLandscapeProxy() != nullptr);

		if (bStaleTargetLandscapeInfo || bStaleTargetLandscape)
		{
			UpdateLandscapeList();
		}

		if (CurrentToolTarget.LandscapeInfo.IsValid())
		{
			ALandscapeProxy* LandscapeProxy = CurrentToolTarget.LandscapeInfo->GetLandscapeProxy();
			
			if (LandscapeProxy == NULL ||
				LandscapeProxy->GetLandscapeMaterial() != CachedLandscapeMaterial)
			{
				UpdateTargetList();
			}
			else
			{
				if (CurrentTool)
				{
					CurrentTool->Tick(ViewportClient, DeltaTime);
				}
			
				if (CurrentBrush)
				{
					CurrentBrush->Tick(ViewportClient, DeltaTime);
				}
			
				if (CurrentBrush != GizmoBrush && CurrentGizmoActor.IsValid() && GizmoBrush && (GLandscapeEditRenderMode & ELandscapeEditRenderMode::Gizmo))
				{
					GizmoBrush->Tick(ViewportClient, DeltaTime);
				}
			}
		}
	}
}


/** FEdMode: Called when the mouse is moved over the viewport */
bool FEdModeLandscape::MouseMove(FEditorViewportClient* InViewportClient, FViewport* InViewport, int32 MouseX, int32 MouseY)
{
	// due to mouse capture this should only ever be called on the active viewport
	// if it ever gets called on another viewport the mouse has been released without us picking it up
	if (ToolActiveViewport && ensure(CurrentTool) && !bIsPaintingInVR)
	{
		int32 MouseXDelta = MouseX - InViewportClient->GetCachedMouseX();
		int32 MouseYDelta = MouseY - InViewportClient->GetCachedMouseY();

		if (FMath::Abs(MouseXDelta) > 0 || FMath::Abs(MouseYDelta) > 0)
		{
			const bool bSizeChange = FMath::Abs(MouseXDelta) > FMath::Abs(MouseYDelta) ?
				MouseXDelta > 0 : 
				MouseYDelta < 0; // The way y position is stored here is inverted relative to expected mouse movement to change brush size
			// Are we altering something about the brush?
			FInputChord CompareChord;
			FInputBindingManager::Get().GetUserDefinedChord(FLandscapeEditorCommands::LandscapeContext, TEXT("DragBrushSize"), EMultipleKeyBindingIndex::Primary, CompareChord);
			if (InViewport->KeyState(CompareChord.Key))
			{
				ChangeBrushSize(bSizeChange);
				return true;
			}

			FInputBindingManager::Get().GetUserDefinedChord(FLandscapeEditorCommands::LandscapeContext, TEXT("DragBrushStrength"), EMultipleKeyBindingIndex::Primary, CompareChord);
			if (InViewport->KeyState(CompareChord.Key))
			{
				ChangeBrushStrength(bSizeChange);
				return true;
			}

			FInputBindingManager::Get().GetUserDefinedChord(FLandscapeEditorCommands::LandscapeContext, TEXT("DragBrushFalloff"), EMultipleKeyBindingIndex::Primary, CompareChord);
			if (InViewport->KeyState(CompareChord.Key))
			{
				ChangeBrushFalloff(bSizeChange);
				return true;
			}
		}

		// Require Ctrl or not as per user preference
		const ELandscapeFoliageEditorControlType LandscapeEditorControlType = GetDefault<ULevelEditorViewportSettings>()->LandscapeEditorControlType;

		if (ToolActiveViewport != InViewport ||
			!InViewport->KeyState(EKeys::LeftMouseButton) ||
			(LandscapeEditorControlType == ELandscapeFoliageEditorControlType::RequireCtrl && !IsCtrlDown(InViewport)))
		{
			if (CurrentTool->IsToolActive())
			{
				CurrentTool->EndTool(InViewportClient);
			}
			InViewport->CaptureMouse(false);
			ToolActiveViewport = nullptr;
		}
	}

	if (!IsEditingEnabled())
	{
		return false;
	}

	bool Result = false;
	if (NewLandscapePreviewMode == ENewLandscapePreviewMode::None)
	{
		if (CurrentTool)
		{
			Result = CurrentTool->MouseMove(InViewportClient, InViewport, MouseX, MouseY);
			InViewportClient->Invalidate(false, false);
		}
	}
	return Result;
}

bool FEdModeLandscape::GetCursor(EMouseCursor::Type& OutCursor) const
{
	if (!IsEditingEnabled())
	{
		return false;
	}

	bool Result = false;
	if (NewLandscapePreviewMode == ENewLandscapePreviewMode::None)
	{
		if (CurrentTool)
		{
			Result = CurrentTool->GetCursor(OutCursor);
		}
	}

	return Result;
}

bool FEdModeLandscape::GetOverrideCursorVisibility(bool& bWantsOverride, bool& bHardwareCursorVisible, bool bSoftwareCursorVisible) const
{
	if (!IsEditingEnabled())
	{
		return false;
	}

	bool Result = false;
	if (NewLandscapePreviewMode == ENewLandscapePreviewMode::None)
	{
		if (CurrentTool)
		{
			Result = CurrentTool->GetOverrideCursorVisibility(bWantsOverride, bHardwareCursorVisible, bSoftwareCursorVisible);
		}
	}

	return Result;
}

bool FEdModeLandscape::PreConvertMouseMovement(FEditorViewportClient* InViewportClient)
{
	if (!IsEditingEnabled())
	{
		return false;
	}

	bool Result = false;
	if (NewLandscapePreviewMode == ENewLandscapePreviewMode::None)
	{
		if (CurrentTool)
		{
			Result = CurrentTool->PreConvertMouseMovement(InViewportClient);
		}
	}

	return Result;
}

bool FEdModeLandscape::PostConvertMouseMovement(FEditorViewportClient* InViewportClient)
{
	if (!IsEditingEnabled())
	{
		return false;
	}

	bool Result = false;
	if (NewLandscapePreviewMode == ENewLandscapePreviewMode::None)
	{
		if (CurrentTool)
		{
			Result = CurrentTool->PostConvertMouseMovement(InViewportClient);
		}
	}

	return Result;
}

bool FEdModeLandscape::DisallowMouseDeltaTracking() const
{
	// We never want to use the mouse delta tracker while painting
	return (ToolActiveViewport != nullptr);
}

/**
 * Called when the mouse is moved while a window input capture is in effect
 *
 * @param	InViewportClient	Level editor viewport client that captured the mouse input
 * @param	InViewport			Viewport that captured the mouse input
 * @param	InMouseX			New mouse cursor X coordinate
 * @param	InMouseY			New mouse cursor Y coordinate
 *
 * @return	true if input was handled
 */
bool FEdModeLandscape::CapturedMouseMove(FEditorViewportClient* ViewportClient, FViewport* Viewport, int32 MouseX, int32 MouseY)
{
	return MouseMove(ViewportClient, Viewport, MouseX, MouseY);
}

namespace
{
	bool GIsGizmoDragging = false;
}

/** FEdMode: Called when a mouse button is pressed */
bool FEdModeLandscape::StartTracking(FEditorViewportClient* InViewportClient, FViewport* InViewport)
{
	if (CurrentGizmoActor.IsValid() && CurrentGizmoActor->IsSelected() && GLandscapeEditRenderMode & ELandscapeEditRenderMode::Gizmo)
	{
		GIsGizmoDragging = true;
		return true;
	}
	return false;
}



/** FEdMode: Called when the a mouse button is released */
bool FEdModeLandscape::EndTracking(FEditorViewportClient* InViewportClient, FViewport* InViewport)
{
	if (GIsGizmoDragging)
	{
		GIsGizmoDragging = false;
		return true;
	}
	return false;
}

namespace
{
	bool RayIntersectTriangle(const FVector& Start, const FVector& End, const FVector& A, const FVector& B, const FVector& C, FVector& IntersectPoint)
	{
		const FVector BA = A - B;
		const FVector CB = B - C;
		const FVector TriNormal = BA ^ CB;

		bool bCollide = FMath::SegmentPlaneIntersection(Start, End, FPlane(A, TriNormal), IntersectPoint);
		if (!bCollide)
		{
			return false;
		}

		FVector BaryCentric = FMath::ComputeBaryCentric2D(IntersectPoint, A, B, C);
		if (BaryCentric.X > 0.0f && BaryCentric.Y > 0.0f && BaryCentric.Z > 0.0f)
		{
			return true;
		}
		return false;
	}
};

/** Trace under the mouse cursor and return the landscape hit and the hit location (in landscape quad space) */
bool FEdModeLandscape::LandscapeMouseTrace(FEditorViewportClient* ViewportClient, float& OutHitX, float& OutHitY)
{
	int32 MouseX = ViewportClient->Viewport->GetMouseX();
	int32 MouseY = ViewportClient->Viewport->GetMouseY();

	return LandscapeMouseTrace(ViewportClient, MouseX, MouseY, OutHitX, OutHitY);
}

bool FEdModeLandscape::LandscapeMouseTrace(FEditorViewportClient* ViewportClient, FVector& OutHitLocation)
{
	int32 MouseX = ViewportClient->Viewport->GetMouseX();
	int32 MouseY = ViewportClient->Viewport->GetMouseY();

	return LandscapeMouseTrace(ViewportClient, MouseX, MouseY, OutHitLocation);
}

/** Trace under the specified coordinates and return the landscape hit and the hit location (in landscape quad space) */
bool FEdModeLandscape::LandscapeMouseTrace(FEditorViewportClient* ViewportClient, int32 MouseX, int32 MouseY, float& OutHitX, float& OutHitY)
{
	FVector HitLocation;
	bool bResult = LandscapeMouseTrace(ViewportClient, MouseX, MouseY, HitLocation);
	OutHitX = HitLocation.X;
	OutHitY = HitLocation.Y;
	return bResult;
}

bool FEdModeLandscape::LandscapeMouseTrace(FEditorViewportClient* ViewportClient, int32 MouseX, int32 MouseY, FVector& OutHitLocation)
{
	// Cache a copy of the world pointer	
	UWorld* World = ViewportClient->GetWorld();

	// Compute a world space ray from the screen space mouse coordinates
	FSceneViewFamilyContext ViewFamily(FSceneViewFamilyContext::ConstructionValues(ViewportClient->Viewport, ViewportClient->GetScene(), ViewportClient->EngineShowFlags)
		.SetRealtimeUpdate(ViewportClient->IsRealtime()));

	FSceneView* View = ViewportClient->CalcSceneView(&ViewFamily);
	FViewportCursorLocation MouseViewportRay(View, ViewportClient, MouseX, MouseY);
	FVector MouseViewportRayDirection = MouseViewportRay.GetDirection();

	FVector Start = MouseViewportRay.GetOrigin();
	FVector End = Start + WORLD_MAX * MouseViewportRayDirection;
	if (ViewportClient->IsOrtho())
	{
		Start -= WORLD_MAX * MouseViewportRayDirection;
	}

	return LandscapeTrace(Start, End, OutHitLocation);
}

bool FEdModeLandscape::LandscapeTrace(const FVector& InRayOrigin, const FVector& InRayEnd, FVector& OutHitLocation)
{
	FVector Start = InRayOrigin;
	FVector End = InRayEnd;

	// Cache a copy of the world pointer
	UWorld* World = GetWorld();

	TArray<FHitResult> Results;
	// Each landscape component has 2 collision shapes, 1 of them is specific to landscape editor
	// Trace only ECC_Visibility channel, so we do hit only Editor specific shape
	World->LineTraceMultiByObjectType(Results, Start, End, FCollisionObjectQueryParams(ECollisionChannel::ECC_Visibility), FCollisionQueryParams(SCENE_QUERY_STAT(LandscapeTrace), true));

	for (int32 i = 0; i < Results.Num(); i++)
	{
		const FHitResult& Hit = Results[i];
		ULandscapeHeightfieldCollisionComponent* CollisionComponent = Cast<ULandscapeHeightfieldCollisionComponent>(Hit.Component.Get());
		if (CollisionComponent)
		{
			ALandscapeProxy* HitLandscape = CollisionComponent->GetLandscapeProxy();
			if (HitLandscape &&
				CurrentToolTarget.LandscapeInfo.IsValid() &&
				CurrentToolTarget.LandscapeInfo->LandscapeGuid == HitLandscape->GetLandscapeGuid())
			{
				OutHitLocation = HitLandscape->LandscapeActorToWorld().InverseTransformPosition(Hit.Location);
				return true;
			}
		}
	}

	// For Add Landscape Component Mode
	if (CurrentTool->GetToolName() == FName("AddComponent") &&
		CurrentToolTarget.LandscapeInfo.IsValid())
	{
		bool bCollided = false;
		FVector IntersectPoint;
		LandscapeRenderAddCollision = NULL;
		// Need to optimize collision for AddLandscapeComponent...?
		for (auto& XYToAddCollisionPair : CurrentToolTarget.LandscapeInfo->XYtoAddCollisionMap)
		{
			FLandscapeAddCollision& AddCollision = XYToAddCollisionPair.Value;
			// Triangle 1
			bCollided = RayIntersectTriangle(Start, End, AddCollision.Corners[0], AddCollision.Corners[3], AddCollision.Corners[1], IntersectPoint);
			if (bCollided)
			{
				LandscapeRenderAddCollision = &AddCollision;
				break;
			}
			// Triangle 2
			bCollided = RayIntersectTriangle(Start, End, AddCollision.Corners[0], AddCollision.Corners[2], AddCollision.Corners[3], IntersectPoint);
			if (bCollided)
			{
				LandscapeRenderAddCollision = &AddCollision;
				break;
			}
		}

		if (bCollided &&
			CurrentToolTarget.LandscapeInfo.IsValid())
		{
			ALandscapeProxy* Proxy = CurrentToolTarget.LandscapeInfo.Get()->GetCurrentLevelLandscapeProxy(true);
			if (Proxy)
			{
				OutHitLocation = Proxy->LandscapeActorToWorld().InverseTransformPosition(IntersectPoint);
				return true;
			}
		}
	}

	return false;
}

bool FEdModeLandscape::LandscapePlaneTrace(FEditorViewportClient* ViewportClient, const FPlane& Plane, FVector& OutHitLocation)
{
	int32 MouseX = ViewportClient->Viewport->GetMouseX();
	int32 MouseY = ViewportClient->Viewport->GetMouseY();

	return LandscapePlaneTrace(ViewportClient, MouseX, MouseY, Plane, OutHitLocation);
}

bool FEdModeLandscape::LandscapePlaneTrace(FEditorViewportClient* ViewportClient, int32 MouseX, int32 MouseY, const FPlane& Plane, FVector& OutHitLocation)
{
	// Compute a world space ray from the screen space mouse coordinates
	FSceneViewFamilyContext ViewFamily(FSceneViewFamily::ConstructionValues(
		ViewportClient->Viewport,
		ViewportClient->GetScene(),
		ViewportClient->EngineShowFlags)
		.SetRealtimeUpdate(ViewportClient->IsRealtime()));
	FSceneView* View = ViewportClient->CalcSceneView(&ViewFamily);
	FViewportCursorLocation MouseViewportRay(View, ViewportClient, MouseX, MouseY);

	FVector Start = MouseViewportRay.GetOrigin();
	FVector End = Start + WORLD_MAX * MouseViewportRay.GetDirection();

	OutHitLocation = FMath::LinePlaneIntersection(Start, End, Plane);

	return true;
}

namespace
{
	const int32 SelectionSizeThresh = 2 * 256 * 256;
	FORCEINLINE bool IsSlowSelect(ULandscapeInfo* LandscapeInfo)
	{
		if (LandscapeInfo)
		{
			int32 MinX = MAX_int32, MinY = MAX_int32, MaxX = MIN_int32, MaxY = MIN_int32;
			LandscapeInfo->GetSelectedExtent(MinX, MinY, MaxX, MaxY);
			return (MinX != MAX_int32 && ((MaxX - MinX) * (MaxY - MinY)));
		}
		return false;
	}
};

EEditAction::Type FEdModeLandscape::GetActionEditDuplicate()
{
	EEditAction::Type Result = EEditAction::Skip;

	if (NewLandscapePreviewMode == ENewLandscapePreviewMode::None)
	{
		if (CurrentTool != NULL)
		{
			Result = CurrentTool->GetActionEditDuplicate();
		}
	}

	return Result;
}

EEditAction::Type FEdModeLandscape::GetActionEditDelete()
{
	EEditAction::Type Result = EEditAction::Skip;

	if (NewLandscapePreviewMode == ENewLandscapePreviewMode::None)
	{
		if (CurrentTool != NULL)
		{
			Result = CurrentTool->GetActionEditDelete();
		}

		if (Result == EEditAction::Skip)
		{
			// Prevent deleting Gizmo during LandscapeEdMode
			if (CurrentGizmoActor.IsValid())
			{
				if (CurrentGizmoActor->IsSelected())
				{
					if (GEditor->GetSelectedActors()->Num() > 1)
					{
						GEditor->GetSelectedActors()->Deselect(CurrentGizmoActor.Get());
						Result = EEditAction::Skip;
					}
					else
					{
						Result = EEditAction::Halt;
					}
				}
			}
		}
	}

	return Result;
}

EEditAction::Type FEdModeLandscape::GetActionEditCut()
{
	EEditAction::Type Result = EEditAction::Skip;

	if (NewLandscapePreviewMode == ENewLandscapePreviewMode::None)
	{
		if (CurrentTool != NULL)
		{
			Result = CurrentTool->GetActionEditCut();
		}
	}

	if (Result == EEditAction::Skip)
	{
		// Special case: we don't want the 'normal' cut operation to be possible at all while in this mode, 
		// so we need to stop evaluating the others in-case they come back as true.
		return EEditAction::Halt;
	}

	return Result;
}

EEditAction::Type FEdModeLandscape::GetActionEditCopy()
{
	EEditAction::Type Result = EEditAction::Skip;

	if (NewLandscapePreviewMode == ENewLandscapePreviewMode::None)
	{
		if (CurrentTool != NULL)
		{
			Result = CurrentTool->GetActionEditCopy();
		}

		if (Result == EEditAction::Skip)
		{
			if (GLandscapeEditRenderMode & ELandscapeEditRenderMode::Gizmo || GLandscapeEditRenderMode & (ELandscapeEditRenderMode::Select))
			{
				if (CurrentGizmoActor.IsValid() && GizmoBrush && CurrentGizmoActor->TargetLandscapeInfo)
				{
					Result = EEditAction::Process;
				}
			}
		}
	}

	return Result;
}

EEditAction::Type FEdModeLandscape::GetActionEditPaste()
{
	EEditAction::Type Result = EEditAction::Skip;

	if (NewLandscapePreviewMode == ENewLandscapePreviewMode::None)
	{
		if (CurrentTool != NULL)
		{
			Result = CurrentTool->GetActionEditPaste();
		}

		if (Result == EEditAction::Skip)
		{
			if (GLandscapeEditRenderMode & ELandscapeEditRenderMode::Gizmo || GLandscapeEditRenderMode & (ELandscapeEditRenderMode::Select))
			{
				if (CurrentGizmoActor.IsValid() && GizmoBrush && CurrentGizmoActor->TargetLandscapeInfo)
				{
					Result = EEditAction::Process;
				}
			}
		}
	}

	return Result;
}

bool FEdModeLandscape::ProcessEditDuplicate()
{
	if (!IsEditingEnabled())
	{
		return true;
	}

	bool Result = false;

	if (NewLandscapePreviewMode == ENewLandscapePreviewMode::None)
	{
		if (CurrentTool != NULL)
		{
			Result = CurrentTool->ProcessEditDuplicate();
		}
	}

	return Result;
}

bool FEdModeLandscape::ProcessEditDelete()
{
	if (!IsEditingEnabled())
	{
		return true;
	}

	bool Result = false;

	if (NewLandscapePreviewMode == ENewLandscapePreviewMode::None)
	{
		if (CurrentTool != NULL)
		{
			Result = CurrentTool->ProcessEditDelete();
		}
	}

	return Result;
}

bool FEdModeLandscape::ProcessEditCut()
{
	if (!IsEditingEnabled())
	{
		return true;
	}

	bool Result = false;

	if (NewLandscapePreviewMode == ENewLandscapePreviewMode::None)
	{
		if (CurrentTool != NULL)
		{
			Result = CurrentTool->ProcessEditCut();
		}
	}

	return Result;
}

bool FEdModeLandscape::ProcessEditCopy()
{
	if (!IsEditingEnabled())
	{
		return true;
	}

	bool Result = false;

	if (NewLandscapePreviewMode == ENewLandscapePreviewMode::None)
	{
		if (CurrentTool != NULL)
		{
			Result = CurrentTool->ProcessEditCopy();
		}

		if (!Result)
		{
			ALandscapeBlueprintCustomBrush* CurrentlySelectedBPBrush = nullptr;
			for (FSelectionIterator It(GEditor->GetSelectedActorIterator()); It; ++It)
			{
				CurrentlySelectedBPBrush = Cast<ALandscapeBlueprintCustomBrush>(*It);
				if (CurrentlySelectedBPBrush)
				{
					break;
				}
			}

			if (!CurrentlySelectedBPBrush)
			{
				bool IsSlowTask = IsSlowSelect(CurrentGizmoActor->TargetLandscapeInfo);
				if (IsSlowTask)
				{
					GWarn->BeginSlowTask(LOCTEXT("BeginFitGizmoAndCopy", "Fit Gizmo to Selected Region and Copy Data..."), true);
				}

				FScopedTransaction Transaction(LOCTEXT("LandscapeGizmo_Copy", "Copy landscape data to Gizmo"));
				CurrentGizmoActor->Modify();
				CurrentGizmoActor->FitToSelection();
				CopyDataToGizmo();
				SetCurrentTool(FName("CopyPaste"));

				if (IsSlowTask)
				{
					GWarn->EndSlowTask();
				}

				Result = true;
			}			
		}
	}

	return Result;
}

bool FEdModeLandscape::ProcessEditPaste()
{
	if (!IsEditingEnabled())
	{
		return true;
	}

	bool Result = false;

	
	FLandscapeLayer* SplinesLayer = nullptr;
	if (CurrentTool == (FLandscapeTool*)SplinesTool)
	{
		ALandscape* Landscape = GetLandscape();
		SplinesLayer = Landscape ? Landscape->GetLandscapeSplinesReservedLayer() : nullptr;
	}
	FText Reason;
	if (!CanEditLayer(&Reason, SplinesLayer))
	{
		FMessageDialog::Open(EAppMsgType::Ok, Reason);
		return Result;
	}
	
	if (NewLandscapePreviewMode == ENewLandscapePreviewMode::None)
	{
		if (CurrentTool != NULL)
		{
			Result = CurrentTool->ProcessEditPaste();
		}

		if (!Result)
		{
			ALandscapeBlueprintCustomBrush* CurrentlySelectedBPBrush = nullptr;
			for (FSelectionIterator It(GEditor->GetSelectedActorIterator()); It; ++It)
			{
				CurrentlySelectedBPBrush = Cast<ALandscapeBlueprintCustomBrush>(*It);
				if (CurrentlySelectedBPBrush)
				{
					break;
				}
			}

			if (!CurrentlySelectedBPBrush)
			{
				bool IsSlowTask = IsSlowSelect(CurrentGizmoActor->TargetLandscapeInfo);
				if (IsSlowTask)
				{
					GWarn->BeginSlowTask(LOCTEXT("BeginPasteGizmoDataTask", "Paste Gizmo Data..."), true);
				}
				PasteDataFromGizmo();
				SetCurrentTool(FName("CopyPaste"));
				if (IsSlowTask)
				{
					GWarn->EndSlowTask();
				}

				Result = true;
			}
		}
	}

	return Result;
}

bool FEdModeLandscape::HandleClick(FEditorViewportClient* InViewportClient, HHitProxy* HitProxy, const FViewportClick& Click)
{
	if (!IsEditingEnabled())
	{
		return false;
	}

	if (NewLandscapePreviewMode != ENewLandscapePreviewMode::None)
	{
		return false;
	}

	// Override Click Input for Splines Tool
	if (CurrentTool && CurrentTool->HandleClick(HitProxy, Click))
	{
		return true;
	}

	return false;
}

bool FEdModeLandscape::IsAdjustingBrush(FViewport* InViewport) const
{
	FInputChord CompareChord;
	FInputBindingManager::Get().GetUserDefinedChord(FLandscapeEditorCommands::LandscapeContext, TEXT("DragBrushSize"), EMultipleKeyBindingIndex::Primary, CompareChord);
	if (InViewport->KeyState(CompareChord.Key))
	{
		return true;
	}
	FInputBindingManager::Get().GetUserDefinedChord(FLandscapeEditorCommands::LandscapeContext, TEXT("DragBrushFalloff"), EMultipleKeyBindingIndex::Primary, CompareChord);
	if (InViewport->KeyState(CompareChord.Key))
	{
		return true;
	}
	FInputBindingManager::Get().GetUserDefinedChord(FLandscapeEditorCommands::LandscapeContext, TEXT("DragBrushStrength"), EMultipleKeyBindingIndex::Primary, CompareChord);
	if (InViewport->KeyState(CompareChord.Key))
	{
		return true;
	}
	return false;
}

void FEdModeLandscape::ChangeBrushSize(bool bIncrease)
{
	UISettings->Modify();
	if (CurrentBrush->GetBrushType() == ELandscapeBrushType::Component)
	{
		int32 Radius = UISettings->BrushComponentSize;
		if (bIncrease)
		{
			++Radius;
		}
		else
		{
			--Radius;
		}
		Radius = (int32)FMath::Clamp(Radius, 1, 64);
		UISettings->BrushComponentSize = Radius;
	}
	else
	{
		float Radius = UISettings->BrushRadius;
		const float SliderMin = 10.0f;
		const float SliderMax = 8192.0f;
		float Diff = 0.05f; //6.0f / SliderMax;
		if (!bIncrease)
		{
			Diff = -Diff;
		}

		float NewValue = Radius * (1.0f + Diff);

		if (bIncrease)
		{
			NewValue = FMath::Max(NewValue, Radius + 1.0f);
		}
		else
		{
			NewValue = FMath::Min(NewValue, Radius - 1.0f);
		}

		NewValue = (int32)FMath::Clamp(NewValue, SliderMin, SliderMax);
		UISettings->BrushRadius = NewValue;
	}
}


void FEdModeLandscape::ChangeBrushFalloff(bool bIncrease)
{
	UISettings->Modify();
	float Falloff = UISettings->BrushFalloff;
	const float SliderMin = 0.0f;
	const float SliderMax = 1.0f;
	float Diff = 0.05f; 
	if (!bIncrease)
	{
		Diff = -Diff;
	}

	float NewValue = Falloff * (1.0f + Diff);

	if (bIncrease)
	{
		NewValue = FMath::Max(NewValue, Falloff + 0.05f);
	}
	else
	{
		NewValue = FMath::Min(NewValue, Falloff - 0.05f);
	}

	NewValue = FMath::Clamp(NewValue, SliderMin, SliderMax);
	UISettings->BrushFalloff = NewValue;
}


void FEdModeLandscape::ChangeBrushStrength(bool bIncrease)
{
	UISettings->Modify();
	float Strength = UISettings->ToolStrength;
	const float SliderMin = 0.01f;
	const float SliderMax = 10.0f;
	float Diff = 0.05f; //6.0f / SliderMax;
	if (!bIncrease)
	{
		Diff = -Diff;
	}

	float NewValue = Strength * (1.0f + Diff);

	if (bIncrease)
	{
		NewValue = FMath::Max(NewValue, Strength + 0.05f);
	}
	else
	{
		NewValue = FMath::Min(NewValue, Strength - 0.05f);
	}

	NewValue = FMath::Clamp(NewValue, SliderMin, SliderMax);
	UISettings->ToolStrength = NewValue;
}


/** FEdMode: Called when a key is pressed */
bool FEdModeLandscape::InputKey(FEditorViewportClient* ViewportClient, FViewport* Viewport, FKey Key, EInputEvent Event)
{
	if (!IsEditingEnabled())
	{
		return false;
	}

	if (!ErrorReasonOnMouseUp.IsEmpty() && Key == EKeys::LeftMouseButton && Event == IE_Released)
	{
		FMessageDialog::Open(EAppMsgType::Ok, ErrorReasonOnMouseUp);
		ErrorReasonOnMouseUp = FText::GetEmpty();
		return false;
	}


	if(IsAdjustingBrush(Viewport))
	{
		ToolActiveViewport = Viewport;
		return false; // false to let FEditorViewportClient.InputKey start mouse tracking and enable InputDelta() so we can use it
	}

	if (Event != IE_Released)
	{
		ILandscapeEditorModule& LandscapeEditorModule = FModuleManager::GetModuleChecked<ILandscapeEditorModule>("LandscapeEditor");

		if (LandscapeEditorModule.GetLandscapeLevelViewportCommandList()->ProcessCommandBindings(Key, FSlateApplication::Get().GetModifierKeys(), false/*Event == IE_Repeat*/))
		{
			return true;
		}
	}

	if (NewLandscapePreviewMode != ENewLandscapePreviewMode::None)
	{
		if (Key == EKeys::LeftMouseButton)
		{
			// Press mouse button
			if (Event == IE_Pressed && !IsAltDown(Viewport))
			{
				// See if we clicked on a new landscape handle..
				int32 HitX = Viewport->GetMouseX();
				int32 HitY = Viewport->GetMouseY();
				HHitProxy*	HitProxy = Viewport->GetHitProxy(HitX, HitY);
				if (HitProxy)
				{
					if (HitProxy->IsA(HNewLandscapeGrabHandleProxy::StaticGetType()))
					{
						HNewLandscapeGrabHandleProxy* EdgeProxy = (HNewLandscapeGrabHandleProxy*)HitProxy;
						DraggingEdge = EdgeProxy->Edge;
						DraggingEdge_Remainder = 0;

						return false; // false to let FEditorViewportClient.InputKey start mouse tracking and enable InputDelta() so we can use it
					}
				}
			}
			else if (Event == IE_Released)
			{
				if (DraggingEdge)
				{
					DraggingEdge = ELandscapeEdge::None;
					DraggingEdge_Remainder = 0;

					return false; // false to let FEditorViewportClient.InputKey end mouse tracking
				}
			}
		}
	}
	else
	{
		// Override Key Input for Selection Brush
		if (CurrentBrush)
		{
			TOptional<bool> BrushKeyOverride = CurrentBrush->InputKey(ViewportClient, Viewport, Key, Event);
			if (BrushKeyOverride.IsSet())
			{
				return BrushKeyOverride.GetValue();
			}
		}

		if (CurrentTool && CurrentTool->InputKey(ViewportClient, Viewport, Key, Event) == true)
		{
			return true;
		}

		// Require Ctrl or not as per user preference
		ELandscapeFoliageEditorControlType LandscapeEditorControlType = GetDefault<ULevelEditorViewportSettings>()->LandscapeEditorControlType;

		// HACK - Splines tool has not yet been updated to support not using ctrl
		if (CurrentBrush->GetBrushType() == ELandscapeBrushType::Splines)
		{
			LandscapeEditorControlType = ELandscapeFoliageEditorControlType::RequireCtrl;
		}

		// Special case to handle where user paint with Left Click then pressing a moving camera input, we do not want to process them so as long as the tool is active ignore other input
		if (CurrentTool != nullptr && CurrentTool->IsToolActive())
		{
			return true;
		}

		if (Key == EKeys::LeftMouseButton && Event == IE_Pressed)
		{
			// When debugging it's possible to miss the "mouse released" event, if we get a "mouse pressed" event when we think it's already pressed then treat it as release first
			if (ToolActiveViewport)
			{
				CurrentTool->EndTool(ViewportClient); //-V595
				Viewport->CaptureMouse(false);
				ToolActiveViewport = nullptr;
			}

			// Only activate tool if we're not already moving the camera and we're not trying to drag a transform widget
			// Not using "if (!ViewportClient->IsMovingCamera())" because it's wrong in ortho viewports :D
			bool bMovingCamera = Viewport->KeyState(EKeys::MiddleMouseButton) || Viewport->KeyState(EKeys::RightMouseButton) || IsAltDown(Viewport);

			if ((Viewport->IsPenActive() && Viewport->GetTabletPressure() > 0.0f) ||
				(!bMovingCamera && ViewportClient->GetCurrentWidgetAxis() == EAxisList::None &&
					((LandscapeEditorControlType == ELandscapeFoliageEditorControlType::IgnoreCtrl) ||
					 (LandscapeEditorControlType == ELandscapeFoliageEditorControlType::RequireCtrl   && IsCtrlDown(Viewport)) ||
					 (LandscapeEditorControlType == ELandscapeFoliageEditorControlType::RequireNoCtrl && !IsCtrlDown(Viewport)))))
			{
				if (CurrentTool && (CurrentTool->GetSupportedTargetTypes() == ELandscapeToolTargetTypeMask::NA || CurrentToolTarget.TargetType != ELandscapeToolTargetType::Invalid))
				{
					FVector HitLocation;
					if (LandscapeMouseTrace(ViewportClient, HitLocation))
					{
						if (!CanEditLayer(&ErrorReasonOnMouseUp))
						{
							return true;
						}

						Viewport->CaptureMouse(true);

						if (CurrentTool->CanToolBeActivated())
						{
							bool bToolActive = CurrentTool->BeginTool(ViewportClient, CurrentToolTarget, HitLocation);
							if (bToolActive)
							{
								ToolActiveViewport = Viewport;
							}
							else
							{
								ToolActiveViewport = nullptr;
								Viewport->CaptureMouse(false);
							}
							ViewportClient->Invalidate(false, false);
							return bToolActive;
						}
					}
				}
				return true;
			}
		}

		if (Key == EKeys::LeftMouseButton ||
			(LandscapeEditorControlType == ELandscapeFoliageEditorControlType::RequireCtrl && (Key == EKeys::LeftControl || Key == EKeys::RightControl)))
		{
			if (Event == IE_Released && CurrentTool && CurrentTool->IsToolActive() && ToolActiveViewport)
			{
				//Set the cursor position to that of the slate cursor so it wont snap back
				Viewport->SetPreCaptureMousePosFromSlateCursor();
				CurrentTool->EndTool(ViewportClient);
				Viewport->CaptureMouse(false);
				ToolActiveViewport = nullptr;
				return true;
			}
		}

		// Prev tool
		if (Event == IE_Pressed && Key == EKeys::Comma)
		{
			if (CurrentTool && CurrentTool->IsToolActive() && ToolActiveViewport)
			{
				CurrentTool->EndTool(ViewportClient);
				Viewport->CaptureMouse(false);
				ToolActiveViewport = nullptr;
			}

			int32 OldToolIndex = CurrentToolMode->ValidTools.Find(CurrentTool->GetToolName());
			int32 NewToolIndex = FMath::Max(OldToolIndex - 1, 0);
			SetCurrentTool(CurrentToolMode->ValidTools[NewToolIndex]);

			return true;
		}

		// Next tool
		if (Event == IE_Pressed && Key == EKeys::Period)
		{
			if (CurrentTool && ToolActiveViewport)
			{
				CurrentTool->EndTool(ViewportClient);
				Viewport->CaptureMouse(false);
				ToolActiveViewport = nullptr;
			}

			int32 OldToolIndex = CurrentToolMode->ValidTools.Find(CurrentTool->GetToolName());
			int32 NewToolIndex = FMath::Min(OldToolIndex + 1, CurrentToolMode->ValidTools.Num() - 1);
			SetCurrentTool(CurrentToolMode->ValidTools[NewToolIndex]);

			return true;
		}
	}

	return false;
}

/** FEdMode: Called when mouse drag input is applied */
bool FEdModeLandscape::InputDelta(FEditorViewportClient* InViewportClient, FViewport* InViewport, FVector& InDrag, FRotator& InRot, FVector& InScale)
{
	if (!IsEditingEnabled())
	{
		return false;
	}

	if (NewLandscapePreviewMode != ENewLandscapePreviewMode::None)
	{
		if (InViewportClient->GetCurrentWidgetAxis() != EAxisList::None)
		{
			FVector DeltaScale = InScale;
			DeltaScale.X = DeltaScale.Y = (FMath::Abs(InScale.X) > FMath::Abs(InScale.Y)) ? InScale.X : InScale.Y;

			UISettings->Modify();
			UISettings->NewLandscape_Location += InDrag;
			UISettings->NewLandscape_Rotation += InRot;
			UISettings->NewLandscape_Scale += DeltaScale;

			return true;
		}
		else if (DraggingEdge != ELandscapeEdge::None)
		{
			FVector HitLocation;
			LandscapePlaneTrace(InViewportClient, FPlane(UISettings->NewLandscape_Location, FVector(0, 0, 1)), HitLocation);

			FTransform Transform(UISettings->NewLandscape_Rotation, UISettings->NewLandscape_Location, UISettings->NewLandscape_Scale * UISettings->NewLandscape_QuadsPerSection * UISettings->NewLandscape_SectionsPerComponent);
			HitLocation = Transform.InverseTransformPosition(HitLocation);

			UISettings->Modify();
			switch (DraggingEdge)
			{
			case ELandscapeEdge::X_Negative:
			case ELandscapeEdge::X_Negative_Y_Negative:
			case ELandscapeEdge::X_Negative_Y_Positive:
			{
				const int32 InitialComponentCountX = UISettings->NewLandscape_ComponentCount.X;
				const int32 Delta = FMath::RoundToInt(HitLocation.X + (float)InitialComponentCountX / 2);
				UISettings->NewLandscape_ComponentCount.X = InitialComponentCountX - Delta;
				UISettings->NewLandscape_ClampSize();
				const int32 ActualDelta = UISettings->NewLandscape_ComponentCount.X - InitialComponentCountX;
				UISettings->NewLandscape_Location -= Transform.TransformVector(FVector(((float)ActualDelta / 2), 0, 0));
			}
				break;
			case ELandscapeEdge::X_Positive:
			case ELandscapeEdge::X_Positive_Y_Negative:
			case ELandscapeEdge::X_Positive_Y_Positive:
			{
				const int32 InitialComponentCountX = UISettings->NewLandscape_ComponentCount.X;
				int32 Delta = FMath::RoundToInt(HitLocation.X - (float)InitialComponentCountX / 2);
				UISettings->NewLandscape_ComponentCount.X = InitialComponentCountX + Delta;
				UISettings->NewLandscape_ClampSize();
				const int32 ActualDelta = UISettings->NewLandscape_ComponentCount.X - InitialComponentCountX;
				UISettings->NewLandscape_Location += Transform.TransformVector(FVector(((float)ActualDelta / 2), 0, 0));
			}
				break;
			case  ELandscapeEdge::Y_Negative:
			case  ELandscapeEdge::Y_Positive:
				break;
			}

			switch (DraggingEdge)
			{
			case ELandscapeEdge::Y_Negative:
			case ELandscapeEdge::X_Negative_Y_Negative:
			case ELandscapeEdge::X_Positive_Y_Negative:
			{
				const int32 InitialComponentCountY = UISettings->NewLandscape_ComponentCount.Y;
				int32 Delta = FMath::RoundToInt(HitLocation.Y + (float)InitialComponentCountY / 2);
				UISettings->NewLandscape_ComponentCount.Y = InitialComponentCountY - Delta;
				UISettings->NewLandscape_ClampSize();
				const int32 ActualDelta = UISettings->NewLandscape_ComponentCount.Y - InitialComponentCountY;
				UISettings->NewLandscape_Location -= Transform.TransformVector(FVector(0, (float)ActualDelta / 2, 0));
			}
				break;
			case ELandscapeEdge::Y_Positive:
			case ELandscapeEdge::X_Negative_Y_Positive:
			case ELandscapeEdge::X_Positive_Y_Positive:
			{
				const int32 InitialComponentCountY = UISettings->NewLandscape_ComponentCount.Y;
				int32 Delta = FMath::RoundToInt(HitLocation.Y - (float)InitialComponentCountY / 2);
				UISettings->NewLandscape_ComponentCount.Y = InitialComponentCountY + Delta;
				UISettings->NewLandscape_ClampSize();
				const int32 ActualDelta = UISettings->NewLandscape_ComponentCount.Y - InitialComponentCountY;
				UISettings->NewLandscape_Location += Transform.TransformVector(FVector(0, (float)ActualDelta / 2, 0));
			}
				break;
			case  ELandscapeEdge::X_Negative:
			case  ELandscapeEdge::X_Positive:
				break;
			}

			return true;
		}
	}

	if (CurrentTool && CurrentTool->InputDelta(InViewportClient, InViewport, InDrag, InRot, InScale))
	{
		return true;
	}

	return false;
}

void FEdModeLandscape::SetCurrentToolMode(FName ToolModeName, bool bRestoreCurrentTool /*= true*/)
{
	if (CurrentToolMode == NULL || ToolModeName != CurrentToolMode->ToolModeName)
	{
		for (int32 i = 0; i < LandscapeToolModes.Num(); ++i)
		{
			if (LandscapeToolModes[i].ToolModeName == ToolModeName)
			{
				CurrentToolMode = &LandscapeToolModes[i];
				if (bRestoreCurrentTool)
				{
					if (CurrentToolMode->CurrentToolName == NAME_None)
					{
						CurrentToolMode->CurrentToolName = CurrentToolMode->ValidTools[0];
					}
					SetCurrentTool(CurrentToolMode->CurrentToolName);
				}
				break;
			}
		}
	}
}

void FEdModeLandscape::SetCurrentTool(FName ToolName)
{
	// Several tools have identically named versions for sculpting and painting
	// Prefer the one with the same target type as the current mode

	int32 BackupToolIndex = INDEX_NONE;
	int32 ToolIndex = INDEX_NONE;
	for (int32 i = 0; i < LandscapeTools.Num(); ++i)
	{
		FLandscapeTool* Tool = LandscapeTools[i].Get();
		if (ToolName == Tool->GetToolName())
		{
			if ((Tool->GetSupportedTargetTypes() & CurrentToolMode->SupportedTargetTypes) != 0)
			{
				ToolIndex = i;
				break;
			}
			else if (BackupToolIndex == INDEX_NONE)
			{
				BackupToolIndex = i;
			}
		}
	}

	if (ToolIndex == INDEX_NONE)
	{
		checkf(BackupToolIndex != INDEX_NONE, TEXT("Tool '%s' not found, please check name is correct!"), *ToolName.ToString());
		ToolIndex = BackupToolIndex;
	}
	check(ToolIndex != INDEX_NONE);

	SetCurrentTool(ToolIndex);
}

void FEdModeLandscape::SetCurrentTool(int32 ToolIndex)
{
	if (CurrentTool)
	{
		CurrentTool->PreviousBrushIndex = CurrentBrushSetIndex;
		CurrentTool->ExitTool();
		CurrentTool = nullptr;
	}
	CurrentToolIndex = LandscapeTools.IsValidIndex(ToolIndex) ? ToolIndex : 0;
	FLandscapeTool* NewTool = LandscapeTools[CurrentToolIndex].Get();
	if (!CurrentToolMode->ValidTools.Contains(NewTool->GetToolName()))
	{
		// if tool isn't valid for this mode then automatically switch modes
		// this mostly happens with shortcut keys
		bool bFoundValidMode = false;
		for (int32 i = 0; i < LandscapeToolModes.Num(); ++i)
		{
			if (LandscapeToolModes[i].ValidTools.Contains(NewTool->GetToolName()))
			{
				SetCurrentToolMode(LandscapeToolModes[i].ToolModeName, false);
				bFoundValidMode = true;
				break;
			}
		}
		
		// default to first valid tool of current mode
		if (!bFoundValidMode)
		{		
			SetCurrentTool(CurrentToolMode->ValidTools[0]);
			return;
		}
	}

	// Assign 
	CurrentTool = NewTool;

	// Set target type appropriate for tool
	if (CurrentTool->GetSupportedTargetTypes() == ELandscapeToolTargetTypeMask::NA)
	{
		CurrentToolTarget.TargetType = ELandscapeToolTargetType::Invalid;
		CurrentToolTarget.LayerInfo = nullptr;
		CurrentToolTarget.LayerName = NAME_None;
	}
	else
	{
		const uint8 TargetTypeMask = CurrentToolMode->SupportedTargetTypes & CurrentTool->GetSupportedTargetTypes();
		checkSlow(TargetTypeMask != 0);

		if ((TargetTypeMask & ELandscapeToolTargetTypeMask::FromType(CurrentToolTarget.TargetType)) == 0)
		{
			auto filter = [TargetTypeMask](const TSharedRef<FLandscapeTargetListInfo>& Target){ return (TargetTypeMask & ELandscapeToolTargetTypeMask::FromType(Target->TargetType)) != 0; };
			const TSharedRef<FLandscapeTargetListInfo>* Target = LandscapeTargetList.FindByPredicate(filter);
			if (Target != nullptr)
			{
				check(CurrentToolTarget.LandscapeInfo == (*Target)->LandscapeInfo);
				CurrentToolTarget.TargetType = (*Target)->TargetType;
				CurrentToolTarget.LayerInfo = (*Target)->LayerInfoObj;
				CurrentToolTarget.LayerName = (*Target)->LayerName;
			}
			else // can happen with for example paint tools if there are no paint layers defined
			{
				CurrentToolTarget.TargetType = ELandscapeToolTargetType::Invalid;
				CurrentToolTarget.LayerInfo = nullptr;
				CurrentToolTarget.LayerName = NAME_None;
			}
		}
	}

	CurrentTool->EnterTool();

	CurrentTool->SetEditRenderType();
	//bool MaskEnabled = CurrentTool->SupportsMask() && CurrentToolTarget.LandscapeInfo.IsValid() && CurrentToolTarget.LandscapeInfo->SelectedRegion.Num();

	CurrentToolMode->CurrentToolName = CurrentTool->GetToolName();

	// Set Brush
	if (!LandscapeBrushSets.IsValidIndex(CurrentTool->PreviousBrushIndex))
	{
		SetCurrentBrushSet(CurrentTool->ValidBrushes[0]);
	}
	else
	{
		SetCurrentBrushSet(CurrentTool->PreviousBrushIndex);
	}

	// Update GizmoActor Landscape Target (is this necessary?)
	if (CurrentGizmoActor.IsValid() && CurrentToolTarget.LandscapeInfo.IsValid())
	{
		CurrentGizmoActor->SetTargetLandscape(CurrentToolTarget.LandscapeInfo.Get());
	}

	if (Toolkit.IsValid())
	{
		StaticCastSharedPtr<FLandscapeToolKit>(Toolkit)->NotifyToolChanged();
	}

	GEditor->RedrawLevelEditingViewports();
}

void FEdModeLandscape::RefreshDetailPanel()
{
	if (Toolkit.IsValid())
	{
		StaticCastSharedPtr<FLandscapeToolKit>(Toolkit)->RefreshDetailPanel();
	}
}

void FEdModeLandscape::SetCurrentBrushSet(FName BrushSetName)
{
	for (int32 BrushIndex = 0; BrushIndex < LandscapeBrushSets.Num(); BrushIndex++)
	{
		if (BrushSetName == LandscapeBrushSets[BrushIndex].BrushSetName)
		{
			SetCurrentBrushSet(BrushIndex);
			return;
		}
	}
}

void FEdModeLandscape::SetCurrentBrushSet(int32 BrushSetIndex)
{
	if (CurrentBrushSetIndex != BrushSetIndex)
	{
		LandscapeBrushSets[CurrentBrushSetIndex].PreviousBrushIndex = LandscapeBrushSets[CurrentBrushSetIndex].Brushes.IndexOfByKey(CurrentBrush);

		CurrentBrushSetIndex = BrushSetIndex;
		if (CurrentTool)
		{
			CurrentTool->PreviousBrushIndex = BrushSetIndex;
		}

		SetCurrentBrush(LandscapeBrushSets[CurrentBrushSetIndex].PreviousBrushIndex);
	}
}

void FEdModeLandscape::SetCurrentBrush(FName BrushName)
{
	for (int32 BrushIndex = 0; BrushIndex < LandscapeBrushSets[CurrentBrushSetIndex].Brushes.Num(); BrushIndex++)
	{
		if (BrushName == LandscapeBrushSets[CurrentBrushSetIndex].Brushes[BrushIndex]->GetBrushName())
		{
			SetCurrentBrush(BrushIndex);
			return;
		}
	}
}

void FEdModeLandscape::SetCurrentBrush(int32 BrushIndex)
{
	if (CurrentBrush != LandscapeBrushSets[CurrentBrushSetIndex].Brushes[BrushIndex])
	{
		CurrentBrush->LeaveBrush();
		CurrentBrush = LandscapeBrushSets[CurrentBrushSetIndex].Brushes[BrushIndex];
		CurrentBrush->EnterBrush();

		if (Toolkit.IsValid())
		{
			StaticCastSharedPtr<FLandscapeToolKit>(Toolkit)->NotifyBrushChanged();
		}
	}
}

const TArray<TSharedRef<FLandscapeTargetListInfo>>& FEdModeLandscape::GetTargetList() const
{
	return LandscapeTargetList;
}

const TArray<FLandscapeListInfo>& FEdModeLandscape::GetLandscapeList()
{
	return LandscapeList;
}

void FEdModeLandscape::AddLayerInfo(ULandscapeLayerInfoObject* LayerInfo)
{
	if (CurrentToolTarget.LandscapeInfo.IsValid() && CurrentToolTarget.LandscapeInfo->GetLayerInfoIndex(LayerInfo) == INDEX_NONE)
	{
		ALandscapeProxy* Proxy = CurrentToolTarget.LandscapeInfo->GetLandscapeProxy();
		CurrentToolTarget.LandscapeInfo->Layers.Add(FLandscapeInfoLayerSettings(LayerInfo, Proxy));
		UpdateTargetList();
	}
}

int32 FEdModeLandscape::UpdateLandscapeList()
{
	LandscapeList.Empty();

	if (!CurrentGizmoActor.IsValid())
	{
		ALandscapeGizmoActiveActor* GizmoActor = NULL;
		for (TActorIterator<ALandscapeGizmoActiveActor> It(GetWorld()); It; ++It)
		{
			GizmoActor = *It;
			break;
		}
	}

	int32 CurrentIndex = INDEX_NONE;
	UWorld* World = GetWorld();
	
	if (World)
	{
		int32 Index = 0;
		auto& LandscapeInfoMap = ULandscapeInfoMap::GetLandscapeInfoMap(World);

		for (auto It = LandscapeInfoMap.Map.CreateIterator(); It; ++It)
		{
			ULandscapeInfo* LandscapeInfo = It.Value();
			if (LandscapeInfo && !LandscapeInfo->IsPendingKill())
			{
				if (ALandscape* Landscape = LandscapeInfo->LandscapeActor.Get())
				{
					Landscape->RegisterLandscapeEdMode(this);
				}

				ALandscapeProxy* LandscapeProxy = LandscapeInfo->GetLandscapeProxy();
				if (LandscapeProxy)
				{
					if (CurrentToolTarget.LandscapeInfo == LandscapeInfo)
					{
						CurrentIndex = Index;

						// Update GizmoActor Landscape Target (is this necessary?)
						if (CurrentGizmoActor.IsValid())
						{
							CurrentGizmoActor->SetTargetLandscape(LandscapeInfo);
						}
					}

					int32 MinX, MinY, MaxX, MaxY;
					int32 Width = 0, Height = 0;
					if (LandscapeInfo->GetLandscapeExtent(MinX, MinY, MaxX, MaxY))
					{
						Width = MaxX - MinX + 1;
						Height = MaxY - MinY + 1;
					}

					LandscapeList.Add(FLandscapeListInfo(*LandscapeProxy->GetName(), LandscapeInfo,
						LandscapeInfo->ComponentSizeQuads, LandscapeInfo->ComponentNumSubsections, Width, Height));
					Index++;
				}
			}
		}
	}

	if (CurrentIndex == INDEX_NONE)
	{
		if (LandscapeList.Num() > 0)
		{
			FName CurrentToolName = CurrentTool != nullptr ? CurrentTool->GetToolName() : FName();
			SetLandscapeInfo(LandscapeList[0].Info);
			CurrentIndex = 0;

			SetCurrentLayer(0);

			// Init UI to saved value
			ALandscapeProxy* LandscapeProxy = CurrentToolTarget.LandscapeInfo->GetLandscapeProxy();

			if (LandscapeProxy != nullptr)
			{
				UISettings->TargetDisplayOrder = LandscapeProxy->TargetDisplayOrder;
			}

			UpdateTargetList();
			UpdateShownLayerList();
						
			if (!CurrentToolName.IsNone())
			{
				SetCurrentTool(CurrentToolName);
			}
		}
		else
		{
			// no landscape, switch to "new landscape" tool
			SetLandscapeInfo(nullptr);
			UpdateTargetList();
			SetCurrentToolMode("ToolMode_Manage", false);
			SetCurrentTool("NewLandscape");
		}
	}

	if (!CanEditCurrentTarget())
	{
		SetCurrentToolMode("ToolMode_Manage", false);
		SetCurrentTool("NewLandscape");
	}

	return CurrentIndex;
}

void FEdModeLandscape::SetTargetLandscape(const TWeakObjectPtr<ULandscapeInfo>& InLandscapeInfo)
{
	if ((CurrentToolTarget.LandscapeInfo == InLandscapeInfo) || !InLandscapeInfo.IsValid())
	{
		return;
	}

	// Unregister from old one
	if (CurrentToolTarget.LandscapeInfo.IsValid())
	{
		ALandscapeProxy* LandscapeProxy = CurrentToolTarget.LandscapeInfo->GetLandscapeProxy();
		LandscapeProxy->OnMaterialChangedDelegate().RemoveAll(this);
		if (ALandscape* Landscape = GetLandscape())
		{
			Landscape->OnBPCustomBrushChangedDelegate().RemoveAll(this);
		}
	}

	SetLandscapeInfo(InLandscapeInfo.Get());
	UpdateTargetList();
	// force a Leave and Enter the current tool, in case it has something about the current landscape cached
	SetCurrentTool(CurrentToolIndex);
	if (CurrentGizmoActor.IsValid())
	{
		CurrentGizmoActor->SetTargetLandscape(CurrentToolTarget.LandscapeInfo.Get());
	}

	// register to new one
	if (CurrentToolTarget.LandscapeInfo.IsValid())
	{
		ALandscapeProxy* LandscapeProxy = CurrentToolTarget.LandscapeInfo->GetLandscapeProxy();
		LandscapeProxy->OnMaterialChangedDelegate().AddRaw(this, &FEdModeLandscape::OnLandscapeMaterialChangedDelegate);
		if (ALandscape* Landscape = GetLandscape())
		{
			Landscape->OnBPCustomBrushChangedDelegate().AddLambda([this]() { this->RefreshDetailPanel(); });
		}
	}

	UpdateTargetList();
	UpdateShownLayerList();
}

bool FEdModeLandscape::CanEditCurrentTarget(FText* Reason) const
{
	static FText DummyReason;
	FText& LocalReason = Reason ? *Reason : DummyReason;

	if (!CurrentToolTarget.LandscapeInfo.IsValid())
	{
		LocalReason = NSLOCTEXT("UnrealEd", "LandscapeInvalidTarget", "No landscape selected.");
		return false;
	}

	// Landscape Layer Editing not available without a loaded Landscape Actor
	if (GetLandscape() == nullptr)
	{
		ALandscapeProxy* Proxy = CurrentToolTarget.LandscapeInfo->GetLandscapeProxy();
		if (Proxy->HasLayersContent())
		{
			LocalReason = NSLOCTEXT("UnrealEd", "LandscapeActorNotLoaded", "Landscape actor is not loaded. It is needed to do layer editing.");
			return false;
		}
	}

	return true;
}

void FEdModeLandscape::UpdateTargetList()
{
	LandscapeTargetList.Empty();

	if (CurrentToolTarget.LandscapeInfo.IsValid())
	{
		ALandscapeProxy* LandscapeProxy = CurrentToolTarget.LandscapeInfo->GetLandscapeProxy();

		if (LandscapeProxy != nullptr)
		{
			CachedLandscapeMaterial = LandscapeProxy->GetLandscapeMaterial();

			bool bFoundSelected = false;

			// Add heightmap
			LandscapeTargetList.Add(MakeShareable(new FLandscapeTargetListInfo(LOCTEXT("Heightmap", "Heightmap"), ELandscapeToolTargetType::Heightmap, CurrentToolTarget.LandscapeInfo.Get(), UISettings->CurrentLayerIndex)));

			if (CurrentToolTarget.TargetType == ELandscapeToolTargetType::Heightmap)
			{
				bFoundSelected = true;
			}

			// Add visibility
			FLandscapeInfoLayerSettings VisibilitySettings(ALandscapeProxy::VisibilityLayer, LandscapeProxy);
			LandscapeTargetList.Add(MakeShareable(new FLandscapeTargetListInfo(LOCTEXT("Visibility", "Visibility"), ELandscapeToolTargetType::Visibility, VisibilitySettings, UISettings->CurrentLayerIndex)));

			if (CurrentToolTarget.TargetType == ELandscapeToolTargetType::Visibility)
			{
				bFoundSelected = true;
			}

			// Add layers
			UTexture2D* ThumbnailWeightmap = NULL;
			UTexture2D* ThumbnailHeightmap = NULL;

			TargetLayerStartingIndex = LandscapeTargetList.Num();

			for (auto It = CurrentToolTarget.LandscapeInfo->Layers.CreateIterator(); It; It++)
			{
				FLandscapeInfoLayerSettings& LayerSettings = *It;

				FName LayerName = LayerSettings.GetLayerName();

				if (LayerSettings.LayerInfoObj == ALandscapeProxy::VisibilityLayer)
				{
					// Already handled above
					continue;
				}

				if (!bFoundSelected &&
					CurrentToolTarget.TargetType == ELandscapeToolTargetType::Weightmap &&
					CurrentToolTarget.LayerInfo == LayerSettings.LayerInfoObj &&
					CurrentToolTarget.LayerName == LayerSettings.LayerName)
				{
					bFoundSelected = true;
				}

				// Ensure thumbnails are up valid
				if (LayerSettings.ThumbnailMIC == NULL)
				{
					if (ThumbnailWeightmap == NULL)
					{
						ThumbnailWeightmap = LoadObject<UTexture2D>(NULL, TEXT("/Engine/EditorLandscapeResources/LandscapeThumbnailWeightmap.LandscapeThumbnailWeightmap"), NULL, LOAD_None, NULL);
					}
					if (ThumbnailHeightmap == NULL)
					{
						ThumbnailHeightmap = LoadObject<UTexture2D>(NULL, TEXT("/Engine/EditorLandscapeResources/LandscapeThumbnailHeightmap.LandscapeThumbnailHeightmap"), NULL, LOAD_None, NULL);
					}

					// Construct Thumbnail MIC
					UMaterialInterface* LandscapeMaterial = LayerSettings.Owner ? LayerSettings.Owner->GetLandscapeMaterial() : UMaterial::GetDefaultMaterial(MD_Surface);
					LayerSettings.ThumbnailMIC = ALandscapeProxy::GetLayerThumbnailMIC(LandscapeMaterial, LayerName, ThumbnailWeightmap, ThumbnailHeightmap, LayerSettings.Owner);
				}

				// Add the layer
				LandscapeTargetList.Add(MakeShareable(new FLandscapeTargetListInfo(FText::FromName(LayerName), ELandscapeToolTargetType::Weightmap, LayerSettings, UISettings->CurrentLayerIndex)));
			}

			if (!bFoundSelected)
			{
				CurrentToolTarget.TargetType = ELandscapeToolTargetType::Invalid;
				CurrentToolTarget.LayerInfo = nullptr;
				CurrentToolTarget.LayerName = NAME_None;
			}

			UpdateTargetLayerDisplayOrder(UISettings->TargetDisplayOrder);
		}
	}

	TargetsListUpdated.Broadcast();
}

void FEdModeLandscape::UpdateTargetLayerDisplayOrder(ELandscapeLayerDisplayMode InTargetDisplayOrder)
{
	if (!CurrentToolTarget.LandscapeInfo.IsValid())
	{
		return;
	}

	ALandscapeProxy* LandscapeProxy = CurrentToolTarget.LandscapeInfo->GetLandscapeProxy();

	if (LandscapeProxy == nullptr)
	{
		return;
	}

	bool DetailPanelRefreshRequired = false;

	// Save value to landscape
	LandscapeProxy->TargetDisplayOrder = InTargetDisplayOrder;
	TArray<FName>& SavedTargetNameList = LandscapeProxy->TargetDisplayOrderList;

	switch (InTargetDisplayOrder)
	{
		case ELandscapeLayerDisplayMode::Default:
		{
			SavedTargetNameList.Empty();

			for (const TSharedRef<FLandscapeTargetListInfo>& TargetInfo : LandscapeTargetList)
			{
				SavedTargetNameList.Add(TargetInfo->LayerName);
			}

			DetailPanelRefreshRequired = true;
		}
		break;

		case ELandscapeLayerDisplayMode::Alphabetical:
		{
			SavedTargetNameList.Empty();

			// Add only layers to be able to sort them by name
			for (int32 i = GetTargetLayerStartingIndex(); i < LandscapeTargetList.Num(); ++i)
			{
				SavedTargetNameList.Add(LandscapeTargetList[i]->LayerName);
			}

			SavedTargetNameList.Sort(FNameLexicalLess());

			// Then insert the non layer target that shouldn't be sorted
			for (int32 i = 0; i < GetTargetLayerStartingIndex(); ++i)
			{
				SavedTargetNameList.Insert(LandscapeTargetList[i]->LayerName, i);
			}

			DetailPanelRefreshRequired = true;
		}
		break;

		case ELandscapeLayerDisplayMode::UserSpecific:
		{
			for (const TSharedRef<FLandscapeTargetListInfo>& TargetInfo : LandscapeTargetList)
			{
				bool Found = false;

				for (const FName& LayerName : SavedTargetNameList)
				{
					if (TargetInfo->LayerName == LayerName)
					{
						Found = true;
						break;
					}
				}

				if (!Found)
				{
					DetailPanelRefreshRequired = true;
					SavedTargetNameList.Add(TargetInfo->LayerName);
				}
			}

			// Handle the removing of elements from material
			for (int32 i = SavedTargetNameList.Num() - 1; i >= 0; --i)
			{
				bool Found = false;

				for (const TSharedRef<FLandscapeTargetListInfo>& TargetInfo : LandscapeTargetList)
				{
					if (SavedTargetNameList[i] == TargetInfo->LayerName)
					{
						Found = true;
						break;
					}
				}

				if (!Found)
				{
					DetailPanelRefreshRequired = true;
					SavedTargetNameList.RemoveSingle(SavedTargetNameList[i]);
				}
			}
		}
		break;
	}	

	if (DetailPanelRefreshRequired)
	{
		if (Toolkit.IsValid())
		{
			StaticCastSharedPtr<FLandscapeToolKit>(Toolkit)->RefreshDetailPanel();
		}
	}
}

void FEdModeLandscape::OnLandscapeMaterialChangedDelegate()
{
	UpdateTargetList();
	UpdateShownLayerList();
}

void FEdModeLandscape::UpdateShownLayerList()
{
	if (!CurrentToolTarget.LandscapeInfo.IsValid())
	{
		return;
	}

	// Make sure usage information is up to date
	UpdateLayerUsageInformation();

	bool DetailPanelRefreshRequired = false;

	ShownTargetLayerList.Empty();

	const TArray<FName>* DisplayOrderList = GetTargetDisplayOrderList();

	if (DisplayOrderList == nullptr)
	{
		return;
	}

	for (const FName& LayerName : *DisplayOrderList)
	{
		for (const TSharedRef<FLandscapeTargetListInfo>& TargetInfo : GetTargetList())
		{
			if (TargetInfo->LayerName == LayerName)
			{
				// Keep a mapping of visible layer name to display order list so we can drag & drop proper items
				if (ShouldShowLayer(TargetInfo))
				{
					ShownTargetLayerList.Add(TargetInfo->LayerName);
					DetailPanelRefreshRequired = true;
				}

				break;
			}
		}
	}	

	if (DetailPanelRefreshRequired)
	{
		if (Toolkit.IsValid())
		{
			StaticCastSharedPtr<FLandscapeToolKit>(Toolkit)->RefreshDetailPanel();
		}
	}
}

void FEdModeLandscape::UpdateLayerUsageInformation(TWeakObjectPtr<ULandscapeLayerInfoObject>* LayerInfoObjectThatChanged)
{
	if (!CurrentToolTarget.LandscapeInfo.IsValid())
	{
		return;
	}

	bool DetailPanelRefreshRequired = false;
	TArray<ULandscapeComponent*> AllComponents;
	CurrentToolTarget.LandscapeInfo->XYtoComponentMap.GenerateValueArray(AllComponents);

	TArray<TWeakObjectPtr<ULandscapeLayerInfoObject>> LayerInfoObjectToProcess;
	const TArray<TSharedRef<FLandscapeTargetListInfo>>& TargetList = GetTargetList();

	if (LayerInfoObjectThatChanged != nullptr)
	{
		if ((*LayerInfoObjectThatChanged).IsValid())
		{
			LayerInfoObjectToProcess.Add(*LayerInfoObjectThatChanged);
		}
	}
	else
	{
		LayerInfoObjectToProcess.Reserve(TargetList.Num());

		for (const TSharedRef<FLandscapeTargetListInfo>& TargetInfo : TargetList)
		{
			if (!TargetInfo->LayerInfoObj.IsValid() || TargetInfo->TargetType != ELandscapeToolTargetType::Weightmap)
			{
				continue;
			}

			LayerInfoObjectToProcess.Add(TargetInfo->LayerInfoObj);
		}
	}


	for (const TWeakObjectPtr<ULandscapeLayerInfoObject>& LayerInfoObj : LayerInfoObjectToProcess)
	{		
		for (ULandscapeComponent* Component : AllComponents)
		{
			TArray<uint8> WeightmapTextureData;
			FLandscapeComponentDataInterface DataInterface(Component);
			DataInterface.GetWeightmapTextureData(LayerInfoObj.Get(), WeightmapTextureData);

			bool IsUsed = false;

			for (uint8 Value : WeightmapTextureData)
			{
				if (Value > 0)
				{
					IsUsed = true;
					break;
				}
			}

			bool PreviousValue = LayerInfoObj->IsReferencedFromLoadedData;
			LayerInfoObj->IsReferencedFromLoadedData = IsUsed;

			if (PreviousValue != LayerInfoObj->IsReferencedFromLoadedData)
			{
				DetailPanelRefreshRequired = true;
			}

			// Early exit as we already found a component using this layer
			if (LayerInfoObj->IsReferencedFromLoadedData)
			{
				break;
			}
		}
	}

	if (DetailPanelRefreshRequired)
	{
		if (Toolkit.IsValid())
		{
			StaticCastSharedPtr<FLandscapeToolKit>(Toolkit)->RefreshDetailPanel();
		}
	}
}

bool FEdModeLandscape::ShouldShowLayer(TSharedRef<FLandscapeTargetListInfo> Target) const
{
	if (!UISettings->ShowUnusedLayers)
	{
		return Target->LayerInfoObj.IsValid() && Target->LayerInfoObj.Get()->IsReferencedFromLoadedData;
	}

	return true;
}

const TArray<FName>& FEdModeLandscape::GetTargetShownList() const
{
	return ShownTargetLayerList;
}

int32 FEdModeLandscape::GetTargetLayerStartingIndex() const
{
	return TargetLayerStartingIndex;
}

const TArray<FName>* FEdModeLandscape::GetTargetDisplayOrderList() const
{
	if (!CurrentToolTarget.LandscapeInfo.IsValid())
	{
		return nullptr;
	}

	ALandscapeProxy* LandscapeProxy = CurrentToolTarget.LandscapeInfo->GetLandscapeProxy();

	if (LandscapeProxy == nullptr)
	{
		return nullptr;
	}

	return &LandscapeProxy->TargetDisplayOrderList;
}

void FEdModeLandscape::MoveTargetLayerDisplayOrder(int32 IndexToMove, int32 IndexToDestination)
{
	if (!CurrentToolTarget.LandscapeInfo.IsValid())
	{
		return;
	}

	ALandscapeProxy* LandscapeProxy = CurrentToolTarget.LandscapeInfo->GetLandscapeProxy();

	if (LandscapeProxy == nullptr)
	{
		return;
	}
	
	FName Data = LandscapeProxy->TargetDisplayOrderList[IndexToMove];
	LandscapeProxy->TargetDisplayOrderList.RemoveAt(IndexToMove);
	LandscapeProxy->TargetDisplayOrderList.Insert(Data, IndexToDestination);

	LandscapeProxy->TargetDisplayOrder = ELandscapeLayerDisplayMode::UserSpecific;
	UISettings->TargetDisplayOrder = ELandscapeLayerDisplayMode::UserSpecific;

	// Everytime we move something from the display order we must rebuild the shown layer list
	UpdateShownLayerList();
}

FEdModeLandscape::FTargetsListUpdated FEdModeLandscape::TargetsListUpdated;

void FEdModeLandscape::HandleLevelsChanged(bool ShouldExitMode)
{
	bool bHadLandscape = (NewLandscapePreviewMode == ENewLandscapePreviewMode::None);

	UpdateLandscapeList();
	UpdateTargetList();
	UpdateShownLayerList();

	// if the Landscape is deleted then close the landscape editor
	if (ShouldExitMode && bHadLandscape && CurrentToolTarget.LandscapeInfo == nullptr)
	{
		RequestDeletion();
	}

	// if a landscape is added somehow then switch to sculpt
	if (!bHadLandscape && CanEditCurrentTarget())
	{
		SetCurrentTool("Select");
		SetCurrentTool("Sculpt");
	}
}

void FEdModeLandscape::OnMaterialCompilationFinished(UMaterialInterface* MaterialInterface)
{
	if (CurrentToolTarget.LandscapeInfo.IsValid() &&
		CurrentToolTarget.LandscapeInfo->GetLandscapeProxy() != NULL &&
		CurrentToolTarget.LandscapeInfo->GetLandscapeProxy()->GetLandscapeMaterial() != NULL &&
		CurrentToolTarget.LandscapeInfo->GetLandscapeProxy()->GetLandscapeMaterial()->IsDependent(MaterialInterface))
	{
		CurrentToolTarget.LandscapeInfo->UpdateLayerInfoMap();
		UpdateTargetList();
		UpdateShownLayerList();
	}
}

/** FEdMode: Render the mesh paint tool */
void FEdModeLandscape::Render(const FSceneView* View, FViewport* Viewport, FPrimitiveDrawInterface* PDI)
{
	/** Call parent implementation */
	FEdMode::Render(View, Viewport, PDI);

	if (!IsEditingEnabled())
	{
		return;
	}

	if (NewLandscapePreviewMode != ENewLandscapePreviewMode::None)
	{
		static const float        CornerSize = 0.33f;
		static const FLinearColor CornerColour(1.0f, 1.0f, 0.5f);
		static const FLinearColor EdgeColour(1.0f, 1.0f, 0.0f);
		static const FLinearColor ComponentBorderColour(0.0f, 0.85f, 0.0f);
		static const FLinearColor SectionBorderColour(0.0f, 0.4f, 0.0f);
		static const FLinearColor InnerColour(0.0f, 0.25f, 0.0f);

		const ELevelViewportType ViewportType = ((FEditorViewportClient*)Viewport->GetClient())->ViewportType;

		const int32 ComponentCountX = UISettings->NewLandscape_ComponentCount.X;
		const int32 ComponentCountY = UISettings->NewLandscape_ComponentCount.Y;
		const int32 QuadsPerComponent = UISettings->NewLandscape_SectionsPerComponent * UISettings->NewLandscape_QuadsPerSection;
		const float ComponentSize = QuadsPerComponent;
		const FVector Offset = UISettings->NewLandscape_Location + FTransform(UISettings->NewLandscape_Rotation, FVector::ZeroVector, UISettings->NewLandscape_Scale).TransformVector(FVector(-ComponentCountX * ComponentSize / 2, -ComponentCountY * ComponentSize / 2, 0));
		const FTransform Transform = FTransform(UISettings->NewLandscape_Rotation, Offset, UISettings->NewLandscape_Scale);

		if (NewLandscapePreviewMode == ENewLandscapePreviewMode::ImportLandscape)
		{
			const TArray<uint16>& ImportHeights = UISettings->GetImportLandscapeData();
			if (ImportHeights.Num() != 0)
			{
				const float InvQuadsPerComponent = 1.0f / (float)QuadsPerComponent;
				const int32 SizeX = ComponentCountX * QuadsPerComponent + 1;
				const int32 SizeY = ComponentCountY * QuadsPerComponent + 1;
				const int32 ImportSizeX = UISettings->ImportLandscape_Width;
				const int32 ImportSizeY = UISettings->ImportLandscape_Height;
				const int32 OffsetX = (SizeX - ImportSizeX) / 2;
				const int32 OffsetY = (SizeY - ImportSizeY) / 2;

				for (int32 ComponentY = 0; ComponentY < ComponentCountY; ComponentY++)
				{
					const int32 Y0 = ComponentY * QuadsPerComponent;
					const int32 Y1 = (ComponentY + 1) * QuadsPerComponent;

					const int32 ImportY0 = FMath::Clamp<int32>(Y0 - OffsetY, 0, ImportSizeY - 1);
					const int32 ImportY1 = FMath::Clamp<int32>(Y1 - OffsetY, 0, ImportSizeY - 1);

					for (int32 ComponentX = 0; ComponentX < ComponentCountX; ComponentX++)
					{
						const int32 X0 = ComponentX * QuadsPerComponent;
						const int32 X1 = (ComponentX + 1) * QuadsPerComponent;
						const int32 ImportX0 = FMath::Clamp<int32>(X0 - OffsetX, 0, ImportSizeX - 1);
						const int32 ImportX1 = FMath::Clamp<int32>(X1 - OffsetX, 0, ImportSizeX - 1);
						const float Z00 = ((float)ImportHeights[ImportX0 + ImportY0 * ImportSizeX] - 32768.0f) * LANDSCAPE_ZSCALE;
						const float Z01 = ((float)ImportHeights[ImportX0 + ImportY1 * ImportSizeX] - 32768.0f) * LANDSCAPE_ZSCALE;
						const float Z10 = ((float)ImportHeights[ImportX1 + ImportY0 * ImportSizeX] - 32768.0f) * LANDSCAPE_ZSCALE;
						const float Z11 = ((float)ImportHeights[ImportX1 + ImportY1 * ImportSizeX] - 32768.0f) * LANDSCAPE_ZSCALE;

						if (ComponentX == 0)
						{
							PDI->SetHitProxy(new HNewLandscapeGrabHandleProxy(ELandscapeEdge::X_Negative));
							PDI->DrawLine(Transform.TransformPosition(FVector(X0, Y0, Z00)), Transform.TransformPosition(FVector(X0, Y1, Z01)), ComponentBorderColour, SDPG_Foreground);
							PDI->SetHitProxy(NULL);
						}

						if (ComponentX == ComponentCountX - 1)
						{
							PDI->SetHitProxy(new HNewLandscapeGrabHandleProxy(ELandscapeEdge::X_Positive));
							PDI->DrawLine(Transform.TransformPosition(FVector(X1, Y0, Z10)), Transform.TransformPosition(FVector(X1, Y1, Z11)), ComponentBorderColour, SDPG_Foreground);
							PDI->SetHitProxy(NULL);
						}
						else
						{
							PDI->DrawLine(Transform.TransformPosition(FVector(X1, Y0, Z10)), Transform.TransformPosition(FVector(X1, Y1, Z11)), ComponentBorderColour, SDPG_Foreground);
						}

						if (ComponentY == 0)
						{
							PDI->SetHitProxy(new HNewLandscapeGrabHandleProxy(ELandscapeEdge::Y_Negative));
							PDI->DrawLine(Transform.TransformPosition(FVector(X0, Y0, Z00)), Transform.TransformPosition(FVector(X1, Y0, Z10)), ComponentBorderColour, SDPG_Foreground);
							PDI->SetHitProxy(NULL);
						}

						if (ComponentY == ComponentCountY - 1)
						{
							PDI->SetHitProxy(new HNewLandscapeGrabHandleProxy(ELandscapeEdge::Y_Positive));
							PDI->DrawLine(Transform.TransformPosition(FVector(X0, Y1, Z01)), Transform.TransformPosition(FVector(X1, Y1, Z11)), ComponentBorderColour, SDPG_Foreground);
							PDI->SetHitProxy(NULL);
						}
						else
						{
							PDI->DrawLine(Transform.TransformPosition(FVector(X0, Y1, Z01)), Transform.TransformPosition(FVector(X1, Y1, Z11)), ComponentBorderColour, SDPG_Foreground);
						}

						// intra-component lines - too slow for big landscapes
						/*
						for (int32 x=1;x<QuadsPerComponent;x++)
						{
						PDI->DrawLine(Transform.TransformPosition(FVector(X0+x, Y0, FMath::Lerp(Z00,Z10,(float)x*InvQuadsPerComponent))), Transform.TransformPosition(FVector(X0+x, Y1, FMath::Lerp(Z01,Z11,(float)x*InvQuadsPerComponent))), ComponentBorderColour, SDPG_World);
						}
						for (int32 y=1;y<QuadsPerComponent;y++)
						{
						PDI->DrawLine(Transform.TransformPosition(FVector(X0, Y0+y, FMath::Lerp(Z00,Z01,(float)y*InvQuadsPerComponent))), Transform.TransformPosition(FVector(X1, Y0+y, FMath::Lerp(Z10,Z11,(float)y*InvQuadsPerComponent))), ComponentBorderColour, SDPG_World);
						}
						*/
					}
				}
			}
		}
		else //if (NewLandscapePreviewMode == ENewLandscapePreviewMode::NewLandscape)
		{
			if (ViewportType == LVT_Perspective || ViewportType == LVT_OrthoXY || ViewportType == LVT_OrthoNegativeXY)
			{
				for (int32 x = 0; x <= ComponentCountX * QuadsPerComponent; x++)
				{
					if (x == 0)
					{
						PDI->SetHitProxy(new HNewLandscapeGrabHandleProxy(ELandscapeEdge::X_Negative_Y_Negative));
						PDI->DrawLine(Transform.TransformPosition(FVector(x, 0, 0)), Transform.TransformPosition(FVector(x, CornerSize * ComponentSize, 0)), CornerColour, SDPG_Foreground);
						PDI->SetHitProxy(new HNewLandscapeGrabHandleProxy(ELandscapeEdge::X_Negative));
						PDI->DrawLine(Transform.TransformPosition(FVector(x, CornerSize * ComponentSize, 0)), Transform.TransformPosition(FVector(x, (ComponentCountY - CornerSize) * ComponentSize, 0)), EdgeColour, SDPG_Foreground);
						PDI->SetHitProxy(new HNewLandscapeGrabHandleProxy(ELandscapeEdge::X_Negative_Y_Positive));
						PDI->DrawLine(Transform.TransformPosition(FVector(x, (ComponentCountY - CornerSize) * ComponentSize, 0)), Transform.TransformPosition(FVector(x, ComponentCountY * ComponentSize, 0)), CornerColour, SDPG_Foreground);
						PDI->SetHitProxy(NULL);
					}
					else if (x == ComponentCountX * QuadsPerComponent)
					{
						PDI->SetHitProxy(new HNewLandscapeGrabHandleProxy(ELandscapeEdge::X_Positive_Y_Negative));
						PDI->DrawLine(Transform.TransformPosition(FVector(x, 0, 0)), Transform.TransformPosition(FVector(x, CornerSize * ComponentSize, 0)), CornerColour, SDPG_Foreground);
						PDI->SetHitProxy(new HNewLandscapeGrabHandleProxy(ELandscapeEdge::X_Positive));
						PDI->DrawLine(Transform.TransformPosition(FVector(x, CornerSize * ComponentSize, 0)), Transform.TransformPosition(FVector(x, (ComponentCountY - CornerSize) * ComponentSize, 0)), EdgeColour, SDPG_Foreground);
						PDI->SetHitProxy(new HNewLandscapeGrabHandleProxy(ELandscapeEdge::X_Positive_Y_Positive));
						PDI->DrawLine(Transform.TransformPosition(FVector(x, (ComponentCountY - CornerSize) * ComponentSize, 0)), Transform.TransformPosition(FVector(x, ComponentCountY * ComponentSize, 0)), CornerColour, SDPG_Foreground);
						PDI->SetHitProxy(NULL);
					}
					else if (x % QuadsPerComponent == 0)
					{
						PDI->DrawLine(Transform.TransformPosition(FVector(x, 0, 0)), Transform.TransformPosition(FVector(x, ComponentCountY * ComponentSize, 0)), ComponentBorderColour, SDPG_Foreground);
					}
					else if (x % UISettings->NewLandscape_QuadsPerSection == 0)
					{
						PDI->DrawLine(Transform.TransformPosition(FVector(x, 0, 0)), Transform.TransformPosition(FVector(x, ComponentCountY * ComponentSize, 0)), SectionBorderColour, SDPG_Foreground);
					}
					else
					{
						PDI->DrawLine(Transform.TransformPosition(FVector(x, 0, 0)), Transform.TransformPosition(FVector(x, ComponentCountY * ComponentSize, 0)), InnerColour, SDPG_World);
					}
				}
			}
			else
			{
				// Don't allow dragging to resize in side-view
				// and there's no point drawing the inner lines as only the outer is visible
				PDI->DrawLine(Transform.TransformPosition(FVector(0, 0, 0)), Transform.TransformPosition(FVector(0, ComponentCountY * ComponentSize, 0)), EdgeColour, SDPG_World);
				PDI->DrawLine(Transform.TransformPosition(FVector(ComponentCountX * QuadsPerComponent, 0, 0)), Transform.TransformPosition(FVector(ComponentCountX * QuadsPerComponent, ComponentCountY * ComponentSize, 0)), EdgeColour, SDPG_World);
			}

			if (ViewportType == LVT_Perspective || ViewportType == LVT_OrthoXY || ViewportType == LVT_OrthoNegativeXY)
			{
				for (int32 y = 0; y <= ComponentCountY * QuadsPerComponent; y++)
				{
					if (y == 0)
					{
						PDI->SetHitProxy(new HNewLandscapeGrabHandleProxy(ELandscapeEdge::X_Negative_Y_Negative));
						PDI->DrawLine(Transform.TransformPosition(FVector(0, y, 0)), Transform.TransformPosition(FVector(CornerSize * ComponentSize, y, 0)), CornerColour, SDPG_Foreground);
						PDI->SetHitProxy(new HNewLandscapeGrabHandleProxy(ELandscapeEdge::Y_Negative));
						PDI->DrawLine(Transform.TransformPosition(FVector(CornerSize * ComponentSize, y, 0)), Transform.TransformPosition(FVector((ComponentCountX - CornerSize) * ComponentSize, y, 0)), EdgeColour, SDPG_Foreground);
						PDI->SetHitProxy(new HNewLandscapeGrabHandleProxy(ELandscapeEdge::X_Positive_Y_Negative));
						PDI->DrawLine(Transform.TransformPosition(FVector((ComponentCountX - CornerSize) * ComponentSize, y, 0)), Transform.TransformPosition(FVector(ComponentCountX * ComponentSize, y, 0)), CornerColour, SDPG_Foreground);
						PDI->SetHitProxy(NULL);
					}
					else if (y == ComponentCountY * QuadsPerComponent)
					{
						PDI->SetHitProxy(new HNewLandscapeGrabHandleProxy(ELandscapeEdge::X_Negative_Y_Positive));
						PDI->DrawLine(Transform.TransformPosition(FVector(0, y, 0)), Transform.TransformPosition(FVector(CornerSize * ComponentSize, y, 0)), CornerColour, SDPG_Foreground);
						PDI->SetHitProxy(new HNewLandscapeGrabHandleProxy(ELandscapeEdge::Y_Positive));
						PDI->DrawLine(Transform.TransformPosition(FVector(CornerSize * ComponentSize, y, 0)), Transform.TransformPosition(FVector((ComponentCountX - CornerSize) * ComponentSize, y, 0)), EdgeColour, SDPG_Foreground);
						PDI->SetHitProxy(new HNewLandscapeGrabHandleProxy(ELandscapeEdge::X_Positive_Y_Positive));
						PDI->DrawLine(Transform.TransformPosition(FVector((ComponentCountX - CornerSize) * ComponentSize, y, 0)), Transform.TransformPosition(FVector(ComponentCountX * ComponentSize, y, 0)), CornerColour, SDPG_Foreground);
						PDI->SetHitProxy(NULL);
					}
					else if (y % QuadsPerComponent == 0)
					{
						PDI->DrawLine(Transform.TransformPosition(FVector(0, y, 0)), Transform.TransformPosition(FVector(ComponentCountX * ComponentSize, y, 0)), ComponentBorderColour, SDPG_Foreground);
					}
					else if (y % UISettings->NewLandscape_QuadsPerSection == 0)
					{
						PDI->DrawLine(Transform.TransformPosition(FVector(0, y, 0)), Transform.TransformPosition(FVector(ComponentCountX * ComponentSize, y, 0)), SectionBorderColour, SDPG_Foreground);
					}
					else
					{
						PDI->DrawLine(Transform.TransformPosition(FVector(0, y, 0)), Transform.TransformPosition(FVector(ComponentCountX * ComponentSize, y, 0)), InnerColour, SDPG_World);
					}
				}
			}
			else
			{
				// Don't allow dragging to resize in side-view
				// and there's no point drawing the inner lines as only the outer is visible
				PDI->DrawLine(Transform.TransformPosition(FVector(0, 0, 0)), Transform.TransformPosition(FVector(ComponentCountX * ComponentSize, 0, 0)), EdgeColour, SDPG_World);
				PDI->DrawLine(Transform.TransformPosition(FVector(0, ComponentCountY * QuadsPerComponent, 0)), Transform.TransformPosition(FVector(ComponentCountX * ComponentSize, ComponentCountY * QuadsPerComponent, 0)), EdgeColour, SDPG_World);
			}
		}

		return;
	}

	if (LandscapeRenderAddCollision)
	{
		PDI->DrawLine(LandscapeRenderAddCollision->Corners[0], LandscapeRenderAddCollision->Corners[3], FColor(0, 255, 128), SDPG_Foreground);
		PDI->DrawLine(LandscapeRenderAddCollision->Corners[3], LandscapeRenderAddCollision->Corners[1], FColor(0, 255, 128), SDPG_Foreground);
		PDI->DrawLine(LandscapeRenderAddCollision->Corners[1], LandscapeRenderAddCollision->Corners[0], FColor(0, 255, 128), SDPG_Foreground);

		PDI->DrawLine(LandscapeRenderAddCollision->Corners[0], LandscapeRenderAddCollision->Corners[2], FColor(0, 255, 128), SDPG_Foreground);
		PDI->DrawLine(LandscapeRenderAddCollision->Corners[2], LandscapeRenderAddCollision->Corners[3], FColor(0, 255, 128), SDPG_Foreground);
		PDI->DrawLine(LandscapeRenderAddCollision->Corners[3], LandscapeRenderAddCollision->Corners[0], FColor(0, 255, 128), SDPG_Foreground);
	}

	// Override Rendering for Splines Tool
	if (CurrentTool)
	{
		CurrentTool->Render(View, Viewport, PDI);
	}
}

/** FEdMode: Render HUD elements for this tool */
void FEdModeLandscape::DrawHUD(FEditorViewportClient* ViewportClient, FViewport* Viewport, const FSceneView* View, FCanvas* Canvas)
{
}

bool FEdModeLandscape::UsesTransformWidget() const
{
	if (NewLandscapePreviewMode != ENewLandscapePreviewMode::None)
	{
		return true;
	}

	// Override Widget for Splines Tool
	if (CurrentTool && CurrentTool->UsesTransformWidget())
	{
		return true;
	}

	return (CurrentGizmoActor.IsValid() && CurrentGizmoActor->IsSelected() && (GLandscapeEditRenderMode & ELandscapeEditRenderMode::Gizmo));
}

bool FEdModeLandscape::ShouldDrawWidget() const
{
	return UsesTransformWidget();
}

EAxisList::Type FEdModeLandscape::GetWidgetAxisToDraw(FWidget::EWidgetMode InWidgetMode) const
{
	if (NewLandscapePreviewMode == ENewLandscapePreviewMode::None)
	{
		// Override Widget for Splines Tool
		if (CurrentTool)
		{
			return CurrentTool->GetWidgetAxisToDraw(InWidgetMode);
		}
	}

	switch (InWidgetMode)
	{
	case FWidget::WM_Translate:
		return EAxisList::XYZ;
	case FWidget::WM_Rotate:
		return EAxisList::Z;
	case FWidget::WM_Scale:
		return EAxisList::XYZ;
	default:
		return EAxisList::None;
	}
}

FVector FEdModeLandscape::GetWidgetLocation() const
{
	if (NewLandscapePreviewMode != ENewLandscapePreviewMode::None)
	{
		return UISettings->NewLandscape_Location;
	}

	if (CurrentGizmoActor.IsValid() && (GLandscapeEditRenderMode & ELandscapeEditRenderMode::Gizmo) && CurrentGizmoActor->IsSelected())
	{
		if (CurrentGizmoActor->TargetLandscapeInfo && CurrentGizmoActor->TargetLandscapeInfo->GetLandscapeProxy())
		{
			// Apply Landscape transformation when it is available
			ULandscapeInfo* LandscapeInfo = CurrentGizmoActor->TargetLandscapeInfo;
			return CurrentGizmoActor->GetActorLocation()
				+ FQuatRotationMatrix(LandscapeInfo->GetLandscapeProxy()->GetActorQuat()).TransformPosition(FVector(0, 0, CurrentGizmoActor->GetLength()));
		}
		return CurrentGizmoActor->GetActorLocation();
	}

	// Override Widget for Splines Tool
	if (CurrentTool && CurrentTool->OverrideWidgetLocation())
	{
		return CurrentTool->GetWidgetLocation();
	}

	return FEdMode::GetWidgetLocation();
}

bool FEdModeLandscape::GetCustomDrawingCoordinateSystem(FMatrix& InMatrix, void* InData)
{
	if (NewLandscapePreviewMode != ENewLandscapePreviewMode::None)
	{
		InMatrix = FRotationMatrix(UISettings->NewLandscape_Rotation);
		return true;
	}

	// Override Widget for Splines Tool
	if (CurrentTool && CurrentTool->OverrideWidgetRotation())
	{
		InMatrix = CurrentTool->GetWidgetRotation();
		return true;
	}

	return false;
}

bool FEdModeLandscape::GetCustomInputCoordinateSystem(FMatrix& InMatrix, void* InData)
{
	return GetCustomDrawingCoordinateSystem(InMatrix, InData);
}

/** FEdMode: Handling SelectActor */
bool FEdModeLandscape::Select(AActor* InActor, bool bInSelected)
{
	if (!IsEditingEnabled())
	{
		return false;
	}

	if (InActor->IsA<ALandscapeProxy>() && bInSelected)
	{
		ALandscapeProxy* Landscape = CastChecked<ALandscapeProxy>(InActor);

		if (CurrentToolTarget.LandscapeInfo != Landscape->GetLandscapeInfo())
		{
			SetLandscapeInfo(Landscape->GetLandscapeInfo());
			UpdateTargetList();

			// If we were in "New Landscape" mode and we select a landscape then switch to editing mode
			if (NewLandscapePreviewMode != ENewLandscapePreviewMode::None)
			{
				SetCurrentTool("Sculpt");
			}
		}
	}

	if (IsSelectionAllowed(InActor, bInSelected))
	{
		// false means "we haven't handled the selection", which allows the editor to perform the selection
		// so false means "allow"
		return false;
	}

	// true means "we have handled the selection", which effectively blocks the selection from happening
	// so true means "block"
	return true;
}

/** FEdMode: Check to see if an actor can be selected in this mode - no side effects */
bool FEdModeLandscape::IsSelectionAllowed(AActor* InActor, bool bInSelection) const
{
	if (!IsEditingEnabled())
	{
		return false;
	}

	// Override Selection for Splines Tool
	if (CurrentTool && CurrentTool->OverrideSelection())
	{
		return CurrentTool->IsSelectionAllowed(InActor, bInSelection);
	}

	if (!bInSelection)
	{
		// always allow de-selection
		return true;
	}

	if (InActor->IsA(ALandscapeProxy::StaticClass()))
	{
		return true;
	}
	else if (InActor->IsA(ALandscapeGizmoActor::StaticClass()))
	{
		return true;
	}
	else if (InActor->IsA(ALight::StaticClass()))
	{
		return true;
	}
	else if (InActor->IsA(ALandscapeBlueprintCustomBrush::StaticClass()))
	{
		return true;
	}

	return true;
}

/** FEdMode: Called when the currently selected actor has changed */
void FEdModeLandscape::ActorSelectionChangeNotify()
{
	if (CurrentGizmoActor.IsValid() && CurrentGizmoActor->IsSelected())
	{
		GEditor->SelectNone(false, true);
		GEditor->SelectActor(CurrentGizmoActor.Get(), true, false, true);
	}
	/*
		USelection* EditorSelection = GEditor->GetSelectedActors();
		for ( FSelectionIterator Itor(EditorSelection) ; Itor ; ++Itor )
		{
		if (((*Itor)->IsA(ALandscapeGizmoActor::StaticClass())) )
		{
		bIsGizmoSelected = true;
		break;
		}
		}
	*/
}

void FEdModeLandscape::ActorMoveNotify()
{
	//GUnrealEd->UpdateFloatingPropertyWindows();
}

void FEdModeLandscape::PostUndo()
{
	HandleLevelsChanged(false);
}

/** Forces all level editor viewports to realtime mode */
void FEdModeLandscape::ForceRealTimeViewports(const bool bEnable, const bool bStoreCurrentState)

{
	FLevelEditorModule& LevelEditorModule = FModuleManager::GetModuleChecked<FLevelEditorModule>("LevelEditor");
	TSharedPtr<ILevelEditor> LevelEditor = LevelEditorModule.GetFirstLevelEditor();
	if (LevelEditor.IsValid())
	{
		TArray<TSharedPtr<ILevelViewport>> Viewports = LevelEditor->GetViewports();
		for (const TSharedPtr<ILevelViewport>& ViewportWindow : Viewports)
		{
			if (ViewportWindow.IsValid())
			{
				FEditorViewportClient& Viewport = ViewportWindow->GetLevelViewportClient();
				if (bEnable)
				{
					Viewport.SetRealtime(bEnable, bStoreCurrentState);

					// @todo vreditor: Force game view to true in VREditor since we can't use hitproxies and debug objects yet
					UVREditorMode* VREditorMode = Cast<UVREditorMode>( GEditor->GetEditorWorldExtensionsManager()->GetEditorWorldExtensions( GetWorld() )->FindExtension( UVREditorMode::StaticClass() ) );
					if( VREditorMode != nullptr && VREditorMode->IsActive())
					{
						Viewport.SetVREditView(true);
					} 
					else
					{
						Viewport.SetVREditView(false);
					}
				}
				else
				{
					const bool bAllowDisable = true;
					Viewport.RestoreRealtime(bAllowDisable);
				}
			}
		}
	}
}

void FEdModeLandscape::ReimportData(const FLandscapeTargetListInfo& TargetInfo)
{
	const FString& SourceFilePath = TargetInfo.ReimportFilePath();
	if (SourceFilePath.Len())
	{
		FScopedSetLandscapeEditingLayer Scope(GetLandscape(), GetCurrentLayerGuid(), [&] { RequestLayersContentUpdateForceAll(); });
		ImportData(TargetInfo, SourceFilePath);
	}
	else
	{
		FMessageDialog::Open(EAppMsgType::Ok, NSLOCTEXT("UnrealEd", "LandscapeReImport_BadFileName", "Reimport Source Filename is invalid"));
	}
}

void FEdModeLandscape::ImportData(const FLandscapeTargetListInfo& TargetInfo, const FString& Filename)
{
	ULandscapeInfo* LandscapeInfo = TargetInfo.LandscapeInfo.Get();
	int32 MinX, MinY, MaxX, MaxY;
	if (LandscapeInfo && LandscapeInfo->GetLandscapeExtent(MinX, MinY, MaxX, MaxY))
	{
		const FLandscapeFileResolution LandscapeResolution = {(uint32)(1 + MaxX - MinX), (uint32)(1 + MaxY - MinY)};

		ILandscapeEditorModule& LandscapeEditorModule = FModuleManager::GetModuleChecked<ILandscapeEditorModule>("LandscapeEditor");

		if (TargetInfo.TargetType == ELandscapeToolTargetType::Heightmap)
		{
			const ILandscapeHeightmapFileFormat* HeightmapFormat = LandscapeEditorModule.GetHeightmapFormatByExtension(*FPaths::GetExtension(Filename, true));

			if (!HeightmapFormat)
			{
				FMessageDialog::Open(EAppMsgType::Ok, NSLOCTEXT("LandscapeEditor.NewLandscape", "Import_UnknownFileType", "File type not recognised"));

				return;
			}

			FLandscapeFileResolution ImportResolution = {0, 0};

			const FLandscapeHeightmapInfo HeightmapInfo = HeightmapFormat->Validate(*Filename);

			// display error message if there is one, and abort the import
			if (HeightmapInfo.ResultCode == ELandscapeImportResult::Error)
			{
				FMessageDialog::Open(EAppMsgType::Ok, HeightmapInfo.ErrorMessage);

				return;
			}

			// if the file is a raw format with multiple possibly resolutions, only attempt import if one matches the current landscape
			if (HeightmapInfo.PossibleResolutions.Num() > 1)
			{
				if (!HeightmapInfo.PossibleResolutions.Contains(LandscapeResolution))
				{
					FFormatNamedArguments Args;
					Args.Add(TEXT("LandscapeSizeX"), LandscapeResolution.Width);
					Args.Add(TEXT("LandscapeSizeY"), LandscapeResolution.Height);

					FMessageDialog::Open(EAppMsgType::Ok,
						FText::Format(NSLOCTEXT("LandscapeEditor.NewLandscape", "Import_HeightmapSizeMismatchRaw", "The heightmap file does not match the current Landscape extent ({LandscapeSizeX}\u00D7{LandscapeSizeY}), and its exact resolution could not be determined"), Args));

					return;
				}
				else
				{
					ImportResolution = LandscapeResolution;
				}
			}

			// display warning message if there is one and allow user to cancel
			if (HeightmapInfo.ResultCode == ELandscapeImportResult::Warning)
			{
				auto Result = FMessageDialog::Open(EAppMsgType::OkCancel, HeightmapInfo.ErrorMessage);

				if (Result != EAppReturnType::Ok)
				{
					return;
				}
			}

			// if the file is a format with resolution information, warn the user if the resolution doesn't match the current landscape
			// unlike for raw this is only a warning as we can pad/clip the data if we know what resolution it is
			if (HeightmapInfo.PossibleResolutions.Num() == 1)
			{
				ImportResolution = HeightmapInfo.PossibleResolutions[0];
				if (ImportResolution != LandscapeResolution)
				{
					FFormatNamedArguments Args;
					Args.Add(TEXT("FileSizeX"), ImportResolution.Width);
					Args.Add(TEXT("FileSizeY"), ImportResolution.Height);
					Args.Add(TEXT("LandscapeSizeX"), LandscapeResolution.Width);
					Args.Add(TEXT("LandscapeSizeY"), LandscapeResolution.Height);

					auto Result = FMessageDialog::Open(EAppMsgType::OkCancel,
						FText::Format(NSLOCTEXT("LandscapeEditor.NewLandscape", "Import_HeightmapSizeMismatch", "The heightmap file's size ({FileSizeX}\u00D7{FileSizeY}) does not match the current Landscape extent ({LandscapeSizeX}\u00D7{LandscapeSizeY}), if you continue it will be padded/clipped to fit"), Args));

					if (Result != EAppReturnType::Ok)
					{
						return;
					}
				}
			}

			FLandscapeHeightmapImportData ImportData = HeightmapFormat->Import(*Filename, ImportResolution);

			if (ImportData.ResultCode == ELandscapeImportResult::Error)
			{
				FMessageDialog::Open(EAppMsgType::Ok, ImportData.ErrorMessage);

				return;
			}

			{
				ALandscape* Landscape = GetLandscape();
				FScopedSetLandscapeEditingLayer Scope(Landscape, GetCurrentLayerGuid(), [&] { check(Landscape); Landscape->RequestLayersContentUpdate(ELandscapeLayerUpdateMode::Update_Heightmap_All); });

				TArray<uint16> Data;
				if (ImportResolution != LandscapeResolution)
				{
					// Cloned from FLandscapeEditorDetailCustomization_NewLandscape.OnCreateButtonClicked
					// so that reimports behave the same as the initial import :)

					const int32 OffsetX = (int32)(LandscapeResolution.Width - ImportResolution.Width) / 2;
					const int32 OffsetY = (int32)(LandscapeResolution.Height - ImportResolution.Height) / 2;

					Data.SetNumUninitialized(LandscapeResolution.Width * LandscapeResolution.Height * sizeof(uint16));

					LandscapeEditorUtils::ExpandData<uint16>(Data.GetData(), ImportData.Data.GetData(),
						0, 0, ImportResolution.Width - 1, ImportResolution.Height - 1,
						-OffsetX, -OffsetY, LandscapeResolution.Width - OffsetX - 1, LandscapeResolution.Height - OffsetY - 1);
				}
				else
				{
					Data = MoveTemp(ImportData.Data);
				}

				FScopedTransaction Transaction(LOCTEXT("Undo_ImportHeightmap", "Importing Landscape Heightmap"));

				FHeightmapAccessor<false> HeightmapAccessor(LandscapeInfo);
				HeightmapAccessor.SetData(MinX, MinY, MaxX, MaxY, Data.GetData());
			}
		}
		else
		{
			const ILandscapeWeightmapFileFormat* WeightmapFormat = LandscapeEditorModule.GetWeightmapFormatByExtension(*FPaths::GetExtension(Filename, true));

			if (!WeightmapFormat)
			{
				FMessageDialog::Open(EAppMsgType::Ok, NSLOCTEXT("LandscapeEditor.NewLandscape", "Import_UnknownFileType", "File type not recognised"));

				return;
			}

			FLandscapeFileResolution ImportResolution = {0, 0};

			const FLandscapeWeightmapInfo WeightmapInfo = WeightmapFormat->Validate(*Filename, TargetInfo.LayerName);

			// display error message if there is one, and abort the import
			if (WeightmapInfo.ResultCode == ELandscapeImportResult::Error)
			{
				FMessageDialog::Open(EAppMsgType::Ok, WeightmapInfo.ErrorMessage);

				return;
			}

			// if the file is a raw format with multiple possibly resolutions, only attempt import if one matches the current landscape
			if (WeightmapInfo.PossibleResolutions.Num() > 1)
			{
				if (!WeightmapInfo.PossibleResolutions.Contains(LandscapeResolution))
				{
					FFormatNamedArguments Args;
					Args.Add(TEXT("LandscapeSizeX"), LandscapeResolution.Width);
					Args.Add(TEXT("LandscapeSizeY"), LandscapeResolution.Height);

					FMessageDialog::Open(EAppMsgType::Ok,
						FText::Format(NSLOCTEXT("LandscapeEditor.NewLandscape", "Import_LayerSizeMismatch_ResNotDetermined", "The layer file does not match the current Landscape extent ({LandscapeSizeX}\u00D7{LandscapeSizeY}), and its exact resolution could not be determined"), Args));

					return;
				}
				else
				{
					ImportResolution = LandscapeResolution;
				}
			}

			// display warning message if there is one and allow user to cancel
			if (WeightmapInfo.ResultCode == ELandscapeImportResult::Warning)
			{
				auto Result = FMessageDialog::Open(EAppMsgType::OkCancel, WeightmapInfo.ErrorMessage);

				if (Result != EAppReturnType::Ok)
				{
					return;
				}
			}

			// if the file is a format with resolution information, warn the user if the resolution doesn't match the current landscape
			// unlike for raw this is only a warning as we can pad/clip the data if we know what resolution it is
			if (WeightmapInfo.PossibleResolutions.Num() == 1)
			{
				ImportResolution = WeightmapInfo.PossibleResolutions[0];
				if (ImportResolution != LandscapeResolution)
				{
					FFormatNamedArguments Args;
					Args.Add(TEXT("FileSizeX"), ImportResolution.Width);
					Args.Add(TEXT("FileSizeY"), ImportResolution.Height);
					Args.Add(TEXT("LandscapeSizeX"), LandscapeResolution.Width);
					Args.Add(TEXT("LandscapeSizeY"), LandscapeResolution.Height);

					auto Result = FMessageDialog::Open(EAppMsgType::OkCancel,
						FText::Format(NSLOCTEXT("LandscapeEditor.NewLandscape", "Import_LayerSizeMismatch_WillClamp", "The layer file's size ({FileSizeX}\u00D7{FileSizeY}) does not match the current Landscape extent ({LandscapeSizeX}\u00D7{LandscapeSizeY}), if you continue it will be padded/clipped to fit"), Args));

					if (Result != EAppReturnType::Ok)
					{
						return;
					}
				}
			}

			FLandscapeWeightmapImportData ImportData = WeightmapFormat->Import(*Filename, TargetInfo.LayerName, ImportResolution);

			if (ImportData.ResultCode == ELandscapeImportResult::Error)
			{
				FMessageDialog::Open(EAppMsgType::Ok, ImportData.ErrorMessage);

				return;
			}

			{
				ALandscape* Landscape = GetLandscape();
				FScopedSetLandscapeEditingLayer Scope(Landscape, GetCurrentLayerGuid(), [&] { check(Landscape); Landscape->RequestLayersContentUpdate(ELandscapeLayerUpdateMode::Update_Weightmap_All); });

				TArray<uint8> Data;
				if (ImportResolution != LandscapeResolution)
				{
					// Cloned from FLandscapeEditorDetailCustomization_NewLandscape.OnCreateButtonClicked
					// so that reimports behave the same as the initial import :)

					const int32 OffsetX = (int32)(LandscapeResolution.Width - ImportResolution.Width) / 2;
					const int32 OffsetY = (int32)(LandscapeResolution.Height - ImportResolution.Height) / 2;

					Data.SetNumUninitialized(LandscapeResolution.Width * LandscapeResolution.Height * sizeof(uint8));

					LandscapeEditorUtils::ExpandData<uint8>(Data.GetData(), ImportData.Data.GetData(),
						0, 0, ImportResolution.Width - 1, ImportResolution.Height - 1,
						-OffsetX, -OffsetY, LandscapeResolution.Width - OffsetX - 1, LandscapeResolution.Height - OffsetY - 1);
				}
				else
				{
					Data = MoveTemp(ImportData.Data);
				}

				FScopedTransaction Transaction(LOCTEXT("Undo_ImportWeightmap", "Importing Landscape Layer"));

				FAlphamapAccessor<false, false> AlphamapAccessor(LandscapeInfo, TargetInfo.LayerInfoObj.Get());
				AlphamapAccessor.SetData(MinX, MinY, MaxX, MaxY, Data.GetData(), ELandscapeLayerPaintingRestriction::None);
			}
		}
	}
}

void FEdModeLandscape::DeleteLandscapeComponents(ULandscapeInfo* LandscapeInfo, TSet<ULandscapeComponent*> ComponentsToDelete)
{
	LandscapeInfo->Modify();
	ALandscapeProxy* Proxy = LandscapeInfo->GetLandscapeProxy();
	Proxy->Modify();

	for (ULandscapeComponent* Component : ComponentsToDelete)
	{
		Component->Modify();
		ULandscapeHeightfieldCollisionComponent* CollisionComp = Component->CollisionComponent.Get();
		if (CollisionComp)
		{
			CollisionComp->Modify();
		}
	}

	int32 ComponentSizeVerts = LandscapeInfo->ComponentNumSubsections * (LandscapeInfo->SubsectionSizeQuads + 1);
	int32 NeedHeightmapSize = 1 << FMath::CeilLogTwo(ComponentSizeVerts);

	TSet<ULandscapeComponent*> HeightmapUpdateComponents;
	// Need to split all the component which share Heightmap with selected components
	// Search neighbor only
	for (ULandscapeComponent* Component : ComponentsToDelete)
	{
		int32 SearchX = Component->GetHeightmap()->Source.GetSizeX() / NeedHeightmapSize;
		int32 SearchY = Component->GetHeightmap()->Source.GetSizeY() / NeedHeightmapSize;
		FIntPoint ComponentBase = Component->GetSectionBase() / Component->ComponentSizeQuads;

		for (int32 Y = 0; Y < SearchY; ++Y)
		{
			for (int32 X = 0; X < SearchX; ++X)
			{
				// Search for four directions...
				for (int32 Dir = 0; Dir < 4; ++Dir)
				{
					int32 XDir = (Dir >> 1) ? 1 : -1;
					int32 YDir = (Dir % 2) ? 1 : -1;
					ULandscapeComponent* Neighbor = LandscapeInfo->XYtoComponentMap.FindRef(ComponentBase + FIntPoint(XDir*X, YDir*Y));
					if (Neighbor && Neighbor->GetHeightmap() == Component->GetHeightmap() && !HeightmapUpdateComponents.Contains(Neighbor))
					{
						Neighbor->Modify();
						HeightmapUpdateComponents.Add(Neighbor);
					}
				}
			}
		}
	}

	TArray<FComponentRecreateRenderStateContext> RecreateRenderStateContexts;

	{
		TArray<UActorComponent*> ComponentsToReregister(HeightmapUpdateComponents.Array());
		FMaterialUpdateContext MaterialUpdateContext(FMaterialUpdateContext::EOptions::Default & ~FMaterialUpdateContext::EOptions::RecreateRenderStates);

		// Changing Heightmap format for selected components
		for (ULandscapeComponent* Component : HeightmapUpdateComponents)
		{
<<<<<<< HEAD
			ALandscape::SplitHeightmap(Component, nullptr, &MaterialUpdateContext, &RecreateRenderStateContexts, false);
=======
			ALandscape::SplitHeightmap(Component, false, &MaterialUpdateContext, &RecreateRenderStateContexts, false);
>>>>>>> 20ec4101
		}

		FMultiComponentReregisterContext RegisterContext(ComponentsToReregister);
	}

	RecreateRenderStateContexts.Empty();

	// Remove attached foliage
	for (ULandscapeComponent* Component : ComponentsToDelete)
	{
		ULandscapeHeightfieldCollisionComponent* CollisionComp = Component->CollisionComponent.Get();
		if (CollisionComp)
		{
			AInstancedFoliageActor::DeleteInstancesForComponent(Proxy->GetWorld(), CollisionComp);
		}
	}

	TArray<UActorComponent*> NeighborsComponentToReregister;

	// Check which ones are need for height map change
	for (ULandscapeComponent* Component : ComponentsToDelete)
	{
		// Reset neighbors LOD information
		FIntPoint ComponentBase = Component->GetSectionBase() / Component->ComponentSizeQuads;
		FIntPoint NeighborKeys[8] =
		{
			ComponentBase + FIntPoint(-1, -1),
			ComponentBase + FIntPoint(+0, -1),
			ComponentBase + FIntPoint(+1, -1),
			ComponentBase + FIntPoint(-1, +0),
			ComponentBase + FIntPoint(+1, +0),
			ComponentBase + FIntPoint(-1, +1),
			ComponentBase + FIntPoint(+0, +1),
			ComponentBase + FIntPoint(+1, +1)
		};

		for (const FIntPoint& NeighborKey : NeighborKeys)
		{
			ULandscapeComponent* NeighborComp = LandscapeInfo->XYtoComponentMap.FindRef(NeighborKey);
			if (NeighborComp && !ComponentsToDelete.Contains(NeighborComp))
			{
				NeighborComp->Modify();
				NeighborComp->InvalidateLightingCache();

				NeighborsComponentToReregister.AddUnique(NeighborComp);
			}
		}

		// Remove Selected Region in deleted Component
		for (int32 Y = 0; Y < Component->ComponentSizeQuads; ++Y)
		{
			for (int32 X = 0; X < Component->ComponentSizeQuads; ++X)
			{
				LandscapeInfo->SelectedRegion.Remove(FIntPoint(X, Y) + Component->GetSectionBase());
			}
		}

		UTexture2D* HeightmapTexture = Component->GetHeightmap();

		if (HeightmapTexture)
		{
			HeightmapTexture->SetFlags(RF_Transactional);
			HeightmapTexture->Modify();
			HeightmapTexture->MarkPackageDirty();
			HeightmapTexture->ClearFlags(RF_Standalone); // Remove when there is no reference for this Heightmap...
		}

		TArray<UTexture2D*>& ComponentWeightmapTextures = Component->GetWeightmapTextures();

		for (UTexture2D* WeightmapTexture : ComponentWeightmapTextures)
		{
			WeightmapTexture->SetFlags(RF_Transactional);
			WeightmapTexture->Modify();
			WeightmapTexture->MarkPackageDirty();
			WeightmapTexture->ClearFlags(RF_Standalone);
		}

		if (Component->XYOffsetmapTexture)
		{
			Component->XYOffsetmapTexture->SetFlags(RF_Transactional);
			Component->XYOffsetmapTexture->Modify();
			Component->XYOffsetmapTexture->MarkPackageDirty();
			Component->XYOffsetmapTexture->ClearFlags(RF_Standalone);
		}

		ULandscapeHeightfieldCollisionComponent* CollisionComp = Component->CollisionComponent.Get();
		if (CollisionComp)
		{
			CollisionComp->DestroyComponent();
		}
		Component->DestroyComponent();
	}

	{
		FMultiComponentReregisterContext RegisterContext(NeighborsComponentToReregister);
	}

	// Remove Selection
	LandscapeInfo->ClearSelectedRegion(true);
	//EdMode->SetMaskEnable(Landscape->SelectedRegion.Num());
	GEngine->BroadcastLevelActorListChanged();
}

ALandscape* FEdModeLandscape::ChangeComponentSetting(int32 NumComponentsX, int32 NumComponentsY, int32 NumSubsections, int32 SubsectionSizeQuads, bool bResample)
{
	FScopedSlowTask Progress(3, LOCTEXT("LandscapeChangeComponentSetting", "Changing Landscape Component Settings..."));
	Progress.MakeDialog();
	int32 CurrentTaskProgress = 0;

	check(NumComponentsX > 0);
	check(NumComponentsY > 0);
	check(NumSubsections > 0);
	check(SubsectionSizeQuads > 0);

	const int32 NewComponentSizeQuads = NumSubsections * SubsectionSizeQuads;

	ALandscape* NewLandscape = NULL;

	ULandscapeInfo* LandscapeInfo = CurrentToolTarget.LandscapeInfo.Get();
	if (ensure(LandscapeInfo != NULL))
	{
		int32 OldMinX, OldMinY, OldMaxX, OldMaxY;
		if (LandscapeInfo->GetLandscapeExtent(OldMinX, OldMinY, OldMaxX, OldMaxY))
		{
			ALandscape* OldLandscape = LandscapeInfo->LandscapeActor.Get();
			check(OldLandscape != nullptr);

			const int32 OldVertsX = OldMaxX - OldMinX + 1;
			const int32 OldVertsY = OldMaxY - OldMinY + 1;
			const int32 NewVertsX = NumComponentsX * NewComponentSizeQuads + 1;
			const int32 NewVertsY = NumComponentsY * NewComponentSizeQuads + 1;

			TMap<FGuid, TArray<uint16>> HeightDataPerLayers;			
			TMap<FGuid, TArray<FLandscapeImportLayerInfo>> ImportMaterialLayerInfosPerLayers;

			FVector LandscapeOffset = FVector::ZeroVector;
			FIntPoint LandscapeOffsetQuads = FIntPoint::ZeroValue;
			float LandscapeScaleFactor = bResample ? (float)OldLandscape->ComponentSizeQuads / NewComponentSizeQuads : 1.0f;

			int32 NewMinX, NewMinY, NewMaxX, NewMaxY;

			{ // Scope to flush the texture update before doing the import
				FLandscapeEditDataInterface LandscapeEdit(LandscapeInfo);

				if (bResample)
				{
					NewMinX = OldMinX / LandscapeInfo->ComponentSizeQuads * NewComponentSizeQuads;
					NewMinY = OldMinY / LandscapeInfo->ComponentSizeQuads * NewComponentSizeQuads;
					NewMaxX = NewMinX + NewVertsX - 1;
					NewMaxY = NewMinY + NewVertsY - 1;
				}
				else
				{
					NewMinX = OldMinX + (OldVertsX - NewVertsX) / 2;
					NewMinY = OldMinY + (OldVertsY - NewVertsY) / 2;
					NewMaxX = NewMinX + NewVertsX - 1;
					NewMaxY = NewMinY + NewVertsY - 1;

					// offset landscape to component boundary
					LandscapeOffset = FVector(NewMinX, NewMinY, 0) * OldLandscape->GetActorScale();
					LandscapeOffsetQuads = FIntPoint(NewMinX, NewMinY);
				}

				auto ExtractHeightmapWeightmapContent = [&](TArray<uint16>& OutHeightData, TArray<FLandscapeImportLayerInfo>& OutImportMaterialLayerInfos)
				{
					if (bResample)
					{
						OutHeightData.AddZeroed(OldVertsX * OldVertsY * sizeof(uint16));

						// GetHeightData alters its args, so make temp copies to avoid screwing things up
						int32 TMinX = OldMinX, TMinY = OldMinY, TMaxX = OldMaxX, TMaxY = OldMaxY;
						LandscapeEdit.GetHeightData(TMinX, TMinY, TMaxX, TMaxY, OutHeightData.GetData(), 0);

						OutHeightData = LandscapeEditorUtils::ResampleData(OutHeightData, OldVertsX, OldVertsY, NewVertsX, NewVertsY);

						for (const FLandscapeInfoLayerSettings& LayerSettings : LandscapeInfo->Layers)
						{
							if (LayerSettings.LayerInfoObj != NULL)
							{
								auto ImportLayerInfo = new(OutImportMaterialLayerInfos) FLandscapeImportLayerInfo(LayerSettings);
								ImportLayerInfo->LayerData.AddZeroed(OldVertsX * OldVertsY * sizeof(uint8));

								TMinX = OldMinX; TMinY = OldMinY; TMaxX = OldMaxX; TMaxY = OldMaxY;
								LandscapeEdit.GetWeightData(LayerSettings.LayerInfoObj, TMinX, TMinY, TMaxX, TMaxY, ImportLayerInfo->LayerData.GetData(), 0);

								ImportLayerInfo->LayerData = LandscapeEditorUtils::ResampleData(ImportLayerInfo->LayerData, OldVertsX, OldVertsY, NewVertsX, NewVertsY);
							}
						}
					}
					else
					{
						const int32 RequestedMinX = FMath::Max(OldMinX, NewMinX);
						const int32 RequestedMinY = FMath::Max(OldMinY, NewMinY);
						const int32 RequestedMaxX = FMath::Min(OldMaxX, NewMaxX);
						const int32 RequestedMaxY = FMath::Min(OldMaxY, NewMaxY);

						const int32 RequestedVertsX = RequestedMaxX - RequestedMinX + 1;
						const int32 RequestedVertsY = RequestedMaxY - RequestedMinY + 1;

						OutHeightData.AddZeroed(RequestedVertsX * RequestedVertsY * sizeof(uint16));

						// GetHeightData alters its args, so make temp copies to avoid screwing things up
						int32 TMinX = RequestedMinX, TMinY = RequestedMinY, TMaxX = RequestedMaxX, TMaxY = RequestedMaxY;
						LandscapeEdit.GetHeightData(TMinX, TMinY, TMaxX, OldMaxY, OutHeightData.GetData(), 0);

						OutHeightData = LandscapeEditorUtils::ExpandData(OutHeightData, RequestedMinX, RequestedMinY, RequestedMaxX, RequestedMaxY, NewMinX, NewMinY, NewMaxX, NewMaxY);

						for (const FLandscapeInfoLayerSettings& LayerSettings : LandscapeInfo->Layers)
						{
							if (LayerSettings.LayerInfoObj != NULL)
							{
								auto ImportLayerInfo = new(OutImportMaterialLayerInfos) FLandscapeImportLayerInfo(LayerSettings);
								ImportLayerInfo->LayerData.AddZeroed(NewVertsX * NewVertsY * sizeof(uint8));

								TMinX = RequestedMinX; TMinY = RequestedMinY; TMaxX = RequestedMaxX; TMaxY = RequestedMaxY;
								LandscapeEdit.GetWeightData(LayerSettings.LayerInfoObj, TMinX, TMinY, TMaxX, TMaxY, ImportLayerInfo->LayerData.GetData(), 0);

								ImportLayerInfo->LayerData = LandscapeEditorUtils::ExpandData(ImportLayerInfo->LayerData, RequestedMinX, RequestedMinY, RequestedMaxX, RequestedMaxY, NewMinX, NewMinY, NewMaxX, NewMaxY);
							}
						}
					}
				};

				if (HasLandscapeLayersContent())
				{
					int32 HeightCount = 0;

					for (const FLandscapeLayer& OldLayer : OldLandscape->LandscapeLayers)
					{
						FScopedSetLandscapeEditingLayer Scope(OldLandscape, OldLayer.Guid);

						TArray<uint16> HeightData;
						TArray<FLandscapeImportLayerInfo> ImportMaterialLayerInfos;

						ExtractHeightmapWeightmapContent(HeightData, ImportMaterialLayerInfos);

						HeightCount = FMath::Max(HeightCount, HeightData.Num());
						HeightDataPerLayers.Add(OldLayer.Guid, MoveTemp(HeightData));
						ImportMaterialLayerInfosPerLayers.Add(OldLayer.Guid, MoveTemp(ImportMaterialLayerInfos));
					}

					TArray<uint16> DefaultHeightData;
					DefaultHeightData.AddUninitialized(HeightCount);

					uint16 DefaultValue = LandscapeDataAccess::GetTexHeight(0.f);

					// Initialize blank heightmap data
					for (int32 i = 0; i < DefaultHeightData.Num(); i++)
					{
						DefaultHeightData[i] = DefaultValue;
					}

					HeightDataPerLayers.Add(FGuid(), DefaultHeightData);

					TArray<FLandscapeImportLayerInfo> EmptyImportLayer;
					ImportMaterialLayerInfosPerLayers.Add(FGuid(), EmptyImportLayer);
				}
				else
				{
					TArray<uint16> HeightData;
					TArray<FLandscapeImportLayerInfo> ImportMaterialLayerInfos;

					ExtractHeightmapWeightmapContent(HeightData, ImportMaterialLayerInfos);

					HeightDataPerLayers.Add(FGuid(), MoveTemp(HeightData));
					ImportMaterialLayerInfosPerLayers.Add(FGuid(), MoveTemp(ImportMaterialLayerInfos));
				}

				if (!bResample)
				{
					NewMinX = 0;
					NewMinY = 0;
					NewMaxX = NewVertsX - 1;
					NewMaxY = NewVertsY - 1;
				}
			}

			Progress.EnterProgressFrame(CurrentTaskProgress++);

			const FVector Location = OldLandscape->GetActorLocation() + LandscapeOffset;
			FActorSpawnParameters SpawnParams;
			SpawnParams.OverrideLevel = OldLandscape->GetLevel();
			NewLandscape = OldLandscape->GetWorld()->SpawnActor<ALandscape>(Location, OldLandscape->GetActorRotation(), SpawnParams);
			NewLandscape->bCanHaveLayersContent = OldLandscape->bCanHaveLayersContent;
			const FVector OldScale = OldLandscape->GetActorScale();
			NewLandscape->SetActorRelativeScale3D(FVector(OldScale.X * LandscapeScaleFactor, OldScale.Y * LandscapeScaleFactor, OldScale.Z));

			NewLandscape->LandscapeMaterial = OldLandscape->LandscapeMaterial;
			NewLandscape->LandscapeMaterialsOverride = OldLandscape->LandscapeMaterialsOverride;
			NewLandscape->CollisionMipLevel = OldLandscape->CollisionMipLevel;
			NewLandscape->MaxLODLevel = OldLandscape->MaxLODLevel;
			NewLandscape->LODDistanceFactor_DEPRECATED = OldLandscape->LODDistanceFactor_DEPRECATED;
			NewLandscape->LODFalloff_DEPRECATED = OldLandscape->LODFalloff_DEPRECATED;
			NewLandscape->TessellationComponentScreenSize = OldLandscape->TessellationComponentScreenSize;
			NewLandscape->ComponentScreenSizeToUseSubSections = OldLandscape->ComponentScreenSizeToUseSubSections;
			NewLandscape->UseTessellationComponentScreenSizeFalloff = OldLandscape->UseTessellationComponentScreenSizeFalloff;
			NewLandscape->TessellationComponentScreenSizeFalloff = OldLandscape->TessellationComponentScreenSizeFalloff;
			NewLandscape->LODDistributionSetting = OldLandscape->LODDistributionSetting;
			NewLandscape->LOD0DistributionSetting = OldLandscape->LOD0DistributionSetting;
			NewLandscape->OccluderGeometryLOD = OldLandscape->OccluderGeometryLOD;
			NewLandscape->ExportLOD = OldLandscape->ExportLOD;
			NewLandscape->StaticLightingLOD = OldLandscape->StaticLightingLOD;
			NewLandscape->NegativeZBoundsExtension = OldLandscape->NegativeZBoundsExtension;
			NewLandscape->PositiveZBoundsExtension = OldLandscape->PositiveZBoundsExtension;
			NewLandscape->DefaultPhysMaterial = OldLandscape->DefaultPhysMaterial;
			NewLandscape->StreamingDistanceMultiplier = OldLandscape->StreamingDistanceMultiplier;
			NewLandscape->LandscapeHoleMaterial = OldLandscape->LandscapeHoleMaterial;
			NewLandscape->StaticLightingResolution = OldLandscape->StaticLightingResolution;
			NewLandscape->bCastStaticShadow = OldLandscape->bCastStaticShadow;
			NewLandscape->bCastShadowAsTwoSided = OldLandscape->bCastShadowAsTwoSided;
			NewLandscape->LightingChannels = OldLandscape->LightingChannels;
			NewLandscape->bRenderCustomDepth = OldLandscape->bRenderCustomDepth;
			NewLandscape->CustomDepthStencilValue = OldLandscape->CustomDepthStencilValue;
			NewLandscape->LightmassSettings = OldLandscape->LightmassSettings;
			NewLandscape->CollisionThickness = OldLandscape->CollisionThickness;
			NewLandscape->BodyInstance.SetCollisionProfileName(OldLandscape->BodyInstance.GetCollisionProfileName());
			if (NewLandscape->BodyInstance.DoesUseCollisionProfile() == false)
			{
				NewLandscape->BodyInstance.SetCollisionEnabled(OldLandscape->BodyInstance.GetCollisionEnabled());
				NewLandscape->BodyInstance.SetObjectType(OldLandscape->BodyInstance.GetObjectType());
				NewLandscape->BodyInstance.SetResponseToChannels(OldLandscape->BodyInstance.GetResponseToChannels());
			}
			NewLandscape->EditorLayerSettings = OldLandscape->EditorLayerSettings;
			NewLandscape->bUsedForNavigation = OldLandscape->bUsedForNavigation;
			NewLandscape->MaxPaintedLayersPerComponent = OldLandscape->MaxPaintedLayersPerComponent;

			TArray<FLandscapeLayer>* LandscapeLayers = CanHaveLandscapeLayersContent() ? &OldLandscape->LandscapeLayers : nullptr;

			NewLandscape->Import(FGuid::NewGuid(), NewMinX, NewMinY, NewMaxX, NewMaxY, NumSubsections, SubsectionSizeQuads, HeightDataPerLayers, *OldLandscape->ReimportHeightmapFilePath, ImportMaterialLayerInfosPerLayers, ELandscapeImportAlphamapType::Additive, LandscapeLayers);

			ULandscapeInfo* NewLandscapeInfo = NewLandscape->GetLandscapeInfo();
			check(NewLandscapeInfo);

			// Clone landscape splines
			ALandscape* OldLandscapeActor = LandscapeInfo->LandscapeActor.Get();
			if (OldLandscapeActor != nullptr && OldLandscapeActor->SplineComponent != NULL)
			{
				ULandscapeSplinesComponent* OldSplines = OldLandscapeActor->SplineComponent;
				ULandscapeSplinesComponent* NewSplines = DuplicateObject<ULandscapeSplinesComponent>(OldSplines, NewLandscape, OldSplines->GetFName());
				NewSplines->AttachToComponent(NewLandscape->GetRootComponent(), FAttachmentTransformRules::KeepWorldTransform);

				const FVector OldSplineScale = OldSplines->GetRelativeTransform().GetScale3D();
				NewSplines->SetRelativeScale3D(FVector(OldSplineScale.X / LandscapeScaleFactor, OldSplineScale.Y / LandscapeScaleFactor, OldSplineScale.Z));
				NewLandscape->SplineComponent = NewSplines;
				NewSplines->RegisterComponent();

				// TODO: Foliage on spline meshes
			}

			Progress.EnterProgressFrame(CurrentTaskProgress++);

			if (bResample)
			{
				// Remap foliage to the resampled components
				for (const TPair<FIntPoint, ULandscapeComponent*>& Entry : LandscapeInfo->XYtoComponentMap)
				{
					ULandscapeComponent* NewComponent = NewLandscapeInfo->XYtoComponentMap.FindRef(Entry.Key);
					if (NewComponent)
					{
						ULandscapeHeightfieldCollisionComponent* OldCollisionComponent = Entry.Value->CollisionComponent.Get();
						ULandscapeHeightfieldCollisionComponent* NewCollisionComponent = NewComponent->CollisionComponent.Get();

						if (OldCollisionComponent && NewCollisionComponent)
						{
							AInstancedFoliageActor::MoveInstancesToNewComponent(OldCollisionComponent->GetWorld(), OldCollisionComponent, NewCollisionComponent);
							NewCollisionComponent->SnapFoliageInstances(FBox(FVector(-WORLD_MAX), FVector(WORLD_MAX)));
						}
					}
				}

				Progress.EnterProgressFrame(CurrentTaskProgress++);

				// delete any components that were deleted in the original
				TSet<ULandscapeComponent*> ComponentsToDelete;
				for (const TPair<FIntPoint, ULandscapeComponent*>& Entry : NewLandscapeInfo->XYtoComponentMap)
				{
					if (!LandscapeInfo->XYtoComponentMap.Contains(Entry.Key))
					{
						ComponentsToDelete.Add(Entry.Value);
					}
				}
				if (ComponentsToDelete.Num() > 0)
				{
					DeleteLandscapeComponents(NewLandscapeInfo, ComponentsToDelete);
				}
			}
			else
			{
				// Move instances
				for (const TPair<FIntPoint, ULandscapeComponent*>& OldEntry : LandscapeInfo->XYtoComponentMap)
				{
					ULandscapeHeightfieldCollisionComponent* OldCollisionComponent = OldEntry.Value->CollisionComponent.Get();

					if (OldCollisionComponent)
					{
						UWorld* World = OldCollisionComponent->GetWorld();

						for (const TPair<FIntPoint, ULandscapeComponent*>& NewEntry : NewLandscapeInfo->XYtoComponentMap)
						{
							ULandscapeHeightfieldCollisionComponent* NewCollisionComponent = NewEntry.Value->CollisionComponent.Get();

							if (NewCollisionComponent && FBoxSphereBounds::BoxesIntersect(NewCollisionComponent->Bounds, OldCollisionComponent->Bounds))
							{
								FBox Box = NewCollisionComponent->Bounds.GetBox();
								Box.Min.Z = -WORLD_MAX;
								Box.Max.Z = WORLD_MAX;

								AInstancedFoliageActor::MoveInstancesToNewComponent(World, OldCollisionComponent, Box, NewCollisionComponent);
							}
						}
					}
				}

				// Snap them to the bounds
				for (const TPair<FIntPoint, ULandscapeComponent*>& NewEntry : NewLandscapeInfo->XYtoComponentMap)
				{
					ULandscapeHeightfieldCollisionComponent* NewCollisionComponent = NewEntry.Value->CollisionComponent.Get();

					if (NewCollisionComponent)
					{
						FBox Box = NewCollisionComponent->Bounds.GetBox();
						Box.Min.Z = -WORLD_MAX;
						Box.Max.Z = WORLD_MAX;

						NewCollisionComponent->SnapFoliageInstances(Box);
					}
				}

				Progress.EnterProgressFrame(CurrentTaskProgress++);

				// delete any components that are in areas that were entirely deleted in the original
				TSet<ULandscapeComponent*> ComponentsToDelete;
				for (const TPair<FIntPoint, ULandscapeComponent*>& Entry : NewLandscapeInfo->XYtoComponentMap)
				{
					float OldX = Entry.Key.X * NewComponentSizeQuads + LandscapeOffsetQuads.X;
					float OldY = Entry.Key.Y * NewComponentSizeQuads + LandscapeOffsetQuads.Y;
					TSet<ULandscapeComponent*> OverlapComponents;
					LandscapeInfo->GetComponentsInRegion(OldX, OldY, OldX + NewComponentSizeQuads, OldY + NewComponentSizeQuads, OverlapComponents, false);
					if (OverlapComponents.Num() == 0)
					{
						ComponentsToDelete.Add(Entry.Value);
					}
				}
				if (ComponentsToDelete.Num() > 0)
				{
					DeleteLandscapeComponents(NewLandscapeInfo, ComponentsToDelete);
				}
			}

			// Delete the old Landscape and all its proxies
			for (ALandscapeStreamingProxy* Proxy : TActorRange<ALandscapeStreamingProxy>(OldLandscape->GetWorld()))
			{
				if (Proxy->LandscapeActor == OldLandscapeActor)
				{
					Proxy->Destroy();
				}
			}
			OldLandscape->Destroy();
		}
	}

	GEditor->RedrawLevelEditingViewports();

	return NewLandscape;
}

ELandscapeEditingState FEdModeLandscape::GetEditingState() const
{
	UWorld* World = GetWorld();

	if (GEditor->bIsSimulatingInEditor)
	{
		return ELandscapeEditingState::SIEWorld;
	}
	else if (GEditor->PlayWorld != NULL)
	{
		return ELandscapeEditingState::PIEWorld;
	}
	else if (World == nullptr)
	{
		return ELandscapeEditingState::Unknown;
	}
	else if (World->FeatureLevel < ERHIFeatureLevel::SM4)
	{
		return ELandscapeEditingState::BadFeatureLevel;
	}
	else if (NewLandscapePreviewMode == ENewLandscapePreviewMode::None &&
		!CurrentToolTarget.LandscapeInfo.IsValid())
	{
		return ELandscapeEditingState::NoLandscape;
	}

	return ELandscapeEditingState::Enabled;
}

bool FEdModeLandscape::CanHaveLandscapeLayersContent() const
{
	ALandscape* Landscape = GetLandscape();
	return Landscape != nullptr ? Landscape->CanHaveLayersContent() : false;
}

bool FEdModeLandscape::HasLandscapeLayersContent() const
{
	ALandscape* Landscape = GetLandscape();	
	return Landscape != nullptr ? Landscape->HasLayersContent() : false;
}

int32 FEdModeLandscape::GetLayerCount() const
{
	ALandscape* Landscape = GetLandscape();
	return Landscape ? Landscape->GetLayerCount() : 0;
}

void FEdModeLandscape::SetCurrentLayer(int32 InLayerIndex)
{
	UISettings->Modify();
	UISettings->CurrentLayerIndex = InLayerIndex;
	RefreshDetailPanel();
	RequestLayersContentUpdateForceAll(ELandscapeLayerUpdateMode::Update_Client_Editing);
}

int32 FEdModeLandscape::GetCurrentLayerIndex() const
{
	return UISettings ? UISettings->CurrentLayerIndex : INDEX_NONE;
}

ALandscape* FEdModeLandscape::GetLandscape() const
{
	return CurrentToolTarget.LandscapeInfo.IsValid() ? CurrentToolTarget.LandscapeInfo->LandscapeActor.Get() : nullptr;
}

FLandscapeLayer* FEdModeLandscape::GetLayer(int32 InLayerIndex) const
{
	ALandscape* Landscape = GetLandscape();
	return Landscape ? Landscape->GetLayer(InLayerIndex) : nullptr;
}

FName FEdModeLandscape::GetLayerName(int32 InLayerIndex) const
{
	FLandscapeLayer* Layer = GetLayer(InLayerIndex);
	return Layer ? Layer->Name : NAME_None;
}

bool FEdModeLandscape::CanRenameLayerTo(int32 InLayerIndex, const FName& InNewName)
{
	ALandscape* Landscape = GetLandscape();
	if (Landscape)
	{
		int32 LayerCount = GetLayerCount();
		for (int32 LayerIdx = 0; LayerIdx < LayerCount; ++LayerIdx)
		{
			if (LayerIdx != InLayerIndex && GetLayerName(LayerIdx) == InNewName)
			{
				return false;
			}
		}
	}
	return true;
}

void FEdModeLandscape::SetLayerName(int32 InLayerIndex, const FName& InName)
{
	ALandscape* Landscape = GetLandscape();
	if (Landscape)
	{
		Landscape->SetLayerName(InLayerIndex, InName);
	}
}

bool FEdModeLandscape::IsLayerAlphaVisible(int32 InLayerIndex) const
{
	return (CurrentToolTarget.TargetType == ELandscapeToolTargetType::Heightmap || CurrentToolTarget.TargetType == ELandscapeToolTargetType::Weightmap);
}

float FEdModeLandscape::GetClampedLayerAlpha(float InLayerAlpha) const
{
	ALandscape* Landscape = GetLandscape();
	if (Landscape)
	{
		if (CurrentToolTarget.TargetType == ELandscapeToolTargetType::Heightmap || CurrentToolTarget.TargetType == ELandscapeToolTargetType::Weightmap)
		{
			return Landscape->GetClampedLayerAlpha(InLayerAlpha, CurrentToolTarget.TargetType == ELandscapeToolTargetType::Heightmap);
		}
	}
	return InLayerAlpha;
}

float FEdModeLandscape::GetLayerAlpha(int32 InLayerIndex) const
{
	ALandscape* Landscape = GetLandscape();
	if (Landscape)
	{
		if (CurrentToolTarget.TargetType == ELandscapeToolTargetType::Heightmap || CurrentToolTarget.TargetType == ELandscapeToolTargetType::Weightmap)
		{
			return Landscape->GetLayerAlpha(InLayerIndex, CurrentToolTarget.TargetType == ELandscapeToolTargetType::Heightmap);
		}
	}
	return 1.0f;
}

void FEdModeLandscape::SetLayerAlpha(int32 InLayerIndex, float InAlpha)
{
	ALandscape* Landscape = GetLandscape();
	if (Landscape)
	{
		if (CurrentToolTarget.TargetType == ELandscapeToolTargetType::Heightmap || CurrentToolTarget.TargetType == ELandscapeToolTargetType::Weightmap)
		{
			Landscape->SetLayerAlpha(InLayerIndex, InAlpha, CurrentToolTarget.TargetType == ELandscapeToolTargetType::Heightmap);
		}
	}
}

bool FEdModeLandscape::IsLayerVisible(int32 InLayerIndex) const
{
	FLandscapeLayer* Layer = GetLayer(InLayerIndex);
	return Layer ? Layer->bVisible : false;
}

void FEdModeLandscape::SetLayerVisibility(bool bInVisible, int32 InLayerIndex)
{
	ALandscape* Landscape = GetLandscape();
	if (Landscape)
	{
		Landscape->SetLayerVisibility(InLayerIndex, bInVisible);
	}
}

bool FEdModeLandscape::IsLayerLocked(int32 InLayerIndex) const
{
	const FLandscapeLayer* Layer = GetLayer(InLayerIndex);
	return Layer && Layer->bLocked;
}

void FEdModeLandscape::SetLayerLocked(int32 InLayerIndex, bool bInLocked)
{
	ALandscape* Landscape = GetLandscape();
	if (Landscape)
	{
		Landscape->SetLayerLocked(InLayerIndex, bInLocked);
	}
}

void FEdModeLandscape::RequestLayersContentUpdate(ELandscapeLayerUpdateMode InUpdateMode)
{
	if (ALandscape* Landscape = GetLandscape())
	{
		Landscape->RequestLayersContentUpdate(InUpdateMode);
	}
}

void FEdModeLandscape::RequestLayersContentUpdateForceAll(ELandscapeLayerUpdateMode InUpdateMode)
{
	if (ALandscape* Landscape = GetLandscape())
	{
		Landscape->RequestLayersContentUpdateForceAll(InUpdateMode);
	}
}

void FEdModeLandscape::AddBrushToCurrentLayer(ALandscapeBlueprintCustomBrush* InBrush)
{
	ALandscape* Landscape = GetLandscape();
	if (Landscape == nullptr)
	{
		return;
	}

	Landscape->AddBrushToLayer(GetCurrentLayerIndex(), InBrush);
}

void FEdModeLandscape::RemoveBrushFromCurrentLayer(ALandscapeBlueprintCustomBrush* InBrush)
{
	ALandscape* Landscape = GetLandscape();

	if (Landscape == nullptr)
	{
		return;
	}

	Landscape->RemoveBrushFromLayer(GetCurrentLayerIndex(), InBrush);
}

ALandscapeBlueprintCustomBrush* FEdModeLandscape::GetBrushForCurrentLayer(int8 InBrushIndex) const
{
	if (ALandscape* Landscape = GetLandscape())
	{
		return Landscape->GetBrushForLayer(GetCurrentLayerIndex(), InBrushIndex);
	}
	return nullptr;
}

TArray<ALandscapeBlueprintCustomBrush*> FEdModeLandscape::GetBrushesForCurrentLayer()
{
	TArray<ALandscapeBlueprintCustomBrush*> Brushes;
	if (ALandscape* Landscape = GetLandscape())
	{
		Brushes = Landscape->GetBrushesForLayer(GetCurrentLayerIndex());
	}
	return Brushes;
}

bool FEdModeLandscape::IsCurrentLayerBlendSubstractive(const TWeakObjectPtr<ULandscapeLayerInfoObject>& InLayerInfoObj) const
{
	ALandscape* Landscape = GetLandscape();

	if (Landscape != nullptr)
	{
		return Landscape->IsLayerBlendSubstractive(GetCurrentLayerIndex(), InLayerInfoObj);
	}

	return false;
}

void FEdModeLandscape::SetCurrentLayerSubstractiveBlendStatus(bool InStatus, const TWeakObjectPtr<ULandscapeLayerInfoObject>& InLayerInfoObj)
{
	ALandscape* Landscape = GetLandscape();

	if (Landscape != nullptr)
	{
		return Landscape->SetLayerSubstractiveBlendStatus(GetCurrentLayerIndex(), InStatus, InLayerInfoObj);
	}
}

FLandscapeLayer* FEdModeLandscape::GetCurrentLayer() const
{
	return GetLayer(GetCurrentLayerIndex());
}

void FEdModeLandscape::AutoUpdateDirtyLandscapeSplines()
{
	if (HasLandscapeLayersContent() && GEditor->IsTransactionActive())
	{
		// Only auto-update if a layer is reserved for landscape splines
		ALandscape* Landscape = GetLandscape();
		if (Landscape && Landscape->GetLandscapeSplinesReservedLayer())
		{
			// TODO : Only update dirty regions
			UpdateLandscapeSplines();
		}
	}
}

bool FEdModeLandscape::CanEditLayer(FText* Reason /*=nullptr*/, FLandscapeLayer* InLayer /*= nullptr*/)
{
	if (CanHaveLandscapeLayersContent())
	{
		ALandscape* Landscape = GetLandscape();
		FLandscapeLayer* TargetLayer = InLayer ? InLayer : GetCurrentLayer();
		if (!TargetLayer)
		{
			if (Reason)
			{
				*Reason = NSLOCTEXT("UnrealEd", "LandscapeInvalidLayer", "No layer selected. You must first chose a layer to work on.");
			}
			return false;
		}
		else if (!TargetLayer->bVisible)
		{
			if (Reason)
			{
				*Reason = NSLOCTEXT("UnrealEd", "LandscapeLayerHidden", "Painting or sculping in a hidden layer is not allowed.");
			}
			return false;
		}
		else if (TargetLayer->bLocked)
		{
			if (Reason)
			{
				*Reason = NSLOCTEXT("UnrealEd", "LandscapeLayerLocked", "This layer is locked. You must unlock it before you can work on this layer.");
			}
			return false;
		}
		else if (CurrentTool)
		{
			int32 TargetLayerIndex = Landscape ? Landscape->LandscapeLayers.IndexOfByPredicate([TargetLayeyGuid = TargetLayer->Guid](const FLandscapeLayer& OtherLayer) { return OtherLayer.Guid == TargetLayeyGuid; }) : INDEX_NONE;

			if ((CurrentTool != (FLandscapeTool*)SplinesTool) && Landscape && (TargetLayer == Landscape->GetLandscapeSplinesReservedLayer()))
			{
				if (Reason)
				{
					*Reason = NSLOCTEXT("UnrealEd", "LandscapeLayerReservedForSplines", "This layer is reserved for Landscape Splines.");
				}
				return false;
			}
			else if ((TargetLayerIndex > 0) && (CurrentTool->GetToolName() == FName("Ramp")))
			{
				if (Reason)
				{
					FLandscapeLayer* Layer = GetLayer(0);
					*Reason = FText::Format(NSLOCTEXT("UnrealEd", "LandscapeLayersToolAvailableOnlyOnFirstLayer", "{0} Tool is only available on the first layer {1}."), CurrentTool->GetDisplayName(), Layer ? FText::FromName(Layer->Name) : FText::GetEmpty());
				}
				return false;
			}
			else if (CurrentTool->GetToolName() == FName("Retopologize"))
			{
				if (Reason)
				{
					*Reason = FText::Format(NSLOCTEXT("UnrealEd", "LandscapeLayersNoSupportForRetopologize", "{0} Tool is not available with the Landscape Layer System."), CurrentTool->GetDisplayName());
				}
				return false;
			}
		}
	}

	if (CurrentToolTarget.TargetType == ELandscapeToolTargetType::Weightmap && CurrentToolTarget.LayerInfo == NULL && CurrentTool->GetToolName() != FName("BPCustom"))
	{
		if (Reason)
		{
			*Reason = NSLOCTEXT("UnrealEd", "LandscapeNeedToCreateLayerInfo", "This layer has no layer info assigned yet. You must create or assign a layer info before you can paint this layer.");
		}
		return false;
		// TODO: FName to LayerInfo: do we want to create the layer info here?
		//if (FMessageDialog::Open(EAppMsgType::YesNo, NSLOCTEXT("UnrealEd", "LandscapeNeedToCreateLayerInfo", "This layer has no layer info assigned yet. You must create or assign a layer info before you can paint this layer.")) == EAppReturnType::Yes)
		//{
		//	CurrentToolTarget.LandscapeInfo->LandscapeProxy->CreateLayerInfo(*CurrentToolTarget.PlaceholderLayerName.ToString());
		//}
	}
	return true;
}

void FEdModeLandscape::UpdateLandscapeSplines(bool bUpdateOnlySelected /* = false*/)
{
	if (HasLandscapeLayersContent())
	{
		ALandscape* Landscape = GetLandscape();
		if (Landscape)
		{
			Landscape->UpdateLandscapeSplines(GetCurrentLayerGuid(), bUpdateOnlySelected);
		}
	}
	else
	{
		if (CurrentToolTarget.LandscapeInfo.IsValid())
		{
			CurrentToolTarget.LandscapeInfo->ApplySplines(bUpdateOnlySelected);
		}
	}
}

FGuid FEdModeLandscape::GetCurrentLayerGuid() const
{
	FLandscapeLayer* CurrentLayer = GetCurrentLayer();
	return CurrentLayer ? CurrentLayer->Guid : FGuid();
}

bool FEdModeLandscape::NeedToFillEmptyMaterialLayers() const
{
	if (!CurrentToolTarget.LandscapeInfo.IsValid() || !CurrentToolTarget.LandscapeInfo->LandscapeActor.IsValid())
	{
		return false;
	}

	bool bCanFill = true;

	CurrentToolTarget.LandscapeInfo->ForAllLandscapeProxies([&](ALandscapeProxy* Proxy)
	{
		if (!bCanFill)
		{
			return;
		}

		ALandscape* Landscape = Proxy->GetLandscapeActor();

		if (Landscape != nullptr)
		{
			for (FLandscapeLayer& Layer : Landscape->LandscapeLayers)
			{
				for (ULandscapeComponent* Component : Proxy->LandscapeComponents)
				{
					const FLandscapeLayerComponentData* LayerComponentData = Component->GetLayerData(Layer.Guid);

					if (LayerComponentData != nullptr)
					{
						for (const FWeightmapLayerAllocationInfo& Alloc : LayerComponentData->WeightmapData.LayerAllocations)
						{
							if (Alloc.LayerInfo != nullptr)
							{
								bCanFill = false;
								return;
							}
						}
					}
				}
			}
		}
	});	

	return bCanFill;
}

void FEdModeLandscape::OnLevelActorAdded(AActor* InActor)
{
	if (ALandscape* Landscape = Cast <ALandscape>(InActor))
	{
		Landscape->RegisterLandscapeEdMode(this);
	}

	ALandscapeBlueprintCustomBrush* Brush = Cast<ALandscapeBlueprintCustomBrush>(InActor);

	if (Brush != nullptr && Brush->GetTypedOuter<UPackage>() != GetTransientPackage())
	{
		AddBrushToCurrentLayer(Brush);
		RefreshDetailPanel();
	}
}

void FEdModeLandscape::OnLevelActorRemoved(AActor* InActor)
{
	if (ALandscape* Landscape = Cast <ALandscape>(InActor))
	{
		Landscape->UnregisterLandscapeEdMode();
	}

	ALandscapeBlueprintCustomBrush* Brush = Cast<ALandscapeBlueprintCustomBrush>(InActor);

	if (Brush != nullptr && Brush->GetTypedOuter<UPackage>() != GetTransientPackage())
	{
		RemoveBrushFromCurrentLayer(Brush);
		RefreshDetailPanel();
	}
}

bool LandscapeEditorUtils::SetHeightmapData(ALandscapeProxy* Landscape, const TArray<uint16>& Data)
{
	FIntRect ComponentsRect = Landscape->GetBoundingRect() + Landscape->LandscapeSectionOffset;

	if (Data.Num() == (1 + ComponentsRect.Width())*(1 + ComponentsRect.Height()))
	{
		FHeightmapAccessor<false> HeightmapAccessor(Landscape->GetLandscapeInfo());
		HeightmapAccessor.SetData(ComponentsRect.Min.X, ComponentsRect.Min.Y, ComponentsRect.Max.X, ComponentsRect.Max.Y, Data.GetData());
		return true;
	}

	return false;
}

bool LandscapeEditorUtils::SetWeightmapData(ALandscapeProxy* Landscape, ULandscapeLayerInfoObject* LayerObject, const TArray<uint8>& Data)
{
	FIntRect ComponentsRect = Landscape->GetBoundingRect() + Landscape->LandscapeSectionOffset;

	if (Data.Num() == (1 + ComponentsRect.Width())*(1 + ComponentsRect.Height()))
	{
		FAlphamapAccessor<false, true> AlphamapAccessor(Landscape->GetLandscapeInfo(), LayerObject);
		AlphamapAccessor.SetData(ComponentsRect.Min.X, ComponentsRect.Min.Y, ComponentsRect.Max.X, ComponentsRect.Max.Y, Data.GetData(), ELandscapeLayerPaintingRestriction::None);
		return true;
	}

	return false;
}

FName FLandscapeTargetListInfo::GetLayerName() const
{
	return LayerInfoObj.IsValid() ? LayerInfoObj->LayerName : LayerName;
}

#undef LOCTEXT_NAMESPACE<|MERGE_RESOLUTION|>--- conflicted
+++ resolved
@@ -99,11 +99,7 @@
 
 ENGINE_API extern bool GDisableAutomaticTextureMaterialUpdateDependencies;
 
-<<<<<<< HEAD
-void ALandscape::SplitHeightmap(ULandscapeComponent* Comp, ALandscapeProxy* TargetProxy, FMaterialUpdateContext* InOutUpdateContext, TArray<FComponentRecreateRenderStateContext>* InOutRecreateRenderStateContext, bool InReregisterComponent)
-=======
-void ALandscape::SplitHeightmap(ULandscapeComponent* Comp, bool bMoveToCurrentLevel, FMaterialUpdateContext* InOutUpdateContext, TArray<FComponentRecreateRenderStateContext>* InOutRecreateRenderStateContext, bool InReregisterComponent)
->>>>>>> 20ec4101
+void ALandscape::SplitHeightmap(ULandscapeComponent* Comp, ALandscapeProxy* TargetProxy,FMaterialUpdateContext* InOutUpdateContext, TArray<FComponentRecreateRenderStateContext>* InOutRecreateRenderStateContext, bool InReregisterComponent)
 {
 	ULandscapeInfo* Info = Comp->GetLandscapeInfo();
 	
@@ -224,20 +220,12 @@
 				}
 			}
 		}
-<<<<<<< HEAD
-=======
-		*/
-#endif
-
-		Comp->SetHeightmap(HeightmapTexture);
->>>>>>> 20ec4101
 
 		// Move layer content to new layer heightmap
 		FLandscapeEditDataInterface LandscapeEdit(Info);
 		ALandscape* Landscape = Info->LandscapeActor.Get();
 		Comp->ForEachLayer([&](const FGuid& LayerGuid, FLandscapeLayerComponentData& LayerData)
 		{
-<<<<<<< HEAD
 			UTexture2D* OldLayerHeightmap = LayerData.HeightmapData.Texture;
 			if (OldLayerHeightmap != nullptr)
 			{
@@ -266,74 +254,10 @@
 		});
 
 		Landscape->RequestLayersContentUpdateForceAll();
-=======
-			HeightmapTexture->Source.UnlockMip(i);
-		}		
-
-		LandscapeEdit.SetHeightData(Comp->GetSectionBase().X, Comp->GetSectionBase().Y, Comp->GetSectionBase().X + Comp->ComponentSizeQuads, Comp->GetSectionBase().Y + Comp->ComponentSizeQuads, (uint16*)HeightData.GetData(), 0, false, (uint16*)NormalData.GetData());
->>>>>>> 20ec4101
 	}
 #endif
 
-<<<<<<< HEAD
 	// Reregister
-=======
-	// End material update
-	if (InOutUpdateContext != nullptr && InOutRecreateRenderStateContext != nullptr)
-	{
-		Comp->UpdateMaterialInstances(*InOutUpdateContext, *InOutRecreateRenderStateContext);
-	}
-	else
-	{
-		Comp->UpdateMaterialInstances();
-	}
-
-	// End of LandscapeEdit interface
-
-	// We disable automatic material update context, to manage it manually if we have a custom update context specified
-	GDisableAutomaticTextureMaterialUpdateDependencies = InOutUpdateContext != nullptr;
-
-	HeightmapTexture->PostEditChange();	
-
-	if (InOutUpdateContext != nullptr)
-	{
-		// Build a list of all unique materials the landscape uses
-		TArray<UMaterialInterface*> LandscapeMaterials;
-
-		int8 MaxLOD = FMath::CeilLogTwo(Comp->SubsectionSizeQuads + 1) - 1;
-
-		for (int8 LODIndex = 0; LODIndex < MaxLOD; ++LODIndex)
-		{
-			UMaterialInterface* Material = Comp->GetLandscapeMaterial(LODIndex);
-			LandscapeMaterials.AddUnique(Material);
-		}
-
-		TSet<UMaterial*> BaseMaterialsThatUseThisTexture;
-
-		for (UMaterialInterface* MaterialInterface : LandscapeMaterials)
-		{
-			if (DoesMaterialUseTexture(MaterialInterface, HeightmapTexture))
-			{
-				UMaterial* Material = MaterialInterface->GetMaterial();
-				bool MaterialAlreadyCompute = false;
-				BaseMaterialsThatUseThisTexture.Add(Material, &MaterialAlreadyCompute);
-
-				if (!MaterialAlreadyCompute)
-				{
-					if (Material->IsTextureForceRecompileCacheRessource(HeightmapTexture))
-					{
-						InOutUpdateContext->AddMaterial(Material);
-						Material->UpdateMaterialShaderCacheAndTextureReferences();
-					}
-				}
-			}
-		}
-	}
-	
-	GDisableAutomaticTextureMaterialUpdateDependencies = false;
-
-		// Reregister
->>>>>>> 20ec4101
 	if (InReregisterComponent)
 	{
 		FComponentReregisterContext ReregisterContext(Comp);
@@ -3569,7 +3493,7 @@
 
 void FEdModeLandscape::ReimportData(const FLandscapeTargetListInfo& TargetInfo)
 {
-	const FString& SourceFilePath = TargetInfo.ReimportFilePath();
+	const FString& SourceFilePath = TargetInfo.GetReimportFilePath();
 	if (SourceFilePath.Len())
 	{
 		FScopedSetLandscapeEditingLayer Scope(GetLandscape(), GetCurrentLayerGuid(), [&] { RequestLayersContentUpdateForceAll(); });
@@ -3883,11 +3807,7 @@
 		// Changing Heightmap format for selected components
 		for (ULandscapeComponent* Component : HeightmapUpdateComponents)
 		{
-<<<<<<< HEAD
 			ALandscape::SplitHeightmap(Component, nullptr, &MaterialUpdateContext, &RecreateRenderStateContexts, false);
-=======
-			ALandscape::SplitHeightmap(Component, false, &MaterialUpdateContext, &RecreateRenderStateContexts, false);
->>>>>>> 20ec4101
 		}
 
 		FMultiComponentReregisterContext RegisterContext(ComponentsToReregister);
@@ -4194,7 +4114,6 @@
 			NewLandscape->PositiveZBoundsExtension = OldLandscape->PositiveZBoundsExtension;
 			NewLandscape->DefaultPhysMaterial = OldLandscape->DefaultPhysMaterial;
 			NewLandscape->StreamingDistanceMultiplier = OldLandscape->StreamingDistanceMultiplier;
-			NewLandscape->LandscapeHoleMaterial = OldLandscape->LandscapeHoleMaterial;
 			NewLandscape->StaticLightingResolution = OldLandscape->StaticLightingResolution;
 			NewLandscape->bCastStaticShadow = OldLandscape->bCastStaticShadow;
 			NewLandscape->bCastShadowAsTwoSided = OldLandscape->bCastShadowAsTwoSided;
