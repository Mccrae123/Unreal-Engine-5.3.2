--- conflicted
+++ resolved
@@ -522,13 +522,8 @@
 
 
 		// Same as Gizmo fall off...
-<<<<<<< HEAD
-		float W = X2 - X1 + 1;
-		float H = Y2 - Y1 + 1;
-=======
 		float W = static_cast<float>(X2 - X1 + 1);
 		float H = static_cast<float>(Y2 - Y1 + 1);
->>>>>>> 4af6daef
 		float FalloffRadius = W * 0.5f * UISettings->GetCurrentToolBrushFalloff();
 		float SquareRadius = W * 0.5f - FalloffRadius;
 		for (int32 Y = 0; Y <= Y2 - Y1; ++Y)
