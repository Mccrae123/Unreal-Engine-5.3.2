// Copyright Epic Games, Inc. All Rights Reserved.

#include "CoreMinimal.h"
#include "InputCoreTypes.h"
#include "HitProxies.h"
#include "AI/NavigationSystemBase.h"
#include "Editor/UnrealEdEngine.h"
#include "Engine/Texture2D.h"
#include "UnrealWidgetFwd.h"
#include "EditorModeManager.h"
#include "UnrealEdGlobals.h"
#include "EditorViewportClient.h"
#include "LandscapeToolInterface.h"
#include "LandscapeEdMode.h"
#include "LandscapeEditorObject.h"
#include "ScopedTransaction.h"
#include "LandscapeEdit.h"
#include "LandscapeRender.h"
#include "LandscapeDataAccess.h"
#include "LandscapeHeightfieldCollisionComponent.h"
#include "Raster.h"
#include "Landscape.h"
#include "Misc/MessageDialog.h"
#include "LandscapeEdModeTools.h"
#include "TextureResource.h"

#define LOCTEXT_NAMESPACE "Landscape"

class FLandscapeRampToolHeightRasterPolicy
{
public:
	// X = Side Falloff Alpha, Y = Height
	typedef FVector2D InterpolantType;

	/** Initialization constructor. */
	FLandscapeRampToolHeightRasterPolicy(TArray<uint16>& InData, int32 InMinX, int32 InMinY, int32 InMaxX, int32 InMaxY, bool InbRaiseTerrain, bool InbLowerTerrain) :
		Data(InData),
		MinX(InMinX),
		MinY(InMinY),
		MaxX(InMaxX),
		MaxY(InMaxY),
		bRaiseTerrain(InbRaiseTerrain),
		bLowerTerrain(InbLowerTerrain)
	{
	}

protected:

	// FTriangleRasterizer policy interface.

	int32 GetMinX() const { return MinX; }
	int32 GetMaxX() const { return MaxX; }
	int32 GetMinY() const { return MinY; }
	int32 GetMaxY() const { return MaxY; }

	void ProcessPixel(int32 X, int32 Y, const InterpolantType& Interpolant, bool BackFacing)
	{
		const float CosInterpX = static_cast<float>(Interpolant.X >= 1 ? 1 : 0.5 - 0.5 * FMath::Cos(Interpolant.X * PI));
		const float Alpha = CosInterpX;
		uint16& Dest = Data[(Y - MinY)*(1 + MaxX - MinX) + X - MinX];
		float Value = FMath::Lerp((float)Dest, (float)Interpolant.Y, Alpha);
<<<<<<< HEAD
		uint16 DValue = (uint32)FMath::Clamp<float>(Value, 0, LandscapeDataAccess::MaxValue);
=======
		uint16 DValue = static_cast<uint16>(FMath::Clamp<float>(Value, 0, LandscapeDataAccess::MaxValue));
>>>>>>> 4af6daef
		if ((bRaiseTerrain && DValue > Dest) ||
			(bLowerTerrain && DValue < Dest))
		{
			Dest = DValue;
		}
	}

private:
	TArray<uint16>& Data;
	int32 MinX, MinY, MaxX, MaxY;
	uint32 bRaiseTerrain : 1, bLowerTerrain : 1;
};

class HLandscapeRampToolPointHitProxy : public HHitProxy
{
	DECLARE_HIT_PROXY();

	int8 Point;

	HLandscapeRampToolPointHitProxy(int8 InPoint) :
		HHitProxy(HPP_Foreground),
		Point(InPoint)
	{
	}

	virtual EMouseCursor::Type GetMouseCursor() override
	{
		return EMouseCursor::Crosshairs;
	}
};

IMPLEMENT_HIT_PROXY(HLandscapeRampToolPointHitProxy, HHitProxy)

class FLandscapeToolRamp : public FLandscapeTool
{
protected:
	FEdModeLandscape* EdMode;
	TObjectPtr<UTexture2D> SpriteTexture;
	FVector Points[2];
	int8 NumPoints;
	int8 SelectedPoint;
	bool bMovingPoint;

public:
	FLandscapeToolRamp(FEdModeLandscape* InEdMode)
		: EdMode(InEdMode)
		, SpriteTexture(LoadObject<UTexture2D>(NULL, TEXT("/Engine/EditorResources/S_Terrain.S_Terrain")))
		, NumPoints(0)
		, SelectedPoint(INDEX_NONE)
		, bMovingPoint(false)
	{
		check(SpriteTexture);
	}

	virtual void AddReferencedObjects(FReferenceCollector& Collector) override
	{
		Collector.AddReferencedObject(SpriteTexture);
	}

	virtual const TCHAR* GetToolName() const override { return TEXT("Ramp"); }
	virtual FText GetDisplayName() const override { return NSLOCTEXT("UnrealEd", "LandscapeMode_Ramp", "Ramp"); };
	virtual FText GetDisplayMessage() const override { return NSLOCTEXT("UnrealEd", "LandscapeMode_Ramp_Message", "Create a ramp between two specified points, adding falloffs according to the settings. Note that this tool cannot use any brushes."); };

	virtual void SetEditRenderType() override { GLandscapeEditRenderMode = ELandscapeEditRenderMode::None | (GLandscapeEditRenderMode & ELandscapeEditRenderMode::BitMaskForMask); }
	virtual bool SupportsMask() override { return false; }

	virtual ELandscapeToolTargetTypeMask::Type GetSupportedTargetTypes() override
	{
		return ELandscapeToolTargetTypeMask::Heightmap;
	}

	virtual void EnterTool() override
	{
		NumPoints = 0;
		SelectedPoint = INDEX_NONE;
		GLevelEditorModeTools().SetWidgetMode(UE::Widget::WM_Translate);
	}

	virtual bool BeginTool(FEditorViewportClient* ViewportClient, const FLandscapeToolTarget& Target, const FVector& InHitLocation) override
	{
		if (NumPoints < 2)
		{
			Points[NumPoints] = InHitLocation;
			SelectedPoint = NumPoints;
			NumPoints++;
			bMovingPoint = true;
			GLevelEditorModeTools().SetWidgetMode(UE::Widget::WM_Translate);
		}
		else
		{
			if (SelectedPoint != INDEX_NONE)
			{
				Points[SelectedPoint] = InHitLocation;
				bMovingPoint = true;
				GLevelEditorModeTools().SetWidgetMode(UE::Widget::WM_Translate);
			}
		}

		GUnrealEd->RedrawLevelEditingViewports();

		return true;
	}

	virtual void EndTool(FEditorViewportClient* ViewportClient) override
	{
		bMovingPoint = false;
	}

	virtual bool MouseMove(FEditorViewportClient* ViewportClient, FViewport* Viewport, int32 x, int32 y) override
	{
		if (bMovingPoint)
		{
			if (!Viewport->KeyState(EKeys::LeftMouseButton))
			{
				bMovingPoint = false;
				return false;
			}

			FVector HitLocation;
			if (EdMode->LandscapeMouseTrace(ViewportClient, x, y, HitLocation))
			{
				if (NumPoints == 1)
				{
					SelectedPoint = NumPoints;
					NumPoints++;
				}

				Points[SelectedPoint] = HitLocation;

				GUnrealEd->RedrawLevelEditingViewports();
			}

			return true;
		}

		return false;
	}

	virtual bool InputKey(FEditorViewportClient* InViewportClient, FViewport* InViewport, FKey InKey, EInputEvent InEvent) override
	{
		if (InKey == EKeys::Enter && InEvent == IE_Pressed)
		{
			if (CanApplyRamp())
			{
				ApplyRamp();
			}
		}

		if (InKey == EKeys::Escape && InEvent == IE_Pressed)
		{
			ResetRamp();
		}

		// Handle clicking on points to select them and drag them around
		if (InKey == EKeys::LeftMouseButton)
		{
			if (InEvent == IE_Pressed)
			{
				if (!InViewport->KeyState(EKeys::MiddleMouseButton) && !InViewport->KeyState(EKeys::RightMouseButton) && !IsAltDown(InViewport) && InViewportClient->GetCurrentWidgetAxis() == EAxisList::None)
				{
					HHitProxy* HitProxy = InViewport->GetHitProxy(InViewport->GetMouseX(), InViewport->GetMouseY());
					if (HitProxy && HitProxy->IsA(HLandscapeRampToolPointHitProxy::StaticGetType()))
					{
						HLandscapeRampToolPointHitProxy* PointHitProxy = (HLandscapeRampToolPointHitProxy*)HitProxy;
						SelectedPoint = PointHitProxy->Point;
						GLevelEditorModeTools().SetWidgetMode(UE::Widget::WM_Translate);
						GUnrealEd->RedrawLevelEditingViewports();

						bMovingPoint = true;
						return true;
					}
				}
				return false;
			}
			else if (InEvent == IE_Released)
			{
				bMovingPoint = false;
				return false;
			}
		}

		if (InKey == EKeys::End && InEvent == IE_Pressed)
		{
			if (SelectedPoint != INDEX_NONE)
			{
				const int32 MinX = FMath::FloorToInt32(Points[SelectedPoint].X);
				const int32 MinY = FMath::FloorToInt32(Points[SelectedPoint].Y);
				const int32 MaxX = MinX + 1;
				const int32 MaxY = MinY + 1;

				FLandscapeEditDataInterface LandscapeEdit(EdMode->CurrentToolTarget.LandscapeInfo.Get());

				TArray<uint16> Data;
				Data.AddZeroed(4);

				int32 ValidMinX = MinX;
				int32 ValidMinY = MinY;
				int32 ValidMaxX = MaxX;
				int32 ValidMaxY = MaxY;
				LandscapeEdit.GetHeightData(ValidMinX, ValidMinY, ValidMaxX, ValidMaxY, Data.GetData(), 0);

				if (ValidMaxX - ValidMinX != 1 && ValidMaxY - ValidMinY != 1)
				{
					// If we didn't read 4 values then we're partly off the edge of the landscape
					return true;
				}

				checkSlow(ValidMinX == MinX);
				checkSlow(ValidMinY == MinY);
				checkSlow(ValidMaxX == MaxX);
				checkSlow(ValidMaxY == MaxY);

				Points[SelectedPoint].Z = (FMath::BiLerp<float>(Data[0], Data[1], Data[2], Data[3], FMath::Frac(Points[SelectedPoint].X), FMath::Frac(Points[SelectedPoint].Y)) - LandscapeDataAccess::MidValue) * LANDSCAPE_ZSCALE;

				return true;
			}
		}

		// Change Ramp Width
		if ((InEvent == IE_Pressed || InEvent == IE_Repeat) && (InKey == EKeys::LeftBracket || InKey == EKeys::RightBracket))
		{
			const float OldValue = EdMode->UISettings->RampWidth;
			const float SliderMin = 0.0f;
			const float SliderMax = 8192.0f;
			const float Diff = 0.05f;

			float NewValue;
			if (InKey == EKeys::LeftBracket)
			{
				NewValue = OldValue - OldValue * Diff;
				NewValue = FMath::Min(NewValue, OldValue - 1.0f);
			}
			else
			{
				NewValue = OldValue + OldValue * Diff;
				NewValue = FMath::Max(NewValue, OldValue + 1.0f);
			}

			NewValue = FMath::RoundToFloat(FMath::Clamp(NewValue, SliderMin, SliderMax));

			EdMode->UISettings->RampWidth = NewValue;

			return true;
		}

		return false;
	}

	virtual bool InputDelta(FEditorViewportClient* InViewportClient, FViewport* InViewport, FVector& InDrag, FRotator& InRot, FVector& InScale) override
	{
		if (SelectedPoint != INDEX_NONE && InViewportClient->GetCurrentWidgetAxis() != EAxisList::None)
		{
			const ALandscapeProxy* LandscapeProxy = EdMode->CurrentToolTarget.LandscapeInfo->GetLandscapeProxy();
			const FTransform LandscapeToWorld = LandscapeProxy->LandscapeActorToWorld();

			Points[SelectedPoint] += LandscapeToWorld.InverseTransformVector(InDrag);

			return true;
		}

		return false;
	}

	virtual void Render(const FSceneView* View, FViewport* Viewport, FPrimitiveDrawInterface* PDI) override
	{
		// The editor can try to render the tool before the UpdateLandscapeEditorData command runs and the landscape editor realizes that the landscape has been hidden/deleted
		const ALandscapeProxy* LandscapeProxy = EdMode->CurrentToolTarget.LandscapeInfo->GetLandscapeProxy();
		if (LandscapeProxy && NumPoints > 0)
		{
			const FTransform LandscapeToWorld = LandscapeProxy->LandscapeActorToWorld();

			const FLinearColor SelectedSpriteColor = FLinearColor::White + (GEngine->GetSelectedMaterialColor() * GEngine->SelectionHighlightIntensity * 10);

			FVector WorldPoints[2];
			for (int32 i = 0; i < NumPoints; i++)
			{
				WorldPoints[i] = LandscapeToWorld.TransformPosition(Points[i]);
			}

			float SpriteScale = EdMode->UISettings->RampWidth / 4;
			if (NumPoints > 1)
			{
				SpriteScale = FMath::Min(SpriteScale, static_cast<float>((WorldPoints[1] - WorldPoints[0]).Size() / 2));
			}
			SpriteScale = FMath::Clamp<float>(SpriteScale, 10, 500);

			for (int8 i = 0; i < NumPoints; i++)
			{
				const FLinearColor SpriteColor = (i == SelectedPoint) ? SelectedSpriteColor : FLinearColor::White;

				PDI->SetHitProxy(new HLandscapeRampToolPointHitProxy(i));
				PDI->DrawSprite(WorldPoints[i],
					SpriteScale,
					SpriteScale,
					SpriteTexture->GetResource(),
					SpriteColor,
					SDPG_Foreground,
					0, static_cast<float>(SpriteTexture->GetResource()->GetSizeX()),
					0, static_cast<float>(SpriteTexture->GetResource()->GetSizeY()),
					SE_BLEND_Masked);
			}
			PDI->SetHitProxy(NULL);

			if (NumPoints == 2)
			{
				const FVector Side = FVector::CrossProduct(Points[1] - Points[0], FVector(0, 0, 1)).GetSafeNormal2D();
				FVector InnerSide = Side * (EdMode->UISettings->RampWidth * 0.5f * (1 - EdMode->UISettings->RampSideFalloff));
				FVector OuterSide = Side * (EdMode->UISettings->RampWidth * 0.5f);
				InnerSide = LandscapeToWorld.TransformVectorNoScale(InnerSide);
				OuterSide = LandscapeToWorld.TransformVectorNoScale(OuterSide);

				FVector InnerVerts[2][2];
				InnerVerts[0][0] = WorldPoints[0] - InnerSide;
				InnerVerts[0][1] = WorldPoints[0] + InnerSide;
				InnerVerts[1][0] = WorldPoints[1] - InnerSide;
				InnerVerts[1][1] = WorldPoints[1] + InnerSide;

				FVector OuterVerts[2][2];
				OuterVerts[0][0] = WorldPoints[0] - OuterSide;
				OuterVerts[0][1] = WorldPoints[0] + OuterSide;
				OuterVerts[1][0] = WorldPoints[1] - OuterSide;
				OuterVerts[1][1] = WorldPoints[1] + OuterSide;

				// Left
				DrawDashedLine(PDI, OuterVerts[0][0], OuterVerts[1][0], FColor::White, 50, SDPG_Foreground);

				// Center
				DrawDashedLine(PDI, InnerVerts[0][0], InnerVerts[0][1], FColor::White, 50, SDPG_Foreground);
				PDI->DrawLine(InnerVerts[0][0], InnerVerts[0][1], FLinearColor::White, SDPG_World);
				DrawDashedLine(PDI, InnerVerts[0][0], InnerVerts[1][0], FColor::White, 50, SDPG_Foreground);
				PDI->DrawLine(InnerVerts[0][0], InnerVerts[1][0], FLinearColor::White, SDPG_World);
				DrawDashedLine(PDI, InnerVerts[0][1], InnerVerts[1][1], FColor::White, 50, SDPG_Foreground);
				PDI->DrawLine(InnerVerts[0][1], InnerVerts[1][1], FLinearColor::White, SDPG_World);
				DrawDashedLine(PDI, InnerVerts[1][0], InnerVerts[1][1], FColor::White, 50, SDPG_Foreground);
				PDI->DrawLine(InnerVerts[1][0], InnerVerts[1][1], FLinearColor::White, SDPG_World);

				// Right
				DrawDashedLine(PDI, OuterVerts[0][1], OuterVerts[1][1], FColor::White, 50, SDPG_Foreground);
			}
		}
	}

	virtual bool OverrideSelection() const override
	{
		return true;
	}

	virtual bool IsSelectionAllowed(AActor* InActor, bool bInSelection) const override
	{
		// Only filter selection not deselection
		if (bInSelection)
		{
			return false;
		}

		return true;
	}

	virtual bool UsesTransformWidget() const override
	{
		if (SelectedPoint != INDEX_NONE)
		{
			// The editor can try to render the transform widget before the landscape editor ticks and realizes that the landscape has been hidden/deleted
			const ALandscapeProxy* LandscapeProxy = EdMode->CurrentToolTarget.LandscapeInfo->GetLandscapeProxy();
			if (LandscapeProxy)
			{
				return true;
			}
		}

		return false;
	}

	virtual EAxisList::Type GetWidgetAxisToDraw(UE::Widget::EWidgetMode CheckMode) const override
	{
		if (SelectedPoint != INDEX_NONE)
		{
			if (CheckMode == UE::Widget::WM_Translate)
			{
				return EAxisList::XYZ;
			}
			else
			{
				return EAxisList::None;
			}
		}

		return EAxisList::None;
	}

	virtual FVector GetWidgetLocation() const override
	{
		if (SelectedPoint != INDEX_NONE)
		{
			const ALandscapeProxy* LandscapeProxy = EdMode->CurrentToolTarget.LandscapeInfo->GetLandscapeProxy();
			if (LandscapeProxy)
			{
				const FTransform LandscapeToWorld = LandscapeProxy->LandscapeActorToWorld();
				return LandscapeToWorld.TransformPosition(Points[SelectedPoint]);
			}
		}

		return FVector::ZeroVector;
	}

	virtual FMatrix GetWidgetRotation() const override
	{
		if (SelectedPoint != INDEX_NONE)
		{
			const ALandscapeProxy* LandscapeProxy = EdMode->CurrentToolTarget.LandscapeInfo->GetLandscapeProxy();
			if (LandscapeProxy)
			{
				const FTransform LandscapeToWorld = LandscapeProxy->LandscapeActorToWorld();
				return FQuatRotationTranslationMatrix(LandscapeToWorld.GetRotation(), FVector::ZeroVector);
			}
		}

		return FMatrix::Identity;
	}

	virtual void ApplyRamp()
	{
		FText Reason;
		if (!EdMode->CanEditLayer(&Reason))
		{
			FMessageDialog::Open(EAppMsgType::Ok, Reason);
			return;
		}

		FScopedTransaction Transaction(LOCTEXT("Ramp_Apply", "Landscape Editing: Add ramp"));
		ALandscape* Landscape = EdMode->GetLandscape();
		FGuid EditLayerGUID = EdMode->GetCurrentLayerGuid();

		const ULandscapeInfo* LandscapeInfo = EdMode->CurrentToolTarget.LandscapeInfo.Get();
		const ALandscapeProxy* LandscapeProxy = LandscapeInfo->GetLandscapeProxy();
		const FTransform LandscapeToWorld = LandscapeProxy->LandscapeActorToWorld();

		const FVector2D Side = FVector2D(FVector::CrossProduct(Points[1] - Points[0], FVector(0,0,1))).GetSafeNormal();
		const FVector2D InnerSide = Side * (EdMode->UISettings->RampWidth * 0.5f * (1 - EdMode->UISettings->RampSideFalloff)) / LandscapeToWorld.GetScale3D().X;
		const FVector2D OuterSide = Side * (EdMode->UISettings->RampWidth * 0.5f) / LandscapeToWorld.GetScale3D().X;

		FVector2D InnerVerts[2][2];
		InnerVerts[0][0] = FVector2D(Points[0]) - InnerSide;
		InnerVerts[0][1] = FVector2D(Points[0]) + InnerSide;
		InnerVerts[1][0] = FVector2D(Points[1]) - InnerSide;
		InnerVerts[1][1] = FVector2D(Points[1]) + InnerSide;

		FVector2D OuterVerts[2][2];
		OuterVerts[0][0] = FVector2D(Points[0]) - OuterSide;
		OuterVerts[0][1] = FVector2D(Points[0]) + OuterSide;
		OuterVerts[1][0] = FVector2D(Points[1]) - OuterSide;
		OuterVerts[1][1] = FVector2D(Points[1]) + OuterSide;

		const double Heights[2] = {
			Points[0].Z * LANDSCAPE_INV_ZSCALE + LandscapeDataAccess::MidValue,
			Points[1].Z * LANDSCAPE_INV_ZSCALE + LandscapeDataAccess::MidValue
		};

		int32 MinX = FMath::CeilToInt32(FMath::Min(FMath::Min(OuterVerts[0][0].X, OuterVerts[0][1].X), FMath::Min(OuterVerts[1][0].X, OuterVerts[1][1].X))) - 1; // +/- 1 to make sure we have enough data for calculating correct normals
		int32 MinY = FMath::CeilToInt32(FMath::Min(FMath::Min(OuterVerts[0][0].Y, OuterVerts[0][1].Y), FMath::Min(OuterVerts[1][0].Y, OuterVerts[1][1].Y))) - 1;
		int32 MaxX = FMath::FloorToInt32(FMath::Max(FMath::Max(OuterVerts[0][0].X, OuterVerts[0][1].X), FMath::Max(OuterVerts[1][0].X, OuterVerts[1][1].X))) + 1;
		int32 MaxY = FMath::FloorToInt32(FMath::Max(FMath::Max(OuterVerts[0][0].Y, OuterVerts[0][1].Y), FMath::Max(OuterVerts[1][0].Y, OuterVerts[1][1].Y))) + 1;

		// I'd dearly love to use FIntRect in this code, but Landscape works with "Inclusive Max" and FIntRect is "Exclusive Max"
		int32 LandscapeMinX, LandscapeMinY, LandscapeMaxX, LandscapeMaxY;
		if (!LandscapeInfo->GetLandscapeExtent(LandscapeMinX, LandscapeMinY, LandscapeMaxX, LandscapeMaxY))
		{
			return;
		}

		MinX = FMath::Max(MinX, LandscapeMinX);
		MinY = FMath::Max(MinY, LandscapeMinY);
		MaxX = FMath::Min(MaxX, LandscapeMaxX);
		MaxY = FMath::Min(MaxY, LandscapeMaxY);

		if (MinX > MaxX || MinY > MaxY)
		{
			// The bounds don't intersect any data, so we skip applying the ramp entirely
			return;
		}

		// construct the caches, and set them to work in the EditLayer
		FLandscapeEditDataInterface LandscapeEdit(EdMode->CurrentToolTarget.LandscapeInfo.Get(), EditLayerGUID);
		FLandscapeHeightCache HeightCache(EdMode->CurrentToolTarget);
		FLandscapeLayerDataCache<FHeightmapToolTarget> LayerHeightDataCache(EdMode->CurrentToolTarget, HeightCache);
		LayerHeightDataCache.SetCacheEditingLayer(EditLayerGUID);

		const bool bCombinedLayerOperation = EdMode->UISettings->bCombinedLayersOperation && Landscape && Landscape->HasLayersContent();
		LayerHeightDataCache.Initialize(EdMode->CurrentToolTarget.LandscapeInfo.Get(), bCombinedLayerOperation);

		// Heights raster
		bool bRaiseTerrain = true; //EdMode->UISettings->Ramp_bRaiseTerrain;
		bool bLowerTerrain = true; //EdMode->UISettings->Ramp_bLowerTerrain;
		if (bRaiseTerrain || bLowerTerrain)
		{
			TArray<uint16> Data;
			Data.AddZeroed((1 + MaxY - MinY) * (1 + MaxX - MinX));

			int32 ValidMinX = MinX;
			int32 ValidMinY = MinY;
			int32 ValidMaxX = MaxX;
			int32 ValidMaxY = MaxY;
			LayerHeightDataCache.Read(ValidMinX, ValidMinY, ValidMaxX, ValidMaxY, Data);

			if (ValidMinX > ValidMaxX || ValidMinY > ValidMaxY)
			{
				// The bounds don't intersect any data, so we skip applying the ramp entirely
				return;
			}

			FLandscapeEditDataInterface::ShrinkData(Data, MinX, MinY, MaxX, MaxY, ValidMinX, ValidMinY, ValidMaxX, ValidMaxY);

			MinX = ValidMinX;
			MinY = ValidMinY;
			MaxX = ValidMaxX;
			MaxY = ValidMaxY;

			FTriangleRasterizer<FLandscapeRampToolHeightRasterPolicy> Rasterizer(
				FLandscapeRampToolHeightRasterPolicy(Data, MinX, MinY, MaxX, MaxY, bRaiseTerrain, bLowerTerrain));

			// Left
			Rasterizer.DrawTriangle(FVector2D(0, Heights[0]), FVector2D(1, Heights[0]), FVector2D(0, Heights[1]), OuterVerts[0][0], InnerVerts[0][0], OuterVerts[1][0], false);
			Rasterizer.DrawTriangle(FVector2D(1, Heights[0]), FVector2D(0, Heights[1]), FVector2D(1, Heights[1]), InnerVerts[0][0], OuterVerts[1][0], InnerVerts[1][0], false);

			// Center
			Rasterizer.DrawTriangle(FVector2D(1, Heights[0]), FVector2D(1, Heights[0]), FVector2D(1, Heights[1]), InnerVerts[0][0], InnerVerts[0][1], InnerVerts[1][0], false);
			Rasterizer.DrawTriangle(FVector2D(1, Heights[0]), FVector2D(1, Heights[1]), FVector2D(1, Heights[1]), InnerVerts[0][1], InnerVerts[1][0], InnerVerts[1][1], false);

			// Right
			Rasterizer.DrawTriangle(FVector2D(1, Heights[0]), FVector2D(0, Heights[0]), FVector2D(1, Heights[1]), InnerVerts[0][1], OuterVerts[0][1], InnerVerts[1][1], false);
			Rasterizer.DrawTriangle(FVector2D(0, Heights[0]), FVector2D(1, Heights[1]), FVector2D(0, Heights[1]), OuterVerts[0][1], InnerVerts[1][1], OuterVerts[1][1], false);

			LayerHeightDataCache.Write(MinX, MinY, MaxX, MaxY, Data);

			if (!EdMode->HasLandscapeLayersContent())
			{
				TSet<ULandscapeComponent*> Components;
				if (LandscapeEdit.GetComponentsInRegion(MinX, MinY, MaxX, MaxY, &Components))
				{
					for (ULandscapeComponent* Component : Components)
					{
						// Recreate collision for modified components and update the navmesh
						ULandscapeHeightfieldCollisionComponent* CollisionComponent = Component->GetCollisionComponent();
						if (CollisionComponent)
						{
							CollisionComponent->RecreateCollision();
							FNavigationSystem::UpdateComponentData(*CollisionComponent);
						}
					}
				}
			}
		}
 		if (Landscape)
 		{
 			Landscape->RequestLayersContentUpdate(ELandscapeLayerUpdateMode::Update_Heightmap_All);
 		}
	}

	bool CanApplyRamp()
	{
		return EdMode->CanEditLayer() && (NumPoints == 2);
	}

	void ResetRamp()
	{
		NumPoints = 0;
		SelectedPoint = INDEX_NONE;
	}
};

void FEdModeLandscape::ApplyRampTool()
{
	if (CurrentTool->GetToolName() == FName("Ramp"))
	{
		FLandscapeToolRamp* RampTool = (FLandscapeToolRamp*)CurrentTool;
		RampTool->ApplyRamp();
		GEditor->RedrawLevelEditingViewports();
	}
}

bool FEdModeLandscape::CanApplyRampTool()
{
	if (CurrentTool->GetToolName() == FName("Ramp"))
	{
		FLandscapeToolRamp* RampTool = (FLandscapeToolRamp*)CurrentTool;

		return RampTool->CanApplyRamp();
	}
	return false;
}

void FEdModeLandscape::ResetRampTool()
{
	if (CurrentTool->GetToolName() == FName("Ramp"))
	{
		FLandscapeToolRamp* RampTool = (FLandscapeToolRamp*)CurrentTool;
		RampTool->ResetRamp();
		GEditor->RedrawLevelEditingViewports();
	}
}

//
// Toolset initialization
//
void FEdModeLandscape::InitializeTool_Ramp()
{
	auto Tool_Ramp = MakeUnique<FLandscapeToolRamp>(this);
	Tool_Ramp->ValidBrushes.Add("BrushSet_Dummy");
	LandscapeTools.Add(MoveTemp(Tool_Ramp));
}

#undef LOCTEXT_NAMESPACE<|MERGE_RESOLUTION|>--- conflicted
+++ resolved
@@ -59,11 +59,7 @@
 		const float Alpha = CosInterpX;
 		uint16& Dest = Data[(Y - MinY)*(1 + MaxX - MinX) + X - MinX];
 		float Value = FMath::Lerp((float)Dest, (float)Interpolant.Y, Alpha);
-<<<<<<< HEAD
-		uint16 DValue = (uint32)FMath::Clamp<float>(Value, 0, LandscapeDataAccess::MaxValue);
-=======
 		uint16 DValue = static_cast<uint16>(FMath::Clamp<float>(Value, 0, LandscapeDataAccess::MaxValue));
->>>>>>> 4af6daef
 		if ((bRaiseTerrain && DValue > Dest) ||
 			(bLowerTerrain && DValue < Dest))
 		{
