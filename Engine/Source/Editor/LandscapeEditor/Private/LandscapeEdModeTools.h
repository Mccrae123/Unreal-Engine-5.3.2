// Copyright 1998-2019 Epic Games, Inc. All Rights Reserved.

#pragma once

#include "CoreMinimal.h"
#include "UObject/GCObject.h"
#include "LandscapeProxy.h"
#include "LandscapeToolInterface.h"
#include "LandscapeEdMode.h"
#include "EditorViewportClient.h"
#include "LandscapeEdit.h"
#include "LandscapeComponent.h"
#include "LandscapeDataAccess.h"
#include "LandscapeHeightfieldCollisionComponent.h"
#include "InstancedFoliageActor.h"
#include "VREditorInteractor.h"
#include "AI/NavigationSystemBase.h"
#include "Landscape.h"

// VR Editor

//
//	FNoiseParameter - Perlin noise
//
struct FNoiseParameter
{
	float	Base,
		NoiseScale,
		NoiseAmount;

	// Constructors.

	FNoiseParameter()
	{
	}
	FNoiseParameter(float InBase, float InScale, float InAmount) :
		Base(InBase),
		NoiseScale(InScale),
		NoiseAmount(InAmount)
	{
	}

	// Sample
	float Sample(int32 X, int32 Y) const
	{
		float	Noise = 0.0f;
		X = FMath::Abs(X);
		Y = FMath::Abs(Y);

		if (NoiseScale > DELTA)
		{
			for (uint32 Octave = 0; Octave < 4; Octave++)
			{
				float	OctaveShift = 1 << Octave;
				float	OctaveScale = OctaveShift / NoiseScale;
				Noise += PerlinNoise2D(X * OctaveScale, Y * OctaveScale) / OctaveShift;
			}
		}

		return Base + Noise * NoiseAmount;
	}

	// TestGreater - Returns 1 if TestValue is greater than the parameter.
	bool TestGreater(int32 X, int32 Y, float TestValue) const
	{
		float	ParameterValue = Base;

		if (NoiseScale > DELTA)
		{
			for (uint32 Octave = 0; Octave < 4; Octave++)
			{
				float	OctaveShift = 1 << Octave;
				float	OctaveAmplitude = NoiseAmount / OctaveShift;

				// Attempt to avoid calculating noise if the test value is outside of the noise amplitude.

				if (TestValue > ParameterValue + OctaveAmplitude)
					return 1;
				else if (TestValue < ParameterValue - OctaveAmplitude)
					return 0;
				else
				{
					float	OctaveScale = OctaveShift / NoiseScale;
					ParameterValue += PerlinNoise2D(X * OctaveScale, Y * OctaveScale) * OctaveAmplitude;
				}
			}
		}

		return TestValue >= ParameterValue;
	}

	// TestLess
	bool TestLess(int32 X, int32 Y, float TestValue) const { return !TestGreater(X, Y, TestValue); }

private:
	static const int32 Permutations[256];

	bool operator==(const FNoiseParameter& SrcNoise)
	{
		if ((Base == SrcNoise.Base) &&
			(NoiseScale == SrcNoise.NoiseScale) &&
			(NoiseAmount == SrcNoise.NoiseAmount))
		{
			return true;
		}

		return false;
	}

	void operator=(const FNoiseParameter& SrcNoise)
	{
		Base = SrcNoise.Base;
		NoiseScale = SrcNoise.NoiseScale;
		NoiseAmount = SrcNoise.NoiseAmount;
	}


	float Fade(float T) const
	{
		return T * T * T * (T * (T * 6 - 15) + 10);
	}


	float Grad(int32 Hash, float X, float Y) const
	{
		int32		H = Hash & 15;
		float	U = H < 8 || H == 12 || H == 13 ? X : Y,
			V = H < 4 || H == 12 || H == 13 ? Y : 0;
		return ((H & 1) == 0 ? U : -U) + ((H & 2) == 0 ? V : -V);
	}

	float PerlinNoise2D(float X, float Y) const
	{
		int32		TruncX = FMath::TruncToInt(X),
			TruncY = FMath::TruncToInt(Y),
			IntX = TruncX & 255,
			IntY = TruncY & 255;
		float	FracX = X - TruncX,
			FracY = Y - TruncY;

		float	U = Fade(FracX),
			V = Fade(FracY);

		int32	A = Permutations[IntX] + IntY,
			AA = Permutations[A & 255],
			AB = Permutations[(A + 1) & 255],
			B = Permutations[(IntX + 1) & 255] + IntY,
			BA = Permutations[B & 255],
			BB = Permutations[(B + 1) & 255];

		return	FMath::Lerp(FMath::Lerp(Grad(Permutations[AA], FracX, FracY),
			Grad(Permutations[BA], FracX - 1, FracY), U),
			FMath::Lerp(Grad(Permutations[AB], FracX, FracY - 1),
			Grad(Permutations[BB], FracX - 1, FracY - 1), U), V);
	}
};



#if WITH_KISSFFT
#include "tools/kiss_fftnd.h"
#endif

template<typename DataType>
inline void LowPassFilter(int32 X1, int32 Y1, int32 X2, int32 Y2, FLandscapeBrushData& BrushInfo, TArray<DataType>& Data, const float DetailScale, const float ApplyRatio = 1.0f)
{
#if WITH_KISSFFT
	// Low-pass filter
	int32 FFTWidth = X2 - X1 - 1;
	int32 FFTHeight = Y2 - Y1 - 1;

	if (FFTWidth <= 1 && FFTHeight <= 1)
	{
		// nothing to do
		return;
	}

	const int32 NDims = 2;
	const int32 Dims[NDims] = { FFTHeight, FFTWidth };
	kiss_fftnd_cfg stf = kiss_fftnd_alloc(Dims, NDims, 0, NULL, NULL),
		sti = kiss_fftnd_alloc(Dims, NDims, 1, NULL, NULL);

	kiss_fft_cpx *buf = (kiss_fft_cpx *)KISS_FFT_MALLOC(sizeof(kiss_fft_cpx) * Dims[0] * Dims[1]);
	kiss_fft_cpx *out = (kiss_fft_cpx *)KISS_FFT_MALLOC(sizeof(kiss_fft_cpx) * Dims[0] * Dims[1]);

	for (int32 Y = Y1 + 1; Y <= Y2 - 1; Y++)
	{
		auto* DataScanline = Data.GetData() + (Y - Y1) * (X2 - X1 + 1) + (0 - X1);
		auto* bufScanline = buf + (Y - (Y1 + 1)) * Dims[1] + (0 - (X1 + 1));

		for (int32 X = X1 + 1; X <= X2 - 1; X++)
		{
			bufScanline[X].r = DataScanline[X];
			bufScanline[X].i = 0;
		}
	}

	// Forward FFT
	kiss_fftnd(stf, buf, out);

	int32 CenterPos[2] = { Dims[0] >> 1, Dims[1] >> 1 };
	for (int32 Y = 0; Y < Dims[0]; Y++)
	{
		float DistFromCenter = 0.0f;
		for (int32 X = 0; X < Dims[1]; X++)
		{
			if (Y < CenterPos[0])
			{
				if (X < CenterPos[1])
				{
					// 1
					DistFromCenter = X*X + Y*Y;
				}
				else
				{
					// 2
					DistFromCenter = (X - Dims[1])*(X - Dims[1]) + Y*Y;
				}
			}
			else
			{
				if (X < CenterPos[1])
				{
					// 3
					DistFromCenter = X*X + (Y - Dims[0])*(Y - Dims[0]);
				}
				else
				{
					// 4
					DistFromCenter = (X - Dims[1])*(X - Dims[1]) + (Y - Dims[0])*(Y - Dims[0]);
				}
			}
			// High frequency removal
			float Ratio = 1.0f - DetailScale;
			float Dist = FMath::Min<float>((Dims[0] * Ratio)*(Dims[0] * Ratio), (Dims[1] * Ratio)*(Dims[1] * Ratio));
			float Filter = 1.0 / (1.0 + DistFromCenter / Dist);
			CA_SUPPRESS(6385);
			out[X + Y*Dims[1]].r *= Filter;
			out[X + Y*Dims[1]].i *= Filter;
		}
	}

	// Inverse FFT
	kiss_fftnd(sti, out, buf);

	float Scale = Dims[0] * Dims[1];
	const int32 BrushX1 = FMath::Max<int32>(BrushInfo.GetBounds().Min.X, X1 + 1);
	const int32 BrushY1 = FMath::Max<int32>(BrushInfo.GetBounds().Min.Y, Y1 + 1);
	const int32 BrushX2 = FMath::Min<int32>(BrushInfo.GetBounds().Max.X, X2);
	const int32 BrushY2 = FMath::Min<int32>(BrushInfo.GetBounds().Max.Y, Y2);
	for (int32 Y = BrushY1; Y < BrushY2; Y++)
	{
		const float* BrushScanline = BrushInfo.GetDataPtr(FIntPoint(0, Y));
		auto* DataScanline = Data.GetData() + (Y - Y1) * (X2 - X1 + 1) + (0 - X1);
		auto* bufScanline = buf + (Y - (Y1 + 1)) * Dims[1] + (0 - (X1 + 1));

		for (int32 X = BrushX1; X < BrushX2; X++)
		{
			const float BrushValue = BrushScanline[X];

			if (BrushValue > 0.0f)
			{
				DataScanline[X] = FMath::Lerp((float)DataScanline[X], bufScanline[X].r / Scale, BrushValue * ApplyRatio);
			}
		}
	}

	// Free FFT allocation
	KISS_FFT_FREE(stf);
	KISS_FFT_FREE(sti);
	KISS_FFT_FREE(buf);
	KISS_FFT_FREE(out);
#endif
}



//
// TLandscapeEditCache
//
template<class Accessor, typename AccessorType>
struct TLandscapeEditCache
{
public:
	typedef AccessorType DataType;
	Accessor DataAccess;

	TLandscapeEditCache(const FLandscapeToolTarget& InTarget)
		: DataAccess(InTarget)
		, Valid(false)
	{
	}

	// X2/Y2 Coordinates are "inclusive" max values
	void CacheData(int32 X1, int32 Y1, int32 X2, int32 Y2, bool bCacheOriginalData = false)
	{
		if (!Valid)
		{
			if (Accessor::bUseInterp)
			{
				ValidX1 = CachedX1 = X1;
				ValidY1 = CachedY1 = Y1;
				ValidX2 = CachedX2 = X2;
				ValidY2 = CachedY2 = Y2;

				DataAccess.GetData(ValidX1, ValidY1, ValidX2, ValidY2, CachedData);
				if (!ensureMsgf(ValidX1 <= ValidX2 && ValidY1 <= ValidY2, TEXT("Invalid cache area: X(%d-%d), Y(%d-%d) from region X(%d-%d), Y(%d-%d)"), ValidX1, ValidX2, ValidY1, ValidY2, X1, X2, Y1, Y2))
				{
					Valid = false;
					return;
				}
			}
			else
			{
				CachedX1 = X1;
				CachedY1 = Y1;
				CachedX2 = X2;
				CachedY2 = Y2;

				DataAccess.GetDataFast(CachedX1, CachedY1, CachedX2, CachedY2, CachedData);
			}

			if (bCacheOriginalData)
			{
				OriginalData = CachedData;
			}
			Valid = true;
		}
		else
		{
			// Extend the cache area if needed
			if (X1 < CachedX1)
			{
				if (Accessor::bUseInterp)
				{
					int32 x1 = X1;
					int32 x2 = ValidX1;
					int32 y1 = FMath::Min<int32>(Y1, CachedY1);
					int32 y2 = FMath::Max<int32>(Y2, CachedY2);

					DataAccess.GetData(x1, y1, x2, y2, CachedData);
					ValidX1 = FMath::Min<int32>(x1, ValidX1);
				}
				else
				{
					DataAccess.GetDataFast(X1, CachedY1, CachedX1 - 1, CachedY2, CachedData);
				}

				if (bCacheOriginalData)
				{
					CacheOriginalData(X1, CachedY1, CachedX1 - 1, CachedY2);
				}
				CachedX1 = X1;
			}

			if (X2 > CachedX2)
			{
				if (Accessor::bUseInterp)
				{
					int32 x1 = ValidX2;
					int32 x2 = X2;
					int32 y1 = FMath::Min<int32>(Y1, CachedY1);
					int32 y2 = FMath::Max<int32>(Y2, CachedY2);

					DataAccess.GetData(x1, y1, x2, y2, CachedData);
					ValidX2 = FMath::Max<int32>(x2, ValidX2);
				}
				else
				{
					DataAccess.GetDataFast(CachedX2 + 1, CachedY1, X2, CachedY2, CachedData);
				}
				if (bCacheOriginalData)
				{
					CacheOriginalData(CachedX2 + 1, CachedY1, X2, CachedY2);
				}
				CachedX2 = X2;
			}

			if (Y1 < CachedY1)
			{
				if (Accessor::bUseInterp)
				{
					int32 x1 = CachedX1;
					int32 x2 = CachedX2;
					int32 y1 = Y1;
					int32 y2 = ValidY1;

					DataAccess.GetData(x1, y1, x2, y2, CachedData);
					ValidY1 = FMath::Min<int32>(y1, ValidY1);
				}
				else
				{
					DataAccess.GetDataFast(CachedX1, Y1, CachedX2, CachedY1 - 1, CachedData);
				}
				if (bCacheOriginalData)
				{
					CacheOriginalData(CachedX1, Y1, CachedX2, CachedY1 - 1);
				}
				CachedY1 = Y1;
			}

			if (Y2 > CachedY2)
			{
				if (Accessor::bUseInterp)
				{
					int32 x1 = CachedX1;
					int32 x2 = CachedX2;
					int32 y1 = ValidY2;
					int32 y2 = Y2;

					DataAccess.GetData(x1, y1, x2, y2, CachedData);
					ValidY2 = FMath::Max<int32>(y2, ValidY2);
				}
				else
				{
					DataAccess.GetDataFast(CachedX1, CachedY2 + 1, CachedX2, Y2, CachedData);
				}
				if (bCacheOriginalData)
				{
					CacheOriginalData(CachedX1, CachedY2 + 1, CachedX2, Y2);
				}
				CachedY2 = Y2;
			}
		}
	}

	AccessorType* GetValueRef(int32 LandscapeX, int32 LandscapeY)
	{
		return CachedData.Find(FIntPoint(LandscapeX, LandscapeY));
	}

	float GetValue(float LandscapeX, float LandscapeY)
	{
		int32 X = FMath::FloorToInt(LandscapeX);
		int32 Y = FMath::FloorToInt(LandscapeY);
		AccessorType* P00 = CachedData.Find(FIntPoint(X, Y));
		AccessorType* P10 = CachedData.Find(FIntPoint(X + 1, Y));
		AccessorType* P01 = CachedData.Find(FIntPoint(X, Y + 1));
		AccessorType* P11 = CachedData.Find(FIntPoint(X + 1, Y + 1));

		// Search for nearest value if missing data
		float V00 = P00 ? *P00 : (P10 ? *P10 : (P01 ? *P01 : (P11 ? *P11 : 0.0f)));
		float V10 = P10 ? *P10 : (P00 ? *P00 : (P11 ? *P11 : (P01 ? *P01 : 0.0f)));
		float V01 = P01 ? *P01 : (P00 ? *P00 : (P11 ? *P11 : (P10 ? *P10 : 0.0f)));
		float V11 = P11 ? *P11 : (P10 ? *P10 : (P01 ? *P01 : (P00 ? *P00 : 0.0f)));

		return FMath::Lerp(
			FMath::Lerp(V00, V10, LandscapeX - X),
			FMath::Lerp(V01, V11, LandscapeX - X),
			LandscapeY - Y);
	}

	FVector GetNormal(int32 X, int32 Y)
	{
		AccessorType* P00 = CachedData.Find(FIntPoint(X, Y));
		AccessorType* P10 = CachedData.Find(FIntPoint(X + 1, Y));
		AccessorType* P01 = CachedData.Find(FIntPoint(X, Y + 1));
		AccessorType* P11 = CachedData.Find(FIntPoint(X + 1, Y + 1));

		// Search for nearest value if missing data
		float V00 = P00 ? *P00 : (P10 ? *P10 : (P01 ? *P01 : (P11 ? *P11 : 0.0f)));
		float V10 = P10 ? *P10 : (P00 ? *P00 : (P11 ? *P11 : (P01 ? *P01 : 0.0f)));
		float V01 = P01 ? *P01 : (P00 ? *P00 : (P11 ? *P11 : (P10 ? *P10 : 0.0f)));
		float V11 = P11 ? *P11 : (P10 ? *P10 : (P01 ? *P01 : (P00 ? *P00 : 0.0f)));

		FVector Vert00 = FVector(0.0f, 0.0f, V00);
		FVector Vert01 = FVector(0.0f, 1.0f, V01);
		FVector Vert10 = FVector(1.0f, 0.0f, V10);
		FVector Vert11 = FVector(1.0f, 1.0f, V11);

		FVector FaceNormal1 = ((Vert00 - Vert10) ^ (Vert10 - Vert11)).GetSafeNormal();
		FVector FaceNormal2 = ((Vert11 - Vert01) ^ (Vert01 - Vert00)).GetSafeNormal();
		return (FaceNormal1 + FaceNormal2).GetSafeNormal();
	}

	void SetValue(int32 LandscapeX, int32 LandscapeY, AccessorType Value)
	{
		CachedData.Add(FIntPoint(LandscapeX, LandscapeY), Forward<AccessorType>(Value));
	}

	bool IsZeroValue(const FVector& Value)
	{
		return (FMath::IsNearlyZero(Value.X) && FMath::IsNearlyZero(Value.Y));
	}

	bool IsZeroValue(const FVector2D& Value)
	{
		return (FMath::IsNearlyZero(Value.X) && FMath::IsNearlyZero(Value.Y));
	}

	bool IsZeroValue(const uint16& Value)
	{
		return Value == 0;
	}

	bool IsZeroValue(const uint8& Value)
	{
		return Value == 0;
	}

	bool HasCachedData(int32 X1, int32 Y1, int32 X2, int32 Y2) const
	{
		return (Valid && X1 >= CachedX1 && Y1 >= CachedY1 && X2 <= CachedX2 && Y2 <= CachedY2);
	}

	template<typename TGetCacheRegionFunction>
	bool GetDataAndCache(int32 X1, int32 Y1, int32 X2, int32 Y2, TArray<AccessorType>& OutData, TGetCacheRegionFunction GetCacheRegion)
	{
		if (!HasCachedData(X1, Y1, X2, Y2))
		{
			FIntRect Bounds = GetCacheRegion();
			check((Bounds.Min.X <= X1) && (Bounds.Min.Y <= Y1) && (Bounds.Max.X >= X2) && (Bounds.Max.Y >= Y2));
			CacheData(Bounds.Min.X, Bounds.Min.Y, Bounds.Max.X, Bounds.Max.Y);
		}
		ensure(HasCachedData(X1, Y1, X2, Y2));
		return GetCachedData(X1, Y1, X2, Y2, OutData);
	}

	// X2/Y2 Coordinates are "inclusive" max values
	bool GetCachedData(int32 X1, int32 Y1, int32 X2, int32 Y2, TArray<AccessorType>& OutData)
	{
		const int32 XSize = (1 + X2 - X1);
		const int32 YSize = (1 + Y2 - Y1);
		const int32 NumSamples = XSize * YSize;
		OutData.Empty(NumSamples);
		OutData.AddUninitialized(NumSamples);
		bool bHasNonZero = false;

		for (int32 Y = Y1; Y <= Y2; Y++)
		{
			const int32 YOffset = (Y - Y1) * XSize;
			for (int32 X = X1; X <= X2; X++)
			{
				const int32 XYOffset = YOffset + (X - X1);
				AccessorType* Ptr = GetValueRef(X, Y);
				if (Ptr)
				{
					OutData[XYOffset] = *Ptr;
					if (!IsZeroValue(*Ptr))
					{
						bHasNonZero = true;
					}
				}
				else
				{
					OutData[XYOffset] = (AccessorType)0;
				}
			}
		}

		return bHasNonZero;
	}

	// X2/Y2 Coordinates are "inclusive" max values
	void SetCachedData(int32 X1, int32 Y1, int32 X2, int32 Y2, TArray<AccessorType>& Data, ELandscapeLayerPaintingRestriction PaintingRestriction = ELandscapeLayerPaintingRestriction::None, bool bUpdateData = true)
	{
		checkSlow(Data.Num() == (1 + Y2 - Y1) * (1 + X2 - X1));

		// Update cache
		for (int32 Y = Y1; Y <= Y2; Y++)
		{
			for (int32 X = X1; X <= X2; X++)
			{
				SetValue(X, Y, Data[(X - X1) + (Y - Y1)*(1 + X2 - X1)]);
			}
		}

		if (bUpdateData)
		{
			// Update real data
			DataAccess.SetData(X1, Y1, X2, Y2, Data.GetData(), PaintingRestriction);
		}
	}

	// Get the original data before we made any changes with the SetCachedData interface.
	// X2/Y2 Coordinates are "inclusive" max values
	void GetOriginalData(int32 X1, int32 Y1, int32 X2, int32 Y2, TArray<AccessorType>& OutOriginalData)
	{
		int32 NumSamples = (1 + X2 - X1)*(1 + Y2 - Y1);
		OutOriginalData.Empty(NumSamples);
		OutOriginalData.AddUninitialized(NumSamples);

		for (int32 Y = Y1; Y <= Y2; Y++)
		{
			for (int32 X = X1; X <= X2; X++)
			{
				AccessorType* Ptr = OriginalData.Find(FIntPoint(X, Y));
				if (Ptr)
				{
					OutOriginalData[(X - X1) + (Y - Y1)*(1 + X2 - X1)] = *Ptr;
				}
			}
		}
	}

	void Flush()
	{
		DataAccess.Flush();
	}

private:
	// X2/Y2 Coordinates are "inclusive" max values
	void CacheOriginalData(int32 X1, int32 Y1, int32 X2, int32 Y2)
	{
		for (int32 Y = Y1; Y <= Y2; Y++)
		{
			for (int32 X = X1; X <= X2; X++)
			{
				FIntPoint Key = FIntPoint(X, Y);
				AccessorType* Ptr = CachedData.Find(Key);
				if (Ptr)
				{
					check(OriginalData.Find(Key) == NULL);
					OriginalData.Add(Key, *Ptr);
				}
			}
		}
	}

	TMap<FIntPoint, AccessorType> CachedData;
	TMap<FIntPoint, AccessorType> OriginalData;

	bool Valid;

	int32 CachedX1;
	int32 CachedY1;
	int32 CachedX2;
	int32 CachedY2;

	// To store valid region....
	int32 ValidX1, ValidX2, ValidY1, ValidY2;
};

template<bool bInUseInterp>
struct FHeightmapAccessorTool : public FHeightmapAccessor<bInUseInterp>
{
	FHeightmapAccessorTool(const FLandscapeToolTarget& InTarget)
	:	FHeightmapAccessor<bInUseInterp>(InTarget.LandscapeInfo.Get())
	{
	}
};

struct FLandscapeHeightCache : public TLandscapeEditCache<FHeightmapAccessorTool<true>, uint16>
{
	static uint16 ClampValue(int32 Value) { return FMath::Clamp(Value, 0, LandscapeDataAccess::MaxValue); }

	FLandscapeHeightCache(const FLandscapeToolTarget& InTarget)
		: TLandscapeEditCache<FHeightmapAccessorTool<true>, uint16>(InTarget)
	{
	}
};

//
// FXYOffsetmapAccessor
//
template<bool bInUseInterp>
struct FXYOffsetmapAccessor
{
	enum { bUseInterp = bInUseInterp };
	FXYOffsetmapAccessor(ULandscapeInfo* InLandscapeInfo)
	{
		LandscapeInfo = InLandscapeInfo;
		LandscapeEdit = new FLandscapeEditDataInterface(InLandscapeInfo);
	}

	FXYOffsetmapAccessor(const FLandscapeToolTarget& InTarget)
		: FXYOffsetmapAccessor(InTarget.LandscapeInfo.Get())
	{
	}

	// accessors
	void GetData(int32& X1, int32& Y1, int32& X2, int32& Y2, TMap<FIntPoint, FVector>& Data)
	{
		LandscapeEdit->GetXYOffsetData(X1, Y1, X2, Y2, Data);

		TMap<FIntPoint, uint16> NewHeights;
		LandscapeEdit->GetHeightData(X1, Y1, X2, Y2, NewHeights);
		for (int32 Y = Y1; Y <= Y2; ++Y)
		{
			for (int32 X = X1; X <= X2; ++X)
			{
				FVector* Value = Data.Find(FIntPoint(X, Y));
				if (Value)
				{
					Value->Z = ((float)NewHeights.FindRef(FIntPoint(X, Y)) - 32768.0f) * LANDSCAPE_ZSCALE;
				}
			}
		}
	}

	void GetDataFast(int32 X1, int32 Y1, int32 X2, int32 Y2, TMap<FIntPoint, FVector>& Data)
	{
		LandscapeEdit->GetXYOffsetDataFast(X1, Y1, X2, Y2, Data);

		TMap<FIntPoint, uint16> NewHeights;
		LandscapeEdit->GetHeightData(X1, Y1, X2, Y2, NewHeights);
		for (int32 Y = Y1; Y <= Y2; ++Y)
		{
			for (int32 X = X1; X <= X2; ++X)
			{
				FVector* Value = Data.Find(FIntPoint(X, Y));
				if (Value)
				{
					Value->Z = ((float)NewHeights.FindRef(FIntPoint(X, Y)) - 32768.0f) * LANDSCAPE_ZSCALE;
				}
			}
		}
	}

	void SetData(int32 X1, int32 Y1, int32 X2, int32 Y2, const FVector* Data, ELandscapeLayerPaintingRestriction PaintingRestriction = ELandscapeLayerPaintingRestriction::None)
	{
		TSet<ULandscapeComponent*> Components;
		if (LandscapeInfo && LandscapeEdit->GetComponentsInRegion(X1, Y1, X2, Y2, &Components))
		{
			// Update data
			ChangedComponents.Append(Components);

			// Convert Height to uint16
			TArray<uint16> NewHeights;
			NewHeights.AddZeroed((Y2 - Y1 + 1) * (X2 - X1 + 1));
			for (int32 Y = Y1; Y <= Y2; ++Y)
			{
				for (int32 X = X1; X <= X2; ++X)
				{
					NewHeights[X - X1 + (Y - Y1) * (X2 - X1 + 1)] = FMath::Clamp<uint16>(Data[(X - X1 + (Y - Y1) * (X2 - X1 + 1))].Z * LANDSCAPE_INV_ZSCALE + 32768.0f, 0, 65535);
				}
			}
						
			// Notify foliage to move any attached instances
			bool bUpdateFoliage = false;
			bool bUpdateNormals = false;
			
			ALandscapeProxy::InvalidateGeneratedComponentData(Components);

			if (!LandscapeEdit->HasLandscapeLayersContent())
			{
				bUpdateNormals = true;
				for (ULandscapeComponent* Component : Components)
				{
					ULandscapeHeightfieldCollisionComponent* CollisionComponent = Component->CollisionComponent.Get();
					if (CollisionComponent && AInstancedFoliageActor::HasFoliageAttached(CollisionComponent))
					{
						bUpdateFoliage = true;
						break;
					}
				}
			}

			if (bUpdateFoliage)
			{
				// Calculate landscape local-space bounding box of old data, to look for foliage instances.
				TArray<ULandscapeHeightfieldCollisionComponent*> CollisionComponents;
				CollisionComponents.Empty(Components.Num());
				TArray<FBox> PreUpdateLocalBoxes;
				PreUpdateLocalBoxes.Empty(Components.Num());

				for (ULandscapeComponent* Component : Components)
				{
					CollisionComponents.Add(Component->CollisionComponent.Get());
					PreUpdateLocalBoxes.Add(FBox(FVector((float)X1, (float)Y1, Component->CachedLocalBox.Min.Z), FVector((float)X2, (float)Y2, Component->CachedLocalBox.Max.Z)));
				}

				// Update landscape.
				LandscapeEdit->SetXYOffsetData(X1, Y1, X2, Y2, Data, 0); // XY Offset always need to be update before the height update
				LandscapeEdit->SetHeightData(X1, Y1, X2, Y2, NewHeights.GetData(), 0, bUpdateNormals);

				// Snap foliage for each component.
				for (int32 Index = 0; Index < CollisionComponents.Num(); ++Index)
				{
					ULandscapeHeightfieldCollisionComponent* CollisionComponent = CollisionComponents[Index];
					CollisionComponent->SnapFoliageInstances(PreUpdateLocalBoxes[Index].TransformBy(LandscapeInfo->GetLandscapeProxy()->LandscapeActorToWorld().ToMatrixWithScale()).ExpandBy(1.0f));
				}
			}
			else
			{
				// No foliage, just update landscape.
				LandscapeEdit->SetXYOffsetData(X1, Y1, X2, Y2, Data, 0); // XY Offset always need to be update before the height update
				LandscapeEdit->SetHeightData(X1, Y1, X2, Y2, NewHeights.GetData(), 0, bUpdateNormals);
			}
		}
	}

	void Flush()
	{
		LandscapeEdit->Flush();
	}

	virtual ~FXYOffsetmapAccessor()
	{
		delete LandscapeEdit;
		LandscapeEdit = NULL;

		// Update the bounds for the components we edited
		for (TSet<ULandscapeComponent*>::TConstIterator It(ChangedComponents); It; ++It)
		{
			(*It)->UpdateCachedBounds();
			(*It)->UpdateComponentToWorld();
		}
	}

private:
	ULandscapeInfo* LandscapeInfo;
	FLandscapeEditDataInterface* LandscapeEdit;
	TSet<ULandscapeComponent*> ChangedComponents;
};

template<bool bInUseInterp>
struct FLandscapeXYOffsetCache : public TLandscapeEditCache<FXYOffsetmapAccessor<bInUseInterp>, FVector>
{
	FLandscapeXYOffsetCache(const FLandscapeToolTarget& InTarget)
		: TLandscapeEditCache<FXYOffsetmapAccessor<bInUseInterp>, FVector>(InTarget)
	{
	}
};

template<bool bInUseInterp, bool bInUseTotalNormalize>
struct FAlphamapAccessorTool : public FAlphamapAccessor<bInUseInterp, bInUseTotalNormalize>
{
	FAlphamapAccessorTool(ULandscapeInfo* InLandscapeInfo, ULandscapeLayerInfoObject* InLayerInfo)
	:	FAlphamapAccessor<bInUseInterp, bInUseTotalNormalize>(InLandscapeInfo, InLayerInfo)
	{}

	FAlphamapAccessorTool(const FLandscapeToolTarget& InTarget)
	:	FAlphamapAccessor<bInUseInterp, bInUseTotalNormalize>(InTarget.LandscapeInfo.Get(), InTarget.LayerInfo.Get())
	{
	}
};

struct FLandscapeAlphaCache : public TLandscapeEditCache<FAlphamapAccessorTool<true, false>, uint8>
{
	static uint8 ClampValue(int32 Value) { return FMath::Clamp(Value, 0, 255); }

	FLandscapeAlphaCache(const FLandscapeToolTarget& InTarget)
		: TLandscapeEditCache<FAlphamapAccessorTool<true, false>, uint8>(InTarget)
	{
	}
};

struct FVisibilityAccessor : public FAlphamapAccessorTool<false, false>
{
	FVisibilityAccessor(const FLandscapeToolTarget& InTarget)
		: FAlphamapAccessorTool<false, false>(InTarget.LandscapeInfo.Get(), ALandscapeProxy::VisibilityLayer)
	{
	}
};

struct FLandscapeVisCache : public TLandscapeEditCache<FAlphamapAccessorTool<false, false>, uint8>
{
	static uint8 ClampValue(int32 Value) { return FMath::Clamp(Value, 0, 255); }

	FLandscapeVisCache(const FLandscapeToolTarget& InTarget)
		: TLandscapeEditCache<FAlphamapAccessorTool<false, false>, uint8>(InTarget)
	{
	}
};


template<class ToolTarget>
class FLandscapeLayerDataCache
{
public:
	FLandscapeLayerDataCache(const FLandscapeToolTarget& InTarget, typename ToolTarget::CacheClass& Cache)
		: LandscapeInfo(nullptr)
		, Landscape(nullptr)
		, EditingLayerIndex(MAX_uint8)
		, bIsInitialized(false)
		, bCombinedLayerOperation(false)
		, bVisibilityChanged(false)
		, bTargetIsHeightmap(InTarget.TargetType == ELandscapeToolTargetType::Heightmap)
		, CacheUpToEditingLayer(Cache)
		, CacheBottomLayers(InTarget)
	{
	}

	void Initialize(ULandscapeInfo* InLandscapeInfo, bool InCombinedLayerOperation)
	{
		if (!bIsInitialized)
		{
			LandscapeInfo = InLandscapeInfo;
			Landscape = LandscapeInfo ? LandscapeInfo->LandscapeActor.Get() : nullptr;
			bCombinedLayerOperation = Landscape && Landscape->HasLayersContent() && InCombinedLayerOperation && bTargetIsHeightmap;
			if (bCombinedLayerOperation)
			{
				EditingLayerGuid = Landscape->GetEditingLayer();
				for (int i = 0; i < Landscape->GetLayerCount(); ++i)
				{
					FLandscapeLayer* CurrentLayer = Landscape->GetLayer(i);
					BackupLayerVisibility.Add(CurrentLayer->bVisible);
					if (CurrentLayer->Guid == EditingLayerGuid)
					{
						EditingLayerIndex = i;
					}
				}
				check(EditingLayerIndex < Landscape->GetLayerCount());
			}
			bIsInitialized = true;
		}
	}

	void Read(int32 X1, int32 Y1, int32 X2, int32 Y2, TArray<typename ToolTarget::CacheClass::DataType>& Data)
	{
		check(bIsInitialized);
		if (bCombinedLayerOperation)
		{
			TArray<bool> NewLayerVisibility;
			for (int i = 0; i < Landscape->GetLayerCount(); ++i)
			{
				FLandscapeLayer* CurrentLayer = Landscape->GetLayer(i);
				NewLayerVisibility.Add((i > EditingLayerIndex) ? false : CurrentLayer->bVisible);
			}

			FIntRect Bounds;
			const float BoundStep = LandscapeInfo->ComponentSizeQuads / 4;
			Bounds.Min.X = (FMath::FloorToInt((float)X1 / BoundStep) - 1) * BoundStep;
			Bounds.Min.Y = (FMath::FloorToInt((float)Y1 / BoundStep) - 1) * BoundStep;
			Bounds.Max.X = (FMath::CeilToInt((float)X2 / BoundStep) + 1) * BoundStep;
			Bounds.Max.Y = (FMath::CeilToInt((float)Y2 / BoundStep) + 1) * BoundStep;

			FScopedSetLandscapeEditingLayer Scope(Landscape, FGuid());
			CacheUpToEditingLayer.GetDataAndCache(X1, Y1, X2, Y2, Data, [&]() -> FIntRect
			{
				TSet<ULandscapeComponent*> AffectedComponents;
				LandscapeInfo->GetComponentsInRegion(X1, Y1, X2, Y2, AffectedComponents);
				SynchronousUpdateComponentVisibilityForHeight(AffectedComponents, NewLayerVisibility);
				return Bounds;
			});
<<<<<<< HEAD
=======
			// Release Texture Mips that will be Locked by the next SynchronousUpdateComponentVisibilityForHeight
			CacheUpToEditingLayer.DataAccess.Flush();
>>>>>>> a1e6ec07

			CacheBottomLayers.GetDataAndCache(X1, Y1, X2, Y2, BottomLayersData, [&]() -> FIntRect
			{
				NewLayerVisibility[EditingLayerIndex] = false;
				TSet<ULandscapeComponent*> AffectedComponents;
				LandscapeInfo->GetComponentsInRegion(X1, Y1, X2, Y2, AffectedComponents);
				SynchronousUpdateComponentVisibilityForHeight(AffectedComponents, NewLayerVisibility);
				return Bounds;
			});
<<<<<<< HEAD
=======
			// Do the same here for consistency
			CacheBottomLayers.DataAccess.Flush();
>>>>>>> a1e6ec07
		}
		else
		{
			CacheUpToEditingLayer.CacheData(X1, Y1, X2, Y2);
			CacheUpToEditingLayer.GetCachedData(X1, Y1, X2, Y2, Data);
		}
	}

	void Write(int32 X1, int32 Y1, int32 X2, int32 Y2, TArray<typename ToolTarget::CacheClass::DataType>& Data, ELandscapeLayerPaintingRestriction PaintingRestriction = ELandscapeLayerPaintingRestriction::None)
	{
		check(bIsInitialized);
		if (bCombinedLayerOperation)
		{
			const float Alpha = Landscape->GetLayerAlpha(EditingLayerIndex, bTargetIsHeightmap);
			const float InverseAlpha = (Alpha != 0.f) ? 1.f / Alpha : 1.f;
			TArray<typename ToolTarget::CacheClass::DataType> DataContribution;
			DataContribution.Empty(Data.Num());
			DataContribution.AddUninitialized(Data.Num());
			check(Data.Num() == BottomLayersData.Num());
			for (int i = 0; i < Data.Num(); ++i)
			{
				float Contribution = (LandscapeDataAccess::GetLocalHeight(Data[i]) - LandscapeDataAccess::GetLocalHeight(BottomLayersData[i])) * InverseAlpha;
				DataContribution[i] = LandscapeDataAccess::GetTexHeight(Contribution);
			}
			check(EditingLayerGuid == Landscape->GetEditingLayer());

			// Restore layers visibility
			SetLayersVisibility(BackupLayerVisibility);
			// Only store data in cache
			CacheUpToEditingLayer.SetCachedData(X1, Y1, X2, Y2, Data, PaintingRestriction, false);
			// Effectively write the contribution
			CacheUpToEditingLayer.DataAccess.SetData(X1, Y1, X2, Y2, DataContribution.GetData(), PaintingRestriction);
			CacheUpToEditingLayer.DataAccess.Flush();
			if (bVisibilityChanged)
			{
				TSet<ULandscapeComponent*> AffectedComponents;
				LandscapeInfo->GetComponentsInRegion(X1, Y1, X2, Y2, AffectedComponents);
<<<<<<< HEAD
				SynchronousUpdateHeightmapForComponents(AffectedComponents);
=======
                const bool bUpdateCollision = true;
				SynchronousUpdateHeightmapForComponents(AffectedComponents, bUpdateCollision);
>>>>>>> a1e6ec07
				bVisibilityChanged = false;
			}
		}
		else
		{
			CacheUpToEditingLayer.SetCachedData(X1, Y1, X2, Y2, Data, PaintingRestriction);
			CacheUpToEditingLayer.Flush();
		}
	}

private:

<<<<<<< HEAD
	void SynchronousUpdateHeightmapForComponents(const TSet<ULandscapeComponent*>& InComponents)
	{
		for (ULandscapeComponent* Component : InComponents)
		{
			Component->RequestHeightmapUpdate();
=======
	void SynchronousUpdateHeightmapForComponents(const TSet<ULandscapeComponent*>& InComponents, bool bUpdateCollision)
	{
		for (ULandscapeComponent* Component : InComponents)
		{
			const bool bUpdateAll = false; // default value
			Component->RequestHeightmapUpdate(bUpdateAll, bUpdateCollision);
>>>>>>> a1e6ec07
		}
		Landscape->ForceUpdateLayersContent();
	};

	void SetLayersVisibility(const TArray<bool>& InLayerVisibility)
	{
		check(InLayerVisibility.Num() == Landscape->GetLayerCount());
		for (int i = 0; i < InLayerVisibility.Num(); ++i)
		{
			if (FLandscapeLayer* Layer = Landscape->GetLayer(i))
			{
				if (Layer->bVisible != InLayerVisibility[i])
				{
					Layer->bVisible = InLayerVisibility[i];
					bVisibilityChanged = true;
				}
			}
		}
	};

	void SynchronousUpdateComponentVisibilityForHeight(const TSet<ULandscapeComponent*>& InComponents, const TArray<bool>& InLayerVisibility)
	{
		SetLayersVisibility(InLayerVisibility);
<<<<<<< HEAD
		SynchronousUpdateHeightmapForComponents(InComponents);
=======
        // No need to update collision here as we are only doing a intermediate render to gather heightdata
        const bool bUpdateCollision = false;
		SynchronousUpdateHeightmapForComponents(InComponents, bUpdateCollision);
>>>>>>> a1e6ec07
	};

	ULandscapeInfo* LandscapeInfo;
	ALandscape* Landscape;
	FGuid EditingLayerGuid;
	uint8 EditingLayerIndex;
	TArray<bool> BackupLayerVisibility;
	TArray<typename ToolTarget::CacheClass::DataType> BottomLayersData;
	bool bIsInitialized;
	bool bCombinedLayerOperation;
	bool bVisibilityChanged;
	bool bTargetIsHeightmap;

	typename ToolTarget::CacheClass& CacheUpToEditingLayer;
	typename ToolTarget::CacheClass CacheBottomLayers;
};

//
// FFullWeightmapAccessor
//
template<bool bInUseInterp>
struct FFullWeightmapAccessor
{
	enum { bUseInterp = bInUseInterp };
	FFullWeightmapAccessor(ULandscapeInfo* InLandscapeInfo)
		: LandscapeInfo(InLandscapeInfo)
		, LandscapeEdit(InLandscapeInfo)
	{
	}

	FFullWeightmapAccessor(const FLandscapeToolTarget& InTarget)
		: FFullWeightmapAccessor(InTarget.LandscapeInfo.Get())
	{
	}

	~FFullWeightmapAccessor()
	{
		if (!LandscapeEdit.HasLandscapeLayersContent())
		{
			// Recreate collision for modified components to update the physical materials
			for (ULandscapeComponent* Component : ModifiedComponents)
			{
				ULandscapeHeightfieldCollisionComponent* CollisionComponent = Component->CollisionComponent.Get();
				if (CollisionComponent)
				{
					CollisionComponent->RecreateCollision();

					// We need to trigger navigation mesh build, in case user have painted holes on a landscape
					if (LandscapeInfo->GetLayerInfoIndex(ALandscapeProxy::VisibilityLayer) != INDEX_NONE)
					{
						FNavigationSystem::UpdateComponentData(*CollisionComponent);
					}
				}
			}
		}
	}

	void GetData(int32& X1, int32& Y1, int32& X2, int32& Y2, TMap<FIntPoint, TArray<uint8>>& Data)
	{
		// Do not Support for interpolation....
		check(false && TEXT("Do not support interpolation for FullWeightmapAccessor for now"));
	}

	void GetDataFast(int32 X1, int32 Y1, int32 X2, int32 Y2, TMap<FIntPoint, TArray<uint8>>& Data)
	{
		DirtyLayerInfos.Empty();
		LandscapeEdit.GetWeightDataFast(NULL, X1, Y1, X2, Y2, Data);
	}

	void SetData(int32 X1, int32 Y1, int32 X2, int32 Y2, const uint8* Data, ELandscapeLayerPaintingRestriction PaintingRestriction)
	{
		TSet<ULandscapeComponent*> Components;
		if (LandscapeEdit.GetComponentsInRegion(X1, Y1, X2, Y2, &Components))
		{
			ALandscapeProxy::InvalidateGeneratedComponentData(Components);

			if (!LandscapeEdit.HasLandscapeLayersContent())
			{
				ModifiedComponents.Append(Components);
			}
			LandscapeEdit.SetAlphaData(DirtyLayerInfos, X1, Y1, X2, Y2, Data, 0, PaintingRestriction);
		}
		DirtyLayerInfos.Empty();
	}

	void Flush()
	{
		LandscapeEdit.Flush();
	}

	TSet<ULandscapeLayerInfoObject*> DirtyLayerInfos;

private:
	ULandscapeInfo* LandscapeInfo;
	FLandscapeEditDataInterface LandscapeEdit;
	TSet<ULandscapeComponent*> ModifiedComponents;
};

struct FLandscapeFullWeightCache : public TLandscapeEditCache<FFullWeightmapAccessor<false>, TArray<uint8>>
{
	FLandscapeFullWeightCache(const FLandscapeToolTarget& InTarget)
		: TLandscapeEditCache<FFullWeightmapAccessor<false>, TArray<uint8>>(InTarget)
	{
	}

	// Only for all weight case... the accessor type should be TArray<uint8>
	void GetCachedData(int32 X1, int32 Y1, int32 X2, int32 Y2, TArray<uint8>& OutData, int32 ArraySize)
	{
		if (ArraySize == 0)
		{
			OutData.Empty();
			return;
		}

		const int32 XSize = (1 + X2 - X1);
		const int32 YSize = (1 + Y2 - Y1);
		const int32 Stride = XSize * ArraySize;
		int32 NumSamples = XSize * YSize * ArraySize;
		OutData.Empty(NumSamples);
		OutData.AddUninitialized(NumSamples);

		for (int32 Y = Y1; Y <= Y2; Y++)
		{
			const int32 YOffset = (Y - Y1) * Stride;
			for (int32 X = X1; X <= X2; X++)
			{
				const int32 XYOffset = YOffset + (X - X1) * ArraySize;
				TArray<uint8>* Ptr = GetValueRef(X, Y);
				if (Ptr)
				{
					for (int32 Z = 0; Z < ArraySize; Z++)
					{
						OutData[XYOffset + Z] = (*Ptr)[Z];
					}
				}
				else
				{
					FMemory::Memzero((void*)&OutData[XYOffset], (SIZE_T)ArraySize);
				}
			}
		}
	}

	// Only for all weight case... the accessor type should be TArray<uint8>
	void SetCachedData(int32 X1, int32 Y1, int32 X2, int32 Y2, TArray<uint8>& Data, int32 ArraySize, ELandscapeLayerPaintingRestriction PaintingRestriction)
	{
		// Update cache
		for (int32 Y = Y1; Y <= Y2; Y++)
		{
			for (int32 X = X1; X <= X2; X++)
			{
				TArray<uint8> Value;
				Value.Empty(ArraySize);
				Value.AddUninitialized(ArraySize);
				for (int32 Z = 0; Z < ArraySize; Z++)
				{
					Value[Z] = Data[((X - X1) + (Y - Y1)*(1 + X2 - X1)) * ArraySize + Z];
				}
				SetValue(X, Y, MoveTemp(Value));
			}
		}

		// Update real data
		DataAccess.SetData(X1, Y1, X2, Y2, Data.GetData(), PaintingRestriction);
	}

	void AddDirtyLayer(ULandscapeLayerInfoObject* LayerInfo)
	{
		DataAccess.DirtyLayerInfos.Add(LayerInfo);
	}
};

// 
// FDatamapAccessor
//
template<bool bInUseInterp>
struct FDatamapAccessor
{
	enum { bUseInterp = bInUseInterp };
	FDatamapAccessor(ULandscapeInfo* InLandscapeInfo)
		: LandscapeEdit(InLandscapeInfo)
	{
	}

	FDatamapAccessor(const FLandscapeToolTarget& InTarget)
		: FDatamapAccessor(InTarget.LandscapeInfo.Get())
	{
	}

	void GetData(int32& X1, int32& Y1, int32& X2, int32& Y2, TMap<FIntPoint, uint8>& Data)
	{
		LandscapeEdit.GetSelectData(X1, Y1, X2, Y2, Data);
	}

	void GetDataFast(const int32 X1, const int32 Y1, const int32 X2, const int32 Y2, TMap<FIntPoint, uint8>& Data)
	{
		LandscapeEdit.GetSelectData(X1, Y1, X2, Y2, Data);
	}

	void SetData(int32 X1, int32 Y1, int32 X2, int32 Y2, const uint8* Data, ELandscapeLayerPaintingRestriction PaintingRestriction = ELandscapeLayerPaintingRestriction::None)
	{
		if (LandscapeEdit.GetComponentsInRegion(X1, Y1, X2, Y2))
		{
			LandscapeEdit.SetSelectData(X1, Y1, X2, Y2, Data, 0);
		}
	}

	void Flush()
	{
		LandscapeEdit.Flush();
	}

private:
	FLandscapeEditDataInterface LandscapeEdit;
};

struct FLandscapeDataCache : public TLandscapeEditCache<FDatamapAccessor<false>, uint8>
{
	static uint8 ClampValue(int32 Value) { return FMath::Clamp(Value, 0, 255); }

	FLandscapeDataCache(const FLandscapeToolTarget& InTarget)
		: TLandscapeEditCache<FDatamapAccessor<false>, uint8>(InTarget)
	{
	}
};


//
// Tool targets
//
struct FHeightmapToolTarget
{
	typedef FLandscapeHeightCache CacheClass;
	static const ELandscapeToolTargetType::Type TargetType = ELandscapeToolTargetType::Heightmap;

	static float StrengthMultiplier(ULandscapeInfo* LandscapeInfo, float BrushRadius)
	{
		if (LandscapeInfo)
		{
			// Adjust strength based on brush size and drawscale, so strength 1 = one hemisphere
			return BrushRadius * LANDSCAPE_INV_ZSCALE / (LandscapeInfo->DrawScale.Z);
		}
		return 5.0f * LANDSCAPE_INV_ZSCALE;
	}

	static FMatrix ToWorldMatrix(ULandscapeInfo* LandscapeInfo)
	{
		FMatrix Result = FTranslationMatrix(FVector(0, 0, -32768.0f));
		Result *= FScaleMatrix(FVector(1.0f, 1.0f, LANDSCAPE_ZSCALE) * LandscapeInfo->DrawScale);
		return Result;
	}

	static FMatrix FromWorldMatrix(ULandscapeInfo* LandscapeInfo)
	{
		FMatrix Result = FScaleMatrix(FVector(1.0f, 1.0f, LANDSCAPE_INV_ZSCALE) / (LandscapeInfo->DrawScale));
		Result *= FTranslationMatrix(FVector(0, 0, 32768.0f));
		return Result;
	}
};


struct FWeightmapToolTarget
{
	typedef FLandscapeAlphaCache CacheClass;
	static const ELandscapeToolTargetType::Type TargetType = ELandscapeToolTargetType::Weightmap;

	static float StrengthMultiplier(ULandscapeInfo* LandscapeInfo, float BrushRadius)
	{
		return 255.0f;
	}

	static FMatrix ToWorldMatrix(ULandscapeInfo* LandscapeInfo) { return FMatrix::Identity; }
	static FMatrix FromWorldMatrix(ULandscapeInfo* LandscapeInfo) { return FMatrix::Identity; }
};

/**
 * FLandscapeToolStrokeBase - base class for tool strokes (used by FLandscapeToolBase)
 */

class FLandscapeToolStrokeBase : protected FGCObject
{
public:
	// Whether to call Apply() every frame even if the mouse hasn't moved
	enum { UseContinuousApply = false };

	// This is also the expected signature of derived class constructor used by FLandscapeToolBase
	FLandscapeToolStrokeBase(FEdModeLandscape* InEdMode, FEditorViewportClient* InViewportClient, const FLandscapeToolTarget& InTarget)
		: EdMode(InEdMode)
		, Target(InTarget)
		, LandscapeInfo(InTarget.LandscapeInfo.Get())
	{
	}

	// Signature of Apply() method for derived strokes
	// void Apply(FEditorViewportClient* ViewportClient, FLandscapeBrush* Brush, const ULandscapeEditorObject* UISettings, const TArray<FLandscapeToolMousePosition>& MousePositions);

	virtual void AddReferencedObjects(FReferenceCollector& Collector) override
	{
		Collector.AddReferencedObject(LandscapeInfo);
	}

protected:
	FEdModeLandscape* EdMode;
	const FLandscapeToolTarget& Target;
	ULandscapeInfo* LandscapeInfo;
};


/**
 * FLandscapeToolBase - base class for painting tools
 *		ToolTarget - the target for the tool (weight or heightmap)
 *		StrokeClass - the class that implements the behavior for a mouse stroke applying the tool.
 */
template<class TStrokeClass>
class FLandscapeToolBase : public FLandscapeTool
{
public:
	FLandscapeToolBase(FEdModeLandscape* InEdMode)
		: LastInteractorPosition(FVector2D::ZeroVector)
		, TimeSinceLastInteractorMove(0.0f)
		, EdMode(InEdMode)
		, bCanToolBeActivated(true)
		, ToolStroke()
		, bExternalModifierPressed(false)
	{
	}

	virtual bool ShouldUpdateEditingLayer() const { return EdMode->CanHaveLandscapeLayersContent(); }

	virtual ELandscapeLayerUpdateMode GetBeginToolContentUpdateFlag() const
	{
		bool bUpdateHeightmap = this->EdMode->CurrentToolTarget.TargetType == ELandscapeToolTargetType::Type::Heightmap; 
		return bUpdateHeightmap ? ELandscapeLayerUpdateMode::Update_Heightmap_Editing : ELandscapeLayerUpdateMode::Update_Weightmap_Editing;
	}

	virtual ELandscapeLayerUpdateMode GetTickToolContentUpdateFlag() const
	{
		return GetBeginToolContentUpdateFlag();
	}

	virtual ELandscapeLayerUpdateMode GetEndToolContentUpdateFlag() const
	{
		bool bUpdateHeightmap = this->EdMode->CurrentToolTarget.TargetType == ELandscapeToolTargetType::Type::Heightmap;
		return bUpdateHeightmap ? ELandscapeLayerUpdateMode::Update_Heightmap_All : ELandscapeLayerUpdateMode::Update_Weightmap_All;
	}

	virtual bool BeginTool(FEditorViewportClient* ViewportClient, const FLandscapeToolTarget& InTarget, const FVector& InHitLocation) override
	{
		if (ShouldUpdateEditingLayer())
		{
			ALandscape* Landscape = this->EdMode->GetLandscape();
			if (Landscape)
			{
				Landscape->RequestLayersContentUpdate(GetBeginToolContentUpdateFlag());
				Landscape->SetEditingLayer(this->EdMode->GetCurrentLayerGuid());
				Landscape->SetGrassUpdateEnabled(false);
			}
		}

		if (!ensure(InteractorPositions.Num() == 0))
		{
			InteractorPositions.Empty(1);
		}

		if( !IsToolActive() )
		{
			ToolStroke.Emplace( EdMode, ViewportClient, InTarget );
			EdMode->CurrentBrush->BeginStroke( InHitLocation.X, InHitLocation.Y, this );
		}

		// Save the mouse position
		LastInteractorPosition = FVector2D(InHitLocation);
		InteractorPositions.Emplace(LastInteractorPosition, ViewportClient ? IsModifierPressed(ViewportClient) : false); // Copy tool sometimes activates without a specific viewport via ctrl+c hotkey
		TimeSinceLastInteractorMove = 0.0f;

		ToolStroke->Apply(ViewportClient, EdMode->CurrentBrush, EdMode->UISettings, InteractorPositions);

		InteractorPositions.Empty(1);
		return true;
	}

	virtual void Tick(FEditorViewportClient* ViewportClient, float DeltaTime) override
	{
		if (IsToolActive())
		{
			if (InteractorPositions.Num() > 0)
			{
				ToolStroke->Apply(ViewportClient, EdMode->CurrentBrush, EdMode->UISettings, InteractorPositions);
				ViewportClient->Invalidate(false, false);
				InteractorPositions.Empty(1);
			}
			else if (TStrokeClass::UseContinuousApply && TimeSinceLastInteractorMove >= 0.25f)
			{
				InteractorPositions.Emplace(LastInteractorPosition, IsModifierPressed(ViewportClient));
				ToolStroke->Apply(ViewportClient, EdMode->CurrentBrush, EdMode->UISettings, InteractorPositions);
				ViewportClient->Invalidate(false, false);
				InteractorPositions.Empty(1);
			}
			TimeSinceLastInteractorMove += DeltaTime;

			// Prevent landscape from baking textures while tool stroke is active
			EdMode->CurrentToolTarget.LandscapeInfo->PostponeTextureBaking();

			if (ShouldUpdateEditingLayer())
			{
				ALandscape* Landscape = this->EdMode->CurrentToolTarget.LandscapeInfo->LandscapeActor.Get();
				if (Landscape != nullptr)
				{
					Landscape->RequestLayersContentUpdate(GetTickToolContentUpdateFlag());
				}
			}
		}
	}

	virtual void EndTool(FEditorViewportClient* ViewportClient) override
	{
		if (IsToolActive() && InteractorPositions.Num())
		{
			ToolStroke->Apply(ViewportClient, EdMode->CurrentBrush, EdMode->UISettings, InteractorPositions);
			InteractorPositions.Empty(1);
		}

		ToolStroke.Reset();
		EdMode->CurrentBrush->EndStroke();
		EdMode->UpdateLayerUsageInformation(&EdMode->CurrentToolTarget.LayerInfo);
		bExternalModifierPressed = false;

		if (ShouldUpdateEditingLayer())
		{
			ALandscape* Landscape = this->EdMode->GetLandscape();
			if (Landscape)
			{
				Landscape->RequestLayersContentUpdate(GetEndToolContentUpdateFlag());
				Landscape->SetEditingLayer();
				Landscape->SetGrassUpdateEnabled(true);
			}
		}
	}

	virtual bool MouseMove(FEditorViewportClient* ViewportClient, FViewport* Viewport, int32 x, int32 y) override
	{
		if (ViewportClient != nullptr && Viewport != nullptr)
		{
			FVector HitLocation;
			if (EdMode->LandscapeMouseTrace(ViewportClient, x, y, HitLocation))
			{
				// If we are moving the mouse to adjust the brush size, don't move the brush
				if (EdMode->CurrentBrush && !EdMode->IsAdjustingBrush(Viewport))
				{
					// Inform the brush of the current location, to update the cursor
					EdMode->CurrentBrush->MouseMove(HitLocation.X, HitLocation.Y);
				}

				if (IsToolActive())
				{
					// Save the interactor position
					if (InteractorPositions.Num() == 0 || LastInteractorPosition != FVector2D(HitLocation))
					{
						LastInteractorPosition = FVector2D(HitLocation);
						InteractorPositions.Emplace(LastInteractorPosition, IsModifierPressed(ViewportClient));
					}
					TimeSinceLastInteractorMove = 0.0f;
				}
			}
		}
		else
		{
			const FVector2D NewPosition(x, y);
			if (InteractorPositions.Num() == 0 || LastInteractorPosition != FVector2D(NewPosition))
			{
				LastInteractorPosition = FVector2D(NewPosition);
				InteractorPositions.Emplace(LastInteractorPosition, IsModifierPressed());
			}
			TimeSinceLastInteractorMove = 0.0f;
		}

		return true;
	}

	virtual bool IsToolActive() const override { return ToolStroke.IsSet();  }

	virtual void SetCanToolBeActivated(bool Value) { bCanToolBeActivated = Value; }
	virtual bool CanToolBeActivated() const {	return bCanToolBeActivated; }

	virtual void SetExternalModifierPressed(const bool bPressed) override
	{
		bExternalModifierPressed = bPressed;
	}

protected:
	TArray<FLandscapeToolInteractorPosition> InteractorPositions;
	FVector2D LastInteractorPosition;
	float TimeSinceLastInteractorMove;
	FEdModeLandscape* EdMode;
	bool bCanToolBeActivated;
	TOptional<TStrokeClass> ToolStroke;

	/** Whether a modifier was pressed in another system (VREditor). */
	bool bExternalModifierPressed;

	bool IsModifierPressed(const class FEditorViewportClient* ViewportClient = nullptr)
	{
		return bExternalModifierPressed || (ViewportClient != nullptr && IsShiftDown(ViewportClient->Viewport));
	}
};

struct FToolFlattenCustomData
{
	FToolFlattenCustomData()
		: ActiveEyeDropperMode(false)
		, EyeDropperModeHeight(0.0f)
	{}

	bool ActiveEyeDropperMode;
	float EyeDropperModeHeight;
};<|MERGE_RESOLUTION|>--- conflicted
+++ resolved
@@ -924,11 +924,8 @@
 				SynchronousUpdateComponentVisibilityForHeight(AffectedComponents, NewLayerVisibility);
 				return Bounds;
 			});
-<<<<<<< HEAD
-=======
 			// Release Texture Mips that will be Locked by the next SynchronousUpdateComponentVisibilityForHeight
 			CacheUpToEditingLayer.DataAccess.Flush();
->>>>>>> a1e6ec07
 
 			CacheBottomLayers.GetDataAndCache(X1, Y1, X2, Y2, BottomLayersData, [&]() -> FIntRect
 			{
@@ -938,11 +935,8 @@
 				SynchronousUpdateComponentVisibilityForHeight(AffectedComponents, NewLayerVisibility);
 				return Bounds;
 			});
-<<<<<<< HEAD
-=======
 			// Do the same here for consistency
 			CacheBottomLayers.DataAccess.Flush();
->>>>>>> a1e6ec07
 		}
 		else
 		{
@@ -980,12 +974,8 @@
 			{
 				TSet<ULandscapeComponent*> AffectedComponents;
 				LandscapeInfo->GetComponentsInRegion(X1, Y1, X2, Y2, AffectedComponents);
-<<<<<<< HEAD
-				SynchronousUpdateHeightmapForComponents(AffectedComponents);
-=======
                 const bool bUpdateCollision = true;
 				SynchronousUpdateHeightmapForComponents(AffectedComponents, bUpdateCollision);
->>>>>>> a1e6ec07
 				bVisibilityChanged = false;
 			}
 		}
@@ -998,20 +988,12 @@
 
 private:
 
-<<<<<<< HEAD
-	void SynchronousUpdateHeightmapForComponents(const TSet<ULandscapeComponent*>& InComponents)
-	{
-		for (ULandscapeComponent* Component : InComponents)
-		{
-			Component->RequestHeightmapUpdate();
-=======
 	void SynchronousUpdateHeightmapForComponents(const TSet<ULandscapeComponent*>& InComponents, bool bUpdateCollision)
 	{
 		for (ULandscapeComponent* Component : InComponents)
 		{
 			const bool bUpdateAll = false; // default value
 			Component->RequestHeightmapUpdate(bUpdateAll, bUpdateCollision);
->>>>>>> a1e6ec07
 		}
 		Landscape->ForceUpdateLayersContent();
 	};
@@ -1035,13 +1017,9 @@
 	void SynchronousUpdateComponentVisibilityForHeight(const TSet<ULandscapeComponent*>& InComponents, const TArray<bool>& InLayerVisibility)
 	{
 		SetLayersVisibility(InLayerVisibility);
-<<<<<<< HEAD
-		SynchronousUpdateHeightmapForComponents(InComponents);
-=======
         // No need to update collision here as we are only doing a intermediate render to gather heightdata
         const bool bUpdateCollision = false;
 		SynchronousUpdateHeightmapForComponents(InComponents, bUpdateCollision);
->>>>>>> a1e6ec07
 	};
 
 	ULandscapeInfo* LandscapeInfo;
