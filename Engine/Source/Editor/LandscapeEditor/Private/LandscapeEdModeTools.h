// Copyright Epic Games, Inc. All Rights Reserved.

#pragma once

#include "CoreMinimal.h"
#include "UObject/GCObject.h"
#include "LandscapeProxy.h"
#include "LandscapeToolInterface.h"
#include "LandscapeEdMode.h"
#include "EditorViewportClient.h"
#include "LandscapeEdit.h"
#include "LandscapeComponent.h"
#include "LandscapeDataAccess.h"
#include "LandscapeHeightfieldCollisionComponent.h"
#include "InstancedFoliageActor.h"
#include "AI/NavigationSystemBase.h"
#include "Landscape.h"
#include "LandscapeEditorPrivate.h"
#include "Logging/LogMacros.h"
#include "VisualLogger/VisualLogger.h"


//
//	FNoiseParameter - Perlin noise
//
struct FNoiseParameter
{
	float Base;
	float NoiseScale;
	float NoiseAmount;

	// Constructors.

	FNoiseParameter()
	{
	}
	FNoiseParameter(float InBase, float InScale, float InAmount) :
		Base(InBase),
		NoiseScale(InScale),
		NoiseAmount(InAmount)
	{
	}

	// Sample
	float Sample(int32 X, int32 Y) const
	{
		float	Noise = 0.0f;
		X = FMath::Abs(X);
		Y = FMath::Abs(Y);

		if (NoiseScale > DELTA)
		{
			for (uint32 Octave = 0; Octave < 4; Octave++)
			{
				float	OctaveShift = 1 << Octave;
				float	OctaveScale = OctaveShift / NoiseScale;
				Noise += PerlinNoise2D(X * OctaveScale, Y * OctaveScale) / OctaveShift;
			}
		}

		return Base + Noise * NoiseAmount;
	}

	// TestGreater - Returns 1 if TestValue is greater than the parameter.
	bool TestGreater(int32 X, int32 Y, float TestValue) const
	{
		float	ParameterValue = Base;

		if (NoiseScale > DELTA)
		{
			for (uint32 Octave = 0; Octave < 4; Octave++)
			{
				float	OctaveShift = 1 << Octave;
				float	OctaveAmplitude = NoiseAmount / OctaveShift;

				// Attempt to avoid calculating noise if the test value is outside of the noise amplitude.

				if (TestValue > ParameterValue + OctaveAmplitude)
					return 1;
				else if (TestValue < ParameterValue - OctaveAmplitude)
					return 0;
				else
				{
					float	OctaveScale = OctaveShift / NoiseScale;
					ParameterValue += PerlinNoise2D(X * OctaveScale, Y * OctaveScale) * OctaveAmplitude;
				}
			}
		}

		return TestValue >= ParameterValue;
	}

	// TestLess
	bool TestLess(int32 X, int32 Y, float TestValue) const { return !TestGreater(X, Y, TestValue); }

private:
	static const int32 Permutations[256];

	bool operator==(const FNoiseParameter& SrcNoise)
	{
		if ((Base == SrcNoise.Base) &&
			(NoiseScale == SrcNoise.NoiseScale) &&
			(NoiseAmount == SrcNoise.NoiseAmount))
		{
			return true;
		}

		return false;
	}

	void operator=(const FNoiseParameter& SrcNoise)
	{
		Base = SrcNoise.Base;
		NoiseScale = SrcNoise.NoiseScale;
		NoiseAmount = SrcNoise.NoiseAmount;
	}


	float Fade(float T) const
	{
		return T * T * T * (T * (T * 6 - 15) + 10);
	}


	float Grad(int32 Hash, float X, float Y) const
	{
		int32		H = Hash & 15;
		float	U = H < 8 || H == 12 || H == 13 ? X : Y,
			V = H < 4 || H == 12 || H == 13 ? Y : 0;
		return ((H & 1) == 0 ? U : -U) + ((H & 2) == 0 ? V : -V);
	}

	float PerlinNoise2D(float X, float Y) const
	{
		int32		TruncX = FMath::TruncToInt(X),
			TruncY = FMath::TruncToInt(Y),
			IntX = TruncX & 255,
			IntY = TruncY & 255;
		float	FracX = X - TruncX,
			FracY = Y - TruncY;

		float	U = Fade(FracX),
			V = Fade(FracY);

		int32	A = Permutations[IntX] + IntY,
			AA = Permutations[A & 255],
			AB = Permutations[(A + 1) & 255],
			B = Permutations[(IntX + 1) & 255] + IntY,
			BA = Permutations[B & 255],
			BB = Permutations[(B + 1) & 255];

		return	FMath::Lerp(FMath::Lerp(Grad(Permutations[AA], FracX, FracY),
			Grad(Permutations[BA], FracX - 1, FracY), U),
			FMath::Lerp(Grad(Permutations[AB], FracX, FracY - 1),
			Grad(Permutations[BB], FracX - 1, FracY - 1), U), V);
	}
};



#if WITH_KISSFFT
#include "tools/kiss_fftnd.h"
#endif

template<typename DataType>
inline void LowPassFilter(int32 X1, int32 Y1, int32 X2, int32 Y2, FLandscapeBrushData& BrushInfo, TArray<DataType>& Data, const float DetailScale, const float ApplyRatio = 1.0f)
{
#if WITH_KISSFFT
	// Low-pass filter
	int32 FFTWidth = X2 - X1 - 1;
	int32 FFTHeight = Y2 - Y1 - 1;

	if (FFTWidth <= 1 && FFTHeight <= 1)
	{
		// nothing to do
		return;
	}

	const int32 NDims = 2;
	const int32 Dims[NDims] = { FFTHeight, FFTWidth };
	kiss_fftnd_cfg stf = kiss_fftnd_alloc(Dims, NDims, 0, NULL, NULL),
		sti = kiss_fftnd_alloc(Dims, NDims, 1, NULL, NULL);

	kiss_fft_cpx *buf = (kiss_fft_cpx *)KISS_FFT_MALLOC(sizeof(kiss_fft_cpx) * Dims[0] * Dims[1]);
	kiss_fft_cpx *out = (kiss_fft_cpx *)KISS_FFT_MALLOC(sizeof(kiss_fft_cpx) * Dims[0] * Dims[1]);

	for (int32 Y = Y1 + 1; Y <= Y2 - 1; Y++)
	{
		auto* DataScanline = Data.GetData() + (Y - Y1) * (X2 - X1 + 1) + (0 - X1);
		auto* bufScanline = buf + (Y - (Y1 + 1)) * Dims[1] + (0 - (X1 + 1));

		for (int32 X = X1 + 1; X <= X2 - 1; X++)
		{
			bufScanline[X].r = DataScanline[X];
			bufScanline[X].i = 0;
		}
	}

	// Forward FFT
	kiss_fftnd(stf, buf, out);

	int32 CenterPos[2] = { Dims[0] >> 1, Dims[1] >> 1 };
	for (int32 Y = 0; Y < Dims[0]; Y++)
	{
		float DistFromCenter = 0.0f;
		for (int32 X = 0; X < Dims[1]; X++)
		{
			if (Y < CenterPos[0])
			{
				if (X < CenterPos[1])
				{
					// 1
					DistFromCenter = X*X + Y*Y;
				}
				else
				{
					// 2
					DistFromCenter = (X - Dims[1])*(X - Dims[1]) + Y*Y;
				}
			}
			else
			{
				if (X < CenterPos[1])
				{
					// 3
					DistFromCenter = X*X + (Y - Dims[0])*(Y - Dims[0]);
				}
				else
				{
					// 4
					DistFromCenter = (X - Dims[1])*(X - Dims[1]) + (Y - Dims[0])*(Y - Dims[0]);
				}
			}
			// High frequency removal
			float Ratio = 1.0f - DetailScale;
			float Dist = FMath::Min<float>((Dims[0] * Ratio)*(Dims[0] * Ratio), (Dims[1] * Ratio)*(Dims[1] * Ratio));
			float Filter = 1.0 / (1.0 + DistFromCenter / Dist);
			CA_SUPPRESS(6385);
			out[X + Y*Dims[1]].r *= Filter;
			out[X + Y*Dims[1]].i *= Filter;
		}
	}

	// Inverse FFT
	kiss_fftnd(sti, out, buf);

	float Scale = Dims[0] * Dims[1];
	const int32 BrushX1 = FMath::Max<int32>(BrushInfo.GetBounds().Min.X, X1 + 1);
	const int32 BrushY1 = FMath::Max<int32>(BrushInfo.GetBounds().Min.Y, Y1 + 1);
	const int32 BrushX2 = FMath::Min<int32>(BrushInfo.GetBounds().Max.X, X2);
	const int32 BrushY2 = FMath::Min<int32>(BrushInfo.GetBounds().Max.Y, Y2);
	for (int32 Y = BrushY1; Y < BrushY2; Y++)
	{
		const float* BrushScanline = BrushInfo.GetDataPtr(FIntPoint(0, Y));
		auto* DataScanline = Data.GetData() + (Y - Y1) * (X2 - X1 + 1) + (0 - X1);
		auto* bufScanline = buf + (Y - (Y1 + 1)) * Dims[1] + (0 - (X1 + 1));

		for (int32 X = BrushX1; X < BrushX2; X++)
		{
			const float BrushValue = BrushScanline[X];

			if (BrushValue > 0.0f)
			{
				DataScanline[X] = FMath::Lerp((float)DataScanline[X], bufScanline[X].r / Scale, BrushValue * ApplyRatio);
			}
		}
	}

	// Free FFT allocation
	KISS_FFT_FREE(stf);
	KISS_FFT_FREE(sti);
	KISS_FFT_FREE(buf);
	KISS_FFT_FREE(out);
#endif
}



//
// TLandscapeEditCache
//
template<class Accessor, typename AccessorType>
struct TLandscapeEditCache
{
public:
	typedef AccessorType DataType;
	Accessor DataAccess;

	TLandscapeEditCache(const FLandscapeToolTarget& InTarget)
		: DataAccess(InTarget)
		, LandscapeInfo(InTarget.LandscapeInfo)
	{
		check(LandscapeInfo != nullptr);
	}

	// X2/Y2 Coordinates are "inclusive" max values
	// Note that this should maybe be called "ExtendDataCache" because the region here will be combined with the existing cached region, not loaded independently, giving a cached region that is the bounding box of previous and new
	void CacheData(int32 X1, int32 Y1, int32 X2, int32 Y2, bool bCacheOriginalData = false)
	{
		if (!bIsValid)
		{
			if (Accessor::bUseInterp)
			{
				ValidX1 = CachedX1 = X1;
				ValidY1 = CachedY1 = Y1;
				ValidX2 = CachedX2 = X2;
				ValidY2 = CachedY2 = Y2;

				DataAccess.GetData(ValidX1, ValidY1, ValidX2, ValidY2, CachedData);
				if (!ensureMsgf(ValidX1 <= ValidX2 && ValidY1 <= ValidY2, TEXT("Invalid cache area: X(%d-%d), Y(%d-%d) from region X(%d-%d), Y(%d-%d)"), ValidX1, ValidX2, ValidY1, ValidY2, X1, X2, Y1, Y2))
				{
					bIsValid = false;
					return;
				}
			}
			else
			{
				CachedX1 = X1;
				CachedY1 = Y1;
				CachedX2 = X2;
				CachedY2 = Y2;

				DataAccess.GetDataFast(CachedX1, CachedY1, CachedX2, CachedY2, CachedData);
			}

			// Drop a visual log to indicate the area covered by this cache region extension :
			VisualizeLandscapeRegion(CachedX1, CachedY1, CachedX2, CachedY2, FColor::Red, TEXT("Cache Data"));

			if (bCacheOriginalData)
			{
				OriginalData = CachedData;
			}
			bIsValid = true;
		}
		else
		{
			bool bCacheExtended = false;

			// Extend the cache area if needed
			if (X1 < CachedX1)
			{
				if (Accessor::bUseInterp)
				{
					int32 x1 = X1;
					int32 x2 = ValidX1;
					int32 y1 = FMath::Min<int32>(Y1, CachedY1);
					int32 y2 = FMath::Max<int32>(Y2, CachedY2);

					DataAccess.GetData(x1, y1, x2, y2, CachedData);
					ValidX1 = FMath::Min<int32>(x1, ValidX1);
				}
				else
				{
					DataAccess.GetDataFast(X1, CachedY1, CachedX1 - 1, CachedY2, CachedData);
				}

				if (bCacheOriginalData)
				{
					CacheOriginalData(X1, CachedY1, CachedX1 - 1, CachedY2);
				}
				CachedX1 = X1;

				bCacheExtended = true;
			}

			if (X2 > CachedX2)
			{
				if (Accessor::bUseInterp)
				{
					int32 x1 = ValidX2;
					int32 x2 = X2;
					int32 y1 = FMath::Min<int32>(Y1, CachedY1);
					int32 y2 = FMath::Max<int32>(Y2, CachedY2);

					DataAccess.GetData(x1, y1, x2, y2, CachedData);
					ValidX2 = FMath::Max<int32>(x2, ValidX2);
				}
				else
				{
					DataAccess.GetDataFast(CachedX2 + 1, CachedY1, X2, CachedY2, CachedData);
				}
				if (bCacheOriginalData)
				{
					CacheOriginalData(CachedX2 + 1, CachedY1, X2, CachedY2);
				}
				CachedX2 = X2;

				bCacheExtended = true;
			}

			if (Y1 < CachedY1)
			{
				if (Accessor::bUseInterp)
				{
					int32 x1 = CachedX1;
					int32 x2 = CachedX2;
					int32 y1 = Y1;
					int32 y2 = ValidY1;

					DataAccess.GetData(x1, y1, x2, y2, CachedData);
					ValidY1 = FMath::Min<int32>(y1, ValidY1);
				}
				else
				{
					DataAccess.GetDataFast(CachedX1, Y1, CachedX2, CachedY1 - 1, CachedData);
				}
				if (bCacheOriginalData)
				{
					CacheOriginalData(CachedX1, Y1, CachedX2, CachedY1 - 1);
				}
				CachedY1 = Y1;

				bCacheExtended = true;
			}

			if (Y2 > CachedY2)
			{
				if (Accessor::bUseInterp)
				{
					int32 x1 = CachedX1;
					int32 x2 = CachedX2;
					int32 y1 = ValidY2;
					int32 y2 = Y2;

					DataAccess.GetData(x1, y1, x2, y2, CachedData);
					ValidY2 = FMath::Max<int32>(y2, ValidY2);
				}
				else
				{
					DataAccess.GetDataFast(CachedX1, CachedY2 + 1, CachedX2, Y2, CachedData);
				}
				if (bCacheOriginalData)
				{
					CacheOriginalData(CachedX1, CachedY2 + 1, CachedX2, Y2);
				}
				CachedY2 = Y2;

				bCacheExtended = true;
			}

			if (bCacheExtended)
			{
				// Drop a visual log to indicate the area covered by this cache region extension :
				VisualizeLandscapeRegion(CachedX1, CachedY1, CachedX2, CachedY2, FColor::Red, TEXT("Cache Data"));
			}
		}
	}

	AccessorType* GetValueRef(int32 LandscapeX, int32 LandscapeY)
	{
		return CachedData.Find(FIntPoint(LandscapeX, LandscapeY));
	}

	float GetValue(float LandscapeX, float LandscapeY)
	{
		int32 X = FMath::FloorToInt(LandscapeX);
		int32 Y = FMath::FloorToInt(LandscapeY);
		AccessorType* P00 = CachedData.Find(FIntPoint(X, Y));
		AccessorType* P10 = CachedData.Find(FIntPoint(X + 1, Y));
		AccessorType* P01 = CachedData.Find(FIntPoint(X, Y + 1));
		AccessorType* P11 = CachedData.Find(FIntPoint(X + 1, Y + 1));

		// Search for nearest value if missing data
		float V00 = P00 ? *P00 : (P10 ? *P10 : (P01 ? *P01 : (P11 ? *P11 : 0.0f)));
		float V10 = P10 ? *P10 : (P00 ? *P00 : (P11 ? *P11 : (P01 ? *P01 : 0.0f)));
		float V01 = P01 ? *P01 : (P00 ? *P00 : (P11 ? *P11 : (P10 ? *P10 : 0.0f)));
		float V11 = P11 ? *P11 : (P10 ? *P10 : (P01 ? *P01 : (P00 ? *P00 : 0.0f)));

		return FMath::Lerp(
			FMath::Lerp(V00, V10, LandscapeX - X),
			FMath::Lerp(V01, V11, LandscapeX - X),
			LandscapeY - Y);
	}

	FVector GetNormal(int32 X, int32 Y)
	{
		AccessorType* P00 = CachedData.Find(FIntPoint(X, Y));
		AccessorType* P10 = CachedData.Find(FIntPoint(X + 1, Y));
		AccessorType* P01 = CachedData.Find(FIntPoint(X, Y + 1));
		AccessorType* P11 = CachedData.Find(FIntPoint(X + 1, Y + 1));

		// Search for nearest value if missing data
		float V00 = P00 ? *P00 : (P10 ? *P10 : (P01 ? *P01 : (P11 ? *P11 : 0.0f)));
		float V10 = P10 ? *P10 : (P00 ? *P00 : (P11 ? *P11 : (P01 ? *P01 : 0.0f)));
		float V01 = P01 ? *P01 : (P00 ? *P00 : (P11 ? *P11 : (P10 ? *P10 : 0.0f)));
		float V11 = P11 ? *P11 : (P10 ? *P10 : (P01 ? *P01 : (P00 ? *P00 : 0.0f)));

		FVector Vert00 = FVector(0.0f, 0.0f, V00);
		FVector Vert01 = FVector(0.0f, 1.0f, V01);
		FVector Vert10 = FVector(1.0f, 0.0f, V10);
		FVector Vert11 = FVector(1.0f, 1.0f, V11);

		FVector FaceNormal1 = ((Vert00 - Vert10) ^ (Vert10 - Vert11)).GetSafeNormal();
		FVector FaceNormal2 = ((Vert11 - Vert01) ^ (Vert01 - Vert00)).GetSafeNormal();
		return (FaceNormal1 + FaceNormal2).GetSafeNormal();
	}

	void SetValue(int32 LandscapeX, int32 LandscapeY, AccessorType Value)
	{
		CachedData.Add(FIntPoint(LandscapeX, LandscapeY), Forward<AccessorType>(Value));
	}

	bool IsZeroValue(const FVector& Value)
	{
		return (FMath::IsNearlyZero(Value.X) && FMath::IsNearlyZero(Value.Y));
	}

	bool IsZeroValue(const FVector2D& Value)
	{
		return (FMath::IsNearlyZero(Value.X) && FMath::IsNearlyZero(Value.Y));
	}

	bool IsZeroValue(const uint16& Value)
	{
		return Value == 0;
	}

	bool IsZeroValue(const uint8& Value)
	{
		return Value == 0;
	}

	bool HasCachedData(int32 X1, int32 Y1, int32 X2, int32 Y2) const
	{
		return (bIsValid && X1 >= CachedX1 && Y1 >= CachedY1 && X2 <= CachedX2 && Y2 <= CachedY2);
	}
	
	using FPrepareRegionForCachingFunction = TFunction<FIntRect(const FIntRect& NewCacheBounds)>;
	bool GetDataAndCache(int32 X1, int32 Y1, int32 X2, int32 Y2, TArray<AccessorType>& OutData, FPrepareRegionForCachingFunction PrepareRegionForCaching)
	{
		// Drop a visual log to indicate the area requested by this data access :
		VisualizeLandscapeRegion(X1, Y1, X2, Y2, FColor::Blue, TEXT("CacheDataRequest"));

		if (!HasCachedData(X1, Y1, X2, Y2))
		{
			// The cache needs to be expanded, compute the new bounds : 
			// The bounds we calculate here need to be what would be the result of calling CacheData with this region, meaning that they should include the previous bounds. This will let us pass the correct region of interest to PrepareRegionForCaching
<<<<<<< HEAD
			FIntRect NewCacheBounds(Valid ? FMath::Min(X1, CachedX1) : X1, Valid ? FMath::Min(Y1, CachedY1) : Y1, Valid ? FMath::Max(X2, CachedX2) : X2, Valid ? FMath::Max(Y2, CachedY2) : Y2);

			// The caller might request a cache region that is actually larger than the data he wants to sample for this particular read (e.g. to avoid re-caching when doing expensive samples like layer-collapsing ones) : 
=======
			FIntRect NewCacheBounds(bIsValid ? FMath::Min(X1, CachedX1) : X1, bIsValid ? FMath::Min(Y1, CachedY1) : Y1, bIsValid ? FMath::Max(X2, CachedX2) : X2, bIsValid ? FMath::Max(Y2, CachedY2) : Y2);

			// The caller might request a cache region that is actually larger than the data they want to sample for this particular read (e.g. to avoid re-caching when doing expensive samples like layer-collapsing ones) : 
>>>>>>> d731a049
			NewCacheBounds = PrepareRegionForCaching(NewCacheBounds);
			check((NewCacheBounds.Min.X <= X1) && (NewCacheBounds.Min.Y <= Y1) && (NewCacheBounds.Max.X >= X2) && (NewCacheBounds.Max.Y >= Y2));

			CacheData(NewCacheBounds.Min.X, NewCacheBounds.Min.Y, NewCacheBounds.Max.X, NewCacheBounds.Max.Y);
		}
		ensure(HasCachedData(X1, Y1, X2, Y2));
		return GetCachedData(X1, Y1, X2, Y2, OutData);
	}

	// X2/Y2 Coordinates are "inclusive" max values
	bool GetCachedData(int32 X1, int32 Y1, int32 X2, int32 Y2, TArray<AccessorType>& OutData)
	{
		const int32 XSize = (1 + X2 - X1);
		const int32 YSize = (1 + Y2 - Y1);
		const int32 NumSamples = XSize * YSize;
		OutData.Empty(NumSamples);
		OutData.AddUninitialized(NumSamples);
		bool bHasNonZero = false;

		for (int32 Y = Y1; Y <= Y2; Y++)
		{
			const int32 YOffset = (Y - Y1) * XSize;
			for (int32 X = X1; X <= X2; X++)
			{
				const int32 XYOffset = YOffset + (X - X1);
				AccessorType* Ptr = GetValueRef(X, Y);
				if (Ptr)
				{
					OutData[XYOffset] = *Ptr;
					if (!IsZeroValue(*Ptr))
					{
						bHasNonZero = true;
					}
				}
				else
				{
					OutData[XYOffset] = (AccessorType)0;
				}
			}
		}

		return bHasNonZero;
	}

	// X2/Y2 Coordinates are "inclusive" max values
	void SetCachedData(int32 X1, int32 Y1, int32 X2, int32 Y2, TArray<AccessorType>& Data, ELandscapeLayerPaintingRestriction PaintingRestriction = ELandscapeLayerPaintingRestriction::None, bool bUpdateData = true)
	{
		checkSlow(Data.Num() == (1 + Y2 - Y1) * (1 + X2 - X1));

		// Update cache
		for (int32 Y = Y1; Y <= Y2; Y++)
		{
			for (int32 X = X1; X <= X2; X++)
			{
				SetValue(X, Y, Data[(X - X1) + (Y - Y1)*(1 + X2 - X1)]);
			}
		}

		if (bUpdateData)
		{
			// Update real data
			DataAccess.SetData(X1, Y1, X2, Y2, Data.GetData(), PaintingRestriction);
		}
	}

	// Get the original data before we made any changes with the SetCachedData interface.
	// X2/Y2 Coordinates are "inclusive" max values
	void GetOriginalData(int32 X1, int32 Y1, int32 X2, int32 Y2, TArray<AccessorType>& OutOriginalData)
	{
		int32 NumSamples = (1 + X2 - X1)*(1 + Y2 - Y1);
		OutOriginalData.Empty(NumSamples);
		OutOriginalData.AddUninitialized(NumSamples);

		for (int32 Y = Y1; Y <= Y2; Y++)
		{
			for (int32 X = X1; X <= X2; X++)
			{
				AccessorType* Ptr = OriginalData.Find(FIntPoint(X, Y));
				if (Ptr)
				{
					OutOriginalData[(X - X1) + (Y - Y1)*(1 + X2 - X1)] = *Ptr;
				}
			}
		}
	}

	void Flush()
	{
		DataAccess.Flush();
	}

private:
	// X2/Y2 Coordinates are "inclusive" max values
	void CacheOriginalData(int32 X1, int32 Y1, int32 X2, int32 Y2)
	{
		for (int32 Y = Y1; Y <= Y2; Y++)
		{
			for (int32 X = X1; X <= X2; X++)
			{
				FIntPoint Key = FIntPoint(X, Y);
				AccessorType* Ptr = CachedData.Find(Key);
				if (Ptr)
				{
					check(OriginalData.Find(Key) == NULL);
					OriginalData.Add(Key, *Ptr);
				}
			}
		}
	}

	void VisualizeLandscapeRegion(int32 InX1, int32 InY1, int32 InX2, int32 InY2, const FColor& InColor, const FString& InDescription)
	{
		check(LandscapeInfo != nullptr);
		const FTransform& LandscapeTransform = LandscapeInfo->LandscapeActor->GetTransform();
		FVector Min = LandscapeTransform.TransformPosition(FVector(InX1, InY1, 0));
		FVector Max = LandscapeTransform.TransformPosition(FVector(InX2, InY2, 0));
		UE_VLOG_BOX(LandscapeInfo->LandscapeActor.Get(), LogLandscapeTools, Log, FBox(Min, Max), InColor, TEXT("%s"), *InDescription);
	}

	TMap<FIntPoint, AccessorType> CachedData;
	TMap<FIntPoint, AccessorType> OriginalData;
	// Keep the landscape info for visual logging purposes :
	TWeakObjectPtr<ULandscapeInfo> LandscapeInfo;

<<<<<<< HEAD
	bool Valid = false;
=======
	bool bIsValid = false;
>>>>>>> d731a049

	int32 CachedX1 = INDEX_NONE;
	int32 CachedY1 = INDEX_NONE;
	int32 CachedX2 = INDEX_NONE;
	int32 CachedY2 = INDEX_NONE;

	// To store valid region....
	int32 ValidX1 = INDEX_NONE;
	int32 ValidX2 = INDEX_NONE;
	int32 ValidY1 = INDEX_NONE;
	int32 ValidY2 = INDEX_NONE;
};

template<bool bInUseInterp>
struct FHeightmapAccessorTool : public FHeightmapAccessor<bInUseInterp>
{
	FHeightmapAccessorTool(const FLandscapeToolTarget& InTarget)
	:	FHeightmapAccessor<bInUseInterp>(InTarget.LandscapeInfo.Get())
	{
	}
};

struct FLandscapeHeightCache : public TLandscapeEditCache<FHeightmapAccessorTool<true>, uint16>
{
	static uint16 ClampValue(int32 Value) { return FMath::Clamp(Value, 0, LandscapeDataAccess::MaxValue); }

	FLandscapeHeightCache(const FLandscapeToolTarget& InTarget)
		: TLandscapeEditCache<FHeightmapAccessorTool<true>, uint16>(InTarget)
	{
	}
};

//
// FXYOffsetmapAccessor
//
template<bool bInUseInterp>
struct FXYOffsetmapAccessor
{
	enum { bUseInterp = bInUseInterp };
	FXYOffsetmapAccessor(ULandscapeInfo* InLandscapeInfo)
	{
		LandscapeInfo = InLandscapeInfo;
		LandscapeEdit = new FLandscapeEditDataInterface(InLandscapeInfo);
	}

	FXYOffsetmapAccessor(const FLandscapeToolTarget& InTarget)
		: FXYOffsetmapAccessor(InTarget.LandscapeInfo.Get())
	{
	}

	// accessors
	void GetData(int32& X1, int32& Y1, int32& X2, int32& Y2, TMap<FIntPoint, FVector>& Data)
	{
		LandscapeEdit->GetXYOffsetData(X1, Y1, X2, Y2, Data);

		TMap<FIntPoint, uint16> NewHeights;
		LandscapeEdit->GetHeightData(X1, Y1, X2, Y2, NewHeights);
		for (int32 Y = Y1; Y <= Y2; ++Y)
		{
			for (int32 X = X1; X <= X2; ++X)
			{
				FVector* Value = Data.Find(FIntPoint(X, Y));
				if (Value)
				{
					Value->Z = ((float)NewHeights.FindRef(FIntPoint(X, Y)) - 32768.0f) * LANDSCAPE_ZSCALE;
				}
			}
		}
	}

	void GetDataFast(int32 X1, int32 Y1, int32 X2, int32 Y2, TMap<FIntPoint, FVector>& Data)
	{
		LandscapeEdit->GetXYOffsetDataFast(X1, Y1, X2, Y2, Data);

		TMap<FIntPoint, uint16> NewHeights;
		LandscapeEdit->GetHeightData(X1, Y1, X2, Y2, NewHeights);
		for (int32 Y = Y1; Y <= Y2; ++Y)
		{
			for (int32 X = X1; X <= X2; ++X)
			{
				FVector* Value = Data.Find(FIntPoint(X, Y));
				if (Value)
				{
					Value->Z = ((float)NewHeights.FindRef(FIntPoint(X, Y)) - 32768.0f) * LANDSCAPE_ZSCALE;
				}
			}
		}
	}

	void SetData(int32 X1, int32 Y1, int32 X2, int32 Y2, const FVector* Data, ELandscapeLayerPaintingRestriction PaintingRestriction = ELandscapeLayerPaintingRestriction::None)
	{
		TSet<ULandscapeComponent*> Components;
		if (LandscapeInfo && LandscapeEdit->GetComponentsInRegion(X1, Y1, X2, Y2, &Components))
		{
			// Update data
			ChangedComponents.Append(Components);

			// Convert Height to uint16
			TArray<uint16> NewHeights;
			NewHeights.AddZeroed((Y2 - Y1 + 1) * (X2 - X1 + 1));
			for (int32 Y = Y1; Y <= Y2; ++Y)
			{
				for (int32 X = X1; X <= X2; ++X)
				{
					NewHeights[X - X1 + (Y - Y1) * (X2 - X1 + 1)] = FMath::Clamp<uint16>(Data[(X - X1 + (Y - Y1) * (X2 - X1 + 1))].Z * LANDSCAPE_INV_ZSCALE + 32768.0f, 0, 65535);
				}
			}
						
			// Notify foliage to move any attached instances
			bool bUpdateFoliage = false;
			bool bUpdateNormals = false;
			
			if (!LandscapeEdit->HasLandscapeLayersContent())
			{
				ALandscapeProxy::InvalidateGeneratedComponentData(Components);

				bUpdateNormals = true;
				for (ULandscapeComponent* Component : Components)
				{
					ULandscapeHeightfieldCollisionComponent* CollisionComponent = Component->CollisionComponent.Get();
					if (CollisionComponent && AInstancedFoliageActor::HasFoliageAttached(CollisionComponent))
					{
						bUpdateFoliage = true;
						break;
					}
				}
			}

			if (bUpdateFoliage)
			{
				// Calculate landscape local-space bounding box of old data, to look for foliage instances.
				TArray<ULandscapeHeightfieldCollisionComponent*> CollisionComponents;
				CollisionComponents.Empty(Components.Num());
				TArray<FBox> PreUpdateLocalBoxes;
				PreUpdateLocalBoxes.Empty(Components.Num());

				for (ULandscapeComponent* Component : Components)
				{
					CollisionComponents.Add(Component->CollisionComponent.Get());
					PreUpdateLocalBoxes.Add(FBox(FVector((float)X1, (float)Y1, Component->CachedLocalBox.Min.Z), FVector((float)X2, (float)Y2, Component->CachedLocalBox.Max.Z)));
				}

				// Update landscape.
				LandscapeEdit->SetXYOffsetData(X1, Y1, X2, Y2, Data, 0); // XY Offset always need to be update before the height update
				LandscapeEdit->SetHeightData(X1, Y1, X2, Y2, NewHeights.GetData(), 0, bUpdateNormals);

				// Snap foliage for each component.
				for (int32 Index = 0; Index < CollisionComponents.Num(); ++Index)
				{
					ULandscapeHeightfieldCollisionComponent* CollisionComponent = CollisionComponents[Index];
					CollisionComponent->SnapFoliageInstances(PreUpdateLocalBoxes[Index].TransformBy(LandscapeInfo->GetLandscapeProxy()->LandscapeActorToWorld().ToMatrixWithScale()).ExpandBy(1.0f));
				}
			}
			else
			{
				// No foliage, just update landscape.
				LandscapeEdit->SetXYOffsetData(X1, Y1, X2, Y2, Data, 0); // XY Offset always need to be update before the height update
				LandscapeEdit->SetHeightData(X1, Y1, X2, Y2, NewHeights.GetData(), 0, bUpdateNormals);
			}
		}
	}

	void Flush()
	{
		LandscapeEdit->Flush();
	}

	virtual ~FXYOffsetmapAccessor()
	{
		delete LandscapeEdit;
		LandscapeEdit = NULL;

		// Update the bounds for the components we edited
		for (TSet<ULandscapeComponent*>::TConstIterator It(ChangedComponents); It; ++It)
		{
			(*It)->UpdateCachedBounds();
			(*It)->UpdateComponentToWorld();
		}
	}

private:
	ULandscapeInfo* LandscapeInfo;
	FLandscapeEditDataInterface* LandscapeEdit;
	TSet<ULandscapeComponent*> ChangedComponents;
};

template<bool bInUseInterp>
struct FLandscapeXYOffsetCache : public TLandscapeEditCache<FXYOffsetmapAccessor<bInUseInterp>, FVector>
{
	FLandscapeXYOffsetCache(const FLandscapeToolTarget& InTarget)
		: TLandscapeEditCache<FXYOffsetmapAccessor<bInUseInterp>, FVector>(InTarget)
	{
	}
};

template<bool bInUseInterp, bool bInUseTotalNormalize>
struct FAlphamapAccessorTool : public FAlphamapAccessor<bInUseInterp, bInUseTotalNormalize>
{
	FAlphamapAccessorTool(ULandscapeInfo* InLandscapeInfo, ULandscapeLayerInfoObject* InLayerInfo)
	:	FAlphamapAccessor<bInUseInterp, bInUseTotalNormalize>(InLandscapeInfo, InLayerInfo)
	{}

	FAlphamapAccessorTool(const FLandscapeToolTarget& InTarget)
	:	FAlphamapAccessor<bInUseInterp, bInUseTotalNormalize>(InTarget.LandscapeInfo.Get(), InTarget.LayerInfo.Get())
	{
	}
};

struct FLandscapeAlphaCache : public TLandscapeEditCache<FAlphamapAccessorTool<true, false>, uint8>
{
	static uint8 ClampValue(int32 Value) { return FMath::Clamp(Value, 0, 255); }

	FLandscapeAlphaCache(const FLandscapeToolTarget& InTarget)
		: TLandscapeEditCache<FAlphamapAccessorTool<true, false>, uint8>(InTarget)
	{
	}
};

struct FVisibilityAccessor : public FAlphamapAccessorTool<false, false>
{
	FVisibilityAccessor(const FLandscapeToolTarget& InTarget)
		: FAlphamapAccessorTool<false, false>(InTarget.LandscapeInfo.Get(), ALandscapeProxy::VisibilityLayer)
	{
	}
};

struct FLandscapeVisCache : public TLandscapeEditCache<FAlphamapAccessorTool<false, false>, uint8>
{
	static uint8 ClampValue(int32 Value) { return FMath::Clamp(Value, 0, 255); }

	FLandscapeVisCache(const FLandscapeToolTarget& InTarget)
		: TLandscapeEditCache<FAlphamapAccessorTool<false, false>, uint8>(InTarget)
	{
	}
};


template<class ToolTarget>
class FLandscapeLayerDataCache
{
public:
	FLandscapeLayerDataCache(const FLandscapeToolTarget& InTarget, typename ToolTarget::CacheClass& Cache)
		: LandscapeInfo(nullptr)
		, Landscape(nullptr)
		, EditingLayerIndex(MAX_uint8)
		, bIsInitialized(false)
		, bCombinedLayerOperation(false)
		, bVisibilityChanged(false)
		, bTargetIsHeightmap(InTarget.TargetType == ELandscapeToolTargetType::Heightmap)
		, CacheUpToEditingLayer(Cache)
		, CacheBottomLayers(InTarget)
	{
	}

	void Initialize(ULandscapeInfo* InLandscapeInfo, bool InCombinedLayerOperation)
	{
		if (!bIsInitialized)
		{
			LandscapeInfo = InLandscapeInfo;
			Landscape = LandscapeInfo ? LandscapeInfo->LandscapeActor.Get() : nullptr;
			bCombinedLayerOperation = Landscape && Landscape->HasLayersContent() && InCombinedLayerOperation && bTargetIsHeightmap;
			if (bCombinedLayerOperation)
			{
				EditingLayerGuid = Landscape->GetEditingLayer();
				for (int i = 0; i < Landscape->GetLayerCount(); ++i)
				{
					FLandscapeLayer* CurrentLayer = Landscape->GetLayer(i);
					BackupLayerVisibility.Add(CurrentLayer->bVisible);
					if (CurrentLayer->Guid == EditingLayerGuid)
					{
						EditingLayerIndex = i;
					}
				}
				check(EditingLayerIndex < Landscape->GetLayerCount());
			}
			bIsInitialized = true;
		}
	}

	void Read(int32 X1, int32 Y1, int32 X2, int32 Y2, TArray<typename ToolTarget::CacheClass::DataType>& Data)
	{
		check(bIsInitialized);
		if (bCombinedLayerOperation)
		{
			TArray<bool> NewLayerVisibility;
			for (int i = 0; i < Landscape->GetLayerCount(); ++i)
			{
				FLandscapeLayer* CurrentLayer = Landscape->GetLayer(i);
				NewLayerVisibility.Add((i > EditingLayerIndex) ? false : CurrentLayer->bVisible);
			}

			auto OnCacheUpdating = [&](const FIntRect& NewCacheBounds) -> FIntRect
			{
				// This function is triggered when the cache needs expanding. We'll ask for a larger area so that we don't need to re-cache (a GPU-synchronizing operation) every time
				//  we need an additional row/column. Aligning the cache region on components borders is appropriate since this is what gets rendered. This avoids
				//  re-caching when we've already sampled a component: 
				FIntRect DesiredCacheBounds;
				DesiredCacheBounds.Min.X = (FMath::FloorToInt((float)NewCacheBounds.Min.X / LandscapeInfo->ComponentSizeQuads)) * LandscapeInfo->ComponentSizeQuads;
				DesiredCacheBounds.Min.Y = (FMath::FloorToInt((float)NewCacheBounds.Min.Y / LandscapeInfo->ComponentSizeQuads)) * LandscapeInfo->ComponentSizeQuads;
				DesiredCacheBounds.Max.X = (FMath::CeilToInt((float)NewCacheBounds.Max.X / LandscapeInfo->ComponentSizeQuads)) * LandscapeInfo->ComponentSizeQuads;
				DesiredCacheBounds.Max.Y = (FMath::CeilToInt((float)NewCacheBounds.Max.Y / LandscapeInfo->ComponentSizeQuads)) * LandscapeInfo->ComponentSizeQuads;

				TSet<ULandscapeComponent*> AffectedComponents;
				LandscapeInfo->GetComponentsInRegion(DesiredCacheBounds.Min.X, DesiredCacheBounds.Min.Y, DesiredCacheBounds.Max.X, DesiredCacheBounds.Max.Y, AffectedComponents);
				SynchronousUpdateComponentVisibilityForHeight(AffectedComponents, NewLayerVisibility);

				if (bVisibilityChanged)
				{
					VisibilityChangedComponents.Append(AffectedComponents);
				}

				return DesiredCacheBounds;
			};

			FScopedSetLandscapeEditingLayer Scope(Landscape, FGuid());
			CacheUpToEditingLayer.GetDataAndCache(X1, Y1, X2, Y2, Data, OnCacheUpdating);
			// Release Texture Mips that will be Locked by the next SynchronousUpdateComponentVisibilityForHeight
			CacheUpToEditingLayer.DataAccess.Flush();

			// Now turn off visibility on the current layer in order to have the data of all bottom layers except the current one
			NewLayerVisibility[EditingLayerIndex] = false;
			CacheBottomLayers.GetDataAndCache(X1, Y1, X2, Y2, BottomLayersData, OnCacheUpdating);
			// Do the same here for consistency
			CacheBottomLayers.DataAccess.Flush();
		}
		else
		{
			CacheUpToEditingLayer.CacheData(X1, Y1, X2, Y2);
			CacheUpToEditingLayer.GetCachedData(X1, Y1, X2, Y2, Data);
		}
	}

	void Write(int32 X1, int32 Y1, int32 X2, int32 Y2, TArray<typename ToolTarget::CacheClass::DataType>& Data, ELandscapeLayerPaintingRestriction PaintingRestriction = ELandscapeLayerPaintingRestriction::None)
	{
		check(bIsInitialized);
		if (bCombinedLayerOperation)
		{
			const float Alpha = Landscape->GetLayerAlpha(EditingLayerIndex, bTargetIsHeightmap);
			const float InverseAlpha = (Alpha != 0.f) ? 1.f / Alpha : 1.f;
			TArray<typename ToolTarget::CacheClass::DataType> DataContribution;
			DataContribution.Empty(Data.Num());
			DataContribution.AddUninitialized(Data.Num());
			check(Data.Num() == BottomLayersData.Num());
			for (int i = 0; i < Data.Num(); ++i)
			{
				float Contribution = (LandscapeDataAccess::GetLocalHeight(Data[i]) - LandscapeDataAccess::GetLocalHeight(BottomLayersData[i])) * InverseAlpha;
				DataContribution[i] = LandscapeDataAccess::GetTexHeight(Contribution);
			}
			checkf(EditingLayerGuid == Landscape->GetEditingLayer(), TEXT("EditingLayer has changed between Initialize and Write. Was: %s (%s). Is now: %s (%s)"), 
				Landscape->GetLayer(EditingLayerGuid) ? *(Landscape->GetLayer(EditingLayerGuid)->Name.ToString()) : TEXT("<unknown>"), *EditingLayerGuid.ToString(),
				Landscape->GetLayer(Landscape->GetEditingLayer()) ? *(Landscape->GetLayer(Landscape->GetEditingLayer())->Name.ToString()) : TEXT("<unknown>"), *Landscape->GetEditingLayer().ToString());

			// Restore layers visibility
			SetLayersVisibility(BackupLayerVisibility);
			// Only store data in cache
			CacheUpToEditingLayer.SetCachedData(X1, Y1, X2, Y2, Data, PaintingRestriction, false);
			// Effectively write the contribution
			CacheUpToEditingLayer.DataAccess.SetData(X1, Y1, X2, Y2, DataContribution.GetData(), PaintingRestriction);
			CacheUpToEditingLayer.DataAccess.Flush();
			if (bVisibilityChanged)
			{
				const bool bUpdateCollision = true;
				const bool bIntermediateRender = false;
				SynchronousUpdateHeightmapForComponents(VisibilityChangedComponents, bUpdateCollision, bIntermediateRender);
				VisibilityChangedComponents.Empty();
				bVisibilityChanged = false;
			}
		}
		else
		{
			CacheUpToEditingLayer.SetCachedData(X1, Y1, X2, Y2, Data, PaintingRestriction);
			CacheUpToEditingLayer.Flush();
		}
	}

private:

	void SynchronousUpdateHeightmapForComponents(const TSet<ULandscapeComponent*>& InComponents, bool bUpdateCollision, bool bIntermediateRender)
	{
		for (ULandscapeComponent* Component : InComponents)
		{
			const bool bUpdateAll = false; // default value
			Component->RequestHeightmapUpdate(bUpdateAll, bUpdateCollision);
		}
		Landscape->ForceUpdateLayersContent(bIntermediateRender);
	};

	void SetLayersVisibility(const TArray<bool>& InLayerVisibility)
	{
		check(InLayerVisibility.Num() == Landscape->GetLayerCount());
		for (int i = 0; i < InLayerVisibility.Num(); ++i)
		{
			if (FLandscapeLayer* Layer = Landscape->GetLayer(i))
			{
				if (Layer->bVisible != InLayerVisibility[i])
				{
					Layer->bVisible = InLayerVisibility[i];
					bVisibilityChanged = true;
				}
			}
		}
	};

	void SynchronousUpdateComponentVisibilityForHeight(const TSet<ULandscapeComponent*>& InComponents, const TArray<bool>& InLayerVisibility)
	{
		SetLayersVisibility(InLayerVisibility);
        // No need to update collision here as we are only doing a intermediate render to gather heightdata
        const bool bUpdateCollision = false;
		const bool bIntermediateRender = true;
		SynchronousUpdateHeightmapForComponents(InComponents, bUpdateCollision, bIntermediateRender);
	};

	ULandscapeInfo* LandscapeInfo;
	ALandscape* Landscape;
	FGuid EditingLayerGuid;
	uint8 EditingLayerIndex;
	TArray<bool> BackupLayerVisibility;
	TArray<typename ToolTarget::CacheClass::DataType> BottomLayersData;
	bool bIsInitialized;
	bool bCombinedLayerOperation;
	bool bVisibilityChanged;
	bool bTargetIsHeightmap;
	TSet<ULandscapeComponent*> VisibilityChangedComponents;

	typename ToolTarget::CacheClass& CacheUpToEditingLayer;
	typename ToolTarget::CacheClass CacheBottomLayers;
};

//
// FFullWeightmapAccessor
//
template<bool bInUseInterp>
struct FFullWeightmapAccessor
{
	enum { bUseInterp = bInUseInterp };
	FFullWeightmapAccessor(ULandscapeInfo* InLandscapeInfo)
		: LandscapeInfo(InLandscapeInfo)
		, LandscapeEdit(InLandscapeInfo)
	{
	}

	FFullWeightmapAccessor(const FLandscapeToolTarget& InTarget)
		: FFullWeightmapAccessor(InTarget.LandscapeInfo.Get())
	{
	}

	~FFullWeightmapAccessor()
	{
		if (!LandscapeEdit.HasLandscapeLayersContent())
		{
			// Recreate collision for modified components to update the physical materials
			for (ULandscapeComponent* Component : ModifiedComponents)
			{
				ULandscapeHeightfieldCollisionComponent* CollisionComponent = Component->CollisionComponent.Get();
				if (CollisionComponent)
				{
					CollisionComponent->RecreateCollision();

					// We need to trigger navigation mesh build, in case user have painted holes on a landscape
					if (LandscapeInfo->GetLayerInfoIndex(ALandscapeProxy::VisibilityLayer) != INDEX_NONE)
					{
						FNavigationSystem::UpdateComponentData(*CollisionComponent);
					}
				}
			}
		}
	}

	void GetData(int32& X1, int32& Y1, int32& X2, int32& Y2, TMap<FIntPoint, TArray<uint8>>& Data)
	{
		// Do not Support for interpolation....
		check(false && TEXT("Do not support interpolation for FullWeightmapAccessor for now"));
	}

	void GetDataFast(int32 X1, int32 Y1, int32 X2, int32 Y2, TMap<FIntPoint, TArray<uint8>>& Data)
	{
		DirtyLayerInfos.Empty();
		LandscapeEdit.GetWeightDataFast(NULL, X1, Y1, X2, Y2, Data);
	}

	void SetData(int32 X1, int32 Y1, int32 X2, int32 Y2, const uint8* Data, ELandscapeLayerPaintingRestriction PaintingRestriction)
	{
		TSet<ULandscapeComponent*> Components;
		if (LandscapeEdit.GetComponentsInRegion(X1, Y1, X2, Y2, &Components))
		{
			if (!LandscapeEdit.HasLandscapeLayersContent())
			{
				ALandscapeProxy::InvalidateGeneratedComponentData(Components);
				ModifiedComponents.Append(Components);
			}
			LandscapeEdit.SetAlphaData(DirtyLayerInfos, X1, Y1, X2, Y2, Data, 0, PaintingRestriction);
		}
		DirtyLayerInfos.Empty();
	}

	void Flush()
	{
		LandscapeEdit.Flush();
	}

	TSet<ULandscapeLayerInfoObject*> DirtyLayerInfos;

private:
	ULandscapeInfo* LandscapeInfo;
	FLandscapeEditDataInterface LandscapeEdit;
	TSet<ULandscapeComponent*> ModifiedComponents;
};

struct FLandscapeFullWeightCache : public TLandscapeEditCache<FFullWeightmapAccessor<false>, TArray<uint8>>
{
	FLandscapeFullWeightCache(const FLandscapeToolTarget& InTarget)
		: TLandscapeEditCache<FFullWeightmapAccessor<false>, TArray<uint8>>(InTarget)
	{
	}

	// Only for all weight case... the accessor type should be TArray<uint8>
	void GetCachedData(int32 X1, int32 Y1, int32 X2, int32 Y2, TArray<uint8>& OutData, int32 ArraySize)
	{
		if (ArraySize == 0)
		{
			OutData.Empty();
			return;
		}

		const int32 XSize = (1 + X2 - X1);
		const int32 YSize = (1 + Y2 - Y1);
		const int32 Stride = XSize * ArraySize;
		int32 NumSamples = XSize * YSize * ArraySize;
		OutData.Empty(NumSamples);
		OutData.AddUninitialized(NumSamples);

		for (int32 Y = Y1; Y <= Y2; Y++)
		{
			const int32 YOffset = (Y - Y1) * Stride;
			for (int32 X = X1; X <= X2; X++)
			{
				const int32 XYOffset = YOffset + (X - X1) * ArraySize;
				TArray<uint8>* Ptr = GetValueRef(X, Y);
				if (Ptr)
				{
					for (int32 Z = 0; Z < ArraySize; Z++)
					{
						OutData[XYOffset + Z] = (*Ptr)[Z];
					}
				}
				else
				{
					FMemory::Memzero((void*)&OutData[XYOffset], (SIZE_T)ArraySize);
				}
			}
		}
	}

	// Only for all weight case... the accessor type should be TArray<uint8>
	void SetCachedData(int32 X1, int32 Y1, int32 X2, int32 Y2, TArray<uint8>& Data, int32 ArraySize, ELandscapeLayerPaintingRestriction PaintingRestriction)
	{
		// Update cache
		for (int32 Y = Y1; Y <= Y2; Y++)
		{
			for (int32 X = X1; X <= X2; X++)
			{
				TArray<uint8> Value;
				Value.Empty(ArraySize);
				Value.AddUninitialized(ArraySize);
				for (int32 Z = 0; Z < ArraySize; Z++)
				{
					Value[Z] = Data[((X - X1) + (Y - Y1)*(1 + X2 - X1)) * ArraySize + Z];
				}
				SetValue(X, Y, MoveTemp(Value));
			}
		}

		// Update real data
		DataAccess.SetData(X1, Y1, X2, Y2, Data.GetData(), PaintingRestriction);
	}

	void AddDirtyLayer(ULandscapeLayerInfoObject* LayerInfo)
	{
		DataAccess.DirtyLayerInfos.Add(LayerInfo);
	}
};

// 
// FDatamapAccessor
//
template<bool bInUseInterp>
struct FDatamapAccessor
{
	enum { bUseInterp = bInUseInterp };
	FDatamapAccessor(ULandscapeInfo* InLandscapeInfo)
		: LandscapeEdit(InLandscapeInfo)
	{
	}

	FDatamapAccessor(const FLandscapeToolTarget& InTarget)
		: FDatamapAccessor(InTarget.LandscapeInfo.Get())
	{
	}

	void GetData(int32& X1, int32& Y1, int32& X2, int32& Y2, TMap<FIntPoint, uint8>& Data)
	{
		LandscapeEdit.GetSelectData(X1, Y1, X2, Y2, Data);
	}

	void GetDataFast(const int32 X1, const int32 Y1, const int32 X2, const int32 Y2, TMap<FIntPoint, uint8>& Data)
	{
		LandscapeEdit.GetSelectData(X1, Y1, X2, Y2, Data);
	}

	void SetData(int32 X1, int32 Y1, int32 X2, int32 Y2, const uint8* Data, ELandscapeLayerPaintingRestriction PaintingRestriction = ELandscapeLayerPaintingRestriction::None)
	{
		if (LandscapeEdit.GetComponentsInRegion(X1, Y1, X2, Y2))
		{
			LandscapeEdit.SetSelectData(X1, Y1, X2, Y2, Data, 0);
		}
	}

	void Flush()
	{
		LandscapeEdit.Flush();
	}

private:
	FLandscapeEditDataInterface LandscapeEdit;
};

struct FLandscapeDataCache : public TLandscapeEditCache<FDatamapAccessor<false>, uint8>
{
	static uint8 ClampValue(int32 Value) { return FMath::Clamp(Value, 0, 255); }

	FLandscapeDataCache(const FLandscapeToolTarget& InTarget)
		: TLandscapeEditCache<FDatamapAccessor<false>, uint8>(InTarget)
	{
	}
};


//
// Tool targets
//
struct FHeightmapToolTarget
{
	typedef FLandscapeHeightCache CacheClass;
	static const ELandscapeToolTargetType::Type TargetType = ELandscapeToolTargetType::Heightmap;

	static float StrengthMultiplier(ULandscapeInfo* LandscapeInfo, float BrushRadius)
	{
		if (LandscapeInfo)
		{
			// Adjust strength based on brush size and drawscale, so strength 1 = one hemisphere
			return BrushRadius * LANDSCAPE_INV_ZSCALE / (LandscapeInfo->DrawScale.Z);
		}
		return 5.0f * LANDSCAPE_INV_ZSCALE;
	}

	static FMatrix ToWorldMatrix(ULandscapeInfo* LandscapeInfo)
	{
		FMatrix Result = FTranslationMatrix(FVector(0, 0, -32768.0f));
		Result *= FScaleMatrix(FVector(1.0f, 1.0f, LANDSCAPE_ZSCALE) * LandscapeInfo->DrawScale);
		return Result;
	}

	static FMatrix FromWorldMatrix(ULandscapeInfo* LandscapeInfo)
	{
		FMatrix Result = FScaleMatrix(FVector(1.0f, 1.0f, LANDSCAPE_INV_ZSCALE) / (LandscapeInfo->DrawScale));
		Result *= FTranslationMatrix(FVector(0, 0, 32768.0f));
		return Result;
	}
};


struct FWeightmapToolTarget
{
	typedef FLandscapeAlphaCache CacheClass;
	static const ELandscapeToolTargetType::Type TargetType = ELandscapeToolTargetType::Weightmap;

	static float StrengthMultiplier(ULandscapeInfo* LandscapeInfo, float BrushRadius)
	{
		return 255.0f;
	}

	static FMatrix ToWorldMatrix(ULandscapeInfo* LandscapeInfo) { return FMatrix::Identity; }
	static FMatrix FromWorldMatrix(ULandscapeInfo* LandscapeInfo) { return FMatrix::Identity; }
};

/**
 * FLandscapeToolStrokeBase - base class for tool strokes (used by FLandscapeToolBase)
 */

class FLandscapeToolStrokeBase : protected FGCObject
{
public:
	// Whether to call Apply() every frame even if the mouse hasn't moved
	enum { UseContinuousApply = false };

	// This is also the expected signature of derived class constructor used by FLandscapeToolBase
	FLandscapeToolStrokeBase(FEdModeLandscape* InEdMode, FEditorViewportClient* InViewportClient, const FLandscapeToolTarget& InTarget)
		: EdMode(InEdMode)
		, Target(InTarget)
		, LandscapeInfo(InTarget.LandscapeInfo.Get())
	{
	}

	// Signature of Apply() method for derived strokes
	// void Apply(FEditorViewportClient* ViewportClient, FLandscapeBrush* Brush, const ULandscapeEditorObject* UISettings, const TArray<FLandscapeToolMousePosition>& MousePositions);

	virtual void AddReferencedObjects(FReferenceCollector& Collector) override
	{
		Collector.AddReferencedObject(LandscapeInfo);
	}
	virtual FString GetReferencerName() const override
	{
		return TEXT("FLandscapeToolStrokeBase");
	}

protected:
	FEdModeLandscape* EdMode = nullptr;
	const FLandscapeToolTarget& Target;
	ULandscapeInfo* LandscapeInfo = nullptr;
};


/**
 * FLandscapeToolBase - base class for painting tools
 *		ToolTarget - the target for the tool (weight or heightmap)
 *		StrokeClass - the class that implements the behavior for a mouse stroke applying the tool.
 */
template<class TStrokeClass>
class FLandscapeToolBase : public FLandscapeTool
{
public:
	FLandscapeToolBase(FEdModeLandscape* InEdMode)
		: LastInteractorPosition(FVector2D::ZeroVector)
		, TimeSinceLastInteractorMove(0.0f)
		, EdMode(InEdMode)
		, bCanToolBeActivated(true)
		, ToolStroke()
	{
	}

	virtual bool ShouldUpdateEditingLayer() const 
	{ 
		return AffectsEditLayers() && EdMode->CanHaveLandscapeLayersContent();
	}

	virtual ELandscapeLayerUpdateMode GetBeginToolContentUpdateFlag() const
	{
		bool bUpdateHeightmap = this->EdMode->CurrentToolTarget.TargetType == ELandscapeToolTargetType::Type::Heightmap; 
		return bUpdateHeightmap ? ELandscapeLayerUpdateMode::Update_Heightmap_Editing : ELandscapeLayerUpdateMode::Update_Weightmap_Editing;
	}

	virtual ELandscapeLayerUpdateMode GetTickToolContentUpdateFlag() const
	{
		return GetBeginToolContentUpdateFlag();
	}

	virtual ELandscapeLayerUpdateMode GetEndToolContentUpdateFlag() const
	{
		bool bUpdateHeightmap = this->EdMode->CurrentToolTarget.TargetType == ELandscapeToolTargetType::Type::Heightmap;
		return bUpdateHeightmap ? ELandscapeLayerUpdateMode::Update_Heightmap_All : ELandscapeLayerUpdateMode::Update_Weightmap_All;
	}

	virtual bool BeginTool(FEditorViewportClient* ViewportClient, const FLandscapeToolTarget& InTarget, const FVector& InHitLocation) override
	{
		if (ShouldUpdateEditingLayer())
		{
			ALandscape* Landscape = this->EdMode->GetLandscape();
			if (Landscape)
			{
				Landscape->RequestLayersContentUpdate(GetBeginToolContentUpdateFlag());
				Landscape->SetEditingLayer(this->EdMode->GetCurrentLayerGuid());
				Landscape->SetGrassUpdateEnabled(false);
			}
		}

		if (!ensure(InteractorPositions.Num() == 0))
		{
			InteractorPositions.Empty(1);
		}

		if( !IsToolActive() )
		{
			ToolStroke.Emplace( EdMode, ViewportClient, InTarget );
			EdMode->CurrentBrush->BeginStroke( InHitLocation.X, InHitLocation.Y, this );
		}

		// Save the mouse position
		LastInteractorPosition = FVector2D(InHitLocation);
		InteractorPositions.Emplace(LastInteractorPosition, ViewportClient ? IsModifierPressed(ViewportClient) : false); // Copy tool sometimes activates without a specific viewport via ctrl+c hotkey
		TimeSinceLastInteractorMove = 0.0f;

		ToolStroke->Apply(ViewportClient, EdMode->CurrentBrush, EdMode->UISettings, InteractorPositions);

		InteractorPositions.Empty(1);
		return true;
	}

	virtual void Tick(FEditorViewportClient* ViewportClient, float DeltaTime) override
	{
		if (IsToolActive())
		{
			if (InteractorPositions.Num() > 0)
			{
				ToolStroke->Apply(ViewportClient, EdMode->CurrentBrush, EdMode->UISettings, InteractorPositions);
				ViewportClient->Invalidate(false, false);
				InteractorPositions.Empty(1);
			}
			else if (TStrokeClass::UseContinuousApply && TimeSinceLastInteractorMove >= 0.25f)
			{
				InteractorPositions.Emplace(LastInteractorPosition, IsModifierPressed(ViewportClient));
				ToolStroke->Apply(ViewportClient, EdMode->CurrentBrush, EdMode->UISettings, InteractorPositions);
				ViewportClient->Invalidate(false, false);
				InteractorPositions.Empty(1);
			}
			TimeSinceLastInteractorMove += DeltaTime;

			// Prevent landscape from baking textures while tool stroke is active
			EdMode->CurrentToolTarget.LandscapeInfo->PostponeTextureBaking();

			if (ShouldUpdateEditingLayer())
			{
				ALandscape* Landscape = this->EdMode->CurrentToolTarget.LandscapeInfo->LandscapeActor.Get();
				if (Landscape != nullptr)
				{
					Landscape->RequestLayersContentUpdate(GetTickToolContentUpdateFlag());
				}
			}
		}
	}

	virtual void EndTool(FEditorViewportClient* ViewportClient) override
	{
		if (IsToolActive() && InteractorPositions.Num())
		{
			ToolStroke->Apply(ViewportClient, EdMode->CurrentBrush, EdMode->UISettings, InteractorPositions);
			InteractorPositions.Empty(1);
		}

		ToolStroke.Reset();
		EdMode->CurrentBrush->EndStroke();
		EdMode->UpdateLayerUsageInformation(&EdMode->CurrentToolTarget.LayerInfo);

		if (ShouldUpdateEditingLayer())
		{
			ALandscape* Landscape = this->EdMode->GetLandscape();
			if (Landscape)
			{
				Landscape->RequestLayersContentUpdate(GetEndToolContentUpdateFlag());
				Landscape->SetEditingLayer();
				Landscape->SetGrassUpdateEnabled(true);
			}
		}
	}

	virtual bool MouseMove(FEditorViewportClient* ViewportClient, FViewport* Viewport, int32 x, int32 y) override
	{
		if (ViewportClient != nullptr && Viewport != nullptr)
		{
			FVector HitLocation;
			if (EdMode->LandscapeMouseTrace(ViewportClient, x, y, HitLocation))
			{
				// If we are moving the mouse to adjust the brush size, don't move the brush
				if (EdMode->CurrentBrush && !EdMode->IsAdjustingBrush(ViewportClient))
				{
					// Inform the brush of the current location, to update the cursor
					EdMode->CurrentBrush->MouseMove(HitLocation.X, HitLocation.Y);
				}

				if (IsToolActive())
				{
					// Save the interactor position
					if (InteractorPositions.Num() == 0 || LastInteractorPosition != FVector2D(HitLocation))
					{
						LastInteractorPosition = FVector2D(HitLocation);
						InteractorPositions.Emplace(LastInteractorPosition, IsModifierPressed(ViewportClient));
					}
					TimeSinceLastInteractorMove = 0.0f;
				}
			}
		}
		else
		{
			const FVector2D NewPosition(x, y);
			if (InteractorPositions.Num() == 0 || LastInteractorPosition != FVector2D(NewPosition))
			{
				LastInteractorPosition = FVector2D(NewPosition);
				InteractorPositions.Emplace(LastInteractorPosition, IsModifierPressed());
			}
			TimeSinceLastInteractorMove = 0.0f;
		}

		return true;
	}

	virtual bool IsToolActive() const override { return ToolStroke.IsSet();  }

	virtual void SetCanToolBeActivated(bool Value) { bCanToolBeActivated = Value; }
	virtual bool CanToolBeActivated() const {	return bCanToolBeActivated; }

protected:
	TArray<FLandscapeToolInteractorPosition> InteractorPositions;
	FVector2D LastInteractorPosition;
	float TimeSinceLastInteractorMove;
	FEdModeLandscape* EdMode;
	bool bCanToolBeActivated;
	TOptional<TStrokeClass> ToolStroke;

	bool IsModifierPressed(const class FEditorViewportClient* ViewportClient = nullptr)
	{
		UE_LOG(LogLandscapeTools, VeryVerbose, TEXT("ViewportClient = %d, IsShiftDown = %d"), (ViewportClient != nullptr), (ViewportClient != nullptr && IsShiftDown(ViewportClient->Viewport)));
		return ViewportClient != nullptr && IsShiftDown(ViewportClient->Viewport);
	}
};

struct FToolFlattenCustomData
{
	FToolFlattenCustomData()
		: ActiveEyeDropperMode(false)
		, EyeDropperModeHeight(0.0f)
	{}

	bool ActiveEyeDropperMode;
	float EyeDropperModeHeight;
};<|MERGE_RESOLUTION|>--- conflicted
+++ resolved
@@ -535,15 +535,9 @@
 		{
 			// The cache needs to be expanded, compute the new bounds : 
 			// The bounds we calculate here need to be what would be the result of calling CacheData with this region, meaning that they should include the previous bounds. This will let us pass the correct region of interest to PrepareRegionForCaching
-<<<<<<< HEAD
-			FIntRect NewCacheBounds(Valid ? FMath::Min(X1, CachedX1) : X1, Valid ? FMath::Min(Y1, CachedY1) : Y1, Valid ? FMath::Max(X2, CachedX2) : X2, Valid ? FMath::Max(Y2, CachedY2) : Y2);
-
-			// The caller might request a cache region that is actually larger than the data he wants to sample for this particular read (e.g. to avoid re-caching when doing expensive samples like layer-collapsing ones) : 
-=======
 			FIntRect NewCacheBounds(bIsValid ? FMath::Min(X1, CachedX1) : X1, bIsValid ? FMath::Min(Y1, CachedY1) : Y1, bIsValid ? FMath::Max(X2, CachedX2) : X2, bIsValid ? FMath::Max(Y2, CachedY2) : Y2);
 
 			// The caller might request a cache region that is actually larger than the data they want to sample for this particular read (e.g. to avoid re-caching when doing expensive samples like layer-collapsing ones) : 
->>>>>>> d731a049
 			NewCacheBounds = PrepareRegionForCaching(NewCacheBounds);
 			check((NewCacheBounds.Min.X <= X1) && (NewCacheBounds.Min.Y <= Y1) && (NewCacheBounds.Max.X >= X2) && (NewCacheBounds.Max.Y >= Y2));
 
@@ -668,11 +662,7 @@
 	// Keep the landscape info for visual logging purposes :
 	TWeakObjectPtr<ULandscapeInfo> LandscapeInfo;
 
-<<<<<<< HEAD
-	bool Valid = false;
-=======
 	bool bIsValid = false;
->>>>>>> d731a049
 
 	int32 CachedX1 = INDEX_NONE;
 	int32 CachedY1 = INDEX_NONE;
