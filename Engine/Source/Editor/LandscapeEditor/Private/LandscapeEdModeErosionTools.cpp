--- conflicted
+++ resolved
@@ -352,17 +352,10 @@
 		Y2 += 1;
 
 		const int32 Iteration = UISettings->HErodeIterationNum;
-<<<<<<< HEAD
-		const uint16 RainAmount = UISettings->RainAmount;
-		const float DissolvingRatio = 0.07 * UISettings->GetCurrentToolStrength() * Pressure;  //0.01;
-		const float EvaporateRatio = 0.5;
-		const float SedimentCapacity = 0.10 * UISettings->SedimentCapacity; //DissolvingRatio; //0.01;
-=======
 		const uint16 RainAmount = static_cast<uint16>(UISettings->RainAmount);
 		const float DissolvingRatio = 0.07f * UISettings->GetCurrentToolStrength() * Pressure;  //0.01;
 		const float EvaporateRatio = 0.5f;
 		const float SedimentCapacity = 0.10f * UISettings->SedimentCapacity; //DissolvingRatio; //0.01;
->>>>>>> 4af6daef
 
 		TArray<uint16> HeightData;
 		LayerHeightDataCache.Initialize(this->LandscapeInfo, bCombinedLayerOperation);
@@ -466,11 +459,7 @@
 							// This is not mathematically correct, but makes good result
 							if (TotalHeightDiff)
 							{
-<<<<<<< HEAD
-								AverageAltitude *= (1.0f - 0.1 * UISettings->GetCurrentToolStrength() * Pressure);
-=======
 								AverageAltitude *= static_cast<float>(1.0f - 0.1 * UISettings->GetCurrentToolStrength() * Pressure);
->>>>>>> 4af6daef
 								//AverageAltitude -= 4000.0f * UISettings->ToolStrength;
 							}
 
