--- conflicted
+++ resolved
@@ -622,29 +622,17 @@
 			TArray<FString> ShowForTargetTypes;
 			Property.GetMetaData("ShowForTargetTypes").ParseIntoArray(ShowForTargetTypes, TEXT(","), true);
 
-<<<<<<< HEAD
-			const ELandscapeToolTargetType::Type CurrentTargetType = LandscapeEdMode->CurrentToolTarget.TargetType;
-			// ELandscapeToolTargetType::Invalid means "weightmap with no valid paint layer" so we still want to display that property if it has been marked to be displayed in Weightmap target type, to be consistent 
-			//  with other paint brush properties (that don't use ShowForTargetTypes), which are still displayed in that case, even if they are ineffective :
-			if ((CurrentTargetType == ELandscapeToolTargetType::Invalid) 
-				&& (ShowForTargetTypes.FindByKey(TargetTypeNames[ELandscapeToolTargetType::Weightmap]) != nullptr))
-=======
 			const ELandscapeToolTargetType CurrentTargetType = LandscapeEdMode->CurrentToolTarget.TargetType;
 			// ELandscapeToolTargetType::Invalid means "weightmap with no valid paint layer" so we still want to display that property if it has been marked to be displayed in Weightmap target type, to be consistent 
 			//  with other paint brush properties (that don't use ShowForTargetTypes), which are still displayed in that case, even if they are ineffective :
 			if ((CurrentTargetType == ELandscapeToolTargetType::Invalid) 
 				&& (ShowForTargetTypes.FindByKey(TargetTypeNames[static_cast<uint8>(ELandscapeToolTargetType::Weightmap)]) != nullptr))
->>>>>>> 4af6daef
 			{ 
 				return true;
 			}
 			// Otherwise, hide it, if ShowForTargetTypes was used on this property but doesn't correspond to the current target type :
 			else if ((CurrentTargetType == ELandscapeToolTargetType::Invalid)
-<<<<<<< HEAD
-				|| (ShowForTargetTypes.FindByKey(TargetTypeNames[CurrentTargetType]) == nullptr))
-=======
 				|| (ShowForTargetTypes.FindByKey(TargetTypeNames[static_cast<uint8>(CurrentTargetType)]) == nullptr))
->>>>>>> 4af6daef
 			{
 				return false;
 			}
