--- conflicted
+++ resolved
@@ -35,10 +35,7 @@
 #include "Widgets/Views/STableRow.h"
 #include "Widgets/Views/STableViewBase.h"
 #include "Widgets/Views/STreeView.h"
-<<<<<<< HEAD
-=======
 #include "Algo/LevenshteinDistance.h"
->>>>>>> 4af6daef
 
 class ITableRow;
 class SComboButton;
@@ -120,11 +117,7 @@
 		, _TypeTreeFilter(ETypeTreeFilter::None)
 		, _bAllowArrays(true)
 		, _TreeViewWidth(300.f)
-<<<<<<< HEAD
-		, _TreeViewHeight(400.f)
-=======
 		, _TreeViewHeight(350.f)
->>>>>>> 4af6daef
 		, _Font(FAppStyle::GetFontStyle(TEXT("NormalFont")))
 		, _SelectorType(ESelectorType::Full)
 		, _ReadOnly(false)
