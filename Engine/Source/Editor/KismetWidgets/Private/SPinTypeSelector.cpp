// Copyright Epic Games, Inc. All Rights Reserved.
#include "SPinTypeSelector.h"

<<<<<<< HEAD
=======
#include "Algo/LevenshteinDistance.h"
>>>>>>> 4af6daef
#include "BlueprintEditorSettings.h"
#include "Containers/UnrealString.h"
#include "EdGraph/EdGraphSchema.h"
#include "Engine/Blueprint.h"
#include "Framework/Application/SlateApplication.h"
#include "Framework/Commands/UIAction.h"
#include "Framework/MultiBox/MultiBoxBuilder.h"
#include "Framework/Notifications/NotificationManager.h"
#include "Framework/SlateDelegates.h"
#include "Framework/Views/ITypedTableView.h"
#include "IDocumentation.h"
#include "Input/Events.h"
#include "InputCoreTypes.h"
#include "Internationalization/Internationalization.h"
#include "Kismet2/BlueprintEditorUtils.h"
#include "Layout/BasicLayoutWidgetSlot.h"
#include "Layout/Children.h"
#include "Layout/Clipping.h"
#include "Layout/Margin.h"
#include "Layout/Visibility.h"
#include "Math/Color.h"
#include "Misc/AssertionMacros.h"
#include "PinTypeSelectorFilter.h"
#include "SListViewSelectorDropdownMenu.h"
#include "ScopedTransaction.h"
#include "SlotBase.h"
#include "Styling/ISlateStyle.h"
#include "Templates/Casts.h"
#include "UObject/Class.h"
#include "UObject/Object.h"
#include "UObject/SoftObjectPtr.h"
#include "UObject/UObjectGlobals.h"
#include "UObject/UnrealNames.h"
#include "UObject/WeakObjectPtr.h"
#include "UObject/WeakObjectPtrTemplates.h"
#include "Widgets/Images/SImage.h"
#include "Widgets/Images/SLayeredImage.h"
#include "Widgets/Input/SComboBox.h"
#include "Widgets/Input/SComboButton.h"
#include "Widgets/Input/SSearchBox.h"
#include "Widgets/Input/SSubMenuHandler.h"
#include "Widgets/Layout/SBorder.h"
#include "Widgets/Layout/SBox.h"
#include "Widgets/Layout/SMenuOwner.h"
#include "Widgets/Layout/SWidgetSwitcher.h"
#include "Widgets/Notifications/SNotificationList.h"
#include "Widgets/SBoxPanel.h"
#include "Widgets/SToolTip.h"
#include "Widgets/Text/STextBlock.h"

class ITableRow;
class SWidget;
struct FGeometry;
struct FSlateBrush;

#define LOCTEXT_NAMESPACE "PinTypeSelector"


/** Manages items in the Object Reference Type list, the sub-menu of the PinTypeSelector */
struct FObjectReferenceType
{
	/** Item that is being referenced */
	FPinTypeTreeItem PinTypeItem;

	/** Widget to display for this item */
	TSharedPtr< SWidget > WidgetToDisplay;

	/** Category that should be used when this item is selected */
	FName PinCategory;

	FObjectReferenceType(FPinTypeTreeItem InPinTypeItem, TSharedRef< SWidget > InWidget, FName InPinCategory)
		: PinTypeItem(InPinTypeItem)
		, WidgetToDisplay(InWidget)
		, PinCategory(InPinCategory)
	{}
};

namespace PinTypeSelectorStatics
{
	static const FString BigTooltipDocLink = TEXT("Shared/Editor/Blueprint/VariableTypes");

	// SComboBox is a bit restrictive:
	static TArray<TSharedPtr<EPinContainerType>> PinTypes;

	static FName Images[] = {
		TEXT("Kismet.VariableList.TypeIcon"),
		TEXT("Kismet.VariableList.ArrayTypeIcon"),
		TEXT("Kismet.VariableList.SetTypeIcon"),
		TEXT("Kismet.VariableList.MapKeyTypeIcon"),
	};

	static const FText Labels[] = {
		LOCTEXT("SingleVariable", "Single"),
		LOCTEXT("Array", "Array"),
		LOCTEXT("Set", "Set"),
		LOCTEXT("Map", "Map"),
	};

	static const FText Tooltips[] = {
		LOCTEXT("SingleVariableTooltip", "Single Variable"),
		LOCTEXT("ArrayTooltip", "Array"),
		LOCTEXT("SetTooltip", "Set"),
		LOCTEXT("MapTooltip", "Map (Dictionary)"),
	};
}


/** Wraps a custom pin type filter provided at construction time. */
class FPinTypeSelectorCustomFilterProxy : public IPinTypeSelectorFilter
{
public:
	FPinTypeSelectorCustomFilterProxy(TSharedRef<IPinTypeSelectorFilter> InFilter, FSimpleDelegate InOnFilterChanged)
		:Filter(InFilter)
	{
		// Auto-register the given delegate to respond to any filter change event and refresh the filtered item list, etc.
		OnFilterChanged_DelegateHandle = Filter->RegisterOnFilterChanged(InOnFilterChanged);
	}

	virtual ~FPinTypeSelectorCustomFilterProxy()
	{
		// Auto-unregister the delegate that was previously registered at construction time.
		Filter->UnregisterOnFilterChanged(OnFilterChanged_DelegateHandle);
	}

	virtual FDelegateHandle RegisterOnFilterChanged(FSimpleDelegate InOnFilterChanged)
	{
		return Filter->RegisterOnFilterChanged(InOnFilterChanged);
	}

	virtual void UnregisterOnFilterChanged(FDelegateHandle InDelegateHandle)
	{
		Filter->UnregisterOnFilterChanged(InDelegateHandle);
	}

	virtual TSharedPtr<SWidget> GetFilterOptionsWidget()
	{
		return Filter->GetFilterOptionsWidget();
	}

	virtual bool ShouldShowPinTypeTreeItem(FPinTypeTreeItem InItem) const
	{
		return Filter->ShouldShowPinTypeTreeItem(InItem);
	}

private:
	/** The underlying filter for which we're acting as a proxy. */
	TSharedRef<IPinTypeSelectorFilter> Filter;

	/** A handle to a delegate that gets called whenever the custom filter changes. Will be unregistered automatically when the proxy is destroyed. */
	FDelegateHandle OnFilterChanged_DelegateHandle;
};


class SPinTypeRow : public SComboRow<FPinTypeTreeItem>
{
public:
	SLATE_BEGIN_ARGS( SPinTypeRow )
	{}
		SLATE_DEFAULT_SLOT( FArguments, Content )
		SLATE_EVENT( FOnGetContent, OnGetMenuContent )
	SLATE_END_ARGS()
public:
	void Construct(const FArguments& InArgs, const TSharedRef<STableViewBase>& InOwnerTable, TWeakPtr<SMenuOwner> InMenuOwner)
	{
		bHovered = false;
		SetHover(TAttribute<bool>::CreateSP(this, &SPinTypeRow::ShouldAppearHovered));

		SComboRow<FPinTypeTreeItem>::Construct( SComboRow<FPinTypeTreeItem>::FArguments()
			.ToolTip(InArgs._ToolTip)
			[
				SAssignNew(SubMenuHandler, SSubMenuHandler, InMenuOwner)
				.OnGetMenuContent(InArgs._OnGetMenuContent)
				.MenuContent(nullptr)
				[
					InArgs._Content.Widget
				]
			],
			InOwnerTable);
	}

	virtual void OnMouseEnter(const FGeometry& MyGeometry, const FPointerEvent& MouseEvent) override
	{
		bHovered = true;
		SComboRow<FPinTypeTreeItem>::OnMouseEnter(MyGeometry, MouseEvent);
	}

	virtual void OnMouseLeave(const FPointerEvent& MouseEvent) override
	{
		bHovered = false;
		SComboRow<FPinTypeTreeItem>::OnMouseLeave(MouseEvent);
	}
	//~ End of SWidget interface

	/** Retuns TRUE if it should appear as hovered. */
	bool ShouldAppearHovered() const
	{
		return bHovered || SubMenuHandler.Pin()->ShouldSubMenuAppearHovered();
	}

	/** Returns TRUE if there is a Sub-Menu available to open */
	bool HasSubMenu() const
	{
		return SubMenuHandler.Pin()->HasSubMenu();
	}

	/** Returns TRUE if there is a Sub-Menu open */
	bool IsSubMenuOpen() const
	{
		return SubMenuHandler.Pin()->IsSubMenuOpen();
	}

	/** Forces the sub-menu open, clobbering any other open ones in the process */
	void RequestSubMenuToggle(bool bInImmediate = false)
	{
		SubMenuHandler.Pin()->RequestSubMenuToggle(true, true, bInImmediate);
	}

private:
	/** The Sub-MenuHandler which is managing the sub-menu content so that mousing over other rows will not close the sub-menus immediately */
	TWeakPtr<SSubMenuHandler> SubMenuHandler;
	/** Keep an internal IsHovered flag*/
	bool bHovered;
};

static bool ContainerRequiresGetTypeHash(EPinContainerType InType)
{
	return InType == EPinContainerType::Set || InType == EPinContainerType::Map;
}

static bool IsRightClickArrayStateToggleEnabled(SPinTypeSelector::ESelectorType SelectorType)
{
	// The Compact and Partial types both allow editing but omit the container-type
	// (e.g. value, array) control. For both of these types, enable right-clicking
	// on the type combo button to toggle between value/array.
	// The None type isn't editable, so it doesn't need this behavior.
	// The Full type shows a separate combo button for choosing the container type,
	// so it doesn't need this right-click behavior either.
	return SelectorType == SPinTypeSelector::ESelectorType::Compact ||
		SelectorType == SPinTypeSelector::ESelectorType::Partial;
}

TSharedRef<SWidget> SPinTypeSelector::ConstructPinTypeImage(const FSlateBrush* PrimaryIcon, const FSlateColor& PrimaryColor, const FSlateBrush* SecondaryIcon, const FSlateColor& SecondaryColor, TSharedPtr<SToolTip> InToolTip)
{
	return
		SNew(SLayeredImage, SecondaryIcon, SecondaryColor)
		.Image(PrimaryIcon)
		.ToolTip(InToolTip)
		.ColorAndOpacity(PrimaryColor);
}

TSharedRef<SWidget> SPinTypeSelector::ConstructPinTypeImage(TAttribute<const FSlateBrush*> PrimaryIcon, TAttribute<FSlateColor> PrimaryColor, TAttribute<const FSlateBrush*> SecondaryIcon, TAttribute<FSlateColor> SecondaryColor )
{
	return
		SNew(SLayeredImage, SecondaryIcon, SecondaryColor)
		.Image(PrimaryIcon)
		.ColorAndOpacity(PrimaryColor);
}

TSharedRef<SWidget> SPinTypeSelector::ConstructPinTypeImage(UEdGraphPin* Pin)
{
	// Color and image bindings:
	TAttribute<const FSlateBrush*> PrimaryIcon = TAttribute<const FSlateBrush*>::Create(
		TAttribute<const FSlateBrush*>::FGetter::CreateLambda(
			[Pin]() -> const FSlateBrush*
			{
				if(!Pin->IsPendingKill())
				{
					return FBlueprintEditorUtils::GetIconFromPin(Pin->PinType, /* bIsLarge = */true);
				}
				return nullptr;
			}
		)
	);

	TAttribute<FSlateColor> PrimaryColor = TAttribute<FSlateColor>::Create(
		TAttribute<FSlateColor>::FGetter::CreateLambda(
			[Pin]() -> FSlateColor
			{
				if(!Pin->IsPendingKill())
				{
					if(const UEdGraphSchema_K2* PCSchema = Cast<UEdGraphSchema_K2>(Pin->GetSchema()))
					{
						FLinearColor PrimaryLinearColor = PCSchema->GetPinTypeColor(Pin->PinType);
						PrimaryLinearColor.A = .25f;
						return PrimaryLinearColor;
					}
				}
				return FSlateColor(FLinearColor::White);
			}
		)
	);
	TAttribute<const FSlateBrush*> SecondaryIcon = TAttribute<const FSlateBrush*>::Create(
		TAttribute<const FSlateBrush*>::FGetter::CreateLambda(
			[Pin]() -> const FSlateBrush*
			{
				if(!Pin->IsPendingKill())
				{
					return FBlueprintEditorUtils::GetSecondaryIconFromPin(Pin->PinType);
				}
				return nullptr;
			}
		)
	);
	
	TAttribute<FSlateColor> SecondaryColor = TAttribute<FSlateColor>::Create(
		TAttribute<FSlateColor>::FGetter::CreateLambda(
			[Pin]() -> FSlateColor
			{
				if(!Pin->IsPendingKill())
				{
					if(const UEdGraphSchema_K2* SCSchema = Cast<UEdGraphSchema_K2>(Pin->GetSchema()))
					{
						FLinearColor SecondaryLinearColor = SCSchema->GetSecondaryPinTypeColor(Pin->PinType);
						SecondaryLinearColor.A = .25f;
						return SecondaryLinearColor;
					}
				}
				return FSlateColor(FLinearColor::White);
			}
		)
	);

	return ConstructPinTypeImage(PrimaryIcon, PrimaryColor, SecondaryIcon, SecondaryColor);
}

void SPinTypeSelector::Construct(const FArguments& InArgs, FGetPinTypeTree GetPinTypeTreeFunc)
{
	SearchText = FText::GetEmpty();

	ReadOnly = InArgs._ReadOnly;

	OnTypeChanged = InArgs._OnPinTypeChanged;
	OnTypePreChanged = InArgs._OnPinTypePreChanged;

	check(GetPinTypeTreeFunc.IsBound());
	GetPinTypeTree = GetPinTypeTreeFunc;

	Schema = InArgs._Schema;
	SchemaAction = InArgs._SchemaAction;
	TypeTreeFilter = InArgs._TypeTreeFilter;
	TreeViewWidth = InArgs._TreeViewWidth;
	TreeViewHeight = InArgs._TreeViewHeight;

	TargetPinType = InArgs._TargetPinType;
	SelectorType = InArgs._SelectorType;

	NumFilteredPinTypeItems = 0;

	if(InArgs._CustomFilters.Num() > 0)
	{
		for(const TSharedPtr<IPinTypeSelectorFilter>& Filter : InArgs._CustomFilters)
		{
			CustomFilters.Add(MakeShared<FPinTypeSelectorCustomFilterProxy>(Filter.ToSharedRef(), FSimpleDelegate::CreateSP(this, &SPinTypeSelector::OnCustomFilterChanged)));
		}
	}
	else if (InArgs._CustomFilter.IsValid())
	{
		CustomFilters.Add(MakeShared<FPinTypeSelectorCustomFilterProxy>(InArgs._CustomFilter.ToSharedRef(), FSimpleDelegate::CreateSP(this, &SPinTypeSelector::OnCustomFilterChanged)));
	}
	else if (UClass* PinTypeSelectorFilterClass = GetDefault<UPinTypeSelectorFilter>()->FilterClass.LoadSynchronous() )
	{
		TSharedPtr<IPinTypeSelectorFilter> SelectorFilter = GetDefault<UPinTypeSelectorFilter>(PinTypeSelectorFilterClass)->GetPinTypeSelectorFilter();
		CustomFilters.Add(MakeShared<FPinTypeSelectorCustomFilterProxy>(SelectorFilter.ToSharedRef(), FSimpleDelegate::CreateSP(this, &SPinTypeSelector::OnCustomFilterChanged)));
	}

	bIsRightMousePressed = false;

	// Depending on whether this is a full selector or not, we generate a different primary type image widget
	TSharedPtr<SWidget> PrimaryTypeImage;
	if (SelectorType == ESelectorType::Full)
	{
		// Full selector displays container and secondary type separately, so the main combo button should just have the primary icon
		PrimaryTypeImage =
			SNew(SImage)
			.Image(this, &SPinTypeSelector::GetTypeIconImage)
			.ColorAndOpacity(this, &SPinTypeSelector::GetTypeIconColor);
	}
	else
	{
		// Partial/compact selectors do not display container or secondary type separately, so we need to jam it all in the one image
		PrimaryTypeImage =
			SNew(
				SLayeredImage,
				TAttribute<const FSlateBrush*>(this, &SPinTypeSelector::GetSecondaryTypeIconImage),
				TAttribute<FSlateColor>(this, &SPinTypeSelector::GetSecondaryTypeIconColor)
			)
			.Image(this, &SPinTypeSelector::GetTypeIconImage)
			.ColorAndOpacity(this, &SPinTypeSelector::GetTypeIconColor);
	}

	// Depending on if this is a compact selector or not, we generate a different compound widget
	TSharedPtr<SWidget> Widget;
	const TSharedPtr<SWidget> ReadOnlyWidget = SNew(SHorizontalBox)
			.Clipping(EWidgetClipping::OnDemand)
			+ SHorizontalBox::Slot()
			.VAlign(VAlign_Center)
			.HAlign(HAlign_Left)
			.Padding(FMargin(2.0f, 3.0f, 2.0f, 3.0f))
			.AutoWidth()
			[
				// Read-only version does not display container or secondary type separately, so we need to jam it all in the one image
				SNew(SLayeredImage, TAttribute<const FSlateBrush*>(this, &SPinTypeSelector::GetSecondaryTypeIconImage), TAttribute<FSlateColor>(this, &SPinTypeSelector::GetSecondaryTypeIconColor))
				.Image(this, &SPinTypeSelector::GetTypeIconImage)
				.ColorAndOpacity(this, &SPinTypeSelector::GetTypeIconColor)
			]
			+ SHorizontalBox::Slot()
			.Padding(2.0f, 2.0f)
			.VAlign(VAlign_Center)
			.HAlign(HAlign_Left)
			.AutoWidth()
			[
				SNew(STextBlock)
				.Text(this, &SPinTypeSelector::GetTypeDescription, false)
				.Font(InArgs._Font)
				.ColorAndOpacity(FSlateColor::UseForeground())
			];

	if (SelectorType == ESelectorType::Compact)
	{
		// Only have a combo button with an icon
		Widget = SAssignNew( TypeComboButton, SComboButton )
			.OnGetMenuContent(this, &SPinTypeSelector::GetMenuContent, false)
			.ContentPadding(0.0f)
			.ToolTipText(this, &SPinTypeSelector::GetToolTipForComboBoxType)
			.HasDownArrow(false)
			.ButtonStyle(FAppStyle::Get(),  "BlueprintEditor.CompactPinTypeSelector")
			.ButtonContent()
			[
				PrimaryTypeImage.ToSharedRef()
			];
	}
	else if (SelectorType == ESelectorType::None)
	{
		Widget = ReadOnlyWidget;
	}
	else if (SelectorType == ESelectorType::Full || SelectorType == ESelectorType::Partial)
	{
		TSharedPtr<SWidget> ContainerControl;

		if(SelectorType == ESelectorType::Full)
		{
			// Traditional Pin Type Selector with a combo button, the icon, the current type name, and a toggle button for being an array
			ContainerControl = SNew(SComboButton)
				.ComboButtonStyle(FAppStyle::Get(),"BlueprintEditor.CompactVariableTypeSelector")
				.MenuPlacement(EMenuPlacement::MenuPlacement_ComboBoxRight)
				.OnGetMenuContent(this, &SPinTypeSelector::GetPinContainerTypeMenuContent)
				.ContentPadding(0.0f)
				.ToolTip(IDocumentation::Get()->CreateToolTip(TAttribute<FText>(this, &SPinTypeSelector::GetToolTipForContainerWidget), NULL, *PinTypeSelectorStatics::BigTooltipDocLink, TEXT("Containers")))
				.IsEnabled(TargetPinType.Get().PinCategory != UEdGraphSchema_K2::PC_Exec)
				.Visibility(InArgs._bAllowArrays ? EVisibility::Visible : EVisibility::Collapsed)
				.ButtonContent()
				[
					SNew(SLayeredImage, TAttribute<const FSlateBrush*>(this, &SPinTypeSelector::GetSecondaryTypeIconImage), TAttribute<FSlateColor>(this, &SPinTypeSelector::GetSecondaryTypeIconColor))
					.Image(this, &SPinTypeSelector::GetTypeIconImage)
					.ColorAndOpacity(this, &SPinTypeSelector::GetTypeIconColor)
				];
		}

		TSharedRef<SHorizontalBox> HBox = SNew(SHorizontalBox).Clipping(EWidgetClipping::ClipToBoundsAlways);
		Widget = HBox;

		const float FullComboButtonWidth = 125.f;

		HBox->AddSlot()
		.HAlign(HAlign_Left)
		[
			SNew(SBox)
			.WidthOverride(SelectorType == ESelectorType::Full ? FullComboButtonWidth : FOptionalSize())
			[
				SAssignNew(TypeComboButton, SComboButton)
				.ComboButtonStyle(FAppStyle::Get(), "ComboButton")
				.OnGetMenuContent(this, &SPinTypeSelector::GetMenuContent, false)
				.ContentPadding(0.0f)
				.ToolTipText(this, &SPinTypeSelector::GetToolTipForComboBoxType)
				.ForegroundColor(FSlateColor::UseForeground())
				.ButtonContent()
				[
					SNew(SHorizontalBox)
					.Clipping(EWidgetClipping::ClipToBoundsAlways)
					+ SHorizontalBox::Slot()
					.VAlign(VAlign_Center)
					.HAlign(HAlign_Left)
					.Padding(0.0f, 0.0f, 2.0f, 0.0f)
					.AutoWidth()
					[
						PrimaryTypeImage.ToSharedRef()
					]
					+ SHorizontalBox::Slot()
					.Padding(2.0f, 0.0f, 0.0f, 0.0f)
					.VAlign(VAlign_Center)
					.HAlign(HAlign_Left)
					.AutoWidth()
					[
						SNew(STextBlock)
						.Text(this, &SPinTypeSelector::GetTypeDescription, false)
						.Font(InArgs._Font)
						.ColorAndOpacity(FSlateColor::UseForeground())
					]
				]
			]
		];

		if(SelectorType == ESelectorType::Full)
		{
			HBox->AddSlot()
				.AutoWidth()
				.VAlign(VAlign_Center)
				.HAlign(HAlign_Center)
				.Padding(2.0f)
				[
					ContainerControl.ToSharedRef()
				];
	
			HBox->AddSlot()
			[
				SNew(SBox)
				.WidthOverride(FullComboButtonWidth)
				.Visibility_Lambda([this]() {return this->TargetPinType.Get().IsMap() == true ? EVisibility::Visible : EVisibility::Collapsed; })
				[
					SAssignNew( SecondaryTypeComboButton, SComboButton )
					.OnGetMenuContent(this, &SPinTypeSelector::GetMenuContent, true )
					.ContentPadding(0.0f)
					.ToolTipText(this, &SPinTypeSelector::GetToolTipForComboBoxSecondaryType)
					.ButtonContent()
					[
						SNew(SHorizontalBox)
						.Clipping(EWidgetClipping::OnDemand)
						+SHorizontalBox::Slot()
						.AutoWidth()
						.VAlign(VAlign_Center)
						.HAlign(HAlign_Left)
						.Padding(0.0f, 0.0f, 2.0f, 0.0f)
						[
							SNew(SImage)
							.Image( this, &SPinTypeSelector::GetSecondaryTypeIconImage )
							.ColorAndOpacity( this, &SPinTypeSelector::GetSecondaryTypeIconColor )
						]
						+SHorizontalBox::Slot()
						.VAlign(VAlign_Center)
						.HAlign(HAlign_Left)
						.Padding(2.0f, 0.0f, 0.0f, 0.0f)
						[
							SNew(STextBlock)
							.Text(this, &SPinTypeSelector::GetSecondaryTypeDescription, false)
							.Font(InArgs._Font)
						]
					]
				]
			];
		}
	}


	this->ChildSlot
	[
		SNew(SWidgetSwitcher)
		.WidgetIndex_Lambda([this](){return ReadOnly.Get() ? 1 : 0; })
		+ SWidgetSwitcher::Slot() // editable version
		.Padding(SelectorType == ESelectorType::Partial ? FMargin(-6.0f, 0.0f,0.0f,0.0f) : FMargin(0))
		[
			Widget.ToSharedRef()
		]
		+ SWidgetSwitcher::Slot() // read-only version
		[
			ReadOnlyWidget.ToSharedRef()
		]	
	];
}

//=======================================================================
// Attribute Helpers

FText SPinTypeSelector::GetTypeDescription(const bool bIncludeSubcategory) const
{
	const FName PinSubCategory = TargetPinType.Get().PinSubCategory;
	const UObject* PinSubCategoryObject = TargetPinType.Get().PinSubCategoryObject.Get();
	if (PinSubCategory != UEdGraphSchema_K2::PSC_Bitmask && PinSubCategoryObject)
	{
		if (const UField* Field = Cast<const UField>(PinSubCategoryObject))
		{
			return Field->GetDisplayNameText();
		}
		return FText::FromString(PinSubCategoryObject->GetName());
	}
	else
	{
		return UEdGraphSchema_K2::GetCategoryText(TargetPinType.Get().PinCategory, bIncludeSubcategory ? PinSubCategory : NAME_None, true);
	}
}

FText SPinTypeSelector::GetSecondaryTypeDescription(const bool bIncludeSubcategory) const
{
	const FName PinSubCategory = TargetPinType.Get().PinValueType.TerminalSubCategory;
	const UObject* PinSubCategoryObject = TargetPinType.Get().PinValueType.TerminalSubCategoryObject.Get();
	if (PinSubCategory != UEdGraphSchema_K2::PSC_Bitmask && PinSubCategoryObject)
	{
		if (auto Field = Cast<const UField>(PinSubCategoryObject))
		{
			return Field->GetDisplayNameText();
		}
		return FText::FromString(PinSubCategoryObject->GetName());
	}
	else
	{
		return UEdGraphSchema_K2::GetCategoryText(TargetPinType.Get().PinValueType.TerminalCategory, bIncludeSubcategory ? PinSubCategory : NAME_None, true);
	}
}

FText SPinTypeSelector::GetCombinedTypeDescription(const bool bIncludeSubcategory) const
{
	FFormatNamedArguments Args;

	EPinContainerType ContainerType = TargetPinType.Get().ContainerType;
	switch (TargetPinType.Get().ContainerType)
	{
	case EPinContainerType::Map:
		Args.Add(TEXT("KeyTitle"), GetTypeDescription(bIncludeSubcategory));
		Args.Add(TEXT("ValueTitle"), GetSecondaryTypeDescription(bIncludeSubcategory));
		return FText::Format(NSLOCTEXT("SPinTypeSelector", "MapAsText", "Map of {KeyTitle} types to {ValueTitle} types"), Args);
	case EPinContainerType::Set:
		Args.Add(TEXT("PropertyTitle"), GetTypeDescription(bIncludeSubcategory));
		return FText::Format(NSLOCTEXT("SPinTypeSelector", "SetAsText", "Set of {PropertyTitle} types"), Args);
	case EPinContainerType::Array:
		Args.Add(TEXT("PropertyTitle"), GetTypeDescription(bIncludeSubcategory));
		return FText::Format(NSLOCTEXT("SPinTypeSelector", "ArrayAsText", "Array of {PropertyTitle} types"), Args);
	default:
		Args.Add(TEXT("PropertyTitle"), GetTypeDescription(bIncludeSubcategory));
		return FText::Format(NSLOCTEXT("SPinTypeSelector", "PrimitiveAsText", "{PropertyTitle} type"), Args);
	}
}

const FSlateBrush* SPinTypeSelector::GetTypeIconImage() const
{
	return FBlueprintEditorUtils::GetIconFromPin(TargetPinType.Get());
}

const FSlateBrush* SPinTypeSelector::GetSecondaryTypeIconImage() const
{
	return FBlueprintEditorUtils::GetSecondaryIconFromPin(TargetPinType.Get());
}

FSlateColor SPinTypeSelector::GetTypeIconColor() const
{
	return Schema->GetPinTypeColor(TargetPinType.Get());
}

FSlateColor SPinTypeSelector::GetSecondaryTypeIconColor() const
{
	return Schema->GetSecondaryPinTypeColor(TargetPinType.Get());
}

ECheckBoxState SPinTypeSelector::IsArrayChecked() const
{
	return TargetPinType.Get().IsArray() ? ECheckBoxState::Checked : ECheckBoxState::Unchecked;
}

void SPinTypeSelector::OnArrayCheckStateChanged(ECheckBoxState NewState)
{
	FEdGraphPinType NewTargetPinType = TargetPinType.Get();
	NewTargetPinType.ContainerType = (NewState == ECheckBoxState::Checked) ? EPinContainerType::Array : EPinContainerType::None;

	OnTypeChanged.ExecuteIfBound(NewTargetPinType);
}

void SPinTypeSelector::OnArrayStateToggled()
{
	OnArrayCheckStateChanged((IsArrayChecked() == ECheckBoxState::Checked)? ECheckBoxState::Unchecked : ECheckBoxState::Checked);
}

void SPinTypeSelector::OnContainerTypeSelectionChanged( EPinContainerType PinContainerType)
{
	const FScopedTransaction Transaction(LOCTEXT("ChangeParam", "Change Parameter Type"));

	FEdGraphPinType NewTargetPinType = TargetPinType.Get();
	NewTargetPinType.ContainerType = PinContainerType;

	OnTypeChanged.ExecuteIfBound(NewTargetPinType);
}

//=======================================================================
// Type TreeView Support
TSharedRef<ITableRow> SPinTypeSelector::GenerateTypeTreeRow(FPinTypeTreeItem InItem, const TSharedRef<STableViewBase>& OwnerTree, bool bForSecondaryType)
{
	const bool bHasChildren = (InItem->Children.Num() > 0);
	const FText Description = InItem->GetDescription();
	const FEdGraphPinType& PinType = InItem->GetPinType(false);

	// Determine the best icon the to represents this item
	const FSlateBrush* IconBrush = FBlueprintEditorUtils::GetIconFromPin(PinType);

	// Use tooltip if supplied, otherwise just repeat description
	const FText OrgTooltip = InItem->GetToolTip();
	FText Tooltip = !OrgTooltip.IsEmpty() ? OrgTooltip : Description;

	// Switch to short tooltip based on settings
	UClass* ClassType = Cast<UClass>(PinType.PinSubCategoryObject);
	if (ClassType && ClassType->IsNative() && GetDefault<UBlueprintEditorSettings>()->bShowShortTooltips)
	{
		Tooltip = ClassType->GetToolTipText(true);
	}

	// If this is a struct type, get some useful information about it's native C++ declaration
	if (PinType.PinCategory == UEdGraphSchema_K2::PC_Struct)
	{
		UScriptStruct* StructType = Cast<UScriptStruct>(PinType.PinSubCategoryObject);
		if (StructType && StructType->IsNative())
		{
			Tooltip = FText::Format(LOCTEXT("NativePinTypeName", "{0}\n\n@see {1}"),
				Tooltip,
				FText::FromString(StructType->GetStructCPPName())
			);
		}
	}

	const FString PinTooltipExcerpt = ((PinType.PinCategory != UEdGraphSchema_K2::PC_Byte || PinType.PinSubCategoryObject == nullptr) ? PinType.PinCategory.ToString() : TEXT("Enum")); 

	// If there is a sub-menu for this pin type, we need to bind the function to handle the sub-menu
	FOnGetContent OnGetContent;
	if (InItem->GetPossibleObjectReferenceTypes() != static_cast<uint8>(EObjectReferenceType::NotAnObject))
	{
		OnGetContent.BindSP(this, &SPinTypeSelector::GetAllowedObjectTypes, InItem, bForSecondaryType);
	}

	TSharedPtr< SHorizontalBox > HorizontalBox;
	TSharedRef< ITableRow > ReturnWidget = SNew( SPinTypeRow, OwnerTree, MenuContent )
		.ToolTip( IDocumentation::Get()->CreateToolTip( Tooltip, NULL, *PinTypeSelectorStatics::BigTooltipDocLink, PinTooltipExcerpt) )
		.OnGetMenuContent(OnGetContent)
		[
			SAssignNew(HorizontalBox, SHorizontalBox)
			+SHorizontalBox::Slot()
				.AutoWidth()
				.Padding(1.f)
			[
				SNew(SImage)
					.Image(IconBrush)
					.ColorAndOpacity(Schema->GetPinTypeColor(PinType))
					.Visibility( InItem->bReadOnly ? EVisibility::Collapsed : EVisibility::Visible )
			]
			+SHorizontalBox::Slot()
				.AutoWidth()
				.Padding(1.f)
			[
				SNew(STextBlock)
					.Text(Description)
					.HighlightText(SearchText)
					.Font( bHasChildren ? FAppStyle::GetFontStyle(TEXT("Kismet.TypePicker.CategoryFont")) : FAppStyle::GetFontStyle(TEXT("Kismet.TypePicker.NormalFont")) )
			]
		];

	// Add a sub-menu indicator arrow to inform the user that there are sub-items to be displayed
	if (OnGetContent.IsBound())
	{
		HorizontalBox->AddSlot()
			.FillWidth(1.0f)
			.VAlign( VAlign_Center )
			.HAlign( HAlign_Right )
			[
				SNew( SBox )
				.Padding(FMargin(7,0,0,0))
				[
					SNew( SImage )
					.Image( FAppStyle::Get().GetBrush( "Menu.SubMenuIndicator" ) )
				]
			];
	}

	return ReturnWidget;
}

TSharedRef<SWidget> SPinTypeSelector::CreateObjectReferenceWidget(FPinTypeTreeItem InItem, FEdGraphPinType& InPinType, const FSlateBrush* InIconBrush, FText InSimpleTooltip) const
{
	return SNew(SHorizontalBox)
		.ToolTip(IDocumentation::Get()->CreateToolTip(InSimpleTooltip, nullptr, *PinTypeSelectorStatics::BigTooltipDocLink, InPinType.PinCategory.ToString()))
		+SHorizontalBox::Slot()
		.AutoWidth()
		.Padding(1.f)
		[
			SNew(SImage)
			.Image(InIconBrush)
			.ColorAndOpacity(Schema->GetPinTypeColor(InPinType))
		]
		+SHorizontalBox::Slot()
		.AutoWidth()
		.Padding(1.f)
		[
			SNew(STextBlock)
			.Text(UEdGraphSchema_K2::GetCategoryText(InPinType.PinCategory))
			.Font(FAppStyle::GetFontStyle(TEXT("Kismet.TypePicker.NormalFont")) )
		];
}

class SObjectReferenceWidget : public SCompoundWidget
{
public:
	SLATE_BEGIN_ARGS( SObjectReferenceWidget )
	{}
		SLATE_DEFAULT_SLOT( FArguments, Content )
	SLATE_END_ARGS()

	void Construct(const FArguments& InArgs, TWeakPtr< SMenuOwner > InMenuOwner)
	{
		MenuOwner = InMenuOwner;

		this->ChildSlot
		[
			InArgs._Content.Widget
		];
	}

	// SWidget interface
	virtual FReply OnKeyDown(const FGeometry& MyGeometry, const FKeyEvent& KeyEvent) override
	{
		if (MenuOwner.IsValid() && (KeyEvent.GetKey() == EKeys::Left || KeyEvent.GetKey() == EKeys::Escape))
		{
			MenuOwner.Pin()->CloseSummonedMenus();
			return FReply::Handled();
		}
		return FReply::Unhandled();
	}
	// End of SWidget interface

private:
	TWeakPtr< SMenuOwner > MenuOwner;
};

TSharedRef<ITableRow> SPinTypeSelector::GenerateObjectReferenceTreeRow(FObjectReferenceListItem InItem, const TSharedRef<STableViewBase>& OwnerTree)
{
	return SNew(SComboRow<FObjectReferenceListItem>, OwnerTree)
		[
			InItem->WidgetToDisplay.ToSharedRef()
		];
}

void SPinTypeSelector::OnObjectReferenceSelectionChanged(FObjectReferenceListItem InItem, ESelectInfo::Type SelectInfo, bool bForSecondaryType)
{
	if (SelectInfo != ESelectInfo::OnNavigation)
	{
		OnSelectPinType(InItem->PinTypeItem, InItem->PinCategory, bForSecondaryType);
	}
}

TSharedRef< SWidget > SPinTypeSelector::GetAllowedObjectTypes(FPinTypeTreeItem InItem, bool bForSecondaryType)
{
	GenerateAllowedObjectTypesList(AllowedObjectReferenceTypes, InItem, bForSecondaryType);

	TSharedRef<SListView<FObjectReferenceListItem>> ListView = SNew(SListView<FObjectReferenceListItem>)
		.ListItemsSource(&AllowedObjectReferenceTypes)
		.SelectionMode(ESelectionMode::Single)
		.OnGenerateRow(this, &SPinTypeSelector::GenerateObjectReferenceTreeRow)
		.OnSelectionChanged(this, &SPinTypeSelector::OnObjectReferenceSelectionChanged, bForSecondaryType);

	WeakListView = ListView;

	if (AllowedObjectReferenceTypes.Num())
	{
		ListView->SetSelection(AllowedObjectReferenceTypes[0], ESelectInfo::OnNavigation);
	}

	return 
		SNew(SBorder)
		.BorderImage(FAppStyle::GetBrush("Menu.Background"))
		[
			SNew(SObjectReferenceWidget, PinTypeSelectorMenuOwner)
			[
				SNew(SListViewSelectorDropdownMenu<FObjectReferenceListItem>, nullptr, ListView)
				[
					ListView
				]
			]
		];
}

void SPinTypeSelector::GenerateAllowedObjectTypesList(TArray<FObjectReferenceListItem>& OutList, FPinTypeTreeItem InItem, bool bForSecondaryType) const
{
	OutList.Reset();

	// Do not force the pin type here, that causes a load of the Blueprint (if unloaded)
	FEdGraphPinType PinType = InItem->GetPinType(false);
	const FSlateBrush* IconBrush = FBlueprintEditorUtils::GetIconFromPin(PinType);

	FFormatNamedArguments Args;
	bool bIsNative = false;

	if (PinType.PinSubCategory != UEdGraphSchema_K2::PSC_Bitmask && PinType.PinSubCategoryObject.IsValid())
	{
		bIsNative = PinType.PinSubCategoryObject->IsNative() && PinType.PinSubCategoryObject != UBlueprint::StaticClass();
		Args.Add(TEXT("TypeName"), InItem->GetDescription());
	}

	uint8 PossibleObjectReferenceTypes = InItem->GetPossibleObjectReferenceTypes();

	// Per each object reference type, change the category to the type and add a menu entry (this will get the color to be correct)

	if (PossibleObjectReferenceTypes & static_cast<uint8>(EObjectReferenceType::ObjectReference))
	{
		PinType.PinCategory = UEdGraphSchema_K2::PC_Object;
		TSharedRef<SWidget> Widget = CreateObjectReferenceWidget(InItem, PinType, IconBrush, FText::Format(LOCTEXT("ObjectTooltip", "Reference an instanced object of type \'{TypeName}\'"), Args));
		FObjectReferenceListItem ObjectReferenceType = MakeShareable(new FObjectReferenceType(InItem, Widget, PinType.PinCategory));
		OutList.Add(ObjectReferenceType);
	}

	if (PossibleObjectReferenceTypes & static_cast<uint8>(EObjectReferenceType::ClassReference))
	{
		PinType.PinCategory = UEdGraphSchema_K2::PC_Class;
		TSharedRef<SWidget> Widget = CreateObjectReferenceWidget(InItem, PinType, IconBrush, FText::Format(LOCTEXT("ClassTooltip", "Reference a class inheriting from type \'{TypeName}\'"), Args));
		FObjectReferenceListItem ObjectReferenceType = MakeShareable(new FObjectReferenceType(InItem, Widget, PinType.PinCategory));
		OutList.Add(ObjectReferenceType);
	}

	if (PossibleObjectReferenceTypes & static_cast<uint8>(EObjectReferenceType::SoftObject))
	{
		FText FormatString = LOCTEXT("AssetTooltip", "Path to an instanced object of type \'{TypeName}\' which may not be loaded. Can be used to asynchronously load the asset.");
		if (!bIsNative)
		{
			FormatString = LOCTEXT("AssetBPTooltip", "Path to an instanced object of type \'{TypeName}\' which may not be loaded. The blueprint type itself will always be loaded, which can be expensive.");
		}

		PinType.PinCategory = UEdGraphSchema_K2::PC_SoftObject;
		TSharedRef<SWidget> Widget = CreateObjectReferenceWidget(InItem, PinType, IconBrush, FText::Format(FormatString, Args));
		FObjectReferenceListItem ObjectReferenceType = MakeShareable(new FObjectReferenceType(InItem, Widget, PinType.PinCategory));
		OutList.Add(ObjectReferenceType);
	}

	if (PossibleObjectReferenceTypes & static_cast<uint8>(EObjectReferenceType::SoftClass))
	{
		FText FormatString = LOCTEXT("ClassAssetTooltip", "Path to a class inheriting from type \'{TypeName}\' which may not be loaded. Can be utilized to asynchronously load the class.");
		if (!bIsNative)
		{
			FormatString = LOCTEXT("ClassAssetBPTooltip", "Path to a class inheriting from type \'{TypeName}\' which may not be loaded. The blueprint type itself will always be loaded, which can be expensive.");
		}

		PinType.PinCategory = UEdGraphSchema_K2::PC_SoftClass;
		TSharedRef<SWidget> Widget = CreateObjectReferenceWidget(InItem, PinType, IconBrush, FText::Format(FormatString, Args));
		FObjectReferenceListItem ObjectReferenceType = MakeShareable(new FObjectReferenceType(InItem, Widget, PinType.PinCategory));
		OutList.Add(ObjectReferenceType);
	}
<<<<<<< HEAD

	TSharedPtr<SListView<FObjectReferenceListItem>> ListView;
	SAssignNew(ListView, SListView<FObjectReferenceListItem>)
		.ListItemsSource(&AllowedObjectReferenceTypes)
		.SelectionMode(ESelectionMode::Single)
		.OnGenerateRow(this, &SPinTypeSelector::GenerateObjectReferenceTreeRow)
		.OnSelectionChanged(this, &SPinTypeSelector::OnObjectReferenceSelectionChanged, bForSecondaryType);

	WeakListView = ListView;
	if (AllowedObjectReferenceTypes.Num())
	{
		ListView->SetSelection(AllowedObjectReferenceTypes[0], ESelectInfo::OnNavigation);
	}

	return 
		SNew(SBorder)
		.BorderImage(FAppStyle::GetBrush("Menu.Background"))
		[
			SNew(SObjectReferenceWidget, PinTypeSelectorMenuOwner)
			[
				SNew(SListViewSelectorDropdownMenu<FObjectReferenceListItem>, nullptr, ListView)
				[
					ListView.ToSharedRef()
				]
			]
		];
=======
>>>>>>> 4af6daef
}

void SPinTypeSelector::OnSelectPinType(FPinTypeTreeItem InItem, FName InPinCategory, bool bForSecondaryType)
{
	const FScopedTransaction Transaction( LOCTEXT("ChangeParam", "Change Parameter Type") );

	FEdGraphPinType NewTargetPinType = TargetPinType.Get();
	//Call delegate in order to notify pin type change is about to happen
	OnTypePreChanged.ExecuteIfBound(NewTargetPinType);

	const FEdGraphPinType& SelectionPinType = InItem->GetPinType(true);

	// Change the pin's type
	if (bForSecondaryType)
	{
		NewTargetPinType.PinValueType.TerminalCategory = InPinCategory;
		NewTargetPinType.PinValueType.TerminalSubCategory = SelectionPinType.PinSubCategory;
		NewTargetPinType.PinValueType.TerminalSubCategoryObject = SelectionPinType.PinSubCategoryObject;
	}
	else
	{
		NewTargetPinType.PinCategory = InPinCategory;
		NewTargetPinType.PinSubCategory = SelectionPinType.PinSubCategory;
		NewTargetPinType.PinSubCategoryObject = SelectionPinType.PinSubCategoryObject;
	}


	TypeComboButton->SetIsOpen(false);
	if (SecondaryTypeComboButton.IsValid())
	{
		SecondaryTypeComboButton->SetIsOpen(false);
	}

	if( NewTargetPinType.PinCategory == UEdGraphSchema_K2::PC_Exec )
	{
		NewTargetPinType.ContainerType = EPinContainerType::None;
		NewTargetPinType.PinValueType.TerminalCategory = NAME_None;
		NewTargetPinType.PinValueType.TerminalSubCategory = NAME_None;
		NewTargetPinType.PinValueType.TerminalSubCategoryObject = nullptr;
	}

	if ((NewTargetPinType.IsMap() || NewTargetPinType.IsSet()) && !FBlueprintEditorUtils::HasGetTypeHash(NewTargetPinType))
	{
		FEdGraphPinType HashedType = NewTargetPinType;
		// clear the container-ness for messaging, we want to explain that the contained type is not hashable,
		// not message about the container type (e.g. "Container type cleared because 'bool' does not have a GetTypeHash..."
		// instead of "Container Type cleared because 'map of bool to float'..."). We also need to clear this because
		// the type cannot be a container:
		NewTargetPinType.ContainerType = EPinContainerType::None;

		// inform user via toast why the type change was exceptional and clear IsMap/IsSetness because this type cannot be hashed:
		const FText NotificationText = FText::Format(LOCTEXT("TypeCannotBeHashed", "Container type cleared because '{0}' does not have a GetTypeHash function. Maps and Sets require a hash function to insert and find elements"), UEdGraphSchema_K2::TypeToText(NewTargetPinType));
		FNotificationInfo Info(NotificationText);
		Info.FadeInDuration = 0.0f;
		Info.FadeOutDuration = 0.0f;
		Info.ExpireDuration = 10.0f;
		FSlateNotificationManager::Get().AddNotification(Info);
	}

	if (!Schema->SupportsPinTypeContainer(SchemaAction, NewTargetPinType, NewTargetPinType.ContainerType))
	{
		NewTargetPinType.ContainerType = EPinContainerType::None;
	}

	OnTypeChanged.ExecuteIfBound(NewTargetPinType);
}

void SPinTypeSelector::OnTypeSelectionChanged(FPinTypeTreeItem Selection, ESelectInfo::Type SelectInfo, bool bForSecondaryType)
{
	// When the user is navigating, do not act upon the selection change
	if(SelectInfo == ESelectInfo::OnNavigation)
	{
		// Unless mouse clicking on an item with a sub-menu, all attempts to auto-select should open the sub-menu
		TSharedPtr<SPinTypeRow> PinRow = StaticCastSharedPtr<SPinTypeRow>(TypeTreeView->WidgetFromItem(Selection));
		if (PinRow.IsValid() && PinTypeSelectorMenuOwner.IsValid())
		{
			PinTypeSelectorMenuOwner.Pin()->CloseSummonedMenus();
		}
		return;
	}

	// Only handle selection for non-read only items, since STreeViewItem doesn't actually support read-only
	if( Selection.IsValid() )
	{
		if( !Selection->bReadOnly )
		{
			// Unless mouse clicking on an item with a sub-menu, all attempts to auto-select should open the sub-menu
			TSharedPtr<SPinTypeRow> PinRow = StaticCastSharedPtr<SPinTypeRow>(TypeTreeView->WidgetFromItem(Selection));
			if (SelectInfo != ESelectInfo::OnMouseClick && PinRow.IsValid() && PinRow->HasSubMenu() && !PinRow->IsSubMenuOpen())
			{
				PinRow->RequestSubMenuToggle(true);
				FSlateApplication::Get().SetKeyboardFocus(WeakListView.Pin(), EFocusCause::SetDirectly);
			}
			else
			{
				OnSelectPinType(Selection, Selection->GetPossibleObjectReferenceTypes() == static_cast<uint8>(EObjectReferenceType::AllTypes)? UEdGraphSchema_K2::PC_Object : Selection->GetPinType(false).PinCategory, bForSecondaryType);
			}
		}
		else
		{
			// Expand / contract the category, if applicable
			if( Selection->Children.Num() > 0 )
			{
				const bool bIsExpanded = TypeTreeView->IsItemExpanded(Selection);
				TypeTreeView->SetItemExpansion(Selection, !bIsExpanded);

				if(SelectInfo == ESelectInfo::OnMouseClick)
				{
					TypeTreeView->ClearSelection();
				}
			}
		}
	}
}

void SPinTypeSelector::GetTypeChildren(FPinTypeTreeItem InItem, TArray<FPinTypeTreeItem>& OutChildren)
{
	OutChildren = InItem->Children;
}

TSharedRef<SWidget>	SPinTypeSelector::GetMenuContent(bool bForSecondaryType)
{
	GetPinTypeTree.Execute(TypeTreeRoot, TypeTreeFilter);

	// Remove read-only root items if they have no children; there will be no subtree to select non read-only items from in that case
	int32 RootItemIndex = 0;
	while(RootItemIndex < TypeTreeRoot.Num())
	{
		FPinTypeTreeItem TypeTreeItemPtr = TypeTreeRoot[RootItemIndex];
		if(TypeTreeItemPtr.IsValid()
			&& TypeTreeItemPtr->bReadOnly
			&& TypeTreeItemPtr->Children.Num() == 0)
		{
			TypeTreeRoot.RemoveAt(RootItemIndex);
		}
		else
		{
			++RootItemIndex;
		}
	}

	// Remove types not supported by schema
	TArray<FPinTypeTreeItem> FilteredBySupportedTypes;
	GetChildrenWithSupportedTypes(TypeTreeRoot, FilteredBySupportedTypes);
	TypeTreeRoot = FilteredBySupportedTypes;

	if (CustomFilters.Num() > 0)
	{
		NumFilteredPinTypeItems = 0;
		FilteredTypeTreeRoot.Empty();

		FTopLevenshteinResult<FPinTypeTreeItem> TopLevenshteinResult;
		GetChildrenMatchingSearch(FText::GetEmpty(), TypeTreeRoot, FilteredTypeTreeRoot, TopLevenshteinResult);
	}
	else
	{
		FilteredTypeTreeRoot = TypeTreeRoot;
	}

	if( !MenuContent.IsValid() || (bForSecondaryType != bMenuContentIsSecondary) )
	{
		bMenuContentIsSecondary = bForSecondaryType;
		// Pre-build the tree view and search box as it is needed as a parameter for the context menu's container.
		SAssignNew(TypeTreeView, SPinTypeTreeView)
			.TreeItemsSource(&FilteredTypeTreeRoot)
			.SelectionMode(ESelectionMode::Single)
			.OnGenerateRow( this, &SPinTypeSelector::GenerateTypeTreeRow, bForSecondaryType )
			.OnSelectionChanged( this, &SPinTypeSelector::OnTypeSelectionChanged, bForSecondaryType )
			.OnGetChildren(this, &SPinTypeSelector::GetTypeChildren);

		SAssignNew(FilterTextBox, SSearchBox)
			.OnTextChanged( this, &SPinTypeSelector::OnFilterTextChanged )
			.OnTextCommitted( this, &SPinTypeSelector::OnFilterTextCommitted );

		TArray<TSharedPtr<SWidget>> CustomFilterOptionsWidgets;
		for(const TSharedPtr<IPinTypeSelectorFilter>& CustomFilter : CustomFilters)
		{
			if(CustomFilter.IsValid())
			{
				TSharedPtr<SWidget> CustomWidget = CustomFilter->GetFilterOptionsWidget();
				if(CustomWidget.IsValid())
				{
					CustomFilterOptionsWidgets.Add(CustomWidget);
				}
			}
		}

		TSharedPtr<SHorizontalBox> CustomWidgetContainer;
<<<<<<< HEAD
		
=======
		TSharedPtr<SVerticalBox> TreeWrapper;

>>>>>>> 4af6daef
		MenuContent = SAssignNew(PinTypeSelectorMenuOwner, SMenuOwner)
			[
				SAssignNew(TreeWrapper, SVerticalBox)
				+SVerticalBox::Slot()
				.FillHeight(1.f)
				[
					SNew(SListViewSelectorDropdownMenu<FPinTypeTreeItem>, FilterTextBox, TypeTreeView)
					[
						SNew( SVerticalBox )
						+SVerticalBox::Slot()
						.AutoHeight()
						.Padding(4.f, 4.f, 4.f, 4.f)
						[
							FilterTextBox.ToSharedRef()
						]
						+SVerticalBox::Slot()
							.AutoHeight()
							.Padding(4.f, 4.f, 4.f, 4.f)
							[
								SNew(SBox)
								.HeightOverride(TreeViewHeight)
								.WidthOverride(TreeViewWidth)
								[
									TypeTreeView.ToSharedRef()
								]
							]
						+SVerticalBox::Slot()
						.AutoHeight()
						.Padding(8.f, 0.f, 8.f, 4.f)
						[
							SNew(SBox)
							.Visibility(CustomFilterOptionsWidgets.Num() > 0 ? EVisibility::Visible : EVisibility::Collapsed)
							[
								SAssignNew(CustomWidgetContainer, SHorizontalBox)
								+SHorizontalBox::Slot()
								.VAlign(VAlign_Center)
								.FillWidth(1.f)
								[
									SNew(STextBlock)
									.Text(this, &SPinTypeSelector::GetPinTypeItemCountText)
								]
							]
						]
					]
				]
			];

		static auto FindTreeItemForSubCategoryObject = [](const TArray<FPinTypeTreeItem>& TreeItems, const UObject* SubCategoryObject) -> FPinTypeTreeItem
		{
			if (!SubCategoryObject)
			{
				return nullptr;
			}

			for (const FPinTypeTreeItem& TreeItemCategory : TreeItems)
			{
				if (TreeItemCategory->GetPinType(false).PinCategory == UEdGraphSchema_K2::AllObjectTypes)
				{
					for (const FPinTypeTreeItem& TreeItem : TreeItemCategory->Children)
					{
						// Don't force load subcategory object, since the current pin's class
						// should already have been loaded if we get to this point anyway
						const bool bForceLoadedSubCategoryObject = false;
						if (TreeItem->GetPinType(bForceLoadedSubCategoryObject).PinSubCategoryObject == SubCategoryObject)
						{
							return TreeItem;
						}
					}

					// Objects should only be under the AllObjectTypes category, so once we've found that no need to keep looking
					break;
				}
			}

			return nullptr;
		};

		// If this pin type is an object type, then try to find its tree item (i.e. one with the same SubCategoryObject),
		// since we need a tree item to know which available reference types it has, to then build the list from
		const UObject* CurrentSubObject = bForSecondaryType ? TargetPinType.Get().PinValueType.TerminalSubCategoryObject.Get() : TargetPinType.Get().PinSubCategoryObject.Get();
		FPinTypeTreeItem CurrentPinInfo = FindTreeItemForSubCategoryObject(TypeTreeRoot, CurrentSubObject);

		// Note: Don't allow changing the reference type from compact selectors if it's a map type,
		// since it's a bit ambiguous whether you're changing the key or value type
		if (CurrentPinInfo && !(SelectorType == ESelectorType::Compact && CurrentPinInfo->GetPinType(false).IsMap()))
		{
			GenerateAllowedObjectTypesList(CurrentPinAllowedObjectReferenceTypes, CurrentPinInfo, bForSecondaryType);
			if (CurrentPinAllowedObjectReferenceTypes.Num() > 0)
			{
				TSharedRef<SListView<FObjectReferenceListItem>> ListView = SNew(SListView<FObjectReferenceListItem>)
					.ListItemsSource(&CurrentPinAllowedObjectReferenceTypes)
					.SelectionMode(ESelectionMode::Single)
					.OnGenerateRow(this, &SPinTypeSelector::GenerateObjectReferenceTreeRow)
					.OnSelectionChanged(this, &SPinTypeSelector::OnObjectReferenceSelectionChanged, bForSecondaryType);

				TreeWrapper->AddSlot()
				.AutoHeight()
				[
					SNew(SVerticalBox)
					.Visibility_Lambda([this](){ return SearchText.IsEmpty() ? EVisibility::Visible : EVisibility::Collapsed; })
					+SVerticalBox::Slot()
					.AutoHeight()
					.Padding(6.f, 4.f, 4.f, 2.f)
					[
<<<<<<< HEAD
						SNew(SBox)
						.Visibility(CustomFilterOptionsWidgets.Num() > 0 ? EVisibility::Visible : EVisibility::Collapsed)
						[
							SAssignNew(CustomWidgetContainer, SHorizontalBox)
							+SHorizontalBox::Slot()
							.VAlign(VAlign_Center)
							.FillWidth(1.f)
							[
								SNew(STextBlock)
								.Text(this, &SPinTypeSelector::GetPinTypeItemCountText)
							]
							
						]
					]
				]
			];
=======
						SNew(STextBlock)
							.Text(LOCTEXT("PinTypeSelector_ChangeReferenceTypeHeading", "Change to:"))
							.Font(FAppStyle::GetFontStyle(TEXT("Kismet.TypePicker.CategoryFont")))
							.ColorAndOpacity(FSlateColor::UseForeground())
					]
					+SVerticalBox::Slot()
					.AutoHeight()
					.Padding(4.f, 0.f, 4.f, 4.f)
					[
						// This is the same setup/styling as GetAllowedObjectTypes()
						SNew(SBorder)
						.BorderImage(FAppStyle::GetBrush("Menu.Background"))
						[
							SNew(SObjectReferenceWidget, PinTypeSelectorMenuOwner)
							[
								SNew(SListViewSelectorDropdownMenu<FObjectReferenceListItem>, nullptr, ListView)
								[
									ListView
								]
							]
						]
					]
				];
			}
		}
>>>>>>> 4af6daef

		if(CustomWidgetContainer.IsValid())
		{
			for(const TSharedPtr<SWidget>& CustomFilterOptionsWidget : CustomFilterOptionsWidgets)
			{
				CustomWidgetContainer->AddSlot()
				.VAlign(VAlign_Center)
				.AutoWidth()
				[
					CustomFilterOptionsWidget.ToSharedRef()
				];
			}
		}

		if (bForSecondaryType)
		{
			if (SecondaryTypeComboButton.IsValid())
			{
				SecondaryTypeComboButton->SetMenuContentWidgetToFocus(FilterTextBox);
			}
		}
		else
		{
			TypeComboButton->SetMenuContentWidgetToFocus(FilterTextBox);
		}
	}
	else
	{
		// Clear the selection in such a way as to also clear the keyboard selector
		TypeTreeView->SetSelection(NULL, ESelectInfo::OnNavigation);
		TypeTreeView->ClearExpandedItems();
	}

	// Clear the filter text box with each opening
	if( FilterTextBox.IsValid() )
	{
		FilterTextBox->SetText( FText::GetEmpty() );
	}

	return MenuContent.ToSharedRef();
}

TSharedRef<SWidget> SPinTypeSelector::GetPinContainerTypeMenuContent()
{
	FMenuBuilder MenuBuilder(true, nullptr, nullptr, /*bCloseSelfOnly*/true);

	PinTypeSelectorStatics::PinTypes.Reset();
	
	PinTypeSelectorStatics::PinTypes.Add(MakeShared<EPinContainerType>(EPinContainerType::None));
	PinTypeSelectorStatics::PinTypes.Add(MakeShared<EPinContainerType>(EPinContainerType::Array));
	PinTypeSelectorStatics::PinTypes.Add(MakeShared<EPinContainerType>(EPinContainerType::Set));
	PinTypeSelectorStatics::PinTypes.Add(MakeShared<EPinContainerType>(EPinContainerType::Map));


	for (int32 i = PinTypeSelectorStatics::PinTypes.Num()-1; i >= 0; --i)
	{
		if (!Schema->SupportsPinTypeContainer(SchemaAction, TargetPinType.Get(), *PinTypeSelectorStatics::PinTypes[i].Get()))
		{
			PinTypeSelectorStatics::PinTypes.RemoveAt(i);
		}
	}	

	for (auto& PinType : PinTypeSelectorStatics::PinTypes)
	{
		EPinContainerType PinContainerType = *PinType;
		FUIAction Action;
		Action.ExecuteAction.BindSP(this, &SPinTypeSelector::OnContainerTypeSelectionChanged, PinContainerType);
		Action.CanExecuteAction.BindLambda([PinContainerType, this]() { return !ContainerRequiresGetTypeHash(PinContainerType) || FBlueprintEditorUtils::HasGetTypeHash(this->TargetPinType.Get()); });

		const FSlateBrush* SecondaryIcon = PinContainerType == EPinContainerType::Map ? FAppStyle::Get().GetBrush(TEXT("Kismet.VariableList.MapValueTypeIcon")) : nullptr;

		TSharedRef<SWidget> Widget =
			SNew(SHorizontalBox)
			+ SHorizontalBox::Slot()
			.AutoWidth()
			.VAlign(VAlign_Center)
			[
				SNew(SLayeredImage, SecondaryIcon, TAttribute<FSlateColor>(this, &SPinTypeSelector::GetSecondaryTypeIconColor))
				.Image(FAppStyle::Get().GetBrush(PinTypeSelectorStatics::Images[(int32)PinContainerType]))
				.ToolTip(IDocumentation::Get()->CreateToolTip(PinTypeSelectorStatics::Tooltips[(int32)PinContainerType], nullptr, *PinTypeSelectorStatics::BigTooltipDocLink, TEXT("Containers")))
				.ColorAndOpacity(this, &SPinTypeSelector::GetTypeIconColor)
			]
			+ SHorizontalBox::Slot()
			.Padding(4.0f, 2.0f)
			[
				SNew(STextBlock)
				.Text(PinTypeSelectorStatics::Labels[(int32)PinContainerType])
			];

		MenuBuilder.AddMenuEntry(Action, Widget);
	}

	return MenuBuilder.MakeWidget();
}

template<typename T>
TOptional<T> FindBestMatch(FStringView SearchText, TArrayView<T> Container, TFunctionRef<FString(const T& ContainerItem)> ContainerElementTextExtractor)
{
	if (SearchText.IsEmpty())
	{
		return TOptional<T>();
	}

	if (Container.Num() == 0)
	{
		return TOptional<T>();
	}

	// Multiple candidates, pick one that is closest match.
	auto CalculateScore = [](FStringView SearchValue, FStringView CandidateValue)
	{
		if (CandidateValue.IsEmpty())
		{
			return 0.0f;
		}
		const float WorstCase = static_cast<float>(SearchValue.Len() + CandidateValue.Len());
		return 1.0f - (Algo::LevenshteinDistance(SearchValue, CandidateValue) / WorstCase);
	};

	const FString ObjectNameLowerCase = FString(SearchText).ToLower();

	int32 HighestScoreIndex = 0;
	float HighestScore = CalculateScore(ObjectNameLowerCase, ContainerElementTextExtractor(Container[0]).ToLower());

	for (int32 Index = 1; Index < Container.Num(); Index++)
	{
		const float Score = CalculateScore(ObjectNameLowerCase, ContainerElementTextExtractor(Container[Index]).ToLower());
		if (Score > HighestScore)
		{
			HighestScore = Score;
			HighestScoreIndex = Index;
		}
	}

	return Container[HighestScoreIndex];
}

//=======================================================================
// Search Support
void SPinTypeSelector::OnFilterTextChanged(const FText& NewText)
{
	SearchText = NewText;
	NumFilteredPinTypeItems = 0;
	FilteredTypeTreeRoot.Empty();

	FTopLevenshteinResult<FPinTypeTreeItem> TopLevenshteinResult;
	GetChildrenMatchingSearch(NewText, TypeTreeRoot, FilteredTypeTreeRoot, TopLevenshteinResult);
	TypeTreeView->RequestTreeRefresh();
	
	if (TopLevenshteinResult.IsSet())
	{
		TypeTreeView->SetSelection(TopLevenshteinResult.Item, ESelectInfo::OnNavigation);
		TypeTreeView->RequestScrollIntoView(TopLevenshteinResult.Item);
	}
}

void SPinTypeSelector::OnFilterTextCommitted(const FText& NewText, ETextCommit::Type CommitInfo)
{
	if (CommitInfo == ETextCommit::OnEnter)
	{
		auto SelectedItems = TypeTreeView->GetSelectedItems();
		if (SelectedItems.Num() > 0)
		{
			TypeTreeView->SetSelection(SelectedItems[0]);
		}
	}
}

bool SPinTypeSelector::GetChildrenWithSupportedTypes(const TArray<FPinTypeTreeItem>& UnfilteredList,
	TArray<FPinTypeTreeItem>& OutFilteredList)
<<<<<<< HEAD
{
	bool bReturnVal = false;
	
	for( auto it = UnfilteredList.CreateConstIterator(); it; ++it )
	{
		FPinTypeTreeItem Item = *it;
		FPinTypeTreeItem NewInfo = MakeShareable( new UEdGraphSchema_K2::FPinTypeTreeInfo(Item) );
		TArray<FPinTypeTreeItem> ValidChildren;

		const bool bHasChildrenWithValidTypes = GetChildrenWithSupportedTypes(Item->Children, ValidChildren);
		bool bSupportsType = true;

		if (!bHasChildrenWithValidTypes)
		{
			bSupportsType = Schema->SupportsPinType(SchemaAction, Item->GetPinType(false));
		}
		
		if (bHasChildrenWithValidTypes || bSupportsType)
		{
			NewInfo->Children = ValidChildren;
			OutFilteredList.Add(NewInfo);

			if (!NewInfo->bReadOnly)
			{
				++NumFilteredPinTypeItems;
			}

			bReturnVal = true;
		}
	}

	return bReturnVal;
}

bool SPinTypeSelector::GetChildrenMatchingSearch(const FText& InSearchText, const TArray<FPinTypeTreeItem>& UnfilteredList, TArray<FPinTypeTreeItem>& OutFilteredList)
=======
>>>>>>> 4af6daef
{
	bool bReturnVal = false;
	
	for( auto it = UnfilteredList.CreateConstIterator(); it; ++it )
	{
		FPinTypeTreeItem Item = *it;
		FPinTypeTreeItem NewInfo = MakeShareable( new UEdGraphSchema_K2::FPinTypeTreeInfo(Item) );
		TArray<FPinTypeTreeItem> ValidChildren;

		const bool bHasChildrenWithValidTypes = GetChildrenWithSupportedTypes(Item->Children, ValidChildren);
		bool bSupportsType = true;

		if (!bHasChildrenWithValidTypes)
		{
			bSupportsType = Schema->SupportsPinType(SchemaAction, Item->GetPinType(false));
		}
		
		if (bHasChildrenWithValidTypes || bSupportsType)
		{
			NewInfo->Children = ValidChildren;
			OutFilteredList.Add(NewInfo);

			if (!NewInfo->bReadOnly)
			{
				++NumFilteredPinTypeItems;
			}

			bReturnVal = true;
		}
	}

	return bReturnVal;
}

bool SPinTypeSelector::GetChildrenMatchingSearch(const FText& InSearchText, const TArray<FPinTypeTreeItem>& UnfilteredList, TArray<FPinTypeTreeItem>& OutFilteredList, FTopLevenshteinResult<FPinTypeTreeItem>& OutTopLevenshteinResult)
{
	FString TrimmedFilterString;
	TArray<FString> FilterTerms;
	TArray<FString> SanitizedFilterTerms;

	const bool bIsEmptySearch = InSearchText.IsEmpty();
	if (!bIsEmptySearch)
	{
		// Trim and sanitized the filter text (so that it more likely matches the action descriptions)
		TrimmedFilterString = FText::TrimPrecedingAndTrailing(InSearchText).ToString();

		// Tokenize the search box text into a set of terms; all of them must be present to pass the filter
		TrimmedFilterString.ParseIntoArray(FilterTerms, TEXT(" "), true);

		// Generate a list of sanitized versions of the strings
		for (int32 iFilters = 0; iFilters < FilterTerms.Num(); iFilters++)
		{
			FString EachString = FName::NameToDisplayString(FilterTerms[iFilters], false);
			EachString = EachString.Replace(TEXT(" "), TEXT(""));
			SanitizedFilterTerms.Add(EachString);
		}

		// Both of these should match!
		ensure(SanitizedFilterTerms.Num() == FilterTerms.Num());
	}

	bool bReturnVal = false;

	for( auto it = UnfilteredList.CreateConstIterator(); it; ++it )
	{
		FPinTypeTreeItem Item = *it;
		FPinTypeTreeItem NewInfo = MakeShareable( new UEdGraphSchema_K2::FPinTypeTreeInfo(Item) );
		TArray<FPinTypeTreeItem> ValidChildren;

<<<<<<< HEAD
		const bool bHasChildrenMatchingSearch = GetChildrenMatchingSearch(InSearchText, Item->Children, ValidChildren);
=======
		const bool bHasChildrenMatchingSearch = GetChildrenMatchingSearch(InSearchText, Item->Children, ValidChildren, OutTopLevenshteinResult);
>>>>>>> 4af6daef
		bool bFilterMatches = bIsEmptySearch;

		// If children match the search filter, there's no need to do any additional checks
		if (!bHasChildrenMatchingSearch)
		{
			// If valid, attempt to match the custom filters; otherwise, treat it as a match by default.
			bool bHasValidCustomFilter = false;
			bool bCustomFilterMatches = true;
			for(const TSharedPtr<IPinTypeSelectorFilter>& CustomFilter : CustomFilters)
			{
				if(CustomFilter.IsValid())
				{
					bHasValidCustomFilter = true;
					bCustomFilterMatches &= CustomFilter->ShouldShowPinTypeTreeItem(Item);
				}
			}

			bFilterMatches = bHasValidCustomFilter ? bCustomFilterMatches : true;
			
			// If we didn't match the custom filter, or it's an empty search, let's not do any checks against the FilterTerms
			if (bFilterMatches && !bIsEmptySearch)
			{
				const FText LocalizedDescription = Item->GetDescription();
				const FString LocalizedDescriptionString = LocalizedDescription.ToString();
				const FString* SourceDescriptionStringPtr = FTextInspector::GetSourceString(LocalizedDescription);

				// Test both the localized and source strings for a match
				const FString MangledLocalizedDescriptionString = LocalizedDescriptionString.Replace(TEXT(" "), TEXT(""));
				const FString MangledSourceDescriptionString = (SourceDescriptionStringPtr && *SourceDescriptionStringPtr != LocalizedDescriptionString) ? SourceDescriptionStringPtr->Replace(TEXT(" "), TEXT("")) : FString();

				for (int32 FilterIndex = 0; FilterIndex < FilterTerms.Num() && bFilterMatches; ++FilterIndex)
				{
					const bool bMatchesLocalizedTerm = MangledLocalizedDescriptionString.Contains(FilterTerms[FilterIndex]) || MangledLocalizedDescriptionString.Contains(SanitizedFilterTerms[FilterIndex]);
					const bool bMatchesSourceTerm = !MangledSourceDescriptionString.IsEmpty() && (MangledSourceDescriptionString.Contains(FilterTerms[FilterIndex]) || MangledSourceDescriptionString.Contains(SanitizedFilterTerms[FilterIndex]));
					bFilterMatches = bFilterMatches && (bMatchesLocalizedTerm || bMatchesSourceTerm);
				}
			}
		}
		if( bHasChildrenMatchingSearch
			|| bFilterMatches )
		{
			NewInfo->Children = ValidChildren;
			OutFilteredList.Add(NewInfo);

			// Skip anything with children, those are categories and we don't care about those.
			if (Item->Children.Num() == 0)
			{
				OutTopLevenshteinResult.CompareAndUpdate(TrimmedFilterString, NewInfo, Item->GetDescription().ToString());
			}

			if (TypeTreeView.IsValid())
			{
				TypeTreeView->SetItemExpansion(NewInfo, !bIsEmptySearch);
			}

			if (!NewInfo->bReadOnly)
			{
				++NumFilteredPinTypeItems;
			}

			bReturnVal = true;
		}
	}

	return bReturnVal;
}

FText SPinTypeSelector::GetToolTipForComboBoxType() const
{
	FText EditText;
	if(IsEnabled())
	{
		if (IsRightClickArrayStateToggleEnabled(SelectorType))
		{
			EditText = LOCTEXT("CompactPinTypeSelector", "Left click to select the variable's pin type. Right click to toggle the type as an array.\n");
		}
		else if (SelectorType == ESelectorType::Full)
		{
			EditText = LOCTEXT("PinTypeSelector", "Select the variable's pin type.\n");
		}
	}
	else
	{
		EditText = LOCTEXT("PinTypeSelector_Disabled", "Cannot edit variable type when they are inherited from parent.\n");
	}

	// With the full selector type, just display the primary type in the tooltip because the secondary type has its own combo box.
	// With the partial selector type, we need to jam everything into the tooltip for the single combo box.
	// Additionally, with the partial selector type, GetCombinedTypeDescription automatically appends "type" to its description.
	if (SelectorType == ESelectorType::Full)
	{
		return FText::Format(LOCTEXT("PrimaryTypeTwoLines", "{0}Current: {1} type"), EditText, GetTypeDescription(true));
	}
	else
	{
		return FText::Format(LOCTEXT("PrimaryCombinedTypeTwoLines", "{0}Current: {1}"), EditText, GetCombinedTypeDescription(true));
	}
}

FText SPinTypeSelector::GetToolTipForComboBoxSecondaryType() const
{
	FText EditText;
	if (IsEnabled())
	{
		EditText = LOCTEXT("PinTypeValueSelector", "Select the map's value type.");
	}
	else
	{
		EditText = LOCTEXT("PinTypeSelector_ValueDisabled", "Cannot edit map value type when they are inherited from parent.");
	}

	return FText::Format(LOCTEXT("SecondaryTypeTwoLines", "{0}\nValue Type: {1}"), EditText, GetSecondaryTypeDescription(true));
}

FText SPinTypeSelector::GetToolTipForArrayWidget() const
{
	if(IsEnabled())
	{
		// The entire widget may be enabled, but the array button disabled because it is an "exec" pin.
		if(TargetPinType.Get().PinCategory == UEdGraphSchema_K2::PC_Exec)
		{
			return LOCTEXT("ArrayCheckBox_ExecDisabled", "Exec pins cannot be arrays.");
		}
		return LOCTEXT("ArrayCheckBox", "Make this variable an array of selected type.");
	}

	return LOCTEXT("ArrayCheckBox_Disabled", "Cannot edit variable type while the variable is placed in a graph or inherited from parent.");
}

FText SPinTypeSelector::GetToolTipForContainerWidget() const
{
	if (TargetPinType.Get().PinCategory == UEdGraphSchema_K2::PC_Exec)
	{
		// The entire widget may be enabled, but the container type button may be disabled because it is an "exec" pin.
		return LOCTEXT("ContainerType_ExecDisabled", "Exec pins cannot be containers.");
	}
	else
	{
		FText EditText;
		if (IsEnabled())
		{
			EditText = LOCTEXT("ContainerType", "Make this variable a container (array, set, or map) of selected type.");
		}
		else
		{
			EditText = LOCTEXT("ContainerType_Disabled", "Cannot edit variable type while the variable is placed in a graph or inherited from parent.");
		}

		FText ContainerTypeText;
		switch (TargetPinType.Get().ContainerType)
		{
		case EPinContainerType::Array:
			ContainerTypeText = LOCTEXT("ContainerTypeTooltip_Array", "Array");
			break;
		case EPinContainerType::Set:
			ContainerTypeText = LOCTEXT("ContainerTypeTooltip_Set", "Set");
			break;
		case EPinContainerType::Map:
			ContainerTypeText = LOCTEXT("ContainerTypeTooltip_Map", "Map (Dictionary)");
			break;
		}
		return ContainerTypeText.IsEmpty() ? EditText : FText::Format(LOCTEXT("ContainerTypeTwoLines", "{0}\nContainer Type: {1}"), EditText, ContainerTypeText);
	}
}

FText SPinTypeSelector::GetPinTypeItemCountText() const
{
	if (NumFilteredPinTypeItems == 1)
	{
		return FText::Format(LOCTEXT("PinTypeItemCount_Single", "{0} item"), FText::AsNumber(NumFilteredPinTypeItems));
	}
	else
	{
		return FText::Format(LOCTEXT("PinTypeItemCount_Plural", "{0} items"), FText::AsNumber(NumFilteredPinTypeItems));
	}
}

FReply SPinTypeSelector::OnMouseButtonDown( const FGeometry& MyGeometry, const FPointerEvent& MouseEvent )
{
	if (IsRightClickArrayStateToggleEnabled(SelectorType) && MouseEvent.GetEffectingButton() == EKeys::RightMouseButton)
	{
		bIsRightMousePressed = true;
		return FReply::Handled();
	}

	return FReply::Unhandled();
}

FReply SPinTypeSelector::OnMouseButtonUp( const FGeometry& MyGeometry, const FPointerEvent& MouseEvent )
{
	if (IsRightClickArrayStateToggleEnabled(SelectorType) && MouseEvent.GetEffectingButton() == EKeys::RightMouseButton)
	{
		if (bIsRightMousePressed)
		{
			OnArrayStateToggled();
		}
		return FReply::Handled();
	}

	return FReply::Unhandled();
}

void SPinTypeSelector::OnMouseLeave( const FPointerEvent& MouseEvent )
{
	SCompoundWidget::OnMouseLeave(MouseEvent);
	bIsRightMousePressed = false;
}

void SPinTypeSelector::OnCustomFilterChanged()
{
	NumFilteredPinTypeItems = 0;
	FilteredTypeTreeRoot.Empty();

	FTopLevenshteinResult<FPinTypeTreeItem> TopLevenshteinResult;
	GetChildrenMatchingSearch(SearchText, TypeTreeRoot, FilteredTypeTreeRoot, TopLevenshteinResult);

	if (TypeTreeView.IsValid())
	{
		TypeTreeView->RequestTreeRefresh();
	}
}

#undef LOCTEXT_NAMESPACE<|MERGE_RESOLUTION|>--- conflicted
+++ resolved
@@ -1,10 +1,7 @@
 // Copyright Epic Games, Inc. All Rights Reserved.
 #include "SPinTypeSelector.h"
 
-<<<<<<< HEAD
-=======
 #include "Algo/LevenshteinDistance.h"
->>>>>>> 4af6daef
 #include "BlueprintEditorSettings.h"
 #include "Containers/UnrealString.h"
 #include "EdGraph/EdGraphSchema.h"
@@ -941,35 +938,6 @@
 		FObjectReferenceListItem ObjectReferenceType = MakeShareable(new FObjectReferenceType(InItem, Widget, PinType.PinCategory));
 		OutList.Add(ObjectReferenceType);
 	}
-<<<<<<< HEAD
-
-	TSharedPtr<SListView<FObjectReferenceListItem>> ListView;
-	SAssignNew(ListView, SListView<FObjectReferenceListItem>)
-		.ListItemsSource(&AllowedObjectReferenceTypes)
-		.SelectionMode(ESelectionMode::Single)
-		.OnGenerateRow(this, &SPinTypeSelector::GenerateObjectReferenceTreeRow)
-		.OnSelectionChanged(this, &SPinTypeSelector::OnObjectReferenceSelectionChanged, bForSecondaryType);
-
-	WeakListView = ListView;
-	if (AllowedObjectReferenceTypes.Num())
-	{
-		ListView->SetSelection(AllowedObjectReferenceTypes[0], ESelectInfo::OnNavigation);
-	}
-
-	return 
-		SNew(SBorder)
-		.BorderImage(FAppStyle::GetBrush("Menu.Background"))
-		[
-			SNew(SObjectReferenceWidget, PinTypeSelectorMenuOwner)
-			[
-				SNew(SListViewSelectorDropdownMenu<FObjectReferenceListItem>, nullptr, ListView)
-				[
-					ListView.ToSharedRef()
-				]
-			]
-		];
-=======
->>>>>>> 4af6daef
 }
 
 void SPinTypeSelector::OnSelectPinType(FPinTypeTreeItem InItem, FName InPinCategory, bool bForSecondaryType)
@@ -1158,12 +1126,8 @@
 		}
 
 		TSharedPtr<SHorizontalBox> CustomWidgetContainer;
-<<<<<<< HEAD
-		
-=======
 		TSharedPtr<SVerticalBox> TreeWrapper;
 
->>>>>>> 4af6daef
 		MenuContent = SAssignNew(PinTypeSelectorMenuOwner, SMenuOwner)
 			[
 				SAssignNew(TreeWrapper, SVerticalBox)
@@ -1268,24 +1232,6 @@
 					.AutoHeight()
 					.Padding(6.f, 4.f, 4.f, 2.f)
 					[
-<<<<<<< HEAD
-						SNew(SBox)
-						.Visibility(CustomFilterOptionsWidgets.Num() > 0 ? EVisibility::Visible : EVisibility::Collapsed)
-						[
-							SAssignNew(CustomWidgetContainer, SHorizontalBox)
-							+SHorizontalBox::Slot()
-							.VAlign(VAlign_Center)
-							.FillWidth(1.f)
-							[
-								SNew(STextBlock)
-								.Text(this, &SPinTypeSelector::GetPinTypeItemCountText)
-							]
-							
-						]
-					]
-				]
-			];
-=======
 						SNew(STextBlock)
 							.Text(LOCTEXT("PinTypeSelector_ChangeReferenceTypeHeading", "Change to:"))
 							.Font(FAppStyle::GetFontStyle(TEXT("Kismet.TypePicker.CategoryFont")))
@@ -1311,7 +1257,6 @@
 				];
 			}
 		}
->>>>>>> 4af6daef
 
 		if(CustomWidgetContainer.IsValid())
 		{
@@ -1482,7 +1427,6 @@
 
 bool SPinTypeSelector::GetChildrenWithSupportedTypes(const TArray<FPinTypeTreeItem>& UnfilteredList,
 	TArray<FPinTypeTreeItem>& OutFilteredList)
-<<<<<<< HEAD
 {
 	bool bReturnVal = false;
 	
@@ -1517,83 +1461,42 @@
 	return bReturnVal;
 }
 
-bool SPinTypeSelector::GetChildrenMatchingSearch(const FText& InSearchText, const TArray<FPinTypeTreeItem>& UnfilteredList, TArray<FPinTypeTreeItem>& OutFilteredList)
-=======
->>>>>>> 4af6daef
-{
+bool SPinTypeSelector::GetChildrenMatchingSearch(const FText& InSearchText, const TArray<FPinTypeTreeItem>& UnfilteredList, TArray<FPinTypeTreeItem>& OutFilteredList, FTopLevenshteinResult<FPinTypeTreeItem>& OutTopLevenshteinResult)
+{
+	FString TrimmedFilterString;
+	TArray<FString> FilterTerms;
+	TArray<FString> SanitizedFilterTerms;
+
+	const bool bIsEmptySearch = InSearchText.IsEmpty();
+	if (!bIsEmptySearch)
+	{
+		// Trim and sanitized the filter text (so that it more likely matches the action descriptions)
+		TrimmedFilterString = FText::TrimPrecedingAndTrailing(InSearchText).ToString();
+
+		// Tokenize the search box text into a set of terms; all of them must be present to pass the filter
+		TrimmedFilterString.ParseIntoArray(FilterTerms, TEXT(" "), true);
+
+		// Generate a list of sanitized versions of the strings
+		for (int32 iFilters = 0; iFilters < FilterTerms.Num(); iFilters++)
+		{
+			FString EachString = FName::NameToDisplayString(FilterTerms[iFilters], false);
+			EachString = EachString.Replace(TEXT(" "), TEXT(""));
+			SanitizedFilterTerms.Add(EachString);
+		}
+
+		// Both of these should match!
+		ensure(SanitizedFilterTerms.Num() == FilterTerms.Num());
+	}
+
 	bool bReturnVal = false;
-	
+
 	for( auto it = UnfilteredList.CreateConstIterator(); it; ++it )
 	{
 		FPinTypeTreeItem Item = *it;
 		FPinTypeTreeItem NewInfo = MakeShareable( new UEdGraphSchema_K2::FPinTypeTreeInfo(Item) );
 		TArray<FPinTypeTreeItem> ValidChildren;
 
-		const bool bHasChildrenWithValidTypes = GetChildrenWithSupportedTypes(Item->Children, ValidChildren);
-		bool bSupportsType = true;
-
-		if (!bHasChildrenWithValidTypes)
-		{
-			bSupportsType = Schema->SupportsPinType(SchemaAction, Item->GetPinType(false));
-		}
-		
-		if (bHasChildrenWithValidTypes || bSupportsType)
-		{
-			NewInfo->Children = ValidChildren;
-			OutFilteredList.Add(NewInfo);
-
-			if (!NewInfo->bReadOnly)
-			{
-				++NumFilteredPinTypeItems;
-			}
-
-			bReturnVal = true;
-		}
-	}
-
-	return bReturnVal;
-}
-
-bool SPinTypeSelector::GetChildrenMatchingSearch(const FText& InSearchText, const TArray<FPinTypeTreeItem>& UnfilteredList, TArray<FPinTypeTreeItem>& OutFilteredList, FTopLevenshteinResult<FPinTypeTreeItem>& OutTopLevenshteinResult)
-{
-	FString TrimmedFilterString;
-	TArray<FString> FilterTerms;
-	TArray<FString> SanitizedFilterTerms;
-
-	const bool bIsEmptySearch = InSearchText.IsEmpty();
-	if (!bIsEmptySearch)
-	{
-		// Trim and sanitized the filter text (so that it more likely matches the action descriptions)
-		TrimmedFilterString = FText::TrimPrecedingAndTrailing(InSearchText).ToString();
-
-		// Tokenize the search box text into a set of terms; all of them must be present to pass the filter
-		TrimmedFilterString.ParseIntoArray(FilterTerms, TEXT(" "), true);
-
-		// Generate a list of sanitized versions of the strings
-		for (int32 iFilters = 0; iFilters < FilterTerms.Num(); iFilters++)
-		{
-			FString EachString = FName::NameToDisplayString(FilterTerms[iFilters], false);
-			EachString = EachString.Replace(TEXT(" "), TEXT(""));
-			SanitizedFilterTerms.Add(EachString);
-		}
-
-		// Both of these should match!
-		ensure(SanitizedFilterTerms.Num() == FilterTerms.Num());
-	}
-
-	bool bReturnVal = false;
-
-	for( auto it = UnfilteredList.CreateConstIterator(); it; ++it )
-	{
-		FPinTypeTreeItem Item = *it;
-		FPinTypeTreeItem NewInfo = MakeShareable( new UEdGraphSchema_K2::FPinTypeTreeInfo(Item) );
-		TArray<FPinTypeTreeItem> ValidChildren;
-
-<<<<<<< HEAD
-		const bool bHasChildrenMatchingSearch = GetChildrenMatchingSearch(InSearchText, Item->Children, ValidChildren);
-=======
 		const bool bHasChildrenMatchingSearch = GetChildrenMatchingSearch(InSearchText, Item->Children, ValidChildren, OutTopLevenshteinResult);
->>>>>>> 4af6daef
 		bool bFilterMatches = bIsEmptySearch;
 
 		// If children match the search filter, there's no need to do any additional checks
