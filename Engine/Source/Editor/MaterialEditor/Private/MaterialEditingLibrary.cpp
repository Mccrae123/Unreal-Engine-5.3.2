--- conflicted
+++ resolved
@@ -1286,11 +1286,7 @@
 	{
 		if (!Resource->IsGameThreadShaderMapComplete())
 		{
-<<<<<<< HEAD
-			Resource->SubmitCompileJobs(EShaderCompileJobPriority::High);
-=======
 			Resource->SubmitCompileJobs_GameThread(EShaderCompileJobPriority::High);
->>>>>>> d731a049
 		}
 		Resource->FinishCompilation();
 
