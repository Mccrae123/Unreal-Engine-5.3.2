// Copyright Epic Games, Inc. All Rights Reserved.

#include "SMaterialParametersOverviewWidget.h"
#include "MaterialEditor/DEditorFontParameterValue.h"
#include "MaterialEditor/DEditorMaterialLayersParameterValue.h"
#include "MaterialEditor/DEditorScalarParameterValue.h"
#include "MaterialEditor/DEditorStaticComponentMaskParameterValue.h"
#include "MaterialEditor/DEditorStaticSwitchParameterValue.h"
#include "MaterialEditor/DEditorTextureParameterValue.h"
#include "MaterialEditor/DEditorVectorParameterValue.h"
#include "MaterialEditor/MaterialEditorInstanceConstant.h"
#include "Materials/Material.h"
#include "PropertyHandle.h"
#include "Modules/ModuleManager.h"
#include "PropertyEditorModule.h"
#include "ISinglePropertyView.h"
#include "Materials/MaterialInstanceConstant.h"
#include "EditorStyleSet.h"
#include "PropertyCustomizationHelpers.h"
#include "ScopedTransaction.h"
#include "IPropertyRowGenerator.h"
#include "Widgets/Views/STreeView.h"
#include "IDetailTreeNode.h"
#include "AssetThumbnail.h"
#include "MaterialEditorInstanceDetailCustomization.h"
#include "MaterialPropertyHelpers.h"
#include "DetailWidgetRow.h"
#include "Widgets/Input/SCheckBox.h"
#include "EditorSupportDelegates.h"
#include "Widgets/Images/SImage.h"
#include "MaterialEditor/MaterialEditorPreviewParameters.h"
#include "Widgets/Input/SButton.h"
#include "Widgets/Text/SInlineEditableTextBlock.h"
#include "Materials/MaterialFunctionInstance.h"
#include "Framework/Application/SlateApplication.h"

#include "Widgets/Input/SEditableTextBox.h"
#include "Curves/CurveLinearColor.h"
#include "Curves/CurveLinearColorAtlas.h"
#include "Widgets/Views/SExpanderArrow.h"
#include "Widgets/Layout/SWidgetSwitcher.h"
#include "MaterialEditor/DEditorRuntimeVirtualTextureParameterValue.h"
#include "ThumbnailRendering/ThumbnailManager.h"
#include "Styling/StyleColors.h"



#define LOCTEXT_NAMESPACE "MaterialLayerCustomization"

FString SMaterialParametersOverviewTreeItem::GetCurvePath(UDEditorScalarParameterValue* Parameter) const
{
	FString Path = Parameter->AtlasData.Curve->GetPathName();
	return Path;
}

const FSlateBrush* SMaterialParametersOverviewTreeItem::GetBorderImage() const
{
	return FAppStyle::Get().GetBrush("DetailsView.CategoryMiddle");
}

FSlateColor SMaterialParametersOverviewTreeItem::GetOuterBackgroundColor(TSharedPtr<FSortedParamData> InParamData) const
{
	if (IsHovered() || InParamData->StackDataType == EStackDataType::Group)
	{
		return FAppStyle::Get().GetSlateColor("Colors.Header");
	}

	return FAppStyle::Get().GetSlateColor("Colors.Panel");
}

void SMaterialParametersOverviewTreeItem::RefreshOnRowChange(const FAssetData& AssetData, TSharedPtr<SMaterialParametersOverviewTree> InTree)
{
	if (InTree.IsValid())
	{
		InTree->CreateGroupsWidget();
	}
}

void SMaterialParametersOverviewTreeItem::Construct(const FArguments& InArgs, const TSharedRef<STableViewBase>& InOwnerTableView)
{
	StackParameterData = InArgs._StackParameterData;
	MaterialEditorInstance = InArgs._MaterialEditorInstance;
	Tree = InArgs._InTree;

	TSharedRef<SWidget> LeftSideWidget = SNullWidget::NullWidget;
	TSharedRef<SWidget> RightSideWidget = SNullWidget::NullWidget;
	FText NameOverride;
	TSharedRef<SVerticalBox> WrapperWidget = SNew(SVerticalBox);

// GROUP --------------------------------------------------
	if (StackParameterData->StackDataType == EStackDataType::Group)
	{
		NameOverride = FText::FromName(StackParameterData->Group.GroupName);
		LeftSideWidget = SNew(STextBlock)
			.TransformPolicy(ETextTransformPolicy::ToUpper)
			.Text(NameOverride)
			.Font(FAppStyle::Get().GetFontStyle("PropertyWindow.BoldFont"))
			.TextStyle(FAppStyle::Get(), "DetailsView.CategoryTextStyle");
	}
// END GROUP

// PROPERTY ----------------------------------------------
	bool bisPaddedProperty = false;
	if (StackParameterData->StackDataType == EStackDataType::Property)
	{
		UDEditorStaticComponentMaskParameterValue* CompMaskParam = Cast<UDEditorStaticComponentMaskParameterValue>(StackParameterData->Parameter);
		UDEditorVectorParameterValue* VectorParam = Cast<UDEditorVectorParameterValue>(StackParameterData->Parameter);
		UDEditorScalarParameterValue* ScalarParam = Cast<UDEditorScalarParameterValue>(StackParameterData->Parameter);
		UDEditorTextureParameterValue* TextureParam = Cast<UDEditorTextureParameterValue>(StackParameterData->Parameter);

		TAttribute<bool> IsParamEnabled = TAttribute<bool>::Create(TAttribute<bool>::FGetter::CreateStatic(&FMaterialPropertyHelpers::IsOverriddenExpression, StackParameterData->Parameter));
		NameOverride = FText::FromName(StackParameterData->Parameter->ParameterInfo.Name);

		IDetailTreeNode& Node = *StackParameterData->ParameterNode;
		TSharedPtr<IDetailPropertyRow> GeneratedRow = StaticCastSharedPtr<IDetailPropertyRow>(Node.GetRow());
		IDetailPropertyRow& Row = *GeneratedRow.Get();
		Row.DisplayName(NameOverride);

		if (VectorParam && VectorParam->bIsUsedAsChannelMask)
		{
			FOnGetPropertyComboBoxStrings GetMaskStrings = FOnGetPropertyComboBoxStrings::CreateStatic(&FMaterialPropertyHelpers::GetVectorChannelMaskComboBoxStrings);
			FOnGetPropertyComboBoxValue GetMaskValue = FOnGetPropertyComboBoxValue::CreateStatic(&FMaterialPropertyHelpers::GetVectorChannelMaskValue, StackParameterData->Parameter);
			FOnPropertyComboBoxValueSelected SetMaskValue = FOnPropertyComboBoxValueSelected::CreateStatic(&FMaterialPropertyHelpers::SetVectorChannelMaskValue, StackParameterData->ParameterNode->CreatePropertyHandle(), StackParameterData->Parameter, (UObject*)MaterialEditorInstance);

			FDetailWidgetRow& CustomWidget = Row.CustomWidget();
			CustomWidget
			.FilterString(NameOverride)
			.NameContent()
			[
				SNew(STextBlock)
				.Text(NameOverride)
				.ToolTipText(FMaterialPropertyHelpers::GetParameterExpressionDescription(StackParameterData->Parameter, MaterialEditorInstance))
				.Font(FEditorStyle::GetFontStyle(TEXT("PropertyWindow.NormalFont")))
			]
			.ValueContent()
			.MaxDesiredWidth(200.0f)
			[
				SNew(SHorizontalBox)
				+ SHorizontalBox::Slot()
				.FillWidth(1.0f)
				[
					SNew(SHorizontalBox)
					+ SHorizontalBox::Slot()
					.HAlign(HAlign_Left)
					.AutoWidth()
					[
						PropertyCustomizationHelpers::MakePropertyComboBox(StackParameterData->ParameterNode->CreatePropertyHandle(), GetMaskStrings, GetMaskValue, SetMaskValue)
					]
				]
			];
		}
		else if (ScalarParam && ScalarParam->AtlasData.bIsUsedAsAtlasPosition)
		{
			const FText ParameterName = FText::FromName(StackParameterData->Parameter->ParameterInfo.Name);

			FDetailWidgetRow& CustomWidget = Row.CustomWidget();
			CustomWidget
				.FilterString(ParameterName)
				.NameContent()
				[
					SNew(STextBlock)
					.Text(ParameterName)
					.ToolTipText(FMaterialPropertyHelpers::GetParameterExpressionDescription(StackParameterData->Parameter, MaterialEditorInstance))
					.Font(FEditorStyle::GetFontStyle(TEXT("PropertyWindow.NormalFont")))
				]
				.ValueContent()
				.HAlign(HAlign_Fill)
				.MaxDesiredWidth(400.0f)
				[
					SNew(SObjectPropertyEntryBox)
					.ObjectPath(this, &SMaterialParametersOverviewTreeItem::GetCurvePath, ScalarParam)
					.AllowedClass(UCurveLinearColor::StaticClass())
					.NewAssetFactories(TArray<UFactory*>())
					.DisplayThumbnail(true)
					.ThumbnailPool(Tree.Pin()->GetTreeThumbnailPool())
					.OnShouldFilterAsset(FOnShouldFilterAsset::CreateStatic(&FMaterialPropertyHelpers::OnShouldFilterCurveAsset, ScalarParam->AtlasData.Atlas))
					.OnShouldSetAsset(FOnShouldSetAsset::CreateStatic(&FMaterialPropertyHelpers::OnShouldSetCurveAsset, ScalarParam->AtlasData.Atlas))
					.OnObjectChanged(FOnSetObject::CreateStatic(&FMaterialPropertyHelpers::SetPositionFromCurveAsset, ScalarParam->AtlasData.Atlas, ScalarParam, StackParameterData->ParameterHandle, (UObject*)MaterialEditorInstance))
					.DisplayCompactSize(true)
				];
			
		}
		else if (TextureParam)
		{
			UMaterial *Material = MaterialEditorInstance->PreviewMaterial;
			if (Material != nullptr)
			{
				UMaterialExpressionTextureSampleParameter* Expression = Material->FindExpressionByGUID<UMaterialExpressionTextureSampleParameter>(TextureParam->ExpressionId);
				if (Expression != nullptr)
				{
					TWeakObjectPtr<UMaterialExpressionTextureSampleParameter> SamplerExpression = Expression;
					TSharedPtr<SWidget> NameWidget;
					TSharedPtr<SWidget> ValueWidget;
					FDetailWidgetRow DefaultRow;
					Row.GetDefaultWidgets(NameWidget, ValueWidget, DefaultRow);

					FDetailWidgetRow &DetailWidgetRow = Row.CustomWidget();
					TSharedPtr<SVerticalBox> NameVerticalBox;
					DetailWidgetRow.NameContent()
						[
							SAssignNew(NameVerticalBox, SVerticalBox)
							+ SVerticalBox::Slot()
							.AutoHeight()
							[
								SNew(STextBlock)
								.Text(FText::FromName(StackParameterData->Parameter->ParameterInfo.Name))
								.Font(FEditorStyle::GetFontStyle(TEXT("PropertyWindow.NormalFont")))
							]
						];

					DetailWidgetRow.ValueContent()
						.MinDesiredWidth(DefaultRow.ValueWidget.MinWidth)
						.MaxDesiredWidth(DefaultRow.ValueWidget.MaxWidth)
						[
							SNew(SObjectPropertyEntryBox)
							.PropertyHandle(StackParameterData->ParameterNode->CreatePropertyHandle())
							.AllowedClass(UTexture::StaticClass())
							.ThumbnailPool(Tree.Pin()->GetTreeThumbnailPool())
							.OnShouldFilterAsset_Lambda([SamplerExpression](const FAssetData& AssetData)
							{
								if (SamplerExpression.Get())
								{
									bool VirtualTextured = false;
									AssetData.GetTagValue<bool>("VirtualTextureStreaming", VirtualTextured);

									bool ExpressionIsVirtualTextured = IsVirtualSamplerType(SamplerExpression->SamplerType);

									return VirtualTextured != ExpressionIsVirtualTextured;
								}
								else
								{
									return false;
								}
							})
						];

					static const FName Red("R");
					static const FName Green("G");
					static const FName Blue("B");
					static const FName Alpha("A");

					if (!TextureParam->ChannelNames.R.IsEmpty())
					{
						NameVerticalBox->AddSlot()
							[
								SNew(SHorizontalBox)
								+ SHorizontalBox::Slot()
								.AutoWidth()
								.Padding(20.0, 2.0, 4.0, 2.0)
								[
									SNew(STextBlock)
									.Text(FText::FromName(Red))
									.Font(FEditorStyle::GetFontStyle(TEXT("PropertyWindow.BoldFont")))
								]
								+ SHorizontalBox::Slot()
								.HAlign(HAlign_Left)
								.Padding(4.0, 2.0)
								[
									SNew(STextBlock)
									.Text(TextureParam->ChannelNames.R)
									.Font(FEditorStyle::GetFontStyle(TEXT("PropertyWindow.NormalFont")))
								]
							];
					}
					if (!TextureParam->ChannelNames.G.IsEmpty())
					{
						NameVerticalBox->AddSlot()
							[
								SNew(SHorizontalBox)
								+ SHorizontalBox::Slot()
								.Padding(20.0, 2.0, 4.0, 2.0)
								.AutoWidth()
								[
									SNew(STextBlock)
									.Text(FText::FromName(Green))
									.Font(FEditorStyle::GetFontStyle(TEXT("PropertyWindow.BoldFont")))
								]
								+ SHorizontalBox::Slot()
								.HAlign(HAlign_Left)
								.Padding(4.0, 2.0)
								[
									SNew(STextBlock)
									.Text(TextureParam->ChannelNames.G)
									.Font(FEditorStyle::GetFontStyle(TEXT("PropertyWindow.NormalFont")))
								]
							];
					}
					if (!TextureParam->ChannelNames.B.IsEmpty())
					{
						NameVerticalBox->AddSlot()
							[
								SNew(SHorizontalBox)
								+ SHorizontalBox::Slot()
								.Padding(20.0, 2.0, 4.0, 2.0)
								.AutoWidth()
								[
									SNew(STextBlock)
									.Text(FText::FromName(Blue))
									.Font(FEditorStyle::GetFontStyle(TEXT("PropertyWindow.BoldFont")))
								]
								+ SHorizontalBox::Slot()
								.HAlign(HAlign_Left)
								.Padding(4.0, 2.0)
								[
									SNew(STextBlock)
									.Text(TextureParam->ChannelNames.B)
									.Font(FEditorStyle::GetFontStyle(TEXT("PropertyWindow.NormalFont")))
								]
							];
					}
					if (!TextureParam->ChannelNames.A.IsEmpty())
					{
						NameVerticalBox->AddSlot()
							[
								SNew(SHorizontalBox)
								+ SHorizontalBox::Slot()
								.Padding(20.0, 2.0, 4.0, 2.0)
								.AutoWidth()
								[
									SNew(STextBlock)
									.Text(FText::FromName(Alpha))
									.Font(FEditorStyle::GetFontStyle(TEXT("PropertyWindow.BoldFont")))
								]
								+ SHorizontalBox::Slot()
								.HAlign(HAlign_Left)
								.Padding(4.0, 2.0)
								[
									SNew(STextBlock)
									.Text(TextureParam->ChannelNames.A)
									.Font(FEditorStyle::GetFontStyle(TEXT("PropertyWindow.NormalFont")))
								]
							];
					}

				}
			}
		}
		else if (CompMaskParam)
		{
			TSharedPtr<IPropertyHandle> RMaskProperty = StackParameterData->ParameterNode->CreatePropertyHandle()->GetChildHandle("R");
			TSharedPtr<IPropertyHandle> GMaskProperty = StackParameterData->ParameterNode->CreatePropertyHandle()->GetChildHandle("G");
			TSharedPtr<IPropertyHandle> BMaskProperty = StackParameterData->ParameterNode->CreatePropertyHandle()->GetChildHandle("B");
			TSharedPtr<IPropertyHandle> AMaskProperty = StackParameterData->ParameterNode->CreatePropertyHandle()->GetChildHandle("A");
			FDetailWidgetRow& CustomWidget = Row.CustomWidget();
			CustomWidget
			.FilterString(NameOverride)
			.NameContent()
			[
				SNew(SHorizontalBox)
				+ SHorizontalBox::Slot()
				.VAlign(VAlign_Center)
				[
					SNew(STextBlock)
					.Text(NameOverride)
					.ToolTipText(FMaterialPropertyHelpers::GetParameterExpressionDescription(StackParameterData->Parameter, MaterialEditorInstance))
					.Font(FEditorStyle::GetFontStyle(TEXT("PropertyWindow.NormalFont")))
				]
			]
			.ValueContent()
			.MaxDesiredWidth(200.0f)
			[
				SNew(SHorizontalBox)
				+ SHorizontalBox::Slot()
				.FillWidth(1.0f)
				[
					SNew(SHorizontalBox)
					+ SHorizontalBox::Slot()
					.HAlign(HAlign_Left)
					.AutoWidth()
					[
						RMaskProperty->CreatePropertyNameWidget(FText::GetEmpty(), FText::GetEmpty(), false)
					]
					+ SHorizontalBox::Slot()
					.HAlign(HAlign_Left)
					.AutoWidth()
					[
						RMaskProperty->CreatePropertyValueWidget()
					]
					+ SHorizontalBox::Slot()
					.HAlign(HAlign_Left)
					.Padding(FMargin(10.0f, 0.0f, 0.0f, 0.0f))
					.AutoWidth()
					[
						GMaskProperty->CreatePropertyNameWidget(FText::GetEmpty(), FText::GetEmpty(), false)
					]
					+ SHorizontalBox::Slot()
					.HAlign(HAlign_Left)
					.AutoWidth()
					[
						GMaskProperty->CreatePropertyValueWidget()
					]
					+ SHorizontalBox::Slot()
					.HAlign(HAlign_Left)
					.Padding(FMargin(10.0f, 0.0f, 0.0f, 0.0f))
					.AutoWidth()
					[
						BMaskProperty->CreatePropertyNameWidget(FText::GetEmpty(), FText::GetEmpty(), false)
					]
					+ SHorizontalBox::Slot()
					.HAlign(HAlign_Left)
					.AutoWidth()
					[
						BMaskProperty->CreatePropertyValueWidget()
					]
					+ SHorizontalBox::Slot()
					.HAlign(HAlign_Left)
					.Padding(FMargin(10.0f, 0.0f, 0.0f, 0.0f))
					.AutoWidth()
					[
						AMaskProperty->CreatePropertyNameWidget(FText::GetEmpty(), FText::GetEmpty(), false)
					]
					+ SHorizontalBox::Slot()
					.HAlign(HAlign_Left)
					.AutoWidth()
					[
						AMaskProperty->CreatePropertyValueWidget()
					]
				]	
			];
		}
		else
		{	
			if (TSharedPtr<IPropertyHandle> PropertyHandle = StackParameterData->ParameterNode->CreatePropertyHandle())
			{
				PropertyHandle->MarkResetToDefaultCustomized(true);
			}

			FDetailWidgetDecl* CustomNameWidget = Row.CustomNameWidget();
			if (CustomNameWidget)
			{
				(*CustomNameWidget)
				[
					SNew(SHorizontalBox)
					+SHorizontalBox::Slot()
					.VAlign(VAlign_Center)
					[
						SNew(STextBlock)
						.Text(NameOverride)
						.ToolTipText(FMaterialPropertyHelpers::GetParameterExpressionDescription(StackParameterData->Parameter, MaterialEditorInstance))
						.Font(FEditorStyle::GetFontStyle(TEXT("PropertyWindow.NormalFont")))
					]
				];
			}
			else
			{
				Row.ToolTip(FMaterialPropertyHelpers::GetParameterExpressionDescription(StackParameterData->Parameter, MaterialEditorInstance));
			}

			bisPaddedProperty = true;
		}

		FNodeWidgets NodeWidgets = Node.CreateNodeWidgets();
		LeftSideWidget = NodeWidgets.NameWidget.ToSharedRef();
		RightSideWidget = NodeWidgets.ValueWidget.ToSharedRef();
	}
// END PROPERTY

// PROPERTY CHILD ----------------------------------------
	if (StackParameterData->StackDataType == EStackDataType::PropertyChild)
	{
		FNodeWidgets NodeWidgets = StackParameterData->ParameterNode->CreateNodeWidgets();
		LeftSideWidget = NodeWidgets.NameWidget.ToSharedRef();
		RightSideWidget = NodeWidgets.ValueWidget.ToSharedRef();
	}
// END PROPERTY CHILD

// FINAL WRAPPER

	{
<<<<<<< HEAD
=======
		FDetailColumnSizeData& ColumnSizeData = InArgs._InTree->GetColumnSizeData();

>>>>>>> 6bbb88c8
		float ValuePadding = bisPaddedProperty ? 20.0f : 0.0f;
		WrapperWidget->AddSlot()
			.AutoHeight()
			[
				SNew(SBorder)
				.BorderImage(FAppStyle::Get().GetBrush("DetailsView.GridLine"))
				.Padding(FMargin(0, 0, 0, 1))
				[
					SNew(SBorder)
					.Padding(3.0f)
					.BorderImage(this, &SMaterialParametersOverviewTreeItem::GetBorderImage)
					.BorderBackgroundColor(this, &SMaterialParametersOverviewTreeItem::GetOuterBackgroundColor, StackParameterData)
					[
						SNew(SSplitter)
						.Style(FEditorStyle::Get(), "DetailsView.Splitter")
						.PhysicalSplitterHandleSize(1.0f)
						.HitDetectionSplitterHandleSize(5.0f)
						+ SSplitter::Slot()
						.Value(ColumnSizeData.NameColumnWidth)
						.OnSlotResized(ColumnSizeData.OnNameColumnResized)
						.Value(0.25f)
						[
							SNew(SHorizontalBox)
							+ SHorizontalBox::Slot()
							.AutoWidth()
							.VAlign(VAlign_Center)
							.Padding(FMargin(3.0f))
							[
								SNew(SExpanderArrow, SharedThis(this))
							]
							+ SHorizontalBox::Slot()
							.Padding(FMargin(2.0f))
							.VAlign(VAlign_Center)
							[
								LeftSideWidget
							]
						]
<<<<<<< HEAD
					]
					+ SSplitter::Slot()
					.Value(ColumnSizeData.RightColumnWidth)
					.OnSlotResized(ColumnSizeData.OnWidthChanged)
					[
						SNew(SHorizontalBox)
						+ SHorizontalBox::Slot()
						.MaxWidth(350.0f - ValuePadding)
						.Padding(FMargin(5.0f, 2.0f, ValuePadding, 2.0f))
=======
						+ SSplitter::Slot()
						.Value(ColumnSizeData.ValueColumnWidth)
						.OnSlotResized(ColumnSizeData.OnValueColumnResized) 
>>>>>>> 6bbb88c8
						[
							SNew(SHorizontalBox)
							+ SHorizontalBox::Slot()
							.Padding(FMargin(5.0f, 2.0f, 5.0, 2.0f))
							.HAlign(HAlign_Left)
							.VAlign(VAlign_Center)
							[
								RightSideWidget
							]
						]
					]
				]
			];
	}


	this->ChildSlot
		[
			WrapperWidget
		];


	STableRow< TSharedPtr<FSortedParamData> >::ConstructInternal(
		STableRow::FArguments()
		.Style(FEditorStyle::Get(), "DetailsView.TreeView.TableRow")
		.ShowSelection(false),
		InOwnerTableView
	);
}

void SMaterialParametersOverviewTree::Construct(const FArguments& InArgs)
{
	bHasAnyParameters = false;
	MaterialEditorInstance = InArgs._InMaterialEditorInstance;
	Owner = InArgs._InOwner;
	CreateGroupsWidget();

	STreeView<TSharedPtr<FSortedParamData>>::Construct(
		STreeView::FArguments()
		.TreeItemsSource(&SortedParameters)
		.SelectionMode(ESelectionMode::None)
		.OnGenerateRow(this, &SMaterialParametersOverviewTree::OnGenerateRowMaterialLayersFunctionsTreeView)
		.OnGetChildren(this, &SMaterialParametersOverviewTree::OnGetChildrenMaterialLayersFunctionsTreeView)
		.OnExpansionChanged(this, &SMaterialParametersOverviewTree::OnExpansionChanged)
		.ExternalScrollbar(InArgs._InScrollbar)
	);
}

TSharedRef< ITableRow > SMaterialParametersOverviewTree::OnGenerateRowMaterialLayersFunctionsTreeView(TSharedPtr<FSortedParamData> Item, const TSharedRef< STableViewBase >& OwnerTable)
{
	TSharedRef< SMaterialParametersOverviewTreeItem > ReturnRow = SNew(SMaterialParametersOverviewTreeItem, OwnerTable)
		.StackParameterData(Item)
		.MaterialEditorInstance(MaterialEditorInstance)
		.InTree(SharedThis(this));
	return ReturnRow;
}

void SMaterialParametersOverviewTree::OnGetChildrenMaterialLayersFunctionsTreeView(TSharedPtr<FSortedParamData> InParent, TArray< TSharedPtr<FSortedParamData> >& OutChildren)
{
	OutChildren = InParent->Children;
}

void SMaterialParametersOverviewTree::OnExpansionChanged(TSharedPtr<FSortedParamData> Item, bool bIsExpanded)
{
	bool* ExpansionValue = MaterialEditorInstance->OriginalMaterial->ParameterOverviewExpansion.Find(Item->NodeKey);
	if (ExpansionValue == nullptr)
	{
		MaterialEditorInstance->OriginalMaterial->ParameterOverviewExpansion.Add(Item->NodeKey, bIsExpanded);
	}
	else if (*ExpansionValue != bIsExpanded)
	{
		MaterialEditorInstance->OriginalMaterial->ParameterOverviewExpansion.Emplace(Item->NodeKey, bIsExpanded);
	}
	// Expand any children that are also expanded
	for (auto Child : Item->Children)
	{
		bool* ChildExpansionValue = MaterialEditorInstance->OriginalMaterial->ParameterOverviewExpansion.Find(Child->NodeKey);
		if (ChildExpansionValue != nullptr && *ChildExpansionValue == true)
		{
			SetItemExpansion(Child, true);
		}
	}
}

void SMaterialParametersOverviewTree::SetParentsExpansionState()
{
	for (const auto& Pair : SortedParameters)
	{
		if (Pair->Children.Num())
		{
			bool* bIsExpanded = MaterialEditorInstance->OriginalMaterial->ParameterOverviewExpansion.Find(Pair->NodeKey);
			if (bIsExpanded)
			{
				SetItemExpansion(Pair, *bIsExpanded);
			}
			else
			{
				SetItemExpansion(Pair, true);
			}
		}
	}
}

TSharedPtr<class FAssetThumbnailPool> SMaterialParametersOverviewTree::GetTreeThumbnailPool()
{
	return UThumbnailManager::Get().GetSharedThumbnailPool();
}

void SMaterialParametersOverviewTree::CreateGroupsWidget()
{
	check(MaterialEditorInstance);
	UnsortedParameters.Reset();
	SortedParameters.Reset();

	const TArray<TSharedRef<IDetailTreeNode>> TestData = GetOwner().Pin()->GetGenerator()->GetRootTreeNodes();
	if (TestData.Num() == 0)
	{
		return;
	}
	TSharedPtr<IDetailTreeNode> Category = TestData[0];
	TSharedPtr<IDetailTreeNode> ParameterGroups;
	TArray<TSharedRef<IDetailTreeNode>> Children;
	Category->GetChildren(Children);

	for (int32 ChildIdx = 0; ChildIdx < Children.Num(); ChildIdx++)
	{
		TSharedPtr<IPropertyHandle> PropertyHandle = Children[ChildIdx]->CreatePropertyHandle();
		if (PropertyHandle.IsValid() && PropertyHandle->GetProperty() && PropertyHandle->GetProperty()->GetName() == "ParameterGroups")
		{
			ParameterGroups = Children[ChildIdx];
			break;
		}
	}

	Children.Empty();
	// the order should correspond to UnsortedParameters exactly
	TArray<TSharedPtr<IPropertyHandle>> DeferredSearches;

	if (ParameterGroups.IsValid())
	{
		ParameterGroups->GetChildren(Children);
		for (int32 GroupIdx = 0; GroupIdx < Children.Num(); ++GroupIdx)
		{
			TArray<void*> GroupPtrs;
			TSharedPtr<IPropertyHandle> ChildHandle = Children[GroupIdx]->CreatePropertyHandle();
			ChildHandle->AccessRawData(GroupPtrs);
			auto GroupIt = GroupPtrs.CreateConstIterator();
			const FEditorParameterGroup* ParameterGroupPtr = reinterpret_cast<FEditorParameterGroup*>(*GroupIt);
			if (!ParameterGroupPtr)
			{
				continue;
			}

			const FEditorParameterGroup& ParameterGroup = *ParameterGroupPtr;
			if (ParameterGroup.GroupName == FMaterialPropertyHelpers::LayerParamName)
			{
				// Don't create or show the material layer parameter info in this UI
				continue;
			}

			for (int32 ParamIdx = 0; ParamIdx < ParameterGroup.Parameters.Num(); ParamIdx++)
			{
				UDEditorParameterValue* Parameter = ParameterGroup.Parameters[ParamIdx];
				if (Parameter->ParameterInfo.Association == EMaterialParameterAssociation::GlobalParameter)
				{
					bHasAnyParameters = true;
					TSharedPtr<IPropertyHandle> ParametersArrayProperty = ChildHandle->GetChildHandle("Parameters");
					TSharedPtr<IPropertyHandle> ParameterProperty = ParametersArrayProperty->GetChildHandle(ParamIdx);
					TSharedPtr<IPropertyHandle> ParameterValueProperty = ParameterProperty->GetChildHandle("ParameterValue");


					FUnsortedParamData NonLayerProperty;
					UDEditorScalarParameterValue* ScalarParam = Cast<UDEditorScalarParameterValue>(Parameter);
					UDEditorVectorParameterValue* VectorParam = Cast<UDEditorVectorParameterValue>(Parameter);

					if (ScalarParam && ScalarParam->SliderMax > ScalarParam->SliderMin)
					{
						ParameterValueProperty->SetInstanceMetaData("UIMin", FString::Printf(TEXT("%f"), ScalarParam->SliderMin));
						ParameterValueProperty->SetInstanceMetaData("UIMax", FString::Printf(TEXT("%f"), ScalarParam->SliderMax));
					}

					if (VectorParam)
					{
						static const FName Red("R");
						static const FName Green("G");
						static const FName Blue("B");
						static const FName Alpha("A");
						if (!VectorParam->ChannelNames.R.IsEmpty())
						{
							ParameterProperty->GetChildHandle(Red)->SetPropertyDisplayName(VectorParam->ChannelNames.R);
						}
						if (!VectorParam->ChannelNames.G.IsEmpty())
						{
							ParameterProperty->GetChildHandle(Green)->SetPropertyDisplayName(VectorParam->ChannelNames.G);
						}
						if (!VectorParam->ChannelNames.B.IsEmpty())
						{
							ParameterProperty->GetChildHandle(Blue)->SetPropertyDisplayName(VectorParam->ChannelNames.B);
						}
						if (!VectorParam->ChannelNames.A.IsEmpty())
						{
							ParameterProperty->GetChildHandle(Alpha)->SetPropertyDisplayName(VectorParam->ChannelNames.A);
						}
					}

					NonLayerProperty.Parameter = Parameter;
					NonLayerProperty.ParameterGroup = ParameterGroup;
					NonLayerProperty.UnsortedName = Parameter->ParameterInfo.Name;

					DeferredSearches.Add(ParameterValueProperty);
					UnsortedParameters.Add(NonLayerProperty);
				}
			}
		}
	}

	checkf(UnsortedParameters.Num() == DeferredSearches.Num(), TEXT("Internal inconsistency: number of node searches does not match the number of properties"));
	TArray<TSharedPtr<IDetailTreeNode>> DeferredResults = GetOwner().Pin()->GetGenerator()->FindTreeNodes(DeferredSearches);
	checkf(UnsortedParameters.Num() == DeferredResults.Num(), TEXT("Internal inconsistency: number of node search results does not match the number of properties"));

	for (int Idx = 0, NumUnsorted = UnsortedParameters.Num(); Idx < NumUnsorted; ++Idx)
	{
		FUnsortedParamData& NonLayerProperty = UnsortedParameters[Idx];
		NonLayerProperty.ParameterNode = DeferredResults[Idx];
		NonLayerProperty.ParameterHandle = NonLayerProperty.ParameterNode->CreatePropertyHandle();
	}

	ShowSubParameters();
	RequestTreeRefresh();
	SetParentsExpansionState();
}



void SMaterialParametersOverviewTree::ShowSubParameters()
{
	for (FUnsortedParamData Property : UnsortedParameters)
	{
		UDEditorParameterValue* Parameter = Property.Parameter;
		{
			TSharedPtr<FSortedParamData> GroupProperty(new FSortedParamData());
			GroupProperty->StackDataType = EStackDataType::Group;
			GroupProperty->ParameterInfo.Index = Parameter->ParameterInfo.Index;
			GroupProperty->ParameterInfo.Association = Parameter->ParameterInfo.Association;
			GroupProperty->Group = Property.ParameterGroup;
			GroupProperty->NodeKey = FString::FromInt(GroupProperty->ParameterInfo.Index) + FString::FromInt(GroupProperty->ParameterInfo.Association) + Property.ParameterGroup.GroupName.ToString();

			bool bAddNewGroup = true;
			for (TSharedPtr<struct FSortedParamData> GroupChild : SortedParameters)
			{
				if (GroupChild->NodeKey == GroupProperty->NodeKey)
				{
					bAddNewGroup = false;
				}
			}
			if (bAddNewGroup)
			{
				SortedParameters.Add(GroupProperty);
			}

			TSharedPtr<FSortedParamData> ChildProperty(new FSortedParamData());
			ChildProperty->StackDataType = EStackDataType::Property;
			ChildProperty->Parameter = Parameter;
			ChildProperty->ParameterInfo.Index = Parameter->ParameterInfo.Index;
			ChildProperty->ParameterInfo.Association = Parameter->ParameterInfo.Association;
			ChildProperty->ParameterNode = Property.ParameterNode;
			ChildProperty->PropertyName = Property.UnsortedName;
			ChildProperty->NodeKey = FString::FromInt(ChildProperty->ParameterInfo.Index) + FString::FromInt(ChildProperty->ParameterInfo.Association) +  Property.ParameterGroup.GroupName.ToString() + Property.UnsortedName.ToString();


			UDEditorStaticComponentMaskParameterValue* CompMaskParam = Cast<UDEditorStaticComponentMaskParameterValue>(Parameter);
			// No children for masks
			if (!CompMaskParam)
			{
				TArray<TSharedRef<IDetailTreeNode>> ParamChildren;
				Property.ParameterNode->GetChildren(ParamChildren);
				for (int32 ParamChildIdx = 0; ParamChildIdx < ParamChildren.Num(); ParamChildIdx++)
				{
					TSharedPtr<FSortedParamData> ParamChildProperty(new FSortedParamData());
					ParamChildProperty->StackDataType = EStackDataType::PropertyChild;
					ParamChildProperty->ParameterNode = ParamChildren[ParamChildIdx];
					ParamChildProperty->ParameterHandle = ParamChildProperty->ParameterNode->CreatePropertyHandle();
					ParamChildProperty->ParameterInfo.Index = Parameter->ParameterInfo.Index;
					ParamChildProperty->ParameterInfo.Association = Parameter->ParameterInfo.Association;
					ParamChildProperty->Parameter = ChildProperty->Parameter;
					ChildProperty->Children.Add(ParamChildProperty);
				}
			}

			UDEditorRuntimeVirtualTextureParameterValue* VTParameter = Cast<UDEditorRuntimeVirtualTextureParameterValue>(Parameter);
			//Don't show VT samples here
			if (!VTParameter)
			{
				for (TSharedPtr<struct FSortedParamData> GroupChild : SortedParameters)
				{
					if (GroupChild->Group.GroupName == Property.ParameterGroup.GroupName
						&& GroupChild->ParameterInfo.Association == ChildProperty->ParameterInfo.Association
						&&  GroupChild->ParameterInfo.Index == ChildProperty->ParameterInfo.Index)
					{
						GroupChild->Children.Add(ChildProperty);
					}
				}
			}
		}
	}
}

const FSlateBrush* SMaterialParametersOverviewPanel::GetBackgroundImage() const
{
	return FEditorStyle::GetBrush("DetailsView.CategoryTop");
}

int32 SMaterialParametersOverviewPanel::GetPanelIndex() const
{
	return NestedTree && NestedTree->HasAnyParameters() ? 1 : 0;
}

void SMaterialParametersOverviewPanel::Refresh()
{
	TSharedPtr<SHorizontalBox> HeaderBox;
	NestedTree->CreateGroupsWidget();

	FOnClicked 	OnChildButtonClicked = FOnClicked();
	if (MaterialEditorInstance->OriginalFunction)
	{
		OnChildButtonClicked = FOnClicked::CreateStatic(&FMaterialPropertyHelpers::OnClickedSaveNewFunctionInstance, ImplicitConv<UMaterialFunctionInterface*>(MaterialEditorInstance->OriginalFunction), ImplicitConv<UMaterialInterface*>(MaterialEditorInstance->PreviewMaterial), ImplicitConv<UObject*>(MaterialEditorInstance));
	}
	else
	{
		OnChildButtonClicked = FOnClicked::CreateStatic(&FMaterialPropertyHelpers::OnClickedSaveNewMaterialInstance, ImplicitConv<UMaterialInterface*>(MaterialEditorInstance->OriginalMaterial), ImplicitConv<UObject*>(MaterialEditorInstance));
	}

	if (NestedTree->HasAnyParameters())
	{
		this->ChildSlot
		[
			SNew(SVerticalBox)
			+ SVerticalBox::Slot()
			.Padding(0.0f)
			[
				
				SNew(SVerticalBox)
				+ SVerticalBox::Slot()
				.AutoHeight()
				[
					SAssignNew(HeaderBox, SHorizontalBox)
				]
				+ SVerticalBox::Slot()
				.Padding(0.0f)
				[
					SNew(SHorizontalBox)
					+ SHorizontalBox::Slot()
					.HAlign(HAlign_Fill)
					[
						NestedTree.ToSharedRef()
					]
					+ SHorizontalBox::Slot()
					.HAlign(HAlign_Right)
					.AutoWidth()
					[
						SNew(SBox)
						.WidthOverride(16.0f)
						[
							ExternalScrollbar.ToSharedRef()
						]
					]
					
				]
				
			]
		];

		HeaderBox->AddSlot()
			.FillWidth(1.0f)
			[
				SNullWidget::NullWidget
			];

		if (NestedTree->HasAnyParameters())
		{
			HeaderBox->AddSlot()
				.AutoWidth()
				.Padding(2.0f)
				[
					SNew(SButton)
					.Text(LOCTEXT("SaveChild", "Save Child"))
					.HAlign(HAlign_Center)
					.OnClicked(OnChildButtonClicked)
					.ToolTipText(LOCTEXT("SaveToChildInstance", "Save To Child Instance"))
				];
		}
	}
	else
	{
		this->ChildSlot
			[
				SNew(SBox)
				.Padding(10.0f)
				.HAlign(HAlign_Center)
				[
					SNew(STextBlock)
					.Text(LOCTEXT("ConnectMaterialParametersToFillList", "Connect a parameter to see it here."))
				]
			];
	}

	
}


void SMaterialParametersOverviewPanel::Construct(const FArguments& InArgs)
{
	ExternalScrollbar = SNew(SScrollBar);
	TSharedPtr<IPropertyRowGenerator> InGenerator = InArgs._InGenerator;
	Generator = InGenerator;

	NestedTree = SNew(SMaterialParametersOverviewTree)
		.InMaterialEditorInstance(InArgs._InMaterialEditorInstance)
		.InOwner(SharedThis(this))
		.InScrollbar(ExternalScrollbar);

	MaterialEditorInstance = InArgs._InMaterialEditorInstance;
	Refresh();
}

void SMaterialParametersOverviewPanel::UpdateEditorInstance(UMaterialEditorPreviewParameters* InMaterialEditorInstance)
{
	NestedTree->MaterialEditorInstance = InMaterialEditorInstance;
	Refresh();
}


TSharedPtr<class IPropertyRowGenerator> SMaterialParametersOverviewPanel::GetGenerator()
{
	 return Generator.Pin();
}

#undef LOCTEXT_NAMESPACE<|MERGE_RESOLUTION|>--- conflicted
+++ resolved
@@ -467,11 +467,8 @@
 // FINAL WRAPPER
 
 	{
-<<<<<<< HEAD
-=======
 		FDetailColumnSizeData& ColumnSizeData = InArgs._InTree->GetColumnSizeData();
 
->>>>>>> 6bbb88c8
 		float ValuePadding = bisPaddedProperty ? 20.0f : 0.0f;
 		WrapperWidget->AddSlot()
 			.AutoHeight()
@@ -509,21 +506,9 @@
 								LeftSideWidget
 							]
 						]
-<<<<<<< HEAD
-					]
-					+ SSplitter::Slot()
-					.Value(ColumnSizeData.RightColumnWidth)
-					.OnSlotResized(ColumnSizeData.OnWidthChanged)
-					[
-						SNew(SHorizontalBox)
-						+ SHorizontalBox::Slot()
-						.MaxWidth(350.0f - ValuePadding)
-						.Padding(FMargin(5.0f, 2.0f, ValuePadding, 2.0f))
-=======
 						+ SSplitter::Slot()
 						.Value(ColumnSizeData.ValueColumnWidth)
 						.OnSlotResized(ColumnSizeData.OnValueColumnResized) 
->>>>>>> 6bbb88c8
 						[
 							SNew(SHorizontalBox)
 							+ SHorizontalBox::Slot()
