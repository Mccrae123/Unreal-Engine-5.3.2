// Copyright Epic Games, Inc. All Rights Reserved.

#include "SMaterialLayersFunctionsTree.h"
#include "MaterialEditor/DEditorFontParameterValue.h"
#include "MaterialEditor/DEditorMaterialLayersParameterValue.h"
#include "MaterialEditor/DEditorRuntimeVirtualTextureParameterValue.h"
#include "MaterialEditor/DEditorScalarParameterValue.h"
#include "MaterialEditor/DEditorStaticComponentMaskParameterValue.h"
#include "MaterialEditor/DEditorStaticSwitchParameterValue.h"
#include "MaterialEditor/DEditorTextureParameterValue.h"
#include "MaterialEditor/DEditorVectorParameterValue.h"
#include "MaterialEditor/MaterialEditorInstanceConstant.h"
#include "Materials/Material.h"
#include "PropertyHandle.h"
#include "Modules/ModuleManager.h"
#include "PropertyEditorModule.h"
#include "ISinglePropertyView.h"
#include "Materials/MaterialInstanceConstant.h"
#include "EditorStyleSet.h"
#include "PropertyCustomizationHelpers.h"
#include "ScopedTransaction.h"
#include "IPropertyRowGenerator.h"
#include "Widgets/Views/STreeView.h"
#include "IDetailTreeNode.h"
#include "AssetThumbnail.h"
#include "MaterialEditorInstanceDetailCustomization.h"
#include "MaterialPropertyHelpers.h"
#include "DetailWidgetRow.h"
#include "Widgets/Input/SCheckBox.h"
#include "EditorSupportDelegates.h"
#include "Widgets/Images/SImage.h"
#include "MaterialEditor/MaterialEditorPreviewParameters.h"
#include "Widgets/Input/SButton.h"
#include "Widgets/Text/SInlineEditableTextBlock.h"
#include "Materials/MaterialFunctionInstance.h"
#include "Framework/Application/SlateApplication.h"
#include "Widgets/Input/SEditableTextBox.h"
#include "Curves/CurveLinearColor.h"
#include "Curves/CurveLinearColorAtlas.h"
#include "Subsystems/AssetEditorSubsystem.h"
#include "Editor.h"
#include "EditorFontGlyphs.h"
#include "SResetToDefaultPropertyEditor.h"
#include "ThumbnailRendering/ThumbnailManager.h"
#include "Styling/AppStyle.h"
#include "Styling/StyleColors.h"

#define LOCTEXT_NAMESPACE "MaterialLayerCustomization"

FString SMaterialLayersFunctionsInstanceTreeItem::GetCurvePath(UDEditorScalarParameterValue* Parameter) const
{
	FString Path = Parameter->AtlasData.Curve->GetPathName();
	return Path;
}

const FSlateBrush* SMaterialLayersFunctionsInstanceTreeItem::GetBorderImage() const
{
	return FAppStyle::Get().GetBrush("DetailsView.CategoryMiddle");
}

FSlateColor SMaterialLayersFunctionsInstanceTreeItem::GetOuterBackgroundColor(TSharedPtr<FSortedParamData> InParamData) const
{
	if (InParamData->StackDataType == EStackDataType::Stack)
	{
		if (bIsBeingDragged)
		{
			return FAppStyle::Get().GetSlateColor("Colors.Recessed");
		}
		else if (bIsHoveredDragTarget)
		{
			return FAppStyle::Get().GetSlateColor("Colors.Highlight");
		}
		else
		{
			return FAppStyle::Get().GetSlateColor("Colors.Header");
		}
	}
	else if (IsHovered() || InParamData->StackDataType == EStackDataType::Group)
	{
		return FAppStyle::Get().GetSlateColor("Colors.Header");
	}

	return FAppStyle::Get().GetSlateColor("Colors.Panel");
}

void SMaterialLayersFunctionsInstanceTreeItem::RefreshOnRowChange(const FAssetData& AssetData, SMaterialLayersFunctionsInstanceTree* InTree)
{
	if (SMaterialLayersFunctionsInstanceWrapper* Wrapper = InTree->GetWrapper())
	{
		if (Wrapper->OnLayerPropertyChanged.IsBound())
		{
			Wrapper->OnLayerPropertyChanged.Execute();
		}
		else
		{
			InTree->CreateGroupsWidget();
		}
	}
}

bool SMaterialLayersFunctionsInstanceTreeItem::GetFilterState(SMaterialLayersFunctionsInstanceTree* InTree, TSharedPtr<FSortedParamData> InStackData) const
{
	if (InStackData->ParameterInfo.Association == EMaterialParameterAssociation::LayerParameter)
	{
		return InTree->FunctionInstance->RestrictToLayerRelatives[InStackData->ParameterInfo.Index];
	}
	if (InStackData->ParameterInfo.Association == EMaterialParameterAssociation::BlendParameter)
	{
		return InTree->FunctionInstance->RestrictToBlendRelatives[InStackData->ParameterInfo.Index];
	}
	return false;
}

void SMaterialLayersFunctionsInstanceTreeItem::FilterClicked(const ECheckBoxState NewCheckedState, SMaterialLayersFunctionsInstanceTree* InTree, TSharedPtr<FSortedParamData> InStackData)
{
	if (InStackData->ParameterInfo.Association == EMaterialParameterAssociation::LayerParameter)
	{
		InTree->FunctionInstance->RestrictToLayerRelatives[InStackData->ParameterInfo.Index] = !InTree->FunctionInstance->RestrictToLayerRelatives[InStackData->ParameterInfo.Index];
	}
	if (InStackData->ParameterInfo.Association == EMaterialParameterAssociation::BlendParameter)
	{
		InTree->FunctionInstance->RestrictToBlendRelatives[InStackData->ParameterInfo.Index] = !InTree->FunctionInstance->RestrictToBlendRelatives[InStackData->ParameterInfo.Index];
	}
}

ECheckBoxState SMaterialLayersFunctionsInstanceTreeItem::GetFilterChecked(SMaterialLayersFunctionsInstanceTree* InTree, TSharedPtr<FSortedParamData> InStackData) const
{
	return GetFilterState(InTree, InStackData) ? ECheckBoxState::Checked : ECheckBoxState::Unchecked;
}

FText SMaterialLayersFunctionsInstanceTreeItem::GetLayerName(SMaterialLayersFunctionsInstanceTree* InTree, int32 Counter) const
{
	return InTree->FunctionInstance->GetLayerName(Counter);
}

void SMaterialLayersFunctionsInstanceTreeItem::OnNameChanged(const FText& InText, ETextCommit::Type CommitInfo, SMaterialLayersFunctionsInstanceTree* InTree, int32 Counter)
{
	const FScopedTransaction Transaction(LOCTEXT("RenamedSection", "Renamed layer and blend section"));
	InTree->FunctionInstanceHandle->NotifyPreChange();
	InTree->FunctionInstance->LayerNames[Counter] = InText;
	InTree->FunctionInstance->UnlinkLayerFromParent(Counter);
	InTree->MaterialEditorInstance->CopyToSourceInstance(true);
	InTree->FunctionInstanceHandle->NotifyPostChange(EPropertyChangeType::ValueSet);
}

FReply SMaterialLayersFunctionsInstanceTreeItem::OnLayerDrop(const FDragDropEvent& DragDropEvent)
{
	if (!bIsHoveredDragTarget)
	{
		return FReply::Unhandled();
	}
	FScopedTransaction Transaction(NSLOCTEXT("UnrealEd", "MoveLayer", "Move Layer"));
	Tree->FunctionInstanceHandle->NotifyPreChange();
	bIsHoveredDragTarget = false;
	TSharedPtr<FLayerDragDropOp> ArrayDropOp = DragDropEvent.GetOperationAs< FLayerDragDropOp >();
	TSharedPtr<SMaterialLayersFunctionsInstanceTreeItem> LayerPtr = nullptr;
	if (ArrayDropOp.IsValid() && ArrayDropOp->OwningStack.IsValid())
	{
		LayerPtr = ArrayDropOp->OwningStack.Pin();
		LayerPtr->bIsBeingDragged = false;
	}
	if (!LayerPtr.IsValid())
	{
		return FReply::Unhandled();
	}
	TSharedPtr<FSortedParamData> SwappingPropertyData = LayerPtr->StackParameterData;
	TSharedPtr<FSortedParamData> SwappablePropertyData = StackParameterData;
	if (SwappingPropertyData.IsValid() && SwappablePropertyData.IsValid())
	{
		if (SwappingPropertyData != SwappablePropertyData)
		{
			int32 OriginalIndex = SwappingPropertyData->ParameterInfo.Index;
			if (SwappingPropertyData->ParameterInfo.Association == EMaterialParameterAssociation::BlendParameter)
			{
				OriginalIndex++;
			}

			int32 NewIndex = SwappablePropertyData->ParameterInfo.Index;
			if (SwappablePropertyData->ParameterInfo.Association == EMaterialParameterAssociation::BlendParameter)
			{
				NewIndex++;
			}

			if (OriginalIndex != NewIndex)
			{
				Tree->MaterialEditorInstance->SourceInstance->SwapLayerParameterIndices(OriginalIndex, NewIndex);

				// Need to save the moving and target expansion states before swapping
				const bool bOriginalSwappableExpansion = IsItemExpanded();
				const bool bOriginalSwappingExpansion = LayerPtr->IsItemExpanded();

				TArray<void*> StructPtrs;
				Tree->FunctionInstanceHandle->AccessRawData(StructPtrs);
				FMaterialLayersFunctions* MaterialLayersFunctions = static_cast<FMaterialLayersFunctions*>(StructPtrs[0]);
				MaterialLayersFunctions->MoveBlendedLayer(OriginalIndex, NewIndex);

				Tree->OnExpansionChanged(SwappablePropertyData, bOriginalSwappingExpansion);
				Tree->OnExpansionChanged(SwappingPropertyData, bOriginalSwappableExpansion);
				Tree->FunctionInstanceHandle->NotifyPostChange(EPropertyChangeType::ValueSet);
				Tree->CreateGroupsWidget();
				Tree->RequestTreeRefresh();
				Tree->SetParentsExpansionState();
			}
		}
	}

	return FReply::Handled();
}


bool SMaterialLayersFunctionsInstanceTree::IsOverriddenExpression(class UDEditorParameterValue* Parameter, int32 InIndex)
{
	return FMaterialPropertyHelpers::IsOverriddenExpression(Parameter) && FunctionInstance->LayerStates[InIndex];
}

bool SMaterialLayersFunctionsInstanceTree::IsOverriddenExpression(TObjectPtr<UDEditorParameterValue> Parameter, int32 InIndex)
{
	return IsOverriddenExpression(Parameter.Get(), InIndex);
}

FGetShowHiddenParameters SMaterialLayersFunctionsInstanceTree::GetShowHiddenDelegate() const
{
	return ShowHiddenDelegate;
}

void  SMaterialLayersFunctionsInstanceTreeItem::OnOverrideParameter(bool NewValue, class UDEditorParameterValue* Parameter)
{
	FMaterialPropertyHelpers::OnOverrideParameter(NewValue, Parameter, MaterialEditorInstance);
<<<<<<< HEAD
=======
}

void  SMaterialLayersFunctionsInstanceTreeItem::OnOverrideParameter(bool NewValue, TObjectPtr<UDEditorParameterValue> Parameter)
{
	OnOverrideParameter(NewValue, Parameter.Get());
>>>>>>> 6bbb88c8
}

void SMaterialLayersFunctionsInstanceTreeItem::Construct(const FArguments& InArgs, const TSharedRef<STableViewBase>& InOwnerTableView)
{
	StackParameterData = InArgs._StackParameterData;
	MaterialEditorInstance = InArgs._MaterialEditorInstance;
	Tree = InArgs._InTree;

	TSharedRef<SWidget> LeftSideWidget = SNullWidget::NullWidget;
	TSharedRef<SWidget> RightSideWidget = SNullWidget::NullWidget;
	TSharedRef<SWidget> ResetWidget = SNullWidget::NullWidget;
	FText NameOverride;
	TSharedRef<SVerticalBox> WrapperWidget = SNew(SVerticalBox);
	EHorizontalAlignment ValueAlignment = HAlign_Left;
// STACK --------------------------------------------------
	if (StackParameterData->StackDataType == EStackDataType::Stack)
	{
		WrapperWidget->AddSlot()
			.Padding(0.0f)
			.AutoHeight()
			[
				SNullWidget::NullWidget
			];
#if WITH_EDITOR
		NameOverride = Tree->FunctionInstance->GetLayerName(StackParameterData->ParameterInfo.Index);
#endif
		TSharedRef<SHorizontalBox> HeaderRowWidget = SNew(SHorizontalBox);

		if (StackParameterData->ParameterInfo.Index != 0)
		{
			TAttribute<bool>::FGetter IsEnabledGetter = TAttribute<bool>::FGetter::CreateSP(Tree, &SMaterialLayersFunctionsInstanceTree::IsLayerVisible, StackParameterData->ParameterInfo.Index);
			TAttribute<bool> IsEnabledAttribute = TAttribute<bool>::Create(IsEnabledGetter);

			FOnClicked VisibilityClickedDelegate = FOnClicked::CreateSP(Tree, &SMaterialLayersFunctionsInstanceTree::ToggleLayerVisibility, StackParameterData->ParameterInfo.Index);

			HeaderRowWidget->AddSlot()
				.AutoWidth()
				.VAlign(VAlign_Center)
				[
					PropertyCustomizationHelpers::MakeVisibilityButton(VisibilityClickedDelegate, FText(), IsEnabledAttribute)
				];
		}
		const float ThumbnailSize = 24.0f;
		TArray<TSharedPtr<FSortedParamData>> AssetChildren = StackParameterData->Children;
		if (AssetChildren.Num() > 0)
		{
			HeaderRowWidget->AddSlot()
				.HAlign(HAlign_Center)
				.VAlign(VAlign_Center)
				.Padding(0.0f)
				.AutoWidth()
				[
					SNullWidget::NullWidget
				];
		}
		for (TSharedPtr<FSortedParamData> AssetChild : AssetChildren)
		{
			TSharedPtr<SBox> ThumbnailBox;
			UObject* AssetObject = nullptr;
			AssetChild->ParameterHandle->GetValue(AssetObject);
			int32 PreviewIndex = INDEX_NONE;
			int32 ThumbnailIndex = INDEX_NONE;
			EMaterialParameterAssociation PreviewAssociation = EMaterialParameterAssociation::GlobalParameter;
			if (AssetObject)
			{
				if (Cast<UMaterialFunctionInterface>(AssetObject)->GetMaterialFunctionUsage() == EMaterialFunctionUsage::MaterialLayer)
				{
					PreviewIndex = StackParameterData->ParameterInfo.Index;
					PreviewAssociation = EMaterialParameterAssociation::LayerParameter;
					Tree->UpdateThumbnailMaterial(PreviewAssociation, PreviewIndex);
					ThumbnailIndex = PreviewIndex;
				}
				if (Cast<UMaterialFunctionInterface>(AssetObject)->GetMaterialFunctionUsage() == EMaterialFunctionUsage::MaterialLayerBlend)
				{
					PreviewIndex = StackParameterData->ParameterInfo.Index;
					PreviewAssociation = EMaterialParameterAssociation::BlendParameter;
					Tree->UpdateThumbnailMaterial(PreviewAssociation, PreviewIndex, true);
					ThumbnailIndex = PreviewIndex - 1;
				}
			}
			HeaderRowWidget->AddSlot()
				.AutoWidth()
				.HAlign(HAlign_Center)
				.VAlign(VAlign_Center)
				.Padding(4.0f)
				.MaxWidth(ThumbnailSize)
				[
					SAssignNew(ThumbnailBox, SBox)
					[
						Tree->CreateThumbnailWidget(PreviewAssociation, ThumbnailIndex, ThumbnailSize)
					]
				];
			ThumbnailBox->SetMaxDesiredHeight(ThumbnailSize);
			ThumbnailBox->SetMinDesiredHeight(ThumbnailSize);
			ThumbnailBox->SetMinDesiredWidth(ThumbnailSize);
			ThumbnailBox->SetMaxDesiredWidth(ThumbnailSize);
		}

		

		if (StackParameterData->ParameterInfo.Index != 0)
		{
			HeaderRowWidget->AddSlot()
				.VAlign(VAlign_Center)
				.AutoWidth()
				.Padding(5.0f)
				[
					SNew(SEditableTextBox)
					.Text(TAttribute<FText>::Create(TAttribute<FText>::FGetter::CreateSP(this, &SMaterialLayersFunctionsInstanceTreeItem::GetLayerName, InArgs._InTree, StackParameterData->ParameterInfo.Index)))
					.OnTextCommitted(FOnTextCommitted::CreateSP(this, &SMaterialLayersFunctionsInstanceTreeItem::OnNameChanged, InArgs._InTree, StackParameterData->ParameterInfo.Index))
				];
		}
		else
		{
			HeaderRowWidget->AddSlot()
				.VAlign(VAlign_Center)
				.AutoWidth()
				.Padding(5.0f)
				[
					SNew(STextBlock)
					.Text(NameOverride)
				];
		}

		// Unlink UI
		HeaderRowWidget->AddSlot()
			.FillWidth(1.0f)
			.VAlign(VAlign_Center)
			[
				SNullWidget::NullWidget
			];
		HeaderRowWidget->AddSlot()
			.AutoWidth()
			.VAlign(VAlign_Center)
			.Padding(0.0f, 0.0f, 0.0f, 0.0f)
			[
				SNew(SButton)
<<<<<<< HEAD
				.ButtonStyle(FEditorStyle::Get(), "HoverHintOnly")
				.OnClicked(Tree, &SMaterialLayersFunctionsInstanceTree::UnlinkLayer, StackParameterData->ParameterInfo.Index)
				.Visibility(Tree, &SMaterialLayersFunctionsInstanceTree::GetUnlinkLayerVisibility, StackParameterData->ParameterInfo.Index)
				.ToolTipText(LOCTEXT("UnlinkLayer", "Whether or not to unlink this layer/blend combination from the parent."))
				.Content()
				[
					SNew(STextBlock)
					.TextStyle(FEditorStyle::Get(), "ContentBrowser.TopBar.Font")
					.Font(FEditorStyle::Get().GetFontStyle("FontAwesome.10"))
					.Text(FEditorFontGlyphs::Chain_Broken) /*fa-filter*/
				]
=======
				.Text(LOCTEXT("Unlink", "Unlink"))
				.HAlign(HAlign_Center)
				.OnClicked(Tree, &SMaterialLayersFunctionsInstanceTree::UnlinkLayer, StackParameterData->ParameterInfo.Index)
				.ToolTipText(LOCTEXT("UnlinkLayer", "Whether or not to unlink this layer/blend combination from the parent."))
				.Visibility(Tree, &SMaterialLayersFunctionsInstanceTree::GetUnlinkLayerVisibility, StackParameterData->ParameterInfo.Index)
>>>>>>> 6bbb88c8
			];

		// Can only remove layers that aren't the base layer.
		if (StackParameterData->ParameterInfo.Index != 0)
		{
			HeaderRowWidget->AddSlot()
				.AutoWidth()
				.VAlign(VAlign_Center)
				.Padding(0.0f, 0.0f, 5.0f, 0.0f)
				[
					PropertyCustomizationHelpers::MakeClearButton(FSimpleDelegate::CreateSP(InArgs._InTree, &SMaterialLayersFunctionsInstanceTree::RemoveLayer, StackParameterData->ParameterInfo.Index))
				];
		}
		LeftSideWidget = HeaderRowWidget;
	}
// END STACK

// GROUP --------------------------------------------------
	if (StackParameterData->StackDataType == EStackDataType::Group)
	{
		NameOverride = FText::FromName(StackParameterData->Group.GroupName);
		LeftSideWidget = SNew(STextBlock)
			.Text(NameOverride)
			.Font(FAppStyle::Get().GetFontStyle("PropertyWindow.BoldFont"))
			.TextStyle(FAppStyle::Get(), "DetailsView.CategoryTextStyle")
			.TransformPolicy(ETextTransformPolicy::ToUpper);
		const int32 LayerStateIndex = StackParameterData->ParameterInfo.Association == EMaterialParameterAssociation::BlendParameter ? StackParameterData->ParameterInfo.Index + 1 : StackParameterData->ParameterInfo.Index;
		LeftSideWidget->SetEnabled(InArgs._InTree->FunctionInstance->LayerStates[LayerStateIndex]);
		RightSideWidget->SetEnabled(InArgs._InTree->FunctionInstance->LayerStates[LayerStateIndex]);
	}
// END GROUP

// ASSET --------------------------------------------------
	if (StackParameterData->StackDataType == EStackDataType::Asset)
	{
		ValueAlignment = HAlign_Fill;
		FOnSetObject ObjectChanged = FOnSetObject::CreateSP(this, &SMaterialLayersFunctionsInstanceTreeItem::RefreshOnRowChange, Tree);
		StackParameterData->ParameterHandle->GetProperty()->SetMetaData(FName(TEXT("DisplayThumbnail")), TEXT("true"));
		FIntPoint ThumbnailOverride;
		if (StackParameterData->ParameterInfo.Association == EMaterialParameterAssociation::LayerParameter)
		{
			NameOverride = FMaterialPropertyHelpers::LayerID;
			ThumbnailOverride = FIntPoint(64, 64);
		}
		else if (StackParameterData->ParameterInfo.Association == EMaterialParameterAssociation::BlendParameter)
		{
			NameOverride = FMaterialPropertyHelpers::BlendID;
			ThumbnailOverride = FIntPoint(32, 32);
		}


		const int32 LayerStateIndex = StackParameterData->ParameterInfo.Association == EMaterialParameterAssociation::BlendParameter ? StackParameterData->ParameterInfo.Index + 1 : StackParameterData->ParameterInfo.Index;

		TAttribute<bool> IsParamEnabled = TAttribute<bool>::Create(TAttribute<bool>::FGetter::CreateSP(Tree, &SMaterialLayersFunctionsInstanceTree::IsOverriddenExpression, StackParameterData->Parameter, LayerStateIndex));
		TAttribute<bool> IsAssetResetVisible = TAttribute<bool>::Create(TAttribute<bool>::FGetter::CreateStatic(&FMaterialPropertyHelpers::ShouldLayerAssetShowResetToDefault, StackParameterData, MaterialEditorInstance->SourceInstance));
		FSimpleDelegate ResetAssetHandler = FSimpleDelegate::CreateSP(Tree, &SMaterialLayersFunctionsInstanceTree::ResetAssetToDefault, StackParameterData);
		FResetToDefaultOverride ResetAssetOverride = FResetToDefaultOverride::Create(IsAssetResetVisible, ResetAssetHandler);

		IDetailTreeNode& Node = *StackParameterData->ParameterNode;

		ResetWidget = SNew(SResetToDefaultPropertyEditor, Node.CreatePropertyHandle())
			.IsEnabled(IsParamEnabled)
			.CustomResetToDefault(ResetAssetOverride);

		FNodeWidgets NodeWidgets = Node.CreateNodeWidgets();

		LeftSideWidget = StackParameterData->ParameterHandle->CreatePropertyNameWidget(NameOverride);

		StackParameterData->ParameterHandle->MarkResetToDefaultCustomized(false);

		EMaterialParameterAssociation InAssociation = StackParameterData->ParameterInfo.Association;

		FOnShouldFilterAsset AssetFilter = FOnShouldFilterAsset::CreateStatic(&FMaterialPropertyHelpers::FilterLayerAssets, Tree->FunctionInstance, InAssociation, StackParameterData->ParameterInfo.Index);

		FOnSetObject AssetChanged = FOnSetObject::CreateSP(Tree, &SMaterialLayersFunctionsInstanceTree::RefreshOnAssetChange, StackParameterData->ParameterInfo.Index, InAssociation);

		FOnClicked OnChildButtonClicked;
		FOnClicked OnSiblingButtonClicked;
		UMaterialFunctionInterface* LocalFunction = nullptr;
		TSharedPtr<SBox> ThumbnailBox;

		if (StackParameterData->ParameterInfo.Association == EMaterialParameterAssociation::LayerParameter)
		{
			LocalFunction = Tree->FunctionInstance->Layers[StackParameterData->ParameterInfo.Index];
		}
		else if (StackParameterData->ParameterInfo.Association == EMaterialParameterAssociation::BlendParameter)
		{
			LocalFunction = Tree->FunctionInstance->Blends[StackParameterData->ParameterInfo.Index];
		}

		OnChildButtonClicked = FOnClicked::CreateStatic(&FMaterialPropertyHelpers::OnClickedSaveNewLayerInstance,
			ImplicitConv<UMaterialFunctionInterface*>(LocalFunction), StackParameterData);

		TSharedPtr<SHorizontalBox> SaveInstanceBox;

		RightSideWidget = SNew(SVerticalBox)
			+SVerticalBox::Slot()
			[
				SNew(SHorizontalBox)
				+SHorizontalBox::Slot()
				.AutoWidth()
				.HAlign(HAlign_Center)
				.VAlign(VAlign_Center)
				.Padding(4.0f)
				.MaxWidth(ThumbnailOverride.X)
				[
					SAssignNew(ThumbnailBox, SBox)
					[
						Tree->CreateThumbnailWidget(StackParameterData->ParameterInfo.Association, StackParameterData->ParameterInfo.Index, ThumbnailOverride.X)
					]
				]
				+ SHorizontalBox::Slot()
				.FillWidth(1.0)
				[
					SNew(SObjectPropertyEntryBox)
					.AllowedClass(UMaterialFunctionInterface::StaticClass())
					.ObjectPath(this, &SMaterialLayersFunctionsInstanceTreeItem::GetInstancePath, Tree)
					.OnShouldFilterAsset(AssetFilter)
					.OnObjectChanged(AssetChanged)
					.DisplayCompactSize(true)
					.NewAssetFactories(FMaterialPropertyHelpers::GetAssetFactories(InAssociation))
				]
				+ SHorizontalBox::Slot()
				.AutoWidth()
				.VAlign(VAlign_Center)
				.Padding(FMargin(0.0f, 0.0f, 2.0f, 0.0f))
				[
					SNew(SCheckBox)
					.Type(ESlateCheckBoxType::ToggleButton)
					.Style(&FAppStyle::Get().GetWidgetStyle<FCheckBoxStyle>("ToggleButtonCheckboxAlt"))
					.OnCheckStateChanged(this, &SMaterialLayersFunctionsInstanceTreeItem::FilterClicked, InArgs._InTree, StackParameterData)
					.IsChecked(this, &SMaterialLayersFunctionsInstanceTreeItem::GetFilterChecked, InArgs._InTree, StackParameterData)
					.ToolTipText(LOCTEXT("FilterLayerAssets", "Filter asset picker to only show related layers or blends. \nStaying within the inheritance hierarchy can improve instruction count."))
					.Padding(2.0f)
					.Content()
					[
						SNew(SImage)
						.Image(FAppStyle::Get().GetBrush("Icons.Filter"))
					]
				]
			]
			+ SVerticalBox::Slot()
			.AutoHeight()
			[
				SAssignNew(SaveInstanceBox, SHorizontalBox)
				+ SHorizontalBox::Slot()
				.AutoWidth()
				.FillWidth(1.0)
				[
					SNullWidget::NullWidget
				]
			]
		;
		ThumbnailBox->SetMaxDesiredHeight(ThumbnailOverride.Y);
		ThumbnailBox->SetMinDesiredHeight(ThumbnailOverride.Y);
		ThumbnailBox->SetMinDesiredWidth(ThumbnailOverride.X);
		ThumbnailBox->SetMaxDesiredWidth(ThumbnailOverride.X);

		SaveInstanceBox->AddSlot()
			.AutoWidth()
			.Padding(2.0f)
			[
				SNew(SButton)
				.Text(LOCTEXT("SaveChild", "Save Child"))
				.HAlign(HAlign_Center)
				.OnClicked(OnChildButtonClicked)
				.ToolTipText(LOCTEXT("SaveToChildInstance", "Save To Child Instance"))
			];
			
		LeftSideWidget->SetEnabled(InArgs._InTree->FunctionInstance->LayerStates[LayerStateIndex]);
	}
// END ASSET

// PROPERTY ----------------------------------------------
	bool bisPaddedProperty = false;
	if (StackParameterData->StackDataType == EStackDataType::Property)
	{

		UDEditorStaticComponentMaskParameterValue* CompMaskParam = Cast<UDEditorStaticComponentMaskParameterValue>(StackParameterData->Parameter);
		UDEditorVectorParameterValue* VectorParam = Cast<UDEditorVectorParameterValue>(StackParameterData->Parameter);
		UDEditorScalarParameterValue* ScalarParam = Cast<UDEditorScalarParameterValue>(StackParameterData->Parameter);
		UDEditorTextureParameterValue* TextureParam = Cast<UDEditorTextureParameterValue>(StackParameterData->Parameter);

		const int32 LayerStateIndex = StackParameterData->ParameterInfo.Association == EMaterialParameterAssociation::BlendParameter ? StackParameterData->ParameterInfo.Index + 1 : StackParameterData->ParameterInfo.Index;

		TAttribute<bool> IsParamEnabled = TAttribute<bool>::Create(TAttribute<bool>::FGetter::CreateSP(Tree, &SMaterialLayersFunctionsInstanceTree::IsOverriddenExpression, StackParameterData->Parameter, LayerStateIndex));
		NameOverride = FText::FromName(StackParameterData->Parameter->ParameterInfo.Name);
		TAttribute<bool> IsResetVisible = TAttribute<bool>::Create(TAttribute<bool>::FGetter::CreateStatic(&FMaterialPropertyHelpers::ShouldShowResetToDefault, StackParameterData->Parameter, MaterialEditorInstance));
		FSimpleDelegate ResetHandler = FSimpleDelegate::CreateStatic(&FMaterialPropertyHelpers::ResetToDefault, StackParameterData->Parameter, MaterialEditorInstance);
		FResetToDefaultOverride ResetOverride = FResetToDefaultOverride::Create(IsResetVisible, ResetHandler);
		
		if (ScalarParam && ScalarParam->AtlasData.bIsUsedAsAtlasPosition)
		{
			IsResetVisible = TAttribute<bool>::Create(TAttribute<bool>::FGetter::CreateStatic(&FMaterialPropertyHelpers::ShouldShowResetToDefault, StackParameterData->Parameter, MaterialEditorInstance));
			ResetHandler = FSimpleDelegate::CreateStatic(&FMaterialPropertyHelpers::ResetCurveToDefault, StackParameterData->Parameter, MaterialEditorInstance);
			ResetOverride = FResetToDefaultOverride::Create(IsResetVisible, ResetHandler);
		}

		IDetailTreeNode& Node = *StackParameterData->ParameterNode;
		TSharedPtr<IDetailPropertyRow> GeneratedRow = StaticCastSharedPtr<IDetailPropertyRow>(Node.GetRow());
		IDetailPropertyRow& Row = *GeneratedRow.Get();
		Row
			.DisplayName(NameOverride)
			.OverrideResetToDefault(ResetOverride)
			.EditCondition(IsParamEnabled, FOnBooleanValueChanged::CreateSP(this, &SMaterialLayersFunctionsInstanceTreeItem::OnOverrideParameter, StackParameterData->Parameter));

		WrapperWidget->SetVisibility(TAttribute<EVisibility>::Create(TAttribute<EVisibility>::FGetter::CreateStatic(&FMaterialPropertyHelpers::ShouldShowExpression, StackParameterData->Parameter, MaterialEditorInstance, Tree->GetShowHiddenDelegate())));

		if (VectorParam && VectorParam->bIsUsedAsChannelMask)
		{
			FOnGetPropertyComboBoxStrings GetMaskStrings = FOnGetPropertyComboBoxStrings::CreateStatic(&FMaterialPropertyHelpers::GetVectorChannelMaskComboBoxStrings);
			FOnGetPropertyComboBoxValue GetMaskValue = FOnGetPropertyComboBoxValue::CreateStatic(&FMaterialPropertyHelpers::GetVectorChannelMaskValue, StackParameterData->Parameter);
			FOnPropertyComboBoxValueSelected SetMaskValue = FOnPropertyComboBoxValueSelected::CreateStatic(&FMaterialPropertyHelpers::SetVectorChannelMaskValue, StackParameterData->ParameterNode->CreatePropertyHandle(), StackParameterData->Parameter, (UObject*)MaterialEditorInstance);

			FDetailWidgetRow& CustomWidget = Row.CustomWidget();
			CustomWidget
			.FilterString(NameOverride)
			.NameContent()
			[
				SNew(STextBlock)
				.Text(NameOverride)
				.ToolTipText(FMaterialPropertyHelpers::GetParameterExpressionDescription(StackParameterData->Parameter, MaterialEditorInstance))
				.Font(FEditorStyle::GetFontStyle(TEXT("PropertyWindow.NormalFont")))
			]
			.ValueContent()
			.MaxDesiredWidth(200.0f)
			[
				SNew(SHorizontalBox)
				+ SHorizontalBox::Slot()
				.FillWidth(1.0f)
				[
					SNew(SHorizontalBox)
					+ SHorizontalBox::Slot()
					.AutoWidth()
					[
						PropertyCustomizationHelpers::MakePropertyComboBox(StackParameterData->ParameterNode->CreatePropertyHandle(), GetMaskStrings, GetMaskValue, SetMaskValue)
					]
				]
			];
		}
		else if (ScalarParam && ScalarParam->AtlasData.bIsUsedAsAtlasPosition)
		{
			const FText ParameterName = FText::FromName(StackParameterData->Parameter->ParameterInfo.Name);

			FDetailWidgetRow& CustomWidget = Row.CustomWidget();
			CustomWidget
				.FilterString(ParameterName)
				.NameContent()
				[
					SNew(STextBlock)
					.Text(ParameterName)
					.ToolTipText(FMaterialPropertyHelpers::GetParameterExpressionDescription(StackParameterData->Parameter, MaterialEditorInstance))
					.Font(FEditorStyle::GetFontStyle(TEXT("PropertyWindow.NormalFont")))
				]
				.ValueContent()
				.HAlign(HAlign_Fill)
				.MaxDesiredWidth(400.0f)
				[
					SNew(SObjectPropertyEntryBox)
					.ObjectPath(this, &SMaterialLayersFunctionsInstanceTreeItem::GetCurvePath, ScalarParam)
					.AllowedClass(UCurveLinearColor::StaticClass())
					.NewAssetFactories(TArray<UFactory*>())
					.DisplayThumbnail(true)
					.ThumbnailPool(InArgs._InTree->GetTreeThumbnailPool())
					.OnShouldSetAsset(FOnShouldSetAsset::CreateStatic(&FMaterialPropertyHelpers::OnShouldSetCurveAsset, ScalarParam->AtlasData.Atlas))
					.OnShouldFilterAsset(FOnShouldFilterAsset::CreateStatic(&FMaterialPropertyHelpers::OnShouldFilterCurveAsset, ScalarParam->AtlasData.Atlas))
					.OnObjectChanged(FOnSetObject::CreateStatic(&FMaterialPropertyHelpers::SetPositionFromCurveAsset, ScalarParam->AtlasData.Atlas, ScalarParam, StackParameterData->ParameterHandle, (UObject*)MaterialEditorInstance))
					.DisplayCompactSize(true)
				];
			
		}
		else if (TextureParam)
		{
			UMaterial *Material = MaterialEditorInstance->SourceInstance->GetMaterial();
			if (Material != nullptr)
			{
				UMaterialExpressionTextureSampleParameter* Expression = Material->FindExpressionByGUID<UMaterialExpressionTextureSampleParameter>(TextureParam->ExpressionId);
				if (Expression != nullptr)
				{
					TWeakObjectPtr<UMaterialExpressionTextureSampleParameter> SamplerExpression = Expression;
					TSharedPtr<SWidget> NameWidget;
					TSharedPtr<SWidget> ValueWidget;
					TSharedPtr<SVerticalBox> NameVerticalBox;
					const FText ParameterName = FText::FromName(StackParameterData->Parameter->ParameterInfo.Name);

					Row.OverrideResetToDefault(ResetOverride);

					FDetailWidgetRow& CustomWidget = Row.CustomWidget();
					CustomWidget
						.FilterString(ParameterName)
						.NameContent()
						[
							SAssignNew(NameVerticalBox, SVerticalBox)
							+ SVerticalBox::Slot()
							.AutoHeight()
							[
							SNew(STextBlock)
							.Text(ParameterName)
							.ToolTipText(FMaterialPropertyHelpers::GetParameterExpressionDescription(StackParameterData->Parameter, MaterialEditorInstance))
							.Font(FEditorStyle::GetFontStyle(TEXT("PropertyWindow.NormalFont")))
							]
						];
					CustomWidget.ValueContent()
						[
							SNew(SObjectPropertyEntryBox)
							.PropertyHandle(StackParameterData->ParameterNode->CreatePropertyHandle())
							.AllowedClass(UTexture::StaticClass())
							.ThumbnailPool(Tree->GetTreeThumbnailPool())
							.OnShouldFilterAsset_Lambda([SamplerExpression](const FAssetData& AssetData)
							{
								if (SamplerExpression.Get())
								{
									bool VirtualTextured = false;
									AssetData.GetTagValue<bool>("VirtualTextureStreaming", VirtualTextured);

									bool ExpressionIsVirtualTextured = IsVirtualSamplerType(SamplerExpression->SamplerType);

									return VirtualTextured != ExpressionIsVirtualTextured;
								}
								else
								{
									return false;
								}
							})
						];

					static const FName Red("R");
					static const FName Green("G");
					static const FName Blue("B");
					static const FName Alpha("A");

					if (!TextureParam->ChannelNames.R.IsEmpty())
					{
						NameVerticalBox->AddSlot()
							[
								SNew(SHorizontalBox)
								+ SHorizontalBox::Slot()
								.AutoWidth()
								.Padding(20.0, 2.0, 4.0, 2.0)
								[
									SNew(STextBlock)
									.Text(FText::FromName(Red))
									.Font(FEditorStyle::GetFontStyle(TEXT("PropertyWindow.BoldFont")))
								]
								+ SHorizontalBox::Slot()
								.HAlign(HAlign_Left)
								.Padding(4.0, 2.0)
								[
									SNew(STextBlock)
									.Text(TextureParam->ChannelNames.R)
									.Font(FEditorStyle::GetFontStyle(TEXT("PropertyWindow.NormalFont")))
								]
							];
					}
					if (!TextureParam->ChannelNames.G.IsEmpty())
					{
						NameVerticalBox->AddSlot()
							[
								SNew(SHorizontalBox)
								+ SHorizontalBox::Slot()
								.Padding(20.0, 2.0, 4.0, 2.0)
								.AutoWidth()
								[
									SNew(STextBlock)
									.Text(FText::FromName(Green))
									.Font(FEditorStyle::GetFontStyle(TEXT("PropertyWindow.BoldFont")))
								]
								+ SHorizontalBox::Slot()
								.HAlign(HAlign_Left)
								.Padding(4.0, 2.0)
								[
									SNew(STextBlock)
									.Text(TextureParam->ChannelNames.G)
									.Font(FEditorStyle::GetFontStyle(TEXT("PropertyWindow.NormalFont")))
								]
							];
					}
					if (!TextureParam->ChannelNames.B.IsEmpty())
					{
						NameVerticalBox->AddSlot()
							[
								SNew(SHorizontalBox)
								+ SHorizontalBox::Slot()
								.Padding(20.0, 2.0, 4.0, 2.0)
								.AutoWidth()
								[
									SNew(STextBlock)
									.Text(FText::FromName(Blue))
									.Font(FEditorStyle::GetFontStyle(TEXT("PropertyWindow.BoldFont")))
								]
								+ SHorizontalBox::Slot()
								.HAlign(HAlign_Left)
								.Padding(4.0, 2.0)
								[
									SNew(STextBlock)
									.Text(TextureParam->ChannelNames.B)
									.Font(FEditorStyle::GetFontStyle(TEXT("PropertyWindow.NormalFont")))
								]
							];
					}
					if (!TextureParam->ChannelNames.A.IsEmpty())
					{
						NameVerticalBox->AddSlot()
							[
								SNew(SHorizontalBox)
								+ SHorizontalBox::Slot()
								.Padding(20.0, 2.0, 4.0, 2.0)
								.AutoWidth()
								[
									SNew(STextBlock)
									.Text(FText::FromName(Alpha))
									.Font(FEditorStyle::GetFontStyle(TEXT("PropertyWindow.BoldFont")))
								]
								+ SHorizontalBox::Slot()
								.HAlign(HAlign_Left)
								.Padding(4.0, 2.0)
								[
									SNew(STextBlock)
									.Text(TextureParam->ChannelNames.A)
									.Font(FEditorStyle::GetFontStyle(TEXT("PropertyWindow.NormalFont")))
								]
							];
						}
					}
			}
		}
		else if (CompMaskParam)
		{
			TSharedPtr<IPropertyHandle> RMaskProperty = StackParameterData->ParameterNode->CreatePropertyHandle()->GetChildHandle("R");
			TSharedPtr<IPropertyHandle> GMaskProperty = StackParameterData->ParameterNode->CreatePropertyHandle()->GetChildHandle("G");
			TSharedPtr<IPropertyHandle> BMaskProperty = StackParameterData->ParameterNode->CreatePropertyHandle()->GetChildHandle("B");
			TSharedPtr<IPropertyHandle> AMaskProperty = StackParameterData->ParameterNode->CreatePropertyHandle()->GetChildHandle("A");
			FDetailWidgetRow& CustomWidget = Row.CustomWidget();
			CustomWidget
			.FilterString(NameOverride)
			.NameContent()
			[
				SNew(SHorizontalBox)
				+ SHorizontalBox::Slot()
				.VAlign(VAlign_Center)
				[
					SNew(STextBlock)
					.Text(NameOverride)
					.ToolTipText(FMaterialPropertyHelpers::GetParameterExpressionDescription(StackParameterData->Parameter, MaterialEditorInstance))
					.Font(FEditorStyle::GetFontStyle(TEXT("PropertyWindow.NormalFont")))
				]
			]
			.ValueContent()
			.MaxDesiredWidth(200.0f)
			[
				SNew(SHorizontalBox)
				+ SHorizontalBox::Slot()
				.FillWidth(1.0f)
				[
					SNew(SHorizontalBox)
					+ SHorizontalBox::Slot()
					.HAlign(HAlign_Left)
					.AutoWidth()
					[
						RMaskProperty->CreatePropertyNameWidget(FText::GetEmpty(), FText::GetEmpty(), false)
					]
					+ SHorizontalBox::Slot()
					.HAlign(HAlign_Left)
					.AutoWidth()
					[
						RMaskProperty->CreatePropertyValueWidget()
					]
					+ SHorizontalBox::Slot()
					.HAlign(HAlign_Left)
					.Padding(FMargin(10.0f, 0.0f, 0.0f, 0.0f))
					.AutoWidth()
					[
						GMaskProperty->CreatePropertyNameWidget(FText::GetEmpty(), FText::GetEmpty(), false)
					]
					+ SHorizontalBox::Slot()
					.HAlign(HAlign_Left)
					.AutoWidth()
					[
						GMaskProperty->CreatePropertyValueWidget()
					]
					+ SHorizontalBox::Slot()
					.HAlign(HAlign_Left)
					.Padding(FMargin(10.0f, 0.0f, 0.0f, 0.0f))
					.AutoWidth()
					[
						BMaskProperty->CreatePropertyNameWidget(FText::GetEmpty(), FText::GetEmpty(), false)
					]
					+ SHorizontalBox::Slot()
					.HAlign(HAlign_Left)
					.AutoWidth()
					[
						BMaskProperty->CreatePropertyValueWidget()
					]
					+ SHorizontalBox::Slot()
					.HAlign(HAlign_Left)
					.Padding(FMargin(10.0f, 0.0f, 0.0f, 0.0f))
					.AutoWidth()
					[
						AMaskProperty->CreatePropertyNameWidget(FText::GetEmpty(), FText::GetEmpty(), false)
					]
					+ SHorizontalBox::Slot()
					.HAlign(HAlign_Left)
					.AutoWidth()
					[
						AMaskProperty->CreatePropertyValueWidget()
					]
				]	
			];
		}
		else
		{
			FDetailWidgetDecl* CustomNameWidget = Row.CustomNameWidget();
			if (CustomNameWidget)
			{
				(*CustomNameWidget)
				[
					SNew(SHorizontalBox)
					+SHorizontalBox::Slot()
					.VAlign(VAlign_Center)
					[
						SNew(STextBlock)
						.Text(NameOverride)
						.ToolTipText(FMaterialPropertyHelpers::GetParameterExpressionDescription(StackParameterData->Parameter, MaterialEditorInstance))
						.Font(FEditorStyle::GetFontStyle(TEXT("PropertyWindow.NormalFont")))
					]
				];
			}

			bisPaddedProperty = true;
		}

		FNodeWidgets NodeWidgets = Node.CreateNodeWidgets();
		LeftSideWidget = SNew(SHorizontalBox)
			+SHorizontalBox::Slot()
			.Padding(6.0f, 0.0f, 6.0f, 0.0f)
			.HAlign(HAlign_Center)
			.VAlign(VAlign_Center)
			.AutoWidth()
			[
				NodeWidgets.EditConditionWidget.ToSharedRef()
			]
			+SHorizontalBox::Slot()
			[
				NodeWidgets.NameWidget.ToSharedRef()
			];
		RightSideWidget = NodeWidgets.ValueWidget.ToSharedRef();

		ResetWidget = SNew(SResetToDefaultPropertyEditor, Node.CreatePropertyHandle())
			.IsEnabled(IsParamEnabled)
			.CustomResetToDefault(ResetOverride);

		StackParameterData->ParameterNode->CreatePropertyHandle()->SetOnPropertyValueChanged(FSimpleDelegate::CreateSP(Tree, &SMaterialLayersFunctionsInstanceTree::UpdateThumbnailMaterial, StackParameterData->ParameterInfo.Association, StackParameterData->ParameterInfo.Index, false));
		StackParameterData->ParameterNode->CreatePropertyHandle()->SetOnChildPropertyValueChanged(FSimpleDelegate::CreateSP(Tree, &SMaterialLayersFunctionsInstanceTree::UpdateThumbnailMaterial, StackParameterData->ParameterInfo.Association, StackParameterData->ParameterInfo.Index, false));

		LeftSideWidget->SetEnabled(InArgs._InTree->FunctionInstance->LayerStates[LayerStateIndex]);
	}
// END PROPERTY

// PROPERTY CHILD ----------------------------------------
	if (StackParameterData->StackDataType == EStackDataType::PropertyChild)
	{
		FNodeWidgets NodeWidgets = StackParameterData->ParameterNode->CreateNodeWidgets();
		LeftSideWidget = NodeWidgets.NameWidget.ToSharedRef();
		RightSideWidget = NodeWidgets.ValueWidget.ToSharedRef();

		const int32 LayerStateIndex = StackParameterData->ParameterInfo.Association == EMaterialParameterAssociation::BlendParameter ? StackParameterData->ParameterInfo.Index + 1 : StackParameterData->ParameterInfo.Index;
		LeftSideWidget->SetEnabled(InArgs._InTree->FunctionInstance->LayerStates[LayerStateIndex]);
		TAttribute<bool> EnabledAttribute = TAttribute<bool>::Create([this, LayerStateIndex]() -> bool
			{
				return FMaterialPropertyHelpers::IsOverriddenExpression(StackParameterData->Parameter) && Tree->FunctionInstance->LayerStates[LayerStateIndex];
			});
		RightSideWidget->SetEnabled(EnabledAttribute);
	}
// END PROPERTY CHILD

// FINAL WRAPPER
	float ValuePadding = bisPaddedProperty ? 20.0f : 0.0f;
	if (StackParameterData->StackDataType == EStackDataType::Stack)
	{
		TSharedPtr<SHorizontalBox> FinalStack;
		WrapperWidget->AddSlot()
			.AutoHeight()
			[
				SNew(SBorder)
				.BorderImage(FAppStyle::Get().GetBrush("DetailsView.GridLine"))
				.Padding(FMargin(0, 0, 0, 1))
				[
					SNew(SBorder)
					.BorderImage(this, &SMaterialLayersFunctionsInstanceTreeItem::GetBorderImage)
					.BorderBackgroundColor(this, &SMaterialLayersFunctionsInstanceTreeItem::GetOuterBackgroundColor, StackParameterData)
					.Padding(0.0f)
					[
						SAssignNew(FinalStack, SHorizontalBox)
					]
				]
			];
		if (StackParameterData->ParameterInfo.Index != 0)
		{
			FinalStack->AddSlot()
				.HAlign(HAlign_Center)
				.VAlign(VAlign_Center)
				.Padding(2.5f, 0)
				.AutoWidth()
				[
					FMaterialPropertyHelpers::MakeStackReorderHandle(SharedThis(this))
				];
		}
		FinalStack->AddSlot()
			.AutoWidth()
			.VAlign(VAlign_Center)
			.Padding(FMargin(2.0f))
			[
				SNew(SExpanderArrow, SharedThis(this))
			];
		FinalStack->AddSlot()
			.Padding(FMargin(2.0f))
			.VAlign(VAlign_Center)
			[
				LeftSideWidget
			];
	}
	else if (StackParameterData->StackDataType == EStackDataType::Group)
	{
		WrapperWidget->AddSlot()
			.AutoHeight()
			[
				SNew(SBorder)
				.BorderImage(FAppStyle::Get().GetBrush("DetailsView.GridLine"))
				.Padding(FMargin(0, 0, 0, 1))
				[
					SNew(SBorder)
					.Padding(0.0f)
					.BorderImage(this, &SMaterialLayersFunctionsInstanceTreeItem::GetBorderImage)
					.BorderBackgroundColor(this, &SMaterialLayersFunctionsInstanceTreeItem::GetOuterBackgroundColor, StackParameterData)
					[
						SNew(SHorizontalBox)
						+ SHorizontalBox::Slot()
						.AutoWidth()
						.VAlign(VAlign_Center)
						.Padding(FMargin(3.0f))
						[
							SNew(SExpanderArrow, SharedThis(this))
						]
						+ SHorizontalBox::Slot()
						.Padding(FMargin(2.0f))
						.VAlign(VAlign_Center)
						[
							LeftSideWidget
						]
					]
				]
			];
	}
	else
	{
		if (ResetWidget == SNullWidget::NullWidget)
		{
			const FSlateBrush* DiffersFromDefaultBrush = FEditorStyle::GetBrush("PropertyWindow.DiffersFromDefault");
			ResetWidget = SNew(SSpacer)
				.Size(DiffersFromDefaultBrush != nullptr ? DiffersFromDefaultBrush->ImageSize : FVector2D(8.0f, 8.0f));
		}

		WrapperWidget->AddSlot()
			.AutoHeight()
			[
				SNew(SBorder)
				.BorderImage(FAppStyle::Get().GetBrush("DetailsView.GridLine"))
				.Padding(FMargin(0, 0, 0, 1))
				[
					SNew(SBorder)
					.Padding(0.0f)
					.BorderImage(this, &SMaterialLayersFunctionsInstanceTreeItem::GetBorderImage)
					.BorderBackgroundColor(this, &SMaterialLayersFunctionsInstanceTreeItem::GetOuterBackgroundColor, StackParameterData)
					[
<<<<<<< HEAD
						SNew(SHorizontalBox)
						+ SHorizontalBox::Slot()
						.MaxWidth(350.0f - ValuePadding)
						.Padding(FMargin(5.0f, 2.0f, ValuePadding, 2.0f))
=======
						SNew(SSplitter)
						.Style(FEditorStyle::Get(), "DetailsView.Splitter")
						.PhysicalSplitterHandleSize(1.0f)
						.HitDetectionSplitterHandleSize(5.0f)
						.HighlightedHandleIndex(Tree->ColumnSizeData.HoveredSplitterIndex)
						+ SSplitter::Slot()
						.Value(Tree->ColumnSizeData.NameColumnWidth)
						.OnSlotResized(Tree->ColumnSizeData.OnNameColumnResized)
						.Value(0.25f)
						[
							SNew(SHorizontalBox)
							+ SHorizontalBox::Slot()
							.AutoWidth()
							.VAlign(VAlign_Center)
							.Padding(FMargin(3.0f))
							[
								SNew(SExpanderArrow, SharedThis(this))
							]
							+ SHorizontalBox::Slot()
							.Padding(FMargin(2.0f))
							.VAlign(VAlign_Center)
							[
								LeftSideWidget
							]
						]
						+ SSplitter::Slot()
						.Value(Tree->ColumnSizeData.ValueColumnWidth)
						.OnSlotResized(Tree->ColumnSizeData.OnValueColumnResized)
						[
							SNew(SHorizontalBox)
							.Clipping(EWidgetClipping::OnDemand)
							+ SHorizontalBox::Slot()
							.HAlign(ValueAlignment)
							.VAlign(VAlign_Center)
							[
								RightSideWidget
							]
						]
						+ SSplitter::Slot()
						.SizeRule(SSplitter::ESizeRule::SizeToContent)
>>>>>>> 6bbb88c8
						[
							SNew(SHorizontalBox)
							+ SHorizontalBox::Slot()
							.VAlign(VAlign_Center)
							.HAlign(HAlign_Center)
							.Padding(5.0f)
							[
								ResetWidget
							]
						]
					]
				]
			];
	}


	this->ChildSlot
		[
			WrapperWidget
		];

	FOnTableRowDragEnter LayerDragDelegate = FOnTableRowDragEnter::CreateSP(this, &SMaterialLayersFunctionsInstanceTreeItem::OnLayerDragEnter);
	FOnTableRowDragLeave LayerDragLeaveDelegate = FOnTableRowDragLeave::CreateSP(this, &SMaterialLayersFunctionsInstanceTreeItem::OnLayerDragLeave);
	FOnTableRowDrop LayerDropDelegate = FOnTableRowDrop::CreateSP(this, &SMaterialLayersFunctionsInstanceTreeItem::OnLayerDrop);

	STableRow< TSharedPtr<FSortedParamData> >::ConstructInternal(
		STableRow::FArguments()
		.Style(FEditorStyle::Get(), "DetailsView.TreeView.TableRow")
		.ShowSelection(false)
		.OnDragEnter(LayerDragDelegate)
		.OnDragLeave(LayerDragLeaveDelegate)
		.OnDrop(LayerDropDelegate),
		InOwnerTableView
	);
}

FString SMaterialLayersFunctionsInstanceTreeItem::GetInstancePath(SMaterialLayersFunctionsInstanceTree* InTree) const
{
	FString InstancePath;
	if (StackParameterData->ParameterInfo.Association == EMaterialParameterAssociation::BlendParameter && InTree->FunctionInstance->Blends.IsValidIndex(StackParameterData->ParameterInfo.Index))
	{
		InstancePath = InTree->FunctionInstance->Blends[StackParameterData->ParameterInfo.Index]->GetPathName();
	}
	else if (StackParameterData->ParameterInfo.Association == EMaterialParameterAssociation::LayerParameter && InTree->FunctionInstance->Layers.IsValidIndex(StackParameterData->ParameterInfo.Index))
	{
		InstancePath = InTree->FunctionInstance->Layers[StackParameterData->ParameterInfo.Index]->GetPathName();
	}
	return InstancePath;
}

void SMaterialLayersFunctionsInstanceTree::Construct(const FArguments& InArgs)
{
	ColumnSizeData.OnValueColumnResized.Execute(0.5f);

	MaterialEditorInstance = InArgs._InMaterialEditorInstance;
	Wrapper = InArgs._InWrapper;
	ShowHiddenDelegate = InArgs._InShowHiddenDelegate;
	CreateGroupsWidget();

#if WITH_EDITOR
	//Fixup for adding new bool arrays to the class
	if (FunctionInstance)
	{
		if (FunctionInstance->Layers.Num() != FunctionInstance->RestrictToLayerRelatives.Num())
		{
			int32 OriginalSize = FunctionInstance->RestrictToLayerRelatives.Num();
			for (int32 LayerIt = 0; LayerIt < FunctionInstance->Layers.Num() - OriginalSize; LayerIt++)
			{
				FunctionInstance->RestrictToLayerRelatives.Add(false);
			}
		}
		if (FunctionInstance->Blends.Num() != FunctionInstance->RestrictToBlendRelatives.Num())
		{
			int32 OriginalSize = FunctionInstance->RestrictToBlendRelatives.Num();
			for (int32 BlendIt = 0; BlendIt < FunctionInstance->Blends.Num() - OriginalSize; BlendIt++)
			{
				FunctionInstance->RestrictToBlendRelatives.Add(false);
			}
		}
	}
#endif

	STreeView<TSharedPtr<FSortedParamData>>::Construct(
		STreeView::FArguments()
		.TreeItemsSource(&LayerProperties)
		.SelectionMode(ESelectionMode::None)
		.OnGenerateRow(this, &SMaterialLayersFunctionsInstanceTree::OnGenerateRowMaterialLayersFunctionsTreeView)
		.OnGetChildren(this, &SMaterialLayersFunctionsInstanceTree::OnGetChildrenMaterialLayersFunctionsTreeView)
		.OnExpansionChanged(this, &SMaterialLayersFunctionsInstanceTree::OnExpansionChanged)
	);

	SetParentsExpansionState();
}

TSharedRef< ITableRow > SMaterialLayersFunctionsInstanceTree::OnGenerateRowMaterialLayersFunctionsTreeView(TSharedPtr<FSortedParamData> Item, const TSharedRef< STableViewBase >& OwnerTable)
{
	TSharedRef< SMaterialLayersFunctionsInstanceTreeItem > ReturnRow = SNew(SMaterialLayersFunctionsInstanceTreeItem, OwnerTable)
		.StackParameterData(Item)
		.MaterialEditorInstance(MaterialEditorInstance)
		.InTree(this);
	return ReturnRow;
}

void SMaterialLayersFunctionsInstanceTree::OnGetChildrenMaterialLayersFunctionsTreeView(TSharedPtr<FSortedParamData> InParent, TArray< TSharedPtr<FSortedParamData> >& OutChildren)
{
	OutChildren = InParent->Children;
}


void SMaterialLayersFunctionsInstanceTree::OnExpansionChanged(TSharedPtr<FSortedParamData> Item, bool bIsExpanded)
{
	bool* ExpansionValue = MaterialEditorInstance->SourceInstance->LayerParameterExpansion.Find(Item->NodeKey);
	if (ExpansionValue == nullptr)
	{
		MaterialEditorInstance->SourceInstance->LayerParameterExpansion.Add(Item->NodeKey, bIsExpanded);
	}
	else if (*ExpansionValue != bIsExpanded)
	{
		MaterialEditorInstance->SourceInstance->LayerParameterExpansion.Emplace(Item->NodeKey, bIsExpanded);
	}
	// Expand any children that are also expanded
	for (auto Child : Item->Children)
	{
		bool* ChildExpansionValue = MaterialEditorInstance->SourceInstance->LayerParameterExpansion.Find(Child->NodeKey);
		if (ChildExpansionValue != nullptr && *ChildExpansionValue == true)
		{
			SetItemExpansion(Child, true);
		}
	}
}

void SMaterialLayersFunctionsInstanceTree::SetParentsExpansionState()
{
	for (const auto& Pair : LayerProperties)
	{
		if (Pair->Children.Num())
		{
			bool* bIsExpanded = MaterialEditorInstance->SourceInstance->LayerParameterExpansion.Find(Pair->NodeKey);
			if (bIsExpanded)
			{
				SetItemExpansion(Pair, *bIsExpanded);
			}
		}
	}
}

void SMaterialLayersFunctionsInstanceTree::RefreshOnAssetChange(const struct FAssetData& InAssetData, int32 Index, EMaterialParameterAssociation MaterialType)
{
	FMaterialPropertyHelpers::OnMaterialLayerAssetChanged(InAssetData, Index, MaterialType, FunctionInstanceHandle, FunctionInstance);
	//set their overrides back to 0
	MaterialEditorInstance->CleanParameterStack(Index, MaterialType);
	CreateGroupsWidget();
	MaterialEditorInstance->ResetOverrides(Index, MaterialType);
	RequestTreeRefresh();
}

void SMaterialLayersFunctionsInstanceTree::ResetAssetToDefault(TSharedPtr<FSortedParamData> InData)
{
	FMaterialPropertyHelpers::ResetLayerAssetToDefault(InData->Parameter, InData->ParameterInfo.Association, InData->ParameterInfo.Index, MaterialEditorInstance);
	UpdateThumbnailMaterial(InData->ParameterInfo.Association, InData->ParameterInfo.Index, false);
	CreateGroupsWidget();
	RequestTreeRefresh();
}

void SMaterialLayersFunctionsInstanceTree::AddLayer()
{
	const FScopedTransaction Transaction(LOCTEXT("AddLayerAndBlend", "Add a new Layer and a Blend into it"));
	FunctionInstanceHandle->NotifyPreChange();
	FunctionInstance->AppendBlendedLayer();
	FunctionInstanceHandle->NotifyPostChange(EPropertyChangeType::ArrayAdd);
	CreateGroupsWidget();
	RequestTreeRefresh();
}

void SMaterialLayersFunctionsInstanceTree::RemoveLayer(int32 Index)
{
	const FScopedTransaction Transaction(LOCTEXT("RemoveLayerAndBlend", "Remove a Layer and the attached Blend"));
	FunctionInstanceHandle->NotifyPreChange();
	FunctionInstance->RemoveBlendedLayerAt(Index);
	MaterialEditorInstance->SourceInstance->RemoveLayerParameterIndex(Index);
<<<<<<< HEAD
	FunctionInstanceHandle->NotifyPostChange();
=======
	FunctionInstanceHandle->NotifyPostChange(EPropertyChangeType::ArrayRemove);
>>>>>>> 6bbb88c8
	CreateGroupsWidget();
	RequestTreeRefresh();
}

FReply SMaterialLayersFunctionsInstanceTree::UnlinkLayer(int32 Index)
{
	const FScopedTransaction Transaction(LOCTEXT("UnlinkLayerFromParent", "Unlink a layer from the parent"));
	FunctionInstanceHandle->NotifyPreChange();
	FunctionInstance->UnlinkLayerFromParent(Index);
	FunctionInstanceHandle->NotifyPostChange(EPropertyChangeType::ValueSet);
	CreateGroupsWidget();
	return FReply::Handled();
}

FReply SMaterialLayersFunctionsInstanceTree::RelinkLayersToParent()
{
	const FScopedTransaction Transaction(LOCTEXT("RelinkLayersToParent", "Relink layers to parent"));
	FunctionInstanceHandle->NotifyPreChange();
	FunctionInstance->RelinkLayersToParent();
	FunctionInstanceHandle->NotifyPostChange(EPropertyChangeType::ValueSet);
	MaterialEditorInstance->RegenerateArrays();
	CreateGroupsWidget();
	return FReply::Handled();
}

EVisibility SMaterialLayersFunctionsInstanceTree::GetUnlinkLayerVisibility(int32 Index) const
{
	if (FunctionInstance->IsLayerLinkedToParent(Index))
	{
		return EVisibility::Visible;
	}
	return EVisibility::Collapsed;
}

EVisibility SMaterialLayersFunctionsInstanceTree::GetRelinkLayersToParentVisibility() const
{
	if (FunctionInstance->HasAnyUnlinkedLayers())
	{
		return EVisibility::Visible;
	}
	return EVisibility::Collapsed;
}

FReply SMaterialLayersFunctionsInstanceTree::ToggleLayerVisibility(int32 Index)
{
	if (!FSlateApplication::Get().GetModifierKeys().AreModifersDown(EModifierKey::Alt))
	{
		bLayerIsolated = false;
		const FScopedTransaction Transaction(LOCTEXT("ToggleLayerAndBlendVisibility", "Toggles visibility for a blended layer"));
		FunctionInstanceHandle->NotifyPreChange();
		FunctionInstance->ToggleBlendedLayerVisibility(Index);
		FunctionInstanceHandle->NotifyPostChange(EPropertyChangeType::ValueSet);
		CreateGroupsWidget();
		return FReply::Handled();
	}
	else
	{
		const FScopedTransaction Transaction(LOCTEXT("ToggleLayerAndBlendVisibility", "Toggles visibility for a blended layer"));
		FunctionInstanceHandle->NotifyPreChange();
		if (FunctionInstance->GetLayerVisibility(Index) == false)
		{
			// Reset if clicking on a disabled layer
			FunctionInstance->SetBlendedLayerVisibility(Index, true);
			bLayerIsolated = false;
		}
		for (int32 LayerIt = 1; LayerIt < FunctionInstance->LayerStates.Num(); LayerIt++)
		{
			if (LayerIt != Index)
			{
				FunctionInstance->SetBlendedLayerVisibility(LayerIt, bLayerIsolated);
			}
		}

		bLayerIsolated = !bLayerIsolated;
		FunctionInstanceHandle->NotifyPostChange(EPropertyChangeType::ValueSet);
		CreateGroupsWidget();
		return FReply::Handled();
	}

}

TSharedPtr<class FAssetThumbnailPool> SMaterialLayersFunctionsInstanceTree::GetTreeThumbnailPool()
{
	return UThumbnailManager::Get().GetSharedThumbnailPool();
}

TSharedPtr<IDetailTreeNode> FindParameterGroupsNode(TSharedPtr<IPropertyRowGenerator> PropertyRowGenerator)
{
	const TArray<TSharedRef<IDetailTreeNode>> RootNodes = PropertyRowGenerator->GetRootTreeNodes();
	if (RootNodes.Num() > 0)
	{
		TSharedPtr<IDetailTreeNode> Category = RootNodes[0];
		TArray<TSharedRef<IDetailTreeNode>> Children;
		Category->GetChildren(Children);

		for (int32 ChildIdx = 0; ChildIdx < Children.Num(); ChildIdx++)
		{
			TSharedPtr<IPropertyHandle> PropertyHandle = Children[ChildIdx]->CreatePropertyHandle();
			if (PropertyHandle.IsValid() && PropertyHandle->GetProperty() && PropertyHandle->GetProperty()->GetName() == "ParameterGroups")
			{
				return Children[ChildIdx];
			}
		}
	}
	return nullptr;
}

void SMaterialLayersFunctionsInstanceTree::CreateGroupsWidget()
{
	check(MaterialEditorInstance);
	MaterialEditorInstance->RegenerateArrays();
	NonLayerProperties.Empty();
	LayerProperties.Empty();
	FunctionParameter = nullptr;
	FPropertyEditorModule& Module = FModuleManager::LoadModuleChecked<FPropertyEditorModule>("PropertyEditor");
	if (!Generator.IsValid())
	{
		FPropertyRowGeneratorArgs Args;
		Generator = Module.CreatePropertyRowGenerator(Args);
		// the sizes of the parameter lists are only based on the master material and not changed out from under the details panel 
		// When a parameter is added open MI editors are refreshed
		// the tree should also refresh if one of the layer or blend assets is swapped

		auto ValidationLambda = ([](const FRootPropertyNodeList& PropertyNodeList) { return true; });
		Generator->SetCustomValidatePropertyNodesFunction(FOnValidatePropertyRowGeneratorNodes::CreateLambda(MoveTemp(ValidationLambda)));

		TArray<UObject*> Objects;
		Objects.Add(MaterialEditorInstance);
		Generator->SetObjects(Objects);
	}
	else
	{
		TArray<UObject*> Objects;
		Objects.Add(MaterialEditorInstance);
		Generator->SetObjects(Objects);
	}

<<<<<<< HEAD
	Children.Empty();
	ParameterGroups->GetChildren(Children);
	// the order of DeferredSearches should correspond to NonLayerProperties exactly
	TArray<TSharedPtr<IPropertyHandle>> DeferredSearches;
	for (int32 GroupIdx = 0; GroupIdx < Children.Num(); ++GroupIdx)
=======
	TSharedPtr<IDetailTreeNode> ParameterGroups = FindParameterGroupsNode(Generator);
	if (ParameterGroups.IsValid())
>>>>>>> 6bbb88c8
	{
		TArray<TSharedRef<IDetailTreeNode>> Children;
		ParameterGroups->GetChildren(Children);
		// the order of DeferredSearches should correspond to NonLayerProperties exactly
		TArray<TSharedPtr<IPropertyHandle>> DeferredSearches;
		for (int32 GroupIdx = 0; GroupIdx < Children.Num(); ++GroupIdx)
		{
			TArray<void*> GroupPtrs;
			TSharedPtr<IPropertyHandle> ChildHandle = Children[GroupIdx]->CreatePropertyHandle();
			ChildHandle->AccessRawData(GroupPtrs);
			auto GroupIt = GroupPtrs.CreateConstIterator();
			const FEditorParameterGroup* ParameterGroupPtr = reinterpret_cast<FEditorParameterGroup*>(*GroupIt);
			const FEditorParameterGroup& ParameterGroup = *ParameterGroupPtr;

			for (int32 ParamIdx = 0; ParamIdx < ParameterGroup.Parameters.Num(); ParamIdx++)
			{
				UDEditorParameterValue* Parameter = ParameterGroup.Parameters[ParamIdx];

				TSharedPtr<IPropertyHandle> ParametersArrayProperty = ChildHandle->GetChildHandle("Parameters");
				TSharedPtr<IPropertyHandle> ParameterProperty = ParametersArrayProperty->GetChildHandle(ParamIdx);
				TSharedPtr<IPropertyHandle> ParameterValueProperty = ParameterProperty->GetChildHandle("ParameterValue");

				if (Cast<UDEditorMaterialLayersParameterValue>(Parameter))
				{
					if (FunctionParameter == nullptr)
					{
						FunctionParameter = Parameter;
					}
					TArray<void*> StructPtrs;
					ParameterValueProperty->AccessRawData(StructPtrs);
					auto It = StructPtrs.CreateConstIterator();
					FunctionInstance = reinterpret_cast<FMaterialLayersFunctions*>(*It);
					FunctionInstanceHandle = ParameterValueProperty;

					TSharedPtr<IPropertyHandle>	LayerHandle = ChildHandle->GetChildHandle("Layers").ToSharedRef();
					TSharedPtr<IPropertyHandle> BlendHandle = ChildHandle->GetChildHandle("Blends").ToSharedRef();
					uint32 LayerChildren;
					LayerHandle->GetNumChildren(LayerChildren);
					uint32 BlendChildren;
					BlendHandle->GetNumChildren(BlendChildren);
					if (MaterialEditorInstance->StoredLayerPreviews.Num() != LayerChildren)
					{
						MaterialEditorInstance->StoredLayerPreviews.Empty();
						MaterialEditorInstance->StoredLayerPreviews.AddDefaulted(LayerChildren);
					}
					if (MaterialEditorInstance->StoredBlendPreviews.Num() != BlendChildren)
					{
						MaterialEditorInstance->StoredBlendPreviews.Empty();
						MaterialEditorInstance->StoredBlendPreviews.AddDefaulted(BlendChildren);
					}

					TSharedRef<FSortedParamData> StackProperty = MakeShared<FSortedParamData>();
					StackProperty->StackDataType = EStackDataType::Stack;
					StackProperty->Parameter = Parameter;
					StackProperty->ParameterInfo.Index = LayerChildren - 1;
					StackProperty->NodeKey = FString::FromInt(StackProperty->ParameterInfo.Index);


					TSharedRef<FSortedParamData> ChildProperty = MakeShared<FSortedParamData>();
					ChildProperty->StackDataType = EStackDataType::Asset;
					ChildProperty->Parameter = Parameter;
					ChildProperty->ParameterHandle = LayerHandle->AsArray()->GetElement(LayerChildren - 1);
					ChildProperty->ParameterNode = Generator->FindTreeNode(ChildProperty->ParameterHandle);
					ChildProperty->ParameterInfo.Index = LayerChildren - 1;
					ChildProperty->ParameterInfo.Association = EMaterialParameterAssociation::LayerParameter;
					ChildProperty->NodeKey = FString::FromInt(ChildProperty->ParameterInfo.Index) + FString::FromInt(ChildProperty->ParameterInfo.Association);

					{
						UObject* AssetObject = nullptr;
						ChildProperty->ParameterHandle->GetValue(AssetObject);
						if (AssetObject)
						{
							if (MaterialEditorInstance->StoredLayerPreviews[LayerChildren - 1] == nullptr)
							{
								MaterialEditorInstance->StoredLayerPreviews[LayerChildren - 1] = (NewObject<UMaterialInstanceConstant>(MaterialEditorInstance, NAME_None));
							}
							UMaterialInterface* EditedMaterial = Cast<UMaterialFunctionInterface>(AssetObject)->GetPreviewMaterial();
							if (MaterialEditorInstance->StoredLayerPreviews[LayerChildren - 1] && MaterialEditorInstance->StoredLayerPreviews[LayerChildren - 1]->Parent != EditedMaterial)
							{
								MaterialEditorInstance->StoredLayerPreviews[LayerChildren - 1]->SetParentEditorOnly(EditedMaterial);
							}
						}
					}

					StackProperty->Children.Add(ChildProperty);
					LayerProperties.Add(StackProperty);

					if (BlendChildren > 0 && LayerChildren > BlendChildren)
					{
						for (int32 Counter = BlendChildren - 1; Counter >= 0; Counter--)
						{
							ChildProperty = MakeShared<FSortedParamData>();
							ChildProperty->StackDataType = EStackDataType::Asset;
							ChildProperty->Parameter = Parameter;
							ChildProperty->ParameterHandle = BlendHandle->AsArray()->GetElement(Counter);
							ChildProperty->ParameterNode = Generator->FindTreeNode(ChildProperty->ParameterHandle);
							ChildProperty->ParameterInfo.Index = Counter;
							ChildProperty->ParameterInfo.Association = EMaterialParameterAssociation::BlendParameter;
							ChildProperty->NodeKey = FString::FromInt(ChildProperty->ParameterInfo.Index) + FString::FromInt(ChildProperty->ParameterInfo.Association);
							{
								UObject* AssetObject = nullptr;
								ChildProperty->ParameterHandle->GetValue(AssetObject);
								if (AssetObject)
								{
									if (MaterialEditorInstance->StoredBlendPreviews[Counter] == nullptr)
									{
										MaterialEditorInstance->StoredBlendPreviews[Counter] = (NewObject<UMaterialInstanceConstant>(MaterialEditorInstance, NAME_None));
									}
									UMaterialInterface* EditedMaterial = Cast<UMaterialFunctionInterface>(AssetObject)->GetPreviewMaterial();
									if (MaterialEditorInstance->StoredBlendPreviews[Counter] && MaterialEditorInstance->StoredBlendPreviews[Counter]->Parent != EditedMaterial)
									{
										MaterialEditorInstance->StoredBlendPreviews[Counter]->SetParentEditorOnly(EditedMaterial);
									}
								}
							}
							LayerProperties.Last()->Children.Add(ChildProperty);

							StackProperty = MakeShared<FSortedParamData>();
							StackProperty->StackDataType = EStackDataType::Stack;
							StackProperty->Parameter = Parameter;
							StackProperty->ParameterInfo.Index = Counter;
							StackProperty->NodeKey = FString::FromInt(StackProperty->ParameterInfo.Index);
							LayerProperties.Add(StackProperty);

							ChildProperty = MakeShared<FSortedParamData>();
							ChildProperty->StackDataType = EStackDataType::Asset;
							ChildProperty->Parameter = Parameter;
							ChildProperty->ParameterHandle = LayerHandle->AsArray()->GetElement(Counter);
							ChildProperty->ParameterNode = Generator->FindTreeNode(ChildProperty->ParameterHandle);
							ChildProperty->ParameterInfo.Index = Counter;
							ChildProperty->ParameterInfo.Association = EMaterialParameterAssociation::LayerParameter;
							ChildProperty->NodeKey = FString::FromInt(ChildProperty->ParameterInfo.Index) + FString::FromInt(ChildProperty->ParameterInfo.Association);
							{
								UObject* AssetObject = nullptr;
								ChildProperty->ParameterHandle->GetValue(AssetObject);
								if (AssetObject)
								{
									if (MaterialEditorInstance->StoredLayerPreviews[Counter] == nullptr)
									{
										MaterialEditorInstance->StoredLayerPreviews[Counter] = (NewObject<UMaterialInstanceConstant>(MaterialEditorInstance, NAME_None));
									}
									UMaterialInterface* EditedMaterial = Cast<UMaterialFunctionInterface>(AssetObject)->GetPreviewMaterial();
									if (MaterialEditorInstance->StoredLayerPreviews[Counter] && MaterialEditorInstance->StoredLayerPreviews[Counter]->Parent != EditedMaterial)
									{
										MaterialEditorInstance->StoredLayerPreviews[Counter]->SetParentEditorOnly(EditedMaterial);
									}
								}
							}
							LayerProperties.Last()->Children.Add(ChildProperty);
						}
					}
				}
				else
				{
<<<<<<< HEAD
					ParameterValueProperty->SetInstanceMetaData("UIMin", FString::Printf(TEXT("%f"), ScalarParam->SliderMin));
					ParameterValueProperty->SetInstanceMetaData("UIMax", FString::Printf(TEXT("%f"), ScalarParam->SliderMax));
				}
					
				NonLayerProperty.Parameter = Parameter;
				NonLayerProperty.ParameterGroup = ParameterGroup;

				DeferredSearches.Add(ParameterValueProperty);
				NonLayerProperty.UnsortedName = Parameter->ParameterInfo.Name;
=======
					FUnsortedParamData NonLayerProperty;
					UDEditorScalarParameterValue* ScalarParam = Cast<UDEditorScalarParameterValue>(Parameter);
>>>>>>> 6bbb88c8

					if (ScalarParam && ScalarParam->SliderMax > ScalarParam->SliderMin)
					{
						ParameterValueProperty->SetInstanceMetaData("UIMin", FString::Printf(TEXT("%f"), ScalarParam->SliderMin));
						ParameterValueProperty->SetInstanceMetaData("UIMax", FString::Printf(TEXT("%f"), ScalarParam->SliderMax));
					}

					NonLayerProperty.Parameter = Parameter;
					NonLayerProperty.ParameterGroup = ParameterGroup;

					DeferredSearches.Add(ParameterValueProperty);
					NonLayerProperty.UnsortedName = Parameter->ParameterInfo.Name;

					NonLayerProperties.Add(NonLayerProperty);
				}
			}
		}
<<<<<<< HEAD
	}

	checkf(NonLayerProperties.Num() == DeferredSearches.Num(), TEXT("Internal inconsistency: number of node searches does not match the number of properties"));
	TArray<TSharedPtr<IDetailTreeNode>> DeferredResults = Generator->FindTreeNodes(DeferredSearches);
	checkf(NonLayerProperties.Num() == DeferredResults.Num(), TEXT("Internal inconsistency: number of node search results does not match the number of properties"));

	for (int Idx = 0, NumUnsorted = NonLayerProperties.Num(); Idx < NumUnsorted; ++Idx)
	{
		FUnsortedParamData& NonLayerProperty = NonLayerProperties[Idx];
		NonLayerProperty.ParameterNode = DeferredResults[Idx];
		NonLayerProperty.ParameterHandle = NonLayerProperty.ParameterNode->CreatePropertyHandle();
	}

	DeferredResults.Empty();
	DeferredSearches.Empty();

	for (int32 LayerIdx = 0; LayerIdx < LayerProperties.Num(); LayerIdx++)
	{
		for (int32 ChildIdx = 0; ChildIdx < LayerProperties[LayerIdx]->Children.Num(); ChildIdx++)
=======

		checkf(NonLayerProperties.Num() == DeferredSearches.Num(), TEXT("Internal inconsistency: number of node searches does not match the number of properties"));
		TArray<TSharedPtr<IDetailTreeNode>> DeferredResults = Generator->FindTreeNodes(DeferredSearches);
		checkf(NonLayerProperties.Num() == DeferredResults.Num(), TEXT("Internal inconsistency: number of node search results does not match the number of properties"));

		for (int Idx = 0, NumUnsorted = NonLayerProperties.Num(); Idx < NumUnsorted; ++Idx)
>>>>>>> 6bbb88c8
		{
			FUnsortedParamData& NonLayerProperty = NonLayerProperties[Idx];
			NonLayerProperty.ParameterNode = DeferredResults[Idx];
			NonLayerProperty.ParameterHandle = NonLayerProperty.ParameterNode->CreatePropertyHandle();
		}

		DeferredResults.Empty();
		DeferredSearches.Empty();

		for (int32 LayerIdx = 0; LayerIdx < LayerProperties.Num(); LayerIdx++)
		{
			for (int32 ChildIdx = 0; ChildIdx < LayerProperties[LayerIdx]->Children.Num(); ChildIdx++)
			{
				ShowSubParameters(LayerProperties[LayerIdx]->Children[ChildIdx]);
			}
		}
	}

	SetParentsExpansionState();
}

bool SMaterialLayersFunctionsInstanceTree::IsLayerVisible(int32 Index) const
{
	if (FunctionParameter.IsValid())
	{
		return FunctionInstance->GetLayerVisibility(Index);
	}
	return false;
}

TSharedRef<SWidget> SMaterialLayersFunctionsInstanceTree::CreateThumbnailWidget(EMaterialParameterAssociation InAssociation, int32 InIndex, float InThumbnailSize)
{
	UObject* ThumbnailObject = nullptr;
	if (InAssociation == EMaterialParameterAssociation::LayerParameter)
	{
		ThumbnailObject = MaterialEditorInstance->StoredLayerPreviews[InIndex];
	}
	else if (InAssociation == EMaterialParameterAssociation::BlendParameter)
	{
		ThumbnailObject = MaterialEditorInstance->StoredBlendPreviews[InIndex];
	}
	const TSharedPtr<FAssetThumbnail> AssetThumbnail = MakeShareable(new FAssetThumbnail(ThumbnailObject, InThumbnailSize, InThumbnailSize, GetTreeThumbnailPool()));
	TSharedRef<SWidget> ThumbnailWidget = AssetThumbnail->MakeThumbnailWidget();
	ThumbnailWidget->SetOnMouseDoubleClick(FPointerEventHandler::CreateSP(this, &SMaterialLayersFunctionsInstanceTree::OnThumbnailDoubleClick, InAssociation, InIndex));
	return ThumbnailWidget;
}

void SMaterialLayersFunctionsInstanceTree::UpdateThumbnailMaterial(TEnumAsByte<EMaterialParameterAssociation> InAssociation, int32 InIndex, bool bAlterBlendIndex)
{
	// Need to invert index b/c layer properties is generated in reverse order
	TArray<TSharedPtr<FSortedParamData>> AssetChildren = LayerProperties[LayerProperties.Num() - 1 - InIndex]->Children;
	UMaterialInstanceConstant* MaterialToUpdate = nullptr;
	int32 ParameterIndex = InIndex;
	if (InAssociation == EMaterialParameterAssociation::LayerParameter)
	{
		MaterialToUpdate = MaterialEditorInstance->StoredLayerPreviews[ParameterIndex];
	}
	if (InAssociation == EMaterialParameterAssociation::BlendParameter)
	{
		if (bAlterBlendIndex)
		{
			ParameterIndex--;
		}
		MaterialToUpdate = MaterialEditorInstance->StoredBlendPreviews[ParameterIndex];
	}

	TArray<FEditorParameterGroup> ParameterGroups;
	for (TSharedPtr<FSortedParamData> AssetChild : AssetChildren)
	{
		for (TSharedPtr<FSortedParamData> Group : AssetChild->Children)
		{
			if (Group->ParameterInfo.Association == InAssociation)
			{
				FEditorParameterGroup DuplicatedGroup = FEditorParameterGroup();
				DuplicatedGroup.GroupAssociation = Group->Group.GroupAssociation;
				DuplicatedGroup.GroupName = Group->Group.GroupName;
				DuplicatedGroup.GroupSortPriority = Group->Group.GroupSortPriority;
				for (UDEditorParameterValue* Parameter : Group->Group.Parameters)
				{
					if (Parameter->ParameterInfo.Index == ParameterIndex)
					{
						DuplicatedGroup.Parameters.Add(Parameter);
					}
				}
				ParameterGroups.Add(DuplicatedGroup);
			}
		}

	

	}
	if (MaterialToUpdate != nullptr)
	{
		FMaterialPropertyHelpers::TransitionAndCopyParameters(MaterialToUpdate, ParameterGroups, true);
	}
}

FReply SMaterialLayersFunctionsInstanceTree::OnThumbnailDoubleClick(const FGeometry& Geometry, const FPointerEvent& MouseEvent, EMaterialParameterAssociation InAssociation, int32 InIndex)
{
	UMaterialFunctionInterface* AssetToOpen = nullptr;
	if (InAssociation == EMaterialParameterAssociation::BlendParameter)
	{
		AssetToOpen = FunctionInstance->Blends[InIndex];
	}
	else if (InAssociation == EMaterialParameterAssociation::LayerParameter)
	{
		AssetToOpen = FunctionInstance->Layers[InIndex];
	}
	if (AssetToOpen != nullptr)
	{
		GEditor->GetEditorSubsystem<UAssetEditorSubsystem>()->OpenEditorForAsset(AssetToOpen);
		return FReply::Handled();
	}
	return FReply::Unhandled();
}

void SMaterialLayersFunctionsInstanceTree::ShowSubParameters(TSharedPtr<FSortedParamData> ParentParameter)
{
	for (FUnsortedParamData Property : NonLayerProperties)
	{
		UDEditorParameterValue* Parameter = Property.Parameter;
		if (Parameter->ParameterInfo.Index == ParentParameter->ParameterInfo.Index
			&& Parameter->ParameterInfo.Association == ParentParameter->ParameterInfo.Association)
		{
			TSharedPtr<FSortedParamData> GroupProperty(new FSortedParamData());
			GroupProperty->StackDataType = EStackDataType::Group;
			GroupProperty->ParameterInfo.Index = Parameter->ParameterInfo.Index;
			GroupProperty->ParameterInfo.Association = Parameter->ParameterInfo.Association;
			GroupProperty->Group = Property.ParameterGroup;
			GroupProperty->NodeKey = FString::FromInt(GroupProperty->ParameterInfo.Index) + FString::FromInt(GroupProperty->ParameterInfo.Association) + Property.ParameterGroup.GroupName.ToString();

			bool bAddNewGroup = true;
			for (TSharedPtr<struct FSortedParamData> GroupChild : ParentParameter->Children)
			{
				if (GroupChild->NodeKey == GroupProperty->NodeKey)
				{
					bAddNewGroup = false;
				}
			}
			if (bAddNewGroup)
			{
				ParentParameter->Children.Add(GroupProperty);
			}

			TSharedPtr<FSortedParamData> ChildProperty(new FSortedParamData());
			ChildProperty->StackDataType = EStackDataType::Property;
			ChildProperty->Parameter = Parameter;
			ChildProperty->ParameterInfo.Index = Parameter->ParameterInfo.Index;
			ChildProperty->ParameterInfo.Association = Parameter->ParameterInfo.Association;
			ChildProperty->ParameterNode = Property.ParameterNode;
			ChildProperty->PropertyName = Property.UnsortedName;
			ChildProperty->NodeKey = FString::FromInt(ChildProperty->ParameterInfo.Index) + FString::FromInt(ChildProperty->ParameterInfo.Association) +  Property.ParameterGroup.GroupName.ToString() + Property.UnsortedName.ToString();


			UDEditorStaticComponentMaskParameterValue* CompMaskParam = Cast<UDEditorStaticComponentMaskParameterValue>(Parameter);
			if (!CompMaskParam)
			{
				TArray<TSharedRef<IDetailTreeNode>> ParamChildren;
				Property.ParameterNode->GetChildren(ParamChildren);
				for (int32 ParamChildIdx = 0; ParamChildIdx < ParamChildren.Num(); ParamChildIdx++)
				{
					TSharedPtr<FSortedParamData> ParamChildProperty(new FSortedParamData());
					ParamChildProperty->StackDataType = EStackDataType::PropertyChild;
					ParamChildProperty->ParameterNode = ParamChildren[ParamChildIdx];
					ParamChildProperty->ParameterHandle = ParamChildProperty->ParameterNode->CreatePropertyHandle();
					ParamChildProperty->ParameterInfo.Index = Parameter->ParameterInfo.Index;
					ParamChildProperty->ParameterInfo.Association = Parameter->ParameterInfo.Association;
					ParamChildProperty->Parameter = ChildProperty->Parameter;
					ChildProperty->Children.Add(ParamChildProperty);
				}
			}
			for (TSharedPtr<struct FSortedParamData> GroupChild : ParentParameter->Children)
			{
				if (GroupChild->Group.GroupName == Property.ParameterGroup.GroupName
					&& GroupChild->ParameterInfo.Association == ChildProperty->ParameterInfo.Association
					&&  GroupChild->ParameterInfo.Index == ChildProperty->ParameterInfo.Index)
				{
					GroupChild->Children.Add(ChildProperty);
				}
			}

		}
	}
}

void SMaterialLayersFunctionsInstanceWrapper::Refresh()
{
	LayerParameter.Reset();
	TSharedPtr<SHorizontalBox> HeaderBox;
	NestedTree->CreateGroupsWidget();
	LayerParameter = NestedTree->FunctionParameter;
	FOnClicked 	OnChildButtonClicked = FOnClicked::CreateStatic(&FMaterialPropertyHelpers::OnClickedSaveNewMaterialInstance, ImplicitConv<UMaterialInterface*>(MaterialEditorInstance->SourceInstance), ImplicitConv<UObject*>(MaterialEditorInstance));
	FOnClicked	OnSiblingButtonClicked = FOnClicked::CreateStatic(&FMaterialPropertyHelpers::OnClickedSaveNewMaterialInstance, MaterialEditorInstance->SourceInstance->Parent, ImplicitConv<UObject*>(MaterialEditorInstance));

	if (LayerParameter != nullptr)
	{
		FOnClicked OnRelinkToParent = FOnClicked::CreateSP(NestedTree.ToSharedRef(), &SMaterialLayersFunctionsInstanceTree::RelinkLayersToParent);

		this->ChildSlot
			[
				SNew(SVerticalBox)
				+ SVerticalBox::Slot()
				.Padding(0.0f)
				.AutoHeight()
				[
					SAssignNew(HeaderBox, SHorizontalBox)
					+ SHorizontalBox::Slot()
					.Padding(FMargin(4.0f, 0.0f))
					.HAlign(HAlign_Left)
					.AutoWidth()
					.VAlign(VAlign_Center)
					[
						SNew(STextBlock)
						.Text(LOCTEXT("MaterialLayers", "Material Layers"))
					]
				]
				+ SVerticalBox::Slot()
				.Padding(FMargin(0.0f))
				[
					NestedTree.ToSharedRef()
				]
		];
		if (FMaterialPropertyHelpers::IsOverriddenExpression(NestedTree->FunctionParameter))
		{
			HeaderBox->AddSlot()
				.HAlign(HAlign_Left)
				.AutoWidth()
				.VAlign(VAlign_Center)
				[
					PropertyCustomizationHelpers::MakeAddButton(FSimpleDelegate::CreateSP(NestedTree.Get(), &SMaterialLayersFunctionsInstanceTree::AddLayer))
				];
		}
		HeaderBox->AddSlot()
			.FillWidth(1.0f)
			[
				SNullWidget::NullWidget
			];
		HeaderBox->AddSlot()
			.AutoWidth()
			.Padding(2.0f)
			[
				SNew(SButton)
				.Text(LOCTEXT("Relink", "Relink"))
				.HAlign(HAlign_Center)
				.OnClicked(OnRelinkToParent)
				.ToolTipText(LOCTEXT("RelinkToParentLayers", "Relink to Parent Layers and Blends"))
				.Visibility(NestedTree.Get(), &SMaterialLayersFunctionsInstanceTree::GetRelinkLayersToParentVisibility)
			];
		HeaderBox->AddSlot()
				.AutoWidth()
				.Padding(2.0f)
				[
					SNew(SButton)
					.Text(LOCTEXT("SaveSibling", "Save Sibling"))
					.HAlign(HAlign_Center)
					.OnClicked(OnSiblingButtonClicked)
					.ToolTipText(LOCTEXT("SaveToSiblingInstance", "Save to Sibling Instance"))
				];
		HeaderBox->AddSlot()
			.AutoWidth()
			.Padding(2.0f)
			[
				SNew(SButton)
				.Text(LOCTEXT("SaveChild", "Save Child"))
				.HAlign(HAlign_Center)
				.OnClicked(OnChildButtonClicked)
				.ToolTipText(LOCTEXT("SaveToChildInstance", "Save To Child Instance"))
			];
	}
	else
	{
		this->ChildSlot
			[
				SNew(SBox)
				.Padding(FMargin(10.0f))
				.HAlign(HAlign_Center)
				[
					SNew(STextBlock)
					.Text(LOCTEXT("AddLayerParameterPrompt", "Add a Material Attribute Layers parameter to see it here."))
				]
			];
	}
}


void SMaterialLayersFunctionsInstanceWrapper::Construct(const FArguments& InArgs)
{
	NestedTree = SNew(SMaterialLayersFunctionsInstanceTree)
		.InMaterialEditorInstance(InArgs._InMaterialEditorInstance)
		.InWrapper(this)
		.InShowHiddenDelegate(InArgs._InShowHiddenDelegate);

	LayerParameter = NestedTree->FunctionParameter;

	MaterialEditorInstance = InArgs._InMaterialEditorInstance;
	Refresh();

}

void SMaterialLayersFunctionsInstanceWrapper::SetEditorInstance(UMaterialEditorInstanceConstant* InMaterialEditorInstance)
{
	NestedTree->MaterialEditorInstance = InMaterialEditorInstance;
	Refresh();
}


#undef LOCTEXT_NAMESPACE









/////////////// MATERIAL VERSION
#define LOCTEXT_NAMESPACE "MaterialLayerDisplay"

FString SMaterialLayersFunctionsMaterialTreeItem::GetCurvePath(UDEditorScalarParameterValue* Parameter) const
{
	FString Path = Parameter->AtlasData.Curve->GetPathName();
	return Path;
}

const FSlateBrush* SMaterialLayersFunctionsMaterialTreeItem::GetBorderImage() const
{
	return FAppStyle::Get().GetBrush("DetailsView.CategoryMiddle");
}

FSlateColor SMaterialLayersFunctionsMaterialTreeItem::GetOuterBackgroundColor(TSharedPtr<FSortedParamData> InParamData) const
{
	if (InParamData->StackDataType == EStackDataType::Stack)
	{
		return FAppStyle::Get().GetSlateColor("Colors.Header");
	}
	else if (IsHovered() || InParamData->StackDataType == EStackDataType::Group)
	{
		return FAppStyle::Get().GetSlateColor("Colors.Header");
	}

	return FAppStyle::Get().GetSlateColor("Colors.Panel");
}

void SMaterialLayersFunctionsMaterialTreeItem::RefreshOnRowChange(const FAssetData& AssetData, SMaterialLayersFunctionsMaterialTree* InTree)
{
	if (SMaterialLayersFunctionsMaterialWrapper* Wrapper = InTree->GetWrapper())
	{
		InTree->CreateGroupsWidget();
	}
}

FText SMaterialLayersFunctionsMaterialTreeItem::GetLayerName(SMaterialLayersFunctionsMaterialTree* InTree, int32 Counter) const
{
	if (InTree->FunctionParameter.IsValid())
	{
		return InTree->FunctionInstance->GetLayerName(Counter);
	}
	return FText();
}

void SMaterialLayersFunctionsMaterialTreeItem::Construct(const FArguments& InArgs, const TSharedRef<STableViewBase>& InOwnerTableView)
{
	StackParameterData = InArgs._StackParameterData;
	MaterialEditorInstance = InArgs._MaterialEditorInstance;
	Tree = InArgs._InTree;

	TSharedRef<SWidget> LeftSideWidget = SNullWidget::NullWidget;
	TSharedRef<SWidget> RightSideWidget = SNullWidget::NullWidget;
	FText NameOverride;
	TSharedRef<SVerticalBox> WrapperWidget = SNew(SVerticalBox);
	EHorizontalAlignment ValueAlignment = HAlign_Left;
	// STACK --------------------------------------------------
	if (StackParameterData->StackDataType == EStackDataType::Stack)
	{
		WrapperWidget->AddSlot()
			.Padding(0.0f)
			.AutoHeight()
			[
				SNullWidget::NullWidget
			];
#if WITH_EDITOR
		NameOverride = Tree->FunctionInstance->GetLayerName(StackParameterData->ParameterInfo.Index);
#endif
		TSharedRef<SHorizontalBox> HeaderRowWidget = SNew(SHorizontalBox);

		const float ThumbnailSize = 24.0f;
		TArray<TSharedPtr<FSortedParamData>> AssetChildren = StackParameterData->Children;
		if (AssetChildren.Num() > 0)
		{
			HeaderRowWidget->AddSlot()
				.HAlign(HAlign_Center)
				.VAlign(VAlign_Center)
				.Padding(0.0f)
				.AutoWidth()
				[
					SNullWidget::NullWidget
				];
		}
		for (TSharedPtr<FSortedParamData> AssetChild : AssetChildren)
		{
			TSharedPtr<SBox> ThumbnailBox;
			FAssetData AssetData;
			AssetChild->ParameterHandle->GetValue(AssetData);
			int32 PreviewIndex = INDEX_NONE;
			int32 ThumbnailIndex = INDEX_NONE;
			EMaterialParameterAssociation PreviewAssociation = EMaterialParameterAssociation::GlobalParameter;
			if (UObject* AssetObject = AssetData.GetAsset())
			{
				if (Cast<UMaterialFunctionInterface>(AssetObject)->GetMaterialFunctionUsage() == EMaterialFunctionUsage::MaterialLayer)
				{
					PreviewIndex = StackParameterData->ParameterInfo.Index;
					PreviewAssociation = EMaterialParameterAssociation::LayerParameter;
					Tree->UpdateThumbnailMaterial(PreviewAssociation, PreviewIndex);
					ThumbnailIndex = PreviewIndex;
				}
				if (Cast<UMaterialFunctionInterface>(AssetObject)->GetMaterialFunctionUsage() == EMaterialFunctionUsage::MaterialLayerBlend)
				{
					PreviewIndex = StackParameterData->ParameterInfo.Index;
					PreviewAssociation = EMaterialParameterAssociation::BlendParameter;
					Tree->UpdateThumbnailMaterial(PreviewAssociation, PreviewIndex, true);
					ThumbnailIndex = PreviewIndex - 1;
				}
			}
			HeaderRowWidget->AddSlot()
				.AutoWidth()
				.HAlign(HAlign_Center)
				.VAlign(VAlign_Center)
				.Padding(4.0f)
				.MaxWidth(ThumbnailSize)
				[
					SAssignNew(ThumbnailBox, SBox)
					[
						Tree->CreateThumbnailWidget(PreviewAssociation, ThumbnailIndex, ThumbnailSize)
					]
				];
			ThumbnailBox->SetMaxDesiredHeight(ThumbnailSize);
			ThumbnailBox->SetMinDesiredHeight(ThumbnailSize);
			ThumbnailBox->SetMinDesiredWidth(ThumbnailSize);
			ThumbnailBox->SetMaxDesiredWidth(ThumbnailSize);
		}

		if (StackParameterData->ParameterInfo.Index != 0)
		{
			HeaderRowWidget->AddSlot()
				.VAlign(VAlign_Center)
				.AutoWidth()
				.Padding(5.0f)
				[
					SNew(STextBlock)
					.Text(this, &SMaterialLayersFunctionsMaterialTreeItem::GetLayerName, InArgs._InTree, StackParameterData->ParameterInfo.Index)
				];
				HeaderRowWidget->AddSlot()
				.FillWidth(1.0f)
				.VAlign(VAlign_Center)
				[
					SNullWidget::NullWidget
				];
		}
		else
		{
			HeaderRowWidget->AddSlot()
				.VAlign(VAlign_Center)
				.AutoWidth()
				.Padding(5.0f)
				[
					SNew(STextBlock)
					.Text(NameOverride)
				];
		}
		LeftSideWidget = HeaderRowWidget;
	}
	// END STACK

	// GROUP --------------------------------------------------
	if (StackParameterData->StackDataType == EStackDataType::Group)
	{
		NameOverride = FText::FromName(StackParameterData->Group.GroupName);
		LeftSideWidget = SNew(STextBlock)
			.Text(NameOverride)
			.Font(FAppStyle::Get().GetFontStyle("PropertyWindow.BoldFont"))
			.TextStyle(FAppStyle::Get(), "DetailsView.CategoryTextStyle")
			.TransformPolicy(ETextTransformPolicy::ToUpper);
	}
	// END GROUP

	// ASSET --------------------------------------------------
	if (StackParameterData->StackDataType == EStackDataType::Asset)
	{
		ValueAlignment = HAlign_Fill;
		StackParameterData->ParameterHandle->GetProperty()->SetMetaData(FName(TEXT("DisplayThumbnail")), TEXT("true"));
		FIntPoint ThumbnailOverride;
		if (StackParameterData->ParameterInfo.Association == EMaterialParameterAssociation::LayerParameter)
		{
			NameOverride = FMaterialPropertyHelpers::LayerID;
			ThumbnailOverride = FIntPoint(64, 64);
		}
		else if (StackParameterData->ParameterInfo.Association == EMaterialParameterAssociation::BlendParameter)
		{
			NameOverride = FMaterialPropertyHelpers::BlendID;
			ThumbnailOverride = FIntPoint(32, 32);
		}


		const int32 LayerStateIndex = StackParameterData->ParameterInfo.Association == EMaterialParameterAssociation::BlendParameter ? StackParameterData->ParameterInfo.Index + 1 : StackParameterData->ParameterInfo.Index;

		IDetailTreeNode& Node = *StackParameterData->ParameterNode;
		FNodeWidgets NodeWidgets = Node.CreateNodeWidgets();

		LeftSideWidget = StackParameterData->ParameterHandle->CreatePropertyNameWidget(NameOverride);

		EMaterialParameterAssociation InAssociation = StackParameterData->ParameterInfo.Association;
		UMaterialFunctionInterface* LocalFunction = nullptr;
		TSharedPtr<SBox> ThumbnailBox;

		if (StackParameterData->ParameterInfo.Association == EMaterialParameterAssociation::LayerParameter)
		{
			LocalFunction = Tree->FunctionInstance->Layers[StackParameterData->ParameterInfo.Index];
		}
		else if (StackParameterData->ParameterInfo.Association == EMaterialParameterAssociation::BlendParameter)
		{
			LocalFunction = Tree->FunctionInstance->Blends[StackParameterData->ParameterInfo.Index];
		}

		RightSideWidget = SNew(SVerticalBox)
			+ SVerticalBox::Slot()
			.Padding(0.0f)
			[
				SNew(SHorizontalBox)
				+ SHorizontalBox::Slot()
				.AutoWidth()
				.HAlign(HAlign_Center)
				.VAlign(VAlign_Center)
				.Padding(0.0f)
				.MaxWidth(ThumbnailOverride.X)
				[
					SAssignNew(ThumbnailBox, SBox)
					[
						Tree->CreateThumbnailWidget(StackParameterData->ParameterInfo.Association, StackParameterData->ParameterInfo.Index, ThumbnailOverride.X)
					]
				]
				+ SHorizontalBox::Slot()
				.FillWidth(1.0)
				[
					SNew(SObjectPropertyEntryBox)
					.AllowedClass(UMaterialFunctionInterface::StaticClass())
					.ObjectPath(this, &SMaterialLayersFunctionsMaterialTreeItem::GetInstancePath, Tree)
					.DisplayCompactSize(true)
				]
			];
		ThumbnailBox->SetMaxDesiredHeight(ThumbnailOverride.Y);
		ThumbnailBox->SetMinDesiredHeight(ThumbnailOverride.Y);
		ThumbnailBox->SetMinDesiredWidth(ThumbnailOverride.X);
		ThumbnailBox->SetMaxDesiredWidth(ThumbnailOverride.X);
	}
	// END ASSET

	// PROPERTY ----------------------------------------------
	bool bisPaddedProperty = false;
	if (StackParameterData->StackDataType == EStackDataType::Property)
	{

		UDEditorStaticComponentMaskParameterValue* CompMaskParam = Cast<UDEditorStaticComponentMaskParameterValue>(StackParameterData->Parameter);
		UDEditorVectorParameterValue* VectorParam = Cast<UDEditorVectorParameterValue>(StackParameterData->Parameter);
		UDEditorScalarParameterValue* ScalarParam = Cast<UDEditorScalarParameterValue>(StackParameterData->Parameter);
		UDEditorTextureParameterValue* TextureParam = Cast<UDEditorTextureParameterValue>(StackParameterData->Parameter);
		NameOverride = FText::FromName(StackParameterData->Parameter->ParameterInfo.Name);

		IDetailTreeNode& Node = *StackParameterData->ParameterNode;
		TSharedPtr<IDetailPropertyRow> GeneratedRow = StaticCastSharedPtr<IDetailPropertyRow>(Node.GetRow());
		IDetailPropertyRow& Row = *GeneratedRow.Get();
		Row
			.DisplayName(NameOverride);

		if (VectorParam && VectorParam->bIsUsedAsChannelMask)
		{
			FOnGetPropertyComboBoxStrings GetMaskStrings = FOnGetPropertyComboBoxStrings::CreateStatic(&FMaterialPropertyHelpers::GetVectorChannelMaskComboBoxStrings);
			FOnGetPropertyComboBoxValue GetMaskValue = FOnGetPropertyComboBoxValue::CreateStatic(&FMaterialPropertyHelpers::GetVectorChannelMaskValue, StackParameterData->Parameter);
			FOnPropertyComboBoxValueSelected SetMaskValue = FOnPropertyComboBoxValueSelected::CreateStatic(&FMaterialPropertyHelpers::SetVectorChannelMaskValue, StackParameterData->ParameterNode->CreatePropertyHandle(), StackParameterData->Parameter, (UObject*)MaterialEditorInstance);

			FDetailWidgetRow& CustomWidget = Row.CustomWidget();
			CustomWidget
				.FilterString(NameOverride)
				.NameContent()
				[
					SNew(STextBlock)
					.Text(NameOverride)
					.ToolTipText(FMaterialPropertyHelpers::GetParameterExpressionDescription(StackParameterData->Parameter, MaterialEditorInstance))
					.Font(FEditorStyle::GetFontStyle(TEXT("PropertyWindow.NormalFont")))
				]
				.ValueContent()
				.MaxDesiredWidth(200.0f)
				[
					SNew(SHorizontalBox)
					+ SHorizontalBox::Slot()
					.FillWidth(1.0f)
					[
						SNew(SHorizontalBox)
						+ SHorizontalBox::Slot()
						.HAlign(HAlign_Left)
						.AutoWidth()
						[
							PropertyCustomizationHelpers::MakePropertyComboBox(StackParameterData->ParameterNode->CreatePropertyHandle(), GetMaskStrings, GetMaskValue, SetMaskValue)
						]
					]
				];
		}
		else if (ScalarParam && ScalarParam->AtlasData.bIsUsedAsAtlasPosition)
		{
			const FText ParameterName = FText::FromName(StackParameterData->Parameter->ParameterInfo.Name);

			FDetailWidgetRow& CustomWidget = Row.CustomWidget();
			CustomWidget
				.FilterString(ParameterName)
				.NameContent()
				[
					SNew(STextBlock)
					.Text(ParameterName)
					.ToolTipText(FMaterialPropertyHelpers::GetParameterExpressionDescription(StackParameterData->Parameter, MaterialEditorInstance))
					.Font(FEditorStyle::GetFontStyle(TEXT("PropertyWindow.NormalFont")))
				]
			.ValueContent()
				.HAlign(HAlign_Fill)
				.MaxDesiredWidth(400.0f)
				[
					SNew(SObjectPropertyEntryBox)
					.ObjectPath(this, &SMaterialLayersFunctionsMaterialTreeItem::GetCurvePath, ScalarParam)
					.AllowedClass(UCurveLinearColor::StaticClass())
					.NewAssetFactories(TArray<UFactory*>())
					.DisplayThumbnail(true)
					.ThumbnailPool(InArgs._InTree->GetTreeThumbnailPool())
					.DisplayCompactSize(true)
				];

		}
		else if (TextureParam)
		{
			UMaterial* Material = MaterialEditorInstance->PreviewMaterial;
			if (Material != nullptr)
			{
				UMaterialExpressionTextureSampleParameter* Expression = Material->FindExpressionByGUID<UMaterialExpressionTextureSampleParameter>(TextureParam->ExpressionId);
				if (Expression != nullptr)
				{
					TWeakObjectPtr<UMaterialExpressionTextureSampleParameter> SamplerExpression = Expression;
					TSharedPtr<SWidget> NameWidget;
					TSharedPtr<SWidget> ValueWidget;
					TSharedPtr<SVerticalBox> NameVerticalBox;
					const FText ParameterName = FText::FromName(StackParameterData->Parameter->ParameterInfo.Name);
					FDetailWidgetRow& CustomWidget = Row.CustomWidget();
					CustomWidget
						.FilterString(ParameterName)
						.NameContent()
						[
							SAssignNew(NameVerticalBox, SVerticalBox)
							+ SVerticalBox::Slot()
							.AutoHeight()
							[
								SNew(STextBlock)
								.Text(ParameterName)
								.ToolTipText(FMaterialPropertyHelpers::GetParameterExpressionDescription(StackParameterData->Parameter, MaterialEditorInstance))
								.Font(FEditorStyle::GetFontStyle(TEXT("PropertyWindow.NormalFont")))
							]
						];
					CustomWidget.ValueContent()
						[
							SNew(SObjectPropertyEntryBox)
							.PropertyHandle(StackParameterData->ParameterNode->CreatePropertyHandle())
							.AllowedClass(UTexture::StaticClass())
							.ThumbnailPool(Tree->GetTreeThumbnailPool())
						];

					static const FName Red("R");
					static const FName Green("G");
					static const FName Blue("B");
					static const FName Alpha("A");

					if (!TextureParam->ChannelNames.R.IsEmpty())
					{
						NameVerticalBox->AddSlot()
							[
								SNew(SHorizontalBox)
								+ SHorizontalBox::Slot()
								.AutoWidth()
								.Padding(20.0, 2.0, 4.0, 2.0)
								[
									SNew(STextBlock)
									.Text(FText::FromName(Red))
									.Font(FEditorStyle::GetFontStyle(TEXT("PropertyWindow.BoldFont")))
								]
								+ SHorizontalBox::Slot()
								.HAlign(HAlign_Left)
								.Padding(4.0, 2.0)
								[
									SNew(STextBlock)
									.Text(TextureParam->ChannelNames.R)
									.Font(FEditorStyle::GetFontStyle(TEXT("PropertyWindow.NormalFont")))
								]
							];
					}
					if (!TextureParam->ChannelNames.G.IsEmpty())
					{
						NameVerticalBox->AddSlot()
							[
								SNew(SHorizontalBox)
								+ SHorizontalBox::Slot()
								.Padding(20.0, 2.0, 4.0, 2.0)
								.AutoWidth()
								[
									SNew(STextBlock)
									.Text(FText::FromName(Green))
									.Font(FEditorStyle::GetFontStyle(TEXT("PropertyWindow.BoldFont")))
								]
								+ SHorizontalBox::Slot()
								.HAlign(HAlign_Left)
								.Padding(4.0, 2.0)
								[
									SNew(STextBlock)
									.Text(TextureParam->ChannelNames.G)
									.Font(FEditorStyle::GetFontStyle(TEXT("PropertyWindow.NormalFont")))
								]
							];
					}
					if (!TextureParam->ChannelNames.B.IsEmpty())
					{
						NameVerticalBox->AddSlot()
							[
								SNew(SHorizontalBox)
								+ SHorizontalBox::Slot()
								.Padding(20.0, 2.0, 4.0, 2.0)
								.AutoWidth()
								[
									SNew(STextBlock)
									.Text(FText::FromName(Blue))
									.Font(FEditorStyle::GetFontStyle(TEXT("PropertyWindow.BoldFont")))
								]
								+ SHorizontalBox::Slot()
								.HAlign(HAlign_Left)
								.Padding(4.0, 2.0)
								[
									SNew(STextBlock)
									.Text(TextureParam->ChannelNames.B)
									.Font(FEditorStyle::GetFontStyle(TEXT("PropertyWindow.NormalFont")))
								]
							];
					}
					if (!TextureParam->ChannelNames.A.IsEmpty())
					{
						NameVerticalBox->AddSlot()
							[
								SNew(SHorizontalBox)
								+ SHorizontalBox::Slot()
								.Padding(20.0, 2.0, 4.0, 2.0)
								.AutoWidth()
								[
									SNew(STextBlock)
									.Text(FText::FromName(Alpha))
									.Font(FEditorStyle::GetFontStyle(TEXT("PropertyWindow.BoldFont")))
								]
								+ SHorizontalBox::Slot()
								.HAlign(HAlign_Left)
								.Padding(4.0, 2.0)
								[
									SNew(STextBlock)
									.Text(TextureParam->ChannelNames.A)
									.Font(FEditorStyle::GetFontStyle(TEXT("PropertyWindow.NormalFont")))
								]
							];
					}
				}
			}
		}
		else if (CompMaskParam)
		{
			TSharedPtr<IPropertyHandle> RMaskProperty = StackParameterData->ParameterNode->CreatePropertyHandle()->GetChildHandle("R");
			TSharedPtr<IPropertyHandle> GMaskProperty = StackParameterData->ParameterNode->CreatePropertyHandle()->GetChildHandle("G");
			TSharedPtr<IPropertyHandle> BMaskProperty = StackParameterData->ParameterNode->CreatePropertyHandle()->GetChildHandle("B");
			TSharedPtr<IPropertyHandle> AMaskProperty = StackParameterData->ParameterNode->CreatePropertyHandle()->GetChildHandle("A");
			FDetailWidgetRow& CustomWidget = Row.CustomWidget();
			CustomWidget
				.FilterString(NameOverride)
				.NameContent()
				[
					SNew(SHorizontalBox)
					+ SHorizontalBox::Slot()
<<<<<<< HEAD
				.VAlign(VAlign_Center)
				[
					SNew(STextBlock)
					.Text(NameOverride)
				.ToolTipText(FMaterialPropertyHelpers::GetParameterExpressionDescription(StackParameterData->Parameter, MaterialEditorInstance))
				.Font(FEditorStyle::GetFontStyle(TEXT("PropertyWindow.NormalFont")))
				]
				]
			.ValueContent()
=======
					.VAlign(VAlign_Center)
					[
						SNew(STextBlock)
						.Text(NameOverride)
						.ToolTipText(FMaterialPropertyHelpers::GetParameterExpressionDescription(StackParameterData->Parameter, MaterialEditorInstance))
						.Font(FEditorStyle::GetFontStyle(TEXT("PropertyWindow.NormalFont")))
					]
				]
				.ValueContent()
>>>>>>> 6bbb88c8
				.MaxDesiredWidth(200.0f)
				[
					SNew(SHorizontalBox)
					+ SHorizontalBox::Slot()
					.FillWidth(1.0f)
				[
					SNew(SHorizontalBox)
					+ SHorizontalBox::Slot()
					.HAlign(HAlign_Left)
					.AutoWidth()
					[
						RMaskProperty->CreatePropertyNameWidget(FText::GetEmpty(), FText::GetEmpty(), false)
					]
			+ SHorizontalBox::Slot()
				.HAlign(HAlign_Left)
				.AutoWidth()
				[
					RMaskProperty->CreatePropertyValueWidget()
				]
			+ SHorizontalBox::Slot()
				.HAlign(HAlign_Left)
				.Padding(FMargin(10.0f, 0.0f, 0.0f, 0.0f))
				.AutoWidth()
				[
					GMaskProperty->CreatePropertyNameWidget(FText::GetEmpty(), FText::GetEmpty(), false)
				]
			+ SHorizontalBox::Slot()
				.HAlign(HAlign_Left)
				.AutoWidth()
				[
					GMaskProperty->CreatePropertyValueWidget()
				]
			+ SHorizontalBox::Slot()
				.HAlign(HAlign_Left)
				.Padding(FMargin(10.0f, 0.0f, 0.0f, 0.0f))
				.AutoWidth()
				[
					BMaskProperty->CreatePropertyNameWidget(FText::GetEmpty(), FText::GetEmpty(), false)
				]
			+ SHorizontalBox::Slot()
				.HAlign(HAlign_Left)
				.AutoWidth()
				[
					BMaskProperty->CreatePropertyValueWidget()
				]
			+ SHorizontalBox::Slot()
				.HAlign(HAlign_Left)
				.Padding(FMargin(10.0f, 0.0f, 0.0f, 0.0f))
				.AutoWidth()
				[
					AMaskProperty->CreatePropertyNameWidget(FText::GetEmpty(), FText::GetEmpty(), false)
				]
			+ SHorizontalBox::Slot()
				.HAlign(HAlign_Left)
				.AutoWidth()
				[
					AMaskProperty->CreatePropertyValueWidget()
				]
				]
				];
		}
		else
		{
			FDetailWidgetDecl* CustomNameWidget = Row.CustomNameWidget();
			if (CustomNameWidget)
			{
				(*CustomNameWidget)
				[
					SNew(SHorizontalBox)
					+SHorizontalBox::Slot()
					.VAlign(VAlign_Center)
					[
						SNew(STextBlock)
						.Text(NameOverride)
						.ToolTipText(FMaterialPropertyHelpers::GetParameterExpressionDescription(StackParameterData->Parameter, MaterialEditorInstance))
						.Font(FEditorStyle::GetFontStyle(TEXT("PropertyWindow.NormalFont")))
					]
				];
			}
<<<<<<< HEAD

			bisPaddedProperty = true;
=======
>>>>>>> 6bbb88c8
		}

		FNodeWidgets NodeWidgets = Node.CreateNodeWidgets();
		LeftSideWidget = NodeWidgets.NameWidget.ToSharedRef();
		RightSideWidget = NodeWidgets.ValueWidget.ToSharedRef();
	}
	// END PROPERTY

	// PROPERTY CHILD ----------------------------------------
	if (StackParameterData->StackDataType == EStackDataType::PropertyChild)
	{
		FNodeWidgets NodeWidgets = StackParameterData->ParameterNode->CreateNodeWidgets();
		LeftSideWidget = NodeWidgets.NameWidget.ToSharedRef();
		RightSideWidget = NodeWidgets.ValueWidget.ToSharedRef();
	}
	// END PROPERTY CHILD

	// FINAL WRAPPER

	float ValuePadding = bisPaddedProperty ? 20.0f : 0.0f;
	LeftSideWidget->SetEnabled(false);
	RightSideWidget->SetEnabled(false);
	if (StackParameterData->StackDataType == EStackDataType::Stack)
	{
		TSharedPtr<SHorizontalBox> FinalStack;
		WrapperWidget->AddSlot()
			.AutoHeight()
			[
				SNew(SBorder)
				.BorderImage(this, &SMaterialLayersFunctionsMaterialTreeItem::GetBorderImage)
				.BorderBackgroundColor(this, &SMaterialLayersFunctionsMaterialTreeItem::GetOuterBackgroundColor, StackParameterData)
				.Padding(0.0f)
				[
					SAssignNew(FinalStack, SHorizontalBox)
				]
			];
		FinalStack->AddSlot()
			.AutoWidth()
			.VAlign(VAlign_Center)
			.Padding(FMargin(2.0f))
			[
				SNew(SExpanderArrow, SharedThis(this))
			];
		FinalStack->AddSlot()
			.Padding(FMargin(2.0f))
			.VAlign(VAlign_Center)
			[
				LeftSideWidget
			];
	}
	else if (StackParameterData->StackDataType == EStackDataType::Group)
	{
		WrapperWidget->AddSlot()
			.AutoHeight()
			[
				SNew(SBorder)
				.BorderImage(FAppStyle::Get().GetBrush("DetailsView.GridLine"))
				.Padding(FMargin(0, 0, 0, 1))
				[
					SNew(SBorder)
					.Padding(0.0f)
					.BorderImage(this, &SMaterialLayersFunctionsMaterialTreeItem::GetBorderImage)
					.BorderBackgroundColor(this, &SMaterialLayersFunctionsMaterialTreeItem::GetOuterBackgroundColor, StackParameterData)
					[
						SNew(SHorizontalBox)
						+ SHorizontalBox::Slot()
						.AutoWidth()
						.VAlign(VAlign_Center)
						.Padding(FMargin(3.0f))
						[
							SNew(SExpanderArrow, SharedThis(this))
						]
						+ SHorizontalBox::Slot()
						.Padding(FMargin(2.0f))
						.VAlign(VAlign_Center)
						[
							LeftSideWidget
						]
					]
				]
			];
	}
	else
	{
		WrapperWidget->AddSlot()
			.AutoHeight()
			[
				SNew(SBorder)
				.BorderImage(FAppStyle::Get().GetBrush("DetailsView.GridLine"))
				.Padding(FMargin(0, 0, 0, 1))
				[
					SNew(SBorder)
					.Padding(0.0f)
					.BorderImage(this, &SMaterialLayersFunctionsMaterialTreeItem::GetBorderImage)
					.BorderBackgroundColor(this, &SMaterialLayersFunctionsMaterialTreeItem::GetOuterBackgroundColor, StackParameterData)
					[
<<<<<<< HEAD
						SNew(SHorizontalBox)
						+ SHorizontalBox::Slot()
						.MaxWidth(350.0f - ValuePadding)
						.Padding(FMargin(5.0f, 2.0f, ValuePadding, 2.0f))
=======
						SNew(SSplitter)
						.Style(FEditorStyle::Get(), "DetailsView.Splitter")
						.PhysicalSplitterHandleSize(1.0f)
						.HitDetectionSplitterHandleSize(5.0f)
						+ SSplitter::Slot()
						.Value(Tree->ColumnSizeData.NameColumnWidth)
						.OnSlotResized(Tree->ColumnSizeData.OnNameColumnResized)
						.Value(0.25f)
>>>>>>> 6bbb88c8
						[
							SNew(SHorizontalBox)
							+ SHorizontalBox::Slot()
							.AutoWidth()
							.VAlign(VAlign_Center)
							.Padding(FMargin(3.0f))
							[
								SNew(SExpanderArrow, SharedThis(this))
							]
							+ SHorizontalBox::Slot()
							.Padding(FMargin(2.0f))
							.VAlign(VAlign_Center)
							[
								LeftSideWidget
							]
						]
						+ SSplitter::Slot()
						.Value(Tree->ColumnSizeData.ValueColumnWidth)
						.OnSlotResized(Tree->ColumnSizeData.OnValueColumnResized)
						[
							SNew(SHorizontalBox)
							.Clipping(EWidgetClipping::OnDemand)
							+ SHorizontalBox::Slot()
							.HAlign(ValueAlignment)
							.VAlign(VAlign_Center)
							[
								RightSideWidget
							]
						]
					]
				]
			];
	}


	this->ChildSlot
		[
			WrapperWidget
		];


	STableRow< TSharedPtr<FSortedParamData> >::ConstructInternal(
		STableRow::FArguments()
		.Style(FEditorStyle::Get(), "DetailsView.TreeView.TableRow")
		.ShowSelection(false),
		InOwnerTableView
	);
}

FString SMaterialLayersFunctionsMaterialTreeItem::GetInstancePath(SMaterialLayersFunctionsMaterialTree* InTree) const
{
	FString InstancePath;
	if (StackParameterData->ParameterInfo.Association == EMaterialParameterAssociation::BlendParameter && InTree->FunctionInstance->Blends.IsValidIndex(StackParameterData->ParameterInfo.Index))
	{
		InstancePath = InTree->FunctionInstance->Blends[StackParameterData->ParameterInfo.Index]->GetPathName();
	}
	else if (StackParameterData->ParameterInfo.Association == EMaterialParameterAssociation::LayerParameter && InTree->FunctionInstance->Layers.IsValidIndex(StackParameterData->ParameterInfo.Index))
	{
		InstancePath = InTree->FunctionInstance->Layers[StackParameterData->ParameterInfo.Index]->GetPathName();
	}
	return InstancePath;
}

void SMaterialLayersFunctionsMaterialTree::Construct(const FArguments& InArgs)
{
	ColumnSizeData.OnValueColumnResized.Execute(0.5f);

	MaterialEditorInstance = InArgs._InMaterialEditorInstance;
	Wrapper = InArgs._InWrapper;
	CreateGroupsWidget();

#if WITH_EDITOR
	//Fixup for adding new bool arrays to the class
	if (FunctionInstance)
	{
		if (FunctionInstance->Layers.Num() != FunctionInstance->RestrictToLayerRelatives.Num())
		{
			int32 OriginalSize = FunctionInstance->RestrictToLayerRelatives.Num();
			for (int32 LayerIt = 0; LayerIt < FunctionInstance->Layers.Num() - OriginalSize; LayerIt++)
			{
				FunctionInstance->RestrictToLayerRelatives.Add(false);
			}
		}
		if (FunctionInstance->Blends.Num() != FunctionInstance->RestrictToBlendRelatives.Num())
		{
			int32 OriginalSize = FunctionInstance->RestrictToBlendRelatives.Num();
			for (int32 BlendIt = 0; BlendIt < FunctionInstance->Blends.Num() - OriginalSize; BlendIt++)
			{
				FunctionInstance->RestrictToBlendRelatives.Add(false);
			}
		}
	}
#endif

	STreeView<TSharedPtr<FSortedParamData>>::Construct(
		STreeView::FArguments()
		.TreeItemsSource(&LayerProperties)
		.SelectionMode(ESelectionMode::None)
		.OnGenerateRow(this, &SMaterialLayersFunctionsMaterialTree::OnGenerateRowMaterialLayersFunctionsTreeView)
		.OnGetChildren(this, &SMaterialLayersFunctionsMaterialTree::OnGetChildrenMaterialLayersFunctionsTreeView)
		.OnExpansionChanged(this, &SMaterialLayersFunctionsMaterialTree::OnExpansionChanged)
	);

	SetParentsExpansionState();
}

TSharedRef< ITableRow > SMaterialLayersFunctionsMaterialTree::OnGenerateRowMaterialLayersFunctionsTreeView(TSharedPtr<FSortedParamData> Item, const TSharedRef< STableViewBase >& OwnerTable)
{
	TSharedRef< SMaterialLayersFunctionsMaterialTreeItem > ReturnRow = SNew(SMaterialLayersFunctionsMaterialTreeItem, OwnerTable)
		.StackParameterData(Item)
		.MaterialEditorInstance(MaterialEditorInstance)
		.InTree(this);
	return ReturnRow;
}

void SMaterialLayersFunctionsMaterialTree::OnGetChildrenMaterialLayersFunctionsTreeView(TSharedPtr<FSortedParamData> InParent, TArray< TSharedPtr<FSortedParamData> >& OutChildren)
{
	OutChildren = InParent->Children;
}


void SMaterialLayersFunctionsMaterialTree::OnExpansionChanged(TSharedPtr<FSortedParamData> Item, bool bIsExpanded)
{
	bool* ExpansionValue = MaterialEditorInstance->PreviewMaterial->LayerParameterExpansion.Find(Item->NodeKey);
	if (ExpansionValue == nullptr)
	{
		MaterialEditorInstance->PreviewMaterial->LayerParameterExpansion.Add(Item->NodeKey, bIsExpanded);
	}
	else if (*ExpansionValue != bIsExpanded)
	{
		MaterialEditorInstance->PreviewMaterial->LayerParameterExpansion.Emplace(Item->NodeKey, bIsExpanded);
	}
	// Expand any children that are also expanded
	for (auto Child : Item->Children)
	{
		bool* ChildExpansionValue = MaterialEditorInstance->PreviewMaterial->LayerParameterExpansion.Find(Child->NodeKey);
		if (ChildExpansionValue != nullptr && *ChildExpansionValue == true)
		{
			SetItemExpansion(Child, true);
		}
	}
}

void SMaterialLayersFunctionsMaterialTree::SetParentsExpansionState()
{
	for (const auto& Pair : LayerProperties)
	{
		if (Pair->Children.Num())
		{
			bool* bIsExpanded = MaterialEditorInstance->PreviewMaterial->LayerParameterExpansion.Find(Pair->NodeKey);
			if (bIsExpanded)
			{
				SetItemExpansion(Pair, *bIsExpanded);
			}
		}
	}
}

TSharedPtr<class FAssetThumbnailPool> SMaterialLayersFunctionsMaterialTree::GetTreeThumbnailPool()
{
	return UThumbnailManager::Get().GetSharedThumbnailPool();
}

void SMaterialLayersFunctionsMaterialTree::CreateGroupsWidget()
{
	check(MaterialEditorInstance);

	NonLayerProperties.Empty();
	LayerProperties.Empty();
	FunctionParameter = nullptr;

	const TArray<TSharedRef<IDetailTreeNode>> TestData = Wrapper->GetGenerator()->GetRootTreeNodes();

	if (TestData.Num() == 0)
	{
		return;
	}

	TSharedPtr<IDetailTreeNode> Category = TestData[0];
	TSharedPtr<IDetailTreeNode> ParameterGroups;
	TArray<TSharedRef<IDetailTreeNode>> Children;
	Category->GetChildren(Children);

	for (int32 ChildIdx = 0; ChildIdx < Children.Num(); ChildIdx++)
	{
		if (Children[ChildIdx]->CreatePropertyHandle().IsValid() &&
			Children[ChildIdx]->CreatePropertyHandle()->GetProperty()->GetName() == "ParameterGroups")
		{
			ParameterGroups = Children[ChildIdx];
			break;
		}
	}

	Children.Empty();
	ParameterGroups->GetChildren(Children);
	// the order should correspond to NonLayerProperty exactly
	TArray<TSharedPtr<IPropertyHandle>> DeferredSearches;
	for (int32 GroupIdx = 0; GroupIdx < Children.Num(); ++GroupIdx)
	{
		TArray<void*> GroupPtrs;
		TSharedPtr<IPropertyHandle> ChildHandle = Children[GroupIdx]->CreatePropertyHandle();
		ChildHandle->AccessRawData(GroupPtrs);
		auto GroupIt = GroupPtrs.CreateConstIterator();
		const FEditorParameterGroup* ParameterGroupPtr = reinterpret_cast<FEditorParameterGroup*>(*GroupIt);
		const FEditorParameterGroup& ParameterGroup = *ParameterGroupPtr;

		for (int32 ParamIdx = 0; ParamIdx < ParameterGroup.Parameters.Num(); ParamIdx++)
		{
			UDEditorParameterValue* Parameter = ParameterGroup.Parameters[ParamIdx];

			TSharedPtr<IPropertyHandle> ParametersArrayProperty = ChildHandle->GetChildHandle("Parameters");
			TSharedPtr<IPropertyHandle> ParameterProperty = ParametersArrayProperty->GetChildHandle(ParamIdx);
			TSharedPtr<IPropertyHandle> ParameterValueProperty = ParameterProperty->GetChildHandle("ParameterValue");

			if (Cast<UDEditorMaterialLayersParameterValue>(Parameter))
			{
				if (FunctionParameter == nullptr)
				{
					FunctionParameter = Parameter;
				}
				TArray<void*> StructPtrs;
				ParameterValueProperty->AccessRawData(StructPtrs);
				auto It = StructPtrs.CreateConstIterator();
				FunctionInstance = reinterpret_cast<FMaterialLayersFunctions*>(*It);
				FunctionInstanceHandle = ParameterValueProperty;

				TSharedPtr<IPropertyHandle>	LayerHandle = ChildHandle->GetChildHandle("Layers").ToSharedRef();
				TSharedPtr<IPropertyHandle> BlendHandle = ChildHandle->GetChildHandle("Blends").ToSharedRef();
				uint32 LayerChildren;
				LayerHandle->GetNumChildren(LayerChildren);
				if (LayerChildren > 0)
				{
					uint32 BlendChildren;
					BlendHandle->GetNumChildren(BlendChildren);
					if (MaterialEditorInstance->StoredLayerPreviews.Num() != LayerChildren)
					{
						MaterialEditorInstance->StoredLayerPreviews.Empty();
						MaterialEditorInstance->StoredLayerPreviews.AddDefaulted(LayerChildren);
					}
					if (MaterialEditorInstance->StoredBlendPreviews.Num() != BlendChildren)
					{
						MaterialEditorInstance->StoredBlendPreviews.Empty();
						MaterialEditorInstance->StoredBlendPreviews.AddDefaulted(BlendChildren);
					}

					TSharedRef<FSortedParamData> StackProperty = MakeShared<FSortedParamData>();
					StackProperty->StackDataType = EStackDataType::Stack;
					StackProperty->Parameter = Parameter;
					StackProperty->ParameterInfo.Index = LayerChildren - 1;
					StackProperty->NodeKey = FString::FromInt(StackProperty->ParameterInfo.Index);


					TSharedRef<FSortedParamData> ChildProperty = MakeShared<FSortedParamData>();
					ChildProperty->StackDataType = EStackDataType::Asset;
					ChildProperty->Parameter = Parameter;
					ChildProperty->ParameterHandle = LayerHandle->AsArray()->GetElement(LayerChildren - 1);
					ChildProperty->ParameterNode = Wrapper->GetGenerator()->FindTreeNode(ChildProperty->ParameterHandle);
					ChildProperty->ParameterInfo.Index = LayerChildren - 1;
					ChildProperty->ParameterInfo.Association = EMaterialParameterAssociation::LayerParameter;
					ChildProperty->NodeKey = FString::FromInt(ChildProperty->ParameterInfo.Index) + FString::FromInt(ChildProperty->ParameterInfo.Association);

					{
						UObject* AssetObject = nullptr;
						ChildProperty->ParameterHandle->GetValue(AssetObject);
						if (AssetObject)
						{
							if (MaterialEditorInstance->StoredLayerPreviews[LayerChildren - 1] == nullptr)
							{
								MaterialEditorInstance->StoredLayerPreviews[LayerChildren - 1] = (NewObject<UMaterialInstanceConstant>(MaterialEditorInstance, NAME_None));
							}
							UMaterialInterface* EditedMaterial = Cast<UMaterialFunctionInterface>(AssetObject)->GetPreviewMaterial();
							if (MaterialEditorInstance->StoredLayerPreviews[LayerChildren - 1] && MaterialEditorInstance->StoredLayerPreviews[LayerChildren - 1]->Parent != EditedMaterial)
							{
								MaterialEditorInstance->StoredLayerPreviews[LayerChildren - 1]->SetParentEditorOnly(EditedMaterial);
							}
						}
					}

					StackProperty->Children.Add(ChildProperty);
					LayerProperties.Add(StackProperty);

					if (BlendChildren > 0 && LayerChildren > BlendChildren)
					{
						for (int32 Counter = BlendChildren - 1; Counter >= 0; Counter--)
						{
							ChildProperty = MakeShared<FSortedParamData>();
							ChildProperty->StackDataType = EStackDataType::Asset;
							ChildProperty->Parameter = Parameter;
							ChildProperty->ParameterHandle = BlendHandle->AsArray()->GetElement(Counter);
							ChildProperty->ParameterNode = Wrapper->GetGenerator()->FindTreeNode(ChildProperty->ParameterHandle);
							ChildProperty->ParameterInfo.Index = Counter;
							ChildProperty->ParameterInfo.Association = EMaterialParameterAssociation::BlendParameter;
							ChildProperty->NodeKey = FString::FromInt(ChildProperty->ParameterInfo.Index) + FString::FromInt(ChildProperty->ParameterInfo.Association);
							{
								UObject* AssetObject = nullptr;
								ChildProperty->ParameterHandle->GetValue(AssetObject);
								if (AssetObject)
								{
									if (MaterialEditorInstance->StoredBlendPreviews[Counter] == nullptr)
									{
										MaterialEditorInstance->StoredBlendPreviews[Counter] = (NewObject<UMaterialInstanceConstant>(MaterialEditorInstance, NAME_None));
									}
									UMaterialInterface* EditedMaterial = Cast<UMaterialFunctionInterface>(AssetObject)->GetPreviewMaterial();
									if (MaterialEditorInstance->StoredBlendPreviews[Counter] && MaterialEditorInstance->StoredBlendPreviews[Counter]->Parent != EditedMaterial)
									{
										MaterialEditorInstance->StoredBlendPreviews[Counter]->SetParentEditorOnly(EditedMaterial);
									}
								}
							}
							LayerProperties.Last()->Children.Add(ChildProperty);

							StackProperty = MakeShared<FSortedParamData>();
							StackProperty->StackDataType = EStackDataType::Stack;
							StackProperty->Parameter = Parameter;
							StackProperty->ParameterInfo.Index = Counter;
							StackProperty->NodeKey = FString::FromInt(StackProperty->ParameterInfo.Index);
							LayerProperties.Add(StackProperty);

							ChildProperty = MakeShared<FSortedParamData>();
							ChildProperty->StackDataType = EStackDataType::Asset;
							ChildProperty->Parameter = Parameter;
							ChildProperty->ParameterHandle = LayerHandle->AsArray()->GetElement(Counter);
							ChildProperty->ParameterNode = Wrapper->GetGenerator()->FindTreeNode(ChildProperty->ParameterHandle);
							ChildProperty->ParameterInfo.Index = Counter;
							ChildProperty->ParameterInfo.Association = EMaterialParameterAssociation::LayerParameter;
							ChildProperty->NodeKey = FString::FromInt(ChildProperty->ParameterInfo.Index) + FString::FromInt(ChildProperty->ParameterInfo.Association);
							{
								UObject* AssetObject = nullptr;
								ChildProperty->ParameterHandle->GetValue(AssetObject);
								if (AssetObject)
								{
									if (MaterialEditorInstance->StoredLayerPreviews[Counter] == nullptr)
									{
										MaterialEditorInstance->StoredLayerPreviews[Counter] = (NewObject<UMaterialInstanceConstant>(MaterialEditorInstance, NAME_None));
									}
									UMaterialInterface* EditedMaterial = Cast<UMaterialFunctionInterface>(AssetObject)->GetPreviewMaterial();
									if (MaterialEditorInstance->StoredLayerPreviews[Counter] && MaterialEditorInstance->StoredLayerPreviews[Counter]->Parent != EditedMaterial)
									{
										MaterialEditorInstance->StoredLayerPreviews[Counter]->SetParentEditorOnly(EditedMaterial);
									}
								}
							}
							LayerProperties.Last()->Children.Add(ChildProperty);
						}
					}
				}
			}
			else
			{
				FUnsortedParamData NonLayerProperty;
				UDEditorScalarParameterValue* ScalarParam = Cast<UDEditorScalarParameterValue>(Parameter);

				if (ScalarParam && ScalarParam->SliderMax > ScalarParam->SliderMin)
				{
					ParameterValueProperty->SetInstanceMetaData("UIMin", FString::Printf(TEXT("%f"), ScalarParam->SliderMin));
					ParameterValueProperty->SetInstanceMetaData("UIMax", FString::Printf(TEXT("%f"), ScalarParam->SliderMax));
				}

				NonLayerProperty.Parameter = Parameter;
				NonLayerProperty.ParameterGroup = ParameterGroup;

				DeferredSearches.Add(ParameterValueProperty);
				NonLayerProperty.UnsortedName = Parameter->ParameterInfo.Name;

				NonLayerProperties.Add(NonLayerProperty);
			}
		}
	}

	checkf(NonLayerProperties.Num() == DeferredSearches.Num(), TEXT("Internal inconsistency: number of node searches does not match the number of properties"));
	TArray<TSharedPtr<IDetailTreeNode>> DeferredResults = Wrapper->GetGenerator()->FindTreeNodes(DeferredSearches);
	checkf(NonLayerProperties.Num() == DeferredResults.Num(), TEXT("Internal inconsistency: number of node search results does not match the number of properties"));

	for (int Idx = 0, NumUnsorted = NonLayerProperties.Num(); Idx < NumUnsorted; ++Idx)
	{
		FUnsortedParamData& NonLayerProperty = NonLayerProperties[Idx];
		NonLayerProperty.ParameterNode = DeferredResults[Idx];
		NonLayerProperty.ParameterHandle = NonLayerProperty.ParameterNode->CreatePropertyHandle();
	}

	DeferredResults.Empty();
	DeferredSearches.Empty();

	for (int32 LayerIdx = 0; LayerIdx < LayerProperties.Num(); LayerIdx++)
	{
		for (int32 ChildIdx = 0; ChildIdx < LayerProperties[LayerIdx]->Children.Num(); ChildIdx++)
		{
			ShowSubParameters(LayerProperties[LayerIdx]->Children[ChildIdx]);
		}
	}

	SetParentsExpansionState();
}


TSharedRef<SWidget> SMaterialLayersFunctionsMaterialTree::CreateThumbnailWidget(EMaterialParameterAssociation InAssociation, int32 InIndex, float InThumbnailSize)
{
	UObject* ThumbnailObject = nullptr;
	if (InAssociation == EMaterialParameterAssociation::LayerParameter)
	{
		ThumbnailObject = MaterialEditorInstance->StoredLayerPreviews[InIndex];
	}
	else if (InAssociation == EMaterialParameterAssociation::BlendParameter)
	{
		ThumbnailObject = MaterialEditorInstance->StoredBlendPreviews[InIndex];
	}
	const TSharedPtr<FAssetThumbnail> AssetThumbnail = MakeShareable(new FAssetThumbnail(ThumbnailObject, InThumbnailSize, InThumbnailSize, GetTreeThumbnailPool()));
	TSharedRef<SWidget> ThumbnailWidget = AssetThumbnail->MakeThumbnailWidget();
	return ThumbnailWidget;
}

void SMaterialLayersFunctionsMaterialTree::UpdateThumbnailMaterial(TEnumAsByte<EMaterialParameterAssociation> InAssociation, int32 InIndex, bool bAlterBlendIndex)
{
	// Need to invert index b/c layer properties is generated in reverse order
	TArray<TSharedPtr<FSortedParamData>> AssetChildren = LayerProperties[LayerProperties.Num() - 1 - InIndex]->Children;
	UMaterialInstanceConstant* MaterialToUpdate = nullptr;
	int32 ParameterIndex = InIndex;
	if (InAssociation == EMaterialParameterAssociation::LayerParameter)
	{
		MaterialToUpdate = MaterialEditorInstance->StoredLayerPreviews[ParameterIndex];
	}
	if (InAssociation == EMaterialParameterAssociation::BlendParameter)
	{
		if (bAlterBlendIndex)
		{
			ParameterIndex--;
		}
		MaterialToUpdate = MaterialEditorInstance->StoredBlendPreviews[ParameterIndex];
	}

	TArray<FEditorParameterGroup> ParameterGroups;
	for (TSharedPtr<FSortedParamData> AssetChild : AssetChildren)
	{
		for (TSharedPtr<FSortedParamData> Group : AssetChild->Children)
		{
			if (Group->ParameterInfo.Association == InAssociation)
			{
				FEditorParameterGroup DuplicatedGroup = FEditorParameterGroup();
				DuplicatedGroup.GroupAssociation = Group->Group.GroupAssociation;
				DuplicatedGroup.GroupName = Group->Group.GroupName;
				DuplicatedGroup.GroupSortPriority = Group->Group.GroupSortPriority;
				for (UDEditorParameterValue* Parameter : Group->Group.Parameters)
				{
					if (Parameter->ParameterInfo.Index == ParameterIndex)
					{
						DuplicatedGroup.Parameters.Add(Parameter);
					}
				}
				ParameterGroups.Add(DuplicatedGroup);
			}
		}



	}
	if (MaterialToUpdate != nullptr)
	{
		FMaterialPropertyHelpers::TransitionAndCopyParameters(MaterialToUpdate, ParameterGroups, true);
	}
}

void SMaterialLayersFunctionsMaterialTree::ShowSubParameters(TSharedPtr<FSortedParamData> ParentParameter)
{
	for (FUnsortedParamData Property : NonLayerProperties)
	{
		UDEditorParameterValue* Parameter = Property.Parameter;
		if (Parameter->ParameterInfo.Index == ParentParameter->ParameterInfo.Index
			&& Parameter->ParameterInfo.Association == ParentParameter->ParameterInfo.Association)
		{
			TSharedPtr<FSortedParamData> GroupProperty(new FSortedParamData());
			GroupProperty->StackDataType = EStackDataType::Group;
			GroupProperty->ParameterInfo.Index = Parameter->ParameterInfo.Index;
			GroupProperty->ParameterInfo.Association = Parameter->ParameterInfo.Association;
			GroupProperty->Group = Property.ParameterGroup;
			GroupProperty->NodeKey = FString::FromInt(GroupProperty->ParameterInfo.Index) + FString::FromInt(GroupProperty->ParameterInfo.Association) + Property.ParameterGroup.GroupName.ToString();

			bool bAddNewGroup = true;
			for (TSharedPtr<struct FSortedParamData> GroupChild : ParentParameter->Children)
			{
				if (GroupChild->NodeKey == GroupProperty->NodeKey)
				{
					bAddNewGroup = false;
				}
			}
			if (bAddNewGroup)
			{
				ParentParameter->Children.Add(GroupProperty);
			}

			TSharedPtr<FSortedParamData> ChildProperty(new FSortedParamData());
			ChildProperty->StackDataType = EStackDataType::Property;
			ChildProperty->Parameter = Parameter;
			ChildProperty->ParameterInfo.Index = Parameter->ParameterInfo.Index;
			ChildProperty->ParameterInfo.Association = Parameter->ParameterInfo.Association;
			ChildProperty->ParameterNode = Property.ParameterNode;
			ChildProperty->PropertyName = Property.UnsortedName;
			ChildProperty->NodeKey = FString::FromInt(ChildProperty->ParameterInfo.Index) + FString::FromInt(ChildProperty->ParameterInfo.Association) + Property.ParameterGroup.GroupName.ToString() + Property.UnsortedName.ToString();


			UDEditorStaticComponentMaskParameterValue* CompMaskParam = Cast<UDEditorStaticComponentMaskParameterValue>(Parameter);
			if (!CompMaskParam)
			{
				TArray<TSharedRef<IDetailTreeNode>> ParamChildren;
				Property.ParameterNode->GetChildren(ParamChildren);
				for (int32 ParamChildIdx = 0; ParamChildIdx < ParamChildren.Num(); ParamChildIdx++)
				{
					TSharedPtr<FSortedParamData> ParamChildProperty(new FSortedParamData());
					ParamChildProperty->StackDataType = EStackDataType::PropertyChild;
					ParamChildProperty->ParameterNode = ParamChildren[ParamChildIdx];
					ParamChildProperty->ParameterHandle = ParamChildProperty->ParameterNode->CreatePropertyHandle();
					ParamChildProperty->ParameterInfo.Index = Parameter->ParameterInfo.Index;
					ParamChildProperty->ParameterInfo.Association = Parameter->ParameterInfo.Association;
					ParamChildProperty->Parameter = ChildProperty->Parameter;
					ChildProperty->Children.Add(ParamChildProperty);
				}
			}
			for (TSharedPtr<struct FSortedParamData> GroupChild : ParentParameter->Children)
			{
				if (GroupChild->Group.GroupName == Property.ParameterGroup.GroupName
					&& GroupChild->ParameterInfo.Association == ChildProperty->ParameterInfo.Association
					&& GroupChild->ParameterInfo.Index == ChildProperty->ParameterInfo.Index)
				{
					GroupChild->Children.Add(ChildProperty);
				}
			}

		}
	}
}

void SMaterialLayersFunctionsMaterialWrapper::Refresh()
{
	LayerParameter = nullptr;
	TSharedPtr<SHorizontalBox> HeaderBox;
	NestedTree->CreateGroupsWidget();
	LayerParameter = NestedTree->FunctionParameter;

	if (LayerParameter != nullptr)
	{
		this->ChildSlot
			[
				
				SNew(SVerticalBox)
				+ SVerticalBox::Slot()
				.AutoHeight()
				[
					SAssignNew(HeaderBox, SHorizontalBox)
					+ SHorizontalBox::Slot()
					.Padding(FMargin(3.0f, 1.0f))
					.HAlign(HAlign_Left)
					.AutoWidth()
					.VAlign(VAlign_Center)
					[
						SNew(STextBlock)
						.Text(LOCTEXT("MaterialLayers", "Material Layers"))
					]
				]
				+ SVerticalBox::Slot()
				.Padding(FMargin(0.0f))
				[
					NestedTree.ToSharedRef()
				]
			];
		HeaderBox->AddSlot()
			.FillWidth(1.0f)
			[
				SNullWidget::NullWidget
			];
	}
	else
	{
		this->ChildSlot
			[
				SNew(SBorder)
				.Padding(FMargin(10.0f))
				.HAlign(HAlign_Center)
				[
					SNew(STextBlock)
					.Text(LOCTEXT("AddLayerParameterPrompt", "Add a Material Attribute Layers parameter to see it here."))
				]
			];
	}
}


void SMaterialLayersFunctionsMaterialWrapper::Construct(const FArguments& InArgs)
{
	TSharedPtr<IPropertyRowGenerator> InGenerator = InArgs._InGenerator;
	Generator = InGenerator;

	NestedTree = SNew(SMaterialLayersFunctionsMaterialTree)
		.InMaterialEditorInstance(InArgs._InMaterialEditorInstance)
		.InWrapper(this);

	LayerParameter = NestedTree->FunctionParameter;

	MaterialEditorInstance = InArgs._InMaterialEditorInstance;
	Refresh();

}

void SMaterialLayersFunctionsMaterialWrapper::SetEditorInstance(UMaterialEditorPreviewParameters* InMaterialEditorInstance)
{
	NestedTree->MaterialEditorInstance = InMaterialEditorInstance;
	Refresh();
}


TSharedPtr<class IPropertyRowGenerator> SMaterialLayersFunctionsMaterialWrapper::GetGenerator()
{
	return Generator.Pin();
}

#undef LOCTEXT_NAMESPACE<|MERGE_RESOLUTION|>--- conflicted
+++ resolved
@@ -226,14 +226,11 @@
 void  SMaterialLayersFunctionsInstanceTreeItem::OnOverrideParameter(bool NewValue, class UDEditorParameterValue* Parameter)
 {
 	FMaterialPropertyHelpers::OnOverrideParameter(NewValue, Parameter, MaterialEditorInstance);
-<<<<<<< HEAD
-=======
 }
 
 void  SMaterialLayersFunctionsInstanceTreeItem::OnOverrideParameter(bool NewValue, TObjectPtr<UDEditorParameterValue> Parameter)
 {
 	OnOverrideParameter(NewValue, Parameter.Get());
->>>>>>> 6bbb88c8
 }
 
 void SMaterialLayersFunctionsInstanceTreeItem::Construct(const FArguments& InArgs, const TSharedRef<STableViewBase>& InOwnerTableView)
@@ -371,25 +368,11 @@
 			.Padding(0.0f, 0.0f, 0.0f, 0.0f)
 			[
 				SNew(SButton)
-<<<<<<< HEAD
-				.ButtonStyle(FEditorStyle::Get(), "HoverHintOnly")
-				.OnClicked(Tree, &SMaterialLayersFunctionsInstanceTree::UnlinkLayer, StackParameterData->ParameterInfo.Index)
-				.Visibility(Tree, &SMaterialLayersFunctionsInstanceTree::GetUnlinkLayerVisibility, StackParameterData->ParameterInfo.Index)
-				.ToolTipText(LOCTEXT("UnlinkLayer", "Whether or not to unlink this layer/blend combination from the parent."))
-				.Content()
-				[
-					SNew(STextBlock)
-					.TextStyle(FEditorStyle::Get(), "ContentBrowser.TopBar.Font")
-					.Font(FEditorStyle::Get().GetFontStyle("FontAwesome.10"))
-					.Text(FEditorFontGlyphs::Chain_Broken) /*fa-filter*/
-				]
-=======
 				.Text(LOCTEXT("Unlink", "Unlink"))
 				.HAlign(HAlign_Center)
 				.OnClicked(Tree, &SMaterialLayersFunctionsInstanceTree::UnlinkLayer, StackParameterData->ParameterInfo.Index)
 				.ToolTipText(LOCTEXT("UnlinkLayer", "Whether or not to unlink this layer/blend combination from the parent."))
 				.Visibility(Tree, &SMaterialLayersFunctionsInstanceTree::GetUnlinkLayerVisibility, StackParameterData->ParameterInfo.Index)
->>>>>>> 6bbb88c8
 			];
 
 		// Can only remove layers that aren't the base layer.
@@ -966,7 +949,6 @@
 // END PROPERTY CHILD
 
 // FINAL WRAPPER
-	float ValuePadding = bisPaddedProperty ? 20.0f : 0.0f;
 	if (StackParameterData->StackDataType == EStackDataType::Stack)
 	{
 		TSharedPtr<SHorizontalBox> FinalStack;
@@ -1064,12 +1046,6 @@
 					.BorderImage(this, &SMaterialLayersFunctionsInstanceTreeItem::GetBorderImage)
 					.BorderBackgroundColor(this, &SMaterialLayersFunctionsInstanceTreeItem::GetOuterBackgroundColor, StackParameterData)
 					[
-<<<<<<< HEAD
-						SNew(SHorizontalBox)
-						+ SHorizontalBox::Slot()
-						.MaxWidth(350.0f - ValuePadding)
-						.Padding(FMargin(5.0f, 2.0f, ValuePadding, 2.0f))
-=======
 						SNew(SSplitter)
 						.Style(FEditorStyle::Get(), "DetailsView.Splitter")
 						.PhysicalSplitterHandleSize(1.0f)
@@ -1110,7 +1086,6 @@
 						]
 						+ SSplitter::Slot()
 						.SizeRule(SSplitter::ESizeRule::SizeToContent)
->>>>>>> 6bbb88c8
 						[
 							SNew(SHorizontalBox)
 							+ SHorizontalBox::Slot()
@@ -1291,11 +1266,7 @@
 	FunctionInstanceHandle->NotifyPreChange();
 	FunctionInstance->RemoveBlendedLayerAt(Index);
 	MaterialEditorInstance->SourceInstance->RemoveLayerParameterIndex(Index);
-<<<<<<< HEAD
-	FunctionInstanceHandle->NotifyPostChange();
-=======
 	FunctionInstanceHandle->NotifyPostChange(EPropertyChangeType::ArrayRemove);
->>>>>>> 6bbb88c8
 	CreateGroupsWidget();
 	RequestTreeRefresh();
 }
@@ -1433,16 +1404,8 @@
 		Generator->SetObjects(Objects);
 	}
 
-<<<<<<< HEAD
-	Children.Empty();
-	ParameterGroups->GetChildren(Children);
-	// the order of DeferredSearches should correspond to NonLayerProperties exactly
-	TArray<TSharedPtr<IPropertyHandle>> DeferredSearches;
-	for (int32 GroupIdx = 0; GroupIdx < Children.Num(); ++GroupIdx)
-=======
 	TSharedPtr<IDetailTreeNode> ParameterGroups = FindParameterGroupsNode(Generator);
 	if (ParameterGroups.IsValid())
->>>>>>> 6bbb88c8
 	{
 		TArray<TSharedRef<IDetailTreeNode>> Children;
 		ParameterGroups->GetChildren(Children);
@@ -1597,20 +1560,8 @@
 				}
 				else
 				{
-<<<<<<< HEAD
-					ParameterValueProperty->SetInstanceMetaData("UIMin", FString::Printf(TEXT("%f"), ScalarParam->SliderMin));
-					ParameterValueProperty->SetInstanceMetaData("UIMax", FString::Printf(TEXT("%f"), ScalarParam->SliderMax));
-				}
-					
-				NonLayerProperty.Parameter = Parameter;
-				NonLayerProperty.ParameterGroup = ParameterGroup;
-
-				DeferredSearches.Add(ParameterValueProperty);
-				NonLayerProperty.UnsortedName = Parameter->ParameterInfo.Name;
-=======
 					FUnsortedParamData NonLayerProperty;
 					UDEditorScalarParameterValue* ScalarParam = Cast<UDEditorScalarParameterValue>(Parameter);
->>>>>>> 6bbb88c8
 
 					if (ScalarParam && ScalarParam->SliderMax > ScalarParam->SliderMin)
 					{
@@ -1628,34 +1579,12 @@
 				}
 			}
 		}
-<<<<<<< HEAD
-	}
-
-	checkf(NonLayerProperties.Num() == DeferredSearches.Num(), TEXT("Internal inconsistency: number of node searches does not match the number of properties"));
-	TArray<TSharedPtr<IDetailTreeNode>> DeferredResults = Generator->FindTreeNodes(DeferredSearches);
-	checkf(NonLayerProperties.Num() == DeferredResults.Num(), TEXT("Internal inconsistency: number of node search results does not match the number of properties"));
-
-	for (int Idx = 0, NumUnsorted = NonLayerProperties.Num(); Idx < NumUnsorted; ++Idx)
-	{
-		FUnsortedParamData& NonLayerProperty = NonLayerProperties[Idx];
-		NonLayerProperty.ParameterNode = DeferredResults[Idx];
-		NonLayerProperty.ParameterHandle = NonLayerProperty.ParameterNode->CreatePropertyHandle();
-	}
-
-	DeferredResults.Empty();
-	DeferredSearches.Empty();
-
-	for (int32 LayerIdx = 0; LayerIdx < LayerProperties.Num(); LayerIdx++)
-	{
-		for (int32 ChildIdx = 0; ChildIdx < LayerProperties[LayerIdx]->Children.Num(); ChildIdx++)
-=======
 
 		checkf(NonLayerProperties.Num() == DeferredSearches.Num(), TEXT("Internal inconsistency: number of node searches does not match the number of properties"));
 		TArray<TSharedPtr<IDetailTreeNode>> DeferredResults = Generator->FindTreeNodes(DeferredSearches);
 		checkf(NonLayerProperties.Num() == DeferredResults.Num(), TEXT("Internal inconsistency: number of node search results does not match the number of properties"));
 
 		for (int Idx = 0, NumUnsorted = NonLayerProperties.Num(); Idx < NumUnsorted; ++Idx)
->>>>>>> 6bbb88c8
 		{
 			FUnsortedParamData& NonLayerProperty = NonLayerProperties[Idx];
 			NonLayerProperty.ParameterNode = DeferredResults[Idx];
@@ -2214,7 +2143,6 @@
 	// END ASSET
 
 	// PROPERTY ----------------------------------------------
-	bool bisPaddedProperty = false;
 	if (StackParameterData->StackDataType == EStackDataType::Property)
 	{
 
@@ -2440,17 +2368,6 @@
 				[
 					SNew(SHorizontalBox)
 					+ SHorizontalBox::Slot()
-<<<<<<< HEAD
-				.VAlign(VAlign_Center)
-				[
-					SNew(STextBlock)
-					.Text(NameOverride)
-				.ToolTipText(FMaterialPropertyHelpers::GetParameterExpressionDescription(StackParameterData->Parameter, MaterialEditorInstance))
-				.Font(FEditorStyle::GetFontStyle(TEXT("PropertyWindow.NormalFont")))
-				]
-				]
-			.ValueContent()
-=======
 					.VAlign(VAlign_Center)
 					[
 						SNew(STextBlock)
@@ -2460,7 +2377,6 @@
 					]
 				]
 				.ValueContent()
->>>>>>> 6bbb88c8
 				.MaxDesiredWidth(200.0f)
 				[
 					SNew(SHorizontalBox)
@@ -2540,11 +2456,6 @@
 					]
 				];
 			}
-<<<<<<< HEAD
-
-			bisPaddedProperty = true;
-=======
->>>>>>> 6bbb88c8
 		}
 
 		FNodeWidgets NodeWidgets = Node.CreateNodeWidgets();
@@ -2564,7 +2475,6 @@
 
 	// FINAL WRAPPER
 
-	float ValuePadding = bisPaddedProperty ? 20.0f : 0.0f;
 	LeftSideWidget->SetEnabled(false);
 	RightSideWidget->SetEnabled(false);
 	if (StackParameterData->StackDataType == EStackDataType::Stack)
@@ -2641,12 +2551,6 @@
 					.BorderImage(this, &SMaterialLayersFunctionsMaterialTreeItem::GetBorderImage)
 					.BorderBackgroundColor(this, &SMaterialLayersFunctionsMaterialTreeItem::GetOuterBackgroundColor, StackParameterData)
 					[
-<<<<<<< HEAD
-						SNew(SHorizontalBox)
-						+ SHorizontalBox::Slot()
-						.MaxWidth(350.0f - ValuePadding)
-						.Padding(FMargin(5.0f, 2.0f, ValuePadding, 2.0f))
-=======
 						SNew(SSplitter)
 						.Style(FEditorStyle::Get(), "DetailsView.Splitter")
 						.PhysicalSplitterHandleSize(1.0f)
@@ -2655,7 +2559,6 @@
 						.Value(Tree->ColumnSizeData.NameColumnWidth)
 						.OnSlotResized(Tree->ColumnSizeData.OnNameColumnResized)
 						.Value(0.25f)
->>>>>>> 6bbb88c8
 						[
 							SNew(SHorizontalBox)
 							+ SHorizontalBox::Slot()
