--- conflicted
+++ resolved
@@ -311,18 +311,10 @@
 	}
 	else if (Property == MP_FrontMaterial)
 	{
-<<<<<<< HEAD
-		// Try to fetch the material interface to compile the front material.
-		UMaterial* ExprMat = Expression.IsValid() ? Expression->Material : nullptr;
-		FMaterialRenderProxy* MatProxy = ExprMat ? ExprMat->GetRenderProxy() : nullptr;
-		UMaterialInterface* MatInterface = MatProxy ? MatProxy->GetMaterialInterface() : nullptr;
-		return MatInterface ? MatInterface->CompileProperty(Compiler, MP_FrontMaterial) : Compiler->StrataCreateAndRegisterNullMaterial();
-=======
 		// No need to compile the front material: when previewing a node, the FrontMaterial is plugged into the emissive color.
 		// Then CompilePreview is called, and this is where we convert the strata material to a single color for preview.
 		// That single color is then scheduled to be output thanks to setting the compiler as SME_MaterialPreview. 
 		return Compiler->StrataCreateAndRegisterNullMaterial();
->>>>>>> 4af6daef
 	}
 	else
 	{
@@ -3857,135 +3849,6 @@
 				}
 
 				if (ClassToCreate)
-<<<<<<< HEAD
-=======
-				{
-					UMaterialExpression* NewExpression = CreateNewMaterialExpression(ClassToCreate, FVector2D(GraphNode->NodePosX, GraphNode->NodePosY), true, true);
-					if (NewExpression)
-					{
-						UMaterialGraphNode* NewGraphNode = CastChecked<UMaterialGraphNode>(NewExpression->GraphNode);
-						NewGraphNode->ReplaceNode(GraphNode);
-
-						bool bNeedsRefresh = false;
-
-						// Copy over any common values
-						if (GraphNode->NodeComment.Len() > 0)
-						{
-							bNeedsRefresh = true;
-							NewGraphNode->NodeComment = GraphNode->NodeComment;
-						}
-
-						// Copy over expression-specific values
-						NewExpression->SetParameterName(CurrentSelectedExpression->GetParameterName());
-						if (VectorParameterExpression)
-						{
-							bNeedsRefresh = true;
-							CastChecked<UMaterialExpressionDoubleVectorParameter>(NewExpression)->DefaultValue = FVector4d(VectorParameterExpression->DefaultValue);
-						}
-						else if (DoubleVectorParameterExpression)
-						{
-							bNeedsRefresh = true;
-							CastChecked<UMaterialExpressionVectorParameter>(NewExpression)->DefaultValue = FLinearColor(DoubleVectorParameterExpression->DefaultValue);
-						}
-
-						if (bNeedsRefresh)
-						{
-							// Refresh the expression preview if we changed its properties after it was created
-							NewExpression->bNeedToUpdatePreview = true;
-							RefreshExpressionPreview(NewExpression, true);
-
-							UpdateGenerator();
-						}
-
-						NodesToDelete.AddUnique(GraphNode);
-						NodesToSelect.Add(NewGraphNode);
-					}
-				}
-			}
-		}
-
-		// Delete the replaced nodes
-		DeleteNodes(NodesToDelete);
-
-		// Select each of the newly converted expressions
-		if (TSharedPtr<SGraphEditor> FocusedGraphEd = FocusedGraphEdPtr.Pin())
-		{
-			for (TArray<UEdGraphNode*>::TConstIterator NodeIter(NodesToSelect); NodeIter; ++NodeIter)
-			{
-				FocusedGraphEd->SetNodeSelection(*NodeIter, true);
-			}
-		}
-	}
-}
-
-void FMaterialEditor::OnConvertObjects()
-{
-	const FGraphPanelSelectionSet SelectedNodes = GetSelectedNodes();
-	if (SelectedNodes.Num() > 0)
-	{
-		const FScopedTransaction Transaction( LOCTEXT("MaterialEditorConvert", "Material Editor: Convert") );
-		Material->Modify();
-		Material->MaterialGraph->Modify();
-		TArray<class UEdGraphNode*> NodesToDelete;
-		TArray<class UEdGraphNode*> NodesToSelect;
-
-		for (FGraphPanelSelectionSet::TConstIterator NodeIt(SelectedNodes); NodeIt; ++NodeIt)
-		{
-			UMaterialGraphNode* GraphNode = Cast<UMaterialGraphNode>(*NodeIt);
-			if (GraphNode)
-			{
-				// Look for the supported classes to convert from
-				UMaterialExpression* CurrentSelectedExpression = GraphNode->MaterialExpression;
-				UMaterialExpressionConstant* Constant1Expression = Cast<UMaterialExpressionConstant>(CurrentSelectedExpression);
-				UMaterialExpressionConstant2Vector* Constant2Expression = Cast<UMaterialExpressionConstant2Vector>(CurrentSelectedExpression);
-				UMaterialExpressionConstant3Vector* Constant3Expression = Cast<UMaterialExpressionConstant3Vector>(CurrentSelectedExpression);
-				UMaterialExpressionConstant4Vector* Constant4Expression = Cast<UMaterialExpressionConstant4Vector>(CurrentSelectedExpression);
-				UMaterialExpressionTextureSample* TextureSampleExpression = Cast<UMaterialExpressionTextureSample>(CurrentSelectedExpression);
-				UMaterialExpressionTextureObject* TextureObjectExpression = Cast<UMaterialExpressionTextureObject>(CurrentSelectedExpression);
-				UMaterialExpressionComponentMask* ComponentMaskExpression = Cast<UMaterialExpressionComponentMask>(CurrentSelectedExpression);
-				UMaterialExpressionParticleSubUV* ParticleSubUVExpression = Cast<UMaterialExpressionParticleSubUV>(CurrentSelectedExpression);
-				UMaterialExpressionScalarParameter* ScalarParameterExpression = Cast<UMaterialExpressionScalarParameter>(CurrentSelectedExpression);
-				UMaterialExpressionVectorParameter* VectorParameterExpression = Cast<UMaterialExpressionVectorParameter>(CurrentSelectedExpression);
-				UMaterialExpressionTextureObjectParameter* TextureObjectParameterExpression = Cast<UMaterialExpressionTextureObjectParameter>(CurrentSelectedExpression);
-				UMaterialExpressionRuntimeVirtualTextureSample* RuntimeVirtualTextureSampleExpression = Cast<UMaterialExpressionRuntimeVirtualTextureSample>(CurrentSelectedExpression);
-				UMaterialExpressionSparseVolumeTextureSample* SparseVolumeTextureSampleExpression = Cast<UMaterialExpressionSparseVolumeTextureSample>(CurrentSelectedExpression);
-
-				// Setup the class to convert to
-				UClass* ClassToCreate = NULL;
-				if (Constant1Expression)
-				{
-					ClassToCreate = UMaterialExpressionScalarParameter::StaticClass();
-				}
-				else if (Constant2Expression || Constant3Expression || Constant4Expression)
-				{
-					ClassToCreate = UMaterialExpressionVectorParameter::StaticClass();
-				}
-				else if (ParticleSubUVExpression) // Has to come before the TextureSample comparison...
-				{
-					ClassToCreate = UMaterialExpressionTextureSampleParameterSubUV::StaticClass();
-				}
-				else if (TextureSampleExpression && TextureSampleExpression->Texture && TextureSampleExpression->Texture->IsA(UTextureCube::StaticClass()))
-				{
-					ClassToCreate = UMaterialExpressionTextureSampleParameterCube::StaticClass();
-				}
-				else if (TextureSampleExpression && TextureSampleExpression->Texture && TextureSampleExpression->Texture->IsA(UTexture2DArray::StaticClass()))
-				{
-					ClassToCreate = UMaterialExpressionTextureSampleParameter2DArray::StaticClass();
-				}
-				else if (TextureSampleExpression && TextureSampleExpression->Texture && TextureSampleExpression->Texture->IsA(UTextureCubeArray::StaticClass()))
-				{
-					ClassToCreate = UMaterialExpressionTextureSampleParameterCubeArray::StaticClass();
-				}
-				else if (TextureObjectExpression)
-				{
-					ClassToCreate = UMaterialExpressionTextureObjectParameter::StaticClass();
-				}
-				else if (TextureObjectParameterExpression) // Has to come before TextureSample comparison 
-				{
-					ClassToCreate = UMaterialExpressionTextureObject::StaticClass();
-				}
-				else if (TextureSampleExpression)
->>>>>>> 4af6daef
 				{
 					UMaterialExpression* NewExpression = CreateNewMaterialExpression(ClassToCreate, FVector2D(GraphNode->NodePosX, GraphNode->NodePosY), true, true);
 					if (NewExpression)
@@ -4822,10 +4685,7 @@
 			case MP_ShadingModel:
 			case MP_OpacityMask:
 			case MP_SurfaceThickness:
-<<<<<<< HEAD
-=======
 			case MP_Displacement:
->>>>>>> 4af6daef
 				return UMaterialExpressionScalarParameter::StaticClass();
 
 			case MP_WorldPositionOffset:
@@ -4979,11 +4839,7 @@
 	{
 		// Link manually
 		UMaterialGraphNode* NewNode = Cast<UMaterialGraphNode>(Action.PerformAction(GraphObj, nullptr, NewNodePos));
-<<<<<<< HEAD
-		const TArray<FExpressionInput*> NewNodeExpressionInputs = NewNode->MaterialExpression->GetInputs();
-=======
 		TArrayView<FExpressionInput*> NewNodeExpressionInputs = NewNode->MaterialExpression->GetInputsView();
->>>>>>> 4af6daef
 
 		// From that direction, the node is never going to be a root node (a root node has no output we can connect from).
 		UMaterialGraphNode* TargetPinNode = Cast<UMaterialGraphNode>(TargetPin->GetOwningNode());
@@ -5022,11 +4878,7 @@
 		}
 		else if (OtherPinNode)
 		{
-<<<<<<< HEAD
-			const TArray<FExpressionInput*> ExpressionInputs = OtherPinNode->MaterialExpression->GetInputs();
-=======
 			TArrayView<FExpressionInput*> ExpressionInputs = OtherPinNode->MaterialExpression->GetInputsView();
->>>>>>> 4af6daef
 			FName TargetPinName = OtherPinNode->GetShortenPinName(TargetPin->PinName);
 
 			for (int32 Index = 0; Index < ExpressionInputs.Num(); ++Index)
@@ -5062,19 +4914,11 @@
 
 	return false;
 }
-<<<<<<< HEAD
 
 FString FMaterialEditor::GetDocLinkForSelectedNode()
 {
 	FString DocumentationLink;
 
-=======
-
-FString FMaterialEditor::GetDocLinkForSelectedNode()
-{
-	FString DocumentationLink;
-
->>>>>>> 4af6daef
 	FGraphPanelSelectionSet SelectedNodes = GetSelectedNodes();
 	if (SelectedNodes.Num() == 1)
 	{
@@ -5128,7 +4972,6 @@
 		IDocumentation::Get()->Open(DocumentationLink, FDocumentationSourceInfo(TEXT("rightclick_matnode")), DocumentationLinkBaseUrl);
 	}
 }
-<<<<<<< HEAD
 
 bool FMaterialEditor::CanGoToDocumentation()
 {
@@ -5141,20 +4984,6 @@
 	// Grab the asset class, it will be checked for being a material function.
 	UClass* Asset = FindObject<UClass>(InAddedAssetData.AssetClassPath);
 
-=======
-
-bool FMaterialEditor::CanGoToDocumentation()
-{
-	FString DocumentationLink = GetDocLinkForSelectedNode();
-	return !DocumentationLink.IsEmpty();
-}
-
-void FMaterialEditor::RenameAssetFromRegistry(const FAssetData& InAddedAssetData, const FString& InNewName)
-{
-	// Grab the asset class, it will be checked for being a material function.
-	UClass* Asset = FindObject<UClass>(InAddedAssetData.AssetClassPath);
-
->>>>>>> 4af6daef
 	if(Asset->IsChildOf(UMaterialFunction::StaticClass()))
 	{
 		ForceRefreshExpressionPreviews();
@@ -6283,11 +6112,8 @@
 	}
 
 	Material->MaterialGraph->UpdatePinTypes();
-<<<<<<< HEAD
-=======
 
 	UpdateStrataTopologyPreview();
->>>>>>> 4af6daef
 }
 
 void FMaterialEditor::JumpToHyperlink(const UObject* ObjectReference)
@@ -7674,10 +7500,6 @@
 {
 	if (NodeBeingChanged)
 	{
-<<<<<<< HEAD
-		FString NewName = NewText.ToString();
-		if (NewName.Len() >= NAME_SIZE) {
-=======
 		FString NewName = NewText.ToString().TrimStartAndEnd();
 		if (NewName.IsEmpty())
 		{
@@ -7685,7 +7507,6 @@
 			return;
 		}
 		else if (NewName.Len() >= NAME_SIZE) {
->>>>>>> 4af6daef
 			UE_LOG(LogMaterialEditor, Warning, TEXT("New material graph node name '%s...' exceeds maximum length of %d and thus was truncated."), *NewName.Left(8), NAME_SIZE - 1);
 			NewName = NewName.Left(NAME_SIZE - 1);
 		}
