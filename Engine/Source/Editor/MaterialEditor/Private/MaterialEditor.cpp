--- conflicted
+++ resolved
@@ -119,11 +119,8 @@
 #include "Settings/EditorExperimentalSettings.h"
 #include "Materials/MaterialExpressionBlendMaterialAttributes.h"
 #include "Materials/MaterialExpressionMaterialLayerOutput.h"
-<<<<<<< HEAD
-=======
 
 #include "MaterialStats.h"
->>>>>>> a23640a2
 
 #define LOCTEXT_NAMESPACE "MaterialEditor"
 
@@ -683,11 +680,7 @@
 	// Store the name of this material (for the tutorial widget meta)
 	if (OriginalMaterial != nullptr)
 	{
-<<<<<<< HEAD
-		Material->MaterialGraph->OriginalMaterialFullName = OriginalMaterial->GetName();
-=======
 	Material->MaterialGraph->OriginalMaterialFullName = OriginalMaterial->GetName();
->>>>>>> a23640a2
 	}
 	Material->MaterialGraph->RebuildGraph();
 	RecenterEditor();
@@ -698,17 +691,6 @@
 
 	ForceRefreshExpressionPreviews();
 
-<<<<<<< HEAD
-	if (OriginalMaterial && OriginalMaterial->bUsedAsSpecialEngineMaterial)
-	{
-		FSuppressableWarningDialog::FSetupInfo Info(
-			NSLOCTEXT("UnrealEd", "Warning_EditingDefaultMaterial", "Editing this Default Material is an advanced workflow.\nDefault Materials must be available as a code fallback at all times, compilation errors are not handled gracefully.  Save your work."),
-			NSLOCTEXT("UnrealEd", "Warning_EditingDefaultMaterial_Title", "Warning: Editing Default Material"), "Warning_EditingDefaultMaterial");
-		Info.ConfirmText = NSLOCTEXT("ModalDialogs", "EditingDefaultMaterialOk", "Ok");
-
-		FSuppressableWarningDialog EditingDefaultMaterial(Info);
-		EditingDefaultMaterial.ShowModal();
-=======
 	if (OriginalMaterial->bUsedAsSpecialEngineMaterial)
 	{
 		FSuppressableWarningDialog::FSetupInfo Info(
@@ -718,7 +700,6 @@
 
 		FSuppressableWarningDialog EditingDefaultMaterial( Info );
 		EditingDefaultMaterial.ShowModal();	
->>>>>>> a23640a2
 	}
 }
 
@@ -1152,54 +1133,25 @@
 void FMaterialEditor::SaveAsset_Execute()
 {
 	UE_LOG(LogMaterialEditor, Log, TEXT("Saving and Compiling material %s"), *GetEditingObjects()[0]->GetName());
-<<<<<<< HEAD
-	
-	bool bUpdateSucceeded = true;
-
-	if (bMaterialDirty)
-	{
-		bUpdateSucceeded = UpdateOriginalMaterial();
-	}
+
+	const bool bUpdateSucceeded = (bMaterialDirty ? UpdateOriginalMaterial() : true);
 
 	if (bUpdateSucceeded)
 	{
 		IMaterialEditor::SaveAsset_Execute();
 	}
-=======
+}
+
+void FMaterialEditor::SaveAssetAs_Execute()
+{
+	UE_LOG(LogMaterialEditor, Log, TEXT("Saving and Compiling material %s"), *GetEditingObjects()[0]->GetName());
 
 	const bool bUpdateSucceeded = (bMaterialDirty ? UpdateOriginalMaterial() : true);
 
 	if (bUpdateSucceeded)
 	{
-		IMaterialEditor::SaveAsset_Execute();
-	}
->>>>>>> a23640a2
-}
-
-void FMaterialEditor::SaveAssetAs_Execute()
-{
-	UE_LOG(LogMaterialEditor, Log, TEXT("Saving and Compiling material %s"), *GetEditingObjects()[0]->GetName());
-
-<<<<<<< HEAD
-	bool bUpdateSucceeded = true;
-
-	if (bMaterialDirty)
-	{
-		bUpdateSucceeded = UpdateOriginalMaterial();
-	}
-
-	if (bUpdateSucceeded)
-	{
 		IMaterialEditor::SaveAssetAs_Execute();
 	}
-=======
-	const bool bUpdateSucceeded = (bMaterialDirty ? UpdateOriginalMaterial() : true);
-
-	if (bUpdateSucceeded)
-	{
-		IMaterialEditor::SaveAssetAs_Execute();
-	}
->>>>>>> a23640a2
 }
 
 bool FMaterialEditor::OnRequestClose()
@@ -1606,22 +1558,6 @@
 
 				FSuppressableWarningDialog CompileErrors(Info);
 				CompileErrors.ShowModal();
-<<<<<<< HEAD
-
-				return false;
-			}
-			else
-			{
-				FSuppressableWarningDialog::FSetupInfo Info(
-					FText::Format(NSLOCTEXT("UnrealEd", "Warning_CompileErrorsInMaterial", "The current material has compilation errors, so it will not render correctly in feature level {0}.\nAre you sure you wish to continue?"), FText::FromString(*FeatureLevelName)),
-					NSLOCTEXT("UnrealEd", "Warning_CompileErrorsInMaterial_Title", "Warning: Compilation errors in this Material"), "Warning_CompileErrorsInMaterial");
-				Info.ConfirmText = NSLOCTEXT("ModalDialogs", "CompileErrorsInMaterialConfirm", "Continue");
-				Info.CancelText = NSLOCTEXT("ModalDialogs", "CompileErrorsInMaterialCancel", "Abort");
-
-				FSuppressableWarningDialog CompileErrorsWarning(Info);
-				if (CompileErrorsWarning.ShowModal() == FSuppressableWarningDialog::Cancel)
-				{
-=======
 				return false;
 			}
 			else
@@ -1635,7 +1571,6 @@
 			FSuppressableWarningDialog CompileErrorsWarning( Info );
 			if( CompileErrorsWarning.ShowModal() == FSuppressableWarningDialog::Cancel )
 			{
->>>>>>> a23640a2
 					return false;
 				}
 			}
@@ -4313,17 +4248,10 @@
 		switch (MaterialFunction->GetMaterialFunctionUsage())
 		{
 		case EMaterialFunctionUsage::MaterialLayer:
-<<<<<<< HEAD
-			AppearanceInfo.CornerText = LOCTEXT("AppearanceCornerText_MaterialFunction", "MATERIAL LAYER");
-			break;
-		case EMaterialFunctionUsage::MaterialLayerBlend:
-			AppearanceInfo.CornerText = LOCTEXT("AppearanceCornerText_MaterialFunction", "MATERIAL LAYER BLEND");
-=======
 			AppearanceInfo.CornerText = LOCTEXT("AppearanceCornerText_MaterialLayer", "MATERIAL LAYER");
 			break;
 		case EMaterialFunctionUsage::MaterialLayerBlend:
 			AppearanceInfo.CornerText = LOCTEXT("AppearanceCornerText_MaterialLayerBlend", "MATERIAL LAYER BLEND");
->>>>>>> a23640a2
 			break;
 		default:
 			AppearanceInfo.CornerText = LOCTEXT("AppearanceCornerText_MaterialFunction", "MATERIAL FUNCTION");
