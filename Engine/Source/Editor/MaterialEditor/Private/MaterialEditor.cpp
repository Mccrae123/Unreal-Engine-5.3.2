// Copyright Epic Games, Inc. All Rights Reserved.

#include "MaterialEditor.h"
#include "EngineGlobals.h"
#include "Engine/SkeletalMesh.h"
#include "AI/NavigationSystemBase.h"
#include "Engine/Engine.h"
#include "EngineModule.h"
#include "Misc/MessageDialog.h"
#include "Modules/ModuleManager.h"
#include "SlateOptMacros.h"
#include "Widgets/Layout/SSeparator.h"
#include "Widgets/Layout/SBox.h"
#include "Widgets/Input/SButton.h"
#include "Widgets/Input/SNumericEntryBox.h"
#include "Widgets/Input/SCheckBox.h"
#include "EditorStyleSet.h"
#include "EdGraph/EdGraph.h"
#include "WorkflowOrientedApp/WorkflowUObjectDocuments.h"
#include "MaterialGraph/MaterialGraph.h"
#include "MaterialGraph/MaterialGraphNode_Comment.h"
#include "Editor/UnrealEdEngine.h"
#include "MaterialEditor/MaterialEditorInstanceConstant.h"
#include "Preferences/MaterialEditorOptions.h"
#include "MaterialGraph/MaterialGraphNode.h"
#include "MaterialGraph/MaterialGraphNode_Root.h"
#include "MaterialGraph/MaterialGraphNode_Composite.h"
#include "MaterialGraph/MaterialGraphNode_PinBase.h"
#include "MaterialGraph/MaterialGraphSchema.h"
#include "MaterialEditor/PreviewMaterial.h"
#include "ThumbnailRendering/SceneThumbnailInfoWithPrimitive.h"
#include "Particles/ParticleSystemComponent.h"
#include "Materials/MaterialInstance.h"
#include "Materials/MaterialInstanceDynamic.h"
#include "Materials/MaterialInstanceConstant.h"
#include "Materials/MaterialParameterCollection.h"
#include "StaticParameterSet.h"
#include "Engine/TextureCube.h"
#include "Engine/Texture2DArray.h"
#include "Engine/TextureCubeArray.h"
#include "Dialogs/Dialogs.h"
#include "UnrealEdGlobals.h"
#include "Editor.h"
#include "MaterialEditorModule.h"
#include "MaterialEditingLibrary.h"
#include "HAL/PlatformApplicationMisc.h"


#include "Materials/MaterialExpressionBreakMaterialAttributes.h"
#include "Materials/MaterialExpressionCollectionParameter.h"
#include "Materials/MaterialExpressionComment.h"
#include "Materials/MaterialExpressionComposite.h"
#include "Materials/MaterialExpressionComponentMask.h"
#include "Materials/MaterialExpressionConstant.h"
#include "Materials/MaterialExpressionConstant2Vector.h"
#include "Materials/MaterialExpressionConstant3Vector.h"
#include "Materials/MaterialExpressionConstant4Vector.h"
#include "Materials/MaterialExpressionDynamicParameter.h"
#include "Materials/MaterialExpressionFontSampleParameter.h"
#include "Materials/MaterialExpressionFunctionInput.h"
#include "Materials/MaterialExpressionFunctionOutput.h"
#include "Materials/MaterialExpressionMaterialAttributeLayers.h"
#include "Materials/MaterialExpressionParameter.h"
#include "Materials/MaterialExpressionPinBase.h"
#include "Materials/MaterialExpressionTextureBase.h"
#include "Materials/MaterialExpressionTextureSample.h"
#include "Materials/MaterialExpressionParticleSubUV.h"
#include "Materials/MaterialExpressionReroute.h"
#include "Materials/MaterialExpressionRuntimeVirtualTextureSample.h"
#include "Materials/MaterialExpressionRuntimeVirtualTextureSampleParameter.h"
#include "Materials/MaterialExpressionScalarParameter.h"
#include "Materials/MaterialExpressionStaticComponentMaskParameter.h"
#include "Materials/MaterialExpressionStaticSwitchParameter.h"
#include "Materials/MaterialExpressionTextureSampleParameter.h"
#include "Materials/MaterialExpressionTextureObjectParameter.h"
#include "Materials/MaterialExpressionTextureObject.h"
#include "Materials/MaterialExpressionTextureSampleParameter2D.h"
#include "Materials/MaterialExpressionTextureSampleParameterCube.h"
#include "Materials/MaterialExpressionTextureSampleParameter2DArray.h"
#include "Materials/MaterialExpressionTextureSampleParameterCubeArray.h"
#include "Materials/MaterialExpressionTextureSampleParameterSubUV.h"
#include "Materials/MaterialExpressionTransformPosition.h"
#include "Materials/MaterialExpressionVectorParameter.h"
#include "Materials/MaterialExpressionDoubleVectorParameter.h"
#include "Materials/MaterialExpressionStaticBoolParameter.h"
#include "Materials/MaterialExpressionCustomOutput.h"
#include "Materials/MaterialFunction.h"
#include "Materials/MaterialFunctionInstance.h"
#include "Materials/MaterialParameterCollection.h"

#include "MaterialGraphNode_Knot.h"
#include "MaterialEditorActions.h"
#include "MaterialExpressionClasses.h"
#include "MaterialCompiler.h"
#include "EditorSupportDelegates.h"
#include "AssetRegistryModule.h"
#include "Tabs/MaterialEditorTabFactories.h"
#include "IAssetTools.h"
#include "IAssetTypeActions.h"
#include "AssetToolsModule.h"
#include "SMaterialEditorTitleBar.h"
#include "ScopedTransaction.h"
#include "BusyCursor.h"

#include "PropertyEditorModule.h"
#include "MaterialEditorDetailCustomization.h"
#include "MaterialInstanceEditor.h"

#include "EditorViewportCommands.h"

#include "GraphEditor.h"
#include "GraphEditorActions.h"
#include "Kismet2/BlueprintEditorUtils.h"
#include "Logging/TokenizedMessage.h"
#include "EdGraphUtilities.h"
#include "SNodePanel.h"
#include "MaterialEditorUtilities.h"
#include "SMaterialPalette.h"
#include "FindInMaterial.h"
#include "Misc/FeedbackContext.h"
#include "UObject/UObjectHash.h"
#include "UObject/UObjectIterator.h"
#include "Widgets/Colors/SColorPicker.h"
#include "EditorClassUtils.h"
#include "IDocumentation.h"
#include "Widgets/Docking/SDockTab.h"

#include "Developer/MessageLog/Public/IMessageLogListing.h"
#include "Developer/MessageLog/Public/MessageLogInitializationOptions.h"
#include "Developer/MessageLog/Public/MessageLogModule.h"
#include "Framework/Commands/GenericCommands.h"
#include "CanvasTypes.h"
#include "Engine/Selection.h"
#include "Materials/Material.h"
#include "AdvancedPreviewSceneModule.h"
#include "MaterialLayersFunctionsCustomization.h"
#include "MaterialEditor/MaterialEditorPreviewParameters.h"
#include "SMaterialLayersFunctionsTree.h"
#include "Materials/MaterialExpressionSetMaterialAttributes.h"
#include "Settings/EditorExperimentalSettings.h"
#include "Materials/MaterialExpressionBlendMaterialAttributes.h"
#include "Materials/MaterialExpressionMaterialLayerOutput.h"
#include "Materials/MaterialExpressionNamedReroute.h"
#include "Materials/MaterialExpressionReroute.h"

#include "MaterialStats.h"
#include "MaterialEditorTabs.h"
#include "MaterialEditorModes.h"
#include "Materials/MaterialExpression.h"

#include "SMaterialParametersOverviewWidget.h"
#include "SMaterialEditorCustomPrimitiveDataWidget.h"
#include "IPropertyRowGenerator.h"
#include "Widgets/Layout/SScrollBox.h"
#include "UObject/TextProperty.h"
#include "Subsystems/AssetEditorSubsystem.h"
#include "ToolMenus.h"
#include "MaterialEditorContext.h"
#include "UObject/MetaData.h"
#include "ToolMenus.h"

#define LOCTEXT_NAMESPACE "MaterialEditor"

DEFINE_LOG_CATEGORY_STATIC(LogMaterialEditor, Log, All);

static TAutoConsoleVariable<int32> CVarMaterialEdUseDevShaders(
	TEXT("r.MaterialEditor.UseDevShaders"),
	1,
	TEXT("Toggles whether the material editor will use shaders that include extra overhead incurred by the editor. Material editor must be re-opened if changed at runtime."),
	ECVF_RenderThreadSafe);

///////////////////////////
// FMatExpressionPreview //
///////////////////////////

bool FMatExpressionPreview::ShouldCache(EShaderPlatform Platform, const FShaderType* ShaderType, const FVertexFactoryType* VertexFactoryType) const
{
	if(VertexFactoryType == FindVertexFactoryType(FName(TEXT("FLocalVertexFactory"), FNAME_Find)))
	{
		// we only need the non-light-mapped, base pass, local vertex factory shaders for drawing an opaque Material Tile
		// @todo: Added a FindShaderType by fname or something"

		if (IsMobilePlatform(Platform))
		{
			if (FCString::Stristr(ShaderType->GetName(), TEXT("BasePassForForwardShadingVSFNoLightMapPolicy")) ||
				FCString::Stristr(ShaderType->GetName(), TEXT("BasePassForForwardShadingPSFNoLightMapPolicy")))
			{
				return true;
			}
		}
		else
		{
			if (FCString::Stristr(ShaderType->GetName(), TEXT("BasePassVSFNoLightMapPolicy")) ||
				FCString::Stristr(ShaderType->GetName(), TEXT("BasePassHSFNoLightMapPolicy")) ||
				FCString::Stristr(ShaderType->GetName(), TEXT("BasePassDSFNoLightMapPolicy")))
			{
				return true;
			}
			else if (FCString::Stristr(ShaderType->GetName(), TEXT("BasePassPSFNoLightMapPolicy")))
			{
				return true;
			}
			else if (FCString::Stristr(ShaderType->GetName(), TEXT("Simple")))
			{
				return true;
			}
		}
	}

	return false;
}

int32 FMatExpressionPreview::CompilePropertyAndSetMaterialProperty(EMaterialProperty Property, FMaterialCompiler* Compiler, EShaderFrequency OverrideShaderFrequency, bool bUsePreviousFrameTime) const
{
	// needs to be called in this function!!
	Compiler->SetMaterialProperty(Property, OverrideShaderFrequency, bUsePreviousFrameTime);

	int32 Ret = INDEX_NONE;

	if( Property == MP_EmissiveColor && Expression.IsValid())
	{
		// Hardcoding output 0 as we don't have the UI to specify any other output
		const int32 OutputIndex = 0;
		const uint32 Output0Type = Expression->GetOutputType(OutputIndex);
		int32 PreviewCodeChunk = INDEX_NONE;
		if (Output0Type != MCT_Strata)
		{
			PreviewCodeChunk = Expression->CompilePreview(Compiler, OutputIndex);
		}
		else
		{
			// This is used for instance to prevent any Strata typed output to be used as preview, for instance for material functions.
			PreviewCodeChunk = Compiler->Constant(0.0f);
		}

		// Get back into gamma corrected space, as DrawTile does not do this adjustment.
		Ret = Compiler->Power(Compiler->Max(PreviewCodeChunk, Compiler->Constant(0)), Compiler->Constant(1.f / 2.2f));
	}
	else if (Property == MP_WorldPositionOffset)
	{
		//set to 0 to prevent off by 1 pixel errors
		Ret = Compiler->Constant(0.0f);
	}
	else if (Property >= MP_CustomizedUVs0 && Property <= MP_CustomizedUVs7)
	{
		const int32 TextureCoordinateIndex = Property - MP_CustomizedUVs0;
		Ret = Compiler->TextureCoordinate(TextureCoordinateIndex, false, false);
	}
	else if (Property == MP_ShadingModel)
	{
		FMaterialShadingModelField ShadingModels = Compiler->GetMaterialShadingModels();
		Ret = Compiler->ShadingModel(ShadingModels.GetFirstShadingModel());
	}
	else if (Property == MP_FrontMaterial)
	{
		Ret = Compiler->StrataCreateAndRegisterNullMaterial();
	}
	else
	{
		Ret = Compiler->Constant(1.0f);
	}

	// output should always be the right type for this property
	return Compiler->ForceCast(Ret, FMaterialAttributeDefinitionMap::GetValueType(Property), MFCF_ExactMatch);
}

void FMatExpressionPreview::NotifyCompilationFinished()
{
	if (Expression.IsValid() && Expression->GraphNode)
	{
		CastChecked<UMaterialGraphNode>(Expression->GraphNode)->bPreviewNeedsUpdate = true;
	}
	FMaterialRenderProxy::CacheUniformExpressions_GameThread(true);
}

/////////////////////
// FMaterialEditor //
/////////////////////

void FMaterialEditor::RegisterToolbarTab(const TSharedRef<class FTabManager>& InTabManager)
{
	FAssetEditorToolkit::RegisterTabSpawners(InTabManager);

	WorkspaceMenuCategory = InTabManager->AddLocalWorkspaceMenuCategory(LOCTEXT("WorkspaceMenu_MaterialEditor", "Material Editor"));
	auto WorkspaceMenuCategoryRef = WorkspaceMenuCategory.ToSharedRef();

	InTabManager->RegisterTabSpawner(FMaterialEditorTabs::PreviewTabId, FOnSpawnTab::CreateSP(this, &FMaterialEditor::SpawnTab_Preview) )
		.SetDisplayName( LOCTEXT("ViewportTab", "Viewport") )
		.SetGroup( WorkspaceMenuCategoryRef )
		.SetIcon(FSlateIcon(FEditorStyle::GetStyleSetName(), "LevelEditor.Tabs.Viewports"));

	InTabManager->RegisterTabSpawner(FMaterialEditorTabs::PropertiesTabId, FOnSpawnTab::CreateSP(this, &FMaterialEditor::SpawnTab_MaterialProperties) )
		.SetDisplayName( LOCTEXT("DetailsTab", "Details") )
		.SetGroup( WorkspaceMenuCategoryRef )
		.SetIcon(FSlateIcon(FEditorStyle::GetStyleSetName(), "LevelEditor.Tabs.Details"));

	InTabManager->RegisterTabSpawner(FMaterialEditorTabs::PaletteTabId, FOnSpawnTab::CreateSP(this, &FMaterialEditor::SpawnTab_Palette) )
		.SetDisplayName( LOCTEXT("PaletteTab", "Palette") )
		.SetGroup( WorkspaceMenuCategoryRef )
		.SetIcon(FSlateIcon(FEditorStyle::GetStyleSetName(), "Kismet.Tabs.Palette"));

	InTabManager->RegisterTabSpawner(FMaterialEditorTabs::FindTabId, FOnSpawnTab::CreateSP(this, &FMaterialEditor::SpawnTab_Find))
		.SetDisplayName(LOCTEXT("FindTab", "Find Results"))
		.SetGroup( WorkspaceMenuCategoryRef )
		.SetIcon(FSlateIcon(FEditorStyle::GetStyleSetName(), "Kismet.Tabs.FindResults"));

	InTabManager->RegisterTabSpawner(FMaterialEditorTabs::PreviewSettingsTabId, FOnSpawnTab::CreateSP(this, &FMaterialEditor::SpawnTab_PreviewSettings))
		.SetDisplayName( LOCTEXT("PreviewSceneSettingsTab", "Preview Scene Settings") )
		.SetGroup( WorkspaceMenuCategoryRef )
		.SetIcon(FSlateIcon(FEditorStyle::GetStyleSetName(), "LevelEditor.Tabs.Details"));

	InTabManager->RegisterTabSpawner(FMaterialEditorTabs::ParameterDefaultsTabId, FOnSpawnTab::CreateSP(this, &FMaterialEditor::SpawnTab_ParameterDefaults))
		.SetDisplayName(LOCTEXT("ParametersTab", "Parameters"))
		.SetGroup(WorkspaceMenuCategoryRef)
		.SetIcon(FSlateIcon(FEditorStyle::GetStyleSetName(), "LevelEditor.Tabs.Details"));

	InTabManager->RegisterTabSpawner(FMaterialEditorTabs::CustomPrimitiveTabId, FOnSpawnTab::CreateSP(this, &FMaterialEditor::SpawnTab_CustomPrimitiveData))
		.SetDisplayName(LOCTEXT("CustomPrimitiveTab", "Custom Primitive Data"))
		.SetGroup(WorkspaceMenuCategoryRef)
		.SetIcon(FSlateIcon(FEditorStyle::GetStyleSetName(), "LevelEditor.Tabs.Details"));

<<<<<<< HEAD
	InTabManager->RegisterTabSpawner(LayerPropertiesTabId, FOnSpawnTab::CreateSP(this, &FMaterialEditor::SpawnTab_LayerProperties))
=======
	InTabManager->RegisterTabSpawner(FMaterialEditorTabs::LayerPropertiesTabId, FOnSpawnTab::CreateSP(this, &FMaterialEditor::SpawnTab_LayerProperties))
>>>>>>> 6bbb88c8
		.SetDisplayName(LOCTEXT("LayerPropertiesTab", "Layer Parameters"))
		.SetGroup(WorkspaceMenuCategoryRef)
		.SetIcon(FSlateIcon(FEditorStyle::GetStyleSetName(), "LevelEditor.Tabs.Layers"));

	MaterialStatsManager->RegisterTabs();

	OnRegisterTabSpawners().Broadcast(InTabManager);
}

void FMaterialEditor::RegisterTabSpawners(const TSharedRef<class FTabManager>& InTabManager)
{
	DocumentManager->SetTabManager(InTabManager);
	FWorkflowCentricApplication::RegisterTabSpawners(InTabManager);
}

void FMaterialEditor::UnregisterTabSpawners(const TSharedRef<class FTabManager>& InTabManager)
{
	FAssetEditorToolkit::UnregisterTabSpawners(InTabManager);

	InTabManager->UnregisterTabSpawner(FMaterialEditorTabs::PreviewTabId);
	InTabManager->UnregisterTabSpawner(FMaterialEditorTabs::PropertiesTabId);
	InTabManager->UnregisterTabSpawner(FMaterialEditorTabs::PaletteTabId);
	InTabManager->UnregisterTabSpawner(FMaterialEditorTabs::FindTabId);
	InTabManager->UnregisterTabSpawner(FMaterialEditorTabs::PreviewSettingsTabId);
	InTabManager->UnregisterTabSpawner(FMaterialEditorTabs::ParameterDefaultsTabId);
	InTabManager->UnregisterTabSpawner(FMaterialEditorTabs::CustomPrimitiveTabId);
	InTabManager->UnregisterTabSpawner(FMaterialEditorTabs::LayerPropertiesTabId);

	MaterialStatsManager->UnregisterTabs();

	OnUnregisterTabSpawners().Broadcast(InTabManager);
}

void FMaterialEditor::InitEditorForMaterial(UMaterial* InMaterial)
{
	check(InMaterial);

	OriginalMaterial = InMaterial;
	MaterialFunction = NULL;
	OriginalMaterialObject = InMaterial;

	ExpressionPreviewMaterial = NULL;
	
	// Create a copy of the material for preview usage (duplicating to a different class than original!)
	// Propagate all object flags except for RF_Standalone, otherwise the preview material won't GC once
	// the material editor releases the reference.
	Material = (UMaterial*)StaticDuplicateObject(OriginalMaterial, GetTransientPackage(), NAME_None, ~RF_Standalone, UPreviewMaterial::StaticClass()); 
	
	Material->CancelOutstandingCompilation();	//The material is compiled later on anyway so no need to do it in Duplication/PostLoad. 
												//I'm hackily canceling the jobs here but we should really not add the jobs in the first place. <<--- TODO
												
	Material->bAllowDevelopmentShaderCompile = CVarMaterialEdUseDevShaders.GetValueOnGameThread();

	// Remove NULL entries, so the rest of the material editor can assume all entries of Material->Expressions are valid
	// This can happen if an expression class was removed
	for (int32 ExpressionIndex = Material->Expressions.Num() - 1; ExpressionIndex >= 0; ExpressionIndex--)
	{
		if (!Material->Expressions[ExpressionIndex])
		{
			Material->Expressions.RemoveAt(ExpressionIndex);
		}
	}

	TArray<FString> Groups;
	GetAllMaterialExpressionGroups(&Groups);
}

void FMaterialEditor::InitEditorForMaterialFunction(UMaterialFunction* InMaterialFunction)
{
	check(InMaterialFunction);

	Material = NULL;
	MaterialFunction = InMaterialFunction;
	OriginalMaterialObject = InMaterialFunction;

	ExpressionPreviewMaterial = NULL;

	// Create a temporary material to preview the material function
	Material = NewObject<UMaterial>(); 
	{
		FArchiveUObject DummyArchive;
		// Hack: serialize the new material with an archive that does nothing so that its material resources are created
		Material->Serialize(DummyArchive);
	}
	Material->SetShadingModel(MSM_Unlit);

	// Propagate all object flags except for RF_Standalone, otherwise the preview material function won't GC once
	// the material editor releases the reference.
	MaterialFunction = (UMaterialFunction*)StaticDuplicateObject(InMaterialFunction, GetTransientPackage(), NAME_None, ~RF_Standalone, UMaterialFunction::StaticClass()); 
	MaterialFunction->ParentFunction = InMaterialFunction;

	OriginalMaterial = Material;

	TArray<FString> Groups;
	GetAllMaterialExpressionGroups(&Groups);
}

void FMaterialEditor::InitMaterialEditor( const EToolkitMode::Type Mode, const TSharedPtr< class IToolkitHost >& InitToolkitHost, UObject* ObjectToEdit )
{
	EditorOptions = NULL;
	bMaterialDirty = false;
	bStatsFromPreviewMaterial = false;
	ColorPickerObject = NULL;

	// Support undo/redo
	Material->SetFlags(RF_Transactional);

	GEditor->RegisterForUndo(this);

	MaterialStatsManager = FMaterialStatsUtils::CreateMaterialStats(this);
	MaterialStatsManager->SetMaterialDisplayName(OriginalMaterial->GetName());

	if (!Material->MaterialGraph)
	{
		Material->MaterialGraph = CastChecked<UMaterialGraph>(FBlueprintEditorUtils::CreateNewGraph(Material, NAME_None, UMaterialGraph::StaticClass(), UMaterialGraphSchema::StaticClass()));
	}
	Material->MaterialGraph->Material = Material;
	Material->MaterialGraph->MaterialFunction = MaterialFunction;
	Material->MaterialGraph->RealtimeDelegate.BindSP(this, &FMaterialEditor::IsToggleRealTimeExpressionsChecked);
	Material->MaterialGraph->MaterialDirtyDelegate.BindSP(this, &FMaterialEditor::SetMaterialDirty);
	Material->MaterialGraph->ToggleCollapsedDelegate.BindSP(this, &FMaterialEditor::ToggleCollapsed);

	// copy material usage
	for( int32 Usage=0; Usage < MATUSAGE_MAX; Usage++ )
	{
		const EMaterialUsage UsageEnum = (EMaterialUsage)Usage;
		if( OriginalMaterial->GetUsageByFlag(UsageEnum) )
		{
			bool bNeedsRecompile=false;
			Material->SetMaterialUsage(bNeedsRecompile,UsageEnum);
		}
	}
	// Manually copy bUsedAsSpecialEngineMaterial as it is duplicate transient to prevent accidental creation of new special engine materials
	Material->bUsedAsSpecialEngineMaterial = OriginalMaterial->bUsedAsSpecialEngineMaterial;
	
	NodeQualityLevel = EMaterialQualityLevel::Num;
	NodeFeatureLevel = ERHIFeatureLevel::Num;
	bPreviewStaticSwitches = false;
	bPreviewFeaturesChanged = true;

	// Register our commands. This will only register them if not previously registered
	FGraphEditorCommands::Register();
	FMaterialEditorCommands::Register();
	FMaterialEditorSpawnNodeCommands::Register();

	FEditorSupportDelegates::MaterialUsageFlagsChanged.AddRaw(this, &FMaterialEditor::OnMaterialUsageFlagsChanged);
	FEditorSupportDelegates::NumericParameterDefaultChanged.AddRaw(this, &FMaterialEditor::OnNumericParameterDefaultChanged);

	FAssetRegistryModule& AssetRegistryModule = FModuleManager::GetModuleChecked<FAssetRegistryModule>(TEXT("AssetRegistry"));
	
	AssetRegistryModule.Get().OnAssetRenamed().AddSP( this, &FMaterialEditor::RenameAssetFromRegistry );

	CreateInternalWidgets();

	// Do setup previously done in SMaterialEditorCanvas
	SetPreviewMaterial(Material);
	Material->bIsPreviewMaterial = true;
	FMaterialEditorUtilities::InitExpressions(Material);

	UpdatePreviewViewportsVisibility();

	BindCommands();
	RegisterToolBar();

	TSharedPtr<FMaterialEditor> ThisPtr(SharedThis(this));
	DocumentManager->Initialize(ThisPtr);

	// Register the document factories
	{
		TSharedRef<FDocumentTabFactory> GraphEditorFactory = MakeShareable(new FMaterialGraphEditorSummoner(ThisPtr,
			FMaterialGraphEditorSummoner::FOnCreateGraphEditorWidget::CreateSP(this, &FMaterialEditor::CreateGraphEditorWidget)
		));

		// Also store off a reference to the grapheditor factory so we can find all the tabs spawned by it later.
		GraphEditorTabFactoryPtr = GraphEditorFactory;
		DocumentManager->RegisterDocumentFactory(GraphEditorFactory);
	}

	const bool bCreateDefaultStandaloneMenu = true;
	const bool bCreateDefaultToolbar = true;

	// Add the preview material to the objects being edited, so that we can find this editor from the temporary material graph
	const TSharedRef<FTabManager::FLayout> DummyLayout = FTabManager::NewLayout("NullLayout")->AddArea(FTabManager::NewPrimaryArea());
	TArray< UObject* > ObjectsToEdit;
	ObjectsToEdit.Add(ObjectToEdit);
	ObjectsToEdit.Add(Material);
	ObjectsToEdit.Add(MaterialEditorInstance);
	InitAssetEditor( Mode, InitToolkitHost, MaterialEditorAppIdentifier, DummyLayout, bCreateDefaultStandaloneMenu, bCreateDefaultToolbar, ObjectsToEdit, false );
	AddMenuExtender(GetMenuExtensibilityManager()->GetAllExtenders(GetToolkitCommands(), GetEditingObjects()));

	IMaterialEditorModule* MaterialEditorModule = &FModuleManager::LoadModuleChecked<IMaterialEditorModule>( "MaterialEditor" );
	AddMenuExtender(MaterialEditorModule->GetMenuExtensibilityManager()->GetAllExtenders(GetToolkitCommands(), GetEditingObjects()));

	ExtendToolbar();
	RegenerateMenusAndToolbars();

	{
		AddApplicationMode(
			FMaterialEditorApplicationModes::StandardMaterialEditorMode,
			MakeShareable(new FMaterialEditorApplicationMode(SharedThis(this))));
		SetCurrentMode(FMaterialEditorApplicationModes::StandardMaterialEditorMode);
	}

	// @todo toolkit world centric editing
	/*if( IsWorldCentricAssetEditor() )
	{
		SpawnToolkitTab(GetToolbarTabId(), FString(), EToolkitTabSpot::ToolBar);
		SpawnToolkitTab(PreviewTabId, FString(), EToolkitTabSpot::Viewport);
		SpawnToolkitTab(GraphCanvasTabId, FString(), EToolkitTabSpot::Document);
		SpawnToolkitTab(PropertiesTabId, FString(), EToolkitTabSpot::Details);
	}*/
	

	// Load editor settings from disk.
	LoadEditorSettings();
	
	// Set the preview mesh for the material.  This call must occur after the toolbar is initialized.
	if (!SetPreviewAssetByName(*Material->PreviewMesh.ToString()))
	{
		// The material preview mesh couldn't be found or isn't loaded.  Default to the one of the primitive types.
		SetPreviewAsset( GUnrealEd->GetThumbnailManager()->EditorSphere );
	}

	// Initialize expression previews.
	if (MaterialFunction)
	{
		// Support undo/redo for the material function if it exists
		MaterialFunction->SetFlags(RF_Transactional);

		Material->Expressions = MaterialFunction->FunctionExpressions;
		Material->EditorComments = MaterialFunction->FunctionEditorComments;

		// Remove NULL entries, so the rest of the material editor can assume all entries of Material->Expressions are valid
		// This can happen if an expression class was removed
		for (int32 ExpressionIndex = Material->Expressions.Num() - 1; ExpressionIndex >= 0; ExpressionIndex--)
		{
			if (!Material->Expressions[ExpressionIndex])
			{
				Material->Expressions.RemoveAt(ExpressionIndex);
			}
		}

		if (Material->Expressions.Num() == 0)
		{
			// If this is an empty function, create an output by default and start previewing it
			if (FocusedGraphEdPtr.IsValid())
			{
				check(!bMaterialDirty);
				FVector2D OutputPlacement = FVector2D(200, 300);
				if (GetDefault<UEditorExperimentalSettings>()->bExampleLayersAndBlends)
				{
					switch (MaterialFunction->GetMaterialFunctionUsage())
					{
					case(EMaterialFunctionUsage::MaterialLayer):
					{
						OutputPlacement = FVector2D(300, 269);
						break;
					}
					case(EMaterialFunctionUsage::MaterialLayerBlend):
					{
						OutputPlacement = FVector2D(275, 269);
						break;
					}
					default:
						break;
					}
				}
				UMaterialExpression* Expression;
				if (MaterialFunction->GetMaterialFunctionUsage() == EMaterialFunctionUsage::Default)
				{
					Expression = CreateNewMaterialExpression(UMaterialExpressionFunctionOutput::StaticClass(), OutputPlacement, false, true);
					SetPreviewExpression(Expression);
					// This shouldn't count as having dirtied the material, so reset the flag
					bMaterialDirty = false;
				}
				else
				{
					Expression = CreateNewMaterialExpression(UMaterialExpressionMaterialLayerOutput::StaticClass(), OutputPlacement, false, true);
					SetPreviewExpression(Expression);
					// This shouldn't count as having dirtied the material, so reset the flag
					bMaterialDirty = false;
				}
				// We can check the usage here and add the appropriate inputs too (e.g. Layer==1MA, Blend==2MA)
				if (MaterialFunction->GetMaterialFunctionUsage() == EMaterialFunctionUsage::MaterialLayer)
				{
					UMaterialExpression* Input = CreateNewMaterialExpression(UMaterialExpressionFunctionInput::StaticClass(), FVector2D(-350, 300), false, true);
					if (Input)
					{
						UMaterialExpressionFunctionInput* BaseAttributesInput = Cast<UMaterialExpressionFunctionInput>(Input);
						BaseAttributesInput->InputType = FunctionInput_MaterialAttributes;
						BaseAttributesInput->InputName = TEXT("Material Attributes");
						BaseAttributesInput->bUsePreviewValueAsDefault = true;

					}
					if (GetDefault<UEditorExperimentalSettings>()->bExampleLayersAndBlends)
					{
						UMaterialExpression* SetMaterialAttributes = CreateNewMaterialExpression(UMaterialExpressionSetMaterialAttributes::StaticClass(), FVector2D(40, 300), false, true);
						if (Input && SetMaterialAttributes)
						{
							UMaterialEditingLibrary::ConnectMaterialExpressions(Input, FString(), SetMaterialAttributes, FString());
							UMaterialEditingLibrary::ConnectMaterialExpressions(SetMaterialAttributes, FString(), Expression, FString());
							bMaterialDirty = true;
						}
					}
				}
				else if (MaterialFunction->GetMaterialFunctionUsage() == EMaterialFunctionUsage::MaterialLayerBlend)
				{
					// "Top layer" should be below "bottom layer" on the graph, to align with B on blend nodes
					UMaterialExpression* InputTop = CreateNewMaterialExpression(UMaterialExpressionFunctionInput::StaticClass(), FVector2D(-300, 400), false, true);
					if (InputTop)
					{
						UMaterialExpressionFunctionInput* BaseAttributesInput = Cast<UMaterialExpressionFunctionInput>(InputTop);
						BaseAttributesInput->InputType = FunctionInput_MaterialAttributes;
						BaseAttributesInput->InputName = TEXT("Top Layer");
						BaseAttributesInput->bUsePreviewValueAsDefault = true;
					}

					UMaterialExpression* InputBottom = CreateNewMaterialExpression(UMaterialExpressionFunctionInput::StaticClass(), FVector2D(-300, 200), false, true);
					if (InputBottom)
					{
						UMaterialExpressionFunctionInput* BaseAttributesInput = Cast<UMaterialExpressionFunctionInput>(InputBottom);
						BaseAttributesInput->InputType = FunctionInput_MaterialAttributes;
						BaseAttributesInput->InputName = TEXT("Bottom Layer");
						BaseAttributesInput->bUsePreviewValueAsDefault = true;
					}
					if (GetDefault<UEditorExperimentalSettings>()->bExampleLayersAndBlends)
					{
						UMaterialExpression* BlendMaterialAttributes = CreateNewMaterialExpression(UMaterialExpressionBlendMaterialAttributes::StaticClass(), FVector2D(40, 300), false, true);
						if (InputTop && InputBottom && BlendMaterialAttributes)
						{
							UMaterialEditingLibrary::ConnectMaterialExpressions(InputBottom, FString(), BlendMaterialAttributes, FString(TEXT("A")));
							UMaterialEditingLibrary::ConnectMaterialExpressions(InputTop, FString(), BlendMaterialAttributes, FString(TEXT("B")));
							UMaterialEditingLibrary::ConnectMaterialExpressions(BlendMaterialAttributes, FString(), Expression, FString());
							bMaterialDirty = true;
						}
					}
				}
			}
		}
		else
		{
			bool bSetPreviewExpression = false;
			UMaterialExpressionFunctionOutput* FirstOutput = NULL;
			for (int32 ExpressionIndex = Material->Expressions.Num() - 1; ExpressionIndex >= 0; ExpressionIndex--)
			{
				UMaterialExpression* Expression = Material->Expressions[ExpressionIndex];

				// Setup the expression to be used with the preview material instead of the function
				Expression->Function = NULL;
				Expression->Material = Material;

				UMaterialExpressionFunctionOutput* FunctionOutput = Cast<UMaterialExpressionFunctionOutput>(Expression);
				if (FunctionOutput)
				{
					FirstOutput = FunctionOutput;
					if (FunctionOutput->bLastPreviewed)
					{
						bSetPreviewExpression = true;

						// Preview the last output previewed
						SetPreviewExpression(FunctionOutput);
					}
				}
			}

			if (!bSetPreviewExpression && FirstOutput)
			{
				SetPreviewExpression(FirstOutput);
			}
		}
	}

	// Store the name of this material (for the tutorial widget meta)
	if (OriginalMaterial != nullptr)
	{
		Material->MaterialGraph->OriginalMaterialFullName = OriginalMaterial->GetName();
	}
	Material->MaterialGraph->RebuildGraph();
	RecenterEditor();

	//Make sure the preview material is initialized.
	UpdatePreviewMaterial(true);
	RegenerateCodeView(true);

	ForceRefreshExpressionPreviews();
	if (Generator.IsValid() && MaterialEditorInstance)
	{
		UpdateGenerator();

	}

	if (OriginalMaterial->bUsedAsSpecialEngineMaterial)
	{
		FSuppressableWarningDialog::FSetupInfo Info(
		NSLOCTEXT("UnrealEd", "Warning_EditingDefaultMaterial", "Editing this Default Material is an advanced workflow.\nDefault Materials must be available as a code fallback at all times, compilation errors are not handled gracefully.  Save your work."),
		NSLOCTEXT("UnrealEd", "Warning_EditingDefaultMaterial_Title", "Warning: Editing Default Material" ), "Warning_EditingDefaultMaterial");
		Info.ConfirmText = NSLOCTEXT("ModalDialogs", "EditingDefaultMaterialOk", "Ok");

		FSuppressableWarningDialog EditingDefaultMaterial( Info );
		EditingDefaultMaterial.ShowModal();	
	}

	if (GetDefault<UEditorExperimentalSettings>()->bExampleLayersAndBlends && bMaterialDirty)
	{
		SaveAsset_Execute();
	}
}

void FMaterialEditor::UpdateGenerator()
{
	if (MaterialEditorInstance && Generator.IsValid())
	{
		MaterialEditorInstance->RegenerateArrays();
		TArray<UObject*> Objects;
		Objects.Add(MaterialEditorInstance);
		Generator->SetObjects(Objects);
	}
}

void FMaterialEditor::NavigateTab(FDocumentTracker::EOpenDocumentCause InCause)
{
	OpenDocument(nullptr, InCause);
}

FMaterialEditor::FMaterialEditor()
	: bMaterialDirty(false)
	, bStatsFromPreviewMaterial(false)
	, Material(nullptr)
	, OriginalMaterial(nullptr)
	, ExpressionPreviewMaterial(nullptr)
	, EmptyMaterial(nullptr)
	, PreviewExpression(nullptr)
	, MaterialFunction(nullptr)
	, OriginalMaterialObject(nullptr)
	, EditorOptions(nullptr)
	, ScopedTransaction(nullptr)
	, bAlwaysRefreshAllPreviews(false)
	, bHideUnusedConnectors(false)
	, bLivePreview(true)
	, bIsRealtime(false)
	, bShowBuiltinStats(false)
	, bHideUnrelatedNodes(false)
	, bLockNodeFadeState(false)
	, bFocusWholeChain(false)
	, bSelectRegularNode(false)
	, MenuExtensibilityManager(new FExtensibilityManager)
	, ToolBarExtensibilityManager(new FExtensibilityManager)
	, MaterialEditorInstance(nullptr)
{
	DocumentManager = MakeShareable(new FDocumentTracker);
}

FMaterialEditor::~FMaterialEditor()
{
	// Broadcast that this editor is going down to all listeners
	OnMaterialEditorClosed().Broadcast();

	for (const auto& It : OverriddenNumericParametersToRevert)
	{
		SetNumericParameterDefaultOnDependentMaterials(It.Key, It.Value, UE::Shader::FValue(), false);
	}

	// Unregister this delegate
	FEditorSupportDelegates::MaterialUsageFlagsChanged.RemoveAll(this);
	FEditorSupportDelegates::NumericParameterDefaultChanged.RemoveAll(this);

	// Null out the expression preview material so they can be GC'ed
	ExpressionPreviewMaterial = NULL;

	// Save editor settings to disk.
	SaveEditorSettings();

	MaterialDetailsView.Reset();

	{
		//SCOPED_SUSPEND_RENDERING_THREAD(true);
		FMaterial::DeferredDeleteArray(ExpressionPreviews);
	}
	
	check( !ScopedTransaction );
	
	GEditor->UnregisterForUndo( this );

	MaterialEditorInstance = NULL;
}

void FMaterialEditor::GetAllMaterialExpressionGroups(TArray<FString>* OutGroups)
{
	TArray<FParameterGroupData> UpdatedGroups;
	for (int32 MaterialExpressionIndex = 0; MaterialExpressionIndex < Material->Expressions.Num(); ++MaterialExpressionIndex)
	{
		UMaterialExpression* MaterialExpression = Material->Expressions[ MaterialExpressionIndex ];
		UMaterialExpressionParameter* Param = Cast<UMaterialExpressionParameter>(MaterialExpression);
		UMaterialExpressionTextureSampleParameter* TextureS = Cast<UMaterialExpressionTextureSampleParameter>(MaterialExpression);
		UMaterialExpressionRuntimeVirtualTextureSampleParameter* RVTS = Cast<UMaterialExpressionRuntimeVirtualTextureSampleParameter>(MaterialExpression);
		UMaterialExpressionFontSampleParameter* FontS = Cast<UMaterialExpressionFontSampleParameter>(MaterialExpression);
		if (Param)
		{
			const FString& GroupName = Param->Group.ToString();
			OutGroups->AddUnique(GroupName);
			if (Material->AttemptInsertNewGroupName(GroupName))
			{
				UpdatedGroups.Add(FParameterGroupData(GroupName, 0));
			}
			else
			{
				FParameterGroupData* ParameterGroupDataElement = Material->ParameterGroupData.FindByPredicate([&GroupName](const FParameterGroupData& DataElement)
				{
					return GroupName == DataElement.GroupName;
				});
				UpdatedGroups.Add(FParameterGroupData(GroupName, ParameterGroupDataElement->GroupSortPriority));
			}
		}
		else if (TextureS)
		{
			const FString& GroupName = TextureS->Group.ToString();
			OutGroups->AddUnique(GroupName);
			if (Material->AttemptInsertNewGroupName(GroupName))
			{
				UpdatedGroups.Add(FParameterGroupData(GroupName, 0));
			}
			else
			{
				FParameterGroupData* ParameterGroupDataElement = Material->ParameterGroupData.FindByPredicate([&GroupName](const FParameterGroupData& DataElement)
				{
					return GroupName == DataElement.GroupName;
				});
				UpdatedGroups.Add(FParameterGroupData(GroupName, ParameterGroupDataElement->GroupSortPriority));
			}
		}
		else if (RVTS)
		{
			const FString& GroupName = RVTS->Group.ToString();
			OutGroups->AddUnique(GroupName);
			if (Material->AttemptInsertNewGroupName(GroupName))
			{
				UpdatedGroups.Add(FParameterGroupData(GroupName, 0));
			}
			else
			{
				FParameterGroupData* ParameterGroupDataElement = Material->ParameterGroupData.FindByPredicate([&GroupName](const FParameterGroupData& DataElement)
					{
						return GroupName == DataElement.GroupName;
					});
				UpdatedGroups.Add(FParameterGroupData(GroupName, ParameterGroupDataElement->GroupSortPriority));
			}
		}
		else if (FontS)
		{
			const FString& GroupName = FontS->Group.ToString();
			OutGroups->AddUnique(GroupName);
			if (Material->AttemptInsertNewGroupName(GroupName))
			{
				UpdatedGroups.Add(FParameterGroupData(GroupName, 0));
			}
			else
			{
				FParameterGroupData* ParameterGroupDataElement = Material->ParameterGroupData.FindByPredicate([&GroupName](const FParameterGroupData& DataElement)
				{
					return GroupName == DataElement.GroupName;
				});
				UpdatedGroups.Add(FParameterGroupData(GroupName, ParameterGroupDataElement->GroupSortPriority));
			}
		}
	}
	Material->ParameterGroupData = UpdatedGroups;
}

void FMaterialEditor::UpdatePreviewViewportsVisibility()
{
	if( Material->IsUIMaterial() )
	{
		PreviewViewport->SetVisibility(EVisibility::Collapsed);
		PreviewUIViewport->SetVisibility(EVisibility::Visible);
	}
	else
	{
		PreviewViewport->SetVisibility(EVisibility::Visible);
		PreviewUIViewport->SetVisibility(EVisibility::Collapsed);
	}
}

static void AssignPinSourceIndices(UEdGraphNode* Node)
{
	int32 NumInputDataPins = 0;
	int32 NumOutputDataPins = 0;
	int32 NumInputExecPins = 0;
	int32 NumOutputExecPins = 0;

	for (UEdGraphPin* Pin : Node->Pins)
	{
		int32 SourceIndex = INDEX_NONE;
		if (Pin->PinType.PinCategory == UMaterialGraphSchema::PC_Exec)
		{
			switch (Pin->Direction)
			{
			case EGPD_Input: SourceIndex = NumInputExecPins++; break;
			case EGPD_Output: SourceIndex = NumOutputExecPins++; break;
			default: checkNoEntry(); break;
			}
		}
		else
		{
			switch (Pin->Direction)
			{
			case EGPD_Input: SourceIndex = NumInputDataPins++; break;
			case EGPD_Output: SourceIndex = NumOutputDataPins++; break;
			default: checkNoEntry(); break;
			}
		}

		if (Pin->SourceIndex == INDEX_NONE)
		{
			Pin->SourceIndex = SourceIndex;
		}
		ensure(Pin->SourceIndex == SourceIndex);
	}
}

void FMaterialEditor::CollapseNodesIntoGraph(UEdGraphNode* InGatewayNode, UMaterialGraphNode* InEntryNode, UMaterialGraphNode* InResultNode, UEdGraph* InSourceGraph, UEdGraph* InDestinationGraph, TSet<UEdGraphNode*>& InCollapsableNodes)
{
	const UMaterialGraphSchema* MaterialSchema = GetDefault<UMaterialGraphSchema>(); // ?

	// Keep track of the statistics of the node positions so the new nodes can be located reasonably well
	float SumNodeX = 0.0f;
	float SumNodeY = 0.0f;
	float MinNodeX = 1e9f;
	float MinNodeY = 1e9f;
	float MaxNodeX = -1e9f;
	float MaxNodeY = -1e9f;
	
	// Move the nodes over, which may create cross-graph references that we need fix up ASAP
	for (TSet<UEdGraphNode*>::TConstIterator NodeIt(InCollapsableNodes); NodeIt; ++NodeIt)
	{
		UEdGraphNode* Node = *NodeIt;
		Node->Modify();

		// Update stats
		SumNodeX += Node->NodePosX;
		SumNodeY += Node->NodePosY;
		MinNodeX = FMath::Min<float>(MinNodeX, Node->NodePosX);
		MinNodeY = FMath::Min<float>(MinNodeY, Node->NodePosY);
		MaxNodeX = FMath::Max<float>(MaxNodeX, Node->NodePosX);
		MaxNodeY = FMath::Max<float>(MaxNodeY, Node->NodePosY);

		// Move the node over
		InSourceGraph->Nodes.Remove(Node);
		InDestinationGraph->Nodes.Add(Node);
		Node->Rename(/*NewName=*/ NULL, /*NewOuter=*/ InDestinationGraph);

		// Move the sub-graph to the new graph
		if(UMaterialGraphNode_Composite* Composite = Cast<UMaterialGraphNode_Composite>(Node))
		{
			InSourceGraph->SubGraphs.Remove(Composite->BoundGraph);
			InDestinationGraph->SubGraphs.Add(Composite->BoundGraph);
			Composite->BoundGraph->SubgraphExpression = CastChecked<UMaterialGraphNode_Composite>(InGatewayNode)->MaterialExpression;
		}

		// Mark the node's expression as owned by the gateway node's expression
		UMaterialGraphNode* GatewayMaterialNode = CastChecked<UMaterialGraphNode>(InGatewayNode);
		if (UMaterialGraphNode* MaterialNode = Cast<UMaterialGraphNode>(Node))
		{
			MaterialNode->MaterialExpression->SubgraphExpression = GatewayMaterialNode->MaterialExpression;
		}
		else if (UMaterialGraphNode_Comment* CommentNode = Cast<UMaterialGraphNode_Comment>(Node))
		{
			CommentNode->MaterialExpressionComment->SubgraphExpression = GatewayMaterialNode->MaterialExpression;
		}

		TArray<UEdGraphPin*> OutputGatewayExecPins;

		// Find cross-graph links
		for (int32 PinIndex = 0; PinIndex < Node->Pins.Num(); ++PinIndex)
		{
			UEdGraphPin* LocalPin = Node->Pins[PinIndex];

			bool bIsGatewayPin = false;
			if(LocalPin->LinkedTo.Num())
			{
				for (int32 LinkIndex = 0; LinkIndex < LocalPin->LinkedTo.Num(); ++LinkIndex)
				{
					UEdGraphPin* TrialPin = LocalPin->LinkedTo[LinkIndex];
					if (!InCollapsableNodes.Contains(TrialPin->GetOwningNode()))
					{
						bIsGatewayPin = true;
						break;
					}
				}
			}

			// Thunk cross-graph links thru the gateway
			if (bIsGatewayPin)
			{
				// Local port is either the entry or the result node in the collapsed graph
				// Remote port is the node placed in the source graph
				UMaterialGraphNode* LocalPort = (LocalPin->Direction == EGPD_Input) ? InEntryNode : InResultNode;

<<<<<<< HEAD
	MaterialDetailsView->RegisterInstancedCustomPropertyLayout(
		UMaterialExpressionRuntimeVirtualTextureSampleParameter::StaticClass(),
		LayoutExpressionParameterDetails
		);

	FOnGetDetailCustomizationInstance LayoutLayerExpressionParameterDetails = FOnGetDetailCustomizationInstance::CreateStatic(
		&FMaterialExpressionLayersParameterDetails::MakeInstance, FOnCollectParameterGroups::CreateSP(this, &FMaterialEditor::GetAllMaterialExpressionGroups));
=======
				// Add a new pin to the entry/exit node and to the composite node
				UEdGraphPin* LocalPortPin = NULL;
				UEdGraphPin* RemotePortPin = NULL;
>>>>>>> 6bbb88c8

				if(LocalPin->LinkedTo[0]->GetOwningNode() != InEntryNode)
				{
					const FName UniquePortName = InGatewayNode->CreateUniquePinName(LocalPin->PinName);

					if(!RemotePortPin && !LocalPortPin)
					{
						FEdGraphPinType PinType = LocalPin->PinType;
						RemotePortPin = InGatewayNode->CreatePin(LocalPin->Direction, PinType, UniquePortName);
						LocalPortPin = LocalPort->CreatePin((LocalPin->Direction == EGPD_Input) ? EGPD_Output : EGPD_Input, PinType, UniquePortName);

						// Create reroute expressions / pins for the pinbase.
						UMaterialGraphNode_Composite* CompositeNode = CastChecked<UMaterialGraphNode_Composite>(InGatewayNode);
						UMaterialExpression* GatewayRerouteExpression = UMaterialEditingLibrary::CreateMaterialExpressionEx(Material, MaterialFunction, UMaterialExpressionReroute::StaticClass());
						UMaterialExpressionReroute* GatewayReroutePin = CastChecked<UMaterialExpressionReroute>(GatewayRerouteExpression);
						UMaterialExpressionPinBase* PinBase = CastChecked<UMaterialExpressionPinBase>(LocalPort->MaterialExpression);

						GatewayRerouteExpression->SubgraphExpression = CompositeNode->MaterialExpression;
						PinBase->ReroutePins.Add(FCompositeReroute{UniquePortName, decltype(FCompositeReroute::Expression)(GatewayReroutePin)});
						PinBase->Modify();
					}
				}

				check(LocalPortPin);
				check(RemotePortPin);

				LocalPin->Modify();

				// Route the links
				for (int32 LinkIndex = 0; LinkIndex < LocalPin->LinkedTo.Num(); ++LinkIndex)
				{
					UEdGraphPin* RemotePin = LocalPin->LinkedTo[LinkIndex];
					RemotePin->Modify();

					if (!InCollapsableNodes.Contains(RemotePin->GetOwningNode()) && RemotePin->GetOwningNode() != InEntryNode && RemotePin->GetOwningNode() != InResultNode)
					{
						// Fix up the remote pin
						RemotePin->LinkedTo.Remove(LocalPin);
						RemotePin->MakeLinkTo(RemotePortPin);

						// The Entry Node only supports a single link, so if we made links above
						// we need to break them now, to make room for the new link.
						if (LocalPort == InEntryNode)
						{
							LocalPortPin->BreakAllPinLinks();
						}

						// Fix up the local pin
						LocalPin->LinkedTo.Remove(RemotePin);
						--LinkIndex;
						LocalPin->MakeLinkTo(LocalPortPin);
					}
				}
			}
		}
	}

	// Reposition the newly created nodes
	const int32 NumNodes = InCollapsableNodes.Num();
	const float CenterX = NumNodes == 0 ? SumNodeX : SumNodeX / NumNodes;
	const float CenterY = NumNodes == 0 ? SumNodeY : SumNodeY / NumNodes;
	const float MinusOffsetX = 160.0f; //@TODO: Random magic numbers
	const float PlusOffsetX = 300.0f;

	// Put the gateway node at the center of the empty space in the old graph
	InGatewayNode->NodePosX = CenterX;
	InGatewayNode->NodePosY = CenterY;
	InGatewayNode->SnapToGrid(SNodePanel::GetSnapGridSize());

	if (UMaterialGraphNode_Composite* CompositeNode = Cast<UMaterialGraphNode_Composite>(InGatewayNode))
	{
		CompositeNode->MaterialExpression->MaterialExpressionEditorX = InGatewayNode->NodePosX;
		CompositeNode->MaterialExpression->MaterialExpressionEditorY = InGatewayNode->NodePosY;
	}

	// Put the entry and exit nodes on either side of the nodes in the new graph
	if (NumNodes != 0)
	{
		InEntryNode->NodePosX = MinNodeX - MinusOffsetX;
		InEntryNode->NodePosY = CenterY;
		InEntryNode->SnapToGrid(SNodePanel::GetSnapGridSize());
		InEntryNode->MaterialExpression->MaterialExpressionEditorX = InEntryNode->NodePosX;
		InEntryNode->MaterialExpression->MaterialExpressionEditorY = InEntryNode->NodePosY;

		InResultNode->NodePosX = MaxNodeX + PlusOffsetX;
		InResultNode->NodePosY = CenterY;
		InResultNode->SnapToGrid(SNodePanel::GetSnapGridSize());
		InResultNode->MaterialExpression->MaterialExpressionEditorX = InResultNode->NodePosX;
		InResultNode->MaterialExpression->MaterialExpressionEditorY = InResultNode->NodePosY;
	}

	AssignPinSourceIndices(InGatewayNode);
	AssignPinSourceIndices(InEntryNode);
	AssignPinSourceIndices(InResultNode);
}

<<<<<<< HEAD
	MaterialLayersFunctionsInstance = SNew(SMaterialLayersFunctionsMaterialWrapper)
		.InMaterialEditorInstance(MaterialEditorInstance)
		.InGenerator(Generator);
=======
void FMaterialEditor::CollapseNodes(TSet<UEdGraphNode*>& InCollapsableNodes)
{
	TSharedPtr<SGraphEditor> FocusedGraphEd = FocusedGraphEdPtr.Pin();
	if (!FocusedGraphEd.IsValid())
	{
		return;
	}
>>>>>>> 6bbb88c8

	UEdGraph* SourceGraph = FocusedGraphEd->GetCurrentGraph();
	SourceGraph->Modify();

	// Create the composite node that will serve as the gateway into the subgraph
	UMaterialGraphNode_Composite* GatewayNode = NULL;
	{
		GatewayNode = Cast<UMaterialGraphNode_Composite>(FMaterialGraphSchemaAction_NewComposite::SpawnNode(SourceGraph, FVector2D(0, 0)));
		GatewayNode->bCanRenameNode = true;
		check(GatewayNode);
	}

	UEdGraph* DestinationGraph = GatewayNode->BoundGraph;
	UMaterialExpressionComposite* CompositeExpression = CastChecked<UMaterialExpressionComposite>(GatewayNode->MaterialExpression);

	CollapseNodesIntoGraph(GatewayNode, 
		Cast<UMaterialGraphNode>(CompositeExpression->InputExpressions->GraphNode),
		Cast<UMaterialGraphNode>(CompositeExpression->OutputExpressions->GraphNode),
		SourceGraph, 
		DestinationGraph, 
		InCollapsableNodes);
	AssignPinSourceIndices(GatewayNode);

	UpdateMaterialAfterGraphChange();

	// Now that the expressions are updated, reconstruct the nodes
	// Need to do this to prevent user from copying a freshly collapsed node not built from its expression
	GatewayNode->ReconstructNode();
	Cast<UMaterialGraphNode>(CompositeExpression->InputExpressions->GraphNode)->ReconstructNode();
	Cast<UMaterialGraphNode>(CompositeExpression->OutputExpressions->GraphNode)->ReconstructNode();
}

void FMaterialEditor::ExpandNode(UEdGraphNode* InNodeToExpand, UEdGraph* InSourceGraph, TSet<UEdGraphNode*>& OutExpandedNodes)
{
<<<<<<< HEAD
	// If this is a comment only change, skip updating the preview material and viewport
	{
		bool bIsCommentOnlyChange = true;
		for (int32 Index = 0; Index < PropertyChangedEvent.GetNumObjectsBeingEdited(); ++Index)
		{
			const UObject* EditedObject = PropertyChangedEvent.GetObjectBeingEdited(Index);
			if (!EditedObject->IsA<UMaterialExpression>())
			{
				bIsCommentOnlyChange = false;
				break;
			}

			if (EditedObject->IsA<UMaterialExpressionComment>())
			{
				continue;
			}

			if (PropertyChangedEvent.GetPropertyName() != TEXT("Desc"))
			{
				bIsCommentOnlyChange = false;
				break;
			}
		}
		if (bIsCommentOnlyChange)
		{
			return;
		}
	}

	bool bRefreshNodePreviews = false;
	if (PropertyChangedEvent.Property != nullptr && PropertyChangedEvent.ChangeType != EPropertyChangeType::Interactive)
=======
	UEdGraph* DestinationGraph = InNodeToExpand->GetGraph();
	UEdGraph* SourceGraph = InSourceGraph;
	check(SourceGraph);

	// Mark all edited objects so they will appear in the transaction record if needed.
	DestinationGraph->Modify();
	SourceGraph->Modify();
	InNodeToExpand->Modify();

	UEdGraphNode* Entry = nullptr;
	UEdGraphNode* Result = nullptr;

	const bool bIsCollapsedGraph = InNodeToExpand->IsA<UMaterialGraphNode_Composite>();

	MoveNodesToGraph(SourceGraph->Nodes, DestinationGraph, OutExpandedNodes, &Entry, &Result, bIsCollapsedGraph);
	CollapseGatewayNode(InNodeToExpand, Entry, Result, &OutExpandedNodes);

	bool bPreviewExpressionDeleted = false;

	if (Entry)
>>>>>>> 6bbb88c8
	{
		UMaterialExpressionPinBase* PinBase = Cast<UMaterialExpressionPinBase>(Cast<UMaterialGraphNode>(Entry)->MaterialExpression);
		PinBase->DeleteReroutePins();
		Material->Expressions.Remove(PinBase);
		PinBase->MarkAsGarbage();
		Entry->DestroyNode();
		bPreviewExpressionDeleted |= PinBase == PreviewExpression;
	}

	if (Result)
	{
<<<<<<< HEAD
		RefreshExpressionPreviews(true);
		RefreshPreviewViewport();
		TArray<TWeakObjectPtr<UObject>> SelectedObjects = MaterialDetailsView->GetSelectedObjects();

		// Don't set directly on color structs since the color picker will do that for us
		FStructProperty* StructProperty = CastField<FStructProperty>(PropertyChangedEvent.Property);
		if (!StructProperty || StructProperty->Struct->GetFName() != "LinearColor")
		{
			MaterialDetailsView->SetObjects(SelectedObjects, true);
		}
		Material->MarkPackageDirty();
		SetMaterialDirty();
=======
		UMaterialExpressionPinBase* PinBase = Cast<UMaterialExpressionPinBase>(Cast<UMaterialGraphNode>(Result)->MaterialExpression);
		PinBase->DeleteReroutePins();
		Material->Expressions.Remove(PinBase);
		PinBase->MarkAsGarbage();
		Result->DestroyNode();
		bPreviewExpressionDeleted |= PinBase == PreviewExpression;
>>>>>>> 6bbb88c8
	}

	// Make sure any subgraphs get propagated appropriately
	if (SourceGraph->SubGraphs.Num() > 0)
	{
		DestinationGraph->SubGraphs.Append(SourceGraph->SubGraphs);
		SourceGraph->SubGraphs.Empty();
	}

	// Remove the gateway node and source graph
	UMaterialExpression* CompositeExpression = Cast<UMaterialGraphNode>(InNodeToExpand)->MaterialExpression;
	CompositeExpression->Modify();
	Material->Expressions.Remove(CompositeExpression);
	CompositeExpression->MarkAsGarbage();
	InNodeToExpand->DestroyNode();
	bPreviewExpressionDeleted |= CompositeExpression == PreviewExpression;

	if (bPreviewExpressionDeleted)
	{
		// The preview expression was deleted.  Null out our reference to it and reset to the normal preview material
		SetPreviewExpression(nullptr);
		RegenerateCodeView();
		UpdatePreviewMaterial();
	}
}

void FMaterialEditor::MoveNodesToAveragePos(TSet<UEdGraphNode*>& AverageNodes, FVector2D SourcePos, bool bExpandedNodesNeedUniqueGuid) const
{
	if (AverageNodes.Num() > 0)
	{
		FVector2D AvgNodePosition(0.0f, 0.0f);

		for (TSet<UEdGraphNode*>::TIterator It(AverageNodes); It; ++It)
		{
			UEdGraphNode* Node = *It;
			AvgNodePosition.X += Node->NodePosX;
			AvgNodePosition.Y += Node->NodePosY;
		}

		float InvNumNodes = 1.0f / float(AverageNodes.Num());
		AvgNodePosition.X *= InvNumNodes;
		AvgNodePosition.Y *= InvNumNodes;

		TSharedPtr<SGraphEditor> FocusedGraphEd = FocusedGraphEdPtr.Pin();

		for (UEdGraphNode* ExpandedNode : AverageNodes)
		{
			ExpandedNode->NodePosX = (ExpandedNode->NodePosX - AvgNodePosition.X) + SourcePos.X;
			ExpandedNode->NodePosY = (ExpandedNode->NodePosY - AvgNodePosition.Y) + SourcePos.Y;

			ExpandedNode->SnapToGrid(SNodePanel::GetSnapGridSize());

			if (bExpandedNodesNeedUniqueGuid)
			{
				ExpandedNode->CreateNewGuid();
			}

			//Add expanded node to selection
			FocusedGraphEd->SetNodeSelection(ExpandedNode, true);
		}
	}
}

void FMaterialEditor::MoveNodesToGraph(TArray<UEdGraphNode*>& SourceNodes, UEdGraph* DestinationGraph, TSet<UEdGraphNode*>& OutExpandedNodes, UEdGraphNode** OutEntry, UEdGraphNode** OutResult, const bool bIsCollapsedGraph)
{
	// Move the nodes over, remembering any that are boundary nodes
	while (SourceNodes.Num())
	{
		UEdGraphNode* Node = SourceNodes.Pop();
		UEdGraph* OriginalGraph = Node->GetGraph();

		Node->Modify();
		OriginalGraph->Modify();
		Node->Rename(/*NewName=*/ nullptr, /*NewOuter=*/ DestinationGraph, REN_DontCreateRedirectors);

		// Remove the node from the original graph
		OriginalGraph->RemoveNode(Node, false);

		// We do not check CanPasteHere when determining CanCollapseNodes, unlike CanCollapseSelectionToFunction/Macro,
		// so when expanding a collapsed graph we don't want to check the CanPasteHere function:
		if (!bIsCollapsedGraph && !Node->CanPasteHere(DestinationGraph))
		{
			Node->BreakAllNodeLinks();
			continue;
		}

		// Successfully added the node to the graph, we may need to remove flags
		if (Node->HasAllFlags(RF_Transient) && !DestinationGraph->HasAllFlags(RF_Transient))
		{
			Node->SetFlags(RF_Transactional);
			Node->ClearFlags(RF_Transient);
			TArray<UObject*> Subobjects;
			GetObjectsWithOuter(Node, Subobjects);
			for (UObject* Subobject : Subobjects)
			{
				Subobject->ClearFlags(RF_Transient);
				Subobject->SetFlags(RF_Transactional);
			}
		}

		DestinationGraph->AddNode(Node, /* bFromUI */ false, /* bSelectNewNode */ false);

		if (UMaterialGraphNode_Composite* Composite = Cast<UMaterialGraphNode_Composite>(Node))
		{
			OriginalGraph->SubGraphs.Remove(Composite->BoundGraph);
			DestinationGraph->SubGraphs.Add(Composite->BoundGraph);
		}

		UMaterialGraphNode* MaterialNode = Cast<UMaterialGraphNode>(Node);
		if (MaterialNode && MaterialNode->MaterialExpression->IsA(UMaterialExpressionPinBase::StaticClass()))
		{
			UMaterialExpressionPinBase* PinBase = Cast<UMaterialExpressionPinBase>(MaterialNode->MaterialExpression);

			if (PinBase && PinBase->PinDirection == EGPD_Output)
			{
				*OutEntry = Node;
			}
			else if (PinBase && PinBase->PinDirection == EGPD_Input)
			{
				*OutResult = Node;
			}
		}
		else
		{
			OutExpandedNodes.Add(Node);
		}
	}
}

bool FMaterialEditor::CollapseGatewayNode(UEdGraphNode* InNode, UEdGraphNode* InEntryNode, UEdGraphNode* InResultNode, TSet<UEdGraphNode*>* OutExpandedNodes)
{
	bool bSuccessful = true;

	// We iterate the array in reverse so we can both remove the subpins safely after we've read them and
	// so we have split nested structs we combine them back together in the right order
	for (int32 BoundaryPinIndex = InNode->Pins.Num() - 1; BoundaryPinIndex >= 0; --BoundaryPinIndex)
	{
		UEdGraphPin* const BoundaryPin = InNode->Pins[BoundaryPinIndex];

		// For each pin in the gateway node, find the associated pin in the entry or result node.
		UEdGraphNode* const GatewayNode = (BoundaryPin->Direction == EGPD_Input) ? InEntryNode : InResultNode;
		UEdGraphPin* GatewayPin = nullptr;
		if (GatewayNode)
		{
			for (int32 PinIdx = GatewayNode->Pins.Num() - 1; PinIdx >= 0; --PinIdx)
			{
				UEdGraphPin* const Pin = GatewayNode->Pins[PinIdx];

				// Function graphs have a single exec path through them, so only one exec pin for input and another for output. In this fashion, they must not be handled by name.
				if ((Pin->PinName == BoundaryPin->PinName) && (Pin->Direction != BoundaryPin->Direction))
				{
					GatewayPin = Pin;
					break;
				}
			}
		}

		if (GatewayPin)
		{
			//@TODO: This is same as UEdGraphSchema_K2::CombineTwoPinNetsAndRemoveOldPins, except we don't care about default values
			// since material graphs pins can't do that. More consolidation
			auto CombineTwoPinNetsAndRemoveOldPins = [](UEdGraphPin* InPinA, UEdGraphPin* InPinB)
			{
				// Make direct connections between the things that connect to A or B, removing A and B from the picture
				for (int32 IndexA = 0; IndexA < InPinA->LinkedTo.Num(); ++IndexA)
				{
					UEdGraphPin* FarA = InPinA->LinkedTo[IndexA];
					// TODO: Michael N. says this if check should be unnecessary once the underlying issue is fixed.
					// (Probably should use a check() instead once it's removed though.  See additional cases above.
					if (FarA != nullptr)
					{
						for (int32 IndexB = 0; IndexB < InPinB->LinkedTo.Num(); ++IndexB)
						{
							UEdGraphPin* FarB = InPinB->LinkedTo[IndexB];

							if (FarB != nullptr)
							{
								FarA->Modify();
								FarB->Modify();
								FarA->MakeLinkTo(FarB);
							}

						}
					}
				}
			};
			CombineTwoPinNetsAndRemoveOldPins(BoundaryPin, GatewayPin);
		}
	}

	return bSuccessful;
}

void FMaterialEditor::SetQualityPreview(EMaterialQualityLevel::Type NewQuality)
{
	NodeQualityLevel = NewQuality;
	bPreviewFeaturesChanged = true;
}

bool FMaterialEditor::IsQualityPreviewChecked(EMaterialQualityLevel::Type TestQuality)
{
	return NodeQualityLevel == TestQuality;
}

void FMaterialEditor::SetFeaturePreview(ERHIFeatureLevel::Type NewFeatureLevel)
{
	NodeFeatureLevel = NewFeatureLevel;
	bPreviewFeaturesChanged = true;
}

bool FMaterialEditor::IsFeaturePreviewChecked(ERHIFeatureLevel::Type TestFeatureLevel)
{
	return NodeFeatureLevel == TestFeatureLevel;
}

BEGIN_SLATE_FUNCTION_BUILD_OPTIMIZATION
void FMaterialEditor::CreateInternalWidgets()
{
	PreviewViewport = SNew(SMaterialEditor3DPreviewViewport)
		.MaterialEditor(SharedThis(this));

	PreviewUIViewport = SNew(SMaterialEditorUIPreviewViewport, Material);

	FPropertyEditorModule& PropertyEditorModule = FModuleManager::GetModuleChecked<FPropertyEditorModule>( "PropertyEditor" );

	FDetailsViewArgs DetailsViewArgs;
	DetailsViewArgs.NameAreaSettings = FDetailsViewArgs::HideNameArea;
	DetailsViewArgs.bHideSelectionTip = true;
	DetailsViewArgs.NotifyHook = this;
	MaterialDetailsView = PropertyEditorModule.CreateDetailView( DetailsViewArgs );

	FOnGetDetailCustomizationInstance LayoutExpressionParameterDetails = FOnGetDetailCustomizationInstance::CreateStatic(
		&FMaterialExpressionParameterDetails::MakeInstance, FOnCollectParameterGroups::CreateSP(this, &FMaterialEditor::GetAllMaterialExpressionGroups) );

	MaterialDetailsView->RegisterInstancedCustomPropertyLayout( 
		UMaterialExpressionParameter::StaticClass(), 
		LayoutExpressionParameterDetails
		);

	MaterialDetailsView->RegisterInstancedCustomPropertyLayout( 
		UMaterialExpressionFontSampleParameter::StaticClass(), 
		LayoutExpressionParameterDetails
		);

	MaterialDetailsView->RegisterInstancedCustomPropertyLayout( 
		UMaterialExpressionTextureSampleParameter::StaticClass(), 
		LayoutExpressionParameterDetails
		);

	MaterialDetailsView->RegisterInstancedCustomPropertyLayout(
		UMaterialExpressionRuntimeVirtualTextureSampleParameter::StaticClass(),
		LayoutExpressionParameterDetails
		);

	FOnGetDetailCustomizationInstance LayoutLayerExpressionParameterDetails = FOnGetDetailCustomizationInstance::CreateStatic(
		&FMaterialExpressionLayersParameterDetails::MakeInstance, FOnCollectParameterGroups::CreateSP(this, &FMaterialEditor::GetAllMaterialExpressionGroups));

	MaterialDetailsView->RegisterInstancedCustomPropertyLayout(
		UMaterialExpressionMaterialAttributeLayers::StaticClass(),
		LayoutLayerExpressionParameterDetails
		);

	FOnGetDetailCustomizationInstance LayoutCollectionParameterDetails = FOnGetDetailCustomizationInstance::CreateStatic(&FMaterialExpressionCollectionParameterDetails::MakeInstance);

	MaterialDetailsView->RegisterInstancedCustomPropertyLayout( 
		UMaterialExpressionCollectionParameter::StaticClass(), 
		LayoutCollectionParameterDetails
		);

	FOnGetDetailCustomizationInstance LayoutCompositeDetails = FOnGetDetailCustomizationInstance::CreateStatic(&FMaterialExpressionCompositeDetails::MakeInstance);

	MaterialDetailsView->RegisterInstancedCustomPropertyLayout( 
		UMaterialExpressionComposite::StaticClass(), 
		LayoutCompositeDetails
		);

	MaterialDetailsView->OnFinishedChangingProperties().AddSP(this, &FMaterialEditor::OnFinishedChangingProperties);

	PropertyEditorModule.RegisterCustomClassLayout( UMaterial::StaticClass()->GetFName(), FOnGetDetailCustomizationInstance::CreateStatic(&FMaterialDetailCustomization::MakeInstance ) );

	MaterialEditorInstance = NewObject<UMaterialEditorPreviewParameters>(GetTransientPackage(), NAME_None, RF_Transactional);
	MaterialEditorInstance->PreviewMaterial = Material;
	MaterialEditorInstance->OriginalMaterial = OriginalMaterial;
	if (MaterialFunction)
	{
		MaterialEditorInstance->OriginalFunction = MaterialFunction->ParentFunction;
	}
	FPropertyEditorModule& Module = FModuleManager::LoadModuleChecked<FPropertyEditorModule>("PropertyEditor");
	if (!Generator.IsValid())
	{
		FPropertyRowGeneratorArgs Args;
		Generator = Module.CreatePropertyRowGenerator(Args);
	}

	MaterialParametersOverviewWidget = SNew(SMaterialParametersOverviewPanel)
		.InMaterialEditorInstance(MaterialEditorInstance)
		.InGenerator(Generator);
	Generator->OnFinishedChangingProperties().AddSP(this, &FMaterialEditor::OnFinishedChangingParametersFromOverview);
	Generator->OnRowsRefreshed().AddSP(this, &FMaterialEditor::GeneratorRowsRefreshed);
	MaterialCustomPrimitiveDataWidget = SNew(SMaterialCustomPrimitiveDataPanel, MaterialEditorInstance);

	MaterialLayersFunctionsInstance = SNew(SMaterialLayersFunctionsMaterialWrapper)
		.InMaterialEditorInstance(MaterialEditorInstance)
		.InGenerator(Generator);

	Palette = SNew(SMaterialPalette, SharedThis(this));

	FMessageLogModule& MessageLogModule = FModuleManager::LoadModuleChecked<FMessageLogModule>("MessageLog");
	FMessageLogInitializationOptions LogOptions;
	// Show Pages so that user is never allowed to clear log messages
	LogOptions.bShowPages = false;
	LogOptions.bShowFilters = false; //TODO - Provide custom filters? E.g. "Critical Errors" vs "Errors" needed for materials?
	LogOptions.bAllowClear = false;
	LogOptions.MaxPageCount = 1;
	StatsListing = MessageLogModule.CreateLogListing( "MaterialEditorStats", LogOptions );

	Stats = MessageLogModule.CreateLogListingWidget( StatsListing.ToSharedRef() );

	FindResults =
		SNew(SFindInMaterial, SharedThis(this));

	RegenerateCodeView();
}
END_SLATE_FUNCTION_BUILD_OPTIMIZATION

void FMaterialEditor::OnFinishedChangingProperties(const FPropertyChangedEvent& PropertyChangedEvent)
{
	// If this is a comment only change, skip updating the preview material and viewport
	{
		bool bIsCommentOnlyChange = true;
		for (int32 Index = 0; Index < PropertyChangedEvent.GetNumObjectsBeingEdited(); ++Index)
		{
			const UObject* EditedObject = PropertyChangedEvent.GetObjectBeingEdited(Index);
			if (!EditedObject->IsA<UMaterialExpression>())
			{
				bIsCommentOnlyChange = false;
				break;
			}

			if (EditedObject->IsA<UMaterialExpressionComment>())
			{
				continue;
			}

			if (PropertyChangedEvent.GetPropertyName() != TEXT("Desc"))
			{
				bIsCommentOnlyChange = false;
				break;
			}
		}
		if (bIsCommentOnlyChange)
		{
			return;
		}
	}

	bool bRefreshNodePreviews = false;
	if (PropertyChangedEvent.Property != nullptr && PropertyChangedEvent.ChangeType != EPropertyChangeType::Interactive)
	{
		FStructProperty* Property = CastField<FStructProperty>(PropertyChangedEvent.Property);
		if (Property != nullptr)
		{
			if (Property->Struct->GetFName() == TEXT("LinearColor") || Property->Struct->GetFName() == TEXT("Color")) // if we changed a color property refresh the previews
			{
				bRefreshNodePreviews = true;
			}
		}
		// If we changed any of the parameter values from the Parameter Defaults panel
		if (PropertyChangedEvent.Property->GetName() == TEXT("Parameters"))
		{
			bRefreshNodePreviews = true;
		}
		if (bRefreshNodePreviews)
		{
			RefreshExpressionPreviews(true);
		}
		RefreshPreviewViewport();
		UpdatePreviewMaterial();
		MaterialCustomPrimitiveDataWidget->UpdateEditorInstance(MaterialEditorInstance);
	}
}

void FMaterialEditor::OnFinishedChangingParametersFromOverview(const FPropertyChangedEvent& PropertyChangedEvent)
{
	bool bRefreshNodePreviews = false;
	if (PropertyChangedEvent.Property != nullptr && PropertyChangedEvent.ChangeType != EPropertyChangeType::Interactive)
	{
		RefreshExpressionPreviews(true);
		RefreshPreviewViewport();
		TArray<TWeakObjectPtr<UObject>> SelectedObjects = MaterialDetailsView->GetSelectedObjects();

		// Don't set directly on color structs since the color picker will do that for us
		FStructProperty* StructProperty = CastField<FStructProperty>(PropertyChangedEvent.Property);
		if (!StructProperty || StructProperty->Struct->GetFName() != "LinearColor")
		{
			MaterialDetailsView->SetObjects(SelectedObjects, true);
		}

		Material->MarkPackageDirty();
		SetMaterialDirty();
	}
}

void FMaterialEditor::OnChangeBreadCrumbGraph(UEdGraph* InGraph)
{
	if (InGraph && FocusedGraphEdPtr.IsValid())
	{
		OpenDocument(InGraph, FDocumentTracker::NavigatingCurrentDocument);
	}
}

void FMaterialEditor::GeneratorRowsRefreshed()
{
	MaterialParametersOverviewWidget->Refresh();
	if (MaterialLayersFunctionsInstance)
	{
		MaterialLayersFunctionsInstance->Refresh();
	}
}

FName FMaterialEditor::GetToolkitFName() const
{
	return FName("MaterialEditor");
}

FText FMaterialEditor::GetBaseToolkitName() const
{
	return LOCTEXT("AppLabel", "Material Editor");
}

FText FMaterialEditor::GetToolkitName() const
{
	const UObject* EditingObject = GetEditingObjects()[0];
	check(EditingObject);

	return FText::FromString(EditingObject->GetName());
}

FText FMaterialEditor::GetToolkitToolTipText() const
{
	const UObject* EditingObject = GetEditingObjects()[0];

	// Overridden to accommodate editing of multiple objects (original and preview materials)
	return FAssetEditorToolkit::GetToolTipTextForObject(EditingObject);
}

FString FMaterialEditor::GetWorldCentricTabPrefix() const
{
	return LOCTEXT("WorldCentricTabPrefix", "Material ").ToString();
}

FLinearColor FMaterialEditor::GetWorldCentricTabColorScale() const
{
	return FLinearColor( 0.3f, 0.2f, 0.5f, 0.5f );
}

void FMaterialEditor::Tick( float InDeltaTime )
{
	UpdateMaterialInfoList();
	UpdateMaterialinfoList_Old();
	UpdateGraphNodeStates();
}

TStatId FMaterialEditor::GetStatId() const
{
	RETURN_QUICK_DECLARE_CYCLE_STAT(FMaterialEditor, STATGROUP_Tickables);
}

void FMaterialEditor::UpdateThumbnailInfoPreviewMesh(UMaterialInterface* MatInterface)
{
	if ( MatInterface )
	{
		FAssetToolsModule& AssetToolsModule = FModuleManager::LoadModuleChecked<FAssetToolsModule>("AssetTools");
		TWeakPtr<IAssetTypeActions> AssetTypeActions = AssetToolsModule.Get().GetAssetTypeActionsForClass( MatInterface->GetClass() );
		if ( AssetTypeActions.IsValid() )
		{
			USceneThumbnailInfoWithPrimitive* OriginalThumbnailInfo = Cast<USceneThumbnailInfoWithPrimitive>(AssetTypeActions.Pin()->GetThumbnailInfo(MatInterface));
			if ( OriginalThumbnailInfo )
			{
				OriginalThumbnailInfo->PreviewMesh = MatInterface->PreviewMesh;
				MatInterface->PostEditChange();
			}
		}
	}
}

void FMaterialEditor::ExtendToolbar()
{
	AddToolbarExtender(GetToolBarExtensibilityManager()->GetAllExtenders(GetToolkitCommands(), GetEditingObjects()));

	IMaterialEditorModule* MaterialEditorModule = &FModuleManager::LoadModuleChecked<IMaterialEditorModule>( "MaterialEditor" );
	AddToolbarExtender(MaterialEditorModule->GetToolBarExtensibilityManager()->GetAllExtenders(GetToolkitCommands(), GetEditingObjects()));
}

void FMaterialEditor::InitToolMenuContext(FToolMenuContext& MenuContext)
{
	FAssetEditorToolkit::InitToolMenuContext(MenuContext);

	UMaterialEditorMenuContext* Context = NewObject<UMaterialEditorMenuContext>();
	Context->MaterialEditor = SharedThis(this);
	MenuContext.AddObject(Context);
}

void FMaterialEditor::RegisterToolBar()
{
	const FName MenuName = FAssetEditorToolkit::GetToolMenuToolbarName();
	if (!UToolMenus::Get()->IsMenuRegistered(MenuName))
	{
		UToolMenu* ToolBar = UToolMenus::Get()->RegisterMenu(MenuName, "AssetEditor.DefaultToolBar", EMultiBoxType::ToolBar);

		FToolMenuInsert InsertAfterAssetSection("Asset", EToolMenuInsertType::After);
		FToolMenuSection& MaterialSection = ToolBar->AddSection("MaterialTools", TAttribute<FText>(), InsertAfterAssetSection);
		MaterialSection.AddEntry(FToolMenuEntry::InitToolBarButton(FMaterialEditorCommands::Get().Apply));
		MaterialSection.AddEntry(FToolMenuEntry::InitToolBarButton(FMaterialEditorCommands::Get().FindInMaterial));
		MaterialSection.AddEntry(FToolMenuEntry::InitToolBarButton(FMaterialEditorCommands::Get().CameraHome));
		UMaterialEditorMenuContext* Context = ToolBar->FindContext<UMaterialEditorMenuContext>();
		if (!MaterialFunction)
		{
			MaterialSection.AddEntry(FToolMenuEntry::InitComboButton(
				"Hierarchy",
				FToolUIActionChoice(),
				FNewToolMenuDelegate::CreateLambda([](UToolMenu* InSubMenu)
					{
						UMaterialEditorMenuContext* SubMenuContext = InSubMenu->FindContext<UMaterialEditorMenuContext>();
						if (SubMenuContext && SubMenuContext->MaterialEditor.IsValid())
						{
							SubMenuContext->MaterialEditor.Pin()->GenerateInheritanceMenu(InSubMenu);
						}
					}),
				LOCTEXT("Hierarchy", "Hierarchy"),
				FText::GetEmpty(),
				FSlateIcon(FAppStyle::Get().GetStyleSetName(), "MaterialEditor.Hierarchy"),
				false
				));
		}
		FToolMenuEntry LiveUpdateMenu = FToolMenuEntry::InitComboButton(
			"LiveUpdate",
			FUIAction(),
			FNewToolMenuDelegate::CreateLambda([](UToolMenu* InSubMenu)
				{
					FToolMenuSection& Section = InSubMenu->FindOrAddSection("LiveUpdateOptions");
					Section.AddEntry(FToolMenuEntry::InitMenuEntry(FMaterialEditorCommands::Get().ToggleLivePreview));
					Section.AddEntry(FToolMenuEntry::InitMenuEntry(FMaterialEditorCommands::Get().ToggleRealtimeExpressions));
					Section.AddEntry(FToolMenuEntry::InitMenuEntry(FMaterialEditorCommands::Get().AlwaysRefreshAllPreviews));
				}),
			LOCTEXT("LiveUpdate_Label", "Live Update"),
					LOCTEXT("LiveUpdate_Tooltip", "Set the elements of the Material Editor UI to update in realtime"),
					FSlateIcon(FAppStyle::Get().GetStyleSetName(), "MaterialEditor.LiveUpdate")
					);
		LiveUpdateMenu.StyleNameOverride = "CalloutToolbar";
		MaterialSection.AddEntry(LiveUpdateMenu);

		
		FToolMenuSection& GraphSection = ToolBar->AddSection("Graph", TAttribute<FText>(), InsertAfterAssetSection);

<<<<<<< HEAD
		{
			FToolMenuSection& Section = ToolBar->AddSection("Graph", TAttribute<FText>(), InsertAfterAssetSection);
			Section.AddEntry(FToolMenuEntry::InitToolBarButton(FMaterialEditorCommands::Get().CameraHome));
			Section.AddEntry(FToolMenuEntry::InitToolBarButton(FMaterialEditorCommands::Get().CleanUnusedExpressions));
			Section.AddEntry(FToolMenuEntry::InitToolBarButton(FMaterialEditorCommands::Get().ShowHideConnectors));
			Section.AddEntry(FToolMenuEntry::InitToolBarButton(FMaterialEditorCommands::Get().ToggleLivePreview));
			Section.AddEntry(FToolMenuEntry::InitToolBarButton(FMaterialEditorCommands::Get().ToggleRealtimeExpressions));
			Section.AddEntry(FToolMenuEntry::InitToolBarButton(FMaterialEditorCommands::Get().AlwaysRefreshAllPreviews));
			Section.AddEntry(FToolMenuEntry::InitToolBarButton(
				FMaterialEditorCommands::Get().ToggleHideUnrelatedNodes,
				TAttribute<FText>(),
				TAttribute<FText>(),
				FSlateIcon(FEditorStyle::GetStyleSetName(), "GraphEditor.ToggleHideUnrelatedNodes")
			));
			Section.AddEntry(FToolMenuEntry::InitComboButton(
				"HideUnrelatedNodesOptions",
				FUIAction(),
				FNewToolMenuDelegate::CreateLambda([](UToolMenu* InSubMenu)
=======
		FToolMenuEntry CleaningMenu = FToolMenuEntry::InitComboButton(
			"CleanGraph",
			FUIAction(),
			FNewToolMenuDelegate::CreateLambda([](UToolMenu* InSubMenu)
				{
					FToolMenuSection& Section = InSubMenu->FindOrAddSection("General");
					Section.AddEntry(FToolMenuEntry::InitMenuEntry(FMaterialEditorCommands::Get().CleanUnusedExpressions));
					Section.AddEntry(FToolMenuEntry::InitMenuEntry(FMaterialEditorCommands::Get().ShowHideConnectors));
				}),
			LOCTEXT("GraphCleanup_Label", "Clean Graph"),
			LOCTEXT("GraphCleanup_Tooltip", "Tools to help clean up graph nodes and connections"),
			FSlateIcon(FAppStyle::Get().GetStyleSetName(), "GraphEditor.Clean")
		);
		CleaningMenu.StyleNameOverride = "CalloutToolbar";
		GraphSection.AddEntry(CleaningMenu);
		GraphSection.AddEntry(FToolMenuEntry::InitComboButton(
			"NodePreview",
			FUIAction(),
			FNewToolMenuDelegate::CreateLambda([](UToolMenu* InSubMenu)
				{
					UMaterialEditorMenuContext* SubMenuContext = InSubMenu->FindContext<UMaterialEditorMenuContext>();
					if (SubMenuContext && SubMenuContext->MaterialEditor.IsValid())
					{
						TSharedPtr<FMaterialEditor> MaterialEditor = StaticCastSharedPtr<FMaterialEditor>(SubMenuContext->MaterialEditor.Pin());
						MaterialEditor->GeneratePreviewMenuContent(InSubMenu);
					}
				}),
			LOCTEXT("NodePreview_Label", "Preview State"),
					LOCTEXT("NodePreviewToolTip", "Preview the graph state for a given feature level, material quality, or static switch value."),
					FSlateIcon(FEditorStyle::GetStyleSetName(), "FullBlueprintEditor.SwitchToScriptingMode"),
					false
					));
		GraphSection.AddEntry(FToolMenuEntry::InitToolBarButton(
			FMaterialEditorCommands::Get().ToggleHideUnrelatedNodes,
			TAttribute<FText>(),
			TAttribute<FText>(),
			FSlateIcon(FEditorStyle::GetStyleSetName(), "GraphEditor.ToggleHideUnrelatedNodes")
		));
		GraphSection.AddEntry(FToolMenuEntry::InitComboButton(
			"HideUnrelatedNodesOptions",
			FUIAction(),
			FNewToolMenuDelegate::CreateLambda([](UToolMenu* InSubMenu)
>>>>>>> 6bbb88c8
				{
					UMaterialEditorMenuContext* SubMenuContext = InSubMenu->FindContext<UMaterialEditorMenuContext>();
					if (SubMenuContext && SubMenuContext->MaterialEditor.IsValid())
					{
						TSharedPtr<FMaterialEditor> MaterialEditor = StaticCastSharedPtr<FMaterialEditor>(SubMenuContext->MaterialEditor.Pin());
						MaterialEditor->MakeHideUnrelatedNodesOptionsMenu(InSubMenu);
					}
				}),
<<<<<<< HEAD
				LOCTEXT("HideUnrelatedNodesOptions", "Hide Unrelated Nodes Options"),
				LOCTEXT("HideUnrelatedNodesOptionsMenu", "Hide Unrelated Nodes options menu"),
				TAttribute<FSlateIcon>(),
				true
			));
		}
=======
			LOCTEXT("HideUnrelatedNodesOptions", "Hide Unrelated Nodes Options"),
					LOCTEXT("HideUnrelatedNodesOptionsMenu", "Hide Unrelated Nodes options menu"),
					TAttribute<FSlateIcon>(),
					true
					));
>>>>>>> 6bbb88c8

		{
			FToolMenuSection& Section = ToolBar->AddSection("Stats", TAttribute<FText>(), InsertAfterAssetSection);
			Section.AddEntry(FToolMenuEntry::InitToolBarButton(FMaterialEditorCommands::Get().ToggleMaterialStats));
			Section.AddEntry(FToolMenuEntry::InitToolBarButton(FMaterialEditorCommands::Get().TogglePlatformStats));
<<<<<<< HEAD
			Section.AddEntry(FToolMenuEntry::InitComboButton(
				"NodePreview",
				FUIAction(),
				FNewToolMenuDelegate::CreateLambda([](UToolMenu* InSubMenu)
				{
					UMaterialEditorMenuContext* SubMenuContext = InSubMenu->FindContext<UMaterialEditorMenuContext>();
					if (SubMenuContext && SubMenuContext->MaterialEditor.IsValid())
					{
						TSharedPtr<FMaterialEditor> MaterialEditor = StaticCastSharedPtr<FMaterialEditor>(SubMenuContext->MaterialEditor.Pin());
						MaterialEditor->GeneratePreviewMenuContent(InSubMenu);
					}
				}),
				LOCTEXT("NodePreview_Label", "Preview Nodes"),
				LOCTEXT("NodePreviewToolTip", "Preview the nodes for a given feature level and/or material quality."),
				FSlateIcon(FEditorStyle::GetStyleSetName(), "FullBlueprintEditor.SwitchToScriptingMode"),
				false
			));
=======
			
>>>>>>> 6bbb88c8
		}

		
	}
};

void FMaterialEditor::AddInheritanceMenuEntry(FToolMenuSection& Section, const FAssetData& AssetData, bool bIsFunctionPreviewMaterial)
{
	FExecuteAction OpenAction;
	if (bIsFunctionPreviewMaterial)
	{
		OpenAction.BindStatic(&FMaterialEditorUtilities::OnOpenFunction, AssetData);
	}
	else
	{
		OpenAction.BindStatic(&FMaterialEditorUtilities::OnOpenMaterial, AssetData);
	}

	FFormatNamedArguments Args;
	Args.Add(TEXT("ParentName"), FText::FromName(AssetData.AssetName));
	FText Label = FText::Format(LOCTEXT("InstanceParentName", "{ParentName}"), Args);

	Section.AddEntry(FToolMenuEntry::InitMenuEntry(
		NAME_None,
		Label,
		LOCTEXT("OpenInEditor", "Open In Editor"),
		FSlateIcon(),
		FUIAction(OpenAction)
	));
}

void FMaterialEditor::GenerateInheritanceMenu(UToolMenu* Menu)
{
	RebuildInheritanceList();
	Menu->bShouldCloseWindowAfterMenuSelection = true;
	Menu->SetMaxHeight(500);

	if (!MaterialFunction)
	{
		FToolMenuSection& Section = Menu->AddSection("MaterialInstances", LOCTEXT("MaterialInstances", "Material Instances"));
		if (MaterialChildList.Num() == 0)
		{
			const FText NoChildText = LOCTEXT("NoInstancesFound", "No Instances Found");
			TSharedRef<SWidget> NoChildWidget = SNew(STextBlock)
				.Text(NoChildText);
			Section.AddEntry(FToolMenuEntry::InitWidget("NoInstancesFound", NoChildWidget, FText::GetEmpty()));
		}
		for (const FAssetData& MaterialChild : MaterialChildList)
		{
			FMaterialEditor::AddInheritanceMenuEntry(Section, MaterialChild, false);
		}
	}
}

void FMaterialEditor::GeneratePreviewMenuContent(UToolMenu* Menu)
{
	Menu->bShouldCloseWindowAfterMenuSelection = true;

	FToolMenuSection& QualityLevelSection = Menu->AddSection("MaterialEditorQualityPreview", LOCTEXT("MaterialQualityHeading", "Quality Level"));
	{
		QualityLevelSection.AddMenuEntry(FMaterialEditorCommands::Get().QualityLevel_All);
		QualityLevelSection.AddMenuEntry(FMaterialEditorCommands::Get().QualityLevel_Epic);
		QualityLevelSection.AddMenuEntry(FMaterialEditorCommands::Get().QualityLevel_High);
		QualityLevelSection.AddMenuEntry(FMaterialEditorCommands::Get().QualityLevel_Medium);
		QualityLevelSection.AddMenuEntry(FMaterialEditorCommands::Get().QualityLevel_Low);
	}

	FToolMenuSection& FeatureLevelSection = Menu->AddSection("MaterialEditorFeaturePreview", LOCTEXT("MaterialFeatureHeading", "Feature Level"));
	{
		FeatureLevelSection.AddMenuEntry(FMaterialEditorCommands::Get().FeatureLevel_All);
		FeatureLevelSection.AddMenuEntry(FMaterialEditorCommands::Get().FeatureLevel_ES31);
		FeatureLevelSection.AddMenuEntry(FMaterialEditorCommands::Get().FeatureLevel_SM5);
	}

	FToolMenuSection& StaticSwitchSection = Menu->AddSection("StaticSwitchPreview", LOCTEXT("StaticSwitchHeading", "Switch Params"));
	TSharedRef<SWidget> StaticSwitchCheckbox = SNew(SBox)
	[
		SNew(SCheckBox)
			.IsChecked(bPreviewStaticSwitches ? ECheckBoxState::Checked : ECheckBoxState::Unchecked)
			.OnCheckStateChanged_Lambda(
				[this](ECheckBoxState NewState) 
				{
					bPreviewStaticSwitches = (NewState == ECheckBoxState::Checked);
					bPreviewFeaturesChanged = true;
				}
			)
			.Style(FEditorStyle::Get(), "Menu.CheckBox")
			.ToolTipText(LOCTEXT("StaticSwitchCheckBoxToolTip", "Hide disabled nodes in the graph, according to switch params."))
			.Content()
			[
				SNew(SHorizontalBox)

				+SHorizontalBox::Slot()
				.Padding(2.0f, 0.0f, 0.0f, 0.0f)
				[
					SNew(STextBlock)
						.Text(LOCTEXT("DisableInactiveSwitch", "Hide Disabled"))
				]
			]
	];
	StaticSwitchSection.AddEntry(FToolMenuEntry::InitMenuEntry("StaticSwitchCheckbox", FUIAction(), StaticSwitchCheckbox));
}

UMaterialInterface* FMaterialEditor::GetMaterialInterface() const
{
	return Material;
}

bool FMaterialEditor::ApproveSetPreviewAsset(UObject* InAsset)
{
	bool bApproved = true;

	// Only permit the use of a skeletal mesh if the material has bUsedWithSkeltalMesh.
	if (USkeletalMesh* SkeletalMesh = Cast<USkeletalMesh>(InAsset))
	{
		if (!Material->bUsedWithSkeletalMesh)
		{
			FMessageDialog::Open(EAppMsgType::Ok, NSLOCTEXT("UnrealEd", "Error_MaterialEditor_CantPreviewOnSkelMesh", "Can't preview on the specified skeletal mesh because the material has not been compiled with bUsedWithSkeletalMesh."));
			bApproved = false;
		}
	}

	return bApproved;
}

void FMaterialEditor::GetSaveableObjects(TArray<UObject*>& OutObjects) const
{
	if ((MaterialFunction != nullptr) && MaterialFunction->ParentFunction)
	{
		OutObjects.Add(MaterialFunction->ParentFunction);
	}
	else
	{
		OutObjects.Add(OriginalMaterial);
	}
}

void FMaterialEditor::SaveAsset_Execute()
{
	UE_LOG(LogMaterialEditor, Log, TEXT("Saving and Compiling material %s"), *GetEditingObjects()[0]->GetName());

	const bool bUpdateSucceeded = (bMaterialDirty ? UpdateOriginalMaterial() : true);

	if (bUpdateSucceeded)
	{
		IMaterialEditor::SaveAsset_Execute();
	}
}

void FMaterialEditor::SaveAssetAs_Execute()
{
	UE_LOG(LogMaterialEditor, Log, TEXT("Saving and Compiling material %s"), *GetEditingObjects()[0]->GetName());

	const bool bUpdateSucceeded = (bMaterialDirty ? UpdateOriginalMaterial() : true);

	if (bUpdateSucceeded)
	{
		IMaterialEditor::SaveAssetAs_Execute();
	}
}

bool FMaterialEditor::OnRequestClose()
{
	DestroyColorPicker();

	if (bMaterialDirty)
	{
		// find out the user wants to do with this dirty material
		EAppReturnType::Type YesNoCancelReply = FMessageDialog::Open(EAppMsgType::YesNoCancel,
			FText::Format(
				NSLOCTEXT("UnrealEd", "Prompt_MaterialEditorClose", "Would you like to apply the changes of the modified material to the original material?\n{0}\n(Selecting 'No' will cause all changes to be lost!)"),
				FText::FromString(OriginalMaterialObject->GetPathName()) ));

		// act on it
		switch (YesNoCancelReply)
		{
		case EAppReturnType::Yes:
			// update material and exit
			UpdateOriginalMaterial();
			break;
				
		case EAppReturnType::No:
			// exit
			bMaterialDirty = false;
			break;
				
		case EAppReturnType::Cancel:
			// don't exit
			return false;
		}
	}

	return true;
}

void FMaterialEditor::AddGraphEditorPinActionsToContextMenu(FToolMenuSection& InSection) const
{
	// Promote To Parameter
	{
		FToolUIAction PromoteToParameterAction;
		PromoteToParameterAction.ExecuteAction = FToolMenuExecuteAction::CreateSP(this, &FMaterialEditor::OnPromoteToParameter);
		PromoteToParameterAction.IsActionVisibleDelegate = FToolMenuIsActionButtonVisible::CreateSP(this, &FMaterialEditor::OnCanPromoteToParameter);

		TSharedPtr<FUICommandInfo> PromoteToParameterCommand = FMaterialEditorCommands::Get().PromoteToParameter;
		InSection.AddMenuEntry(
			PromoteToParameterCommand->GetCommandName(),
			PromoteToParameterCommand->GetLabel(),
			PromoteToParameterCommand->GetDescription(),
			PromoteToParameterCommand->GetIcon(),
			PromoteToParameterAction
		);
	}
}

void FMaterialEditor::DrawMaterialInfoStrings(
	FCanvas* Canvas, 
	const UMaterial* Material, 
	const FMaterialResource* MaterialResource, 
	const TArray<FString>& CompileErrors, 
	int32 &DrawPositionY,
	bool bDrawInstructions,
	bool bGeneratedNewShaders)
{
	check(Material && MaterialResource);

	ERHIFeatureLevel::Type FeatureLevel = MaterialResource->GetFeatureLevel();
	FString FeatureLevelName;
	GetFeatureLevelName(FeatureLevel,FeatureLevelName);

	// The font to use when displaying info strings
	UFont* FontToUse = GEngine->GetTinyFont();
	const int32 SpacingBetweenLines = 13;

	if (bDrawInstructions)
	{
		// Display any errors and messages in the upper left corner of the viewport.
		TArray<FMaterialStatsUtils::FShaderInstructionsInfo> Descriptions;
		FMaterialStatsUtils::GetRepresentativeInstructionCounts(Descriptions, MaterialResource);

		for (int32 InstructionIndex = 0; InstructionIndex < Descriptions.Num(); InstructionIndex++)
		{
			FString InstructionCountString = FString::Printf(TEXT("%s: %u instructions"), *Descriptions[InstructionIndex].ShaderDescription, Descriptions[InstructionIndex].InstructionCount);
			Canvas->DrawShadowedString(5, DrawPositionY, *InstructionCountString, FontToUse, FLinearColor(1, 1, 0));
			DrawPositionY += SpacingBetweenLines;
		}

		// Display the number of texture samplers and samplers used by the material.
		const int32 SamplersUsed = MaterialResource->GetSamplerUsage();

		if (SamplersUsed >= 0)
		{
			int32 MaxSamplers = GetExpectedFeatureLevelMaxTextureSamplers(MaterialResource->GetFeatureLevel());

			Canvas->DrawShadowedString(
				5,
				DrawPositionY,
				*FString::Printf(TEXT("%s samplers: %u/%u"), FeatureLevel <= ERHIFeatureLevel::ES3_1 ? TEXT("Mobile texture") : TEXT("Texture"), SamplersUsed, MaxSamplers),
				FontToUse,
				SamplersUsed > MaxSamplers ? FLinearColor(1,0,0) : FLinearColor(1,1,0)
				);
			DrawPositionY += SpacingBetweenLines;
		}

		uint32 NumVSTextureSamples = 0, NumPSTextureSamples = 0;
		MaterialResource->GetEstimatedNumTextureSamples(NumVSTextureSamples, NumPSTextureSamples);

		if (NumVSTextureSamples > 0 || NumPSTextureSamples > 0)
		{
			Canvas->DrawShadowedString(
				5,
				DrawPositionY,
				*FString::Printf(TEXT("Texture Lookups (Est.): VS(%u), PS(%u)"), NumVSTextureSamples, NumPSTextureSamples),
				FontToUse,
				FLinearColor(1,1,0)
				);
			DrawPositionY += SpacingBetweenLines;
		}

		uint32 NumVirtualTextureLookups = MaterialResource->GetEstimatedNumVirtualTextureLookups();
		if (NumVirtualTextureLookups > 0)
		{
			Canvas->DrawShadowedString(
				5,
				DrawPositionY,
				*FString::Printf(TEXT("Virtual Texture Lookups (Est.): %u"), NumVirtualTextureLookups),
				FontToUse,
				FLinearColor(1, 1, 0)
			);
			DrawPositionY += SpacingBetweenLines;
		}

		const uint32 NumVirtualTextureStacks = MaterialResource->GetNumVirtualTextureStacks();
		if (NumVirtualTextureStacks > 0)
		{
			Canvas->DrawShadowedString(
				5,
				DrawPositionY,
				*FString::Printf(TEXT("Virtual Texture Stacks: %u"), NumVirtualTextureStacks),
				FontToUse,
				FLinearColor(1, 1, 0)
			);
			DrawPositionY += SpacingBetweenLines;
		}

		if (bGeneratedNewShaders)
		{
			int32 NumShaders = 0;
			int32 NumPipelines = 0;
			if(FMaterialShaderMap* ShaderMap = MaterialResource->GetGameThreadShaderMap())
			{
				ShaderMap->CountNumShaders(NumShaders, NumPipelines);
			}

			if (NumShaders)
			{
				FString ShaderCountString = FString::Printf(TEXT("Num shaders added: %i"), NumShaders);
				Canvas->DrawShadowedString(5, DrawPositionY, *ShaderCountString, FontToUse, FLinearColor(1, 0.8, 0));
				DrawPositionY += SpacingBetweenLines;
			}
		}
	}

	for(int32 ErrorIndex = 0; ErrorIndex < CompileErrors.Num(); ErrorIndex++)
	{
		Canvas->DrawShadowedString(5, DrawPositionY, *FString::Printf(TEXT("[%s] %s"), *FeatureLevelName, *CompileErrors[ErrorIndex]), FontToUse, FLinearColor(1, 0, 0));
		DrawPositionY += SpacingBetweenLines;
	}
}

void FMaterialEditor::DrawMessages( FViewport* InViewport, FCanvas* Canvas )
{
	if( PreviewExpression != NULL )
	{
		Canvas->PushAbsoluteTransform( FTranslationMatrix(FVector(0.0f, 30.0f,0.0f) ) );

		// The message to display in the viewport.
		FString Name = FString::Printf( TEXT("Previewing: %s"), *PreviewExpression->GetName() );

		// Size of the tile we are about to draw.  Should extend the length of the view in X.
		const FIntPoint TileSize( InViewport->GetSizeXY().X / Canvas->GetDPIScale(), 25);

		const FColor PreviewColor( 70,100,200 );
		const FColor FontColor( 255,255,128 );

		UFont* FontToUse = GEditor->EditorFont;

		Canvas->DrawTile(  0.0f, 0.0f, TileSize.X, TileSize.Y, 0.0f, 0.0f, 0.0f, 0.0f, PreviewColor );

		int32 XL, YL;
		StringSize( FontToUse, XL, YL, *Name );
		if( XL > TileSize.X )
		{
			// There isn't enough room to show the preview expression name
			Name = TEXT("Previewing");
			StringSize( FontToUse, XL, YL, *Name );
		}

		// Center the string in the middle of the tile.
		const FIntPoint StringPos( (TileSize.X-XL)/2, ((TileSize.Y-YL)/2)+1 );
		// Draw the preview message
		Canvas->DrawShadowedString(  StringPos.X, StringPos.Y, *Name, FontToUse, FontColor );

		Canvas->PopTransform();
	}
}

void FMaterialEditor::RecenterEditor()
{
	TSharedPtr<SGraphEditor> FocusedGraphEd = FocusedGraphEdPtr.Pin();
	if (!FocusedGraphEd)
	{
		return;
	}

	UEdGraphNode* FocusNode = NULL;

	if (MaterialFunction)
	{
		bool bSetPreviewExpression = false;
		UMaterialExpressionFunctionOutput* FirstOutput = NULL;
		for (int32 ExpressionIndex = Material->Expressions.Num() - 1; ExpressionIndex >= 0; ExpressionIndex--)
		{
			UMaterialExpression* Expression = Material->Expressions[ExpressionIndex];

			UMaterialExpressionFunctionOutput* FunctionOutput = Cast<UMaterialExpressionFunctionOutput>(Expression);
			if (FunctionOutput)
			{
				FirstOutput = FunctionOutput;
				if (FunctionOutput->bLastPreviewed)
				{
					bSetPreviewExpression = true;
					FocusNode = FunctionOutput->GraphNode;
				}
			}
		}

		if (!bSetPreviewExpression && FirstOutput)
		{
			FocusNode = FirstOutput->GraphNode;
		}
	}
	else
	{
		FocusNode = Material->MaterialGraph->RootNode;
	}

	if (FocusNode)
	{
		JumpToNode(FocusNode);
	}
	else
	{
		// Get current view location so that we don't change the zoom amount
		FVector2D CurrLocation;
		float CurrZoomLevel;
		FocusedGraphEd->GetViewLocation(CurrLocation, CurrZoomLevel);
		FocusedGraphEd->SetViewLocation(FVector2D::ZeroVector, CurrZoomLevel);
	}
}

bool FMaterialEditor::SetPreviewAsset(UObject* InAsset)
{
	if (PreviewViewport.IsValid())
	{
		return PreviewViewport->SetPreviewAsset(InAsset);
	}
	return false;
}

bool FMaterialEditor::SetPreviewAssetByName(const TCHAR* InAssetName)
{
	if (PreviewViewport.IsValid())
	{
		return PreviewViewport->SetPreviewAssetByName(InAssetName);
	}
	return false;
}

void FMaterialEditor::SetPreviewMaterial(UMaterialInterface* InMaterialInterface)
{
	if (Material->IsUIMaterial())
	{
		if (PreviewUIViewport.IsValid())
		{
			PreviewUIViewport->SetPreviewMaterial(InMaterialInterface);
		}

		if (PreviewViewport.IsValid())
		{
			PreviewViewport->SetPreviewMaterial(nullptr);
		}
	}
	else
	{
		if (PreviewUIViewport.IsValid())
		{
			PreviewUIViewport->SetPreviewMaterial(nullptr);
		}

		if (PreviewViewport.IsValid())
		{
			PreviewViewport->SetPreviewMaterial(InMaterialInterface);
		}
	}
}

void FMaterialEditor::RefreshPreviewViewport()
{
	if (PreviewViewport.IsValid())
	{
		PreviewViewport->RefreshViewport();
	}
}

void FMaterialEditor::LoadEditorSettings()
{
	EditorOptions = NewObject<UMaterialEditorOptions>();
	
	if (EditorOptions->bHideUnusedConnectorsSetting) {OnHideConnectors();}
	if (bLivePreview != EditorOptions->bLivePreviewUpdate)
	{
		ToggleLivePreview();
	}
	if (EditorOptions->bAlwaysRefreshAllPreviews) {OnAlwaysRefreshAllPreviews();}
	if (EditorOptions->bRealtimeExpressionViewport) {ToggleRealTimeExpressions();}

	if ( PreviewViewport.IsValid() )
	{
		if (EditorOptions->bShowGrid)
		{
			PreviewViewport->TogglePreviewGrid();
		}

		if (EditorOptions->bRealtimeMaterialViewport && PreviewViewport->GetViewportClient())
		{
			PreviewViewport->GetViewportClient()->SetRealtime(true);
		}
	}
	
	if (EditorOptions->bHideUnrelatedNodes)
	{
		ToggleHideUnrelatedNodes();
	}

	// Primitive type
	int32 PrimType;
	if(GConfig->GetInt(TEXT("MaterialEditor"), TEXT("PrimType"), PrimType, GEditorPerProjectIni))
	{
		PreviewViewport->OnSetPreviewPrimitive((EThumbnailPrimType)PrimType);
	}
}

void FMaterialEditor::SaveEditorSettings()
{
	// Save the preview scene
	check( PreviewViewport.IsValid() );

	if ( EditorOptions )
	{
		EditorOptions->bShowGrid					= PreviewViewport->IsTogglePreviewGridChecked();
		EditorOptions->bRealtimeMaterialViewport	= PreviewViewport->IsRealtime();
		EditorOptions->bHideUnusedConnectorsSetting	= IsOnHideConnectorsChecked();
		EditorOptions->bAlwaysRefreshAllPreviews	= IsOnAlwaysRefreshAllPreviews();
		EditorOptions->bRealtimeExpressionViewport	= IsToggleRealTimeExpressionsChecked();
		EditorOptions->bLivePreviewUpdate           = IsToggleLivePreviewChecked();
		EditorOptions->bHideUnrelatedNodes          = bHideUnrelatedNodes;
		EditorOptions->SaveConfig();
	}

	GConfig->SetInt(TEXT("MaterialEditor"), TEXT("PrimType"), PreviewViewport->PreviewPrimType, GEditorPerProjectIni);
}

void FMaterialEditor::RegenerateCodeView(bool bForce)
{
	if (!bLivePreview && !bForce)
	{
		//When bLivePreview is false then the source can be out of date. 
		return;
	}

	MaterialStatsManager->SignalMaterialChanged();
}

void FMaterialEditor::UpdatePreviewMaterial( bool bForce )
{
	if (!bLivePreview && !bForce)
	{
		//Don't update the preview material
		return;
	}

	bStatsFromPreviewMaterial = true;

	if( PreviewExpression && ExpressionPreviewMaterial )
	{
		PreviewExpression->ConnectToPreviewMaterial(ExpressionPreviewMaterial,0);
	}

	if(PreviewExpression)
	{
		check(ExpressionPreviewMaterial);

		// The preview material's expressions array must stay up to date before recompiling 
		// So that RebuildMaterialFunctionInfo will see all the nested material functions that may need to be updated
		ExpressionPreviewMaterial->Expressions = Material->Expressions;

		if (MaterialFunction)
		{
			ExpressionPreviewMaterial->BlendMode = MaterialFunction->PreviewBlendMode;
		}

		FMaterialUpdateContext UpdateContext(FMaterialUpdateContext::EOptions::SyncWithRenderingThread);
		UpdateContext.AddMaterial(ExpressionPreviewMaterial);

		// If we are previewing an expression, update the expression preview material
		ExpressionPreviewMaterial->PreEditChange( NULL );
		ExpressionPreviewMaterial->PostEditChange();
	}
	
	{
		FMaterialUpdateContext UpdateContext(FMaterialUpdateContext::EOptions::SyncWithRenderingThread);
		UpdateContext.AddMaterial(Material);

		// Update the regular preview material even when previewing an expression to allow code view regeneration.
		Material->PreEditChange(NULL);
		Material->PostEditChange();
	}

	if (!PreviewExpression)
	{
		UpdateStatsMaterials();

		// Null out the expression preview material so they can be GC'ed
		ExpressionPreviewMaterial = NULL;
	}
	MaterialStatsManager->SetMaterial(bStatsFromPreviewMaterial ? Material : OriginalMaterial);
	MaterialStatsManager->SignalMaterialChanged();

	// Reregister all components that use the preview material, since UMaterial::PEC does not reregister components using a bIsPreviewMaterial=true material
	RefreshPreviewViewport();
}



bool FMaterialEditor::UpdateOriginalMaterial()
{
	// If the Material has compilation errors, warn the user
	for (int32 i = ERHIFeatureLevel::SM5; i >= 0; --i)
	{
		ERHIFeatureLevel::Type FeatureLevel = (ERHIFeatureLevel::Type)i;
		FMaterialResource* CurrentResource = Material->GetMaterialResource(FeatureLevel);
		if(CurrentResource && CurrentResource->GetCompileErrors().Num() > 0 )
		{
			FString FeatureLevelName;
			GetFeatureLevelName(FeatureLevel, FeatureLevelName);

			if (Material->bUsedAsSpecialEngineMaterial)
			{
				FSuppressableWarningDialog::FSetupInfo Info(
					FText::Format(NSLOCTEXT("UnrealEd", "Error_CompileErrorsInDefaultMaterial", "The current material has compilation errors for feature level {0}.\nThis material is a Default Material which must be available as a code fallback at all times, compilation errors are not allowed."), FText::FromString(*FeatureLevelName)),
					NSLOCTEXT("UnrealEd", "Warning_CompileErrorsInDefaultMaterial_Title", "Error: Compilation errors in Default Material"), "Error_CompileErrorsInDefaultMaterial");
				Info.ConfirmText = NSLOCTEXT("ModalDialogs", "CompileErrorsInDefaultMaterialOk", "Ok");

				FSuppressableWarningDialog CompileErrors(Info);
				CompileErrors.ShowModal();
				return false;
			}
			else
			{
			FSuppressableWarningDialog::FSetupInfo Info(
				FText::Format(NSLOCTEXT("UnrealEd", "Warning_CompileErrorsInMaterial", "The current material has compilation errors, so it will not render correctly in feature level {0}.\nAre you sure you wish to continue?"),FText::FromString(*FeatureLevelName)),
				NSLOCTEXT("UnrealEd", "Warning_CompileErrorsInMaterial_Title", "Warning: Compilation errors in this Material" ), "Warning_CompileErrorsInMaterial");
			Info.ConfirmText = NSLOCTEXT("ModalDialogs", "CompileErrorsInMaterialConfirm", "Continue");
			Info.CancelText = NSLOCTEXT("ModalDialogs", "CompileErrorsInMaterialCancel", "Abort");

			FSuppressableWarningDialog CompileErrorsWarning( Info );
			if( CompileErrorsWarning.ShowModal() == FSuppressableWarningDialog::Cancel )
			{
					return false;
				}
			}
		}
	}

	// Make sure any graph position changes that might not have been copied are taken into account
	Material->MaterialGraph->LinkMaterialExpressionsFromGraph();

	//remove any memory copies of shader files, so they will be reloaded from disk
	//this way the material editor can be used for quick shader iteration
	FlushShaderFileCache();

	//recompile and refresh the preview material so it will be updated if there was a shader change
	//Force it even if bLivePreview is false.
	UpdatePreviewMaterial(true);
	RegenerateCodeView(true);

	const FScopedBusyCursor BusyCursor;

	const FText LocalizedMaterialEditorApply = NSLOCTEXT("UnrealEd", "ToolTip_MaterialEditorApply", "Apply changes to original material and its use in the world.");
	GWarn->BeginSlowTask( LocalizedMaterialEditorApply, true );
	GWarn->StatusUpdate( 1, 1, LocalizedMaterialEditorApply );

	// Handle propagation of the material function being edited
	if (MaterialFunction)
	{
		// Copy the expressions back from the preview material
		MaterialFunction->FunctionExpressions = Material->Expressions;
		MaterialFunction->FunctionEditorComments = Material->EditorComments;

		// Preserve the thumbnail info
		UThumbnailInfo* OriginalThumbnailInfo = MaterialFunction->ParentFunction->ThumbnailInfo;
		UThumbnailInfo* ThumbnailInfo = MaterialFunction->ThumbnailInfo;
		MaterialFunction->ParentFunction->ThumbnailInfo = NULL;
		MaterialFunction->ThumbnailInfo = NULL;

		// Cache any metadata
		const TMap<FName, FString>* MetaData = UMetaData::GetMapForObject(MaterialFunction->ParentFunction);

		// overwrite the original material function in place by constructing a new one with the same name
		MaterialFunction->ParentFunction = (UMaterialFunction*)StaticDuplicateObject(
			MaterialFunction, 
			MaterialFunction->ParentFunction->GetOuter(), 
			MaterialFunction->ParentFunction->GetFName(), 
			RF_AllFlags, 
			MaterialFunction->ParentFunction->GetClass());

		// Restore the thumbnail info
		MaterialFunction->ParentFunction->ThumbnailInfo = OriginalThumbnailInfo;
		MaterialFunction->ThumbnailInfo = ThumbnailInfo;

		// Restore the metadata
		if (MetaData)
		{
			UMetaData* PackageMetaData = MaterialFunction->ParentFunction->GetOutermost()->GetMetaData();
			PackageMetaData->SetObjectValues(MaterialFunction->ParentFunction, *MetaData);
		}

		// Restore RF_Standalone on the original material function, as it had been removed from the preview material so that it could be GC'd.
		MaterialFunction->ParentFunction->SetFlags( RF_Standalone );

		for (int32 ExpressionIndex = 0; ExpressionIndex < MaterialFunction->ParentFunction->FunctionExpressions.Num(); ExpressionIndex++)
		{
			UMaterialExpression* CurrentExpression = MaterialFunction->ParentFunction->FunctionExpressions[ExpressionIndex];
			ensureMsgf(CurrentExpression, TEXT("Invalid expression at index [%i] whilst saving material function."), ExpressionIndex);

			// Link the expressions back to their function
			if (CurrentExpression)
			{
				CurrentExpression->Material = NULL;
				CurrentExpression->Function = MaterialFunction->ParentFunction;
			}	
		}
		for (int32 ExpressionIndex = 0; ExpressionIndex < MaterialFunction->ParentFunction->FunctionEditorComments.Num(); ExpressionIndex++)
		{
			UMaterialExpressionComment* CurrentExpression = MaterialFunction->ParentFunction->FunctionEditorComments[ExpressionIndex];
			ensureMsgf(CurrentExpression, TEXT("Invalid comment at index [%i] whilst saving material function."), ExpressionIndex);

			// Link the expressions back to their function
			if (CurrentExpression)
			{
				CurrentExpression->Material = NULL;
				CurrentExpression->Function = MaterialFunction->ParentFunction;
			}
		}

		// clear the dirty flag
		bMaterialDirty = false;
		bStatsFromPreviewMaterial = false;

		UMaterialEditingLibrary::UpdateMaterialFunction(MaterialFunction->ParentFunction, Material);
	}
	// Handle propagation of the material being edited
	else
	{
		FNavigationLockContext NavUpdateLock(ENavigationLockReason::MaterialUpdate);

		// ensure the original copy of the material is removed from the editor's selection set
		// or it will end up containing a stale, invalid entry
		if ( OriginalMaterial->IsSelected() )
		{
			GEditor->GetSelectedObjects()->Deselect( OriginalMaterial );
		}

		// Preserve the thumbnail info
		UThumbnailInfo* OriginalThumbnailInfo = OriginalMaterial->ThumbnailInfo;
		UThumbnailInfo* ThumbnailInfo = Material->ThumbnailInfo;
		OriginalMaterial->ThumbnailInfo = NULL;
		Material->ThumbnailInfo = NULL;

		// Cache any metadata
		const TMap<FName, FString>* MetaData = UMetaData::GetMapForObject(OriginalMaterial);

		// A bit hacky, but disable material compilation in post load when we duplicate the material.
		UMaterial::ForceNoCompilationInPostLoad(true);

		// overwrite the original material in place by constructing a new one with the same name
		OriginalMaterial = (UMaterial*)StaticDuplicateObject( Material, OriginalMaterial->GetOuter(), OriginalMaterial->GetFName(), 
			RF_AllFlags, 
			OriginalMaterial->GetClass());

		// Post load has been called, allow materials to be compiled in PostLoad.
		UMaterial::ForceNoCompilationInPostLoad(false);

		// Restore the thumbnail info
		OriginalMaterial->ThumbnailInfo = OriginalThumbnailInfo;
		Material->ThumbnailInfo = ThumbnailInfo;

		// Restore the metadata
		if (MetaData)
		{
			UMetaData* PackageMetaData = OriginalMaterial->GetOutermost()->GetMetaData();
			PackageMetaData->SetObjectValues(OriginalMaterial, *MetaData);
		}

		// Change the original material object to the new original material
		OriginalMaterialObject = OriginalMaterial;

		// Restore RF_Standalone on the original material, as it had been removed from the preview material so that it could be GC'd.
		OriginalMaterial->SetFlags( RF_Standalone );

		// Manually copy bUsedAsSpecialEngineMaterial as it is duplicate transient to prevent accidental creation of new special engine materials
		OriginalMaterial->bUsedAsSpecialEngineMaterial = Material->bUsedAsSpecialEngineMaterial;

		UMaterialEditingLibrary::RecompileMaterial(OriginalMaterial);

		// clear the dirty flag
		bMaterialDirty = false;
		bStatsFromPreviewMaterial = false;
	}

	GWarn->EndSlowTask();

	return true;
}

void FMaterialEditor::UpdateMaterialinfoList_Old()
{
	bool bForceDisplay = false;
	TArray< TSharedRef<class FTokenizedMessage> > Messages;

	TArray<TSharedPtr<FMaterialInfo>> TempMaterialInfoList;

	ERHIFeatureLevel::Type FeatureLevelsToDisplay[2];
	int32 NumFeatureLevels = 0;
	// Always show basic features so that errors aren't hidden
	FeatureLevelsToDisplay[NumFeatureLevels++] = GMaxRHIFeatureLevel;

		UMaterial* MaterialForStats = bStatsFromPreviewMaterial ? Material : OriginalMaterial;

		for (int32 i = 0; i < NumFeatureLevels; ++i)
		{
			TArray<FString> CompileErrors;
			ERHIFeatureLevel::Type FeatureLevel = FeatureLevelsToDisplay[i];
			const FMaterialResource* MaterialResource = MaterialForStats->GetMaterialResource(FeatureLevel);

			if (MaterialFunction && ExpressionPreviewMaterial)
			{
				bool bHasValidOutput = true;
				int32 NumInputs = 0;
				int32 NumOutputs = 0;
				// For Material Layers

				if (MaterialFunction->GetMaterialFunctionUsage() == EMaterialFunctionUsage::MaterialLayer)
				{
					// Material layers must have a single MA input and output only
					for (UMaterialExpression* Expression : *MaterialFunction->GetFunctionExpressions())
					{
						if (UMaterialExpressionFunctionInput* InputExpression = Cast<UMaterialExpressionFunctionInput>(Expression))
						{
							++NumInputs;
							if (NumInputs > 1 || !InputExpression->IsResultMaterialAttributes(0))
							{
								CompileErrors.Add(TEXT("Layer graphs only support a single material attributes input."));
							}
						}
						else if (UMaterialExpressionFunctionOutput* OutputExpression = Cast<UMaterialExpressionFunctionOutput>(Expression))
						{
							++NumOutputs;
							if (NumOutputs > 1 || !OutputExpression->IsResultMaterialAttributes(0))
							{
								CompileErrors.Add(TEXT("Layer graphs only support a single material attributes output."));
							}
						}
						else if (UMaterialExpressionMaterialAttributeLayers* RecursiveLayer = Cast<UMaterialExpressionMaterialAttributeLayers>(Expression))
						{
							CompileErrors.Add(TEXT("Layer graphs do not support layers within layers."));
						}
					}

					if (NumInputs > 1 || NumOutputs < 1)
					{
						CompileErrors.Add(TEXT("Layer graphs require a single material attributes output and optionally, a single material attributes input."));
					}
				}
				else if (MaterialFunction->GetMaterialFunctionUsage() == EMaterialFunctionUsage::MaterialLayerBlend)
				{
					// Material layer blends can have two MA inputs and single MA output only
					for (UMaterialExpression* Expression : *MaterialFunction->GetFunctionExpressions())
					{
						if (UMaterialExpressionFunctionInput* InputExpression = Cast<UMaterialExpressionFunctionInput>(Expression))
						{
							++NumInputs;
							if (NumInputs > 2 || !InputExpression->IsResultMaterialAttributes(0))
							{
								CompileErrors.Add(TEXT("Layer blend graphs only support two material attributes inputs."));
							}
						}
						else if (UMaterialExpressionFunctionOutput* OutputExpression = Cast<UMaterialExpressionFunctionOutput>(Expression))
						{
							++NumOutputs;
							if (NumOutputs > 1 || !OutputExpression->IsResultMaterialAttributes(0))
							{
								CompileErrors.Add(TEXT("Layer blend graphs only support a single material attributes output."));
							}
						}
						else if (UMaterialExpressionMaterialAttributeLayers* RecursiveLayer = Cast<UMaterialExpressionMaterialAttributeLayers>(Expression))
						{
							CompileErrors.Add(TEXT("Layer blend graphs do not support layers within layers."));
						}
					}

					if (NumOutputs < 1)
					{
						CompileErrors.Add(TEXT("Layer blend graphs can have up to two material attributes inputs and a single output."));
					}
				}
				else
				{
					// Add a compile error message for functions missing an output
					FMaterialResource* CurrentResource = ExpressionPreviewMaterial->GetMaterialResource(FeatureLevel);
					if (CurrentResource)
					{
						CompileErrors = CurrentResource->GetCompileErrors();
					}

					bool bFoundFunctionOutput = false;
					for (int32 ExpressionIndex = 0; ExpressionIndex < Material->Expressions.Num(); ExpressionIndex++)
					{
						if (Material->Expressions[ExpressionIndex]->IsA(UMaterialExpressionFunctionOutput::StaticClass()))
						{
							bFoundFunctionOutput = true;
							break;
						}
					}

					if (!bFoundFunctionOutput)
					{
						CompileErrors.Add(TEXT("Missing a function output"));
					}
				}
			}
			else
			{
				CompileErrors = MaterialResource->GetCompileErrors();
			}

			// Only show general info if there are no errors and stats are enabled - Stats show for Materials, layers and blends
		if (CompileErrors.Num() == 0 && (!MaterialFunction || MaterialFunction->GetMaterialFunctionUsage() != EMaterialFunctionUsage::Default))
			{
			TArray<FMaterialStatsUtils::FShaderInstructionsInfo> Results;
			TArray<FMaterialStatsUtils::FShaderInstructionsInfo> EmptyMaterialResults;
			FMaterialStatsUtils::GetRepresentativeInstructionCounts(Results, MaterialResource);

				//Built in stats is no longer exposed to the UI but may still be useful so they're still in the code.
				bool bBuiltinStats = false;
			const FMaterialResource* EmptyMaterialResource = EmptyMaterial ? EmptyMaterial->GetMaterialResource(FeatureLevel) : nullptr;
			if (bShowBuiltinStats && bStatsFromPreviewMaterial && EmptyMaterialResource && Results.Num() > 0)
				{
				FMaterialStatsUtils::GetRepresentativeInstructionCounts(EmptyMaterialResults, EmptyMaterialResource);

				if (EmptyMaterialResults.Num() > 0)
					{
						//The instruction counts should match. If not, the preview material has been changed without the EmptyMaterial being updated to match.
					if (ensure(Results.Num() == EmptyMaterialResults.Num()))
						{
							bBuiltinStats = true;
						}
					}
				}

			for (int32 InstructionIndex = 0; InstructionIndex < Results.Num(); InstructionIndex++)
				{
				FString InstructionCountString = FString::Printf(TEXT("%s: %u instructions"), *Results[InstructionIndex].ShaderDescription, Results[InstructionIndex].InstructionCount);
					if (bBuiltinStats)
					{
					InstructionCountString += FString::Printf(TEXT(" - Built-in instructions: %u"), EmptyMaterialResults[InstructionIndex].InstructionCount);
					}
					TempMaterialInfoList.Add(MakeShareable(new FMaterialInfo(InstructionCountString, FLinearColor::Yellow)));
					TSharedRef<FTokenizedMessage> Line = FTokenizedMessage::Create(EMessageSeverity::Info);
					Line->AddToken(FTextToken::Create(FText::FromString(InstructionCountString)));
					Messages.Add(Line);
				}

				// Display the number of samplers used by the material.
				const int32 SamplersUsed = MaterialResource->GetSamplerUsage();

				if (SamplersUsed >= 0)
				{
					int32 MaxSamplers = GetExpectedFeatureLevelMaxTextureSamplers(MaterialResource->GetFeatureLevel());
					FString SamplersString = FString::Printf(TEXT("%s samplers: %u/%u"), FeatureLevel <= ERHIFeatureLevel::ES3_1 ? TEXT("Mobile texture") : TEXT("Texture"), SamplersUsed, MaxSamplers);
					TempMaterialInfoList.Add(MakeShareable(new FMaterialInfo(SamplersString, FLinearColor::Yellow)));
					TSharedRef<FTokenizedMessage> Line = FTokenizedMessage::Create( EMessageSeverity::Info );
					Line->AddToken( FTextToken::Create( FText::FromString( SamplersString ) ) );
					Messages.Add(Line);
				}
				
				// Display estimated texture look-up/sample counts
				uint32 NumVSTextureSamples = 0, NumPSTextureSamples = 0;
				MaterialResource->GetEstimatedNumTextureSamples(NumVSTextureSamples, NumPSTextureSamples);

				if (NumVSTextureSamples > 0 || NumPSTextureSamples > 0)
				{
					FString SamplesString = FString::Printf(TEXT("Texture Lookups (Est.): VS(%u), PS(%u)"), NumVSTextureSamples, NumPSTextureSamples);

					TempMaterialInfoList.Add(MakeShareable(new FMaterialInfo(SamplesString, FLinearColor::Yellow)));
					TSharedRef<FTokenizedMessage> Line = FTokenizedMessage::Create(EMessageSeverity::Info);
					Line->AddToken(FTextToken::Create(FText::FromString(SamplesString)));
					Messages.Add(Line);
				}

				// Display estimated virtual texture look-up counts
				uint32 NumVirtualTextureLookups = MaterialResource->GetEstimatedNumVirtualTextureLookups();
				if (NumVirtualTextureLookups > 0)
				{
					FString LookupsString = FString::Printf(TEXT("Virtual Texture Lookups (Est.): %u"), NumVirtualTextureLookups);

					TempMaterialInfoList.Add(MakeShareable(new FMaterialInfo(LookupsString, FLinearColor::Yellow)));
					TSharedRef<FTokenizedMessage> Line = FTokenizedMessage::Create(EMessageSeverity::Info);
					Line->AddToken(FTextToken::Create(FText::FromString(LookupsString)));
					Messages.Add(Line);
				}

				const uint32 NumVirtualTextureStacks = MaterialResource->GetNumVirtualTextureStacks();
				if (NumVirtualTextureStacks > 0u)
				{
					FString VTString = FString::Printf(TEXT("Virtual Texture Stacks: %u"), NumVirtualTextureStacks);

					TempMaterialInfoList.Add(MakeShareable(new FMaterialInfo(VTString, FLinearColor::Yellow)));
					TSharedRef<FTokenizedMessage> Line = FTokenizedMessage::Create(EMessageSeverity::Info);
					Line->AddToken(FTextToken::Create(FText::FromString(VTString)));
					Messages.Add(Line);
				}

				// Display the number of custom/user interpolators used by the material.
				uint32 UVScalarsUsed, CustomInterpolatorScalarsUsed;
				MaterialResource->GetUserInterpolatorUsage(UVScalarsUsed, CustomInterpolatorScalarsUsed);

				if (UVScalarsUsed > 0 || CustomInterpolatorScalarsUsed > 0)
				{
					uint32 TotalScalars = UVScalarsUsed + CustomInterpolatorScalarsUsed;
					uint32 MaxScalars = FMath::DivideAndRoundUp(TotalScalars, 4u) * 4;

					FString InterpolatorsString = FString::Printf(TEXT("User interpolators: %u/%u Scalars (%u/4 Vectors) (TexCoords: %i, Custom: %i)"),
						TotalScalars, MaxScalars, MaxScalars / 4, UVScalarsUsed, CustomInterpolatorScalarsUsed);

					TempMaterialInfoList.Add(MakeShareable(new FMaterialInfo(InterpolatorsString, FLinearColor::Yellow)));
					TSharedRef<FTokenizedMessage> Line = FTokenizedMessage::Create( EMessageSeverity::Info );
					Line->AddToken(FTextToken::Create(FText::FromString(InterpolatorsString)));
					Messages.Add(Line);
				}

				if (FMaterialShaderMap* ShaderMap = MaterialResource->GetGameThreadShaderMap())
				{
					const FString StrataMaterialDescription = ShaderMap->GetStrataMaterialDescription();

					if (StrataMaterialDescription.Len())
					{
						TSharedRef<FTokenizedMessage> Line = FTokenizedMessage::Create(EMessageSeverity::Info);
						Line->AddToken(FTextToken::Create(FText::FromString(StrataMaterialDescription)));
						Messages.Add(Line);
					}

					// Add shader count
					FString ShaderCountString = FString::Printf(TEXT("Shader Count: %u"), ShaderMap->GetShaderNum());
					TSharedRef<FTokenizedMessage> ShaderCountLine = FTokenizedMessage::Create(EMessageSeverity::Info);
					ShaderCountLine->AddToken(FTextToken::Create(FText::FromString(ShaderCountString)));
					Messages.Add(ShaderCountLine);
				}
			}

			FString FeatureLevelName;
			GetFeatureLevelName(FeatureLevel,FeatureLevelName);
			for(int32 ErrorIndex = 0; ErrorIndex < CompileErrors.Num(); ErrorIndex++)
			{
				FString ErrorString = FString::Printf(TEXT("[%s] %s"), *FeatureLevelName, *CompileErrors[ErrorIndex]);
				TempMaterialInfoList.Add(MakeShareable(new FMaterialInfo(ErrorString, FLinearColor::Red)));
				TSharedRef<FTokenizedMessage> Line = FTokenizedMessage::Create( EMessageSeverity::Error );
				Line->AddToken( FTextToken::Create( FText::FromString( ErrorString ) ) );
				Messages.Add(Line);
				bForceDisplay = true;
			}
		}

	bool bNeedsRefresh = false;
	if (TempMaterialInfoList.Num() != MaterialInfoList.Num())
	{
		bNeedsRefresh = true;
	}

	for (int32 Index = 0; !bNeedsRefresh && Index < TempMaterialInfoList.Num(); ++Index)
	{
		if (TempMaterialInfoList[Index]->Color != MaterialInfoList[Index]->Color)
		{
			bNeedsRefresh = true;
			break;
		}

		if (TempMaterialInfoList[Index]->Text != MaterialInfoList[Index]->Text)
		{
			bNeedsRefresh = true;
			break;
		}
	}

	if (bNeedsRefresh)
	{
		MaterialInfoList = TempMaterialInfoList;

		auto Listing = MaterialStatsManager->GetOldStatsListing();
		Listing->ClearMessages();
		Listing->AddMessages(Messages);

		if (bForceDisplay)
		{
			TabManager->TryInvokeTab(MaterialStatsManager->GetGridOldStatsTabName());
		}
	}
}

void FMaterialEditor::UpdateMaterialInfoList()
{
	// setup stats widget visibility
	if (MaterialFunction)
	{
		return;
	}

	UMaterial* MaterialForStats = bStatsFromPreviewMaterial ? Material : OriginalMaterial;

	// check for errors
	TArray<FString> CompileErrors;
	if (MaterialFunction && ExpressionPreviewMaterial)
	{
		// Add a compile error message for functions missing an output
		CompileErrors = ExpressionPreviewMaterial->GetMaterialResource(GMaxRHIFeatureLevel)->GetCompileErrors();

		bool bFoundFunctionOutput = false;
		for (int32 ExpressionIndex = 0; ExpressionIndex < Material->Expressions.Num(); ExpressionIndex++)
		{
			if (Material->Expressions[ExpressionIndex]->IsA(UMaterialExpressionFunctionOutput::StaticClass()))
			{
				bFoundFunctionOutput = true;
				break;
			}
		}

		if (!bFoundFunctionOutput)
		{
			CompileErrors.Add(TEXT("Missing a function output"));
		}
	}

	// compute error crc
	FString NewErrorHash;
	for (int32 ErrorIndex = 0; ErrorIndex < CompileErrors.Num(); ErrorIndex++)
	{
		NewErrorHash += FMD5::HashAnsiString(*CompileErrors[ErrorIndex]);
	}

	if (TSharedPtr<SGraphEditor> FocusedGraphEd = FocusedGraphEdPtr.Pin())
	{
		TSharedPtr<SWidget> TitleBar = FocusedGraphEd->GetTitleBar();
		TSharedPtr<SMaterialEditorTitleBar> MaterialTitleBar = StaticCastSharedPtr<SMaterialEditorTitleBar>(TitleBar);
	if (NewErrorHash != MaterialErrorHash)
	{
		MaterialErrorHash = NewErrorHash;
		MaterialInfoList.Reset();

		TArray< TSharedRef<class FTokenizedMessage> > Messages;
		FString FeatureLevelName;
		GetFeatureLevelName(GMaxRHIFeatureLevel, FeatureLevelName);
		for (int32 ErrorIndex = 0; ErrorIndex < CompileErrors.Num(); ErrorIndex++)
		{
			FString ErrorString = FString::Printf(TEXT("[%s] %s"), *FeatureLevelName, *CompileErrors[ErrorIndex]);
			TSharedRef<FTokenizedMessage> Line = FTokenizedMessage::Create(EMessageSeverity::Error);
			Line->AddToken(FTextToken::Create(FText::FromString(ErrorString)));
			Messages.Add(Line);

			MaterialInfoList.Add(MakeShareable(new FMaterialInfo(ErrorString, FLinearColor::Red)));
		}

		StatsListing->ClearMessages();
		StatsListing->AddMessages(Messages);

			MaterialTitleBar->RequestRefresh();
	}

		if (MaterialTitleBar->MaterialInfoList)
		{
			MaterialTitleBar->MaterialInfoList->SetVisibility(CompileErrors.IsEmpty() ? EVisibility::Collapsed : EVisibility::Visible);
		}
	}

	// extract material stats
	MaterialStatsManager->SetMaterial(MaterialForStats);
	MaterialStatsManager->Update();
}

void FMaterialEditor::UpdateGraphNodeStates()
{
	const FMaterialResource* ErrorMaterialResource = PreviewExpression ? ExpressionPreviewMaterial->GetMaterialResource(GMaxRHIFeatureLevel) : Material->GetMaterialResource(GMaxRHIFeatureLevel);

	bool bUpdatedErrorState = false;
	bool bToggledVisibleState = bPreviewFeaturesChanged;
	bool bShowAllNodes = true;

	TArray<UMaterialExpression*> VisibleExpressions;

	FStaticParameterSet StaticSwitchSet;
	if (bPreviewFeaturesChanged && bPreviewStaticSwitches)
	{
		for (UMaterialExpression* Expression : Material->Expressions)
		{
			if (UMaterialExpressionStaticSwitchParameter* StaticSwitch = Cast<UMaterialExpressionStaticSwitchParameter>(Expression))
			{
				FStaticSwitchParameter SwitchParam;
				SwitchParam.Value = StaticSwitch->DefaultValue;
				SwitchParam.ExpressionGUID = StaticSwitch->ExpressionGUID;
				StaticSwitchSet.StaticSwitchParameters.Add(SwitchParam);
			}
		}
	}

	if (bPreviewFeaturesChanged)
	{
		Material->GetAllReferencedExpressions(VisibleExpressions, StaticSwitchSet.IsEmpty() ? nullptr : &StaticSwitchSet, NodeFeatureLevel, NodeQualityLevel);
		if (NodeFeatureLevel != ERHIFeatureLevel::Num || NodeQualityLevel != EMaterialQualityLevel::Num || !StaticSwitchSet.IsEmpty())
		{
			bShowAllNodes = false;
		}
	}
	
	// Update main material graph and all subgraphs
	bUpdatedErrorState |= UpdateGraphNodeState(Material->MaterialGraph, ErrorMaterialResource, VisibleExpressions, bShowAllNodes);

	bPreviewFeaturesChanged = false;

	if (bUpdatedErrorState || bToggledVisibleState)
	{
		// Rebuild the SGraphNodes to display/hide error block
		if (TSharedPtr<SGraphEditor> FocusedGraphEd = FocusedGraphEdPtr.Pin())
		{
			FocusedGraphEd->NotifyGraphChanged();
		}
	}
}

bool FMaterialEditor::UpdateGraphNodeState(UEdGraph* Graph, const FMaterialResource* ErrorMaterialResource, TArray<UMaterialExpression*>& VisibleExpressions, bool bShowAllNodes)
{
	bool bUpdatedErrorState = false;

	UMaterialGraph* MaterialGraph = CastChecked<UMaterialGraph>(Graph);

	// Have to loop through everything here as there's no way to be notified when the material resource updates
	for (int32 Index = 0; Index < MaterialGraph->Nodes.Num(); ++Index)
	{
		UMaterialGraphNode* MaterialNode = Cast<UMaterialGraphNode>(MaterialGraph->Nodes[Index]);
		if (MaterialNode)
		{
			MaterialNode->bIsPreviewExpression = (PreviewExpression == MaterialNode->MaterialExpression);
			MaterialNode->bIsErrorExpression = (ErrorMaterialResource != nullptr) && (ErrorMaterialResource->GetErrorExpressions().Find(MaterialNode->MaterialExpression) != INDEX_NONE);

			if (MaterialNode->bIsErrorExpression && !MaterialNode->bHasCompilerMessage)
			{
				check(MaterialNode->MaterialExpression);

				bUpdatedErrorState = true;
				MaterialNode->bHasCompilerMessage = true;
				MaterialNode->ErrorMsg = MaterialNode->MaterialExpression->LastErrorText;
				MaterialNode->ErrorType = EMessageSeverity::Error;
			}
			else if (!MaterialNode->bIsErrorExpression && MaterialNode->bHasCompilerMessage)
			{
				bUpdatedErrorState = true;
				MaterialNode->bHasCompilerMessage = false;
			}
			if (MaterialNode->MaterialExpression && bPreviewFeaturesChanged)
			{
				if ((bShowAllNodes || VisibleExpressions.Contains(MaterialNode->MaterialExpression)))
				{
					MaterialNode->SetForceDisplayAsDisabled(false);
				}
				else if (!bShowAllNodes && !VisibleExpressions.Contains(MaterialNode->MaterialExpression))
				{
					MaterialNode->SetForceDisplayAsDisabled(true);
				}
			}
		}
	}

	for (UEdGraph* SubGraph : Graph->SubGraphs)
	{
		bUpdatedErrorState |= UpdateGraphNodeState(SubGraph, ErrorMaterialResource, VisibleExpressions, bShowAllNodes);
	}

	return bUpdatedErrorState;
}

void FMaterialEditor::AddReferencedObjects( FReferenceCollector& Collector )
{
	Collector.AddReferencedObject(EditorOptions);
	Collector.AddReferencedObject(Material);
	Collector.AddReferencedObject(OriginalMaterial);
	Collector.AddReferencedObject(MaterialFunction);
	Collector.AddReferencedObject(ExpressionPreviewMaterial);
	Collector.AddReferencedObject(EmptyMaterial);
	Collector.AddReferencedObject(MaterialEditorInstance);
	Collector.AddReferencedObject(PreviewExpression);
	for (FMatExpressionPreview* ExpressionPreview : ExpressionPreviews)
	{
		ExpressionPreview->AddReferencedObjects(Collector);
	}
}

void FMaterialEditor::BindCommands()
{
	const FMaterialEditorCommands& Commands = FMaterialEditorCommands::Get();
	
	ToolkitCommands->MapAction(
		Commands.Apply,
		FExecuteAction::CreateSP( this, &FMaterialEditor::OnApply ),
		FCanExecuteAction::CreateSP( this, &FMaterialEditor::OnApplyEnabled ) );

	ToolkitCommands->MapAction(
		FEditorViewportCommands::Get().ToggleRealTime,
		FExecuteAction::CreateSP( PreviewViewport.ToSharedRef(), &SMaterialEditor3DPreviewViewport::OnToggleRealtime ),
		FCanExecuteAction(),
		FIsActionChecked::CreateSP( PreviewViewport.ToSharedRef(), &SMaterialEditor3DPreviewViewport::IsRealtime ) );

	ToolkitCommands->MapAction(
		FGenericCommands::Get().Undo,
		FExecuteAction::CreateSP(this, &FMaterialEditor::UndoGraphAction));

	ToolkitCommands->MapAction(
		FGenericCommands::Get().Redo,
		FExecuteAction::CreateSP(this, &FMaterialEditor::RedoGraphAction));

	ToolkitCommands->MapAction(
		Commands.CameraHome,
		FExecuteAction::CreateSP(this, &FMaterialEditor::OnCameraHome),
		FCanExecuteAction() );

	ToolkitCommands->MapAction(
		Commands.CleanUnusedExpressions,
		FExecuteAction::CreateSP(this, &FMaterialEditor::CleanUnusedExpressions),
		FCanExecuteAction() );

	ToolkitCommands->MapAction(
		Commands.ShowHideConnectors,
		FExecuteAction::CreateSP(this, &FMaterialEditor::OnHideConnectors),
		FCanExecuteAction(),
		FIsActionChecked::CreateSP(this, &FMaterialEditor::IsOnHideConnectorsChecked));

	ToolkitCommands->MapAction(
		Commands.ToggleLivePreview,
		FExecuteAction::CreateSP(this, &FMaterialEditor::ToggleLivePreview),
		FCanExecuteAction(),
		FIsActionChecked::CreateSP(this, &FMaterialEditor::IsToggleLivePreviewChecked));

	ToolkitCommands->MapAction(
		Commands.ToggleHideUnrelatedNodes,
		FExecuteAction::CreateSP(this, &FMaterialEditor::ToggleHideUnrelatedNodes),
		FCanExecuteAction(),
		FIsActionChecked::CreateSP(this, &FMaterialEditor::IsToggleHideUnrelatedNodesChecked));

	ToolkitCommands->MapAction(
		Commands.ToggleRealtimeExpressions,
		FExecuteAction::CreateSP(this, &FMaterialEditor::ToggleRealTimeExpressions),
		FCanExecuteAction(),
		FIsActionChecked::CreateSP(this, &FMaterialEditor::IsToggleRealTimeExpressionsChecked));

	ToolkitCommands->MapAction(
		Commands.AlwaysRefreshAllPreviews,
		FExecuteAction::CreateSP(this, &FMaterialEditor::OnAlwaysRefreshAllPreviews),
		FCanExecuteAction(),
		FIsActionChecked::CreateSP(this, &FMaterialEditor::IsOnAlwaysRefreshAllPreviews));

	ToolkitCommands->MapAction(
		Commands.UseCurrentTexture,
		FExecuteAction::CreateSP(this, &FMaterialEditor::OnUseCurrentTexture));

	ToolkitCommands->MapAction(
		Commands.ConvertObjects,
		FExecuteAction::CreateSP(this, &FMaterialEditor::OnConvertObjects));

	ToolkitCommands->MapAction(
		Commands.PromoteToDouble,
		FExecuteAction::CreateSP(this, &FMaterialEditor::OnPromoteObjects));

	ToolkitCommands->MapAction(
		Commands.PromoteToFloat,
		FExecuteAction::CreateSP(this, &FMaterialEditor::OnPromoteObjects));

	ToolkitCommands->MapAction(
		Commands.ConvertToTextureObjects,
		FExecuteAction::CreateSP(this, &FMaterialEditor::OnConvertTextures));

	ToolkitCommands->MapAction(
		Commands.ConvertToTextureSamples,
		FExecuteAction::CreateSP(this, &FMaterialEditor::OnConvertTextures));

	ToolkitCommands->MapAction(
		Commands.ConvertToConstant,
		FExecuteAction::CreateSP(this, &FMaterialEditor::OnConvertObjects));

	ToolkitCommands->MapAction(
		Commands.SelectNamedRerouteDeclaration,
		FExecuteAction::CreateSP(this, &FMaterialEditor::OnSelectNamedRerouteDeclaration));
	
	ToolkitCommands->MapAction(
		Commands.SelectNamedRerouteUsages,
		FExecuteAction::CreateSP(this, &FMaterialEditor::OnSelectNamedRerouteUsages));
	
	ToolkitCommands->MapAction(
		Commands.ConvertRerouteToNamedReroute,
		FExecuteAction::CreateSP(this, &FMaterialEditor::OnConvertRerouteToNamedReroute));
	
	ToolkitCommands->MapAction(
		Commands.ConvertNamedRerouteToReroute,
		FExecuteAction::CreateSP(this, &FMaterialEditor::OnConvertNamedRerouteToReroute));

	ToolkitCommands->MapAction(
		Commands.StopPreviewNode,
		FExecuteAction::CreateSP(this, &FMaterialEditor::OnPreviewNode));

	ToolkitCommands->MapAction(
		Commands.StartPreviewNode,
		FExecuteAction::CreateSP(this, &FMaterialEditor::OnPreviewNode));

	ToolkitCommands->MapAction(
		Commands.EnableRealtimePreviewNode,
		FExecuteAction::CreateSP(this, &FMaterialEditor::OnToggleRealtimePreview));

	ToolkitCommands->MapAction(
		Commands.DisableRealtimePreviewNode,
		FExecuteAction::CreateSP(this, &FMaterialEditor::OnToggleRealtimePreview));

	ToolkitCommands->MapAction(
		Commands.SelectDownstreamNodes,
		FExecuteAction::CreateSP(this, &FMaterialEditor::OnSelectDownstreamNodes));

	ToolkitCommands->MapAction(
		Commands.SelectUpstreamNodes,
		FExecuteAction::CreateSP(this, &FMaterialEditor::OnSelectUpstreamNodes));

	ToolkitCommands->MapAction(
		Commands.RemoveFromFavorites,
		FExecuteAction::CreateSP(this, &FMaterialEditor::RemoveSelectedExpressionFromFavorites));
		
	ToolkitCommands->MapAction(
		Commands.AddToFavorites,
		FExecuteAction::CreateSP(this, &FMaterialEditor::AddSelectedExpressionToFavorites));

	ToolkitCommands->MapAction(
		Commands.ForceRefreshPreviews,
		FExecuteAction::CreateSP(this, &FMaterialEditor::OnForceRefreshPreviews));

	ToolkitCommands->MapAction(
		Commands.FindInMaterial,
		FExecuteAction::CreateSP(this, &FMaterialEditor::OnFindInMaterial));

	ToolkitCommands->MapAction(
		Commands.QualityLevel_All,
		FExecuteAction::CreateSP(this, &FMaterialEditor::SetQualityPreview, EMaterialQualityLevel::Num),
		FCanExecuteAction(),
		FIsActionChecked::CreateSP(this, &FMaterialEditor::IsQualityPreviewChecked, EMaterialQualityLevel::Num));
	ToolkitCommands->MapAction(
		Commands.QualityLevel_Epic,
		FExecuteAction::CreateSP(this, &FMaterialEditor::SetQualityPreview, EMaterialQualityLevel::Epic),
		FCanExecuteAction(),
		FIsActionChecked::CreateSP(this, &FMaterialEditor::IsQualityPreviewChecked, EMaterialQualityLevel::Epic));
	ToolkitCommands->MapAction(
		Commands.QualityLevel_High,
		FExecuteAction::CreateSP(this, &FMaterialEditor::SetQualityPreview, EMaterialQualityLevel::High),
		FCanExecuteAction(),
		FIsActionChecked::CreateSP(this, &FMaterialEditor::IsQualityPreviewChecked, EMaterialQualityLevel::High));
	ToolkitCommands->MapAction(
		Commands.QualityLevel_Medium,
		FExecuteAction::CreateSP(this, &FMaterialEditor::SetQualityPreview, EMaterialQualityLevel::Medium),
		FCanExecuteAction(),
		FIsActionChecked::CreateSP(this, &FMaterialEditor::IsQualityPreviewChecked, EMaterialQualityLevel::Medium));
	ToolkitCommands->MapAction(
		Commands.QualityLevel_Low,
		FExecuteAction::CreateSP(this, &FMaterialEditor::SetQualityPreview, EMaterialQualityLevel::Low),
		FCanExecuteAction(),
		FIsActionChecked::CreateSP(this, &FMaterialEditor::IsQualityPreviewChecked, EMaterialQualityLevel::Low));

	ToolkitCommands->MapAction(
		Commands.FeatureLevel_All,
		FExecuteAction::CreateSP(this, &FMaterialEditor::SetFeaturePreview, ERHIFeatureLevel::Num),
		FCanExecuteAction(),
		FIsActionChecked::CreateSP(this, &FMaterialEditor::IsFeaturePreviewChecked, ERHIFeatureLevel::Num));
	ToolkitCommands->MapAction(
		Commands.FeatureLevel_ES31,
		FExecuteAction::CreateSP(this, &FMaterialEditor::SetFeaturePreview, ERHIFeatureLevel::ES3_1),
		FCanExecuteAction(),
		FIsActionChecked::CreateSP(this, &FMaterialEditor::IsFeaturePreviewChecked, ERHIFeatureLevel::ES3_1));
	ToolkitCommands->MapAction(
		Commands.FeatureLevel_SM5,
		FExecuteAction::CreateSP(this, &FMaterialEditor::SetFeaturePreview, ERHIFeatureLevel::SM5),
		FCanExecuteAction(),
		FIsActionChecked::CreateSP(this, &FMaterialEditor::IsFeaturePreviewChecked, ERHIFeatureLevel::SM5));
}

void FMaterialEditor::OnApply()
{
	UE_LOG(LogMaterialEditor, Log, TEXT("Applying material %s"), *GetEditingObjects()[0]->GetName());

	UpdateOriginalMaterial();

	GEditor->OnSceneMaterialsModified();
}

bool FMaterialEditor::OnApplyEnabled() const
{
	return bMaterialDirty == true;
}

void FMaterialEditor::OnCameraHome()
{
	RecenterEditor();
}

void FMaterialEditor::OnHideConnectors()
{
	bHideUnusedConnectors = !bHideUnusedConnectors;

	if (TSharedPtr<SGraphEditor> FocusedGraphEd = FocusedGraphEdPtr.Pin())
	{
		FocusedGraphEd->SetPinVisibility(bHideUnusedConnectors ? SGraphEditor::Pin_HideNoConnection : SGraphEditor::Pin_Show);
	}
}

bool FMaterialEditor::IsOnHideConnectorsChecked() const
{
	return bHideUnusedConnectors == true;
}

void FMaterialEditor::ToggleLivePreview()
{
	bLivePreview = !bLivePreview;
	if (bLivePreview)
	{
		UpdatePreviewMaterial();
		RegenerateCodeView();
	}
}

bool FMaterialEditor::IsToggleLivePreviewChecked() const
{
	return bLivePreview;
}

void FMaterialEditor::ToggleRealTimeExpressions()
{
	bIsRealtime = !bIsRealtime;
}

bool FMaterialEditor::IsToggleRealTimeExpressionsChecked() const
{
	return bIsRealtime == true;
}

void FMaterialEditor::OnAlwaysRefreshAllPreviews()
{
	bAlwaysRefreshAllPreviews = !bAlwaysRefreshAllPreviews;
	if ( bAlwaysRefreshAllPreviews )
	{
		RefreshExpressionPreviews();
	}
}

bool FMaterialEditor::IsOnAlwaysRefreshAllPreviews() const
{
	return bAlwaysRefreshAllPreviews == true;
}

void FMaterialEditor::ToggleHideUnrelatedNodes()
{
	TSharedPtr<SGraphEditor> FocusedGraphEd = FocusedGraphEdPtr.Pin();
	if (!FocusedGraphEd)
	{
		return;
	}

	bHideUnrelatedNodes = !bHideUnrelatedNodes;

	FocusedGraphEd->ResetAllNodesUnrelatedStates();

	if (bHideUnrelatedNodes && bSelectRegularNode)
	{
		HideUnrelatedNodes();
	}
	else
	{
		bLockNodeFadeState = false;
		bFocusWholeChain = false;
	}
}

bool FMaterialEditor::IsToggleHideUnrelatedNodesChecked() const
{
	return bHideUnrelatedNodes == true;
}

void FMaterialEditor::CollectDownstreamNodes(UMaterialGraphNode* CurrentNode, TArray<UMaterialGraphNode*>& CollectedNodes)
{
	for (UEdGraphPin* OutputPin : CurrentNode->Pins)
	{
		if (OutputPin->Direction == EGPD_Output)
		{
			for (auto& Link : OutputPin->LinkedTo)
			{
				UMaterialGraphNode* LinkedNode = Cast<UMaterialGraphNode>(Link->GetOwningNode());
				if (LinkedNode && !CollectedNodes.Contains(LinkedNode))
				{
					CollectedNodes.Add(LinkedNode);
					CollectDownstreamNodes(LinkedNode, CollectedNodes);

					if (bFocusWholeChain)
					{
						CollectUpstreamNodes(LinkedNode, CollectedNodes);
					}
				}
			}
		}
	}
}

void FMaterialEditor::CollectUpstreamNodes(UMaterialGraphNode* CurrentNode, TArray<UMaterialGraphNode*>& CollectedNodes)
{
	for (UEdGraphPin* InputPin : CurrentNode->Pins)
	{
		if (InputPin->Direction == EGPD_Input)
		{
			for (auto& Link : InputPin->LinkedTo)
			{
				UMaterialGraphNode* LinkedNode = Cast<UMaterialGraphNode>(Link->GetOwningNode());
				if (LinkedNode && !CollectedNodes.Contains(LinkedNode))
				{
					CollectedNodes.Add(LinkedNode);
					CollectUpstreamNodes(LinkedNode, CollectedNodes);
				}
			}
		}
	}
}

void FMaterialEditor::HideUnrelatedNodes()
{
	TSharedPtr<SGraphEditor> FocusedGraphEd = FocusedGraphEdPtr.Pin();
	if (!FocusedGraphEd)
	{
		return;
	}

	TArray<UMaterialGraphNode*> NodesToShow;

	const FGraphPanelSelectionSet SelectedNodes = GetSelectedNodes();

	for (FGraphPanelSelectionSet::TConstIterator NodeIt(SelectedNodes); NodeIt; ++NodeIt)
	{
		UMaterialGraphNode* SelectedNode = Cast<UMaterialGraphNode>(*NodeIt);

		if (SelectedNode)
		{
			NodesToShow.Add(SelectedNode);
			CollectDownstreamNodes( SelectedNode, NodesToShow );
			CollectUpstreamNodes( SelectedNode, NodesToShow );
		}
	}

	TArray<class UEdGraphNode*> AllNodes = FocusedGraphEd->GetCurrentGraph()->Nodes;

	TArray<UEdGraphNode*> CommentNodes;
	TArray<UEdGraphNode*> RelatedNodes;

	for (auto& Node : AllNodes)
	{
		// Always draw the root graph node which can't cast to UMaterialGraphNode
		if (UMaterialGraphNode* GraphNode = Cast<UMaterialGraphNode>(Node))
		{
			if (NodesToShow.Contains(GraphNode))
			{
				Node->SetNodeUnrelated(false);
				RelatedNodes.Add(Node);
			}
			else
			{
				Node->SetNodeUnrelated(true);
			}
		}
		else if (UMaterialGraphNode_Comment* CommentNode = Cast<UMaterialGraphNode_Comment>(Node))
		{
			CommentNodes.Add(Node);
		}
	}

	FocusedGraphEd->FocusCommentNodes(CommentNodes, RelatedNodes);
}

void FMaterialEditor::MakeHideUnrelatedNodesOptionsMenu(UToolMenu* Menu)
{
	Menu->bShouldCloseWindowAfterMenuSelection = true;

	TSharedRef<SWidget> LockNodeStateCheckBox = SNew(SBox)
		[
			SNew(SCheckBox)
				.IsChecked(bLockNodeFadeState ? ECheckBoxState::Checked : ECheckBoxState::Unchecked)
				.OnCheckStateChanged(this, &FMaterialEditor::OnLockNodeStateCheckStateChanged)
				.Style(FEditorStyle::Get(), "Menu.CheckBox")
				.ToolTipText(LOCTEXT("LockNodeStateCheckBoxToolTip", "Lock the current state of all nodes."))
				.Content()
				[
					SNew(SHorizontalBox)

					+SHorizontalBox::Slot()
					.Padding(2.0f, 0.0f, 0.0f, 0.0f)
					[
						SNew(STextBlock)
							.Text(LOCTEXT("LockNodeState", "Lock Node State"))
					]
				]
		];

	TSharedRef<SWidget> FocusWholeChainCheckBox = SNew(SBox)
		[
			SNew(SCheckBox)
				.IsChecked(bFocusWholeChain ? ECheckBoxState::Checked : ECheckBoxState::Unchecked)
				.OnCheckStateChanged(this, &FMaterialEditor::OnFocusWholeChainCheckStateChanged)
				.Style(FEditorStyle::Get(), "Menu.CheckBox")
				.ToolTipText(LOCTEXT("FocusWholeChainCheckBoxToolTip", "Focus all nodes in the chain."))
				.Content()
				[
					SNew(SHorizontalBox)

					+SHorizontalBox::Slot()
					.Padding(2.0f, 0.0f, 0.0f, 0.0f)
					[
						SNew(STextBlock)
							.Text(LOCTEXT("FocusWholeChain", "Focus Whole Chain"))
					]
				]
		];

	FToolMenuSection& OptionsSection = Menu->AddSection("OptionsSection", LOCTEXT("HideUnrelatedOptions", "Hide Unrelated Options"));
	OptionsSection.AddEntry(FToolMenuEntry::InitMenuEntry("LockNodeStateCheckBox", FUIAction(), LockNodeStateCheckBox));
	OptionsSection.AddEntry(FToolMenuEntry::InitMenuEntry("FocusWholeChainCheckBox", FUIAction(), FocusWholeChainCheckBox));
}

void FMaterialEditor::OnLockNodeStateCheckStateChanged(ECheckBoxState NewCheckedState)
{
	bLockNodeFadeState = (NewCheckedState == ECheckBoxState::Checked) ? true : false;
}

void FMaterialEditor::OnFocusWholeChainCheckStateChanged(ECheckBoxState NewCheckedState)
{
	TSharedPtr<SGraphEditor> FocusedGraphEd = FocusedGraphEdPtr.Pin();
	if (!FocusedGraphEd)
	{
		return;
	}

	bFocusWholeChain = (NewCheckedState == ECheckBoxState::Checked) ? true : false;

	if (bHideUnrelatedNodes && !bLockNodeFadeState && bSelectRegularNode)
	{
		FocusedGraphEd->ResetAllNodesUnrelatedStates();

		HideUnrelatedNodes();
	}
}


void FMaterialEditor::OnUseCurrentTexture()
{
	// Set the currently selected texture in the generic browser
	// as the texture to use in all selected texture sample expressions.
	FEditorDelegates::LoadSelectedAssetsIfNeeded.Broadcast();
	UTexture* SelectedTexture = GEditor->GetSelectedObjects()->GetTop<UTexture>();
	if ( SelectedTexture )
	{
		const FScopedTransaction Transaction( NSLOCTEXT("UnrealEd", "UseCurrentTexture", "Use Current Texture") );
		const FGraphPanelSelectionSet SelectedNodes = GetSelectedNodes();

		for (FGraphPanelSelectionSet::TConstIterator NodeIt(SelectedNodes); NodeIt; ++NodeIt)
		{
			UMaterialGraphNode* GraphNode = Cast<UMaterialGraphNode>(*NodeIt);
			if (GraphNode && GraphNode->MaterialExpression->IsA(UMaterialExpressionTextureBase::StaticClass()) )
			{
				UMaterialExpressionTextureBase* TextureBase = static_cast<UMaterialExpressionTextureBase*>(GraphNode->MaterialExpression);
				TextureBase->Modify();
				TextureBase->Texture = SelectedTexture;
				TextureBase->AutoSetSampleType();
			}
		}

		// Update the current preview material. 
		UpdatePreviewMaterial();
		Material->MarkPackageDirty();
		RegenerateCodeView();
		RefreshExpressionPreviews();
		SetMaterialDirty();
	}
}

void FMaterialEditor::OnPromoteObjects()
{
	const FGraphPanelSelectionSet SelectedNodes = GetSelectedNodes();
	if (SelectedNodes.Num() > 0)
	{
		const FScopedTransaction Transaction(LOCTEXT("MaterialEditorPromote", "Material Editor: Promote"));
		Material->Modify();
		Material->MaterialGraph->Modify();
		TArray<class UEdGraphNode*> NodesToDelete;
		TArray<class UEdGraphNode*> NodesToSelect;

		for (FGraphPanelSelectionSet::TConstIterator NodeIt(SelectedNodes); NodeIt; ++NodeIt)
		{
			UMaterialGraphNode* GraphNode = Cast<UMaterialGraphNode>(*NodeIt);
			if (GraphNode)
			{
				// Look for the supported classes to convert from
				UMaterialExpression* CurrentSelectedExpression = GraphNode->MaterialExpression;
				UMaterialExpressionVectorParameter* VectorParameterExpression = Cast<UMaterialExpressionVectorParameter>(CurrentSelectedExpression);
				UMaterialExpressionDoubleVectorParameter* DoubleVectorParameterExpression = Cast<UMaterialExpressionDoubleVectorParameter>(CurrentSelectedExpression);

				// Setup the class to convert to
				UClass* ClassToCreate = nullptr;
				if (VectorParameterExpression)
				{
					ClassToCreate = UMaterialExpressionDoubleVectorParameter::StaticClass();
				}
				else if (DoubleVectorParameterExpression)
				{
					ClassToCreate = UMaterialExpressionVectorParameter::StaticClass();
				}

				if (ClassToCreate)
				{
					UMaterialExpression* NewExpression = CreateNewMaterialExpression(ClassToCreate, FVector2D(GraphNode->NodePosX, GraphNode->NodePosY), true, true);
					if (NewExpression)
					{
						UMaterialGraphNode* NewGraphNode = CastChecked<UMaterialGraphNode>(NewExpression->GraphNode);
						NewGraphNode->ReplaceNode(GraphNode);

						bool bNeedsRefresh = false;

						// Copy over any common values
						if (GraphNode->NodeComment.Len() > 0)
						{
							bNeedsRefresh = true;
							NewGraphNode->NodeComment = GraphNode->NodeComment;
						}

						// Copy over expression-specific values
						NewExpression->SetParameterName(CurrentSelectedExpression->GetParameterName());
						if (VectorParameterExpression)
						{
							bNeedsRefresh = true;
							CastChecked<UMaterialExpressionDoubleVectorParameter>(NewExpression)->DefaultValue = FVector4d(VectorParameterExpression->DefaultValue);
						}
						else if (DoubleVectorParameterExpression)
						{
							bNeedsRefresh = true;
							CastChecked<UMaterialExpressionVectorParameter>(NewExpression)->DefaultValue = FLinearColor(DoubleVectorParameterExpression->DefaultValue);
						}

						if (bNeedsRefresh)
						{
							// Refresh the expression preview if we changed its properties after it was created
							NewExpression->bNeedToUpdatePreview = true;
							RefreshExpressionPreview(NewExpression, true);

							UpdateGenerator();
						}

						NodesToDelete.AddUnique(GraphNode);
						NodesToSelect.Add(NewGraphNode);
					}
				}
			}
		}

		// Delete the replaced nodes
		DeleteNodes(NodesToDelete);

		// Select each of the newly converted expressions
		if (TSharedPtr<SGraphEditor> FocusedGraphEd = FocusedGraphEdPtr.Pin())
		{
			for (TArray<UEdGraphNode*>::TConstIterator NodeIter(NodesToSelect); NodeIter; ++NodeIter)
			{
				FocusedGraphEd->SetNodeSelection(*NodeIter, true);
			}
		}
	}
}

void FMaterialEditor::OnConvertObjects()
{
	const FGraphPanelSelectionSet SelectedNodes = GetSelectedNodes();
	if (SelectedNodes.Num() > 0)
	{
		const FScopedTransaction Transaction( LOCTEXT("MaterialEditorConvert", "Material Editor: Convert") );
		Material->Modify();
		Material->MaterialGraph->Modify();
		TArray<class UEdGraphNode*> NodesToDelete;
		TArray<class UEdGraphNode*> NodesToSelect;

		for (FGraphPanelSelectionSet::TConstIterator NodeIt(SelectedNodes); NodeIt; ++NodeIt)
		{
			UMaterialGraphNode* GraphNode = Cast<UMaterialGraphNode>(*NodeIt);
			if (GraphNode)
			{
				// Look for the supported classes to convert from
				UMaterialExpression* CurrentSelectedExpression = GraphNode->MaterialExpression;
				UMaterialExpressionConstant* Constant1Expression = Cast<UMaterialExpressionConstant>(CurrentSelectedExpression);
				UMaterialExpressionConstant2Vector* Constant2Expression = Cast<UMaterialExpressionConstant2Vector>(CurrentSelectedExpression);
				UMaterialExpressionConstant3Vector* Constant3Expression = Cast<UMaterialExpressionConstant3Vector>(CurrentSelectedExpression);
				UMaterialExpressionConstant4Vector* Constant4Expression = Cast<UMaterialExpressionConstant4Vector>(CurrentSelectedExpression);
				UMaterialExpressionTextureSample* TextureSampleExpression = Cast<UMaterialExpressionTextureSample>(CurrentSelectedExpression);
				UMaterialExpressionTextureObject* TextureObjectExpression = Cast<UMaterialExpressionTextureObject>(CurrentSelectedExpression);
				UMaterialExpressionComponentMask* ComponentMaskExpression = Cast<UMaterialExpressionComponentMask>(CurrentSelectedExpression);
				UMaterialExpressionParticleSubUV* ParticleSubUVExpression = Cast<UMaterialExpressionParticleSubUV>(CurrentSelectedExpression);
				UMaterialExpressionScalarParameter* ScalarParameterExpression = Cast<UMaterialExpressionScalarParameter>(CurrentSelectedExpression);
				UMaterialExpressionVectorParameter* VectorParameterExpression = Cast<UMaterialExpressionVectorParameter>(CurrentSelectedExpression);
				UMaterialExpressionTextureObjectParameter* TextureObjectParameterExpression = Cast<UMaterialExpressionTextureObjectParameter>(CurrentSelectedExpression);
				UMaterialExpressionRuntimeVirtualTextureSample* RuntimeVirtualTextureSampleExpression = Cast<UMaterialExpressionRuntimeVirtualTextureSample>(CurrentSelectedExpression);

				// Setup the class to convert to
				UClass* ClassToCreate = NULL;
				if (Constant1Expression)
				{
					ClassToCreate = UMaterialExpressionScalarParameter::StaticClass();
				}
				else if (Constant2Expression || Constant3Expression || Constant4Expression)
				{
					ClassToCreate = UMaterialExpressionVectorParameter::StaticClass();
				}
				else if (ParticleSubUVExpression) // Has to come before the TextureSample comparison...
				{
					ClassToCreate = UMaterialExpressionTextureSampleParameterSubUV::StaticClass();
				}
				else if (TextureSampleExpression && TextureSampleExpression->Texture && TextureSampleExpression->Texture->IsA(UTextureCube::StaticClass()))
				{
					ClassToCreate = UMaterialExpressionTextureSampleParameterCube::StaticClass();
				}
				else if (TextureSampleExpression && TextureSampleExpression->Texture && TextureSampleExpression->Texture->IsA(UTexture2DArray::StaticClass()))
				{
					ClassToCreate = UMaterialExpressionTextureSampleParameter2DArray::StaticClass();
				}
				else if (TextureSampleExpression && TextureSampleExpression->Texture && TextureSampleExpression->Texture->IsA(UTextureCubeArray::StaticClass()))
				{
					ClassToCreate = UMaterialExpressionTextureSampleParameterCubeArray::StaticClass();
				}
				else if (TextureObjectExpression)
				{
					ClassToCreate = UMaterialExpressionTextureObjectParameter::StaticClass();
				}
				else if (TextureObjectParameterExpression) // Has to come before TextureSample comparison 
				{
					ClassToCreate = UMaterialExpressionTextureObject::StaticClass();
				}
				else if (TextureSampleExpression)
				{
					ClassToCreate = UMaterialExpressionTextureSampleParameter2D::StaticClass();
				}
				else if (RuntimeVirtualTextureSampleExpression)
				{
					ClassToCreate = UMaterialExpressionRuntimeVirtualTextureSampleParameter::StaticClass();
				}
				else if (ComponentMaskExpression)
				{
					ClassToCreate = UMaterialExpressionStaticComponentMaskParameter::StaticClass();
				}
				else if (ScalarParameterExpression)
				{
					ClassToCreate = UMaterialExpressionConstant::StaticClass();
				}
				else if (VectorParameterExpression)
				{
					// Technically should be a constant 4 but UMaterialExpressionVectorParameter has an rgb pin, so using Constant3 to avoid a compile error
					ClassToCreate = UMaterialExpressionConstant3Vector::StaticClass();
				}
			

				if (ClassToCreate)
				{
					UMaterialExpression* NewExpression = CreateNewMaterialExpression(ClassToCreate, FVector2D(GraphNode->NodePosX, GraphNode->NodePosY), true, true );
					if (NewExpression)
					{
						UMaterialGraphNode* NewGraphNode = CastChecked<UMaterialGraphNode>(NewExpression->GraphNode);
						NewGraphNode->ReplaceNode(GraphNode);

						bool bNeedsRefresh = false;

						// Copy over any common values
						if (GraphNode->NodeComment.Len() > 0)
						{
							bNeedsRefresh = true; 
							NewGraphNode->NodeComment = GraphNode->NodeComment;
						}

						// Copy over expression-specific values
						if (Constant1Expression)
						{
							bNeedsRefresh = true;
							CastChecked<UMaterialExpressionScalarParameter>(NewExpression)->DefaultValue = Constant1Expression->R;
						}
						else if (Constant2Expression)
						{
							bNeedsRefresh = true;
							CastChecked<UMaterialExpressionVectorParameter>(NewExpression)->DefaultValue = FLinearColor(Constant2Expression->R, Constant2Expression->G, 0);
						}
						else if (Constant3Expression)
						{
							bNeedsRefresh = true;
							CastChecked<UMaterialExpressionVectorParameter>(NewExpression)->DefaultValue = Constant3Expression->Constant;
							CastChecked<UMaterialExpressionVectorParameter>(NewExpression)->DefaultValue.A = 1.0f;
						}
						else if (Constant4Expression)
						{
							bNeedsRefresh = true;
							CastChecked<UMaterialExpressionVectorParameter>(NewExpression)->DefaultValue = Constant4Expression->Constant;
						}
						else if (TextureSampleExpression && !TextureObjectParameterExpression)
						{
							bNeedsRefresh = true;
							UMaterialExpressionTextureSampleParameter* NewTextureExpr = CastChecked<UMaterialExpressionTextureSampleParameter>(NewExpression);
							NewTextureExpr->Texture = TextureSampleExpression->Texture;
							NewTextureExpr->Coordinates = TextureSampleExpression->Coordinates;
							NewTextureExpr->AutoSetSampleType();
							NewTextureExpr->IsDefaultMeshpaintTexture = TextureSampleExpression->IsDefaultMeshpaintTexture;
							NewTextureExpr->TextureObject = TextureSampleExpression->TextureObject;
							NewTextureExpr->MipValue = TextureSampleExpression->MipValue;
							NewTextureExpr->CoordinatesDX = TextureSampleExpression->CoordinatesDX;
							NewTextureExpr->CoordinatesDY = TextureSampleExpression->CoordinatesDY;
							NewTextureExpr->MipValueMode = TextureSampleExpression->MipValueMode;
							NewGraphNode->ReconstructNode();
						}
						else if (RuntimeVirtualTextureSampleExpression)
						{
							bNeedsRefresh = true;
							UMaterialExpressionRuntimeVirtualTextureSampleParameter* NewRuntimeVirtualTextureExpression = CastChecked<UMaterialExpressionRuntimeVirtualTextureSampleParameter>(NewExpression);
							NewRuntimeVirtualTextureExpression->VirtualTexture = RuntimeVirtualTextureSampleExpression->VirtualTexture;
							NewRuntimeVirtualTextureExpression->MaterialType = RuntimeVirtualTextureSampleExpression->MaterialType;
							NewRuntimeVirtualTextureExpression->MipValueMode = RuntimeVirtualTextureSampleExpression->MipValueMode;
							NewGraphNode->ReconstructNode();
						}
						else if (ComponentMaskExpression)
						{
							bNeedsRefresh = true;
							UMaterialExpressionStaticComponentMaskParameter* ComponentMask = CastChecked<UMaterialExpressionStaticComponentMaskParameter>(NewExpression);
							ComponentMask->DefaultR = ComponentMaskExpression->R;
							ComponentMask->DefaultG = ComponentMaskExpression->G;
							ComponentMask->DefaultB = ComponentMaskExpression->B;
							ComponentMask->DefaultA = ComponentMaskExpression->A;
						}
						else if (ParticleSubUVExpression)
						{
							bNeedsRefresh = true;
							CastChecked<UMaterialExpressionTextureSampleParameterSubUV>(NewExpression)->Texture = ParticleSubUVExpression->Texture;
						}
						else if (ScalarParameterExpression)
						{
							bNeedsRefresh = true;
							CastChecked<UMaterialExpressionConstant>(NewExpression)->R = ScalarParameterExpression->DefaultValue;
						}
						else if (VectorParameterExpression)
						{
							bNeedsRefresh = true;
							CastChecked<UMaterialExpressionConstant3Vector>(NewExpression)->Constant = VectorParameterExpression->DefaultValue;
						}

						if (bNeedsRefresh)
						{
							// Refresh the expression preview if we changed its properties after it was created
							NewExpression->bNeedToUpdatePreview = true;
							RefreshExpressionPreview( NewExpression, true );
							
							UpdateGenerator();
						}

						NodesToDelete.AddUnique(GraphNode);
						NodesToSelect.Add(NewGraphNode);
					}
				}
			}
		}

		// Delete the replaced nodes
		DeleteNodes(NodesToDelete);

		// Select each of the newly converted expressions
		if (TSharedPtr<SGraphEditor> FocusedGraphEd = FocusedGraphEdPtr.Pin())
		{
		for ( TArray<UEdGraphNode*>::TConstIterator NodeIter(NodesToSelect); NodeIter; ++NodeIter )
		{
				FocusedGraphEd->SetNodeSelection(*NodeIter, true);
			}
		}
	}
}

void FMaterialEditor::OnConvertTextures()
{
	const FGraphPanelSelectionSet SelectedNodes = GetSelectedNodes();
	if (SelectedNodes.Num() > 0)
	{
		const FScopedTransaction Transaction( LOCTEXT("MaterialEditorConvertTexture", "Material Editor: Convert to Texture") );
		Material->Modify();
		Material->MaterialGraph->Modify();
		TArray<class UEdGraphNode*> NodesToDelete;
		TArray<class UEdGraphNode*> NodesToSelect;

		for (FGraphPanelSelectionSet::TConstIterator NodeIt(SelectedNodes); NodeIt; ++NodeIt)
		{
			UMaterialGraphNode* GraphNode = Cast<UMaterialGraphNode>(*NodeIt);
			if (GraphNode)
			{
				// Look for the supported classes to convert from
				UMaterialExpression* CurrentSelectedExpression = GraphNode->MaterialExpression;
				UMaterialExpressionTextureSample* TextureSampleExpression = Cast<UMaterialExpressionTextureSample>(CurrentSelectedExpression);
				UMaterialExpressionTextureObject* TextureObjectExpression = Cast<UMaterialExpressionTextureObject>(CurrentSelectedExpression);

				// Setup the class to convert to
				UClass* ClassToCreate = NULL;
				if (TextureSampleExpression)
				{
					ClassToCreate = UMaterialExpressionTextureObject::StaticClass();
				}
				else if (TextureObjectExpression)
				{
					ClassToCreate = UMaterialExpressionTextureSample::StaticClass();
				}

				if (ClassToCreate)
				{
					UMaterialExpression* NewExpression = CreateNewMaterialExpression(ClassToCreate, FVector2D(GraphNode->NodePosX, GraphNode->NodePosY), false, true);
					if (NewExpression)
					{
						UMaterialGraphNode* NewGraphNode = CastChecked<UMaterialGraphNode>(NewExpression->GraphNode);
						NewGraphNode->ReplaceNode(GraphNode);
						bool bNeedsRefresh = false;

						// Copy over expression-specific values
						if (TextureSampleExpression)
						{
							bNeedsRefresh = true;
							UMaterialExpressionTextureObject* NewTextureExpr = CastChecked<UMaterialExpressionTextureObject>(NewExpression);
							NewTextureExpr->Texture = TextureSampleExpression->Texture;
							NewTextureExpr->AutoSetSampleType();
							NewTextureExpr->IsDefaultMeshpaintTexture = TextureSampleExpression->IsDefaultMeshpaintTexture;
						}
						else if (TextureObjectExpression)
						{
							bNeedsRefresh = true;
							UMaterialExpressionTextureSample* NewTextureExpr = CastChecked<UMaterialExpressionTextureSample>(NewExpression);
							NewTextureExpr->Texture = TextureObjectExpression->Texture;
							NewTextureExpr->AutoSetSampleType();
							NewTextureExpr->IsDefaultMeshpaintTexture = TextureObjectExpression->IsDefaultMeshpaintTexture;
							NewTextureExpr->MipValueMode = TMVM_None;
						}

						if (bNeedsRefresh)
						{
							// Refresh the expression preview if we changed its properties after it was created
							NewExpression->bNeedToUpdatePreview = true;
							RefreshExpressionPreview( NewExpression, true );
						}

						NodesToDelete.AddUnique(GraphNode);
						NodesToSelect.Add(NewGraphNode);
					}
				}
			}
		}

		// Delete the replaced nodes
		DeleteNodes(NodesToDelete);

		// Select each of the newly converted expressions
		if (TSharedPtr<SGraphEditor> FocusedGraphEd = FocusedGraphEdPtr.Pin())
		{
		for ( TArray<UEdGraphNode*>::TConstIterator NodeIter(NodesToSelect); NodeIter; ++NodeIter )
		{
				FocusedGraphEd->SetNodeSelection(*NodeIter, true);
			}
		}
	}
}

void FMaterialEditor::OnSelectNamedRerouteDeclaration()
{
	if (TSharedPtr<SGraphEditor> FocusedGraphEd = FocusedGraphEdPtr.Pin())
	{
		const FGraphPanelSelectionSet SelectedNodes = FocusedGraphEd->GetSelectedNodes();
	if (SelectedNodes.Num() == 1)
	{
			FocusedGraphEd->ClearSelectionSet();
		for (FGraphPanelSelectionSet::TConstIterator NodeIt(SelectedNodes); NodeIt; ++NodeIt)
		{
			UMaterialGraphNode* GraphNode = Cast<UMaterialGraphNode>(*NodeIt);
			if (GraphNode)
			{
				UMaterialExpression* CurrentSelectedExpression = GraphNode->MaterialExpression;
				UMaterialExpressionNamedRerouteUsage* Usage = Cast<UMaterialExpressionNamedRerouteUsage>(CurrentSelectedExpression);
				if (Usage && Usage->Declaration)
				{
					UEdGraphNode* DeclarationGraphNode = Usage->Declaration->GraphNode;
					if (DeclarationGraphNode)
					{
							FocusedGraphEd->SetNodeSelection(DeclarationGraphNode, true);
						}
					}
				}
			}
			FocusedGraphEd->ZoomToFit(true);
		}
	}
}

void FMaterialEditor::OnSelectNamedRerouteUsages()
{
	if (TSharedPtr<SGraphEditor> FocusedGraphEd = FocusedGraphEdPtr.Pin())
	{
		const FGraphPanelSelectionSet SelectedNodes = FocusedGraphEd->GetSelectedNodes();
	if (SelectedNodes.Num() == 1)
	{
			FocusedGraphEd->ClearSelectionSet();
		for (FGraphPanelSelectionSet::TConstIterator NodeIt(SelectedNodes); NodeIt; ++NodeIt)
		{
			UMaterialGraphNode* GraphNode = Cast<UMaterialGraphNode>(*NodeIt);
			if (GraphNode)
			{
				UMaterialExpression* CurrentSelectedExpression = GraphNode->MaterialExpression;
				UMaterialExpressionNamedRerouteDeclaration* Declaration = Cast<UMaterialExpressionNamedRerouteDeclaration>(CurrentSelectedExpression);
				for(UMaterialExpression* Expression : Material->Expressions)
				{
					auto* Usage = Cast<UMaterialExpressionNamedRerouteUsage>(Expression);
					if (Usage && Usage->Declaration == Declaration)
					{
						UEdGraphNode* UsageGraphNode = Usage->GraphNode;
						if (UsageGraphNode)
						{
								FocusedGraphEd->SetNodeSelection(UsageGraphNode, true);
							}
						}
					}
				}
			}
			FocusedGraphEd->ZoomToFit(true);
		}
	}
}

void FMaterialEditor::OnConvertRerouteToNamedReroute()
{
	if (TSharedPtr<SGraphEditor> FocusedGraphEd = FocusedGraphEdPtr.Pin())
	{
		const FGraphPanelSelectionSet SelectedNodes = FocusedGraphEd->GetSelectedNodes();
	if (SelectedNodes.Num() == 1)
	{
			FocusedGraphEd->ClearSelectionSet();
		for (FGraphPanelSelectionSet::TConstIterator NodeIt(SelectedNodes); NodeIt; ++NodeIt)
		{
			UMaterialGraphNode_Knot* GraphNode = Cast<UMaterialGraphNode_Knot>(*NodeIt);
			if (GraphNode)
			{
				UEdGraph* Graph = GraphNode->GetGraph();
				const FScopedTransaction Transaction(LOCTEXT("ConvertRerouteToNamedReroute", "Convert reroute to named reroute"));
				Graph->Modify();

				auto* Declaration = Cast<UMaterialExpressionNamedRerouteDeclaration>(FMaterialEditorUtilities::CreateNewMaterialExpression(
					Graph, 
					UMaterialExpressionNamedRerouteDeclaration::StaticClass(), 
					FVector2D(GraphNode->NodePosX - 50, GraphNode->NodePosY), 
					false, 
					true));
				if (!Declaration)
				{
					return;
				}

				UEdGraphPin* DeclarationInputPin = nullptr;
				for (auto* Pin : Declaration->GraphNode->GetAllPins())
				{
					if (Pin->Direction == EEdGraphPinDirection::EGPD_Input)
					{
						DeclarationInputPin = Pin;
						break;
					}
				}
				if (!ensure(DeclarationInputPin))
				{
					return;
				}

				for (auto* InputPin : GraphNode->GetInputPin()->LinkedTo)
				{
					InputPin->MakeLinkTo(DeclarationInputPin);
				}

				TArray<UEdGraphPin*> OutputPins = GraphNode->GetOutputPin()->LinkedTo;
				OutputPins.Sort([](UEdGraphPin& A, UEdGraphPin& B) { return A.GetOwningNode()->NodePosY < B.GetOwningNode()->NodePosY; });

				int Index = -OutputPins.Num() / 2;
				for (auto* OutputPin : OutputPins)
				{
					auto* Usage = Cast<UMaterialExpressionNamedRerouteUsage>(FMaterialEditorUtilities::CreateNewMaterialExpression(
						Material->MaterialGraph,
						UMaterialExpressionNamedRerouteUsage::StaticClass(),
						FVector2D(GraphNode->NodePosX + 50, GraphNode->NodePosY + Index * 50),
						false,
						true));
					if (Usage)
					{
						Usage->Declaration = Declaration;
						Usage->DeclarationGuid = Declaration->VariableGuid;
						Usage->GraphNode->GetAllPins()[0]->MakeLinkTo(OutputPin); // usage node has a single pin
					}
					Index++;
				}
				GraphNode->DestroyNode();
					FocusedGraphEd->SetNodeSelection(Declaration->GraphNode, true);
				}
			}
		}
	}
}

void FMaterialEditor::OnConvertNamedRerouteToReroute()
{
	if (TSharedPtr<SGraphEditor> FocusedGraphEd = FocusedGraphEdPtr.Pin())
	{
		const FGraphPanelSelectionSet SelectedNodes = FocusedGraphEd->GetSelectedNodes();
	if (SelectedNodes.Num() == 1)
	{
		for (FGraphPanelSelectionSet::TConstIterator NodeIt(SelectedNodes); NodeIt; ++NodeIt)
		{
			UMaterialGraphNode* GraphNode = Cast<UMaterialGraphNode>(*NodeIt);
			if (GraphNode)
			{
				UEdGraph* Graph = GraphNode->GetGraph();
				const FScopedTransaction Transaction(LOCTEXT("ConvertNamedRerouteToReroute", "Convert named reroute to reroute"));
				Graph->Modify();

				UMaterialExpression* CurrentSelectedExpression = GraphNode->MaterialExpression;
				UMaterialExpressionNamedRerouteDeclaration* Declaration = Cast<UMaterialExpressionNamedRerouteDeclaration>(CurrentSelectedExpression);
				if (!Declaration)
				{
					UMaterialExpressionNamedRerouteUsage* Usage = Cast<UMaterialExpressionNamedRerouteUsage>(CurrentSelectedExpression);
					if (Usage)
					{
						Declaration = Usage->Declaration;
					}
				}
				if (!Declaration)
				{
					return;
				}
				UEdGraphNode* DeclarationGraphNode = Declaration->GraphNode;
				FVector2D KnotPosition(DeclarationGraphNode->NodePosX + 50, DeclarationGraphNode->NodePosY);

				UMaterialExpression* Reroute = FMaterialEditorUtilities::CreateNewMaterialExpression(Graph, UMaterialExpressionReroute::StaticClass(), KnotPosition, false, true);
				auto KnotGraphNode = CastChecked<UMaterialGraphNode_Knot>(Reroute->GraphNode);

				for (UEdGraphPin* Pin : DeclarationGraphNode->GetAllPins())
				{
					if (Pin->Direction == EEdGraphPinDirection::EGPD_Input)
					{
						for (UEdGraphPin* InputPin : Pin->LinkedTo)
						{
							KnotGraphNode->GetInputPin()->MakeLinkTo(InputPin);
						}
					}
					if (Pin->Direction == EEdGraphPinDirection::EGPD_Output)
					{
						for (UEdGraphPin* OutputPin : Pin->LinkedTo)
						{
							KnotGraphNode->GetOutputPin()->MakeLinkTo(OutputPin);
						}
					}
				}
				DeclarationGraphNode->DestroyNode();

				for(UMaterialExpression* Expression : Material->Expressions)
				{
					auto* Usage = Cast<UMaterialExpressionNamedRerouteUsage>(Expression);
					if (Usage && Usage->Declaration == Declaration)
					{
						UEdGraphNode* UsageGraphNode = Usage->GraphNode;
						if (UsageGraphNode)
						{
							UEdGraphPin* Pin = Usage->GraphNode->GetAllPins()[0]; // usage node has a single pin
							for (UEdGraphPin* OutputPin : Pin->LinkedTo)
							{
								KnotGraphNode->GetOutputPin()->MakeLinkTo(OutputPin);
							}
							UsageGraphNode->DestroyNode();
						}
					}
				}
			}
		}
	}
}
}

void FMaterialEditor::OnSelectNamedRerouteDeclaration()
{
	const FGraphPanelSelectionSet SelectedNodes = GraphEditor->GetSelectedNodes();
	if (SelectedNodes.Num() == 1)
	{
		GraphEditor->ClearSelectionSet();
		for (FGraphPanelSelectionSet::TConstIterator NodeIt(SelectedNodes); NodeIt; ++NodeIt)
		{
			UMaterialGraphNode* GraphNode = Cast<UMaterialGraphNode>(*NodeIt);
			if (GraphNode)
			{
				UMaterialExpression* CurrentSelectedExpression = GraphNode->MaterialExpression;
				UMaterialExpressionNamedRerouteUsage* Usage = Cast<UMaterialExpressionNamedRerouteUsage>(CurrentSelectedExpression);
				if (Usage && Usage->Declaration)
				{
					UEdGraphNode* DeclarationGraphNode = Usage->Declaration->GraphNode;
					if (DeclarationGraphNode)
					{
						GraphEditor->SetNodeSelection(DeclarationGraphNode, true);
					}
				}
			}
		}
		GraphEditor->ZoomToFit(true);
	}
}

void FMaterialEditor::OnSelectNamedRerouteUsages()
{
	const FGraphPanelSelectionSet SelectedNodes = GraphEditor->GetSelectedNodes();
	if (SelectedNodes.Num() == 1)
	{
		GraphEditor->ClearSelectionSet();
		for (FGraphPanelSelectionSet::TConstIterator NodeIt(SelectedNodes); NodeIt; ++NodeIt)
		{
			UMaterialGraphNode* GraphNode = Cast<UMaterialGraphNode>(*NodeIt);
			if (GraphNode)
			{
				UMaterialExpression* CurrentSelectedExpression = GraphNode->MaterialExpression;
				UMaterialExpressionNamedRerouteDeclaration* Declaration = Cast<UMaterialExpressionNamedRerouteDeclaration>(CurrentSelectedExpression);
				for(UMaterialExpression* Expression : Material->Expressions)
				{
					auto* Usage = Cast<UMaterialExpressionNamedRerouteUsage>(Expression);
					if (Usage && Usage->Declaration == Declaration)
					{
						UEdGraphNode* UsageGraphNode = Usage->GraphNode;
						if (UsageGraphNode)
						{
							GraphEditor->SetNodeSelection(UsageGraphNode, true);
						}
					}
				}
			}
		}
		GraphEditor->ZoomToFit(true);
	}
}

void FMaterialEditor::OnConvertRerouteToNamedReroute()
{
	const FGraphPanelSelectionSet SelectedNodes = GraphEditor->GetSelectedNodes();
	if (SelectedNodes.Num() == 1)
	{
		GraphEditor->ClearSelectionSet();
		for (FGraphPanelSelectionSet::TConstIterator NodeIt(SelectedNodes); NodeIt; ++NodeIt)
		{
			UMaterialGraphNode_Knot* GraphNode = Cast<UMaterialGraphNode_Knot>(*NodeIt);
			if (GraphNode)
			{
				UEdGraph* Graph = GraphNode->GetGraph();
				const FScopedTransaction Transaction(LOCTEXT("ConvertRerouteToNamedReroute", "Convert reroute to named reroute"));
				Graph->Modify();

				auto* Declaration = Cast<UMaterialExpressionNamedRerouteDeclaration>(FMaterialEditorUtilities::CreateNewMaterialExpression(
					Graph, 
					UMaterialExpressionNamedRerouteDeclaration::StaticClass(), 
					FVector2D(GraphNode->NodePosX - 50, GraphNode->NodePosY), 
					false, 
					true));
				if (!Declaration)
				{
					return;
				}

				UEdGraphPin* DeclarationInputPin = nullptr;
				for (auto* Pin : Declaration->GraphNode->GetAllPins())
				{
					if (Pin->Direction == EEdGraphPinDirection::EGPD_Input)
					{
						DeclarationInputPin = Pin;
						break;
					}
				}
				if (!ensure(DeclarationInputPin))
				{
					return;
				}

				for (auto* InputPin : GraphNode->GetInputPin()->LinkedTo)
				{
					InputPin->MakeLinkTo(DeclarationInputPin);
				}

				TArray<UEdGraphPin*> OutputPins = GraphNode->GetOutputPin()->LinkedTo;
				OutputPins.Sort([](UEdGraphPin& A, UEdGraphPin& B) { return A.GetOwningNode()->NodePosY < B.GetOwningNode()->NodePosY; });

				int Index = -OutputPins.Num() / 2;
				for (auto* OutputPin : OutputPins)
				{
					auto* Usage = Cast<UMaterialExpressionNamedRerouteUsage>(FMaterialEditorUtilities::CreateNewMaterialExpression(
						Material->MaterialGraph,
						UMaterialExpressionNamedRerouteUsage::StaticClass(),
						FVector2D(GraphNode->NodePosX + 50, GraphNode->NodePosY + Index * 50),
						false,
						true));
					if (Usage)
					{
						Usage->Declaration = Declaration;
						Usage->DeclarationGuid = Declaration->VariableGuid;
						Usage->GraphNode->GetAllPins()[0]->MakeLinkTo(OutputPin); // usage node has a single pin
					}
					Index++;
				}
				GraphNode->DestroyNode();
				GraphEditor->SetNodeSelection(Declaration->GraphNode, true);
			}
		}
	}
}

void FMaterialEditor::OnConvertNamedRerouteToReroute()
{
	const FGraphPanelSelectionSet SelectedNodes = GraphEditor->GetSelectedNodes();
	if (SelectedNodes.Num() == 1)
	{
		for (FGraphPanelSelectionSet::TConstIterator NodeIt(SelectedNodes); NodeIt; ++NodeIt)
		{
			UMaterialGraphNode* GraphNode = Cast<UMaterialGraphNode>(*NodeIt);
			if (GraphNode)
			{
				UEdGraph* Graph = GraphNode->GetGraph();
				const FScopedTransaction Transaction(LOCTEXT("ConvertNamedRerouteToReroute", "Convert named reroute to reroute"));
				Graph->Modify();

				UMaterialExpression* CurrentSelectedExpression = GraphNode->MaterialExpression;
				UMaterialExpressionNamedRerouteDeclaration* Declaration = Cast<UMaterialExpressionNamedRerouteDeclaration>(CurrentSelectedExpression);
				if (!Declaration)
				{
					UMaterialExpressionNamedRerouteUsage* Usage = Cast<UMaterialExpressionNamedRerouteUsage>(CurrentSelectedExpression);
					if (Usage)
					{
						Declaration = Usage->Declaration;
					}
				}
				if (!Declaration)
				{
					return;
				}
				UEdGraphNode* DeclarationGraphNode = Declaration->GraphNode;
				FVector2D KnotPosition(DeclarationGraphNode->NodePosX + 50, DeclarationGraphNode->NodePosY);

				UMaterialExpression* Reroute = FMaterialEditorUtilities::CreateNewMaterialExpression(Graph, UMaterialExpressionReroute::StaticClass(), KnotPosition, false, true);
				auto* KnotGraphNode = CastChecked<UMaterialGraphNode_Knot>(Reroute->GraphNode);

				for (UEdGraphPin* Pin : DeclarationGraphNode->GetAllPins())
				{
					if (Pin->Direction == EEdGraphPinDirection::EGPD_Input)
					{
						for (UEdGraphPin* InputPin : Pin->LinkedTo)
						{
							KnotGraphNode->GetInputPin()->MakeLinkTo(InputPin);
						}
					}
					if (Pin->Direction == EEdGraphPinDirection::EGPD_Output)
					{
						for (UEdGraphPin* OutputPin : Pin->LinkedTo)
						{
							KnotGraphNode->GetOutputPin()->MakeLinkTo(OutputPin);
						}
					}
				}
				DeclarationGraphNode->DestroyNode();

				for(UMaterialExpression* Expression : Material->Expressions)
				{
					auto* Usage = Cast<UMaterialExpressionNamedRerouteUsage>(Expression);
					if (Usage && Usage->Declaration == Declaration)
					{
						UEdGraphNode* UsageGraphNode = Usage->GraphNode;
						if (UsageGraphNode)
						{
							UEdGraphPin* Pin = Usage->GraphNode->GetAllPins()[0]; // usage node has a single pin
							for (UEdGraphPin* OutputPin : Pin->LinkedTo)
							{
								KnotGraphNode->GetOutputPin()->MakeLinkTo(OutputPin);
							}
							UsageGraphNode->DestroyNode();
						}
					}
				}
			}
		}
	}
}

void FMaterialEditor::OnPreviewNode()
{
	const FGraphPanelSelectionSet SelectedNodes = GetSelectedNodes();
	if (SelectedNodes.Num() == 1)
	{
		for (FGraphPanelSelectionSet::TConstIterator NodeIt(SelectedNodes); NodeIt; ++NodeIt)
		{
			UMaterialGraphNode* GraphNode = Cast<UMaterialGraphNode>(*NodeIt);
			if (GraphNode)
			{
				if (TSharedPtr<SGraphEditor> FocusedGraphEd = FocusedGraphEdPtr.Pin())
				{
					FocusedGraphEd->NotifyGraphChanged();
				}
				
				SetPreviewExpression(GraphNode->MaterialExpression);
			}
		}
	}
}

void FMaterialEditor::OnToggleRealtimePreview()
{
	const FGraphPanelSelectionSet SelectedNodes = GetSelectedNodes();
	if (SelectedNodes.Num() == 1)
	{
		for (FGraphPanelSelectionSet::TConstIterator NodeIt(SelectedNodes); NodeIt; ++NodeIt)
		{
			UMaterialGraphNode* GraphNode = Cast<UMaterialGraphNode>(*NodeIt);
			if (GraphNode)
			{
				UMaterialExpression* SelectedExpression = GraphNode->MaterialExpression;
				SelectedExpression->bRealtimePreview = !SelectedExpression->bRealtimePreview;

				if (SelectedExpression->bRealtimePreview)
				{
					SelectedExpression->bCollapsed = false;
				}

				RefreshExpressionPreviews();
				SetMaterialDirty();
			}
		}
	}
}

void FMaterialEditor::OnSelectDownstreamNodes()
{
	TArray<UMaterialGraphNode*> NodesToCheck;
	TArray<UMaterialGraphNode*> CheckedNodes;
	TArray<UMaterialGraphNode*> NodesToSelect;

	const FGraphPanelSelectionSet SelectedNodes = GetSelectedNodes();

	for (FGraphPanelSelectionSet::TConstIterator NodeIt(SelectedNodes); NodeIt; ++NodeIt)
	{
		UMaterialGraphNode* GraphNode = Cast<UMaterialGraphNode>(*NodeIt);
		if (GraphNode)
		{
			NodesToCheck.Add(GraphNode);
		}
	}

	while (NodesToCheck.Num() > 0)
	{
		UMaterialGraphNode* CurrentNode = NodesToCheck.Last();
		for (UEdGraphPin* Pin : CurrentNode->Pins)
		{
			if (Pin->Direction == EGPD_Output)
			{
				for (int32 LinkIndex = 0; LinkIndex < Pin->LinkedTo.Num(); ++LinkIndex)
				{
					UMaterialGraphNode* LinkedNode = Cast<UMaterialGraphNode>(Pin->LinkedTo[LinkIndex]->GetOwningNode());
					if (LinkedNode)
					{
						int32 FoundIndex = -1;
						CheckedNodes.Find(LinkedNode, FoundIndex);

						if (FoundIndex < 0)
						{
							NodesToSelect.Add(LinkedNode);
							NodesToCheck.Add(LinkedNode);
						}
					}
				}
			}
		}

		// This graph node has now been examined
		CheckedNodes.Add(CurrentNode);
		NodesToCheck.Remove(CurrentNode);
	}

	if (TSharedPtr<SGraphEditor> FocusedGraphEd = FocusedGraphEdPtr.Pin())
	{
	for (int32 Index = 0; Index < NodesToSelect.Num(); ++Index)
	{
			FocusedGraphEd->SetNodeSelection(NodesToSelect[Index], true);
		}
	}
}

void FMaterialEditor::OnSelectUpstreamNodes()
{
	TArray<UMaterialGraphNode*> NodesToCheck;
	TArray<UMaterialGraphNode*> CheckedNodes;
	TArray<UMaterialGraphNode*> NodesToSelect;

	const FGraphPanelSelectionSet SelectedNodes = GetSelectedNodes();

	for (FGraphPanelSelectionSet::TConstIterator NodeIt(SelectedNodes); NodeIt; ++NodeIt)
	{
		UMaterialGraphNode* GraphNode = Cast<UMaterialGraphNode>(*NodeIt);
		if (GraphNode)
		{
			NodesToCheck.Add(GraphNode);
		}
	}

	while (NodesToCheck.Num() > 0)
	{
		UMaterialGraphNode* CurrentNode = NodesToCheck.Last();
		for (UEdGraphPin* Pin : CurrentNode->Pins)
		{
			if (Pin->Direction == EGPD_Input)
			{
				for (int32 LinkIndex = 0; LinkIndex < Pin->LinkedTo.Num(); ++LinkIndex)
				{
					UMaterialGraphNode* LinkedNode = Cast<UMaterialGraphNode>(Pin->LinkedTo[LinkIndex]->GetOwningNode());
					if (LinkedNode)
					{
						int32 FoundIndex = -1;
						CheckedNodes.Find(LinkedNode, FoundIndex);

						if (FoundIndex < 0)
						{
							NodesToSelect.Add(LinkedNode);
							NodesToCheck.Add(LinkedNode);
						}
					}
				}
			}
		}

		// This graph node has now been examined
		CheckedNodes.Add(CurrentNode);
		NodesToCheck.Remove(CurrentNode);
	}

	if (TSharedPtr<SGraphEditor> FocusedGraphEd = FocusedGraphEdPtr.Pin())
	{
	for (int32 Index = 0; Index < NodesToSelect.Num(); ++Index)
	{
			FocusedGraphEd->SetNodeSelection(NodesToSelect[Index], true);
		}
	}
}

void FMaterialEditor::OnForceRefreshPreviews()
{
	ForceRefreshExpressionPreviews();
	RefreshPreviewViewport();
}

void FMaterialEditor::OnCreateComment()
{
	if (TSharedPtr<SGraphEditor> FocusedGraphEd = FocusedGraphEdPtr.Pin())
	{
		CreateNewMaterialExpressionComment(FocusedGraphEd->GetPasteLocation());
	}
}

void FMaterialEditor::OnCreateComponentMaskNode()
{
	if (TSharedPtr<SGraphEditor> FocusedGraphEd = FocusedGraphEdPtr.Pin())
	{
		CreateNewMaterialExpression(UMaterialExpressionComponentMask::StaticClass(), FocusedGraphEd->GetPasteLocation(), true, false);
	}
}

void FMaterialEditor::OnFindInMaterial()
{
	TabManager->TryInvokeTab(FMaterialEditorTabs::FindTabId);
	FindResults->FocusForUse();
}

void FMaterialEditor::OnGraphEditorFocused(const TSharedRef<class SGraphEditor>& InGraphEditor)
{
	if (FocusedGraphEdPtr == InGraphEditor)
	{
		return;
	}

	// Update the graph editor that is currently focused
	FocusedGraphEdPtr = InGraphEditor;

	// Refresh navigation history
	TSharedPtr<SWidget> TitleBar = FocusedGraphEdPtr.Pin()->GetTitleBar();
	StaticCastSharedPtr<SMaterialEditorTitleBar>(TitleBar)->RequestRefresh();

	// Update the inspector as well, to show selection from the focused graph editor
	FGraphPanelSelectionSet SelectedNodes = GetSelectedNodes();

	if (bHideUnrelatedNodes && SelectedNodes.Num() <= 0)
	{
		FocusedGraphEdPtr.Pin()->ResetAllNodesUnrelatedStates();
	}
}

void FMaterialEditor::OnGraphEditorBackgrounded(const TSharedRef<SGraphEditor>& InGraphEditor)
{
	FocusedGraphEdPtr = nullptr;
}

UClass* FMaterialEditor::GetOnPromoteToParameterClass(const UEdGraphPin* TargetPin) const
{
	UMaterialGraphNode_Root* RootPinNode = Cast<UMaterialGraphNode_Root>(TargetPin->GetOwningNode());
	UMaterialGraphNode* OtherPinNode = Cast<UMaterialGraphNode>(TargetPin->GetOwningNode());

	if (RootPinNode != nullptr)
	{
		EMaterialProperty propertyId = (EMaterialProperty)FCString::Atoi(*TargetPin->PinType.PinSubCategory.ToString());

		switch (propertyId)
		{
			case MP_Opacity:
			case MP_Metallic:
			case MP_Specular:
			case MP_Roughness:
			case MP_Anisotropy:
			case MP_CustomData0:
			case MP_CustomData1:
			case MP_AmbientOcclusion:
			case MP_Refraction:
			case MP_PixelDepthOffset:
			case MP_ShadingModel:
			case MP_OpacityMask:
			case MP_FrontMaterial:
				return UMaterialExpressionScalarParameter::StaticClass();

			case MP_WorldPositionOffset:
			case MP_EmissiveColor:
			case MP_BaseColor:
			case MP_SubsurfaceColor:
			case MP_SpecularColor:
			case MP_Normal:
			case MP_Tangent:
				return UMaterialExpressionVectorParameter::StaticClass();
		}
	}
	else if (OtherPinNode)
	{
		const TArray<FExpressionInput*> ExpressionInputs = OtherPinNode->MaterialExpression->GetInputs();
		FName TargetPinName = OtherPinNode->GetShortenPinName(TargetPin->PinName);

		for (int32 Index = 0; Index < ExpressionInputs.Num(); ++Index)
		{
			FExpressionInput* Input = ExpressionInputs[Index];
			FName InputName = OtherPinNode->MaterialExpression->GetInputName(Index);
			InputName = OtherPinNode->GetShortenPinName(InputName);

			if (InputName == TargetPinName)
			{
				switch (OtherPinNode->MaterialExpression->GetInputType(Index))
				{
					case MCT_Float1:
					case MCT_Float: return UMaterialExpressionScalarParameter::StaticClass();

					case MCT_Float2:
					case MCT_Float3:
					case MCT_Float4: return UMaterialExpressionVectorParameter::StaticClass();
					
					case MCT_StaticBool: return UMaterialExpressionStaticBoolParameter::StaticClass();

					case MCT_Texture2D:
					case MCT_TextureCube: 
					case MCT_VolumeTexture: 
					case MCT_Texture: return UMaterialExpressionTextureObjectParameter::StaticClass();
				}

				break;
			}
		}
	}

	return nullptr;
}

void FMaterialEditor::OnPromoteToParameter(const FToolMenuContext& InMenuContext) const
{
	UGraphNodeContextMenuContext* NodeContext = InMenuContext.FindContext<UGraphNodeContextMenuContext>();
	const UEdGraphPin* TargetPin = NodeContext->Pin;
	UMaterialGraphNode_Base* PinNode = Cast<UMaterialGraphNode_Base>(TargetPin->GetOwningNode());

	FMaterialGraphSchemaAction_NewNode Action;	
	Action.MaterialExpressionClass = GetOnPromoteToParameterClass(TargetPin);

	if (Action.MaterialExpressionClass != nullptr)
	{
		check(PinNode);
		UEdGraph* GraphObj = PinNode->GetGraph();
		check(GraphObj);

		const FScopedTransaction Transaction(LOCTEXT("PromoteToParameter", "Promote To Parameter"));
		GraphObj->Modify();

		// Set position of new node to be close to node we clicked on
		FVector2D NewNodePos;
		NewNodePos.X = PinNode->NodePosX - 100;
		NewNodePos.Y = PinNode->NodePosY;

		UMaterialGraphNode* MaterialNode = Cast<UMaterialGraphNode>(Action.PerformAction(GraphObj, const_cast<UEdGraphPin*>(TargetPin), NewNodePos));

		if (MaterialNode->MaterialExpression->HasAParameterName())
		{
			MaterialNode->MaterialExpression->SetParameterName(TargetPin->PinName);
			MaterialNode->MaterialExpression->ValidateParameterName(false);
		}
	}
	if (MaterialEditorInstance != nullptr)
	{
		MaterialCustomPrimitiveDataWidget->UpdateEditorInstance(MaterialEditorInstance);
	}
}

bool FMaterialEditor::OnCanPromoteToParameter(const FToolMenuContext& InMenuContext) const
{
	UGraphNodeContextMenuContext* NodeContext = InMenuContext.FindContext<UGraphNodeContextMenuContext>();
	if (!NodeContext)
	{
		return false;
	}

	const UEdGraphPin* TargetPin = NodeContext->Pin;
	if (TargetPin && (TargetPin->Direction == EEdGraphPinDirection::EGPD_Input) && (TargetPin->LinkedTo.Num() == 0))
	{
		return GetOnPromoteToParameterClass(TargetPin) != nullptr;
	}

	return false;
}

FString FMaterialEditor::GetDocLinkForSelectedNode()
{
	FString DocumentationLink;

	TArray<UObject*> SelectedNodes = GetSelectedNodes().Array();
	if (SelectedNodes.Num() == 1)
	{
		UMaterialGraphNode* SelectedGraphNode = Cast<UMaterialGraphNode>(SelectedNodes[0]);
		if (SelectedGraphNode != NULL)
		{
			FString DocLink = SelectedGraphNode->GetDocumentationLink();
			FString DocExcerpt = SelectedGraphNode->GetDocumentationExcerptName();

			DocumentationLink = FEditorClassUtils::GetDocumentationLinkFromExcerpt(DocLink, DocExcerpt);
		}
	}

	return DocumentationLink;
}

void FMaterialEditor::OnGoToDocumentation()
{
	FString DocumentationLink = GetDocLinkForSelectedNode();
	if (!DocumentationLink.IsEmpty())
	{
		IDocumentation::Get()->Open(DocumentationLink, FDocumentationSourceInfo(TEXT("rightclick_matnode")));
	}
}

bool FMaterialEditor::CanGoToDocumentation()
{
	FString DocumentationLink = GetDocLinkForSelectedNode();
	return !DocumentationLink.IsEmpty();
}

void FMaterialEditor::RenameAssetFromRegistry(const FAssetData& InAddedAssetData, const FString& InNewName)
{
	// Grab the asset class, it will be checked for being a material function.
	UClass* Asset = FindObject<UClass>(ANY_PACKAGE, *InAddedAssetData.AssetClass.ToString());

	if(Asset->IsChildOf(UMaterialFunction::StaticClass()))
	{
		ForceRefreshExpressionPreviews();
	}
}

void FMaterialEditor::OnMaterialUsageFlagsChanged(UMaterial* MaterialThatChanged, int32 FlagThatChanged)
{
	EMaterialUsage Flag = static_cast<EMaterialUsage>(FlagThatChanged);
	if(MaterialThatChanged == OriginalMaterial)
	{
		bool bNeedsRecompile = false;
		Material->SetMaterialUsage(bNeedsRecompile, Flag);
		UpdateStatsMaterials();
	}
}

void FMaterialEditor::SetNumericParameterDefaultOnDependentMaterials(EMaterialParameterType Type, FName ParameterName, const UE::Shader::FValue& Value, bool bOverride)
{
	TArray<UMaterial*> MaterialsToOverride;

	if (MaterialFunction)
	{
		// Find all materials that reference this function
		for (TObjectIterator<UMaterial> It; It; ++It)
		{
			UMaterial* CurrentMaterial = *It;

			if (CurrentMaterial != Material)
			{
				bool bUpdate = false;

				for (int32 FunctionIndex = 0; FunctionIndex < CurrentMaterial->GetCachedExpressionData().FunctionInfos.Num(); FunctionIndex++)
				{
					if (CurrentMaterial->GetCachedExpressionData().FunctionInfos[FunctionIndex].Function == MaterialFunction->ParentFunction)
					{
						bUpdate = true;
						break;
					}
				}

				if (bUpdate)
				{
					MaterialsToOverride.Add(CurrentMaterial);
				}
			}
		}
	}
	else
	{
		MaterialsToOverride.Add(OriginalMaterial);
	}

	const ERHIFeatureLevel::Type FeatureLevel = GEditor->GetEditorWorldContext().World()->FeatureLevel;

	for (int32 MaterialIndex = 0; MaterialIndex < MaterialsToOverride.Num(); MaterialIndex++)
	{
		UMaterial* CurrentMaterial = MaterialsToOverride[MaterialIndex];

		CurrentMaterial->OverrideNumericParameterDefault(Type, ParameterName, Value, bOverride, FeatureLevel);
	}

	// Update MI's that reference any of the materials affected
	for (TObjectIterator<UMaterialInstance> It; It; ++It)
	{
		UMaterialInstance* CurrentMaterialInstance = *It;

		// Only care about MI's with static parameters, because we are overriding parameter defaults, 
		// And only MI's with static parameters contain uniform expressions, which contain parameter defaults
		if (CurrentMaterialInstance->bHasStaticPermutationResource)
		{
			UMaterial* BaseMaterial = CurrentMaterialInstance->GetMaterial();

			if (MaterialsToOverride.Contains(BaseMaterial))
			{
				CurrentMaterialInstance->OverrideNumericParameterDefault(Type, ParameterName, Value, bOverride, FeatureLevel);
			}
		}
	}
}

void FMaterialEditor::OnNumericParameterDefaultChanged(class UMaterialExpression* Expression, EMaterialParameterType Type, FName ParameterName, const UE::Shader::FValue& Value)
{
	check(Expression);

	if (Expression->Material == Material && OriginalMaterial)
	{
<<<<<<< HEAD
		SetVectorParameterDefaultOnDependentMaterials(ParameterName, Value, true);

		OverriddenVectorParametersToRevert.AddUnique(ParameterName);
	}

	OnParameterDefaultChanged();
}

void FMaterialEditor::SetScalarParameterDefaultOnDependentMaterials(FName ParameterName, float Value, bool bOverride)
{
	TArray<UMaterial*> MaterialsToOverride;

	if (MaterialFunction)
	{
		// Find all materials that reference this function
		for (TObjectIterator<UMaterial> It; It; ++It)
		{
			UMaterial* CurrentMaterial = *It;

			if (CurrentMaterial != Material)
			{
				bool bUpdate = false;

				for (int32 FunctionIndex = 0; FunctionIndex < CurrentMaterial->GetCachedExpressionData().FunctionInfos.Num(); FunctionIndex++)
				{
					if (CurrentMaterial->GetCachedExpressionData().FunctionInfos[FunctionIndex].Function == MaterialFunction->ParentFunction)
					{
						bUpdate = true;
						break;
					}
				}

				if (bUpdate)
				{
					MaterialsToOverride.Add(CurrentMaterial);
				}
			}
		}
	}
	else
	{
		MaterialsToOverride.Add(OriginalMaterial);
	}

	const ERHIFeatureLevel::Type FeatureLevel = GEditor->GetEditorWorldContext().World()->FeatureLevel;

	for (int32 MaterialIndex = 0; MaterialIndex < MaterialsToOverride.Num(); MaterialIndex++)
	{
		UMaterial* CurrentMaterial = MaterialsToOverride[MaterialIndex];

		CurrentMaterial->OverrideScalarParameterDefault(ParameterName, Value, bOverride, FeatureLevel);
=======
		SetNumericParameterDefaultOnDependentMaterials(Type, ParameterName, Value, true);
		OverriddenNumericParametersToRevert.Add(MakeTuple(Type, ParameterName));
>>>>>>> 6bbb88c8
	}

	OnParameterDefaultChanged();
}

void FMaterialEditor::OnParameterDefaultChanged()
{
	// Brute force all flush virtual textures if this material writes to any runtime virtual texture.
	if (Material->GetCachedExpressionData().bHasRuntimeVirtualTextureOutput)
	{
		ENQUEUE_RENDER_COMMAND(FlushVTCommand)([](FRHICommandListImmediate& RHICmdList)
		{
			GetRendererModule().FlushVirtualTextureCache(); 
		});
	}

	OnParameterDefaultChanged();
}

void FMaterialEditor::OnParameterDefaultChanged()
{
	// Brute force all flush virtual textures if this material writes to any runtime virtual texture.
	if (Material->GetCachedExpressionData().bHasRuntimeVirtualTextureOutput)
	{
		ENQUEUE_RENDER_COMMAND(FlushVTCommand)([](FRHICommandListImmediate& RHICmdList)
		{
			GetRendererModule().FlushVirtualTextureCache(); 
		});
	}
}

TSharedRef<SDockTab> FMaterialEditor::SpawnTab_Preview(const FSpawnTabArgs& Args)
{
	TSharedRef<SDockTab> SpawnedTab =
		SNew(SDockTab)
		.Label(LOCTEXT("ViewportTabTitle", "Viewport"))
		[
			SNew( SOverlay )
			+ SOverlay::Slot()
			[
				PreviewViewport.ToSharedRef()
			]
			+ SOverlay::Slot()
			[
				PreviewUIViewport.ToSharedRef()
			]
		];

	PreviewViewport->OnAddedToTab( SpawnedTab );

	return SpawnedTab;
}

TSharedRef<SDockTab> FMaterialEditor::SpawnTab_MaterialProperties(const FSpawnTabArgs& Args)
{
	TSharedPtr<SDockTab> DetailsTab = SNew(SDockTab)
		.Label( LOCTEXT("MaterialDetailsTitle", "Details") )
		[
			MaterialDetailsView.ToSharedRef()
		];

	if (FocusedGraphEdPtr.IsValid())
	{
		// Since we're initialising, make sure nothing is selected
		FocusedGraphEdPtr.Pin()->ClearSelectionSet();
	}
	SpawnedDetailsTab = DetailsTab;
	return DetailsTab.ToSharedRef();
}

TSharedRef<SDockTab> FMaterialEditor::SpawnTab_Palette(const FSpawnTabArgs& Args)
{
	check( Args.GetTabId() == FMaterialEditorTabs::PaletteTabId );

	TSharedRef<SDockTab> SpawnedTab = SNew(SDockTab)
		.Label(LOCTEXT("MaterialPaletteTitle", "Palette"))
		[
			SNew( SBox )
			.AddMetaData<FTagMetaData>(FTagMetaData(TEXT("MaterialPalette")))
			[
				Palette.ToSharedRef()
			]
		];

	return SpawnedTab;
}

TSharedRef<SDockTab> FMaterialEditor::SpawnTab_Find(const FSpawnTabArgs& Args)
{
	check(Args.GetTabId() == FMaterialEditorTabs::FindTabId);

	TSharedRef<SDockTab> SpawnedTab = SNew(SDockTab)
		.Label(LOCTEXT("MaterialFindTitle", "Find Results"))
		[
			SNew(SBox)
			.AddMetaData<FTagMetaData>(FTagMetaData(TEXT("MaterialFind")))
			[
				FindResults.ToSharedRef()
			]
		];

	return SpawnedTab;
}

TSharedRef<SDockTab> FMaterialEditor::SpawnTab_PreviewSettings(const FSpawnTabArgs& Args)
{
	check(Args.GetTabId() == FMaterialEditorTabs::PreviewSettingsTabId);

	TSharedRef<SWidget> InWidget = SNullWidget::NullWidget;
	if (PreviewViewport.IsValid())
	{
		FAdvancedPreviewSceneModule& AdvancedPreviewSceneModule = FModuleManager::LoadModuleChecked<FAdvancedPreviewSceneModule>("AdvancedPreviewScene");
		InWidget = AdvancedPreviewSceneModule.CreateAdvancedPreviewSceneSettingsWidget(PreviewViewport->GetPreviewScene());
	}

	TSharedRef<SDockTab> SpawnedTab = SNew(SDockTab)
		.Label(LOCTEXT("PreviewSceneSettingsTab", "Preview Scene Settings"))
		[
			SNew(SBox)
			[
				InWidget
			]
		];

	return SpawnedTab;
}

TSharedRef<SDockTab> FMaterialEditor::SpawnTab_ParameterDefaults(const FSpawnTabArgs& Args)
{
	TSharedRef<SDockTab> SpawnedTab = SNew(SDockTab)
		.Label(LOCTEXT("Parameters", "Parameters"))
		[
			SNew(SBox)
			[
				MaterialParametersOverviewWidget.ToSharedRef()
			]
		];

	return SpawnedTab;
}

TSharedRef<SDockTab> FMaterialEditor::SpawnTab_CustomPrimitiveData(const FSpawnTabArgs& Args)
{
	TSharedRef<SDockTab> SpawnedTab = SNew(SDockTab)
		.Label(LOCTEXT("CustomPrimitiveData", "Custom Primitive Data"))
		[
			SNew(SBox)
			[
				MaterialCustomPrimitiveDataWidget.ToSharedRef()
			]
		];

	return SpawnedTab;
}

TSharedRef<SDockTab> FMaterialEditor::SpawnTab_LayerProperties(const FSpawnTabArgs& Args)
{
	TSharedRef<SDockTab> SpawnedTab = SNew(SDockTab)
		.Label(LOCTEXT("MaterialLayerPropertiesTitle", "Layer Parameter Preview"))
		[
			SNew(SBorder)
			.Padding(4)
			[
				MaterialLayersFunctionsInstance.ToSharedRef()
			]
		];

	return SpawnedTab;
}

void FMaterialEditor::SetPreviewExpression(UMaterialExpression* NewPreviewExpression)
{
	UMaterialExpressionFunctionOutput* FunctionOutput = Cast<UMaterialExpressionFunctionOutput>(NewPreviewExpression);

	if (!NewPreviewExpression || PreviewExpression == NewPreviewExpression)
	{
		if (FunctionOutput)
		{
			FunctionOutput->bLastPreviewed = false;
		}
		// If we are already previewing the selected expression toggle previewing off
		PreviewExpression = NULL;
		ExpressionPreviewMaterial->Expressions.Empty();
		SetPreviewMaterial( Material );
		// Recompile the preview material to get changes that might have been made during previewing
		UpdatePreviewMaterial();
	}
	else
	{
		if( ExpressionPreviewMaterial == NULL )
		{
			// Create the expression preview material if it hasnt already been created
			ExpressionPreviewMaterial = NewObject<UPreviewMaterial>(GetTransientPackage(), NAME_None, RF_Public);
			ExpressionPreviewMaterial->bIsPreviewMaterial = true;
			if (Material->IsUIMaterial())
			{
				ExpressionPreviewMaterial->MaterialDomain = MD_UI;
			}
			else if (Material->IsPostProcessMaterial())
			{
				ExpressionPreviewMaterial->MaterialDomain = MD_PostProcess;
			}
		}

		if (FunctionOutput)
		{
			FunctionOutput->bLastPreviewed = true;
		}
		else
		{
			//Hooking up the output of the break expression doesn't make much sense, preview the expression feeding it instead.
			UMaterialExpressionBreakMaterialAttributes* BreakExpr = Cast<UMaterialExpressionBreakMaterialAttributes>(NewPreviewExpression);
			if( BreakExpr && BreakExpr->GetInput(0) && BreakExpr->GetInput(0)->Expression )
			{
				NewPreviewExpression = BreakExpr->GetInput(0)->Expression;
			}
		}

		// The expression preview material's expressions array must stay up to date before recompiling 
		// So that RebuildMaterialFunctionInfo will see all the nested material functions that may need to be updated
		ExpressionPreviewMaterial->Expressions = Material->Expressions;

		// The preview window should now show the expression preview material
		SetPreviewMaterial( ExpressionPreviewMaterial );

		// Set the preview expression
		PreviewExpression = NewPreviewExpression;

		// Recompile the preview material
		UpdatePreviewMaterial();
	}
}

void FMaterialEditor::JumpToNode(const UEdGraphNode* Node)
{
	if (TSharedPtr<SGraphEditor> FocusedGraphEd = FocusedGraphEdPtr.Pin())
	{
		if (Node->GetGraph() != FocusedGraphEd->GetCurrentGraph())
		{
			JumpToHyperlink(Node->GetGraph());

			// Graph changed so editor changed, use new one to jump
			FocusedGraphEdPtr.Pin()->JumpToNode(Node, false);
		}
		else
		{
			FocusedGraphEd->JumpToNode(Node, false);
		}
	}
}

bool FMaterialEditor::FindOpenTabsContainingDocument(const UObject* DocumentID, TArray<TSharedPtr<SDockTab>>& Results)
{
	int32 StartingCount = Results.Num();

	TSharedRef<FTabPayload_UObject> Payload = FTabPayload_UObject::Make(DocumentID);

	DocumentManager->FindMatchingTabs(Payload, /*inout*/ Results);

	// Did we add anything new?
	return (StartingCount != Results.Num());
}

TSharedPtr<SDockTab> FMaterialEditor::OpenDocument(const UObject* DocumentID, FDocumentTracker::EOpenDocumentCause Cause)
{
	TSharedRef<FTabPayload_UObject> Payload = FTabPayload_UObject::Make(DocumentID);
	TSharedPtr<SDockTab> DocumentTab = DocumentManager->OpenDocument(Payload, Cause);

	return DocumentTab;
}

void FMaterialEditor::CloseDocumentTab(const UObject* DocumentID)
{
	TSharedRef<FTabPayload_UObject> Payload = FTabPayload_UObject::Make(DocumentID);
	DocumentManager->CloseTab(Payload);
}

UMaterialExpression* FMaterialEditor::CreateNewMaterialExpression(UClass* NewExpressionClass, const FVector2D& NodePos, bool bAutoSelect, bool bAutoAssignResource, const UEdGraph* Graph)
{
	check( NewExpressionClass->IsChildOf(UMaterialExpression::StaticClass()) );
	TSharedPtr<SGraphEditor> FocusedGraphEd = FocusedGraphEdPtr.Pin();
	UMaterialGraph* ExpressionGraph = Graph ? CastChecked<UMaterialGraph>(const_cast<UEdGraph*>(Graph)) : Material->MaterialGraph; 
	ExpressionGraph->Modify();

	if (!IsAllowedExpressionType(NewExpressionClass, MaterialFunction != NULL))
	{
		// Disallowed types should not be visible to the ui to be placed, so we don't need a warning here
		return NULL;
	}

	// Clear the selection
	if ( bAutoSelect && FocusedGraphEd )
	{
		FocusedGraphEd->ClearSelectionSet();
	}

	// Create the new expression.
	UMaterialExpression* NewExpression = NULL;
	{
		const FScopedTransaction Transaction( NSLOCTEXT("UnrealEd", "MaterialEditorNewExpression", "Material Editor: New Expression") );
		Material->Modify();

		UObject* SelectedAsset = nullptr;
		if (bAutoAssignResource)
		{
			// Load selected assets
			FEditorDelegates::LoadSelectedAssetsIfNeeded.Broadcast();
			SelectedAsset = GEditor->GetSelectedObjects()->GetTop<UObject>();
		}

		NewExpression = UMaterialEditingLibrary::CreateMaterialExpressionEx(Material, MaterialFunction, NewExpressionClass, SelectedAsset, NodePos.X, NodePos.Y);

		if (NewExpression)
		{
			ExpressionGraph->AddExpression(NewExpression, bAutoSelect);

			// Select the new node.
			if ( bAutoSelect && FocusedGraphEd )
			{
				FocusedGraphEd->SetNodeSelection(NewExpression->GraphNode, true);
			}
		}
	}

	RegenerateCodeView();

	// Update the current preview material.
	UpdatePreviewMaterial();
	Material->MarkPackageDirty();

	RefreshExpressionPreviews();
	if (FocusedGraphEd)
	{
		FocusedGraphEd->NotifyGraphChanged();
	}
	SetMaterialDirty();
	return NewExpression;
}

UMaterialExpressionComposite* FMaterialEditor::CreateNewMaterialExpressionComposite(const FVector2D& NodePos, const UEdGraph* Graph)
{
	TSharedPtr<SGraphEditor> FocusedGraphEd = FocusedGraphEdPtr.Pin();
	UMaterialGraph* ExpressionGraph = Graph ? CastChecked<UMaterialGraph>(const_cast<UEdGraph*>(Graph)) : Material->MaterialGraph;
	ExpressionGraph->Modify();

	UMaterialExpressionComposite* NewComposite = nullptr;
	{
		const FScopedTransaction Transaction(NSLOCTEXT("UnrealEd", "MaterialEditorNewComposite", "Material Editor: New Composite"));
		Material->Modify();

		UObject* ExpressionOuter = Material;
		if (MaterialFunction)
		{
			ExpressionOuter = MaterialFunction;
		}

		UMaterialExpression* NewExpression = UMaterialEditingLibrary::CreateMaterialExpressionEx(Material, MaterialFunction, UMaterialExpressionComposite::StaticClass(), nullptr, NodePos.X, NodePos.Y);
		NewComposite = Cast<UMaterialExpressionComposite>(NewExpression);

		if (NewComposite)
		{
			UMaterialExpression* InputPinBase = UMaterialEditingLibrary::CreateMaterialExpressionEx(Material, MaterialFunction, UMaterialExpressionPinBase::StaticClass());
			NewComposite->InputExpressions = Cast<UMaterialExpressionPinBase>(InputPinBase);
			NewComposite->InputExpressions->PinDirection = EGPD_Output;
			NewComposite->InputExpressions->SubgraphExpression = NewComposite;

			UMaterialExpression* OutputPinBase = UMaterialEditingLibrary::CreateMaterialExpressionEx(Material, MaterialFunction, UMaterialExpressionPinBase::StaticClass());
			NewComposite->OutputExpressions = Cast<UMaterialExpressionPinBase>(OutputPinBase);
			NewComposite->OutputExpressions->PinDirection = EGPD_Input;
			NewComposite->OutputExpressions->SubgraphExpression = NewComposite;

			// Create graph node, subgraph, and pinbase graph nodes
			{
				ExpressionGraph->AddExpression(NewComposite, true);

				UMaterialGraphNode_Composite* CompositeNode = CastChecked<UMaterialGraphNode_Composite>(NewComposite->GraphNode);
				CompositeNode->BoundGraph = ExpressionGraph->AddSubGraph(NewComposite);
				CompositeNode->BoundGraph->Rename(*CastChecked<UMaterialExpressionComposite>(CompositeNode->MaterialExpression)->SubgraphName);

				CompositeNode->BoundGraph->AddExpression(InputPinBase, false);
				CompositeNode->BoundGraph->AddExpression(OutputPinBase, false);
			}

			if (FocusedGraphEd)
			{
				FocusedGraphEd->ClearSelectionSet();
				FocusedGraphEd->SetNodeSelection(NewComposite->GraphNode, true);
			}
		}
	}

	RefreshExpressionPreviews();
	if (FocusedGraphEd)
	{
		FocusedGraphEd->NotifyGraphChanged();
	}
	SetMaterialDirty();
	return NewComposite;
}

UMaterialExpressionComment* FMaterialEditor::CreateNewMaterialExpressionComment(const FVector2D& NodePos, const UEdGraph* Graph)
{
	TSharedPtr<SGraphEditor> FocusedGraphEd = FocusedGraphEdPtr.Pin();
	UMaterialGraph* ExpressionGraph = Graph ? CastChecked<UMaterialGraph>(const_cast<UEdGraph*>(Graph)) : Material->MaterialGraph;
	ExpressionGraph->Modify();

	UMaterialExpressionComment* NewComment = NULL;
	{
		const FScopedTransaction Transaction(NSLOCTEXT("UnrealEd", "MaterialEditorCreateComment", "Material Editor: Create comment"));
		Material->Modify();

		UObject* ExpressionOuter = Material;
		if (MaterialFunction)
		{
			ExpressionOuter = MaterialFunction;
		}

		NewComment = NewObject<UMaterialExpressionComment>(ExpressionOuter, NAME_None, RF_Transactional);

		// Add to the list of comments associated with this material.
		Material->EditorComments.Add( NewComment );

		FSlateRect Bounds;
		if (FocusedGraphEd && FocusedGraphEd->GetBoundsForSelectedNodes(Bounds, 50.0f))
		{
			NewComment->MaterialExpressionEditorX = Bounds.Left;
			NewComment->MaterialExpressionEditorY = Bounds.Top;

			FVector2D Size = Bounds.GetSize();
			NewComment->SizeX = Size.X;
			NewComment->SizeY = Size.Y;
		}
		else
		{

			NewComment->MaterialExpressionEditorX = NodePos.X;
			NewComment->MaterialExpressionEditorY = NodePos.Y;
			NewComment->SizeX = 400;
			NewComment->SizeY = 100;
		}

		NewComment->Text = NSLOCTEXT("K2Node", "CommentBlock_NewEmptyComment", "Comment").ToString();

		ExpressionGraph->AddComment(NewComment, true);

		// Select the new comment.
		if (FocusedGraphEd)
		{
			FocusedGraphEd->ClearSelectionSet();
			FocusedGraphEd->SetNodeSelection(NewComment->GraphNode, true);
		}
	}

	Material->MarkPackageDirty();
	if (FocusedGraphEd)
	{
		FocusedGraphEd->NotifyGraphChanged();
	}
	SetMaterialDirty();
	return NewComment;
}

void FMaterialEditor::ForceRefreshExpressionPreviews()
{
	// Initialize expression previews.
	const bool bOldAlwaysRefreshAllPreviews = bAlwaysRefreshAllPreviews;
	bAlwaysRefreshAllPreviews = true;
	RefreshExpressionPreviews();
	bAlwaysRefreshAllPreviews = bOldAlwaysRefreshAllPreviews;
}

void FMaterialEditor::AddToSelection(UMaterialExpression* Expression)
{
	if (TSharedPtr<SGraphEditor> FocusedGraphEd = FocusedGraphEdPtr.Pin())
	{
		FocusedGraphEd->SetNodeSelection(Expression->GraphNode, true);
	}
}

void FMaterialEditor::JumpToExpression(UMaterialExpression* Expression)
{
	check(Expression);
	UEdGraphNode* ExpressionNode = nullptr;

	// Note: 'Expression' may be from a serialized material with no graph, we compare to our material with a graph if this occurs
	if (Expression->GraphNode)
	{
		ExpressionNode = Expression->GraphNode;
	}
	else if (Expression->bIsParameterExpression)
	{
		TArray<UMaterialExpression*>* GraphExpressions = Material->EditorParameters.Find(Expression->GetParameterName());
		if (GraphExpressions && GraphExpressions->Num() == 1)
		{
			ExpressionNode = GraphExpressions->Last()->GraphNode;
		}
		else
		{
			UMaterialExpressionParameter* GraphExpression = Material->FindExpressionByGUID<UMaterialExpressionParameter>(Expression->GetParameterExpressionId());
			ExpressionNode = GraphExpression ? ToRawPtr(GraphExpression->GraphNode) : nullptr;
		}
	}
	else if (UMaterialExpressionFunctionOutput* ExpressionOutput = Cast<UMaterialExpressionFunctionOutput>(Expression))
	{
		TArray<UMaterialExpressionFunctionOutput*> FunctionOutputExpressions;
		Material->GetAllFunctionOutputExpressions(FunctionOutputExpressions);
		UMaterialExpressionFunctionOutput** GraphExpression = FunctionOutputExpressions.FindByPredicate(
			[&](const UMaterialExpressionFunctionOutput* GraphExpressionOutput) 
			{
				return GraphExpressionOutput->Id == ExpressionOutput->Id;
			});
		ExpressionNode = GraphExpression ? ToRawPtr((*GraphExpression)->GraphNode) : nullptr;
	}

	JumpToNode(ExpressionNode);
}

void FMaterialEditor::JumpToExpression(UMaterialExpression* Expression)
{
	check(Expression);
	UEdGraphNode* ExpressionNode = nullptr;

	// Note: 'Expression' may be from a serialized material with no graph, we compare to our material with a graph if this occurs
	if (Expression->GraphNode)
	{
		ExpressionNode = Expression->GraphNode;
	}
	else if (Expression->bIsParameterExpression)
	{
		TArray<UMaterialExpression*>* GraphExpressions = Material->EditorParameters.Find(Expression->GetParameterName());
		if (GraphExpressions && GraphExpressions->Num() == 1)
		{
			ExpressionNode = GraphExpressions->Last()->GraphNode;
		}
		else
		{
			UMaterialExpressionParameter* GraphExpression = Material->FindExpressionByGUID<UMaterialExpressionParameter>(Expression->GetParameterExpressionId());
			ExpressionNode = GraphExpression ? GraphExpression->GraphNode : nullptr;
		}
	}
	else if (UMaterialExpressionFunctionOutput* ExpressionOutput = Cast<UMaterialExpressionFunctionOutput>(Expression))
	{
		TArray<UMaterialExpressionFunctionOutput*> FunctionOutputExpressions;
		Material->GetAllFunctionOutputExpressions(FunctionOutputExpressions);
		UMaterialExpressionFunctionOutput** GraphExpression = FunctionOutputExpressions.FindByPredicate(
			[&](const UMaterialExpressionFunctionOutput* GraphExpressionOutput) 
			{
				return GraphExpressionOutput->Id == ExpressionOutput->Id;
			});
		ExpressionNode = GraphExpression ? (*GraphExpression)->GraphNode : nullptr;
	}

	JumpToNode(ExpressionNode);
}

void FMaterialEditor::SelectAllNodes()
{
	if (TSharedPtr<SGraphEditor> FocusedGraphEd = FocusedGraphEdPtr.Pin())
	{
		FocusedGraphEd->SelectAllNodes();
	}
}

bool FMaterialEditor::CanSelectAllNodes() const
{
	return FocusedGraphEdPtr.IsValid();
}

void FMaterialEditor::DeleteSelectedNodes()
{
	TArray<UEdGraphNode*> NodesToDelete;
	const FGraphPanelSelectionSet SelectedNodes = GetSelectedNodes();

	for (FGraphPanelSelectionSet::TConstIterator NodeIt(SelectedNodes); NodeIt; ++NodeIt)
	{
		NodesToDelete.Add(CastChecked<UEdGraphNode>(*NodeIt));
	}

	DeleteNodes(NodesToDelete);
}

void FMaterialEditor::DeleteNodes(const TArray<UEdGraphNode*>& NodesToDelete)
{
	if (NodesToDelete.Num() > 0)
	{
		if (!CheckExpressionRemovalWarnings(NodesToDelete))
		{
			return;
		}

		// If we are previewing an expression and the expression being previewed was deleted
		bool bHaveExpressionsToDelete			= false;
		bool bPreviewExpressionDeleted			= false;

		{
			const FScopedTransaction Transaction( NSLOCTEXT("UnrealEd", "MaterialEditorDelete", "Material Editor: Delete") );
<<<<<<< HEAD
			Material->Modify();

			for (int32 Index = 0; Index < NodesToDelete.Num(); ++Index)
			{
				if (NodesToDelete[Index]->CanUserDeleteNode())
				{
					// Break all node links first so that we don't update the material before deleting
					NodesToDelete[Index]->BreakAllNodeLinks();

					FBlueprintEditorUtils::RemoveNode(NULL, NodesToDelete[Index], true);

					if (UMaterialGraphNode* GraphNode = Cast<UMaterialGraphNode>(NodesToDelete[Index]))
					{
						UMaterialExpression* MaterialExpression = GraphNode->MaterialExpression;

						bHaveExpressionsToDelete = true;

						DestroyColorPicker();

						if( PreviewExpression == MaterialExpression )
						{
							// The expression being previewed is also being deleted
							bPreviewExpressionDeleted = true;
						}

						if (MaterialExpression)
						{
							MaterialExpression->Modify();
							Material->Expressions.Remove(MaterialExpression);
							Material->RemoveExpressionParameter(MaterialExpression);
							// Make sure the deleted expression is caught by gc
							MaterialExpression->MarkPendingKill();
						}
					}
					else if (UMaterialGraphNode_Comment* CommentNode = Cast<UMaterialGraphNode_Comment>(NodesToDelete[Index]))
					{
						CommentNode->MaterialExpressionComment->Modify();
						Material->EditorComments.Remove( CommentNode->MaterialExpressionComment );
					}
				}
			}

=======
			DeleteNodesInternal(NodesToDelete, bHaveExpressionsToDelete, bPreviewExpressionDeleted);
>>>>>>> 6bbb88c8
			Material->MaterialGraph->LinkMaterialExpressionsFromGraph();
		} // ScopedTransaction

		// Deselect all expressions and comments.
		if (TSharedPtr<SGraphEditor> FocusedGraphEd = FocusedGraphEdPtr.Pin())
		{
			FocusedGraphEd->ClearSelectionSet();
			FocusedGraphEd->NotifyGraphChanged();
		}

		if ( bHaveExpressionsToDelete )
		{
			if( bPreviewExpressionDeleted )
			{
				// The preview expression was deleted.  Null out our reference to it and reset to the normal preview material
				SetPreviewExpression(nullptr);
			}
			RegenerateCodeView();
		}
		UpdatePreviewMaterial();
		Material->MarkPackageDirty();
		SetMaterialDirty();

		if ( bHaveExpressionsToDelete )
		{
			RefreshExpressionPreviews();
		}
	}
}

bool FMaterialEditor::CanDeleteNodes() const
{
	const FGraphPanelSelectionSet SelectedNodes = GetSelectedNodes();
	bool bDeletableNodeExists = false;

	for (FGraphPanelSelectionSet::TConstIterator NodeIt(SelectedNodes); NodeIt; ++NodeIt)
	{
		UEdGraphNode* GraphNode = Cast<UEdGraphNode>(*NodeIt);
		if (GraphNode && GraphNode->CanUserDeleteNode())
		{
			bDeletableNodeExists = true;
		}
	}

	return SelectedNodes.Num() > 0 && bDeletableNodeExists;
}

void FMaterialEditor::DeleteSelectedDuplicatableNodes()
{
	TSharedPtr<SGraphEditor> FocusedGraphEd = FocusedGraphEdPtr.Pin();
	if (!FocusedGraphEd)
	{
		return;
	}

	// Cache off the old selection
	const FGraphPanelSelectionSet OldSelectedNodes = GetSelectedNodes();

	// Clear the selection and only select the nodes that can be duplicated
	FGraphPanelSelectionSet RemainingNodes;
	FocusedGraphEd->ClearSelectionSet();

	for (FGraphPanelSelectionSet::TConstIterator SelectedIter(OldSelectedNodes); SelectedIter; ++SelectedIter)
	{
		UEdGraphNode* Node = Cast<UEdGraphNode>(*SelectedIter);
		if ((Node != NULL) && Node->CanDuplicateNode())
		{
			FocusedGraphEd->SetNodeSelection(Node, true);
		}
		else
		{
			RemainingNodes.Add(Node);
		}
	}

	// Delete the duplicatable nodes
	DeleteSelectedNodes();

	// Reselect whatever's left from the original selection after the deletion
	FocusedGraphEd->ClearSelectionSet();

	for (FGraphPanelSelectionSet::TConstIterator SelectedIter(RemainingNodes); SelectedIter; ++SelectedIter)
	{
		if (UEdGraphNode* Node = Cast<UEdGraphNode>(*SelectedIter))
		{
			FocusedGraphEd->SetNodeSelection(Node, true);
		}
	}
}

void FMaterialEditor::DeleteNodesInternal(const TArray<class UEdGraphNode*>& NodesToDelete, bool& bHaveExpressionsToDelete, bool& bPreviewExpressionDeleted)
{
	Material->Modify();

	for (int32 Index = 0; Index < NodesToDelete.Num(); ++Index)
	{
		if (NodesToDelete[Index]->CanUserDeleteNode())
		{
			// If this is a user-selected pinbase, don't allow the delete to pass
			if (Cast<UMaterialGraphNode_PinBase>(NodesToDelete[Index]) && GetSelectedNodes().Contains(NodesToDelete[Index]))
			{
				continue;
			}

			if (UMaterialGraphNode* GraphNode = Cast<UMaterialGraphNode>(NodesToDelete[Index]))
			{
				// Break all node links first so that we don't update the material before deleting
				GraphNode->Modify();
				GraphNode->BreakAllNodeLinks();

				UMaterialExpression* MaterialExpression = GraphNode->MaterialExpression;

				bHaveExpressionsToDelete = true;

				DestroyColorPicker();

				if( PreviewExpression == MaterialExpression )
				{
					// The expression being previewed is also being deleted
					bPreviewExpressionDeleted = true;
				}

				if (UMaterialGraphNode_PinBase* PinBaseNode = Cast<UMaterialGraphNode_PinBase>(GraphNode))
				{
					UMaterialExpressionPinBase* PinBase = CastChecked<UMaterialExpressionPinBase>(MaterialExpression);
					PinBase->DeleteReroutePins();
				}
						
				if (UMaterialGraphNode_Composite* CompositeNode = Cast<UMaterialGraphNode_Composite>(GraphNode))
				{
					CloseDocumentTab(CompositeNode->BoundGraph);

					UMaterialExpressionComposite* SubgraphComposite = CastChecked<UMaterialExpressionComposite>(MaterialExpression);
					SubgraphComposite->Modify();

					// Remove all subgraph nodes, note that composites remove their subgraph in DestroyNode
					const TArray<UEdGraphNode*> SubgraphNodesToDelete = CompositeNode->BoundGraph->Nodes;
					DeleteNodesInternal(SubgraphNodesToDelete, bHaveExpressionsToDelete, bPreviewExpressionDeleted);
				}
				if(MaterialExpression)
				{
					MaterialExpression->Modify();
					Material->Expressions.Remove( MaterialExpression );
					Material->RemoveExpressionParameter(MaterialExpression);
					// Make sure the deleted expression is caught by gc
					MaterialExpression->MarkAsGarbage();
				}
			}
			else if (UMaterialGraphNode_Comment* CommentNode = Cast<UMaterialGraphNode_Comment>(NodesToDelete[Index]))
			{
				CommentNode->Modify();
				CommentNode->BreakAllNodeLinks();
				CommentNode->MaterialExpressionComment->Modify();
				Material->EditorComments.Remove( CommentNode->MaterialExpressionComment );
			}

			// Now that we are done with the node, remove it
			FBlueprintEditorUtils::RemoveNode(NULL, NodesToDelete[Index], true);
		}
	}
}

void FMaterialEditor::CopySelectedNodes()
{
	// Export the selected nodes and place the text on the clipboard
	const FGraphPanelSelectionSet SelectedNodes = GetSelectedNodes();

	FString ExportedText;

	for (FGraphPanelSelectionSet::TConstIterator SelectedIter(SelectedNodes); SelectedIter; ++SelectedIter)
	{
		if(UEdGraphNode* Node = Cast<UEdGraphNode>(*SelectedIter))
		{
			Node->PrepareForCopying();
		}
	}

	FEdGraphUtilities::ExportNodesToText(SelectedNodes, /*out*/ ExportedText);
	FPlatformApplicationMisc::ClipboardCopy(*ExportedText);

	// Make sure Material remains the owner of the copied nodes
	for (FGraphPanelSelectionSet::TConstIterator SelectedIter(SelectedNodes); SelectedIter; ++SelectedIter)
	{
		if (UMaterialGraphNode* Node = Cast<UMaterialGraphNode>(*SelectedIter))
		{
			Node->PostCopyNode();
		}
		else if (UMaterialGraphNode_Comment* Comment = Cast<UMaterialGraphNode_Comment>(*SelectedIter))
		{
			Comment->PostCopyNode();
		}
	}
}

bool FMaterialEditor::CanCopyNodes() const
{
	// If any of the nodes can be duplicated then we should allow copying
	const FGraphPanelSelectionSet SelectedNodes = GetSelectedNodes();
	for (FGraphPanelSelectionSet::TConstIterator SelectedIter(SelectedNodes); SelectedIter; ++SelectedIter)
	{
		UEdGraphNode* Node = Cast<UEdGraphNode>(*SelectedIter);
		if ((Node != NULL) && Node->CanDuplicateNode())
		{
			return true;
		}
	}
	return false;
}

void FMaterialEditor::PasteNodes()
{
	if (TSharedPtr<SGraphEditor> FocusedGraphEd = FocusedGraphEdPtr.Pin())
	{
		PasteNodesHere(FocusedGraphEd->GetPasteLocation(), FocusedGraphEd->GetCurrentGraph());
	}
}

void FMaterialEditor::PostPasteMaterialExpression(UMaterialExpression* NewExpression)
{
	// Deep copy subgraph expressions
	if (UMaterialExpressionComposite* Composite = Cast<UMaterialExpressionComposite>(NewExpression))
	{
		UMaterialGraphNode_Composite* CompositeNode = Cast<UMaterialGraphNode_Composite>(Composite->GraphNode);
		DeepCopyExpressions(CompositeNode->BoundGraph, Composite);

		// We just updated all our child expressions, reconstruct node.
		Composite->GraphNode->ReconstructNode();
	}

	// There can be only one default mesh paint texture.
	UMaterialExpressionTextureBase* TextureSample = Cast<UMaterialExpressionTextureBase>(NewExpression);
	if (TextureSample)
	{
		TextureSample->IsDefaultMeshpaintTexture = false;
	}

	NewExpression->UpdateParameterGuid(true, true);
	Material->AddExpressionParameter(NewExpression, Material->EditorParameters);

	UMaterialExpressionFunctionInput* FunctionInput = Cast<UMaterialExpressionFunctionInput>(NewExpression);
	if (FunctionInput)
	{
		FunctionInput->ConditionallyGenerateId(true);
		FunctionInput->ValidateName();
	}

	UMaterialExpressionFunctionOutput* FunctionOutput = Cast<UMaterialExpressionFunctionOutput>(NewExpression);
	if (FunctionOutput)
	{
		FunctionOutput->ConditionallyGenerateId(true);
		FunctionOutput->ValidateName();
	}

	UMaterialExpressionMaterialFunctionCall* FunctionCall = Cast<UMaterialExpressionMaterialFunctionCall>(NewExpression);
	if (FunctionCall)
	{
		// When pasting new nodes, we don't want to break all node links as this information is used by UpdateMaterialAfterGraphChange() below,
		// to recreate all the connections in the pasted group.
		// Just update the function input/outputs here.
		const bool bRecreateAndLinkNode = false;
		FunctionCall->UpdateFromFunctionResource(bRecreateAndLinkNode);

		// If an unknown material function has been pasted, remove the graph node pins (as the expression will also have had its inputs/outputs removed).
		// This will be displayed as an orphaned "Unspecified Function" node.
		if (FunctionCall->MaterialFunction == nullptr &&
			FunctionCall->FunctionInputs.Num() == 0 &&
			FunctionCall->FunctionOutputs.Num() == 0)
		{
			NewExpression->GraphNode->Pins.Empty();
		}
	}
}

void FMaterialEditor::PasteNodesHere(const FVector2D& Location, const class UEdGraph* Graph)
{
	// Undo/Redo support
	const FScopedTransaction Transaction( NSLOCTEXT("UnrealEd", "MaterialEditorPaste", "Material Editor: Paste") );
	Material->MaterialGraph->Modify();
	Material->Modify();

	UMaterialGraph* ExpressionGraph = Graph ? CastChecked<UMaterialGraph>(const_cast<UEdGraph*>(Graph)) : Material->MaterialGraph;
	ExpressionGraph->Modify();

	// Clear the selection set (newly pasted stuff will be selected)
	if (TSharedPtr<SGraphEditor> FocusedGraphEd = FocusedGraphEdPtr.Pin())
	{
		FocusedGraphEd->ClearSelectionSet();
	}

	// Grab the text to paste from the clipboard.
	FString TextToImport;
	FPlatformApplicationMisc::ClipboardPaste(TextToImport);

	// Import the nodes
	TSet<UEdGraphNode*> PastedNodes;
	FEdGraphUtilities::ImportNodesFromText(ExpressionGraph, TextToImport, /*out*/ PastedNodes);

	//Average position of nodes so we can move them while still maintaining relative distances to each other
	FVector2D AvgNodePosition(0.0f,0.0f);

	for (TSet<UEdGraphNode*>::TIterator It(PastedNodes); It; ++It)
	{
		UEdGraphNode* Node = *It;
		AvgNodePosition.X += Node->NodePosX;
		AvgNodePosition.Y += Node->NodePosY;
	}

	if ( PastedNodes.Num() > 0 )
	{
		float InvNumNodes = 1.0f/float(PastedNodes.Num());
		AvgNodePosition.X *= InvNumNodes;
		AvgNodePosition.Y *= InvNumNodes;
	}

	TArray<UMaterialExpression*> NewMaterialExpressions;
	for (TSet<UEdGraphNode*>::TIterator It(PastedNodes); It; ++It)
	{
		UEdGraphNode* Node = *It;
		if (UMaterialGraphNode* GraphNode = Cast<UMaterialGraphNode>(Node))
		{
			// These are not copied and we must account for expressions pasted between different materials anyway
			GraphNode->RealtimeDelegate = Material->MaterialGraph->RealtimeDelegate;
			GraphNode->MaterialDirtyDelegate = Material->MaterialGraph->MaterialDirtyDelegate;
			GraphNode->bPreviewNeedsUpdate = false;

			UMaterialExpression* NewExpression = GraphNode->MaterialExpression;
			NewExpression->Material = Material;
			NewExpression->Function = MaterialFunction;
			NewExpression->SubgraphExpression = ExpressionGraph->SubgraphExpression;

			// Make sure the param name is valid after the paste
			if (NewExpression->HasAParameterName())
			{
				NewExpression->ValidateParameterName();
<<<<<<< HEAD
			}

			NewMaterialExpressions.Add(NewExpression);
			Material->Expressions.Add(NewExpression);

			// There can be only one default mesh paint texture.
			UMaterialExpressionTextureBase* TextureSample = Cast<UMaterialExpressionTextureBase>( NewExpression );
			if( TextureSample )
			{
				TextureSample->IsDefaultMeshpaintTexture = false;
			}

			NewExpression->UpdateParameterGuid(true, true);
			Material->AddExpressionParameter(NewExpression, Material->EditorParameters);

			UMaterialExpressionFunctionInput* FunctionInput = Cast<UMaterialExpressionFunctionInput>( NewExpression );
			if( FunctionInput )
			{
				FunctionInput->ConditionallyGenerateId(true);
				FunctionInput->ValidateName();
=======
>>>>>>> 6bbb88c8
			}

			NewMaterialExpressions.Add(NewExpression);
			Material->Expressions.Add(NewExpression);

			ensure(NewExpression->GraphNode == GraphNode);
			PostPasteMaterialExpression(NewExpression);
		}
		else if (UMaterialGraphNode_Comment* CommentNode = Cast<UMaterialGraphNode_Comment>(Node))
		{
			if (CommentNode->MaterialExpressionComment)
			{
				CommentNode->MaterialDirtyDelegate = Material->MaterialGraph->MaterialDirtyDelegate;
				CommentNode->MaterialExpressionComment->Material = Material;
				CommentNode->MaterialExpressionComment->Function = MaterialFunction;
				CommentNode->MaterialExpressionComment->SubgraphExpression = ExpressionGraph->SubgraphExpression;
				Material->EditorComments.Add(CommentNode->MaterialExpressionComment);
			}
		}

		// Select the newly pasted stuff
		if (TSharedPtr<SGraphEditor> FocusedGraphEd = FocusedGraphEdPtr.Pin())
		{
			FocusedGraphEd->SetNodeSelection(Node, true);
		}

		Node->NodePosX = (Node->NodePosX - AvgNodePosition.X) + Location.X ;
		Node->NodePosY = (Node->NodePosY - AvgNodePosition.Y) + Location.Y ;

		Node->SnapToGrid(SNodePanel::GetSnapGridSize());

		// Give new node a different Guid from the old one
		Node->CreateNewGuid();
	}

	for (auto* NewExpression : NewMaterialExpressions)
	{
		// For named reroute fixup: once all nodes are added to Material->Expressions, and that all their Material property are valid
		NewExpression->PostCopyNode(NewMaterialExpressions);
	}

	UpdateMaterialAfterGraphChange();

	// Update UI
	if (TSharedPtr<SGraphEditor> FocusedGraphEd = FocusedGraphEdPtr.Pin())
	{
		FocusedGraphEd->NotifyGraphChanged();
	}
}

bool FMaterialEditor::CanPasteNodes() const
{
	FString ClipboardContent;
	FPlatformApplicationMisc::ClipboardPaste(ClipboardContent);

	return FEdGraphUtilities::CanImportNodesFromText(Material->MaterialGraph, ClipboardContent);
}

void FMaterialEditor::CutSelectedNodes()
{
	CopySelectedNodes();
	// Cut should only delete nodes that can be duplicated
	DeleteSelectedDuplicatableNodes();
}

bool FMaterialEditor::CanCutNodes() const
{
	return CanCopyNodes() && CanDeleteNodes();
}

void FMaterialEditor::DuplicateNodes()
{
	// Copy and paste current selection
	CopySelectedNodes();
	PasteNodes();
}

bool FMaterialEditor::CanDuplicateNodes() const
{
	return CanCopyNodes();
}

FText FMaterialEditor::GetOriginalObjectName() const
{
	return FText::FromString(GetEditingObjects()[0]->GetName());
}

void FMaterialEditor::UpdateMaterialAfterGraphChange()
{
	FlushRenderingCommands();
	Material->MaterialGraph->LinkMaterialExpressionsFromGraph();

	// Update the current preview material.
	UpdatePreviewMaterial();

	Material->MarkPackageDirty();
	RegenerateCodeView();
	RefreshExpressionPreviews();
	SetMaterialDirty();
	UpdateGenerator();

	if (NodeFeatureLevel != ERHIFeatureLevel::Num || NodeQualityLevel != EMaterialQualityLevel::Num || bPreviewStaticSwitches)
	{
		bPreviewFeaturesChanged = true;
	}

	if (bHideUnrelatedNodes && !bLockNodeFadeState && bSelectRegularNode)
	{
		if (TSharedPtr<SGraphEditor> FocusedGraphEd = FocusedGraphEdPtr.Pin())
		{
			FocusedGraphEd->ResetAllNodesUnrelatedStates();
		}

		HideUnrelatedNodes();
	}
}

void FMaterialEditor::JumpToHyperlink(const UObject* ObjectReference)
{
	if (const UEdGraphNode* Node = Cast<const UEdGraphNode>(ObjectReference))
	{
		JumpToNode(Node);
	}
	else if (const UEdGraph* Graph = Cast<const UEdGraph>(ObjectReference))
	{
		// Navigating into things should re-use the current tab when it makes sense
		FDocumentTracker::EOpenDocumentCause OpenMode = FDocumentTracker::OpenNewDocument;
		if ((Graph == Material->MaterialGraph) || Cast<UMaterialGraphNode_Composite>(Graph->GetOuter()))
		{
			OpenMode = FDocumentTracker::NavigatingCurrentDocument;
		}
		else
		{
			// Walk up the outer chain to see if any tabs have a parent of this document open for edit, and if so
			// we should reuse that one and drill in deeper instead
			for (UObject* WalkPtr = const_cast<UEdGraph*>(Graph); WalkPtr != nullptr; WalkPtr = WalkPtr->GetOuter())
			{
				TArray< TSharedPtr<SDockTab> > TabResults;
				if (FindOpenTabsContainingDocument(WalkPtr, /*out*/ TabResults))
				{
					// See if the parent was active
					bool bIsActive = false;
					for (TSharedPtr<SDockTab> Tab : TabResults)
					{
						if (Tab->IsActive())
						{
							bIsActive = true;
							break;
						}
					}

					if (bIsActive)
					{
						OpenMode = FDocumentTracker::NavigatingCurrentDocument;
						break;
					}
				}
			}
		}

		// Force it to open in a new document if shift is pressed
		const bool bIsShiftPressed = FSlateApplication::Get().GetModifierKeys().IsShiftDown();
		if (bIsShiftPressed)
		{
			auto PayloadAlreadyOpened = [&]()
			{
				TArray< TSharedPtr<SDockTab> > GraphEditorTabs;
				DocumentManager->FindAllTabsForFactory(GraphEditorTabFactoryPtr, /*out*/ GraphEditorTabs);

				for (TSharedPtr<SDockTab>& GraphEditorTab : GraphEditorTabs)
				{
					TSharedRef<SGraphEditor> Editor = StaticCastSharedRef<SGraphEditor>((GraphEditorTab)->GetContent());

					if (Editor->GetCurrentGraph() == Graph)
					{
						return true;
					}
				}

				return false;
			};

			OpenMode = PayloadAlreadyOpened() ? FDocumentTracker::RestorePreviousDocument : FDocumentTracker::ForceOpenNewDocument;
		}

		// Open the document
		OpenDocument(Graph, OpenMode);
	}
}

int32 FMaterialEditor::GetNumberOfSelectedNodes() const
{
	if (TSharedPtr<SGraphEditor> FocusedGraphEd = FocusedGraphEdPtr.Pin())
	{
		return FocusedGraphEd->GetSelectedNodes().Num();
	}

	return 0;
}

FGraphPanelSelectionSet FMaterialEditor::GetSelectedNodes() const
{
	FGraphPanelSelectionSet CurrentSelection;
	if (FocusedGraphEdPtr.IsValid())
	{
		CurrentSelection = FocusedGraphEdPtr.Pin()->GetSelectedNodes();
	}
	return CurrentSelection;
}

void FMaterialEditor::GetBoundsForNode(const UEdGraphNode* InNode, class FSlateRect& OutRect, float InPadding) const
{
	if (FocusedGraphEdPtr.IsValid())
	{
		FocusedGraphEdPtr.Pin()->GetBoundsForNode(InNode, OutRect, InPadding);
	}
}


FMatExpressionPreview* FMaterialEditor::GetExpressionPreview(UMaterialExpression* InExpression)
{
	bool bNewlyCreated;
	return GetExpressionPreview(InExpression, bNewlyCreated);
}

void FMaterialEditor::UndoGraphAction()
{
	FlushRenderingCommands();
	
	int32 NumExpressions = Material->Expressions.Num();
	GEditor->UndoTransaction();

	if(NumExpressions != Material->Expressions.Num())
	{
		Material->BuildEditorParameterList();
	}
}

void FMaterialEditor::RedoGraphAction()
{
	FlushRenderingCommands();

	int32 NumExpressions = Material->Expressions.Num();
	GEditor->RedoTransaction();

	if (TSharedPtr<SGraphEditor> FocusedGraphEd = FocusedGraphEdPtr.Pin())
	{
		// @TODO Find a more coherent check for this, rather than rely on sage knowledge that the schema won't exist.
		// If our previous transaction created the current graph, it won't have a schema after undo.
		if (!IsValidChecked(FocusedGraphEd->GetCurrentGraph()))
		{
			CloseDocumentTab(FocusedGraphEd->GetCurrentGraph());
			DocumentManager->CleanInvalidTabs();
			DocumentManager->RefreshAllTabs();
			GetTabManager()->TryInvokeTab(FMaterialEditorTabs::GraphEditor);
		}

		// Active graph can change above, re-acquire ptr
		FocusedGraphEdPtr.Pin()->NotifyGraphChanged();
	}

	if(NumExpressions != Material->Expressions.Num())
	{
		Material->BuildEditorParameterList();
	}

	UpdateGenerator();
}

void FMaterialEditor::OnCollapseNodes()
{
	const UMaterialGraphSchema* Schema = GetDefault<UMaterialGraphSchema>();

	// Does the selection set contain anything that is legal to collapse?
	TSet<UEdGraphNode*> CollapsableNodes;
	const FGraphPanelSelectionSet SelectedNodes = GetSelectedNodes();
	for (FGraphPanelSelectionSet::TConstIterator NodeIt(SelectedNodes); NodeIt; ++NodeIt)
	{
		if (UEdGraphNode* SelectedNode = Cast<UEdGraphNode>(*NodeIt))
		{
			if (Schema->CanEncapuslateNode(*SelectedNode))
			{
				CollapsableNodes.Add(SelectedNode);
			}
		}
	}
	
	// Sort for deterministic pin ordering, unaffected by selection order.
	CollapsableNodes.StableSort([](const UEdGraphNode& A, const UEdGraphNode& B)
	{
		if (A.NodePosY == B.NodePosY)
		{
			return A.NodePosX > B.NodePosX;
		}
		return A.NodePosY < B.NodePosY;
	});

	// Collapse them
	if (CollapsableNodes.Num())
	{
		const FScopedTransaction Transaction(FGraphEditorCommands::Get().CollapseNodes->GetDescription());
		Material->Modify();
		Material->MaterialGraph->Modify();

		CollapseNodes(CollapsableNodes);
	}
}

bool FMaterialEditor::CanCollapseNodes() const
{
	// Does the selection set contain anything that is legal to collapse?
	const UMaterialGraphSchema* Schema = GetDefault<UMaterialGraphSchema>();
	FGraphPanelSelectionSet SelectedNodes = GetSelectedNodes();
	for (FGraphPanelSelectionSet::TConstIterator NodeIt(SelectedNodes); NodeIt; ++NodeIt)
	{
		if (UEdGraphNode* Node = Cast<UEdGraphNode>(*NodeIt))
		{
			if (Schema->CanEncapuslateNode(*Node))
			{
				return true;
			}
		}
	}

	return false;
}

void FMaterialEditor::OnExpandNodes()
{
	const FScopedTransaction Transaction(FGraphEditorCommands::Get().ExpandNodes->GetLabel());
	Material->Modify();
	Material->MaterialGraph->Modify();

	TSet<UEdGraphNode*> ExpandedNodes;
	TSharedPtr<SGraphEditor> FocusedGraphEd = FocusedGraphEdPtr.Pin();

	// Expand selected nodes into the focused graph context.
	const FGraphPanelSelectionSet SelectedNodes = GetSelectedNodes();

	if (FocusedGraphEd)
	{
		FocusedGraphEd->ClearSelectionSet();
	}

	for (FGraphPanelSelectionSet::TConstIterator NodeIt(SelectedNodes); NodeIt; ++NodeIt)
	{
		ExpandedNodes.Empty();
		bool bExpandedNodesNeedUniqueGuid = true;

		DocumentManager->CleanInvalidTabs();

		if (UMaterialGraphNode_Composite* SelectedCompositeNode = Cast<UMaterialGraphNode_Composite>(*NodeIt))
		{
			// No need to assign unique GUIDs since the source graph will be removed.
			bExpandedNodesNeedUniqueGuid = false;

			// Expand the composite node back into the world
			UEdGraph* SourceGraph = SelectedCompositeNode->BoundGraph;
			ExpandNode(SelectedCompositeNode, SourceGraph, /*inout*/ ExpandedNodes);

			FBlueprintEditorUtils::RemoveGraph(nullptr, SourceGraph, EGraphRemoveFlags::None);
			SourceGraph->MarkAsGarbage();
		}

		UEdGraphNode* SourceNode = CastChecked<UEdGraphNode>(*NodeIt);
		check(SourceNode);
		MoveNodesToAveragePos(ExpandedNodes, FVector2D(SourceNode->NodePosX, SourceNode->NodePosY), bExpandedNodesNeedUniqueGuid);
	}

	UMaterialExpression* SubgraphExpression = FocusedGraphEd ? ToRawPtr(Cast<UMaterialGraph>(FocusedGraphEd->GetCurrentGraph())->SubgraphExpression) : ToRawPtr(Material->MaterialGraph->SubgraphExpression);

	for (UEdGraphNode* ExpandedNode : ExpandedNodes)
	{
		if (UMaterialGraphNode* MaterialNode = Cast<UMaterialGraphNode>(ExpandedNode))
		{
			MaterialNode->MaterialExpression->Modify();
			MaterialNode->MaterialExpression->SubgraphExpression = SubgraphExpression;
		}
		else if (UMaterialGraphNode_Comment* CommentNode = Cast<UMaterialGraphNode_Comment>(ExpandedNode))
		{
			CommentNode->MaterialExpressionComment->Modify();
			CommentNode->MaterialExpressionComment->SubgraphExpression = SubgraphExpression;
		}
	}

	UpdateMaterialAfterGraphChange();
}

bool FMaterialEditor::CanExpandNodes() const
{
	// Does the selection set contain any composite nodes that are legal to expand?
	const FGraphPanelSelectionSet SelectedNodes = GetSelectedNodes();
	for (FGraphPanelSelectionSet::TConstIterator NodeIt(SelectedNodes); NodeIt; ++NodeIt)
	{
		if (Cast<UMaterialGraphNode_Composite>(*NodeIt))
		{
			return true;
		}
	}

	return false;
}

void FMaterialEditor::OnAlignTop()
{
	if (FocusedGraphEdPtr.IsValid())
	{
		FocusedGraphEdPtr.Pin()->OnAlignTop();
	}
}

void FMaterialEditor::OnAlignMiddle()
{
	if (FocusedGraphEdPtr.IsValid())
	{
		FocusedGraphEdPtr.Pin()->OnAlignMiddle();
	}
}

void FMaterialEditor::OnAlignBottom()
{
	if (FocusedGraphEdPtr.IsValid())
	{
		FocusedGraphEdPtr.Pin()->OnAlignBottom();
	}
}

void FMaterialEditor::OnAlignLeft()
{
	if (FocusedGraphEdPtr.IsValid())
	{
		FocusedGraphEdPtr.Pin()->OnAlignLeft();
	}
}

void FMaterialEditor::OnAlignCenter()
{
	if (FocusedGraphEdPtr.IsValid())
	{
		FocusedGraphEdPtr.Pin()->OnAlignCenter();
	}
}

void FMaterialEditor::OnAlignRight()
{
	if (FocusedGraphEdPtr.IsValid())
	{
		FocusedGraphEdPtr.Pin()->OnAlignRight();
	}
}

void FMaterialEditor::OnStraightenConnections()
{
	if (FocusedGraphEdPtr.IsValid())
	{
		FocusedGraphEdPtr.Pin()->OnStraightenConnections();
	}
}

void FMaterialEditor::OnDistributeNodesH()
{
	if (FocusedGraphEdPtr.IsValid())
	{
		FocusedGraphEdPtr.Pin()->OnDistributeNodesH();
	}
}

void FMaterialEditor::OnDistributeNodesV()
{
	if (FocusedGraphEdPtr.IsValid())
	{
		FocusedGraphEdPtr.Pin()->OnDistributeNodesV();
	}
}


void FMaterialEditor::PostUndo(bool bSuccess)
{
	if (bSuccess)
	{	
		if (TSharedPtr<SGraphEditor> FocusedGraphEd = FocusedGraphEdPtr.Pin())
		{
			FocusedGraphEd->ClearSelectionSet();
		}
		
		Material->BuildEditorParameterList();

		// Update the current preview material.
		UpdatePreviewMaterial();

		UpdatePreviewViewportsVisibility();

		RefreshExpressionPreviews();

		// Remove any tabs are that are pending kill or otherwise invalid UObject pointers.
		bool bNeedOpenGraphEditor = false;

		if (TSharedPtr<SGraphEditor> FocusedGraphEd = FocusedGraphEdPtr.Pin())
		{
			// @TODO Find a more coherent check for this, rather than rely on sage knowledge that the schema won't exist.
			// If our previous transaction created the current graph, it won't have a schema after undo.
			if (!FocusedGraphEd->GetCurrentGraph()->GetSchema())
			{
				CloseDocumentTab(FocusedGraphEd->GetCurrentGraph());
				DocumentManager->CleanInvalidTabs();
				DocumentManager->RefreshAllTabs();
				GetTabManager()->TryInvokeTab(FMaterialEditorTabs::GraphEditor);
			}

			// Active graph can change above, re-acquire ptr
			FocusedGraphEdPtr.Pin()->NotifyGraphChanged();
		}

		SetMaterialDirty();

		UpdateGenerator();

		FSlateApplication::Get().DismissAllMenus();
	}
}

void FMaterialEditor::NotifyPreChange(FProperty* PropertyAboutToChange)
{
	check( !ScopedTransaction );
	ScopedTransaction = new FScopedTransaction( NSLOCTEXT("UnrealEd", "MaterialEditorEditProperties", "Material Editor: Edit Properties") );
	FlushRenderingCommands();
}

void FMaterialEditor::NotifyPostChange( const FPropertyChangedEvent& PropertyChangedEvent, FProperty* PropertyThatChanged)
{
	check( ScopedTransaction );

	if ( PropertyThatChanged )
	{
		MaterialCustomPrimitiveDataWidget->UpdateEditorInstance(MaterialEditorInstance);

		const FName NameOfPropertyThatChanged( *PropertyThatChanged->GetName() );
		if ((NameOfPropertyThatChanged == GET_MEMBER_NAME_CHECKED(UMaterialInterface, PreviewMesh)) ||
			(NameOfPropertyThatChanged == GET_MEMBER_NAME_CHECKED(UMaterial, bUsedWithSkeletalMesh)))
		{
			// SetPreviewMesh will return false if the material has bUsedWithSkeletalMesh and
			// a skeleton was requested, in which case revert to a sphere static mesh.
			if (!SetPreviewAssetByName(*Material->PreviewMesh.ToString()))
			{
				SetPreviewAsset(GUnrealEd->GetThumbnailManager()->EditorSphere);
			}
		}
		else if (NameOfPropertyThatChanged == GET_MEMBER_NAME_CHECKED(UMaterial, bEnableExecWire))
		{
			Material->MaterialGraph->RebuildGraph();
		}
		else if( NameOfPropertyThatChanged == GET_MEMBER_NAME_CHECKED(UMaterial, MaterialDomain) ||
				 NameOfPropertyThatChanged == GET_MEMBER_NAME_CHECKED(UMaterial, ShadingModel))
		{
			Material->MaterialGraph->RebuildGraph();
			TArray<TWeakObjectPtr<UObject>> SelectedObjects = MaterialDetailsView->GetSelectedObjects();
			MaterialDetailsView->SetObjects( SelectedObjects, true );
			SetPreviewMaterial(Material);

			if (ExpressionPreviewMaterial)
			{
				if (Material->IsUIMaterial())
				{
					ExpressionPreviewMaterial->MaterialDomain = MD_UI;
				}
				else
				{
					ExpressionPreviewMaterial->MaterialDomain = MD_Surface;
				}

				SetPreviewMaterial(ExpressionPreviewMaterial);
			}

			UpdatePreviewViewportsVisibility();
		}
		else if (bPreviewStaticSwitches &&
				 PropertyThatChanged->GetOwnerClass() == UMaterialExpressionStaticBoolParameter::StaticClass() &&
				 NameOfPropertyThatChanged == GET_MEMBER_NAME_CHECKED(UMaterialExpressionStaticBoolParameter, DefaultValue))
		{
			bPreviewFeaturesChanged = true;
		}

		FGraphPanelSelectionSet SelectedNodes = GetSelectedNodes();

		for (FGraphPanelSelectionSet::TConstIterator NodeIt(SelectedNodes); NodeIt; ++NodeIt)
		{
			UMaterialGraphNode* SelectedNode = Cast<UMaterialGraphNode>(*NodeIt);

			if (SelectedNode && SelectedNode->MaterialExpression)
			{
				if(NameOfPropertyThatChanged == FName(TEXT("ParameterName")))
				{
					Material->UpdateExpressionParameterName(SelectedNode->MaterialExpression);
				}
				else if (SelectedNode->MaterialExpression->IsA(UMaterialExpressionDynamicParameter::StaticClass()))
				{
					Material->UpdateExpressionDynamicParameters(SelectedNode->MaterialExpression);
				}
				else if (PropertyThatChanged->IsA<FTextProperty>())
				{
					// Do nothing to the expression if we are just changing the label
				}
				else
				{
					Material->PropagateExpressionParameterChanges(SelectedNode->MaterialExpression);
				}
			}
		}
	}

	// Prevent constant recompilation of materials while properties are being interacted with
	if( PropertyChangedEvent.ChangeType != EPropertyChangeType::Interactive )
	{
		// Also prevent recompilation when properties have no effect on material output
		const FName PropertyName = PropertyChangedEvent.MemberProperty ? PropertyChangedEvent.MemberProperty->GetFName() : NAME_None;
		if (PropertyName != GET_MEMBER_NAME_CHECKED(UMaterialExpressionComment, Text)
		&& PropertyName != GET_MEMBER_NAME_CHECKED(UMaterialExpressionComment, CommentColor)
		&& PropertyName != GET_MEMBER_NAME_CHECKED(UMaterialExpression, Desc)
		&& PropertyName != GET_MEMBER_NAME_CHECKED(UMaterialExpressionVectorParameter, ChannelNames)
		&& PropertyName != GET_MEMBER_NAME_CHECKED(UMaterialExpressionTextureSampleParameter, ChannelNames))
		{
			// Update the current preview material.
			UpdatePreviewMaterial();
			RefreshExpressionPreviews();
			RegenerateCodeView();
		}

		GetDefault<UMaterialGraphSchema>()->ForceVisualizationCacheClear();
	}

	delete ScopedTransaction;
	ScopedTransaction = NULL;

	Material->MarkPackageDirty();
	SetMaterialDirty();

	UpdateGenerator();
}

void FMaterialEditor::ToggleCollapsed(UMaterialExpression* MaterialExpression)
{
	check( MaterialExpression );
	{
		const FScopedTransaction Transaction( NSLOCTEXT("UnrealEd", "MaterialEditorToggleCollapsed", "Material Editor: Toggle Collapsed") );
		MaterialExpression->Modify();
		MaterialExpression->bCollapsed = !MaterialExpression->bCollapsed;
	}
	MaterialExpression->PreEditChange( NULL );
	MaterialExpression->PostEditChange();
	MaterialExpression->MarkPackageDirty();
	SetMaterialDirty();

	// Update the preview.
	RefreshExpressionPreview( MaterialExpression, true );
	RefreshPreviewViewport();
}

void FMaterialEditor::RefreshExpressionPreviews(bool bForceRefreshAll /*= false*/)
{
	const FScopedBusyCursor BusyCursor;

	Material->UpdateCachedExpressionData();

	if ( bAlwaysRefreshAllPreviews || bForceRefreshAll)
	{
		// we need to make sure the rendering thread isn't drawing these tiles
		//SCOPED_SUSPEND_RENDERING_THREAD(true);

		// Refresh all expression previews.
		FMaterial::DeferredDeleteArray(ExpressionPreviews);

		for (int32 ExpressionIndex = 0; ExpressionIndex < Material->Expressions.Num(); ++ExpressionIndex)
		{
			UMaterialExpression* MaterialExpression = Material->Expressions[ExpressionIndex];

			UMaterialGraphNode* GraphNode = Cast<UMaterialGraphNode>(MaterialExpression->GraphNode);
			if (GraphNode)
			{
				GraphNode->InvalidatePreviewMaterialDelegate.ExecuteIfBound();
			}
		}
	}
	else
	{
		// Only refresh expressions that are marked for realtime update.
		for ( int32 ExpressionIndex = 0 ; ExpressionIndex < Material->Expressions.Num() ; ++ExpressionIndex )
		{
			UMaterialExpression* MaterialExpression = Material->Expressions[ ExpressionIndex ];
			RefreshExpressionPreview( MaterialExpression, false );
		}
	}

	TArray<FMatExpressionPreview*> ExpressionPreviewsBeingCompiled;
	ExpressionPreviewsBeingCompiled.Empty(50);

	// Go through all expression previews and create new ones as needed, and maintain a list of previews that are being compiled
	for( int32 ExpressionIndex = 0; ExpressionIndex < Material->Expressions.Num(); ++ExpressionIndex )
	{
		UMaterialExpression* MaterialExpression = Material->Expressions[ ExpressionIndex ];
		if (MaterialExpression && !MaterialExpression->IsA(UMaterialExpressionComment::StaticClass()) )
		{
			bool bNewlyCreated;
			FMatExpressionPreview* Preview = GetExpressionPreview( MaterialExpression, bNewlyCreated );
			if (bNewlyCreated && Preview)
			{
				ExpressionPreviewsBeingCompiled.Add(Preview);
			}
		}
	}
}

void FMaterialEditor::RefreshExpressionPreview(UMaterialExpression* MaterialExpression, bool bRecompile)
{
	if ( (MaterialExpression->bRealtimePreview || MaterialExpression->bNeedToUpdatePreview) && !MaterialExpression->bCollapsed )
	{
		for( int32 PreviewIndex = 0 ; PreviewIndex < ExpressionPreviews.Num() ; ++PreviewIndex )
		{
			FMatExpressionPreview* ExpressionPreview = ExpressionPreviews[PreviewIndex];
			if( ExpressionPreview->GetExpression() == MaterialExpression )
			{
				// We need to make sure we don't hold any other references before queuing the deferred delete as it may execute immediately (e.g. -onethread, or just very fast RT).
				// There's no danger in releasing the last reference to FMaterial as this doesn't delete it anyway, it needs to be deleted manually via DeferredDelete.
				ExpressionPreviews.RemoveAt(PreviewIndex);
				FMaterial::DeferredDelete(ExpressionPreview);
				ExpressionPreview = nullptr;
				MaterialExpression->bNeedToUpdatePreview = false;

				if (bRecompile)
				{
					bool bNewlyCreated;
					GetExpressionPreview(MaterialExpression, bNewlyCreated);
				}

				UMaterialGraphNode* GraphNode = Cast<UMaterialGraphNode>(MaterialExpression->GraphNode);
				if (GraphNode)
				{
					GraphNode->InvalidatePreviewMaterialDelegate.ExecuteIfBound();
				}

				break;
			}
		}
	}
}

FMatExpressionPreview* FMaterialEditor::GetExpressionPreview(UMaterialExpression* MaterialExpression, bool& bNewlyCreated)
{
	bNewlyCreated = false;
	if (!MaterialExpression->bHidePreviewWindow && !MaterialExpression->bCollapsed && !MaterialExpression->IsA<UMaterialExpressionCustomOutput>())
	{
		FMatExpressionPreview* Preview = NULL;
		for( int32 PreviewIndex = 0 ; PreviewIndex < ExpressionPreviews.Num() ; ++PreviewIndex )
		{
			FMatExpressionPreview* ExpressionPreview = ExpressionPreviews[PreviewIndex];
			if( ExpressionPreview->GetExpression() == MaterialExpression )
			{
				Preview = ExpressionPreviews[PreviewIndex];
				break;
			}
		}

		if( !Preview )
		{
			bNewlyCreated = true;
			Preview = new FMatExpressionPreview(MaterialExpression);
			ExpressionPreviews.Add(Preview);
			Preview->CacheShaders(GMaxRHIShaderPlatform, EMaterialShaderPrecompileMode::None);
		}
		return Preview;
	}

	return NULL;
}

void FMaterialEditor::PreColorPickerCommit(FLinearColor LinearColor)
{
	// Begin a property edit transaction.
	if ( GEditor )
	{
		GEditor->BeginTransaction( LOCTEXT("ModifyColorPicker", "Modify Color Picker Value") );
	}

	NotifyPreChange(NULL);

	UObject* Object = ColorPickerObject.Get(false);
	if( Object )
	{
		Object->PreEditChange(NULL);
	}
}

void FMaterialEditor::OnColorPickerCommitted(FLinearColor LinearColor)
{	
	UObject* Object = ColorPickerObject.Get(false);
	if( Object )
	{
		Object->MarkPackageDirty();
		FPropertyChangedEvent Event(ColorPickerProperty.Get(false));
		Object->PostEditChangeProperty(Event);
	}

	NotifyPostChange(NULL,NULL);

	if ( GEditor )
	{
		GEditor->EndTransaction();
	}

	RefreshExpressionPreviews();
	MaterialCustomPrimitiveDataWidget->UpdateEditorInstance(MaterialEditorInstance);
}

/** Create new tab for the supplied graph - don't call this directly, instead call OpenDocument to track history.*/
TSharedRef<SGraphEditor> FMaterialEditor::CreateGraphEditorWidget(TSharedRef<class FTabInfo> InTabInfo, class UEdGraph* InGraph)
{
	check((InGraph != nullptr) && Cast<UMaterialGraph>(InGraph));

	if (!GraphEditorCommands)
{
	GraphEditorCommands = MakeShareable( new FUICommandList );

		// Editing commands
		GraphEditorCommands->MapAction( FGenericCommands::Get().SelectAll,
			FExecuteAction::CreateSP( this, &FMaterialEditor::SelectAllNodes ),
			FCanExecuteAction::CreateSP( this, &FMaterialEditor::CanSelectAllNodes )
			);

		GraphEditorCommands->MapAction( FGenericCommands::Get().Delete,
			FExecuteAction::CreateSP( this, &FMaterialEditor::DeleteSelectedNodes ),
			FCanExecuteAction::CreateSP( this, &FMaterialEditor::CanDeleteNodes )
			);

		GraphEditorCommands->MapAction( FGenericCommands::Get().Copy,
			FExecuteAction::CreateSP( this, &FMaterialEditor::CopySelectedNodes ),
			FCanExecuteAction::CreateSP( this, &FMaterialEditor::CanCopyNodes )
			);

		GraphEditorCommands->MapAction( FGenericCommands::Get().Paste,
			FExecuteAction::CreateSP( this, &FMaterialEditor::PasteNodes ),
			FCanExecuteAction::CreateSP( this, &FMaterialEditor::CanPasteNodes )
			);

		GraphEditorCommands->MapAction( FGenericCommands::Get().Cut,
			FExecuteAction::CreateSP( this, &FMaterialEditor::CutSelectedNodes ),
			FCanExecuteAction::CreateSP( this, &FMaterialEditor::CanCutNodes )
			);

		GraphEditorCommands->MapAction( FGenericCommands::Get().Duplicate,
			FExecuteAction::CreateSP( this, &FMaterialEditor::DuplicateNodes ),
			FCanExecuteAction::CreateSP( this, &FMaterialEditor::CanDuplicateNodes )
			);
		GraphEditorCommands->MapAction(FGenericCommands::Get().Rename,
			FExecuteAction::CreateSP(this, &FMaterialEditor::OnRenameNode),
			FCanExecuteAction::CreateSP(this, &FMaterialEditor::CanRenameNodes)
		);

		// Graph Editor Commands
		GraphEditorCommands->MapAction( FGraphEditorCommands::Get().CreateComment,
			FExecuteAction::CreateSP( this, &FMaterialEditor::OnCreateComment )
			);

		// Material specific commands
		GraphEditorCommands->MapAction( FMaterialEditorCommands::Get().UseCurrentTexture,
			FExecuteAction::CreateSP(this, &FMaterialEditor::OnUseCurrentTexture)
			);

		GraphEditorCommands->MapAction( FMaterialEditorCommands::Get().ConvertObjects,
			FExecuteAction::CreateSP(this, &FMaterialEditor::OnConvertObjects)
			);

		GraphEditorCommands->MapAction(FMaterialEditorCommands::Get().PromoteToDouble,
			FExecuteAction::CreateSP(this, &FMaterialEditor::OnPromoteObjects)
		);

		GraphEditorCommands->MapAction(FMaterialEditorCommands::Get().PromoteToFloat,
			FExecuteAction::CreateSP(this, &FMaterialEditor::OnPromoteObjects)
		);

		GraphEditorCommands->MapAction( FMaterialEditorCommands::Get().ConvertToTextureObjects,
			FExecuteAction::CreateSP(this, &FMaterialEditor::OnConvertTextures)
			);

		GraphEditorCommands->MapAction( FMaterialEditorCommands::Get().ConvertToTextureSamples,
			FExecuteAction::CreateSP(this, &FMaterialEditor::OnConvertTextures)
			);

		GraphEditorCommands->MapAction( FMaterialEditorCommands::Get().ConvertToConstant,
			FExecuteAction::CreateSP(this, &FMaterialEditor::OnConvertObjects)
			);

		GraphEditorCommands->MapAction( FMaterialEditorCommands::Get().SelectNamedRerouteDeclaration,
			FExecuteAction::CreateSP(this, &FMaterialEditor::OnSelectNamedRerouteDeclaration)
			);

		GraphEditorCommands->MapAction( FMaterialEditorCommands::Get().SelectNamedRerouteUsages,
			FExecuteAction::CreateSP(this, &FMaterialEditor::OnSelectNamedRerouteUsages)
			);

		GraphEditorCommands->MapAction( FMaterialEditorCommands::Get().ConvertRerouteToNamedReroute,
			FExecuteAction::CreateSP(this, &FMaterialEditor::OnConvertRerouteToNamedReroute)
			);

		GraphEditorCommands->MapAction( FMaterialEditorCommands::Get().ConvertNamedRerouteToReroute,
			FExecuteAction::CreateSP(this, &FMaterialEditor::OnConvertNamedRerouteToReroute)
			);

		GraphEditorCommands->MapAction( FMaterialEditorCommands::Get().StopPreviewNode,
			FExecuteAction::CreateSP(this, &FMaterialEditor::OnPreviewNode)
			);

		GraphEditorCommands->MapAction( FMaterialEditorCommands::Get().StartPreviewNode,
			FExecuteAction::CreateSP(this, &FMaterialEditor::OnPreviewNode)
			);

		GraphEditorCommands->MapAction( FMaterialEditorCommands::Get().EnableRealtimePreviewNode,
			FExecuteAction::CreateSP(this, &FMaterialEditor::OnToggleRealtimePreview)
			);

		GraphEditorCommands->MapAction( FMaterialEditorCommands::Get().DisableRealtimePreviewNode,
			FExecuteAction::CreateSP(this, &FMaterialEditor::OnToggleRealtimePreview)
			);

		GraphEditorCommands->MapAction( FMaterialEditorCommands::Get().SelectDownstreamNodes,
			FExecuteAction::CreateSP(this, &FMaterialEditor::OnSelectDownstreamNodes)
			);

		GraphEditorCommands->MapAction( FMaterialEditorCommands::Get().SelectUpstreamNodes,
			FExecuteAction::CreateSP(this, &FMaterialEditor::OnSelectUpstreamNodes)
			);

		GraphEditorCommands->MapAction( FMaterialEditorCommands::Get().RemoveFromFavorites,
			FExecuteAction::CreateSP(this, &FMaterialEditor::RemoveSelectedExpressionFromFavorites)
			);

		GraphEditorCommands->MapAction( FMaterialEditorCommands::Get().AddToFavorites,
			FExecuteAction::CreateSP(this, &FMaterialEditor::AddSelectedExpressionToFavorites)
			);

		GraphEditorCommands->MapAction( FMaterialEditorCommands::Get().ForceRefreshPreviews,
			FExecuteAction::CreateSP(this, &FMaterialEditor::OnForceRefreshPreviews)
			);

		GraphEditorCommands->MapAction( FMaterialEditorCommands::Get().CreateComponentMaskNode,
			FExecuteAction::CreateSP(this, &FMaterialEditor::OnCreateComponentMaskNode)
			);

		GraphEditorCommands->MapAction(FGraphEditorCommands::Get().GoToDocumentation,
			FExecuteAction::CreateSP(this, &FMaterialEditor::OnGoToDocumentation),
			FCanExecuteAction::CreateSP(this, &FMaterialEditor::CanGoToDocumentation)
		);
<<<<<<< HEAD
=======

		// Collapse Node Commands
		GraphEditorCommands->MapAction( FGraphEditorCommands::Get().CollapseNodes,
			FExecuteAction::CreateSP( this, &FMaterialEditor::OnCollapseNodes ),
			FCanExecuteAction::CreateSP( this, &FMaterialEditor::CanCollapseNodes )
		);

		GraphEditorCommands->MapAction( FGraphEditorCommands::Get().ExpandNodes,
			FExecuteAction::CreateSP( this, &FMaterialEditor::OnExpandNodes ),
			FCanExecuteAction::CreateSP( this, &FMaterialEditor::CanExpandNodes ),
			FIsActionChecked(),
			FIsActionButtonVisible::CreateSP( this, &FMaterialEditor::CanExpandNodes )
		);
>>>>>>> 6bbb88c8

		// Alignment Commands
		GraphEditorCommands->MapAction(FGraphEditorCommands::Get().AlignNodesTop,
			FExecuteAction::CreateSP(this, &FMaterialEditor::OnAlignTop)
		);

		GraphEditorCommands->MapAction(FGraphEditorCommands::Get().AlignNodesMiddle,
			FExecuteAction::CreateSP(this, &FMaterialEditor::OnAlignMiddle)
		);

		GraphEditorCommands->MapAction(FGraphEditorCommands::Get().AlignNodesBottom,
			FExecuteAction::CreateSP(this, &FMaterialEditor::OnAlignBottom)
		);

		GraphEditorCommands->MapAction(FGraphEditorCommands::Get().AlignNodesLeft,
			FExecuteAction::CreateSP(this, &FMaterialEditor::OnAlignLeft)
		);

		GraphEditorCommands->MapAction(FGraphEditorCommands::Get().AlignNodesCenter,
			FExecuteAction::CreateSP(this, &FMaterialEditor::OnAlignCenter)
		);

		GraphEditorCommands->MapAction(FGraphEditorCommands::Get().AlignNodesRight,
			FExecuteAction::CreateSP(this, &FMaterialEditor::OnAlignRight)
		);

		GraphEditorCommands->MapAction(FGraphEditorCommands::Get().StraightenConnections,
			FExecuteAction::CreateSP(this, &FMaterialEditor::OnStraightenConnections)
		);

		// Distribution Commands
		GraphEditorCommands->MapAction(FGraphEditorCommands::Get().DistributeNodesHorizontally,
			FExecuteAction::CreateSP(this, &FMaterialEditor::OnDistributeNodesH)
		);

		GraphEditorCommands->MapAction(FGraphEditorCommands::Get().DistributeNodesVertically,
			FExecuteAction::CreateSP(this, &FMaterialEditor::OnDistributeNodesV)
		);

	}

	SGraphEditor::FGraphEditorEvents InEvents;
	InEvents.OnSelectionChanged = SGraphEditor::FOnSelectionChanged::CreateSP(this, &FMaterialEditor::OnSelectedNodesChanged);
	InEvents.OnNodeDoubleClicked = FSingleNodeEvent::CreateSP(this, &FMaterialEditor::OnNodeDoubleClicked);
	InEvents.OnTextCommitted = FOnNodeTextCommitted::CreateSP(this, &FMaterialEditor::OnNodeTitleCommitted);
	InEvents.OnVerifyTextCommit = FOnNodeVerifyTextCommit::CreateSP(this, &FMaterialEditor::OnVerifyNodeTextCommit);
	InEvents.OnSpawnNodeByShortcut = SGraphEditor::FOnSpawnNodeByShortcut::CreateSP(this, &FMaterialEditor::OnSpawnGraphNodeByShortcut, static_cast<UEdGraph*>(InGraph));

	// Create the title bar widget
	TSharedPtr<SWidget> TitleBarWidget = SNew(SMaterialEditorTitleBar)
		.EdGraphObj(InGraph)
		.TitleText(this, &FMaterialEditor::GetOriginalObjectName)
		.OnDifferentGraphCrumbClicked(this, &FMaterialEditor::OnChangeBreadCrumbGraph)
		.HistoryNavigationWidget(InTabInfo->CreateHistoryNavigationWidget())
		.MaterialInfoList(&MaterialInfoList);

	return SNew(SGraphEditor)
		.AdditionalCommands(GraphEditorCommands)
		.IsEditable(true)
		.TitleBar(TitleBarWidget)
		.Appearance(this, &FMaterialEditor::GetGraphAppearance)
		.GraphToEdit(InGraph)
		.GraphEvents(InEvents)
		.ShowGraphStateOverlay(false)
<<<<<<< HEAD
=======
		.OnNavigateHistoryBack(FSimpleDelegate::CreateSP(this, &FMaterialEditor::NavigateTab, FDocumentTracker::NavigateBackwards))
		.OnNavigateHistoryForward(FSimpleDelegate::CreateSP(this, &FMaterialEditor::NavigateTab, FDocumentTracker::NavigateForwards))
>>>>>>> 6bbb88c8
		.AssetEditorToolkit(this->AsShared());
}

FGraphAppearanceInfo FMaterialEditor::GetGraphAppearance() const
{
	FGraphAppearanceInfo AppearanceInfo;

	if (MaterialFunction)
	{
		switch (MaterialFunction->GetMaterialFunctionUsage())
		{
		case EMaterialFunctionUsage::MaterialLayer:
			AppearanceInfo.CornerText = LOCTEXT("AppearanceCornerText_MaterialLayer", "MATERIAL LAYER");
			break;
		case EMaterialFunctionUsage::MaterialLayerBlend:
			AppearanceInfo.CornerText = LOCTEXT("AppearanceCornerText_MaterialLayerBlend", "MATERIAL LAYER BLEND");
			break;
		default:
			AppearanceInfo.CornerText = LOCTEXT("AppearanceCornerText_MaterialFunction", "MATERIAL FUNCTION");
		}
	}
	else
	{
		AppearanceInfo.CornerText = LOCTEXT("AppearanceCornerText_Material", "MATERIAL");
	}

	return AppearanceInfo;
}

void FMaterialEditor::DeepCopyExpressions(UMaterialGraph* CopyGraph, UMaterialExpression* NewSubgraphExpression)
{
	if (!CopyGraph || !NewSubgraphExpression)
	{
		return;
	}
	
	CopyGraph->Modify();
	CopyGraph->SubgraphExpression = NewSubgraphExpression;

	// Duplicate subnodes
	auto DuplicateExpression = [&](auto* Expression)
	{
		using ExpressionType = typename std::remove_pointer<decltype(Expression)>::type;
		return Cast<ExpressionType>(UMaterialEditingLibrary::DuplicateMaterialExpression(Material, MaterialFunction, Expression));
	};

	for (UEdGraphNode* Node : CopyGraph->Nodes)
	{
		if (UMaterialGraphNode* MaterialNode = Cast<UMaterialGraphNode>(Node))
		{
			MaterialNode->Modify();
			MaterialNode->Rename(/*NewName=*/ NULL, /*NewOuter=*/ CopyGraph);
			if (UMaterialExpressionPinBase* PinBase = Cast<UMaterialExpressionPinBase>(MaterialNode->MaterialExpression))
			{
				UMaterialExpressionPinBase* OldPinBase = PinBase;
				UMaterialExpressionPinBase* NewPinBase = DuplicateExpression(OldPinBase);
				MaterialNode->MaterialExpression = NewPinBase;

				NewPinBase->SubgraphExpression = NewSubgraphExpression;
				NewPinBase->ReroutePins.Empty();
				for (FCompositeReroute& Reroute : OldPinBase->ReroutePins)
				{
					UMaterialExpressionReroute* DupReroute = DuplicateExpression(ToRawPtr(Reroute.Expression));
					DupReroute->SubgraphExpression = NewSubgraphExpression;
					NewPinBase->ReroutePins.Add({ Reroute.Name, decltype(FCompositeReroute::Expression)(DupReroute) });
				}

				UMaterialExpressionComposite* SubGraphComposite = CastChecked<UMaterialExpressionComposite>(NewSubgraphExpression);
				if (NewPinBase->PinDirection == EGPD_Output)
				{
					SubGraphComposite->InputExpressions = NewPinBase;
				}
				else
				{
					SubGraphComposite->OutputExpressions = NewPinBase;
				}
			}
			else
			{
				MaterialNode->MaterialExpression = DuplicateExpression(ToRawPtr(MaterialNode->MaterialExpression));
				MaterialNode->MaterialExpression->SubgraphExpression = NewSubgraphExpression;
			}
			
			// GraphNode is transient so it won't be duplicated. 
			MaterialNode->MaterialExpression->GraphNode = MaterialNode;
			PostPasteMaterialExpression(MaterialNode->MaterialExpression);

		}
		else if (UMaterialGraphNode_Comment* Comment = Cast<UMaterialGraphNode_Comment>(MaterialNode))
		{
			Comment->Modify();
			Comment->Rename(/*NewName=*/ NULL, /*NewOuter=*/ CopyGraph);
			Comment->MaterialExpressionComment = DuplicateExpression(ToRawPtr(Comment->MaterialExpressionComment));
			Comment->MaterialExpressionComment->SubgraphExpression = NewSubgraphExpression;

			// GraphNode is transient so it won't be duplicated. 
			Comment->MaterialExpressionComment->GraphNode = Comment;
		}
	}
}

void FMaterialEditor::CleanUnusedExpressions()
{
	TArray<UEdGraphNode*> UnusedNodes;

	Material->MaterialGraph->GetUnusedExpressions(UnusedNodes);

	if (UnusedNodes.Num() > 0 && CheckExpressionRemovalWarnings(UnusedNodes))
	{
		{
			// Kill off expressions referenced by the material that aren't reachable.
			const FScopedTransaction Transaction( NSLOCTEXT("UnrealEd", "MaterialEditorCleanUnusedExpressions", "Material Editor: Clean Unused Expressions") );
				
			Material->Modify();
			Material->MaterialGraph->Modify();

			for (int32 Index = 0; Index < UnusedNodes.Num(); ++Index)
			{
				UMaterialGraphNode* GraphNode = CastChecked<UMaterialGraphNode>(UnusedNodes[Index]);
				UMaterialExpression* MaterialExpression = GraphNode->MaterialExpression;

				FBlueprintEditorUtils::RemoveNode(NULL, GraphNode, true);

				if (PreviewExpression == MaterialExpression)
				{
					SetPreviewExpression(NULL);
				}

				MaterialExpression->Modify();
				Material->Expressions.Remove(MaterialExpression);
				Material->RemoveExpressionParameter(MaterialExpression);
				// Make sure the deleted expression is caught by gc
				MaterialExpression->MarkAsGarbage();
			}

			Material->MaterialGraph->LinkMaterialExpressionsFromGraph();
		} // ScopedTransaction

		if (TSharedPtr<SGraphEditor> FocusedGraphEd = FocusedGraphEdPtr.Pin())
		{
			FocusedGraphEd->ClearSelectionSet();
			FocusedGraphEd->NotifyGraphChanged();
		}

		SetMaterialDirty();
	}
}

bool FMaterialEditor::CheckExpressionRemovalWarnings(const TArray<UEdGraphNode*>& NodesToRemove)
{
	FString FunctionWarningString;
	bool bFirstExpression = true;
	for (int32 Index = 0; Index < NodesToRemove.Num(); ++Index)
	{
		if (UMaterialGraphNode* GraphNode = Cast<UMaterialGraphNode>(NodesToRemove[Index]))
		{
			UMaterialExpressionFunctionInput* FunctionInput = Cast<UMaterialExpressionFunctionInput>(GraphNode->MaterialExpression);
			UMaterialExpressionFunctionOutput* FunctionOutput = Cast<UMaterialExpressionFunctionOutput>(GraphNode->MaterialExpression);

			if (FunctionInput)
			{
				if (!bFirstExpression)
				{
					FunctionWarningString += TEXT(", ");
				}
				bFirstExpression = false;
				FunctionWarningString += FunctionInput->InputName.ToString();
			}

			if (FunctionOutput && MaterialFunction && MaterialFunction->GetMaterialFunctionUsage() == EMaterialFunctionUsage::Default)
			{
				if (!bFirstExpression)
				{
					FunctionWarningString += TEXT(", ");
				}
				bFirstExpression = false;
				FunctionWarningString += FunctionOutput->OutputName.ToString();
			}
		}
	}

	if (FunctionWarningString.Len() > 0)
	{
		if (EAppReturnType::Yes != FMessageDialog::Open( EAppMsgType::YesNo,
				FText::Format(
					NSLOCTEXT("UnrealEd", "Prompt_MaterialEditorDeleteFunctionInputs", "Delete function inputs or outputs \"{0}\"?\nAny materials which use this function will lose their connections to these function inputs or outputs once deleted."),
					FText::FromString(FunctionWarningString) )))
		{
			// User said don't delete
			return false;
		}
	}

	return true;
}

void FMaterialEditor::RemoveSelectedExpressionFromFavorites()
{
	const FGraphPanelSelectionSet SelectedNodes = GetSelectedNodes();

	if (SelectedNodes.Num() == 1)
	{
		for (FGraphPanelSelectionSet::TConstIterator NodeIt(SelectedNodes); NodeIt; ++NodeIt)
		{
			if (UMaterialGraphNode* GraphNode = Cast<UMaterialGraphNode>(*NodeIt))
			{
				MaterialExpressionClasses::Get()->RemoveMaterialExpressionFromFavorites(GraphNode->MaterialExpression->GetClass());
				EditorOptions->FavoriteExpressions.Remove(GraphNode->MaterialExpression->GetClass()->GetName());
				EditorOptions->SaveConfig();
			}
		}
	}
}

void FMaterialEditor::AddSelectedExpressionToFavorites()
{
	const FGraphPanelSelectionSet SelectedNodes = GetSelectedNodes();

	if (SelectedNodes.Num() == 1)
	{
		for (FGraphPanelSelectionSet::TConstIterator NodeIt(SelectedNodes); NodeIt; ++NodeIt)
		{
			if (UMaterialGraphNode* GraphNode = Cast<UMaterialGraphNode>(*NodeIt))
			{
				MaterialExpressionClasses::Get()->AddMaterialExpressionToFavorites(GraphNode->MaterialExpression->GetClass());
				EditorOptions->FavoriteExpressions.AddUnique(GraphNode->MaterialExpression->GetClass()->GetName());
				EditorOptions->SaveConfig();
			}
		}
	}
}

void FMaterialEditor::OnSelectedNodesChanged(const TSet<class UObject*>& NewSelection)
{
	TArray<UObject*> SelectedObjects;

	UObject* EditObject = Material;
	if (MaterialFunction)
	{
		EditObject = MaterialFunction;
	}

	bSelectRegularNode = false;
	if( NewSelection.Num() == 0 )
	{
		SelectedObjects.Add(EditObject);
	}
	else
	{
		for(TSet<class UObject*>::TConstIterator SetIt(NewSelection);SetIt;++SetIt)
		{
			if (UMaterialGraphNode* GraphNode = Cast<UMaterialGraphNode>(*SetIt))
			{
				bSelectRegularNode = true;
				SelectedObjects.Add(GraphNode->MaterialExpression);
			}
			else if (UMaterialGraphNode_Comment* CommentNode = Cast<UMaterialGraphNode_Comment>(*SetIt))
			{
				SelectedObjects.Add(CommentNode->MaterialExpressionComment);
			}
			else
			{
				SelectedObjects.Add(EditObject);
			}
		}
	}

	GetDetailView()->SetObjects( SelectedObjects, true );
	FocusDetailsPanel();
	
	if (bHideUnrelatedNodes && !bLockNodeFadeState)
	{
		if (TSharedPtr<SGraphEditor> FocusedGraphEd = FocusedGraphEdPtr.Pin())
		{
			FocusedGraphEd->ResetAllNodesUnrelatedStates();
		}

		if (bSelectRegularNode)
		{
			HideUnrelatedNodes();
		}
	}
}

void FMaterialEditor::OnNodeDoubleClicked(class UEdGraphNode* Node)
{
	UMaterialGraphNode* GraphNode = Cast<UMaterialGraphNode>(Node);

<<<<<<< HEAD
	if (GraphNode && GraphNode->MaterialExpression)
=======
	if (Node && Node->CanJumpToDefinition())
	{
		Node->JumpToDefinition();
	}
	else if (GraphNode && GraphNode->MaterialExpression)
>>>>>>> 6bbb88c8
	{
		UMaterialExpressionConstant3Vector* Constant3Expression = Cast<UMaterialExpressionConstant3Vector>(GraphNode->MaterialExpression);
		UMaterialExpressionConstant4Vector* Constant4Expression = Cast<UMaterialExpressionConstant4Vector>(GraphNode->MaterialExpression);
		UMaterialExpressionFunctionInput* InputExpression = Cast<UMaterialExpressionFunctionInput>(GraphNode->MaterialExpression);
		UMaterialExpressionVectorParameter* VectorExpression = Cast<UMaterialExpressionVectorParameter>(GraphNode->MaterialExpression);

		FColorChannels ChannelEditStruct;

		// Reset to default
		ColorPickerProperty = NULL;

		if( Constant3Expression )
		{
			ChannelEditStruct.Red = &Constant3Expression->Constant.R;
			ChannelEditStruct.Green = &Constant3Expression->Constant.G;
			ChannelEditStruct.Blue = &Constant3Expression->Constant.B;
		}
		else if( Constant4Expression )
		{
			ChannelEditStruct.Red = &Constant4Expression->Constant.R;
			ChannelEditStruct.Green = &Constant4Expression->Constant.G;
			ChannelEditStruct.Blue = &Constant4Expression->Constant.B;
			ChannelEditStruct.Alpha = &Constant4Expression->Constant.A;
		}
		else if (InputExpression)
		{
			// LWC_TODO: FIX THIS. Can't keep a pointer as float to a double type.
			//ChannelEditStruct.Red = &InputExpression->PreviewValue.X;
			//ChannelEditStruct.Green = &InputExpression->PreviewValue.Y;
			//ChannelEditStruct.Blue = &InputExpression->PreviewValue.Z;
			//ChannelEditStruct.Alpha = &InputExpression->PreviewValue.W;
		}
		else if (VectorExpression)
		{
			ChannelEditStruct.Red = &VectorExpression->DefaultValue.R;
			ChannelEditStruct.Green = &VectorExpression->DefaultValue.G;
			ChannelEditStruct.Blue = &VectorExpression->DefaultValue.B;
			ChannelEditStruct.Alpha = &VectorExpression->DefaultValue.A;
			static FName DefaultValueName = FName(TEXT("DefaultValue"));
			// Store off the property the color picker will be manipulating, so we can construct a useful PostEditChangeProperty later
			ColorPickerProperty = VectorExpression->GetClass()->FindPropertyByName(DefaultValueName);
		}

		if (ChannelEditStruct.Red || ChannelEditStruct.Green || ChannelEditStruct.Blue || ChannelEditStruct.Alpha)
		{
			TArray<FColorChannels> Channels;
			Channels.Add(ChannelEditStruct);

			ColorPickerObject = GraphNode->MaterialExpression;

			// Open a color picker 
			FColorPickerArgs PickerArgs;
			PickerArgs.ParentWidget = FocusedGraphEdPtr.Pin();
			PickerArgs.bUseAlpha = ChannelEditStruct.Alpha != nullptr;
			PickerArgs.bOnlyRefreshOnOk = false;
			PickerArgs.bOnlyRefreshOnMouseUp = true;
			PickerArgs.bExpandAdvancedSection = true;
			PickerArgs.DisplayGamma = TAttribute<float>::Create( TAttribute<float>::FGetter::CreateUObject(GEngine, &UEngine::GetDisplayGamma) );
			PickerArgs.ColorChannelsArray = &Channels;
			PickerArgs.OnColorCommitted = FOnLinearColorValueChanged::CreateSP(this, &FMaterialEditor::OnColorPickerCommitted);
			PickerArgs.PreColorCommitted = FOnLinearColorValueChanged::CreateSP(this, &FMaterialEditor::PreColorPickerCommit);
			PickerArgs.OptionalOwningDetailsView = MaterialDetailsView;
			OpenColorPicker(PickerArgs);
		}

		UMaterialExpressionTextureSample* TextureExpression = Cast<UMaterialExpressionTextureSample>(GraphNode->MaterialExpression);
		UMaterialExpressionTextureSampleParameter* TextureParameterExpression = Cast<UMaterialExpressionTextureSampleParameter>(GraphNode->MaterialExpression);
		UMaterialExpressionMaterialFunctionCall* FunctionExpression = Cast<UMaterialExpressionMaterialFunctionCall>(GraphNode->MaterialExpression);
		UMaterialExpressionCollectionParameter* CollectionParameter = Cast<UMaterialExpressionCollectionParameter>(GraphNode->MaterialExpression);

		TArray<UObject*> ObjectsToView;
		UObject* ObjectToEdit = NULL;

		if (TextureExpression && TextureExpression->Texture)
		{
			ObjectsToView.Add(TextureExpression->Texture);
		}
		else if (TextureParameterExpression && TextureParameterExpression->Texture)
		{
			ObjectsToView.Add(TextureParameterExpression->Texture);
		}
		else if (FunctionExpression && FunctionExpression->MaterialFunction)
		{
			ObjectToEdit = FunctionExpression->MaterialFunction;
		}
		else if (CollectionParameter && CollectionParameter->Collection)
		{
			ObjectToEdit = CollectionParameter->Collection;
		}

		if (ObjectsToView.Num() > 0)
		{
			GEditor->SyncBrowserToObjects(ObjectsToView);
		}
		if (ObjectToEdit)
		{
			GEditor->GetEditorSubsystem<UAssetEditorSubsystem>()->OpenEditorForAsset(ObjectToEdit);
		}

		// Double click actions for named reroute nodes
		if (GraphNode->MaterialExpression->IsA<UMaterialExpressionNamedRerouteDeclaration>())
		{
			OnSelectNamedRerouteUsages();
		}
		else if (GraphNode->MaterialExpression->IsA<UMaterialExpressionNamedRerouteUsage>())
		{
			OnSelectNamedRerouteDeclaration();
		}
<<<<<<< HEAD
=======
	}
}

void FMaterialEditor::OnRenameNode()
{
	TSharedPtr<SGraphEditor> FocusedGraphEd = FocusedGraphEdPtr.Pin();
	if (!FocusedGraphEd)
	{
		return;
	}

	const FGraphPanelSelectionSet SelectedNodes = GetSelectedNodes();
	for (FGraphPanelSelectionSet::TConstIterator NodeIt(SelectedNodes); NodeIt; ++NodeIt)
	{
		UEdGraphNode* SelectedNode = Cast<UEdGraphNode>(*NodeIt);
		if (SelectedNode != nullptr && SelectedNode->GetCanRenameNode())
		{
			bool ToRename = true;
			FocusedGraphEd->IsNodeTitleVisible(SelectedNode, ToRename);
			break;
		}
	}
}

bool FMaterialEditor::CanRenameNodes() const
{
	const FGraphPanelSelectionSet SelectedNodes = GetSelectedNodes();
	for (FGraphPanelSelectionSet::TConstIterator SelectedIter(SelectedNodes); SelectedIter; ++SelectedIter)
	{
		UEdGraphNode* Node = Cast<UEdGraphNode>(*SelectedIter);
		if ((Node != nullptr) && Node->GetCanRenameNode())
		{
			return true;
		}
>>>>>>> 6bbb88c8
	}
	return false;
}

void FMaterialEditor::OnNodeTitleCommitted(const FText& NewText, ETextCommit::Type CommitInfo, UEdGraphNode* NodeBeingChanged)
{
	if (NodeBeingChanged)
	{
		const FScopedTransaction Transaction( LOCTEXT( "RenameNode", "Rename Node" ) );
		NodeBeingChanged->Modify();
		NodeBeingChanged->OnRenameNode(NewText.ToString());
		UpdateGenerator();
		MaterialCustomPrimitiveDataWidget->UpdateEditorInstance(MaterialEditorInstance);
	}
}

bool FMaterialEditor::OnVerifyNodeTextCommit(const FText& NewText, UEdGraphNode* NodeBeingChanged, FText& OutErrorMessage)
{
	bool bValid = true;

	UMaterialGraphNode* MaterialNode = Cast<UMaterialGraphNode>(NodeBeingChanged);
	if( MaterialNode && MaterialNode->MaterialExpression && MaterialNode->MaterialExpression->IsA<UMaterialExpressionParameter>() )
	{
		if( NewText.ToString().Len() >= NAME_SIZE )
		{
			OutErrorMessage = FText::Format( LOCTEXT("MaterialEditorExpressionError_NameTooLong", "Parameter names must be less than {0} characters"), FText::AsNumber(NAME_SIZE));
			bValid = false;
		}
	}

	return bValid;
}

FReply FMaterialEditor::OnSpawnGraphNodeByShortcut(FInputChord InChord, const FVector2D& InPosition, UEdGraph* InGraph)
{
	UEdGraph* Graph = InGraph;
	if (FMaterialEditorSpawnNodeCommands::IsRegistered())
	{
		TSharedPtr< FEdGraphSchemaAction > Action = FMaterialEditorSpawnNodeCommands::Get().GetGraphActionByChord(InChord, InGraph);

		if (Action.IsValid())
		{
			TArray<UEdGraphPin*> DummyPins;
			Action->PerformAction(Graph, DummyPins, InPosition);
			return FReply::Handled();
		}
	}
	return FReply::Unhandled();
}

void FMaterialEditor::UpdateStatsMaterials()
{
	if (bShowBuiltinStats && bStatsFromPreviewMaterial)
	{	
		UMaterial* StatsMaterial = Material;
		FString EmptyMaterialName = FString(TEXT("MEStatsMaterial_Empty_")) + Material->GetName();
		EmptyMaterial = (UMaterial*)StaticDuplicateObject(Material, GetTransientPackage(), *EmptyMaterialName, ~RF_Standalone, UPreviewMaterial::StaticClass());

		EmptyMaterial->Expressions.Empty();

		//Disconnect all properties from the expressions
		for (int32 PropIdx = 0; PropIdx < MP_MAX; ++PropIdx)
		{
			FExpressionInput* ExpInput = EmptyMaterial->GetExpressionInputForProperty((EMaterialProperty)PropIdx);
			if(ExpInput)
			{
				ExpInput->Expression = NULL;
			}
		}
		EmptyMaterial->bAllowDevelopmentShaderCompile = Material->bAllowDevelopmentShaderCompile;
		EmptyMaterial->PreEditChange(NULL);
		EmptyMaterial->PostEditChange();
	}
}

void FMaterialEditor::NotifyExternalMaterialChange()
{
	MaterialStatsManager->SignalMaterialChanged();
}

void FMaterialEditor::FocusDetailsPanel()
{
	if (SpawnedDetailsTab.IsValid() && !SpawnedDetailsTab.Pin()->IsForeground())
	{
		SpawnedDetailsTab.Pin()->DrawAttention();
	}
}

void FMaterialEditor::RebuildInheritanceList()
{
	if (!MaterialFunction)
	{
		MaterialChildList.Empty();

		UMaterialEditingLibrary::GetChildInstances(OriginalMaterial, MaterialChildList);
	}
}

#undef LOCTEXT_NAMESPACE<|MERGE_RESOLUTION|>--- conflicted
+++ resolved
@@ -319,11 +319,7 @@
 		.SetGroup(WorkspaceMenuCategoryRef)
 		.SetIcon(FSlateIcon(FEditorStyle::GetStyleSetName(), "LevelEditor.Tabs.Details"));
 
-<<<<<<< HEAD
-	InTabManager->RegisterTabSpawner(LayerPropertiesTabId, FOnSpawnTab::CreateSP(this, &FMaterialEditor::SpawnTab_LayerProperties))
-=======
 	InTabManager->RegisterTabSpawner(FMaterialEditorTabs::LayerPropertiesTabId, FOnSpawnTab::CreateSP(this, &FMaterialEditor::SpawnTab_LayerProperties))
->>>>>>> 6bbb88c8
 		.SetDisplayName(LOCTEXT("LayerPropertiesTab", "Layer Parameters"))
 		.SetGroup(WorkspaceMenuCategoryRef)
 		.SetIcon(FSlateIcon(FEditorStyle::GetStyleSetName(), "LevelEditor.Tabs.Layers"));
@@ -1021,19 +1017,9 @@
 				// Remote port is the node placed in the source graph
 				UMaterialGraphNode* LocalPort = (LocalPin->Direction == EGPD_Input) ? InEntryNode : InResultNode;
 
-<<<<<<< HEAD
-	MaterialDetailsView->RegisterInstancedCustomPropertyLayout(
-		UMaterialExpressionRuntimeVirtualTextureSampleParameter::StaticClass(),
-		LayoutExpressionParameterDetails
-		);
-
-	FOnGetDetailCustomizationInstance LayoutLayerExpressionParameterDetails = FOnGetDetailCustomizationInstance::CreateStatic(
-		&FMaterialExpressionLayersParameterDetails::MakeInstance, FOnCollectParameterGroups::CreateSP(this, &FMaterialEditor::GetAllMaterialExpressionGroups));
-=======
 				// Add a new pin to the entry/exit node and to the composite node
 				UEdGraphPin* LocalPortPin = NULL;
 				UEdGraphPin* RemotePortPin = NULL;
->>>>>>> 6bbb88c8
 
 				if(LocalPin->LinkedTo[0]->GetOwningNode() != InEntryNode)
 				{
@@ -1130,11 +1116,6 @@
 	AssignPinSourceIndices(InResultNode);
 }
 
-<<<<<<< HEAD
-	MaterialLayersFunctionsInstance = SNew(SMaterialLayersFunctionsMaterialWrapper)
-		.InMaterialEditorInstance(MaterialEditorInstance)
-		.InGenerator(Generator);
-=======
 void FMaterialEditor::CollapseNodes(TSet<UEdGraphNode*>& InCollapsableNodes)
 {
 	TSharedPtr<SGraphEditor> FocusedGraphEd = FocusedGraphEdPtr.Pin();
@@ -1142,7 +1123,6 @@
 	{
 		return;
 	}
->>>>>>> 6bbb88c8
 
 	UEdGraph* SourceGraph = FocusedGraphEd->GetCurrentGraph();
 	SourceGraph->Modify();
@@ -1177,39 +1157,6 @@
 
 void FMaterialEditor::ExpandNode(UEdGraphNode* InNodeToExpand, UEdGraph* InSourceGraph, TSet<UEdGraphNode*>& OutExpandedNodes)
 {
-<<<<<<< HEAD
-	// If this is a comment only change, skip updating the preview material and viewport
-	{
-		bool bIsCommentOnlyChange = true;
-		for (int32 Index = 0; Index < PropertyChangedEvent.GetNumObjectsBeingEdited(); ++Index)
-		{
-			const UObject* EditedObject = PropertyChangedEvent.GetObjectBeingEdited(Index);
-			if (!EditedObject->IsA<UMaterialExpression>())
-			{
-				bIsCommentOnlyChange = false;
-				break;
-			}
-
-			if (EditedObject->IsA<UMaterialExpressionComment>())
-			{
-				continue;
-			}
-
-			if (PropertyChangedEvent.GetPropertyName() != TEXT("Desc"))
-			{
-				bIsCommentOnlyChange = false;
-				break;
-			}
-		}
-		if (bIsCommentOnlyChange)
-		{
-			return;
-		}
-	}
-
-	bool bRefreshNodePreviews = false;
-	if (PropertyChangedEvent.Property != nullptr && PropertyChangedEvent.ChangeType != EPropertyChangeType::Interactive)
-=======
 	UEdGraph* DestinationGraph = InNodeToExpand->GetGraph();
 	UEdGraph* SourceGraph = InSourceGraph;
 	check(SourceGraph);
@@ -1230,7 +1177,6 @@
 	bool bPreviewExpressionDeleted = false;
 
 	if (Entry)
->>>>>>> 6bbb88c8
 	{
 		UMaterialExpressionPinBase* PinBase = Cast<UMaterialExpressionPinBase>(Cast<UMaterialGraphNode>(Entry)->MaterialExpression);
 		PinBase->DeleteReroutePins();
@@ -1242,27 +1188,12 @@
 
 	if (Result)
 	{
-<<<<<<< HEAD
-		RefreshExpressionPreviews(true);
-		RefreshPreviewViewport();
-		TArray<TWeakObjectPtr<UObject>> SelectedObjects = MaterialDetailsView->GetSelectedObjects();
-
-		// Don't set directly on color structs since the color picker will do that for us
-		FStructProperty* StructProperty = CastField<FStructProperty>(PropertyChangedEvent.Property);
-		if (!StructProperty || StructProperty->Struct->GetFName() != "LinearColor")
-		{
-			MaterialDetailsView->SetObjects(SelectedObjects, true);
-		}
-		Material->MarkPackageDirty();
-		SetMaterialDirty();
-=======
 		UMaterialExpressionPinBase* PinBase = Cast<UMaterialExpressionPinBase>(Cast<UMaterialGraphNode>(Result)->MaterialExpression);
 		PinBase->DeleteReroutePins();
 		Material->Expressions.Remove(PinBase);
 		PinBase->MarkAsGarbage();
 		Result->DestroyNode();
 		bPreviewExpressionDeleted |= PinBase == PreviewExpression;
->>>>>>> 6bbb88c8
 	}
 
 	// Make sure any subgraphs get propagated appropriately
@@ -1818,26 +1749,6 @@
 		
 		FToolMenuSection& GraphSection = ToolBar->AddSection("Graph", TAttribute<FText>(), InsertAfterAssetSection);
 
-<<<<<<< HEAD
-		{
-			FToolMenuSection& Section = ToolBar->AddSection("Graph", TAttribute<FText>(), InsertAfterAssetSection);
-			Section.AddEntry(FToolMenuEntry::InitToolBarButton(FMaterialEditorCommands::Get().CameraHome));
-			Section.AddEntry(FToolMenuEntry::InitToolBarButton(FMaterialEditorCommands::Get().CleanUnusedExpressions));
-			Section.AddEntry(FToolMenuEntry::InitToolBarButton(FMaterialEditorCommands::Get().ShowHideConnectors));
-			Section.AddEntry(FToolMenuEntry::InitToolBarButton(FMaterialEditorCommands::Get().ToggleLivePreview));
-			Section.AddEntry(FToolMenuEntry::InitToolBarButton(FMaterialEditorCommands::Get().ToggleRealtimeExpressions));
-			Section.AddEntry(FToolMenuEntry::InitToolBarButton(FMaterialEditorCommands::Get().AlwaysRefreshAllPreviews));
-			Section.AddEntry(FToolMenuEntry::InitToolBarButton(
-				FMaterialEditorCommands::Get().ToggleHideUnrelatedNodes,
-				TAttribute<FText>(),
-				TAttribute<FText>(),
-				FSlateIcon(FEditorStyle::GetStyleSetName(), "GraphEditor.ToggleHideUnrelatedNodes")
-			));
-			Section.AddEntry(FToolMenuEntry::InitComboButton(
-				"HideUnrelatedNodesOptions",
-				FUIAction(),
-				FNewToolMenuDelegate::CreateLambda([](UToolMenu* InSubMenu)
-=======
 		FToolMenuEntry CleaningMenu = FToolMenuEntry::InitComboButton(
 			"CleanGraph",
 			FUIAction(),
@@ -1880,7 +1791,6 @@
 			"HideUnrelatedNodesOptions",
 			FUIAction(),
 			FNewToolMenuDelegate::CreateLambda([](UToolMenu* InSubMenu)
->>>>>>> 6bbb88c8
 				{
 					UMaterialEditorMenuContext* SubMenuContext = InSubMenu->FindContext<UMaterialEditorMenuContext>();
 					if (SubMenuContext && SubMenuContext->MaterialEditor.IsValid())
@@ -1889,46 +1799,17 @@
 						MaterialEditor->MakeHideUnrelatedNodesOptionsMenu(InSubMenu);
 					}
 				}),
-<<<<<<< HEAD
-				LOCTEXT("HideUnrelatedNodesOptions", "Hide Unrelated Nodes Options"),
-				LOCTEXT("HideUnrelatedNodesOptionsMenu", "Hide Unrelated Nodes options menu"),
-				TAttribute<FSlateIcon>(),
-				true
-			));
-		}
-=======
 			LOCTEXT("HideUnrelatedNodesOptions", "Hide Unrelated Nodes Options"),
 					LOCTEXT("HideUnrelatedNodesOptionsMenu", "Hide Unrelated Nodes options menu"),
 					TAttribute<FSlateIcon>(),
 					true
 					));
->>>>>>> 6bbb88c8
 
 		{
 			FToolMenuSection& Section = ToolBar->AddSection("Stats", TAttribute<FText>(), InsertAfterAssetSection);
 			Section.AddEntry(FToolMenuEntry::InitToolBarButton(FMaterialEditorCommands::Get().ToggleMaterialStats));
 			Section.AddEntry(FToolMenuEntry::InitToolBarButton(FMaterialEditorCommands::Get().TogglePlatformStats));
-<<<<<<< HEAD
-			Section.AddEntry(FToolMenuEntry::InitComboButton(
-				"NodePreview",
-				FUIAction(),
-				FNewToolMenuDelegate::CreateLambda([](UToolMenu* InSubMenu)
-				{
-					UMaterialEditorMenuContext* SubMenuContext = InSubMenu->FindContext<UMaterialEditorMenuContext>();
-					if (SubMenuContext && SubMenuContext->MaterialEditor.IsValid())
-					{
-						TSharedPtr<FMaterialEditor> MaterialEditor = StaticCastSharedPtr<FMaterialEditor>(SubMenuContext->MaterialEditor.Pin());
-						MaterialEditor->GeneratePreviewMenuContent(InSubMenu);
-					}
-				}),
-				LOCTEXT("NodePreview_Label", "Preview Nodes"),
-				LOCTEXT("NodePreviewToolTip", "Preview the nodes for a given feature level and/or material quality."),
-				FSlateIcon(FEditorStyle::GetStyleSetName(), "FullBlueprintEditor.SwitchToScriptingMode"),
-				false
-			));
-=======
 			
->>>>>>> 6bbb88c8
 		}
 
 		
@@ -4308,211 +4189,6 @@
 }
 }
 
-void FMaterialEditor::OnSelectNamedRerouteDeclaration()
-{
-	const FGraphPanelSelectionSet SelectedNodes = GraphEditor->GetSelectedNodes();
-	if (SelectedNodes.Num() == 1)
-	{
-		GraphEditor->ClearSelectionSet();
-		for (FGraphPanelSelectionSet::TConstIterator NodeIt(SelectedNodes); NodeIt; ++NodeIt)
-		{
-			UMaterialGraphNode* GraphNode = Cast<UMaterialGraphNode>(*NodeIt);
-			if (GraphNode)
-			{
-				UMaterialExpression* CurrentSelectedExpression = GraphNode->MaterialExpression;
-				UMaterialExpressionNamedRerouteUsage* Usage = Cast<UMaterialExpressionNamedRerouteUsage>(CurrentSelectedExpression);
-				if (Usage && Usage->Declaration)
-				{
-					UEdGraphNode* DeclarationGraphNode = Usage->Declaration->GraphNode;
-					if (DeclarationGraphNode)
-					{
-						GraphEditor->SetNodeSelection(DeclarationGraphNode, true);
-					}
-				}
-			}
-		}
-		GraphEditor->ZoomToFit(true);
-	}
-}
-
-void FMaterialEditor::OnSelectNamedRerouteUsages()
-{
-	const FGraphPanelSelectionSet SelectedNodes = GraphEditor->GetSelectedNodes();
-	if (SelectedNodes.Num() == 1)
-	{
-		GraphEditor->ClearSelectionSet();
-		for (FGraphPanelSelectionSet::TConstIterator NodeIt(SelectedNodes); NodeIt; ++NodeIt)
-		{
-			UMaterialGraphNode* GraphNode = Cast<UMaterialGraphNode>(*NodeIt);
-			if (GraphNode)
-			{
-				UMaterialExpression* CurrentSelectedExpression = GraphNode->MaterialExpression;
-				UMaterialExpressionNamedRerouteDeclaration* Declaration = Cast<UMaterialExpressionNamedRerouteDeclaration>(CurrentSelectedExpression);
-				for(UMaterialExpression* Expression : Material->Expressions)
-				{
-					auto* Usage = Cast<UMaterialExpressionNamedRerouteUsage>(Expression);
-					if (Usage && Usage->Declaration == Declaration)
-					{
-						UEdGraphNode* UsageGraphNode = Usage->GraphNode;
-						if (UsageGraphNode)
-						{
-							GraphEditor->SetNodeSelection(UsageGraphNode, true);
-						}
-					}
-				}
-			}
-		}
-		GraphEditor->ZoomToFit(true);
-	}
-}
-
-void FMaterialEditor::OnConvertRerouteToNamedReroute()
-{
-	const FGraphPanelSelectionSet SelectedNodes = GraphEditor->GetSelectedNodes();
-	if (SelectedNodes.Num() == 1)
-	{
-		GraphEditor->ClearSelectionSet();
-		for (FGraphPanelSelectionSet::TConstIterator NodeIt(SelectedNodes); NodeIt; ++NodeIt)
-		{
-			UMaterialGraphNode_Knot* GraphNode = Cast<UMaterialGraphNode_Knot>(*NodeIt);
-			if (GraphNode)
-			{
-				UEdGraph* Graph = GraphNode->GetGraph();
-				const FScopedTransaction Transaction(LOCTEXT("ConvertRerouteToNamedReroute", "Convert reroute to named reroute"));
-				Graph->Modify();
-
-				auto* Declaration = Cast<UMaterialExpressionNamedRerouteDeclaration>(FMaterialEditorUtilities::CreateNewMaterialExpression(
-					Graph, 
-					UMaterialExpressionNamedRerouteDeclaration::StaticClass(), 
-					FVector2D(GraphNode->NodePosX - 50, GraphNode->NodePosY), 
-					false, 
-					true));
-				if (!Declaration)
-				{
-					return;
-				}
-
-				UEdGraphPin* DeclarationInputPin = nullptr;
-				for (auto* Pin : Declaration->GraphNode->GetAllPins())
-				{
-					if (Pin->Direction == EEdGraphPinDirection::EGPD_Input)
-					{
-						DeclarationInputPin = Pin;
-						break;
-					}
-				}
-				if (!ensure(DeclarationInputPin))
-				{
-					return;
-				}
-
-				for (auto* InputPin : GraphNode->GetInputPin()->LinkedTo)
-				{
-					InputPin->MakeLinkTo(DeclarationInputPin);
-				}
-
-				TArray<UEdGraphPin*> OutputPins = GraphNode->GetOutputPin()->LinkedTo;
-				OutputPins.Sort([](UEdGraphPin& A, UEdGraphPin& B) { return A.GetOwningNode()->NodePosY < B.GetOwningNode()->NodePosY; });
-
-				int Index = -OutputPins.Num() / 2;
-				for (auto* OutputPin : OutputPins)
-				{
-					auto* Usage = Cast<UMaterialExpressionNamedRerouteUsage>(FMaterialEditorUtilities::CreateNewMaterialExpression(
-						Material->MaterialGraph,
-						UMaterialExpressionNamedRerouteUsage::StaticClass(),
-						FVector2D(GraphNode->NodePosX + 50, GraphNode->NodePosY + Index * 50),
-						false,
-						true));
-					if (Usage)
-					{
-						Usage->Declaration = Declaration;
-						Usage->DeclarationGuid = Declaration->VariableGuid;
-						Usage->GraphNode->GetAllPins()[0]->MakeLinkTo(OutputPin); // usage node has a single pin
-					}
-					Index++;
-				}
-				GraphNode->DestroyNode();
-				GraphEditor->SetNodeSelection(Declaration->GraphNode, true);
-			}
-		}
-	}
-}
-
-void FMaterialEditor::OnConvertNamedRerouteToReroute()
-{
-	const FGraphPanelSelectionSet SelectedNodes = GraphEditor->GetSelectedNodes();
-	if (SelectedNodes.Num() == 1)
-	{
-		for (FGraphPanelSelectionSet::TConstIterator NodeIt(SelectedNodes); NodeIt; ++NodeIt)
-		{
-			UMaterialGraphNode* GraphNode = Cast<UMaterialGraphNode>(*NodeIt);
-			if (GraphNode)
-			{
-				UEdGraph* Graph = GraphNode->GetGraph();
-				const FScopedTransaction Transaction(LOCTEXT("ConvertNamedRerouteToReroute", "Convert named reroute to reroute"));
-				Graph->Modify();
-
-				UMaterialExpression* CurrentSelectedExpression = GraphNode->MaterialExpression;
-				UMaterialExpressionNamedRerouteDeclaration* Declaration = Cast<UMaterialExpressionNamedRerouteDeclaration>(CurrentSelectedExpression);
-				if (!Declaration)
-				{
-					UMaterialExpressionNamedRerouteUsage* Usage = Cast<UMaterialExpressionNamedRerouteUsage>(CurrentSelectedExpression);
-					if (Usage)
-					{
-						Declaration = Usage->Declaration;
-					}
-				}
-				if (!Declaration)
-				{
-					return;
-				}
-				UEdGraphNode* DeclarationGraphNode = Declaration->GraphNode;
-				FVector2D KnotPosition(DeclarationGraphNode->NodePosX + 50, DeclarationGraphNode->NodePosY);
-
-				UMaterialExpression* Reroute = FMaterialEditorUtilities::CreateNewMaterialExpression(Graph, UMaterialExpressionReroute::StaticClass(), KnotPosition, false, true);
-				auto* KnotGraphNode = CastChecked<UMaterialGraphNode_Knot>(Reroute->GraphNode);
-
-				for (UEdGraphPin* Pin : DeclarationGraphNode->GetAllPins())
-				{
-					if (Pin->Direction == EEdGraphPinDirection::EGPD_Input)
-					{
-						for (UEdGraphPin* InputPin : Pin->LinkedTo)
-						{
-							KnotGraphNode->GetInputPin()->MakeLinkTo(InputPin);
-						}
-					}
-					if (Pin->Direction == EEdGraphPinDirection::EGPD_Output)
-					{
-						for (UEdGraphPin* OutputPin : Pin->LinkedTo)
-						{
-							KnotGraphNode->GetOutputPin()->MakeLinkTo(OutputPin);
-						}
-					}
-				}
-				DeclarationGraphNode->DestroyNode();
-
-				for(UMaterialExpression* Expression : Material->Expressions)
-				{
-					auto* Usage = Cast<UMaterialExpressionNamedRerouteUsage>(Expression);
-					if (Usage && Usage->Declaration == Declaration)
-					{
-						UEdGraphNode* UsageGraphNode = Usage->GraphNode;
-						if (UsageGraphNode)
-						{
-							UEdGraphPin* Pin = Usage->GraphNode->GetAllPins()[0]; // usage node has a single pin
-							for (UEdGraphPin* OutputPin : Pin->LinkedTo)
-							{
-								KnotGraphNode->GetOutputPin()->MakeLinkTo(OutputPin);
-							}
-							UsageGraphNode->DestroyNode();
-						}
-					}
-				}
-			}
-		}
-	}
-}
-
 void FMaterialEditor::OnPreviewNode()
 {
 	const FGraphPanelSelectionSet SelectedNodes = GetSelectedNodes();
@@ -4982,76 +4658,8 @@
 
 	if (Expression->Material == Material && OriginalMaterial)
 	{
-<<<<<<< HEAD
-		SetVectorParameterDefaultOnDependentMaterials(ParameterName, Value, true);
-
-		OverriddenVectorParametersToRevert.AddUnique(ParameterName);
-	}
-
-	OnParameterDefaultChanged();
-}
-
-void FMaterialEditor::SetScalarParameterDefaultOnDependentMaterials(FName ParameterName, float Value, bool bOverride)
-{
-	TArray<UMaterial*> MaterialsToOverride;
-
-	if (MaterialFunction)
-	{
-		// Find all materials that reference this function
-		for (TObjectIterator<UMaterial> It; It; ++It)
-		{
-			UMaterial* CurrentMaterial = *It;
-
-			if (CurrentMaterial != Material)
-			{
-				bool bUpdate = false;
-
-				for (int32 FunctionIndex = 0; FunctionIndex < CurrentMaterial->GetCachedExpressionData().FunctionInfos.Num(); FunctionIndex++)
-				{
-					if (CurrentMaterial->GetCachedExpressionData().FunctionInfos[FunctionIndex].Function == MaterialFunction->ParentFunction)
-					{
-						bUpdate = true;
-						break;
-					}
-				}
-
-				if (bUpdate)
-				{
-					MaterialsToOverride.Add(CurrentMaterial);
-				}
-			}
-		}
-	}
-	else
-	{
-		MaterialsToOverride.Add(OriginalMaterial);
-	}
-
-	const ERHIFeatureLevel::Type FeatureLevel = GEditor->GetEditorWorldContext().World()->FeatureLevel;
-
-	for (int32 MaterialIndex = 0; MaterialIndex < MaterialsToOverride.Num(); MaterialIndex++)
-	{
-		UMaterial* CurrentMaterial = MaterialsToOverride[MaterialIndex];
-
-		CurrentMaterial->OverrideScalarParameterDefault(ParameterName, Value, bOverride, FeatureLevel);
-=======
 		SetNumericParameterDefaultOnDependentMaterials(Type, ParameterName, Value, true);
 		OverriddenNumericParametersToRevert.Add(MakeTuple(Type, ParameterName));
->>>>>>> 6bbb88c8
-	}
-
-	OnParameterDefaultChanged();
-}
-
-void FMaterialEditor::OnParameterDefaultChanged()
-{
-	// Brute force all flush virtual textures if this material writes to any runtime virtual texture.
-	if (Material->GetCachedExpressionData().bHasRuntimeVirtualTextureOutput)
-	{
-		ENQUEUE_RENDER_COMMAND(FlushVTCommand)([](FRHICommandListImmediate& RHICmdList)
-		{
-			GetRendererModule().FlushVirtualTextureCache(); 
-		});
 	}
 
 	OnParameterDefaultChanged();
@@ -5555,44 +5163,6 @@
 	JumpToNode(ExpressionNode);
 }
 
-void FMaterialEditor::JumpToExpression(UMaterialExpression* Expression)
-{
-	check(Expression);
-	UEdGraphNode* ExpressionNode = nullptr;
-
-	// Note: 'Expression' may be from a serialized material with no graph, we compare to our material with a graph if this occurs
-	if (Expression->GraphNode)
-	{
-		ExpressionNode = Expression->GraphNode;
-	}
-	else if (Expression->bIsParameterExpression)
-	{
-		TArray<UMaterialExpression*>* GraphExpressions = Material->EditorParameters.Find(Expression->GetParameterName());
-		if (GraphExpressions && GraphExpressions->Num() == 1)
-		{
-			ExpressionNode = GraphExpressions->Last()->GraphNode;
-		}
-		else
-		{
-			UMaterialExpressionParameter* GraphExpression = Material->FindExpressionByGUID<UMaterialExpressionParameter>(Expression->GetParameterExpressionId());
-			ExpressionNode = GraphExpression ? GraphExpression->GraphNode : nullptr;
-		}
-	}
-	else if (UMaterialExpressionFunctionOutput* ExpressionOutput = Cast<UMaterialExpressionFunctionOutput>(Expression))
-	{
-		TArray<UMaterialExpressionFunctionOutput*> FunctionOutputExpressions;
-		Material->GetAllFunctionOutputExpressions(FunctionOutputExpressions);
-		UMaterialExpressionFunctionOutput** GraphExpression = FunctionOutputExpressions.FindByPredicate(
-			[&](const UMaterialExpressionFunctionOutput* GraphExpressionOutput) 
-			{
-				return GraphExpressionOutput->Id == ExpressionOutput->Id;
-			});
-		ExpressionNode = GraphExpression ? (*GraphExpression)->GraphNode : nullptr;
-	}
-
-	JumpToNode(ExpressionNode);
-}
-
 void FMaterialEditor::SelectAllNodes()
 {
 	if (TSharedPtr<SGraphEditor> FocusedGraphEd = FocusedGraphEdPtr.Pin())
@@ -5634,52 +5204,7 @@
 
 		{
 			const FScopedTransaction Transaction( NSLOCTEXT("UnrealEd", "MaterialEditorDelete", "Material Editor: Delete") );
-<<<<<<< HEAD
-			Material->Modify();
-
-			for (int32 Index = 0; Index < NodesToDelete.Num(); ++Index)
-			{
-				if (NodesToDelete[Index]->CanUserDeleteNode())
-				{
-					// Break all node links first so that we don't update the material before deleting
-					NodesToDelete[Index]->BreakAllNodeLinks();
-
-					FBlueprintEditorUtils::RemoveNode(NULL, NodesToDelete[Index], true);
-
-					if (UMaterialGraphNode* GraphNode = Cast<UMaterialGraphNode>(NodesToDelete[Index]))
-					{
-						UMaterialExpression* MaterialExpression = GraphNode->MaterialExpression;
-
-						bHaveExpressionsToDelete = true;
-
-						DestroyColorPicker();
-
-						if( PreviewExpression == MaterialExpression )
-						{
-							// The expression being previewed is also being deleted
-							bPreviewExpressionDeleted = true;
-						}
-
-						if (MaterialExpression)
-						{
-							MaterialExpression->Modify();
-							Material->Expressions.Remove(MaterialExpression);
-							Material->RemoveExpressionParameter(MaterialExpression);
-							// Make sure the deleted expression is caught by gc
-							MaterialExpression->MarkPendingKill();
-						}
-					}
-					else if (UMaterialGraphNode_Comment* CommentNode = Cast<UMaterialGraphNode_Comment>(NodesToDelete[Index]))
-					{
-						CommentNode->MaterialExpressionComment->Modify();
-						Material->EditorComments.Remove( CommentNode->MaterialExpressionComment );
-					}
-				}
-			}
-
-=======
 			DeleteNodesInternal(NodesToDelete, bHaveExpressionsToDelete, bPreviewExpressionDeleted);
->>>>>>> 6bbb88c8
 			Material->MaterialGraph->LinkMaterialExpressionsFromGraph();
 		} // ScopedTransaction
 
@@ -6014,29 +5539,6 @@
 			if (NewExpression->HasAParameterName())
 			{
 				NewExpression->ValidateParameterName();
-<<<<<<< HEAD
-			}
-
-			NewMaterialExpressions.Add(NewExpression);
-			Material->Expressions.Add(NewExpression);
-
-			// There can be only one default mesh paint texture.
-			UMaterialExpressionTextureBase* TextureSample = Cast<UMaterialExpressionTextureBase>( NewExpression );
-			if( TextureSample )
-			{
-				TextureSample->IsDefaultMeshpaintTexture = false;
-			}
-
-			NewExpression->UpdateParameterGuid(true, true);
-			Material->AddExpressionParameter(NewExpression, Material->EditorParameters);
-
-			UMaterialExpressionFunctionInput* FunctionInput = Cast<UMaterialExpressionFunctionInput>( NewExpression );
-			if( FunctionInput )
-			{
-				FunctionInput->ConditionallyGenerateId(true);
-				FunctionInput->ValidateName();
-=======
->>>>>>> 6bbb88c8
 			}
 
 			NewMaterialExpressions.Add(NewExpression);
@@ -6987,8 +6489,6 @@
 			FExecuteAction::CreateSP(this, &FMaterialEditor::OnGoToDocumentation),
 			FCanExecuteAction::CreateSP(this, &FMaterialEditor::CanGoToDocumentation)
 		);
-<<<<<<< HEAD
-=======
 
 		// Collapse Node Commands
 		GraphEditorCommands->MapAction( FGraphEditorCommands::Get().CollapseNodes,
@@ -7002,7 +6502,6 @@
 			FIsActionChecked(),
 			FIsActionButtonVisible::CreateSP( this, &FMaterialEditor::CanExpandNodes )
 		);
->>>>>>> 6bbb88c8
 
 		// Alignment Commands
 		GraphEditorCommands->MapAction(FGraphEditorCommands::Get().AlignNodesTop,
@@ -7067,11 +6566,8 @@
 		.GraphToEdit(InGraph)
 		.GraphEvents(InEvents)
 		.ShowGraphStateOverlay(false)
-<<<<<<< HEAD
-=======
 		.OnNavigateHistoryBack(FSimpleDelegate::CreateSP(this, &FMaterialEditor::NavigateTab, FDocumentTracker::NavigateBackwards))
 		.OnNavigateHistoryForward(FSimpleDelegate::CreateSP(this, &FMaterialEditor::NavigateTab, FDocumentTracker::NavigateForwards))
->>>>>>> 6bbb88c8
 		.AssetEditorToolkit(this->AsShared());
 }
 
@@ -7360,15 +6856,11 @@
 {
 	UMaterialGraphNode* GraphNode = Cast<UMaterialGraphNode>(Node);
 
-<<<<<<< HEAD
-	if (GraphNode && GraphNode->MaterialExpression)
-=======
 	if (Node && Node->CanJumpToDefinition())
 	{
 		Node->JumpToDefinition();
 	}
 	else if (GraphNode && GraphNode->MaterialExpression)
->>>>>>> 6bbb88c8
 	{
 		UMaterialExpressionConstant3Vector* Constant3Expression = Cast<UMaterialExpressionConstant3Vector>(GraphNode->MaterialExpression);
 		UMaterialExpressionConstant4Vector* Constant4Expression = Cast<UMaterialExpressionConstant4Vector>(GraphNode->MaterialExpression);
@@ -7477,8 +6969,6 @@
 		{
 			OnSelectNamedRerouteDeclaration();
 		}
-<<<<<<< HEAD
-=======
 	}
 }
 
@@ -7513,7 +7003,6 @@
 		{
 			return true;
 		}
->>>>>>> 6bbb88c8
 	}
 	return false;
 }
