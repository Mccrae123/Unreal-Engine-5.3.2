// Copyright Epic Games, Inc. All Rights Reserved.

#include "MaterialExpressionClasses.h"
#include "UObject/ObjectMacros.h"
#include "UObject/Class.h"
#include "UObject/UnrealType.h"
#include "Materials/MaterialExpression.h"
#include "UObject/Package.h"
#include "MaterialEditor.h"
#include "UObject/UObjectHash.h"
#include "UObject/UObjectIterator.h"
#include "Modules/ModuleManager.h"
#include "Preferences/MaterialEditorOptions.h"
#include "MaterialEditorModule.h"

#include "Materials/MaterialExpressionComment.h"
#include "Materials/MaterialExpressionParameter.h"
#include "Materials/MaterialExpressionMaterialLayerOutput.h"
#include "Materials/MaterialExpressionNamedReroute.h"
<<<<<<< HEAD
=======
#include "Materials/MaterialExpressionExecBegin.h"
#include "Materials/MaterialExpressionExecEnd.h"
>>>>>>> 6bbb88c8

#include "Materials/MaterialExpressionIfThenElse.h"
#include "Materials/MaterialExpressionForLoop.h"
#include "Materials/MaterialExpressionGetLocal.h"
#include "Materials/MaterialExpressionSetLocal.h"

///////////////////////////////////////////////////////////////////////////////////////////////////////////////////////
//
// MaterialExpressionClasses
//
///////////////////////////////////////////////////////////////////////////////////////////////////////////////////////

MaterialExpressionClasses::MaterialExpressionClasses()
	: bInitialized( false )
{

}

MaterialExpressionClasses::~MaterialExpressionClasses()
{

}

MaterialExpressionClasses* MaterialExpressionClasses::Get()
{
	static MaterialExpressionClasses Inst;
	Inst.InitMaterialExpressionClasses();
	return &Inst;
}

const UStruct* MaterialExpressionClasses::GetExpressionInputStruct()
{
	static const UStruct* ExpressionInputStruct =
		CastChecked<UStruct>( StaticFindObject( UStruct::StaticClass(), ANY_PACKAGE, TEXT("ExpressionInput")) );
	check( ExpressionInputStruct );
	return ExpressionInputStruct;
}

FCategorizedMaterialExpressionNode* MaterialExpressionClasses::GetCategoryNode(const FText& InCategoryName, bool bCreate)
{
	for (int32 CheckIndex = 0; CheckIndex < CategorizedExpressionClasses.Num(); CheckIndex++)
	{
		FCategorizedMaterialExpressionNode& CheckNode = CategorizedExpressionClasses[CheckIndex];
		if (CheckNode.CategoryName.EqualTo(InCategoryName))
		{
			return &CheckNode;
		}
	}

	if (bCreate == true)
	{
		FCategorizedMaterialExpressionNode* NewNode = new(CategorizedExpressionClasses)FCategorizedMaterialExpressionNode;
		check(NewNode);

		NewNode->CategoryName = InCategoryName;
		return NewNode;
	}

	return NULL;
}

void MaterialExpressionClasses::InitMaterialExpressionClasses()
{
	if(!bInitialized)
	{
<<<<<<< HEAD
=======
		static const auto CVarMaterialEnableControlFlow = IConsoleManager::Get().FindTConsoleVariableDataInt(TEXT("r.MaterialEnableControlFlow"));
		static const auto CVarMaterialEnableNewHLSLGenerator = IConsoleManager::Get().FindTConsoleVariableDataInt(TEXT("r.MaterialEnableNewHLSLGenerator"));
		
		const bool bEnableControlFlow = CVarMaterialEnableControlFlow->GetValueOnAnyThread() != 0;
		const bool bEnableNewHLSLGenerator = CVarMaterialEnableNewHLSLGenerator->GetValueOnAnyThread() != 0;

>>>>>>> 6bbb88c8
		UMaterialEditorOptions* TempEditorOptions = NewObject<UMaterialEditorOptions>();
		UClass* BaseType = UMaterialExpression::StaticClass();
		if( BaseType )
		{
			TArray<FStructProperty*>	ExpressionInputs;
			const UStruct*				ExpressionInputStruct = GetExpressionInputStruct();

			for( TObjectIterator<UClass> It ; It ; ++It )
			{
				UClass* Class = *It;
				if( !Class->HasAnyClassFlags(CLASS_Abstract | CLASS_Deprecated) )
				{
					if( Class->IsChildOf(UMaterialExpression::StaticClass()) )
					{
						ExpressionInputs.Empty();

						if (Class == UMaterialExpressionMaterialLayerOutput::StaticClass())
<<<<<<< HEAD
						{
							continue;
						}
						
						// Exclude comments from the expression list, as well as the base parameter expression and local variable usage, as they should not be used directly
						if ( Class != UMaterialExpressionComment::StaticClass() 
							&& Class != UMaterialExpressionParameter::StaticClass()
							&& Class != UMaterialExpressionNamedRerouteUsage::StaticClass())
=======
						{
							continue;
						}

						// Hide node types related to control flow, unless it's enabled
						if (!bEnableControlFlow && Class->HasMetaData("MaterialControlFlow"))
						{
							continue;
						}

						if (!bEnableNewHLSLGenerator && Class->HasMetaData("MaterialNewHLSLGenerator"))
						{
							continue;
						}

						// Exclude comments from the expression list, as well as the base parameter expression and local variable usage, as they should not be used directly
						if ( Class != UMaterialExpressionComment::StaticClass() 
							&& Class != UMaterialExpressionParameter::StaticClass()
							&& Class != UMaterialExpressionNamedRerouteUsage::StaticClass()
							&& Class != UMaterialExpressionExecBegin::StaticClass()
							&& Class != UMaterialExpressionExecEnd::StaticClass() )
>>>>>>> 6bbb88c8
						{
							FMaterialExpression MaterialExpression;
							// Trim the material expression name and add it to the list used for filtering.
							static const FString ExpressionPrefix = TEXT("MaterialExpression");
							FString ClassName = *Class->GetName();

							if (Class->HasMetaData("DisplayName"))
							{
								ClassName = Class->GetDisplayNameText().ToString();
							}

							if (ClassName.StartsWith(ExpressionPrefix, ESearchCase::CaseSensitive))
							{
								ClassName.MidInline(ExpressionPrefix.Len(), MAX_int32, false);
							}
							MaterialExpression.Name = ClassName;
							MaterialExpression.MaterialClass = Class;
							UMaterialExpression* TempObject = Cast<UMaterialExpression>(Class->GetDefaultObject());
							if (TempObject)
							{
								MaterialExpression.CreationDescription = TempObject->GetCreationDescription();
								MaterialExpression.CreationName = TempObject->GetCreationName();
							}

							AllExpressionClasses.Add(MaterialExpression);

							// Initialize the expression class input map.							
							for( TFieldIterator<FStructProperty> InputIt(Class) ; InputIt ; ++InputIt )
							{
								FStructProperty* StructProp = *InputIt;
								if( StructProp->Struct == ExpressionInputStruct )
								{
									ExpressionInputs.Add( StructProp );
								}
							}

							// See if it is in the favorites array...
							for (int32 FavoriteIndex = 0; FavoriteIndex < TempEditorOptions->FavoriteExpressions.Num(); FavoriteIndex++)
							{
								if (Class->GetName() == TempEditorOptions->FavoriteExpressions[FavoriteIndex])
								{
									FavoriteExpressionClasses.AddUnique(MaterialExpression);
								}
							}

							// Category fill...
							if (TempObject)
							{
								if (TempObject->MenuCategories.Num() == 0)
								{
									UnassignedExpressionClasses.Add(MaterialExpression);
								}
								else
								{
									for (int32 CategoryIndex = 0; CategoryIndex < TempObject->MenuCategories.Num(); CategoryIndex++)
									{
										FCategorizedMaterialExpressionNode* CategoryNode = GetCategoryNode(TempObject->MenuCategories[CategoryIndex], true);
										check(CategoryNode);

										CategoryNode->MaterialExpressions.AddUnique(MaterialExpression);
									}
								}
							}
						}
					}
				}
			}
		}

		struct FCompareFMaterialExpression
		{
			FORCEINLINE bool operator()( const FMaterialExpression& A, const FMaterialExpression& B ) const
			{
				return A.Name < B.Name;
			}
		};
		AllExpressionClasses.Sort(FCompareFMaterialExpression());
		struct FCompareFCategorizedMaterialExpressionNode
		{
			FORCEINLINE bool operator()( const FCategorizedMaterialExpressionNode& A, const FCategorizedMaterialExpressionNode& B ) const
			{
				return A.CategoryName.CompareTo(B.CategoryName) < 0;
			}
		};
		CategorizedExpressionClasses.Sort( FCompareFCategorizedMaterialExpressionNode() );

		bInitialized = true;
	}
}

bool MaterialExpressionClasses::IsMaterialExpressionInFavorites(UMaterialExpression* InExpression)
{
	for (int32 CheckIndex = 0; CheckIndex < FavoriteExpressionClasses.Num(); CheckIndex++)
	{
		if (FavoriteExpressionClasses[CheckIndex].MaterialClass == InExpression->GetClass())
		{
			return true;
		}
	}

	return false;
}

void MaterialExpressionClasses::RemoveMaterialExpressionFromFavorites(UClass* InExpression)
{
	for (int32 i = 0; i < FavoriteExpressionClasses.Num(); ++i)
	{
		if (FavoriteExpressionClasses[i].MaterialClass == InExpression)
		{
			FavoriteExpressionClasses.RemoveAt(i);
		}
	}
}

void MaterialExpressionClasses::AddMaterialExpressionToFavorites(UClass* InExpression)
{
	bool bIsUnique = true;
	for (int32 i = 0; i < FavoriteExpressionClasses.Num(); ++i)
	{
		if (FavoriteExpressionClasses[i].MaterialClass == InExpression)
		{
			bIsUnique = false;
			break;
		}
	}
	if (bIsUnique)
	{
		FMaterialExpression MaterialExpression;
		// Trim the material expression name and add it to the list used for filtering.
		MaterialExpression.Name = FString(*InExpression->GetName()).Mid(FCString::Strlen(TEXT("MaterialExpression")));
		MaterialExpression.MaterialClass = InExpression;

		FavoriteExpressionClasses.Add(MaterialExpression);
	}
}<|MERGE_RESOLUTION|>--- conflicted
+++ resolved
@@ -17,11 +17,8 @@
 #include "Materials/MaterialExpressionParameter.h"
 #include "Materials/MaterialExpressionMaterialLayerOutput.h"
 #include "Materials/MaterialExpressionNamedReroute.h"
-<<<<<<< HEAD
-=======
 #include "Materials/MaterialExpressionExecBegin.h"
 #include "Materials/MaterialExpressionExecEnd.h"
->>>>>>> 6bbb88c8
 
 #include "Materials/MaterialExpressionIfThenElse.h"
 #include "Materials/MaterialExpressionForLoop.h"
@@ -87,15 +84,12 @@
 {
 	if(!bInitialized)
 	{
-<<<<<<< HEAD
-=======
 		static const auto CVarMaterialEnableControlFlow = IConsoleManager::Get().FindTConsoleVariableDataInt(TEXT("r.MaterialEnableControlFlow"));
 		static const auto CVarMaterialEnableNewHLSLGenerator = IConsoleManager::Get().FindTConsoleVariableDataInt(TEXT("r.MaterialEnableNewHLSLGenerator"));
 		
 		const bool bEnableControlFlow = CVarMaterialEnableControlFlow->GetValueOnAnyThread() != 0;
 		const bool bEnableNewHLSLGenerator = CVarMaterialEnableNewHLSLGenerator->GetValueOnAnyThread() != 0;
 
->>>>>>> 6bbb88c8
 		UMaterialEditorOptions* TempEditorOptions = NewObject<UMaterialEditorOptions>();
 		UClass* BaseType = UMaterialExpression::StaticClass();
 		if( BaseType )
@@ -113,16 +107,6 @@
 						ExpressionInputs.Empty();
 
 						if (Class == UMaterialExpressionMaterialLayerOutput::StaticClass())
-<<<<<<< HEAD
-						{
-							continue;
-						}
-						
-						// Exclude comments from the expression list, as well as the base parameter expression and local variable usage, as they should not be used directly
-						if ( Class != UMaterialExpressionComment::StaticClass() 
-							&& Class != UMaterialExpressionParameter::StaticClass()
-							&& Class != UMaterialExpressionNamedRerouteUsage::StaticClass())
-=======
 						{
 							continue;
 						}
@@ -144,7 +128,6 @@
 							&& Class != UMaterialExpressionNamedRerouteUsage::StaticClass()
 							&& Class != UMaterialExpressionExecBegin::StaticClass()
 							&& Class != UMaterialExpressionExecEnd::StaticClass() )
->>>>>>> 6bbb88c8
 						{
 							FMaterialExpression MaterialExpression;
 							// Trim the material expression name and add it to the list used for filtering.
