// Copyright Epic Games, Inc. All Rights Reserved.

#include "MaterialInstanceEditor.h"

#include "Widgets/Text/STextBlock.h"
#include "EngineGlobals.h"
#include "Misc/ConfigCacheIni.h"
#include "Modules/ModuleManager.h"
#include "Widgets/Views/SListView.h"
#include "UObject/ObjectSaveContext.h"
#include "UObject/Package.h"
#include "Editor.h"
#include "EditorStyleSet.h"
#include "Styling/CoreStyle.h"
#include "MaterialEditor/DEditorTextureParameterValue.h"
#include "MaterialEditor/DEditorRuntimeVirtualTextureParameterValue.h"
#include "Materials/Material.h"
#include "MaterialEditor/MaterialEditorInstanceConstant.h"
#include "ThumbnailRendering/SceneThumbnailInfoWithPrimitive.h"
#include "Materials/MaterialInstance.h"
#include "Materials/MaterialInstanceConstant.h"
#include "Materials/MaterialFunctionInstance.h"
#include "Materials/MaterialExpressionFunctionOutput.h"
#include "MaterialEditorModule.h"
#include "ToolMenus.h"
#include "Toolkits/AssetEditorToolkitMenuContext.h"
#include "MaterialEditorContext.h"

#include "Materials/MaterialExpressionTextureBase.h"
#include "Materials/MaterialExpressionTextureSampleParameter.h"
#include "Materials/MaterialExpressionRuntimeVirtualTextureSampleParameter.h"

#include "MaterialEditor.h"
#include "MaterialEditorActions.h"
#include "MaterialEditorUtilities.h"

#include "PropertyEditorModule.h"
#include "MaterialEditorInstanceDetailCustomization.h"
#include "SMaterialLayersFunctionsTree.h"

#include "EditorViewportCommands.h"
#include "Widgets/Docking/SDockTab.h"
#include "CanvasTypes.h"
#include "UnrealEdGlobals.h"
#include "Editor/UnrealEdEngine.h"
#include "AdvancedPreviewSceneModule.h"
#include "Misc/MessageDialog.h"
#include "Framework/Commands/UICommandInfo.h"
#include "EditorStyleSet.h"
#include "MaterialStats.h"
#include "MaterialEditingLibrary.h"
#include "Widgets/Layout/SScrollBox.h"
#include "DebugViewModeHelpers.h"
#include "VT/RuntimeVirtualTexture.h"
#include "Widgets/Input/SButton.h"
#include "Subsystems/AssetEditorSubsystem.h"

#define LOCTEXT_NAMESPACE "MaterialInstanceEditor"

DEFINE_LOG_CATEGORY_STATIC(LogMaterialInstanceEditor, Log, All);

const FName FMaterialInstanceEditor::PreviewTabId( TEXT( "MaterialInstanceEditor_Preview" ) );
const FName FMaterialInstanceEditor::PropertiesTabId( TEXT( "MaterialInstanceEditor_MaterialProperties" ) );
const FName FMaterialInstanceEditor::LayerPropertiesTabId(TEXT("MaterialInstanceEditor_MaterialLayerProperties"));
const FName FMaterialInstanceEditor::PreviewSettingsTabId(TEXT("MaterialInstanceEditor_PreviewSettings"));

//////////////////////////////////////////////////////////////////////////
// SMaterialTreeWidgetItem
class SMaterialTreeWidgetItem : public SMultiColumnTableRow< TWeakObjectPtr<UMaterialInterface> >
{
public:
	SLATE_BEGIN_ARGS(SMaterialTreeWidgetItem)
		: _ParentIndex( -1 )
		, _WidgetInfoToVisualize()
		{}
		SLATE_ARGUMENT( int32, ParentIndex )
		SLATE_ARGUMENT( TWeakObjectPtr<UMaterialInterface>, WidgetInfoToVisualize )
	SLATE_END_ARGS()

	/**
	 * Construct child widgets that comprise this widget.
	 *
	 * @param InArgs  Declaration from which to construct this widget
	 */
	void Construct( const FArguments& InArgs, const TSharedRef<STableViewBase>& InOwnerTableView )
	{
		this->WidgetInfo = InArgs._WidgetInfoToVisualize;
		this->ParentIndex = InArgs._ParentIndex;

		SMultiColumnTableRow< TWeakObjectPtr<UMaterialInterface> >::Construct( FSuperRowType::FArguments(), InOwnerTableView );
	}

	/** @return Widget based on the column name */
	virtual TSharedRef<SWidget> GenerateWidgetForColumn( const FName& ColumnName ) override
	{
		FText Entry;
		FSlateFontInfo FontInfo = FCoreStyle::GetDefaultFontStyle("Regular", 9);
		if ( ColumnName == "Parent" )
		{
			if ( ParentIndex == 0 )
			{
				Entry = NSLOCTEXT("UnrealEd", "Material", "Material");
			}
			else if ( ParentIndex != -1 )
			{
				FFormatNamedArguments Args;
				Args.Add( TEXT("Index"), ParentIndex );
				Entry = FText::Format( FText::FromString("Parent {Index}"), Args );
			}
			else
			{
				Entry = NSLOCTEXT("UnrealEd", "Current", "Current");
				FontInfo = FCoreStyle::GetDefaultFontStyle("Bold", 9);
			}
		}
		else
		{
			Entry = FText::FromString( WidgetInfo.Get()->GetName() );
			if ( ParentIndex == -1 )
			{
				FontInfo = FCoreStyle::GetDefaultFontStyle("Bold", 9);
			}
		}
		
		return
			SNew(SHorizontalBox)
			+SHorizontalBox::Slot()
			.AutoWidth()
			.Padding(2)
			[
				SNew( STextBlock )
				.Text( Entry )
				.Font( FontInfo )
			];
	}

protected:
	/** The info about the widget that we are visualizing */
	TAttribute< TWeakObjectPtr<UMaterialInterface> > WidgetInfo;

	/** The index this material has in our parents array */
	int32 ParentIndex;
};

//////////////////////////////////////////////////////////////////////////
// SFunctionTreeWidgetItem
class SFunctionTreeWidgetItem : public SMultiColumnTableRow< TWeakObjectPtr<UMaterialFunctionInterface> >
{
public:
	SLATE_BEGIN_ARGS(SFunctionTreeWidgetItem)
		: _ParentIndex( -1 )
		, _WidgetInfoToVisualize()
		{}
		SLATE_ARGUMENT( int32, ParentIndex )
		SLATE_ARGUMENT( TWeakObjectPtr<UMaterialFunctionInterface>, WidgetInfoToVisualize )
	SLATE_END_ARGS()

	/**
	 * Construct child widgets that comprise this widget.
	 *
	 * @param InArgs  Declaration from which to construct this widget
	 */
	void Construct( const FArguments& InArgs, const TSharedRef<STableViewBase>& InOwnerTableView )
	{
		this->WidgetInfo = InArgs._WidgetInfoToVisualize;
		this->ParentIndex = InArgs._ParentIndex;

		SMultiColumnTableRow< TWeakObjectPtr<UMaterialFunctionInterface> >::Construct( FSuperRowType::FArguments(), InOwnerTableView );
	}

	/** @return Widget based on the column name */
	virtual TSharedRef<SWidget> GenerateWidgetForColumn( const FName& ColumnName ) override
	{
		FText Entry;
		FSlateFontInfo FontInfo = FSlateFontInfo( FPaths::EngineContentDir() / TEXT("Slate/Fonts/Roboto-Regular.ttf"), 9 );
		if ( ColumnName == "Parent" )
		{
			if ( ParentIndex == 0 )
			{
				Entry = NSLOCTEXT("UnrealEd", "Function", "Function");
			}
			else if ( ParentIndex != -1 )
			{
				FFormatNamedArguments Args;
				Args.Add( TEXT("Index"), ParentIndex );
				Entry = FText::Format( FText::FromString("Parent {Index}"), Args );
			}
			else
			{
				Entry = NSLOCTEXT("UnrealEd", "Current", "Current");
				FontInfo = FSlateFontInfo( FPaths::EngineContentDir() / TEXT("Slate/Fonts/Roboto-Bold.ttf"), 9 );
			}
		}
		else
		{
			Entry = FText::FromString( WidgetInfo.Get()->GetName() );
			if ( ParentIndex == -1 )
			{
				FontInfo = FSlateFontInfo( FPaths::EngineContentDir() / TEXT("Slate/Fonts/Roboto-Bold.ttf"), 9 );
			}
		}
		
		return
			SNew(SHorizontalBox)
			+SHorizontalBox::Slot()
			.AutoWidth()
			.Padding(2)
			[
				SNew( STextBlock )
				.Text( Entry )
				.Font( FontInfo )
			];
	}

protected:
	/** The info about the widget that we are visualizing */
	TAttribute< TWeakObjectPtr<UMaterialFunctionInterface> > WidgetInfo;

	/** The index this material has in our parents array */
	int32 ParentIndex;
};

//////////////////////////////////////////////////////////////////////////
// FMaterialInstanceEditor

void FMaterialInstanceEditor::RegisterTabSpawners(const TSharedRef<class FTabManager>& InTabManager)
{
	WorkspaceMenuCategory = InTabManager->AddLocalWorkspaceMenuCategory(LOCTEXT("WorkspaceMenu_MaterialInstanceEditor", "Material Instance Editor"));
	auto WorkspaceMenuCategoryRef = WorkspaceMenuCategory.ToSharedRef();

	FAssetEditorToolkit::RegisterTabSpawners(InTabManager);
	
	InTabManager->RegisterTabSpawner( PreviewTabId, FOnSpawnTab::CreateSP( this, &FMaterialInstanceEditor::SpawnTab_Preview ) )
		.SetDisplayName( LOCTEXT( "ViewportTab", "Viewport" ) )
		.SetGroup( WorkspaceMenuCategoryRef )
		.SetIcon( FSlateIcon( FEditorStyle::GetStyleSetName(), "LevelEditor.Tabs.Viewports" ) );
	
	InTabManager->RegisterTabSpawner( PropertiesTabId, FOnSpawnTab::CreateSP( this, &FMaterialInstanceEditor::SpawnTab_Properties ) )
		.SetDisplayName( LOCTEXT( "PropertiesTab", "Details" ) )
		.SetGroup( WorkspaceMenuCategoryRef )
		.SetIcon( FSlateIcon( FEditorStyle::GetStyleSetName(), "LevelEditor.Tabs.Details" ) );

	if (!bIsFunctionPreviewMaterial)
	{
		InTabManager->RegisterTabSpawner(LayerPropertiesTabId, FOnSpawnTab::CreateSP(this, &FMaterialInstanceEditor::SpawnTab_LayerProperties))
			.SetDisplayName(LOCTEXT("LayerPropertiesTab", "Layer Parameters"))
			.SetGroup(WorkspaceMenuCategoryRef)
			.SetIcon(FSlateIcon(FEditorStyle::GetStyleSetName(), "LevelEditor.Tabs.Layers"));
	}
	
	InTabManager->RegisterTabSpawner(PreviewSettingsTabId, FOnSpawnTab::CreateSP(this, &FMaterialInstanceEditor::SpawnTab_PreviewSettings))
		.SetDisplayName(LOCTEXT("PreviewSceneSettingsTab", "Preview Scene Settings"))
		.SetGroup(WorkspaceMenuCategoryRef)
		.SetIcon(FSlateIcon(FEditorStyle::GetStyleSetName(), "LevelEditor.Tabs.Details"));

	MaterialStatsManager->RegisterTabs();

	OnRegisterTabSpawners().Broadcast(InTabManager);
}

void FMaterialInstanceEditor::UnregisterTabSpawners(const TSharedRef<class FTabManager>& InTabManager)
{
	FAssetEditorToolkit::UnregisterTabSpawners(InTabManager);

	InTabManager->UnregisterTabSpawner( PreviewTabId );		
	InTabManager->UnregisterTabSpawner( PropertiesTabId );	
	if (!bIsFunctionPreviewMaterial)
	{
		InTabManager->UnregisterTabSpawner(LayerPropertiesTabId);
	}
	InTabManager->UnregisterTabSpawner( PreviewSettingsTabId );

	MaterialStatsManager->UnregisterTabs();

	OnUnregisterTabSpawners().Broadcast(InTabManager);
}

void FMaterialInstanceEditor::InitEditorForMaterial(UMaterialInstance* InMaterial)
{
	check(InMaterial);
	MaterialFunctionOriginal = nullptr;
	MaterialFunctionInstance = nullptr;
	FunctionMaterialProxy = nullptr;
	FunctionInstanceProxy = nullptr;
}

void FMaterialInstanceEditor::InitEditorForMaterialFunction(UMaterialFunctionInstance* InMaterialFunction)
{
	check(InMaterialFunction);
	MaterialFunctionOriginal = InMaterialFunction;

	// Working version of the function instance
	MaterialFunctionInstance = (UMaterialFunctionInstance*)StaticDuplicateObject(InMaterialFunction, GetTransientPackage(), NAME_None, ~RF_Standalone, UMaterialFunctionInstance::StaticClass()); 
	MaterialFunctionInstance->Parent = InMaterialFunction;
	
	// Preview material for function expressions
	FunctionMaterialProxy = NewObject<UMaterial>(); 
	{
		FArchiveUObject DummyArchive;
		FunctionMaterialProxy->Serialize(DummyArchive);
	}

	FunctionMaterialProxy->SetShadingModel(MSM_Unlit);
	FunctionMaterialProxy->SetFlags(RF_Transactional);
	FunctionMaterialProxy->bIsFunctionPreviewMaterial = true;

	UMaterialFunctionInterface* BaseFunction = MaterialFunctionInstance;
	while (UMaterialFunctionInstance* Instance = Cast<UMaterialFunctionInstance>(BaseFunction))
	{
		BaseFunction = Instance->GetBaseFunction();
	}
	const TArray<TObjectPtr<UMaterialExpression>>* FunctionExpressions = BaseFunction ? BaseFunction->GetFunctionExpressions() : nullptr;
	FunctionMaterialProxy->Expressions = FunctionExpressions ? *FunctionExpressions : TArray<TObjectPtr<UMaterialExpression>>();

	// Set expressions to be used with preview material
	bool bSetPreviewExpression = false;
	UMaterialExpressionFunctionOutput* FirstOutput = NULL;
	for (int32 ExpressionIndex = FunctionMaterialProxy->Expressions.Num() - 1; ExpressionIndex >= 0; --ExpressionIndex)
	{
		UMaterialExpression* Expression = FunctionMaterialProxy->Expressions[ExpressionIndex];

		if (!Expression)
		{
			FunctionMaterialProxy->Expressions.RemoveAt(ExpressionIndex);
			continue;
		}

		Expression->Function = NULL;
		Expression->Material = FunctionMaterialProxy;

		if (UMaterialExpressionFunctionOutput* FunctionOutput = Cast<UMaterialExpressionFunctionOutput>(Expression))
		{
			FirstOutput = FunctionOutput;
			if (FunctionOutput->bLastPreviewed)
			{
				bSetPreviewExpression = true;
				FunctionOutput->ConnectToPreviewMaterial(FunctionMaterialProxy, 0);
			}
		}
	}

	if (!bSetPreviewExpression && FirstOutput)
	{
		FirstOutput->ConnectToPreviewMaterial(FunctionMaterialProxy, 0);
	}

	{
		FMaterialUpdateContext UpdateContext(FMaterialUpdateContext::EOptions::SyncWithRenderingThread);
		UpdateContext.AddMaterial(FunctionMaterialProxy);
		FunctionMaterialProxy->PreEditChange(NULL);
		FunctionMaterialProxy->PostEditChange();
	}

	UMaterialFunctionInstance* ParentFunctionInstance = Cast<UMaterialFunctionInstance>(InMaterialFunction->Parent);
	UMaterialInterface* FunctionInstanceParent = FunctionMaterialProxy;
	if (ParentFunctionInstance)
	{
		// If our FunctionInstance inherits from *another* FunctionInstance, the parent may have overriden certain parameters
		// These overriden values should be the default value as far as our FunctionInstance is concerned
		// To model this, we create a MI that will hold these overriden values.  So our editor material hierarchy will look like this
		// * UMaterial - includes the UMaterialExpressions, copied from our base UMaterialFunction
		// * UMaterialInstance - we're creating this here, holds all parameter values overriden by our parent UMaterialFunctionInstance(s)
		// * UMaterialInstance - will be created below, this is the object/proxy we'll be editing and potentially setting parameters on
		UMaterialInstanceConstant* FunctionMaterialInstanceProxy = NewObject<UMaterialInstanceConstant>(GetTransientPackage(), NAME_None, RF_Transactional);
		FunctionMaterialInstanceProxy->SetParentEditorOnly(FunctionMaterialProxy);
		{
			FMaterialInstanceParameterUpdateContext UpdateContext(FunctionMaterialInstanceProxy);
			TArray<FMaterialParameterInfo> ParameterInfos;
			TArray<FGuid> ParameterIds;
			for (int32 ParameterTypeIndex = 0; ParameterTypeIndex < NumMaterialParameterTypes; ++ParameterTypeIndex)
			{
				const EMaterialParameterType ParameterType = (EMaterialParameterType)ParameterTypeIndex;
				FunctionMaterialProxy->GetAllParameterInfoOfType(ParameterType, ParameterInfos, ParameterIds);
				for (const FMaterialParameterInfo& ParameterInfo : ParameterInfos)
				{
					FMaterialParameterMetadata ParameterMeta;
					if (ParentFunctionInstance->GetParameterOverrideValue(ParameterType, ParameterInfo.Name, ParameterMeta))
					{
						UpdateContext.SetParameterValueEditorOnly(ParameterInfo, ParameterMeta, EMaterialSetParameterValueFlags::SetCurveAtlas);
					}
				}
			}
		}
		FunctionInstanceParent = FunctionMaterialInstanceProxy;
	}

	// Preview instance for function expressions
	FunctionInstanceProxy = NewObject<UMaterialInstanceConstant>(GetTransientPackage(), NAME_None, RF_Transactional);
	FunctionInstanceProxy->SetParentEditorOnly(FunctionInstanceParent);

	MaterialFunctionInstance->OverrideMaterialInstanceParameterValues(FunctionInstanceProxy);
	FunctionInstanceProxy->PreEditChange(NULL);
	FunctionInstanceProxy->PostEditChange();
}

void FMaterialInstanceEditor::InitMaterialInstanceEditor( const EToolkitMode::Type Mode, const TSharedPtr< class IToolkitHost >& InitToolkitHost, UObject* ObjectToEdit )
{
	GEditor->RegisterForUndo( this );

	check( ObjectToEdit );
	bIsFunctionPreviewMaterial = !!(MaterialFunctionInstance);
	UMaterialInstanceConstant* InstanceConstant = bIsFunctionPreviewMaterial ? FunctionInstanceProxy : Cast<UMaterialInstanceConstant>(ObjectToEdit);

	bShowAllMaterialParameters = false;

	// Construct a temp holder for our instance parameters.
	MaterialEditorInstance = NewObject<UMaterialEditorInstanceConstant>(GetTransientPackage(), NAME_None, RF_Transactional);

	bool bTempUseOldStyleMICEditorGroups = true;
	GConfig->GetBool(TEXT("/Script/UnrealEd.EditorEngine"), TEXT("UseOldStyleMICEditorGroups"), bTempUseOldStyleMICEditorGroups, GEngineIni);
	MaterialEditorInstance->bUseOldStyleMICEditorGroups = bTempUseOldStyleMICEditorGroups;
	MaterialEditorInstance->SetSourceInstance(InstanceConstant);
	MaterialEditorInstance->SetSourceFunction(MaterialFunctionOriginal);

	MaterialStatsManager = FMaterialStatsUtils::CreateMaterialStats(this);
	MaterialStatsManager->SetMaterialDisplayName(MaterialEditorInstance->SourceInstance->GetName());

	// Register our commands. This will only register them if not previously registered
	FMaterialEditorCommands::Register();

	CreateInternalWidgets();

	BindCommands();
	RegisterToolBar();

	UpdatePreviewViewportsVisibility();
	IMaterialEditorModule* MaterialEditorModule = &FModuleManager::LoadModuleChecked<IMaterialEditorModule>("MaterialEditor");

	TSharedRef<FTabManager::FLayout> StandaloneDefaultLayout = FTabManager::NewLayout("Standalone_MaterialInstanceEditor_Layout_v8")
		->AddArea
		(
			FTabManager::NewPrimaryArea()->SetOrientation(Orient_Vertical)
			->Split
			(
				FTabManager::NewSplitter()->SetOrientation(Orient_Horizontal)->SetSizeCoefficient(0.9f)
				->Split
				(
					FTabManager::NewStack()->SetSizeCoefficient(0.70f)->SetHideTabWell(true)
					->AddTab(PreviewTabId, ETabState::OpenedTab)
					->AddTab(PreviewSettingsTabId, ETabState::ClosedTab)
				)
				->Split
				(
					FTabManager::NewStack()->SetSizeCoefficient(0.30f)
					->AddTab(PropertiesTabId, ETabState::OpenedTab)
				)
			)
		);

	if (!bIsFunctionPreviewMaterial)
	{
		StandaloneDefaultLayout = FTabManager::NewLayout("Standalone_MaterialInstanceEditor_Layout_v8")
			->AddArea
			(
				FTabManager::NewPrimaryArea()->SetOrientation(Orient_Vertical)
				->Split
				(
					FTabManager::NewSplitter()->SetOrientation(Orient_Horizontal)->SetSizeCoefficient(0.9f)
					->Split
					(
						FTabManager::NewStack()->SetSizeCoefficient(0.70f)->SetHideTabWell(true)
						->AddTab(PreviewTabId, ETabState::OpenedTab)
						->AddTab(PreviewSettingsTabId, ETabState::ClosedTab)
					)
					->Split
					(
						FTabManager::NewStack()->SetSizeCoefficient(0.30f)
						->AddTab(PropertiesTabId, ETabState::OpenedTab)
						->AddTab(LayerPropertiesTabId, ETabState::OpenedTab)
						->SetForegroundTab(PropertiesTabId)
					)
				)
			);
		}

	const bool bCreateDefaultStandaloneMenu = true;
	const bool bCreateDefaultToolbar = true;
	TArray<UObject*> ObjectsToEdit;
	ObjectsToEdit.Add(ObjectToEdit);
	ObjectsToEdit.Add(MaterialEditorInstance);
	FAssetEditorToolkit::InitAssetEditor( Mode, InitToolkitHost, MaterialInstanceEditorAppIdentifier, StandaloneDefaultLayout, bCreateDefaultStandaloneMenu, bCreateDefaultToolbar, ObjectsToEdit );

	AddMenuExtender(MaterialEditorModule->GetMenuExtensibilityManager()->GetAllExtenders(GetToolkitCommands(), GetEditingObjects()));

	ExtendToolbar();
	RegenerateMenusAndToolbars();

	// @todo toolkit world centric editing
	/*if( IsWorldCentricAssetEditor() )
	{
		SpawnToolkitTab(GetToolbarTabId(), FString(), EToolkitTabSpot::ToolBar);
		SpawnToolkitTab(PreviewTabId, FString(), EToolkitTabSpot::Viewport);		
		SpawnToolkitTab(PropertiesTabId, FString(), EToolkitTabSpot::Details);
	}*/

	// Load editor settings.
	LoadSettings();
	
	// Set the preview mesh for the material.  This call must occur after the toolbar is initialized.
	
	if ( !SetPreviewAssetByName( *InstanceConstant->PreviewMesh.ToString() ) )
	{
		// If the preview mesh could not be found for this instance, attempt to use the preview mesh for the parent material if one exists,
		//	or use a default instead if the parent's preview mesh cannot be used

		if ( InstanceConstant->Parent == nullptr || !SetPreviewAssetByName( *InstanceConstant->Parent->PreviewMesh.ToString() ) )
		{
			USceneThumbnailInfoWithPrimitive* ThumbnailInfoWithPrim = Cast<USceneThumbnailInfoWithPrimitive>( InstanceConstant->ThumbnailInfo );

			if ( ThumbnailInfoWithPrim != nullptr )
			{
				SetPreviewAssetByName( *ThumbnailInfoWithPrim->PreviewMesh.ToString() );
			}
		}
	}

	Refresh();
}

void FMaterialInstanceEditor::ReInitMaterialFunctionProxies()
{
	if (bIsFunctionPreviewMaterial)
	{
		// Temporarily store unsaved parameters
		TArray<FScalarParameterValue> ScalarParameterValues = FunctionInstanceProxy->ScalarParameterValues;
		TArray<FVectorParameterValue> VectorParameterValues = FunctionInstanceProxy->VectorParameterValues;
		TArray<FTextureParameterValue> TextureParameterValues = FunctionInstanceProxy->TextureParameterValues;
		TArray<FRuntimeVirtualTextureParameterValue> RuntimeVirtualTextureParameterValues = FunctionInstanceProxy->RuntimeVirtualTextureParameterValues;
		TArray<FFontParameterValue> FontParameterValues = FunctionInstanceProxy->FontParameterValues;

		const FStaticParameterSet& OldStaticParameters = FunctionInstanceProxy->GetStaticParameters();
		TArray<FStaticSwitchParameter> StaticSwitchParameters = OldStaticParameters.StaticSwitchParameters;
		TArray<FStaticComponentMaskParameter> StaticComponentMaskParameters = OldStaticParameters.StaticComponentMaskParameters;

		// Regenerate proxies
		InitEditorForMaterialFunction(MaterialFunctionOriginal);
		MaterialEditorInstance->SetSourceInstance(FunctionInstanceProxy);
		MaterialEditorInstance->SetSourceFunction(MaterialFunctionOriginal);
		
		// Restore dynamic parameters, filtering those that no-longer exist
		TArray<FMaterialParameterInfo> OutParameterInfo;
		TArray<FGuid> Guids;

		FunctionInstanceProxy->GetAllScalarParameterInfo(OutParameterInfo, Guids);
		FunctionInstanceProxy->ScalarParameterValues.Empty();
		for (FScalarParameterValue& ScalarParameter : ScalarParameterValues)
		{
			int32 Index = Guids.Find(ScalarParameter.ExpressionGUID);
			if (Index != INDEX_NONE)
			{
				FunctionInstanceProxy->ScalarParameterValues.Add(ScalarParameter);
				FunctionInstanceProxy->ScalarParameterValues.Last().ParameterInfo = OutParameterInfo[Index];
			}
		}

		FunctionInstanceProxy->GetAllVectorParameterInfo(OutParameterInfo, Guids);
		FunctionInstanceProxy->VectorParameterValues.Empty();
		for (FVectorParameterValue& VectorParameter : VectorParameterValues)
		{
			int32 Index = Guids.Find(VectorParameter.ExpressionGUID);
			if (Index != INDEX_NONE)
			{
				FunctionInstanceProxy->VectorParameterValues.Add(VectorParameter);
				FunctionInstanceProxy->VectorParameterValues.Last().ParameterInfo = OutParameterInfo[Index];
			}
		}

		FunctionInstanceProxy->GetAllTextureParameterInfo(OutParameterInfo, Guids);
		FunctionInstanceProxy->TextureParameterValues.Empty();
		for (FTextureParameterValue& TextureParameter : TextureParameterValues)
		{
			int32 Index = Guids.Find(TextureParameter.ExpressionGUID);
			if (Index != INDEX_NONE)
			{
				FunctionInstanceProxy->TextureParameterValues.Add(TextureParameter);
				FunctionInstanceProxy->TextureParameterValues.Last().ParameterInfo = OutParameterInfo[Index];
			}
		}

		FunctionInstanceProxy->GetAllRuntimeVirtualTextureParameterInfo(OutParameterInfo, Guids);
		FunctionInstanceProxy->RuntimeVirtualTextureParameterValues.Empty();
		for (FRuntimeVirtualTextureParameterValue& RuntimeVirtualTextureParameter : RuntimeVirtualTextureParameterValues)
		{
			int32 Index = Guids.Find(RuntimeVirtualTextureParameter.ExpressionGUID);
			if (Index != INDEX_NONE)
			{
				FunctionInstanceProxy->RuntimeVirtualTextureParameterValues.Add(RuntimeVirtualTextureParameter);
				FunctionInstanceProxy->RuntimeVirtualTextureParameterValues.Last().ParameterInfo = OutParameterInfo[Index];
			}
		}

		FunctionInstanceProxy->GetAllFontParameterInfo(OutParameterInfo, Guids);
		FunctionInstanceProxy->FontParameterValues.Empty();
		for (FFontParameterValue& FontParameter : FontParameterValues)
		{
			int32 Index = Guids.Find(FontParameter.ExpressionGUID);
			if (Index != INDEX_NONE)
			{
				FunctionInstanceProxy->FontParameterValues.Add(FontParameter);
				FunctionInstanceProxy->FontParameterValues.Last().ParameterInfo = OutParameterInfo[Index];
			}
		}

		// Restore static parameters, filtering those that no-longer exist
		FStaticParameterSet StaticParametersOverride = FunctionInstanceProxy->GetStaticParameters();

		FunctionInstanceProxy->GetAllStaticSwitchParameterInfo(OutParameterInfo, Guids);
		StaticParametersOverride.StaticSwitchParameters.Empty();
		for (FStaticSwitchParameter& StaticSwitchParameter : StaticSwitchParameters)
		{
			int32 Index = Guids.Find(StaticSwitchParameter.ExpressionGUID);
			if (Index != INDEX_NONE)
			{
				StaticParametersOverride.StaticSwitchParameters.Add(StaticSwitchParameter);
				StaticParametersOverride.StaticSwitchParameters.Last().ParameterInfo = OutParameterInfo[Index];
			}
		}

		FunctionInstanceProxy->GetAllStaticComponentMaskParameterInfo(OutParameterInfo, Guids);
		StaticParametersOverride.StaticComponentMaskParameters.Empty();
		for (FStaticComponentMaskParameter& StaticComponentMaskParameter : StaticComponentMaskParameters)
		{
			int32 Index = Guids.Find(StaticComponentMaskParameter.ExpressionGUID);
			if (Index != INDEX_NONE)
			{
				StaticParametersOverride.StaticComponentMaskParameters.Add(StaticComponentMaskParameter);
				StaticParametersOverride.StaticComponentMaskParameters.Last().ParameterInfo = OutParameterInfo[Index];
			}
		}

		FunctionInstanceProxy->UpdateStaticPermutation(StaticParametersOverride);

		// Refresh and apply to preview
		FunctionInstanceProxy->PreEditChange(NULL);
		FunctionInstanceProxy->PostEditChange();
		SetPreviewMaterial(FunctionInstanceProxy);
	}
}

FMaterialInstanceEditor::FMaterialInstanceEditor()
: MaterialEditorInstance(nullptr)
, bIsFunctionPreviewMaterial(false)
, MenuExtensibilityManager(new FExtensibilityManager)
, ToolBarExtensibilityManager(new FExtensibilityManager)
, MaterialFunctionOriginal(nullptr)
, MaterialFunctionInstance(nullptr)
, FunctionMaterialProxy(nullptr)
, FunctionInstanceProxy(nullptr)
{
	UPackage::PreSavePackageWithContextEvent.AddRaw(this, &FMaterialInstanceEditor::PreSavePackage);
}

FMaterialInstanceEditor::~FMaterialInstanceEditor()
{
	// Broadcast that this editor is going down to all listeners
	OnMaterialEditorClosed().Broadcast();

	GEditor->UnregisterForUndo( this );

	UPackage::PreSavePackageWithContextEvent.RemoveAll(this);

	// The streaming data will be null if there were any edits
	if (MaterialEditorInstance && MaterialEditorInstance->SourceInstance && !MaterialEditorInstance->SourceInstance->HasTextureStreamingData())
	{
		UPackage* Package = MaterialEditorInstance->SourceInstance->GetOutermost();
		if (Package && Package->IsDirty() && Package != GetTransientPackage())
		{
			FMaterialEditorUtilities::BuildTextureStreamingData(MaterialEditorInstance->SourceInstance);
		}
	}

	if (MaterialEditorInstance)
	{
		MaterialEditorInstance->SourceInstance = nullptr;
		MaterialEditorInstance->SourceFunction = nullptr;
		MaterialEditorInstance->MarkAsGarbage();
		MaterialEditorInstance = nullptr;
	}

	MaterialParentList.Empty();
	FunctionParentList.Empty();

	SaveSettings();

	MaterialInstanceDetails.Reset();
}

void FMaterialInstanceEditor::AddReferencedObjects(FReferenceCollector& Collector)
{
	// Serialize our custom object instance
	Collector.AddReferencedObject(MaterialEditorInstance);
}

void FMaterialInstanceEditor::BindCommands()
{
	const FMaterialEditorCommands& Commands = FMaterialEditorCommands::Get();

	ToolkitCommands->MapAction(
		Commands.Apply,
		FExecuteAction::CreateSP( this, &FMaterialInstanceEditor::OnApply ),
		FCanExecuteAction::CreateSP( this, &FMaterialInstanceEditor::OnApplyEnabled ),
		FIsActionChecked(),
		FIsActionButtonVisible::CreateSP(this, &FMaterialInstanceEditor::OnApplyVisible));

	ToolkitCommands->MapAction(
		Commands.ShowAllMaterialParameters,
		FExecuteAction::CreateSP( this, &FMaterialInstanceEditor::ToggleShowAllMaterialParameters ),
		FCanExecuteAction(),
		FIsActionChecked::CreateSP( this, &FMaterialInstanceEditor::IsShowAllMaterialParametersChecked ) );

	ToolkitCommands->MapAction(
		FEditorViewportCommands::Get().ToggleRealTime,
		FExecuteAction::CreateSP( PreviewVC.ToSharedRef(), &SMaterialEditor3DPreviewViewport::OnToggleRealtime ),
		FCanExecuteAction(),
		FIsActionChecked::CreateSP( PreviewVC.ToSharedRef(), &SMaterialEditor3DPreviewViewport::IsRealtime ) );
}

void FMaterialInstanceEditor::OnApply()
{
	if (bIsFunctionPreviewMaterial && MaterialEditorInstance)
	{
		UE_LOG(LogMaterialInstanceEditor, Log, TEXT("Applying instance %s"), *GetEditingObjects()[0]->GetName());
		MaterialEditorInstance->bIsFunctionInstanceDirty = true;
		MaterialEditorInstance->ApplySourceFunctionChanges();
	}
}

bool FMaterialInstanceEditor::OnApplyEnabled() const
{
	return MaterialEditorInstance && MaterialEditorInstance->bIsFunctionInstanceDirty == true;
}

bool FMaterialInstanceEditor::OnApplyVisible() const
{
	return MaterialEditorInstance && MaterialEditorInstance->bIsFunctionPreviewMaterial == true;
}

bool FMaterialInstanceEditor::OnRequestClose()
{
	if (MaterialEditorInstance->bIsFunctionInstanceDirty)
	{
		// Find out the user wants to do with this dirty function instance
		EAppReturnType::Type YesNoCancelReply = FMessageDialog::Open(EAppMsgType::YesNoCancel,
			FText::Format(
				NSLOCTEXT("UnrealEd", "Prompt_MaterialInstanceEditorClose", "Would you like to apply changes to this instance to the original asset?\n{0}\n(No will lose all changes!)"),
				FText::FromString(MaterialFunctionOriginal->GetPathName())));

		switch (YesNoCancelReply)
		{
		case EAppReturnType::Yes:
			// Update instance and exit
			MaterialEditorInstance->ApplySourceFunctionChanges();
			break;
				
		case EAppReturnType::No:
			// Exit
			break;
				
		case EAppReturnType::Cancel:
			// Don't exit
			return false;
		}
	}

	return true;
}

void FMaterialInstanceEditor::ToggleShowAllMaterialParameters()
{
	bShowAllMaterialParameters = !bShowAllMaterialParameters;
	UpdatePropertyWindow();
}

bool FMaterialInstanceEditor::IsShowAllMaterialParametersChecked() const
{
	return bShowAllMaterialParameters;
}

void FMaterialInstanceEditor::CreateInternalWidgets()
{
	PreviewVC = SNew(SMaterialEditor3DPreviewViewport)
		.MaterialEditor(SharedThis(this));

	PreviewUIViewport = SNew(SMaterialEditorUIPreviewViewport, GetMaterialInterface());

	FPropertyEditorModule& PropertyEditorModule = FModuleManager::GetModuleChecked<FPropertyEditorModule>( "PropertyEditor" );
	FDetailsViewArgs DetailsViewArgs;
	DetailsViewArgs.NameAreaSettings = FDetailsViewArgs::HideNameArea;
	DetailsViewArgs.bHideSelectionTip = true;
	DetailsViewArgs.NotifyHook = this;
	DetailsViewArgs.bShowModifiedPropertiesOption = false;
	DetailsViewArgs.bShowCustomFilterOption = true;
	MaterialInstanceDetails = PropertyEditorModule.CreateDetailView( DetailsViewArgs );
	// the sizes of the parameter lists are only based on the master material and not changed out from under the details panel 
	// When a parameter is added open MI editors are refreshed
	// the tree should also refresh if one of the layer or blend assets is swapped

	auto ValidationLambda = ([](const FRootPropertyNodeList& PropertyNodeList) { return true; });
	MaterialInstanceDetails->SetCustomValidatePropertyNodesFunction(FOnValidateDetailsViewPropertyNodes::CreateLambda(MoveTemp(ValidationLambda)));

	FOnGetDetailCustomizationInstance LayoutMICDetails = FOnGetDetailCustomizationInstance::CreateStatic( 
		&FMaterialInstanceParameterDetails::MakeInstance, MaterialEditorInstance, FGetShowHiddenParameters::CreateSP(this, &FMaterialInstanceEditor::GetShowHiddenParameters) );
	MaterialInstanceDetails->RegisterInstancedCustomPropertyLayout( UMaterialEditorInstanceConstant::StaticClass(), LayoutMICDetails );
	MaterialInstanceDetails->SetCustomFilterLabel(LOCTEXT("ShowOverriddenOnly", "Show Only Overridden Parameters"));
	MaterialInstanceDetails->SetCustomFilterDelegate(FSimpleDelegate::CreateSP(this, &FMaterialInstanceEditor::FilterOverriddenProperties));
	MaterialEditorInstance->DetailsView = MaterialInstanceDetails;

	if (!bIsFunctionPreviewMaterial)
	{
		MaterialLayersFunctionsInstance = SNew(SMaterialLayersFunctionsInstanceWrapper)
			.InMaterialEditorInstance(MaterialEditorInstance)
			.InShowHiddenDelegate(FGetShowHiddenParameters::CreateSP(this, &FMaterialInstanceEditor::GetShowHiddenParameters));
	}
}

void FMaterialInstanceEditor::FilterOverriddenProperties()
{
	MaterialEditorInstance->bShowOnlyOverrides = !MaterialEditorInstance->bShowOnlyOverrides;
	MaterialInstanceDetails->ForceRefresh();
}

void FMaterialInstanceEditor::UpdatePreviewViewportsVisibility()
{
	UMaterial* PreviewMaterial = GetMaterialInterface()->GetBaseMaterial();
	if( PreviewMaterial->IsUIMaterial() )
	{
		PreviewVC->SetVisibility(EVisibility::Collapsed);
		PreviewUIViewport->SetVisibility(EVisibility::Visible);
	}
	else
	{
		PreviewVC->SetVisibility(EVisibility::Visible);
		PreviewUIViewport->SetVisibility(EVisibility::Collapsed);
	}
}

void FMaterialInstanceEditor::RegisterToolBar()
{
	FName MenuName = FAssetEditorToolkit::GetToolMenuToolbarName();
	if (!UToolMenus::Get()->IsMenuRegistered(MenuName))
	{
		UToolMenu* ToolBar = UToolMenus::Get()->RegisterMenu(MenuName, "AssetEditor.DefaultToolBar", EMultiBoxType::ToolBar);

		FToolMenuInsert InsertAfterAssetSection("Asset", EToolMenuInsertType::After);
		{
			FToolMenuSection& MaterialInstanceSection = ToolBar->AddSection("MaterialInstanceTools", TAttribute<FText>(), InsertAfterAssetSection);

			MaterialInstanceSection.AddEntry(FToolMenuEntry::InitToolBarButton(FMaterialEditorCommands::Get().Apply));
			MaterialInstanceSection.AddEntry(FToolMenuEntry::InitToolBarButton(FMaterialEditorCommands::Get().ShowAllMaterialParameters));
			MaterialInstanceSection.AddEntry(FToolMenuEntry::InitComboButton(
				"Hierarchy",
				FToolUIActionChoice(),
				FNewToolMenuDelegate::CreateLambda([](UToolMenu* InSubMenu)
					{
						UMaterialEditorMenuContext* SubMenuContext = InSubMenu->FindContext<UMaterialEditorMenuContext>();
						if (SubMenuContext && SubMenuContext->MaterialEditor.IsValid())
						{
							SubMenuContext->MaterialEditor.Pin()->GenerateInheritanceMenu(InSubMenu);
						}
					}),
				LOCTEXT("Hierarchy", "Hierarchy"),
						FText::GetEmpty(),
						FSlateIcon(FAppStyle::Get().GetStyleSetName(), "MaterialEditor.Hierarchy"),
						false
						));
		}

		FToolMenuSection& UISection = ToolBar->AddSection("Stats", TAttribute<FText>(), InsertAfterAssetSection);
		UISection.AddEntry(FToolMenuEntry::InitToolBarButton(FMaterialEditorCommands::Get().TogglePlatformStats));
	}
}

void FMaterialInstanceEditor::InitToolMenuContext(FToolMenuContext& MenuContext)
{
	FAssetEditorToolkit::InitToolMenuContext(MenuContext);

	UMaterialEditorMenuContext* Context = NewObject<UMaterialEditorMenuContext>();
	Context->MaterialEditor = SharedThis(this);
	MenuContext.AddObject(Context);
}

void FMaterialInstanceEditor::ExtendToolbar()
{
	AddToolbarExtender(GetToolBarExtensibilityManager()->GetAllExtenders(GetToolkitCommands(), GetEditingObjects()));

	IMaterialEditorModule* MaterialEditorModule = &FModuleManager::LoadModuleChecked<IMaterialEditorModule>( "MaterialEditor" );
	AddToolbarExtender(MaterialEditorModule->GetToolBarExtensibilityManager()->GetAllExtenders(GetToolkitCommands(), GetEditingObjects()));
}

void FMaterialInstanceEditor::GenerateInheritanceMenu(UToolMenu* Menu)
{
	RebuildInheritanceList();
	Menu->bShouldCloseWindowAfterMenuSelection = true;
	Menu->SetMaxHeight(500);

	{
		FToolMenuSection& Section = Menu->AddSection("ParentChain", LOCTEXT("ParentChain", "Parent Chain"));
		if (bIsFunctionPreviewMaterial)
		{
			if (FunctionParentList.Num() == 0)
			{
				const FText NoParentText = LOCTEXT("NoParentFound", "No Parent Found");
				TSharedRef<SWidget> NoParentWidget = SNew(STextBlock)
					.Text(NoParentText);
				Section.AddEntry(FToolMenuEntry::InitWidget("NoParentEntry", NoParentWidget, FText::GetEmpty()));
			}
			for (FAssetData FunctionParent : FunctionParentList)
			{
				FMaterialEditor::AddInheritanceMenuEntry(Section, FunctionParent, bIsFunctionPreviewMaterial);
			}
		}
		else
		{
			if (MaterialParentList.Num() == 0)
			{
				const FText NoParentText = LOCTEXT("NoParentFound", "No Parent Found");
				TSharedRef<SWidget> NoParentWidget = SNew(STextBlock)
					.Text(NoParentText);
				Section.AddEntry(FToolMenuEntry::InitWidget("NoParentEntry", NoParentWidget, FText::GetEmpty()));
			}
			for (FAssetData MaterialParent : MaterialParentList)
			{
				FMaterialEditor::AddInheritanceMenuEntry(Section, MaterialParent, bIsFunctionPreviewMaterial);
			}
		}
	}

	if (!bIsFunctionPreviewMaterial)
	{
		FToolMenuSection& Section = Menu->AddSection("MaterialInstances", LOCTEXT("MaterialInstances", "Material Instances"));
		for (const FAssetData& MaterialChild : MaterialChildList)
		{
			FMaterialEditor::AddInheritanceMenuEntry(Section, MaterialChild, bIsFunctionPreviewMaterial);
		}
	}
}


TSharedRef<SDockTab> FMaterialInstanceEditor::SpawnTab_Preview( const FSpawnTabArgs& Args )
{	
	check( Args.GetTabId().TabType == PreviewTabId );

	TSharedRef<SDockTab> SpawnedTab = SNew(SDockTab)
		.Label(LOCTEXT("ViewportTabTitle", "Viewport"))
		[
			SNew( SOverlay )
			+ SOverlay::Slot()
			[
				PreviewVC.ToSharedRef()
			]
			+ SOverlay::Slot()
			[
				PreviewUIViewport.ToSharedRef()
			]
		];

	PreviewVC->OnAddedToTab( SpawnedTab );

	AddToSpawnedToolPanels( Args.GetTabId().TabType, SpawnedTab );
	return SpawnedTab;
}


TSharedRef<SDockTab> FMaterialInstanceEditor::SpawnTab_Properties( const FSpawnTabArgs& Args )
{	
	check( Args.GetTabId().TabType == PropertiesTabId );

	TSharedRef<SDockTab> SpawnedTab = SNew(SDockTab)
		.Label(LOCTEXT("MaterialPropertiesTitle", "Details"))
		[
			SNew(SBorder)
			.Padding(4)
			[
				MaterialInstanceDetails.ToSharedRef()
			]
		];

	UpdatePropertyWindow();

	AddToSpawnedToolPanels( Args.GetTabId().TabType, SpawnedTab );
	return SpawnedTab;
}

TSharedRef<SDockTab> FMaterialInstanceEditor::SpawnTab_LayerProperties(const FSpawnTabArgs& Args)
{
	check(Args.GetTabId().TabType == LayerPropertiesTabId);

	TSharedRef<SDockTab> SpawnedTab = SNew(SDockTab)
		.Label(LOCTEXT("MaterialLayerPropertiesTitle", "Layer Parameters"))
		[
			SNew(SBorder)
			.Padding(4)
		[
			MaterialLayersFunctionsInstance.ToSharedRef()
		]
		];

	AddToSpawnedToolPanels(Args.GetTabId().TabType, SpawnedTab);
	return SpawnedTab;
}

TSharedRef<SDockTab> FMaterialInstanceEditor::SpawnTab_PreviewSettings(const FSpawnTabArgs& Args)
{
	check(Args.GetTabId() == PreviewSettingsTabId);

	TSharedRef<SWidget> InWidget = SNullWidget::NullWidget;
	if (PreviewVC.IsValid())
	{
		FAdvancedPreviewSceneModule& AdvancedPreviewSceneModule = FModuleManager::LoadModuleChecked<FAdvancedPreviewSceneModule>("AdvancedPreviewScene");
		InWidget = AdvancedPreviewSceneModule.CreateAdvancedPreviewSceneSettingsWidget(PreviewVC->GetPreviewScene());
	}

	TSharedRef<SDockTab> SpawnedTab = SNew(SDockTab)
		.Label(LOCTEXT("PreviewSceneSettingsTab", "Preview Scene Settings"))
		[
			SNew(SBox)
			[
				InWidget
			]
		];

	return SpawnedTab;
}

void FMaterialInstanceEditor::AddToSpawnedToolPanels(const FName& TabIdentifier, const TSharedRef<SDockTab>& SpawnedTab)
{
	TWeakPtr<SDockTab>* TabSpot = SpawnedToolPanels.Find(TabIdentifier);
	if (!TabSpot)
	{
		SpawnedToolPanels.Add(TabIdentifier, SpawnedTab);
	}
	else
	{
		check(!TabSpot->IsValid());
		*TabSpot = SpawnedTab;
	}
}

FName FMaterialInstanceEditor::GetToolkitFName() const
{
	return FName("MaterialInstanceEditor");
}

FText FMaterialInstanceEditor::GetBaseToolkitName() const
{
	return LOCTEXT("AppLabel", "Material Instance Editor");
}

FText FMaterialInstanceEditor::GetToolkitName() const
{
	const UObject* EditingObject = GetEditingObjects()[0];
	check(EditingObject);

	return GetLabelForObject(EditingObject);
}

FText FMaterialInstanceEditor::GetToolkitToolTipText() const
{
	const UObject* EditingObject = GetEditingObjects()[0];

	// Overridden to accommodate editing of multiple objects (original and preview materials)
	return FAssetEditorToolkit::GetToolTipTextForObject(EditingObject);
}

FString FMaterialInstanceEditor::GetWorldCentricTabPrefix() const
{
	return LOCTEXT("WorldCentricTabPrefix", "Material Instance ").ToString();
}

FLinearColor FMaterialInstanceEditor::GetWorldCentricTabColorScale() const
{
	return FLinearColor( 0.3f, 0.2f, 0.5f, 0.5f );
}

UMaterialInterface* FMaterialInstanceEditor::GetMaterialInterface() const
{
	return MaterialEditorInstance->SourceInstance;
}

void FMaterialInstanceEditor::NotifyPreChange(FProperty* PropertyThatChanged)
{
}

void FMaterialInstanceEditor::NotifyPostChange( const FPropertyChangedEvent& PropertyChangedEvent, FProperty* PropertyThatChanged)
{
	// If they changed the parent, regenerate the parent list.
	if(PropertyThatChanged->GetName()==TEXT("Parent"))
	{
		bool bSetEmptyParent = false;

		// Check to make sure they didnt set the parent to themselves.
		if(MaterialEditorInstance->Parent==MaterialEditorInstance->SourceInstance)
		{
			bSetEmptyParent = true;
		}

		if (bSetEmptyParent)
		{
			FMaterialUpdateContext UpdateContext;
			MaterialEditorInstance->Parent = NULL;

			if(MaterialEditorInstance->SourceInstance)
			{
				MaterialEditorInstance->SourceInstance->SetParentEditorOnly(NULL);
				MaterialEditorInstance->SourceInstance->PostEditChange();
			}
			UpdateContext.AddMaterialInstance(MaterialEditorInstance->SourceInstance);
		}

		RebuildInheritanceList();

		UpdatePropertyWindow();
	}
	else if(PropertyThatChanged->GetName() == TEXT("PreviewMesh"))
	{
		RefreshPreviewAsset();
	}

	// Rebuild the property window to account for the possibility that  
	// the item changed was a static switch or function call parameter
	UObject* PropertyClass = PropertyThatChanged->GetOwner<UObject>();
	if(PropertyClass && (PropertyClass->GetName() == TEXT("DEditorStaticSwitchParameterValue") || PropertyClass->GetName() == TEXT("EditorParameterGroup"))//DEditorMaterialLayerParameters"))
		&& MaterialEditorInstance->Parent && MaterialEditorInstance->SourceInstance )
	{
		// TODO: We need to hit this on MaterialLayerParam updates but only get notifications for their array elements changing, hence the overly generic test above
		MaterialEditorInstance->VisibleExpressions.Empty();
		FMaterialEditorUtilities::GetVisibleMaterialParameters(MaterialEditorInstance->Parent->GetMaterial(), MaterialEditorInstance->SourceInstance, MaterialEditorInstance->VisibleExpressions);

		UpdatePropertyWindow();
	}

	RefreshOnScreenMessages();

	// something was changed in the material so we need to reflect this in the stats
	MaterialStatsManager->SignalMaterialChanged();

	// Update the preview window when the user changes a property.
	PreviewVC->RefreshViewport();
}

void FMaterialInstanceEditor::RefreshPreviewAsset()
{
	UObject* PreviewAsset = MaterialEditorInstance->SourceInstance->PreviewMesh.TryLoad();
	if (!PreviewAsset)
	{
		// Attempt to use the parent material's preview mesh if the instance's preview mesh is invalid, and use a default
		//	sphere instead if the parent's mesh is also invalid
		UMaterialInterface* ParentMaterial = MaterialEditorInstance->SourceInstance->Parent;

		UObject* ParentPreview = ParentMaterial != nullptr ? ParentMaterial->PreviewMesh.TryLoad() : nullptr;
		PreviewAsset = ParentPreview != nullptr ? ParentPreview : ToRawPtr(GUnrealEd->GetThumbnailManager()->EditorSphere);

		USceneThumbnailInfoWithPrimitive* ThumbnailInfo = Cast<USceneThumbnailInfoWithPrimitive>(MaterialEditorInstance->SourceInstance->ThumbnailInfo);
		if (ThumbnailInfo)
		{
			ThumbnailInfo->PreviewMesh.Reset();
		}

	}
	PreviewVC->SetPreviewAsset(PreviewAsset);
}

void FMaterialInstanceEditor::PreSavePackage(UPackage* Package, FObjectPreSaveContext ObjectSaveContext)
{
	// The streaming data will be null if there were any edits
	if (MaterialEditorInstance && 
		MaterialEditorInstance->SourceInstance && 
		MaterialEditorInstance->SourceInstance->GetOutermost() == Package &&
		!MaterialEditorInstance->SourceInstance->HasTextureStreamingData())
	{
		FMaterialEditorUtilities::BuildTextureStreamingData(MaterialEditorInstance->SourceInstance);
	}
}

void FMaterialInstanceEditor::RebuildInheritanceList()
{
	if (bIsFunctionPreviewMaterial)
	{
		FunctionParentList.Empty();

		// Append function instance parent chain
		UMaterialFunctionInstance* Current = MaterialFunctionOriginal;
		UMaterialFunctionInterface* Parent = Current->Parent;
		while (Parent)
		{
			FunctionParentList.Insert(Parent, 0);

			Current = Cast<UMaterialFunctionInstance>(Parent);
			Parent = Current ? ToRawPtr(Current->Parent) : nullptr;
		}
	}
	else
	{
		MaterialChildList.Empty();
		MaterialParentList.Empty();

		// Travel up the parent chain for this material instance until we reach the root material.
		UMaterialInstance* InstanceConstant = MaterialEditorInstance->SourceInstance;

		if(InstanceConstant)
		{
			UMaterialEditingLibrary::GetChildInstances(InstanceConstant, MaterialChildList);

			// Add all parents
			UMaterialInterface* Parent = InstanceConstant->Parent;
			while(Parent && Parent != InstanceConstant)
			{
				MaterialParentList.Insert(Parent,0);

				// If the parent is a material then break.
				InstanceConstant = Cast<UMaterialInstance>(Parent);

				if(InstanceConstant)
				{
					Parent = InstanceConstant->Parent;
				}
				else
				{
					break;
				}
			}
		}
	}
}

void FMaterialInstanceEditor::RebuildMaterialInstanceEditor()
{
	if( MaterialEditorInstance )
	{
		ReInitMaterialFunctionProxies();
		MaterialEditorInstance->CopyBasePropertiesFromParent();
		MaterialEditorInstance->RegenerateArrays();
		RebuildInheritanceList(); // Required b/c recompiled parent materials result in invalid weak object pointers
		UpdatePropertyWindow();
	}
}

void FMaterialInstanceEditor::DrawMessages( FViewport* Viewport, FCanvas* Canvas )
{
	Canvas->PushAbsoluteTransform(FMatrix::Identity);
	if ( MaterialEditorInstance->Parent && MaterialEditorInstance->SourceInstance )
	{
		const FMaterialResource* MaterialResource = MaterialEditorInstance->SourceInstance->GetMaterialResource(GMaxRHIFeatureLevel);
		UMaterial* BaseMaterial = MaterialEditorInstance->SourceInstance->GetMaterial();
		int32 DrawPositionY = 50;
		if ( BaseMaterial && MaterialResource )
		{
			const bool bGeneratedNewShaders = MaterialEditorInstance->SourceInstance->bHasStaticPermutationResource;
			const bool bAllowOldMaterialStats = true;
			FMaterialEditor::DrawMaterialInfoStrings( Canvas, BaseMaterial, MaterialResource, MaterialResource->GetCompileErrors(), DrawPositionY, bAllowOldMaterialStats, bGeneratedNewShaders );
		}

		DrawSamplerWarningStrings( Canvas, DrawPositionY );
	}
	Canvas->PopTransform();
}

void FMaterialInstanceEditor::RefreshOnScreenMessages()
{
	OnScreenMessages.Reset();

	if (MaterialEditorInstance->SourceInstance)
	{
		UMaterial* BaseMaterial = MaterialEditorInstance->SourceInstance->GetMaterial();
		if (BaseMaterial)
		{
			UEnum* SamplerTypeEnum = StaticEnum<EMaterialSamplerType>();
			check(SamplerTypeEnum);
			UEnum* MaterialTypeEnum = StaticEnum<ERuntimeVirtualTextureMaterialType>();
			check(MaterialTypeEnum);

			const int32 GroupCount = MaterialEditorInstance->ParameterGroups.Num();
			for (int32 GroupIndex = 0; GroupIndex < GroupCount; ++GroupIndex)
			{
				const FEditorParameterGroup& Group = MaterialEditorInstance->ParameterGroups[GroupIndex];
				const int32 ParameterCount = Group.Parameters.Num();
				for (int32 ParameterIndex = 0; ParameterIndex < ParameterCount; ++ParameterIndex)
				{
					UDEditorTextureParameterValue* TextureParameterValue = Cast<UDEditorTextureParameterValue>(Group.Parameters[ParameterIndex]);
					if (TextureParameterValue && TextureParameterValue->ExpressionId.IsValid())
					{
						UTexture* Texture = NULL;
						MaterialEditorInstance->SourceInstance->GetTextureParameterValue(TextureParameterValue->ParameterInfo, Texture);
						if (Texture)
						{
							EMaterialSamplerType SamplerType = UMaterialExpressionTextureBase::GetSamplerTypeForTexture(Texture);
							UMaterialExpressionTextureSampleParameter* Expression = BaseMaterial->FindExpressionByGUID<UMaterialExpressionTextureSampleParameter>(TextureParameterValue->ExpressionId);

							FString ErrorMessage;
							if (Expression && !Expression->TextureIsValid(Texture, ErrorMessage))
							{
								OnScreenMessages.Emplace(FLinearColor(1, 0, 0),
									FString::Printf(TEXT("Error: %s has invalid texture %s: %s."),
									*TextureParameterValue->ParameterInfo.Name.ToString(),
									*Texture->GetPathName(),
									*ErrorMessage));
							}
							else
							{
								if (Expression && Expression->SamplerType != SamplerType)
								{
									FString SamplerTypeDisplayName = SamplerTypeEnum->GetDisplayNameTextByValue(Expression->SamplerType).ToString();
									OnScreenMessages.Emplace(FLinearColor(1, 1, 0),
										FString::Printf(TEXT("Warning: %s samples %s as %s."),
										*TextureParameterValue->ParameterInfo.Name.ToString(),
										*Texture->GetPathName(),
										*SamplerTypeDisplayName));
								}
								if (Expression && ((Expression->SamplerType == (EMaterialSamplerType)TC_Normalmap || Expression->SamplerType == (EMaterialSamplerType)TC_Masks) && Texture->SRGB))
								{
									FString SamplerTypeDisplayName = SamplerTypeEnum->GetDisplayNameTextByValue(Expression->SamplerType).ToString();
									OnScreenMessages.Emplace(FLinearColor(1, 1, 0),
										FString::Printf(TEXT("Warning: %s samples texture as '%s'. SRGB should be disabled for '%s'."),
											*TextureParameterValue->ParameterInfo.Name.ToString(),
											*SamplerTypeDisplayName,
											*Texture->GetPathName()));
								}
							}
						}
					}

					UDEditorRuntimeVirtualTextureParameterValue* RuntimeVirtualTextureParameterValue = Cast<UDEditorRuntimeVirtualTextureParameterValue>(Group.Parameters[ParameterIndex]);
					if (RuntimeVirtualTextureParameterValue && RuntimeVirtualTextureParameterValue->ExpressionId.IsValid())
					{
						URuntimeVirtualTexture* RuntimeVirtualTexture = NULL;
						MaterialEditorInstance->SourceInstance->GetRuntimeVirtualTextureParameterValue(RuntimeVirtualTextureParameterValue->ParameterInfo, RuntimeVirtualTexture);
						if (RuntimeVirtualTexture)
						{
							UMaterialExpressionRuntimeVirtualTextureSampleParameter* Expression = BaseMaterial->FindExpressionByGUID<UMaterialExpressionRuntimeVirtualTextureSampleParameter>(RuntimeVirtualTextureParameterValue->ExpressionId);
							if (!Expression)
							{
								const FText ExpressionNameText = FText::Format(LOCTEXT("MissingRVTExpression", "Warning: Runtime Virtual Texture Expression {0} not found."), FText::FromName(RuntimeVirtualTextureParameterValue->ParameterInfo.Name));
<<<<<<< HEAD
								Canvas->DrawShadowedText(
									5, DrawPositionY,
									ExpressionNameText,
									FontToUse,
									FLinearColor(1, 1, 0));

								DrawPositionY += SpacingBetweenLines;
=======
								OnScreenMessages.Emplace(FLinearColor(1, 1, 0), ExpressionNameText.ToString());
>>>>>>> 6bbb88c8
							}
							if (Expression && Expression->MaterialType != RuntimeVirtualTexture->GetMaterialType())
							{
								FString BaseMaterialTypeDisplayName = MaterialTypeEnum->GetDisplayNameTextByValue((int64)(Expression->MaterialType)).ToString();
								FString OverrideMaterialTypeDisplayName = MaterialTypeEnum->GetDisplayNameTextByValue((int64)(RuntimeVirtualTexture->GetMaterialType())).ToString();

<<<<<<< HEAD
								Canvas->DrawShadowedText(
									5, DrawPositionY,
									FText::Format(LOCTEXT("MismatchedRVTType","Warning: '{0}' interprets the virtual texture as '{1}' not '{2}', {3}"),
										FText::FromName(RuntimeVirtualTextureParameterValue->ParameterInfo.Name),
										FText::FromString(BaseMaterialTypeDisplayName),
										FText::FromString(OverrideMaterialTypeDisplayName),
										FText::FromString(RuntimeVirtualTexture->GetPathName())),
									FontToUse,
									FLinearColor(1, 1, 0));

								DrawPositionY += SpacingBetweenLines;
							}
							if (Expression && Expression->bSinglePhysicalSpace != RuntimeVirtualTexture->GetSinglePhysicalSpace())
							{
								Canvas->DrawShadowedText(
									5, DrawPositionY,
									FText::Format(LOCTEXT("VirtualTexturePagePackingWarning", "Warning: '{0}' interprets the virtual texture page table packing as {1} not {2}, {3}"),
										FText::FromName(RuntimeVirtualTextureParameterValue->ParameterInfo.Name),
										FText::FromString(RuntimeVirtualTexture->GetSinglePhysicalSpace() ?  TEXT("true") : TEXT("false")),
										FText::FromString(Expression->bSinglePhysicalSpace ? TEXT("true") : TEXT("false")),
										FText::FromString(RuntimeVirtualTexture->GetPathName())),
									FontToUse,
									FLinearColor(1, 1, 0));

								DrawPositionY += SpacingBetweenLines;
							}
							if (Expression && Expression->bAdaptive != RuntimeVirtualTexture->GetAdaptivePageTable())
							{
								Canvas->DrawShadowedText(
									5, DrawPositionY,
									FText::Format(LOCTEXT("VirtualTextureAdaptiveWarning", "Warning: '{0}' interprets the adaptive page table setting as {1} not {2}, {3}"),
										FText::FromName(RuntimeVirtualTextureParameterValue->ParameterInfo.Name),
										FText::FromString(RuntimeVirtualTexture->GetAdaptivePageTable() ? TEXT("true") : TEXT("false")),
										FText::FromString(Expression->bAdaptive ? TEXT("true") : TEXT("false")),
										FText::FromString(RuntimeVirtualTexture->GetPathName())),
									FontToUse,
									FLinearColor(1, 1, 0));

								DrawPositionY += SpacingBetweenLines;
=======
								OnScreenMessages.Emplace(FLinearColor(1, 1, 0),
									FText::Format(LOCTEXT("MismatchedRVTType", "Warning: '{0}' interprets the virtual texture as '{1}' not '{2}', {3}"),
									FText::FromName(RuntimeVirtualTextureParameterValue->ParameterInfo.Name),
									FText::FromString(BaseMaterialTypeDisplayName),
									FText::FromString(OverrideMaterialTypeDisplayName),
									FText::FromString(RuntimeVirtualTexture->GetPathName())).ToString());
							}
							if (Expression && Expression->bSinglePhysicalSpace != RuntimeVirtualTexture->GetSinglePhysicalSpace())
							{
								OnScreenMessages.Emplace(FLinearColor(1, 1, 0),
									FText::Format(LOCTEXT("VirtualTexturePagePackingWarning", "Warning: '{0}' interprets the virtual texture page table packing as {1} not {2}, {3}"),
									FText::FromName(RuntimeVirtualTextureParameterValue->ParameterInfo.Name),
									FText::FromString(RuntimeVirtualTexture->GetSinglePhysicalSpace() ? TEXT("true") : TEXT("false")),
									FText::FromString(Expression->bSinglePhysicalSpace ? TEXT("true") : TEXT("false")),
									FText::FromString(RuntimeVirtualTexture->GetPathName())).ToString());
							}
							if (Expression && Expression->bAdaptive != RuntimeVirtualTexture->GetAdaptivePageTable())
							{
								OnScreenMessages.Emplace(FLinearColor(1, 1, 0),
									FText::Format(LOCTEXT("VirtualTextureAdaptiveWarning", "Warning: '{0}' interprets the adaptive page table setting as {1} not {2}, {3}"),
									FText::FromName(RuntimeVirtualTextureParameterValue->ParameterInfo.Name),
									FText::FromString(RuntimeVirtualTexture->GetAdaptivePageTable() ? TEXT("true") : TEXT("false")),
									FText::FromString(Expression->bAdaptive ? TEXT("true") : TEXT("false")),
									FText::FromString(RuntimeVirtualTexture->GetPathName())).ToString());
>>>>>>> 6bbb88c8
							}
						}
					}
				}
			}
		}
	}
}

/**
 * Draws sampler/texture mismatch warning strings.
 * @param Canvas - The canvas on which to draw.
 * @param DrawPositionY - The Y position at which to draw. Upon return contains the Y value following the last line of text drawn.
 */
void FMaterialInstanceEditor::DrawSamplerWarningStrings(FCanvas* Canvas, int32& DrawPositionY)
{
	const int32 SpacingBetweenLines = 13;
	UFont* FontToUse = GEngine->GetTinyFont();
	for (const FOnScreenMessage& Message : OnScreenMessages)
	{
		Canvas->DrawShadowedString(
			5,
			DrawPositionY,
			*Message.Message,
			FontToUse,
			Message.Color);
		DrawPositionY += SpacingBetweenLines;
	}
}

bool FMaterialInstanceEditor::SetPreviewAsset(UObject* InAsset)
{
	if (PreviewVC.IsValid())
	{
		return PreviewVC->SetPreviewAsset(InAsset);
	}
	return false;
}

bool FMaterialInstanceEditor::SetPreviewAssetByName(const TCHAR* InAssetName)
{
	if (PreviewVC.IsValid())
	{
		return PreviewVC->SetPreviewAssetByName(InAssetName);
	}
	return false;
}

void FMaterialInstanceEditor::SetPreviewMaterial(UMaterialInterface* InMaterialInterface)
{
	if (PreviewVC.IsValid())
	{
		PreviewVC->SetPreviewMaterial(InMaterialInterface);
	}
}

void FMaterialInstanceEditor::GetShowHiddenParameters(bool& bShowHiddenParameters)
{
	bShowHiddenParameters = bShowAllMaterialParameters;
}

void FMaterialInstanceEditor::Tick(float DeltaTime)
{
	MaterialStatsManager->SetMaterial(MaterialEditorInstance->SourceInstance);
	MaterialStatsManager->Update();
}

TStatId FMaterialInstanceEditor::GetStatId() const
{
	RETURN_QUICK_DECLARE_CYCLE_STAT(FMaterialInstanceEditor, STATGROUP_Tickables);
}

void FMaterialInstanceEditor::SaveAsset_Execute()
{
	if (bIsFunctionPreviewMaterial && MaterialEditorInstance)
	{
		UE_LOG(LogMaterialInstanceEditor, Log, TEXT("Saving and applying instance %s"), *GetEditingObjects()[0]->GetName());
		MaterialEditorInstance->ApplySourceFunctionChanges();
	}

	IMaterialEditor::SaveAsset_Execute();
}

void FMaterialInstanceEditor::SaveAssetAs_Execute()
{
	if (bIsFunctionPreviewMaterial && MaterialEditorInstance)
	{
		UE_LOG(LogMaterialInstanceEditor, Log, TEXT("Saving and applying instance %s"), *GetEditingObjects()[0]->GetName());
		MaterialEditorInstance->ApplySourceFunctionChanges();
	}

	IMaterialEditor::SaveAssetAs_Execute();
}

void FMaterialInstanceEditor::SaveSettings()
{
	GConfig->SetBool(TEXT("MaterialInstanceEditor"), TEXT("bShowGrid"), PreviewVC->IsTogglePreviewGridChecked(), GEditorPerProjectIni);
	GConfig->SetBool(TEXT("MaterialInstanceEditor"), TEXT("bDrawGrid"), PreviewVC->IsRealtime(), GEditorPerProjectIni);
	GConfig->SetInt(TEXT("MaterialInstanceEditor"), TEXT("PrimType"), PreviewVC->PreviewPrimType, GEditorPerProjectIni);
}

void FMaterialInstanceEditor::LoadSettings()
{
	bool bRealtime=false;
	bool bShowGrid=false;
	int32 PrimType=static_cast<EThumbnailPrimType>( TPT_Sphere );
	GConfig->GetBool(TEXT("MaterialInstanceEditor"), TEXT("bShowGrid"), bShowGrid, GEditorPerProjectIni);
	GConfig->GetBool(TEXT("MaterialInstanceEditor"), TEXT("bDrawGrid"), bRealtime, GEditorPerProjectIni);
	GConfig->GetInt(TEXT("MaterialInstanceEditor"), TEXT("PrimType"), PrimType, GEditorPerProjectIni);

	if(PreviewVC.IsValid())
	{
		if ( bShowGrid )
		{
			PreviewVC->TogglePreviewGrid();
		}
		if ( bRealtime )
		{
			PreviewVC->OnToggleRealtime();
		}

		PreviewVC->OnSetPreviewPrimitive( static_cast<EThumbnailPrimType>(PrimType), true);
	}
}

void FMaterialInstanceEditor::OpenSelectedParentEditor(UMaterialInterface* InMaterialInterface)
{
	ensure(InMaterialInterface);

	// See if its a material or material instance constant.  Don't do anything if the user chose the current material instance.
	if(InMaterialInterface && MaterialEditorInstance->SourceInstance!=InMaterialInterface)
	{
		if(InMaterialInterface->IsA(UMaterial::StaticClass()))
		{
			// Show material editor
			UMaterial* Material = Cast<UMaterial>(InMaterialInterface);
			GEditor->GetEditorSubsystem<UAssetEditorSubsystem>()->OpenEditorForAsset(Material);
		}
		else if(InMaterialInterface->IsA(UMaterialInstance::StaticClass()))
		{
			// Show material instance editor
			UMaterialInstance* MaterialInstance = Cast<UMaterialInstance>(InMaterialInterface);
			GEditor->GetEditorSubsystem<UAssetEditorSubsystem>()->OpenEditorForAsset(MaterialInstance);
		}
	}
}

void FMaterialInstanceEditor::OpenSelectedParentEditor(UMaterialFunctionInterface* InMaterialFunction)
{
	ensure(InMaterialFunction);

	// See if its a material or material instance constant.  Don't do anything if the user chose the current material instance.
	if(InMaterialFunction && MaterialFunctionOriginal != InMaterialFunction)
	{
		if(InMaterialFunction->IsA(UMaterialFunctionInstance::StaticClass()))
		{
			// Show function instance editor
			UMaterialFunctionInstance* FunctionInstance = Cast<UMaterialFunctionInstance>(InMaterialFunction);
			GEditor->GetEditorSubsystem<UAssetEditorSubsystem>()->OpenEditorForAsset(FunctionInstance);
		}
		else
		{
			// Show function editor
			GEditor->GetEditorSubsystem<UAssetEditorSubsystem>()->OpenEditorForAsset(InMaterialFunction);
		}
	}
}

void FMaterialInstanceEditor::UpdatePropertyWindow()
{
	TArray<UObject*> SelectedObjects;
	SelectedObjects.Add( MaterialEditorInstance );
	MaterialInstanceDetails->SetObjects( SelectedObjects, true );
	if (MaterialLayersFunctionsInstance.IsValid())
	{
		MaterialLayersFunctionsInstance->SetEditorInstance(MaterialEditorInstance);
	}
}

UObject* FMaterialInstanceEditor::GetSyncObject()
{
	if (MaterialEditorInstance)
	{
		return MaterialEditorInstance->SourceInstance;
	}
	return NULL;
}

bool FMaterialInstanceEditor::ApproveSetPreviewAsset(UObject* InAsset)
{
	// Default impl is to always accept.
	return true;
}

void FMaterialInstanceEditor::Refresh()
{
	int32 TempIndex;
	const bool bParentChanged = !MaterialParentList.Find( ToRawPtr(MaterialEditorInstance->Parent), TempIndex );

	PreviewVC->RefreshViewport();

	if( bParentChanged )
	{
		RebuildInheritanceList();
	}
	
	UpdatePropertyWindow();

	RefreshOnScreenMessages();
}

void FMaterialInstanceEditor::PostUndo( bool bSuccess )
{
	MaterialEditorInstance->CopyToSourceInstance();
	RefreshPreviewAsset();
	Refresh();
}

void FMaterialInstanceEditor::PostRedo( bool bSuccess )
{
	MaterialEditorInstance->CopyToSourceInstance();
	RefreshPreviewAsset();
	Refresh();
}

void FMaterialInstanceEditor::NotifyExternalMaterialChange()
{
	MaterialStatsManager->SignalMaterialChanged();
}

#undef LOCTEXT_NAMESPACE<|MERGE_RESOLUTION|>--- conflicted
+++ resolved
@@ -1330,64 +1330,13 @@
 							if (!Expression)
 							{
 								const FText ExpressionNameText = FText::Format(LOCTEXT("MissingRVTExpression", "Warning: Runtime Virtual Texture Expression {0} not found."), FText::FromName(RuntimeVirtualTextureParameterValue->ParameterInfo.Name));
-<<<<<<< HEAD
-								Canvas->DrawShadowedText(
-									5, DrawPositionY,
-									ExpressionNameText,
-									FontToUse,
-									FLinearColor(1, 1, 0));
-
-								DrawPositionY += SpacingBetweenLines;
-=======
 								OnScreenMessages.Emplace(FLinearColor(1, 1, 0), ExpressionNameText.ToString());
->>>>>>> 6bbb88c8
 							}
 							if (Expression && Expression->MaterialType != RuntimeVirtualTexture->GetMaterialType())
 							{
 								FString BaseMaterialTypeDisplayName = MaterialTypeEnum->GetDisplayNameTextByValue((int64)(Expression->MaterialType)).ToString();
 								FString OverrideMaterialTypeDisplayName = MaterialTypeEnum->GetDisplayNameTextByValue((int64)(RuntimeVirtualTexture->GetMaterialType())).ToString();
 
-<<<<<<< HEAD
-								Canvas->DrawShadowedText(
-									5, DrawPositionY,
-									FText::Format(LOCTEXT("MismatchedRVTType","Warning: '{0}' interprets the virtual texture as '{1}' not '{2}', {3}"),
-										FText::FromName(RuntimeVirtualTextureParameterValue->ParameterInfo.Name),
-										FText::FromString(BaseMaterialTypeDisplayName),
-										FText::FromString(OverrideMaterialTypeDisplayName),
-										FText::FromString(RuntimeVirtualTexture->GetPathName())),
-									FontToUse,
-									FLinearColor(1, 1, 0));
-
-								DrawPositionY += SpacingBetweenLines;
-							}
-							if (Expression && Expression->bSinglePhysicalSpace != RuntimeVirtualTexture->GetSinglePhysicalSpace())
-							{
-								Canvas->DrawShadowedText(
-									5, DrawPositionY,
-									FText::Format(LOCTEXT("VirtualTexturePagePackingWarning", "Warning: '{0}' interprets the virtual texture page table packing as {1} not {2}, {3}"),
-										FText::FromName(RuntimeVirtualTextureParameterValue->ParameterInfo.Name),
-										FText::FromString(RuntimeVirtualTexture->GetSinglePhysicalSpace() ?  TEXT("true") : TEXT("false")),
-										FText::FromString(Expression->bSinglePhysicalSpace ? TEXT("true") : TEXT("false")),
-										FText::FromString(RuntimeVirtualTexture->GetPathName())),
-									FontToUse,
-									FLinearColor(1, 1, 0));
-
-								DrawPositionY += SpacingBetweenLines;
-							}
-							if (Expression && Expression->bAdaptive != RuntimeVirtualTexture->GetAdaptivePageTable())
-							{
-								Canvas->DrawShadowedText(
-									5, DrawPositionY,
-									FText::Format(LOCTEXT("VirtualTextureAdaptiveWarning", "Warning: '{0}' interprets the adaptive page table setting as {1} not {2}, {3}"),
-										FText::FromName(RuntimeVirtualTextureParameterValue->ParameterInfo.Name),
-										FText::FromString(RuntimeVirtualTexture->GetAdaptivePageTable() ? TEXT("true") : TEXT("false")),
-										FText::FromString(Expression->bAdaptive ? TEXT("true") : TEXT("false")),
-										FText::FromString(RuntimeVirtualTexture->GetPathName())),
-									FontToUse,
-									FLinearColor(1, 1, 0));
-
-								DrawPositionY += SpacingBetweenLines;
-=======
 								OnScreenMessages.Emplace(FLinearColor(1, 1, 0),
 									FText::Format(LOCTEXT("MismatchedRVTType", "Warning: '{0}' interprets the virtual texture as '{1}' not '{2}', {3}"),
 									FText::FromName(RuntimeVirtualTextureParameterValue->ParameterInfo.Name),
@@ -1412,7 +1361,6 @@
 									FText::FromString(RuntimeVirtualTexture->GetAdaptivePageTable() ? TEXT("true") : TEXT("false")),
 									FText::FromString(Expression->bAdaptive ? TEXT("true") : TEXT("false")),
 									FText::FromString(RuntimeVirtualTexture->GetPathName())).ToString());
->>>>>>> 6bbb88c8
 							}
 						}
 					}
