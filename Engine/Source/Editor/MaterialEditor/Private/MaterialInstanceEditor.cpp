// Copyright 1998-2019 Epic Games, Inc. All Rights Reserved.

#include "MaterialInstanceEditor.h"
#include "Widgets/Text/STextBlock.h"
#include "EngineGlobals.h"
#include "Misc/ConfigCacheIni.h"
#include "Modules/ModuleManager.h"
#include "Widgets/Views/SListView.h"
#include "UObject/Package.h"
#include "Editor.h"
#include "EditorStyleSet.h"
#include "Styling/CoreStyle.h"
#include "MaterialEditor/DEditorTextureParameterValue.h"
#include "MaterialEditor/DEditorRuntimeVirtualTextureParameterValue.h"
#include "Materials/Material.h"
#include "MaterialEditor/MaterialEditorInstanceConstant.h"
#include "ThumbnailRendering/SceneThumbnailInfoWithPrimitive.h"
#include "Materials/MaterialInstance.h"
#include "Materials/MaterialInstanceConstant.h"
#include "Materials/MaterialFunctionInstance.h"
#include "Materials/MaterialExpressionFunctionOutput.h"
#include "MaterialEditorModule.h"
#include "ToolMenus.h"
#include "Toolkits/AssetEditorToolkitMenuContext.h"

#include "Materials/MaterialExpressionTextureBase.h"
#include "Materials/MaterialExpressionTextureSampleParameter.h"
#include "Materials/MaterialExpressionRuntimeVirtualTextureSampleParameter.h"

#include "MaterialEditor.h"
#include "MaterialEditorActions.h"
#include "MaterialEditorUtilities.h"

#include "PropertyEditorModule.h"
#include "MaterialEditorInstanceDetailCustomization.h"
#include "SMaterialLayersFunctionsTree.h"

#include "EditorViewportCommands.h"
#include "Widgets/Docking/SDockTab.h"
#include "CanvasTypes.h"
#include "UnrealEdGlobals.h"
#include "Editor/UnrealEdEngine.h"
#include "AdvancedPreviewSceneModule.h"
#include "Misc/MessageDialog.h"
#include "Framework/Commands/UICommandInfo.h"
#include "EditorStyleSet.h"
#include "MaterialStats.h"
#include "MaterialEditingLibrary.h"
#include "Widgets/Layout/SScrollBox.h"
#include "DebugViewModeHelpers.h"
<<<<<<< HEAD
=======
#include "VT/RuntimeVirtualTexture.h"
#include "Widgets/Input/SButton.h"
#include "Subsystems/AssetEditorSubsystem.h"
>>>>>>> 69078e53

#define LOCTEXT_NAMESPACE "MaterialInstanceEditor"

DEFINE_LOG_CATEGORY_STATIC(LogMaterialInstanceEditor, Log, All);

const FName FMaterialInstanceEditor::PreviewTabId( TEXT( "MaterialInstanceEditor_Preview" ) );
const FName FMaterialInstanceEditor::PropertiesTabId( TEXT( "MaterialInstanceEditor_MaterialProperties" ) );
const FName FMaterialInstanceEditor::LayerPropertiesTabId(TEXT("MaterialInstanceEditor_MaterialLayerProperties"));
const FName FMaterialInstanceEditor::PreviewSettingsTabId(TEXT("MaterialInstanceEditor_PreviewSettings"));

//////////////////////////////////////////////////////////////////////////
// SMaterialTreeWidgetItem
class SMaterialTreeWidgetItem : public SMultiColumnTableRow< TWeakObjectPtr<UMaterialInterface> >
{
public:
	SLATE_BEGIN_ARGS(SMaterialTreeWidgetItem)
		: _ParentIndex( -1 )
		, _WidgetInfoToVisualize()
		{}
		SLATE_ARGUMENT( int32, ParentIndex )
		SLATE_ARGUMENT( TWeakObjectPtr<UMaterialInterface>, WidgetInfoToVisualize )
	SLATE_END_ARGS()

	/**
	 * Construct child widgets that comprise this widget.
	 *
	 * @param InArgs  Declaration from which to construct this widget
	 */
	void Construct( const FArguments& InArgs, const TSharedRef<STableViewBase>& InOwnerTableView )
	{
		this->WidgetInfo = InArgs._WidgetInfoToVisualize;
		this->ParentIndex = InArgs._ParentIndex;

		SMultiColumnTableRow< TWeakObjectPtr<UMaterialInterface> >::Construct( FSuperRowType::FArguments(), InOwnerTableView );
	}

	/** @return Widget based on the column name */
	virtual TSharedRef<SWidget> GenerateWidgetForColumn( const FName& ColumnName ) override
	{
		FText Entry;
		FSlateFontInfo FontInfo = FCoreStyle::GetDefaultFontStyle("Regular", 9);
		if ( ColumnName == "Parent" )
		{
			if ( ParentIndex == 0 )
			{
				Entry = NSLOCTEXT("UnrealEd", "Material", "Material");
			}
			else if ( ParentIndex != -1 )
			{
				FFormatNamedArguments Args;
				Args.Add( TEXT("Index"), ParentIndex );
				Entry = FText::Format( FText::FromString("Parent {Index}"), Args );
			}
			else
			{
				Entry = NSLOCTEXT("UnrealEd", "Current", "Current");
				FontInfo = FCoreStyle::GetDefaultFontStyle("Bold", 9);
			}
		}
		else
		{
			Entry = FText::FromString( WidgetInfo.Get()->GetName() );
			if ( ParentIndex == -1 )
			{
				FontInfo = FCoreStyle::GetDefaultFontStyle("Bold", 9);
			}
		}
		
		return
			SNew(SHorizontalBox)
			+SHorizontalBox::Slot()
			.AutoWidth()
			.Padding(2)
			[
				SNew( STextBlock )
				.Text( Entry )
				.Font( FontInfo )
			];
	}

protected:
	/** The info about the widget that we are visualizing */
	TAttribute< TWeakObjectPtr<UMaterialInterface> > WidgetInfo;

	/** The index this material has in our parents array */
	int32 ParentIndex;
};

//////////////////////////////////////////////////////////////////////////
// SFunctionTreeWidgetItem
class SFunctionTreeWidgetItem : public SMultiColumnTableRow< TWeakObjectPtr<UMaterialFunctionInterface> >
{
public:
	SLATE_BEGIN_ARGS(SFunctionTreeWidgetItem)
		: _ParentIndex( -1 )
		, _WidgetInfoToVisualize()
		{}
		SLATE_ARGUMENT( int32, ParentIndex )
		SLATE_ARGUMENT( TWeakObjectPtr<UMaterialFunctionInterface>, WidgetInfoToVisualize )
	SLATE_END_ARGS()

	/**
	 * Construct child widgets that comprise this widget.
	 *
	 * @param InArgs  Declaration from which to construct this widget
	 */
	void Construct( const FArguments& InArgs, const TSharedRef<STableViewBase>& InOwnerTableView )
	{
		this->WidgetInfo = InArgs._WidgetInfoToVisualize;
		this->ParentIndex = InArgs._ParentIndex;

		SMultiColumnTableRow< TWeakObjectPtr<UMaterialFunctionInterface> >::Construct( FSuperRowType::FArguments(), InOwnerTableView );
	}

	/** @return Widget based on the column name */
	virtual TSharedRef<SWidget> GenerateWidgetForColumn( const FName& ColumnName ) override
	{
		FText Entry;
		FSlateFontInfo FontInfo = FSlateFontInfo( FPaths::EngineContentDir() / TEXT("Slate/Fonts/Roboto-Regular.ttf"), 9 );
		if ( ColumnName == "Parent" )
		{
			if ( ParentIndex == 0 )
			{
				Entry = NSLOCTEXT("UnrealEd", "Function", "Function");
			}
			else if ( ParentIndex != -1 )
			{
				FFormatNamedArguments Args;
				Args.Add( TEXT("Index"), ParentIndex );
				Entry = FText::Format( FText::FromString("Parent {Index}"), Args );
			}
			else
			{
				Entry = NSLOCTEXT("UnrealEd", "Current", "Current");
				FontInfo = FSlateFontInfo( FPaths::EngineContentDir() / TEXT("Slate/Fonts/Roboto-Bold.ttf"), 9 );
			}
		}
		else
		{
			Entry = FText::FromString( WidgetInfo.Get()->GetName() );
			if ( ParentIndex == -1 )
			{
				FontInfo = FSlateFontInfo( FPaths::EngineContentDir() / TEXT("Slate/Fonts/Roboto-Bold.ttf"), 9 );
			}
		}
		
		return
			SNew(SHorizontalBox)
			+SHorizontalBox::Slot()
			.AutoWidth()
			.Padding(2)
			[
				SNew( STextBlock )
				.Text( Entry )
				.Font( FontInfo )
			];
	}

protected:
	/** The info about the widget that we are visualizing */
	TAttribute< TWeakObjectPtr<UMaterialFunctionInterface> > WidgetInfo;

	/** The index this material has in our parents array */
	int32 ParentIndex;
};

//////////////////////////////////////////////////////////////////////////
// FMaterialInstanceEditor

void FMaterialInstanceEditor::RegisterTabSpawners(const TSharedRef<class FTabManager>& InTabManager)
{
	WorkspaceMenuCategory = InTabManager->AddLocalWorkspaceMenuCategory(LOCTEXT("WorkspaceMenu_MaterialInstanceEditor", "Material Instance Editor"));
	auto WorkspaceMenuCategoryRef = WorkspaceMenuCategory.ToSharedRef();

	FAssetEditorToolkit::RegisterTabSpawners(InTabManager);
	
	InTabManager->RegisterTabSpawner( PreviewTabId, FOnSpawnTab::CreateSP( this, &FMaterialInstanceEditor::SpawnTab_Preview ) )
		.SetDisplayName( LOCTEXT( "ViewportTab", "Viewport" ) )
		.SetGroup( WorkspaceMenuCategoryRef )
		.SetIcon( FSlateIcon( FEditorStyle::GetStyleSetName(), "LevelEditor.Tabs.Viewports" ) );
	
	InTabManager->RegisterTabSpawner( PropertiesTabId, FOnSpawnTab::CreateSP( this, &FMaterialInstanceEditor::SpawnTab_Properties ) )
		.SetDisplayName( LOCTEXT( "PropertiesTab", "Details" ) )
		.SetGroup( WorkspaceMenuCategoryRef )
		.SetIcon( FSlateIcon( FEditorStyle::GetStyleSetName(), "LevelEditor.Tabs.Details" ) );

	IMaterialEditorModule* MaterialEditorModule = &FModuleManager::LoadModuleChecked<IMaterialEditorModule>("MaterialEditor");
	if (MaterialEditorModule->MaterialLayersEnabled() && !bIsFunctionPreviewMaterial)
	{
		InTabManager->RegisterTabSpawner(LayerPropertiesTabId, FOnSpawnTab::CreateSP(this, &FMaterialInstanceEditor::SpawnTab_LayerProperties))
			.SetDisplayName(LOCTEXT("LayerPropertiesTab", "Layer Parameters"))
			.SetGroup(WorkspaceMenuCategoryRef)
			.SetIcon(FSlateIcon(FEditorStyle::GetStyleSetName(), "LevelEditor.Tabs.Layers"));
	}
	
	InTabManager->RegisterTabSpawner(PreviewSettingsTabId, FOnSpawnTab::CreateSP(this, &FMaterialInstanceEditor::SpawnTab_PreviewSettings))
		.SetDisplayName(LOCTEXT("PreviewSceneSettingsTab", "Preview Scene Settings"))
		.SetGroup(WorkspaceMenuCategoryRef)
		.SetIcon(FSlateIcon(FEditorStyle::GetStyleSetName(), "LevelEditor.Tabs.Details"));

	MaterialStatsManager->RegisterTabs();

	OnRegisterTabSpawners().Broadcast(InTabManager);
}

void FMaterialInstanceEditor::UnregisterTabSpawners(const TSharedRef<class FTabManager>& InTabManager)
{
	FAssetEditorToolkit::UnregisterTabSpawners(InTabManager);

	InTabManager->UnregisterTabSpawner( PreviewTabId );		
	InTabManager->UnregisterTabSpawner( PropertiesTabId );	
	IMaterialEditorModule* MaterialEditorModule = &FModuleManager::LoadModuleChecked<IMaterialEditorModule>("MaterialEditor");
	if (MaterialEditorModule->MaterialLayersEnabled() && !bIsFunctionPreviewMaterial)
	{
		InTabManager->UnregisterTabSpawner(LayerPropertiesTabId);
	}
	InTabManager->UnregisterTabSpawner( PreviewSettingsTabId );

	MaterialStatsManager->UnregisterTabs();

	OnUnregisterTabSpawners().Broadcast(InTabManager);
}

void FMaterialInstanceEditor::InitEditorForMaterial(UMaterialInstance* InMaterial)
{
	check(InMaterial);
	MaterialFunctionOriginal = nullptr;
	MaterialFunctionInstance = nullptr;
	FunctionMaterialProxy = nullptr;
	FunctionInstanceProxy = nullptr;
}

void FMaterialInstanceEditor::InitEditorForMaterialFunction(UMaterialFunctionInstance* InMaterialFunction)
{
	check(InMaterialFunction);
	MaterialFunctionOriginal = InMaterialFunction;

	// Working version of the function instance
	MaterialFunctionInstance = (UMaterialFunctionInstance*)StaticDuplicateObject(InMaterialFunction, GetTransientPackage(), NAME_None, ~RF_Standalone, UMaterialFunctionInstance::StaticClass()); 
	MaterialFunctionInstance->Parent = InMaterialFunction;
	
	// Preview material for function expressions
	FunctionMaterialProxy = NewObject<UMaterial>(); 
	{
		FArchiveUObject DummyArchive;
		FunctionMaterialProxy->Serialize(DummyArchive);
	}

	FunctionMaterialProxy->SetShadingModel(MSM_Unlit);
	FunctionMaterialProxy->SetFlags(RF_Transactional);
	FunctionMaterialProxy->bIsFunctionPreviewMaterial = true;

	UMaterialFunctionInterface* BaseFunction = MaterialFunctionInstance;
	while (UMaterialFunctionInstance* Instance = Cast<UMaterialFunctionInstance>(BaseFunction))
	{
		BaseFunction = Instance->GetBaseFunction();
	}
	const TArray<UMaterialExpression*>* FunctionExpressions = BaseFunction->GetFunctionExpressions();
	FunctionMaterialProxy->Expressions = FunctionExpressions ? *FunctionExpressions : TArray<UMaterialExpression*>();

	// Set expressions to be used with preview material
	bool bSetPreviewExpression = false;
	UMaterialExpressionFunctionOutput* FirstOutput = NULL;
	for (int32 ExpressionIndex = FunctionMaterialProxy->Expressions.Num() - 1; ExpressionIndex >= 0; --ExpressionIndex)
	{
		UMaterialExpression* Expression = FunctionMaterialProxy->Expressions[ExpressionIndex];

		if (!Expression)
		{
			FunctionMaterialProxy->Expressions.RemoveAt(ExpressionIndex);
			continue;
		}

		Expression->Function = NULL;
		Expression->Material = FunctionMaterialProxy;

		if (UMaterialExpressionFunctionOutput* FunctionOutput = Cast<UMaterialExpressionFunctionOutput>(Expression))
		{
			FirstOutput = FunctionOutput;
			if (FunctionOutput->bLastPreviewed)
			{
				bSetPreviewExpression = true;
				FunctionOutput->ConnectToPreviewMaterial(FunctionMaterialProxy, 0);
			}
		}
	}

	if (!bSetPreviewExpression && FirstOutput)
	{
		FirstOutput->ConnectToPreviewMaterial(FunctionMaterialProxy, 0);
	}

	FMaterialUpdateContext UpdateContext(FMaterialUpdateContext::EOptions::SyncWithRenderingThread);
	UpdateContext.AddMaterial(FunctionMaterialProxy);
	FunctionMaterialProxy->PreEditChange(NULL);
	FunctionMaterialProxy->PostEditChange();

	// Preview instance for function expressions
	FunctionInstanceProxy = NewObject<UMaterialInstanceConstant>(GetTransientPackage(), NAME_None, RF_Transactional);
	FunctionInstanceProxy->SetParentEditorOnly(FunctionMaterialProxy);

	MaterialFunctionInstance->OverrideMaterialInstanceParameterValues(FunctionInstanceProxy);
	FunctionInstanceProxy->PreEditChange(NULL);
	FunctionInstanceProxy->PostEditChange();
}

void FMaterialInstanceEditor::InitMaterialInstanceEditor( const EToolkitMode::Type Mode, const TSharedPtr< class IToolkitHost >& InitToolkitHost, UObject* ObjectToEdit )
{
	GEditor->RegisterForUndo( this );

	check( ObjectToEdit );
	bIsFunctionPreviewMaterial = !!(MaterialFunctionInstance);
	UMaterialInstanceConstant* InstanceConstant = bIsFunctionPreviewMaterial ? FunctionInstanceProxy : Cast<UMaterialInstanceConstant>(ObjectToEdit);

	bShowAllMaterialParameters = false;

	// Construct a temp holder for our instance parameters.
	MaterialEditorInstance = NewObject<UMaterialEditorInstanceConstant>(GetTransientPackage(), NAME_None, RF_Transactional);

	bool bTempUseOldStyleMICEditorGroups = true;
	GConfig->GetBool(TEXT("/Script/UnrealEd.EditorEngine"), TEXT("UseOldStyleMICEditorGroups"), bTempUseOldStyleMICEditorGroups, GEngineIni);
	MaterialEditorInstance->bUseOldStyleMICEditorGroups = bTempUseOldStyleMICEditorGroups;
	MaterialEditorInstance->SetSourceInstance(InstanceConstant);
	MaterialEditorInstance->SetSourceFunction(MaterialFunctionOriginal);

	MaterialStatsManager = FMaterialStatsUtils::CreateMaterialStats(this);
	MaterialStatsManager->SetMaterialDisplayName(MaterialEditorInstance->SourceInstance->GetName());

	// Register our commands. This will only register them if not previously registered
	FMaterialEditorCommands::Register();

	CreateInternalWidgets();

	BindCommands();

	UpdatePreviewViewportsVisibility();
	IMaterialEditorModule* MaterialEditorModule = &FModuleManager::LoadModuleChecked<IMaterialEditorModule>("MaterialEditor");

	TSharedRef<FTabManager::FLayout> StandaloneDefaultLayout = FTabManager::NewLayout("Standalone_MaterialInstanceEditor_Layout_v5")
		->AddArea
		(
			FTabManager::NewPrimaryArea()->SetOrientation(Orient_Vertical)
			->Split
			(
				FTabManager::NewStack()->SetSizeCoefficient(0.1f)->SetHideTabWell(true)
				->AddTab(GetToolbarTabId(), ETabState::OpenedTab)
			)
			->Split
			(
				FTabManager::NewSplitter()->SetOrientation(Orient_Horizontal)->SetSizeCoefficient(0.9f)
				->Split
				(
					FTabManager::NewStack()->SetSizeCoefficient(0.70f)->SetHideTabWell(true)
					->AddTab(PreviewTabId, ETabState::OpenedTab)
					->AddTab(PreviewSettingsTabId, ETabState::ClosedTab)
				)
				->Split
				(
					FTabManager::NewStack()->SetSizeCoefficient(0.30f)
					->AddTab(PropertiesTabId, ETabState::OpenedTab)
				)
			)
		);

	if (MaterialEditorModule->MaterialLayersEnabled() && !bIsFunctionPreviewMaterial)
	{
		StandaloneDefaultLayout = FTabManager::NewLayout("Standalone_MaterialInstanceEditor_Layout_v7")
			->AddArea
			(
				FTabManager::NewPrimaryArea()->SetOrientation(Orient_Vertical)
				->Split
				(
					FTabManager::NewStack()->SetSizeCoefficient(0.1f)->SetHideTabWell(true)
					->AddTab(GetToolbarTabId(), ETabState::OpenedTab)
				)
				->Split
				(
					FTabManager::NewSplitter()->SetOrientation(Orient_Horizontal)->SetSizeCoefficient(0.9f)
					->Split
					(
						FTabManager::NewStack()->SetSizeCoefficient(0.70f)->SetHideTabWell(true)
						->AddTab(PreviewTabId, ETabState::OpenedTab)
						->AddTab(PreviewSettingsTabId, ETabState::ClosedTab)
					)
					->Split
					(
						FTabManager::NewStack()->SetSizeCoefficient(0.30f)
						->AddTab(PropertiesTabId, ETabState::OpenedTab)
						->AddTab(LayerPropertiesTabId, ETabState::OpenedTab)
						->SetForegroundTab(PropertiesTabId)
					)
				)
			);
		}

	const bool bCreateDefaultStandaloneMenu = true;
	const bool bCreateDefaultToolbar = true;
	FAssetEditorToolkit::InitAssetEditor( Mode, InitToolkitHost, MaterialInstanceEditorAppIdentifier, StandaloneDefaultLayout, bCreateDefaultStandaloneMenu, bCreateDefaultToolbar, ObjectToEdit );

	AddMenuExtender(MaterialEditorModule->GetMenuExtensibilityManager()->GetAllExtenders(GetToolkitCommands(), GetEditingObjects()));

	ExtendToolbar();
	RegenerateMenusAndToolbars();

	// @todo toolkit world centric editing
	/*if( IsWorldCentricAssetEditor() )
	{
		SpawnToolkitTab(GetToolbarTabId(), FString(), EToolkitTabSpot::ToolBar);
		SpawnToolkitTab(PreviewTabId, FString(), EToolkitTabSpot::Viewport);		
		SpawnToolkitTab(PropertiesTabId, FString(), EToolkitTabSpot::Details);
	}*/

	// Load editor settings.
	LoadSettings();
	
	// Set the preview mesh for the material.  This call must occur after the toolbar is initialized.
	
	if ( !SetPreviewAssetByName( *InstanceConstant->PreviewMesh.ToString() ) )
	{
		// If the preview mesh could not be found for this instance, attempt to use the preview mesh for the parent material if one exists,
		//	or use a default instead if the parent's preview mesh cannot be used

		if ( InstanceConstant->Parent == nullptr || !SetPreviewAssetByName( *InstanceConstant->Parent->PreviewMesh.ToString() ) )
		{
			USceneThumbnailInfoWithPrimitive* ThumbnailInfoWithPrim = Cast<USceneThumbnailInfoWithPrimitive>( InstanceConstant->ThumbnailInfo );

			if ( ThumbnailInfoWithPrim != nullptr )
			{
				SetPreviewAssetByName( *ThumbnailInfoWithPrim->PreviewMesh.ToString() );
			}
		}
	}

	Refresh();
}

void FMaterialInstanceEditor::ReInitMaterialFunctionProxies()
{
	if (bIsFunctionPreviewMaterial)
	{
		// Temporarily store unsaved parameters
		TArray<FScalarParameterValue> ScalarParameterValues = FunctionInstanceProxy->ScalarParameterValues;
		TArray<FVectorParameterValue> VectorParameterValues = FunctionInstanceProxy->VectorParameterValues;
		TArray<FTextureParameterValue> TextureParameterValues = FunctionInstanceProxy->TextureParameterValues;
		TArray<FRuntimeVirtualTextureParameterValue> RuntimeVirtualTextureParameterValues = FunctionInstanceProxy->RuntimeVirtualTextureParameterValues;
		TArray<FFontParameterValue> FontParameterValues = FunctionInstanceProxy->FontParameterValues;

		const FStaticParameterSet& OldStaticParameters = FunctionInstanceProxy->GetStaticParameters();
		TArray<FStaticSwitchParameter> StaticSwitchParameters = OldStaticParameters.StaticSwitchParameters;
		TArray<FStaticComponentMaskParameter> StaticComponentMaskParameters = OldStaticParameters.StaticComponentMaskParameters;

		// Regenerate proxies
		InitEditorForMaterialFunction(MaterialFunctionOriginal);
		MaterialEditorInstance->SetSourceInstance(FunctionInstanceProxy);
		MaterialEditorInstance->SetSourceFunction(MaterialFunctionOriginal);
		
		// Restore dynamic parameters, filtering those that no-longer exist
		TArray<FMaterialParameterInfo> OutParameterInfo;
		TArray<FGuid> Guids;

		FunctionInstanceProxy->GetAllScalarParameterInfo(OutParameterInfo, Guids);
		FunctionInstanceProxy->ScalarParameterValues.Empty();
		for (FScalarParameterValue& ScalarParameter : ScalarParameterValues)
		{
			int32 Index = Guids.Find(ScalarParameter.ExpressionGUID);
			if (Index != INDEX_NONE)
			{
				FunctionInstanceProxy->ScalarParameterValues.Add(ScalarParameter);
				FunctionInstanceProxy->ScalarParameterValues.Last().ParameterInfo = OutParameterInfo[Index];
			}
		}

		FunctionInstanceProxy->GetAllVectorParameterInfo(OutParameterInfo, Guids);
		FunctionInstanceProxy->VectorParameterValues.Empty();
		for (FVectorParameterValue& VectorParameter : VectorParameterValues)
		{
			int32 Index = Guids.Find(VectorParameter.ExpressionGUID);
			if (Index != INDEX_NONE)
			{
				FunctionInstanceProxy->VectorParameterValues.Add(VectorParameter);
				FunctionInstanceProxy->VectorParameterValues.Last().ParameterInfo = OutParameterInfo[Index];
			}
		}

		FunctionInstanceProxy->GetAllTextureParameterInfo(OutParameterInfo, Guids);
		FunctionInstanceProxy->TextureParameterValues.Empty();
		for (FTextureParameterValue& TextureParameter : TextureParameterValues)
		{
			int32 Index = Guids.Find(TextureParameter.ExpressionGUID);
			if (Index != INDEX_NONE)
			{
				FunctionInstanceProxy->TextureParameterValues.Add(TextureParameter);
				FunctionInstanceProxy->TextureParameterValues.Last().ParameterInfo = OutParameterInfo[Index];
			}
		}

		FunctionInstanceProxy->GetAllRuntimeVirtualTextureParameterInfo(OutParameterInfo, Guids);
		FunctionInstanceProxy->RuntimeVirtualTextureParameterValues.Empty();
		for (FRuntimeVirtualTextureParameterValue& RuntimeVirtualTextureParameter : RuntimeVirtualTextureParameterValues)
		{
			int32 Index = Guids.Find(RuntimeVirtualTextureParameter.ExpressionGUID);
			if (Index != INDEX_NONE)
			{
				FunctionInstanceProxy->RuntimeVirtualTextureParameterValues.Add(RuntimeVirtualTextureParameter);
				FunctionInstanceProxy->RuntimeVirtualTextureParameterValues.Last().ParameterInfo = OutParameterInfo[Index];
			}
		}

		FunctionInstanceProxy->GetAllFontParameterInfo(OutParameterInfo, Guids);
		FunctionInstanceProxy->FontParameterValues.Empty();
		for (FFontParameterValue& FontParameter : FontParameterValues)
		{
			int32 Index = Guids.Find(FontParameter.ExpressionGUID);
			if (Index != INDEX_NONE)
			{
				FunctionInstanceProxy->FontParameterValues.Add(FontParameter);
				FunctionInstanceProxy->FontParameterValues.Last().ParameterInfo = OutParameterInfo[Index];
			}
		}

		// Restore static parameters, filtering those that no-longer exist
		FStaticParameterSet StaticParametersOverride = FunctionInstanceProxy->GetStaticParameters();

		FunctionInstanceProxy->GetAllStaticSwitchParameterInfo(OutParameterInfo, Guids);
		StaticParametersOverride.StaticSwitchParameters.Empty();
		for (FStaticSwitchParameter& StaticSwitchParameter : StaticSwitchParameters)
		{
			int32 Index = Guids.Find(StaticSwitchParameter.ExpressionGUID);
			if (Index != INDEX_NONE)
			{
				StaticParametersOverride.StaticSwitchParameters.Add(StaticSwitchParameter);
				StaticParametersOverride.StaticSwitchParameters.Last().ParameterInfo = OutParameterInfo[Index];
			}
		}

		FunctionInstanceProxy->GetAllStaticComponentMaskParameterInfo(OutParameterInfo, Guids);
		StaticParametersOverride.StaticComponentMaskParameters.Empty();
		for (FStaticComponentMaskParameter& StaticComponentMaskParameter : StaticComponentMaskParameters)
		{
			int32 Index = Guids.Find(StaticComponentMaskParameter.ExpressionGUID);
			if (Index != INDEX_NONE)
			{
				StaticParametersOverride.StaticComponentMaskParameters.Add(StaticComponentMaskParameter);
				StaticParametersOverride.StaticComponentMaskParameters.Last().ParameterInfo = OutParameterInfo[Index];
			}
		}

		FunctionInstanceProxy->UpdateStaticPermutation(StaticParametersOverride);

		// Refresh and apply to preview
		FunctionInstanceProxy->PreEditChange(NULL);
		FunctionInstanceProxy->PostEditChange();
		SetPreviewMaterial(FunctionInstanceProxy);
	}
}

FMaterialInstanceEditor::FMaterialInstanceEditor()
: MaterialEditorInstance(nullptr)
, bIsFunctionPreviewMaterial(false)
, MenuExtensibilityManager(new FExtensibilityManager)
, ToolBarExtensibilityManager(new FExtensibilityManager)
, MaterialFunctionOriginal(nullptr)
, MaterialFunctionInstance(nullptr)
, FunctionMaterialProxy(nullptr)
, FunctionInstanceProxy(nullptr)
{
	UPackage::PreSavePackageEvent.AddRaw(this, &FMaterialInstanceEditor::PreSavePackage);
}

FMaterialInstanceEditor::~FMaterialInstanceEditor()
{
	// Broadcast that this editor is going down to all listeners
	OnMaterialEditorClosed().Broadcast();

	GEditor->UnregisterForUndo( this );

	UPackage::PreSavePackageEvent.RemoveAll(this);

	// The streaming data will be null if there were any edits
	if (MaterialEditorInstance && MaterialEditorInstance->SourceInstance && !MaterialEditorInstance->SourceInstance->HasTextureStreamingData())
	{
		UPackage* Package = MaterialEditorInstance->SourceInstance->GetOutermost();
		if (Package && Package->IsDirty() && Package != GetTransientPackage())
		{
			ClearDebugViewMaterials(MaterialEditorInstance->SourceInstance);
			FMaterialEditorUtilities::BuildTextureStreamingData(MaterialEditorInstance->SourceInstance);
		}
	}

	if (MaterialEditorInstance)
	{
		MaterialEditorInstance->SourceInstance = nullptr;
		MaterialEditorInstance->SourceFunction = nullptr;
		MaterialEditorInstance->MarkPendingKill();
		MaterialEditorInstance = nullptr;
	}

	MaterialParentList.Empty();
	FunctionParentList.Empty();

	SaveSettings();

	MaterialInstanceDetails.Reset();
}

void FMaterialInstanceEditor::AddReferencedObjects(FReferenceCollector& Collector)
{
	// Serialize our custom object instance
	Collector.AddReferencedObject(MaterialEditorInstance);
}

void FMaterialInstanceEditor::BindCommands()
{
	const FMaterialEditorCommands& Commands = FMaterialEditorCommands::Get();

	ToolkitCommands->MapAction(
		Commands.Apply,
		FExecuteAction::CreateSP( this, &FMaterialInstanceEditor::OnApply ),
		FCanExecuteAction::CreateSP( this, &FMaterialInstanceEditor::OnApplyEnabled ),
		FIsActionChecked(),
		FIsActionButtonVisible::CreateSP(this, &FMaterialInstanceEditor::OnApplyVisible));

	ToolkitCommands->MapAction(
		Commands.ShowAllMaterialParameters,
		FExecuteAction::CreateSP( this, &FMaterialInstanceEditor::ToggleShowAllMaterialParameters ),
		FCanExecuteAction(),
		FIsActionChecked::CreateSP( this, &FMaterialInstanceEditor::IsShowAllMaterialParametersChecked ) );

	ToolkitCommands->MapAction(
		FEditorViewportCommands::Get().ToggleRealTime,
		FExecuteAction::CreateSP( PreviewVC.ToSharedRef(), &SMaterialEditor3DPreviewViewport::OnToggleRealtime ),
		FCanExecuteAction(),
		FIsActionChecked::CreateSP( PreviewVC.ToSharedRef(), &SMaterialEditor3DPreviewViewport::IsRealtime ) );
}

void FMaterialInstanceEditor::OnApply()
{
	if (bIsFunctionPreviewMaterial && MaterialEditorInstance)
	{
		UE_LOG(LogMaterialInstanceEditor, Log, TEXT("Applying instance %s"), *GetEditingObjects()[0]->GetName());
		MaterialEditorInstance->bIsFunctionInstanceDirty = true;
		MaterialEditorInstance->ApplySourceFunctionChanges();
	}
}

bool FMaterialInstanceEditor::OnApplyEnabled() const
{
	return MaterialEditorInstance && MaterialEditorInstance->bIsFunctionInstanceDirty == true;
}

bool FMaterialInstanceEditor::OnApplyVisible() const
{
	return MaterialEditorInstance && MaterialEditorInstance->bIsFunctionPreviewMaterial == true;
}

bool FMaterialInstanceEditor::OnRequestClose()
{
	if (MaterialEditorInstance->bIsFunctionInstanceDirty)
	{
		// Find out the user wants to do with this dirty function instance
		EAppReturnType::Type YesNoCancelReply = FMessageDialog::Open(EAppMsgType::YesNoCancel,
			FText::Format(
				NSLOCTEXT("UnrealEd", "Prompt_MaterialInstanceEditorClose", "Would you like to apply changes to this instance to the original asset?\n{0}\n(No will lose all changes!)"),
				FText::FromString(MaterialFunctionOriginal->GetPathName())));

		switch (YesNoCancelReply)
		{
		case EAppReturnType::Yes:
			// Update instance and exit
			MaterialEditorInstance->ApplySourceFunctionChanges();
			break;
				
		case EAppReturnType::No:
			// Exit
			break;
				
		case EAppReturnType::Cancel:
			// Don't exit
			return false;
		}
	}

	return true;
}

void FMaterialInstanceEditor::ToggleShowAllMaterialParameters()
{
	bShowAllMaterialParameters = !bShowAllMaterialParameters;
	UpdatePropertyWindow();
}

bool FMaterialInstanceEditor::IsShowAllMaterialParametersChecked() const
{
	return bShowAllMaterialParameters;
}

void FMaterialInstanceEditor::CreateInternalWidgets()
{
	PreviewVC = SNew(SMaterialEditor3DPreviewViewport)
		.MaterialEditor(SharedThis(this));

	PreviewUIViewport = SNew(SMaterialEditorUIPreviewViewport, GetMaterialInterface());

	FPropertyEditorModule& PropertyEditorModule = FModuleManager::GetModuleChecked<FPropertyEditorModule>( "PropertyEditor" );
	FDetailsViewArgs DetailsViewArgs( false, false, true, FDetailsViewArgs::HideNameArea, true, this );
	DetailsViewArgs.bShowModifiedPropertiesOption = false;
	DetailsViewArgs.bShowCustomFilterOption = true;
	MaterialInstanceDetails = PropertyEditorModule.CreateDetailView( DetailsViewArgs );
	FOnGetDetailCustomizationInstance LayoutMICDetails = FOnGetDetailCustomizationInstance::CreateStatic( 
		&FMaterialInstanceParameterDetails::MakeInstance, MaterialEditorInstance, FGetShowHiddenParameters::CreateSP(this, &FMaterialInstanceEditor::GetShowHiddenParameters) );
	MaterialInstanceDetails->RegisterInstancedCustomPropertyLayout( UMaterialEditorInstanceConstant::StaticClass(), LayoutMICDetails );
	MaterialInstanceDetails->SetCustomFilterLabel(LOCTEXT("ShowOverriddenOnly", "Show Only Overridden Parameters"));
	MaterialInstanceDetails->SetCustomFilterDelegate(FSimpleDelegate::CreateSP(this, &FMaterialInstanceEditor::FilterOverriddenProperties));
	MaterialEditorInstance->DetailsView = MaterialInstanceDetails;

	IMaterialEditorModule* MaterialEditorModule = &FModuleManager::LoadModuleChecked<IMaterialEditorModule>("MaterialEditor");
	if (MaterialEditorModule->MaterialLayersEnabled() && !bIsFunctionPreviewMaterial)
	{
		MaterialLayersFunctionsInstance = SNew(SMaterialLayersFunctionsInstanceWrapper)
			.InMaterialEditorInstance(MaterialEditorInstance);
	}
}

void FMaterialInstanceEditor::FilterOverriddenProperties()
{
	MaterialEditorInstance->bShowOnlyOverrides = !MaterialEditorInstance->bShowOnlyOverrides;
	MaterialInstanceDetails->ForceRefresh();
}

void FMaterialInstanceEditor::UpdatePreviewViewportsVisibility()
{
	UMaterial* PreviewMaterial = GetMaterialInterface()->GetBaseMaterial();
	if( PreviewMaterial->IsUIMaterial() )
	{
		PreviewVC->SetVisibility(EVisibility::Collapsed);
		PreviewUIViewport->SetVisibility(EVisibility::Visible);
	}
	else
	{
		PreviewVC->SetVisibility(EVisibility::Visible);
		PreviewUIViewport->SetVisibility(EVisibility::Collapsed);
	}
}

void FMaterialInstanceEditor::RegisterToolBar()
{
	UToolMenus* ToolMenus = UToolMenus::Get();
	UToolMenu* ToolBar = ToolMenus->ExtendMenu(GetToolMenuToolbarName());

	FToolMenuInsert InsertAfterAssetSection("Asset", EToolMenuInsertType::After);
	{
		FToolMenuSection& Section = ToolBar->AddSection("Apply", TAttribute<FText>(), InsertAfterAssetSection);
		Section.AddEntry(FToolMenuEntry::InitToolBarButton(FMaterialEditorCommands::Get().Apply));
	}

	{
		FToolMenuSection& Section = ToolBar->AddSection("Command", TAttribute<FText>(), InsertAfterAssetSection);
		Section.AddEntry(FToolMenuEntry::InitToolBarButton(FMaterialEditorCommands::Get().ShowAllMaterialParameters));
		// TODO: support in material instance editor.
		Section.AddEntry(FToolMenuEntry::InitToolBarButton(FMaterialEditorCommands::Get().TogglePlatformStats));
	}
	
	{
		FToolMenuSection& Section = ToolBar->AddSection("Parent", TAttribute<FText>(), InsertAfterAssetSection);
		Section.AddEntry(FToolMenuEntry::InitComboButton(
			"Hierarchy",
			FToolUIActionChoice(),
			FNewToolMenuDelegate::CreateSP(this, &FMaterialInstanceEditor::GenerateInheritanceMenu),
			LOCTEXT("Hierarchy", "Hierarchy"),
			FText::GetEmpty(),
			FSlateIcon(FEditorStyle::GetStyleSetName(), "BTEditor.SwitchToBehaviorTreeMode"),
			false
		));
	}

}

void FMaterialInstanceEditor::ExtendToolbar()
{
	RegisterToolBar();

	AddToolbarExtender(GetToolBarExtensibilityManager()->GetAllExtenders(GetToolkitCommands(), GetEditingObjects()));

	IMaterialEditorModule* MaterialEditorModule = &FModuleManager::LoadModuleChecked<IMaterialEditorModule>( "MaterialEditor" );
	AddToolbarExtender(MaterialEditorModule->GetToolBarExtensibilityManager()->GetAllExtenders(GetToolkitCommands(), GetEditingObjects()));
}

void FMaterialInstanceEditor::GenerateInheritanceMenu(UToolMenu* Menu)
{
	struct Local
	{
		static void AddMenuEntry(FToolMenuSection& Section, FAssetData AssetData, bool bIsFunctionPreviewMaterial)
		{
			FExecuteAction OpenAction;
			FExecuteAction FindInContentBrowserAction;
			if (bIsFunctionPreviewMaterial)
			{
				OpenAction.BindStatic(&FMaterialEditorUtilities::OnOpenFunction, AssetData);
				FindInContentBrowserAction.BindStatic(&FMaterialEditorUtilities::OnShowFunctionInContentBrowser, AssetData);
			}
			else
			{
				OpenAction.BindStatic(&FMaterialEditorUtilities::OnOpenMaterial, AssetData);
				FindInContentBrowserAction.BindStatic(&FMaterialEditorUtilities::OnShowMaterialInContentBrowser, AssetData);
			}

			FFormatNamedArguments Args;
			Args.Add(TEXT("ParentName"), FText::FromName(AssetData.AssetName));
			FText Label = FText::Format(LOCTEXT("InstanceParentName", "{ParentName}"), Args);

			FSlateIcon OpenIcon(FEditorStyle::GetStyleSetName(), "ContentBrowser.AssetActions.OpenInExternalEditor");
			FSlateIcon FindInContentBrowserIcon(FEditorStyle::GetStyleSetName(), "SystemWideCommands.FindInContentBrowser");

			TSharedRef<SWidget> EntryWidget =
				SNew(SHorizontalBox)
				.ToolTipText(LOCTEXT("OpenInEditor", "Open In Editor"))

				+ SHorizontalBox::Slot()
				.AutoWidth()
				.Padding(FMargin(2, 0, 2, 0))
				[
					SNew( SBox )
					.WidthOverride( MultiBoxConstants::MenuIconSize + 2 )
					.HeightOverride( MultiBoxConstants::MenuIconSize )
					.HAlign(HAlign_Center)
					.VAlign(VAlign_Center)
					[
						SNew( SBox )
						.WidthOverride( MultiBoxConstants::MenuIconSize )
						.HeightOverride( MultiBoxConstants::MenuIconSize )
						[
							SNew(SImage)
							.Image(OpenIcon.GetIcon())
						]
					]
				]

				+ SHorizontalBox::Slot()
				.FillWidth( 1.0f )
				.Padding(FMargin(2, 0, 6, 0))
				.VAlign( VAlign_Center )
				[
					SNew(STextBlock)
					.Text(Label)
				]

				+ SHorizontalBox::Slot()
				.AutoWidth()
				.VAlign( VAlign_Center )
				.HAlign( HAlign_Right )
				[
					SNew(SButton)
					.ButtonStyle(FEditorStyle::Get(), "HoverHintOnly")
					.ToolTipText(LOCTEXT("FindInContentBrowser", "Find In Content Browser"))
					.OnClicked_Lambda([FindInContentBrowserAction]() { FindInContentBrowserAction.ExecuteIfBound(); return FReply::Handled(); })
					[
						SNew( SBox )
						.WidthOverride( MultiBoxConstants::MenuIconSize + 2 )
						.HeightOverride( MultiBoxConstants::MenuIconSize )
						.HAlign(HAlign_Center)
						.VAlign(VAlign_Center)
						[
							SNew( SBox )
							.WidthOverride( MultiBoxConstants::MenuIconSize )
							.HeightOverride( MultiBoxConstants::MenuIconSize )
							[
								SNew(SImage)
								.Image(FindInContentBrowserIcon.GetIcon())
							]
						]
					]
				];

			Section.AddEntry(FToolMenuEntry::InitMenuEntry(
				NAME_None,
				FUIAction(OpenAction),
				EntryWidget
			));
		}
	};

	RebuildInheritanceList();
	Menu->bShouldCloseWindowAfterMenuSelection = true;
	Menu->bSearchable = true;
	Menu->SetMaxHeight(500);
	const FName ParentName = TEXT("ParentChain");
	FToolMenuSection& Section = Menu->AddSection(ParentName, LOCTEXT("ParentChain", "Parent Chain"));
	if (bIsFunctionPreviewMaterial)
	{
		if (FunctionParentList.Num() == 0)
		{
			const FText NoParentText = LOCTEXT("NoParentFound", "No Parent Found");
			TSharedRef<SWidget> NoParentWidget = SNew(STextBlock)
				.Text(NoParentText);
<<<<<<< HEAD
			MenuBuilder.AddWidget(NoParentWidget, FText::GetEmpty());
=======
			Section.AddEntry(FToolMenuEntry::InitWidget("NoParentEntry", NoParentWidget, FText::GetEmpty()));
>>>>>>> 69078e53
		}
		for (FAssetData FunctionParent : FunctionParentList)
		{
			Local::AddMenuEntry(Section, FunctionParent, bIsFunctionPreviewMaterial);
		}
	}
	else
	{
		if (MaterialParentList.Num() == 0)
		{
			const FText NoParentText = LOCTEXT("NoParentFound", "No Parent Found");
			TSharedRef<SWidget> NoParentWidget = SNew(STextBlock)
				.Text(NoParentText);
<<<<<<< HEAD
			MenuBuilder.AddWidget(NoParentWidget, FText::GetEmpty());
=======
			Section.AddEntry(FToolMenuEntry::InitWidget("NoParentEntry", NoParentWidget, FText::GetEmpty()));
>>>>>>> 69078e53
		}
		for (FAssetData MaterialParent : MaterialParentList)
		{
			Local::AddMenuEntry(Section, MaterialParent, bIsFunctionPreviewMaterial);
		}
	}

	if (!bIsFunctionPreviewMaterial)
	{
		const FName MaterialInstances = TEXT("MaterialInstances");
		FToolMenuSection& MaterialInstancesSection = Menu->AddSection(MaterialInstances, LOCTEXT("MaterialInstances", "Material Instances"));
		for (FAssetData MaterialChild : MaterialChildList)
		{
			Local::AddMenuEntry(MaterialInstancesSection, MaterialChild, bIsFunctionPreviewMaterial);
		}
	}
}


TSharedRef<SDockTab> FMaterialInstanceEditor::SpawnTab_Preview( const FSpawnTabArgs& Args )
{	
	check( Args.GetTabId().TabType == PreviewTabId );

	TSharedRef<SDockTab> SpawnedTab = SNew(SDockTab)
		.Label(LOCTEXT("ViewportTabTitle", "Viewport"))
		[
			SNew( SOverlay )
			+ SOverlay::Slot()
			[
				PreviewVC.ToSharedRef()
			]
			+ SOverlay::Slot()
			[
				PreviewUIViewport.ToSharedRef()
			]
		];

	PreviewVC->OnAddedToTab( SpawnedTab );

	AddToSpawnedToolPanels( Args.GetTabId().TabType, SpawnedTab );
	return SpawnedTab;
}


TSharedRef<SDockTab> FMaterialInstanceEditor::SpawnTab_Properties( const FSpawnTabArgs& Args )
{	
	check( Args.GetTabId().TabType == PropertiesTabId );

	TSharedRef<SDockTab> SpawnedTab = SNew(SDockTab)
		.Icon( FEditorStyle::GetBrush("MaterialInstanceEditor.Tabs.Properties") )
		.Label(LOCTEXT("MaterialPropertiesTitle", "Details"))
		[
			SNew(SBorder)
			.Padding(4)
			[
				MaterialInstanceDetails.ToSharedRef()
			]
		];

	UpdatePropertyWindow();

	AddToSpawnedToolPanels( Args.GetTabId().TabType, SpawnedTab );
	return SpawnedTab;
}

TSharedRef<SDockTab> FMaterialInstanceEditor::SpawnTab_LayerProperties(const FSpawnTabArgs& Args)
{
	check(Args.GetTabId().TabType == LayerPropertiesTabId);

	TSharedRef<SDockTab> SpawnedTab = SNew(SDockTab)
		.Icon(FEditorStyle::GetBrush("MaterialInstanceEditor.Tabs.Properties"))
		.Label(LOCTEXT("MaterialLayerPropertiesTitle", "Layer Parameters"))
		[
			SNew(SBorder)
			.Padding(4)
		[
			MaterialLayersFunctionsInstance.ToSharedRef()
		]
		];

	AddToSpawnedToolPanels(Args.GetTabId().TabType, SpawnedTab);
	return SpawnedTab;
}

TSharedRef<SDockTab> FMaterialInstanceEditor::SpawnTab_PreviewSettings(const FSpawnTabArgs& Args)
{
	check(Args.GetTabId() == PreviewSettingsTabId);

	TSharedRef<SWidget> InWidget = SNullWidget::NullWidget;
	if (PreviewVC.IsValid())
	{
		FAdvancedPreviewSceneModule& AdvancedPreviewSceneModule = FModuleManager::LoadModuleChecked<FAdvancedPreviewSceneModule>("AdvancedPreviewScene");
		InWidget = AdvancedPreviewSceneModule.CreateAdvancedPreviewSceneSettingsWidget(PreviewVC->GetPreviewScene());
	}

	TSharedRef<SDockTab> SpawnedTab = SNew(SDockTab)
		.Icon(FEditorStyle::GetBrush("LevelEditor.Tabs.Details"))
		.Label(LOCTEXT("PreviewSceneSettingsTab", "Preview Scene Settings"))
		[
			SNew(SBox)
			[
				InWidget
			]
		];

	return SpawnedTab;
}

void FMaterialInstanceEditor::AddToSpawnedToolPanels(const FName& TabIdentifier, const TSharedRef<SDockTab>& SpawnedTab)
{
	TWeakPtr<SDockTab>* TabSpot = SpawnedToolPanels.Find(TabIdentifier);
	if (!TabSpot)
	{
		SpawnedToolPanels.Add(TabIdentifier, SpawnedTab);
	}
	else
	{
		check(!TabSpot->IsValid());
		*TabSpot = SpawnedTab;
	}
}

FName FMaterialInstanceEditor::GetToolkitFName() const
{
	return FName("MaterialInstanceEditor");
}

FText FMaterialInstanceEditor::GetBaseToolkitName() const
{
	return LOCTEXT("AppLabel", "Material Instance Editor");
}

FString FMaterialInstanceEditor::GetWorldCentricTabPrefix() const
{
	return LOCTEXT("WorldCentricTabPrefix", "Material Instance ").ToString();
}

FLinearColor FMaterialInstanceEditor::GetWorldCentricTabColorScale() const
{
	return FLinearColor( 0.3f, 0.2f, 0.5f, 0.5f );
}

UMaterialInterface* FMaterialInstanceEditor::GetMaterialInterface() const
{
	return MaterialEditorInstance->SourceInstance;
}

void FMaterialInstanceEditor::NotifyPreChange(UProperty* PropertyThatChanged)
{
}

void FMaterialInstanceEditor::NotifyPostChange( const FPropertyChangedEvent& PropertyChangedEvent, UProperty* PropertyThatChanged)
{
	// If they changed the parent, regenerate the parent list.
	if(PropertyThatChanged->GetName()==TEXT("Parent"))
	{
		bool bSetEmptyParent = false;

		// Check to make sure they didnt set the parent to themselves.
		if(MaterialEditorInstance->Parent==MaterialEditorInstance->SourceInstance)
		{
			bSetEmptyParent = true;
		}

		if (bSetEmptyParent)
		{
			FMaterialUpdateContext UpdateContext;
			MaterialEditorInstance->Parent = NULL;

			if(MaterialEditorInstance->SourceInstance)
			{
				MaterialEditorInstance->SourceInstance->SetParentEditorOnly(NULL);
				MaterialEditorInstance->SourceInstance->PostEditChange();
			}
			UpdateContext.AddMaterialInstance(MaterialEditorInstance->SourceInstance);
		}

		RebuildInheritanceList();

		UpdatePropertyWindow();
	}
	else if(PropertyThatChanged->GetName() == TEXT("PreviewMesh"))
	{
		RefreshPreviewAsset();
	}

	// Rebuild the property window to account for the possibility that  
	// the item changed was a static switch or function call parameter
	UObject* PropertyClass = PropertyThatChanged->GetOuter();
	if(PropertyClass && (PropertyClass->GetName() == TEXT("DEditorStaticSwitchParameterValue") || PropertyClass->GetName() == TEXT("EditorParameterGroup"))//DEditorMaterialLayerParameters"))
		&& MaterialEditorInstance->Parent && MaterialEditorInstance->SourceInstance )
	{
		// TODO: We need to hit this on MaterialLayerParam updates but only get notifications for their array elements changing, hence the overly generic test above
		MaterialEditorInstance->VisibleExpressions.Empty();
		FMaterialEditorUtilities::GetVisibleMaterialParameters(MaterialEditorInstance->Parent->GetMaterial(), MaterialEditorInstance->SourceInstance, MaterialEditorInstance->VisibleExpressions);

		UpdatePropertyWindow();
	}

	// something was changed in the material so we need to reflect this in the stats
	MaterialStatsManager->SignalMaterialChanged();

	// Update the preview window when the user changes a property.
	PreviewVC->RefreshViewport();
}

void FMaterialInstanceEditor::RefreshPreviewAsset()
{
	UObject* PreviewAsset = MaterialEditorInstance->SourceInstance->PreviewMesh.TryLoad();
	if (!PreviewAsset)
	{
		// Attempt to use the parent material's preview mesh if the instance's preview mesh is invalid, and use a default
		//	sphere instead if the parent's mesh is also invalid
		UMaterialInterface* ParentMaterial = MaterialEditorInstance->SourceInstance->Parent;

		UObject* ParentPreview = ParentMaterial != nullptr ? ParentMaterial->PreviewMesh.TryLoad() : nullptr;
		PreviewAsset = ParentPreview != nullptr ? ParentPreview : GUnrealEd->GetThumbnailManager()->EditorSphere;

		USceneThumbnailInfoWithPrimitive* ThumbnailInfo = Cast<USceneThumbnailInfoWithPrimitive>(MaterialEditorInstance->SourceInstance->ThumbnailInfo);
		if (ThumbnailInfo)
		{
			ThumbnailInfo->PreviewMesh.Reset();
		}

	}
	PreviewVC->SetPreviewAsset(PreviewAsset);
}

void FMaterialInstanceEditor::PreSavePackage(UPackage* Package)
{
	// The streaming data will be null if there were any edits
	if (MaterialEditorInstance && 
		MaterialEditorInstance->SourceInstance && 
		MaterialEditorInstance->SourceInstance->GetOutermost() == Package &&
		!MaterialEditorInstance->SourceInstance->HasTextureStreamingData())
	{
		FMaterialEditorUtilities::BuildTextureStreamingData(MaterialEditorInstance->SourceInstance);
	}
}

void FMaterialInstanceEditor::RebuildInheritanceList()
{
	if (bIsFunctionPreviewMaterial)
	{
		FunctionParentList.Empty();

		// Append function instance parent chain
		UMaterialFunctionInstance* Current = MaterialFunctionOriginal;
		UMaterialFunctionInterface* Parent = Current->Parent;
		while (Parent)
		{
			FunctionParentList.Insert(Parent, 0);

			Current = Cast<UMaterialFunctionInstance>(Parent);
			Parent = Current ? Current->Parent : nullptr;
		}
	}
	else
	{
		MaterialChildList.Empty();
		MaterialParentList.Empty();

		// Travel up the parent chain for this material instance until we reach the root material.
		UMaterialInstance* InstanceConstant = MaterialEditorInstance->SourceInstance;

		if(InstanceConstant)
		{
			UMaterialEditingLibrary::GetChildInstances(InstanceConstant, MaterialChildList);

			// Add all parents
			UMaterialInterface* Parent = InstanceConstant->Parent;
			while(Parent && Parent != InstanceConstant)
			{
				MaterialParentList.Insert(Parent,0);

				// If the parent is a material then break.
				InstanceConstant = Cast<UMaterialInstance>(Parent);

				if(InstanceConstant)
				{
					Parent = InstanceConstant->Parent;
				}
				else
				{
					break;
				}
			}
		}
	}
}

void FMaterialInstanceEditor::RebuildMaterialInstanceEditor()
{
	if( MaterialEditorInstance )
	{
		ReInitMaterialFunctionProxies();
		MaterialEditorInstance->CopyBasePropertiesFromParent();
		MaterialEditorInstance->RegenerateArrays();
		RebuildInheritanceList(); // Required b/c recompiled parent materials result in invalid weak object pointers
		UpdatePropertyWindow();
	}
}

void FMaterialInstanceEditor::DrawMessages( FViewport* Viewport, FCanvas* Canvas )
{
	Canvas->PushAbsoluteTransform(FMatrix::Identity);
	if ( MaterialEditorInstance->Parent && MaterialEditorInstance->SourceInstance )
	{
		const FMaterialResource* MaterialResource = MaterialEditorInstance->SourceInstance->GetMaterialResource(GMaxRHIFeatureLevel);
		UMaterial* BaseMaterial = MaterialEditorInstance->SourceInstance->GetMaterial();
		int32 DrawPositionY = 50;
		if ( BaseMaterial && MaterialResource )
		{
			const bool bGeneratedNewShaders = MaterialEditorInstance->SourceInstance->bHasStaticPermutationResource;
			const bool bAllowOldMaterialStats = true;
			FMaterialEditor::DrawMaterialInfoStrings( Canvas, BaseMaterial, MaterialResource, MaterialResource->GetCompileErrors(), DrawPositionY, bAllowOldMaterialStats, bGeneratedNewShaders );
		}

		DrawSamplerWarningStrings( Canvas, DrawPositionY );
	}
	Canvas->PopTransform();
}

/**
 * Draws sampler/texture mismatch warning strings.
 * @param Canvas - The canvas on which to draw.
 * @param DrawPositionY - The Y position at which to draw. Upon return contains the Y value following the last line of text drawn.
 */
void FMaterialInstanceEditor::DrawSamplerWarningStrings(FCanvas* Canvas, int32& DrawPositionY)
{
	if ( MaterialEditorInstance->SourceInstance )
	{
		UMaterial* BaseMaterial = MaterialEditorInstance->SourceInstance->GetMaterial();
		if ( BaseMaterial )
		{
			UFont* FontToUse = GEngine->GetTinyFont();
			const int32 SpacingBetweenLines = 13;
			UEnum* SamplerTypeEnum = StaticEnum<EMaterialSamplerType>();
			check( SamplerTypeEnum );
			UEnum* MaterialTypeEnum = StaticEnum<ERuntimeVirtualTextureMaterialType>();
			check(MaterialTypeEnum);

			const int32 GroupCount = MaterialEditorInstance->ParameterGroups.Num();
			for ( int32 GroupIndex = 0; GroupIndex < GroupCount; ++GroupIndex )
			{
				const FEditorParameterGroup& Group = MaterialEditorInstance->ParameterGroups[ GroupIndex ];
				const int32 ParameterCount = Group.Parameters.Num();
				for ( int32 ParameterIndex = 0; ParameterIndex < ParameterCount; ++ParameterIndex )
				{
					UDEditorTextureParameterValue* TextureParameterValue = Cast<UDEditorTextureParameterValue>( Group.Parameters[ ParameterIndex ] );
					if ( TextureParameterValue && TextureParameterValue->ExpressionId.IsValid() )
					{
						UTexture* Texture = NULL;
						MaterialEditorInstance->SourceInstance->GetTextureParameterValue( TextureParameterValue->ParameterInfo, Texture );
						if ( Texture )
						{
							EMaterialSamplerType SamplerType = UMaterialExpressionTextureBase::GetSamplerTypeForTexture( Texture );
							UMaterialExpressionTextureSampleParameter* Expression = BaseMaterial->FindExpressionByGUID<UMaterialExpressionTextureSampleParameter>( TextureParameterValue->ExpressionId );

							FString ErrorMessage;
							if (Expression && !Expression->TextureIsValid(Texture, ErrorMessage))
							{
								Canvas->DrawShadowedString(
									5,
									DrawPositionY,
									*FString::Printf(TEXT("Error: %s has invalid texture %s: %s."),
										*TextureParameterValue->ParameterInfo.Name.ToString(),
										*Texture->GetPathName(),
										*ErrorMessage),
									FontToUse,
									FLinearColor(1, 0, 0));
								DrawPositionY += SpacingBetweenLines;
							}
							else
							{
								if (Expression && Expression->SamplerType != SamplerType)
								{
									FString SamplerTypeDisplayName = SamplerTypeEnum->GetDisplayNameTextByValue(Expression->SamplerType).ToString();

									Canvas->DrawShadowedString(
										5,
										DrawPositionY,
										*FString::Printf(TEXT("Warning: %s samples %s as %s."),
											*TextureParameterValue->ParameterInfo.Name.ToString(),
											*Texture->GetPathName(),
											*SamplerTypeDisplayName),
										FontToUse,
										FLinearColor(1, 1, 0));
									DrawPositionY += SpacingBetweenLines;
								}
								if (Expression && ((Expression->SamplerType == (EMaterialSamplerType)TC_Normalmap || Expression->SamplerType == (EMaterialSamplerType)TC_Masks) && Texture->SRGB))
								{
									FString SamplerTypeDisplayName = SamplerTypeEnum->GetDisplayNameTextByValue(Expression->SamplerType).ToString();

									Canvas->DrawShadowedString(
										5,
										DrawPositionY,
										*FString::Printf(TEXT("Warning: %s samples texture as '%s'. SRGB should be disabled for '%s'."),
											*TextureParameterValue->ParameterInfo.Name.ToString(),
											*SamplerTypeDisplayName,
											*Texture->GetPathName()),
										FontToUse,
										FLinearColor(1, 1, 0));
									DrawPositionY += SpacingBetweenLines;
								}
							}
						}
					}

					UDEditorRuntimeVirtualTextureParameterValue* RuntimeVirtualTextureParameterValue = Cast<UDEditorRuntimeVirtualTextureParameterValue>(Group.Parameters[ParameterIndex]);
					if (RuntimeVirtualTextureParameterValue && RuntimeVirtualTextureParameterValue->ExpressionId.IsValid())
					{
						URuntimeVirtualTexture* RuntimeVirtualTexture = NULL;
						MaterialEditorInstance->SourceInstance->GetRuntimeVirtualTextureParameterValue(RuntimeVirtualTextureParameterValue->ParameterInfo, RuntimeVirtualTexture);
						if (RuntimeVirtualTexture)
						{
							UMaterialExpressionRuntimeVirtualTextureSampleParameter* Expression = BaseMaterial->FindExpressionByGUID<UMaterialExpressionRuntimeVirtualTextureSampleParameter>(RuntimeVirtualTextureParameterValue->ExpressionId);
							if (Expression->MaterialType != RuntimeVirtualTexture->GetMaterialType())
							{
								FString BaseMaterialTypeDisplayName = MaterialTypeEnum->GetDisplayNameTextByValue((int64)(Expression->MaterialType)).ToString();
								FString OverrideMaterialTypeDisplayName = MaterialTypeEnum->GetDisplayNameTextByValue((int64)(RuntimeVirtualTexture->GetMaterialType())).ToString();

								Canvas->DrawShadowedString(
									5, DrawPositionY,
									*FString::Printf(TEXT("Warning: '%s' interprets the virtual texture as '%s' not '%s'"),
										*RuntimeVirtualTextureParameterValue->ParameterInfo.Name.ToString(),
										*BaseMaterialTypeDisplayName,
										*OverrideMaterialTypeDisplayName,
										*RuntimeVirtualTexture->GetPathName()),
									FontToUse,
									FLinearColor(1, 1, 0));

								DrawPositionY += SpacingBetweenLines;
							}
							if (Expression->bSinglePhysicalSpace != RuntimeVirtualTexture->GetSinglePhysicalSpace())
							{
								Canvas->DrawShadowedString(
									5, DrawPositionY,
									*FString::Printf(TEXT("Warning: '%s' interprets the virtual texture page table packing as '%d' not '%d'"),
										*RuntimeVirtualTextureParameterValue->ParameterInfo.Name.ToString(),
										RuntimeVirtualTexture->GetSinglePhysicalSpace() ? 1 : 0,
										Expression->bSinglePhysicalSpace ? 1 : 0,
										*RuntimeVirtualTexture->GetPathName()),
									FontToUse,
									FLinearColor(1, 1, 0));

								DrawPositionY += SpacingBetweenLines;
							}
						}
					}
				}
			}
		}
	}
}

bool FMaterialInstanceEditor::SetPreviewAsset(UObject* InAsset)
{
	if (PreviewVC.IsValid())
	{
		return PreviewVC->SetPreviewAsset(InAsset);
	}
	return false;
}

bool FMaterialInstanceEditor::SetPreviewAssetByName(const TCHAR* InAssetName)
{
	if (PreviewVC.IsValid())
	{
		return PreviewVC->SetPreviewAssetByName(InAssetName);
	}
	return false;
}

void FMaterialInstanceEditor::SetPreviewMaterial(UMaterialInterface* InMaterialInterface)
{
	if (PreviewVC.IsValid())
	{
		PreviewVC->SetPreviewMaterial(InMaterialInterface);
	}
}

void FMaterialInstanceEditor::GetShowHiddenParameters(bool& bShowHiddenParameters)
{
	bShowHiddenParameters = bShowAllMaterialParameters;
}

void FMaterialInstanceEditor::Tick(float DeltaTime)
{
	MaterialStatsManager->SetMaterial(MaterialEditorInstance->SourceInstance);
	MaterialStatsManager->Update();
}

TStatId FMaterialInstanceEditor::GetStatId() const
{
	RETURN_QUICK_DECLARE_CYCLE_STAT(FMaterialInstanceEditor, STATGROUP_Tickables);
}

void FMaterialInstanceEditor::SaveAsset_Execute()
{
	if (bIsFunctionPreviewMaterial && MaterialEditorInstance)
	{
		UE_LOG(LogMaterialInstanceEditor, Log, TEXT("Saving and applying instance %s"), *GetEditingObjects()[0]->GetName());
		MaterialEditorInstance->ApplySourceFunctionChanges();
	}

	IMaterialEditor::SaveAsset_Execute();
}

void FMaterialInstanceEditor::SaveAssetAs_Execute()
{
	if (bIsFunctionPreviewMaterial && MaterialEditorInstance)
	{
		UE_LOG(LogMaterialInstanceEditor, Log, TEXT("Saving and applying instance %s"), *GetEditingObjects()[0]->GetName());
		MaterialEditorInstance->ApplySourceFunctionChanges();
	}

	IMaterialEditor::SaveAssetAs_Execute();
}

void FMaterialInstanceEditor::SaveSettings()
{
	GConfig->SetBool(TEXT("MaterialInstanceEditor"), TEXT("bShowGrid"), PreviewVC->IsTogglePreviewGridChecked(), GEditorPerProjectIni);
	GConfig->SetBool(TEXT("MaterialInstanceEditor"), TEXT("bDrawGrid"), PreviewVC->IsRealtime(), GEditorPerProjectIni);
	GConfig->SetInt(TEXT("MaterialInstanceEditor"), TEXT("PrimType"), PreviewVC->PreviewPrimType, GEditorPerProjectIni);
}

void FMaterialInstanceEditor::LoadSettings()
{
	bool bRealtime=false;
	bool bShowGrid=false;
	int32 PrimType=static_cast<EThumbnailPrimType>( TPT_Sphere );
	GConfig->GetBool(TEXT("MaterialInstanceEditor"), TEXT("bShowGrid"), bShowGrid, GEditorPerProjectIni);
	GConfig->GetBool(TEXT("MaterialInstanceEditor"), TEXT("bDrawGrid"), bRealtime, GEditorPerProjectIni);
	GConfig->GetInt(TEXT("MaterialInstanceEditor"), TEXT("PrimType"), PrimType, GEditorPerProjectIni);

	if(PreviewVC.IsValid())
	{
		if ( bShowGrid )
		{
			PreviewVC->TogglePreviewGrid();
		}
		if ( bRealtime )
		{
			PreviewVC->OnToggleRealtime();
		}

		PreviewVC->OnSetPreviewPrimitive( static_cast<EThumbnailPrimType>(PrimType), true);
	}
}

void FMaterialInstanceEditor::OpenSelectedParentEditor(UMaterialInterface* InMaterialInterface)
{
	ensure(InMaterialInterface);

	// See if its a material or material instance constant.  Don't do anything if the user chose the current material instance.
	if(InMaterialInterface && MaterialEditorInstance->SourceInstance!=InMaterialInterface)
	{
		if(InMaterialInterface->IsA(UMaterial::StaticClass()))
		{
			// Show material editor
			UMaterial* Material = Cast<UMaterial>(InMaterialInterface);
			GEditor->GetEditorSubsystem<UAssetEditorSubsystem>()->OpenEditorForAsset(Material);
		}
		else if(InMaterialInterface->IsA(UMaterialInstance::StaticClass()))
		{
			// Show material instance editor
			UMaterialInstance* MaterialInstance = Cast<UMaterialInstance>(InMaterialInterface);
			GEditor->GetEditorSubsystem<UAssetEditorSubsystem>()->OpenEditorForAsset(MaterialInstance);
		}
	}
}

void FMaterialInstanceEditor::OpenSelectedParentEditor(UMaterialFunctionInterface* InMaterialFunction)
{
	ensure(InMaterialFunction);

	// See if its a material or material instance constant.  Don't do anything if the user chose the current material instance.
	if(InMaterialFunction && MaterialFunctionOriginal != InMaterialFunction)
	{
		if(InMaterialFunction->IsA(UMaterialFunctionInstance::StaticClass()))
		{
			// Show function instance editor
			UMaterialFunctionInstance* FunctionInstance = Cast<UMaterialFunctionInstance>(InMaterialFunction);
			GEditor->GetEditorSubsystem<UAssetEditorSubsystem>()->OpenEditorForAsset(FunctionInstance);
		}
		else
		{
			// Show function editor
			GEditor->GetEditorSubsystem<UAssetEditorSubsystem>()->OpenEditorForAsset(InMaterialFunction);
		}
	}
}

void FMaterialInstanceEditor::UpdatePropertyWindow()
{
	TArray<UObject*> SelectedObjects;
	SelectedObjects.Add( MaterialEditorInstance );
	MaterialInstanceDetails->SetObjects( SelectedObjects, true );
	if (MaterialLayersFunctionsInstance.IsValid())
	{
		MaterialLayersFunctionsInstance->SetEditorInstance(MaterialEditorInstance);
	}
}

UObject* FMaterialInstanceEditor::GetSyncObject()
{
	if (MaterialEditorInstance)
	{
		return MaterialEditorInstance->SourceInstance;
	}
	return NULL;
}

bool FMaterialInstanceEditor::ApproveSetPreviewAsset(UObject* InAsset)
{
	// Default impl is to always accept.
	return true;
}

void FMaterialInstanceEditor::Refresh()
{
	int32 TempIndex;
	const bool bParentChanged = !MaterialParentList.Find( MaterialEditorInstance->Parent, TempIndex );

	PreviewVC->RefreshViewport();

	if( bParentChanged )
	{
		RebuildInheritanceList();
	}
	
	UpdatePropertyWindow();
}

void FMaterialInstanceEditor::PostUndo( bool bSuccess )
{
	MaterialEditorInstance->CopyToSourceInstance();
	RefreshPreviewAsset();
	Refresh();
}

void FMaterialInstanceEditor::PostRedo( bool bSuccess )
{
	MaterialEditorInstance->CopyToSourceInstance();
	RefreshPreviewAsset();
	Refresh();
}

void FMaterialInstanceEditor::NotifyExternalMaterialChange()
{
	MaterialStatsManager->SignalMaterialChanged();
}

#undef LOCTEXT_NAMESPACE<|MERGE_RESOLUTION|>--- conflicted
+++ resolved
@@ -48,12 +48,9 @@
 #include "MaterialEditingLibrary.h"
 #include "Widgets/Layout/SScrollBox.h"
 #include "DebugViewModeHelpers.h"
-<<<<<<< HEAD
-=======
 #include "VT/RuntimeVirtualTexture.h"
 #include "Widgets/Input/SButton.h"
 #include "Subsystems/AssetEditorSubsystem.h"
->>>>>>> 69078e53
 
 #define LOCTEXT_NAMESPACE "MaterialInstanceEditor"
 
@@ -948,11 +945,7 @@
 			const FText NoParentText = LOCTEXT("NoParentFound", "No Parent Found");
 			TSharedRef<SWidget> NoParentWidget = SNew(STextBlock)
 				.Text(NoParentText);
-<<<<<<< HEAD
-			MenuBuilder.AddWidget(NoParentWidget, FText::GetEmpty());
-=======
 			Section.AddEntry(FToolMenuEntry::InitWidget("NoParentEntry", NoParentWidget, FText::GetEmpty()));
->>>>>>> 69078e53
 		}
 		for (FAssetData FunctionParent : FunctionParentList)
 		{
@@ -966,11 +959,7 @@
 			const FText NoParentText = LOCTEXT("NoParentFound", "No Parent Found");
 			TSharedRef<SWidget> NoParentWidget = SNew(STextBlock)
 				.Text(NoParentText);
-<<<<<<< HEAD
-			MenuBuilder.AddWidget(NoParentWidget, FText::GetEmpty());
-=======
 			Section.AddEntry(FToolMenuEntry::InitWidget("NoParentEntry", NoParentWidget, FText::GetEmpty()));
->>>>>>> 69078e53
 		}
 		for (FAssetData MaterialParent : MaterialParentList)
 		{
