// Copyright Epic Games, Inc. All Rights Reserved.

#pragma once

#include "CoreMinimal.h"
#include "Types/SlateEnums.h"
#include "Layout/Visibility.h"
#include "Materials/MaterialLayersFunctions.h"
#include "Input/Reply.h"
#include "Widgets/Layout/SSplitter.h"
#include "MaterialEditor/MaterialEditorInstanceConstant.h"
#include "DragAndDrop/DecoratedDragDropOp.h"
#include "MaterialPropertyHelpers.generated.h"


struct FAssetData;
class IDetailGroup;
class IDetailLayoutBuilder;
class IDetailTreeNode;
class IPropertyHandle;
class UDEditorParameterValue;
enum class ECheckBoxState : uint8;
class UMaterialInterface;
class SMaterialLayersFunctionsInstanceTreeItem;

DECLARE_DELEGATE_OneParam(FGetShowHiddenParameters, bool&);

enum EStackDataType
{
	Stack,
	Asset,
	Group,
	Property,
	PropertyChild,
};

USTRUCT()
struct MATERIALEDITOR_API FSortedParamData
{
	GENERATED_USTRUCT_BODY()

public:
	EStackDataType StackDataType;

	UPROPERTY(Transient)
<<<<<<< HEAD
	class UDEditorParameterValue* Parameter = nullptr;
=======
	TObjectPtr<UDEditorParameterValue> Parameter = nullptr;
>>>>>>> 6bbb88c8

	FName PropertyName;

	FEditorParameterGroup Group;

	FMaterialParameterInfo ParameterInfo;

	TSharedPtr<IDetailTreeNode> ParameterNode;

	TSharedPtr<IPropertyHandle> ParameterHandle;

	TArray<TSharedPtr<struct FSortedParamData>> Children;

	FString NodeKey;
};

USTRUCT()
struct FUnsortedParamData
{
	GENERATED_USTRUCT_BODY()
	UPROPERTY(Transient)
<<<<<<< HEAD
	class UDEditorParameterValue* Parameter = nullptr;
=======
	TObjectPtr<UDEditorParameterValue> Parameter = nullptr;
>>>>>>> 6bbb88c8
	FEditorParameterGroup ParameterGroup;
	TSharedPtr<IDetailTreeNode> ParameterNode;
	FName UnsortedName;
	TSharedPtr<IPropertyHandle> ParameterHandle;
};

class SLayerHandle : public SCompoundWidget
{
public:
	SLATE_BEGIN_ARGS(SLayerHandle)
	{}
	SLATE_DEFAULT_SLOT(FArguments, Content)
		SLATE_ARGUMENT(TSharedPtr<SMaterialLayersFunctionsInstanceTreeItem>, OwningStack)
		SLATE_END_ARGS()

		void Construct(const FArguments& InArgs);

	FReply OnMouseButtonDown(const FGeometry& MyGeometry, const FPointerEvent& MouseEvent) override
	{
		return FReply::Handled().DetectDrag(SharedThis(this), EKeys::LeftMouseButton);
	};


	FReply OnDragDetected(const FGeometry& MyGeometry, const FPointerEvent& MouseEvent) override;
	TSharedPtr<class FLayerDragDropOp> CreateDragDropOperation(TSharedPtr<SMaterialLayersFunctionsInstanceTreeItem> InOwningStack);

private:
	TWeakPtr<SMaterialLayersFunctionsInstanceTreeItem> OwningStack;
};


class FLayerDragDropOp final : public FDecoratedDragDropOp
{
public:
	DRAG_DROP_OPERATOR_TYPE(FLayerDragDropOp, FDecoratedDragDropOp)

	FLayerDragDropOp(TSharedPtr<SMaterialLayersFunctionsInstanceTreeItem> InOwningStack)
	{
		OwningStack = InOwningStack;
		DecoratorWidget = SNew(SBorder)
			.BorderImage(FEditorStyle::GetBrush("Graph.ConnectorFeedback.Border"))
			.Content()
			[
				SNew(SHorizontalBox)
				+ SHorizontalBox::Slot()
				.AutoWidth()
				.VAlign(VAlign_Center)
				[
					SNew(STextBlock)
					.Text(NSLOCTEXT("LayerDragDrop", "PlaceLayerHere", "Place Layer and Blend Here"))
				]
			];

		Construct();
	};

	TSharedPtr<SWidget> DecoratorWidget;

	virtual TSharedPtr<SWidget> GetDefaultDecorator() const override
	{
		return DecoratorWidget;
	}

	TWeakPtr<class SMaterialLayersFunctionsInstanceTreeItem> OwningStack;
};

/*-----------------------------------------------------------------------------
   FMaterialInstanceBaseParameterDetails
-----------------------------------------------------------------------------*/

class MATERIALEDITOR_API FMaterialPropertyHelpers
{
public:
	/** Returns true if the parameter is being overridden */
	static bool IsOverriddenExpression(UDEditorParameterValue* Parameter);
	static bool IsOverriddenExpression(TObjectPtr<UDEditorParameterValue> Parameter) { return IsOverriddenExpression(Parameter.Get()); }
	static bool IsOverriddenExpression(TWeakObjectPtr<UDEditorParameterValue> Parameter) { return IsOverriddenExpression(Parameter.Get()); }
	static ECheckBoxState IsOverriddenExpressionCheckbox(UDEditorParameterValue* Parameter);

	/** Gets the expression description of this parameter from the base material */
	static	FText GetParameterExpressionDescription(UDEditorParameterValue* Parameter, UObject* MaterialEditorInstance);
	
	static FText GetParameterTooltip(UDEditorParameterValue* Parameter, UObject* MaterialEditorInstance);
	/**
	 * Called when a parameter is overridden;
	 */
	static void OnOverrideParameter(bool NewValue, UDEditorParameterValue* Parameter, UMaterialEditorInstanceConstant* MaterialEditorInstance);

	static EVisibility ShouldShowExpression(UDEditorParameterValue* Parameter, UMaterialEditorInstanceConstant* MaterialEditorInstance, FGetShowHiddenParameters ShowHiddenDelegate);
	static EVisibility ShouldShowExpression(TObjectPtr<UDEditorParameterValue> Parameter, UMaterialEditorInstanceConstant* MaterialEditorInstance, FGetShowHiddenParameters ShowHiddenDelegate) { return ShouldShowExpression(Parameter.Get(), MaterialEditorInstance, ShowHiddenDelegate); }

	/** Generic material property reset to default implementation.  Resets Parameter to default */
	static void ResetToDefault(UDEditorParameterValue* Parameter, UMaterialEditorInstanceConstant* MaterialEditorInstance);
	static void ResetToDefault(TObjectPtr<UDEditorParameterValue> Parameter, UMaterialEditorInstanceConstant* MaterialEditorInstance) { ResetToDefault(Parameter.Get(), MaterialEditorInstance); }
	static bool ShouldShowResetToDefault(UDEditorParameterValue* Parameter, UMaterialEditorInstanceConstant* MaterialEditorInstance);
	static bool ShouldShowResetToDefault(TObjectPtr<UDEditorParameterValue> Parameter, UMaterialEditorInstanceConstant* MaterialEditorInstance) { return ShouldShowResetToDefault(Parameter.Get(), MaterialEditorInstance); }
	
	/** Specific resets for layer and blend asses */
	static void ResetLayerAssetToDefault(UDEditorParameterValue* InParameter, TEnumAsByte<EMaterialParameterAssociation> InAssociation, int32 Index, UMaterialEditorInstanceConstant* MaterialEditorInstance);
	/** If reset to default button should show for a layer or blend asset*/
	static bool ShouldLayerAssetShowResetToDefault(TSharedPtr<FSortedParamData> InParameterData, UMaterialInstanceConstant* InMaterialInstance);
	static bool ShouldLayerAssetShowResetToDefault(TSharedPtr<FSortedParamData> InParameterData, TObjectPtr<UMaterialInstanceConstant> InMaterialInstance) { return ShouldLayerAssetShowResetToDefault(InParameterData, InMaterialInstance.Get()); }

	static void OnMaterialLayerAssetChanged(const struct FAssetData& InAssetData, int32 Index, EMaterialParameterAssociation MaterialType, TSharedPtr<class IPropertyHandle> InHandle, FMaterialLayersFunctions* InMaterialFunction);

	static bool FilterLayerAssets(const struct FAssetData& InAssetData, FMaterialLayersFunctions* LayerFunction, EMaterialParameterAssociation MaterialType, int32 Index);

	static FReply OnClickedSaveNewMaterialInstance(class UMaterialInterface* Object, UObject* EditorObject);
	static FReply OnClickedSaveNewMaterialInstance(TObjectPtr<class UMaterialInterface> Object, UObject* EditorObject) { return OnClickedSaveNewMaterialInstance(Object.Get(), EditorObject); }

	static void CopyMaterialToInstance(class UMaterialInstanceConstant* ChildInstance, TArray<FEditorParameterGroup> &ParameterGroups);
	static void TransitionAndCopyParameters(class UMaterialInstanceConstant* ChildInstance, TArray<FEditorParameterGroup> &ParameterGroups, bool bForceCopy = false);
	static FReply OnClickedSaveNewFunctionInstance(class UMaterialFunctionInterface* Object, class UMaterialInterface* PreviewMaterial, UObject* EditorObject);
	static FReply OnClickedSaveNewLayerInstance(class UMaterialFunctionInterface* Object, TSharedPtr<FSortedParamData> InSortedData);

	static void GetVectorChannelMaskComboBoxStrings(TArray<TSharedPtr<FString>>& OutComboBoxStrings, TArray<TSharedPtr<class SToolTip>>& OutToolTips, TArray<bool>& OutRestrictedItems);
	static FString GetVectorChannelMaskValue(UDEditorParameterValue* InParameter);
	static FString GetVectorChannelMaskValue(TObjectPtr<UDEditorParameterValue> InParameter) { return GetVectorChannelMaskValue(InParameter.Get()); }
	static void SetVectorChannelMaskValue(const FString& StringValue, TSharedPtr<IPropertyHandle> PropertyHandle, UDEditorParameterValue* InParameter, UObject* MaterialEditorInstance);
	static void SetVectorChannelMaskValue(const FString& StringValue, TSharedPtr<IPropertyHandle> PropertyHandle, TObjectPtr<UDEditorParameterValue> InParameter, UObject* MaterialEditorInstance) { SetVectorChannelMaskValue(StringValue, PropertyHandle, InParameter.Get(), MaterialEditorInstance); }

	static TArray<class UFactory*> GetAssetFactories(EMaterialParameterAssociation AssetType);
	/**
	*  Returns group for parameter. Creates one if needed.
	*
	* @param ParameterGroup		Name to be looked for.
	*/
	static FEditorParameterGroup&  GetParameterGroup(class UMaterial* InMaterial, FName& ParameterGroup, TArray<FEditorParameterGroup>& ParameterGroups);

	static TSharedRef<SWidget> MakeStackReorderHandle(TSharedPtr<SMaterialLayersFunctionsInstanceTreeItem> InOwningStack);

	static bool OnShouldSetCurveAsset(const FAssetData& AssetData, TSoftObjectPtr<UCurveLinearColorAtlas> InAtlas);
	static bool OnShouldFilterCurveAsset(const FAssetData& AssetData, TSoftObjectPtr<UCurveLinearColorAtlas> InAtlas);
	static void SetPositionFromCurveAsset(const FAssetData& AssetData, TSoftObjectPtr<UCurveLinearColorAtlas> InAtlas, class UDEditorScalarParameterValue* InParameter, TSharedPtr<IPropertyHandle> PropertyHandle, UObject* MaterialEditorInstance);

	static void ResetCurveToDefault(UDEditorParameterValue* Parameter, UMaterialEditorInstanceConstant* MaterialEditorInstance);
	static void ResetCurveToDefault(TObjectPtr<UDEditorParameterValue> Parameter, UMaterialEditorInstanceConstant* MaterialEditorInstance) { ResetCurveToDefault(Parameter.Get(), MaterialEditorInstance); }

	static FText LayerID;
	static FText BlendID;
	static FName LayerParamName;
};
<|MERGE_RESOLUTION|>--- conflicted
+++ resolved
@@ -43,11 +43,7 @@
 	EStackDataType StackDataType;
 
 	UPROPERTY(Transient)
-<<<<<<< HEAD
-	class UDEditorParameterValue* Parameter = nullptr;
-=======
 	TObjectPtr<UDEditorParameterValue> Parameter = nullptr;
->>>>>>> 6bbb88c8
 
 	FName PropertyName;
 
@@ -69,11 +65,7 @@
 {
 	GENERATED_USTRUCT_BODY()
 	UPROPERTY(Transient)
-<<<<<<< HEAD
-	class UDEditorParameterValue* Parameter = nullptr;
-=======
 	TObjectPtr<UDEditorParameterValue> Parameter = nullptr;
->>>>>>> 6bbb88c8
 	FEditorParameterGroup ParameterGroup;
 	TSharedPtr<IDetailTreeNode> ParameterNode;
 	FName UnsortedName;
