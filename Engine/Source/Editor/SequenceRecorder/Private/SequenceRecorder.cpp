// Copyright 1998-2016 Epic Games, Inc. All Rights Reserved.

#include "SequenceRecorderPrivatePCH.h"
#include "SequenceRecorder.h"
#include "ActorRecording.h"
#include "SequenceRecorderUtils.h"
#include "SequenceRecorderSettings.h"
#include "ObjectTools.h"
#include "ScopedTransaction.h"
#include "AssetRegistryModule.h"
#include "SequenceRecorderActorFilter.h"
#include "Engine/DemoNetDriver.h"
#include "SNotificationList.h"
#include "NotificationManager.h"
#include "DrawDebugHelpers.h"
#include "LevelSequenceActor.h"
#include "Runtime/Core/Public/Features/IModularFeatures.h"
#include "Tracks/MovieSceneAudioTrack.h"
#include "Sections/MovieSceneAudioSection.h"
#include "ILevelViewport.h"
#include "Animation/AnimSequence.h"

#define LOCTEXT_NAMESPACE "SequenceRecorder"

FSequenceRecorder::FSequenceRecorder()
	: bQueuedRecordingsDirty(false)
	, bWasImmersive(false)
	, CurrentDelay(0.0f)
	, CurrentTime(0.0f)
{
}

void FSequenceRecorder::Initialize()
{
	// load textures we use for the countdown/recording display
	CountdownTexture = LoadObject<UTexture2D>(nullptr, TEXT("/Engine/EditorResources/SequenceRecorder/Countdown.Countdown"), nullptr, LOAD_None, nullptr);
	CountdownTexture->AddToRoot();
	RecordingIndicatorTexture = LoadObject<UTexture2D>(nullptr, TEXT("/Engine/EditorResources/SequenceRecorder/RecordingIndicator.RecordingIndicator"), nullptr, LOAD_None, nullptr);
	RecordingIndicatorTexture->AddToRoot();

	// register built-in recorders
	IModularFeatures::Get().RegisterModularFeature("MovieSceneSectionRecorderFactory", &AnimationSectionRecorderFactory);
	IModularFeatures::Get().RegisterModularFeature("MovieSceneSectionRecorderFactory", &TransformSectionRecorderFactory);
	IModularFeatures::Get().RegisterModularFeature("MovieSceneSectionRecorderFactory", &MultiPropertySectionRecorder);

	RefreshNextSequence();
}

void FSequenceRecorder::Shutdown()
{
	// unregister built-in recorders
	IModularFeatures::Get().UnregisterModularFeature("MovieSceneSectionRecorderFactory", &AnimationSectionRecorderFactory);
	IModularFeatures::Get().UnregisterModularFeature("MovieSceneSectionRecorderFactory", &TransformSectionRecorderFactory);
	IModularFeatures::Get().UnregisterModularFeature("MovieSceneSectionRecorderFactory", &MultiPropertySectionRecorder);

	if(CountdownTexture.IsValid())
	{
		CountdownTexture->RemoveFromRoot();
		CountdownTexture.Reset();
	}
	if(RecordingIndicatorTexture.IsValid())
	{
		RecordingIndicatorTexture->RemoveFromRoot();
		RecordingIndicatorTexture.Reset();
	}
}

FSequenceRecorder& FSequenceRecorder::Get()
{
	static FSequenceRecorder SequenceRecorder;
	return SequenceRecorder;
}


bool FSequenceRecorder::IsRecordingQueued(AActor* Actor) const
{
	for (UActorRecording* QueuedRecording : QueuedRecordings)
	{
		if (QueuedRecording->GetActorToRecord() == Actor)
		{
			return true;
		}
	}

	return false;
}

UActorRecording* FSequenceRecorder::FindRecording(AActor* Actor) const
{
	for (UActorRecording* QueuedRecording : QueuedRecordings)
	{
		if (QueuedRecording->GetActorToRecord() == Actor)
		{
			return QueuedRecording;
		}
	}

	return nullptr;
}

void FSequenceRecorder::StartAllQueuedRecordings()
{
	for (UActorRecording* QueuedRecording : QueuedRecordings)
	{
		QueuedRecording->StartRecording(CurrentSequence.Get(), CurrentTime);
	}
}

void FSequenceRecorder::StopAllQueuedRecordings()
{
	for (UActorRecording* QueuedRecording : QueuedRecordings)
	{
		QueuedRecording->StopRecording(CurrentSequence.Get());
	}
}

UActorRecording* FSequenceRecorder::AddNewQueuedRecording(AActor* Actor, UAnimSequence* AnimSequence, float Length)
{
	const USequenceRecorderSettings* Settings = GetDefault<USequenceRecorderSettings>();

	UActorRecording* ActorRecording = NewObject<UActorRecording>();
	ActorRecording->AddToRoot();
	ActorRecording->SetActorToRecord(Actor);
	ActorRecording->TargetAnimation = AnimSequence;
	ActorRecording->AnimationSettings.Length = Length;

	// We always record in world space as we need animations to record root motion
	ActorRecording->AnimationSettings.bRecordInWorldSpace = true;

	UMovieScene3DTransformSectionRecorderSettings* TransformSettings = ActorRecording->ActorSettings.GetSettingsObject<UMovieScene3DTransformSectionRecorderSettings>();
	check(TransformSettings);
	TransformSettings->bRecordTransforms = true;

	// auto-save assets in non-editor runtime
	if(GEditor == nullptr)
	{
		ActorRecording->AnimationSettings.bAutoSaveAsset = true;
	}

	QueuedRecordings.Add(ActorRecording);

	bQueuedRecordingsDirty = true;

	return ActorRecording;
}

void FSequenceRecorder::RemoveQueuedRecording(AActor* Actor)
{
	for (UActorRecording* QueuedRecording : QueuedRecordings)
	{
		if (QueuedRecording->GetActorToRecord() == Actor)
		{
			QueuedRecording->RemoveFromRoot();
			QueuedRecordings.Remove(QueuedRecording);
			break;
		}
	}

	bQueuedRecordingsDirty = true;
}

void FSequenceRecorder::RemoveQueuedRecording(class UActorRecording* Recording)
{
	for (UActorRecording* QueuedRecording : QueuedRecordings)
	{
		if (QueuedRecording == Recording)
		{
			QueuedRecording->RemoveFromRoot();
			QueuedRecordings.Remove(QueuedRecording);
			break;
		}
	}

	bQueuedRecordingsDirty = true;
}

void FSequenceRecorder::ClearQueuedRecordings()
{
	if(IsRecording())
	{
		UE_LOG(LogAnimation, Display, TEXT("Couldnt clear queued recordings while recording is in progress"));
	}
	else
	{
		for (UActorRecording* QueuedRecording : QueuedRecordings)
		{
			QueuedRecording->RemoveFromRoot();
		}
		QueuedRecordings.Empty();

		bQueuedRecordingsDirty = true;
	}
}

bool FSequenceRecorder::HasQueuedRecordings() const
{
	return QueuedRecordings.Num() > 0;
}


void FSequenceRecorder::Tick(float DeltaSeconds)
{
	const float FirstFrameTickLimit = 1.0f / 30.0f;

	// in-editor we can get a long frame update because of the searching we need to do to filter actors
	if(DeltaSeconds > FirstFrameTickLimit && CurrentTime < FirstFrameTickLimit * 2.0f && IsRecording())
	{
		DeltaSeconds = FirstFrameTickLimit;
	}

	// if a replay recording is in progress and channels are paused, wait until we have data again before recording
	if(CurrentReplayWorld.IsValid() && CurrentReplayWorld->DemoNetDriver != nullptr)
	{
		if(CurrentReplayWorld->DemoNetDriver->bChannelsArePaused)
		{
			return;
		}
	}

	const USequenceRecorderSettings* Settings = GetDefault<USequenceRecorderSettings>();

	// check for spawned actors and if they have begun playing yet
	for(TWeakObjectPtr<AActor>& QueuedSpawnedActor : QueuedSpawnedActors)
	{
		if(AActor* Actor = QueuedSpawnedActor.Get())
		{
			if(Actor->HasActorBegunPlay())
			{
				if(UActorRecording::IsRelevantForRecording(Actor) && IsActorValidForRecording(Actor))
				{
					UActorRecording* NewRecording = AddNewQueuedRecording(Actor);
					NewRecording->bWasSpawnedPostRecord = true;
					NewRecording->StartRecording(CurrentSequence.Get(), CurrentTime);
				}

				QueuedSpawnedActor.Reset();
			}
		}
	}

	QueuedSpawnedActors.RemoveAll([](TWeakObjectPtr<AActor>& QueuedSpawnedActor) { return !QueuedSpawnedActor.IsValid(); } );

	FAnimationRecorderManager::Get().Tick(DeltaSeconds);

	for(UActorRecording* Recording : QueuedRecordings)
	{
		Recording->Tick(DeltaSeconds, CurrentSequence.Get(), CurrentTime);
	}

	if(CurrentDelay > 0.0f)
	{
		CurrentDelay -= DeltaSeconds;
		if(CurrentDelay <= 0.0f)
		{
			CurrentDelay = 0.0f;
			StartRecordingInternal(nullptr);
		}
	}

	if(Settings->bCreateLevelSequence && CurrentSequence.IsValid())
	{
		CurrentTime += DeltaSeconds;

		// check if all our actor recordings are finished or we timed out
		if(QueuedRecordings.Num() > 0)
		{
			bool bAllFinished = true;
			for(UActorRecording* Recording : QueuedRecordings)
			{
				if(Recording->IsRecording())
				{
					bAllFinished = false;
					break;
				}
			}

			if(bAllFinished || (Settings->SequenceLength > 0.0f && CurrentTime >= Settings->SequenceLength))
			{
				StopRecording();
			}
		}

		auto RemoveDeadActorPredicate = 
			[&](UActorRecording* Recording)
			{
				if(!Recording->GetActorToRecord())
				{
					DeadRecordings.Add(Recording);
					return true;
				}
				return false; 
			};

		// remove all dead actors
		int32 Removed = QueuedRecordings.RemoveAll(RemoveDeadActorPredicate);
		if(Removed > 0)
		{
			bQueuedRecordingsDirty = true;
		}

		UpdateSequencePlaybackRange();
	}
}

void FSequenceRecorder::DrawDebug(UCanvas* InCanvas, APlayerController* InPlayerController)
{
	const float NumFrames = 4.0f;
	const bool bCountingDown = CurrentDelay > 0.0f && CurrentDelay < NumFrames;

	if(bCountingDown)
	{
		const FVector2D IconSize(128.0f, 128.0f);
		const FVector2D HalfIconSize(64.0f, 64.0f);
		const float LineThickness = 2.0f;

		FVector2D Center;
		InCanvas->GetCenter(Center.X, Center.Y);
		FVector2D IconPosition = Center - HalfIconSize;

		FCanvasIcon Icon = UCanvas::MakeIcon(CountdownTexture.Get(), FMath::FloorToFloat(NumFrames - CurrentDelay) * IconSize.X, 0.0f, IconSize.X, IconSize.Y);
		InCanvas->DrawIcon(Icon, IconPosition.X, IconPosition.Y);
		
		// draw 'clock' line
		const float Angle = 2.0f * PI * FMath::Fmod(CurrentDelay, 1.0f);
		const FVector2D AxisX(0.f, -1.f);
		const FVector2D AxisY(-1.f, 0.f);
		const FVector2D EndPos = Center + (AxisX * FMath::Cos(Angle) + AxisY * FMath::Sin(Angle)) * (InCanvas->SizeX + InCanvas->SizeY);
		FCanvasLineItem LineItem(Center, EndPos);
		LineItem.LineThickness = LineThickness;
		LineItem.SetColor(FLinearColor::Black);
		InCanvas->DrawItem(LineItem);

		// draw 'crosshairs'
		LineItem.Origin = FVector(0.0f, Center.Y, 0.0f);
		LineItem.EndPos = FVector(InCanvas->SizeX, Center.Y, 0.0f);
		InCanvas->DrawItem(LineItem);

		LineItem.Origin = FVector(Center.X, 0.0f, 0.0f);
		LineItem.EndPos = FVector(Center.X, InCanvas->SizeY, 0.0f);
		InCanvas->DrawItem(LineItem);
	}

	if(bCountingDown || IsRecording())
	{
		FText LabelText;
		if(IsRecording())
		{
			LabelText = FText::Format(LOCTEXT("RecordingIndicatorFormat", "{0}"), FText::FromName(CurrentSequence.Get()->GetFName()));
		}
		else
		{
<<<<<<< HEAD
			Text = LOCTEXT("RecordingIndicatorPending", "Sequence Recording Pending");
=======
			LabelText = FText::Format(LOCTEXT("RecordingIndicatorPending", "Pending recording: {0}"), FText::FromString(NextSequenceName));
>>>>>>> aaefee4c
		}


		float TimeAccumulator = CurrentTime;
		float Hours = FMath::FloorToFloat(TimeAccumulator / (60.0f * 60.0f));
		TimeAccumulator -= Hours * 60.0f * 60.0f;
		float Minutes = FMath::FloorToFloat(TimeAccumulator / 60.0f);
		TimeAccumulator -= Minutes * 60.0f;
		float Seconds = FMath::FloorToFloat(TimeAccumulator);
		TimeAccumulator -= Seconds;
		float Frames = FMath::FloorToFloat(TimeAccumulator * GetDefault<USequenceRecorderSettings>()->DefaultAnimationSettings.SampleRate);

		FNumberFormattingOptions Options;
		Options.MinimumIntegralDigits = 2;
		Options.MaximumIntegralDigits = 2;

		FFormatNamedArguments NamedArgs;
		NamedArgs.Add(TEXT("Hours"), FText::AsNumber((int32)Hours, &Options));
		NamedArgs.Add(TEXT("Minutes"), FText::AsNumber((int32)Minutes, &Options));
		NamedArgs.Add(TEXT("Seconds"), FText::AsNumber((int32)Seconds, &Options));
		NamedArgs.Add(TEXT("Frames"), FText::AsNumber((int32)Frames, &Options));
		FText TimeText = FText::Format(LOCTEXT("RecordingTimerFormat", "{Hours}:{Minutes}:{Seconds}:{Frames}"), NamedArgs);

		const FVector2D IconSize(32.0f, 32.0f);
		const FVector2D Offset(8.0f, 32.0f);

		InCanvas->SetDrawColor(FColor::White);

		FVector2D IconPosition(Offset.X, InCanvas->SizeY - (Offset.Y + IconSize.Y));
		FCanvasIcon Icon = UCanvas::MakeIcon(RecordingIndicatorTexture.Get(), FMath::FloorToFloat(NumFrames - CurrentDelay) * IconSize.X, 0.0f, IconSize.X, IconSize.Y);
		InCanvas->DrawIcon(Icon, IconPosition.X, IconPosition.Y);

		const float TextScale = 1.2f;
		float TextPositionY = 0.0f;
		// draw label
		{
			float XSize, YSize;
			InCanvas->TextSize(GEngine->GetLargeFont(), LabelText.ToString(), XSize, YSize, TextScale, TextScale);

			TextPositionY = (IconPosition.Y + (IconSize.Y * 0.5f)) - (YSize * 0.5f);

			FFontRenderInfo Info;
			Info.bEnableShadow = true;
			InCanvas->DrawText(GEngine->GetLargeFont(), LabelText, IconPosition.X + IconSize.X + 4.0f, TextPositionY, TextScale, TextScale, Info);
		}
		// draw time
		{
			float XSize, YSize;
			InCanvas->TextSize(GEngine->GetLargeFont(), TimeText.ToString(), XSize, YSize, TextScale, TextScale);

			FVector2D TimePosition(InCanvas->SizeX - (Offset.X + XSize), TextPositionY);

			FFontRenderInfo Info;
			Info.bEnableShadow = true;
			InCanvas->DrawText(GEngine->GetLargeFont(), TimeText, TimePosition.X, TimePosition.Y, TextScale, TextScale, Info);
		}
	}
}

bool FSequenceRecorder::StartRecording(const FOnRecordingStarted& OnRecordingStarted, const FOnRecordingFinished& OnRecordingFinished, const FString& InPathToRecordTo, const FString& InSequenceName)
{
	OnRecordingStartedDelegate = OnRecordingStarted;
	OnRecordingFinishedDelegate = OnRecordingFinished;

	const USequenceRecorderSettings* Settings = GetDefault<USequenceRecorderSettings>();

	if(InPathToRecordTo.Len() > 0)
	{
		PathToRecordTo = InPathToRecordTo;
	}
	else
	{
		PathToRecordTo = Settings->SequenceRecordingBasePath.Path;
	}

	if(InSequenceName.Len() > 0)
	{
		SequenceName = InSequenceName;
	}
	else
	{
		SequenceName = Settings->SequenceName.Len() > 0 ? Settings->SequenceName : TEXT("RecordedSequence");
	}

	CurrentTime = 0.0f;

	if (Settings->bImmersiveMode)
	{
		FLevelEditorModule& LevelEditorModule = FModuleManager::Get().LoadModuleChecked<FLevelEditorModule>("LevelEditor");
		TSharedPtr< ILevelViewport > ActiveLevelViewport = LevelEditorModule.GetFirstActiveViewport();

		if( ActiveLevelViewport.IsValid() )
		{
			bWasImmersive = ActiveLevelViewport->IsImmersive();

			if (!ActiveLevelViewport->IsImmersive())
			{
				const bool bWantImmersive = true;
				const bool bAllowAnimation = false;
				ActiveLevelViewport->MakeImmersive( bWantImmersive, bAllowAnimation );
			}
		}
	}

	RefreshNextSequence();

	if(Settings->RecordingDelay > 0.0f)
	{
		CurrentDelay = Settings->RecordingDelay;
		
		UE_LOG(LogAnimation, Display, TEXT("Starting sequence recording with delay of %f seconds"), CurrentDelay);

		return QueuedRecordings.Num() > 0;
	}
	
	return StartRecordingInternal(nullptr);
}

bool FSequenceRecorder::StartRecordingForReplay(UWorld* World, const FSequenceRecorderActorFilter& ActorFilter)
{
	// set up our recording settings
	USequenceRecorderSettings* Settings = GetMutableDefault<USequenceRecorderSettings>();
	
	Settings->bCreateLevelSequence = true;
	Settings->SequenceLength = 0.0f;
	Settings->RecordingDelay = 0.0f;
	Settings->bRecordNearbySpawnedActors = true;
	Settings->NearbyActorRecordingProximity = 0.0f;
	Settings->bRecordWorldSettingsActor = true;
	Settings->ActorFilter = ActorFilter;

	CurrentReplayWorld = World;
	
	return StartRecordingInternal(World);
}

bool FSequenceRecorder::StartRecordingInternal(UWorld* World)
{
	CurrentTime = 0.0f;

	const USequenceRecorderSettings* Settings = GetDefault<USequenceRecorderSettings>();

	UWorld* ActorWorld = nullptr;
	if(Settings->bRecordWorldSettingsActor)
	{
		if(World != nullptr || (QueuedRecordings.Num() > 0 && QueuedRecordings[0]->GetActorToRecord() != nullptr))
		{
			ActorWorld = World != nullptr ? World : QueuedRecordings[0]->GetActorToRecord()->GetWorld();
			if(ActorWorld)
			{
				AWorldSettings* WorldSettings = ActorWorld->GetWorldSettings();
				AddNewQueuedRecording(WorldSettings);
			}
		}
	}

	// kick off level sequence actors we are syncing to
	for(TLazyObjectPtr<ALevelSequenceActor> LevelSequenceActor : Settings->LevelSequenceActorsToTrigger)
	{
		if(LevelSequenceActor.IsValid())
		{
			// find a counterpart in the PIE world if this actor is not
			ALevelSequenceActor* ActorToTrigger = LevelSequenceActor.Get();
			if(ActorWorld && ActorWorld->IsPlayInEditor() && !ActorToTrigger->GetWorld()->IsPlayInEditor())
			{
				ActorToTrigger = Cast<ALevelSequenceActor>(EditorUtilities::GetSimWorldCounterpartActor(ActorToTrigger));
			}

			if(ActorToTrigger && ActorToTrigger->SequencePlayer)
			{
				ActorToTrigger->SequencePlayer->Play();
			}
		}
	}

	if(QueuedRecordings.Num() > 0)
	{
		ULevelSequence* LevelSequence = nullptr;
		
		if(Settings->bCreateLevelSequence)
		{
			LevelSequence = SequenceRecorderUtils::MakeNewAsset<ULevelSequence>(PathToRecordTo, SequenceName);
			if(LevelSequence)
			{
				LevelSequence->Initialize();
				CurrentSequence = LevelSequence;

				FAssetRegistryModule::AssetCreated(LevelSequence);

				RefreshNextSequence();
			}
		}

		// register for spawning delegate in the world(s) of recorded actors
		for(UActorRecording* Recording : QueuedRecordings)
		{
			if(Recording->GetActorToRecord() != nullptr)
			{
				UWorld* ActorToRecordWorld = Recording->GetActorToRecord()->GetWorld();
				if(ActorToRecordWorld != nullptr)
				{
					FDelegateHandle* FoundHandle = ActorSpawningDelegateHandles.Find(ActorToRecordWorld);
					if(FoundHandle == nullptr)
					{
						FDelegateHandle NewHandle = ActorToRecordWorld->AddOnActorSpawnedHandler(FOnActorSpawned::FDelegate::CreateStatic(&FSequenceRecorder::HandleActorSpawned));
						ActorSpawningDelegateHandles.Add(ActorToRecordWorld, NewHandle);
					}
				}
			}
		}

		// start recording 
		bool bStartedRecordingAllActors = true;
		for(UActorRecording* Recording : QueuedRecordings)
		{
			if(!Recording->StartRecording(CurrentSequence.Get(), CurrentTime))
			{
				bStartedRecordingAllActors = false;
				break;
			}
		}

		if(!bStartedRecordingAllActors)
		{
			// if we couldnt start a recording, stop all others
			TArray<FAssetData> AssetsToCleanUp;
			if(LevelSequence)
			{
				AssetsToCleanUp.Add(LevelSequence);
			}

			for(UActorRecording* Recording : QueuedRecordings)
			{
				Recording->StopRecording(CurrentSequence.Get());
			}

			// clean up any assets that we can
			if(AssetsToCleanUp.Num() > 0)
			{
				ObjectTools::DeleteAssets(AssetsToCleanUp, false);
			}
		}

#if WITH_EDITOR
		// if recording via PIE, be sure to stop recording cleanly when PIE ends
		if (ActorWorld && ActorWorld->IsPlayInEditor())
		{
			FEditorDelegates::EndPIE.AddRaw(this, &FSequenceRecorder::HandleEndPIE);
		}
#endif

		UE_LOG(LogAnimation, Display, TEXT("Started recording sequence %s"), *LevelSequence->GetPathName());

		OnRecordingStartedDelegate.ExecuteIfBound(CurrentSequence.Get());
		return true;
	}
	else
	{
		UE_LOG(LogAnimation, Display, TEXT("No recordings queued, aborting recording"));
	}

	return false;
} 

void FSequenceRecorder::HandleEndPIE(bool bSimulating)
{
	StopRecording();

#if WITH_EDITOR
	FEditorDelegates::EndPIE.RemoveAll(this);
#endif
}

bool FSequenceRecorder::StopRecording()
{
	const USequenceRecorderSettings* Settings = GetDefault<USequenceRecorderSettings>();

	if (Settings->bImmersiveMode)
	{
		FLevelEditorModule& LevelEditorModule = FModuleManager::Get().LoadModuleChecked<FLevelEditorModule>("LevelEditor");
		TSharedPtr< ILevelViewport > ActiveLevelViewport = LevelEditorModule.GetFirstActiveViewport();

		if( ActiveLevelViewport.IsValid() )
		{
			if (ActiveLevelViewport->IsImmersive() != bWasImmersive)
			{
				const bool bAllowAnimation = false;
				ActiveLevelViewport->MakeImmersive(bWasImmersive, bAllowAnimation);
			}
		}
	}

	FScopedSlowTask SlowTask((float)(QueuedRecordings.Num() + DeadRecordings.Num()), LOCTEXT("ProcessingRecording", "Processing Recording"));
	SlowTask.MakeDialog(false, true);

	CurrentDelay = 0.0f;

	// remove spawn delegates
	for(auto It = ActorSpawningDelegateHandles.CreateConstIterator(); It; ++It)
	{
		TWeakObjectPtr<UWorld> World = It->Key;
		if(World.IsValid())
		{
			World->RemoveOnActorSpawnedHandler(It->Value);
		}
	}

	ActorSpawningDelegateHandles.Empty();

	// also stop all dead animation recordings, i.e. ones that use GCed components
	const bool bShowMessage = false;
	FAnimationRecorderManager::Get().StopRecordingDeadAnimations(bShowMessage);

	for(UActorRecording* Recording : QueuedRecordings)
	{
		SlowTask.EnterProgressFrame();

		Recording->StopRecording(CurrentSequence.Get());
	}

	for(UActorRecording* Recording : DeadRecordings)
	{
		SlowTask.EnterProgressFrame();

		Recording->StopRecording(CurrentSequence.Get());
	}

	DeadRecordings.Empty();

	if(Settings->bCreateLevelSequence)
	{
		if(CurrentSequence.IsValid())
		{
			ULevelSequence* LevelSequence = CurrentSequence.Get();

			// Stop referencing the sequence so we are listed as 'not recording'
			CurrentSequence = nullptr;

			// set movie scene playback range to encompass all sections
			UpdateSequencePlaybackRange();

			if(GEditor == nullptr)
			{
				// auto-save asset outside of the editor
				UPackage* const Package = LevelSequence->GetOutermost();
				FString const PackageName = Package->GetName();
				FString const PackageFileName = FPackageName::LongPackageNameToFilename(PackageName, FPackageName::GetAssetPackageExtension());

				UPackage::SavePackage(Package, NULL, RF_Standalone, *PackageFileName, GError, nullptr, false, true, SAVE_NoError);
			}

			if(FSlateApplication::IsInitialized())
			{
				const FText NotificationText = FText::Format(LOCTEXT("RecordSequence", "'{0}' has been successfully recorded."), FText::FromString(LevelSequence->GetName()));
					
				FNotificationInfo Info(NotificationText);
				Info.ExpireDuration = 8.0f;
				Info.bUseLargeFont = false;
				Info.Hyperlink = FSimpleDelegate::CreateLambda([=]()
				{
					TArray<UObject*> Assets;
					Assets.Add(LevelSequence);
					FAssetEditorManager::Get().OpenEditorForAssets(Assets);
				});
				Info.HyperlinkText = FText::Format(LOCTEXT("OpenNewAnimationHyperlink", "Open {0}"), FText::FromString(LevelSequence->GetName()));
				TSharedPtr<SNotificationItem> Notification = FSlateNotificationManager::Get().AddNotification(Info);
				if ( Notification.IsValid() )
				{
					Notification->SetCompletionState( SNotificationItem::CS_Success );
				}
			}

			UE_LOG(LogAnimation, Display, TEXT("Stopped recording sequence %s"), *LevelSequence->GetPathName());

			OnRecordingFinishedDelegate.ExecuteIfBound(LevelSequence);

			OnRecordingFinishedDelegate = FOnRecordingFinished();
			OnRecordingStartedDelegate = FOnRecordingStarted();

			return true;
		}
	}
	else
	{
		UE_LOG(LogAnimation, Display, TEXT("Stopped recording, no sequence created"));
		return true;
	}

	return false;
}

void FSequenceRecorder::UpdateSequencePlaybackRange()
{
	if(CurrentSequence.IsValid())
	{
		UMovieScene* MovieScene = CurrentSequence->GetMovieScene();
		if(MovieScene)
		{
			float MaxRange = 0.0f;
			float MinRange = 0.0f;

			TArray<UMovieSceneSection*> MovieSceneSections = MovieScene->GetAllSections();
			for(UMovieSceneSection* Section : MovieSceneSections)
			{
				MaxRange = FMath::Max(MaxRange, Section->GetEndTime());
				MinRange = FMath::Min(MinRange, Section->GetStartTime());
			}

			MovieScene->SetPlaybackRange(MinRange, MaxRange);
		}
	}
}

bool FSequenceRecorder::IsDelaying() const
{
	return CurrentDelay > 0.0f;
}

float FSequenceRecorder::GetCurrentDelay() const
{
	return CurrentDelay;
}

bool FSequenceRecorder::IsActorValidForRecording(AActor* Actor)
{
	const USequenceRecorderSettings* Settings = GetDefault<USequenceRecorderSettings>();

	float Distance = Settings->NearbyActorRecordingProximity;

	// check distance if valid
	if(Settings->bRecordNearbySpawnedActors && Distance > 0.0f)
	{
		const FTransform ActorTransform = Actor->GetTransform();
		const FVector ActorTranslation = ActorTransform.GetTranslation();

		for(UActorRecording* Recording : QueuedRecordings)
		{
			if(AActor* OtherActor = Recording->GetActorToRecord())
			{
				if(OtherActor != Actor)
				{
					const FTransform OtherActorTransform = OtherActor->GetTransform();
					const FVector OtherActorTranslation = OtherActorTransform.GetTranslation();

					if((OtherActorTranslation - ActorTranslation).Size() < Distance)
					{
						return true;
					}
				}
			}
		}
	}

	// check class if any
	for(const TSubclassOf<AActor>& ActorClass : Settings->ActorFilter.ActorClassesToRecord)
	{
		if(*ActorClass != nullptr && Actor->IsA(*ActorClass))
		{
			return true;
		}
	}

	return false;
}

void FSequenceRecorder::HandleActorSpawned(AActor* Actor)
{
	const USequenceRecorderSettings* Settings = GetDefault<USequenceRecorderSettings>();

	if(Actor && FSequenceRecorder::Get().IsRecording())
	{
		// Queue a possible recording - we need to wait until the actor has begun playing
		FSequenceRecorder::Get().QueuedSpawnedActors.Add(Actor);
	}
}

void FSequenceRecorder::HandleActorDespawned(AActor* Actor)
{
	if(Actor && FSequenceRecorder::Get().IsRecording())
	{
		for(int32 Index = 0; Index < QueuedRecordings.Num(); ++Index)
		{
			UActorRecording* Recording = QueuedRecordings[Index];
			if(Recording->GetActorToRecord() == Actor)
			{
				Recording->InvalidateObjectToRecord();
				DeadRecordings.Add(Recording);
				QueuedRecordings.RemoveAt(Index);
				break;
			}
		}
	}
}

void FSequenceRecorder::RefreshNextSequence()
{
	// Cache the name of the next sequence we will try to record to
	const USequenceRecorderSettings* Settings = GetDefault<USequenceRecorderSettings>();
	SequenceName = Settings->SequenceName.Len() > 0 ? Settings->SequenceName : TEXT("RecordedSequence");
	NextSequenceName = SequenceRecorderUtils::MakeNewAssetName<ULevelSequence>(Settings->SequenceRecordingBasePath.Path, SequenceName);
}

#undef LOCTEXT_NAMESPACE<|MERGE_RESOLUTION|>--- conflicted
+++ resolved
@@ -349,11 +349,7 @@
 		}
 		else
 		{
-<<<<<<< HEAD
-			Text = LOCTEXT("RecordingIndicatorPending", "Sequence Recording Pending");
-=======
 			LabelText = FText::Format(LOCTEXT("RecordingIndicatorPending", "Pending recording: {0}"), FText::FromString(NextSequenceName));
->>>>>>> aaefee4c
 		}
 
 
