--- conflicted
+++ resolved
@@ -38,13 +38,10 @@
 #include "AssetToolsModule.h"
 #include "Camera/CameraActor.h"
 #include "Compilation/MovieSceneCompiler.h"
-<<<<<<< HEAD
-=======
 #include "ISequenceRecorderExtender.h"
 #include "ScopedTransaction.h"
 #include "Features/IModularFeatures.h"
 #include "ILiveLinkClient.h"
->>>>>>> cf6d231e
 #include "ScopedTransaction.h"
 
 #define LOCTEXT_NAMESPACE "SequenceRecorder"
@@ -429,7 +426,7 @@
 			bool bAllFinished = true;
 			for(USequenceRecordingBase* Recording : QueuedRecordings)
 			{
-				if(Recording->GetActorToRecord() && Recording->IsRecording())
+				if(Recording->IsRecording())
 				{
 					bAllFinished = false;
 					break;
@@ -661,27 +658,10 @@
 
 	const USequenceRecorderSettings* Settings = GetDefault<USequenceRecorderSettings>();
 
-<<<<<<< HEAD
-	UWorld* ActorWorld = World;
-	if(ActorWorld == nullptr)
-	{
-		for (auto QueuedRecording : QueuedRecordings)
-		{
-			if (QueuedRecording->GetActorToRecord() != nullptr)
-			{
-				if (QueuedRecording->GetActorToRecord()->GetWorld() != nullptr)
-				{
-					ActorWorld = QueuedRecording->GetActorToRecord()->GetWorld();
-					break;
-				}
-			}
-		}
-=======
 	UWorld* ActorWorld = nullptr;
 	if(World != nullptr || (QueuedActorRecordings.Num() > 0 && QueuedActorRecordings[0]->GetActorToRecord() != nullptr))
 	{
 		ActorWorld = World != nullptr ? World : QueuedActorRecordings[0]->GetActorToRecord()->GetWorld();
->>>>>>> cf6d231e
 	}
 
 	CurrentRecordingWorld = ActorWorld;
@@ -1301,20 +1281,16 @@
 		SequenceName = GetSequenceRecordingName().Len() > 0 ? GetSequenceRecordingName() : TEXT("RecordedSequence");
 	}
 
-	// Cache the name of the next sequence we will try to record to. Assets are recorded into a folder with their desired name, so we need to append that
-	// to the base path before checking for unique names.
-	FString AssetPath = FString::Printf(TEXT("%s/%s"), *GetSequenceRecordingBasePath(), *GetSequenceRecordingName());
-	NextSequenceName = SequenceRecorderUtils::MakeNewAssetName(AssetPath, SequenceName);
+	// Cache the name of the next sequence we will try to record to
+	NextSequenceName = SequenceRecorderUtils::MakeNewAssetName(GetSequenceRecordingBasePath(), SequenceName);
 }
 
 void FSequenceRecorder::ForceRefreshNextSequence()
 {
 	SequenceName = GetSequenceRecordingName().Len() > 0 ? GetSequenceRecordingName() : TEXT("RecordedSequence");
 
-	// Cache the name of the next sequence we will try to record to. Assets are recorded into a folder with their desired name, so we need to append that
-	// to the base path before checking for unique names.
-	FString AssetPath = FString::Printf(TEXT("%s/%s"), *GetSequenceRecordingBasePath(), *GetSequenceRecordingName());
-	NextSequenceName = SequenceRecorderUtils::MakeNewAssetName(AssetPath, SequenceName);
+	// Cache the name of the next sequence we will try to record to
+	NextSequenceName = SequenceRecorderUtils::MakeNewAssetName(GetSequenceRecordingBasePath(), SequenceName);
 }
 
 TWeakObjectPtr<ASequenceRecorderGroup> FSequenceRecorder::GetRecordingGroupActor()
