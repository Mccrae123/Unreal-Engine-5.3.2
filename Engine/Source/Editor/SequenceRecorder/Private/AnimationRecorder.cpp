--- conflicted
+++ resolved
@@ -540,15 +540,6 @@
 					FTransform LocalTransform = SpacesBases[BoneIndex];
 					if (ParentIndex == INDEX_NONE)
 					{
-<<<<<<< HEAD
-						// Store initial root transform.
-						// We remove the initial transform of the root bone and transform root's children
-						// to remove any offset. We need to do this for sequence recording in particular
-						// as we use root motion to build transform tracks that properly sync with
-						// animation keyframes. If we have a transformed root bone then the assumptions 
-						// we make about root motion use are incorrect.
-						InvInitialRootTransform = LocalTransform.Inverse();
-=======
 						if (bRemoveRootTransform)
 						{
 							// Store initial root transform.
@@ -563,7 +554,6 @@
 						{
 							InvInitialRootTransform = FTransform::Identity;
 						}
->>>>>>> aaefee4c
 						SkeletonRootIndex = BoneIndex;
 						break;
 					}
@@ -768,28 +758,17 @@
 	AssetPath = InAssetPath;
 	AssetName = InAssetName;
 
-<<<<<<< HEAD
-	InitInternal(InComponent,  SampleRateHz, MaxLength, bRecordInWorldSpace, bAutoSaveAsset);
-=======
 	InitInternal(InComponent, Settings);
->>>>>>> aaefee4c
 }
 
 void FAnimRecorderInstance::Init(USkeletalMeshComponent* InComponent, UAnimSequence* InSequence, const FAnimationRecordingSettings& Settings)
 {
 	Sequence = InSequence;
 	
-<<<<<<< HEAD
-	InitInternal(InComponent, SampleRateHz, MaxLength, bRecordInWorldSpace, bAutoSaveAsset);
-}
-
-void FAnimRecorderInstance::InitInternal(USkeletalMeshComponent* InComponent, float SampleRateHz, float MaxLength, bool bRecordInWorldSpace, bool bAutoSaveAsset)
-=======
 	InitInternal(InComponent, Settings);
 }
 
 void FAnimRecorderInstance::InitInternal(USkeletalMeshComponent* InComponent, const FAnimationRecordingSettings& Settings)
->>>>>>> aaefee4c
 {
 	SkelComp = InComponent;
 	Recorder = MakeShareable(new FAnimationRecorder());
