// Copyright 1998-2019 Epic Games, Inc. All Rights Reserved.

#include "AnimationRecorder.h"
#include "Widgets/DeclarativeSyntaxSupport.h"
#include "Animation/AnimSequence.h"
#include "Misc/MessageDialog.h"
#include "UObject/Package.h"
#include "Misc/PackageName.h"
#include "Editor.h"
#include "Toolkits/AssetEditorManager.h"
#include "Animation/AnimInstance.h"
#include "Animation/AnimCompress.h"
#include "Animation/AnimCompress_BitwiseCompressOnly.h"
#include "SCreateAnimationDlg.h"
#include "AssetRegistryModule.h"
#include "Framework/Notifications/NotificationManager.h"
#include "Widgets/Notifications/SNotificationList.h"
#include "Animation/AnimationSettings.h"
#include "Animation/AnimationRecordingSettings.h"
#include "Animation/AnimNotifies/AnimNotify.h"
#include "Animation/AnimNotifies/AnimNotifyState.h"

#define LOCTEXT_NAMESPACE "FAnimationRecorder"

/////////////////////////////////////////////////////

FAnimationRecorder::FAnimationRecorder()
	: AnimationObject(nullptr)
	, bRecordLocalToWorld(false)
	, bAutoSaveAsset(false)
	, bRemoveRootTransform(true)
	, InterpMode(ERichCurveInterpMode::RCIM_Linear)
	, TangentMode(ERichCurveTangentMode::RCTM_Auto)
	, AnimationSerializer(nullptr)
{
	SetSampleRateAndLength(FAnimationRecordingSettings::DefaultSampleRate, FAnimationRecordingSettings::DefaultMaximumLength);
}

FAnimationRecorder::~FAnimationRecorder()
{
	StopRecord(false);
}

void FAnimationRecorder::SetSampleRateAndLength(float SampleRateHz, float LengthInSeconds)
{
	if (SampleRateHz <= 0.f)
	{

		// invalid rate passed in, fall back to default
		SampleRateHz = FAnimationRecordingSettings::DefaultSampleRate;
	}

	if (LengthInSeconds <= 0.f)
	{
		// invalid length passed in, default to unbounded
		LengthInSeconds = FAnimationRecordingSettings::UnboundedMaximumLength;
	}

	IntervalTime = 1.0f / SampleRateHz;
	if (LengthInSeconds == FAnimationRecordingSettings::UnboundedMaximumLength)
	{
		// invalid length passed in, default to unbounded
		MaxFrame = UnBoundedFrameCount;
	}
	else
	{
		MaxFrame = SampleRateHz * LengthInSeconds;
	}
}

bool FAnimationRecorder::SetAnimCompressionScheme(TSubclassOf<UAnimCompress> SchemeClass)
{
	if (AnimationObject)
	{
		UAnimCompress* const SchemeObject = NewObject<UAnimCompress>(GetTransientPackage(), SchemeClass);
		if (SchemeObject)
		{
			AnimationObject->CompressionScheme = SchemeObject;
			return true;
		}
	}

	return false;
}

// Internal. Pops up a dialog to get saved asset path
static bool PromptUserForAssetPath(FString& AssetPath, FString& AssetName)
{
	TSharedRef<SCreateAnimationDlg> NewAnimDlg = SNew(SCreateAnimationDlg);
	if (NewAnimDlg->ShowModal() != EAppReturnType::Cancel)
	{
		AssetPath = NewAnimDlg->GetFullAssetPath();
		AssetName = NewAnimDlg->GetAssetName();
		return true;
	}

	return false;
}

bool FAnimationRecorder::TriggerRecordAnimation(USkeletalMeshComponent* Component)
{
	FString AssetPath;
	FString AssetName;

	if (!Component || !Component->SkeletalMesh || !Component->SkeletalMesh->Skeleton)
	{
		return false;
	}

	// ask for path
	if (PromptUserForAssetPath(AssetPath, AssetName))
	{
		return TriggerRecordAnimation(Component, AssetPath, AssetName);
	}

	return false;
}

bool FAnimationRecorder::TriggerRecordAnimation(USkeletalMeshComponent* Component, const FString& InAssetPath, const FString& InAssetName)
{
	if (!Component || !Component->SkeletalMesh || !Component->SkeletalMesh->Skeleton)
	{
		return false;
	}

	// create the asset
	FText InvalidPathReason;
	bool const bValidPackageName = FPackageName::IsValidLongPackageName(InAssetPath, false, &InvalidPathReason);
	if (bValidPackageName == false)
	{
		UE_LOG(LogAnimation, Log, TEXT("%s is an invalid asset path, prompting user for new asset path. Reason: %s"), *InAssetPath, *InvalidPathReason.ToString());
	}

	FString ValidatedAssetPath = InAssetPath;
	FString ValidatedAssetName = InAssetName;

	UObject* Parent = bValidPackageName ? CreatePackage(nullptr, *ValidatedAssetPath) : nullptr;
	if (Parent == nullptr)
	{
		// bad or no path passed in, do the popup
		if (PromptUserForAssetPath(ValidatedAssetPath, ValidatedAssetName) == false)
		{
			return false;
		}
		
		Parent = CreatePackage(nullptr, *ValidatedAssetPath);
	}

	UObject* const Object = LoadObject<UObject>(Parent, *ValidatedAssetName, nullptr, LOAD_Quiet, nullptr);
	// if object with same name exists, warn user
	if (Object)
	{
		FMessageDialog::Open(EAppMsgType::Ok, NSLOCTEXT("UnrealEd", "Error_AssetExist", "Asset with same name exists. Can't overwrite another asset"));
		return false;		// failed
	}

	// If not, create new one now.
	UAnimSequence* const NewSeq = NewObject<UAnimSequence>(Parent, *ValidatedAssetName, RF_Public | RF_Standalone);
	if (NewSeq)
	{
		// set skeleton
		NewSeq->SetSkeleton(Component->SkeletalMesh->Skeleton);
		// Notify the asset registry
		FAssetRegistryModule::AssetCreated(NewSeq);
		StartRecord(Component, NewSeq);

		return true;
	}

	return false;
}

/** Helper function to get space bases depending on master pose component */
static void GetBoneTransforms(USkeletalMeshComponent* Component, TArray<FTransform>& BoneTransforms)
{
	const USkinnedMeshComponent* const MasterPoseComponentInst = Component->MasterPoseComponent.Get();
	if(MasterPoseComponentInst)
	{
		const TArray<FTransform>& SpaceBases = MasterPoseComponentInst->GetComponentSpaceTransforms();
		BoneTransforms.Reset(BoneTransforms.Num());
		BoneTransforms.AddUninitialized(SpaceBases.Num());
		for(int32 BoneIndex = 0; BoneIndex < SpaceBases.Num(); BoneIndex++)
		{
			if(BoneIndex < Component->GetMasterBoneMap().Num())
			{
				int32 MasterBoneIndex = Component->GetMasterBoneMap()[BoneIndex];

				// If ParentBoneIndex is valid, grab matrix from MasterPoseComponent.
				if(MasterBoneIndex != INDEX_NONE && MasterBoneIndex < SpaceBases.Num())
				{
					BoneTransforms[BoneIndex] = SpaceBases[MasterBoneIndex];
				}
				else
				{
					BoneTransforms[BoneIndex] = FTransform::Identity;
				}
			}
			else
			{
				BoneTransforms[BoneIndex] = FTransform::Identity;
			}
		}
	}
	else
	{
		BoneTransforms = Component->GetComponentSpaceTransforms();
	}
}


void FAnimationRecorder::StartRecord(USkeletalMeshComponent* Component, UAnimSequence* InAnimationObject)
{
	TimePassed = 0.f;
	AnimationObject = InAnimationObject;

	AnimationObject->RecycleAnimSequence();

	GetBoneTransforms(Component, PreviousSpacesBases);
	PreviousAnimCurves = Component->GetAnimationCurves();
	PreviousComponentToWorld = Component->GetComponentTransform();

	LastFrame = 0;
	AnimationObject->SequenceLength = 0.f;
	AnimationObject->SetRawNumberOfFrame(0);

	RecordedCurves.Reset();
	UIDToArrayIndexLUT = nullptr;

	USkeleton* AnimSkeleton = AnimationObject->GetSkeleton();
	// add all frames
	for (int32 BoneIndex=0; BoneIndex <PreviousSpacesBases.Num(); ++BoneIndex)
	{
		// verify if this bone exists in skeleton
		const int32 BoneTreeIndex = AnimSkeleton->GetSkeletonBoneIndexFromMeshBoneIndex(Component->MasterPoseComponent != nullptr ? Component->MasterPoseComponent->SkeletalMesh : Component->SkeletalMesh, BoneIndex);
		if (BoneTreeIndex != INDEX_NONE)
		{
			// add tracks for the bone existing
			FName BoneTreeName = AnimSkeleton->GetReferenceSkeleton().GetBoneName(BoneTreeIndex);
			AnimationObject->AddNewRawTrack(BoneTreeName);
		}
	}

	AnimationObject->RetargetSource = Component->SkeletalMesh ? AnimSkeleton->GetRetargetSourceForMesh(Component->SkeletalMesh) : NAME_None;

	// init notifies
	AnimationObject->InitializeNotifyTrack();
	// record the first frame
	Record(Component, PreviousComponentToWorld, PreviousSpacesBases, PreviousAnimCurves,  0);
}

void FAnimationRecorder::FixupNotifies()
{
	if (AnimationObject)
	{
		// build notify tracks - first find how many tracks we want
		for (FAnimNotifyEvent& Event : AnimationObject->Notifies)
		{
			if (Event.TrackIndex >= AnimationObject->AnimNotifyTracks.Num())
			{
				AnimationObject->AnimNotifyTracks.SetNum(Event.TrackIndex + 1);

				// remake track names to create a nice sequence
				const int32 TrackNum = AnimationObject->AnimNotifyTracks.Num();
				for (int32 TrackIndex = 0; TrackIndex < TrackNum; ++TrackIndex)
				{
					FAnimNotifyTrack& Track = AnimationObject->AnimNotifyTracks[TrackIndex];
					Track.TrackName = *FString::FromInt(TrackIndex + 1);
				}
			}
		}

		// now build tracks
		for (int32 EventIndex = 0; EventIndex < AnimationObject->Notifies.Num(); ++EventIndex)
		{
			FAnimNotifyEvent& Event = AnimationObject->Notifies[EventIndex];
			AnimationObject->AnimNotifyTracks[Event.TrackIndex].Notifies.Add(&AnimationObject->Notifies[EventIndex]);
		}
	}
}

UAnimSequence* FAnimationRecorder::StopRecord(bool bShowMessage)
{
	if (AnimationObject)
	{
		int32 NumFrames = LastFrame  + 1;
		AnimationObject->SetRawNumberOfFrame(NumFrames);

		// can't use TimePassed. That is just total time that has been passed, not necessarily match with frame count
		AnimationObject->SequenceLength = (NumFrames>1) ? (NumFrames-1) * IntervalTime : MINIMUM_ANIMATION_LENGTH;

		FixupNotifies();

		// force anim settings for speed, we dont want any fancy recompression at present
		UAnimationSettings* AnimationSettings = GetMutableDefault<UAnimationSettings>();
		TSubclassOf<UAnimCompress> OldDefaultCompressionAlgorithm = AnimationSettings->DefaultCompressionAlgorithm;
		TEnumAsByte<AnimationCompressionFormat> OldRotationCompressionFormat = AnimationSettings->RotationCompressionFormat;
		TEnumAsByte<AnimationCompressionFormat> OldTranslationCompressionFormat = AnimationSettings->TranslationCompressionFormat;

		AnimationSettings->DefaultCompressionAlgorithm = UAnimCompress_BitwiseCompressOnly::StaticClass();
		AnimationSettings->RotationCompressionFormat = ACF_None;
		AnimationSettings->TranslationCompressionFormat = ACF_None;

		// post-process applies compression etc.
		// @todo figure out why removing redundant keys is inconsistent

		// add to real curve data 
		if (RecordedCurves.Num() == NumFrames && UIDToArrayIndexLUT)
		{
			USkeleton* SkeletonObj = AnimationObject->GetSkeleton();
			for (int32 CurveUID = 0; CurveUID < UIDToArrayIndexLUT->Num(); ++CurveUID)
			{
				int32 CurveIndex = (*UIDToArrayIndexLUT)[CurveUID];

				if (CurveIndex != MAX_uint16)
				{
					FFloatCurve* FloatCurveData = nullptr;

					TArray<float> TimesToRecord;
					TArray<float> ValuesToRecord;
					TimesToRecord.SetNum(NumFrames);
					ValuesToRecord.SetNum(NumFrames);

					bool bSeenThisCurve = false;
					for (int32 FrameIndex = 0; FrameIndex < NumFrames; ++FrameIndex)
					{
						const float TimeToRecord = FrameIndex*IntervalTime;
						if(RecordedCurves[FrameIndex].IsValidIndex(CurveIndex))
						{
							FCurveElement& CurCurve = RecordedCurves[FrameIndex][CurveIndex];
							if (!bSeenThisCurve)
							{
								bSeenThisCurve = true;

								// add one and save the cache
								FSmartName CurveName;
								if (SkeletonObj->GetSmartNameByUID(USkeleton::AnimCurveMappingName, CurveUID, CurveName))
								{
									// give default curve flag for recording 
									AnimationObject->RawCurveData.AddFloatCurveKey(CurveName, AACF_DefaultCurve, TimeToRecord, CurCurve.Value);
									FloatCurveData = static_cast<FFloatCurve*>(AnimationObject->RawCurveData.GetCurveData(CurveUID, ERawCurveTrackTypes::RCT_Float));
								}
							}

							if (FloatCurveData)
							{
								TimesToRecord[FrameIndex] = TimeToRecord;
								ValuesToRecord[FrameIndex] = CurCurve.Value;
							}
						}
					}

					// Fill all the curve data at once
					if (FloatCurveData)
					{
						TArray<FRichCurveKey> Keys;
						for (int32 Index = 0; Index < TimesToRecord.Num(); ++Index)
						{
							FRichCurveKey Key(TimesToRecord[Index], ValuesToRecord[Index]);
							Key.InterpMode = InterpMode;
							Key.TangentMode = TangentMode;
							Keys.Add(Key);
						}

						FloatCurveData->FloatCurve.SetKeys(Keys);
					}
				}
			}	
		}

		//AnimationObject->RawCurveData.RemoveRedundantKeys();
		AnimationObject->PostProcessSequence();

		// restore old settings
		AnimationSettings->DefaultCompressionAlgorithm = OldDefaultCompressionAlgorithm;
		AnimationSettings->RotationCompressionFormat = OldRotationCompressionFormat;
		AnimationSettings->TranslationCompressionFormat = OldTranslationCompressionFormat;

		AnimationObject->MarkPackageDirty();
		
		// save the package to disk, for convenience and so we can run this in standalone mode
		if (bAutoSaveAsset)
		{
			UPackage* const Package = AnimationObject->GetOutermost();
			FString const PackageName = Package->GetName();
			FString const PackageFileName = FPackageName::LongPackageNameToFilename(PackageName, FPackageName::GetAssetPackageExtension());

			UPackage::SavePackage(Package, NULL, RF_Standalone, *PackageFileName, GError, nullptr, false, true, SAVE_NoError);
		}

		UAnimSequence* ReturnObject = AnimationObject;

		// notify to user
		if (bShowMessage)
		{
			const FText NotificationText = FText::Format(LOCTEXT("RecordAnimation", "'{0}' has been successfully recorded [{1} frames : {2} sec(s) @ {3} Hz]"),
				FText::FromString(AnimationObject->GetName()),
				FText::AsNumber(AnimationObject->GetRawNumberOfFrames()),
				FText::AsNumber(AnimationObject->SequenceLength),
				FText::AsNumber(1.f / IntervalTime)
				);
					
			if (GIsEditor)
			{
				FNotificationInfo Info(NotificationText);
				Info.ExpireDuration = 8.0f;
				Info.bUseLargeFont = false;
				Info.Hyperlink = FSimpleDelegate::CreateLambda([=]()
				{
					TArray<UObject*> Assets;
					Assets.Add(ReturnObject);
					FAssetEditorManager::Get().OpenEditorForAssets(Assets);
				});
				Info.HyperlinkText = FText::Format(LOCTEXT("OpenNewAnimationHyperlink", "Open {0}"), FText::FromString(AnimationObject->GetName()));
				TSharedPtr<SNotificationItem> Notification = FSlateNotificationManager::Get().AddNotification(Info);
				if ( Notification.IsValid() )
				{
					Notification->SetCompletionState( SNotificationItem::CS_Success );
				}
			}

			FAssetRegistryModule::AssetCreated(AnimationObject);
		}

		AnimationObject = NULL;
		PreviousSpacesBases.Empty();
		PreviousAnimCurves.Empty();

		return ReturnObject;
	}

	UniqueNotifies.Empty();
	UniqueNotifyStates.Empty();

	return NULL;
}

void FAnimationRecorder::AddReferencedObjects(FReferenceCollector& Collector)
{
	if (AnimationObject)
	{
		Collector.AddReferencedObject(AnimationObject);
	}
}

void FAnimationRecorder::UpdateRecord(USkeletalMeshComponent* Component, float DeltaTime)
{
	// if no animation object, return
	if (!AnimationObject || !Component)
	{
		return;
	}

	// no sim time, no record
	if (DeltaTime <= 0.f)
	{
		return;
	}

	// in-editor we can get a long frame update because of the modal dialog used to pick paths
	if(DeltaTime > IntervalTime && (LastFrame == 0 || LastFrame == 1))
	{
		DeltaTime = IntervalTime;
	}

	float const PreviousTimePassed = TimePassed;
	TimePassed += DeltaTime;

	// time passed has been updated
	// now find what frames we need to update
	int32 FramesRecorded = LastFrame;
	int32 FramesToRecord = FPlatformMath::TruncToInt(TimePassed / IntervalTime);

	// notifies need to be done regardless of sample rate
	if (Component->GetAnimInstance())
	{
		RecordNotifies(Component, Component->GetAnimInstance()->NotifyQueue.AnimNotifies, DeltaTime, TimePassed);
	}

	TArray<FTransform> SpaceBases;
	GetBoneTransforms(Component, SpaceBases);

	if (FramesRecorded < FramesToRecord)
	{
		const FBlendedHeapCurve& AnimCurves = Component->GetAnimationCurves();

		check(SpaceBases.Num() == PreviousSpacesBases.Num());

		TArray<FTransform> BlendedSpaceBases;
		BlendedSpaceBases.AddZeroed(SpaceBases.Num());

		UE_LOG(LogAnimation, Log, TEXT("DeltaTime : %0.2f, Current Frame Count : %d, Frames To Record : %d, TimePassed : %0.2f"), DeltaTime
			, FramesRecorded, FramesToRecord, TimePassed);

		// if we need to record frame
		while (FramesToRecord > FramesRecorded)
		{
			// find what frames we need to record
			// convert to time
			float CurrentTime = (FramesRecorded + 1) * IntervalTime;
			float BlendAlpha = (CurrentTime - PreviousTimePassed) / DeltaTime;

			UE_LOG(LogAnimation, Log, TEXT("Current Frame Count : %d, BlendAlpha : %0.2f"), FramesRecorded + 1, BlendAlpha);

			// for now we just concern component space, not skeleton space
			for (int32 BoneIndex = 0; BoneIndex<SpaceBases.Num(); ++BoneIndex)
			{
				BlendedSpaceBases[BoneIndex].Blend(PreviousSpacesBases[BoneIndex], SpaceBases[BoneIndex], BlendAlpha);
			}

			FTransform BlendedComponentToWorld;
			BlendedComponentToWorld.Blend(PreviousComponentToWorld, Component->GetComponentTransform(), BlendAlpha);

			FBlendedHeapCurve BlendedCurve;
			if (AnimCurves.Elements.Num() > 0 && PreviousAnimCurves.Elements.Num() == AnimCurves.Elements.Num() && PreviousAnimCurves.IsValid() && AnimCurves.IsValid())
			{
				BlendedCurve.Lerp(PreviousAnimCurves, AnimCurves, BlendAlpha);
			}
			else
			{
				// just override with AnimCurves for this frames, because UID list has changed
				// which means new curves are added in run-time
				BlendedCurve = AnimCurves;
			}

			if (!Record(Component, BlendedComponentToWorld, BlendedSpaceBases, BlendedCurve, FramesRecorded + 1))
			{
				StopRecord(true);
				return;
			}
			++FramesRecorded;
		}
	}

	//save to current transform
	PreviousSpacesBases = SpaceBases;
	PreviousAnimCurves = Component->GetAnimationCurves();
	PreviousComponentToWorld = Component->GetComponentTransform();

	// if we passed MaxFrame, just stop it
	if (MaxFrame != UnBoundedFrameCount && FramesRecorded >= MaxFrame)
	{
		UE_LOG(LogAnimation, Log, TEXT("Animation Recording exceeds the time limited (%d mins). Stopping recording animation... "), (int32)((float)MaxFrame / ((1.0f / IntervalTime) * 60.0f)));
		StopRecord(true);
	}
}

bool FAnimationRecorder::Record(USkeletalMeshComponent* Component, FTransform const& ComponentToWorld, const TArray<FTransform>& SpacesBases, const FBlendedHeapCurve& AnimationCurves, int32 FrameToAdd)
{
	if (ensure(AnimationObject))
	{
		USkeletalMesh* SkeletalMesh = Component->MasterPoseComponent != nullptr ? Component->MasterPoseComponent->SkeletalMesh : Component->SkeletalMesh;

		if (FrameToAdd == 0)
		{
			// Find the root bone & store its transform
			SkeletonRootIndex = INDEX_NONE;
			USkeleton* AnimSkeleton = AnimationObject->GetSkeleton();
			for (int32 TrackIndex = 0; TrackIndex < AnimationObject->GetRawAnimationData().Num(); ++TrackIndex)
			{
				// verify if this bone exists in skeleton
				int32 BoneTreeIndex = AnimationObject->GetSkeletonIndexFromRawDataTrackIndex(TrackIndex);
				if (BoneTreeIndex != INDEX_NONE)
				{
					int32 BoneIndex = AnimSkeleton->GetMeshBoneIndexFromSkeletonBoneIndex(SkeletalMesh, BoneTreeIndex);
					int32 ParentIndex = SkeletalMesh->RefSkeleton.GetParentIndex(BoneIndex);
					FTransform LocalTransform = SpacesBases[BoneIndex];
					if (ParentIndex == INDEX_NONE)
					{
						if (bRemoveRootTransform && AnimationObject->GetRawAnimationData().Num() > 1)
						{
							// Store initial root transform.
							// We remove the initial transform of the root bone and transform root's children
							// to remove any offset. We need to do this for sequence recording in particular
							// as we use root motion to build transform tracks that properly sync with
							// animation keyframes. If we have a transformed root bone then the assumptions 
							// we make about root motion use are incorrect.
							// NEW. But we don't do this if there is just one root bone. This has come up with recording
							// single bone props and cameras.
							InitialRootTransform = LocalTransform;
							InvInitialRootTransform = LocalTransform.Inverse();
						}
						else
						{
							InitialRootTransform = InvInitialRootTransform = FTransform::Identity;
						}
						SkeletonRootIndex = BoneIndex;
						break;
					}
				}
			}
		}

		FSerializedAnimation  SerializedAnimation;
		USkeleton* AnimSkeleton = AnimationObject->GetSkeleton();
		for (int32 TrackIndex = 0; TrackIndex < AnimationObject->GetRawAnimationData().Num(); ++TrackIndex)
		{
			// verify if this bone exists in skeleton
			int32 BoneTreeIndex = AnimationObject->GetSkeletonIndexFromRawDataTrackIndex(TrackIndex);
			if (BoneTreeIndex != INDEX_NONE)
			{
				int32 BoneIndex = AnimSkeleton->GetMeshBoneIndexFromSkeletonBoneIndex(SkeletalMesh, BoneTreeIndex);
				int32 ParentIndex = SkeletalMesh->RefSkeleton.GetParentIndex(BoneIndex);
				FTransform LocalTransform = SpacesBases[BoneIndex];
				if ( ParentIndex != INDEX_NONE )
				{
					LocalTransform.SetToRelativeTransform(SpacesBases[ParentIndex]);
				}
				// if record local to world, we'd like to consider component to world to be in root
				else
				{
<<<<<<< HEAD
					// Remove initial root transform
					LocalTransform *= InvInitialRootTransform;

=======
>>>>>>> 33e6966e
					if (bRecordLocalToWorld)
					{
						LocalTransform *= ComponentToWorld;
					}
				}

				FRawAnimSequenceTrack& RawTrack = AnimationObject->GetRawAnimationTrack(TrackIndex);
				RawTrack.PosKeys.Add(LocalTransform.GetTranslation());
				RawTrack.RotKeys.Add(LocalTransform.GetRotation());
				RawTrack.ScaleKeys.Add(LocalTransform.GetScale3D());
				if (AnimationSerializer)
				{
					SerializedAnimation.AddTransform(TrackIndex, LocalTransform);
				}
				// verification
				if (FrameToAdd != RawTrack.PosKeys.Num()-1)
				{
					UE_LOG(LogAnimation, Warning, TEXT("Mismatch in animation frames. Trying to record frame: %d, but only: %d frame(s) exist. Changing skeleton while recording is not supported."), FrameToAdd, RawTrack.PosKeys.Num());
					return false;
				}
			}
		}
		if (AnimationSerializer)
		{
			AnimationSerializer->WriteFrameData(AnimationSerializer->FramesWritten, SerializedAnimation);
		}
		// each RecordedCurves contains all elements
		if (AnimationCurves.Elements.Num() > 0)
		{
			RecordedCurves.Add(AnimationCurves.Elements);
			if (UIDToArrayIndexLUT == nullptr)
			{
				UIDToArrayIndexLUT = AnimationCurves.UIDToArrayIndexLUT;
			}
			else
			{
				ensureAlways(UIDToArrayIndexLUT == AnimationCurves.UIDToArrayIndexLUT);
			}
		}

		LastFrame = FrameToAdd;
	}

	return true;
}

void FAnimationRecorder::RecordNotifies(USkeletalMeshComponent* Component, const TArray<FAnimNotifyEventReference>& AnimNotifies, float DeltaTime, float RecordTime)
{
	if (ensure(AnimationObject))
	{
		// flag notifies as possibly unused this frame
		for (auto& ActiveNotify : ActiveNotifies)
		{
			ActiveNotify.Value = false;
		}

		int32 AddedThisFrame = 0;
		for(const FAnimNotifyEventReference& NotifyEventRef : AnimNotifies)
		{
			if(const FAnimNotifyEvent* NotifyEvent = NotifyEventRef.GetNotify())
			{
				// we don't want to insert notifies with duration more than once
				if(NotifyEvent->GetDuration() > 0.0f)
				{
					// if this event is active already then don't add it
					bool bAlreadyActive = false;
					for (auto& ActiveNotify : ActiveNotifies)
					{
						if(NotifyEvent == ActiveNotify.Key)
						{
							// flag as active
							ActiveNotify.Value = true;
							bAlreadyActive = true;
							break;
						}
					}

					// already active, so skip adding
					if(bAlreadyActive)
					{
						continue;
					}
					else
					{
						// add a new active notify with duration
						ActiveNotifies.Emplace(NotifyEvent, true);
					}
				}

				// make a new notify from this event & set the current time
				FAnimNotifyEvent NewEvent = *NotifyEvent;
				NewEvent.SetTime(RecordTime);
				NewEvent.TriggerTimeOffset = 0.0f;
				NewEvent.EndTriggerTimeOffset = 0.0f;

				// see if we need to create a new notify
				if(NotifyEvent->Notify)
				{
					UAnimNotify** FoundNotify = UniqueNotifies.Find(NotifyEvent->Notify);
					if(FoundNotify == nullptr)
					{
						NewEvent.Notify = Cast<UAnimNotify>(StaticDuplicateObject(NewEvent.Notify, AnimationObject));
						UniqueNotifies.Add(NotifyEvent->Notify, NewEvent.Notify);
					}
					else
					{
						NewEvent.Notify = *FoundNotify;
					}
				}

				// see if we need to create a new notify state
				if (NotifyEvent->NotifyStateClass)
				{
					UAnimNotifyState** FoundNotifyState = UniqueNotifyStates.Find(NotifyEvent->NotifyStateClass);
					if (FoundNotifyState == nullptr)
					{
						NewEvent.NotifyStateClass = Cast<UAnimNotifyState>(StaticDuplicateObject(NewEvent.NotifyStateClass, AnimationObject));
						UniqueNotifyStates.Add(NotifyEvent->NotifyStateClass, NewEvent.NotifyStateClass);
					}
					else
					{
						NewEvent.NotifyStateClass = *FoundNotifyState;
					}
				}

				AnimationObject->Notifies.Add(NewEvent);
				AddedThisFrame++;
			}
		}

		// remove all notifies that didnt get added this time
		ActiveNotifies.RemoveAll([](TPair<const FAnimNotifyEvent*, bool>& ActiveNotify){ return !ActiveNotify.Value; });

		UE_LOG(LogAnimation, Log, TEXT("Added notifies : %d"), AddedThisFrame);
	}
}

void FAnimationRecorderManager::Tick(float DeltaTime)
{
	for (auto& Inst : RecorderInstances)
	{
		Inst.Update(DeltaTime);
	}
}

void FAnimationRecorderManager::Tick(USkeletalMeshComponent* Component, float DeltaTime)
{
	for (auto& Inst : RecorderInstances)
	{
		if(Inst.SkelComp == Component)
		{
			Inst.Update(DeltaTime);
		}
	}
}

FAnimationRecorderManager::FAnimationRecorderManager()
{
}

FAnimationRecorderManager::~FAnimationRecorderManager()
{
}

FAnimationRecorderManager& FAnimationRecorderManager::Get()
{
	static FAnimationRecorderManager AnimRecorderManager;
	return AnimRecorderManager;
}


FAnimRecorderInstance::FAnimRecorderInstance()
	: SkelComp(nullptr)
	, Recorder(nullptr)
	, CachedVisibilityBasedAnimTickOption(EVisibilityBasedAnimTickOption::AlwaysTickPoseAndRefreshBones)
	, bCachedEnableUpdateRateOptimizations(false)
{
}

void FAnimRecorderInstance::Init(USkeletalMeshComponent* InComponent, const FString& InAssetPath, const FString& InAssetName, const FAnimationRecordingSettings& Settings)
{
	AssetPath = InAssetPath;
	AssetName = InAssetName;

	InitInternal(InComponent, Settings);
}

void FAnimRecorderInstance::Init(USkeletalMeshComponent* InComponent, UAnimSequence* InSequence, FAnimationSerializer *InAnimationSerializer, const FAnimationRecordingSettings& Settings)
{
	Sequence = InSequence;
	InitInternal(InComponent, Settings,InAnimationSerializer);
}

void FAnimRecorderInstance::InitInternal(USkeletalMeshComponent* InComponent, const FAnimationRecordingSettings& Settings, FAnimationSerializer *InAnimationSerializer)
{
	SkelComp = InComponent;
	Recorder = MakeShareable(new FAnimationRecorder());
	Recorder->SetSampleRateAndLength(Settings.SampleRate, Settings.Length);
	Recorder->bRecordLocalToWorld = Settings.bRecordInWorldSpace;
	Recorder->InterpMode = Settings.InterpMode;
	Recorder->TangentMode = Settings.TangentMode;
	Recorder->SetAnimCompressionScheme(UAnimCompress_BitwiseCompressOnly::StaticClass());
	Recorder->bAutoSaveAsset = Settings.bAutoSaveAsset;
	Recorder->bRemoveRootTransform = Settings.bRemoveRootAnimation;
	Recorder->AnimationSerializer = InAnimationSerializer;

	if (InComponent)
	{
		CachedSkelCompForcedLodModel = InComponent->ForcedLodModel;
		InComponent->ForcedLodModel = 1;

		// turn off URO and make sure we always update even if out of view
		bCachedEnableUpdateRateOptimizations = InComponent->bEnableUpdateRateOptimizations;
		CachedVisibilityBasedAnimTickOption = InComponent->VisibilityBasedAnimTickOption;

		InComponent->bEnableUpdateRateOptimizations = false;
		InComponent->VisibilityBasedAnimTickOption = EVisibilityBasedAnimTickOption::AlwaysTickPoseAndRefreshBones;
	}
}

FAnimRecorderInstance::~FAnimRecorderInstance()
{
}

bool FAnimRecorderInstance::BeginRecording()
{
	if (Recorder.IsValid())
	{
		if(Sequence.IsValid())
		{
			Recorder->StartRecord(SkelComp.Get(), Sequence.Get());
			return true;
		}
		else
		{
			return Recorder->TriggerRecordAnimation(SkelComp.Get(), AssetPath, AssetName);
		}
	}

	return false;
}

void FAnimRecorderInstance::Update(float DeltaTime)
{
	if (Recorder.IsValid())
	{
		Recorder->UpdateRecord(SkelComp.Get(), DeltaTime);
	}
}

void FAnimRecorderInstance::FinishRecording(bool bShowMessage)
{
	const FText FinishRecordingAnimationSlowTask = LOCTEXT("FinishRecordingAnimationSlowTask", "Finalizing recorded animation");
	if (Recorder.IsValid())
	{
		Recorder->StopRecord(bShowMessage);
	}

	if (SkelComp.IsValid())
	{
		// restore force lod setting
		SkelComp->ForcedLodModel = CachedSkelCompForcedLodModel;

		// restore update flags
		SkelComp->bEnableUpdateRateOptimizations = bCachedEnableUpdateRateOptimizations;
		SkelComp->VisibilityBasedAnimTickOption = CachedVisibilityBasedAnimTickOption;
	}
}

bool FAnimationRecorderManager::RecordAnimation(USkeletalMeshComponent* Component, const FString& AssetPath, const FString& AssetName, const FAnimationRecordingSettings& Settings)
{
	if (Component)
	{
		FAnimRecorderInstance NewInst;
		NewInst.Init(Component, AssetPath, AssetName, Settings);
		bool const bSuccess = NewInst.BeginRecording();
		if (bSuccess)
		{
			RecorderInstances.Add(NewInst);
		}

	#if WITH_EDITOR
			// if recording via PIE, be sure to stop recording cleanly when PIE ends
			UWorld const* const World = Component->GetWorld();
			if (World && World->IsPlayInEditor())
			{
				FEditorDelegates::EndPIE.AddRaw(this, &FAnimationRecorderManager::HandleEndPIE);
			}
	#endif

		return bSuccess;
	}

	return false;
}

bool FAnimationRecorderManager::RecordAnimation(USkeletalMeshComponent* Component, UAnimSequence* Sequence, const FAnimationRecordingSettings& Settings)
{
	if (Component)
	{
		FAnimRecorderInstance NewInst;
		NewInst.Init(Component, Sequence, nullptr, Settings);
		bool const bSuccess = NewInst.BeginRecording();
		if (bSuccess)
		{
			RecorderInstances.Add(NewInst);
		}

	#if WITH_EDITOR
			// if recording via PIE, be sure to stop recording cleanly when PIE ends
			UWorld const* const World = Component->GetWorld();
			if (World && World->IsPlayInEditor())
			{
				FEditorDelegates::EndPIE.AddRaw(this, &FAnimationRecorderManager::HandleEndPIE);
			}
	#endif

		return bSuccess;
	}

	return false;
}

bool FAnimationRecorderManager::RecordAnimation(USkeletalMeshComponent* Component, UAnimSequence* Sequence, FAnimationSerializer* InSerializer, const FAnimationRecordingSettings& Settings)
{
	if (Component)
	{
		FAnimRecorderInstance NewInst;
		NewInst.Init(Component, Sequence, InSerializer, Settings);
		bool const bSuccess = NewInst.BeginRecording();
		if (bSuccess)
		{
			RecorderInstances.Add(NewInst);
		}

#if WITH_EDITOR
		// if recording via PIE, be sure to stop recording cleanly when PIE ends
		UWorld const* const World = Component->GetWorld();
		if (World && World->IsPlayInEditor())
		{
			FEditorDelegates::EndPIE.AddRaw(this, &FAnimationRecorderManager::HandleEndPIE);
		}
#endif

		return bSuccess;
	}

	return false;
}

void FAnimationRecorderManager::HandleEndPIE(bool bSimulating)
{
	StopRecordingAllAnimations();

#if WITH_EDITOR
	FEditorDelegates::EndPIE.RemoveAll(this);
#endif
}

bool FAnimationRecorderManager::IsRecording(USkeletalMeshComponent* Component)
{
	for (FAnimRecorderInstance& Instance : RecorderInstances)
	{
		if (Instance.SkelComp == Component)
		{
			return Instance.Recorder->InRecording();
		}
	}

	return false;
}

bool FAnimationRecorderManager::IsRecording()
{
	for (FAnimRecorderInstance& Instance : RecorderInstances)
	{
		if (Instance.Recorder->InRecording())
		{
			return true;
		}
	}

	return false;
}

UAnimSequence* FAnimationRecorderManager::GetCurrentlyRecordingSequence(USkeletalMeshComponent* Component)
{
	for (FAnimRecorderInstance& Instance : RecorderInstances)
	{
		if (Instance.SkelComp == Component)
		{
			return Instance.Recorder->GetAnimationObject();
		}
	}

	return nullptr;
}

float FAnimationRecorderManager::GetCurrentRecordingTime(USkeletalMeshComponent* Component)
{
	for (FAnimRecorderInstance& Instance : RecorderInstances)
	{
		if (Instance.SkelComp == Component)
		{
			return Instance.Recorder->GetTimeRecorded();
		}
	}

	return 0.0f;
}

const FTransform&  FAnimationRecorderManager::GetInitialRootTransform(USkeletalMeshComponent* Component) const
{
	for (const FAnimRecorderInstance& Instance : RecorderInstances)
	{
		if (Instance.SkelComp == Component)
		{
			return Instance.Recorder->GetInitialRootTransform();
		}
	}
	return FTransform::Identity;
}

void FAnimationRecorderManager::StopRecordingAnimation(USkeletalMeshComponent* Component, bool bShowMessage)
{
	for (int32 Idx = 0; Idx < RecorderInstances.Num(); ++Idx)
	{
		FAnimRecorderInstance& Inst = RecorderInstances[Idx];
		if (Inst.SkelComp == Component)
		{
			// stop and finalize recoded data
			Inst.FinishRecording(bShowMessage);

			// remove instance, which will clean itself up
			RecorderInstances.RemoveAtSwap(Idx);

			// all done
			break;
		}
	}
}

void FAnimationRecorderManager::StopRecordingDeadAnimations(bool bShowMessage)
{
	RecorderInstances.RemoveAll([&](FAnimRecorderInstance& Instance)
		{
			if (!Instance.SkelComp.IsValid())
			{
				// stop and finalize recorded data
				Instance.FinishRecording(bShowMessage);

				// make sure we are cleaned up
				return true;
			}

			return false;
		}
	);
}

void FAnimationRecorderManager::StopRecordingAllAnimations()
{
	for (auto& Inst : RecorderInstances)
	{
		Inst.FinishRecording();
	}

	RecorderInstances.Empty();
}

#undef LOCTEXT_NAMESPACE
<|MERGE_RESOLUTION|>--- conflicted
+++ resolved
@@ -608,12 +608,6 @@
 				// if record local to world, we'd like to consider component to world to be in root
 				else
 				{
-<<<<<<< HEAD
-					// Remove initial root transform
-					LocalTransform *= InvInitialRootTransform;
-
-=======
->>>>>>> 33e6966e
 					if (bRecordLocalToWorld)
 					{
 						LocalTransform *= ComponentToWorld;
