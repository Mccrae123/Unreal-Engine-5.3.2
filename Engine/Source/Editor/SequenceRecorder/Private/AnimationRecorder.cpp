--- conflicted
+++ resolved
@@ -120,11 +120,7 @@
 	FFrameRate SampleRate;
 	float MaximumLength;
 
-<<<<<<< HEAD
-	if (!Component || !Component->SkeletalMesh || !Component->SkeletalMesh->GetSkeleton())
-=======
 	if (!Component || !Component->GetSkeletalMeshAsset() || !Component->GetSkeletalMeshAsset()->GetSkeleton())
->>>>>>> d731a049
 	{
 		return false;
 	}
@@ -288,12 +284,6 @@
 		}
 	}
 
-<<<<<<< HEAD
-	AnimationObject->RetargetSource = Component->SkeletalMesh ? AnimSkeleton->GetRetargetSourceForMesh(Component->SkeletalMesh) : NAME_None;
-	if (AnimationObject->RetargetSource == NAME_None)
-	{
-		AnimationObject->RetargetSourceAsset = Component->SkeletalMesh;
-=======
 	AnimationObject->RetargetSource = Component->GetSkeletalMeshAsset() ? AnimSkeleton->GetRetargetSourceForMesh(Component->GetSkeletalMeshAsset()) : NAME_None;
 	if (AnimationObject->RetargetSource == NAME_None)
 	{
@@ -304,7 +294,6 @@
 		FPropertyChangedEvent PropertyUpdateStruct(PropertyChanged);
 		AnimationObject->PostEditChangeProperty(PropertyUpdateStruct);
 #endif
->>>>>>> d731a049
 	}
 
 	// record the first frame
@@ -382,12 +371,9 @@
 		IAnimationDataController& Controller = AnimationObject->GetController();
 		int32 NumKeys = LastFrame.Value + 1;
 
-<<<<<<< HEAD
-=======
 		//Set Interpolation type (Step or Linear), doesn't look like there is a controller for this.
 		AnimationObject->Interpolation = Interpolation;
 
->>>>>>> d731a049
 		// can't use TimePassed. That is just total time that has been passed, not necessarily match with frame count
 		Controller.SetPlayLength( (NumKeys>1) ? RecordingRate.AsSeconds(LastFrame): RecordingRate.AsSeconds(1) );
 		Controller.SetFrameRate(RecordingRate);
@@ -415,13 +401,6 @@
 						const bool bMaterialCurve = CurveMetaData->Type.bMaterial;
 						const bool bAttributeCurve = !bMorphTarget && !bMaterialCurve;
 						
-<<<<<<< HEAD
-						const bool bSkipCurve = (bMorphTarget && !bRecordMorphTargets) ||
-												(bAttributeCurve && !bRecordAttributeCurves) ||
-												(bMaterialCurve && !bRecordMaterialCurves);
-						if (bSkipCurve)
-						{
-=======
 						const FSmartNameMapping* Mapping = SkeletonObj->GetSmartNameContainer(USkeleton::AnimCurveMappingName);
 						FSmartName SmartName;
 
@@ -439,7 +418,6 @@
 						if (bSkipCurve)
 						{
 							UE_LOG(LogAnimation, Log, TEXT("Animation Recorder skipping curve: %s"), *SmartName.DisplayName.ToString());
->>>>>>> d731a049
 							continue;
 						}
 					}
@@ -534,11 +512,6 @@
 
 				UE_LOG(LogAnimation, Log, TEXT("Animation Recorder skipping bone: %s"), *BoneName.ToString());
 			}
-		}
-
-		if (bRecordTransforms == false)
-		{
-			Controller.RemoveAllBoneTracks();
 		}
 
 		if (bRecordTransforms == false)
@@ -685,8 +658,6 @@
 
 	IAnimationDataController& Controller = AnimSequence->GetController();
 	IAnimationDataController::FScopedBracket ScopedBracket(Controller, LOCTEXT("AddTimeCodeAttributesBracket", "Adding Time Code attributes"));
-<<<<<<< HEAD
-=======
 
 	// If the user defined bone doesn't exist, fallback to writing timecodes to the root
 	bool bHasUserDefinedBone = false;
@@ -714,7 +685,6 @@
 			UE_LOG(LogAnimation, Warning, TEXT("User defined bone name: %s not found. Falling back to assigning timecodes to root bone"), *TimecodeBoneMethod.BoneName.ToString());
 		}
 	}
->>>>>>> d731a049
 
 	for (int32 BoneIndex = 0; BoneIndex < SpaceBases->Num(); ++BoneIndex)
 	{
@@ -806,11 +776,7 @@
 
 		if (SpaceBases.Num() != PreviousSpacesBases.Num())
 		{
-<<<<<<< HEAD
-			UE_LOG(LogAnimation, Log, TEXT("Current Num of Spaces %d don't match with the previous number %d so we are stopping recording"), SpaceBases.Num(), PreviousSpacesBases.Num());
-=======
 			UE_LOG(LogAnimation, Log, TEXT("Current Num of Spaces %d don't match with the previous number %d so we are stopping recording"), SpaceBases.Num(),PreviousSpacesBases.Num());
->>>>>>> d731a049
 			StopRecord(true);
 			return;
 		}
@@ -939,13 +905,8 @@
 			const int32 BoneTreeIndex = AnimationTrack.BoneTreeIndex;
 			if (BoneTreeIndex != INDEX_NONE)
 			{
-<<<<<<< HEAD
-				const int32 BoneIndex = AnimSkeleton->GetMeshBoneIndexFromSkeletonBoneIndex(SkeletalMesh, BoneTreeIndex);
-				const int32 ParentIndex = SkeletalMesh->GetRefSkeleton().GetParentIndex(BoneIndex);
-=======
 				const int32 BoneIndex = AnimSkeleton->GetMeshBoneIndexFromSkeletonBoneIndex(SkinnedAsset, BoneTreeIndex);
 				const int32 ParentIndex = SkinnedAsset->GetRefSkeleton().GetParentIndex(BoneIndex);
->>>>>>> d731a049
 
 				if (bRecordTransforms)
 				{
@@ -981,11 +942,7 @@
 				{
 					if (FrameToAdd == 0)
 					{
-<<<<<<< HEAD
-						const FTransform RefPose = Component->SkeletalMesh->GetRefSkeleton().GetRefBonePose()[BoneIndex];
-=======
 						const FTransform RefPose = Component->GetSkeletalMeshAsset()->GetRefSkeleton().GetRefBonePose()[BoneIndex];
->>>>>>> d731a049
 						RawTrack.PosKeys.Add((FVector3f)RefPose.GetTranslation());
 						RawTrack.RotKeys.Add(FQuat4f(RefPose.GetRotation()));
 						RawTrack.ScaleKeys.Add((FVector3f)RefPose.GetScale3D());
@@ -1191,11 +1148,8 @@
 	Recorder->bRecordMorphTargets = Settings.bRecordMorphTargets;
 	Recorder->bRecordAttributeCurves = Settings.bRecordAttributeCurves;
 	Recorder->bRecordMaterialCurves = Settings.bRecordMaterialCurves;
-<<<<<<< HEAD
-=======
 	Recorder->IncludeAnimationNames = Settings.IncludeAnimationNames;
 	Recorder->ExcludeAnimationNames = Settings.ExcludeAnimationNames;
->>>>>>> d731a049
 
 	if (InComponent)
 	{
