--- conflicted
+++ resolved
@@ -116,12 +116,9 @@
 	FString AssetPath;
 	FString AssetName;
 
-<<<<<<< HEAD
-=======
 	FFrameRate SampleRate;
 	float MaximumLength;
 
->>>>>>> 6bbb88c8
 	if (!Component || !Component->SkeletalMesh || !Component->SkeletalMesh->GetSkeleton())
 	{
 		return false;
@@ -238,18 +235,6 @@
 	TimePassed = 0.0;
 	AnimationObject = InAnimationObject;
 
-<<<<<<< HEAD
-	const bool bKeepNotifiesAndCurves = CVarKeepNotifyAndCurvesOnAnimationRecord->GetInt() == 0 ? false : true;
-	if (bKeepNotifiesAndCurves)
-	{
-		AnimationObject->CleanAnimSequenceForImport();
-	}
-	else
-	{
-		AnimationObject->RecycleAnimSequence();
-	}
-=======
->>>>>>> 6bbb88c8
 	AnimationObject->BoneCompressionSettings = FAnimationUtils::GetDefaultAnimationRecorderBoneCompressionSettings();
 
 	FAnimationRecorder::GetBoneTransforms(Component, PreviousSpacesBases);
@@ -389,21 +374,12 @@
 
 					bool bSeenThisCurve = false;
 					int32 WriteIndex = 0;
-<<<<<<< HEAD
-					for (int32 FrameIndex = 0; FrameIndex < NumFrames; ++FrameIndex)
-					{
-						const float TimeToRecord = FrameIndex*IntervalTime;
-						if(RecordedCurves[FrameIndex].ValidCurveWeights[CurveIndex])
-						{
-							float CurCurveValue = RecordedCurves[FrameIndex].CurveWeights[CurveIndex];
-=======
 					for (int32 KeyIndex = 0; KeyIndex < NumKeys; ++KeyIndex)
 					{
 						const float TimeToRecord = RecordingRate.AsSeconds(KeyIndex);
 						if(RecordedCurves[KeyIndex].ValidCurveWeights[CurveIndex])
 						{
 							float CurCurveValue = RecordedCurves[KeyIndex].CurveWeights[CurveIndex];
->>>>>>> 6bbb88c8
 							if (!bSeenThisCurve)
 							{
 								bSeenThisCurve = true;
@@ -413,14 +389,9 @@
 								if (SkeletonObj->GetSmartNameByUID(USkeleton::AnimCurveMappingName, CurveUID, CurveName))
 								{
 									// give default curve flag for recording 
-<<<<<<< HEAD
-									AnimationObject->RawCurveData.AddFloatCurveKey(CurveName, AACF_DefaultCurve, TimeToRecord, CurCurveValue);
-									FloatCurveData = static_cast<FFloatCurve*>(AnimationObject->RawCurveData.GetCurveData(CurveUID, ERawCurveTrackTypes::RCT_Float));
-=======
 									const FAnimationCurveIdentifier CurveId(CurveName, ERawCurveTrackTypes::RCT_Float);
 									Controller.AddCurve(CurveId, AACF_DefaultCurve);
 									FloatCurveData = AnimationObject->GetDataModel()->FindFloatCurve(CurveId);
->>>>>>> 6bbb88c8
 								}
 							}
 
@@ -626,92 +597,6 @@
 	}
 }
 
-void FAnimationRecorder::ProcessRecordedTimes(UAnimSequence* AnimSequence, USkeletalMeshComponent* SkeletalMeshComponent, const FString& HoursName, const FString& MinutesName, const FString& SecondsName, const FString& FramesName, const FString& SubFramesName, const FString& SlateName, const FString& Slate)
-{
-	if (!AnimSequence || !SkeletalMeshComponent)
-	{
-		return;
-	}
-
-	int32 NumFrames = LastFrame  + 1;
-	if (RecordedTimes.Num() != NumFrames)
-	{
-		return;
-	}
-
-	TArray<int32> Hours, Minutes, Seconds, Frames;
-	TArray<float> SubFrames;
-	TArray<float> Times;
-
-	Hours.Reserve(RecordedTimes.Num());
-	Minutes.Reserve(RecordedTimes.Num());
-	Seconds.Reserve(RecordedTimes.Num());
-	Frames.Reserve(RecordedTimes.Num());
-	SubFrames.Reserve(RecordedTimes.Num());
-	Times.Reserve(RecordedTimes.Num());
-
-	for (int32 FrameIndex = 0; FrameIndex < NumFrames; ++FrameIndex)
-	{
-		const float TimeToRecord = FrameIndex*IntervalTime;
-
-		FQualifiedFrameTime RecordedTime = RecordedTimes[FrameIndex];
-		FTimecode Timecode = FTimecode::FromFrameNumber(RecordedTime.Time.FrameNumber, RecordedTime.Rate);
-		
-		Hours.Add(Timecode.Hours);
-		Minutes.Add(Timecode.Minutes);
-		Seconds.Add(Timecode.Seconds);
-		Frames.Add(Timecode.Frames);
-
-		float SubFrame = RecordedTime.Time.GetSubFrame();
-		SubFrames.Add(SubFrame);
-
-		Times.Add(TimeToRecord);
-	}
-
-	Hours.Shrink();
-	Minutes.Shrink();
-	Seconds.Shrink();
-	Frames.Shrink();
-	SubFrames.Shrink();
-	Times.Shrink();
-	
-	USkeleton* AnimSkeleton = AnimSequence->GetSkeleton();
-
-	const USkinnedMeshComponent* const MasterPoseComponentInst = SkeletalMeshComponent->MasterPoseComponent.Get();
-	const TArray<FTransform>* SpaceBases;
-	if (MasterPoseComponentInst)
-	{
-		SpaceBases = &MasterPoseComponentInst->GetComponentSpaceTransforms();
-	}
-	else
-	{
-		SpaceBases = &SkeletalMeshComponent->GetComponentSpaceTransforms();
-	}
-
-	// String is not animatable, just add 1 slate at the first key time
-	TArray<FString> Slates(&Slate, 1);
-	TArray<float> SlateTimes(&Times[0], 1);
-
-	for (int32 BoneIndex = 0; BoneIndex < SpaceBases->Num(); ++BoneIndex)
-	{
-		// verify if this bone exists in skeleton
-		const int32 BoneTreeIndex = AnimSkeleton->GetSkeletonBoneIndexFromMeshBoneIndex(SkeletalMeshComponent->MasterPoseComponent != nullptr ? SkeletalMeshComponent->MasterPoseComponent->SkeletalMesh : SkeletalMeshComponent->SkeletalMesh, BoneIndex);
-		if (BoneTreeIndex != INDEX_NONE)
-		{
-			// add tracks for the bone existing
-			FName BoneTreeName = AnimSkeleton->GetReferenceSkeleton().GetBoneName(BoneTreeIndex);
-			
-			AnimSequence->AddBoneIntegerCustomAttribute(BoneTreeName, FName(*HoursName), Times, Hours);
-			AnimSequence->AddBoneIntegerCustomAttribute(BoneTreeName, FName(*MinutesName), Times, Minutes);
-			AnimSequence->AddBoneIntegerCustomAttribute(BoneTreeName, FName(*SecondsName), Times, Seconds);
-			AnimSequence->AddBoneIntegerCustomAttribute(BoneTreeName, FName(*FramesName), Times, Frames);
-			AnimSequence->AddBoneFloatCustomAttribute(BoneTreeName, FName(*SubFramesName), Times, SubFrames);
-
-			AnimSequence->AddBoneStringCustomAttribute(BoneTreeName, FName(*SlateName), SlateTimes, Slates);
-		}
-	}
-}
-
 void FAnimationRecorder::AddReferencedObjects(FReferenceCollector& Collector)
 {
 	if (AnimationObject)
@@ -852,15 +737,9 @@
 				const int32 BoneTreeIndex = AnimationTrack.BoneTreeIndex;
 				if (BoneTreeIndex != INDEX_NONE)
 				{
-<<<<<<< HEAD
-					int32 BoneIndex = AnimSkeleton->GetMeshBoneIndexFromSkeletonBoneIndex(SkeletalMesh, BoneTreeIndex);
-					int32 ParentIndex = SkeletalMesh->GetRefSkeleton().GetParentIndex(BoneIndex);
-					FTransform LocalTransform = SpacesBases[BoneIndex];
-=======
 					const int32 BoneIndex = AnimSkeleton->GetMeshBoneIndexFromSkeletonBoneIndex(SkeletalMesh, BoneTreeIndex);
 					const int32 ParentIndex = SkeletalMesh->GetRefSkeleton().GetParentIndex(BoneIndex);
 					const FTransform LocalTransform = SpacesBases[BoneIndex];
->>>>>>> 6bbb88c8
 					if (ParentIndex == INDEX_NONE)
 					{
 						if (bRemoveRootTransform && BoneAnimationTracks.Num() > 1)
@@ -899,16 +778,11 @@
 			const int32 BoneTreeIndex = AnimationTrack.BoneTreeIndex;
 			if (BoneTreeIndex != INDEX_NONE)
 			{
-<<<<<<< HEAD
-				int32 BoneIndex = AnimSkeleton->GetMeshBoneIndexFromSkeletonBoneIndex(SkeletalMesh, BoneTreeIndex);
-				int32 ParentIndex = SkeletalMesh->GetRefSkeleton().GetParentIndex(BoneIndex);
-=======
 				const int32 BoneIndex = AnimSkeleton->GetMeshBoneIndexFromSkeletonBoneIndex(SkeletalMesh, BoneTreeIndex);
 				const int32 ParentIndex = SkeletalMesh->GetRefSkeleton().GetParentIndex(BoneIndex);
 
 				if (bRecordTransforms)
 				{
->>>>>>> 6bbb88c8
 				FTransform LocalTransform = SpacesBases[BoneIndex];
 				if ( ParentIndex != INDEX_NONE )
 				{
@@ -923,31 +797,19 @@
 					}
 				}
 
-<<<<<<< HEAD
-				FRawAnimSequenceTrack& RawTrack = AnimationObject->GetRawAnimationTrack(TrackIndex);
-				if (bRecordTransforms)
-				{
-					RawTrack.PosKeys.Add(LocalTransform.GetTranslation());
-					RawTrack.RotKeys.Add(LocalTransform.GetRotation());
-					RawTrack.ScaleKeys.Add(LocalTransform.GetScale3D());
-=======
 					RawTrack.PosKeys.Add(FVector3f(LocalTransform.GetTranslation()));
 					RawTrack.RotKeys.Add(FQuat4f(LocalTransform.GetRotation()));
 					RawTrack.ScaleKeys.Add(FVector3f(LocalTransform.GetScale3D()));  
->>>>>>> 6bbb88c8
 					if (AnimationSerializer)
 					{
 						SerializedAnimation.AddTransform(TrackIndex, LocalTransform);
 					}
-<<<<<<< HEAD
-=======
 					// verification
 					if (FrameToAdd != RawTrack.PosKeys.Num() - 1)
 					{
 						UE_LOG(LogAnimation, Warning, TEXT("Mismatch in animation frames. Trying to record frame: %d, but only: %d frame(s) exist. Changing skeleton while recording is not supported."), FrameToAdd, RawTrack.PosKeys.Num());
 						return false;
 					}
->>>>>>> 6bbb88c8
 				}
 				else
 				{
@@ -970,10 +832,7 @@
 			AnimationSerializer->WriteFrameData(AnimationSerializer->FramesWritten, SerializedAnimation);
 		}
 		// each RecordedCurves contains all elements
-<<<<<<< HEAD
-=======
 		const bool bRecordCurves = bRecordMorphTargets || bRecordAttributeCurves || bRecordMaterialCurves; 
->>>>>>> 6bbb88c8
 		if (bRecordCurves && AnimationCurves.CurveWeights.Num() > 0)
 		{
 			RecordedCurves.Emplace(AnimationCurves.CurveWeights, AnimationCurves.ValidCurveWeights);
@@ -1158,13 +1017,9 @@
 	Recorder->bCheckDeltaTimeAtBeginning = Settings.bCheckDeltaTimeAtBeginning;
 	Recorder->AnimationSerializer = InAnimationSerializer;
 	Recorder->bRecordTransforms = Settings.bRecordTransforms;
-<<<<<<< HEAD
-	Recorder->bRecordCurves = Settings.bRecordCurves;
-=======
 	Recorder->bRecordMorphTargets = Settings.bRecordMorphTargets;
 	Recorder->bRecordAttributeCurves = Settings.bRecordAttributeCurves;
 	Recorder->bRecordMaterialCurves = Settings.bRecordMaterialCurves;
->>>>>>> 6bbb88c8
 
 	if (InComponent)
 	{
