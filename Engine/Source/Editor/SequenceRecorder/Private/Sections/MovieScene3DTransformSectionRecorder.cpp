// Copyright Epic Games, Inc. All Rights Reserved.

#include "Sections/MovieScene3DTransformSectionRecorder.h"
#include "Misc/ScopedSlowTask.h"
#include "GameFramework/Character.h"
#include "KeyParams.h"
#include "Sections/MovieScene3DTransformSection.h"
#include "Tracks/MovieScene3DTransformTrack.h"
#include "SequenceRecorder.h"
#include "SequenceRecorderSettings.h"
#include "SequenceRecorderUtils.h"
#include "Algo/Transform.h"
#include "Channels/MovieSceneChannelProxy.h"
#include "Animation/AnimData/AnimDataModel.h"
#include "Animation/AnimSequence.h"

TSharedPtr<IMovieSceneSectionRecorder> FMovieScene3DTransformSectionRecorderFactory::CreateSectionRecorder(const FActorRecordingSettings& InActorRecordingSettings) const
{
	return nullptr;
}

TSharedPtr<FMovieScene3DTransformSectionRecorder> FMovieScene3DTransformSectionRecorderFactory::CreateSectionRecorder(bool bRecordTransforms, TSharedPtr<class FMovieSceneAnimationSectionRecorder> InAnimRecorder) const
{
	return MakeShareable(new FMovieScene3DTransformSectionRecorder(bRecordTransforms, InAnimRecorder));
}

bool FMovieScene3DTransformSectionRecorderFactory::CanRecordObject(UObject* InObjectToRecord) const
{
	if(USceneComponent* SceneComponent = Cast<USceneComponent>(InObjectToRecord))
	{
		// Dont record the root component transforms as this will be taken into account by the actor transform track
		// Also dont record transforms of skeletal mesh components as they will be taken into account in the actor transform
		bool bIsCharacterSkelMesh = false;
		if (SceneComponent->IsA<USkeletalMeshComponent>() && SceneComponent->GetOwner()->IsA<ACharacter>())
		{
			ACharacter* Character = CastChecked<ACharacter>(SceneComponent->GetOwner());
			bIsCharacterSkelMesh = SceneComponent == Character->GetMesh();
		}

		return (SceneComponent != SceneComponent->GetOwner()->GetRootComponent() && !bIsCharacterSkelMesh);
	}
	else 
	{
		return InObjectToRecord->IsA<AActor>();
	}
}

void FMovieScene3DTransformSectionRecorder::CreateSection(UObject* InObjectToRecord, UMovieScene* InMovieScene, const FGuid& InGuid, float Time) 
{
	ObjectToRecord = InObjectToRecord;
	Guid = InGuid;
	bWasAttached = false;
	RecordingStartTime = Time;

	MovieScene = InMovieScene;

	static FName Transform("Transform");
	MovieSceneTrack = InMovieScene->FindTrack<UMovieScene3DTransformTrack>(Guid, Transform);
	if (!MovieSceneTrack.IsValid())
	{
		MovieSceneTrack = InMovieScene->AddTrack<UMovieScene3DTransformTrack>(Guid);
	}
	else
	{
		MovieSceneTrack->RemoveAllAnimationData();
	}

	if(MovieSceneTrack.IsValid())
	{
		MovieSceneSection = Cast<UMovieScene3DTransformSection>(MovieSceneTrack->CreateNewSection());

		MovieSceneTrack->AddSection(*MovieSceneSection);

		DefaultTransform = FTransform::Identity;
		GetTransformToRecord(DefaultTransform);

		FVector Translation   = DefaultTransform.GetTranslation();
		FVector EulerRotation = DefaultTransform.GetRotation().Rotator().Euler();
		FVector Scale         = DefaultTransform.GetScale3D();

		TArrayView<FMovieSceneDoubleChannel*> DoubleChannels = MovieSceneSection->GetChannelProxy().GetChannels<FMovieSceneDoubleChannel>();
		DoubleChannels[0]->SetDefault(Translation.X);
		DoubleChannels[1]->SetDefault(Translation.Y);
		DoubleChannels[2]->SetDefault(Translation.Z);
		DoubleChannels[3]->SetDefault(EulerRotation.X);
		DoubleChannels[4]->SetDefault(EulerRotation.Y);
		DoubleChannels[5]->SetDefault(EulerRotation.Z);
		DoubleChannels[6]->SetDefault(Scale.X);
		DoubleChannels[7]->SetDefault(Scale.Y);
		DoubleChannels[8]->SetDefault(Scale.Z);

		FFrameRate   TickResolution = MovieSceneSection->GetTypedOuter<UMovieScene>()->GetTickResolution();
		FFrameNumber CurrentFrame    = (Time * TickResolution).FloorToFrame();

		MovieSceneSection->SetRange(TRange<FFrameNumber>::Inclusive(CurrentFrame, CurrentFrame));

		MovieSceneSection->TimecodeSource = SequenceRecorderUtils::GetTimecodeSource();
	}
}

void FMovieScene3DTransformSectionRecorder::FinalizeSection(float CurrentTime)
{
	if (!MovieSceneSection.IsValid())
	{
		return;
	}

	bool bWasRecording = bRecording;
	bRecording = false;

	FScopedSlowTask SlowTask(4.0f, NSLOCTEXT("SequenceRecorder", "ProcessingTransforms", "Processing Transforms"));

	check (	BufferedTransforms.Times.Num() == BufferedTransforms.LocationX.Num());	
	check (	BufferedTransforms.Times.Num() == BufferedTransforms.LocationY.Num());
	check (	BufferedTransforms.Times.Num() == BufferedTransforms.LocationZ.Num());
	check (	BufferedTransforms.Times.Num() == BufferedTransforms.RotationX.Num());
	check (	BufferedTransforms.Times.Num() == BufferedTransforms.RotationY.Num());
	check (	BufferedTransforms.Times.Num() == BufferedTransforms.RotationZ.Num());
	check (	BufferedTransforms.Times.Num() == BufferedTransforms.ScaleX.Num());
	check (	BufferedTransforms.Times.Num() == BufferedTransforms.ScaleY.Num());
	check (	BufferedTransforms.Times.Num() == BufferedTransforms.ScaleZ.Num());

	// if we have a valid animation recorder, we need to build our transforms from the animation
	// so we properly synchronize our keyframes. This should only be done when recording animation 
	// to the animation asset in world space because otherwise if recording to local space, the root 
	// bone would resolve to identity and local space transform keys would be recorded.
	if(AnimRecorder.IsValid() && bWasRecording && AnimRecorder->AnimationSettings.bRecordInWorldSpace)
	{
		check(BufferedTransforms.Times.Num() == 0);

		UAnimSequence* AnimSequence = AnimRecorder->GetAnimSequence();
		USkeletalMeshComponent* SkeletalMeshComponent = AnimRecorder->GetSkeletalMeshComponent();
		if (SkeletalMeshComponent)
		{
			USkeletalMesh* SkeletalMesh = SkeletalMeshComponent->MasterPoseComponent != nullptr ? ToRawPtr(SkeletalMeshComponent->MasterPoseComponent->SkeletalMesh) : ToRawPtr(SkeletalMeshComponent->SkeletalMesh);
			if (AnimSequence && SkeletalMesh)
			{
				// find the root bone
				int32 RootIndex = INDEX_NONE;
				USkeleton* AnimSkeleton = AnimSequence->GetSkeleton();

				const TArray<FBoneAnimationTrack>& BoneAnimationTracks = AnimSequence->GetDataModel()->GetBoneAnimationTracks();
				for (const FBoneAnimationTrack& AnimationTrack : BoneAnimationTracks)
				{
					// verify if this bone exists in skeleton
					const int32 BoneTreeIndex = AnimationTrack.BoneTreeIndex;
					if (BoneTreeIndex != INDEX_NONE)
					{
<<<<<<< HEAD
						int32 BoneIndex = AnimSkeleton->GetMeshBoneIndexFromSkeletonBoneIndex(SkeletalMesh, BoneTreeIndex);
						int32 ParentIndex = SkeletalMesh->GetRefSkeleton().GetParentIndex(BoneIndex);
=======
						const int32 BoneIndex = AnimSkeleton->GetMeshBoneIndexFromSkeletonBoneIndex(SkeletalMesh, BoneTreeIndex);
						const int32 ParentIndex = SkeletalMesh->GetRefSkeleton().GetParentIndex(BoneIndex);
>>>>>>> 6bbb88c8
						if (ParentIndex == INDEX_NONE)
						{
							// found root
							RootIndex = BoneIndex;
							break;
						}
					}
				}

				ensure(BoneAnimationTracks.IsValidIndex(RootIndex));
				check(RootIndex != INDEX_NONE);

				FFrameRate TickResolution = MovieSceneSection->GetTypedOuter<UMovieScene>()->GetTickResolution();
				const FFrameNumber StartTime = (RecordingStartTime * TickResolution).FloorToFrame();

				// we may need to offset the transform here if the animation was not recorded on the root component
				FTransform InvComponentTransform = AnimRecorder->GetComponentTransform().Inverse();

				const FRawAnimSequenceTrack& RawTrack = BoneAnimationTracks[RootIndex].InternalTrackData;
				const int32 KeyCount = FMath::Max(FMath::Max(RawTrack.PosKeys.Num(), RawTrack.RotKeys.Num()), RawTrack.ScaleKeys.Num());
				for (int32 KeyIndex = 0; KeyIndex < KeyCount; KeyIndex++)
				{
					FTransform Transform;
					if (RawTrack.PosKeys.IsValidIndex(KeyIndex))
					{
						Transform.SetTranslation(FVector(RawTrack.PosKeys[KeyIndex]));
					}
					else if (RawTrack.PosKeys.Num() > 0)
					{
						Transform.SetTranslation(FVector(RawTrack.PosKeys[0]));
					}

					if (RawTrack.RotKeys.IsValidIndex(KeyIndex))
					{
						Transform.SetRotation(FQuat(RawTrack.RotKeys[KeyIndex]));
					}
					else if (RawTrack.RotKeys.Num() > 0)
					{
						Transform.SetRotation(FQuat(RawTrack.RotKeys[0]));
					}

					if (RawTrack.ScaleKeys.IsValidIndex(KeyIndex))
					{
						Transform.SetScale3D(FVector(RawTrack.ScaleKeys[KeyIndex]));
					}
					else if (RawTrack.ScaleKeys.Num() > 0)
					{
						Transform.SetScale3D(FVector(RawTrack.ScaleKeys[0]));
					}

					FFrameNumber AnimationFrame = (AnimSequence->GetTimeAtFrame(KeyIndex) * TickResolution).FloorToFrame();
					BufferedTransforms.Add(InvComponentTransform * Transform, StartTime + AnimationFrame);
				}
			}
		}
	}

	SlowTask.EnterProgressFrame();

	// Try to 're-wind' rotations that look like axis flips
	// We need to do this as a post-process because the recorder cant reliably access 'wound' rotations:
	// - Net quantize may use quaternions.
	// - Scene components cache transforms as quaternions.
	// - Gameplay is free to clamp/fmod rotations as it sees fit.
	int32 TransformCount = BufferedTransforms.Times.Num();
	for(int32 TransformIndex = 0; TransformIndex < TransformCount - 1; TransformIndex++)
	{
		FMath::WindRelativeAnglesDegrees(BufferedTransforms.RotationZ[TransformIndex], BufferedTransforms.RotationZ[TransformIndex+1]);
		FMath::WindRelativeAnglesDegrees(BufferedTransforms.RotationY[TransformIndex], BufferedTransforms.RotationY[TransformIndex+1]);
		FMath::WindRelativeAnglesDegrees(BufferedTransforms.RotationX[TransformIndex], BufferedTransforms.RotationX[TransformIndex+1]);
	}

	SlowTask.EnterProgressFrame();

	// If we are syncing to an animation, use linear interpolation to avoid foot sliding etc. 
	// Otherwise use cubic for better quality (much better for projectiles etc.)

	// @todo: sequencer-timecode: this was previously never actually used - should it be??
	const ERichCurveInterpMode Interpolation = AnimRecorder.IsValid() ? RCIM_Linear : RCIM_Cubic;

	// add buffered transforms
	TArrayView<FMovieSceneDoubleChannel*> DoubleChannels = MovieSceneSection->GetChannelProxy().GetChannels<FMovieSceneDoubleChannel>();

	auto Transformation = [Interpolation](double In)
	{
		FMovieSceneDoubleValue NewValue(In);
		NewValue.InterpMode = Interpolation;
		return NewValue;
	};
	TArray<FMovieSceneDoubleValue> DoubleValues;

	DoubleValues.Reset(BufferedTransforms.LocationX.Num());
	Algo::Transform(BufferedTransforms.LocationX, DoubleValues, Transformation);
	DoubleChannels[0]->Set(BufferedTransforms.Times, MoveTemp(DoubleValues));

	DoubleValues.Reset(BufferedTransforms.LocationY.Num());
	Algo::Transform(BufferedTransforms.LocationY, DoubleValues, Transformation);
	DoubleChannels[1]->Set(BufferedTransforms.Times, MoveTemp(DoubleValues));

	DoubleValues.Reset(BufferedTransforms.LocationZ.Num());
	Algo::Transform(BufferedTransforms.LocationZ, DoubleValues, Transformation);
	DoubleChannels[2]->Set(BufferedTransforms.Times, MoveTemp(DoubleValues));

	DoubleValues.Reset(BufferedTransforms.RotationX.Num());
	Algo::Transform(BufferedTransforms.RotationX, DoubleValues, Transformation);
	DoubleChannels[3]->Set(BufferedTransforms.Times, MoveTemp(DoubleValues));

	DoubleValues.Reset(BufferedTransforms.RotationY.Num());
	Algo::Transform(BufferedTransforms.RotationY, DoubleValues, Transformation);
	DoubleChannels[4]->Set(BufferedTransforms.Times, MoveTemp(DoubleValues));

	DoubleValues.Reset(BufferedTransforms.RotationZ.Num());
	Algo::Transform(BufferedTransforms.RotationZ, DoubleValues, Transformation);
	DoubleChannels[5]->Set(BufferedTransforms.Times, MoveTemp(DoubleValues));

	DoubleValues.Reset(BufferedTransforms.ScaleX.Num());
	Algo::Transform(BufferedTransforms.ScaleX, DoubleValues, Transformation);
	DoubleChannels[6]->Set(BufferedTransforms.Times, MoveTemp(DoubleValues));

	DoubleValues.Reset(BufferedTransforms.ScaleY.Num());
	Algo::Transform(BufferedTransforms.ScaleY, DoubleValues, Transformation);
	DoubleChannels[7]->Set(BufferedTransforms.Times, MoveTemp(DoubleValues));

	DoubleValues.Reset(BufferedTransforms.ScaleZ.Num());
	Algo::Transform(BufferedTransforms.ScaleZ, DoubleValues, Transformation);
	DoubleChannels[8]->Set(BufferedTransforms.Times, MoveTemp(DoubleValues));

	FTransform FirstTransform = FTransform::Identity;
	if (BufferedTransforms.Times.Num())
	{
		FirstTransform.SetTranslation(FVector(BufferedTransforms.LocationX[0], BufferedTransforms.LocationY[0], BufferedTransforms.LocationZ[0]));
		FirstTransform.SetRotation(FQuat(FRotator(BufferedTransforms.RotationY[0], BufferedTransforms.RotationZ[0], BufferedTransforms.RotationX[0])));
		FirstTransform.SetScale3D(FVector(BufferedTransforms.ScaleX[0], BufferedTransforms.ScaleY[0], BufferedTransforms.ScaleZ[0]));
	}

	BufferedTransforms = FBufferedTransformKeys();

	SlowTask.EnterProgressFrame();

	// now remove linear keys
	const USequenceRecorderSettings* Settings = GetDefault<USequenceRecorderSettings>();
	if (Settings->bReduceKeys)
	{
		FKeyDataOptimizationParams Params;

		for (FMovieSceneDoubleChannel* Channel : DoubleChannels)
		{
			Channel->Optimize(Params);
		}
	}
	else
	{
		for (FMovieSceneDoubleChannel* Channel : DoubleChannels)
		{
			Channel->AutoSetTangents();
		}
	}

	// we cant remove redundant tracks if we were attached as the playback relies on update order of
	// transform tracks. Without this track, relative transforms would accumulate.
	if(!bWasAttached)
	{
		bool bCanRemoveTrack = true;
		for (FMovieSceneDoubleChannel* Channel : MovieSceneSection->GetChannelProxy().GetChannels<FMovieSceneDoubleChannel>())
		{
			if (Channel)
			{
				int32 NumKeys = Channel->GetTimes().Num();
				if (NumKeys == 1)
				{
					*Channel = FMovieSceneDoubleChannel();
				}
				else if (NumKeys > 1)
				{
					bCanRemoveTrack = false;
				}
			}
		}

		if (bCanRemoveTrack)
		{
			if(DefaultTransform.Equals(FTransform::Identity))
			{
				MovieScene->RemoveTrack(*MovieSceneTrack.Get());
			}
		}
	}

	SlowTask.EnterProgressFrame();

	// If recording a spawnable, update the spawnable object template to the first keyframe
	if (MovieScene.IsValid() && Guid.IsValid())
	{
		FMovieSceneSpawnable* Spawnable = MovieScene->FindSpawnable(Guid);
		if (Spawnable)
		{
			Spawnable->SpawnTransform = FirstTransform;
		}
	}

	FFrameRate   TickResolution = MovieSceneSection->GetTypedOuter<UMovieScene>()->GetTickResolution();
	
	FFrameNumber CurrentFrame    = (CurrentTime * TickResolution).FloorToFrame();
	
	MovieSceneSection->ExpandToFrame(CurrentFrame);
}

void FMovieScene3DTransformSectionRecorder::Record(float CurrentTime)
{
	if (!MovieSceneSection.IsValid())
	{
		return;
	}

	if(ObjectToRecord.IsValid())
	{
		if(USceneComponent* SceneComponent = Cast<USceneComponent>(ObjectToRecord.Get()))
		{
			// dont record non-registered scene components
			if(!SceneComponent->IsRegistered())
			{
				return;
			}
		}

		FFrameRate   TickResolution  = MovieSceneSection->GetTypedOuter<UMovieScene>()->GetTickResolution();
		FFrameNumber CurrentFrame    = (CurrentTime * TickResolution).FloorToFrame();

		if(bRecording)
		{
			// don't record from the transform of the component/actor if we are synchronizing with an animation
			if (!AnimRecorder.IsValid() || !AnimRecorder->AnimationSettings.bRecordInWorldSpace)
			{
				FTransform TransformToRecord;
				if (GetTransformToRecord(TransformToRecord))
				{
					BufferedTransforms.Add(TransformToRecord, CurrentFrame);
				}
			}
		}
	}
}

bool FMovieScene3DTransformSectionRecorder::GetTransformToRecord(FTransform& TransformToRecord)
{
	if(USceneComponent* SceneComponent = Cast<USceneComponent>(ObjectToRecord.Get()))
	{
		TransformToRecord = SceneComponent->GetRelativeTransform();
		return true;
	}
	else if(AActor* Actor = Cast<AActor>(ObjectToRecord.Get()))
	{
		bool bCaptureWorldSpaceTransform = false;

		USceneComponent* RootComponent = Actor->GetRootComponent();
		USceneComponent* AttachParent = RootComponent ? RootComponent->GetAttachParent() : nullptr;

		bWasAttached = AttachParent != nullptr;
		if (AttachParent)
		{
			// We capture world space transforms for actors if they're attached, but we're not recording the attachment parent
			bCaptureWorldSpaceTransform = !FSequenceRecorder::Get().FindRecording(AttachParent->GetOwner());
		}

		if (!RootComponent)
		{
			return false;
		}

		if (bCaptureWorldSpaceTransform)
		{
			TransformToRecord = Actor->ActorToWorld();
			return true;
		}
		else
		{
			TransformToRecord = RootComponent->GetRelativeTransform();
			return true;
		}
	}

	return false;
}<|MERGE_RESOLUTION|>--- conflicted
+++ resolved
@@ -146,13 +146,8 @@
 					const int32 BoneTreeIndex = AnimationTrack.BoneTreeIndex;
 					if (BoneTreeIndex != INDEX_NONE)
 					{
-<<<<<<< HEAD
-						int32 BoneIndex = AnimSkeleton->GetMeshBoneIndexFromSkeletonBoneIndex(SkeletalMesh, BoneTreeIndex);
-						int32 ParentIndex = SkeletalMesh->GetRefSkeleton().GetParentIndex(BoneIndex);
-=======
 						const int32 BoneIndex = AnimSkeleton->GetMeshBoneIndexFromSkeletonBoneIndex(SkeletalMesh, BoneTreeIndex);
 						const int32 ParentIndex = SkeletalMesh->GetRefSkeleton().GetParentIndex(BoneIndex);
->>>>>>> 6bbb88c8
 						if (ParentIndex == INDEX_NONE)
 						{
 							// found root
