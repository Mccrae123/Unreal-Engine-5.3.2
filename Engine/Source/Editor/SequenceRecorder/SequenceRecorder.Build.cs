--- conflicted
+++ resolved
@@ -6,15 +6,6 @@
 	{
 		public SequenceRecorder(ReadOnlyTargetRules Target) : base(Target)
 		{
-<<<<<<< HEAD
-			PrivateIncludePaths.AddRange(
-				new string[] {
-	                "Editor/SceneOutliner/Private",
-				}
-			);
-
-=======
->>>>>>> 4af6daef
 			PublicDependencyModuleNames.AddRange(
 				new string[]
 				{
@@ -49,10 +40,6 @@
                     "EditorWidgets",
                     "Kismet",
                     "LiveLinkInterface",
-<<<<<<< HEAD
-                    "SerializedRecorderInterface",
-=======
->>>>>>> 4af6daef
 					"SceneOutliner",
                 }
                 );
