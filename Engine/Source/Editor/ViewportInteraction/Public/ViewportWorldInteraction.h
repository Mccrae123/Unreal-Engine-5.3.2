--- conflicted
+++ resolved
@@ -19,13 +19,6 @@
 #include "GenericPlatform/ICursor.h"
 #include "ViewportWorldInteraction.generated.h"
 
-<<<<<<< HEAD
-
-class IViewportInteractableInterface;
-class UViewportInteractor;
-
-=======
->>>>>>> c08c13e0
 namespace ViewportWorldActionTypes
 {
 	static const FName NoAction( "NoAction" );
@@ -42,10 +35,6 @@
 class IViewportInteractableInterface;
 class UViewportInteractor;
 
-<<<<<<< HEAD
-
-=======
->>>>>>> c08c13e0
 UCLASS()
 class VIEWPORTINTERACTION_API UViewportWorldInteraction : public UEditorWorldExtension
 {
@@ -60,10 +49,6 @@
 	virtual void Shutdown() override;
 	virtual void Tick( float DeltaSeconds ) override;
 	
-<<<<<<< HEAD
-	/** Returns true if this worldinteraction is currently running */
-	bool IsActive() const;
-
 	/** Adds interactor to the worldinteraction */
 	void AddInteractor( UViewportInteractor* Interactor );
 
@@ -94,38 +79,6 @@
 	DECLARE_EVENT_ThreeParams( UViewportWorldInteraction, FOnViewportInteractionInputUnhandled, class FEditorViewportClient& /* ViewportClient */, class UViewportInteractor* /* Interactor */, const struct FViewportActionKeyInput& /* Action */ );
 	FOnViewportInteractionInputUnhandled& OnViewportInteractionInputUnhandled() { return OnViewportInteractionInputUnhandledEvent; };
 
-=======
-	/** Adds interactor to the worldinteraction */
-	void AddInteractor( UViewportInteractor* Interactor );
-
-	/** Removes interactor from the worldinteraction and removes the interactor from its paired interactor if any */
-	void RemoveInteractor( UViewportInteractor* Interactor );
-
-	/** Creates an interactor for the mouse cursor.  If one already exists, this will add a reference to it.  Remember to
-	    call ReleaseMouseCursorInteractor() when you're done. */
-	void AddMouseCursorInteractor();
-
-	/** When you're finished with the mouse cursor interactor, call this to release it.  It will be destroyed unless
-	    another system is still using it */
-	void ReleaseMouseCursorInteractor();
-
-	/** Gets the event for hovering update which is broadcasted for each interactor */
-	DECLARE_EVENT_ThreeParams( UViewportWorldInteraction, FOnVIHoverUpdate, class UViewportInteractor* /* Interactor */, FVector& /* OutHoverImpactPoint */, bool& /* bWasHandled */ );
-	FOnVIHoverUpdate& OnViewportInteractionHoverUpdate() { return OnHoverUpdateEvent; }
-
-	/** Gets the event for previewing input actions.  This allows systems to get a first chance at actions before everything else. */
-	DECLARE_EVENT_FiveParams( UViewportWorldInteraction, FOnPreviewInputAction, class FEditorViewportClient& /* ViewportClient */, class UViewportInteractor* /* Interactor */, const struct FViewportActionKeyInput& /* Action */, bool& /* bOutIsInputCaptured */, bool& /* bWasHandled */ );
-	FOnPreviewInputAction& OnPreviewInputAction() { return OnPreviewInputActionEvent; }
-
-	/** Gets the event for input actions update which is broadcasted for each interactor */
-	DECLARE_EVENT_FiveParams( UViewportWorldInteraction, FOnVIActionHandle, class FEditorViewportClient& /* ViewportClient */, class UViewportInteractor* /* Interactor */, const struct FViewportActionKeyInput& /* Action */, bool& /* bOutIsInputCaptured */, bool& /* bWasHandled */ );
-	FOnVIActionHandle& OnViewportInteractionInputAction() { return OnInputActionEvent; }
-
-	/** Called when the user clicks on 'nothing' to allow systems to deselect anything that's selected */
-	DECLARE_EVENT_ThreeParams( UViewportWorldInteraction, FOnViewportInteractionInputUnhandled, class FEditorViewportClient& /* ViewportClient */, class UViewportInteractor* /* Interactor */, const struct FViewportActionKeyInput& /* Action */ );
-	FOnViewportInteractionInputUnhandled& OnViewportInteractionInputUnhandled() { return OnViewportInteractionInputUnhandledEvent; };
-
->>>>>>> c08c13e0
 	/** To handle raw key input from the Input Preprocessor */
 	DECLARE_EVENT_FourParams( UViewportWorldInteraction, FOnHandleInputKey, class FEditorViewportClient* /* ViewportClient */, const FKey /* Key */, const EInputEvent /* Event */, bool& /* bWasHandled */ );
 	FOnHandleInputKey& OnHandleKeyInput() { return OnKeyInputEvent; }
@@ -191,17 +144,10 @@
 
 	virtual bool InputKey( FEditorViewportClient* InViewportClient, FViewport* Viewport, FKey Key, EInputEvent Event ) override;
 	virtual bool InputAxis( FEditorViewportClient* InViewportClient, FViewport* Viewport, int32 ControllerId, FKey Key, float Delta, float DeltaTime ) override;
-<<<<<<< HEAD
 
 	/** Handles the key input from the Input Preprocessor*/
 	bool PreprocessedInputKey( const FKey Key, const EInputEvent Event );
 
-=======
-
-	/** Handles the key input from the Input Preprocessor*/
-	bool PreprocessedInputKey( const FKey Key, const EInputEvent Event );
-
->>>>>>> c08c13e0
 	/** Handles the axis input from the Input Preprocessor*/
 	bool PreprocessedInputAxis( const int32 ControllerId, const FKey Key, const float Delta, const float DeltaTime );
 
@@ -381,7 +327,6 @@
 
 	/** Static function to load the asset container */
 	static const class UViewportInteractionAssetContainer& LoadAssetContainer();
-<<<<<<< HEAD
 
 	/** Plays sound at location. */
 	void PlaySound(USoundBase* SoundBase, const FVector& InWorldLocation, const float InVolume = 1.0f);
@@ -389,15 +334,6 @@
 	/** Set if this world interaction is in VR. */
 	void SetInVR(const bool bInVR);
 
-=======
-
-	/** Plays sound at location. */
-	void PlaySound(USoundBase* SoundBase, const FVector& InWorldLocation, const float InVolume = 1.0f);
-
-	/** Set if this world interaction is in VR. */
-	void SetInVR(const bool bInVR);
-
->>>>>>> c08c13e0
 	/** Get if this world interaction is in VR. */
 	bool IsInVR() const;
 
@@ -664,12 +600,9 @@
 
 	/** All of the objects we're currently interacting with, such as selected actors */
 	TArray< TUniquePtr< FViewportTransformable > > Transformables;
-<<<<<<< HEAD
-=======
 
 	/** The current gizmo type */ //@todo ViewportInteraction: Currently this is only used for universal gizmo.
 	TOptional<EGizmoHandleTypes> GizmoType;
->>>>>>> c08c13e0
 
 	//
 	// Snap grid
@@ -761,12 +694,6 @@
 	/** Event that is fired when the world scale changes */
 	FOnWorldScaleChanged OnWorldScaleChangedEvent;
 
-<<<<<<< HEAD
-	/** If the world interaction is active and running the tick function */
-	bool bActive;
-
-=======
->>>>>>> c08c13e0
 	/** If this world interaction should get input from the input processor */
 	bool bUseInputPreprocessor;
 
