--- conflicted
+++ resolved
@@ -30,11 +30,7 @@
 
 	/** The text that displays the actual measurement and units */
 	UPROPERTY()
-<<<<<<< HEAD
-	class UTextRenderComponent* MeasurementText = nullptr;
-=======
 	TObjectPtr<class UTextRenderComponent> MeasurementText = nullptr;
->>>>>>> 6bbb88c8
 };
 
 
