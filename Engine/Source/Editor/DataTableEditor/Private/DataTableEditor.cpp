// Copyright Epic Games, Inc. All Rights Reserved.

#include "DataTableEditor.h"

#include "AssetRegistry/AssetData.h"
#include "Containers/Map.h"
#include "CoreGlobals.h"
#include "DataTableEditorModule.h"
#include "DataTableUtils.h"
#include "DetailsViewArgs.h"
#include "Dom/JsonObject.h"
#include "Editor.h"
#include "Editor/EditorEngine.h"
#include "Engine/DataTable.h"
#include "Engine/UserDefinedStruct.h"
#include "Fonts/FontMeasure.h"
#include "Framework/Application/SlateApplication.h"
#include "Framework/Commands/GenericCommands.h"
#include "Framework/Commands/UIAction.h"
#include "Framework/Commands/UICommandList.h"
#include "Framework/Docking/TabManager.h"
#include "Framework/Layout/Overscroll.h"
#include "Framework/MultiBox/MultiBoxBuilder.h"
#include "Framework/MultiBox/MultiBoxExtender.h"
#include "Framework/Notifications/NotificationManager.h"
#include "Framework/Text/TextLayout.h"
#include "Framework/Views/ITypedTableView.h"
#include "HAL/PlatformApplicationMisc.h"
#include "IDetailsView.h"
#include "IDocumentation.h"
#include "Internationalization/Internationalization.h"
#include "Layout/BasicLayoutWidgetSlot.h"
#include "Layout/Margin.h"
#include "Layout/Visibility.h"
#include "Math/ColorList.h"
#include "Math/UnrealMathSSE.h"
#include "Math/Vector2D.h"
#include "Misc/AssertionMacros.h"
#include "Misc/Attribute.h"
#include "Misc/FeedbackContext.h"
#include "Misc/FileHelper.h"
#include "Misc/Paths.h"
#include "Modules/ModuleManager.h"
#include "Policies/PrettyJsonPrintPolicy.h"
#include "PropertyEditorModule.h"
#include "Rendering/SlateRenderer.h"
#include "SDataTableListViewRow.h"
#include "SRowEditor.h"
#include "ScopedTransaction.h"
#include "Serialization/JsonReader.h"
#include "Serialization/JsonSerializer.h"
#include "Serialization/JsonWriter.h"
#include "SlotBase.h"
#include "SourceCodeNavigation.h"
#include "Styling/AppStyle.h"
#include "Styling/SlateTypes.h"
#include "Subsystems/AssetEditorSubsystem.h"
#include "Templates/Casts.h"
#include "Templates/TypeHash.h"
#include "Textures/SlateIcon.h"
#include "Toolkits/AssetEditorToolkit.h"
#include "UObject/Class.h"
#include "UObject/ObjectMacros.h"
#include "UObject/ObjectPtr.h"
#include "UObject/PropertyPortFlags.h"
#include "UObject/TopLevelAssetPath.h"
#include "UObject/UObjectBaseUtility.h"
#include "Widgets/DeclarativeSyntaxSupport.h"
#include "Widgets/Docking/SDockTab.h"
#include "Widgets/Images/SImage.h"
#include "Widgets/Input/SButton.h"
#include "Widgets/Input/SHyperlink.h"
#include "Widgets/Input/SSearchBox.h"
#include "Widgets/Layout/SBorder.h"
#include "Widgets/Layout/SBox.h"
#include "Widgets/Layout/SScrollBar.h"
#include "Widgets/Layout/SScrollBox.h"
#include "Widgets/Notifications/SNotificationList.h"
#include "Widgets/SBoxPanel.h"
#include "Widgets/SNullWidget.h"
#include "Widgets/SToolTip.h"
#include "Widgets/Text/STextBlock.h"
#include "Widgets/Views/SListView.h"

class ITableRow;
class STableViewBase;
class SWidget;

#define LOCTEXT_NAMESPACE "DataTableEditor"

const FName FDataTableEditor::DataTableTabId("DataTableEditor_DataTable");
const FName FDataTableEditor::DataTableDetailsTabId("DataTableEditor_DataTableDetails");
const FName FDataTableEditor::RowEditorTabId("DataTableEditor_RowEditor");
const FName FDataTableEditor::RowNameColumnId("RowName");
const FName FDataTableEditor::RowNumberColumnId("RowNumber");
const FName FDataTableEditor::RowDragDropColumnId("RowDragDrop");

class SDataTableModeSeparator : public SBorder
{
public:
	SLATE_BEGIN_ARGS(SDataTableModeSeparator) {}
	SLATE_END_ARGS()

		void Construct(const FArguments& InArg)
	{
		SBorder::Construct(
			SBorder::FArguments()
			.BorderImage(FAppStyle::GetBrush("BlueprintEditor.PipelineSeparator"))
			.Padding(0.0f)
		);
	}

	// SWidget interface
	virtual FVector2D ComputeDesiredSize(float) const override
	{
		const float Height = 20.0f;
		const float Thickness = 16.0f;
		return FVector2D(Thickness, Height);
	}
	// End of SWidget interface
};


void FDataTableEditor::RegisterTabSpawners(const TSharedRef<class FTabManager>& InTabManager)
{
	WorkspaceMenuCategory = InTabManager->AddLocalWorkspaceMenuCategory(LOCTEXT("WorkspaceMenu_Data Table Editor", "Data Table Editor"));

	FAssetEditorToolkit::RegisterTabSpawners(InTabManager);

	CreateAndRegisterDataTableTab(InTabManager);
	CreateAndRegisterDataTableDetailsTab(InTabManager);
	CreateAndRegisterRowEditorTab(InTabManager);
}

void FDataTableEditor::UnregisterTabSpawners(const TSharedRef<class FTabManager>& InTabManager)
{
	FAssetEditorToolkit::UnregisterTabSpawners(InTabManager);

	InTabManager->UnregisterTabSpawner(DataTableTabId);
	InTabManager->UnregisterTabSpawner(DataTableDetailsTabId);
	InTabManager->UnregisterTabSpawner(RowEditorTabId);

	DataTableTabWidget.Reset();
	RowEditorTabWidget.Reset();
}

void FDataTableEditor::CreateAndRegisterDataTableTab(const TSharedRef<class FTabManager>& InTabManager)
{
	DataTableTabWidget = CreateContentBox();

	InTabManager->RegisterTabSpawner(DataTableTabId, FOnSpawnTab::CreateSP(this, &FDataTableEditor::SpawnTab_DataTable))
		.SetDisplayName(LOCTEXT("DataTableTab", "Data Table"))
		.SetGroup(WorkspaceMenuCategory.ToSharedRef());
}

void FDataTableEditor::CreateAndRegisterDataTableDetailsTab(const TSharedRef<class FTabManager>& InTabManager)
{
	FPropertyEditorModule & EditModule = FModuleManager::Get().GetModuleChecked<FPropertyEditorModule>("PropertyEditor");
	FDetailsViewArgs DetailsViewArgs;
	DetailsViewArgs.NameAreaSettings = FDetailsViewArgs::HideNameArea;
	DetailsViewArgs.bHideSelectionTip = true;
	PropertyView = EditModule.CreateDetailView(DetailsViewArgs);

	InTabManager->RegisterTabSpawner(DataTableDetailsTabId, FOnSpawnTab::CreateSP(this, &FDataTableEditor::SpawnTab_DataTableDetails))
		.SetDisplayName(LOCTEXT("DataTableDetailsTab", "Data Table Details"))
		.SetGroup(WorkspaceMenuCategory.ToSharedRef());
}

void FDataTableEditor::CreateAndRegisterRowEditorTab(const TSharedRef<class FTabManager>& InTabManager)
{
	RowEditorTabWidget = CreateRowEditorBox();

	InTabManager->RegisterTabSpawner(RowEditorTabId, FOnSpawnTab::CreateSP(this, &FDataTableEditor::SpawnTab_RowEditor))
		.SetDisplayName(LOCTEXT("RowEditorTab", "Row Editor"))
		.SetGroup(WorkspaceMenuCategory.ToSharedRef());
}

FDataTableEditor::FDataTableEditor()
	: RowNameColumnWidth(0)
	, RowNumberColumnWidth(0)
	, HighlightedVisibleRowIndex(INDEX_NONE)
	, SortMode(EColumnSortMode::Ascending)
{
}

FDataTableEditor::~FDataTableEditor()
{
	GEditor->UnregisterForUndo(this);

	UDataTable* Table = GetEditableDataTable();
	if (Table)
	{
		SaveLayoutData();
	}
}

void FDataTableEditor::PostUndo(bool bSuccess)
{
	HandleUndoRedo();
}

void FDataTableEditor::PostRedo(bool bSuccess)
{
	HandleUndoRedo();
}

void FDataTableEditor::HandleUndoRedo()
{
	const UDataTable* Table = GetDataTable();
	if (Table)
	{
		HandlePostChange();
		CallbackOnDataTableUndoRedo.ExecuteIfBound();
	}
}

void FDataTableEditor::PreChange(const class UUserDefinedStruct* Struct, FStructureEditorUtils::EStructureEditorChangeInfo Info)
{
}

void FDataTableEditor::PostChange(const class UUserDefinedStruct* Struct, FStructureEditorUtils::EStructureEditorChangeInfo Info)
{
	const UDataTable* Table = GetDataTable();
	if (Struct && Table && (Table->GetRowStruct() == Struct))
	{
		HandlePostChange();
	}
}

void FDataTableEditor::SelectionChange(const UDataTable* Changed, FName RowName)
{
	const UDataTable* Table = GetDataTable();
	if (Changed == Table)
	{
		const bool bSelectionChanged = HighlightedRowName != RowName;
		SetHighlightedRow(RowName);

		if (bSelectionChanged)
		{
			CallbackOnRowHighlighted.ExecuteIfBound(HighlightedRowName);
		}
	}
}

void FDataTableEditor::PreChange(const UDataTable* Changed, FDataTableEditorUtils::EDataTableChangeInfo Info)
{
}

void FDataTableEditor::PostChange(const UDataTable* Changed, FDataTableEditorUtils::EDataTableChangeInfo Info)
{
	UDataTable* Table = GetEditableDataTable();
	if (Changed == Table)
	{
		// Don't need to notify the DataTable about changes, that's handled before this
		HandlePostChange();
	}
}

const UDataTable* FDataTableEditor::GetDataTable() const
{
	return Cast<const UDataTable>(GetEditingObject());
}

void FDataTableEditor::HandlePostChange()
{
	// We need to cache and restore the selection here as RefreshCachedDataTable will re-create the list view items
	const FName CachedSelection = HighlightedRowName;
	HighlightedRowName = NAME_None;
	RefreshCachedDataTable(CachedSelection, true/*bUpdateEvenIfValid*/);
}

void FDataTableEditor::InitDataTableEditor( const EToolkitMode::Type Mode, const TSharedPtr< class IToolkitHost >& InitToolkitHost, UDataTable* Table )
{
	TSharedRef<FTabManager::FLayout> StandaloneDefaultLayout = FTabManager::NewLayout( "Standalone_DataTableEditor_Layout_v6" )
	->AddArea
	(
		FTabManager::NewPrimaryArea()->SetOrientation(Orient_Vertical)
		->Split
		(
			FTabManager::NewStack()
			->AddTab(DataTableTabId, ETabState::OpenedTab)
			->AddTab(DataTableDetailsTabId, ETabState::OpenedTab)
			->SetForegroundTab(DataTableTabId)
		)
		->Split
		(
			FTabManager::NewStack()
			->AddTab(RowEditorTabId, ETabState::OpenedTab)
		)
	);

	const bool bCreateDefaultStandaloneMenu = true;
	const bool bCreateDefaultToolbar = true;
	FAssetEditorToolkit::InitAssetEditor( Mode, InitToolkitHost, FDataTableEditorModule::DataTableEditorAppIdentifier, StandaloneDefaultLayout, bCreateDefaultStandaloneMenu, bCreateDefaultToolbar, Table );

	FDataTableEditorModule& DataTableEditorModule = FModuleManager::LoadModuleChecked<FDataTableEditorModule>( "DataTableEditor" );
	AddMenuExtender(DataTableEditorModule.GetMenuExtensibilityManager()->GetAllExtenders(GetToolkitCommands(), GetEditingObjects()));
	
	TSharedPtr<FExtender> ToolbarExtender = DataTableEditorModule.GetToolBarExtensibilityManager()->GetAllExtenders(GetToolkitCommands(), GetEditingObjects());
	ExtendToolbar(ToolbarExtender);
	
	AddToolbarExtender(ToolbarExtender);

	RegenerateMenusAndToolbars();

	// Support undo/redo
	GEditor->RegisterForUndo(this);

	// @todo toolkit world centric editing
	/*// Setup our tool's layout
	if( IsWorldCentricAssetEditor() )
	{
		const FString TabInitializationPayload(TEXT(""));		// NOTE: Payload not currently used for table properties
		SpawnToolkitTab( DataTableTabId, TabInitializationPayload, EToolkitTabSpot::Details );
	}*/

	// asset editor commands here
	ToolkitCommands->MapAction(FGenericCommands::Get().Copy, FExecuteAction::CreateSP(this, &FDataTableEditor::CopySelectedRow), FCanExecuteAction::CreateSP(this, &FDataTableEditor::CanEditTable));
	ToolkitCommands->MapAction(FGenericCommands::Get().Paste, FExecuteAction::CreateSP(this, &FDataTableEditor::PasteOnSelectedRow), FCanExecuteAction::CreateSP(this, &FDataTableEditor::CanEditTable));
	ToolkitCommands->MapAction(FGenericCommands::Get().Duplicate, FExecuteAction::CreateSP(this, &FDataTableEditor::DuplicateSelectedRow), FCanExecuteAction::CreateSP(this, &FDataTableEditor::CanEditTable));
	ToolkitCommands->MapAction(FGenericCommands::Get().Rename, FExecuteAction::CreateSP(this, &FDataTableEditor::RenameSelectedRowCommand), FCanExecuteAction::CreateSP(this, &FDataTableEditor::CanEditTable));
	ToolkitCommands->MapAction(FGenericCommands::Get().Delete, FExecuteAction::CreateSP(this, &FDataTableEditor::DeleteSelectedRow), FCanExecuteAction::CreateSP(this, &FDataTableEditor::CanEditTable));
}

bool FDataTableEditor::CanEditRows() const
{
	return true;
}

FName FDataTableEditor::GetToolkitFName() const
{
	return FName("DataTableEditor");
}

FString FDataTableEditor::GetDocumentationLink() const
{
	return FString(TEXT("Gameplay/DataDriven"));
}

void FDataTableEditor::OnAddClicked()
{
	UDataTable* Table = GetEditableDataTable();

	if (Table)
	{		
		FName NewName = DataTableUtils::MakeValidName(TEXT("NewRow"));
		while (Table->GetRowMap().Contains(NewName))
		{
			NewName.SetNumber(NewName.GetNumber() + 1);
		}

		FDataTableEditorUtils::AddRow(Table, NewName);
		FDataTableEditorUtils::SelectRow(Table, NewName);

		SetDefaultSort();
	}
}

void FDataTableEditor::OnRemoveClicked()
{
	DeleteSelectedRow();
}

FReply FDataTableEditor::OnMoveRowClicked(FDataTableEditorUtils::ERowMoveDirection MoveDirection)
{
	UDataTable* Table = GetEditableDataTable();

	if (Table)
	{
		FDataTableEditorUtils::MoveRow(Table, HighlightedRowName, MoveDirection);
	}
	return FReply::Handled();
}

FReply FDataTableEditor::OnMoveToExtentClicked(FDataTableEditorUtils::ERowMoveDirection MoveDirection)
{
	UDataTable* Table = GetEditableDataTable();

	if (Table)
	{
		// We move by the row map size, as FDataTableEditorUtils::MoveRow will automatically clamp this as appropriate
		FDataTableEditorUtils::MoveRow(Table, HighlightedRowName, MoveDirection, Table->GetRowMap().Num());
		FDataTableEditorUtils::SelectRow(Table, HighlightedRowName);

		SetDefaultSort();
	}
	return FReply::Handled();
}

void FDataTableEditor::OnCopyClicked()
{
	UDataTable* Table = GetEditableDataTable();
	if (Table)
	{
		CopySelectedRow();
	}
}

void FDataTableEditor::OnPasteClicked()
{
	UDataTable* Table = GetEditableDataTable();
	if (Table)
	{
		PasteOnSelectedRow();
	}
}

void FDataTableEditor::OnDuplicateClicked()
{
	UDataTable* Table = GetEditableDataTable();
	if (Table)
	{
		DuplicateSelectedRow();
	}
}

bool FDataTableEditor::CanEditTable() const
{
	return HighlightedRowName != NAME_None;
}

void FDataTableEditor::SetDefaultSort()
{
	SortMode = EColumnSortMode::Ascending;
	SortByColumn = FDataTableEditor::RowNumberColumnId;
}

EColumnSortMode::Type FDataTableEditor::GetColumnSortMode(const FName ColumnId) const
{
	if (SortByColumn != ColumnId)
	{
		return EColumnSortMode::None;
	}

	return SortMode;
}

void FDataTableEditor::OnColumnSortModeChanged(const EColumnSortPriority::Type SortPriority, const FName& ColumnId, const EColumnSortMode::Type InSortMode)
{
	int32 ColumnIndex;

	SortMode = InSortMode;
	SortByColumn = ColumnId;

	for (ColumnIndex = 0; ColumnIndex < AvailableColumns.Num(); ++ColumnIndex)
	{
		if (AvailableColumns[ColumnIndex]->ColumnId == ColumnId)
		{
			break;
		}
	}

	if (AvailableColumns.IsValidIndex(ColumnIndex))
	{
		if (InSortMode == EColumnSortMode::Ascending)
		{
			VisibleRows.Sort([ColumnIndex](const FDataTableEditorRowListViewDataPtr& first, const FDataTableEditorRowListViewDataPtr& second)
			{					
				int32 Result = (first->CellData[ColumnIndex].ToString()).Compare(second->CellData[ColumnIndex].ToString());

				if (!Result)
				{
					return first->RowNum < second->RowNum;

				}

				return Result < 0;
			});

		}
		else if (InSortMode == EColumnSortMode::Descending)
		{
			VisibleRows.Sort([ColumnIndex](const FDataTableEditorRowListViewDataPtr& first, const FDataTableEditorRowListViewDataPtr& second)
			{
				int32 Result = (first->CellData[ColumnIndex].ToString()).Compare(second->CellData[ColumnIndex].ToString());

				if (!Result)
				{
					return first->RowNum > second->RowNum;
				}

				return Result > 0;
			});
		}
	}

	CellsListView->RequestListRefresh();
}

void FDataTableEditor::OnColumnNumberSortModeChanged(const EColumnSortPriority::Type SortPriority, const FName& ColumnId, const EColumnSortMode::Type InSortMode)
{
	SortMode = InSortMode;
	SortByColumn = ColumnId;

	if (InSortMode == EColumnSortMode::Ascending)
	{
		VisibleRows.Sort([](const FDataTableEditorRowListViewDataPtr& first, const FDataTableEditorRowListViewDataPtr& second)
		{
			return first->RowNum < second->RowNum;
		});
	}
	else if (InSortMode == EColumnSortMode::Descending)
	{
		VisibleRows.Sort([](const FDataTableEditorRowListViewDataPtr& first, const FDataTableEditorRowListViewDataPtr& second)
		{
			return first->RowNum > second->RowNum;
		});
	}

	CellsListView->RequestListRefresh();
}

void FDataTableEditor::OnColumnNameSortModeChanged(const EColumnSortPriority::Type SortPriority, const FName& ColumnId, const EColumnSortMode::Type InSortMode)
{
	SortMode = InSortMode;
	SortByColumn = ColumnId;

	if (InSortMode == EColumnSortMode::Ascending)
	{
		VisibleRows.Sort([](const FDataTableEditorRowListViewDataPtr& first, const FDataTableEditorRowListViewDataPtr& second)
		{
			return (first->DisplayName).ToString() < (second->DisplayName).ToString();
		});
	}
	else if (InSortMode == EColumnSortMode::Descending)
	{
		VisibleRows.Sort([](const FDataTableEditorRowListViewDataPtr& first, const FDataTableEditorRowListViewDataPtr& second)
		{
			return (first->DisplayName).ToString() > (second->DisplayName).ToString();
		});
	}

	CellsListView->RequestListRefresh();
}

void FDataTableEditor::OnEditDataTableStructClicked()
{
	const UDataTable* DataTable = GetDataTable();
	if (DataTable)
	{
		const UScriptStruct* ScriptStruct = DataTable->GetRowStruct();

		if (ScriptStruct)
		{
			GEditor->GetEditorSubsystem<UAssetEditorSubsystem>()->OpenEditorForAsset(ScriptStruct->GetPathName());
			if (FSourceCodeNavigation::CanNavigateToStruct(ScriptStruct))
			{
				FSourceCodeNavigation::NavigateToStruct(ScriptStruct);
			}
		}
	}
}

void FDataTableEditor::ExtendToolbar(TSharedPtr<FExtender> Extender)
{
	Extender->AddToolBarExtension(
		"Asset",
		EExtensionHook::After,
		GetToolkitCommands(),
		FToolBarExtensionDelegate::CreateSP(this, &FDataTableEditor::FillToolbar)
	);

}

void FDataTableEditor::FillToolbar(FToolBarBuilder& ToolbarBuilder)
{
	ToolbarBuilder.BeginSection("DataTableCommands");
	{
		ToolbarBuilder.AddToolBarButton(
			FUIAction(
				FExecuteAction::CreateSP(this, &FDataTableEditor::Reimport_Execute),
				FCanExecuteAction::CreateSP(this, &FDataTableEditor::CanReimport)),
			NAME_None,
			LOCTEXT("ReimportText", "Reimport"),
			LOCTEXT("ReimportTooltip", "Reimport this DataTable"),
<<<<<<< HEAD
			FSlateIcon(FEditorStyle::GetStyleSetName(), "Icons.Import"));
=======
			FSlateIcon(FAppStyle::GetAppStyleSetName(), "Icons.Import"));
>>>>>>> d731a049

		ToolbarBuilder.AddSeparator();

		ToolbarBuilder.AddToolBarButton(
			FUIAction(FExecuteAction::CreateSP(this, &FDataTableEditor::OnAddClicked)),
			NAME_None,
			LOCTEXT("AddIconText", "Add"),
			LOCTEXT("AddRowToolTip", "Add a new row to the Data Table"),
<<<<<<< HEAD
			FSlateIcon(FEditorStyle::GetStyleSetName(), "Icons.Plus"));
=======
			FSlateIcon(FAppStyle::GetAppStyleSetName(), "Icons.Plus"));
>>>>>>> d731a049
		ToolbarBuilder.AddToolBarButton(
			FUIAction(
				FExecuteAction::CreateSP(this, &FDataTableEditor::OnCopyClicked),
				FCanExecuteAction::CreateSP(this, &FDataTableEditor::CanEditTable)),
			NAME_None,
			LOCTEXT("CopyIconText", "Copy"),
			LOCTEXT("CopyToolTip", "Copy the currently selected row"),
<<<<<<< HEAD
			FSlateIcon(FEditorStyle::GetStyleSetName(), "GenericCommands.Copy"));
=======
			FSlateIcon(FAppStyle::GetAppStyleSetName(), "GenericCommands.Copy"));
>>>>>>> d731a049
		ToolbarBuilder.AddToolBarButton(
			FUIAction(
				FExecuteAction::CreateSP(this, &FDataTableEditor::OnPasteClicked),
				FCanExecuteAction::CreateSP(this, &FDataTableEditor::CanEditTable)),
			NAME_None,
			LOCTEXT("PasteIconText", "Paste"),
			LOCTEXT("PasteToolTip", "Paste on the currently selected row"),
<<<<<<< HEAD
			FSlateIcon(FEditorStyle::GetStyleSetName(), "GenericCommands.Paste"));
=======
			FSlateIcon(FAppStyle::GetAppStyleSetName(), "GenericCommands.Paste"));
>>>>>>> d731a049
		ToolbarBuilder.AddToolBarButton(
			FUIAction(
				FExecuteAction::CreateSP(this, &FDataTableEditor::OnDuplicateClicked),
				FCanExecuteAction::CreateSP(this, &FDataTableEditor::CanEditTable)),
			NAME_None,
			LOCTEXT("DuplicateIconText", "Duplicate"),
			LOCTEXT("DuplicateToolTip", "Duplicate the currently selected row"),
<<<<<<< HEAD
			FSlateIcon(FEditorStyle::GetStyleSetName(), "Icons.Duplicate"));
=======
			FSlateIcon(FAppStyle::GetAppStyleSetName(), "Icons.Duplicate"));
>>>>>>> d731a049
		ToolbarBuilder.AddToolBarButton(
			FUIAction(
				FExecuteAction::CreateSP(this, &FDataTableEditor::OnRemoveClicked),
				FCanExecuteAction::CreateSP(this, &FDataTableEditor::CanEditTable)),
			NAME_None,
			LOCTEXT("RemoveRowIconText", "Remove"),
			LOCTEXT("RemoveRowToolTip", "Remove the currently selected row from the Data Table"),
<<<<<<< HEAD
			FSlateIcon(FEditorStyle::GetStyleSetName(), "Icons.Delete"));
=======
			FSlateIcon(FAppStyle::GetAppStyleSetName(), "Icons.Delete"));
>>>>>>> d731a049
	}
	ToolbarBuilder.EndSection();

}

UDataTable* FDataTableEditor::GetEditableDataTable() const
{
	return Cast<UDataTable>(GetEditingObject());
}

FText FDataTableEditor::GetBaseToolkitName() const
{
	return LOCTEXT( "AppLabel", "DataTable Editor" );
}

FString FDataTableEditor::GetWorldCentricTabPrefix() const
{
	return LOCTEXT("WorldCentricTabPrefix", "DataTable ").ToString();
}

FLinearColor FDataTableEditor::GetWorldCentricTabColorScale() const
{
	return FLinearColor( 0.0f, 0.0f, 0.2f, 0.5f );
}

FSlateColor FDataTableEditor::GetRowTextColor(FName RowName) const
{
	if (RowName == HighlightedRowName)
	{
		return FSlateColor(FColorList::Orange);
	}
	return FSlateColor::UseForeground();
}

FText FDataTableEditor::GetCellText(FDataTableEditorRowListViewDataPtr InRowDataPointer, int32 ColumnIndex) const
{
	if (InRowDataPointer.IsValid() && ColumnIndex < InRowDataPointer->CellData.Num())
	{
		return InRowDataPointer->CellData[ColumnIndex];
	}

	return FText();
}

FText FDataTableEditor::GetCellToolTipText(FDataTableEditorRowListViewDataPtr InRowDataPointer, int32 ColumnIndex) const
{
	FText TooltipText;

	if (ColumnIndex < AvailableColumns.Num())
	{
		TooltipText = AvailableColumns[ColumnIndex]->DisplayName;
	}

	if (InRowDataPointer.IsValid() && ColumnIndex < InRowDataPointer->CellData.Num())
	{
		TooltipText = FText::Format(LOCTEXT("ColumnRowNameFmt", "{0}: {1}"), TooltipText, InRowDataPointer->CellData[ColumnIndex]);
	}

	return TooltipText;
}

float FDataTableEditor::GetRowNumberColumnWidth() const
{
	return RowNumberColumnWidth;
}

void FDataTableEditor::RefreshRowNumberColumnWidth()
{

	TSharedRef<FSlateFontMeasure> FontMeasure = FSlateApplication::Get().GetRenderer()->GetFontMeasureService();
	const FTextBlockStyle& CellTextStyle = FAppStyle::GetWidgetStyle<FTextBlockStyle>("DataTableEditor.CellText");
	const float CellPadding = 10.0f;

	for (const FDataTableEditorRowListViewDataPtr& RowData : AvailableRows)
	{
		const float RowNumberWidth = (float)FontMeasure->Measure(FString::FromInt(RowData->RowNum), CellTextStyle.Font).X + CellPadding;
		RowNumberColumnWidth = FMath::Max(RowNumberColumnWidth, RowNumberWidth);
	}

}

void FDataTableEditor::OnRowNumberColumnResized(const float NewWidth)
{
	RowNumberColumnWidth = NewWidth;
}

float FDataTableEditor::GetRowNameColumnWidth() const
{
	return RowNameColumnWidth;
}

void FDataTableEditor::RefreshRowNameColumnWidth()
{
	
	TSharedRef<FSlateFontMeasure> FontMeasure = FSlateApplication::Get().GetRenderer()->GetFontMeasureService();
	const FTextBlockStyle& CellTextStyle = FAppStyle::GetWidgetStyle<FTextBlockStyle>("DataTableEditor.CellText");
	static const float CellPadding = 10.0f;

	for (const FDataTableEditorRowListViewDataPtr& RowData : AvailableRows)
	{
		const float RowNameWidth = (float)FontMeasure->Measure(RowData->DisplayName, CellTextStyle.Font).X + CellPadding;
		RowNameColumnWidth = FMath::Max(RowNameColumnWidth, RowNameWidth);
	}
	
}

float FDataTableEditor::GetColumnWidth(const int32 ColumnIndex) const
{
	if (ColumnWidths.IsValidIndex(ColumnIndex))
	{
		return ColumnWidths[ColumnIndex].CurrentWidth;
	}
	return 0.0f;
}

void FDataTableEditor::OnColumnResized(const float NewWidth, const int32 ColumnIndex)
{
	if (ColumnWidths.IsValidIndex(ColumnIndex))
	{
		FColumnWidth& ColumnWidth = ColumnWidths[ColumnIndex];
		ColumnWidth.bIsAutoSized = false;
		ColumnWidth.CurrentWidth = NewWidth;

		// Update the persistent column widths in the layout data
		{
			if (!LayoutData.IsValid())
			{
				LayoutData = MakeShareable(new FJsonObject());
			}

			TSharedPtr<FJsonObject> LayoutColumnWidths;
			if (!LayoutData->HasField(TEXT("ColumnWidths")))
			{
				LayoutColumnWidths = MakeShareable(new FJsonObject());
				LayoutData->SetObjectField(TEXT("ColumnWidths"), LayoutColumnWidths);
			}
			else
			{
				LayoutColumnWidths = LayoutData->GetObjectField(TEXT("ColumnWidths"));
			}

			const FString& ColumnName = AvailableColumns[ColumnIndex]->ColumnId.ToString();
			LayoutColumnWidths->SetNumberField(ColumnName, NewWidth);
		}
	}
}

void FDataTableEditor::OnRowNameColumnResized(const float NewWidth)
{
	RowNameColumnWidth = NewWidth;
}

void FDataTableEditor::LoadLayoutData()
{
	LayoutData.Reset();

	const UDataTable* Table = GetDataTable();
	if (!Table)
	{
		return;
	}

	const FString LayoutDataFilename = FPaths::ProjectSavedDir() / TEXT("AssetData") / TEXT("DataTableEditorLayout") / Table->GetName() + TEXT(".json");

	FString JsonText;
	if (FFileHelper::LoadFileToString(JsonText, *LayoutDataFilename))
	{
		TSharedRef< TJsonReader<TCHAR> > JsonReader = TJsonReaderFactory<TCHAR>::Create(JsonText);
		FJsonSerializer::Deserialize(JsonReader, LayoutData);
	}
}

void FDataTableEditor::SaveLayoutData()
{
	const UDataTable* Table = GetDataTable();
	if (!Table || !LayoutData.IsValid())
	{
		return;
	}

	const FString LayoutDataFilename = FPaths::ProjectSavedDir() / TEXT("AssetData") / TEXT("DataTableEditorLayout") / Table->GetName() + TEXT(".json");

	FString JsonText;
	TSharedRef< TJsonWriter< TCHAR, TPrettyJsonPrintPolicy<TCHAR> > > JsonWriter = TJsonWriterFactory< TCHAR, TPrettyJsonPrintPolicy<TCHAR> >::Create(&JsonText);
	if (FJsonSerializer::Serialize(LayoutData.ToSharedRef(), JsonWriter))
	{
		FFileHelper::SaveStringToFile(JsonText, *LayoutDataFilename);
	}
}

TSharedRef<ITableRow> FDataTableEditor::MakeRowWidget(FDataTableEditorRowListViewDataPtr InRowDataPtr, const TSharedRef<STableViewBase>& OwnerTable)
{
	return
		SNew(SDataTableListViewRow, OwnerTable)
		.DataTableEditor(SharedThis(this))
		.RowDataPtr(InRowDataPtr)
		.IsEditable(CanEditRows());
}

TSharedRef<SWidget> FDataTableEditor::MakeCellWidget(FDataTableEditorRowListViewDataPtr InRowDataPtr, const int32 InRowIndex, const FName& InColumnId)
{
	int32 ColumnIndex = 0;
	for (; ColumnIndex < AvailableColumns.Num(); ++ColumnIndex)
	{
		const FDataTableEditorColumnHeaderDataPtr& ColumnData = AvailableColumns[ColumnIndex];
		if (ColumnData->ColumnId == InColumnId)
		{
			break;
		}
	}

	// Valid column ID?
	if (AvailableColumns.IsValidIndex(ColumnIndex) && InRowDataPtr->CellData.IsValidIndex(ColumnIndex))
	{
		return SNew(SBox)
			.Padding(FMargin(4, 2, 4, 2))
			[
				SNew(STextBlock)
				.TextStyle(FAppStyle::Get(), "DataTableEditor.CellText")
				.ColorAndOpacity(this, &FDataTableEditor::GetRowTextColor, InRowDataPtr->RowId)
				.Text(this, &FDataTableEditor::GetCellText, InRowDataPtr, ColumnIndex)
				.HighlightText(this, &FDataTableEditor::GetFilterText)
				.ToolTipText(this, &FDataTableEditor::GetCellToolTipText, InRowDataPtr, ColumnIndex)
			];
	}

	return SNullWidget::NullWidget;
}

void FDataTableEditor::OnRowSelectionChanged(FDataTableEditorRowListViewDataPtr InNewSelection, ESelectInfo::Type InSelectInfo)
{
	const bool bSelectionChanged = !InNewSelection.IsValid() || InNewSelection->RowId != HighlightedRowName;
	const FName NewRowName = (InNewSelection.IsValid()) ? InNewSelection->RowId : NAME_None;

	SetHighlightedRow(NewRowName);

	if (bSelectionChanged)
	{
		CallbackOnRowHighlighted.ExecuteIfBound(HighlightedRowName);
	}
}

void FDataTableEditor::CopySelectedRow()
{
	UDataTable* TablePtr = Cast<UDataTable>(GetEditingObject());
	uint8* RowPtr = TablePtr ? TablePtr->GetRowMap().FindRef(HighlightedRowName) : nullptr;

	if (!RowPtr || !TablePtr->RowStruct)
		return;

	FString ClipboardValue;
	TablePtr->RowStruct->ExportText(ClipboardValue, RowPtr, RowPtr, TablePtr, PPF_Copy, nullptr);

	FPlatformApplicationMisc::ClipboardCopy(*ClipboardValue);
}

void FDataTableEditor::PasteOnSelectedRow()
{
	UDataTable* TablePtr = Cast<UDataTable>(GetEditingObject());
	uint8* RowPtr = TablePtr ? TablePtr->GetRowMap().FindRef(HighlightedRowName) : nullptr;

	if (!RowPtr || !TablePtr->RowStruct)
		return;

	const FScopedTransaction Transaction(LOCTEXT("PasteDataTableRow", "Paste Data Table Row"));
	TablePtr->Modify();

	FString ClipboardValue;
	FPlatformApplicationMisc::ClipboardPaste(ClipboardValue);

	FDataTableEditorUtils::BroadcastPreChange(TablePtr, FDataTableEditorUtils::EDataTableChangeInfo::RowData);

	const TCHAR* Result = TablePtr->RowStruct->ImportText(*ClipboardValue, RowPtr, TablePtr, PPF_Copy, GWarn, GetPathNameSafe(TablePtr->RowStruct));

	TablePtr->HandleDataTableChanged(HighlightedRowName);
	TablePtr->MarkPackageDirty();

	FDataTableEditorUtils::BroadcastPostChange(TablePtr, FDataTableEditorUtils::EDataTableChangeInfo::RowData);

	if (Result == nullptr)
	{
		FNotificationInfo Info(LOCTEXT("FailedPaste", "Failed to paste row"));
		FSlateNotificationManager::Get().AddNotification(Info);
	}
}

void FDataTableEditor::DuplicateSelectedRow()
{
	UDataTable* TablePtr = Cast<UDataTable>(GetEditingObject());
	FName NewName = HighlightedRowName;

	if (NewName == NAME_None || TablePtr == nullptr)
	{
		return;
	}

	const TArray<FName> ExistingNames = TablePtr->GetRowNames();
	while (ExistingNames.Contains(NewName))
	{
		NewName.SetNumber(NewName.GetNumber() + 1);
	}

	FDataTableEditorUtils::DuplicateRow(TablePtr, HighlightedRowName, NewName);
	FDataTableEditorUtils::SelectRow(TablePtr, NewName);
}

void FDataTableEditor::RenameSelectedRowCommand()
{
	UDataTable* TablePtr = Cast<UDataTable>(GetEditingObject());
	FName NewName = HighlightedRowName; 

	if (NewName == NAME_None || TablePtr == nullptr)
	{
		return;
	}

	if (VisibleRows.IsValidIndex(HighlightedVisibleRowIndex))
	{
		TSharedPtr< SDataTableListViewRow > RowWidget = StaticCastSharedPtr< SDataTableListViewRow >(CellsListView->WidgetFromItem(VisibleRows[HighlightedVisibleRowIndex]));
		RowWidget->SetRowForRename();
	}
}

void FDataTableEditor::DeleteSelectedRow()
{
	if (UDataTable* Table = GetEditableDataTable())
	{
		// We must perform this before removing the row
		const int32 RowToRemoveIndex = VisibleRows.IndexOfByPredicate([&](const FDataTableEditorRowListViewDataPtr& InRowName) -> bool
		{
			return InRowName->RowId == HighlightedRowName;
		});
		// Remove row
		if (FDataTableEditorUtils::RemoveRow(Table, HighlightedRowName))
		{
			// Try and keep the same row index selected
			const int32 RowIndexToSelect = FMath::Clamp(RowToRemoveIndex, 0, VisibleRows.Num() - 1);
			if (VisibleRows.IsValidIndex(RowIndexToSelect))
			{
				FDataTableEditorUtils::SelectRow(Table, VisibleRows[RowIndexToSelect]->RowId);
			}
			// Refresh list. Otherwise, the removed row would still appear in the screen until the next list refresh. An
			// analog of CellsListView->RequestListRefresh() also occurs inside FDataTableEditorUtils::SelectRow
			else
			{
				CellsListView->RequestListRefresh();
			}
		}
	}
}

FText FDataTableEditor::GetFilterText() const
{
	return ActiveFilterText;
}

void FDataTableEditor::OnFilterTextChanged(const FText& InFilterText)
{
	ActiveFilterText = InFilterText;
	UpdateVisibleRows();
}

void FDataTableEditor::OnFilterTextCommitted(const FText& NewText, ETextCommit::Type CommitInfo)
{
	if (CommitInfo == ETextCommit::OnCleared)
	{
		SearchBoxWidget->SetText(FText::GetEmpty());
		OnFilterTextChanged(FText::GetEmpty());
	}
}

void FDataTableEditor::PostRegenerateMenusAndToolbars()
{
	const UDataTable* DataTable = GetDataTable();

	if (DataTable)
	{
		const UUserDefinedStruct* UDS = Cast<const UUserDefinedStruct>(DataTable->GetRowStruct());

		// build and attach the menu overlay
		TSharedRef<SHorizontalBox> MenuOverlayBox = SNew(SHorizontalBox)
			+ SHorizontalBox::Slot()
			.AutoWidth()
			.VAlign(VAlign_Center)
			[
				SNew(STextBlock)
				.ColorAndOpacity(FSlateColor::UseSubduedForeground())
				.ShadowOffset(FVector2D::UnitVector)
				.Text(LOCTEXT("DataTableEditor_RowStructType", "Row Type: "))
			]
			+ SHorizontalBox::Slot()
			.AutoWidth()
			.VAlign(VAlign_Center)
			[
				SNew(SHyperlink)
				.Style(FAppStyle::Get(), "Common.GotoNativeCodeHyperlink")
				.OnNavigate(this, &FDataTableEditor::OnEditDataTableStructClicked)
				.Text(FText::FromName(DataTable->GetRowStructPathName().GetAssetName()))
				.ToolTipText(LOCTEXT("DataTableRowToolTip", "Open the struct used for each row in this data table"))
			]
			+ SHorizontalBox::Slot()
			.AutoWidth()
			[
				SNew(SButton)
				.VAlign(VAlign_Center)
				.ButtonStyle(FAppStyle::Get(), "HoverHintOnly")
				.OnClicked(this, &FDataTableEditor::OnFindRowInContentBrowserClicked)
				.Visibility(UDS ? EVisibility::Visible : EVisibility::Collapsed)
				.ToolTipText(LOCTEXT("FindRowInCBToolTip", "Find struct in Content Browser"))
				.ContentPadding(4.0f)
				.ForegroundColor(FSlateColor::UseForeground())
				[
					SNew(SImage)
					.Image(FAppStyle::GetBrush("Icons.Search"))
				]
			];
	
		SetMenuOverlay(MenuOverlayBox);
	}
}

FReply FDataTableEditor::OnFindRowInContentBrowserClicked()
{
	const UDataTable* DataTable = GetDataTable();
	if(DataTable)
	{
		TArray<FAssetData> ObjectsToSync;
		ObjectsToSync.Add(FAssetData(DataTable->GetRowStruct()));
		GEditor->SyncBrowserToObjects(ObjectsToSync);
	}

	return FReply::Handled();
}

void FDataTableEditor::RefreshCachedDataTable(const FName InCachedSelection, const bool bUpdateEvenIfValid)
{
	UDataTable* Table = GetEditableDataTable();
	TArray<FDataTableEditorColumnHeaderDataPtr> PreviousColumns = AvailableColumns;

	FDataTableEditorUtils::CacheDataTableForEditing(Table, AvailableColumns, AvailableRows);

	// Update the desired width of the row names and numbers column
	// This prevents it growing or shrinking as you scroll the list view
	RefreshRowNumberColumnWidth();
	RefreshRowNameColumnWidth();

	// Setup the default auto-sized columns
	ColumnWidths.SetNum(AvailableColumns.Num());
	for (int32 ColumnIndex = 0; ColumnIndex < AvailableColumns.Num(); ++ColumnIndex)
	{
		const FDataTableEditorColumnHeaderDataPtr& ColumnData = AvailableColumns[ColumnIndex];
		FColumnWidth& ColumnWidth = ColumnWidths[ColumnIndex];
		ColumnWidth.CurrentWidth = FMath::Clamp(ColumnData->DesiredColumnWidth, 10.0f, 400.0f); // Clamp auto-sized columns to a reasonable limit
	}

	// Load the persistent column widths from the layout data
	{
		const TSharedPtr<FJsonObject>* LayoutColumnWidths = nullptr;
		if (LayoutData.IsValid() && LayoutData->TryGetObjectField(TEXT("ColumnWidths"), LayoutColumnWidths))
		{
			for(int32 ColumnIndex = 0; ColumnIndex < AvailableColumns.Num(); ++ColumnIndex)
			{
				const FDataTableEditorColumnHeaderDataPtr& ColumnData = AvailableColumns[ColumnIndex];

				double LayoutColumnWidth = 0.0f;
				if ((*LayoutColumnWidths)->TryGetNumberField(ColumnData->ColumnId.ToString(), LayoutColumnWidth))
				{
					FColumnWidth& ColumnWidth = ColumnWidths[ColumnIndex];
					ColumnWidth.bIsAutoSized = false;
					ColumnWidth.CurrentWidth = static_cast<float>(LayoutColumnWidth);
				}
			}
		}
	}

	if (PreviousColumns != AvailableColumns)
	{
		ColumnNamesHeaderRow->ClearColumns();

		if (CanEditRows())
		{
			ColumnNamesHeaderRow->AddColumn(
				SHeaderRow::Column(RowDragDropColumnId)
				[
					SNew(SBox)
					.VAlign(VAlign_Fill)
				.HAlign(HAlign_Fill)
				.ToolTip(IDocumentation::Get()->CreateToolTip(
					LOCTEXT("DataTableRowHandleTooltip", "Drag Drop Handles"),
					nullptr,
					*FDataTableEditorUtils::VariableTypesTooltipDocLink,
					TEXT("DataTableRowHandle")))
				[
					SNew(STextBlock)
					.Text(FText::GetEmpty())
				]
				]
			);
		}	

		ColumnNamesHeaderRow->AddColumn(
			SHeaderRow::Column(RowNumberColumnId)
			.SortMode(this, &FDataTableEditor::GetColumnSortMode, RowNumberColumnId)
			.OnSort(this, &FDataTableEditor::OnColumnNumberSortModeChanged)
			.ManualWidth(this, &FDataTableEditor::GetRowNumberColumnWidth)
			.OnWidthChanged(this, &FDataTableEditor::OnRowNumberColumnResized)
			[
				SNew(SBox)
				.VAlign(VAlign_Fill)
				.HAlign(HAlign_Fill)
				.ToolTip(IDocumentation::Get()->CreateToolTip(
				LOCTEXT("DataTableRowIndexTooltip", "Row Index"),
				nullptr,
				*FDataTableEditorUtils::VariableTypesTooltipDocLink,
				TEXT("DataTableRowIndex")))
				[
					SNew(STextBlock)
					.Text(FText::GetEmpty())
				]
			]

		);

		ColumnNamesHeaderRow->AddColumn(
			SHeaderRow::Column(RowNameColumnId)
			.DefaultLabel(LOCTEXT("DataTableRowName", "Row Name"))
			.ManualWidth(this, &FDataTableEditor::GetRowNameColumnWidth)
			.OnWidthChanged(this, &FDataTableEditor::OnRowNameColumnResized)
			.SortMode(this, &FDataTableEditor::GetColumnSortMode, RowNameColumnId)
			.OnSort(this, &FDataTableEditor::OnColumnNameSortModeChanged)
		);

		for (int32 ColumnIndex = 0; ColumnIndex < AvailableColumns.Num(); ++ColumnIndex)
		{
			const FDataTableEditorColumnHeaderDataPtr& ColumnData = AvailableColumns[ColumnIndex];

			ColumnNamesHeaderRow->AddColumn(
				SHeaderRow::Column(ColumnData->ColumnId)
				.DefaultLabel(ColumnData->DisplayName)
				.ManualWidth(TAttribute<float>::Create(TAttribute<float>::FGetter::CreateSP(this, &FDataTableEditor::GetColumnWidth, ColumnIndex)))
				.OnWidthChanged(this, &FDataTableEditor::OnColumnResized, ColumnIndex)
				.SortMode(this, &FDataTableEditor::GetColumnSortMode, ColumnData->ColumnId)
				.OnSort(this, &FDataTableEditor::OnColumnSortModeChanged)
				[
					SNew(SBox)
					.Padding(FMargin(0, 4, 0, 4))
					.VAlign(VAlign_Fill)
					.ToolTip(IDocumentation::Get()->CreateToolTip(FDataTableEditorUtils::GetRowTypeInfoTooltipText(ColumnData), nullptr, *FDataTableEditorUtils::VariableTypesTooltipDocLink, FDataTableEditorUtils::GetRowTypeTooltipDocExcerptName(ColumnData)))
					[
						SNew(STextBlock)
						.Justification(ETextJustify::Center)
						.Text(ColumnData->DisplayName)
					]
				]
			);
		}
	}

	UpdateVisibleRows(InCachedSelection, bUpdateEvenIfValid);

	if (PropertyView.IsValid())
	{
		PropertyView->SetObject(Table);
	}
}

void FDataTableEditor::UpdateVisibleRows(const FName InCachedSelection, const bool bUpdateEvenIfValid)
{
	if (ActiveFilterText.IsEmptyOrWhitespace())
	{
		VisibleRows = AvailableRows;
	}
	else
	{
		VisibleRows.Empty(AvailableRows.Num());

		const FString& ActiveFilterString = ActiveFilterText.ToString();
		for (const FDataTableEditorRowListViewDataPtr& RowData : AvailableRows)
		{
			bool bPassesFilter = false;

			if (RowData->DisplayName.ToString().Contains(ActiveFilterString))
			{
				bPassesFilter = true;
			}
			else
			{
				for (const FText& CellText : RowData->CellData)
				{
					if (CellText.ToString().Contains(ActiveFilterString))
					{
						bPassesFilter = true;
						break;
					}
				}
			}

			if (bPassesFilter)
			{
				VisibleRows.Add(RowData);
			}
		}
	}

	CellsListView->RequestListRefresh();
	RestoreCachedSelection(InCachedSelection, bUpdateEvenIfValid);
}

void FDataTableEditor::RestoreCachedSelection(const FName InCachedSelection, const bool bUpdateEvenIfValid)
{
	// Validate the requested selection to see if it matches a known row
	bool bSelectedRowIsValid = false;
	if (!InCachedSelection.IsNone())
	{
		bSelectedRowIsValid = VisibleRows.ContainsByPredicate([&InCachedSelection](const FDataTableEditorRowListViewDataPtr& RowData) -> bool
		{
			return RowData->RowId == InCachedSelection;
		});
	}

	// Apply the new selection (if required)
	if (!bSelectedRowIsValid)
	{
		SetHighlightedRow((VisibleRows.Num() > 0) ? VisibleRows[0]->RowId : NAME_None);
		CallbackOnRowHighlighted.ExecuteIfBound(HighlightedRowName);
	}
	else if (bUpdateEvenIfValid)
	{
		SetHighlightedRow(InCachedSelection);
		CallbackOnRowHighlighted.ExecuteIfBound(HighlightedRowName);
	}
}

TSharedRef<SVerticalBox> FDataTableEditor::CreateContentBox()
{
	TSharedRef<SScrollBar> HorizontalScrollBar = SNew(SScrollBar)
		.Orientation(Orient_Horizontal)
		.Thickness(FVector2D(12.0f, 12.0f));

	TSharedRef<SScrollBar> VerticalScrollBar = SNew(SScrollBar)
		.Orientation(Orient_Vertical)
		.Thickness(FVector2D(12.0f, 12.0f));

	ColumnNamesHeaderRow = SNew(SHeaderRow);

	CellsListView = SNew(SListView<FDataTableEditorRowListViewDataPtr>)
		.ListItemsSource(&VisibleRows)
		.HeaderRow(ColumnNamesHeaderRow)
		.OnGenerateRow(this, &FDataTableEditor::MakeRowWidget)
		.OnSelectionChanged(this, &FDataTableEditor::OnRowSelectionChanged)
		.ExternalScrollbar(VerticalScrollBar)
		.ConsumeMouseWheel(EConsumeMouseWheel::Always)
		.SelectionMode(ESelectionMode::Single)
		.AllowOverscroll(EAllowOverscroll::No);

	LoadLayoutData();
	RefreshCachedDataTable();

	return SNew(SVerticalBox)
		+ SVerticalBox::Slot()
		.AutoHeight()
		[
			SNew(SHorizontalBox)
			+ SHorizontalBox::Slot()
			[
				SAssignNew(SearchBoxWidget, SSearchBox)
				.InitialText(this, &FDataTableEditor::GetFilterText)
				.OnTextChanged(this, &FDataTableEditor::OnFilterTextChanged)
				.OnTextCommitted(this, &FDataTableEditor::OnFilterTextCommitted)
			]
		]
		+SVerticalBox::Slot()
		[
			SNew(SHorizontalBox)
			+SHorizontalBox::Slot()
			[
				SNew(SScrollBox)
				.Orientation(Orient_Horizontal)
				.ExternalScrollbar(HorizontalScrollBar)
				+SScrollBox::Slot()
				[
					CellsListView.ToSharedRef()
				]
			]
			+SHorizontalBox::Slot()
			.AutoWidth()
			[
				VerticalScrollBar
			]
		]
		+SVerticalBox::Slot()
		.AutoHeight()
		[
			SNew(SHorizontalBox)
			+SHorizontalBox::Slot()
			[
				HorizontalScrollBar
			]
		];
}

TSharedRef<SWidget> FDataTableEditor::CreateRowEditorBox()
{
	UDataTable* Table = Cast<UDataTable>(GetEditingObject());

	// Support undo/redo
	if (Table)
	{
		Table->SetFlags(RF_Transactional);
	}

	auto RowEditor = SNew(SRowEditor, Table);
	RowEditor->RowSelectedCallback.BindSP(this, &FDataTableEditor::SetHighlightedRow);
	CallbackOnRowHighlighted.BindSP(RowEditor, &SRowEditor::SelectRow);
	CallbackOnDataTableUndoRedo.BindSP(RowEditor, &SRowEditor::HandleUndoRedo);
	return RowEditor;
}

TSharedRef<SRowEditor> FDataTableEditor::CreateRowEditor(UDataTable* Table)
{
	return SNew(SRowEditor, Table);
}

TSharedRef<SDockTab> FDataTableEditor::SpawnTab_RowEditor(const FSpawnTabArgs& Args)
{
	check(Args.GetTabId().TabType == RowEditorTabId);

	return SNew(SDockTab)
		.Label(LOCTEXT("RowEditorTitle", "Row Editor"))
		.TabColorScale(GetTabColorScale())
		[
			SNew(SBorder)
			.Padding(2)
			.VAlign(VAlign_Top)
			.HAlign(HAlign_Fill)
			.BorderImage(FAppStyle::GetBrush("ToolPanel.GroupBorder"))
			[
				RowEditorTabWidget.ToSharedRef()
			]
		];
}


TSharedRef<SDockTab> FDataTableEditor::SpawnTab_DataTable( const FSpawnTabArgs& Args )
{
	check( Args.GetTabId().TabType == DataTableTabId );

	UDataTable* Table = Cast<UDataTable>(GetEditingObject());

	// Support undo/redo
	if (Table)
	{
		Table->SetFlags(RF_Transactional);
	}

	return SNew(SDockTab)
		.Label( LOCTEXT("DataTableTitle", "Data Table") )
		.TabColorScale( GetTabColorScale() )
		[
			SNew(SBorder)
			.Padding(2)
			.BorderImage( FAppStyle::GetBrush( "ToolPanel.GroupBorder" ) )
			[
				DataTableTabWidget.ToSharedRef()
			]
		];
}

TSharedRef<SDockTab> FDataTableEditor::SpawnTab_DataTableDetails(const FSpawnTabArgs& Args)
{
	check(Args.GetTabId().TabType == DataTableDetailsTabId);

	PropertyView->SetObject(GetEditableDataTable());

	return SNew(SDockTab)
		.Label(LOCTEXT("DataTableDetails", "Data Table Details"))
		.TabColorScale(GetTabColorScale())
		[
			SNew(SBorder)
			.Padding(2)
			.BorderImage(FAppStyle::GetBrush("ToolPanel.GroupBorder"))
			[
				PropertyView.ToSharedRef()
			]
		];
}

void FDataTableEditor::SetHighlightedRow(FName Name)
{
	if (Name == HighlightedRowName)
	{
		return;
	}

	if (Name.IsNone())
	{
		HighlightedRowName = NAME_None;
		CellsListView->ClearSelection();
		HighlightedVisibleRowIndex = INDEX_NONE;
	}
	else
	{
		HighlightedRowName = Name;

		FDataTableEditorRowListViewDataPtr* NewSelectionPtr = NULL;
		for (HighlightedVisibleRowIndex = 0; HighlightedVisibleRowIndex < VisibleRows.Num(); ++HighlightedVisibleRowIndex)
		{
			if (VisibleRows[HighlightedVisibleRowIndex]->RowId == Name)
			{
				NewSelectionPtr = &(VisibleRows[HighlightedVisibleRowIndex]);

				break;
			}
		}


		// Synchronize the list views
		if (NewSelectionPtr)
		{
			CellsListView->SetSelection(*NewSelectionPtr);

			CellsListView->RequestScrollIntoView(*NewSelectionPtr);
		}
		else
		{
			CellsListView->ClearSelection();
		}
	}
}

#undef LOCTEXT_NAMESPACE<|MERGE_RESOLUTION|>--- conflicted
+++ resolved
@@ -573,11 +573,7 @@
 			NAME_None,
 			LOCTEXT("ReimportText", "Reimport"),
 			LOCTEXT("ReimportTooltip", "Reimport this DataTable"),
-<<<<<<< HEAD
-			FSlateIcon(FEditorStyle::GetStyleSetName(), "Icons.Import"));
-=======
 			FSlateIcon(FAppStyle::GetAppStyleSetName(), "Icons.Import"));
->>>>>>> d731a049
 
 		ToolbarBuilder.AddSeparator();
 
@@ -586,11 +582,7 @@
 			NAME_None,
 			LOCTEXT("AddIconText", "Add"),
 			LOCTEXT("AddRowToolTip", "Add a new row to the Data Table"),
-<<<<<<< HEAD
-			FSlateIcon(FEditorStyle::GetStyleSetName(), "Icons.Plus"));
-=======
 			FSlateIcon(FAppStyle::GetAppStyleSetName(), "Icons.Plus"));
->>>>>>> d731a049
 		ToolbarBuilder.AddToolBarButton(
 			FUIAction(
 				FExecuteAction::CreateSP(this, &FDataTableEditor::OnCopyClicked),
@@ -598,11 +590,7 @@
 			NAME_None,
 			LOCTEXT("CopyIconText", "Copy"),
 			LOCTEXT("CopyToolTip", "Copy the currently selected row"),
-<<<<<<< HEAD
-			FSlateIcon(FEditorStyle::GetStyleSetName(), "GenericCommands.Copy"));
-=======
 			FSlateIcon(FAppStyle::GetAppStyleSetName(), "GenericCommands.Copy"));
->>>>>>> d731a049
 		ToolbarBuilder.AddToolBarButton(
 			FUIAction(
 				FExecuteAction::CreateSP(this, &FDataTableEditor::OnPasteClicked),
@@ -610,11 +598,7 @@
 			NAME_None,
 			LOCTEXT("PasteIconText", "Paste"),
 			LOCTEXT("PasteToolTip", "Paste on the currently selected row"),
-<<<<<<< HEAD
-			FSlateIcon(FEditorStyle::GetStyleSetName(), "GenericCommands.Paste"));
-=======
 			FSlateIcon(FAppStyle::GetAppStyleSetName(), "GenericCommands.Paste"));
->>>>>>> d731a049
 		ToolbarBuilder.AddToolBarButton(
 			FUIAction(
 				FExecuteAction::CreateSP(this, &FDataTableEditor::OnDuplicateClicked),
@@ -622,11 +606,7 @@
 			NAME_None,
 			LOCTEXT("DuplicateIconText", "Duplicate"),
 			LOCTEXT("DuplicateToolTip", "Duplicate the currently selected row"),
-<<<<<<< HEAD
-			FSlateIcon(FEditorStyle::GetStyleSetName(), "Icons.Duplicate"));
-=======
 			FSlateIcon(FAppStyle::GetAppStyleSetName(), "Icons.Duplicate"));
->>>>>>> d731a049
 		ToolbarBuilder.AddToolBarButton(
 			FUIAction(
 				FExecuteAction::CreateSP(this, &FDataTableEditor::OnRemoveClicked),
@@ -634,11 +614,7 @@
 			NAME_None,
 			LOCTEXT("RemoveRowIconText", "Remove"),
 			LOCTEXT("RemoveRowToolTip", "Remove the currently selected row from the Data Table"),
-<<<<<<< HEAD
-			FSlateIcon(FEditorStyle::GetStyleSetName(), "Icons.Delete"));
-=======
 			FSlateIcon(FAppStyle::GetAppStyleSetName(), "Icons.Delete"));
->>>>>>> d731a049
 	}
 	ToolbarBuilder.EndSection();
 
