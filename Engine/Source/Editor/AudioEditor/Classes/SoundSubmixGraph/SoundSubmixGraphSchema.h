--- conflicted
+++ resolved
@@ -1,8 +1,4 @@
-<<<<<<< HEAD
-// Copyright 1998-2019 Epic Games, Inc. All Rights Reserved.
-=======
 // Copyright Epic Games, Inc. All Rights Reserved.
->>>>>>> 90fae962
 #pragma once
 
 #include "AssetData.h"
@@ -95,7 +91,7 @@
 
 	//~ Begin FEdGraphSchemaAction Interface
 	virtual FName GetTypeId() const override { return StaticGetTypeId(); } 
-	virtual UEdGraphNode* PerformAction(UEdGraph* ParentGraph, UEdGraphPin* FromPin, const FVector2D Location, bool bSelectNewNode = true) override;
+	virtual UEdGraphNode* PerformAction(class UEdGraph* ParentGraph, UEdGraphPin* FromPin, const FVector2D Location, bool bSelectNewNode = true) override;
 	//~ End FEdGraphSchemaAction Interface
 
 	/** Name for the new SoundSubmix */
@@ -124,6 +120,6 @@
 	virtual void BreakNodeLinks(UEdGraphNode& TargetNode) const override;
 	virtual void BreakPinLinks(UEdGraphPin& TargetPin, bool bSendsNodeNotifcation) const override;
 	virtual void BreakSinglePinLink(UEdGraphPin* SourcePin, UEdGraphPin* TargetPin) const override;
-	virtual void DroppedAssetsOnGraph(const TArray<FAssetData>& Assets, const FVector2D& GraphPosition, UEdGraph* Graph) const override;
+	virtual void DroppedAssetsOnGraph(const TArray<struct FAssetData>& Assets, const FVector2D& GraphPosition, UEdGraph* Graph) const override;
 	//~ End EdGraphSchema Interface
 };
