--- conflicted
+++ resolved
@@ -1,8 +1,4 @@
-<<<<<<< HEAD
-// Copyright 1998-2019 Epic Games, Inc. All Rights Reserved.
-=======
 // Copyright Epic Games, Inc. All Rights Reserved.
->>>>>>> 90fae962
 #include "SoundSubmixGraph/SoundSubmixGraph.h"
 
 #include "GraphEditor.h"
@@ -48,19 +44,11 @@
 	Package->SetDirtyFlag(bIsDirty);
 }
 
-<<<<<<< HEAD
-void USoundSubmixGraph::AddDroppedSoundSubmixes(const TSet<USoundSubmix*>& SoundSubmixes, int32 NodePosX, int32 NodePosY)
-{
-	Modify();
-
-	for (USoundSubmix* SoundSubmix : SoundSubmixes)
-=======
 void USoundSubmixGraph::AddDroppedSoundSubmixes(const TSet<USoundSubmixBase*>& SoundSubmixes, int32 NodePosX, int32 NodePosY)
 {
 	Modify();
 
 	for (USoundSubmixBase* SoundSubmix : SoundSubmixes)
->>>>>>> 90fae962
 	{
 		NodePosY += ConstructNodes(SoundSubmix, NodePosX, NodePosY);
 	}
@@ -68,11 +56,7 @@
 	NotifyGraphChanged();
 }
 
-<<<<<<< HEAD
-void USoundSubmixGraph::AddNewSoundSubmix(UEdGraphPin* FromPin, USoundSubmix* SoundSubmix, int32 NodePosX, int32 NodePosY, bool bSelectNewNode/* = true*/)
-=======
 void USoundSubmixGraph::AddNewSoundSubmix(UEdGraphPin* FromPin, USoundSubmixBase* SoundSubmix, int32 NodePosX, int32 NodePosY, bool bSelectNewNode/* = true*/)
->>>>>>> 90fae962
 {
 	check(SoundSubmix->ChildSubmixes.Num() == 0);
 
@@ -100,11 +84,7 @@
 			Node->SoundSubmix->Modify();
 
 			// remove parents of existing children
-<<<<<<< HEAD
-			for (USoundSubmix* ChildSubmix : Node->SoundSubmix->ChildSubmixes)
-=======
 			for (USoundSubmixBase* ChildSubmix : Node->SoundSubmix->ChildSubmixes)
->>>>>>> 90fae962
 			{
 				if (ChildSubmix)
 				{
@@ -122,21 +102,14 @@
 			{
 				for (UEdGraphPin* GraphPin : ChildPin->LinkedTo)
 				{
-<<<<<<< HEAD
-=======
 					
 
->>>>>>> 90fae962
 					if (!GraphPin)
 					{
 						continue;
 					}
 
 					USoundSubmixGraphNode* ChildNode = CastChecked<USoundSubmixGraphNode>(GraphPin->GetOwningNode());
-<<<<<<< HEAD
-					Node->SoundSubmix->ChildSubmixes.Add(ChildNode->SoundSubmix);
-					ChildNode->SoundSubmix->SetParentSubmix(Node->SoundSubmix);
-=======
 
 					// If the child submix we're connecting to isn't the type of submix that has an output, continue.
 					USoundSubmixWithParentBase* ChildSubmixWithParent = Cast<USoundSubmixWithParentBase>(ChildNode->SoundSubmix);
@@ -146,7 +119,6 @@
 						Node->SoundSubmix->ChildSubmixes.Add(ChildNode->SoundSubmix);
 						ChildSubmixWithParent->SetParentSubmix(Node->SoundSubmix);
 					}
->>>>>>> 90fae962
 				}
 			}
 
@@ -218,11 +190,7 @@
 	LinkSoundSubmixes();
 }
 
-<<<<<<< HEAD
-int32 USoundSubmixGraph::ConstructNodes(USoundSubmix* SoundSubmix, int32 NodePosX, int32 NodePosY, bool bSelectNewNode/* = true*/)
-=======
 int32 USoundSubmixGraph::ConstructNodes(USoundSubmixBase* SoundSubmix, int32 NodePosX, int32 NodePosY, bool bSelectNewNode/* = true*/)
->>>>>>> 90fae962
 {
 	check(SoundSubmix);
 
@@ -256,11 +224,7 @@
 	return ChildSize;
 }
 
-<<<<<<< HEAD
-int32 USoundSubmixGraph::RecursivelyConstructChildNodes(USoundSubmixGraphNode* ParentNode, const TMap<USoundSubmix*, int32>& InChildCounts, bool bSelectNewNode /* = true*/)
-=======
 int32 USoundSubmixGraph::RecursivelyConstructChildNodes(USoundSubmixGraphNode* ParentNode, const TMap<USoundSubmixBase*, int32>& InChildCounts, bool bSelectNewNode /* = true*/)
->>>>>>> 90fae962
 {
 	static const int32 HorizontalSpacing = -400;
 	static const int32 VerticalSpacing = 100;
