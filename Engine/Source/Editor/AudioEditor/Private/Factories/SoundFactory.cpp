--- conflicted
+++ resolved
@@ -382,19 +382,11 @@
 		if (*WaveInfo.pBitsPerSample != 16)
 		{
 #if WITH_SNDFILE_IO
-<<<<<<< HEAD
+			const uint32 OrigNumSamples = WaveInfo.GetNumSamples();
+
 			// Attempt to convert to 16 bit audio
 			if (Audio::ConvertAudioToWav(RawWaveData, ConvertedRawWaveData))
 			{
-				// Icky, Reencoding with SNDFILE will strip the timecode info, so back it up.
-				auto CachedTimeCodeInfo = MoveTemp(WaveInfo.TimecodeInfo);
-=======
-			const uint32 OrigNumSamples = WaveInfo.GetNumSamples();
-
-			// Attempt to convert to 16 bit audio
-			if (Audio::ConvertAudioToWav(RawWaveData, ConvertedRawWaveData))
-			{
->>>>>>> 4af6daef
 				WaveInfo = FWaveModInfo();				
 				if (!WaveInfo.ReadWaveInfo(ConvertedRawWaveData.GetData(), ConvertedRawWaveData.Num(), &ErrorMessage))
 				{
@@ -402,14 +394,10 @@
 					GEditor->GetEditorSubsystem<UImportSubsystem>()->BroadcastAssetPostImport(this, nullptr);
 					return nullptr;
 				}
-<<<<<<< HEAD
-				WaveInfo.TimecodeInfo = MoveTemp(CachedTimeCodeInfo);
-=======
 
 				// Sanity check that the same number of samples exist in the converted file as the original
 				const uint32 ConvertedNumSamples = WaveInfo.GetNumSamples();
 				ensure(ConvertedNumSamples == OrigNumSamples);
->>>>>>> 4af6daef
 			}
 
 			// Copy over the data
@@ -647,8 +635,6 @@
 			Sound->CuePoints.Add(NewCuePoint);
 		}
 
-<<<<<<< HEAD
-=======
 		// add Sample Loops to end
 		bool FoundInvalidSampleLoops = false;
 		for (FWaveSampleLoop& SampleLoop : WaveInfo.WaveSampleLoops)
@@ -679,7 +665,6 @@
 			return nullptr;
 		}
 
->>>>>>> 4af6daef
 		// If we've read some time-code.
 		if (WaveInfo.TimecodeInfo)
 		{
