// Copyright Epic Games, Inc. All Rights Reserved.

#include "SoundSubmixGraph/SoundSubmixGraphSchema.h"

#include "AssetData.h"
#include "GraphEditorActions.h"
#include "EdGraph/EdGraphSchema.h"
#include "EdGraphUtilities.h"
#include "Framework/Commands/GenericCommands.h"
#include "Framework/MultiBox/MultiBoxBuilder.h"
#include "ScopedTransaction.h"
#include "Sound/SoundSubmix.h"
#include "SoundSubmixGraph/SoundSubmixGraphNode.h"
#include "SoundSubmixGraph/SoundSubmixGraph.h"
#include "SoundSubmixEditor.h"
#include "SoundSubmixEditorUtilities.h"
#include "Toolkits/AssetEditorManager.h"
#include "ToolMenus.h"

<<<<<<< HEAD

#define LOCTEXT_NAMESPACE "SoundSubmixSchema"


namespace
{
	static const FLinearColor SubmixGraphColor = FColor(175, 255, 0);
} // namespace <>


=======
#include "ScopedTransaction.h"
#include "Sound/AudioSettings.h"
#include "Sound/SoundSubmix.h"
#include "SoundSubmixGraph/SoundSubmixGraphNode.h"
#include "SoundSubmixGraph/SoundSubmixGraph.h"
#include "SoundSubmixEditor.h"
#include "SoundSubmixEditorUtilities.h"
#include "Toolkits/AssetEditorManager.h"
#include "ToolMenus.h"
#include "SoundSubmixDefaultColorPalette.h"

#define LOCTEXT_NAMESPACE "SoundSubmixSchema"

>>>>>>> 90fae962
FConnectionDrawingPolicy* FSoundSubmixGraphConnectionDrawingPolicyFactory::CreateConnectionPolicy(
	const UEdGraphSchema* Schema,
	int32 InBackLayerID,
	int32 InFrontLayerID,
	float ZoomFactor,
	const FSlateRect& InClippingRect,
	FSlateWindowElementList& InDrawElements,
	UEdGraph* InGraphObj) const
{
	if (Schema->IsA(USoundSubmixGraphSchema::StaticClass()))
	{
		return new FSoundSubmixGraphConnectionDrawingPolicy(InBackLayerID, InFrontLayerID, ZoomFactor, InClippingRect, InDrawElements, InGraphObj);
	}
	return nullptr;
}

FSoundSubmixGraphConnectionDrawingPolicy::FSoundSubmixGraphConnectionDrawingPolicy(int32 InBackLayerID, int32 InFrontLayerID, float ZoomFactor, const FSlateRect& InClippingRect, FSlateWindowElementList& InDrawElements, UEdGraph* InGraphObj)
	: FConnectionDrawingPolicy(InBackLayerID, InFrontLayerID, ZoomFactor, InClippingRect, InDrawElements)
	, GraphObj(InGraphObj)
{
	ActiveWireThickness = Settings->TraceAttackWireThickness;
	InactiveWireThickness = Settings->TraceReleaseWireThickness;
}

// Give specific editor modes a chance to highlight this connection or darken non-interesting connections
void FSoundSubmixGraphConnectionDrawingPolicy::DetermineWiringStyle(UEdGraphPin* OutputPin, UEdGraphPin* InputPin, FConnectionParams& OutParams)
{
<<<<<<< HEAD
	check(GraphObj);
	check(OutputPin);
=======
	if (!(OutputPin && InputPin && GraphObj))
	{
		return;
	}
>>>>>>> 90fae962

	OutParams.AssociatedPin1 = InputPin;
	OutParams.AssociatedPin2 = OutputPin;

	// Get the schema and grab the default color from it
	const UEdGraphSchema* Schema = GraphObj->GetSchema();

	OutParams.WireColor = Schema->GetPinTypeColor(OutputPin->PinType);

	bool bExecuted = false;

<<<<<<< HEAD
=======
	USoundSubmixBase* InputSubmix = OutputPin ? CastChecked<USoundSubmixGraphNode>(OutputPin->GetOwningNode())->SoundSubmix : nullptr;
	USoundSubmixBase* OutputSubmix = InputPin ? CastChecked<USoundSubmixGraphNode>(InputPin->GetOwningNode())->SoundSubmix : nullptr;

>>>>>>> 90fae962
	// Run through the predecessors, and on
	if (FExecPairingMap* PredecessorMap = PredecessorNodes.Find(OutputPin->GetOwningNode()))
	{
		if (FTimePair* Times = PredecessorMap->Find(InputPin->GetOwningNode()))
		{
			bExecuted = true;

			OutParams.WireThickness = ActiveWireThickness;
<<<<<<< HEAD
			OutParams.WireColor = SubmixGraphColor;
			OutParams.bDrawBubbles = true;
=======
			OutParams.WireColor = Audio::GetColorForSubmixType(OutputSubmix);
			OutParams.bDrawBubbles = Audio::IsConnectionPerformingSoundfieldConversion(InputSubmix, OutputSubmix);
>>>>>>> 90fae962
		}
	}

	if (!bExecuted)
	{
<<<<<<< HEAD
		OutParams.WireColor = SubmixGraphColor;
=======
		OutParams.WireColor = Audio::GetColorForSubmixType(InputSubmix);
>>>>>>> 90fae962
		OutParams.WireThickness = InactiveWireThickness;
	}
}

UEdGraphNode* FSoundSubmixGraphSchemaAction_NewNode::PerformAction(UEdGraph* ParentGraph, UEdGraphPin* FromPin, const FVector2D Location, bool bSelectNewNode/* = true*/)
{
	FSoundSubmixEditorUtilities::CreateSoundSubmix(ParentGraph, FromPin, Location, NewSoundSubmixName);
	return nullptr;
}

USoundSubmixGraphSchema::USoundSubmixGraphSchema(const FObjectInitializer& ObjectInitializer)
	: Super(ObjectInitializer)
{
}

bool USoundSubmixGraphSchema::ConnectionCausesLoop(const UEdGraphPin* InputPin, const UEdGraphPin* OutputPin) const
{
	USoundSubmixGraphNode* InputNode = CastChecked<USoundSubmixGraphNode>(InputPin->GetOwningNode());
	USoundSubmixGraphNode* OutputNode = CastChecked<USoundSubmixGraphNode>(OutputPin->GetOwningNode());

<<<<<<< HEAD
=======
	// Master Submix cannot be an input as it would create an inferred loop for submixes without an explicit parent
	if (const UAudioSettings* Settings = GetDefault<UAudioSettings>())
	{
		if (USoundSubmix* MasterSubmix = Cast<USoundSubmix>(Settings->MasterSubmix.TryLoad()))
		{
			if (OutputNode->SoundSubmix == MasterSubmix)
			{
				return true;
			}

			if (OutputNode->SoundSubmix->RecurseCheckChild(MasterSubmix))
			{
				return true;
			}
		}
	}

>>>>>>> 90fae962
	return OutputNode->SoundSubmix->RecurseCheckChild(InputNode->SoundSubmix);
}

void USoundSubmixGraphSchema::GetBreakLinkToSubMenuActions(UToolMenu* Menu, const FName SectionName, UEdGraphPin* InGraphPin)
{
	FToolMenuSection& Section = Menu->FindOrAddSection(SectionName);

	// Make sure we have a unique name for every entry in the list
	TMap<FString, uint32> LinkTitleCount;

	// Add all the links we could break from
	for (TArray<UEdGraphPin*>::TConstIterator Links(InGraphPin->LinkedTo); Links; ++Links)
	{
		UEdGraphPin* Pin = *Links;
		FString TitleString = Pin->GetOwningNode()->GetNodeTitle(ENodeTitleType::ListView).ToString();
		FText Title = FText::FromString(TitleString);
		if (Pin->PinName != TEXT(""))
		{
			TitleString = FString::Printf(TEXT("%s (%s)"), *TitleString, *Pin->PinName.ToString());

			// Add name of connection if possible
			FFormatNamedArguments Args;
			Args.Add(TEXT("NodeTitle"), Title);
			Args.Add(TEXT("PinName"), Pin->GetDisplayName());
			Title = FText::Format(LOCTEXT("BreakDescPin", "{NodeTitle} ({PinName})"), Args);
		}

		uint32 &Count = LinkTitleCount.FindOrAdd(TitleString);

		FText Description;
		FFormatNamedArguments Args;
		Args.Add(TEXT("NodeTitle"), Title);
		Args.Add(TEXT("NumberOfNodes"), Count);

		if (Count == 0)
		{
			Description = FText::Format(LOCTEXT("BreakDesc", "Break link to {NodeTitle}"), Args);
		}
		else
		{
			Description = FText::Format(LOCTEXT("BreakDescMulti", "Break link to {NodeTitle} ({NumberOfNodes})"), Args);
		}
		++Count;

		Section.AddMenuEntry(NAME_None, Description, Description, FSlateIcon(), FUIAction(
			FExecuteAction::CreateUObject((USoundSubmixGraphSchema*const)this, &USoundSubmixGraphSchema::BreakSinglePinLink, const_cast< UEdGraphPin* >(InGraphPin), *Links)));
	}
}

void USoundSubmixGraphSchema::GetGraphContextActions(FGraphContextMenuBuilder& ContextMenuBuilder) const
{
	const FText Name = LOCTEXT("NewSoundSubmix", "New Sound Submix");
	const FText ToolTip = LOCTEXT("NewSoundSubmixTooltip", "Create a new sound submix");
	
	TSharedPtr<FSoundSubmixGraphSchemaAction_NewNode> NewAction(new FSoundSubmixGraphSchemaAction_NewNode(FText::GetEmpty(), Name, ToolTip, 0));

	ContextMenuBuilder.AddAction(NewAction);
}

void USoundSubmixGraphSchema::GetContextMenuActions(UToolMenu* Menu, UGraphNodeContextMenuContext* Context) const
{
	if (Context->Pin)
	{
		const UEdGraphPin* InGraphPin = Context->Pin;
		{
			const static FName SectionName = "SoundSubmixGraphSchemaPinActions";
			FToolMenuSection& Section = Menu->AddSection(SectionName, LOCTEXT("PinActionsMenuHeader", "Pin Actions"));
			// Only display the 'Break Links' option if there is a link to break!
			if (InGraphPin->LinkedTo.Num() > 0)
			{
				Section.AddMenuEntry(FGraphEditorCommands::Get().BreakPinLinks);

				// add sub menu for break link to
				if(InGraphPin->LinkedTo.Num() > 1)
				{
					Section.AddSubMenu(
						"BreakLinkTo",
						LOCTEXT("BreakLinkTo", "Break Link To..." ),
						LOCTEXT("BreakSpecificLinks", "Break a specific link..." ),
						FNewToolMenuDelegate::CreateUObject((USoundSubmixGraphSchema*const)this, &USoundSubmixGraphSchema::GetBreakLinkToSubMenuActions, SectionName, const_cast<UEdGraphPin*>(InGraphPin)));
				}
				else
				{
					((USoundSubmixGraphSchema*const)this)->GetBreakLinkToSubMenuActions(Menu, SectionName, const_cast<UEdGraphPin*>(InGraphPin));
				}
			}
		}
	}
	else if (Context->Node)
	{
		const USoundSubmixGraphNode* SoundGraphNode = Cast<const USoundSubmixGraphNode>(Context->Node);
		{
			FToolMenuSection& Section = Menu->AddSection("SoundSubmixGraphSchemaNodeActions", LOCTEXT("ClassActionsMenuHeader", "SoundSubmix Actions"));
			Section.AddMenuEntry(FGraphEditorCommands::Get().BreakNodeLinks);
			Section.AddMenuEntry(FGenericCommands::Get().Delete);
		}
	}

	// No Super call so Node comments option is not shown
}

const FPinConnectionResponse USoundSubmixGraphSchema::CanCreateConnection(const UEdGraphPin* PinA, const UEdGraphPin* PinB) const
{
	// Make sure the pins are not on the same node
	if (PinA->GetOwningNode() == PinB->GetOwningNode())
	{
		return FPinConnectionResponse(CONNECT_RESPONSE_DISALLOW, LOCTEXT("ConnectionSameNode", "Both are on the same node"));
	}

	// Compare the directions
	const UEdGraphPin* InputPin = nullptr;
	const UEdGraphPin* OutputPin = nullptr;

	if (!CategorizePinsByDirection(PinA, PinB, /*out*/ InputPin, /*out*/ OutputPin))
	{
		return FPinConnectionResponse(CONNECT_RESPONSE_DISALLOW, LOCTEXT("ConnectionIncompatible", "Directions are not compatible"));
	}

	// Note- are input pin and output pin swapped here? Am I losing it?
	USoundSubmixBase* InputSubmix = CastChecked<USoundSubmixGraphNode>(OutputPin->GetOwningNode())->SoundSubmix;
	USoundSubmixBase* OutputSubmix = CastChecked<USoundSubmixGraphNode>(InputPin->GetOwningNode())->SoundSubmix;

	// Check to see if this is an endpoint submix.
	if (!InputSubmix->IsA<USoundSubmixWithParentBase>())
	{
		return FPinConnectionResponse(CONNECT_RESPONSE_DISALLOW, LOCTEXT("SubmixIsEndpoint", "Submix you are trying to connect from is an endpoint."));
	}

	// If we're trying to make a connection between two soundfield submixes, ensure that we can transcode between the two.
	if (InputSubmix->IsA<USoundfieldSubmix>() && (OutputSubmix->IsA<USoundfieldSubmix>() || OutputSubmix->IsA<USoundfieldEndpointSubmix>()))
	{
		USoundfieldSubmix* InputSoundfieldSubmix = Cast<USoundfieldSubmix>(InputSubmix);
		USoundfieldSubmix* OutputSoundfieldSubmix = Cast<USoundfieldSubmix>(OutputSubmix);

		ISoundfieldFactory* InputFactory = InputSoundfieldSubmix->GetSoundfieldFactoryForSubmix();
		ISoundfieldFactory* OutputFactory = nullptr;

		const USoundfieldEncodingSettingsBase* InputEncodingSettings = InputSoundfieldSubmix->GetEncodingSettings();
		const USoundfieldEncodingSettingsBase* OutputEncodingSettings = nullptr;

		if (!OutputSoundfieldSubmix)
		{
			USoundfieldEndpointSubmix* SoundfieldEndpointSubmixB = CastChecked<USoundfieldEndpointSubmix>(OutputSubmix);
			OutputFactory = SoundfieldEndpointSubmixB->GetSoundfieldEndpointForSubmix();
			OutputEncodingSettings = SoundfieldEndpointSubmixB->GetEncodingSettings();
		}
		else
		{
			OutputFactory = OutputSoundfieldSubmix->GetSoundfieldFactoryForSubmix();
			OutputEncodingSettings = OutputSoundfieldSubmix->GetEncodingSettings();
		}

		if (InputFactory && OutputFactory)
		{
			if (!InputEncodingSettings)
			{
				InputEncodingSettings = InputFactory->GetDefaultEncodingSettings();
			}

			if (!InputEncodingSettings)
			{
				return FPinConnectionResponse(CONNECT_RESPONSE_DISALLOW, LOCTEXT("SoundfieldSubmixSourceIsInvalid", "Submix you are trying to connect from does not specify default settings. Please implement ISoundfieldFactory::GetDefaultEncodingSettings."));
			}

			TUniquePtr<ISoundfieldEncodingSettingsProxy> InputEncodingSettingsProxy = InputEncodingSettings->GetProxy();

			if (!InputEncodingSettingsProxy)
			{
				return FPinConnectionResponse(CONNECT_RESPONSE_DISALLOW, LOCTEXT("SourceSoundfieldEncodingSettingsAreInvalid", "Submix you are trying to connect from failed to generate a proxy of it's settings. Please check USoundfieldEncodingSettingsBase::GetProxy()."));
			}


			if (!OutputEncodingSettings)
			{
				OutputEncodingSettings = OutputFactory->GetDefaultEncodingSettings();
			}

			if (!OutputEncodingSettings)
			{
				return FPinConnectionResponse(CONNECT_RESPONSE_DISALLOW, LOCTEXT("SoundfieldSubmixDestIsInvalid", "Submix you are trying to connect to does not specify default settings. Please implement ISoundfieldFactory::GetDefaultEncodingSettings."));
			}

			TUniquePtr<ISoundfieldEncodingSettingsProxy> OutputEncodingSettingsProxy = OutputEncodingSettings->GetProxy();

			if (!OutputEncodingSettingsProxy)
			{
				return FPinConnectionResponse(CONNECT_RESPONSE_DISALLOW, LOCTEXT("DestSoundfieldEncodingSettingsAreInvalid", "Submix you are trying to connect to failed to generate a proxy of it's settings. Please check USoundfieldEncodingSettingsBase::GetProxy()."));
			}

			const bool bAreSoundfieldsCompatible = InputFactory->CanTranscodeToSoundfieldFormat(OutputFactory->GetSoundfieldFormatName(), *OutputEncodingSettingsProxy) || OutputFactory->CanTranscodeFromSoundfieldFormat(InputFactory->GetSoundfieldFormatName(), *InputEncodingSettingsProxy);
			if (!bAreSoundfieldsCompatible)
			{
				return FPinConnectionResponse(CONNECT_RESPONSE_DISALLOW, LOCTEXT("SoundfieldSubmixesAreIncompatible", "These two submixes have incompatible types."));
			}
		}
	}

	if (ConnectionCausesLoop(InputPin, OutputPin))
	{
		return FPinConnectionResponse(CONNECT_RESPONSE_DISALLOW, LOCTEXT("ConnectionLoop", "Connection would cause loop"));
	}

	// Break existing connections on outputs only - multiple input connections are acceptable
	if (OutputPin->LinkedTo.Num() > 0)
	{
		ECanCreateConnectionResponse ReplyBreakInputs;
		if (OutputPin == PinA)
		{
			ReplyBreakInputs = CONNECT_RESPONSE_BREAK_OTHERS_A;
		}
		else
		{
			ReplyBreakInputs = CONNECT_RESPONSE_BREAK_OTHERS_B;
		}
		return FPinConnectionResponse(ReplyBreakInputs, LOCTEXT("ConnectionReplace", "Replace existing connections"));
	}

	return FPinConnectionResponse(CONNECT_RESPONSE_MAKE, FText::GetEmpty());
}

bool USoundSubmixGraphSchema::TryCreateConnection(UEdGraphPin* PinA, UEdGraphPin* PinB) const
{
	check(PinA);
	check(PinB);

	bool bModified = UEdGraphSchema::TryCreateConnection(PinA, PinB);

	if (bModified)
	{
		USoundSubmixGraph* Graph = CastChecked<USoundSubmixGraph>(PinA->GetOwningNode()->GetGraph());
		Graph->LinkSoundSubmixes();

<<<<<<< HEAD
		USoundSubmix* SubmixA = CastChecked<USoundSubmixGraphNode>(PinA->GetOwningNode())->SoundSubmix;
		USoundSubmix* SubmixB = CastChecked<USoundSubmixGraphNode>(PinB->GetOwningNode())->SoundSubmix;

		bool bReopenEditors = false;

		// If re-basing root, re-open editor.  This will force the root to be the primary edited node
		if (Graph->GetRootSoundSubmix() == SubmixA && SubmixA->ParentSubmix != nullptr)
		{
			bReopenEditors = true;
		}
		else if (Graph->GetRootSoundSubmix() == SubmixB && SubmixB->ParentSubmix != nullptr)
=======
		USoundSubmixBase* SubmixA = CastChecked<USoundSubmixGraphNode>(PinA->GetOwningNode())->SoundSubmix;
		USoundSubmixBase* SubmixB = CastChecked<USoundSubmixGraphNode>(PinB->GetOwningNode())->SoundSubmix;

		bool bReopenEditors = false;

		USoundSubmixWithParentBase* SubmixWithParentA = Cast<USoundSubmixWithParentBase>(SubmixA);
		USoundSubmixWithParentBase* SubmixWithParentB = Cast<USoundSubmixWithParentBase>(SubmixA);

		// If re-basing root, re-open editor.  This will force the root to be the primary edited node
		if (Graph->GetRootSoundSubmix() == SubmixA && SubmixWithParentA && SubmixWithParentA->ParentSubmix != nullptr)
		{
			bReopenEditors = true;
		}
		else if (Graph->GetRootSoundSubmix() == SubmixB && SubmixWithParentB && SubmixWithParentB->ParentSubmix != nullptr)
>>>>>>> 90fae962
		{
			bReopenEditors = true;
		}

		if (bReopenEditors)
		{
			check(GEditor);
			UAssetEditorSubsystem* EditorSubsystem = GEditor->GetEditorSubsystem<UAssetEditorSubsystem>();
			TArray<IAssetEditorInstance*> SubmixEditors = EditorSubsystem->FindEditorsForAsset(SubmixA);
			for (IAssetEditorInstance* Editor : SubmixEditors)
			{
				Editor->CloseWindow();
			}

			EditorSubsystem->OpenEditorForAsset(SubmixA);
		}
	}

	return bModified;
}

bool USoundSubmixGraphSchema::ShouldHidePinDefaultValue(UEdGraphPin* Pin) const
{
	return true;
}

FLinearColor USoundSubmixGraphSchema::GetPinTypeColor(const FEdGraphPinType& PinType) const
{
<<<<<<< HEAD
	return SubmixGraphColor;
=======
	return Audio::GetColorForSubmixType(PinType.PinCategory);
>>>>>>> 90fae962
}

void USoundSubmixGraphSchema::BreakNodeLinks(UEdGraphNode& TargetNode) const
{
	Super::BreakNodeLinks(TargetNode);

	CastChecked<USoundSubmixGraph>(TargetNode.GetGraph())->LinkSoundSubmixes();
}

void USoundSubmixGraphSchema::BreakPinLinks(UEdGraphPin& TargetPin, bool bSendsNodeNotifcation) const
{
	const FScopedTransaction Transaction( NSLOCTEXT("UnrealEd", "GraphEd_BreakPinLinks", "Break Pin Links") );

	Super::BreakPinLinks(TargetPin, bSendsNodeNotifcation);
	
	// if this would notify the node then we need to re-link sound classes
	if (bSendsNodeNotifcation)
	{
		if (USoundSubmixGraphNode* GraphNode = Cast<USoundSubmixGraphNode>(TargetPin.GetOwningNode()))
		{
			// If TargetPin is an input, We should break links to all child submixes of the submix that owns this pin.
			if (TargetPin.Direction == EEdGraphPinDirection::EGPD_Input)
			{
				// Iterate through all child submixes
				USoundSubmixBase* OutputSubmix = GraphNode->SoundSubmix;

				// Note: If we ever support multiple parents for submixes, this will need to be modified.
				for (USoundSubmixBase* InputSubmix : OutputSubmix->ChildSubmixes)
				{
					if (USoundSubmixWithParentBase* SubmixWithParent = Cast<USoundSubmixWithParentBase>(InputSubmix))
					{
						SubmixWithParent->ParentSubmix = nullptr;
						SubmixWithParent->PostEditChange();
					}
				}

				OutputSubmix->ChildSubmixes.Reset();
				OutputSubmix->PostEditChange();
			}
			else if (TargetPin.Direction == EEdGraphPinDirection::EGPD_Output)
			{
				// If this is an output pin, break the connection between this submix and it's parent.
				USoundSubmixWithParentBase* InputSubmix = CastChecked<USoundSubmixWithParentBase>(GraphNode->SoundSubmix);
				USoundSubmixBase* OutputSubmix = InputSubmix->ParentSubmix;
				check(OutputSubmix);

				OutputSubmix->ChildSubmixes.Remove(InputSubmix);
				InputSubmix->ParentSubmix = nullptr;

				OutputSubmix->PostEditChange();
				InputSubmix->PostEditChange();
			}
		}

		CastChecked<USoundSubmixGraph>(TargetPin.GetOwningNode()->GetGraph())->LinkSoundSubmixes();
	}
}

void USoundSubmixGraphSchema::BreakSinglePinLink(UEdGraphPin* SourcePin, UEdGraphPin* TargetPin) const
{
	const FScopedTransaction Transaction( NSLOCTEXT("UnrealEd", "GraphEd_BreakSinglePinLink", "Break Pin Link") );
	Super::BreakSinglePinLink(SourcePin, TargetPin);

	// Compare the directions
	UEdGraphPin* InputPin = nullptr;
	UEdGraphPin* OutputPin = nullptr;

	if (!CategorizePinsByDirection(SourcePin, TargetPin, /*out*/ InputPin, /*out*/ OutputPin))
	{
		return;
	}

	// Note- are input pin and output pin swapped here? Am I losing it?
	USoundSubmixBase* InputSubmix = CastChecked<USoundSubmixGraphNode>(OutputPin->GetOwningNode())->SoundSubmix;
	USoundSubmixBase* OutputSubmix = CastChecked<USoundSubmixGraphNode>(InputPin->GetOwningNode())->SoundSubmix;

	if (USoundSubmixWithParentBase* SubmixWithParent = CastChecked<USoundSubmixWithParentBase>(InputSubmix))
	{
		SubmixWithParent->ParentSubmix = nullptr;
		SubmixWithParent->PostEditChange();
	}

	CastChecked<USoundSubmixGraph>(SourcePin->GetOwningNode()->GetGraph())->LinkSoundSubmixes();
}

void USoundSubmixGraphSchema::DroppedAssetsOnGraph(const TArray<FAssetData>& Assets, const FVector2D& GraphPosition, UEdGraph* Graph) const
{
	check(GEditor);
	check(Graph);

	USoundSubmixGraph* SoundSubmixGraph = CastChecked<USoundSubmixGraph>(Graph);
	TSet<IAssetEditorInstance*> Editors;
<<<<<<< HEAD
	TSet<USoundSubmix*> UndisplayedSubmixes;
	for (const FAssetData& Asset : Assets)
	{
		// Walk to the root submix
		if (USoundSubmix* SoundSubmix = Cast<USoundSubmix>(Asset.GetAsset()))
		{
			while (SoundSubmix->ParentSubmix != nullptr)
			{
				SoundSubmix = SoundSubmix->ParentSubmix;
=======
	TSet<USoundSubmixBase*> UndisplayedSubmixes;
	for (const FAssetData& Asset : Assets)
	{
		if (USoundSubmixBase* SoundSubmix = Cast<USoundSubmixBase>(Asset.GetAsset()))
		{
			// Walk to the root submix
			USoundSubmixWithParentBase* SubmixWithParent = Cast<USoundSubmixWithParentBase>(SoundSubmix);
			while (SubmixWithParent && SubmixWithParent->ParentSubmix != nullptr)
			{
				SoundSubmix = SubmixWithParent->ParentSubmix;
				SubmixWithParent = Cast<USoundSubmixWithParentBase>(SoundSubmix);
>>>>>>> 90fae962
			}

			if (!SoundSubmixGraph->IsSubmixDisplayed(SoundSubmix))
			{
				UAssetEditorSubsystem* EditorSubsystem = GEditor->GetEditorSubsystem<UAssetEditorSubsystem>();
				TArray<IAssetEditorInstance*> SubmixEditors = EditorSubsystem->FindEditorsForAsset(SoundSubmix);
				for (IAssetEditorInstance* Editor : SubmixEditors)
				{
					if (Editor)
					{
						Editors.Add(Editor);
					}
				}
				UndisplayedSubmixes.Add(SoundSubmix);
			}
		}
	}

	if (UndisplayedSubmixes.Num() > 0)
	{
		const FScopedTransaction Transaction(LOCTEXT("SoundSubmixEditorDropSubmixes", "Sound Submix Editor: Drag and Drop Sound Submix"));

		for (IAssetEditorInstance* Editor : Editors)
		{
			check(Editor);
			FSoundSubmixEditor* SubmixEditor = static_cast<FSoundSubmixEditor*>(Editor);

			// Close editors with dropped (and undisplayed) submix branches as they are now displayed locally in this graph
			// (to avoid modification of multiple graph editors representing the same branch of submixes)
			if (SubmixEditor->GetGraph() != Graph)
			{
				Editor->CloseWindow();
			}
		}

		// If editor is this graph's editor, update editable objects and select dropped submixes.
<<<<<<< HEAD
		if (USoundSubmix* RootSubmix = SoundSubmixGraph->GetRootSoundSubmix())
=======
		if (USoundSubmixBase* RootSubmix = SoundSubmixGraph->GetRootSoundSubmix())
>>>>>>> 90fae962
		{
			UAssetEditorSubsystem* EditorSubsystem = GEditor->GetEditorSubsystem<UAssetEditorSubsystem>();
			if (IAssetEditorInstance* EditorInstance = EditorSubsystem->FindEditorForAsset(RootSubmix, false /* bFocusIfOpen */))
			{
				FSoundSubmixEditor* SubmixEditor = static_cast<FSoundSubmixEditor*>(EditorInstance);
				SoundSubmixGraph->AddDroppedSoundSubmixes(UndisplayedSubmixes, GraphPosition.X, GraphPosition.Y);
				SubmixEditor->AddMissingEditableSubmixes();
				SubmixEditor->SelectSubmixes(UndisplayedSubmixes);
			}
		}
	}
}
#undef LOCTEXT_NAMESPACE<|MERGE_RESOLUTION|>--- conflicted
+++ resolved
@@ -8,27 +8,8 @@
 #include "EdGraphUtilities.h"
 #include "Framework/Commands/GenericCommands.h"
 #include "Framework/MultiBox/MultiBoxBuilder.h"
-#include "ScopedTransaction.h"
-#include "Sound/SoundSubmix.h"
-#include "SoundSubmixGraph/SoundSubmixGraphNode.h"
-#include "SoundSubmixGraph/SoundSubmixGraph.h"
-#include "SoundSubmixEditor.h"
-#include "SoundSubmixEditorUtilities.h"
-#include "Toolkits/AssetEditorManager.h"
 #include "ToolMenus.h"
 
-<<<<<<< HEAD
-
-#define LOCTEXT_NAMESPACE "SoundSubmixSchema"
-
-
-namespace
-{
-	static const FLinearColor SubmixGraphColor = FColor(175, 255, 0);
-} // namespace <>
-
-
-=======
 #include "ScopedTransaction.h"
 #include "Sound/AudioSettings.h"
 #include "Sound/SoundSubmix.h"
@@ -42,7 +23,6 @@
 
 #define LOCTEXT_NAMESPACE "SoundSubmixSchema"
 
->>>>>>> 90fae962
 FConnectionDrawingPolicy* FSoundSubmixGraphConnectionDrawingPolicyFactory::CreateConnectionPolicy(
 	const UEdGraphSchema* Schema,
 	int32 InBackLayerID,
@@ -70,15 +50,10 @@
 // Give specific editor modes a chance to highlight this connection or darken non-interesting connections
 void FSoundSubmixGraphConnectionDrawingPolicy::DetermineWiringStyle(UEdGraphPin* OutputPin, UEdGraphPin* InputPin, FConnectionParams& OutParams)
 {
-<<<<<<< HEAD
-	check(GraphObj);
-	check(OutputPin);
-=======
 	if (!(OutputPin && InputPin && GraphObj))
 	{
 		return;
 	}
->>>>>>> 90fae962
 
 	OutParams.AssociatedPin1 = InputPin;
 	OutParams.AssociatedPin2 = OutputPin;
@@ -90,12 +65,9 @@
 
 	bool bExecuted = false;
 
-<<<<<<< HEAD
-=======
 	USoundSubmixBase* InputSubmix = OutputPin ? CastChecked<USoundSubmixGraphNode>(OutputPin->GetOwningNode())->SoundSubmix : nullptr;
 	USoundSubmixBase* OutputSubmix = InputPin ? CastChecked<USoundSubmixGraphNode>(InputPin->GetOwningNode())->SoundSubmix : nullptr;
 
->>>>>>> 90fae962
 	// Run through the predecessors, and on
 	if (FExecPairingMap* PredecessorMap = PredecessorNodes.Find(OutputPin->GetOwningNode()))
 	{
@@ -104,23 +76,14 @@
 			bExecuted = true;
 
 			OutParams.WireThickness = ActiveWireThickness;
-<<<<<<< HEAD
-			OutParams.WireColor = SubmixGraphColor;
-			OutParams.bDrawBubbles = true;
-=======
 			OutParams.WireColor = Audio::GetColorForSubmixType(OutputSubmix);
 			OutParams.bDrawBubbles = Audio::IsConnectionPerformingSoundfieldConversion(InputSubmix, OutputSubmix);
->>>>>>> 90fae962
 		}
 	}
 
 	if (!bExecuted)
 	{
-<<<<<<< HEAD
-		OutParams.WireColor = SubmixGraphColor;
-=======
 		OutParams.WireColor = Audio::GetColorForSubmixType(InputSubmix);
->>>>>>> 90fae962
 		OutParams.WireThickness = InactiveWireThickness;
 	}
 }
@@ -141,8 +104,6 @@
 	USoundSubmixGraphNode* InputNode = CastChecked<USoundSubmixGraphNode>(InputPin->GetOwningNode());
 	USoundSubmixGraphNode* OutputNode = CastChecked<USoundSubmixGraphNode>(OutputPin->GetOwningNode());
 
-<<<<<<< HEAD
-=======
 	// Master Submix cannot be an input as it would create an inferred loop for submixes without an explicit parent
 	if (const UAudioSettings* Settings = GetDefault<UAudioSettings>())
 	{
@@ -160,7 +121,6 @@
 		}
 	}
 
->>>>>>> 90fae962
 	return OutputNode->SoundSubmix->RecurseCheckChild(InputNode->SoundSubmix);
 }
 
@@ -172,7 +132,7 @@
 	TMap<FString, uint32> LinkTitleCount;
 
 	// Add all the links we could break from
-	for (TArray<UEdGraphPin*>::TConstIterator Links(InGraphPin->LinkedTo); Links; ++Links)
+	for(TArray<class UEdGraphPin*>::TConstIterator Links(InGraphPin->LinkedTo); Links; ++Links)
 	{
 		UEdGraphPin* Pin = *Links;
 		FString TitleString = Pin->GetOwningNode()->GetNodeTitle(ENodeTitleType::ListView).ToString();
@@ -393,19 +353,6 @@
 		USoundSubmixGraph* Graph = CastChecked<USoundSubmixGraph>(PinA->GetOwningNode()->GetGraph());
 		Graph->LinkSoundSubmixes();
 
-<<<<<<< HEAD
-		USoundSubmix* SubmixA = CastChecked<USoundSubmixGraphNode>(PinA->GetOwningNode())->SoundSubmix;
-		USoundSubmix* SubmixB = CastChecked<USoundSubmixGraphNode>(PinB->GetOwningNode())->SoundSubmix;
-
-		bool bReopenEditors = false;
-
-		// If re-basing root, re-open editor.  This will force the root to be the primary edited node
-		if (Graph->GetRootSoundSubmix() == SubmixA && SubmixA->ParentSubmix != nullptr)
-		{
-			bReopenEditors = true;
-		}
-		else if (Graph->GetRootSoundSubmix() == SubmixB && SubmixB->ParentSubmix != nullptr)
-=======
 		USoundSubmixBase* SubmixA = CastChecked<USoundSubmixGraphNode>(PinA->GetOwningNode())->SoundSubmix;
 		USoundSubmixBase* SubmixB = CastChecked<USoundSubmixGraphNode>(PinB->GetOwningNode())->SoundSubmix;
 
@@ -420,7 +367,6 @@
 			bReopenEditors = true;
 		}
 		else if (Graph->GetRootSoundSubmix() == SubmixB && SubmixWithParentB && SubmixWithParentB->ParentSubmix != nullptr)
->>>>>>> 90fae962
 		{
 			bReopenEditors = true;
 		}
@@ -449,11 +395,7 @@
 
 FLinearColor USoundSubmixGraphSchema::GetPinTypeColor(const FEdGraphPinType& PinType) const
 {
-<<<<<<< HEAD
-	return SubmixGraphColor;
-=======
 	return Audio::GetColorForSubmixType(PinType.PinCategory);
->>>>>>> 90fae962
 }
 
 void USoundSubmixGraphSchema::BreakNodeLinks(UEdGraphNode& TargetNode) const
@@ -546,17 +488,6 @@
 
 	USoundSubmixGraph* SoundSubmixGraph = CastChecked<USoundSubmixGraph>(Graph);
 	TSet<IAssetEditorInstance*> Editors;
-<<<<<<< HEAD
-	TSet<USoundSubmix*> UndisplayedSubmixes;
-	for (const FAssetData& Asset : Assets)
-	{
-		// Walk to the root submix
-		if (USoundSubmix* SoundSubmix = Cast<USoundSubmix>(Asset.GetAsset()))
-		{
-			while (SoundSubmix->ParentSubmix != nullptr)
-			{
-				SoundSubmix = SoundSubmix->ParentSubmix;
-=======
 	TSet<USoundSubmixBase*> UndisplayedSubmixes;
 	for (const FAssetData& Asset : Assets)
 	{
@@ -568,7 +499,6 @@
 			{
 				SoundSubmix = SubmixWithParent->ParentSubmix;
 				SubmixWithParent = Cast<USoundSubmixWithParentBase>(SoundSubmix);
->>>>>>> 90fae962
 			}
 
 			if (!SoundSubmixGraph->IsSubmixDisplayed(SoundSubmix))
@@ -605,11 +535,7 @@
 		}
 
 		// If editor is this graph's editor, update editable objects and select dropped submixes.
-<<<<<<< HEAD
-		if (USoundSubmix* RootSubmix = SoundSubmixGraph->GetRootSoundSubmix())
-=======
 		if (USoundSubmixBase* RootSubmix = SoundSubmixGraph->GetRootSoundSubmix())
->>>>>>> 90fae962
 		{
 			UAssetEditorSubsystem* EditorSubsystem = GEditor->GetEditorSubsystem<UAssetEditorSubsystem>();
 			if (IAssetEditorInstance* EditorInstance = EditorSubsystem->FindEditorForAsset(RootSubmix, false /* bFocusIfOpen */))
