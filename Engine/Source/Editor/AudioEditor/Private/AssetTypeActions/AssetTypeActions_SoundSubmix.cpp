// Copyright Epic Games, Inc. All Rights Reserved.

#include "AssetTypeActions_SoundSubmix.h"
#include "AudioEditorModule.h"
#include "Modules/ModuleManager.h"
#include "Sound/SoundSubmix.h"
#include "SoundSubmixEditor.h"

#define LOCTEXT_NAMESPACE "AssetTypeActions"

UClass* FAssetTypeActions_SoundSubmix::GetSupportedClass() const
{
	return USoundSubmix::StaticClass();
}

void FAssetTypeActions_SoundSubmix::OpenAssetEditor(const TArray<UObject*>& InObjects, TSharedPtr<IToolkitHost> EditWithinLevelEditor)
{
	EToolkitMode::Type Mode = EditWithinLevelEditor.IsValid() ? EToolkitMode::WorldCentric : EToolkitMode::Standalone;

	for (UObject* Obj : InObjects)
	{
<<<<<<< HEAD
		if (USoundSubmix* SoundSubmix = Cast<USoundSubmix>(Obj))
=======
		if (USoundSubmixBase* SoundSubmix = Cast<USoundSubmixBase>(Obj))
>>>>>>> 90fae962
		{
			IAudioEditorModule* AudioEditorModule = &FModuleManager::LoadModuleChecked<IAudioEditorModule>("AudioEditor");
			AudioEditorModule->CreateSoundSubmixEditor(Mode, EditWithinLevelEditor, SoundSubmix);
		}
	}
}

bool FAssetTypeActions_SoundSubmix::AssetsActivatedOverride(const TArray<UObject*>& InObjects, EAssetTypeActivationMethod::Type ActivationType)
{
	TSet<USoundSubmixBase*> SubmixesToSelect;
	IAssetEditorInstance* Editor = nullptr;
	for (UObject* Obj : InObjects)
	{
		if (USoundSubmixBase* SubmixToSelect = Cast<USoundSubmixBase>(Obj))
		{
			if (!Editor)
			{
				Editor = GEditor->GetEditorSubsystem<UAssetEditorSubsystem>()->FindEditorForAsset(Obj, false);
			}
			SubmixesToSelect.Add(SubmixToSelect);
		}
	}

	if (Editor)
	{
		static_cast<FSoundSubmixEditor*>(Editor)->SelectSubmixes(SubmixesToSelect);
		return true;
	}

	return false;
}

const TArray<FText>& FAssetTypeActions_SoundSubmix::GetSubMenus() const
{
	static const TArray<FText> SubMenus
	{
		LOCTEXT("AssetSoundMixSubMenu", "Mix")
	};

	return SubMenus;
}

UClass* FAssetTypeActions_SoundfieldSubmix::GetSupportedClass() const
{
	return USoundfieldSubmix::StaticClass();
}

UClass* FAssetTypeActions_EndpointSubmix::GetSupportedClass() const
{
	return UEndpointSubmix::StaticClass();
}

UClass* FAssetTypeActions_SoundfieldEndpointSubmix::GetSupportedClass() const
{
	return USoundfieldEndpointSubmix::StaticClass();
}

UClass* FAssetTypeActions_SoundfieldEncodingSettings::GetSupportedClass() const
{
	return USoundfieldEncodingSettingsBase::StaticClass();
}

UClass* FAssetTypeActions_SoundfieldEffectSettings::GetSupportedClass() const
{
	return USoundfieldEncodingSettingsBase::StaticClass();
}

UClass* FAssetTypeActions_SoundfieldEffect::GetSupportedClass() const
{
	return USoundfieldEffectBase::StaticClass();
}

UClass* FAssetTypeActions_AudioEndpointSettings::GetSupportedClass() const
{
	return UAudioEndpointSettingsBase::StaticClass();
}

UClass* FAssetTypeActions_SoundfieldEndpointSettings::GetSupportedClass() const
{
	return USoundfieldEndpointSettingsBase::StaticClass();
}

#undef LOCTEXT_NAMESPACE<|MERGE_RESOLUTION|>--- conflicted
+++ resolved
@@ -19,11 +19,7 @@
 
 	for (UObject* Obj : InObjects)
 	{
-<<<<<<< HEAD
-		if (USoundSubmix* SoundSubmix = Cast<USoundSubmix>(Obj))
-=======
 		if (USoundSubmixBase* SoundSubmix = Cast<USoundSubmixBase>(Obj))
->>>>>>> 90fae962
 		{
 			IAudioEditorModule* AudioEditorModule = &FModuleManager::LoadModuleChecked<IAudioEditorModule>("AudioEditor");
 			AudioEditorModule->CreateSoundSubmixEditor(Mode, EditWithinLevelEditor, SoundSubmix);
