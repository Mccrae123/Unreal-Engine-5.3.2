--- conflicted
+++ resolved
@@ -1017,11 +1017,6 @@
 
 }
 
-<<<<<<< HEAD
-FMeshNaniteSettings UStaticMeshEditorSubsystem::GetNaniteSettings(UStaticMesh* StaticMesh)
-{
-	return StaticMesh->NaniteSettings;
-=======
 bool UStaticMeshEditorSubsystem::SetLodScreenSizes(UStaticMesh* StaticMesh, const TArray<float>& ScreenSizes)
 {
 	TGuardValue<bool> UnattendedScriptGuard(GIsRunningUnattendedScript, true);
@@ -1113,20 +1108,16 @@
 		FFrame::KismetExecutionMessage(TEXT("Cannot call GetNaniteSettings without a static mesh"), ELogVerbosity::Error);
 		return FMeshNaniteSettings();
 	}
->>>>>>> d731a049
 }
 
 void UStaticMeshEditorSubsystem::SetNaniteSettings(UStaticMesh* StaticMesh, FMeshNaniteSettings NaniteSettings, bool bApplyChanges)
 {
-<<<<<<< HEAD
-=======
 	if (!StaticMesh)
 	{
 		FFrame::KismetExecutionMessage(TEXT("Cannot call SetNaniteSettings without a static mesh"), ELogVerbosity::Error);
 		return;
 	}
 
->>>>>>> d731a049
 	// Close the mesh editor to prevent crashing. Reopen it after the mesh has been built.
 	UAssetEditorSubsystem* AssetEditorSubsystem = GEditor->GetEditorSubsystem<UAssetEditorSubsystem>();
 	bool bStaticMeshIsEdited = false;
@@ -1136,10 +1127,7 @@
 		bStaticMeshIsEdited = true;
 	}
 	
-<<<<<<< HEAD
-=======
 	StaticMesh->Modify();
->>>>>>> d731a049
 	StaticMesh->NaniteSettings = NaniteSettings;
 
 	if (bApplyChanges)
