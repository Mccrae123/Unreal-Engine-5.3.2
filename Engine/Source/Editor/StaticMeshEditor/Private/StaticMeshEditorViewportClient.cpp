// Copyright Epic Games, Inc. All Rights Reserved.

#include "StaticMeshEditorViewportClient.h"
#include "EditorModeManager.h"
#include "EngineGlobals.h"
#include "RawIndexBuffer.h"
#include "Settings/LevelEditorViewportSettings.h"
#include "Engine/StaticMesh.h"
#include "Editor.h"
#include "CanvasItem.h"
#include "CanvasTypes.h"
#include "Engine/Canvas.h"
#include "ThumbnailRendering/SceneThumbnailInfo.h"
#include "Engine/StaticMeshSocket.h"
#include "Utils.h"
#include "IStaticMeshEditor.h"
#include "UnrealEngine.h"

#include "StaticMeshResources.h"
#include "DistanceFieldAtlas.h"
#include "SEditorViewport.h"
#include "AdvancedPreviewScene.h"
#include "SStaticMeshEditorViewport.h"

#include "Interfaces/IAnalyticsProvider.h"
#include "EngineAnalytics.h"
#include "AI/Navigation/NavCollisionBase.h"
#include "PhysicsEngine/BodySetup.h"

#include "Engine/AssetUserData.h"
#include "Editor/EditorPerProjectUserSettings.h"
#include "StaticMeshEditorTools.h"
#include "AssetViewerSettings.h"
#include "UnrealWidget.h"

#define LOCTEXT_NAMESPACE "FStaticMeshEditorViewportClient"

#define HITPROXY_SOCKET	1

namespace {
	static const float LightRotSpeed = 0.22f;
	static const float StaticMeshEditor_RotateSpeed = 0.01f;
	static const float	StaticMeshEditor_TranslateSpeed = 0.25f;
	static const float GridSize = 2048.0f;
	static const int32 CellSize = 16;
	static const float AutoViewportOrbitCameraTranslate = 256.0f;

	static float AmbientCubemapIntensity = 0.4f;
}

FStaticMeshEditorViewportClient::FStaticMeshEditorViewportClient(TWeakPtr<IStaticMeshEditor> InStaticMeshEditor, const TSharedRef<SStaticMeshEditorViewport>& InStaticMeshEditorViewport, const TSharedRef<FAdvancedPreviewScene>& InPreviewScene, UStaticMesh* InPreviewStaticMesh, UStaticMeshComponent* InPreviewStaticMeshComponent)
	: FEditorViewportClient(nullptr, &InPreviewScene.Get(), StaticCastSharedRef<SEditorViewport>(InStaticMeshEditorViewport))
	, StaticMeshEditorPtr(InStaticMeshEditor)
	, StaticMeshEditorViewportPtr(InStaticMeshEditorViewport)
{
	// Setup defaults for the common draw helper.
	DrawHelper.bDrawPivot = false;
	DrawHelper.bDrawWorldBox = false;
	DrawHelper.bDrawKillZ = false;
	DrawHelper.bDrawGrid = true;
	DrawHelper.GridColorAxis = FColor(160,160,160);
	DrawHelper.GridColorMajor = FColor(144,144,144);
	DrawHelper.GridColorMinor = FColor(128,128,128);
	DrawHelper.PerspectiveGridSize = GridSize;
	DrawHelper.NumCells = FMath::FloorToInt32(DrawHelper.PerspectiveGridSize / (CellSize * 2));

	SetViewMode(VMI_Lit);

	WidgetMode = UE::Widget::WM_None;

	EngineShowFlags.SetSeparateTranslucency(true);
	EngineShowFlags.SetSnap(0);
	EngineShowFlags.SetCompositeEditorPrimitives(true);
	EngineShowFlags.SetSelectionOutline(GetDefault<ULevelEditorViewportSettings>()->bUseSelectionOutline);
	OverrideNearClipPlane(1.0f);
	bUsingOrbitCamera = true;

	bShowSimpleCollision = false;
	bShowComplexCollision = false;
	bShowSockets = true;
	bDrawUVs = false;
	bDrawNormals = false;
	bDrawTangents = false;
	bDrawBinormals = false;
	bShowPivot = false;
	bDrawAdditionalData = true;
	bDrawVertices = false;

	bManipulating = false;

	AdvancedPreviewScene = static_cast<FAdvancedPreviewScene*>(PreviewScene);

	SetPreviewMesh(InPreviewStaticMesh, InPreviewStaticMeshComponent);

	// Register delegate to update the show flags when the post processing is turned on or off
	UAssetViewerSettings::Get()->OnAssetViewerSettingsChanged().AddRaw(this, &FStaticMeshEditorViewportClient::OnAssetViewerSettingsChanged);
	// Set correct flags according to current profile settings
	SetAdvancedShowFlagsForScene(UAssetViewerSettings::Get()->Profiles[GetMutableDefault<UEditorPerProjectUserSettings>()->AssetViewerProfileIndex].bPostProcessingEnabled);
}

FStaticMeshEditorViewportClient::~FStaticMeshEditorViewportClient()
{
	UAssetViewerSettings::Get()->OnAssetViewerSettingsChanged().RemoveAll(this);
}

void FStaticMeshEditorViewportClient::Tick(float DeltaSeconds)
{
	FEditorViewportClient::Tick(DeltaSeconds);

	// Tick the preview scene world.
	if (!GIntraFrameDebuggingGameThread)
	{
		PreviewScene->GetWorld()->Tick(LEVELTICK_All, DeltaSeconds);
	}
}

/**
 * A hit proxy class for the wireframe collision geometry
 */
struct HSMECollisionProxy : public HHitProxy
{
	DECLARE_HIT_PROXY();

	IStaticMeshEditor::FPrimData	PrimData;

	HSMECollisionProxy(const IStaticMeshEditor::FPrimData& InPrimData) :
		HHitProxy(HPP_UI),
		PrimData(InPrimData) {}

	HSMECollisionProxy(EAggCollisionShape::Type InPrimType, int32 InPrimIndex) :
		HHitProxy(HPP_UI),
		PrimData(InPrimType, InPrimIndex) {}
};
IMPLEMENT_HIT_PROXY(HSMECollisionProxy, HHitProxy);

/**
 * A hit proxy class for sockets.
 */
struct HSMESocketProxy : public HHitProxy
{
	DECLARE_HIT_PROXY( );

	int32							SocketIndex;

	HSMESocketProxy(int32 InSocketIndex) :
		HHitProxy( HPP_UI ), 
		SocketIndex( InSocketIndex ) {}
};
IMPLEMENT_HIT_PROXY(HSMESocketProxy, HHitProxy);

/**
 * A hit proxy class for vertices.
 */
struct HSMEVertexProxy : public HHitProxy
{
	DECLARE_HIT_PROXY();

	uint32		Index;

	HSMEVertexProxy(uint32 InIndex)
		: HHitProxy( HPP_UI )
		, Index( InIndex )
	{}
};
IMPLEMENT_HIT_PROXY(HSMEVertexProxy, HHitProxy);

bool FStaticMeshEditorViewportClient::InputWidgetDelta( FViewport* InViewport, EAxisList::Type CurrentAxis, FVector& Drag, FRotator& Rot, FVector& Scale )
{
	bool bHandled = FEditorViewportClient::InputWidgetDelta(InViewport, CurrentAxis, Drag, Rot, Scale);

	if (!bHandled && bManipulating)
	{
		if (CurrentAxis != EAxisList::None)
		{
			UStaticMeshSocket* SelectedSocket = StaticMeshEditorPtr.Pin()->GetSelectedSocket();
			if(SelectedSocket)
			{
				FProperty* ChangedProperty = NULL;
				const UE::Widget::EWidgetMode MoveMode = GetWidgetMode();
				if(MoveMode == UE::Widget::WM_Rotate)
				{
					ChangedProperty = FindFProperty<FProperty>( UStaticMeshSocket::StaticClass(), "RelativeRotation" );
					SelectedSocket->PreEditChange(ChangedProperty);

					FRotator CurrentRot = SelectedSocket->RelativeRotation;
					FRotator SocketWinding, SocketRotRemainder;
					CurrentRot.GetWindingAndRemainder(SocketWinding, SocketRotRemainder);

					const FQuat ActorQ = SocketRotRemainder.Quaternion();
					const FQuat DeltaQ = Rot.Quaternion();
					const FQuat ResultQ = DeltaQ * ActorQ;
					const FRotator NewSocketRotRem = FRotator( ResultQ );
					FRotator DeltaRot = NewSocketRotRem - SocketRotRemainder;
					DeltaRot.Normalize();

					SelectedSocket->RelativeRotation += DeltaRot;
					SelectedSocket->RelativeRotation = SelectedSocket->RelativeRotation.Clamp();
				}
				else if(MoveMode == UE::Widget::WM_Translate)
				{
					ChangedProperty = FindFProperty<FProperty>( UStaticMeshSocket::StaticClass(), "RelativeLocation" );
					SelectedSocket->PreEditChange(ChangedProperty);

					//FRotationMatrix SocketRotTM( SelectedSocket->RelativeRotation );
					//FVector SocketMove = SocketRotTM.TransformVector( Drag );

					SelectedSocket->RelativeLocation += Drag;
				}
				if ( ChangedProperty )
				{			
					FPropertyChangedEvent PropertyChangedEvent( ChangedProperty );
					SelectedSocket->PostEditChangeProperty(PropertyChangedEvent);
				}

				StaticMeshEditorPtr.Pin()->GetStaticMesh()->MarkPackageDirty();
			}
			else
			{
				const bool bSelectedPrim = StaticMeshEditorPtr.Pin()->HasSelectedPrims();
				if (bSelectedPrim && CurrentAxis != EAxisList::None)
				{
					const UE::Widget::EWidgetMode MoveMode = GetWidgetMode();
					if (MoveMode == UE::Widget::WM_Rotate)
					{
						StaticMeshEditorPtr.Pin()->RotateSelectedPrims(Rot);
					}
					else if (MoveMode == UE::Widget::WM_Scale)
					{
						StaticMeshEditorPtr.Pin()->ScaleSelectedPrims(Scale);
					}
					else if (MoveMode == UE::Widget::WM_Translate)
					{
						StaticMeshEditorPtr.Pin()->TranslateSelectedPrims(Drag);
					}

					StaticMeshEditorPtr.Pin()->GetStaticMesh()->MarkPackageDirty();
				}
			}
		}

		Invalidate();		
		bHandled = true;
	}

	return bHandled;
}

void FStaticMeshEditorViewportClient::TrackingStarted( const struct FInputEventState& InInputState, bool bIsDraggingWidget, bool bNudge )
{
	const bool bTrackingHandledExternally = ModeTools->StartTracking(this, Viewport);

	if( !bManipulating && bIsDraggingWidget && !bTrackingHandledExternally)
	{
		Widget->SetSnapEnabled(true);
		const UStaticMeshSocket* SelectedSocket = StaticMeshEditorPtr.Pin()->GetSelectedSocket();
		if (SelectedSocket)
		{
			FText TransText;
			if( GetWidgetMode() == UE::Widget::WM_Rotate )
			{
				TransText = LOCTEXT("FStaticMeshEditorViewportClient_RotateSocket", "Rotate Socket");
			}
			else if (GetWidgetMode() == UE::Widget::WM_Translate)
			{
				if( InInputState.IsLeftMouseButtonPressed() && (Widget->GetCurrentAxis() & EAxisList::XYZ) )
				{
					const bool bAltDown = InInputState.IsAltButtonPressed();
					if ( bAltDown )
					{
						// Rather than moving/rotating the selected socket, copy it and move the copy instead
						StaticMeshEditorPtr.Pin()->DuplicateSelectedSocket();
					}
				}

				TransText = LOCTEXT("FStaticMeshEditorViewportClient_TranslateSocket", "Translate Socket");
			}

			if (!TransText.IsEmpty())
			{
				GEditor->BeginTransaction(TransText);
			}
		}
		
		const bool bSelectedPrim = StaticMeshEditorPtr.Pin()->HasSelectedPrims();
		if (bSelectedPrim)
		{
			FText TransText;
			if (GetWidgetMode() == UE::Widget::WM_Rotate)
			{
				TransText = LOCTEXT("FStaticMeshEditorViewportClient_RotateCollision", "Rotate Collision");
			}
			else if (GetWidgetMode() == UE::Widget::WM_Scale)
			{
				TransText = LOCTEXT("FStaticMeshEditorViewportClient_ScaleCollision", "Scale Collision");
			}
			else if (GetWidgetMode() == UE::Widget::WM_Translate)
			{
				if (InInputState.IsLeftMouseButtonPressed() && (Widget->GetCurrentAxis() & EAxisList::XYZ))
				{
					const bool bAltDown = InInputState.IsAltButtonPressed();
					if (bAltDown)
					{
						// Rather than moving/rotating the selected primitives, copy them and move the copies instead
						StaticMeshEditorPtr.Pin()->DuplicateSelectedPrims(NULL);
					}
				}

				TransText = LOCTEXT("FStaticMeshEditorViewportClient_TranslateCollision", "Translate Collision");
			}
			if (!TransText.IsEmpty())
			{
				GEditor->BeginTransaction(TransText);
				if (StaticMesh->GetBodySetup())
				{
					StaticMesh->GetBodySetup()->Modify();
				}
			}
		}

		bManipulating = true;
	}

}

UE::Widget::EWidgetMode FStaticMeshEditorViewportClient::GetWidgetMode() const
{
	if (IsCustomModeUsingWidget())
	{
		return ModeTools->GetWidgetMode();
	}
	else if(StaticMeshEditorPtr.Pin()->GetSelectedSocket())
	{
		return WidgetMode;
	}
	else if (StaticMeshEditorPtr.Pin()->HasSelectedPrims())
	{
		return WidgetMode;
	}

	return UE::Widget::WM_Max;
}

void FStaticMeshEditorViewportClient::SetWidgetMode(UE::Widget::EWidgetMode NewMode)
{
	if (IsCustomModeUsingWidget())
	{
		ModeTools->SetWidgetMode(NewMode);
	}
	else
	{
		WidgetMode = NewMode;
	}

	Invalidate();
}

bool FStaticMeshEditorViewportClient::CanSetWidgetMode(UE::Widget::EWidgetMode NewMode) const
{
	if (!Widget->IsDragging())
	{
		if (IsCustomModeUsingWidget())
		{
			return ModeTools->UsesTransformWidget(NewMode);
		}
		else if (StaticMeshEditorPtr.Pin()->HasSelectedPrims())
		{
			return true;
		}
		else if (NewMode != UE::Widget::WM_Scale)	// Sockets don't support scaling
		{
			const UStaticMeshSocket* SelectedSocket = StaticMeshEditorPtr.Pin()->GetSelectedSocket();
			if (SelectedSocket)
			{
				return true;
			}
		}
	}
	return false;
}

bool FStaticMeshEditorViewportClient::CanCycleWidgetMode() const
{
	if (!Widget->IsDragging())
	{
		const UStaticMeshSocket* SelectedSocket = StaticMeshEditorPtr.Pin()->GetSelectedSocket();
		const bool bSelectedPrim = StaticMeshEditorPtr.Pin()->HasSelectedPrims();
		if ((SelectedSocket || bSelectedPrim || IsCustomModeUsingWidget()))
		{
			return true;
		}
	}
	return false;
}

void FStaticMeshEditorViewportClient::TrackingStopped()
{
	const bool bTrackingHandledExternally = ModeTools->EndTracking(this, Viewport);

	if( bManipulating && !bTrackingHandledExternally)
	{
		bManipulating = false;
		GEditor->EndTransaction();
	}
}

FVector FStaticMeshEditorViewportClient::GetWidgetLocation() const
{
	if (IsCustomModeUsingWidget())
	{
		return ModeTools->GetWidgetLocation();
	}
	else if (const UStaticMeshSocket* SelectedSocket = StaticMeshEditorPtr.Pin()->GetSelectedSocket())
	{
		FMatrix SocketTM;
		SelectedSocket->GetSocketMatrix(SocketTM, StaticMeshComponent);

		return SocketTM.GetOrigin();
	}

	FTransform PrimTransform = FTransform::Identity;
	const bool bSelectedPrim = StaticMeshEditorPtr.Pin()->GetLastSelectedPrimTransform(PrimTransform);
	if (bSelectedPrim)
	{
		return PrimTransform.GetLocation();
	}
	else
	{
		StaticMeshEditorPtr.Pin()->ClearSelectedPrims();
		return FVector::ZeroVector;
	}
}

FMatrix FStaticMeshEditorViewportClient::GetWidgetCoordSystem() const 
{
	if (IsCustomModeUsingWidget())
	{
		return ModeTools->GetCustomInputCoordinateSystem();
	}

	if(const UStaticMeshSocket* SelectedSocket = StaticMeshEditorPtr.Pin()->GetSelectedSocket())
	{
		//FMatrix SocketTM;
		//SelectedSocket->GetSocketMatrix(SocketTM, StaticMeshComponent);

		return FRotationMatrix( SelectedSocket->RelativeRotation );
	}

	FTransform PrimTransform = FTransform::Identity;
	const bool bSelectedPrim = StaticMeshEditorPtr.Pin()->GetLastSelectedPrimTransform(PrimTransform);
	if (bSelectedPrim)
	{
		return FRotationMatrix(PrimTransform.Rotator());
	}
	else
	{
		StaticMeshEditorPtr.Pin()->ClearSelectedPrims();
		return FMatrix::Identity;
	}
}

ECoordSystem FStaticMeshEditorViewportClient::GetWidgetCoordSystemSpace() const
{ 
	if (IsCustomModeUsingWidget())
	{
		return ModeTools->GetCoordSystem();
	}

	return COORD_Local; 
}

bool FStaticMeshEditorViewportClient::ShouldOrbitCamera() const
{
	if (GetDefault<ULevelEditorViewportSettings>()->bUseUE3OrbitControls)
	{
		// this editor orbits always if ue3 orbit controls are enabled
		return true;
	}

	return FEditorViewportClient::ShouldOrbitCamera();
}

void DrawCustomComplex(FPrimitiveDrawInterface* PDI, FTriMeshCollisionData Mesh, const FColor Color)
{
	for (int i = 0; i < Mesh.Indices.Num(); ++i)
	{
		PDI->DrawLine((FVector)Mesh.Vertices[Mesh.Indices[i].v0], (FVector)Mesh.Vertices[Mesh.Indices[i].v1], Color, SDPG_World);
		PDI->DrawLine((FVector)Mesh.Vertices[Mesh.Indices[i].v1], (FVector)Mesh.Vertices[Mesh.Indices[i].v2], Color, SDPG_World);
		PDI->DrawLine((FVector)Mesh.Vertices[Mesh.Indices[i].v2], (FVector)Mesh.Vertices[Mesh.Indices[i].v0], Color, SDPG_World);
	}
}

void FStaticMeshEditorViewportClient::Draw(const FSceneView* View,FPrimitiveDrawInterface* PDI)
{
	FEditorViewportClient::Draw(View, PDI);

	TSharedPtr<IStaticMeshEditor> StaticMeshEditor = StaticMeshEditorPtr.Pin();

	if(!StaticMesh->GetRenderData() || !StaticMesh->GetRenderData()->LODResources.IsValidIndex(StaticMeshEditor->GetCurrentLODIndex()))
	{
		// Guard against corrupted meshes
		return;
	}

	// Draw simple shapes if we are showing simple, or showing complex but using simple as complex
	if (StaticMesh->GetBodySetup() && (bShowSimpleCollision || (bShowComplexCollision && StaticMesh->GetBodySetup()->CollisionTraceFlag == ECollisionTraceFlag::CTF_UseSimpleAsComplex)))
	{
		// Ensure physics mesh is created before we try and draw it
		StaticMesh->GetBodySetup()->CreatePhysicsMeshes();

		const FColor SelectedColor(20, 220, 20);
		const FColor UnselectedColor(0, 125, 0);

		const FVector VectorScaleOne(1.0f);

		// Draw bodies
		FKAggregateGeom* AggGeom = &StaticMesh->GetBodySetup()->AggGeom;

		for (int32 i = 0; i < AggGeom->SphereElems.Num(); ++i)
		{
			HSMECollisionProxy* HitProxy = new HSMECollisionProxy(EAggCollisionShape::Sphere, i);
			PDI->SetHitProxy(HitProxy);

			const FColor CollisionColor = StaticMeshEditor->IsSelectedPrim(HitProxy->PrimData) ? SelectedColor : UnselectedColor;
			const FKSphereElem& SphereElem = AggGeom->SphereElems[i];
			const FTransform ElemTM = SphereElem.GetTransform();
			SphereElem.DrawElemWire(PDI, ElemTM, VectorScaleOne, CollisionColor);

			PDI->SetHitProxy(NULL);
		}

		for (int32 i = 0; i < AggGeom->BoxElems.Num(); ++i)
		{
			HSMECollisionProxy* HitProxy = new HSMECollisionProxy(EAggCollisionShape::Box, i);
			PDI->SetHitProxy(HitProxy);

			const FColor CollisionColor = StaticMeshEditor->IsSelectedPrim(HitProxy->PrimData) ? SelectedColor : UnselectedColor;
			const FKBoxElem& BoxElem = AggGeom->BoxElems[i];
			const FTransform ElemTM = BoxElem.GetTransform();
			BoxElem.DrawElemWire(PDI, ElemTM, VectorScaleOne, CollisionColor);

			PDI->SetHitProxy(NULL);
		}

		for (int32 i = 0; i < AggGeom->SphylElems.Num(); ++i)
		{
			HSMECollisionProxy* HitProxy = new HSMECollisionProxy(EAggCollisionShape::Sphyl, i);
			PDI->SetHitProxy(HitProxy);

			const FColor CollisionColor = StaticMeshEditor->IsSelectedPrim(HitProxy->PrimData) ? SelectedColor : UnselectedColor;
			const FKSphylElem& SphylElem = AggGeom->SphylElems[i];
			const FTransform ElemTM = SphylElem.GetTransform();
			SphylElem.DrawElemWire(PDI, ElemTM, VectorScaleOne, CollisionColor);

			PDI->SetHitProxy(NULL);
		}

		for (int32 i = 0; i < AggGeom->ConvexElems.Num(); ++i)
		{
			HSMECollisionProxy* HitProxy = new HSMECollisionProxy(EAggCollisionShape::Convex, i);
			PDI->SetHitProxy(HitProxy);

			const FColor CollisionColor = StaticMeshEditor->IsSelectedPrim(HitProxy->PrimData) ? SelectedColor : UnselectedColor;
			const FKConvexElem& ConvexElem = AggGeom->ConvexElems[i];
			const FTransform ElemTM = ConvexElem.GetTransform();
			ConvexElem.DrawElemWire(PDI, ElemTM, 1.f, CollisionColor);

			PDI->SetHitProxy(NULL);
		}
	}

	if (bShowComplexCollision && StaticMesh->ComplexCollisionMesh && StaticMesh->GetBodySetup()->CollisionTraceFlag != ECollisionTraceFlag::CTF_UseSimpleAsComplex)
	{
		const FColor UnselectedColor(0, 0, 125);

		// set the proxy to null to properly handle triangle meshes
		PDI->SetHitProxy(nullptr); 
		DrawCustomComplex(PDI, CollisionMeshData, UnselectedColor);
	}

	if( bShowSockets )
	{
		const FColor SocketColor = FColor(255, 128, 128);

		for(int32 i=0; i < StaticMesh->Sockets.Num(); i++)
		{
			UStaticMeshSocket* Socket = StaticMesh->Sockets[i];
			if(Socket)
			{
				FMatrix SocketTM;
				Socket->GetSocketMatrix(SocketTM, StaticMeshComponent);
				PDI->SetHitProxy( new HSMESocketProxy(i) );
				DrawWireDiamond(PDI, SocketTM, 5.f, SocketColor, SDPG_Foreground);
				PDI->SetHitProxy( NULL );
			}
		}
	}

	// Draw any edges that are currently selected by the user
	if( SelectedEdgeIndices.Num() > 0 )
	{
		for(int32 VertexIndex = 0; VertexIndex < SelectedEdgeVertices.Num(); VertexIndex += 2)
		{
			FVector EdgeVertices[ 2 ];
			EdgeVertices[ 0 ] = SelectedEdgeVertices[VertexIndex];
			EdgeVertices[ 1 ] = SelectedEdgeVertices[VertexIndex + 1];

			PDI->DrawLine(
				StaticMeshComponent->GetComponentTransform().TransformPosition( EdgeVertices[ 0 ] ),
				StaticMeshComponent->GetComponentTransform().TransformPosition( EdgeVertices[ 1 ] ),
				FColor( 255, 255, 0 ),
				SDPG_World );
		}
	}


	if( bDrawNormals || bDrawTangents || bDrawBinormals || bDrawVertices )
	{
		FStaticMeshLODResources& LODModel = StaticMesh->GetRenderData()->LODResources[StaticMeshEditor->GetCurrentLODIndex()];
		FIndexArrayView Indices = LODModel.IndexBuffer.GetArrayView();
		uint32 NumIndices = Indices.Num();

		FMatrix LocalToWorldInverseTranspose = StaticMeshComponent->GetComponentTransform().ToMatrixWithScale().InverseFast().GetTransposed();
		for (uint32 i = 0; i < NumIndices; i++)
		{
			const FVector3f& VertexPos = LODModel.VertexBuffers.PositionVertexBuffer.VertexPosition( Indices[i] );

			const FVector WorldPos = StaticMeshComponent->GetComponentTransform().TransformPosition( (FVector)VertexPos );
			const FVector3f& Normal = LODModel.VertexBuffers.StaticMeshVertexBuffer.VertexTangentZ( Indices[i] ); 
			const FVector3f& Binormal = LODModel.VertexBuffers.StaticMeshVertexBuffer.VertexTangentY( Indices[i] ); 
			const FVector3f& Tangent = LODModel.VertexBuffers.StaticMeshVertexBuffer.VertexTangentX( Indices[i] ); 

			const float Len = 5.0f;
			const float BoxLen = 2.0f;
			const FVector Box(BoxLen);

			if( bDrawNormals )
			{
				PDI->DrawLine( WorldPos, WorldPos+LocalToWorldInverseTranspose.TransformVector( (FVector)Normal ).GetSafeNormal() * Len, FLinearColor( 0.0f, 1.0f, 0.0f), SDPG_World );
			}

			if( bDrawTangents )
			{
				PDI->DrawLine( WorldPos, WorldPos+LocalToWorldInverseTranspose.TransformVector( (FVector)Tangent ).GetSafeNormal() * Len, FLinearColor( 1.0f, 0.0f, 0.0f), SDPG_World );
			}

			if( bDrawBinormals )
			{
				PDI->DrawLine( WorldPos, WorldPos+LocalToWorldInverseTranspose.TransformVector( (FVector)Binormal ).GetSafeNormal() * Len, FLinearColor( 0.0f, 0.0f, 1.0f), SDPG_World );
			}

			if( bDrawVertices )
			{								
				PDI->SetHitProxy(new HSMEVertexProxy(i));
				DrawWireBox( PDI, FBox((FVector)VertexPos - Box, (FVector)VertexPos + Box), FLinearColor(0.0f, 1.0f, 0.0f), SDPG_World );
				PDI->SetHitProxy(NULL);								
			}
		}	
	}


	if( bShowPivot )
	{
		FUnrealEdUtils::DrawWidget(View, PDI, StaticMeshComponent->GetComponentTransform().ToMatrixWithScale(), 0, 0, EAxisList::All, EWidgetMovementMode::WMM_Translate, false);
	}

	if( bDrawAdditionalData )
	{
		const TArray<UAssetUserData*>* UserDataArray = StaticMesh->GetAssetUserDataArray();
		if (UserDataArray != NULL)
		{
			for (int32 AdditionalDataIndex = 0; AdditionalDataIndex < UserDataArray->Num(); ++AdditionalDataIndex)
			{
				if ((*UserDataArray)[AdditionalDataIndex] != NULL)
				{
					(*UserDataArray)[AdditionalDataIndex]->Draw(PDI, View);
				}
			}
		}

		if (StaticMesh->GetNavCollision()
			&& StaticMesh->bHasNavigationData)
		{
			// Draw the static mesh's body setup (simple collision)
			FTransform GeomTransform(StaticMeshComponent->GetComponentTransform());
			FColor NavCollisionColor = FColor(118, 84, 255, 255);
			StaticMesh->GetNavCollision()->DrawSimpleGeom(PDI, GeomTransform, FColorList::LimeGreen);
		}
	}
}

static void DrawAngles(FCanvas* Canvas, int32 XPos, int32 YPos, EAxisList::Type ManipAxis, UE::Widget::EWidgetMode MoveMode, const FRotator& Rotation, const FVector& Translation)
{
	FString OutputString(TEXT(""));
	if (MoveMode == UE::Widget::WM_Rotate && Rotation.IsZero() == false)
	{
		//Only one value moves at a time
		const FVector EulerAngles = Rotation.Euler();
		if (ManipAxis == EAxisList::X)
		{
			OutputString += FString::Printf(TEXT("Roll: %0.2f"), EulerAngles.X);
		}
		else if (ManipAxis == EAxisList::Y)
		{
			OutputString += FString::Printf(TEXT("Pitch: %0.2f"), EulerAngles.Y);
		}
		else if (ManipAxis == EAxisList::Z)
		{
			OutputString += FString::Printf(TEXT("Yaw: %0.2f"), EulerAngles.Z);
		}
	}
	else if (MoveMode == UE::Widget::WM_Translate && Translation.IsZero() == false)
	{
		//Only one value moves at a time
		if (ManipAxis == EAxisList::X)
		{
			OutputString += FString::Printf(TEXT(" %0.2f"), Translation.X);
		}
		else if (ManipAxis == EAxisList::Y)
		{
			OutputString += FString::Printf(TEXT(" %0.2f"), Translation.Y);
		}
		else if (ManipAxis == EAxisList::Z)
		{
			OutputString += FString::Printf(TEXT(" %0.2f"), Translation.Z);
		}
	}

	if (OutputString.Len() > 0)
	{
		FCanvasTextItem TextItem( FVector2D(XPos, YPos), FText::FromString( OutputString ), GEngine->GetSmallFont(), FLinearColor::White );
		Canvas->DrawItem( TextItem );
	}
}

void FStaticMeshEditorViewportClient::DrawCanvas(FViewport& InViewport, FSceneView& View, FCanvas& Canvas)
{
	auto StaticMeshEditor = StaticMeshEditorPtr.Pin();
	auto StaticMeshEditorViewport = StaticMeshEditorViewportPtr.Pin();
	if (!StaticMeshEditor.IsValid() || !StaticMeshEditorViewport.IsValid())
	{
		return;
	}

	const int32 HalfX = FMath::FloorToInt32(Viewport->GetSizeXY().X / 2 / GetDPIScale());
	const int32 HalfY = FMath::FloorToInt32(Viewport->GetSizeXY().Y / 2 / GetDPIScale());

	// Draw socket names if desired.
	if (bShowSockets)
	{
		for (int32 i = 0; i < StaticMesh->Sockets.Num(); i++)
		{
			UStaticMeshSocket* Socket = StaticMesh->Sockets[i];
			if (Socket != nullptr)
			{
				FMatrix SocketTM;
				Socket->GetSocketMatrix(SocketTM, StaticMeshComponent);
				const FVector SocketPos = SocketTM.GetOrigin();
				const FPlane proj = View.Project(SocketPos);
				if (proj.W > 0.f)
				{
					const int32 XPos = FMath::FloorToInt32( HalfX + (HalfX * proj.X) );
					const int32 YPos = FMath::FloorToInt32( HalfY + (HalfY * (proj.Y * -1)) );

					FCanvasTextItem TextItem(FVector2D(XPos, YPos), FText::FromString(Socket->SocketName.ToString()), GEngine->GetSmallFont(), FLinearColor(FColor(255, 196, 196)));
					Canvas.DrawItem(TextItem);

					const UStaticMeshSocket* SelectedSocket = StaticMeshEditor->GetSelectedSocket();
					if (bManipulating && SelectedSocket == Socket)
					{
						//Figure out the text height
						FTextSizingParameters Parameters(GEngine->GetSmallFont(), 1.0f, 1.0f);
						UCanvas::CanvasStringSize(Parameters, *Socket->SocketName.ToString());
						int32 YL = FMath::TruncToInt(Parameters.DrawYL);

						DrawAngles(&Canvas, XPos, YPos + YL,
							Widget->GetCurrentAxis(),
							GetWidgetMode(),
							Socket->RelativeRotation,
							Socket->RelativeLocation);
					}
				}
			}
		}
	}

	TArray<SStaticMeshEditorViewport::FOverlayTextItem, TInlineAllocator<10>> TextItems;

	const int32 CurrentLODLevel = [this, &StaticMeshEditor, &View]()
	{
		int32 LOD = StaticMeshEditor->GetCurrentLODLevel();
		return (LOD == 0) ?
			ComputeStaticMeshLOD(StaticMesh->GetRenderData(), StaticMeshComponent->Bounds.Origin, static_cast<float>(StaticMeshComponent->Bounds.SphereRadius), View, StaticMesh->GetDefaultMinLOD())
			:
			LOD - 1;
	}();

	if (StaticMesh->NaniteSettings.bEnabled)
	{
		TextItems.Emplace(FText::Format(NSLOCTEXT("UnrealEd", "NaniteEnabled", "<TextBlock.ShadowedText>Nanite Enabled</> <TextBlock.ShadowedTextWarning>{0}</>"), StaticMeshComponent->bDisplayNaniteFallbackMesh ? NSLOCTEXT("UnrealEd", "ShowingNaniteFallback", "(Showing Fallback)") : FText::GetEmpty()), false, true);

		if (StaticMesh->GetRenderData())
		{
			const Nanite::FResources& Resources = StaticMesh->GetRenderData()->NaniteResources;
			if (Resources.RootData.Num() > 0)
			{
				const FString PositionStr = FNaniteSettingsLayout::PositionPrecisionValueToDisplayString(Resources.PositionPrecision);
				TextItems.Emplace(FText::Format(NSLOCTEXT("UnrealEd", "NanitePositionPrecision", "Position Precision: {0}"), FText::FromString(PositionStr)));
<<<<<<< HEAD
				
=======

>>>>>>> d731a049
				const uint32 NumStreamingPages = Resources.PageStreamingStates.Num() - Resources.NumRootPages;
				const uint64 RootKB = uint64(Resources.NumRootPages) * NANITE_ROOT_PAGE_GPU_SIZE;
				const uint64 StreamingKB = uint64(NumStreamingPages) * NANITE_STREAMING_PAGE_GPU_SIZE;
				const uint64 TotalKB = RootKB + StreamingKB;

				FNumberFormattingOptions NumberOptions;
				NumberOptions.MinimumFractionalDigits = 2;
				NumberOptions.MaximumFractionalDigits = 2;

				TextItems.Emplace(FText::Format(
					NSLOCTEXT("UnrealEd", "NaniteResidency", "GPU Memory: Always allocated {0} MB. Streaming {1} MB. Total {2} MB."),
					FText::AsNumber(RootKB / 1048576.0f, &NumberOptions),
					FText::AsNumber(StreamingKB / 1048576.0f, &NumberOptions),
					FText::AsNumber(TotalKB / 1048576.0f, &NumberOptions)
<<<<<<< HEAD
					));
=======
				));
>>>>>>> d731a049
			}
		}
	}

	if (!StaticMesh->NaniteSettings.bEnabled || StaticMeshComponent->bDisplayNaniteFallbackMesh)
	{
		const int32 CurrentMinLODLevel = StaticMesh->GetMinLOD().GetValue();
		const bool bBelowMinLOD = CurrentLODLevel < CurrentMinLODLevel;

		TextItems.Emplace(FText::Format(NSLOCTEXT("UnrealEd", "LOD_F", "LOD:  {0}"), FText::AsNumber(CurrentLODLevel)), bBelowMinLOD);

		if ( bBelowMinLOD )
		{
			TextItems.Emplace(FText::Format(NSLOCTEXT("UnrealEd", "BelowMinLODWarning_F", "Selected LOD is below the minimum of {0}"),FText::AsNumber(CurrentMinLODLevel)), true);
		}
	}

	const float CurrentScreenSize = ComputeBoundsScreenSize(StaticMeshComponent->Bounds.Origin, static_cast<float>(StaticMeshComponent->Bounds.SphereRadius), View);
	FNumberFormattingOptions FormatOptions;
	FormatOptions.MinimumFractionalDigits = 3;
	FormatOptions.MaximumFractionalDigits = 6;
	FormatOptions.MaximumIntegralDigits = 6;
	TextItems.Emplace(FText::Format(NSLOCTEXT("UnrealEd", "ScreenSize_F", "Current Screen Size:  {0}"), FText::AsNumber(CurrentScreenSize, &FormatOptions)));

	const FText StaticMeshTriangleCount = FText::AsNumber(StaticMeshEditorPtr.Pin()->GetNumTriangles(CurrentLODLevel));
	const FText StaticMeshVertexCount = FText::AsNumber(StaticMeshEditorPtr.Pin()->GetNumVertices(CurrentLODLevel));

	if (StaticMesh->NaniteSettings.bEnabled)
	{
		if (StaticMesh->GetRenderData())
		{
			const Nanite::FResources& Resources = StaticMesh->GetRenderData()->NaniteResources;
			if (Resources.RootData.Num() > 0)
			{
				// Nanite Mesh Information
				const FText NaniteTriangleCount = FText::AsNumber(Resources.NumInputTriangles);
				const FText NaniteVertexCount = FText::AsNumber(Resources.NumInputVertices);

				TextItems.Emplace(FText::Format(NSLOCTEXT("UnrealEd", "Nanite_Triangles_F", "Nanite Triangles:  {0}"), NaniteTriangleCount));
				TextItems.Emplace(FText::Format(NSLOCTEXT("UnrealEd", "Nanite_Vertices_F", "Nanite Vertices:  {0}"), NaniteVertexCount));

				// Fallback Mesh Information
				TextItems.Emplace(FText::Format(NSLOCTEXT("UnrealEd", "Fallback_Triangles_F", "Fallback Triangles:  {0}"), StaticMeshTriangleCount));
				TextItems.Emplace(FText::Format(NSLOCTEXT("UnrealEd", "Fallback_Vertices_F", "Fallback Vertices:  {0}"), StaticMeshVertexCount));
			}
		}
	}
	else
	{
		TextItems.Emplace(FText::Format(NSLOCTEXT("UnrealEd", "Triangles_F", "Triangles:  {0}"), StaticMeshTriangleCount));
		TextItems.Emplace(FText::Format(NSLOCTEXT("UnrealEd", "Vertices_F", "Vertices:  {0}"), StaticMeshVertexCount));
	}

	TextItems.Emplace(FText::Format(NSLOCTEXT("UnrealEd", "UVChannels_F", "UV Channels:  {0}"), FText::AsNumber(StaticMeshEditorPtr.Pin()->GetNumUVChannels(CurrentLODLevel))));

	if (StaticMesh->GetRenderData() && StaticMesh->GetRenderData()->LODResources.Num() > 0)
	{
		if (StaticMesh->GetRenderData()->LODResources[0].DistanceFieldData != nullptr )
		{
			const FDistanceFieldVolumeData& VolumeData = *(StaticMesh->GetRenderData()->LODResources[0].DistanceFieldData);
			const FIntVector VolumeSize = VolumeData.Mips[0].IndirectionDimensions * DistanceField::UniqueDataBrickSize;
			{
				float AlwaysLoadedMemoryMb = VolumeData.GetResourceSizeBytes() / (1024.0f * 1024.0f);
				float HighestResMipMemoryMb = VolumeData.Mips[0].BulkSize / (1024.0f * 1024.0f);

				FNumberFormattingOptions NumberOptions;
				NumberOptions.MinimumFractionalDigits = 2;
				NumberOptions.MaximumFractionalDigits = 2;

				TextItems.Emplace(FText::Format(NSLOCTEXT("UnrealEd", "DistanceFieldRes_F", "Distance Field:  {0}x{1}x{2} = {3}Mb always loaded, {4}Mb streamed"), FText::AsNumber(VolumeSize.X), FText::AsNumber(VolumeSize.Y), FText::AsNumber(VolumeSize.Z), FText::AsNumber(AlwaysLoadedMemoryMb, &NumberOptions), FText::AsNumber(HighestResMipMemoryMb, &NumberOptions)));
			}
		}
	}

	TextItems.Emplace(
		FText::Format(NSLOCTEXT("UnrealEd", "ApproxSize_F", "Approx Size: {0}x{1}x{2}"),
		FText::AsNumber(int32(StaticMesh->GetBounds().BoxExtent.X * 2.0f)), // x2 as artists wanted length not radius
		FText::AsNumber(int32(StaticMesh->GetBounds().BoxExtent.Y * 2.0f)),
		FText::AsNumber(int32(StaticMesh->GetBounds().BoxExtent.Z * 2.0f))));

	// Show the number of collision primitives
	if (StaticMesh->GetBodySetup())
	{
		TextItems.Emplace(FText::Format(NSLOCTEXT("UnrealEd", "NumPrimitives_F", "Num Collision Primitives:  {0}"), FText::AsNumber(StaticMesh->GetBodySetup()->AggGeom.GetElementCount())));
	}

	// Estimated compressed size
<<<<<<< HEAD
	if(StaticMesh->GetRenderData())
=======
	if (StaticMesh->GetRenderData())
>>>>>>> d731a049
	{
		FNumberFormattingOptions NumberOptions;
		NumberOptions.MinimumFractionalDigits = 2;
		NumberOptions.MaximumFractionalDigits = 2;

		TextItems.Emplace(
			FText::Format(NSLOCTEXT("UnrealEd", "EstimatedCompressedSize", "Estimated Compressed Disk Size: {0} MB ({1} MB Nanite)"),
			FText::AsNumber(StaticMesh->GetRenderData()->EstimatedCompressedSize / 1048576.0f, &NumberOptions),
			FText::AsNumber(StaticMesh->GetRenderData()->EstimatedNaniteTotalCompressedSize / 1048576.0f, &NumberOptions)));
	}

	if (StaticMeshComponent && StaticMeshComponent->SectionIndexPreview != INDEX_NONE)
	{
		TextItems.Emplace(NSLOCTEXT("UnrealEd", "MeshSectionsHiddenWarning",  "Mesh Sections Hidden"));
	}

	StaticMeshEditorViewport->PopulateOverlayText(MakeArrayView(TextItems));

 	int32 X = Canvas.GetRenderTarget()->GetSizeXY().X - 300;
 	int32 Y = 30;

	if (StaticMesh->GetBodySetup() && (!(StaticMesh->GetBodySetup()->bHasCookedCollisionData || StaticMesh->GetBodySetup()->bNeverNeedsCookedCollisionData) || StaticMesh->GetBodySetup()->bFailedToCreatePhysicsMeshes))
	{
		static const FText Message = NSLOCTEXT("Renderer", "NoCookedCollisionObject", "NO COOKED COLLISION OBJECT: TOO SMALL?");
		Canvas.DrawShadowedText(static_cast<float>(X), static_cast<float>(Y), Message, GetStatsFont(), FLinearColor(1.0, 0.05, 0.05, 1.0));
	}

	if (bDrawUVs && StaticMesh->GetRenderData()->LODResources.Num() > 0)
	{
		const int32 YPos = 160;
		DrawUVsForMesh(Viewport, &Canvas, YPos);
	}

	FEditorViewportClient::DrawCanvas(InViewport, View, Canvas);
}

void FStaticMeshEditorViewportClient::DrawUVsForMesh(FViewport* InViewport, FCanvas* InCanvas, int32 InTextYPos )
{
	//use the overridden LOD level
	const uint32 LODLevel = FMath::Clamp(StaticMeshComponent->ForcedLodModel - 1, 0, StaticMesh->GetRenderData()->LODResources.Num() - 1);

	int32 UVChannel = StaticMeshEditorPtr.Pin()->GetCurrentUVChannel();

	DrawUVs(InViewport, InCanvas, InTextYPos, LODLevel, UVChannel, SelectedEdgeTexCoords[UVChannel], StaticMeshComponent->GetStaticMesh()->GetRenderData(), NULL);
}

void FStaticMeshEditorViewportClient::MouseMove(FViewport* InViewport,int32 x, int32 y)
{
	FEditorViewportClient::MouseMove(InViewport,x,y);
}

bool FStaticMeshEditorViewportClient::InputKey(const FInputKeyEventArgs& EventArgs)
{
	bool bHandled = FEditorViewportClient::InputKey(EventArgs);

	// Handle viewport screenshot.
	bHandled |= InputTakeScreenshot( EventArgs.Viewport, EventArgs.Key, EventArgs.Event );

	bHandled |= AdvancedPreviewScene->HandleInputKey(EventArgs);

	return bHandled;
}

bool FStaticMeshEditorViewportClient::InputAxis(FViewport* InViewport, FInputDeviceId DeviceId, FKey Key, float Delta, float DeltaTime, int32 NumSamples, bool bGamepad)
{
	bool bResult = true;
	
	if (!bDisableInput)
	{
		bResult = AdvancedPreviewScene->HandleViewportInput(InViewport, DeviceId, Key, Delta, DeltaTime, NumSamples, bGamepad);
		if (bResult)
		{
			Invalidate();
		}
		else
		{
			bResult = FEditorViewportClient::InputAxis(InViewport, DeviceId, Key, Delta, DeltaTime, NumSamples, bGamepad);
		}
	}

	return bResult;
}

void FStaticMeshEditorViewportClient::ProcessClick(class FSceneView& InView, class HHitProxy* HitProxy, FKey Key, EInputEvent Event, uint32 HitX, uint32 HitY)
{
	const bool bCtrlDown = Viewport->KeyState(EKeys::LeftControl) || Viewport->KeyState(EKeys::RightControl);

	bool ClearSelectedSockets = true;
	bool ClearSelectedPrims = true;
	bool ClearSelectedEdges = true;

	if( HitProxy )
	{
		if(HitProxy->IsA( HSMESocketProxy::StaticGetType() ) )
		{
			HSMESocketProxy* SocketProxy = (HSMESocketProxy*)HitProxy;

			UStaticMeshSocket* Socket = NULL;

			if(SocketProxy->SocketIndex < StaticMesh->Sockets.Num())
			{
				Socket = StaticMesh->Sockets[SocketProxy->SocketIndex];
			}

			if(Socket)
			{
				StaticMeshEditorPtr.Pin()->SetSelectedSocket(Socket);
			}

			ClearSelectedSockets = false;
		}
		else if (HitProxy->IsA(HSMECollisionProxy::StaticGetType()) && StaticMesh->GetBodySetup())
		{
			HSMECollisionProxy* CollisionProxy = (HSMECollisionProxy*)HitProxy;			

			if (StaticMeshEditorPtr.Pin()->IsSelectedPrim(CollisionProxy->PrimData))
			{
				if (!bCtrlDown)
				{
					StaticMeshEditorPtr.Pin()->AddSelectedPrim(CollisionProxy->PrimData, true);
				}
				else
				{
					StaticMeshEditorPtr.Pin()->RemoveSelectedPrim(CollisionProxy->PrimData);
				}
			}
			else
			{
				StaticMeshEditorPtr.Pin()->AddSelectedPrim(CollisionProxy->PrimData, !bCtrlDown);
			}

			// Force the widget to translate, if not already set
			if (WidgetMode == UE::Widget::WM_None)
			{
				WidgetMode = UE::Widget::WM_Translate;
			}

			ClearSelectedPrims = false;
		}
		else if (IsShowSocketsChecked() && HitProxy->IsA(HSMEVertexProxy::StaticGetType()))
		{
			UStaticMeshSocket* Socket = StaticMeshEditorPtr.Pin()->GetSelectedSocket();

			if (Socket)
			{
				HSMEVertexProxy* VertexProxy = (HSMEVertexProxy*)HitProxy;
				TSharedPtr<IStaticMeshEditor> StaticMeshEditor = StaticMeshEditorPtr.Pin();
				if (StaticMeshEditor.IsValid())
				{
					FStaticMeshLODResources& LODModel = StaticMesh->GetRenderData()->LODResources[StaticMeshEditor->GetCurrentLODIndex()];
					FIndexArrayView Indices = LODModel.IndexBuffer.GetArrayView();
					const uint32 Index = Indices[VertexProxy->Index];

					Socket->RelativeLocation = (FVector)LODModel.VertexBuffers.PositionVertexBuffer.VertexPosition(Index);
					Socket->RelativeRotation = FRotator(FRotationMatrix44f::MakeFromYZ(LODModel.VertexBuffers.StaticMeshVertexBuffer.VertexTangentZ(Index), LODModel.VertexBuffers.StaticMeshVertexBuffer.VertexTangentX(Index)).Rotator());

					ClearSelectedSockets = false;
				}
			}
		}
	}
	else
	{
		const bool bShiftDown = Viewport->KeyState(EKeys::LeftShift) || Viewport->KeyState(EKeys::RightShift);

		if(!bCtrlDown && !bShiftDown)
		{
			SelectedEdgeIndices.Empty();
		}

		// Check to see if we clicked on a mesh edge
		if( StaticMeshComponent != NULL && Viewport->GetSizeXY().X > 0 && Viewport->GetSizeXY().Y > 0 )
		{
			FSceneViewFamilyContext ViewFamily( FSceneViewFamily::ConstructionValues( Viewport, GetScene(), EngineShowFlags ));
			FSceneView* View = CalcSceneView(&ViewFamily);
			FViewportClick ViewportClick(View, this, Key, Event, HitX, HitY);

			const FVector ClickLineStart( ViewportClick.GetOrigin() );
			const FVector ClickLineEnd( ViewportClick.GetOrigin() + ViewportClick.GetDirection() * HALF_WORLD_MAX );

			// Don't bother doing a line check as there is only one mesh in the SME and it makes fuzzy selection difficult
			// 	FHitResult CheckResult( 1.0f );
			// 	if( StaticMeshComponent->LineCheck(
			// 			CheckResult,	// In/Out: Result
			// 			ClickLineEnd,	// Target
			// 			ClickLineStart,	// Source
			// 			FVector::ZeroVector,	// Extend
			// 			TRACE_ComplexCollision ) )	// Trace flags
			{
				// @todo: Should be in screen space ideally
				const float WorldSpaceMinClickDistance = 100.0f;

				float ClosestEdgeDistance = FLT_MAX;
				TArray< int32 > ClosestEdgeIndices;
				FVector ClosestEdgeVertices[ 2 ];

				const uint32 LODLevel = FMath::Clamp( StaticMeshComponent->ForcedLodModel - 1, 0, StaticMeshComponent->GetStaticMesh()->GetNumLODs() - 1 );
				if (StaticMeshComponent->GetStaticMesh()->HasValidRenderData(true, LODLevel))
				{
					FStaticMeshLODResources& RenderData = StaticMeshComponent->GetStaticMesh()->GetRenderData()->LODResources[LODLevel];

					int32 NumBackFacingTriangles = 0;
					uint32 IndexBufferIndex = 0;
					for (int32 SectionIndex = 0; SectionIndex < RenderData.Sections.Num(); ++SectionIndex)
					{
						const FStaticMeshSection& Section = RenderData.Sections[SectionIndex];
						const int32 FaceMaterialIndex = Section.MaterialIndex;
						const int32 NumFaces = Section.NumTriangles;
						for (int32 FaceIndex = 0; FaceIndex < NumFaces; ++FaceIndex)
						{
							FVector VertexPosition[3];
							uint32 VertexIndex[3];
							uint32 WedgeIndex[3];
							for (int32 Corner = 0; Corner < 3; ++Corner)
							{
								WedgeIndex[Corner] = IndexBufferIndex;
								VertexIndex[Corner] = RenderData.IndexBuffer.GetIndex(IndexBufferIndex);
								VertexPosition[Corner] = (FVector)RenderData.VertexBuffers.PositionVertexBuffer.VertexPosition(VertexIndex[Corner]);
								IndexBufferIndex++;
							}
							// We disable edge selection where all adjoining triangles are back face culled and the 
							// material is not two-sided. This prevents edges that are back-face culled from being selected.
							bool bIsBackFacing = false;
							bool bIsTwoSided = false;
							UMaterialInterface* Material = StaticMeshComponent->GetMaterial(FaceMaterialIndex);
							if (Material && Material->GetMaterial())
							{
								bIsTwoSided = Material->IsTwoSided();
							}
							if (!bIsTwoSided)
							{
								// Check whether triangle if back facing 
								const FVector A = VertexPosition[0];
								const FVector B = VertexPosition[1];
								const FVector C = VertexPosition[2];

								// Compute the per-triangle normal
								const FVector BA = A - B;
								const FVector CA = A - C;
								const FVector TriangleNormal = (CA ^ BA).GetSafeNormal();

								// Transform the view position from world to component space
								const FVector ComponentSpaceViewOrigin = StaticMeshComponent->GetComponentTransform().InverseTransformPosition(View->ViewMatrices.GetViewOrigin());

								// Determine which side of the triangle's plane that the view position lies on.
								bIsBackFacing = (FVector::PointPlaneDist(ComponentSpaceViewOrigin, A, TriangleNormal) < 0.0f);
							}

							for (int32 Corner = 0; Corner < 3; ++Corner)
							{
								const int32 Corner2 = (Corner + 1) % 3;

								FVector EdgeVertices[2];
								EdgeVertices[0] = VertexPosition[Corner];
								EdgeVertices[1] = VertexPosition[Corner2];

								// First check to see if this edge is already in our "closest to click" list.
								// Most edges are shared by two faces in our raw triangle data set, so we want
								// to select (or deselect) both of these edges that the user clicks on (what
								// appears to be) a single edge
								if (ClosestEdgeIndices.Num() > 0 &&
									((EdgeVertices[0].Equals(ClosestEdgeVertices[0]) && EdgeVertices[1].Equals(ClosestEdgeVertices[1])) ||
									(EdgeVertices[0].Equals(ClosestEdgeVertices[1]) && EdgeVertices[1].Equals(ClosestEdgeVertices[0]))))
								{
									// Edge overlaps the closest edge we have so far, so just add it to the list
									ClosestEdgeIndices.Add(WedgeIndex[Corner]);
									// Increment the number of back facing triangles if the adjoining triangle 
									// is back facing and isn't two-sided
									if (bIsBackFacing && !bIsTwoSided)
									{
										++NumBackFacingTriangles;
									}
								}
								else
								{
									FVector WorldSpaceEdgeStart(StaticMeshComponent->GetComponentTransform().TransformPosition(EdgeVertices[0]));
									FVector WorldSpaceEdgeEnd(StaticMeshComponent->GetComponentTransform().TransformPosition(EdgeVertices[1]));

									// Determine the mesh edge that's closest to the ray cast through the eye towards the click location
									FVector ClosestPointToEdgeOnClickLine;
									FVector ClosestPointToClickLineOnEdge;
									FMath::SegmentDistToSegment(
										ClickLineStart,
										ClickLineEnd,
										WorldSpaceEdgeStart,
										WorldSpaceEdgeEnd,
										ClosestPointToEdgeOnClickLine,
										ClosestPointToClickLineOnEdge);

									// Compute the minimum distance (squared)
									const float MinDistanceToEdgeSquared = static_cast<float>( (ClosestPointToClickLineOnEdge - ClosestPointToEdgeOnClickLine).SizeSquared() );

									if (MinDistanceToEdgeSquared <= WorldSpaceMinClickDistance)
									{
										if (MinDistanceToEdgeSquared <= ClosestEdgeDistance)
										{
											// This is the closest edge to the click line that we've found so far!
											ClosestEdgeDistance = MinDistanceToEdgeSquared;
											ClosestEdgeVertices[0] = EdgeVertices[0];
											ClosestEdgeVertices[1] = EdgeVertices[1];

											ClosestEdgeIndices.Reset();
											ClosestEdgeIndices.Add(WedgeIndex[Corner]);

											// Reset the number of back facing triangles.
											NumBackFacingTriangles = (bIsBackFacing && !bIsTwoSided) ? 1 : 0;
										}
									}
								}
							}
						}
					}


					// Did the user click on an edge? Edges must also have at least one adjoining triangle 
					// which isn't back face culled (for one-sided materials)
					if (ClosestEdgeIndices.Num() > 0 && ClosestEdgeIndices.Num() > NumBackFacingTriangles)
					{
						for (int32 CurIndex = 0; CurIndex < ClosestEdgeIndices.Num(); ++CurIndex)
						{
							const int32 CurEdgeIndex = ClosestEdgeIndices[CurIndex];

							if (bCtrlDown)
							{
								// Toggle selection
								if (SelectedEdgeIndices.Contains(CurEdgeIndex))
								{
									SelectedEdgeIndices.Remove(CurEdgeIndex);
								}
								else
								{
									SelectedEdgeIndices.Add(CurEdgeIndex);
								}
							}
							else
							{
								// Append to selection
								SelectedEdgeIndices.Add(CurEdgeIndex);
							}
						}

						// Reset cached vertices and uv coordinates.
						SelectedEdgeVertices.Reset();
						for (int32 TexCoordIndex = 0; TexCoordIndex < MAX_STATIC_TEXCOORDS; ++TexCoordIndex)
						{
							SelectedEdgeTexCoords[TexCoordIndex].Reset();
						}

						for (FSelectedEdgeSet::TIterator SelectionIt(SelectedEdgeIndices); SelectionIt; ++SelectionIt)
						{
							const uint32 EdgeIndex = *SelectionIt;
							const uint32 FaceIndex = EdgeIndex / 3;

							const uint32 WedgeIndex = FaceIndex * 3 + (EdgeIndex % 3);
							const uint32 WedgeIndex2 = FaceIndex * 3 + ((EdgeIndex + 1) % 3);

							const uint32 VertexIndex = RenderData.IndexBuffer.GetIndex(WedgeIndex);
							const uint32 VertexIndex2 = RenderData.IndexBuffer.GetIndex(WedgeIndex2);
							// Cache edge vertices in local space.
							FVector EdgeVertices[2];
							EdgeVertices[0] = (FVector)RenderData.VertexBuffers.PositionVertexBuffer.VertexPosition(VertexIndex);
							EdgeVertices[1] = (FVector)RenderData.VertexBuffers.PositionVertexBuffer.VertexPosition(VertexIndex2);

							SelectedEdgeVertices.Add(EdgeVertices[0]);
							SelectedEdgeVertices.Add(EdgeVertices[1]);

							// Cache UV
							for (uint32 TexCoordIndex = 0; TexCoordIndex < MAX_STATIC_TEXCOORDS; ++TexCoordIndex)
							{
								if (RenderData.VertexBuffers.StaticMeshVertexBuffer.GetNumTexCoords() > TexCoordIndex)
								{
									FVector2D UVIndex1, UVIndex2;
									UVIndex1 = FVector2D(RenderData.VertexBuffers.StaticMeshVertexBuffer.GetVertexUV(VertexIndex, TexCoordIndex));
									UVIndex2 = FVector2D(RenderData.VertexBuffers.StaticMeshVertexBuffer.GetVertexUV(VertexIndex2, TexCoordIndex));
									SelectedEdgeTexCoords[TexCoordIndex].Add(UVIndex1);
									SelectedEdgeTexCoords[TexCoordIndex].Add(UVIndex2);
								}
							}
						}

						ClearSelectedEdges = false;
					}
				}
			}
		}
	}

	if (ClearSelectedSockets && StaticMeshEditorPtr.Pin()->GetSelectedSocket())
	{
		StaticMeshEditorPtr.Pin()->SetSelectedSocket(NULL);
	}
	if (ClearSelectedPrims)
	{
		StaticMeshEditorPtr.Pin()->ClearSelectedPrims();
	}
	if (ClearSelectedEdges)
	{
		SelectedEdgeIndices.Empty();
		SelectedEdgeVertices.Empty();
		for (int32 TexCoordIndex = 0; TexCoordIndex < MAX_STATIC_TEXCOORDS; ++TexCoordIndex)
		{
			SelectedEdgeTexCoords[TexCoordIndex].Empty();
		}
	}

	Invalidate();
}

void FStaticMeshEditorViewportClient::PerspectiveCameraMoved()
{
	FEditorViewportClient::PerspectiveCameraMoved();

	// If in the process of transitioning to a new location, don't update the orbit camera position.
	// On the final update of the transition, we will get here with IsPlaying()==false, and the editor camera position will
	// be correctly updated.
	if (GetViewTransform().IsPlaying())
	{
		return;
	}

	// The static mesh editor saves the camera position in terms of an orbit camera, so ensure 
	// that orbit mode is enabled before we store the current transform information.
	const bool bWasOrbit = bUsingOrbitCamera;
	const FVector OldCameraLocation = GetViewLocation();
	const FRotator OldCameraRotation = GetViewRotation();
	ToggleOrbitCamera(true);

	const FVector OrbitPoint = GetLookAtLocation();
	const FVector OrbitZoom = GetViewLocation() - OrbitPoint;
	StaticMesh->EditorCameraPosition = FAssetEditorOrbitCameraPosition(
		OrbitPoint,
		OrbitZoom,
		GetViewRotation()
		);

	ToggleOrbitCamera(bWasOrbit);
}

void FStaticMeshEditorViewportClient::OnAssetViewerSettingsChanged(const FName& InPropertyName)
{
	if (InPropertyName == GET_MEMBER_NAME_CHECKED(FPreviewSceneProfile, bPostProcessingEnabled) || InPropertyName == NAME_None)
	{
		UAssetViewerSettings* Settings = UAssetViewerSettings::Get();
		const int32 ProfileIndex = AdvancedPreviewScene->GetCurrentProfileIndex();
		if (Settings->Profiles.IsValidIndex(ProfileIndex))
		{
			SetAdvancedShowFlagsForScene(Settings->Profiles[ProfileIndex].bPostProcessingEnabled);
		}		
	}
}

void FStaticMeshEditorViewportClient::SetAdvancedShowFlagsForScene(const bool bAdvancedShowFlags)
{	
	if (bAdvancedShowFlags)
	{
		EngineShowFlags.EnableAdvancedFeatures();
	}
	else
	{
		EngineShowFlags.DisableAdvancedFeatures();
	}
}

void FStaticMeshEditorViewportClient::UpdateSimpleCollisionDisplay()
{
	if (StaticMeshComponent != nullptr)
	{
		// Have to set this flag in case we are using 'use complex as simple'
		StaticMeshComponent->bDrawMeshCollisionIfSimple = bShowSimpleCollision;
		StaticMeshComponent->MarkRenderStateDirty();
	}

	Invalidate();
}

void FStaticMeshEditorViewportClient::UpdateComplexCollisionDisplay()
{
	if (StaticMesh)
	{
		if (UObject* CDPObj = StaticMesh->ComplexCollisionMesh)
		{
			if (IInterface_CollisionDataProvider* CDP = Cast<IInterface_CollisionDataProvider>(CDPObj))
			{
				CollisionMeshData = FTriMeshCollisionData();
				CDP->GetPhysicsTriMeshData(&CollisionMeshData, true);
			}
			if (StaticMeshComponent != nullptr)
			{
				StaticMeshComponent->bDrawMeshCollisionIfComplex = false;
				StaticMeshComponent->MarkRenderStateDirty();
			}
		}
		else if (StaticMeshComponent != nullptr)
		{
			StaticMeshComponent->bDrawMeshCollisionIfComplex = bShowComplexCollision;
			StaticMeshComponent->MarkRenderStateDirty();
		}
	}

	Invalidate();
}

void FStaticMeshEditorViewportClient::SetFloorAndEnvironmentVisibility(const bool bVisible)
{
	AdvancedPreviewScene->SetFloorVisibility(bVisible, true);
	AdvancedPreviewScene->SetEnvironmentVisibility(bVisible, true);
}

void FStaticMeshEditorViewportClient::SetPreviewMesh(UStaticMesh* InStaticMesh, UStaticMeshComponent* InStaticMeshComponent, bool bResetCamera)
{
	StaticMesh = InStaticMesh;
	StaticMeshComponent = InStaticMeshComponent;

	UpdateSimpleCollisionDisplay();
	UpdateComplexCollisionDisplay();
	
	if (bResetCamera)
	{
		// If we have a thumbnail transform, we will favor that over the camera position as the user may have customized this for a nice view
		// If we have neither a custom thumbnail nor a valid camera position, then we'll just use the default thumbnail transform 
		const USceneThumbnailInfo* const AssetThumbnailInfo = Cast<USceneThumbnailInfo>(StaticMesh->ThumbnailInfo);
		const USceneThumbnailInfo* const DefaultThumbnailInfo = USceneThumbnailInfo::StaticClass()->GetDefaultObject<USceneThumbnailInfo>();

		// Prefer the asset thumbnail if available
		const USceneThumbnailInfo* const ThumbnailInfo = (AssetThumbnailInfo) ? AssetThumbnailInfo : DefaultThumbnailInfo;
		check(ThumbnailInfo);

		FRotator ThumbnailAngle;
		ThumbnailAngle.Pitch = ThumbnailInfo->OrbitPitch;
		ThumbnailAngle.Yaw = ThumbnailInfo->OrbitYaw;
		ThumbnailAngle.Roll = 0;
		const float ThumbnailDistance = ThumbnailInfo->OrbitZoom;

		const float CameraY = static_cast<float>( StaticMesh->GetBounds().SphereRadius / (75.0f * PI / 360.0f) );
		SetCameraSetup(
			FVector::ZeroVector,
			ThumbnailAngle,
			FVector(0.0f, CameraY + ThumbnailDistance - AutoViewportOrbitCameraTranslate, 0.0f),
			StaticMesh->GetBounds().Origin,
			-FVector(0, CameraY, 0),
			FRotator(0, 90.f, 0)
			);

		if (!AssetThumbnailInfo && StaticMesh->EditorCameraPosition.bIsSet)
		{
			// The static mesh editor saves the camera position in terms of an orbit camera, so ensure 
			// that orbit mode is enabled before we set the new transform information
			const bool bWasOrbit = bUsingOrbitCamera;
			ToggleOrbitCamera(true);

			SetViewRotation(StaticMesh->EditorCameraPosition.CamOrbitRotation);
			SetViewLocation(StaticMesh->EditorCameraPosition.CamOrbitPoint + StaticMesh->EditorCameraPosition.CamOrbitZoom);
			SetLookAtLocation(StaticMesh->EditorCameraPosition.CamOrbitPoint);

			ToggleOrbitCamera(bWasOrbit);
		}
	}
}

void FStaticMeshEditorViewportClient::ToggleShowNormals()
{
	bDrawNormals = !bDrawNormals;
	if (FEngineAnalytics::IsAvailable())
	{
		FEngineAnalytics::GetProvider().RecordEvent(TEXT("Editor.Usage.StaticMesh.Toolbar"), TEXT("bDrawNormals"), bDrawNormals ? TEXT("True") : TEXT("False"));
	}
	Invalidate();
}


void FStaticMeshEditorViewportClient::SetShowNormals(bool bShowOn)
{
	bDrawNormals = bShowOn;
	if (FEngineAnalytics::IsAvailable())
	{
		FEngineAnalytics::GetProvider().RecordEvent(TEXT("Editor.Usage.StaticMesh.Toolbar"), TEXT("bDrawNormals"), bDrawNormals ? TEXT("True") : TEXT("False"));
	}
	Invalidate();
}

void FStaticMeshEditorViewportClient::SetShowTangents(bool bShowOn)
{
	bDrawTangents = bShowOn;
	if (FEngineAnalytics::IsAvailable())
	{
		FEngineAnalytics::GetProvider().RecordEvent(TEXT("Editor.Usage.StaticMesh.Toolbar"), TEXT("bDrawTangents"), bDrawTangents ? TEXT("True") : TEXT("False"));
	}
	Invalidate();
}

void FStaticMeshEditorViewportClient::SetShowBinormals(bool bShowOn)
{
	bDrawBinormals = bShowOn;
	if (FEngineAnalytics::IsAvailable())
	{
		FEngineAnalytics::GetProvider().RecordEvent(TEXT("Editor.Usage.StaticMesh.Toolbar"), TEXT("bDrawBinormals"), bDrawBinormals ? TEXT("True") : TEXT("False"));
	}
	Invalidate();
}

void FStaticMeshEditorViewportClient::SetShowSimpleCollisions(bool bShowOn)
{
	// ToggleShowSimpleCollision() does more that just flipping a flag so we allow it to do its thing if needed.
	if (bShowSimpleCollision != bShowOn)
	{
		ToggleShowSimpleCollision();
		if (FEngineAnalytics::IsAvailable())
		{
			FEngineAnalytics::GetProvider().RecordEvent(TEXT("Editor.Usage.StaticMesh.Toolbar"), TEXT("bShowComplexCollision"), bShowPivot ? TEXT("True") : TEXT("False"));
		}
		Invalidate();
	}


	bShowSimpleCollision = bShowOn;
	if (FEngineAnalytics::IsAvailable())
	{
		FEngineAnalytics::GetProvider().RecordEvent(TEXT("Editor.Usage.StaticMesh.Toolbar"), TEXT("bShowSimpleCollision"), bShowPivot ? TEXT("True") : TEXT("False"));
	}
	Invalidate();
}

void FStaticMeshEditorViewportClient::SetShowComplexCollisions(bool bShowOn)
{
	// ToggleShowComplexCollision() does more that just flipping a flag so we allow it to do its thing if needed.
	if (bShowComplexCollision != bShowOn)
	{
		ToggleShowComplexCollision();
		if (FEngineAnalytics::IsAvailable())
		{
			FEngineAnalytics::GetProvider().RecordEvent(TEXT("Editor.Usage.StaticMesh.Toolbar"), TEXT("bShowComplexCollision"), bShowPivot ? TEXT("True") : TEXT("False"));
		}
		Invalidate();
	}
}

void FStaticMeshEditorViewportClient::SetShowPivots(bool bShowOn)
{
	bShowPivot = bShowOn;
	if (FEngineAnalytics::IsAvailable())
	{
		FEngineAnalytics::GetProvider().RecordEvent(TEXT("Editor.Usage.StaticMesh.Toolbar"), TEXT("bShowPivot"), bShowPivot ? TEXT("True") : TEXT("False"));
	}
	Invalidate();
}

void FStaticMeshEditorViewportClient::SetShowGrids(bool bShowOn)
{
 	EngineShowFlags.Grid = bShowOn;
	if (FEngineAnalytics::IsAvailable())
	{
		FEngineAnalytics::GetProvider().RecordEvent(TEXT("Editor.Usage.StaticMesh.Toolbar"), TEXT("EngineShowFlags.Grid"), EngineShowFlags.Grid ? TEXT("True") : TEXT("False"));
	}
	Invalidate();
}

void FStaticMeshEditorViewportClient::SetShowVertices(bool bShowOn)
{
	bDrawVertices = bShowOn;
	if (FEngineAnalytics::IsAvailable())
	{
		FEngineAnalytics::GetProvider().RecordEvent(TEXT("Editor.Usage.StaticMesh.Toolbar"), TEXT("bDrawVertices"), bDrawVertices ? TEXT("True") : TEXT("False"));
	}
	Invalidate();
}


void FStaticMeshEditorViewportClient::SetShowWireframes(bool bShowOn)
{

}


void FStaticMeshEditorViewportClient::SetShowVertexColors(bool bShowOn)
{

}


void FStaticMeshEditorViewportClient::ToggleDrawUVOverlay()
{
	SetDrawUVOverlay(!bDrawUVs);
}

void FStaticMeshEditorViewportClient::SetDrawUVOverlay(bool bShouldDraw)
{
	bDrawUVs = bShouldDraw;
	if (FEngineAnalytics::IsAvailable())
	{
		FEngineAnalytics::GetProvider().RecordEvent(TEXT("Editor.Usage.StaticMesh.Toolbar"), TEXT("bDrawUVs"), bDrawUVs ? TEXT("True") : TEXT("False"));
	}
	Invalidate();
}

bool FStaticMeshEditorViewportClient::IsDrawUVOverlayChecked() const
{
	return bDrawUVs;
}

bool FStaticMeshEditorViewportClient::IsShowNormalsChecked() const
{
	return bDrawNormals;
}

void FStaticMeshEditorViewportClient::ToggleShowTangents()
{
	bDrawTangents = !bDrawTangents;
	if (FEngineAnalytics::IsAvailable())
	{
		FEngineAnalytics::GetProvider().RecordEvent(TEXT("Editor.Usage.StaticMesh.Toolbar"), TEXT("bDrawTangents"), bDrawTangents ? TEXT("True") : TEXT("False"));
	}
	Invalidate();
}

bool FStaticMeshEditorViewportClient::IsShowTangentsChecked() const
{
	return bDrawTangents;
}

void FStaticMeshEditorViewportClient::ToggleShowBinormals()
{
	bDrawBinormals = !bDrawBinormals;
	if (FEngineAnalytics::IsAvailable())
	{
		FEngineAnalytics::GetProvider().RecordEvent(TEXT("Editor.Usage.StaticMesh.Toolbar"), TEXT("bDrawBinormals"), bDrawBinormals ? TEXT("True") : TEXT("False"));
	}
	Invalidate();
}

bool FStaticMeshEditorViewportClient::IsShowBinormalsChecked() const
{
	return bDrawBinormals;
}

void FStaticMeshEditorViewportClient::ToggleDrawVertices()
{
	bDrawVertices = !bDrawVertices;
	if (FEngineAnalytics::IsAvailable())
	{
		FEngineAnalytics::GetProvider().RecordEvent(TEXT("Editor.Usage.StaticMesh.Toolbar"), TEXT("bDrawVertices"), bDrawVertices ? TEXT("True") : TEXT("False"));
	}
	Invalidate();
}

bool FStaticMeshEditorViewportClient::IsDrawVerticesChecked() const
{
	return bDrawVertices;
}

void FStaticMeshEditorViewportClient::ToggleShowSimpleCollision()
{
	bShowSimpleCollision = !bShowSimpleCollision;
	StaticMeshEditorPtr.Pin()->ClearSelectedPrims();
	UpdateSimpleCollisionDisplay();

	if (FEngineAnalytics::IsAvailable())
	{
		FEngineAnalytics::GetProvider().RecordEvent(TEXT("Editor.Usage.StaticMesh.Toolbar"), TEXT("bShowCollision"), (bShowSimpleCollision || bShowComplexCollision) ? TEXT("True") : TEXT("False"));
	}
}

bool FStaticMeshEditorViewportClient::IsShowSimpleCollisionChecked() const
{
	return bShowSimpleCollision;
}

void FStaticMeshEditorViewportClient::ToggleShowComplexCollision()
{
	bShowComplexCollision = !bShowComplexCollision;
	UpdateComplexCollisionDisplay();
	
	if (FEngineAnalytics::IsAvailable())
	{
		FEngineAnalytics::GetProvider().RecordEvent(TEXT("Editor.Usage.StaticMesh.Toolbar"), TEXT("bShowCollision"), (bShowSimpleCollision || bShowComplexCollision) ? TEXT("True") : TEXT("False"));
	}
}

bool FStaticMeshEditorViewportClient::IsShowComplexCollisionChecked() const
{
	return bShowComplexCollision;
}

void FStaticMeshEditorViewportClient::ToggleShowSockets()
{
	bShowSockets = !bShowSockets;
	if (FEngineAnalytics::IsAvailable())
	{
		FEngineAnalytics::GetProvider().RecordEvent(TEXT("Editor.Usage.StaticMesh.Toolbar"), TEXT("bShowSockets"), bShowSockets ? TEXT("True") : TEXT("False"));
	}
	Invalidate();
}
bool FStaticMeshEditorViewportClient::IsShowSocketsChecked() const
{
	return bShowSockets;
}

void FStaticMeshEditorViewportClient::ToggleShowPivot()
{
	bShowPivot = !bShowPivot;
	if (FEngineAnalytics::IsAvailable())
	{
		FEngineAnalytics::GetProvider().RecordEvent(TEXT("Editor.Usage.StaticMesh.Toolbar"), TEXT("bShowPivot"), bShowPivot ? TEXT("True") : TEXT("False"));
	}
	Invalidate();
}

bool FStaticMeshEditorViewportClient::IsShowPivotChecked() const
{
	return bShowPivot;
}

void FStaticMeshEditorViewportClient::ToggleDrawAdditionalData()
{
	bDrawAdditionalData = !bDrawAdditionalData;
	if (FEngineAnalytics::IsAvailable())
	{
		FEngineAnalytics::GetProvider().RecordEvent(TEXT("Editor.Usage.StaticMesh.Toolbar"), TEXT("bDrawAdditionalData"), bDrawAdditionalData ? TEXT("True") : TEXT("False"));
	}
	Invalidate();
}

bool FStaticMeshEditorViewportClient::IsDrawAdditionalDataChecked() const
{
	return bDrawAdditionalData;
}

TSet< int32 >& FStaticMeshEditorViewportClient::GetSelectedEdges()
{ 
	return SelectedEdgeIndices;
}

void FStaticMeshEditorViewportClient::OnMeshChanged()
{
	UpdateComplexCollisionDisplay();
}

void FStaticMeshEditorViewportClient::OnSocketSelectionChanged( UStaticMeshSocket* SelectedSocket )
{
	if (SelectedSocket)
	{
		SelectedEdgeIndices.Empty();

		if (WidgetMode == UE::Widget::WM_None || WidgetMode == UE::Widget::WM_Scale)
		{
			WidgetMode = UE::Widget::WM_Translate;
		}
	}

	Invalidate();
}

bool FStaticMeshEditorViewportClient::IsCustomModeUsingWidget() const
{
	const UE::Widget::EWidgetMode ToolsWidgetMode = ModeTools->GetWidgetMode();
	const bool bDisplayToolWidget = ModeTools->GetShowWidget();

	return bDisplayToolWidget && ToolsWidgetMode != UE::Widget::EWidgetMode::WM_None;
}
#undef LOCTEXT_NAMESPACE<|MERGE_RESOLUTION|>--- conflicted
+++ resolved
@@ -805,11 +805,7 @@
 			{
 				const FString PositionStr = FNaniteSettingsLayout::PositionPrecisionValueToDisplayString(Resources.PositionPrecision);
 				TextItems.Emplace(FText::Format(NSLOCTEXT("UnrealEd", "NanitePositionPrecision", "Position Precision: {0}"), FText::FromString(PositionStr)));
-<<<<<<< HEAD
-				
-=======
-
->>>>>>> d731a049
+
 				const uint32 NumStreamingPages = Resources.PageStreamingStates.Num() - Resources.NumRootPages;
 				const uint64 RootKB = uint64(Resources.NumRootPages) * NANITE_ROOT_PAGE_GPU_SIZE;
 				const uint64 StreamingKB = uint64(NumStreamingPages) * NANITE_STREAMING_PAGE_GPU_SIZE;
@@ -824,11 +820,7 @@
 					FText::AsNumber(RootKB / 1048576.0f, &NumberOptions),
 					FText::AsNumber(StreamingKB / 1048576.0f, &NumberOptions),
 					FText::AsNumber(TotalKB / 1048576.0f, &NumberOptions)
-<<<<<<< HEAD
-					));
-=======
 				));
->>>>>>> d731a049
 			}
 		}
 	}
@@ -916,11 +908,7 @@
 	}
 
 	// Estimated compressed size
-<<<<<<< HEAD
-	if(StaticMesh->GetRenderData())
-=======
 	if (StaticMesh->GetRenderData())
->>>>>>> d731a049
 	{
 		FNumberFormattingOptions NumberOptions;
 		NumberOptions.MinimumFractionalDigits = 2;
