// Copyright Epic Games, Inc. All Rights Reserved.

#pragma once

#include "CoreMinimal.h"
#include "UObject/GCObject.h"
#include "Toolkits/IToolkitHost.h"
#include "Misc/NotifyHook.h"
#include "EditorUndoClient.h"
#include "IStaticMeshEditor.h"
#include "ISocketManager.h"
#include "TickableEditorObject.h"
#include "SEditorViewport.h"
#include "AdvancedPreviewSceneModule.h"
#include "AssetEditorViewportLayout.h"

// Set USE_ASYNC_DECOMP to zero to go back to the fully synchronous; blocking version of V-HACD
#ifndef USE_ASYNC_DECOMP
#define USE_ASYNC_DECOMP 1
#endif

#if USE_ASYNC_DECOMP
class IDecomposeMeshToHullsAsync;
#endif

class FStaticMeshDetails;
class FEditorViewportClient;
class IDetailsView;
class SConvexDecomposition;
class SDockTab;
<<<<<<< HEAD
class SDockableTab;
=======
>>>>>>> 6bbb88c8
class SStaticMeshEditorViewport;
class UStaticMesh;
class UStaticMeshComponent;
class UStaticMeshSocket;
class FViewportTabContent;
struct FPropertyChangedEvent;
struct FTabSpawnerEntry;
class FStaticMeshEditorModeUILayer;

/**
 * StaticMesh Editor class
 */
class FStaticMeshEditor : public IStaticMeshEditor, public FGCObject, public FEditorUndoClient, public FNotifyHook, public FTickableEditorObject
{
public:
	FStaticMeshEditor()
		: StaticMesh(nullptr)
		, MinPrimSize(0.5f)
		, OverlapNudge(10.0f)
		, CurrentViewedUVChannel(0)
		, SecondaryToolbarEntry(nullptr)
		, bDrawNormals(false)
		, bDrawTangents(false)
		, bDrawBinormals(false)
		, bDrawPivots(false)
		, bDrawVertices(false)
		, bDrawGrids(false)
		, bDrawBounds(false)
		, bDrawSimpleCollisions(false)
		, bDrawComplexCollisions(false)
		, bDrawSockets(false)
		, bDrawWireframes(false)
		, bDrawVertexColors(false)
		, bDrawAdditionalData(true)
	{}

	~FStaticMeshEditor();

private:
	/** Initializes the editor to use a static mesh. Should be the first thing called. */
	void InitEditorForStaticMesh(UStaticMesh* ObjectToEdit);

<<<<<<< HEAD
=======
	virtual void PostInitAssetEditor() override;

>>>>>>> 6bbb88c8
public:
	virtual void RegisterTabSpawners(const TSharedRef<class FTabManager>& TabManager) override;
	virtual void UnregisterTabSpawners(const TSharedRef<class FTabManager>& TabManager) override;

	// IToolkitHost Interface
	void OnToolkitHostingStarted(const TSharedRef<IToolkit>& Toolkit) override;
	void OnToolkitHostingFinished(const TSharedRef<IToolkit>& Toolkit) override;

	/**
	 * Edits the specified static mesh object
	 *
	 * @param	Mode					Asset editing mode for this editor (standalone or world-centric)
	 * @param	InitToolkitHost			When Mode is WorldCentric, this is the level editor instance to spawn this editor within
	 * @param	ObjectToEdit			The static mesh to edit
	 */
	void InitStaticMeshEditor(const EToolkitMode::Type Mode, const TSharedPtr< class IToolkitHost >& InitToolkitHost, UStaticMesh* ObjectToEdit);

	/** Creates details for a static mesh */
	TSharedRef<class IDetailCustomization> MakeStaticMeshDetails();

	//~ Begin FGCObject Interface
	virtual void AddReferencedObjects(FReferenceCollector& Collector) override;
	virtual FString GetReferencerName() const override
	{
		return TEXT("FStaticMeshEditor");
	}
	//~ End FGCObject Interface

	/** IToolkit interface */
	virtual FName GetToolkitFName() const override;
	virtual FText GetBaseToolkitName() const override;
	virtual FString GetWorldCentricTabPrefix() const override;

	/** @return the documentation location for this editor */
	virtual FString GetDocumentationLink() const override
	{
		return FString(TEXT("Engine/Content/Types/StaticMeshes/Editor"));
	}

	/** @return Returns the color and opacity to use for the color that appears behind the tab text for this toolkit's tab in world-centric mode. */
	virtual FLinearColor GetWorldCentricTabColorScale() const override;

	/** IStaticMeshEditor interface */
	virtual UStaticMesh* GetStaticMesh() override { return StaticMesh; }
	virtual UStaticMeshComponent* GetStaticMeshComponent() const override;

	virtual UStaticMeshSocket* GetSelectedSocket() const override;
	virtual void SetSelectedSocket(UStaticMeshSocket* InSelectedSocket) override;
	virtual void DuplicateSelectedSocket() override;
	virtual void RequestRenameSelectedSocket() override;

	virtual bool IsPrimValid(const FPrimData& InPrimData) const override;
	virtual bool HasSelectedPrims() const override;
	virtual void AddSelectedPrim(const FPrimData& InPrimData, bool bClearSelection) override;
	virtual void RemoveSelectedPrim(const FPrimData& InPrimData) override;
	virtual void RemoveInvalidPrims() override;
	virtual bool IsSelectedPrim(const FPrimData& InPrimData) const override;
	virtual void ClearSelectedPrims() override;
	virtual void DuplicateSelectedPrims(const FVector* InOffset) override;
	virtual void TranslateSelectedPrims(const FVector& InDrag) override;
	virtual void RotateSelectedPrims(const FRotator& InRot) override;
	virtual void ScaleSelectedPrims(const FVector& InScale) override;
	virtual bool CalcSelectedPrimsAABB(FBox &OutBox) const override;
	virtual bool GetLastSelectedPrimTransform(FTransform& OutTransform) const override;
	FTransform GetPrimTransform(const FPrimData& InPrimData) const override;
	void SetPrimTransform(const FPrimData& InPrimData, const FTransform& InPrimTransform) const override;
	bool OverlapsExistingPrim(const FPrimData& InPrimData) const;

	virtual int32 GetNumTriangles(int32 LODLevel = 0) const override;
	virtual int32 GetNumVertices(int32 LODLevel = 0) const override;
	virtual int32 GetNumUVChannels(int32 LODLevel = 0) const override;

	virtual int32 GetCurrentUVChannel() override;
	virtual int32 GetCurrentLODLevel() override;
	virtual int32 GetCurrentLODIndex() override;

	virtual int32 GetCustomData(const int32 Key) const override;
	virtual void SetCustomData(const int32 Key, const int32 CustomData) override;

	virtual void RefreshTool() override;
	virtual void RefreshViewport() override;
	virtual void DoDecomp(uint32 InHullCount, int32 InMaxHullVerts, uint32 InHullPrecision) override;

	virtual TSet< int32 >& GetSelectedEdges() override;

	virtual FEditorViewportClient& GetViewportClient() override;

	virtual void SetSecondaryToolbarDisplayName(FText DisplayName) override;
	// End of IStaticMeshEditor

	/** Extends the toolbar menu to include static mesh editor options */
	void ExtendMenu();

	/** Registers a delegate to be called after an Undo operation */
	virtual void RegisterOnPostUndo(const FOnPostUndo& Delegate) override;

	/** Unregisters a delegate to be called after an Undo operation */
	virtual void UnregisterOnPostUndo(SWidget* Widget) override;

	/** From FNotifyHook */
	virtual void NotifyPostChange(const FPropertyChangedEvent& PropertyChangedEvent, FProperty* PropertyThatChanged) override;

	/** Get the active view mode */
	virtual EViewModeIndex GetViewMode() const override;

	virtual void RegisterOnSelectedLODChanged(const FOnSelectedLODChanged &Delegate, bool UnregisterOnRefresh) override
	{
		if (!UnregisterOnRefresh)
		{
			OnSelectedLODChanged.Add(Delegate);
		}
		else
		{
			OnSelectedLODChangedResetOnRefresh.Add(Delegate);
		}
	}

	virtual void UnRegisterOnSelectedLODChanged(void* Thing) override
	{
		OnSelectedLODChanged.RemoveAll(Thing);
		OnSelectedLODChangedResetOnRefresh.RemoveAll(Thing);
	}

	virtual void BroadcastOnSelectedLODChanged() override
	{
		if (OnSelectedLODChanged.IsBound())
		{
			OnSelectedLODChanged.Broadcast();
		}
	}

	/** For asynchronous convex decomposition support, this class is tickable in the editor to be able to confirm
	that the process is completed */
	virtual bool IsTickableInEditor() const final
	{
		return true;
	}

	/** This is a tickable class */
	virtual ETickableTickType GetTickableTickType() const final
	{
		return ETickableTickType::Always;
	}

	/** Performs the main 'tick' operation on this class.  The 'tick' step checks to see if there is currently
	an active asynchronous convex decomopsition task running and, if so, checks to see if it is completed and,
	if so, gathers the results and releases the interface */
	virtual void Tick(float DeltaTime) final;

	/** Returns the stat ID for this tickable class */
	virtual TStatId GetStatId() const final;

	/** Add a widget to the StaticMeshViewport's ViewportOverlay */
	void AddViewportOverlayWidget(TSharedRef<SWidget> InOverlaidWidget) override;

	/** Remove a widget from the StaticMeshViewport's ViewportOverlay */
	void RemoveViewportOverlayWidget(TSharedRef<SWidget> InViewportOverlayWidget) override;

	void CreateEditorModeManager() override;

	/**	The tab ids for all the tabs used */
	static const FName ViewportTabId;
	static const FName PropertiesTabId;
	static const FName SocketManagerTabId;
	static const FName CollisionTabId;
	static const FName PreviewSceneSettingsTabId;
	static const FName SecondaryToolbarTabId;

private:
	TSharedRef<SDockTab> SpawnTab_Viewport(const FSpawnTabArgs& Args);
	TSharedRef<SDockTab> SpawnTab_Properties(const FSpawnTabArgs& Args);
	TSharedRef<SDockTab> SpawnTab_SocketManager(const FSpawnTabArgs& Args);
	TSharedRef<SDockTab> SpawnTab_Collision(const FSpawnTabArgs& Args);
	TSharedRef<SDockTab> SpawnTab_PreviewSceneSettings(const FSpawnTabArgs& Args);
	TSharedRef<SDockTab> SpawnTab_SecondaryToolbar(const FSpawnTabArgs& Args);


	/** Callback for toggling the normals show flag. */
	void ToggleShowNormals();

	/** Callback for checking the normals show flag. */
	bool IsShowNormalsChecked() const;

	/** Callback for toggling the tangents show flag. */
	void ToggleShowTangents();

	/** Callback for checking the tangents show flag. */
	bool IsShowTangentsChecked() const;

	/** Callback for toggling the binormals show flag. */
	void ToggleShowBinormals();

	/** Callback for checking the binormals show flag. */
	bool IsShowBinormalsChecked() const;

	/** Callback for toggling the pivots show flag. */
	void ToggleShowPivots();

	/** Callback for checking the pivots show flag. */
	bool IsShowPivotsChecked() const;

	/** Callback for toggling the vertices show flag. */
	void ToggleShowVertices();

	/** Callback for checking the vertices show flag. */
	bool IsShowVerticesChecked() const;

	/** Callback for toggling the grid show flag. */
	void ToggleShowGrids();

	/** Callback for checking the grid show flag. */
	bool IsShowGridsChecked() const;

	/** Callback for toggling the bounds show flag. */
	void ToggleShowBounds();

	/** Callback for checking the bounds show flag. */
	bool IsShowBoundsChecked() const;

	/** Callback for toggling the simple collisions show flag. */
	void ToggleShowSimpleCollisions();

	/** Callback for checking the simple collisions show flag. */
	bool IsShowSimpleCollisionsChecked() const;

	/** Callback for toggling the complex collisions show flag. */
	void ToggleShowComplexCollisions();

	/** Callback for checking the complex collisions show flag. */
	bool IsShowComplexCollisionsChecked() const;

	/** Callback for toggling the sockets show flag. */
	void ToggleShowSockets();

	/** Callback for checking the sockets show flag. */
	bool IsShowSocketsChecked() const;

	/** Callback for toggling the wireframes show flag. */
	void ToggleShowWireframes();

	/** Callback for checking the wireframes show flag. */
	bool IsShowWireframesChecked() const;

	/** Callback for toggling the vertex colors show flag. */
	void ToggleShowVertexColors();

	/** Callback for checking the vertex colors show flag. */
	bool IsShowVertexColorsChecked() const;

	/** Reset the viewport camera to look at the mesh. */
	void ResetCamera();

	/** Callback for toggling the draw additional data flag. */
	void ToggleDrawAdditionalData();

	/** Callback for checking the draw additional data flag. */
	bool IsDrawAdditionalDataChecked() const;

	/** Bake out Materials for give LOD(s). **/
	void BakeMaterials();

private:


	/** Gets First Viewport from layout. */
	TSharedPtr<class SStaticMeshEditorViewport> GetStaticMeshViewport() const;

	FAdvancedPreviewSceneModule::FOnPreviewSceneChanged OnPreviewSceneChangedDelegate;

	/** Called when the Viewport Layout has changed. */
	void OnEditorLayoutChanged();

	/** Binds commands associated with the Static Mesh Editor. */
	void BindCommands();

	/** Builds the Static Mesh Editor toolbar. */
	void ExtendToolBar();

	/** Builds the sub-tools that are a part of the static mesh editor. */
	void BuildSubTools();

	/**
	* Updates NumTriangles, NumVertices and NumUVChannels for the given LOD
	*/
	void UpdateLODStats(int32 CurrentLOD);

	/** A general callback for the combo boxes in the Static Mesh Editor to force a viewport refresh when a selection changes. */
	void ComboBoxSelectionChanged(TSharedPtr<FString> NewSelection, ESelectInfo::Type SelectInfo);

	/* Callback to reimport the base mesh*/
	void HandleReimportMesh();
	
	/* Callback to reimport the base mesh and also all custom LODs*/
	void HandleReimportAllMesh();

	/**
	 *	Sets the editor's current mesh and refreshes various settings to correspond with the new data.
	 *
	 *	@param	InStaticMesh		The static mesh to use for the editor.
	 */
	void SetEditorMesh(UStaticMesh* InStaticMesh, bool bResetCamera = true);

	/** Helper function for generating K-DOP collision geometry. */
	void GenerateKDop(const FVector* Directions, uint32 NumDirections);

	/** Callback for creating box collision. */
	void OnCollisionBox();

	/** Callback for creating sphere collision. */
	void OnCollisionSphere();

	/** Callback for creating sphyl collision. */
	void OnCollisionSphyl();

	/**
	* Quick and dirty way of creating box vertices from a box collision representation
	* Grossly inefficient, but not time critical
	* @param BoxElem - Box collision to get the vertices for
	* @param Verts - output listing of vertex data from the box collision
	* @param Scale - scale to create this box at
	*/
	void CreateBoxVertsFromBoxCollision(const struct FKBoxElem& BoxElem, TArray<FVector>& Verts, float Scale);

	/** Converts the collision data for the static mesh */
	void OnConvertBoxToConvexCollision(void);

	/** Copy the collision data from the selected static mesh in Content Browser*/
	void OnCopyCollisionFromSelectedStaticMesh(void);

	/** Whether there is a valid static mesh to copy collision from selected in the content browser */
	bool CanCopyCollisionFromSelectedStaticMesh() const;

	/** Get the first static mesh selected in the content browser */
	UStaticMesh* GetFirstSelectedStaticMeshInContentBrowser() const;

	/** Clears the collision data for the static mesh */
	void OnRemoveCollision(void);

	/** Whether there is collision to remove from the static mesh */
	bool CanRemoveCollision();

	/** Change the mesh the editor is viewing. */
	void OnChangeMesh();

	/** Whether there is a static mesh selected in the content browser to change to*/
	bool CanChangeMesh() const;

	/** Replace the generated LODs in the original source mesh with the reduced versions.*/
	void OnSaveGeneratedLODs();

	/** Rebuilds the UV Channel combo list and attempts to set it to the same channel. */
	TSharedRef<SWidget> GenerateUVChannelComboList();

	/** Delete whats currently selected */
	void DeleteSelected();

	/** Whether we currently have any selected that can be deleted */
	bool CanDeleteSelected() const;

	/** Delete the currently selected sockets */
	void DeleteSelectedSockets();

	/** Delete the currently selected prims */
	void DeleteSelectedPrims();

	/** Duplicate whats currently selected */
	void DuplicateSelected();

	/** Whether we currently have any selected that can be duplicated */
	bool CanDuplicateSelected() const;

	/** Whether we currently have any selected that can be renamed */
	bool CanRenameSelected() const;

	/** Handler for when FindInExplorer is selected */
	void ExecuteFindInExplorer();

	/** Returns true to allow execution of source file commands */
	bool CanExecuteSourceCommands() const;

	/** Callback when an object is reimported, handles steps needed to keep the editor up-to-date. */
	void OnObjectReimported(UObject* InObject);

	/** Opens the convex decomposition tab. */
	void OnConvexDecomposition();

	//~ Begin FAssetEditorToolkit Interface.
	virtual bool OnRequestClose() override;
	//~ End FAssetEditorToolkit Interface.

	//~ Begin FEditorUndoClient Interface
	virtual void PostUndo(bool bSuccess) override;
	virtual void PostRedo(bool bSuccess) override;
	// End of FEditorUndoClient

	/** Undo Action**/
	void UndoAction();

	/** Redo Action **/
	void RedoAction();

	/** Callback when the mesh change **/
	void OnMeshChanged();

	/** Called when socket selection changes */
	void OnSocketSelectionChanged();

	/** Callback when an object has been reimported, and whether it worked */
	void OnPostReimport(UObject* InObject, bool bSuccess);

	void SetCurrentViewedUVChannel(int32 InNewUVChannel);

	ECheckBoxState GetUVChannelCheckState(int32 TestUVChannel) const;

	/** Callbacks for UV edition */
	bool CanRemoveUVChannel();
	void RemoveCurrentUVChannel();

	/** Adds or removes extenders to the secondary toolbar */
	void AddSecondaryToolbarExtender(TSharedPtr<FExtender> Extender);
	void RemoveSecondaryToolbarExtender(TSharedPtr<FExtender> Extender);

	void GenerateSecondaryToolbar();

private:
	// Tracking the active viewports in this editor.
	TSharedPtr<class FEditorViewportTabContent> ViewportTabContent;

	/** Property View */
	TSharedPtr<class IDetailsView> StaticMeshDetailsView;

	/** Socket Manager widget. */
	TSharedPtr< class ISocketManager> SocketManager;

	/** Convex Decomposition widget */
	TSharedPtr< class SConvexDecomposition> ConvexDecomposition;

	/** Static mesh editor detail customization */
	TWeakPtr<class FStaticMeshDetails> StaticMeshDetails;

	/** The currently viewed Static Mesh. */
	UStaticMesh* StaticMesh;

	/** The number of triangles associated with the static mesh LOD. */
	TArray<int32> NumTriangles;

	/** The number of vertices associated with the static mesh LOD. */
	TArray<int32> NumVertices;

	/** The number of used UV channels. */
	TArray<int32> NumUVChannels;

	/** Delegates called after an undo operation for child widgets to refresh */
	FOnPostUndoMulticaster OnPostUndo;

	/** Information on the selected collision primitives */
	TArray<FPrimData> SelectedPrims;

	/** Scene preview settings widget */
	TSharedPtr<SWidget> AdvancedPreviewSettingsWidget;

	/** Misc consts */
	const float MinPrimSize;
	const FVector OverlapNudge;

	/** The current UV Channel we are viewing */
	int32 CurrentViewedUVChannel;

	/** Selected LOD changed delegates */
	FOnSelectedLODChangedMulticaster OnSelectedLODChanged;
	FOnSelectedLODChangedMulticaster OnSelectedLODChangedResetOnRefresh;

#if USE_ASYNC_DECOMP
	/** Instance of the active asynchronous convex decomposition interface. */
	IDecomposeMeshToHullsAsync        *DecomposeMeshToHullsAsync{ nullptr };
#endif

	/** Allow custom data for this editor */
	TMap<int32, int32> CustomEditorData;

	/** A local reference to the private Extender set in FAssetEditorToolkit so that we can extend our Toolbar sub-menus */
	TSharedPtr<FExtender> EditorToolbarExtender;

	/** Static Mesh Editor Secondary Toolbar */
	TSharedPtr<SWidget> SecondaryToolbar;

	/** The widget that will house the secondary toolbar widget */
	TSharedPtr<SBorder> SecondaryToolbarWidgetContent;

	/** The extenders to populate the secondary toolbar with */
	TArray<TSharedPtr<FExtender>> SecondaryToolbarExtenders;

	/** The tab that the preview scene settings widget goes in */
	TWeakPtr<SDockTab> PreviewSceneDockTab;

	/** Spawner entry for the secondary toolbar tab */
	FTabSpawnerEntry* SecondaryToolbarEntry;

	/** The text display name to override the default display name of the secondary toolbar*/
	FText SecondaryToolbarDisplayName;
	
	/** Storage for our viewport creation function that will be passed to the viewport layout system*/
	AssetEditorViewportFactoryFunction MakeViewportFunc;

	/** Toolbar toggles */
	bool bDrawNormals;
	bool bDrawTangents;
	bool bDrawBinormals;
	bool bDrawPivots;
	bool bDrawVertices;
	bool bDrawGrids;
	bool bDrawBounds;
	bool bDrawSimpleCollisions;
	bool bDrawComplexCollisions;
	bool bDrawSockets;
	bool bDrawWireframes;
	bool bDrawVertexColors;
	bool bDrawAdditionalData;

	TSharedPtr<FStaticMeshEditorModeUILayer> ModeUILayer;
};<|MERGE_RESOLUTION|>--- conflicted
+++ resolved
@@ -28,10 +28,6 @@
 class IDetailsView;
 class SConvexDecomposition;
 class SDockTab;
-<<<<<<< HEAD
-class SDockableTab;
-=======
->>>>>>> 6bbb88c8
 class SStaticMeshEditorViewport;
 class UStaticMesh;
 class UStaticMeshComponent;
@@ -74,11 +70,8 @@
 	/** Initializes the editor to use a static mesh. Should be the first thing called. */
 	void InitEditorForStaticMesh(UStaticMesh* ObjectToEdit);
 
-<<<<<<< HEAD
-=======
 	virtual void PostInitAssetEditor() override;
 
->>>>>>> 6bbb88c8
 public:
 	virtual void RegisterTabSpawners(const TSharedRef<class FTabManager>& TabManager) override;
 	virtual void UnregisterTabSpawners(const TSharedRef<class FTabManager>& TabManager) override;
