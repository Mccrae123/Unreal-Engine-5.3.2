--- conflicted
+++ resolved
@@ -1513,12 +1513,6 @@
 	NumUVChannels.Empty(ArraySize);
 	NumUVChannels.AddZeroed(ArraySize);
 
-<<<<<<< HEAD
-	int32 NumLODs = StaticMesh->GetNumLODs();
-	for (int32 LODIndex = 0; LODIndex < NumLODs; ++LODIndex)
-	{
-		UpdateLODStats(LODIndex);
-=======
 	if(StaticMesh)
 	{
 		int32 NumLODs = StaticMesh->GetNumLODs();
@@ -1526,7 +1520,6 @@
 		{
 			UpdateLODStats(LODIndex);
 		}
->>>>>>> 40ff9d61
 	}
 
 	// Set the details view.
