<<<<<<< HEAD
﻿// Copyright 1998-2019 Epic Games, Inc. All Rights Reserved.
=======
// Copyright 1998-2019 Epic Games, Inc. All Rights Reserved.
>>>>>>> 8fc25ea1

#include "StaticMeshEditorTools.h"
#include "Framework/Commands/UIAction.h"
#include "Textures/SlateIcon.h"
#include "Framework/MultiBox/MultiBoxBuilder.h"
#include "EngineDefines.h"
#include "EditorStyleSet.h"
#include "PropertyHandle.h"
#include "IDetailChildrenBuilder.h"
#include "Misc/MessageDialog.h"
#include "Misc/FeedbackContext.h"
#include "Modules/ModuleManager.h"
#include "SlateOptMacros.h"
#include "Widgets/Layout/SBox.h"
#include "Widgets/Input/SButton.h"
#include "Widgets/Input/SCheckBox.h"
#include "Materials/Material.h"
#include "DetailLayoutBuilder.h"
#include "DetailCategoryBuilder.h"
#include "RawMesh.h"
#include "MeshUtilities.h"
#include "StaticMeshResources.h"
#include "StaticMeshEditor.h"
#include "PropertyCustomizationHelpers.h"
#include "PhysicsEngine/BodySetup.h"
#include "FbxMeshUtils.h"
#include "Widgets/Input/SVectorInputBox.h"
#include "Widgets/Input/SNumericEntryBox.h"
#include "SPerPlatformPropertiesWidget.h"

#include "Runtime/Analytics/Analytics/Public/Interfaces/IAnalyticsProvider.h"
#include "EngineAnalytics.h"
#include "Widgets/Input/STextComboBox.h"
#include "ScopedTransaction.h"
#include "JsonObjectConverter.h"
#include "Engine/SkeletalMesh.h"
#include "IMeshReductionManagerModule.h"
#include "HAL/PlatformApplicationMisc.h"
#include "Widgets/Input/SFilePathPicker.h"
#include "EditorDirectories.h"
#include "EditorFramework/AssetImportData.h"

const uint32 MaxHullCount = 64;
const uint32 MinHullCount = 2;
const uint32 DefaultHullCount = 4;
const uint32 HullCountDelta = 1;

const uint32 MaxHullPrecision = 1000000;
const uint32 MinHullPrecision = 10000;
const uint32 DefaultHullPrecision = 100000;
const uint32 HullPrecisionDelta = 10000;


const int32 MaxVertsPerHullCount = 32;
const int32 MinVertsPerHullCount = 6;
const int32 DefaultVertsPerHull = 16;

#define LOCTEXT_NAMESPACE "StaticMeshEditor"
DEFINE_LOG_CATEGORY_STATIC(LogStaticMeshEditorTools,Log,All);

/*
* Custom data key
*/
enum SM_CustomDataKey
{
	CustomDataKey_LODVisibilityState = 0, //This is the key to know if a LOD is shown in custom mode. Do CustomDataKey_LODVisibilityState + LodIndex for a specific LOD
	CustomDataKey_LODEditMode = 100 //This is the key to know the state of the custom lod edit mode.
};


FStaticMeshDetails::FStaticMeshDetails( class FStaticMeshEditor& InStaticMeshEditor )
	: StaticMeshEditor( InStaticMeshEditor )
{}

FStaticMeshDetails::~FStaticMeshDetails()
{
}

void FStaticMeshDetails::CustomizeDetails( class IDetailLayoutBuilder& DetailBuilder )
{
	IDetailCategoryBuilder& LODSettingsCategory = DetailBuilder.EditCategory( "LodSettings", LOCTEXT("LodSettingsCategory", "LOD Settings") );
	IDetailCategoryBuilder& StaticMeshCategory = DetailBuilder.EditCategory( "StaticMesh", LOCTEXT("StaticMeshGeneralSettings", "General Settings") );
	IDetailCategoryBuilder& CollisionCategory = DetailBuilder.EditCategory( "Collision", LOCTEXT("CollisionCategory", "Collision") );
	IDetailCategoryBuilder& ImportSettingsCategory = DetailBuilder.EditCategory("ImportSettings");

	// Hide the ability to change the import settings object
	TSharedRef<IPropertyHandle> ImportSettings = DetailBuilder.GetProperty(GET_MEMBER_NAME_CHECKED(UStaticMesh, AssetImportData));
	IDetailPropertyRow& Row = ImportSettingsCategory.AddProperty(ImportSettings);
	Row.CustomWidget(true)
		.NameContent()
		[
			ImportSettings->CreatePropertyNameWidget()
		];
	
	DetailBuilder.EditCategory( "Navigation", FText::GetEmpty(), ECategoryPriority::Uncommon );

	LevelOfDetailSettings = MakeShareable( new FLevelOfDetailSettingsLayout( StaticMeshEditor ) );

	LevelOfDetailSettings->AddToDetailsPanel( DetailBuilder );

	
	TSharedRef<IPropertyHandle> BodyProp = DetailBuilder.GetProperty(GET_MEMBER_NAME_CHECKED(UStaticMesh,BodySetup));
	BodyProp->MarkHiddenByCustomization();

	static TArray<FName> HiddenBodyInstanceProps;

	if( HiddenBodyInstanceProps.Num() == 0 )
	{
		//HiddenBodyInstanceProps.Add("DefaultInstance");
		HiddenBodyInstanceProps.Add("BoneName");
		HiddenBodyInstanceProps.Add("PhysicsType");
		HiddenBodyInstanceProps.Add("bConsiderForBounds");
		HiddenBodyInstanceProps.Add("CollisionReponse");
	}

	uint32 NumChildren = 0;
	BodyProp->GetNumChildren( NumChildren );

	TSharedPtr<IPropertyHandle> BodyPropObject;

	if( NumChildren == 1 )
	{
		// This is an edit inline new property so the first child is the object instance for the edit inline new.  The instance contains the child we want to display
		BodyPropObject = BodyProp->GetChildHandle( 0 );

		NumChildren = 0;
		BodyPropObject->GetNumChildren( NumChildren );

		for( uint32 ChildIndex = 0; ChildIndex < NumChildren; ++ChildIndex )
		{
			TSharedPtr<IPropertyHandle> ChildProp = BodyPropObject->GetChildHandle(ChildIndex);
			if( ChildProp.IsValid() && ChildProp->GetProperty() && !HiddenBodyInstanceProps.Contains(ChildProp->GetProperty()->GetFName()) )
			{
				CollisionCategory.AddProperty( ChildProp );
			}
		}
	}
}

void SConvexDecomposition::Construct(const FArguments& InArgs)
{
	StaticMeshEditorPtr = InArgs._StaticMeshEditorPtr;
	CurrentHullPrecision = DefaultHullPrecision;
	CurrentHullCount = DefaultHullCount;
	CurrentMaxVertsPerHullCount = DefaultVertsPerHull;

	this->ChildSlot
	[
		SNew(SVerticalBox)

		+ SVerticalBox::Slot()
		.AutoHeight()
		.Padding(4.0f, 8.0f, 0.0f, 8.0f)
		[
			SNew(SHorizontalBox)
			+ SHorizontalBox::Slot()
			.FillWidth(1.0f)
			.VAlign(VAlign_Center)
			[
				SNew(STextBlock)
				.Text(LOCTEXT("HullCount_ConvexDecomp", "Hull Count"))
			]

			+ SHorizontalBox::Slot()
			.FillWidth(3.0f)
			[	
				SAssignNew(HullCount, SSpinBox<uint32>)
				.ToolTipText(LOCTEXT("HullCount_ConvexDecomp_Tip", "Maximum number of convex pieces that will be created."))
				.MinValue(MinHullCount)
				.MaxValue(MaxHullCount)
				.Delta(HullCountDelta)
				.Value(this, &SConvexDecomposition::GetHullCount)
				.OnValueCommitted(this, &SConvexDecomposition::OnHullCountCommitted)
				.OnValueChanged(this, &SConvexDecomposition::OnHullCountChanged)
			]
		]


		+SVerticalBox::Slot()
		.AutoHeight()
		.Padding(4.0f, 8.0f, 0.0f, 8.0f)
		[
			SNew(SHorizontalBox)
			+SHorizontalBox::Slot()
			.FillWidth(1.0f)
			.VAlign(VAlign_Center)
			[
				SNew(STextBlock)
				.Text( LOCTEXT("MaxHullVerts_ConvexDecomp", "Max Hull Verts") )
			]

			+SHorizontalBox::Slot()
			.FillWidth(3.0f)
			[
				SAssignNew(MaxVertsPerHull, SSpinBox<int32>)
				.ToolTipText(LOCTEXT("MaxHullVerts_ConvexDecomp_Tip", "Maximum number of vertices allowed for any generated convex hull."))
				.MinValue(MinVertsPerHullCount)
				.MaxValue(MaxVertsPerHullCount)
				.Value( this, &SConvexDecomposition::GetVertsPerHullCount )
				.OnValueCommitted( this, &SConvexDecomposition::OnVertsPerHullCountCommitted )
				.OnValueChanged( this, &SConvexDecomposition::OnVertsPerHullCountChanged )
			]
		]

		+ SVerticalBox::Slot()
		.AutoHeight()
		.Padding(4.0f, 8.0f, 0.0f, 8.0f)
		[
			SNew(SHorizontalBox)
			+ SHorizontalBox::Slot()
			.FillWidth(1.0f)
			.VAlign(VAlign_Center)
			[
				SNew(STextBlock)
				.Text(LOCTEXT("HullPrecision_ConvexDecomp", "Hull Precision"))
			]

			+ SHorizontalBox::Slot()
			.FillWidth(3.0f)
			[
				SAssignNew(HullPrecision, SSpinBox<uint32>)
				.ToolTipText(LOCTEXT("HullPrecision_ConvexDecomp_Tip", "Number of voxels to use when generating collision."))
				.MinValue(MinHullPrecision)
				.MaxValue(MaxHullPrecision)
				.Delta(HullPrecisionDelta)
				.Value(this, &SConvexDecomposition::GetHullPrecision)
				.OnValueCommitted(this, &SConvexDecomposition::OnHullPrecisionCommitted)
				.OnValueChanged(this, &SConvexDecomposition::OnHullPrecisionChanged)
			]
		]

		+SVerticalBox::Slot()
		.AutoHeight()
		.HAlign(HAlign_Center)
		[
			SNew(SHorizontalBox)
			+SHorizontalBox::Slot()
			.AutoWidth()
			.Padding(8.0f, 0.0f, 8.0f, 0.0f)
			[
				SNew(SButton)
				.Text( LOCTEXT("Apply_ConvexDecomp", "Apply") )
				.OnClicked(this, &SConvexDecomposition::OnApplyDecomp)
			]

			+SHorizontalBox::Slot()
			.AutoWidth()
			.Padding(8.0f, 0.0f, 8.0f, 0.0f)
			[
				SNew(SButton)
				.Text( LOCTEXT("Defaults_ConvexDecomp", "Defaults") )
				.OnClicked(this, &SConvexDecomposition::OnDefaults)
			]
		]
	];
}

bool FStaticMeshDetails::IsApplyNeeded() const
{
	return LevelOfDetailSettings.IsValid() && LevelOfDetailSettings->IsApplyNeeded();
}

void FStaticMeshDetails::ApplyChanges()
{
	if( LevelOfDetailSettings.IsValid() )
	{
		LevelOfDetailSettings->ApplyChanges();
	}
}

SConvexDecomposition::~SConvexDecomposition()
{

}

FReply SConvexDecomposition::OnApplyDecomp()
{
	StaticMeshEditorPtr.Pin()->DoDecomp(CurrentHullCount, CurrentMaxVertsPerHullCount, CurrentHullPrecision);

	return FReply::Handled();
}

FReply SConvexDecomposition::OnDefaults()
{
	CurrentHullCount = DefaultHullCount;
	CurrentHullPrecision = DefaultHullPrecision;
	CurrentMaxVertsPerHullCount = DefaultVertsPerHull;


	return FReply::Handled();
}

void SConvexDecomposition::OnHullCountCommitted(uint32 InNewValue, ETextCommit::Type CommitInfo)
{
	OnHullCountChanged(InNewValue);
}

void SConvexDecomposition::OnHullCountChanged(uint32 InNewValue)
{
	CurrentHullCount = InNewValue;
}

uint32 SConvexDecomposition::GetHullCount() const
{
	return CurrentHullCount;
}

void SConvexDecomposition::OnHullPrecisionCommitted(uint32 InNewValue, ETextCommit::Type CommitInfo)
{
	OnHullPrecisionChanged(InNewValue);
}

void SConvexDecomposition::OnHullPrecisionChanged(uint32 InNewValue)
{
	CurrentHullPrecision = InNewValue;
}

uint32 SConvexDecomposition::GetHullPrecision() const
{
	return CurrentHullPrecision;
}

void SConvexDecomposition::OnVertsPerHullCountCommitted(int32 InNewValue,  ETextCommit::Type CommitInfo)
{
	OnVertsPerHullCountChanged(InNewValue);
}

void SConvexDecomposition::OnVertsPerHullCountChanged(int32 InNewValue)
{
	CurrentMaxVertsPerHullCount = InNewValue;
}

int32 SConvexDecomposition::GetVertsPerHullCount() const
{
	return CurrentMaxVertsPerHullCount;
}

static UEnum& GetFeatureImportanceEnum()
{
	static FName FeatureImportanceName(TEXT("EMeshFeatureImportance::Off"));
	static UEnum* FeatureImportanceEnum = NULL;
	if (FeatureImportanceEnum == NULL)
	{
		UEnum::LookupEnumName(FeatureImportanceName, &FeatureImportanceEnum);
		check(FeatureImportanceEnum);
	}
	return *FeatureImportanceEnum;
}

static UEnum& GetTerminationCriterionEunum()
{
	static FName Name(TEXT("EStaticMeshReductionTerimationCriterion::Triangles"));
	static UEnum* EnumPtr = NULL;
	if (EnumPtr == NULL)
	{
		UEnum::LookupEnumName(Name, &EnumPtr);
		check(EnumPtr);
	}
	return *EnumPtr;
}

static void FillEnumOptions(TArray<TSharedPtr<FString> >& OutStrings, UEnum& InEnum)
{
	for (int32 EnumIndex = 0; EnumIndex < InEnum.NumEnums() - 1; ++EnumIndex)
	{
		OutStrings.Add(MakeShareable(new FString(InEnum.GetNameStringByIndex(EnumIndex))));
	}
}

FMeshBuildSettingsLayout::FMeshBuildSettingsLayout( TSharedRef<FLevelOfDetailSettingsLayout> InParentLODSettings )
	: ParentLODSettings( InParentLODSettings )
{

}

FMeshBuildSettingsLayout::~FMeshBuildSettingsLayout()
{
}

void FMeshBuildSettingsLayout::GenerateHeaderRowContent( FDetailWidgetRow& NodeRow )
{
	NodeRow.NameContent()
	[
		SNew( STextBlock )
		.Text( LOCTEXT("MeshBuildSettings", "Build Settings") )
		.Font( IDetailLayoutBuilder::GetDetailFont() )
	];
}

FString FMeshBuildSettingsLayout::GetCurrentDistanceFieldReplacementMeshPath() const
{
	return BuildSettings.DistanceFieldReplacementMesh ? BuildSettings.DistanceFieldReplacementMesh->GetPathName() : FString("");
}

void FMeshBuildSettingsLayout::OnDistanceFieldReplacementMeshSelected(const FAssetData& AssetData)
{
	BuildSettings.DistanceFieldReplacementMesh = Cast<UStaticMesh>(AssetData.GetAsset());
}

void FMeshBuildSettingsLayout::GenerateChildContent( IDetailChildrenBuilder& ChildrenBuilder )
{
	{
		ChildrenBuilder.AddCustomRow( LOCTEXT("RecomputeNormals", "Recompute Normals") )
		.NameContent()
		[
			SNew(STextBlock)
			.Font( IDetailLayoutBuilder::GetDetailFont() )
			.Text(LOCTEXT("RecomputeNormals", "Recompute Normals"))
		
		]
		.ValueContent()
		[
			SNew(SCheckBox)
			.IsChecked(this, &FMeshBuildSettingsLayout::ShouldRecomputeNormals)
			.OnCheckStateChanged(this, &FMeshBuildSettingsLayout::OnRecomputeNormalsChanged)
		];
	}

	{
		ChildrenBuilder.AddCustomRow( LOCTEXT("RecomputeTangents", "Recompute Tangents") )
		.NameContent()
		[
			SNew(STextBlock)
			.Font( IDetailLayoutBuilder::GetDetailFont() )
			.Text(LOCTEXT("RecomputeTangents", "Recompute Tangents"))
		]
		.ValueContent()
		[
			SNew(SCheckBox)
			.IsChecked(this, &FMeshBuildSettingsLayout::ShouldRecomputeTangents)
			.OnCheckStateChanged(this, &FMeshBuildSettingsLayout::OnRecomputeTangentsChanged)
		];
	}

	{
		ChildrenBuilder.AddCustomRow( LOCTEXT("UseMikkTSpace", "Use MikkTSpace Tangent Space") )
		.NameContent()
		[
			SNew(STextBlock)
			.Font( IDetailLayoutBuilder::GetDetailFont() )
			.Text(LOCTEXT("UseMikkTSpace", "Use MikkTSpace Tangent Space"))
		]
		.ValueContent()
		[
			SNew(SCheckBox)
			.IsChecked(this, &FMeshBuildSettingsLayout::ShouldUseMikkTSpace)
			.OnCheckStateChanged(this, &FMeshBuildSettingsLayout::OnUseMikkTSpaceChanged)
		];
	}

	{
		ChildrenBuilder.AddCustomRow( LOCTEXT("RemoveDegenerates", "Remove Degenerates") )
		.NameContent()
		[
			SNew(STextBlock)
			.Font( IDetailLayoutBuilder::GetDetailFont() )
			.Text(LOCTEXT("RemoveDegenerates", "Remove Degenerates"))
		]
		.ValueContent()
		[
			SNew(SCheckBox)
			.IsChecked(this, &FMeshBuildSettingsLayout::ShouldRemoveDegenerates)
			.OnCheckStateChanged(this, &FMeshBuildSettingsLayout::OnRemoveDegeneratesChanged)
		];
	}

	{
		ChildrenBuilder.AddCustomRow( LOCTEXT("BuildAdjacencyBuffer", "Build Adjacency Buffer") )
		.NameContent()
		[
			SNew(STextBlock)
			.Font( IDetailLayoutBuilder::GetDetailFont() )
			.Text(LOCTEXT("BuildAdjacencyBuffer", "Build Adjacency Buffer"))
		]
		.ValueContent()
		[
			SNew(SCheckBox)
			.IsChecked(this, &FMeshBuildSettingsLayout::ShouldBuildAdjacencyBuffer)
			.OnCheckStateChanged(this, &FMeshBuildSettingsLayout::OnBuildAdjacencyBufferChanged)
		];
	}

	{
		ChildrenBuilder.AddCustomRow( LOCTEXT("BuildReversedIndexBuffer", "Build Reversed Index Buffer") )
		.NameContent()
		[
			SNew(STextBlock)
			.Font( IDetailLayoutBuilder::GetDetailFont() )
			.Text(LOCTEXT("BuildReversedIndexBuffer", "Build Reversed Index Buffer"))
		]
		.ValueContent()
		[
			SNew(SCheckBox)
			.IsChecked(this, &FMeshBuildSettingsLayout::ShouldBuildReversedIndexBuffer)
			.OnCheckStateChanged(this, &FMeshBuildSettingsLayout::OnBuildReversedIndexBufferChanged)
		];
	}

	{
		ChildrenBuilder.AddCustomRow(LOCTEXT("UseHighPrecisionTangentBasis", "Use High Precision Tangent Basis"))
		.NameContent()
		[
			SNew(STextBlock)
			.Font(IDetailLayoutBuilder::GetDetailFont())
			.Text(LOCTEXT("UseHighPrecisionTangentBasis", "Use High Precision Tangent Basis"))
		]
		.ValueContent()
		[
			SNew(SCheckBox)
			.IsChecked(this, &FMeshBuildSettingsLayout::ShouldUseHighPrecisionTangentBasis)
			.OnCheckStateChanged(this, &FMeshBuildSettingsLayout::OnUseHighPrecisionTangentBasisChanged)
		];
	}

	{
		ChildrenBuilder.AddCustomRow( LOCTEXT("UseFullPrecisionUVs", "Use Full Precision UVs") )
		.NameContent()
		[
			SNew(STextBlock)
			.Font( IDetailLayoutBuilder::GetDetailFont() )
			.Text(LOCTEXT("UseFullPrecisionUVs", "Use Full Precision UVs"))
		]
		.ValueContent()
		[
			SNew(SCheckBox)
			.IsChecked(this, &FMeshBuildSettingsLayout::ShouldUseFullPrecisionUVs)
			.OnCheckStateChanged(this, &FMeshBuildSettingsLayout::OnUseFullPrecisionUVsChanged)
		];
	}

	{
		ChildrenBuilder.AddCustomRow( LOCTEXT("GenerateLightmapUVs", "Generate Lightmap UVs") )
		.NameContent()
		[
			SNew(STextBlock)
			.Font( IDetailLayoutBuilder::GetDetailFont() )
			.Text(LOCTEXT("GenerateLightmapUVs", "Generate Lightmap UVs"))
		]
		.ValueContent()
		[
			SNew(SCheckBox)
			.IsChecked(this, &FMeshBuildSettingsLayout::ShouldGenerateLightmapUVs)
			.OnCheckStateChanged(this, &FMeshBuildSettingsLayout::OnGenerateLightmapUVsChanged)
		];
	}

	{
		ChildrenBuilder.AddCustomRow( LOCTEXT("MinLightmapResolution", "Min Lightmap Resolution") )
		.NameContent()
		[
			SNew(STextBlock)
			.Font( IDetailLayoutBuilder::GetDetailFont() )
			.Text(LOCTEXT("MinLightmapResolution", "Min Lightmap Resolution"))
		]
		.ValueContent()
		[
			SNew(SSpinBox<int32>)
			.Font( IDetailLayoutBuilder::GetDetailFont() )
			.MinValue(1)
			.MaxValue(2048)
			.Value(this, &FMeshBuildSettingsLayout::GetMinLightmapResolution)
			.OnValueChanged(this, &FMeshBuildSettingsLayout::OnMinLightmapResolutionChanged)
		];
	}

	{
		ChildrenBuilder.AddCustomRow( LOCTEXT("SourceLightmapIndex", "Source Lightmap Index") )
		.NameContent()
		[
			SNew(STextBlock)
			.Font( IDetailLayoutBuilder::GetDetailFont() )
			.Text(LOCTEXT("SourceLightmapIndex", "Source Lightmap Index"))
		]
		.ValueContent()
		[
			SNew(SSpinBox<int32>)
			.Font( IDetailLayoutBuilder::GetDetailFont() )
			.MinValue(0)
			.MaxValue(7)
			.Value(this, &FMeshBuildSettingsLayout::GetSrcLightmapIndex)
			.OnValueChanged(this, &FMeshBuildSettingsLayout::OnSrcLightmapIndexChanged)
		];
	}

	{
		ChildrenBuilder.AddCustomRow( LOCTEXT("DestinationLightmapIndex", "Destination Lightmap Index") )
		.NameContent()
		[
			SNew(STextBlock)
			.Font( IDetailLayoutBuilder::GetDetailFont() )
			.Text(LOCTEXT("DestinationLightmapIndex", "Destination Lightmap Index"))
		]
		.ValueContent()
		[
			SNew(SSpinBox<int32>)
			.Font( IDetailLayoutBuilder::GetDetailFont() )
			.MinValue(0)
			.MaxValue(7)
			.Value(this, &FMeshBuildSettingsLayout::GetDstLightmapIndex)
			.OnValueChanged(this, &FMeshBuildSettingsLayout::OnDstLightmapIndexChanged)
		];
	}

	{
		ChildrenBuilder.AddCustomRow(LOCTEXT("BuildScale", "Build Scale"))
		.NameContent()
		[
			SNew(STextBlock)
			.Font(IDetailLayoutBuilder::GetDetailFont())
			.Text(LOCTEXT("BuildScale", "Build Scale"))
			.ToolTipText( LOCTEXT("BuildScale_ToolTip", "The local scale applied when building the mesh") )
		]
		.ValueContent()
		.MinDesiredWidth(125.0f * 3.0f)
		.MaxDesiredWidth(125.0f * 3.0f)
		[
			SNew(SVectorInputBox)
			.X(this, &FMeshBuildSettingsLayout::GetBuildScaleX)
			.Y(this, &FMeshBuildSettingsLayout::GetBuildScaleY)
			.Z(this, &FMeshBuildSettingsLayout::GetBuildScaleZ)
			.bColorAxisLabels(false)
			.AllowResponsiveLayout(true)
			.OnXCommitted(this, &FMeshBuildSettingsLayout::OnBuildScaleXChanged)
			.OnYCommitted(this, &FMeshBuildSettingsLayout::OnBuildScaleYChanged)
			.OnZCommitted(this, &FMeshBuildSettingsLayout::OnBuildScaleZChanged)
			.Font(IDetailLayoutBuilder::GetDetailFont())
		];
	}

	{
		ChildrenBuilder.AddCustomRow( LOCTEXT("DistanceFieldResolutionScale", "Distance Field Resolution Scale") )
		.NameContent()
		[
			SNew(STextBlock)
			.Font( IDetailLayoutBuilder::GetDetailFont() )
			.Text(LOCTEXT("DistanceFieldResolutionScale", "Distance Field Resolution Scale"))
		]
		.ValueContent()
		[
			SNew(SSpinBox<float>)
			.Font( IDetailLayoutBuilder::GetDetailFont() )
			.MinValue(0.0f)
			.MaxValue(100.0f)
			.Value(this, &FMeshBuildSettingsLayout::GetDistanceFieldResolutionScale)
			.OnValueChanged(this, &FMeshBuildSettingsLayout::OnDistanceFieldResolutionScaleChanged)
			.OnValueCommitted(this, &FMeshBuildSettingsLayout::OnDistanceFieldResolutionScaleCommitted)
		];
	}
		
	{
		ChildrenBuilder.AddCustomRow( LOCTEXT("GenerateDistanceFieldAsIfTwoSided", "Two-Sided Distance Field Generation") )
		.NameContent()
		[
			SNew(STextBlock)
			.Font( IDetailLayoutBuilder::GetDetailFont() )
			.Text(LOCTEXT("GenerateDistanceFieldAsIfTwoSided", "Two-Sided Distance Field Generation"))
		]
		.ValueContent()
		[
			SNew(SCheckBox)
			.IsChecked(this, &FMeshBuildSettingsLayout::ShouldGenerateDistanceFieldAsIfTwoSided)
			.OnCheckStateChanged(this, &FMeshBuildSettingsLayout::OnGenerateDistanceFieldAsIfTwoSidedChanged)
		];
	}

	{
		TSharedRef<SWidget> PropWidget = SNew(SObjectPropertyEntryBox)
			.AllowedClass(UStaticMesh::StaticClass())
			.AllowClear(true)
			.ObjectPath(this, &FMeshBuildSettingsLayout::GetCurrentDistanceFieldReplacementMeshPath)
			.OnObjectChanged(this, &FMeshBuildSettingsLayout::OnDistanceFieldReplacementMeshSelected);

		ChildrenBuilder.AddCustomRow( LOCTEXT("DistanceFieldReplacementMesh", "Distance Field Replacement Mesh") )
		.NameContent()
		[
			SNew(STextBlock)
			.Font( IDetailLayoutBuilder::GetDetailFont() )
			.Text(LOCTEXT("DistanceFieldReplacementMesh", "Distance Field Replacement Mesh"))
		]
		.ValueContent()
		[
			PropWidget
		];
	}

	{
		ChildrenBuilder.AddCustomRow( LOCTEXT("ApplyChanges", "Apply Changes") )
		.ValueContent()
		.HAlign(HAlign_Left)
		[
			SNew(SButton)
			.OnClicked(this, &FMeshBuildSettingsLayout::OnApplyChanges)
			.IsEnabled(ParentLODSettings.Pin().ToSharedRef(), &FLevelOfDetailSettingsLayout::IsApplyNeeded)
			[
				SNew( STextBlock )
				.Text(LOCTEXT("ApplyChanges", "Apply Changes"))
				.Font( IDetailLayoutBuilder::GetDetailFont() )
			]
		];
	}
}

void FMeshBuildSettingsLayout::UpdateSettings(const FMeshBuildSettings& InSettings)
{
	BuildSettings = InSettings;
}

FReply FMeshBuildSettingsLayout::OnApplyChanges()
{
	if( ParentLODSettings.IsValid() )
	{
		ParentLODSettings.Pin()->ApplyChanges();
	}
	return FReply::Handled();
}

ECheckBoxState FMeshBuildSettingsLayout::ShouldRecomputeNormals() const
{
	return BuildSettings.bRecomputeNormals ? ECheckBoxState::Checked : ECheckBoxState::Unchecked;
}

ECheckBoxState FMeshBuildSettingsLayout::ShouldRecomputeTangents() const
{
	return BuildSettings.bRecomputeTangents ? ECheckBoxState::Checked : ECheckBoxState::Unchecked;
}

ECheckBoxState FMeshBuildSettingsLayout::ShouldUseMikkTSpace() const
{
	return BuildSettings.bUseMikkTSpace ? ECheckBoxState::Checked : ECheckBoxState::Unchecked;
}

ECheckBoxState FMeshBuildSettingsLayout::ShouldRemoveDegenerates() const
{
	return BuildSettings.bRemoveDegenerates ? ECheckBoxState::Checked : ECheckBoxState::Unchecked;
}

ECheckBoxState FMeshBuildSettingsLayout::ShouldBuildAdjacencyBuffer() const
{
	return BuildSettings.bBuildAdjacencyBuffer ? ECheckBoxState::Checked : ECheckBoxState::Unchecked;
}

ECheckBoxState FMeshBuildSettingsLayout::ShouldBuildReversedIndexBuffer() const
{
	return BuildSettings.bBuildReversedIndexBuffer ? ECheckBoxState::Checked : ECheckBoxState::Unchecked;
}

ECheckBoxState FMeshBuildSettingsLayout::ShouldUseHighPrecisionTangentBasis() const
{
	return BuildSettings.bUseHighPrecisionTangentBasis ? ECheckBoxState::Checked : ECheckBoxState::Unchecked;
}

ECheckBoxState FMeshBuildSettingsLayout::ShouldUseFullPrecisionUVs() const
{
	return BuildSettings.bUseFullPrecisionUVs ? ECheckBoxState::Checked : ECheckBoxState::Unchecked;
}

ECheckBoxState FMeshBuildSettingsLayout::ShouldGenerateLightmapUVs() const
{
	return BuildSettings.bGenerateLightmapUVs ? ECheckBoxState::Checked : ECheckBoxState::Unchecked;
}

ECheckBoxState FMeshBuildSettingsLayout::ShouldGenerateDistanceFieldAsIfTwoSided() const
{
	return BuildSettings.bGenerateDistanceFieldAsIfTwoSided ? ECheckBoxState::Checked : ECheckBoxState::Unchecked;
}

int32 FMeshBuildSettingsLayout::GetMinLightmapResolution() const
{
	return BuildSettings.MinLightmapResolution;
}

int32 FMeshBuildSettingsLayout::GetSrcLightmapIndex() const
{
	return BuildSettings.SrcLightmapIndex;
}

int32 FMeshBuildSettingsLayout::GetDstLightmapIndex() const
{
	return BuildSettings.DstLightmapIndex;
}

TOptional<float> FMeshBuildSettingsLayout::GetBuildScaleX() const
{
	return BuildSettings.BuildScale3D.X;
}

TOptional<float> FMeshBuildSettingsLayout::GetBuildScaleY() const
{
	return BuildSettings.BuildScale3D.Y;
}

TOptional<float> FMeshBuildSettingsLayout::GetBuildScaleZ() const
{
	return BuildSettings.BuildScale3D.Z;
}

float FMeshBuildSettingsLayout::GetDistanceFieldResolutionScale() const
{
	return BuildSettings.DistanceFieldResolutionScale;
}

void FMeshBuildSettingsLayout::OnRecomputeNormalsChanged(ECheckBoxState NewState)
{
	const bool bRecomputeNormals = (NewState == ECheckBoxState::Checked) ? true : false;
	if (BuildSettings.bRecomputeNormals != bRecomputeNormals)
	{
		if (FEngineAnalytics::IsAvailable())
		{
			FEngineAnalytics::GetProvider().RecordEvent(TEXT("Editor.Usage.StaticMesh.BuildSettings"), TEXT("bRecomputeNormals"), bRecomputeNormals ? TEXT("True") : TEXT("False"));
		}
		BuildSettings.bRecomputeNormals = bRecomputeNormals;
	}
}

void FMeshBuildSettingsLayout::OnRecomputeTangentsChanged(ECheckBoxState NewState)
{
	const bool bRecomputeTangents = (NewState == ECheckBoxState::Checked) ? true : false;
	if (BuildSettings.bRecomputeTangents != bRecomputeTangents)
	{
		if (FEngineAnalytics::IsAvailable())
		{
			FEngineAnalytics::GetProvider().RecordEvent(TEXT("Editor.Usage.StaticMesh.BuildSettings"), TEXT("bRecomputeTangents"), bRecomputeTangents ? TEXT("True") : TEXT("False"));
		}
		BuildSettings.bRecomputeTangents = bRecomputeTangents;
	}
}

void FMeshBuildSettingsLayout::OnUseMikkTSpaceChanged(ECheckBoxState NewState)
{
	const bool bUseMikkTSpace = (NewState == ECheckBoxState::Checked) ? true : false;
	if (BuildSettings.bUseMikkTSpace != bUseMikkTSpace)
	{
		BuildSettings.bUseMikkTSpace = bUseMikkTSpace;
	}
}

void FMeshBuildSettingsLayout::OnRemoveDegeneratesChanged(ECheckBoxState NewState)
{
	const bool bRemoveDegenerates = (NewState == ECheckBoxState::Checked) ? true : false;
	if (BuildSettings.bRemoveDegenerates != bRemoveDegenerates)
	{
		if (FEngineAnalytics::IsAvailable())
		{
			FEngineAnalytics::GetProvider().RecordEvent(TEXT("Editor.Usage.StaticMesh.BuildSettings"), TEXT("bRemoveDegenerates"), bRemoveDegenerates ? TEXT("True") : TEXT("False"));
		}
		BuildSettings.bRemoveDegenerates = bRemoveDegenerates;
	}
}

void FMeshBuildSettingsLayout::OnBuildAdjacencyBufferChanged(ECheckBoxState NewState)
{
	const bool bBuildAdjacencyBuffer = (NewState == ECheckBoxState::Checked) ? true : false;
	if (BuildSettings.bBuildAdjacencyBuffer != bBuildAdjacencyBuffer)
	{
		if (FEngineAnalytics::IsAvailable())
		{
			FEngineAnalytics::GetProvider().RecordEvent(TEXT("Editor.Usage.StaticMesh.BuildSettings"), TEXT("bBuildAdjacencyBuffer"), bBuildAdjacencyBuffer ? TEXT("True") : TEXT("False"));
		}
		BuildSettings.bBuildAdjacencyBuffer = bBuildAdjacencyBuffer;
	}
}

void FMeshBuildSettingsLayout::OnBuildReversedIndexBufferChanged(ECheckBoxState NewState)
{
	const bool bBuildReversedIndexBuffer = (NewState == ECheckBoxState::Checked) ? true : false;
	if (BuildSettings.bBuildReversedIndexBuffer != bBuildReversedIndexBuffer)
	{
		if (FEngineAnalytics::IsAvailable())
		{
			FEngineAnalytics::GetProvider().RecordEvent(TEXT("Editor.Usage.StaticMesh.BuildSettings"), TEXT("bBuildReversedIndexBuffer"), bBuildReversedIndexBuffer ? TEXT("True") : TEXT("False"));
		}
		BuildSettings.bBuildReversedIndexBuffer = bBuildReversedIndexBuffer;
	}
}

void FMeshBuildSettingsLayout::OnUseHighPrecisionTangentBasisChanged(ECheckBoxState NewState)
{
	const bool bUseHighPrecisionTangents = (NewState == ECheckBoxState::Checked) ? true : false;
	if (BuildSettings.bUseHighPrecisionTangentBasis != bUseHighPrecisionTangents)
	{
		if (FEngineAnalytics::IsAvailable())
		{
			FEngineAnalytics::GetProvider().RecordEvent(TEXT("Editor.Usage.StaticMesh.BuildSettings"), TEXT("bUseHighPrecisionTangentBasis"), bUseHighPrecisionTangents ? TEXT("True") : TEXT("False"));
		}
		BuildSettings.bUseHighPrecisionTangentBasis = bUseHighPrecisionTangents;
	}
}

void FMeshBuildSettingsLayout::OnUseFullPrecisionUVsChanged(ECheckBoxState NewState)
{
	const bool bUseFullPrecisionUVs = (NewState == ECheckBoxState::Checked) ? true : false;
	if (BuildSettings.bUseFullPrecisionUVs != bUseFullPrecisionUVs)
	{
		if (FEngineAnalytics::IsAvailable())
		{
			FEngineAnalytics::GetProvider().RecordEvent(TEXT("Editor.Usage.StaticMesh.BuildSettings"), TEXT("bUseFullPrecisionUVs"), bUseFullPrecisionUVs ? TEXT("True") : TEXT("False"));
		}
		BuildSettings.bUseFullPrecisionUVs = bUseFullPrecisionUVs;
	}
}

void FMeshBuildSettingsLayout::OnGenerateLightmapUVsChanged(ECheckBoxState NewState)
{
	const bool bGenerateLightmapUVs = (NewState == ECheckBoxState::Checked) ? true : false;
	if (BuildSettings.bGenerateLightmapUVs != bGenerateLightmapUVs)
	{
		if (FEngineAnalytics::IsAvailable())
		{
			FEngineAnalytics::GetProvider().RecordEvent(TEXT("Editor.Usage.StaticMesh.BuildSettings"), TEXT("bGenerateLightmapUVs"), bGenerateLightmapUVs ? TEXT("True") : TEXT("False"));
		}
		BuildSettings.bGenerateLightmapUVs = bGenerateLightmapUVs;
	}
}

void FMeshBuildSettingsLayout::OnGenerateDistanceFieldAsIfTwoSidedChanged(ECheckBoxState NewState)
{
	const bool bGenerateDistanceFieldAsIfTwoSided = (NewState == ECheckBoxState::Checked) ? true : false;
	if (BuildSettings.bGenerateDistanceFieldAsIfTwoSided != bGenerateDistanceFieldAsIfTwoSided)
	{
		if (FEngineAnalytics::IsAvailable())
		{
			FEngineAnalytics::GetProvider().RecordEvent(TEXT("Editor.Usage.StaticMesh.BuildSettings"), TEXT("bGenerateDistanceFieldAsIfTwoSided"), bGenerateDistanceFieldAsIfTwoSided ? TEXT("True") : TEXT("False"));
		}
		BuildSettings.bGenerateDistanceFieldAsIfTwoSided = bGenerateDistanceFieldAsIfTwoSided;
	}
}

void FMeshBuildSettingsLayout::OnMinLightmapResolutionChanged( int32 NewValue )
{
	if (BuildSettings.MinLightmapResolution != NewValue)
	{
		if (FEngineAnalytics::IsAvailable())
		{
			FEngineAnalytics::GetProvider().RecordEvent(TEXT("Editor.Usage.StaticMesh.BuildSettings"), TEXT("MinLightmapResolution"), FString::Printf(TEXT("%i"), NewValue));
		}
		BuildSettings.MinLightmapResolution = NewValue;
	}
}

void FMeshBuildSettingsLayout::OnSrcLightmapIndexChanged( int32 NewValue )
{
	if (BuildSettings.SrcLightmapIndex != NewValue)
	{
		if (FEngineAnalytics::IsAvailable())
		{
			FEngineAnalytics::GetProvider().RecordEvent(TEXT("Editor.Usage.StaticMesh.BuildSettings"), TEXT("SrcLightmapIndex"), FString::Printf(TEXT("%i"), NewValue));
		}
		BuildSettings.SrcLightmapIndex = NewValue;
	}
}

void FMeshBuildSettingsLayout::OnDstLightmapIndexChanged( int32 NewValue )
{
	if (BuildSettings.DstLightmapIndex != NewValue)
	{
		if (FEngineAnalytics::IsAvailable())
		{
			FEngineAnalytics::GetProvider().RecordEvent(TEXT("Editor.Usage.StaticMesh.BuildSettings"), TEXT("DstLightmapIndex"), FString::Printf(TEXT("%i"), NewValue));
		}
		BuildSettings.DstLightmapIndex = NewValue;
	}
}

void FMeshBuildSettingsLayout::OnBuildScaleXChanged( float NewScaleX, ETextCommit::Type TextCommitType )
{
	if (!FMath::IsNearlyEqual(NewScaleX, 0.0f) && BuildSettings.BuildScale3D.X != NewScaleX)
	{
		if (FEngineAnalytics::IsAvailable())
		{
			FEngineAnalytics::GetProvider().RecordEvent(TEXT("Editor.Usage.StaticMesh.BuildSettings"), TEXT("BuildScale3D.X"), FString::Printf(TEXT("%.3f"), NewScaleX));
		}
		BuildSettings.BuildScale3D.X = NewScaleX;
	}
}

void FMeshBuildSettingsLayout::OnBuildScaleYChanged( float NewScaleY, ETextCommit::Type TextCommitType )
{
	if (!FMath::IsNearlyEqual(NewScaleY, 0.0f) && BuildSettings.BuildScale3D.Y != NewScaleY)
	{
		if (FEngineAnalytics::IsAvailable())
		{
			FEngineAnalytics::GetProvider().RecordEvent(TEXT("Editor.Usage.StaticMesh.BuildSettings"), TEXT("BuildScale3D.Y"), FString::Printf(TEXT("%.3f"), NewScaleY));
		}
		BuildSettings.BuildScale3D.Y = NewScaleY;
	}
}

void FMeshBuildSettingsLayout::OnBuildScaleZChanged( float NewScaleZ, ETextCommit::Type TextCommitType )
{
	if (!FMath::IsNearlyEqual(NewScaleZ, 0.0f) && BuildSettings.BuildScale3D.Z != NewScaleZ)
	{
		if (FEngineAnalytics::IsAvailable())
		{
			FEngineAnalytics::GetProvider().RecordEvent(TEXT("Editor.Usage.StaticMesh.BuildSettings"), TEXT("BuildScale3D.Z"), FString::Printf(TEXT("%.3f"), NewScaleZ));
		}
		BuildSettings.BuildScale3D.Z = NewScaleZ;
	}
}

void FMeshBuildSettingsLayout::OnDistanceFieldResolutionScaleChanged(float NewValue)
{
	BuildSettings.DistanceFieldResolutionScale = NewValue;
}

void FMeshBuildSettingsLayout::OnDistanceFieldResolutionScaleCommitted(float NewValue, ETextCommit::Type TextCommitType)
{
	if (FEngineAnalytics::IsAvailable())
	{
		FEngineAnalytics::GetProvider().RecordEvent(TEXT("Editor.Usage.StaticMesh.BuildSettings"), TEXT("DistanceFieldResolutionScale"), FString::Printf(TEXT("%.3f"), NewValue));
	}
	OnDistanceFieldResolutionScaleChanged(NewValue);
}

FMeshReductionSettingsLayout::FMeshReductionSettingsLayout( TSharedRef<FLevelOfDetailSettingsLayout> InParentLODSettings, int32 InCurrentLODIndex, bool InCanReduceMyself)
	: ParentLODSettings( InParentLODSettings )
	, CurrentLODIndex( InCurrentLODIndex )
	, bCanReduceMyself(InCanReduceMyself)
{

	FillEnumOptions(ImportanceOptions, GetFeatureImportanceEnum());

	FillEnumOptions(TerminationOptions, GetTerminationCriterionEunum());

	bUseQuadricSimplifier = UseNativeToolLayout();
}

FMeshReductionSettingsLayout::~FMeshReductionSettingsLayout()
{
}

void FMeshReductionSettingsLayout::GenerateHeaderRowContent( FDetailWidgetRow& NodeRow  )
{
	NodeRow.NameContent()
	[
		SNew( STextBlock )
		.Text( LOCTEXT("MeshReductionSettings", "Reduction Settings") )
		.Font( IDetailLayoutBuilder::GetDetailFont() )
	];
}

bool FMeshReductionSettingsLayout::UseNativeToolLayout() const 
{
	// Are we using our tool, or simplygon?  The tool is only changed during editor restarts
	IMeshReduction* ReductionModule = FModuleManager::Get().LoadModuleChecked<IMeshReductionManagerModule>("MeshReductionInterface").GetStaticMeshReductionInterface();

	FString VersionString = ReductionModule->GetVersionString();
	TArray<FString> SplitVersionString;
	VersionString.ParseIntoArray(SplitVersionString, TEXT("_"), true);

	bool bUseQuadricSimplier = SplitVersionString[0].Equals("QuadricMeshReduction");
	return bUseQuadricSimplier;
}

EVisibility FMeshReductionSettingsLayout::GetTriangleCriterionVisibility() const
{
	EVisibility VisibilityValue;
	if (!bUseQuadricSimplifier || ReductionSettings.TerminationCriterion != EStaticMeshReductionTerimationCriterion::Vertices)
	{
		VisibilityValue =  EVisibility::Visible;
	}
	else
	{
		VisibilityValue = EVisibility::Hidden;
	}
	return VisibilityValue;

}


EVisibility FMeshReductionSettingsLayout::GetVertexCriterionVisibility() const
{
	EVisibility VisibilityValue;
	if (!bUseQuadricSimplifier || ReductionSettings.TerminationCriterion != EStaticMeshReductionTerimationCriterion::Triangles)
	{
		VisibilityValue = EVisibility::Visible;
	}
	else
	{
		VisibilityValue = EVisibility::Hidden;
	}
	return VisibilityValue;

}

BEGIN_SLATE_FUNCTION_BUILD_OPTIMIZATION
void FMeshReductionSettingsLayout::GenerateChildContent( IDetailChildrenBuilder& ChildrenBuilder )
{

	if (bUseQuadricSimplifier)
	{

		{
			ChildrenBuilder.AddCustomRow(LOCTEXT("Termination_MeshSimplification", "Termination"))
				.NameContent()
				[
					SNew(STextBlock)
					.Font(IDetailLayoutBuilder::GetDetailFont())
				.Text(LOCTEXT("Termination_MeshSimplification", "Termination"))
				]
			.ValueContent()
			[
				SAssignNew(TerminationCriterionCombo, STextComboBox)
				.Font( IDetailLayoutBuilder::GetDetailFont() )
				.OptionsSource(&TerminationOptions)
				.InitiallySelectedItem(TerminationOptions[static_cast<int32>(ReductionSettings.TerminationCriterion)])
				.OnSelectionChanged(this, &FMeshReductionSettingsLayout::OnTerminationCriterionChanged)
			];

		}
	}

	{
		ChildrenBuilder.AddCustomRow( LOCTEXT("PercentTriangles", "Percent Triangles") )
		.NameContent()
		[
			SNew(STextBlock)
			.Font( IDetailLayoutBuilder::GetDetailFont() )
			.Text(LOCTEXT("PercentTriangles", "Percent Triangles"))
		]
		.ValueContent()
		[
			SNew(SSpinBox<float>)
			.Font( IDetailLayoutBuilder::GetDetailFont() )
			.MinValue(0.0f)
			.MaxValue(100.0f)
			.Value(this, &FMeshReductionSettingsLayout::GetPercentTriangles)
			.OnValueChanged(this, &FMeshReductionSettingsLayout::OnPercentTrianglesChanged)
			.OnValueCommitted(this, &FMeshReductionSettingsLayout::OnPercentTrianglesCommitted)
		]
		.Visibility(TAttribute<EVisibility>(this, &FMeshReductionSettingsLayout::GetTriangleCriterionVisibility));

	}

	if (bUseQuadricSimplifier)
	{
		ChildrenBuilder.AddCustomRow(LOCTEXT("PercentVertices", "Percent Vertices"))
			.NameContent()
			[
				SNew(STextBlock)
				.Font(IDetailLayoutBuilder::GetDetailFont())
			.Text(LOCTEXT("PercentVertices", "Percent Vertices"))
			]
		.ValueContent()
			[
				SNew(SSpinBox<float>)
				.Font(IDetailLayoutBuilder::GetDetailFont())
			.MinValue(0.0f)
			.MaxValue(100.0f)
			.Value(this, &FMeshReductionSettingsLayout::GetPercentVertices)
			.OnValueChanged(this, &FMeshReductionSettingsLayout::OnPercentVerticesChanged)
			.OnValueCommitted(this, &FMeshReductionSettingsLayout::OnPercentVerticesCommitted)
			]
		.Visibility(TAttribute<EVisibility>(this, &FMeshReductionSettingsLayout::GetVertexCriterionVisibility));

	}

	// Controls that only simplygon uses.
	if (!bUseQuadricSimplifier)
	{
		{
			ChildrenBuilder.AddCustomRow(LOCTEXT("MaxDeviation", "Max Deviation"))
				.NameContent()
				[
					SNew(STextBlock)
					.Font(IDetailLayoutBuilder::GetDetailFont())
				.Text(LOCTEXT("MaxDeviation", "Max Deviation"))
				]
			.ValueContent()
				[
					SNew(SSpinBox<float>)
					.Font(IDetailLayoutBuilder::GetDetailFont())
				.MinValue(0.0f)
				.MaxValue(1000.0f)
				.Value(this, &FMeshReductionSettingsLayout::GetMaxDeviation)
				.OnValueChanged(this, &FMeshReductionSettingsLayout::OnMaxDeviationChanged)
				.OnValueCommitted(this, &FMeshReductionSettingsLayout::OnMaxDeviationCommitted)
				];

		}

		{
			ChildrenBuilder.AddCustomRow(LOCTEXT("PixelError", "Pixel Error"))
				.NameContent()
				[
					SNew(STextBlock)
					.Font(IDetailLayoutBuilder::GetDetailFont())
				.Text(LOCTEXT("PixelError", "Pixel Error"))
				]
			.ValueContent()
				[
					SNew(SSpinBox<float>)
					.Font(IDetailLayoutBuilder::GetDetailFont())
				.MinValue(0.0f)
				.MaxValue(40.0f)
				.Value(this, &FMeshReductionSettingsLayout::GetPixelError)
				.OnValueChanged(this, &FMeshReductionSettingsLayout::OnPixelErrorChanged)
				.OnValueCommitted(this, &FMeshReductionSettingsLayout::OnPixelErrorCommitted)
				];

		}

		{
			ChildrenBuilder.AddCustomRow(LOCTEXT("Silhouette_MeshSimplification", "Silhouette"))
				.NameContent()
				[
					SNew(STextBlock)
					.Font(IDetailLayoutBuilder::GetDetailFont())
				.Text(LOCTEXT("Silhouette_MeshSimplification", "Silhouette"))
				]
			.ValueContent()
				[
					SAssignNew(SilhouetteCombo, STextComboBox)
					//.Font( IDetailLayoutBuilder::GetDetailFont() )
				.ContentPadding(0)
				.OptionsSource(&ImportanceOptions)
				.InitiallySelectedItem(ImportanceOptions[ReductionSettings.SilhouetteImportance])
				.OnSelectionChanged(this, &FMeshReductionSettingsLayout::OnSilhouetteImportanceChanged)
				];

		}

		{
			ChildrenBuilder.AddCustomRow(LOCTEXT("Texture_MeshSimplification", "Texture"))
				.NameContent()
				[
					SNew(STextBlock)
					.Font(IDetailLayoutBuilder::GetDetailFont())
				.Text(LOCTEXT("Texture_MeshSimplification", "Texture"))
				]
			.ValueContent()
				[
					SAssignNew(TextureCombo, STextComboBox)
					//.Font( IDetailLayoutBuilder::GetDetailFont() )
				.ContentPadding(0)
				.OptionsSource(&ImportanceOptions)
				.InitiallySelectedItem(ImportanceOptions[ReductionSettings.TextureImportance])
				.OnSelectionChanged(this, &FMeshReductionSettingsLayout::OnTextureImportanceChanged)
				];

		}

		{
			ChildrenBuilder.AddCustomRow(LOCTEXT("Shading_MeshSimplification", "Shading"))
				.NameContent()
				[
					SNew(STextBlock)
					.Font(IDetailLayoutBuilder::GetDetailFont())
				.Text(LOCTEXT("Shading_MeshSimplification", "Shading"))
				]
			.ValueContent()
				[
					SAssignNew(ShadingCombo, STextComboBox)
					//.Font( IDetailLayoutBuilder::GetDetailFont() )
				.ContentPadding(0)
				.OptionsSource(&ImportanceOptions)
				.InitiallySelectedItem(ImportanceOptions[ReductionSettings.ShadingImportance])
				.OnSelectionChanged(this, &FMeshReductionSettingsLayout::OnShadingImportanceChanged)
				];

		}
	}
	{
		ChildrenBuilder.AddCustomRow( LOCTEXT("WeldingThreshold", "Welding Threshold") )
		.NameContent()
		[
			SNew(STextBlock)
			.Font( IDetailLayoutBuilder::GetDetailFont() )
			.Text(LOCTEXT("WeldingThreshold", "Welding Threshold"))
		]
		.ValueContent()
		[
			SNew(SSpinBox<float>)
			.Font( IDetailLayoutBuilder::GetDetailFont() )
			.MinValue(0.0f)
			.MaxValue(10.0f)
			.Value(this, &FMeshReductionSettingsLayout::GetWeldingThreshold)
			.OnValueChanged(this, &FMeshReductionSettingsLayout::OnWeldingThresholdChanged)
			.OnValueCommitted(this, &FMeshReductionSettingsLayout::OnWeldingThresholdCommitted)
		];

	}

	// controls that only simplygon uses
	if (!bUseQuadricSimplifier)
	{
		{
			ChildrenBuilder.AddCustomRow(LOCTEXT("RecomputeNormals", "Recompute Normals"))
				.NameContent()
				[
					SNew(STextBlock)
					.Font(IDetailLayoutBuilder::GetDetailFont())
				.Text(LOCTEXT("RecomputeNormals", "Recompute Normals"))

				]
			.ValueContent()
				[
					SNew(SCheckBox)
					.IsChecked(this, &FMeshReductionSettingsLayout::ShouldRecalculateNormals)
				.OnCheckStateChanged(this, &FMeshReductionSettingsLayout::OnRecalculateNormalsChanged)
				];
		}
<<<<<<< HEAD

		{
			ChildrenBuilder.AddCustomRow(LOCTEXT("HardEdgeAngle", "Hard Edge Angle"))
				.NameContent()
				[
					SNew(STextBlock)
					.Font(IDetailLayoutBuilder::GetDetailFont())
				.Text(LOCTEXT("HardEdgeAngle", "Hard Edge Angle"))
				]
			.ValueContent()
				[
					SNew(SSpinBox<float>)
					.Font(IDetailLayoutBuilder::GetDetailFont())
				.MinValue(0.0f)
				.MaxValue(180.0f)
				.Value(this, &FMeshReductionSettingsLayout::GetHardAngleThreshold)
				.OnValueChanged(this, &FMeshReductionSettingsLayout::OnHardAngleThresholdChanged)
				.OnValueCommitted(this, &FMeshReductionSettingsLayout::OnHardAngleThresholdCommitted)
				];

		}
=======

		{
			ChildrenBuilder.AddCustomRow(LOCTEXT("HardEdgeAngle", "Hard Edge Angle"))
				.NameContent()
				[
					SNew(STextBlock)
					.Font(IDetailLayoutBuilder::GetDetailFont())
				.Text(LOCTEXT("HardEdgeAngle", "Hard Edge Angle"))
				]
			.ValueContent()
				[
					SNew(SSpinBox<float>)
					.Font(IDetailLayoutBuilder::GetDetailFont())
				.MinValue(0.0f)
				.MaxValue(180.0f)
				.Value(this, &FMeshReductionSettingsLayout::GetHardAngleThreshold)
				.OnValueChanged(this, &FMeshReductionSettingsLayout::OnHardAngleThresholdChanged)
				.OnValueCommitted(this, &FMeshReductionSettingsLayout::OnHardAngleThresholdCommitted)
				];

		}
	}

	//Base LOD
	{
		int32 MaxBaseReduceIndex = bCanReduceMyself ? CurrentLODIndex : CurrentLODIndex - 1;
		ChildrenBuilder.AddCustomRow( LOCTEXT("ReductionBaseLOD", "Base LOD") )
			.NameContent()
			.HAlign(HAlign_Left)
			[
				SNew(STextBlock)
				.Text(LOCTEXT("ReductionBaseLOD", "Base LOD"))
				.Font(IDetailLayoutBuilder::GetDetailFont())
			]
			.ValueContent()
			.HAlign(HAlign_Left)
			[
				SNew(SNumericEntryBox<int32>)
				.AllowSpin(true)
				.MinSliderValue(0)
				.MaxSliderValue(MaxBaseReduceIndex)
				.MinValue(0)
				.MaxValue(MaxBaseReduceIndex)
				.Value(this, &FMeshReductionSettingsLayout::GetBaseLODIndex)
				.OnValueChanged(this, &FMeshReductionSettingsLayout::SetBaseLODIndex)
			];
>>>>>>> 8fc25ea1
	}
	{
		ChildrenBuilder.AddCustomRow( LOCTEXT("ApplyChanges", "Apply Changes") )
			.ValueContent()
			.HAlign(HAlign_Left)
			[
				SNew(SButton)
				.OnClicked(this, &FMeshReductionSettingsLayout::OnApplyChanges)
				.IsEnabled(ParentLODSettings.Pin().ToSharedRef(), &FLevelOfDetailSettingsLayout::IsApplyNeeded)
				[
					SNew( STextBlock )
					.Text(LOCTEXT("ApplyChanges", "Apply Changes"))
					.Font( IDetailLayoutBuilder::GetDetailFont() )
				]
			];
	}

	if (!bUseQuadricSimplifier)
	{
		SilhouetteCombo->SetSelectedItem(ImportanceOptions[ReductionSettings.SilhouetteImportance]);
		TextureCombo->SetSelectedItem(ImportanceOptions[ReductionSettings.TextureImportance]);
		ShadingCombo->SetSelectedItem(ImportanceOptions[ReductionSettings.ShadingImportance]);
	}
	else
	{
		TerminationCriterionCombo->SetSelectedItem(TerminationOptions[static_cast<int32>(ReductionSettings.TerminationCriterion)]);
	}
}
END_SLATE_FUNCTION_BUILD_OPTIMIZATION

const FMeshReductionSettings& FMeshReductionSettingsLayout::GetSettings() const
{
	return ReductionSettings;
}

void FMeshReductionSettingsLayout::UpdateSettings(const FMeshReductionSettings& InSettings)
{
	ReductionSettings = InSettings;
}

FReply FMeshReductionSettingsLayout::OnApplyChanges()
{
	if( ParentLODSettings.IsValid() )
	{
		ParentLODSettings.Pin()->ApplyChanges();
	}
	return FReply::Handled();
}

float FMeshReductionSettingsLayout::GetPercentTriangles() const
{
	return ReductionSettings.PercentTriangles * 100.0f; // Display fraction as percentage.
}

float FMeshReductionSettingsLayout::GetPercentVertices() const
{
	return ReductionSettings.PercentVertices * 100.0f; // Display fraction as percentage.
}

float FMeshReductionSettingsLayout::GetMaxDeviation() const
{
	return ReductionSettings.MaxDeviation;
}

float FMeshReductionSettingsLayout::GetPixelError() const
{
	return ReductionSettings.PixelError;
}

float FMeshReductionSettingsLayout::GetWeldingThreshold() const
{
	return ReductionSettings.WeldingThreshold;
}

ECheckBoxState FMeshReductionSettingsLayout::ShouldRecalculateNormals() const
{
	return ReductionSettings.bRecalculateNormals ? ECheckBoxState::Checked : ECheckBoxState::Unchecked;
}

float FMeshReductionSettingsLayout::GetHardAngleThreshold() const
{
	return ReductionSettings.HardAngleThreshold;
}

void FMeshReductionSettingsLayout::OnPercentTrianglesChanged(float NewValue)
{
	// Percentage -> fraction.
	ReductionSettings.PercentTriangles = NewValue * 0.01f;
}

void FMeshReductionSettingsLayout::OnPercentVerticesChanged(float NewValue)
{
	// Percentage -> fraction.
	ReductionSettings.PercentVertices = NewValue * 0.01f;
}

void FMeshReductionSettingsLayout::OnPercentTrianglesCommitted(float NewValue, ETextCommit::Type TextCommitType)
{
	if (FEngineAnalytics::IsAvailable())
	{
		FEngineAnalytics::GetProvider().RecordEvent(TEXT("Editor.Usage.StaticMesh.ReductionSettings"), TEXT("PercentTriangles"), FString::Printf(TEXT("%.1f"), NewValue));
	}
	OnPercentTrianglesChanged(NewValue);
}


void FMeshReductionSettingsLayout::OnPercentVerticesCommitted(float NewValue, ETextCommit::Type TextCommitType)
{
	if (FEngineAnalytics::IsAvailable())
	{
		FEngineAnalytics::GetProvider().RecordEvent(TEXT("Editor.Usage.StaticMesh.ReductionSettings"), TEXT("PercentVertices"), FString::Printf(TEXT("%.1f"), NewValue));
	}
	OnPercentVerticesChanged(NewValue);
}

void FMeshReductionSettingsLayout::OnMaxDeviationChanged(float NewValue)
{
	ReductionSettings.MaxDeviation = NewValue;
}

void FMeshReductionSettingsLayout::OnMaxDeviationCommitted(float NewValue, ETextCommit::Type TextCommitType)
{
	if (FEngineAnalytics::IsAvailable())
	{
		FEngineAnalytics::GetProvider().RecordEvent(TEXT("Editor.Usage.StaticMesh.ReductionSettings"), TEXT("MaxDeviation"), FString::Printf(TEXT("%.1f"), NewValue));
	}
	OnMaxDeviationChanged(NewValue);
}

void FMeshReductionSettingsLayout::OnPixelErrorChanged(float NewValue)
{
	ReductionSettings.PixelError = NewValue;
}

void FMeshReductionSettingsLayout::OnPixelErrorCommitted(float NewValue, ETextCommit::Type TextCommitType)
{
	if (FEngineAnalytics::IsAvailable())
	{
		FEngineAnalytics::GetProvider().RecordEvent(TEXT("Editor.Usage.StaticMesh.ReductionSettings"), TEXT("PixelError"), FString::Printf(TEXT("%.1f"), NewValue));
	}
	OnPixelErrorChanged(NewValue);
}

void FMeshReductionSettingsLayout::OnWeldingThresholdChanged(float NewValue)
{
	ReductionSettings.WeldingThreshold = NewValue;
}

void FMeshReductionSettingsLayout::OnWeldingThresholdCommitted(float NewValue, ETextCommit::Type TextCommitType)
{
	if (FEngineAnalytics::IsAvailable())
	{
		FEngineAnalytics::GetProvider().RecordEvent(TEXT("Editor.Usage.StaticMesh.ReductionSettings"), TEXT("WeldingThreshold"), FString::Printf(TEXT("%.2f"), NewValue));
	}
	OnWeldingThresholdChanged(NewValue);
}

void FMeshReductionSettingsLayout::OnRecalculateNormalsChanged(ECheckBoxState NewValue)
{
	const bool bRecalculateNormals = NewValue == ECheckBoxState::Checked;
	if (ReductionSettings.bRecalculateNormals != bRecalculateNormals)
	{
		if (FEngineAnalytics::IsAvailable())
		{
			FEngineAnalytics::GetProvider().RecordEvent(TEXT("Editor.Usage.StaticMesh.ReductionSettings"), TEXT("bRecalculateNormals"), bRecalculateNormals ? TEXT("True") : TEXT("False"));
		}
		ReductionSettings.bRecalculateNormals = bRecalculateNormals;
	}
}

void FMeshReductionSettingsLayout::OnHardAngleThresholdChanged(float NewValue)
{
	ReductionSettings.HardAngleThreshold = NewValue;
}

void FMeshReductionSettingsLayout::OnHardAngleThresholdCommitted(float NewValue, ETextCommit::Type TextCommitType)
{
	if (FEngineAnalytics::IsAvailable())
	{
		FEngineAnalytics::GetProvider().RecordEvent(TEXT("Editor.Usage.StaticMesh.ReductionSettings"), TEXT("HardAngleThreshold"), FString::Printf(TEXT("%.3f"), NewValue));
	}
	OnHardAngleThresholdChanged(NewValue);
}

void FMeshReductionSettingsLayout::OnSilhouetteImportanceChanged(TSharedPtr<FString> NewValue, ESelectInfo::Type SelectInfo)
{
	const EMeshFeatureImportance::Type SilhouetteImportance = (EMeshFeatureImportance::Type)ImportanceOptions.Find(NewValue);
	if (ReductionSettings.SilhouetteImportance != SilhouetteImportance)
	{
		if (FEngineAnalytics::IsAvailable())
		{
			FEngineAnalytics::GetProvider().RecordEvent(TEXT("Editor.Usage.StaticMesh.ReductionSettings"), TEXT("SilhouetteImportance"), *NewValue.Get());
		}
		ReductionSettings.SilhouetteImportance = SilhouetteImportance;
	}
}

void FMeshReductionSettingsLayout::OnTextureImportanceChanged(TSharedPtr<FString> NewValue, ESelectInfo::Type SelectInfo)
{
	const EMeshFeatureImportance::Type TextureImportance = (EMeshFeatureImportance::Type)ImportanceOptions.Find(NewValue);
	if (ReductionSettings.TextureImportance != TextureImportance)
	{
		if (FEngineAnalytics::IsAvailable())
		{
			FEngineAnalytics::GetProvider().RecordEvent(TEXT("Editor.Usage.StaticMesh.ReductionSettings"), TEXT("TextureImportance"), *NewValue.Get());
		}
		ReductionSettings.TextureImportance = TextureImportance;
	}
}

void FMeshReductionSettingsLayout::OnShadingImportanceChanged(TSharedPtr<FString> NewValue, ESelectInfo::Type SelectInfo)
{
	const EMeshFeatureImportance::Type ShadingImportance = (EMeshFeatureImportance::Type)ImportanceOptions.Find(NewValue);
	if (ReductionSettings.ShadingImportance != ShadingImportance)
	{
		if (FEngineAnalytics::IsAvailable())
		{
			FEngineAnalytics::GetProvider().RecordEvent(TEXT("Editor.Usage.StaticMesh.ReductionSettings"), TEXT("ShadingImportance"), *NewValue.Get());
		}
		ReductionSettings.ShadingImportance = ShadingImportance;
	}
}

void FMeshReductionSettingsLayout::OnTerminationCriterionChanged(TSharedPtr<FString> NewValue, ESelectInfo::Type SelectInfo)
{
	const EStaticMeshReductionTerimationCriterion TerminationCriterion = (EStaticMeshReductionTerimationCriterion)TerminationOptions.Find(NewValue);
	if (ReductionSettings.TerminationCriterion != TerminationCriterion)
	{
		if (FEngineAnalytics::IsAvailable())
		{
			FEngineAnalytics::GetProvider().RecordEvent(TEXT("Editor.Usage.StaticMesh.ReductionSettings"), TEXT("TerminationCriterion"), *NewValue.Get());
		}
		ReductionSettings.TerminationCriterion = TerminationCriterion;
	}
}

<<<<<<< HEAD
=======
TOptional<int32> FMeshReductionSettingsLayout::GetBaseLODIndex() const
{
	return ReductionSettings.BaseLODModel;
}

void FMeshReductionSettingsLayout::SetBaseLODIndex(int32 NewLODBaseIndex)
{
	if (NewLODBaseIndex <= CurrentLODIndex)
	{
		ReductionSettings.BaseLODModel = NewLODBaseIndex;
	}
}

>>>>>>> 8fc25ea1
FMeshSectionSettingsLayout::~FMeshSectionSettingsLayout()
{
}

UStaticMesh& FMeshSectionSettingsLayout::GetStaticMesh() const
{
	UStaticMesh* StaticMesh = StaticMeshEditor.GetStaticMesh();
	check(StaticMesh);
	return *StaticMesh;
}

void FMeshSectionSettingsLayout::AddToCategory( IDetailCategoryBuilder& CategoryBuilder )
{
	FSectionListDelegates SectionListDelegates;

	SectionListDelegates.OnGetSections.BindSP(this, &FMeshSectionSettingsLayout::OnGetSectionsForView, LODIndex);
	SectionListDelegates.OnSectionChanged.BindSP(this, &FMeshSectionSettingsLayout::OnSectionChanged);
	SectionListDelegates.OnGenerateCustomNameWidgets.BindSP(this, &FMeshSectionSettingsLayout::OnGenerateCustomNameWidgetsForSection);
	SectionListDelegates.OnGenerateCustomSectionWidgets.BindSP(this, &FMeshSectionSettingsLayout::OnGenerateCustomSectionWidgetsForSection);

	SectionListDelegates.OnCopySectionList.BindSP(this, &FMeshSectionSettingsLayout::OnCopySectionList, LODIndex);
	SectionListDelegates.OnCanCopySectionList.BindSP(this, &FMeshSectionSettingsLayout::OnCanCopySectionList, LODIndex);
	SectionListDelegates.OnPasteSectionList.BindSP(this, &FMeshSectionSettingsLayout::OnPasteSectionList, LODIndex);
	SectionListDelegates.OnCopySectionItem.BindSP(this, &FMeshSectionSettingsLayout::OnCopySectionItem);
	SectionListDelegates.OnCanCopySectionItem.BindSP(this, &FMeshSectionSettingsLayout::OnCanCopySectionItem);
	SectionListDelegates.OnPasteSectionItem.BindSP(this, &FMeshSectionSettingsLayout::OnPasteSectionItem);
	//We need a valid name if we want the section expand state to be saved
	FName StaticMeshSectionListName = FName(*(FString(TEXT("StaticMeshSectionListNameLOD_")) + FString::FromInt(LODIndex)));
	CategoryBuilder.AddCustomBuilder(MakeShareable(new FSectionList(CategoryBuilder.GetParentLayout(), SectionListDelegates, true, 64, LODIndex, StaticMeshSectionListName)));

	StaticMeshEditor.RegisterOnSelectedLODChanged(FOnSelectedLODChanged::CreateSP(this, &FMeshSectionSettingsLayout::UpdateLODCategoryVisibility), false);
}

void FMeshSectionSettingsLayout::OnCopySectionList(int32 CurrentLODIndex)
{
	TSharedRef<FJsonObject> RootJsonObject = MakeShareable(new FJsonObject());

	UStaticMesh& StaticMesh = GetStaticMesh();
	FStaticMeshRenderData* RenderData = StaticMesh.RenderData.Get();

	if (RenderData != nullptr && RenderData->LODResources.IsValidIndex(CurrentLODIndex))
	{
		FStaticMeshLODResources& LOD = RenderData->LODResources[CurrentLODIndex];

		for (int32 SectionIndex = 0; SectionIndex < LOD.Sections.Num(); ++SectionIndex)
		{
			const FStaticMeshSection& Section = LOD.Sections[SectionIndex];

			TSharedPtr<FJsonObject> JSonSection = MakeShareable(new FJsonObject);

			JSonSection->SetNumberField(TEXT("MaterialIndex"), Section.MaterialIndex);
			JSonSection->SetBoolField(TEXT("EnableCollision"), Section.bEnableCollision);
			JSonSection->SetBoolField(TEXT("CastShadow"), Section.bCastShadow);

			RootJsonObject->SetObjectField(FString::Printf(TEXT("Section_%d"), SectionIndex), JSonSection);
		}
	}

	typedef TJsonWriter<TCHAR, TPrettyJsonPrintPolicy<TCHAR>> FStringWriter;
	typedef TJsonWriterFactory<TCHAR, TPrettyJsonPrintPolicy<TCHAR>> FStringWriterFactory;

	FString CopyStr;
	TSharedRef<FStringWriter> Writer = FStringWriterFactory::Create(&CopyStr);
	FJsonSerializer::Serialize(RootJsonObject, Writer);

	if (!CopyStr.IsEmpty())
	{
		FPlatformApplicationMisc::ClipboardCopy(*CopyStr);
	}
}

bool FMeshSectionSettingsLayout::OnCanCopySectionList(int32 CurrentLODIndex) const
{
	UStaticMesh& StaticMesh = GetStaticMesh();
	FStaticMeshRenderData* RenderData = StaticMesh.RenderData.Get();

	if (RenderData != nullptr && RenderData->LODResources.IsValidIndex(CurrentLODIndex))
	{
		FStaticMeshLODResources& LOD = RenderData->LODResources[CurrentLODIndex];

		return LOD.Sections.Num() > 0;
	}

	return false;
}

void FMeshSectionSettingsLayout::OnPasteSectionList(int32 CurrentLODIndex)
{
	FString PastedText;
	FPlatformApplicationMisc::ClipboardPaste(PastedText);

	TSharedPtr<FJsonObject> RootJsonObject;
	TSharedRef<TJsonReader<>> Reader = TJsonReaderFactory<>::Create(PastedText);
	bool bResult = FJsonSerializer::Deserialize(Reader, RootJsonObject);

	if (RootJsonObject.IsValid())
	{
		UStaticMesh& StaticMesh = GetStaticMesh();
		FStaticMeshRenderData* RenderData = StaticMesh.RenderData.Get();

		if (RenderData != nullptr && RenderData->LODResources.IsValidIndex(CurrentLODIndex))
		{
			UProperty* Property = UStaticMesh::StaticClass()->FindPropertyByName(GET_MEMBER_NAME_STRING_CHECKED(UStaticMesh, SectionInfoMap));

			GetStaticMesh().PreEditChange(Property);

			FScopedTransaction Transaction(LOCTEXT("StaticMeshToolChangedPasteSectionList", "Staticmesh editor: Pasted section list"));
			GetStaticMesh().Modify();

			FStaticMeshLODResources& LOD = RenderData->LODResources[CurrentLODIndex];

			for (int32 SectionIndex = 0; SectionIndex < LOD.Sections.Num(); ++SectionIndex)
			{
				FStaticMeshSection& Section = LOD.Sections[SectionIndex];

				const TSharedPtr<FJsonObject>* JSonSection = nullptr;

				if (RootJsonObject->TryGetObjectField(FString::Printf(TEXT("Section_%d"), SectionIndex), JSonSection))
				{
					(*JSonSection)->TryGetNumberField(TEXT("MaterialIndex"), Section.MaterialIndex);
					(*JSonSection)->TryGetBoolField(TEXT("EnableCollision"), Section.bEnableCollision);
					(*JSonSection)->TryGetBoolField(TEXT("CastShadow"), Section.bCastShadow);

					// Update the section info
					FMeshSectionInfo Info = StaticMesh.SectionInfoMap.Get(LODIndex, SectionIndex);
					Info.MaterialIndex = Section.MaterialIndex;
					Info.bCastShadow = Section.bCastShadow;
					Info.bEnableCollision = Section.bEnableCollision;

					StaticMesh.SectionInfoMap.Set(LODIndex, SectionIndex, Info);
				}
			}

			CallPostEditChange(Property);
		}
	}
}

void FMeshSectionSettingsLayout::OnCopySectionItem(int32 CurrentLODIndex, int32 SectionIndex)
{
	TSharedRef<FJsonObject> RootJsonObject = MakeShareable(new FJsonObject());

	UStaticMesh& StaticMesh = GetStaticMesh();
	FStaticMeshRenderData* RenderData = StaticMesh.RenderData.Get();

	if (RenderData != nullptr && RenderData->LODResources.IsValidIndex(CurrentLODIndex))
	{
		FStaticMeshLODResources& LOD = RenderData->LODResources[CurrentLODIndex];

		if (LOD.Sections.IsValidIndex(SectionIndex))
		{
			const FStaticMeshSection& Section = LOD.Sections[SectionIndex];

			RootJsonObject->SetNumberField(TEXT("MaterialIndex"), Section.MaterialIndex);
			RootJsonObject->SetBoolField(TEXT("EnableCollision"), Section.bEnableCollision);
			RootJsonObject->SetBoolField(TEXT("CastShadow"), Section.bCastShadow);
		}
	}

	typedef TJsonWriter<TCHAR, TPrettyJsonPrintPolicy<TCHAR>> FStringWriter;
	typedef TJsonWriterFactory<TCHAR, TPrettyJsonPrintPolicy<TCHAR>> FStringWriterFactory;

	FString CopyStr;
	TSharedRef<FStringWriter> Writer = FStringWriterFactory::Create(&CopyStr);
	FJsonSerializer::Serialize(RootJsonObject, Writer);

	if (!CopyStr.IsEmpty())
	{
		FPlatformApplicationMisc::ClipboardCopy(*CopyStr);
	}
}

bool FMeshSectionSettingsLayout::OnCanCopySectionItem(int32 CurrentLODIndex, int32 SectionIndex) const
{
	UStaticMesh& StaticMesh = GetStaticMesh();
	FStaticMeshRenderData* RenderData = StaticMesh.RenderData.Get();

	if (RenderData != nullptr && RenderData->LODResources.IsValidIndex(CurrentLODIndex))
	{
		FStaticMeshLODResources& LOD = RenderData->LODResources[CurrentLODIndex];

		return LOD.Sections.IsValidIndex(SectionIndex);
	}

	return false;
}

void FMeshSectionSettingsLayout::OnPasteSectionItem(int32 CurrentLODIndex, int32 SectionIndex)
{
	FString PastedText;
	FPlatformApplicationMisc::ClipboardPaste(PastedText);

	TSharedPtr<FJsonObject> RootJsonObject;
	TSharedRef<TJsonReader<>> Reader = TJsonReaderFactory<>::Create(PastedText);
	bool bResult = FJsonSerializer::Deserialize(Reader, RootJsonObject);

	if (RootJsonObject.IsValid())
	{
		UStaticMesh& StaticMesh = GetStaticMesh();
		FStaticMeshRenderData* RenderData = StaticMesh.RenderData.Get();

		if (RenderData != nullptr && RenderData->LODResources.IsValidIndex(CurrentLODIndex))
		{
			UProperty* Property = UStaticMesh::StaticClass()->FindPropertyByName(GET_MEMBER_NAME_STRING_CHECKED(UStaticMesh, SectionInfoMap));

			GetStaticMesh().PreEditChange(Property);

			FScopedTransaction Transaction(LOCTEXT("StaticMeshToolChangedPasteSectionItem", "Staticmesh editor: Pasted section item"));
			GetStaticMesh().Modify();

			FStaticMeshLODResources& LOD = RenderData->LODResources[CurrentLODIndex];

			if (LOD.Sections.IsValidIndex(SectionIndex))
			{
				FStaticMeshSection& Section = LOD.Sections[SectionIndex];

				RootJsonObject->TryGetNumberField(TEXT("MaterialIndex"), Section.MaterialIndex);
				RootJsonObject->TryGetBoolField(TEXT("EnableCollision"), Section.bEnableCollision);
				RootJsonObject->TryGetBoolField(TEXT("CastShadow"), Section.bCastShadow);

				// Update the section info
				FMeshSectionInfo Info = StaticMesh.SectionInfoMap.Get(LODIndex, SectionIndex);
				Info.MaterialIndex = Section.MaterialIndex;
				Info.bCastShadow = Section.bCastShadow;
				Info.bEnableCollision = Section.bEnableCollision;

				StaticMesh.SectionInfoMap.Set(LODIndex, SectionIndex, Info);
			}

			CallPostEditChange(Property);
		}
	}
}

void FMeshSectionSettingsLayout::OnGetSectionsForView(ISectionListBuilder& OutSections, int32 ForLODIndex)
{
	check(LODIndex == ForLODIndex);
	UStaticMesh& StaticMesh = GetStaticMesh();
	FStaticMeshRenderData* RenderData = StaticMesh.RenderData.Get();
	if (RenderData && RenderData->LODResources.IsValidIndex(LODIndex))
	{
		FStaticMeshLODResources& LOD = RenderData->LODResources[LODIndex];
		int32 NumSections = LOD.Sections.Num();
		
		for (int32 SectionIndex = 0; SectionIndex < NumSections; ++SectionIndex)
		{
			FMeshSectionInfo Info = StaticMesh.SectionInfoMap.Get(LODIndex, SectionIndex);
			int32 MaterialIndex = Info.MaterialIndex;
			if (StaticMesh.StaticMaterials.IsValidIndex(MaterialIndex))
			{
				FName CurrentSectionMaterialSlotName = StaticMesh.StaticMaterials[MaterialIndex].MaterialSlotName;
				FName CurrentSectionOriginalImportedMaterialName = StaticMesh.StaticMaterials[MaterialIndex].ImportedMaterialSlotName;
				TMap<int32, FName> AvailableSectionName;
				int32 CurrentIterMaterialIndex = 0;
				for (const FStaticMaterial &SkeletalMaterial : StaticMesh.StaticMaterials)
				{
					if (MaterialIndex != CurrentIterMaterialIndex)
						AvailableSectionName.Add(CurrentIterMaterialIndex, SkeletalMaterial.MaterialSlotName);
					CurrentIterMaterialIndex++;
				}
				UMaterialInterface* SectionMaterial = StaticMesh.StaticMaterials[MaterialIndex].MaterialInterface;
				if (SectionMaterial == NULL)
				{
					SectionMaterial = UMaterial::GetDefaultMaterial(MD_Surface);
				}
				OutSections.AddSection(LODIndex, SectionIndex, CurrentSectionMaterialSlotName, MaterialIndex, CurrentSectionOriginalImportedMaterialName, AvailableSectionName, StaticMesh.StaticMaterials[MaterialIndex].MaterialInterface, false);
			}
		}
	}
}

void FMeshSectionSettingsLayout::OnSectionChanged(int32 ForLODIndex, int32 SectionIndex, int32 NewMaterialSlotIndex, FName NewMaterialSlotName)
{
	check(LODIndex == ForLODIndex);
	UStaticMesh& StaticMesh = GetStaticMesh();

	check(StaticMesh.StaticMaterials.IsValidIndex(NewMaterialSlotIndex));

	int32 NewStaticMaterialIndex = INDEX_NONE;
	for (int StaticMaterialIndex = 0; StaticMaterialIndex < StaticMesh.StaticMaterials.Num(); ++StaticMaterialIndex)
	{
		if (NewMaterialSlotIndex == StaticMaterialIndex && StaticMesh.StaticMaterials[StaticMaterialIndex].MaterialSlotName == NewMaterialSlotName)
		{
			NewStaticMaterialIndex = StaticMaterialIndex;
			break;
		}
	}
	check(NewStaticMaterialIndex != INDEX_NONE);
	check(StaticMesh.RenderData);
	FStaticMeshRenderData* RenderData = StaticMesh.RenderData.Get();
	if (RenderData && RenderData->LODResources.IsValidIndex(LODIndex))
	{
		FStaticMeshLODResources& LOD = RenderData->LODResources[LODIndex];
		if (LOD.Sections.IsValidIndex(SectionIndex))
		{
			UProperty* Property = UStaticMesh::StaticClass()->FindPropertyByName(GET_MEMBER_NAME_STRING_CHECKED(UStaticMesh, SectionInfoMap));

			GetStaticMesh().PreEditChange(Property);

			FScopedTransaction Transaction(LOCTEXT("StaticMeshOnSectionChangedTransaction", "Staticmesh editor: Section material slot changed"));
			GetStaticMesh().Modify();
			FMeshSectionInfo Info = StaticMesh.SectionInfoMap.Get(LODIndex, SectionIndex);
			Info.MaterialIndex = NewStaticMaterialIndex;
			StaticMesh.SectionInfoMap.Set(LODIndex, SectionIndex, Info);
			CallPostEditChange();
		}
	}
}

TSharedRef<SWidget> FMeshSectionSettingsLayout::OnGenerateCustomNameWidgetsForSection(int32 ForLODIndex, int32 SectionIndex)
{
	return SNew(SVerticalBox)
		+ SVerticalBox::Slot()
		.AutoHeight()
		[
			SNew(SCheckBox)
			.IsChecked(this, &FMeshSectionSettingsLayout::IsSectionHighlighted, SectionIndex)
			.OnCheckStateChanged(this, &FMeshSectionSettingsLayout::OnSectionHighlightedChanged, SectionIndex)
			.ToolTipText(LOCTEXT("Highlight_ToolTip", "Highlights this section in the viewport"))
			[
				SNew(STextBlock)
				.Font(IDetailLayoutBuilder::GetDetailFont())
				.ColorAndOpacity( FLinearColor( 0.4f, 0.4f, 0.4f, 1.0f) )
				.Text(LOCTEXT("Highlight", "Highlight"))

			]
		]
		+ SVerticalBox::Slot()
		.AutoHeight()
		.Padding(0, 2, 0, 0)
		[
			SNew(SCheckBox)
			.IsChecked(this, &FMeshSectionSettingsLayout::IsSectionIsolatedEnabled, SectionIndex)
			.OnCheckStateChanged(this, &FMeshSectionSettingsLayout::OnSectionIsolatedChanged, SectionIndex)
			.ToolTipText(LOCTEXT("Isolate_ToolTip", "Isolates this section in the viewport"))
			[
				SNew(STextBlock)
				.Font(IDetailLayoutBuilder::GetDetailFont())
				.ColorAndOpacity(FLinearColor(0.4f, 0.4f, 0.4f, 1.0f))
				.Text(LOCTEXT("Isolate", "Isolate"))

			]
		];
}

TSharedRef<SWidget> FMeshSectionSettingsLayout::OnGenerateCustomSectionWidgetsForSection(int32 ForLODIndex, int32 SectionIndex)
{
	return SNew(SHorizontalBox)
		+ SHorizontalBox::Slot()
		.AutoWidth()
		.Padding(2, 0, 2, 0)
		[
			SNew(SCheckBox)
				.IsChecked(this, &FMeshSectionSettingsLayout::DoesSectionCastShadow, SectionIndex)
				.OnCheckStateChanged(this, &FMeshSectionSettingsLayout::OnSectionCastShadowChanged, SectionIndex)
			[
				SNew(STextBlock)
					.Font(FEditorStyle::GetFontStyle("StaticMeshEditor.NormalFont"))
					.Text(LOCTEXT("CastShadow", "Cast Shadow"))
			]
		]
		+SHorizontalBox::Slot()
		.AutoWidth()
		.Padding(2,0,2,0)
		[
			SNew(SCheckBox)
				.IsEnabled(this, &FMeshSectionSettingsLayout::SectionCollisionEnabled)
				.ToolTipText(this, &FMeshSectionSettingsLayout::GetCollisionEnabledToolTip)
				.IsChecked(this, &FMeshSectionSettingsLayout::DoesSectionCollide, SectionIndex)
				.OnCheckStateChanged(this, &FMeshSectionSettingsLayout::OnSectionCollisionChanged, SectionIndex)
			[
				SNew(STextBlock)
					.Font(FEditorStyle::GetFontStyle("StaticMeshEditor.NormalFont"))
					.Text(LOCTEXT("EnableCollision", "Enable Collision"))
			]
		];
}

ECheckBoxState FMeshSectionSettingsLayout::DoesSectionCastShadow(int32 SectionIndex) const
{
	UStaticMesh& StaticMesh = GetStaticMesh();
	FMeshSectionInfo Info = StaticMesh.SectionInfoMap.Get(LODIndex, SectionIndex);
	return Info.bCastShadow ? ECheckBoxState::Checked : ECheckBoxState::Unchecked;
}

void FMeshSectionSettingsLayout::OnSectionCastShadowChanged(ECheckBoxState NewState, int32 SectionIndex)
{
	UStaticMesh& StaticMesh = GetStaticMesh();

	FText TransactionTest = LOCTEXT("StaticMeshEditorSetShadowCastingSectionFlag", "Staticmesh editor: Set Shadow Casting For section");
	if (NewState == ECheckBoxState::Unchecked)
	{
		TransactionTest = LOCTEXT("StaticMeshEditorClearShadowCastingSectionFlag", "Staticmesh editor: Clear Shadow Casting For section");
	}
	FScopedTransaction Transaction(TransactionTest);

	UProperty* Property = UStaticMesh::StaticClass()->FindPropertyByName(GET_MEMBER_NAME_STRING_CHECKED(UStaticMesh, SectionInfoMap));
	StaticMesh.PreEditChange(Property);
	StaticMesh.Modify();
	
	FMeshSectionInfo Info = StaticMesh.SectionInfoMap.Get(LODIndex, SectionIndex);
	Info.bCastShadow = (NewState == ECheckBoxState::Checked) ? true : false;
	StaticMesh.SectionInfoMap.Set(LODIndex, SectionIndex, Info);
	CallPostEditChange();
}

bool FMeshSectionSettingsLayout::SectionCollisionEnabled() const
{
	UStaticMesh& StaticMesh = GetStaticMesh();
	// Only enable 'Enable Collision' check box if this LOD is used for collision
	return (StaticMesh.LODForCollision == LODIndex);
}

FText FMeshSectionSettingsLayout::GetCollisionEnabledToolTip() const
{
	UStaticMesh& StaticMesh = GetStaticMesh();
	
	// If using a different LOD for collision, disable the check box
	if (StaticMesh.LODForCollision != LODIndex)
	{
		return LOCTEXT("EnableCollisionToolTipDisabled", "This LOD is not used for collision, see the LODForCollision setting.");
	}
	// This LOD is used for collision, give info on what flag does
	else
	{
		return LOCTEXT("EnableCollisionToolTipEnabled", "Controls whether this section ever has per-poly collision. Disabling this where possible will lower memory usage for this mesh.");
	}
}

ECheckBoxState FMeshSectionSettingsLayout::DoesSectionCollide(int32 SectionIndex) const
{
	UStaticMesh& StaticMesh = GetStaticMesh();
	FMeshSectionInfo Info = StaticMesh.SectionInfoMap.Get(LODIndex, SectionIndex);
	return Info.bEnableCollision ? ECheckBoxState::Checked : ECheckBoxState::Unchecked;
}

void FMeshSectionSettingsLayout::OnSectionCollisionChanged(ECheckBoxState NewState, int32 SectionIndex)
{
	UStaticMesh& StaticMesh = GetStaticMesh();

	FText TransactionTest = LOCTEXT("StaticMeshEditorSetCollisionSectionFlag", "Staticmesh editor: Set Collision For section");
	if (NewState == ECheckBoxState::Unchecked)
	{
		TransactionTest = LOCTEXT("StaticMeshEditorClearCollisionSectionFlag", "Staticmesh editor: Clear Collision For section");
	}
	FScopedTransaction Transaction(TransactionTest);

	UProperty* Property = UStaticMesh::StaticClass()->FindPropertyByName(GET_MEMBER_NAME_STRING_CHECKED(UStaticMesh, SectionInfoMap));
	StaticMesh.PreEditChange(Property);
	StaticMesh.Modify();

	FMeshSectionInfo Info = StaticMesh.SectionInfoMap.Get(LODIndex, SectionIndex);
	Info.bEnableCollision = (NewState == ECheckBoxState::Checked) ? true : false;
	StaticMesh.SectionInfoMap.Set(LODIndex, SectionIndex, Info);
	CallPostEditChange();
}

ECheckBoxState FMeshSectionSettingsLayout::IsSectionHighlighted(int32 SectionIndex) const
{
	ECheckBoxState State = ECheckBoxState::Unchecked;
	UStaticMeshComponent* Component = StaticMeshEditor.GetStaticMeshComponent();
	if (Component)
	{
		State = Component->SelectedEditorSection == SectionIndex ? ECheckBoxState::Checked : ECheckBoxState::Unchecked;
	}
	return State;
}

void FMeshSectionSettingsLayout::OnSectionHighlightedChanged(ECheckBoxState NewState, int32 SectionIndex)
{
	UStaticMeshComponent* Component = StaticMeshEditor.GetStaticMeshComponent();
	if (Component)
	{
		if (NewState == ECheckBoxState::Checked)
		{
			Component->SelectedEditorSection = SectionIndex;
			if (Component->SectionIndexPreview != SectionIndex)
			{
				// Unhide all mesh sections
				Component->SetSectionPreview(INDEX_NONE);
			}
			Component->SetMaterialPreview(INDEX_NONE);
			Component->SelectedEditorMaterial = INDEX_NONE;
		}
		else if (NewState == ECheckBoxState::Unchecked)
		{
			Component->SelectedEditorSection = INDEX_NONE;
		}
		Component->MarkRenderStateDirty();
		StaticMeshEditor.RefreshViewport();
	}
}

ECheckBoxState FMeshSectionSettingsLayout::IsSectionIsolatedEnabled(int32 SectionIndex) const
{
	ECheckBoxState State = ECheckBoxState::Unchecked;
	const UStaticMeshComponent* Component = StaticMeshEditor.GetStaticMeshComponent();
	if (Component)
	{
		State = Component->SectionIndexPreview == SectionIndex ? ECheckBoxState::Checked : ECheckBoxState::Unchecked;
	}
	return State;
}

void FMeshSectionSettingsLayout::OnSectionIsolatedChanged(ECheckBoxState NewState, int32 SectionIndex)
{
	UStaticMeshComponent* Component = StaticMeshEditor.GetStaticMeshComponent();
	if (Component)
	{
		if (NewState == ECheckBoxState::Checked)
		{
			Component->SetSectionPreview(SectionIndex);
			if (Component->SelectedEditorSection != SectionIndex)
			{
				Component->SelectedEditorSection = INDEX_NONE;
			}
			Component->SetMaterialPreview(INDEX_NONE);
			Component->SelectedEditorMaterial = INDEX_NONE;
		}
		else if (NewState == ECheckBoxState::Unchecked)
		{
			Component->SetSectionPreview(INDEX_NONE);
		}
		Component->MarkRenderStateDirty();
		StaticMeshEditor.RefreshViewport();
	}
}

void FMeshSectionSettingsLayout::CallPostEditChange(UProperty* PropertyChanged/*=nullptr*/)
{
	UStaticMesh& StaticMesh = GetStaticMesh();
	if( PropertyChanged )
	{
		FPropertyChangedEvent PropertyUpdateStruct(PropertyChanged);
		StaticMesh.PostEditChangeProperty(PropertyUpdateStruct);
	}
	else
	{
		StaticMesh.Modify();
		StaticMesh.PostEditChange();
	}
	if(StaticMesh.BodySetup)
	{
		StaticMesh.BodySetup->CreatePhysicsMeshes();
	}
	StaticMeshEditor.RefreshViewport();
}

void FMeshSectionSettingsLayout::SetCurrentLOD(int32 NewLodIndex)
{
	if (StaticMeshEditor.GetStaticMeshComponent() == nullptr || LodCategoriesPtr == nullptr)
	{
		return;
	}
	int32 CurrentDisplayLOD = StaticMeshEditor.GetStaticMeshComponent()->ForcedLodModel;
	int32 RealCurrentDisplayLOD = CurrentDisplayLOD == 0 ? 0 : CurrentDisplayLOD - 1;
	int32 RealNewLOD = NewLodIndex == 0 ? 0 : NewLodIndex - 1;
	
	if (CurrentDisplayLOD == NewLodIndex || !LodCategoriesPtr->IsValidIndex(RealCurrentDisplayLOD) || !LodCategoriesPtr->IsValidIndex(RealNewLOD))
	{
		return;
	}

	StaticMeshEditor.GetStaticMeshComponent()->SetForcedLodModel(NewLodIndex);

	//Reset the preview section since we do not edit the same LOD
	StaticMeshEditor.GetStaticMeshComponent()->SetSectionPreview(INDEX_NONE);
	StaticMeshEditor.GetStaticMeshComponent()->SelectedEditorSection = INDEX_NONE;
}

void FMeshSectionSettingsLayout::UpdateLODCategoryVisibility()
{
	if (StaticMeshEditor.GetCustomData(CustomDataKey_LODEditMode) > 0)
	{
		//Do not change the Category visibility if we are in custom mode
		return;
	}
	bool bAutoLod = false;
	if (StaticMeshEditor.GetStaticMeshComponent() != nullptr)
	{
		bAutoLod = StaticMeshEditor.GetStaticMeshComponent()->ForcedLodModel == 0;
	}
	int32 CurrentDisplayLOD = bAutoLod ? 0 : StaticMeshEditor.GetStaticMeshComponent()->ForcedLodModel - 1;

	if (LodCategoriesPtr != nullptr && LodCategoriesPtr->IsValidIndex(CurrentDisplayLOD) && StaticMeshEditor.GetStaticMesh())
	{
		int32 StaticMeshLodNumber = StaticMeshEditor.GetStaticMesh()->GetNumLODs();
		for (int32 LodCategoryIndex = 0; LodCategoryIndex < StaticMeshLodNumber; ++LodCategoryIndex)
		{
			if (!LodCategoriesPtr->IsValidIndex(LodCategoryIndex))
			{
				break;
			}
			(*LodCategoriesPtr)[LodCategoryIndex]->SetCategoryVisibility(CurrentDisplayLOD == LodCategoryIndex);
		}
		//Reset the preview section since we do not edit the same LOD
		StaticMeshEditor.GetStaticMeshComponent()->SetSectionPreview(INDEX_NONE);
		StaticMeshEditor.GetStaticMeshComponent()->SelectedEditorSection = INDEX_NONE;
	}
}

//////////////////////////////////////////////////////////////////////////
// FMeshMaterialLayout
//////////////////////////////////////////////////////////////////////////

FMeshMaterialsLayout::~FMeshMaterialsLayout()
{
}

UStaticMesh& FMeshMaterialsLayout::GetStaticMesh() const
{
	UStaticMesh* StaticMesh = StaticMeshEditor.GetStaticMesh();
	check(StaticMesh);
	return *StaticMesh;
}

void FMeshMaterialsLayout::AddToCategory(IDetailCategoryBuilder& CategoryBuilder)
{
	CategoryBuilder.AddCustomRow(LOCTEXT("AddLODLevelCategories_MaterialArrayOperationAdd", "Add Material Slot"))
		.CopyAction(FUIAction(FExecuteAction::CreateSP(this, &FMeshMaterialsLayout::OnCopyMaterialList), FCanExecuteAction::CreateSP(this, &FMeshMaterialsLayout::OnCanCopyMaterialList)))
		.PasteAction(FUIAction(FExecuteAction::CreateSP(this, &FMeshMaterialsLayout::OnPasteMaterialList)))
		.NameContent()
		.HAlign(HAlign_Left)
		.VAlign(VAlign_Center)
		[
			SNew(STextBlock)
			.Font(IDetailLayoutBuilder::GetDetailFont())
			.Text(LOCTEXT("AddLODLevelCategories_MaterialArrayOperations", "Material Slots"))
		]
		.ValueContent()
		.HAlign(HAlign_Left)
		.VAlign(VAlign_Center)
		[
			SNew(SVerticalBox)
			+ SVerticalBox::Slot()
			.AutoHeight()
			[
				SNew(SHorizontalBox)
				+ SHorizontalBox::Slot()
				.FillWidth(1.0f)
				.VAlign(VAlign_Center)
				[
					SNew(STextBlock)
					.Text(this, &FMeshMaterialsLayout::GetMaterialArrayText)
					.Font(IDetailLayoutBuilder::GetDetailFont())
				]
				+ SHorizontalBox::Slot()
				.AutoWidth()
				.HAlign(HAlign_Center)
				.VAlign(VAlign_Center)
				.Padding(2.0f, 1.0f)
				[
					SNew(SButton)
					.ButtonStyle(FEditorStyle::Get(), "HoverHintOnly")
					.Text(LOCTEXT("AddLODLevelCategories_MaterialArrayOpAdd", "Add Material Slot"))
					.ToolTipText(LOCTEXT("AddLODLevelCategories_MaterialArrayOpAdd_Tooltip", "Add Material Slot at the end of the Material slot array. Those Material slots can be used to override a LODs section, (not the base LOD)"))
					.ContentPadding(4.0f)
					.ForegroundColor(FSlateColor::UseForeground())
					.OnClicked(this, &FMeshMaterialsLayout::AddMaterialSlot)
					.IsEnabled(true)
					.IsFocusable(false)
					[
						SNew(SImage)
						.Image(FEditorStyle::GetBrush("PropertyWindow.Button_AddToArray"))
						.ColorAndOpacity(FSlateColor::UseForeground())
					]
				]
			]
		];

	FMaterialListDelegates MaterialListDelegates;
	MaterialListDelegates.OnGetMaterials.BindSP(this, &FMeshMaterialsLayout::GetMaterials);
	MaterialListDelegates.OnMaterialChanged.BindSP(this, &FMeshMaterialsLayout::OnMaterialChanged);
	MaterialListDelegates.OnGenerateCustomMaterialWidgets.BindSP(this, &FMeshMaterialsLayout::OnGenerateWidgetsForMaterial);
	MaterialListDelegates.OnGenerateCustomNameWidgets.BindSP(this, &FMeshMaterialsLayout::OnGenerateNameWidgetsForMaterial);
	MaterialListDelegates.OnMaterialListDirty.BindSP(this, &FMeshMaterialsLayout::OnMaterialListDirty);
	MaterialListDelegates.OnResetMaterialToDefaultClicked.BindSP(this, &FMeshMaterialsLayout::OnResetMaterialToDefaultClicked);

	MaterialListDelegates.OnCopyMaterialItem.BindSP(this, &FMeshMaterialsLayout::OnCopyMaterialItem);
	MaterialListDelegates.OnCanCopyMaterialItem.BindSP(this, &FMeshMaterialsLayout::OnCanCopyMaterialItem);
	MaterialListDelegates.OnPasteMaterialItem.BindSP(this, &FMeshMaterialsLayout::OnPasteMaterialItem);

	CategoryBuilder.AddCustomBuilder(MakeShareable(new FMaterialList(CategoryBuilder.GetParentLayout(), MaterialListDelegates, false, true, true)));
}

void FMeshMaterialsLayout::OnCopyMaterialList()
{
	UProperty* Property = UStaticMesh::StaticClass()->FindPropertyByName(GET_MEMBER_NAME_STRING_CHECKED(UStaticMesh, StaticMaterials));
	check(Property != nullptr);

	auto JsonValue = FJsonObjectConverter::UPropertyToJsonValue(Property, &GetStaticMesh().StaticMaterials, 0, 0);

	typedef TJsonWriter<TCHAR, TPrettyJsonPrintPolicy<TCHAR>> FStringWriter;
	typedef TJsonWriterFactory<TCHAR, TPrettyJsonPrintPolicy<TCHAR>> FStringWriterFactory;

	FString CopyStr;
	TSharedRef<FStringWriter> Writer = FStringWriterFactory::Create(&CopyStr);
	FJsonSerializer::Serialize(JsonValue.ToSharedRef(), TEXT(""), Writer);

	if (!CopyStr.IsEmpty())
	{
		FPlatformApplicationMisc::ClipboardCopy(*CopyStr);
	}
}

bool FMeshMaterialsLayout::OnCanCopyMaterialList() const
{
	return GetStaticMesh().StaticMaterials.Num() > 0;
}

void FMeshMaterialsLayout::OnPasteMaterialList()
{
	FString PastedText;
	FPlatformApplicationMisc::ClipboardPaste(PastedText);

	TSharedPtr<FJsonValue> RootJsonValue;
	TSharedRef<TJsonReader<>> Reader = TJsonReaderFactory<>::Create(PastedText);
	FJsonSerializer::Deserialize(Reader, RootJsonValue);

	if (RootJsonValue.IsValid())
	{
		UProperty* Property = UStaticMesh::StaticClass()->FindPropertyByName(GET_MEMBER_NAME_STRING_CHECKED(UStaticMesh, StaticMaterials));
		check(Property != nullptr);

		GetStaticMesh().PreEditChange(Property);
		FScopedTransaction Transaction(LOCTEXT("StaticMeshToolChangedPasteMaterialList", "Staticmesh editor: Pasted material list"));
		GetStaticMesh().Modify();

		TArray<FStaticMaterial> TempMaterials;
		FJsonObjectConverter::JsonValueToUProperty(RootJsonValue, Property, &TempMaterials, 0, 0);
		//Do not change the number of material in the array
		for (int32 MaterialIndex = 0; MaterialIndex < TempMaterials.Num(); ++MaterialIndex)
		{
			if (GetStaticMesh().StaticMaterials.IsValidIndex(MaterialIndex))
			{
				GetStaticMesh().StaticMaterials[MaterialIndex].MaterialInterface = TempMaterials[MaterialIndex].MaterialInterface;
			}
		}

		CallPostEditChange(Property);
	}
}

void FMeshMaterialsLayout::OnCopyMaterialItem(int32 CurrentSlot)
{
	TSharedRef<FJsonObject> RootJsonObject = MakeShareable(new FJsonObject());

	if (GetStaticMesh().StaticMaterials.IsValidIndex(CurrentSlot))
	{
		const FStaticMaterial &Material = GetStaticMesh().StaticMaterials[CurrentSlot];

		FJsonObjectConverter::UStructToJsonObject(FStaticMaterial::StaticStruct(), &Material, RootJsonObject, 0, 0);
	}

	typedef TJsonWriter<TCHAR, TPrettyJsonPrintPolicy<TCHAR>> FStringWriter;
	typedef TJsonWriterFactory<TCHAR, TPrettyJsonPrintPolicy<TCHAR>> FStringWriterFactory;

	FString CopyStr;
	TSharedRef<FStringWriter> Writer = FStringWriterFactory::Create(&CopyStr);
	FJsonSerializer::Serialize(RootJsonObject, Writer);

	if (!CopyStr.IsEmpty())
	{
		FPlatformApplicationMisc::ClipboardCopy(*CopyStr);
	}
}

bool FMeshMaterialsLayout::OnCanCopyMaterialItem(int32 CurrentSlot) const
{
	return GetStaticMesh().StaticMaterials.IsValidIndex(CurrentSlot);
}

void FMeshMaterialsLayout::OnPasteMaterialItem(int32 CurrentSlot)
{
	FString PastedText;
	FPlatformApplicationMisc::ClipboardPaste(PastedText);

	TSharedPtr<FJsonObject> RootJsonObject;
	TSharedRef<TJsonReader<>> Reader = TJsonReaderFactory<>::Create(PastedText);
	FJsonSerializer::Deserialize(Reader, RootJsonObject);

	if (RootJsonObject.IsValid())
	{
		UProperty* Property = UStaticMesh::StaticClass()->FindPropertyByName(GET_MEMBER_NAME_STRING_CHECKED(UStaticMesh, StaticMaterials));
		check(Property != nullptr);

		GetStaticMesh().PreEditChange(Property);

		FScopedTransaction Transaction(LOCTEXT("StaticMeshToolChangedPasteMaterialItem", "Staticmesh editor: Pasted material item"));
		GetStaticMesh().Modify();

		if (GetStaticMesh().StaticMaterials.IsValidIndex(CurrentSlot))
		{
			FStaticMaterial TmpStaticMaterial;
			FJsonObjectConverter::JsonObjectToUStruct(RootJsonObject.ToSharedRef(), FStaticMaterial::StaticStruct(), &TmpStaticMaterial, 0, 0);
			GetStaticMesh().StaticMaterials[CurrentSlot].MaterialInterface = TmpStaticMaterial.MaterialInterface;
		}

		CallPostEditChange(Property);
	}
}

FReply FMeshMaterialsLayout::AddMaterialSlot()
{
	UStaticMesh& StaticMesh = GetStaticMesh();

	FScopedTransaction Transaction(LOCTEXT("FMeshMaterialsLayout_AddMaterialSlot", "Staticmesh editor: Add material slot"));
	StaticMesh.Modify();
	StaticMesh.StaticMaterials.Add(FStaticMaterial());

	StaticMesh.PostEditChange();

	return FReply::Handled();
}

FText FMeshMaterialsLayout::GetMaterialArrayText() const
{
	UStaticMesh& StaticMesh = GetStaticMesh();

	FString MaterialArrayText = TEXT(" Material Slots");
	int32 SlotNumber = 0;
	SlotNumber = StaticMesh.StaticMaterials.Num();
	MaterialArrayText = FString::FromInt(SlotNumber) + MaterialArrayText;
	return FText::FromString(MaterialArrayText);
}

void FMeshMaterialsLayout::GetMaterials(IMaterialListBuilder& ListBuilder)
{
	UStaticMesh& StaticMesh = GetStaticMesh();
	for (int32 MaterialIndex = 0; MaterialIndex < StaticMesh.StaticMaterials.Num(); ++MaterialIndex)
	{
		UMaterialInterface* Material = StaticMesh.GetMaterial(MaterialIndex);
		if (Material == NULL)
		{
			Material = UMaterial::GetDefaultMaterial(MD_Surface);
		}
		ListBuilder.AddMaterial(MaterialIndex, Material, /*bCanBeReplaced=*/ true);
	}
}

void FMeshMaterialsLayout::OnMaterialChanged(UMaterialInterface* NewMaterial, UMaterialInterface* PrevMaterial, int32 MaterialIndex, bool bReplaceAll)
{
	UStaticMesh& StaticMesh = GetStaticMesh();
	StaticMesh.SetMaterial(MaterialIndex, NewMaterial);
	StaticMeshEditor.RefreshViewport();
}

TSharedRef<SWidget> FMeshMaterialsLayout::OnGenerateWidgetsForMaterial(UMaterialInterface* Material, int32 SlotIndex)
{
	UStaticMesh& StaticMesh = GetStaticMesh();
	bool bMaterialIsUsed = false;
	if(MaterialUsedMap.Contains(SlotIndex))
	{
		bMaterialIsUsed = MaterialUsedMap.Find(SlotIndex)->Num() > 0;
	}

	return 
		SNew(SMaterialSlotWidget, SlotIndex, bMaterialIsUsed)
		.MaterialName(this, &FMeshMaterialsLayout::GetMaterialNameText, SlotIndex)
		.OnMaterialNameCommitted(this, &FMeshMaterialsLayout::OnMaterialNameCommitted, SlotIndex)
		.CanDeleteMaterialSlot(this, &FMeshMaterialsLayout::CanDeleteMaterialSlot, SlotIndex)
		.OnDeleteMaterialSlot(this, &FMeshMaterialsLayout::OnDeleteMaterialSlot, SlotIndex)
		.ToolTipText(this, &FMeshMaterialsLayout::GetOriginalImportMaterialNameText, SlotIndex);

#if 0 // HACK!!! Temporary disabled
		+SVerticalBox::Slot()
		.AutoHeight()
		.Padding(0,2,0,0)
		[
			SNew(SCheckBox)
				.Visibility(this, &FMeshMaterialsLayout::GetOverrideUVDensityVisibililty)
				.IsChecked(this, &FMeshMaterialsLayout::IsUVDensityOverridden, SlotIndex)
				.OnCheckStateChanged(this, &FMeshMaterialsLayout::OnOverrideUVDensityChanged, SlotIndex)
			[
				SNew(STextBlock)
					.Font(FEditorStyle::GetFontStyle("StaticMeshEditor.NormalFont"))
					.Text(LOCTEXT("OverrideUVDensity", "Override UV Density"))
			]
		]
		+ GetUVDensitySlot(SlotIndex, 0)
		+ GetUVDensitySlot(SlotIndex, 1)
		+ GetUVDensitySlot(SlotIndex, 2)
		+ GetUVDensitySlot(SlotIndex, 3);
#endif
}

TSharedRef<SWidget> FMeshMaterialsLayout::OnGenerateNameWidgetsForMaterial(UMaterialInterface* Material, int32 SlotIndex)
{
	return SNew(SVerticalBox)
		+ SVerticalBox::Slot()
		.AutoHeight()
		[
			SNew(SCheckBox)
			.IsChecked(this, &FMeshMaterialsLayout::IsMaterialHighlighted, SlotIndex)
			.OnCheckStateChanged(this, &FMeshMaterialsLayout::OnMaterialHighlightedChanged, SlotIndex)
			.ToolTipText(LOCTEXT("Highlight_CustomMaterialName_ToolTip", "Highlights this material in the viewport"))
			[
				SNew(STextBlock)
				.Font(IDetailLayoutBuilder::GetDetailFont())
				.ColorAndOpacity(FLinearColor(0.4f, 0.4f, 0.4f, 1.0f))
				.Text(LOCTEXT("Highlight", "Highlight"))
			]
		]
		+ SVerticalBox::Slot()
		.AutoHeight()
		.Padding(0, 2, 0, 0)
		[
			SNew(SCheckBox)
			.IsChecked(this, &FMeshMaterialsLayout::IsMaterialIsolatedEnabled, SlotIndex)
			.OnCheckStateChanged(this, &FMeshMaterialsLayout::OnMaterialIsolatedChanged, SlotIndex)
			.ToolTipText(LOCTEXT("Isolate_CustomMaterialName_ToolTip", "Isolates this material in the viewport"))
			[
				SNew(STextBlock)
				.Font(IDetailLayoutBuilder::GetDetailFont())
				.ColorAndOpacity(FLinearColor(0.4f, 0.4f, 0.4f, 1.0f))
				.Text(LOCTEXT("Isolate", "Isolate"))
			]
		];
}

ECheckBoxState FMeshMaterialsLayout::IsMaterialHighlighted(int32 SlotIndex) const
{
	ECheckBoxState State = ECheckBoxState::Unchecked;
	UStaticMeshComponent* Component = StaticMeshEditor.GetStaticMeshComponent();
	if (Component)
	{
		State = Component->SelectedEditorMaterial == SlotIndex ? ECheckBoxState::Checked : ECheckBoxState::Unchecked;
	}
	return State;
}

void FMeshMaterialsLayout::OnMaterialHighlightedChanged(ECheckBoxState NewState, int32 SlotIndex)
{
	UStaticMeshComponent* Component = StaticMeshEditor.GetStaticMeshComponent();
	if (Component)
	{
		if (NewState == ECheckBoxState::Checked)
		{
			Component->SelectedEditorMaterial = SlotIndex;
			if (Component->MaterialIndexPreview != SlotIndex)
			{
				Component->SetMaterialPreview(INDEX_NONE);
			}
			Component->SetSectionPreview(INDEX_NONE);
			Component->SelectedEditorSection = INDEX_NONE;
		}
		else if (NewState == ECheckBoxState::Unchecked)
		{
			Component->SelectedEditorMaterial = INDEX_NONE;
		}
		Component->MarkRenderStateDirty();
		StaticMeshEditor.RefreshViewport();
	}
}

ECheckBoxState FMeshMaterialsLayout::IsMaterialIsolatedEnabled(int32 SlotIndex) const
{
	ECheckBoxState State = ECheckBoxState::Unchecked;
	const UStaticMeshComponent* Component = StaticMeshEditor.GetStaticMeshComponent();
	if (Component)
	{
		State = Component->MaterialIndexPreview == SlotIndex ? ECheckBoxState::Checked : ECheckBoxState::Unchecked;
	}
	return State;
}

void FMeshMaterialsLayout::OnMaterialIsolatedChanged(ECheckBoxState NewState, int32 SlotIndex)
{
	UStaticMeshComponent* Component = StaticMeshEditor.GetStaticMeshComponent();
	if (Component)
	{
		if (NewState == ECheckBoxState::Checked)
		{
			Component->SetMaterialPreview(SlotIndex);
			if (Component->SelectedEditorMaterial != SlotIndex)
			{
				Component->SelectedEditorMaterial = INDEX_NONE;
			}
			Component->SetSectionPreview(INDEX_NONE);
			Component->SelectedEditorSection = INDEX_NONE;
		}
		else if (NewState == ECheckBoxState::Unchecked)
		{
			Component->SetMaterialPreview(INDEX_NONE);
		}
		Component->MarkRenderStateDirty();
		StaticMeshEditor.RefreshViewport();
	}
}

void FMeshMaterialsLayout::OnResetMaterialToDefaultClicked(UMaterialInterface* Material, int32 MaterialIndex)
{
	UStaticMesh& StaticMesh = GetStaticMesh();
	check(StaticMesh.StaticMaterials.IsValidIndex(MaterialIndex));
	StaticMesh.StaticMaterials[MaterialIndex].MaterialInterface = UMaterial::GetDefaultMaterial(MD_Surface);
	CallPostEditChange();
}

FText FMeshMaterialsLayout::GetOriginalImportMaterialNameText(int32 MaterialIndex) const
{
	UStaticMesh& StaticMesh = GetStaticMesh();
	if (StaticMesh.StaticMaterials.IsValidIndex(MaterialIndex))
	{
		FString OriginalImportMaterialName;
		StaticMesh.StaticMaterials[MaterialIndex].ImportedMaterialSlotName.ToString(OriginalImportMaterialName);
		OriginalImportMaterialName = TEXT("Original Imported Material Name: ") + OriginalImportMaterialName;
		return FText::FromString(OriginalImportMaterialName);
	}
	return FText::FromName(NAME_None);
}

FText FMeshMaterialsLayout::GetMaterialNameText(int32 MaterialIndex) const
{
	UStaticMesh& StaticMesh = GetStaticMesh();
	if (StaticMesh.StaticMaterials.IsValidIndex(MaterialIndex))
	{
		return FText::FromName(StaticMesh.StaticMaterials[MaterialIndex].MaterialSlotName);
	}
	return FText::FromName(NAME_None);
}

void FMeshMaterialsLayout::OnMaterialNameCommitted(const FText& InValue, ETextCommit::Type CommitType, int32 MaterialIndex)
{
	UStaticMesh& StaticMesh = GetStaticMesh();
	FName InValueName = FName(*(InValue.ToString()));
	if (StaticMesh.StaticMaterials.IsValidIndex(MaterialIndex) && StaticMesh.StaticMaterials[MaterialIndex].MaterialSlotName != InValueName)
	{
		FScopedTransaction ScopeTransaction(LOCTEXT("StaticMeshEditorMaterialSlotNameChanged", "Staticmesh editor: Material slot name change"));

		UProperty* ChangedProperty = NULL;
		ChangedProperty = FindField<UProperty>(UStaticMesh::StaticClass(), "StaticMaterials");
		check(ChangedProperty);
		StaticMesh.PreEditChange(ChangedProperty);

		StaticMesh.StaticMaterials[MaterialIndex].MaterialSlotName = InValueName;
		
		FPropertyChangedEvent PropertyUpdateStruct(ChangedProperty);
		StaticMesh.PostEditChangeProperty(PropertyUpdateStruct);
	}
}

bool FMeshMaterialsLayout::CanDeleteMaterialSlot(int32 MaterialIndex) const
{
	UStaticMesh& StaticMesh = GetStaticMesh();
	return StaticMesh.StaticMaterials.IsValidIndex(MaterialIndex);
}

void FMeshMaterialsLayout::OnDeleteMaterialSlot(int32 MaterialIndex)
{
	UStaticMesh& StaticMesh = GetStaticMesh();
	if (CanDeleteMaterialSlot(MaterialIndex))
	{
		if (!bDeleteWarningConsumed)
		{
			EAppReturnType::Type Answer = FMessageDialog::Open(EAppMsgType::OkCancel, LOCTEXT("FMeshMaterialsLayout_DeleteMaterialSlot", "WARNING - Deleting a material slot can break the game play blueprint or the game play code. All indexes after the delete slot will change"));
			if (Answer == EAppReturnType::Cancel)
			{
				return;
			}
			bDeleteWarningConsumed = true;
		}

		FScopedTransaction Transaction(LOCTEXT("StaticMeshEditorDeletedMaterialSlot", "Staticmesh editor: Deleted material slot"));

		StaticMesh.Modify();
		StaticMesh.StaticMaterials.RemoveAt(MaterialIndex);

		//Fix the section info, the FMeshDescription use FName to retrieve the indexes when we build so no need to fix it
		for (int32 LodIndex = 0; LodIndex < StaticMesh.GetNumLODs(); ++LodIndex)
		{
			for (int32 SectionIndex = 0; SectionIndex < StaticMesh.GetNumSections(LodIndex); ++SectionIndex)
			{
				if (StaticMesh.SectionInfoMap.IsValidSection(LodIndex, SectionIndex))
				{
					FMeshSectionInfo SectionInfo = StaticMesh.SectionInfoMap.Get(LodIndex, SectionIndex);
					if (SectionInfo.MaterialIndex > MaterialIndex)
					{
						SectionInfo.MaterialIndex -= 1;
						StaticMesh.SectionInfoMap.Set(LodIndex, SectionIndex, SectionInfo);
					}
				}
			}
		}

		StaticMesh.PostEditChange();
	}

}

TSharedRef<SWidget> FMeshMaterialsLayout::OnGetMaterialSlotUsedByMenuContent(int32 MaterialIndex)
{
	UStaticMesh& StaticMesh = GetStaticMesh();
	FMenuBuilder MenuBuilder(true, NULL);
	TArray<FSectionLocalizer> *SectionLocalizers;
	if (MaterialUsedMap.Contains(MaterialIndex))
	{
		SectionLocalizers = MaterialUsedMap.Find(MaterialIndex);
		FUIAction Action;
		FText EmptyTooltip;
		// Add a menu item for each texture.  Clicking on the texture will display it in the content browser
		for (const FSectionLocalizer& SectionUsingMaterial : (*SectionLocalizers))
		{
			FString ArrayItemName = TEXT("Lod ") + FString::FromInt(SectionUsingMaterial.LODIndex) + TEXT("  Index ") + FString::FromInt(SectionUsingMaterial.SectionIndex);
			MenuBuilder.AddMenuEntry(FText::FromString(ArrayItemName), EmptyTooltip, FSlateIcon(), Action);
		}
	}
	return MenuBuilder.MakeWidget();
}

FText FMeshMaterialsLayout::GetFirstMaterialSlotUsedBySection(int32 MaterialIndex) const
{
	UStaticMesh& StaticMesh = GetStaticMesh();
	if (MaterialUsedMap.Contains(MaterialIndex))
	{
		const TArray<FSectionLocalizer> *SectionLocalizers = MaterialUsedMap.Find(MaterialIndex);
		if (SectionLocalizers->Num() > 0)
		{
			FString ArrayItemName = FString::FromInt(SectionLocalizers->Num()) + TEXT(" Sections");
			return FText::FromString(ArrayItemName);
		}
	}
	return FText();
}

bool FMeshMaterialsLayout::OnMaterialListDirty()
{
	UStaticMesh& StaticMesh = GetStaticMesh();
	bool ForceMaterialListRefresh = false;
	TMap<int32, TArray<FSectionLocalizer>> TempMaterialUsedMap;
	for (int32 MaterialIndex = 0; MaterialIndex < StaticMesh.StaticMaterials.Num(); ++MaterialIndex)
	{
		TArray<FSectionLocalizer> SectionLocalizers;
		for (int32 LODIndex = 0; LODIndex < StaticMesh.GetNumLODs(); ++LODIndex)
		{
			for (int32 SectionIndex = 0; SectionIndex < StaticMesh.GetNumSections(LODIndex); ++SectionIndex)
			{
				FMeshSectionInfo Info = StaticMesh.SectionInfoMap.Get(LODIndex, SectionIndex);

				if (Info.MaterialIndex == MaterialIndex)
				{
					SectionLocalizers.Add(FSectionLocalizer(LODIndex, SectionIndex));
				}
			}
		}
		TempMaterialUsedMap.Add(MaterialIndex, SectionLocalizers);
	}
	if (TempMaterialUsedMap.Num() != MaterialUsedMap.Num())
	{
		ForceMaterialListRefresh = true;
	}
	else if (!ForceMaterialListRefresh)
	{
		for (auto KvpOld : MaterialUsedMap)
		{
			if (!TempMaterialUsedMap.Contains(KvpOld.Key))
			{
				ForceMaterialListRefresh = true;
				break;
			}
			const TArray<FSectionLocalizer> &TempSectionLocalizers = (*(TempMaterialUsedMap.Find(KvpOld.Key)));
			const TArray<FSectionLocalizer> &OldSectionLocalizers = KvpOld.Value;
			if (TempSectionLocalizers.Num() != OldSectionLocalizers.Num())
			{
				ForceMaterialListRefresh = true;
				break;
			}
			for (int32 SectionLocalizerIndex = 0; SectionLocalizerIndex < OldSectionLocalizers.Num(); ++SectionLocalizerIndex)
			{
				if (OldSectionLocalizers[SectionLocalizerIndex] != TempSectionLocalizers[SectionLocalizerIndex])
				{
					ForceMaterialListRefresh = true;
					break;
				}
			}
			if (ForceMaterialListRefresh)
			{
				break;
			}
		}
	}
	MaterialUsedMap = TempMaterialUsedMap;

	return ForceMaterialListRefresh;
}

ECheckBoxState FMeshMaterialsLayout::IsShadowCastingEnabled(int32 SlotIndex) const
{
	bool FirstEvalDone = false;
	bool ShadowCastingValue = false;
	UStaticMesh& StaticMesh = GetStaticMesh();
	for (int32 LODIndex = 0; LODIndex < StaticMesh.GetNumLODs(); ++LODIndex)
	{
		for (int32 SectionIndex = 0; SectionIndex < StaticMesh.GetNumSections(LODIndex); ++SectionIndex)
		{
			FMeshSectionInfo Info = StaticMesh.SectionInfoMap.Get(LODIndex, SectionIndex);
			if (Info.MaterialIndex == SlotIndex)
			{
				if (!FirstEvalDone)
				{
					ShadowCastingValue = Info.bCastShadow;
					FirstEvalDone = true;
				}
				else if (ShadowCastingValue != Info.bCastShadow)
				{
					return ECheckBoxState::Undetermined;
				}
			}
		}
	}
	if (FirstEvalDone)
	{
		return ShadowCastingValue ? ECheckBoxState::Checked : ECheckBoxState::Unchecked;
	}
	return ECheckBoxState::Undetermined;
}

void FMeshMaterialsLayout::OnShadowCastingChanged(ECheckBoxState NewState, int32 SlotIndex)
{
	UStaticMesh& StaticMesh = GetStaticMesh();
	
	if (NewState == ECheckBoxState::Undetermined)
		return;
	
	bool CastShadow = (NewState == ECheckBoxState::Checked) ? true : false;
	bool SomethingChange = false;
	for (int32 LODIndex = 0; LODIndex < StaticMesh.GetNumLODs(); ++LODIndex)
	{
		for (int32 SectionIndex = 0; SectionIndex < StaticMesh.GetNumSections(LODIndex); ++SectionIndex)
		{
			FMeshSectionInfo Info = StaticMesh.SectionInfoMap.Get(LODIndex, SectionIndex);
			if (Info.MaterialIndex == SlotIndex)
			{
				Info.bCastShadow = CastShadow;
				StaticMesh.SectionInfoMap.Set(LODIndex, SectionIndex, Info);
				SomethingChange = true;
			}
		}
	}

	if (SomethingChange)
	{
		CallPostEditChange();
	}
}

EVisibility FMeshMaterialsLayout::GetOverrideUVDensityVisibililty() const
{
	if (StaticMeshEditor.GetViewMode() == VMI_MeshUVDensityAccuracy)
	{
		return EVisibility::SelfHitTestInvisible;
	}
	else
	{
		return EVisibility::Collapsed;
	}
}

ECheckBoxState FMeshMaterialsLayout::IsUVDensityOverridden(int32 SlotIndex) const
{
	const UStaticMesh& StaticMesh = GetStaticMesh();
	if (!StaticMesh.StaticMaterials.IsValidIndex(SlotIndex))
	{
		return ECheckBoxState::Undetermined;
	}
	else if (StaticMesh.StaticMaterials[SlotIndex].UVChannelData.bOverrideDensities)
	{
		return ECheckBoxState::Checked;
	}
	else
	{
		return ECheckBoxState::Unchecked;
	}
}


void FMeshMaterialsLayout::OnOverrideUVDensityChanged(ECheckBoxState NewState, int32 SlotIndex)
{
	UStaticMesh& StaticMesh = GetStaticMesh();
	if (NewState != ECheckBoxState::Undetermined && StaticMesh.StaticMaterials.IsValidIndex(SlotIndex))
	{
		StaticMesh.StaticMaterials[SlotIndex].UVChannelData.bOverrideDensities = (NewState == ECheckBoxState::Checked);
		StaticMesh.UpdateUVChannelData(true);
	}
}

EVisibility FMeshMaterialsLayout::GetUVDensityVisibility(int32 SlotIndex, int32 UVChannelIndex) const
{
	UStaticMesh& StaticMesh = GetStaticMesh();
	if (StaticMeshEditor.GetViewMode() == VMI_MeshUVDensityAccuracy && IsUVDensityOverridden(SlotIndex) == ECheckBoxState::Checked && UVChannelIndex < StaticMeshEditor.GetNumUVChannels())
	{
		return EVisibility::SelfHitTestInvisible;
	}
	else
	{
		return EVisibility::Collapsed;
	}
}

TOptional<float> FMeshMaterialsLayout::GetUVDensityValue(int32 SlotIndex, int32 UVChannelIndex) const
{
	const UStaticMesh& StaticMesh = GetStaticMesh();
	if (StaticMesh.StaticMaterials.IsValidIndex(SlotIndex))
	{
		float Value = StaticMesh.StaticMaterials[SlotIndex].UVChannelData.LocalUVDensities[UVChannelIndex];
		return FMath::RoundToFloat(Value * 4.f) * .25f;
	}
	return TOptional<float>();
}

void FMeshMaterialsLayout::SetUVDensityValue(float InDensity, ETextCommit::Type CommitType, int32 SlotIndex, int32 UVChannelIndex)
{
	UStaticMesh& StaticMesh = GetStaticMesh();
	if (StaticMesh.StaticMaterials.IsValidIndex(SlotIndex))
	{
		StaticMesh.StaticMaterials[SlotIndex].UVChannelData.LocalUVDensities[UVChannelIndex] = FMath::Max<float>(0, InDensity);
		StaticMesh.UpdateUVChannelData(true);
	}
}

void FMeshMaterialsLayout::CallPostEditChange(UProperty* PropertyChanged/*=nullptr*/)
{
	UStaticMesh& StaticMesh = GetStaticMesh();
	if (PropertyChanged)
	{
		FPropertyChangedEvent PropertyUpdateStruct(PropertyChanged);
		StaticMesh.PostEditChangeProperty(PropertyUpdateStruct);
	}
	else
	{
		StaticMesh.Modify();
		StaticMesh.PostEditChange();
	}
	if (StaticMesh.BodySetup)
	{
		StaticMesh.BodySetup->CreatePhysicsMeshes();
	}
	StaticMeshEditor.RefreshViewport();
}


/////////////////////////////////
// FLevelOfDetailSettingsLayout
/////////////////////////////////

FLevelOfDetailSettingsLayout::FLevelOfDetailSettingsLayout( FStaticMeshEditor& InStaticMeshEditor )
	: StaticMeshEditor( InStaticMeshEditor )
{
	LODGroupNames.Reset();
	UStaticMesh::GetLODGroups(LODGroupNames);
	for (int32 GroupIndex = 0; GroupIndex < LODGroupNames.Num(); ++GroupIndex)
	{
		LODGroupOptions.Add(MakeShareable(new FString(LODGroupNames[GroupIndex].GetPlainNameString())));
	}

	for (int32 i = 0; i < MAX_STATIC_MESH_LODS; ++i)
	{
		bBuildSettingsExpanded[i] = false;
		bReductionSettingsExpanded[i] = false;
		bSectionSettingsExpanded[i] = (i == 0);

		LODScreenSizes[i] = 0.0f;
	}

	LODCount = StaticMeshEditor.GetStaticMesh()->GetNumLODs();

	UpdateLODNames();
}

/** Returns true if automatic mesh reduction is available. */
static bool IsAutoMeshReductionAvailable()
{
	bool bAutoMeshReductionAvailable = FModuleManager::Get().LoadModuleChecked<IMeshReductionManagerModule>("MeshReductionInterface").GetStaticMeshReductionInterface() != NULL;
	return bAutoMeshReductionAvailable;
}

void FLevelOfDetailSettingsLayout::AddToDetailsPanel( IDetailLayoutBuilder& DetailBuilder )
{
	UStaticMesh* StaticMesh = StaticMeshEditor.GetStaticMesh();

	IDetailCategoryBuilder& LODSettingsCategory =
		DetailBuilder.EditCategory( "LodSettings", LOCTEXT("LodSettingsCategory", "LOD Settings") );

	int32 LODGroupIndex = LODGroupNames.Find(StaticMesh->LODGroup);
	check(LODGroupIndex == INDEX_NONE || LODGroupIndex < LODGroupOptions.Num());


	IDetailPropertyRow& LODGroupRow = LODSettingsCategory.AddProperty(GET_MEMBER_NAME_CHECKED(UStaticMesh, LODGroup));

	LODGroupRow.CustomWidget()
	.NameContent()
	[
		SNew(STextBlock)
		.Font( IDetailLayoutBuilder::GetDetailFont() )
		.Text(LOCTEXT("LODGroup", "LOD Group"))
	]
	.ValueContent()
	[
		SAssignNew(LODGroupComboBox, STextComboBox)
		.Font(IDetailLayoutBuilder::GetDetailFont())
		.OptionsSource(&LODGroupOptions)
		.InitiallySelectedItem(LODGroupOptions[(LODGroupIndex == INDEX_NONE) ? 0 : LODGroupIndex])
		.OnSelectionChanged(this, &FLevelOfDetailSettingsLayout::OnLODGroupChanged)
	];
	
	LODSettingsCategory.AddCustomRow( LOCTEXT("LODImport", "LOD Import") )
		.NameContent()
		[
			SNew(STextBlock)
			.Font( IDetailLayoutBuilder::GetDetailFont() )
			.Text(LOCTEXT("LODImport", "LOD Import"))
		]
	.ValueContent()
		[
			SNew(STextComboBox)
			.Font(IDetailLayoutBuilder::GetDetailFont())
			.OptionsSource(&LODNames)
			.InitiallySelectedItem(LODNames[0])
			.OnSelectionChanged(this, &FLevelOfDetailSettingsLayout::OnImportLOD)
		];

	int32 PlatformNumber = PlatformInfo::GetAllPlatformGroupNames().Num();

	LODSettingsCategory.AddCustomRow( LOCTEXT("MinLOD", "Minimum LOD") )
	.NameContent()
	[
		SNew(STextBlock)
		.Font( IDetailLayoutBuilder::GetDetailFont() )
		.Text(LOCTEXT("MinLOD", "Minimum LOD"))
	]
	.ValueContent()
	.MinDesiredWidth((float)(StaticMesh->MinLOD.PerPlatform.Num() + 1)*125.0f)
	.MaxDesiredWidth((float)(PlatformNumber + 1)*125.0f)
	[
		SNew(SPerPlatformPropertiesWidget)
		.OnGenerateWidget(this, &FLevelOfDetailSettingsLayout::GetMinLODWidget)
		.OnAddPlatform(this, &FLevelOfDetailSettingsLayout::AddMinLODPlatformOverride)
		.OnRemovePlatform(this, &FLevelOfDetailSettingsLayout::RemoveMinLODPlatformOverride)
		.PlatformOverrideNames(this, &FLevelOfDetailSettingsLayout::GetMinLODPlatformOverrideNames)
	];

	// Add Number of LODs slider.
	const int32 MinAllowedLOD = 1;
	LODSettingsCategory.AddCustomRow( LOCTEXT("NumberOfLODs", "Number of LODs") )
	.NameContent()
	[
		SNew(STextBlock)
		.Font( IDetailLayoutBuilder::GetDetailFont() )
		.Text(LOCTEXT("NumberOfLODs", "Number of LODs"))
	]
	.ValueContent()
	[
		SNew(SSpinBox<int32>)
		.Font( IDetailLayoutBuilder::GetDetailFont() )
		.Value(this, &FLevelOfDetailSettingsLayout::GetLODCount)
		.OnValueChanged(this, &FLevelOfDetailSettingsLayout::OnLODCountChanged)
		.OnValueCommitted(this, &FLevelOfDetailSettingsLayout::OnLODCountCommitted)
		.MinValue(MinAllowedLOD)
		.MaxValue(MAX_STATIC_MESH_LODS)
		.ToolTipText(this, &FLevelOfDetailSettingsLayout::GetLODCountTooltip)
		.IsEnabled(IsAutoMeshReductionAvailable())
	];

	// Auto LOD distance check box.
	LODSettingsCategory.AddCustomRow( LOCTEXT("AutoComputeLOD", "Auto Compute LOD Distances") )
	.NameContent()
	[
		SNew(STextBlock)
		.Font( IDetailLayoutBuilder::GetDetailFont() )
		.Text(LOCTEXT("AutoComputeLOD", "Auto Compute LOD Distances"))
	]
	.ValueContent()
	[
		SNew(SCheckBox)
		.IsChecked(this, &FLevelOfDetailSettingsLayout::IsAutoLODChecked)
		.OnCheckStateChanged(this, &FLevelOfDetailSettingsLayout::OnAutoLODChanged)
	];

	LODSettingsCategory.AddCustomRow( LOCTEXT("ApplyChanges", "Apply Changes") )
	.ValueContent()
	.HAlign(HAlign_Left)
	[
		SNew(SButton)
		.OnClicked(this, &FLevelOfDetailSettingsLayout::OnApply)
		.IsEnabled(this, &FLevelOfDetailSettingsLayout::IsApplyNeeded)
		[
			SNew( STextBlock )
			.Text(LOCTEXT("ApplyChanges", "Apply Changes"))
			.Font( DetailBuilder.GetDetailFont() )
		]
	];

	AddLODLevelCategories( DetailBuilder );
}

bool FLevelOfDetailSettingsLayout::CanRemoveLOD(int32 LODIndex) const
{
	UStaticMesh* StaticMesh = StaticMeshEditor.GetStaticMesh();

	if (StaticMesh != nullptr)
	{
		const int32 NumLODs = StaticMesh->GetNumLODs();
		
		// LOD0 should never be removed
		return (NumLODs > 1 && LODIndex > 0 && LODIndex < NumLODs);
	}

	return false;
}

FReply FLevelOfDetailSettingsLayout::OnRemoveLOD(int32 LODIndex)
{
	UStaticMesh* StaticMesh = StaticMeshEditor.GetStaticMesh();

	if (StaticMesh != nullptr)
	{
		const int32 NumLODs = StaticMesh->GetNumLODs();

		if (NumLODs > 1 && LODIndex > 0 && LODIndex < NumLODs)
		{
			FText RemoveLODText = FText::Format( LOCTEXT("ConfirmRemoveLOD", "Are you sure you want to remove LOD {0} from {1}?"), LODIndex, FText::FromString(StaticMesh->GetName()) );

			if (FMessageDialog::Open(EAppMsgType::YesNo, RemoveLODText) == EAppReturnType::Yes)
			{
				FText TransactionDescription = FText::Format( LOCTEXT("OnRemoveLOD", "Staticmesh editor: Remove LOD {0}"), LODIndex);
				FScopedTransaction Transaction( TEXT(""), TransactionDescription, StaticMesh );

				StaticMesh->Modify();
				StaticMesh->RemoveSourceModel(LODIndex);
				--LODCount;
				StaticMesh->PostEditChange();

				StaticMeshEditor.RefreshTool();
			}
		}
	}

	return FReply::Handled();
}

void FLevelOfDetailSettingsLayout::AddLODLevelCategories( IDetailLayoutBuilder& DetailBuilder )
{
	UStaticMesh* StaticMesh = StaticMeshEditor.GetStaticMesh();
	
	if( StaticMesh )
	{
		const int32 StaticMeshLODCount = StaticMesh->GetNumLODs();
		FStaticMeshRenderData* RenderData = StaticMesh->RenderData.Get();

		//Add the Materials array
		{
			FString CategoryName = FString(TEXT("StaticMeshMaterials"));

			IDetailCategoryBuilder& MaterialsCategory = DetailBuilder.EditCategory(*CategoryName, LOCTEXT("StaticMeshMaterialsLabel", "Material Slots"), ECategoryPriority::Important);

			MaterialsLayoutWidget = MakeShareable(new FMeshMaterialsLayout(StaticMeshEditor));
			MaterialsLayoutWidget->AddToCategory(MaterialsCategory);
		}

		int32 CurrentLodIndex = 0;
		
		if (StaticMeshEditor.GetStaticMeshComponent() != nullptr)
		{
			CurrentLodIndex = StaticMeshEditor.GetStaticMeshComponent()->ForcedLodModel;
		}
		LodCategories.Empty(StaticMeshLODCount);

		FString LODControllerCategoryName = FString(TEXT("LODCustomMode"));
		FText LODControllerString = LOCTEXT("LODCustomModeCategoryName", "LOD Picker");

		IDetailCategoryBuilder& LODCustomModeCategory = DetailBuilder.EditCategory( *LODControllerCategoryName, LODControllerString, ECategoryPriority::Important );
		LodCustomCategory = &LODCustomModeCategory;

		LODCustomModeCategory.AddCustomRow((LOCTEXT("LODCustomModeSelect", "Select LOD")))
		.NameContent()
		[
			SNew(STextBlock)
			.Text(LOCTEXT("LODCustomModeSelectTitle", "LOD"))
			.Font(IDetailLayoutBuilder::GetDetailFont())
			.IsEnabled(this, &FLevelOfDetailSettingsLayout::IsLodComboBoxEnabledForLodPicker)
		]
		.ValueContent()
		[
			OnGenerateLodComboBoxForLodPicker()
		];

		LODCustomModeCategory.AddCustomRow((LOCTEXT("LODCustomModeFirstRowName", "LODCustomMode")))
		.NameContent()
		[
			SNew(STextBlock)
			.Font(IDetailLayoutBuilder::GetDetailFont())
			.Text(this, &FLevelOfDetailSettingsLayout::GetLODCustomModeNameContent, (int32)INDEX_NONE)
			.ToolTipText(LOCTEXT("LODCustomModeFirstRowTooltip", "Custom Mode shows multiple LOD's properties at the same time for easier editing."))
		]
		.ValueContent()
		[
			SNew(SCheckBox)
			.IsChecked(this, &FLevelOfDetailSettingsLayout::IsLODCustomModeCheck, (int32)INDEX_NONE)
			.OnCheckStateChanged(this, &FLevelOfDetailSettingsLayout::SetLODCustomModeCheck, (int32)INDEX_NONE)
			.ToolTipText(LOCTEXT("LODCustomModeFirstRowTooltip", "Custom Mode shows multiple LOD's properties at the same time for easier editing."))
		];
		// Create information panel for each LOD level.
		for(int32 LODIndex = 0; LODIndex < StaticMeshLODCount; ++LODIndex)
		{
			//Show the viewport LOD at start
			bool IsViewportLOD = (CurrentLodIndex == 0 ? 0 : CurrentLodIndex - 1) == LODIndex;
			DetailDisplayLODs[LODIndex] = true; //enable all LOD in custom mode
			LODCustomModeCategory.AddCustomRow((LOCTEXT("LODCustomModeRowName", "LODCheckBoxRowName")), true)
			.NameContent()
			[
				SNew(STextBlock)
				.Font(IDetailLayoutBuilder::GetDetailFont())
				.Text(this, &FLevelOfDetailSettingsLayout::GetLODCustomModeNameContent, LODIndex)
				.IsEnabled(this, &FLevelOfDetailSettingsLayout::IsLODCustomModeEnable, LODIndex)
			]
			.ValueContent()
			[
				SNew(SCheckBox)
				.IsChecked(this, &FLevelOfDetailSettingsLayout::IsLODCustomModeCheck, LODIndex)
				.OnCheckStateChanged(this, &FLevelOfDetailSettingsLayout::SetLODCustomModeCheck, LODIndex)
				.IsEnabled(this, &FLevelOfDetailSettingsLayout::IsLODCustomModeEnable, LODIndex)
			];

			if (IsAutoMeshReductionAvailable())
			{
				ReductionSettingsWidgets[LODIndex] = MakeShareable( new FMeshReductionSettingsLayout( AsShared(), LODIndex, StaticMesh->IsMeshDescriptionValid(LODIndex)));
			}

			if (LODIndex < StaticMesh->SourceModels.Num())
			{
				FStaticMeshSourceModel& SrcModel = StaticMesh->SourceModels[LODIndex];
				if (ReductionSettingsWidgets[LODIndex].IsValid())
				{
					ReductionSettingsWidgets[LODIndex]->UpdateSettings(SrcModel.ReductionSettings);
				}

				if (StaticMesh->IsMeshDescriptionValid(LODIndex))
				{
					BuildSettingsWidgets[LODIndex] = MakeShareable( new FMeshBuildSettingsLayout( AsShared() ) );
					BuildSettingsWidgets[LODIndex]->UpdateSettings(SrcModel.BuildSettings);
				}

				LODScreenSizes[LODIndex] = SrcModel.ScreenSize;
			}
			else if (LODIndex > 0)
			{
				if (ReductionSettingsWidgets[LODIndex].IsValid() && ReductionSettingsWidgets[LODIndex-1].IsValid())
				{
					FMeshReductionSettings ReductionSettings = ReductionSettingsWidgets[LODIndex-1]->GetSettings();
					// By default create LODs with half the triangles of the previous LOD.
					ReductionSettings.PercentTriangles *= 0.5f;
					ReductionSettingsWidgets[LODIndex]->UpdateSettings(ReductionSettings);
				}

				if(LODScreenSizes[LODIndex].Default >= LODScreenSizes[LODIndex-1].Default)
				{
					const float DefaultScreenSizeDifference = 0.01f;
					LODScreenSizes[LODIndex].Default = LODScreenSizes[LODIndex-1].Default - DefaultScreenSizeDifference;
				}
			}

			FString CategoryName = FString(TEXT("LOD"));
			CategoryName.AppendInt( LODIndex );

			FText LODLevelString = FText::FromString(FString(TEXT("LOD ")) + FString::FromInt(LODIndex) );
			bool bHasBeenSimplified = !StaticMesh->IsMeshDescriptionValid(LODIndex) || StaticMesh->IsReductionActive(LODIndex);
			FText GeneratedString = FText::FromString(bHasBeenSimplified ? TEXT("[generated]") : TEXT(""));

			IDetailCategoryBuilder& LODCategory = DetailBuilder.EditCategory( *CategoryName, LODLevelString, ECategoryPriority::Important );
			LodCategories.Add(&LODCategory);

			LODCategory.HeaderContent
			(
				SNew( SHorizontalBox )
				+ SHorizontalBox::Slot()
				.AutoWidth()
				[
					SNew(SBox)
					.Padding(FMargin(4.0f, 0.0f))
					[
						SNew(STextBlock)
						.Text(GeneratedString)
						.Font(IDetailLayoutBuilder::GetDetailFontItalic())
					]
				]
				+SHorizontalBox::Slot()
				.FillWidth(1.0f)
				[
					SNew( SBox )
					.HAlign( HAlign_Right )
					[
						SNew( SHorizontalBox )
						+ SHorizontalBox::Slot()
						.Padding(FMargin(5.0f, 0.0f))
						.AutoWidth()
						[
							SNew(STextBlock)
							.Font(FEditorStyle::GetFontStyle("StaticMeshEditor.NormalFont"))
							.Text(this, &FLevelOfDetailSettingsLayout::GetLODScreenSizeTitle, LODIndex)
							.Visibility( LODIndex > 0 ? EVisibility::Visible : EVisibility::Collapsed )
						]
						+ SHorizontalBox::Slot()
						.Padding( FMargin( 5.0f, 0.0f ) )
						.AutoWidth()
						[
							SNew(STextBlock)
							.Font(FEditorStyle::GetFontStyle("StaticMeshEditor.NormalFont"))
							.Text( FText::Format( LOCTEXT("Triangles_MeshSimplification", "Triangles: {0}"), FText::AsNumber( StaticMeshEditor.GetNumTriangles(LODIndex) ) ) )
						]
						+ SHorizontalBox::Slot()
						.Padding( FMargin( 5.0f, 0.0f ) )
						.AutoWidth()
						[
							SNew(STextBlock)
							.Font(FEditorStyle::GetFontStyle("StaticMeshEditor.NormalFont"))
							.Text( FText::Format( LOCTEXT("Vertices_MeshSimplification", "Vertices: {0}"), FText::AsNumber( StaticMeshEditor.GetNumVertices(LODIndex) ) ) )
						]
					]
				]
			);
					
			SectionSettingsWidgets[ LODIndex ] = MakeShareable( new FMeshSectionSettingsLayout( StaticMeshEditor, LODIndex, LodCategories) );
			SectionSettingsWidgets[ LODIndex ]->AddToCategory( LODCategory );

			int32 PlatformNumber = PlatformInfo::GetAllPlatformGroupNames().Num();

			LODCategory.AddCustomRow(( LOCTEXT("ScreenSizeRow", "ScreenSize")))
			.NameContent()
			[
				SNew(STextBlock)
				.Font(IDetailLayoutBuilder::GetDetailFont())
				.Text(LOCTEXT("ScreenSizeName", "Screen Size"))
			]
			.ValueContent()
			.MinDesiredWidth(GetScreenSizeWidgetWidth(LODIndex))
			.MaxDesiredWidth((float)(PlatformNumber + 1)*125.0f)
			[
				SNew(SPerPlatformPropertiesWidget)
				.OnGenerateWidget(this, &FLevelOfDetailSettingsLayout::GetLODScreenSizeWidget, LODIndex)
				.OnAddPlatform(this, &FLevelOfDetailSettingsLayout::AddLODScreenSizePlatformOverride, LODIndex)
				.OnRemovePlatform(this, &FLevelOfDetailSettingsLayout::RemoveLODScreenSizePlatformOverride, LODIndex)
				.PlatformOverrideNames(this, &FLevelOfDetailSettingsLayout::GetLODScreenSizePlatformOverrideNames, LODIndex)
			];

			if(LODIndex > 0 && StaticMesh->IsMeshDescriptionValid(LODIndex))
			{
				FString FileTypeFilter = TEXT("All files (*.*)|*.*");
				LODCategory.AddCustomRow(( LOCTEXT("SourceImporFilenameRow", "SourceImportFilename")))
				.NameContent()
				[
					SNew(STextBlock)
					.Font(IDetailLayoutBuilder::GetDetailFont())
					.Text(LOCTEXT("SourceImportFilenameName", "Source Import Filename"))
				]
				.ValueContent()
					.MinDesiredWidth(125.0f)
					.MaxDesiredWidth(0.0f)
				[
					SNew(SFilePathPicker)
						.BrowseButtonImage(FEditorStyle::GetBrush("PropertyWindow.Button_Ellipsis"))
						.BrowseButtonStyle(FEditorStyle::Get(), "HoverHintOnly")
						.BrowseButtonToolTip(LOCTEXT("FileButtonToolTipText", "Choose a source import file"))
						.BrowseDirectory(FEditorDirectories::Get().GetLastDirectory(ELastDirectory::GENERIC_OPEN))
						.BrowseTitle(LOCTEXT("PropertyEditorTitle", "Source import file picker..."))
						.FilePath(this, &FLevelOfDetailSettingsLayout::GetSourceImportFilename, LODIndex)
						.FileTypeFilter(FileTypeFilter)
						.OnPathPicked(this, &FLevelOfDetailSettingsLayout::SetSourceImportFilename, LODIndex)
				];
			}

			if (BuildSettingsWidgets[LODIndex].IsValid())
			{
				LODCategory.AddCustomBuilder( BuildSettingsWidgets[LODIndex].ToSharedRef() );
			}

			if( ReductionSettingsWidgets[LODIndex].IsValid() )
			{
				LODCategory.AddCustomBuilder( ReductionSettingsWidgets[LODIndex].ToSharedRef() );
			}

			if (LODIndex != 0)
			{
				LODCategory.AddCustomRow( LOCTEXT("RemoveLOD", "Remove LOD") )
				.ValueContent()
				.HAlign(HAlign_Left)
				[
					SNew(SButton)
					.OnClicked(this, &FLevelOfDetailSettingsLayout::OnRemoveLOD, LODIndex)
					.IsEnabled(this, &FLevelOfDetailSettingsLayout::CanRemoveLOD, LODIndex)
					.ToolTipText( LOCTEXT("RemoveLOD_ToolTip", "Removes this LOD from the Static Mesh") )
					[
						SNew(STextBlock)
						.Text( LOCTEXT("RemoveLOD", "Remove LOD") )
						.Font( DetailBuilder.GetDetailFont() )
					]
				];
			}
			LODCategory.SetCategoryVisibility(IsViewportLOD);
		}

		//Show the LOD custom category 
		if (StaticMeshLODCount > 1)
		{
			LODCustomModeCategory.SetCategoryVisibility(true);
			LODCustomModeCategory.SetShowAdvanced(false);
		}



		//Restore the state of the custom check LOD
		for (int32 DetailLODIndex = 0; DetailLODIndex < StaticMeshLODCount; ++DetailLODIndex)
		{
			int32 LodCheckValue = StaticMeshEditor.GetCustomData(CustomDataKey_LODVisibilityState + DetailLODIndex);
			if (LodCheckValue != INDEX_NONE)
			{
				DetailDisplayLODs[DetailLODIndex] = LodCheckValue > 0;
			}
		}

		//Restore the state of the custom LOD mode if its true (greater then 0)
		bool bCustomLodEditMode = StaticMeshEditor.GetCustomData(CustomDataKey_LODEditMode) > 0;
		if (bCustomLodEditMode)
		{
			for (int32 DetailLODIndex = 0; DetailLODIndex < StaticMeshLODCount; ++DetailLODIndex)
			{
				if (!LodCategories.IsValidIndex(DetailLODIndex))
				{
					break;
				}
				LodCategories[DetailLODIndex]->SetCategoryVisibility(DetailDisplayLODs[DetailLODIndex]);
			}
		}

		if (LodCustomCategory != nullptr)
		{
			LodCustomCategory->SetShowAdvanced(bCustomLodEditMode);
		}
	}
}


FLevelOfDetailSettingsLayout::~FLevelOfDetailSettingsLayout()
{
}

FString FLevelOfDetailSettingsLayout::GetSourceImportFilename(int32 LODIndex) const
{
	UStaticMesh* Mesh = StaticMeshEditor.GetStaticMesh();
	if (!Mesh->SourceModels.IsValidIndex(LODIndex) || Mesh->SourceModels[LODIndex].SourceImportFilename.IsEmpty())
	{
		return FString(TEXT(""));
	}
	return UAssetImportData::ResolveImportFilename(Mesh->SourceModels[LODIndex].SourceImportFilename, nullptr);
}

void FLevelOfDetailSettingsLayout::SetSourceImportFilename(const FString& SourceFileName, int32 LODIndex) const
{
	UStaticMesh* Mesh = StaticMeshEditor.GetStaticMesh();
	if (!Mesh->SourceModels.IsValidIndex(LODIndex))
	{
		return;
	}
	if (SourceFileName.IsEmpty())
	{
		Mesh->SourceModels[LODIndex].SourceImportFilename = SourceFileName;
	}
	else
	{
		Mesh->SourceModels[LODIndex].SourceImportFilename = UAssetImportData::SanitizeImportFilename(SourceFileName, nullptr);
	}
	Mesh->Modify();
}

int32 FLevelOfDetailSettingsLayout::GetLODCount() const
{
	return LODCount;
}

float FLevelOfDetailSettingsLayout::GetLODScreenSize(FName PlatformGroupName, int32 LODIndex) const
{
	check(LODIndex < MAX_STATIC_MESH_LODS);
	UStaticMesh* Mesh = StaticMeshEditor.GetStaticMesh();
	const FPerPlatformFloat& LODScreenSize = LODScreenSizes[FMath::Clamp(LODIndex, 0, MAX_STATIC_MESH_LODS - 1)];
	float ScreenSize = LODScreenSize.Default;
	if (PlatformGroupName != NAME_None)
	{
		const float* PlatformScreenSize = LODScreenSize.PerPlatform.Find(PlatformGroupName);
		if (PlatformScreenSize != nullptr)
		{
			ScreenSize = *PlatformScreenSize;
		}
	}

	if(Mesh->bAutoComputeLODScreenSize)
	{
		ScreenSize = Mesh->RenderData->ScreenSize[LODIndex].Default;
	}
	else if(Mesh->SourceModels.IsValidIndex(LODIndex))
	{
		ScreenSize = Mesh->SourceModels[LODIndex].ScreenSize.Default;
		const float* PlatformScreenSize = Mesh->SourceModels[LODIndex].ScreenSize.PerPlatform.Find(PlatformGroupName);
		if (PlatformScreenSize != nullptr)
		{
			ScreenSize = *PlatformScreenSize;
		}
	}
	return ScreenSize;
}

FText FLevelOfDetailSettingsLayout::GetLODScreenSizeTitle( int32 LODIndex ) const
{
	return FText::Format( LOCTEXT("ScreenSize_MeshSimplification", "Screen Size: {0}"), FText::AsNumber(GetLODScreenSize(NAME_None, LODIndex)));
}

bool FLevelOfDetailSettingsLayout::CanChangeLODScreenSize() const
{
	return !IsAutoLODEnabled();
}

TSharedRef<SWidget> FLevelOfDetailSettingsLayout::GetLODScreenSizeWidget(FName PlatformGroupName, int32 LODIndex) const
{
	return SNew(SSpinBox<float>)
		.Font(IDetailLayoutBuilder::GetDetailFont())
		.MinDesiredWidth(60.0f)
		.MinValue(0.0f)
		.MaxValue(WORLD_MAX)
		.SliderExponent(2.0f)
		.Value(this, &FLevelOfDetailSettingsLayout::GetLODScreenSize, PlatformGroupName, LODIndex)
		.OnValueChanged(this, &FLevelOfDetailSettingsLayout::OnLODScreenSizeChanged, PlatformGroupName, LODIndex)
		.OnValueCommitted(this, &FLevelOfDetailSettingsLayout::OnLODScreenSizeCommitted, PlatformGroupName, LODIndex)
		.IsEnabled(this, &FLevelOfDetailSettingsLayout::CanChangeLODScreenSize);
}

TArray<FName> FLevelOfDetailSettingsLayout::GetLODScreenSizePlatformOverrideNames(int32 LODIndex) const
{
	TArray<FName> KeyArray;
	LODScreenSizes[LODIndex].PerPlatform.GenerateKeyArray(KeyArray);
	KeyArray.Sort();
	return KeyArray;
}

float FLevelOfDetailSettingsLayout::GetScreenSizeWidgetWidth(int32 LODIndex) const
{
	return (float)(LODScreenSizes[LODIndex].PerPlatform.Num() + 1) * 125.f;
}

bool FLevelOfDetailSettingsLayout::AddLODScreenSizePlatformOverride(FName PlatformGroupName, int32 LODIndex)
{
	FScopedTransaction Transaction(LOCTEXT("AddLODScreenSizePlatformOverride", "Add LOD Screen Size Platform Override"));
	UStaticMesh* StaticMesh = StaticMeshEditor.GetStaticMesh();
	if (LODScreenSizes[LODIndex].PerPlatform.Find(PlatformGroupName) == nullptr)
	{
		if(!StaticMesh->bAutoComputeLODScreenSize && StaticMesh->SourceModels.IsValidIndex(LODIndex))
		{
			StaticMesh->Modify();
			float Value = StaticMesh->SourceModels[LODIndex].ScreenSize.Default;
			StaticMesh->SourceModels[LODIndex].ScreenSize.PerPlatform.Add(PlatformGroupName, Value);
			OnLODScreenSizeChanged(Value, PlatformGroupName, LODIndex);
			return true;
		}
	}
	return false;
}

bool FLevelOfDetailSettingsLayout::RemoveLODScreenSizePlatformOverride(FName PlatformGroupName, int32 LODIndex)
{
	FScopedTransaction Transaction(LOCTEXT("RemoveLODScreenSizePlatformOverride", "Remove LOD Screen Size Platform Override"));
	UStaticMesh* StaticMesh = StaticMeshEditor.GetStaticMesh();
	if (!StaticMesh->bAutoComputeLODScreenSize && StaticMesh->SourceModels.IsValidIndex(LODIndex))
	{
		StaticMesh->Modify();
		if (StaticMesh->SourceModels[LODIndex].ScreenSize.PerPlatform.Remove(PlatformGroupName) != 0)
		{
			OnLODScreenSizeChanged(StaticMesh->SourceModels[LODIndex].ScreenSize.Default, PlatformGroupName, LODIndex);
			return true;
		}
	}
	return false;
}

void FLevelOfDetailSettingsLayout::OnLODScreenSizeChanged( float NewValue, FName PlatformGroupName, int32 LODIndex )
{
	check(LODIndex < MAX_STATIC_MESH_LODS);
	UStaticMesh* StaticMesh = StaticMeshEditor.GetStaticMesh();
	if (!StaticMesh->bAutoComputeLODScreenSize)
	{
		// First propagate any changes from the source models to our local scratch.
		for (int32 i = 0; i < StaticMesh->SourceModels.Num(); ++i)
		{
			LODScreenSizes[i] = StaticMesh->SourceModels[i].ScreenSize;
		}

		// Update Display factors for further LODs
		const float MinimumDifferenceInScreenSize = KINDA_SMALL_NUMBER;
		
		if (PlatformGroupName == NAME_None)
		{
			LODScreenSizes[LODIndex].Default = NewValue;

			// Make sure we aren't trying to overlap or have more than one LOD for a value
			for (int32 i = 1; i < MAX_STATIC_MESH_LODS; ++i)
			{
				float MaxValue = FMath::Max(LODScreenSizes[i-1].Default - MinimumDifferenceInScreenSize, 0.0f);
				LODScreenSizes[i].Default = FMath::Min(LODScreenSizes[i].Default, MaxValue);
			}
		}
		else
		{
			// Per-platform overrides don't have any restrictions
			float* PlatformScreenSize = LODScreenSizes[LODIndex].PerPlatform.Find(PlatformGroupName);
			if (PlatformScreenSize != nullptr)
			{
				*PlatformScreenSize = NewValue;
			}
		}

		// Push changes immediately.
		for (int32 i = 0; i < MAX_STATIC_MESH_LODS; ++i)
		{
			if (StaticMesh->SourceModels.IsValidIndex(i))
			{
				StaticMesh->SourceModels[i].ScreenSize = LODScreenSizes[i];
			}
			if (StaticMesh->RenderData
				&& StaticMesh->RenderData->LODResources.IsValidIndex(i))
			{
				StaticMesh->RenderData->ScreenSize[i] = LODScreenSizes[i];
			}
		}

		// Reregister static mesh components using this mesh.
		{
			FStaticMeshComponentRecreateRenderStateContext ReregisterContext(StaticMesh,false);
			StaticMesh->Modify();
		}

		StaticMeshEditor.RefreshViewport();
	}
}

void FLevelOfDetailSettingsLayout::OnLODScreenSizeCommitted( float NewValue, ETextCommit::Type CommitType, FName PlatformGroupName, int32 LODIndex )
{
	OnLODScreenSizeChanged(NewValue, PlatformGroupName, LODIndex);
}

void FLevelOfDetailSettingsLayout::UpdateLODNames()
{
	LODNames.Empty();
	LODNames.Add( MakeShareable( new FString( LOCTEXT("BaseLOD", "LOD 0").ToString() ) ) );
	for(int32 LODLevelID = 1; LODLevelID < LODCount; ++LODLevelID)
	{
		LODNames.Add( MakeShareable( new FString( FText::Format( NSLOCTEXT("LODSettingsLayout", "LODLevel_Reimport", "Reimport LOD Level {0}"), FText::AsNumber( LODLevelID ) ).ToString() ) ) );
	}
	LODNames.Add( MakeShareable( new FString( FText::Format( NSLOCTEXT("LODSettingsLayout", "LODLevel_Import", "Import LOD Level {0}"), FText::AsNumber( LODCount ) ).ToString() ) ) );
}

void FLevelOfDetailSettingsLayout::OnBuildSettingsExpanded(bool bIsExpanded, int32 LODIndex)
{
	check(LODIndex >= 0 && LODIndex < MAX_STATIC_MESH_LODS);
	bBuildSettingsExpanded[LODIndex] = bIsExpanded;
}

void FLevelOfDetailSettingsLayout::OnReductionSettingsExpanded(bool bIsExpanded, int32 LODIndex)
{
	check(LODIndex >= 0 && LODIndex < MAX_STATIC_MESH_LODS);
	bReductionSettingsExpanded[LODIndex] = bIsExpanded;
}

void FLevelOfDetailSettingsLayout::OnSectionSettingsExpanded(bool bIsExpanded, int32 LODIndex)
{
	check(LODIndex >= 0 && LODIndex < MAX_STATIC_MESH_LODS);
	bSectionSettingsExpanded[LODIndex] = bIsExpanded;
}

void FLevelOfDetailSettingsLayout::OnLODGroupChanged(TSharedPtr<FString> NewValue, ESelectInfo::Type SelectInfo)
{
	UStaticMesh* StaticMesh = StaticMeshEditor.GetStaticMesh();
	check(StaticMesh);
	int32 GroupIndex = LODGroupOptions.Find(NewValue);
	FName NewGroup = LODGroupNames[GroupIndex];
	if (StaticMesh->LODGroup != NewGroup)
	{
		if (NewGroup != NAME_None)
		{
			EAppReturnType::Type DialogResult = FMessageDialog::Open(
				EAppMsgType::YesNo,
				FText::Format(LOCTEXT("ApplyDefaultLODSettings", "Changing LOD group will overwrite the current settings with the defaults from LOD group '{0}'. Do you wish to continue?"), FText::FromString(**NewValue))
			);
			if (DialogResult == EAppReturnType::Yes)
			{
				StaticMesh->SetLODGroup(NewGroup);
				// update the internal count
				LODCount = StaticMesh->SourceModels.Num();
				StaticMeshEditor.RefreshTool();
			}
			else
			{
				// Overriding the selection; ensure that the widget correctly reflects the property value
				int32 Index = LODGroupNames.Find(StaticMesh->LODGroup);
				check(Index != INDEX_NONE);
				LODGroupComboBox->SetSelectedItem(LODGroupOptions[Index]);
			}
		}
		else
		{
			//Setting to none just change the LODGroup to None, the LOD count will not change
			StaticMesh->SetLODGroup(NewGroup);
			StaticMeshEditor.RefreshTool();
		}
	}
}

bool FLevelOfDetailSettingsLayout::IsAutoLODEnabled() const
{
	UStaticMesh* StaticMesh = StaticMeshEditor.GetStaticMesh();
	check(StaticMesh);
	return StaticMesh->bAutoComputeLODScreenSize;
}

ECheckBoxState FLevelOfDetailSettingsLayout::IsAutoLODChecked() const
{
	return IsAutoLODEnabled() ? ECheckBoxState::Checked : ECheckBoxState::Unchecked;
}

void FLevelOfDetailSettingsLayout::OnAutoLODChanged(ECheckBoxState NewState)
{
	UStaticMesh* StaticMesh = StaticMeshEditor.GetStaticMesh();
	check(StaticMesh);
	StaticMesh->Modify();
	StaticMesh->bAutoComputeLODScreenSize = (NewState == ECheckBoxState::Checked) ? true : false;
	if (!StaticMesh->bAutoComputeLODScreenSize)
	{
		if (StaticMesh->SourceModels.IsValidIndex(0))
		{
			StaticMesh->SourceModels[0].ScreenSize.Default = 1.0f;
		}
		for (int32 LODIndex = 1; LODIndex < StaticMesh->SourceModels.Num(); ++LODIndex)
		{
			StaticMesh->SourceModels[LODIndex].ScreenSize.Default = StaticMesh->RenderData->ScreenSize[LODIndex].Default;
		}
	}
	StaticMesh->PostEditChange();
	StaticMeshEditor.RefreshTool();
}

void FLevelOfDetailSettingsLayout::OnImportLOD(TSharedPtr<FString> NewValue, ESelectInfo::Type SelectInfo)
{
	int32 LODIndex = 0;
	if( LODNames.Find(NewValue, LODIndex) && LODIndex > 0 )
	{
		UStaticMesh* StaticMesh = StaticMeshEditor.GetStaticMesh();
		check(StaticMesh);

		//Are we a new imported LOD, we want to set some value for new imported LOD.
		//This boolean prevent changing the value when the LOD is reimport
		bool bImportCustomLOD = (LODIndex >= StaticMesh->SourceModels.Num());
		
		bool bResult = FbxMeshUtils::ImportMeshLODDialog(StaticMesh,LODIndex);

		if (bImportCustomLOD && bResult && StaticMesh->SourceModels.IsValidIndex(LODIndex))
		{
			//Custom LOD should reduce base on them self when they get imported.
			StaticMesh->SourceModels[LODIndex].ReductionSettings.BaseLODModel = LODIndex;
		}
		StaticMesh->PostEditChange();
		StaticMeshEditor.RefreshTool();
	}

}

bool FLevelOfDetailSettingsLayout::IsApplyNeeded() const
{
	UStaticMesh* StaticMesh = StaticMeshEditor.GetStaticMesh();
	check(StaticMesh);

	if (StaticMesh->SourceModels.Num() != LODCount)
	{
		return true;
	}

	for (int32 LODIndex = 0; LODIndex < LODCount; ++LODIndex)
	{
		FStaticMeshSourceModel& SrcModel = StaticMesh->SourceModels[LODIndex];
		if (BuildSettingsWidgets[LODIndex].IsValid()
			&& SrcModel.BuildSettings != BuildSettingsWidgets[LODIndex]->GetSettings())
		{
			return true;
		}
		if (ReductionSettingsWidgets[LODIndex].IsValid()
			&& SrcModel.ReductionSettings != ReductionSettingsWidgets[LODIndex]->GetSettings())
		{
			return true;
		}
	}

	return false;
}

void FLevelOfDetailSettingsLayout::ApplyChanges()
{
	UStaticMesh* StaticMesh = StaticMeshEditor.GetStaticMesh();
	check(StaticMesh);

	// Calling Begin and EndSlowTask are rather dangerous because they tick
	// Slate. Call them here and flush rendering commands to be sure!.

	FFormatNamedArguments Args;
	Args.Add( TEXT("StaticMeshName"), FText::FromString( StaticMesh->GetName() ) );
	GWarn->BeginSlowTask( FText::Format( LOCTEXT("ApplyLODChanges", "Applying changes to {StaticMeshName}..."), Args ), true );
	FlushRenderingCommands();

	StaticMesh->Modify();
	StaticMesh->SetNumSourceModels(LODCount);

	for (int32 LODIndex = 0; LODIndex < LODCount; ++LODIndex)
	{
		FStaticMeshSourceModel& SrcModel = StaticMesh->SourceModels[LODIndex];
		if (BuildSettingsWidgets[LODIndex].IsValid())
		{
			SrcModel.BuildSettings = BuildSettingsWidgets[LODIndex]->GetSettings();
		}
		if (ReductionSettingsWidgets[LODIndex].IsValid())
		{
			SrcModel.ReductionSettings = ReductionSettingsWidgets[LODIndex]->GetSettings();
		}

		if (LODIndex == 0)
		{
			SrcModel.ScreenSize.Default = 1.0f;
		}
		else
		{
			SrcModel.ScreenSize = LODScreenSizes[LODIndex];
			FStaticMeshSourceModel& PrevModel = StaticMesh->SourceModels[LODIndex-1];
			if(SrcModel.ScreenSize.Default >= PrevModel.ScreenSize.Default)
			{
				const float DefaultScreenSizeDifference = 0.01f;
				LODScreenSizes[LODIndex].Default = LODScreenSizes[LODIndex-1].Default - DefaultScreenSizeDifference;

				// Make sure there are no incorrectly overlapping values
				SrcModel.ScreenSize.Default = 1.0f - 0.01f * LODIndex;
			}
		}
	}
	StaticMesh->PostEditChange();

	GWarn->EndSlowTask();

	StaticMeshEditor.RefreshTool();
}

FReply FLevelOfDetailSettingsLayout::OnApply()
{
	ApplyChanges();
	return FReply::Handled();
}

void FLevelOfDetailSettingsLayout::OnLODCountChanged(int32 NewValue)
{
	LODCount = FMath::Clamp<int32>(NewValue, 1, MAX_STATIC_MESH_LODS);

	UpdateLODNames();
}

void FLevelOfDetailSettingsLayout::OnLODCountCommitted(int32 InValue, ETextCommit::Type CommitInfo)
{
	OnLODCountChanged(InValue);
}

FText FLevelOfDetailSettingsLayout::GetLODCountTooltip() const
{
	if(IsAutoMeshReductionAvailable())
	{
		return LOCTEXT("LODCountTooltip", "The number of LODs for this static mesh. If auto mesh reduction is available, setting this number will determine the number of LOD levels to auto generate.");
	}

	return LOCTEXT("LODCountTooltip_Disabled", "Auto mesh reduction is unavailable! Please provide a mesh reduction interface such as Simplygon to use this feature or manually import LOD levels.");
}

int32 FLevelOfDetailSettingsLayout::GetMinLOD(FName Platform) const
{
	UStaticMesh* StaticMesh = StaticMeshEditor.GetStaticMesh();
	check(StaticMesh);

	int32* ValuePtr = (Platform == NAME_None) ? nullptr : StaticMesh->MinLOD.PerPlatform.Find(Platform);
	return (ValuePtr != nullptr) ? *ValuePtr : StaticMesh->MinLOD.Default;
}

void FLevelOfDetailSettingsLayout::OnMinLODChanged(int32 NewValue, FName Platform)
{
	UStaticMesh* StaticMesh = StaticMeshEditor.GetStaticMesh();
	check(StaticMesh);

	{
		FStaticMeshComponentRecreateRenderStateContext ReregisterContext(StaticMesh, false);
		NewValue = FMath::Clamp<int32>(NewValue, 0, MAX_STATIC_MESH_LODS - 1);
		if (Platform == NAME_None)
		{
			StaticMesh->MinLOD.Default = NewValue;
		}
		else
		{
			int32* ValuePtr = StaticMesh->MinLOD.PerPlatform.Find(Platform);
			if (ValuePtr != nullptr)
			{
				*ValuePtr = NewValue;
			}
		}
		StaticMesh->Modify();
	}
	StaticMeshEditor.RefreshViewport();
}

void FLevelOfDetailSettingsLayout::OnMinLODCommitted(int32 InValue, ETextCommit::Type CommitInfo, FName Platform)
{
	OnMinLODChanged(InValue, Platform);
}

FText FLevelOfDetailSettingsLayout::GetMinLODTooltip() const
{
	return LOCTEXT("MinLODTooltip", "The minimum LOD to use for rendering.  This can be overridden in components.");
}

TSharedRef<SWidget> FLevelOfDetailSettingsLayout::GetMinLODWidget(FName PlatformGroupName) const
{
	return SNew(SSpinBox<int32>)
		.Font(IDetailLayoutBuilder::GetDetailFont())
		.Value(this, &FLevelOfDetailSettingsLayout::GetMinLOD, PlatformGroupName)
		.OnValueChanged(this, &FLevelOfDetailSettingsLayout::OnMinLODChanged, PlatformGroupName)
		.OnValueCommitted(this, &FLevelOfDetailSettingsLayout::OnMinLODCommitted, PlatformGroupName)
		.MinValue(0)
		.MaxValue(MAX_STATIC_MESH_LODS)
		.ToolTipText(this, &FLevelOfDetailSettingsLayout::GetMinLODTooltip)
		.IsEnabled(FLevelOfDetailSettingsLayout::GetLODCount() > 1);
}

bool FLevelOfDetailSettingsLayout::AddMinLODPlatformOverride(FName PlatformGroupName)
{
	FScopedTransaction Transaction(LOCTEXT("AddMinLODPlatformOverride", "Add Min LOD Platform Override"));
	UStaticMesh* StaticMesh = StaticMeshEditor.GetStaticMesh();
	check(StaticMesh);
	StaticMesh->Modify();
	if (StaticMesh->MinLOD.PerPlatform.Find(PlatformGroupName) == nullptr)
	{
		float Value = StaticMesh->MinLOD.Default;
		StaticMesh->MinLOD.PerPlatform.Add(PlatformGroupName, Value);
		OnMinLODChanged(Value, PlatformGroupName);
		return true;
	}
	return false;
}

bool FLevelOfDetailSettingsLayout::RemoveMinLODPlatformOverride(FName PlatformGroupName)
{
	FScopedTransaction Transaction(LOCTEXT("RemoveMinLODPlatformOverride", "Remove Min LOD Platform Override"));
	UStaticMesh* StaticMesh = StaticMeshEditor.GetStaticMesh();
	check(StaticMesh);
	StaticMesh->Modify();
	if (StaticMesh->MinLOD.PerPlatform.Remove(PlatformGroupName) != 0)
	{
		OnMinLODChanged(StaticMesh->MinLOD.Default, PlatformGroupName);
		return true;
	}
	return false;
}

TArray<FName> FLevelOfDetailSettingsLayout::GetMinLODPlatformOverrideNames() const
{
	UStaticMesh* StaticMesh = StaticMeshEditor.GetStaticMesh();
	check(StaticMesh);
	TArray<FName> KeyArray;
	StaticMesh->MinLOD.PerPlatform.GenerateKeyArray(KeyArray);
	KeyArray.Sort();
	return KeyArray;
}

FText FLevelOfDetailSettingsLayout::GetLODCustomModeNameContent(int32 LODIndex) const
{
	int32 CurrentLodIndex = 0;
	if (StaticMeshEditor.GetStaticMeshComponent() != nullptr)
	{
		CurrentLodIndex = StaticMeshEditor.GetStaticMeshComponent()->ForcedLodModel;
	}
	int32 RealCurrentLODIndex = (CurrentLodIndex == 0 ? 0 : CurrentLodIndex - 1);
	if (LODIndex == INDEX_NONE)
	{
		return LOCTEXT("GetLODCustomModeNameContent", "Custom");
	}
	return FText::Format(LOCTEXT("GetLODModeNameContent", "LOD{0}"), LODIndex);
}

ECheckBoxState FLevelOfDetailSettingsLayout::IsLODCustomModeCheck(int32 LODIndex) const
{
	int32 CurrentLodIndex = 0;
	if (StaticMeshEditor.GetStaticMeshComponent() != nullptr)
	{
		CurrentLodIndex = StaticMeshEditor.GetStaticMeshComponent()->ForcedLodModel;
	}
	if (LODIndex == INDEX_NONE)
	{
		return StaticMeshEditor.GetCustomData(CustomDataKey_LODEditMode) > 0 ? ECheckBoxState::Checked : ECheckBoxState::Unchecked;
	}
	return DetailDisplayLODs[LODIndex] ? ECheckBoxState::Checked : ECheckBoxState::Unchecked;
}

void FLevelOfDetailSettingsLayout::SetLODCustomModeCheck(ECheckBoxState NewState, int32 LODIndex)
{
	int32 CurrentLodIndex = 0;
	if (StaticMeshEditor.GetStaticMeshComponent() != nullptr)
	{
		CurrentLodIndex = StaticMeshEditor.GetStaticMeshComponent()->ForcedLodModel;
	}
	if (LODIndex == INDEX_NONE)
	{
		if (NewState == ECheckBoxState::Unchecked)
		{
			StaticMeshEditor.SetCustomData(CustomDataKey_LODEditMode, 0);
			SectionSettingsWidgets[0]->SetCurrentLOD(CurrentLodIndex);
			for (int32 DetailLODIndex = 0; DetailLODIndex < MAX_STATIC_MESH_LODS; ++DetailLODIndex)
			{
				if (!LodCategories.IsValidIndex(DetailLODIndex))
				{
					break;
				}
				LodCategories[DetailLODIndex]->SetCategoryVisibility(DetailLODIndex == (CurrentLodIndex == 0 ? 0 : CurrentLodIndex-1));
			}
		}
		else
		{
			StaticMeshEditor.SetCustomData(CustomDataKey_LODEditMode, 1);
			SectionSettingsWidgets[0]->SetCurrentLOD(0);
		}
	}
	else if(StaticMeshEditor.GetCustomData(CustomDataKey_LODEditMode) > 0)
	{
		DetailDisplayLODs[LODIndex] = NewState == ECheckBoxState::Checked;
		StaticMeshEditor.SetCustomData(CustomDataKey_LODVisibilityState + LODIndex, DetailDisplayLODs[LODIndex] ? 1 : 0);
	}

	if (StaticMeshEditor.GetCustomData(CustomDataKey_LODEditMode) > 0)
	{
		for (int32 DetailLODIndex = 0; DetailLODIndex < MAX_STATIC_MESH_LODS; ++DetailLODIndex)
		{
			if (!LodCategories.IsValidIndex(DetailLODIndex))
			{
				break;
			}
			LodCategories[DetailLODIndex]->SetCategoryVisibility(DetailDisplayLODs[DetailLODIndex]);
		}
	}

	if (LodCustomCategory != nullptr)
	{
		LodCustomCategory->SetShowAdvanced(StaticMeshEditor.GetCustomData(CustomDataKey_LODEditMode) > 0);
	}
}

bool FLevelOfDetailSettingsLayout::IsLODCustomModeEnable(int32 LODIndex) const
{
	if (LODIndex == INDEX_NONE)
	{
		// Custom checkbox is always enable
		return true;
	}
	return StaticMeshEditor.GetCustomData(CustomDataKey_LODEditMode) > 0;
}

TSharedRef<SWidget> FLevelOfDetailSettingsLayout::OnGenerateLodComboBoxForLodPicker()
{
	return SNew(SComboButton)
		//.Visibility(this, &FLevelOfDetailSettingsLayout::LodComboBoxVisibilityForLodPicker)
		.IsEnabled(this, &FLevelOfDetailSettingsLayout::IsLodComboBoxEnabledForLodPicker)
		.OnGetMenuContent(this, &FLevelOfDetailSettingsLayout::OnGenerateLodMenuForLodPicker)
		.VAlign(VAlign_Center)
		.ContentPadding(2)
		.ButtonContent()
		[
			SNew(STextBlock)
			.Font(IDetailLayoutBuilder::GetDetailFont())
			.Text(this, &FLevelOfDetailSettingsLayout::GetCurrentLodName)
			.ToolTipText(this, &FLevelOfDetailSettingsLayout::GetCurrentLodTooltip)
		];
}

EVisibility FLevelOfDetailSettingsLayout::LodComboBoxVisibilityForLodPicker() const
{
	//No combo box when in Custom mode
	if (StaticMeshEditor.GetCustomData(CustomDataKey_LODEditMode) > 0)
	{
		return EVisibility::Hidden;
	}
	return EVisibility::All;
}

bool FLevelOfDetailSettingsLayout::IsLodComboBoxEnabledForLodPicker() const
{
	//No combo box when in Custom mode
	return StaticMeshEditor.GetCustomData(CustomDataKey_LODEditMode) <= 0;
}

TSharedRef<SWidget> FLevelOfDetailSettingsLayout::OnGenerateLodMenuForLodPicker()
{
	UStaticMesh* StaticMesh = StaticMeshEditor.GetStaticMesh();

	if (StaticMesh == nullptr)
	{
		return SNullWidget::NullWidget;
	}

	bool bAutoLod = false;
	if (StaticMeshEditor.GetStaticMeshComponent() != nullptr)
	{
		bAutoLod = StaticMeshEditor.GetStaticMeshComponent()->ForcedLodModel == 0;
	}
	const int32 StaticMeshLODCount = StaticMesh->GetNumLODs();
	if (StaticMeshLODCount < 2)
	{
		return SNullWidget::NullWidget;
	}
	FMenuBuilder MenuBuilder(true, NULL);

	FText AutoLodText = FText::FromString((TEXT("LOD Auto")));
	FUIAction AutoLodAction(FExecuteAction::CreateSP(this, &FLevelOfDetailSettingsLayout::OnSelectedLODChanged, 0));
	MenuBuilder.AddMenuEntry(AutoLodText, LOCTEXT("OnGenerateLodMenuForLodPicker_Auto_ToolTip", "With Auto LOD selected, LOD0's properties are visible for editing."), FSlateIcon(), AutoLodAction);
	// Add a menu item for each texture.  Clicking on the texture will display it in the content browser
	for (int32 AllLodIndex = 0; AllLodIndex < StaticMeshLODCount; ++AllLodIndex)
	{
		FText LODLevelString = FText::FromString((TEXT("LOD ") + FString::FromInt(AllLodIndex)));
		FUIAction Action(FExecuteAction::CreateSP(this, &FLevelOfDetailSettingsLayout::OnSelectedLODChanged, AllLodIndex + 1));
		MenuBuilder.AddMenuEntry(LODLevelString, FText::GetEmpty(), FSlateIcon(), Action);
	}

	return MenuBuilder.MakeWidget();
}

void FLevelOfDetailSettingsLayout::OnSelectedLODChanged(int32 NewLodIndex)
{
	if (StaticMeshEditor.GetStaticMeshComponent() == nullptr)
	{
		return;
	}
	int32 CurrentDisplayLOD = StaticMeshEditor.GetStaticMeshComponent()->ForcedLodModel;
	int32 RealCurrentDisplayLOD = CurrentDisplayLOD == 0 ? 0 : CurrentDisplayLOD - 1;
	int32 RealNewLOD = NewLodIndex == 0 ? 0 : NewLodIndex - 1;

	if (CurrentDisplayLOD == NewLodIndex || !LodCategories.IsValidIndex(RealCurrentDisplayLOD) || !LodCategories.IsValidIndex(RealNewLOD))
	{
		return;
	}

	StaticMeshEditor.GetStaticMeshComponent()->SetForcedLodModel(NewLodIndex);

	//Reset the preview section since we do not edit the same LOD
	StaticMeshEditor.GetStaticMeshComponent()->SetSectionPreview(INDEX_NONE);
	StaticMeshEditor.GetStaticMeshComponent()->SelectedEditorSection = INDEX_NONE;

	//Broadcast that the LOD model has changed
	StaticMeshEditor.BroadcastOnSelectedLODChanged();
}

FText FLevelOfDetailSettingsLayout::GetCurrentLodName() const
{
	bool bAutoLod = false;
	if (StaticMeshEditor.GetStaticMeshComponent() != nullptr)
	{
		bAutoLod = StaticMeshEditor.GetStaticMeshComponent()->ForcedLodModel == 0;
	}
	int32 CurrentDisplayLOD = bAutoLod ? 0 : StaticMeshEditor.GetStaticMeshComponent()->ForcedLodModel - 1;
	return FText::FromString(bAutoLod ? FString(TEXT("LOD Auto")) : (FString(TEXT("LOD ")) + FString::FromInt(CurrentDisplayLOD)));
}

FText FLevelOfDetailSettingsLayout::GetCurrentLodTooltip() const
{
	if (StaticMeshEditor.GetStaticMeshComponent() != nullptr && StaticMeshEditor.GetStaticMeshComponent()->ForcedLodModel == 0)
	{
		return FText::FromString(TEXT("LOD0 is edit when selecting Auto LOD"));
	}
	return FText::GetEmpty();
}


#undef LOCTEXT_NAMESPACE<|MERGE_RESOLUTION|>--- conflicted
+++ resolved
@@ -1,8 +1,4 @@
-<<<<<<< HEAD
-﻿// Copyright 1998-2019 Epic Games, Inc. All Rights Reserved.
-=======
 // Copyright 1998-2019 Epic Games, Inc. All Rights Reserved.
->>>>>>> 8fc25ea1
 
 #include "StaticMeshEditorTools.h"
 #include "Framework/Commands/UIAction.h"
@@ -1304,29 +1300,6 @@
 				.OnCheckStateChanged(this, &FMeshReductionSettingsLayout::OnRecalculateNormalsChanged)
 				];
 		}
-<<<<<<< HEAD
-
-		{
-			ChildrenBuilder.AddCustomRow(LOCTEXT("HardEdgeAngle", "Hard Edge Angle"))
-				.NameContent()
-				[
-					SNew(STextBlock)
-					.Font(IDetailLayoutBuilder::GetDetailFont())
-				.Text(LOCTEXT("HardEdgeAngle", "Hard Edge Angle"))
-				]
-			.ValueContent()
-				[
-					SNew(SSpinBox<float>)
-					.Font(IDetailLayoutBuilder::GetDetailFont())
-				.MinValue(0.0f)
-				.MaxValue(180.0f)
-				.Value(this, &FMeshReductionSettingsLayout::GetHardAngleThreshold)
-				.OnValueChanged(this, &FMeshReductionSettingsLayout::OnHardAngleThresholdChanged)
-				.OnValueCommitted(this, &FMeshReductionSettingsLayout::OnHardAngleThresholdCommitted)
-				];
-
-		}
-=======
 
 		{
 			ChildrenBuilder.AddCustomRow(LOCTEXT("HardEdgeAngle", "Hard Edge Angle"))
@@ -1373,8 +1346,8 @@
 				.Value(this, &FMeshReductionSettingsLayout::GetBaseLODIndex)
 				.OnValueChanged(this, &FMeshReductionSettingsLayout::SetBaseLODIndex)
 			];
->>>>>>> 8fc25ea1
-	}
+	}
+
 	{
 		ChildrenBuilder.AddCustomRow( LOCTEXT("ApplyChanges", "Apply Changes") )
 			.ValueContent()
@@ -1610,8 +1583,6 @@
 	}
 }
 
-<<<<<<< HEAD
-=======
 TOptional<int32> FMeshReductionSettingsLayout::GetBaseLODIndex() const
 {
 	return ReductionSettings.BaseLODModel;
@@ -1625,7 +1596,6 @@
 	}
 }
 
->>>>>>> 8fc25ea1
 FMeshSectionSettingsLayout::~FMeshSectionSettingsLayout()
 {
 }
