--- conflicted
+++ resolved
@@ -116,11 +116,7 @@
 				.Content()
 				[
 					SNew(SImage)
-<<<<<<< HEAD
-					.Image(FEditorStyle::GetBrush("MeshPaint.FindInCB"))
-=======
 					.Image(FAppStyle::GetBrush("MeshPaint.FindInCB"))
->>>>>>> d731a049
 				]
 			]
 		];
