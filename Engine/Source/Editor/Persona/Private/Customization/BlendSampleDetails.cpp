--- conflicted
+++ resolved
@@ -95,11 +95,7 @@
 	const int32 NumParameters = BlendSpace->IsA<UBlendSpace1D>() ? 1 : 2;
 	for (int32 ParameterIndex = 0; ParameterIndex < NumParameters; ++ParameterIndex)
 	{
-<<<<<<< HEAD
-		auto ValueChangedLambda = [BlendSpace, SampleIndex, ParameterIndex, OnSampleMoved](const float NewValue)
-=======
 		auto ValueChangedLambda = [BlendSpace, SampleIndex, ParameterIndex, OnSampleMoved](const float NewValue, bool bIsInteractive)
->>>>>>> 9f6ccf49
 		{
 			const FBlendParameter& BlendParameter = BlendSpace->GetBlendParameter(ParameterIndex);
 			const FBlendSample& Sample = BlendSpace->GetBlendSample(SampleIndex);
