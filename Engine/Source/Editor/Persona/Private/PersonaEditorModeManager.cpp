--- conflicted
+++ resolved
@@ -13,25 +13,12 @@
 {
 	for (const UEdMode* Mode : ActiveScriptableModes)
 	{
-<<<<<<< HEAD
-		FEdMode* LegacyMode = Mode->AsLegacyMode();
-		// Hack for UE-136071, UE-141936. ClothPaintModes are not IPersonaEditModes, but are FEdModes.
-		if (LegacyMode && LegacyMode->GetID() != FEditorModeID("ClothPaintMode"))
-		{
-			if (IPersonaEditMode* EditMode = static_cast<IPersonaEditMode*>(LegacyMode))
-			{
-				FSphere Target;
-				if (EditMode->GetCameraTarget(Target))
-				{
-					OutTarget = Target;
-=======
 		if (const UEditorInteractiveToolsContext* ModeInteractiveToolsContext = Mode->GetInteractiveToolsContext())
 		{
 			if (const IAnimationEditContext* PersonaContext = ModeInteractiveToolsContext->ContextObjectStore->FindContext<UAnimationEditModeContext>())
 			{
 				if (PersonaContext->GetCameraTarget(OutTarget))
 				{
->>>>>>> d731a049
 					return true;
 				}
 			}
@@ -44,21 +31,11 @@
 {
 	for (const UEdMode* Mode : ActiveScriptableModes)
 	{
-<<<<<<< HEAD
-		FEdMode* LegacyMode = Mode->AsLegacyMode();
-		// Hack for UE-136071, UE-141936. ClothPaintModes are not IPersonaEditModes, but are FEdModes.
-		if (LegacyMode && LegacyMode->GetID() != FEditorModeID("ClothPaintMode"))
-		{
-			if (IPersonaEditMode* EditMode = static_cast<IPersonaEditMode*>(LegacyMode))
-			{
-				EditMode->GetOnScreenDebugInfo(OutDebugText);
-=======
 		if (const UEditorInteractiveToolsContext* ModeInteractiveToolsContext = Mode->GetInteractiveToolsContext())
 		{
 			if (const IAnimationEditContext* PersonaContext = ModeInteractiveToolsContext->ContextObjectStore->FindContext<UAnimationEditModeContext>())
 			{
 				PersonaContext->GetOnScreenDebugInfo(OutDebugText);
->>>>>>> d731a049
 			}
 		}
 	}
