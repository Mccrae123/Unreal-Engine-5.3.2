--- conflicted
+++ resolved
@@ -12,15 +12,6 @@
 	for (UEdMode* Mode : ActiveScriptableModes)
 	{
 		FEdMode* LegacyMode = Mode->AsLegacyMode();
-<<<<<<< HEAD
-		if (IPersonaEditMode* EditMode = static_cast<IPersonaEditMode*>(LegacyMode))
-		{
-			FSphere Target;
-			if (EditMode->GetCameraTarget(Target))
-			{
-				OutTarget = Target;
-				return true;
-=======
 		// Hack for UE-136071, UE-141936. ClothPaintModes are not IPersonaEditModes, but are FEdModes.
 		if (LegacyMode && LegacyMode->GetID() != FEditorModeID("ClothPaintMode"))
 		{
@@ -32,7 +23,6 @@
 					OutTarget = Target;
 					return true;
 				}
->>>>>>> 6bbb88c8
 			}
 		}
 	}
@@ -43,14 +33,6 @@
 void FPersonaEditorModeManager::GetOnScreenDebugInfo(TArray<FText>& OutDebugText) const
 {
 	for (UEdMode* Mode : ActiveScriptableModes)
-<<<<<<< HEAD
-	{
-		FEdMode* LegacyMode = Mode->AsLegacyMode();
-		if (IPersonaEditMode* EditMode = static_cast<IPersonaEditMode*>(LegacyMode))
-		{
-			EditMode->GetOnScreenDebugInfo(OutDebugText);
-		}
-=======
 	{
 		FEdMode* LegacyMode = Mode->AsLegacyMode();
 		// Hack for UE-136071, UE-141936. ClothPaintModes are not IPersonaEditModes, but are FEdModes.
@@ -75,7 +57,6 @@
 		ComponentSet->DeselectAll();
 		ComponentSet->Select(PersonaPreviewScene->GetPreviewMeshComponent(), true);
 		ComponentSet->EndBatchSelectOperation();
->>>>>>> 6bbb88c8
 	}
 
 	FAssetEditorModeManager::SetPreviewScene(NewPreviewScene);
