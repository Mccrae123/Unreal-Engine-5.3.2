--- conflicted
+++ resolved
@@ -889,13 +889,8 @@
 			GridPosition.Y += Padding.Y / 2;
 
 			FSlateDrawElement::MakeText(
-<<<<<<< HEAD
-				OutDrawElements, DrawLayerId + 2, AllottedGeometry.MakeChild(GridPosition + Padding / 2,
-					FVector2D(1.0f, 1.0f)).ToPaintGeometry(), Name, FontInfo, ESlateDrawEffect::None, FLinearColor::White);
-=======
 				OutDrawElements, DrawLayerId + 2, AllottedGeometry.MakeChild(FVector2f(1.0f, 1.0f),
 					FSlateLayoutTransform(GridPosition + Padding / 2)).ToPaintGeometry(), Name, FontInfo, ESlateDrawEffect::None, FLinearColor::White);
->>>>>>> 74d0b334
 		}
 	}
 }
