// Copyright Epic Games, Inc. All Rights Reserved.

#include "SAnimationBlendSpaceGridWidget.h"

#include "Animation/AnimSequence.h"
#include "Animation/BlendSpace.h"
#include "Animation/BlendSpace1D.h"

#include "Widgets/Input/SButton.h"
#include "Widgets/SBoxPanel.h"
#include "Widgets/Layout/SBorder.h"
#include "Widgets/Text/STextBlock.h"
#include "Rendering/DrawElements.h"
#include "Layout/WidgetPath.h"
#include "Framework/Application/MenuStack.h"
#include "Framework/Application/SlateApplication.h"
#include "Widgets/Images/SImage.h"
#include "Widgets/Input/SNumericEntryBox.h"
#include "Widgets/SToolTip.h"

#include "IDetailsView.h"
#include "UObject/StructOnScope.h"
#include "Styling/AppStyle.h"
#include "PropertyEditorModule.h"
#include "IStructureDetailsView.h"

#include "Customization/BlendSampleDetails.h"
#include "AssetRegistry/AssetData.h"
#include "DragAndDrop/AssetDragDropOp.h"
#include "Settings/EditorStyleSettings.h"

#include "Widgets/Input/SButton.h"
#include "Fonts/FontMeasure.h"
#include "Modules/ModuleManager.h"

#include "Framework/MultiBox/MultiBoxBuilder.h"
#include "Styling/StyleColors.h"

#include "JsonObjectConverter.h"
#include "HAL/PlatformApplicationMisc.h"
#include "AnimGraphNode_BlendSpaceGraphBase.h"
#include "BlendSpaceGraph.h"
#include "AnimationBlendSpaceSampleGraph.h"
#include "EdGraphUtilities.h"
#include "AnimGraphNode_BlendSpaceSampleResult.h"
#include "ScopedTransaction.h"
#include "Framework/Commands/GenericCommands.h"
#include "Framework/Commands/UICommandList.h"


#define LOCTEXT_NAMESPACE "SAnimationBlendSpaceGridWidget"

// Draws additional data on the triangulation to help debugging
//#define DEBUG_BLENDSPACE_TRIANGULATION

// Threshold for it being considered a problem that when a lookup is made at the same location as a sample, the returned
// weight is less than this.
static const float SampleLookupWeightThreshold = 0.2f;

// Flag any triangle that has an interior angle smaller than this (degrees)
static const float CriticalTriangulationAngle = 4.0f;

// Flag any triangle that has a smaller area than this (normalized units)
static const float CriticalTriangulationArea = 5e-4f;

// Identifies the clipboard contents as being a blend sample
static const FString BlendSampleClipboardHeaderAsset = TEXT("COPY_BLENDSAMPLE_ASSET");
static const FString BlendSampleClipboardHeaderGraph = TEXT("COPY_BLENDSAMPLE_GRAPH");

//======================================================================================================================
// Paint a filled triangle
static void PaintTriangle(
	const FVector2D&         P0,
	const FVector2D&         P1,
	const FVector2D&         P2,
	const FGeometry&         AllottedGeometry,
	FLinearColor             Color,
	const FSlateBrush*       Brush,
	FSlateWindowElementList& OutDrawElements,
	int32                    DrawLayerId)
{
	const FVector2D* Points[3] = { &P0, &P1, &P2 };

	TArray<FSlateVertex> Vertices;
	Vertices.Reserve(3);

	for (int32 PointIndex = 0; PointIndex != 3; ++PointIndex)
	{
		Vertices.AddZeroed();
		FSlateVertex& NewVert = Vertices.Last();
		NewVert.Position = FVector2f(AllottedGeometry.LocalToAbsolute(*Points[PointIndex]));	// LWC_TODO: Precision loss
		NewVert.Color = Color.ToFColor(false);
	}

	// Fill by making triangles
	TArray<SlateIndex> VertexIndices = { 0, 1, 2 };
	FSlateDrawElement::MakeCustomVerts(
		OutDrawElements, DrawLayerId, Brush->GetRenderingResource(), Vertices, VertexIndices, nullptr, 0, 0);
}

//======================================================================================================================
// Paints a filled polygon with outline, defined by a set of points which don't need to be sorted.
// This will handle concave polygons, but only if the centroid lies inside the polygon.
static void PaintPolygon(
	TArray<FVector2D>&       Points,
	const FGeometry&         AllottedGeometry,
	FLinearColor             FillColor,
	FLinearColor             OutlineColor,
	const FSlateBrush*       Brush,
	FSlateWindowElementList& OutDrawElements,
	int32                    DrawLayerId)
{
	TArray<FSlateVertex> Vertices;
	Vertices.Reserve(Points.Num() + 1);

	// Add a mid-position vertex so that we handle polygons that aren't completely convex
	Vertices.AddZeroed();

	FSlateVertex& MidVertex = Vertices.Last();
	for (int32 PointIndex = 0; PointIndex != Points.Num(); ++PointIndex)
	{
		Vertices.AddZeroed();
		FSlateVertex& NewVert = Vertices.Last();
		NewVert.Position = FVector2f(AllottedGeometry.LocalToAbsolute(Points[PointIndex]));	// LWC_TODO: Precision loss
		NewVert.Color = FillColor.ToFColor(false);
		MidVertex.Position += NewVert.Position;
	}
	MidVertex.Position /= static_cast<float>(Points.Num());
	MidVertex.Color = FillColor.ToFColor(false);

	// Make sure the points all wind correctly relative to the mid point
	struct FComparePoints
	{
		FComparePoints(const FSlateVertex& Mid) : MidPoint(Mid) {}
		bool operator()(const FSlateVertex& A, const FSlateVertex& B) const
		{
			const FVector2D DeltaA = FVector2D(A.Position) - FVector2D(MidPoint.Position);
			const FVector2D DeltaB = FVector2D(B.Position) - FVector2D(MidPoint.Position);
			const double AngleA = FMath::Atan2(DeltaA.Y, DeltaA.X);
			const double AngleB = FMath::Atan2(DeltaB.Y, DeltaB.X);
			return AngleA < AngleB;
		}
		FSlateVertex MidPoint;
	};
<<<<<<< HEAD
	Sort(Vertices.GetData() + 1, Vertices.Num() - 1, FComparePoints(MidVertex));
=======
	Algo::Sort(MakeArrayView(Vertices.GetData() + 1, Vertices.Num() - 1), FComparePoints(MidVertex));
>>>>>>> 4af6daef

	if (FillColor.A > 0)
	{
		// Fill by making triangles
		TArray<SlateIndex> VertexIndices;
		for (int VertexIndex = 1; VertexIndex < Vertices.Num(); ++VertexIndex)
		{
			VertexIndices.Add(0);
			VertexIndices.Add(VertexIndex);
			VertexIndices.Add(VertexIndex + 1 >= Vertices.Num() ? 1 : VertexIndex + 1);
		}

		FSlateDrawElement::MakeCustomVerts(
			OutDrawElements, DrawLayerId, Brush->GetRenderingResource(), Vertices, VertexIndices, nullptr, 0, 0);
	}

	if (OutlineColor.A > 0)
	{
		TArray<FVector2D> LinePoints;
		LinePoints.Reserve(Points.Num() + 1);
		for (int VertexIndex = 1; VertexIndex <= Vertices.Num(); ++VertexIndex)
		{
			LinePoints.Add(FVector2D(VertexIndex < Vertices.Num() ? Vertices[VertexIndex].Position : Vertices[1].Position));
		}
		FSlateDrawElement::MakeLines(
			OutDrawElements, DrawLayerId + 1, FPaintGeometry(), LinePoints, ESlateDrawEffect::None, OutlineColor, true, 1.0f);
	}
}

//======================================================================================================================
static void PaintCircle(
	const FVector2D&         Centre,
	const float              Radius,
	const int32              NumVerts,
	const FGeometry&         AllottedGeometry,
	FLinearColor             FillColor,
	FLinearColor             OutlineColor,
	const FSlateBrush*       Brush,
	FSlateWindowElementList& OutDrawElements,
	int32                    DrawLayerId)
{
	// NumVerts needs to be a multiple of 4
	int32 NumVertsPerSector = ((NumVerts + 3) / 4);
	TArray<FVector2D> Points;
	Points.SetNum(NumVertsPerSector * 4);
	for (int32 Index = 0 ; Index != NumVertsPerSector ; ++Index)
	{
		float Angle = Index * (HALF_PI / NumVertsPerSector);
		float S, C;
		FMath::SinCos(&S, &C, Angle);
		Points[Index + NumVertsPerSector * 0] = Centre + FVector2D(C * Radius, S * Radius);
		Points[Index + NumVertsPerSector * 1] = Centre + FVector2D(-S * Radius, C * Radius);
		Points[Index + NumVertsPerSector * 2] = Centre + FVector2D(-C * Radius, -S * Radius);
		Points[Index + NumVertsPerSector * 3] = Centre + FVector2D(S * Radius, -C * Radius);
	}
	PaintPolygon(Points, AllottedGeometry, FillColor, OutlineColor, Brush, OutDrawElements, DrawLayerId);
}

void SBlendSpaceGridWidget::Construct(const FArguments& InArgs)
{
	BlendSpaceBase = InArgs._BlendSpaceBase;
	PreviousBlendSpaceBase = BlendSpaceBase.Get();
	TargetPosition = InArgs._Position;
	FilteredPosition = InArgs._FilteredPosition;
	NotifyHook = InArgs._NotifyHook;
	OnSampleAdded = InArgs._OnSampleAdded;
	OnSampleDuplicated = InArgs._OnSampleDuplicated;
	OnSampleMoved = InArgs._OnSampleMoved;
	OnSampleRemoved = InArgs._OnSampleRemoved;
	OnSampleReplaced = InArgs._OnSampleReplaced;
	OnNavigateUp = InArgs._OnNavigateUp;
	OnNavigateDown = InArgs._OnNavigateDown;
	OnCanvasDoubleClicked = InArgs._OnCanvasDoubleClicked;
	OnSampleDoubleClicked = InArgs._OnSampleDoubleClicked;
	OnGetBlendSpaceSampleName = InArgs._OnGetBlendSpaceSampleName;
	OnExtendSampleTooltip = InArgs._OnExtendSampleTooltip;
	bReadOnly = InArgs._ReadOnly;
	bShowAxisLabels = InArgs._ShowAxisLabels;
	bShowSettingsButtons = InArgs._ShowSettingsButtons;
	StatusBarName = InArgs._StatusBarName;

	GridType = (BlendSpaceBase.Get() != nullptr && BlendSpaceBase.Get()->IsA<UBlendSpace1D>()) ? EGridType::SingleAxis : EGridType::TwoAxis;
	BlendParametersToDraw = (GridType == EGridType::SingleAxis) ? 1 : 2;
	
	HighlightedSampleIndex = SelectedSampleIndex = DraggedSampleIndex = ToolTipSampleIndex = INDEX_NONE;
	DragState = EDragState::None;
	// Initialize flags 
	bHighlightPreviewPin = false;
	// Initialize preview value to center or the grid
	PreviewPosition.X = BlendSpaceBase.Get() != nullptr ? (BlendSpaceBase.Get()->GetBlendParameter(0).GetRange() * .5f) + BlendSpaceBase.Get()->GetBlendParameter(0).Min : 0.0f;
	PreviewPosition.Y = BlendSpaceBase.Get() != nullptr ? (GridType == EGridType::TwoAxis ? (BlendSpaceBase.Get()->GetBlendParameter(1).GetRange() * .5f) + BlendSpaceBase.Get()->GetBlendParameter(1).Min : 0.0f) : 0.0f;
	PreviewPosition.Z = 0.0f;

	PreviewFilteredPosition = PreviewPosition;

	bShowTriangulation = true;
	bMouseIsOverGeometry = false;
	bRefreshCachedData = true;
	bStretchToFit = true;
	bShowAnimationNames = false;

	// Register and bind all our menu commands
	FGenericCommands::Register();
	BindCommands();

	InvalidSamplePositionDragDropText = FText::FromString(TEXT("Invalid Sample Position"));

	// Retrieve UI color values
	KeyColor = FAppStyle::GetSlateColor("BlendSpaceKey.Regular");
	HighlightKeyColor = FAppStyle::GetSlateColor("BlendSpaceKey.Highlight");
	SelectKeyColor = FAppStyle::GetSlateColor("BlendSpaceKey.Pressed");
	PreDragKeyColor = FAppStyle::GetSlateColor("BlendSpaceKey.Pressed");
	DragKeyColor = FAppStyle::GetSlateColor("BlendSpaceKey.Drag");
	InvalidColor = FAppStyle::GetSlateColor("BlendSpaceKey.Invalid");
	DropKeyColor = FAppStyle::GetSlateColor("BlendSpaceKey.Drop");
	PreviewKeyColor = FAppStyle::GetSlateColor("BlendSpaceKey.Preview");
	GridLinesColor = GetDefault<UEditorStyleSettings>()->RegularColor;
	GridOutlineColor = GetDefault<UEditorStyleSettings>()->RuleColor;
	TriangulationColor = FSlateColor(EStyleColor::Foreground);
	TriangulationCurrentColor = FSlateColor(EStyleColor::Highlight);

	// Retrieve background and sample key brushes 
	BackgroundImage = FAppStyle::GetBrush(TEXT("Graph.Panel.SolidBackground"));
	KeyBrush = FAppStyle::GetBrush("CurveEd.CurveKey");
	PreviewBrush = FAppStyle::GetBrush("BlendSpaceEditor.PreviewIcon");
	ArrowBrushes[(uint8)EArrowDirection::Up] = FAppStyle::GetBrush("BlendSpaceEditor.ArrowUp");
	ArrowBrushes[(uint8)EArrowDirection::Down] = FAppStyle::GetBrush("BlendSpaceEditor.ArrowDown");
	ArrowBrushes[(uint8)EArrowDirection::Right] = FAppStyle::GetBrush("BlendSpaceEditor.ArrowRight");
	ArrowBrushes[(uint8)EArrowDirection::Left] = FAppStyle::GetBrush("BlendSpaceEditor.ArrowLeft");
	LabelBrush = FAppStyle::GetBrush(TEXT("BlendSpaceEditor.LabelBackground"));
	
	// Retrieve font data 
	FontInfo = FAppStyle::GetFontStyle("CurveEd.InfoFont");

	// Initialize UI layout values
	KeySize = FVector2D(11.0f, 11.0f);
	PreviewSize = FVector2D(21.0f, 21.0f);
	DragThreshold = 9.0f;
	ClickAndHighlightThreshold = 12.0f;
	TextMargin = 8.0f;
	GridMargin = bShowAxisLabels ?  FMargin(MaxVerticalAxisTextWidth + (TextMargin * 2.0f), TextMargin, (HorizontalAxisMaxTextWidth *.5f) + TextMargin, MaxHorizontalAxisTextHeight + (TextMargin * 2.0f)) : 
									FMargin(TextMargin, TextMargin, TextMargin, TextMargin);

	const bool bShowInputBoxLabel = true;
	// Widget construction
	this->ChildSlot
	[
		SNew(SHorizontalBox)
		+ SHorizontalBox::Slot()
		.AutoWidth()
		[
			SNew(SVerticalBox)
			+ SVerticalBox::Slot()
			.AutoHeight()
			[
				SNew(SHorizontalBox)
				+ SHorizontalBox::Slot()
				.AutoWidth()				
				[
					SNew(SBorder)
					.VAlign(VAlign_Top)
					.HAlign(HAlign_Left)
					.BorderImage(FAppStyle::GetBrush("NoBorder"))
					.DesiredSizeScale(FVector2D(1.0f, 1.0f))
					.Padding_Lambda([&]() { return FMargin(GridMargin.Left + 6.f, 0, 0, 0) + GridRatioMargin; })
					[
						SNew(SVerticalBox)
						+ SVerticalBox::Slot()
						.AutoHeight()
						[
							SNew(SHorizontalBox)
							+ SHorizontalBox::Slot() // Button to show triangulation
							.AutoWidth()
							[
								SNew(SBorder)
								.BorderImage(FAppStyle::GetBrush("NoBorder"))
								.Visibility(TAttribute<EVisibility>::Create(TAttribute<EVisibility>::FGetter::CreateSP(this, &SBlendSpaceGridWidget::GetTriangulationButtonVisibility)))		
								.VAlign(VAlign_Center)
								[
									SNew(SButton)
									.ToolTipText(LOCTEXT("ShowTriangulation", "Show Triangulation"))
									.OnClicked(this, &SBlendSpaceGridWidget::ToggleTriangulationVisibility)
									.ButtonColorAndOpacity_Lambda([this]() -> FLinearColor { return bShowTriangulation ? FAppStyle::GetSlateColor("SelectionColor").GetSpecifiedColor() : FLinearColor::White; })
									.ContentPadding(1.f)
									[
										SNew(SImage)
										.Image(FAppStyle::GetBrush("BlendSpaceEditor.ToggleTriangulation"))
										.ColorAndOpacity(FSlateColor::UseForeground())
									]
								]
							]
	
							+ SHorizontalBox::Slot() // Button to toggle labels
							.AutoWidth()
							[
								SNew(SBorder)
								.BorderImage(FAppStyle::GetBrush("NoBorder"))
								.Visibility(TAttribute<EVisibility>::Create(TAttribute<EVisibility>::FGetter::CreateSP(this, &SBlendSpaceGridWidget::GetAnimationNamesButtonVisibility)))
								.VAlign(VAlign_Center)
								[
									SNew(SButton)
									.ToolTipText(LOCTEXT("ShowAnimationNames", "Show Sample Names"))
									.OnClicked(this, &SBlendSpaceGridWidget::ToggleShowAnimationNames)
									.ButtonColorAndOpacity_Lambda([this]() -> FLinearColor { return bShowAnimationNames ? FAppStyle::GetSlateColor("SelectionColor").GetSpecifiedColor() : FLinearColor::White; })
									.ContentPadding(1.f)
									[
										SNew(SImage)
										.Image(FAppStyle::GetBrush("BlendSpaceEditor.ToggleLabels"))
										.ColorAndOpacity(FSlateColor::UseForeground())
									]
								]
							]

							+ SHorizontalBox::Slot() // Button to fit or stretch the graph
							.AutoWidth()
							[
								SNew(SBorder)
								.BorderImage(FAppStyle::GetBrush("NoBorder"))
								.Visibility(TAttribute<EVisibility>::Create(TAttribute<EVisibility>::FGetter::CreateSP(this, &SBlendSpaceGridWidget::GetFittingButtonVisibility)))
								.VAlign(VAlign_Center)
								[
									SNew(SButton)
									.ToolTipText(this, &SBlendSpaceGridWidget::GetFittingTypeButtonToolTipText)
									.OnClicked(this, &SBlendSpaceGridWidget::ToggleFittingType)
									.ContentPadding(1.f)
									.ButtonColorAndOpacity_Lambda([this]() -> FLinearColor { return bStretchToFit ? FAppStyle::GetSlateColor("SelectionColor").GetSpecifiedColor() : FLinearColor::White; })
									[
										SNew(SImage)
										.Image(FAppStyle::GetBrush("BlendSpaceEditor.ZoomToFit"))
										.ColorAndOpacity(FSlateColor::UseForeground())
									]
								]
							]

							+ SHorizontalBox::Slot() // Sample X value input
							.AutoWidth()
							[
								SNew(SBorder)
								.BorderImage(FAppStyle::GetBrush("NoBorder"))
								.Visibility(TAttribute<EVisibility>::Create(TAttribute<EVisibility>::FGetter::CreateSP(this, &SBlendSpaceGridWidget::GetInputBoxVisibility, 0)))
								.VAlign(VAlign_Center)
								[
									CreateGridEntryBox(0, bShowInputBoxLabel).ToSharedRef()
								]
							]
	
							+ SHorizontalBox::Slot() // Sample Y value input
							.AutoWidth()
							[
								SNew(SBorder)
								.BorderImage(FAppStyle::GetBrush("NoBorder"))
								.Visibility(TAttribute<EVisibility>::Create(TAttribute<EVisibility>::FGetter::CreateSP(this, &SBlendSpaceGridWidget::GetInputBoxVisibility, 1)))
								.VAlign(VAlign_Center)
								[
									CreateGridEntryBox(1, bShowInputBoxLabel).ToSharedRef()
								]
							]
						]
						
						+ SVerticalBox::Slot() // Tip for dragging in, when there are no samples
						.AutoHeight()
						.Padding(FMargin(2.0f, 3.0f, 0.0f, 0.0f ))
						[
							SNew(STextBlock)
							.Text(LOCTEXT("BlendSpaceSamplesToolTip", "Drag and Drop Animations from the Asset Browser to place Sample Points"))
							.Font(FAppStyle::GetFontStyle(TEXT("AnimViewport.MessageFont")))
							.ColorAndOpacity(FLinearColor(1.0f, 1.0f, 1.0f, 0.7f))
							.Visibility(TAttribute<EVisibility>::Create(TAttribute<EVisibility>::FGetter::CreateSP(this, &SBlendSpaceGridWidget::GetSampleToolTipVisibility)))
						]

						+ SVerticalBox::Slot() // Tip for adjusting the preview point
						.AutoHeight()
						.Padding(FMargin(2.0f, 3.0f, 0.0f, 0.0f))
						[
							SNew(STextBlock)
							.Text(LOCTEXT("BlendspacePreviewToolTip", "Hold Control to set the Preview Point (Green)" ))
							.Font(FAppStyle::GetFontStyle(TEXT("AnimViewport.MessageFont")))
							.ColorAndOpacity(FLinearColor(1.0f, 1.0f, 1.0f, 0.7f))
							.Visibility(TAttribute<EVisibility>::Create(TAttribute<EVisibility>::FGetter::CreateSP(this, &SBlendSpaceGridWidget::GetPreviewToolTipVisibility)))
						]
					]
				]
			]
		]
	];

	SAssignNew(ToolTip, SToolTip)
	.BorderImage(FCoreStyle::Get().GetBrush("ToolTip.Background"))
	[
		SNew(SVerticalBox)
		+ SVerticalBox::Slot()
		.AutoHeight()
		[
			SNew(STextBlock)
			.Text(this, &SBlendSpaceGridWidget::GetToolTipAnimationName)
			.Font(FCoreStyle::Get().GetFontStyle("ToolTip.LargerFont"))
		]

		+ SVerticalBox::Slot()
		.AutoHeight()
		[
			SNew(STextBlock)
			.Text(this, &SBlendSpaceGridWidget::GetToolTipSampleValue)
			.Font(FCoreStyle::Get().GetFontStyle("ToolTip.LargerFont"))
		]

		+ SVerticalBox::Slot()
		.AutoHeight()
		[
			SNew(STextBlock)
			.Text(this, &SBlendSpaceGridWidget::GetToolTipSampleValidity)
			.Font(FCoreStyle::Get().GetFontStyle("ToolTip.LargerFont"))
			.Visibility_Lambda([this]() { return GetToolTipSampleValidity().IsEmpty() ? EVisibility::Collapsed : EVisibility::Visible; })
		]

		+ SVerticalBox::Slot()
		.AutoHeight()
		[
			SAssignNew(ToolTipExtensionContainer, SBox)
		]
	];

	if(TargetPosition.IsSet())
	{
		StartPreviewing();
	}
}

SBlendSpaceGridWidget::~SBlendSpaceGridWidget()
{
	EnableStatusBarMessage(false);
}

TSharedPtr<SWidget> SBlendSpaceGridWidget::CreateGridEntryBox(const int32 BoxIndex, const bool bShowLabel)
{
	return SNew(SNumericEntryBox<float>)
		.Font(FAppStyle::GetFontStyle("CurveEd.InfoFont"))
		.Value(this, &SBlendSpaceGridWidget::GetInputBoxValue, BoxIndex)
		.UndeterminedString(LOCTEXT("MultipleValues", "Multiple Values"))
		.OnValueCommitted(this, &SBlendSpaceGridWidget::OnInputBoxValueCommited, BoxIndex)
		.OnValueChanged(this, &SBlendSpaceGridWidget::OnInputBoxValueChanged, BoxIndex, true)
		.OnBeginSliderMovement(this, &SBlendSpaceGridWidget::OnInputSliderBegin, BoxIndex)
		.OnEndSliderMovement(this, &SBlendSpaceGridWidget::OnInputSliderEnd, BoxIndex)
		.LabelVAlign(VAlign_Center)
		.AllowSpin(true)
		.MinValue(this, &SBlendSpaceGridWidget::GetInputBoxMinValue, BoxIndex)
		.MaxValue(this, &SBlendSpaceGridWidget::GetInputBoxMaxValue, BoxIndex)
		.MinSliderValue(this, &SBlendSpaceGridWidget::GetInputBoxMinValue, BoxIndex)
		.MaxSliderValue(this, &SBlendSpaceGridWidget::GetInputBoxMaxValue, BoxIndex)
		.MinDesiredValueWidth(60.0f)
		.Label()
		[
			SNew(STextBlock)
			.Visibility(bShowLabel ? EVisibility::Visible : EVisibility::Collapsed)
			.Text_Lambda([this, BoxIndex]() { return (BoxIndex == 0) ? ParameterXName : ParameterYName; })
		];
}

int32 SBlendSpaceGridWidget::OnPaint(const FPaintArgs& Args, const FGeometry& AllottedGeometry, const FSlateRect& MyCullingRect, FSlateWindowElementList& OutDrawElements, int32 LayerId, const FWidgetStyle& InWidgetStyle, bool bParentEnabled) const
{
	SCompoundWidget::OnPaint(Args, AllottedGeometry, MyCullingRect, OutDrawElements, LayerId, InWidgetStyle, bParentEnabled && IsEnabled());
	
	PaintBackgroundAndGrid(AllottedGeometry, MyCullingRect, OutDrawElements, LayerId);

#if 0
	// Showing the sample-weights on the grid points is not useful to end users, but can be helpful when debugging
	// the grid-based interpolation.
	PaintGridSampleWeights(AllottedGeometry, MyCullingRect, OutDrawElements, LayerId);
#endif

	PaintTriangulation(AllottedGeometry, MyCullingRect, OutDrawElements, LayerId);
	PaintSampleKeys(AllottedGeometry, MyCullingRect, OutDrawElements, LayerId);

	if(bShowAxisLabels)
	{
		PaintAxisText(AllottedGeometry, MyCullingRect, OutDrawElements, LayerId);
	}

	if (bShowAnimationNames)
	{
		PaintAnimationNames(AllottedGeometry, MyCullingRect, OutDrawElements, LayerId);
	}

	return LayerId;
}

void SBlendSpaceGridWidget::PaintBackgroundAndGrid(const FGeometry& AllottedGeometry, const FSlateRect& MyCullingRect, FSlateWindowElementList& OutDrawElements, int32& DrawLayerId) const
{
	if(const UBlendSpace* BlendSpace = BlendSpaceBase.Get())
	{
		// Create the grid
		const FVector2D GridSize = CachedGridRectangle.GetSize();
		const FVector2D GridOffset = CachedGridRectangle.GetTopLeft();

		// Fill the background of the grid
		FSlateDrawElement::MakeBox( OutDrawElements, DrawLayerId + 1, AllottedGeometry.ToPaintGeometry(GridSize, FSlateLayoutTransform(GridOffset)), BackgroundImage );
		
		TArray<FVector2D> LinePoints;

		// Draw grid lines
		LinePoints.SetNumZeroed(2);
		const FVector2D StartVectors[2] = { FVector2D(1.0f, 0.0f), FVector2D(0.0f, 1.0f) };
		const FVector2D OffsetVectors[2] = { FVector2D(0.0f, GridSize.Y), FVector2D(GridSize.X, 0.0f) };
		for (uint32 ParameterIndex = 0; ParameterIndex < BlendParametersToDraw; ++ParameterIndex)
		{
			const FBlendParameter& BlendParameter = BlendSpace->GetBlendParameter(ParameterIndex);
			const float Steps = static_cast<float>(GridSize[ParameterIndex] / ( BlendParameter.GridNum));

			for (int32 Index = 1; Index < BlendParameter.GridNum; ++Index)
			{			
				// Calculate line points
				LinePoints[0] = ((Index * Steps) * StartVectors[ParameterIndex]) + GridOffset;
				LinePoints[1] = LinePoints[0] + OffsetVectors[ParameterIndex];

				FSlateDrawElement::MakeLines( OutDrawElements, DrawLayerId + 2, AllottedGeometry.ToPaintGeometry(), LinePoints, ESlateDrawEffect::None, GridLinesColor, true);
			}
		}

		// Draw outer grid lines separately (this will avoid missing lines with 1D blend spaces)
		LinePoints.SetNumZeroed(5);

		// Top line
		LinePoints[0] = GridOffset;

		LinePoints[1] = GridOffset;
		LinePoints[1].X += GridSize.X;

		LinePoints[2] = GridOffset;
		LinePoints[2].X += GridSize.X;
		LinePoints[2].Y += GridSize.Y;

		LinePoints[3] = GridOffset;
		LinePoints[3].Y += GridSize.Y;

		LinePoints[4] = GridOffset;

		FSlateDrawElement::MakeLines( OutDrawElements, DrawLayerId + 3, AllottedGeometry.ToPaintGeometry(),	LinePoints, ESlateDrawEffect::None, GridOutlineColor, true, 2.0f);

	}
	
	DrawLayerId += 3;
}

//======================================================================================================================
float SBlendSpaceGridWidget::GetSampleLookupWeight(int32 SampleIndex) const
{
	const UBlendSpace* BlendSpace = BlendSpaceBase.Get();
	if (BlendSpace && BlendSpace->bInterpolateUsingGrid)
	{
		const TArray<FBlendSample>& Samples = BlendSpace->GetBlendSamples();
		const FBlendSample& Sample = Samples[SampleIndex];
			
		TArray<FBlendSampleData> SampleDataList;
		int32 TempTriangulationIndex = -1;
		BlendSpace->GetSamplesFromBlendInput(Sample.SampleValue, SampleDataList, TempTriangulationIndex, true);
		float LookedUpSampleWeight = 0.0f;
		for (const FBlendSampleData& LookedUpSample : SampleDataList)
		{
			if (LookedUpSample.SampleDataIndex == SampleIndex)
			{
				LookedUpSampleWeight += LookedUpSample.GetClampedWeight();
			}
		}
		return FMath::Clamp(LookedUpSampleWeight, 0.0f, 1.0f);
	}
	return 1.0f; // Return 1 to avoid anything treating this as a problem
}


//======================================================================================================================
void SBlendSpaceGridWidget::PaintSampleKeys(
	const FGeometry&         AllottedGeometry, 
	const FSlateRect&        MyCullingRect, 
	FSlateWindowElementList& OutDrawElements, 
	int32&                   DrawLayerId) const
{
	const int32 FilteredPositionLayer = DrawLayerId + 1;
	const int32 PreviewPositionLayer = DrawLayerId + 2;
	const int32 SampleLayer = DrawLayerId + 3;
	
	if(const UBlendSpace* BlendSpace = BlendSpaceBase.Get())
	{
		// Draw keys
		const TArray<FBlendSample>& Samples = BlendSpace->GetBlendSamples();
		for (int32 SampleIndex = 0; SampleIndex < Samples.Num(); ++SampleIndex)
		{
			const FBlendSample& Sample = Samples[SampleIndex];
		
			FLinearColor DrawColor = KeyColor.GetSpecifiedColor();
			if (DraggedSampleIndex == SampleIndex)
			{
				DrawColor = (DragState == EDragState::PreDrag) ? PreDragKeyColor.GetSpecifiedColor() : DragKeyColor.GetSpecifiedColor();
			}
			else if (SelectedSampleIndex == SampleIndex)
			{
				DrawColor = SelectKeyColor.GetSpecifiedColor();
			}
			else if (HighlightedSampleIndex == SampleIndex)
			{
				DrawColor = HighlightKeyColor.GetSpecifiedColor();
			}
			else if(!Sample.bIsValid)
			{
				DrawColor = InvalidColor.GetSpecifiedColor();
			}

			const FVector2D GridPosition = SampleValueToScreenPosition(Sample.SampleValue) - (KeySize * 0.5f);
			FSlateDrawElement::MakeBox(
				OutDrawElements, SampleLayer, AllottedGeometry.ToPaintGeometry(KeySize, FSlateLayoutTransform(GridPosition)), 
				KeyBrush, ESlateDrawEffect::None, DrawColor );

			const float SampleLookupWeight = GetSampleLookupWeight(SampleIndex);
			if (SampleLookupWeight <= SampleLookupWeightThreshold)
			{
				const FVector2D CirclePosition = SampleValueToScreenPosition(Sample.SampleValue);
				FLinearColor IsolatedColor = FLinearColor::Red;
				IsolatedColor.A = SampleLookupWeightThreshold > 0.0f ? 
					(SampleLookupWeightThreshold - SampleLookupWeight) / SampleLookupWeightThreshold :
					1.0f;
				IsolatedColor.A *= 0.4f;
				PaintCircle(CirclePosition, 8.0f, 12, AllottedGeometry, IsolatedColor, IsolatedColor,
							LabelBrush, OutDrawElements, SampleLayer - 1);
			}
		}

		// Always draw the filtered position which comes back from whatever is running
		{
			const FVector2D GridPosition = SampleValueToScreenPosition(PreviewFilteredPosition) - (PreviewSize * .5f);
			FSlateDrawElement::MakeBox(
				OutDrawElements, FilteredPositionLayer, AllottedGeometry.ToPaintGeometry(PreviewSize, FSlateLayoutTransform(GridPosition)), 
				PreviewBrush, ESlateDrawEffect::None, PreviewKeyColor.GetSpecifiedColor() * 0.7f);
		}

		// Always draw the preview position
		{
			const FVector2D GridPosition = SampleValueToScreenPosition(PreviewPosition) - (PreviewSize * .5f);
			FSlateDrawElement::MakeBox(
				OutDrawElements, PreviewPositionLayer, AllottedGeometry.ToPaintGeometry(PreviewSize, FSlateLayoutTransform(GridPosition)), 
				PreviewBrush, ESlateDrawEffect::None, PreviewKeyColor.GetSpecifiedColor());
		}

		if (DragState == EDragState::DragDrop || DragState == EDragState::InvalidDragDrop)
		{
			const FVector2D GridPoint = SnapScreenPositionToGrid(
				LocalMousePosition, FSlateApplication::Get().GetModifierKeys().IsShiftDown()) - (KeySize * .5f);
			FSlateDrawElement::MakeBox(
				OutDrawElements, SampleLayer, AllottedGeometry.ToPaintGeometry(KeySize, FSlateLayoutTransform(GridPoint)), KeyBrush, ESlateDrawEffect::None,
				(DragState == EDragState::DragDrop) ? DropKeyColor.GetSpecifiedColor() : InvalidColor.GetSpecifiedColor() );
		}

		// Also show the weights that are getting picked up as bars, using two overlaid boxes
		if (bSamplePreviewing && FSlateApplication::Get().GetModifierKeys().IsAltDown())
		{
			for (const FBlendSampleData& PreviewedSample : PreviewedSamples)
			{
				float Weight = PreviewedSample.TotalWeight;
				int32 SampleIndex = PreviewedSample.SampleDataIndex;
				FVector2D Point = SampleValueToScreenPosition(Samples[SampleIndex].SampleValue);

				float MaxWeightWidth = 48;
				float WeightHeight = 6;
				float Border = 1.0f;

				Point.Y -= KeySize.Y / 2 + WeightHeight * 1.25;
				Point.X -= MaxWeightWidth * 0.5f;

				FGeometry FillGeometry = AllottedGeometry.MakeChild(
					FVector2D(MaxWeightWidth, WeightHeight),
					FSlateLayoutTransform(FVector2D(Point.X, Point.Y))
				);
				FGeometry BorderGeometry = AllottedGeometry.MakeChild(
					FVector2D(Weight * (MaxWeightWidth - 2 * Border), WeightHeight - 2 * Border),
					FSlateLayoutTransform(FVector2D(Point.X + Border, Point.Y + Border))
				);

				FSlateDrawElement::MakeBox(
					OutDrawElements, DrawLayerId + 1, FillGeometry.ToPaintGeometry(),
					LabelBrush, ESlateDrawEffect::None, FLinearColor::Black);

				FSlateDrawElement::MakeBox(
					OutDrawElements, DrawLayerId + 2, BorderGeometry.ToPaintGeometry(),
					LabelBrush, ESlateDrawEffect::None, FLinearColor::Gray);
			}
		}
	}

	DrawLayerId += 3;
}

//======================================================================================================================
void SBlendSpaceGridWidget::PaintAxisText(
	const FGeometry&         AllottedGeometry, 
	const FSlateRect&        MyCullingRect, 
	FSlateWindowElementList& OutDrawElements, 
	int32&                   DrawLayerId) const
{
	const TSharedRef< FSlateFontMeasure > FontMeasure = FSlateApplication::Get().GetRenderer()->GetFontMeasureService();
	const FVector2D GridCenter = CachedGridRectangle.GetCenter();

	// X axis
	FString Text = ParameterXName.ToString();
	FVector2D TextSize = FontMeasure->Measure(Text, FontInfo);

	// arrow left
	
	FVector2D ArrowSize = ArrowBrushes[(uint8)EArrowDirection::Left]->GetImageSize();
	FVector2D TextPosition = FVector2D(GridCenter.X - (TextSize.X * .5f), CachedGridRectangle.Bottom + TextMargin + (ArrowSize.Y * .25f));
	FVector2D ArrowPosition = FVector2D(TextPosition.X - ArrowSize.X - 10.f/* give padding*/, TextPosition.Y);
	FSlateDrawElement::MakeBox(
		OutDrawElements, DrawLayerId + 1, AllottedGeometry.ToPaintGeometry(ArrowSize, FSlateLayoutTransform(ArrowPosition)), 
		ArrowBrushes[(uint8)EArrowDirection::Left], ESlateDrawEffect::None, FLinearColor::White);

	// Label
	FSlateDrawElement::MakeText(
		OutDrawElements, DrawLayerId + 1, AllottedGeometry.MakeChild(FVector2D(1.0f, 1.0f), FSlateLayoutTransform(TextPosition)).ToPaintGeometry(), 
		Text, FontInfo, ESlateDrawEffect::None, FLinearColor::White);

	// arrow right
	ArrowSize = ArrowBrushes[(uint8)EArrowDirection::Right]->GetImageSize();
	ArrowPosition = FVector2D(TextPosition.X + TextSize.X + 10.f/* give padding*/, TextPosition.Y);
	FSlateDrawElement::MakeBox(
		OutDrawElements, DrawLayerId + 1, AllottedGeometry.ToPaintGeometry(ArrowSize, FSlateLayoutTransform(ArrowPosition)), 
		ArrowBrushes[(uint8)EArrowDirection::Right], ESlateDrawEffect::None, FLinearColor::White);

	Text = FString::SanitizeFloat(SampleValueMin.X);
	TextSize = FontMeasure->Measure(Text, FontInfo);

	// Minimum value
	FVector2D MinTextPosition(CachedGridRectangle.Left - (TextSize.X * .5f), CachedGridRectangle.Bottom + TextMargin + (TextSize.Y * .25f));
	FSlateDrawElement::MakeText(
		OutDrawElements, DrawLayerId + 1, AllottedGeometry.MakeChild(FVector2D(1.0f, 1.0f), FSlateLayoutTransform(MinTextPosition)).ToPaintGeometry(),
		Text, FontInfo, ESlateDrawEffect::None, FLinearColor::White);

	Text = FString::SanitizeFloat(SampleValueMax.X);
	TextSize = FontMeasure->Measure(Text, FontInfo);

	// Maximum value
	FVector2D MaxTextPosition(CachedGridRectangle.Right - (TextSize.X * .5f), CachedGridRectangle.Bottom + TextMargin + (TextSize.Y * .25f));
	FSlateDrawElement::MakeText(
		OutDrawElements, DrawLayerId + 1, AllottedGeometry.MakeChild(FVector2D(1.0f, 1.0f), FSlateLayoutTransform(MaxTextPosition)).ToPaintGeometry(),
		Text, FontInfo, ESlateDrawEffect::None, FLinearColor::White);

	// Only draw Y axis labels if this is a 2D grid
	if (GridType == EGridType::TwoAxis)
	{
		// Y axis
		Text = ParameterYName.ToString();
		TextSize = FontMeasure->Measure(Text, FontInfo);

		// arrow up
		ArrowSize = ArrowBrushes[(uint8)EArrowDirection::Up]->GetImageSize();
		TextPosition = FVector2D(((GridMargin.Left - TextSize.X) * 0.5f - (ArrowSize.X * .25f)) + GridRatioMargin.Left, GridCenter.Y - (TextSize.Y * .5f));
		ArrowPosition = FVector2D(TextPosition.X + TextSize.X * 0.5f - ArrowSize.X * 0.5f, TextPosition.Y - ArrowSize.Y - 10.f/* give padding*/);
		FSlateDrawElement::MakeBox(
			OutDrawElements, DrawLayerId + 1, AllottedGeometry.ToPaintGeometry(ArrowSize, FSlateLayoutTransform(ArrowPosition)), 
			ArrowBrushes[(uint8)EArrowDirection::Up], ESlateDrawEffect::None, FLinearColor::White);

		// Label
		FSlateDrawElement::MakeText(
			OutDrawElements, DrawLayerId + 1, AllottedGeometry.MakeChild(FVector2D(1.0f, 1.0f), FSlateLayoutTransform(TextPosition)).ToPaintGeometry(),
			Text,	FontInfo, ESlateDrawEffect::None, FLinearColor::White);

		// arrow down
		ArrowSize = ArrowBrushes[(uint8)EArrowDirection::Down]->GetImageSize();
		ArrowPosition = FVector2D(TextPosition.X + TextSize.X * 0.5f - ArrowSize.X * 0.5f, TextPosition.Y + TextSize.Y + 10.f/* give padding*/);
		FSlateDrawElement::MakeBox(
			OutDrawElements, DrawLayerId + 1, AllottedGeometry.ToPaintGeometry(ArrowSize, FSlateLayoutTransform(ArrowPosition)), 
			ArrowBrushes[(uint8)EArrowDirection::Down], ESlateDrawEffect::None, FLinearColor::White);

		Text = FString::SanitizeFloat(SampleValueMin.Y);
		TextSize = FontMeasure->Measure(Text, FontInfo);

		// Minimum value
		FVector2D MinValuePosition(((GridMargin.Left - TextSize.X) * 0.5f - (TextSize.X * .25f)) + GridRatioMargin.Left, CachedGridRectangle.Bottom - (TextSize.Y * .5f));
		FSlateDrawElement::MakeText(OutDrawElements, DrawLayerId + 1, AllottedGeometry.MakeChild(
				FVector2D(1.0f, 1.0f),
				FSlateLayoutTransform(MinValuePosition)
			).ToPaintGeometry(), 
			Text, FontInfo, ESlateDrawEffect::None, FLinearColor::White);

		Text = FString::SanitizeFloat(SampleValueMax.Y);
		TextSize = FontMeasure->Measure(Text, FontInfo);

		// Maximum value
		FSlateDrawElement::MakeText(OutDrawElements, DrawLayerId + 1, AllottedGeometry.MakeChild(
			FVector2D(1.0f, 1.0f), FSlateLayoutTransform( FVector2D( ((GridMargin.Left - TextSize.X) * 0.5f - (TextSize.X * .25f) ) + GridRatioMargin.Left,  CachedGridRectangle.Top - (TextSize.Y * .5f)) )).ToPaintGeometry(),
			Text, FontInfo, ESlateDrawEffect::None, FLinearColor::White);
	}

	DrawLayerId += 1;
}

//======================================================================================================================
void SBlendSpaceGridWidget::PaintGridSampleWeights(
	const FGeometry& AllottedGeometry,
	const FSlateRect& MyCullingRect,
	FSlateWindowElementList& OutDrawElements,
	int32& DrawLayerId) const
{
	const UBlendSpace* BlendSpace = BlendSpaceBase.Get();
	if (!BlendSpace)
	{
		return;
	}
	if (!BlendSpace->bInterpolateUsingGrid)
	{
		return;
	}

	const TSharedRef< FSlateFontMeasure > FontMeasure = FSlateApplication::Get().GetRenderer()->GetFontMeasureService();

	const TArray<FEditorElement>& GridSamples = BlendSpace->GetGridSamples();
	int32 NumGridSamples = GridSamples.Num();
	const TArray<FBlendSample>& Samples = BlendSpace->GetBlendSamples();
	for (int32 GridSampleIndex = 0 ; GridSampleIndex != NumGridSamples ; ++GridSampleIndex)
	{
		const FEditorElement& EditorElement = GridSamples[GridSampleIndex];

		int32 TextOffset = 0;
		for (int32 ElementIndex = 0 ; ElementIndex != 3 ; ++ElementIndex)
		{
			float SampleWeight = EditorElement.Weights[ElementIndex];
			int32 SampleIndex = EditorElement.Indices[ElementIndex];
			if (SampleWeight <= 0 || SampleIndex < 0)
			{
				continue;
			}

			const FBlendSample& Sample = Samples[SampleIndex];

			const FText Name = FText::Format(LOCTEXT("SampleNameFormatWeight", "{0} ({1}) {2}"), 
				GetSampleName(Sample, SampleIndex), FText::AsNumber(SampleIndex), SampleWeight);
			const FVector2D TextSize = FontMeasure->Measure(Name, FontInfo);
			const FVector2D Padding = FVector2D(12.0f, 4.0f);

			FVector GridSamplePosition = BlendSpace->GetGridPosition(GridSampleIndex);

			// Show the sample name/index/weight, going progressively up (because sample labels are
			// below the grid points)
			FVector2D GridPosition = SampleValueToScreenPosition(GridSamplePosition);
			GridPosition += FVector2D(-TextSize.X / 2, -2 * KeySize.Y);
			GridPosition.Y -= TextSize.Y * TextOffset++;
			GridPosition.X -= Padding.X / 2;
			GridPosition.Y += Padding.Y / 2;

			FSlateDrawElement::MakeText(
				OutDrawElements, DrawLayerId + 2, AllottedGeometry.MakeChild(FVector2f(1.0f, 1.0f),
					FSlateLayoutTransform(GridPosition + Padding / 2)).ToPaintGeometry(), Name, FontInfo, ESlateDrawEffect::None, FLinearColor::White);
		}
	}
}


//======================================================================================================================
void SBlendSpaceGridWidget::PaintTriangulation(
	const FGeometry&         AllottedGeometry, 
	const FSlateRect&        MyCullingRect, 
	FSlateWindowElementList& OutDrawElements, 
	int32&                   DrawLayerId) const
{
	const UBlendSpace* BlendSpace = BlendSpaceBase.Get();
	if (!BlendSpace)
	{
		return;
	}
	if ((bReadOnly && BlendSpace->bInterpolateUsingGrid) || (!bReadOnly && !bShowTriangulation))
	{
		return;
	}

	TArray<FVector2D> PolygonPoints; 
	const TArray<FBlendSample>& Samples = BlendSpace->GetBlendSamples();
	if (!BlendSpace->bInterpolateUsingGrid)
	{
		// Use runtime triangulation
		const FBlendSpaceData& BlendSpaceData = BlendSpace->GetBlendSpaceData();
		for (const FBlendSpaceSegment& Segment : BlendSpaceData.Segments)
		{
			int32 SampleIndex = Segment.SampleIndices[0];
			int32 SampleIndex1 = Segment.SampleIndices[1];
			TArray<FVector2D> Points;
			Points.Add(SampleValueToScreenPosition(Samples[SampleIndex].SampleValue));
			Points.Add(SampleValueToScreenPosition(Samples[SampleIndex1].SampleValue));
			FSlateDrawElement::MakeLines(
				OutDrawElements, DrawLayerId + 1, AllottedGeometry.ToPaintGeometry(), Points,
				ESlateDrawEffect::None, TriangulationColor.GetSpecifiedColor(), true, 0.5f);
		}

		const float CriticalDot = FMath::Cos(FMath::DegreesToRadians(CriticalTriangulationAngle));
		for (const FBlendSpaceTriangle& Triangle : BlendSpaceData.Triangles)
		{
			FLinearColor TriangleFillColor = TriangulationCurrentColor.GetSpecifiedColor();
			FLinearColor TriangleLineColor = TriangulationColor.GetSpecifiedColor();
			TriangleFillColor.A = 0.03f; // Alpha for tinting the triangulation background
			int32 TriangleLayer = DrawLayerId + 1;

			FVector2D ScreenPositions[3] = {
				SampleValueToScreenPosition(Samples[Triangle.SampleIndices[0]].SampleValue),
				SampleValueToScreenPosition(Samples[Triangle.SampleIndices[1]].SampleValue),
				SampleValueToScreenPosition(Samples[Triangle.SampleIndices[2]].SampleValue),
			};

			// Show invalid triangles even if there's only one triangle, because that probably
			// happened when somebody failed to place the sample points in a proper line.
			{
				FVector2D NormalizedPositions[3] = {
					SampleValueToNormalizedPosition(Samples[Triangle.SampleIndices[0]].SampleValue),
					SampleValueToNormalizedPosition(Samples[Triangle.SampleIndices[1]].SampleValue),
					SampleValueToNormalizedPosition(Samples[Triangle.SampleIndices[2]].SampleValue),
				};

				for (int32 Index = 0; Index != 3; ++Index)
				{
					FVector2D A = NormalizedPositions[(Index + 2) % 3] - NormalizedPositions[(Index + 1) % 3];
					FVector2D B = NormalizedPositions[Index] - NormalizedPositions[(Index + 1) % 3];
					double Dot = A.GetSafeNormal() | B.GetSafeNormal();
					double Area = 0.5f * FMath::Abs(B ^ A);
					if (Dot > CriticalDot || Area < CriticalTriangulationArea)
					{
						TriangleFillColor = FLinearColor::Red;
						TriangleFillColor.A = 0.5f;
						TriangleLineColor = FLinearColor::Red;
						TriangleLayer = DrawLayerId + 10; // just bump it up so it definitely shows
					}
				}
			}

			FVector2D MidPoint(0, 0);
			PolygonPoints.Empty(3);
			for (int32 Index0 = 0; Index0 != FBlendSpaceTriangle::NUM_VERTICES; ++Index0)
			{
				int32 Index1 = (Index0 + 1) % FBlendSpaceTriangle::NUM_VERTICES;
				int32 Index2 = (Index0 + 2) % FBlendSpaceTriangle::NUM_VERTICES;
				int32 SampleIndex0 = Triangle.SampleIndices[Index0];
				int32 SampleIndex1 = Triangle.SampleIndices[Index1];
				int32 SampleIndex2 = Triangle.SampleIndices[Index2];

				TArray<FVector2D> Points = { ScreenPositions[Index0], ScreenPositions[Index1] };
				MidPoint += SampleValueToScreenPosition(Samples[SampleIndex0].SampleValue) / 3.0f;

				FSlateDrawElement::MakeLines(
					OutDrawElements, TriangleLayer, AllottedGeometry.ToPaintGeometry(), Points,
					ESlateDrawEffect::None, TriangleLineColor, true, 0.5f);
				PolygonPoints.Push(ScreenPositions[Index0]);
			}

			PaintTriangle(PolygonPoints[0], PolygonPoints[1], PolygonPoints[2], AllottedGeometry, 
							TriangleFillColor, LabelBrush, OutDrawElements, DrawLayerId);

#ifdef DEBUG_BLENDSPACE_TRIANGULATION
			// Draw the adjacent triangle indices around the perimeter
			if (!bSamplePreviewing)
			{
				for (int32 Index0 = 0; Index0 != FBlendSpaceTriangle::NUM_VERTICES; ++Index0)
				{
					if (Triangle.EdgeInfo[Index0].NeighbourTriangleIndex < 0)
					{
						int32 Index1 = (Index0 + 1) % FBlendSpaceTriangle::NUM_VERTICES;
						FVector2D MidEdge = ( ScreenPositions[Index0] + ScreenPositions[Index1]) * 0.5;
						float PullInAmount = 0.2;
						FSlateDrawElement::MakeText(
							OutDrawElements, DrawLayerId + 1, AllottedGeometry.MakeChild(
								FMath::Lerp(ScreenPositions[Index0], MidEdge, PullInAmount), FVector2D(1.0f, 1.0f)).ToPaintGeometry(),
							FText::AsNumber(Triangle.EdgeInfo[Index0].AdjacentPerimeterTriangleIndices[0]),
							FontInfo, ESlateDrawEffect::None, FLinearColor::Red);

						FSlateDrawElement::MakeText(
							OutDrawElements, DrawLayerId + 1, AllottedGeometry.MakeChild(
								FMath::Lerp(ScreenPositions[Index1], MidEdge, PullInAmount), FVector2D(1.0f, 1.0f)).ToPaintGeometry(),
							FText::AsNumber(Triangle.EdgeInfo[Index0].AdjacentPerimeterTriangleIndices[1]),
							FontInfo, ESlateDrawEffect::None, FLinearColor::Red);
					}
				}
			}
#endif

#ifdef DEBUG_BLENDSPACE_TRIANGULATION
			// Draw the triangle indices for debugging
			FText Text = FText::AsNumber(&Triangle - &BlendSpaceData.Triangles[0]);
			FSlateDrawElement::MakeText(
				OutDrawElements, DrawLayerId + 1, AllottedGeometry.MakeChild(
					FVector2D(MidPoint.X, MidPoint.Y), FVector2D(1.0f, 1.0f)).ToPaintGeometry(),
				Text, FontInfo, ESlateDrawEffect::None, FLinearColor::Gray);
#endif
		}
	}

	// Draw the current triangle (or polygon)
	if (bSamplePreviewing && FSlateApplication::Get().GetModifierKeys().IsAltDown())
	{
		PolygonPoints.Empty(3);
		for (const FBlendSampleData& PreviewedSample : PreviewedSamples)
		{
			float Weight = PreviewedSample.TotalWeight;
			if (Weight)
			{
				int32 SampleIndex = PreviewedSample.SampleDataIndex;
				FVector2D Point = SampleValueToScreenPosition(Samples[SampleIndex].SampleValue);
				PolygonPoints.Push(Point);
			}
		}
		if (PolygonPoints.Num())
		{
			FLinearColor FillColor = TriangulationCurrentColor.GetSpecifiedColor();
			FillColor.A = 0.2f; // Alpha for the current triangulation triangle
			FLinearColor OutlineColor = FillColor;
			OutlineColor.A = 0.5f;
			PaintPolygon(PolygonPoints, AllottedGeometry, FillColor, OutlineColor, LabelBrush, OutDrawElements, DrawLayerId);
		}
	}

	DrawLayerId += 1;
}

FText SBlendSpaceGridWidget::GetSampleName(const FBlendSample& InBlendSample, int32 InSampleIndex) const
{
	if(OnGetBlendSpaceSampleName.IsBound())
	{
		return FText::FromName(OnGetBlendSpaceSampleName.Execute(InSampleIndex));
	}
	else
	{
		if(InBlendSample.Animation != nullptr)
		{
			return FText::FromString(InBlendSample.Animation->GetName());
		}
	}
		
	return LOCTEXT("NoAnimationSetTooltipText", "No Animation Set");
}

void SBlendSpaceGridWidget::PaintAnimationNames(const FGeometry& AllottedGeometry, const FSlateRect& MyCullingRect, FSlateWindowElementList& OutDrawElements, int32& DrawLayerId) const
{
	if(const UBlendSpace* BlendSpace = BlendSpaceBase.Get())
	{
		const TSharedRef< FSlateFontMeasure > FontMeasure = FSlateApplication::Get().GetRenderer()->GetFontMeasureService();
		const TArray<FBlendSample>& Samples = BlendSpace->GetBlendSamples();
		for (int32 SampleIndex = 0; SampleIndex < Samples.Num(); ++SampleIndex)
		{
			const FBlendSample& Sample = Samples[SampleIndex];

			const FText Name = FText::Format(LOCTEXT("SampleNameFormat", "{0} ({1})"), GetSampleName(Sample, SampleIndex), FText::AsNumber(SampleIndex));
			const FVector2D TextSize = FontMeasure->Measure(Name, FontInfo);
			const FVector2D Padding = FVector2D(12.0f, 4.0f);

			FVector2D GridPosition = SampleValueToScreenPosition(Sample.SampleValue);
			GridPosition += FVector2D(-TextSize.X / 2, KeySize.Y / 2);
			GridPosition.X -= Padding.X / 2;
			GridPosition.Y += Padding.Y / 2;

			FSlateDrawElement::MakeBox(
				OutDrawElements, DrawLayerId + 1, AllottedGeometry.MakeChild(TextSize + Padding, FSlateLayoutTransform(GridPosition)).ToPaintGeometry(),
				LabelBrush, ESlateDrawEffect::None, FLinearColor::Black);
			FSlateDrawElement::MakeText(
				OutDrawElements, DrawLayerId + 2, AllottedGeometry.MakeChild(FVector2D(1.0f, 1.0f), FSlateLayoutTransform(GridPosition + Padding/2)).ToPaintGeometry(),
				Name, FontInfo, ESlateDrawEffect::None, FLinearColor::White);
		}
	}

	DrawLayerId += 2;
}

FReply SBlendSpaceGridWidget::OnDrop(const FGeometry& MyGeometry, const FDragDropEvent& DragDropEvent)
{
	if(!bReadOnly && BlendSpaceBase.IsSet())
	{
		// Check if we are in dropping state and if so snap to the grid and try to add the sample
		if (DragState == EDragState::DragDrop || DragState == EDragState::InvalidDragDrop || DragState == EDragState::DragDropOverride)
		{
			if (DragState == EDragState::DragDrop)
			{
				TSharedPtr<FAssetDragDropOp> DragDropOperation = DragDropEvent.GetOperationAs<FAssetDragDropOp>();
				if (DragDropOperation.IsValid())
				{
					const FVector SampleValue = ScreenPositionToSampleValueWithSnapping(
						LocalMousePosition, FSlateApplication::Get().GetModifierKeys().IsShiftDown());

					const TArray<FAssetData>& Assets = DragDropOperation->GetAssets();
					for (int Index = 0 ; Index != Assets.Num() ; ++Index)
					{
						const FAssetData& AssetData = Assets[Index];
						UObject* Asset = AssetData.GetAsset();
						UAnimSequence* Animation = (UAnimSequence*) Asset;
						if (OnSampleAdded.IsBound())
						{
							OnSampleAdded.Execute(Animation, SampleValue, true);
						}
					}
				}	
			}
			else if (DragState == EDragState::DragDropOverride)
			{
				TSharedPtr<FAssetDragDropOp> DragDropOperation = DragDropEvent.GetOperationAs<FAssetDragDropOp>();
				if (DragDropOperation.IsValid())
				{
					UAnimSequence* Animation = FAssetData::GetFirstAsset<UAnimSequence>(DragDropOperation->GetAssets());
					int32 DroppedSampleIndex = GetClosestSamplePointIndexToMouse();
					OnSampleReplaced.ExecuteIfBound(DroppedSampleIndex, Animation);
				}
			}

			DragState = EDragState::None;
		}

		DragDropAnimationSequence = nullptr;
		DragDropAnimationName = FText::GetEmpty();
		HoveredAnimationName = FText::GetEmpty();
	}

	return FReply::Unhandled();
}

void SBlendSpaceGridWidget::OnDragEnter(const FGeometry& MyGeometry, const FDragDropEvent& DragDropEvent)
{
	if(!bReadOnly && BlendSpaceBase.IsSet())
	{
		if (DragDropEvent.GetOperationAs<FAssetDragDropOp>().IsValid())
		{
			DragState = IsValidDragDropOperation(DragDropEvent, InvalidDragDropText) ? EDragState::DragDrop : EDragState::InvalidDragDrop;
		}
	}
}

FReply SBlendSpaceGridWidget::OnDragOver(const FGeometry& MyGeometry, const FDragDropEvent& DragDropEvent)
{
	if(!bReadOnly && BlendSpaceBase.IsSet())
	{
		if (DragState == EDragState::DragDrop || DragState == EDragState::InvalidDragDrop || DragState == EDragState::DragDropOverride)
		{		
			LocalMousePosition = MyGeometry.AbsoluteToLocal(DragDropEvent.GetScreenSpacePosition());				
	
			// Always update the tool tip, in case it became invalid
			TSharedPtr<FAssetDragDropOp> DragDropOperation = DragDropEvent.GetOperationAs<FAssetDragDropOp>();
			if (DragDropOperation.IsValid())
			{
				DragDropOperation->SetToolTip(GetToolTipSampleValue(), DragDropOperation->GetIcon());
			}		

			return FReply::Handled();
		}
	}
	return FReply::Unhandled();
}

void SBlendSpaceGridWidget::OnDragLeave(const FDragDropEvent& DragDropEvent)
{
	if(!bReadOnly && BlendSpaceBase.IsSet())
	{
		if (DragState == EDragState::DragDrop || DragState == EDragState::InvalidDragDrop || DragState == EDragState::DragDropOverride)
		{
			DragState = EDragState::None;
			DragDropAnimationSequence = nullptr;
			DragDropAnimationName = FText::GetEmpty();
			HoveredAnimationName = FText::GetEmpty();
		}
	}
}

FReply SBlendSpaceGridWidget::OnMouseButtonUp(const FGeometry& MyGeometry, const FPointerEvent& MouseEvent)
{
	if(!bReadOnly && BlendSpaceBase.IsSet())
	{
		if (this->HasMouseCapture())
		{
			if (DragState == EDragState::None || DragState == EDragState::PreDrag)
			{
				ProcessClick(MyGeometry, MouseEvent);
			}
			else if (DragState == EDragState::DragSample)
			{
				// Process drag ending			
				ResetToolTip();
				OnSampleMoved.ExecuteIfBound(DraggedSampleIndex, LastDragPosition, false);
			}

			// Reset drag state and index
			DragState = EDragState::None;
			DraggedSampleIndex = INDEX_NONE;

			return FReply::Handled().ReleaseMouseCapture();
		}
		else
		{
			return ProcessClick(MyGeometry, MouseEvent);
		}
	}

	return FReply::Unhandled();
}

FReply SBlendSpaceGridWidget::OnMouseButtonDown(const FGeometry& MyGeometry, const FPointerEvent& MouseEvent)
{
	if(!bReadOnly && BlendSpaceBase.IsSet())
	{
		if (MouseEvent.GetEffectingButton() == EKeys::LeftMouseButton)
		{
			// If we are over a sample, make it our currently (dragged) sample
			if (HighlightedSampleIndex != INDEX_NONE)
			{
				DraggedSampleIndex = SelectedSampleIndex = HighlightedSampleIndex;
				HighlightedSampleIndex = INDEX_NONE;
				ResetToolTip();
				DragState = EDragState::PreDrag;
				MouseDownPosition = LocalMousePosition;

				// Start mouse capture
				return FReply::Handled().CaptureMouse(SharedThis(this));
			}		
		}

		return FReply::Handled();
	}

	return FReply::Unhandled();
}

FReply SBlendSpaceGridWidget::OnMouseButtonDoubleClick(const FGeometry& InMyGeometry, const FPointerEvent& InMouseEvent)
{
	if(!bReadOnly && BlendSpaceBase.IsSet())
	{
		if (InMouseEvent.GetEffectingButton() == EKeys::LeftMouseButton)
		{
			if (SelectedSampleIndex != INDEX_NONE)
			{
				OnSampleDoubleClicked.ExecuteIfBound(SelectedSampleIndex);
			}
			else
			{
				OnCanvasDoubleClicked.ExecuteIfBound();
			}
			return FReply::Handled();
		}
	}

	return FReply::Unhandled();
}

FReply SBlendSpaceGridWidget::OnMouseMove(const FGeometry& MyGeometry, const FPointerEvent& MouseEvent)
{
	if(!bReadOnly && BlendSpaceBase.IsSet())
	{
		EnableStatusBarMessage(true);
	}

	// Cache the mouse position in local and screen space
	LocalMousePosition = MyGeometry.AbsoluteToLocal(MouseEvent.GetScreenSpacePosition());
	LastMousePosition = MouseEvent.GetScreenSpacePosition();

	if(!bReadOnly)
	{
		if (this->HasMouseCapture())
		{
			if (DragState == EDragState::None)
			{
				if (HighlightedSampleIndex != INDEX_NONE)
				{
					DragState = EDragState::DragSample;
					DraggedSampleIndex = HighlightedSampleIndex;
					HighlightedSampleIndex = INDEX_NONE;
					return FReply::Handled();
				}
			}
			else if (DragState == EDragState::PreDrag)
			{
				// Actually start dragging
				if ((LocalMousePosition - MouseDownPosition).SizeSquared() > DragThreshold)
				{
					DragState = EDragState::DragSample;
					HighlightedSampleIndex = INDEX_NONE;
					ShowToolTip();
					return FReply::Handled();
				}
			}
		}
		else if (IsHovered() && bMouseIsOverGeometry)
		{
			if (MouseEvent.IsControlDown())
			{
				StartPreviewing();
				DragState = EDragState::Preview;
				// Make tool tip visible (this will display the current preview sample value)
				ShowToolTip();			

				// Set flag for showing advanced preview info in tooltip
				bAdvancedPreview = MouseEvent.IsAltDown();
				return FReply::Handled();
			}
			else if(TargetPosition.IsSet())
			{
				StartPreviewing();
				DragState = EDragState::None;
				ShowToolTip();

				// Set flag for showing advanced preview info in tooltip
				bAdvancedPreview = MouseEvent.IsAltDown();
				return FReply::Handled();
			}
			else if (bSamplePreviewing)
			{
				StopPreviewing();
				DragState = EDragState::None;
				ResetToolTip();
				return FReply::Handled();
			}
		}
	}

	return FReply::Unhandled();
}

FReply SBlendSpaceGridWidget::ProcessClick(const FGeometry& MyGeometry, const FPointerEvent& MouseEvent)
{
	if(!bReadOnly && BlendSpaceBase.IsSet())
	{
		if (MouseEvent.GetEffectingButton() == EKeys::LeftMouseButton)
		{
			SelectedSampleIndex = INDEX_NONE;

			if (HighlightedSampleIndex == INDEX_NONE)
			{
				// If there isn't any sample currently being highlighted, retrieve all of them and see if we are over one
				SelectedSampleIndex = GetClosestSamplePointIndexToMouse();
			}
			else
			{
				// If we are over a sample, make it the selected sample index
				SelectedSampleIndex = HighlightedSampleIndex;
				HighlightedSampleIndex = INDEX_NONE;			
			}
		}
		else if (MouseEvent.GetEffectingButton() == EKeys::RightMouseButton)
		{
			auto PushMenu = [this, &MouseEvent](TSharedPtr<SWidget> InMenuContent)
			{
				if (InMenuContent.IsValid())
				{
					const FWidgetPath WidgetPath = MouseEvent.GetEventPath() != nullptr ? *MouseEvent.GetEventPath() : FWidgetPath();
					const FVector2D MousePosition = MouseEvent.GetScreenSpacePosition();
					// This is of a fixed size atm since MenuContent->GetDesiredSize() will not take the detail 
					// customization into account and return an incorrect (small) size
					const FVector2D ExpectedSize(300, 300);
					const FVector2D MenuPosition = FSlateApplication::Get().CalculatePopupWindowPosition(
						FSlateRect(static_cast<float>(MousePosition.X), static_cast<float>(MousePosition.Y), static_cast<float>(MousePosition.X), static_cast<float>(MousePosition.Y)), ExpectedSize, false);

					FSlateApplication::Get().PushMenu(
						AsShared(),
						WidgetPath,
						InMenuContent.ToSharedRef(),
						MenuPosition,
						FPopupTransitionEffect(FPopupTransitionEffect::ContextMenu)
						);
				}
			};

			// If we are over a sample open a context menu for editing its data
			if (HighlightedSampleIndex != INDEX_NONE)
			{	
				SelectedSampleIndex = HighlightedSampleIndex;

				// Create context menu
				TSharedPtr<SWidget> MenuContent = CreateBlendSampleContextMenu();
		
				// Reset highlight sample index
				HighlightedSampleIndex = INDEX_NONE;

				PushMenu(MenuContent);

				return FReply::Handled().SetUserFocus(MenuContent.ToSharedRef(), EFocusCause::SetDirectly).ReleaseMouseCapture();
			}
			else
			{
				TSharedPtr<SWidget> MenuContent = CreateNewBlendSampleContextMenu(MyGeometry.AbsoluteToLocal(MouseEvent.GetScreenSpacePosition()));
			
				PushMenu(MenuContent);
			
				return FReply::Handled().SetUserFocus(MenuContent.ToSharedRef(), EFocusCause::SetDirectly).ReleaseMouseCapture();
			}
		}
	}

	return FReply::Unhandled();
}

FReply SBlendSpaceGridWidget::OnKeyDown(const FGeometry& MyGeometry, const FKeyEvent& InKeyEvent)
{
	if(!bReadOnly && BlendSpaceBase.IsSet())
	{
		if (UICommandList->ProcessCommandBindings(InKeyEvent))
		{
			return FReply::Handled();
		}

		// Start previewing when either one of the shift keys is pressed
		if (IsHovered() && bMouseIsOverGeometry)
		{
			if ((InKeyEvent.GetKey() == EKeys::LeftControl) || (InKeyEvent.GetKey() == EKeys::RightControl))
			{
				StartPreviewing();
				DragState = EDragState::Preview;
				// Make tool tip visible (this will display the current preview sample value)
				ShowToolTip();
				return FReply::Handled();
			}
		
			// Set flag for showing advanced preview info in tooltip
			if ((InKeyEvent.GetKey() == EKeys::LeftAlt) || (InKeyEvent.GetKey() == EKeys::RightAlt))
			{
				bAdvancedPreview = true;
				return FReply::Handled();
			}
			
			if (InKeyEvent.GetKey() == EKeys::PageUp)
			{
				OnNavigateUp.ExecuteIfBound();
				return FReply::Handled();
			}
			else if (InKeyEvent.GetKey() == EKeys::PageDown)
			{
				OnNavigateDown.ExecuteIfBound();
				return FReply::Handled();
			}
		}
	}

	return FReply::Unhandled();
}

FReply SBlendSpaceGridWidget::OnKeyUp(const FGeometry& MyGeometry, const FKeyEvent& InKeyEvent)
{	
	if(!bReadOnly && BlendSpaceBase.IsSet())
	{
		// Stop previewing when shift keys are released 
		if ((InKeyEvent.GetKey() == EKeys::LeftControl) || (InKeyEvent.GetKey() == EKeys::RightControl))
		{
			StopPreviewing();
			DragState = EDragState::None;
			ResetToolTip();
			return FReply::Handled();
		}

		if((InKeyEvent.GetKey() == EKeys::LeftAlt) || (InKeyEvent.GetKey() == EKeys::RightAlt))
		{
			bAdvancedPreview = false;
			return FReply::Handled();
		}

		// Pressing esc will remove the current key selection
		if( InKeyEvent.GetKey() == EKeys::Escape)
		{
			SelectedSampleIndex = INDEX_NONE;
		}
	}

	return FReply::Unhandled();
}

void SBlendSpaceGridWidget::MakeViewContextMenuEntries(FMenuBuilder& InMenuBuilder)
{
	InMenuBuilder.BeginSection("ViewOptions", LOCTEXT("ViewOptionsMenuHeader", "View Options"));
	{
		if (GetTriangulationButtonVisibility() == EVisibility::Visible)
		{
			TAttribute<FText> ShowTriangulation = TAttribute<FText>::Create(
				[this]()
				{
					return (BlendSpaceBase.Get() && BlendSpaceBase.Get()->bInterpolateUsingGrid) 
						? LOCTEXT("ShowGridToSampleConnections", "Show Grid/Sample Connections")
						: LOCTEXT("ShowTriangulation", "Show Triangulation");
				});
			TAttribute<FText> ShowTriangulationToolTip = TAttribute<FText>::Create(
				[this]()
				{
					return (BlendSpaceBase.Get() && BlendSpaceBase.Get()->bInterpolateUsingGrid) 
						? LOCTEXT("ShowGridToSampleConnectionsToolTip", "Show which samples each grid point is associated with")
						: LOCTEXT("ShowTriangulationToolTip", "Show the Delaunay triangulation for all blend space samples");
				});

			InMenuBuilder.AddMenuEntry(
				ShowTriangulation,
				ShowTriangulationToolTip,
				FSlateIcon(FAppStyle::GetAppStyleSetName(), "BlendSpaceEditor.ToggleTriangulation"),
				FUIAction(
					FExecuteAction::CreateLambda([this](){ bShowTriangulation = !bShowTriangulation; }),
					FCanExecuteAction(),
					FGetActionCheckState::CreateLambda([this](){ return bShowTriangulation ? ECheckBoxState::Checked : ECheckBoxState::Unchecked; })
				),
				NAME_None,
				EUserInterfaceActionType::ToggleButton
			);
		}

		InMenuBuilder.AddMenuEntry(
			LOCTEXT("ShowAnimationNames", "Show Sample Names"),
			LOCTEXT("ShowAnimationNamesToolTip", "Show the names of each of the samples"),
			FSlateIcon(FAppStyle::GetAppStyleSetName(), "BlendSpaceEditor.ToggleLabels"),
			FUIAction(
				FExecuteAction::CreateLambda([this](){ bShowAnimationNames = !bShowAnimationNames; }),
				FCanExecuteAction(),
				FGetActionCheckState::CreateLambda([this](){ return bShowAnimationNames ? ECheckBoxState::Checked : ECheckBoxState::Unchecked; })
			),
			NAME_None,
			EUserInterfaceActionType::ToggleButton
		);

		InMenuBuilder.AddMenuEntry(
			LOCTEXT("StretchFittingText", "Stretch Grid to Fit"),
			LOCTEXT("StretchFittingTextToolTip", "Whether to stretch the grid to fit or to fit the grid to the largest axis"),
			FSlateIcon(FAppStyle::GetAppStyleSetName(), "BlendSpaceEditor.ZoomToFit"),
			FUIAction(
				FExecuteAction::CreateLambda([this](){ ToggleFittingType(); }),
				FCanExecuteAction(),
				FGetActionCheckState::CreateLambda([this](){ return bStretchToFit ? ECheckBoxState::Checked : ECheckBoxState::Unchecked; })
			),
			NAME_None,
			EUserInterfaceActionType::ToggleButton
		);
	}
	InMenuBuilder.EndSection();
}

TSharedPtr<SWidget> SBlendSpaceGridWidget::CreateBlendSampleContextMenu()
{
	const bool bShouldCloseWindowAfterMenuSelection = true;
	FMenuBuilder MenuBuilder(bShouldCloseWindowAfterMenuSelection, UICommandList);

	TSharedPtr<IStructureDetailsView> StructureDetailsView;
	// Initialize details view
	FDetailsViewArgs DetailsViewArgs;
	{
		DetailsViewArgs.bAllowSearch = false;
		DetailsViewArgs.bHideSelectionTip = true;
		DetailsViewArgs.bLockable = false;
		DetailsViewArgs.bSearchInitialKeyFocus = true;
		DetailsViewArgs.bUpdatesFromSelection = false;
		DetailsViewArgs.NotifyHook = NotifyHook;
		DetailsViewArgs.bShowOptions = true;
		DetailsViewArgs.bShowModifiedPropertiesOption = false;		
	}
	
	FStructureDetailsViewArgs StructureViewArgs;
	{
		StructureViewArgs.bShowObjects = true;
		StructureViewArgs.bShowAssets = true;
		StructureViewArgs.bShowClasses = true;
		StructureViewArgs.bShowInterfaces = true;
	}
	
	StructureDetailsView = FModuleManager::GetModuleChecked<FPropertyEditorModule>("PropertyEditor")
		.CreateStructureDetailView(DetailsViewArgs, StructureViewArgs, nullptr, LOCTEXT("SampleData", "Blend Sample"));
	{
		if(const UBlendSpace* BlendSpace = BlendSpaceBase.Get())
		{
			const FBlendSample& Sample = BlendSpace->GetBlendSample(HighlightedSampleIndex);		
			StructureDetailsView->GetDetailsView()->SetGenericLayoutDetailsDelegate(
				FOnGetDetailCustomizationInstance::CreateStatic(
					&FBlendSampleDetails::MakeInstance, BlendSpace, this, HighlightedSampleIndex));

			FStructOnScope* Struct = new FStructOnScope(FBlendSample::StaticStruct(), (uint8*)&Sample);
			Struct->SetPackage(BlendSpace->GetOutermost());
			StructureDetailsView->SetStructureData(MakeShareable(Struct));
		}
	}
	
	MenuBuilder.BeginSection("Sample", LOCTEXT("SampleMenuHeader", "Sample"));
	{
		MenuBuilder.AddMenuEntry(FGenericCommands::Get().Cut);
		MenuBuilder.AddMenuEntry(FGenericCommands::Get().Copy);
		MenuBuilder.AddMenuEntry(FGenericCommands::Get().Delete);
		MenuBuilder.AddWidget(StructureDetailsView->GetWidget().ToSharedRef(), FText::GetEmpty(), true);
	}
	MenuBuilder.EndSection();

	MakeViewContextMenuEntries(MenuBuilder);

	return MenuBuilder.MakeWidget();
}

TSharedPtr<SWidget> SBlendSpaceGridWidget::CreateNewBlendSampleContextMenu(const FVector2D& InMousePosition)
{
	const bool bShouldCloseWindowAfterMenuSelection = true;
	FMenuBuilder MenuBuilder(bShouldCloseWindowAfterMenuSelection, UICommandList);

	FVector NewSampleValue;
	if(FSlateApplication::Get().GetModifierKeys().IsShiftDown())
	{
		NewSampleValue = ScreenPositionToSampleValue(SnapScreenPositionToGrid(InMousePosition, FSlateApplication::Get().GetModifierKeys().IsShiftDown()), false);
	}
	else
	{
		const FVector2D GridPosition(FMath::Clamp(InMousePosition.X, CachedGridRectangle.Left, CachedGridRectangle.Right),
			FMath::Clamp(InMousePosition.Y, CachedGridRectangle.Top, CachedGridRectangle.Bottom));
		NewSampleValue = ScreenPositionToSampleValue(GridPosition, false);
	}

	if(const UBlendSpace* BlendSpace = BlendSpaceBase.Get())
	{
		MenuBuilder.BeginSection("Sample", LOCTEXT("SampleMenuHeader", "Sample"));
		{
			MenuBuilder.AddMenuEntry(FGenericCommands::Get().Paste);
			MenuBuilder.AddMenuEntry(FGenericCommands::Get().Delete);

			if(!BlendSpace->IsAsset())
			{
				// Blend space graph - add a new graph sample
				MenuBuilder.AddMenuEntry(
					LOCTEXT("AddNewSample", "Add New Sample"),
					LOCTEXT("AddNewSampleTooltip", "Add a new sample to the blendspace at this location"),
						FSlateIcon(FAppStyle::GetAppStyleSetName(), "Icons.Plus"),
						FUIAction(
							FExecuteAction::CreateLambda(
								[this, NewSampleValue]()
								{
									if (OnSampleAdded.IsBound())
									{
										OnSampleAdded.Execute(nullptr, NewSampleValue, false);
									}
								})
						)
				);
			}
		}
		MenuBuilder.EndSection();
	}

	MakeViewContextMenuEntries(MenuBuilder);

	return MenuBuilder.MakeWidget();
}

FReply SBlendSpaceGridWidget::ToggleTriangulationVisibility()
{
	bShowTriangulation = !bShowTriangulation;
	return FReply::Handled();
}

void SBlendSpaceGridWidget::CalculateGridPoints()
{
	CachedGridPoints.Empty(SampleGridDivisions.X * SampleGridDivisions.Y);
	CachedSamplePoints.Empty(SampleGridDivisions.X * SampleGridDivisions.Y);
	if (SampleGridDivisions.X <= 0 || (GridType == EGridType::TwoAxis && SampleGridDivisions.Y <= 0))
	{
		return;
	}
	for (int32 GridY = 0; GridY < ((GridType == EGridType::TwoAxis) ? SampleGridDivisions.Y + 1 : 1); ++GridY)
	{
		for (int32 GridX = 0; GridX < SampleGridDivisions.X + 1; ++GridX)
		{
			// Calculate grid point in 0-1 form
			FVector2D GridPoint(
				GridX * (1.0f / SampleGridDivisions.X), 
				(GridType == EGridType::TwoAxis) ? GridY * (1.0f / SampleGridDivisions.Y) : 0.5f);

			// Multiply with size and offset according to the grid layout
			GridPoint *= CachedGridRectangle.GetSize();
			GridPoint += CachedGridRectangle.GetTopLeft();
			CachedGridPoints.Add(GridPoint);

			CachedSamplePoints.Add(FVector(
				SampleValueMin.X + (GridX * (SampleValueRange.X / SampleGridDivisions.X)),
				(GridType == EGridType::TwoAxis) ? SampleValueMax.Y - (GridY * (SampleValueRange.Y / SampleGridDivisions.Y)) : 0.0f, 
				0.0f));
		}
	}
}

const FVector2D SBlendSpaceGridWidget::SnapScreenPositionToGrid(const FVector2D& InPosition, bool bForceSnap) const
{
	const int32 GridPointIndex = FindClosestGridPointIndexFromScreenPosition(InPosition);
	const FVector2D& GridPoint = CachedGridPoints[GridPointIndex];

	const bool bSnapX = bForceSnap || bSampleSnapToGrid[0];
	const bool bSnapY = bForceSnap || bSampleSnapToGrid[1];

	return FVector2D
	{
		bSnapX ? GridPoint.X : InPosition.X,
		bSnapY ? GridPoint.Y : InPosition.Y
	};
}

const FVector SBlendSpaceGridWidget::ScreenPositionToSampleValueWithSnapping(const FVector2D& InPosition, bool bForceSnap) const
{
	FVector SampleValue = ScreenPositionToSampleValue(InPosition, true);

	const int32 GridPointIndex = FindClosestGridPointIndexFromScreenPosition(InPosition);
	const FVector GridPos = CachedSamplePoints[GridPointIndex];

	const bool bSnapX = bForceSnap || bSampleSnapToGrid[0];
	const bool bSnapY = bForceSnap || bSampleSnapToGrid[1];
	return FVector
	{
		bSnapX ? GridPos.X : SampleValue.X,
		bSnapY ? GridPos.Y : SampleValue.Y,
		0.f
	};
}

int32 SBlendSpaceGridWidget::FindClosestGridPointIndexFromScreenPosition(const FVector2D& InPosition) const
{
	// Clamp the screen position to the grid
	const FVector2D GridPosition(
		FMath::Clamp(InPosition.X, CachedGridRectangle.Left, CachedGridRectangle.Right),
		FMath::Clamp(InPosition.Y, CachedGridRectangle.Top, CachedGridRectangle.Bottom));
	// Find the closest grid point
	double Distance = TNumericLimits<double>::Max();
	int32 GridPointIndex = INDEX_NONE;
	for (int32 Index = 0; Index < CachedGridPoints.Num(); ++Index)
	{
		const FVector2D& GridPoint = CachedGridPoints[Index];
		const double DistanceToGrid = FVector2D::DistSquared(GridPosition, GridPoint);
		if (DistanceToGrid < Distance)
		{
			Distance = DistanceToGrid;
			GridPointIndex = Index;
		}
	}

	checkf(GridPointIndex != INDEX_NONE, TEXT("Unable to find gridpoint"));

	return GridPointIndex;
}

const FVector2D SBlendSpaceGridWidget::SampleValueToNormalizedPosition(const FVector& SampleValue) const
{
	// Convert the sample value to 0 to 1 form
	FVector2D NormalizedPosition(
		((SampleValue.X - SampleValueMin.X) / SampleValueRange.X),
		GridType == EGridType::TwoAxis ? ((SampleValueMax.Y - SampleValue.Y) / SampleValueRange.Y) : 0.5f);
	return NormalizedPosition;	
}

const FVector2D SBlendSpaceGridWidget::SampleValueToScreenPosition(const FVector& SampleValue) const
{
	const FVector2D NormalizedPosition = SampleValueToNormalizedPosition(SampleValue);
	const FVector2D GridSize = CachedGridRectangle.GetSize();
	const FVector2D GridCorner = CachedGridRectangle.GetCenter() - 0.5f * GridSize;
	const FVector2D ScreenPosition = GridCorner + NormalizedPosition * CachedGridRectangle.GetSize();
	return ScreenPosition;	
}

const FVector SBlendSpaceGridWidget::ScreenPositionToSampleValue(const FVector2D& ScreenPosition, bool bClamp) const
{
	FVector2D LocalGridPosition = ScreenPosition;
	// Move to center of grid and convert to 0 - 1 form
	LocalGridPosition -= CachedGridRectangle.GetCenter();
	LocalGridPosition /= (CachedGridRectangle.GetSize() * 0.5f);
	LocalGridPosition += FVector2D::UnitVector;
	LocalGridPosition *= 0.5f;

	// Calculate the sample value by mapping it to the blend parameter range
	FVector SampleValue
	(		
		(LocalGridPosition.X * SampleValueRange.X) + SampleValueMin.X,
		(GridType == EGridType::TwoAxis) ? SampleValueMax.Y - (LocalGridPosition.Y * SampleValueRange.Y) : 0.0f,
		0.f
	);
	if (bClamp)
	{
		SampleValue.X = FMath::Clamp(SampleValue.X, SampleValueMin.X, SampleValueMax.X);
		SampleValue.Y = FMath::Clamp(SampleValue.Y, SampleValueMin.Y, SampleValueMax.Y);
	}
	return SampleValue;
}

const FSlateRect SBlendSpaceGridWidget::GetGridRectangleFromGeometry(const FGeometry& MyGeometry)
{
	const float TopOffset = bReadOnly ? 0.0f : 20.0f; // Ideally we'd get the size of the buttons (showing the label/triangulation etc)
	FSlateRect WindowRect = FSlateRect(0, TopOffset, static_cast<float>(MyGeometry.GetLocalSize().X), static_cast<float>(MyGeometry.GetLocalSize().Y));
	if (!bStretchToFit)
	{
		UpdateGridRatioMargin(WindowRect.GetSize());
	}

	return WindowRect.InsetBy(GridMargin + GridRatioMargin);
}

bool SBlendSpaceGridWidget::IsSampleValueWithinMouseRange(const FVector& SampleValue, float& OutDistance) const
{
	const FVector2D GridPosition = SampleValueToScreenPosition(SampleValue);
	OutDistance = static_cast<float>(FVector2D::Distance(LocalMousePosition, GridPosition));
	return (OutDistance < ClickAndHighlightThreshold);
}

int32 SBlendSpaceGridWidget::GetClosestSamplePointIndexToMouse() const
{
	float BestDistance = FLT_MAX;
	int32 BestIndex = INDEX_NONE;

	if(const UBlendSpace* BlendSpace = BlendSpaceBase.Get())
	{
		const TArray<FBlendSample>& Samples = BlendSpace->GetBlendSamples();
		for (int32 SampleIndex = 0; SampleIndex < Samples.Num(); ++SampleIndex)
		{
			const FBlendSample& Sample = Samples[SampleIndex];
			float Distance;
			if (IsSampleValueWithinMouseRange(Sample.SampleValue, Distance))
			{
				if(Distance < BestDistance)
				{
					BestDistance = Distance;
					BestIndex = SampleIndex;
				}
			}
		}
	}

	return BestIndex;
}

void SBlendSpaceGridWidget::StartPreviewing()
{
	bSamplePreviewing = true;
	LastPreviewingMousePosition = LocalMousePosition;
}

void SBlendSpaceGridWidget::StopPreviewing()
{
	bSamplePreviewing = false;
}

FText SBlendSpaceGridWidget::GetToolTipSampleValidity() const
{
	const UBlendSpace* BlendSpace = BlendSpaceBase.Get();
	FText ToolTipText = FText::GetEmpty();
	if (!bReadOnly && BlendSpace && BlendSpace->bInterpolateUsingGrid)
	{
		int32 SampleIndex = INDEX_NONE;
		if (DragState == EDragState::None)
		{
			SampleIndex = HighlightedSampleIndex;
		}
		else if (DragState == EDragState::DragSample)
		{
			SampleIndex = DraggedSampleIndex;
		}
		else
		{
			SampleIndex = INDEX_NONE;
		}

		if (SampleIndex != INDEX_NONE && BlendSpace->IsValidBlendSampleIndex(SampleIndex))
		{
			float SampleLookupWeight = GetSampleLookupWeight(SampleIndex);
			if (SampleLookupWeight >= 1.0f)
			{
				return ToolTipText;
			}
			else if (SampleLookupWeight <= 0.0f)
			{
				ToolTipText = FText::Format(
					LOCTEXT("SampleValidityZero", "Self weight is zero"), 
					SampleLookupWeight);
			}
			else if (SampleLookupWeight <= SampleLookupWeightThreshold)
			{
				ToolTipText = FText::Format(
					LOCTEXT("SampleValidityLow", "Self weight is low: {0}"), 
					SampleLookupWeight);
			}
			else if (SampleLookupWeight < 1.0f)
			{
				ToolTipText = FText::Format(
					LOCTEXT("SampleValidity", "Self weight: {0}"), 
					SampleLookupWeight);
			}
		}
	}
	return ToolTipText;
}

FText SBlendSpaceGridWidget::GetToolTipAnimationName() const
{
	FText ToolTipText = FText::GetEmpty();
	if(const UBlendSpace* BlendSpace = BlendSpaceBase.Get())
	{
		const FText PreviewValue = LOCTEXT("PreviewValueTooltip", "Preview Value");

		if(bReadOnly)
		{
			ToolTipText = PreviewValue;
		}
		else
		{
			switch (DragState)
			{
				// If we are not dragging, but over a valid blend sample return its animation asset name
				case EDragState::None:
				{		
					if (bHighlightPreviewPin)
					{
						ToolTipText = PreviewValue;
					}
					else if (HighlightedSampleIndex != INDEX_NONE && BlendSpace->IsValidBlendSampleIndex(HighlightedSampleIndex))
					{
						const FBlendSample& BlendSample = BlendSpace->GetBlendSample(HighlightedSampleIndex);
						ToolTipText = GetSampleName(BlendSample, HighlightedSampleIndex);
					}
					else if(TargetPosition.IsSet())
					{
						ToolTipText = PreviewValue;
					}
					break;
				}

				case EDragState::PreDrag:
				{
					break;
				}

				// If we are dragging a sample return the dragged sample's animation asset name
				case EDragState::DragSample:
				{
					if (BlendSpace->IsValidBlendSampleIndex(DraggedSampleIndex))
					{
						const FBlendSample& BlendSample = BlendSpace->GetBlendSample(DraggedSampleIndex);
						ToolTipText = GetSampleName(BlendSample, DraggedSampleIndex);
					}
			
					break;
				}

				// If we are performing a drag/drop operation return the cached operation animation name
				case EDragState::DragDrop:
				{
					ToolTipText = DragDropAnimationName;
					break;
				}

				case EDragState::DragDropOverride:
				{
					ToolTipText = DragDropAnimationName;
					break;
				}

				case EDragState::InvalidDragDrop:
				{
					break;
				}
		
				// If we are previewing return a descriptive label
				case EDragState::Preview:
				{
					ToolTipText = PreviewValue;
					break;
				}
				default:
					check(false);
			}
		}
	}

	return ToolTipText;
}

FText SBlendSpaceGridWidget::GetToolTipSampleValue() const
{
	FText ToolTipText = FText::GetEmpty();

	if(const UBlendSpace* BlendSpace = BlendSpaceBase.Get())
	{
		static const FTextFormat OneAxisFormat = LOCTEXT("OneAxisFormat", "{0}: {1}");
		static const FTextFormat TwoAxisFormat = LOCTEXT("TwoAxisFormat", "{0}: {1}  {2}: {3}");
		const FTextFormat& ValueFormattingText = (GridType == EGridType::TwoAxis) ? TwoAxisFormat : OneAxisFormat;

		auto AddAdvancedPreview = [this, &ToolTipText, BlendSpace]()
		{
			FTextBuilder TextBuilder;
			TextBuilder.AppendLine(ToolTipText);

			if (bAdvancedPreview)
			{				
				for (const FBlendSampleData& SampleData : PreviewedSamples)
				{
					if(BlendSpace->IsValidBlendSampleIndex(SampleData.SampleDataIndex))
					{
						const FBlendSample& BlendSample = BlendSpace->GetBlendSample(SampleData.SampleDataIndex);
						static const FTextFormat SampleFormat = LOCTEXT("SampleFormat", "{0}: {1}");
						TextBuilder.AppendLine(FText::Format(SampleFormat, GetSampleName(BlendSample, SampleData.SampleDataIndex), FText::AsNumber(SampleData.TotalWeight)));
					}
				}
			}

			ToolTipText = TextBuilder.ToText();
		};

		if(bReadOnly)
		{
			ToolTipText = FText::Format(ValueFormattingText, ParameterXName, FText::FromString(FString::SanitizeFloat(PreviewPosition.X)), ParameterYName, FText::FromString(FString::SanitizeFloat(PreviewPosition.Y)));

			AddAdvancedPreview();
		}
		else
		{
			switch (DragState)
			{
				// If we are over a sample return its sample value if valid and otherwise show an error message as to why the sample is invalid
				case EDragState::None:
				{		
					if (bHighlightPreviewPin)
					{
						ToolTipText = FText::Format(ValueFormattingText, ParameterXName, FText::FromString(FString::SanitizeFloat(PreviewPosition.X)), ParameterYName, FText::FromString(FString::SanitizeFloat(PreviewPosition.Y)));

						AddAdvancedPreview();
					}
					else if (HighlightedSampleIndex != INDEX_NONE && BlendSpace->IsValidBlendSampleIndex(HighlightedSampleIndex))
					{
						const FBlendSample& BlendSample = BlendSpace->GetBlendSample(HighlightedSampleIndex);

						// Check if the sample is valid
						if (BlendSample.bIsValid)
						{
							ToolTipText = FText::Format(ValueFormattingText, ParameterXName, FText::FromString(FString::SanitizeFloat(BlendSample.SampleValue.X)), ParameterYName, FText::FromString(FString::SanitizeFloat(BlendSample.SampleValue.Y)));
						}
						else
						{
							ToolTipText = GetSampleErrorMessage(BlendSample);
						}
					}
					else if(TargetPosition.IsSet())
					{
						ToolTipText = FText::Format(ValueFormattingText, ParameterXName, FText::FromString(FString::SanitizeFloat(PreviewPosition.X)), ParameterYName, FText::FromString(FString::SanitizeFloat(PreviewPosition.Y)));

						AddAdvancedPreview();
					}
					break;
				}

				case EDragState::PreDrag:
				{
					break;
				}

				// If we are dragging a sample return the current sample value it is hovered at
				case EDragState::DragSample:
				{
					if (DraggedSampleIndex != INDEX_NONE)
					{
						const FBlendSample& BlendSample = BlendSpace->GetBlendSample(DraggedSampleIndex);
						ToolTipText = FText::Format(ValueFormattingText, ParameterXName, FText::FromString(FString::SanitizeFloat(BlendSample.SampleValue.X)), ParameterYName, FText::FromString(FString::SanitizeFloat(BlendSample.SampleValue.Y)));
					}
					break;
				}

				// If we are performing a drag and drop operation return the current sample value it is hovered at
				case EDragState::DragDrop:
				{
					const FVector SampleValue = ScreenPositionToSampleValueWithSnapping(LocalMousePosition, FSlateApplication::Get().GetModifierKeys().IsShiftDown());

					ToolTipText = FText::Format(ValueFormattingText, ParameterXName, FText::FromString(FString::SanitizeFloat(SampleValue.X)), ParameterYName, FText::FromString(FString::SanitizeFloat(SampleValue.Y)));

					break;
				}

				case EDragState::DragDropOverride:
				{
					if(HoveredAnimationName.IsEmpty())
					{
						static const FTextFormat OverrideAnimationFormat = LOCTEXT("InvalidSampleChangingFormat", "Changing sample to {0}");
						ToolTipText = FText::Format(OverrideAnimationFormat, DragDropAnimationName);
					}
					else
					{
						static const FTextFormat OverrideAnimationFormat = LOCTEXT("ValidSampleChangingFormat", "Changing sample from {0} to {1}");
						ToolTipText = FText::Format(OverrideAnimationFormat, HoveredAnimationName, DragDropAnimationName);
					}
					break;
				}
				// If the drag and drop operation is invalid return the cached error message as to why it is invalid
				case EDragState::InvalidDragDrop:
				{
					ToolTipText = InvalidDragDropText;
					break;
				}

				// If we are setting the preview value return the current preview sample value
				case EDragState::Preview:
				{
					ToolTipText = FText::Format(ValueFormattingText, ParameterXName, FText::FromString(FString::SanitizeFloat(PreviewPosition.X)), ParameterYName, FText::FromString(FString::SanitizeFloat(PreviewPosition.Y)));

					AddAdvancedPreview();
					break;
				}
				default:
					check(false);
			}
		}
	}

	return ToolTipText;
}

void SBlendSpaceGridWidget::EnableStatusBarMessage(bool bEnable)
{
	if(!bReadOnly)
	{
		if(bEnable)
		{
			if (!StatusBarMessageHandle.IsValid())
			{
				if(UStatusBarSubsystem* StatusBarSubsystem = GEditor->GetEditorSubsystem<UStatusBarSubsystem>())
				{
					StatusBarMessageHandle = StatusBarSubsystem->PushStatusBarMessage(StatusBarName, MakeAttributeLambda([]()
					{
						return LOCTEXT("StatusBarMssage", "Hold Ctrl to move preview value, and Alt to show weight details. Click and drag sample points to move them, with Shift to snap to the grid.");
					}));
				}
			}
		}
		else
		{
			if (StatusBarMessageHandle.IsValid())
			{
				if(UStatusBarSubsystem* StatusBarSubsystem = GEditor->GetEditorSubsystem<UStatusBarSubsystem>())
				{
					StatusBarSubsystem->PopStatusBarMessage(StatusBarName, StatusBarMessageHandle);
					StatusBarMessageHandle.Reset();
				}
			}
		}
	}
}

FText SBlendSpaceGridWidget::GetSampleErrorMessage(const FBlendSample &BlendSample) const
{
	const FVector2D GridPosition = SampleValueToScreenPosition(BlendSample.SampleValue);
	// Either an invalid animation asset set
	if (BlendSample.Animation == nullptr)
	{
		static const FText NoAnimationErrorText = LOCTEXT("NoAnimationErrorText", "Invalid Animation for Sample");
		return NoAnimationErrorText;
	}
	// Or not aligned on the grid (which means that it does not match one of the cached grid points, == for FVector2D fails to compare though :/)
	else if (!CachedGridPoints.FindByPredicate([&](const FVector2D& Other) { return FMath::IsNearlyEqual(GridPosition.X, Other.X) && FMath::IsNearlyEqual(GridPosition.Y, Other.Y);}))
	{
		static const FText SampleNotAtGridPoint = LOCTEXT("SampleNotAtGridPointErrorText", "Sample is not on a valid Grid Point");
		return SampleNotAtGridPoint;
	}

	static const FText UnknownError = LOCTEXT("UnknownErrorText", "Sample is invalid for an Unknown Reason");
	return UnknownError;
}

void SBlendSpaceGridWidget::ShowToolTip()
{
	if(HighlightedSampleIndex != INDEX_NONE && ToolTipSampleIndex != HighlightedSampleIndex)
	{
		ToolTipSampleIndex = HighlightedSampleIndex;
		if(OnExtendSampleTooltip.IsBound())
		{
			ToolTipExtensionContainer->SetContent(OnExtendSampleTooltip.Execute(HighlightedSampleIndex));
		}
	}
	
	SetToolTip(ToolTip);
}

void SBlendSpaceGridWidget::ResetToolTip()
{
	ToolTipSampleIndex = INDEX_NONE;
	ToolTipExtensionContainer->SetContent(SNullWidget::NullWidget);
	SetToolTip(nullptr);
}

EVisibility SBlendSpaceGridWidget::GetInputBoxVisibility(const int32 ParameterIndex) const
{
	bool bVisible = !bReadOnly;
	// Only show input boxes when a sample is selected (hide it when one is being dragged since we have the tooltip information as well)
	bVisible &= (SelectedSampleIndex != INDEX_NONE && DraggedSampleIndex == INDEX_NONE);
	if ( ParameterIndex == 1 )
	{ 
		bVisible &= (GridType == EGridType::TwoAxis);
	}

	return bVisible ? EVisibility::Visible : EVisibility::Collapsed;
}

TOptional<float> SBlendSpaceGridWidget::GetInputBoxValue(const int32 ParameterIndex) const
{
	checkf(ParameterIndex < 3, TEXT("Invalid parameter index, suppose to be within FVector array range"));
	float ReturnValue = 0.0f;
	if(const UBlendSpace* BlendSpace = BlendSpaceBase.Get())
	{
		if (SelectedSampleIndex != INDEX_NONE && SelectedSampleIndex < BlendSpace->GetNumberOfBlendSamples())
		{
			const FBlendSample& BlendSample = BlendSpace->GetBlendSample(SelectedSampleIndex);
			ReturnValue = static_cast<float>(BlendSample.SampleValue[ParameterIndex]);
		}
	}
	return ReturnValue;
}

TOptional<float> SBlendSpaceGridWidget::GetInputBoxMinValue(const int32 ParameterIndex) const
{
	checkf(ParameterIndex < 3, TEXT("Invalid parameter index, suppose to be within FVector array range"));
	return static_cast<float>(SampleValueMin[ParameterIndex]);
}

TOptional<float> SBlendSpaceGridWidget::GetInputBoxMaxValue(const int32 ParameterIndex) const
{
	checkf(ParameterIndex < 3, TEXT("Invalid parameter index, suppose to be within FVector array range"));
	return static_cast<float>(SampleValueMax[ParameterIndex]);
}

float SBlendSpaceGridWidget::GetInputBoxDelta(const int32 ParameterIndex) const
{
	checkf(ParameterIndex < 3, TEXT("Invalid parameter index, suppose to be within FVector array range"));
	return static_cast<float>(SampleGridDelta[ParameterIndex]);
}

void SBlendSpaceGridWidget::OnInputBoxValueCommited(const float NewValue, ETextCommit::Type CommitType, const int32 ParameterIndex)
{
	OnInputBoxValueChanged(NewValue, ParameterIndex, false);
}

void SBlendSpaceGridWidget::OnInputBoxValueChanged(const float NewValue, const int32 ParameterIndex, bool bIsInteractive)
{
	// Ignore any SNumericEntryBox.OnValueChanged broadcasts if sliding has finished and OnInputBoxValueCommited will have been broadcasted already
	if (bIsInteractive && !bSliderMovement[ParameterIndex])
	{
		return;
	}
	
	checkf(ParameterIndex < 2, TEXT("Invalid parameter index, suppose to be within FVector array range"));

	if (SelectedSampleIndex != INDEX_NONE && BlendSpaceBase.Get() != nullptr)
	{
		// Retrieve current sample value
		const FBlendSample& Sample = BlendSpaceBase.Get()->GetBlendSample(SelectedSampleIndex);
		FVector SampleValue = Sample.SampleValue;

		// Calculate snapped value
		if (bSampleSnapToGrid[ParameterIndex])
		{
			const double MinOffset = NewValue - SampleValueMin[ParameterIndex];
			double GridSteps = MinOffset / SampleGridDelta[ParameterIndex];
			int64 FlooredSteps = FMath::FloorToInt(GridSteps);
			GridSteps -= FlooredSteps;
			FlooredSteps = (GridSteps > .5) ? FlooredSteps + 1 : FlooredSteps;

			// Temporary snap this value to closest point on grid (since the spin box delta does not provide the desired functionality)
			SampleValue[ParameterIndex] = SampleValueMin[ParameterIndex] + (FlooredSteps * SampleGridDelta[ParameterIndex]);
		}
		else
		{
			SampleValue[ParameterIndex] = NewValue;
		}

		OnSampleMoved.ExecuteIfBound(SelectedSampleIndex, SampleValue, bIsInteractive);
	}
}

void SBlendSpaceGridWidget::OnInputSliderBegin(const int32 ParameterIndex)
{
	ensure(bSliderMovement[ParameterIndex] == false);
	bSliderMovement[ParameterIndex] = true;
}

void SBlendSpaceGridWidget::OnInputSliderEnd(const float NewValue, const int32 ParameterIndex)
{
	ensure(bSliderMovement[ParameterIndex] == true);
	bSliderMovement[ParameterIndex] = false;
}

EVisibility SBlendSpaceGridWidget::GetSampleToolTipVisibility() const
{
	// Show tool tip when the grid is empty
	return (!bReadOnly && BlendSpaceBase.Get() != nullptr && BlendSpaceBase.Get()->GetNumberOfBlendSamples() == 0) ? EVisibility::Visible : EVisibility::Collapsed;
}

EVisibility SBlendSpaceGridWidget::GetPreviewToolTipVisibility() const
{
	// Only show preview tooltip until the user discovers the functionality
	return bReadOnly ? EVisibility::Collapsed : EVisibility::Visible;
}

EVisibility SBlendSpaceGridWidget::GetTriangulationButtonVisibility() const
{
	if (bShowSettingsButtons && GridType == EGridType::TwoAxis)
	{
		if (const UBlendSpace* BlendSpace = BlendSpaceBase.Get())
		{
			if (!BlendSpace->bInterpolateUsingGrid)
			{
				return EVisibility::Visible;
			}
		}
	}
	return  EVisibility::Collapsed;
}

EVisibility SBlendSpaceGridWidget::GetAnimationNamesButtonVisibility() const
{
	return bShowSettingsButtons ? EVisibility::Visible : EVisibility::Collapsed;
}

FReply SBlendSpaceGridWidget::ToggleFittingType()
{
	bStretchToFit = !bStretchToFit;

	// If toggle to stretching, reset the margin immediately
	if (bStretchToFit)
	{
		GridRatioMargin.Top = GridRatioMargin.Bottom = GridRatioMargin.Left = GridRatioMargin.Right = 0.0f;
	}

	return FReply::Handled();
}

FReply SBlendSpaceGridWidget::ToggleShowAnimationNames()
{
	bShowAnimationNames = !bShowAnimationNames;
	return FReply::Handled();
}

void SBlendSpaceGridWidget::UpdateGridRatioMargin(const FVector2D& GeometrySize)
{
	if (GridType == EGridType::TwoAxis)
	{
		// Reset values first
		GridRatioMargin.Top = GridRatioMargin.Bottom = GridRatioMargin.Left = GridRatioMargin.Right = 0.0f;
		if (GeometrySize.Y > GeometrySize.X)
		{
			const double Difference = GeometrySize.Y - GeometrySize.X;
			GridRatioMargin.Top = GridRatioMargin.Bottom = static_cast<float>(Difference) * 0.5f;
		}
		else if (GeometrySize.X > GeometrySize.Y)
		{
			const double Difference = GeometrySize.X - GeometrySize.Y;
			GridRatioMargin.Left = GridRatioMargin.Right = static_cast<float>(Difference) * 0.5f;
		}
	}
}

FText SBlendSpaceGridWidget::GetFittingTypeButtonToolTipText() const
{
	static const FText StretchText = LOCTEXT("StretchFittingText", "Stretch Grid to Fit");
	static const FText GridRatioText = LOCTEXT("GridRatioFittingText", "Fit Grid to Largest Axis");
	return (bStretchToFit) ? GridRatioText : StretchText;
}

EVisibility SBlendSpaceGridWidget::GetFittingButtonVisibility() const
{
	return (bShowSettingsButtons && (GridType == EGridType::TwoAxis)) ? EVisibility::Visible : EVisibility::Collapsed;
}

void SBlendSpaceGridWidget::UpdateCachedBlendParameterData()
{
	if(const UBlendSpace* BlendSpace = BlendSpaceBase.Get())
	{
		const FBlendParameter& BlendParameterX = BlendSpace->GetBlendParameter(0);
		const FBlendParameter& BlendParameterY = BlendSpace->GetBlendParameter(1);
		SampleValueRange.X = BlendParameterX.Max - BlendParameterX.Min;
		SampleValueRange.Y = BlendParameterY.Max - BlendParameterY.Min;
	
		SampleValueMin.X = BlendParameterX.Min;
		SampleValueMin.Y = BlendParameterY.Min;

		SampleValueMax.X = BlendParameterX.Max;
		SampleValueMax.Y = BlendParameterY.Max;

		SampleGridDelta = SampleValueRange;
		SampleGridDelta.X /= (BlendParameterX.GridNum);
		SampleGridDelta.Y /= (BlendParameterY.GridNum);

		bSampleSnapToGrid[0] = BlendParameterX.bSnapToGrid;
		bSampleSnapToGrid[1] = BlendParameterY.bSnapToGrid;

		SampleGridDivisions.X = BlendParameterX.GridNum;
		SampleGridDivisions.Y = BlendParameterY.GridNum;

		ParameterXName = FText::FromString(BlendParameterX.DisplayName);
		ParameterYName = FText::FromString(BlendParameterY.DisplayName);
	
		const TSharedRef< FSlateFontMeasure > FontMeasure = FSlateApplication::Get().GetRenderer()->GetFontMeasureService();
		MaxVerticalAxisTextWidth = HorizontalAxisMaxTextWidth = MaxHorizontalAxisTextHeight = 0.0f;
		FVector2D TextSize = FontMeasure->Measure(ParameterYName, FontInfo);	
		MaxVerticalAxisTextWidth = FMath::Max(MaxVerticalAxisTextWidth, static_cast<float>(TextSize.X));

		TextSize = FontMeasure->Measure(FString::SanitizeFloat(SampleValueMin.Y), FontInfo);
		MaxVerticalAxisTextWidth = FMath::Max(MaxVerticalAxisTextWidth, static_cast<float>(TextSize.X));

		TextSize = FontMeasure->Measure(FString::SanitizeFloat(SampleValueMax.Y), FontInfo);
		MaxVerticalAxisTextWidth = FMath::Max(MaxVerticalAxisTextWidth, static_cast<float>(TextSize.X));
	
		TextSize = FontMeasure->Measure(ParameterXName, FontInfo);
		MaxHorizontalAxisTextHeight = FMath::Max(MaxHorizontalAxisTextHeight, static_cast<float>(TextSize.Y));

		TextSize = FontMeasure->Measure(FString::SanitizeFloat(SampleValueMin.X), FontInfo);
		MaxHorizontalAxisTextHeight = FMath::Max(MaxHorizontalAxisTextHeight, static_cast<float>(TextSize.Y));

		TextSize = FontMeasure->Measure(FString::SanitizeFloat(SampleValueMax.X), FontInfo);
		MaxHorizontalAxisTextHeight = FMath::Max(MaxHorizontalAxisTextHeight, static_cast<float>(TextSize.Y));
		HorizontalAxisMaxTextWidth = static_cast<float>(TextSize.X);
	}
}

void SBlendSpaceGridWidget::OnMouseEnter(const FGeometry& MyGeometry, const FPointerEvent& MouseEvent)
{	
	SCompoundWidget::OnMouseEnter(MyGeometry, MouseEvent);
	bMouseIsOverGeometry = true;
	EnableStatusBarMessage(true);
}

void SBlendSpaceGridWidget::OnMouseLeave(const FPointerEvent& MouseEvent)
{
	SCompoundWidget::OnMouseLeave(MouseEvent);
	bMouseIsOverGeometry = false;
	EnableStatusBarMessage(false);
}

void SBlendSpaceGridWidget::OnFocusLost(const FFocusEvent& InFocusEvent)
{
	SCompoundWidget::OnFocusLost(InFocusEvent);

	if (DragState == EDragState::DragSample)
	{
		OnSampleMoved.ExecuteIfBound(DraggedSampleIndex, LastDragPosition, false);
	}	
	HighlightedSampleIndex = DraggedSampleIndex = INDEX_NONE;
	DragState = EDragState::None;
	bSamplePreviewing = false;
	ResetToolTip();
	EnableStatusBarMessage(false);
}

bool SBlendSpaceGridWidget::SupportsKeyboardFocus() const
{
	return true;
}

void SBlendSpaceGridWidget::Tick(const FGeometry& AllottedGeometry, const double InCurrentTime, const float InDeltaTime)
{
	const int32 PreviousSampleIndex = HighlightedSampleIndex;
	HighlightedSampleIndex = INDEX_NONE;
	const bool bPreviousHighlightPreviewPin = bHighlightPreviewPin;

	if(const UBlendSpace* BlendSpace = BlendSpaceBase.Get())
	{
		if(PreviousBlendSpaceBase.Get() != BlendSpace)
		{
			PreviousBlendSpaceBase = BlendSpace;
			InvalidateCachedData();
		}

		GridType = BlendSpace->IsA<UBlendSpace1D>() ? EGridType::SingleAxis : EGridType::TwoAxis;
		BlendParametersToDraw = (GridType == EGridType::SingleAxis) ? 1 : 2;

		if(!bReadOnly)
		{
			if (DragState == EDragState::None)
			{
				// Check if we are highlighting preview pin
				float Distance;
				bHighlightPreviewPin = IsSampleValueWithinMouseRange(PreviewPosition, Distance);
				if (bHighlightPreviewPin)
				{
					if (bHighlightPreviewPin != bPreviousHighlightPreviewPin)
					{
						ShowToolTip();
					}
				}
				else if (bPreviousHighlightPreviewPin != bHighlightPreviewPin)
				{
					ResetToolTip();
				}
		
				// Determine highlighted sample
				HighlightedSampleIndex = GetClosestSamplePointIndexToMouse();

				if (!bHighlightPreviewPin)
				{
					// If we started selecting or selected a different sample make sure we show/hide the tooltip
					if (PreviousSampleIndex != HighlightedSampleIndex)
					{
						if (HighlightedSampleIndex != INDEX_NONE)
						{
							ShowToolTip();
						}
						else
						{
							ResetToolTip();
						}
					}
				}
		}
			else if (DragState == EDragState::DragSample)
			{
				// If we are dragging a sample, find out whether or not it has actually moved to a
				// different grid position since the last tick and update the blend space accordingly
				FVector SampleValue = ScreenPositionToSampleValueWithSnapping(LocalMousePosition, FSlateApplication::Get().GetModifierKeys().IsShiftDown());
				// Only allow dragging on each axis if not locked
				const FBlendSample& BlendSample = BlendSpace->GetBlendSample(DraggedSampleIndex);
				if (SampleValue != LastDragPosition)
				{
					LastDragPosition = SampleValue;
					OnSampleMoved.ExecuteIfBound(DraggedSampleIndex, SampleValue, true);
				}
			}
			else if (DragState == EDragState::DragDrop || DragState == EDragState::InvalidDragDrop || DragState == EDragState::DragDropOverride)
			{
				// Validate that the sample is not overlapping with a current sample when doing a
				// drag/drop operation and that we are dropping a valid animation for the blend
				// space (type)
				const FVector DropSampleValue = ScreenPositionToSampleValueWithSnapping(LocalMousePosition, FSlateApplication::Get().GetModifierKeys().IsShiftDown());
				const bool bValidPosition = BlendSpace->IsSampleWithinBounds(DropSampleValue);
				const bool bExistingSample = BlendSpace->IsTooCloseToExistingSamplePoint(DropSampleValue, INDEX_NONE);
				const bool bValidSequence = ValidateAnimationSequence(DragDropAnimationSequence, InvalidDragDropText);
		
				if (!bValidSequence)
				{
					DragState = EDragState::InvalidDragDrop;
				}
				else if (!bValidPosition)
				{			
					InvalidDragDropText = InvalidSamplePositionDragDropText;
					DragState = EDragState::InvalidDragDrop;
				}
				else if (bExistingSample)
				{	
					const TArray<FBlendSample>& Samples = BlendSpace->GetBlendSamples();
					for (int32 SampleIndex = 0; SampleIndex < Samples.Num(); ++SampleIndex)
					{
						const FBlendSample& Sample = Samples[SampleIndex];
						if (Sample.SampleValue == DropSampleValue)
						{
							HoveredAnimationName = Sample.Animation ? FText::FromString(Sample.Animation->GetName()) : FText::GetEmpty();
							break;
						}
					}

					DragState = EDragState::DragDropOverride;			
				}
				else if (bValidPosition && bValidSequence && !bExistingSample)
				{
					DragState = EDragState::DragDrop;
				}
			}
		}

		// Check if we should update the preview sample value
		if (bSamplePreviewing)
		{
			// Clamping happens later
			LastPreviewingMousePosition.X = LocalMousePosition.X;
			LastPreviewingMousePosition.Y = LocalMousePosition.Y;
			FModifierKeysState ModifierKeyState = FSlateApplication::Get().GetModifierKeys();
			bool bIsManualPreviewing = !bReadOnly && IsHovered() && bMouseIsOverGeometry && ModifierKeyState.IsControlDown();
			if (TargetPosition.IsSet() && !bIsManualPreviewing)
			{
				PreviewPosition = TargetPosition.Get();
				if (bReadOnly)
				{
					// Happens when we are showing in the graph - don't want to render outside the valid region
					PreviewPosition = BlendSpace->GetClampedAndWrappedBlendInput(PreviewPosition);
				}
			}
			else
			{
				PreviewPosition = ScreenPositionToSampleValue(LastPreviewingMousePosition, false);
			}
			

			if (FilteredPosition.IsSet())
			{
				PreviewFilteredPosition = BlendSpace->GetClampedAndWrappedBlendInput(FilteredPosition.Get());
			}

			// Retrieve and cache weighted samples
			PreviewedSamples.Empty(4);
			BlendSpace->GetSamplesFromBlendInput(PreviewPosition, PreviewedSamples, CachedTriangulationIndex, false);
		}
	}

	// Refresh cache blendspace/grid data if needed
	if (bRefreshCachedData)
	{
		UpdateCachedBlendParameterData();
		GridMargin = bShowAxisLabels ?  FMargin(MaxVerticalAxisTextWidth + (TextMargin * 2.0f), TextMargin, (HorizontalAxisMaxTextWidth *.5f) + TextMargin, MaxHorizontalAxisTextHeight + (TextMargin * 2.0f)) : 
										FMargin(TextMargin, TextMargin, TextMargin, TextMargin);
		bRefreshCachedData = false;
	}
	
	// Always need to update the rectangle and grid points according to the geometry (this can differ per tick)
	CachedGridRectangle = GetGridRectangleFromGeometry(AllottedGeometry);
	CalculateGridPoints();
}

const FVector SBlendSpaceGridWidget::GetPreviewPosition() const
{	
	return PreviewPosition;
}

void SBlendSpaceGridWidget::SetPreviewingState(const FVector& InPosition, const FVector& InFilteredPosition)
{
	if (const UBlendSpace* BlendSpace = BlendSpaceBase.Get())
	{
		PreviewFilteredPosition = BlendSpace->GetClampedAndWrappedBlendInput(InFilteredPosition);
	}
	else
	{
		PreviewFilteredPosition = InFilteredPosition;
	}
	PreviewPosition = InPosition;
}

void SBlendSpaceGridWidget::InvalidateCachedData()
{
	bRefreshCachedData = true;	
}

void SBlendSpaceGridWidget::InvalidateState()
{
	if (HighlightedSampleIndex != INDEX_NONE)
	{
		ResetToolTip();
	}

	if (DragState != EDragState::None)
	{
		DragState = EDragState::None;
	}
	
	SelectedSampleIndex = (BlendSpaceBase.Get() != nullptr && BlendSpaceBase.Get()->IsValidBlendSampleIndex(SelectedSampleIndex)) ? SelectedSampleIndex : INDEX_NONE;
	HighlightedSampleIndex = DraggedSampleIndex = INDEX_NONE;
}

const bool SBlendSpaceGridWidget::IsValidDragDropOperation(const FDragDropEvent& DragDropEvent, FText& InvalidOperationText)
{
	bool bResult = false;

	TSharedPtr<FAssetDragDropOp> DragDropOperation = DragDropEvent.GetOperationAs<FAssetDragDropOp>();

	if (DragDropOperation.IsValid())
	{
		// Check whether or not this animation is compatible with the blend space
		DragDropAnimationSequence = FAssetData::GetFirstAsset<UAnimSequence>(DragDropOperation->GetAssets());
		if (DragDropAnimationSequence)
		{
			bResult = ValidateAnimationSequence(DragDropAnimationSequence, InvalidOperationText);
		}
		else
		{
			// If is isn't an animation set error message
			bResult = false;
			InvalidOperationText = FText::FromString("Invalid Asset Type");
		}		
	}

	if (!bResult)
	{
		DragDropOperation->SetToolTip(InvalidOperationText, DragDropOperation->GetIcon());
	}
	else
	{
		DragDropAnimationName = FText::FromString(DragDropAnimationSequence->GetName());
	}

	return bResult;
}

bool SBlendSpaceGridWidget::ValidateAnimationSequence(const UAnimSequence* AnimationSequence, FText& InvalidOperationText) const
{	
	if (AnimationSequence != nullptr)
	{
		if(const UBlendSpace* BlendSpace = BlendSpaceBase.Get())
		{
			if(BlendSpace->IsAsset())
			{
				// If there are any existing blend samples check whether or not the the animation should be additive and if so if the additive matches the existing samples
				if ( BlendSpace->GetNumberOfBlendSamples() > 0)
				{
					const bool bIsAdditive = BlendSpace->ShouldAnimationBeAdditive();
					if (AnimationSequence->IsValidAdditive() != bIsAdditive)
					{
						InvalidOperationText = FText::FromString(bIsAdditive ? "Animation should be additive" : "Animation should be non-additive");
						return false;
					}

					// If it is the supported additive type, but does not match existing samples
					if (!BlendSpace->DoesAnimationMatchExistingSamples(AnimationSequence))
					{
						InvalidOperationText = FText::FromString("Additive Animation Type does not match existing Samples");
						return false;
					}
				}

				// Check if the supplied animation is of a different additive animation type 
				if (!BlendSpace->IsAnimationCompatible(AnimationSequence))
				{
					InvalidOperationText = FText::FromString("Invalid Additive Animation Type");
					return false;
				}

				// Check if the supplied animation is compatible with the skeleton
				if (!BlendSpace->IsAnimationCompatibleWithSkeleton(AnimationSequence))
				{
					InvalidOperationText = FText::FromString("Animation is incompatible with the skeleton");
					return false;
				}
			}
		}
	}

	return AnimationSequence != nullptr;
}

const bool SBlendSpaceGridWidget::IsPreviewing() const 
{ 
	FModifierKeysState ModifierKeyState = FSlateApplication::Get().GetModifierKeys();
	bool bIsManualPreviewing = !bReadOnly && IsHovered() && bMouseIsOverGeometry && ModifierKeyState.IsControlDown();
	return (bSamplePreviewing && !TargetPosition.IsSet()) || (TargetPosition.IsSet() && bIsManualPreviewing);
}

void SBlendSpaceGridWidget::BindCommands()
{
	// This should not be called twice on the same instance
	check(!UICommandList.IsValid());
	UICommandList = MakeShared<FUICommandList>();

	UICommandList->MapAction(
		FGenericCommands::Get().Cut,
		FExecuteAction::CreateSP(this, &SBlendSpaceGridWidget::OnBlendSampleCut),
		FCanExecuteAction::CreateSP(this, &SBlendSpaceGridWidget::CanBlendSampleCutCopy)
	);
	
	UICommandList->MapAction(
		FGenericCommands::Get().Copy,
		FExecuteAction::CreateSP(this, &SBlendSpaceGridWidget::OnBlendSampleCopy),
		FCanExecuteAction::CreateSP(this, &SBlendSpaceGridWidget::CanBlendSampleCutCopy)
	);

	UICommandList->MapAction(
		FGenericCommands::Get().Paste,
		FExecuteAction::CreateSP(this, &SBlendSpaceGridWidget::OnBlendSamplePaste),
		FCanExecuteAction::CreateSP(this, &SBlendSpaceGridWidget::CanBlendSamplePaste)
	);

	UICommandList->MapAction(
		FGenericCommands::Get().Delete,
		FExecuteAction::CreateSP(this, &SBlendSpaceGridWidget::OnBlendSampleDelete),
		FCanExecuteAction::CreateSP(this, &SBlendSpaceGridWidget::CanBlendSampleDelete)
	);
}

bool SBlendSpaceGridWidget::CanBlendSampleCutCopy()
{
	return BlendSpaceBase.Get()->IsValidBlendSampleIndex(SelectedSampleIndex);
}

bool SBlendSpaceGridWidget::CanBlendSamplePaste()
{
	FString PastedText;
	FPlatformApplicationMisc::ClipboardPaste(PastedText);
	return PastedText.StartsWith(BlendSpaceBase.Get()->IsAsset() ? BlendSampleClipboardHeaderAsset : BlendSampleClipboardHeaderGraph);
}

bool SBlendSpaceGridWidget::CanBlendSampleDelete()
{
	return BlendSpaceBase.Get()->IsValidBlendSampleIndex(SelectedSampleIndex);
}

void SBlendSpaceGridWidget::OnBlendSampleDelete()
{
	if (SelectedSampleIndex != INDEX_NONE)
	{
		OnSampleRemoved.ExecuteIfBound(SelectedSampleIndex);

		if (SelectedSampleIndex == HighlightedSampleIndex)
		{
			HighlightedSampleIndex = INDEX_NONE;
			ResetToolTip();
		}

		SelectedSampleIndex = INDEX_NONE;
	}
}

void SBlendSpaceGridWidget::OnBlendSampleCut()
{
	if (BlendSpaceBase.Get()->IsValidBlendSampleIndex(SelectedSampleIndex))
	{
		OnBlendSampleCopy();
		OnSampleRemoved.ExecuteIfBound(SelectedSampleIndex);
	}
}

void SBlendSpaceGridWidget::OnBlendSampleCopy()
{
	typedef TJsonWriter<TCHAR, TPrettyJsonPrintPolicy<TCHAR>> FStringWriter;
	typedef TJsonWriterFactory<TCHAR, TPrettyJsonPrintPolicy<TCHAR>> FStringWriterFactory;
	TSharedRef<FJsonObject> RootJsonObject = MakeShareable(new FJsonObject());

	const UBlendSpace* BlendSpace = BlendSpaceBase.Get();
	if (!BlendSpace->IsValidBlendSampleIndex(SelectedSampleIndex))
	{
		return;
	}

	if (BlendSpace->IsAsset())
	{
		FBlendSample SampleToCopy = BlendSpace->GetBlendSample(SelectedSampleIndex);
		FJsonObjectConverter::UStructToJsonObject(FBlendSample::StaticStruct(), &SampleToCopy, RootJsonObject, 0 /* CheckFlags */, 0 /* SkipFlags */);
	}
	else
	{
		UBlendSpaceGraph* BlendSpaceGraph = CastChecked<UBlendSpaceGraph>(BlendSpace->GetOuter());
		UAnimGraphNode_BlendSpaceGraphBase* BlendSpaceNode = CastChecked<UAnimGraphNode_BlendSpaceGraphBase>(BlendSpaceGraph->GetOuter());
		UAnimationBlendSpaceSampleGraph* GraphSampleToCopy = CastChecked<UAnimationBlendSpaceSampleGraph>(BlendSpaceNode->GetGraphs()[SelectedSampleIndex]);

		TSet<UObject*> NodesSet;
		for (TObjectPtr<UEdGraphNode>& Node : GraphSampleToCopy->Nodes)
		{
			NodesSet.Add(Node);
		}

		FStringOutputDevice NodesString;
		FEdGraphUtilities::ExportNodesToText(NodesSet, NodesString);
		RootJsonObject->SetField(TEXT("Nodes"), MakeShared<FJsonValueString>(NodesString));

		// Output Animation Pose node is not pasted as it already exists in the pasted graph
		// Take note of the node that connects to it to reconstruct the link (if exists) on paste
		UEdGraphPin* ResultNodePosePin = GraphSampleToCopy->ResultNode->FindPinChecked(TEXT("Result"), EEdGraphPinDirection::EGPD_Input);
		if (ResultNodePosePin->LinkedTo.Num() == 1)
		{
			UEdGraphPin* ConnectedNodePosePin = ResultNodePosePin->LinkedTo[0];
			UEdGraphNode* OwningNode = ConnectedNodePosePin->GetOwningNode();
			RootJsonObject->SetField(TEXT("NodeConnectedToResult"), MakeShared<FJsonValueString>(OwningNode->NodeGuid.ToString()));
		}
	}

	FString SerializedStr;
	TSharedRef<FStringWriter> Writer = FStringWriterFactory::Create(&SerializedStr);
	FJsonSerializer::Serialize(RootJsonObject, Writer);
	SerializedStr = *FString::Printf(TEXT("%s%s"), BlendSpace->IsAsset() ? *BlendSampleClipboardHeaderAsset : *BlendSampleClipboardHeaderGraph, *SerializedStr);
	FPlatformApplicationMisc::ClipboardCopy(*SerializedStr);
}

void SBlendSpaceGridWidget::OnBlendSamplePaste()
{
	FString PastedText;
	FPlatformApplicationMisc::ClipboardPaste(PastedText);

	check(OnSampleAdded.IsBound());

	const FVector SampleValue = ScreenPositionToSampleValue(LocalMousePosition, true); // Paste the sample at the cursor's location
	int32 NewSampleIndex = INDEX_NONE;

	if (BlendSpaceBase.Get()->IsAsset())
	{
		check(PastedText.StartsWith(BlendSampleClipboardHeaderAsset));
		PastedText.RightChopInline(BlendSampleClipboardHeaderAsset.Len());

		TSharedPtr<FJsonObject> RootJsonObject;
		TSharedRef<TJsonReader<>> Reader = TJsonReaderFactory<>::Create(PastedText);
		if (!FJsonSerializer::Deserialize(Reader, RootJsonObject))
		{
			return;
		}

		FBlendSample SampleToPaste;
		if (FJsonObjectConverter::JsonObjectToUStruct(RootJsonObject.ToSharedRef(), FBlendSample::StaticStruct(), &SampleToPaste, 0 /* CheckFlags */, 0 /* SkipFlags */))
		{
			const FScopedTransaction Transaction(LOCTEXT("PasteBlendSpaceSample", "Paste Blend Space Sample"));
			NewSampleIndex = OnSampleAdded.Execute(SampleToPaste.Animation, SampleValue, false);
		}
	}
	else
	{
		check(PastedText.StartsWith(BlendSampleClipboardHeaderGraph));
		PastedText.RightChopInline(BlendSampleClipboardHeaderGraph.Len());

		TSharedPtr<FJsonObject> RootJsonObject;
		TSharedRef<TJsonReader<>> Reader = TJsonReaderFactory<>::Create(PastedText);
		if (!FJsonSerializer::Deserialize(Reader, RootJsonObject))
		{
			return;
		}

		check(RootJsonObject->HasField(TEXT("Nodes")));

		const FScopedTransaction Transaction(LOCTEXT("PasteBlendSpaceSample", "Paste Blend Space Sample"));

		UBlendSpaceGraph* BlendSpaceGraph = CastChecked<UBlendSpaceGraph>(BlendSpaceBase.Get()->GetOuter());
		UAnimGraphNode_BlendSpaceGraphBase* BlendSpaceNode = CastChecked<UAnimGraphNode_BlendSpaceGraphBase>(BlendSpaceGraph->GetOuter());
		UAnimationBlendSpaceSampleGraph* DestinationGraph = nullptr;
		NewSampleIndex = OnSampleAdded.Execute(nullptr, SampleValue, false);
		DestinationGraph = CastChecked<UAnimationBlendSpaceSampleGraph>(BlendSpaceNode->GetGraphs()[NewSampleIndex]);

		FString NodesSetString = RootJsonObject->GetStringField("Nodes");
		TSet<UEdGraphNode*> ImportedNodes;
		FEdGraphUtilities::ImportNodesFromText(DestinationGraph, NodesSetString, ImportedNodes);

		// Reconstruct link to output, if exists
		if (RootJsonObject->HasField(TEXT("NodeConnectedToResult")))
		{
			FString NodeConnectedToResult = RootJsonObject->GetStringField("NodeConnectedToResult");
			FGuid ResultNodeGuid(NodeConnectedToResult);
			
			UEdGraphPin* ResultNodePosePin = DestinationGraph->ResultNode->FindPinChecked(TEXT("Result"), EEdGraphPinDirection::EGPD_Input);
			check(ResultNodePosePin->LinkedTo.Num() == 0);
			for (UEdGraphNode* Node : ImportedNodes)
			{
				if (Node->NodeGuid == ResultNodeGuid)
				{
					UEdGraphPin* PosePin = Node->FindPinChecked(TEXT("Pose"), EEdGraphPinDirection::EGPD_Output);
					check(PosePin->LinkedTo.Num() == 0);

					PosePin->MakeLinkTo(ResultNodePosePin);
					break;
				}
			}
		}

		for (UEdGraphNode* ImportedNode : ImportedNodes)
		{
			ImportedNode->CreateNewGuid();
		}
	}

	SelectedSampleIndex = NewSampleIndex;
	HighlightedSampleIndex = INDEX_NONE;
}

#undef LOCTEXT_NAMESPACE // "SAnimationBlendSpaceGridWidget"<|MERGE_RESOLUTION|>--- conflicted
+++ resolved
@@ -142,11 +142,7 @@
 		}
 		FSlateVertex MidPoint;
 	};
-<<<<<<< HEAD
-	Sort(Vertices.GetData() + 1, Vertices.Num() - 1, FComparePoints(MidVertex));
-=======
 	Algo::Sort(MakeArrayView(Vertices.GetData() + 1, Vertices.Num() - 1), FComparePoints(MidVertex));
->>>>>>> 4af6daef
 
 	if (FillColor.A > 0)
 	{
