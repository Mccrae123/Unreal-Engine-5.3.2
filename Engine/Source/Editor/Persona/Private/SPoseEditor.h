// Copyright Epic Games, Inc. All Rights Reserved.


#pragma once

#include "CoreMinimal.h"
#include "SlateFwd.h"
#include "Input/Reply.h"
#include "Widgets/SWidget.h"
#include "Widgets/DeclarativeSyntaxSupport.h"
#include "Widgets/SCompoundWidget.h"
#include "IPersonaPreviewScene.h"
#include "Widgets/Views/STableViewBase.h"
#include "Widgets/Views/STableRow.h"
#include "IEditableSkeleton.h"
#include "IPersonaToolkit.h"
#include "Widgets/Views/SListView.h"
#include "SAnimEditorBase.h"
#include "Animation/PoseAsset.h"
#include "Animation/AnimInstance.h"

class SPoseViewer;
class UAnimSingleNodeInstance;

//////////////////////////////////////////////////////////////////////////
// FDisplayedPoseInfo

class FDisplayedPoseInfo
{
public:
	FName Name;
	float Weight;

	/** Static function for creating a new item, but ensures that you can only have a TSharedRef to one */
	static TSharedRef<FDisplayedPoseInfo> Make(const FName& Source)
	{
		return MakeShareable(new FDisplayedPoseInfo(Source));
	}

	/** Delegate for when the context menu requests a rename */
	DECLARE_DELEGATE(FOnRenameRequested);
	FOnRenameRequested OnRenameRequested;

protected:
	/** Hidden constructor, always use Make above */
	FDisplayedPoseInfo(const FName& InSource)
		: Name(InSource)
		, Weight(0)
	{}

	/** Hidden constructor, always use Make above */
	FDisplayedPoseInfo() {}
};

typedef SListView< TSharedPtr<FDisplayedPoseInfo> > SPoseListType;

//////////////////////////////////////////////////////////////////////////
// SPoseListRow

class SPoseListRow : public SMultiColumnTableRow< TSharedPtr<FDisplayedPoseInfo> >
{
public:

	SLATE_BEGIN_ARGS(SPoseListRow) {}

		/** The item for this row **/
		SLATE_ARGUMENT(TSharedPtr<FDisplayedPoseInfo>, Item)

		/* The SPoseViewer that we push the morph target weights into */
		SLATE_ARGUMENT(TWeakPtr<SPoseViewer>, PoseViewer)

		/** Filter text typed by the user into the parent tree's search widget */
		SLATE_ARGUMENT(FText, FilterText);

	SLATE_END_ARGS()

	void Construct(const FArguments& InArgs, const TSharedRef<STableViewBase>& OwnerTableView, const TSharedRef<IPersonaPreviewScene>& InPreviewScene);

	/** Overridden from SMultiColumnTableRow.  Generates a widget for this column of the tree row. */
	virtual TSharedRef<SWidget> GenerateWidgetForColumn(const FName& ColumnName) override;

private:

	/**
	* Called when the user changes the value of the SSpinBox
	*
	* @param NewWeight - The new number the SSpinBox is set to
	*
	*/
	void OnPoseWeightChanged(float NewWeight);
	/**
	* Called when the user types the value and enters
	*
	* @param NewWeight - The new number the SSpinBox is set to
	*
	*/
	void OnPoseWeightValueCommitted(float NewWeight, ETextCommit::Type CommitType);

	/** Delegate to get labels root text from settings */
	FText GetName() const;

	/** Delegate to commit labels root text to settings */
	void OnNameCommitted(const FText& InText, ETextCommit::Type InCommitType) const;

	bool OnVerifyNameChanged(const FText& InText, FText& OutErrorMessage);


	/**
	* Returns the weight of this morph target
	*
	* @return SearchText - The new number the SSpinBox is set to
	*
	*/
	float GetWeight() const;

	bool CanChangeWeight() const;

	/* The SPoseViewer that we push the pose weights into */
	TWeakPtr<SPoseViewer> PoseViewerPtr;

	/** The name and weight of the morph target */
	TSharedPtr<FDisplayedPoseInfo>	Item;

	/** Text the user typed into the search box - used for text highlighting */
	FText FilterText;

	/** The preview scene we are viewing */
	TWeakPtr<class IPersonaPreviewScene> PreviewScenePtr;
};

//////////////////////////////////////////////////////////////////////////
// FDisplayedCurveInfo

class FDisplayedCurveInfo
{
public:
	FName Name;

	/** Static function for creating a new item, but ensures that you can only have a TSharedRef to one */
	static TSharedRef<FDisplayedCurveInfo> Make(const FName& Source)
	{
		return MakeShareable(new FDisplayedCurveInfo(Source));
	}

protected:
	/** Hidden constructor, always use Make above */
	FDisplayedCurveInfo(const FName& InSource)
		: Name(InSource)
	{}

	/** Hidden constructor, always use Make above */
	FDisplayedCurveInfo() {}
};

//////////////////////////////////////////////////////////////////////////
// SCurveListRow

typedef SListView< TSharedPtr<FDisplayedCurveInfo> > SCurveListType;


class SCurveListRow : public SMultiColumnTableRow< TSharedPtr<FDisplayedCurveInfo> >
{
public:

	SLATE_BEGIN_ARGS(SCurveListRow) {}

		/** The item for this row **/
		SLATE_ARGUMENT(TSharedPtr<FDisplayedCurveInfo>, Item)

		/* The SPoseViewer that we push the morph target weights into */
		SLATE_ARGUMENT(TWeakPtr<SPoseViewer>, PoseViewer)

	SLATE_END_ARGS()

	void Construct(const FArguments& InArgs, const TSharedRef<STableViewBase>& OwnerTableView);

	/** Overridden from SMultiColumnTableRow.  Generates a widget for this column of the tree row. */
	virtual TSharedRef<SWidget> GenerateWidgetForColumn(const FName& ColumnName) override;

private:

	/** Delegate to get labels root text from settings */
	FText GetName() const;

	/** Delegate to get weight of curve in selected pose */
	FText GetValue() const;

	/** The name and weight of the morph target */
	TSharedPtr<FDisplayedCurveInfo>	Item;

	/* The SPoseViewer that we push the morph target weights into */
	TWeakPtr<SPoseViewer> PoseViewerPtr;
};


//////////////////////////////////////////////////////////////////////////
// SPoseViewer

class SPoseViewer : public SCompoundWidget
{
public:
	SLATE_BEGIN_ARGS(SPoseViewer)
	{}

	SLATE_ARGUMENT(TWeakObjectPtr< UPoseAsset >, PoseAsset)

	SLATE_END_ARGS()

	/**
	* Slate construction function
	*
	* @param InArgs - Arguments passed from Slate
	*
	*/
	void Construct(const FArguments& InArgs, const TSharedRef<class IPersonaToolkit>& InPersonaToolkit, const TSharedRef<IEditableSkeleton>& InEditableSkeleton, const TSharedRef<class IPersonaPreviewScene>& InPreviewScene);

	/**
	* Destructor - resets the animation curve
	*
	*/
	virtual ~SPoseViewer();

	/** SWidget interface */
	virtual FReply OnKeyDown(const FGeometry& MyGeometry, const FKeyEvent& InKeyEvent);

	/**
	* Is registered with Persona to handle when its preview mesh is changed.
	*
	* @param NewPreviewMesh - The new preview mesh being used by Persona
	*
	*/
	void OnPreviewMeshChanged(class USkeletalMesh* OldPreviewMesh, class USkeletalMesh* NewPreviewMesh);

	/**
	* Filters the SListView when the user changes the search text box (NameFilterBox)
	*
	* @param SearchText - The text the user has typed
	*
	*/
	void OnFilterTextChanged(const FText& SearchText);

	/**
	* Filters the SListView when the user hits enter or clears the search box
	* Simply calls OnFilterTextChanged
	*
	* @param SearchText - The text the user has typed
	* @param CommitInfo - Not used
	*
	*/
	void OnFilterTextCommitted(const FText& SearchText, ETextCommit::Type CommitInfo);

	/**
	* Create a widget for an entry in the tree from an info
	*
	* @param InInfo - Shared pointer to the morph target we're generating a row for
	* @param OwnerTable - The table that owns this row
	*
	* @return A new Slate widget, containing the UI for this row
	*/
	TSharedRef<ITableRow> GeneratePoseRow(TSharedPtr<FDisplayedPoseInfo> InInfo, const TSharedRef<STableViewBase>& OwnerTable);
	TSharedRef<ITableRow> GenerateCurveRow(TSharedPtr<FDisplayedCurveInfo> InInfo, const TSharedRef<STableViewBase>& OwnerTable);

	bool IsPoseSelected() const;
	bool IsSinglePoseSelected() const;
	bool IsCurveSelected() const;

	/** Handler for the delete poses option */
	void OnDeletePoses();

	/** Handler for rename pose option */
	void OnRenamePose();

	/** Handler for delete curves option */
	void OnDeleteCurves();

	/** Handler for pasting names from clipboard */
	void OnPastePoseNamesFromClipBoard(bool bSelectedOnly);

	/**
	* Adds a morph target override or updates the weight for an existing one
	*
	* @param Name - Name of the morph target we want to override
	* @param Weight - How much of this morph target to apply (0.0 - 1.0)
	*/
	void AddCurveOverride(const FName& Name, float Weight);

	/** Remove a named curve override */ 
	void RemoveCurveOverride(FName& Name);

	/**
	* Accessor so our rows can grab the filtertext for highlighting
	*
	*/
	FText& GetFilterText() { return FilterText; }

	/**
	* Update pose asset changes - including list of poses or names or deletions 
	*/
	void OnPoseAssetModified();

	bool ModifyName(FName OldName, FName NewName, bool bSilence = false);
	bool IsBasePose(FName PoseName) const;

private:
	void UpdateSelectedPoseWithCurrent();
<<<<<<< HEAD
=======

	void AddPoseWithCurrent();
	void AddPoseWithReference();
>>>>>>> d731a049

	void BindCommands();
	void RestartPreviewComponent();

	/** Handler for context menus */
	TSharedPtr<SWidget> OnGetContextMenuContent();
	/** Handler for curve list context menu*/
	TSharedPtr<SWidget> OnGetContextMenuContentForCurveList() const;
	/** Called when list double-clicked */
	void OnListDoubleClick(TSharedPtr<FDisplayedPoseInfo> InItem);	
	bool IsNewPoseNameValid(FText& OutReason) const;
	/**
	* Clears and rebuilds the table, according to an optional search string
	*
	* @param SearchText - Optional search string
	*
	*/
	void CreatePoseList(const FString& SearchText = FString());
	void CreateCurveList(const FString& SearchText = FString());

	void ApplyCustomCurveOverride(UAnimInstance* AnimInstance) const;

	/** Get the anim instance we are viewing */
	UAnimInstance* GetAnimInstance() const;

	/** Pointer to the preview scene we are viewing */
	TWeakPtr<class IPersonaPreviewScene> PreviewScenePtr;

	/** Pointer to the persona toolkit we are embedded in */
	TWeakPtr<class IPersonaToolkit> PersonaToolkitPtr;

	/** Pointer to the editable skeleton we will need to modify */
	TWeakPtr<class IEditableSkeleton> EditableSkeletonPtr;

	/** Pointer to the pose asset */
	TWeakObjectPtr<UPoseAsset> PoseAssetPtr;

	/** Box to filter to a specific morph target name */
	TSharedPtr<SSearchBox>	NameFilterBox;

	/** Widget used to display the list of animation curve */
	TSharedPtr<SPoseListType> PoseListView;

	/** A list of animation curve. Used by the PoseListView. */
	TArray< TSharedPtr<FDisplayedPoseInfo> > PoseList;

	/** Widget used to display the list of animation curve */
	TSharedPtr<SCurveListType> CurveListView;

	/** A list of animation curve. Used by the PoseListView. */
	TArray< TSharedPtr<FDisplayedCurveInfo> > CurveList;

	FName NewPoseName;

	/** Current text typed into NameFilterBox */
	FText FilterText;

	/** Commands that are bound to delegates*/
	TSharedPtr<FUICommandList> UICommandList;

	TMap<FName, float> OverrideCurves;

	/** Add curve delegate */
	FOnAddCustomAnimationCurves OnAddAnimationCurveDelegate;
	FDelegateHandle OnDelegatePoseListChangedDelegateHandle;

	friend class SPoseListRow;
	friend class SCurveListRow;
};
//////////////////////////////////////////////////////////////////////////
// SPoseEditor


/** Overall animation sequence editing widget */
class SPoseEditor : public SAnimEditorBase
{
public:
	SLATE_BEGIN_ARGS( SPoseEditor )
		: _PoseAsset(NULL)
		{}

		SLATE_ARGUMENT( UPoseAsset*, PoseAsset )
	SLATE_END_ARGS()

public:
	void Construct(const FArguments& InArgs, const TSharedRef<class IPersonaToolkit>& InPersonaToolkit, const TSharedRef<IEditableSkeleton>& InEditableSkeleton, const TSharedRef<class IPersonaPreviewScene>& InPreviewScene);

	virtual UAnimationAsset* GetEditorObject() const override { return PoseAssetObj; }

private:
	/** Pointer to the animation sequence being edited */
	UPoseAsset* PoseAssetObj;
};<|MERGE_RESOLUTION|>--- conflicted
+++ resolved
@@ -303,12 +303,9 @@
 
 private:
 	void UpdateSelectedPoseWithCurrent();
-<<<<<<< HEAD
-=======
 
 	void AddPoseWithCurrent();
 	void AddPoseWithReference();
->>>>>>> d731a049
 
 	void BindCommands();
 	void RestartPreviewComponent();
