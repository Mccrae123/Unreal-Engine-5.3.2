// Copyright Epic Games, Inc. All Rights Reserved.


#include "PersonaModule.h"
#include "HAL/PlatformFileManager.h"
#include "Misc/MessageDialog.h"
#include "Misc/FeedbackContext.h"
#include "Misc/ScopedSlowTask.h"
#include "Modules/ModuleManager.h"
#include "EditorModeRegistry.h"
#include "PropertyEditorModule.h"
#include "IDetailsView.h"
#include "Materials/Material.h"
#include "IPersonaPreviewScene.h"
#include "Logging/TokenizedMessage.h"
#include "AssetRegistry/ARFilter.h"
#include "AnimGraphDefinitions.h"
#include "Toolkits/ToolkitManager.h"
#include "AssetRegistry/AssetRegistryModule.h"
#include "SkeletalMeshSocketDetails.h"
#include "AnimNotifyDetails.h"
#include "AnimGraphNodeDetails.h"
#include "BlendProfileCustomization.h"
#include "Engine/SkinnedAssetCommon.h"
#include "AnimInstanceDetails.h"
#include "IEditableSkeleton.h"
#include "IPersonaToolkit.h"
#include "PersonaToolkit.h"
#include "TabSpawners.h"
#include "SSkeletonAnimNotifies.h"
#include "SAssetFamilyShortcutBar.h"
#include "Animation/AnimMontage.h"
#include "SMontageEditor.h"
#include "SSequenceEditor.h"
#include "Animation/AnimComposite.h"
#include "SAnimCompositeEditor.h"
#include "Animation/AnimStreamable.h"
#include "SAnimStreamableEditor.h"
#include "Animation/PoseAsset.h"
#include "SPoseEditor.h"
#include "Animation/BlendSpace.h"
#include "SAnimationBlendSpace.h"
#include "Animation/BlendSpace1D.h"
#include "Animation/AimOffsetBlendSpace.h"
#include "Animation/AimOffsetBlendSpace1D.h"
#include "SAnimationDlgs.h"
#include "FbxMeshUtils.h"
#include "IAssetTools.h"
#include "AssetToolsModule.h"
#include "Logging/MessageLog.h"
#include "AnimationEditorUtils.h"
#include "DesktopPlatformModule.h"
#include "FbxAnimUtils.h"
#include "PersonaAssetFamilyManager.h"
#include "AnimGraphNode_Slot.h"
#include "Customization/AnimGraphNodeSlotDetails.h"
#include "Customization/BlendSpaceDetails.h"
#include "Customization/BlendParameterDetails.h"
#include "Customization/InterpolationParameterDetails.h"
#include "EditModes/SkeletonSelectionEditMode.h"
#include "PersonaEditorModeManager.h"
#include "PreviewSceneCustomizations.h"
#include "SSkeletonSlotNames.h"
#include "PersonaMeshDetails.h"
#include "Animation/MorphTarget.h"
#include "EditorDirectories.h"
#include "PersonaCommonCommands.h"
#include "ContentBrowserModule.h"
#include "IContentBrowserSingleton.h"
#include "Framework/MultiBox/MultiBoxBuilder.h"
#include "Kismet2/KismetEditorUtilities.h"
#include "Animation/AnimNotifies/AnimNotify.h"
#include "Animation/AnimNotifies/AnimNotifyState.h"
#include "Animation/AnimBoneCompressionSettings.h"
#include "Kismet2/BlueprintEditorUtils.h"
#include "Widgets/Notifications/SNotificationList.h"
#include "Framework/Notifications/NotificationManager.h"
#include "PhysicsEngine/PhysicsAsset.h"
#include "PhysicsAssetRenderUtils.h"
#include "PersonaPreviewSceneDescription.h"
#include "PersonaPreviewSceneAnimationController.h"
#include "PersonaPreviewSceneRefPoseController.h"
#include "AssetViewerSettings.h"
#include "Customization/SkeletalMeshRegionCustomization.h"
#include "AnimationEditorUtils.h"
#include "Factories/AnimSequenceFactory.h"
#include "Factories/PoseAssetFactory.h"
#include "ScopedTransaction.h"
#include "AnimPreviewInstance.h"
#include "ISequenceRecorder.h"
#include "SkinWeightProfileCustomization.h"
#include "SAnimationBlendSpaceGridWidget.h"
#include "SAnimSequenceCurveEditor.h"
#include "AnimSequenceTimelineCommands.h"
#include "SAnimCurvePicker.h"
#include "SAnimMontageSectionsPanel.h"
#include "Animation/AnimSequenceHelpers.h"
#include "SkeletalMeshReferenceSectionDetails.h"
#include "PersonaToolMenuContext.h"
#include "ToolMenu.h"
#include "ContentBrowserMenuContexts.h"
#include "SAssetView.h"
#include "ToolMenus.h"
<<<<<<< HEAD
=======
#include "SAnimAssetFindReplace.h"
>>>>>>> 4af6daef

IMPLEMENT_MODULE( FPersonaModule, Persona );

const FName PersonaAppName = FName(TEXT("PersonaApp"));

const FEditorModeID FPersonaEditModes::SkeletonSelection(TEXT("PersonaSkeletonSelection"));

#define LOCTEXT_NAMESPACE "PersonaModule"

void FPersonaModule::StartupModule()
{
	MenuExtensibilityManager = MakeShareable(new FExtensibilityManager);
	ToolBarExtensibilityManager = MakeShareable(new FExtensibilityManager);

	//Call this to make sure AnimGraph module is setup
	FModuleManager::Get().LoadModuleChecked(TEXT("AnimGraph"));

	// Make sure the advanced preview scene module is loaded 
	FModuleManager::Get().LoadModuleChecked("AdvancedPreviewScene");

	UPhysicsAssetRenderUtilities::Initialise();

	{
		FPropertyEditorModule& PropertyModule = FModuleManager::LoadModuleChecked<FPropertyEditorModule>("PropertyEditor");
		PropertyModule.RegisterCustomClassLayout( "SkeletalMeshSocket", FOnGetDetailCustomizationInstance::CreateStatic( &FSkeletalMeshSocketDetails::MakeInstance ) );
		PropertyModule.RegisterCustomClassLayout( "EditorNotifyObject", FOnGetDetailCustomizationInstance::CreateStatic(&FAnimNotifyDetails::MakeInstance));
		PropertyModule.RegisterCustomClassLayout( "AnimGraphNode_Base", FOnGetDetailCustomizationInstance::CreateStatic( &FAnimGraphNodeDetails::MakeInstance ) );
		PropertyModule.RegisterCustomClassLayout( "AnimInstance", FOnGetDetailCustomizationInstance::CreateStatic(&FAnimInstanceDetails::MakeInstance));
		PropertyModule.RegisterCustomClassLayout("BlendSpace", FOnGetDetailCustomizationInstance::CreateStatic(&FBlendSpaceDetails::MakeInstance));	

		PropertyModule.RegisterCustomPropertyTypeLayout("BlendProfile", FOnGetPropertyTypeCustomizationInstance::CreateStatic(&FBlendProfileCustomization::MakeInstance));
		PropertyModule.RegisterCustomPropertyTypeLayout( "InputScaleBias", FOnGetPropertyTypeCustomizationInstance::CreateStatic( &FInputScaleBiasCustomization::MakeInstance ) );
		PropertyModule.RegisterCustomPropertyTypeLayout( "BoneReference", FOnGetPropertyTypeCustomizationInstance::CreateStatic( &FBoneReferenceCustomization::MakeInstance ) );
		PropertyModule.RegisterCustomPropertyTypeLayout("BoneSocketTarget", FOnGetPropertyTypeCustomizationInstance::CreateStatic(&FBoneSocketTargetCustomization::MakeInstance));
		PropertyModule.RegisterCustomPropertyTypeLayout( "PreviewMeshCollectionEntry", FOnGetPropertyTypeCustomizationInstance::CreateStatic( &FPreviewMeshCollectionEntryCustomization::MakeInstance ) );

		PropertyModule.RegisterCustomPropertyTypeLayout("BlendParameter", FOnGetPropertyTypeCustomizationInstance::CreateStatic(&FBlendParameterDetails::MakeInstance));
		PropertyModule.RegisterCustomPropertyTypeLayout("InterpolationParameter", FOnGetPropertyTypeCustomizationInstance::CreateStatic(&FInterpolationParameterDetails::MakeInstance));

		PropertyModule.RegisterCustomPropertyTypeLayout("SkinWeightProfileInfo", FOnGetPropertyTypeCustomizationInstance::CreateStatic(&FSkinWeightProfileCustomization::MakeInstance));

		PropertyModule.RegisterCustomPropertyTypeLayout("SkeletalMeshSamplingRegionBoneFilter", FOnGetPropertyTypeCustomizationInstance::CreateStatic(&FNiagaraSkeletalMeshRegionBoneFilterDetails::MakeInstance));
		PropertyModule.RegisterCustomPropertyTypeLayout("SkeletalMeshSamplingRegionMaterialFilter", FOnGetPropertyTypeCustomizationInstance::CreateStatic(&FNiagaraSkeletalMeshRegionMaterialFilterDetails::MakeInstance));

		PropertyModule.RegisterCustomPropertyTypeLayout("SectionReference", FOnGetPropertyTypeCustomizationInstance::CreateStatic(&FSectionReferenceCustomization::MakeInstance));
	}

	// Register the editor modes
	FEditorModeRegistry::Get().RegisterMode<FSkeletonSelectionEditMode>(FPersonaEditModes::SkeletonSelection, LOCTEXT("SkeletonSelectionEditMode", "Skeleton Selection"), FSlateIcon(), false);

	FPersonaCommonCommands::Register();
	FAnimSequenceTimelineCommands::Register();

	FKismetEditorUtilities::RegisterOnBlueprintCreatedCallback(this, UAnimNotify::StaticClass(), FKismetEditorUtilities::FOnBlueprintCreated::CreateRaw(this, &FPersonaModule::HandleNewAnimNotifyBlueprintCreated));
	FKismetEditorUtilities::RegisterOnBlueprintCreatedCallback(this, UAnimNotifyState::StaticClass(), FKismetEditorUtilities::FOnBlueprintCreated::CreateRaw(this, &FPersonaModule::HandleNewAnimNotifyStateBlueprintCreated));

	GetMutableDefault<UPersonaOptions>()->SetFlags(RF_Transactional);

	RegisterToolMenuExtensions();
}

void FPersonaModule::ShutdownModule()
{
	FKismetEditorUtilities::UnregisterAutoBlueprintNodeCreation(this);

	// Unregister the editor modes
	FEditorModeRegistry::Get().UnregisterMode(FPersonaEditModes::SkeletonSelection);

	MenuExtensibilityManager.Reset();
	ToolBarExtensibilityManager.Reset();

	// Unregister when shut down
	if(FModuleManager::Get().IsModuleLoaded("PropertyEditor"))
	{
		FPropertyEditorModule& PropertyModule = FModuleManager::LoadModuleChecked<FPropertyEditorModule>("PropertyEditor");
		PropertyModule.UnregisterCustomClassLayout("SkeletalMeshSocket");
		PropertyModule.UnregisterCustomClassLayout("EditorNotifyObject");
		PropertyModule.UnregisterCustomClassLayout("AnimGraphNode_Base");
		PropertyModule.UnregisterCustomClassLayout("AnimInstance");
		PropertyModule.UnregisterCustomClassLayout("BlendSpace");

		PropertyModule.UnregisterCustomPropertyTypeLayout("InputScaleBias");
		PropertyModule.UnregisterCustomPropertyTypeLayout("BoneReference");

		PropertyModule.UnregisterCustomPropertyTypeLayout("BlendParameter");
		PropertyModule.UnregisterCustomPropertyTypeLayout("InterpolationParameter");

		PropertyModule.UnregisterCustomPropertyTypeLayout("SkeletalMeshSamplingRegionBoneFilter");
		PropertyModule.UnregisterCustomPropertyTypeLayout("SkeletalMeshSamplingRegionMaterialFilter");
	}
}

TSharedRef<IPersonaToolkit> FPersonaModule::CreatePersonaToolkit(UObject* InAsset, const FPersonaToolkitArgs& PersonaToolkitArgs, USkeleton* InSkeleton) const
{
	TSharedRef<FPersonaToolkit> NewPersonaToolkit(new FPersonaToolkit());
	NewPersonaToolkit->Initialize(InAsset, PersonaToolkitArgs, InSkeleton);
	return NewPersonaToolkit;
}

TSharedRef<IPersonaToolkit> FPersonaModule::CreatePersonaToolkit(USkeleton* InSkeleton, const FPersonaToolkitArgs& PersonaToolkitArgs) const
{
	TSharedRef<FPersonaToolkit> NewPersonaToolkit(new FPersonaToolkit());
	NewPersonaToolkit->Initialize(InSkeleton, PersonaToolkitArgs);
	return NewPersonaToolkit;
}

TSharedRef<IPersonaToolkit> FPersonaModule::CreatePersonaToolkit(UAnimationAsset* InAnimationAsset, const FPersonaToolkitArgs& PersonaToolkitArgs) const
{
	TSharedRef<FPersonaToolkit> NewPersonaToolkit(new FPersonaToolkit());
	NewPersonaToolkit->Initialize(InAnimationAsset, PersonaToolkitArgs);
	return NewPersonaToolkit;
}

TSharedRef<IPersonaToolkit> FPersonaModule::CreatePersonaToolkit(USkeletalMesh* InSkeletalMesh, const FPersonaToolkitArgs& PersonaToolkitArgs) const
{
	TSharedRef<FPersonaToolkit> NewPersonaToolkit(new FPersonaToolkit());
	NewPersonaToolkit->Initialize(InSkeletalMesh, PersonaToolkitArgs);
	return NewPersonaToolkit;
}

TSharedRef<IPersonaToolkit> FPersonaModule::CreatePersonaToolkit(UAnimBlueprint* InAnimBlueprint, const FPersonaToolkitArgs& PersonaToolkitArgs) const
{
	TSharedRef<FPersonaToolkit> NewPersonaToolkit(new FPersonaToolkit());
	NewPersonaToolkit->Initialize(InAnimBlueprint, PersonaToolkitArgs);
	return NewPersonaToolkit;
}

TSharedRef<IPersonaToolkit> FPersonaModule::CreatePersonaToolkit(UPhysicsAsset* InPhysicsAsset, const FPersonaToolkitArgs& PersonaToolkitArgs) const
{
	TSharedRef<FPersonaToolkit> NewPersonaToolkit(new FPersonaToolkit());
	NewPersonaToolkit->Initialize(InPhysicsAsset, PersonaToolkitArgs);
	return NewPersonaToolkit;
}

TSharedRef<class IAssetFamily> FPersonaModule::CreatePersonaAssetFamily(const UObject* InAsset) const
{
	return FPersonaAssetFamilyManager::Get().CreatePersonaAssetFamily(InAsset);
}

void FPersonaModule::BroadcastAssetFamilyChange() const
{
	return FPersonaAssetFamilyManager::Get().BroadcastAssetFamilyChange();
}

void FPersonaModule::RecordAssetOpened(const FAssetData& InAssetData) const
{
	return FPersonaAssetFamilyManager::Get().RecordAssetOpened(InAssetData);
}

TSharedRef<SWidget> FPersonaModule::CreateAssetFamilyShortcutWidget(const TSharedRef<class FWorkflowCentricApplication>& InHostingApp, const TSharedRef<class IAssetFamily>& InAssetFamily) const
{
	return SNew(SAssetFamilyShortcutBar, InHostingApp, InAssetFamily);
}

TSharedRef<class FWorkflowTabFactory> FPersonaModule::CreateDetailsTabFactory(const TSharedRef<class FWorkflowCentricApplication>& InHostingApp, FOnDetailsCreated InOnDetailsCreated) const
{
	return MakeShareable(new FPersonaDetailsTabSummoner(InHostingApp, InOnDetailsCreated));
}

TSharedRef<class FWorkflowTabFactory> FPersonaModule::CreatePersonaViewportTabFactory(const TSharedRef<class FWorkflowCentricApplication>& InHostingApp, const FPersonaViewportArgs& InArgs) const
{
	return MakeShareable(new FPreviewViewportSummoner(InHostingApp, InArgs, 0));
}

void FPersonaModule::RegisterPersonaViewportTabFactories(FWorkflowAllowedTabSet& TabSet, const TSharedRef<class FWorkflowCentricApplication>& InHostingApp, const FPersonaViewportArgs& InArgs) const
{
	TabSet.RegisterFactory(MakeShareable(new FPreviewViewportSummoner(InHostingApp, InArgs, 0)));
	TabSet.RegisterFactory(MakeShareable(new FPreviewViewportSummoner(InHostingApp, InArgs, 1)));
	TabSet.RegisterFactory(MakeShareable(new FPreviewViewportSummoner(InHostingApp, InArgs, 2)));
	TabSet.RegisterFactory(MakeShareable(new FPreviewViewportSummoner(InHostingApp, InArgs, 3)));
}

TSharedRef<class FWorkflowTabFactory> FPersonaModule::CreateAnimNotifiesTabFactory(const TSharedRef<class FWorkflowCentricApplication>& InHostingApp, const TSharedRef<class IEditableSkeleton>& InEditableSkeleton, FOnObjectsSelected InOnObjectsSelected) const
{
	return MakeShareable(new FSkeletonAnimNotifiesSummoner(InHostingApp, InEditableSkeleton, InOnObjectsSelected));
}

TSharedRef<class FWorkflowTabFactory> FPersonaModule::CreateCurveViewerTabFactory(const TSharedRef<class FWorkflowCentricApplication>& InHostingApp, const TSharedPtr<class IEditableSkeleton>& InEditableSkeleton, const TSharedRef<IPersonaPreviewScene>& InPreviewScene, FSimpleMulticastDelegate& InOnPostUndo, FOnObjectsSelected InOnObjectsSelected) const
{
	return MakeShareable(new FAnimCurveViewerTabSummoner(InHostingApp, InEditableSkeleton, InPreviewScene, InOnObjectsSelected));
}

TSharedRef<class FWorkflowTabFactory> FPersonaModule::CreateCurveViewerTabFactory(const TSharedRef<class FWorkflowCentricApplication>& InHostingApp, const TSharedPtr<class IEditableSkeleton>& InEditableSkeleton, const TSharedRef<IPersonaPreviewScene>& InPreviewScene, FOnObjectsSelected InOnObjectsSelected) const
{
	return MakeShareable(new FAnimCurveViewerTabSummoner(InHostingApp, InEditableSkeleton, InPreviewScene, InOnObjectsSelected));
}

<<<<<<< HEAD
=======
TSharedRef<class FWorkflowTabFactory> FPersonaModule::CreateCurveMetadataEditorTabFactory(const TSharedRef<class FWorkflowCentricApplication>& InHostingApp, UObject* InMetadataHost, const TSharedRef<IPersonaPreviewScene>& InPreviewScene, FOnObjectsSelected InOnObjectsSelected) const
{
	return MakeShared<FAnimCurveMetadataEditorTabSummoner>(InHostingApp, InMetadataHost, InPreviewScene, InOnObjectsSelected);
}

>>>>>>> 4af6daef
TSharedRef<class FWorkflowTabFactory> FPersonaModule::CreateRetargetSourcesTabFactory(const TSharedRef<class FWorkflowCentricApplication>& InHostingApp, const TSharedRef<class IEditableSkeleton>& InEditableSkeleton, const TSharedRef<IPersonaPreviewScene>& InPreviewScene, FSimpleMulticastDelegate& InOnPostUndo) const
{
	return MakeShareable(new FRetargetSourcesTabSummoner(InHostingApp, InEditableSkeleton, InPreviewScene, InOnPostUndo));
}

TSharedRef<class FWorkflowTabFactory> FPersonaModule::CreateAdvancedPreviewSceneTabFactory(const TSharedRef<class FWorkflowCentricApplication>& InHostingApp, const TSharedRef<IPersonaPreviewScene>& InPreviewScene) const
{
	return MakeShareable(new FAdvancedPreviewSceneTabSummoner(InHostingApp, InPreviewScene));
}

TSharedRef<class FWorkflowTabFactory> FPersonaModule::CreateAnimationAssetBrowserTabFactory(const TSharedRef<class FWorkflowCentricApplication>& InHostingApp, const TSharedRef<IPersonaToolkit>& InPersonaToolkit, FOnOpenNewAsset InOnOpenNewAsset, FOnAnimationSequenceBrowserCreated InOnAnimationSequenceBrowserCreated, bool bInShowHistory) const
{
	return MakeShareable(new FAnimationAssetBrowserSummoner(InHostingApp, InPersonaToolkit, InOnOpenNewAsset, InOnAnimationSequenceBrowserCreated, bInShowHistory));
}

TSharedRef<class FWorkflowTabFactory> FPersonaModule::CreateAssetDetailsTabFactory(const TSharedRef<class FWorkflowCentricApplication>& InHostingApp, FOnGetAsset InOnGetAsset, FOnDetailsCreated InOnDetailsCreated) const
{
	return MakeShareable(new FAssetPropertiesSummoner(InHostingApp, InOnGetAsset, InOnDetailsCreated));
}

TSharedRef<class FWorkflowTabFactory> FPersonaModule::CreateMorphTargetTabFactory(const TSharedRef<class FWorkflowCentricApplication>& InHostingApp, const TSharedRef<IPersonaPreviewScene>& InPreviewScene, FSimpleMulticastDelegate& OnPostUndo) const
{
	return MakeShareable(new FMorphTargetTabSummoner(InHostingApp, InPreviewScene, OnPostUndo));
}

TSharedRef<class FWorkflowTabFactory> FPersonaModule::CreateAnimBlueprintPreviewTabFactory(const TSharedRef<class FBlueprintEditor>& InBlueprintEditor, const TSharedRef<IPersonaPreviewScene>& InPreviewScene) const
{
	return MakeShareable(new FAnimBlueprintPreviewEditorSummoner(InBlueprintEditor, InPreviewScene));
}

TSharedRef<class FWorkflowTabFactory> FPersonaModule::CreatePoseWatchTabFactory(const TSharedRef<class FBlueprintEditor>& InBlueprintEditor) const
{
	return MakeShareable(new FPoseWatchManagerSummoner(InBlueprintEditor));
}

TSharedRef<class FWorkflowTabFactory> FPersonaModule::CreateAnimBlueprintAssetOverridesTabFactory(const TSharedRef<class FBlueprintEditor>& InBlueprintEditor, UAnimBlueprint* InAnimBlueprint, FSimpleMulticastDelegate& InOnPostUndo) const
{
	return MakeShareable(new FAnimBlueprintParentPlayerEditorSummoner(InBlueprintEditor, InOnPostUndo));
}

TSharedRef<class FWorkflowTabFactory> FPersonaModule::CreateSkeletonSlotNamesTabFactory(const TSharedRef<class FWorkflowCentricApplication>& InHostingApp, const TSharedRef<class IEditableSkeleton>& InEditableSkeleton, FSimpleMulticastDelegate& InOnPostUndo, FOnObjectSelected InOnObjectSelected) const
{
	return MakeShareable(new FSkeletonSlotNamesSummoner(InHostingApp, InEditableSkeleton, InOnObjectSelected));
}

TSharedRef<class FWorkflowTabFactory> FPersonaModule::CreateSkeletonSlotNamesTabFactory(const TSharedRef<class FWorkflowCentricApplication>& InHostingApp, const TSharedRef<class IEditableSkeleton>& InEditableSkeleton, FOnObjectSelected InOnObjectSelected) const
{
	return MakeShareable(new FSkeletonSlotNamesSummoner(InHostingApp, InEditableSkeleton, InOnObjectSelected));
}

TSharedRef<SWidget> FPersonaModule::CreateBlendSpacePreviewWidget(const FBlendSpacePreviewArgs& InArgs) const
{
	return
		SNew(SBlendSpaceGridWidget)
		.Cursor(EMouseCursor::Crosshairs)
		.BlendSpaceBase(InArgs.PreviewBlendSpace)
		.Position(InArgs.PreviewPosition)
		.FilteredPosition(InArgs.PreviewFilteredPosition)
		.ReadOnly(true)
		.ShowAxisLabels(false)
		.ShowSettingsButtons(false)
		.OnGetBlendSpaceSampleName(InArgs.OnGetBlendSpaceSampleName);
}

TSharedRef<SWidget> FPersonaModule::CreateBlendSpacePreviewWidget(TAttribute<const UBlendSpace*> InBlendSpace, TAttribute<FVector> InPosition, TAttribute<FVector> InFilteredPosition) const
{
PRAGMA_DISABLE_DEPRECATION_WARNINGS
	FBlendSpacePreviewArgs Args;
	Args.PreviewBlendSpace = InBlendSpace;
	Args.PreviewPosition = InPosition;
	Args.PreviewFilteredPosition = InFilteredPosition;

	return CreateBlendSpacePreviewWidget(Args);
PRAGMA_ENABLE_DEPRECATION_WARNINGS
}

TSharedRef<class FWorkflowTabFactory> FPersonaModule::CreateAnimMontageSectionsTabFactory(const TSharedRef<class FWorkflowCentricApplication>& InHostingApp, const TSharedRef<IPersonaToolkit>& InPersonaToolkit, FSimpleMulticastDelegate& InOnSectionsChanged) const
{
	return MakeShareable(new FAnimMontageSectionsSummoner(InHostingApp, InPersonaToolkit, InOnSectionsChanged));
}

TSharedRef<FWorkflowTabFactory> FPersonaModule::CreateAnimAssetFindReplaceTabFactory(const TSharedRef<FWorkflowCentricApplication>& InHostingApp, const FAnimAssetFindReplaceConfig& InConfig) const
{
	return MakeShared<FAnimAssetFindReplaceSummoner>(InHostingApp, InConfig);
}

TSharedRef<SWidget> FPersonaModule::CreateEditorWidgetForAnimDocument(const TSharedRef<IAnimationEditor>& InHostingApp, UObject* InAnimAsset, const FAnimDocumentArgs& InArgs, FString& OutDocumentLink)
{
	TSharedPtr<SWidget> Result = SNullWidget::NullWidget;
	if (InAnimAsset)
	{
		TWeakPtr<IAnimationEditor> WeakHostingApp = InHostingApp;
		auto OnEditCurves = [WeakHostingApp](UAnimSequenceBase* InAnimSequence, const TArray<IAnimationEditor::FCurveEditInfo>& InCurveInfo, const TSharedPtr<ITimeSliderController>& InExternalTimeSliderController)
		{ 
			WeakHostingApp.Pin()->EditCurves(InAnimSequence, InCurveInfo, InExternalTimeSliderController);
		};

		if (UAnimSequence* Sequence = Cast<UAnimSequence>(InAnimAsset))
		{
			Result = SNew(SSequenceEditor, InArgs.PreviewScene.Pin().ToSharedRef(), InArgs.EditableSkeleton.Pin().ToSharedRef(), InHostingApp->GetToolkitCommands())
				.Sequence(Sequence)
				.OnObjectsSelected(InArgs.OnDespatchObjectsSelected)
				.OnInvokeTab(InArgs.OnDespatchInvokeTab)
				.OnEditCurves_Lambda(OnEditCurves);

			OutDocumentLink = TEXT("Engine/Animation/Sequences");
		}
		else if (UAnimComposite* Composite = Cast<UAnimComposite>(InAnimAsset))
		{
			Result = SNew(SAnimCompositeEditor, InArgs.PreviewScene.Pin().ToSharedRef(), InArgs.EditableSkeleton.Pin().ToSharedRef(), InHostingApp->GetToolkitCommands())
				.Composite(Composite)
				.OnObjectsSelected(InArgs.OnDespatchObjectsSelected)
				.OnInvokeTab(InArgs.OnDespatchInvokeTab)
				.OnEditCurves_Lambda(OnEditCurves);

			OutDocumentLink = TEXT("Engine/Animation/AnimationComposite");
		}
		else if (UAnimMontage* Montage = Cast<UAnimMontage>(InAnimAsset))
		{
			FMontageEditorRequiredArgs RequiredArgs(InArgs.PreviewScene.Pin().ToSharedRef(), InArgs.EditableSkeleton.Pin().ToSharedRef(), InArgs.OnSectionsChanged, InHostingApp->GetToolkitCommands());

			Result = SNew(SMontageEditor, RequiredArgs)
				.Montage(Montage)
				.OnSectionsChanged(InArgs.OnDespatchSectionsChanged)
				.OnInvokeTab(InArgs.OnDespatchInvokeTab)
				.OnObjectsSelected(InArgs.OnDespatchObjectsSelected)
				.OnEditCurves_Lambda(OnEditCurves);

			OutDocumentLink = TEXT("Engine/Animation/AnimMontage");
		}
		else if (UAnimStreamable* StreamableAnim = Cast<UAnimStreamable>(InAnimAsset))
		{
			Result = SNew(SAnimStreamableEditor, InArgs.PreviewScene.Pin().ToSharedRef(), InArgs.EditableSkeleton.Pin().ToSharedRef(), InHostingApp->GetToolkitCommands())
				.StreamableAnim(StreamableAnim)
				.OnObjectsSelected(InArgs.OnDespatchObjectsSelected)
				.OnInvokeTab(InArgs.OnDespatchInvokeTab)
				.OnEditCurves_Lambda(OnEditCurves);

			OutDocumentLink = TEXT("Engine/Animation/Sequences");
		}
		else if (UPoseAsset* PoseAsset = Cast<UPoseAsset>(InAnimAsset))
		{
			Result = SNew(SPoseEditor, InArgs.PersonaToolkit.Pin().ToSharedRef(), InArgs.EditableSkeleton.Pin().ToSharedRef(), InArgs.PreviewScene.Pin().ToSharedRef())
				.PoseAsset(PoseAsset);

			OutDocumentLink = TEXT("Engine/Animation/Sequences");
		}
		else if (UBlendSpace* BlendSpace = Cast<UBlendSpace>(InAnimAsset))
		{
			Result = SNew(SBlendSpaceEditor, InArgs.PreviewScene.Pin().ToSharedRef())
				.BlendSpace(BlendSpace);

			if (Cast<UAimOffsetBlendSpace>(InAnimAsset))
			{
				OutDocumentLink = TEXT("Engine/Animation/AimOffset");
			}
			else
			{
				OutDocumentLink = TEXT("Engine/Animation/Blendspaces");
			}
		}
		else if (UBlendSpace1D* BlendSpace1D = Cast<UBlendSpace1D>(InAnimAsset))
		{
			Result = SNew(SBlendSpaceEditor, InArgs.PreviewScene.Pin().ToSharedRef())
				.BlendSpace(BlendSpace1D);

			if (Cast<UAimOffsetBlendSpace1D>(InAnimAsset))
			{
				OutDocumentLink = TEXT("Engine/Animation/AimOffset");
			}
			else
			{
				OutDocumentLink = TEXT("Engine/Animation/Blendspaces");
			}
		}
	}

	if (Result.IsValid())
	{
		InAnimAsset->SetFlags(RF_Transactional);
	}

	return Result.ToSharedRef();
}

TSharedRef<IAnimSequenceCurveEditor> FPersonaModule::CreateCurveWidgetForAnimDocument(const TSharedRef<class FWorkflowCentricApplication>& InHostingApp, const TSharedRef<IPersonaPreviewScene>& InPreviewScene, UAnimSequenceBase* InAnimSequence, const TSharedPtr<ITimeSliderController>& InExternalTimeSliderController, const TSharedPtr<FTabManager>& InTabManager)
{
	return SNew(SAnimSequenceCurveEditor, InPreviewScene, InAnimSequence)
		.ExternalTimeSliderController(InExternalTimeSliderController)
		.TabManager(InTabManager);
}

void FPersonaModule::CustomizeMeshDetails(const TSharedRef<IDetailsView>& InDetailsView, const TSharedRef<IPersonaToolkit>& InPersonaToolkit)
{
	InDetailsView->SetGenericLayoutDetailsDelegate(FOnGetDetailCustomizationInstance::CreateStatic(&FPersonaMeshDetails::MakeInstance, TWeakPtr<IPersonaToolkit>(InPersonaToolkit)));
}

void FPersonaModule::ImportNewAsset(USkeleton* InSkeleton, EFBXImportType DefaultImportType)
{
	TSharedRef<SImportPathDialog> NewAnimDlg =
		SNew(SImportPathDialog);

	if (NewAnimDlg->ShowModal() != EAppReturnType::Cancel)
	{
		FString AssetPath = NewAnimDlg->GetAssetPath();

		UFbxImportUI* ImportUI = NewObject<UFbxImportUI>();
		ImportUI->Skeleton = InSkeleton;
		ImportUI->MeshTypeToImport = DefaultImportType;

		FbxMeshUtils::SetImportOption(ImportUI);

		// now I have to set skeleton on it. 
		FAssetToolsModule& AssetToolsModule = FModuleManager::GetModuleChecked<FAssetToolsModule>("AssetTools");
		AssetToolsModule.Get().ImportAssetsWithDialog(AssetPath);
	}
}

void PopulateWithAssets(const FTopLevelAssetPath& ClassName, FName SkeletonMemberName, const FString& SkeletonString, TArray<FAssetData>& OutAssets)
{
	FAssetRegistryModule& AssetRegistryModule = FModuleManager::LoadModuleChecked<FAssetRegistryModule>(TEXT("AssetRegistry"));

	FARFilter Filter;
	Filter.ClassPaths.Add(ClassName);
	Filter.TagsAndValues.Add(SkeletonMemberName, SkeletonString);

	AssetRegistryModule.Get().GetAssets(Filter, OutAssets);
}

void FPersonaModule::TestSkeletonCurveMetaDataForUse(const TSharedRef<IEditableSkeleton>& InEditableSkeleton) const
{
	const USkeleton& Skeleton = InEditableSkeleton->GetSkeleton();
	const FString SkeletonString = FAssetData(&Skeleton).GetExportTextName();

<<<<<<< HEAD
	if (const FSmartNameMapping* Mapping = Skeleton.GetSmartNameContainer(USkeleton::AnimCurveMappingName))
	{
		const FString SkeletonString = FAssetData(&Skeleton).GetExportTextName();

		TArray<FAssetData> SkeletalMeshes;
		PopulateWithAssets(USkeletalMesh::StaticClass()->GetClassPathName(), USkeletalMesh::GetSkeletonMemberName(), SkeletonString, SkeletalMeshes);
		TArray<FAssetData> Animations;
		PopulateWithAssets(UAnimSequence::StaticClass()->GetClassPathName(), USkeletalMesh::GetSkeletonMemberName(), SkeletonString, Animations);
=======
	TArray<FAssetData> SkeletalMeshes;
	PopulateWithAssets(USkeletalMesh::StaticClass()->GetClassPathName(), USkeletalMesh::GetSkeletonMemberName(), SkeletonString, SkeletalMeshes);
	TArray<FAssetData> Animations;
	PopulateWithAssets(UAnimSequence::StaticClass()->GetClassPathName(), USkeletalMesh::GetSkeletonMemberName(), SkeletonString, Animations);
>>>>>>> 4af6daef

	FText TimeTakenMessage = FText::Format(LOCTEXT("TimeTakenWarning", "In order to verify curve usage all Skeletal Meshes and Animations that use this skeleton will be loaded, this may take some time.\n\nProceed?\n\nNumber of Meshes: {0}\nNumber of Animations: {1}"), FText::AsNumber(SkeletalMeshes.Num()), FText::AsNumber(Animations.Num()));

	if (FMessageDialog::Open(EAppMsgType::YesNo, TimeTakenMessage) == EAppReturnType::Yes)
	{
		const FText LoadingStatusUpdate = FText::Format(LOCTEXT("VerifyCurves_LoadingAllAnimations", "Loading all animations for skeleton '{0}'"), FText::FromString(Skeleton.GetName()));
		{
<<<<<<< HEAD
			const FText LoadingStatusUpdate = FText::Format(LOCTEXT("VerifyCurves_LoadingAllAnimations", "Loading all animations for skeleton '{0}'"), FText::FromString(Skeleton.GetName()));
			{
				FScopedSlowTask LoadingAnimSlowTask(static_cast<float>(Animations.Num()), LoadingStatusUpdate);
				LoadingAnimSlowTask.MakeDialog();
=======
			FScopedSlowTask LoadingAnimSlowTask(static_cast<float>(Animations.Num()), LoadingStatusUpdate);
			LoadingAnimSlowTask.MakeDialog();
>>>>>>> 4af6daef

			// Loop through all animations to load then, this makes sure smart names are all up to date
			for (const FAssetData& Anim : Animations)
			{
				LoadingAnimSlowTask.EnterProgressFrame();
				UAnimSequence* Seq = Cast<UAnimSequence>(Anim.GetAsset());
			}
		}

		// Grab all curve names for this skeleton
		TArray<FName> UnusedNames;
		Skeleton.GetCurveMetaDataNames(UnusedNames);

		const FText ProcessingStatusUpdate = FText::Format(LOCTEXT("VerifyCurves_ProcessingCurveUsage", "Looking at curve useage for each skeletal mesh of skeleton '{0}'"), FText::FromString(Skeleton.GetName()));
		{
			FScopedSlowTask LoadingSkelMeshSlowTask(static_cast<float>(SkeletalMeshes.Num()), ProcessingStatusUpdate);
			LoadingSkelMeshSlowTask.MakeDialog();

			for (int32 MeshIdx = 0; MeshIdx < SkeletalMeshes.Num(); ++MeshIdx)
			{
<<<<<<< HEAD
				FScopedSlowTask LoadingSkelMeshSlowTask(static_cast<float>(SkeletalMeshes.Num()), ProcessingStatusUpdate);
				LoadingSkelMeshSlowTask.MakeDialog();
=======
				LoadingSkelMeshSlowTask.EnterProgressFrame();
>>>>>>> 4af6daef

				const USkeletalMesh* Mesh = Cast<USkeletalMesh>(SkeletalMeshes[MeshIdx].GetAsset());

				// Filter morph targets from curves
				const TArray<UMorphTarget*>& MorphTargets = Mesh->GetMorphTargets();
				for (int32 I = 0; I < MorphTargets.Num(); ++I)
				{
					const int32 CurveIndex = UnusedNames.RemoveSingleSwap(MorphTargets[I]->GetFName(), false);
				}

				// Filter material params from curves
				for (const FSkeletalMaterial& Mat : Mesh->GetMaterials())
				{
					if (UnusedNames.Num() == 0)
					{
						break; // Done
					}

					UMaterial* Material = (Mat.MaterialInterface != nullptr) ? Mat.MaterialInterface->GetMaterial() : nullptr;
					if (Material)
					{
						TArray<FMaterialParameterInfo> OutParameterInfo;
						TArray<FGuid> OutParameterIds;

						// Retrieve all scalar parameter names from the material
						Mat.MaterialInterface->GetAllScalarParameterInfo(OutParameterInfo, OutParameterIds);

						for (FMaterialParameterInfo SPInfo : OutParameterInfo)
						{
							UnusedNames.RemoveSingleSwap(SPInfo.Name);
						}
					}
				}
			}
		}

		FMessageLog CurveOutput("Persona");
		CurveOutput.NewPage(LOCTEXT("PersonaMessageLogName", "Persona"));

		bool bFoundIssue = false;

		const FText ProcessingAnimStatusUpdate = FText::Format(LOCTEXT("FindUnusedCurves_ProcessingSkeletalMeshes", "Finding animations that reference unused curves on skeleton '{0}'"), FText::FromString(Skeleton.GetName()));
		{
			FScopedSlowTask ProcessingAnimationsSlowTask(static_cast<float>(Animations.Num()), ProcessingAnimStatusUpdate);
			ProcessingAnimationsSlowTask.MakeDialog();

			for (const FAssetData& Anim : Animations)
			{
<<<<<<< HEAD
				FScopedSlowTask ProcessingAnimationsSlowTask(static_cast<float>(Animations.Num()), ProcessingAnimStatusUpdate);
				ProcessingAnimationsSlowTask.MakeDialog();
=======
				ProcessingAnimationsSlowTask.EnterProgressFrame();
				UAnimSequence* Seq = Cast<UAnimSequence>(Anim.GetAsset());
>>>>>>> 4af6daef

				TSharedPtr<FTokenizedMessage> Message;
				for (const FFloatCurve& Curve : Seq->GetDataModel()->GetCurveData().FloatCurves)
				{
					if (UnusedNames.Contains(Curve.GetName()))
					{
						bFoundIssue = true;
						if (!Message.IsValid())
						{
<<<<<<< HEAD
							bFoundIssue = true;
							if (!Message.IsValid())
							{
								Message = CurveOutput.Warning();
								Message->AddToken(FAssetNameToken::Create(Anim.GetObjectPathString(), FText::FromName(Anim.AssetName)));
								Message->AddToken(FTextToken::Create(LOCTEXT("VerifyCurves_FoundAnimationsWithUnusedReferences", "References the following curves that are not used for either morph targets or material parameters and so may be unneeded")));
							}
							CurveOutput.Info(FText::FromName(Curve.Name.DisplayName));
=======
							Message = CurveOutput.Warning();
							Message->AddToken(FAssetNameToken::Create(Anim.GetObjectPathString(), FText::FromName(Anim.AssetName)));
							Message->AddToken(FTextToken::Create(LOCTEXT("VerifyCurves_FoundAnimationsWithUnusedReferences", "References the following curves that are not used for either morph targets or material parameters and so may be unneeded")));
>>>>>>> 4af6daef
						}
						CurveOutput.Info(FText::FromName(Curve.GetName()));
					}
				}
			}
		}

		if (bFoundIssue)
		{
			CurveOutput.Notify();
		}
	}
}

void FPersonaModule::ApplyCompression(TArray<TWeakObjectPtr<UAnimSequence>>& AnimSequences, bool bPickBoneSettingsOverride)
{
	UAnimBoneCompressionSettings* OverrideSettings = nullptr;
	if (bPickBoneSettingsOverride)
	{
		FAnimationCompressionSelectionDialogConfig DialogConfig;

		UAnimBoneCompressionSettings* CurrentSettings = nullptr;
		if (AnimSequences.Num() != 0)
		{
			CurrentSettings = AnimSequences[0]->BoneCompressionSettings;
			for (TWeakObjectPtr<UAnimSequence>& AnimSeq : AnimSequences)
			{
				if (CurrentSettings != AnimSeq->BoneCompressionSettings)
				{
					// One of the sequences in the list has a different settings asset, use the default behavior
					CurrentSettings = nullptr;
					break;
				}
			}
		}

		DialogConfig.DefaultSelectedAsset = CurrentSettings;

		FAssetData AssetData = AnimationEditorUtils::CreateModalAnimationCompressionSelectionDialog(DialogConfig);
		if (AssetData.IsValid())
		{
			OverrideSettings = Cast<UAnimBoneCompressionSettings>(AssetData.GetAsset());
		}
		else
		{
			// No asset selected but we need an override, do nothing
			return;
		}
	}

	TArray<UAnimSequence*> AnimSequencePtrs;
	AnimSequencePtrs.Reserve(AnimSequences.Num());

	for (TWeakObjectPtr<UAnimSequence>& AnimSeq : AnimSequences)
	{
		AnimSequencePtrs.Add(AnimSeq.Get());
	}

	AnimationEditorUtils::ApplyCompressionAlgorithm(AnimSequencePtrs, OverrideSettings);
}

bool FPersonaModule::ExportToFBX(TArray<TWeakObjectPtr<UAnimSequence>>& AnimSequences, USkeletalMesh* SkeletalMesh)
{
	IDesktopPlatform* DesktopPlatform = FDesktopPlatformModule::Get();
	bool bResult = false;

	if (DesktopPlatform)
	{
		if (SkeletalMesh == NULL)
		{
			FMessageDialog::Open(EAppMsgType::Ok, LOCTEXT("ExportToFBXExportMissingSkeletalMesh", "ERROR: Missing skeletal mesh"));
			return bResult;
		}

		if (AnimSequences.Num() > 0)
		{
			//Get parent window for dialogs
			TSharedPtr<SWindow> RootWindow = FGlobalTabmanager::Get()->GetRootWindow();

			void* ParentWindowWindowHandle = NULL;

			if (RootWindow.IsValid() && RootWindow->GetNativeWindow().IsValid())
			{
				ParentWindowWindowHandle = RootWindow->GetNativeWindow()->GetOSWindowHandle();
			}

			//Cache anim file names
			TArray<FString> AnimFileNames;
			for (auto Iter = AnimSequences.CreateIterator(); Iter; ++Iter)
			{
				AnimFileNames.Add(Iter->Get()->GetName() + TEXT(".fbx"));
			}

			IPlatformFile& PlatformFile = FPlatformFileManager::Get().GetPlatformFile();
			FString DestinationFolder;

			const FString Title = LOCTEXT("ExportFBXsToFolderTitle", "Choose a destination folder for the FBX file(s)").ToString();

			if (AnimSequences.Num() > 1)
			{
				bool bFolderValid = false;
				// More than one file, just ask for directory
				while (!bFolderValid)
				{
					const bool bFolderSelected = DesktopPlatform->OpenDirectoryDialog(
						ParentWindowWindowHandle,
						Title,
						FEditorDirectories::Get().GetLastDirectory(ELastDirectory::GENERIC_EXPORT),
						DestinationFolder
						);

					if (!bFolderSelected)
					{
						// User canceled, return
						return bResult;
					}

					FEditorDirectories::Get().SetLastDirectory(ELastDirectory::GENERIC_EXPORT, DestinationFolder);
					FPaths::NormalizeFilename(DestinationFolder);

					//Check whether there are any fbx filename conflicts in this folder
					for (auto Iter = AnimFileNames.CreateIterator(); Iter; ++Iter)
					{
						FString& AnimFileName = *Iter;
						FString FullPath = DestinationFolder + "/" + AnimFileName;

						bFolderValid = true;
						if (PlatformFile.FileExists(*FullPath))
						{
							FFormatNamedArguments Args;
							Args.Add(TEXT("DestinationFolder"), FText::FromString(DestinationFolder));
							const FText DialogMessage = FText::Format(LOCTEXT("ExportToFBXFileOverwriteMessage", "Exporting to '{DestinationFolder}' will cause one or more existing FBX files to be overwritten. Would you like to continue?"), Args);
							EAppReturnType::Type DialogReturn = FMessageDialog::Open(EAppMsgType::YesNo, DialogMessage);
							bFolderValid = (EAppReturnType::Yes == DialogReturn);
							break;
						}
					}
				}
			}
			else
			{
				// One file only, ask for full filename.
				// Can set bFolderValid from the SaveFileDialog call as the window will handle 
				// duplicate files for us.
				TArray<FString> TempDestinationNames;
				bool bSave = DesktopPlatform->SaveFileDialog(
					ParentWindowWindowHandle,
					Title,
					FEditorDirectories::Get().GetLastDirectory(ELastDirectory::GENERIC_EXPORT),
					AnimSequences[0]->GetName(),
					"FBX  |*.fbx",
					EFileDialogFlags::None,
					TempDestinationNames
					);

				if (!bSave)
				{
					// Canceled
					return bResult;
				}
				check(TempDestinationNames.Num() == 1);
				check(AnimFileNames.Num() == 1);

				DestinationFolder = FPaths::GetPath(TempDestinationNames[0]);
				AnimFileNames[0] = FPaths::GetCleanFilename(TempDestinationNames[0]);

				FEditorDirectories::Get().SetLastDirectory(ELastDirectory::GENERIC_EXPORT, DestinationFolder);
			}


			const bool bShowCancel = false;
			const bool bShowProgressDialog = true;
			GWarn->BeginSlowTask(LOCTEXT("ExportToFBXProgress", "Exporting Animation(s) to FBX"), bShowProgressDialog, bShowCancel);

			// make sure to use SkeletalMesh, when export inside of Persona
			const int32 NumberOfAnimations = AnimSequences.Num();
			bool ExportBatch = (NumberOfAnimations > 1);
			bool ExportAll = false;
			bool ExportCancel = false;
			for (int32 i = 0; i < NumberOfAnimations; ++i)
			{
				GWarn->UpdateProgress(i, NumberOfAnimations);

				UAnimSequence* AnimSequence = AnimSequences[i].Get();

				FString FileName = FString::Printf(TEXT("%s/%s"), *DestinationFolder, *AnimFileNames[i]);

				FbxAnimUtils::ExportAnimFbx(*FileName, AnimSequence, SkeletalMesh, ExportBatch, ExportAll, ExportCancel);
				if (ExportBatch && ExportCancel)
				{
					//The user cancel the batch export
					break;
				}
				bResult |= !ExportCancel;
			}

			GWarn->EndSlowTask();
		}
	}
	return bResult;
}

void FPersonaModule::AddLoopingInterpolation(TArray<TWeakObjectPtr<UAnimSequence>>& AnimSequences)
{
	FText WarningMessage = LOCTEXT("AddLoopingInterpolation", "This will add an extra first frame at the end of the animation to create a better looping interpolation. This action cannot be undone. Would you like to proceed?");

	if (FMessageDialog::Open(EAppMsgType::YesNo, WarningMessage) == EAppReturnType::Yes)
	{
		for (TWeakObjectPtr<UAnimSequence>& Animation : AnimSequences)
		{
			// get first frame and add to the last frame and go through track
			// now calculating old animated space bases
			if (UAnimSequence* AnimSequence = Animation.Get())
			{
				UE::Anim::AnimationData::AddLoopingInterpolation(AnimSequence);
			}
		}
	}
}

void FPersonaModule::CustomizeBlueprintEditorDetails(const TSharedRef<class IDetailsView>& InDetailsView, FOnInvokeTab InOnInvokeTab)
{
	InDetailsView->RegisterInstancedCustomPropertyLayout(UAnimGraphNode_Slot::StaticClass(),
		FOnGetDetailCustomizationInstance::CreateStatic(&FAnimGraphNodeSlotDetails::MakeInstance, InOnInvokeTab));

	InDetailsView->SetExtensionHandler(MakeShared<FAnimGraphNodeBindingExtension>());
}

IPersonaEditorModeManager* FPersonaModule::CreatePersonaEditorModeManager()
{
	return new FPersonaEditorModeManager();
}

namespace UE::Persona::Private
{
	struct FNotificationHandler : public TSharedFromThis<FNotificationHandler>
	{
		static void HandleApplyPreviewMesh(TSharedPtr<FNotificationHandler> InNotificationHandler, TWeakPtr<IPersonaToolkit> InWeakPersonaToolkit)
		{
			TSharedPtr<IPersonaToolkit> PinnedPersonaToolkit = InWeakPersonaToolkit.Pin();
			if (PinnedPersonaToolkit.IsValid())	// Toolkit can become invalid while the toast is open
			{
				PinnedPersonaToolkit->SetPreviewMesh(PinnedPersonaToolkit->GetPreviewScene()->GetPreviewMesh(), true);
				if (InNotificationHandler->Notification.IsValid())
				{
					InNotificationHandler->Notification->Fadeout();
				}
			}
		}

		TSharedPtr<SNotificationItem> Notification;
	};

	static TSharedRef<SWidget> CreatePreviewMeshComboButtonContents(TWeakPtr<IPersonaToolkit> InWeakPersonaToolkit)
	{
		static TWeakPtr<SNotificationItem> WeakPendingApplyMeshNotification = nullptr;

		FMenuBuilder MenuBuilder(true, nullptr);

		MenuBuilder.BeginSection(TEXT("ChoosePreviewMesh"), LOCTEXT("ChoosePreviewMesh", "Choose Preview Mesh"));
		{
			FAssetPickerConfig AssetPickerConfig;

			auto HandleAssetSelected = [InWeakPersonaToolkit](const FAssetData& AssetData)
			{
				if (InWeakPersonaToolkit.IsValid())
				{
					InWeakPersonaToolkit.Pin()->SetPreviewMesh(Cast<USkeletalMesh>(AssetData.GetAsset()), false);
				}

				if (InWeakPersonaToolkit.IsValid())	// SetPreviewMesh can invalidate the persona toolkit, so check it here before displaying toast
				{
					TSharedPtr<FNotificationHandler> NotificationHandler = MakeShared<FNotificationHandler>();

					FNotificationInfo Info(LOCTEXT("PreviewMeshSetTemporarily", "Preview mesh set temporarily"));
					Info.ExpireDuration = 10.0f;
					Info.bUseLargeFont = true;
					Info.ButtonDetails.Add(
						FNotificationButtonInfo(
							LOCTEXT("ApplyToAsset", "Apply To Asset"),
							LOCTEXT("ApplyToAssetToolTip", "The preview mesh has changed, but it will not be able to be saved until it is applied to the asset. Click here to make the change to the preview mesh persistent."),
							FSimpleDelegate::CreateStatic(&FNotificationHandler::HandleApplyPreviewMesh, NotificationHandler, InWeakPersonaToolkit),
							SNotificationItem::CS_Success));

					// Fade-out previously added SetPreviewMesh notification (if any)
					const TSharedPtr<SNotificationItem> PendingNotification = WeakPendingApplyMeshNotification.Pin();
					if(PendingNotification.IsValid())
					{
						PendingNotification->Fadeout();
					}

					NotificationHandler->Notification = FSlateNotificationManager::Get().AddNotification(Info);
					WeakPendingApplyMeshNotification = NotificationHandler->Notification;
					if (NotificationHandler->Notification.IsValid())
					{
						NotificationHandler->Notification->SetCompletionState(SNotificationItem::CS_Success);
					}

					FSlateApplication::Get().DismissAllMenus();
				}
			};

			AssetPickerConfig.OnAssetEnterPressed = FOnAssetEnterPressed::CreateLambda([HandleAssetSelected](const TArray<FAssetData>& SelectedAssetData)
			{
				if (SelectedAssetData.Num() == 1)
<<<<<<< HEAD
				{
					HandleAssetSelected(SelectedAssetData[0]);
				}
			});
			AssetPickerConfig.OnAssetSelected = FOnAssetSelected::CreateLambda(HandleAssetSelected);
			AssetPickerConfig.bAllowNullSelection = false;
			AssetPickerConfig.InitialAssetViewType = EAssetViewType::List;
			AssetPickerConfig.Filter.bRecursiveClasses = false;
			AssetPickerConfig.Filter.ClassPaths.Add(USkeletalMesh::StaticClass()->GetClassPathName());
			AssetPickerConfig.OnShouldFilterAsset = FOnShouldFilterAsset::CreateLambda([InWeakPersonaToolkit](const FAssetData& AssetData)
			{
				if (InWeakPersonaToolkit.IsValid())
				{
=======
				{
					HandleAssetSelected(SelectedAssetData[0]);
				}
			});
			AssetPickerConfig.OnAssetSelected = FOnAssetSelected::CreateLambda(HandleAssetSelected);
			AssetPickerConfig.bAllowNullSelection = false;
			AssetPickerConfig.InitialAssetViewType = EAssetViewType::List;
			AssetPickerConfig.Filter.bRecursiveClasses = false;
			AssetPickerConfig.Filter.ClassPaths.Add(USkeletalMesh::StaticClass()->GetClassPathName());
			AssetPickerConfig.OnShouldFilterAsset = FOnShouldFilterAsset::CreateLambda([InWeakPersonaToolkit](const FAssetData& AssetData)
			{
				if (InWeakPersonaToolkit.IsValid() && InWeakPersonaToolkit.Pin()->GetSkeleton())
				{
>>>>>>> 4af6daef
					if (InWeakPersonaToolkit.Pin()->GetContext() == UPhysicsAsset::StaticClass()->GetFName())
					{
						return false;
					}

					FString TagValue;
					if (AssetData.GetTagValue("Skeleton", TagValue))
					{
						return !InWeakPersonaToolkit.Pin()->GetSkeleton()->IsCompatibleForEditor(AssetData);
					}
				}
				return true;
			});
			if (InWeakPersonaToolkit.IsValid())
			{
				AssetPickerConfig.InitialAssetSelection = FAssetData(InWeakPersonaToolkit.Pin()->GetPreviewScene()->GetPreviewMesh());
			}

			FContentBrowserModule& ContentBrowserModule = FModuleManager::Get().LoadModuleChecked<FContentBrowserModule>(TEXT("ContentBrowser"));

			TSharedPtr<SBox> MenuEntry = SNew(SBox)
				.WidthOverride(300.0f)
				.HeightOverride(300.0f)
				[
					ContentBrowserModule.Get().CreateAssetPicker(AssetPickerConfig)
				];

			MenuBuilder.AddWidget(MenuEntry.ToSharedRef(), FText::GetEmpty(), true);
		}
		MenuBuilder.EndSection();

		return MenuBuilder.MakeWidget();
	};

	static TSharedRef<SWidget> CreatePreviewAnimationComboButtonContents(TWeakPtr<IPersonaToolkit> InWeakPersonaToolkit)
	{
		FMenuBuilder MenuBuilder(true, nullptr);

		MenuBuilder.BeginSection(TEXT("ChoosePreviewAnimation"), LOCTEXT("ChoosePreviewAnimation", "Choose Preview Animation"));
		{
			FAssetPickerConfig AssetPickerConfig;
			AssetPickerConfig.OnAssetSelected = FOnAssetSelected::CreateLambda([InWeakPersonaToolkit](const FAssetData& AssetData)
			{
				if (InWeakPersonaToolkit.IsValid())
				{
					TSharedRef<FAnimationEditorPreviewScene> PreviewScene = StaticCastSharedRef<FAnimationEditorPreviewScene>(InWeakPersonaToolkit.Pin()->GetPreviewScene());
					PreviewScene->GetPreviewSceneDescription()->SetPreviewController(UPersonaPreviewSceneAnimationController::StaticClass(), &PreviewScene.Get());

					UPersonaPreviewSceneAnimationController* AnimController = CastChecked<UPersonaPreviewSceneAnimationController>(PreviewScene->GetPreviewSceneDescription()->PreviewControllerInstance);
					AnimController->Animation = AssetData.GetAsset();
					AnimController->InitializeView(PreviewScene->GetPreviewSceneDescription(), &PreviewScene.Get());

					// Make sure any settings views are updated with the new settings
					UAssetViewerSettings::Get()->OnAssetViewerProfileAddRemoved().Broadcast();
				}

				FSlateApplication::Get().DismissAllMenus();
			});
			AssetPickerConfig.bAllowNullSelection = false;
			AssetPickerConfig.InitialAssetViewType = EAssetViewType::List;
			AssetPickerConfig.Filter.bRecursiveClasses = true;
			AssetPickerConfig.Filter.ClassPaths.Add(UAnimationAsset::StaticClass()->GetClassPathName());
			AssetPickerConfig.OnShouldFilterAsset = FOnShouldFilterAsset::CreateLambda([InWeakPersonaToolkit](const FAssetData& AssetData)
			{
<<<<<<< HEAD
				if (InWeakPersonaToolkit.IsValid())
=======
				if (InWeakPersonaToolkit.IsValid() && InWeakPersonaToolkit.Pin()->GetSkeleton())
>>>>>>> 4af6daef
				{
					FString TagValue;
					if (AssetData.GetTagValue("Skeleton", TagValue))
					{
						return !InWeakPersonaToolkit.Pin()->GetSkeleton()->IsCompatibleForEditor(AssetData);
					}
				}
				return true;
			});
			if (InWeakPersonaToolkit.IsValid())
			{
				AssetPickerConfig.InitialAssetSelection = FAssetData(InWeakPersonaToolkit.Pin()->GetPreviewScene()->GetPreviewAnimationAsset());
			}

			FContentBrowserModule& ContentBrowserModule = FModuleManager::Get().LoadModuleChecked<FContentBrowserModule>(TEXT("ContentBrowser"));

			TSharedPtr<SBox> MenuEntry = SNew(SBox)
				.WidthOverride(300.0f)
				.HeightOverride(300.0f)
				[
					ContentBrowserModule.Get().CreateAssetPicker(AssetPickerConfig)
				];

			MenuBuilder.AddWidget(MenuEntry.ToSharedRef(), FText::GetEmpty(), true);
		}
		MenuBuilder.EndSection();

		return MenuBuilder.MakeWidget();
	};

	static void ShowReferencePose(TWeakPtr<IPersonaToolkit> InWeakPersonaToolkit)
	{
		if (InWeakPersonaToolkit.IsValid())
		{
			TSharedRef<FAnimationEditorPreviewScene> PreviewScene = StaticCastSharedRef<FAnimationEditorPreviewScene>(InWeakPersonaToolkit.Pin()->GetPreviewScene());
			PreviewScene->GetPreviewSceneDescription()->SetPreviewController(UPersonaPreviewSceneRefPoseController::StaticClass(), &PreviewScene.Get());

			UPersonaPreviewSceneRefPoseController* AnimController = CastChecked<UPersonaPreviewSceneRefPoseController>(PreviewScene->GetPreviewSceneDescription()->PreviewControllerInstance);
			AnimController->bResetBoneTransforms = true;
			AnimController->InitializeView(PreviewScene->GetPreviewSceneDescription(), &PreviewScene.Get());

			// Reset this to false here as we dont want it to always reset bone transforms, only if they user picks it from the toolbar
			AnimController->bResetBoneTransforms = false;

			// Make sure any settings views are updated with the new settings
			UAssetViewerSettings::Get()->OnAssetViewerProfileAddRemoved().Broadcast();
		}
	}
}

void FPersonaModule::AddCommonToolbarExtensions(FToolBarBuilder& InToolbarBuilder, TSharedRef<IPersonaToolkit> PersonaToolkit, const FCommonToolbarExtensionArgs& InArgs)
{
	TWeakPtr<IPersonaToolkit> WeakPersonaToolkit = PersonaToolkit;

	if (InArgs.bPreviewMesh)
	{
		InToolbarBuilder.AddComboButton(
			FUIAction(),
			FOnGetContent::CreateStatic(&UE::Persona::Private::CreatePreviewMeshComboButtonContents, WeakPersonaToolkit),
			LOCTEXT("SetPreviewMesh", "Preview Mesh"),
			LOCTEXT("SetPreviewMeshTooltip", "Set a new preview skeletal mesh for the current asset (stored per-animation or per-skeleton)"),
			FSlateIcon(FAppStyle::GetAppStyleSetName(), "Persona.TogglePreviewAsset", "Persona.TogglePreviewAsset.Small")
		);
	}

	if (InArgs.bPreviewAnimation)
	{
		InToolbarBuilder.AddComboButton(
			FUIAction(),
			FOnGetContent::CreateStatic(&UE::Persona::Private::CreatePreviewAnimationComboButtonContents, WeakPersonaToolkit),
			LOCTEXT("SetPreviewAnimation", "Preview Animation"),
			LOCTEXT("SetPreviewAnimationTooltip", "Setup the scene to use a preview animation. More advanced settings are available in Preview Scene Settings."),
			FSlateIcon(FAppStyle::GetAppStyleSetName(), "Persona.TogglePreviewAnimation", "Persona.TogglePreviewAnimation.Small")
		);
	}

	if (InArgs.bReferencePose)
	{
		InToolbarBuilder.AddToolBarButton(
			FUIAction(FExecuteAction::CreateStatic(&UE::Persona::Private::ShowReferencePose, WeakPersonaToolkit)),
			NAME_None,
			LOCTEXT("ShowReferencePose", "Reference Pose"),
			LOCTEXT("ShowReferencePoseTooltip", "Show the reference pose. Clears all bone modifications. More advanced settings are available in Preview Scene Settings."),
			FSlateIcon(FAppStyle::GetAppStyleSetName(), "Persona.ToggleReferencePose", "Persona.ToggleReferencePose.Small")
		);
	}

	if (InArgs.bCreateAsset)
	{
		InToolbarBuilder.AddComboButton(
			FUIAction(),
			FOnGetContent::CreateStatic(&FPersonaModule::GenerateCreateAssetMenu, WeakPersonaToolkit),
			LOCTEXT("CreateAsset_Label", "Create Asset"),
			LOCTEXT("CreateAsset_ToolTip", "Create Assets for this skeleton."),
			FSlateIcon(FAppStyle::GetAppStyleSetName(), "Persona.CreateAsset")
		);
	}
}

<<<<<<< HEAD
void FPersonaModule::AddCommonMenuExtensions(UToolMenu* InToolMenu, const FCommonToolMenuExtensionArgs& InArgs)
{
	UPersonaToolMenuContext* PersonaToolMenuContext = InToolMenu->FindContext<UPersonaToolMenuContext>();
	if (PersonaToolMenuContext == nullptr)
	{
		return;
	}

	TWeakPtr<IPersonaToolkit> WeakPersonaToolkit = PersonaToolMenuContext->GetToolkit();

=======
TSharedRef<SWidget> FPersonaModule::CreateCurvePicker(TSharedRef<IEditableSkeleton> InEditableSkeleton, FOnCurvePicked InOnCurvePicked, FIsCurveNameMarkedForExclusion InIsCurveNameMarkedForExclusion)
{
	return SNew(SAnimCurvePicker, &InEditableSkeleton->GetSkeleton())
		.OnCurvePicked(InOnCurvePicked)
		.IsCurveNameMarkedForExclusion(InIsCurveNameMarkedForExclusion);
}

TSharedRef<SWidget> FPersonaModule::CreateCurvePicker(const USkeleton* InSkeleton, FOnCurvePicked InOnCurvePicked, FIsCurveNameMarkedForExclusion InIsCurveNameMarkedForExclusion)
{
	return SNew(SAnimCurvePicker, InSkeleton)
		.OnCurvePicked(InOnCurvePicked)
		.IsCurveNameMarkedForExclusion(InIsCurveNameMarkedForExclusion);
}

void FPersonaModule::AddCommonMenuExtensions(UToolMenu* InToolMenu, const FCommonToolMenuExtensionArgs& InArgs)
{
	UPersonaToolMenuContext* PersonaToolMenuContext = InToolMenu->FindContext<UPersonaToolMenuContext>();
	if (PersonaToolMenuContext == nullptr)
	{
		return;
	}

	TWeakPtr<IPersonaToolkit> WeakPersonaToolkit = PersonaToolMenuContext->GetToolkit();

>>>>>>> 4af6daef
	FToolMenuSection& PersonaSection = InToolMenu->AddSection("Persona", LOCTEXT("PersonaSectionName", "Persona"));

	if (InArgs.bPreviewMesh)
	{
		PersonaSection.AddSubMenu(
			"PreviewMesh",
			LOCTEXT("SetPreviewMesh", "Preview Mesh"),
			LOCTEXT("SetPreviewMeshTooltip", "Set a new preview skeletal mesh for the current asset (stored per-animation or per-skeleton)"),
			FOnGetContent::CreateStatic(&UE::Persona::Private::CreatePreviewMeshComboButtonContents, WeakPersonaToolkit),
			false,
			FSlateIcon(FAppStyle::GetAppStyleSetName(), "Persona.TogglePreviewAsset", "Persona.TogglePreviewAsset.Small")
		);
	}

	if (InArgs.bPreviewAnimation)
	{
		PersonaSection.AddSubMenu(
			"PreviewAnimation",
			LOCTEXT("SetPreviewAnimation", "Preview Animation"),
			LOCTEXT("SetPreviewAnimationTooltip", "Setup the scene to use a preview animation. More advanced settings are available in Preview Scene Settings."),
			FOnGetContent::CreateStatic(&UE::Persona::Private::CreatePreviewAnimationComboButtonContents, WeakPersonaToolkit),
			false,
			FSlateIcon(FAppStyle::GetAppStyleSetName(), "Persona.TogglePreviewAnimation", "Persona.TogglePreviewAnimation.Small")
		);
	}

	if (InArgs.bReferencePose)
	{
		PersonaSection.AddMenuEntry(
			"ReferencePose",
			LOCTEXT("ShowReferencePose", "Reference Pose"),
			LOCTEXT("ShowReferencePoseTooltip", "Show the reference pose. Clears all bone modifications. More advanced settings are available in Preview Scene Settings."),
			FSlateIcon(FAppStyle::GetAppStyleSetName(), "Persona.ToggleReferencePose", "Persona.ToggleReferencePose.Small"),
			FUIAction(FExecuteAction::CreateStatic(&UE::Persona::Private::ShowReferencePose, WeakPersonaToolkit))
		);
	}

	if (InArgs.bCreateAsset)
	{
		PersonaSection.AddSubMenu(
			"CreateAsset",
			LOCTEXT("CreateAsset_Label", "Create Asset"),
			LOCTEXT("CreateAsset_ToolTip", "Create Assets for this skeleton."),
			FOnGetContent::CreateStatic(&FPersonaModule::GenerateCreateAssetMenu, WeakPersonaToolkit),
			false,
			FSlateIcon(FAppStyle::GetAppStyleSetName(), "Persona.CreateAsset")
		);
	}
}


void FPersonaModule::AddCommonToolbarExtensions(UToolMenu* InToolMenu, const FCommonToolMenuExtensionArgs& InArgs)
{
	UPersonaToolMenuContext* PersonaToolMenuContext = InToolMenu->FindContext<UPersonaToolMenuContext>();
	if (PersonaToolMenuContext == nullptr)
	{
		return;
	}

	TWeakPtr<IPersonaToolkit> WeakPersonaToolkit = PersonaToolMenuContext->GetToolkit();

	FToolMenuSection& PersonaSection = InToolMenu->AddSection("Persona", LOCTEXT("PersonaSectionName", "Persona"));

	if (InArgs.bPreviewMesh)
	{
		PersonaSection.AddEntry(FToolMenuEntry::InitComboButton(
			"PreviewMesh",
			FUIAction(),
			FOnGetContent::CreateStatic(&UE::Persona::Private::CreatePreviewMeshComboButtonContents, WeakPersonaToolkit),
			LOCTEXT("SetPreviewMesh", "Preview Mesh"),
			LOCTEXT("SetPreviewMeshTooltip", "Set a new preview skeletal mesh for the current asset (stored per-animation or per-skeleton)"),
			FSlateIcon(FAppStyle::GetAppStyleSetName(), "Persona.TogglePreviewAsset", "Persona.TogglePreviewAsset.Small"))
		);
	}

	if (InArgs.bPreviewAnimation)
	{
		PersonaSection.AddEntry(FToolMenuEntry::InitComboButton(
			"PreviewAnimation",
			FUIAction(),
			FOnGetContent::CreateStatic(&UE::Persona::Private::CreatePreviewAnimationComboButtonContents, WeakPersonaToolkit),
			LOCTEXT("SetPreviewAnimation", "Preview Animation"),
			LOCTEXT("SetPreviewAnimationTooltip", "Setup the scene to use a preview animation. More advanced settings are available in Preview Scene Settings."),
			FSlateIcon(FAppStyle::GetAppStyleSetName(), "Persona.TogglePreviewAnimation", "Persona.TogglePreviewAnimation.Small"))
		);
	}

	if (InArgs.bReferencePose)
	{
		PersonaSection.AddMenuEntry(
			"ReferencePose",
			LOCTEXT("ShowReferencePose", "Reference Pose"),
			LOCTEXT("ShowReferencePoseTooltip", "Show the reference pose. Clears all bone modifications. More advanced settings are available in Preview Scene Settings."),
			FSlateIcon(FAppStyle::GetAppStyleSetName(), "Persona.ToggleReferencePose", "Persona.ToggleReferencePose.Small"),
			FUIAction(FExecuteAction::CreateStatic(&UE::Persona::Private::ShowReferencePose, WeakPersonaToolkit))
		);
	}

	if (InArgs.bCreateAsset)
	{
		PersonaSection.AddEntry(FToolMenuEntry::InitComboButton(
			"CreateAsset",
			FUIAction(),
			FOnGetContent::CreateStatic(&FPersonaModule::GenerateCreateAssetMenu, WeakPersonaToolkit),
			LOCTEXT("CreateAsset_Label", "Create Asset"),
			LOCTEXT("CreateAsset_ToolTip", "Create Assets for this skeleton."),
			FSlateIcon(FAppStyle::GetAppStyleSetName(), "Persona.CreateAsset"))
		);
	}
}

TSharedRef< SWidget > FPersonaModule::GenerateCreateAssetMenu(TWeakPtr<IPersonaToolkit> InWeakPersonaToolkit)
{
	IAssetTools& AssetTools = FModuleManager::LoadModuleChecked<FAssetToolsModule>("AssetTools").Get();

	const bool bShouldCloseWindowAfterMenuSelection = true;
	FMenuBuilder MenuBuilder(bShouldCloseWindowAfterMenuSelection, NULL);

	// Create Animation menu
	MenuBuilder.BeginSection("CreateAnimation", LOCTEXT("CreateAnimationMenuHeading", "Animation"));
	{
		if(AssetTools.IsAssetClassSupported(UAnimSequence::StaticClass()))
		{
			// create menu
			MenuBuilder.AddSubMenu(
				LOCTEXT("CreateAnimationSubmenu", "Create Animation"),
				LOCTEXT("CreateAnimationSubmenu_ToolTip", "Create Animation for this skeleton"),
				FNewMenuDelegate::CreateStatic(&FPersonaModule::FillCreateAnimationMenu, InWeakPersonaToolkit),
				false,
				FSlateIcon(FAppStyle::GetAppStyleSetName(), "Persona.AssetActions.CreateAnimAsset")
				);
		}

		if (AssetTools.IsAssetClassSupported(UPoseAsset::StaticClass()))
		{
			MenuBuilder.AddSubMenu(
				LOCTEXT("CreatePoseAssetSubmenu", "Create PoseAsset"),
				LOCTEXT("CreatePoseAsssetSubmenu_ToolTip", "Create PoseAsset for this skeleton"),
				FNewMenuDelegate::CreateStatic(&FPersonaModule::FillCreatePoseAssetMenu, InWeakPersonaToolkit),
				false,
				FSlateIcon(FAppStyle::GetAppStyleSetName(), "ClassIcon.PoseAsset")
			);
		}
	}
	MenuBuilder.EndSection();

	TSharedRef<IPersonaToolkit> PersonaToolkit = InWeakPersonaToolkit.Pin().ToSharedRef();
	TArray<TSoftObjectPtr<UObject>> Objects;
	if (PersonaToolkit->GetPreviewMesh())
	{
		Objects.Add(PersonaToolkit->GetPreviewMesh());
	}
	else
	{
		Objects.Add(PersonaToolkit->GetSkeleton());
	}

	AnimationEditorUtils::FillCreateAssetMenu(MenuBuilder, Objects, FAnimAssetCreated::CreateStatic(&FPersonaModule::HandleAssetCreated), false);

	return MenuBuilder.MakeWidget();
}

void FPersonaModule::FillCreateAnimationMenu(FMenuBuilder& MenuBuilder, TWeakPtr<IPersonaToolkit> InWeakPersonaToolkit)
{
	TSharedRef<IPersonaToolkit> PersonaToolkit = InWeakPersonaToolkit.Pin().ToSharedRef();
	TArray<TSoftObjectPtr<UObject>> Objects;
	if (PersonaToolkit->GetPreviewMesh())
	{
		Objects.Add(PersonaToolkit->GetPreviewMesh());
	}
	else
	{
		Objects.Add(PersonaToolkit->GetSkeleton());
	}

	const bool bDoNotShowNameDialog = false;
<<<<<<< HEAD
	const bool bAllowReplaceExisting = false;
=======
	const bool bAllowReplaceExisting = true;  // This avoids a crash when saving on top of the currently previewed animation (if false, it tries to generate using a PersonaToolkit that no longer exists, as the editor gets closed for deleting the asset)
>>>>>>> 4af6daef

	// create rig
	MenuBuilder.BeginSection("CreateAnimationSubMenu", LOCTEXT("CreateAnimationSubMenuHeading", "Create Animation"));
	{
		MenuBuilder.AddMenuEntry(
			LOCTEXT("CreateAnimation_RefPose", "Reference Pose"),
			LOCTEXT("CreateAnimation_RefPose_Tooltip", "Create Animation from reference pose."),
			FSlateIcon(),
			FUIAction(
				FExecuteAction::CreateStatic(&AnimationEditorUtils::ExecuteNewAnimAsset<UAnimSequenceFactory, UAnimSequence>, Objects, FString("_Sequence"), FAnimAssetCreated::CreateStatic(&FPersonaModule::CreateAnimation, EPoseSourceOption::ReferencePose, InWeakPersonaToolkit), bDoNotShowNameDialog, bAllowReplaceExisting),
				FCanExecuteAction()
				)
			);

		MenuBuilder.AddMenuEntry(
			LOCTEXT("CreateAnimation_CurrentPose", "Current Pose"),
			LOCTEXT("CreateAnimation_CurrentPose_Tooltip", "Create Animation from current pose."),
			FSlateIcon(),
			FUIAction(
				FExecuteAction::CreateStatic(&AnimationEditorUtils::ExecuteNewAnimAsset<UAnimSequenceFactory, UAnimSequence>, Objects, FString("_Sequence"), FAnimAssetCreated::CreateStatic(&FPersonaModule::CreateAnimation, EPoseSourceOption::CurrentPose, InWeakPersonaToolkit), bDoNotShowNameDialog, bAllowReplaceExisting),
				FCanExecuteAction()
				)
			);

		if(UAnimSequence* AnimSequence = Cast<UAnimSequence>(PersonaToolkit->GetAnimationAsset()))
		{
			MenuBuilder.AddSubMenu(
				LOCTEXT("CreateAnimation_CurrenAnimationSubMenu", "Current Animation"),
				LOCTEXT("CreateAnimation_CurrenAnimationSubMenu_ToolTip", "Create Animation from current animation"),
				FNewMenuDelegate::CreateStatic(&FPersonaModule::FillCreateAnimationFromCurrentAnimationMenu, InWeakPersonaToolkit),
				false,
				FSlateIcon(FAppStyle::GetAppStyleSetName(), "Persona.AssetActions.CreateAnimAsset")
			);
		}
	}
	MenuBuilder.EndSection();
}

void FPersonaModule::FillCreateAnimationFromCurrentAnimationMenu(FMenuBuilder& MenuBuilder, TWeakPtr<IPersonaToolkit> InWeakPersonaToolkit) 
{
	TSharedRef<IPersonaToolkit> PersonaToolkit = InWeakPersonaToolkit.Pin().ToSharedRef();
	TArray<TSoftObjectPtr<UObject>> Objects;

	if (PersonaToolkit->GetPreviewMesh())
	{
		Objects.Add(PersonaToolkit->GetPreviewMesh());
	}
	else
	{
		Objects.Add(PersonaToolkit->GetSkeleton());
	}

	const bool bDoNotShowNameDialog = false;
<<<<<<< HEAD
	const bool bAllowReplaceExisting = false;
=======
	const bool bAllowReplaceExisting = true;  // This avoids a crash when saving on top of the currently previewed animation (if false, it tries to generate using a PersonaToolkit that no longer exists, as the editor gets closed for deleting the asset)
>>>>>>> 4af6daef

	// create rig
	MenuBuilder.BeginSection("CreateAnimationSubMenu", LOCTEXT("CreateAnimationFromCurrentAnimationSubmenuHeading", "Create Animation"));
	{
		MenuBuilder.AddMenuEntry(
			LOCTEXT("CreateAnimation_CurrentAnimation_AnimData", "Animation Data"),
			LOCTEXT("CreateAnimation_CurrentAnimation_AnimData_Tooltip", "Create Animation from Animation Source Data."),
			FSlateIcon(),
			FUIAction(
				FExecuteAction::CreateStatic(&AnimationEditorUtils::ExecuteNewAnimAsset<UAnimSequenceFactory, UAnimSequence>, Objects, FString("_Sequence"), FAnimAssetCreated::CreateStatic(&FPersonaModule::CreateAnimation, EPoseSourceOption::CurrentAnimation_AnimData, InWeakPersonaToolkit), bDoNotShowNameDialog, bAllowReplaceExisting)
			)
		);

		MenuBuilder.AddMenuEntry(
			LOCTEXT("CreateAnimation_CurrentAnimation_PreviewMesh", "Preview Mesh"),
			LOCTEXT("CreateAnimation_CurrentAnimation_PreviewMesh_Tooltip", "Create Animation by playing on the Current Preview Mesh, including Retargeting, Post Process Graph, or anything you see on the preview mesh."),
			FSlateIcon(),
			FUIAction(
				FExecuteAction::CreateStatic(&AnimationEditorUtils::ExecuteNewAnimAsset<UAnimSequenceFactory, UAnimSequence>, Objects, FString("_Sequence"), FAnimAssetCreated::CreateStatic(&FPersonaModule::CreateAnimation, EPoseSourceOption::CurrentAnimation_PreviewMesh, InWeakPersonaToolkit), bDoNotShowNameDialog, bAllowReplaceExisting)
			)
		);
	}
	MenuBuilder.EndSection();
}

void FPersonaModule::FillCreatePoseAssetMenu(FMenuBuilder& MenuBuilder, TWeakPtr<IPersonaToolkit> InWeakPersonaToolkit)
{
	TSharedRef<IPersonaToolkit> PersonaToolkit = InWeakPersonaToolkit.Pin().ToSharedRef();
	TArray<TSoftObjectPtr<UObject>> Objects;

	if (PersonaToolkit->GetPreviewMesh())
	{
		Objects.Add(PersonaToolkit->GetPreviewMesh());
	}
	else
	{
		Objects.Add(PersonaToolkit->GetSkeleton());
	}

	const bool bDoNotShowNameDialog = false;
<<<<<<< HEAD
	const bool bAllowReplaceExisting = false;
=======
	const bool bAllowReplaceExisting = true;  // This avoids a crash when saving on top of the currently previewed animation (if false, it tries to generate using a PersonaToolkit that no longer exists, as the editor gets closed for deleting the asset)
>>>>>>> 4af6daef

	// create rig
	MenuBuilder.BeginSection("CreatePoseAssetSubMenu", LOCTEXT("CreatePoseAssetSubMenuHeading", "Create PoseAsset"));
	{
		MenuBuilder.AddMenuEntry(
			LOCTEXT("CreatePoseAsset_CurrentPose", "Current Pose"),
			LOCTEXT("CreatePoseAsset_CurrentPose_Tooltip", "Create PoseAsset from current pose."),
			FSlateIcon(),
			FUIAction(
				FExecuteAction::CreateStatic(&AnimationEditorUtils::ExecuteNewAnimAsset<UPoseAssetFactory, UPoseAsset>, Objects, FString("_PoseAsset"), FAnimAssetCreated::CreateStatic(&FPersonaModule::CreatePoseAsset, EPoseSourceOption::CurrentPose, InWeakPersonaToolkit), bDoNotShowNameDialog, bAllowReplaceExisting),
				FCanExecuteAction()
			)
		);

		MenuBuilder.AddMenuEntry(
			LOCTEXT("CreatePoseAsset_CurrentAnimation", "Current Animation"),
			LOCTEXT("CreatePoseAsset_CurrentAnimation_Tooltip", "Create Animation from current animation."),
			FSlateIcon(),
			FUIAction(
				FExecuteAction::CreateStatic(&AnimationEditorUtils::ExecuteNewAnimAsset<UPoseAssetFactory, UPoseAsset>, Objects, FString("_PoseAsset"), FAnimAssetCreated::CreateStatic(&FPersonaModule::CreatePoseAsset, EPoseSourceOption::CurrentAnimation_AnimData, InWeakPersonaToolkit), bDoNotShowNameDialog, bAllowReplaceExisting),
				FCanExecuteAction()
			)
		);
	}
	MenuBuilder.EndSection();

	// create pose asset
	MenuBuilder.BeginSection("InsertPoseSubMenuSection", LOCTEXT("InsertPoseSubMenuSubMenuHeading", "Insert Pose"));
	{
		MenuBuilder.AddSubMenu(
			LOCTEXT("InsertPoseSubmenu", "Insert Pose"),
			LOCTEXT("InsertPoseSubmenu_ToolTip", "Insert current pose to selected PoseAsset"),
			FNewMenuDelegate::CreateStatic(&FPersonaModule::FillInsertPoseMenu, InWeakPersonaToolkit),
			false,
			FSlateIcon(FAppStyle::GetAppStyleSetName(), "ClassIcon.PoseAsset")
		);
	}
	MenuBuilder.EndSection();
}

void FPersonaModule::FillInsertPoseMenu(FMenuBuilder& MenuBuilder, TWeakPtr<IPersonaToolkit> InWeakPersonaToolkit)
{
	FAssetPickerConfig AssetPickerConfig;

	TSharedRef<IPersonaToolkit> PersonaToolkit = InWeakPersonaToolkit.Pin().ToSharedRef();
	USkeleton* Skeleton = PersonaToolkit->GetSkeleton();

	/** The asset picker will only show skeletons */
	AssetPickerConfig.Filter.ClassPaths.Add(UPoseAsset::StaticClass()->GetClassPathName());
	AssetPickerConfig.Filter.bRecursiveClasses = false;
	AssetPickerConfig.bAllowNullSelection = false;
	AssetPickerConfig.Filter.TagsAndValues.Add(TEXT("Skeleton"), FAssetData(Skeleton).GetExportTextName());

	/** The delegate that fires when an asset was selected */
	AssetPickerConfig.OnAssetSelected = FOnAssetSelected::CreateStatic(&FPersonaModule::InsertCurrentPoseToAsset, InWeakPersonaToolkit);

	/** The default view mode should be a list view */
	AssetPickerConfig.InitialAssetViewType = EAssetViewType::List;

	FContentBrowserModule& ContentBrowserModule = FModuleManager::Get().LoadModuleChecked<FContentBrowserModule>(TEXT("ContentBrowser"));

	MenuBuilder.AddWidget(
		ContentBrowserModule.Get().CreateAssetPicker(AssetPickerConfig),
		FText::GetEmpty()
	);
}

void FPersonaModule::InsertCurrentPoseToAsset(const FAssetData& NewPoseAssetData, TWeakPtr<IPersonaToolkit> InWeakPersonaToolkit)
{
	TSharedRef<IPersonaToolkit> PersonaToolkit = InWeakPersonaToolkit.Pin().ToSharedRef();
	UPoseAsset* PoseAsset = Cast<UPoseAsset>(NewPoseAssetData.GetAsset());
	FScopedTransaction ScopedTransaction(LOCTEXT("InsertPose", "Insert Pose"));

	if (PoseAsset)
	{
		PoseAsset->Modify();

		UDebugSkelMeshComponent* PreviewMeshComponent = PersonaToolkit->GetPreviewMeshComponent();
		if (PreviewMeshComponent)
		{
			FName NewPoseName = PoseAsset->AddPoseWithUniqueName(PreviewMeshComponent);
			FFormatNamedArguments Args;
			Args.Add(TEXT("PoseAsset"), FText::FromString(PoseAsset->GetName()));
			Args.Add(TEXT("PoseName"), FText::FromName(NewPoseName));
			FNotificationInfo Info(FText::Format(LOCTEXT("InsertPoseSucceeded", "The current pose has inserted to {PoseAsset} with {PoseName}"), Args));
			Info.ExpireDuration = 7.0f;
			Info.bUseLargeFont = false;
			TSharedPtr<SNotificationItem> Notification = FSlateNotificationManager::Get().AddNotification(Info);
			if (Notification.IsValid())
			{
				Notification->SetCompletionState(SNotificationItem::CS_Success);
			}
		}
	}

	// it doesn't work well if I leave the window open. The delegate goes weired or it stop showing the popups. 
	FSlateApplication::Get().DismissAllMenus();
}

bool FPersonaModule::CreateAnimation(const TArray<UObject*> NewAssets, const EPoseSourceOption Option, TWeakPtr<IPersonaToolkit> InWeakPersonaToolkit)
{
	bool bResult = true;
	if (NewAssets.Num() > 0)
	{
		TSharedRef<IPersonaToolkit> PersonaToolkit = InWeakPersonaToolkit.Pin().ToSharedRef();
		USkeletalMeshComponent* MeshComponent = PersonaToolkit->GetPreviewMeshComponent();
		UAnimSequence* Sequence = Cast<UAnimSequence>(PersonaToolkit->GetAnimationAsset());

		for (auto NewAsset : NewAssets)
		{
			UAnimSequence* NewAnimSequence = Cast<UAnimSequence>(NewAsset);
			if (NewAnimSequence)
			{
				switch (Option)
				{
				case EPoseSourceOption::ReferencePose:
					bResult &= NewAnimSequence->CreateAnimation(MeshComponent->GetSkeletalMeshAsset());
					break;
				case EPoseSourceOption::CurrentPose:
					bResult &= NewAnimSequence->CreateAnimation(MeshComponent);
					break;
				case EPoseSourceOption::CurrentAnimation_AnimData:
					bResult &= NewAnimSequence->CreateAnimation(Sequence);
					break;
				case EPoseSourceOption::CurrentAnimation_PreviewMesh:
				{
					ISequenceRecorder & RecorderModule = FModuleManager::Get().LoadModuleChecked<ISequenceRecorder>("SequenceRecorder");
					bResult &= RecorderModule.RecordSingleNodeInstanceToAnimation(MeshComponent, NewAnimSequence);
				}
					break;
				default: 
					ensure(false);
					break;
				}
			}
		}

		if (bResult)
		{
			HandleAssetCreated(NewAssets);

			// if it created based on current mesh component, 
			if (Option == EPoseSourceOption::CurrentPose)
			{
				UDebugSkelMeshComponent* PreviewMeshComponent = PersonaToolkit->GetPreviewMeshComponent();
				if (PreviewMeshComponent && PreviewMeshComponent->PreviewInstance)
				{
					PreviewMeshComponent->PreviewInstance->ResetModifiedBone();
				}
			}
		}
	}
	return true;
}

bool FPersonaModule::CreatePoseAsset(const TArray<UObject*> NewAssets, const EPoseSourceOption Option, TWeakPtr<IPersonaToolkit> InWeakPersonaToolkit)
{
	bool bResult = false;
	if (NewAssets.Num() > 0)
	{
		TSharedRef<IPersonaToolkit> PersonaToolkit = InWeakPersonaToolkit.Pin().ToSharedRef();
		UDebugSkelMeshComponent* PreviewComponent = PersonaToolkit->GetPreviewMeshComponent();
		UAnimSequence* Sequence = Cast<UAnimSequence>(PersonaToolkit->GetAnimationAsset());

		for (auto NewAsset : NewAssets)
		{
			UPoseAsset* NewPoseAsset = Cast<UPoseAsset>(NewAsset);
			if (NewPoseAsset)
			{
				switch (Option)
				{
				case EPoseSourceOption::CurrentPose:
					NewPoseAsset->AddPoseWithUniqueName(PreviewComponent);
					bResult = true;
					break;
				case EPoseSourceOption::CurrentAnimation_AnimData:
					NewPoseAsset->CreatePoseFromAnimation(Sequence);
					bResult = true;
					break;
				default:
					ensure(false);
					bResult = false; 
					break;
				}

			}
		}

		// if it contains error, warn them
		if (bResult)
		{
			HandleAssetCreated(NewAssets);

			// if it created based on current mesh component, 
			if (Option == EPoseSourceOption::CurrentPose)
			{
				PreviewComponent->PreviewInstance->ResetModifiedBone();
			}
		}
		else
		{
			FMessageDialog::Open(EAppMsgType::Ok, LOCTEXT("FailedToCreateAsset", "Failed to create asset"));
		}
	}
	return true;
}

bool FPersonaModule::HandleAssetCreated(const TArray<UObject*> NewAssets)
{
	if (NewAssets.Num() > 0)
	{
		FAssetRegistryModule::AssetCreated(NewAssets[0]);

		// forward to asset manager to open the asset for us
		FAssetToolsModule& AssetToolsModule = FModuleManager::LoadModuleChecked<FAssetToolsModule>(TEXT("AssetTools"));
		TWeakPtr<IAssetTypeActions> AssetTypeActions = AssetToolsModule.Get().GetAssetTypeActionsForClass(NewAssets[0]->GetClass());
		if (AssetTypeActions.IsValid())
		{
			AssetTypeActions.Pin()->OpenAssetEditor(NewAssets);
		}
	}
	return true;
}

void FPersonaModule::HandleNewAnimNotifyBlueprintCreated(UBlueprint* InBlueprint)
{
	if (InBlueprint->BlueprintType == BPTYPE_Normal)
	{
		UEdGraph* const NewGraph = FBlueprintEditorUtils::CreateNewGraph(InBlueprint, "Received_Notify", UEdGraph::StaticClass(), UEdGraphSchema_K2::StaticClass());
		FBlueprintEditorUtils::AddFunctionGraph(InBlueprint, NewGraph, /*bIsUserCreated=*/ false, UAnimNotify::StaticClass());
		InBlueprint->LastEditedDocuments.Add(NewGraph);
	}
}

void FPersonaModule::HandleNewAnimNotifyStateBlueprintCreated(UBlueprint* InBlueprint)
{
	if (InBlueprint->BlueprintType == BPTYPE_Normal)
	{
		UEdGraph* const NewGraph = FBlueprintEditorUtils::CreateNewGraph(InBlueprint, "Received_NotifyTick", UEdGraph::StaticClass(), UEdGraphSchema_K2::StaticClass());
		FBlueprintEditorUtils::AddFunctionGraph(InBlueprint, NewGraph, /*bIsUserCreated=*/ false, UAnimNotifyState::StaticClass());
		InBlueprint->LastEditedDocuments.Add(NewGraph);
	}
}

TSharedRef<SWidget> FPersonaModule::CreateBlendSpaceEditWidget(UBlendSpace* InBlendSpace, const FBlendSpaceEditorArgs& InArgs) const
{
	return SNew(SBlendSpaceEditor)
		.BlendSpace(InBlendSpace)
		.DisplayScrubBar(false)
		.OnBlendSpaceNavigateUp(InArgs.OnBlendSpaceNavigateUp)
		.OnBlendSpaceNavigateDown(InArgs.OnBlendSpaceNavigateDown)
		.OnBlendSpaceCanvasDoubleClicked(InArgs.OnBlendSpaceCanvasDoubleClicked)
		.OnBlendSpaceSampleDoubleClicked(InArgs.OnBlendSpaceSampleDoubleClicked)
		.OnBlendSpaceSampleAdded(InArgs.OnBlendSpaceSampleAdded)
		.OnBlendSpaceSampleRemoved(InArgs.OnBlendSpaceSampleRemoved)
		.OnBlendSpaceSampleReplaced(InArgs.OnBlendSpaceSampleReplaced)
		.OnGetBlendSpaceSampleName(InArgs.OnGetBlendSpaceSampleName)
		.OnExtendSampleTooltip(InArgs.OnExtendSampleTooltip)
		.OnSetPreviewPosition(InArgs.OnSetPreviewPosition)
		.PreviewPosition(InArgs.PreviewPosition)
		.PreviewFilteredPosition(InArgs.PreviewFilteredPosition)
		.StatusBarName(InArgs.StatusBarName);
}

void FPersonaModule::RegisterToolMenuExtensions()
{
	// Register content browser menu extensions
	UToolMenu* ToolMenu = UToolMenus::Get()->ExtendMenu("ContentBrowser.AssetViewOptions");
	ToolMenu->AddDynamicSection("AnimationAssets", FNewToolMenuDelegate::CreateLambda([](UToolMenu* InMenu)
	{
		if(UContentBrowserAssetViewContextMenuContext* MenuContext = InMenu->Context.FindContext<UContentBrowserAssetViewContextMenuContext>())
		{
			if(TSharedPtr<SAssetView> AssetView = MenuContext->AssetView.Pin())
			{
				// Check whether this asset view is showing animation-related assets
				TArray<FTopLevelAssetPath> BaseAnimAssetClassPaths =
				{
					UAnimationAsset::StaticClass()->GetClassPathName(),
					UAnimBlueprint::StaticClass()->GetClassPathName(),
					USkeletalMesh::StaticClass()->GetClassPathName(),
					USkeleton::StaticClass()->GetClassPathName()
				};
				TSet<FTopLevelAssetPath> AnimAssetClassPaths;
				IAssetRegistry& AssetRegistry = FModuleManager::LoadModuleChecked<FAssetRegistryModule>(TEXT("AssetRegistry")).Get();
				AssetRegistry.GetDerivedClassNames(BaseAnimAssetClassPaths, TSet<FTopLevelAssetPath>(), AnimAssetClassPaths);

				auto AssetClassMatches = [&AnimAssetClassPaths](const FTopLevelAssetPath& InPath)
				{
					for(const FTopLevelAssetPath& Path : AnimAssetClassPaths)
					{
						if(InPath == Path)
						{
							return true;
						}
					}
					return false;
				};

				// Add a menu item to allow incompatible skeletons to be selected if this is selecting animation assets
				const FARFilter& BackendFilter = AssetView->GetBackendFilter();
				if(BackendFilter.ClassPaths.ContainsByPredicate(AssetClassMatches))
				{
					FToolMenuSection& Section = InMenu->AddSection("AnimationAssets", LOCTEXT("AnimationAssetsSection", "Animation Assets"));
					Section.AddMenuEntry(
						"AllowIncompatibleSkeletons",
						LOCTEXT("AllowIncompatibleSkeletons", "Allow Incompatible Skeletons"),
						LOCTEXT("AllowIncompatibleSkeletonsTooltip", "Whether to allow animation assets that are incompatible with the current skeleton/skeletal mesh to be selected."),
						FSlateIcon(),
						FToolUIActionChoice(
							FUIAction(
								FExecuteAction::CreateLambda([WeakAssetView = TWeakPtr<SAssetView>(AssetView)]()
								{
									UPersonaOptions* PersonaOptions = GetMutableDefault<UPersonaOptions>();
									PersonaOptions->SetAllowIncompatibleSkeletonSelection(!PersonaOptions->GetAllowIncompatibleSkeletonSelection());
									if(TSharedPtr<SAssetView> AssetView = WeakAssetView.Pin())
									{
										AssetView->RequestSlowFullListRefresh();
									}
								}),
								FCanExecuteAction(),
								FIsActionChecked::CreateLambda([]()
								{
									return GetDefault<UPersonaOptions>()->bAllowIncompatibleSkeletonSelection;
								})
							)
						),
						EUserInterfaceActionType::ToggleButton
					);
				}
			}
		}
	}));
}

#undef LOCTEXT_NAMESPACE<|MERGE_RESOLUTION|>--- conflicted
+++ resolved
@@ -101,10 +101,7 @@
 #include "ContentBrowserMenuContexts.h"
 #include "SAssetView.h"
 #include "ToolMenus.h"
-<<<<<<< HEAD
-=======
 #include "SAnimAssetFindReplace.h"
->>>>>>> 4af6daef
 
 IMPLEMENT_MODULE( FPersonaModule, Persona );
 
@@ -292,14 +289,11 @@
 	return MakeShareable(new FAnimCurveViewerTabSummoner(InHostingApp, InEditableSkeleton, InPreviewScene, InOnObjectsSelected));
 }
 
-<<<<<<< HEAD
-=======
 TSharedRef<class FWorkflowTabFactory> FPersonaModule::CreateCurveMetadataEditorTabFactory(const TSharedRef<class FWorkflowCentricApplication>& InHostingApp, UObject* InMetadataHost, const TSharedRef<IPersonaPreviewScene>& InPreviewScene, FOnObjectsSelected InOnObjectsSelected) const
 {
 	return MakeShared<FAnimCurveMetadataEditorTabSummoner>(InHostingApp, InMetadataHost, InPreviewScene, InOnObjectsSelected);
 }
 
->>>>>>> 4af6daef
 TSharedRef<class FWorkflowTabFactory> FPersonaModule::CreateRetargetSourcesTabFactory(const TSharedRef<class FWorkflowCentricApplication>& InHostingApp, const TSharedRef<class IEditableSkeleton>& InEditableSkeleton, const TSharedRef<IPersonaPreviewScene>& InPreviewScene, FSimpleMulticastDelegate& InOnPostUndo) const
 {
 	return MakeShareable(new FRetargetSourcesTabSummoner(InHostingApp, InEditableSkeleton, InPreviewScene, InOnPostUndo));
@@ -534,21 +528,10 @@
 	const USkeleton& Skeleton = InEditableSkeleton->GetSkeleton();
 	const FString SkeletonString = FAssetData(&Skeleton).GetExportTextName();
 
-<<<<<<< HEAD
-	if (const FSmartNameMapping* Mapping = Skeleton.GetSmartNameContainer(USkeleton::AnimCurveMappingName))
-	{
-		const FString SkeletonString = FAssetData(&Skeleton).GetExportTextName();
-
-		TArray<FAssetData> SkeletalMeshes;
-		PopulateWithAssets(USkeletalMesh::StaticClass()->GetClassPathName(), USkeletalMesh::GetSkeletonMemberName(), SkeletonString, SkeletalMeshes);
-		TArray<FAssetData> Animations;
-		PopulateWithAssets(UAnimSequence::StaticClass()->GetClassPathName(), USkeletalMesh::GetSkeletonMemberName(), SkeletonString, Animations);
-=======
 	TArray<FAssetData> SkeletalMeshes;
 	PopulateWithAssets(USkeletalMesh::StaticClass()->GetClassPathName(), USkeletalMesh::GetSkeletonMemberName(), SkeletonString, SkeletalMeshes);
 	TArray<FAssetData> Animations;
 	PopulateWithAssets(UAnimSequence::StaticClass()->GetClassPathName(), USkeletalMesh::GetSkeletonMemberName(), SkeletonString, Animations);
->>>>>>> 4af6daef
 
 	FText TimeTakenMessage = FText::Format(LOCTEXT("TimeTakenWarning", "In order to verify curve usage all Skeletal Meshes and Animations that use this skeleton will be loaded, this may take some time.\n\nProceed?\n\nNumber of Meshes: {0}\nNumber of Animations: {1}"), FText::AsNumber(SkeletalMeshes.Num()), FText::AsNumber(Animations.Num()));
 
@@ -556,15 +539,8 @@
 	{
 		const FText LoadingStatusUpdate = FText::Format(LOCTEXT("VerifyCurves_LoadingAllAnimations", "Loading all animations for skeleton '{0}'"), FText::FromString(Skeleton.GetName()));
 		{
-<<<<<<< HEAD
-			const FText LoadingStatusUpdate = FText::Format(LOCTEXT("VerifyCurves_LoadingAllAnimations", "Loading all animations for skeleton '{0}'"), FText::FromString(Skeleton.GetName()));
-			{
-				FScopedSlowTask LoadingAnimSlowTask(static_cast<float>(Animations.Num()), LoadingStatusUpdate);
-				LoadingAnimSlowTask.MakeDialog();
-=======
 			FScopedSlowTask LoadingAnimSlowTask(static_cast<float>(Animations.Num()), LoadingStatusUpdate);
 			LoadingAnimSlowTask.MakeDialog();
->>>>>>> 4af6daef
 
 			// Loop through all animations to load then, this makes sure smart names are all up to date
 			for (const FAssetData& Anim : Animations)
@@ -585,12 +561,7 @@
 
 			for (int32 MeshIdx = 0; MeshIdx < SkeletalMeshes.Num(); ++MeshIdx)
 			{
-<<<<<<< HEAD
-				FScopedSlowTask LoadingSkelMeshSlowTask(static_cast<float>(SkeletalMeshes.Num()), ProcessingStatusUpdate);
-				LoadingSkelMeshSlowTask.MakeDialog();
-=======
 				LoadingSkelMeshSlowTask.EnterProgressFrame();
->>>>>>> 4af6daef
 
 				const USkeletalMesh* Mesh = Cast<USkeletalMesh>(SkeletalMeshes[MeshIdx].GetAsset());
 
@@ -639,13 +610,8 @@
 
 			for (const FAssetData& Anim : Animations)
 			{
-<<<<<<< HEAD
-				FScopedSlowTask ProcessingAnimationsSlowTask(static_cast<float>(Animations.Num()), ProcessingAnimStatusUpdate);
-				ProcessingAnimationsSlowTask.MakeDialog();
-=======
 				ProcessingAnimationsSlowTask.EnterProgressFrame();
 				UAnimSequence* Seq = Cast<UAnimSequence>(Anim.GetAsset());
->>>>>>> 4af6daef
 
 				TSharedPtr<FTokenizedMessage> Message;
 				for (const FFloatCurve& Curve : Seq->GetDataModel()->GetCurveData().FloatCurves)
@@ -655,20 +621,9 @@
 						bFoundIssue = true;
 						if (!Message.IsValid())
 						{
-<<<<<<< HEAD
-							bFoundIssue = true;
-							if (!Message.IsValid())
-							{
-								Message = CurveOutput.Warning();
-								Message->AddToken(FAssetNameToken::Create(Anim.GetObjectPathString(), FText::FromName(Anim.AssetName)));
-								Message->AddToken(FTextToken::Create(LOCTEXT("VerifyCurves_FoundAnimationsWithUnusedReferences", "References the following curves that are not used for either morph targets or material parameters and so may be unneeded")));
-							}
-							CurveOutput.Info(FText::FromName(Curve.Name.DisplayName));
-=======
 							Message = CurveOutput.Warning();
 							Message->AddToken(FAssetNameToken::Create(Anim.GetObjectPathString(), FText::FromName(Anim.AssetName)));
 							Message->AddToken(FTextToken::Create(LOCTEXT("VerifyCurves_FoundAnimationsWithUnusedReferences", "References the following curves that are not used for either morph targets or material parameters and so may be unneeded")));
->>>>>>> 4af6daef
 						}
 						CurveOutput.Info(FText::FromName(Curve.GetName()));
 					}
@@ -974,7 +929,6 @@
 			AssetPickerConfig.OnAssetEnterPressed = FOnAssetEnterPressed::CreateLambda([HandleAssetSelected](const TArray<FAssetData>& SelectedAssetData)
 			{
 				if (SelectedAssetData.Num() == 1)
-<<<<<<< HEAD
 				{
 					HandleAssetSelected(SelectedAssetData[0]);
 				}
@@ -986,23 +940,8 @@
 			AssetPickerConfig.Filter.ClassPaths.Add(USkeletalMesh::StaticClass()->GetClassPathName());
 			AssetPickerConfig.OnShouldFilterAsset = FOnShouldFilterAsset::CreateLambda([InWeakPersonaToolkit](const FAssetData& AssetData)
 			{
-				if (InWeakPersonaToolkit.IsValid())
-				{
-=======
-				{
-					HandleAssetSelected(SelectedAssetData[0]);
-				}
-			});
-			AssetPickerConfig.OnAssetSelected = FOnAssetSelected::CreateLambda(HandleAssetSelected);
-			AssetPickerConfig.bAllowNullSelection = false;
-			AssetPickerConfig.InitialAssetViewType = EAssetViewType::List;
-			AssetPickerConfig.Filter.bRecursiveClasses = false;
-			AssetPickerConfig.Filter.ClassPaths.Add(USkeletalMesh::StaticClass()->GetClassPathName());
-			AssetPickerConfig.OnShouldFilterAsset = FOnShouldFilterAsset::CreateLambda([InWeakPersonaToolkit](const FAssetData& AssetData)
-			{
 				if (InWeakPersonaToolkit.IsValid() && InWeakPersonaToolkit.Pin()->GetSkeleton())
 				{
->>>>>>> 4af6daef
 					if (InWeakPersonaToolkit.Pin()->GetContext() == UPhysicsAsset::StaticClass()->GetFName())
 					{
 						return false;
@@ -1067,11 +1006,7 @@
 			AssetPickerConfig.Filter.ClassPaths.Add(UAnimationAsset::StaticClass()->GetClassPathName());
 			AssetPickerConfig.OnShouldFilterAsset = FOnShouldFilterAsset::CreateLambda([InWeakPersonaToolkit](const FAssetData& AssetData)
 			{
-<<<<<<< HEAD
-				if (InWeakPersonaToolkit.IsValid())
-=======
 				if (InWeakPersonaToolkit.IsValid() && InWeakPersonaToolkit.Pin()->GetSkeleton())
->>>>>>> 4af6daef
 				{
 					FString TagValue;
 					if (AssetData.GetTagValue("Skeleton", TagValue))
@@ -1171,18 +1106,6 @@
 	}
 }
 
-<<<<<<< HEAD
-void FPersonaModule::AddCommonMenuExtensions(UToolMenu* InToolMenu, const FCommonToolMenuExtensionArgs& InArgs)
-{
-	UPersonaToolMenuContext* PersonaToolMenuContext = InToolMenu->FindContext<UPersonaToolMenuContext>();
-	if (PersonaToolMenuContext == nullptr)
-	{
-		return;
-	}
-
-	TWeakPtr<IPersonaToolkit> WeakPersonaToolkit = PersonaToolMenuContext->GetToolkit();
-
-=======
 TSharedRef<SWidget> FPersonaModule::CreateCurvePicker(TSharedRef<IEditableSkeleton> InEditableSkeleton, FOnCurvePicked InOnCurvePicked, FIsCurveNameMarkedForExclusion InIsCurveNameMarkedForExclusion)
 {
 	return SNew(SAnimCurvePicker, &InEditableSkeleton->GetSkeleton())
@@ -1207,7 +1130,6 @@
 
 	TWeakPtr<IPersonaToolkit> WeakPersonaToolkit = PersonaToolMenuContext->GetToolkit();
 
->>>>>>> 4af6daef
 	FToolMenuSection& PersonaSection = InToolMenu->AddSection("Persona", LOCTEXT("PersonaSectionName", "Persona"));
 
 	if (InArgs.bPreviewMesh)
@@ -1384,11 +1306,7 @@
 	}
 
 	const bool bDoNotShowNameDialog = false;
-<<<<<<< HEAD
-	const bool bAllowReplaceExisting = false;
-=======
 	const bool bAllowReplaceExisting = true;  // This avoids a crash when saving on top of the currently previewed animation (if false, it tries to generate using a PersonaToolkit that no longer exists, as the editor gets closed for deleting the asset)
->>>>>>> 4af6daef
 
 	// create rig
 	MenuBuilder.BeginSection("CreateAnimationSubMenu", LOCTEXT("CreateAnimationSubMenuHeading", "Create Animation"));
@@ -1442,11 +1360,7 @@
 	}
 
 	const bool bDoNotShowNameDialog = false;
-<<<<<<< HEAD
-	const bool bAllowReplaceExisting = false;
-=======
 	const bool bAllowReplaceExisting = true;  // This avoids a crash when saving on top of the currently previewed animation (if false, it tries to generate using a PersonaToolkit that no longer exists, as the editor gets closed for deleting the asset)
->>>>>>> 4af6daef
 
 	// create rig
 	MenuBuilder.BeginSection("CreateAnimationSubMenu", LOCTEXT("CreateAnimationFromCurrentAnimationSubmenuHeading", "Create Animation"));
@@ -1487,11 +1401,7 @@
 	}
 
 	const bool bDoNotShowNameDialog = false;
-<<<<<<< HEAD
-	const bool bAllowReplaceExisting = false;
-=======
 	const bool bAllowReplaceExisting = true;  // This avoids a crash when saving on top of the currently previewed animation (if false, it tries to generate using a PersonaToolkit that no longer exists, as the editor gets closed for deleting the asset)
->>>>>>> 4af6daef
 
 	// create rig
 	MenuBuilder.BeginSection("CreatePoseAssetSubMenu", LOCTEXT("CreatePoseAssetSubMenuHeading", "Create PoseAsset"));
