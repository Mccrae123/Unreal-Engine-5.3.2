// Copyright Epic Games, Inc. All Rights Reserved.


#include "SAnimationSequenceBrowser.h"
#include "Framework/Commands/UIAction.h"
#include "Framework/Commands/UICommandList.h"
#include "Widgets/Layout/SBorder.h"
#include "Widgets/SBoxPanel.h"
#include "Widgets/Text/STextBlock.h"
#include "Widgets/Input/SMenuAnchor.h"
#include "Framework/MultiBox/MultiBoxBuilder.h"
#include "Animation/AnimationAsset.h"
#include "Animation/AnimSequenceBase.h"
#include "Animation/AnimSequence.h"

#include "EditorStyleSet.h"
#include "Animation/DebugSkelMeshComponent.h"
#include "IPersonaPreviewScene.h"
#include "PersonaModule.h"
#include "Widgets/Layout/SBox.h"
#include "Widgets/Input/SButton.h"
#include "Widgets/SViewport.h"
#include "EditorReimportHandler.h"
#include "FileHelpers.h"

#include "IContentBrowserSingleton.h"
#include "ContentBrowserModule.h"
#include "AssetRegistryModule.h"
#include "SSkeletonWidget.h"
#include "Toolkits/GlobalEditorCommonCommands.h"
#include "FrontendFilterBase.h"
#include "Slate/SceneViewport.h"
#include "AnimPreviewInstance.h"
#include "ObjectEditorUtils.h"
#include "IPersonaToolkit.h"
#include "IAnimationEditorModule.h"
#include "Sound/SoundWave.h"
#include "Components/AudioComponent.h"
#include "Misc/ConfigCacheIni.h"
#include "Framework/Application/SlateApplication.h"
#include "Preferences/PersonaOptions.h"
#include "Settings/SkeletalMeshEditorSettings.h"
#include "Subsystems/AssetEditorSubsystem.h"
#include "SSkeletonAnimNotifies.h"
#include "SAnimCurveViewer.h"
#include "IEditableSkeleton.h"
#include "SAnimCurvePicker.h"
#include "ToolMenus.h"
#include "AnimationSequenceBrowserMenuContexts.h"

#define LOCTEXT_NAMESPACE "SequenceBrowser"

const FString SAnimationSequenceBrowser::SettingsIniSection = TEXT("SequenceBrowser");

/** A filter that displays animations that are additive */
class FFrontendFilter_AdditiveAnimAssets : public FFrontendFilter
{
public:
	FFrontendFilter_AdditiveAnimAssets(TSharedPtr<FFrontendFilterCategory> InCategory) : FFrontendFilter(InCategory) {}

	// FFrontendFilter implementation
	virtual FString GetName() const override { return TEXT("AdditiveAnimAssets"); }
	virtual FText GetDisplayName() const override { return LOCTEXT("FFrontendFilter_AdditiveAnimAssets", "Additive Animations"); }
	virtual FText GetToolTipText() const override { return LOCTEXT("FFrontendFilter_AdditiveAnimAssetsToolTip", "Show only animations that are additive."); }

	// IFilter implementation
	virtual bool PassesFilter(FAssetFilterType InItem) const override
	{
		FAssetData ItemAssetData;
		if (InItem.Legacy_TryGetAssetData(ItemAssetData))
		{
			const FString TagValue = ItemAssetData.GetTagValueRef<FString>(GET_MEMBER_NAME_CHECKED(UAnimSequence, AdditiveAnimType));
			return !TagValue.IsEmpty() && !TagValue.Equals(TEXT("AAT_None"));
		}
		return false;
	}
};

/** A filter that displays animations that use a skeleton notify */
class FFrontendFilter_SkeletonNotify : public FFrontendFilter
{
public:
	FFrontendFilter_SkeletonNotify(TSharedPtr<FFrontendFilterCategory> InCategory, TSharedPtr<IEditableSkeleton> InEditableSkeleton)
		: FFrontendFilter(InCategory) 
		, EditableSkeleton(InEditableSkeleton)
	{}

	// FFrontendFilter implementation
	virtual FString GetName() const override 
	{
		return TEXT("SkeletonNotifyAssets"); 
	}

	virtual FText GetDisplayName() const override 
	{ 
		return NotifyString.IsEmpty() ? LOCTEXT("FFrontendFilter_SkeletonNotifyAssetsEmpty", "Uses Skeleton Notify...") : FText::Format(LOCTEXT("FFrontendFilter_SkeletonNotifyAssets", "Uses Skeleton Notify: {0}"), FText::FromString(NotifyString));
	}

	virtual FText GetToolTipText() const override
	{
		return NotifyString.IsEmpty() ? LOCTEXT("FFrontendFilter_SkeletonNotifyAssetsEmptyTooltip", "Show assets that contains a (specified) skeleton notify") : FText::Format(LOCTEXT("FFrontendFilter_SkeletonNotifyAssetsTooltip", "Show assets that use skeleton notify '{0}'"), FText::FromString(NotifyString));
	}

	virtual void ModifyContextMenu(FMenuBuilder& MenuBuilder) override
	{
		MenuBuilder.BeginSection(TEXT("NotifySection"), LOCTEXT("NotifySectionHeading", "Choose Notify"));

		MenuBuilder.AddMenuEntry(LOCTEXT("AllNotifyFilterName", "Any Animation Notify"),
			LOCTEXT("AllNotifyFilterName_ToolTip", "Consider all Animation Notifies, rather than a specific one, for filtering."),
			FSlateIcon(),
			FUIAction(
				FExecuteAction::CreateLambda([this]()
				{
					if (!NotifyString.IsEmpty())
					{
						NotifyString.Empty();
					}

					OnChanged().Broadcast();
				}), 
				FCanExecuteAction::CreateLambda([this]()
				{
					return !NotifyString.IsEmpty();
				}),
				FGetActionCheckState::CreateLambda([this]()
				{
					return NotifyString.IsEmpty() ? ECheckBoxState::Checked : ECheckBoxState::Unchecked;
				})
			), 
			NAME_None,
			EUserInterfaceActionType::ToggleButton
		);
		
		TSharedRef<SWidget> Widget =
			SNew(SBox)
			.HeightOverride(300.0f)
			.WidthOverride(200.0f)
			[
				SNew(SSkeletonAnimNotifies, EditableSkeleton.ToSharedRef())
				.IsPicker(true)
				.OnItemSelected_Lambda([this](const FName& InNotifyName)
				{
					FSlateApplication::Get().DismissAllMenus();
					NotifyString = InNotifyName.ToString();
					OnChanged().Broadcast();
				})
			];

		MenuBuilder.AddWidget(Widget, FText(), true);

		MenuBuilder.EndSection();
	}

	virtual FLinearColor GetColor() const override
	{
		return FLinearColor(0.0f, 0.4f, 0.6f, 1);
	}

	// IFilter implementation
	virtual bool PassesFilter(FAssetFilterType InItem) const override
	{
		FAssetData ItemAssetData;
		if (InItem.Legacy_TryGetAssetData(ItemAssetData))
		{
			const FString TagValue = ItemAssetData.GetTagValueRef<FString>(USkeleton::AnimNotifyTag);
			if (!TagValue.IsEmpty())
			{
				if (!NotifyString.IsEmpty())
				{
					// parse notifies
					TArray<FString> NotifyValues;
					if (TagValue.ParseIntoArray(NotifyValues, *USkeleton::AnimNotifyTagDelimiter, true) > 0)
					{
						for (const FString& NotifyValue : NotifyValues)
						{
							if (NotifyValue == NotifyString)
							{
								return true;
							}
						}
					}
				}

				return NotifyString.IsEmpty();
			}
		}

		return false;
	}

	void SetNotifyFilter(const FName& InNotifyFilter)
	{
		NotifyString = InNotifyFilter.ToString();
		OnChanged().Broadcast();
		SetActive(true);
	}

public:
	/** Notify string to use when filtering */
	FString NotifyString;

	/** Editable skeleton used to access available notifies */
	TSharedPtr<IEditableSkeleton> EditableSkeleton;
};

/** A filter that displays animations that use a curve */
class FFrontendFilter_Curves : public FFrontendFilter
{
public:
	FFrontendFilter_Curves(TSharedPtr<FFrontendFilterCategory> InCategory, TSharedPtr<IEditableSkeleton> InEditableSkeleton)
		: FFrontendFilter(InCategory)
		, EditableSkeleton(InEditableSkeleton)
	{}

	// FFrontendFilter implementation
	virtual FString GetName() const override
	{
		return TEXT("CurveAssets");
	}

	virtual FText GetDisplayName() const override
	{
		return CurveString.IsEmpty() ? LOCTEXT("FFrontendFilter_CurveAssetsEmpty", "Uses Curve...") : FText::Format(LOCTEXT("FFrontendFilter_CurveAssets", "Uses Curve: {0}"), FText::FromString(CurveString));
	}

	virtual FText GetToolTipText() const override
	{
		return CurveString.IsEmpty() ? LOCTEXT("FFrontendFilter_CurveAssetsEmptyTooltip", "Show assets that contains a (specified) curve") : FText::Format(LOCTEXT("FFrontendFilter_CurveAssetsTooltip", "Show assets that use curve '{0}'"), FText::FromString(CurveString));
	}

	virtual void ModifyContextMenu(FMenuBuilder& MenuBuilder) override
	{
		MenuBuilder.BeginSection(TEXT("CurveSection"), LOCTEXT("CurveSectionHeading", "Choose Curve"));
		
		MenuBuilder.AddMenuEntry(LOCTEXT("AllCurveFilterName", "Any Animation Curve"),
			LOCTEXT("AllCurveFilterName_ToolTip", "Consider all Animation Curves, rather than a specific one, for filtering."),
			FSlateIcon(),
			FUIAction(
				FExecuteAction::CreateLambda([this]()
				{
					if (!CurveString.IsEmpty())
					{
						CurveString.Empty();
					}

					OnChanged().Broadcast();
				}), 
				FCanExecuteAction::CreateLambda([this]()
				{
					return !CurveString.IsEmpty();
				}),
				FGetActionCheckState::CreateLambda([this]()
				{
					return CurveString.IsEmpty() ? ECheckBoxState::Checked : ECheckBoxState::Unchecked;
				})
			), 
			NAME_None,
			EUserInterfaceActionType::ToggleButton
		);
		
		TSharedRef<SWidget> Widget = 
			SNew(SBox)
			.HeightOverride(300.0f)
			.WidthOverride(200.0f)
			[
				SNew(SAnimCurvePicker, EditableSkeleton.ToSharedRef())
				.OnCurveNamePicked_Lambda([this](const FName& InCurveName)
				{
					FSlateApplication::Get().DismissAllMenus();
					CurveString = InCurveName.ToString();
					OnChanged().Broadcast();
				})
			];

		MenuBuilder.AddWidget(Widget, FText(), true);

		MenuBuilder.EndSection();
	}

	virtual FLinearColor GetColor() const override
	{
		return FLinearColor(0.0f, 0.6f, 0.2f, 1);
	}

	// IFilter implementation
	virtual bool PassesFilter(FAssetFilterType InItem) const override
	{
		FAssetData ItemAssetData;
		if (InItem.Legacy_TryGetAssetData(ItemAssetData))
		{
			const FString TagValue = ItemAssetData.GetTagValueRef<FString>(USkeleton::CurveNameTag);
			if (!TagValue.IsEmpty())
			{
				if (!CurveString.IsEmpty())
				{
					// parse curves
					TArray<FString> CurveValues;
					if (TagValue.ParseIntoArray(CurveValues, *USkeleton::CurveTagDelimiter, true) > 0)
					{
						for (const FString& CurveValue : CurveValues)
						{
							if (CurveValue == CurveString)
							{
								return true;
							}
						}
					}
				}

				return CurveString.IsEmpty();
			}
		}

		return false;
	}

	void SetCurveFilter(const FName& InCurveFilter)
	{
		CurveString = InCurveFilter.ToString();
		OnChanged().Broadcast();
		SetActive(true);
	}

public:
	/** Curve string to use when filtering */
	FString CurveString;

	/** Editable skeleton used to access available curves */
	TSharedPtr<IEditableSkeleton> EditableSkeleton;
};

/** A filter that displays sound waves */
class FFrontendFilter_SoundWaves : public FFrontendFilter
{
public:
	FFrontendFilter_SoundWaves(TSharedPtr<FFrontendFilterCategory> InCategory) : FFrontendFilter(InCategory) {}

	// FFrontendFilter implementation
	virtual FString GetName() const override { return TEXT("ShowSoundWaves"); }
	virtual FText GetDisplayName() const override { return LOCTEXT("FFrontendFilter_SoundWaves", "Show Sound Waves"); }
	virtual FText GetToolTipText() const override { return LOCTEXT("FFrontendFilter_SoundWavesToolTip", "Show sound waves."); }
	virtual bool IsInverseFilter() const override { return true; }

	// IFilter implementation
	virtual bool PassesFilter(FAssetFilterType InItem) const override
	{
		FAssetData ItemAssetData;
		if (InItem.Legacy_TryGetAssetData(ItemAssetData))
		{
			return !ItemAssetData.GetClass()->IsChildOf(USoundWave::StaticClass());
		}
		return false;
	}
};

/** A filter that shows specific folders */
class FFrontendFilter_Folder : public FFrontendFilter
{
public:
	FFrontendFilter_Folder(TSharedPtr<FFrontendFilterCategory> InCategory, int32 InFolderIndex, FSimpleDelegate InOnActiveStateChanged) 
		: FFrontendFilter(InCategory)
		, FolderIndex(InFolderIndex)
		, OnActiveStateChanged(InOnActiveStateChanged)
	{}

	// FFrontendFilter implementation
	virtual FString GetName() const override
	{ 
		return FString::Printf(TEXT("ShowFolder%d"), FolderIndex); 
	}

	virtual FText GetDisplayName() const override
	{
		return Folder.IsEmpty() ? FText::Format(LOCTEXT("FolderFormatInvalid", "Show Specified Folder {0}"), FText::AsNumber(FolderIndex + 1)) : FText::Format(LOCTEXT("FolderFormatValid", "Folder: {0}"), FText::FromString(Folder));
	}

	virtual FText GetToolTipText() const override
	{ 
		return Folder.IsEmpty() ? LOCTEXT("FFrontendFilter_FolderToolTip", "Show assets in a specified folder") : FText::Format(LOCTEXT("FolderFormatValidToolTip", "Show assets in folder: {0}"), FText::FromString(Folder)); 
	}

	virtual FLinearColor GetColor() const override
	{ 
		return FLinearColor(0.6f, 0.6f, 0.0f, 1);
	}

	virtual void ModifyContextMenu(FMenuBuilder& MenuBuilder) override
	{
		MenuBuilder.BeginSection(TEXT("FolderSection"), LOCTEXT("FolderSectionHeading", "Choose Folder"));

		FContentBrowserModule& ContentBrowserModule = FModuleManager::Get().LoadModuleChecked<FContentBrowserModule>("ContentBrowser");
		FPathPickerConfig PathPickerConfig;
		PathPickerConfig.DefaultPath = Folder;
		PathPickerConfig.bAllowContextMenu = false;
		PathPickerConfig.OnPathSelected = FOnPathSelected::CreateLambda([this](const FString& InPath) 
		{ 
			Folder = InPath; 
			FSlateApplication::Get().DismissAllMenus(); 
			OnActiveStateChanged.ExecuteIfBound();
		});
		
		TSharedRef<SWidget> FolderWidget = 
			SNew(SBox)
			.HeightOverride(300.0f)
			.WidthOverride(200.0f)
			[
				ContentBrowserModule.Get().CreatePathPicker(PathPickerConfig)
			];

		MenuBuilder.AddWidget(FolderWidget, FText(), true);

		MenuBuilder.EndSection();
	}

	virtual void SaveSettings(const FString& IniFilename, const FString& IniSection, const FString& SettingsString) const override
	{
		GConfig->SetString(*IniSection, *(SettingsString + TEXT(".Folder")), *Folder, IniFilename);
	}

	virtual void LoadSettings(const FString& IniFilename, const FString& IniSection, const FString& SettingsString) override
	{
		GConfig->GetString(*IniSection, *(SettingsString + TEXT(".Folder")), Folder, IniFilename);
	}

	virtual bool PassesFilter(FAssetFilterType InItem) const override
	{
		// Always pass this as a frontend filter, it acts as a backend filter
		return true;
	}

	virtual void ActiveStateChanged(bool bEnable)
	{
		bEnabled = bEnable;
		OnActiveStateChanged.ExecuteIfBound();
	}

public:
	/** Folder string to use when filtering */
	FString Folder;

	/** The index of this filter, for uniquely identifying this filter */
	int32 FolderIndex;

	/** Delegate fired to refresh the filter */
	FSimpleDelegate OnActiveStateChanged;

	/** Whether this filter is currently enabled */
	bool bEnabled;
};

////////////////////////////////////////////////////

const int32 SAnimationSequenceBrowser::MaxAssetsHistory = 10;

SAnimationSequenceBrowser::~SAnimationSequenceBrowser()
{
	if(PreviewComponent)
	{
		for(int32 ComponentIdx = PreviewComponent->GetAttachChildren().Num() - 1 ; ComponentIdx >= 0 ; --ComponentIdx)
		{
			USceneComponent* Component = PreviewComponent->GetAttachChildren()[ComponentIdx];
			if(Component)
			{
				CleanupPreviewSceneComponent(Component);
			}
		}
		check(PreviewComponent->GetAttachChildren().Num() == 0);
	}

	if(ViewportClient.IsValid())
	{
		ViewportClient->Viewport = NULL;
	}
}

void SAnimationSequenceBrowser::OnRequestOpenAssets(const TArray<FAssetData>& SelectedAssets, bool bFromHistory)
{
	if (SelectedAssets.Num() == 1)
	{
		OnRequestOpenAsset(SelectedAssets[0], bFromHistory);
	}
}

void SAnimationSequenceBrowser::OnRequestOpenAsset(const FAssetData& AssetData, bool bFromHistory)
{
	if (UObject* RawAsset = AssetData.GetAsset())
	{
		if (UAnimationAsset* AnimationAsset = Cast<UAnimationAsset>(RawAsset))
		{
			if (FSlateApplication::Get().GetModifierKeys().IsShiftDown())
			{
				IAnimationEditorModule& AnimationEditorModule = FModuleManager::LoadModuleChecked<IAnimationEditorModule>("AnimationEditor");
				AnimationEditorModule.CreateAnimationEditor(EToolkitMode::Standalone, nullptr, AnimationAsset);
			}
			else
			{
				if (!bFromHistory)
				{
					AddAssetToHistory(AssetData);
				}
				OnOpenNewAsset.ExecuteIfBound(AnimationAsset);
			}
		}
		else if (USoundWave* SoundWave = Cast<USoundWave>(RawAsset))
		{
			PlayPreviewAudio(SoundWave);
		}
	}
}

TSharedPtr<SWidget> SAnimationSequenceBrowser::OnGetAssetContextMenu(const TArray<FAssetData>& SelectedAssets)
{
	UToolMenus* ToolMenus = UToolMenus::Get();
	const FName SequenceBrowserContextMenuName = "AnimationSequenceBrowser.SequenceContextMenu";
	if (!ToolMenus->IsMenuRegistered(SequenceBrowserContextMenuName))
	{
		ToolMenus->RegisterMenu(SequenceBrowserContextMenuName);
	}
	UToolMenu* Menu = ToolMenus->FindMenu(SequenceBrowserContextMenuName);

	Menu->AddDynamicSection("SequenceContextMenuDynamic", FNewToolMenuDelegate::CreateLambda([this, SelectedAssets](UToolMenu* InMenu)
	{
		bool bHasSelectedAnimSequence = false;
		bool bHasSelectedAnimAsset = false;
		if (SelectedAssets.Num())
		{
			for (auto Iter = SelectedAssets.CreateConstIterator(); Iter; ++Iter)
			{
				UObject* Asset = Iter->GetAsset();
				if (Cast<UAnimSequence>(Asset))
				{
					bHasSelectedAnimSequence = true;
				}
				if (Cast<UAnimationAsset>(Asset))
				{
					bHasSelectedAnimAsset = true;
				}
			}
		}

		if (bHasSelectedAnimSequence)
		{
			FToolMenuSection& Section = InMenu->AddSection("SequenceOptions", LOCTEXT("AssetHeading", "Asset"));

			Section.AddMenuEntry("ApplyCompression",
				LOCTEXT("ApplyCompression", "Apply Compression"),
				LOCTEXT("ApplyCompression_ToolTip", "Apply a compression scheme from the options given to the selected animations"),
				FSlateIcon(),
				FUIAction(
					FExecuteAction::CreateSP(this, &SAnimationSequenceBrowser::OnApplyCompression, SelectedAssets),
					FCanExecuteAction()
				)
			);

			Section.AddMenuEntry("ExportAnimationsToFBX",
				LOCTEXT("ExportAnimationsToFBX", "Export to FBX"),
				LOCTEXT("ExportAnimationsToFBX_ToolTip", "Export Animation(s) To FBX"),
				FSlateIcon(),
				FUIAction(
					FExecuteAction::CreateSP(this, &SAnimationSequenceBrowser::OnExportToFBX, SelectedAssets),
					FCanExecuteAction()
				)
			);

			Section.AddMenuEntry("AddLoopingInterpolation",
				LOCTEXT("AddLoopingInterpolation", "Add Looping Interpolation"),
				LOCTEXT("AddLoopingInterpolation_ToolTip", "Add an extra frame at the end of the animation to create better looping"),
				FSlateIcon(),
				FUIAction(
					FExecuteAction::CreateSP(this, &SAnimationSequenceBrowser::OnAddLoopingInterpolation, SelectedAssets),
					FCanExecuteAction()
				)
			);

			Section.AddMenuEntry("ReimportAnimation",
				LOCTEXT("ReimportAnimation", "Reimport Animation"),
				LOCTEXT("ReimportAnimation_ToolTip", "Reimport current animation."),
				FSlateIcon(),
				FUIAction(
					FExecuteAction::CreateSP(this, &SAnimationSequenceBrowser::OnReimportAnimation, SelectedAssets),
					FCanExecuteAction()
				)
			);

			Section.AddMenuEntry("SetCurrentPreviewMesh",
				LOCTEXT("SetCurrentPreviewMesh", "Set Current Preview Mesh"),
				LOCTEXT("SetCurrentPreviewMesh_ToolTip", "Set current preview mesh to be used when previewed by this asset. This only applies when you open Persona using this asset."),
				FSlateIcon(),
				FUIAction(
					FExecuteAction::CreateSP(this, &SAnimationSequenceBrowser::OnSetCurrentPreviewMesh, SelectedAssets),
					FCanExecuteAction()
				)
			);
		}

		if (SelectedAssets.Num() == 1 && SelectedAssets[0].GetClass()->IsChildOf(USoundWave::StaticClass()))
		{
			FToolMenuSection& Section = InMenu->AddSection("SequenceAudioOptions", LOCTEXT("AssetHeading", "Asset"));

			Section.AddMenuEntry("PlayAudio",
				LOCTEXT("PlayAudio", "Play Audio"),
				LOCTEXT("PlayAudio_ToolTip", "Play this audio asset as a preview"),
				FSlateIcon(),
				FUIAction(
					FExecuteAction::CreateSP(this, &SAnimationSequenceBrowser::HandlePlayAudio, SelectedAssets[0]),
					FCanExecuteAction()
				)
			);

			UAudioComponent* AudioComponent = PersonaToolkitPtr.Pin()->GetPreviewScene()->GetActor()->FindComponentByClass<UAudioComponent>();
			if (AudioComponent)
			{
				if (AudioComponent->IsPlaying())
				{
					Section.AddMenuEntry("StopAudio",
						LOCTEXT("StopAudio", "Stop Audio"),
						LOCTEXT("StopAudio_ToolTip", "Stop the currently playing preview audio"),
						FSlateIcon(),
						FUIAction(
							FExecuteAction::CreateSP(this, &SAnimationSequenceBrowser::HandleStopAudio),
							FCanExecuteAction()
						)
					);
				}
			}
		}

		{
			FToolMenuSection& Section = InMenu->AddSection("SequenceGeneralOptions", LOCTEXT("AnimationSequenceGeneralOptions", "Options"));

			Section.AddMenuEntry("SaveSelectedAssets",
				LOCTEXT("SaveSelectedAssets", "Save"),
				LOCTEXT("SaveSelectedAssets_ToolTip", "Save the selected assets"),
				FSlateIcon(FEditorStyle::GetStyleSetName(), "Level.SaveIcon16x"),
				FUIAction(
					FExecuteAction::CreateSP(this, &SAnimationSequenceBrowser::SaveSelectedAssets, SelectedAssets),
					FCanExecuteAction::CreateSP(this, &SAnimationSequenceBrowser::CanSaveSelectedAssets, SelectedAssets)
				));

			Section.AddMenuEntry("OpenSequenceInNewWindow",
				LOCTEXT("AnimSequenceBase_OpenInNewWindow", "Open In New Window"),
				LOCTEXT("AnimSequenceBase_OpenInNewWindowTooltip", "Will always open asset in a new window, and not re-use existing window. (Shift+Double-Click)"),
				FSlateIcon(FEditorStyle::GetStyleSetName(), "ContentBrowser.AssetActions.OpenInExternalEditor"),
				FUIAction(
					FExecuteAction::CreateSP(this, &SAnimationSequenceBrowser::OpenInNewWindow, SelectedAssets),
					FCanExecuteAction()
				));

			Section.AddMenuEntry(FGlobalEditorCommonCommands::Get().FindInContentBrowser);
		}
	}));

	UAnimationSequenceBrowserContextMenuContext* ContextObject = NewObject<UAnimationSequenceBrowserContextMenuContext>();
	ContextObject->OwningAnimSequenceBrowser = SharedThis(this);
	ContextObject->SelectedObjects.Reset();
	for (auto Iter = SelectedAssets.CreateConstIterator(); Iter; ++Iter)
	{
		UObject* Asset = Iter->GetAsset();
		if (Asset != nullptr)
		{
			ContextObject->SelectedObjects.Add(Asset);
		}	
	}

	FToolMenuContext MenuContext(Commands, nullptr, ContextObject);
	return ToolMenus->GenerateWidget(SequenceBrowserContextMenuName, MenuContext);
}

void SAnimationSequenceBrowser::OpenInNewWindow(TArray<FAssetData> AnimationAssets)
{
	for (auto Iter = AnimationAssets.CreateConstIterator(); Iter; ++Iter)
	{
		UObject* Asset = Iter->GetAsset();
		UAnimationAsset* AnimationAsset = Cast<UAnimationAsset>(Asset);
		if (AnimationAsset)
		{
			IAnimationEditorModule& AnimationEditorModule = FModuleManager::LoadModuleChecked<IAnimationEditorModule>("AnimationEditor");
			AnimationEditorModule.CreateAnimationEditor(EToolkitMode::Standalone, nullptr, AnimationAsset);
		}
	}
}

void SAnimationSequenceBrowser::FindInContentBrowser()
{
	TArray<FAssetData> CurrentSelection = GetCurrentSelectionDelegate.Execute();
	if (CurrentSelection.Num() > 0)
	{
		FContentBrowserModule& ContentBrowserModule = FModuleManager::Get().LoadModuleChecked<FContentBrowserModule>("ContentBrowser");
		ContentBrowserModule.Get().SyncBrowserToAssets(CurrentSelection);
	}
}

bool SAnimationSequenceBrowser::CanFindInContentBrowser() const
{
	TArray<FAssetData> CurrentSelection = GetCurrentSelectionDelegate.Execute();
	return CurrentSelection.Num() > 0;
}

void SAnimationSequenceBrowser::GetSelectedPackages(const TArray<FAssetData>& Assets, TArray<UPackage*>& OutPackages) const
{
	for (int32 AssetIdx = 0; AssetIdx < Assets.Num(); ++AssetIdx)
	{
		UPackage* Package = FindPackage(NULL, *Assets[AssetIdx].PackageName.ToString());

		if ( Package )
		{
			OutPackages.Add(Package);
		}
	}
}

void SAnimationSequenceBrowser::SaveSelectedAssets(TArray<FAssetData> ObjectsToSave) const
{
	TArray<UPackage*> PackagesToSave;
	GetSelectedPackages(ObjectsToSave, PackagesToSave);

	const bool bCheckDirty = false;
	const bool bPromptToSave = false;
	const FEditorFileUtils::EPromptReturnCode Return = FEditorFileUtils::PromptForCheckoutAndSave(PackagesToSave, bCheckDirty, bPromptToSave);
}

bool SAnimationSequenceBrowser::CanSaveSelectedAssets(TArray<FAssetData> ObjectsToSave) const
{
	TArray<UPackage*> Packages;
	GetSelectedPackages(ObjectsToSave, Packages);
	// Don't offer save option if none of the packages are loaded
	return Packages.Num() > 0;
}

void SAnimationSequenceBrowser::OnApplyCompression(TArray<FAssetData> SelectedAssets)
{
	if ( SelectedAssets.Num() > 0 )
	{
		TArray<TWeakObjectPtr<UAnimSequence>> AnimSequences;
		for(const FAssetData& Asset : SelectedAssets)
		{
			if(UAnimSequence* AnimSequence = Cast<UAnimSequence>(Asset.GetAsset()) )
			{
				AnimSequences.Add( MakeWeakObjectPtr(AnimSequence) );
			}
		}

		FPersonaModule& PersonaModule = FModuleManager::GetModuleChecked<FPersonaModule>("Persona");
		PersonaModule.ApplyCompression(AnimSequences, true);
	}
}

void SAnimationSequenceBrowser::OnExportToFBX(TArray<FAssetData> SelectedAssets)
{
	if (SelectedAssets.Num() > 0)
	{
		TArray<TWeakObjectPtr<UAnimSequence>> AnimSequences;
		for(const FAssetData& Asset : SelectedAssets)
		{
			if(UAnimSequence* AnimSequence = Cast<UAnimSequence>(Asset.GetAsset()))
			{
				// we only shows anim sequence that belong to this skeleton
				AnimSequences.Add(MakeWeakObjectPtr(AnimSequence));
			}
		}

		FPersonaModule& PersonaModule = FModuleManager::GetModuleChecked<FPersonaModule>("Persona");
		PersonaModule.ExportToFBX(AnimSequences, PersonaToolkitPtr.Pin()->GetPreviewScene()->GetPreviewMeshComponent()->SkeletalMesh);
	}
}

void SAnimationSequenceBrowser::OnSetCurrentPreviewMesh(TArray<FAssetData> SelectedAssets)
{
	if(SelectedAssets.Num() > 0)
	{
		USkeletalMesh* PreviewMesh = PersonaToolkitPtr.Pin()->GetPreviewScene()->GetPreviewMeshComponent()->SkeletalMesh;
		if (PreviewMesh)
		{
			TArray<TWeakObjectPtr<UAnimSequence>> AnimSequences;
			for(auto Iter = SelectedAssets.CreateIterator(); Iter; ++Iter)
			{
				UAnimationAsset * AnimAsset = Cast<UAnimationAsset>(Iter->GetAsset());
				if (AnimAsset)
				{
					AnimAsset->SetPreviewMesh(PreviewMesh);
				}
			}
		}
	}
}

void SAnimationSequenceBrowser::OnAddLoopingInterpolation(TArray<FAssetData> SelectedAssets)
{
	if(SelectedAssets.Num() > 0)
	{
		TArray<TWeakObjectPtr<UAnimSequence>> AnimSequences;
		for(const FAssetData& Asset : SelectedAssets)
		{
			if(UAnimSequence* AnimSequence = Cast<UAnimSequence>(Asset.GetAsset()))
			{
				// we only shows anim sequence that belong to this skeleton
				AnimSequences.Add(MakeWeakObjectPtr(AnimSequence));
			}
		}

		FPersonaModule& PersonaModule = FModuleManager::GetModuleChecked<FPersonaModule>("Persona");
		PersonaModule.AddLoopingInterpolation(AnimSequences);
	}
}

void SAnimationSequenceBrowser::OnReimportAnimation(TArray<FAssetData> SelectedAssets)
{
	if (SelectedAssets.Num() > 0)
	{
		TArray<UObject *> CopyOfSelectedAssets;
		for (auto Iter = SelectedAssets.CreateIterator(); Iter; ++Iter)
		{
			if (UAnimSequence* AnimSequence = Cast<UAnimSequence>(Iter->GetAsset()))
			{
				CopyOfSelectedAssets.Add(AnimSequence);
			}
		}
		FReimportManager::Instance()->ValidateAllSourceFileAndReimport(CopyOfSelectedAssets);
	}
}

bool SAnimationSequenceBrowser::CanShowColumnForAssetRegistryTag(FName AssetType, FName TagName) const
{
	return !AssetRegistryTagsToIgnore.Contains(TagName);
}

void SAnimationSequenceBrowser::Construct(const FArguments& InArgs, const TSharedRef<IPersonaToolkit>& InPersonaToolkit)
{
	PersonaToolkitPtr = InPersonaToolkit;
	OnOpenNewAsset = InArgs._OnOpenNewAsset;
	bShowHistory = InArgs._ShowHistory;

	Commands = MakeShareable(new FUICommandList());
	Commands->MapAction(FGlobalEditorCommonCommands::Get().FindInContentBrowser, FUIAction(
		FExecuteAction::CreateSP(this, &SAnimationSequenceBrowser::FindInContentBrowser),
		FCanExecuteAction::CreateSP(this, &SAnimationSequenceBrowser::CanFindInContentBrowser)
		));

	CurrentAssetHistoryIndex = INDEX_NONE;
	bTriedToCacheOrginalAsset = false;

	bIsActiveTimerRegistered = false;

	FContentBrowserModule& ContentBrowserModule = FModuleManager::Get().LoadModuleChecked<FContentBrowserModule>(TEXT("ContentBrowser"));

	CreateAssetTooltipResources();

	// Configure filter for asset picker
	Filter.bRecursiveClasses = true;
	Filter.ClassNames.Add(UAnimationAsset::StaticClass()->GetFName());
	Filter.ClassNames.Add(USoundWave::StaticClass()->GetFName());

	FAssetPickerConfig Config;
	Config.Filter = Filter;
	Config.InitialAssetViewType = EAssetViewType::Column;
	Config.bAddFilterUI = true;
	Config.bShowPathInColumnView = true;
	Config.bSortByPathInColumnView = true;

	// Configure response to click and double-click
	Config.OnAssetDoubleClicked = FOnAssetDoubleClicked::CreateSP(this, &SAnimationSequenceBrowser::OnRequestOpenAsset, false);
	Config.OnGetAssetContextMenu = FOnGetAssetContextMenu::CreateSP(this, &SAnimationSequenceBrowser::OnGetAssetContextMenu);
	Config.OnAssetTagWantsToBeDisplayed = FOnShouldDisplayAssetTag::CreateSP(this, &SAnimationSequenceBrowser::CanShowColumnForAssetRegistryTag);
	Config.OnAssetEnterPressed = FOnAssetEnterPressed::CreateSP(this, &SAnimationSequenceBrowser::OnRequestOpenAssets, false);
	Config.SyncToAssetsDelegates.Add(&SyncToAssetsDelegate);
	Config.OnShouldFilterAsset = FOnShouldFilterAsset::CreateSP(this, &SAnimationSequenceBrowser::HandleFilterAsset);
	Config.GetCurrentSelectionDelegates.Add(&GetCurrentSelectionDelegate);
	Config.SetFilterDelegates.Add(&SetFilterDelegate);
	Config.bFocusSearchBoxWhenOpened = false;
	Config.DefaultFilterMenuExpansion = EAssetTypeCategories::Animation;

	Config.SaveSettingsName = SettingsIniSection;

	TSharedPtr<FFrontendFilterCategory> AnimCategory = MakeShareable( new FFrontendFilterCategory(LOCTEXT("ExtraAnimationFilters", "Anim Filters"), LOCTEXT("ExtraAnimationFiltersTooltip", "Filter assets by all filters in this category.")) );
	Config.ExtraFrontendFilters.Add( MakeShareable(new FFrontendFilter_AdditiveAnimAssets(AnimCategory)) );
	TSharedPtr<FFrontendFilterCategory> AudioCategory = MakeShareable(new FFrontendFilterCategory(LOCTEXT("AudioFilters", "Audio Filters"), LOCTEXT("AudioFiltersTooltip", "Filter audio assets.")));
	Config.ExtraFrontendFilters.Add( MakeShareable(new FFrontendFilter_SoundWaves(AudioCategory)) );
	TSharedPtr<FFrontendFilterCategory> FolderCategory = MakeShareable(new FFrontendFilterCategory(LOCTEXT("FolderFilters", "Folder Filters"), LOCTEXT("FolderFiltersTooltip", "Filter by folders.")));
	const uint32 NumFilters = GetDefault<UPersonaOptions>()->NumFolderFiltersInAssetBrowser;
	for(uint32 FilterIndex = 0; FilterIndex < NumFilters; ++FilterIndex)
	{
		TSharedRef<FFrontendFilter_Folder> FolderFilter = MakeShared<FFrontendFilter_Folder>(FolderCategory, FilterIndex, 
			FSimpleDelegate::CreateLambda([this]()
			{
				Filter.PackagePaths.Empty();

				for(TSharedPtr<FFrontendFilter_Folder> CurrentFolderFilter : FolderFilters)
				{
					if(CurrentFolderFilter->bEnabled)
					{
						Filter.PackagePaths.Add(*CurrentFolderFilter->Folder);
					}
				}

				SetFilterDelegate.ExecuteIfBound(Filter);
			}));
		FolderFilters.Add(FolderFilter);
		Config.ExtraFrontendFilters.Add(FolderFilter);
	}

	SkeletonNotifyFilter = MakeShareable(new FFrontendFilter_SkeletonNotify(AnimCategory, InPersonaToolkit->GetEditableSkeleton()));
	Config.ExtraFrontendFilters.Add(SkeletonNotifyFilter.ToSharedRef());
	Config.ExtraFrontendFilters.Add(MakeShareable(new FFrontendFilter_Curves(AnimCategory, InPersonaToolkit->GetEditableSkeleton())));

	Config.OnIsAssetValidForCustomToolTip = FOnIsAssetValidForCustomToolTip::CreateLambda([](const FAssetData& AssetData) {return AssetData.IsAssetLoaded(); });
	Config.OnGetCustomAssetToolTip = FOnGetCustomAssetToolTip::CreateSP(this, &SAnimationSequenceBrowser::CreateCustomAssetToolTip);
	Config.OnVisualizeAssetToolTip = FOnVisualizeAssetToolTip::CreateSP(this, &SAnimationSequenceBrowser::OnVisualizeAssetToolTip);
	Config.OnAssetToolTipClosing = FOnAssetToolTipClosing::CreateSP( this, &SAnimationSequenceBrowser::OnAssetToolTipClosing );

	// hide all asset registry columns by default (we only really want the name and path)
	TArray<UObject::FAssetRegistryTag> AssetRegistryTags;
	UAnimSequence::StaticClass()->GetDefaultObject()->GetAssetRegistryTags(AssetRegistryTags);
	for(UObject::FAssetRegistryTag& AssetRegistryTag : AssetRegistryTags)
	{
		Config.HiddenColumnNames.Add(AssetRegistryTag.Name.ToString());
	}

	// Also hide the type column by default (but allow users to enable it, so don't use bShowTypeInColumnView)
	Config.HiddenColumnNames.Add(TEXT("Class"));

	static const FName DefaultForegroundName("DefaultForeground");

	TSharedRef< SMenuAnchor > BackMenuAnchorPtr = SNew(SMenuAnchor)
		.Placement(MenuPlacement_BelowAnchor)
		.OnGetMenuContent(this, &SAnimationSequenceBrowser::CreateHistoryMenu, true)
		[
			SNew(SButton)
			.OnClicked(this, &SAnimationSequenceBrowser::OnGoBackInHistory)
			.ForegroundColor(FEditorStyle::GetSlateColor(DefaultForegroundName))
			.ButtonStyle(FEditorStyle::Get(), "FlatButton")
			.ContentPadding(FMargin(1, 0))
			.IsEnabled(this, &SAnimationSequenceBrowser::CanStepBackwardInHistory)
			.ToolTipText(LOCTEXT("Backward_Tooltip", "Step backward in the asset history. Right click to see full history."))
			[
				SNew(STextBlock)
				.TextStyle(FEditorStyle::Get(), "ContentBrowser.TopBar.Font")
				.Font(FEditorStyle::Get().GetFontStyle("FontAwesome.11"))
				.Text(FText::FromString(FString(TEXT("\xf060"))) /*fa-arrow-left*/)
			]
		];

	TSharedRef< SMenuAnchor > FwdMenuAnchorPtr = SNew(SMenuAnchor)
		.Placement(MenuPlacement_BelowAnchor)
		.OnGetMenuContent(this, &SAnimationSequenceBrowser::CreateHistoryMenu, false)
		[
			SNew(SButton)
			.OnClicked(this, &SAnimationSequenceBrowser::OnGoForwardInHistory)
			.ForegroundColor(FEditorStyle::GetSlateColor(DefaultForegroundName))
			.ButtonStyle(FEditorStyle::Get(), "FlatButton")
			.ContentPadding(FMargin(1, 0))
			.IsEnabled(this, &SAnimationSequenceBrowser::CanStepForwardInHistory)
			.ToolTipText(LOCTEXT("Forward_Tooltip", "Step forward in the asset history. Right click to see full history."))
			[
				SNew(STextBlock)
				.TextStyle(FEditorStyle::Get(), "ContentBrowser.TopBar.Font")
				.Font(FEditorStyle::Get().GetFontStyle("FontAwesome.11"))
				.Text(FText::FromString(FString(TEXT("\xf061"))) /*fa-arrow-right*/)
			]
		];

	this->ChildSlot
	[
		SNew(SVerticalBox)
		+SVerticalBox::Slot()
		.AutoHeight()
		[
			SNew(SBorder)
			.Visibility(this, &SAnimationSequenceBrowser::GetHistoryVisibility)
			.Padding(FMargin(3))
			.BorderImage( FEditorStyle::GetBrush("ToolPanel.GroupBorder") )
		[
				SNew(SHorizontalBox)
				+SHorizontalBox::Slot()
				.HAlign(HAlign_Left)
		[
			SNew(SHorizontalBox)
			+ SHorizontalBox::Slot()
			.AutoWidth()
			[
				SNew(SBorder)
						.OnMouseButtonDown(this, &SAnimationSequenceBrowser::OnMouseDownHistory, TWeakPtr<SMenuAnchor>(BackMenuAnchorPtr))
				.BorderImage( FEditorStyle::GetBrush("NoBorder") )
				[
					BackMenuAnchorPtr
				]
			]

			+SHorizontalBox::Slot()
			.AutoWidth()
			[
				SNew(SBorder)
						.OnMouseButtonDown(this, &SAnimationSequenceBrowser::OnMouseDownHistory, TWeakPtr<SMenuAnchor>(FwdMenuAnchorPtr))
				.BorderImage( FEditorStyle::GetBrush("NoBorder") )
				[
					FwdMenuAnchorPtr
				]
			]
		]
			]
		]
		+SVerticalBox::Slot()
		.FillHeight(1.f)
		[
			SNew(SBorder)
			.Padding(FMargin(3))
			.BorderImage(FEditorStyle::GetBrush("ToolPanel.GroupBorder"))
			[
				ContentBrowserModule.Get().CreateAssetPicker(Config)
			]
		]
	];

	// Create the ignore set for asset registry tags
	// Making Skeleton to be private, and now GET_MEMBER_NAME_CHECKED doesn't work
	AssetRegistryTagsToIgnore.Add(TEXT("Skeleton"));
	PRAGMA_DISABLE_DEPRECATION_WARNINGS
	AssetRegistryTagsToIgnore.Add(GET_MEMBER_NAME_CHECKED(UAnimSequenceBase, SequenceLength));
	PRAGMA_ENABLE_DEPRECATION_WARNINGS
	AssetRegistryTagsToIgnore.Add(GET_MEMBER_NAME_CHECKED(UAnimSequenceBase, RateScale));
}

FReply SAnimationSequenceBrowser::OnKeyDown(const FGeometry& MyGeometry, const FKeyEvent& InKeyEvent)
{
	if (Commands->ProcessCommandBindings(InKeyEvent))
	{
		return FReply::Handled();
	}

	return FReply::Unhandled();
}

void SAnimationSequenceBrowser::AddAssetToHistory(const FAssetData& AssetData)
{
	CacheOriginalAnimAssetHistory();

	if (CurrentAssetHistoryIndex == AssetHistory.Num() - 1)
	{
		// History added to the end
		if (AssetHistory.Num() == MaxAssetsHistory)
		{
			// If max history entries has been reached
			// remove the oldest history
			AssetHistory.RemoveAt(0);
		}
	}
	else
	{
		// Clear out any history that is in front of the current location in the history list
		AssetHistory.RemoveAt(CurrentAssetHistoryIndex + 1, AssetHistory.Num() - (CurrentAssetHistoryIndex + 1), true);
	}

	AssetHistory.Add(AssetData);
	CurrentAssetHistoryIndex = AssetHistory.Num() - 1;
}

FReply SAnimationSequenceBrowser::OnMouseDownHistory( const FGeometry& MyGeometry, const FPointerEvent& MouseEvent, TWeakPtr< SMenuAnchor > InMenuAnchor )
{
	if(MouseEvent.GetEffectingButton() == EKeys::RightMouseButton)
	{
		InMenuAnchor.Pin()->SetIsOpen(true);
		return FReply::Handled();
	}

	return FReply::Unhandled();
}

TSharedRef<SWidget> SAnimationSequenceBrowser::CreateHistoryMenu(bool bInBackHistory) const
{
	FMenuBuilder MenuBuilder(true, NULL);
	if(bInBackHistory)
	{
		int32 HistoryIdx = CurrentAssetHistoryIndex - 1;
		while( HistoryIdx >= 0 )
		{
			const FAssetData& AssetData = AssetHistory[ HistoryIdx ];

			if(AssetData.IsValid())
			{
				const FText DisplayName = FText::FromName(AssetData.AssetName);
				const FText Tooltip = FText::FromString( AssetData.ObjectPath.ToString() );

				MenuBuilder.AddMenuEntry(DisplayName, Tooltip, FSlateIcon(), 
					FUIAction(
					FExecuteAction::CreateRaw(const_cast<SAnimationSequenceBrowser*>(this), &SAnimationSequenceBrowser::GoToHistoryIndex, HistoryIdx)
					), 
					NAME_None, EUserInterfaceActionType::Button);
			}

			--HistoryIdx;
		}
	}
	else
	{
		int32 HistoryIdx = CurrentAssetHistoryIndex + 1;
		while( HistoryIdx < AssetHistory.Num() )
		{
			const FAssetData& AssetData = AssetHistory[ HistoryIdx ];

			if(AssetData.IsValid())
			{
				const FText DisplayName = FText::FromName(AssetData.AssetName);
				const FText Tooltip = FText::FromString( AssetData.ObjectPath.ToString() );

				MenuBuilder.AddMenuEntry(DisplayName, Tooltip, FSlateIcon(), 
					FUIAction(
					FExecuteAction::CreateRaw(const_cast<SAnimationSequenceBrowser*>(this), &SAnimationSequenceBrowser::GoToHistoryIndex, HistoryIdx)
					), 
					NAME_None, EUserInterfaceActionType::Button);
			}

			++HistoryIdx;
		}
	}

	return MenuBuilder.MakeWidget();
}

bool SAnimationSequenceBrowser::CanStepBackwardInHistory() const
{
	int32 HistoryIdx = CurrentAssetHistoryIndex - 1;
	while( HistoryIdx >= 0 )
	{
		if(AssetHistory[HistoryIdx].IsValid())
		{
			return true;
		}

		--HistoryIdx;
	}
	return false;
}

bool SAnimationSequenceBrowser::CanStepForwardInHistory() const
{
	int32 HistoryIdx = CurrentAssetHistoryIndex + 1;
	while( HistoryIdx < AssetHistory.Num() )
	{
		if(AssetHistory[HistoryIdx].IsValid())
		{
			return true;
		}

		++HistoryIdx;
	}
	return false;
}

FReply SAnimationSequenceBrowser::OnGoForwardInHistory()
{
	while( CurrentAssetHistoryIndex < AssetHistory.Num() - 1)
	{
		++CurrentAssetHistoryIndex;

		if( AssetHistory[CurrentAssetHistoryIndex].IsValid() )
		{
			GoToHistoryIndex(CurrentAssetHistoryIndex);
			break;
		}
	}
	return FReply::Handled();
}

FReply SAnimationSequenceBrowser::OnGoBackInHistory()
{
	while( CurrentAssetHistoryIndex > 0 )
	{
		--CurrentAssetHistoryIndex;

		if( AssetHistory[CurrentAssetHistoryIndex].IsValid() )
		{
			GoToHistoryIndex(CurrentAssetHistoryIndex);
			break;
		}
	}
	return FReply::Handled();
}

void SAnimationSequenceBrowser::GoToHistoryIndex(int32 InHistoryIdx)
{
	if(AssetHistory[InHistoryIdx].IsValid())
	{
		CurrentAssetHistoryIndex = InHistoryIdx;
		OnRequestOpenAsset(AssetHistory[InHistoryIdx], /**bFromHistory=*/true);
	}
}

void SAnimationSequenceBrowser::CacheOriginalAnimAssetHistory()
{
	/** If we have nothing in the AssetHistory see if we can store 
	anything for where we currently are as we can't do this on construction */
	if (!bTriedToCacheOrginalAsset)
	{
		bTriedToCacheOrginalAsset = true;

		if(AssetHistory.Num() == 0)
		{
			USkeleton* DesiredSkeleton = PersonaToolkitPtr.Pin()->GetSkeleton();

			if(UObject* PreviewAsset = PersonaToolkitPtr.Pin()->GetPreviewScene()->GetPreviewAnimationAsset())
			{
				FAssetRegistryModule& AssetRegistryModule = FModuleManager::LoadModuleChecked<FAssetRegistryModule>("AssetRegistry");
				FAssetData AssetData = AssetRegistryModule.Get().GetAssetByObjectPath(FName(*PreviewAsset->GetPathName()));
				AssetHistory.Add(AssetData);
				CurrentAssetHistoryIndex = AssetHistory.Num() - 1;
			}
		}
	}
}

void SAnimationSequenceBrowser::SelectAsset(UAnimationAsset * AnimAsset)
{
	FAssetData AssetData(AnimAsset);

	if (AssetData.IsValid())
	{
		TArray<FAssetData> CurrentSelection = GetCurrentSelectionDelegate.Execute();

		if ( !CurrentSelection.Contains(AssetData) )
		{
			TArray<FAssetData> AssetsToSelect;
			AssetsToSelect.Add(AssetData);

			SyncToAssetsDelegate.Execute(AssetsToSelect);
		}
	}
}

void SAnimationSequenceBrowser::FilterBySkeletonNotify(const FName& InNotifyName)
{
	check(SkeletonNotifyFilter.IsValid());

	SkeletonNotifyFilter->SetNotifyFilter(InNotifyName);
}

void SAnimationSequenceBrowser::AddToHistory(UAnimationAsset * AnimAsset)
{
	if (AnimAsset)
	{
		FAssetData AssetData(AnimAsset);
		AddAssetToHistory(AssetData);
	}
}

TSharedRef<SToolTip> SAnimationSequenceBrowser::CreateCustomAssetToolTip(FAssetData& AssetData)
{
	// Make a list of tags to show
	TArray<UObject::FAssetRegistryTag> Tags;
	UClass* AssetClass = FindObject<UClass>(ANY_PACKAGE, *AssetData.AssetClass.ToString());
	check(AssetClass);
	AssetClass->GetDefaultObject()->GetAssetRegistryTags(Tags);

	TArray<FName> TagsToShow;
	for(UObject::FAssetRegistryTag& TagEntry : Tags)
	{
		if(TagEntry.Name != FName(TEXT("Skeleton")) && TagEntry.Type != UObject::FAssetRegistryTag::TT_Hidden)
		{
			TagsToShow.Add(TagEntry.Name);
		}
	}

	// Add asset registry tags to a text list; except skeleton as that is implied in Persona
	TSharedRef<SVerticalBox> DescriptionBox = SNew(SVerticalBox);
	for(TPair<FName, FAssetTagValueRef> TagPair : AssetData.TagsAndValues)
	{
		if(TagsToShow.Contains(TagPair.Key))
		{
			// Check for DisplayName metadata
			FText DisplayName;
			if (FProperty* Field = FindFProperty<FProperty>(AssetClass, TagPair.Key))
			{
				DisplayName = Field->GetDisplayNameText();
			}
			else
			{
				DisplayName = FText::FromName(TagPair.Key);
			}

			DescriptionBox->AddSlot()
			.AutoHeight()
			.Padding(0,0,5,0)
			[
				SNew(SHorizontalBox)
				+ SHorizontalBox::Slot()
				.AutoWidth()
				[
					SNew(STextBlock)
					.Text(FText::Format(LOCTEXT("AssetTagKey", "{0}: "), DisplayName))
					.ColorAndOpacity(FSlateColor::UseSubduedForeground())
				]

				+ SHorizontalBox::Slot()
				.AutoWidth()
				[
					SNew(STextBlock)
					.Text(TagPair.Value.AsText())
					.ColorAndOpacity(FSlateColor::UseForeground())
				]
			];
		}
	}

	DescriptionBox->AddSlot()
		.AutoHeight()
		.Padding(0,0,5,0)
		[
			SNew(SHorizontalBox)
			+ SHorizontalBox::Slot()
			.AutoWidth()
			[
				SNew(STextBlock)
				.Text(LOCTEXT("AssetBrowser_FolderPathLabel", "Folder :"))
				.ColorAndOpacity(FSlateColor::UseSubduedForeground())
			]

			+ SHorizontalBox::Slot()
			.AutoWidth()
			[
				SNew(STextBlock)
				.Text(FText::FromName(AssetData.PackagePath))
				.ColorAndOpacity(FSlateColor::UseForeground())
				.WrapTextAt(300.f)
			]
		];

	TSharedPtr<SHorizontalBox> ContentBox = nullptr;
	TSharedRef<SToolTip> ToolTipWidget = SNew(SToolTip)
	.TextMargin(1)
	.BorderImage(FEditorStyle::GetBrush("ContentBrowser.TileViewTooltip.ToolTipBorder"))
	[
		SNew(SBorder)
		.Padding(6)
		.BorderImage(FEditorStyle::GetBrush("ContentBrowser.TileViewTooltip.NonContentBorder"))
		[
			SNew(SVerticalBox)
			+SVerticalBox::Slot()
			.AutoHeight()
			.Padding(0,0,0,4)
			[
				SNew(SBorder)
				.Padding(6)
				.BorderImage(FEditorStyle::GetBrush("ContentBrowser.TileViewTooltip.ContentBorder"))
				[
					SNew(SBox)
					.HAlign(HAlign_Left)
					[
						SNew(STextBlock)
						.Text(FText::FromName(AssetData.AssetName))
						.Font(FEditorStyle::GetFontStyle("ContentBrowser.TileViewTooltip.NameFont"))
					]
				]
			]
		
			+ SVerticalBox::Slot()
			[
				SAssignNew(ContentBox, SHorizontalBox)
				+SHorizontalBox::Slot()
				.AutoWidth()
				[
					SNew(SBorder)
					.Padding(6)
					.Visibility(AssetClass->IsChildOf<UAnimationAsset>() ? EVisibility::Visible : EVisibility::Collapsed)
					.BorderImage(FEditorStyle::GetBrush("ContentBrowser.TileViewTooltip.ContentBorder"))
					[
						SNew(SOverlay)
						+SOverlay::Slot()
						.VAlign(VAlign_Center)
						.HAlign(HAlign_Center)
						[
							SNew(STextBlock)
							.Text(LOCTEXT("NoPreviewMesh", "No Preview Mesh"))
						]

						+ SOverlay::Slot()
						.VAlign(VAlign_Center)
						.HAlign(HAlign_Center)
						[
							ViewportWidget.ToSharedRef()
						]
					]
				]
			]
		]
	];

	// add an extra section to the tooltip for it.
	ContentBox->AddSlot()
	.Padding(AssetClass->IsChildOf<UAnimationAsset>() ? 4 : 0, 0, 0, 0)
	[
		SNew(SBorder)
		.Padding(6)
		.BorderImage(FEditorStyle::GetBrush("ContentBrowser.TileViewTooltip.ContentBorder"))
		[
			DescriptionBox
		]
	];

	return ToolTipWidget;
}

void SAnimationSequenceBrowser::CreateAssetTooltipResources()
{
	SAssignNew(ViewportWidget, SViewport)
		.EnableGammaCorrection(false)
		.ViewportSize(FVector2D(128, 128));

	ViewportClient = MakeShareable(new FAnimationAssetViewportClient(PreviewScene));
	SceneViewport = MakeShareable(new FSceneViewport(ViewportClient.Get(), ViewportWidget));
	PreviewComponent = NewObject<UDebugSkelMeshComponent>();

	// Client options
	ViewportClient->ViewportType = LVT_Perspective;
	ViewportClient->bSetListenerPosition = false;
	// Default view until we need to show the viewport
	ViewportClient->SetViewLocation(EditorViewportDefs::DefaultPerspectiveViewLocation);
	ViewportClient->SetViewRotation(EditorViewportDefs::DefaultPerspectiveViewRotation);

	ViewportClient->Viewport = SceneViewport.Get();
	ViewportClient->SetRealtime(true);
	ViewportClient->SetViewMode(VMI_Lit);
	ViewportClient->ToggleOrbitCamera(true);
	ViewportClient->VisibilityDelegate.BindSP(this, &SAnimationSequenceBrowser::IsToolTipPreviewVisible);

	// Add the scene viewport
	ViewportWidget->SetViewportInterface(SceneViewport.ToSharedRef());

	// Setup the preview component to ensure an animation will update when requested
	PreviewComponent->VisibilityBasedAnimTickOption = EVisibilityBasedAnimTickOption::AlwaysTickPoseAndRefreshBones;
	PreviewScene.AddComponent(PreviewComponent, FTransform::Identity);

	const USkeletalMeshEditorSettings* Options = GetDefault<USkeletalMeshEditorSettings>();

	PreviewScene.SetLightDirection(Options->AnimPreviewLightingDirection);
	PreviewScene.SetLightColor(Options->AnimPreviewDirectionalColor);
	PreviewScene.SetLightBrightness(Options->AnimPreviewLightBrightness);
}

bool SAnimationSequenceBrowser::OnVisualizeAssetToolTip(const TSharedPtr<SWidget>& TooltipContent, FAssetData& AssetData)
{
	// Resolve the asset
	USkeletalMesh* MeshToUse = nullptr;
	UClass* AssetClass = FindObject<UClass>(ANY_PACKAGE, *AssetData.AssetClass.ToString());
	if(AssetClass->IsChildOf(UAnimationAsset::StaticClass()) && AssetData.IsAssetLoaded() && AssetData.GetAsset())
	{
		// Set up the viewport to show the asset. Catching the visualize allows us to use
		// one viewport between all of the assets in the sequence browser.
		UAnimationAsset* Asset = StaticCast<UAnimationAsset*>(AssetData.GetAsset());
		USkeleton* Skeleton = Asset->GetSkeleton();
		if(Skeleton)
		{
			MeshToUse = Skeleton->GetAssetPreviewMesh(Asset);
		}
		
		if(MeshToUse)
		{
			if(PreviewComponent->SkeletalMesh != MeshToUse)
			{
				PreviewComponent->SetSkeletalMesh(MeshToUse);
			}

			PreviewComponent->EnablePreview(true, Asset);
			PreviewComponent->PreviewInstance->PlayAnim(true);

			FBoxSphereBounds MeshImportedBounds = MeshToUse->GetImportedBounds();
			float HalfFov = FMath::DegreesToRadians(ViewportClient->ViewFOV) / 2.0f;
			float TargetDist = MeshImportedBounds.SphereRadius / FMath::Tan(HalfFov);

			ViewportClient->SetViewRotation(FRotator(0.0f, -45.0f, 0.0f));
			ViewportClient->SetViewLocationForOrbiting(FVector(0.0f, 0.0f, MeshImportedBounds.BoxExtent.Z / 2.0f), TargetDist);

			ViewportWidget->SetVisibility(EVisibility::Visible);
			
			// Update the preview as long as the tooltip is visible
			if ( !bIsActiveTimerRegistered )
			{
				bIsActiveTimerRegistered = true;
				RegisterActiveTimer(0.f, FWidgetActiveTimerDelegate::CreateSP(this, &SAnimationSequenceBrowser::UpdateTootipPreview));
			}
		}
		else
		{
			ViewportWidget->SetVisibility(EVisibility::Hidden);
		}
	}

	// We return false here as we aren't visualizing the tooltip - just detecting when it is about to be shown.
	// We still want slate to draw it.
	return false;
}

void SAnimationSequenceBrowser::OnAssetToolTipClosing()
{
}

void SAnimationSequenceBrowser::CleanupPreviewSceneComponent(USceneComponent* Component)
{
	if(Component)
	{
		for(int32 ComponentIdx = Component->GetAttachChildren().Num() - 1 ; ComponentIdx >= 0 ; --ComponentIdx)
		{
			USceneComponent* ChildComponent = Component->GetAttachChildren()[ComponentIdx];
			CleanupPreviewSceneComponent(ChildComponent);
		}
		check(Component->GetAttachChildren().Num() == 0);
		Component->DestroyComponent();
	}
}

EActiveTimerReturnType SAnimationSequenceBrowser::UpdateTootipPreview( double InCurrentTime, float InDeltaTime )
{
	if (PreviewComponent && IsToolTipPreviewVisible() && ViewportWidget->IsParentValid())
	{
		// Tick the world to update preview viewport for tooltips
		PreviewComponent->GetScene()->GetWorld()->Tick( LEVELTICK_All, InDeltaTime );
	}
	else
	{
		bIsActiveTimerRegistered = false;
		return EActiveTimerReturnType::Stop;
	}

	return EActiveTimerReturnType::Continue;
}

bool SAnimationSequenceBrowser::IsToolTipPreviewVisible()
{
	bool bVisible = false;

	if(ViewportWidget.IsValid())
	{
		bVisible = ViewportWidget->GetVisibility() == EVisibility::Visible;
	}
	return bVisible;
}

EVisibility SAnimationSequenceBrowser::GetHistoryVisibility() const
{
	return bShowHistory ? EVisibility::Visible : EVisibility::Collapsed;
}

bool SAnimationSequenceBrowser::HandleFilterAsset(const FAssetData& InAssetData) const
{
	if (InAssetData.GetClass()->IsChildOf(UAnimationAsset::StaticClass()))
	{
		const USkeleton* DesiredSkeleton = PersonaToolkitPtr.Pin()->GetSkeleton();
		if (DesiredSkeleton)
		{
<<<<<<< HEAD
			FString SkeletonString = FAssetData(DesiredSkeleton).GetExportTextName();

			return (InAssetData.TagsAndValues.FindTag(TEXT("Skeleton")) != SkeletonString);
=======
			return !DesiredSkeleton->IsCompatibleSkeletonByAssetData(InAssetData);
>>>>>>> 6bbb88c8
		}
	}

	return false;
}

void SAnimationSequenceBrowser::HandlePlayAudio(FAssetData InAssetData)
{
	PlayPreviewAudio(Cast<USoundWave>(InAssetData.GetAsset()));
}

void SAnimationSequenceBrowser::HandleStopAudio()
{
	UAudioComponent* AudioComponent = PersonaToolkitPtr.Pin()->GetPreviewScene()->GetActor()->FindComponentByClass<UAudioComponent>();
	if (AudioComponent)
	{
		AudioComponent->Stop();
	}
}

void SAnimationSequenceBrowser::PlayPreviewAudio(USoundWave* InSoundWave)
{
	if (InSoundWave)
	{
		UAudioComponent* AudioComponent = PersonaToolkitPtr.Pin()->GetPreviewScene()->GetActor()->FindComponentByClass<UAudioComponent>();
		if (AudioComponent)
		{
			// If we are playing this soundwave, stop
			if (AudioComponent->IsPlaying() && AudioComponent->Sound == InSoundWave)
			{
				AudioComponent->Stop();
			}
			else
			{
				AudioComponent->Stop();
				AudioComponent->SetSound(InSoundWave);
				AudioComponent->Play();
			}
		}
	}
}

FAnimationAssetViewportClient::FAnimationAssetViewportClient(FPreviewScene& InPreviewScene)
	: FEditorViewportClient(nullptr, &InPreviewScene)
{
	SetViewMode(VMI_Lit);

	// Always composite editor objects after post processing in the editor
	EngineShowFlags.SetCompositeEditorPrimitives(true);
	EngineShowFlags.DisableAdvancedFeatures();

	// Setup defaults for the common draw helper.
	DrawHelper.bDrawPivot = false;
	DrawHelper.bDrawWorldBox = false;
	DrawHelper.bDrawKillZ = false;
	DrawHelper.bDrawGrid = true;
	DrawHelper.GridColorAxis = FColor(70, 70, 70);
	DrawHelper.GridColorMajor = FColor(40, 40, 40);
	DrawHelper.GridColorMinor = FColor(20, 20, 20);
	DrawHelper.PerspectiveGridSize = HALF_WORLD_MAX1;
	bDrawAxes = false;
}

FSceneInterface* FAnimationAssetViewportClient::GetScene() const
{
	return PreviewScene->GetScene();
}

FLinearColor FAnimationAssetViewportClient::GetBackgroundColor() const
{
	return FLinearColor(0.8f, 0.85f, 0.85f);
}


#undef LOCTEXT_NAMESPACE<|MERGE_RESOLUTION|>--- conflicted
+++ resolved
@@ -1544,13 +1544,7 @@
 		const USkeleton* DesiredSkeleton = PersonaToolkitPtr.Pin()->GetSkeleton();
 		if (DesiredSkeleton)
 		{
-<<<<<<< HEAD
-			FString SkeletonString = FAssetData(DesiredSkeleton).GetExportTextName();
-
-			return (InAssetData.TagsAndValues.FindTag(TEXT("Skeleton")) != SkeletonString);
-=======
 			return !DesiredSkeleton->IsCompatibleSkeletonByAssetData(InAssetData);
->>>>>>> 6bbb88c8
 		}
 	}
 
