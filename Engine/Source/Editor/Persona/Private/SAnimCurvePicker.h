// Copyright Epic Games, Inc. All Rights Reserved.

#pragma once

#include "CoreMinimal.h"
#include "Widgets/DeclarativeSyntaxSupport.h"
#include "Widgets/SCompoundWidget.h"
#include "Widgets/Views/STableRow.h"
#include "Animation/SmartName.h"
#include "Widgets/Input/SSearchBox.h"
<<<<<<< HEAD

class IEditableSkeleton;

DECLARE_DELEGATE_OneParam(FOnCurveNamePicked, const FSmartName& /*PickedName*/)
DECLARE_DELEGATE_RetVal_OneParam(bool, FIsCurveMarkedForExclusion, const FSmartName& /*CurveName*/)

=======
#include "PersonaDelegates.h"

class IEditableSkeleton;

>>>>>>> 4af6daef
class SAnimCurvePicker : public SCompoundWidget
{
public:

	/** Virtual destructor. */
	virtual ~SAnimCurvePicker() override;
	
	SLATE_BEGIN_ARGS(SAnimCurvePicker) {}

<<<<<<< HEAD
	SLATE_EVENT(FOnCurveNamePicked, OnCurveNamePicked)
	SLATE_EVENT(FIsCurveMarkedForExclusion, IsCurveMarkedForExclusion)
=======
	SLATE_EVENT(FOnCurvePicked, OnCurvePicked)

	SLATE_EVENT(FIsCurveNameMarkedForExclusion, IsCurveNameMarkedForExclusion)
>>>>>>> 4af6daef
	
	SLATE_END_ARGS()

	/**
	 * Construct this widget.
	 * @param InArgs - The declaration data for this widget
<<<<<<< HEAD
	 * @param InEditableSkeleton - The skeleton from which the widget extracts curve information 
	 */
	void Construct(const FArguments& InArgs, const TSharedRef<IEditableSkeleton>& InEditableSkeleton);
=======
	 * @param InSkeleton - The skeleton from which the widget extracts curve information 
	 */
	void Construct(const FArguments& InArgs, const USkeleton* InSkeleton);
>>>>>>> 4af6daef

private:
	/** Refresh the list of available curves */
	void RefreshListItems();

	/** Filter available curves */
	void FilterAvailableCurves();

	/** UI handlers */
<<<<<<< HEAD
	void HandleSelectionChanged(TSharedPtr<FSmartName> InItem, ESelectInfo::Type InSelectionType);
	TSharedRef<ITableRow> HandleGenerateRow(TSharedPtr<FSmartName> InItem, const TSharedRef<STableViewBase>& InOwnerTable);
=======
	void HandleSelectionChanged(TSharedPtr<FName> InItem, ESelectInfo::Type InSelectionType);
	TSharedRef<ITableRow> HandleGenerateRow(TSharedPtr<FName> InItem, const TSharedRef<STableViewBase>& InOwnerTable);
>>>>>>> 4af6daef
	void HandleFilterTextChanged(const FText& InFilterText);

private:
	/** Delegate fired when a curve name is picked */
	FOnCurvePicked OnCurvePicked;

	/* Filter predicate to determine if curve should be excluded from the picker's curve list */
	FIsCurveNameMarkedForExclusion IsCurveNameMarkedForExclusion;

	/* Filter predicate to determine if curve should be excluded from the picker's curve list */
	FIsCurveMarkedForExclusion IsCurveMarkedForExclusion;
	
	/** The editable skeleton we use to grab curves from */
	TWeakObjectPtr<const USkeleton> Skeleton;

	/** The names of the curves we are displaying */
<<<<<<< HEAD
	TArray<TSharedPtr<FSmartName>> CurveNames;

	struct FSmartNameKeyFuncs : public DefaultKeyFuncs<FSmartName>
	{
		static FORCEINLINE FSmartName GetSetKey(FSmartName const& Element) { return Element; }
		static FORCEINLINE uint32 GetKeyHash(FSmartName const& Key) { return GetTypeHash(Key.DisplayName); }
		static FORCEINLINE bool Matches(FSmartName const& A, FSmartName const& B) { return A == B; }
	};
	
	/** All the unique curve names we can find */
	TSet<FSmartName, FSmartNameKeyFuncs> UniqueCurveNames;
=======
	TArray<TSharedPtr<FName>> CurveNames;

	/** All the unique curve names we can find */
	TSet<FName> UniqueCurveNames;
>>>>>>> 4af6daef

	/** The string we use to filter curve names */
	FString FilterText;

	/** The list view used to display names */
<<<<<<< HEAD
	TSharedPtr<SListView<TSharedPtr<FSmartName>>> NameListView;
=======
	TSharedPtr<SListView<TSharedPtr<FName>>> NameListView;
>>>>>>> 4af6daef

	/** The search box used to filter curves */
	TSharedPtr<SSearchBox> SearchBox;

<<<<<<< HEAD
	/** The Uids of all the skeleton's curves in its mapping container */
	TArray<SmartName::UID_Type> CurveSmartNameUids;

	/** The container used to store curve names obtained from asset registry */
	TArray<FString> CurveNamesQueriedFromAssetRegistry;
=======
	/** Whether we should show other skeleton's curves */
	bool bShowOtherSkeletonCurves;
>>>>>>> 4af6daef
};<|MERGE_RESOLUTION|>--- conflicted
+++ resolved
@@ -8,19 +8,10 @@
 #include "Widgets/Views/STableRow.h"
 #include "Animation/SmartName.h"
 #include "Widgets/Input/SSearchBox.h"
-<<<<<<< HEAD
-
-class IEditableSkeleton;
-
-DECLARE_DELEGATE_OneParam(FOnCurveNamePicked, const FSmartName& /*PickedName*/)
-DECLARE_DELEGATE_RetVal_OneParam(bool, FIsCurveMarkedForExclusion, const FSmartName& /*CurveName*/)
-
-=======
 #include "PersonaDelegates.h"
 
 class IEditableSkeleton;
 
->>>>>>> 4af6daef
 class SAnimCurvePicker : public SCompoundWidget
 {
 public:
@@ -30,29 +21,18 @@
 	
 	SLATE_BEGIN_ARGS(SAnimCurvePicker) {}
 
-<<<<<<< HEAD
-	SLATE_EVENT(FOnCurveNamePicked, OnCurveNamePicked)
-	SLATE_EVENT(FIsCurveMarkedForExclusion, IsCurveMarkedForExclusion)
-=======
 	SLATE_EVENT(FOnCurvePicked, OnCurvePicked)
 
 	SLATE_EVENT(FIsCurveNameMarkedForExclusion, IsCurveNameMarkedForExclusion)
->>>>>>> 4af6daef
 	
 	SLATE_END_ARGS()
 
 	/**
 	 * Construct this widget.
 	 * @param InArgs - The declaration data for this widget
-<<<<<<< HEAD
-	 * @param InEditableSkeleton - The skeleton from which the widget extracts curve information 
-	 */
-	void Construct(const FArguments& InArgs, const TSharedRef<IEditableSkeleton>& InEditableSkeleton);
-=======
 	 * @param InSkeleton - The skeleton from which the widget extracts curve information 
 	 */
 	void Construct(const FArguments& InArgs, const USkeleton* InSkeleton);
->>>>>>> 4af6daef
 
 private:
 	/** Refresh the list of available curves */
@@ -62,13 +42,8 @@
 	void FilterAvailableCurves();
 
 	/** UI handlers */
-<<<<<<< HEAD
-	void HandleSelectionChanged(TSharedPtr<FSmartName> InItem, ESelectInfo::Type InSelectionType);
-	TSharedRef<ITableRow> HandleGenerateRow(TSharedPtr<FSmartName> InItem, const TSharedRef<STableViewBase>& InOwnerTable);
-=======
 	void HandleSelectionChanged(TSharedPtr<FName> InItem, ESelectInfo::Type InSelectionType);
 	TSharedRef<ITableRow> HandleGenerateRow(TSharedPtr<FName> InItem, const TSharedRef<STableViewBase>& InOwnerTable);
->>>>>>> 4af6daef
 	void HandleFilterTextChanged(const FText& InFilterText);
 
 private:
@@ -78,53 +53,24 @@
 	/* Filter predicate to determine if curve should be excluded from the picker's curve list */
 	FIsCurveNameMarkedForExclusion IsCurveNameMarkedForExclusion;
 
-	/* Filter predicate to determine if curve should be excluded from the picker's curve list */
-	FIsCurveMarkedForExclusion IsCurveMarkedForExclusion;
-	
 	/** The editable skeleton we use to grab curves from */
 	TWeakObjectPtr<const USkeleton> Skeleton;
 
 	/** The names of the curves we are displaying */
-<<<<<<< HEAD
-	TArray<TSharedPtr<FSmartName>> CurveNames;
-
-	struct FSmartNameKeyFuncs : public DefaultKeyFuncs<FSmartName>
-	{
-		static FORCEINLINE FSmartName GetSetKey(FSmartName const& Element) { return Element; }
-		static FORCEINLINE uint32 GetKeyHash(FSmartName const& Key) { return GetTypeHash(Key.DisplayName); }
-		static FORCEINLINE bool Matches(FSmartName const& A, FSmartName const& B) { return A == B; }
-	};
-	
-	/** All the unique curve names we can find */
-	TSet<FSmartName, FSmartNameKeyFuncs> UniqueCurveNames;
-=======
 	TArray<TSharedPtr<FName>> CurveNames;
 
 	/** All the unique curve names we can find */
 	TSet<FName> UniqueCurveNames;
->>>>>>> 4af6daef
 
 	/** The string we use to filter curve names */
 	FString FilterText;
 
 	/** The list view used to display names */
-<<<<<<< HEAD
-	TSharedPtr<SListView<TSharedPtr<FSmartName>>> NameListView;
-=======
 	TSharedPtr<SListView<TSharedPtr<FName>>> NameListView;
->>>>>>> 4af6daef
 
 	/** The search box used to filter curves */
 	TSharedPtr<SSearchBox> SearchBox;
 
-<<<<<<< HEAD
-	/** The Uids of all the skeleton's curves in its mapping container */
-	TArray<SmartName::UID_Type> CurveSmartNameUids;
-
-	/** The container used to store curve names obtained from asset registry */
-	TArray<FString> CurveNamesQueriedFromAssetRegistry;
-=======
 	/** Whether we should show other skeleton's curves */
 	bool bShowOtherSkeletonCurves;
->>>>>>> 4af6daef
 };