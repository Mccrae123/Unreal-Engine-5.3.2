// Copyright Epic Games, Inc. All Rights Reserved.

#include "SAssetFamilyShortcutBar.h"
#include "Styling/SlateTypes.h"
#include "Widgets/Input/SCheckBox.h"
#include "Modules/ModuleManager.h"
#include "Framework/Commands/UIAction.h"
#include "Textures/SlateIcon.h"
#include "Widgets/Layout/SBorder.h"
#include "Widgets/SBoxPanel.h"
#include "Widgets/SOverlay.h"
#include "Framework/MultiBox/MultiBoxDefs.h"
#include "Widgets/Text/STextBlock.h"
#include "Framework/MultiBox/MultiBoxBuilder.h"
#include "Widgets/Layout/SSeparator.h"

#include "Styling/AppStyle.h"
#include "IAssetFamily.h"
#include "IContentBrowserSingleton.h"
#include "ContentBrowserModule.h"
#include "AssetRegistry/AssetRegistryModule.h"
#include "WorkflowOrientedApp/WorkflowCentricApplication.h"
#include "Widgets/Layout/SBox.h"
#include "Widgets/Images/SImage.h"
#include "Widgets/Input/SComboButton.h"
#include "Framework/Application/SlateApplication.h"
#include "Subsystems/AssetEditorSubsystem.h"
#include "Styling/ToolBarStyle.h"
#include "AssetToolsModule.h"
#include "IAssetTools.h"

#define LOCTEXT_NAMESPACE "SAssetFamilyShortcutBar"

namespace AssetShortcutConstants
{
	const int32 ThumbnailSize = 40;
	const int32 ThumbnailSizeSmall = 16;
}

class SAssetShortcut : public SCompoundWidget
{
public:
	SLATE_BEGIN_ARGS(SAssetShortcut)
	{}

	SLATE_END_ARGS()

	void Construct(const FArguments& InArgs, const TSharedRef<class FWorkflowCentricApplication>& InHostingApp, const TSharedRef<class IAssetFamily>& InAssetFamily, const FAssetData& InAssetData, const TSharedRef<FAssetThumbnailPool>& InThumbnailPool)
	{
		AssetData = InAssetData;
		AssetFamily = InAssetFamily;
		HostingApp = InHostingApp;
		ThumbnailPoolPtr = InThumbnailPool;
		bPackageDirty = false;

		FAssetRegistryModule& AssetRegistryModule = FModuleManager::LoadModuleChecked<FAssetRegistryModule>(TEXT("AssetRegistry"));
		AssetRegistryModule.Get().OnFilesLoaded().AddSP(this, &SAssetShortcut::HandleFilesLoaded);
		AssetRegistryModule.Get().OnAssetAdded().AddSP(this, &SAssetShortcut::HandleAssetAdded);
		AssetRegistryModule.Get().OnAssetRemoved().AddSP(this, &SAssetShortcut::HandleAssetRemoved);
		AssetRegistryModule.Get().OnAssetRenamed().AddSP(this, &SAssetShortcut::HandleAssetRenamed);

		GEditor->GetEditorSubsystem<UAssetEditorSubsystem>()->OnAssetEditorRequestedOpen().AddSP(this, &SAssetShortcut::HandleAssetOpened);
		AssetFamily->GetOnAssetOpened().AddSP(this, &SAssetShortcut::HandleAssetOpened);

		AssetThumbnail = MakeShareable(new FAssetThumbnail(InAssetData, AssetShortcutConstants::ThumbnailSize, AssetShortcutConstants::ThumbnailSize, InThumbnailPool));
		AssetThumbnailSmall = MakeShareable(new FAssetThumbnail(InAssetData, AssetShortcutConstants::ThumbnailSizeSmall, AssetShortcutConstants::ThumbnailSizeSmall, InThumbnailPool));

		TArray<FAssetData> Assets;
		InAssetFamily->FindAssetsOfType(InAssetData.GetClass(), Assets);
		bMultipleAssetsExist = Assets.Num() > 1;
		AssetDirtyBrush = FAppStyle::Get().GetBrush("Icons.DirtyBadge");

		const FToolBarStyle& ToolBarStyle = FAppStyle::Get().GetWidgetStyle<FToolBarStyle>("ToolBar");

		ChildSlot
		[
			SNew(SHorizontalBox)

			// This is the fat button for when there are not multiple options
			+SHorizontalBox::Slot()
			.VAlign(VAlign_Center)
			[

				SAssignNew(CheckBox, SCheckBox)
				.Style(FAppStyle::Get(), "SegmentedCombo.ButtonOnly")
				.OnCheckStateChanged(this, &SAssetShortcut::HandleOpenAssetShortcut)
				.IsChecked(this, &SAssetShortcut::GetCheckState)
				.Visibility(this, &SAssetShortcut::GetSoloButtonVisibility)
				.ToolTipText(this, &SAssetShortcut::GetButtonTooltip)
				.Padding(0.0)
				[
					SNew(SOverlay)

					+ SOverlay::Slot()
					.VAlign(VAlign_Center)
					.HAlign(HAlign_Center)
					.Padding(FMargin(28.f, 4.f))
					[
						SNew(SImage)
						.ColorAndOpacity(this, &SAssetShortcut::GetAssetTint)
						.Image(this, &SAssetShortcut::GetAssetIcon)
					]

					+ SOverlay::Slot()
					.VAlign(VAlign_Bottom)
					.HAlign(HAlign_Right)
					.Padding(FMargin(2.f, 2.f))
					[
						SNew(SImage)
						.ColorAndOpacity(FSlateColor::UseForeground())
						.Image(this, &SAssetShortcut::GetDirtyImage)
					]
				]
			]

			// This is the left half of the button / combo pair for when there are multiple options
			+SHorizontalBox::Slot()
			.VAlign(VAlign_Center)
			[
				SAssignNew(CheckBox, SCheckBox)
				.Style(FAppStyle::Get(), "SegmentedCombo.Left")
				.OnCheckStateChanged(this, &SAssetShortcut::HandleOpenAssetShortcut)
				.IsChecked(this, &SAssetShortcut::GetCheckState)
				.Visibility(this, &SAssetShortcut::GetComboButtonVisibility)
				.ToolTipText(this, &SAssetShortcut::GetButtonTooltip)
				.Padding(0.0)
				[
					SNew(SOverlay)

					+ SOverlay::Slot()
					.VAlign(VAlign_Center)
					.HAlign(HAlign_Center)
					.Padding(FMargin(16.f, 4.f))
					[
						SNew(SImage)
						.ColorAndOpacity(this, &SAssetShortcut::GetAssetTint)
						.Image(this, &SAssetShortcut::GetAssetIcon)
					]

					+ SOverlay::Slot()
					.VAlign(VAlign_Bottom)
					.HAlign(HAlign_Right)
					.Padding(FMargin(2.f, 2.f))
					[
						SNew(SImage)
						.ColorAndOpacity(FSlateColor::UseForeground())
						.Image(this, &SAssetShortcut::GetDirtyImage)
					]
				]
			]
			+SHorizontalBox::Slot()
			.VAlign(VAlign_Center)
			.AutoWidth()
			[
				SNew(SSeparator)
				.Visibility(this, &SAssetShortcut::GetComboVisibility)
				.Thickness(1.0)
				.Orientation(EOrientation::Orient_Vertical)
			]
			+SHorizontalBox::Slot()
			.VAlign(VAlign_Center)
			.AutoWidth()
			[
				SNew(SComboButton)
				.Visibility(this, &SAssetShortcut::GetComboVisibility)
				.ContentPadding(FMargin(7.f, 0.f))
				.ForegroundColor(FSlateColor::UseForeground())
				.ComboButtonStyle(&FAppStyle::Get(), "SegmentedCombo.Right")
				.OnGetMenuContent(this, &SAssetShortcut::HandleGetMenuContent)
				.ToolTipText(LOCTEXT("AssetComboTooltip", "Find other assets of this type and perform asset operations.\nShift-Click to open in new window."))
			]
		];

		EnableToolTipForceField(true);

		DirtyStateTimerHandle = RegisterActiveTimer(1.0f / 10.0f, FWidgetActiveTimerDelegate::CreateSP(this, &SAssetShortcut::HandleRefreshDirtyState));
	}

	~SAssetShortcut()
	{
		if (FModuleManager::Get().IsModuleLoaded(TEXT("AssetRegistry")))
		{
			IAssetRegistry* AssetRegistry = FModuleManager::GetModuleChecked<FAssetRegistryModule>(TEXT("AssetRegistry")).TryGet();
			if (AssetRegistry)
			{
				AssetRegistry->OnFilesLoaded().RemoveAll(this);
				AssetRegistry->OnAssetAdded().RemoveAll(this);
				AssetRegistry->OnAssetRemoved().RemoveAll(this);
				AssetRegistry->OnAssetRenamed().RemoveAll(this);
			}
		}

		AssetFamily->GetOnAssetOpened().RemoveAll(this);
		GEditor->GetEditorSubsystem<UAssetEditorSubsystem>()->OnAssetEditorRequestedOpen().RemoveAll(this);
		UnRegisterActiveTimer(DirtyStateTimerHandle.ToSharedRef());
	}

	void HandleOpenAssetShortcut(ECheckBoxState InState)
	{
		if(AssetData.IsValid())
		{
			if (UObject* AssetObject = AssetData.GetAsset())
			{
				TArray<UObject*> Assets;
				Assets.Add(AssetObject);
				GEditor->GetEditorSubsystem<UAssetEditorSubsystem>()->OpenEditorForAssets(Assets);
			}
			else
			{
				UE_LOG(LogAnimation, Error, TEXT("Asset cannot be opened: %s"), *AssetData.GetObjectPathString());
			}
		}
	}

	FText GetAssetText() const
	{
		return AssetFamily->GetAssetTypeDisplayName(AssetData.GetClass());
	}

	const FSlateBrush* GetAssetIcon() const 
	{
		return AssetFamily->GetAssetTypeDisplayIcon(AssetData.GetClass());	
	}

	FSlateColor GetAssetTint() const
	{
		if (GetCheckState() == ECheckBoxState::Checked)
		{
			return FSlateColor::UseForeground();
		}
		return AssetFamily->GetAssetTypeDisplayTint(AssetData.GetClass());
	}

	ECheckBoxState GetCheckState() const
	{
		if(HostingApp.IsValid())
		{
			const TArray<UObject*>* Objects = HostingApp.Pin()->GetObjectsCurrentlyBeingEdited();
			if (Objects != nullptr)
			{
				for (UObject* Object : *Objects)
				{
<<<<<<< HEAD
					if (Object->GetPathName().Compare(AssetData.ObjectPath.ToString(), ESearchCase::IgnoreCase) == 0)
=======
					if (Object->GetPathName().Compare(AssetData.GetObjectPathString(), ESearchCase::IgnoreCase) == 0)
>>>>>>> d731a049
					{
						return ECheckBoxState::Checked;
					}
				}
			}
		}
		return ECheckBoxState::Unchecked;
	}

	FSlateColor GetAssetTextColor() const
	{
		static const FName InvertedForeground("InvertedForeground");
		return GetCheckState() == ECheckBoxState::Checked || CheckBox->IsHovered() ? FAppStyle::GetSlateColor(InvertedForeground) : FSlateColor::UseForeground();
	}

	TSharedRef<SWidget> HandleGetMenuContent()
	{
		FContentBrowserModule& ContentBrowserModule = FModuleManager::Get().LoadModuleChecked<FContentBrowserModule>(TEXT("ContentBrowser"));

		const bool bInShouldCloseWindowAfterMenuSelection = true;
		FMenuBuilder MenuBuilder(bInShouldCloseWindowAfterMenuSelection, nullptr);

		MenuBuilder.BeginSection("AssetActions", LOCTEXT("AssetActionsSection", "Asset Actions"));
		{
			MenuBuilder.AddMenuEntry(
				LOCTEXT("ShowInContentBrowser", "Show In Content Browser"),
				LOCTEXT("ShowInContentBrowser_ToolTip", "Show this asset in the content browser."),
				FSlateIcon(FAppStyle::GetAppStyleSetName(), "Icons.Search"),
				FUIAction(FExecuteAction::CreateSP(this, &SAssetShortcut::HandleShowInContentBrowser)));
		}
		MenuBuilder.EndSection();

		if (bMultipleAssetsExist)
		{
			MenuBuilder.BeginSection("AssetSelection", LOCTEXT("AssetSelectionSection", "Select Asset"));
			{
				FAssetPickerConfig AssetPickerConfig;

				UClass* FilterClass = AssetFamily->GetAssetFamilyClass(AssetData.GetClass());
				if (FilterClass != nullptr)
				{
					AssetPickerConfig.Filter.ClassPaths.Add(FilterClass->GetClassPathName());
					AssetPickerConfig.Filter.bRecursiveClasses = true;
				}

				AssetPickerConfig.SelectionMode = ESelectionMode::SingleToggle;
				AssetPickerConfig.OnAssetSelected = FOnAssetSelected::CreateSP(this, &SAssetShortcut::HandleAssetSelectedFromPicker);
				AssetPickerConfig.OnShouldFilterAsset = FOnShouldFilterAsset::CreateSP(this, &SAssetShortcut::HandleFilterAsset);
				AssetPickerConfig.bAllowNullSelection = false;
				AssetPickerConfig.ThumbnailLabel = EThumbnailLabel::ClassName;
				AssetPickerConfig.InitialAssetViewType = EAssetViewType::List;
				AssetPickerConfig.InitialAssetSelection = AssetData;

				MenuBuilder.AddWidget(
					SNew(SBox)
					.WidthOverride(300)
					.HeightOverride(600)
					[
						ContentBrowserModule.Get().CreateAssetPicker(AssetPickerConfig)
					],
					FText(), true);
			}
			MenuBuilder.EndSection();
		}
		
		return MenuBuilder.MakeWidget();
	}

	void HandleAssetSelectedFromPicker(const struct FAssetData& InAssetData)
	{
		if (InAssetData.IsValid())
		{
			FSlateApplication::Get().DismissAllMenus();

			TArray<UObject*> Assets;
			Assets.Add(InAssetData.GetAsset());
			GEditor->GetEditorSubsystem<UAssetEditorSubsystem>()->OpenEditorForAssets(Assets);
		}
		else if(AssetData.IsValid())
		{
			FSlateApplication::Get().DismissAllMenus();

			// Assume that as we are set to 'toggle' mode with no 'none' selection allowed, we are selecting the currently selected item
			TArray<UObject*> Assets;
			Assets.Add(AssetData.GetAsset());
			GEditor->GetEditorSubsystem<UAssetEditorSubsystem>()->OpenEditorForAssets(Assets);
		}
	}

	bool HandleFilterAsset(const struct FAssetData& InAssetData)
	{
		return !AssetFamily->IsAssetCompatible(InAssetData);
	}

	EVisibility GetSoloButtonVisibility() const
	{
		return AssetData.IsValid() && !bMultipleAssetsExist ? EVisibility::Visible : EVisibility::Collapsed;
	}

	EVisibility GetComboButtonVisibility() const
	{
		return AssetData.IsValid() && bMultipleAssetsExist ? EVisibility::Visible : EVisibility::Collapsed;
	}

	EVisibility GetComboVisibility() const
	{
		return bMultipleAssetsExist && AssetData.IsValid() ? EVisibility::Visible : EVisibility::Collapsed;
	}

	void HandleFilesLoaded()
	{
		TArray<FAssetData> Assets;
		AssetFamily->FindAssetsOfType(AssetData.GetClass(), Assets);
		bMultipleAssetsExist = Assets.Num() > 1;
	}

	void HandleAssetRemoved(const FAssetData& InAssetData)
	{
		if (AssetFamily->IsAssetCompatible(InAssetData))
		{
			TArray<FAssetData> Assets;
			AssetFamily->FindAssetsOfType(AssetData.GetClass(), Assets);
			bMultipleAssetsExist = Assets.Num() > 1;
		}
	}

	void HandleAssetRenamed(const FAssetData& InAssetData, const FString& InOldObjectPath)
	{
		if (AssetFamily->IsAssetCompatible(InAssetData))
		{
			if (InOldObjectPath == AssetData.GetObjectPathString())
			{
				AssetData = InAssetData;

				RegenerateThumbnail();
			}
		}
	}

	void HandleAssetAdded(const FAssetData& InAssetData)
	{
		if (AssetFamily->IsAssetCompatible(InAssetData))
		{
			TArray<FAssetData> Assets;
			AssetFamily->FindAssetsOfType(AssetData.GetClass(), Assets);
			bMultipleAssetsExist = Assets.Num() > 1;
		}
	}

	void HandleShowInContentBrowser()
	{
		FContentBrowserModule& ContentBrowserModule = FModuleManager::Get().LoadModuleChecked<FContentBrowserModule>(TEXT("ContentBrowser"));
		TArray<FAssetData> Assets;
		Assets.Add(AssetData);
		ContentBrowserModule.Get().SyncBrowserToAssets(Assets);
	}

	void HandleAssetOpened(UObject* InAsset)
	{
		RefreshAsset();
	}

	EVisibility GetThumbnailVisibility() const
	{
		return FMultiBoxSettings::UseSmallToolBarIcons.Get() ? EVisibility::Collapsed : EVisibility::Visible;
	}

	EVisibility GetSmallThumbnailVisibility() const
	{
		return FMultiBoxSettings::UseSmallToolBarIcons.Get() ? EVisibility::Visible : EVisibility::Collapsed;
	}

	const FSlateBrush* GetDirtyImage() const
	{
		return bPackageDirty ? AssetDirtyBrush : nullptr;
	}

	void RefreshAsset()
	{
		if(HostingApp.IsValid())
		{
			// if this is the asset being edited by our hosting asset editor, don't switch it
			bool bAssetBeingEdited = false;
			const TArray<UObject*>* Objects = HostingApp.Pin()->GetObjectsCurrentlyBeingEdited();
			if (Objects != nullptr)
			{
				for (UObject* Object : *Objects)
				{
					if (FAssetData(Object) == AssetData)
					{
						bAssetBeingEdited = true;
						break;
					}
				}
			}

			// switch to new asset if needed
			FAssetData NewAssetData = AssetFamily->FindAssetOfType(AssetData.GetClass());
			if (!bAssetBeingEdited && NewAssetData.IsValid() && NewAssetData != AssetData)
			{
				AssetData = NewAssetData;

				RegenerateThumbnail();
			}
		}
	}

	void RegenerateThumbnail()
	{
		if(AssetData.IsValid())
		{
			AssetThumbnail = MakeShareable(new FAssetThumbnail(AssetData, AssetShortcutConstants::ThumbnailSize, AssetShortcutConstants::ThumbnailSize, ThumbnailPoolPtr.Pin()));
			AssetThumbnailSmall = MakeShareable(new FAssetThumbnail(AssetData, AssetShortcutConstants::ThumbnailSizeSmall, AssetShortcutConstants::ThumbnailSizeSmall, ThumbnailPoolPtr.Pin()));
		}
	}

	EActiveTimerReturnType HandleRefreshDirtyState(double InCurrentTime, float InDeltaTime)
	{
		if (AssetData.IsAssetLoaded())
		{
			if (!AssetPackage.IsValid())
			{
				AssetPackage = AssetData.GetPackage();
			}

			if (AssetPackage.IsValid())
			{
				bPackageDirty = AssetPackage->IsDirty();
			}
		}

		return EActiveTimerReturnType::Continue;
	}

	FText GetButtonTooltip() const
	{
		return FText::Format(LOCTEXT("AssetTooltipFormat", "{0}\n{1}"), FText::FromName(AssetData.AssetName), FText::FromString(AssetData.GetFullName()));
	}

private:
	/** The current asset data for this widget */
	FAssetData AssetData;

	/** Cache the package of the object for checking dirty state */
	TWeakObjectPtr<UPackage> AssetPackage;

	/** Timer handle used to updating dirty state */
	TSharedPtr<class FActiveTimerHandle> DirtyStateTimerHandle;

	/** The asset family we are working with */
	TSharedPtr<class IAssetFamily> AssetFamily;

	/** Our asset thumbnails */
	TSharedPtr<FAssetThumbnail> AssetThumbnail;
	TSharedPtr<FAssetThumbnail> AssetThumbnailSmall;

	/** The asset editor we are embedded in */
	TWeakPtr<class FWorkflowCentricApplication> HostingApp;

	/** Thumbnail pool */
	TWeakPtr<FAssetThumbnailPool> ThumbnailPoolPtr;

	/** Check box */
	TSharedPtr<SCheckBox> CheckBox;

	/** Cached dirty brush */
	const FSlateBrush* AssetDirtyBrush;

	/** Whether there are multiple (>1) of this asset type in existence */
	bool bMultipleAssetsExist;

	/** Cache the package's dirty state */
	bool bPackageDirty;
};

void SAssetFamilyShortcutBar::Construct(const FArguments& InArgs, const TSharedRef<class FWorkflowCentricApplication>& InHostingApp, const TSharedRef<class IAssetFamily>& InAssetFamily)
{
	ThumbnailPool = MakeShareable(new FAssetThumbnailPool(16, false));

	TSharedRef<SHorizontalBox> HorizontalBox = SNew(SHorizontalBox);

	TArray<UClass*> AssetTypes;
	InAssetFamily->GetAssetTypes(AssetTypes);

	for (UClass* Class : AssetTypes)
	{
		FAssetData AssetData = InAssetFamily->FindAssetOfType(Class);
		HorizontalBox->AddSlot()
		.AutoWidth()
		.Padding(0.0f, 4.0f, 16.0f, 4.0f)
		[
			SNew(SAssetShortcut, InHostingApp, InAssetFamily, AssetData, ThumbnailPool.ToSharedRef())
			.Visibility_Lambda([Class]()
			{
				IAssetTools& AssetTools = FModuleManager::LoadModuleChecked<FAssetToolsModule>("AssetTools").Get();
				return AssetTools.IsAssetClassSupported(Class) ? EVisibility::Visible : EVisibility::Collapsed;
			})
		];
	}

	ChildSlot
	[
		HorizontalBox
	];
}

#undef LOCTEXT_NAMESPACE<|MERGE_RESOLUTION|>--- conflicted
+++ resolved
@@ -240,11 +240,7 @@
 			{
 				for (UObject* Object : *Objects)
 				{
-<<<<<<< HEAD
-					if (Object->GetPathName().Compare(AssetData.ObjectPath.ToString(), ESearchCase::IgnoreCase) == 0)
-=======
 					if (Object->GetPathName().Compare(AssetData.GetObjectPathString(), ESearchCase::IgnoreCase) == 0)
->>>>>>> d731a049
 					{
 						return ECheckBoxState::Checked;
 					}
