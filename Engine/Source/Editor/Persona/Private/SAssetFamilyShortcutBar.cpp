// Copyright Epic Games, Inc. All Rights Reserved.

#include "SAssetFamilyShortcutBar.h"
#include "Styling/SlateTypes.h"
#include "Widgets/Input/SCheckBox.h"
#include "Modules/ModuleManager.h"
#include "Framework/Commands/UIAction.h"
#include "Textures/SlateIcon.h"
#include "Widgets/Layout/SBorder.h"
#include "Widgets/SBoxPanel.h"
#include "Widgets/SOverlay.h"
#include "Framework/MultiBox/MultiBoxDefs.h"
#include "Widgets/Text/STextBlock.h"
#include "Framework/MultiBox/MultiBoxBuilder.h"
#include "Widgets/Layout/SSeparator.h"

#include "Styling/AppStyle.h"
#include "IAssetFamily.h"
#include "IContentBrowserSingleton.h"
#include "ContentBrowserModule.h"
#include "AssetRegistry/AssetRegistryModule.h"
#include "WorkflowOrientedApp/WorkflowCentricApplication.h"
#include "Widgets/Layout/SBox.h"
#include "Widgets/Images/SImage.h"
#include "Widgets/Input/SComboButton.h"
#include "Framework/Application/SlateApplication.h"
#include "Subsystems/AssetEditorSubsystem.h"
#include "Styling/ToolBarStyle.h"
#include "AssetToolsModule.h"
#include "IAssetTools.h"
#include "PersonaAssetFamilyManager.h"

#define LOCTEXT_NAMESPACE "SAssetFamilyShortcutBar"

namespace AssetShortcutConstants
{
	const int32 ThumbnailSize = 40;
	const int32 ThumbnailSizeSmall = 16;
}

class SAssetShortcut : public SCompoundWidget
{
public:
	SLATE_BEGIN_ARGS(SAssetShortcut)
	{}

	SLATE_END_ARGS()

	void Construct(const FArguments& InArgs, const TSharedRef<class FWorkflowCentricApplication>& InHostingApp, const TSharedRef<class IAssetFamily>& InAssetFamily, const FAssetData& InAssetData, const TSharedRef<FAssetThumbnailPool>& InThumbnailPool)
	{
		AssetData = InAssetData;
		AssetFamily = InAssetFamily;
		HostingApp = InHostingApp;
		ThumbnailPoolPtr = InThumbnailPool;
		bPackageDirty = false;

		FAssetRegistryModule& AssetRegistryModule = FModuleManager::LoadModuleChecked<FAssetRegistryModule>(TEXT("AssetRegistry"));
		AssetRegistryModule.Get().OnFilesLoaded().AddSP(this, &SAssetShortcut::HandleFilesLoaded);
		AssetRegistryModule.Get().OnAssetAdded().AddSP(this, &SAssetShortcut::HandleAssetAdded);
		AssetRegistryModule.Get().OnAssetRemoved().AddSP(this, &SAssetShortcut::HandleAssetRemoved);
		AssetRegistryModule.Get().OnAssetRenamed().AddSP(this, &SAssetShortcut::HandleAssetRenamed);

		GEditor->GetEditorSubsystem<UAssetEditorSubsystem>()->OnAssetEditorRequestedOpen().AddSP(this, &SAssetShortcut::HandleAssetOpened);
		AssetFamily->GetOnAssetOpened().AddSP(this, &SAssetShortcut::HandleAssetOpened);

		AssetThumbnail = MakeShareable(new FAssetThumbnail(InAssetData, AssetShortcutConstants::ThumbnailSize, AssetShortcutConstants::ThumbnailSize, InThumbnailPool));
		AssetThumbnailSmall = MakeShareable(new FAssetThumbnail(InAssetData, AssetShortcutConstants::ThumbnailSizeSmall, AssetShortcutConstants::ThumbnailSizeSmall, InThumbnailPool));

		TArray<FAssetData> Assets;
		InAssetFamily->FindAssetsOfType(InAssetData.GetClass(), Assets);
		bMultipleAssetsExist = Assets.Num() > 1;
		AssetDirtyBrush = FAppStyle::Get().GetBrush("Icons.DirtyBadge");

		const FToolBarStyle& ToolBarStyle = FAppStyle::Get().GetWidgetStyle<FToolBarStyle>("ToolBar");

		ChildSlot
		[
			SNew(SHorizontalBox)

			// This is the fat button for when there are not multiple options
			+SHorizontalBox::Slot()
			.VAlign(VAlign_Center)
			[

				SAssignNew(CheckBox, SCheckBox)
				.Style(FAppStyle::Get(), "SegmentedCombo.ButtonOnly")
				.OnCheckStateChanged(this, &SAssetShortcut::HandleOpenAssetShortcut)
				.IsChecked(this, &SAssetShortcut::GetCheckState)
				.Visibility(this, &SAssetShortcut::GetSoloButtonVisibility)
				.ToolTipText(this, &SAssetShortcut::GetButtonTooltip)
				.Padding(0.0f)
				[
					SNew(SOverlay)

					+ SOverlay::Slot()
					.VAlign(VAlign_Center)
					.HAlign(HAlign_Center)
					.Padding(FMargin(28.f, 4.f))
					[
						SNew(SImage)
						.ColorAndOpacity(this, &SAssetShortcut::GetAssetTint)
						.Image(this, &SAssetShortcut::GetAssetIcon)
					]

					+ SOverlay::Slot()
					.VAlign(VAlign_Bottom)
					.HAlign(HAlign_Right)
					.Padding(FMargin(2.f, 2.f))
					[
						SNew(SImage)
						.ColorAndOpacity(FSlateColor::UseForeground())
						.Image(this, &SAssetShortcut::GetDirtyImage)
					]
				]
			]

			// This is the left half of the button / combo pair for when there are multiple options
			+SHorizontalBox::Slot()
			.VAlign(VAlign_Center)
			[
				SAssignNew(CheckBox, SCheckBox)
				.Style(FAppStyle::Get(), "SegmentedCombo.Left")
				.OnCheckStateChanged(this, &SAssetShortcut::HandleOpenAssetShortcut)
				.IsChecked(this, &SAssetShortcut::GetCheckState)
				.Visibility(this, &SAssetShortcut::GetComboButtonVisibility)
				.ToolTipText(this, &SAssetShortcut::GetButtonTooltip)
				.Padding(0.0f)
				[
					SNew(SOverlay)

					+ SOverlay::Slot()
					.VAlign(VAlign_Center)
					.HAlign(HAlign_Center)
					.Padding(FMargin(16.f, 4.f))
					[
						SNew(SImage)
						.ColorAndOpacity(this, &SAssetShortcut::GetAssetTint)
						.Image(this, &SAssetShortcut::GetAssetIcon)
					]

					+ SOverlay::Slot()
					.VAlign(VAlign_Bottom)
					.HAlign(HAlign_Right)
					.Padding(FMargin(2.f, 2.f))
					[
						SNew(SImage)
						.ColorAndOpacity(FSlateColor::UseForeground())
						.Image(this, &SAssetShortcut::GetDirtyImage)
					]
				]
			]
			+SHorizontalBox::Slot()
			.VAlign(VAlign_Center)
			.AutoWidth()
			[
				SNew(SSeparator)
				.Visibility(this, &SAssetShortcut::GetComboVisibility)
				.Thickness(1.0f)
				.Orientation(EOrientation::Orient_Vertical)
			]
			+SHorizontalBox::Slot()
			.VAlign(VAlign_Center)
			.AutoWidth()
			[
				SNew(SComboButton)
				.Visibility(this, &SAssetShortcut::GetComboVisibility)
				.ContentPadding(FMargin(7.f, 0.f))
				.ForegroundColor(FSlateColor::UseForeground())
				.ComboButtonStyle(&FAppStyle::Get(), "SegmentedCombo.Right")
				.OnGetMenuContent(this, &SAssetShortcut::HandleGetMenuContent)
				.ToolTipText(LOCTEXT("AssetComboTooltip", "Find other assets of this type and perform asset operations.\nShift-Click to open in new window."))
			]
		];

		EnableToolTipForceField(true);

		DirtyStateTimerHandle = RegisterActiveTimer(1.0f / 10.0f, FWidgetActiveTimerDelegate::CreateSP(this, &SAssetShortcut::HandleRefreshDirtyState));
	}

	~SAssetShortcut()
	{
		if (FModuleManager::Get().IsModuleLoaded(TEXT("AssetRegistry")))
		{
			IAssetRegistry* AssetRegistry = FModuleManager::GetModuleChecked<FAssetRegistryModule>(TEXT("AssetRegistry")).TryGet();
			if (AssetRegistry)
			{
				AssetRegistry->OnFilesLoaded().RemoveAll(this);
				AssetRegistry->OnAssetAdded().RemoveAll(this);
				AssetRegistry->OnAssetRemoved().RemoveAll(this);
				AssetRegistry->OnAssetRenamed().RemoveAll(this);
			}
		}

		AssetFamily->GetOnAssetOpened().RemoveAll(this);
		GEditor->GetEditorSubsystem<UAssetEditorSubsystem>()->OnAssetEditorRequestedOpen().RemoveAll(this);
		UnRegisterActiveTimer(DirtyStateTimerHandle.ToSharedRef());
	}

	void HandleOpenAssetShortcut(ECheckBoxState InState)
	{
		if(AssetData.IsValid())
		{
			if (UObject* AssetObject = AssetData.GetAsset())
			{
				TArray<UObject*> Assets;
				Assets.Add(AssetObject);
				GEditor->GetEditorSubsystem<UAssetEditorSubsystem>()->OpenEditorForAssets(Assets);
			}
			else
			{
				UE_LOG(LogAnimation, Error, TEXT("Asset cannot be opened: %s"), *AssetData.GetObjectPathString());
			}
		}
	}

	FText GetAssetText() const
	{
		return AssetFamily->GetAssetTypeDisplayName(AssetData.GetClass());
	}

	const FSlateBrush* GetAssetIcon() const 
	{
		return AssetFamily->GetAssetTypeDisplayIcon(AssetData.GetClass());	
	}

	FSlateColor GetAssetTint() const
	{
		if (GetCheckState() == ECheckBoxState::Checked)
		{
			return FSlateColor::UseForeground();
		}
		return AssetFamily->GetAssetTypeDisplayTint(AssetData.GetClass());
	}

	ECheckBoxState GetCheckState() const
	{
		if(HostingApp.IsValid())
		{
			const TArray<UObject*>* Objects = HostingApp.Pin()->GetObjectsCurrentlyBeingEdited();
			if (Objects != nullptr)
			{
				for (UObject* Object : *Objects)
				{
					if (Object->GetPathName().Compare(AssetData.GetObjectPathString(), ESearchCase::IgnoreCase) == 0)
					{
						return ECheckBoxState::Checked;
					}
				}
			}
		}
		return ECheckBoxState::Unchecked;
	}

	FSlateColor GetAssetTextColor() const
	{
		static const FName InvertedForeground("InvertedForeground");
		return GetCheckState() == ECheckBoxState::Checked || CheckBox->IsHovered() ? FAppStyle::GetSlateColor(InvertedForeground) : FSlateColor::UseForeground();
	}

	TSharedRef<SWidget> HandleGetMenuContent()
	{
		FContentBrowserModule& ContentBrowserModule = FModuleManager::Get().LoadModuleChecked<FContentBrowserModule>(TEXT("ContentBrowser"));

		const bool bInShouldCloseWindowAfterMenuSelection = true;
		FMenuBuilder MenuBuilder(bInShouldCloseWindowAfterMenuSelection, nullptr);

		MenuBuilder.BeginSection("AssetActions", LOCTEXT("AssetActionsSection", "Asset Actions"));
		{
			MenuBuilder.AddMenuEntry(
				LOCTEXT("ShowInContentBrowser", "Show In Content Browser"),
				LOCTEXT("ShowInContentBrowser_ToolTip", "Show this asset in the content browser."),
				FSlateIcon(FAppStyle::GetAppStyleSetName(), "Icons.Search"),
				FUIAction(FExecuteAction::CreateSP(this, &SAssetShortcut::HandleShowInContentBrowser)));
		}
		MenuBuilder.EndSection();

		if (bMultipleAssetsExist)
		{
			MenuBuilder.BeginSection("AssetSelection", LOCTEXT("AssetSelectionSection", "Select Asset"));
			{
				FAssetPickerConfig AssetPickerConfig;

				UClass* FilterClass = AssetFamily->GetAssetFamilyClass(AssetData.GetClass());
				if (FilterClass != nullptr)
				{
					AssetPickerConfig.Filter.ClassPaths.Add(FilterClass->GetClassPathName());
					AssetPickerConfig.Filter.bRecursiveClasses = true;
				}

				AssetPickerConfig.SelectionMode = ESelectionMode::SingleToggle;
				AssetPickerConfig.OnAssetSelected = FOnAssetSelected::CreateSP(this, &SAssetShortcut::HandleAssetSelectedFromPicker);
				AssetPickerConfig.OnShouldFilterAsset = FOnShouldFilterAsset::CreateSP(this, &SAssetShortcut::HandleFilterAsset);
				AssetPickerConfig.bAllowNullSelection = false;
				AssetPickerConfig.ThumbnailLabel = EThumbnailLabel::ClassName;
				AssetPickerConfig.InitialAssetViewType = EAssetViewType::List;
				AssetPickerConfig.InitialAssetSelection = AssetData;

				MenuBuilder.AddWidget(
					SNew(SBox)
					.WidthOverride(300.f)
					.HeightOverride(600.f)
					[
						ContentBrowserModule.Get().CreateAssetPicker(AssetPickerConfig)
					],
					FText(), true);
			}
			MenuBuilder.EndSection();
		}
		
		return MenuBuilder.MakeWidget();
	}

	void HandleAssetSelectedFromPicker(const struct FAssetData& InAssetData)
	{
		if (InAssetData.IsValid())
		{
			FSlateApplication::Get().DismissAllMenus();

			TArray<UObject*> Assets;
			Assets.Add(InAssetData.GetAsset());
			GEditor->GetEditorSubsystem<UAssetEditorSubsystem>()->OpenEditorForAssets(Assets);
		}
		else if(AssetData.IsValid())
		{
			FSlateApplication::Get().DismissAllMenus();

			// Assume that as we are set to 'toggle' mode with no 'none' selection allowed, we are selecting the currently selected item
			TArray<UObject*> Assets;
			Assets.Add(AssetData.GetAsset());
			GEditor->GetEditorSubsystem<UAssetEditorSubsystem>()->OpenEditorForAssets(Assets);
		}
	}

	bool HandleFilterAsset(const struct FAssetData& InAssetData)
	{
		return !AssetFamily->IsAssetCompatible(InAssetData);
	}

	EVisibility GetSoloButtonVisibility() const
	{
		return AssetData.IsValid() && !bMultipleAssetsExist ? EVisibility::Visible : EVisibility::Collapsed;
	}

	EVisibility GetComboButtonVisibility() const
	{
		return AssetData.IsValid() && bMultipleAssetsExist ? EVisibility::Visible : EVisibility::Collapsed;
	}

	EVisibility GetComboVisibility() const
	{
		return bMultipleAssetsExist && AssetData.IsValid() ? EVisibility::Visible : EVisibility::Collapsed;
	}

	void HandleFilesLoaded()
	{
		TArray<FAssetData> Assets;
		AssetFamily->FindAssetsOfType(AssetData.GetClass(), Assets);
		bMultipleAssetsExist = Assets.Num() > 1;
	}

	void HandleAssetRemoved(const FAssetData& InAssetData)
	{
		if (AssetFamily->IsAssetCompatible(InAssetData))
		{
			TArray<FAssetData> Assets;
			AssetFamily->FindAssetsOfType(AssetData.GetClass(), Assets);
			bMultipleAssetsExist = Assets.Num() > 1;
		}
	}

	void HandleAssetRenamed(const FAssetData& InAssetData, const FString& InOldObjectPath)
	{
		if (AssetFamily->IsAssetCompatible(InAssetData))
		{
			if (InOldObjectPath == AssetData.GetObjectPathString())
			{
				AssetData = InAssetData;

				RegenerateThumbnail();
			}
		}
	}

	void HandleAssetAdded(const FAssetData& InAssetData)
	{
		const IAssetRegistry& AssetRegistry = FModuleManager::LoadModuleChecked<FAssetRegistryModule>("AssetRegistry").Get();
		if(!AssetRegistry.IsLoadingAssets())
		{
			if (AssetFamily->IsAssetCompatible(InAssetData))
			{
				TArray<FAssetData> Assets;
				AssetFamily->FindAssetsOfType(AssetData.GetClass(), Assets);
				bMultipleAssetsExist = Assets.Num() > 1;
			}
		}
	}

	void HandleShowInContentBrowser()
	{
		FContentBrowserModule& ContentBrowserModule = FModuleManager::Get().LoadModuleChecked<FContentBrowserModule>(TEXT("ContentBrowser"));
		TArray<FAssetData> Assets;
		Assets.Add(AssetData);
		ContentBrowserModule.Get().SyncBrowserToAssets(Assets);
	}

	void HandleAssetOpened(UObject* InAsset)
	{
		RefreshAsset();
	}

	EVisibility GetThumbnailVisibility() const
	{
		return FMultiBoxSettings::UseSmallToolBarIcons.Get() ? EVisibility::Collapsed : EVisibility::Visible;
	}

	EVisibility GetSmallThumbnailVisibility() const
	{
		return FMultiBoxSettings::UseSmallToolBarIcons.Get() ? EVisibility::Visible : EVisibility::Collapsed;
	}

	const FSlateBrush* GetDirtyImage() const
	{
		return bPackageDirty ? AssetDirtyBrush : nullptr;
	}

	void RefreshAsset()
	{
		if(HostingApp.IsValid())
		{
			// if this is the asset being edited by our hosting asset editor, don't switch it
			bool bAssetBeingEdited = false;
			const TArray<UObject*>* Objects = HostingApp.Pin()->GetObjectsCurrentlyBeingEdited();
			if (Objects != nullptr)
			{
				for (UObject* Object : *Objects)
				{
					if (FAssetData(Object) == AssetData)
					{
						bAssetBeingEdited = true;
						break;
					}
				}
			}

			// switch to new asset if needed
			FAssetData NewAssetData = AssetFamily->FindAssetOfType(AssetData.GetClass());
			if (!bAssetBeingEdited && NewAssetData != AssetData)
			{
				AssetData = NewAssetData;

				RegenerateThumbnail();
			}
		}
	}

	void RegenerateThumbnail()
	{
		if(AssetData.IsValid())
		{
			AssetThumbnail = MakeShareable(new FAssetThumbnail(AssetData, AssetShortcutConstants::ThumbnailSize, AssetShortcutConstants::ThumbnailSize, ThumbnailPoolPtr.Pin()));
			AssetThumbnailSmall = MakeShareable(new FAssetThumbnail(AssetData, AssetShortcutConstants::ThumbnailSizeSmall, AssetShortcutConstants::ThumbnailSizeSmall, ThumbnailPoolPtr.Pin()));
		}
	}

	EActiveTimerReturnType HandleRefreshDirtyState(double InCurrentTime, float InDeltaTime)
	{
		if (AssetData.IsAssetLoaded())
		{
			if (!AssetPackage.IsValid())
			{
				AssetPackage = AssetData.GetPackage();
			}

			if (AssetPackage.IsValid())
			{
				bPackageDirty = AssetPackage->IsDirty();
			}
		}

		return EActiveTimerReturnType::Continue;
	}

	FText GetButtonTooltip() const
	{
		return FText::Format(LOCTEXT("AssetTooltipFormat", "{0}\n{1}"), FText::FromName(AssetData.AssetName), FText::FromString(AssetData.GetFullName()));
	}

private:
	/** The current asset data for this widget */
	FAssetData AssetData;

	/** Cache the package of the object for checking dirty state */
	TWeakObjectPtr<UPackage> AssetPackage;

	/** Timer handle used to updating dirty state */
	TSharedPtr<class FActiveTimerHandle> DirtyStateTimerHandle;

	/** The asset family we are working with */
	TSharedPtr<class IAssetFamily> AssetFamily;

	/** Our asset thumbnails */
	TSharedPtr<FAssetThumbnail> AssetThumbnail;
	TSharedPtr<FAssetThumbnail> AssetThumbnailSmall;

	/** The asset editor we are embedded in */
	TWeakPtr<class FWorkflowCentricApplication> HostingApp;

	/** Thumbnail pool */
	TWeakPtr<FAssetThumbnailPool> ThumbnailPoolPtr;

	/** Check box */
	TSharedPtr<SCheckBox> CheckBox;

	/** Cached dirty brush */
	const FSlateBrush* AssetDirtyBrush;

	/** Whether there are multiple (>1) of this asset type in existence */
	bool bMultipleAssetsExist;

	/** Cache the package's dirty state */
	bool bPackageDirty;

	/** Flag for handling deferred refreshes */
	bool bDeferAssetAdded;
};

void SAssetFamilyShortcutBar::Construct(const FArguments& InArgs, const TSharedRef<FWorkflowCentricApplication>& InHostingApp, const TSharedRef<IAssetFamily>& InAssetFamily)
{
	WeakHostingApp = InHostingApp;
	AssetFamily = InAssetFamily;

	ThumbnailPool = MakeShareable(new FAssetThumbnailPool(16, false));

	InAssetFamily->GetOnAssetFamilyChanged().AddSP(this, &SAssetFamilyShortcutBar::OnAssetFamilyChanged);

	HorizontalBox = SNew(SHorizontalBox);
<<<<<<< HEAD

	BuildShortcuts();

	ChildSlot
	[
		HorizontalBox.ToSharedRef()
	];
}

=======

	BuildShortcuts();

	ChildSlot
	[
		HorizontalBox.ToSharedRef()
	];
}

>>>>>>> 4af6daef
void SAssetFamilyShortcutBar::BuildShortcuts()
{
	TArray<UClass*> AssetTypes;
	AssetFamily->GetAssetTypes(AssetTypes);

	for (UClass* Class : AssetTypes)
	{
		FAssetData AssetData = AssetFamily->FindAssetOfType(Class);
		HorizontalBox->AddSlot()
		.AutoWidth()
		.Padding(0.0f, 4.0f, 16.0f, 4.0f)
		[
			SNew(SAssetShortcut, WeakHostingApp.Pin().ToSharedRef(), AssetFamily.ToSharedRef(), AssetData, ThumbnailPool.ToSharedRef())
			.Visibility_Lambda([Class]()
			{
				IAssetTools& AssetTools = FModuleManager::LoadModuleChecked<FAssetToolsModule>("AssetTools").Get();
<<<<<<< HEAD
				return AssetTools.IsAssetClassSupported(Class) ? EVisibility::Visible : EVisibility::Collapsed;
=======

				bool bIsVisible = false;
				TWeakPtr<IAssetTypeActions> AssetTypeActions = AssetTools.GetAssetTypeActionsForClass(Class);
				if (AssetTypeActions.IsValid())
				{
					if (const UClass* SupportedClass = AssetTypeActions.Pin()->GetSupportedClass())
					{
						bIsVisible = AssetTools.GetAssetClassPathPermissionList(EAssetClassAction::ViewAsset)->PassesFilter(SupportedClass->GetClassPathName().ToString());
					}
				}
				return bIsVisible ? EVisibility::Visible : EVisibility::Collapsed;
>>>>>>> 4af6daef
			})
		];
	}
}

void SAssetFamilyShortcutBar::OnAssetFamilyChanged()
{
	HorizontalBox->ClearChildren();

	const TArray<UObject*>* CurrentObjects = WeakHostingApp.Pin()->GetObjectsCurrentlyBeingEdited();
	if(CurrentObjects && CurrentObjects->Num() > 0 && (*CurrentObjects)[0])
	{
		AssetFamily->GetOnAssetFamilyChanged().RemoveAll((this));
		AssetFamily.Reset();
		AssetFamily = FPersonaAssetFamilyManager::Get().CreatePersonaAssetFamily((*CurrentObjects)[0]);
		AssetFamily->GetOnAssetFamilyChanged().AddSP(this, &SAssetFamilyShortcutBar::OnAssetFamilyChanged);

		BuildShortcuts();
	}
}

#undef LOCTEXT_NAMESPACE<|MERGE_RESOLUTION|>--- conflicted
+++ resolved
@@ -534,7 +534,6 @@
 	InAssetFamily->GetOnAssetFamilyChanged().AddSP(this, &SAssetFamilyShortcutBar::OnAssetFamilyChanged);
 
 	HorizontalBox = SNew(SHorizontalBox);
-<<<<<<< HEAD
 
 	BuildShortcuts();
 
@@ -544,17 +543,6 @@
 	];
 }
 
-=======
-
-	BuildShortcuts();
-
-	ChildSlot
-	[
-		HorizontalBox.ToSharedRef()
-	];
-}
-
->>>>>>> 4af6daef
 void SAssetFamilyShortcutBar::BuildShortcuts()
 {
 	TArray<UClass*> AssetTypes;
@@ -571,9 +559,6 @@
 			.Visibility_Lambda([Class]()
 			{
 				IAssetTools& AssetTools = FModuleManager::LoadModuleChecked<FAssetToolsModule>("AssetTools").Get();
-<<<<<<< HEAD
-				return AssetTools.IsAssetClassSupported(Class) ? EVisibility::Visible : EVisibility::Collapsed;
-=======
 
 				bool bIsVisible = false;
 				TWeakPtr<IAssetTypeActions> AssetTypeActions = AssetTools.GetAssetTypeActionsForClass(Class);
@@ -585,7 +570,6 @@
 					}
 				}
 				return bIsVisible ? EVisibility::Visible : EVisibility::Collapsed;
->>>>>>> 4af6daef
 			})
 		];
 	}
