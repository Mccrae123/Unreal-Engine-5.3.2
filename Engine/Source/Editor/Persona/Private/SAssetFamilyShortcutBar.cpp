// Copyright Epic Games, Inc. All Rights Reserved.

#include "SAssetFamilyShortcutBar.h"
#include "Styling/SlateTypes.h"
#include "Widgets/Input/SCheckBox.h"
#include "Modules/ModuleManager.h"
#include "Framework/Commands/UIAction.h"
#include "Textures/SlateIcon.h"
#include "Widgets/Layout/SBorder.h"
#include "Widgets/SBoxPanel.h"
#include "Widgets/SOverlay.h"
#include "Framework/MultiBox/MultiBoxDefs.h"
#include "Widgets/Text/STextBlock.h"
#include "Framework/MultiBox/MultiBoxBuilder.h"
#include "Widgets/Layout/SSeparator.h"

#include "EditorStyleSet.h"
#include "IAssetFamily.h"
#include "IContentBrowserSingleton.h"
#include "ContentBrowserModule.h"
#include "AssetRegistryModule.h"
#include "WorkflowOrientedApp/WorkflowCentricApplication.h"
#include "Widgets/Layout/SBox.h"
#include "Widgets/Images/SImage.h"
#include "Widgets/Input/SComboButton.h"
#include "Framework/Application/SlateApplication.h"
#include "Subsystems/AssetEditorSubsystem.h"
#include "Styling/ToolBarStyle.h"

#define LOCTEXT_NAMESPACE "SAssetFamilyShortcutBar"

namespace AssetShortcutConstants
{
	const int32 ThumbnailSize = 40;
	const int32 ThumbnailSizeSmall = 16;
}

class SAssetShortcut : public SCompoundWidget
{
public:
	SLATE_BEGIN_ARGS(SAssetShortcut)
	{}

	SLATE_END_ARGS()

	void Construct(const FArguments& InArgs, const TSharedRef<class FWorkflowCentricApplication>& InHostingApp, const TSharedRef<class IAssetFamily>& InAssetFamily, const FAssetData& InAssetData, const TSharedRef<FAssetThumbnailPool>& InThumbnailPool)
	{
		AssetData = InAssetData;
		AssetFamily = InAssetFamily;
		HostingApp = InHostingApp;
		ThumbnailPoolPtr = InThumbnailPool;
		bPackageDirty = false;

		FAssetRegistryModule& AssetRegistryModule = FModuleManager::LoadModuleChecked<FAssetRegistryModule>(TEXT("AssetRegistry"));
		AssetRegistryModule.Get().OnFilesLoaded().AddSP(this, &SAssetShortcut::HandleFilesLoaded);
		AssetRegistryModule.Get().OnAssetAdded().AddSP(this, &SAssetShortcut::HandleAssetAdded);
		AssetRegistryModule.Get().OnAssetRemoved().AddSP(this, &SAssetShortcut::HandleAssetRemoved);
		AssetRegistryModule.Get().OnAssetRenamed().AddSP(this, &SAssetShortcut::HandleAssetRenamed);

		GEditor->GetEditorSubsystem<UAssetEditorSubsystem>()->OnAssetEditorRequestedOpen().AddSP(this, &SAssetShortcut::HandleAssetOpened);
		AssetFamily->GetOnAssetOpened().AddSP(this, &SAssetShortcut::HandleAssetOpened);

		AssetThumbnail = MakeShareable(new FAssetThumbnail(InAssetData, AssetShortcutConstants::ThumbnailSize, AssetShortcutConstants::ThumbnailSize, InThumbnailPool));
		AssetThumbnailSmall = MakeShareable(new FAssetThumbnail(InAssetData, AssetShortcutConstants::ThumbnailSizeSmall, AssetShortcutConstants::ThumbnailSizeSmall, InThumbnailPool));

		TArray<FAssetData> Assets;
		InAssetFamily->FindAssetsOfType(InAssetData.GetClass(), Assets);
		bMultipleAssetsExist = Assets.Num() > 1;
		AssetDirtyBrush = FAppStyle::Get().GetBrush("Icons.DirtyBadge");

		const FToolBarStyle& ToolBarStyle = FEditorStyle::Get().GetWidgetStyle<FToolBarStyle>("ToolBar");

		ChildSlot
		[
			SNew(SHorizontalBox)

			// This is the fat button for when there are not multiple options
			+SHorizontalBox::Slot()
			.VAlign(VAlign_Center)
			[

				SAssignNew(CheckBox, SCheckBox)
				.Style(FAppStyle::Get(), "SegmentedCombo.ButtonOnly")
				.OnCheckStateChanged(this, &SAssetShortcut::HandleOpenAssetShortcut)
				.IsChecked(this, &SAssetShortcut::GetCheckState)
				.Visibility(this, &SAssetShortcut::GetSoloButtonVisibility)
				.ToolTipText(this, &SAssetShortcut::GetButtonTooltip)
				.Padding(0.0)
				[
					SNew(SOverlay)

					+ SOverlay::Slot()
					.VAlign(VAlign_Center)
					.HAlign(HAlign_Center)
					.Padding(FMargin(28.f, 4.f))
					[
						SNew(SImage)
						.ColorAndOpacity(this, &SAssetShortcut::GetAssetTint)
						.Image(this, &SAssetShortcut::GetAssetIcon)
					]

					+ SOverlay::Slot()
					.VAlign(VAlign_Bottom)
					.HAlign(HAlign_Right)
					.Padding(FMargin(2.f, 2.f))
					[
						SNew(SImage)
						.ColorAndOpacity(FSlateColor::UseForeground())
						.Image(this, &SAssetShortcut::GetDirtyImage)
					]
				]
			]

			// This is the left half of the button / combo pair for when there are multiple options
			+SHorizontalBox::Slot()
			.VAlign(VAlign_Center)
			[
				SAssignNew(CheckBox, SCheckBox)
				.Style(FAppStyle::Get(), "SegmentedCombo.Left")
				.OnCheckStateChanged(this, &SAssetShortcut::HandleOpenAssetShortcut)
				.IsChecked(this, &SAssetShortcut::GetCheckState)
				.Visibility(this, &SAssetShortcut::GetComboButtonVisibility)
				.ToolTipText(this, &SAssetShortcut::GetButtonTooltip)
				.Padding(0.0)
				[
					SNew(SOverlay)

					+ SOverlay::Slot()
					.VAlign(VAlign_Center)
					.HAlign(HAlign_Center)
					.Padding(FMargin(16.f, 4.f))
					[
						SNew(SImage)
						.ColorAndOpacity(this, &SAssetShortcut::GetAssetTint)
						.Image(this, &SAssetShortcut::GetAssetIcon)
					]

					+ SOverlay::Slot()
					.VAlign(VAlign_Bottom)
					.HAlign(HAlign_Right)
					.Padding(FMargin(2.f, 2.f))
					[
						SNew(SImage)
						.ColorAndOpacity(FSlateColor::UseForeground())
						.Image(this, &SAssetShortcut::GetDirtyImage)
					]
				]
			]
			+SHorizontalBox::Slot()
			.VAlign(VAlign_Center)
			.AutoWidth()
			[
				SNew(SSeparator)
				.Visibility(this, &SAssetShortcut::GetComboVisibility)
				.Thickness(1.0)
				.Orientation(EOrientation::Orient_Vertical)
			]
			+SHorizontalBox::Slot()
			.VAlign(VAlign_Center)
			.AutoWidth()
			[
				SNew(SComboButton)
				.Visibility(this, &SAssetShortcut::GetComboVisibility)
				.ContentPadding(FMargin(7.f, 0.f))
				.ForegroundColor(FSlateColor::UseForeground())
				.ComboButtonStyle(&FAppStyle::Get(), "SegmentedCombo.Right")
				.OnGetMenuContent(this, &SAssetShortcut::HandleGetMenuContent)
				.ToolTipText(LOCTEXT("AssetComboTooltip", "Find other assets of this type and perform asset operations.\nShift-Click to open in new window."))
			]
		];

		EnableToolTipForceField(true);

		DirtyStateTimerHandle = RegisterActiveTimer(1.0f / 10.0f, FWidgetActiveTimerDelegate::CreateSP(this, &SAssetShortcut::HandleRefreshDirtyState));
	}

	~SAssetShortcut()
	{
		if (FModuleManager::Get().IsModuleLoaded(TEXT("AssetRegistry")))
		{
			FAssetRegistryModule& AssetRegistryModule = FModuleManager::GetModuleChecked<FAssetRegistryModule>(TEXT("AssetRegistry"));
			AssetRegistryModule.Get().OnFilesLoaded().RemoveAll(this);
			AssetRegistryModule.Get().OnAssetAdded().RemoveAll(this);
			AssetRegistryModule.Get().OnAssetRemoved().RemoveAll(this);
			AssetRegistryModule.Get().OnAssetRenamed().RemoveAll(this);
		}

		AssetFamily->GetOnAssetOpened().RemoveAll(this);
		GEditor->GetEditorSubsystem<UAssetEditorSubsystem>()->OnAssetEditorRequestedOpen().RemoveAll(this);
		UnRegisterActiveTimer(DirtyStateTimerHandle.ToSharedRef());
	}

	void HandleOpenAssetShortcut(ECheckBoxState InState)
	{
		if(AssetData.IsValid())
		{
			if (UObject* AssetObject = AssetData.GetAsset())
			{
				TArray<UObject*> Assets;
				Assets.Add(AssetObject);
				GEditor->GetEditorSubsystem<UAssetEditorSubsystem>()->OpenEditorForAssets(Assets);
			}
			else
			{
				UE_LOG(LogAnimation, Error, TEXT("Asset cannot be opened: %s"), *AssetData.ObjectPath.ToString());
			}
		}
	}

	FText GetAssetText() const
	{
		return AssetFamily->GetAssetTypeDisplayName(AssetData.GetClass());
	}

	const FSlateBrush* GetAssetIcon() const 
	{
		return AssetFamily->GetAssetTypeDisplayIcon(AssetData.GetClass());	
	}

	FSlateColor GetAssetTint() const
	{
		if (GetCheckState() == ECheckBoxState::Checked)
		{
			return FSlateColor::UseForeground();
		}
		return AssetFamily->GetAssetTypeDisplayTint(AssetData.GetClass());
	}

	ECheckBoxState GetCheckState() const
	{
		if(HostingApp.IsValid())
		{
			const TArray<UObject*>* Objects = HostingApp.Pin()->GetObjectsCurrentlyBeingEdited();
			if (Objects != nullptr)
			{
				for (UObject* Object : *Objects)
				{
<<<<<<< HEAD
					if (FAssetData(Object) == AssetData)
=======
					if (Object->GetPathName().Compare(AssetData.ObjectPath.ToString(), ESearchCase::IgnoreCase) == 0)
>>>>>>> 6bbb88c8
					{
						return ECheckBoxState::Checked;
					}
				}
			}
		}
		return ECheckBoxState::Unchecked;
	}

	FSlateColor GetAssetTextColor() const
	{
		static const FName InvertedForeground("InvertedForeground");
		return GetCheckState() == ECheckBoxState::Checked || CheckBox->IsHovered() ? FEditorStyle::GetSlateColor(InvertedForeground) : FSlateColor::UseForeground();
	}

	TSharedRef<SWidget> HandleGetMenuContent()
	{
		FContentBrowserModule& ContentBrowserModule = FModuleManager::Get().LoadModuleChecked<FContentBrowserModule>(TEXT("ContentBrowser"));

		const bool bInShouldCloseWindowAfterMenuSelection = true;
		FMenuBuilder MenuBuilder(bInShouldCloseWindowAfterMenuSelection, nullptr);

		MenuBuilder.BeginSection("AssetActions", LOCTEXT("AssetActionsSection", "Asset Actions"));
		{
			MenuBuilder.AddMenuEntry(
				LOCTEXT("ShowInContentBrowser", "Show In Content Browser"),
				LOCTEXT("ShowInContentBrowser_ToolTip", "Show this asset in the content browser."),
				FSlateIcon(FEditorStyle::GetStyleSetName(), "Icons.Search"),
				FUIAction(FExecuteAction::CreateSP(this, &SAssetShortcut::HandleShowInContentBrowser)));
		}
		MenuBuilder.EndSection();

		if (bMultipleAssetsExist)
		{
			MenuBuilder.BeginSection("AssetSelection", LOCTEXT("AssetSelectionSection", "Select Asset"));
			{
				FAssetPickerConfig AssetPickerConfig;

				UClass* FilterClass = AssetFamily->GetAssetFamilyClass(AssetData.GetClass());
				if (FilterClass != nullptr)
				{
					AssetPickerConfig.Filter.ClassNames.Add(FilterClass->GetFName());
					AssetPickerConfig.Filter.bRecursiveClasses = true;
				}

				AssetPickerConfig.SelectionMode = ESelectionMode::SingleToggle;
				AssetPickerConfig.OnAssetSelected = FOnAssetSelected::CreateSP(this, &SAssetShortcut::HandleAssetSelectedFromPicker);
				AssetPickerConfig.OnShouldFilterAsset = FOnShouldFilterAsset::CreateSP(this, &SAssetShortcut::HandleFilterAsset);
				AssetPickerConfig.bAllowNullSelection = false;
				AssetPickerConfig.ThumbnailLabel = EThumbnailLabel::ClassName;
				AssetPickerConfig.InitialAssetViewType = EAssetViewType::List;
				AssetPickerConfig.InitialAssetSelection = AssetData;

				MenuBuilder.AddWidget(
					SNew(SBox)
					.WidthOverride(300)
					.HeightOverride(600)
					[
						ContentBrowserModule.Get().CreateAssetPicker(AssetPickerConfig)
					],
					FText(), true);
			}
			MenuBuilder.EndSection();
		}
		
		return MenuBuilder.MakeWidget();
	}

	void HandleAssetSelectedFromPicker(const struct FAssetData& InAssetData)
	{
		if (InAssetData.IsValid())
		{
			FSlateApplication::Get().DismissAllMenus();

			TArray<UObject*> Assets;
			Assets.Add(InAssetData.GetAsset());
			GEditor->GetEditorSubsystem<UAssetEditorSubsystem>()->OpenEditorForAssets(Assets);
		}
		else if(AssetData.IsValid())
		{
			FSlateApplication::Get().DismissAllMenus();

			// Assume that as we are set to 'toggle' mode with no 'none' selection allowed, we are selecting the currently selected item
			TArray<UObject*> Assets;
			Assets.Add(AssetData.GetAsset());
			GEditor->GetEditorSubsystem<UAssetEditorSubsystem>()->OpenEditorForAssets(Assets);
		}
	}

	bool HandleFilterAsset(const struct FAssetData& InAssetData)
	{
		return !AssetFamily->IsAssetCompatible(InAssetData);
	}

	EVisibility GetSoloButtonVisibility() const
	{
		return AssetData.IsValid() && !bMultipleAssetsExist ? EVisibility::Visible : EVisibility::Collapsed;
	}

	EVisibility GetComboButtonVisibility() const
	{
		return AssetData.IsValid() && bMultipleAssetsExist ? EVisibility::Visible : EVisibility::Collapsed;
	}

	EVisibility GetComboVisibility() const
	{
		return bMultipleAssetsExist && AssetData.IsValid() ? EVisibility::Visible : EVisibility::Collapsed;
	}

	void HandleFilesLoaded()
	{
		TArray<FAssetData> Assets;
		AssetFamily->FindAssetsOfType(AssetData.GetClass(), Assets);
		bMultipleAssetsExist = Assets.Num() > 1;
	}

	void HandleAssetRemoved(const FAssetData& InAssetData)
	{
		if (AssetFamily->IsAssetCompatible(InAssetData))
		{
			TArray<FAssetData> Assets;
			AssetFamily->FindAssetsOfType(AssetData.GetClass(), Assets);
			bMultipleAssetsExist = Assets.Num() > 1;
		}
	}

	void HandleAssetRenamed(const FAssetData& InAssetData, const FString& InOldObjectPath)
	{
		if (AssetFamily->IsAssetCompatible(InAssetData))
		{
			if(InOldObjectPath == AssetData.ObjectPath.ToString())
			{
				AssetData = InAssetData;

				RegenerateThumbnail();
			}
		}
	}

	void HandleAssetAdded(const FAssetData& InAssetData)
	{
		if (AssetFamily->IsAssetCompatible(InAssetData))
		{
			TArray<FAssetData> Assets;
			AssetFamily->FindAssetsOfType(AssetData.GetClass(), Assets);
			bMultipleAssetsExist = Assets.Num() > 1;
		}
	}

	void HandleShowInContentBrowser()
	{
		FContentBrowserModule& ContentBrowserModule = FModuleManager::Get().LoadModuleChecked<FContentBrowserModule>(TEXT("ContentBrowser"));
		TArray<FAssetData> Assets;
		Assets.Add(AssetData);
		ContentBrowserModule.Get().SyncBrowserToAssets(Assets);
	}

	void HandleAssetOpened(UObject* InAsset)
	{
		RefreshAsset();
	}

	EVisibility GetThumbnailVisibility() const
	{
		return FMultiBoxSettings::UseSmallToolBarIcons.Get() ? EVisibility::Collapsed : EVisibility::Visible;
	}

	EVisibility GetSmallThumbnailVisibility() const
	{
		return FMultiBoxSettings::UseSmallToolBarIcons.Get() ? EVisibility::Visible : EVisibility::Collapsed;
	}

	const FSlateBrush* GetDirtyImage() const
	{
		return bPackageDirty ? AssetDirtyBrush : nullptr;
	}

	void RefreshAsset()
	{
		if(HostingApp.IsValid())
		{
			// if this is the asset being edited by our hosting asset editor, don't switch it
			bool bAssetBeingEdited = false;
			const TArray<UObject*>* Objects = HostingApp.Pin()->GetObjectsCurrentlyBeingEdited();
			if (Objects != nullptr)
			{
				for (UObject* Object : *Objects)
				{
					if (FAssetData(Object) == AssetData)
					{
						bAssetBeingEdited = true;
						break;
					}
				}
			}

			// switch to new asset if needed
			FAssetData NewAssetData = AssetFamily->FindAssetOfType(AssetData.GetClass());
			if (!bAssetBeingEdited && NewAssetData.IsValid() && NewAssetData != AssetData)
			{
				AssetData = NewAssetData;

				RegenerateThumbnail();
			}
		}
	}

	void RegenerateThumbnail()
	{
		if(AssetData.IsValid())
		{
			AssetThumbnail = MakeShareable(new FAssetThumbnail(AssetData, AssetShortcutConstants::ThumbnailSize, AssetShortcutConstants::ThumbnailSize, ThumbnailPoolPtr.Pin()));
			AssetThumbnailSmall = MakeShareable(new FAssetThumbnail(AssetData, AssetShortcutConstants::ThumbnailSizeSmall, AssetShortcutConstants::ThumbnailSizeSmall, ThumbnailPoolPtr.Pin()));
		}
	}

	EActiveTimerReturnType HandleRefreshDirtyState(double InCurrentTime, float InDeltaTime)
	{
		if (AssetData.IsAssetLoaded())
		{
			if (!AssetPackage.IsValid())
			{
				AssetPackage = AssetData.GetPackage();
			}

			if (AssetPackage.IsValid())
			{
				bPackageDirty = AssetPackage->IsDirty();
			}
		}

		return EActiveTimerReturnType::Continue;
	}

	FText GetButtonTooltip() const
	{
		return FText::Format(LOCTEXT("AssetTooltipFormat", "{0}\n{1}"), FText::FromName(AssetData.AssetName), FText::FromString(AssetData.GetFullName()));
	}

private:
	/** The current asset data for this widget */
	FAssetData AssetData;

	/** Cache the package of the object for checking dirty state */
	TWeakObjectPtr<UPackage> AssetPackage;

	/** Timer handle used to updating dirty state */
	TSharedPtr<class FActiveTimerHandle> DirtyStateTimerHandle;

	/** The asset family we are working with */
	TSharedPtr<class IAssetFamily> AssetFamily;

	/** Our asset thumbnails */
	TSharedPtr<FAssetThumbnail> AssetThumbnail;
	TSharedPtr<FAssetThumbnail> AssetThumbnailSmall;

	/** The asset editor we are embedded in */
	TWeakPtr<class FWorkflowCentricApplication> HostingApp;

	/** Thumbnail pool */
	TWeakPtr<FAssetThumbnailPool> ThumbnailPoolPtr;

	/** Check box */
	TSharedPtr<SCheckBox> CheckBox;

	/** Cached dirty brush */
	const FSlateBrush* AssetDirtyBrush;

	/** Whether there are multiple (>1) of this asset type in existence */
	bool bMultipleAssetsExist;

	/** Cache the package's dirty state */
	bool bPackageDirty;
};

void SAssetFamilyShortcutBar::Construct(const FArguments& InArgs, const TSharedRef<class FWorkflowCentricApplication>& InHostingApp, const TSharedRef<class IAssetFamily>& InAssetFamily)
{
	ThumbnailPool = MakeShareable(new FAssetThumbnailPool(16, false));

	TSharedRef<SHorizontalBox> HorizontalBox = SNew(SHorizontalBox);

	TArray<UClass*> AssetTypes;
	InAssetFamily->GetAssetTypes(AssetTypes);

	int32 AssetTypeIndex = 0;
	for (UClass* Class : AssetTypes)
	{
		FAssetData AssetData = InAssetFamily->FindAssetOfType(Class);
		HorizontalBox->AddSlot()
		.AutoWidth()
		.Padding(0.0f, 4.0f, 16.0f, 4.0f)
		[
			SNew(SAssetShortcut, InHostingApp, InAssetFamily, AssetData, ThumbnailPool.ToSharedRef())
		];

		AssetTypeIndex++;
	}

	ChildSlot
	[
		HorizontalBox
	];
}

#undef LOCTEXT_NAMESPACE<|MERGE_RESOLUTION|>--- conflicted
+++ resolved
@@ -235,11 +235,7 @@
 			{
 				for (UObject* Object : *Objects)
 				{
-<<<<<<< HEAD
-					if (FAssetData(Object) == AssetData)
-=======
 					if (Object->GetPathName().Compare(AssetData.ObjectPath.ToString(), ESearchCase::IgnoreCase) == 0)
->>>>>>> 6bbb88c8
 					{
 						return ECheckBoxState::Checked;
 					}
