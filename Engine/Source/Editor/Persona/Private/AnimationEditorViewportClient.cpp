// Copyright 1998-2018 Epic Games, Inc. All Rights Reserved.

#include "AnimationEditorViewportClient.h"
#include "Modules/ModuleManager.h"
#include "EngineGlobals.h"
#include "Animation/AnimSequence.h"
#include "EditorStyleSet.h"
#include "AnimationEditorPreviewScene.h"
#include "Materials/Material.h"
#include "CanvasItem.h"
#include "Editor/EditorPerProjectUserSettings.h"
#include "Animation/AnimBlueprint.h"
#include "Preferences/PersonaOptions.h"
#include "Engine/CollisionProfile.h"
#include "Animation/AnimBlueprintGeneratedClass.h"
#include "GameFramework/WorldSettings.h"
#include "PersonaModule.h"
#include "Rendering/SkeletalMeshRenderData.h"

#include "SEditorViewport.h"
#include "CanvasTypes.h"
#include "AnimPreviewInstance.h"
#include "ScopedTransaction.h"
#include "PhysicsEngine/PhysicsAsset.h"
#include "Engine/SkeletalMeshSocket.h"
#include "ISkeletonTree.h"
#include "SAnimationEditorViewport.h"
#include "AssetViewerSettings.h"
#include "IPersonaEditorModeManager.h"
#include "Framework/Notifications/NotificationManager.h"
#include "Widgets/Notifications/SNotificationList.h"
#include "SkeletalDebugRendering.h"
#include "SkeletalRenderPublic.h"
#include "AudioDevice.h"
#include "RawIndexBuffer.h"
#include "CameraController.h"
#include "Animation/MorphTarget.h"
#include "Rendering/SkeletalMeshModel.h"

namespace {
	// Value from UE3
	static const float AnimationEditorViewport_RotateSpeed = 0.02f;
	// Value from UE3
	static const float AnimationEditorViewport_TranslateSpeed = 0.25f;
	// follow camera feature
	static const float FollowCamera_InterpSpeed = 4.f;
	static const float FollowCamera_InterpSpeed_Z = 1.f;

	// @todo double define - fix it
	const float FOVMin = 5.f;
	const float FOVMax = 170.f;
}

namespace EAnimationPlaybackSpeeds
{
	// Speed scales for animation playback, must match EAnimationPlaybackSpeeds::Type
	float Values[EAnimationPlaybackSpeeds::NumPlaybackSpeeds] = { 0.1f, 0.25f, 0.5f, 1.0f, 2.0f, 5.0f, 10.0f };
}

IMPLEMENT_HIT_PROXY( HPersonaSocketProxy, HHitProxy );
IMPLEMENT_HIT_PROXY( HPersonaBoneProxy, HHitProxy );

#define LOCTEXT_NAMESPACE "FAnimationViewportClient"

/////////////////////////////////////////////////////////////////////////
// FAnimationViewportClient

FAnimationViewportClient::FAnimationViewportClient(const TSharedRef<ISkeletonTree>& InSkeletonTree, const TSharedRef<IPersonaPreviewScene>& InPreviewScene, const TSharedRef<SAnimationEditorViewport>& InAnimationEditorViewport, const TSharedRef<FAssetEditorToolkit>& InAssetEditorToolkit, int32 InViewportIndex, bool bInShowStats)
	: FEditorViewportClient(FModuleManager::LoadModuleChecked<FPersonaModule>("Persona").CreatePersonaEditorModeManager(), &InPreviewScene.Get(), StaticCastSharedRef<SEditorViewport>(InAnimationEditorViewport))
	, SkeletonTreePtr(InSkeletonTree)
	, PreviewScenePtr(InPreviewScene)
	, AssetEditorToolkitPtr(InAssetEditorToolkit)
	, AnimationPlaybackSpeedMode(EAnimationPlaybackSpeeds::Normal)
	, bFocusOnDraw(false)
	, bFocusUsingCustomCamera(false)
	, CachedScreenSize(0.0f)
	, bShowMeshStats(bInShowStats)
	, bInitiallyFocused(false)
	, OrbitRotation(FQuat::Identity)
	, ViewportIndex(InViewportIndex)
{
	// we actually own the mode tools here, we just override its type in the FEditorViewportClient constructor above
	bOwnsModeTools = true;

	CachedDefaultCameraController = CameraController;

	OnCameraControllerChanged();

	InPreviewScene->RegisterOnCameraOverrideChanged(FSimpleDelegate::CreateRaw(this, &FAnimationViewportClient::OnCameraControllerChanged));

	// Let the asset editor toolkit know about the mode manager so it can be used outside of thew viewport
	InAssetEditorToolkit->SetAssetEditorModeManager((FAssetEditorModeManager*)ModeTools);

	Widget->SetUsesEditorModeTools(ModeTools);
	((FAssetEditorModeManager*)ModeTools)->SetPreviewScene(&InPreviewScene.Get());
	((FAssetEditorModeManager*)ModeTools)->SetDefaultMode(FPersonaEditModes::SkeletonSelection);

	// load config
	ConfigOption = UPersonaOptions::StaticClass()->GetDefaultObject<UPersonaOptions>();
	check (ConfigOption);

	// DrawHelper set up
	DrawHelper.PerspectiveGridSize = HALF_WORLD_MAX1;
	DrawHelper.AxesLineThickness = ConfigOption->bHighlightOrigin ? 1.0f : 0.0f;
	DrawHelper.bDrawGrid = true;	// Toggling grid now relies on the show flag

	WidgetMode = FWidget::WM_Rotate;
	ModeTools->SetWidgetMode(WidgetMode);

	EngineShowFlags.Game = 0;
	EngineShowFlags.ScreenSpaceReflections = 1;
	EngineShowFlags.AmbientOcclusion = 1;
	EngineShowFlags.SetSnap(0);
	EngineShowFlags.Grid = ConfigOption->bShowGrid;

	SetRealtime(true);
	if(GEditor->PlayWorld)
	{
		SetRealtime(false,true); // We are PIE, don't start in realtime mode
	}

	ViewFOV = FMath::Clamp<float>(ConfigOption->GetAssetEditorOptions(InAssetEditorToolkit->GetEditorName()).ViewportConfigs[ViewportIndex].ViewFOV, FOVMin, FOVMax);

	EngineShowFlags.SetSeparateTranslucency(true);
	EngineShowFlags.SetCompositeEditorPrimitives(true);

	EngineShowFlags.SetSelectionOutline(true);

	bDrawUVs = false;
	UVChannelToDraw = 0;

	bAutoAlignFloor = ConfigOption->bAutoAlignFloorToMesh;

	// Set audio mute option
	UWorld* World = PreviewScene->GetWorld();
	if(World)
	{
		World->bAllowAudioPlayback = !ConfigOption->bMuteAudio;

		if(FAudioDevice* AudioDevice = World->GetAudioDevice())
		{
			AudioDevice->SetUseAttenuationForNonGameWorlds(ConfigOption->bUseAudioAttenuation);
		}
	}

	InPreviewScene->RegisterOnPreviewMeshChanged(FOnPreviewMeshChanged::CreateRaw(this, &FAnimationViewportClient::HandleSkeletalMeshChanged));
	HandleSkeletalMeshChanged(nullptr, InPreviewScene->GetPreviewMeshComponent()->SkeletalMesh);
	InPreviewScene->RegisterOnInvalidateViews(FSimpleDelegate::CreateRaw(this, &FAnimationViewportClient::HandleInvalidateViews));
	InPreviewScene->RegisterOnFocusViews(FSimpleDelegate::CreateRaw(this, &FAnimationViewportClient::HandleFocusViews));
	InPreviewScene->RegisterOnPreTick(FSimpleDelegate::CreateRaw(this, &FAnimationViewportClient::HandlePreviewScenePreTick));
	InPreviewScene->RegisterOnPostTick(FSimpleDelegate::CreateRaw(this, &FAnimationViewportClient::HandlePreviewScenePostTick));

	UDebugSkelMeshComponent* MeshComponent = InPreviewScene->GetPreviewMeshComponent();
	MeshComponent->SelectionOverrideDelegate = UPrimitiveComponent::FSelectionOverride::CreateRaw(this, &FAnimationViewportClient::PreviewComponentSelectionOverride);
	MeshComponent->PushSelectionToProxy();

	// Register delegate to update the show flags when the post processing is turned on or off
	UAssetViewerSettings::Get()->OnAssetViewerSettingsChanged().AddRaw(this, &FAnimationViewportClient::OnAssetViewerSettingsChanged);
	// Set correct flags according to current profile settings
	SetAdvancedShowFlagsForScene(UAssetViewerSettings::Get()->Profiles[GetMutableDefault<UEditorPerProjectUserSettings>()->AssetViewerProfileIndex].bPostProcessingEnabled);
}

FAnimationViewportClient::~FAnimationViewportClient()
{
	CameraController = CachedDefaultCameraController;

	if (PreviewScenePtr.IsValid())
	{
		TSharedPtr<IPersonaPreviewScene> ScenePtr = PreviewScenePtr.Pin();

		UDebugSkelMeshComponent* MeshComponent = ScenePtr->GetPreviewMeshComponent();
		if (MeshComponent)
		{
			MeshComponent->SelectionOverrideDelegate.Unbind();
		}

		ScenePtr->UnregisterOnPreviewMeshChanged(this);
		ScenePtr->UnregisterOnInvalidateViews(this);
		ScenePtr->UnregisterOnCameraOverrideChanged(this);
		ScenePtr->UnregisterOnPreTick(this);
		ScenePtr->UnregisterOnPostTick(this);
	}

	if (AssetEditorToolkitPtr.IsValid())
	{
		AssetEditorToolkitPtr.Pin()->SetAssetEditorModeManager(nullptr);
	}

	((FAssetEditorModeManager*)ModeTools)->SetPreviewScene(nullptr);

	UAssetViewerSettings::Get()->OnAssetViewerSettingsChanged().RemoveAll(this);
}

void FAnimationViewportClient::OnToggleAutoAlignFloor()
{
	bAutoAlignFloor = !bAutoAlignFloor;
	UpdateCameraSetup();

	ConfigOption->SetAutoAlignFloorToMesh(bAutoAlignFloor);
}

bool FAnimationViewportClient::IsAutoAlignFloor() const
{
	return bAutoAlignFloor;
}

void FAnimationViewportClient::OnToggleMuteAudio()
{
	UWorld* World = PreviewScene->GetWorld();

	if(World)
	{
		bool bNewAllowAudioPlayback = !World->AllowAudioPlayback();
		World->bAllowAudioPlayback = bNewAllowAudioPlayback;

		ConfigOption->SetMuteAudio(!bNewAllowAudioPlayback);
	}
}

bool FAnimationViewportClient::IsAudioMuted() const
{
	UWorld* World = PreviewScene->GetWorld();

	return (World) ? !World->AllowAudioPlayback() : false;
}

void FAnimationViewportClient::OnToggleUseAudioAttenuation()
{
	ConfigOption->SetUseAudioAttenuation(!ConfigOption->bUseAudioAttenuation);

	UWorld* World = PreviewScene->GetWorld();
	if(World)
	{
		if(FAudioDevice* AudioDevice = GetWorld()->GetAudioDevice())
		{
			AudioDevice->SetUseAttenuationForNonGameWorlds(ConfigOption->bUseAudioAttenuation);
		}
	}
}

bool FAnimationViewportClient::IsUsingAudioAttenuation() const
{
	return ConfigOption->bUseAudioAttenuation;
}

void FAnimationViewportClient::SetCameraFollowMode(EAnimationViewportCameraFollowMode InCameraFollowMode, FName InBoneName)
{
	bool bCanFollow = true;
	UDebugSkelMeshComponent* PreviewMeshComponent = GetAnimPreviewScene()->GetPreviewMeshComponent();
	if(InCameraFollowMode == EAnimationViewportCameraFollowMode::Bone && PreviewMeshComponent)
	{
		bCanFollow = PreviewMeshComponent->GetBoneIndex(InBoneName) != INDEX_NONE;
	}

	if(bCanFollow && InCameraFollowMode != EAnimationViewportCameraFollowMode::None)
	{
		ConfigOption->SetViewCameraFollow(AssetEditorToolkitPtr.Pin()->GetEditorName(), InCameraFollowMode, InBoneName, ViewportIndex);

		CameraFollowMode = InCameraFollowMode;
		CameraFollowBoneName = InBoneName;

		bCameraLock = true;
		bUsingOrbitCamera = true;

		if (PreviewMeshComponent != nullptr)
		{
			switch(CameraFollowMode)
			{
			case EAnimationViewportCameraFollowMode::Bounds:
				{
					FBoxSphereBounds Bound = PreviewMeshComponent->CalcBounds(PreviewMeshComponent->GetComponentTransform());
					SetLookAtLocation(Bound.Origin, true);
					OrbitRotation = FQuat::Identity;
				}
				break;
			case EAnimationViewportCameraFollowMode::Bone:
				{
					FVector BoneLocation = PreviewMeshComponent->GetBoneLocation(InBoneName);
					SetLookAtLocation(BoneLocation, true);
					OrbitRotation = PreviewMeshComponent->GetBoneQuaternion(InBoneName) * FQuat(FVector(0.0f, 1.0f, 0.0f), PI * 0.5f);
				}
				break;
			}
		}

		SetViewLocation(GetViewTransform().ComputeOrbitMatrix().Inverse().GetOrigin());
	}
	else
	{
		ConfigOption->SetViewCameraFollow(AssetEditorToolkitPtr.Pin()->GetEditorName(), EAnimationViewportCameraFollowMode::None, NAME_None, ViewportIndex);

		CameraFollowMode = EAnimationViewportCameraFollowMode::None;
		CameraFollowBoneName = NAME_None;

		OrbitRotation = FQuat::Identity;
		EnableCameraLock(false);
		FocusViewportOnPreviewMesh(false);
		Invalidate();
	}
}

EAnimationViewportCameraFollowMode FAnimationViewportClient::GetCameraFollowMode() const
{
	return CameraFollowMode;
}

FName FAnimationViewportClient::GetCameraFollowBoneName() const
{
	return CameraFollowBoneName;
}

void FAnimationViewportClient::JumpToDefaultCamera()
{
	FocusViewportOnPreviewMesh(true);
}


void FAnimationViewportClient::SaveCameraAsDefault()
{
	USkeletalMesh* SkelMesh = GetAnimPreviewScene()->GetPreviewMeshComponent()->SkeletalMesh;
	if (SkelMesh)
	{
		FScopedTransaction Transaction(LOCTEXT("SaveCameraAsDefault", "Save Camera As Default"));

		FViewportCameraTransform& ViewTransform = GetViewTransform();
		SkelMesh->Modify();
		SkelMesh->DefaultEditorCameraLocation = ViewTransform.GetLocation();
		SkelMesh->DefaultEditorCameraRotation = ViewTransform.GetRotation();
		SkelMesh->DefaultEditorCameraLookAt = ViewTransform.GetLookAt();
		SkelMesh->DefaultEditorCameraOrthoZoom = ViewTransform.GetOrthoZoom();
		SkelMesh->bHasCustomDefaultEditorCamera = true;

		// Create and display a notification 
		const FText NotificationText = FText::Format(LOCTEXT("SavedDefaultCamera", "Saved default camera for {0}"), FText::AsCultureInvariant(SkelMesh->GetName()));
		FNotificationInfo Info(NotificationText);
		Info.ExpireDuration = 2.0f;
		FSlateNotificationManager::Get().AddNotification(Info);
	}
}

bool FAnimationViewportClient::CanSaveCameraAsDefault() const
{
	return CameraFollowMode == EAnimationViewportCameraFollowMode::None;
}

void FAnimationViewportClient::ClearDefaultCamera()
{
	USkeletalMesh* SkelMesh = GetAnimPreviewScene()->GetPreviewMeshComponent()->SkeletalMesh;
	if (SkelMesh)
	{
		FScopedTransaction Transaction(LOCTEXT("ClearDefaultCamera", "Clear Default Camera"));

		SkelMesh->Modify();
		SkelMesh->bHasCustomDefaultEditorCamera = false;

		// Create and display a notification 
		const FText NotificationText = FText::Format(LOCTEXT("ClearedDefaultCamera", "Cleared default camera for {0}"), FText::AsCultureInvariant(SkelMesh->GetName()));
		FNotificationInfo Info(NotificationText);
		Info.ExpireDuration = 2.0f;
		FSlateNotificationManager::Get().AddNotification(Info);
	}
}

bool FAnimationViewportClient::HasDefaultCameraSet() const
{
	USkeletalMesh* SkelMesh = GetAnimPreviewScene()->GetPreviewMeshComponent()->SkeletalMesh;
	return (SkelMesh && SkelMesh->bHasCustomDefaultEditorCamera);
}

void FAnimationViewportClient::HandleSkeletalMeshChanged(USkeletalMesh* OldSkeletalMesh, USkeletalMesh* NewSkeletalMesh)
{
	if (OldSkeletalMesh != NewSkeletalMesh || NewSkeletalMesh == nullptr)
	{
		GetSkeletonTree()->DeselectAll();

		if (!bInitiallyFocused)
		{
			FocusViewportOnPreviewMesh(true);
			bInitiallyFocused = true;
		}

		UpdateCameraSetup();
	}

	// Setup physics data from physics assets if available, clearing any physics setup on the component
	UDebugSkelMeshComponent* PreviewMeshComponent = GetAnimPreviewScene()->GetPreviewMeshComponent();
	UPhysicsAsset* PhysAsset = PreviewMeshComponent->GetPhysicsAsset();
	if(PhysAsset)
	{
		PhysAsset->InvalidateAllPhysicsMeshes();
		PreviewMeshComponent->TermArticulated();
		PreviewMeshComponent->InitArticulated(GetWorld()->GetPhysicsScene());

		// Set to PhysicsActor to enable tracing regardless of project overrides
		static FName CollisionProfileName(TEXT("PhysicsActor"));
		PreviewMeshComponent->SetCollisionProfileName(CollisionProfileName);
	}

	Invalidate();
}

void FAnimationViewportClient::Draw(const FSceneView* View, FPrimitiveDrawInterface* PDI)
{
	FEditorViewportClient::Draw(View, PDI);

	UDebugSkelMeshComponent* PreviewMeshComponent = GetAnimPreviewScene()->GetPreviewMeshComponent();
	if (PreviewMeshComponent->SkeletalMesh)
	{
		// Can't have both bones of interest and sockets of interest set
		check( !(GetAnimPreviewScene()->GetSelectedBoneIndex() != INDEX_NONE && GetAnimPreviewScene()->GetSelectedSocket().IsValid() ) )

		// if we have BonesOfInterest, draw sub set of the bones only
		if (GetAnimPreviewScene()->GetSelectedBoneIndex() != INDEX_NONE)
		{
			DrawMeshSubsetBones(PreviewMeshComponent, PreviewMeshComponent->BonesOfInterest, PDI);
		}
		// otherwise, if we display bones, display
		if ( GetBoneDrawMode() != EBoneDrawMode::None )
		{
			DrawMeshBones(PreviewMeshComponent, PDI);
		}
		if (PreviewMeshComponent->bDisplayRawAnimation )
		{
			DrawMeshBonesUncompressedAnimation(PreviewMeshComponent, PDI);
		}
		if (PreviewMeshComponent->NonRetargetedSpaceBases.Num() > 0 )
		{
			DrawMeshBonesNonRetargetedAnimation(PreviewMeshComponent, PDI);
		}
		if(PreviewMeshComponent->bDisplayAdditiveBasePose )
		{
			DrawMeshBonesAdditiveBasePose(PreviewMeshComponent, PDI);
		}
		if(PreviewMeshComponent->bDisplayBakedAnimation)
		{
			DrawMeshBonesBakedAnimation(PreviewMeshComponent, PDI);
		}
		if(PreviewMeshComponent->bDisplaySourceAnimation)
		{
			DrawMeshBonesSourceRawAnimation(PreviewMeshComponent, PDI);
		}
		
		DrawWatchedPoses(PreviewMeshComponent, PDI);

		PreviewMeshComponent->DebugDrawClothing(PDI);

		
		// Display socket hit points
		if (PreviewMeshComponent->bDrawSockets )
		{
			if (PreviewMeshComponent->bSkeletonSocketsVisible && PreviewMeshComponent->SkeletalMesh->Skeleton )
			{
				DrawSockets(PreviewMeshComponent, PreviewMeshComponent->SkeletalMesh->Skeleton->Sockets, FSelectedSocketInfo(), PDI, true);
			}

			if ( PreviewMeshComponent->bMeshSocketsVisible )
			{
				DrawSockets(PreviewMeshComponent, PreviewMeshComponent->SkeletalMesh->GetMeshOnlySocketList(), FSelectedSocketInfo(), PDI, false);
			}
		}
	}

	if (bFocusOnDraw)
	{
		bFocusOnDraw = false;
		FocusViewportOnPreviewMesh(bFocusUsingCustomCamera);
	}

	// set camera mode if need be (we need to do this here as focus on draw can take us out of orbit mode)
	FAssetEditorOptions& Options = ConfigOption->GetAssetEditorOptions(AssetEditorToolkitPtr.Pin()->GetEditorName());
	if(Options.ViewportConfigs[ViewportIndex].CameraFollowMode != CameraFollowMode)
	{
		SetCameraFollowMode(Options.ViewportConfigs[ViewportIndex].CameraFollowMode, Options.ViewportConfigs[ViewportIndex].CameraFollowBoneName);
	}
}

void FAnimationViewportClient::DrawCanvas( FViewport& InViewport, FSceneView& View, FCanvas& Canvas )
{
	FEditorViewportClient::DrawCanvas(InViewport, View, Canvas);

	UDebugSkelMeshComponent* PreviewMeshComponent = GetAnimPreviewScene()->GetPreviewMeshComponent();
	if (PreviewMeshComponent != nullptr)
	{
		// Display bone names
		if (PreviewMeshComponent->bShowBoneNames)
		{
			ShowBoneNames(&Canvas, &View);
		}

		if (bDrawUVs)
		{
			DrawUVsForMesh(Viewport, &Canvas, 1.0f);
		}
	}
}

void FAnimationViewportClient::DrawUVsForMesh(FViewport* InViewport, FCanvas* InCanvas, int32 InTextYPos)
{
	UDebugSkelMeshComponent* PreviewMeshComponent = GetAnimPreviewScene()->GetPreviewMeshComponent();

	//use the overridden LOD level
	const uint32 LODLevel = FMath::Clamp(PreviewMeshComponent->ForcedLodModel - 1, 0, PreviewMeshComponent->SkeletalMesh->LODInfo.Num() - 1);

	TArray<FVector2D> SelectedEdgeTexCoords; //No functionality in Persona for this (yet?)

	DrawUVs(InViewport, InCanvas, InTextYPos, LODLevel, UVChannelToDraw, SelectedEdgeTexCoords, NULL, &PreviewMeshComponent->GetSkeletalMeshRenderData()->LODRenderData[LODLevel] );
}

void FAnimationViewportClient::Tick(float DeltaSeconds) 
{
	FEditorViewportClient::Tick(DeltaSeconds);

	GetAnimPreviewScene()->FlagTickable();
}

void FAnimationViewportClient::HandlePreviewScenePreTick()
{
	RelativeViewLocation = FVector::ZeroVector;

	UDebugSkelMeshComponent* PreviewMeshComponent = GetAnimPreviewScene()->GetPreviewMeshComponent();
	if (CameraFollowMode != EAnimationViewportCameraFollowMode::None && PreviewMeshComponent != nullptr)
	{
		switch(CameraFollowMode)
		{
		case EAnimationViewportCameraFollowMode::Bounds:
			{
				FBoxSphereBounds Bound = PreviewMeshComponent->CalcBounds(PreviewMeshComponent->GetComponentTransform());
				RelativeViewLocation = Bound.Origin - GetViewLocation();
			}
			break;
		case EAnimationViewportCameraFollowMode::Bone:
			{
				int32 BoneIndex = PreviewMeshComponent->GetBoneIndex(CameraFollowBoneName);
				if(BoneIndex != INDEX_NONE)
				{
					FTransform BoneTransform = PreviewMeshComponent->GetBoneTransform(BoneIndex);
					RelativeViewLocation = BoneTransform.InverseTransformVector(BoneTransform.GetLocation() - GetViewLocation());
				}
			}
			break;
		}
	}
}

void FAnimationViewportClient::HandlePreviewScenePostTick()
{
	UDebugSkelMeshComponent* PreviewMeshComponent = GetAnimPreviewScene()->GetPreviewMeshComponent();
	if (CameraFollowMode != EAnimationViewportCameraFollowMode::None && PreviewMeshComponent != nullptr)
	{
		switch(CameraFollowMode)
		{
		case EAnimationViewportCameraFollowMode::Bounds:
			{
				FBoxSphereBounds Bound = PreviewMeshComponent->CalcBounds(PreviewMeshComponent->GetComponentTransform());
				SetViewLocation(Bound.Origin + RelativeViewLocation);
				SetLookAtLocation(Bound.Origin);
			}
			break;
		case EAnimationViewportCameraFollowMode::Bone:
			{
				int32 BoneIndex = PreviewMeshComponent->GetBoneIndex(CameraFollowBoneName);
				if(BoneIndex != INDEX_NONE)
				{
					FTransform BoneTransform = PreviewMeshComponent->GetBoneTransform(BoneIndex);
					if(IsPerspective())
					{
						SetViewLocation(BoneTransform.GetLocation() - BoneTransform.TransformVector(RelativeViewLocation));
					}
					else
					{
						SetViewLocation(BoneTransform.GetLocation());
					}
					SetLookAtLocation(BoneTransform.GetLocation());
					OrbitRotation = BoneTransform.GetRotation() * FQuat(FVector(0.0f, 1.0f, 0.0f), PI * 0.5f);
				}
			}
			break;
		}
	}
}

void FAnimationViewportClient::SetCameraTargetLocation(const FSphere &BoundSphere, float DeltaSeconds)
{
	FVector OldViewLoc = GetViewLocation();
	FMatrix EpicMat = FTranslationMatrix(-GetViewLocation());
	EpicMat = EpicMat * FInverseRotationMatrix(GetViewRotation());
	FMatrix CamRotMat = EpicMat.InverseFast();
	FVector CamDir = FVector(CamRotMat.M[0][0],CamRotMat.M[0][1],CamRotMat.M[0][2]);
	FVector NewViewLocation = BoundSphere.Center - BoundSphere.W * 2 * CamDir;

	NewViewLocation.X = FMath::FInterpTo(OldViewLoc.X, NewViewLocation.X, DeltaSeconds, FollowCamera_InterpSpeed);
	NewViewLocation.Y = FMath::FInterpTo(OldViewLoc.Y, NewViewLocation.Y, DeltaSeconds, FollowCamera_InterpSpeed);
	NewViewLocation.Z = FMath::FInterpTo(OldViewLoc.Z, NewViewLocation.Z, DeltaSeconds, FollowCamera_InterpSpeed_Z);

	SetViewLocation( NewViewLocation );
}

void FAnimationViewportClient::ShowBoneNames( FCanvas* Canvas, FSceneView* View )
{
	UDebugSkelMeshComponent* PreviewMeshComponent = GetAnimPreviewScene()->GetPreviewMeshComponent();
	if (PreviewMeshComponent == nullptr || PreviewMeshComponent->MeshObject == nullptr)
	{
		return;
	}

	//Most of the code taken from FASVViewportClient::Draw() in AnimSetViewerMain.cpp
	FSkeletalMeshRenderData* SkelMeshRenderData = PreviewMeshComponent->GetSkeletalMeshRenderData();
	check(SkelMeshRenderData);
	const int32 LODIndex = FMath::Clamp(PreviewMeshComponent->PredictedLODLevel, 0, SkelMeshRenderData->LODRenderData.Num()-1);
	FSkeletalMeshLODRenderData& LODData = SkelMeshRenderData->LODRenderData[ LODIndex ];

	const int32 HalfX = Viewport->GetSizeXY().X/2;
	const int32 HalfY = Viewport->GetSizeXY().Y/2;

	for (int32 i=0; i< LODData.RequiredBones.Num(); i++)
	{
		const int32 BoneIndex = LODData.RequiredBones[i];

		// If previewing a specific section, only show the bone names that belong to it
		if ((PreviewMeshComponent->GetSectionPreview() >= 0) && !LODData.RenderSections[PreviewMeshComponent->GetSectionPreview()].BoneMap.Contains(BoneIndex))
		{
			continue;
		}
		if ((PreviewMeshComponent->GetMaterialPreview() >= 0))
		{
			TArray<int32> FoundSectionIndex;
			for (int32 SectionIndex = 0; SectionIndex < LODData.RenderSections.Num(); ++SectionIndex)
			{
				if (LODData.RenderSections[SectionIndex].MaterialIndex == PreviewMeshComponent->GetMaterialPreview())
				{
					FoundSectionIndex.Add(SectionIndex);
					break;
				}
			}
			if (FoundSectionIndex.Num() > 0)
			{
				bool PreviewSectionContainBoneIndex = false;
				for (int32 SectionIndex : FoundSectionIndex)
				{
					if (LODData.RenderSections[SectionIndex].BoneMap.Contains(BoneIndex))
					{
						PreviewSectionContainBoneIndex = true;
						break;
					}
				}
				if (!PreviewSectionContainBoneIndex)
				{
					continue;
				}
			}
		}

		const FColor BoneColor = FColor::White;
		if (BoneColor.A != 0)
		{
			const FVector BonePos = PreviewMeshComponent->GetComponentTransform().TransformPosition(PreviewMeshComponent->GetComponentSpaceTransforms()[BoneIndex].GetLocation());

			const FPlane proj = View->Project(BonePos);
			if (proj.W > 0.f)
			{
				const int32 XPos = HalfX + ( HalfX * proj.X );
				const int32 YPos = HalfY + ( HalfY * (proj.Y * -1) );

				const FName BoneName = PreviewMeshComponent->SkeletalMesh->RefSkeleton.GetBoneName(BoneIndex);
				const FString BoneString = FString::Printf( TEXT("%d: %s"), BoneIndex, *BoneName.ToString() );
				FCanvasTextItem TextItem( FVector2D( XPos, YPos), FText::FromString( BoneString ), GEngine->GetSmallFont(), BoneColor );
				TextItem.EnableShadow(FLinearColor::Black);
				Canvas->DrawItem( TextItem );
			}
		}
	}
}

bool FAnimationViewportClient::ShouldDisplayAdditiveScaleErrorMessage() const
{
	UAnimSequence* AnimSequence = Cast<UAnimSequence>(GetAnimPreviewScene()->GetPreviewAnimationAsset());
	if (AnimSequence)
	{
		if (AnimSequence->IsValidAdditive() && AnimSequence->RefPoseSeq)
		{
			FGuid AnimSeqGuid = AnimSequence->RefPoseSeq->GetRawDataGuid();
			if (RefPoseGuid != AnimSeqGuid)
			{
				RefPoseGuid = AnimSeqGuid;
				bDoesAdditiveRefPoseHaveZeroScale = AnimSequence->DoesSequenceContainZeroScale();
			}
			return bDoesAdditiveRefPoseHaveZeroScale;
		}
	}

	RefPoseGuid.Invalidate();
	return false;
}

static FText ConcatenateLine(const FText& InText, const FText& InNewLine)
{
	if(InText.IsEmpty())
	{
		return InNewLine;
	}

	return FText::Format(LOCTEXT("ViewportTextNewlineFormatter", "{0}\n{1}"), InText, InNewLine);
}

FText FAnimationViewportClient::GetDisplayInfo(bool bDisplayAllInfo) const
{
	FText TextValue;

	const UAssetViewerSettings* Settings = UAssetViewerSettings::Get();	
	const UEditorPerProjectUserSettings* PerProjectUserSettings = GetDefault<UEditorPerProjectUserSettings>();
	const int32 ProfileIndex = Settings->Profiles.IsValidIndex(PerProjectUserSettings->AssetViewerProfileIndex) ? PerProjectUserSettings->AssetViewerProfileIndex : 0;

	// if not valid skeletalmesh
	UDebugSkelMeshComponent* PreviewMeshComponent = GetPreviewScene()->GetPreviewMeshComponent();
	if (PreviewMeshComponent == nullptr || PreviewMeshComponent->SkeletalMesh == nullptr)
	{
		return FText();
	}

	if (ShouldDisplayAdditiveScaleErrorMessage())
	{
		TextValue = ConcatenateLine(TextValue, LOCTEXT("AdditiveRefPoseWarning", "<AnimViewport.WarningText>Additive ref pose contains scales of 0.0, this can cause additive animations to not give the desired results</>"));
	}

	if (PreviewMeshComponent->SkeletalMesh->MorphTargets.Num() > 0)
	{
		TArray<UMaterial*> ProcessedMaterials;
		TArray<UMaterial*> MaterialsThatNeedMorphFlagOn;
		TArray<UMaterial*> MaterialsThatNeedSaving;

		const TIndirectArray<FSkeletalMeshLODModel>& LODModels = PreviewMeshComponent->SkeletalMesh->GetImportedModel()->LODModels;
		int32 LodNumber = LODModels.Num();
		TArray<UMaterialInterface*> MaterialUsingMorphTarget;
		for (UMorphTarget *MorphTarget : PreviewMeshComponent->SkeletalMesh->MorphTargets)
		{
			if (MorphTarget == nullptr)
			{
				continue;
			}
			for (const FMorphTargetLODModel& MorphTargetLODModel : MorphTarget->MorphLODModels)
			{
				for (int32 SectionIndex : MorphTargetLODModel.SectionIndices)
				{
					for (int32 LodIdx = 0; LodIdx < LodNumber; LodIdx++)
					{
						const FSkeletalMeshLODModel& LODModel = LODModels[LodIdx];
						if (LODModel.Sections.IsValidIndex(SectionIndex))
						{
							MaterialUsingMorphTarget.AddUnique(PreviewMeshComponent->SkeletalMesh->Materials[LODModel.Sections[SectionIndex].MaterialIndex].MaterialInterface);
						}
					}
				}
			}
		}

		for (int i = 0; i < PreviewMeshComponent->GetNumMaterials(); ++i)
		{
			if (UMaterialInterface* MaterialInterface = PreviewMeshComponent->GetMaterial(i))
			{
				UMaterial* Material = MaterialInterface->GetMaterial();
				if ((Material != nullptr) && !ProcessedMaterials.Contains(Material))
				{
					ProcessedMaterials.Add(Material);
					if (MaterialUsingMorphTarget.Contains(MaterialInterface) && !Material->GetUsageByFlag(MATUSAGE_MorphTargets))
					{
						MaterialsThatNeedMorphFlagOn.Add(Material);
					}
					else if (Material->IsUsageFlagDirty(MATUSAGE_MorphTargets))
					{
						MaterialsThatNeedSaving.Add(Material);
					}
				}
			}
		}

		if (MaterialsThatNeedMorphFlagOn.Num() > 0)
		{
			TextValue = ConcatenateLine(TextValue, LOCTEXT("MorphSupportNeeded", "<AnimViewport.WarningText>The following materials need morph support ('Used with Morph Targets' in material editor):</>"));

			for(auto Iter = MaterialsThatNeedMorphFlagOn.CreateIterator(); Iter; ++Iter)
			{
				TextValue = ConcatenateLine(TextValue,FText::FromString((*Iter)->GetPathName()));
			}
		}

		if (MaterialsThatNeedSaving.Num() > 0)
		{
			TextValue = ConcatenateLine(TextValue, LOCTEXT("MaterialsNeedSaving", "<AnimViewport.WarningText>The following materials need saving to fully support morph targets:</>"));

			for(auto Iter = MaterialsThatNeedSaving.CreateIterator(); Iter; ++Iter)
			{
				TextValue = ConcatenateLine(TextValue, FText::FromString((*Iter)->GetPathName()));
			}
		}
	}

	UAnimPreviewInstance* PreviewInstance = PreviewMeshComponent->PreviewInstance;
	if( PreviewInstance )
	{
		// see if you have anim sequence that has transform curves
		UAnimSequence* Sequence = Cast<UAnimSequence>(PreviewInstance->GetCurrentAsset());
		if (Sequence)
		{
			if (Sequence->DoesNeedRebake())
			{
				TextValue = ConcatenateLine(TextValue, LOCTEXT("ApplyRawAnimationDataWarning", "<AnimViewport.WarningText>Animation is being edited. To apply to raw animation data, click \"Apply\"</>"));
			}

			if (Sequence->DoesNeedRecompress())
			{
				TextValue = ConcatenateLine(TextValue, LOCTEXT("ApplyToCompressedDataWarning", "<AnimViewport.WarningText>Animation is being edited. To apply to compressed data (and recalculate baked additives), click \"Apply\"</>"));
			}
		}
	}

	if (PreviewMeshComponent->IsUsingInGameBounds())
	{
		if (!PreviewMeshComponent->CheckIfBoundsAreCorrrect())
		{
			if( PreviewMeshComponent->GetPhysicsAsset() == NULL )
			{
				TextValue = ConcatenateLine(TextValue, LOCTEXT("NeedToSetupPhysicsAssetForAccurateBounds", "<AnimViewport.WarningText>You may need to setup Physics Asset to use more accurate bounds</>"));
			}
			else
			{
				TextValue = ConcatenateLine(TextValue, LOCTEXT("NeedToSetupBoundsInPhysicsAsset", "<AnimViewport.WarningText>You need to setup bounds in Physics Asset to include whole mesh</>"));
			}
		}
	}

	if (PreviewMeshComponent != NULL && PreviewMeshComponent->MeshObject != NULL)
	{
		if (bDisplayAllInfo)
		{
			FSkeletalMeshRenderData* SkelMeshResource = PreviewMeshComponent->GetSkeletalMeshRenderData();
			check(SkelMeshResource);

			// Draw stats about the mesh
			int32 NumBonesInUse;
			int32 NumBonesMappedToVerts;
			int32 NumSectionsInUse;

			const int32 LODIndex = FMath::Clamp(PreviewMeshComponent->PredictedLODLevel, 0, SkelMeshResource->LODRenderData.Num() - 1);
			FSkeletalMeshLODRenderData& LODData = SkelMeshResource->LODRenderData[LODIndex];

			NumBonesInUse = LODData.RequiredBones.Num();
			NumBonesMappedToVerts = LODData.ActiveBoneIndices.Num();
			NumSectionsInUse = LODData.RenderSections.Num();

			// Calculate polys based on non clothing sections so we don't duplicate the counts.
			uint32 NumTotalTriangles = 0;
			int32 NumSections = LODData.NumNonClothingSections();
			for(int32 SectionIndex = 0; SectionIndex < NumSections; SectionIndex++)
			{
				NumTotalTriangles += LODData.RenderSections[SectionIndex].NumTriangles;
			}

			TextValue = ConcatenateLine(TextValue, FText::Format(LOCTEXT("MeshInfoFormat", "LOD: {0}, Bones: {1} (Mapped to Vertices: {2}), Polys: {3}"),
				FText::AsNumber(LODIndex),
				FText::AsNumber(NumBonesInUse),
				FText::AsNumber(NumBonesMappedToVerts),
				FText::AsNumber(NumTotalTriangles)));

			TextValue = ConcatenateLine(TextValue, FText::Format(LOCTEXT("ScreenSizeFOVFormat", "Current Screen Size: {0}, FOV: {1}"), FText::AsNumber(CachedScreenSize), FText::AsNumber(ViewFOV)));

			for (int32 SectionIndex = 0; SectionIndex < LODData.RenderSections.Num(); SectionIndex++)
			{
				int32 SectionVerts = LODData.RenderSections[SectionIndex].GetNumVertices();

				TextValue = ConcatenateLine(TextValue, FText::Format(LOCTEXT("SectionFormat", " [Section {0}] Verts: {1}, Bones: {2}"),
					FText::AsNumber(SectionIndex),
					FText::AsNumber(SectionVerts),
					FText::AsNumber(LODData.RenderSections[SectionIndex].BoneMap.Num())
					));
			}

			TextValue = ConcatenateLine(TextValue, FText::Format(LOCTEXT("TotalVerts", "TOTAL Verts: {0}"),
				FText::AsNumber(LODData.GetNumVertices())));

			TextValue = ConcatenateLine(TextValue, FText::Format(LOCTEXT("Sections", "Sections: {0}"),
				NumSectionsInUse
				));

			if (PreviewMeshComponent->BonesOfInterest.Num() > 0)
			{
				int32 BoneIndex = PreviewMeshComponent->BonesOfInterest[0];
				FTransform ReferenceTransform = PreviewMeshComponent->SkeletalMesh->RefSkeleton.GetRefBonePose()[BoneIndex];
				FTransform LocalTransform = PreviewMeshComponent->BoneSpaceTransforms[BoneIndex];
				FTransform ComponentTransform = PreviewMeshComponent->GetComponentSpaceTransforms()[BoneIndex];

				TextValue = ConcatenateLine(TextValue, FText::Format(LOCTEXT("LocalTransform", "Local: {0}"), FText::FromString(LocalTransform.ToHumanReadableString())));

				TextValue = ConcatenateLine(TextValue, FText::Format(LOCTEXT("ComponentTransform", "Component: {0}"), FText::FromString(ComponentTransform.ToHumanReadableString())));

				TextValue = ConcatenateLine(TextValue, FText::Format(LOCTEXT("ReferenceTransform", "Reference: {0}"), FText::FromString(ReferenceTransform.ToHumanReadableString())));
			}

			TextValue = ConcatenateLine(TextValue, FText::Format(LOCTEXT("ApproximateSize", "Approximate Size: {0}x{1}x{2}"),
				FText::AsNumber(FMath::RoundToInt(PreviewMeshComponent->Bounds.BoxExtent.X * 2.0f)),
				FText::AsNumber(FMath::RoundToInt(PreviewMeshComponent->Bounds.BoxExtent.Y * 2.0f)),
				FText::AsNumber(FMath::RoundToInt(PreviewMeshComponent->Bounds.BoxExtent.Z * 2.0f))));

			uint32 NumNotiesWithErrors = PreviewMeshComponent->AnimNotifyErrors.Num();
			for (uint32 i = 0; i < NumNotiesWithErrors; ++i)
			{
				uint32 NumErrors = PreviewMeshComponent->AnimNotifyErrors[i].Errors.Num();
				for (uint32 ErrorIdx = 0; ErrorIdx < NumErrors; ++ErrorIdx)
				{
					TextValue = ConcatenateLine(TextValue, FText::FromString(PreviewMeshComponent->AnimNotifyErrors[i].Errors[ErrorIdx]));
				}
			}
		}
		else // simplified default display info to be same as static mesh editor
		{
			FSkeletalMeshRenderData* SkelMeshResource = PreviewMeshComponent->GetSkeletalMeshRenderData();
			check(SkelMeshResource);

			const int32 LODIndex = FMath::Clamp(PreviewMeshComponent->PredictedLODLevel, 0, SkelMeshResource->LODRenderData.Num() - 1);
			FSkeletalMeshLODRenderData& LODData = SkelMeshResource->LODRenderData[LODIndex];

			// Current LOD 
			TextValue = ConcatenateLine(TextValue, FText::Format(LOCTEXT("LODFormat", "LOD: {0}"), FText::AsNumber(LODIndex)));

			// current screen size
			TextValue = ConcatenateLine(TextValue, FText::Format(LOCTEXT("ScreenSizeFormat", "Current Screen Size: {0}"), FText::AsNumber(CachedScreenSize)));

			// Triangles
			uint32 NumTotalTriangles = 0;
			int32 NumSections = LODData.NumNonClothingSections();
			for (int32 SectionIndex = 0; SectionIndex < NumSections; SectionIndex++)
			{
				NumTotalTriangles += LODData.RenderSections[SectionIndex].NumTriangles;
			}
			TextValue = ConcatenateLine(TextValue, FText::Format(LOCTEXT("TrianglesFormat", "Triangles: {0}"), FText::AsNumber(NumTotalTriangles)));

			// Vertices
			TextValue = ConcatenateLine(TextValue, FText::Format(LOCTEXT("VerticesFormat", "Vertices: {0}"), FText::AsNumber(LODData.GetNumVertices())));

			// UV Channels
			TextValue = ConcatenateLine(TextValue, FText::Format(LOCTEXT("UVChannelsFormat", "UV Channels: {0}"), FText::AsNumber(LODData.GetNumTexCoords())));
			
			// Approx Size 
			TextValue = ConcatenateLine(TextValue, FText::Format(LOCTEXT("ApproxSize", "Approx Size: {0}x{1}x{2}"),
				FText::AsNumber(FMath::RoundToInt(PreviewMeshComponent->Bounds.BoxExtent.X * 2.0f)),
				FText::AsNumber(FMath::RoundToInt(PreviewMeshComponent->Bounds.BoxExtent.Y * 2.0f)),
				FText::AsNumber(FMath::RoundToInt(PreviewMeshComponent->Bounds.BoxExtent.Z * 2.0f))));
		}
	}

	if (PreviewMeshComponent->GetSectionPreview() != INDEX_NONE)
	{
		// Notify the user if they are isolating a mesh section.
		TextValue = ConcatenateLine(TextValue, LOCTEXT("MeshSectionsHiddenWarning", "Mesh Sections Hidden"));
	}
	if (PreviewMeshComponent->GetMaterialPreview() != INDEX_NONE)
	{
		// Notify the user if they are isolating a mesh section.
		TextValue = ConcatenateLine(TextValue, LOCTEXT("MeshMaterialHiddenWarning", "Mesh Materials Hidden"));
	}

	return TextValue;
}
void FAnimationViewportClient::DrawNodeDebugLines(TArray<FText>& Lines, FCanvas* Canvas, FSceneView* View)
{
	if(Lines.Num() > 0)
	{
		int32 CurrentXOffset = 5;
		int32 CurrentYOffset = 60;

		int32 CharWidth;
		int32 CharHeight;
		StringSize(GEngine->GetSmallFont(), CharWidth, CharHeight, TEXT("0"));

		const int32 LineHeight = CharHeight + 2;

		for(FText& Line : Lines)
		{
			FCanvasTextItem TextItem(FVector2D(CurrentXOffset, CurrentYOffset), Line, GEngine->GetSmallFont(), FLinearColor::White);
			TextItem.EnableShadow(FLinearColor::Black);

			Canvas->DrawItem(TextItem);

			CurrentYOffset += LineHeight;
		}
	}
}

void FAnimationViewportClient::TrackingStarted( const struct FInputEventState& InInputState, bool bIsDraggingWidget, bool bNudge )
{
	ModeTools->StartTracking(this, Viewport);
}

void FAnimationViewportClient::TrackingStopped() 
{
	ModeTools->EndTracking(this, Viewport);

	Invalidate();
}

FVector FAnimationViewportClient::GetWidgetLocation() const
{
	return ModeTools->GetWidgetLocation();
}

FMatrix FAnimationViewportClient::GetWidgetCoordSystem() const
{
	const bool bIsLocal = GetWidgetCoordSystemSpace() == COORD_Local;

	if( bIsLocal )
	{
		return ModeTools->GetCustomInputCoordinateSystem();
	}

	return FMatrix::Identity;
}

ECoordSystem FAnimationViewportClient::GetWidgetCoordSystemSpace() const
{ 
	return ModeTools->GetCoordSystem();
}

void FAnimationViewportClient::SetWidgetCoordSystemSpace(ECoordSystem NewCoordSystem)
{
	ModeTools->SetCoordSystem(NewCoordSystem);
	Invalidate();
}

void FAnimationViewportClient::SetViewMode(EViewModeIndex InViewModeIndex)
{
	FEditorViewportClient::SetViewMode(InViewModeIndex);

	ConfigOption->SetViewModeIndex(AssetEditorToolkitPtr.Pin()->GetEditorName(), InViewModeIndex, ViewportIndex);
}

void FAnimationViewportClient::SetViewportType(ELevelViewportType InViewportType)
{
	FEditorViewportClient::SetViewportType(InViewportType);
	FocusViewportOnPreviewMesh(true);

	if(CameraFollowMode != EAnimationViewportCameraFollowMode::None)
	{
		bUsingOrbitCamera = true;
	}
}

void FAnimationViewportClient::RotateViewportType()
{
	FEditorViewportClient::RotateViewportType();
	FocusViewportOnPreviewMesh(true);

	if(CameraFollowMode != EAnimationViewportCameraFollowMode::None)
	{
		bUsingOrbitCamera = true;
	}
}

bool FAnimationViewportClient::InputKey( FViewport* InViewport, int32 ControllerId, FKey Key, EInputEvent Event, float AmountDepressed, bool bGamepad )
{
	bool bHandled = false;

	FAdvancedPreviewScene* AdvancedScene = static_cast<FAdvancedPreviewScene*>(PreviewScene);
	bHandled |= AdvancedScene->HandleInputKey(InViewport, ControllerId, Key, Event, AmountDepressed, bGamepad);

	// Pass keys to standard controls, if we didn't consume input
	return (bHandled)
		? true
		: FEditorViewportClient::InputKey(InViewport, ControllerId, Key, Event, AmountDepressed, bGamepad);
}

bool FAnimationViewportClient::InputAxis(FViewport* InViewport, int32 ControllerId, FKey Key, float Delta, float DeltaTime, int32 NumSamples /*= 1*/, bool bGamepad /*= false*/)
{
	bool bResult = true;

	if (!bDisableInput)
	{
		FAdvancedPreviewScene* AdvancedScene = (FAdvancedPreviewScene*)PreviewScene;
		bResult = AdvancedScene->HandleViewportInput(InViewport, ControllerId, Key, Delta, DeltaTime, NumSamples, bGamepad);
		if (bResult)
		{
			Invalidate();
		}
		else
		{
			bResult = FEditorViewportClient::InputAxis(InViewport, ControllerId, Key, Delta, DeltaTime, NumSamples, bGamepad);
		}
	}

	return bResult;
}

void FAnimationViewportClient::SetLocalAxesMode(ELocalAxesMode::Type AxesMode)
{
	ConfigOption->SetDefaultLocalAxesSelection( AxesMode );
}

bool FAnimationViewportClient::IsLocalAxesModeSet( ELocalAxesMode::Type AxesMode ) const
{
	return (ELocalAxesMode::Type)ConfigOption->DefaultLocalAxesSelection == AxesMode;
}

ELocalAxesMode::Type FAnimationViewportClient::GetLocalAxesMode() const
{ 
	return (ELocalAxesMode::Type)ConfigOption->DefaultLocalAxesSelection;
}

void FAnimationViewportClient::SetBoneDrawMode(EBoneDrawMode::Type AxesMode)
{
	ConfigOption->SetDefaultBoneDrawSelection(AxesMode);
}

bool FAnimationViewportClient::IsBoneDrawModeSet(EBoneDrawMode::Type AxesMode) const
{
	return (EBoneDrawMode::Type)ConfigOption->DefaultBoneDrawSelection == AxesMode;
}

EBoneDrawMode::Type FAnimationViewportClient::GetBoneDrawMode() const 
{ 
	return (EBoneDrawMode::Type)ConfigOption->DefaultBoneDrawSelection;
}

void FAnimationViewportClient::DrawBonesFromTransforms(TArray<FTransform>& Transforms, UDebugSkelMeshComponent * MeshComponent, FPrimitiveDrawInterface* PDI, FLinearColor BoneColour, FLinearColor RootBoneColour) const
{
	if ( Transforms.Num() > 0 && MeshComponent->SkeletalMesh )
	{
		TArray<FTransform> WorldTransforms;
		WorldTransforms.AddUninitialized(Transforms.Num());

		TArray<FLinearColor> BoneColours;
		BoneColours.AddUninitialized(Transforms.Num());

		// we could cache parent bones as we calculate, but right now I'm not worried about perf issue of this
		for ( int32 Index=0; Index < MeshComponent->RequiredBones.Num(); ++Index )
		{
			const int32 BoneIndex = MeshComponent->RequiredBones[Index];
			const int32 ParentIndex = MeshComponent->SkeletalMesh->RefSkeleton.GetParentIndex(BoneIndex);

			WorldTransforms[BoneIndex] = Transforms[BoneIndex] * MeshComponent->GetComponentTransform();
			BoneColours[BoneIndex] = (ParentIndex >= 0) ? BoneColour : RootBoneColour;
		}

		DrawBones(MeshComponent, MeshComponent->RequiredBones, WorldTransforms, PDI, BoneColours);
	}
}

void FAnimationViewportClient::DrawBonesFromCompactPose(const FCompactHeapPose& Pose, UDebugSkelMeshComponent * MeshComponent, FPrimitiveDrawInterface* PDI, const FLinearColor& DrawColour) const
{
	if (Pose.GetNumBones() > 0)
	{
		TArray<FTransform> WorldTransforms;
		WorldTransforms.AddUninitialized(Pose.GetBoneContainer().GetNumBones());

		TArray<FLinearColor> BoneColours;
		BoneColours.AddUninitialized(Pose.GetBoneContainer().GetNumBones());

		// we could cache parent bones as we calculate, but right now I'm not worried about perf issue of this
		for (FCompactPoseBoneIndex BoneIndex : Pose.ForEachBoneIndex())
		{
			FMeshPoseBoneIndex MeshBoneIndex = Pose.GetBoneContainer().MakeMeshPoseIndex(BoneIndex);

			int32 ParentIndex = Pose.GetBoneContainer().GetParentBoneIndex(MeshBoneIndex.GetInt());

			if (ParentIndex == INDEX_NONE)
			{
				WorldTransforms[MeshBoneIndex.GetInt()] = Pose[BoneIndex] * MeshComponent->GetComponentTransform();
			}
			else
			{
				WorldTransforms[MeshBoneIndex.GetInt()] = Pose[BoneIndex] * WorldTransforms[ParentIndex];
			}
			BoneColours[MeshBoneIndex.GetInt()] = DrawColour;
		}

		DrawBones(MeshComponent, MeshComponent->RequiredBones, WorldTransforms, PDI, BoneColours, 1.0f, true);
	}
}

void FAnimationViewportClient::DrawMeshBonesUncompressedAnimation(UDebugSkelMeshComponent * MeshComponent, FPrimitiveDrawInterface* PDI) const
{
	if ( MeshComponent && MeshComponent->SkeletalMesh )
	{
		DrawBonesFromTransforms(MeshComponent->UncompressedSpaceBases, MeshComponent, PDI, FColor(255, 127, 39, 255), FColor(255, 127, 39, 255));
	}
}

void FAnimationViewportClient::DrawMeshBonesNonRetargetedAnimation(UDebugSkelMeshComponent * MeshComponent, FPrimitiveDrawInterface* PDI) const
{
	if ( MeshComponent && MeshComponent->SkeletalMesh )
	{
		DrawBonesFromTransforms(MeshComponent->NonRetargetedSpaceBases, MeshComponent, PDI, FColor(159, 159, 39, 255), FColor(159, 159, 39, 255));
	}
}

void FAnimationViewportClient::DrawMeshBonesAdditiveBasePose(UDebugSkelMeshComponent * MeshComponent, FPrimitiveDrawInterface* PDI) const
{
	if ( MeshComponent && MeshComponent->SkeletalMesh )
	{
		DrawBonesFromTransforms(MeshComponent->AdditiveBasePoses, MeshComponent, PDI, FColor(0, 159, 0, 255), FColor(0, 159, 0, 255));
	}
}

void FAnimationViewportClient::DrawMeshBonesSourceRawAnimation(UDebugSkelMeshComponent * MeshComponent, FPrimitiveDrawInterface* PDI) const
{
	if(MeshComponent && MeshComponent->SkeletalMesh)
	{
		DrawBonesFromTransforms(MeshComponent->SourceAnimationPoses, MeshComponent, PDI, FColor(195, 195, 195, 255), FColor(195, 159, 195, 255));
	}
}

void FAnimationViewportClient::DrawWatchedPoses(UDebugSkelMeshComponent * MeshComponent, FPrimitiveDrawInterface* PDI)
{
	if (UAnimBlueprintGeneratedClass* AnimBlueprintGeneratedClass = Cast<UAnimBlueprintGeneratedClass>(MeshComponent->AnimClass))
	{
		if (UAnimBlueprint* Blueprint = Cast<UAnimBlueprint>(AnimBlueprintGeneratedClass->ClassGeneratedBy))
		{
			if (Blueprint->GetObjectBeingDebugged())
			{
				for (const FAnimNodePoseWatch& AnimNodePoseWatch : AnimBlueprintGeneratedClass->GetAnimBlueprintDebugData().AnimNodePoseWatch)
				{
					DrawBonesFromCompactPose(*AnimNodePoseWatch.PoseInfo.Get(), MeshComponent, PDI, AnimNodePoseWatch.PoseDrawColour);
				}
			}
		}
	}
}

void FAnimationViewportClient::DrawMeshBonesBakedAnimation(UDebugSkelMeshComponent * MeshComponent, FPrimitiveDrawInterface* PDI) const
{
	if(MeshComponent && MeshComponent->SkeletalMesh)
	{
		DrawBonesFromTransforms(MeshComponent->BakedAnimationPoses, MeshComponent, PDI, FColor(0, 128, 192, 255), FColor(0, 128, 192, 255));
	}
}

void FAnimationViewportClient::DrawMeshBones(USkeletalMeshComponent * MeshComponent, FPrimitiveDrawInterface* PDI) const
{
	if ( MeshComponent && MeshComponent->SkeletalMesh )
	{
		TArray<FTransform> WorldTransforms;
		WorldTransforms.AddUninitialized(MeshComponent->GetNumComponentSpaceTransforms());

		TArray<FLinearColor> BoneColours;
		BoneColours.AddUninitialized(MeshComponent->GetNumComponentSpaceTransforms());

		TArray<int32> SelectedBones;
		if(UDebugSkelMeshComponent* DebugMeshComponent = Cast<UDebugSkelMeshComponent>(MeshComponent))
		{
			SelectedBones = DebugMeshComponent->BonesOfInterest;
		}

		// we could cache parent bones as we calculate, but right now I'm not worried about perf issue of this
		for ( int32 Index=0; Index<MeshComponent->RequiredBones.Num(); ++Index )
		{
			const int32 BoneIndex = MeshComponent->RequiredBones[Index];
			const int32 ParentIndex = MeshComponent->SkeletalMesh->RefSkeleton.GetParentIndex(BoneIndex);

			WorldTransforms[BoneIndex] = MeshComponent->GetComponentSpaceTransforms()[BoneIndex] * MeshComponent->GetComponentTransform();
			
			if(SelectedBones.Contains(BoneIndex))
			{
				BoneColours[BoneIndex] = FLinearColor(1.0f, 0.34f, 0.0f, 1.0f);
			}
			else
			{
				BoneColours[BoneIndex] = (ParentIndex >= 0) ? FLinearColor::White : FLinearColor::Red;
			}
		}

		DrawBones(MeshComponent, MeshComponent->RequiredBones, WorldTransforms, PDI, BoneColours);
	}
}

void FAnimationViewportClient::DrawBones(const USkeletalMeshComponent* MeshComponent, const TArray<FBoneIndexType> & RequiredBones, const TArray<FTransform> & WorldTransforms, FPrimitiveDrawInterface* PDI, const TArray<FLinearColor>& BoneColours, float LineThickness/*=0.f*/, bool bForceDraw/*=false*/) const
{
	check ( MeshComponent && MeshComponent->SkeletalMesh );

	TArray<int32> SelectedBones;
	if(const UDebugSkelMeshComponent* DebugMeshComponent = Cast<const UDebugSkelMeshComponent>(MeshComponent))
	{
		SelectedBones = DebugMeshComponent->BonesOfInterest;

		if(GetBoneDrawMode() == EBoneDrawMode::SelectedAndParents)
		{
			int32 BoneIndex = GetAnimPreviewScene()->GetSelectedBoneIndex();
			while (BoneIndex != INDEX_NONE)
			{
				int32 ParentIndex = DebugMeshComponent->SkeletalMesh->RefSkeleton.GetParentIndex(BoneIndex);
				if (ParentIndex != INDEX_NONE)
				{
					SelectedBones.AddUnique(ParentIndex);
				}
				BoneIndex = ParentIndex;
			}
		}

		// we could cache parent bones as we calculate, but right now I'm not worried about perf issue of this
		for ( int32 Index=0; Index<RequiredBones.Num(); ++Index )
		{
			const int32 BoneIndex = RequiredBones[Index];

			if (bForceDraw ||
				(GetBoneDrawMode() == EBoneDrawMode::All) ||
				((GetBoneDrawMode() == EBoneDrawMode::Selected || GetBoneDrawMode() == EBoneDrawMode::SelectedAndParents) && SelectedBones.Contains(BoneIndex) )
				)
			{
				const int32 ParentIndex = MeshComponent->SkeletalMesh->RefSkeleton.GetParentIndex(BoneIndex);
				FVector Start, End;
				FLinearColor LineColor = BoneColours[BoneIndex];

				if (ParentIndex >= 0)
				{
					Start = WorldTransforms[ParentIndex].GetLocation();
					End = WorldTransforms[BoneIndex].GetLocation();
				}
				else
				{
					Start = FVector::ZeroVector;
					End = WorldTransforms[BoneIndex].GetLocation();
				}

				//Render Sphere for bone end point and a cone between it and its parent.
				PDI->SetHitProxy(new HPersonaBoneProxy(MeshComponent->SkeletalMesh->RefSkeleton.GetBoneName(BoneIndex)));
				SkeletalDebugRendering::DrawWireBone(PDI, Start, End, LineColor, SDPG_Foreground);
				PDI->SetHitProxy(NULL);

				// draw gizmo
				if ((GetLocalAxesMode() == ELocalAxesMode::All) ||
					((GetLocalAxesMode() == ELocalAxesMode::Selected) && SelectedBones.Contains(BoneIndex))
					)
				{
					SkeletalDebugRendering::DrawAxes(PDI, WorldTransforms[BoneIndex], SDPG_Foreground);
				}
			}
		}
	}
}

void FAnimationViewportClient::DrawMeshSubsetBones(const USkeletalMeshComponent* MeshComponent, const TArray<int32>& BonesOfInterest, FPrimitiveDrawInterface* PDI) const
{
	// this BonesOfInterest has to be in MeshComponent base, not Skeleton 
	if ( MeshComponent && MeshComponent->SkeletalMesh && BonesOfInterest.Num() > 0 )
	{
		TArray<FTransform> WorldTransforms;
		WorldTransforms.AddUninitialized(MeshComponent->GetNumComponentSpaceTransforms());

		TArray<FLinearColor> BoneColours;
		BoneColours.AddUninitialized(MeshComponent->GetNumComponentSpaceTransforms());

		TArray<FBoneIndexType> RequiredBones;

		const FReferenceSkeleton& RefSkeleton = MeshComponent->SkeletalMesh->RefSkeleton;

		static const FName SelectionColorName("SelectionColor");

		const FSlateColor SelectionColor = FEditorStyle::GetSlateColor(SelectionColorName);
		const FLinearColor LinearSelectionColor( SelectionColor.IsColorSpecified() ? SelectionColor.GetSpecifiedColor() : FLinearColor::White );

		// we could cache parent bones as we calculate, but right now I'm not worried about perf issue of this
		for ( auto Iter = MeshComponent->RequiredBones.CreateConstIterator(); Iter; ++Iter)
		{
			const int32 BoneIndex = *Iter;
			bool bDrawBone = false;

			const int32 ParentIndex = RefSkeleton.GetParentIndex(BoneIndex);

			// need to see if it's child of any of Bones of interest
			for (auto SubIter=BonesOfInterest.CreateConstIterator(); SubIter; ++SubIter )
			{
				const int32 SubBoneIndex = *SubIter;
				// if I'm child of the BonesOfInterest
				if(BoneIndex == SubBoneIndex)
				{
					//found a bone we are interested in
					if(ParentIndex >= 0)
					{
						WorldTransforms[ParentIndex] = MeshComponent->GetComponentSpaceTransforms()[ParentIndex]*MeshComponent->GetComponentTransform();
					}
					BoneColours[BoneIndex] = LinearSelectionColor;
					bDrawBone = true;
					break;
				}
				else if ( RefSkeleton.BoneIsChildOf(BoneIndex, SubBoneIndex) )
				{
					BoneColours[BoneIndex] = FLinearColor::White;
					bDrawBone = true;
					break;
				}
			}

			if (bDrawBone)
			{
				//add to the list
				RequiredBones.AddUnique(BoneIndex);
				WorldTransforms[BoneIndex] = MeshComponent->GetComponentSpaceTransforms()[BoneIndex] * MeshComponent->GetComponentTransform();
			}
		}

		DrawBones(MeshComponent, RequiredBones, WorldTransforms, PDI, BoneColours, 0.3f);
	}
}

void FAnimationViewportClient::DrawSockets(const UDebugSkelMeshComponent* InPreviewMeshComponent, TArray<USkeletalMeshSocket*>& InSockets, FSelectedSocketInfo InSelectedSocket, FPrimitiveDrawInterface* PDI, bool bUseSkeletonSocketColor)
{
	if (InPreviewMeshComponent && InPreviewMeshComponent->SkeletalMesh)
	{
		ELocalAxesMode::Type LocalAxesMode = (ELocalAxesMode::Type)GetDefault<UPersonaOptions>()->DefaultLocalAxesSelection;

		for ( auto SocketIt = InSockets.CreateConstIterator(); SocketIt; ++SocketIt )
		{
			USkeletalMeshSocket* Socket = *(SocketIt);
			FReferenceSkeleton& RefSkeleton = InPreviewMeshComponent->SkeletalMesh->RefSkeleton;

			const int32 ParentIndex = RefSkeleton.FindBoneIndex(Socket->BoneName);

			FTransform WorldTransformSocket = Socket->GetSocketTransform(InPreviewMeshComponent);

			FLinearColor SocketColor;
			FVector Start, End;
			if (ParentIndex >=0)
			{
				FTransform WorldTransformParent = InPreviewMeshComponent->GetComponentSpaceTransforms()[ParentIndex] * InPreviewMeshComponent->GetComponentTransform();
				Start = WorldTransformParent.GetLocation();
				End = WorldTransformSocket.GetLocation();
			}
			else
			{
				Start = FVector::ZeroVector;
				End = WorldTransformSocket.GetLocation();
			}

			const bool bSelectedSocket = (InSelectedSocket.Socket == Socket);

			if( bSelectedSocket )
			{
				SocketColor = FLinearColor(1.0f, 0.34f, 0.0f, 1.0f);
			}
			else
			{
				SocketColor = (ParentIndex >= 0) ? FLinearColor::White : FLinearColor::Red;
			}

			static const float SphereRadius = 1.0f;
			TArray<FVector> Verts;

			//Calc cone size 
			FVector EndToStart = (Start-End);
			float ConeLength = EndToStart.Size();
			float Angle = FMath::RadiansToDegrees(FMath::Atan(SphereRadius / ConeLength));

			//Render Sphere for bone end point and a cone between it and its parent.
			PDI->SetHitProxy( new HPersonaBoneProxy( Socket->BoneName ) );
			PDI->DrawLine( Start, End, SocketColor, SDPG_Foreground );
			PDI->SetHitProxy( NULL );
			
			// draw gizmo
			if( (LocalAxesMode == ELocalAxesMode::All) || bSelectedSocket )
			{
				FMatrix SocketMatrix;
				Socket->GetSocketMatrix( SocketMatrix, InPreviewMeshComponent);

				PDI->SetHitProxy( new HPersonaSocketProxy( FSelectedSocketInfo( Socket, bUseSkeletonSocketColor ) ) );
				DrawWireDiamond( PDI, SocketMatrix, 2.f, SocketColor, SDPG_Foreground );
				PDI->SetHitProxy( NULL );
				
				SkeletalDebugRendering::DrawAxes(PDI, FTransform(SocketMatrix), SDPG_Foreground);
			}
		}
	}
}

FSphere FAnimationViewportClient::GetCameraTarget()
{
	const FSphere DefaultSphere(FVector(0,0,0), 100.0f);

	UDebugSkelMeshComponent* PreviewMeshComponent = GetAnimPreviewScene()->GetPreviewMeshComponent();
	if( !PreviewMeshComponent )
	{
		return DefaultSphere;
	}

	PreviewMeshComponent->CalcBounds(PreviewMeshComponent->GetComponentTransform());

	// give the editor mode a chance to give us a camera target
	if (GetPersonaModeManager())
	{
		FSphere Target;
		if (GetPersonaModeManager()->GetCameraTarget(Target))
		{
			return Target;
		}
	}

	FBoxSphereBounds Bounds = PreviewMeshComponent->CalcBounds(FTransform::Identity);
	return Bounds.GetSphere();
}

void FAnimationViewportClient::UpdateCameraSetup()
{
	static FRotator CustomOrbitRotation(-33.75, -135, 0);
	UDebugSkelMeshComponent* PreviewMeshComponent = GetAnimPreviewScene()->GetPreviewMeshComponent();
	if (PreviewMeshComponent != nullptr && PreviewMeshComponent->SkeletalMesh)
	{
		FSphere BoundSphere = GetCameraTarget();
		FVector CustomOrbitZoom(0, BoundSphere.W / (75.0f * (float)PI / 360.0f), 0);
		FVector CustomOrbitLookAt = BoundSphere.Center;

		SetCameraSetup(CustomOrbitLookAt, CustomOrbitRotation, CustomOrbitZoom, CustomOrbitLookAt, GetViewLocation(), GetViewRotation() );

		// Move the floor to the bottom of the bounding box of the mesh, rather than on the origin
		FVector Bottom = PreviewMeshComponent->Bounds.GetBoxExtrema(0);

		FVector FloorPos(0.f, 0.f, GetFloorOffset());
		if (bAutoAlignFloor)
		{
			FloorPos.Z += Bottom.Z;
		}
		GetAnimPreviewScene()->SetFloorLocation(FloorPos);
	}
}

void FAnimationViewportClient::FocusViewportOnSphere( FSphere& Sphere, bool bInstant /*= true*/ )
{
	FBox Box( Sphere.Center - FVector(Sphere.W, 0.0f, 0.0f), Sphere.Center + FVector(Sphere.W, 0.0f, 0.0f) );

	FocusViewportOnBox( Box, bInstant );

	Invalidate();
}

void FAnimationViewportClient::TransformVertexPositionsToWorld(TArray<FFinalSkinVertex>& LocalVertices) const
{
	const UDebugSkelMeshComponent* const PreviewMeshComponent = GetAnimPreviewScene()->GetPreviewMeshComponent();
	if ( !PreviewMeshComponent )
	{
		return;
	}

	const FTransform& LocalToWorldTransform = PreviewMeshComponent->GetComponentTransform();

	for ( int32 VertexIndex = 0; VertexIndex < LocalVertices.Num(); ++VertexIndex )
	{
		FVector& VertexPosition = LocalVertices[VertexIndex].Position;
		VertexPosition = LocalToWorldTransform.TransformPosition(VertexPosition);
	}
}

void FAnimationViewportClient::GetAllVertexIndicesUsedInSection(const FRawStaticIndexBuffer16or32Interface& IndexBuffer,
																const FSkelMeshRenderSection& SkelMeshSection,
																TArray<int32>& OutIndices) const
{

	const uint32 BaseIndex = SkelMeshSection.BaseIndex;
	const int32 NumWedges = SkelMeshSection.NumTriangles * 3;

	for (int32 WedgeIndex = 0; WedgeIndex < NumWedges; ++WedgeIndex)
	{
		const int32 VertexIndexForWedge = IndexBuffer.Get(SkelMeshSection.BaseIndex + WedgeIndex);
		OutIndices.Add(VertexIndexForWedge);
	}
}

bool FAnimationViewportClient::PreviewComponentSelectionOverride(const UPrimitiveComponent* InComponent) const
{
	if (InComponent == GetPreviewScene()->GetPreviewMeshComponent())
	{
		const USkeletalMeshComponent* Component = CastChecked<USkeletalMeshComponent>(InComponent);
<<<<<<< HEAD
		USkeletalMesh* Mesh = Component->SkeletalMesh;
		if (Mesh)
		{
			return (Mesh->SelectedEditorSection != INDEX_NONE || Mesh->SelectedEditorMaterial != INDEX_NONE);
		}
=======
		return (Component->GetSelectedEditorSection() != INDEX_NONE || Component->GetSelectedEditorMaterial() != INDEX_NONE);
>>>>>>> e3a25b20
	}

	return false;
}

FBox FAnimationViewportClient::ComputeBoundingBoxForSelectedEditorSection() const
{
	UDebugSkelMeshComponent* const PreviewMeshComponent = GetAnimPreviewScene()->GetPreviewMeshComponent();
	if ( !PreviewMeshComponent )
	{
		return FBox(ForceInitToZero);
	}

	USkeletalMesh* const SkeletalMesh = PreviewMeshComponent->SkeletalMesh;
	FSkeletalMeshObject* const MeshObject = PreviewMeshComponent->MeshObject;
	if ( !SkeletalMesh || !MeshObject )
	{
		return FBox(ForceInitToZero);
	}

	const int32 LODLevel = PreviewMeshComponent->PredictedLODLevel;
	const int32 SelectedEditorSection = PreviewMeshComponent->GetSelectedEditorSection();
	const FSkeletalMeshRenderData& SkelMeshRenderData = MeshObject->GetSkeletalMeshRenderData();

	const FSkeletalMeshLODRenderData& LODData = SkelMeshRenderData.LODRenderData[LODLevel];
	const FSkelMeshRenderSection& SelectedSectionSkelMesh = LODData.RenderSections[SelectedEditorSection];

	// Get us vertices from the entire LOD model.
	TArray<FFinalSkinVertex> SkinnedVertices;
	PreviewMeshComponent->GetCPUSkinnedVertices(SkinnedVertices, LODLevel);
	TransformVertexPositionsToWorld(SkinnedVertices);

	// Find out which of these the selected section actually uses.
	TArray<int32> VertexIndices;
	GetAllVertexIndicesUsedInSection(*LODData.MultiSizeIndexContainer.GetIndexBuffer(), SelectedSectionSkelMesh, VertexIndices);

	// Get their bounds.
	FBox BoundingBox(ForceInitToZero);
	for ( int32 Index = 0; Index < VertexIndices.Num(); ++Index )
	{
		const int32 VertexIndex = VertexIndices[Index];
		BoundingBox += SkinnedVertices[VertexIndex].Position;
	}

	return BoundingBox;
}

void FAnimationViewportClient::FocusViewportOnPreviewMesh(bool bUseCustomCamera)
{
	FIntPoint ViewportSize(FIntPoint::ZeroValue);
	if (Viewport != nullptr)
	{
		ViewportSize = Viewport->GetSizeXY();
	}

	if(!(ViewportSize.SizeSquared() > 0))
	{
		// We cannot focus fully right now as the viewport does not know its size
		// and we must have the aspect to correctly focus on the component,
		bFocusOnDraw = true;
		bFocusUsingCustomCamera = bUseCustomCamera;
		return;
	}

	UDebugSkelMeshComponent* const PreviewMeshComponent = GetAnimPreviewScene()->GetPreviewMeshComponent();
	if ( !PreviewMeshComponent )
	{
		return;
	}

	USkeletalMesh* const SkelMesh = PreviewMeshComponent->SkeletalMesh;
	if (!SkelMesh)
	{
		return;
	}

	if (bUseCustomCamera && SkelMesh->bHasCustomDefaultEditorCamera)
	{
		FViewportCameraTransform& ViewTransform = GetViewTransform();

		ViewTransform.SetLocation(SkelMesh->DefaultEditorCameraLocation);
		ViewTransform.SetRotation(SkelMesh->DefaultEditorCameraRotation);
		ViewTransform.SetLookAt(SkelMesh->DefaultEditorCameraLookAt);
		ViewTransform.SetOrthoZoom(SkelMesh->DefaultEditorCameraOrthoZoom);

		Invalidate();
		return;
	}

	if (PreviewMeshComponent->GetSelectedEditorSection() != INDEX_NONE )
	{
		const FBox SelectedSectionBounds = ComputeBoundingBoxForSelectedEditorSection();
		
		if ( SelectedSectionBounds.IsValid )
		{
			FocusViewportOnBox(SelectedSectionBounds);
		}

		return;
	}

	FSphere Sphere = GetCameraTarget();
	FocusViewportOnSphere(Sphere);
}

float FAnimationViewportClient::GetFloorOffset() const
{
	USkeletalMesh* Mesh = GetPreviewScene()->GetPreviewMeshComponent()->SkeletalMesh;
	if ( Mesh )
	{
		return Mesh->FloorOffset;
	}

	return 0.0f;
}

void FAnimationViewportClient::SetFloorOffset( float NewValue )
{
	USkeletalMesh* Mesh = GetPreviewScene()->GetPreviewMeshComponent()->SkeletalMesh;

	if ( Mesh )
	{
		// This value is saved in a UPROPERTY for the mesh, so changes are transactional
		FScopedTransaction Transaction( LOCTEXT( "SetFloorOffset", "Set Floor Offset" ) );
		Mesh->Modify();

		Mesh->FloorOffset = NewValue;
		UpdateCameraSetup(); // This does the actual moving of the floor mesh
		Invalidate();
	}
}

void FAnimationViewportClient::ToggleCPUSkinning()
{
	UDebugSkelMeshComponent* PreviewMeshComponent = GetAnimPreviewScene()->GetPreviewMeshComponent();
	if (PreviewMeshComponent != nullptr)
	{
		PreviewMeshComponent->bCPUSkinning = !PreviewMeshComponent->bCPUSkinning;
		PreviewMeshComponent->MarkRenderStateDirty();
		Invalidate();
	}
}

bool FAnimationViewportClient::IsSetCPUSkinningChecked() const
{
	UDebugSkelMeshComponent* PreviewMeshComponent = GetAnimPreviewScene()->GetPreviewMeshComponent();
	if (PreviewMeshComponent != nullptr)
	{
		return PreviewMeshComponent->bCPUSkinning;
	}
	return false;
}

void FAnimationViewportClient::ToggleShowNormals()
{
	UDebugSkelMeshComponent* PreviewMeshComponent = GetAnimPreviewScene()->GetPreviewMeshComponent();
	if(PreviewMeshComponent != nullptr)
	{
		PreviewMeshComponent->bDrawNormals = !PreviewMeshComponent->bDrawNormals;
		PreviewMeshComponent->MarkRenderStateDirty();
		Invalidate();
	}
}

bool FAnimationViewportClient::IsSetShowNormalsChecked() const
{
	UDebugSkelMeshComponent* PreviewMeshComponent = GetAnimPreviewScene()->GetPreviewMeshComponent();
	if (PreviewMeshComponent != nullptr)
	{
		return PreviewMeshComponent->bDrawNormals;
	}
	return false;
}

void FAnimationViewportClient::ToggleShowTangents()
{
	UDebugSkelMeshComponent* PreviewMeshComponent = GetAnimPreviewScene()->GetPreviewMeshComponent();
	if(PreviewMeshComponent != nullptr)
	{
		PreviewMeshComponent->bDrawTangents = !PreviewMeshComponent->bDrawTangents;
		PreviewMeshComponent->MarkRenderStateDirty();
		Invalidate();
	}
}

bool FAnimationViewportClient::IsSetShowTangentsChecked() const
{
	UDebugSkelMeshComponent* PreviewMeshComponent = GetAnimPreviewScene()->GetPreviewMeshComponent();
	if (PreviewMeshComponent != nullptr)
	{
		return PreviewMeshComponent->bDrawTangents;
	}
	return false;
}

void FAnimationViewportClient::ToggleShowBinormals()
{
	UDebugSkelMeshComponent* PreviewMeshComponent = GetAnimPreviewScene()->GetPreviewMeshComponent();
	if(PreviewMeshComponent != nullptr)
	{
		PreviewMeshComponent->bDrawBinormals = !PreviewMeshComponent->bDrawBinormals;
		PreviewMeshComponent->MarkRenderStateDirty();
		Invalidate();
	}
}

bool FAnimationViewportClient::IsSetShowBinormalsChecked() const
{
	UDebugSkelMeshComponent* PreviewMeshComponent = GetAnimPreviewScene()->GetPreviewMeshComponent();
	if (PreviewMeshComponent != nullptr)
	{
		return PreviewMeshComponent->bDrawBinormals;
	}
	return false;
}

void FAnimationViewportClient::SetDrawUVOverlay(bool bInDrawUVs)
{
	bDrawUVs = bInDrawUVs;
	Invalidate();
}

bool FAnimationViewportClient::IsSetDrawUVOverlayChecked() const
{
	return bDrawUVs;
}

void FAnimationViewportClient::OnSetShowMeshStats(int32 ShowMode)
{
	ConfigOption->SetShowMeshStats(ShowMode);
}

bool FAnimationViewportClient::IsShowingMeshStats() const
{
	const bool bShouldBeEnabled = ConfigOption->ShowMeshStats != EDisplayInfoMode::None;

	return bShouldBeEnabled && bShowMeshStats;
}

bool FAnimationViewportClient::IsShowingSelectedNodeStats() const
{
	return ConfigOption->ShowMeshStats == EDisplayInfoMode::SkeletalControls;
}

bool FAnimationViewportClient::IsDetailedMeshStats() const
{
	return ConfigOption->ShowMeshStats == EDisplayInfoMode::Detailed;
}

int32 FAnimationViewportClient::GetShowMeshStats() const
{
	return ConfigOption->ShowMeshStats;
}

void FAnimationViewportClient::OnAssetViewerSettingsChanged(const FName& InPropertyName)
{
	if (InPropertyName == GET_MEMBER_NAME_CHECKED(FPreviewSceneProfile, bPostProcessingEnabled) || InPropertyName == NAME_None)
	{
		UAssetViewerSettings* Settings = UAssetViewerSettings::Get();
		const int32 ProfileIndex = GetPreviewScene()->GetCurrentProfileIndex();
		if (Settings->Profiles.IsValidIndex(ProfileIndex))
		{			
			SetAdvancedShowFlagsForScene(Settings->Profiles[ProfileIndex].bPostProcessingEnabled);
		}
	}
}

void FAnimationViewportClient::SetAdvancedShowFlagsForScene(const bool bAdvancedShowFlags)
{	
	if (bAdvancedShowFlags)
	{
		EngineShowFlags.EnableAdvancedFeatures();
	}
	else
	{
		EngineShowFlags.DisableAdvancedFeatures();
	}
}

void FAnimationViewportClient::SetPlaybackSpeedMode(EAnimationPlaybackSpeeds::Type InMode)
{
	AnimationPlaybackSpeedMode = InMode;

	if (GetWorld())
	{
		GetWorld()->GetWorldSettings()->TimeDilation = EAnimationPlaybackSpeeds::Values[AnimationPlaybackSpeedMode];
	}
}

EAnimationPlaybackSpeeds::Type FAnimationViewportClient::GetPlaybackSpeedMode() const
{
	return AnimationPlaybackSpeedMode;
}

TSharedRef<FAnimationEditorPreviewScene> FAnimationViewportClient::GetAnimPreviewScene() const
{
	return StaticCastSharedRef<FAnimationEditorPreviewScene>(GetPreviewScene());
}

IPersonaEditorModeManager* FAnimationViewportClient::GetPersonaModeManager() const
{
	return static_cast<IPersonaEditorModeManager*>(ModeTools);
}

void FAnimationViewportClient::HandleInvalidateViews()
{
	Invalidate();
}

void FAnimationViewportClient::HandleFocusViews()
{
	SetCameraFollowMode(EAnimationViewportCameraFollowMode::None);
	FocusViewportOnPreviewMesh(false);
}

bool FAnimationViewportClient::CanCycleWidgetMode() const
{
	return ModeTools ? ModeTools->CanCycleWidgetMode() : false;
}

void FAnimationViewportClient::UpdateAudioListener(const FSceneView& View)
{
	UWorld* ViewportWorld = GetWorld();

	if (ViewportWorld)
	{
		if (FAudioDevice* AudioDevice = ViewportWorld->GetAudioDevice())
		{
			const FVector& ViewLocation = GetViewLocation();
			const FRotator& ViewRotation = GetViewRotation();

			FTransform ListenerTransform(ViewRotation);
			ListenerTransform.SetLocation(ViewLocation);

			AudioDevice->SetListener(ViewportWorld, 0, ListenerTransform, 0.0f);
		}
	}
}

void FAnimationViewportClient::SetupViewForRendering( FSceneViewFamily& ViewFamily, FSceneView& View )
{
	FEditorViewportClient::SetupViewForRendering( ViewFamily, View );

	if(bHasAudioFocus)
	{
		UpdateAudioListener(View);
	}

	// Cache screen size
	UDebugSkelMeshComponent* PreviewMeshComponent = GetAnimPreviewScene()->GetPreviewMeshComponent();
	if (PreviewMeshComponent != NULL && PreviewMeshComponent->MeshObject != NULL)
	{
		const FBoxSphereBounds& SkelBounds = PreviewMeshComponent->Bounds;
		CachedScreenSize = ComputeBoundsScreenSize(SkelBounds.Origin, SkelBounds.SphereRadius, View);
	}
}

void FAnimationViewportClient::HandleToggleShowFlag(FEngineShowFlags::EShowFlag EngineShowFlagIndex)
{
	FEditorViewportClient::HandleToggleShowFlag(EngineShowFlagIndex);

	ConfigOption->SetShowGrid(EngineShowFlags.Grid);
}

void FAnimationViewportClient::OnCameraControllerChanged()
{
	TSharedPtr<FEditorCameraController> Override = GetAnimPreviewScene()->GetCurrentCameraOverride();
	CameraController = Override.IsValid() ? Override.Get() : CachedDefaultCameraController;
}

FMatrix FAnimationViewportClient::CalcViewRotationMatrix(const FRotator& InViewRotation) const
{
	auto ComputeOrbitMatrix = [this](const FViewportCameraTransform& InViewTransform)
	{
		FTransform Transform =
		FTransform( -InViewTransform.GetLookAt() ) * 
		FTransform( OrbitRotation.Inverse() ) *
		FTransform( FRotator(0, InViewTransform.GetRotation().Yaw,0) ) * 
		FTransform( FRotator(0, 0, InViewTransform.GetRotation().Pitch) ) *
		FTransform( FVector(0, (InViewTransform.GetLocation() - InViewTransform.GetLookAt()).Size(), 0) );

		return Transform.ToMatrixNoScale() * FInverseRotationMatrix( FRotator(0,90.f,0) );
	};

	const FViewportCameraTransform& ViewTransform = GetViewTransform();

	if (bUsingOrbitCamera)
	{
		// @todo vreditor: Not stereo friendly yet
		return FTranslationMatrix(ViewTransform.GetLocation()) * ComputeOrbitMatrix(ViewTransform);
	}
	else
	{
		// Create the view matrix
		return FInverseRotationMatrix(InViewRotation);
	}
}

#undef LOCTEXT_NAMESPACE
<|MERGE_RESOLUTION|>--- conflicted
+++ resolved
@@ -1563,15 +1563,7 @@
 	if (InComponent == GetPreviewScene()->GetPreviewMeshComponent())
 	{
 		const USkeletalMeshComponent* Component = CastChecked<USkeletalMeshComponent>(InComponent);
-<<<<<<< HEAD
-		USkeletalMesh* Mesh = Component->SkeletalMesh;
-		if (Mesh)
-		{
-			return (Mesh->SelectedEditorSection != INDEX_NONE || Mesh->SelectedEditorMaterial != INDEX_NONE);
-		}
-=======
 		return (Component->GetSelectedEditorSection() != INDEX_NONE || Component->GetSelectedEditorMaterial() != INDEX_NONE);
->>>>>>> e3a25b20
 	}
 
 	return false;
