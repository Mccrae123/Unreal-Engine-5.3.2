--- conflicted
+++ resolved
@@ -131,23 +131,6 @@
 	HandleSkeletalMeshChanged(InPreviewScene->GetPreviewMeshComponent()->SkeletalMesh);
 	InPreviewScene->RegisterOnInvalidateViews(FSimpleDelegate::CreateRaw(this, &FAnimationViewportClient::HandleInvalidateViews));
 
-<<<<<<< HEAD
-		PrevWindLocation = WindActor->GetActorLocation();
-		PrevWindRotation = WindActor->GetActorRotation();
-		PrevWindStrength = WindActor->GetComponent()->Strength;
-	}
-	else
-	{
-		//wind actor's initial position, rotation and strength
-		PrevWindLocation = FVector(100, 100, 100);
-		PrevWindRotation = FRotator(0, 0, 0); // roll, yaw, pitch
-		PrevWindStrength = 0.2f;
-	}
-
-	// Store direct pointer to advanced preview scene
-	AdvancedPreviewScene = static_cast<FAdvancedPreviewScene*>(PreviewScene);
-=======
->>>>>>> 92a3597a
 	// Register delegate to update the show flags when the post processing is turned on or off
 	UAssetViewerSettings::Get()->OnAssetViewerSettingsChanged().AddRaw(this, &FAnimationViewportClient::OnAssetViewerSettingsChanged);
 	// Set correct flags according to current profile settings
@@ -156,8 +139,6 @@
 
 FAnimationViewportClient::~FAnimationViewportClient()
 {
-<<<<<<< HEAD
-=======
 	if (PreviewScenePtr.IsValid())
 	{
 		GetPreviewScene()->UnregisterOnPreviewMeshChanged(this);
@@ -171,7 +152,6 @@
 
 	((FAssetEditorModeManager*)ModeTools)->SetPreviewScene(nullptr);
 
->>>>>>> 92a3597a
 	UAssetViewerSettings::Get()->OnAssetViewerSettingsChanged().RemoveAll(this);
 }
 
@@ -498,14 +478,8 @@
 	UDebugSkelMeshComponent* PreviewComp = PreviewMeshComponent;
 	if (PreviewComp)
 	{
-<<<<<<< HEAD
-		// Handle updating the preview component to represent the effects of root motion
-		const UStaticMeshComponent* FloorMeshComponent = AdvancedPreviewScene->GetFloorMeshComponent();
-		FBoxSphereBounds Bounds = FloorMeshComponent->CalcBounds(FloorMeshComponent->GetRelativeTransform());
-=======
 		// Handle updating the preview component to represent the effects of root motion	
 		const FBoxSphereBounds& Bounds = GetAnimPreviewScene()->GetFloorBounds();
->>>>>>> 92a3597a
 		PreviewComp->ConsumeRootMotion(Bounds.GetBox().Min, Bounds.GetBox().Max);
 	}
 }
@@ -1039,470 +1013,8 @@
 		}
 	}
 
-<<<<<<< HEAD
-			FTransform BaseTM;
-
-			if ( SelectedSocket )
-			{
-				BaseTM = SelectedSocket->GetSocketTransform( PreviewSkelMeshComp.Get() );
-			}
-			else
-			{
-				BaseTM = PreviewSkelMeshComp->GetBoneTransform( BoneIndex );
-			}
-
-			// Remove SkelControl's orientation from BoneMatrix, as we need to translate/rotate in the non-SkelControlled space
-			BaseTM = BaseTM.GetRelativeTransformReverse(CurrentSkelControlTM);
-
-			const bool bDoRotation    = WidgetMode == FWidget::WM_Rotate    || WidgetMode == FWidget::WM_TranslateRotateZ;
-			const bool bDoTranslation = WidgetMode == FWidget::WM_Translate || WidgetMode == FWidget::WM_TranslateRotateZ;
-			const bool bDoScale = WidgetMode == FWidget::WM_Scale;
-
-			if (bDoRotation)
-			{
-				FVector RotAxis;
-				float RotAngle;
-				Rot.Quaternion().ToAxisAndAngle( RotAxis, RotAngle );
-
-				FVector4 BoneSpaceAxis = BaseTM.TransformVector( RotAxis );
-
-				//Calculate the new delta rotation
-				FQuat DeltaQuat( BoneSpaceAxis, RotAngle );
-				DeltaQuat.Normalize();
-
-				FRotator NewRotation = ( CurrentSkelControlTM * FTransform( DeltaQuat )).Rotator();
-
-				if (SelectedSkelControlAnimGraph.IsValid())
-				{
-					FAnimNode_SkeletalControlBase* AnimNode = FindSkeletalControlAnimNode(SelectedSkelControlAnimGraph);
-					if (AnimNode)
-					{
-						SelectedSkelControlAnimGraph->DoRotation(PreviewSkelMeshComp.Get(), Rot, AnimNode);
-						bShouldUpdateDefaultValues = true;
-					}
-				}
-				else if ( SelectedSocket )
-				{
-					SelectedSocket->RelativeRotation = NewRotation;
-				}
-				else
-				{
-					SkelControl->Rotation = NewRotation;
-				}
-			}
-
-			if (bDoTranslation)
-			{
-				FVector4 BoneSpaceOffset = BaseTM.TransformVector(Drag);
-				if (SelectedSkelControlAnimGraph.IsValid())
-				{
-					FAnimNode_SkeletalControlBase* AnimNode = FindSkeletalControlAnimNode(SelectedSkelControlAnimGraph);
-					if (AnimNode)
-					{
-						SelectedSkelControlAnimGraph->DoTranslation(PreviewSkelMeshComp.Get(), Drag, AnimNode);
-						bShouldUpdateDefaultValues = true;
-					}
-				}
-				else if (SelectedSocket)
-				{
-					SelectedSocket->RelativeLocation += BoneSpaceOffset;
-				}
-				else
-				{
-					SkelControl->Translation += BoneSpaceOffset;
-				}
-			}
-			if(bDoScale)
-			{
-				FVector4 BoneSpaceScaleOffset;
-
-				if (ModeTools->GetCoordSystem() == COORD_World)
-				{
-					BoneSpaceScaleOffset = BaseTM.TransformVector(Scale);
-				}
-				else
-				{
-					BoneSpaceScaleOffset = Scale;
-				}
-
-				if (SelectedSkelControlAnimGraph.IsValid())
-				{
-					FAnimNode_SkeletalControlBase* AnimNode = FindSkeletalControlAnimNode(SelectedSkelControlAnimGraph);
-					if (AnimNode)
-					{
-						SelectedSkelControlAnimGraph->DoScale(PreviewSkelMeshComp.Get(), Scale, AnimNode);
-						bShouldUpdateDefaultValues = true;
-					}
-				}
-				else if(SelectedSocket)
-				{
-					SelectedSocket->RelativeScale += BoneSpaceScaleOffset;
-				}
-				else
-				{
-					SkelControl->Scale += BoneSpaceScaleOffset;
-				}
-			}
-
-			}
-		else if( WindActor.IsValid() )
-		{
-			if (WidgetMode == FWidget::WM_Rotate)
-			{
-				FTransform WindTransform = WindActor->GetTransform();
-
-				FRotator NewRotation = ( WindTransform * FTransform( Rot ) ).Rotator();
-
-				WindActor->SetActorRotation( NewRotation );
-			}
-			else
-			{
-				FVector Location = WindActor->GetActorLocation();
-				Location += Drag;
-				WindActor->SetActorLocation(Location);
-			}
-		}
-
-		InViewport->Invalidate();
-	}
-
-	return bHandled;
-}
-
-
-void FAnimationViewportClient::TrackingStarted( const struct FInputEventState& InInputState, bool bIsDraggingWidget, bool bNudge )
-{
-	int32 BoneIndex = FindSelectedBone();
-	USkeletalMeshSocket* SelectedSocket = FindSelectedSocket();
-	TWeakObjectPtr<AWindDirectionalSource> WindActor = FindSelectedWindActor();
-
-	if( (BoneIndex >= 0 || SelectedSocket || WindActor.IsValid()) && bIsDraggingWidget )
-	{
-		bool bValidAxis = false;
-		FVector WorldAxisDir;
-
-		if(InInputState.IsLeftMouseButtonPressed() && (Widget->GetCurrentAxis() & EAxisList::XYZ) != 0)
-		{
-			if ( PreviewSkelMeshComp->SocketsOfInterest.Num() == 1 )
-		{
-			const bool bAltDown = InInputState.IsAltButtonPressed();
-
-			if ( bAltDown && PersonaPtr.IsValid() )
-			{
-				// Rather than moving/rotating the selected socket, copy it and move the copy instead
-				PersonaPtr.Pin()->DuplicateAndSelectSocket( PreviewSkelMeshComp->SocketsOfInterest[0] );
-			}
-
-			// Socket movement is transactional - we want undo/redo and saving of it
-			USkeletalMeshSocket* Socket = PreviewSkelMeshComp->SocketsOfInterest[0].Socket;
-
-			if ( Socket && bInTransaction == false )
-			{
-				if (WidgetMode == FWidget::WM_Rotate )
-				{
-					GEditor->BeginTransaction( LOCTEXT("AnimationEditorViewport_RotateSocket", "Rotate Socket" ) );
-				}
-				else
-				{
-					GEditor->BeginTransaction( LOCTEXT("AnimationEditorViewport_TranslateSocket", "Translate Socket" ) );
-				}
-
-				Socket->SetFlags( RF_Transactional );	// Undo doesn't work without this!
-				Socket->Modify();
-				bInTransaction = true;
-			}
-		}
-			else if( BoneIndex >= 0 )
-			{
-				if ( bInTransaction == false )
-				{
-					// we also allow undo/redo of bone manipulations
-					if (WidgetMode == FWidget::WM_Rotate )
-					{
-						GEditor->BeginTransaction( LOCTEXT("AnimationEditorViewport_RotateBone", "Rotate Bone" ) );
-					}
-					else
-					{
-						GEditor->BeginTransaction( LOCTEXT("AnimationEditorViewport_TranslateBone", "Translate Bone" ) );
-					}
-
-					PreviewSkelMeshComp->PreviewInstance->SetFlags( RF_Transactional );	// Undo doesn't work without this!
-					PreviewSkelMeshComp->PreviewInstance->Modify();
-					bInTransaction = true;
-
-					// now modify the bone array
-					const FName BoneName = PreviewSkelMeshComp->SkeletalMesh->RefSkeleton.GetBoneName(BoneIndex);
-					PreviewSkelMeshComp->PreviewInstance->ModifyBone(BoneName);
-				}
-			}
-		}
-
-
-		bManipulating = true;
-	}
-}
-
-void FAnimationViewportClient::TrackingStopped() 
-{
-	if (bManipulating)
-	{
-		// Socket movement is transactional - we want undo/redo and saving of it
-		if ( bInTransaction )
-		{
-			GEditor->EndTransaction();
-			bInTransaction = false;
-		}
-
-		bManipulating = false;
-	}
-	Invalidate();
-}
-
-FWidget::EWidgetMode FAnimationViewportClient::GetWidgetMode() const
-{
-	FWidget::EWidgetMode Mode = FWidget::WM_None;
-	if (!PreviewSkelMeshComp->IsAnimBlueprintInstanced())
-	{
-	if ((PreviewSkelMeshComp != NULL) && ((PreviewSkelMeshComp->BonesOfInterest.Num() == 1) || (PreviewSkelMeshComp->SocketsOfInterest.Num() == 1)))
-	{
-			Mode = WidgetMode;
-	}
-	else if (SelectedWindActor.IsValid())
-	{
-			Mode = WidgetMode;
-	}
-	}
-
-	if (SelectedSkelControlAnimGraph.IsValid())
-	{
-		Mode = (FWidget::EWidgetMode)SelectedSkelControlAnimGraph->GetWidgetMode(PreviewSkelMeshComp.Get());
-	}
-
-	return Mode;
-}
-
-FVector FAnimationViewportClient::GetWidgetLocation() const
-{
-	if (SelectedSkelControlAnimGraph.IsValid())
-	{
-		FAnimNode_SkeletalControlBase* AnimNode = FindSkeletalControlAnimNode(SelectedSkelControlAnimGraph.Get());
-		if (AnimNode)
-		{
-			return SelectedSkelControlAnimGraph->GetWidgetLocation(PreviewSkelMeshComp.Get(), AnimNode);
-		}
-	}
-	else if( PreviewSkelMeshComp->BonesOfInterest.Num() > 0 )
-	{
-		int32 BoneIndex = PreviewSkelMeshComp->BonesOfInterest.Last();
-		const FName BoneName = PreviewSkelMeshComp->SkeletalMesh->RefSkeleton.GetBoneName(BoneIndex);
-
-		FMatrix BoneMatrix = PreviewSkelMeshComp->GetBoneMatrix(BoneIndex);
-
-		return BoneMatrix.GetOrigin();
-	}
-	else if( PreviewSkelMeshComp->SocketsOfInterest.Num() > 0 )
-	{
-		USkeletalMeshSocket* Socket = PreviewSkelMeshComp->SocketsOfInterest.Last().Socket;
-
- 		FMatrix SocketMatrix;
-		Socket->GetSocketMatrix( SocketMatrix, PreviewSkelMeshComp.Get() );
-
-		return SocketMatrix.GetOrigin();
-	}
-	else if( SelectedWindActor.IsValid() )
-	{
-		return SelectedWindActor.Get()->GetActorLocation();
-	}
-
-	return FVector::ZeroVector;
-}
-
-FMatrix FAnimationViewportClient::GetWidgetCoordSystem() const
-{
-	const bool bIsLocal = GetWidgetCoordSystemSpace() == COORD_Local;
-
-	if( bIsLocal )
-	{
-		if (SelectedSkelControlAnimGraph.IsValid())
-		{
-			FName BoneName = SelectedSkelControlAnimGraph->FindSelectedBone();
-			int32 BoneIndex = PreviewSkelMeshComp->GetBoneIndex(BoneName);
-			if (BoneIndex != INDEX_NONE)
-			{
-				FTransform BoneMatrix = PreviewSkelMeshComp->GetBoneTransform(BoneIndex);
-				return BoneMatrix.ToMatrixNoScale().RemoveTranslation();
-			}
-		}
-		else if ( PreviewSkelMeshComp->BonesOfInterest.Num() > 0 )
-		{
-			int32 BoneIndex = PreviewSkelMeshComp->BonesOfInterest.Last();
-
-			FTransform BoneMatrix = PreviewSkelMeshComp->GetBoneTransform(BoneIndex);
-
-			return BoneMatrix.ToMatrixNoScale().RemoveTranslation();
-		}
-		else if( PreviewSkelMeshComp->SocketsOfInterest.Num() > 0 )
-		{
-			USkeletalMeshSocket* Socket = PreviewSkelMeshComp->SocketsOfInterest.Last().Socket;
-
-			FTransform SocketMatrix = Socket->GetSocketTransform( PreviewSkelMeshComp.Get() );
-			
-			return SocketMatrix.ToMatrixNoScale().RemoveTranslation();
-		}
-		else if ( SelectedWindActor.IsValid() )
-		{
-			return SelectedWindActor->GetTransform().ToMatrixNoScale().RemoveTranslation();
-		}
-	}
-
-	return FMatrix::Identity;
-}
-
-ECoordSystem FAnimationViewportClient::GetWidgetCoordSystemSpace() const
-{ 
-	return ModeTools->GetCoordSystem();
-}
-
-void FAnimationViewportClient::SetWidgetCoordSystemSpace(ECoordSystem NewCoordSystem)
-{
-	ModeTools->SetCoordSystem(NewCoordSystem);
-	Invalidate();
-}
-
-void FAnimationViewportClient::SetViewMode(EViewModeIndex InViewModeIndex)
-{
-	FEditorViewportClient::SetViewMode(InViewModeIndex);
-
-	ConfigOption->SetViewModeIndex(InViewModeIndex);
-}
-
-void FAnimationViewportClient::SetViewportType(ELevelViewportType InViewportType)
-{
-	FEditorViewportClient::SetViewportType(InViewportType);
-	FocusViewportOnPreviewMesh();
-}
-
-bool FAnimationViewportClient::InputKey( FViewport* InViewport, int32 ControllerId, FKey Key, EInputEvent Event, float AmountDepressed, bool bGamepad )
-{
-	const int32 HitX = InViewport->GetMouseX();
-	const int32 HitY = InViewport->GetMouseY();
-
-	bool bHandled = false;
-
-	
-	// Handle switching modes - only allowed when not already manipulating
-	if ( (Event == IE_Pressed) && (Key == EKeys::SpaceBar) && !bManipulating )
-	{
-		int32 SelectedBone = FindSelectedBone();
-		USkeletalMeshSocket* SelectedSocket = FindSelectedSocket();
-		TWeakObjectPtr<AWindDirectionalSource> SelectedWind = FindSelectedWindActor();
-
-		if (SelectedBone >= 0 || SelectedSocket || SelectedWind.IsValid())
-		{
-			if (SelectedSkelControlAnimGraph.IsValid())
-			{
-				WidgetMode = (FWidget::EWidgetMode)SelectedSkelControlAnimGraph->ChangeToNextWidgetMode(PreviewSkelMeshComp.Get(), WidgetMode);
-				if (WidgetMode == FWidget::WM_Scale)
-				{
-					SetWidgetCoordSystemSpace(COORD_Local);
-				}
-				else
-				{
-					SetWidgetCoordSystemSpace(COORD_World);
-				}
-			}
-			else
-			if (WidgetMode == FWidget::WM_Rotate)
-			{
-				WidgetMode = FWidget::WM_Scale;
-			}
-			else if (WidgetMode == FWidget::WM_Scale)
-			{
-				WidgetMode = FWidget::WM_Translate;
-			}
-			else
-			{
-				WidgetMode = FWidget::WM_Rotate;
-			}
-
-			//@TODO: ANIMATION: Add scaling support
-		}
-		bHandled = true;
-		Invalidate();
-	}
-
-	if( (Event == IE_Pressed) && (Key == EKeys::F) )
-	{
-		bHandled = true;
-		FocusViewportOnPreviewMesh();
-	}
-
-	FAdvancedPreviewScene* AdvancedScene = static_cast<FAdvancedPreviewScene*>(PreviewScene);
-	bHandled |= AdvancedScene->HandleInputKey(InViewport, ControllerId, Key, Event, AmountDepressed, bGamepad);
-
-	// Pass keys to standard controls, if we didn't consume input
-	return (bHandled)
-		? true
-		: FEditorViewportClient::InputKey(InViewport,  ControllerId,  Key,  Event,  AmountDepressed,  bGamepad);
-}
-
-bool FAnimationViewportClient::InputAxis(FViewport* InViewport, int32 ControllerId, FKey Key, float Delta, float DeltaTime, int32 NumSamples /*= 1*/, bool bGamepad /*= false*/)
-{
-	bool bResult = true;
-
-	if (!bDisableInput)
-	{
-		FAdvancedPreviewScene* AdvancedScene = (FAdvancedPreviewScene*)PreviewScene;
-		bResult = AdvancedScene->HandleViewportInput(InViewport, ControllerId, Key, Delta, DeltaTime, NumSamples, bGamepad);
-		if (bResult)
-		{
-			Invalidate();
-		}
-		else
-		{
-			bResult = FEditorViewportClient::InputAxis(InViewport, ControllerId, Key, Delta, DeltaTime, NumSamples, bGamepad);
-		}
-	}
-
 	return bResult;
 }
-
-void FAnimationViewportClient::SetWidgetMode(FWidget::EWidgetMode InMode)
-{
-	bool bAnimBPMode = PersonaPtr.Pin()->IsModeCurrent(FPersonaModes::AnimBlueprintEditMode);
-
-	// support WER keys to change gizmo mode for Bone Controller preivew in anim blueprint
-	if (bAnimBPMode)
-	{
-		if (!bManipulating)
-		{
-			int32 SelectedBone = FindSelectedBone();
-			if (SelectedBone >= 0 && SelectedSkelControlAnimGraph.IsValid())
-			{
-				if (SelectedSkelControlAnimGraph->SetWidgetMode(PreviewSkelMeshComp.Get(), InMode))
-				{
-					WidgetMode = InMode;
-				}
-			}
-		}
-	}
-	else
-	{
-		WidgetMode = InMode;
-	}
-
-	// Force viewport to redraw
-	Viewport->Invalidate();
-}
-
-bool FAnimationViewportClient::CanSetWidgetMode(FWidget::EWidgetMode NewMode) const
-{
-	return true;
-}
-=======
-	return bResult;
-}
->>>>>>> 92a3597a
 
 void FAnimationViewportClient::SetLocalAxesMode(ELocalAxesMode::Type AxesMode)
 {
@@ -1942,13 +1454,6 @@
 		FVector CustomOrbitLookAt = BoundSphere.Center;
 
 		SetCameraSetup(CustomOrbitLookAt, CustomOrbitRotation, CustomOrbitZoom, CustomOrbitLookAt, GetViewLocation(), GetViewRotation() );
-<<<<<<< HEAD
-		
-		// Move the floor to the bottom of the bounding box of the mesh, rather than on the origin
-		FVector Bottom = PreviewSkelMeshComp->Bounds.GetBoxExtrema(0);
-		const float FloorOffset = GetFloorOffset() + (bAutoAlignFloor ? -Bottom.Z : 0.0f);
-		AdvancedPreviewScene->SetFloorOffset(FloorOffset);
-=======
 
 		// Move the floor to the bottom of the bounding box of the mesh, rather than on the origin
 		FVector Bottom = PreviewMeshComponent->Bounds.GetBoxExtrema(0);
@@ -1959,7 +1464,6 @@
 			FloorPos.Z += Bottom.Z;
 		}
 		GetAnimPreviewScene()->SetFloorLocation(FloorPos);
->>>>>>> 92a3597a
 	}
 }
 
@@ -2148,26 +1652,6 @@
 }
 
 void FAnimationViewportClient::OnAssetViewerSettingsChanged(const FName& InPropertyName)
-<<<<<<< HEAD
-{
-	if (InPropertyName == GET_MEMBER_NAME_CHECKED(FPreviewSceneProfile, bPostProcessingEnabled))
-	{
-		SetAdvancedShowFlagsForScene();
-	}
-}
-
-void FAnimationViewportClient::SetAdvancedShowFlagsForScene()
-{
-	const bool bAdvancedShowFlags = UAssetViewerSettings::Get()->Profiles[AdvancedPreviewScene->GetCurrentProfileIndex()].bPostProcessingEnabled;
-	if (bAdvancedShowFlags)
-	{
-		EngineShowFlags.EnableAdvancedFeatures();
-	}
-	else
-	{
-		EngineShowFlags.DisableAdvancedFeatures();
-	}
-=======
 {
 	if (InPropertyName == GET_MEMBER_NAME_CHECKED(FPreviewSceneProfile, bPostProcessingEnabled))
 	{
@@ -2221,7 +1705,6 @@
 bool FAnimationViewportClient::CanCycleWidgetMode() const
 {
 	return ModeTools ? ModeTools->CanCycleWidgetMode() : false;
->>>>>>> 92a3597a
 }
 
 #undef LOCTEXT_NAMESPACE
