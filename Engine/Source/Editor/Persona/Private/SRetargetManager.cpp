// Copyright Epic Games, Inc. All Rights Reserved.


#include "SRetargetManager.h"
#include "Misc/MessageDialog.h"
#include "Widgets/SBoxPanel.h"
#include "Widgets/Text/STextBlock.h"
#include "EditorStyleSet.h"
#include "Widgets/Layout/SSeparator.h"
#include "Widgets/Input/SButton.h"
#include "Animation/DebugSkelMeshComponent.h"
#include "Widgets/SToolTip.h"
#include "IDocumentation.h"
#include "ScopedTransaction.h"
#include "SRetargetSourceWindow.h"
#include "SRigWindow.h"
#include "AnimPreviewInstance.h"
#include "IEditableSkeleton.h"
#include "PropertyCustomizationHelpers.h"
#include "Framework/MultiBox/MultiBoxBuilder.h"

#define LOCTEXT_NAMESPACE "SRetargetManager"

//////////////////////////////////////////////////////////////////////////
// SRetargetManager

void SRetargetManager::Construct(const FArguments& InArgs, const TSharedRef<IEditableSkeleton>& InEditableSkeleton, const TSharedRef<IPersonaPreviewScene>& InPreviewScene, FSimpleMulticastDelegate& InOnPostUndo)
{
	EditableSkeletonPtr = InEditableSkeleton;
	PreviewScenePtr = InPreviewScene;
	InOnPostUndo.Add(FSimpleDelegate::CreateSP(this, &SRetargetManager::PostUndo));

	const FString DocLink = TEXT("Shared/Editors/Persona");
	ChildSlot
	[
		SNew (SVerticalBox)

		+ SVerticalBox::Slot()
		.Padding(5, 5)
		.AutoHeight()
		[
			// explain this is retarget source window
			// and what it is
			SNew(STextBlock)
			.TextStyle( FEditorStyle::Get(), "Persona.RetargetManager.ImportantText" )
			.Text(LOCTEXT("RetargetSource_Title", "Manage Retarget Source"))
		]

		+ SVerticalBox::Slot()
		.Padding(5, 5)
		.AutoHeight()
		[
			// explainint this is retarget source window
			// and what it is
			SNew(STextBlock)
			.AutoWrapText(true)
			.ToolTip(IDocumentation::Get()->CreateToolTip(LOCTEXT("RetargetSource_Tooltip", "Add/Delete/Rename Retarget Sources."),
																			NULL,
																			DocLink,
																			TEXT("RetargetSource")))
			.Font(FEditorStyle::GetFontStyle(TEXT("Persona.RetargetManager.FilterFont")))
			.Text(LOCTEXT("RetargetSource_Description", "You can add/rename/delete Retarget Sources. When you have different proportional meshes per skeleton, you can use this setting to indicate if this animation is from a different source. For example, if your default skeleton is from a small guy, and if you have an animation for a big guy, you can create a Retarget Source from the big guy and set it for the animation. The Retargeting system will use this information when extracting animation. "))
		]

		+ SVerticalBox::Slot()
		.Padding(2, 5)
		.FillHeight(0.5)
		[
			// construct retarget source window
			SNew(SRetargetSourceWindow, InEditableSkeleton, InOnPostUndo)
		]

		+SVerticalBox::Slot()
		.Padding(5, 5)
		.AutoHeight()
		[
			SNew(SSeparator)
			.Orientation(Orient_Horizontal)
		]

		+ SVerticalBox::Slot()
		.Padding(5, 5)
		.AutoHeight()
		[
			// explainint this is retarget source window
			// and what it is
			SNew(STextBlock)
			.TextStyle(FEditorStyle::Get(), "Persona.RetargetManager.ImportantText")
			.Text(LOCTEXT("RigTemplate_Title", "Set up Rig"))
		]

		+ SVerticalBox::Slot()
		.Padding(5, 5)
		.AutoHeight()
		[
			// explainint this is retarget source window
			// and what it is
			SNew(STextBlock)
			.AutoWrapText(true)
			.ToolTip(IDocumentation::Get()->CreateToolTip(LOCTEXT("RigSetup_Tooltip", "Set up Rig for retargeting between skeletons."),
																			NULL,
																			DocLink,
																			TEXT("RigSetup")))
			.Font(FEditorStyle::GetFontStyle(TEXT("Persona.RetargetManager.FilterFont")))
			.Text(LOCTEXT("RigTemplate_Description", "You can set up a Rig for this skeleton, then when you retarget the animation to a different skeleton with the same Rig, it will use the information to convert data. "))
		]

		+ SVerticalBox::Slot()
		.FillHeight(1)
		.Padding(2, 5)
		[
			// construct rig manager window
			SNew(SRigWindow, InEditableSkeleton, InPreviewScene, InOnPostUndo)
		]

		+SVerticalBox::Slot()
		.Padding(2, 5)
		.AutoHeight()
		[
			SNew(SSeparator)
			.Orientation(Orient_Horizontal)
		]

		+ SVerticalBox::Slot()
		.Padding(5, 5)
		.AutoHeight()
		[
			// explainint this is retarget source window
			// and what it is
			SNew(STextBlock)
			.TextStyle(FEditorStyle::Get(), "Persona.RetargetManager.ImportantText")
			.Text(LOCTEXT("BasePose_Title", "Manage Retarget Base Pose"))
		]
		// construct base pose options
		+SVerticalBox::Slot()
		.Padding(2, 5)
		.AutoHeight()
		[
			// explainint this is retarget source window
			// and what it is
			SNew(STextBlock)
			.AutoWrapText(true)
			.ToolTip(IDocumentation::Get()->CreateToolTip(LOCTEXT("RetargetBasePose_Tooltip", "Set up base pose for retargeting."),
																			NULL,
																			DocLink,
																			TEXT("SetupBasePose")))
			.Font(FEditorStyle::GetFontStyle(TEXT("Persona.RetargetManager.FilterFont")))
			.Text(LOCTEXT("BasePose_Description", "This information is used when retargeting assets to a different skeleton. You need to make sure the ref pose of both meshes is the same when retargeting, so you can see the pose and edit using the bone transform widget, and click the Save button below. "))
		]

		+ SVerticalBox::Slot()
		.AutoHeight()		// This is required to make the scrollbar work, as content overflows Slate containers by default
		.VAlign(VAlign_Center)
		.HAlign(HAlign_Right)
		.Padding(2, 5)
		[
			// two button 1. view 2. save to base pose
			SNew(SHorizontalBox)

			+SHorizontalBox::Slot()
			.AutoWidth()
			.HAlign(HAlign_Center)
			[
				SNew(SButton)
				.OnClicked(FOnClicked::CreateSP(this, &SRetargetManager::OnModifyPose))
				.HAlign(HAlign_Center)
				.VAlign(VAlign_Center)
				.Text(LOCTEXT("ModifyRetargetBasePose_Label", "Modify Pose"))
				.ToolTipText(LOCTEXT("ModifyRetargetBasePose_Tooltip", "Modify Retarget Base Pose"))
			]

			+SHorizontalBox::Slot()
			.AutoWidth()
			.HAlign(HAlign_Center)
			[
				SNew(SButton)
				.OnClicked(FOnClicked::CreateSP(this, &SRetargetManager::OnViewRetargetBasePose))
				.HAlign(HAlign_Center)
				.VAlign(VAlign_Center)
				.Text(this, &SRetargetManager::GetToggleRetargetBasePose)
				.ToolTipText(LOCTEXT("ViewRetargetBasePose_Tooltip", "Toggle to View/Edit Retarget Base Pose"))
			]
		]
	];
}

FReply SRetargetManager::OnViewRetargetBasePose()
{
	UDebugSkelMeshComponent * PreviewMeshComp = PreviewScenePtr.Pin()->GetPreviewMeshComponent();
	if (PreviewMeshComp && PreviewMeshComp->PreviewInstance)
	{
		const FScopedTransaction Transaction(LOCTEXT("ViewRetargetBasePose_Action", "Edit Retarget Base Pose"));
		PreviewMeshComp->PreviewInstance->SetForceRetargetBasePose(!PreviewMeshComp->PreviewInstance->GetForceRetargetBasePose());
		PreviewMeshComp->Modify();
		// reset all bone transform since you don't want to keep any bone transform change
		PreviewMeshComp->PreviewInstance->ResetModifiedBone();
		// add root 
		if (PreviewMeshComp->PreviewInstance->GetForceRetargetBasePose())
		{
			PreviewMeshComp->BonesOfInterest.Add(0);
		}
	}

	return FReply::Handled();
}

FReply SRetargetManager::OnModifyPose()
{
	// create context menu
	TSharedPtr< SWindow > Parent = FSlateApplication::Get().GetActiveTopLevelWindow();
	if (Parent.IsValid())
	{
		FSlateApplication::Get().PushMenu(
			Parent.ToSharedRef(),
			FWidgetPath(),
			OnModifyPoseContextMenu(),
			FSlateApplication::Get().GetCursorPos(),
			FPopupTransitionEffect(FPopupTransitionEffect::TypeInPopup));
	}

	return FReply::Handled();
}

TSharedRef<SWidget> SRetargetManager::OnModifyPoseContextMenu() 
{
	FMenuBuilder MenuBuilder(false, nullptr);

	MenuBuilder.BeginSection("ModifyPose_Label", LOCTEXT("ModifyPose", "Set Pose"));
	{
		FUIAction Action_ReferencePose
		(
			FExecuteAction::CreateSP(this, &SRetargetManager::ResetRetargetBasePose)
		);

		MenuBuilder.AddMenuEntry
		(
			LOCTEXT("ModifyPoseContextMenu_Reset", "Reset"),
			LOCTEXT("ModifyPoseContextMenu_Reset_Desc", "Reset to reference pose"),
			FSlateIcon(FEditorStyle::GetStyleSetName(), "Profiler.EventGraph.SelectStack"), Action_ReferencePose, NAME_None, EUserInterfaceActionType::Button
		);

		FUIAction Action_UseCurrentPose
		(
			FExecuteAction::CreateSP(this, &SRetargetManager::UseCurrentPose)
		);

		MenuBuilder.AddMenuEntry
		(
			LOCTEXT("ModifyPoseContextMenu_UseCurrentPose", "Use CurrentPose"),
			LOCTEXT("ModifyPoseContextMenu_UseCurrentPose_Desc", "Use Current Pose"),
			FSlateIcon(FEditorStyle::GetStyleSetName(), "Profiler.EventGraph.SelectStack"), Action_UseCurrentPose, NAME_None, EUserInterfaceActionType::Button
		);

		MenuBuilder.AddMenuSeparator();

		MenuBuilder.AddWidget(
			SNew(SVerticalBox)

			+ SVerticalBox::Slot()
			.AutoHeight()
			.Padding(3)
			[
				SNew(SObjectPropertyEntryBox)
				.AllowedClass(UPoseAsset::StaticClass())
				.OnObjectChanged(this, &SRetargetManager::SetSelectedPose)
				.OnShouldFilterAsset(this, &SRetargetManager::ShouldFilterAsset)
				.ObjectPath(this, &SRetargetManager::GetSelectedPose)
			]
			+ SVerticalBox::Slot()
			.AutoHeight()
			.Padding(3)
			[
				SAssignNew(PoseAssetNameWidget, SPoseAssetNameWidget)
				.OnSelectionChanged(this, &SRetargetManager::SetPoseName)
			]

			+ SVerticalBox::Slot()
			.AutoHeight()
			.Padding(3)
			[
				SNew(SButton)
				.OnClicked(FOnClicked::CreateSP(this, &SRetargetManager::OnImportPose))
				.IsEnabled(this, &SRetargetManager::CanImportPose)
				.HAlign(HAlign_Center)
				.VAlign(VAlign_Center)
				.Text(LOCTEXT("ImportRetargetBasePose_Label", "Import"))
				.ToolTipText(LOCTEXT("ImportRetargetBasePose_Tooltip", "Import the selected pose to Retarget Base Pose"))
			]
			,
			FText()
		);

		if (SelectedPoseAsset.IsValid())
		{
			PoseAssetNameWidget->SetPoseAsset(SelectedPoseAsset.Get());
		}
		// import pose 
		MenuBuilder.EndSection();
	}

	return MenuBuilder.MakeWidget();
}

bool SRetargetManager::CanImportPose() const
{
	return (SelectedPoseAsset.IsValid() && SelectedPoseAsset.Get()->ContainsPose(FName(*SelectedPoseName)));
}

void SRetargetManager::SetSelectedPose(const FAssetData& InAssetData)
{
	if (PoseAssetNameWidget.IsValid())
	{
		SelectedPoseAsset = Cast<UPoseAsset>(InAssetData.GetAsset());
		if (SelectedPoseAsset.IsValid())
		{
			PoseAssetNameWidget->SetPoseAsset(SelectedPoseAsset.Get());
		}
	}
}

FString SRetargetManager::GetSelectedPose() const
{
	return SelectedPoseAsset->GetPathName();
}

bool SRetargetManager::ShouldFilterAsset(const FAssetData& InAssetData)
{
	if (InAssetData.GetClass() == UPoseAsset::StaticClass() &&
		EditableSkeletonPtr.IsValid())
	{
		FString SkeletonString = FAssetData(&EditableSkeletonPtr.Pin()->GetSkeleton()).GetExportTextName();
		FAssetDataTagMapSharedView::FFindTagResult Result = InAssetData.TagsAndValues.FindTag("Skeleton");
		return (!Result.IsSet() || SkeletonString != Result.GetValue());
	}

	return false;
}

void SRetargetManager::ResetRetargetBasePose()
{
	UDebugSkelMeshComponent * PreviewMeshComp = PreviewScenePtr.Pin()->GetPreviewMeshComponent();
	if(PreviewMeshComp && PreviewMeshComp->SkeletalMesh)
	{
		USkeletalMesh * PreviewMesh = PreviewMeshComp->SkeletalMesh;

		check(PreviewMesh && &EditableSkeletonPtr.Pin()->GetSkeleton() == PreviewMesh->GetSkeleton());

		if(PreviewMesh)
		{
			const FScopedTransaction Transaction(LOCTEXT("ResetRetargetBasePose_Action", "Reset Retarget Base Pose"));
			PreviewMesh->Modify();
			// reset to original ref pose
			PreviewMesh->SetRetargetBasePose(PreviewMesh->GetRefSkeleton().GetRefBonePose());
			TurnOnPreviewRetargetBasePose();
		}
	}

	FSlateApplication::Get().DismissAllMenus();
}

void SRetargetManager::UseCurrentPose()
{
	UDebugSkelMeshComponent * PreviewMeshComp = PreviewScenePtr.Pin()->GetPreviewMeshComponent();
	if (PreviewMeshComp && PreviewMeshComp->SkeletalMesh)
	{
		USkeletalMesh * PreviewMesh = PreviewMeshComp->SkeletalMesh;

		check(PreviewMesh && &EditableSkeletonPtr.Pin()->GetSkeleton() == PreviewMesh->GetSkeleton());

		if (PreviewMesh)
		{
			const FScopedTransaction Transaction(LOCTEXT("RetargetBasePose_UseCurrentPose_Action", "Retarget Base Pose : Use Current Pose"));
			PreviewMesh->Modify();
			// get space bases and calculate local
			const TArray<FTransform> & SpaceBases = PreviewMeshComp->GetComponentSpaceTransforms();
			// @todo check to see if skeleton vs preview mesh makes it different for missing bones
			const FReferenceSkeleton& RefSkeleton = PreviewMesh->GetRefSkeleton();
			TArray<FTransform> & NewRetargetBasePose = PreviewMesh->GetRetargetBasePose();
			// if you're using master pose component in preview, this won't work
			check(PreviewMesh->GetRefSkeleton().GetNum() == SpaceBases.Num());
			int32 TotalNumBones = PreviewMesh->GetRefSkeleton().GetNum();
			NewRetargetBasePose.Empty(TotalNumBones);
			NewRetargetBasePose.AddUninitialized(TotalNumBones);

			for (int32 BoneIndex = 0; BoneIndex < TotalNumBones; ++BoneIndex)
			{
				// this is slower, but skeleton can have more bones, so I can't just access
				// Parent index from Skeleton. Going safer route
				FName BoneName = PreviewMeshComp->GetBoneName(BoneIndex);
				FName ParentBoneName = PreviewMeshComp->GetParentBone(BoneName);
				int32 ParentIndex = RefSkeleton.FindBoneIndex(ParentBoneName);

				if (ParentIndex != INDEX_NONE)
				{
					NewRetargetBasePose[BoneIndex] = SpaceBases[BoneIndex].GetRelativeTransform(SpaceBases[ParentIndex]);
				}
				else
				{
					NewRetargetBasePose[BoneIndex] = SpaceBases[BoneIndex];
				}
			}

			// Clear PreviewMeshComp bone modified, they're baked now
			PreviewMeshComp->PreviewInstance->ResetModifiedBone();
			TurnOnPreviewRetargetBasePose();
		}
	}
	FSlateApplication::Get().DismissAllMenus();
}

void SRetargetManager::SetPoseName(TSharedPtr<FString> PoseName, ESelectInfo::Type SelectionType)
{
	SelectedPoseName = *PoseName.Get();
}

FReply SRetargetManager::OnImportPose()
{
	if (CanImportPose())
	{
		UPoseAsset* RawPoseAsset = SelectedPoseAsset.Get();
		ImportPose(RawPoseAsset, FName(*SelectedPoseName));
	}

	FSlateApplication::Get().DismissAllMenus();

	return FReply::Handled();
}

void SRetargetManager::ImportPose(const UPoseAsset* PoseAsset, const FName& PoseName)
{
	// Get transforms from pose (this also converts from additive if necessary)
	const int32 PoseIndex = PoseAsset->GetPoseIndexByName(PoseName);
	if (PoseIndex != INDEX_NONE)
	{
		TArray<FTransform> PoseTransforms;
		if (PoseAsset->GetFullPose(PoseIndex, PoseTransforms))
		{
			const TArray<FName>	PoseTrackNames = PoseAsset->GetTrackNames();

			ensureAlways(PoseTrackNames.Num() == PoseTransforms.Num());

			// now I have pose, I have to copy to the retarget base pose
			UDebugSkelMeshComponent * PreviewMeshComp = PreviewScenePtr.Pin()->GetPreviewMeshComponent();
			if (PreviewMeshComp && PreviewMeshComp->SkeletalMesh)
			{
				USkeletalMesh * PreviewMesh = PreviewMeshComp->SkeletalMesh;

				check(PreviewMesh && &EditableSkeletonPtr.Pin()->GetSkeleton() == PreviewMesh->GetSkeleton());

				if (PreviewMesh)
				{
					// Check if we have bones for all the tracks. If not, then fail so that the user doesn't end up
					// with partial or broken retarget setup.
					for (int32 TrackIndex = 0; TrackIndex < PoseTrackNames.Num(); ++TrackIndex)
					{
<<<<<<< HEAD
						const int32 BoneIndex = PreviewMesh->RefSkeleton.FindBoneIndex(PoseTrackNames[TrackIndex]);
=======
						const int32 BoneIndex = PreviewMesh->GetRefSkeleton().FindBoneIndex(PoseTrackNames[TrackIndex]);
>>>>>>> 3aae9151
						if (BoneIndex == INDEX_NONE)
						{
							FMessageDialog::Open(EAppMsgType::Ok, FText::FromString(TEXT("Pose asset does not match the preview mesh skeleton. Aborting.")));
							return;
						}
					}
					
					const FScopedTransaction Transaction(LOCTEXT("ImportRetargetBasePose_Action", "Import Retarget Base Pose"));
					PreviewMesh->Modify();

					// reset to original ref pose first
					PreviewMesh->SetRetargetBasePose(PreviewMesh->GetRefSkeleton().GetRefBonePose());

					// now override imported pose
					for (int32 TrackIndex = 0; TrackIndex < PoseTrackNames.Num(); ++TrackIndex)
					{
<<<<<<< HEAD
						const int32 BoneIndex = PreviewMesh->RefSkeleton.FindBoneIndex(PoseTrackNames[TrackIndex]);
						PreviewMesh->RetargetBasePose[BoneIndex] = PoseTransforms[TrackIndex];
=======
						const int32 BoneIndex = PreviewMesh->GetRefSkeleton().FindBoneIndex(PoseTrackNames[TrackIndex]);
						PreviewMesh->GetRetargetBasePose()[BoneIndex] = PoseTransforms[TrackIndex];
>>>>>>> 3aae9151
					}

					TurnOnPreviewRetargetBasePose();
				}
			}
		}
	}
}

void SRetargetManager::PostUndo()
{
}

FText SRetargetManager::GetToggleRetargetBasePose() const
{
	UDebugSkelMeshComponent * PreviewMeshComp = PreviewScenePtr.Pin()->GetPreviewMeshComponent();
	if(PreviewMeshComp && PreviewMeshComp->PreviewInstance)
	{
		if (PreviewMeshComp->PreviewInstance->GetForceRetargetBasePose())
		{
			return LOCTEXT("HideRetargetBasePose_Label", "Hide Pose");
		}
		else
		{
			return LOCTEXT("ViewRetargetBasePose_Label", "View Pose");
		}
	}

	return LOCTEXT("InvalidRetargetBasePose_Label", "No Mesh for Base Pose");
}

void SRetargetManager::TurnOnPreviewRetargetBasePose()
{
	UDebugSkelMeshComponent * PreviewMeshComp = PreviewScenePtr.Pin()->GetPreviewMeshComponent();
	if (PreviewMeshComp && PreviewMeshComp->PreviewInstance)
	{
		PreviewMeshComp->PreviewInstance->SetForceRetargetBasePose(true);
	}
}
#undef LOCTEXT_NAMESPACE
<|MERGE_RESOLUTION|>--- conflicted
+++ resolved
@@ -453,11 +453,7 @@
 					// with partial or broken retarget setup.
 					for (int32 TrackIndex = 0; TrackIndex < PoseTrackNames.Num(); ++TrackIndex)
 					{
-<<<<<<< HEAD
-						const int32 BoneIndex = PreviewMesh->RefSkeleton.FindBoneIndex(PoseTrackNames[TrackIndex]);
-=======
 						const int32 BoneIndex = PreviewMesh->GetRefSkeleton().FindBoneIndex(PoseTrackNames[TrackIndex]);
->>>>>>> 3aae9151
 						if (BoneIndex == INDEX_NONE)
 						{
 							FMessageDialog::Open(EAppMsgType::Ok, FText::FromString(TEXT("Pose asset does not match the preview mesh skeleton. Aborting.")));
@@ -474,13 +470,8 @@
 					// now override imported pose
 					for (int32 TrackIndex = 0; TrackIndex < PoseTrackNames.Num(); ++TrackIndex)
 					{
-<<<<<<< HEAD
-						const int32 BoneIndex = PreviewMesh->RefSkeleton.FindBoneIndex(PoseTrackNames[TrackIndex]);
-						PreviewMesh->RetargetBasePose[BoneIndex] = PoseTransforms[TrackIndex];
-=======
 						const int32 BoneIndex = PreviewMesh->GetRefSkeleton().FindBoneIndex(PoseTrackNames[TrackIndex]);
 						PreviewMesh->GetRetargetBasePose()[BoneIndex] = PoseTransforms[TrackIndex];
->>>>>>> 3aae9151
 					}
 
 					TurnOnPreviewRetargetBasePose();
