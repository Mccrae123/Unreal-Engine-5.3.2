// Copyright Epic Games, Inc. All Rights Reserved.


#include "SAnimCurveViewer.h"

#include "AnimAssetFindReplaceCurves.h"
#include "AnimationEditorUtils.h"
#include "Framework/Notifications/NotificationManager.h"
#include "Widgets/Input/SCheckBox.h"
#include "Widgets/Notifications/SNotificationList.h"
#include "Framework/MultiBox/MultiBoxBuilder.h"
#include "Styling/AppStyle.h"
<<<<<<< HEAD
#include "Layout/WidgetPath.h"
#include "Framework/Application/MenuStack.h"
#include "Framework/Application/SlateApplication.h"
=======
>>>>>>> 4af6daef
#include "Widgets/Input/SSpinBox.h"
#include "Animation/DebugSkelMeshComponent.h"
#include "Widgets/Input/SSearchBox.h"
#include "Animation/AnimSingleNodeInstance.h"
#include "IEditableSkeleton.h"
#include "Widgets/Colors/SColorBlock.h"
#include "CurveViewerCommands.h"
#include "Animation/AnimBlueprintGeneratedClass.h"
#include "Animation/EditorAnimCurveBoneLinks.h"
#include "HAL/PlatformApplicationMisc.h"
<<<<<<< HEAD
#include "ScopedTransaction.h"
=======
#include "AssetRegistry/AssetRegistryModule.h"
#include "Misc/ScopedSlowTask.h"
#include "Engine/PoseWatch.h"
#include "Filters/GenericFilter.h"
#include "Filters/SBasicFilterBar.h"
#include "Widgets/Input/STextComboBox.h"
#include "AnimPreviewInstance.h"
#include "PersonaTabs.h"
#include "SAnimAssetFindReplace.h"
#include "Widgets/Docking/SDockTab.h"
>>>>>>> 4af6daef

#define LOCTEXT_NAMESPACE "SAnimCurveViewer"

namespace CurveViewerColumns
{
static const FName AnimCurveNameLabel( "Curve Name" );
static const FName AnimCurveTypeLabel("Type");
static const FName AnimCurveWeightLabel( "Weight" );
static const FName AnimCurveEditLabel( "Edit" );
}

//////////////////////////////////////////////////////////////////////////
// SAnimCurveListRow

typedef TSharedPtr< FDisplayedAnimCurveInfo > FDisplayedAnimCurveInfoPtr;

// This is a flag that is used to filter UI part
enum class EAnimCurveViewerFilterFlags : uint8 
{
	// Show all
	ShowAll			= 0, 
	// Show active curves
	Active			= 0x01, 
	// Show morph target curves
	MorphTarget		= 0x02, 
	// Show material curves
	Material		= 0x04, 
};

ENUM_CLASS_FLAGS(EAnimCurveViewerFilterFlags);

class FAnimCurveViewerFilter : public FGenericFilter<EAnimCurveViewerFilterFlags>
{
public:
	FAnimCurveViewerFilter(EAnimCurveViewerFilterFlags InFlags, const FString& InName, const FText& InDisplayName, const FText& InToolTipText, FLinearColor InColor, TSharedPtr<FFilterCategory> InCategory)
		: FGenericFilter<EAnimCurveViewerFilterFlags>(InCategory, InName, InDisplayName, FGenericFilter<EAnimCurveViewerFilterFlags>::FOnItemFiltered())
		, Flags(InFlags)
	{
		ToolTip = InToolTipText;
		Color = InColor;
	}

	bool IsActive() const
	{
		return bIsActive;
	}

	EAnimCurveViewerFilterFlags GetFlags() const
	{
		return Flags;
	}
	
private:
	// FFilterBase interface
	virtual void ActiveStateChanged(bool bActive) override
	{
		bIsActive = bActive;
	}

	virtual bool PassesFilter(EAnimCurveViewerFilterFlags InItem) const override
	{
		return EnumHasAnyFlags(InItem, Flags);
	}
	
private:
	EAnimCurveViewerFilterFlags Flags;
	bool bIsActive = false;
};

void SAnimCurveListRow::Construct( const FArguments& InArgs, const TSharedRef<STableViewBase>& InOwnerTableView, const TSharedRef<IPersonaPreviewScene>& InPreviewScene)
{
	Item = InArgs._Item;
	AnimCurveViewerPtr = InArgs._AnimCurveViewerPtr;
	PreviewScenePtr = InPreviewScene;

	check( Item.IsValid() );

	SMultiColumnTableRow< TSharedPtr<FDisplayedAnimCurveInfo> >::Construct( FSuperRowType::FArguments(), InOwnerTableView );
}

TSharedRef< SWidget > SAnimCurveListRow::GenerateWidgetForColumn( const FName& ColumnName )
{
	if ( ColumnName == CurveViewerColumns::AnimCurveNameLabel )
	{
		TSharedPtr<SAnimCurveViewer> AnimCurveViewer = AnimCurveViewerPtr.Pin();
		if (AnimCurveViewer.IsValid())
		{
			return
				SNew(SVerticalBox)
				.ToolTipText(this, &SAnimCurveListRow::GetItemName)
			
				+ SVerticalBox::Slot()
				.FillHeight(1.0f)
				.Padding(4)
				.VAlign(VAlign_Center)
				[
<<<<<<< HEAD
					SAssignNew(Item->EditableText, SInlineEditableTextBlock)
					.OnTextCommitted(AnimCurveViewer.Get(), &SAnimCurveViewer::OnNameCommitted, Item)
					.Font(this, &SAnimCurveListRow::GetItemFont)
					.IsSelected(this, &SAnimCurveListRow::IsSelected)
=======
					SNew(STextBlock)
					.Font(this, &SAnimCurveListRow::GetItemFont)
>>>>>>> 4af6daef
					.Text(this, &SAnimCurveListRow::GetItemName)
					.HighlightText(this, &SAnimCurveListRow::GetFilterText)
				];
		}
	}
	else if (ColumnName == CurveViewerColumns::AnimCurveTypeLabel)
	{
		TSharedPtr<SAnimCurveViewer> AnimCurveViewer = AnimCurveViewerPtr.Pin();
		if (AnimCurveViewer.IsValid())
		{
			return
				SNew(SVerticalBox)
				.ToolTipText(LOCTEXT("AnimCurveTypeTooltip", "The type of the curve (e.g. morph target, material)."))

				+ SVerticalBox::Slot()
				.FillHeight(1.0f)
				.VAlign(VAlign_Center)
				[
					GetCurveTypeWidget()
				];
		}
	}
	else if ( ColumnName == CurveViewerColumns::AnimCurveWeightLabel )
	{
		// Encase the SSpinbox in an SVertical box so we can apply padding. Setting ItemHeight on the containing SListView has no effect :-(
		return
			SNew( SVerticalBox )
			.ToolTipText(LOCTEXT("AnimCurveWeightTooltip", "The current weight of the curve."))
		
			+ SVerticalBox::Slot()
			.FillHeight(1.0f)
			.Padding( 0.0f, 1.0f )
			.VAlign( VAlign_Center )
			[
				SNew( SSpinBox<float> )
				.Font(FAppStyle::Get().GetFontStyle("SmallFont"))
				.Value(this, &SAnimCurveListRow::GetWeight)
				.MinSliderValue(this, &SAnimCurveListRow::GetMinWeight)
				.MaxSliderValue(this, &SAnimCurveListRow::GetMaxWeight)
				.OnValueChanged( this, &SAnimCurveListRow::OnAnimCurveWeightChanged )
				.OnValueCommitted( this, &SAnimCurveListRow::OnAnimCurveWeightValueCommitted )
			];
	}
	else if ( ColumnName == CurveViewerColumns::AnimCurveEditLabel)
	{
		return
			SNew(SVerticalBox)
			.ToolTipText(LOCTEXT("OverrideTooltip", "Whether the value of this curve is being overriden, or populated from the debugged data."))
		
			+ SVerticalBox::Slot()
			.FillHeight(1.0f)
			.Padding(0.0f, 1.0f)
			.VAlign(VAlign_Center)
			.HAlign(HAlign_Center)
			[
				SNew(SCheckBox)
				.OnCheckStateChanged(this, &SAnimCurveListRow::OnAnimCurveOverrideChecked)
				.IsChecked(this, &SAnimCurveListRow::IsAnimCurveOverrideChecked)
			];
	}
	
	return SNullWidget::NullWidget;
}

TSharedRef< SWidget > SAnimCurveListRow::GetCurveTypeWidget()
{
	return SNew(SHorizontalBox)

		+SHorizontalBox::Slot()
		.AutoWidth()
		.Padding(0.f, 1.f, 1.f, 1.f)
		.VAlign(VAlign_Center)
		.HAlign(HAlign_Center)
		[
			SNew(SCheckBox)
			.IsChecked(this, &SAnimCurveListRow::IsAnimCurveTypeBoxChangedChecked, true)
<<<<<<< HEAD
			.IsEnabled(false)
=======
>>>>>>> 4af6daef
			.CheckedImage(FAppStyle::GetBrush("AnimCurveViewer.MorphTargetOn"))
			.CheckedPressedImage(FAppStyle::GetBrush("AnimCurveViewer.MorphTargetOn"))
			.UncheckedImage(FAppStyle::GetBrush("AnimCurveViewer.MorphTargetOff"))
			.CheckedHoveredImage(FAppStyle::GetBrush("AnimCurveViewer.MorphTargetOn"))
			.UncheckedHoveredImage(FAppStyle::GetBrush("AnimCurveViewer.MorphTargetOff"))
			.ToolTipText(LOCTEXT("CurveTypeMorphTarget_Tooltip", "MorphTarget"))
			.ForegroundColor(FAppStyle::GetSlateColor("DefaultForeground"))
		]

		+SHorizontalBox::Slot()
		.AutoWidth()
		.Padding(0.f, 1.f, 1.f, 1.f)
		.VAlign(VAlign_Center)
		.HAlign(HAlign_Center)
		[
			SNew(SCheckBox)
			.IsChecked(this, &SAnimCurveListRow::IsAnimCurveTypeBoxChangedChecked, false)
			.CheckedImage(FAppStyle::GetBrush("AnimCurveViewer.MaterialOn"))
			.CheckedPressedImage(FAppStyle::GetBrush("AnimCurveViewer.MaterialOn"))
			.UncheckedImage(FAppStyle::GetBrush("AnimCurveViewer.MaterialOff"))
			.CheckedHoveredImage(FAppStyle::GetBrush("AnimCurveViewer.MaterialOn"))
			.UncheckedHoveredImage(FAppStyle::GetBrush("AnimCurveViewer.MaterialOff"))
			.ToolTipText(LOCTEXT("CurveTypeMaterial_Tooltip", "Material"))
			.ForegroundColor(FAppStyle::GetSlateColor("DefaultForeground"))
		];

}

bool SAnimCurveListRow::GetActiveFlag(bool bMorphTarget) const
{
	// If anim viewer
	TSharedPtr<SAnimCurveViewer> AnimCurveViewer = AnimCurveViewerPtr.Pin();
	if (AnimCurveViewer.IsValid())
	{
		if(const UAnimInstance* AnimInstance = AnimCurveViewer->GetAnimInstance())
		{
			// Find if we want to use a pose watch
			if(UPoseWatchPoseElement* PoseWatchPoseElement = AnimCurveViewer->PoseWatch.Get())
			{
				if(UAnimBlueprintGeneratedClass* AnimClass = Cast<UAnimBlueprintGeneratedClass>(AnimInstance->GetClass()))
				{
					const FAnimBlueprintDebugData& DebugData = AnimClass->GetAnimBlueprintDebugData();
					for(const FAnimNodePoseWatch& AnimNodePoseWatch : DebugData.AnimNodePoseWatch)
					{
						if(AnimNodePoseWatch.PoseWatchPoseElement == PoseWatchPoseElement)
						{
							UE::Anim::ECurveElementFlags Flags = AnimNodePoseWatch.GetCurves().GetFlags(Item->CurveName);
							return EnumHasAnyFlags(Flags, bMorphTarget ? UE::Anim::ECurveElementFlags::MorphTarget : UE::Anim::ECurveElementFlags::Material);
						}
					}
				}
			}
			else
			{
				// See if curve is in active set, attribute curve should have everything
				const TMap<FName, float>& CurveList = AnimInstance->GetAnimationCurveList(bMorphTarget ? EAnimCurveType::MorphTargetCurve : EAnimCurveType::MaterialCurve);
				const float* CurrentValue = CurveList.Find(Item->CurveName);
				if (CurrentValue)
				{
					return true;
				}
			}
		}
	}

	return false;
}

ECheckBoxState SAnimCurveListRow::IsAnimCurveTypeBoxChangedChecked(bool bMorphTarget) const
{
	bool bHasCurveType = GetActiveFlag(bMorphTarget);
	
	return (bHasCurveType) ? ECheckBoxState::Checked : ECheckBoxState::Unchecked;
}

void SAnimCurveListRow::OnAnimCurveOverrideChecked(ECheckBoxState InState)
{
	Item->bOverrideData = InState == ECheckBoxState::Checked;

	TSharedPtr<SAnimCurveViewer> AnimCurveViewer = AnimCurveViewerPtr.Pin();
	if (AnimCurveViewer.IsValid())
	{
		if (Item->bOverrideData)
		{
			AnimCurveViewer->AddAnimCurveOverride(Item->CurveName, Item->Weight);
		}
		else
		{
			// clear value so that it can be filled up
			AnimCurveViewer->RemoveAnimCurveOverride(Item->CurveName);
		}
	}
}

ECheckBoxState SAnimCurveListRow::IsAnimCurveOverrideChecked() const
{
	return (Item->bOverrideData) ? ECheckBoxState::Checked : ECheckBoxState::Unchecked;
}

void SAnimCurveListRow::OnAnimCurveWeightChanged( float NewWeight )
{
	Item->Weight = NewWeight;
	Item->bOverrideData = true;

	TSharedPtr<SAnimCurveViewer> AnimCurveViewer = AnimCurveViewerPtr.Pin();
	if (AnimCurveViewer.IsValid())
	{
		// If we try to slide an entry that is not selected, we select just it
		bool bItemIsSelected = AnimCurveViewer->AnimCurveListView->IsItemSelected(Item);
		if (!bItemIsSelected)
		{
			AnimCurveViewer->AnimCurveListView->SetSelection(Item, ESelectInfo::Direct);
		}

		// Add override
		AnimCurveViewer->AddAnimCurveOverride(Item->CurveName, Item->Weight);

		// ...then any selected rows need changing by the same delta
		TArray< TSharedPtr< FDisplayedAnimCurveInfo > > SelectedRows = AnimCurveViewer->AnimCurveListView->GetSelectedItems();
		for (auto ItemIt = SelectedRows.CreateIterator(); ItemIt; ++ItemIt)
		{
			TSharedPtr< FDisplayedAnimCurveInfo > RowItem = (*ItemIt);

			if (RowItem != Item) // Don't do "this" row again if it's selected
			{
				RowItem->Weight = NewWeight;
				RowItem->bOverrideData = true;
				AnimCurveViewer->AddAnimCurveOverride(RowItem->CurveName, RowItem->Weight);
			}
		}

		if(PreviewScenePtr.IsValid())
		{
			PreviewScenePtr.Pin()->InvalidateViews();
		}
	}
}

void SAnimCurveListRow::OnAnimCurveWeightValueCommitted( float NewWeight, ETextCommit::Type CommitType)
{
	if (CommitType == ETextCommit::OnEnter || CommitType == ETextCommit::OnUserMovedFocus)
	{
		OnAnimCurveWeightChanged(NewWeight);
	}
}

FText SAnimCurveListRow::GetItemName() const
{
	return FText::FromName(Item->CurveName);
}

FText SAnimCurveListRow::GetFilterText() const
{
	TSharedPtr<SAnimCurveViewer> AnimCurveViewer = AnimCurveViewerPtr.Pin();
	if (AnimCurveViewer.IsValid())
	{
		return AnimCurveViewer->GetFilterText();
	}
	else
	{
		return FText::GetEmpty();
	}
}


bool SAnimCurveListRow::GetActiveWeight(float& OutWeight) const
{
	bool bFoundActive = false;

	// If anim viewer
	TSharedPtr<SAnimCurveViewer> AnimCurveViewer = AnimCurveViewerPtr.Pin();
	if (AnimCurveViewer.IsValid())
	{
		if(const UAnimInstance* AnimInstance = AnimCurveViewer->GetAnimInstance())
		{
			// Find if we want to use a pose watch
			if(UPoseWatchPoseElement* PoseWatchPoseElement = AnimCurveViewer->PoseWatch.Get())
			{
				if(UAnimBlueprintGeneratedClass* AnimClass = Cast<UAnimBlueprintGeneratedClass>(AnimInstance->GetClass()))
				{
					const FAnimBlueprintDebugData& DebugData = AnimClass->GetAnimBlueprintDebugData();
					for(const FAnimNodePoseWatch& AnimNodePoseWatch : DebugData.AnimNodePoseWatch)
					{
						if(AnimNodePoseWatch.PoseWatchPoseElement == PoseWatchPoseElement)
						{
							bool bHasElement = false;
							float CurrentValue = AnimNodePoseWatch.GetCurves().Get(Item->CurveName, bHasElement);
							if(bHasElement)
							{
								OutWeight = CurrentValue;
								bFoundActive = true;
							}
							break;
						}
					}
				}
			}
			else
			{
				// See if curve is in active set, attribute curve should have everything
				const TMap<FName, float>& CurveList = AnimInstance->GetAnimationCurveList(EAnimCurveType::AttributeCurve);
				const float* CurrentValue = CurveList.Find(Item->CurveName);
				if (CurrentValue)
				{
					OutWeight = *CurrentValue;
					bFoundActive = true;
				}
			}
		}
	}

	return bFoundActive;
}


FSlateFontInfo SAnimCurveListRow::GetItemFont() const
{
<<<<<<< HEAD
	// If not selected, show bright if active
	bool bItemActive = true;
	if (Item->bAutoFillData)
	{
		float Weight = 0.f;
		GetActiveWeight(Weight);
		// change so that print white if it has weight on it. 
		bItemActive = (Weight != 0.f);
	}

	return bItemActive ? FAppStyle::Get().GetFontStyle("NormalFontBoldItalic") : FAppStyle::Get().GetFontStyle("NormalFont");
=======
	// Show bright if active
	float Weight = 0.f;
	const bool bItemActive = GetActiveWeight(Weight);

	return bItemActive ? FAppStyle::Get().GetFontStyle("AnimCurveViewer.ActiveCurveFont") : FAppStyle::Get().GetFontStyle("SmallFont");
>>>>>>> 4af6daef
}

float SAnimCurveListRow::GetWeight() const
{
	float Weight = 0.0f;
	bool bItemActive = false;
	if (!Item->bOverrideData)
	{
		bItemActive = GetActiveWeight(Weight);
		MinWeight = FMath::Min(MinWeight, Weight);
		MaxWeight = FMath::Max(MaxWeight, Weight);
	}

	if(!bItemActive)
	{
		Weight = Item->Weight;
	}

	return Weight;
}

TOptional<float> SAnimCurveListRow::GetMinWeight() const 
{
	return MinWeight;
}

TOptional<float> SAnimCurveListRow::GetMaxWeight() const 
{
	return MaxWeight;
}

//////////////////////////////////////////////////////////////////////////
// SAnimCurveViewer

void SAnimCurveViewer::Construct(const FArguments& InArgs,  const TSharedRef<IPersonaPreviewScene>& InPreviewScene, FOnObjectsSelected InOnObjectsSelected)
{
	OnObjectsSelected = InOnObjectsSelected;

	PreviewScenePtr = InPreviewScene;
	EditableSkeletonPtr = InArgs._EditableSkeleton;

	InPreviewScene->RegisterOnPreviewMeshChanged(FOnPreviewMeshChanged::CreateSP(this, &SAnimCurveViewer::OnPreviewMeshChanged));
	InPreviewScene->RegisterOnAnimChanged(FOnAnimChanged::CreateSP(this, &SAnimCurveViewer::OnPreviewAssetChanged));

	// Register and bind all our menu commands
	FCurveViewerCommands::Register();

	CurrentCurveFlag = EAnimCurveViewerFilterFlags::Active;

	TSharedPtr<FFilterCategory> FilterCategory = MakeShared<FFilterCategory>(LOCTEXT("CurveFiltersLabel", "Curve Filters"), LOCTEXT("CurveFiltersToolTip", "Filter what kind fo curves can be displayed."));

	Filters.Add(MakeShared<FAnimCurveViewerFilter>(
		EAnimCurveViewerFilterFlags::Active,
		"Active",
		LOCTEXT("ShowActiveLabel", "Active"),
		LOCTEXT("ShowActiveTooltip", "Show only active curves"),
		FLinearColor::Yellow,
		FilterCategory
		));

	Filters.Add(MakeShared<FAnimCurveViewerFilter>(
		EAnimCurveViewerFilterFlags::MorphTarget,
		"MorphTarget",
		LOCTEXT("MorphTargetLabel", "Morph Target"),
		LOCTEXT("MorphTargetTooltip", "Show morph target curves"),
		FLinearColor::Red,
		FilterCategory
		));

	Filters.Add(MakeShared<FAnimCurveViewerFilter>(
		EAnimCurveViewerFilterFlags::Material,
		"Material",
		LOCTEXT("MaterialLabel", "Material"),
		LOCTEXT("MaterialTooltip", "Show material curves"),
		FLinearColor::Green,
		FilterCategory
		));
	
	TSharedRef<SBasicFilterBar<EAnimCurveViewerFilterFlags>> FilterBar = SNew(SBasicFilterBar<EAnimCurveViewerFilterFlags>)
	.CustomFilters(Filters)
	.UseSectionsForCategories(true)
	.OnFilterChanged_Lambda([this]()
	{
		CurrentCurveFlag = EAnimCurveViewerFilterFlags::ShowAll;

		for(const TSharedRef<FFilterBase<EAnimCurveViewerFilterFlags>>& Filter : Filters)
		{
			TSharedRef<FAnimCurveViewerFilter> AnimCurveFilter = StaticCastSharedRef<FAnimCurveViewerFilter>(Filter);
			if(AnimCurveFilter->IsActive())
			{
				CurrentCurveFlag |= AnimCurveFilter->GetFlags();
			}
		}

		RefreshCurveList(false);
	});

	FilterBar->SetFilterCheckState(Filters[0], ECheckBoxState::Checked);
	
	ChildSlot
	[
		SNew( SVerticalBox )
		+SVerticalBox::Slot()
		.Padding(2.0f,2.0f)
		.AutoHeight()
		.HAlign(HAlign_Left)
		[
			SNew(SSimpleButton)
			.Text(LOCTEXT("FindReplaceCurvesButton", "Find/Replace Curves..."))
			.ToolTipText(LOCTEXT("FindReplaceCurvesButtonTooltip", "Find and replace curves across multiple assets"))
			.Icon(FAppStyle::GetBrush("Kismet.Tabs.FindResults"))
			.OnClicked_Lambda([this]()
			{
				if(TSharedPtr<SDockTab> ActiveTab = FGlobalTabmanager::Get()->GetActiveTab())
				{
					if(TSharedPtr<FTabManager> TabManager = ActiveTab->GetTabManagerPtr())
					{
						if(TSharedPtr<SDockTab> Tab = TabManager->TryInvokeTab(FPersonaTabs::FindReplaceID))
						{
							TSharedRef<IAnimAssetFindReplace> FindReplaceWidget = StaticCastSharedRef<IAnimAssetFindReplace>(Tab->GetContent());
							FindReplaceWidget->SetCurrentProcessor(UAnimAssetFindReplaceCurves::StaticClass());
						}
					}
				}
				return FReply::Handled();
			})
		]
		+SVerticalBox::Slot()
		.AutoHeight()
		.Padding(0.0f,2.0f)
		[
			SNew(SHorizontalBox)
			+SHorizontalBox::Slot()
			.AutoWidth()
			.Padding(2.0f,0.0f)
			[
				SBasicFilterBar<EAnimCurveViewerFilterFlags>::MakeAddFilterButton(FilterBar)
			]
			+SHorizontalBox::Slot()
			.FillWidth(1.0f)
			.Padding(2.0f,0.0f)
			[
				SAssignNew( NameFilterBox, SSearchBox )
				.SelectAllTextWhenFocused( true )
				.OnTextChanged( this, &SAnimCurveViewer::OnFilterTextChanged )
				.OnTextCommitted( this, &SAnimCurveViewer::OnFilterTextCommitted )
			]
<<<<<<< HEAD
		]

		+ SVerticalBox::Slot()
		.AutoHeight()		// This is required to make the scrollbar work, as content overflows Slate containers by default
		[
			SNew(SBox)
			.WidthOverride(150.f)
			.Content()
=======
			+SHorizontalBox::Slot()
			.AutoWidth()
			.Padding(2.0f,0.0f)
>>>>>>> 4af6daef
			[
				SNew(SBox)
				.MaxDesiredWidth(200.0f)
				[
					CreateCurveSourceSelector()
				]
			]
		]
		+SVerticalBox::Slot()
		.AutoHeight()
		[
			FilterBar
		]
		+SVerticalBox::Slot()
		.FillHeight(1.0f)
		[
			SAssignNew(AnimCurveListView, SAnimCurveListType)
			.ListItemsSource( &AnimCurveList )
			.OnGenerateRow( this, &SAnimCurveViewer::GenerateAnimCurveRow )
			.ItemHeight( 18.0f )
			.SelectionMode(ESelectionMode::Multi)
			.HeaderRow
			(
				SNew( SHeaderRow )
				+ SHeaderRow::Column(CurveViewerColumns::AnimCurveNameLabel)
				.FillWidth(1.f)
				.DefaultLabel( LOCTEXT( "AnimCurveNameLabel", "Curve Name" ) )
				.DefaultTooltip(LOCTEXT("AnimCurveNameTooltip", "The name of the curve."))
				
				+ SHeaderRow::Column(CurveViewerColumns::AnimCurveTypeLabel)
				.FixedWidth(48.0f)
				.DefaultLabel(LOCTEXT("AnimCurveTypeLabel", "Type"))
				.DefaultTooltip(LOCTEXT("AnimCurveTypeTooltip", "The type of the curve (e.g. morph target, material)."))

				+ SHeaderRow::Column(CurveViewerColumns::AnimCurveWeightLabel )
				.FillWidth(1.f)
				.DefaultLabel( LOCTEXT( "AnimCurveWeightLabel", "Weight" ) )
				.DefaultTooltip(LOCTEXT("AnimCurveWeightTooltip", "The current weight of the curve."))

				+ SHeaderRow::Column(CurveViewerColumns::AnimCurveEditLabel)
				.FixedWidth(24.0f)
				.DefaultLabel(FText::GetEmpty())
				.DefaultTooltip(LOCTEXT("OverrideTooltip", "Whether the value of this curve is being overriden, or populated from the debugged data."))
			)
		]
	];

	RefreshCurveList(true);
}

SAnimCurveViewer::~SAnimCurveViewer()
{
	if (PreviewScenePtr.IsValid() )
	{
		PreviewScenePtr.Pin()->UnregisterOnPreviewMeshChanged(this);
		PreviewScenePtr.Pin()->UnregisterOnAnimChanged(this);
	}

<<<<<<< HEAD
	if (EditableSkeletonPtr.IsValid())
	{
		EditableSkeletonPtr.Pin()->UnregisterOnSmartNameChanged(SmartNameChangedHandle);
	}
}

bool SAnimCurveViewer::IsCurveFilterEnabled() const
{
	return !bShowAllCurves;
}

ECheckBoxState SAnimCurveViewer::IsShowingAllCurves() const
{
	return bShowAllCurves ? ECheckBoxState::Checked : ECheckBoxState::Unchecked;
}

void SAnimCurveViewer::OnToggleShowingAllCurves(ECheckBoxState NewState)
{
	bShowAllCurves = (NewState == ECheckBoxState::Checked);

	RefreshCurveList(false);
}
FReply SAnimCurveViewer::OnKeyDown(const FGeometry& MyGeometry, const FKeyEvent& InKeyEvent)
{
	if (UICommandList.IsValid() && UICommandList->ProcessCommandBindings(InKeyEvent))
	{
		return FReply::Handled();
	}
	return FReply::Unhandled();
}

void SAnimCurveViewer::BindCommands()
{
	// This should not be called twice on the same instance
	check(!UICommandList.IsValid());

	UICommandList = MakeShareable(new FUICommandList);

	FUICommandList& CommandList = *UICommandList;

	// Grab the list of menu commands to bind...
	const FCurveViewerCommands& MenuActions = FCurveViewerCommands::Get();

	// ...and bind them all

	CommandList.MapAction(
		FGenericCommands::Get().Rename,
		FExecuteAction::CreateSP(this, &SAnimCurveViewer::OnRenameClicked),
		FCanExecuteAction::CreateSP(this, &SAnimCurveViewer::CanRename));

	CommandList.MapAction(
		FGenericCommands::Get().Delete,
		FExecuteAction::CreateSP(this, &SAnimCurveViewer::OnDeleteNameClicked),
		FCanExecuteAction::CreateSP(this, &SAnimCurveViewer::CanDelete));

	CommandList.MapAction(
		FGenericCommands::Get().Copy,
		FExecuteAction::CreateSP(this, &SAnimCurveViewer::OnCopyClicked),
		FCanExecuteAction::CreateSP(this, &SAnimCurveViewer::CanCopy));

	CommandList.MapAction(
		FGenericCommands::Get().Paste,
		FExecuteAction::CreateSP(this, &SAnimCurveViewer::OnPasteClicked),
		FCanExecuteAction::CreateSP(this, &SAnimCurveViewer::CanPaste));
	
	CommandList.MapAction(
		MenuActions.AddCurve,
		FExecuteAction::CreateSP(this, &SAnimCurveViewer::OnAddClicked),
		FCanExecuteAction());
=======
	AnimationEditorUtils::OnPoseWatchesChanged().RemoveAll(this);
>>>>>>> 4af6daef
}

void SAnimCurveViewer::OnPreviewMeshChanged(class USkeletalMesh* OldPreviewMesh, class USkeletalMesh* NewPreviewMesh)
{
	RefreshCurveList(true);
}

void SAnimCurveViewer::OnFilterTextChanged( const FText& SearchText )
{
	FilterText = SearchText;

	RefreshCurveList(false);
}

void SAnimCurveViewer::OnFilterTextCommitted( const FText& SearchText, ETextCommit::Type CommitInfo )
{
	// Just do the same as if the user typed in the box
	OnFilterTextChanged( SearchText );
}

TSharedRef<ITableRow> SAnimCurveViewer::GenerateAnimCurveRow(TSharedPtr<FDisplayedAnimCurveInfo> InInfo, const TSharedRef<STableViewBase>& OwnerTable)
{
	check( InInfo.IsValid() );

	return
		SNew( SAnimCurveListRow, OwnerTable, PreviewScenePtr.Pin().ToSharedRef() )
		.Item( InInfo )
		.AnimCurveViewerPtr( SharedThis(this) );
}

<<<<<<< HEAD
TSharedPtr<SWidget> SAnimCurveViewer::OnGetContextMenuContent() const
{
	const bool bShouldCloseWindowAfterMenuSelection = true;
	FMenuBuilder MenuBuilder( bShouldCloseWindowAfterMenuSelection, UICommandList);

	const FCurveViewerCommands& Actions = FCurveViewerCommands::Get();

	MenuBuilder.BeginSection("AnimCurveAction", LOCTEXT( "CurveAction", "Curve Actions" ) );

	MenuBuilder.AddMenuEntry(FGenericCommands::Get().Rename, NAME_None, LOCTEXT("RenameSmartNameLabel", "Rename Curve"), LOCTEXT("RenameSmartNameToolTip", "Rename the selected curve"));
	MenuBuilder.AddMenuEntry(FGenericCommands::Get().Delete, NAME_None, LOCTEXT("DeleteSmartNameLabel", "Delete Curve"), LOCTEXT("DeleteSmartNameToolTip", "Delete the selected curve"));
	MenuBuilder.AddMenuEntry(FGenericCommands::Get().Copy);
	MenuBuilder.AddMenuEntry(FGenericCommands::Get().Paste);
	MenuBuilder.AddMenuEntry(Actions.AddCurve);

	MenuBuilder.EndSection();

	return MenuBuilder.MakeWidget();
}

void SAnimCurveViewer::OnRenameClicked()
{
	TArray< TSharedPtr<FDisplayedAnimCurveInfo> > SelectedItems = AnimCurveListView->GetSelectedItems();

	SelectedItems[0]->EditableText->EnterEditingMode();
}

bool SAnimCurveViewer::CanRename()
{
	return AnimCurveListView->GetNumItemsSelected() == 1;
}

void SAnimCurveViewer::OnAddClicked()
{
	TSharedRef<STextEntryPopup> TextEntry =
		SNew(STextEntryPopup)
		.Label(LOCTEXT("NewSmartnameLabel", "New Name"))
		.OnTextCommitted(this, &SAnimCurveViewer::CreateNewNameEntry);

	FSlateApplication& SlateApp = FSlateApplication::Get();
	SlateApp.PushMenu(
		AsShared(),
		FWidgetPath(),
		TextEntry,
		SlateApp.GetCursorPos(),
		FPopupTransitionEffect::TypeInPopup
		);
}



=======
>>>>>>> 4af6daef
void SAnimCurveViewer::Tick(const FGeometry& AllottedGeometry, const double InCurrentTime, const float InDeltaTime)
{
	if (GetAnimInstance())
	{
		// We refresh when ticking each time as curve flags can potentially vary
		RefreshCurveList(false);
	}
}

UAnimInstance* SAnimCurveViewer::GetAnimInstance() const
{
	UDebugSkelMeshComponent* MeshComponent = PreviewScenePtr.Pin()->GetPreviewMeshComponent();
	UAnimInstance* AnimInstance = MeshComponent->GetAnimInstance();
	if (AnimInstance)
	{
		// Look at the debugged anim instance if we are targeting one
		if(AnimInstance == MeshComponent->PreviewInstance.Get())
		{
			UAnimPreviewInstance* AnimPreviewInstance = MeshComponent->PreviewInstance;
			if(USkeletalMeshComponent* DebuggedComponent = AnimPreviewInstance->GetDebugSkeletalMeshComponent())
			{
				AnimInstance = DebuggedComponent->GetAnimInstance();
			}
		}
	}

	return AnimInstance;
}

void SAnimCurveViewer::CreateAnimCurveList( const FString& SearchText, bool bInFullRefresh )
{
	if(!AnimCurveListView.IsValid())
	{
		return;
	}
	
	bool bDirty = bInFullRefresh;

	AnimCurveList.Reset();

<<<<<<< HEAD
void SAnimCurveViewer::CreateAnimCurveList( const FString& SearchText, bool bInFullRefresh )
{
	bool bDirty = bInFullRefresh;
	
	const FSmartNameMapping* Mapping = GetAnimCurveMapping();
	if (Mapping)
=======
	if(bInFullRefresh)
>>>>>>> 4af6daef
	{
		AllSeenAnimCurvesMap.Reset();
	}

	auto AddCurve = [this](FName InCurveName, UE::Anim::ECurveElementFlags InFlags)
	{
		// Only add if the curve doesnt exist
		TSharedPtr<FDisplayedAnimCurveInfo>* ExistingItem = AllSeenAnimCurvesMap.Find(InCurveName);
		if(ExistingItem == nullptr)
		{
			TSharedRef<FDisplayedAnimCurveInfo> NewInfo = FDisplayedAnimCurveInfo::Make(InCurveName);

			float Weight = 0.f;
			const bool bOverride = GetAnimCurveOverride(InCurveName, Weight);
			NewInfo->bOverrideData = bOverride;
			NewInfo->Weight = Weight;
			NewInfo->bMaterial = EnumHasAnyFlags(InFlags, UE::Anim::ECurveElementFlags::Material);
			NewInfo->bMorphTarget = EnumHasAnyFlags(InFlags, UE::Anim::ECurveElementFlags::MorphTarget);

			AllSeenAnimCurvesMap.Add(InCurveName, NewInfo);
		}
		else
		{
			(*ExistingItem)->bMaterial = EnumHasAnyFlags(InFlags, UE::Anim::ECurveElementFlags::Material);
			(*ExistingItem)->bMorphTarget = EnumHasAnyFlags(InFlags, UE::Anim::ECurveElementFlags::MorphTarget);
		}
	};

	// Add curve items from skeleton metadata
	if(TSharedPtr<IEditableSkeleton> EditableSkeleton = EditableSkeletonPtr.Pin())
	{
		EditableSkeleton->GetSkeleton().ForEachCurveMetaData([&AddCurve](FName InCurveName, const FCurveMetaData& InCurveMetaData)
		{
			UE::Anim::ECurveElementFlags Flags = UE::Anim::ECurveElementFlags::None;
			if(InCurveMetaData.Type.bMaterial)
			{
				Flags |= UE::Anim::ECurveElementFlags::Material; 
			}
			if(InCurveMetaData.Type.bMorphtarget)
			{
				Flags |= UE::Anim::ECurveElementFlags::MorphTarget; 
			}
			AddCurve(InCurveName, Flags);
		});
	}

	// Add active curves if required
	TSet<FName> ActiveCurves;
	if(const UAnimInstance* AnimInstance = GetAnimInstance())
	{
		// Find if we want to use a pose watch
		if(UPoseWatchPoseElement* PoseWatchPoseElement = PoseWatch.Get())
		{
			if(UAnimBlueprintGeneratedClass* AnimClass = Cast<UAnimBlueprintGeneratedClass>(AnimInstance->GetClass()))
			{
				const FAnimBlueprintDebugData& DebugData = AnimClass->GetAnimBlueprintDebugData();
				for(const FAnimNodePoseWatch& AnimNodePoseWatch : DebugData.AnimNodePoseWatch)
				{
					if(AnimNodePoseWatch.PoseWatchPoseElement == PoseWatchPoseElement)
					{
						AnimNodePoseWatch.GetCurves().ForEachElement([this, &AddCurve, &ActiveCurves](const UE::Anim::FCurveElement& InElement)
						{
							if (EnumHasAnyFlags(CurrentCurveFlag, EAnimCurveViewerFilterFlags::MorphTarget))
							{
								if(EnumHasAnyFlags(InElement.Flags, UE::Anim::ECurveElementFlags::MorphTarget))
								{
									AddCurve(InElement.Name, InElement.Flags);
									ActiveCurves.Add(InElement.Name);
								}
							}
							if (EnumHasAnyFlags(CurrentCurveFlag, EAnimCurveViewerFilterFlags::Material))
							{
								if(EnumHasAnyFlags(InElement.Flags, UE::Anim::ECurveElementFlags::Material))
								{
									AddCurve(InElement.Name, InElement.Flags);
									ActiveCurves.Add(InElement.Name);
								}
							}

							// If we arent filtering by curve type, just show all curves
							if(!EnumHasAnyFlags(CurrentCurveFlag, EAnimCurveViewerFilterFlags::MorphTarget | EAnimCurveViewerFilterFlags::Material))
							{
								AddCurve(InElement.Name, InElement.Flags);
								ActiveCurves.Add(InElement.Name);
							}
						});
						break;
					}
				}
			}
		}
		else
		{
			if (EnumHasAnyFlags(CurrentCurveFlag, EAnimCurveViewerFilterFlags::MorphTarget))
			{
				for(const TPair<FName, float>& CurveValuePair : AnimInstance->GetAnimationCurveList(EAnimCurveType::MorphTargetCurve))
				{
					AddCurve(CurveValuePair.Key, UE::Anim::ECurveElementFlags::MorphTarget);
					ActiveCurves.Add(CurveValuePair.Key);
				}
			}
			if (EnumHasAnyFlags(CurrentCurveFlag, EAnimCurveViewerFilterFlags::Material))
			{
				for(const TPair<FName, float>& CurveValuePair : AnimInstance->GetAnimationCurveList(EAnimCurveType::MaterialCurve))
				{
					AddCurve(CurveValuePair.Key, UE::Anim::ECurveElementFlags::Material);
					ActiveCurves.Add(CurveValuePair.Key);
				}
			}

			// If we arent filtering by curve type, show 'attribute' curves
			if(!EnumHasAnyFlags(CurrentCurveFlag, EAnimCurveViewerFilterFlags::MorphTarget | EAnimCurveViewerFilterFlags::Material))
			{
				for(const TPair<FName, float>& CurveValuePair : AnimInstance->GetAnimationCurveList(EAnimCurveType::AttributeCurve))
				{
					AddCurve(CurveValuePair.Key, UE::Anim::ECurveElementFlags::None);
					ActiveCurves.Add(CurveValuePair.Key);
				}
			}
		}
	}
	
	// Iterate through all curves that have been seen
	for (const TPair<FName, TSharedPtr<FDisplayedAnimCurveInfo>>& CurveNameValuePair : AllSeenAnimCurvesMap)
	{
		bool bAddToList = true;

		// See if we pass the search filter
		if (!FilterText.IsEmpty())
		{
			if (!CurveNameValuePair.Key.ToString().Contains(*FilterText.ToString()))
			{
				bAddToList = false;
			}
		}

		// If we passed that, see if we are filtering to only active
		if (bAddToList && EnumHasAnyFlags(CurrentCurveFlag, EAnimCurveViewerFilterFlags::Active))
		{
			bAddToList = ActiveCurves.Contains(CurveNameValuePair.Key);
		}

		if(CurveNameValuePair.Value->bShown != bAddToList)
		{
			CurveNameValuePair.Value->bShown = bAddToList;
			bDirty = true;
		}
		
		// If we still want to add
		if (bAddToList)
		{
			AnimCurveList.Add(CurveNameValuePair.Value);
		}
	}

	if(bDirty)
	{
		// Sort final list
		struct FSortSmartNamesAlphabetically
		{
			bool operator()(const TSharedPtr<FDisplayedAnimCurveInfo>& A, const TSharedPtr<FDisplayedAnimCurveInfo>& B) const
			{
				return (A.Get()->CurveName.Compare(B.Get()->CurveName) < 0);
			}
		};

		AnimCurveList.Sort(FSortSmartNamesAlphabetically());

		AnimCurveListView->RequestListRefresh();
	}
}

TSharedRef<SWidget> SAnimCurveViewer::CreateCurveSourceSelector()
{
<<<<<<< HEAD
	// Add toggle button for 'all curves'
	HorizontalBox->AddSlot()
	.AutoWidth()
	.Padding(3.f, 1.f)
	[
		SNew(SCheckBox)
		.Style(FAppStyle::Get(), "ToggleButtonCheckbox")
		.ToolTipText(LOCTEXT("ShowAllCurvesTooltip", "Show all curves, or only active curves."))
		.Type(ESlateCheckBoxType::ToggleButton)
		.IsChecked(this, &SAnimCurveViewer::IsShowingAllCurves)
		.OnCheckStateChanged(this, &SAnimCurveViewer::OnToggleShowingAllCurves)
		.Padding(4.f)
=======
	bool bShowPoseWatches = false;
	if(const UAnimInstance* AnimInstance = GetAnimInstance())
	{
		if(UAnimBlueprintGeneratedClass* AnimClass = Cast<UAnimBlueprintGeneratedClass>(AnimInstance->GetClass()))
		{
			bShowPoseWatches = true;
		}
	}

	if(bShowPoseWatches)
	{
		AnimationEditorUtils::OnPoseWatchesChanged().AddSP(this, &SAnimCurveViewer::HandlePoseWatchesChanged);

		// Add selector for pose watches
		SAssignNew(PoseWatchCombo, SComboBox<TSharedPtr<TWeakObjectPtr<UPoseWatchPoseElement>>>)
		.ToolTipText_Lambda([this]()
		{
			return PoseWatch.Get() != nullptr && PoseWatch->GetParent() != nullptr ? FText::Format(LOCTEXT("PoseWatchTooltipFormat", "Viewing Pose Watch Curves for '{0}'"), PoseWatch->GetParent()->GetLabel()) : LOCTEXT("PoseWatchViewingOutputCurves", "Viewing output Curves");
		})
		.OptionsSource(&PoseWatches)
		.OnGenerateWidget_Lambda([this](TSharedPtr<TWeakObjectPtr<UPoseWatchPoseElement>> InElement)
		{
			TWeakObjectPtr<UPoseWatchPoseElement> Element = *InElement;

			return
				SNew(SHorizontalBox)
				+SHorizontalBox::Slot()
				.AutoWidth()
				.VAlign(VAlign_Center)
				.Padding(2.0f, 0.0f)
				[
					SNew(SColorBlock)
					.Visibility_Lambda([Element]()
					{
						return Element.Get() != nullptr ? EVisibility::Visible : EVisibility::Collapsed;
					})
					.AlphaBackgroundBrush(FAppStyle::Get().GetBrush("ColorPicker.RoundedAlphaBackground"))
					.ShowBackgroundForAlpha(true)
					.AlphaDisplayMode(EColorBlockAlphaDisplayMode::Ignore)
					.Size(FVector2D(16.0f, 16.0f))
					.CornerRadius(FVector4(4.0f, 4.0f, 4.0f, 4.0f))	
					.Color_Lambda([Element]()
					{
						if(UPoseWatchPoseElement* PoseWatchPoseElement = Element.Get())
						{
							return FLinearColor(PoseWatchPoseElement->GetColor());
						}
						return FLinearColor::Gray;
					})
				]
				+SHorizontalBox::Slot()
				.AutoWidth()
				.VAlign(VAlign_Center)
				.Padding(2.0f, 0.0f)
				[
					SNew(STextBlock)
					.Text_Lambda([Element]()
					{
						return Element.Get() != nullptr && Element->GetParent() != nullptr ? Element->GetParent()->GetLabel() : LOCTEXT("PoseWatchOutputCurves", "Output Curves");
					})
				];
		})
		.OnSelectionChanged_Lambda([this](TSharedPtr<TWeakObjectPtr<UPoseWatchPoseElement>> InElement, ESelectInfo::Type InSelectionType)
		{
			if(!InElement.IsValid())
			{
				return;
			}
			
			if((*InElement).Get() == nullptr)
			{
				PoseWatch = nullptr;
				return;
			}

			if(const UAnimInstance* AnimInstance = GetAnimInstance())
			{
				if(UAnimBlueprintGeneratedClass* AnimClass = Cast<UAnimBlueprintGeneratedClass>(AnimInstance->GetClass()))
				{
					TWeakObjectPtr<UPoseWatchPoseElement> Element = *InElement;
					
					for(const FAnimNodePoseWatch& AnimNodePoseWatch : AnimClass->AnimBlueprintDebugData.AnimNodePoseWatch)
					{
						if(AnimNodePoseWatch.PoseWatchPoseElement && Element.Get() == AnimNodePoseWatch.PoseWatchPoseElement)
						{
							PoseWatch = AnimNodePoseWatch.PoseWatchPoseElement;
							break;
						}
					}
				}
			}
		})
>>>>>>> 4af6daef
		.Content()
		[
			SNew(SHorizontalBox)
			.Clipping(EWidgetClipping::OnDemand)
			+SHorizontalBox::Slot()
			.AutoWidth()
			.VAlign(VAlign_Center)
			.Padding(2.0f, 0.0f)
			[
				SNew(SColorBlock)
				.Visibility_Lambda([this]()
				{
					return PoseWatch.Get() != nullptr ? EVisibility::Visible : EVisibility::Collapsed;
				})
				.AlphaBackgroundBrush(FAppStyle::Get().GetBrush("ColorPicker.RoundedAlphaBackground"))
				.ShowBackgroundForAlpha(true)
				.AlphaDisplayMode(EColorBlockAlphaDisplayMode::Ignore)
				.Size(FVector2D(16.0f, 16.0f))
				.CornerRadius(FVector4(4.0f, 4.0f, 4.0f, 4.0f))	
				.Color_Lambda([this]()
				{
					if(UPoseWatchPoseElement* Element = PoseWatch.Get())
					{
						return FLinearColor(Element->GetColor());
					}
					return FLinearColor::Gray;
				})
			]
			+SHorizontalBox::Slot()
			.AutoWidth()
			.VAlign(VAlign_Center)
			.Padding(2.0f, 0.0f)
			[
				SNew(STextBlock)
				.Text_Lambda([this]()
				{
					return PoseWatch.Get() != nullptr && PoseWatch->GetParent() != nullptr ? PoseWatch->GetParent()->GetLabel() : LOCTEXT("PoseWatchOutputCurves", "Output Curves");
				})
			]
		];

		RebuildPoseWatches();

		return PoseWatchCombo.ToSharedRef();
	}

	return SNullWidget::NullWidget;
}

void SAnimCurveViewer::RebuildPoseWatches()
{
	if(PoseWatchCombo.IsValid())
	{
<<<<<<< HEAD
		HorizontalBox->AddSlot()
		.AutoWidth()
		.Padding(3.f, 1.f)
		[
			SNew(SAnimCurveTypeList)
			.IsEnabled(this, &SAnimCurveViewer::IsCurveFilterEnabled)
			.CurveFlags(CurveFlagsToList[CurveFlagIndex])
			.AnimCurveViewerPtr(SharedThis(this))
		];
=======
		PoseWatches.Empty();

		PoseWatches.Add(MakeShared<TWeakObjectPtr<UPoseWatchPoseElement>>());

		if(const UAnimInstance* AnimInstance = GetAnimInstance())
		{
			if(UAnimBlueprintGeneratedClass* AnimClass = Cast<UAnimBlueprintGeneratedClass>(AnimInstance->GetClass()))
			{
				for(const FAnimNodePoseWatch& AnimNodePoseWatch : AnimClass->AnimBlueprintDebugData.AnimNodePoseWatch)
				{
					if(AnimNodePoseWatch.PoseWatchPoseElement)
					{
						PoseWatches.Add(MakeShared<TWeakObjectPtr<UPoseWatchPoseElement>>(AnimNodePoseWatch.PoseWatchPoseElement));
					}
				}
			}
		}

		PoseWatchCombo->RefreshOptions();
>>>>>>> 4af6daef
	}
}

void SAnimCurveViewer::HandlePoseWatchesChanged(UAnimBlueprint* /*InAnimBlueprint*/, UEdGraphNode* /*InNode*/)
{
	RegisterActiveTimer(0.0f, FWidgetActiveTimerDelegate::CreateLambda([this](double /*InCurrentTime*/, float /*InDeltaTime*/)
	{
		RebuildPoseWatches();
		return EActiveTimerReturnType::Stop;
	}));
}

void SAnimCurveViewer::AddAnimCurveOverride( FName& Name, float Weight)
{
	float& Value = OverrideCurves.FindOrAdd(Name);
	Value = Weight;

	UAnimSingleNodeInstance* SingleNodeInstance = Cast<UAnimSingleNodeInstance>(GetAnimInstance());
	if (SingleNodeInstance)
	{
		SingleNodeInstance->SetPreviewCurveOverride(Name, Value, false);
	}
}

void SAnimCurveViewer::RemoveAnimCurveOverride(FName& Name)
{
	OverrideCurves.Remove(Name);

	UAnimSingleNodeInstance* SingleNodeInstance = Cast<UAnimSingleNodeInstance>(GetAnimInstance());
	if (SingleNodeInstance)
	{
		SingleNodeInstance->SetPreviewCurveOverride(Name, 0.f, true);
	}
}

bool SAnimCurveViewer::GetAnimCurveOverride(FName& Name, float& Weight)
{
	Weight = 0.f;
	float* WeightPtr = OverrideCurves.Find(Name);
	if (WeightPtr)
	{
		Weight = *WeightPtr;
		return true;
	}
	else
	{
		return false;
	}
}

void SAnimCurveViewer::PostUndoRedo()
{
	RefreshCurveList(true);
}

void SAnimCurveViewer::OnPreviewAssetChanged(class UAnimationAsset* NewAsset)
{
	OverrideCurves.Empty();
	RefreshCurveList(true);
}

void SAnimCurveViewer::ApplyCustomCurveOverride(UAnimInstance* AnimInstance) const
{
	for (auto Iter = OverrideCurves.CreateConstIterator(); Iter; ++Iter)
	{ 
		// @todo we might want to save original curve flags? or just change curve to apply flags only
		AnimInstance->AddCurveValue(Iter.Key(), Iter.Value());
	}
}

void SAnimCurveViewer::RefreshCurveList(bool bInFullRefresh)
{
	CreateAnimCurveList(FilterText.ToString(), bInFullRefresh);
}

<<<<<<< HEAD
void SAnimCurveViewer::OnNameCommitted(const FText& InNewName, ETextCommit::Type, TSharedPtr<FDisplayedAnimCurveInfo> Item)
{
	const FSmartNameMapping* Mapping = GetAnimCurveMapping();
	if (Mapping)
	{
		FName NewName(*InNewName.ToString());
		if (NewName == Item->SmartName.DisplayName)
		{
			// Do nothing if trying to rename to existing name...
		}
		else if (NewName != NAME_None && !Mapping->Exists(NewName))
		{
			EditableSkeletonPtr.Pin()->RenameSmartname(ContainerName, Item->SmartName.UID, NewName);
			// remove it, so that it can readd it. 
			AnimCurveList.Remove(Item);
		}
		else
		{
			FFormatNamedArguments Args;
			Args.Add(TEXT("InvalidName"), FText::FromName(NewName) );
			FNotificationInfo Info(FText::Format(LOCTEXT("AnimCurveRenamed", "The name \"{InvalidName}\" is invalid or already used."), Args));

			Info.bUseLargeFont = false;
			Info.ExpireDuration = 5.0f;

			TSharedPtr<SNotificationItem> Notification = FSlateNotificationManager::Get().AddNotification(Info);
			if (Notification.IsValid())
			{
				Notification->SetCompletionState(SNotificationItem::CS_Fail);
			}
		}
	}
}

void SAnimCurveViewer::OnDeleteNameClicked()
{
	TArray< TSharedPtr<FDisplayedAnimCurveInfo> > SelectedItems = AnimCurveListView->GetSelectedItems();
	TArray<FName> SelectedNames;

	for (TSharedPtr<FDisplayedAnimCurveInfo> Item : SelectedItems)
	{
		SelectedNames.Add(Item->SmartName.DisplayName);
	}

	EditableSkeletonPtr.Pin()->RemoveSmartnamesAndFixupAnimations(ContainerName, SelectedNames);
}

bool SAnimCurveViewer::CanDelete()
{
	return AnimCurveListView->GetNumItemsSelected() > 0;
}

static const TCHAR* ClipboardHeader = TEXT("AnimCurveViewer");

void SAnimCurveViewer::OnCopyClicked()
{
	TArray<TSharedPtr<FDisplayedAnimCurveInfo>> SelectedItems = AnimCurveListView->GetSelectedItems();

	FAnimCurveViewerClipboard Clipboard;

	for (TSharedPtr<FDisplayedAnimCurveInfo> Item : SelectedItems)
	{
		FAnimCurveViewerClipboardEntry Entry;
		Entry.CurveName = Item->SmartName.DisplayName;

		if(const FCurveMetaData* CurveMetaData = EditableSkeletonPtr.Pin()->GetSkeleton().GetCurveMetaData(Item->SmartName.DisplayName))
		{
			Entry.MetaData = *CurveMetaData;
		}

		Clipboard.Entries.Add(Entry);
	}

	FString ClipboardString = ClipboardHeader;
	FAnimCurveViewerClipboard::StaticStruct()->ExportText(ClipboardString, &Clipboard, nullptr, nullptr, PPF_None, nullptr);
	FPlatformApplicationMisc::ClipboardCopy(*ClipboardString);
}

bool SAnimCurveViewer::CanCopy() const
{
	return AnimCurveListView->GetNumItemsSelected() > 0;
}

void SAnimCurveViewer::OnPasteClicked()
{
	if (const FSmartNameMapping* NameMapping = GetAnimCurveMapping())
	{
		FScopedTransaction Transaction(LOCTEXT("PasteCurves", "Paste Curves"));
		
		FString TextToImport;
		FPlatformApplicationMisc::ClipboardPaste(TextToImport);
		TextToImport.RemoveFromStart(ClipboardHeader);

		FAnimCurveViewerClipboard Clipboard;
		FAnimCurveViewerClipboard::StaticStruct()->ImportText(*TextToImport, &Clipboard, nullptr, PPF_None, GLog, FAnimCurveViewerClipboard::StaticStruct()->GetName());

		for(const FAnimCurveViewerClipboardEntry& Entry : Clipboard.Entries)
		{
			FSmartName NewCurveName;
			EditableSkeletonPtr.Pin()->AddSmartname(ContainerName, Entry.CurveName, NewCurveName);
			EditableSkeletonPtr.Pin()->SetCurveMetaBoneLinks(NewCurveName, Entry.MetaData.LinkedBones, Entry.MetaData.MaxLOD);
			EditableSkeletonPtr.Pin()->SetCurveMetaDataMaterial(NewCurveName, Entry.MetaData.Type.bMaterial);
			EditableSkeletonPtr.Pin()->SetCurveMetaDataMorphTarget(NewCurveName, Entry.MetaData.Type.bMorphtarget);
		}

		RefreshCurveList(true);
	}
}

bool SAnimCurveViewer::CanPaste() const
{
	FString TextToImport;
	FPlatformApplicationMisc::ClipboardPaste(TextToImport);
	return TextToImport.StartsWith(ClipboardHeader);
}

void SAnimCurveViewer::OnSelectionChanged(TSharedPtr<FDisplayedAnimCurveInfo> InItem, ESelectInfo::Type SelectInfo)
{
	// make sure the currently selected ones are refreshed if it's first time
	TArray<UObject*> SelectedObjects;

	TArray< TSharedPtr< FDisplayedAnimCurveInfo > > SelectedRows = AnimCurveListView->GetSelectedItems();
	for (auto ItemIt = SelectedRows.CreateIterator(); ItemIt; ++ItemIt)
	{
		TSharedPtr< FDisplayedAnimCurveInfo > RowItem = (*ItemIt);
		UEditorAnimCurveBoneLinks* EditorMirrorObj = RowItem->EditorMirrorObject;
		if (RowItem == InItem)
		{
			// first time selected, refresh
			TArray<FBoneReference> BoneLinks;
			FSmartName CurrentName = RowItem->SmartName;
			const FCurveMetaData* CurveMetaData = EditableSkeletonPtr.Pin()->GetSkeleton().GetCurveMetaData(CurrentName);
			uint8 MaxLOD = 0xFF;
			if (CurveMetaData)
			{
				BoneLinks = CurveMetaData->LinkedBones;
				MaxLOD = CurveMetaData->MaxLOD;
			}

			EditorMirrorObj->Refresh(CurrentName, BoneLinks, MaxLOD);
		}

		SelectedObjects.Add(EditorMirrorObj);
	}

	OnObjectsSelected.ExecuteIfBound(SelectedObjects);
}

void SAnimCurveViewer::ApplyCurveBoneLinks(class UEditorAnimCurveBoneLinks* EditorObj)
{
	if (EditorObj)
	{
		EditableSkeletonPtr.Pin()->SetCurveMetaBoneLinks(EditorObj->CurveName, EditorObj->ConnectedBones, EditorObj->MaxLOD);
	}
}

void SAnimCurveViewer::HandleSmartNamesChange(const FName& InContainerName)
=======
void SAnimCurveViewer::HandleCurveMetaDataChange()
>>>>>>> 4af6daef
{
	AnimCurveList.Empty();
	RefreshCurveList(true);
}

#undef LOCTEXT_NAMESPACE
<|MERGE_RESOLUTION|>--- conflicted
+++ resolved
@@ -10,12 +10,6 @@
 #include "Widgets/Notifications/SNotificationList.h"
 #include "Framework/MultiBox/MultiBoxBuilder.h"
 #include "Styling/AppStyle.h"
-<<<<<<< HEAD
-#include "Layout/WidgetPath.h"
-#include "Framework/Application/MenuStack.h"
-#include "Framework/Application/SlateApplication.h"
-=======
->>>>>>> 4af6daef
 #include "Widgets/Input/SSpinBox.h"
 #include "Animation/DebugSkelMeshComponent.h"
 #include "Widgets/Input/SSearchBox.h"
@@ -26,9 +20,6 @@
 #include "Animation/AnimBlueprintGeneratedClass.h"
 #include "Animation/EditorAnimCurveBoneLinks.h"
 #include "HAL/PlatformApplicationMisc.h"
-<<<<<<< HEAD
-#include "ScopedTransaction.h"
-=======
 #include "AssetRegistry/AssetRegistryModule.h"
 #include "Misc/ScopedSlowTask.h"
 #include "Engine/PoseWatch.h"
@@ -39,7 +30,6 @@
 #include "PersonaTabs.h"
 #include "SAnimAssetFindReplace.h"
 #include "Widgets/Docking/SDockTab.h"
->>>>>>> 4af6daef
 
 #define LOCTEXT_NAMESPACE "SAnimCurveViewer"
 
@@ -136,15 +126,8 @@
 				.Padding(4)
 				.VAlign(VAlign_Center)
 				[
-<<<<<<< HEAD
-					SAssignNew(Item->EditableText, SInlineEditableTextBlock)
-					.OnTextCommitted(AnimCurveViewer.Get(), &SAnimCurveViewer::OnNameCommitted, Item)
-					.Font(this, &SAnimCurveListRow::GetItemFont)
-					.IsSelected(this, &SAnimCurveListRow::IsSelected)
-=======
 					SNew(STextBlock)
 					.Font(this, &SAnimCurveListRow::GetItemFont)
->>>>>>> 4af6daef
 					.Text(this, &SAnimCurveListRow::GetItemName)
 					.HighlightText(this, &SAnimCurveListRow::GetFilterText)
 				];
@@ -221,10 +204,6 @@
 		[
 			SNew(SCheckBox)
 			.IsChecked(this, &SAnimCurveListRow::IsAnimCurveTypeBoxChangedChecked, true)
-<<<<<<< HEAD
-			.IsEnabled(false)
-=======
->>>>>>> 4af6daef
 			.CheckedImage(FAppStyle::GetBrush("AnimCurveViewer.MorphTargetOn"))
 			.CheckedPressedImage(FAppStyle::GetBrush("AnimCurveViewer.MorphTargetOn"))
 			.UncheckedImage(FAppStyle::GetBrush("AnimCurveViewer.MorphTargetOff"))
@@ -442,25 +421,11 @@
 
 FSlateFontInfo SAnimCurveListRow::GetItemFont() const
 {
-<<<<<<< HEAD
-	// If not selected, show bright if active
-	bool bItemActive = true;
-	if (Item->bAutoFillData)
-	{
-		float Weight = 0.f;
-		GetActiveWeight(Weight);
-		// change so that print white if it has weight on it. 
-		bItemActive = (Weight != 0.f);
-	}
-
-	return bItemActive ? FAppStyle::Get().GetFontStyle("NormalFontBoldItalic") : FAppStyle::Get().GetFontStyle("NormalFont");
-=======
 	// Show bright if active
 	float Weight = 0.f;
 	const bool bItemActive = GetActiveWeight(Weight);
 
 	return bItemActive ? FAppStyle::Get().GetFontStyle("AnimCurveViewer.ActiveCurveFont") : FAppStyle::Get().GetFontStyle("SmallFont");
->>>>>>> 4af6daef
 }
 
 float SAnimCurveListRow::GetWeight() const
@@ -608,20 +573,9 @@
 				.OnTextChanged( this, &SAnimCurveViewer::OnFilterTextChanged )
 				.OnTextCommitted( this, &SAnimCurveViewer::OnFilterTextCommitted )
 			]
-<<<<<<< HEAD
-		]
-
-		+ SVerticalBox::Slot()
-		.AutoHeight()		// This is required to make the scrollbar work, as content overflows Slate containers by default
-		[
-			SNew(SBox)
-			.WidthOverride(150.f)
-			.Content()
-=======
 			+SHorizontalBox::Slot()
 			.AutoWidth()
 			.Padding(2.0f,0.0f)
->>>>>>> 4af6daef
 			[
 				SNew(SBox)
 				.MaxDesiredWidth(200.0f)
@@ -680,79 +634,7 @@
 		PreviewScenePtr.Pin()->UnregisterOnAnimChanged(this);
 	}
 
-<<<<<<< HEAD
-	if (EditableSkeletonPtr.IsValid())
-	{
-		EditableSkeletonPtr.Pin()->UnregisterOnSmartNameChanged(SmartNameChangedHandle);
-	}
-}
-
-bool SAnimCurveViewer::IsCurveFilterEnabled() const
-{
-	return !bShowAllCurves;
-}
-
-ECheckBoxState SAnimCurveViewer::IsShowingAllCurves() const
-{
-	return bShowAllCurves ? ECheckBoxState::Checked : ECheckBoxState::Unchecked;
-}
-
-void SAnimCurveViewer::OnToggleShowingAllCurves(ECheckBoxState NewState)
-{
-	bShowAllCurves = (NewState == ECheckBoxState::Checked);
-
-	RefreshCurveList(false);
-}
-FReply SAnimCurveViewer::OnKeyDown(const FGeometry& MyGeometry, const FKeyEvent& InKeyEvent)
-{
-	if (UICommandList.IsValid() && UICommandList->ProcessCommandBindings(InKeyEvent))
-	{
-		return FReply::Handled();
-	}
-	return FReply::Unhandled();
-}
-
-void SAnimCurveViewer::BindCommands()
-{
-	// This should not be called twice on the same instance
-	check(!UICommandList.IsValid());
-
-	UICommandList = MakeShareable(new FUICommandList);
-
-	FUICommandList& CommandList = *UICommandList;
-
-	// Grab the list of menu commands to bind...
-	const FCurveViewerCommands& MenuActions = FCurveViewerCommands::Get();
-
-	// ...and bind them all
-
-	CommandList.MapAction(
-		FGenericCommands::Get().Rename,
-		FExecuteAction::CreateSP(this, &SAnimCurveViewer::OnRenameClicked),
-		FCanExecuteAction::CreateSP(this, &SAnimCurveViewer::CanRename));
-
-	CommandList.MapAction(
-		FGenericCommands::Get().Delete,
-		FExecuteAction::CreateSP(this, &SAnimCurveViewer::OnDeleteNameClicked),
-		FCanExecuteAction::CreateSP(this, &SAnimCurveViewer::CanDelete));
-
-	CommandList.MapAction(
-		FGenericCommands::Get().Copy,
-		FExecuteAction::CreateSP(this, &SAnimCurveViewer::OnCopyClicked),
-		FCanExecuteAction::CreateSP(this, &SAnimCurveViewer::CanCopy));
-
-	CommandList.MapAction(
-		FGenericCommands::Get().Paste,
-		FExecuteAction::CreateSP(this, &SAnimCurveViewer::OnPasteClicked),
-		FCanExecuteAction::CreateSP(this, &SAnimCurveViewer::CanPaste));
-	
-	CommandList.MapAction(
-		MenuActions.AddCurve,
-		FExecuteAction::CreateSP(this, &SAnimCurveViewer::OnAddClicked),
-		FCanExecuteAction());
-=======
 	AnimationEditorUtils::OnPoseWatchesChanged().RemoveAll(this);
->>>>>>> 4af6daef
 }
 
 void SAnimCurveViewer::OnPreviewMeshChanged(class USkeletalMesh* OldPreviewMesh, class USkeletalMesh* NewPreviewMesh)
@@ -783,60 +665,6 @@
 		.AnimCurveViewerPtr( SharedThis(this) );
 }
 
-<<<<<<< HEAD
-TSharedPtr<SWidget> SAnimCurveViewer::OnGetContextMenuContent() const
-{
-	const bool bShouldCloseWindowAfterMenuSelection = true;
-	FMenuBuilder MenuBuilder( bShouldCloseWindowAfterMenuSelection, UICommandList);
-
-	const FCurveViewerCommands& Actions = FCurveViewerCommands::Get();
-
-	MenuBuilder.BeginSection("AnimCurveAction", LOCTEXT( "CurveAction", "Curve Actions" ) );
-
-	MenuBuilder.AddMenuEntry(FGenericCommands::Get().Rename, NAME_None, LOCTEXT("RenameSmartNameLabel", "Rename Curve"), LOCTEXT("RenameSmartNameToolTip", "Rename the selected curve"));
-	MenuBuilder.AddMenuEntry(FGenericCommands::Get().Delete, NAME_None, LOCTEXT("DeleteSmartNameLabel", "Delete Curve"), LOCTEXT("DeleteSmartNameToolTip", "Delete the selected curve"));
-	MenuBuilder.AddMenuEntry(FGenericCommands::Get().Copy);
-	MenuBuilder.AddMenuEntry(FGenericCommands::Get().Paste);
-	MenuBuilder.AddMenuEntry(Actions.AddCurve);
-
-	MenuBuilder.EndSection();
-
-	return MenuBuilder.MakeWidget();
-}
-
-void SAnimCurveViewer::OnRenameClicked()
-{
-	TArray< TSharedPtr<FDisplayedAnimCurveInfo> > SelectedItems = AnimCurveListView->GetSelectedItems();
-
-	SelectedItems[0]->EditableText->EnterEditingMode();
-}
-
-bool SAnimCurveViewer::CanRename()
-{
-	return AnimCurveListView->GetNumItemsSelected() == 1;
-}
-
-void SAnimCurveViewer::OnAddClicked()
-{
-	TSharedRef<STextEntryPopup> TextEntry =
-		SNew(STextEntryPopup)
-		.Label(LOCTEXT("NewSmartnameLabel", "New Name"))
-		.OnTextCommitted(this, &SAnimCurveViewer::CreateNewNameEntry);
-
-	FSlateApplication& SlateApp = FSlateApplication::Get();
-	SlateApp.PushMenu(
-		AsShared(),
-		FWidgetPath(),
-		TextEntry,
-		SlateApp.GetCursorPos(),
-		FPopupTransitionEffect::TypeInPopup
-		);
-}
-
-
-
-=======
->>>>>>> 4af6daef
 void SAnimCurveViewer::Tick(const FGeometry& AllottedGeometry, const double InCurrentTime, const float InDeltaTime)
 {
 	if (GetAnimInstance())
@@ -877,16 +705,7 @@
 
 	AnimCurveList.Reset();
 
-<<<<<<< HEAD
-void SAnimCurveViewer::CreateAnimCurveList( const FString& SearchText, bool bInFullRefresh )
-{
-	bool bDirty = bInFullRefresh;
-	
-	const FSmartNameMapping* Mapping = GetAnimCurveMapping();
-	if (Mapping)
-=======
 	if(bInFullRefresh)
->>>>>>> 4af6daef
 	{
 		AllSeenAnimCurvesMap.Reset();
 	}
@@ -1061,20 +880,6 @@
 
 TSharedRef<SWidget> SAnimCurveViewer::CreateCurveSourceSelector()
 {
-<<<<<<< HEAD
-	// Add toggle button for 'all curves'
-	HorizontalBox->AddSlot()
-	.AutoWidth()
-	.Padding(3.f, 1.f)
-	[
-		SNew(SCheckBox)
-		.Style(FAppStyle::Get(), "ToggleButtonCheckbox")
-		.ToolTipText(LOCTEXT("ShowAllCurvesTooltip", "Show all curves, or only active curves."))
-		.Type(ESlateCheckBoxType::ToggleButton)
-		.IsChecked(this, &SAnimCurveViewer::IsShowingAllCurves)
-		.OnCheckStateChanged(this, &SAnimCurveViewer::OnToggleShowingAllCurves)
-		.Padding(4.f)
-=======
 	bool bShowPoseWatches = false;
 	if(const UAnimInstance* AnimInstance = GetAnimInstance())
 	{
@@ -1167,7 +972,6 @@
 				}
 			}
 		})
->>>>>>> 4af6daef
 		.Content()
 		[
 			SNew(SHorizontalBox)
@@ -1221,17 +1025,6 @@
 {
 	if(PoseWatchCombo.IsValid())
 	{
-<<<<<<< HEAD
-		HorizontalBox->AddSlot()
-		.AutoWidth()
-		.Padding(3.f, 1.f)
-		[
-			SNew(SAnimCurveTypeList)
-			.IsEnabled(this, &SAnimCurveViewer::IsCurveFilterEnabled)
-			.CurveFlags(CurveFlagsToList[CurveFlagIndex])
-			.AnimCurveViewerPtr(SharedThis(this))
-		];
-=======
 		PoseWatches.Empty();
 
 		PoseWatches.Add(MakeShared<TWeakObjectPtr<UPoseWatchPoseElement>>());
@@ -1251,7 +1044,6 @@
 		}
 
 		PoseWatchCombo->RefreshOptions();
->>>>>>> 4af6daef
 	}
 }
 
@@ -1327,167 +1119,7 @@
 	CreateAnimCurveList(FilterText.ToString(), bInFullRefresh);
 }
 
-<<<<<<< HEAD
-void SAnimCurveViewer::OnNameCommitted(const FText& InNewName, ETextCommit::Type, TSharedPtr<FDisplayedAnimCurveInfo> Item)
-{
-	const FSmartNameMapping* Mapping = GetAnimCurveMapping();
-	if (Mapping)
-	{
-		FName NewName(*InNewName.ToString());
-		if (NewName == Item->SmartName.DisplayName)
-		{
-			// Do nothing if trying to rename to existing name...
-		}
-		else if (NewName != NAME_None && !Mapping->Exists(NewName))
-		{
-			EditableSkeletonPtr.Pin()->RenameSmartname(ContainerName, Item->SmartName.UID, NewName);
-			// remove it, so that it can readd it. 
-			AnimCurveList.Remove(Item);
-		}
-		else
-		{
-			FFormatNamedArguments Args;
-			Args.Add(TEXT("InvalidName"), FText::FromName(NewName) );
-			FNotificationInfo Info(FText::Format(LOCTEXT("AnimCurveRenamed", "The name \"{InvalidName}\" is invalid or already used."), Args));
-
-			Info.bUseLargeFont = false;
-			Info.ExpireDuration = 5.0f;
-
-			TSharedPtr<SNotificationItem> Notification = FSlateNotificationManager::Get().AddNotification(Info);
-			if (Notification.IsValid())
-			{
-				Notification->SetCompletionState(SNotificationItem::CS_Fail);
-			}
-		}
-	}
-}
-
-void SAnimCurveViewer::OnDeleteNameClicked()
-{
-	TArray< TSharedPtr<FDisplayedAnimCurveInfo> > SelectedItems = AnimCurveListView->GetSelectedItems();
-	TArray<FName> SelectedNames;
-
-	for (TSharedPtr<FDisplayedAnimCurveInfo> Item : SelectedItems)
-	{
-		SelectedNames.Add(Item->SmartName.DisplayName);
-	}
-
-	EditableSkeletonPtr.Pin()->RemoveSmartnamesAndFixupAnimations(ContainerName, SelectedNames);
-}
-
-bool SAnimCurveViewer::CanDelete()
-{
-	return AnimCurveListView->GetNumItemsSelected() > 0;
-}
-
-static const TCHAR* ClipboardHeader = TEXT("AnimCurveViewer");
-
-void SAnimCurveViewer::OnCopyClicked()
-{
-	TArray<TSharedPtr<FDisplayedAnimCurveInfo>> SelectedItems = AnimCurveListView->GetSelectedItems();
-
-	FAnimCurveViewerClipboard Clipboard;
-
-	for (TSharedPtr<FDisplayedAnimCurveInfo> Item : SelectedItems)
-	{
-		FAnimCurveViewerClipboardEntry Entry;
-		Entry.CurveName = Item->SmartName.DisplayName;
-
-		if(const FCurveMetaData* CurveMetaData = EditableSkeletonPtr.Pin()->GetSkeleton().GetCurveMetaData(Item->SmartName.DisplayName))
-		{
-			Entry.MetaData = *CurveMetaData;
-		}
-
-		Clipboard.Entries.Add(Entry);
-	}
-
-	FString ClipboardString = ClipboardHeader;
-	FAnimCurveViewerClipboard::StaticStruct()->ExportText(ClipboardString, &Clipboard, nullptr, nullptr, PPF_None, nullptr);
-	FPlatformApplicationMisc::ClipboardCopy(*ClipboardString);
-}
-
-bool SAnimCurveViewer::CanCopy() const
-{
-	return AnimCurveListView->GetNumItemsSelected() > 0;
-}
-
-void SAnimCurveViewer::OnPasteClicked()
-{
-	if (const FSmartNameMapping* NameMapping = GetAnimCurveMapping())
-	{
-		FScopedTransaction Transaction(LOCTEXT("PasteCurves", "Paste Curves"));
-		
-		FString TextToImport;
-		FPlatformApplicationMisc::ClipboardPaste(TextToImport);
-		TextToImport.RemoveFromStart(ClipboardHeader);
-
-		FAnimCurveViewerClipboard Clipboard;
-		FAnimCurveViewerClipboard::StaticStruct()->ImportText(*TextToImport, &Clipboard, nullptr, PPF_None, GLog, FAnimCurveViewerClipboard::StaticStruct()->GetName());
-
-		for(const FAnimCurveViewerClipboardEntry& Entry : Clipboard.Entries)
-		{
-			FSmartName NewCurveName;
-			EditableSkeletonPtr.Pin()->AddSmartname(ContainerName, Entry.CurveName, NewCurveName);
-			EditableSkeletonPtr.Pin()->SetCurveMetaBoneLinks(NewCurveName, Entry.MetaData.LinkedBones, Entry.MetaData.MaxLOD);
-			EditableSkeletonPtr.Pin()->SetCurveMetaDataMaterial(NewCurveName, Entry.MetaData.Type.bMaterial);
-			EditableSkeletonPtr.Pin()->SetCurveMetaDataMorphTarget(NewCurveName, Entry.MetaData.Type.bMorphtarget);
-		}
-
-		RefreshCurveList(true);
-	}
-}
-
-bool SAnimCurveViewer::CanPaste() const
-{
-	FString TextToImport;
-	FPlatformApplicationMisc::ClipboardPaste(TextToImport);
-	return TextToImport.StartsWith(ClipboardHeader);
-}
-
-void SAnimCurveViewer::OnSelectionChanged(TSharedPtr<FDisplayedAnimCurveInfo> InItem, ESelectInfo::Type SelectInfo)
-{
-	// make sure the currently selected ones are refreshed if it's first time
-	TArray<UObject*> SelectedObjects;
-
-	TArray< TSharedPtr< FDisplayedAnimCurveInfo > > SelectedRows = AnimCurveListView->GetSelectedItems();
-	for (auto ItemIt = SelectedRows.CreateIterator(); ItemIt; ++ItemIt)
-	{
-		TSharedPtr< FDisplayedAnimCurveInfo > RowItem = (*ItemIt);
-		UEditorAnimCurveBoneLinks* EditorMirrorObj = RowItem->EditorMirrorObject;
-		if (RowItem == InItem)
-		{
-			// first time selected, refresh
-			TArray<FBoneReference> BoneLinks;
-			FSmartName CurrentName = RowItem->SmartName;
-			const FCurveMetaData* CurveMetaData = EditableSkeletonPtr.Pin()->GetSkeleton().GetCurveMetaData(CurrentName);
-			uint8 MaxLOD = 0xFF;
-			if (CurveMetaData)
-			{
-				BoneLinks = CurveMetaData->LinkedBones;
-				MaxLOD = CurveMetaData->MaxLOD;
-			}
-
-			EditorMirrorObj->Refresh(CurrentName, BoneLinks, MaxLOD);
-		}
-
-		SelectedObjects.Add(EditorMirrorObj);
-	}
-
-	OnObjectsSelected.ExecuteIfBound(SelectedObjects);
-}
-
-void SAnimCurveViewer::ApplyCurveBoneLinks(class UEditorAnimCurveBoneLinks* EditorObj)
-{
-	if (EditorObj)
-	{
-		EditableSkeletonPtr.Pin()->SetCurveMetaBoneLinks(EditorObj->CurveName, EditorObj->ConnectedBones, EditorObj->MaxLOD);
-	}
-}
-
-void SAnimCurveViewer::HandleSmartNamesChange(const FName& InContainerName)
-=======
 void SAnimCurveViewer::HandleCurveMetaDataChange()
->>>>>>> 4af6daef
 {
 	AnimCurveList.Empty();
 	RefreshCurveList(true);
