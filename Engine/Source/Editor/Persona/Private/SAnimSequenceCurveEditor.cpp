--- conflicted
+++ resolved
@@ -65,7 +65,6 @@
 }
 
 void FRichCurveEditorModelNamed::SetKeyPositions(TArrayView<const FKeyHandle> InKeys, TArrayView<const FKeyPosition> InKeyPositions, EPropertyChangeType::Type ChangeType)
-<<<<<<< HEAD
 {
 	const bool bInteractiveChange = ChangeType == EPropertyChangeType::Interactive;
 
@@ -102,43 +101,6 @@
 	{
 		InteractiveBracket.Reset();
 	}
-=======
-{
-	const bool bInteractiveChange = ChangeType == EPropertyChangeType::Interactive;
-
-	// Open bracket in case this is an interactive change
-	if (bInteractiveChange && !InteractiveBracket.IsValid())
-	{
-		IAnimationDataController& Controller = AnimSequence->GetController();
-		InteractiveBracket = MakeUnique<IAnimationDataController::FScopedBracket>(Controller, LOCTEXT("SetKeyPositions", "Set Key Positions"));
-	}
-	
-	FRichCurveEditorModel::SetKeyPositions(InKeys, InKeyPositions, ChangeType);
-
-	// Close bracket, if open, in case this is was a non-interactive change
-	if (!bInteractiveChange && InteractiveBracket.IsValid())
-	{
-		InteractiveBracket.Reset();
-	}
-}
-
-void FRichCurveEditorModelNamed::SetKeyAttributes(TArrayView<const FKeyHandle> InKeys, TArrayView<const FKeyAttributes> InAttributes, EPropertyChangeType::Type ChangeType)
-{
-	const bool bInteractiveChange = ChangeType == EPropertyChangeType::Interactive;
-
-	// Open bracket in case this is an interactive change
-	if (bInteractiveChange && !InteractiveBracket.IsValid())
-	{
-		IAnimationDataController& Controller = AnimSequence->GetController();
-		InteractiveBracket = MakeUnique<IAnimationDataController::FScopedBracket>(Controller, LOCTEXT("SetKeyAttributes", "Set Key Attributes"));
-	}
-		
-	FRichCurveEditorModel::SetKeyAttributes(InKeys, InAttributes, ChangeType);
-	// Close bracket, if open, in case this is was a non-interactive change
-	if (!bInteractiveChange && InteractiveBracket.IsValid())
-	{
-		InteractiveBracket.Reset();
-	}
 }
 
 void FRichCurveEditorModelNamed::SetCurveAttributes(const FCurveAttributes& InCurveAttributes)
@@ -146,7 +108,6 @@
 	Modify();		
 	IAnimationDataController& Controller = AnimSequence->GetController();
 	Controller.SetCurveAttributes(CurveId, InCurveAttributes);
->>>>>>> d731a049
 }
 
 void FRichCurveEditorModelNamed::CurveHasChanged()
