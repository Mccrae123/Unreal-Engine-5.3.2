--- conflicted
+++ resolved
@@ -93,7 +93,6 @@
 }
 
 void FRichCurveEditorModelNamed::SetKeyAttributes(TArrayView<const FKeyHandle> InKeys, TArrayView<const FKeyAttributes> InAttributes, EPropertyChangeType::Type ChangeType)
-<<<<<<< HEAD
 {
 	const bool bInteractiveChange = ChangeType == EPropertyChangeType::Interactive;
 
@@ -114,28 +113,6 @@
 
 void FRichCurveEditorModelNamed::SetCurveAttributes(const FCurveAttributes& InCurveAttributes)
 {
-=======
-{
-	const bool bInteractiveChange = ChangeType == EPropertyChangeType::Interactive;
-
-	// Open bracket in case this is an interactive change
-	if (bInteractiveChange && !InteractiveBracket.IsValid())
-	{
-		IAnimationDataController& Controller = AnimSequence->GetController();
-		InteractiveBracket = MakeUnique<IAnimationDataController::FScopedBracket>(Controller, LOCTEXT("SetKeyAttributes", "Set Key Attributes"));
-	}
-		
-	FRichCurveEditorModel::SetKeyAttributes(InKeys, InAttributes, ChangeType);
-	// Close bracket, if open, in case this is was a non-interactive change
-	if (!bInteractiveChange && InteractiveBracket.IsValid())
-	{
-		InteractiveBracket.Reset();
-	}
-}
-
-void FRichCurveEditorModelNamed::SetCurveAttributes(const FCurveAttributes& InCurveAttributes)
-{
->>>>>>> 4af6daef
 	Modify();		
 	IAnimationDataController& Controller = AnimSequence->GetController();
 	Controller.SetCurveAttributes(CurveId, InCurveAttributes);
@@ -478,22 +455,14 @@
 
 void SAnimSequenceCurveEditor::OnModelHasChanged(const EAnimDataModelNotifyType& NotifyType, IAnimationDataModel* Model, const FAnimDataModelNotifPayload& Payload)
 {
-<<<<<<< HEAD
-	auto StopEditingCurve = [this, NotifyType, &Payload, Model]()
-=======
 	auto StopEditingCurve = [this, &Payload, Model]()
->>>>>>> 4af6daef
 	{
 		const FCurvePayload& TypedPayload = Payload.GetPayload<FCurvePayload>();
 		const FAnimationCurveIdentifier& CurveId = TypedPayload.Identifier;
 		const int32 ChannelIndices = CurveId.CurveType == ERawCurveTrackTypes::RCT_Transform ? 9 : 1;
 		for (int32 ChannelIndex = 0; ChannelIndex < ChannelIndices; ++ChannelIndex)
 		{
-<<<<<<< HEAD
-			RemoveCurve(CurveId.InternalName, CurveId.CurveType, ChannelIndex);
-=======
 			RemoveCurve(CurveId.CurveName, CurveId.CurveType, ChannelIndex);
->>>>>>> 4af6daef
 		}
 	};
 	
@@ -580,17 +549,10 @@
 void SAnimSequenceCurveEditor::AddCurve(const FText& InCurveDisplayName, const FLinearColor& InCurveColor, const FName& InName, ERawCurveTrackTypes InType, int32 InCurveIndex, FSimpleDelegate InOnCurveModified)
 {
 	// Ensure that curve is not already being edited
-<<<<<<< HEAD
-	for (const TPair<FCurveModelID, TUniquePtr<FCurveModel>>& CurvePair : CurveEditor->GetCurves())
-	{
-		const FRichCurveEditorModelNamed* Model = static_cast<FRichCurveEditorModelNamed*>(CurvePair.Value.Get());
-		if(Model->Name == InName && Model->Type == InType && Model->CurveIndex == InCurveIndex)
-=======
 	for (const TPair<FCurveEditorTreeItemID, FCurveEditorTreeItem>& ItemPair : CurveEditor->GetTree()->GetAllItems())
 	{
 		TSharedPtr<FAnimSequenceCurveEditorItem> Item = StaticCastSharedPtr<FAnimSequenceCurveEditorItem>(ItemPair.Value.GetItem());
 		if (Item->Name == InName && Item->Type == InType && Item->CurveIndex == InCurveIndex)
->>>>>>> 4af6daef
 		{
 			return;
 		}
