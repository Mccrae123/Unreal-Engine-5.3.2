--- conflicted
+++ resolved
@@ -2193,8 +2193,6 @@
 					.Font(IDetailLayoutBuilder::GetDetailFont())
 					.ColorAndOpacity(FLinearColor(0.4f, 0.4f, 0.4f, 1.0f))
 					.Text(LOCTEXT("Isolate", "Isolate"))
-<<<<<<< HEAD
-=======
 				]
 			]
 			+SVerticalBox::Slot()
@@ -2237,7 +2235,6 @@
 						.OnValueChanged(this, &FPersonaMeshDetails::SetSectionGenerateUpToValue, LodIndex, SectionIndex)
 						.OnValueCommitted(this, &FPersonaMeshDetails::SetSectionGenerateUpToValueCommitted, LodIndex, SectionIndex)
 					]
->>>>>>> a23640a2
 				]
 			]
 		]
@@ -2410,8 +2407,6 @@
 	}
 }
 
-<<<<<<< HEAD
-=======
 TOptional<int8> FPersonaMeshDetails::GetSectionGenerateUpToValue(int32 LodIndex, int32 SectionIndex) const
 {
 	if (!SkeletalMeshPtr.IsValid() ||
@@ -2500,7 +2495,6 @@
 	SetSectionGenerateUpToValueCommitted(NewState == ECheckBoxState::Checked ? LodIndex : -1, ETextCommit::Type::Default , LodIndex, SectionIndex);
 }
 
->>>>>>> a23640a2
 void FPersonaMeshDetails::SetCurrentLOD(int32 NewLodIndex)
 {
 	if (GetPersonaToolkit()->GetPreviewMeshComponent() == nullptr)
