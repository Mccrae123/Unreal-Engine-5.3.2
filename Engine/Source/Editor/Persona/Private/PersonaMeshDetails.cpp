--- conflicted
+++ resolved
@@ -86,18 +86,12 @@
 #include "PropertyCustomizationHelpers.h"
 #include "ComponentReregisterContext.h"
 #include "LODInfoUILayout.h"
-<<<<<<< HEAD
-#include "Interfaces/ITargetPlatform.h"
-#include "Interfaces/ITargetPlatformManagerModule.h"
-#include "Misc/CoreMisc.h"
-=======
 #include "SWarningOrErrorBox.h"
 #include "Interfaces/ITargetPlatform.h"
 #include "Interfaces/ITargetPlatformManagerModule.h"
 #include "Misc/CoreMisc.h"
 #include "SPerQualityLevelPropertiesWidget.h"
 #include "UObject/SavePackage.h"
->>>>>>> 6bbb88c8
 
 #define LOCTEXT_NAMESPACE "PersonaMeshDetails"
 
@@ -2507,12 +2501,8 @@
 			LODInfoGroup.AddPropertyRow(LODInfoChildHandle);
 
 			//Some property has to call post edit change, since they are not part of the DDC key, but they are use by directly by the skinned mesh component.
-<<<<<<< HEAD
-			bool bShouldPreventPostEditChange = GET_MEMBER_NAME_CHECKED(FSkeletalMeshLODInfo, SkinCacheUsage) != LODInfoChildHandle->GetProperty()->GetFName();
-=======
 			bool bShouldPreventPostEditChange = GET_MEMBER_NAME_CHECKED(FSkeletalMeshLODInfo, SkinCacheUsage) != LODInfoChildHandle->GetProperty()->GetFName() &&
 												GET_MEMBER_NAME_CHECKED(FSkeletalMeshLODInfo, MorphTargetPositionErrorTolerance) != LODInfoChildHandle->GetProperty()->GetFName();
->>>>>>> 6bbb88c8
 			if(bShouldPreventPostEditChange)
 			{
 				PreventAttributePostEditChange(LODInfoChildHandle, LODIndex, LODInfoChildHandle->GetProperty()->GetFName(), bForceComponentRefreshFalse);
@@ -2698,11 +2688,7 @@
 			for (ULODInfoUILayout* LODInfoUILayout : LODInfoUILayouts)
 			{
 				LODInfoUILayout->RemoveFromRoot();
-<<<<<<< HEAD
-				LODInfoUILayout->MarkPendingKill();
-=======
 				LODInfoUILayout->MarkAsGarbage();
->>>>>>> 6bbb88c8
 				LODInfoUILayout = nullptr;
 			}
 			LODInfoUILayouts.Reset(SkelMeshLODCount);
@@ -3233,8 +3219,6 @@
 		]
 	];
 
-<<<<<<< HEAD
-=======
 	LODSettingsCategory.AddCustomRow(LOCTEXT("NoRefStreamingLODBias", "NoRef Streaming LOD Bias"))
 	.RowTag("NoRefStreamingLODBias")
 	.IsEnabled(TAttribute<bool>::CreateLambda([this]() { return GetLODCount() > 1; }))
@@ -3255,7 +3239,6 @@
 		.EntryNames(this, &FPersonaMeshDetails::GetNoRefStreamingLODBiasOverrideNames)
 	];
 
->>>>>>> 6bbb88c8
 	TSharedPtr<IPropertyHandle> MinLODPropertyHandle = DetailLayout.GetProperty(USkeletalMesh::GetMinLodMemberName(), USkeletalMesh::StaticClass());
 	IDetailPropertyRow& MinLODRow = LODSettingsCategory.AddProperty(MinLODPropertyHandle);
 	MinLODRow.IsEnabled(TAttribute<bool>::Create(TAttribute<bool>::FGetter::CreateSP(this, &FPersonaMeshDetails::IsLODInfoEditingEnabled, -1)));
@@ -3438,8 +3421,6 @@
 	MeshDetailLayout->ForceRefreshDetails();
 }
 
-<<<<<<< HEAD
-=======
 void FPersonaMeshDetails::OnNoRefStreamingLODBiasChanged(int32 NewValue, FName QualityLevel)
 {
 	USkeletalMesh* SkelMesh = GetPersonaToolkit()->GetMesh();
@@ -3553,7 +3534,6 @@
 	return LOCTEXT("NoRefStreamingLODBiasTooltip", "LOD bias for preloading no-ref mesh LODs. To use platform default, set to -1.");
 }
 
->>>>>>> 6bbb88c8
 FReply FPersonaMeshDetails::OnApplyChanges()
 {
 	ApplyChanges();
@@ -3571,12 +3551,7 @@
 
 	if (CurrentLODInfo->bHasBeenSimplified
 		&& !bIsReductionActive
-<<<<<<< HEAD
-		&& (bIsLODModelbuildDataAvailable
-			|| FLODUtilities::RestoreSkeletalMeshLODImportedData(SkelMesh, LODIndex)))
-=======
 		&& bIsLODModelbuildDataAvailable)
->>>>>>> 6bbb88c8
 	{
 		CurrentLODInfo->bHasBeenSimplified = false;
 	}
@@ -3691,10 +3666,7 @@
 		UpdateContext.AssociatedComponents.Push(GetPersonaToolkit()->GetPreviewMeshComponent());
 
 		FLODUtilities::SimplifySkeletalMeshLOD(UpdateContext, LODIndex, GetTargetPlatformManagerRef().GetRunningTargetPlatform());
-<<<<<<< HEAD
-=======
-
->>>>>>> 6bbb88c8
+
 	}
 	return;
 }
@@ -4165,10 +4137,6 @@
 {
 	if(USkeletalMesh* SkelMesh = GetPersonaToolkit()->GetMesh())
 	{
-<<<<<<< HEAD
-		const FString CurrentMeshSkeletonName = FString::Printf(TEXT("%s'%s'"), *SkelMesh->GetSkeleton()->GetClass()->GetName(), *SkelMesh->GetSkeleton()->GetPathName());
-=======
->>>>>>> 6bbb88c8
 		const FString SkeletonName = AssetData.GetTagValueRef<FString>("TargetSkeleton");
 		return !SkelMesh->GetSkeleton()->IsCompatibleSkeletonByAssetString(SkeletonName);
 	}
@@ -4928,23 +4896,6 @@
 				.Text(LOCTEXT("Visible In RayTracing", "Visible In RayTracing"))
 			]
 		]
-		+ SHorizontalBox::Slot()
-			.FillWidth(1.0f)
-			.Padding(5, 2, 0, 0)
-			[
-				SNew(SComboButton)
-				.IsEnabled(this, &FPersonaMeshDetails::IsGenerateRecomputeTangentsVertexChannelMaskPicker, LODIndex, SectionIndex)
-			    .OnGetMenuContent(this, &FPersonaMeshDetails::OnGenerateRecomputeTangentsVertexChannelMaskPicker, LODIndex, SectionIndex)
-			    .VAlign(VAlign_Center)
-			    .ContentPadding(2)
-			    .ButtonContent()
-			    [
-			    	SNew(STextBlock)
-			    	.Font(IDetailLayoutBuilder::GetDetailFont())
-			        .Text(this, &FPersonaMeshDetails::GetCurrentRecomputeTangentsVertexChannelMaskName, LODIndex, SectionIndex)
-			        .ToolTipText(LOCTEXT("RecomputeTangentsVertexChannelMaskTip", "Which Vertex Color Channel to use"))
-			    ]
-			]
 	];
 	return SectionWidget;
 }
@@ -5678,129 +5629,6 @@
 	}
 }
 
-<<<<<<< HEAD
-FText FPersonaMeshDetails::GetCurrentRecomputeTangentsVertexChannelMaskName(int32 LODIndex, int32 SectionIndex) const
-{
-	const FString ChannelNames[] = {
-				TEXT("Red"),
-				TEXT("Green"),
-				TEXT("Blue")
-	};
-	const USkeletalMesh* Mesh = GetPersonaToolkit()->GetMesh();
-	if (Mesh == nullptr)
-		return FText::GetEmpty();
-
-	check(Mesh->GetImportedModel());
-
-	if (!Mesh->GetImportedModel()->LODModels.IsValidIndex(LODIndex))
-		return FText::GetEmpty();
-
-	FSkeletalMeshLODModel& LODModel = Mesh->GetImportedModel()->LODModels[LODIndex];
-
-	if (!LODModel.Sections.IsValidIndex(SectionIndex))
-		return FText::GetEmpty();
-
-	FSkelMeshSection& Section = LODModel.Sections[SectionIndex];
-
-	int32 ChannelIndex = FMath::Clamp<int32>(static_cast<int32>(Section.RecomputeTangentsVertexMaskChannel), 0, 2); 
-	
-	return FText::FromString(ChannelNames[ChannelIndex]);
-}
-
-bool FPersonaMeshDetails::IsGenerateRecomputeTangentsVertexChannelMaskPicker(int32 LODIndex, int32 SectionIndex) const
-{
-	
-	const USkeletalMesh* Mesh = GetPersonaToolkit()->GetMesh();
-	if (Mesh == nullptr)
-		return false;
-
-	check(Mesh->GetImportedModel());
-
-	if (!Mesh->GetImportedModel()->LODModels.IsValidIndex(LODIndex))
-		return false;
-
-	const FSkeletalMeshLODModel& LODModel = Mesh->GetImportedModel()->LODModels[LODIndex];
-
-	if (!LODModel.Sections.IsValidIndex(SectionIndex))
-		return false;
-
-	const FSkelMeshSection& Section = LODModel.Sections[SectionIndex];
-	return Section.bRecomputeTangent;
-}
-
-
-TSharedRef<SWidget> FPersonaMeshDetails::OnGenerateRecomputeTangentsVertexChannelMaskPicker(int32 LODIndex, int32 SectionIndex)
-{
-	const FString ChannelNames[] = {
-			TEXT("Red"),
-			TEXT("Green"),
-			TEXT("Blue")
-	};
-	FMenuBuilder MenuBuilder(true, NULL);
-	for (int32 ChannelIndex = 0; ChannelIndex < 3; ChannelIndex++) { 
-		FUIAction Action(FExecuteAction::CreateSP(this, &FPersonaMeshDetails::SetCurrentRecomputeTangentsVertexChannel, LODIndex, SectionIndex, ChannelIndex));
-
-		MenuBuilder.AddMenuEntry(FText::FromString(ChannelNames[ChannelIndex]), FText::GetEmpty(), FSlateIcon(), Action);
-	}
-	return MenuBuilder.MakeWidget();
-}
-
-
-void FPersonaMeshDetails::SetCurrentRecomputeTangentsVertexChannel(int32 LODIndex, int32 SectionIndex, int32 Index)
-{
-	 USkeletalMesh* Mesh = GetPersonaToolkit()->GetMesh();
-	if (Mesh == nullptr)
-		return;
-
-	check(Mesh->GetImportedModel());
-
-	if (!Mesh->GetImportedModel()->LODModels.IsValidIndex(LODIndex))
-		return;
-
-	FSkeletalMeshLODModel& LODModel = Mesh->GetImportedModel()->LODModels[LODIndex];
-
-	if (!LODModel.Sections.IsValidIndex(SectionIndex))
-		return;
-
-	FSkelMeshSection& Section = LODModel.Sections[SectionIndex];
-
-	Section.RecomputeTangentsVertexMaskChannel = static_cast<ESkinVertexColorChannel>(Index);
-
-
-	auto UpdatePolygonGroupRecomputeTangentVertexColor = [&Mesh, &LODModel, &Section, &SectionIndex, &Index]()
-	{
-		FScopedSuspendAlternateSkinWeightPreview ScopedSuspendAlternateSkinnWeightPreview(Mesh);
-		{
-			FScopedSkeletalMeshPostEditChange ScopedPostEditChange(Mesh);
-			Section.RecomputeTangentsVertexMaskChannel = static_cast<ESkinVertexColorChannel>(Index);
-			
-			for (int32 AfterSectionIndex = SectionIndex+1; AfterSectionIndex < LODModel.Sections.Num(); ++AfterSectionIndex)
-			{
-				if (LODModel.Sections[AfterSectionIndex].ChunkedParentSectionIndex == SectionIndex)
-				{
-					LODModel.Sections[AfterSectionIndex].RecomputeTangentsVertexMaskChannel = static_cast<ESkinVertexColorChannel>(Index);
-				}
-				else
-				{
-					break;
-				}
-			}
-			// We display only the parent chunk
-			check(Section.ChunkedParentSectionIndex == INDEX_NONE);
-			SetSkelMeshSourceSectionUserData(LODModel, SectionIndex, Section.OriginalDataSectionIndex);
-		}
-	};
-
-
-	{
-		const FScopedTransaction Transaction(LOCTEXT("PersonaSetSectionRecomputeTangentFlag", "Persona editor: Set Recompute Tangent Vertex Color Mask For Section"));
-		Mesh->Modify();
-		UpdatePolygonGroupRecomputeTangentVertexColor();
-	}
-}
-
-=======
->>>>>>> 6bbb88c8
 
 EVisibility FPersonaMeshDetails::GetOverrideUVDensityVisibililty() const
 {
