// Copyright Epic Games, Inc. All Rights Reserved.

#include "PersonaMeshDetails.h"
#include "Widgets/Input/SCheckBox.h"
#include "Misc/MessageDialog.h"
#include "Modules/ModuleManager.h"
#include "UObject/UObjectHash.h"
#include "UObject/UObjectIterator.h"
#include "Framework/Commands/UIAction.h"
#include "Widgets/Text/STextBlock.h"
#include "Framework/MultiBox/MultiBoxBuilder.h"
#include "IDetailChildrenBuilder.h"
#include "IDetailPropertyRow.h"
#include "IDetailGroup.h"
#include "DetailLayoutBuilder.h"
#include "DetailCategoryBuilder.h"
#include "Widgets/SToolTip.h"
#include "IDocumentation.h"
#include "Components/SkinnedMeshComponent.h"
#include "Animation/DebugSkelMeshComponent.h"
#include "IPersonaPreviewScene.h"
#include "Animation/AnimBlueprint.h"
#include "SlateOptMacros.h"
#include "Framework/Application/SlateApplication.h"
#include "Widgets/Images/SImage.h"
#include "Widgets/Layout/SBox.h"
#include "Widgets/Layout/SUniformGridPanel.h"
#include "Widgets/Input/SButton.h"
#include "Widgets/Input/SSpinBox.h"
#include "Widgets/Input/SComboButton.h"
#include "Widgets/Input/SVectorInputBox.h"
#include "Editor/UnrealEdEngine.h"
#include "EditorDirectories.h"
#include "UnrealEdGlobals.h"
#include "IDetailsView.h"
#include "MaterialList.h"
#include "PropertyCustomizationHelpers.h"
#include "DesktopPlatformModule.h"
#include "Interfaces/IMainFrameModule.h"
#include "ScopedTransaction.h"
#include "Editor.h"
#include "Animation/AnimBlueprintGeneratedClass.h"
#include "HAL/PlatformApplicationMisc.h"
#include "Rendering/SkeletalMeshModel.h"
#include "IContentBrowserSingleton.h"
#include "ContentBrowserModule.h"
#include "EditorFramework/AssetImportData.h"

#if WITH_APEX_CLOTHING
	#include "ApexClothingUtils.h"
	#include "ApexClothingOptionWindow.h"
#endif // #if WITH_APEX_CLOTHING

#include "ClothingAsset.h"

#include "LODUtilities.h"
#include "MeshUtilities.h"
#include "FbxMeshUtils.h"

#include "MeshDescription.h"
#include "MeshAttributes.h"
#include "MeshAttributeArray.h"

#include "Widgets/Input/STextComboBox.h"

#include "Engine/SkeletalMeshLODSettings.h"
#include "Animation/AnimInstance.h"
#include "Animation/AnimSequence.h"
#include "IPersonaToolkit.h"
#include "Widgets/Input/SNumericEntryBox.h"
#include "IPersonaPreviewScene.h"
#include "IDocumentation.h"
#include "JsonObjectConverter.h"
#include "Widgets/Layout/SWrapBox.h"
#include "Widgets/Input/SNumericDropDown.h"
#include "ComponentReregisterContext.h"
#include "ClothingSystemEditorInterfaceModule.h"
#include "ClothingAssetFactoryInterface.h"
#include "Widgets/Layout/SExpandableArea.h"
#include "SKismetInspector.h"
#include "PropertyEditorDelegates.h"
#include "IEditableSkeleton.h"
#include "IMeshReductionManagerModule.h"
#include "SkinWeightProfileHelpers.h"
#include "Factories/FbxSkeletalMeshImportData.h"
#include "PropertyCustomizationHelpers.h"
#include "ComponentReregisterContext.h"
#include "LODInfoUILayout.h"

#define LOCTEXT_NAMESPACE "PersonaMeshDetails"

DEFINE_LOG_CATEGORY(LogSkeletalMeshPersonaMeshDetail);

#define SUFFIXE_DEFAULT_MATERIAL TEXT(" (Default)")
/*
* Custom data key
*/
enum SK_CustomDataKey
{
	CustomDataKey_LODVisibilityState = 0, //This is the key to know if a LOD is shown in custom mode. Do CustomDataKey_LODVisibilityState + LodIndex for a specific LOD
	CustomDataKey_LODEditMode = 100 //This is the key to know the state of the custom lod edit mode.
};

namespace PersonaMeshDetailsConstants
{
	/** Number to extend the num lods slider beyond the currently existing number of lods in the mesh */
	const static int32 LodSliderExtension = 5;
}

static int32 GetDefaultMaterialIndex(const USkeletalMesh* SkeletalMesh, int32 LODIndex, int32 SectionIndex)
{
	int32 DefaultMaterialIndex = INDEX_NONE;
	if (!SkeletalMesh || !SkeletalMesh->GetImportedModel() || !SkeletalMesh->GetImportedModel()->LODModels.IsValidIndex(LODIndex))
	{
		return DefaultMaterialIndex;
	}

	const FSkeletalMeshLODModel& LODModel = SkeletalMesh->GetImportedModel()->LODModels[LODIndex];
<<<<<<< HEAD
=======
	if (LODIndex > 0)
	{
		//Only base LOD is using the default/modified feature
		return INDEX_NONE;
	}
>>>>>>> 90fae962

	if (LODModel.Sections.IsValidIndex(SectionIndex))
	{
		DefaultMaterialIndex = LODModel.Sections[SectionIndex].MaterialIndex;
	}
	
	return DefaultMaterialIndex;
}

/** Returns true if automatic mesh reduction is available. */
static bool IsAutoMeshReductionAvailable()
{
	static bool bAutoMeshReductionAvailable = FModuleManager::Get().LoadModuleChecked<IMeshReductionManagerModule>("MeshReductionInterface").GetSkeletalMeshReductionInterface() != NULL;
	return bAutoMeshReductionAvailable;
}

void SetSkelMeshSourceSectionUserData(FSkeletalMeshLODModel& LODModel, const int32 SectionIndex, const int32 OriginalSectionIndex)
{
	FSkelMeshSourceSectionUserData& SourceSectionUserData = LODModel.UserSectionsData.FindOrAdd(OriginalSectionIndex);
	SourceSectionUserData.bDisabled = LODModel.Sections[SectionIndex].bDisabled;
	SourceSectionUserData.bCastShadow = LODModel.Sections[SectionIndex].bCastShadow;
	SourceSectionUserData.bRecomputeTangent = LODModel.Sections[SectionIndex].bRecomputeTangent;
	SourceSectionUserData.GenerateUpToLodIndex = LODModel.Sections[SectionIndex].GenerateUpToLodIndex;
	SourceSectionUserData.CorrespondClothAssetIndex = LODModel.Sections[SectionIndex].CorrespondClothAssetIndex;
	SourceSectionUserData.ClothingData = LODModel.Sections[SectionIndex].ClothingData;
}

IDetailCategoryBuilder&  GetLODIndexCategory(IDetailLayoutBuilder& DetailLayout, int32 LODIndex)
{
	FString CategoryName = FString(TEXT("LOD"));
	CategoryName.AppendInt(LODIndex);
	FText LODLevelString = FText::FromString(FString(TEXT("LOD ")) + FString::FromInt(LODIndex));
	return DetailLayout.EditCategory(*CategoryName, LODLevelString, ECategoryPriority::Important);
}

enum EButtonFlags
{
	/** No special property exporting flags */
	BF_None = 0x00000000,

	/** Show generate/apply button */
	BF_Generate = 0x00000001,

	/** Show reimport button */
	BF_Reimport = 0x00000002,

	/** Show reimportnewfile button */
	BF_ReimportNewFile = 0x00000004,

	/** Show remove button */
	BF_Remove = 0x00000008
};

// Container widget for LOD buttons
class SSkeletalLODActions : public SCompoundWidget
{
public:
	SLATE_BEGIN_ARGS(SSkeletalLODActions)
		: _LODIndex(INDEX_NONE)
		, _PersonaToolkit(nullptr)
		, _ButtonFlags(0)
	{}
	SLATE_ARGUMENT(int32, LODIndex)
	SLATE_ARGUMENT(TWeakPtr<IPersonaToolkit>, PersonaToolkit)
	SLATE_ARGUMENT(uint32, ButtonFlags)
	SLATE_ARGUMENT(FString, MeshDescriptionReferenceIDString)
	SLATE_ARGUMENT(bool, BuildAvailable)
	SLATE_EVENT(FOnClicked, OnApplyLODChangeClicked)
	SLATE_EVENT(FOnClicked, OnRemoveLODClicked)
	SLATE_EVENT(FOnClicked, OnReimportClicked)
	SLATE_EVENT(FOnClicked, OnReimportNewFileClicked)

	SLATE_END_ARGS()

	void Construct(const FArguments& InArgs);

private:

	EActiveTimerReturnType RefreshExistFlag(double InCurrentTime, float InDeltaSeconds)
	{
		bDoesSourceFileExist_Cached = false;

		TSharedPtr<IPersonaToolkit> SharedToolkit = PersonaToolkit.Pin();
		if(SharedToolkit.IsValid())
		{
			USkeletalMesh* SkelMesh = SharedToolkit->GetMesh();

			if(!SkelMesh)
			{
				return EActiveTimerReturnType::Continue;
			}

			if(SkelMesh->IsValidLODIndex(LODIndex))
			{
				FSkeletalMeshLODInfo& LODInfo = *(SkelMesh->GetLODInfo(LODIndex));

				bDoesSourceFileExist_Cached = !LODInfo.SourceImportFilename.IsEmpty() && FPaths::FileExists(UAssetImportData::ResolveImportFilename(LODInfo.SourceImportFilename, nullptr));
			}
		}
		return EActiveTimerReturnType::Continue;
	}

	FText GetReimportButtonToolTipText() const
	{
		TSharedPtr<IPersonaToolkit> SharedToolkit = PersonaToolkit.Pin();

		if(!CanReimportFromSource() || !SharedToolkit.IsValid())
		{
			return LOCTEXT("ReimportButton_NewFile_NoSource_ToolTip", "No source file available for reimport");
		}

		USkeletalMesh* SkelMesh = SharedToolkit->GetMesh();
		check(SkelMesh);
		if (!SkelMesh->IsValidLODIndex(LODIndex))
		{
			// Should be true for the button to exist except if we delete a LOD
			return LOCTEXT("ReimportButton_NewFile_LODNotValid_ToolTip", "Cannot reimport, LOD was delete");
		}

		FSkeletalMeshLODInfo& LODInfo = *(SkelMesh->GetLODInfo(LODIndex));

		FString Filename = FPaths::GetCleanFilename(LODInfo.SourceImportFilename);

		return FText::Format(LOCTEXT("ReimportButton_NewFile_ToolTip", "Reimport LOD{0} using the current source file ({1})"), FText::AsNumber(LODIndex), FText::FromString(Filename));
	}

	FText GetReimportButtonNewFileToolTipText() const
	{
		return FText::Format(LOCTEXT("ReimportButton_ToolTip", "Choose a new file to reimport over this LOD (LOD{0})"), FText::AsNumber(LODIndex));
	}

	bool CanReimportFromSource() const
	{
		return bDoesSourceFileExist_Cached;
	}

	bool IsNeedApplyLODChange() const
	{
		if (!BuildAvailable)
		{
			return true;
		}

		TSharedPtr<IPersonaToolkit> SharedToolkit = PersonaToolkit.Pin();
		if (SharedToolkit.IsValid())
		{
			USkeletalMesh* SkeletalMesh = SharedToolkit->GetMesh();

			if (!SkeletalMesh)
			{
				return false;
			}
			FSkeletalMeshLODInfo* LODInfo = SkeletalMesh->GetLODInfo(LODIndex);
			if (LODInfo == nullptr)
			{
				return false;
			}
			bool bValidLODSettings = false;
			if (SkeletalMesh->LODSettings != nullptr)
			{
				const int32 NumSettings = FMath::Min(SkeletalMesh->LODSettings->GetNumberOfSettings(), SkeletalMesh->GetLODNum());
				if (LODIndex < NumSettings)
				{
					bValidLODSettings = true;
				}
			}
			
			const FSkeletalMeshLODGroupSettings* SkeletalMeshLODGroupSettings = bValidLODSettings ? &SkeletalMesh->LODSettings->GetSettingsForLODLevel(LODIndex) : nullptr;

			FGuid BuildGUID = LODInfo->ComputeDeriveDataCacheKey(SkeletalMeshLODGroupSettings);
			if (LODInfo->BuildGUID != BuildGUID)
			{
				return true;
			}
			else if(!SkeletalMesh->GetImportedModel() || !(SkeletalMesh->GetImportedModel()->LODModels.IsValidIndex(LODIndex)))
			{
				//If there is no valid LODIndex imported model we want to return false to force a build to happen
				return false;
			}
			return SkeletalMesh->GetImportedModel()->LODModels[LODIndex].BuildStringID != SkeletalMesh->GetImportedModel()->LODModels[LODIndex].GetLODModelDeriveDataKey();
		}
		return false;
	}

	// Incoming arg data
	int32 LODIndex;
	TWeakPtr<IPersonaToolkit> PersonaToolkit;
	uint32 ButtonFlags;
	bool BuildAvailable;

	FOnClicked OnApplyLODChangeClicked;
	FOnClicked OnRemoveLODClicked;
	FOnClicked OnReimportClicked;
	FOnClicked OnReimportNewFileClicked;

	// Cached exists flag so we don't constantly hit the file system
	bool bDoesSourceFileExist_Cached;

	FString MeshDescriptionReferenceIDString;
};

void SSkeletalLODActions::Construct(const FArguments& InArgs)
{
	LODIndex = InArgs._LODIndex;
	PersonaToolkit = InArgs._PersonaToolkit;
	ButtonFlags = InArgs._ButtonFlags;
	MeshDescriptionReferenceIDString = InArgs._MeshDescriptionReferenceIDString;
	OnApplyLODChangeClicked = InArgs._OnApplyLODChangeClicked;
	OnRemoveLODClicked = InArgs._OnRemoveLODClicked;
	OnReimportClicked = InArgs._OnReimportClicked;
	OnReimportNewFileClicked = InArgs._OnReimportNewFileClicked;
	BuildAvailable = InArgs._BuildAvailable;

	TSharedPtr<SWrapBox> WrapBox;
	this->ChildSlot

		[
			SNew(SVerticalBox)
			+ SVerticalBox::Slot()
			[
				SAssignNew(WrapBox, SWrapBox)
				.UseAllottedWidth(true)
			]
		];

	if (OnApplyLODChangeClicked.IsBound() && (ButtonFlags & EButtonFlags::BF_Generate))
	{
		FText ButtonNameText = BuildAvailable ? LOCTEXT("ApplyLODChange", "Apply Changes") : LOCTEXT("RegenerateLOD", "Regenerate LOD");
		WrapBox->AddSlot()
		.Padding(FMargin(0, 0, 2, 4))
		[
			SNew(SBox)
			.WidthOverride(120.f)
			[
				SNew(SButton)
				.HAlign(HAlign_Center)
				.VAlign(VAlign_Center)
				.OnClicked(OnApplyLODChangeClicked)
				.IsEnabled(this, &SSkeletalLODActions::IsNeedApplyLODChange)
				[
					SNew(STextBlock)
					.Font(IDetailLayoutBuilder::GetDetailFont())
					.Text(ButtonNameText)
				]
			]
		];
	}

	if (OnRemoveLODClicked.IsBound() && (ButtonFlags & EButtonFlags::BF_Remove))
	{
		WrapBox->AddSlot()
		.Padding(FMargin(0, 0, 2, 4))
		[
			SNew(SBox)
			.WidthOverride(120.f)
			[
				SNew(SButton)
				.HAlign(HAlign_Center)
				.VAlign(VAlign_Center)
				.OnClicked(OnRemoveLODClicked)
				[
					SNew(STextBlock)
					.Font(IDetailLayoutBuilder::GetDetailFont())
					.Text(LOCTEXT("RemoveLOD", "Remove this LOD"))
				]
			]
		];
	}

	if (OnReimportClicked.IsBound() && (ButtonFlags & EButtonFlags::BF_Reimport))
	{
		WrapBox->AddSlot()
		.Padding(FMargin(0, 0, 2, 4))
		[
			SNew(SBox)
			.WidthOverride(120.f)
			[
				SNew(SButton)
				.HAlign(HAlign_Center)
				.VAlign(VAlign_Center)
				.ToolTipText(this, &SSkeletalLODActions::GetReimportButtonToolTipText)
				.IsEnabled(this, &SSkeletalLODActions::CanReimportFromSource)
				.OnClicked(OnReimportClicked)
				[
					SNew(STextBlock)
					.Font(IDetailLayoutBuilder::GetDetailFont())
					.Text(LOCTEXT("ReimportLOD", "Reimport"))
				]
			]
		];
	}

	if (OnReimportNewFileClicked.IsBound() && (ButtonFlags & EButtonFlags::BF_ReimportNewFile))
	{
		WrapBox->AddSlot()
		.Padding(FMargin(0, 0, 2, 4))
		[
			SNew(SBox)
			.WidthOverride(120.f)
			[
				SNew(SButton)
				.HAlign(HAlign_Center)
				.VAlign(VAlign_Center)
				.ToolTipText(this, &SSkeletalLODActions::GetReimportButtonNewFileToolTipText)
				.OnClicked(OnReimportNewFileClicked)
				[
					SNew(STextBlock)
					.Font(IDetailLayoutBuilder::GetDetailFont())
					.Text(LOCTEXT("ReimportLOD_NewFile", "Reimport (New File)"))
				]
			]
		];
	}

	// Register timer to refresh out exists flag periodically, with a bit added per LOD so we're not doing everything on the same frame
	const float LODTimeOffset = 1.0f / 30.0f;
	RegisterActiveTimer(1.0f + LODTimeOffset * LODIndex, FWidgetActiveTimerDelegate::CreateSP(this, &SSkeletalLODActions::RefreshExistFlag));
}


//////////////////////////////////////////////////////////////////////////
// FSkeletalMeshReductionSettingsLayout implementation

FSkeletalMeshReductionSettingsLayout::FSkeletalMeshReductionSettingsLayout(FSkeletalMeshOptimizationSettings& InReductionSettings, bool InbIsLODModelbuildDataAvailable, int32 InLODIndex, FIsLODSettingsEnabledDelegate InIsLODSettingsEnabledDelegate, FModifyMeshLODSettingsDelegate InModifyMeshLODSettingsDelegate)
	: ReductionSettings(InReductionSettings)
	, bIsLODModelbuildDataAvailable(InbIsLODModelbuildDataAvailable)
	, LODIndex(InLODIndex)
	, IsLODSettingsEnabledDelegate(InIsLODSettingsEnabledDelegate)
	, ModifyMeshLODSettingsDelegate(InModifyMeshLODSettingsDelegate)
	, EnumReductionMethod(nullptr)
	, EnumImportance(nullptr)
	, EnumTerminationCriterion(nullptr)
{
	//Make sure apply is bound, this class mean nothing if apply is not bound
	check(IsLODSettingsEnabledDelegate.IsBound());
}

/** IDetailCustomNodeBuilder Interface*/
void FSkeletalMeshReductionSettingsLayout::GenerateHeaderRowContent(FDetailWidgetRow& NodeRow)
{
	NodeRow.NameContent()
		[
			SNew(STextBlock)
			.Text(LOCTEXT("SkeletalMeshReductionSettings", "Reduction Settings"))
		.Font(IDetailLayoutBuilder::GetDetailFont())
		];
}

void FSkeletalMeshReductionSettingsLayout::GenerateChildContent(IDetailChildrenBuilder& ChildrenBuilder)
{
	//Get the Enums
	if (EnumReductionMethod == nullptr)
	{
		EnumReductionMethod = FindObject<UEnum>(ANY_PACKAGE, TEXT("SkeletalMeshOptimizationType"), true);
	}
	if (EnumImportance == nullptr)
	{
		EnumImportance = FindObject<UEnum>(ANY_PACKAGE, TEXT("SkeletalMeshOptimizationImportance"), true);
	}
	if (EnumTerminationCriterion == nullptr)
	{
		EnumTerminationCriterion = FindObject<UEnum>(ANY_PACKAGE, TEXT("SkeletalMeshTerminationCriterion"), true);
	}

	bool bUseThirdPartyUI = !UseNativeReductionTool();

	if (bUseThirdPartyUI)
	{
		ChildrenBuilder.AddCustomRow( LOCTEXT("ReductionReductionMethod", "Reduction_ReductionMethod") )
		.NameContent()
		[
			SNew(STextBlock)
			.Font( IDetailLayoutBuilder::GetDetailFont() )
			.Text(LOCTEXT("ReductionMethod", "Reduction Method"))
			.IsEnabled(this, &FSkeletalMeshReductionSettingsLayout::IsReductionEnabled)
		
		]
		.ValueContent()
		[
			SNew(SComboButton)
			.IsEnabled(this, &FSkeletalMeshReductionSettingsLayout::IsReductionEnabled)
			.OnGetMenuContent(this, &FSkeletalMeshReductionSettingsLayout::FillReductionMethodMenu)
			.VAlign(VAlign_Center)
			.ContentPadding(2)
			.ButtonContent()
			[
				SNew(STextBlock)
				.Font(IDetailLayoutBuilder::GetDetailFont())
				.Text(this, &FSkeletalMeshReductionSettingsLayout::GetReductionMethodText)
			]
		];

		AddFloatRow(ChildrenBuilder, 
			LOCTEXT("PercentTriangles_Row", "Triangle Percentage"),
			LOCTEXT("PercentTriangles", "Percent of Triangles"),
			LOCTEXT("PercentTriangles_DeviationToolTip", "The percentage of triangles to retain as a ratio, e.g. 0.1 indicates 10 percent."),
			0.0f,
			1.0f,
			FGetFloatDelegate::CreateRaw(this, &FSkeletalMeshReductionSettingsLayout::GetNumTrianglesPercentage),
			FSetFloatDelegate::CreateRaw(this, &FSkeletalMeshReductionSettingsLayout::SetNumTrianglesPercentage))
			.Visibility(TAttribute<EVisibility>::Create(TAttribute<EVisibility>::FGetter::CreateSP(this, &FSkeletalMeshReductionSettingsLayout::GetVisibiltyIfCurrentReductionMethodIsNot, SMOT_MaxDeviation)));

		AddFloatRow(ChildrenBuilder,
			LOCTEXT("Accuracy_Row", "Accuracy Percentage"),
			LOCTEXT("PercentAccuracy", "Accuracy Percentage"),
			LOCTEXT("PercentAccuracy_ToolTip", "The simplification uses this as how much deviate from source mesh. Better works with hard surface meshes."),
			0.0f,
			1.0f,
			FGetFloatDelegate::CreateRaw(this, &FSkeletalMeshReductionSettingsLayout::GetAccuracyPercentage),
			FSetFloatDelegate::CreateRaw(this, &FSkeletalMeshReductionSettingsLayout::SetAccuracyPercentage))
			.Visibility(TAttribute<EVisibility>::Create(TAttribute<EVisibility>::FGetter::CreateSP(this, &FSkeletalMeshReductionSettingsLayout::GetVisibiltyIfCurrentReductionMethodIsNot, SMOT_NumOfTriangles)));


		auto AddImportanceRow = [this, &ChildrenBuilder](const FText RowTitleText, const FText RowNameContentText, const EImportanceType ImportanceType)
		{
			ChildrenBuilder.AddCustomRow(RowTitleText)
			.NameContent()
			[
				SNew(STextBlock)
				.Font(IDetailLayoutBuilder::GetDetailFont())
				.Text(RowNameContentText)
				.IsEnabled(this, &FSkeletalMeshReductionSettingsLayout::IsReductionEnabled)
			]
			.ValueContent()
			[
				SNew(SComboButton)
				.IsEnabled(this, &FSkeletalMeshReductionSettingsLayout::IsReductionEnabled)
				.OnGetMenuContent(this, &FSkeletalMeshReductionSettingsLayout::FillReductionImportanceMenu, ImportanceType)
				.VAlign(VAlign_Center)
				.ContentPadding(2)
				.ButtonContent()
				[
					SNew(STextBlock)
					.Font(IDetailLayoutBuilder::GetDetailFont())
					.Text(this, &FSkeletalMeshReductionSettingsLayout::GetReductionImportanceText, ImportanceType)
				]
			];
		};
		
		AddImportanceRow(LOCTEXT("ReductionSilhouetteImportance", "Reduction_SilhouetteImportance"), LOCTEXT("SilhouetteImportance", "Silhouette"), ID_Silhouette);
		AddImportanceRow(LOCTEXT("ReductionTextureImportance", "Reduction_TextureImportance"), LOCTEXT("TextureImportance", "Texture"), ID_Texture);
		AddImportanceRow(LOCTEXT("ReductionShadingImportance", "Reduction_ShadingImportance"), LOCTEXT("ShadingImportance", "Shading"), ID_Shading);
		AddImportanceRow(LOCTEXT("ReductionSkinningImportance", "Reduction_SkinningImportance"), LOCTEXT("SkinningImportance", "Skinning"), ID_Skinning);

		AddBoolRow(ChildrenBuilder,
			LOCTEXT("RemapMorphTargets_Row", "RemapMorphTargets"),
			LOCTEXT("RemapMorphTargets_RowNameContent", "Remap Morph Targets"),
			LOCTEXT("RemapMorphTargets_RowNameContentTooltip", "Remap the morph targets from the base LOD onto the reduce LOD."),
			FGetCheckBoxStateDelegate::CreateRaw(this, &FSkeletalMeshReductionSettingsLayout::GetRemapMorphTargets),
			FSetCheckBoxStateDelegate::CreateRaw(this, &FSkeletalMeshReductionSettingsLayout::SetRemapMorphTargets));

		AddBoolRow(ChildrenBuilder,
			LOCTEXT("RecalcNormals_Row", "Recalculate Normals"),
			LOCTEXT("RecalcNormals_RowNameContent", "Recompute Normal"),
			LOCTEXT("RecalcNormals_RowNameContentTooltip", "Whether Normal smoothing groups should be preserved. If true then Hard Edge Angle (NormalsThreshold) is used."),
			FGetCheckBoxStateDelegate::CreateRaw(this, &FSkeletalMeshReductionSettingsLayout::ShouldRecomputeNormals),
			FSetCheckBoxStateDelegate::CreateRaw(this, &FSkeletalMeshReductionSettingsLayout::OnRecomputeNormalsChanged));

		AddFloatRow(ChildrenBuilder,
			LOCTEXT("NormalsThreshold_Row", "Normals Threshold"),
			LOCTEXT("NormalsThreshold_RowNameContent", "Hard Edge Angle"),
			LOCTEXT("NormalsThreshold_RowNameContentToolTip", "If the angle between two triangles are above this value, the normals will not be smooth over the edge between those two triangles. Set in degrees. This is only used when Recalculate Normals is set to true."),
			0.0f,
			360.0f,
			FGetFloatDelegate::CreateRaw(this, &FSkeletalMeshReductionSettingsLayout::GetNormalsThreshold),
			FSetFloatDelegate::CreateRaw(this, &FSkeletalMeshReductionSettingsLayout::SetNormalsThreshold));

		AddFloatRow(ChildrenBuilder,
			LOCTEXT("WeldingThreshold_Row", "Welding Threshold"),
			LOCTEXT("WeldingThreshold_RowNameContent", "Welding Threshold"),
			LOCTEXT("WeldingThreshold_RowNameContentToolTip", "The welding threshold distance.Vertices under this distance will be welded."),
			0.0f,
			1000.0f,
			FGetFloatDelegate::CreateRaw(this, &FSkeletalMeshReductionSettingsLayout::GetWeldingThreshold),
			FSetFloatDelegate::CreateRaw(this, &FSkeletalMeshReductionSettingsLayout::SetWeldingThreshold));

		AddIntegerRow(ChildrenBuilder,
			LOCTEXT("MaxBonesPerVertex_Row", "MaxBonesPerVertex"),
			LOCTEXT("MaxBonesPerVertex", "Max Bones Influence"),
			LOCTEXT("MaxBonesPerVertex_ToolTip", "Maximum number of bones that can be assigned to each vertex."),
			1,
			INT_MAX,
			FGetIntegerDelegate::CreateRaw(this, &FSkeletalMeshReductionSettingsLayout::GetMaxBonesPerVertex),
			FSetIntegerDelegate::CreateRaw(this, &FSkeletalMeshReductionSettingsLayout::SetMaxBonesPerVertex));
	}
	else  // Not third party: Using our own skeletal simplifier.
	{
		ChildrenBuilder.AddCustomRow( LOCTEXT("ReductionTerminationCriterion", "Reduction_TerminationCriterion") )
		.NameContent()
		[
			SNew(STextBlock)
			.Font( IDetailLayoutBuilder::GetDetailFont() )
			.Text(LOCTEXT("TerminationCriterion", "Termination Criterion"))
			.IsEnabled(this, &FSkeletalMeshReductionSettingsLayout::IsReductionEnabled)
		
		]
		.ValueContent()
		[
			SNew(SComboButton)
			.IsEnabled(this, &FSkeletalMeshReductionSettingsLayout::IsReductionEnabled)
			.OnGetMenuContent(this, &FSkeletalMeshReductionSettingsLayout::FillReductionTerminationCriterionMenu)
			.VAlign(VAlign_Center)
			.ContentPadding(2)
			.ButtonContent()
			[
				SNew(STextBlock)
				.Font(IDetailLayoutBuilder::GetDetailFont())
				.Text(this, &FSkeletalMeshReductionSettingsLayout::GetReductionTerminationCriterionText)
			]
		];

		{
			FDetailWidgetRow& TrianglePercentRow = AddFloatRow(ChildrenBuilder,
				LOCTEXT("PercentTriangles_Row", "Triangle Percentage"),
				LOCTEXT("PercentTriangles", "Percent of Triangles"),
				LOCTEXT("PercentTriangles_ToolTip", "The simplification uses this percentage of source mesh's triangle count as a target."),
				0.0f,
				1.0f,
				FGetFloatDelegate::CreateRaw(this, &FSkeletalMeshReductionSettingsLayout::GetNumTrianglesPercentage),
				FSetFloatDelegate::CreateRaw(this, &FSkeletalMeshReductionSettingsLayout::SetNumTrianglesPercentage));

			SetPercentAndAbsoluteVisibility(TrianglePercentRow, SMTC_NumOfTriangles, SMTC_TriangleOrVert);
		}

		{
			FDetailWidgetRow& VerticesPercentRow = AddFloatRow(ChildrenBuilder,
				LOCTEXT("Percentvertices_Row", "Vertices Percentage"),
				LOCTEXT("PercentVertices", "Percent of Vertices"),
				LOCTEXT("PercentVertices_ToolTip", "The percentage of vertices to retain as a ratio, e.g. 0.1 indicates 10 percent."),
				0.0f,
				1.0f,
				FGetFloatDelegate::CreateRaw(this, &FSkeletalMeshReductionSettingsLayout::GetNumVerticesPercentage),
				FSetFloatDelegate::CreateRaw(this, &FSkeletalMeshReductionSettingsLayout::SetNumVerticesPercentage));
			
			SetPercentAndAbsoluteVisibility(VerticesPercentRow, SMTC_NumOfVerts, SMTC_TriangleOrVert);
		}

		{
			FDetailWidgetRow& MaxTrianglesRow = AddIntegerRow(ChildrenBuilder,
				LOCTEXT("MaxTriangles_Row", "Max Number of Triangles"),
				LOCTEXT("MaxTriangles", "Max Triangles Count"),
				LOCTEXT("MaxTriangles_ToolTip", "The maximum number of triangles to retain."),
				0,
				INT_MAX,
				FGetIntegerDelegate::CreateRaw(this, &FSkeletalMeshReductionSettingsLayout::GetNumMaxTrianglesCount),
				FSetIntegerDelegate::CreateRaw(this, &FSkeletalMeshReductionSettingsLayout::SetNumMaxTrianglesCount));

			SetPercentAndAbsoluteVisibility(MaxTrianglesRow, SMTC_AbsNumOfTriangles, SMTC_AbsTriangleOrVert);
		}

		{
			FDetailWidgetRow& MaxVerticesRow = AddIntegerRow(ChildrenBuilder,
				LOCTEXT("MaxVertices_Row", "Max Number of Vertices"),
				LOCTEXT("MaxVertices", "Max Vertex Count"),
				LOCTEXT("MaxVertices_ToolTip", "The maximum number of vertices to retain."),
				0,
				INT_MAX,
				FGetIntegerDelegate::CreateRaw(this, &FSkeletalMeshReductionSettingsLayout::GetNumMaxVerticesCount),
				FSetIntegerDelegate::CreateRaw(this, &FSkeletalMeshReductionSettingsLayout::SetNumMaxVerticesCount));

			SetPercentAndAbsoluteVisibility(MaxVerticesRow, SMTC_AbsNumOfVerts, SMTC_AbsTriangleOrVert);
		}

		AddBoolRow(ChildrenBuilder,
			LOCTEXT("RemapMorphTargets_Row", "RemapMorphTargets"),
			LOCTEXT("RemapMorphTargets_RowNameContent", "Remap Morph Targets"),
			LOCTEXT("RemapMorphTargets_RowNameContentTooltip", "Remap the morph targets from the base LOD onto the reduce LOD."),
			FGetCheckBoxStateDelegate::CreateRaw(this, &FSkeletalMeshReductionSettingsLayout::GetRemapMorphTargets),
			FSetCheckBoxStateDelegate::CreateRaw(this, &FSkeletalMeshReductionSettingsLayout::SetRemapMorphTargets));

		AddIntegerRow(ChildrenBuilder,
			LOCTEXT("MaxBonesPerVertex_Row", "MaxBonesPerVertex"),
			LOCTEXT("MaxBonesPerVertex", "Max Bones Influence"),
			LOCTEXT("MaxBonesPerVertex_ToolTip", "Maximum number of bones that can be assigned to each vertex."),
			1,
			INT_MAX,
			FGetIntegerDelegate::CreateRaw(this, &FSkeletalMeshReductionSettingsLayout::GetMaxBonesPerVertex),
			FSetIntegerDelegate::CreateRaw(this, &FSkeletalMeshReductionSettingsLayout::SetMaxBonesPerVertex));

		AddBoolRow(ChildrenBuilder,
			LOCTEXT("EnforceBoneBoundaries_Row", "EnforceBoneBoundaries"),
			LOCTEXT("EnforceBoneBoundaries_RowNameContent", "Enforce Bone Boundaries"),
			LOCTEXT("EnforceBoneBoundaries_RowNameContentTooltip", "Penalize edge collapse between vertices that have different major bones.  This will help articulated segments like tongues but can lead to undesirable results under extreme simplification."),
			FGetCheckBoxStateDelegate::CreateRaw(this, &FSkeletalMeshReductionSettingsLayout::GetEnforceBoneBoundaries),
			FSetCheckBoxStateDelegate::CreateRaw(this, &FSkeletalMeshReductionSettingsLayout::SetEnforceBoneBoundaries));

		AddFloatRow(ChildrenBuilder,
			LOCTEXT("VolumeImportance_Row", "Volume Importance"),
			LOCTEXT("VolumeImportance", "Volumetric Correction"),
			LOCTEXT("VolumeImportance_ToolTip", "Default value of 1 attempts to preserve volume.  Smaller values will loose volume by flattening curved surfaces, and larger values will accentuate curved surfaces."),
			0.0f,
			2.0f,
			FGetFloatDelegate::CreateRaw(this, &FSkeletalMeshReductionSettingsLayout::GetVolumeImportance),
			FSetFloatDelegate::CreateRaw(this, &FSkeletalMeshReductionSettingsLayout::SetVolumeImportance));

		AddBoolRow(ChildrenBuilder,
			LOCTEXT("LockEdges_Row", "LockEdges"),
			LOCTEXT("LockEdges_RowNameContent", "Lock Mesh Edges"),
			LOCTEXT("LockEdges_RowNameContentTooltip", "Preserve cuts in the mesh surface by locking vertices in place.  Increases the quality of the simplified mesh at edges at the cost of more triangles."),
			FGetCheckBoxStateDelegate::CreateRaw(this, &FSkeletalMeshReductionSettingsLayout::GetLockEdges),
			FSetCheckBoxStateDelegate::CreateRaw(this, &FSkeletalMeshReductionSettingsLayout::SetLockEdges));

		AddBoolRow(ChildrenBuilder,
			LOCTEXT("LockColorBoundaries_Row", "LockColorBoundaries"),
			LOCTEXT("LockColorBoundaries_RowNameContent", "Lock Vertex Color Boundaries"),
			LOCTEXT("LockColorBoundaries_RowNameContentTooltip", "Locking edges that connect two vertex colors.  Increases the quality of the simplified mesh at edges at the cost of more triangles."),
			FGetCheckBoxStateDelegate::CreateRaw(this, &FSkeletalMeshReductionSettingsLayout::GetLockColorBounaries),
			FSetCheckBoxStateDelegate::CreateRaw(this, &FSkeletalMeshReductionSettingsLayout::SetLockColorBounaries));
	}

	AddBaseLODRow(ChildrenBuilder);
}

bool FSkeletalMeshReductionSettingsLayout::IsReductionEnabled() const
{
	return IsLODSettingsEnabledDelegate.Execute(LODIndex);
}

FDetailWidgetRow& FSkeletalMeshReductionSettingsLayout::AddFloatRow(IDetailChildrenBuilder& ChildrenBuilder, const FText RowTitleText, const FText RowNameContentText, const FText RowNameContentTootlipText, const float MinSliderValue, const float MaxSliderValue, FGetFloatDelegate GetterDelegate, FSetFloatDelegate SetterDelegate)
{
	int32 SliderDataIndex = SliderStateDataArray.Num();
	FSliderStateData& SliderData = SliderStateDataArray.AddDefaulted_GetRef();
	SliderData.bSliderActiveMode = false;
	
	auto BeginSliderMovementHelperFunc = [GetterDelegate, SliderDataIndex, this]()
	{
		check(SliderStateDataArray.IsValidIndex(SliderDataIndex));
		SliderStateDataArray[SliderDataIndex].bSliderActiveMode = true;
		SliderStateDataArray[SliderDataIndex].MovementValueFloat = GetterDelegate.IsBound() ? GetterDelegate.Execute() : 0.0f;
	};

	auto EndSliderMovementHelperFunc = [SetterDelegate, SliderDataIndex, this](float Value)
	{
		check(SliderStateDataArray.IsValidIndex(SliderDataIndex));
		SliderStateDataArray[SliderDataIndex].bSliderActiveMode = false;
		SliderStateDataArray[SliderDataIndex].MovementValueFloat = 0.0f;
		SetterDelegate.ExecuteIfBound(Value);
	};

	auto SetValueHelperFunc = [SetterDelegate, SliderDataIndex, this](float Value)
	{
		check(SliderStateDataArray.IsValidIndex(SliderDataIndex));
		if (SliderStateDataArray[SliderDataIndex].bSliderActiveMode)
		{
			SliderStateDataArray[SliderDataIndex].MovementValueFloat = Value;
		}
		else
		{
			SetterDelegate.ExecuteIfBound(Value);
		}
	};

	auto GetValueHelperFunc = [GetterDelegate, SliderDataIndex, this]()
	{
		check(SliderStateDataArray.IsValidIndex(SliderDataIndex));
		if (SliderStateDataArray[SliderDataIndex].bSliderActiveMode)
		{
			return SliderStateDataArray[SliderDataIndex].MovementValueFloat;
		}
		return GetterDelegate.IsBound() ? GetterDelegate.Execute() : 0.0f;
	};
	
	FDetailWidgetRow& Row = ChildrenBuilder.AddCustomRow(RowTitleText)
	.NameContent()
	[
		SNew(STextBlock)
		.Font(IDetailLayoutBuilder::GetDetailFont())
		.Text(RowNameContentText)
		.ToolTipText(RowNameContentTootlipText)
	]
	.ValueContent()
	[
		SNew(SSpinBox<float>)
		.Font(IDetailLayoutBuilder::GetDetailFont())
		.MinValue(MinSliderValue)
		.MaxValue(MaxSliderValue)
		.Value_Lambda(GetValueHelperFunc)
		.OnValueChanged_Lambda(SetValueHelperFunc)
		.OnBeginSliderMovement_Lambda(BeginSliderMovementHelperFunc)
		.OnEndSliderMovement_Lambda(EndSliderMovementHelperFunc)
		.IsEnabled(this, &FSkeletalMeshReductionSettingsLayout::IsReductionEnabled)
	];
	return Row;
}

FDetailWidgetRow& FSkeletalMeshReductionSettingsLayout::AddBoolRow(IDetailChildrenBuilder& ChildrenBuilder, const FText RowTitleText, const FText RowNameContentText, const FText RowNameContentToolitipText, FGetCheckBoxStateDelegate GetterDelegate, FSetCheckBoxStateDelegate SetterDelegate)
{
	FDetailWidgetRow& Row = ChildrenBuilder.AddCustomRow(RowTitleText)
	.NameContent()
	[
		SNew(STextBlock)
		.Font(IDetailLayoutBuilder::GetDetailFont())
		.Text(RowNameContentText)
		.ToolTipText(RowNameContentToolitipText)
	]
	.ValueContent()
	[
		SNew(SCheckBox)
		.IsChecked_Lambda([GetterDelegate]() {return GetterDelegate.IsBound() ? GetterDelegate.Execute() : ECheckBoxState::Unchecked; })
		.OnCheckStateChanged_Lambda([SetterDelegate](ECheckBoxState Value) {SetterDelegate.ExecuteIfBound(Value); })
		.IsEnabled(this, &FSkeletalMeshReductionSettingsLayout::IsReductionEnabled)
	];
	return Row;
}

FDetailWidgetRow& FSkeletalMeshReductionSettingsLayout::AddIntegerRow(IDetailChildrenBuilder& ChildrenBuilder, const FText RowTitleText, const FText RowNameContentText, const FText RowNameContentTootlipText, const int32 MinSliderValue, const int32 MaxSliderValue, FGetIntegerDelegate GetterDelegate, FSetIntegerDelegate SetterDelegate)
{
	int32 SliderDataIndex = SliderStateDataArray.Num();
	FSliderStateData& SliderData = SliderStateDataArray.AddDefaulted_GetRef();
	SliderData.bSliderActiveMode = false;

	auto BeginSliderMovementHelperFunc = [GetterDelegate, SliderDataIndex, this]()
	{
		check(SliderStateDataArray.IsValidIndex(SliderDataIndex));
		SliderStateDataArray[SliderDataIndex].bSliderActiveMode = true;
		SliderStateDataArray[SliderDataIndex].MovementValueInt = GetterDelegate.IsBound() ? GetterDelegate.Execute() : 0;
	};

	auto EndSliderMovementHelperFunc = [SetterDelegate, SliderDataIndex, this](int32 Value)
	{
		check(SliderStateDataArray.IsValidIndex(SliderDataIndex));
		SliderStateDataArray[SliderDataIndex].bSliderActiveMode = false;
		SliderStateDataArray[SliderDataIndex].MovementValueInt = 0;
		SetterDelegate.ExecuteIfBound(Value);
	};

	auto SetValueHelperFunc = [SetterDelegate, SliderDataIndex, this](int32 Value)
	{
		check(SliderStateDataArray.IsValidIndex(SliderDataIndex));
		if (SliderStateDataArray[SliderDataIndex].bSliderActiveMode)
		{
			SliderStateDataArray[SliderDataIndex].MovementValueInt = Value;
		}
		else
		{
			SetterDelegate.ExecuteIfBound(Value);
		}
	};

	auto GetValueHelperFunc = [GetterDelegate, SliderDataIndex, this]()
	{
		check(SliderStateDataArray.IsValidIndex(SliderDataIndex));
		if (SliderStateDataArray[SliderDataIndex].bSliderActiveMode)
		{
			return SliderStateDataArray[SliderDataIndex].MovementValueInt;
		}
		return GetterDelegate.IsBound() ? GetterDelegate.Execute() : 0;
	};

	FDetailWidgetRow& Row = ChildrenBuilder.AddCustomRow(RowTitleText)
	.NameContent()
	[
		SNew(STextBlock)
		.Font(IDetailLayoutBuilder::GetDetailFont())
		.Text(RowNameContentText)
		.ToolTipText(RowNameContentTootlipText)
	]
	.ValueContent()
	[
		SNew(SSpinBox<int32>)
		.Font(IDetailLayoutBuilder::GetDetailFont())
		.MinValue(MinSliderValue)
		.MaxValue(MaxSliderValue)
		.Value_Lambda(GetValueHelperFunc)
		.OnValueChanged_Lambda(SetValueHelperFunc)
		.OnBeginSliderMovement_Lambda(BeginSliderMovementHelperFunc)
		.OnEndSliderMovement_Lambda(EndSliderMovementHelperFunc)
		.IsEnabled(this, &FSkeletalMeshReductionSettingsLayout::IsReductionEnabled)
	];
	return Row;
}

void FSkeletalMeshReductionSettingsLayout::AddBaseLODRow(IDetailChildrenBuilder& ChildrenBuilder)
{
	// Only able to do this for LOD2 and above, so only show the property if this is the case
	if (LODIndex == 0)
	{
		return;
	}
	//Old workflow do not allow inline reducing of custom LOD
	int32 MaxBaseLOD = bIsLODModelbuildDataAvailable ? LODIndex : LODIndex - 1;
	{
		AddIntegerRow(ChildrenBuilder,
			LOCTEXT("ReductionBaseLOD", "Reduction_BaseLOD"),
			LOCTEXT("BaseLOD", "Base LOD"),
			LOCTEXT("BaseLODTooltip", "Base LOD index to generate this LOD. By default, we generate from LOD 0"),
			0,
			MaxBaseLOD,
			FGetIntegerDelegate::CreateRaw(this, &FSkeletalMeshReductionSettingsLayout::GetBaseLODValue),
			FSetIntegerDelegate::CreateRaw(this, &FSkeletalMeshReductionSettingsLayout::SetBaseLODValue));
	}
}

void FSkeletalMeshReductionSettingsLayout::SetPercentAndAbsoluteVisibility(FDetailWidgetRow& Row, SkeletalMeshTerminationCriterion FirstCriterion, SkeletalMeshTerminationCriterion SecondCriterion)
{
	TArray< SkeletalMeshTerminationCriterion > VizList;
	VizList.Add(FirstCriterion);
	VizList.Add(SecondCriterion);
	// Hide property if using vert percentage
	Row.Visibility(TAttribute<EVisibility>::Create(TAttribute<EVisibility>::FGetter::CreateSP(this, &FSkeletalMeshReductionSettingsLayout::ShowIfCurrentCriterionIs, VizList)));
};

TSharedRef<SWidget> FSkeletalMeshReductionSettingsLayout::FillReductionMethodMenu()
{
	if (EnumReductionMethod == nullptr)
	{
		return SNullWidget::NullWidget;
	}
	FMenuBuilder MenuBuilder(true, NULL);
	int32 EnumCount = EnumReductionMethod->NumEnums();
	//Skip the last enum since this is the _MAX
	for (int32 EnumIndex = 0; EnumIndex < EnumCount - 1; ++EnumIndex)
	{
		FText EnumName = EnumReductionMethod->GetDisplayNameTextByIndex(EnumIndex);
		FUIAction ReductionMethodAction(FExecuteAction::CreateLambda([this, EnumIndex]()
		{
			ReductionSettings.ReductionMethod = (SkeletalMeshOptimizationType)EnumReductionMethod->GetValueByIndex(EnumIndex);
		}));
		MenuBuilder.AddMenuEntry(EnumName, FText::GetEmpty(), FSlateIcon(), ReductionMethodAction);
	}
	return MenuBuilder.MakeWidget();
}

FText FSkeletalMeshReductionSettingsLayout::GetReductionMethodText() const
{
	if (EnumReductionMethod == nullptr)
	{
		return FText::GetEmpty();
	}
	return EnumReductionMethod->GetDisplayNameTextByValue(ReductionSettings.ReductionMethod);
}

TSharedRef<SWidget> FSkeletalMeshReductionSettingsLayout::FillReductionImportanceMenu(const EImportanceType Importance)
{
	if (EnumImportance == nullptr)
	{
		return SNullWidget::NullWidget;
	}
	FMenuBuilder MenuBuilder(true, NULL);
	int32 EnumCount = EnumImportance->NumEnums();
	//Skip the last enum since this is the _MAX
	for (int32 EnumIndex = 0; EnumIndex < EnumCount - 1; ++EnumIndex)
	{
		FText EnumName = EnumImportance->GetDisplayNameTextByIndex(EnumIndex);
		FUIAction ReductionMethodAction(FExecuteAction::CreateLambda([this, EnumIndex, Importance]()
		{
			switch(Importance)
			{ 
			case ID_Silhouette:
				ReductionSettings.SilhouetteImportance = (SkeletalMeshOptimizationImportance)EnumImportance->GetValueByIndex(EnumIndex);
				break;
			case ID_Texture:
				ReductionSettings.TextureImportance = (SkeletalMeshOptimizationImportance)EnumImportance->GetValueByIndex(EnumIndex);
				break;
			case ID_Shading:
				ReductionSettings.ShadingImportance = (SkeletalMeshOptimizationImportance)EnumImportance->GetValueByIndex(EnumIndex);
				break;
			case ID_Skinning:
				ReductionSettings.SkinningImportance= (SkeletalMeshOptimizationImportance)EnumImportance->GetValueByIndex(EnumIndex);
				break;
			}
		}));
		MenuBuilder.AddMenuEntry(EnumName, FText::GetEmpty(), FSlateIcon(), ReductionMethodAction);
	}
	return MenuBuilder.MakeWidget();
}

FText FSkeletalMeshReductionSettingsLayout::GetReductionImportanceText(const EImportanceType Importance) const
{
	if (EnumImportance == nullptr)
	{
		return FText::GetEmpty();
	}
	switch (Importance)
	{
	case ID_Silhouette:
		return EnumImportance->GetDisplayNameTextByValue(ReductionSettings.SilhouetteImportance);
	case ID_Texture:
		return EnumImportance->GetDisplayNameTextByValue(ReductionSettings.TextureImportance);
	case ID_Shading:
		return EnumImportance->GetDisplayNameTextByValue(ReductionSettings.ShadingImportance);
	case ID_Skinning:
		return EnumImportance->GetDisplayNameTextByValue(ReductionSettings.SkinningImportance);
	}
	return FText::GetEmpty();
}

TSharedRef<class SWidget> FSkeletalMeshReductionSettingsLayout::FillReductionTerminationCriterionMenu()
{
	if (EnumTerminationCriterion == nullptr)
	{
		return SNullWidget::NullWidget;
	}
	FMenuBuilder MenuBuilder(true, NULL);
	int32 EnumCount = EnumTerminationCriterion->NumEnums();
	//Skip the last enum since this is the _MAX
	for (int32 EnumIndex = 0; EnumIndex < EnumCount - 1; ++EnumIndex)
	{
		FText EnumName = EnumTerminationCriterion->GetDisplayNameTextByIndex(EnumIndex);
		FUIAction ReductionAction(FExecuteAction::CreateLambda([this, EnumIndex]()
		{
			FText TransactionText = FText::Format(LOCTEXT("PersonaReductionChangedSetTerminationCriterionLOD", "LOD{0} reduction settings: termination criterion changed"), LODIndex);
			FScopedTransaction Transaction(TransactionText);
			ModifyMeshLODSettingsDelegate.ExecuteIfBound(LODIndex);

			ReductionSettings.TerminationCriterion = (SkeletalMeshTerminationCriterion)EnumTerminationCriterion->GetValueByIndex(EnumIndex);
		}));
		MenuBuilder.AddMenuEntry(EnumName, FText::GetEmpty(), FSlateIcon(), ReductionAction);
	}
	return MenuBuilder.MakeWidget();
}

FText FSkeletalMeshReductionSettingsLayout::GetReductionTerminationCriterionText() const
{
	if (EnumTerminationCriterion == nullptr)
	{
		return FText::GetEmpty();
	}
	return EnumTerminationCriterion->GetDisplayNameTextByValue(ReductionSettings.TerminationCriterion);
}

bool FSkeletalMeshReductionSettingsLayout::UseNativeReductionTool() const
{
	if (IMeshReduction* SkeletalReductionModule = FModuleManager::Get().LoadModuleChecked<IMeshReductionManagerModule>("MeshReductionInterface").GetSkeletalMeshReductionInterface())
	{
		FString ModuleVersionString = SkeletalReductionModule->GetVersionString();

		TArray<FString> SplitVersionString;
		ModuleVersionString.ParseIntoArray(SplitVersionString, TEXT("_"), true);
		return SplitVersionString[0].Equals("QuadricSkeletalMeshReduction");
	}
	return false;
}

EVisibility FSkeletalMeshReductionSettingsLayout::GetVisibiltyIfCurrentReductionMethodIsNot(SkeletalMeshOptimizationType ReductionType) const
{
	if (ReductionSettings.ReductionMethod != ReductionType)
	{
		return EVisibility::Visible;
	}
	return EVisibility::Hidden;
}

EVisibility FSkeletalMeshReductionSettingsLayout::ShowIfCurrentCriterionIs(TArray<SkeletalMeshTerminationCriterion> TerminationCriterionArray) const
{
	if (TerminationCriterionArray.Contains(ReductionSettings.TerminationCriterion))
	{
		return EVisibility::Visible;
	}
	return EVisibility::Hidden;
}

float FSkeletalMeshReductionSettingsLayout::GetNumTrianglesPercentage() const
{
	return ReductionSettings.NumOfTrianglesPercentage;
}

void FSkeletalMeshReductionSettingsLayout::SetNumTrianglesPercentage(float Value)
{
	if (ReductionSettings.NumOfTrianglesPercentage != Value)
	{
		FText TransactionText = FText::Format(LOCTEXT("PersonaReductionChangedSetNumTrianglePercentLOD", "LOD{0} reduction settings: percent of triangles changed"), LODIndex);
		FScopedTransaction Transaction(TransactionText);
		ModifyMeshLODSettingsDelegate.ExecuteIfBound(LODIndex);

		ReductionSettings.NumOfTrianglesPercentage = Value;
	}
}

float FSkeletalMeshReductionSettingsLayout::GetNumVerticesPercentage() const
{
	return ReductionSettings.NumOfVertPercentage;
}

void FSkeletalMeshReductionSettingsLayout::SetNumVerticesPercentage(float Value)
{
	if (ReductionSettings.NumOfVertPercentage != Value)
	{
		FText TransactionText = FText::Format(LOCTEXT("PersonaReductionChangedSetNumVerticePercentLOD", "LOD{0} reduction settings: percent of vertices changed"), LODIndex);
		FScopedTransaction Transaction(TransactionText);
		ModifyMeshLODSettingsDelegate.ExecuteIfBound(LODIndex);

		ReductionSettings.NumOfVertPercentage = Value;
	}
}

int32 FSkeletalMeshReductionSettingsLayout::GetNumMaxTrianglesCount() const
{
	return ReductionSettings.MaxNumOfTriangles;
}

void FSkeletalMeshReductionSettingsLayout::SetNumMaxTrianglesCount(int32 Value)
{
	if (ReductionSettings.MaxNumOfTriangles != Value)
	{
		FText TransactionText = FText::Format(LOCTEXT("PersonaReductionChangedSetMaxTriangleCountLOD", "LOD{0} reduction settings: max triangles count changed"), LODIndex);
		FScopedTransaction Transaction(TransactionText);
		ModifyMeshLODSettingsDelegate.ExecuteIfBound(LODIndex);

		ReductionSettings.MaxNumOfTriangles = Value;
	}
}

int32 FSkeletalMeshReductionSettingsLayout::GetNumMaxVerticesCount() const
{
	return ReductionSettings.MaxNumOfVerts;
}

void FSkeletalMeshReductionSettingsLayout::SetNumMaxVerticesCount(int32 Value)
{
	if (ReductionSettings.MaxNumOfVerts != Value)
	{
		FText TransactionText = FText::Format(LOCTEXT("PersonaReductionChangedSetMaxVertexCountLOD", "LOD{0} reduction settings: max vertex count changed"), LODIndex);
		FScopedTransaction Transaction(TransactionText);
		ModifyMeshLODSettingsDelegate.ExecuteIfBound(LODIndex);

		ReductionSettings.MaxNumOfVerts = Value;
	}
}

float FSkeletalMeshReductionSettingsLayout::GetAccuracyPercentage() const
{
	return ReductionSettings.MaxDeviationPercentage;
}
void FSkeletalMeshReductionSettingsLayout::SetAccuracyPercentage(float Value)
{
	if (ReductionSettings.MaxDeviationPercentage != Value)
	{
		FText TransactionText = FText::Format(LOCTEXT("PersonaReductionChangedSetAccuracyPercentageLOD", "LOD{0} reduction settings: accuracy percentage changed"), LODIndex);
		FScopedTransaction Transaction(TransactionText);
		ModifyMeshLODSettingsDelegate.ExecuteIfBound(LODIndex);

		ReductionSettings.MaxDeviationPercentage = Value;
	}
}

ECheckBoxState FSkeletalMeshReductionSettingsLayout::ShouldRecomputeNormals() const
{
	return ReductionSettings.bRecalcNormals ? ECheckBoxState::Checked : ECheckBoxState::Unchecked;
}

void FSkeletalMeshReductionSettingsLayout::OnRecomputeNormalsChanged(ECheckBoxState NewState)
{
	FText TransactionText = FText::Format(LOCTEXT("PersonaReductionChangedOnComputeNormalsLOD", "LOD{0} reduction settings: recompute normals changed"), LODIndex);
	FScopedTransaction Transaction(TransactionText);
	ModifyMeshLODSettingsDelegate.ExecuteIfBound(LODIndex);

	ReductionSettings.bRecalcNormals = (NewState == ECheckBoxState::Checked) ? true : false;
}

float FSkeletalMeshReductionSettingsLayout::GetNormalsThreshold() const
{
	return ReductionSettings.NormalsThreshold;
}

void FSkeletalMeshReductionSettingsLayout::SetNormalsThreshold(float Value)
{
	if (ReductionSettings.NormalsThreshold != Value)
	{
		FText TransactionText = FText::Format(LOCTEXT("PersonaReductionChangedSetNormalsThresholdLOD", "LOD{0} reduction settings: normals threshold changed"), LODIndex);
		FScopedTransaction Transaction(TransactionText);
		ModifyMeshLODSettingsDelegate.ExecuteIfBound(LODIndex);

		ReductionSettings.NormalsThreshold = Value;
	}
}

float FSkeletalMeshReductionSettingsLayout::GetWeldingThreshold() const
{
	return ReductionSettings.WeldingThreshold;
}

void FSkeletalMeshReductionSettingsLayout::SetWeldingThreshold(float Value)
{
	if (ReductionSettings.WeldingThreshold != Value)
	{
		FText TransactionText = FText::Format(LOCTEXT("PersonaReductionChangedSetWeldingThresholdLOD", "LOD{0} reduction settings: Welding threshold changed"), LODIndex);
		FScopedTransaction Transaction(TransactionText);
		ModifyMeshLODSettingsDelegate.ExecuteIfBound(LODIndex);

		ReductionSettings.WeldingThreshold = Value;
	}
}

ECheckBoxState FSkeletalMeshReductionSettingsLayout::GetLockEdges() const
{
	return ReductionSettings.bLockEdges ? ECheckBoxState::Checked : ECheckBoxState::Unchecked;
}

void FSkeletalMeshReductionSettingsLayout::SetLockEdges(ECheckBoxState NewState)
{
	FText TransactionText = FText::Format(LOCTEXT("PersonaReductionChangedSetLockEdgesLOD", "LOD{0} reduction settings: lock edges changed"), LODIndex);
	FScopedTransaction Transaction(TransactionText);
	ModifyMeshLODSettingsDelegate.ExecuteIfBound(LODIndex);

	ReductionSettings.bLockEdges = (NewState == ECheckBoxState::Checked) ? true : false;
}

ECheckBoxState FSkeletalMeshReductionSettingsLayout::GetLockColorBounaries() const
{
	return ReductionSettings.bLockColorBounaries ? ECheckBoxState::Checked : ECheckBoxState::Unchecked;
}

void FSkeletalMeshReductionSettingsLayout::SetLockColorBounaries(ECheckBoxState NewState)
{
	FText TransactionText = FText::Format(LOCTEXT("PersonaReductionChangedSetLockColorBounariesLOD", "LOD{0} reduction settings: lock color boundaries changed"), LODIndex);
	FScopedTransaction Transaction(TransactionText);
	ModifyMeshLODSettingsDelegate.ExecuteIfBound(LODIndex);

	ReductionSettings.bLockColorBounaries = (NewState == ECheckBoxState::Checked) ? true : false;
}

ECheckBoxState FSkeletalMeshReductionSettingsLayout::GetEnforceBoneBoundaries() const
{
	return ReductionSettings.bEnforceBoneBoundaries ? ECheckBoxState::Checked : ECheckBoxState::Unchecked;
}

void FSkeletalMeshReductionSettingsLayout::SetEnforceBoneBoundaries(ECheckBoxState NewState)
{
	FText TransactionText = FText::Format(LOCTEXT("PersonaReductionChangedSetEnforceBoneBoundariesLOD", "LOD{0} reduction settings: enforce bone boundaries changed"), LODIndex);
	FScopedTransaction Transaction(TransactionText);
	ModifyMeshLODSettingsDelegate.ExecuteIfBound(LODIndex);

	ReductionSettings.bEnforceBoneBoundaries = (NewState == ECheckBoxState::Checked) ? true : false;
}

float FSkeletalMeshReductionSettingsLayout::GetVolumeImportance() const
{
	return ReductionSettings.VolumeImportance;
}

void FSkeletalMeshReductionSettingsLayout::SetVolumeImportance(float Value)
{
	if (ReductionSettings.VolumeImportance != Value)
	{
		FText TransactionText = FText::Format(LOCTEXT("PersonaReductionChangedSetVolumeImportanceLOD", "LOD{0} reduction settings: volume importance changed"), LODIndex);
		FScopedTransaction Transaction(TransactionText);
		ModifyMeshLODSettingsDelegate.ExecuteIfBound(LODIndex);

		ReductionSettings.VolumeImportance = Value;
	}
}

ECheckBoxState FSkeletalMeshReductionSettingsLayout::GetRemapMorphTargets() const
{
	return ReductionSettings.bRemapMorphTargets ? ECheckBoxState::Checked : ECheckBoxState::Unchecked;
}

void FSkeletalMeshReductionSettingsLayout::SetRemapMorphTargets(ECheckBoxState NewState)
{
	FText TransactionText = FText::Format(LOCTEXT("PersonaReductionChangedSetRemapMorphTargetsLOD", "LOD{0} reduction settings: remap morph targets changed"), LODIndex);
	FScopedTransaction Transaction(TransactionText);
	ModifyMeshLODSettingsDelegate.ExecuteIfBound(LODIndex);

	ReductionSettings.bRemapMorphTargets = (NewState == ECheckBoxState::Checked) ? true : false;
}

int32 FSkeletalMeshReductionSettingsLayout::GetMaxBonesPerVertex() const
{
	return ReductionSettings.MaxBonesPerVertex;
}

void FSkeletalMeshReductionSettingsLayout::SetMaxBonesPerVertex(int32 Value)
{
	FText TransactionText = FText::Format(LOCTEXT("PersonaReductionChangedSetMaxBonesPerVertexLOD", "LOD{0} reduction settings: max bones per vertex changed"), LODIndex);
	FScopedTransaction Transaction(TransactionText);
	ModifyMeshLODSettingsDelegate.ExecuteIfBound(LODIndex);

	//Cannot set a value lower then 1
	ReductionSettings.MaxBonesPerVertex = FMath::Max(1, Value);
}

//////////////////////////////////////////////////////////////////////////
// FSkeletalMeshBuildSettingsLayout implementation

FSkeletalMeshBuildSettingsLayout::FSkeletalMeshBuildSettingsLayout(FSkeletalMeshBuildSettings& InBuildSettings, int32 InLODIndex, FIsLODSettingsEnabledDelegate InIsBuildSettingsEnabledDelegate, FModifyMeshLODSettingsDelegate InModifyMeshLODSettingsDelegate)
	: BuildSettings(InBuildSettings)
	, LODIndex(InLODIndex)
	, IsBuildSettingsEnabledDelegate(InIsBuildSettingsEnabledDelegate)
	, ModifyMeshLODSettingsDelegate(InModifyMeshLODSettingsDelegate)
{
	//Make sure apply is bound, this class mean nothing if apply is not bound
	check(IsBuildSettingsEnabledDelegate.IsBound());
}

/** IDetailCustomNodeBuilder Interface*/
void FSkeletalMeshBuildSettingsLayout::GenerateHeaderRowContent(FDetailWidgetRow& NodeRow)
{
	NodeRow.NameContent()
	[
		SNew( STextBlock )
		.Text( LOCTEXT("SkeletalMeshBuildSettings", "Build Settings") )
		.Font( IDetailLayoutBuilder::GetDetailFont() )
	];
}

void FSkeletalMeshBuildSettingsLayout::GenerateChildContent(IDetailChildrenBuilder& ChildrenBuilder)
{
	{
		ChildrenBuilder.AddCustomRow( LOCTEXT("RecomputeNormals", "Recompute Normals") )
		.NameContent()
		[
			SNew(STextBlock)
			.Font( IDetailLayoutBuilder::GetDetailFont() )
			.Text(LOCTEXT("RecomputeNormals", "Recompute Normals"))
			.IsEnabled(this, &FSkeletalMeshBuildSettingsLayout::IsBuildEnabled)
		
		]
		.ValueContent()
		[
			SNew(SCheckBox)
			.IsChecked(this, &FSkeletalMeshBuildSettingsLayout::ShouldRecomputeNormals)
			.OnCheckStateChanged(this, &FSkeletalMeshBuildSettingsLayout::OnRecomputeNormalsChanged)
			.IsEnabled(this, &FSkeletalMeshBuildSettingsLayout::IsBuildEnabled)
		];
	}

	{
		ChildrenBuilder.AddCustomRow( LOCTEXT("RecomputeTangents", "Recompute Tangents") )
		.NameContent()
		[
			SNew(STextBlock)
			.Font( IDetailLayoutBuilder::GetDetailFont() )
			.Text(LOCTEXT("RecomputeTangents", "Recompute Tangents"))
			.IsEnabled(this, &FSkeletalMeshBuildSettingsLayout::IsBuildEnabled)
		]
		.ValueContent()
		[
			SNew(SCheckBox)
			.IsChecked(this, &FSkeletalMeshBuildSettingsLayout::ShouldRecomputeTangents)
			.OnCheckStateChanged(this, &FSkeletalMeshBuildSettingsLayout::OnRecomputeTangentsChanged)
			.IsEnabled(this, &FSkeletalMeshBuildSettingsLayout::IsBuildEnabled)
		];
	}

	{
		ChildrenBuilder.AddCustomRow( LOCTEXT("UseMikkTSpace", "Use MikkTSpace Tangent Space") )
		.NameContent()
		[
			SNew(STextBlock)
			.Font( IDetailLayoutBuilder::GetDetailFont() )
			.Text(LOCTEXT("UseMikkTSpace", "Use MikkTSpace Tangent Space"))
			.IsEnabled(this, &FSkeletalMeshBuildSettingsLayout::IsBuildEnabled)
		]
		.ValueContent()
		[
			SNew(SCheckBox)
			.IsChecked(this, &FSkeletalMeshBuildSettingsLayout::ShouldUseMikkTSpace)
			.OnCheckStateChanged(this, &FSkeletalMeshBuildSettingsLayout::OnUseMikkTSpaceChanged)
			.IsEnabled(this, &FSkeletalMeshBuildSettingsLayout::IsBuildEnabled)
		];
	}

	{
		ChildrenBuilder.AddCustomRow( LOCTEXT("ComputeWeightedNormals", "Compute Weighted normals") )
		.NameContent()
		[
			SNew(STextBlock)
			.Font( IDetailLayoutBuilder::GetDetailFont() )
			.Text(LOCTEXT("ComputeWeightedNormals", "Compute Weighted normals"))
			.IsEnabled(this, &FSkeletalMeshBuildSettingsLayout::IsBuildEnabled)
		]
		.ValueContent()
		[
			SNew(SCheckBox)
			.IsChecked(this, &FSkeletalMeshBuildSettingsLayout::ShouldComputeWeightedNormals)
			.OnCheckStateChanged(this, &FSkeletalMeshBuildSettingsLayout::OnComputeWeightedNormalsChanged)
			.IsEnabled(this, &FSkeletalMeshBuildSettingsLayout::IsBuildEnabled)
		];
	}

	{
		ChildrenBuilder.AddCustomRow( LOCTEXT("RemoveDegenerates", "Remove Degenerates") )
		.NameContent()
		[
			SNew(STextBlock)
			.Font( IDetailLayoutBuilder::GetDetailFont() )
			.Text(LOCTEXT("RemoveDegenerates", "Remove Degenerates"))
			.IsEnabled(this, &FSkeletalMeshBuildSettingsLayout::IsBuildEnabled)
		]
		.ValueContent()
		[
			SNew(SCheckBox)
			.IsChecked(this, &FSkeletalMeshBuildSettingsLayout::ShouldRemoveDegenerates)
			.OnCheckStateChanged(this, &FSkeletalMeshBuildSettingsLayout::OnRemoveDegeneratesChanged)
			.IsEnabled(this, &FSkeletalMeshBuildSettingsLayout::IsBuildEnabled)
		];
	}

	{
		ChildrenBuilder.AddCustomRow(LOCTEXT("UseHighPrecisionTangentBasis", "Use High Precision Tangent Basis"))
		.NameContent()
		[
			SNew(STextBlock)
			.Font(IDetailLayoutBuilder::GetDetailFont())
			.Text(LOCTEXT("UseHighPrecisionTangentBasis", "Use High Precision Tangent Basis"))
			.IsEnabled(this, &FSkeletalMeshBuildSettingsLayout::IsBuildEnabled)
		]
		.ValueContent()
		[
			SNew(SCheckBox)
			.IsChecked(this, &FSkeletalMeshBuildSettingsLayout::ShouldUseHighPrecisionTangentBasis)
			.OnCheckStateChanged(this, &FSkeletalMeshBuildSettingsLayout::OnUseHighPrecisionTangentBasisChanged)
			.IsEnabled(this, &FSkeletalMeshBuildSettingsLayout::IsBuildEnabled)
		];
	}

	{
		ChildrenBuilder.AddCustomRow( LOCTEXT("UseFullPrecisionUVs", "Use Full Precision UVs") )
		.NameContent()
		[
			SNew(STextBlock)
			.Font( IDetailLayoutBuilder::GetDetailFont() )
			.Text(LOCTEXT("UseFullPrecisionUVs", "Use Full Precision UVs"))
			.IsEnabled(this, &FSkeletalMeshBuildSettingsLayout::IsBuildEnabled)
		]
		.ValueContent()
		[
			SNew(SCheckBox)
			.IsChecked(this, &FSkeletalMeshBuildSettingsLayout::ShouldUseFullPrecisionUVs)
			.OnCheckStateChanged(this, &FSkeletalMeshBuildSettingsLayout::OnUseFullPrecisionUVsChanged)
			.IsEnabled(this, &FSkeletalMeshBuildSettingsLayout::IsBuildEnabled)
		];
	}

	{
		FDetailWidgetRow& PositionThreshold = AddFloatRow(ChildrenBuilder,
			LOCTEXT("PositionThreshold_Row", "ThresholdPositionRow"),
			LOCTEXT("PositionThreshold", "Threshold Position"),
			LOCTEXT("PositionThreshold_ToolTip", "Threshold to compare vertex position equality."),
			0.0f,
			10000.0f,
			FGetFloatDelegate::CreateRaw(this, &FSkeletalMeshBuildSettingsLayout::GetThresholdPosition),
			FSetFloatDelegate::CreateRaw(this, &FSkeletalMeshBuildSettingsLayout::SetThresholdPosition));
	}

	{
		FDetailWidgetRow& TangentNormalThreshold = AddFloatRow(ChildrenBuilder,
			LOCTEXT("TangentNormalThreshold_Row", "ThresholdTangentNormalRow"),
			LOCTEXT("TangentNormalThreshold", "Threshold Tangent and Normal"),
			LOCTEXT("TangentNormalThreshold_ToolTip", "Threshold to compare normal, tangent or bi-normal equality."),
			0.0f,
			1.0f,
			FGetFloatDelegate::CreateRaw(this, &FSkeletalMeshBuildSettingsLayout::GetThresholdTangentNormal),
			FSetFloatDelegate::CreateRaw(this, &FSkeletalMeshBuildSettingsLayout::SetThresholdTangentNormal));
	}

	{
		FDetailWidgetRow& UVThreshold = AddFloatRow(ChildrenBuilder,
			LOCTEXT("UVThreshold_Row", "ThresholdUVRow"),
			LOCTEXT("UVThreshold", "Threshold UV"),
			LOCTEXT("UVThreshold_ToolTip", "Threshold to compare vertex UV equality."),
			0.0f,
			1.0f,
			FGetFloatDelegate::CreateRaw(this, &FSkeletalMeshBuildSettingsLayout::GetThresholdUV),
			FSetFloatDelegate::CreateRaw(this, &FSkeletalMeshBuildSettingsLayout::SetThresholdUV));
	}

	{
		FDetailWidgetRow& MorphPositionThreshold = AddFloatRow(ChildrenBuilder,
			LOCTEXT("MorphPositionThreshold_Row", "MorphThresholdPositionRow"),
			LOCTEXT("MorphPositionThreshold", "Morph Threshold Position"),
			LOCTEXT("MorphPositionThreshold_ToolTip", "Threshold to compare vertex position equality when computing morph target deltas."),
			0.0f,
			1.0f,
			FGetFloatDelegate::CreateRaw(this, &FSkeletalMeshBuildSettingsLayout::GetMorphThresholdPosition),
			FSetFloatDelegate::CreateRaw(this, &FSkeletalMeshBuildSettingsLayout::SetMorphThresholdPosition));
	}
}

bool FSkeletalMeshBuildSettingsLayout::IsBuildEnabled() const
{
	return IsBuildSettingsEnabledDelegate.Execute(LODIndex);
}

FDetailWidgetRow& FSkeletalMeshBuildSettingsLayout::AddFloatRow(IDetailChildrenBuilder& ChildrenBuilder, const FText RowTitleText, const FText RowNameContentText, const FText RowNameContentTootlipText, const float MinSliderValue, const float MaxSliderValue, FGetFloatDelegate GetterDelegate, FSetFloatDelegate SetterDelegate)
{
	int32 SliderDataIndex = SliderStateDataArray.Num();
	FSliderStateData& SliderData = SliderStateDataArray.AddDefaulted_GetRef();
	SliderData.bSliderActiveMode = false;

	auto BeginSliderMovementHelperFunc = [GetterDelegate, SliderDataIndex, this]()
	{
		check(SliderStateDataArray.IsValidIndex(SliderDataIndex));
		SliderStateDataArray[SliderDataIndex].bSliderActiveMode = true;
		SliderStateDataArray[SliderDataIndex].MovementValueFloat = GetterDelegate.IsBound() ? GetterDelegate.Execute() : 0.0f;
	};

	auto EndSliderMovementHelperFunc = [SetterDelegate, SliderDataIndex, this](float Value)
	{
		check(SliderStateDataArray.IsValidIndex(SliderDataIndex));
		SliderStateDataArray[SliderDataIndex].bSliderActiveMode = false;
		SliderStateDataArray[SliderDataIndex].MovementValueFloat = 0.0f;
		SetterDelegate.ExecuteIfBound(Value);
	};

	auto SetValueHelperFunc = [SetterDelegate, SliderDataIndex, this](float Value)
	{
		check(SliderStateDataArray.IsValidIndex(SliderDataIndex));
		if (SliderStateDataArray[SliderDataIndex].bSliderActiveMode)
		{
			SliderStateDataArray[SliderDataIndex].MovementValueFloat = Value;
		}
		else
		{
			SetterDelegate.ExecuteIfBound(Value);
		}
	};

	auto GetValueHelperFunc = [GetterDelegate, SliderDataIndex, this]()
	{
		check(SliderStateDataArray.IsValidIndex(SliderDataIndex));
		if (SliderStateDataArray[SliderDataIndex].bSliderActiveMode)
		{
			return SliderStateDataArray[SliderDataIndex].MovementValueFloat;
		}
		return GetterDelegate.IsBound() ? GetterDelegate.Execute() : 0.0f;
	};

	FDetailWidgetRow& Row = ChildrenBuilder.AddCustomRow(RowTitleText)
	.NameContent()
	[
		SNew(STextBlock)
		.Font(IDetailLayoutBuilder::GetDetailFont())
		.Text(RowNameContentText)
		.ToolTipText(RowNameContentTootlipText)
	]
	.ValueContent()
	[
		SNew(SSpinBox<float>)
		.Font(IDetailLayoutBuilder::GetDetailFont())
		.MinValue(MinSliderValue)
		.MaxValue(MaxSliderValue)
		.Value_Lambda(GetValueHelperFunc)
		.OnValueChanged_Lambda(SetValueHelperFunc)
		.OnBeginSliderMovement_Lambda(BeginSliderMovementHelperFunc)
		.OnEndSliderMovement_Lambda(EndSliderMovementHelperFunc)
		.IsEnabled(this, &FSkeletalMeshBuildSettingsLayout::IsBuildEnabled)
	];
	return Row;
}

float FSkeletalMeshBuildSettingsLayout::GetThresholdPosition() const
{
	return BuildSettings.ThresholdPosition;
}

void FSkeletalMeshBuildSettingsLayout::SetThresholdPosition(float Value)
{
	if (BuildSettings.ThresholdPosition != Value)
	{
		FText TransactionText = FText::Format(LOCTEXT("PersonaSetThresholdPositionLOD", "LOD{0} build settings: threshold for position changed"), LODIndex);
		FScopedTransaction Transaction(TransactionText);
		ModifyMeshLODSettingsDelegate.ExecuteIfBound(LODIndex);

		BuildSettings.ThresholdPosition = Value;
	}
}

float FSkeletalMeshBuildSettingsLayout::GetThresholdTangentNormal() const
{
	return BuildSettings.ThresholdTangentNormal;
}

void FSkeletalMeshBuildSettingsLayout::SetThresholdTangentNormal(float Value)
{
	if (BuildSettings.ThresholdTangentNormal != Value)
	{
		FText TransactionText = FText::Format(LOCTEXT("PersonaSetThresholdTangentNormalLOD", "LOD{0} build settings: threshold for tangent and normal changed"), LODIndex);
		FScopedTransaction Transaction(TransactionText);
		ModifyMeshLODSettingsDelegate.ExecuteIfBound(LODIndex);

		BuildSettings.ThresholdTangentNormal = Value;
	}
}

float FSkeletalMeshBuildSettingsLayout::GetThresholdUV() const
{
	return BuildSettings.ThresholdUV;
}

void FSkeletalMeshBuildSettingsLayout::SetThresholdUV(float Value)
{
	if (BuildSettings.ThresholdUV != Value)
	{
		FText TransactionText = FText::Format(LOCTEXT("PersonaSetThresholdUVLOD", "LOD{0} build settings: threshold for UVs changed"), LODIndex);
		FScopedTransaction Transaction(TransactionText);
		ModifyMeshLODSettingsDelegate.ExecuteIfBound(LODIndex);

		BuildSettings.ThresholdUV = Value;
	}
}

float FSkeletalMeshBuildSettingsLayout::GetMorphThresholdPosition() const
{
	return BuildSettings.MorphThresholdPosition;
}

void FSkeletalMeshBuildSettingsLayout::SetMorphThresholdPosition(float Value)
{
	if (BuildSettings.MorphThresholdPosition != Value)
	{
		FText TransactionText = FText::Format(LOCTEXT("PersonaSetMorphThresholdPositionLOD", "LOD{0} build settings: threshold for morph position changed"), LODIndex);
		FScopedTransaction Transaction(TransactionText);
		ModifyMeshLODSettingsDelegate.ExecuteIfBound(LODIndex);

		BuildSettings.MorphThresholdPosition = Value;
	}
}

ECheckBoxState FSkeletalMeshBuildSettingsLayout::ShouldRecomputeNormals() const
{
	return BuildSettings.bRecomputeNormals ? ECheckBoxState::Checked : ECheckBoxState::Unchecked;
}
ECheckBoxState FSkeletalMeshBuildSettingsLayout::ShouldRecomputeTangents() const
{
	return BuildSettings.bRecomputeTangents ? ECheckBoxState::Checked : ECheckBoxState::Unchecked;
}
ECheckBoxState FSkeletalMeshBuildSettingsLayout::ShouldUseMikkTSpace() const
{
	return BuildSettings.bUseMikkTSpace ? ECheckBoxState::Checked : ECheckBoxState::Unchecked;
}
ECheckBoxState FSkeletalMeshBuildSettingsLayout::ShouldComputeWeightedNormals() const
{
	return BuildSettings.bComputeWeightedNormals ? ECheckBoxState::Checked : ECheckBoxState::Unchecked;
}
ECheckBoxState FSkeletalMeshBuildSettingsLayout::ShouldRemoveDegenerates() const
{
	return BuildSettings.bRemoveDegenerates ? ECheckBoxState::Checked : ECheckBoxState::Unchecked;
}
ECheckBoxState FSkeletalMeshBuildSettingsLayout::ShouldUseHighPrecisionTangentBasis() const
{
	return BuildSettings.bUseHighPrecisionTangentBasis ? ECheckBoxState::Checked : ECheckBoxState::Unchecked;
}
ECheckBoxState FSkeletalMeshBuildSettingsLayout::ShouldUseFullPrecisionUVs() const
{
	return BuildSettings.bUseFullPrecisionUVs ? ECheckBoxState::Checked : ECheckBoxState::Unchecked;
}
ECheckBoxState FSkeletalMeshBuildSettingsLayout::ShouldBuildAdjacencyBuffer() const
{
	return BuildSettings.bBuildAdjacencyBuffer ? ECheckBoxState::Checked : ECheckBoxState::Unchecked;
}

void FSkeletalMeshBuildSettingsLayout::OnRecomputeNormalsChanged(ECheckBoxState NewState)
{
	const bool bRecomputeNormals = (NewState == ECheckBoxState::Checked) ? true : false;
	if (BuildSettings.bRecomputeNormals != bRecomputeNormals)
	{
		FText TransactionText = FText::Format(LOCTEXT("PersonaChangedOnComputeNormalsLOD", "LOD{0} build settings: recompute normals changed"), LODIndex);
		FScopedTransaction Transaction(TransactionText);
		ModifyMeshLODSettingsDelegate.ExecuteIfBound(LODIndex);

		BuildSettings.bRecomputeNormals = bRecomputeNormals;
	}
}
void FSkeletalMeshBuildSettingsLayout::OnRecomputeTangentsChanged(ECheckBoxState NewState)
{
	const bool bRecomputeTangents = (NewState == ECheckBoxState::Checked) ? true : false;
	if (BuildSettings.bRecomputeTangents != bRecomputeTangents)
	{
		FText TransactionText = FText::Format(LOCTEXT("PersonaChangedOnComputeTangentsLOD", "LOD{0} build settings: recompute tangents changed"), LODIndex);
		FScopedTransaction Transaction(TransactionText);
		ModifyMeshLODSettingsDelegate.ExecuteIfBound(LODIndex);

		BuildSettings.bRecomputeTangents = bRecomputeTangents;
	}
}
void FSkeletalMeshBuildSettingsLayout::OnUseMikkTSpaceChanged(ECheckBoxState NewState)
{
	const bool bUseMikkTSpace = (NewState == ECheckBoxState::Checked) ? true : false;
	if (BuildSettings.bUseMikkTSpace != bUseMikkTSpace)
	{
		FText TransactionText = FText::Format(LOCTEXT("PersonaChangedOnuseMikktSpaceTangentLOD", "LOD{0} build settings: use mikkt space tangent changed"), LODIndex);
		FScopedTransaction Transaction(TransactionText);
		ModifyMeshLODSettingsDelegate.ExecuteIfBound(LODIndex);

		BuildSettings.bUseMikkTSpace = bUseMikkTSpace;
	}
}

void FSkeletalMeshBuildSettingsLayout::OnComputeWeightedNormalsChanged(ECheckBoxState NewState)
{
	const bool bComputeWeightedNormals = (NewState == ECheckBoxState::Checked) ? true : false;
	if (BuildSettings.bComputeWeightedNormals != bComputeWeightedNormals)
	{
		FText TransactionText = FText::Format(LOCTEXT("PersonaChangedOnComputeWeightedNormalsLOD", "LOD{0} build settings: compute weighted normals changed"), LODIndex);
		FScopedTransaction Transaction(TransactionText);
		ModifyMeshLODSettingsDelegate.ExecuteIfBound(LODIndex);

		BuildSettings.bComputeWeightedNormals = bComputeWeightedNormals;
	}
}
void FSkeletalMeshBuildSettingsLayout::OnRemoveDegeneratesChanged(ECheckBoxState NewState)
{
	const bool bRemoveDegenerates = (NewState == ECheckBoxState::Checked) ? true : false;
	if (BuildSettings.bRemoveDegenerates != bRemoveDegenerates)
	{
		FText TransactionText = FText::Format(LOCTEXT("PersonaChangedOnRemoveDegeneratesLOD", "LOD{0} build settings: remove degenerates changed"), LODIndex);
		FScopedTransaction Transaction(TransactionText);
		ModifyMeshLODSettingsDelegate.ExecuteIfBound(LODIndex);

		BuildSettings.bRemoveDegenerates = bRemoveDegenerates;
	}
}
void FSkeletalMeshBuildSettingsLayout::OnUseHighPrecisionTangentBasisChanged(ECheckBoxState NewState)
{
	const bool bUseHighPrecisionTangents = (NewState == ECheckBoxState::Checked) ? true : false;
	if (BuildSettings.bUseHighPrecisionTangentBasis != bUseHighPrecisionTangents)
	{
		FText TransactionText = FText::Format(LOCTEXT("PersonaChangedOnHighPrecisionTangentLOD", "LOD{0} build settings: use high precision tangent changed"), LODIndex);
		FScopedTransaction Transaction(TransactionText);
		ModifyMeshLODSettingsDelegate.ExecuteIfBound(LODIndex);

		BuildSettings.bUseHighPrecisionTangentBasis = bUseHighPrecisionTangents;
	}
}
void FSkeletalMeshBuildSettingsLayout::OnUseFullPrecisionUVsChanged(ECheckBoxState NewState)
{
	const bool bUseFullPrecisionUVs = (NewState == ECheckBoxState::Checked) ? true : false;
	if (BuildSettings.bUseFullPrecisionUVs != bUseFullPrecisionUVs)
	{
		if (!bUseFullPrecisionUVs && !GVertexElementTypeSupport.IsSupported(VET_Half2))
		{
			UE_LOG(LogSkeletalMeshPersonaMeshDetail, Warning, TEXT("16 bit UVs not supported. Reverting to 32 bit UVs"));
		}
		else
		{
			FText TransactionText = FText::Format(LOCTEXT("PersonaChangedOnFullPrecisionUVsLOD", "LOD{0} build settings: use full precision UVs changed"), LODIndex);
			FScopedTransaction Transaction(TransactionText);
			ModifyMeshLODSettingsDelegate.ExecuteIfBound(LODIndex);

			BuildSettings.bUseFullPrecisionUVs = bUseFullPrecisionUVs;
		}
	}
}
void FSkeletalMeshBuildSettingsLayout::OnBuildAdjacencyBufferChanged(ECheckBoxState NewState)
{
	const bool bBuildAdjacencyBuffer = (NewState == ECheckBoxState::Checked) ? true : false;
	if (BuildSettings.bBuildAdjacencyBuffer != bBuildAdjacencyBuffer)
	{
		FText TransactionText = FText::Format(LOCTEXT("PersonaChangedOnBuildAdjacencyBufferLOD", "LOD{0} build settings: build adjacency buffer changed"), LODIndex);
		FScopedTransaction Transaction(TransactionText);
		ModifyMeshLODSettingsDelegate.ExecuteIfBound(LODIndex);

		BuildSettings.bBuildAdjacencyBuffer = bBuildAdjacencyBuffer;
	}
}

/**
* FPersonaMeshDetails
*/
FPersonaMeshDetails::FPersonaMeshDetails(TSharedRef<class IPersonaToolkit> InPersonaToolkit) : PersonaToolkitPtr(InPersonaToolkit), MeshDetailLayout(nullptr)
{
	CustomLODEditMode = false;
	bDeleteWarningConsumed = false;

	GEditor->GetEditorSubsystem<UImportSubsystem>()->OnAssetPostLODImport.AddRaw(this, &FPersonaMeshDetails::OnAssetPostLODImported);
}

/**
* FPersonaMeshDetails
*/
FPersonaMeshDetails::~FPersonaMeshDetails()
{
	if (HasValidPersonaToolkit())
	{
		TSharedRef<IPersonaPreviewScene> PreviewScene = GetPersonaToolkit()->GetPreviewScene();
		PreviewScene->UnregisterOnPreviewMeshChanged(this);
	}

	GEditor->GetEditorSubsystem<UImportSubsystem>()->OnAssetPostLODImport.RemoveAll(this);
}

TSharedRef<IDetailCustomization> FPersonaMeshDetails::MakeInstance(TWeakPtr<class IPersonaToolkit> InPersonaToolkit)
{
	return MakeShareable( new FPersonaMeshDetails(InPersonaToolkit.Pin().ToSharedRef()) );
}

void FPersonaMeshDetails::OnCopySectionList(int32 LODIndex)
{
	USkeletalMesh* Mesh = GetPersonaToolkit()->GetMesh();

	if (Mesh != nullptr)
	{
		FSkeletalMeshModel* ImportedResource = Mesh->GetImportedModel();

		if (ImportedResource != nullptr && ImportedResource->LODModels.IsValidIndex(LODIndex))
		{
			const FSkeletalMeshLODModel& Model = ImportedResource->LODModels[LODIndex];

			TSharedRef<FJsonObject> RootJsonObject = MakeShareable(new FJsonObject());

			for (int32 SectionIdx = 0; SectionIdx < Model.Sections.Num(); ++SectionIdx)
			{
				const FSkelMeshSection& ModelSection = Model.Sections[SectionIdx];

				TSharedPtr<FJsonObject> JSonSection = MakeShareable(new FJsonObject);

				JSonSection->SetNumberField(TEXT("MaterialIndex"), ModelSection.MaterialIndex);
				JSonSection->SetBoolField(TEXT("Disabled"), ModelSection.bDisabled);
				JSonSection->SetBoolField(TEXT("RecomputeTangent"), ModelSection.bRecomputeTangent);
				JSonSection->SetBoolField(TEXT("CastShadow"), ModelSection.bCastShadow);
				JSonSection->SetNumberField(TEXT("GenerateUpToLodIndex"), ModelSection.GenerateUpToLodIndex);
				JSonSection->SetNumberField(TEXT("ChunkedParentSectionIndex"), ModelSection.ChunkedParentSectionIndex);
				JSonSection->SetStringField(TEXT("ClothingData.AssetGuid"), ModelSection.ClothingData.AssetGuid.ToString(EGuidFormats::Digits));
				JSonSection->SetNumberField(TEXT("ClothingData.AssetLodIndex"), ModelSection.ClothingData.AssetLodIndex);

				RootJsonObject->SetObjectField(FString::Printf(TEXT("Section_%d"), SectionIdx), JSonSection);
			}

			typedef TJsonWriter<TCHAR, TPrettyJsonPrintPolicy<TCHAR>> FStringWriter;
			typedef TJsonWriterFactory<TCHAR, TPrettyJsonPrintPolicy<TCHAR>> FStringWriterFactory;

			FString CopyStr;
			TSharedRef<FStringWriter> Writer = FStringWriterFactory::Create(&CopyStr);
			FJsonSerializer::Serialize(RootJsonObject, Writer);

			if (!CopyStr.IsEmpty())
			{
				FPlatformApplicationMisc::ClipboardCopy(*CopyStr);
			}
		}
	}
}

bool FPersonaMeshDetails::OnCanCopySectionList(int32 LODIndex) const
{
	USkeletalMesh* Mesh = GetPersonaToolkit()->GetMesh();

	if (Mesh != nullptr)
	{
		FSkeletalMeshModel* ImportedResource = Mesh->GetImportedModel();

		if (ImportedResource != nullptr && ImportedResource->LODModels.IsValidIndex(LODIndex))
		{
			return ImportedResource->LODModels[LODIndex].Sections.Num() > 0;
		}
	}

	return false;
}

void FPersonaMeshDetails::OnPasteSectionList(int32 LODIndex)
{
	USkeletalMesh* Mesh = GetPersonaToolkit()->GetMesh();

	if (Mesh != nullptr)
	{
		FString PastedText;
		FPlatformApplicationMisc::ClipboardPaste(PastedText);

		TSharedPtr<FJsonObject> RootJsonObject;
		TSharedRef<TJsonReader<>> Reader = TJsonReaderFactory<>::Create(PastedText);
		FJsonSerializer::Deserialize(Reader, RootJsonObject);

		if (RootJsonObject.IsValid())
		{
			FSkeletalMeshModel* ImportedResource = Mesh->GetImportedModel();

			if (ImportedResource != nullptr && ImportedResource->LODModels.IsValidIndex(LODIndex))
			{
				FScopedTransaction Transaction(LOCTEXT("PersonaChangedPasteSectionList", "Persona editor: Pasted section list"));
				Mesh->Modify();

				FSkeletalMeshLODModel& Model = ImportedResource->LODModels[LODIndex];

				for (int32 SectionIdx = 0; SectionIdx < Model.Sections.Num(); ++SectionIdx)
				{
					FSkelMeshSection& ModelSection = Model.Sections[SectionIdx];

					const TSharedPtr<FJsonObject>* JSonSection = nullptr;
					if (RootJsonObject->TryGetObjectField(FString::Printf(TEXT("Section_%d"), SectionIdx), JSonSection))
					{
						int32 Value;
						FString StringValue;
						if ((*JSonSection)->TryGetNumberField(TEXT("MaterialIndex"), Value))
						{
							ModelSection.MaterialIndex = (uint16)Value;
						}
						(*JSonSection)->TryGetBoolField(TEXT("Disabled"), ModelSection.bDisabled);
						(*JSonSection)->TryGetBoolField(TEXT("RecomputeTangent"), ModelSection.bRecomputeTangent);
						(*JSonSection)->TryGetBoolField(TEXT("CastShadow"), ModelSection.bCastShadow);
						if ((*JSonSection)->TryGetNumberField(TEXT("GenerateUpToLodIndex"), Value))
						{
							ModelSection.GenerateUpToLodIndex = (int8)Value;
						}
						if ((*JSonSection)->TryGetNumberField(TEXT("ChunkedParentSectionIndex"), Value))
						{
							ModelSection.ChunkedParentSectionIndex = Value;
						}
						
						if ((*JSonSection)->TryGetStringField(TEXT("ClothingData.AssetGuid"), StringValue))
						{
							FGuid::ParseExact(StringValue, EGuidFormats::Digits, ModelSection.ClothingData.AssetGuid);
						}

						if ((*JSonSection)->TryGetNumberField(TEXT("ClothingData.AssetLodIndex"), Value))
						{
							ModelSection.ClothingData.AssetLodIndex = Value;
						}
					}
				}

				Mesh->PostEditChange();
			}
		}
	}
}

void FPersonaMeshDetails::OnCopySectionItem(int32 LODIndex, int32 SectionIndex)
{
	USkeletalMesh* Mesh = GetPersonaToolkit()->GetMesh();

	if (Mesh != nullptr)
	{
		FSkeletalMeshModel* ImportedResource = Mesh->GetImportedModel();

		if (ImportedResource != nullptr && ImportedResource->LODModels.IsValidIndex(LODIndex))
		{
			const FSkeletalMeshLODModel& Model = ImportedResource->LODModels[LODIndex];

			TSharedRef<FJsonObject> RootJsonObject = MakeShareable(new FJsonObject());

			if (Model.Sections.IsValidIndex(SectionIndex))
			{
				const FSkelMeshSection& ModelSection = Model.Sections[SectionIndex];

				RootJsonObject->SetNumberField(TEXT("MaterialIndex"), ModelSection.MaterialIndex);
				RootJsonObject->SetBoolField(TEXT("Disabled"), ModelSection.bDisabled);
				RootJsonObject->SetBoolField(TEXT("RecomputeTangent"), ModelSection.bRecomputeTangent);
				RootJsonObject->SetBoolField(TEXT("CastShadow"), ModelSection.bCastShadow);
				RootJsonObject->SetNumberField(TEXT("GenerateUpToLodIndex"), ModelSection.GenerateUpToLodIndex);
				RootJsonObject->SetNumberField(TEXT("ChunkedParentSectionIndex"), ModelSection.ChunkedParentSectionIndex);
				RootJsonObject->SetStringField(TEXT("ClothingData.AssetGuid"), ModelSection.ClothingData.AssetGuid.ToString(EGuidFormats::Digits));
				RootJsonObject->SetNumberField(TEXT("ClothingData.AssetLodIndex"), ModelSection.ClothingData.AssetLodIndex);
			}

			typedef TJsonWriter<TCHAR, TPrettyJsonPrintPolicy<TCHAR>> FStringWriter;
			typedef TJsonWriterFactory<TCHAR, TPrettyJsonPrintPolicy<TCHAR>> FStringWriterFactory;

			FString CopyStr;
			TSharedRef<FStringWriter> Writer = FStringWriterFactory::Create(&CopyStr);
			FJsonSerializer::Serialize(RootJsonObject, Writer);

			if (!CopyStr.IsEmpty())
			{
				FPlatformApplicationMisc::ClipboardCopy(*CopyStr);
			}
		}
	}
}

bool FPersonaMeshDetails::OnCanCopySectionItem(int32 LODIndex, int32 SectionIndex) const
{
	USkeletalMesh* Mesh = GetPersonaToolkit()->GetMesh();

	if (Mesh != nullptr)
	{
		FSkeletalMeshModel* ImportedResource = Mesh->GetImportedModel();

		if (ImportedResource != nullptr && ImportedResource->LODModels.IsValidIndex(LODIndex))
		{
			return ImportedResource->LODModels[LODIndex].Sections.IsValidIndex(SectionIndex);
		}
	}

	return false;
}

void FPersonaMeshDetails::OnPasteSectionItem(int32 LODIndex, int32 SectionIndex)
{
	USkeletalMesh* Mesh = GetPersonaToolkit()->GetMesh();

	if (Mesh != nullptr)
	{
		FString PastedText;
		FPlatformApplicationMisc::ClipboardPaste(PastedText);

		TSharedPtr<FJsonObject> RootJsonObject;
		TSharedRef<TJsonReader<>> Reader = TJsonReaderFactory<>::Create(PastedText);
		FJsonSerializer::Deserialize(Reader, RootJsonObject);

		if (RootJsonObject.IsValid())
		{
			FSkeletalMeshModel* ImportedResource = Mesh->GetImportedModel();

			if (ImportedResource != nullptr && ImportedResource->LODModels.IsValidIndex(LODIndex))
			{
				FSkeletalMeshLODModel& Model = ImportedResource->LODModels[LODIndex];

				FScopedTransaction Transaction(LOCTEXT("PersonaChangedPasteSectionItem", "Persona editor: Pasted section item"));
				Mesh->Modify();

				if (Model.Sections.IsValidIndex(SectionIndex))
				{
					FSkelMeshSection& ModelSection = Model.Sections[SectionIndex];

					int32 Value;
					FString StringValue;
					if (RootJsonObject->TryGetNumberField(TEXT("MaterialIndex"), Value))
					{
						ModelSection.MaterialIndex = (uint16)Value;
					}
					RootJsonObject->TryGetBoolField(TEXT("Disabled"), ModelSection.bDisabled);
					RootJsonObject->TryGetBoolField(TEXT("RecomputeTangent"), ModelSection.bRecomputeTangent);
					RootJsonObject->TryGetBoolField(TEXT("CastShadow"), ModelSection.bCastShadow);
					if (RootJsonObject->TryGetNumberField(TEXT("GenerateUpToLodIndex"), Value))
					{
						ModelSection.GenerateUpToLodIndex = (int8)Value;
					}
					if (RootJsonObject->TryGetNumberField(TEXT("ChunkedParentSectionIndex"), Value))
					{
						ModelSection.ChunkedParentSectionIndex = Value;
					}

					if (RootJsonObject->TryGetStringField(TEXT("ClothingData.AssetGuid"), StringValue))
					{
						FGuid::ParseExact(StringValue, EGuidFormats::Digits, ModelSection.ClothingData.AssetGuid);
					}

					if (RootJsonObject->TryGetNumberField(TEXT("ClothingData.AssetLodIndex"), Value))
					{
						ModelSection.ClothingData.AssetLodIndex = Value;
					}
				}

				Mesh->PostEditChange();
			}
		}
	}
}

void FPersonaMeshDetails::OnCopyMaterialList()
{
	USkeletalMesh* Mesh = GetPersonaToolkit()->GetMesh();

	if (Mesh != nullptr)
	{
		FProperty* Property = USkeletalMesh::StaticClass()->FindPropertyByName(GET_MEMBER_NAME_STRING_CHECKED(USkeletalMesh, Materials));
		auto JsonValue = FJsonObjectConverter::UPropertyToJsonValue(Property, &Mesh->Materials, 0, 0);

		typedef TJsonWriter<TCHAR, TPrettyJsonPrintPolicy<TCHAR>> FStringWriter;
		typedef TJsonWriterFactory<TCHAR, TPrettyJsonPrintPolicy<TCHAR>> FStringWriterFactory;

		FString CopyStr;
		TSharedRef<FStringWriter> Writer = FStringWriterFactory::Create(&CopyStr);
		FJsonSerializer::Serialize(JsonValue.ToSharedRef(), TEXT(""), Writer);

		if (!CopyStr.IsEmpty())
		{
			FPlatformApplicationMisc::ClipboardCopy(*CopyStr);
		}
	}
}

bool FPersonaMeshDetails::OnCanCopyMaterialList() const
{
	USkeletalMesh* Mesh = GetPersonaToolkit()->GetMesh();

	if (Mesh != nullptr)
	{
		return Mesh->Materials.Num() > 0;
	}

	return false;
}

void FPersonaMeshDetails::OnPasteMaterialList()
{
	USkeletalMesh* Mesh = GetPersonaToolkit()->GetMesh();

	if (Mesh != nullptr)
	{
		FString PastedText;
		FPlatformApplicationMisc::ClipboardPaste(PastedText);

		TSharedPtr<FJsonValue> RootJsonValue;
		TSharedRef<TJsonReader<>> Reader = TJsonReaderFactory<>::Create(PastedText);
		FJsonSerializer::Deserialize(Reader, RootJsonValue);

		if (RootJsonValue.IsValid())
		{
			FProperty* Property = USkeletalMesh::StaticClass()->FindPropertyByName(GET_MEMBER_NAME_STRING_CHECKED(USkeletalMesh, Materials));

			Mesh->PreEditChange(Property);
			FScopedTransaction Transaction(LOCTEXT("PersonaChangedPasteMaterialList", "Persona editor: Pasted material list"));
			Mesh->Modify();
			TArray<FSkeletalMaterial> TempMaterials;
			FJsonObjectConverter::JsonValueToUProperty(RootJsonValue, Property, &TempMaterials, 0, 0);
			//Do not change the number of material in the array
			for (int32 MaterialIndex = 0; MaterialIndex < TempMaterials.Num(); ++MaterialIndex)
			{
				if (Mesh->Materials.IsValidIndex(MaterialIndex))
				{
					Mesh->Materials[MaterialIndex].MaterialInterface = TempMaterials[MaterialIndex].MaterialInterface;
				}
			}
			

			Mesh->PostEditChange();
		}
	}
}

void FPersonaMeshDetails::OnCopyMaterialItem(int32 CurrentSlot)
{
	USkeletalMesh* Mesh = GetPersonaToolkit()->GetMesh();

	if (Mesh != nullptr)
	{
		TSharedRef<FJsonObject> RootJsonObject = MakeShareable(new FJsonObject());

		if (Mesh->Materials.IsValidIndex(CurrentSlot))
		{
			const FSkeletalMaterial& Material = Mesh->Materials[CurrentSlot];

			FJsonObjectConverter::UStructToJsonObject(FSkeletalMaterial::StaticStruct(), &Material, RootJsonObject, 0, 0);
		}

		typedef TJsonWriter<TCHAR, TPrettyJsonPrintPolicy<TCHAR>> FStringWriter;
		typedef TJsonWriterFactory<TCHAR, TPrettyJsonPrintPolicy<TCHAR>> FStringWriterFactory;

		FString CopyStr;
		TSharedRef<FStringWriter> Writer = FStringWriterFactory::Create(&CopyStr);
		FJsonSerializer::Serialize(RootJsonObject, Writer);

		if (!CopyStr.IsEmpty())
		{
			FPlatformApplicationMisc::ClipboardCopy(*CopyStr);
		}
	}
}

bool FPersonaMeshDetails::OnCanCopyMaterialItem(int32 CurrentSlot) const
{
	USkeletalMesh* Mesh = GetPersonaToolkit()->GetMesh();

	if (Mesh != nullptr)
	{
		return Mesh->Materials.IsValidIndex(CurrentSlot);
	}

	return false;
}

void FPersonaMeshDetails::OnPasteMaterialItem(int32 CurrentSlot)
{
	USkeletalMesh* Mesh = GetPersonaToolkit()->GetMesh();

	if (Mesh != nullptr)
	{
		FString PastedText;
		FPlatformApplicationMisc::ClipboardPaste(PastedText);

		TSharedPtr<FJsonObject> RootJsonObject;
		TSharedRef<TJsonReader<>> Reader = TJsonReaderFactory<>::Create(PastedText);
		FJsonSerializer::Deserialize(Reader, RootJsonObject);

		if (RootJsonObject.IsValid())
		{
			Mesh->PreEditChange(USkeletalMesh::StaticClass()->FindPropertyByName(GET_MEMBER_NAME_STRING_CHECKED(USkeletalMesh, Materials)));
			FScopedTransaction Transaction(LOCTEXT("PersonaChangedPasteMaterialItem", "Persona editor: Pasted material item"));
			Mesh->Modify();

			if (Mesh->Materials.IsValidIndex(CurrentSlot))
			{
				FSkeletalMaterial TmpSkeletalMaterial;
				FJsonObjectConverter::JsonObjectToUStruct(RootJsonObject.ToSharedRef(), FSkeletalMaterial::StaticStruct(), &TmpSkeletalMaterial, 0, 0);
				Mesh->Materials[CurrentSlot].MaterialInterface = TmpSkeletalMaterial.MaterialInterface;
			}

			Mesh->PostEditChange();
		}
	}
}

void FPersonaMeshDetails::CustomizeLODInfoSetingsDetails(IDetailLayoutBuilder& DetailLayout, ULODInfoUILayout* LODInfoUILayout, TSharedRef<IPropertyHandle> LODInfoProperty, IDetailCategoryBuilder& LODCategory)
{
	check(LODInfoUILayout);

	int32 LODIndex = LODInfoUILayout->GetLODIndex();
	USkeletalMesh* SkelMesh = LODInfoUILayout->GetPersonaToolkit()->GetPreviewMesh();
	check(SkelMesh);
	//Hide the original LODInfo handle
	TSharedPtr<IPropertyHandle> LODInfoIndexOriginal = LODInfoProperty->GetChildHandle(LODIndex);
	check(LODInfoIndexOriginal->IsValidHandle());
	DetailLayout.HideProperty(LODInfoIndexOriginal);

	//Add a property row pointing on our mockup UObject
	TArray<UObject*> ExternalObjects;
	ExternalObjects.Add(LODInfoUILayout);
	IDetailPropertyRow* LODInfoPropertyRow = LODCategory.AddExternalObjectProperty(ExternalObjects, "LODInfo");
	//Collapse the row, we do not want to see this content.
	LODInfoPropertyRow->Visibility(EVisibility::Collapsed);

	//Use the properties pointing on the mockup object
	TSharedPtr<IPropertyHandle> LODInfoChild = LODInfoPropertyRow->GetPropertyHandle();
	uint32 NumInfoChildren = 0;
	LODInfoChild->GetNumChildren(NumInfoChildren);
	DetailLayout.HideProperty(LODInfoChild);
	//Create the UI under a LODInfo group
	IDetailGroup& LODInfoGroup = LODCategory.AddGroup(TEXT("LOD Info"), LOCTEXT("LODInfoGroupLabel", "LOD Info"));

	TAttribute<bool> EnabledAttrib = TAttribute<bool>::Create(TAttribute<bool>::FGetter::CreateSP(this, &FPersonaMeshDetails::IsLODInfoEditingEnabled, LODIndex));

	// enable/disable handler - because we want to make sure not editable if LOD sharing is on
	TSharedPtr<IPropertyHandle> ScreenSizeHandle = LODInfoChild->GetChildHandle(GET_MEMBER_NAME_CHECKED(FSkeletalMeshLODInfo, ScreenSize));
	IDetailPropertyRow& ScreenSizeRow = LODInfoGroup.AddPropertyRow(ScreenSizeHandle->AsShared());
	ScreenSizeRow.IsEnabled(EnabledAttrib);
	DetailLayout.HideProperty(ScreenSizeHandle);

	TSharedPtr<IPropertyHandle> LODHysteresisHandle = LODInfoChild->GetChildHandle(GET_MEMBER_NAME_CHECKED(FSkeletalMeshLODInfo, LODHysteresis));
	IDetailPropertyRow& LODHysteresisRow = LODInfoGroup.AddPropertyRow(LODHysteresisHandle->AsShared());
	LODHysteresisRow.IsEnabled(EnabledAttrib);
	DetailLayout.HideProperty(LODHysteresisHandle);

	TSharedPtr<IPropertyHandle> BonesToPrioritizeHandle = LODInfoChild->GetChildHandle(GET_MEMBER_NAME_CHECKED(FSkeletalMeshLODInfo, BonesToPrioritize));
	IDetailPropertyRow& BonesToPrioritizeRow = LODInfoGroup.AddPropertyRow(BonesToPrioritizeHandle->AsShared());
	BonesToPrioritizeRow.IsEnabled(EnabledAttrib);
	DetailLayout.HideProperty(BonesToPrioritizeHandle);

	TSharedPtr<IPropertyHandle> WeightToPriortizeHandle = LODInfoChild->GetChildHandle(GET_MEMBER_NAME_CHECKED(FSkeletalMeshLODInfo, WeightOfPrioritization));
	IDetailPropertyRow& WeightToPriortizeRow = LODInfoGroup.AddPropertyRow(WeightToPriortizeHandle->AsShared());
	WeightToPriortizeRow.IsEnabled(EnabledAttrib);
	DetailLayout.HideProperty(WeightToPriortizeHandle);

	const TArray<FName> HiddenProperties = { GET_MEMBER_NAME_CHECKED(FSkeletalMeshLODInfo, ReductionSettings), GET_MEMBER_NAME_CHECKED(FSkeletalMeshLODInfo, BakePose), GET_MEMBER_NAME_CHECKED(FSkeletalMeshLODInfo, BakePoseOverride), GET_MEMBER_NAME_CHECKED(FSkeletalMeshLODInfo, BonesToRemove),
		GET_MEMBER_NAME_CHECKED(FSkeletalMeshLODInfo, BonesToPrioritize), GET_MEMBER_NAME_CHECKED(FSkeletalMeshLODInfo, WeightOfPrioritization), GET_MEMBER_NAME_CHECKED(FSkeletalMeshLODInfo, ScreenSize), GET_MEMBER_NAME_CHECKED(FSkeletalMeshLODInfo, LODHysteresis), GET_MEMBER_NAME_CHECKED(FSkeletalMeshLODInfo, BuildSettings) };
	for (uint32 ChildIndex = 0; ChildIndex < NumInfoChildren; ++ChildIndex)
	{
		TSharedRef<IPropertyHandle> LODInfoChildHandle = LODInfoChild->GetChildHandle(ChildIndex).ToSharedRef();
		if (!HiddenProperties.Contains(LODInfoChildHandle->GetProperty()->GetFName()))
		{
			LODInfoGroup.AddPropertyRow(LODInfoChildHandle);
		}
	}

	TSharedPtr<IPropertyHandle> BakePoseHandle = LODInfoChild->GetChildHandle(GET_MEMBER_NAME_CHECKED(FSkeletalMeshLODInfo, BakePose));
	DetailLayout.HideProperty(BakePoseHandle);
	LODInfoGroup.AddWidgetRow()
	.IsEnabled(EnabledAttrib)
	.NameContent()
	[
		SNew(STextBlock)
		.Font(IDetailLayoutBuilder::GetDetailFont())
		.Text(LOCTEXT("BakePoseTitle", "Bake Pose"))
	]
	.ValueContent()
	[
		SNew(SObjectPropertyEntryBox)
		.PropertyHandle(BakePoseHandle)
		.AllowedClass(UAnimSequence::StaticClass())
		.OnShouldFilterAsset(this, &FPersonaMeshDetails::FilterOutBakePose, SkelMesh->Skeleton)
	];

	TSharedPtr<IPropertyHandle> BakePoseOverrideHandle = LODInfoChild->GetChildHandle(GET_MEMBER_NAME_CHECKED(FSkeletalMeshLODInfo, BakePoseOverride));
	DetailLayout.HideProperty(BakePoseOverrideHandle);
	LODInfoGroup.AddWidgetRow()
	.NameContent()
	[
		SNew(STextBlock)
		.Font(IDetailLayoutBuilder::GetDetailFont())
		.Text(LOCTEXT("BakePoseOverrideTitle", "Bake Pose Override"))
		.ToolTipText(LOCTEXT("BakePoseOverrideToolTip", "This is to override BakePose, the source BakePose could be disabled if LOD Setting is used."))
	]
	.ValueContent()
	[
		SNew(SObjectPropertyEntryBox)
		.PropertyHandle(BakePoseOverrideHandle)
		.AllowedClass(UAnimSequence::StaticClass())
		.OnShouldFilterAsset(this, &FPersonaMeshDetails::FilterOutBakePose, SkelMesh->Skeleton)
	];

	TSharedPtr<IPropertyHandle> RemovedBonesHandle = LODInfoChild->GetChildHandle(GET_MEMBER_NAME_CHECKED(FSkeletalMeshLODInfo, BonesToRemove));
	IDetailPropertyRow& RemoveBonesRow = LODInfoGroup.AddPropertyRow(RemovedBonesHandle->AsShared());
	RemoveBonesRow.IsEnabled(EnabledAttrib);
}

void FPersonaMeshDetails::AddLODLevelCategories(IDetailLayoutBuilder& DetailLayout)
{
	USkeletalMesh* SkelMesh = GetPersonaToolkit()->GetMesh();

	if (SkelMesh)
	{
		const int32 SkelMeshLODCount = SkelMesh->GetLODNum();


#if WITH_APEX_CLOTHING || WITH_CHAOS_CLOTHING
		ClothComboBoxes.Reset();
#endif

		//Create material list panel to let users control the materials array
		{
			FString MaterialCategoryName = FString(TEXT("Material Slots"));
			IDetailCategoryBuilder& MaterialCategory = DetailLayout.EditCategory(*MaterialCategoryName, FText::GetEmpty(), ECategoryPriority::Important);
			MaterialCategory.AddCustomRow(LOCTEXT("AddLODLevelCategories_MaterialArrayOperationAdd", "Materials Operation Add Material Slot"))
				.CopyAction(FUIAction(FExecuteAction::CreateSP(this, &FPersonaMeshDetails::OnCopyMaterialList), FCanExecuteAction::CreateSP(this, &FPersonaMeshDetails::OnCanCopyMaterialList)))
				.PasteAction(FUIAction(FExecuteAction::CreateSP(this, &FPersonaMeshDetails::OnPasteMaterialList)))
				.NameContent()
				.HAlign(HAlign_Left)
				.VAlign(VAlign_Center)
				[
					SNew(STextBlock)
					.Font(IDetailLayoutBuilder::GetDetailFont())
					.Text(LOCTEXT("AddLODLevelCategories_MaterialArrayOperations", "Material Slots"))
				]
				.ValueContent()
				.HAlign(HAlign_Left)
				.VAlign(VAlign_Center)
				[
					SNew(SVerticalBox)
					+ SVerticalBox::Slot()
					.AutoHeight()
					[
						SNew(SHorizontalBox)
						+ SHorizontalBox::Slot()
						.FillWidth(1.0f)
						.VAlign(VAlign_Center)
						[
							SNew(STextBlock)
							.Font(IDetailLayoutBuilder::GetDetailFont())
							.Text(this, &FPersonaMeshDetails::GetMaterialArrayText)
						]
						+ SHorizontalBox::Slot()
						.AutoWidth()
						.HAlign(HAlign_Center)
						.VAlign(VAlign_Center)
						.Padding(2.0f, 1.0f)
						[
							SNew(SButton)
							.ButtonStyle(FEditorStyle::Get(), "HoverHintOnly")
							.Text(LOCTEXT("AddLODLevelCategories_MaterialArrayOpAdd", "Add Material Slot"))
							.ToolTipText(LOCTEXT("AddLODLevelCategories_MaterialArrayOpAdd_Tooltip", "Add Material Slot at the end of the Material slot array. Those Material slots can be used to override a LODs section, (not the base LOD)"))
							.ContentPadding(4.0f)
							.ForegroundColor(FSlateColor::UseForeground())
							.OnClicked(this, &FPersonaMeshDetails::AddMaterialSlot)
							.IsEnabled(true)
							.IsFocusable(false)
							[
								SNew(SImage)
								.Image(FEditorStyle::GetBrush("PropertyWindow.Button_AddToArray"))
								.ColorAndOpacity(FSlateColor::UseForeground())
							]
						]
					]
				];
			{
				FMaterialListDelegates MaterialListDelegates;

				MaterialListDelegates.OnGetMaterials.BindSP(this, &FPersonaMeshDetails::OnGetMaterialsForArray, 0);
				MaterialListDelegates.OnMaterialChanged.BindSP(this, &FPersonaMeshDetails::OnMaterialArrayChanged, 0);
				MaterialListDelegates.OnGenerateCustomNameWidgets.BindSP(this, &FPersonaMeshDetails::OnGenerateCustomNameWidgetsForMaterialArray);
				MaterialListDelegates.OnGenerateCustomMaterialWidgets.BindSP(this, &FPersonaMeshDetails::OnGenerateCustomMaterialWidgetsForMaterialArray, 0);
				MaterialListDelegates.OnMaterialListDirty.BindSP(this, &FPersonaMeshDetails::OnMaterialListDirty);

				MaterialListDelegates.OnCopyMaterialItem.BindSP(this, &FPersonaMeshDetails::OnCopyMaterialItem);
				MaterialListDelegates.OnCanCopyMaterialItem.BindSP(this, &FPersonaMeshDetails::OnCanCopyMaterialItem);
				MaterialListDelegates.OnPasteMaterialItem.BindSP(this, &FPersonaMeshDetails::OnPasteMaterialItem);

				//Pass an empty material list owner (owner can be use by the asset picker filter. In this case we do not need it)
				TArray<FAssetData> MaterialListOwner;
				MaterialListOwner.Add(SkelMesh);
				MaterialCategory.AddCustomBuilder(MakeShareable(new FMaterialList(MaterialCategory.GetParentLayout(), MaterialListDelegates, MaterialListOwner, false, true, true)));
			}
		}

		int32 CurrentLodIndex = 0;
		if (GetPersonaToolkit()->GetPreviewMeshComponent() != nullptr)
		{
			CurrentLodIndex = GetPersonaToolkit()->GetPreviewMeshComponent()->GetForcedLOD();
		}

		FString LODControllerCategoryName = FString(TEXT("LODCustomMode"));
		FText LODControllerString = LOCTEXT("LODCustomModeCategoryName", "LOD Picker");

		IDetailCategoryBuilder& LODCustomModeCategory = DetailLayout.EditCategory(*LODControllerCategoryName, LODControllerString, ECategoryPriority::Important);
		LodCustomCategory = &LODCustomModeCategory;

		LODCustomModeCategory.AddCustomRow((LOCTEXT("LODCustomModeSelect", "Select LOD")))
		.NameContent()
		[
			SNew(STextBlock)
			.Text(LOCTEXT("LODCustomModeSelectTitle", "LOD"))
			.Font(IDetailLayoutBuilder::GetDetailFont())
			.IsEnabled(this, &FPersonaMeshDetails::IsLodComboBoxEnabledForLodPicker)
		]
		.ValueContent()
		[
			OnGenerateLodComboBoxForLodPicker()
		];

		LODCustomModeCategory.AddCustomRow((LOCTEXT("LODCustomModeFirstRowName", "LODCustomMode")))
		.NameContent()
		[
			SNew(STextBlock)
			.Font(IDetailLayoutBuilder::GetDetailFont())
			.Text(this, &FPersonaMeshDetails::GetLODCustomModeNameContent, (int32)INDEX_NONE)
			.ToolTipText(LOCTEXT("LODCustomModeFirstRowTooltip", "Custom Mode shows multiple LOD's properties at the same time for easier editing."))
		]
		.ValueContent()
		[
			SNew(SCheckBox)
			.IsChecked(this, &FPersonaMeshDetails::IsLODCustomModeCheck, (int32)INDEX_NONE)
			.OnCheckStateChanged(this, &FPersonaMeshDetails::SetLODCustomModeCheck, (int32)INDEX_NONE)
			.ToolTipText(LOCTEXT("LODCustomModeFirstRowTooltip", "Custom Mode shows multiple LOD's properties at the same time for easier editing."))
		];

		LodCategories.Empty(SkelMeshLODCount);
		DetailDisplayLODs.Reset();

		for (ULODInfoUILayout* LODInfoUILayout : LODInfoUILayouts)
		{
			LODInfoUILayout->RemoveFromRoot();
			LODInfoUILayout->MarkPendingKill();
			LODInfoUILayout = nullptr;
		}
		LODInfoUILayouts.Reset(SkelMeshLODCount);

		// Create information panel for each LOD level.
		for (int32 LODIndex = 0; LODIndex < SkelMeshLODCount; ++LODIndex)
		{
			//Construct temporary LODInfo editor object
			ULODInfoUILayout* LODInfoUILayout = NewObject<ULODInfoUILayout>(GetTransientPackage(), FName(*(FGuid::NewGuid().ToString())), RF_Standalone | RF_Transactional);
			LODInfoUILayout->AddToRoot();
			FSkeletalMeshLODInfo* LODInfoPtr = SkelMesh->GetLODInfo(LODIndex);
			check(LODInfoPtr);
			LODInfoUILayout->SetReferenceLODInfo(GetPersonaToolkit(), LODIndex);
			LODInfoUILayouts.Add(LODInfoUILayout);

			//Show the viewport LOD at start
			bool IsViewportLOD = (CurrentLodIndex == 0 ? 0 : CurrentLodIndex - 1) == LODIndex;
			DetailDisplayLODs.Add(true); //Enable all LOD in custum mode
			LODCustomModeCategory.AddCustomRow(( LOCTEXT("LODCustomModeRowName", "LODCheckBoxRowName")), true)
			.NameContent()
			[
				SNew(STextBlock)
				.Font(IDetailLayoutBuilder::GetDetailFont())
				.Text(this, &FPersonaMeshDetails::GetLODCustomModeNameContent, LODIndex)
				.IsEnabled(this, &FPersonaMeshDetails::IsLODCustomModeEnable, LODIndex)
			]
			.ValueContent()
			[
				SNew(SCheckBox)
				.IsChecked(this, &FPersonaMeshDetails::IsLODCustomModeCheck, LODIndex)
				.OnCheckStateChanged(this, &FPersonaMeshDetails::SetLODCustomModeCheck, LODIndex)
				.IsEnabled(this, &FPersonaMeshDetails::IsLODCustomModeEnable, LODIndex)
			];

			TSharedRef<IPropertyHandle> LODInfoProperty = DetailLayout.GetProperty(FName("LODInfo"), USkeletalMesh::StaticClass());
			uint32 NumChildren = 0;
			LODInfoProperty->GetNumChildren(NumChildren);
			check(NumChildren >(uint32)LODIndex);

			IDetailCategoryBuilder& LODCategory = GetLODIndexCategory(DetailLayout, LODIndex);
			LodCategories.Add(&LODCategory);
			TSharedRef<SWidget> LODCategoryWidget =

				SNew(SBox)
				.Padding(FMargin(4.0f, 0.0f))
				[
					SNew(STextBlock)
					.Text_Raw(this, &FPersonaMeshDetails::GetLODImportedText, LODIndex)
					.Font(IDetailLayoutBuilder::GetDetailFontItalic())
				];

			// want to make sure if this data has imported or not
			LODCategory.HeaderContent(LODCategoryWidget);
			{
				FSectionListDelegates SectionListDelegates;

				SectionListDelegates.OnGetSections.BindSP(this, &FPersonaMeshDetails::OnGetSectionsForView, LODIndex);
				SectionListDelegates.OnSectionChanged.BindSP(this, &FPersonaMeshDetails::OnSectionChanged);
				SectionListDelegates.OnGenerateCustomNameWidgets.BindSP(this, &FPersonaMeshDetails::OnGenerateCustomNameWidgetsForSection);
				SectionListDelegates.OnGenerateCustomSectionWidgets.BindSP(this, &FPersonaMeshDetails::OnGenerateCustomSectionWidgetsForSection);

				SectionListDelegates.OnCopySectionList.BindSP(this, &FPersonaMeshDetails::OnCopySectionList, LODIndex);
				SectionListDelegates.OnCanCopySectionList.BindSP(this, &FPersonaMeshDetails::OnCanCopySectionList, LODIndex);
				SectionListDelegates.OnPasteSectionList.BindSP(this, &FPersonaMeshDetails::OnPasteSectionList, LODIndex);
				SectionListDelegates.OnCopySectionItem.BindSP(this, &FPersonaMeshDetails::OnCopySectionItem);
				SectionListDelegates.OnCanCopySectionItem.BindSP(this, &FPersonaMeshDetails::OnCanCopySectionItem);
				SectionListDelegates.OnPasteSectionItem.BindSP(this, &FPersonaMeshDetails::OnPasteSectionItem);
				SectionListDelegates.OnEnableSectionItem.BindSP(this, &FPersonaMeshDetails::OnSectionEnabledChanged);

				FName SkeletalMeshSectionListName = FName(*(FString(TEXT("SkeletalMeshSectionListNameLOD_")) + FString::FromInt(LODIndex)));
				LODCategory.AddCustomBuilder(MakeShareable(new FSectionList(LODCategory.GetParentLayout(), SectionListDelegates, false, 64, LODIndex, SkeletalMeshSectionListName)));

				GetPersonaToolkit()->GetPreviewScene()->RegisterOnSelectedLODChanged(FOnSelectedLODChanged::CreateSP(this, &FPersonaMeshDetails::UpdateLODCategoryVisibility));
			}

			if (LODInfoProperty->IsValidHandle())
			{
				//Display the LODInfo settings
				CustomizeLODInfoSetingsDetails(DetailLayout, LODInfoUILayout, LODInfoProperty, LODCategory);
				
				const FSkeletalMeshLODModel& LODModel = SkelMesh->GetImportedModel()->LODModels[LODIndex];
				
				bool bIsbuildAvailable = SkelMesh->IsLODImportedDataBuildAvailable(LODIndex);

				bool bIsReductionDataPresent = (SkelMesh->GetImportedModel()->OriginalReductionSourceMeshData.IsValidIndex(LODIndex) && !SkelMesh->GetImportedModel()->OriginalReductionSourceMeshData[LODIndex]->IsEmpty());
				
				//Avoid offering re-generate if the LOD is reduce on himself and do not have the original data, the user in this case has to re-import the asset to generate the data 
				bool LodCannotRegenerate = (SkelMesh->GetLODInfo(LODIndex) != nullptr
					&& LODIndex == SkelMesh->GetLODInfo(LODIndex)->ReductionSettings.BaseLOD
					&& SkelMesh->GetLODInfo(LODIndex)->bHasBeenSimplified
					&& !bIsReductionDataPresent
					&& !bIsbuildAvailable);

				bool bShowGenerateButtons = IsAutoMeshReductionAvailable() && !LodCannotRegenerate;
				//LOD 0 never show Reimport and remove buttons
				bool bShowReimportButtons = LODIndex != 0;
				bool bShowRemoveButtons = LODIndex != 0;

				// Add reduction settings
				if (bShowGenerateButtons)
				{
					//Create the build setting UI Layout
					ReductionSettingsWidgetsPerLOD.Add(LODIndex, MakeShareable(new FSkeletalMeshReductionSettingsLayout(SkelMesh->GetLODInfo(LODIndex)->ReductionSettings
						, bIsbuildAvailable
						, LODIndex
						, FIsLODSettingsEnabledDelegate::CreateSP(this, &FPersonaMeshDetails::IsLODInfoEditingEnabled)
						, FModifyMeshLODSettingsDelegate::CreateSP(this, &FPersonaMeshDetails::ModifyMeshLODSettings))));

					LODCategory.AddCustomBuilder(ReductionSettingsWidgetsPerLOD[LODIndex].ToSharedRef());
				}

				//Add build settings, we want those at the end of the LOD Info
				//Show them if we are not simplified or if we use ourself as the simplification base
				if (bIsbuildAvailable && (!SkelMesh->GetLODInfo(LODIndex)->bHasBeenSimplified || SkelMesh->GetLODInfo(LODIndex)->ReductionSettings.BaseLOD == LODIndex))
				{
					//Create the build setting UI Layout
					BuildSettingsWidgetsPerLOD.Add(LODIndex, MakeShareable(new FSkeletalMeshBuildSettingsLayout(SkelMesh->GetLODInfo(LODIndex)->BuildSettings
						, LODIndex
						, FIsLODSettingsEnabledDelegate::CreateLambda([](int32 InLODIndex)->bool {return true;})
						, FModifyMeshLODSettingsDelegate::CreateSP(this, &FPersonaMeshDetails::ModifyMeshLODSettings))));

					LODCategory.AddCustomBuilder(BuildSettingsWidgetsPerLOD[LODIndex].ToSharedRef());
				}

				uint32 ButtonFlag = (bShowGenerateButtons ? EButtonFlags::BF_Generate : 0) | (bShowReimportButtons ? EButtonFlags::BF_Reimport | EButtonFlags::BF_ReimportNewFile : 0) | (bShowRemoveButtons ? EButtonFlags::BF_Remove : 0);
				if (ButtonFlag > 0)
				{
					FString MeshDescriptionReferenceIDString = LODModel.GetLODModelDeriveDataKey();
					LODCategory.AddCustomRow(LOCTEXT("LODButtonsRow", "LOD Buttons"))
						.ValueContent()
						.HAlign(HAlign_Fill)
						[
							SNew(SSkeletalLODActions)
							.LODIndex(LODIndex)
							.PersonaToolkit(GetPersonaToolkit())
							.ButtonFlags(ButtonFlag)
							.MeshDescriptionReferenceIDString(MeshDescriptionReferenceIDString)
							.BuildAvailable(bIsbuildAvailable)
							//.OnApplyLODChangeClicked(this, &FPersonaMeshDetails::RegenerateLOD, LODIndex)
							.OnApplyLODChangeClicked(this, &FPersonaMeshDetails::ApplyLODChanges, LODIndex)
							.OnRemoveLODClicked(this, &FPersonaMeshDetails::RemoveOneLOD, LODIndex)
							.OnReimportClicked(this, &FPersonaMeshDetails::OnReimportLodClicked, EReimportButtonType::Reimport, LODIndex)
							.OnReimportNewFileClicked(this, &FPersonaMeshDetails::OnReimportLodClicked, EReimportButtonType::ReimportWithNewFile, LODIndex)
						];
				}
			}

			LODCategory.SetCategoryVisibility(IsViewportLOD);
		}

		//Show the LOD custom category 
		if (SkelMeshLODCount > 1)
		{
			LODCustomModeCategory.SetCategoryVisibility(true);
			LODCustomModeCategory.SetShowAdvanced(false);
		}

		//Restore the state of the custom check LOD
		for (int32 DetailLODIndex = 0; DetailLODIndex < SkelMeshLODCount; ++DetailLODIndex)
		{
			int32 LodCheckValue = GetPersonaToolkit()->GetCustomData(CustomDataKey_LODVisibilityState + DetailLODIndex);
			if (LodCheckValue != INDEX_NONE && DetailDisplayLODs.IsValidIndex(DetailLODIndex))
			{
				DetailDisplayLODs[DetailLODIndex] = LodCheckValue > 0;
			}
		}

		//Restore the state of the custom LOD mode if its true (greater then 0)
		bool bCustomLodEditMode = GetPersonaToolkit()->GetCustomData(CustomDataKey_LODEditMode) > 0;
		if (bCustomLodEditMode)
		{
			for (int32 DetailLODIndex = 0; DetailLODIndex < SkelMeshLODCount; ++DetailLODIndex)
			{
				if (!LodCategories.IsValidIndex(DetailLODIndex))
				{
					break;
				}
				LodCategories[DetailLODIndex]->SetCategoryVisibility(DetailDisplayLODs[DetailLODIndex]);
			}
		}

		if (LodCustomCategory != nullptr)
		{
			LodCustomCategory->SetShowAdvanced(bCustomLodEditMode);
		}
	}
}

FText FPersonaMeshDetails::GetLODCustomModeNameContent(int32 LODIndex) const
{
	int32 CurrentLodIndex = 0;
	if (GetPersonaToolkit()->GetPreviewMeshComponent() != nullptr)
	{
		CurrentLodIndex = GetPersonaToolkit()->GetPreviewMeshComponent()->GetForcedLOD();
	}
	int32 RealCurrentLODIndex = (CurrentLodIndex == 0 ? 0 : CurrentLodIndex - 1);
	if (LODIndex == INDEX_NONE)
	{
		return LOCTEXT("GetLODCustomModeNameContent_None", "Custom");
	}
	return FText::Format(LOCTEXT("GetLODCustomModeNameContent", "LOD{0}"), LODIndex);
}

ECheckBoxState FPersonaMeshDetails::IsLODCustomModeCheck(int32 LODIndex) const
{
	int32 CurrentLodIndex = 0;
	if (GetPersonaToolkit()->GetPreviewMeshComponent() != nullptr)
	{
		CurrentLodIndex = GetPersonaToolkit()->GetPreviewMeshComponent()->GetForcedLOD();
	}
	if (LODIndex == INDEX_NONE)
	{
		return (GetPersonaToolkit()->GetCustomData(CustomDataKey_LODEditMode) > 0) ? ECheckBoxState::Checked : ECheckBoxState::Unchecked;
	}
	return DetailDisplayLODs[LODIndex] ? ECheckBoxState::Checked : ECheckBoxState::Unchecked;
}

void FPersonaMeshDetails::SetLODCustomModeCheck(ECheckBoxState NewState, int32 LODIndex)
{
	int32 CurrentLodIndex = 0;
	if (GetPersonaToolkit()->GetPreviewMeshComponent() != nullptr)
	{
		CurrentLodIndex = GetPersonaToolkit()->GetPreviewMeshComponent()->GetForcedLOD();
	}
	if (LODIndex == INDEX_NONE)
	{
		if (NewState == ECheckBoxState::Unchecked)
		{
			GetPersonaToolkit()->SetCustomData(CustomDataKey_LODEditMode, 0);
			SetCurrentLOD(CurrentLodIndex);
			for (int32 DetailLODIndex = 0; DetailLODIndex < LODCount; ++DetailLODIndex)
			{
				if (!LodCategories.IsValidIndex(DetailLODIndex))
				{
					break;
				}
				LodCategories[DetailLODIndex]->SetCategoryVisibility(DetailLODIndex == (CurrentLodIndex == 0 ? 0 : CurrentLodIndex - 1));
			}
		}
		else
		{
			GetPersonaToolkit()->SetCustomData(CustomDataKey_LODEditMode, 1);
			SetCurrentLOD(0);
		}
	}
	else if ((GetPersonaToolkit()->GetCustomData(CustomDataKey_LODEditMode) > 0))
	{
		DetailDisplayLODs[LODIndex] = NewState == ECheckBoxState::Checked;
		GetPersonaToolkit()->SetCustomData(CustomDataKey_LODVisibilityState + LODIndex, DetailDisplayLODs[LODIndex] ? 1 : 0);
	}

	if ((GetPersonaToolkit()->GetCustomData(CustomDataKey_LODEditMode) > 0))
	{
		for (int32 DetailLODIndex = 0; DetailLODIndex < LODCount; ++DetailLODIndex)
		{
			if (!LodCategories.IsValidIndex(DetailLODIndex))
			{
				break;
			}
			LodCategories[DetailLODIndex]->SetCategoryVisibility(DetailDisplayLODs[DetailLODIndex]);
		}
	}

	if (LodCustomCategory != nullptr)
	{
		LodCustomCategory->SetShowAdvanced((GetPersonaToolkit()->GetCustomData(CustomDataKey_LODEditMode) > 0));
	}
}

bool FPersonaMeshDetails::IsLODCustomModeEnable(int32 LODIndex) const
{
	if (LODIndex == INDEX_NONE)
	{
		// Custom checkbox is always enable
		return true;
	}
	return (GetPersonaToolkit()->GetCustomData(CustomDataKey_LODEditMode) > 0);
}

TOptional<int32> FPersonaMeshDetails::GetLodSliderMaxValue() const
{
	USkeletalMesh* SkelMesh = GetPersonaToolkit()->GetMesh();

	if(SkelMesh)
	{
		return SkelMesh->GetLODNum() + PersonaMeshDetailsConstants::LodSliderExtension;
	}

	return 0;
}

void FPersonaMeshDetails::CustomizeSkinWeightProfiles(IDetailLayoutBuilder& DetailLayout)
{
	TSharedRef<IPropertyHandle> SkinWeightProfilesProperty = DetailLayout.GetProperty(FName("SkinWeightProfiles"), USkeletalMesh::StaticClass());
	IDetailCategoryBuilder& SkinWeightCategory = DetailLayout.EditCategory("SkinWeights", LOCTEXT("SkinWeightsCategory", "Skin Weights"));

	IDetailPropertyRow& Row = DetailLayout.AddPropertyToCategory(SkinWeightProfilesProperty);	
	Row.CustomWidget(true)
	.NameContent()
	[
		SkinWeightProfilesProperty->CreatePropertyNameWidget()
	]	
	.ValueContent()
	[		
		SNew(SHorizontalBox)		
		+ SHorizontalBox::Slot()
		.AutoWidth()
		.Padding(0.0f, 0.0f, 4.0f, 0.0f)
		[
			SkinWeightProfilesProperty->CreatePropertyValueWidget()
		]
		+ SHorizontalBox::Slot()
		.AutoWidth()
		.HAlign(HAlign_Left)
		.VAlign(VAlign_Center)
		.Padding(0.0f, 0.0f, 4.0f, 0.0f)
		[
			SNew(SComboButton)
			.VAlign(EVerticalAlignment::VAlign_Bottom)
			.ButtonStyle(FEditorStyle::Get(), "HoverHintOnly")
			.ContentPadding(4.0f)
			.ForegroundColor(FSlateColor::UseForeground())
			.HasDownArrow(false)
			.ButtonContent()
			[
				SNew(SImage)
				.Image(FEditorStyle::GetBrush("PropertyWindow.Button_AddToArray"))
			]
			.OnGetMenuContent(this, &FPersonaMeshDetails::CreateSkinWeightProfileMenuContent)
			.ToolTipText(LOCTEXT("ImportSkinWeightButtonToolTip", "Import a new Skin Weight Profile"))
		]
	];	
}

TSharedRef<SWidget> FPersonaMeshDetails::CreateSkinWeightProfileMenuContent()
{
	bool bAddedMenuItem = false;
	FMenuBuilder AddProfileMenuBuilder(true, nullptr, nullptr, true);

	// Menu entry for importing skin weights from an FBX file
	AddProfileMenuBuilder.AddMenuEntry(LOCTEXT("ImportOverrideLabel", "Import Skin Weight Profile"), LOCTEXT("ImportOverrideToolTip", "Import a new Skin Weight Profile"),
		FSlateIcon(), FUIAction(FExecuteAction::CreateLambda([this, WeakSkeletalMeshPtr = SkeletalMeshPtr]()
	{
		if (USkeletalMesh* SkeletalMesh = WeakSkeletalMeshPtr.Get())
		{
			FScopedTransaction ScopedTransaction(LOCTEXT("ImportSkinWeightProfile", "Import Skin Weight Profile from FBX"));
			SkeletalMesh->Modify();

			FSkinWeightProfileHelpers::ImportSkinWeightProfile(SkeletalMesh);
			MeshDetailLayout->ForceRefreshDetails();
		}
	})));
	
	// Add extra (sub)-menus for previously added Skin Weight Profiles
	if (USkeletalMesh* Mesh = SkeletalMeshPtr.Get())
	{
		const int32 NumLODs = Mesh->GetLODNum();
		const int32 NumProfiles = Mesh->GetNumSkinWeightProfiles();

		// In case there are already profiles stored and the current mesh has more than one LOD
		if (NumProfiles > 0 && NumLODs > 1)
		{
			// Delay adding of a separator, otherwise it'll be a random/lost separator if no submenus are generated
			bool bSeparatorAdded = false;
			
			// Add a sub menu for each profile allowing for importing skin weights for a specific (imported) LOD
			const TArray<FSkinWeightProfileInfo>& ProfilesInfo = Mesh->GetSkinWeightProfiles();
			for (int32 Index = 0; Index < NumProfiles; ++Index)
			{
				if (ProfilesInfo[Index].PerLODSourceFiles.Num() < NumLODs)
				{
					// Only add menu if there is any imported LOD beside LOD0
					const TArray<FSkeletalMeshLODInfo>& LODInfoArray = Mesh->GetLODInfoArray();
					if (LODInfoArray.FindLastByPredicate([](FSkeletalMeshLODInfo Info) { return !Info.bHasBeenSimplified; }) > 0)
					{						
						if (!bSeparatorAdded)
						{
							AddProfileMenuBuilder.AddMenuSeparator();
							bSeparatorAdded = true;
						}

						AddProfileMenuBuilder.AddSubMenu(FText::FromName(ProfilesInfo[Index].Name), LOCTEXT("ProfileOptions", "Skin Weight Profile specific options"), 
							FNewMenuDelegate::CreateLambda([this, NumLODs](FMenuBuilder& MenuBuilder, const FSkinWeightProfileInfo& Info)
							{	
								for (int32 LODIndex = 0; LODIndex < NumLODs; ++LODIndex)
								{
									USkeletalMesh* SkeletalMesh = SkeletalMeshPtr.Get();

									// If we have not yet imported weights for this LOD, and if the Mesh LOD is imported (not generated)
									const FSkeletalMeshLODInfo* LODInfo = SkeletalMesh->GetLODInfo(LODIndex);

									if (!Info.PerLODSourceFiles.Contains(LODIndex) && (SkeletalMesh && LODInfo && !LODInfo->bHasBeenSimplified))
									{
										const FText Label = FText::Format(LOCTEXT("ImportOverrideText", "Import Weights for LOD {0}"), FText::AsNumber(LODIndex));
										MenuBuilder.AddMenuEntry(Label, Label,
											FSlateIcon(), FUIAction(FExecuteAction::CreateLambda([this, WeakSkeletalMeshPtr = SkeletalMeshPtr, ProfileName = Info.Name, LODIndex]()
										{
											if (USkeletalMesh* SkeletalMesh = WeakSkeletalMeshPtr.Get())
											{
												FScopedTransaction ScopedTransaction(LOCTEXT("ImportSkinWeightProfileLOD", "Import Skin Weight Profile LOD from FBX"));
												SkeletalMesh->Modify();

												FSkinWeightProfileHelpers::ImportSkinWeightProfileLOD(SkeletalMesh, ProfileName, LODIndex);
												MeshDetailLayout->ForceRefreshDetails();
											}
										})));
									}
								}
							}, ProfilesInfo[Index]));
					}
				}
			}
		}
	}

	return AddProfileMenuBuilder.MakeWidget();
}

void FPersonaMeshDetails::CustomizeLODSettingsCategories(IDetailLayoutBuilder& DetailLayout)
{
	USkeletalMesh* SkelMesh = GetPersonaToolkit()->GetMesh();
	LODCount = SkelMesh->GetLODNum();

	UpdateLODNames();

	IDetailCategoryBuilder& LODSettingsCategory = DetailLayout.EditCategory("LodSettings", LOCTEXT("LodSettingsCategory", "LOD Settings"), ECategoryPriority::TypeSpecific);

	TSharedPtr<SWidget> LodTextPtr;

	LODSettingsCategory.AddCustomRow(LOCTEXT("LODImport", "LOD Import"))
	.NameContent()
	[
		SAssignNew(LodTextPtr, STextBlock)
		.Font(IDetailLayoutBuilder::GetDetailFont())
		.Text(LOCTEXT("LODImport", "LOD Import"))
	]
	.ValueContent()
	[
		SNew(STextComboBox)
		.ContentPadding(0)
		.OptionsSource(&LODNames)
		.InitiallySelectedItem(LODNames[0])
		.Font(IDetailLayoutBuilder::GetDetailFont())
		.OnSelectionChanged(this, &FPersonaMeshDetails::OnImportLOD, &DetailLayout)
	];

	// Add Number of LODs slider.
	const int32 MinAllowedLOD = 1;
	LODSettingsCategory.AddCustomRow(LOCTEXT("NumberOfLODs", "Number of LODs"))
	.Visibility(TAttribute<EVisibility>::Create(TAttribute<EVisibility>::FGetter::CreateLambda([]()->EVisibility { return IsAutoMeshReductionAvailable()? EVisibility::Visible : EVisibility::Hidden; })))
	.NameContent()
	[
		SNew(STextBlock)
		.Font(IDetailLayoutBuilder::GetDetailFont())
		.Text(LOCTEXT("NumberOfLODs", "Number of LODs"))
	]
	.ValueContent()
	[
		SNew(SSpinBox<int32>)
		.Font(IDetailLayoutBuilder::GetDetailFont())
		.Value(this, &FPersonaMeshDetails::GetLODCount)
		.OnValueChanged(this, &FPersonaMeshDetails::OnLODCountChanged)
		.OnValueCommitted(this, &FPersonaMeshDetails::OnLODCountCommitted)
		.MinValue(MinAllowedLOD)
		.MaxValue(this, &FPersonaMeshDetails::GetLodSliderMaxValue)
		.ToolTipText(this, &FPersonaMeshDetails::GetLODCountTooltip)
		.IsEnabled(IsAutoMeshReductionAvailable())
	];

	LODSettingsCategory.AddCustomRow(LOCTEXT("ApplyChanges", "Apply Changes"))
	.Visibility(TAttribute<EVisibility>::Create(TAttribute<EVisibility>::FGetter::CreateLambda([]()->EVisibility { return IsAutoMeshReductionAvailable() ? EVisibility::Visible : EVisibility::Hidden; })))
	.ValueContent()
	.HAlign(HAlign_Left)
	[
		SNew(SButton)
		.OnClicked(this, &FPersonaMeshDetails::OnApplyChanges)
		.IsEnabled(this, &FPersonaMeshDetails::IsGenerateAvailable)
		[
			SNew(STextBlock)
			.Text(this, &FPersonaMeshDetails::GetApplyButtonText)
			.Font(DetailLayout.GetDetailFont())
		]
	];

	// add lod setting assets
	TSharedPtr<IPropertyHandle> LODSettingAssetPropertyHandle = DetailLayout.GetProperty(GET_MEMBER_NAME_CHECKED(USkeletalMesh, LODSettings), USkeletalMesh::StaticClass());
	DetailLayout.HideProperty(LODSettingAssetPropertyHandle);
	LODSettingsCategory.AddCustomRow(LODSettingAssetPropertyHandle->GetPropertyDisplayName())
	.NameContent()
	[
		LODSettingAssetPropertyHandle->CreatePropertyNameWidget()
	]
	.ValueContent()
	.MinDesiredWidth(150)
	[
		SNew(SVerticalBox)
		+ SVerticalBox::Slot()
		.AutoHeight()
		[
			SNew(SObjectPropertyEntryBox)
			.AllowedClass(USkeletalMeshLODSettings::StaticClass())
			.PropertyHandle(LODSettingAssetPropertyHandle)
			.ThumbnailPool(DetailLayout.GetThumbnailPool())
			.OnObjectChanged(this, &FPersonaMeshDetails::OnLODSettingsSelected)
		]
		+ SVerticalBox::Slot()
		.AutoHeight()
		[
			SNew(SButton)
			.ToolTipText(LOCTEXT("GenerateAsset_Tooltip", "Save current LOD info to new or existing asset and use it"))
			.OnClicked(this, &FPersonaMeshDetails::OnSaveLODSettings)
			[
				SNew(STextBlock)
				.Text(LOCTEXT("GenerateAsset_Lable", "Generate Asset..."))
				.Font(DetailLayout.GetDetailFont())
			]
		]
	];

	TSharedPtr<IPropertyHandle> MinLODPropertyHandle = DetailLayout.GetProperty(GET_MEMBER_NAME_CHECKED(USkeletalMesh, MinLod), USkeletalMesh::StaticClass());
	IDetailPropertyRow& MinLODRow = LODSettingsCategory.AddProperty(MinLODPropertyHandle);
	MinLODRow.IsEnabled(TAttribute<bool>::Create(TAttribute<bool>::FGetter::CreateSP(this, &FPersonaMeshDetails::IsLODInfoEditingEnabled, -1)));
	DetailLayout.HideProperty(MinLODPropertyHandle);

	TSharedPtr<IPropertyHandle> DisableBelowMinLodStrippingPropertyHandle = DetailLayout.GetProperty(GET_MEMBER_NAME_CHECKED(USkeletalMesh, DisableBelowMinLodStripping), USkeletalMesh::StaticClass());
	IDetailPropertyRow& DisableBelowMinLodStrippingRow = LODSettingsCategory.AddProperty(DisableBelowMinLodStrippingPropertyHandle);
	DisableBelowMinLodStrippingRow.IsEnabled(TAttribute<bool>::Create(TAttribute<bool>::FGetter::CreateSP(this, &FPersonaMeshDetails::IsLODInfoEditingEnabled, -1)));
	DetailLayout.HideProperty(DisableBelowMinLodStrippingPropertyHandle);

	TSharedPtr<IPropertyHandle> bSupportLODStreamingPropertyHandle = DetailLayout.GetProperty(GET_MEMBER_NAME_CHECKED(USkeletalMesh, bSupportLODStreaming), USkeletalMesh::StaticClass());
	IDetailPropertyRow& bSupportLODStreamingRow = LODSettingsCategory.AddProperty(bSupportLODStreamingPropertyHandle);
	bSupportLODStreamingRow.IsEnabled(TAttribute<bool>::Create(TAttribute<bool>::FGetter::CreateSP(this, &FPersonaMeshDetails::IsLODInfoEditingEnabled, -1)));
	DetailLayout.HideProperty(bSupportLODStreamingPropertyHandle);

	TSharedPtr<IPropertyHandle> MaxNumStreamedLODsPropertyHandle = DetailLayout.GetProperty(GET_MEMBER_NAME_CHECKED(USkeletalMesh, MaxNumStreamedLODs), USkeletalMesh::StaticClass());
	IDetailPropertyRow& MaxNumStreamedLODsRow = LODSettingsCategory.AddProperty(MaxNumStreamedLODsPropertyHandle);
	MaxNumStreamedLODsRow.IsEnabled(TAttribute<bool>::Create(TAttribute<bool>::FGetter::CreateSP(this, &FPersonaMeshDetails::IsLODInfoEditingEnabled, -1)));
	DetailLayout.HideProperty(MaxNumStreamedLODsPropertyHandle);

	TSharedPtr<IPropertyHandle> MaxNumOptionalLODsPropertyHandle = DetailLayout.GetProperty(GET_MEMBER_NAME_CHECKED(USkeletalMesh, MaxNumOptionalLODs), USkeletalMesh::StaticClass());
	IDetailPropertyRow& MaxNumOptionalLODsRow = LODSettingsCategory.AddProperty(MaxNumOptionalLODsPropertyHandle);
	MaxNumOptionalLODsRow.IsEnabled(TAttribute<bool>::Create(TAttribute<bool>::FGetter::CreateSP(this, &FPersonaMeshDetails::IsLODInfoEditingEnabled, -1)));
	DetailLayout.HideProperty(MaxNumOptionalLODsPropertyHandle);
}

// save LOD settings
FReply FPersonaMeshDetails::OnSaveLODSettings()
{
	USkeletalMesh* SkelMesh = GetPersonaToolkit()->GetMesh();

	if (SkelMesh)
	{
		const FString DefaultPackageName = SkelMesh->GetPathName();
		const FString DefaultPath = FPackageName::GetLongPackagePath(DefaultPackageName);
		const FString DefaultName = SkelMesh->GetName() + TEXT("_LODSettings");

		// Initialize SaveAssetDialog config
		FSaveAssetDialogConfig SaveAssetDialogConfig;
		SaveAssetDialogConfig.DialogTitleOverride = LOCTEXT("CreateLODSettings", "Create LOD Settings from existing settings");
		SaveAssetDialogConfig.DefaultPath = DefaultPath;
		SaveAssetDialogConfig.DefaultAssetName = DefaultName;
		SaveAssetDialogConfig.ExistingAssetPolicy = ESaveAssetDialogExistingAssetPolicy::AllowButWarn;
		SaveAssetDialogConfig.AssetClassNames.Add(USkeletalMeshLODSettings::StaticClass()->GetFName());

		FContentBrowserModule& ContentBrowserModule = FModuleManager::LoadModuleChecked<FContentBrowserModule>("ContentBrowser");
		FString SaveObjectPath = ContentBrowserModule.Get().CreateModalSaveAssetDialog(SaveAssetDialogConfig);
		if (!SaveObjectPath.IsEmpty())
		{
			const FString SavePackageName = FPackageName::ObjectPathToPackageName(SaveObjectPath);
			const FString SavePackagePath = FPaths::GetPath(SavePackageName);
			const FString SaveAssetName = FPaths::GetBaseFilename(SavePackageName);

			// create package and create object
			UPackage* Package = CreatePackage(nullptr, *SavePackageName);
			USkeletalMeshLODSettings* NewLODSettingAsset = NewObject<USkeletalMeshLODSettings>(Package, *SaveAssetName, RF_Public | RF_Standalone);
			if (NewLODSettingAsset && SkelMesh->GetLODNum() > 0)
			{
				// update mapping information on the class
				NewLODSettingAsset->SetLODSettingsFromMesh(SkelMesh);

				// save mapper class
				FString const PackageName = Package->GetName();
				FString const PackageFileName = FPackageName::LongPackageNameToFilename(PackageName, FPackageName::GetAssetPackageExtension());

				UPackage::SavePackage(Package, NULL, RF_Standalone, *PackageFileName, GError, nullptr, false, true, SAVE_NoError);

				// set the property back to SkelMesh;
				SkelMesh->LODSettings = NewLODSettingAsset;
			}
		}
	}

	return FReply::Handled();
}

void FPersonaMeshDetails::OnLODSettingsSelected(const FAssetData& AssetData)
{
	USkeletalMesh* SkelMesh = GetPersonaToolkit()->GetMesh();
	if (SkelMesh)
	{
		USkeletalMeshLODSettings* SelectedSettingsAsset = Cast<USkeletalMeshLODSettings>(AssetData.GetAsset());
		if (SelectedSettingsAsset)
		{
			SelectedSettingsAsset->SetLODSettingsToMesh(SkelMesh);
		}
	}
}

bool FPersonaMeshDetails::IsLODInfoEditingEnabled(int32 LODIndex) const
{
	USkeletalMesh* SkelMesh = GetPersonaToolkit()->GetMesh();
	if (SkelMesh)
	{
		if (SkelMesh->LODSettings)
		{
			// if LODIndex == -1, we don't care about lod index
			if (LODIndex == -1)
			{
				return false;
			}

			if (SkelMesh->LODSettings->GetNumberOfSettings() > LODIndex)
			{
				return false;
			}
		}
	}

	return true;
}

void FPersonaMeshDetails::ModifyMeshLODSettings(int32 LODIndex)
{
	USkeletalMesh* SkelMesh = GetPersonaToolkit()->GetMesh();
	if (SkelMesh)
	{
		SkelMesh->Modify();
	}
}

void FPersonaMeshDetails::OnAssetPostLODImported(UObject* InObject, int32 InLODIndex)
{
	if (InObject == GetPersonaToolkit()->GetMesh())
	{
		MeshDetailLayout->ForceRefreshDetails();
	}
}

void FPersonaMeshDetails::OnImportLOD(TSharedPtr<FString> NewValue, ESelectInfo::Type SelectInfo, IDetailLayoutBuilder* DetailLayout)
{
	int32 LODIndex = 0;
	if (LODNames.Find(NewValue, LODIndex) && LODIndex > 0)
	{
		USkeletalMesh* SkelMesh = GetPersonaToolkit()->GetMesh();
		check(SkelMesh);

		FbxMeshUtils::ImportMeshLODDialog(SkelMesh, LODIndex);
	}
}

int32 FPersonaMeshDetails::GetLODCount() const
{
	return LODCount;
}

void FPersonaMeshDetails::OnLODCountChanged(int32 NewValue)
{
	LODCount = FMath::Max<int32>(NewValue, 1);

	UpdateLODNames();
}

void FPersonaMeshDetails::OnLODCountCommitted(int32 InValue, ETextCommit::Type CommitInfo)
{
	OnLODCountChanged(InValue);
}

FReply FPersonaMeshDetails::OnApplyChanges()
{
	ApplyChanges();
	return FReply::Handled();
}

FReply FPersonaMeshDetails::ApplyLODChanges(int32 LODIndex)
{
	USkeletalMesh* SkelMesh = GetPersonaToolkit()->GetMesh();
	check(SkelMesh);

	if (SkelMesh->GetLODInfo(LODIndex) == nullptr)
	{
		return FReply::Handled();
	}
	
	FScopedSuspendAlternateSkinWeightPreview ScopedSuspendAlternateSkinnWeightPreview(SkelMesh);
	{
		FScopedSkeletalMeshPostEditChange ScopedPostEditChange(SkelMesh);
		check(SkelMesh);
		FSkeletalMeshLODInfo* LODInfo = SkelMesh->GetLODInfo(LODIndex);
		check(LODInfo);
		int32 SourceLODIndex = LODIndex;
		bool bHasBeenSimplified = LODInfo ? LODInfo->bHasBeenSimplified : false;
		if(bHasBeenSimplified)
		{
			SourceLODIndex = LODInfo->ReductionSettings.BaseLOD;
		}
		bool bSrcBuildDataAvailable = SkelMesh->IsLODImportedDataBuildAvailable(SourceLODIndex);
		if (!bSrcBuildDataAvailable)
		{
			SkelMesh->InvalidateDeriveDataCacheGUID();
			RegenerateLOD(LODIndex);
		}
		else
		{
			if (LODIndex == 0) //Base LOD must update the asset import data
			{
				//Update the Asset Import Data
				UFbxSkeletalMeshImportData* SKImportData = Cast<UFbxSkeletalMeshImportData>(SkelMesh->AssetImportData);
				if (SKImportData)
				{
					check(bSrcBuildDataAvailable);
					{
						if (!LODInfo->BuildSettings.bRecomputeNormals && !LODInfo->BuildSettings.bRecomputeTangents)
						{
							SKImportData->NormalImportMethod = EFBXNormalImportMethod::FBXNIM_ImportNormalsAndTangents;
						}
						else
						{
							SKImportData->NormalImportMethod = LODInfo->BuildSettings.bRecomputeNormals ? EFBXNormalImportMethod::FBXNIM_ComputeNormals : EFBXNormalImportMethod::FBXNIM_ImportNormals;
							SKImportData->NormalGenerationMethod = LODInfo->BuildSettings.bUseMikkTSpace ? EFBXNormalGenerationMethod::MikkTSpace : EFBXNormalGenerationMethod::BuiltIn;
						}
						SKImportData->bComputeWeightedNormals = LODInfo->BuildSettings.bComputeWeightedNormals;
						SKImportData->ThresholdPosition = LODInfo->BuildSettings.ThresholdPosition;
						SKImportData->ThresholdTangentNormal = LODInfo->BuildSettings.ThresholdTangentNormal;
						SKImportData->ThresholdUV = LODInfo->BuildSettings.ThresholdUV;
						SKImportData->MorphThresholdPosition = LODInfo->BuildSettings.MorphThresholdPosition;
					}
				}
			}
			if (LODIndex == LODInfo->ReductionSettings.BaseLOD
				&& LODInfo->bHasBeenSimplified
				&& !SkelMesh->IsReductionActive(LODIndex))
			{
				FLODUtilities::RestoreSkeletalMeshLODImportedData(SkelMesh, LODIndex);
			}
		}
		SkelMesh->MarkPackageDirty();
	}
	MeshDetailLayout->ForceRefreshDetails();
	if (SkelMesh->MorphTargets.Num() > 0)
	{
		GetPersonaToolkit()->GetPreviewScene()->BroadcastOnMorphTargetsChanged();
	}
	
	return FReply::Handled();
}

void FPersonaMeshDetails::RegenerateOneLOD(int32 LODIndex)
{
	USkeletalMesh* SkelMesh = GetPersonaToolkit()->GetMesh();
	check(SkelMesh);
	FScopedSuspendAlternateSkinWeightPreview ScopedSuspendAlternateSkinnWeightPreview(SkelMesh);

	if (SkelMesh->IsValidLODIndex(LODIndex))
	{
		FScopedSkeletalMeshPostEditChange ScopedPostEditChange(SkelMesh);
		FSkeletalMeshLODInfo& CurrentLODInfo = *(SkelMesh->GetLODInfo(LODIndex));
		
		bool bIsLODModelbuildDataAvailable = SkelMesh->GetImportedModel()->LODModels.IsValidIndex(LODIndex) && SkelMesh->IsLODImportedDataBuildAvailable(LODIndex);
		bool bIsReductionDataPresent = (SkelMesh->GetImportedModel()->OriginalReductionSourceMeshData.IsValidIndex(LODIndex) && !SkelMesh->GetImportedModel()->OriginalReductionSourceMeshData[LODIndex]->IsEmpty());
		if (LODIndex == CurrentLODInfo.ReductionSettings.BaseLOD
			&& CurrentLODInfo.bHasBeenSimplified
			&& !SkelMesh->IsReductionActive(LODIndex)
			&& (bIsLODModelbuildDataAvailable || bIsReductionDataPresent))
		{
			//Restore the base LOD data
			CurrentLODInfo.bHasBeenSimplified = false;
			if (!bIsLODModelbuildDataAvailable)
			{
				FLODUtilities::RestoreSkeletalMeshLODImportedData(SkelMesh, LODIndex);
			}
			return;
		}
		else if (!CurrentLODInfo.bHasBeenSimplified
			&& !SkelMesh->IsReductionActive(LODIndex))
		{
			//Nothing to reduce
			return;
		}

		FSkeletalMeshUpdateContext UpdateContext;
		UpdateContext.SkeletalMesh = SkelMesh;
		UpdateContext.AssociatedComponents.Push(GetPersonaToolkit()->GetPreviewMeshComponent());

		FLODUtilities::SimplifySkeletalMeshLOD(UpdateContext, LODIndex);
	}
	return;
}

//Regenerate dependent LODs if we re-import LOD X any LOD Z using X has source must be regenerated
//Also just generate already simplified mesh
void FPersonaMeshDetails::RegenerateDependentLODs(int32 LODIndex)
{
	USkeletalMesh* SkelMesh = GetPersonaToolkit()->GetMesh();
	check(SkelMesh);

	IMeshReductionModule& ReductionModule = FModuleManager::Get().LoadModuleChecked<IMeshReductionModule>("MeshReductionInterface");
	IMeshReduction* MeshReduction = ReductionModule.GetSkeletalMeshReductionInterface();
	FScopedSuspendAlternateSkinWeightPreview ScopedSuspendAlternateSkinnWeightPreview(SkelMesh);
	if (MeshReduction && MeshReduction->IsSupported())
	{
		FScopedSkeletalMeshPostEditChange ScopedPostEditChange(SkelMesh);
		TArray<bool> DependentLODs;
		DependentLODs.AddZeroed(SkelMesh->GetLODNum());
		DependentLODs[LODIndex] = true;
		for (int32 CurrentLODIndex = LODIndex + 1; CurrentLODIndex < DependentLODs.Num(); ++CurrentLODIndex)
		{
			FSkeletalMeshLODInfo& CurrentLODInfo = *(SkelMesh->GetLODInfo(CurrentLODIndex));
			FSkeletalMeshOptimizationSettings& Settings = CurrentLODInfo.ReductionSettings;
			if (CurrentLODInfo.bHasBeenSimplified && DependentLODs[Settings.BaseLOD])
			{
				DependentLODs[CurrentLODIndex] = true;
				//Regenerate this LOD
				RegenerateOneLOD(CurrentLODIndex);
			}
		}
	}
}

FReply FPersonaMeshDetails::RegenerateLOD(int32 LODIndex)
{
	USkeletalMesh* SkelMesh = GetPersonaToolkit()->GetMesh();
	check(SkelMesh);

	if (SkelMesh->IsValidLODIndex(LODIndex))
	{
		FSkeletalMeshLODInfo& CurrentLODInfo = *(SkelMesh->GetLODInfo(LODIndex));
		bool bIsReductionActive = SkelMesh->IsReductionActive(LODIndex);
		if (CurrentLODInfo.bHasBeenSimplified == false && (LODIndex > 0 || bIsReductionActive))
		{
			if (LODIndex > 0)
			{
				const FText Text = FText::Format(LOCTEXT("Warning_SimplygonApplyingToImportedMesh", "LOD {0} has been imported. Are you sure you'd like to apply mesh reduction?"), FText::AsNumber(LODIndex));
				EAppReturnType::Type Ret = FMessageDialog::Open(EAppMsgType::YesNo, Text);
				if (Ret == EAppReturnType::No)
				{
					return FReply::Handled();
				}
			}
			else if (bIsReductionActive)
			{
				//Ask user a special permission when the base LOD can be reduce 
				const FText Text(LOCTEXT("Warning_ReductionApplyingToImportedMesh_ReduceNonGenBaseLOD", "Are you sure you'd like to apply mesh reduction to the non-generated base LOD?"));
				EAppReturnType::Type Ret = FMessageDialog::Open(EAppMsgType::YesNo, Text);
				if (Ret == EAppReturnType::No)
				{
					return FReply::Handled();
				}
			}
		}
	}
	
	FScopedSuspendAlternateSkinWeightPreview ScopedSuspendAlternateSkinnWeightPreview(SkelMesh);
	//Reregister scope
	{
		FScopedSkeletalMeshPostEditChange ScopedPostEditChange(SkelMesh);
		SkelMesh->PreEditChange(nullptr);
		SkelMesh->Modify();

		RegenerateOneLOD(LODIndex);
		RegenerateDependentLODs(LODIndex);
	}

	return FReply::Handled();
}

FReply FPersonaMeshDetails::RemoveOneLOD(int32 LODIndex)
{
	USkeletalMesh* SkelMesh = GetPersonaToolkit()->GetMesh();
	check(SkelMesh);
	check(SkelMesh->IsValidLODIndex(LODIndex));

	if (LODIndex > 0)
	{
		FText ConfirmRemoveLODText = FText::Format( LOCTEXT("PersonaRemoveLOD_Confirmation", "Are you sure you want to remove LOD {0} from {1}?"), LODIndex, FText::FromString(SkelMesh->GetName()) );

		// if we have lod settings, and then 
		if (SkelMesh->LODSettings != nullptr)
		{
			// if I have more LODs, and if LODSettings will be copied back over, 
			// all LODs have to be regenerated
			// warn users about it
			if (SkelMesh->IsValidLODIndex(LODIndex + 1) && SkelMesh->LODSettings->GetNumberOfSettings() > LODIndex)
			{
				// now the information will get copied over after removing this LOD
				ConfirmRemoveLODText = FText::Format(LOCTEXT("PersonaRemoveLODOverriding_Confirmation", 
					"You're currently using LOD Setting Asset \'{2}\' that will override the next LODs with current setting. This will require to regenerate the next LODs after removing this LOD. If you do not want this, clear the LOD Setting Asset before removing LODs. \n\n Are you sure you want to remove LOD {0} from {1}?"), LODIndex, FText::FromString(SkelMesh->GetName()), FText::FromString(SkelMesh->LODSettings->GetName()));
			}
		}

		if ( FMessageDialog::Open(EAppMsgType::YesNo, ConfirmRemoveLODText) == EAppReturnType::Yes )
		{
			FText RemoveLODText = FText::Format(LOCTEXT("OnPersonaRemoveLOD", "Persona editor: Remove LOD {0}"), LODIndex);
			FScopedTransaction Transaction(TEXT(""), RemoveLODText, SkelMesh);
			SkelMesh->Modify();

			FScopedSuspendAlternateSkinWeightPreview ScopedSuspendAlternateSkinnWeightPreview(SkelMesh);
			//PostEditChange scope
			{
				FScopedSkeletalMeshPostEditChange ScopedPostEditChange(SkelMesh);
				
				FSkeletalMeshUpdateContext UpdateContext;
				UpdateContext.SkeletalMesh = SkelMesh;
				UpdateContext.AssociatedComponents.Push(GetPersonaToolkit()->GetPreviewMeshComponent());

				FLODUtilities::RemoveLOD(UpdateContext, LODIndex);

				if (SkelMesh->LODSettings)
				{
					SkelMesh->LODSettings->SetLODSettingsToMesh(SkelMesh);
				}
			}

			MeshDetailLayout->ForceRefreshDetails();
		}
	}
	return FReply::Handled();
}

FText FPersonaMeshDetails::GetApplyButtonText() const
{
	if (IsApplyNeeded())	
	{
		return LOCTEXT("ApplyChanges", "Apply Changes");
	}
	else if (IsGenerateAvailable())
	{
		return LOCTEXT("Regenerate", "Regenerate");
	}

	return LOCTEXT("ApplyChanges", "Apply Changes");
}

void FPersonaMeshDetails::ApplyChanges()
{
	USkeletalMesh* SkelMesh = GetPersonaToolkit()->GetMesh();
	check(SkelMesh);

	FScopedSuspendAlternateSkinWeightPreview ScopedSuspendAlternateSkinnWeightPreview(SkelMesh);
	//Control the scope of the PostEditChange
	{
		FScopedSkeletalMeshPostEditChange ScopedPostEditChange(SkelMesh);
		// see if there is 
		bool bRegenerateEvenIfImported = false;
		bool bGenerateBaseLOD = false;
		int32 CurrentNumLODs = SkelMesh->GetLODNum();
		if (CurrentNumLODs == LODCount)
		{
			bool bImportedLODs = false;
			// check if anything is imported and ask if users wants to still regenerate it
			for (int32 LODIdx = 0; LODIdx < LODCount; LODIdx++)
			{
				FSkeletalMeshLODInfo& CurrentLODInfo = *(SkelMesh->GetLODInfo(LODIdx));
				bool bIsReductionActive = SkelMesh->IsReductionActive(LODIdx);
				bool bIsLODModelbuildDataAvailable = SkelMesh->GetImportedModel()->LODModels.IsValidIndex(LODIdx) && SkelMesh->IsLODImportedDataBuildAvailable(LODIdx);
				bool bIsReductionDataPresent = (SkelMesh->GetImportedModel()->OriginalReductionSourceMeshData.IsValidIndex(LODIdx) && !SkelMesh->GetImportedModel()->OriginalReductionSourceMeshData[LODIdx]->IsEmpty());

				if (CurrentLODInfo.bHasBeenSimplified == false && bIsReductionActive)
				{
					if (LODIdx > 0)
					{
						bImportedLODs = true;
					}
					else
					{
						bGenerateBaseLOD = true;
					}
				}
				else if (LODIdx == CurrentLODInfo.ReductionSettings.BaseLOD
					&& CurrentLODInfo.bHasBeenSimplified
					&& !bIsReductionActive
					&& (bIsLODModelbuildDataAvailable || bIsReductionDataPresent))
				{
					//Restore the base LOD data
					CurrentLODInfo.bHasBeenSimplified = false;
					if (!bIsLODModelbuildDataAvailable)
					{
						FLODUtilities::RestoreSkeletalMeshLODImportedData(SkelMesh, LODIdx);
					}
				}

				//Make sure the editable skeleton is refresh
				GetPersonaToolkit()->GetEditableSkeleton()->RefreshBoneTree();
			}

			// if LOD is imported, ask users if they want to regenerate or just leave it
			if (bImportedLODs)
			{
				bRegenerateEvenIfImported = true;
			}
		}

		FLODUtilities::RegenerateLOD(SkelMesh, LODCount, bRegenerateEvenIfImported, bGenerateBaseLOD);

		//PostEditChange will be call when going out of scope
	}
	//Update the morph target list since we have rebuild the asset
	if (SkelMesh->MorphTargets.Num() > 0)
	{
		GetPersonaToolkit()->GetPreviewScene()->BroadcastOnMorphTargetsChanged();
	}

	MeshDetailLayout->ForceRefreshDetails();
}

void FPersonaMeshDetails::UpdateLODNames()
{
	LODNames.Empty();
	LODNames.Add(MakeShareable(new FString(LOCTEXT("BaseLOD", "Base LOD").ToString())));
	for (int32 LODLevelID = 1; LODLevelID < LODCount; ++LODLevelID)
	{
		LODNames.Add(MakeShareable(new FString(FText::Format(NSLOCTEXT("LODSettingsLayout", "LODLevel_Reimport", "Reimport LOD Level {0}"), FText::AsNumber(LODLevelID)).ToString())));
	}
	LODNames.Add(MakeShareable(new FString(FText::Format(NSLOCTEXT("LODSettingsLayout", "LODLevel_Import", "Import LOD Level {0}"), FText::AsNumber(LODCount)).ToString())));
}

bool FPersonaMeshDetails::IsGenerateAvailable() const
{
	return IsAutoMeshReductionAvailable() && (IsApplyNeeded() || (LODCount > 1));
}
bool FPersonaMeshDetails::IsApplyNeeded() const
{
	USkeletalMesh* SkelMesh = GetPersonaToolkit()->GetMesh();
	check(SkelMesh);

	if (SkelMesh->GetLODNum() != LODCount)
	{
		return true;
	}

	return false;
}

FText FPersonaMeshDetails::GetLODCountTooltip() const
{
	if (IsAutoMeshReductionAvailable())
	{
		return LOCTEXT("LODCountTooltip", "The number of LODs for this skeletal mesh. If auto mesh reduction is available, setting this number will determine the number of LOD levels to auto generate.");
	}

	return LOCTEXT("LODCountTooltip_Disabled", "Auto mesh reduction is unavailable! Please provide a mesh reduction interface such as Simplygon to use this feature or manually import LOD levels.");
}

FText FPersonaMeshDetails::GetLODImportedText(int32 LODIndex) const
{
	USkeletalMesh* Mesh = GetPersonaToolkit()->GetMesh();
	if (Mesh && Mesh->IsValidLODIndex(LODIndex))
	{
		if (Mesh->GetLODInfo(LODIndex)->bHasBeenSimplified)
		{
			return  LOCTEXT("LODMeshReductionText_Label", "[generated]");
		}
	}

	return FText();
}

FText FPersonaMeshDetails::GetMaterialSlotNameText(int32 MaterialIndex) const
{
	USkeletalMesh* Mesh = GetPersonaToolkit()->GetMesh();
	if (Mesh && Mesh->Materials.IsValidIndex(MaterialIndex))
	{
		return FText::FromName(Mesh->Materials[MaterialIndex].MaterialSlotName);
	}

	return LOCTEXT("SkeletalMeshMaterial_InvalidIndex", "Invalid Material Index");
}

void FPersonaMeshDetails::CustomizeDetails( IDetailLayoutBuilder& DetailLayout )
{
	const TArray<TWeakObjectPtr<UObject>>& SelectedObjects = DetailLayout.GetSelectedObjects();
	check(SelectedObjects.Num()<=1); // The OnGenerateCustomWidgets delegate will not be useful if we try to process more than one object.

	TSharedRef<IPersonaPreviewScene> PreviewScene = GetPersonaToolkit()->GetPreviewScene();

	// Ensure that we only have one callback for this object registered
	PreviewScene->RegisterOnPreviewMeshChanged(FOnPreviewMeshChanged::CreateSP(this, &FPersonaMeshDetails::OnPreviewMeshChanged));

	SkeletalMeshPtr = SelectedObjects.Num() > 0 ? Cast<USkeletalMesh>(SelectedObjects[0].Get()) : nullptr;

	// copy temporarily to refresh Mesh details tab from the LOD settings window
	MeshDetailLayout = &DetailLayout;
	// add multiple LOD levels to LOD category
	AddLODLevelCategories(DetailLayout);

	CustomizeLODSettingsCategories(DetailLayout);

	IDetailCategoryBuilder& ClothingCategory = DetailLayout.EditCategory("Clothing", FText::GetEmpty(), ECategoryPriority::TypeSpecific);
	CustomizeClothingProperties(DetailLayout,ClothingCategory);

	// Post process selector
	IDetailCategoryBuilder& SkelMeshCategory = DetailLayout.EditCategory("SkeletalMesh");
	TSharedRef<IPropertyHandle> PostProcessHandle = DetailLayout.GetProperty(GET_MEMBER_NAME_CHECKED(USkeletalMesh, PostProcessAnimBlueprint), USkeletalMesh::StaticClass());
	PostProcessHandle->SetOnPropertyValueChanged(FSimpleDelegate::CreateSP(this, &FPersonaMeshDetails::OnPostProcessBlueprintChanged, &DetailLayout));
	PostProcessHandle->MarkHiddenByCustomization();

	FDetailWidgetRow& PostProcessRow = SkelMeshCategory.AddCustomRow(LOCTEXT("PostProcessFilterString", "Post Process Blueprint"));
	PostProcessRow.NameContent()
	[
		PostProcessHandle->CreatePropertyNameWidget()
	];

	PostProcessRow.ValueContent()
	[
		SNew(SObjectPropertyEntryBox)
		.ObjectPath(this, &FPersonaMeshDetails::GetCurrentPostProcessBlueprintPath)
		.AllowedClass(UAnimBlueprint::StaticClass())
		.NewAssetFactories(TArray<UFactory*>())
		.OnShouldFilterAsset(FOnShouldFilterAsset::CreateSP(this, &FPersonaMeshDetails::OnShouldFilterPostProcessBlueprint))
		.OnObjectChanged(FOnSetObject::CreateSP(this, &FPersonaMeshDetails::OnSetPostProcessBlueprint, PostProcessHandle))
	];

	IDetailCategoryBuilder& ImportSettingsCategory = DetailLayout.EditCategory("ImportSettings");
	TSharedRef<IPropertyHandle> AssetImportProperty = DetailLayout.GetProperty(GET_MEMBER_NAME_CHECKED(USkeletalMesh, AssetImportData), USkeletalMesh::StaticClass());
	if (!SkeletalMeshPtr.IsValid() || !SkeletalMeshPtr->AssetImportData->IsA<UFbxSkeletalMeshImportData>())
	{
		// Hide the ability to change the import settings object
		IDetailPropertyRow& Row = ImportSettingsCategory.AddProperty(AssetImportProperty);
		Row.CustomWidget(true)
			.NameContent()
			[
				AssetImportProperty->CreatePropertyNameWidget()
			];
	}
	else
	{
		// If the AssetImportData is an instance of UFbxSkeletalMeshImportData we create a custom UI.
		// Since DetailCustomization UI is not supported on instanced properties and because IDetailLayoutBuilder does not work well inside instanced objects scopes,
		// we need to manually recreate the whole FbxSkeletalMeshImportData UI in order to customize it.
		AssetImportProperty->MarkHiddenByCustomization();
		VertexColorImportOptionHandle = AssetImportProperty->GetChildHandle(GET_MEMBER_NAME_CHECKED(UFbxSkeletalMeshImportData, VertexColorImportOption));
		VertexColorImportOverrideHandle = AssetImportProperty->GetChildHandle(GET_MEMBER_NAME_CHECKED(UFbxSkeletalMeshImportData, VertexOverrideColor));
		TMap<FName, IDetailGroup*> ExistingGroup;
		PropertyCustomizationHelpers::MakeInstancedPropertyCustomUI(ExistingGroup, ImportSettingsCategory, AssetImportProperty, FOnInstancedPropertyIteration::CreateSP(this, &FPersonaMeshDetails::OnInstancedFbxSkeletalMeshImportDataPropertyIteration));
	}


	CustomizeSkinWeightProfiles(DetailLayout);

	HideUnnecessaryProperties(DetailLayout);
}

void FPersonaMeshDetails::OnInstancedFbxSkeletalMeshImportDataPropertyIteration(IDetailCategoryBuilder& BaseCategory, IDetailGroup* PropertyGroup, TSharedRef<IPropertyHandle>& Property) const
{
	IDetailPropertyRow* Row = nullptr;
	
	if (PropertyGroup)
	{
		Row = &PropertyGroup->AddPropertyRow(Property);
	}
	else
	{
		Row = &BaseCategory.AddProperty(Property);
	}

	if (Row)
	{
		//Vertex Override Color property should be disabled if we are not in override mode.
		if (Property->IsValidHandle() && Property->GetProperty() == VertexColorImportOverrideHandle->GetProperty())
		{
			Row->IsEnabled(TAttribute<bool>(this, &FPersonaMeshDetails::GetVertexOverrideColorEnabledState));
		}
	}
}

bool FPersonaMeshDetails::GetVertexOverrideColorEnabledState() const
{
	uint8 VertexColorImportOption;
	check(VertexColorImportOptionHandle.IsValid());
	ensure(VertexColorImportOptionHandle->GetValue(VertexColorImportOption) == FPropertyAccess::Success);

	return (VertexColorImportOption == EVertexColorImportOption::Override);
}

void FPersonaMeshDetails::HideUnnecessaryProperties(IDetailLayoutBuilder& DetailLayout)
{
	// LODInfo doesn't need to be showed anymore because it was moved to each LOD category
	TSharedRef<IPropertyHandle> LODInfoProperty = DetailLayout.GetProperty(FName("LODInfo"), USkeletalMesh::StaticClass());
	DetailLayout.HideProperty(LODInfoProperty);
	uint32 NumChildren = 0;
	LODInfoProperty->GetNumChildren(NumChildren);
	// Hide reduction settings property because it is duplicated with Reduction settings layout created by ReductionSettingsWidgets
	for (uint32 ChildIdx = 0; ChildIdx < NumChildren; ChildIdx++)
	{
		TSharedPtr<IPropertyHandle> ChildHandle = LODInfoProperty->GetChildHandle(ChildIdx);
		if (ChildHandle.IsValid())
		{
			TSharedPtr<IPropertyHandle> ReductionHandle = ChildHandle->GetChildHandle(FName("ReductionSettings"));
			DetailLayout.HideProperty(ReductionHandle);
		}
	}

	TSharedRef<IPropertyHandle> MaterialsProperty = DetailLayout.GetProperty(FName("Materials"), USkeletalMesh::StaticClass());
	DetailLayout.HideProperty(MaterialsProperty);

	// hide all properties in Mirroring category to hide Mirroring category itself
	IDetailCategoryBuilder& MirroringCategory = DetailLayout.EditCategory("Mirroring", FText::GetEmpty(), ECategoryPriority::Default);
	TArray<TSharedRef<IPropertyHandle>> MirroringProperties;
	MirroringCategory.GetDefaultProperties(MirroringProperties);
	for (int32 MirrorPropertyIdx = 0; MirrorPropertyIdx < MirroringProperties.Num(); MirrorPropertyIdx++)
	{
		DetailLayout.HideProperty(MirroringProperties[MirrorPropertyIdx]);
	}
}

void FPersonaMeshDetails::OnPostProcessBlueprintChanged(IDetailLayoutBuilder* DetailBuilder)
{
	DetailBuilder->ForceRefreshDetails();
}

FString FPersonaMeshDetails::GetCurrentPostProcessBlueprintPath() const
{
	USkeletalMesh* SkelMesh = GetPersonaToolkit()->GetMesh();
	if(UClass* PostProcessClass = *SkelMesh->PostProcessAnimBlueprint)
	{
		return PostProcessClass->GetPathName();
	}

	return FString();
}

bool FPersonaMeshDetails::OnShouldFilterPostProcessBlueprint(const FAssetData& AssetData) const
{
	if(USkeletalMesh* SkelMesh = GetPersonaToolkit()->GetMesh())
	{
		const FString CurrentMeshSkeletonName = FString::Printf(TEXT("%s'%s'"), *SkelMesh->Skeleton->GetClass()->GetName(), *SkelMesh->Skeleton->GetPathName());
		const FString SkeletonName = AssetData.GetTagValueRef<FString>("TargetSkeleton");

		return SkeletonName != CurrentMeshSkeletonName;
	}

	return true;
}

void FPersonaMeshDetails::OnSetPostProcessBlueprint(const FAssetData& AssetData, TSharedRef<IPropertyHandle> BlueprintProperty)
{
	if(UAnimBlueprint* SelectedBlueprint = Cast<UAnimBlueprint>(AssetData.GetAsset()))
	{
		BlueprintProperty->SetValue(SelectedBlueprint->GetAnimBlueprintGeneratedClass());
	}
	else if(!AssetData.IsValid())
	{
		// Asset data is not valid so clear the result
		UObject* Value = nullptr;
		BlueprintProperty->SetValue(Value);
	}
}

FReply FPersonaMeshDetails::OnReimportLodClicked(EReimportButtonType InReimportType, int32 InLODIndex)
{
	if(USkeletalMesh* SkelMesh = GetPersonaToolkit()->GetMesh())
	{
		if(!SkelMesh->IsValidLODIndex(InLODIndex))
		{
			return FReply::Unhandled();
		}

		FString SourceFilenameBackup("");
		
		//If we alter the reduction setting and the user cancel the import we must set them back
		bool bRestoreReductionOnfail = false;
		FSkeletalMeshOptimizationSettings ReductionSettingsBackup;
		FSkeletalMeshLODInfo* LODInfo = SkelMesh->GetLODInfo(InLODIndex);
		if(InReimportType == EReimportButtonType::ReimportWithNewFile)
		{
			// Back up current source filename and empty it so the importer asks for a new one.
			SourceFilenameBackup = LODInfo->SourceImportFilename;
			LODInfo->SourceImportFilename.Empty();
			
			//Avoid changing the settings if the skeletal mesh is using a LODSettings asset valid for this LOD
			bool bUseLODSettingAsset = SkelMesh->LODSettings != nullptr && SkelMesh->LODSettings->GetNumberOfSettings() > InLODIndex;
			//Make the reduction settings change according to the context
			if (!bUseLODSettingAsset && SkelMesh->IsReductionActive(InLODIndex) && LODInfo->bHasBeenSimplified && SkelMesh->IsLODImportedDataEmpty(InLODIndex))
			{
				FSkeletalMeshOptimizationSettings& ReductionSettings = LODInfo->ReductionSettings;
				//Backup the reduction settings
				ReductionSettingsBackup = ReductionSettings;
				//In case we have a vert/tri percent we just put the percent to 100% and avoid reduction
				//If we have a maximum criterion we change the BaseLOD to reduce the imported fbx instead of other LOD
				switch (ReductionSettings.TerminationCriterion)
				{
					case SkeletalMeshTerminationCriterion::SMTC_NumOfTriangles:
						ReductionSettings.NumOfTrianglesPercentage = 1.0f;
						break;
					case SkeletalMeshTerminationCriterion::SMTC_NumOfVerts:
						ReductionSettings.NumOfVertPercentage = 1.0f;
						break;
					case SkeletalMeshTerminationCriterion::SMTC_TriangleOrVert:
						ReductionSettings.NumOfTrianglesPercentage = 1.0f;
						ReductionSettings.NumOfVertPercentage = 1.0f;
						break;
					case SkeletalMeshTerminationCriterion::SMTC_AbsNumOfTriangles:
					case SkeletalMeshTerminationCriterion::SMTC_AbsNumOfVerts:
					case SkeletalMeshTerminationCriterion::SMTC_AbsTriangleOrVert:
						ReductionSettings.BaseLOD = InLODIndex;
						break;
				}
				bRestoreReductionOnfail = true;
			}
		}

		bool bImportSucceeded = FbxMeshUtils::ImportMeshLODDialog(SkelMesh, InLODIndex);

		if(InReimportType == EReimportButtonType::ReimportWithNewFile && !bImportSucceeded)
		{
			// Copy old source file back, as this one failed
			LODInfo->SourceImportFilename = SourceFilenameBackup;
			if (bRestoreReductionOnfail)
			{
				LODInfo->ReductionSettings = ReductionSettingsBackup;
			}
		}
		else if(InReimportType == EReimportButtonType::ReimportWithNewFile)
		{
			//Refresh the layout so the BaseLOD min max get recompute
			MeshDetailLayout->ForceRefreshDetails();
		}

		return FReply::Handled();
	}

	return FReply::Unhandled();
}

void FPersonaMeshDetails::OnGetMaterialsForArray(class IMaterialListBuilder& OutMaterials, int32 LODIndex)
{
	USkeletalMesh* SkelMesh = GetPersonaToolkit()->GetMesh();

	if (!SkelMesh)
		return;

	for (int32 MaterialIndex = 0; MaterialIndex < SkelMesh->Materials.Num(); ++MaterialIndex)
	{
		OutMaterials.AddMaterial(MaterialIndex, SkelMesh->Materials[MaterialIndex].MaterialInterface, true);
	}
}

void FPersonaMeshDetails::OnMaterialArrayChanged(UMaterialInterface* NewMaterial, UMaterialInterface* PrevMaterial, int32 SlotIndex, bool bReplaceAll, int32 LODIndex)
{
	USkeletalMesh* Mesh = GetPersonaToolkit()->GetMesh();
	if (Mesh)
	{
		// Whether or not we made a transaction and need to end it
		bool bMadeTransaction = false;

		FProperty* MaterialProperty = FindFProperty<FProperty>(USkeletalMesh::StaticClass(), "Materials");
		check(MaterialProperty);
		Mesh->PreEditChange(MaterialProperty);
		check(Mesh->Materials.Num() > SlotIndex)

		if (NewMaterial != PrevMaterial)
		{
			GEditor->BeginTransaction(LOCTEXT("PersonaEditorMaterialChanged", "Persona editor: material changed"));
			bMadeTransaction = true;
			Mesh->Modify();
			Mesh->Materials[SlotIndex].MaterialInterface = NewMaterial;

			//Add a default name to the material slot if this slot was manually add and there is no name yet
			if (NewMaterial != nullptr && (Mesh->Materials[SlotIndex].ImportedMaterialSlotName == NAME_None || Mesh->Materials[SlotIndex].MaterialSlotName == NAME_None))
			{
				if (Mesh->Materials[SlotIndex].MaterialSlotName == NAME_None)
				{
					
					Mesh->Materials[SlotIndex].MaterialSlotName = NewMaterial->GetFName();
				}

				//Ensure the imported material slot name is unique
				if (Mesh->Materials[SlotIndex].ImportedMaterialSlotName == NAME_None)
				{
					auto IsMaterialNameUnique = [&Mesh, SlotIndex](const FName TestName)
					{
						for (int32 MaterialIndex = 0; MaterialIndex < Mesh->Materials.Num(); ++MaterialIndex)
						{
							if (MaterialIndex == SlotIndex)
							{
								continue;
							}
							if (Mesh->Materials[MaterialIndex].ImportedMaterialSlotName == TestName)
							{
								return false;
							}
						}
						return true;
					};
					int32 MatchNameCounter = 0;
					//Make sure the name is unique for imported material slot name
					bool bUniqueName = false;
					FString MaterialSlotName = NewMaterial->GetName();
					while (!bUniqueName)
					{
						bUniqueName = true;
						if (!IsMaterialNameUnique(FName(*MaterialSlotName)))
						{
							bUniqueName = false;
							MatchNameCounter++;
							MaterialSlotName = NewMaterial->GetName() + TEXT("_") + FString::FromInt(MatchNameCounter);
						}
					}
					Mesh->Materials[SlotIndex].ImportedMaterialSlotName = FName(*MaterialSlotName);
				}
			}
		}

		FPropertyChangedEvent PropertyChangedEvent(MaterialProperty);
		Mesh->PostEditChangeProperty(PropertyChangedEvent);

		if (bMadeTransaction)
		{
			// End the transation if we created one
			GEditor->EndTransaction();
			// Redraw viewports to reflect the material changes 
			GUnrealEd->RedrawLevelEditingViewports();
		}
	}
}

FReply FPersonaMeshDetails::AddMaterialSlot()
{
	if (!SkeletalMeshPtr.IsValid())
	{
		return FReply::Handled();
	}

	FScopedTransaction Transaction(LOCTEXT("PersonaAddMaterialSlotTransaction", "Persona editor: Add material slot"));
	SkeletalMeshPtr->Modify();
	SkeletalMeshPtr->Materials.Add(FSkeletalMaterial());

	SkeletalMeshPtr->PostEditChange();

	return FReply::Handled();
}

FText FPersonaMeshDetails::GetMaterialArrayText() const
{
	FString MaterialArrayText = TEXT(" Material Slots");
	int32 SlotNumber = 0;
	if (SkeletalMeshPtr.IsValid())
	{
		SlotNumber = SkeletalMeshPtr->Materials.Num();
	}
	MaterialArrayText = FString::FromInt(SlotNumber) + MaterialArrayText;
	return FText::FromString(MaterialArrayText);
}

void FPersonaMeshDetails::OnGetSectionsForView(ISectionListBuilder& OutSections, int32 LODIndex)
{
	USkeletalMesh* SkelMesh = GetPersonaToolkit()->GetMesh();

	FSkeletalMeshModel* ImportedResource = SkelMesh->GetImportedModel();

	if (ImportedResource && ImportedResource->LODModels.IsValidIndex(LODIndex))
	{
		FSkeletalMeshLODModel& Model = ImportedResource->LODModels[LODIndex];

		TArray<int32>& MaterialMap = SkelMesh->GetLODInfo(LODIndex)->LODMaterialMap;
		int32 NumSections = Model.Sections.Num();
		for (int32 SectionIdx = 0; SectionIdx < NumSections; SectionIdx++)
		{
			int32 DefaultSectionMaterialIndex = GetDefaultMaterialIndex(SkelMesh, LODIndex, SectionIdx);
			int32 MaterialIndex = Model.Sections[SectionIdx].MaterialIndex;;
			if (MaterialMap.IsValidIndex(SectionIdx) && SkelMesh->Materials.IsValidIndex(MaterialMap[SectionIdx]))
			{
				MaterialIndex = MaterialMap[SectionIdx];
			}

			if (SkelMesh->Materials.IsValidIndex(MaterialIndex))
			{
				FName CurrentSectionMaterialSlotName = SkelMesh->Materials[MaterialIndex].MaterialSlotName;
				FName CurrentSectionOriginalImportedMaterialName = SkelMesh->Materials[MaterialIndex].ImportedMaterialSlotName;
				TMap<int32, FName> AvailableSectionName;
				int32 CurrentIterMaterialIndex = 0;
				for (const FSkeletalMaterial &SkeletalMaterial : SkelMesh->Materials)
				{
					if (MaterialIndex != CurrentIterMaterialIndex)
					{
						if (DefaultSectionMaterialIndex == CurrentIterMaterialIndex)
						{
							FString BuildDefaultName = SkeletalMaterial.MaterialSlotName.ToString() + SUFFIXE_DEFAULT_MATERIAL;
							AvailableSectionName.Add(CurrentIterMaterialIndex, FName(*BuildDefaultName));
						}
						else
						{
							AvailableSectionName.Add(CurrentIterMaterialIndex, SkeletalMaterial.MaterialSlotName);
						}
					}
					CurrentIterMaterialIndex++;
				}
				bool bClothSection = Model.Sections[SectionIdx].HasClothingData();
				bool bIsChunkSection = Model.Sections[SectionIdx].ChunkedParentSectionIndex != INDEX_NONE;
				OutSections.AddSection(LODIndex, SectionIdx, CurrentSectionMaterialSlotName, MaterialIndex, CurrentSectionOriginalImportedMaterialName, AvailableSectionName, SkelMesh->Materials[MaterialIndex].MaterialInterface, bClothSection, bIsChunkSection, DefaultSectionMaterialIndex);
			}
		}
	}
}

FText FPersonaMeshDetails::GetMaterialNameText(int32 MaterialIndex) const
{
	if (SkeletalMeshPtr.IsValid() && SkeletalMeshPtr->Materials.IsValidIndex(MaterialIndex))
	{
		return FText::FromName(SkeletalMeshPtr->Materials[MaterialIndex].MaterialSlotName);
	}
	return FText::FromName(NAME_None);
}

FText FPersonaMeshDetails::GetOriginalImportMaterialNameText(int32 MaterialIndex) const
{
	if (SkeletalMeshPtr.IsValid() && SkeletalMeshPtr->Materials.IsValidIndex(MaterialIndex))
	{
		FString OriginalImportMaterialName;
		SkeletalMeshPtr->Materials[MaterialIndex].ImportedMaterialSlotName.ToString(OriginalImportMaterialName);
		OriginalImportMaterialName = TEXT("Original Imported Material Name: ") + OriginalImportMaterialName;
		return FText::FromString(OriginalImportMaterialName);
			}
	return FText::FromName(NAME_None);
		}

void FPersonaMeshDetails::OnMaterialNameCommitted(const FText& InValue, ETextCommit::Type CommitType, int32 MaterialIndex)
{
	FName InValueName = FName(*(InValue.ToString()));
	if (SkeletalMeshPtr.IsValid() && SkeletalMeshPtr->Materials.IsValidIndex(MaterialIndex) && InValueName != SkeletalMeshPtr->Materials[MaterialIndex].MaterialSlotName)
	{
		FScopedTransaction ScopeTransaction(LOCTEXT("PersonaMaterialSlotNameChanged", "Persona editor: Material slot name change"));

		FProperty* ChangedProperty = FindFProperty<FProperty>(USkeletalMesh::StaticClass(), "Materials");
		check(ChangedProperty);
		SkeletalMeshPtr->PreEditChange(ChangedProperty);

		SkeletalMeshPtr->Materials[MaterialIndex].MaterialSlotName = InValueName;
		
		FPropertyChangedEvent PropertyUpdateStruct(ChangedProperty);
		SkeletalMeshPtr->PostEditChangeProperty(PropertyUpdateStruct);
	}
}

TSharedRef<SWidget> FPersonaMeshDetails::OnGenerateCustomNameWidgetsForMaterialArray(UMaterialInterface* Material, int32 MaterialIndex)
{
	return SNew(SVerticalBox)
		+ SVerticalBox::Slot()
		.AutoHeight()
		[
			SNew(SCheckBox)
			.IsChecked(this, &FPersonaMeshDetails::IsMaterialSelected, MaterialIndex)
			.OnCheckStateChanged(this, &FPersonaMeshDetails::OnMaterialSelectedChanged, MaterialIndex)
			.ToolTipText(LOCTEXT("Highlight_CustomMaterialName_ToolTip", "Highlights this material in the viewport"))
			[
				SNew(STextBlock)
				.Font(IDetailLayoutBuilder::GetDetailFont())
				.ColorAndOpacity(FLinearColor(0.4f, 0.4f, 0.4f, 1.0f))
				.Text(LOCTEXT("Highlight", "Highlight"))
			]
		]
		+ SVerticalBox::Slot()
		.AutoHeight()
		.Padding(0, 2, 0, 0)
		[
			SNew(SCheckBox)
			.IsChecked(this, &FPersonaMeshDetails::IsIsolateMaterialEnabled, MaterialIndex)
			.OnCheckStateChanged(this, &FPersonaMeshDetails::OnMaterialIsolatedChanged, MaterialIndex)
			.ToolTipText(LOCTEXT("Isolate_CustomMaterialName_ToolTip", "Isolates this material in the viewport"))
			[
				SNew(STextBlock)
				.Font(IDetailLayoutBuilder::GetDetailFont())
				.ColorAndOpacity(FLinearColor(0.4f, 0.4f, 0.4f, 1.0f))
				.Text(LOCTEXT("Isolate", "Isolate"))
			]
		];
}

TSharedRef<SWidget> FPersonaMeshDetails::OnGenerateCustomMaterialWidgetsForMaterialArray(UMaterialInterface* Material, int32 MaterialIndex, int32 LODIndex)
{
	bool bMaterialIsUsed = false;
	if(SkeletalMeshPtr.IsValid() && MaterialUsedMap.Contains(MaterialIndex))
	{
		bMaterialIsUsed = MaterialUsedMap.Find(MaterialIndex)->Num() > 0;
	}

	return
		SNew(SMaterialSlotWidget, MaterialIndex, bMaterialIsUsed)
		.MaterialName(this, &FPersonaMeshDetails::GetMaterialNameText, MaterialIndex)
		.OnMaterialNameCommitted(this, &FPersonaMeshDetails::OnMaterialNameCommitted, MaterialIndex)
		.CanDeleteMaterialSlot(this, &FPersonaMeshDetails::CanDeleteMaterialSlot, MaterialIndex)
		.OnDeleteMaterialSlot(this, &FPersonaMeshDetails::OnDeleteMaterialSlot, MaterialIndex)
		.ToolTipText(this, &FPersonaMeshDetails::GetOriginalImportMaterialNameText, MaterialIndex);
}

FText FPersonaMeshDetails::GetFirstMaterialSlotUsedBySection(int32 MaterialIndex) const
{
	if (SkeletalMeshPtr.IsValid() && MaterialUsedMap.Contains(MaterialIndex))
	{
		const TArray<FSectionLocalizer> *SectionLocalizers = MaterialUsedMap.Find(MaterialIndex);
		if (SectionLocalizers->Num() > 0)
		{
			FString ArrayItemName = FString::FromInt(SectionLocalizers->Num()) + TEXT(" Sections");
			return FText::FromString(ArrayItemName);
		}
	}
	return FText();
}

TSharedRef<SWidget> FPersonaMeshDetails::OnGetMaterialSlotUsedByMenuContent(int32 MaterialIndex)
{
	FMenuBuilder MenuBuilder(true, NULL);

	TArray<FSectionLocalizer> *SectionLocalizers;
	if (SkeletalMeshPtr.IsValid() && MaterialUsedMap.Contains(MaterialIndex))
{
		SectionLocalizers = MaterialUsedMap.Find(MaterialIndex);
		FUIAction Action;
		FText EmptyTooltip;
		// Add a menu item for each texture.  Clicking on the texture will display it in the content browser
		for (const FSectionLocalizer& SectionUsingMaterial : (*SectionLocalizers))
		{
			FString ArrayItemName = TEXT("Lod ") + FString::FromInt(SectionUsingMaterial.LODIndex) + TEXT("  Index ") + FString::FromInt(SectionUsingMaterial.SectionIndex);
			MenuBuilder.AddMenuEntry(FText::FromString(ArrayItemName), EmptyTooltip, FSlateIcon(), Action);
		}
	}
	

	return MenuBuilder.MakeWidget();
}

bool FPersonaMeshDetails::CanDeleteMaterialSlot(int32 MaterialIndex) const
	{
	if (!SkeletalMeshPtr.IsValid())
	{
		return false;
	}

	return SkeletalMeshPtr->Materials.IsValidIndex(MaterialIndex);
	}
	
void FPersonaMeshDetails::OnDeleteMaterialSlot(int32 MaterialIndex)
{
	if (!SkeletalMeshPtr.IsValid() || !CanDeleteMaterialSlot(MaterialIndex))
	{
		return;
	}

	if (!bDeleteWarningConsumed)
	{
		EAppReturnType::Type Answer = FMessageDialog::Open(EAppMsgType::OkCancel, LOCTEXT("FPersonaMeshDetails_DeleteMaterialSlot", "WARNING - Deleting a material slot can break the game play blueprint or the game play code. All indexes after the delete slot will change"));
		if (Answer == EAppReturnType::Cancel)
		{
			return;
		}
		bDeleteWarningConsumed = true;
	}

	FScopedTransaction Transaction(LOCTEXT("PersonaOnDeleteMaterialSlotTransaction", "Persona editor: Delete material slot"));
	SkeletalMeshPtr->Modify();
	{
		FScopedSkeletalMeshPostEditChange ScopedPostEditChange(SkeletalMeshPtr.Get());
		//When we delete a material slot we must invalidate the DDC because material index is not part of the DDC key by design
		SkeletalMeshPtr->Materials.RemoveAt(MaterialIndex);
		FSkeletalMeshModel* Model = SkeletalMeshPtr->GetImportedModel();

		int32 NumLODInfos = SkeletalMeshPtr->GetLODNum();

		//When we delete a material slot we need to fix all MaterialIndex after the deleted index
		for (int32 LODInfoIdx = 0; LODInfoIdx < NumLODInfos; LODInfoIdx++)
		{
			TArray<int32>& LODMaterialMap = SkeletalMeshPtr->GetLODInfo(LODInfoIdx)->LODMaterialMap;
			for (int32 SectionIndex = 0; SectionIndex < Model->LODModels[LODInfoIdx].Sections.Num(); ++SectionIndex)
			{
				int32 SectionMaterialIndex = Model->LODModels[LODInfoIdx].Sections[SectionIndex].MaterialIndex;
				if (LODMaterialMap.IsValidIndex(SectionIndex) && LODMaterialMap[SectionIndex] != INDEX_NONE)
				{
					SectionMaterialIndex = LODMaterialMap[SectionIndex];
				}
				if (SectionMaterialIndex > MaterialIndex)
				{
					SectionMaterialIndex--;
				}
				if (SectionMaterialIndex != Model->LODModels[LODInfoIdx].Sections[SectionIndex].MaterialIndex)
				{
					while(!LODMaterialMap.IsValidIndex(SectionIndex))
					{
						LODMaterialMap.Add(INDEX_NONE);
					}
					LODMaterialMap[SectionIndex] = SectionMaterialIndex;
				}
			}
		}
	}
}

bool FPersonaMeshDetails::OnMaterialListDirty()
{
	bool ForceMaterialListRefresh = false;
	TMap<int32, TArray<FSectionLocalizer>> TempMaterialUsedMap;
	if (SkeletalMeshPtr.IsValid())
	{
		for (int32 MaterialIndex = 0; MaterialIndex < SkeletalMeshPtr->Materials.Num(); ++MaterialIndex)
		{
			TArray<FSectionLocalizer> SectionLocalizers;
			FSkeletalMeshModel* ImportedResource = SkeletalMeshPtr->GetImportedModel();
			check(ImportedResource);
			for (int32 LODIndex = 0; LODIndex < ImportedResource->LODModels.Num(); ++LODIndex)
			{
				FSkeletalMeshLODInfo& Info = *(SkeletalMeshPtr->GetLODInfo(LODIndex));

				for (int32 SectionIndex = 0; SectionIndex < ImportedResource->LODModels[LODIndex].Sections.Num(); ++SectionIndex)
				{
					if (GetMaterialIndex(LODIndex, SectionIndex) == MaterialIndex)
					{
						SectionLocalizers.Add(FSectionLocalizer(LODIndex, SectionIndex));
					}
				}
			}
			TempMaterialUsedMap.Add(MaterialIndex, SectionLocalizers);
		}
	}
	if (TempMaterialUsedMap.Num() != MaterialUsedMap.Num())
	{
		ForceMaterialListRefresh = true;
	}
	else if (!ForceMaterialListRefresh)
	{
		for (auto KvpOld : MaterialUsedMap)
		{
			if (!TempMaterialUsedMap.Contains(KvpOld.Key))
			{
				ForceMaterialListRefresh = true;
				break;
			}
			const TArray<FSectionLocalizer> &TempSectionLocalizers = (*(TempMaterialUsedMap.Find(KvpOld.Key)));
			const TArray<FSectionLocalizer> &OldSectionLocalizers = KvpOld.Value;
			if (TempSectionLocalizers.Num() != OldSectionLocalizers.Num())
			{
				ForceMaterialListRefresh = true;
				break;
			}
			for (int32 SectionLocalizerIndex = 0; SectionLocalizerIndex < OldSectionLocalizers.Num(); ++SectionLocalizerIndex)
			{
				if (OldSectionLocalizers[SectionLocalizerIndex] != TempSectionLocalizers[SectionLocalizerIndex])
				{
					ForceMaterialListRefresh = true;
					break;
				}
			}
			if (ForceMaterialListRefresh)
	{
				break;
			}
		}
	}
	MaterialUsedMap = TempMaterialUsedMap;

	return ForceMaterialListRefresh;
}

TSharedRef<SWidget> FPersonaMeshDetails::OnGenerateCustomNameWidgetsForSection(int32 LodIndex, int32 SectionIndex)
{
	bool IsSectionChunked = false;
	if (SkeletalMeshPtr.IsValid() && SkeletalMeshPtr->GetImportedModel() && SkeletalMeshPtr->GetImportedModel()->LODModels.IsValidIndex(LodIndex) && SkeletalMeshPtr->GetImportedModel()->LODModels[LodIndex].Sections.IsValidIndex(SectionIndex))
	{
		IsSectionChunked = SkeletalMeshPtr->GetImportedModel()->LODModels[LodIndex].Sections[SectionIndex].ChunkedParentSectionIndex != INDEX_NONE;
	}

	return SNew(SVerticalBox)
		+SVerticalBox::Slot()
		.AutoHeight()
		[
			SNew(SVerticalBox)
			.Visibility(this, &FPersonaMeshDetails::ShowEnabledSectionDetail, LodIndex, SectionIndex)
			+ SVerticalBox::Slot()
			.AutoHeight()
			[
				SNew(SCheckBox)
				.IsChecked(this, &FPersonaMeshDetails::IsSectionSelected, SectionIndex)
				.OnCheckStateChanged(this, &FPersonaMeshDetails::OnSectionSelectedChanged, SectionIndex)
				.ToolTipText(LOCTEXT("Highlight_ToolTip", "Highlights this section in the viewport"))
				[
					SNew(STextBlock)
					.Font(IDetailLayoutBuilder::GetDetailFont())
					.ColorAndOpacity(FLinearColor(0.4f, 0.4f, 0.4f, 1.0f))
					.Text(LOCTEXT("Highlight", "Highlight"))
				]
			]
			+SVerticalBox::Slot()
			.AutoHeight()
			.Padding(0, 2, 0, 0)
			[
				SNew(SCheckBox)
				.IsChecked(this, &FPersonaMeshDetails::IsIsolateSectionEnabled, SectionIndex)
				.OnCheckStateChanged(this, &FPersonaMeshDetails::OnSectionIsolatedChanged, SectionIndex)
				.ToolTipText(LOCTEXT("Isolate_ToolTip", "Isolates this section in the viewport"))
				[
					SNew(STextBlock)
					.Font(IDetailLayoutBuilder::GetDetailFont())
					.ColorAndOpacity(FLinearColor(0.4f, 0.4f, 0.4f, 1.0f))
					.Text(LOCTEXT("Isolate", "Isolate"))
				]
			]
			+SVerticalBox::Slot()
			.AutoHeight()
			.Padding(0, 2, 0, 0)
			[
				SNew(SBox)
				.Visibility(LodIndex == 0 && !IsSectionChunked ? EVisibility::All : EVisibility::Collapsed)
				[
					SNew(SHorizontalBox)
					+SHorizontalBox::Slot()
					.VAlign(VAlign_Center)
					.FillWidth(1.0f)
					[
						SNew(SCheckBox)
						.IsChecked(this, &FPersonaMeshDetails::IsGenerateUpToSectionEnabled, LodIndex, SectionIndex)
						.OnCheckStateChanged(this, &FPersonaMeshDetails::OnSectionGenerateUpToChanged, LodIndex, SectionIndex)
						.ToolTipText(FText::Format(LOCTEXT("GenerateUpTo_ToolTip", "Generated LODs will use section {0} up to the specified value, and ignore it for lower quality LODs"), SectionIndex))
						[
							SNew(STextBlock)
							.Font(IDetailLayoutBuilder::GetDetailFont())
							.ColorAndOpacity(FLinearColor(0.4f, 0.4f, 0.4f, 1.0f))
							.Text(LOCTEXT("GenerateUpTo", "Generate Up To"))
						]
					]
					+SHorizontalBox::Slot()
					.Padding(5, 2, 5, 0)
					.AutoWidth()
					[
						SNew(SNumericEntryBox<int8>)
						.Visibility(this, &FPersonaMeshDetails::ShowSectionGenerateUpToSlider, LodIndex, SectionIndex)
						.Font(IDetailLayoutBuilder::GetDetailFont())
						.MinDesiredValueWidth(40.0f)
						.MinValue(LodIndex)
						//.MaxValue(1)
						.MinSliderValue(LodIndex)
						.MaxSliderValue(FMath::Max(8, LODCount))
						.AllowSpin(true)
						.Value(this, &FPersonaMeshDetails::GetSectionGenerateUpToValue, LodIndex, SectionIndex)
						.OnValueChanged(this, &FPersonaMeshDetails::SetSectionGenerateUpToValue, LodIndex, SectionIndex)
						.OnValueCommitted(this, &FPersonaMeshDetails::SetSectionGenerateUpToValueCommitted, LodIndex, SectionIndex)
					]
				]
			]
		]
		+ SVerticalBox::Slot()
		.AutoHeight()
		[
			SNew(STextBlock)
			.Visibility(this, &FPersonaMeshDetails::ShowDisabledSectionDetail, LodIndex, SectionIndex)
			.Font(IDetailLayoutBuilder::GetDetailFont())
			.ColorAndOpacity(FLinearColor(0.4f, 0.4f, 0.4f, 1.0f))
			.Text(LOCTEXT("SectionDisabled", "Disabled"))
			.ToolTipText(LOCTEXT("SectionDisable_ToolTip", "The section will not be rendered."))
		];
}

TSharedRef<SWidget> FPersonaMeshDetails::OnGenerateCustomSectionWidgetsForSection(int32 LODIndex, int32 SectionIndex)
{
	extern ENGINE_API bool IsGPUSkinCacheAvailable(EShaderPlatform Platform);

	TSharedRef<SVerticalBox> SectionWidget = SNew(SVerticalBox);
	
	//If we have a chunk section, prevent editing of cloth cast shadow and recompute tangent
	if (SkeletalMeshPtr.IsValid() && SkeletalMeshPtr->GetImportedModel() && SkeletalMeshPtr->GetImportedModel()->LODModels.IsValidIndex(LODIndex) && SkeletalMeshPtr->GetImportedModel()->LODModels[LODIndex].Sections.IsValidIndex(SectionIndex))
	{
		if (SkeletalMeshPtr->GetImportedModel()->LODModels[LODIndex].Sections[SectionIndex].ChunkedParentSectionIndex != INDEX_NONE)
		{
			return SectionWidget;
		}
	}

#if WITH_APEX_CLOTHING || WITH_CHAOS_CLOTHING

	UpdateClothingEntries();

	ClothComboBoxes.AddDefaulted();

	SectionWidget->AddSlot()
	.AutoHeight()
	.Padding(0, 2, 0, 0)
	.HAlign(HAlign_Fill)
	[
	SNew(SHorizontalBox)
	+ SHorizontalBox::Slot()
		.AutoWidth()
		.VAlign(VAlign_Center)
		[
			SNew(SBox)
			.HAlign(HAlign_Right)
			.MinDesiredWidth(65.0f)
		[
			SNew(STextBlock)
				.Font(IDetailLayoutBuilder::GetDetailFont())
			.Text(LOCTEXT("Clothing", "Clothing"))
		]
		]
		+ SHorizontalBox::Slot()
		.FillWidth(1.0f)
		.Padding(5, 2, 0, 0)
		[
			SAssignNew(ClothComboBoxes.Last(), SClothComboBox)
			.OnGenerateWidget(this, &FPersonaMeshDetails::OnGenerateWidgetForClothingEntry)
			.OnSelectionChanged(this, &FPersonaMeshDetails::OnClothingSelectionChanged, ClothComboBoxes.Num() - 1, LODIndex, SectionIndex)
			.OnComboBoxOpening(this, &FPersonaMeshDetails::OnClothingComboBoxOpening)
			.OptionsSource(&NewClothingAssetEntries)
			[
				SNew(STextBlock)
				.Font(IDetailLayoutBuilder::GetDetailFont())
				.Text(this, &FPersonaMeshDetails::OnGetClothingComboText, LODIndex, SectionIndex)
			]
		]
	];
#endif// #if WITH_APEX_CLOTHING || WITH_CHAOS_CLOTHING
	SectionWidget->AddSlot()
	.AutoHeight()
	.Padding(0, 2, 0, 0)
	[
		SNew(SHorizontalBox)
		+SHorizontalBox::Slot()
		.AutoWidth()
		.Padding(2, 0, 2, 0)
		[
			SNew(SCheckBox)
			.IsChecked(this, &FPersonaMeshDetails::IsSectionShadowCastingEnabled, LODIndex, SectionIndex)
			.OnCheckStateChanged(this, &FPersonaMeshDetails::OnSectionShadowCastingChanged, LODIndex, SectionIndex)
			[
				SNew(STextBlock)
				.Font(IDetailLayoutBuilder::GetDetailFont())
				.Text(LOCTEXT("Cast Shadows", "Cast Shadows"))
			]
		]
		+SHorizontalBox::Slot()
		.AutoWidth()
		.Padding(2, 0, 2, 0)
		[
			SNew(SCheckBox)
			.IsEnabled(IsGPUSkinCacheAvailable(GMaxRHIShaderPlatform))
			.IsChecked(this, &FPersonaMeshDetails::IsSectionRecomputeTangentEnabled, LODIndex, SectionIndex)
			.OnCheckStateChanged(this, &FPersonaMeshDetails::OnSectionRecomputeTangentChanged, LODIndex, SectionIndex)
			[
				SNew(STextBlock)
				.Font(IDetailLayoutBuilder::GetDetailFont())
				.Text(LOCTEXT("RecomputeTangent_Title", "Recompute Tangent"))
				.ToolTipText(LOCTEXT("RecomputeTangent_Tooltip", "This feature only works if you enable (Support Skincache Shaders) in the Project Settings. Please note that skin cache is an experimental feature and only works if you have compute shaders."))
			]
		]
	];
	return SectionWidget;
}

bool FPersonaMeshDetails::IsSectionEnabled(int32 LodIndex, int32 SectionIndex) const
{
	if(SkeletalMeshPtr.IsValid())
	{
		FSkeletalMeshModel* SourceModel = SkeletalMeshPtr->GetImportedModel();

		if(SourceModel->LODModels.IsValidIndex(LodIndex))
		{
			FSkeletalMeshLODModel& LodModel = SourceModel->LODModels[LodIndex];

			if(LodModel.Sections.IsValidIndex(SectionIndex))
			{
				return !LodModel.Sections[SectionIndex].bDisabled;
			}
		}
	}

	return false;
}

EVisibility FPersonaMeshDetails::ShowEnabledSectionDetail(int32 LodIndex, int32 SectionIndex) const
{
	return IsSectionEnabled(LodIndex, SectionIndex) ? EVisibility::All : EVisibility::Collapsed;
}

EVisibility FPersonaMeshDetails::ShowDisabledSectionDetail(int32 LodIndex, int32 SectionIndex) const
{
	return IsSectionEnabled(LodIndex, SectionIndex) ? EVisibility::Collapsed : EVisibility::All;
}

void FPersonaMeshDetails::OnSectionEnabledChanged(int32 LodIndex, int32 SectionIndex, bool bEnable)
{
	if(SkeletalMeshPtr.IsValid())
	{
		FSkeletalMeshModel* SourceModel = SkeletalMeshPtr->GetImportedModel();

		if(SourceModel->LODModels.IsValidIndex(LodIndex))
		{
			FSkeletalMeshLODModel& LodModel = SourceModel->LODModels[LodIndex];

			if(LodModel.Sections.IsValidIndex(SectionIndex))
			{
				FSkelMeshSection& Section = LodModel.Sections[SectionIndex];

				if(Section.bDisabled != !bEnable)
				{
					FScopedSuspendAlternateSkinWeightPreview ScopedSuspendAlternateSkinnWeightPreview(SkeletalMeshPtr.Get());
					{
						FScopedSkeletalMeshPostEditChange ScopedPostEditChange(SkeletalMeshPtr.Get());
						FScopedTransaction Transaction(LOCTEXT("ChangeSectionEnabled", "Set section disabled flag."));

						SkeletalMeshPtr->Modify();
						SkeletalMeshPtr->PreEditChange(nullptr);

						Section.bDisabled = !bEnable;
						for (int32 AfterSectionIndex = SectionIndex + 1; AfterSectionIndex < LodModel.Sections.Num(); ++AfterSectionIndex)
						{
							if (LodModel.Sections[AfterSectionIndex].ChunkedParentSectionIndex == SectionIndex)
							{
								LodModel.Sections[AfterSectionIndex].bDisabled = Section.bDisabled;
							}
							else
							{
								break;
							}
						}
						//We display only the parent chunk
						check(Section.ChunkedParentSectionIndex == INDEX_NONE);

						SetSkelMeshSourceSectionUserData(LodModel, SectionIndex, Section.OriginalDataSectionIndex);

						// Disable highlight and isolate flags
						UDebugSkelMeshComponent * MeshComponent = GetPersonaToolkit()->GetPreviewScene()->GetPreviewMeshComponent();
						if (MeshComponent)
						{
							MeshComponent->SetSelectedEditorSection(INDEX_NONE);
							MeshComponent->SetSelectedEditorMaterial(INDEX_NONE);
							MeshComponent->SetMaterialPreview(INDEX_NONE);
							MeshComponent->SetSectionPreview(INDEX_NONE);
						}
					}
				}
			}
		}
	}
}

TOptional<int8> FPersonaMeshDetails::GetSectionGenerateUpToValue(int32 LodIndex, int32 SectionIndex) const
{
	if (!SkeletalMeshPtr.IsValid() ||
		!SkeletalMeshPtr->GetImportedModel()->LODModels.IsValidIndex(LodIndex) ||
		!SkeletalMeshPtr->GetImportedModel()->LODModels[LodIndex].Sections.IsValidIndex(SectionIndex) )
	{
		return TOptional<int8>(-1);
	}
	int8 SpecifiedLodIndex = SkeletalMeshPtr->GetImportedModel()->LODModels[LodIndex].Sections[SectionIndex].GenerateUpToLodIndex;
	check(SpecifiedLodIndex == -1 || SpecifiedLodIndex >= LodIndex);
	return TOptional<int8>(SpecifiedLodIndex);
}

void FPersonaMeshDetails::SetSectionGenerateUpToValue(int8 Value, int32 LodIndex, int32 SectionIndex)
{
	if (!SkeletalMeshPtr.IsValid() ||
		!SkeletalMeshPtr->GetImportedModel()->LODModels.IsValidIndex(LodIndex) ||
		!SkeletalMeshPtr->GetImportedModel()->LODModels[LodIndex].Sections.IsValidIndex(SectionIndex))
	{
		return;
	}
	int64 ValueKey = ((int64)LodIndex << 32) | (int64)SectionIndex;
	if (!OldGenerateUpToSliderValues.Contains(ValueKey))
	{
		OldGenerateUpToSliderValues.Add(ValueKey, SkeletalMeshPtr->GetImportedModel()->LODModels[LodIndex].Sections[SectionIndex].GenerateUpToLodIndex);
	}
	SkeletalMeshPtr->GetImportedModel()->LODModels[LodIndex].Sections[SectionIndex].GenerateUpToLodIndex = Value;
}

void FPersonaMeshDetails::SetSectionGenerateUpToValueCommitted(int8 Value, ETextCommit::Type CommitInfo, int32 LodIndex, int32 SectionIndex)
{
	int64 ValueKey = ((int64)LodIndex << 32) | (int64)SectionIndex;
	int8 OldValue;
	bool bHasOldValue = OldGenerateUpToSliderValues.RemoveAndCopyValue(ValueKey, OldValue);
	if (!SkeletalMeshPtr.IsValid() ||
		!SkeletalMeshPtr->GetImportedModel()->LODModels.IsValidIndex(LodIndex) ||
		!SkeletalMeshPtr->GetImportedModel()->LODModels[LodIndex].Sections.IsValidIndex(SectionIndex))
	{
		return;
	}
	
	if (bHasOldValue)
	{
		//Put back the original value before registering the undo transaction
		SkeletalMeshPtr->GetImportedModel()->LODModels[LodIndex].Sections[SectionIndex].GenerateUpToLodIndex = OldValue;
	}

	if (CommitInfo == ETextCommit::OnCleared)
	{
		//If the user cancel is change early exit while the value is the same as the original
		return;
	}

	FScopedTransaction Transaction(LOCTEXT("ChangeGenerateUpTo", "Set Generate Up To"));

	SkeletalMeshPtr->Modify();
	FSkeletalMeshLODModel& LODModel = SkeletalMeshPtr->GetImportedModel()->LODModels[LodIndex];
	FSkelMeshSection& Section = LODModel.Sections[SectionIndex];
	Section.GenerateUpToLodIndex = Value;
	for (int32 AfterSectionIndex = SectionIndex + 1; AfterSectionIndex < LODModel.Sections.Num(); ++AfterSectionIndex)
	{
		if (LODModel.Sections[AfterSectionIndex].ChunkedParentSectionIndex == SectionIndex)
		{
			LODModel.Sections[AfterSectionIndex].GenerateUpToLodIndex = Value;
		}
		else
		{
			break;
		}
	}
	//We display only the parent chunk
	check(Section.ChunkedParentSectionIndex == INDEX_NONE);

	SetSkelMeshSourceSectionUserData(LODModel, SectionIndex, Section.OriginalDataSectionIndex);

}

EVisibility FPersonaMeshDetails::ShowSectionGenerateUpToSlider(int32 LodIndex, int32 SectionIndex) const
{
	if (!SkeletalMeshPtr.IsValid() ||
		!SkeletalMeshPtr->GetImportedModel()->LODModels.IsValidIndex(LodIndex) ||
		!SkeletalMeshPtr->GetImportedModel()->LODModels[LodIndex].Sections.IsValidIndex(SectionIndex))
	{
		return EVisibility::Collapsed;
	}
	return SkeletalMeshPtr->GetImportedModel()->LODModels[LodIndex].Sections[SectionIndex].GenerateUpToLodIndex == -1 ? EVisibility::Collapsed : EVisibility::All;
}

ECheckBoxState FPersonaMeshDetails::IsGenerateUpToSectionEnabled(int32 LodIndex, int32 SectionIndex) const
{
	if (!SkeletalMeshPtr.IsValid() ||
		!SkeletalMeshPtr->GetImportedModel()->LODModels.IsValidIndex(LodIndex) ||
		!SkeletalMeshPtr->GetImportedModel()->LODModels[LodIndex].Sections.IsValidIndex(SectionIndex))
	{
		return ECheckBoxState::Unchecked;
	}
	return SkeletalMeshPtr->GetImportedModel()->LODModels[LodIndex].Sections[SectionIndex].GenerateUpToLodIndex != -1 ? ECheckBoxState::Checked : ECheckBoxState::Unchecked;
}

void FPersonaMeshDetails::OnSectionGenerateUpToChanged(ECheckBoxState NewState, int32 LodIndex, int32 SectionIndex)
{
	SetSectionGenerateUpToValueCommitted(NewState == ECheckBoxState::Checked ? LodIndex : -1, ETextCommit::Type::Default , LodIndex, SectionIndex);
}

void FPersonaMeshDetails::SetCurrentLOD(int32 NewLodIndex)
{
	if (GetPersonaToolkit()->GetPreviewMeshComponent() == nullptr)
	{
		return;
	}
	int32 CurrentDisplayLOD = GetPersonaToolkit()->GetPreviewMeshComponent()->GetForcedLOD();
	int32 RealNewLOD = NewLodIndex == 0 ? 0 : NewLodIndex - 1;
	if (CurrentDisplayLOD == NewLodIndex || !LodCategories.IsValidIndex(RealNewLOD))
	{
		return;
	}
	GetPersonaToolkit()->GetPreviewMeshComponent()->SetForcedLOD(NewLodIndex);
	
	//Reset the preview section since we do not edit the same LOD
	GetPersonaToolkit()->GetPreviewMeshComponent()->SetSectionPreview(INDEX_NONE);
	GetPersonaToolkit()->GetPreviewMeshComponent()->SetSelectedEditorSection(INDEX_NONE);

	GetPersonaToolkit()->GetPreviewScene()->BroadcastOnSelectedLODChanged();
}

void FPersonaMeshDetails::UpdateLODCategoryVisibility() const
{
	if (GetPersonaToolkit()->GetCustomData(CustomDataKey_LODEditMode) > 0)
	{
		//Do not change the Category visibility if we are in custom mode
		return;
	}
	bool bAutoLod = false;
	if (GetPersonaToolkit()->GetPreviewMeshComponent() != nullptr)
	{
		bAutoLod = GetPersonaToolkit()->GetPreviewMeshComponent()->GetForcedLOD() == 0;
	}
	int32 CurrentDisplayLOD = bAutoLod ? 0 : GetPersonaToolkit()->GetPreviewMeshComponent()->GetForcedLOD() - 1;
	if (LodCategories.IsValidIndex(CurrentDisplayLOD) && GetPersonaToolkit()->GetMesh())
	{
		int32 SkeletalMeshLodNumber = GetPersonaToolkit()->GetMesh()->GetLODNum();
		for (int32 LodCategoryIndex = 0; LodCategoryIndex < SkeletalMeshLodNumber; ++LodCategoryIndex)
		{
			LodCategories[LodCategoryIndex]->SetCategoryVisibility(CurrentDisplayLOD == LodCategoryIndex);
		}
	}

	//Reset the preview section since we do not edit the same LOD
	GetPersonaToolkit()->GetPreviewMeshComponent()->SetSectionPreview(INDEX_NONE);
	GetPersonaToolkit()->GetPreviewMeshComponent()->SetSelectedEditorSection(INDEX_NONE);
}

FText FPersonaMeshDetails::GetCurrentLodName() const
{
	bool bAutoLod = false;
	if (GetPersonaToolkit()->GetPreviewMeshComponent() != nullptr)
	{
		bAutoLod = GetPersonaToolkit()->GetPreviewMeshComponent()->GetForcedLOD() == 0;
	}
	int32 CurrentDisplayLOD = bAutoLod ? 0 : GetPersonaToolkit()->GetPreviewMeshComponent()->GetForcedLOD() - 1;
	return FText::FromString(bAutoLod ? FString(TEXT("Auto (LOD0)")) : (FString(TEXT("LOD")) + FString::FromInt(CurrentDisplayLOD)));
}

FText FPersonaMeshDetails::GetCurrentLodTooltip() const
{
	if (GetPersonaToolkit()->GetPreviewMeshComponent() != nullptr && GetPersonaToolkit()->GetPreviewMeshComponent()->GetForcedLOD() == 0)
	{
		return LOCTEXT("PersonaLODPickerCurrentLODTooltip", "With Auto LOD selected, LOD0's properties are visible for editing");
	}
	return FText::GetEmpty();
}

TSharedRef<SWidget> FPersonaMeshDetails::OnGenerateLodComboBoxForLodPicker()
{
	return SNew(SComboButton)
		.IsEnabled(this, &FPersonaMeshDetails::IsLodComboBoxEnabledForLodPicker)
		.OnGetMenuContent(this, &FPersonaMeshDetails::OnGenerateLodMenuForLodPicker)
		.VAlign(VAlign_Center)
		.ContentPadding(2)
		.ButtonContent()
		[
			SNew(STextBlock)
			.Font(IDetailLayoutBuilder::GetDetailFont())
			.Text(this, &FPersonaMeshDetails::GetCurrentLodName)
			.ToolTipText(this, &FPersonaMeshDetails::GetCurrentLodTooltip)
		];
}

EVisibility FPersonaMeshDetails::LodComboBoxVisibilityForLodPicker() const
{
	//No combo box when in Custom mode
	if (GetPersonaToolkit()->GetCustomData(CustomDataKey_LODEditMode) > 0)
	{
		return EVisibility::Hidden;
	}
	return EVisibility::All;
}

bool FPersonaMeshDetails::IsLodComboBoxEnabledForLodPicker() const
{
	//No combo box when in Custom mode
	return !(GetPersonaToolkit()->GetCustomData(CustomDataKey_LODEditMode) > 0);
}

TSharedRef<SWidget> FPersonaMeshDetails::OnGenerateLodMenuForLodPicker()
{
	USkeletalMesh* SkelMesh = GetPersonaToolkit()->GetMesh();

	if (SkelMesh == nullptr)
	{
		return SNullWidget::NullWidget;
	}

	bool bAutoLod = false;
	if (GetPersonaToolkit()->GetPreviewMeshComponent() != nullptr)
	{
		bAutoLod = GetPersonaToolkit()->GetPreviewMeshComponent()->GetForcedLOD() == 0;
	}
	const int32 SkelMeshLODCount = SkelMesh->GetLODNum();
	if(SkelMeshLODCount < 2)
	{
		return SNullWidget::NullWidget;
	}
	FMenuBuilder MenuBuilder(true, NULL);

	FText AutoLodText = FText::FromString((TEXT("Auto LOD")));
	FUIAction AutoLodAction(FExecuteAction::CreateSP(this, &FPersonaMeshDetails::SetCurrentLOD, 0));
	MenuBuilder.AddMenuEntry(AutoLodText, LOCTEXT("OnGenerateLodMenuForSectionList_Auto_ToolTip", "With Auto LOD selected, LOD0's properties are visible for editing."), FSlateIcon(), AutoLodAction);
	// Add a menu item for each texture.  Clicking on the texture will display it in the content browser
	for (int32 AllLodIndex = 0; AllLodIndex < SkelMeshLODCount; ++AllLodIndex)
	{
		FText LODLevelString = FText::FromString((TEXT("LOD ") + FString::FromInt(AllLodIndex)));
		FUIAction Action(FExecuteAction::CreateSP(this, &FPersonaMeshDetails::SetCurrentLOD, AllLodIndex+1));
		MenuBuilder.AddMenuEntry(LODLevelString, FText::GetEmpty(), FSlateIcon(), Action);
	}

	return MenuBuilder.MakeWidget();
}

ECheckBoxState FPersonaMeshDetails::IsMaterialSelected(int32 MaterialIndex) const
{
	ECheckBoxState State = ECheckBoxState::Unchecked;
	UDebugSkelMeshComponent* MeshComponent = GetPersonaToolkit()->GetPreviewMeshComponent();
	if (MeshComponent)
	{
		State = MeshComponent->GetSelectedEditorMaterial() == MaterialIndex ? ECheckBoxState::Checked : ECheckBoxState::Unchecked;
	}
	return State;
}

void FPersonaMeshDetails::OnMaterialSelectedChanged(ECheckBoxState NewState, int32 MaterialIndex)
{
	// Currently assumes that we only ever have one preview mesh in Persona.
	UDebugSkelMeshComponent* MeshComponent = GetPersonaToolkit()->GetPreviewMeshComponent();
	if (MeshComponent)
	{
		if (NewState == ECheckBoxState::Checked)
		{
			MeshComponent->SetSelectedEditorMaterial(MaterialIndex);
			if (MeshComponent->GetMaterialPreview() != MaterialIndex)
			{
				// Unhide all mesh sections
				MeshComponent->SetMaterialPreview(INDEX_NONE);
			}
			//Remove any section isolate or highlight
			MeshComponent->SetSelectedEditorSection(INDEX_NONE);
			MeshComponent->SetSectionPreview(INDEX_NONE);
		}
		else if (NewState == ECheckBoxState::Unchecked)
		{
			MeshComponent->SetSelectedEditorMaterial(INDEX_NONE);
		}
		MeshComponent->PushSelectionToProxy();
		GetPersonaToolkit()->GetPreviewScene()->InvalidateViews();
	}
}

ECheckBoxState FPersonaMeshDetails::IsIsolateMaterialEnabled(int32 MaterialIndex) const
{
	ECheckBoxState State = ECheckBoxState::Unchecked;
	const UDebugSkelMeshComponent* MeshComponent = GetPersonaToolkit()->GetPreviewMeshComponent();
	if (MeshComponent)
	{
		State = MeshComponent->GetMaterialPreview() == MaterialIndex ? ECheckBoxState::Checked : ECheckBoxState::Unchecked;
	}
	return State;
}

void FPersonaMeshDetails::OnMaterialIsolatedChanged(ECheckBoxState NewState, int32 MaterialIndex)
{
	UDebugSkelMeshComponent * MeshComponent = GetPersonaToolkit()->GetPreviewMeshComponent();
	if (MeshComponent)
	{
		if (NewState == ECheckBoxState::Checked)
		{
			MeshComponent->SetMaterialPreview(MaterialIndex);
			if (MeshComponent->GetSelectedEditorMaterial() != MaterialIndex)
			{
				MeshComponent->SetSelectedEditorMaterial(INDEX_NONE);
			}
			//Remove any section isolate or highlight
			MeshComponent->SetSelectedEditorSection(INDEX_NONE);
			MeshComponent->SetSectionPreview(INDEX_NONE);
		}
		else if (NewState == ECheckBoxState::Unchecked)
		{
			MeshComponent->SetMaterialPreview(INDEX_NONE);
		}
		GetPersonaToolkit()->GetPreviewScene()->InvalidateViews();
	}
}

ECheckBoxState FPersonaMeshDetails::IsSectionSelected(int32 SectionIndex) const
{
	ECheckBoxState State = ECheckBoxState::Unchecked;
	UDebugSkelMeshComponent * MeshComponent = GetPersonaToolkit()->GetPreviewMeshComponent();
	if (MeshComponent)
	{
		State = MeshComponent->GetSelectedEditorSection() == SectionIndex ? ECheckBoxState::Checked : ECheckBoxState::Unchecked;
	}

	return State;
}

void FPersonaMeshDetails::OnSectionSelectedChanged(ECheckBoxState NewState, int32 SectionIndex)
{
	// Currently assumes that we only ever have one preview mesh in Persona.
	UDebugSkelMeshComponent* MeshComponent = GetPersonaToolkit()->GetPreviewMeshComponent();

	if (MeshComponent)
	{
		if (NewState == ECheckBoxState::Checked)
		{
			MeshComponent->SetSelectedEditorSection(SectionIndex);
			if (MeshComponent->GetSectionPreview() != SectionIndex)
			{
				// Unhide all mesh sections
				MeshComponent->SetSectionPreview(INDEX_NONE);
			}
			MeshComponent->SetSelectedEditorMaterial(INDEX_NONE);
			MeshComponent->SetMaterialPreview(INDEX_NONE);
		}
		else if (NewState == ECheckBoxState::Unchecked)
		{
			MeshComponent->SetSelectedEditorSection(INDEX_NONE);
		}
		MeshComponent->PushSelectionToProxy();
		GetPersonaToolkit()->GetPreviewScene()->InvalidateViews();
	}
}

ECheckBoxState FPersonaMeshDetails::IsIsolateSectionEnabled(int32 SectionIndex) const
{
	ECheckBoxState State = ECheckBoxState::Unchecked;
	const UDebugSkelMeshComponent* MeshComponent = GetPersonaToolkit()->GetPreviewMeshComponent();
	if (MeshComponent)
	{
		State = MeshComponent->GetSectionPreview() == SectionIndex ? ECheckBoxState::Checked : ECheckBoxState::Unchecked;
	}
	return State;
}

void FPersonaMeshDetails::OnSectionIsolatedChanged(ECheckBoxState NewState, int32 SectionIndex)
{
	USkeletalMesh* Mesh = GetPersonaToolkit()->GetMesh();
	UDebugSkelMeshComponent * MeshComponent = GetPersonaToolkit()->GetPreviewMeshComponent();
	if (Mesh && MeshComponent)
	{
		if (NewState == ECheckBoxState::Checked)
		{
			MeshComponent->SetSectionPreview(SectionIndex);
			if (MeshComponent->GetSelectedEditorSection() != SectionIndex)
			{
				MeshComponent->SetSelectedEditorSection(INDEX_NONE);
			}
			MeshComponent->SetMaterialPreview(INDEX_NONE);
			MeshComponent->SetSelectedEditorMaterial(INDEX_NONE);
		}
		else if (NewState == ECheckBoxState::Unchecked)
		{
			MeshComponent->SetSectionPreview(INDEX_NONE);
		}
		GetPersonaToolkit()->GetPreviewScene()->InvalidateViews();
	}
}

ECheckBoxState FPersonaMeshDetails::IsSectionShadowCastingEnabled(int32 LODIndex, int32 SectionIndex) const
{
	ECheckBoxState State = ECheckBoxState::Unchecked;
	const USkeletalMesh* Mesh = GetPersonaToolkit()->GetMesh();
	if (Mesh == nullptr)
		return State;
	
	check(Mesh->GetImportedModel());

	if (!Mesh->GetImportedModel()->LODModels.IsValidIndex(LODIndex))
		return State;

	const FSkeletalMeshLODModel& LODModel = Mesh->GetImportedModel()->LODModels[LODIndex];

	if (!LODModel.Sections.IsValidIndex(SectionIndex))
		return State;

	const FSkelMeshSection& Section = LODModel.Sections[SectionIndex];

	State = Section.bCastShadow ? ECheckBoxState::Checked : ECheckBoxState::Unchecked;
	return State;
}

void FPersonaMeshDetails::OnSectionShadowCastingChanged(ECheckBoxState NewState, int32 LODIndex, int32 SectionIndex)
{
	ECheckBoxState State = ECheckBoxState::Unchecked;
	USkeletalMesh* Mesh = GetPersonaToolkit()->GetMesh();
	if (Mesh == nullptr)
		return;

	check(Mesh->GetImportedModel());

	if (!Mesh->GetImportedModel()->LODModels.IsValidIndex(LODIndex))
		return;

	FSkeletalMeshLODModel& LODModel = Mesh->GetImportedModel()->LODModels[LODIndex];

	if (!LODModel.Sections.IsValidIndex(SectionIndex))
		return;

	FSkelMeshSection& Section = LODModel.Sections[SectionIndex];

	//Update Original PolygonGroup
	auto UpdatePolygonGroupCastShadow = [&Mesh, &LODModel, &Section, &SectionIndex](bool bCastShadow)
	{
		FScopedSuspendAlternateSkinWeightPreview ScopedSuspendAlternateSkinnWeightPreview(Mesh);
		{
			FScopedSkeletalMeshPostEditChange ScopedPostEditChange(Mesh);
			Section.bCastShadow = bCastShadow;
			//We change only the parent chunk data
			check(Section.ChunkedParentSectionIndex == INDEX_NONE);

			//The post edit change will kick a build
			SetSkelMeshSourceSectionUserData(LODModel, SectionIndex, Section.OriginalDataSectionIndex);
		}
	};

	if (NewState == ECheckBoxState::Checked)
	{
		const FScopedTransaction Transaction(LOCTEXT("PersonaSetSectionShadowCastingFlag", "Persona editor: Set Shadow Casting For Section"));
		Mesh->Modify();
		UpdatePolygonGroupCastShadow(true);
	}
	else if (NewState == ECheckBoxState::Unchecked)
	{
		const FScopedTransaction Transaction(LOCTEXT("PersonaClearSectionShadowCastingFlag", "Persona editor: Clear Shadow Casting For Section"));
		Mesh->Modify();
		UpdatePolygonGroupCastShadow(false);
	}
}

ECheckBoxState FPersonaMeshDetails::IsSectionRecomputeTangentEnabled(int32 LODIndex, int32 SectionIndex) const
{
	ECheckBoxState State = ECheckBoxState::Unchecked;
	const USkeletalMesh* Mesh = GetPersonaToolkit()->GetMesh();
	if (Mesh == nullptr)
		return State;

	check(Mesh->GetImportedModel());

	if (!Mesh->GetImportedModel()->LODModels.IsValidIndex(LODIndex))
		return State;

	const FSkeletalMeshLODModel& LODModel = Mesh->GetImportedModel()->LODModels[LODIndex];

	if (!LODModel.Sections.IsValidIndex(SectionIndex))
		return State;

	const FSkelMeshSection& Section = LODModel.Sections[SectionIndex];

	State = Section.bRecomputeTangent ? ECheckBoxState::Checked : ECheckBoxState::Unchecked;
	return State;
}

void FPersonaMeshDetails::OnSectionRecomputeTangentChanged(ECheckBoxState NewState, int32 LODIndex, int32 SectionIndex)
{
	ECheckBoxState State = ECheckBoxState::Unchecked;
	USkeletalMesh* Mesh = GetPersonaToolkit()->GetMesh();
	if (Mesh == nullptr)
		return;

	check(Mesh->GetImportedModel());

	if (!Mesh->GetImportedModel()->LODModels.IsValidIndex(LODIndex))
		return;

	FSkeletalMeshLODModel& LODModel = Mesh->GetImportedModel()->LODModels[LODIndex];

	if (!LODModel.Sections.IsValidIndex(SectionIndex))
		return;

	FSkelMeshSection& Section = LODModel.Sections[SectionIndex];

	//Update Original PolygonGroup
	auto UpdatePolygonGroupRecomputeTangent = [&Mesh, &LODModel, &Section, &SectionIndex](bool bRecomputeTangent)
	{
		FScopedSuspendAlternateSkinWeightPreview ScopedSuspendAlternateSkinnWeightPreview(Mesh);
		{
			FScopedSkeletalMeshPostEditChange ScopedPostEditChange(Mesh);
			Section.bRecomputeTangent = bRecomputeTangent;
			for (int32 AfterSectionIndex = SectionIndex + 1; AfterSectionIndex < LODModel.Sections.Num(); ++AfterSectionIndex)
			{
				if (LODModel.Sections[AfterSectionIndex].ChunkedParentSectionIndex == SectionIndex)
				{
					LODModel.Sections[AfterSectionIndex].bRecomputeTangent = bRecomputeTangent;
				}
				else
				{
					break;
				}
			}
			//We display only the parent chunk
			check(Section.ChunkedParentSectionIndex == INDEX_NONE);
			SetSkelMeshSourceSectionUserData(LODModel, SectionIndex, Section.OriginalDataSectionIndex);
		}
	};

	if (NewState == ECheckBoxState::Checked)
	{
		const FScopedTransaction Transaction(LOCTEXT("PersonaSetSectionRecomputeTangentFlag", "Persona editor: Set Recompute Tangent For Section"));
		Mesh->Modify();
		UpdatePolygonGroupRecomputeTangent(true);
	}
	else if (NewState == ECheckBoxState::Unchecked)
	{
		const FScopedTransaction Transaction(LOCTEXT("PersonaClearSectionRecomputeTangentFlag", "Persona editor: Clear Recompute Tangent For Section"));
		Mesh->Modify();
		UpdatePolygonGroupRecomputeTangent(false);
	}
}

EVisibility FPersonaMeshDetails::GetOverrideUVDensityVisibililty() const
{
	if (/*GetViewMode() == VMI_MeshUVDensityAccuracy*/ true)
	{
		return EVisibility::SelfHitTestInvisible;
	}
	else
	{
		return EVisibility::Collapsed;
	}
}

ECheckBoxState FPersonaMeshDetails::IsUVDensityOverridden(int32 MaterialIndex) const
{
	USkeletalMesh* Mesh = SkeletalMeshPtr.Get();
	if (!Mesh || !Mesh->Materials.IsValidIndex(MaterialIndex))
	{
		return ECheckBoxState::Undetermined;
	}
	else if (Mesh->Materials[MaterialIndex].UVChannelData.bOverrideDensities)
	{
		return ECheckBoxState::Checked;
	}
	else
	{
		return ECheckBoxState::Unchecked;
	}
}


void FPersonaMeshDetails::OnOverrideUVDensityChanged(ECheckBoxState NewState, int32 MaterialIndex)
{
	USkeletalMesh* Mesh = SkeletalMeshPtr.Get();
	if (NewState != ECheckBoxState::Undetermined && Mesh && Mesh->Materials.IsValidIndex(MaterialIndex))
	{
		Mesh->Materials[MaterialIndex].UVChannelData.bOverrideDensities = (NewState == ECheckBoxState::Checked);
		Mesh->UpdateUVChannelData(true);
	}
}

EVisibility FPersonaMeshDetails::GetUVDensityVisibility(int32 MaterialIndex, int32 UVChannelIndex) const
{
	USkeletalMesh* Mesh = SkeletalMeshPtr.Get();
	if (/*MeshGetViewMode() == VMI_MeshUVDensityAccuracy && */ Mesh && IsUVDensityOverridden(MaterialIndex) == ECheckBoxState::Checked)
	{
		return EVisibility::SelfHitTestInvisible;
	}
	else
	{
		return EVisibility::Collapsed;
	}
}

TOptional<float> FPersonaMeshDetails::GetUVDensityValue(int32 MaterialIndex, int32 UVChannelIndex) const
{
	USkeletalMesh* Mesh = SkeletalMeshPtr.Get();
	if (Mesh && Mesh->Materials.IsValidIndex(MaterialIndex))
	{
		float Value = Mesh->Materials[MaterialIndex].UVChannelData.LocalUVDensities[UVChannelIndex];
		return FMath::RoundToFloat(Value * 4.f) * .25f;
	}
	return TOptional<float>();
}

void FPersonaMeshDetails::SetUVDensityValue(float InDensity, ETextCommit::Type CommitType, int32 MaterialIndex, int32 UVChannelIndex)
{
	USkeletalMesh* Mesh = SkeletalMeshPtr.Get();
	if (Mesh && Mesh->Materials.IsValidIndex(MaterialIndex))
	{
		Mesh->Materials[MaterialIndex].UVChannelData.LocalUVDensities[UVChannelIndex] = FMath::Max<float>(0, InDensity);
		Mesh->UpdateUVChannelData(true);
	}
}

int32 FPersonaMeshDetails::GetMaterialIndex(int32 LODIndex, int32 SectionIndex) const
{
	USkeletalMesh* SkelMesh = GetPersonaToolkit()->GetMesh();

	check(LODIndex < SkelMesh->GetLODNum());
	
	FSkeletalMeshModel* ImportedResource = SkelMesh->GetImportedModel();
	check(ImportedResource && ImportedResource->LODModels.IsValidIndex(LODIndex));
	int32 MaterialIndex = ImportedResource->LODModels[LODIndex].Sections[SectionIndex].MaterialIndex;
	FSkeletalMeshLODInfo& Info = *(SkelMesh->GetLODInfo(LODIndex));
	if (Info.LODMaterialMap.IsValidIndex(SectionIndex) && SkelMesh->Materials.IsValidIndex(Info.LODMaterialMap[SectionIndex]))
	{
		return Info.LODMaterialMap[SectionIndex];
		
	}
<<<<<<< HEAD
	return MaterialIndex;
=======
		return MaterialIndex;
>>>>>>> 90fae962
}

void FPersonaMeshDetails::OnSectionChanged(int32 LODIndex, int32 SectionIndex, int32 NewMaterialSlotIndex, FName NewMaterialSlotName)
{
	USkeletalMesh* Mesh = GetPersonaToolkit()->GetMesh();
	if(Mesh)
	{
		FSkeletalMeshModel* ImportedResource = Mesh->GetImportedModel();
		check(ImportedResource && ImportedResource->LODModels.IsValidIndex(LODIndex));
		const int32 TotalSectionCount = ImportedResource->LODModels[LODIndex].Sections.Num();

		check(TotalSectionCount > SectionIndex);

		FString NewMaterialSlotNameString = NewMaterialSlotName.ToString();
		NewMaterialSlotNameString.RemoveFromEnd(SUFFIXE_DEFAULT_MATERIAL, ESearchCase::CaseSensitive);
		FName CleanNewMaterialSlotName(*NewMaterialSlotNameString);

		int32 NewSkeletalMaterialIndex = INDEX_NONE;
		FName NewImportedMaterialSlotName = NAME_None;
		for (int SkeletalMaterialIndex = 0; SkeletalMaterialIndex < Mesh->Materials.Num(); ++SkeletalMaterialIndex)
		{
			if (NewMaterialSlotIndex == SkeletalMaterialIndex && Mesh->Materials[SkeletalMaterialIndex].MaterialSlotName == CleanNewMaterialSlotName)
			{
				NewSkeletalMaterialIndex = SkeletalMaterialIndex;
				NewImportedMaterialSlotName = Mesh->Materials[SkeletalMaterialIndex].ImportedMaterialSlotName;
				break;
			}
		}

		check(NewSkeletalMaterialIndex != INDEX_NONE);

		// Begin a transaction for undo/redo the first time we encounter a material to replace.  
		// There is only one transaction for all replacement
		FScopedTransaction Transaction(LOCTEXT("PersonaOnSectionChangedTransaction", "Persona editor: Section material slot changed"));
		Mesh->Modify();
<<<<<<< HEAD
		{
			FScopedSkeletalMeshPostEditChange ScopedPostEditChange(Mesh);
			int32 NumSections = ImportedResource->LODModels[LODIndex].Sections.Num();
			FSkeletalMeshLODInfo& Info = *(Mesh->GetLODInfo(LODIndex));

			auto SetLODMaterialMapValue = [&LODIndex, &Info, &ImportedResource](int32 InSectionIndex, int32 OverrideMaterialIndex)
			{
				if (ImportedResource->LODModels[LODIndex].Sections[InSectionIndex].MaterialIndex == OverrideMaterialIndex)
				{
					if (Info.LODMaterialMap.IsValidIndex(InSectionIndex))
					{
						Info.LODMaterialMap[InSectionIndex] = INDEX_NONE;
					}
				}
				else
				{
					while (Info.LODMaterialMap.Num() <= InSectionIndex)
					{
						Info.LODMaterialMap.Add(INDEX_NONE);
					}
					check(InSectionIndex < Info.LODMaterialMap.Num());
					Info.LODMaterialMap[InSectionIndex] = OverrideMaterialIndex;
				}
			};

			SetLODMaterialMapValue(SectionIndex, NewSkeletalMaterialIndex);
			//Set the chunked section 
			for (int32 SectionIdx = SectionIndex+1; SectionIdx < NumSections; SectionIdx++)
			{
				if (ImportedResource->LODModels[LODIndex].Sections[SectionIdx].ChunkedParentSectionIndex == SectionIndex)
				{
=======
		{
			FScopedSkeletalMeshPostEditChange ScopedPostEditChange(Mesh);
		int32 NumSections = ImportedResource->LODModels[LODIndex].Sections.Num();
		FSkeletalMeshLODInfo& Info = *(Mesh->GetLODInfo(LODIndex));

			auto SetLODMaterialMapValue = [&LODIndex, &Info, &ImportedResource](int32 InSectionIndex, int32 OverrideMaterialIndex)
		{
				if (ImportedResource->LODModels[LODIndex].Sections[InSectionIndex].MaterialIndex == OverrideMaterialIndex)
			{
					if (Info.LODMaterialMap.IsValidIndex(InSectionIndex))
				{
						Info.LODMaterialMap[InSectionIndex] = INDEX_NONE;
				}
			}
			else
			{
					while (Info.LODMaterialMap.Num() <= InSectionIndex)
				{
					Info.LODMaterialMap.Add(INDEX_NONE);
				}
					check(InSectionIndex < Info.LODMaterialMap.Num());
					Info.LODMaterialMap[InSectionIndex] = OverrideMaterialIndex;
			}
		};

			SetLODMaterialMapValue(SectionIndex, NewSkeletalMaterialIndex);
		//Set the chunked section 
			for (int32 SectionIdx = SectionIndex+1; SectionIdx < NumSections; SectionIdx++)
		{
			if (ImportedResource->LODModels[LODIndex].Sections[SectionIdx].ChunkedParentSectionIndex == SectionIndex)
			{
>>>>>>> 90fae962
					SetLODMaterialMapValue(SectionIdx, NewSkeletalMaterialIndex);
				}
				else
				{
					//Chunked section are contiguous
					break;
				}
			}
		}
		// Redraw viewports to reflect the material changes 
		GUnrealEd->RedrawLevelEditingViewports();
	}
}

//
// Generate slate UI for Clothing category
//
void FPersonaMeshDetails::CustomizeClothingProperties(IDetailLayoutBuilder& DetailLayout, IDetailCategoryBuilder& ClothingFilesCategory)
{
	TSharedRef<IPropertyHandle> ClothingAssetsProperty = DetailLayout.GetProperty(GET_MEMBER_NAME_CHECKED(USkeletalMesh, MeshClothingAssets), USkeletalMesh::StaticClass());

	if( ClothingAssetsProperty->IsValidHandle() )
	{
		TSharedRef<FDetailArrayBuilder> ClothingAssetsPropertyBuilder = MakeShareable( new FDetailArrayBuilder( ClothingAssetsProperty ) );
		ClothingAssetsPropertyBuilder->OnGenerateArrayElementWidget( FOnGenerateArrayElementWidget::CreateSP( this, &FPersonaMeshDetails::OnGenerateElementForClothingAsset, &DetailLayout) );

		ClothingFilesCategory.AddCustomBuilder(ClothingAssetsPropertyBuilder, false);
	}

#if WITH_APEX_CLOTHING
	// Button to add a new clothing file
	ClothingFilesCategory.AddCustomRow( LOCTEXT("AddAPEXClothingFileFilterString", "Add APEX clothing file"))
	[
		SNew(SHorizontalBox)
		 
		+SHorizontalBox::Slot()
		.AutoWidth()
		[
			SNew(SButton)
			.OnClicked(this, &FPersonaMeshDetails::OnOpenClothingFileClicked, &DetailLayout)
			.ToolTip(IDocumentation::Get()->CreateToolTip(
				LOCTEXT("AddClothingButtonTooltip", "Select a new APEX clothing file and add it to the skeletal mesh."),
				NULL,
				TEXT("Shared/Editors/Persona"),
				TEXT("AddClothing")))
			[
				SNew(STextBlock)
				.Font(IDetailLayoutBuilder::GetDetailFont())
				.Text(LOCTEXT("AddAPEXClothingFile", "Add APEX clothing file..."))
			]
		]
	];
#endif
}

//
// Generate each ClothingAsset array entry
//
void FPersonaMeshDetails::OnGenerateElementForClothingAsset( TSharedRef<IPropertyHandle> StructProperty, int32 ElementIndex, IDetailChildrenBuilder& ChildrenBuilder, IDetailLayoutBuilder* DetailLayout )
{
	const FSlateFontInfo DetailFontInfo = IDetailLayoutBuilder::GetDetailFont();

	// Remove and reimport asset buttons
	ChildrenBuilder.AddCustomRow( FText::GetEmpty() ) 
	[
		SNew(SHorizontalBox)
		+ SHorizontalBox::Slot()
		.FillWidth(1)

#if WITH_APEX_CLOTHING
		// re-import button
		+ SHorizontalBox::Slot()
		.VAlign( VAlign_Center )
		.Padding(2)
		.AutoWidth()
		[
			SNew( SButton )
			.Text( LOCTEXT("ReimportButtonLabel", "Reimport") )
			.OnClicked(this, &FPersonaMeshDetails::OnReimportApexFileClicked, ElementIndex, DetailLayout)
			.IsFocusable( false )
			.ContentPadding(0)
			.ForegroundColor( FSlateColor::UseForeground() )
			.ButtonColorAndOpacity(FLinearColor(1.0f,1.0f,1.0f,0.0f))
			.ToolTipText(LOCTEXT("ReimportApexFileTip", "Reimport this APEX asset"))
			[ 
				SNew( SImage )
				.Image( FEditorStyle::GetBrush("Persona.ReimportAsset") )
				.ColorAndOpacity( FSlateColor::UseForeground() )
			]
		]
#endif  // #if WITH_APEX_CLOTHING

		// remove button
		+ SHorizontalBox::Slot()
		.VAlign( VAlign_Center )
		.Padding(2)
		.AutoWidth()
		[
			SNew( SButton )
			.Text( LOCTEXT("ClearButtonLabel", "Remove") )
			.OnClicked( this, &FPersonaMeshDetails::OnRemoveClothingAssetClicked, ElementIndex, DetailLayout )
			.IsFocusable( false )
			.ContentPadding(0)
			.ForegroundColor( FSlateColor::UseForeground() )
			.ButtonColorAndOpacity(FLinearColor(1.0f,1.0f,1.0f,0.0f))
			.ToolTipText(LOCTEXT("RemoveApexFileTip", "Remove this APEX asset"))
			[ 
				SNew( SImage )
				.Image( FEditorStyle::GetBrush("PropertyWindow.Button_Clear") )
				.ColorAndOpacity( FSlateColor::UseForeground() )
			]
		]
	];	

	USkeletalMesh* CurrentMesh = GetPersonaToolkit()->GetMesh();
	UClothingAssetBase* CurrentAsset = CurrentMesh->MeshClothingAssets[ElementIndex];

	ChildrenBuilder.AddCustomRow(LOCTEXT("ClothingAsset_Search_Name", "Name"))
	.NameContent()
	[
		SNew(STextBlock)
		.Text(LOCTEXT("ClothingAsset_Label_Name", "Name"))
		.Font(DetailFontInfo)
	]
	.ValueContent()
	.HAlign(HAlign_Fill)
	[
		SNew(STextBlock)
		.Text(CurrentAsset ? FText::FromString(CurrentAsset->GetName()) : FText())
	];

	ChildrenBuilder.AddCustomRow(LOCTEXT("ClothingAsset_Search_Details", "Details"))
	.NameContent()
	[
		SNew(STextBlock)
		.Text(LOCTEXT("Details", "Details"))
		.Font(DetailFontInfo)
	]
	.ValueContent()
	.HAlign(HAlign_Fill)
	[
		MakeClothingDetailsWidget(ElementIndex)
	];	
	
	// Properties are now inside UClothingAssetCommon, so we just add a new inspector and handle everything through that
	FDetailWidgetRow& ClothPropRow = ChildrenBuilder.AddCustomRow(LOCTEXT("ClothingAsset_Search_Properties", "Properties"));

	TSharedPtr<SKismetInspector> Inspector = nullptr;

	ClothPropRow.WholeRowWidget
	[
		SNew(SExpandableArea)
		.InitiallyCollapsed(true)
		.HeaderContent()
		[
			SNew(STextBlock)
			.Text(LOCTEXT("Properties_Header", "Clothing Properties"))
		]
		.BodyContent()
		[
			SAssignNew(Inspector, SKismetInspector)
			.ShowTitleArea(false)
			.ShowPublicViewControl(false)
			.HideNameArea(true)
			.IsPropertyEditingEnabledDelegate(FIsPropertyEditingEnabled::CreateSP(this, &FPersonaMeshDetails::IsClothingPanelEnabled))
		]
	];

	SKismetInspector::FShowDetailsOptions Options;
	Options.bHideFilterArea = true;
	Options.bShowComponents = false;

	if (CurrentAsset)
	{
		Inspector->ShowDetailsForSingleObject(CurrentAsset, Options);
	}
}

TSharedRef<SUniformGridPanel> FPersonaMeshDetails::MakeClothingDetailsWidget(int32 AssetIndex) const
{
	TSharedRef<SUniformGridPanel> Grid = SNew(SUniformGridPanel).SlotPadding(2.0f);

	USkeletalMesh* SkelMesh = GetPersonaToolkit()->GetMesh();
	UClothingAssetBase* ClothingAsset = SkelMesh->MeshClothingAssets[AssetIndex];
	if (!ClothingAsset)
	{
		return Grid;
	}


	const FSlateFontInfo DetailFontInfo = IDetailLayoutBuilder::GetDetailFont();
	const int32 NumLODs = ClothingAsset->GetNumLods();
	int32 RowNumber = 0;
	for(int32 LODIndex=0; LODIndex < NumLODs; LODIndex++)
	{
		Grid->AddSlot(0, RowNumber) // x, y
		.HAlign(HAlign_Left)
		[
			SNew(STextBlock)
			.Font(DetailFontInfo)
			.Text(FText::Format(LOCTEXT("LODIndex", "LOD {0}"), FText::AsNumber(LODIndex)))			
		];

		RowNumber++;

		if (UClothingAssetCommon* Asset = Cast<UClothingAssetCommon>(ClothingAsset))
		{
			const FClothLODDataCommon& LodData = Asset->LodData[LODIndex];
			const FClothPhysicalMeshData& PhysMeshData = LodData.PhysicalMeshData;
			const FClothCollisionData& CollisionData = LodData.CollisionData;

			Grid->AddSlot(0, RowNumber)
				.HAlign(HAlign_Center)
				[
					SNew(STextBlock)
					.Font(DetailFontInfo)
				.Text(LOCTEXT("SimulVertexCount", "Simul Verts"))
				];

			Grid->AddSlot(0, RowNumber + 1)
				.HAlign(HAlign_Center)
				[
					SNew(STextBlock)
					.Font(DetailFontInfo)
				.Text(FText::AsNumber(PhysMeshData.Vertices.Num() - PhysMeshData.NumFixedVerts))
				];

			Grid->AddSlot(1, RowNumber)
				.HAlign(HAlign_Center)
				[
					SNew(STextBlock)
					.Font(DetailFontInfo)
				.Text(LOCTEXT("FixedVertexCount", "Fixed Verts"))
				];

			Grid->AddSlot(1, RowNumber + 1)
				.HAlign(HAlign_Center)
				[
					SNew(STextBlock)
					.Font(DetailFontInfo)
				.Text(FText::AsNumber(PhysMeshData.NumFixedVerts))
				];

			Grid->AddSlot(2, RowNumber)
				.HAlign(HAlign_Center)
				[
					SNew(STextBlock)
					.Font(DetailFontInfo)
				.Text(LOCTEXT("TriangleCount", "Sim Triangles"))
				];

			Grid->AddSlot(2, RowNumber + 1)
				.HAlign(HAlign_Center)
				[
					SNew(STextBlock)
					.Font(DetailFontInfo)
				.Text(FText::AsNumber(PhysMeshData.Indices.Num() / 3))
				];

			Grid->AddSlot(3, RowNumber)
				.HAlign(HAlign_Center)
				[
					SNew(STextBlock)
					.Font(DetailFontInfo)
				.Text(LOCTEXT("NumUsedBones", "Bones"))
				];

			Grid->AddSlot(3, RowNumber + 1)
				.HAlign(HAlign_Center)
				[
					SNew(STextBlock)
					.Font(DetailFontInfo)
				.Text(FText::AsNumber(PhysMeshData.MaxBoneWeights))
				];

			Grid->AddSlot(4, RowNumber)
				.HAlign(HAlign_Center)
				[
					SNew(STextBlock)
					.Font(DetailFontInfo)
				.Text(LOCTEXT("NumBoneSpheres", "Spheres"))
				];

			Grid->AddSlot(4, RowNumber + 1)
				.HAlign(HAlign_Center)
				[
					SNew(STextBlock)
					.Font(DetailFontInfo)
				.Text(FText::AsNumber(CollisionData.Spheres.Num()))
				];

			RowNumber += 2;
		}
		else
		{
			// Unsupported asset type
			check(false);
		}
	}

	return Grid;
}

#if WITH_APEX_CLOTHING
FReply FPersonaMeshDetails::OnReimportApexFileClicked(int32 AssetIndex, IDetailLayoutBuilder* DetailLayout)
{
	USkeletalMesh* SkelMesh = GetPersonaToolkit()->GetMesh();

	check(SkelMesh && SkelMesh->MeshClothingAssets.IsValidIndex(AssetIndex));

	UClothingAssetBase* AssetToReimport = SkelMesh->MeshClothingAssets[AssetIndex];
	check(AssetToReimport);

	FString ReimportPath = AssetToReimport->ImportedFilePath;

	if(ReimportPath.IsEmpty())
	{
		const FText MessageText = LOCTEXT("Warning_NoReimportPath", "There is no reimport path available for this asset, it was likely created in the Editor. Would you like to select a file and overwrite this asset?");
		EAppReturnType::Type MessageReturn = FMessageDialog::Open(EAppMsgType::YesNo, MessageText);

		if(MessageReturn == EAppReturnType::Yes)
		{
			ReimportPath = ApexClothingUtils::PromptForClothingFile();
		}
	}

	if(ReimportPath.IsEmpty())
	{
		return FReply::Handled();
	}

	// Retry if the file isn't there
	if(!FPaths::FileExists(ReimportPath))
	{
		const FText MessageText = LOCTEXT("Warning_NoFileFound", "Could not find an asset to reimport, select a new file on disk?");
		EAppReturnType::Type MessageReturn = FMessageDialog::Open(EAppMsgType::YesNo, MessageText);

		if(MessageReturn == EAppReturnType::Yes)
		{
			ReimportPath = ApexClothingUtils::PromptForClothingFile();
		}
	}

	FClothingSystemEditorInterfaceModule& ClothingEditorInterface = FModuleManager::Get().LoadModuleChecked<FClothingSystemEditorInterfaceModule>("ClothingSystemEditorInterface");
	UClothingAssetFactoryBase* Factory = ClothingEditorInterface.GetClothingAssetFactory();

	if(Factory && Factory->CanImport(ReimportPath))
	{
		Factory->Reimport(ReimportPath, SkelMesh, AssetToReimport);

		UpdateClothingEntries();
		RefreshClothingComboBoxes();

		// Force layout to refresh
		DetailLayout->ForceRefreshDetails();
	}

	return FReply::Handled();
}
#endif

FReply FPersonaMeshDetails::OnRemoveClothingAssetClicked(int32 AssetIndex, IDetailLayoutBuilder* DetailLayout)
{
	USkeletalMesh* SkelMesh = GetPersonaToolkit()->GetMesh();
	check(SkelMesh);

	FScopedSuspendAlternateSkinWeightPreview ScopedSuspendAlternateSkinnWeightPreview(SkelMesh);
	// Now we can remove the asset.
	if(SkelMesh->MeshClothingAssets.IsValidIndex(AssetIndex))
	{
		// Need to unregister our components so they shut down their current clothing simulation
		FScopedSkeletalMeshPostEditChange ScopedPostEditChange(SkelMesh);

		if (UClothingAssetBase* AssetToRemove = SkelMesh->MeshClothingAssets[AssetIndex])
		{
			AssetToRemove->UnbindFromSkeletalMesh(SkelMesh);
		}
		SkelMesh->MeshClothingAssets.RemoveAt(AssetIndex);

		// Need to fix up asset indices on sections.
		if(FSkeletalMeshModel* MeshResource = SkelMesh->GetImportedModel())
		{
			for(FSkeletalMeshLODModel& LodModel : MeshResource->LODModels)
			{
				for(int32 SectionIndex = 0; SectionIndex < LodModel.Sections.Num(); ++SectionIndex)
				{
					FSkelMeshSection& Section = LodModel.Sections[SectionIndex];
					if(Section.CorrespondClothAssetIndex > AssetIndex)
					{
						--Section.CorrespondClothAssetIndex;
						//Keep the user section data (build source data) in sync
						SetSkelMeshSourceSectionUserData(LodModel, SectionIndex, Section.OriginalDataSectionIndex);
					}
				}
			}
		}
	}

	UpdateClothingEntries();
	RefreshClothingComboBoxes();

	// Force layout to refresh
	//DetailLayout->ForceRefreshDetails();
	
	return FReply::Handled();
}

#if WITH_APEX_CLOTHING
FReply FPersonaMeshDetails::OnOpenClothingFileClicked(IDetailLayoutBuilder* DetailLayout)
{
	USkeletalMesh* SkelMesh = GetPersonaToolkit()->GetMesh();

	if(SkelMesh)
	{
		ApexClothingUtils::PromptAndImportClothing(SkelMesh);
		
		UpdateClothingEntries();
		RefreshClothingComboBoxes();
	}

	return FReply::Handled();
}
#endif

void FPersonaMeshDetails::UpdateClothingEntries()
{
	USkeletalMesh* Mesh = GetPersonaToolkit()->GetMesh();

	NewClothingAssetEntries.Empty();

	ClothingNoneEntry = MakeShared<FClothingEntry>();
	ClothingNoneEntry->AssetIndex = INDEX_NONE;
	ClothingNoneEntry->Asset = nullptr;

	NewClothingAssetEntries.Add(ClothingNoneEntry);

	const int32 NumClothingAssets = Mesh->MeshClothingAssets.Num();
	for(int32 Idx = 0; Idx < NumClothingAssets; ++Idx)
	{
		if (UClothingAssetBase* ClothingAsset = Mesh->MeshClothingAssets[Idx])
		{
			const int32 NumAssetLods = ClothingAsset->GetNumLods();
			for (int32 AssetLodIndex = 0; AssetLodIndex < NumAssetLods; ++AssetLodIndex)
			{
				TSharedPtr<FClothingEntry> NewEntry = MakeShared<FClothingEntry>();
				NewEntry->Asset = ClothingAsset;
				NewEntry->AssetIndex = Idx;
				NewEntry->AssetLodIndex = AssetLodIndex;
				NewClothingAssetEntries.Add(NewEntry);
			}
		}
	}
}

void FPersonaMeshDetails::RefreshClothingComboBoxes()
{
	for(const SClothComboBoxPtr& BoxPtr : ClothComboBoxes)
	{
		if(BoxPtr.IsValid())
		{
			BoxPtr->RefreshOptions();
		}
	}
}

void FPersonaMeshDetails::OnClothingComboBoxOpening()
{
	UpdateClothingEntries();
	RefreshClothingComboBoxes();
}

TSharedRef<SWidget> FPersonaMeshDetails::OnGenerateWidgetForClothingEntry(TSharedPtr<FClothingEntry> InEntry)
{
	UClothingAssetCommon* Asset = Cast<UClothingAssetCommon>(InEntry->Asset.Get());

	FText EntryText;
	if(Asset)
	{
		EntryText = FText::Format(LOCTEXT("ClothingAssetEntry_Name", "{0} - LOD{1}"), FText::FromString(Asset->GetName()), FText::AsNumber(InEntry->AssetLodIndex));
	}
	else
	{
		EntryText = LOCTEXT("NoClothingEntry", "None");
	}

	return SNew(STextBlock)
		.Text(EntryText);
}

FText FPersonaMeshDetails::OnGetClothingComboText(int32 InLodIdx, int32 InSectionIdx) const
{
	USkeletalMesh* Mesh = GetPersonaToolkit()->GetMesh();

	if(Mesh)
	{
		UClothingAssetCommon* ClothingAsset = Cast<UClothingAssetCommon>(Mesh->GetSectionClothingAsset(InLodIdx, InSectionIdx));

		if(ClothingAsset && ClothingAsset->LodMap.IsValidIndex(InLodIdx))
		{
			const int32 ClothingLOD = ClothingAsset->LodMap[InLodIdx];
			return FText::Format(LOCTEXT("ClothingAssetEntry_Name", "{0} - LOD{1}"), FText::FromString(ClothingAsset->GetName()), FText::AsNumber(ClothingLOD));
		}
	}

	return LOCTEXT("ClothingCombo_None", "None");
}

void FPersonaMeshDetails::OnClothingSelectionChanged(TSharedPtr<FClothingEntry> InNewEntry, ESelectInfo::Type InSelectType, int32 BoxIndex, int32 InLodIdx, int32 InSectionIdx)
{
	if (!InNewEntry.IsValid())
	{
		return;
	}
	USkeletalMesh* Mesh = SkeletalMeshPtr.Get();

	if (Mesh->GetImportedModel() == nullptr || !Mesh->GetImportedModel()->LODModels.IsValidIndex(InLodIdx))
	{
		return;
	}

	FSkeletalMeshLODModel& LODModel = Mesh->GetImportedModel()->LODModels[InLodIdx];
	const FSkelMeshSection& Section = LODModel.Sections[InSectionIdx];
	FScopedSuspendAlternateSkinWeightPreview ScopedSuspendAlternateSkinnWeightPreview(Mesh);
	{
		FScopedSkeletalMeshPostEditChange ScopedPostEditChange(Mesh);
		FScopedTransaction Transaction(LOCTEXT("PersonaOnSectionClothChangedTransaction", "Persona editor: Section cloth changed"));
		Mesh->Modify();

		FSkelMeshSourceSectionUserData& OriginalSectionData = LODModel.UserSectionsData.FindOrAdd(Section.OriginalDataSectionIndex);
		auto ClearOriginalSectionUserData = [&OriginalSectionData]()
		{
			OriginalSectionData.CorrespondClothAssetIndex = INDEX_NONE;
			OriginalSectionData.ClothingData.AssetGuid = FGuid();
			OriginalSectionData.ClothingData.AssetLodIndex = INDEX_NONE;
		};
		if (UClothingAssetCommon* ClothingAsset = Cast<UClothingAssetCommon>(InNewEntry->Asset.Get()))
		{
			// Look for a currently bound asset an unbind it if necessary first
			if (UClothingAssetBase* CurrentAsset = Mesh->GetSectionClothingAsset(InLodIdx, InSectionIdx))
			{
				CurrentAsset->UnbindFromSkeletalMesh(Mesh, InLodIdx);
				ClearOriginalSectionUserData();
			}

			if (!ClothingAsset->BindToSkeletalMesh(Mesh, InLodIdx, InSectionIdx, InNewEntry->AssetLodIndex))
			{
				// We failed to bind the clothing asset, reset box selection to "None"
				SClothComboBoxPtr BoxPtr = ClothComboBoxes[BoxIndex];
				if (BoxPtr.IsValid())
				{
					BoxPtr->SetSelectedItem(ClothingNoneEntry);
				}
			}
			else
			{
				//Successful bind so set the SectionUserData
				int32 AssetIndex = INDEX_NONE;
				check(Mesh->MeshClothingAssets.Find(ClothingAsset, AssetIndex));
				OriginalSectionData.CorrespondClothAssetIndex = AssetIndex;
				OriginalSectionData.ClothingData.AssetGuid = ClothingAsset->GetAssetGuid();
				OriginalSectionData.ClothingData.AssetLodIndex = InNewEntry->AssetLodIndex;
			}
		}
		else if (Mesh)
		{
			//User set none, so unbind anything that is bind
			if (UClothingAssetBase* CurrentAsset = Mesh->GetSectionClothingAsset(InLodIdx, InSectionIdx))
			{
				CurrentAsset->UnbindFromSkeletalMesh(Mesh, InLodIdx);
				ClearOriginalSectionUserData();
			}
		}
	}
}

bool FPersonaMeshDetails::IsClothingPanelEnabled() const
{
	return !GEditor->bIsSimulatingInEditor && !GEditor->PlayWorld;
}

bool FPersonaMeshDetails::CanDeleteMaterialElement(int32 LODIndex, int32 SectionIndex) const
{
	// Only allow deletion of extra elements
	return SectionIndex != 0;
}

void FPersonaMeshDetails::OnPreviewMeshChanged(USkeletalMesh* OldSkeletalMesh, USkeletalMesh* NewMesh)
{
	if (IsApplyNeeded())
	{
		MeshDetailLayout->ForceRefreshDetails();
	}
}

bool FPersonaMeshDetails::FilterOutBakePose(const FAssetData& AssetData, USkeleton* Skeleton) const
{
	FString SkeletonName;
	AssetData.GetTagValue("Skeleton", SkeletonName);
	FAssetData SkeletonData(Skeleton);
	return (SkeletonName != SkeletonData.GetExportTextName());
}

#undef LOCTEXT_NAMESPACE<|MERGE_RESOLUTION|>--- conflicted
+++ resolved
@@ -116,14 +116,11 @@
 	}
 
 	const FSkeletalMeshLODModel& LODModel = SkeletalMesh->GetImportedModel()->LODModels[LODIndex];
-<<<<<<< HEAD
-=======
 	if (LODIndex > 0)
 	{
 		//Only base LOD is using the default/modified feature
 		return INDEX_NONE;
 	}
->>>>>>> 90fae962
 
 	if (LODModel.Sections.IsValidIndex(SectionIndex))
 	{
@@ -5103,11 +5100,7 @@
 		return Info.LODMaterialMap[SectionIndex];
 		
 	}
-<<<<<<< HEAD
-	return MaterialIndex;
-=======
 		return MaterialIndex;
->>>>>>> 90fae962
 }
 
 void FPersonaMeshDetails::OnSectionChanged(int32 LODIndex, int32 SectionIndex, int32 NewMaterialSlotIndex, FName NewMaterialSlotName)
@@ -5143,39 +5136,6 @@
 		// There is only one transaction for all replacement
 		FScopedTransaction Transaction(LOCTEXT("PersonaOnSectionChangedTransaction", "Persona editor: Section material slot changed"));
 		Mesh->Modify();
-<<<<<<< HEAD
-		{
-			FScopedSkeletalMeshPostEditChange ScopedPostEditChange(Mesh);
-			int32 NumSections = ImportedResource->LODModels[LODIndex].Sections.Num();
-			FSkeletalMeshLODInfo& Info = *(Mesh->GetLODInfo(LODIndex));
-
-			auto SetLODMaterialMapValue = [&LODIndex, &Info, &ImportedResource](int32 InSectionIndex, int32 OverrideMaterialIndex)
-			{
-				if (ImportedResource->LODModels[LODIndex].Sections[InSectionIndex].MaterialIndex == OverrideMaterialIndex)
-				{
-					if (Info.LODMaterialMap.IsValidIndex(InSectionIndex))
-					{
-						Info.LODMaterialMap[InSectionIndex] = INDEX_NONE;
-					}
-				}
-				else
-				{
-					while (Info.LODMaterialMap.Num() <= InSectionIndex)
-					{
-						Info.LODMaterialMap.Add(INDEX_NONE);
-					}
-					check(InSectionIndex < Info.LODMaterialMap.Num());
-					Info.LODMaterialMap[InSectionIndex] = OverrideMaterialIndex;
-				}
-			};
-
-			SetLODMaterialMapValue(SectionIndex, NewSkeletalMaterialIndex);
-			//Set the chunked section 
-			for (int32 SectionIdx = SectionIndex+1; SectionIdx < NumSections; SectionIdx++)
-			{
-				if (ImportedResource->LODModels[LODIndex].Sections[SectionIdx].ChunkedParentSectionIndex == SectionIndex)
-				{
-=======
 		{
 			FScopedSkeletalMeshPostEditChange ScopedPostEditChange(Mesh);
 		int32 NumSections = ImportedResource->LODModels[LODIndex].Sections.Num();
@@ -5207,7 +5167,6 @@
 		{
 			if (ImportedResource->LODModels[LODIndex].Sections[SectionIdx].ChunkedParentSectionIndex == SectionIndex)
 			{
->>>>>>> 90fae962
 					SetLODMaterialMapValue(SectionIdx, NewSkeletalMaterialIndex);
 				}
 				else
