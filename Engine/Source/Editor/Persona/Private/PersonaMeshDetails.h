--- conflicted
+++ resolved
@@ -123,11 +123,7 @@
 	virtual void GenerateChildContent(IDetailChildrenBuilder& ChildrenBuilder) override;
 	virtual void Tick(float DeltaTime) override {}
 	virtual bool RequiresTick() const override { return false; }
-<<<<<<< HEAD
-	virtual FName GetName() const override { static FName MeshReductionSettings("MeshReductionSettings"); return MeshReductionSettings; }
-=======
 	virtual FName GetName() const override { static FName MeshReductionSettings("SkeletalMeshOptimizationSettings"); return MeshReductionSettings; }
->>>>>>> d731a049
 	virtual bool InitiallyCollapsed() const override { return true; }
 
 	bool IsReductionEnabled() const;
@@ -599,8 +595,6 @@
 	TArray<FName> GetNoRefStreamingLODBiasOverrideNames() const;
 	FText GetNoRefStreamingLODBiasTooltip() const;
 
-<<<<<<< HEAD
-=======
 	void OnMinQualityLevelLodChanged(int32 NewValue, FName QualityLevel);
 	void OnMinQualityLevelLodCommitted(int32 InValue, ETextCommit::Type CommitInfo, FName QualityLevel);
 	int32 GetMinQualityLevelLod(FName QualityLevel) const;
@@ -611,7 +605,6 @@
 	FReply ResetToDefault();
 	FPerPlatformInt GetMinLod();
 
->>>>>>> d731a049
 	/** apply LOD changes if the user modified LOD reduction settings */
 	FReply OnApplyChanges();
 	/** regenerate one specific LOD Index no dependencies*/
