// Copyright Epic Games, Inc. All Rights Reserved.

#pragma once

#include "CoreMinimal.h"
#include "Layout/Visibility.h"
#include "Input/Reply.h"
#include "Widgets/SWidget.h"
#include "Widgets/SBoxPanel.h"
#include "EngineDefines.h"
#include "Engine/SkeletalMesh.h"
#include "PropertyHandle.h"
#include "IDetailCustomNodeBuilder.h"
#include "IDetailCustomization.h"
#include "Widgets/Input/SComboBox.h"

DECLARE_LOG_CATEGORY_EXTERN(LogSkeletalMeshPersonaMeshDetail, Log, All);

struct FAssetData;
class FDetailWidgetRow;
class FPersonaMeshDetails;
class IDetailChildrenBuilder;
class IDetailLayoutBuilder;
class IPersonaToolkit;
class SUniformGridPanel;
struct FSectionLocalizer;
class IDetailCategoryBuilder;
class IDetailGroup;

//The parameter is the LOD index so we know which LOD need to be rebuild
DECLARE_DELEGATE_RetVal_OneParam(bool, FIsLODSettingsEnabledDelegate, int32)
DECLARE_DELEGATE_OneParam(FModifyMeshLODSettingsDelegate, int32)

/**
 * Struct to uniquely identify clothing applied to a material section
 * Contains index into the ClothingAssets array and the submesh index.
 */
struct FClothAssetSubmeshIndex
{
	FClothAssetSubmeshIndex(int32 InAssetIndex, int32 InSubmeshIndex)
		:	AssetIndex(InAssetIndex)
		,	SubmeshIndex(InSubmeshIndex)
	{}

	int32 AssetIndex;
	int32 SubmeshIndex;

	bool operator==(const FClothAssetSubmeshIndex& Other) const
	{
		return (AssetIndex	== Other.AssetIndex 
			&& SubmeshIndex	== Other.SubmeshIndex
			);
	}
};

struct FClothingComboInfo
{
	/* Per-material clothing combo boxes, array size must be same to # of sections */
	TArray<TSharedPtr< class STextComboBox >>		ClothingComboBoxes;
	/* Clothing combo box strings */
	TArray<TSharedPtr<FString> >			ClothingComboStrings;
	/* Mapping from a combo box string to the asset and submesh it was generated from */
	TMap<FString, FClothAssetSubmeshIndex>	ClothingComboStringReverseLookup;
	/* The currently-selected index from each clothing combo box */
	TArray<int32>							ClothingComboSelectedIndices;
};

struct FSectionLocalizer
{
	FSectionLocalizer(int32 InLODIndex, int32 InSectionIndex)
		: LODIndex(InLODIndex)
		, SectionIndex(InSectionIndex)
	{}

	bool operator==(const FSectionLocalizer& Other) const
	{
		return (LODIndex == Other.LODIndex && SectionIndex == Other.SectionIndex);
	}

	bool operator!=(const FSectionLocalizer& Other) const
	{
		return !((*this) == Other);
	}

	int32 LODIndex;
	int32 SectionIndex;
};

class FSkeletalMeshReductionSettingsLayout : public IDetailCustomNodeBuilder, public TSharedFromThis<FSkeletalMeshReductionSettingsLayout>
{
public:
	FSkeletalMeshReductionSettingsLayout(FSkeletalMeshOptimizationSettings& InReductionettings, bool InbIsLODModelbuildDataAvailable, int32 InLODIndex, FIsLODSettingsEnabledDelegate InIsLODSettingsEnabledDelegate, FModifyMeshLODSettingsDelegate InModifyMeshLODSettingsDelegate);
	virtual ~FSkeletalMeshReductionSettingsLayout() {};

	enum EImportanceType
	{
		ID_Silhouette,
		ID_Texture,
		ID_Shading,
		ID_Skinning
	};

	DECLARE_DELEGATE_RetVal(float, FGetFloatDelegate);
	DECLARE_DELEGATE_OneParam(FSetFloatDelegate, float);

	DECLARE_DELEGATE_RetVal(int32, FGetIntegerDelegate);
	DECLARE_DELEGATE_OneParam(FSetIntegerDelegate, int32);

	DECLARE_DELEGATE_RetVal(uint32, FGetUnsignedIntegerDelegate);
	DECLARE_DELEGATE_OneParam(FSetUnsignedIntegerDelegate, uint32);

	DECLARE_DELEGATE_RetVal(ECheckBoxState, FGetCheckBoxStateDelegate);
	DECLARE_DELEGATE_OneParam(FSetCheckBoxStateDelegate, ECheckBoxState);

	void UnbindReductionSettings()
	{
		IsLODSettingsEnabledDelegate.Unbind();
	}
private:
	/** IDetailCustomNodeBuilder Interface*/
	virtual void SetOnRebuildChildren(FSimpleDelegate InOnRegenerateChildren) override {}
	virtual void GenerateHeaderRowContent(FDetailWidgetRow& NodeRow) override;
	virtual void GenerateChildContent(IDetailChildrenBuilder& ChildrenBuilder) override;
	virtual void Tick(float DeltaTime) override {}
	virtual bool RequiresTick() const override { return false; }
	virtual FName GetName() const override { static FName MeshReductionSettings("MeshReductionSettings"); return MeshReductionSettings; }
	virtual bool InitiallyCollapsed() const override { return true; }

	bool IsReductionEnabled() const;

	//Custom Row Add utilities
	FDetailWidgetRow& AddFloatRow(IDetailChildrenBuilder& ChildrenBuilder, const FText RowTitleText, const FText RowNameContentText, const FText RowNameContentTootlipText, const float MinSliderValue, const float MaxSliderValue, FGetFloatDelegate GetterDelegate, FSetFloatDelegate SetterDelegate);
	FDetailWidgetRow& AddBoolRow(IDetailChildrenBuilder& ChildrenBuilder, const FText RowTitleText, const FText RowNameContentText, const FText RowNameContentToolitipText, FGetCheckBoxStateDelegate GetterDelegate, FSetCheckBoxStateDelegate SetterDelegate);
	FDetailWidgetRow& AddIntegerRow(IDetailChildrenBuilder& ChildrenBuilder, const FText RowTitleText, const FText RowNameContentText, const FText RowNameContentTootlipText, const int32 MinSliderValue, const int32 MaxSliderValue, FGetIntegerDelegate GetterDelegate, FSetIntegerDelegate SetterDelegate);
	FDetailWidgetRow& AddUnsignedIntegerRow(IDetailChildrenBuilder& ChildrenBuilder, const FText RowTitleText, const FText RowNameContentText, const FText RowNameContentTootlipText, const uint32 MinSliderValue, const uint32 MaxSliderValue, FGetUnsignedIntegerDelegate GetterDelegate, FSetUnsignedIntegerDelegate SetterDelegate);
	void AddBaseLODRow(IDetailChildrenBuilder& ChildrenBuilder);

	void SetPercentAndAbsoluteVisibility(FDetailWidgetRow& Row, SkeletalMeshTerminationCriterion FirstCriterion, SkeletalMeshTerminationCriterion SecondCriterion);

	int32 GetBaseLODValue() const
	{
		return ReductionSettings.BaseLOD;
	}
	void SetBaseLODValue(int32 Value)
	{
		ReductionSettings.BaseLOD = Value;
	}
	TSharedRef<class SWidget> FillReductionMethodMenu();
	FText GetReductionMethodText() const;

	TSharedRef<class SWidget> FillReductionImportanceMenu(const EImportanceType Importance);
	FText GetReductionImportanceText(const EImportanceType Importance) const;

	TSharedRef<class SWidget> FillReductionTerminationCriterionMenu();
	FText GetReductionTerminationCriterionText() const;

	float GetNumTrianglesPercentage() const;
	void SetNumTrianglesPercentage(float Value);

	float GetNumVerticesPercentage() const;
	void SetNumVerticesPercentage(float Value);

	int32 GetNumMaxTrianglesCount() const;
	void SetNumMaxTrianglesCount(int32 Value);

	int32 GetNumMaxVerticesCount() const;
	void SetNumMaxVerticesCount(int32 Value);

	uint32 GetNumMaxTrianglesPercentageCount() const;
	void SetNumMaxTrianglesPercentageCount(uint32 Value);

	uint32 GetNumMaxVerticesPercentageCount() const;
	void SetNumMaxVerticesPercentageCount(uint32 Value);

	float GetAccuracyPercentage() const;
	void SetAccuracyPercentage(float Value);

	ECheckBoxState ShouldRecomputeNormals() const;
	void OnRecomputeNormalsChanged(ECheckBoxState NewState);

	float GetNormalsThreshold() const;
	void SetNormalsThreshold(float Value);

	float GetWeldingThreshold() const;
	void SetWeldingThreshold(float Value);

	ECheckBoxState GetLockEdges() const;
	void SetLockEdges(ECheckBoxState NewState);

	ECheckBoxState GetLockColorBounaries() const;
	void SetLockColorBounaries(ECheckBoxState NewState);

	ECheckBoxState GetEnforceBoneBoundaries() const;
	void SetEnforceBoneBoundaries(ECheckBoxState NewState);

	ECheckBoxState GetMergeCoincidentVertBones() const;
	void SetMergeCoincidentVertBones(ECheckBoxState NewState);

	float GetVolumeImportance() const;
	void SetVolumeImportance(float Value);
	
	ECheckBoxState GetRemapMorphTargets() const;
	void SetRemapMorphTargets(ECheckBoxState NewState);

	int32 GetMaxBonesPerVertex() const;
	void SetMaxBonesPerVertex(int32 Value);

	// Used the the thrid-party UI.  
	EVisibility GetVisibiltyIfCurrentReductionMethodIsNot(SkeletalMeshOptimizationType ReductionType) const;

	// Used by the native tool UI.
	EVisibility ShowIfCurrentCriterionIs(TArray<SkeletalMeshTerminationCriterion> TerminationCriterionArray) const;

	/** Detect usage of thirdparty vs native tool */
	bool UseNativeLODTool() const;
	bool UseNativeReductionTool() const;

	/**
	Used to hide parameters that only make sense for the third party tool.
	@return EVisibility::Visible if we are using the simplygon tool, otherwise EVisibility::Hidden
	*/
	EVisibility GetVisibilityForThirdPartyTool() const;

private:
	FSkeletalMeshOptimizationSettings& ReductionSettings;
	bool bIsLODModelbuildDataAvailable;
	int32 LODIndex;
	FIsLODSettingsEnabledDelegate IsLODSettingsEnabledDelegate;
	FModifyMeshLODSettingsDelegate ModifyMeshLODSettingsDelegate;

	UEnum* EnumReductionMethod;
	UEnum* EnumImportance;
	UEnum* EnumTerminationCriterion;

	//Use this data to keep a valid reference so the helper lambda can have persistent data
	//Helper lambda are use with spinner to not do a transaction when spinning with mouse movement
	struct FSliderStateData
	{
		float MovementValueFloat = 0.0f;
		int32 MovementValueInt = 0;
		uint32 MovementValueUnsignedInt = 0;
		bool bSliderActiveMode = false;
	};
	TArray<FSliderStateData> SliderStateDataArray;
};

class FSkeletalMeshBuildSettingsLayout : public IDetailCustomNodeBuilder, public TSharedFromThis<FSkeletalMeshBuildSettingsLayout>
{
public:
	FSkeletalMeshBuildSettingsLayout(FSkeletalMeshBuildSettings& InBuildSettings, int32 InLODIndex, FIsLODSettingsEnabledDelegate InIsBuildSettingsEnabledDelegate, FModifyMeshLODSettingsDelegate InModifyMeshLODSettingsDelegate);
	virtual ~FSkeletalMeshBuildSettingsLayout() {};


	DECLARE_DELEGATE_RetVal(float, FGetFloatDelegate);
	DECLARE_DELEGATE_OneParam(FSetFloatDelegate, float);

	void UnbindBuildSettings()
	{
		IsBuildSettingsEnabledDelegate.Unbind();
	}

private:
	/** IDetailCustomNodeBuilder Interface*/
	virtual void SetOnRebuildChildren(FSimpleDelegate InOnRegenerateChildren) override {}
	virtual void GenerateHeaderRowContent(FDetailWidgetRow& NodeRow) override;
	virtual void GenerateChildContent(IDetailChildrenBuilder& ChildrenBuilder) override;
	virtual void Tick(float DeltaTime) override {}
	virtual bool RequiresTick() const override { return false; }
	virtual FName GetName() const override { static FName MeshBuildSettings("MeshBuildSettings"); return MeshBuildSettings; }
	virtual bool InitiallyCollapsed() const override { return true; }

	bool IsBuildEnabled() const;

		//Custom Row Add utilities
	FDetailWidgetRow& AddFloatRow(IDetailChildrenBuilder& ChildrenBuilder, const FText RowTitleText, const FText RowNameContentText, const FText RowNameContentTootlipText, const float MinSliderValue, const float MaxSliderValue, FGetFloatDelegate GetterDelegate, FSetFloatDelegate SetterDelegate);

	float GetThresholdPosition() const;
	void SetThresholdPosition(float Value);
	
	float GetThresholdTangentNormal() const;
	void SetThresholdTangentNormal(float Value);
	
	float GetThresholdUV() const;
	void SetThresholdUV(float Value);

	float GetMorphThresholdPosition() const;
	void SetMorphThresholdPosition(float Value);

	ECheckBoxState ShouldRecomputeNormals() const;
	ECheckBoxState ShouldRecomputeTangents() const;
	ECheckBoxState ShouldUseMikkTSpace() const;
	ECheckBoxState ShouldComputeWeightedNormals() const;
	ECheckBoxState ShouldRemoveDegenerates() const;
	ECheckBoxState ShouldUseHighPrecisionTangentBasis() const;
	ECheckBoxState ShouldUseFullPrecisionUVs() const;
	ECheckBoxState ShouldUseBackwardsCompatibleF16TruncUVs() const;

	void OnRecomputeNormalsChanged(ECheckBoxState NewState);
	void OnRecomputeTangentsChanged(ECheckBoxState NewState);
	void OnUseMikkTSpaceChanged(ECheckBoxState NewState);
	void OnComputeWeightedNormalsChanged(ECheckBoxState NewState);
	void OnRemoveDegeneratesChanged(ECheckBoxState NewState);
	void OnUseHighPrecisionTangentBasisChanged(ECheckBoxState NewState);
	void OnUseFullPrecisionUVsChanged(ECheckBoxState NewState);
	void OnUseBackwardsCompatibleF16TruncUVsChanged(ECheckBoxState NewState);

private:
	FSkeletalMeshBuildSettings& BuildSettings;
	int32 LODIndex;
	FIsLODSettingsEnabledDelegate IsBuildSettingsEnabledDelegate;
	FModifyMeshLODSettingsDelegate ModifyMeshLODSettingsDelegate;

	//Use this data to keep a valid reference so the helper lambda can have persistent data
	//Helper lambda are use with spinner to not do a transaction when spinning with mouse movement
	struct FSliderStateData
	{
		float MovementValueFloat = 0.0f;
		int32 MovementValueInt = 0;
		bool bSliderActiveMode = false;
	};
	TArray<FSliderStateData> SliderStateDataArray;
};

class FPersonaMeshDetails : public IDetailCustomization
{
public:
	FPersonaMeshDetails(TSharedRef<class IPersonaToolkit> InPersonaToolkit);
	~FPersonaMeshDetails();

	/** Makes a new instance of this detail layout class for a specific detail view requesting it */
	static TSharedRef<IDetailCustomization> MakeInstance(TWeakPtr<class IPersonaToolkit> InPersonaToolkit);

	/** IDetailCustomization interface */
	virtual void CustomizeDetails( IDetailLayoutBuilder& DetailLayout ) override;

private:
	//Prevent attribute change calling post edit change
	void OnAttributePreChangePreventPostEditChange(int32 LODIndex, FName LODInfoPropertyName) const;
	void OnAttributeChangedPreventPostEditChange(const int32 LODIndex, const FName LODInfoPropertyName, const bool bForceComponentRefresh) const;
	void PreventAttributePostEditChange(TSharedPtr<IPropertyHandle> AttributeHandle, const int32 LODIndex, const FName PropertyName, const bool bForceComponentRefresh) const;

	//This function customize the LODInfo temporary object
	void CustomizeLODInfoSetingsDetails(IDetailLayoutBuilder& DetailLayout, class ULODInfoUILayout* LODInfoUILayout, TSharedRef<IPropertyHandle> LODInfoProperty, IDetailCategoryBuilder& LODCategory);

	FReply AddMaterialSlot();

	FText GetMaterialArrayText() const;

	/**
	 * Called by the material list widget when we need to get new materials for the list
	 *
	 * @param OutMaterials	Handle to a material list builder that materials should be added to
	 */
	void OnGetSectionsForView( class ISectionListBuilder& OutSections, int32 LODIndex );

	/**
	 * Called when a user drags a new material over a list item to replace it
	 *
	 * @param NewMaterial	The material that should replace the existing material
	 * @param PrevMaterial	The material that should be replaced
	 * @param SlotIndex		The index of the slot on the component where materials should be replaces
	 * @param bReplaceAll	If true all materials in the slot should be replaced not just ones using PrevMaterial
	 */
	void OnSectionChanged(int32 LODIndex, int32 SectionIndex, int32 NewMaterialSlotIndex, FName NewMaterialSlotName);

	/**
	* Called by the material list widget when we need to get new materials for the list
	*
	* @param OutMaterials	Handle to a material list builder that materials should be added to
	*/
	void OnGetMaterialsForArray(class IMaterialListBuilder& OutMaterials, int32 LODIndex);

	/**
	* Called when a user drags a new material over a list item to replace it
	*
	* @param NewMaterial	The material that should replace the existing material
	* @param PrevMaterial	The material that should be replaced
	* @param SlotIndex		The index of the slot on the component where materials should be replaces
	* @param bReplaceAll	If true all materials in the slot should be replaced not just ones using PrevMaterial
	*/
	void OnMaterialArrayChanged(UMaterialInterface* NewMaterial, UMaterialInterface* PrevMaterial, int32 SlotIndex, bool bReplaceAll, int32 LODIndex);

	
	/**
	 * Called by the material list widget on generating each name widget
	 *
	 * @param Material		The material that is being displayed
	 * @param SlotIndex		The index of the material slot
	 */
	TSharedRef<SWidget> OnGenerateCustomNameWidgetsForSection(int32 LodIndex, int32 SectionIndex);

	/**
	 * Called by the material list widget on generating each thumbnail widget
	 *
	 * @param Material		The material that is being displayed
	 * @param SlotIndex		The index of the material slot
	 */
	TSharedRef<SWidget> OnGenerateCustomSectionWidgetsForSection(int32 LODIndex, int32 SectionIndex);

	bool IsSectionEnabled(int32 LodIndex, int32 SectionIndex) const;
	EVisibility ShowEnabledSectionDetail(int32 LodIndex, int32 SectionIndex) const;
	EVisibility ShowDisabledSectionDetail(int32 LodIndex, int32 SectionIndex) const;
	void OnSectionEnabledChanged(int32 LodIndex, int32 SectionIndex, bool bEnable);

	TOptional<int8> GetSectionGenerateUpToValue(int32 LodIndex, int32 SectionIndex) const;
	void SetSectionGenerateUpToValue(int8 Value, int32 LodIndex, int32 SectionIndex);
	void SetSectionGenerateUpToValueCommitted(int8 Value, ETextCommit::Type CommitInfo, int32 LodIndex, int32 SectionIndex);
	EVisibility ShowSectionGenerateUpToSlider(int32 LodIndex, int32 SectionIndex) const;
	ECheckBoxState IsGenerateUpToSectionEnabled(int32 LodIndex, int32 SectionIndex) const;
	void OnSectionGenerateUpToChanged(ECheckBoxState NewState, int32 LodIndex, int32 SectionIndex);

	TSharedRef<SWidget> OnGenerateLodComboBoxForLodPicker();
	EVisibility LodComboBoxVisibilityForLodPicker() const;
	bool IsLodComboBoxEnabledForLodPicker() const;

	/*
	 * Generate the context menu to choose the LOD we will display the picker list
	*/
	TSharedRef<SWidget> OnGenerateLodMenuForLodPicker();
	FText GetCurrentLodName() const;
	FText GetCurrentLodTooltip() const;

	void SetCurrentLOD(int32 NewLodIndex);

	void UpdateLODCategoryVisibility() const;

	FText GetMaterialNameText(int32 MaterialIndex)const ;
	void OnMaterialNameCommitted(const FText& InValue, ETextCommit::Type CommitType, int32 MaterialIndex);

	FText GetOriginalImportMaterialNameText(int32 MaterialIndex)const;

	/**
	* Called by the material list widget on generating name side content
	*
	* @param Material		The material that is being displayed
	* @param MaterialIndex	The index of the material slot
	*/
	TSharedRef<SWidget> OnGenerateCustomNameWidgetsForMaterialArray(UMaterialInterface* Material, int32 MaterialIndex);
	
	/**
	* Called by the material list widget on generating each thumbnail widget
	*
	* @param Material		The material that is being displayed
	* @param MaterialIndex	The index of the material slot
	*/
	TSharedRef<SWidget> OnGenerateCustomMaterialWidgetsForMaterialArray(UMaterialInterface* Material, int32 MaterialIndex, int32 LODIndex);

	/* If the material list is dirty this function will return true */
	bool OnMaterialListDirty();

	bool CanDeleteMaterialSlot(int32 MaterialIndex) const;

	void OnDeleteMaterialSlot(int32 MaterialIndex);

	TSharedRef<SWidget> OnGetMaterialSlotUsedByMenuContent(int32 MaterialIndex);

	FText GetFirstMaterialSlotUsedBySection(int32 MaterialIndex) const;

	/**
	* Handler for check box display based on whether the material is highlighted
	*
	* @param MaterialIndex	The material index that is being selected
	*/
	ECheckBoxState IsMaterialSelected(int32 MaterialIndex) const;

	/**
	* Handler for changing highlight status on a material
	*
	* @param MaterialIndex	The material index that is being selected
	*/
	void OnMaterialSelectedChanged(ECheckBoxState NewState, int32 MaterialIndex);

	/**
	* Handler for check box display based on whether the material is isolated
	*
	* @param MaterialIndex	The material index that is being isolate
	*/
	ECheckBoxState IsIsolateMaterialEnabled(int32 MaterialIndex) const;

	/**
	* Handler for changing isolated status on a material
	*
	* @param MaterialIndex	The material index that is being isolate
	*/
	void OnMaterialIsolatedChanged(ECheckBoxState NewState, int32 MaterialIndex);


	/**
	 * Handler for check box display based on whether the material is highlighted
	 *
	 * @param SectionIndex	The material section that is being tested
	 */
	ECheckBoxState IsSectionSelected(int32 SectionIndex) const;

	/**
	 * Handler for changing highlight status on a material
	 *
	 * @param SectionIndex	The material section that is being tested
	 */
	void OnSectionSelectedChanged(ECheckBoxState NewState, int32 SectionIndex);

	/**
	* Handler for check box display based on whether the material is isolated
	*
	* @param SectionIndex	The material section that is being tested
	*/
	ECheckBoxState IsIsolateSectionEnabled(int32 SectionIndex) const;

	/**
	* Handler for changing isolated status on a material
	*
	* @param SectionIndex	The material section that is being tested
	*/
	void OnSectionIsolatedChanged(ECheckBoxState NewState, int32 SectionIndex);

	/**
	* Handler for check box display based on whether the material has shadow casting enabled
	*
	* @param LODIndex	The LODIndex we want to change
	* @param SectionIndex	The SectionIndex we change the ShadowCasting flag
	*/
	ECheckBoxState IsSectionShadowCastingEnabled(int32 LODIndex, int32 SectionIndex) const;

	/**
	* Handler for changing shadow casting status on a section
	*
	* @param LODIndex	The LODIndex we want to change
	* @param SectionIndex	The SectionIndex we change the ShadowCasting flag
	*/
	void OnSectionShadowCastingChanged(ECheckBoxState NewState, int32 LODIndex, int32 SectionIndex);

	/**
	* Handler for check box display based on whether the material has VisibleInRayTracing enabled
	*
	* @param LODIndex	The LODIndex we want to change
	* @param SectionIndex	The SectionIndex we change the VisibleInRayTracing flag
	*/
	ECheckBoxState IsSectionVisibleInRayTracingEnabled(int32 LODIndex, int32 SectionIndex) const;

	/**
	* Handler for changing VisibleInRayTracing status on a section
	*
	* @param LODIndex	The LODIndex we want to change
	* @param SectionIndex	The SectionIndex we change the VisibleInRayTracing flag
	*/
	void OnSectionVisibleInRayTracingChanged(ECheckBoxState NewState, int32 LODIndex, int32 SectionIndex);

	/**
	* Handler for selecting which vertex color to mask the blending of recomputing tangents
	*
	* @param LODIndex	The LODIndex we want to change
	* @param SectionIndex	The SectionIndex we change the RecomputeTangent
	*/
	TSharedRef<class SWidget> OnGenerateRecomputeTangentsSetting(int32 LODIndex, int32 SectionIndex);
	FText GetCurrentRecomputeTangentsSetting(int32 LODIndex, int32 SectionIndex) const;
	void SetCurrentRecomputeTangentsSetting(int32 LODIndex, int32 SectionIndex, int32 Index);

	/**
	* Handler for selecting which vertex color to mask the blending of recomputing tangents
	*
	* @param LODIndex	The LODIndex we want to change
	* @param SectionIndex	The SectionIndex we change the RecomputeTangent
	*/
	TSharedRef<class SWidget> OnGenerateRecomputeTangentsVertexChannelMaskPicker(int32 LODIndex, int32 SectionIndex);
	bool IsGenerateRecomputeTangentsVertexChannelMaskPicker(int32 LODIndex, int32 SectionIndex) const;
	FText GetCurrentRecomputeTangentsVertexChannelMaskName(int32 LODIndex, int32 SectionIndex) const;
	void SetCurrentRecomputeTangentsVertexChannel(int32 LODIndex, int32 SectionIndex, int32 Index);

	/**
	 * Handler for enabling delete button on materials
	 *
	 * @param SectionIndex - index of the section to check
	 */
	bool CanDeleteMaterialElement(int32 LODIndex, int32 SectionIndex) const;

	/** Creates the UI for Current LOD panel */
	void AddLODLevelCategories(IDetailLayoutBuilder& DetailLayout);

	/** Get a material index from LOD index and section index */
	int32 GetMaterialIndex(int32 LODIndex, int32 SectionIndex) const;

	/** for LOD settings category */
	void CustomizeLODSettingsCategories(IDetailLayoutBuilder& DetailLayout);

	/** Called when a LOD is imported. Refreshes the UI. */
	void OnAssetPostLODImported(UObject* InObject, int32 InLODIndex);
	/** Called from the PersonalMeshDetails UI to import a LOD. */
	void OnImportLOD(TSharedPtr<FString> NewValue, ESelectInfo::Type SelectInfo, IDetailLayoutBuilder* DetailLayout);
	void UpdateLODNames();
	int32 GetLODCount() const;
	void OnLODCountChanged(int32 NewValue);
	void OnLODCountCommitted(int32 InValue, ETextCommit::Type CommitInfo);
	FText GetLODCountTooltip() const;
	FText GetLODImportedText(int32 LODIndex) const;

	FText GetMaterialSlotNameText(int32 MaterialIndex) const;

	void RefreshMeshDetailLayout();

<<<<<<< HEAD
=======
	void OnNoRefStreamingLODBiasChanged(int32 NewValue, FName QualityLevel);
	void OnNoRefStreamingLODBiasCommitted(int32 InValue, ETextCommit::Type CommitInfo, FName QualityLevel);
	int32 GetNoRefStreamingLODBias(FName QualityLevel) const;
	TSharedRef<SWidget> GetNoRefStreamingLODBiasWidget(FName QualityLevelName) const;
	bool AddNoRefStreamingLODBiasOverride(FName QualityLevelName);
	bool RemoveNoRefStreamingLODBiasOverride(FName QualityLevelName);
	TArray<FName> GetNoRefStreamingLODBiasOverrideNames() const;
	FText GetNoRefStreamingLODBiasTooltip() const;

>>>>>>> 6bbb88c8
	/** apply LOD changes if the user modified LOD reduction settings */
	FReply OnApplyChanges();
	/** regenerate one specific LOD Index no dependencies*/
	void RegenerateOneLOD(int32 LODIndex);
	/** regenerate the specific all LODs dependent of InLODIndex. This is not regenerating the InLODIndex*/
	void RegenerateDependentLODs(int32 LODIndex);
	/** Apply specified LOD Index */
	FReply ApplyLODChanges(int32 LODIndex);
	/** Apply specified LOD Index */
	FReply RegenerateLOD(int32 LODIndex);
	/** Removes the specified lod from the skeletal mesh */
	FReply RemoveOneLOD(int32 LODIndex);
	/** Restore the LOD imported data if the LOD is no longer reduced */
	void RestoreNonReducedLOD(int32 LODIndex);
	/** hide properties which don't need to be showed to end users */
	void HideUnnecessaryProperties(IDetailLayoutBuilder& DetailLayout);

	// Handling functions for post process blueprint selection combo box
	void OnPostProcessBlueprintChanged(IDetailLayoutBuilder* DetailBuilder);
	FString GetCurrentPostProcessBlueprintPath() const;
	bool OnShouldFilterPostProcessBlueprint(const FAssetData& AssetData) const;
	void OnSetPostProcessBlueprint(const FAssetData& AssetData, TSharedRef<IPropertyHandle> BlueprintProperty);

	/** Access the persona toolkit ptr. It should always be valid in the lifetime of this customization */
	TSharedRef<IPersonaToolkit> GetPersonaToolkit() const { check(PersonaToolkitPtr.IsValid()); return PersonaToolkitPtr.Pin().ToSharedRef(); }
	bool HasValidPersonaToolkit() const { return PersonaToolkitPtr.IsValid(); }

	EVisibility GetOverrideUVDensityVisibililty() const;
	ECheckBoxState IsUVDensityOverridden(int32 MaterialIndex) const;
	void OnOverrideUVDensityChanged(ECheckBoxState NewState, int32 MaterialIndex);

	EVisibility GetUVDensityVisibility(int32 MaterialIndex, int32 UVChannelIndex) const;
	TOptional<float> GetUVDensityValue(int32 MaterialIndex, int32 UVChannelIndex) const;
	void SetUVDensityValue(float InDensity, ETextCommit::Type CommitType, int32 MaterialIndex, int32 UVChannelIndex);

	SVerticalBox::FSlot& GetUVDensitySlot(int32 MaterialIndex, int32 UVChannelIndex) const;

	// Used to control the type of reimport to do with a named parameter
	enum class EReimportButtonType : uint8
	{
		Reimport,
		ReimportWithNewFile
	};

	// Handler for reimport buttons in LOD details
	FReply OnReimportLodClicked(EReimportButtonType InReimportType, int32 InLODIndex);

	void OnCopySectionList(int32 LODIndex);
	bool OnCanCopySectionList(int32 LODIndex) const;
	void OnPasteSectionList(int32 LODIndex);

	void OnCopySectionItem(int32 LODIndex, int32 SectionIndex);
	bool OnCanCopySectionItem(int32 LODIndex, int32 SectionIndex) const;
	void OnPasteSectionItem(int32 LODIndex, int32 SectionIndex);

	void OnCopyMaterialList();
	bool OnCanCopyMaterialList() const;
	void OnPasteMaterialList();

	void OnCopyMaterialItem(int32 CurrentSlot);
	bool OnCanCopyMaterialItem(int32 CurrentSlot) const;
	void OnPasteMaterialItem(int32 CurrentSlot);

	void OnPreviewMeshChanged(USkeletalMesh* OldSkeletalMesh, USkeletalMesh* NewMesh);
	
	bool FilterOutBakePose(const struct FAssetData& AssetData, USkeleton* Skeleton) const;
	bool FilterOutBakePose(const struct FAssetData& AssetData, TObjectPtr<USkeleton> Skeleton) const { return FilterOutBakePose(AssetData, Skeleton.Get()); }

	FText GetLODCustomModeNameContent(int32 LODIndex) const;
	ECheckBoxState IsLODCustomModeCheck(int32 LODIndex) const;
	void SetLODCustomModeCheck(ECheckBoxState NewState, int32 LODIndex);
	bool IsLODCustomModeEnable(int32 LODIndex) const;

	/** Gets the max LOD that can be set from the lod count slider (current num plus an interval) */
	TOptional<int32> GetLodSliderMaxValue() const;

	void CustomizeSkinWeightProfiles(IDetailLayoutBuilder& DetailLayout);
	TSharedRef<SWidget> CreateSkinWeightProfileMenuContent();
public:

	bool IsApplyNeeded() const;
	bool IsGenerateAvailable() const;
	void ApplyChanges();
	FText GetApplyButtonText() const;

private:
	// Container for the objects to display
	TWeakObjectPtr<USkeletalMesh> SkeletalMeshPtr;

	// Reference the persona toolkit
	TWeakPtr<class IPersonaToolkit> PersonaToolkitPtr;

	IDetailLayoutBuilder* MeshDetailLayout;

	//This is the mockup UObjects to modify a copy of the LODInfo
	TArray<class ULODInfoUILayout*> LODInfoUILayouts;
	TArray<TSharedRef<IDetailsView>> LODInfoUILayoutDetailsViews;

	/** LOD import options */
	TArray<TSharedPtr<FString> > LODNames;
	/** Helper value that corresponds to the 'Number of LODs' spinbox.*/
	int32 LODCount;

	/* This is to know if material are used by any LODs sections. */
	TMap<int32, TArray<FSectionLocalizer>> MaterialUsedMap;

	TArray<class IDetailCategoryBuilder*> LodCategories;
	IDetailCategoryBuilder* LodCustomCategory;

	bool CustomLODEditMode;
	TArray<bool> DetailDisplayLODs;

	/*
	 * Helper to keep the old GenerateUpTo slider value to register transaction correctly.
	 * The key is the union of LOD index and section index.
	 */
	TMap<int64, int8> OldGenerateUpToSliderValues;

	/*
	 * This prevent showing the delete material slot warning dialog more then once per editor session
	 */
	bool bDeleteWarningConsumed;

private:

	// info about clothing combo boxes for multiple LOD
	TArray<FClothingComboInfo>				ClothingComboLODInfos;
	TArray<int32> ClothingSelectedSubmeshIndices;

	// Menu entry for clothing dropdown
	struct FClothingEntry
	{
		// Asset index inside the mesh
		int32 AssetIndex;

		// LOD index inside the clothing asset
		int32 AssetLodIndex;

		// Pointer back to the asset for this clothing entry
		TWeakObjectPtr<UClothingAssetBase> Asset;
	};

	// Cloth combo box tracking for refreshes post-import/creation
	typedef SComboBox<TSharedPtr<FClothingEntry>> SClothComboBox;
	typedef TSharedPtr<SClothComboBox> SClothComboBoxPtr;
	TArray<SClothComboBoxPtr> ClothComboBoxes;

	// Clothing entries available to bind to the mesh
	TArray<TSharedPtr<FClothingEntry>> NewClothingAssetEntries;

	// Cached item in above array that is used as the "None" entry in the list
	TSharedPtr<FClothingEntry> ClothingNoneEntry;

	// Update the list of valid entries
	void UpdateClothingEntries();

	// Refreshes clothing combo boxes that are currently active
	void RefreshClothingComboBoxes();

	// Called as clothing combo boxes open to validate option entries
	void OnClothingComboBoxOpening();

	// Generate a widget for the clothing details panel
	TSharedRef<SWidget> OnGenerateWidgetForClothingEntry(TSharedPtr<FClothingEntry> InEntry);

	// Get the current text for the clothing selection combo box for the specified LOD and section
	FText OnGetClothingComboText(int32 InLodIdx, int32 InSectionIdx) const;

	// Callback when the clothing asset is changed
	void OnClothingSelectionChanged(TSharedPtr<FClothingEntry> InNewEntry, ESelectInfo::Type InSelectType, int32 BoxIndex, int32 InLodIdx, int32 InSectionIdx);

	// If the clothing details widget is editable
	bool IsClothingPanelEnabled() const;

	/* Generate slate UI for Clothing category */
	void CustomizeClothingProperties(class IDetailLayoutBuilder& DetailLayout, class IDetailCategoryBuilder& ClothingFilesCategory);

	/* Generate each ClothingAsset array entry */
	void OnGenerateElementForClothingAsset( TSharedRef<IPropertyHandle> ElementProperty, int32 ElementIndex, IDetailChildrenBuilder& ChildrenBuilder, IDetailLayoutBuilder* DetailLayout );

	/* Make uniform grid widget for Apex details */
	TSharedRef<SUniformGridPanel> MakeClothingDetailsWidget(int32 AssetIndex) const;

#if WITH_APEX_CLOTHING
	/* Opens dialog to add a new clothing asset */
	FReply OnOpenClothingFileClicked(IDetailLayoutBuilder* DetailLayout);

	/* Reimports a clothing asset */ 
	FReply OnReimportApexFileClicked(int32 AssetIndex, IDetailLayoutBuilder* DetailLayout);
#endif

	/* Removes a clothing asset */ 
	FReply OnRemoveClothingAssetClicked(int32 AssetIndex, IDetailLayoutBuilder* DetailLayout);

	/* Create LOD setting assets from current setting */
	FReply OnSaveLODSettings();

	/** LOD Settings Selected */
	void OnLODSettingsSelected(const FAssetData& AssetData);

	/** LOD Info editing is enabled? LODIndex == -1, then it just verifies if the asset exists */
	bool IsLODInfoEditingEnabled(int32 LODIndex) const;
	void ModifyMeshLODSettings(int32 LODIndex);

	TMap<int32, TSharedPtr<FSkeletalMeshBuildSettingsLayout>> BuildSettingsWidgetsPerLOD;
	TMap<int32, TSharedPtr<FSkeletalMeshReductionSettingsLayout>> ReductionSettingsWidgetsPerLOD;

	// Property handle used to determine if the VertexColorImportOverride property should be enabled.
	TSharedPtr<IPropertyHandle> VertexColorImportOptionHandle;

	// Property handle used during UI construction
	TSharedPtr<IPropertyHandle> VertexColorImportOverrideHandle;

	// Delegate implementation of FOnInstancedPropertyIteration used during DataImport UI construction
	void OnInstancedFbxSkeletalMeshImportDataPropertyIteration(IDetailCategoryBuilder& BaseCategory, IDetailGroup* PropertyGroup, TSharedRef<IPropertyHandle>& Property) const;

	// Delegate used at runtime to determine the state of the VertexOverrideColor property
	bool GetVertexOverrideColorEnabledState() const;
};<|MERGE_RESOLUTION|>--- conflicted
+++ resolved
@@ -556,17 +556,6 @@
 	void SetCurrentRecomputeTangentsSetting(int32 LODIndex, int32 SectionIndex, int32 Index);
 
 	/**
-	* Handler for selecting which vertex color to mask the blending of recomputing tangents
-	*
-	* @param LODIndex	The LODIndex we want to change
-	* @param SectionIndex	The SectionIndex we change the RecomputeTangent
-	*/
-	TSharedRef<class SWidget> OnGenerateRecomputeTangentsVertexChannelMaskPicker(int32 LODIndex, int32 SectionIndex);
-	bool IsGenerateRecomputeTangentsVertexChannelMaskPicker(int32 LODIndex, int32 SectionIndex) const;
-	FText GetCurrentRecomputeTangentsVertexChannelMaskName(int32 LODIndex, int32 SectionIndex) const;
-	void SetCurrentRecomputeTangentsVertexChannel(int32 LODIndex, int32 SectionIndex, int32 Index);
-
-	/**
 	 * Handler for enabling delete button on materials
 	 *
 	 * @param SectionIndex - index of the section to check
@@ -597,8 +586,6 @@
 
 	void RefreshMeshDetailLayout();
 
-<<<<<<< HEAD
-=======
 	void OnNoRefStreamingLODBiasChanged(int32 NewValue, FName QualityLevel);
 	void OnNoRefStreamingLODBiasCommitted(int32 InValue, ETextCommit::Type CommitInfo, FName QualityLevel);
 	int32 GetNoRefStreamingLODBias(FName QualityLevel) const;
@@ -608,7 +595,6 @@
 	TArray<FName> GetNoRefStreamingLODBiasOverrideNames() const;
 	FText GetNoRefStreamingLODBiasTooltip() const;
 
->>>>>>> 6bbb88c8
 	/** apply LOD changes if the user modified LOD reduction settings */
 	FReply OnApplyChanges();
 	/** regenerate one specific LOD Index no dependencies*/
