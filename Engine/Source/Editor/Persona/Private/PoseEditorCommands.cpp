--- conflicted
+++ resolved
@@ -11,11 +11,8 @@
 {
 	UI_COMMAND(PasteAllNames, "Paste All Pose Names", "Paste all pose names from clipboard", EUserInterfaceActionType::Button, FInputChord());
 	UI_COMMAND(UpdatePoseToCurrent, "Update Pose to Current", "Updates the selected pose to match the pose currently shown in the viewport", EUserInterfaceActionType::Button, FInputChord());
-<<<<<<< HEAD
-=======
 	UI_COMMAND(AddPoseFromCurrent, "Add Pose from Current", "Adds a new pose matching the pose currently shown in the viewport", EUserInterfaceActionType::Button, FInputChord());	
 	UI_COMMAND(AddPoseFromReference, "Add Pose from Reference", "Adds a new pose matching the Skeleton its reference pose", EUserInterfaceActionType::Button, FInputChord());
->>>>>>> d731a049
 }
 
 #undef LOCTEXT_NAMESPACE