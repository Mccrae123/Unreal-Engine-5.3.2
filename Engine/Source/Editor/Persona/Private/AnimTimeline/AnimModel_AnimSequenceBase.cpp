// Copyright Epic Games, Inc. All Rights Reserved.

#include "AnimTimeline/AnimModel_AnimSequenceBase.h"
#include "Animation/AnimSequence.h"
#include "AnimTimeline/AnimTimelineTrack.h"
#include "AnimTimeline/AnimTimelineTrack_Notifies.h"
#include "AnimTimeline/AnimTimelineTrack_NotifiesPanel.h"
#include "AnimTimeline/AnimTimelineTrack_Curves.h"
#include "AnimTimeline/AnimTimelineTrack_Curve.h"
#include "AnimTimeline/AnimTimelineTrack_CompoundCurve.h"
#include "AnimTimeline/AnimTimelineTrack_FloatCurve.h"
#include "AnimTimeline/AnimTimelineTrack_VectorCurve.h"
#include "AnimTimeline/AnimTimelineTrack_TransformCurve.h"
#include "AnimTimeline/AnimTimelineTrack_Attributes.h"
#include "AnimTimeline/AnimTimelineTrack_PerBoneAttributes.h"
#include "AnimTimeline/AnimTimelineTrack_Attribute.h"
#include "AnimSequenceTimelineCommands.h"
#include "Framework/Commands/UICommandList.h"
#include "IAnimationEditor.h"
#include "Preferences/PersonaOptions.h"
#include "FrameNumberDisplayFormat.h"
#include "Framework/Commands/GenericCommands.h"
#include "IPersonaPreviewScene.h"
#include "Animation/DebugSkelMeshComponent.h"
#include "AnimPreviewInstance.h"
#include "AnimTimelineClipboard.h"
#include "HAL/PlatformApplicationMisc.h"
#include "ScopedTransaction.h"
#include "Animation/AnimCurveTypes.h"

#define LOCTEXT_NAMESPACE "FAnimModel_AnimSequence"

FAnimModel_AnimSequenceBase::FAnimModel_AnimSequenceBase(const TSharedRef<IPersonaPreviewScene>& InPreviewScene, const TSharedRef<IEditableSkeleton>& InEditableSkeleton, const TSharedRef<FUICommandList>& InCommandList, UAnimSequenceBase* InAnimSequenceBase)
	: FAnimModel(InPreviewScene, InEditableSkeleton, InCommandList)
	, AnimSequenceBase(InAnimSequenceBase)
{
	SnapTypes.Add(FAnimModel::FSnapType::Frames.Type, FAnimModel::FSnapType::Frames);
	SnapTypes.Add(FAnimModel::FSnapType::Notifies.Type, FAnimModel::FSnapType::Notifies);

	UpdateRange();

	// Clear display flags
	for(bool& bElementNodeDisplayFlag : NotifiesTimingElementNodeDisplayFlags)
	{
		bElementNodeDisplayFlag = false;
	}

	AnimSequenceBase->RegisterOnNotifyChanged(UAnimSequenceBase::FOnNotifyChanged::CreateRaw(this, &FAnimModel_AnimSequenceBase::RefreshSnapTimes));	

	AnimSequenceBase->GetDataModel()->GetModifiedEvent().AddRaw(this, &FAnimModel_AnimSequenceBase::OnDataModelChanged);
}

FAnimModel_AnimSequenceBase::~FAnimModel_AnimSequenceBase()
{
	AnimSequenceBase->UnregisterOnNotifyChanged(this);
	AnimSequenceBase->GetDataModel()->GetModifiedEvent().RemoveAll(this);
}

void FAnimModel_AnimSequenceBase::Initialize()
{
	TSharedRef<FUICommandList> CommandList = WeakCommandList.Pin().ToSharedRef();

	const FAnimSequenceTimelineCommands& Commands = FAnimSequenceTimelineCommands::Get();

	CommandList->MapAction(
		FGenericCommands::Get().Rename,
		FExecuteAction::CreateLambda([this]
		{
			SelectedTracks.Array()[0]->RequestRename();
		}),
		FCanExecuteAction::CreateLambda([this]
		{
			return (SelectedTracks.Num() > 0) && (SelectedTracks.Array()[0]->CanRename());
		})
	);

	CommandList->MapAction(
		Commands.EditSelectedCurves,
		FExecuteAction::CreateSP(this, &FAnimModel_AnimSequenceBase::EditSelectedCurves),
		FCanExecuteAction::CreateSP(this, &FAnimModel_AnimSequenceBase::CanEditSelectedCurves));

	CommandList->MapAction(
		Commands.CopySelectedCurveNames,
		FExecuteAction::CreateSP(this, &FAnimModel_AnimSequenceBase::CopySelectedCurveNamesToClipboard));
	
	CommandList->MapAction(
		Commands.DisplayFrames,
		FExecuteAction::CreateSP(this, &FAnimModel_AnimSequenceBase::SetDisplayFormat, EFrameNumberDisplayFormats::Frames),
		FCanExecuteAction(),
		FIsActionChecked::CreateSP(this, &FAnimModel_AnimSequenceBase::IsDisplayFormatChecked, EFrameNumberDisplayFormats::Frames));

	CommandList->MapAction(
		Commands.DisplaySeconds,
		FExecuteAction::CreateSP(this, &FAnimModel_AnimSequenceBase::SetDisplayFormat, EFrameNumberDisplayFormats::Seconds),
		FCanExecuteAction(),
		FIsActionChecked::CreateSP(this, &FAnimModel_AnimSequenceBase::IsDisplayFormatChecked, EFrameNumberDisplayFormats::Seconds));

	CommandList->MapAction(
		Commands.DisplayPercentage,
		FExecuteAction::CreateSP(this, &FAnimModel_AnimSequenceBase::ToggleDisplayPercentage),
		FCanExecuteAction(),
		FIsActionChecked::CreateSP(this, &FAnimModel_AnimSequenceBase::IsDisplayPercentageChecked));

	CommandList->MapAction(
		Commands.DisplaySecondaryFormat,
		FExecuteAction::CreateSP(this, &FAnimModel_AnimSequenceBase::ToggleDisplaySecondary),
		FCanExecuteAction(),
		FIsActionChecked::CreateSP(this, &FAnimModel_AnimSequenceBase::IsDisplaySecondaryChecked));

	CommandList->MapAction(
		Commands.SnapToFrames,
		FExecuteAction::CreateSP(this, &FAnimModel_AnimSequenceBase::ToggleSnap, FAnimModel::FSnapType::Frames.Type),
		FCanExecuteAction(),
		FIsActionChecked::CreateSP(this, &FAnimModel_AnimSequenceBase::IsSnapChecked, FAnimModel::FSnapType::Frames.Type), 
		FIsActionButtonVisible::CreateSP(this, &FAnimModel_AnimSequenceBase::IsSnapAvailable, FAnimModel::FSnapType::Frames.Type));

	CommandList->MapAction(
		Commands.SnapToNotifies,
		FExecuteAction::CreateSP(this, &FAnimModel_AnimSequenceBase::ToggleSnap, FAnimModel::FSnapType::Notifies.Type),
		FCanExecuteAction(),
		FIsActionChecked::CreateSP(this, &FAnimModel_AnimSequenceBase::IsSnapChecked, FAnimModel::FSnapType::Notifies.Type), 
		FIsActionButtonVisible::CreateSP(this, &FAnimModel_AnimSequenceBase::IsSnapAvailable, FAnimModel::FSnapType::Notifies.Type));

	CommandList->MapAction(
		Commands.SnapToCompositeSegments,
		FExecuteAction::CreateSP(this, &FAnimModel_AnimSequenceBase::ToggleSnap, FAnimModel::FSnapType::CompositeSegment.Type),
		FCanExecuteAction(),
		FIsActionChecked::CreateSP(this, &FAnimModel_AnimSequenceBase::IsSnapChecked, FAnimModel::FSnapType::CompositeSegment.Type),
		FIsActionButtonVisible::CreateSP(this, &FAnimModel_AnimSequenceBase::IsSnapAvailable, FAnimModel::FSnapType::CompositeSegment.Type));

	CommandList->MapAction(
		Commands.SnapToMontageSections,
		FExecuteAction::CreateSP(this, &FAnimModel_AnimSequenceBase::ToggleSnap, FAnimModel::FSnapType::MontageSection.Type),
		FCanExecuteAction(),
		FIsActionChecked::CreateSP(this, &FAnimModel_AnimSequenceBase::IsSnapChecked, FAnimModel::FSnapType::MontageSection.Type),
		FIsActionButtonVisible::CreateSP(this, &FAnimModel_AnimSequenceBase::IsSnapAvailable, FAnimModel::FSnapType::MontageSection.Type));

	CommandList->MapAction(
		FGenericCommands::Get().Copy,
		FExecuteAction::CreateSP(this, &FAnimModel_AnimSequenceBase::CopyToClipboard),
		FCanExecuteAction::CreateSP(this, &FAnimModel_AnimSequenceBase::CanCopyToClipboard));

	CommandList->MapAction(
		Commands.PasteDataIntoCurve,
		FExecuteAction::CreateSP(this, &FAnimModel_AnimSequenceBase::PasteDataFromClipboardToSelectedCurve),
		FCanExecuteAction::CreateSP(this, &FAnimModel_AnimSequenceBase::CanPasteDataFromClipboardToSelectedCurve));

	CommandList->MapAction(
		FGenericCommands::Get().Paste,
		FExecuteAction::CreateSP(this, &FAnimModel_AnimSequenceBase::PasteFromClipboard),
		FCanExecuteAction::CreateSP(this, &FAnimModel_AnimSequenceBase::CanPasteFromClipboard));
	
	CommandList->MapAction(
		FGenericCommands::Get().Cut,
		FExecuteAction::CreateSP(this, &FAnimModel_AnimSequenceBase::CutToClipboard),
		FCanExecuteAction::CreateSP(this, &FAnimModel_AnimSequenceBase::CanCutToClipboard));

	CommandList->MapAction(
		FGenericCommands::Get().Delete,
		FExecuteAction::CreateSP(this, &FAnimModel_AnimSequenceBase::RemoveSelectedCurves),
		FCanExecuteAction::CreateSP(this, &FAnimModel_AnimSequenceBase::AreAnyCurvesSelected));
}


void FAnimModel_AnimSequenceBase::RefreshTracks()
{
	ClearTrackSelection();

	// Clear all tracks
	ClearRootTracks();

	// Add notifies
	RefreshNotifyTracks();

	// Add curves
	RefreshCurveTracks();

	// Add attributes
	RefreshAttributeTracks();

	// Snaps
	RefreshSnapTimes();

	// Tell the UI to refresh
	OnTracksChangedDelegate.Broadcast();

	UpdateRange();
}

UAnimSequenceBase* FAnimModel_AnimSequenceBase::GetAnimSequenceBase() const 
{
	return AnimSequenceBase;
}

void FAnimModel_AnimSequenceBase::RefreshNotifyTracks()
{
	if(!NotifyRoot.IsValid())
	{
		// Add a root track for notifies & then the main 'panel' legacy track
		NotifyRoot = MakeShared<FAnimTimelineTrack_Notifies>(SharedThis(this));
	}

	NotifyRoot->ClearChildren();
	AddRootTrack(NotifyRoot.ToSharedRef());

	if(!NotifyPanel.IsValid())
	{
		NotifyPanel = MakeShared<FAnimTimelineTrack_NotifiesPanel>(SharedThis(this));
		NotifyRoot->SetAnimNotifyPanel(NotifyPanel.ToSharedRef());
	}

	NotifyRoot->AddChild(NotifyPanel.ToSharedRef());
}

void FAnimModel_AnimSequenceBase::RefreshCurveTracks()
{
	if(!CurveRoot.IsValid())
	{
		// Add a root track for curves
		CurveRoot = MakeShared<FAnimTimelineTrack_Curves>(SharedThis(this));
	}

	CurveRoot->ClearChildren();
	AddRootTrack(CurveRoot.ToSharedRef());

	// Next add a track for each float curve
	const FAnimationCurveData& AnimationModelCurveData = AnimSequenceBase->GetDataModel()->GetCurveData();
	const UPersonaOptions* PersonaOptions = GetDefault<UPersonaOptions>();
	if (!PersonaOptions || !PersonaOptions->bUseTreeViewForAnimationCurves)
<<<<<<< HEAD
	{
		for (const FFloatCurve& FloatCurve : AnimationModelCurveData.FloatCurves)
		{
			CurveRoot->AddChild(MakeShared<FAnimTimelineTrack_FloatCurve>(&FloatCurve, SharedThis(this)));
		}
	}
	else
	{
=======
	{
		for (const FFloatCurve& FloatCurve : AnimationModelCurveData.FloatCurves)
		{
			CurveRoot->AddChild(MakeShared<FAnimTimelineTrack_FloatCurve>(&FloatCurve, SharedThis(this)));
		}
	}
	else
	{
>>>>>>> 4af6daef
		FAnimTimelineTrack_CompoundCurve::AddGroupedCurveTracks(AnimationModelCurveData.FloatCurves, *CurveRoot, SharedThis(this), PersonaOptions->AnimationCurveGroupingDelimiters);
	}

	UAnimSequence* AnimSequence = Cast<UAnimSequence>(AnimSequenceBase);
	if (AnimSequence)
	{
		if(!AdditiveRoot.IsValid())
		{
			// Add a root track for additive layers
			AdditiveRoot = MakeShared<FAnimTimelineTrack>(LOCTEXT("AdditiveLayerTrackList_Title", "Additive Layer Tracks"), LOCTEXT("AdditiveLayerTrackList_Tooltip", "Additive modifications to bone transforms"), SharedThis(this), true);
		}

		AdditiveRoot->ClearChildren();
		AddRootTrack(AdditiveRoot.ToSharedRef());

		// Next add a track for each transform curve
		for(const FTransformCurve& TransformCurve : AnimationModelCurveData.TransformCurves)
		{
			TSharedRef<FAnimTimelineTrack_TransformCurve> TransformCurveTrack = MakeShared<FAnimTimelineTrack_TransformCurve>(&TransformCurve, SharedThis(this));
			TransformCurveTrack->SetExpanded(false);
			AdditiveRoot->AddChild(TransformCurveTrack);

			FText TransformName = FText::FromName(TransformCurve.GetName());
			FLinearColor TransformColor = TransformCurve.GetColor();
			FLinearColor XColor = FLinearColor::Red;
			FLinearColor YColor = FLinearColor::Green;
			FLinearColor ZColor = FLinearColor::Blue;
			FText XName = LOCTEXT("VectorXTrackName", "X");
			FText YName = LOCTEXT("VectorYTrackName", "Y");
			FText ZName = LOCTEXT("VectorZTrackName", "Z");
			
			FText VectorFormat = LOCTEXT("TransformVectorFormat", "{0}.{1}");
			FText TranslationName = LOCTEXT("TransformTranslationTrackName", "Translation");
			TSharedRef<FAnimTimelineTrack_VectorCurve> TranslationCurveTrack = MakeShared<FAnimTimelineTrack_VectorCurve>(&TransformCurve.TranslationCurve, TransformCurve.GetName(), 0, ERawCurveTrackTypes::RCT_Transform, TranslationName, FText::Format(VectorFormat, TransformName, TranslationName), TransformColor, SharedThis(this));
			TranslationCurveTrack->SetExpanded(false);
			TransformCurveTrack->AddChild(TranslationCurveTrack);			

			FText ComponentFormat = LOCTEXT("TransformComponentFormat", "{0}.{1}.{2}");
			TranslationCurveTrack->AddChild(MakeShared<FAnimTimelineTrack_Curve>(&TransformCurve.TranslationCurve.FloatCurves[0], TransformCurve.GetName(), 0, ERawCurveTrackTypes::RCT_Transform, XName, FText::Format(ComponentFormat, TransformName, TranslationName, XName), XColor, XColor, SharedThis(this)));
			TranslationCurveTrack->AddChild(MakeShared<FAnimTimelineTrack_Curve>(&TransformCurve.TranslationCurve.FloatCurves[1], TransformCurve.GetName(), 1, ERawCurveTrackTypes::RCT_Transform, YName, FText::Format(ComponentFormat, TransformName, TranslationName, YName), YColor, YColor, SharedThis(this)));
			TranslationCurveTrack->AddChild(MakeShared<FAnimTimelineTrack_Curve>(&TransformCurve.TranslationCurve.FloatCurves[2], TransformCurve.GetName(), 2, ERawCurveTrackTypes::RCT_Transform, ZName, FText::Format(ComponentFormat, TransformName, TranslationName, ZName), ZColor, ZColor, SharedThis(this)));

			FText RollName = LOCTEXT("RotationRollTrackName", "Roll");
			FText PitchName = LOCTEXT("RotationPitchTrackName", "Pitch");
			FText YawName = LOCTEXT("RotationYawTrackName", "Yaw");
			FText RotationName = LOCTEXT("TransformRotationTrackName", "Rotation");
			TSharedRef<FAnimTimelineTrack_VectorCurve> RotationCurveTrack = MakeShared<FAnimTimelineTrack_VectorCurve>(&TransformCurve.RotationCurve, TransformCurve.GetName(), 3, ERawCurveTrackTypes::RCT_Transform, RotationName, FText::Format(VectorFormat, TransformName, RotationName), TransformColor, SharedThis(this));
			RotationCurveTrack->SetExpanded(false);
			TransformCurveTrack->AddChild(RotationCurveTrack);
			RotationCurveTrack->AddChild(MakeShared<FAnimTimelineTrack_Curve>(&TransformCurve.RotationCurve.FloatCurves[0], TransformCurve.GetName(), 3, ERawCurveTrackTypes::RCT_Transform, RollName, FText::Format(ComponentFormat, TransformName, RotationName, RollName), XColor, XColor, SharedThis(this)));
			RotationCurveTrack->AddChild(MakeShared<FAnimTimelineTrack_Curve>(&TransformCurve.RotationCurve.FloatCurves[1], TransformCurve.GetName(), 4, ERawCurveTrackTypes::RCT_Transform, PitchName, FText::Format(ComponentFormat, TransformName, RotationName, PitchName), YColor, YColor, SharedThis(this)));
			RotationCurveTrack->AddChild(MakeShared<FAnimTimelineTrack_Curve>(&TransformCurve.RotationCurve.FloatCurves[2], TransformCurve.GetName(), 5, ERawCurveTrackTypes::RCT_Transform, YawName, FText::Format(ComponentFormat, TransformName, RotationName, YawName), ZColor, ZColor, SharedThis(this)));

			FText ScaleName = LOCTEXT("TransformScaleTrackName", "Scale");
			TSharedRef<FAnimTimelineTrack_VectorCurve> ScaleCurveTrack = MakeShared<FAnimTimelineTrack_VectorCurve>(&TransformCurve.ScaleCurve, TransformCurve.GetName(), 6, ERawCurveTrackTypes::RCT_Transform, ScaleName, FText::Format(VectorFormat, TransformName, ScaleName), TransformColor, SharedThis(this));
			ScaleCurveTrack->SetExpanded(false);
			TransformCurveTrack->AddChild(ScaleCurveTrack);
			ScaleCurveTrack->AddChild(MakeShared<FAnimTimelineTrack_Curve>(&TransformCurve.ScaleCurve.FloatCurves[0], TransformCurve.GetName(), 6, ERawCurveTrackTypes::RCT_Transform, XName, FText::Format(ComponentFormat, TransformName, ScaleName, XName), XColor, XColor, SharedThis(this)));
			ScaleCurveTrack->AddChild(MakeShared<FAnimTimelineTrack_Curve>(&TransformCurve.ScaleCurve.FloatCurves[1], TransformCurve.GetName(), 7, ERawCurveTrackTypes::RCT_Transform, YName, FText::Format(ComponentFormat, TransformName, ScaleName, YName), YColor, YColor, SharedThis(this)));
			ScaleCurveTrack->AddChild(MakeShared<FAnimTimelineTrack_Curve>(&TransformCurve.ScaleCurve.FloatCurves[2], TransformCurve.GetName(), 8, ERawCurveTrackTypes::RCT_Transform, ZName, FText::Format(ComponentFormat, TransformName, ScaleName, ZName), ZColor, ZColor, SharedThis(this)));
		}		
	}
}

void FAnimModel_AnimSequenceBase::RefreshAttributeTracks()
{
	if (UAnimSequence* AnimSequence = Cast<UAnimSequence>(AnimSequenceBase))
	{
		if (!AttributesRoot.IsValid())
		{
			// Add a root track for attributes
			AttributesRoot = MakeShared<FAnimTimelineTrack_Attributes>(SharedThis(this));
		}

		AttributesRoot->ClearChildren();
		AddRootTrack(AttributesRoot.ToSharedRef());
			   
		TMap<FName, TSharedPtr<FAnimTimelineTrack_PerBoneAttributes>> BoneTracks;


		// Next add a track for each attribute curve
		for (const FAnimatedBoneAttribute& BoneAttribute : AnimSequence->GetDataModel()->GetAttributes())
		{
			TSharedPtr<FAnimTimelineTrack_PerBoneAttributes> BoneTrack = nullptr;

			if (BoneTracks.Contains(BoneAttribute.Identifier.GetBoneName()))
			{
				BoneTrack = BoneTracks.FindChecked(BoneAttribute.Identifier.GetBoneName());
			}
			else
			{
				TSharedRef<FAnimTimelineTrack_PerBoneAttributes> BoneTrackRef = MakeShared<FAnimTimelineTrack_PerBoneAttributes>(BoneAttribute.Identifier.GetBoneName(), SharedThis(this));
				AttributesRoot->AddChild(BoneTrackRef);

				BoneTracks.Add(BoneAttribute.Identifier.GetBoneName(), BoneTrackRef);

				BoneTrack = BoneTrackRef;

				BoneTrackRef->SetExpanded(false);
			}

			TSharedRef<FAnimTimelineTrack_Attribute> AttributeTrack = MakeShared<FAnimTimelineTrack_Attribute>(BoneAttribute, SharedThis(this));
			BoneTrack->AddChild(AttributeTrack);
		}		
	}
}

void FAnimModel_AnimSequenceBase::OnDataModelChanged(const EAnimDataModelNotifyType& NotifyType, IAnimationDataModel* Model, const FAnimDataModelNotifPayload& PayLoad)
{
	NotifyCollector.Handle(NotifyType);

	switch(NotifyType)
	{ 
		case EAnimDataModelNotifyType::CurveAdded:
		case EAnimDataModelNotifyType::CurveChanged:
		case EAnimDataModelNotifyType::CurveRemoved:
		case EAnimDataModelNotifyType::TrackAdded:
		case EAnimDataModelNotifyType::TrackChanged:
		case EAnimDataModelNotifyType::TrackRemoved:
		case EAnimDataModelNotifyType::AttributeAdded:
		case EAnimDataModelNotifyType::AttributeChanged:
		case EAnimDataModelNotifyType::AttributeRemoved:
		case EAnimDataModelNotifyType::SequenceLengthChanged:
		case EAnimDataModelNotifyType::FrameRateChanged:
		{
			if (NotifyCollector.IsNotWithinBracket())
			{
				RefreshTracks();
			}
			break;
		}
		case EAnimDataModelNotifyType::BracketClosed:
		{
			if (NotifyCollector.IsNotWithinBracket())
			{
				RefreshTracks();
			}
			break;
		}
	}
}

void FAnimModel_AnimSequenceBase::EditSelectedCurves()
{
	TArray<IAnimationEditor::FCurveEditInfo> EditCurveInfo;
	for(TSharedRef<FAnimTimelineTrack>& SelectedTrack : SelectedTracks)
	{
		if(SelectedTrack->IsA<FAnimTimelineTrack_Curve>())
		{
			TSharedRef<FAnimTimelineTrack_Curve> CurveTrack = StaticCastSharedRef<FAnimTimelineTrack_Curve>(SelectedTrack);
			const TArray<const FRichCurve*> Curves = CurveTrack->GetCurves();
			int32 NumCurves = Curves.Num();
			for(int32 CurveIndex = 0; CurveIndex < NumCurves; ++CurveIndex)
			{
				if(CurveTrack->CanEditCurve(CurveIndex))
				{
					FText FullName = CurveTrack->GetFullCurveName(CurveIndex);
					FLinearColor Color = CurveTrack->GetCurveColor(CurveIndex);
					FName Name;
					ERawCurveTrackTypes Type;
					int32 EditCurveIndex;
					CurveTrack->GetCurveEditInfo(CurveIndex, Name, Type, EditCurveIndex);
					FSimpleDelegate OnCurveChanged = FSimpleDelegate::CreateSP(&CurveTrack.Get(), &FAnimTimelineTrack_Curve::HandleCurveChanged);
					EditCurveInfo.AddUnique(IAnimationEditor::FCurveEditInfo(FullName, Color, Name, Type, EditCurveIndex, OnCurveChanged));
				}
			}
		}
	}

	if(EditCurveInfo.Num() > 0)
	{
		OnEditCurves.ExecuteIfBound(AnimSequenceBase, EditCurveInfo, nullptr);
	}
}

bool FAnimModel_AnimSequenceBase::CanEditSelectedCurves() const
{
	for(const TSharedRef<FAnimTimelineTrack>& SelectedTrack : SelectedTracks)
	{
		if(SelectedTrack->IsA<FAnimTimelineTrack_Curve>())
		{
			TSharedRef<FAnimTimelineTrack_Curve> CurveTrack = StaticCastSharedRef<FAnimTimelineTrack_Curve>(SelectedTrack);
			const TArray<const FRichCurve*>& Curves = CurveTrack->GetCurves();
			for(int32 CurveIndex = 0; CurveIndex < Curves.Num(); ++CurveIndex)
			{
				if(CurveTrack->CanEditCurve(CurveIndex))
				{
					return true;
				}
			}
		}
	}

	return false;
}

void FAnimModel_AnimSequenceBase::RemoveSelectedCurves()
{
	IAnimationDataController& Controller = AnimSequenceBase->GetController();
	Controller.OpenBracket(LOCTEXT("CurvePanel_RemoveCurves", "Remove Curves"));

	bool bDeletedCurve = false;

	for(TSharedRef<FAnimTimelineTrack>& SelectedTrack : SelectedTracks)
	{
		if(SelectedTrack->IsA<FAnimTimelineTrack_FloatCurve>())
		{
			TSharedRef<FAnimTimelineTrack_FloatCurve> FloatCurveTrack = StaticCastSharedRef<FAnimTimelineTrack_FloatCurve>(SelectedTrack);
			FName CurveName = FloatCurveTrack->GetFName();
			
			const FAnimationCurveIdentifier FloatCurveId(CurveName, ERawCurveTrackTypes::RCT_Float);
			if (AnimSequenceBase->GetDataModel()->FindCurve(FloatCurveId))
			{
<<<<<<< HEAD
				FSmartName TrackName;
				if (AnimSequenceBase->GetSkeleton()->GetSmartNameByUID(USkeleton::AnimCurveMappingName, CurveName.UID, TrackName))
				{
					Controller.RemoveCurve(FloatCurveId);
					bDeletedCurve = true;
				}
=======
				Controller.RemoveCurve(FloatCurveId);
				bDeletedCurve = true;
>>>>>>> 4af6daef
			}
		}
		else if(SelectedTrack->IsA<FAnimTimelineTrack_TransformCurve>())
		{
			TSharedRef<FAnimTimelineTrack_TransformCurve> TransformCurveTrack = StaticCastSharedRef<FAnimTimelineTrack_TransformCurve>(SelectedTrack);
			FName CurveName = TransformCurveTrack->GetFName();

			const FAnimationCurveIdentifier TransformCurveId(CurveName, ERawCurveTrackTypes::RCT_Transform);
			if (AnimSequenceBase->GetDataModel()->FindTransformCurve(TransformCurveId))
			{
				Controller.RemoveCurve(TransformCurveId);
				bDeletedCurve = true;
			}
		}
		else if (SelectedTrack->IsA<FAnimTimelineTrack_CompoundCurve>())
		{
			// Lowest priority for base class delete, ERawCurveTrackTypes::RCT_Transform must take priority
			TSharedRef<FAnimTimelineTrack_CompoundCurve> CurveTrack = StaticCastSharedRef<FAnimTimelineTrack_CompoundCurve>(SelectedTrack);

			// Find all editable curves in this track
			for (const FName TrackCurveName : CurveTrack->GetCurveNames())
			{
				const FAnimationCurveIdentifier CurveId(TrackCurveName, ERawCurveTrackTypes::RCT_Float);
				if (AnimSequenceBase->GetDataModel()->FindCurve(CurveId))
				{
<<<<<<< HEAD
					Controller.RemoveCurve(TransformCurveId);
=======
					Controller.RemoveCurve(CurveId);
>>>>>>> 4af6daef
					bDeletedCurve = true;
				}
			}
		}
		else if (SelectedTrack->IsA<FAnimTimelineTrack_CompoundCurve>())
		{
			// Lowest priority for base class delete, ERawCurveTrackTypes::RCT_Transform must take priority
			TSharedRef<FAnimTimelineTrack_CompoundCurve> CurveTrack = StaticCastSharedRef<FAnimTimelineTrack_CompoundCurve>(SelectedTrack);

			// Find all editable curves in this track
			for (const FSmartName CurveName : CurveTrack->GetCurveNames())
			{
				const FAnimationCurveIdentifier CurveId(CurveName, ERawCurveTrackTypes::RCT_Float);
				if (AnimSequenceBase->GetDataModel()->FindCurve(CurveId))
				{
					FSmartName TrackName;
					if (AnimSequenceBase->GetSkeleton()->GetSmartNameByUID(USkeleton::AnimCurveMappingName, CurveName.UID, TrackName))
					{
						Controller.RemoveCurve(CurveId);
						bDeletedCurve = true;
					}
				}
			}
		}
	}

	Controller.CloseBracket();

	if(bDeletedCurve)
	{
		AnimSequenceBase->PostEditChange();

		if (GetPreviewScene()->GetPreviewMeshComponent()->PreviewInstance != nullptr)
		{
			GetPreviewScene()->GetPreviewMeshComponent()->PreviewInstance->RefreshCurveBoneControllers();
		}
	}
}


void FAnimModel_AnimSequenceBase::CopySelectedCurveNamesToClipboard()
{
	TArray<FString> TrackNames; 
	for(TSharedRef<FAnimTimelineTrack>& SelectedTrack : SelectedTracks)
	{
		if(SelectedTrack->IsA<FAnimTimelineTrack_FloatCurve>())
		{
			TSharedRef<FAnimTimelineTrack_FloatCurve> FloatCurveTrack = StaticCastSharedRef<FAnimTimelineTrack_FloatCurve>(SelectedTrack);
<<<<<<< HEAD
			TrackNames.Add(FloatCurveTrack->GetName().DisplayName.ToString());
=======
			TrackNames.Add(FloatCurveTrack->GetFName().ToString());
>>>>>>> 4af6daef
		}
		else if(SelectedTrack->IsA<FAnimTimelineTrack_TransformCurve>())
		{
			TSharedRef<FAnimTimelineTrack_TransformCurve> TransformCurveTrack = StaticCastSharedRef<FAnimTimelineTrack_TransformCurve>(SelectedTrack);
<<<<<<< HEAD
			TrackNames.Add(TransformCurveTrack->GetName().DisplayName.ToString());
=======
			TrackNames.Add(TransformCurveTrack->GetFName().ToString());
>>>>>>> 4af6daef
		}

	}
	if (!TrackNames.IsEmpty())
	{
		FPlatformApplicationMisc::ClipboardCopy(*FString::Join(TrackNames, TEXT("\n")));
	}
}


void FAnimModel_AnimSequenceBase::SetDisplayFormat(EFrameNumberDisplayFormats InFormat)
{
	GetMutableDefault<UPersonaOptions>()->TimelineDisplayFormat = InFormat;
}

bool FAnimModel_AnimSequenceBase::IsDisplayFormatChecked(EFrameNumberDisplayFormats InFormat) const
{
	return GetDefault<UPersonaOptions>()->TimelineDisplayFormat == InFormat;
}

void FAnimModel_AnimSequenceBase::ToggleDisplayPercentage()
{
	GetMutableDefault<UPersonaOptions>()->bTimelineDisplayPercentage = !GetDefault<UPersonaOptions>()->bTimelineDisplayPercentage;
}

bool FAnimModel_AnimSequenceBase::IsDisplayPercentageChecked() const
{
	return GetDefault<UPersonaOptions>()->bTimelineDisplayPercentage;
}

void FAnimModel_AnimSequenceBase::ToggleDisplaySecondary()
{
	GetMutableDefault<UPersonaOptions>()->bTimelineDisplayFormatSecondary = !GetDefault<UPersonaOptions>()->bTimelineDisplayFormatSecondary;
}

bool FAnimModel_AnimSequenceBase::IsDisplaySecondaryChecked() const
{
	return GetDefault<UPersonaOptions>()->bTimelineDisplayFormatSecondary;
}

bool FAnimModel_AnimSequenceBase::AreAnyCurvesSelected() const
{
	if (!SelectedTracks.IsEmpty())
	{
		for (const TSharedRef<FAnimTimelineTrack>& SelectedTrack : SelectedTracks)
		{
			if (SelectedTrack->IsA<FAnimTimelineTrack_Curve>())
			{
				return true;
			}
		}
	}

	return false;
}

void FAnimModel_AnimSequenceBase::CopyToClipboard() const
{
	if (!SelectedTracks.IsEmpty())
	{
		if (UAnimTimelineClipboardContent * ClipboardContent = UAnimTimelineClipboardContent::Create())
		{
			FAnimTimelineClipboardUtilities::CopySelectedTracksToClipboard(SelectedTracks, ClipboardContent);
			FAnimTimelineClipboardUtilities::CopyContentToClipboard(ClipboardContent);
		}
		else
		{
			UE_LOG(LogAnimation, Warning, TEXT("Failed to get create valid clipboard object for Animation Timeline while attempting to copy data"));
		}
	}
}

bool FAnimModel_AnimSequenceBase::CanCopyToClipboard()
{
	if (!SelectedTracks.IsEmpty())
	{
		for (const TSharedRef<FAnimTimelineTrack> & Track : SelectedTracks)
		{
			if (!Track->SupportsCopy())
			{
				return false;
			}
		}
	}
	else
	{
		return false;
	}
	
	return true;
}

void FAnimModel_AnimSequenceBase::PasteDataFromClipboardToSelectedCurve()
{
	if (const UAnimTimelineClipboardContent* ClipboardContent = FAnimTimelineClipboardUtilities::GetContentFromClipboard())
	{
		const FScopedTransaction Transaction(LOCTEXT("AnimSequenceBase_PasteCurveData", "Paste Data To Selected Curve"));

		// Paste data
		FAnimTimelineClipboardUtilities::OverwriteSelectedCurveDataFromClipboard(ClipboardContent, SelectedTracks, AnimSequenceBase);
	}
	else
	{
		UE_LOG(LogAnimation, Warning, TEXT("Failed to get valid clipboard for Animation Timeline while attempting to paste data"));
	}
}

bool FAnimModel_AnimSequenceBase::CanPasteDataFromClipboardToSelectedCurve()
{
	return FAnimTimelineClipboardUtilities::CanOverwriteSelectedCurveDataFromClipboard(SelectedTracks);
}

void FAnimModel_AnimSequenceBase::PasteFromClipboard()
{
	if (const UAnimTimelineClipboardContent* ClipboardContent = FAnimTimelineClipboardUtilities::GetContentFromClipboard())
	{
		const FScopedTransaction Transaction(LOCTEXT("AnimSequenceBase_PasteCurves", "Paste"));
		// Paste curves from clipboard
		FAnimTimelineClipboardUtilities::OverwriteOrAddCurvesFromClipboardContent(ClipboardContent, AnimSequenceBase);
	}
	else
	{
		UE_LOG(LogAnimation, Warning, TEXT("Failed to get valid clipboard for Animation Timeline while attempting to paste data"));
	}
}

bool FAnimModel_AnimSequenceBase::CanPasteFromClipboard()
{
	const UAnimTimelineClipboardContent* ClipboardContent = FAnimTimelineClipboardUtilities::GetContentFromClipboard();
	return ClipboardContent && !ClipboardContent->IsEmpty();
}

void FAnimModel_AnimSequenceBase::CutToClipboard()
{
	const FScopedTransaction Transaction(LOCTEXT("AnimSequenceBase_CutCurveSelection", "Cut Selection"));
	
	CopyToClipboard();
	RemoveSelectedCurves();
}

bool FAnimModel_AnimSequenceBase::CanCutToClipboard()
{
	return CanCopyToClipboard();
}

void FAnimModel_AnimSequenceBase::UpdateRange()
{
	FAnimatedRange OldPlaybackRange = PlaybackRange;

	// update playback range
	PlaybackRange = FAnimatedRange(0.0, (double)AnimSequenceBase->GetPlayLength());

	if (OldPlaybackRange != PlaybackRange)
	{
		// Update view/range if playback range changed
		SetViewRange(PlaybackRange);
	}
}

bool FAnimModel_AnimSequenceBase::IsNotifiesTimingElementDisplayEnabled(ETimingElementType::Type ElementType) const
{
	return NotifiesTimingElementNodeDisplayFlags[ElementType];
}

void FAnimModel_AnimSequenceBase::ToggleNotifiesTimingElementDisplayEnabled(ETimingElementType::Type ElementType)
{
	NotifiesTimingElementNodeDisplayFlags[ElementType] = !NotifiesTimingElementNodeDisplayFlags[ElementType];
}

bool FAnimModel_AnimSequenceBase::ClampToEndTime(float NewEndTime)
{
	float SequenceLength = AnimSequenceBase->GetPlayLength();

	//if we had a valid sequence length before and our new end time is shorter
	//then we need to clamp.
	return (SequenceLength > 0.f && NewEndTime < SequenceLength);
}

void FAnimModel_AnimSequenceBase::RefreshSnapTimes()
{
	SnapTimes.Reset();
	for(const FAnimNotifyEvent& Notify : AnimSequenceBase->Notifies)
	{
		SnapTimes.Emplace(FSnapType::Notifies.Type, (double)Notify.GetTime());
		if(Notify.NotifyStateClass != nullptr)
		{
			SnapTimes.Emplace(FSnapType::Notifies.Type, (double)(Notify.GetTime() + Notify.GetDuration()));
		}
	}
}

#undef LOCTEXT_NAMESPACE<|MERGE_RESOLUTION|>--- conflicted
+++ resolved
@@ -227,7 +227,6 @@
 	const FAnimationCurveData& AnimationModelCurveData = AnimSequenceBase->GetDataModel()->GetCurveData();
 	const UPersonaOptions* PersonaOptions = GetDefault<UPersonaOptions>();
 	if (!PersonaOptions || !PersonaOptions->bUseTreeViewForAnimationCurves)
-<<<<<<< HEAD
 	{
 		for (const FFloatCurve& FloatCurve : AnimationModelCurveData.FloatCurves)
 		{
@@ -236,16 +235,6 @@
 	}
 	else
 	{
-=======
-	{
-		for (const FFloatCurve& FloatCurve : AnimationModelCurveData.FloatCurves)
-		{
-			CurveRoot->AddChild(MakeShared<FAnimTimelineTrack_FloatCurve>(&FloatCurve, SharedThis(this)));
-		}
-	}
-	else
-	{
->>>>>>> 4af6daef
 		FAnimTimelineTrack_CompoundCurve::AddGroupedCurveTracks(AnimationModelCurveData.FloatCurves, *CurveRoot, SharedThis(this), PersonaOptions->AnimationCurveGroupingDelimiters);
 	}
 
@@ -459,17 +448,8 @@
 			const FAnimationCurveIdentifier FloatCurveId(CurveName, ERawCurveTrackTypes::RCT_Float);
 			if (AnimSequenceBase->GetDataModel()->FindCurve(FloatCurveId))
 			{
-<<<<<<< HEAD
-				FSmartName TrackName;
-				if (AnimSequenceBase->GetSkeleton()->GetSmartNameByUID(USkeleton::AnimCurveMappingName, CurveName.UID, TrackName))
-				{
-					Controller.RemoveCurve(FloatCurveId);
-					bDeletedCurve = true;
-				}
-=======
 				Controller.RemoveCurve(FloatCurveId);
 				bDeletedCurve = true;
->>>>>>> 4af6daef
 			}
 		}
 		else if(SelectedTrack->IsA<FAnimTimelineTrack_TransformCurve>())
@@ -495,35 +475,11 @@
 				const FAnimationCurveIdentifier CurveId(TrackCurveName, ERawCurveTrackTypes::RCT_Float);
 				if (AnimSequenceBase->GetDataModel()->FindCurve(CurveId))
 				{
-<<<<<<< HEAD
-					Controller.RemoveCurve(TransformCurveId);
-=======
 					Controller.RemoveCurve(CurveId);
->>>>>>> 4af6daef
 					bDeletedCurve = true;
 				}
 			}
 		}
-		else if (SelectedTrack->IsA<FAnimTimelineTrack_CompoundCurve>())
-		{
-			// Lowest priority for base class delete, ERawCurveTrackTypes::RCT_Transform must take priority
-			TSharedRef<FAnimTimelineTrack_CompoundCurve> CurveTrack = StaticCastSharedRef<FAnimTimelineTrack_CompoundCurve>(SelectedTrack);
-
-			// Find all editable curves in this track
-			for (const FSmartName CurveName : CurveTrack->GetCurveNames())
-			{
-				const FAnimationCurveIdentifier CurveId(CurveName, ERawCurveTrackTypes::RCT_Float);
-				if (AnimSequenceBase->GetDataModel()->FindCurve(CurveId))
-				{
-					FSmartName TrackName;
-					if (AnimSequenceBase->GetSkeleton()->GetSmartNameByUID(USkeleton::AnimCurveMappingName, CurveName.UID, TrackName))
-					{
-						Controller.RemoveCurve(CurveId);
-						bDeletedCurve = true;
-					}
-				}
-			}
-		}
 	}
 
 	Controller.CloseBracket();
@@ -548,20 +504,12 @@
 		if(SelectedTrack->IsA<FAnimTimelineTrack_FloatCurve>())
 		{
 			TSharedRef<FAnimTimelineTrack_FloatCurve> FloatCurveTrack = StaticCastSharedRef<FAnimTimelineTrack_FloatCurve>(SelectedTrack);
-<<<<<<< HEAD
-			TrackNames.Add(FloatCurveTrack->GetName().DisplayName.ToString());
-=======
 			TrackNames.Add(FloatCurveTrack->GetFName().ToString());
->>>>>>> 4af6daef
 		}
 		else if(SelectedTrack->IsA<FAnimTimelineTrack_TransformCurve>())
 		{
 			TSharedRef<FAnimTimelineTrack_TransformCurve> TransformCurveTrack = StaticCastSharedRef<FAnimTimelineTrack_TransformCurve>(SelectedTrack);
-<<<<<<< HEAD
-			TrackNames.Add(TransformCurveTrack->GetName().DisplayName.ToString());
-=======
 			TrackNames.Add(TransformCurveTrack->GetFName().ToString());
->>>>>>> 4af6daef
 		}
 
 	}
