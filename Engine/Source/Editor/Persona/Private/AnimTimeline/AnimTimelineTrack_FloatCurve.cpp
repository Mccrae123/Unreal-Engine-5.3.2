--- conflicted
+++ resolved
@@ -162,13 +162,6 @@
 	Controller.SetCurveFlag(CurveId, AACF_Metadata, true);
 	Controller.SetCurveKeys(CurveId, { FRichCurveKey(0.f, 1.f) });	
 
-<<<<<<< HEAD
-	// We're moving to a metadata curve, we need to clear out the keys.
-	FloatCurve.FloatCurve.Reset();
-	FloatCurve.FloatCurve.AddKey(0.0f, 1.0f);
-
-=======
->>>>>>> 6bbb88c8
 	ZoomToFit();
 }
 
