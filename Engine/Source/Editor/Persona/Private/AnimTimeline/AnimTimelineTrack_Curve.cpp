--- conflicted
+++ resolved
@@ -375,21 +375,12 @@
 		const FRichCurve* InCurve = Curves[0];
 
 		// Copy raw curve data
-<<<<<<< HEAD
-		CopyableCurve->Curve.Name = { FName(FullCurveName.ToString()), SmartName::MaxUID };
-=======
 		CopyableCurve->Curve.SetName(FName(FullCurveName.ToString()));
->>>>>>> 4af6daef
 		CopyableCurve->Curve.FloatCurve = *InCurve;
 		CopyableCurve->Curve.SetCurveTypeFlags(AACF_Editable);
 
 		// Copy curve identifier data
-<<<<<<< HEAD
-		CopyableCurve->DisplayName = CopyableCurve->Curve.Name.DisplayName;
-		CopyableCurve->UID = CopyableCurve->Curve.Name.UID;
-=======
 		CopyableCurve->CurveName = CopyableCurve->Curve.GetName();
->>>>>>> 4af6daef
 		CopyableCurve->CurveType = ERawCurveTrackTypes::RCT_Float;
 
 		// Origin data
