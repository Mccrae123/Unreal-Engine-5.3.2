// Copyright Epic Games, Inc. All Rights Reserved.

#pragma once

#include "AnimTimeline/AnimTimelineTrack_Curve.h"

struct FTransformCurve;
class SBorder;
class FCurveEditor;

class FAnimTimelineTrack_TransformCurve : public FAnimTimelineTrack_Curve
{
	ANIMTIMELINE_DECLARE_TRACK(FAnimTimelineTrack_TransformCurve, FAnimTimelineTrack_Curve);

public:
	FAnimTimelineTrack_TransformCurve(const FTransformCurve* InCurve, const TSharedRef<FAnimModel>& InModel);

	/** FAnimTimelineTrack_Curve interface */
	virtual FLinearColor GetCurveColor(int32 InCurveIndex) const override;
	virtual FText GetFullCurveName(int32 InCurveIndex) const override;
	virtual TSharedRef<SWidget> BuildCurveTrackMenu() override;
	virtual bool CanEditCurve(int32 InCurveIndex) const override { return true; }
<<<<<<< HEAD
	virtual void GetCurveEditInfo(int32 InCurveIndex, FSmartName& OutName, ERawCurveTrackTypes& OutType, int32& OutCurveIndex) const override;
=======
	virtual void GetCurveEditInfo(int32 InCurveIndex, FName& OutName, ERawCurveTrackTypes& OutType, int32& OutCurveIndex) const override;
>>>>>>> 4af6daef
	virtual bool SupportsCopy() const override { return true; }
	virtual void Copy(UAnimTimelineClipboardContent* InOutClipboard) const override;
	
	/** Access the curve we are editing */
	const FTransformCurve& GetTransformCurve() { return *TransformCurve; }

	UE_DEPRECATED(5.3, "This function is no longer used")
	static FText GetTransformCurveName(const TSharedRef<FAnimModel>& InModel, const FSmartName& InSmartName) { return FText::GetEmpty(); }

	UE_DEPRECATED(5.3, "Please use GetFName instead.")
	FSmartName GetName() const
	{
		PRAGMA_DISABLE_DEPRECATION_WARNINGS
		return FSmartName(CurveName, 0);
		PRAGMA_ENABLE_DEPRECATION_WARNINGS
	}
	
	FName GetFName() const { return CurveName; }

private:
	/** Delete this track via the track menu */
	void DeleteTrack();

	/** Show enabled state in the menu */
	bool IsEnabled() const;

	/** Toggle enabled state via the menu */
	void ToggleEnabled();

private:
	/** The curve we are editing */
	const FTransformCurve* TransformCurve;

	/** The curve name and identifier */
	FName CurveName;
	FAnimationCurveIdentifier CurveId;
};<|MERGE_RESOLUTION|>--- conflicted
+++ resolved
@@ -20,11 +20,7 @@
 	virtual FText GetFullCurveName(int32 InCurveIndex) const override;
 	virtual TSharedRef<SWidget> BuildCurveTrackMenu() override;
 	virtual bool CanEditCurve(int32 InCurveIndex) const override { return true; }
-<<<<<<< HEAD
-	virtual void GetCurveEditInfo(int32 InCurveIndex, FSmartName& OutName, ERawCurveTrackTypes& OutType, int32& OutCurveIndex) const override;
-=======
 	virtual void GetCurveEditInfo(int32 InCurveIndex, FName& OutName, ERawCurveTrackTypes& OutType, int32& OutCurveIndex) const override;
->>>>>>> 4af6daef
 	virtual bool SupportsCopy() const override { return true; }
 	virtual void Copy(UAnimTimelineClipboardContent* InOutClipboard) const override;
 	
