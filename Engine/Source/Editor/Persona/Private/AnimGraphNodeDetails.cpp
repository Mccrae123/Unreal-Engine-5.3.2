// Copyright Epic Games, Inc. All Rights Reserved.

#include "AnimGraphNodeDetails.h"
#include "Modules/ModuleManager.h"
#include "UObject/UnrealType.h"
#include "Widgets/Text/STextBlock.h"
#include "BoneContainer.h"
#include "Engine/SkeletalMesh.h"
#include "Animation/AnimationAsset.h"
#include "Widgets/Layout/SSpacer.h"
#include "DetailWidgetRow.h"
#include "IDetailPropertyRow.h"
#include "DetailLayoutBuilder.h"
#include "DetailCategoryBuilder.h"
#include "IDetailsView.h"
#include "PropertyCustomizationHelpers.h"
#include "SlateOptMacros.h"
#include "Widgets/Images/SImage.h"
#include "Widgets/Input/SEditableTextBox.h"
#include "Widgets/Input/SButton.h"
#include "Animation/AnimInstance.h"
#include "Animation/EditorParentPlayerListObj.h"
#include "Animation/AnimBlueprintGeneratedClass.h"
#include "Widgets/SToolTip.h"
#include "IDocumentation.h"
#include "ObjectEditorUtils.h"
#include "AnimGraphNode_Base.h"
#include "Widgets/Views/STreeView.h"
#include "BoneSelectionWidget.h"
#include "Widgets/Layout/SExpandableArea.h"
#include "Animation/BlendProfile.h"
#include "AnimGraphNode_AssetPlayerBase.h"
#include "BlendProfilePicker.h"
#include "ISkeletonEditorModule.h"
#include "EdGraph/EdGraph.h"
#include "BlueprintEditor.h"
#include "Animation/EditorAnimCurveBoneLinks.h"
#include "IEditableSkeleton.h"
#include "IDetailChildrenBuilder.h"
#include "Widgets/Input/SNumericEntryBox.h"
#include "BoneControllers/AnimNode_SkeletalControlBase.h"
#include "AnimGraphNode_StateMachine.h"
#include "AnimGraphNode_SequencePlayer.h"
#include "Engine/SkeletalMeshSocket.h"
#include "Styling/CoreStyle.h"
#include "Widgets/Input/SCheckBox.h"
#include "LODInfoUILayout.h"
#include "IPersonaToolkit.h"
#include "Interfaces/Interface_BoneReferenceSkeletonProvider.h"
#include "IPropertyAccessEditor.h"
#include "Algo/Accumulate.h"
#include "Kismet2/BlueprintEditorUtils.h"
#include "Framework/MultiBox/MultiBoxBuilder.h"
#include "ScopedTransaction.h"

#define LOCTEXT_NAMESPACE "KismetNodeWithOptionalPinsDetails"

/////////////////////////////////////////////////////
// FAnimGraphNodeDetails 

TSharedRef<IDetailCustomization> FAnimGraphNodeDetails::MakeInstance()
{
	return MakeShareable(new FAnimGraphNodeDetails());
}

void FAnimGraphNodeDetails::CustomizeDetails(class IDetailLayoutBuilder& DetailBuilder)
{
	TArray< TWeakObjectPtr<UObject> > SelectedObjectsList;
	DetailBuilder.GetObjectsBeingCustomized(SelectedObjectsList);

	// Hide the pin options property; it's represented inline per-property instead
	IDetailCategoryBuilder& PinOptionsCategory = DetailBuilder.EditCategory("PinOptions");
	TSharedRef<IPropertyHandle> AvailablePins = DetailBuilder.GetProperty("ShowPinForProperties");
	DetailBuilder.HideProperty(AvailablePins);
	TSharedRef<IPropertyHandle> PropertyBindings = DetailBuilder.GetProperty("PropertyBindings");
	DetailBuilder.HideProperty(PropertyBindings);

	// get first animgraph nodes
	UAnimGraphNode_Base* AnimGraphNode = Cast<UAnimGraphNode_Base>(SelectedObjectsList[0].Get());
	if (AnimGraphNode == nullptr)
	{
		return;
	}

	// make sure type matches with all the nodes. 
	const UAnimGraphNode_Base* FirstNodeType = AnimGraphNode;
	for (int32 Index = 1; Index < SelectedObjectsList.Num(); ++Index)
	{
		UAnimGraphNode_Base* CurrentNode = Cast<UAnimGraphNode_Base>(SelectedObjectsList[Index].Get());
		if (!CurrentNode || CurrentNode->GetClass() != FirstNodeType->GetClass())
		{
			// if type mismatches, multi selection doesn't work, just return
			return;
		}
	}

	TargetSkeleton = AnimGraphNode->GetAnimBlueprint()->TargetSkeleton;
	TargetSkeletonName = TargetSkeleton ? FString::Printf(TEXT("%s'%s'"), *TargetSkeleton->GetClass()->GetName(), *TargetSkeleton->GetPathName()) : FString(TEXT(""));

	// Get the node property
	const FStructProperty* NodeProperty = AnimGraphNode->GetFNodeProperty();
	if (NodeProperty == nullptr)
	{
		return;
	}

	// customize anim graph node's own details if needed
	AnimGraphNode->CustomizeDetails(DetailBuilder);

	// Hide the Node property as we are going to be adding its inner properties below
	TSharedRef<IPropertyHandle> NodePropertyHandle = DetailBuilder.GetProperty(NodeProperty->GetFName(), AnimGraphNode->GetClass());
	DetailBuilder.HideProperty(NodePropertyHandle);

	uint32 NumChildHandles = 0;
	FPropertyAccess::Result Result = NodePropertyHandle->GetNumChildren(NumChildHandles);
	if (Result != FPropertyAccess::Fail)
	{
		for (uint32 ChildHandleIndex = 0; ChildHandleIndex < NumChildHandles; ++ChildHandleIndex)
		{
			TSharedPtr<IPropertyHandle> TargetPropertyHandle = NodePropertyHandle->GetChildHandle(ChildHandleIndex);
			if (TargetPropertyHandle.IsValid())
			{
				FProperty* TargetProperty = TargetPropertyHandle->GetProperty();
				IDetailCategoryBuilder& CurrentCategory = DetailBuilder.EditCategory(FObjectEditorUtils::GetCategoryFName(TargetProperty));

				int32 CustomPinIndex = AnimGraphNode->ShowPinForProperties.IndexOfByPredicate([TargetProperty](const FOptionalPinFromProperty& InOptionalPin)
				{
					return TargetProperty->GetFName() == InOptionalPin.PropertyName;
				});

				if (CustomPinIndex != INDEX_NONE)
				{
					const FOptionalPinFromProperty& OptionalPin = AnimGraphNode->ShowPinForProperties[CustomPinIndex];

					// Not optional
					if (!OptionalPin.bCanToggleVisibility && OptionalPin.bShowPin)
					{
						// Always displayed as a pin, so hide the property
						DetailBuilder.HideProperty(TargetPropertyHandle);
						continue;
					}

					if (!TargetPropertyHandle->GetProperty())
					{
						continue;
					}

					// if customized, do not do anything
					if (TargetPropertyHandle->IsCustomized())
					{
						continue;
					}

					// sometimes because of order of customization
					// this gets called first for the node you'd like to customize
					// then the above statement won't work
					// so you can mark certain property to have meta data "CustomizeProperty"
					// which will trigger below statement
					if (OptionalPin.bPropertyIsCustomized)
					{
						continue;
					}

					TSharedRef<SWidget> InternalCustomWidget = CreatePropertyWidget(TargetProperty, TargetPropertyHandle.ToSharedRef(), AnimGraphNode->GetClass());

					if (OptionalPin.bCanToggleVisibility)
					{
						IDetailPropertyRow& PropertyRow = CurrentCategory.AddProperty(TargetPropertyHandle);

						TSharedPtr<SWidget> NameWidget;
						TSharedPtr<SWidget> ValueWidget;
						FDetailWidgetRow Row;
						PropertyRow.GetDefaultWidgets(NameWidget, ValueWidget, Row);

						ValueWidget = (InternalCustomWidget == SNullWidget::NullWidget) ? ValueWidget : InternalCustomWidget;

						const FName OptionalPinArrayEntryName(*FString::Printf(TEXT("ShowPinForProperties[%d].bShowPin"), CustomPinIndex));
						TSharedRef<IPropertyHandle> ShowHidePropertyHandle = DetailBuilder.GetProperty(OptionalPinArrayEntryName);

						ShowHidePropertyHandle->MarkHiddenByCustomization();

						ValueWidget->SetVisibility(TAttribute<EVisibility>::Create(TAttribute<EVisibility>::FGetter::CreateSP(this, &FAnimGraphNodeDetails::GetVisibilityOfProperty, ShowHidePropertyHandle)));

						// If we have an edit condition, that comes as part of the default name widget, so just use a text block to avoid duplicate checkboxes
						TSharedPtr<SWidget> PropertyNameWidget;
						if (TargetProperty->HasMetaData(TEXT("EditCondition")))
						{
							PropertyNameWidget = SNew(STextBlock)
							.Text(TargetProperty->GetDisplayNameText())
							.Font(IDetailLayoutBuilder::GetDetailFont())
							.ToolTipText(TargetProperty->GetToolTipText());
						}
						else
						{
							PropertyNameWidget = NameWidget;
						}

						NameWidget = PropertyNameWidget;

						// we only show children if visibility is one
						// whenever toggles, this gets called, so it will be refreshed
						const bool bShowChildren = GetVisibilityOfProperty(ShowHidePropertyHandle) == EVisibility::Visible;
						PropertyRow.CustomWidget(bShowChildren)
						.NameContent()
						.MinDesiredWidth(Row.NameWidget.MinWidth)
						.MaxDesiredWidth(Row.NameWidget.MaxWidth)
						[
							NameWidget.ToSharedRef()
						]
						.ValueContent()
						.MinDesiredWidth(Row.ValueWidget.MinWidth)
						.MaxDesiredWidth(Row.ValueWidget.MaxWidth)
						[
							ValueWidget.ToSharedRef()
						];
					}
					else if (InternalCustomWidget != SNullWidget::NullWidget)
					{
						// A few properties are internally customized within this customization. Here we
						// catch instances of these that don't have an optional pin flag.
						IDetailPropertyRow& PropertyRow = CurrentCategory.AddProperty(TargetPropertyHandle);
						PropertyRow.CustomWidget()
						.NameContent()
						[
							TargetPropertyHandle->CreatePropertyNameWidget()
						]
						.ValueContent()
						[
							InternalCustomWidget
						];
					}
					else
					{
						CurrentCategory.AddProperty(TargetPropertyHandle);
					}
				}
			}
		}
	}
}


TSharedRef<SWidget> FAnimGraphNodeDetails::CreatePropertyWidget(FProperty* TargetProperty, TSharedRef<IPropertyHandle> TargetPropertyHandle, UClass* NodeClass)
{
	if(const FObjectPropertyBase* ObjectProperty = CastField<const FObjectPropertyBase>( TargetProperty ))
	{
		if(ObjectProperty->PropertyClass->IsChildOf(UAnimationAsset::StaticClass()))
		{
			bool bAllowClear = !(ObjectProperty->PropertyFlags & CPF_NoClear);

			return SNew(SObjectPropertyEntryBox)
				.PropertyHandle(TargetPropertyHandle)
				.AllowedClass(ObjectProperty->PropertyClass)
				.AllowClear(bAllowClear)
				.OnShouldFilterAsset(FOnShouldFilterAsset::CreateSP(this, &FAnimGraphNodeDetails::OnShouldFilterAnimAsset, NodeClass));
		}
		else if(ObjectProperty->PropertyClass->IsChildOf(UBlendProfile::StaticClass()) && TargetSkeleton)
		{
			TSharedPtr<IPropertyHandle> PropertyPtr(TargetPropertyHandle);

			UObject* PropertyValue = nullptr;
			TargetPropertyHandle->GetValue(PropertyValue);

			UBlendProfile* CurrentProfile = Cast<UBlendProfile>(PropertyValue);

			FBlendProfilePickerArgs Args;
			Args.bAllowNew = false;
			Args.bAllowRemove = false;
			Args.bAllowClear = true;
			Args.OnBlendProfileSelected = FOnBlendProfileSelected::CreateSP(this, &FAnimGraphNodeDetails::OnBlendProfileChanged, PropertyPtr);
			Args.InitialProfile = CurrentProfile;

			ISkeletonEditorModule& SkeletonEditorModule = FModuleManager::Get().LoadModuleChecked<ISkeletonEditorModule>("SkeletonEditor");
			return SkeletonEditorModule.CreateBlendProfilePicker(this->TargetSkeleton, Args);

		}
	}

	return SNullWidget::NullWidget;
}

bool FAnimGraphNodeDetails::OnShouldFilterAnimAsset( const FAssetData& AssetData, UClass* NodeToFilterFor ) const
{
	FAssetDataTagMapSharedView::FFindTagResult Result = AssetData.TagsAndValues.FindTag("Skeleton");
	if (Result.IsSet() && Result.GetValue() == TargetSkeletonName)
	{
		const UClass* AssetClass = AssetData.GetClass();
		// If node is an 'asset player', only let you select the right kind of asset for it
		if (!NodeToFilterFor->IsChildOf(UAnimGraphNode_AssetPlayerBase::StaticClass()) || SupportNodeClassForAsset(AssetClass, NodeToFilterFor))
		{
			return false;
		}
	}
	return true;
}

EVisibility FAnimGraphNodeDetails::GetVisibilityOfProperty(TSharedRef<IPropertyHandle> Handle) const
{
	bool bShowAsPin;
	if (FPropertyAccess::Success == Handle->GetValue(/*out*/ bShowAsPin))
	{
		return bShowAsPin ? EVisibility::Hidden : EVisibility::Visible;
	}
	else
	{
		return EVisibility::Visible;
	}
}

void FAnimGraphNodeDetails::OnBlendProfileChanged(UBlendProfile* NewProfile, TSharedPtr<IPropertyHandle> PropertyHandle)
{
	if(PropertyHandle.IsValid())
	{
		PropertyHandle->SetValue(NewProfile);
	}
}


TSharedRef<IPropertyTypeCustomization> FInputScaleBiasCustomization::MakeInstance() 
{
	return MakeShareable(new FInputScaleBiasCustomization());
}

float GetMinValue(float Scale, float Bias)
{
	return Scale != 0.0f ? (FMath::Abs(Bias) < SMALL_NUMBER ? 0.0f : -Bias) / Scale : 0.0f; // to avoid displaying of - in front of 0
}

float GetMaxValue(float Scale, float Bias)
{
	return Scale != 0.0f ? (1.0f - Bias) / Scale : 0.0f;
}

void UpdateInputScaleBiasWithMinValue(float MinValue, TSharedRef<class IPropertyHandle> InputBiasScaleStructPropertyHandle)
{
	InputBiasScaleStructPropertyHandle->NotifyPreChange();

	TSharedRef<class IPropertyHandle> BiasProperty = InputBiasScaleStructPropertyHandle->GetChildHandle("Bias").ToSharedRef();
	TSharedRef<class IPropertyHandle> ScaleProperty = InputBiasScaleStructPropertyHandle->GetChildHandle("Scale").ToSharedRef();
	TArray<void*> BiasDataArray;
	TArray<void*> ScaleDataArray;
	BiasProperty->AccessRawData(BiasDataArray);
	ScaleProperty->AccessRawData(ScaleDataArray);
	check(BiasDataArray.Num() == ScaleDataArray.Num());
	for(int32 DataIndex = 0; DataIndex < BiasDataArray.Num(); ++DataIndex)
	{
		float* BiasPtr = (float*)BiasDataArray[DataIndex];
		float* ScalePtr = (float*)ScaleDataArray[DataIndex];
		check(BiasPtr);
		check(ScalePtr);

		const float MaxValue = GetMaxValue(*ScalePtr, *BiasPtr);
		const float Difference = MaxValue - MinValue;
		*ScalePtr = Difference != 0.0f? 1.0f / Difference : 0.0f;
		*BiasPtr = -MinValue * *ScalePtr;
	}

	InputBiasScaleStructPropertyHandle->NotifyPostChange();
}

void UpdateInputScaleBiasWithMaxValue(float MaxValue, TSharedRef<class IPropertyHandle> InputBiasScaleStructPropertyHandle)
{
	InputBiasScaleStructPropertyHandle->NotifyPreChange();

	TSharedRef<class IPropertyHandle> BiasProperty = InputBiasScaleStructPropertyHandle->GetChildHandle("Bias").ToSharedRef();
	TSharedRef<class IPropertyHandle> ScaleProperty = InputBiasScaleStructPropertyHandle->GetChildHandle("Scale").ToSharedRef();
	TArray<void*> BiasDataArray;
	TArray<void*> ScaleDataArray;
	BiasProperty->AccessRawData(BiasDataArray);
	ScaleProperty->AccessRawData(ScaleDataArray);
	check(BiasDataArray.Num() == ScaleDataArray.Num());
	for(int32 DataIndex = 0; DataIndex < BiasDataArray.Num(); ++DataIndex)
	{
		float* BiasPtr = (float*)BiasDataArray[DataIndex];
		float* ScalePtr = (float*)ScaleDataArray[DataIndex];
		check(BiasPtr);
		check(ScalePtr);

		const float MinValue = GetMinValue(*ScalePtr, *BiasPtr);
		const float Difference = MaxValue - MinValue;
		*ScalePtr = Difference != 0.0f ? 1.0f / Difference : 0.0f;
		*BiasPtr = -MinValue * *ScalePtr;
	}

	InputBiasScaleStructPropertyHandle->NotifyPostChange();
}

TOptional<float> GetMinValueInputScaleBias(TSharedRef<class IPropertyHandle> InputBiasScaleStructPropertyHandle)
{
	TSharedRef<class IPropertyHandle> BiasProperty = InputBiasScaleStructPropertyHandle->GetChildHandle("Bias").ToSharedRef();
	TSharedRef<class IPropertyHandle> ScaleProperty = InputBiasScaleStructPropertyHandle->GetChildHandle("Scale").ToSharedRef();
	float Scale = 1.0f;
	float Bias = 0.0f;
	if(ScaleProperty->GetValue(Scale) == FPropertyAccess::Success && BiasProperty->GetValue(Bias) == FPropertyAccess::Success)
	{
		return GetMinValue(Scale, Bias);
	}

	return TOptional<float>();
}

TOptional<float> GetMaxValueInputScaleBias(TSharedRef<class IPropertyHandle> InputBiasScaleStructPropertyHandle)
{
	TSharedRef<class IPropertyHandle> BiasProperty = InputBiasScaleStructPropertyHandle->GetChildHandle("Bias").ToSharedRef();
	TSharedRef<class IPropertyHandle> ScaleProperty = InputBiasScaleStructPropertyHandle->GetChildHandle("Scale").ToSharedRef();
	float Scale = 1.0f;
	float Bias = 0.0f;
	if(ScaleProperty->GetValue(Scale) == FPropertyAccess::Success && BiasProperty->GetValue(Bias) == FPropertyAccess::Success)
	{
		return GetMaxValue(Scale, Bias);
	}

	return TOptional<float>();
}


void FInputScaleBiasCustomization::CustomizeHeader(TSharedRef<class IPropertyHandle> StructPropertyHandle, class FDetailWidgetRow& HeaderRow, IPropertyTypeCustomizationUtils& StructCustomizationUtils)
{

}

BEGIN_SLATE_FUNCTION_BUILD_OPTIMIZATION
void FInputScaleBiasCustomization::CustomizeChildren( TSharedRef<class IPropertyHandle> StructPropertyHandle, class IDetailChildrenBuilder& StructBuilder, IPropertyTypeCustomizationUtils& StructCustomizationUtils )
{
	TWeakPtr<IPropertyHandle> WeakStructPropertyHandle = StructPropertyHandle;

	StructBuilder
	.AddProperty(StructPropertyHandle)
	.CustomWidget()
	.NameContent()
	[
		StructPropertyHandle->CreatePropertyNameWidget()
	]
	.ValueContent()
	.MinDesiredWidth(250.0f)
	.MaxDesiredWidth(250.0f)
	[
		SNew(SHorizontalBox)
		+SHorizontalBox::Slot()
		.Padding(FMargin(0.0f, 2.0f, 3.0f, 2.0f))
		[
			SNew(SNumericEntryBox<float>)
			.Font(IDetailLayoutBuilder::GetDetailFont())
			.ToolTipText(LOCTEXT("MinInputScaleBias", "Minimum input value"))
			.AllowSpin(true)
			.MinSliderValue(0.0f)
			.MaxSliderValue(2.0f)
			.Value_Lambda([WeakStructPropertyHandle]()
			{
				return GetMinValueInputScaleBias(WeakStructPropertyHandle.Pin().ToSharedRef());
			})
			.OnValueChanged_Lambda([WeakStructPropertyHandle](float InValue)
			{
				UpdateInputScaleBiasWithMinValue(InValue, WeakStructPropertyHandle.Pin().ToSharedRef());
			})
		]
		+SHorizontalBox::Slot()
		.Padding(FMargin(0.0f, 2.0f, 0.0f, 2.0f))
		[
			SNew(SNumericEntryBox<float>)
			.Font(IDetailLayoutBuilder::GetDetailFont())
			.ToolTipText(LOCTEXT("MaxInputScaleBias", "Maximum input value"))
			.AllowSpin(true)
			.MinSliderValue(0.0f)
			.MaxSliderValue(2.0f)
			.Value_Lambda([WeakStructPropertyHandle]()
			{
				return GetMaxValueInputScaleBias(WeakStructPropertyHandle.Pin().ToSharedRef());
			})
			.OnValueChanged_Lambda([WeakStructPropertyHandle](float InValue)
			{
				UpdateInputScaleBiasWithMaxValue(InValue, WeakStructPropertyHandle.Pin().ToSharedRef());
			})
		]
	];
}
END_SLATE_FUNCTION_BUILD_OPTIMIZATION

/////////////////////////////////////////////////////////////////////////////////////////////
//  FBoneReferenceCustomization
/////////////////////////////////////////////////////////////////////////////////////////////

TSharedRef<IPropertyTypeCustomization> FBoneReferenceCustomization::MakeInstance()
{
	return MakeShareable(new FBoneReferenceCustomization());
}

void FBoneReferenceCustomization::CustomizeHeader( TSharedRef<IPropertyHandle> StructPropertyHandle, class FDetailWidgetRow& HeaderRow, IPropertyTypeCustomizationUtils& StructCustomizationUtils )
{
	// set property handle 
	SetPropertyHandle(StructPropertyHandle);
	// set editable skeleton info from struct
	SetEditableSkeleton(StructPropertyHandle);
	if (TargetEditableSkeleton.IsValid() && BoneNameProperty->IsValidHandle())
	{
		HeaderRow
		.NameContent()
		[
			StructPropertyHandle->CreatePropertyNameWidget()
		]
		.ValueContent()
		.MaxDesiredWidth(0.0f)
		[
			SNew(SBoneSelectionWidget)
			.ToolTipText(StructPropertyHandle->GetToolTipText())
			.OnBoneSelectionChanged(this, &FBoneReferenceCustomization::OnBoneSelectionChanged)
			.OnGetSelectedBone(this, &FBoneReferenceCustomization::GetSelectedBone)
			.OnGetReferenceSkeleton(this, &FBoneReferenceCustomization::GetReferenceSkeleton)
		];
	}
	else
	{
		// if this FBoneReference is used by some other Outers, this will fail	
		// should warn programmers instead of silent fail
		ensureAlways(!bEnsureOnInvalidSkeleton);
		UE_LOG(LogAnimation, Warning, TEXT("FBoneReferenceCustomization::CustomizeHeader: SetEditableSkeleton failed to find an appropriate skeleton!"));
	}
}

void FBoneReferenceCustomization::CustomizeChildren(TSharedRef<IPropertyHandle> StructPropertyHandle, class IDetailChildrenBuilder& ChildBuilder, IPropertyTypeCustomizationUtils& StructCustomizationUtils)
{

}
void FBoneReferenceCustomization::SetEditableSkeleton(TSharedRef<IPropertyHandle> StructPropertyHandle) 
{
	TArray<UObject*> Objects;
	StructPropertyHandle->GetOuterObjects(Objects);

	USkeleton* TargetSkeleton = nullptr;
	TSharedPtr<IEditableSkeleton> EditableSkeleton;

	bEnsureOnInvalidSkeleton = true;

	for (UObject* Outer : Objects)
	{
		if (UAnimGraphNode_Base* AnimGraphNode = Cast<UAnimGraphNode_Base>(Outer))
		{
			TargetSkeleton = AnimGraphNode->GetAnimBlueprint()->TargetSkeleton;
			break;
		}

		if (USkeletalMesh* SkeletalMesh = Cast<USkeletalMesh>(Outer))
		{
			TargetSkeleton = SkeletalMesh->GetSkeleton();
			break;
		}

		if (ULODInfoUILayout* LODInfoUILayout = Cast<ULODInfoUILayout>(Outer))
		{
			USkeletalMesh* SkeletalMesh = LODInfoUILayout->GetPersonaToolkit()->GetPreviewMesh();
			check(SkeletalMesh);
			TargetSkeleton = SkeletalMesh->GetSkeleton();
			break;
		}

		if (UAnimationAsset* AnimationAsset = Cast<UAnimationAsset>(Outer))
		{
			TargetSkeleton = AnimationAsset->GetSkeleton();
			break;
		}

		if (UAnimInstance* AnimInstance = Cast<UAnimInstance>(Outer))
		{
			if (AnimInstance->CurrentSkeleton)
			{
				TargetSkeleton = AnimInstance->CurrentSkeleton;
				break;
			}
			else if (UAnimBlueprintGeneratedClass* AnimBPClass = Cast<UAnimBlueprintGeneratedClass>(AnimInstance->GetClass()))
			{
				TargetSkeleton = AnimBPClass->TargetSkeleton;
				break;
			}
		}

		// editor animation curve bone links are responsible for linking joints to curve
		// this is editor object that only exists for editor
		if (UEditorAnimCurveBoneLinks* AnimCurveObj = Cast<UEditorAnimCurveBoneLinks>(Outer))
		{
			EditableSkeleton = AnimCurveObj->EditableSkeleton.Pin();
			break;
		}

		if (IBoneReferenceSkeletonProvider* SkeletonProvider = Cast<IBoneReferenceSkeletonProvider>(Outer))
		{
			TargetSkeleton = SkeletonProvider->GetSkeleton(bEnsureOnInvalidSkeleton);
			break;
		}
	}

	if (TargetSkeleton != nullptr)
	{
		ISkeletonEditorModule& SkeletonEditorModule = FModuleManager::LoadModuleChecked<ISkeletonEditorModule>("SkeletonEditor");
		EditableSkeleton = SkeletonEditorModule.CreateEditableSkeleton(TargetSkeleton);
	}

	TargetEditableSkeleton = EditableSkeleton;
}

TSharedPtr<IPropertyHandle> FBoneReferenceCustomization::FindStructMemberProperty(TSharedRef<IPropertyHandle> PropertyHandle, const FName& PropertyName)
{
	uint32 NumChildren = 0;
	PropertyHandle->GetNumChildren(NumChildren);
	for (uint32 ChildIdx = 0; ChildIdx < NumChildren; ++ChildIdx)
	{
		TSharedPtr<IPropertyHandle> ChildHandle = PropertyHandle->GetChildHandle(ChildIdx);
		if (ChildHandle->GetProperty()->GetFName() == PropertyName)
		{
			return ChildHandle;
		}
	}

	return TSharedPtr<IPropertyHandle>();
}

void FBoneReferenceCustomization::SetPropertyHandle(TSharedRef<IPropertyHandle> StructPropertyHandle)
{
	BoneNameProperty = FindStructMemberProperty(StructPropertyHandle, GET_MEMBER_NAME_CHECKED(FBoneReference, BoneName));
	check(BoneNameProperty->IsValidHandle());
}

void FBoneReferenceCustomization::OnBoneSelectionChanged(FName Name)
{
	BoneNameProperty->SetValue(Name);
}

FName FBoneReferenceCustomization::GetSelectedBone(bool& bMultipleValues) const
{
	FString OutText;
	
	FPropertyAccess::Result Result = BoneNameProperty->GetValueAsFormattedString(OutText);
	bMultipleValues = (Result == FPropertyAccess::MultipleValues);

	return FName(*OutText);
}

const struct FReferenceSkeleton&  FBoneReferenceCustomization::GetReferenceSkeleton() const
{
	// retruning dummy skeleton if any reason, it is invalid
	static FReferenceSkeleton DummySkeleton;

	return (TargetEditableSkeleton.IsValid()) ? TargetEditableSkeleton.Get()->GetSkeleton().GetReferenceSkeleton() : DummySkeleton;
}

/////////////////////////////////////////////////////////////////////////////////////////////
//  FBoneSocketTargetCustomization
/////////////////////////////////////////////////////////////////////////////////////////////
TSharedRef<IPropertyTypeCustomization> FBoneSocketTargetCustomization::MakeInstance()
{
	return MakeShareable(new FBoneSocketTargetCustomization());
}

void FBoneSocketTargetCustomization::CustomizeChildren(TSharedRef<IPropertyHandle> StructPropertyHandle, class IDetailChildrenBuilder& ChildBuilder, IPropertyTypeCustomizationUtils& StructCustomizationUtils)
{
	// set property handle 
	SetPropertyHandle(StructPropertyHandle);
	// set editable skeleton info from struct
	SetEditableSkeleton(StructPropertyHandle);
	Build(StructPropertyHandle, ChildBuilder);
}

void FBoneSocketTargetCustomization::SetPropertyHandle(TSharedRef<IPropertyHandle> StructPropertyHandle)
{
	TSharedPtr<IPropertyHandle> BoneReferenceProperty = FindStructMemberProperty(StructPropertyHandle, GET_MEMBER_NAME_CHECKED(FBoneSocketTarget, BoneReference));
	check(BoneReferenceProperty->IsValidHandle());
	BoneNameProperty = FindStructMemberProperty(BoneReferenceProperty.ToSharedRef(), GET_MEMBER_NAME_CHECKED(FBoneReference, BoneName));
	TSharedPtr<IPropertyHandle> SocketReferenceProperty = FindStructMemberProperty(StructPropertyHandle, GET_MEMBER_NAME_CHECKED(FBoneSocketTarget, SocketReference));
	check(SocketReferenceProperty->IsValidHandle());
	SocketNameProperty = FindStructMemberProperty(SocketReferenceProperty.ToSharedRef(), GET_MEMBER_NAME_CHECKED(FSocketReference, SocketName));
	UseSocketProperty = FindStructMemberProperty(StructPropertyHandle, GET_MEMBER_NAME_CHECKED(FBoneSocketTarget, bUseSocket));

	check(BoneNameProperty->IsValidHandle() && SocketNameProperty->IsValidHandle() && UseSocketProperty->IsValidHandle());
}

BEGIN_SLATE_FUNCTION_BUILD_OPTIMIZATION
void FBoneSocketTargetCustomization::Build(TSharedRef<IPropertyHandle> StructPropertyHandle, class IDetailChildrenBuilder& ChildBuilder)
{
	if (TargetEditableSkeleton.IsValid() && BoneNameProperty->IsValidHandle())
	{
		ChildBuilder
		.AddProperty(StructPropertyHandle)
		.CustomWidget()
		.NameContent()
		[
			StructPropertyHandle->CreatePropertyNameWidget()
		]
		.ValueContent()
		[
			SNew(SBoneSelectionWidget)
			.ToolTipText(StructPropertyHandle->GetToolTipText())
			.bShowSocket(true)
			.OnBoneSelectionChanged(this, &FBoneSocketTargetCustomization::OnBoneSelectionChanged)
			.OnGetSelectedBone(this, &FBoneSocketTargetCustomization::GetSelectedBone)
			.OnGetReferenceSkeleton(this, &FBoneReferenceCustomization::GetReferenceSkeleton)
			.OnGetSocketList(this, &FBoneSocketTargetCustomization::GetSocketList)
		];
	}
	else
	{
		// if this FBoneSocketTarget is used by some other Outers, this will fail	
		// should warn programmers instead of silent fail
		ensureAlways(false);
	}
}
END_SLATE_FUNCTION_BUILD_OPTIMIZATION

TSharedPtr<IPropertyHandle> FBoneSocketTargetCustomization::GetNameProperty() const
{
	bool bUseSocket = false;
	if (UseSocketProperty->GetValue(bUseSocket) == FPropertyAccess::Success)
	{
		if (bUseSocket)
		{
			return SocketNameProperty;
		}

		return BoneNameProperty;
	}

	return TSharedPtr<IPropertyHandle>();
}
void FBoneSocketTargetCustomization::OnBoneSelectionChanged(FName Name)
{
	// figure out if the name is BoneName or socket name
	if (TargetEditableSkeleton.IsValid())
	{
		bool bUseSocket = false;
		if (GetReferenceSkeleton().FindBoneIndex(Name) == INDEX_NONE)
		{
			// make sure socket exists
			const TArray<class USkeletalMeshSocket*>& Sockets = GetSocketList();
			for (int32 Idx = 0; Idx < Sockets.Num(); ++Idx)
			{
				if (Sockets[Idx]->SocketName == Name)
				{
					bUseSocket = true;
					break;
				}
			}

			// we should find one
			ensure(bUseSocket);
		}

		// set correct value
		UseSocketProperty->SetValue(bUseSocket);

		TSharedPtr<IPropertyHandle> NameProperty = GetNameProperty();
		if (ensureAlways(NameProperty.IsValid()))
		{
			NameProperty->SetValue(Name);
		}
	}
}

FName FBoneSocketTargetCustomization::GetSelectedBone(bool& bMultipleValues) const
{
	FString OutText;

	TSharedPtr<IPropertyHandle> NameProperty = GetNameProperty();
	if (NameProperty.IsValid())
	{
		FPropertyAccess::Result Result = NameProperty->GetValueAsFormattedString(OutText);
		bMultipleValues = (Result == FPropertyAccess::MultipleValues);
	}
	else
	{
		// there is no single value
		bMultipleValues = true;
		return NAME_None;
	}

	return FName(*OutText);
}

const TArray<class USkeletalMeshSocket*>& FBoneSocketTargetCustomization::GetSocketList() const
{
	if (TargetEditableSkeleton.IsValid())
	{
		return  TargetEditableSkeleton.Get()->GetSkeleton().Sockets;
	}

	static TArray<class USkeletalMeshSocket*> DummyList;
	return DummyList;
}

/////////////////////////////////////////////////////////////////////////////////////////////

TSharedRef<IDetailCustomization> FAnimGraphParentPlayerDetails::MakeInstance(TSharedRef<FBlueprintEditor> InBlueprintEditor)
{
	return MakeShareable(new FAnimGraphParentPlayerDetails(InBlueprintEditor));
}


void FAnimGraphParentPlayerDetails::CustomizeDetails(class IDetailLayoutBuilder& DetailBuilder)
{
	TArray<TWeakObjectPtr<UObject>> SelectedObjects;
	DetailBuilder.GetObjectsBeingCustomized(SelectedObjects);
	check(SelectedObjects.Num() == 1);

	EditorObject = Cast<UEditorParentPlayerListObj>(SelectedObjects[0].Get());
	check(EditorObject);
	
	IDetailCategoryBuilder& Category = DetailBuilder.EditCategory("AnimGraphOverrides");
	DetailBuilder.HideProperty("Overrides");

	struct FObjectToEntryBuilder
	{
	private:
		TMap<UObject*, TSharedPtr<FPlayerTreeViewEntry>> ObjectToEntryMap;
		TArray<TSharedPtr<FPlayerTreeViewEntry>>& ListEntries;

	private:
		TSharedPtr<FPlayerTreeViewEntry> AddObject(UObject* Object)
		{
			TSharedPtr<FPlayerTreeViewEntry> Result = ObjectToEntryMap.FindRef(Object);
			if (!Result.IsValid() && (Object != nullptr))
			{
				bool bTopLevel = false;
				TSharedPtr<FPlayerTreeViewEntry> ThisNode;

				if (UBlueprint* Blueprint = Cast<UBlueprint>(Object))
				{
					ThisNode = MakeShareable(new FPlayerTreeViewEntry(Blueprint->GetName(), EPlayerTreeViewEntryType::Blueprint));
					bTopLevel = true;
				}
				else if (UAnimGraphNode_StateMachine* StateMachineNode = Cast<UAnimGraphNode_StateMachine>(Object))
				{
					// Don't create a node for these, the graph speaks for it
				}
				else if (UAnimGraphNode_AssetPlayerBase * AssetPlayerBase = Cast<UAnimGraphNode_AssetPlayerBase>(Object))
				{
					FString Title = AssetPlayerBase->GetNodeTitle(ENodeTitleType::FullTitle).ToString();
					ThisNode = MakeShareable(new FPlayerTreeViewEntry(Title, EPlayerTreeViewEntryType::Node));
				}
				else if (UAnimGraphNode_Base* Node = Cast<UAnimGraphNode_Base>(Object))
				{
					ThisNode = MakeShareable(new FPlayerTreeViewEntry(Node->GetName(), EPlayerTreeViewEntryType::Node));
				}
				else if (UEdGraph* Graph = Cast<UEdGraph>(Object))
				{
					ThisNode = MakeShareable(new FPlayerTreeViewEntry(Graph->GetName(), EPlayerTreeViewEntryType::Graph));
				}

				if (ThisNode.IsValid())
				{
					ObjectToEntryMap.Add(Object, ThisNode);
				}

				if (bTopLevel)
				{
					ListEntries.Add(ThisNode);
					Result = ThisNode;
				}
				else
				{
					TSharedPtr<FPlayerTreeViewEntry> Outer = AddObject(Object->GetOuter());
					Result = Outer;

					if (ThisNode.IsValid())
					{
						Result = ThisNode;
						check(Outer.IsValid())
						Outer->Children.Add(Result);
					}
				}
			}

			return Result;
		}

		void SortInternal(TArray<TSharedPtr<FPlayerTreeViewEntry>>& ListToSort)
		{
			ListToSort.Sort([](TSharedPtr<FPlayerTreeViewEntry> A, TSharedPtr<FPlayerTreeViewEntry> B) { return A->EntryName < B->EntryName; });

			for (TSharedPtr<FPlayerTreeViewEntry>& Entry : ListToSort)
			{
				SortInternal(Entry->Children);
			}
		}

	public:
		FObjectToEntryBuilder(TArray<TSharedPtr<FPlayerTreeViewEntry>>& InListEntries)
			: ListEntries(InListEntries)
		{
		}

		void AddNode(UAnimGraphNode_Base* Node, FAnimParentNodeAssetOverride& Override)
		{
			TSharedPtr<FPlayerTreeViewEntry> Result = AddObject(Node);
			if (Result.IsValid())
			{
				Result->Override = &Override;
			}
		}

		void Sort()
		{
			SortInternal(ListEntries);
		}
	};

	FObjectToEntryBuilder EntryBuilder(ListEntries);

	// Build a hierarchy of entires for a tree view in the form of Blueprint->Graph->Node
	for (FAnimParentNodeAssetOverride& Override : EditorObject->Overrides)
	{
		UAnimGraphNode_Base* Node = EditorObject->GetVisualNodeFromGuid(Override.ParentNodeGuid);
		EntryBuilder.AddNode(Node, Override);
	}

	// Sort the nodes
	EntryBuilder.Sort();

	FDetailWidgetRow& Row = Category.AddCustomRow(FText::GetEmpty());
	TSharedRef<STreeView<TSharedPtr<FPlayerTreeViewEntry>>> TreeView = SNew(STreeView<TSharedPtr<FPlayerTreeViewEntry>>)
		.SelectionMode(ESelectionMode::None)
		.OnGenerateRow(this, &FAnimGraphParentPlayerDetails::OnGenerateRow)
		.OnGetChildren(this, &FAnimGraphParentPlayerDetails::OnGetChildren)
		.TreeItemsSource(&ListEntries)
		.HeaderRow
		(
			SNew(SHeaderRow)
			+SHeaderRow::Column(FName("Name"))
			.FillWidth(0.5f)
			.DefaultLabel(LOCTEXT("ParentPlayer_NameCol", "Name"))

			+SHeaderRow::Column(FName("Asset"))
			.FillWidth(0.5f)
			.DefaultLabel(LOCTEXT("ParentPlayer_AssetCol", "Asset"))
		);

	// Expand top level (blueprint) entries so the panel seems less empty
	for (TSharedPtr<FPlayerTreeViewEntry> Entry : ListEntries)
	{
		TreeView->SetItemExpansion(Entry, true);
	}

	Row
	[
		TreeView->AsShared()
	];
}

TSharedRef<ITableRow> FAnimGraphParentPlayerDetails::OnGenerateRow(TSharedPtr<FPlayerTreeViewEntry> EntryPtr, const TSharedRef< STableViewBase >& OwnerTable)
{
	return SNew(SParentPlayerTreeRow, OwnerTable).Item(EntryPtr).OverrideObject(EditorObject).BlueprintEditor(BlueprintEditorPtr);
}

void FAnimGraphParentPlayerDetails::OnGetChildren(TSharedPtr<FPlayerTreeViewEntry> InParent, TArray< TSharedPtr<FPlayerTreeViewEntry> >& OutChildren)
{
	OutChildren.Append(InParent->Children);
}

void SParentPlayerTreeRow::Construct(const FArguments& InArgs, const TSharedRef<STableViewBase>& InOwnerTableView)
{
	Item = InArgs._Item;
	EditorObject = InArgs._OverrideObject;
	BlueprintEditor = InArgs._BlueprintEditor;

	if(Item->Override)
	{
		GraphNode = EditorObject->GetVisualNodeFromGuid(Item->Override->ParentNodeGuid);
	}
	else
	{
		GraphNode = NULL;
	}

	SMultiColumnTableRow<TSharedPtr<FAnimGraphParentPlayerDetails>>::Construct(FSuperRowType::FArguments(), InOwnerTableView);
}

TSharedRef<SWidget> SParentPlayerTreeRow::GenerateWidgetForColumn(const FName& ColumnName)
{
	TSharedPtr<SHorizontalBox> HorizBox;
	SAssignNew(HorizBox, SHorizontalBox);

	if(ColumnName == "Name")
	{
		HorizBox->AddSlot()
			.VAlign(VAlign_Center)
			.AutoWidth()
			[
				SNew(SExpanderArrow, SharedThis(this))
			];

		Item->GenerateNameWidget(HorizBox);
	}
	else if(Item->Override)
	{
		HorizBox->AddSlot()
			.Padding(2)
			.VAlign(VAlign_Center)
			.AutoWidth()
			[
				SNew(SButton)
				.ButtonStyle(FEditorStyle::Get(), "ToggleButton")
				.ToolTip(IDocumentation::Get()->CreateToolTip(LOCTEXT("FocusNodeButtonTip", "Open the graph that contains this node in read-only mode and focus on the node"), NULL, "Shared/Editors/Persona", "FocusNodeButton"))
				.OnClicked(FOnClicked::CreateSP(this, &SParentPlayerTreeRow::OnFocusNodeButtonClicked))
				.Content()
				[
					SNew(SImage)
					.Image(FEditorStyle::GetBrush("GenericViewButton"))
				]
				
			];
		
		TArray<const UClass*> AllowedClasses;
		AllowedClasses.Add(UAnimationAsset::StaticClass());
		HorizBox->AddSlot()
			.VAlign(VAlign_Center)
			.FillWidth(1.f)
			[
				SNew(SObjectPropertyEntryBox)
				.ObjectPath(this, &SParentPlayerTreeRow::GetCurrentAssetPath)
				.OnShouldFilterAsset(this, &SParentPlayerTreeRow::OnShouldFilterAsset)
				.OnObjectChanged(this, &SParentPlayerTreeRow::OnAssetSelected)
				.AllowedClass(GetCurrentAssetToUse()->GetClass())
			];

		HorizBox->AddSlot()
			.VAlign(VAlign_Center)
			.AutoWidth()
			[
				SNew(SButton)
				.ButtonStyle(FEditorStyle::Get(), "NoBorder")
				.Visibility(this, &SParentPlayerTreeRow::GetResetToDefaultVisibility)
				.OnClicked(this, &SParentPlayerTreeRow::OnResetButtonClicked)
				.ToolTip(IDocumentation::Get()->CreateToolTip(LOCTEXT("ResetToParentButtonTip", "Undo the override, returning to the default asset for this node"), NULL, "Shared/Editors/Persona", "ResetToParentButton"))
				.Content()
				[
					SNew(SImage)
					.Image(FEditorStyle::GetBrush("PropertyWindow.DiffersFromDefault"))
				]
			];
	}

	return HorizBox.ToSharedRef();
}

bool SParentPlayerTreeRow::OnShouldFilterAsset(const FAssetData& AssetData)
{
	const FString SkeletonName = AssetData.GetTagValueRef<FString>("Skeleton");

	if(!SkeletonName.IsEmpty())
	{
		USkeleton* CurrentSkeleton = GraphNode->GetAnimBlueprint()->TargetSkeleton;
		if(SkeletonName == FString::Printf(TEXT("%s'%s'"), *CurrentSkeleton->GetClass()->GetName(), *CurrentSkeleton->GetPathName()))
		{
			return false;
		}
	}

	return true;
}

void SParentPlayerTreeRow::OnAssetSelected(const FAssetData& AssetData)
{
	Item->Override->NewAsset = Cast<UAnimationAsset>(AssetData.GetAsset());
	EditorObject->ApplyOverrideToBlueprint(*Item->Override);
}

FReply SParentPlayerTreeRow::OnFocusNodeButtonClicked()
{
	TSharedPtr<FBlueprintEditor> SharedBlueprintEditor = BlueprintEditor.Pin();
	if(SharedBlueprintEditor.IsValid())
	{
		if(GraphNode)
		{
			UEdGraph* EdGraph = GraphNode->GetGraph();
			TSharedPtr<SGraphEditor> GraphEditor = SharedBlueprintEditor->OpenGraphAndBringToFront(EdGraph);
			if (GraphEditor.IsValid())
			{
				GraphEditor->JumpToNode(GraphNode, false);
			}
		}
		return FReply::Handled();
	}

	return FReply::Unhandled();
}

const UAnimationAsset* SParentPlayerTreeRow::GetCurrentAssetToUse() const
{
	if(Item->Override->NewAsset)
	{
		return Item->Override->NewAsset;
	}
	
	if(GraphNode)
	{
		return GraphNode->GetAnimationAsset();
	}

	return NULL;
}

EVisibility SParentPlayerTreeRow::GetResetToDefaultVisibility() const
{
	FAnimParentNodeAssetOverride* HierarchyOverride = EditorObject->GetBlueprint()->GetAssetOverrideForNode(Item->Override->ParentNodeGuid, true);

	if(HierarchyOverride)
	{
		return Item->Override->NewAsset != HierarchyOverride->NewAsset ? EVisibility::Visible : EVisibility::Hidden;
	}

	return Item->Override->NewAsset != GraphNode->GetAnimationAsset() ? EVisibility::Visible : EVisibility::Hidden;
}

FReply SParentPlayerTreeRow::OnResetButtonClicked()
{
	FAnimParentNodeAssetOverride* HierarchyOverride = EditorObject->GetBlueprint()->GetAssetOverrideForNode(Item->Override->ParentNodeGuid, true);
	
	Item->Override->NewAsset = HierarchyOverride ? HierarchyOverride->NewAsset : GraphNode->GetAnimationAsset();

	// Apply will remove the override from the object
	EditorObject->ApplyOverrideToBlueprint(*Item->Override);
	return FReply::Handled();
}

FString SParentPlayerTreeRow::GetCurrentAssetPath() const
{
	const UAnimationAsset* Asset = GetCurrentAssetToUse();
	return Asset ? Asset->GetPathName() : FString("");
}

FORCENOINLINE bool FPlayerTreeViewEntry::operator==(const FPlayerTreeViewEntry& Other)
{
	return EntryName == Other.EntryName;
}

void FPlayerTreeViewEntry::GenerateNameWidget(TSharedPtr<SHorizontalBox> Box)
{
	// Get an appropriate image icon for the row
	const FSlateBrush* EntryImageBrush = NULL;
	switch(EntryType)
	{
		case EPlayerTreeViewEntryType::Blueprint:
			EntryImageBrush = FEditorStyle::GetBrush("ClassIcon.Blueprint");
			break;
		case EPlayerTreeViewEntryType::Graph:
			EntryImageBrush = FEditorStyle::GetBrush("GraphEditor.EventGraph_16x");
			break;
		case EPlayerTreeViewEntryType::Node:
			EntryImageBrush = FEditorStyle::GetBrush("GraphEditor.Default_16x");
			break;
		default:
			break;
	}

	Box->AddSlot()
		.VAlign(VAlign_Center)
		.AutoWidth()
		[
			SNew(SImage)
			.Image(EntryImageBrush)
		];

	Box->AddSlot()
		.VAlign(VAlign_Center)
		.Padding(FMargin(5.0f, 0.0f, 0.0f, 0.0f))
		.AutoWidth()
		[
			SNew(STextBlock)
			.Font(FCoreStyle::GetDefaultFontStyle("Bold", 10))
			.Text(FText::FromString(EntryName))
		];
}

void FAnimGraphNodeBindingExtension::GetOptionalPinData(const IPropertyHandle& PropertyHandle, int32& OutOptionalPinIndex, UAnimGraphNode_Base*& OutAnimGraphNode) const
{
	OutOptionalPinIndex = INDEX_NONE;

	TArray<UObject*> Objects;
	PropertyHandle.GetOuterObjects(Objects);

	FProperty* Property = PropertyHandle.GetProperty();
	if(Property)
	{
		OutAnimGraphNode = Cast<UAnimGraphNode_Base>(Objects[0]);
		if (OutAnimGraphNode != nullptr)
		{
			OutOptionalPinIndex = OutAnimGraphNode->ShowPinForProperties.IndexOfByPredicate([Property](const FOptionalPinFromProperty& InOptionalPin)
			{
				return Property->GetFName() == InOptionalPin.PropertyName;
			});
		}
	}
}

bool FAnimGraphNodeBindingExtension::IsPropertyExtendable(const UClass* InObjectClass, const IPropertyHandle& PropertyHandle) const
{
	int32 OptionalPinIndex;
	UAnimGraphNode_Base* AnimGraphNode;
	GetOptionalPinData(PropertyHandle, OptionalPinIndex, AnimGraphNode);

	if(OptionalPinIndex != INDEX_NONE)
	{
		const FOptionalPinFromProperty& OptionalPin = AnimGraphNode->ShowPinForProperties[OptionalPinIndex];

		// Not optional
		if (!OptionalPin.bCanToggleVisibility && OptionalPin.bShowPin)
		{
			return false;
		}

		if(!PropertyHandle.GetProperty())
		{
			return false;
		}

		return OptionalPin.bCanToggleVisibility;
	}

	return false;
}

// Legacy binding widget
class SShowAsWidget : public SCompoundWidget
{
	SLATE_BEGIN_ARGS(SShowAsWidget) {}

	SLATE_END_ARGS()

	void Construct(const FArguments& InArgs, const TSharedRef<IPropertyHandle>& InPropertyHandle)
	{
		PropertyHandle = InPropertyHandle;

		TSharedRef<SHorizontalBox> HorizontalBox = 
			SNew(SHorizontalBox)
			.ToolTipText(LOCTEXT("AsPinTooltip", "Show/hide this property as a pin on the node"));

		TWeakPtr<SWidget> WeakHorizontalBox = HorizontalBox;

		HorizontalBox->AddSlot()
			.AutoWidth()
			.VAlign(VAlign_Center)
			[
				SNew(STextBlock)
				.Text(LOCTEXT("ExposeAsPinLabel", "Expose"))
				.Font(IDetailLayoutBuilder::GetDetailFont())
				.Visibility_Lambda([WeakHorizontalBox](){ return WeakHorizontalBox.IsValid() && WeakHorizontalBox.Pin()->IsHovered() ? EVisibility::Visible : EVisibility::Collapsed; })
			];

		HorizontalBox->AddSlot()
			.AutoWidth()
			.VAlign(VAlign_Center)
			.Padding(3.0f, 0.0f, 0.0f, 0.0f)
			[
				SNew(SCheckBox)
				.IsChecked(this, &SShowAsWidget::IsChecked)
				.OnCheckStateChanged(this, &SShowAsWidget::OnCheckStateChanged)
			];

		ChildSlot
		[
			HorizontalBox
		];
	}

	ECheckBoxState IsChecked() const
	{
		bool bValue;
		FPropertyAccess::Result Result = PropertyHandle->GetValue(bValue);
		if(Result == FPropertyAccess::MultipleValues)
		{
			return ECheckBoxState::Undetermined;
		}
		else
		{
			return bValue ? ECheckBoxState::Checked : ECheckBoxState::Unchecked;
		}

		return ECheckBoxState::Unchecked;
	}

	void OnCheckStateChanged(ECheckBoxState InCheckBoxState)
	{
		bool bValue = InCheckBoxState == ECheckBoxState::Checked;
		PropertyHandle->SetValue(bValue);
	}

	TSharedPtr<IPropertyHandle> PropertyHandle;
};

static FText MakeTextPath(const TArray<FString>& InPath)
{
	return FText::FromString(Algo::Accumulate(InPath, FString(), [](const FString& InResult, const FString& InSegment)
		{ 
			return InResult.IsEmpty() ? InSegment : (InResult + TEXT(".") + InSegment);
		}));	
}

TSharedRef<SWidget> FAnimGraphNodeBindingExtension::GenerateExtensionWidget(const IDetailLayoutBuilder& InDetailBuilder, const UClass* InObjectClass, TSharedPtr<IPropertyHandle> InPropertyHandle)
{
	int32 OptionalPinIndex;
	UAnimGraphNode_Base* AnimGraphNode;
	GetOptionalPinData(*InPropertyHandle.Get(), OptionalPinIndex, AnimGraphNode);
	check(OptionalPinIndex != INDEX_NONE);

	TArray<UObject*> OuterObjects;
	InPropertyHandle->GetOuterObjects(OuterObjects);

	FProperty* AnimNodeProperty = InPropertyHandle->GetProperty();
	const FName PropertyName = AnimNodeProperty->GetFName();

	const FName OptionalPinArrayEntryName(*FString::Printf(TEXT("ShowPinForProperties[%d].bShowPin"), OptionalPinIndex));
	TSharedRef<IPropertyHandle> ShowPinPropertyHandle = InDetailBuilder.GetProperty(OptionalPinArrayEntryName, UAnimGraphNode_Base::StaticClass());
	ShowPinPropertyHandle->MarkHiddenByCustomization();

	UBlueprint* Blueprint = AnimGraphNode->GetAnimBlueprint();

	if(IModularFeatures::Get().IsModularFeatureAvailable("PropertyAccessEditor"))
	{
		FPropertyBindingWidgetArgs Args;

		Args.Property = InPropertyHandle->GetProperty();

		Args.OnCanBindProperty = FOnCanBindProperty::CreateLambda([AnimNodeProperty](FProperty* InProperty)
		{
			// Note: We support type promotion here
			IPropertyAccessEditor& PropertyAccessEditor = IModularFeatures::Get().GetModularFeature<IPropertyAccessEditor>("PropertyAccessEditor");
			return PropertyAccessEditor.GetPropertyCompatibility(InProperty, AnimNodeProperty) != EPropertyAccessCompatibility::Incompatible;
		});

		Args.OnCanBindFunction = FOnCanBindFunction::CreateLambda([AnimNodeProperty](UFunction* InFunction)
		{
			IPropertyAccessEditor& PropertyAccessEditor = IModularFeatures::Get().GetModularFeature<IPropertyAccessEditor>("PropertyAccessEditor");

			// Note: We support type promotion here
			return InFunction->NumParms == 1 
				&& PropertyAccessEditor.GetPropertyCompatibility(InFunction->GetReturnProperty(), AnimNodeProperty) != EPropertyAccessCompatibility::Incompatible
				&& InFunction->HasAnyFunctionFlags(FUNC_BlueprintPure);
		});

		Args.OnCanBindToClass = FOnCanBindToClass::CreateLambda([](UClass* InClass)
		{
			return true;
		});

		Args.OnAddBinding = FOnAddBinding::CreateLambda([OuterObjects, Blueprint, ShowPinPropertyHandle, AnimNodeProperty](FName InPropertyName, const TArray<FBindingChainElement>& InBindingChain)
		{
			const UEdGraphSchema_K2* Schema = GetDefault<UEdGraphSchema_K2>();
			IPropertyAccessEditor& PropertyAccessEditor = IModularFeatures::Get().GetModularFeature<IPropertyAccessEditor>("PropertyAccessEditor");

			// Disconnect any connected pin since we will replace it with the bound property/function
			ShowPinPropertyHandle->SetValue(false);

			for(UObject* OuterObject : OuterObjects)
			{
				if(UAnimGraphNode_Base* AnimGraphNode = Cast<UAnimGraphNode_Base>(OuterObject))
				{
					AnimGraphNode->Modify();

					const FFieldVariant& LeafField = InBindingChain.Last().Field;

					FAnimGraphNodePropertyBinding Binding;
					Binding.PropertyName = InPropertyName;
					PropertyAccessEditor.MakeStringPath(InBindingChain, Binding.PropertyPath);
					Binding.PathAsText = MakeTextPath(Binding.PropertyPath);
					Binding.Type = LeafField.IsA<UFunction>() ? EAnimGraphNodePropertyBindingType::Function : EAnimGraphNodePropertyBindingType::Property;
					Binding.bIsBound = true;
					if(LeafField.IsA<FProperty>())
					{
						const FProperty* LeafProperty = LeafField.Get<FProperty>();
						if(LeafProperty)
						{
							if(PropertyAccessEditor.GetPropertyCompatibility(LeafProperty, AnimNodeProperty) == EPropertyAccessCompatibility::Promotable)
							{
								Binding.bIsPromotion = true;
								Schema->ConvertPropertyToPinType(LeafProperty, Binding.PromotedPinType);
							}

							Schema->ConvertPropertyToPinType(LeafProperty, Binding.PinType);
						}
					}
					else if(LeafField.IsA<UFunction>())
					{
						const UFunction* LeafFunction = LeafField.Get<UFunction>();
						if(LeafFunction)
						{
							if(FProperty* ReturnProperty = LeafFunction->GetReturnProperty())
							{
								if(PropertyAccessEditor.GetPropertyCompatibility(ReturnProperty, AnimNodeProperty) == EPropertyAccessCompatibility::Promotable)
								{
									Binding.bIsPromotion = true;
									Schema->ConvertPropertyToPinType(ReturnProperty, Binding.PromotedPinType);
								}

								Schema->ConvertPropertyToPinType(ReturnProperty, Binding.PinType);
							}
						}
					}
					AnimGraphNode->PropertyBindings.Add(InPropertyName, Binding);
				}

				FBlueprintEditorUtils::MarkBlueprintAsModified(Blueprint);
			}
<<<<<<< HEAD

=======
			// Pins are exposed if we have a binding or not - and after running this we do.
>>>>>>> 3aae9151
			ShowPinPropertyHandle->SetValue(true);
		});

		Args.OnRemoveBinding = FOnRemoveBinding::CreateLambda([OuterObjects, Blueprint](FName InPropertyName)
		{
			for(UObject* OuterObject : OuterObjects)
			{
				if(UAnimGraphNode_Base* AnimGraphNode = Cast<UAnimGraphNode_Base>(OuterObject))
				{
					AnimGraphNode->Modify();

					AnimGraphNode->PropertyBindings.Remove(InPropertyName);
				}
			}

			FBlueprintEditorUtils::MarkBlueprintAsModified(Blueprint);
		});

		Args.OnCanRemoveBinding = FOnCanRemoveBinding::CreateLambda([OuterObjects](FName InPropertyName)
		{
			for(UObject* OuterObject : OuterObjects)
			{
				if(UAnimGraphNode_Base* AnimGraphNode = Cast<UAnimGraphNode_Base>(OuterObject))
				{
					if(AnimGraphNode->PropertyBindings.Contains(InPropertyName))
					{
						return true;
					}
				}
			}

			return false;
		});

		enum class ECurrentValueType : int32
		{
			None,
			Pin,
			Binding,
			MultipleValues,
		};

		Args.CurrentBindingText = MakeAttributeLambda([OuterObjects, PropertyName, ShowPinPropertyHandle]()
		{
			ECurrentValueType CurrentValueType = ECurrentValueType::None;

			const FText MultipleValues = LOCTEXT("MultipleValues", "Multiple Values");
			const FText Bind = LOCTEXT("Bind", "Bind");
			const FText ExposedAsPin = LOCTEXT("ExposedAsPin", "Exposed As Pin");
			FText CurrentValue = Bind;

			auto SetAssignValue = [&CurrentValueType, &CurrentValue, &MultipleValues](const FText& InValue, ECurrentValueType InType)
			{
				if(CurrentValueType != ECurrentValueType::MultipleValues)
				{
					if(CurrentValueType == ECurrentValueType::None)
					{
						CurrentValueType = InType;
						CurrentValue = InValue;
					}
					else if(CurrentValueType == InType)
					{
						if(!CurrentValue.EqualTo(InValue))
						{
							CurrentValueType = ECurrentValueType::MultipleValues;
							CurrentValue = MultipleValues;
						}
					}
					else
					{
						CurrentValueType = ECurrentValueType::MultipleValues;
						CurrentValue = MultipleValues;
					}
				}
			};

			for(UObject* OuterObject : OuterObjects)
			{
				if(UAnimGraphNode_Base* AnimGraphNode = Cast<UAnimGraphNode_Base>(OuterObject))
				{
					if(FAnimGraphNodePropertyBinding* BindingPtr = AnimGraphNode->PropertyBindings.Find(PropertyName))
					{
						SetAssignValue(BindingPtr->PathAsText, ECurrentValueType::Binding);
					}
					else
					{
						bool bAsPin = false;
						FPropertyAccess::Result Result = ShowPinPropertyHandle->GetValue(bAsPin);
						if(Result == FPropertyAccess::MultipleValues)
						{
							SetAssignValue(MultipleValues, ECurrentValueType::MultipleValues);
						}
						else if(bAsPin)
						{
							SetAssignValue(ExposedAsPin, ECurrentValueType::Pin);
						}
						else
						{
							SetAssignValue(Bind, ECurrentValueType::None);
						}
					}
				}
			}

			return CurrentValue;
		});

		Args.CurrentBindingImage = MakeAttributeLambda([OuterObjects, PropertyName, OptionalPinIndex]() -> const FSlateBrush*
		{
			static FName PropertyIcon(TEXT("Kismet.Tabs.Variables"));
			static FName FunctionIcon(TEXT("GraphEditor.Function_16x"));

			EAnimGraphNodePropertyBindingType BindingType = EAnimGraphNodePropertyBindingType::None;
			for(UObject* OuterObject : OuterObjects)
			{
				if(UAnimGraphNode_Base* AnimGraphNode = Cast<UAnimGraphNode_Base>(OuterObject))
				{
					if(AnimGraphNode->ShowPinForProperties[OptionalPinIndex].bShowPin)
					{
						BindingType = EAnimGraphNodePropertyBindingType::None;
						break;
					}
					else if(FAnimGraphNodePropertyBinding* BindingPtr = AnimGraphNode->PropertyBindings.Find(PropertyName))
					{
						if(BindingType == EAnimGraphNodePropertyBindingType::None)
						{
							BindingType = BindingPtr->Type;
						}
						else if(BindingType != BindingPtr->Type)
						{
							BindingType = EAnimGraphNodePropertyBindingType::None;
							break;
						}
					}
					else if(BindingType != EAnimGraphNodePropertyBindingType::None)
					{
						BindingType = EAnimGraphNodePropertyBindingType::None;
						break;
					}
				}
			}

			if (BindingType == EAnimGraphNodePropertyBindingType::Function)
			{
				return FEditorStyle::GetBrush(FunctionIcon);
			}
			else
			{
				return FEditorStyle::GetBrush(PropertyIcon);
			}
		});

		Args.CurrentBindingColor = MakeAttributeLambda([OuterObjects, InPropertyHandle, OptionalPinIndex, PropertyName]() -> FLinearColor
		{
			const UEdGraphSchema_K2* Schema = GetDefault<UEdGraphSchema_K2>();

			FEdGraphPinType PinType;
			Schema->ConvertPropertyToPinType(InPropertyHandle->GetProperty(), PinType);
			FLinearColor BindingColor = Schema->GetPinTypeColor(PinType);

			enum class EPromotionState
			{
				NotChecked,
				NotPromoted,
				Promoted,
			} Promotion = EPromotionState::NotChecked;

			for(UObject* OuterObject : OuterObjects)
			{
				if(UAnimGraphNode_Base* AnimGraphNode = Cast<UAnimGraphNode_Base>(OuterObject))
				{
					if(AnimGraphNode->ShowPinForProperties[OptionalPinIndex].bShowPin)
					{
						if(Promotion == EPromotionState::NotChecked)
						{
							Promotion = EPromotionState::NotPromoted;
						}
						else if(Promotion == EPromotionState::Promoted)
						{
							BindingColor = FLinearColor::Gray;
							break;
						}
					}
					else if(FAnimGraphNodePropertyBinding* BindingPtr = AnimGraphNode->PropertyBindings.Find(PropertyName))
					{
						if(Promotion == EPromotionState::NotChecked)
						{
							if(BindingPtr->bIsPromotion)
							{
								Promotion = EPromotionState::Promoted;
								BindingColor = Schema->GetPinTypeColor(BindingPtr->PromotedPinType);
							}
							else
							{
								Promotion = EPromotionState::NotPromoted;
							}
						}
						else
						{
							EPromotionState NewPromotion = BindingPtr->bIsPromotion ? EPromotionState::Promoted : EPromotionState::NotPromoted;
							if(Promotion != NewPromotion)
							{
								BindingColor = FLinearColor::Gray;
								break;
							}
						}
					}
				}
			}

			return BindingColor;
		});

		Args.MenuExtender = MakeShared<FExtender>();
		Args.MenuExtender->AddMenuExtension("BindingActions", EExtensionHook::Before, nullptr, FMenuExtensionDelegate::CreateLambda([ShowPinPropertyHandle, OuterObjects, PropertyName, Blueprint](FMenuBuilder& InMenuBuilder)
		{
			InMenuBuilder.BeginSection("Pins", LOCTEXT("Pin", "Pin"));
			{
				InMenuBuilder.AddMenuEntry(
					LOCTEXT("ExposeAsPin", "Expose As Pin"),
					LOCTEXT("ExposeAsPinTooltip", "Show/hide this property as a pin on the node"),
					FSlateIcon("EditorStyle", "GraphEditor.PinIcon"),
					FUIAction(
						FExecuteAction::CreateLambda([ShowPinPropertyHandle, OuterObjects, PropertyName, Blueprint]()
						{
							bool bValue = false;
							ShowPinPropertyHandle->GetValue(bValue);

							bool bHasBinding = false;

							for(UObject* OuterObject : OuterObjects)
<<<<<<< HEAD
							{
								if(UAnimGraphNode_Base* AnimGraphNode = Cast<UAnimGraphNode_Base>(OuterObject))
								{
									bHasBinding |= AnimGraphNode->PropertyBindings.Find(PropertyName) != nullptr;
								}
							}

							{
								FScopedTransaction Transaction(LOCTEXT("PinExposure", "Pin Exposure"));

=======
							{
								if(UAnimGraphNode_Base* AnimGraphNode = Cast<UAnimGraphNode_Base>(OuterObject))
								{
									bHasBinding |= AnimGraphNode->PropertyBindings.Find(PropertyName) != nullptr;
								}
							}

							{
								FScopedTransaction Transaction(LOCTEXT("PinExposure", "Pin Exposure"));

>>>>>>> 3aae9151
								// Pins are exposed if we have a binding or not, so treat as unchecked only if we have
								// no binding
								ShowPinPropertyHandle->SetValue(!bValue || bHasBinding);

								// Switching from non-pin to pin, remove any bindings
								for(UObject* OuterObject : OuterObjects)
								{
									if(UAnimGraphNode_Base* AnimGraphNode = Cast<UAnimGraphNode_Base>(OuterObject))
									{
										AnimGraphNode->Modify();

										AnimGraphNode->PropertyBindings.Remove(PropertyName);
									}
								}

								FBlueprintEditorUtils::MarkBlueprintAsModified(Blueprint);
							}
						}),
						FCanExecuteAction(),
						FGetActionCheckState::CreateLambda([ShowPinPropertyHandle, OuterObjects, PropertyName]()
						{
							bool bValue;
							FPropertyAccess::Result Result = ShowPinPropertyHandle->GetValue(bValue);
							if(Result == FPropertyAccess::MultipleValues)
							{
								return ECheckBoxState::Undetermined;
							}
							else
							{
								bool bHasBinding = false;

								for(UObject* OuterObject : OuterObjects)
								{
									if(UAnimGraphNode_Base* AnimGraphNode = Cast<UAnimGraphNode_Base>(OuterObject))
									{
										bHasBinding |= AnimGraphNode->PropertyBindings.Find(PropertyName) != nullptr;
									}
								}

								// Pins are exposed if we have a binding or not, so treat as unchecked only if we have
								// no binding
								bValue = bValue && !bHasBinding;

								return bValue ? ECheckBoxState::Checked : ECheckBoxState::Unchecked;
							}

							return ECheckBoxState::Unchecked;
						})
					),
					NAME_None,
					EUserInterfaceActionType::Check
				);
			}
			InMenuBuilder.EndSection();
		}));

		Args.bAllowNewBindings = false;
		Args.bAllowArrayElementBindings = true;
		Args.bAllowUObjectFunctions = true;

		IPropertyAccessEditor& PropertyAccessEditor = IModularFeatures::Get().GetModularFeature<IPropertyAccessEditor>("PropertyAccessEditor");
		return PropertyAccessEditor.MakePropertyBindingWidget(AnimGraphNode->GetAnimBlueprint(), Args);
	}
	else
	{
		return SNew(SShowAsWidget, ShowPinPropertyHandle);
	}
}

#undef LOCTEXT_NAMESPACE
<|MERGE_RESOLUTION|>--- conflicted
+++ resolved
@@ -1396,11 +1396,7 @@
 
 				FBlueprintEditorUtils::MarkBlueprintAsModified(Blueprint);
 			}
-<<<<<<< HEAD
-
-=======
 			// Pins are exposed if we have a binding or not - and after running this we do.
->>>>>>> 3aae9151
 			ShowPinPropertyHandle->SetValue(true);
 		});
 
@@ -1632,7 +1628,6 @@
 							bool bHasBinding = false;
 
 							for(UObject* OuterObject : OuterObjects)
-<<<<<<< HEAD
 							{
 								if(UAnimGraphNode_Base* AnimGraphNode = Cast<UAnimGraphNode_Base>(OuterObject))
 								{
@@ -1643,18 +1638,6 @@
 							{
 								FScopedTransaction Transaction(LOCTEXT("PinExposure", "Pin Exposure"));
 
-=======
-							{
-								if(UAnimGraphNode_Base* AnimGraphNode = Cast<UAnimGraphNode_Base>(OuterObject))
-								{
-									bHasBinding |= AnimGraphNode->PropertyBindings.Find(PropertyName) != nullptr;
-								}
-							}
-
-							{
-								FScopedTransaction Transaction(LOCTEXT("PinExposure", "Pin Exposure"));
-
->>>>>>> 3aae9151
 								// Pins are exposed if we have a binding or not, so treat as unchecked only if we have
 								// no binding
 								ShowPinPropertyHandle->SetValue(!bValue || bHasBinding);
