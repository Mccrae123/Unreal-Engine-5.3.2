// Copyright Epic Games, Inc. All Rights Reserved.


#include "SAnimNotifyPanel.h"
#include "Rendering/DrawElements.h"
#include "Misc/MessageDialog.h"
#include "Modules/ModuleManager.h"
#include "UObject/UObjectHash.h"
#include "UObject/UObjectIterator.h"
#include "UObject/PropertyPortFlags.h"
#include "Widgets/Layout/SBorder.h"
#include "Widgets/Text/STextBlock.h"
#include "Framework/MultiBox/MultiBoxBuilder.h"
#include "Animation/AnimSequence.h"

#include "Layout/WidgetPath.h"
#include "Framework/Application/MenuStack.h"
#include "Fonts/FontMeasure.h"
#include "Styling/CoreStyle.h"
#include "Framework/Application/SlateApplication.h"
#include "Widgets/Layout/SBox.h"
#include "Widgets/Layout/SScrollBar.h"
#include "Widgets/Input/SButton.h"
#include "Animation/AnimMontage.h"
#include "Animation/EditorNotifyObject.h"
#include "Engine/BlueprintGeneratedClass.h"
#include "ScopedTransaction.h"
#include "AssetRegistry/AssetRegistryModule.h"
#include "AssetSelection.h"
#include "Widgets/Input/STextEntryPopup.h"
#include "Widgets/Layout/SExpandableArea.h"
#include "BlueprintActionDatabase.h"
#include "Animation/AnimNotifies/AnimNotifyState.h"
#include "Animation/AnimNotifies/AnimNotify.h"
#include "Animation/BlendSpace.h"
#include "TabSpawners.h"
#include "Widgets/Text/SInlineEditableTextBlock.h"
#include "HAL/PlatformApplicationMisc.h"
#include "Modules/ModuleManager.h"
#include "IEditableSkeleton.h"
#include "ISkeletonEditorModule.h"
#include "Widgets/Input/SNumericEntryBox.h"
#include "ClassViewerFilter.h"
#include "ClassViewerModule.h"
#include "SSkeletonAnimNotifies.h"
#include "Subsystems/AssetEditorSubsystem.h"
#include "IAnimationEditor.h"
#include "IAnimationSequenceBrowser.h"
#include "AnimTimeline/AnimTimelineTrack_NotifiesPanel.h"
#include "PersonaUtils.h"

// AnimNotify Drawing
const float NotifyHeightOffset = 0.f;
const float NotifyHeight = FAnimTimelineTrack_NotifiesPanel::NotificationTrackHeight;
const FVector2D ScrubHandleSize(12.0f, 12.0f);
const FVector2D AlignmentMarkerSize(10.f, 20.f);
const FVector2D TextBorderSize(1.f, 1.f);

#define LOCTEXT_NAMESPACE "AnimNotifyPanel"

DECLARE_DELEGATE_OneParam( FOnDeleteNotify, struct FAnimNotifyEvent*)
DECLARE_DELEGATE_RetVal_FourParams( FReply, FOnNotifyNodeDragStarted, TSharedRef<SAnimNotifyNode>, const FPointerEvent&, const FVector2D&, const bool)
DECLARE_DELEGATE_RetVal_FiveParams(FReply, FOnNotifyNodesDragStarted, TArray<TSharedPtr<SAnimNotifyNode>>, TSharedRef<SWidget>, const FVector2D&, const FVector2D&, const bool)
DECLARE_DELEGATE_RetVal( float, FOnGetDraggedNodePos )
DECLARE_DELEGATE_TwoParams( FPanTrackRequest, int32, FVector2D)
DECLARE_DELEGATE(FCopyNodes)
DECLARE_DELEGATE_FourParams(FPasteNodes, SAnimNotifyTrack*, float, ENotifyPasteMode::Type, ENotifyPasteMultipleMode::Type)
DECLARE_DELEGATE_RetVal_OneParam(EVisibility, FOnGetTimingNodeVisibilityForNode, TSharedPtr<SAnimNotifyNode>)

class FNotifyDragDropOp;

FText MakeTooltipFromTime(const UAnimSequenceBase* InSequence, float InSeconds, float InDuration)
{
	const FText Frame = FText::AsNumber(InSequence->GetFrameAtTime(InSeconds));
	const FText Seconds = FText::AsNumber(InSeconds);

	if (InDuration > 0.0f)
	{
		const FText Duration = FText::AsNumber(InDuration);
		return FText::Format(LOCTEXT("NodeToolTipLong", "@ {0} sec (frame {1}) for {2} sec"), Seconds, Frame, Duration);
	}
	else
	{
		return FText::Format(LOCTEXT("NodeToolTipShort", "@ {0} sec (frame {1})"), Seconds, Frame);
	}
}

// Read common info from the clipboard
bool ReadNotifyPasteHeader(FString& OutPropertyString, const TCHAR*& OutBuffer, float& OutOriginalTime, float& OutOriginalLength, int32& OutTrackSpan)
{
	OutBuffer = NULL;
	OutOriginalTime = -1.f;

	FPlatformApplicationMisc::ClipboardPaste(OutPropertyString);

	if (!OutPropertyString.IsEmpty())
	{
		//Remove header text
		const FString HeaderString(TEXT("COPY_ANIMNOTIFYEVENT"));

		//Check for string identifier in order to determine whether the text represents an FAnimNotifyEvent.
		if (OutPropertyString.StartsWith(HeaderString) && OutPropertyString.Len() > HeaderString.Len())
		{
			int32 HeaderSize = HeaderString.Len();
			OutBuffer = *OutPropertyString;
			OutBuffer += HeaderSize;

			FString ReadLine;
			// Read the original time from the first notify
			FParse::Line(&OutBuffer, ReadLine);
			FParse::Value(*ReadLine, TEXT("OriginalTime="), OutOriginalTime);
			FParse::Value(*ReadLine, TEXT("OriginalLength="), OutOriginalLength);
			FParse::Value(*ReadLine, TEXT("TrackSpan="), OutTrackSpan);
			return true;
		}
	}

	return false;
}

namespace ENodeObjectTypes
{
	enum Type
	{
		NOTIFY,
		SYNC_MARKER
	};
};

struct INodeObjectInterface
{
	virtual ENodeObjectTypes::Type GetType() const = 0;
	virtual FAnimNotifyEvent* GetNotifyEvent() = 0;
	virtual int GetTrackIndex() const = 0;
	virtual float GetTime(EAnimLinkMethod::Type ReferenceFrame = EAnimLinkMethod::Absolute) const = 0;
	virtual float GetDuration() = 0;
	virtual FName GetName() = 0;
	virtual TOptional<FLinearColor> GetEditorColor() = 0;
	virtual FText GetNodeTooltip(const UAnimSequenceBase* Sequence) = 0;
	virtual TOptional<UObject*> GetObjectBeingDisplayed() = 0;
	virtual bool IsBranchingPoint() = 0;
	bool operator<(const INodeObjectInterface& Rhs) const { return GetTime() < Rhs.GetTime(); }

	virtual void SetTime(float Time, EAnimLinkMethod::Type ReferenceFrame = EAnimLinkMethod::Absolute) = 0;
	virtual void SetDuration(float Duration) = 0;

	virtual void HandleDrop(class UAnimSequenceBase* Sequence, float Time, int32 TrackIndex) = 0;
	virtual void CacheName() = 0;

	virtual void Delete(UAnimSequenceBase* Seq) = 0;
	virtual void MarkForDelete(UAnimSequenceBase* Seq) = 0;

	virtual void ExportForCopy(UAnimSequenceBase* Seq, FString& StrValue) const = 0;

	virtual FGuid GetGuid() const = 0;
};

struct FNotifyNodeInterface : public INodeObjectInterface
{
	FAnimNotifyEvent* NotifyEvent;

	// Cached notify name (can be generated by blueprints so want to cache this instead of hitting VM) 
	FName CachedNotifyName;

	// Stable Guid that allows us to refer to notify event
	FGuid Guid;

	FNotifyNodeInterface(FAnimNotifyEvent* InAnimNotifyEvent) : NotifyEvent(InAnimNotifyEvent), Guid(NotifyEvent->Guid) {}
	virtual ENodeObjectTypes::Type GetType() const override { return ENodeObjectTypes::NOTIFY; }
	virtual FAnimNotifyEvent* GetNotifyEvent() override { return NotifyEvent; }
	virtual int GetTrackIndex() const override{ return NotifyEvent->TrackIndex; }
	virtual float GetTime(EAnimLinkMethod::Type ReferenceFrame = EAnimLinkMethod::Absolute) const override{ return NotifyEvent->GetTime(ReferenceFrame); }
	virtual float GetDuration() override { return NotifyEvent->GetDuration(); }
	virtual FName GetName() override { return CachedNotifyName; }
	virtual bool IsBranchingPoint() override { return NotifyEvent->IsBranchingPoint(); }
	virtual TOptional<FLinearColor> GetEditorColor() override 
	{
		TOptional<FLinearColor> ReturnColour;
		if (NotifyEvent->Notify)
		{
			ReturnColour = NotifyEvent->Notify->GetEditorColor();
		}
		else if (NotifyEvent->NotifyStateClass)
		{
			ReturnColour = NotifyEvent->NotifyStateClass->GetEditorColor();
		}
		return ReturnColour;
	}

	virtual FText GetNodeTooltip(const UAnimSequenceBase* Sequence) override
	{
		FText ToolTipText = MakeTooltipFromTime(Sequence, NotifyEvent->GetTime(), NotifyEvent->GetDuration());

		if (NotifyEvent->IsBranchingPoint())
		{
			ToolTipText = FText::Format(LOCTEXT("AnimNotify_ToolTipBranchingPoint", "{0} (BranchingPoint)"), ToolTipText);
		}

		UObject* NotifyToDisplayClassOf = NotifyEvent->Notify;
		if (NotifyToDisplayClassOf == nullptr)
		{
			NotifyToDisplayClassOf = NotifyEvent->NotifyStateClass;
		}

		if (NotifyToDisplayClassOf != nullptr)
		{
			ToolTipText = FText::Format(LOCTEXT("AnimNotify_ToolTipNotifyClass", "{0}\nClass: {1}"), ToolTipText, NotifyToDisplayClassOf->GetClass()->GetDisplayNameText());
		}

		return ToolTipText;
	}

	virtual TOptional<UObject*> GetObjectBeingDisplayed() override
	{
		if (NotifyEvent->Notify)
		{
			return TOptional<UObject*>(NotifyEvent->Notify);
		}

		if (NotifyEvent->NotifyStateClass)
		{
			return TOptional<UObject*>(NotifyEvent->NotifyStateClass);
		}
		return TOptional<UObject*>();
	}

	virtual void SetTime(float Time, EAnimLinkMethod::Type ReferenceFrame = EAnimLinkMethod::Absolute) override { NotifyEvent->SetTime(Time, ReferenceFrame); }
	virtual void SetDuration(float Duration) override { NotifyEvent->SetDuration(Duration); }

	virtual void HandleDrop(class UAnimSequenceBase* Sequence, float Time, int32 TrackIndex) override
	{
		float EventDuration = NotifyEvent->GetDuration();

		NotifyEvent->Link(Sequence, Time, NotifyEvent->GetSlotIndex());
		NotifyEvent->RefreshTriggerOffset(Sequence->CalculateOffsetForNotify(NotifyEvent->GetTime()));

		if (EventDuration > 0.0f)
		{
			NotifyEvent->EndLink.Link(Sequence, NotifyEvent->GetTime() + EventDuration, NotifyEvent->GetSlotIndex());
			NotifyEvent->RefreshEndTriggerOffset(Sequence->CalculateOffsetForNotify(NotifyEvent->EndLink.GetTime()));
		}
		else
		{
			NotifyEvent->EndTriggerTimeOffset = 0.0f;
		}

		NotifyEvent->TrackIndex = TrackIndex;
	}

	virtual void CacheName() override 
	{
		if (NotifyEvent->Notify)
		{
			CachedNotifyName = FName(*NotifyEvent->Notify->GetNotifyName());
		}
		else if (NotifyEvent->NotifyStateClass)
		{
			CachedNotifyName = FName(*NotifyEvent->NotifyStateClass->GetNotifyName());
		}
		else
		{
			CachedNotifyName = NotifyEvent->NotifyName;
		}
	}

	virtual void Delete(UAnimSequenceBase* Seq) override
	{
		for (int32 I = 0; I < Seq->Notifies.Num(); ++I)
		{
			if (NotifyEvent == &(Seq->Notifies[I]))
			{
				Seq->Notifies.RemoveAt(I);
				Seq->PostEditChange();
				Seq->MarkPackageDirty();
				break;
			}
		}
	}


	virtual void MarkForDelete(UAnimSequenceBase* Seq) override
	{
		for (int32 I = 0; I < Seq->Notifies.Num(); ++I)
		{
			if (NotifyEvent == &(Seq->Notifies[I]))
			{
				Seq->Notifies[I].Guid = FGuid();
				break;
			}
		}
	}

	virtual void ExportForCopy(UAnimSequenceBase* Seq, FString& StrValue) const override
	{
		int32 Index = INDEX_NONE;
		for (int32 NotifyIdx = 0; NotifyIdx < Seq->Notifies.Num(); ++NotifyIdx)
		{
			if (NotifyEvent == &Seq->Notifies[NotifyIdx])
			{
				Index = NotifyIdx;
				break;
			}
		}

		check(Index != INDEX_NONE);

		FArrayProperty* ArrayProperty = NULL;
		uint8* PropertyData = Seq->FindNotifyPropertyData(Index, ArrayProperty);
		if (PropertyData && ArrayProperty)
		{
			ArrayProperty->Inner->ExportTextItem_Direct(StrValue, PropertyData, PropertyData, Seq, PPF_Copy);
		}
	}

	virtual FGuid GetGuid() const override
	{
		return Guid;
	}

	static void RemoveInvalidNotifies(UAnimSequenceBase* SeqBase)
	{
		SeqBase->Notifies.RemoveAll([](const FAnimNotifyEvent& InNotifyEvent){ return !InNotifyEvent.Guid.IsValid(); });
		SeqBase->PostEditChange();
		SeqBase->MarkPackageDirty();
	}
};

struct FSyncMarkerNodeInterface : public INodeObjectInterface
{
	FAnimSyncMarker* SyncMarker;

	// Stable Guid that allows us to refer to sync marker event
	FGuid Guid;

	FSyncMarkerNodeInterface(FAnimSyncMarker* InSyncMarker) : SyncMarker(InSyncMarker), Guid(SyncMarker->Guid) {}
	virtual ENodeObjectTypes::Type GetType() const override { return ENodeObjectTypes::SYNC_MARKER; }
	virtual FAnimNotifyEvent* GetNotifyEvent() override { return NULL; }
	virtual int GetTrackIndex() const override{ return SyncMarker->TrackIndex; }
	virtual float GetTime(EAnimLinkMethod::Type ReferenceFrame = EAnimLinkMethod::Absolute) const override { return SyncMarker->Time; }
	virtual float GetDuration() override { return 0.f; }
	virtual FName GetName() override { return SyncMarker->MarkerName; }
	virtual bool IsBranchingPoint() override { return false; }
	virtual TOptional<FLinearColor> GetEditorColor() override
	{
		return FLinearColor::Green;
	}

	virtual FText GetNodeTooltip(const UAnimSequenceBase* Sequence) override
	{
		return MakeTooltipFromTime(Sequence, SyncMarker->Time, 0.f);
	}

	virtual TOptional<UObject*> GetObjectBeingDisplayed() override
	{
		return TOptional<UObject*>();
	}

	virtual void SetTime(float Time, EAnimLinkMethod::Type ReferenceFrame = EAnimLinkMethod::Absolute) override { SyncMarker->Time = Time; }
	virtual void SetDuration(float Duration) override {}

	virtual void HandleDrop(class UAnimSequenceBase* Sequence, float Time, int32 TrackIndex) override
	{
		SyncMarker->Time = Time;
		SyncMarker->TrackIndex = TrackIndex;
	}

	virtual void CacheName() override {}

	virtual void Delete(UAnimSequenceBase* SeqBase) override
	{
		if(UAnimSequence* Seq = Cast<UAnimSequence>(SeqBase))
		{
			for (int32 I = 0; I < Seq->AuthoredSyncMarkers.Num(); ++I)
			{
				if (SyncMarker == &(Seq->AuthoredSyncMarkers[I]))
				{
					Seq->AuthoredSyncMarkers.RemoveAt(I);
					Seq->PostEditChange();
					Seq->MarkPackageDirty();
					break;
				}
			}
		}
	}

	virtual void MarkForDelete(UAnimSequenceBase* SeqBase) override
	{
		if(UAnimSequence* Seq = Cast<UAnimSequence>(SeqBase))
		{
			for (int32 I = 0; I < Seq->AuthoredSyncMarkers.Num(); ++I)
			{
				if (SyncMarker == &(Seq->AuthoredSyncMarkers[I]))
				{
					Seq->AuthoredSyncMarkers[I].Guid = FGuid();
					break;
				}
			}
		}
	}

	virtual void ExportForCopy(UAnimSequenceBase* SeqBase, FString& StrValue) const override
	{
		if (UAnimSequence* Seq = Cast<UAnimSequence>(SeqBase))
		{
			int32 Index = INDEX_NONE;
			for (int32 SyncMarkerIdx = 0; SyncMarkerIdx < Seq->AuthoredSyncMarkers.Num(); ++SyncMarkerIdx)
			{
				if (SyncMarker == &Seq->AuthoredSyncMarkers[SyncMarkerIdx])
				{
					Index = SyncMarkerIdx;
					break;
				}
			}

			check(Index != INDEX_NONE);

			FArrayProperty* ArrayProperty = NULL;
			uint8* PropertyData = Seq->FindSyncMarkerPropertyData(Index, ArrayProperty);
			if (PropertyData && ArrayProperty)
			{
				ArrayProperty->Inner->ExportTextItem_Direct(StrValue, PropertyData, PropertyData, Seq, PPF_Copy);
			}
		}
	}

	virtual FGuid GetGuid() const override
	{
		return Guid;
	}

	static void RemoveInvalidSyncMarkers(UAnimSequenceBase* SeqBase)
	{
		if(UAnimSequence* Seq = Cast<UAnimSequence>(SeqBase))
		{
			Seq->AuthoredSyncMarkers.RemoveAll([](const FAnimSyncMarker& InSyncMarker){ return !InSyncMarker.Guid.IsValid(); });
			Seq->PostEditChange();
			Seq->MarkPackageDirty();
		}
	}
};

// Struct that allows us to get the max value of 2 numbers at compile time
template<int32 A, int32 B>
struct CompileTimeMax
{
	enum Max{ VALUE = (A > B) ? A : B };
};

// Size of biggest object that we can store in our node, if new node interfaces are added they should be part of this calculation
const int32 MAX_NODE_OBJECT_INTERFACE_SIZE = CompileTimeMax<sizeof(FNotifyNodeInterface), sizeof(FSyncMarkerNodeInterface)>::VALUE;


//////////////////////////////////////////////////////////////////////////
// SAnimNotifyNode

class SAnimNotifyNode : public SLeafWidget
{
public:
	SLATE_BEGIN_ARGS( SAnimNotifyNode )
		: _Sequence()
		, _AnimNotify(nullptr)
		, _AnimSyncMarker(nullptr)
		, _OnNodeDragStarted()
		, _OnNotifyStateHandleBeingDragged()
		, _OnUpdatePanel()
		, _PanTrackRequest()
		, _OnSelectionChanged()
		, _ViewInputMin()
		, _ViewInputMax()
	{
	}
	SLATE_ARGUMENT( class UAnimSequenceBase*, Sequence )
	SLATE_ARGUMENT( FAnimNotifyEvent *, AnimNotify )
	SLATE_ARGUMENT( FAnimSyncMarker*, AnimSyncMarker)
	SLATE_EVENT( FOnNotifyNodeDragStarted, OnNodeDragStarted )
	SLATE_EVENT( FOnNotifyStateHandleBeingDragged, OnNotifyStateHandleBeingDragged)
	SLATE_EVENT( FOnUpdatePanel, OnUpdatePanel )
	SLATE_EVENT( FPanTrackRequest, PanTrackRequest )
	SLATE_EVENT( FOnTrackSelectionChanged, OnSelectionChanged )
	SLATE_ATTRIBUTE( float, ViewInputMin )
	SLATE_ATTRIBUTE( float, ViewInputMax )
	SLATE_ARGUMENT(TSharedPtr<SAnimTimingNode>, StateEndTimingNode)
	SLATE_EVENT( FOnSnapPosition, OnSnapPosition )
	SLATE_END_ARGS()

	void Construct(const FArguments& Declaration);

	// SWidget interface
	virtual FReply OnDragDetected( const FGeometry& MyGeometry, const FPointerEvent& MouseEvent) override;
	virtual FReply OnMouseMove( const FGeometry& MyGeometry, const FPointerEvent& MouseEvent) override;
	virtual FReply OnMouseButtonUp( const FGeometry& MyGeometry, const FPointerEvent& MouseEvent ) override;
	virtual void Tick( const FGeometry& AllottedGeometry, const double InCurrentTime, const float InDeltaTime ) override;
	virtual void OnFocusLost(const FFocusEvent& InFocusEvent) override;
	virtual bool SupportsKeyboardFocus() const override;
	virtual FCursorReply OnCursorQuery(const FGeometry& MyGeometry, const FPointerEvent& CursorEvent) const override;
	// End of SWidget interface

	// SNodePanel::SNode interface
	void UpdateSizeAndPosition(const FGeometry& AllottedGeometry);
	FVector2D GetWidgetPosition() const;
	FVector2D GetNotifyPosition() const;
	FVector2D GetNotifyPositionOffset() const;
	FVector2D GetSize() const;
	bool HitTest(const FGeometry& AllottedGeometry, FVector2D MouseLocalPose) const;

	// Extra hit testing to decide whether or not the duration handles were hit on a state node
	ENotifyStateHandleHit::Type DurationHandleHitTest(const FVector2D& CursorScreenPosition) const;

	UObject* GetObjectBeingDisplayed() const;
	// End of SNodePanel::SNode

	virtual FVector2D ComputeDesiredSize(float) const override;
	virtual int32 OnPaint(const FPaintArgs& Args, const FGeometry& AllottedGeometry, const FSlateRect& MyCullingRect, FSlateWindowElementList& OutDrawElements, int32 LayerId, const FWidgetStyle& InWidgetStyle, bool bParentEnabled) const /*override*/;

	/** Helpers to draw scrub handles and snap offsets */
	void DrawHandleOffset( const float& Offset, const float& HandleCentre, FSlateWindowElementList& OutDrawElements, int32 MarkerLayer, const FGeometry &AllottedGeometry, const FSlateRect& MyCullingRect, FLinearColor NodeColour ) const;
	void DrawScrubHandle( float ScrubHandleCentre, FSlateWindowElementList& OutDrawElements, int32 ScrubHandleID, const FGeometry &AllottedGeometry, const FSlateRect& MyCullingRect, FLinearColor NodeColour ) const;

	FLinearColor GetNotifyColor() const;
	FText GetNotifyText() const;

	/** Node object interface */
	INodeObjectInterface* NodeObjectInterface;

	/** In object storage for our interface struct, saves us having to dynamically allocate what will be a very small struct*/
	uint8 NodeObjectInterfaceStorage[MAX_NODE_OBJECT_INTERFACE_SIZE];

	/** Helper function to create our node interface object */
	template<typename InterfaceType, typename ParamType>
	void MakeNodeInterface(ParamType& InParam)
	{
		check(sizeof(InterfaceType) <= MAX_NODE_OBJECT_INTERFACE_SIZE); //Not enough space, check definiton of MAX_NODE_OBJECT_INTERFACE_SIZE
		NodeObjectInterface = new(NodeObjectInterfaceStorage)InterfaceType(InParam);
	}

	void DropCancelled();

	/** Returns the size of this notifies duration in screen space */
	float GetDurationSize() const { return NotifyDurationSizeX;}

	/** Sets the position the mouse was at when this node was last hit */
	void SetLastMouseDownPosition(const FVector2D& CursorPosition) {LastMouseDownPosition = CursorPosition;}

	/** The minimum possible duration that a notify state can have */
	static const float MinimumStateDuration;

	const FVector2D& GetScreenPosition() const
	{
		return ScreenPosition;
	}

	const float GetLastSnappedTime() const
	{
		return LastSnappedTime;
	}

	void ClearLastSnappedTime()
	{
		LastSnappedTime = -1.0f;
	}

	void SetLastSnappedTime(float NewSnapTime)
	{
		LastSnappedTime = NewSnapTime;
	}

private:
	FText GetNodeTooltip() const;

	/** Detects any overflow on the anim notify track and requests a track pan */
	float HandleOverflowPan( const FVector2D& ScreenCursorPos, float TrackScreenSpaceXPosition, float TrackScreenSpaceMin, float TrackScreenSpaceMax);

	/** Finds a snap position if possible for the provided scrub handle, if it is not possible, returns -1.0f */
	float GetScrubHandleSnapPosition(float NotifyInputX, ENotifyStateHandleHit::Type HandleToCheck);

	virtual FReply OnFocusReceived(const FGeometry& MyGeometry, const FFocusEvent& InFocusEvent) override;

	/** The sequence that the AnimNotifyEvent for Notify lives in */
	UAnimSequenceBase* Sequence;
	FSlateFontInfo Font;

	TAttribute<float>			ViewInputMin;
	TAttribute<float>			ViewInputMax;
	FVector2D					CachedAllotedGeometrySize;
	FVector2D					ScreenPosition;
	float						LastSnappedTime;

	bool						bDrawTooltipToRight;
	bool						bBeingDragged;
	bool						bSelected;

	// Index for undo transactions for dragging, as a check to make sure it's active
	int32						DragMarkerTransactionIdx;

	/** The scrub handle currently being dragged, if any */
	ENotifyStateHandleHit::Type CurrentDragHandle;
	
	float						NotifyTimePositionX;
	float						NotifyDurationSizeX;
	float						NotifyScrubHandleCentre;
	
	float						WidgetX;
	FVector2D					WidgetSize;
	
	FVector2D					TextSize;
	float						LabelWidth;
	FVector2D					BranchingPointIconSize;

	/** Last position the user clicked in the widget */
	FVector2D					LastMouseDownPosition;

	/** Delegate that is called when the user initiates dragging */
	FOnNotifyNodeDragStarted	OnNodeDragStarted;

	/** Delegate that is called when a notify state handle is being dragged */
	FOnNotifyStateHandleBeingDragged	OnNotifyStateHandleBeingDragged;

	/** Delegate to pan the track, needed if the markers are dragged out of the track */
	FPanTrackRequest			PanTrackRequest;

	/** Delegate used to snap positions */
	FOnSnapPosition				OnSnapPosition;

	/** Delegate to signal selection changing */
	FOnTrackSelectionChanged	OnSelectionChanged;

	/** Delegate to redraw the notify panel */
	FOnUpdatePanel				OnUpdatePanel;

	/** Cached owning track geometry */
	FGeometry CachedTrackGeometry;

	TSharedPtr<SOverlay> EndMarkerNodeOverlay;

	friend class SAnimNotifyTrack;
};

class SAnimNotifyPair : public SCompoundWidget
{
public:

	SLATE_BEGIN_ARGS(SAnimNotifyPair)
	{}

	SLATE_NAMED_SLOT(FArguments, LeftContent)
	
	SLATE_ARGUMENT(TSharedPtr<SAnimNotifyNode>, Node);
	SLATE_EVENT(FOnGetTimingNodeVisibilityForNode, OnGetTimingNodeVisibilityForNode)

	SLATE_END_ARGS()

		void Construct(const FArguments& InArgs);

	float GetWidgetPaddingLeft();

protected:
	TSharedPtr<SWidget> PairedWidget;
	TSharedPtr<SAnimNotifyNode> NodePtr;
};

void SAnimNotifyPair::Construct(const FArguments& InArgs)
{
	NodePtr = InArgs._Node;
	PairedWidget = InArgs._LeftContent.Widget;
	check(NodePtr.IsValid());
	check(PairedWidget.IsValid());

	float ScaleMult = 1.0f;
	FVector2D NodeSize = NodePtr->ComputeDesiredSize(ScaleMult);
	SetVisibility(EVisibility::SelfHitTestInvisible);

	this->ChildSlot
		[
			SNew(SHorizontalBox)
			+ SHorizontalBox::Slot()
			.AutoWidth()
			[
				SNew(SBox)
				.HAlign(EHorizontalAlignment::HAlign_Center)
				.VAlign(EVerticalAlignment::VAlign_Center)
				[
					PairedWidget->AsShared()
				]
			]
			+ SHorizontalBox::Slot()
			[
				NodePtr->AsShared()
			]
		];
}

float SAnimNotifyPair::GetWidgetPaddingLeft()
{
	return static_cast<float>(NodePtr->GetWidgetPosition().X - PairedWidget->GetDesiredSize().X);
}

//////////////////////////////////////////////////////////////////////////
// SAnimNotifyTrack

class SAnimNotifyTrack : public SCompoundWidget
{
public:
	SLATE_BEGIN_ARGS( SAnimNotifyTrack )
		: _Sequence(NULL)
		, _ViewInputMin()
		, _ViewInputMax()
		, _TrackIndex()
		, _TrackColor(FLinearColor::White)
		, _OnSelectionChanged()
		, _OnUpdatePanel()
		, _OnGetNotifyBlueprintData()
		, _OnGetNotifyStateBlueprintData()
		, _OnGetNotifyNativeClasses()
		, _OnGetNotifyStateNativeClasses()
		, _OnGetScrubValue()
		, _OnGetDraggedNodePos()
		, _OnNodeDragStarted()
		, _OnNotifyStateHandleBeingDragged()
		, _OnRequestTrackPan()
		, _OnRequestOffsetRefresh()
		, _OnDeleteNotify()
		, _OnGetIsAnimNotifySelectionValidForReplacement()
		, _OnReplaceSelectedWithNotify()
		, _OnReplaceSelectedWithBlueprintNotify()
		, _OnReplaceSelectedWithSyncMarker()
		, _OnDeselectAllNotifies()
		, _OnCopyNodes()
		, _OnPasteNodes()
		, _OnSetInputViewRange()
		{}

		SLATE_ARGUMENT( class UAnimSequenceBase*, Sequence )
		SLATE_ARGUMENT( TArray<FAnimNotifyEvent *>, AnimNotifies )
		SLATE_ARGUMENT( TArray<FAnimSyncMarker *>, AnimSyncMarkers)
		SLATE_ATTRIBUTE( float, ViewInputMin )
		SLATE_ATTRIBUTE( float, ViewInputMax )
		SLATE_EVENT( FOnSnapPosition, OnSnapPosition )
		SLATE_ARGUMENT( int32, TrackIndex )
		SLATE_ARGUMENT( FLinearColor, TrackColor )
		SLATE_ATTRIBUTE(EVisibility, QueuedNotifyTimingNodeVisibility)
		SLATE_ATTRIBUTE(EVisibility, BranchingPointTimingNodeVisibility)
		SLATE_EVENT(FOnTrackSelectionChanged, OnSelectionChanged)
		SLATE_EVENT( FOnUpdatePanel, OnUpdatePanel )
		SLATE_EVENT( FOnGetBlueprintNotifyData, OnGetNotifyBlueprintData )
		SLATE_EVENT( FOnGetBlueprintNotifyData, OnGetNotifyStateBlueprintData )
		SLATE_EVENT( FOnGetNativeNotifyClasses, OnGetNotifyNativeClasses )
		SLATE_EVENT( FOnGetNativeNotifyClasses, OnGetNotifyStateNativeClasses )
		SLATE_EVENT( FOnGetScrubValue, OnGetScrubValue )
		SLATE_EVENT( FOnGetDraggedNodePos, OnGetDraggedNodePos )
		SLATE_EVENT( FOnNotifyNodesDragStarted, OnNodeDragStarted )
		SLATE_EVENT( FOnNotifyStateHandleBeingDragged, OnNotifyStateHandleBeingDragged)
		SLATE_EVENT( FPanTrackRequest, OnRequestTrackPan )
		SLATE_EVENT( FRefreshOffsetsRequest, OnRequestOffsetRefresh )
		SLATE_EVENT( FDeleteNotify, OnDeleteNotify )
		SLATE_EVENT( FOnGetIsAnimNotifySelectionValidForReplacement, OnGetIsAnimNotifySelectionValidForReplacement)
		SLATE_EVENT( FReplaceWithNotify, OnReplaceSelectedWithNotify )
		SLATE_EVENT( FReplaceWithBlueprintNotify, OnReplaceSelectedWithBlueprintNotify)
		SLATE_EVENT( FReplaceWithSyncMarker, OnReplaceSelectedWithSyncMarker)
		SLATE_EVENT( FDeselectAllNotifies, OnDeselectAllNotifies)
		SLATE_EVENT( FCopyNodes, OnCopyNodes )
		SLATE_EVENT(FPasteNodes, OnPasteNodes)
		SLATE_EVENT( FOnSetInputViewRange, OnSetInputViewRange )
		SLATE_EVENT( FOnGetTimingNodeVisibility, OnGetTimingNodeVisibility )
		SLATE_EVENT(FOnInvokeTab, OnInvokeTab)
		SLATE_ARGUMENT(TSharedPtr<FUICommandList>, CommandList)
		SLATE_END_ARGS()
public:

	/** Type used for list widget of tracks */
	void Construct(const FArguments& InArgs);

	// SWidget interface
	virtual void Tick( const FGeometry& AllottedGeometry, const double InCurrentTime, const float InDeltaTime ) override { UpdateCachedGeometry( AllottedGeometry ); }
	virtual int32 OnPaint(const FPaintArgs& Args, const FGeometry& AllottedGeometry, const FSlateRect& MyCullingRect, FSlateWindowElementList& OutDrawElements, int32 LayerId, const FWidgetStyle& InWidgetStyle, bool bParentEnabled) const override;
	virtual FCursorReply OnCursorQuery(const FGeometry& MyGeometry, const FPointerEvent& CursorEvent) const override;
	virtual bool SupportsKeyboardFocus() const override
	{
		return true;
	}
	// End of SWidget interface

	/**
	 * Update the nodes to match the data that the panel is observing
	 */
	void Update();

	/** Returns the cached rendering geometry of this track */
	const FGeometry& GetCachedGeometry() const { return CachedGeometry; }

	FTrackScaleInfo GetCachedScaleInfo() const { return FTrackScaleInfo(ViewInputMin.Get(), ViewInputMax.Get(), 0.f, 0.f, CachedGeometry.GetLocalSize()); }

	/** Updates sequences when a notify node has been successfully dragged to a new position
	 *	@param Offset - Offset from the widget to the time handle 
	 */
	void HandleNodeDrop(TSharedPtr<SAnimNotifyNode> Node, float Offset = 0.0f);

	// Number of nodes in the track currently selected
	int32 GetNumSelectedNodes() const { return SelectedNodeIndices.Num(); }

	// Index of the track in the notify panel
	int32 GetTrackIndex() const { return TrackIndex; }

	// Time at the position of the last mouseclick
	float GetLastClickedTime() const { return LastClickedTime; }

	// Removes the node widgets from the track and adds them to the provided Array
	void DisconnectSelectedNodesForDrag(TArray<TSharedPtr<SAnimNotifyNode>>& DragNodes);

	// Adds our current selection to the provided set
	void AppendSelectionToSet(FGraphPanelSelectionSet& SelectionSet);
	// Adds our current selection to the provided array
	void AppendSelectionToArray(TArray<INodeObjectInterface*>& Selection) const;
	// Gets the currently selected SAnimNotifyNode instances
	void AppendSelectedNodeWidgetsToArray(TArray<TSharedPtr<SAnimNotifyNode>>& NodeArray) const;
	// Gets the indices of the selected notifies
	const TArray<int32>& GetSelectedNotifyIndices() const {return SelectedNodeIndices;}

	INodeObjectInterface* GetNodeObjectInterface(int32 NodeIndex) { return NotifyNodes[NodeIndex]->NodeObjectInterface; }
	/**
	* Deselects all currently selected notify nodes
	* @param bUpdateSelectionSet - Whether we should report a selection change to the panel
	*/
	void DeselectAllNotifyNodes(bool bUpdateSelectionSet = true);

	/** Select all nodes contained in the supplied Guid set. */
	void SelectNodesByGuid(const TSet<FGuid>& InGuids, bool bUpdateSelectionSet);

	/** Get the number of notify nodes we contain */
	int32 GetNumNotifyNodes() const { return NotifyNodes.Num(); }

	/** Check whether a node is selected */
	bool IsNodeSelected(int32 NodeIndex) const { return NotifyNodes[NodeIndex]->bSelected; }

	// get Property Data of one element (NotifyIndex) from Notifies property of Sequence
	static uint8* FindNotifyPropertyData(UAnimSequenceBase* Sequence, int32 NotifyIndex, FArrayProperty*& ArrayProperty);

	// Paste a single Notify into this track from an exported string
	void PasteSingleNotify(FString& NotifyString, float PasteTime);

	// Paste a single Sync Marker into this track from an exported string
	void PasteSingleSyncMarker(FString& MarkerString, float PasteTime);

	// Uses the given track space rect and marquee information to refresh selection information
	void RefreshMarqueeSelectedNodes(const FSlateRect& Rect, FNotifyMarqueeOperation& Marquee);

	// Create new notifies
	FAnimNotifyEvent& CreateNewBlueprintNotify(FString NewNotifyName, FString BlueprintPath, float StartTime);
	FAnimNotifyEvent& CreateNewNotify(FString NewNotifyName, UClass* NotifyClass, float StartTime);

	// Get the Blueprint Class from the path of the Blueprint
	static TSubclassOf<UObject> GetBlueprintClassFromPath(FString BlueprintPath);

	// Get the default Notify Name for a given blueprint notify asset
	FString MakeBlueprintNotifyName(const FString& InNotifyClassName);

	// Need to make sure tool tips are cleared during node clear up so slate system won't
	// call into invalid notify.
	void ClearNodeTooltips();

protected:

	// Build up a "New Notify..." menu
	void FillNewNotifyMenu(FMenuBuilder& MenuBuilderbool, bool bIsReplaceWithMenu = false);
	void FillNewNotifyStateMenu(FMenuBuilder& MenuBuilder, bool bIsReplaceWithMenu  = false);
<<<<<<< HEAD
	void FillNewSyncMarkerMenu(FMenuBuilder& MenuBuilder);
=======
	void FillNewSyncMarkerMenu(FMenuBuilder& MenuBuilder, bool bIsReplaceWithMenu = false);
>>>>>>> 4af6daef
	void OnAnimNotifyClassPicked(UClass* NotifyClass, bool bIsReplaceWithMenu = false);

	// New notify functions
	void CreateNewBlueprintNotifyAtCursor(FString NewNotifyName, FString BlueprintPath);
	void CreateNewNotifyAtCursor(FString NewNotifyName, UClass* NotifyClass);
	void CreateNewSyncMarkerAtCursor(FString NewSyncMarkerName);
	void OnNewNotifyClicked();
	void OnNewSyncMarkerClicked();
	void AddNewNotify(const FText& NewNotifyName, ETextCommit::Type CommitInfo);
	void AddNewSyncMarker(const FText& NewMarkerName, ETextCommit::Type CommitInfo);

	// Trigger weight functions
	void OnSetTriggerWeightNotifyClicked(int32 NotifyIndex);
	void SetTriggerWeight(const FText& TriggerWeight, ETextCommit::Type CommitInfo, int32 NotifyIndex);

	// "Replace with... " commands
	void ReplaceSelectedWithBlueprintNotify(FString NewNotifyName, FString BlueprintPath);
	void ReplaceSelectedWithNotify(FString NewNotifyName, UClass* NotifyClass);
	void ReplaceSelectedWithSyncMarker(FString NewSyncMarkerName);
	bool IsValidToPlace(UClass* NotifyClass) const;

	// Whether we have one node selected
	bool IsSingleNodeSelected();
	// Checks the clipboard for an anim notify buffer, and returns whether there's only one notify
	bool IsSingleNodeInClipboard();

	/** Function to check whether it is possible to paste anim notify event */
	bool CanPasteAnimNotify() const;

	/** Handler for context menu paste command */
	void OnPasteNotifyClicked(ENotifyPasteMode::Type PasteMode, ENotifyPasteMultipleMode::Type MultiplePasteType = ENotifyPasteMultipleMode::Absolute);

	/** Handler for popup window asking the user for a paste time */
	void OnPasteNotifyTimeSet(const FText& TimeText, ETextCommit::Type CommitInfo);

	/** Function to paste a previously copied notify */
	void OnPasteNotify(float TimeToPasteAt, ENotifyPasteMultipleMode::Type MultiplePasteType = ENotifyPasteMultipleMode::Absolute);

	/** Provides direct access to the notify menu from the context menu */
	void OnManageNotifies();

	/** Opens the supplied blueprint in an editor */
	void OnOpenNotifySource(UBlueprint* InSourceBlueprint) const;

	/** Filters the asset browser by the selected notify */
	void OnFilterSkeletonNotify(FName InName);

	/**
	 * Selects a node on the track. Supports multi selection
	 * @param TrackNodeIndex - Index of the node to select.
	 * @param Append - Whether to append to to current selection or start a new one.
	 * @param bUpdateSelection - Whether to immediately inform Persona of a selection change
	 */
	void SelectTrackObjectNode(int32 TrackNodeIndex, bool Append, bool bUpdateSelection = true);
	
	/**
	 * Toggles the selection status of a notify node, for example when
	 * Control is held when clicking.
	 * @param NotifyIndex - Index of the notify to toggle the selection status of
	 * @param bUpdateSelection - Whether to immediately inform Persona of a selection change
	 */
	void ToggleTrackObjectNodeSelectionStatus(int32 TrackNodeIndex, bool bUpdateSelection = true);

	/**
	 * Deselects requested notify node
	 * @param NotifyIndex - Index of the notify node to deselect
	 * @param bUpdateSelection - Whether to immediately inform Persona of a selection change
	 */
	void DeselectTrackObjectNode(int32 TrackNodeIndex, bool bUpdateSelection = true);

	int32 GetHitNotifyNode(const FGeometry& MyGeometry, const FVector2D& Position);

	TSharedPtr<SWidget> SummonContextMenu(const FGeometry& MyGeometry, const FPointerEvent& MouseEvent);
	virtual FVector2D ComputeDesiredSize(float) const override;
	virtual FReply OnMouseButtonUp(const FGeometry& MyGeometry, const FPointerEvent& MouseEvent) override;

	virtual FReply OnDrop( const FGeometry& MyGeometry, const FDragDropEvent& DragDropEvent ) override;
	virtual FReply OnMouseButtonDown( const FGeometry& MyGeometry, const FPointerEvent& MouseEvent ) override;

	float CalculateTime( const FGeometry& MyGeometry, FVector2D NodePos, bool bInputIsAbsolute = true );

	// Handler that is called when the user starts dragging a node
	FReply OnNotifyNodeDragStarted( TSharedRef<SAnimNotifyNode> NotifyNode, const FPointerEvent& MouseEvent, const FVector2D& ScreenNodePosition, const bool bDragOnMarker, int32 NotifyIndex );

	const EVisibility GetTimingNodeVisibility(TSharedPtr<SAnimNotifyNode> NotifyNode);

private:

	// Data structure for bluprint notify context menu entries
	struct BlueprintNotifyMenuInfo
	{
		FString NotifyName;
		FString BlueprintPath;
		UClass* BaseClass;
	};

	// Store the tracks geometry for later use
	void UpdateCachedGeometry(const FGeometry& InGeometry);

	// Returns the padding needed to render the notify in the correct track position
	FMargin GetNotifyTrackPadding(int32 NotifyIndex) const
	{
		const float LeftMargin = NotifyPairs[NotifyIndex]->GetWidgetPaddingLeft();
		const float RightMargin = static_cast<float>(CachedGeometry.GetLocalSize().X - NotifyNodes[NotifyIndex]->GetWidgetPosition().X - NotifyNodes[NotifyIndex]->GetSize().X);
		return FMargin(LeftMargin, 0, RightMargin, 0);
	}

	// Returns the padding needed to render the notify in the correct track position
	FMargin GetSyncMarkerTrackPadding(int32 SyncMarkerIndex) const
	{
		const float LeftMargin = static_cast<float>(NotifyNodes[SyncMarkerIndex]->GetWidgetPosition().X);
		const float RightMargin = static_cast<float>(CachedGeometry.GetLocalSize().X - NotifyNodes[SyncMarkerIndex]->GetWidgetPosition().X - NotifyNodes[SyncMarkerIndex]->GetSize().X);
		return FMargin(LeftMargin, 0, RightMargin, 0);
	}

	// Builds a UObject selection set and calls the OnSelectionChanged delegate
	void SendSelectionChanged()
	{
		OnSelectionChanged.ExecuteIfBound();
	}

protected:
	TWeakPtr<FUICommandList> WeakCommandList;

	float LastClickedTime;

	class UAnimSequenceBase*				Sequence; // need for menu generation of anim notifies - 
	TArray<TSharedPtr<SAnimNotifyNode>>		NotifyNodes;
	TArray<TSharedPtr<SAnimNotifyPair>>		NotifyPairs;
	TArray<FAnimNotifyEvent*>				AnimNotifies;
	TArray<FAnimSyncMarker*>				AnimSyncMarkers;
	TAttribute<float>						ViewInputMin;
	TAttribute<float>						ViewInputMax;
	TAttribute<float>						InputMin;
	TAttribute<float>						InputMax;
	TAttribute<FLinearColor>				TrackColor;
	int32									TrackIndex;
	TAttribute<EVisibility>					NotifyTimingNodeVisibility;
	TAttribute<EVisibility>					BranchingPointTimingNodeVisibility;
	FOnTrackSelectionChanged				OnSelectionChanged;
	FOnUpdatePanel							OnUpdatePanel;
	FOnGetBlueprintNotifyData				OnGetNotifyBlueprintData;
	FOnGetBlueprintNotifyData				OnGetNotifyStateBlueprintData;
	FOnGetNativeNotifyClasses				OnGetNotifyNativeClasses;
	FOnGetNativeNotifyClasses				OnGetNotifyStateNativeClasses;
	FOnGetScrubValue						OnGetScrubValue;
	FOnGetDraggedNodePos					OnGetDraggedNodePos;
	FOnNotifyNodesDragStarted				OnNodeDragStarted;
	FOnNotifyStateHandleBeingDragged		OnNotifyStateHandleBeingDragged;
	FPanTrackRequest						OnRequestTrackPan;
	FDeselectAllNotifies					OnDeselectAllNotifies;
	FCopyNodes							OnCopyNodes;
	FPasteNodes								OnPasteNodes;
	FOnSetInputViewRange					OnSetInputViewRange;
	FOnGetTimingNodeVisibility				OnGetTimingNodeVisibility;

	/** Delegate to call when offsets should be refreshed in a montage */
	FRefreshOffsetsRequest					OnRequestRefreshOffsets;

	/** Delegate to call when deleting notifies */
	FDeleteNotify							OnDeleteNotify;

	/** Delegates to call when replacing notifies */
	FOnGetIsAnimNotifySelectionValidForReplacement OnGetIsAnimNotifySelectionValidforReplacement;
	FReplaceWithNotify						OnReplaceSelectedWithNotify;
	FReplaceWithBlueprintNotify				OnReplaceSelectedWithBlueprintNotify;
	FReplaceWithSyncMarker					OnReplaceSelectedWithSyncMarker;

	FOnInvokeTab							OnInvokeTab;

	TSharedPtr<SBorder>						TrackArea;

	/** Cache the SOverlay used to store all this tracks nodes */
	TSharedPtr<SOverlay> NodeSlots;

	/** Cached for drag drop handling code */
	FGeometry CachedGeometry;

	/** Delegate used to snap when dragging */
	FOnSnapPosition OnSnapPosition;

	/** Nodes that are currently selected */
	TArray<int32> SelectedNodeIndices;
};

//////////////////////////////////////////////////////////////////////////
// 

/** Widget for drawing a single track */
class SNotifyEdTrack : public SCompoundWidget
{
private:
	/** Index of Track in Sequence **/
	int32									TrackIndex;

	/** Anim Sequence **/
	class UAnimSequenceBase*				Sequence;

	/** Pointer to notify panel for drawing*/
	TWeakPtr<SAnimNotifyPanel>			AnimPanelPtr;

public:
	SLATE_BEGIN_ARGS( SNotifyEdTrack )
		: _TrackIndex(INDEX_NONE)
		, _AnimNotifyPanel()
		, _Sequence()
		, _WidgetWidth()
		, _ViewInputMin()
		, _ViewInputMax()
		, _OnSelectionChanged()
		, _OnUpdatePanel()
		, _OnDeleteNotify()
		, _OnDeselectAllNotifies()
		, _OnCopyNodes()
		, _OnSetInputViewRange()
	{}
	SLATE_ARGUMENT( int32, TrackIndex )
	SLATE_ARGUMENT( TSharedPtr<SAnimNotifyPanel>, AnimNotifyPanel)
	SLATE_ARGUMENT( class UAnimSequenceBase*, Sequence )
	SLATE_ARGUMENT( float, WidgetWidth )
	SLATE_ATTRIBUTE( float, ViewInputMin )
	SLATE_ATTRIBUTE( float, ViewInputMax )
	SLATE_EVENT( FOnSnapPosition, OnSnapPosition )
	SLATE_ATTRIBUTE( EVisibility, NotifyTimingNodeVisibility )
	SLATE_ATTRIBUTE( EVisibility, BranchingPointTimingNodeVisibility )
	SLATE_EVENT( FOnTrackSelectionChanged, OnSelectionChanged)
	SLATE_EVENT( FOnGetScrubValue, OnGetScrubValue )
	SLATE_EVENT( FOnGetDraggedNodePos, OnGetDraggedNodePos )
	SLATE_EVENT( FOnUpdatePanel, OnUpdatePanel )
	SLATE_EVENT( FOnGetBlueprintNotifyData, OnGetNotifyBlueprintData )
	SLATE_EVENT( FOnGetBlueprintNotifyData, OnGetNotifyStateBlueprintData )
	SLATE_EVENT( FOnGetNativeNotifyClasses, OnGetNotifyNativeClasses )
	SLATE_EVENT( FOnGetNativeNotifyClasses, OnGetNotifyStateNativeClasses )
	SLATE_EVENT( FOnNotifyNodesDragStarted, OnNodeDragStarted )
	SLATE_EVENT( FOnNotifyStateHandleBeingDragged, OnNotifyStateHandleBeingDragged)
	SLATE_EVENT( FRefreshOffsetsRequest, OnRequestRefreshOffsets )
	SLATE_EVENT( FDeleteNotify, OnDeleteNotify )
	SLATE_EVENT( FDeselectAllNotifies, OnDeselectAllNotifies)
	SLATE_EVENT( FCopyNodes, OnCopyNodes )
	SLATE_EVENT( FPasteNodes, OnPasteNodes )
	SLATE_EVENT( FOnSetInputViewRange, OnSetInputViewRange )
	SLATE_EVENT( FOnGetTimingNodeVisibility, OnGetTimingNodeVisibility )
	SLATE_EVENT(FOnInvokeTab, OnInvokeTab)
	SLATE_END_ARGS()

	void Construct(const FArguments& InArgs);
	bool CanDeleteTrack();

	/** Pointer to actual anim notify track */
	TSharedPtr<class SAnimNotifyTrack>	NotifyTrack;

	/** Return the tracks name as an FText */
	FText GetTrackName() const
	{
		if(Sequence->AnimNotifyTracks.IsValidIndex(TrackIndex))
		{
			return FText::FromName(Sequence->AnimNotifyTracks[TrackIndex].TrackName);
		}

		/** Should never be possible but better than crashing the editor */
		return LOCTEXT("TrackName_Invalid", "Invalid Track");
	}
};

////////////////////////////////////////////////////////////////////////////////////////////////////////////////////////////////////////////////////////////////////
class FNotifyDragDropOp : public FDragDropOperation
{
public:
	FNotifyDragDropOp(float& InCurrentDragXPosition) : 
		CurrentDragXPosition(InCurrentDragXPosition), 
		SnapTime(-1.f),
		SelectionTimeLength(0.0f)
	{
	}

	struct FTrackClampInfo
	{
		int32 TrackPos;
		int32 TrackSnapTestPos;
		TSharedPtr<SAnimNotifyTrack> NotifyTrack;
	};

	DRAG_DROP_OPERATOR_TYPE(FNotifyDragDropOp, FDragDropOperation)

	virtual void OnDrop( bool bDropWasHandled, const FPointerEvent& MouseEvent ) override
	{
		if ( bDropWasHandled == false )
		{
			int32 NumNodes = SelectedNodes.Num();

			const FScopedTransaction Transaction(NumNodes > 0 ? LOCTEXT("MoveNotifiesEvent", "Move Anim Notifies") : LOCTEXT("MoveNotifyEvent", "Move Anim Notify"));
			Sequence->Modify();
			
			for(int32 CurrentNode = 0 ; CurrentNode < NumNodes ; ++CurrentNode)
			{
				TSharedPtr<SAnimNotifyNode> Node = SelectedNodes[CurrentNode];
				float NodePositionOffset = NodeXOffsets[CurrentNode];
				const FTrackClampInfo& ClampInfo = GetTrackClampInfo(Node->GetScreenPosition());
				ClampInfo.NotifyTrack->HandleNodeDrop(Node, NodePositionOffset);
				Node->DropCancelled();
			}

			Sequence->PostEditChange();
			Sequence->MarkPackageDirty();
			
			OnUpdatePanel.ExecuteIfBound();
		}
		
		FDragDropOperation::OnDrop(bDropWasHandled, MouseEvent);
	}

	virtual void OnDragged( const class FDragDropEvent& DragDropEvent ) override
	{
		// Reset snapped node pointer
		SnappedNode = NULL;

		NodeGroupPosition = DragDropEvent.GetScreenSpacePosition() + DragOffset;

		FTrackClampInfo* SelectionPositionClampInfo = &GetTrackClampInfo(DragDropEvent.GetScreenSpacePosition());
		if((SelectionPositionClampInfo->NotifyTrack->GetTrackIndex() + TrackSpan) >= ClampInfos.Num())
		{
			// Our selection has moved off the bottom of the notify panel, adjust the clamping information to keep it on the panel
			SelectionPositionClampInfo = &ClampInfos[ClampInfos.Num() - TrackSpan - 1];
		}
		
		const FGeometry& TrackGeom = SelectionPositionClampInfo->NotifyTrack->GetCachedGeometry();
		const FTrackScaleInfo& TrackScaleInfo = SelectionPositionClampInfo->NotifyTrack->GetCachedScaleInfo();

		FVector2D SelectionBeginPosition = TrackGeom.LocalToAbsolute(TrackGeom.AbsoluteToLocal(NodeGroupPosition) + SelectedNodes[0]->GetNotifyPositionOffset());
	
		float LocalTrackMin = TrackScaleInfo.InputToLocalX(0.0f);
		float LocalTrackMax = TrackScaleInfo.InputToLocalX(Sequence->GetPlayLength());
		float LocalTrackWidth = LocalTrackMax - LocalTrackMin;

		// Tracks the movement amount to apply to the selection due to a snap.
		float SnapMovement = 0.0f;
		// Clamp the selection into the track
		float SelectionBeginLocalPositionX = static_cast<float>(TrackGeom.AbsoluteToLocal(SelectionBeginPosition).X);
		const float ClampedEnd = FMath::Clamp(SelectionBeginLocalPositionX + static_cast<float>(NodeGroupSize.X), LocalTrackMin, LocalTrackMax);
		const float ClampedBegin = FMath::Clamp(SelectionBeginLocalPositionX, LocalTrackMin, LocalTrackMax);
		if(ClampedBegin > SelectionBeginLocalPositionX)
		{
			SelectionBeginLocalPositionX = ClampedBegin;
		}
		else if(ClampedEnd < SelectionBeginLocalPositionX + static_cast<float>(NodeGroupSize.X))
		{
			SelectionBeginLocalPositionX = ClampedEnd - static_cast<float>(NodeGroupSize.X);
		}

		SelectionBeginPosition.X = TrackGeom.LocalToAbsolute(FVector2D(SelectionBeginLocalPositionX, 0.0f)).X;

		// Handle node snaps
		bool bSnapped = false;
		for(int32 NodeIdx = 0 ; NodeIdx < SelectedNodes.Num() && !bSnapped; ++NodeIdx)
		{
			TSharedPtr<SAnimNotifyNode> CurrentNode = SelectedNodes[NodeIdx];

			// Clear off any snap time currently stored
			CurrentNode->ClearLastSnappedTime();

			const FTrackClampInfo& NodeClamp = GetTrackClampInfo(CurrentNode->GetScreenPosition());

			FVector2D EventPosition = SelectionBeginPosition + FVector2D(TrackScaleInfo.PixelsPerInput * NodeTimeOffsets[NodeIdx], 0.0f);

			// Look for a snap on the first scrub handle
			FVector2D TrackNodePos = TrackGeom.AbsoluteToLocal(EventPosition);
			const FVector2D OriginalNodePosition = TrackNodePos;
			const float SequenceStart = TrackScaleInfo.InputToLocalX(0.f);
			const float SequenceEnd = TrackScaleInfo.InputToLocalX(Sequence->GetPlayLength());

			// Always clamp the Y to the current track
			SelectionBeginPosition.Y = SelectionPositionClampInfo->TrackPos - 1.0f;

			float SnapX = GetSnapPosition(NodeClamp, static_cast<float>(TrackNodePos.X), bSnapped);
			if (FAnimNotifyEvent* CurrentEvent = CurrentNode->NodeObjectInterface->GetNotifyEvent())
			{
				if (bSnapped)
				{
					EAnimEventTriggerOffsets::Type Offset = EAnimEventTriggerOffsets::NoOffset;
					if (SnapX == SequenceStart || SnapX == SequenceEnd)
					{
						Offset = SnapX > SequenceStart ? EAnimEventTriggerOffsets::OffsetBefore : EAnimEventTriggerOffsets::OffsetAfter;
					}
					else
					{
						Offset = (SnapX < TrackNodePos.X) ? EAnimEventTriggerOffsets::OffsetAfter : EAnimEventTriggerOffsets::OffsetBefore;
					}

					CurrentEvent->TriggerTimeOffset = GetTriggerTimeOffsetForType(Offset);
					CurrentNode->SetLastSnappedTime(TrackScaleInfo.LocalXToInput(SnapX));

					if (SnapMovement == 0.0f)
					{
						SnapMovement = SnapX - static_cast<float>(TrackNodePos.X);
						TrackNodePos.X = SnapX;
						SnapTime = TrackScaleInfo.LocalXToInput(SnapX);
						SnappedNode = CurrentNode;
					}
					EventPosition = NodeClamp.NotifyTrack->GetCachedGeometry().LocalToAbsolute(TrackNodePos);
				}
				else
				{
					CurrentEvent->TriggerTimeOffset = GetTriggerTimeOffsetForType(EAnimEventTriggerOffsets::NoOffset);
				}

				if (CurrentNode.IsValid() && CurrentEvent->GetDuration() > 0)
				{
					// If we didn't snap the beginning of the node, attempt to snap the end
					if (!bSnapped)
					{
						const FVector2D TrackNodeEndPos = TrackNodePos + CurrentNode->GetDurationSize();
						SnapX = GetSnapPosition(*SelectionPositionClampInfo, static_cast<float>(TrackNodeEndPos.X), bSnapped);

						// Only attempt to snap if the node will fit on the track
						if (SnapX >= CurrentNode->GetDurationSize())
						{
							EAnimEventTriggerOffsets::Type Offset = EAnimEventTriggerOffsets::NoOffset;
							if (SnapX == SequenceEnd)
							{
								// Only need to check the end of the sequence here; end handle can't hit the beginning
								Offset = EAnimEventTriggerOffsets::OffsetBefore;
							}
							else
							{
								Offset = (SnapX < TrackNodeEndPos.X) ? EAnimEventTriggerOffsets::OffsetAfter : EAnimEventTriggerOffsets::OffsetBefore;
							}
							CurrentEvent->EndTriggerTimeOffset = GetTriggerTimeOffsetForType(Offset);

							if (SnapMovement == 0.0f)
							{
								SnapMovement = SnapX - static_cast<float>(TrackNodeEndPos.X);
								SnapTime = TrackScaleInfo.LocalXToInput(SnapX) - CurrentEvent->GetDuration();
								CurrentNode->SetLastSnappedTime(SnapTime);
								SnappedNode = CurrentNode;
							}
						}
						else
						{
							// Remove any trigger time if we can't fit the node in.
							CurrentEvent->EndTriggerTimeOffset = GetTriggerTimeOffsetForType(EAnimEventTriggerOffsets::NoOffset);
						}
					}
				}
			}
		}

		SelectionBeginPosition.X += SnapMovement;

		CurrentDragXPosition = static_cast<float>(TrackGeom.AbsoluteToLocal(FVector2D(SelectionBeginPosition.X,0.0f)).X);

		CursorDecoratorWindow->MoveWindowTo(TrackGeom.LocalToAbsolute(TrackGeom.AbsoluteToLocal(SelectionBeginPosition) - SelectedNodes[0]->GetNotifyPositionOffset()));
		NodeGroupPosition = SelectionBeginPosition;

		//scroll view
		const float LocalMouseXPos = static_cast<float>(TrackGeom.AbsoluteToLocal(DragDropEvent.GetScreenSpacePosition()).X);
		constexpr float LocalViewportMin = 0.0f;
		const float LocalViewportMax = static_cast<float>(TrackGeom.GetLocalSize().X);
		if(LocalMouseXPos < LocalViewportMin && LocalViewportMin > LocalTrackMin - 10.0f)
		{
			const float ScreenDelta = FMath::Max(LocalMouseXPos - LocalViewportMin, -10.0f);
			RequestTrackPan.Execute(static_cast<int32>(ScreenDelta), FVector2D(LocalTrackWidth, 1.f));
		}
		else if(LocalMouseXPos > LocalViewportMax && LocalViewportMax < LocalTrackMax + 10.0f)
		{
			const float ScreenDelta =  FMath::Max(LocalMouseXPos - LocalViewportMax, 10.0f);
			RequestTrackPan.Execute(static_cast<int32>(ScreenDelta), FVector2D(LocalTrackWidth, 1.f));
		}

		OnNodesBeingDragged.ExecuteIfBound(SelectedNodes, DragDropEvent, CurrentDragXPosition, TrackScaleInfo.LocalXToInput(CurrentDragXPosition));
	}

	float GetSnapPosition(const FTrackClampInfo& ClampInfo, float WidgetSpaceNotifyPosition, bool& bOutSnapped)
	{
		const FTrackScaleInfo& ScaleInfo = ClampInfo.NotifyTrack->GetCachedScaleInfo();

		const float MaxSnapDist = 5.f;

		float CurrentMinSnapDest = MaxSnapDist;
		float SnapPosition = ScaleInfo.LocalXToInput(WidgetSpaceNotifyPosition);
		bOutSnapped = OnSnapPosition.IsBound() && !FSlateApplication::Get().GetModifierKeys().IsControlDown() && OnSnapPosition.Execute(SnapPosition, MaxSnapDist / ScaleInfo.PixelsPerInput, TArrayView<const FName>());
		SnapPosition = ScaleInfo.InputToLocalX(SnapPosition);

		float WidgetSpaceStartPosition = ScaleInfo.InputToLocalX(0.0f);
		float WidgetSpaceEndPosition = ScaleInfo.InputToLocalX(Sequence->GetPlayLength());

		if(!bOutSnapped)
		{
			// Didn't snap to a bar, snap to the track bounds
			float SnapDistBegin = FMath::Abs(WidgetSpaceStartPosition - WidgetSpaceNotifyPosition);
			float SnapDistEnd = FMath::Abs(WidgetSpaceEndPosition - WidgetSpaceNotifyPosition);
			if(SnapDistBegin < CurrentMinSnapDest)
			{
				SnapPosition = WidgetSpaceStartPosition;
				bOutSnapped = true;
			}
			else if(SnapDistEnd < CurrentMinSnapDest)
			{
				SnapPosition = WidgetSpaceEndPosition;
				bOutSnapped = true;
			}
		}

		return SnapPosition;
	}

	FTrackClampInfo& GetTrackClampInfo(const FVector2D NodePos)
	{
		int32 ClampInfoIndex = 0;
		int32 SmallestNodeTrackDist = FMath::Abs(ClampInfos[0].TrackSnapTestPos - static_cast<int32>(NodePos.Y));
		for(int32 i = 0; i < ClampInfos.Num(); ++i)
		{
			const int32 Dist = FMath::Abs(ClampInfos[i].TrackSnapTestPos - static_cast<int32>(NodePos.Y));
			if(Dist < SmallestNodeTrackDist)
			{
				SmallestNodeTrackDist = Dist;
				ClampInfoIndex = i;
			}
		}
		return ClampInfos[ClampInfoIndex];
	}

	class UAnimSequenceBase*			Sequence;				// The owning anim sequence
	FVector2D							DragOffset;				// Offset from the mouse to place the decorator
	TArray<FTrackClampInfo>				ClampInfos;				// Clamping information for all of the available tracks
	float&								CurrentDragXPosition;	// Current X position of the drag operation
	FPanTrackRequest					RequestTrackPan;		// Delegate to request a pan along the edges of a zoomed track
	TArray<float>						NodeTimes;				// Times to drop each selected node at
	float								SnapTime;				// The time that the snapped node was snapped to
	TWeakPtr<SAnimNotifyNode>			SnappedNode;			// The node chosen for the snap
	TArray<TSharedPtr<SAnimNotifyNode>> SelectedNodes;			// The nodes that are in the current selection
	TArray<float>						NodeTimeOffsets;		// Time offsets from the beginning of the selection to the nodes.
	TArray<float>						NodeXOffsets;			// Offsets in X from the widget position to the scrub handle for each node.
	FVector2D							NodeGroupPosition;		// Position of the beginning of the selection
	FVector2D							NodeGroupSize;			// Size of the entire selection
	TSharedPtr<SWidget>					Decorator;				// The widget to display when dragging
	float								SelectionTimeLength;	// Length of time that the selection covers
	int32								TrackSpan;				// Number of tracks that the selection spans
	FOnUpdatePanel						OnUpdatePanel;			// Delegate to redraw the notify panel
	FOnSnapPosition						OnSnapPosition;			// Delegate used to snap times
	FOnNotifyNodesBeingDragged			OnNodesBeingDragged;	// Delegate to notify panel when the mouse was moved during the DragDropOp

	static TSharedRef<FNotifyDragDropOp> New(
		TArray<TSharedPtr<SAnimNotifyNode>>			NotifyNodes, 
		TSharedPtr<SWidget>							Decorator, 
		const TArray<TSharedPtr<SAnimNotifyTrack>>& NotifyTracks, 
		class UAnimSequenceBase*					InSequence, 
		const FVector2D&							CursorPosition, 
		const FVector2D&							SelectionScreenPosition, 
		const FVector2D&							SelectionSize, 
		float&										CurrentDragXPosition, 
		FPanTrackRequest&							RequestTrackPanDelegate, 
		FOnSnapPosition&							OnSnapPosition,
		FOnUpdatePanel&								UpdatePanel,
		FOnNotifyNodesBeingDragged&					OnNodesBeingDragged
		)
	{
		TSharedRef<FNotifyDragDropOp> Operation = MakeShareable(new FNotifyDragDropOp(CurrentDragXPosition));
		Operation->Sequence = InSequence;
		Operation->RequestTrackPan = RequestTrackPanDelegate;
		Operation->OnUpdatePanel = UpdatePanel;
		Operation->OnNodesBeingDragged = OnNodesBeingDragged;

		Operation->NodeGroupPosition = SelectionScreenPosition;
		Operation->NodeGroupSize = SelectionSize;
		Operation->DragOffset = SelectionScreenPosition - CursorPosition;
		Operation->OnSnapPosition = OnSnapPosition;
		Operation->Decorator = Decorator;
		Operation->SelectedNodes = NotifyNodes;
		Operation->TrackSpan = NotifyNodes.Last()->NodeObjectInterface->GetTrackIndex() - NotifyNodes[0]->NodeObjectInterface->GetTrackIndex();
		
		// Caclulate offsets for the selected nodes
		float BeginTime = MAX_flt;
		for(TSharedPtr<SAnimNotifyNode> Node : NotifyNodes)
		{
			float NotifyTime = Node->NodeObjectInterface->GetTime();

			if(NotifyTime < BeginTime)
			{
				BeginTime = NotifyTime;
			}
		}

		// Initialise node data
		for(TSharedPtr<SAnimNotifyNode> Node : NotifyNodes)
		{
			float NotifyTime = Node->NodeObjectInterface->GetTime();

			Node->ClearLastSnappedTime();
			Operation->NodeTimeOffsets.Add(NotifyTime - BeginTime);
			Operation->NodeTimes.Add(NotifyTime);
			Operation->NodeXOffsets.Add(static_cast<float>(Node->GetNotifyPositionOffset().X));

			// Calculate the time length of the selection. Because it is possible to have states
			// with arbitrary durations we need to search all of the nodes and find the furthest
			// possible point
			Operation->SelectionTimeLength = FMath::Max(Operation->SelectionTimeLength, NotifyTime + Node->NodeObjectInterface->GetDuration() - BeginTime);
		}

		Operation->Construct();

		for(int32 i = 0; i < NotifyTracks.Num(); ++i)
		{
			FTrackClampInfo Info;
			Info.NotifyTrack = NotifyTracks[i];
			const FGeometry& CachedGeometry = Info.NotifyTrack->GetCachedGeometry();
			Info.TrackPos = static_cast<int32>(CachedGeometry.AbsolutePosition.Y);
			Info.TrackSnapTestPos = Info.TrackPos + static_cast<int32>(CachedGeometry.Size.Y / 2);
			Operation->ClampInfos.Add(Info);
		}

		Operation->CursorDecoratorWindow->SetOpacity(0.5f);
		return Operation;
	}
	
	/** The widget decorator to use */
	virtual TSharedPtr<SWidget> GetDefaultDecorator() const override
	{
		return Decorator;
	}

	FText GetHoverText() const
	{
		FText HoverText = LOCTEXT("Invalid", "Invalid");

		if(SelectedNodes[0].IsValid())
		{
			HoverText = FText::FromName( SelectedNodes[0]->NodeObjectInterface->GetName() );
		}

		return HoverText;
	}
};

//////////////////////////////////////////////////////////////////////////
// SAnimNotifyNode

const float SAnimNotifyNode::MinimumStateDuration = (1.0f / 30.0f);

void SAnimNotifyNode::Construct(const FArguments& InArgs)
{
	Sequence = InArgs._Sequence;
	Font = FCoreStyle::GetDefaultFontStyle("Regular", 10);
	bBeingDragged = false;
	CurrentDragHandle = ENotifyStateHandleHit::None;
	bDrawTooltipToRight = true;
	bSelected = false;
	DragMarkerTransactionIdx = INDEX_NONE;
	

	if (InArgs._AnimNotify)
	{
		MakeNodeInterface<FNotifyNodeInterface>(InArgs._AnimNotify);
	}
	else if (InArgs._AnimSyncMarker)
	{
		MakeNodeInterface<FSyncMarkerNodeInterface>(InArgs._AnimSyncMarker);
	}
	else
	{
		check(false);	// Must specify something for this node to represent
						// Either AnimNotify or AnimSyncMarker
	}
	// Cache notify name for blueprint / Native notifies.
	NodeObjectInterface->CacheName();

	OnNodeDragStarted = InArgs._OnNodeDragStarted;
	OnNotifyStateHandleBeingDragged = InArgs._OnNotifyStateHandleBeingDragged;
	PanTrackRequest = InArgs._PanTrackRequest;
	OnSelectionChanged = InArgs._OnSelectionChanged;
	OnUpdatePanel = InArgs._OnUpdatePanel;

	ViewInputMin = InArgs._ViewInputMin;
	ViewInputMax = InArgs._ViewInputMax;
	OnSnapPosition = InArgs._OnSnapPosition;

	if(InArgs._StateEndTimingNode.IsValid())
	{
		// The overlay will use the desired size to calculate the notify node size,
		// compute that once here.
		InArgs._StateEndTimingNode->SlatePrepass(1.0f);
		SAssignNew(EndMarkerNodeOverlay, SOverlay)
			+ SOverlay::Slot()
			[
				InArgs._StateEndTimingNode.ToSharedRef()
			];
	}

	SetClipping(EWidgetClipping::ClipToBounds);

	SetToolTipText(TAttribute<FText>(this, &SAnimNotifyNode::GetNodeTooltip));
}

FReply SAnimNotifyNode::OnDragDetected( const FGeometry& MyGeometry, const FPointerEvent& MouseEvent )
{
	FVector2D ScreenNodePosition = FVector2D(MyGeometry.AbsolutePosition);
	
	// Whether the drag has hit a duration marker
	bool bDragOnMarker = false;
	bBeingDragged = true;

	if(GetDurationSize() > 0.0f)
	{
		// This is a state node, check for a drag on the markers before movement. Use last screen space position before the drag started
		// as using the last position in the mouse event gives us a mouse position after the drag was started.
		ENotifyStateHandleHit::Type MarkerHit = DurationHandleHitTest(LastMouseDownPosition);
		if(MarkerHit == ENotifyStateHandleHit::Start || MarkerHit == ENotifyStateHandleHit::End)
		{
			bDragOnMarker = true;
			bBeingDragged = false;
			CurrentDragHandle = MarkerHit;

			// Modify the owning sequence as we're now dragging the marker and begin a transaction
			check(DragMarkerTransactionIdx == INDEX_NONE);
			DragMarkerTransactionIdx = GEditor->BeginTransaction(NSLOCTEXT("AnimNotifyNode", "StateNodeDragTransation", "Drag State Node Marker"));
			Sequence->Modify();
		}
	}

	return OnNodeDragStarted.Execute(SharedThis(this), MouseEvent, ScreenNodePosition, bDragOnMarker);
}

FLinearColor SAnimNotifyNode::GetNotifyColor() const
{
	TOptional<FLinearColor> Color = NodeObjectInterface->GetEditorColor();
	FLinearColor BaseColor = Color.Get(FLinearColor(1, 1, 0.5f));

	BaseColor.A = 0.67f;

	return BaseColor;
}

FText SAnimNotifyNode::GetNotifyText() const
{
	// Combine comment from notify struct and from function on object
	return FText::FromName( NodeObjectInterface->GetName() );
}

FText SAnimNotifyNode::GetNodeTooltip() const
{
	return NodeObjectInterface->GetNodeTooltip(Sequence);
}

/** @return the Node's position within the graph */
UObject* SAnimNotifyNode::GetObjectBeingDisplayed() const
{
	TOptional<UObject*> Object = NodeObjectInterface->GetObjectBeingDisplayed();
	return Object.Get(Sequence);
}

void SAnimNotifyNode::DropCancelled()
{
	bBeingDragged = false;
}

FVector2D SAnimNotifyNode::ComputeDesiredSize( float ) const
{
	return GetSize();
}

bool SAnimNotifyNode::HitTest(const FGeometry& AllottedGeometry, FVector2D MouseLocalPose) const
{
	FVector2D Position = GetWidgetPosition();
	FVector2D Size = GetSize();

	return MouseLocalPose.ComponentwiseAllGreaterOrEqual(Position)
		&& MouseLocalPose.ComponentwiseAllLessOrEqual(Position + Size);
}

ENotifyStateHandleHit::Type SAnimNotifyNode::DurationHandleHitTest(const FVector2D& CursorTrackPosition) const
{
	ENotifyStateHandleHit::Type MarkerHit = ENotifyStateHandleHit::None;

	// Make sure this node has a duration box (meaning it is a state node)
	if(NotifyDurationSizeX > 0.0f)
	{
		// Test for mouse inside duration box with handles included
		const double ScrubHandleHalfWidth = ScrubHandleSize.X / 2.0f;

		// Position and size of the notify node including the scrub handles
		const FVector2D NotifyNodePosition(NotifyScrubHandleCentre - ScrubHandleHalfWidth, 0.0);
		const FVector2D NotifyNodeSize(NotifyDurationSizeX + ScrubHandleHalfWidth * 2.0, NotifyHeight);

		const FVector2D MouseRelativePosition(CursorTrackPosition - GetWidgetPosition());

		if(MouseRelativePosition.ComponentwiseAllGreaterThan(NotifyNodePosition) &&
			MouseRelativePosition.ComponentwiseAllLessThan(NotifyNodePosition + NotifyNodeSize))
		{
			// Definitely inside the duration box, need to see which handle we hit if any
			if(MouseRelativePosition.X <= (NotifyNodePosition.X + ScrubHandleSize.X))
			{
				// Left Handle
				MarkerHit = ENotifyStateHandleHit::Start;
			}
			else if(MouseRelativePosition.X >= (NotifyNodePosition.X + NotifyNodeSize.X - ScrubHandleSize.X))
			{
				// Right Handle
				MarkerHit = ENotifyStateHandleHit::End;
			}
		}
	}

	return MarkerHit;
}

void SAnimNotifyNode::UpdateSizeAndPosition(const FGeometry& AllottedGeometry)
{
	FTrackScaleInfo ScaleInfo(ViewInputMin.Get(), ViewInputMax.Get(), 0, 0, AllottedGeometry.Size);

	// Cache the geometry information, the alloted geometry is the same size as the track.
	CachedAllotedGeometrySize = AllottedGeometry.Size * AllottedGeometry.Scale;

	NotifyTimePositionX = ScaleInfo.InputToLocalX(NodeObjectInterface->GetTime());
	NotifyDurationSizeX = ScaleInfo.PixelsPerInput * NodeObjectInterface->GetDuration();

	const TSharedRef< FSlateFontMeasure > FontMeasureService = FSlateApplication::Get().GetRenderer()->GetFontMeasureService();
	TextSize = FontMeasureService->Measure( GetNotifyText(), Font );
	LabelWidth = static_cast<float>(TextSize.X + (TextBorderSize.X * 2.0) + (ScrubHandleSize.X / 2.0));

	const bool bDrawBranchingPoint = NodeObjectInterface->IsBranchingPoint();
	BranchingPointIconSize = FVector2D(TextSize.Y, TextSize.Y);
	if (bDrawBranchingPoint)
	{
		LabelWidth += static_cast<float>(BranchingPointIconSize.X + TextBorderSize.X) * 2.f;
	}

	//Calculate scrub handle box size (the notional box around the scrub handle and the alignment marker)
	const float NotifyHandleBoxWidth = static_cast<float>(FMath::Max(ScrubHandleSize.X, AlignmentMarkerSize.X * 2));

	// Work out where we will have to draw the tool tip
	const float LeftEdgeToNotify = NotifyTimePositionX;
	const float RightEdgeToNotify = static_cast<float>(AllottedGeometry.Size.X) - NotifyTimePositionX;
	bDrawTooltipToRight = NotifyDurationSizeX > 0.0f || ((RightEdgeToNotify > LabelWidth) || (RightEdgeToNotify > LeftEdgeToNotify));

	// Calculate widget width/position based on where we are drawing the tool tip
	WidgetX = bDrawTooltipToRight ? (NotifyTimePositionX - (NotifyHandleBoxWidth / 2.f)) : (NotifyTimePositionX - LabelWidth);
	WidgetSize = bDrawTooltipToRight ? FVector2D((NotifyDurationSizeX > 0.0f ? NotifyDurationSizeX : FMath::Max(LabelWidth, NotifyDurationSizeX)), NotifyHeight) : FVector2D((LabelWidth + NotifyDurationSizeX), NotifyHeight);
	WidgetSize.X += NotifyHandleBoxWidth;
	
	if(EndMarkerNodeOverlay.IsValid())
	{
		const FVector2D OverlaySize = EndMarkerNodeOverlay->GetDesiredSize();
		WidgetSize.X += OverlaySize.X;
	}

	// Widget position of the notify marker
	NotifyScrubHandleCentre = bDrawTooltipToRight ? NotifyHandleBoxWidth / 2.f : LabelWidth;
}

/** @return the Node's position within the track */
FVector2D SAnimNotifyNode::GetWidgetPosition() const
{
	return FVector2D(WidgetX, NotifyHeightOffset);
}

FVector2D SAnimNotifyNode::GetNotifyPosition() const
{
	return FVector2D(NotifyTimePositionX, NotifyHeightOffset);
}

FVector2D SAnimNotifyNode::GetNotifyPositionOffset() const
{
	return GetNotifyPosition() - GetWidgetPosition();
}

FVector2D SAnimNotifyNode::GetSize() const
{
	return WidgetSize;
}

int32 SAnimNotifyNode::OnPaint(const FPaintArgs& Args, const FGeometry& AllottedGeometry, const FSlateRect& MyCullingRect, FSlateWindowElementList& OutDrawElements, int32 LayerId, const FWidgetStyle& InWidgetStyle, bool bParentEnabled) const
{
	int32 MarkerLayer = LayerId + 1;
	int32 ScrubHandleID = MarkerLayer + 1;
	int32 TextLayerID = ScrubHandleID + 1;
	int32 BranchPointLayerID = TextLayerID + 1;

	FAnimNotifyEvent* AnimNotifyEvent = NodeObjectInterface->GetNotifyEvent();

	// Paint marker node if we have one
	if(EndMarkerNodeOverlay.IsValid())
	{
		FVector2D MarkerSize = EndMarkerNodeOverlay->GetDesiredSize();
		FVector2D MarkerOffset(NotifyDurationSizeX + MarkerSize.X * 0.5f + 5.0f, (NotifyHeight - MarkerSize.Y) * 0.5f);
		EndMarkerNodeOverlay->Paint(Args.WithNewParent(this), AllottedGeometry.MakeChild(MarkerSize, FSlateLayoutTransform(MarkerOffset)), MyCullingRect, OutDrawElements, LayerId, InWidgetStyle, bParentEnabled);
	}

	const FSlateBrush* StyleInfo = FAppStyle::GetBrush( TEXT("SpecialEditableTextImageNormal") );

	FText Text = GetNotifyText();
	FLinearColor NodeColor = SAnimNotifyNode::GetNotifyColor();
	FLinearColor BoxColor = bSelected ? FAppStyle::GetSlateColor("SelectionColor").GetSpecifiedColor() : SAnimNotifyNode::GetNotifyColor();

	const float HalfScrubHandleWidth = static_cast<float>(ScrubHandleSize.X) / 2.0f;

	// Show duration of AnimNotifyState
	if( NotifyDurationSizeX > 0.f )
	{
		FVector2D DurationBoxSize = FVector2D(NotifyDurationSizeX, TextSize.Y + TextBorderSize.Y * 2.f);
		FVector2D DurationBoxPosition = FVector2D(NotifyScrubHandleCentre, (NotifyHeight - TextSize.Y) * 0.5f);
		FSlateDrawElement::MakeBox( 
			OutDrawElements,
			LayerId, 
			AllottedGeometry.ToPaintGeometry(DurationBoxSize, FSlateLayoutTransform(DurationBoxPosition)), 
			StyleInfo,
			ESlateDrawEffect::None,
			BoxColor);

		DrawScrubHandle(static_cast<float>(DurationBoxPosition.X + DurationBoxSize.X), OutDrawElements, ScrubHandleID, AllottedGeometry, MyCullingRect, NodeColor);
		
		// Render offsets if necessary
		if(AnimNotifyEvent && AnimNotifyEvent->EndTriggerTimeOffset != 0.f) //Do we have an offset to render?
		{
			const float EndTime = AnimNotifyEvent->GetTime() + AnimNotifyEvent->GetDuration();
			if(EndTime != Sequence->GetPlayLength()) //Don't render offset when we are at the end of the sequence, doesnt help the user
			{
				// ScrubHandle
				const float HandleCentre = NotifyDurationSizeX + (static_cast<float>(ScrubHandleSize.X) - 2.0f);
				DrawHandleOffset(AnimNotifyEvent->EndTriggerTimeOffset, HandleCentre, OutDrawElements, MarkerLayer, AllottedGeometry, MyCullingRect, NodeColor);
			}
		}
	}

	// Branching point
	bool bDrawBranchingPoint = AnimNotifyEvent && AnimNotifyEvent->IsBranchingPoint();

	// Background
	FVector2D LabelSize = TextSize + TextBorderSize * 2.f;
	LabelSize.X += HalfScrubHandleWidth + (bDrawBranchingPoint ? (BranchingPointIconSize.X + TextBorderSize.X * 2.f) : 0.f);

	FVector2D LabelPosition(bDrawTooltipToRight ? NotifyScrubHandleCentre : NotifyScrubHandleCentre - LabelSize.X, (NotifyHeight - TextSize.Y) * 0.5f);

	if( NotifyDurationSizeX == 0.f )
	{
		FSlateDrawElement::MakeBox( 
			OutDrawElements,
			LayerId, 
			AllottedGeometry.ToPaintGeometry(LabelSize, FSlateLayoutTransform(LabelPosition)),
			StyleInfo,
			ESlateDrawEffect::None,
			BoxColor);
	}

	// Text
	FVector2D TextPosition = LabelPosition + TextBorderSize;
	if(bDrawTooltipToRight)
	{
		TextPosition.X += HalfScrubHandleWidth;
	}

	FVector2D DrawTextSize;
	DrawTextSize.X = (NotifyDurationSizeX > 0.0f ? FMath::Min(NotifyDurationSizeX - (ScrubHandleSize.X + (bDrawBranchingPoint ? BranchingPointIconSize.X : 0)), TextSize.X) : TextSize.X);
	DrawTextSize.Y = TextSize.Y;

	if (bDrawBranchingPoint)
	{
		TextPosition.X += BranchingPointIconSize.X;
	}

	FPaintGeometry TextGeometry = AllottedGeometry.ToPaintGeometry(DrawTextSize, FSlateLayoutTransform(TextPosition));
	OutDrawElements.PushClip(FSlateClippingZone(TextGeometry));

	FSlateDrawElement::MakeText( 
		OutDrawElements,
		TextLayerID,
		TextGeometry,
		Text,
		Font,
		ESlateDrawEffect::None,
		FLinearColor::Black
		);

	OutDrawElements.PopClip();

	// Draw Branching Point
	if (bDrawBranchingPoint)
	{
		FVector2D BranchPointIconPos = LabelPosition + TextBorderSize;
		if(bDrawTooltipToRight)
		{
			BranchPointIconPos.X += HalfScrubHandleWidth;
		}
		FSlateDrawElement::MakeBox(
			OutDrawElements,
			BranchPointLayerID,
			AllottedGeometry.ToPaintGeometry(BranchingPointIconSize, FSlateLayoutTransform(BranchPointIconPos)),
			FAppStyle::GetBrush(TEXT("AnimNotifyEditor.BranchingPoint")),
			ESlateDrawEffect::None,
			FLinearColor::White
			);
	}	

	DrawScrubHandle(NotifyScrubHandleCentre , OutDrawElements, ScrubHandleID, AllottedGeometry, MyCullingRect, NodeColor);

	if(AnimNotifyEvent && AnimNotifyEvent->TriggerTimeOffset != 0.f) //Do we have an offset to render?
	{
		float NotifyTime = AnimNotifyEvent->GetTime();
		if(NotifyTime != 0.f && NotifyTime != Sequence->GetPlayLength()) //Don't render offset when we are at the start/end of the sequence, doesn't help the user
		{
			float HandleCentre = NotifyScrubHandleCentre;
			float &Offset = AnimNotifyEvent->TriggerTimeOffset;
			
			DrawHandleOffset(AnimNotifyEvent->TriggerTimeOffset, NotifyScrubHandleCentre, OutDrawElements, MarkerLayer, AllottedGeometry, MyCullingRect, NodeColor);
		}
	}

	return TextLayerID;
}

FReply SAnimNotifyNode::OnMouseMove( const FGeometry& MyGeometry, const FPointerEvent& MouseEvent )
{
	// Don't do scrub handle dragging if we haven't captured the mouse.
	if(!this->HasMouseCapture()) return FReply::Unhandled();

	if(CurrentDragHandle == ENotifyStateHandleHit::None)
	{
		// We've had focus taken away - realease the mouse
		FSlateApplication::Get().ReleaseAllPointerCapture();
		return FReply::Unhandled();
	}
	
	FTrackScaleInfo ScaleInfo(ViewInputMin.Get(), ViewInputMax.Get(), 0, 0, CachedAllotedGeometrySize);
	
	const float XPositionInTrack = MyGeometry.AbsolutePosition.X - CachedTrackGeometry.AbsolutePosition.X;
	const float TrackScreenSpaceXPosition = MyGeometry.AbsolutePosition.X - XPositionInTrack;
	const float TrackScreenSpaceOrigin = static_cast<float>(CachedTrackGeometry.LocalToAbsolute(FVector2D(ScaleInfo.InputToLocalX(0.0f), 0.0f)).X);
	const float TrackScreenSpaceLimit = static_cast<float>(CachedTrackGeometry.LocalToAbsolute(FVector2D(ScaleInfo.InputToLocalX(Sequence->GetPlayLength()), 0.0f)).X);

	if(CurrentDragHandle == ENotifyStateHandleHit::Start)
	{
		// Check track bounds
		float OldDisplayTime = NodeObjectInterface->GetTime();

		if(MouseEvent.GetScreenSpacePosition().X >= TrackScreenSpaceXPosition && MouseEvent.GetScreenSpacePosition().X <= TrackScreenSpaceXPosition + CachedAllotedGeometrySize.X)
		{
			float NewDisplayTime = ScaleInfo.LocalXToInput((FVector2f(MouseEvent.GetScreenSpacePosition()) - MyGeometry.AbsolutePosition + XPositionInTrack).X);	// LWC_TODO: Precision loss
			const float NewDuration = NodeObjectInterface->GetDuration() + OldDisplayTime - NewDisplayTime;

			// Check to make sure the duration is not less than the minimum allowed
			if(NewDuration < MinimumStateDuration)
			{
				NewDisplayTime -= MinimumStateDuration - NewDuration;
			}

			NodeObjectInterface->SetTime(FMath::Max(0.0f, NewDisplayTime));
			NodeObjectInterface->SetDuration(NodeObjectInterface->GetDuration() + OldDisplayTime - NodeObjectInterface->GetTime());
		}
		else if(NodeObjectInterface->GetDuration() > MinimumStateDuration)
		{
			float Overflow = HandleOverflowPan(MouseEvent.GetScreenSpacePosition(), TrackScreenSpaceXPosition, TrackScreenSpaceOrigin, TrackScreenSpaceLimit);

			// Update scale info to the new view inputs after panning
			ScaleInfo.ViewMinInput = ViewInputMin.Get();
			ScaleInfo.ViewMaxInput = ViewInputMax.Get();

			float NewDisplayTime = ScaleInfo.LocalXToInput((FVector2f(MouseEvent.GetScreenSpacePosition()) - MyGeometry.AbsolutePosition + XPositionInTrack).X);	// LWC_TODO: Precision loss
			NodeObjectInterface->SetTime(FMath::Max(0.0f, NewDisplayTime));
			NodeObjectInterface->SetDuration(NodeObjectInterface->GetDuration() + OldDisplayTime - NodeObjectInterface->GetTime());

			// Adjust incase we went under the minimum
			if(NodeObjectInterface->GetDuration() < MinimumStateDuration)
			{
				float EndTimeBefore = NodeObjectInterface->GetTime() + NodeObjectInterface->GetDuration();
				NodeObjectInterface->SetTime(NodeObjectInterface->GetTime() + NodeObjectInterface->GetDuration() - MinimumStateDuration);
				NodeObjectInterface->SetDuration(MinimumStateDuration);
				float EndTimeAfter = NodeObjectInterface->GetTime() + NodeObjectInterface->GetDuration();
			}
		}

		// Now we know where the marker should be, look for possible snaps on montage marker bars
		if (FAnimNotifyEvent* AnimNotifyEvent = NodeObjectInterface->GetNotifyEvent())
		{
			float InputStartTime = AnimNotifyEvent->GetTime();
			float MarkerSnap = GetScrubHandleSnapPosition(InputStartTime, ENotifyStateHandleHit::Start);
			if (MarkerSnap != -1.0f)
			{
				// We're near to a snap bar
				EAnimEventTriggerOffsets::Type Offset = (MarkerSnap < InputStartTime) ? EAnimEventTriggerOffsets::OffsetAfter : EAnimEventTriggerOffsets::OffsetBefore;
				AnimNotifyEvent->TriggerTimeOffset = GetTriggerTimeOffsetForType(Offset);

				// Adjust our start marker
				OldDisplayTime = AnimNotifyEvent->GetTime();
				AnimNotifyEvent->SetTime(MarkerSnap);
				AnimNotifyEvent->SetDuration(AnimNotifyEvent->GetDuration() + OldDisplayTime - AnimNotifyEvent->GetTime());
			}
			else
			{
				AnimNotifyEvent->TriggerTimeOffset = GetTriggerTimeOffsetForType(EAnimEventTriggerOffsets::NoOffset);
			}
		}

		OnNotifyStateHandleBeingDragged.ExecuteIfBound(SharedThis(this), MouseEvent, CurrentDragHandle, NodeObjectInterface->GetTime());
	}
	else
	{
		if(MouseEvent.GetScreenSpacePosition().X >= TrackScreenSpaceXPosition && MouseEvent.GetScreenSpacePosition().X <= TrackScreenSpaceXPosition + CachedAllotedGeometrySize.X)
		{
			float NewDuration = ScaleInfo.LocalXToInput((FVector2f(MouseEvent.GetScreenSpacePosition()) - MyGeometry.AbsolutePosition + XPositionInTrack).X) - NodeObjectInterface->GetTime();	// LWC_TODO: Precision loss

			NodeObjectInterface->SetDuration(FMath::Max(NewDuration, MinimumStateDuration));
		}
		else if(NodeObjectInterface->GetDuration() > MinimumStateDuration)
		{
			float Overflow = HandleOverflowPan(MouseEvent.GetScreenSpacePosition(), TrackScreenSpaceXPosition, TrackScreenSpaceOrigin, TrackScreenSpaceLimit);

			// Update scale info to the new view inputs after panning
			ScaleInfo.ViewMinInput = ViewInputMin.Get();
			ScaleInfo.ViewMaxInput = ViewInputMax.Get();

			float NewDuration = ScaleInfo.LocalXToInput((FVector2f(MouseEvent.GetScreenSpacePosition()) - MyGeometry.AbsolutePosition + XPositionInTrack).X) - NodeObjectInterface->GetTime();	// LWC_TODO: Precision loss
			NodeObjectInterface->SetDuration(FMath::Max(NewDuration, MinimumStateDuration));
		}

		if(NodeObjectInterface->GetTime() + NodeObjectInterface->GetDuration() > Sequence->GetPlayLength())
		{
			NodeObjectInterface->SetDuration(Sequence->GetPlayLength() - NodeObjectInterface->GetTime());
		}

		// Now we know where the scrub handle should be, look for possible snaps on montage marker bars
		if (FAnimNotifyEvent* AnimNotifyEvent = NodeObjectInterface->GetNotifyEvent())
		{
			float InputEndTime = AnimNotifyEvent->GetTime() + AnimNotifyEvent->GetDuration();
			float MarkerSnap = GetScrubHandleSnapPosition(InputEndTime, ENotifyStateHandleHit::End);
			if (MarkerSnap != -1.0f)
			{
				// We're near to a snap bar
				EAnimEventTriggerOffsets::Type Offset = (MarkerSnap < InputEndTime) ? EAnimEventTriggerOffsets::OffsetAfter : EAnimEventTriggerOffsets::OffsetBefore;
				AnimNotifyEvent->EndTriggerTimeOffset = GetTriggerTimeOffsetForType(Offset);

				// Adjust our end marker
				AnimNotifyEvent->SetDuration(MarkerSnap - AnimNotifyEvent->GetTime());
			}
			else
			{
				AnimNotifyEvent->EndTriggerTimeOffset = GetTriggerTimeOffsetForType(EAnimEventTriggerOffsets::NoOffset);
			}
		}

		OnNotifyStateHandleBeingDragged.ExecuteIfBound(SharedThis(this), MouseEvent, CurrentDragHandle, (NodeObjectInterface->GetTime() + NodeObjectInterface->GetDuration()));
	}

	return FReply::Handled();
}

FReply SAnimNotifyNode::OnMouseButtonUp( const FGeometry& MyGeometry, const FPointerEvent& MouseEvent )
{
	bool bLeftButton = MouseEvent.GetEffectingButton() == EKeys::LeftMouseButton;

	if(bLeftButton && CurrentDragHandle != ENotifyStateHandleHit::None)
	{
		// Clear the drag marker and give the mouse back
		CurrentDragHandle = ENotifyStateHandleHit::None;

		// Signal selection changing so details panels get updated
		OnSelectionChanged.ExecuteIfBound();

		// End drag transaction before handing mouse back
		check(DragMarkerTransactionIdx != INDEX_NONE);
		GEditor->EndTransaction();
		DragMarkerTransactionIdx = INDEX_NONE;

		Sequence->PostEditChange();
		Sequence->MarkPackageDirty();

		OnUpdatePanel.ExecuteIfBound();

		return FReply::Handled().ReleaseMouseCapture();
	}

	return FReply::Unhandled();
}

float SAnimNotifyNode::GetScrubHandleSnapPosition( float NotifyInputX, ENotifyStateHandleHit::Type HandleToCheck )
{
	FTrackScaleInfo ScaleInfo(ViewInputMin.Get(), ViewInputMax.Get(), 0, 0, CachedAllotedGeometrySize);

	const float MaxSnapDist = 5.0f;

	if(OnSnapPosition.IsBound() && !FSlateApplication::Get().GetModifierKeys().IsControlDown())
	{
		if(OnSnapPosition.Execute(NotifyInputX, MaxSnapDist / ScaleInfo.PixelsPerInput, TArrayView<const FName>()))
		{
			return NotifyInputX;
		}
	}	

	return -1.0f;
}

FReply SAnimNotifyNode::OnFocusReceived(const FGeometry& MyGeometry, const FFocusEvent& InFocusEvent)
{
	return FReply::Handled().SetUserFocus(AsShared(), EFocusCause::SetDirectly, true);
}

float SAnimNotifyNode::HandleOverflowPan( const FVector2D &ScreenCursorPos, float TrackScreenSpaceXPosition, float TrackScreenSpaceMin, float TrackScreenSpaceMax )
{
	float Overflow = 0.0f;

	if(ScreenCursorPos.X < TrackScreenSpaceXPosition && TrackScreenSpaceXPosition > TrackScreenSpaceMin - 10.0f)
	{
		// Overflow left edge
		Overflow = FMath::Min(static_cast<float>(ScreenCursorPos.X) - TrackScreenSpaceXPosition, -10.0f);
	}
	else if(ScreenCursorPos.X > CachedAllotedGeometrySize.X && (TrackScreenSpaceXPosition + CachedAllotedGeometrySize.X) < TrackScreenSpaceMax + 10.0f)
	{
		// Overflow right edge
		Overflow = FMath::Max(static_cast<float>(ScreenCursorPos.X) - (TrackScreenSpaceXPosition + static_cast<float>(CachedAllotedGeometrySize.X)), 10.0f);
	}

	PanTrackRequest.ExecuteIfBound(static_cast<int32>(Overflow), CachedAllotedGeometrySize);

	return Overflow;
}

void SAnimNotifyNode::DrawScrubHandle( float ScrubHandleCentre, FSlateWindowElementList& OutDrawElements, int32 ScrubHandleID, const FGeometry &AllottedGeometry, const FSlateRect& MyCullingRect, FLinearColor NodeColour ) const
{
	FVector2D ScrubHandlePosition(ScrubHandleCentre - ScrubHandleSize.X / 2.0f, (NotifyHeight - ScrubHandleSize.Y) / 2.f);
	FSlateDrawElement::MakeBox( 
		OutDrawElements,
		ScrubHandleID, 
		AllottedGeometry.ToPaintGeometry(ScrubHandleSize, FSlateLayoutTransform(ScrubHandlePosition)), 
		FAppStyle::GetBrush( TEXT( "Sequencer.KeyDiamond" ) ),
		ESlateDrawEffect::None,
		NodeColour
		);

	FSlateDrawElement::MakeBox( 
		OutDrawElements,
		ScrubHandleID, 
		AllottedGeometry.ToPaintGeometry(ScrubHandleSize, FSlateLayoutTransform(ScrubHandlePosition)), 
		FAppStyle::GetBrush( TEXT( "Sequencer.KeyDiamondBorder" ) ),
		ESlateDrawEffect::None,
		bSelected ? FAppStyle::GetSlateColor("SelectionColor").GetSpecifiedColor() : FLinearColor::Black
		);
}

void SAnimNotifyNode::DrawHandleOffset( const float& Offset, const float& HandleCentre, FSlateWindowElementList& OutDrawElements, int32 MarkerLayer, const FGeometry &AllottedGeometry, const FSlateRect& MyCullingRect, FLinearColor NodeColor ) const
{
	FVector2D MarkerPosition;
	FVector2D MarkerSize = AlignmentMarkerSize;

	if(Offset < 0.f)
	{
		MarkerPosition.Set( HandleCentre - AlignmentMarkerSize.X, (NotifyHeight - AlignmentMarkerSize.Y) / 2.f);
	}
	else
	{
		MarkerPosition.Set( HandleCentre + AlignmentMarkerSize.X, (NotifyHeight - AlignmentMarkerSize.Y) / 2.f);
		MarkerSize.X = -AlignmentMarkerSize.X;
	}

	FSlateDrawElement::MakeBox( 
		OutDrawElements,
		MarkerLayer, 
		AllottedGeometry.ToPaintGeometry(MarkerSize, FSlateLayoutTransform(MarkerPosition)), 
		FAppStyle::GetBrush( TEXT( "Sequencer.Timeline.NotifyAlignmentMarker" ) ),
		ESlateDrawEffect::None,
		NodeColor
		);
}

void SAnimNotifyNode::Tick( const FGeometry& AllottedGeometry, const double InCurrentTime, const float InDeltaTime )
{
	ScreenPosition = FVector2D(AllottedGeometry.AbsolutePosition);
}

void SAnimNotifyNode::OnFocusLost(const FFocusEvent& InFocusEvent)
{
	if(CurrentDragHandle != ENotifyStateHandleHit::None)
	{
		// Lost focus while dragging a state node, clear the drag and end the current transaction
		CurrentDragHandle = ENotifyStateHandleHit::None;
		
		check(DragMarkerTransactionIdx != INDEX_NONE);
		GEditor->EndTransaction();
		DragMarkerTransactionIdx = INDEX_NONE;
	}
}

bool SAnimNotifyNode::SupportsKeyboardFocus() const
{
	// Need to support focus on the node so we can end drag transactions if the user alt-tabs
	// from the editor while in the proceess of dragging a state notify duration marker.
	return true;
}

FCursorReply SAnimNotifyNode::OnCursorQuery(const FGeometry& MyGeometry, const FPointerEvent& CursorEvent) const
{
	// Show resize cursor if the cursor is hoverring over either of the scrub handles of a notify state node
	if(IsHovered() && GetDurationSize() > 0.0f)
	{
		const FVector2D RelMouseLocation = MyGeometry.AbsoluteToLocal(CursorEvent.GetScreenSpacePosition());

		const float HandleHalfWidth = static_cast<float>(ScrubHandleSize.X / 2.0);
		const float DistFromFirstHandle = FMath::Abs(static_cast<float>(RelMouseLocation.X) - NotifyScrubHandleCentre);
		const float DistFromSecondHandle = FMath::Abs(static_cast<float>(RelMouseLocation.X) - (NotifyScrubHandleCentre + NotifyDurationSizeX));

		if(DistFromFirstHandle < HandleHalfWidth || DistFromSecondHandle < HandleHalfWidth || CurrentDragHandle != ENotifyStateHandleHit::None)
		{
			return FCursorReply::Cursor(EMouseCursor::ResizeLeftRight);
		}
	}
	return FCursorReply::Unhandled();
}

//////////////////////////////////////////////////////////////////////////
// SAnimNotifyTrack

void SAnimNotifyTrack::Construct(const FArguments& InArgs)
{
	SetClipping(EWidgetClipping::ClipToBounds);

	WeakCommandList = InArgs._CommandList;
	Sequence = InArgs._Sequence;
	ViewInputMin = InArgs._ViewInputMin;
	ViewInputMax = InArgs._ViewInputMax;
	OnSelectionChanged = InArgs._OnSelectionChanged;
	AnimNotifies = InArgs._AnimNotifies;
	AnimSyncMarkers = InArgs._AnimSyncMarkers;
	OnUpdatePanel = InArgs._OnUpdatePanel;
	OnGetNotifyBlueprintData = InArgs._OnGetNotifyBlueprintData;
	OnGetNotifyStateBlueprintData = InArgs._OnGetNotifyStateBlueprintData;
	OnGetNotifyNativeClasses = InArgs._OnGetNotifyNativeClasses;
	OnGetNotifyStateNativeClasses = InArgs._OnGetNotifyStateNativeClasses;
	TrackIndex = InArgs._TrackIndex;
	OnGetScrubValue = InArgs._OnGetScrubValue;
	OnGetDraggedNodePos = InArgs._OnGetDraggedNodePos;
	OnNodeDragStarted = InArgs._OnNodeDragStarted;
	OnNotifyStateHandleBeingDragged = InArgs._OnNotifyStateHandleBeingDragged;
	TrackColor = InArgs._TrackColor;
	OnSnapPosition = InArgs._OnSnapPosition;
	OnRequestTrackPan = InArgs._OnRequestTrackPan;
	OnRequestRefreshOffsets = InArgs._OnRequestOffsetRefresh;
	OnDeleteNotify = InArgs._OnDeleteNotify;
	OnGetIsAnimNotifySelectionValidforReplacement = InArgs._OnGetIsAnimNotifySelectionValidForReplacement;
	OnReplaceSelectedWithNotify = InArgs._OnReplaceSelectedWithNotify;
	OnReplaceSelectedWithBlueprintNotify = InArgs._OnReplaceSelectedWithBlueprintNotify;
	OnReplaceSelectedWithSyncMarker = InArgs._OnReplaceSelectedWithSyncMarker;
	OnDeselectAllNotifies = InArgs._OnDeselectAllNotifies;
	OnCopyNodes = InArgs._OnCopyNodes;
	OnPasteNodes = InArgs._OnPasteNodes;
	OnSetInputViewRange = InArgs._OnSetInputViewRange;
	OnGetTimingNodeVisibility = InArgs._OnGetTimingNodeVisibility;
	OnInvokeTab = InArgs._OnInvokeTab;

	this->ChildSlot
	[
			SAssignNew( TrackArea, SBorder )
			.Visibility(EVisibility::SelfHitTestInvisible)
			.BorderImage( FAppStyle::GetBrush("NoBorder") )
			.Padding( FMargin(0.f, 0.f) )
	];

	Update();
}

FVector2D SAnimNotifyTrack::ComputeDesiredSize( float ) const
{
	FVector2D Size;
	Size.X = 200;
	Size.Y = FAnimTimelineTrack_NotifiesPanel::NotificationTrackHeight;
	return Size;
}

int32 SAnimNotifyTrack::OnPaint(const FPaintArgs& Args, const FGeometry& AllottedGeometry, const FSlateRect& MyCullingRect, FSlateWindowElementList& OutDrawElements, int32 LayerId, const FWidgetStyle& InWidgetStyle, bool bParentEnabled) const
{
	const FSlateBrush* StyleInfo = FAppStyle::GetBrush( TEXT( "Persona.NotifyEditor.NotifyTrackBackground" ) );
	FLinearColor Color = TrackColor.Get();

	FPaintGeometry MyGeometry = AllottedGeometry.ToPaintGeometry();

	int32 CustomLayerId = LayerId + 1; 
	FTrackScaleInfo ScaleInfo(ViewInputMin.Get(), ViewInputMax.Get(), 0.f, 0.f, AllottedGeometry.Size);

	bool bAnyDraggedNodes = false;
	for ( int32 I=0; I<NotifyNodes.Num(); ++I )
	{
		if ( NotifyNodes[I].Get()->bBeingDragged == false )
		{
			NotifyNodes[I].Get()->UpdateSizeAndPosition(AllottedGeometry);
		}
		else
		{
			bAnyDraggedNodes = true;
		}
	}

	if(TrackIndex < Sequence->AnimNotifyTracks.Num() - 1)
	{
		// Draw track bottom border
		FSlateDrawElement::MakeLines(
			OutDrawElements,
			CustomLayerId,
			AllottedGeometry.ToPaintGeometry(),
			TArray<FVector2D>({ FVector2D(0.0f, AllottedGeometry.GetLocalSize().Y), FVector2D(AllottedGeometry.GetLocalSize().X, AllottedGeometry.GetLocalSize().Y) }),
			ESlateDrawEffect::None,
			FLinearColor(0.1f, 0.1f, 0.1f, 0.3f)
		);
	}

	++CustomLayerId;

	float Value = 0.f;

	if ( bAnyDraggedNodes && OnGetDraggedNodePos.IsBound() )
	{
		Value = OnGetDraggedNodePos.Execute();

		if(Value >= 0.0f)
		{
			float XPos = Value;
			TArray<FVector2D> LinePoints;
			LinePoints.Add(FVector2D(XPos, 0.f));
			LinePoints.Add(FVector2D(XPos, AllottedGeometry.Size.Y));

			FSlateDrawElement::MakeLines( 
				OutDrawElements,
				CustomLayerId,
				MyGeometry,
				LinePoints,
				ESlateDrawEffect::None,
				FLinearColor(1.0f, 0.5f, 0.0f)
				);
		}
	}

	return SCompoundWidget::OnPaint(Args, AllottedGeometry, MyCullingRect, OutDrawElements, CustomLayerId, InWidgetStyle, bParentEnabled);
}

FCursorReply SAnimNotifyTrack::OnCursorQuery(const FGeometry& MyGeometry, const FPointerEvent& CursorEvent) const
{
	if (ViewInputMin.Get() > 0.f || ViewInputMax.Get() < Sequence->GetPlayLength())
	{
		return FCursorReply::Cursor(EMouseCursor::GrabHand);
	}

	return FCursorReply::Unhandled();
}

void SAnimNotifyTrack::OnAnimNotifyClassPicked(UClass* NotifyClass, bool bIsReplaceWithMenu /* = false */)
{
	FSlateApplication::Get().DismissAllMenus();

	if (bIsReplaceWithMenu)
	{
		ReplaceSelectedWithNotify(MakeBlueprintNotifyName(NotifyClass->GetName()), NotifyClass);
	}
	else
	{
		CreateNewNotifyAtCursor(MakeBlueprintNotifyName(NotifyClass->GetName()), NotifyClass);
	}
}

void SAnimNotifyTrack::FillNewNotifyStateMenu(FMenuBuilder& MenuBuilder, bool bIsReplaceWithMenu /* = false */)
{
	// MenuBuilder always has a search widget added to it by default, hence if larger then 1 then something else has been added to it
	if (MenuBuilder.GetMultiBox()->GetBlocks().Num() > 1)
	{
		MenuBuilder.AddMenuSeparator();
	}

<<<<<<< HEAD
	TSharedRef<SWidget> Widget = PersonaUtils::MakeAnimNotifyStatePicker(Sequence, FOnClassPicked::CreateRaw(this, &SAnimNotifyTrack::OnAnimNotifyClassPicked, bIsReplaceWithMenu));
=======
	TSharedRef<SWidget> Widget = 
		SNew(SBox)
		.WidthOverride(300.0f)
		.HeightOverride(300.0f)
		[	
			PersonaUtils::MakeAnimNotifyStatePicker(Sequence, FOnClassPicked::CreateRaw(this, &SAnimNotifyTrack::OnAnimNotifyClassPicked, bIsReplaceWithMenu))
		];
>>>>>>> 4af6daef
	MenuBuilder.AddWidget(Widget, FText(), true, false);
}

void SAnimNotifyTrack::FillNewNotifyMenu(FMenuBuilder& MenuBuilder, bool bIsReplaceWithMenu /* = false */)
{
	// now add custom anim notifiers
	USkeleton* SeqSkeleton = Sequence->GetSkeleton();
	if (SeqSkeleton)
	{
		MenuBuilder.BeginSection("AnimNotifySkeletonSubMenu", LOCTEXT("NewNotifySubMenu_Skeleton", "Skeleton Notifies"));
		{
			if (!bIsReplaceWithMenu)
			{
				FUIAction UIAction;
				UIAction.ExecuteAction.BindSP(
					this, &SAnimNotifyTrack::OnNewNotifyClicked);
				MenuBuilder.AddMenuEntry(LOCTEXT("NewNotify", "New Notify..."), LOCTEXT("NewNotifyToolTip", "Create a new animation notify on the skeleton"), FSlateIcon(), UIAction);
			}

			ISkeletonEditorModule& SkeletonEditorModule = FModuleManager::LoadModuleChecked<ISkeletonEditorModule>("SkeletonEditor");
			TSharedRef<IEditableSkeleton> EditableSkeleton = SkeletonEditorModule.CreateEditableSkeleton(SeqSkeleton);

			MenuBuilder.AddWidget(
				SNew(SBox)
				.WidthOverride(300.0f)
				.HeightOverride(250.0f)
				[
					SNew(SSkeletonAnimNotifies, EditableSkeleton)
					.IsPicker(true)
					.ShowNotifies(true)
					.OnItemSelected_Lambda([this, bIsReplaceWithMenu](const FName& InNotifyName)
					{
						FSlateApplication::Get().DismissAllMenus();

						if (!bIsReplaceWithMenu)
						{
							CreateNewNotifyAtCursor(InNotifyName.ToString(), nullptr);
						}
						else
						{
							ReplaceSelectedWithNotify(InNotifyName.ToString(), nullptr);
						}
					})
				],
				FText(), true, false);
		}
		MenuBuilder.EndSection();
	}

<<<<<<< HEAD
	// MenuBuilder always has a search widget added to it by default, hence if larger then 1 then something else has been added to it
	if (MenuBuilder.GetMultiBox()->GetBlocks().Num() > 1)
	{
		MenuBuilder.AddMenuSeparator();
	}

	// Add a notify picker
	TSharedRef<SWidget> Widget = PersonaUtils::MakeAnimNotifyPicker(Sequence, FOnClassPicked::CreateRaw(this, &SAnimNotifyTrack::OnAnimNotifyClassPicked, bIsReplaceWithMenu));
	MenuBuilder.AddWidget(Widget, FText(), true, false);
=======
	MenuBuilder.BeginSection("AnimNotifyNotifySubMenu", LOCTEXT("NewNotifySubMenu_Notifies", "Notifies"));
	{
		// Add a notify picker
		TSharedRef<SWidget> Widget = 
			SNew(SBox)
			.WidthOverride(300.0f)
			.HeightOverride(250.0f)
			[
				PersonaUtils::MakeAnimNotifyPicker(Sequence, FOnClassPicked::CreateRaw(this, &SAnimNotifyTrack::OnAnimNotifyClassPicked, bIsReplaceWithMenu))
			];
		MenuBuilder.AddWidget(Widget, FText(), true, false);
	}
	MenuBuilder.EndSection();
>>>>>>> 4af6daef
}

void SAnimNotifyTrack::FillNewSyncMarkerMenu(FMenuBuilder& MenuBuilder, bool bIsReplaceWithMenu /* = false */)
{
	USkeleton* SeqSkeleton = Sequence->GetSkeleton();
	if (SeqSkeleton)
	{
		MenuBuilder.BeginSection("AnimSyncMarkerSubMenu", LOCTEXT("NewSyncMarkerSubMenu_Skeleton", "Sync Markers"));
		{
			FUIAction UIAction;
			if (!bIsReplaceWithMenu)
			{
				UIAction.ExecuteAction.BindSP(
					this, &SAnimNotifyTrack::OnNewSyncMarkerClicked);
				MenuBuilder.AddMenuEntry(LOCTEXT("NewSyncMarker", "New Sync Marker..."), LOCTEXT("NewSyncMarkerToolTip", "Create a new animation sync marker"), FSlateIcon(), UIAction);
			}

			ISkeletonEditorModule& SkeletonEditorModule = FModuleManager::LoadModuleChecked<ISkeletonEditorModule>("SkeletonEditor");
			TSharedRef<IEditableSkeleton> EditableSkeleton = SkeletonEditorModule.CreateEditableSkeleton(SeqSkeleton);

			MenuBuilder.AddWidget(
				SNew(SBox)
				.WidthOverride(300.0f)
				.HeightOverride(250.0f)
				[
					SNew(SSkeletonAnimNotifies, EditableSkeleton)
					.ShowSyncMarkers(true)
					.ShowNotifies(false)
					.OnItemSelected_Lambda([this, bIsReplaceWithMenu](const FName& InNotifyName)
					{
						FSlateApplication::Get().DismissAllMenus();

						if (!bIsReplaceWithMenu)
						{
							CreateNewSyncMarkerAtCursor(InNotifyName.ToString());
						}
						else
						{
							ReplaceSelectedWithSyncMarker(InNotifyName.ToString());
						}
					})
				],
				FText(), true, false);
		}
		MenuBuilder.EndSection();
	}
}

FAnimNotifyEvent& SAnimNotifyTrack::CreateNewBlueprintNotify(FString NewNotifyName, FString BlueprintPath, float StartTime)
{
	TSubclassOf<UObject> BlueprintClass = GetBlueprintClassFromPath(BlueprintPath);
	check(BlueprintClass);
	return CreateNewNotify(NewNotifyName, BlueprintClass, StartTime);
}

FAnimNotifyEvent& SAnimNotifyTrack::CreateNewNotify(FString NewNotifyName, UClass* NotifyClass, float StartTime)
{
	// Insert a new notify record and spawn the new notify object
	int32 NewNotifyIndex = Sequence->Notifies.Add(FAnimNotifyEvent());
	FAnimNotifyEvent& NewEvent = Sequence->Notifies[NewNotifyIndex];
	NewEvent.NotifyName = FName(*NewNotifyName);
	NewEvent.Guid = FGuid::NewGuid();

	NewEvent.Link(Sequence, StartTime);
	NewEvent.TriggerTimeOffset = GetTriggerTimeOffsetForType(Sequence->CalculateOffsetForNotify(StartTime));
	NewEvent.TrackIndex = TrackIndex;

	if( NotifyClass )
	{
		class UObject* AnimNotifyClass = NewObject<UObject>(Sequence, NotifyClass, NAME_None, RF_Transactional);
		NewEvent.NotifyStateClass = Cast<UAnimNotifyState>(AnimNotifyClass);
		NewEvent.Notify = Cast<UAnimNotify>(AnimNotifyClass);

		if( NewEvent.NotifyStateClass )
		{
			// Set default duration to 1 frame for AnimNotifyState.
			NewEvent.SetDuration(1 / 30.f);
			NewEvent.EndLink.Link(Sequence, NewEvent.EndLink.GetTime());
			NewEvent.TriggerWeightThreshold = NewEvent.NotifyStateClass->GetDefaultTriggerWeightThreshold();
		}
		else if ( NewEvent.Notify )
		{
			NewEvent.TriggerWeightThreshold = NewEvent.Notify->GetDefaultTriggerWeightThreshold();
		}
	}
	else
	{
		NewEvent.Notify = NULL;
		NewEvent.NotifyStateClass = NULL;
	}

	if(NewEvent.Notify)
	{
		TArray<FAssetData> SelectedAssets;
		AssetSelectionUtils::GetSelectedAssets(SelectedAssets);

		for( TFieldIterator<FObjectProperty> PropIt(NewEvent.Notify->GetClass()); PropIt; ++PropIt )
		{
			if(PropIt->GetBoolMetaData(TEXT("ExposeOnSpawn")))
			{
				FObjectProperty* Property = *PropIt;
				const FAssetData* Asset = SelectedAssets.FindByPredicate([Property](const FAssetData& Other)
				{
					return Other.GetAsset()->IsA(Property->PropertyClass);
				});

				if( Asset )
				{
					uint8* Offset = (*PropIt)->ContainerPtrToValuePtr<uint8>(NewEvent.Notify);
					(*PropIt)->ImportText_Direct( *Asset->GetAsset()->GetPathName(), Offset, NewEvent.Notify, 0 );
					break;
				}
			}
		}

		NewEvent.Notify->OnAnimNotifyCreatedInEditor(NewEvent);
	}
	else if (NewEvent.NotifyStateClass)
	{
		NewEvent.NotifyStateClass->OnAnimNotifyCreatedInEditor(NewEvent);
	}

	Sequence->PostEditChange();
	Sequence->MarkPackageDirty();

	return NewEvent;
}

void SAnimNotifyTrack::CreateNewBlueprintNotifyAtCursor(FString NewNotifyName, FString BlueprintPath)
{
	TSubclassOf<UObject> BlueprintClass = GetBlueprintClassFromPath(BlueprintPath);
	check(BlueprintClass);
	CreateNewNotifyAtCursor(NewNotifyName, BlueprintClass);
}

void SAnimNotifyTrack::CreateNewNotifyAtCursor(FString NewNotifyName, UClass* NotifyClass)
{
	const FScopedTransaction Transaction(LOCTEXT("AddNotifyEvent", "Add Anim Notify"));
	Sequence->Modify();
	CreateNewNotify(NewNotifyName, NotifyClass, LastClickedTime);
	OnUpdatePanel.ExecuteIfBound();
}

void SAnimNotifyTrack::CreateNewSyncMarkerAtCursor(FString NewSyncMarkerName)
{
	UAnimSequence* Seq = CastChecked<UAnimSequence>(Sequence);

	FScopedTransaction Transaction(LOCTEXT("AddSyncMarker", "Add Sync Marker"));
	Seq->Modify();
	int32 NewIndex = Seq->AuthoredSyncMarkers.Add(FAnimSyncMarker());
	FAnimSyncMarker& SyncMarker = Seq->AuthoredSyncMarkers[NewIndex];
	SyncMarker.MarkerName = FName(*NewSyncMarkerName);
	SyncMarker.TrackIndex = TrackIndex;
	SyncMarker.Time = LastClickedTime;
	SyncMarker.Guid = FGuid::NewGuid();

	Seq->PostEditChange();
	Seq->MarkPackageDirty();
	OnUpdatePanel.ExecuteIfBound();

	UBlendSpace::UpdateBlendSpacesUsingAnimSequence(Seq);
}

void SAnimNotifyTrack::ReplaceSelectedWithBlueprintNotify(FString NewNotifyName, FString BlueprintPath)
{
	OnReplaceSelectedWithBlueprintNotify.ExecuteIfBound(NewNotifyName, BlueprintPath);
}

void SAnimNotifyTrack::ReplaceSelectedWithNotify(FString NewNotifyName, UClass* NotifyClass)
{
	OnReplaceSelectedWithNotify.ExecuteIfBound(NewNotifyName, NotifyClass);
}

void SAnimNotifyTrack::ReplaceSelectedWithSyncMarker(FString NewNotifyName)
{
	OnReplaceSelectedWithSyncMarker.ExecuteIfBound(NewNotifyName);
}

bool SAnimNotifyTrack::IsValidToPlace(UClass* NotifyClass) const
{
	if (NotifyClass && NotifyClass->IsChildOf(UAnimNotify::StaticClass()))
	{
		UAnimNotify* DefaultNotify = NotifyClass->GetDefaultObject<UAnimNotify>();
		return DefaultNotify->CanBePlaced(Sequence);
	}

	if (NotifyClass && NotifyClass->IsChildOf(UAnimNotifyState::StaticClass()))
	{
		UAnimNotifyState* DefaultNotifyState = NotifyClass->GetDefaultObject<UAnimNotifyState>();
		return DefaultNotifyState->CanBePlaced(Sequence);
	}

	return true;
}

TSubclassOf<UObject> SAnimNotifyTrack::GetBlueprintClassFromPath(FString BlueprintPath)
{
	TSubclassOf<UObject> BlueprintClass = NULL;
	if (!BlueprintPath.IsEmpty())
	{
		UBlueprint* BlueprintLibPtr = LoadObject<UBlueprint>(NULL, *BlueprintPath, NULL, 0, NULL);
		BlueprintClass = BlueprintLibPtr->GeneratedClass;
	}
	return BlueprintClass;
}

FReply SAnimNotifyTrack::OnMouseButtonUp( const FGeometry& MyGeometry, const FPointerEvent& MouseEvent )
{
	bool bLeftMouseButton =  MouseEvent.GetEffectingButton() == EKeys::LeftMouseButton;
	bool bRightMouseButton =  MouseEvent.GetEffectingButton() == EKeys::RightMouseButton;
	bool bShift = MouseEvent.IsShiftDown();
	bool bCtrl = MouseEvent.IsControlDown();

	if ( bRightMouseButton )
	{
		TSharedPtr<SWidget> WidgetToFocus;
		WidgetToFocus = SummonContextMenu(MyGeometry, MouseEvent);

		return (WidgetToFocus.IsValid())
			? FReply::Handled().ReleaseMouseCapture().SetUserFocus(WidgetToFocus.ToSharedRef(), EFocusCause::SetDirectly)
			: FReply::Handled().ReleaseMouseCapture();
	}
	else if ( bLeftMouseButton )
	{
		FVector2D CursorPos = MouseEvent.GetScreenSpacePosition();
		CursorPos = MyGeometry.AbsoluteToLocal(CursorPos);
		int32 NotifyIndex = GetHitNotifyNode(MyGeometry, CursorPos);
		LastClickedTime = CalculateTime(MyGeometry, MouseEvent.GetScreenSpacePosition());

		if(NotifyIndex == INDEX_NONE)
		{
			// Clicked in empty space, clear selection
			OnDeselectAllNotifies.ExecuteIfBound();
		}
		else
		{
			if(bCtrl)
			{
				ToggleTrackObjectNodeSelectionStatus(NotifyIndex);
			}
			else
			{
				SelectTrackObjectNode(NotifyIndex, bShift);
			}
		}

		return FReply::Handled();
	}

	return FReply::Unhandled();
}

void SAnimNotifyTrack::SelectTrackObjectNode(int32 TrackNodeIndex, bool Append, bool bUpdateSelection)
{
	if( TrackNodeIndex != INDEX_NONE )
	{
		// Deselect all other notifies if necessary.
		if (Sequence && !Append)
		{
			OnDeselectAllNotifies.ExecuteIfBound();
		}

		// Check to see if we've already selected this node
		if (!SelectedNodeIndices.Contains(TrackNodeIndex))
		{
			// select new one
			if (NotifyNodes.IsValidIndex(TrackNodeIndex))
			{
				TSharedPtr<SAnimNotifyNode> Node = NotifyNodes[TrackNodeIndex];
				Node->bSelected = true;
				SelectedNodeIndices.Add(TrackNodeIndex);

				if(bUpdateSelection)
				{
					SendSelectionChanged();
				}
			}
		}
	}
}

void SAnimNotifyTrack::ToggleTrackObjectNodeSelectionStatus( int32 TrackNodeIndex, bool bUpdateSelection )
{
	check(NotifyNodes.IsValidIndex(TrackNodeIndex));

	bool bSelected = SelectedNodeIndices.Contains(TrackNodeIndex);
	if(bSelected)
	{
		SelectedNodeIndices.Remove(TrackNodeIndex);
	}
	else
	{
		SelectedNodeIndices.Add(TrackNodeIndex);
	}

	TSharedPtr<SAnimNotifyNode> Node = NotifyNodes[TrackNodeIndex];
	Node->bSelected = !Node->bSelected;

	if(bUpdateSelection)
	{
		SendSelectionChanged();
	}
}

void SAnimNotifyTrack::DeselectTrackObjectNode( int32 TrackNodeIndex, bool bUpdateSelection )
{
	check(NotifyNodes.IsValidIndex(TrackNodeIndex));
	TSharedPtr<SAnimNotifyNode> Node = NotifyNodes[TrackNodeIndex];
	Node->bSelected = false;

	int32 ItemsRemoved = SelectedNodeIndices.Remove(TrackNodeIndex);
	check(ItemsRemoved > 0);

	if(bUpdateSelection)
	{
		SendSelectionChanged();
	}
}

void SAnimNotifyTrack::DeselectAllNotifyNodes(bool bUpdateSelectionSet)
{
	for(TSharedPtr<SAnimNotifyNode> Node : NotifyNodes)
	{
		Node->bSelected = false;
	}
	SelectedNodeIndices.Empty();

	if(bUpdateSelectionSet)
	{
		SendSelectionChanged();
	}
}

void SAnimNotifyTrack::SelectNodesByGuid(const TSet<FGuid>& InGuids, bool bUpdateSelectionSet)
{
	SelectedNodeIndices.Empty();

	for(int32 NodeIndex = 0; NodeIndex < NotifyNodes.Num(); ++NodeIndex)
	{
		TSharedPtr<SAnimNotifyNode> Node = NotifyNodes[NodeIndex];
		Node->bSelected = InGuids.Contains(Node->NodeObjectInterface->GetGuid());
		if(Node->bSelected)
		{
			SelectedNodeIndices.Add(NodeIndex);
		}
	}

	if(bUpdateSelectionSet)
	{
		SendSelectionChanged();
	}
}

TSharedPtr<SWidget> SAnimNotifyTrack::SummonContextMenu(const FGeometry& MyGeometry, const FPointerEvent& MouseEvent)
{
	FVector2D CursorPos = MouseEvent.GetScreenSpacePosition();
	int32 NodeIndex = GetHitNotifyNode(MyGeometry, MyGeometry.AbsoluteToLocal(CursorPos));
	LastClickedTime = CalculateTime(MyGeometry, MouseEvent.GetScreenSpacePosition());

	const bool bCloseWindowAfterMenuSelection = true;
	FMenuBuilder MenuBuilder( bCloseWindowAfterMenuSelection, WeakCommandList.Pin() );
	FUIAction NewAction;

	INodeObjectInterface* NodeObject = NodeIndex != INDEX_NONE ? NotifyNodes[NodeIndex]->NodeObjectInterface : nullptr;
	FAnimNotifyEvent* NotifyEvent = NodeObject ? NodeObject->GetNotifyEvent(): nullptr;
	int32 NotifyIndex = NotifyEvent ? AnimNotifies.IndexOfByKey(NotifyEvent) : INDEX_NONE;

	MenuBuilder.BeginSection("AnimNotify", LOCTEXT("NotifyHeading", "Notify") );
	{
		if (NodeObject)
		{
			if (!NotifyNodes[NodeIndex]->bSelected)
			{
				SelectTrackObjectNode(NodeIndex, MouseEvent.IsControlDown());
			}

			if(IsSingleNodeSelected())
			{
				// Add item to directly set notify time
				TSharedRef<SWidget> TimeWidget = 
					SNew( SBox )
					.HAlign( HAlign_Right )
					.ToolTipText(LOCTEXT("SetTimeToolTip", "Set the time of this notify directly"))
					[
						SNew(SBox)
						.Padding(FMargin(4.0f, 0.0f, 0.0f, 0.0f))
						.WidthOverride(100.0f)
						[
							SNew(SNumericEntryBox<float>)
							.Font(FAppStyle::GetFontStyle(TEXT("MenuItem.Font")))
							.MinValue(0.0f)
							.MaxValue(Sequence->GetPlayLength())
							.Value(NodeObject->GetTime())
							.AllowSpin(false)
							.OnValueCommitted_Lambda([this, NodeIndex](float InValue, ETextCommit::Type InCommitType)
							{
								if (InCommitType == ETextCommit::OnEnter && NotifyNodes.IsValidIndex(NodeIndex))
								{
									const FScopedTransaction Transaction(LOCTEXT("SetNotifyTimeTransaction", "Set Anim Notify trigger time"));
									Sequence->Modify();
									
									INodeObjectInterface* LocalNodeObject = NotifyNodes[NodeIndex]->NodeObjectInterface;

									float NewTime = FMath::Clamp(InValue, 0.0f, Sequence->GetPlayLength() - LocalNodeObject->GetDuration());
									LocalNodeObject->SetTime(NewTime);

									if (FAnimNotifyEvent* Event = LocalNodeObject->GetNotifyEvent())
									{
										Event->RefreshTriggerOffset(Sequence->CalculateOffsetForNotify(Event->GetTime()));
										if (Event->GetDuration() > 0.0f)
										{
											Event->RefreshEndTriggerOffset(Sequence->CalculateOffsetForNotify(Event->GetTime() + Event->GetDuration()));
										}
									}
									OnUpdatePanel.ExecuteIfBound();

									FSlateApplication::Get().DismissAllMenus();
								}
							})
						]
					];

				MenuBuilder.AddWidget(TimeWidget, LOCTEXT("TimeMenuText", "Notify Begin Time"));

				// Add item to directly set notify frame
				TSharedRef<SWidget> FrameWidget = 
					SNew( SBox )
					.HAlign( HAlign_Right )
					.ToolTipText(LOCTEXT("SetFrameToolTip", "Set the frame of this notify directly"))
					[
						SNew(SBox)
						.Padding(FMargin(4.0f, 0.0f, 0.0f, 0.0f))
						.WidthOverride(100.0f)
						[
							SNew(SNumericEntryBox<int32>)
							.Font(FAppStyle::GetFontStyle(TEXT("MenuItem.Font")))
							.MinValue(0)
							.MaxValue(Sequence->GetNumberOfSampledKeys())
							.Value(Sequence->GetFrameAtTime(NodeObject->GetTime()))
							.AllowSpin(false)						
							.OnValueCommitted_Lambda([this, NodeIndex](int32 InValue, ETextCommit::Type InCommitType)
							{
								if (InCommitType == ETextCommit::OnEnter && NotifyNodes.IsValidIndex(NodeIndex))
								{
									const FScopedTransaction Transaction(LOCTEXT("SetNotifyFrameTransaction", "Set Anim Notify trigger frame index"));
									Sequence->Modify();

									INodeObjectInterface* LocalNodeObject = NotifyNodes[NodeIndex]->NodeObjectInterface;

									float NewTime = FMath::Clamp(Sequence->GetTimeAtFrame(InValue), 0.0f, Sequence->GetPlayLength() - LocalNodeObject->GetDuration());
									LocalNodeObject->SetTime(NewTime);

									if (FAnimNotifyEvent* Event = LocalNodeObject->GetNotifyEvent())
									{
										Event->RefreshTriggerOffset(Sequence->CalculateOffsetForNotify(Event->GetTime()));
										if (Event->GetDuration() > 0.0f)
										{
											Event->RefreshEndTriggerOffset(Sequence->CalculateOffsetForNotify(Event->GetTime() + Event->GetDuration()));
										}
									}
									OnUpdatePanel.ExecuteIfBound();

									FSlateApplication::Get().DismissAllMenus();
								}
							})
						]
					];

				MenuBuilder.AddWidget(FrameWidget, LOCTEXT("FrameMenuText", "Notify Frame"));

				if (NotifyEvent)
				{
					// add menu to get threshold weight for triggering this notify
					TSharedRef<SWidget> ThresholdWeightWidget = 
						SNew( SBox )
						.HAlign( HAlign_Right )
						.ToolTipText(LOCTEXT("MinTriggerWeightToolTip", "The minimum weight to trigger this notify"))
						[
							SNew(SBox)
							.Padding(FMargin(4.0f, 0.0f, 0.0f, 0.0f))
							.WidthOverride(100.0f)
							[
								SNew(SNumericEntryBox<float>)
								.Font(FAppStyle::GetFontStyle(TEXT("MenuItem.Font")))
								.MinValue(0.0f)
								.MaxValue(1.0f)
								.Value(NotifyEvent->TriggerWeightThreshold)
								.AllowSpin(false)						
								.OnValueCommitted_Lambda([this, NotifyIndex](float InValue, ETextCommit::Type InCommitType)
								{
									if ( InCommitType == ETextCommit::OnEnter && AnimNotifies.IsValidIndex(NotifyIndex) )
									{
										const FScopedTransaction Transaction(LOCTEXT("SetNotifyWeightTransaction", "Set Anim Notify trigger weight"));
										Sequence->Modify();
									
										float NewWeight = FMath::Max(InValue, ZERO_ANIMWEIGHT_THRESH);
										AnimNotifies[NotifyIndex]->TriggerWeightThreshold = NewWeight;

										FSlateApplication::Get().DismissAllMenus();
									}
								})
							]
						];

					MenuBuilder.AddWidget(ThresholdWeightWidget, LOCTEXT("MinTriggerWeight", "Min Trigger Weight"));

					// Add menu for changing duration if this is an AnimNotifyState
					if (NotifyEvent->NotifyStateClass)
					{
						TSharedRef<SWidget> NotifyStateDurationWidget = 
							SNew( SBox )
							.HAlign( HAlign_Right )
							.ToolTipText(LOCTEXT("SetAnimStateDuration_ToolTip", "The duration of this Anim Notify State"))
							[
								SNew(SBox)
								.Padding(FMargin(4.0f, 0.0f, 0.0f, 0.0f))
								.WidthOverride(100.0f)
								[
									SNew(SNumericEntryBox<float>)
									.Font(FAppStyle::GetFontStyle(TEXT("MenuItem.Font")))
									.MinValue(SAnimNotifyNode::MinimumStateDuration)
									.MinSliderValue(SAnimNotifyNode::MinimumStateDuration)
									.MaxSliderValue(100.0f)
									.Value(NotifyEvent->GetDuration())
									.AllowSpin(false)						
									.OnValueCommitted_Lambda([this, NotifyIndex](float InValue, ETextCommit::Type InCommitType)
									{
										if ( InCommitType == ETextCommit::OnEnter && AnimNotifies.IsValidIndex(NotifyIndex) )
										{
											const FScopedTransaction Transaction(LOCTEXT("SetNotifyDurationSecondsTransaction", "Set Anim Notify State duration in seconds"));
											Sequence->Modify();
											
											float NewDuration = FMath::Max(InValue, SAnimNotifyNode::MinimumStateDuration);
											float MaxDuration = Sequence->GetPlayLength() - AnimNotifies[NotifyIndex]->GetTime();
											NewDuration = FMath::Min(NewDuration, MaxDuration);
											AnimNotifies[NotifyIndex]->SetDuration(NewDuration);

											// If we have a delegate bound to refresh the offsets, call it.
											// This is used by the montage editor to keep the offsets up to date.
											OnRequestRefreshOffsets.ExecuteIfBound();

											FSlateApplication::Get().DismissAllMenus();
										}
									})
								]
							];

						MenuBuilder.AddWidget(NotifyStateDurationWidget, LOCTEXT("SetAnimStateDuration", "Anim Notify State Duration"));

						TSharedRef<SWidget> NotifyStateDurationFramesWidget = 
							SNew( SBox )
							.HAlign( HAlign_Right )
							.ToolTipText(LOCTEXT("SetAnimStateDurationFrames_ToolTip", "The duration of this Anim Notify State in frames"))
							[
								SNew(SBox)
								.Padding(FMargin(4.0f, 0.0f, 0.0f, 0.0f))
								.WidthOverride(100.0f)
								[
									SNew(SNumericEntryBox<int32>)
									.Font(FAppStyle::GetFontStyle(TEXT("MenuItem.Font")))
									.MinValue(1)
									.MinSliderValue(1)
									.MaxSliderValue(Sequence->GetNumberOfSampledKeys())
									.Value(Sequence->GetFrameAtTime(NotifyEvent->GetDuration()))
									.AllowSpin(false)						
									.OnValueCommitted_Lambda([this, NotifyIndex](int32 InValue, ETextCommit::Type InCommitType)
									{
										if ( InCommitType == ETextCommit::OnEnter && AnimNotifies.IsValidIndex(NotifyIndex) )
										{
											const FScopedTransaction Transaction(LOCTEXT("SetNotifyDurationFramesTransaction", "Set Anim Notify State duration in frames"));
											Sequence->Modify();
											
											float NewDuration = FMath::Max(Sequence->GetTimeAtFrame(InValue), SAnimNotifyNode::MinimumStateDuration);
											float MaxDuration = Sequence->GetPlayLength() - AnimNotifies[NotifyIndex]->GetTime();
											NewDuration = FMath::Min(NewDuration, MaxDuration);
											AnimNotifies[NotifyIndex]->SetDuration(NewDuration);

											// If we have a delegate bound to refresh the offsets, call it.
											// This is used by the montage editor to keep the offsets up to date.
											OnRequestRefreshOffsets.ExecuteIfBound();

											FSlateApplication::Get().DismissAllMenus();
										}
									})
								]
							];

						MenuBuilder.AddWidget(NotifyStateDurationFramesWidget, LOCTEXT("SetAnimStateDurationFrames", "Anim Notify State Frames"));
					}
				}
			}
		}
		else
		{
			MenuBuilder.AddSubMenu(
				NSLOCTEXT("NewNotifySubMenu", "NewNotifySubMenuAddNotify", "Add Notify..."),
				NSLOCTEXT("NewNotifySubMenu", "NewNotifySubMenuAddNotifyToolTip", "Add AnimNotifyEvent"),
				FNewMenuDelegate::CreateRaw( this, &SAnimNotifyTrack::FillNewNotifyMenu, false ) );

			MenuBuilder.AddSubMenu(
				NSLOCTEXT("NewNotifySubMenu", "NewNotifySubMenuAddNotifyState", "Add Notify State..."),
				NSLOCTEXT("NewNotifySubMenu", "NewNotifySubMenuAddNotifyStateToolTip","Add AnimNotifyState"),
				FNewMenuDelegate::CreateRaw( this, &SAnimNotifyTrack::FillNewNotifyStateMenu, false ) );

			if (Sequence->IsA(UAnimSequence::StaticClass()))
			{
				MenuBuilder.AddSubMenu(
					NSLOCTEXT("NewSyncMarkerSubMenu", "NewSyncMarkerSubMenuAddNotifyState", "Add Sync Marker..."),
					NSLOCTEXT("NewSyncMarkerSubMenu", "NewSyncMarkerSubMenuAddNotifyStateToolTip", "Create a new animation sync marker"),
					FNewMenuDelegate::CreateRaw(this, &SAnimNotifyTrack::FillNewSyncMarkerMenu, false));
			}

			MenuBuilder.AddMenuEntry(
				NSLOCTEXT("NewNotifySubMenu", "ManageNotifies", "Manage Notifies..."),
				NSLOCTEXT("NewNotifySubMenu", "ManageNotifiesToolTip", "Opens the Manage Notifies window"),
				FSlateIcon(),
				FUIAction( FExecuteAction::CreateSP( this, &SAnimNotifyTrack::OnManageNotifies ) ) );
		}
	}
	MenuBuilder.EndSection(); //AnimNotify

	NewAction.CanExecuteAction = 0;

	MenuBuilder.BeginSection("AnimEdit", LOCTEXT("NotifyEditHeading", "Edit") );
	{
		if ( NodeObject )
		{
			// copy notify menu item
			MenuBuilder.AddMenuEntry(FAnimNotifyPanelCommands::Get().CopyNotifies);

			// allow it to delete
			MenuBuilder.AddMenuEntry(FAnimNotifyPanelCommands::Get().DeleteNotify);

			if (NotifyEvent)
			{
				// For the "Replace With..." menu, make sure the current AnimNotify selection is valid for replacement
				if (OnGetIsAnimNotifySelectionValidforReplacement.IsBound() && OnGetIsAnimNotifySelectionValidforReplacement.Execute())
				{
					// If this is an AnimNotifyState (has duration) allow it to be replaced with other AnimNotifyStates
					if (NotifyEvent->NotifyStateClass)
					{
						MenuBuilder.AddSubMenu(
							NSLOCTEXT("NewNotifySubMenu", "NewNotifySubMenuReplaceWithNotifyState", "Replace with Notify State..."),
							NSLOCTEXT("NewNotifySubMenu", "NewNotifySubMenuReplaceWithNotifyStateToolTip", "Replace with AnimNotifyState"),
							FNewMenuDelegate::CreateRaw(this, &SAnimNotifyTrack::FillNewNotifyStateMenu, true));
					}
					// If this is a regular AnimNotify (no duration) allow it to be replaced with other AnimNotifies
					else
					{
						MenuBuilder.AddSubMenu(
							NSLOCTEXT("NewNotifySubMenu", "NewNotifySubMenuReplaceWithNotify", "Replace with Notify..."),
							NSLOCTEXT("NewNotifySubMenu", "NewNotifySubMenuReplaceWithNotifyToolTip", "Replace with AnimNotifyEvent"),
							FNewMenuDelegate::CreateRaw(this, &SAnimNotifyTrack::FillNewNotifyMenu, true));
					}
				}
			}
			else
			{
				if (NodeObject->GetType() == ENodeObjectTypes::SYNC_MARKER)
				{
					MenuBuilder.AddSubMenu(
						NSLOCTEXT("NewNotifySubMenu", "NewNotifySubMenuReplaceWithSyncMarker", "Replace Sync Marker(s)..."),
						NSLOCTEXT("NewNotifySubMenu", "NewNotifySubMenuReplaceWithSyncMarkerToolTip", "Replace the selected sync markers"),
						FNewMenuDelegate::CreateRaw(this, &SAnimNotifyTrack::FillNewSyncMarkerMenu, true));
				}
			}
		}
		else
		{
			FString PropertyString;
			const TCHAR* Buffer;
			float OriginalTime;
			float OriginalLength;
			int32 TrackSpan;

			//Check whether can we show menu item to paste anim notify event
			if( ReadNotifyPasteHeader(PropertyString, Buffer, OriginalTime, OriginalLength,TrackSpan) )
			{
				// paste notify menu item
				if (IsSingleNodeInClipboard())
				{
					MenuBuilder.AddMenuEntry(FAnimNotifyPanelCommands::Get().PasteNotifies);
				}
				else
				{
					NewAction.ExecuteAction.BindRaw(
						this, &SAnimNotifyTrack::OnPasteNotifyClicked, ENotifyPasteMode::MousePosition, ENotifyPasteMultipleMode::Relative);

					MenuBuilder.AddMenuEntry(LOCTEXT("PasteMultRel", "Paste Multiple Relative"), LOCTEXT("PasteMultRelToolTip", "Paste multiple notifies beginning at the mouse cursor, maintaining the same relative spacing as the source."), FSlateIcon(), NewAction);

					MenuBuilder.AddMenuEntry(FAnimNotifyPanelCommands::Get().PasteNotifies, NAME_None, LOCTEXT("PasteMultAbs", "Paste Multiple Absolute"), LOCTEXT("PasteMultAbsToolTip", "Paste multiple notifies beginning at the mouse cursor, maintaining absolute spacing."));
				}

				if(OriginalTime < Sequence->GetPlayLength())
				{
					NewAction.ExecuteAction.BindRaw(
						this, &SAnimNotifyTrack::OnPasteNotifyClicked, ENotifyPasteMode::OriginalTime, ENotifyPasteMultipleMode::Absolute);

					FText DisplayText = FText::Format( LOCTEXT("PasteAtOriginalTime", "Paste at original time ({0})"), FText::AsNumber( OriginalTime) );
					MenuBuilder.AddMenuEntry(DisplayText, LOCTEXT("PasteAtOriginalTimeToolTip", "Paste animation notify event at the time it was set to when it was copied"), FSlateIcon(), NewAction);
				}
				
			}
		}
	}
	MenuBuilder.EndSection(); //AnimEdit

	if (NotifyEvent)
	{
		UObject* NotifyObject = NotifyEvent->Notify;
		NotifyObject = NotifyObject ? NotifyObject : ToRawPtr(NotifyEvent->NotifyStateClass);

		MenuBuilder.BeginSection("ViewSource", LOCTEXT("NotifyViewHeading", "View"));

		if (NotifyObject)
		{
			if (Cast<UBlueprintGeneratedClass>(NotifyObject->GetClass()))
			{
				if (UBlueprint * Blueprint = Cast<UBlueprint>(NotifyObject->GetClass()->ClassGeneratedBy))
				{
					NewAction.ExecuteAction.BindRaw(
						this, &SAnimNotifyTrack::OnOpenNotifySource, Blueprint);
					MenuBuilder.AddMenuEntry(LOCTEXT("OpenNotifyBlueprint", "Open Notify Blueprint"), LOCTEXT("OpenNotifyBlueprintTooltip", "Opens the source blueprint for this notify"), FSlateIcon(), NewAction);
				}
			}
		}
		else
		{
			// skeleton notify
			NewAction.ExecuteAction.BindRaw(
				this, &SAnimNotifyTrack::OnFilterSkeletonNotify, NotifyEvent->NotifyName);
			MenuBuilder.AddMenuEntry(LOCTEXT("FindNotifyReferences", "Find References"), LOCTEXT("FindNotifyReferencesTooltip", "Find all references to this skeleton notify in the asset browser"), FSlateIcon(), NewAction);
		}

		MenuBuilder.EndSection(); //ViewSource
	}

	FWidgetPath WidgetPath = MouseEvent.GetEventPath() != nullptr ? *MouseEvent.GetEventPath() : FWidgetPath();

	// Display the newly built menu
	FSlateApplication::Get().PushMenu(SharedThis(this), WidgetPath, MenuBuilder.MakeWidget(), CursorPos, FPopupTransitionEffect(FPopupTransitionEffect::ContextMenu));

	return TSharedPtr<SWidget>();
}

bool SAnimNotifyTrack::CanPasteAnimNotify() const
{
	FString PropertyString;
	const TCHAR* Buffer;
	float OriginalTime;
	float OriginalLength;
	int32 TrackSpan;
	return ReadNotifyPasteHeader(PropertyString, Buffer, OriginalTime, OriginalLength, TrackSpan);
}

void SAnimNotifyTrack::OnPasteNotifyClicked(ENotifyPasteMode::Type PasteMode, ENotifyPasteMultipleMode::Type MultiplePasteType)
{
	float ClickTime = PasteMode == ENotifyPasteMode::MousePosition ? LastClickedTime : -1.0f;
	OnPasteNodes.ExecuteIfBound(this, ClickTime, PasteMode, MultiplePasteType);
}

void SAnimNotifyTrack::OnManageNotifies()
{
	OnInvokeTab.ExecuteIfBound(FPersonaTabs::SkeletonAnimNotifiesID);
}

void SAnimNotifyTrack::OnOpenNotifySource(UBlueprint* InSourceBlueprint) const
{
	GEditor->GetEditorSubsystem<UAssetEditorSubsystem>()->OpenEditorForAsset(InSourceBlueprint);
}

void SAnimNotifyTrack::OnFilterSkeletonNotify(FName InName)
{
	// Open asset browser first
	OnInvokeTab.ExecuteIfBound(FPersonaTabs::AssetBrowserID);

	IAssetEditorInstance* AssetEditor = GEditor->GetEditorSubsystem<UAssetEditorSubsystem>()->FindEditorForAsset(Sequence, true);
	check(AssetEditor->GetEditorName() == TEXT("AnimationEditor"));
	IAnimationEditor* AnimationEditor = static_cast<IAnimationEditor*>(AssetEditor);
	AnimationEditor->GetAssetBrowser()->FilterBySkeletonNotify(InName);
}

bool SAnimNotifyTrack::IsSingleNodeSelected()
{
	return SelectedNodeIndices.Num() == 1;
}

bool SAnimNotifyTrack::IsSingleNodeInClipboard()
{
	FString PropString;
	const TCHAR* Buffer;
	float OriginalTime;
	float OriginalLength;
	int32 TrackSpan;
	uint32 Count = 0;
	if (ReadNotifyPasteHeader(PropString, Buffer, OriginalTime, OriginalLength, TrackSpan))
	{
		// If reading a single line empties the buffer then we only have one notify in there.
		FString TempLine;
		FParse::Line(&Buffer, TempLine);
		return *Buffer == 0;
	}
	return false;
}

void SAnimNotifyTrack::OnNewNotifyClicked()
{
	// Show dialog to enter new track name
	TSharedRef<STextEntryPopup> TextEntry =
		SNew(STextEntryPopup)
		.Label( LOCTEXT("NewNotifyLabel", "Notify Name") )
		.OnTextCommitted( this, &SAnimNotifyTrack::AddNewNotify );

	// Show dialog to enter new event name
	FSlateApplication::Get().PushMenu(
		AsShared(), // Menu being summoned from a menu that is closing: Parent widget should be k2 not the menu thats open or it will be closed when the menu is dismissed
		FWidgetPath(),
		TextEntry,
		FSlateApplication::Get().GetCursorPos(),
		FPopupTransitionEffect( FPopupTransitionEffect::TypeInPopup )
		);
}

void SAnimNotifyTrack::OnNewSyncMarkerClicked()
{
	// Show dialog to enter new track name
	TSharedRef<STextEntryPopup> TextEntry =
		SNew(STextEntryPopup)
		.Label(LOCTEXT("NewSyncMarkerLabel", "Sync Marker Name"))
		.OnTextCommitted(this, &SAnimNotifyTrack::AddNewSyncMarker);

	// Show dialog to enter new event name
	FSlateApplication::Get().PushMenu(
		AsShared(), // Menu being summoned from a menu that is closing: Parent widget should be k2 not the menu thats open or it will be closed when the menu is dismissed
		FWidgetPath(),
		TextEntry,
		FSlateApplication::Get().GetCursorPos(),
		FPopupTransitionEffect(FPopupTransitionEffect::TypeInPopup)
		);
}

void SAnimNotifyTrack::AddNewNotify(const FText& NewNotifyName, ETextCommit::Type CommitInfo)
{
	USkeleton* SeqSkeleton = Sequence->GetSkeleton();
	if ((CommitInfo == ETextCommit::OnEnter) && SeqSkeleton)
	{
		const FScopedTransaction Transaction( LOCTEXT("AddNewNotifyEvent", "Add New Anim Notify") );
		FName NewName = FName( *NewNotifyName.ToString() );

		ISkeletonEditorModule& SkeletonEditorModule = FModuleManager::LoadModuleChecked<ISkeletonEditorModule>("SkeletonEditor");
		TSharedRef<IEditableSkeleton> EditableSkeleton = SkeletonEditorModule.CreateEditableSkeleton(SeqSkeleton);

		EditableSkeleton->AddNotify(NewName);

		FBlueprintActionDatabase::Get().RefreshAssetActions(SeqSkeleton);

		CreateNewNotifyAtCursor(NewNotifyName.ToString(), (UClass*)nullptr);
	}

	FSlateApplication::Get().DismissAllMenus();
}

void SAnimNotifyTrack::AddNewSyncMarker(const FText& NewNotifyName, ETextCommit::Type CommitInfo) 
{
	USkeleton* SeqSkeleton = Sequence->GetSkeleton();
	if ((CommitInfo == ETextCommit::OnEnter) && SeqSkeleton)
	{
		const FScopedTransaction Transaction(LOCTEXT("AddNewSyncMarker", "Add New Sync Marker"));

		FName NewName = FName(*NewNotifyName.ToString());

		ISkeletonEditorModule& SkeletonEditorModule = FModuleManager::LoadModuleChecked<ISkeletonEditorModule>("SkeletonEditor");
		TSharedRef<IEditableSkeleton> EditableSkeleton = SkeletonEditorModule.CreateEditableSkeleton(SeqSkeleton);

		EditableSkeleton->AddSyncMarker(NewName);

		FBlueprintActionDatabase::Get().RefreshAssetActions(SeqSkeleton);

		CreateNewSyncMarkerAtCursor(NewNotifyName.ToString());
	}

	FSlateApplication::Get().DismissAllMenus();
}

void SAnimNotifyTrack::Update()
{
	NotifyPairs.Empty();
	NotifyNodes.Empty();

	TrackArea->SetContent(
		SAssignNew( NodeSlots, SOverlay )
		);

	if ( AnimNotifies.Num() > 0 )
	{
		TArray<TSharedPtr<FTimingRelevantElementBase>> TimingElements;
		SAnimTimingPanel::GetTimingRelevantElements(Sequence, TimingElements);
		for (int32 NotifyIndex = 0; NotifyIndex < AnimNotifies.Num(); ++NotifyIndex)
		{
			TSharedPtr<FTimingRelevantElementBase> Element;
			FAnimNotifyEvent* Event = AnimNotifies[NotifyIndex];

			for(int32 Idx = 0 ; Idx < TimingElements.Num() ; ++Idx)
			{
				Element = TimingElements[Idx];

				if(Element->GetType() == ETimingElementType::NotifyStateBegin
				   || Element->GetType() == ETimingElementType::BranchPointNotify
				   || Element->GetType() == ETimingElementType::QueuedNotify)
				{
					// Only the notify type will return the type flags above
					FTimingRelevantElement_Notify* NotifyElement = static_cast<FTimingRelevantElement_Notify*>(Element.Get());
					if(Event == &Sequence->Notifies[NotifyElement->NotifyIndex])
					{
						break;
					}
				}
			}

			TSharedPtr<SAnimNotifyNode> AnimNotifyNode = nullptr;
			TSharedPtr<SAnimNotifyPair> NotifyPair = nullptr;
			TSharedPtr<SAnimTimingNode> TimingNode = nullptr;
			TSharedPtr<SAnimTimingNode> EndTimingNode = nullptr;

			// Create visibility attribute to control timing node visibility for notifies
			TAttribute<EVisibility> TimingNodeVisibility = TAttribute<EVisibility>::Create(TAttribute<EVisibility>::FGetter::CreateLambda(
				[this]()
				{
					if(OnGetTimingNodeVisibility.IsBound())
					{
						return OnGetTimingNodeVisibility.Execute(ETimingElementType::QueuedNotify);
					}
					return EVisibility(EVisibility::Hidden);
				}));

			SAssignNew(TimingNode, SAnimTimingNode)
				.InElement(Element)
				.bUseTooltip(true)
				.Visibility(TimingNodeVisibility);

			if(Event->NotifyStateClass)
			{
				TSharedPtr<FTimingRelevantElementBase>* FoundStateEndElement = TimingElements.FindByPredicate([Event](TSharedPtr<FTimingRelevantElementBase>& ElementToTest)
				{
					if(ElementToTest.IsValid() && ElementToTest->GetType() == ETimingElementType::NotifyStateEnd)
					{
						FTimingRelevantElement_NotifyStateEnd* StateElement = static_cast<FTimingRelevantElement_NotifyStateEnd*>(ElementToTest.Get());
						return &(StateElement->Sequence->Notifies[StateElement->NotifyIndex]) == Event;
					}
					return false;
				});

				if(FoundStateEndElement)
				{
					// Create an end timing node if we have a state
					SAssignNew(EndTimingNode, SAnimTimingNode)
						.InElement(*FoundStateEndElement)
						.bUseTooltip(true)
						.Visibility(TimingNodeVisibility);
				}
			}

			SAssignNew(AnimNotifyNode, SAnimNotifyNode)
				.Sequence(Sequence)
				.AnimNotify(Event)
				.OnNodeDragStarted(this, &SAnimNotifyTrack::OnNotifyNodeDragStarted, NotifyIndex)
				.OnNotifyStateHandleBeingDragged(OnNotifyStateHandleBeingDragged)
				.OnUpdatePanel(OnUpdatePanel)
				.PanTrackRequest(OnRequestTrackPan)
				.ViewInputMin(ViewInputMin)
				.ViewInputMax(ViewInputMax)
				.OnSnapPosition(OnSnapPosition)
				.OnSelectionChanged(OnSelectionChanged)
				.StateEndTimingNode(EndTimingNode);

			SAssignNew(NotifyPair, SAnimNotifyPair)
			.LeftContent()
			[
				TimingNode.ToSharedRef()
			]
			.Node(AnimNotifyNode);

			NodeSlots->AddSlot()
			.Padding(TAttribute<FMargin>::Create(TAttribute<FMargin>::FGetter::CreateSP(this, &SAnimNotifyTrack::GetNotifyTrackPadding, NotifyIndex)))
			[
				NotifyPair->AsShared()
			];

			NotifyNodes.Add(AnimNotifyNode);
			NotifyPairs.Add(NotifyPair);
		}
	}

	for (FAnimSyncMarker* SyncMarker : AnimSyncMarkers)
	{
		TSharedPtr<SAnimNotifyNode> AnimSyncMarkerNode = nullptr;
		TSharedPtr<SAnimTimingNode> EndTimingNode = nullptr;

		const int32 NodeIndex = NotifyNodes.Num();
		SAssignNew(AnimSyncMarkerNode, SAnimNotifyNode)
			.Sequence(Sequence)
			.AnimSyncMarker(SyncMarker)
			.OnNodeDragStarted(this, &SAnimNotifyTrack::OnNotifyNodeDragStarted, NodeIndex)
			.OnUpdatePanel(OnUpdatePanel)
			.PanTrackRequest(OnRequestTrackPan)
			.ViewInputMin(ViewInputMin)
			.ViewInputMax(ViewInputMax)
			.OnSnapPosition(OnSnapPosition)
			.OnSelectionChanged(OnSelectionChanged)
			.StateEndTimingNode(EndTimingNode);

		NodeSlots->AddSlot()
			.Padding(TAttribute<FMargin>::Create(TAttribute<FMargin>::FGetter::CreateSP(this, &SAnimNotifyTrack::GetSyncMarkerTrackPadding, NodeIndex)))
			[
				AnimSyncMarkerNode->AsShared()
			];

		NotifyNodes.Add(AnimSyncMarkerNode);
	}
}

int32 SAnimNotifyTrack::GetHitNotifyNode(const FGeometry& MyGeometry, const FVector2D& CursorPosition)
{
	for (int32 I = NotifyNodes.Num() - 1; I >= 0; --I) //Run through from 'top most' Notify to bottom
	{
		if (NotifyNodes[I].Get()->HitTest(MyGeometry, CursorPosition))
		{
			return I;
		}
	}

	return INDEX_NONE;
}

FReply SAnimNotifyTrack::OnNotifyNodeDragStarted(TSharedRef<SAnimNotifyNode> NotifyNode, const FPointerEvent& MouseEvent, const FVector2D& ScreenNodePosition, const bool bDragOnMarker, int32 NotifyIndex)
{
	// Check to see if we've already selected the triggering node
	if (!NotifyNode->bSelected)
	{
		SelectTrackObjectNode(NotifyIndex, MouseEvent.IsShiftDown(), false);
	}

	// Sort our nodes so we're acessing them in time order
	SelectedNodeIndices.Sort([this](const int32& A, const int32& B)
	{
		const double TimeA = NotifyNodes[A]->NodeObjectInterface->GetTime();
		const double TimeB = NotifyNodes[B]->NodeObjectInterface->GetTime();
		return TimeA < TimeB;
	});

	// If we're dragging one of the direction markers we don't need to call any further as we don't want the drag drop op
	if (!bDragOnMarker)
	{
		TArray<TSharedPtr<SAnimNotifyNode>> NodesToDrag;
		const TSharedRef<SOverlay> DragBox = SNew(SOverlay);
		for (auto Iter = SelectedNodeIndices.CreateIterator(); Iter; ++Iter)
		{
			const TSharedPtr<SAnimNotifyNode> Node = NotifyNodes[*Iter];
			NodesToDrag.Add(Node);
		}

		FVector2D DecoratorPosition = NodesToDrag[0]->GetWidgetPosition();
		DecoratorPosition = CachedGeometry.LocalToAbsolute(DecoratorPosition);
		return OnNodeDragStarted.Execute(NodesToDrag, DragBox, MouseEvent.GetScreenSpacePosition(), DecoratorPosition, bDragOnMarker);
	}
	else
	{
		// Capture the mouse in the node
		return FReply::Handled().CaptureMouse(NotifyNode).UseHighPrecisionMouseMovement(NotifyNode);
	}
}

FReply SAnimNotifyTrack::OnMouseButtonDown(const FGeometry& MyGeometry, const FPointerEvent& MouseEvent)
{
	FVector2D CursorPos = MouseEvent.GetScreenSpacePosition();
	CursorPos = MyGeometry.AbsoluteToLocal(CursorPos);
	int32 HitIndex = GetHitNotifyNode(MyGeometry, CursorPos);

	if (HitIndex != INDEX_NONE)
	{
		if (MouseEvent.GetEffectingButton() == EKeys::LeftMouseButton)
		{
			// Hit a node, record the mouse position for use later so we can know when / where a
			// drag happened on the node handles if necessary.
			NotifyNodes[HitIndex]->SetLastMouseDownPosition(CursorPos);

			return FReply::Handled().DetectDrag(NotifyNodes[HitIndex].ToSharedRef(), EKeys::LeftMouseButton);
		}
		else if(MouseEvent.GetEffectingButton() == EKeys::RightMouseButton)
		{
			// Hit a node, return handled so we can pop a context menu on mouse up
			return FReply::Handled();
		}
	}

	return FReply::Unhandled();
}

float SAnimNotifyTrack::CalculateTime(const FGeometry& MyGeometry, FVector2D NodePos, bool bInputIsAbsolute)
{
	if (bInputIsAbsolute)
	{
		NodePos = MyGeometry.AbsoluteToLocal(NodePos);
	}
	FTrackScaleInfo ScaleInfo(ViewInputMin.Get(), ViewInputMax.Get(), 0, 0, MyGeometry.Size);
	return FMath::Clamp<float>(ScaleInfo.LocalXToInput(static_cast<float>(NodePos.X)), 0.f, Sequence->GetPlayLength());
}

FReply SAnimNotifyTrack::OnDrop(const FGeometry& MyGeometry, const FDragDropEvent& DragDropEvent)
{
	return FReply::Unhandled();
}

void SAnimNotifyTrack::HandleNodeDrop(TSharedPtr<SAnimNotifyNode> Node, float Offset)
{
	ensure(Node.IsValid());

	if (Node->NodeObjectInterface->GetType() == ENodeObjectTypes::SYNC_MARKER)
	{
		UBlendSpace::UpdateBlendSpacesUsingAnimSequence(Sequence);
	}

	const float LocalX = static_cast<float>(GetCachedGeometry().AbsoluteToLocal(Node->GetScreenPosition() + Offset).X);
	const float SnapTime = Node->GetLastSnappedTime();
	const float Time = SnapTime != -1.0f ? SnapTime : GetCachedScaleInfo().LocalXToInput(LocalX);
	Node->NodeObjectInterface->HandleDrop(Sequence, Time, TrackIndex);
}

void SAnimNotifyTrack::DisconnectSelectedNodesForDrag(TArray<TSharedPtr<SAnimNotifyNode>>& DragNodes)
{
	if(SelectedNodeIndices.Num() == 0)
	{
		return;
	}

	for(auto Iter = SelectedNodeIndices.CreateIterator(); Iter; ++Iter)
	{
		const TSharedPtr<SAnimNotifyNode> Node = NotifyNodes[*Iter];
		if (Node->NodeObjectInterface->GetNotifyEvent())
		{
			const TSharedPtr<SAnimNotifyPair> Pair = NotifyPairs[*Iter];
			NodeSlots->RemoveSlot(Pair->AsShared());
		}
		else
		{
			NodeSlots->RemoveSlot(Node->AsShared());
		}

		DragNodes.Add(Node);
	}
}

void SAnimNotifyTrack::AppendSelectionToSet(FGraphPanelSelectionSet& SelectionSet)
{
	// Add our selection to the provided set
	for(int32 Index : SelectedNodeIndices)
	{
		if (FAnimNotifyEvent* Event = NotifyNodes[Index]->NodeObjectInterface->GetNotifyEvent())
		{
			if (Event->Notify)
			{
				SelectionSet.Add(Event->Notify);
			}
			else if (Event->NotifyStateClass)
			{
				SelectionSet.Add(Event->NotifyStateClass);
			}
		}
	}
}

void SAnimNotifyTrack::AppendSelectionToArray(TArray<INodeObjectInterface*>& Selection) const
{
	for(int32 Idx : SelectedNodeIndices)
	{
		Selection.Add(NotifyNodes[Idx]->NodeObjectInterface);
	}
}

void SAnimNotifyTrack::PasteSingleNotify(FString& NotifyString, float PasteTime)
{
	int32 NewIdx = Sequence->Notifies.Add(FAnimNotifyEvent());
	FArrayProperty* ArrayProperty = NULL;
	uint8* PropertyData = Sequence->FindNotifyPropertyData(NewIdx, ArrayProperty);

	if(PropertyData && ArrayProperty)
	{
		ArrayProperty->Inner->ImportText_Direct(*NotifyString, PropertyData, NULL, PPF_Copy);

		FAnimNotifyEvent& NewNotify = Sequence->Notifies[NewIdx];

		// We have to link to the montage / sequence again, we need a correct time set and we could be pasting to a new montage / sequence
		int32 NewSlotIndex = 0;
		float NewNotifyTime = PasteTime != 1.0f ? PasteTime : NewNotify.GetTime();
		NewNotifyTime = FMath::Clamp(NewNotifyTime, 0.0f, Sequence->GetPlayLength());

		if(UAnimMontage* Montage = Cast<UAnimMontage>(Sequence))
		{
			// We have a montage, validate slots
			int32 OldSlotIndex = NewNotify.GetSlotIndex();
			if(Montage->SlotAnimTracks.IsValidIndex(OldSlotIndex))
			{
				// Link to the same slot index
				NewSlotIndex = OldSlotIndex;
			}
		}
		NewNotify.Link(Sequence, PasteTime, NewSlotIndex);

		NewNotify.TriggerTimeOffset = GetTriggerTimeOffsetForType(Sequence->CalculateOffsetForNotify(NewNotify.GetTime()));
		NewNotify.TrackIndex = TrackIndex;

		bool bValidNotify = true;
		if(NewNotify.Notify)
		{
			UAnimNotify* NewNotifyObject = Cast<UAnimNotify>(StaticDuplicateObject(NewNotify.Notify, Sequence));
			check(NewNotifyObject);
			bValidNotify = NewNotifyObject->CanBePlaced(Sequence);
			NewNotify.Notify = NewNotifyObject;
		}
		else if(NewNotify.NotifyStateClass)
		{
			UAnimNotifyState* NewNotifyStateObject = Cast<UAnimNotifyState>(StaticDuplicateObject(NewNotify.NotifyStateClass, Sequence));
			check(NewNotifyStateObject);
			NewNotify.NotifyStateClass = NewNotifyStateObject;
			bValidNotify = NewNotifyStateObject->CanBePlaced(Sequence);
			// Clamp duration into the sequence
			NewNotify.SetDuration(FMath::Clamp(NewNotify.GetDuration(), 1 / 30.0f, Sequence->GetPlayLength() - NewNotify.GetTime()));
			NewNotify.EndTriggerTimeOffset = GetTriggerTimeOffsetForType(Sequence->CalculateOffsetForNotify(NewNotify.GetTime() + NewNotify.GetDuration()));
			NewNotify.EndLink.Link(Sequence, NewNotify.EndLink.GetTime());
		}

		NewNotify.Guid = FGuid::NewGuid();

		if (!bValidNotify)
		{
			// Paste failed, remove the notify
			Sequence->Notifies.RemoveAt(NewIdx);

			FMessageDialog::Open(EAppMsgType::Ok, LOCTEXT("FailedToPaste", "The notify is not allowed to be in this asset."));
		}
	}
	else
	{
		// Paste failed, remove the notify
		Sequence->Notifies.RemoveAt(NewIdx);
	}

	OnDeselectAllNotifies.ExecuteIfBound();
	Sequence->PostEditChange();
	Sequence->MarkPackageDirty();
	OnUpdatePanel.ExecuteIfBound();
}

void SAnimNotifyTrack::PasteSingleSyncMarker(FString& MarkerString, float PasteTime)
{
	if(UAnimSequence* AnimSeq = Cast<UAnimSequence>(Sequence))
	{
		int32 NewIdx = AnimSeq->AuthoredSyncMarkers.Add(FAnimSyncMarker());
		FArrayProperty* ArrayProperty = NULL;
		uint8* PropertyData = AnimSeq->FindSyncMarkerPropertyData(NewIdx, ArrayProperty);

		if (PropertyData && ArrayProperty)
		{
			ArrayProperty->Inner->ImportText_Direct(*MarkerString, PropertyData, NULL, PPF_Copy);

			FAnimSyncMarker& SyncMarker = AnimSeq->AuthoredSyncMarkers[NewIdx];

			if (PasteTime != -1.0f)
			{
				SyncMarker.Time = PasteTime;
			}

			// Make sure the notify is within the track area
			SyncMarker.Time = FMath::Clamp(SyncMarker.Time, 0.0f, Sequence->GetPlayLength());
			SyncMarker.TrackIndex = TrackIndex;

			SyncMarker.Guid = FGuid::NewGuid();
		}
		else
		{
			// Paste failed, remove the notify
			AnimSeq->AuthoredSyncMarkers.RemoveAt(NewIdx);
		}

		UBlendSpace::UpdateBlendSpacesUsingAnimSequence(Sequence);

		OnDeselectAllNotifies.ExecuteIfBound();
		Sequence->PostEditChange();
		Sequence->MarkPackageDirty();
		OnUpdatePanel.ExecuteIfBound();
	}
}

void SAnimNotifyTrack::AppendSelectedNodeWidgetsToArray(TArray<TSharedPtr<SAnimNotifyNode>>& NodeArray) const
{
	for(TSharedPtr<SAnimNotifyNode> Node : NotifyNodes)
	{
		if(Node->bSelected)
		{
			NodeArray.Add(Node);
		}
	}
}

void SAnimNotifyTrack::RefreshMarqueeSelectedNodes(const FSlateRect& Rect, FNotifyMarqueeOperation& Marquee)
{
	if(Marquee.Operation != FNotifyMarqueeOperation::Replace)
	{
		// Maintain the original selection from before the operation
		for(int32 Idx = 0 ; Idx < NotifyNodes.Num() ; ++Idx)
		{
			TSharedPtr<SAnimNotifyNode> Notify = NotifyNodes[Idx];
			bool bWasSelected = Marquee.OriginalSelection.Contains(Notify);
			if(bWasSelected)
			{
				SelectTrackObjectNode(Idx, true, false);
			}
			else if(SelectedNodeIndices.Contains(Idx))
			{
				DeselectTrackObjectNode(Idx, false);
			}
		}
	}

	for(int32 Index = 0 ; Index < NotifyNodes.Num() ; ++Index)
	{
		TSharedPtr<SAnimNotifyNode> Node = NotifyNodes[Index];
		FSlateRect NodeRect = FSlateRect(Node->GetWidgetPosition(), Node->GetWidgetPosition() + Node->GetSize());

		if(FSlateRect::DoRectanglesIntersect(Rect, NodeRect))
		{
			// Either select or deselect the intersecting node, depending on the type of selection operation
			if(Marquee.Operation == FNotifyMarqueeOperation::Remove)
			{
				if(SelectedNodeIndices.Contains(Index))
				{
					DeselectTrackObjectNode(Index, false);
				}
			}
			else
			{
				SelectTrackObjectNode(Index, true, false);
			}
		}
	}
}

FString SAnimNotifyTrack::MakeBlueprintNotifyName(const FString& InNotifyClassName)
{
	FString DefaultNotifyName = InNotifyClassName;
	DefaultNotifyName = DefaultNotifyName.Replace(TEXT("AnimNotify_"), TEXT(""), ESearchCase::CaseSensitive);
	DefaultNotifyName = DefaultNotifyName.Replace(TEXT("AnimNotifyState_"), TEXT(""), ESearchCase::CaseSensitive);

	return DefaultNotifyName;
}

void SAnimNotifyTrack::ClearNodeTooltips()
{
	FText EmptyTooltip;

	for (TSharedPtr<SAnimNotifyNode> Node : NotifyNodes)
	{
		Node->SetToolTipText(EmptyTooltip);
	}
}

const EVisibility SAnimNotifyTrack::GetTimingNodeVisibility(TSharedPtr<SAnimNotifyNode> NotifyNode)
{
	if(OnGetTimingNodeVisibility.IsBound())
	{
		if(FAnimNotifyEvent* Event = NotifyNode->NodeObjectInterface->GetNotifyEvent())
		{
			return Event->IsBranchingPoint() ? OnGetTimingNodeVisibility.Execute(ETimingElementType::BranchPointNotify) : OnGetTimingNodeVisibility.Execute(ETimingElementType::QueuedNotify);
		}
	}

	// No visibility defined, not visible
	return EVisibility::Hidden;
}

void SAnimNotifyTrack::UpdateCachedGeometry(const FGeometry& InGeometry)
{
	CachedGeometry = InGeometry;

	for(TSharedPtr<SAnimNotifyNode> Node : NotifyNodes)
	{
		Node->CachedTrackGeometry = InGeometry;
	}
}

//////////////////////////////////////////////////////////////////////////
// SSequenceEdTrack

void SNotifyEdTrack::Construct(const FArguments& InArgs)
{
	Sequence = InArgs._Sequence;
	TrackIndex = InArgs._TrackIndex;
	FAnimNotifyTrack& Track = Sequence->AnimNotifyTracks[InArgs._TrackIndex];
	// @Todo anim: we need to fix this to allow track color to be customizable. 
	// for now name, and track color are given
	Track.TrackColor = ((TrackIndex & 1) != 0) ? FLinearColor(0.9f, 0.9f, 0.9f, 0.9f) : FLinearColor(0.5f, 0.5f, 0.5f);

	TSharedRef<SAnimNotifyPanel> PanelRef = InArgs._AnimNotifyPanel.ToSharedRef();
	AnimPanelPtr = InArgs._AnimNotifyPanel;

	//////////////////////////////
	this->ChildSlot
	[
			SNew(SHorizontalBox)
			+SHorizontalBox::Slot()
			.FillWidth(1)
			[
				// Notification editor panel
				SAssignNew(NotifyTrack, SAnimNotifyTrack)
				.Sequence(Sequence)
				.TrackIndex(TrackIndex)
				.AnimNotifies(Track.Notifies)
				.AnimSyncMarkers(Track.SyncMarkers)
				.ViewInputMin(InArgs._ViewInputMin)
				.ViewInputMax(InArgs._ViewInputMax)
				.OnSelectionChanged(InArgs._OnSelectionChanged)
				.OnUpdatePanel(InArgs._OnUpdatePanel)
				.OnGetNotifyBlueprintData(InArgs._OnGetNotifyBlueprintData)
				.OnGetNotifyStateBlueprintData(InArgs._OnGetNotifyStateBlueprintData)
				.OnGetNotifyNativeClasses(InArgs._OnGetNotifyNativeClasses)
				.OnGetNotifyStateNativeClasses(InArgs._OnGetNotifyStateNativeClasses)
				.OnGetScrubValue(InArgs._OnGetScrubValue)
				.OnGetDraggedNodePos(InArgs._OnGetDraggedNodePos)
				.OnNodeDragStarted(InArgs._OnNodeDragStarted)
				.OnNotifyStateHandleBeingDragged(InArgs._OnNotifyStateHandleBeingDragged)
				.OnSnapPosition(InArgs._OnSnapPosition)
				.TrackColor(Track.TrackColor)
				.OnRequestTrackPan(FPanTrackRequest::CreateSP(PanelRef, &SAnimNotifyPanel::PanInputViewRange))
				.OnRequestOffsetRefresh(InArgs._OnRequestRefreshOffsets)
				.OnDeleteNotify(InArgs._OnDeleteNotify)
				.OnGetIsAnimNotifySelectionValidForReplacement(PanelRef, &SAnimNotifyPanel::IsNotifySelectionValidForReplacement)
				.OnReplaceSelectedWithNotify(PanelRef, &SAnimNotifyPanel::OnReplaceSelectedWithNotify)
				.OnReplaceSelectedWithBlueprintNotify(PanelRef, &SAnimNotifyPanel::OnReplaceSelectedWithNotifyBlueprint)
				.OnReplaceSelectedWithSyncMarker(PanelRef, &SAnimNotifyPanel::OnReplaceSelectedWithSyncMarker)
				.OnDeselectAllNotifies(InArgs._OnDeselectAllNotifies)
				.OnCopyNodes(InArgs._OnCopyNodes)
				.OnPasteNodes(InArgs._OnPasteNodes)
				.OnSetInputViewRange(InArgs._OnSetInputViewRange)
				.OnGetTimingNodeVisibility(InArgs._OnGetTimingNodeVisibility)
				.OnInvokeTab(InArgs._OnInvokeTab)
				.CommandList(PanelRef->GetCommandList())
			]
	];
}

bool SNotifyEdTrack::CanDeleteTrack()
{
	return AnimPanelPtr.Pin()->CanDeleteTrack(TrackIndex);
}

//////////////////////////////////////////////////////////////////////////
// FAnimNotifyPanelCommands

void FAnimNotifyPanelCommands::RegisterCommands()
{
	UI_COMMAND(DeleteNotify, "Delete", "Deletes the selected notifies.", EUserInterfaceActionType::Button, FInputChord(EKeys::Platform_Delete));
	UI_COMMAND(CopyNotifies, "Copy", "Copy animation notify events.", EUserInterfaceActionType::Button, FInputChord(EModifierKey::Control, EKeys::C));
	UI_COMMAND(PasteNotifies, "Paste", "Paste animation notify event here.", EUserInterfaceActionType::Button, FInputChord(EModifierKey::Control, EKeys::V));
}

//////////////////////////////////////////////////////////////////////////
// SAnimNotifyPanel

void SAnimNotifyPanel::Construct(const FArguments& InArgs, const TSharedRef<FAnimModel>& InModel)
{
	SAnimTrackPanel::Construct( SAnimTrackPanel::FArguments()
		.WidgetWidth(InArgs._WidgetWidth)
		.ViewInputMin(InArgs._ViewInputMin)
		.ViewInputMax(InArgs._ViewInputMax)
		.InputMin(InArgs._InputMin)
		.InputMax(InArgs._InputMax)
		.OnSetInputViewRange(InArgs._OnSetInputViewRange));

	WeakModel = InModel;
	Sequence = InArgs._Sequence;
	OnInvokeTab = InArgs._OnInvokeTab;
	OnNotifiesChanged = InArgs._OnNotifiesChanged;
	OnSnapPosition = InArgs._OnSnapPosition;
	OnNotifyStateHandleBeingDragged = InArgs._OnNotifyStateHandleBeingDragged;
	OnNotifyNodesBeingDragged = InArgs._OnNotifyNodesBeingDragged;
	bIsSelecting = false;
	bIsUpdating = false;
	bUpdateRequested = false;
	bRefreshRequested = false;

	InModel->OnHandleObjectsSelected().AddSP(this, &SAnimNotifyPanel::HandleObjectsSelected);

	FAnimNotifyPanelCommands::Register();
	BindCommands();

	Sequence->RegisterOnNotifyChanged(UAnimSequenceBase::FOnNotifyChanged::CreateSP(this, &SAnimNotifyPanel::RequestRefresh ));

	InModel->GetEditableSkeleton()->RegisterOnNotifiesChanged(FSimpleDelegate::CreateSP(this, &SAnimNotifyPanel::RequestRefresh));
	InModel->OnTracksChanged().Add(FSimpleDelegate::CreateSP(this, &SAnimNotifyPanel::RequestRefresh));

	if(GEditor)
	{
		GEditor->RegisterForUndo(this);
	}

	CurrentPosition = InArgs._CurrentPosition;
	OnSelectionChanged = InArgs._OnSelectionChanged;
	WidgetWidth = InArgs._WidgetWidth;
	OnGetScrubValue = InArgs._OnGetScrubValue;
	OnRequestRefreshOffsets = InArgs._OnRequestRefreshOffsets;
	OnGetTimingNodeVisibility = InArgs._OnGetTimingNodeVisibility;

	this->ChildSlot
	[
		SAssignNew(PanelArea, SBorder)
		.Visibility(EVisibility::SelfHitTestInvisible)
		.AddMetaData<FTagMetaData>(TEXT("AnimNotify.Notify"))
		.BorderImage(FAppStyle::GetBrush("NoBorder"))
		.Padding(0.0f)
		.ColorAndOpacity(FLinearColor::White)
	];

	OnPropertyChangedHandle = FCoreUObjectDelegates::FOnObjectPropertyChanged::FDelegate::CreateSP(this, &SAnimNotifyPanel::OnPropertyChanged);
	OnPropertyChangedHandleDelegateHandle = FCoreUObjectDelegates::OnObjectPropertyChanged.Add(OnPropertyChangedHandle);

	// Base notify classes used to search asset data for children.
	NotifyClassNames.Add(TEXT("Class'/Script/Engine.AnimNotify'"));
	NotifyStateClassNames.Add(TEXT("Class'/Script/Engine.AnimNotifyState'"));

	PopulateNotifyBlueprintClasses(NotifyClassNames);
	PopulateNotifyBlueprintClasses(NotifyStateClassNames);

	RequestUpdate();
}

SAnimNotifyPanel::~SAnimNotifyPanel()
{
	Sequence->UnregisterOnNotifyChanged(this);

	FCoreUObjectDelegates::OnObjectPropertyChanged.Remove(OnPropertyChangedHandleDelegateHandle);

	if(GEditor)
	{
		GEditor->UnregisterForUndo(this);
	}
}

FName SAnimNotifyPanel::GetNewTrackName() const
{
	TArray<FName> TrackNames;
	TrackNames.Reserve(50);

	for (const FAnimNotifyTrack& Track : Sequence->AnimNotifyTracks)
	{
		TrackNames.Add(Track.TrackName);
	}

	FName NameToTest;
	int32 TrackIndex = 1;
	
	do 
	{
		NameToTest = *FString::FromInt(TrackIndex++);
	} while (TrackNames.Contains(NameToTest));

	return NameToTest;
}

FReply SAnimNotifyPanel::InsertTrack(int32 TrackIndexToInsert)
{
	// before insert, make sure everything behind is fixed
	for (int32 I=TrackIndexToInsert; I<Sequence->AnimNotifyTracks.Num(); ++I)
	{
		FAnimNotifyTrack& Track = Sequence->AnimNotifyTracks[I];

		const int32 NewTrackIndex = I + 1;

		for (FAnimNotifyEvent* Notify : Track.Notifies)
		{
			// fix notifies indices
			Notify->TrackIndex = NewTrackIndex;
		}

		for (FAnimSyncMarker* SyncMarker : Track.SyncMarkers)
		{
			// fix notifies indices
			SyncMarker->TrackIndex = NewTrackIndex;
		}
	}

	FAnimNotifyTrack NewItem;
	NewItem.TrackName = GetNewTrackName();
	NewItem.TrackColor = FLinearColor::White;

	Sequence->AnimNotifyTracks.Insert(NewItem, TrackIndexToInsert);
	Sequence->PostEditChange();
	Sequence->MarkPackageDirty();

	RequestUpdate();

	return FReply::Handled();
}

FReply SAnimNotifyPanel::AddTrack()
{
	FAnimNotifyTrack NewItem;
	NewItem.TrackName = GetNewTrackName();
	NewItem.TrackColor = FLinearColor::White;

	Sequence->AnimNotifyTracks.Add(NewItem);
	Sequence->MarkPackageDirty();

	RequestUpdate();

	return FReply::Handled();
}

FReply SAnimNotifyPanel::DeleteTrack(int32 TrackIndexToDelete)
{
	if (Sequence->AnimNotifyTracks.IsValidIndex(TrackIndexToDelete))
	{
		if (Sequence->AnimNotifyTracks[TrackIndexToDelete].Notifies.Num() == 0)
		{
			// before insert, make sure everything behind is fixed
			for (int32 I=TrackIndexToDelete+1; I<Sequence->AnimNotifyTracks.Num(); ++I)
			{
				FAnimNotifyTrack& Track = Sequence->AnimNotifyTracks[I];
				const int32 NewTrackIndex = I - 1;

				for (FAnimNotifyEvent* Notify : Track.Notifies)
				{
					// fix notifies indices
					Notify->TrackIndex = NewTrackIndex;
				}

				for (FAnimSyncMarker* SyncMarker : Track.SyncMarkers)
				{
					// fix notifies indices
					SyncMarker->TrackIndex = NewTrackIndex;
				}
			}

			Sequence->AnimNotifyTracks.RemoveAt(TrackIndexToDelete);
			Sequence->PostEditChange();
			Sequence->MarkPackageDirty();
			RequestUpdate();
		}
	}
	return FReply::Handled();
}

bool SAnimNotifyPanel::CanDeleteTrack(int32 TrackIndexToDelete)
{
	if (Sequence->AnimNotifyTracks.Num() > 1 && Sequence->AnimNotifyTracks.IsValidIndex(TrackIndexToDelete))
	{
		return Sequence->AnimNotifyTracks[TrackIndexToDelete].Notifies.Num() == 0;
	}

	return false;
}

void SAnimNotifyPanel::OnCommitTrackName(const FText& InText, ETextCommit::Type CommitInfo, int32 TrackIndexToName)
{
	if (Sequence->AnimNotifyTracks.IsValidIndex(TrackIndexToName))
	{
		FScopedTransaction Transaction(FText::Format(LOCTEXT("RenameNotifyTrack", "Rename Notify Track to '{0}'"), InText));
		Sequence->Modify();

		FText TrimText = FText::TrimPrecedingAndTrailing(InText);
		Sequence->AnimNotifyTracks[TrackIndexToName].TrackName = FName(*TrimText.ToString());
	}
}

void SAnimNotifyPanel::Update()
{
	if(!bIsUpdating)
	{
		TGuardValue<bool> ScopeGuard(bIsUpdating, true);

		if(Sequence != NULL)
		{
			Sequence->RefreshCacheData();
		}

		RefreshNotifyTracks();

		OnNotifiesChanged.ExecuteIfBound();
	}
}

void SAnimNotifyPanel::RequestUpdate()
{
	bUpdateRequested = true;
}

void SAnimNotifyPanel::RequestRefresh()
{
	bRefreshRequested = true;
}

// Helper to save/restore selection state when widgets are recreated
struct FScopedSavedNotifySelection
{
	FScopedSavedNotifySelection(SAnimNotifyPanel& InPanel)
		: Panel(InPanel)
	{
		for (TSharedPtr<SAnimNotifyTrack> Track : InPanel.NotifyAnimTracks)
		{
			for(int32 NodeIndex = 0; NodeIndex < Track->GetNumNotifyNodes(); ++NodeIndex)
			{
				if(Track->IsNodeSelected(NodeIndex))
				{
					SelectedNodeGuids.Add(Track->GetNodeObjectInterface(NodeIndex)->GetGuid());	
				}
			}
		}
	}

	~FScopedSavedNotifySelection()
	{
		// Re-apply selection state
		for (TSharedPtr<SAnimNotifyTrack> Track : Panel.NotifyAnimTracks)
		{
			Track->SelectNodesByGuid(SelectedNodeGuids, false);
		}
	}

	SAnimNotifyPanel& Panel;
	TSet<FGuid> SelectedNodeGuids;
};

void SAnimNotifyPanel::RefreshNotifyTracks()
{
	check (Sequence);

	{
		FScopedSavedNotifySelection ScopedSelection(*this);

		TSharedPtr<SVerticalBox> NotifySlots;
		PanelArea->SetContent(
			SAssignNew( NotifySlots, SVerticalBox )
			);

		// Clear node tool tips to stop slate referencing them and possibly
		// causing a crash if the notify has gone away
		for (TSharedPtr<SAnimNotifyTrack> Track : NotifyAnimTracks)
		{
			Track->ClearNodeTooltips();
		}

		NotifyAnimTracks.Empty();
		NotifyEditorTracks.Empty();

		for(int32 TrackIndex = 0; TrackIndex < Sequence->AnimNotifyTracks.Num(); TrackIndex++)
		{
			FAnimNotifyTrack& Track = Sequence->AnimNotifyTracks[TrackIndex];
			TSharedPtr<SNotifyEdTrack> EdTrack;

			NotifySlots->AddSlot()
			.AutoHeight()
			.VAlign(VAlign_Center)
			[
				SAssignNew(EdTrack, SNotifyEdTrack)
				.TrackIndex(TrackIndex)
				.Sequence(Sequence)
				.AnimNotifyPanel(SharedThis(this))
				.WidgetWidth(WidgetWidth)
				.ViewInputMin(ViewInputMin)
				.ViewInputMax(ViewInputMax)
				.OnGetScrubValue(OnGetScrubValue)
				.OnGetDraggedNodePos(this, &SAnimNotifyPanel::CalculateDraggedNodePos)
				.OnUpdatePanel(this, &SAnimNotifyPanel::RequestUpdate)
				.OnGetNotifyBlueprintData(this, &SAnimNotifyPanel::OnGetNotifyBlueprintData, &NotifyClassNames)
				.OnGetNotifyStateBlueprintData(this, &SAnimNotifyPanel::OnGetNotifyBlueprintData, &NotifyStateClassNames)
				.OnGetNotifyNativeClasses(this, &SAnimNotifyPanel::OnGetNativeNotifyData, UAnimNotify::StaticClass(), &NotifyClassNames)
				.OnGetNotifyStateNativeClasses(this, &SAnimNotifyPanel::OnGetNativeNotifyData, UAnimNotifyState::StaticClass(), &NotifyStateClassNames)
				.OnSelectionChanged(this, &SAnimNotifyPanel::OnTrackSelectionChanged)
				.OnNodeDragStarted(this, &SAnimNotifyPanel::OnNotifyNodeDragStarted)
				.OnNotifyStateHandleBeingDragged(OnNotifyStateHandleBeingDragged)
				.OnSnapPosition(OnSnapPosition)
				.OnRequestRefreshOffsets(OnRequestRefreshOffsets)
				.OnDeleteNotify(this, &SAnimNotifyPanel::DeleteSelectedNodeObjects)
				.OnDeselectAllNotifies(this, &SAnimNotifyPanel::DeselectAllNotifies)
				.OnCopyNodes(this, &SAnimNotifyPanel::CopySelectedNodesToClipboard)
				.OnPasteNodes(this, &SAnimNotifyPanel::OnPasteNodes)
				.OnSetInputViewRange(this, &SAnimNotifyPanel::InputViewRangeChanged)
				.OnGetTimingNodeVisibility(OnGetTimingNodeVisibility)
				.OnInvokeTab(OnInvokeTab)
			];

			NotifyAnimTracks.Add(EdTrack->NotifyTrack);
			NotifyEditorTracks.Add(EdTrack);
		}
	}

	// Signal selection change to refresh details panel
	OnTrackSelectionChanged();
}

float SAnimNotifyPanel::CalculateDraggedNodePos() const
{
	return CurrentDragXPosition;
}

FReply SAnimNotifyPanel::OnNotifyNodeDragStarted(TArray<TSharedPtr<SAnimNotifyNode>> NotifyNodes, TSharedRef<SWidget> Decorator, const FVector2D& ScreenCursorPos, const FVector2D& ScreenNodePosition, const bool bDragOnMarker)
{
	TSharedRef<SOverlay> NodeDragDecoratorOverlay = SNew(SOverlay);
	TSharedRef<SBorder> NodeDragDecorator = SNew(SBorder)
	.BorderImage(FAppStyle::GetBrush("ToolPanel.GroupBorder"))
	[
		NodeDragDecoratorOverlay
	];

	TArray<TSharedPtr<SAnimNotifyNode>> Nodes;

	for(TSharedPtr<SAnimNotifyTrack> Track : NotifyAnimTracks)
	{
		Track->DisconnectSelectedNodesForDrag(Nodes);
	}

	FBox2D OverlayBounds(Nodes[0]->GetScreenPosition(), Nodes[0]->GetScreenPosition() + FVector2D(Nodes[0]->GetDurationSize(), 0.0f));
	for(int32 Idx = 1 ; Idx < Nodes.Num() ; ++Idx)
	{
		TSharedPtr<SAnimNotifyNode> Node = Nodes[Idx];
		FVector2D NodePosition = Node->GetScreenPosition();
		float NodeDuration = Node->GetDurationSize();

		OverlayBounds += FBox2D(NodePosition, NodePosition + FVector2D(NodeDuration, 0.0f));
	}

	const FVector2D OverlayOrigin = OverlayBounds.Min;
	const FVector2D OverlayExtents = OverlayBounds.GetSize();

	for(const TSharedPtr<SAnimNotifyNode>& Node : Nodes)
	{
		const FVector2D OffsetFromFirst(Node->GetScreenPosition() - OverlayOrigin);

		NodeDragDecoratorOverlay->AddSlot()
			.Padding(FMargin(static_cast<float>(OffsetFromFirst.X), static_cast<float>(OffsetFromFirst.Y), 0.0f, 0.0f))
			[
				Node->AsShared()
			];
	}

	FPanTrackRequest PanRequestDelegate = FPanTrackRequest::CreateSP(this, &SAnimNotifyPanel::PanInputViewRange);
	FOnUpdatePanel UpdateDelegate = FOnUpdatePanel::CreateSP(this, &SAnimNotifyPanel::RequestUpdate);
	return FReply::Handled().BeginDragDrop(FNotifyDragDropOp::New(Nodes, NodeDragDecorator, NotifyAnimTracks, Sequence, ScreenCursorPos, OverlayOrigin, OverlayExtents, CurrentDragXPosition, PanRequestDelegate, OnSnapPosition, UpdateDelegate, OnNotifyNodesBeingDragged));
}

float SAnimNotifyPanel::GetSequenceLength() const
{
	return Sequence->GetPlayLength();
}

void SAnimNotifyPanel::PostUndo( bool bSuccess )
{
	if(Sequence != NULL)
	{
		Sequence->RefreshCacheData();
	}
}

void SAnimNotifyPanel::PostRedo( bool bSuccess )
{
	if(Sequence != NULL)
	{
		Sequence->RefreshCacheData();
	}
}

void SAnimNotifyPanel::OnDeletePressed()
{
	// If there's no focus on the panel it's likely the user is not editing notifies
	// so don't delete anything when the key is pressed.
	if(HasKeyboardFocus() || HasFocusedDescendants()) 
	{
		DeleteSelectedNodeObjects();
	}
}

void SAnimNotifyPanel::DeleteSelectedNodeObjects()
{
	TArray<INodeObjectInterface*> SelectedNodes;
	for (TSharedPtr<SAnimNotifyTrack> Track : NotifyAnimTracks)
	{
		Track->AppendSelectionToArray(SelectedNodes);
	}

	const bool bContainsSyncMarkers = SelectedNodes.ContainsByPredicate([](const INodeObjectInterface* Interface) { return Interface->GetType() == ENodeObjectTypes::NOTIFY; });

	if (SelectedNodes.Num() > 0)
	{
		FScopedTransaction Transaction(LOCTEXT("DeleteMarkers", "Delete Animation Markers"));
		Sequence->Modify(true);

		// As we address node object's source data by pointer, we need to mark for delete then
		// delete invalid entries to avoid concurrent modification of containers
		for (INodeObjectInterface* NodeObject : SelectedNodes)
		{
			NodeObject->MarkForDelete(Sequence);
		}

		FNotifyNodeInterface::RemoveInvalidNotifies(Sequence);
		FSyncMarkerNodeInterface::RemoveInvalidSyncMarkers(Sequence);

		if (bContainsSyncMarkers)
		{
			UBlendSpace::UpdateBlendSpacesUsingAnimSequence(Sequence);
		}
	}

	// clear selection and update the panel
	TArray<UObject*> Objects;
	OnSelectionChanged.ExecuteIfBound(Objects);

	RequestUpdate();
}

void SAnimNotifyPanel::SetSequence(class UAnimSequenceBase*	InSequence)
{
	if (InSequence != Sequence)
	{
		Sequence = InSequence;
		RequestUpdate();
	}
}

void SAnimNotifyPanel::OnTrackSelectionChanged()
{
	if(!bIsSelecting)
	{
		TGuardValue<bool> GuardValue(bIsSelecting, true);

		// Need to collect selection info from all tracks
		TArray<UObject*> NotifyObjects;

		for(int32 TrackIdx = 0 ; TrackIdx < NotifyAnimTracks.Num() ; ++TrackIdx)
		{
			TSharedPtr<SAnimNotifyTrack> Track = NotifyAnimTracks[TrackIdx];
			const TArray<int32>& TrackIndices = Track->GetSelectedNotifyIndices();
			for(int32 Idx : TrackIndices)
			{
				INodeObjectInterface* NodeObjectInterface = Track->GetNodeObjectInterface(Idx);
				if (FAnimNotifyEvent* NotifyEvent = NodeObjectInterface->GetNotifyEvent())
				{
					FString ObjName = MakeUniqueObjectName(GetTransientPackage(), UEditorNotifyObject::StaticClass()).ToString();
					UEditorNotifyObject* NewNotifyObject = NewObject<UEditorNotifyObject>(GetTransientPackage(), FName(*ObjName), RF_Public | RF_Standalone | RF_Transient);
					NewNotifyObject->InitFromAnim(Sequence, FOnAnimObjectChange::CreateSP(this, &SAnimNotifyPanel::OnNotifyObjectChanged));
					NewNotifyObject->InitialiseNotify(*Sequence->AnimNotifyTracks[TrackIdx].Notifies[Idx]);
					NotifyObjects.AddUnique(NewNotifyObject);
				}
			}
		}

		OnSelectionChanged.ExecuteIfBound(NotifyObjects);
	}
}

void SAnimNotifyPanel::DeselectAllNotifies()
{
	if(!bIsSelecting)
	{
		TGuardValue<bool> GuardValue(bIsSelecting, true);

		for(TSharedPtr<SAnimNotifyTrack> Track : NotifyAnimTracks)
		{
			Track->DeselectAllNotifyNodes(false);
		}

		TArray<UObject*> NotifyObjects;
		OnSelectionChanged.ExecuteIfBound(NotifyObjects);
	}
}

void SAnimNotifyPanel::CopySelectedNodesToClipboard() const
{
	// Grab the selected events
	TArray<INodeObjectInterface*> SelectedNodes;
	for(TSharedPtr<SAnimNotifyTrack> Track : NotifyAnimTracks)
	{
		Track->AppendSelectionToArray(SelectedNodes);
	}

	const FString HeaderString(TEXT("COPY_ANIMNOTIFYEVENT"));
	
	if (SelectedNodes.Num() > 0)
	{
		FString StrValue(HeaderString);

		// Sort by track
		SelectedNodes.Sort([](const INodeObjectInterface& A, const INodeObjectInterface& B)
		{
			return (A.GetTrackIndex() < B.GetTrackIndex()) || (A.GetTrackIndex() == B.GetTrackIndex() && A.GetTime() < B.GetTime());
		});

		// Need to find how many tracks this selection spans and the minimum time to use as the beginning of the selection
		int32 MinTrack = MAX_int32;
		int32 MaxTrack = MIN_int32;
		float MinTime = MAX_flt;
		for (const INodeObjectInterface* NodeObject : SelectedNodes)
		{
			MinTrack = FMath::Min(MinTrack, NodeObject->GetTrackIndex());
			MaxTrack = FMath::Max(MaxTrack, NodeObject->GetTrackIndex());
			MinTime = FMath::Min(MinTime, NodeObject->GetTime());
		}

		int32 TrackSpan = MaxTrack - MinTrack + 1;

		StrValue += FString::Printf(TEXT("OriginalTime=%f,"), MinTime);
		StrValue += FString::Printf(TEXT("OriginalLength=%f,"), Sequence->GetPlayLength());
		StrValue += FString::Printf(TEXT("TrackSpan=%d"), TrackSpan);

		for(const INodeObjectInterface* NodeObject : SelectedNodes)
		{
			// Locate the notify in the sequence, we need the sequence index; but also need to
			// keep the order we're currently in.

			StrValue += "\n";
			StrValue += FString::Printf(TEXT("AbsTime=%f,NodeObjectType=%i,"), NodeObject->GetTime(), (int32)NodeObject->GetType());

			NodeObject->ExportForCopy(Sequence, StrValue);
		}
		FPlatformApplicationMisc::ClipboardCopy(*StrValue);
	}
}

bool SAnimNotifyPanel::IsNotifySelectionValidForReplacement()
{
	// Grab the selected events
	TArray<INodeObjectInterface*> SelectedNodes;
	for (TSharedPtr<SAnimNotifyTrack> Track : NotifyAnimTracks)
	{
		Track->AppendSelectionToArray(SelectedNodes);
	}

	bool bSelectionContainsAnimNotify = false;
	bool bSelectionContainsAnimNotifyState = false;
	for (INodeObjectInterface* NodeObject : SelectedNodes)
	{
		FAnimNotifyEvent* NotifyEvent = NodeObject->GetNotifyEvent();
		if (NotifyEvent)
		{
			if (NotifyEvent->Notify)
			{
				bSelectionContainsAnimNotify = true;
			}
			else if (NotifyEvent->NotifyStateClass)
			{
				bSelectionContainsAnimNotifyState = true;
			}
			// Custom AnimNotifies have no class, but they are like AnimNotify class notifies in that they have no duration
			else
			{
				bSelectionContainsAnimNotify = true;
			}
		}
	}

	// Only allow replacement for selections that contain _only_ AnimNotifies, or _only_ AnimNotifyStates, but not both
	// (Want to disallow replacement of AnimNotify with AnimNotifyState, and vice-versa)
	bool bIsValidSelection = bSelectionContainsAnimNotify != bSelectionContainsAnimNotifyState;

	return bIsValidSelection;
}


void SAnimNotifyPanel::OnReplaceSelectedWithNotify(FString NewNotifyName, UClass* NewNotifyClass)
{
	TArray<INodeObjectInterface*> SelectedNodes;
	for (TSharedPtr<SAnimNotifyTrack> Track : NotifyAnimTracks)
	{
		Track->AppendSelectionToArray(SelectedNodes);
	}

	// Sort these since order is important for deletion
	SelectedNodes.Sort();

	const FScopedTransaction Transaction(LOCTEXT("ReplaceAnimNotify", "Replace Anim Notify"));
	Sequence->Modify(true);

	for (INodeObjectInterface* NodeObject : SelectedNodes)
	{
		FAnimNotifyEvent* OldEvent = NodeObject->GetNotifyEvent();
		if (OldEvent)
		{
			float BeginTime = OldEvent->GetTime();
			float Length = OldEvent->GetDuration();
			int32 TargetTrackIndex = OldEvent->TrackIndex;
			float TriggerTimeOffset = OldEvent->TriggerTimeOffset;
			float EndTriggerTimeOffset = OldEvent->EndTriggerTimeOffset;
			int32 SlotIndex = OldEvent->GetSlotIndex();
			int32 EndSlotIndex = OldEvent->EndLink.GetSlotIndex();
			int32 SegmentIndex = OldEvent->GetSegmentIndex();
			int32 EndSegmentIndex = OldEvent->GetSegmentIndex();
			EAnimLinkMethod::Type LinkMethod = OldEvent->GetLinkMethod();
			EAnimLinkMethod::Type EndLinkMethod = OldEvent->EndLink.GetLinkMethod();

			FColor OldColor = OldEvent->NotifyColor;
			UAnimNotify* OldEventPayload = OldEvent->Notify;

			// Delete old one before creating new one to avoid potential array re-allocation when array temporarily increases by 1 in size
			NodeObject->Delete(Sequence);
			FAnimNotifyEvent& NewEvent = NotifyAnimTracks[TargetTrackIndex]->CreateNewNotify(NewNotifyName, NewNotifyClass, BeginTime);

			NewEvent.TriggerTimeOffset = TriggerTimeOffset;
			NewEvent.ChangeSlotIndex(SlotIndex);
			NewEvent.SetSegmentIndex(SegmentIndex);
			NewEvent.ChangeLinkMethod(LinkMethod);
			NewEvent.NotifyColor = OldColor;

			// Copy what we can across from the payload
			if ((OldEventPayload != nullptr) && (NewEvent.Notify != nullptr))
			{
				UEngine::FCopyPropertiesForUnrelatedObjectsParams CopyParams;
				CopyParams.bNotifyObjectReplacement = true;
				UEngine::CopyPropertiesForUnrelatedObjects(OldEventPayload, NewEvent.Notify, CopyParams);
			}

			// For Anim Notify States, handle the end time and link
			if (NewEvent.NotifyStateClass != nullptr)
			{
				NewEvent.SetDuration(Length);
				NewEvent.EndTriggerTimeOffset = EndTriggerTimeOffset;
				NewEvent.EndLink.ChangeSlotIndex(EndSlotIndex);
				NewEvent.EndLink.SetSegmentIndex(EndSegmentIndex);
				NewEvent.EndLink.ChangeLinkMethod(EndLinkMethod);
			}
						
			NewEvent.Update();
		}
	}

	// clear selection  
	TArray<UObject*> Objects;
	OnSelectionChanged.ExecuteIfBound(Objects);
	// TODO: set selection to new notifies?
	// update the panel

	Sequence->PostEditChange();
	Sequence->MarkPackageDirty();

	RequestUpdate();
}

void SAnimNotifyPanel::OnReplaceSelectedWithNotifyBlueprint(FString NewBlueprintNotifyName, FString NewBlueprintNotifyClass)
{
	TSubclassOf<UObject> BlueprintClass = SAnimNotifyTrack::GetBlueprintClassFromPath(NewBlueprintNotifyClass);
	OnReplaceSelectedWithNotify(NewBlueprintNotifyName, BlueprintClass);
}

void SAnimNotifyPanel::OnReplaceSelectedWithSyncMarker(FString NewSyncMarkerName)
{
	if (UAnimSequence* Seq = Cast<UAnimSequence>(Sequence))
	{
		TArray<INodeObjectInterface*> SelectedNodes;
		for (TSharedPtr<SAnimNotifyTrack> Track : NotifyAnimTracks)
		{
			Track->AppendSelectionToArray(SelectedNodes);
		}

		// Sort these since order is important for deletion
		SelectedNodes.Sort();

		const FScopedTransaction Transaction(LOCTEXT("ReplaceSyncMarker", "Replace Sync Marker"));
		Seq->Modify(true);

		for (INodeObjectInterface* NodeObject : SelectedNodes)
		{
			if (NodeObject->GetType() == ENodeObjectTypes::SYNC_MARKER)
			{
				float Time = NodeObject->GetTime();
				int32 TrackIndex = NodeObject->GetTrackIndex();

				NodeObject->Delete(Seq);

				FAnimSyncMarker& SyncMarker = Seq->AuthoredSyncMarkers.AddDefaulted_GetRef();
				SyncMarker.MarkerName = FName(*NewSyncMarkerName);
				SyncMarker.TrackIndex = TrackIndex;
				SyncMarker.Time = Time;
				SyncMarker.Guid = FGuid::NewGuid();
			}
		}

		// clear selection  
		TArray<UObject*> Objects;
		OnSelectionChanged.ExecuteIfBound(Objects);

		Seq->PostEditChange();
		Seq->MarkPackageDirty();

		RequestUpdate();
	}
}

void SAnimNotifyPanel::OnPasteNodes(SAnimNotifyTrack* RequestTrack, float ClickTime, ENotifyPasteMode::Type PasteMode, ENotifyPasteMultipleMode::Type MultiplePasteType)
{
	if(RequestTrack == nullptr)
	{
		for(TSharedPtr<SAnimNotifyTrack> Track : NotifyAnimTracks)
		{
			if(Track->HasKeyboardFocus())
			{
				RequestTrack = Track.Get();
				if(ClickTime == -1.0f)
				{
					ClickTime = RequestTrack->GetLastClickedTime();
				}
				break;
			}
		}
	}

	int32 PasteIdx = RequestTrack != nullptr ? RequestTrack->GetTrackIndex() : 0;
	int32 NumTracks = NotifyAnimTracks.Num();
	FString PropString;
	const TCHAR* Buffer;
	float OrigBeginTime;
	float OrigLength;
	int32 TrackSpan;
	int32 FirstTrack = -1;
	float ScaleMultiplier = 1.0f;

	if(ReadNotifyPasteHeader(PropString, Buffer, OrigBeginTime, OrigLength, TrackSpan))
	{
		DeselectAllNotifies();

		FScopedTransaction Transaction(LOCTEXT("PasteNotifyEvent", "Paste Anim Notifies"));
		Sequence->Modify();

		if(ClickTime == -1.0f)
		{
			if(PasteMode == ENotifyPasteMode::OriginalTime)
			{
				// We want to place the notifies exactly where they were
				ClickTime = OrigBeginTime;
			}
			else
			{
				ClickTime = WeakModel.Pin()->GetScrubTime();
			}
		}

		// Expand the number of tracks if we don't have enough.
		check(TrackSpan > 0);
		if(PasteIdx + TrackSpan > NumTracks)
		{
			int32 TracksToAdd = (PasteIdx + TrackSpan) - NumTracks;
			while(TracksToAdd)
			{
				AddTrack();
				--TracksToAdd;
			}
			RefreshNotifyTracks(); 
			NumTracks = NotifyAnimTracks.Num();
		}

		// Scaling for relative paste
		if(MultiplePasteType == ENotifyPasteMultipleMode::Relative)
		{
			ScaleMultiplier = Sequence->GetPlayLength() / OrigLength;
		}

		// Process each line of the paste buffer and spawn notifies
		FString CurrentLine;
		while(FParse::Line(&Buffer, CurrentLine))
		{
			int32 OriginalTrack;
			float OrigTime;
			int32 NodeObjectType;
			float PasteTime = -1.0f;
			if (FParse::Value(*CurrentLine, TEXT("TrackIndex="), OriginalTrack) && FParse::Value(*CurrentLine, TEXT("AbsTime="), OrigTime) && FParse::Value(*CurrentLine, TEXT("NodeObjectType="), NodeObjectType))
			{
				const int32 FirstComma = CurrentLine.Find(TEXT(","), ESearchCase::CaseSensitive, ESearchDir::FromStart);
				const int32 SecondComma = CurrentLine.Find(TEXT(","), ESearchCase::CaseSensitive, ESearchDir::FromStart, FirstComma + 1);
				FString NotifyExportString = CurrentLine.RightChop(SecondComma+1);

				// Store the first track so we know where to place notifies
				if(FirstTrack < 0)
				{
					FirstTrack = OriginalTrack;
				}
				int32 TrackOffset = OriginalTrack - FirstTrack;

				float TimeOffset = OrigTime - OrigBeginTime;
				float TimeToPaste = ClickTime + TimeOffset * ScaleMultiplier;

				if (PasteIdx + TrackOffset < NotifyAnimTracks.Num())
				{
					TSharedPtr<SAnimNotifyTrack> TrackToUse = NotifyAnimTracks[PasteIdx + TrackOffset];
					if (NodeObjectType == ENodeObjectTypes::NOTIFY)
					{
						TrackToUse->PasteSingleNotify(NotifyExportString, TimeToPaste);
					}
					else if (NodeObjectType == ENodeObjectTypes::SYNC_MARKER)
					{
						TrackToUse->PasteSingleSyncMarker(NotifyExportString, TimeToPaste);
					}
					else
					{
						check(false); //Unknown value in paste
					}
				}
			}
		}
	}
}

void SAnimNotifyPanel::OnPropertyChanged(UObject* ChangedObject, FPropertyChangedEvent& PropertyEvent)
{
	// Bail if it isn't a notify
	if(!ChangedObject->GetClass()->IsChildOf(UAnimNotify::StaticClass()) &&
	   !ChangedObject->GetClass()->IsChildOf(UAnimNotifyState::StaticClass()))
	{
		return;
	}

	const FName PropertyName = PropertyEvent.GetPropertyName();
	
	// Don't process if it's an interactive change; wait till we receive the final event.
	// Skip notify color as otherwise we will end up refreshing the details panel before any edits are applied (e.g. with the tab key)
	if(PropertyEvent.ChangeType != EPropertyChangeType::Interactive && PropertyName != GET_MEMBER_NAME_CHECKED(UAnimNotify, NotifyColor) && PropertyName != GET_MEMBER_NAME_CHECKED(UAnimNotifyState, NotifyColor))
	{
		for(FAnimNotifyEvent& Event : Sequence->Notifies)
		{
			if(Event.Notify == ChangedObject || Event.NotifyStateClass == ChangedObject)
			{
				// If we've changed a notify present in the sequence, refresh our tracks.
				RequestUpdate();
			}
		}
	}
}

void SAnimNotifyPanel::BindCommands()
{
	// This should not be called twice on the same instance
	check(!CommandList.IsValid());
	CommandList = MakeShareable(new FUICommandList);

	const FAnimNotifyPanelCommands& Commands = FAnimNotifyPanelCommands::Get();
	
	CommandList->MapAction(
		Commands.DeleteNotify,
		FExecuteAction::CreateSP(this, &SAnimNotifyPanel::OnDeletePressed));

	CommandList->MapAction(
		Commands.CopyNotifies,
		FExecuteAction::CreateSP(this, &SAnimNotifyPanel::CopySelectedNodesToClipboard));

	CommandList->MapAction(
		Commands.PasteNotifies,
		FExecuteAction::CreateSP(this, &SAnimNotifyPanel::OnPasteNodes, (SAnimNotifyTrack*)nullptr, -1.0f, ENotifyPasteMode::MousePosition, ENotifyPasteMultipleMode::Absolute));
}

FReply SAnimNotifyPanel::OnKeyDown(const FGeometry& MyGeometry, const FKeyEvent& InKeyEvent)
{
	if(CommandList.IsValid() && CommandList->ProcessCommandBindings(InKeyEvent))
	{
		return FReply::Handled();
	}
	return FReply::Unhandled();
}

FReply SAnimNotifyPanel::OnMouseButtonDown(const FGeometry& MyGeometry, const FPointerEvent& MouseEvent)
{
	SAnimTrackPanel::OnMouseButtonDown(MyGeometry, MouseEvent);

	bool bLeftButton = MouseEvent.IsMouseButtonDown(EKeys::LeftMouseButton);

	if(bLeftButton)
	{
		TArray<TSharedPtr<SAnimNotifyNode>> SelectedNodes;
		for(TSharedPtr<SAnimNotifyTrack> Track : NotifyAnimTracks)
		{
			Track->AppendSelectedNodeWidgetsToArray(SelectedNodes);
		}

		Marquee.Start(MyGeometry.AbsoluteToLocal(MouseEvent.GetScreenSpacePosition()), Marquee.OperationTypeFromMouseEvent(MouseEvent), SelectedNodes);
		if(Marquee.Operation == FNotifyMarqueeOperation::Replace)
		{
			// Remove and Add operations preserve selections, replace starts afresh
			DeselectAllNotifies();
		}

		return FReply::Handled().DetectDrag(SharedThis(this), EKeys::LeftMouseButton);
	}

	return FReply::Unhandled();
}

FReply SAnimNotifyPanel::OnMouseButtonUp(const FGeometry& MyGeometry, const FPointerEvent& MouseEvent)
{
	if(Marquee.bActive)
	{
		OnTrackSelectionChanged();
		Marquee = FNotifyMarqueeOperation();
		return FReply::Handled().ReleaseMouseCapture();
	}

	return SAnimTrackPanel::OnMouseButtonUp(MyGeometry, MouseEvent);
}

FReply SAnimNotifyPanel::OnMouseMove(const FGeometry& MyGeometry, const FPointerEvent& MouseEvent)
{
	FReply BaseReply = SAnimTrackPanel::OnMouseMove(MyGeometry, MouseEvent);
	if(!BaseReply.IsEventHandled())
	{
		bool bLeftButton = MouseEvent.IsMouseButtonDown(EKeys::LeftMouseButton);

		if(bLeftButton && Marquee.bActive)
		{
			Marquee.Rect.UpdateEndPoint(MyGeometry.AbsoluteToLocal(MouseEvent.GetScreenSpacePosition()));
			RefreshMarqueeSelectedNodes(MyGeometry);
			return FReply::Handled();
		}
	}

	return BaseReply;
}

int32 SAnimNotifyPanel::OnPaint(const FPaintArgs& Args, const FGeometry& AllottedGeometry, const FSlateRect& MyCullingRect, FSlateWindowElementList& OutDrawElements, int32 LayerId, const FWidgetStyle& InWidgetStyle, bool bParentEnabled) const
{
	LayerId = SAnimTrackPanel::OnPaint(Args, AllottedGeometry, MyCullingRect, OutDrawElements, LayerId, InWidgetStyle, bParentEnabled);

	FVector2D Origin = AllottedGeometry.AbsoluteToLocal(Marquee.Rect.GetUpperLeft());
	FVector2D Extents = AllottedGeometry.AbsoluteToLocal(Marquee.Rect.GetSize());

	if(Marquee.IsValid())
	{
		FSlateDrawElement::MakeBox(
			OutDrawElements,
			LayerId++,
			AllottedGeometry.ToPaintGeometry(Marquee.Rect.GetSize(), FSlateLayoutTransform(Marquee.Rect.GetUpperLeft())),
			FAppStyle::GetBrush(TEXT("MarqueeSelection"))
			);
	}

	return LayerId;
}

void SAnimNotifyPanel::Tick( const FGeometry& AllottedGeometry, const double InCurrentTime, const float InDeltaTime )
{
	if(bUpdateRequested)
	{
		Update();
		bUpdateRequested = false;
		bRefreshRequested = false;
	}
	if(bRefreshRequested)
	{
		RefreshNotifyTracks();
		bRefreshRequested = false;
	}
}

void SAnimNotifyPanel::RefreshMarqueeSelectedNodes(const FGeometry& PanelGeo)
{
	if(Marquee.IsValid())
	{
		const FSlateRect MarqueeRect = Marquee.Rect.ToSlateRect();
		const FVector2D MarqueeTopLeftAbsolute = PanelGeo.LocalToAbsolute(MarqueeRect.GetTopLeft());

		for(TSharedPtr<SAnimNotifyTrack> Track : NotifyAnimTracks)
		{
			if(Marquee.Operation == FNotifyMarqueeOperation::Replace || Marquee.OriginalSelection.Num() == 0)
			{
				Track->DeselectAllNotifyNodes(false);
			}

			const FGeometry& TrackGeo = Track->GetCachedGeometry();

			// Transform the Marquee Rect to Track Space
			const FSlateRect MarqueeTrackSpace = FSlateRect::FromPointAndExtent(TrackGeo.AbsoluteToLocal(MarqueeTopLeftAbsolute), MarqueeRect.GetSize());
			Track->RefreshMarqueeSelectedNodes(MarqueeTrackSpace, Marquee);
		}
	}
}

FReply SAnimNotifyPanel::OnDragDetected(const FGeometry& MyGeometry, const FPointerEvent& MouseEvent)
{
	Marquee.bActive = true;
	return FReply::Handled().CaptureMouse(SharedThis(this));
}

void SAnimNotifyPanel::OnFocusLost(const FFocusEvent& InFocusEvent)
{
	if(Marquee.bActive)
	{
		OnTrackSelectionChanged();
	}
	Marquee = FNotifyMarqueeOperation();
}

void SAnimNotifyPanel::PopulateNotifyBlueprintClasses(TArray<FString>& InOutAllowedClasses)
{
	TArray<FAssetData> TempArray;
	OnGetNotifyBlueprintData(TempArray, &InOutAllowedClasses);
}

void SAnimNotifyPanel::OnGetNotifyBlueprintData(TArray<FAssetData>& OutNotifyData, TArray<FString>* InOutAllowedClassNames)
{
	// If we have nothing to seach with, early out
	if(InOutAllowedClassNames == NULL || InOutAllowedClassNames->Num() == 0)
	{
		return;
	}

	TArray<FAssetData> AssetDataList;
	TArray<FString> FoundClasses;

	// Load the asset registry module
	FAssetRegistryModule& AssetRegistryModule = FModuleManager::LoadModuleChecked<FAssetRegistryModule>(TEXT("AssetRegistry"));

	// Collect a full list of assets with the specified class
	AssetRegistryModule.Get().GetAssetsByClass(UBlueprint::StaticClass()->GetClassPathName(), AssetDataList);


	int32 BeginClassCount = InOutAllowedClassNames->Num();
	int32 CurrentClassCount = -1;

	while(BeginClassCount != CurrentClassCount)
	{
		BeginClassCount = InOutAllowedClassNames->Num();

		for(int32 AssetIndex = 0; AssetIndex < AssetDataList.Num(); ++AssetIndex)
		{
			FAssetData& AssetData = AssetDataList[AssetIndex];
			FString TagValue = AssetData.GetTagValueRef<FString>(FBlueprintTags::ParentClassPath);

			if(InOutAllowedClassNames->Contains(TagValue))
			{
				FString GenClass = AssetData.GetTagValueRef<FString>(FBlueprintTags::GeneratedClassPath);
				const uint32 ClassFlags = AssetData.GetTagValueRef<uint32>(FBlueprintTags::ClassFlags);
				if (ClassFlags & CLASS_Abstract)
				{
					continue;
				}

				if(!OutNotifyData.Contains(AssetData))
				{
					// Output the assetdata and record it as found in this request
					OutNotifyData.Add(AssetData);
					FoundClasses.Add(GenClass);
				}

				if(!InOutAllowedClassNames->Contains(GenClass))
				{
					// Expand the class list to account for a new possible parent class found
					InOutAllowedClassNames->Add(GenClass);
				}
			}
		}

		CurrentClassCount = InOutAllowedClassNames->Num();
	}

	// Count native classes, so we don't remove them from the list
	int32 NumNativeClasses = 0;
	for(FString& AllowedClass : *InOutAllowedClassNames)
	{
		if(!AllowedClass.EndsWith(FString(TEXT("_C'"))))
		{
			++NumNativeClasses;
		}
	}

	if(FoundClasses.Num() < InOutAllowedClassNames->Num() - NumNativeClasses)
	{
		// Less classes found, some may have been deleted or reparented
		for(int32 ClassIndex = InOutAllowedClassNames->Num() - 1 ; ClassIndex >= 0 ; --ClassIndex)
		{
			FString& ClassName = (*InOutAllowedClassNames)[ClassIndex];
			if(ClassName.EndsWith(FString(TEXT("_C'"))) && !FoundClasses.Contains(ClassName))
			{
				InOutAllowedClassNames->RemoveAt(ClassIndex);
			}
		}
	}
}

void SAnimNotifyPanel::OnGetNativeNotifyData(TArray<UClass*>& OutClasses, UClass* NotifyOutermost, TArray<FString>* OutAllowedBlueprintClassNames)
{
	for(TObjectIterator<UClass> It ; It ; ++It)
	{
		UClass* Class = *It;

		if(Class->IsChildOf(NotifyOutermost) && Class->HasAllClassFlags(CLASS_Native) && !Class->IsInBlueprint())
		{
			OutClasses.Add(Class);
			// Form class name to search later
			FString ClassName = FObjectPropertyBase::GetExportPath(Class);
			OutAllowedBlueprintClassNames->AddUnique(ClassName);
		}
	}
}

void SAnimNotifyPanel::OnNotifyObjectChanged(UObject* EditorBaseObj, bool bRebuild)
{
	if(UEditorNotifyObject* NotifyObject = Cast<UEditorNotifyObject>(EditorBaseObj))
	{
		FScopedSavedNotifySelection ScopedSelection(*this);

		for(FAnimNotifyEvent& Notify : Sequence->Notifies)
		{
			if(Notify.Guid == NotifyObject->Event.Guid)
			{
				if(NotifyAnimTracks.IsValidIndex(Notify.TrackIndex))
				{
					NotifyAnimTracks[Notify.TrackIndex]->Update();
				}
			}
		}
	}
}

void SAnimNotifyPanel::OnNotifyTrackScrolled(float InScrollOffsetFraction)
{
	float Ratio = (ViewInputMax.Get() - ViewInputMin.Get()) / Sequence->GetPlayLength();
	float MaxOffset = (Ratio < 1.0f) ? 1.0f - Ratio : 0.0f;
	InScrollOffsetFraction = FMath::Clamp(InScrollOffsetFraction, 0.0f, MaxOffset);

	// Calculate new view ranges
	float NewMin = InScrollOffsetFraction * Sequence->GetPlayLength();
	float NewMax = (InScrollOffsetFraction + Ratio) * Sequence->GetPlayLength();
	
	InputViewRangeChanged(NewMin, NewMax);
}

void SAnimNotifyPanel::InputViewRangeChanged(float ViewMin, float ViewMax)
{
	float Ratio = (ViewMax - ViewMin) / Sequence->GetPlayLength();
	float OffsetFraction = ViewMin / Sequence->GetPlayLength();
	if(NotifyTrackScrollBar.IsValid())
	{
		NotifyTrackScrollBar->SetState(OffsetFraction, Ratio);
	}

	SAnimTrackPanel::InputViewRangeChanged(ViewMin, ViewMax);
}

void SAnimNotifyPanel::HandleObjectsSelected(const TArray<UObject*>& InObjects)
{
	if(!bIsSelecting)
	{
		DeselectAllNotifies();
	}
}

#undef LOCTEXT_NAMESPACE<|MERGE_RESOLUTION|>--- conflicted
+++ resolved
@@ -862,11 +862,7 @@
 	// Build up a "New Notify..." menu
 	void FillNewNotifyMenu(FMenuBuilder& MenuBuilderbool, bool bIsReplaceWithMenu = false);
 	void FillNewNotifyStateMenu(FMenuBuilder& MenuBuilder, bool bIsReplaceWithMenu  = false);
-<<<<<<< HEAD
-	void FillNewSyncMarkerMenu(FMenuBuilder& MenuBuilder);
-=======
 	void FillNewSyncMarkerMenu(FMenuBuilder& MenuBuilder, bool bIsReplaceWithMenu = false);
->>>>>>> 4af6daef
 	void OnAnimNotifyClassPicked(UClass* NotifyClass, bool bIsReplaceWithMenu = false);
 
 	// New notify functions
@@ -2327,9 +2323,6 @@
 		MenuBuilder.AddMenuSeparator();
 	}
 
-<<<<<<< HEAD
-	TSharedRef<SWidget> Widget = PersonaUtils::MakeAnimNotifyStatePicker(Sequence, FOnClassPicked::CreateRaw(this, &SAnimNotifyTrack::OnAnimNotifyClassPicked, bIsReplaceWithMenu));
-=======
 	TSharedRef<SWidget> Widget = 
 		SNew(SBox)
 		.WidthOverride(300.0f)
@@ -2337,7 +2330,6 @@
 		[	
 			PersonaUtils::MakeAnimNotifyStatePicker(Sequence, FOnClassPicked::CreateRaw(this, &SAnimNotifyTrack::OnAnimNotifyClassPicked, bIsReplaceWithMenu))
 		];
->>>>>>> 4af6daef
 	MenuBuilder.AddWidget(Widget, FText(), true, false);
 }
 
@@ -2387,17 +2379,6 @@
 		MenuBuilder.EndSection();
 	}
 
-<<<<<<< HEAD
-	// MenuBuilder always has a search widget added to it by default, hence if larger then 1 then something else has been added to it
-	if (MenuBuilder.GetMultiBox()->GetBlocks().Num() > 1)
-	{
-		MenuBuilder.AddMenuSeparator();
-	}
-
-	// Add a notify picker
-	TSharedRef<SWidget> Widget = PersonaUtils::MakeAnimNotifyPicker(Sequence, FOnClassPicked::CreateRaw(this, &SAnimNotifyTrack::OnAnimNotifyClassPicked, bIsReplaceWithMenu));
-	MenuBuilder.AddWidget(Widget, FText(), true, false);
-=======
 	MenuBuilder.BeginSection("AnimNotifyNotifySubMenu", LOCTEXT("NewNotifySubMenu_Notifies", "Notifies"));
 	{
 		// Add a notify picker
@@ -2411,7 +2392,6 @@
 		MenuBuilder.AddWidget(Widget, FText(), true, false);
 	}
 	MenuBuilder.EndSection();
->>>>>>> 4af6daef
 }
 
 void SAnimNotifyTrack::FillNewSyncMarkerMenu(FMenuBuilder& MenuBuilder, bool bIsReplaceWithMenu /* = false */)
