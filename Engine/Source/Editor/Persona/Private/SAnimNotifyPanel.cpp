--- conflicted
+++ resolved
@@ -2988,27 +2988,18 @@
 									.Font(FEditorStyle::GetFontStyle(TEXT("MenuItem.Font")))
 									.MinValue(1)
 									.MinSliderValue(1)
-<<<<<<< HEAD
-									.MaxSliderValue(Sequence->GetNumberOfFrames())
-=======
 									.MaxSliderValue(Sequence->GetNumberOfSampledKeys())
->>>>>>> 6bbb88c8
 									.Value(Sequence->GetFrameAtTime(NotifyEvent->GetDuration()))
 									.AllowSpin(false)						
 									.OnValueCommitted_Lambda([this, NotifyIndex](int32 InValue, ETextCommit::Type InCommitType)
 									{
 										if ( InCommitType == ETextCommit::OnEnter && AnimNotifies.IsValidIndex(NotifyIndex) )
 										{
-<<<<<<< HEAD
-											float NewDuration = FMath::Max(Sequence->GetTimeAtFrame(InValue), SAnimNotifyNode::MinimumStateDuration);
-											float MaxDuration = Sequence->SequenceLength - AnimNotifies[NotifyIndex]->GetTime();
-=======
 											const FScopedTransaction Transaction(LOCTEXT("SetNotifyDurationFramesTransaction", "Set Anim Notify State duration in frames"));
 											Sequence->Modify();
 											
 											float NewDuration = FMath::Max(Sequence->GetTimeAtFrame(InValue), SAnimNotifyNode::MinimumStateDuration);
 											float MaxDuration = Sequence->GetPlayLength() - AnimNotifies[NotifyIndex]->GetTime();
->>>>>>> 6bbb88c8
 											NewDuration = FMath::Min(NewDuration, MaxDuration);
 											AnimNotifies[NotifyIndex]->SetDuration(NewDuration);
 
