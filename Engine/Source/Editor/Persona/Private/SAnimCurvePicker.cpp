--- conflicted
+++ resolved
@@ -15,25 +15,12 @@
 #include "Widgets/SOverlay.h"
 #include "Widgets/Layout/SMenuOwner.h"
 #include "Widgets/Layout/SBorder.h"
-<<<<<<< HEAD
-=======
 #include "Widgets/Input/SCheckBox.h"
 #include "Engine/SkeletalMesh.h"
->>>>>>> 4af6daef
 
 #define LOCTEXT_NAMESPACE "SAnimCurvePicker"
 
 SAnimCurvePicker::~SAnimCurvePicker()
-<<<<<<< HEAD
-{
-}
-
-void SAnimCurvePicker::Construct(const FArguments& InArgs, const TSharedRef<IEditableSkeleton>& InEditableSkeleton)
-{
-	OnCurveNamePicked = InArgs._OnCurveNamePicked;
-	IsCurveMarkedForExclusion = InArgs._IsCurveMarkedForExclusion;
-	EditableSkeleton = InEditableSkeleton;
-=======
 {
 }
 
@@ -59,35 +46,14 @@
 	const float WeightOverride = 300.0f;
 
 	TSharedPtr<SVerticalBox> VerticalBox;
->>>>>>> 4af6daef
-
-	SAssignNew(SearchBox, SSearchBox)
-	.HintText(LOCTEXT("SearchBoxHint", "Search"))
-	.OnTextChanged(this, &SAnimCurvePicker::HandleFilterTextChanged);
-
-	SAssignNew(NameListView, SListView<TSharedPtr<FSmartName>>)
-	.SelectionMode(ESelectionMode::Single)
-	.ListItemsSource(&CurveNames)
-	.OnSelectionChanged(this, &SAnimCurvePicker::HandleSelectionChanged)
-	.OnGenerateRow(this, &SAnimCurvePicker::HandleGenerateRow);
-
-	const float HorizontalPadding = 8.0f;
-	const float VerticalPadding = 2.0f;
-	const float WeightOverride = 300.0f;
-	
+
 	ChildSlot
 	[
 		SNew(SMenuOwner)
 		[
-<<<<<<< HEAD
-			SNew(SListViewSelectorDropdownMenu<TSharedPtr<FSmartName>>, SearchBox, NameListView)
-			[
-				SNew(SVerticalBox)
-=======
 			SNew(SListViewSelectorDropdownMenu<TSharedPtr<FName>>, SearchBox, NameListView)
 			[
 				SAssignNew(VerticalBox, SVerticalBox)
->>>>>>> 4af6daef
 				+SVerticalBox::Slot()
 				.AutoHeight()
 				.Padding(HorizontalPadding, VerticalPadding)
@@ -96,10 +62,6 @@
 				]
 				+SVerticalBox::Slot()
 				.FillHeight(1.0f)
-<<<<<<< HEAD
-				.VAlign(VAlign_Fill)
-=======
->>>>>>> 4af6daef
 				.Padding(HorizontalPadding, VerticalPadding)
 				[
 					SNew(SBox)
@@ -117,11 +79,7 @@
 						[
 							SNew(SScrollBox)
 							.Orientation(EOrientation::Orient_Vertical)
-<<<<<<< HEAD
-							+ SScrollBox::Slot()
-=======
 							+SScrollBox::Slot()
->>>>>>> 4af6daef
 							.HAlign(HAlign_Fill)
 							.VAlign(VAlign_Fill)
 							[
@@ -162,11 +120,7 @@
 	RefreshListItems();
 }
 
-<<<<<<< HEAD
-void SAnimCurvePicker::HandleSelectionChanged(TSharedPtr<FSmartName> InItem, ESelectInfo::Type InSelectionType)
-=======
 void SAnimCurvePicker::HandleSelectionChanged(TSharedPtr<FName> InItem, ESelectInfo::Type InSelectionType)
->>>>>>> 4af6daef
 {
 	// When the user is navigating, do not act upon the selection change
 	if (InSelectionType == ESelectInfo::OnNavigation)
@@ -176,16 +130,6 @@
 	
 	if (InItem.IsValid())
 	{
-<<<<<<< HEAD
-		OnCurveNamePicked.ExecuteIfBound(*InItem);
-	}
-}
-
-TSharedRef<ITableRow> SAnimCurvePicker::HandleGenerateRow(TSharedPtr<FSmartName> InItem, const TSharedRef<STableViewBase>& InOwnerTable)
-{
-	return 
-		SNew(STableRow<TSharedPtr<FSmartName>>, InOwnerTable)
-=======
 		OnCurvePicked.ExecuteIfBound(*InItem);
 	}
 }
@@ -194,18 +138,13 @@
 {
 	return 
 		SNew(STableRow<TSharedPtr<FName>>, InOwnerTable)
->>>>>>> 4af6daef
 		.Padding(FMargin(8.0f, 0.0f))
 		[
 			SNew(SBox)
 			.VAlign(VAlign_Center)
 			[
 				SNew(STextBlock)
-<<<<<<< HEAD
-				.Text(FText::FromName(InItem->DisplayName))
-=======
 				.Text(FText::FromName(*InItem))
->>>>>>> 4af6daef
 				.HighlightText_Lambda([this]() { return FText::FromString(FilterText); })
 			]
 		];
@@ -213,52 +152,6 @@
 
 void SAnimCurvePicker::RefreshListItems()
 {
-<<<<<<< HEAD
-	// Ensure valid skeleton exists
-	const TSharedPtr<IEditableSkeleton> CurrentEditableSkeleton = EditableSkeleton.Pin();
-	check(CurrentEditableSkeleton);
-	const USkeleton & CurrentSkeleton = CurrentEditableSkeleton->GetSkeleton();
-
-	// Get name container for all the curves stored by the skeleton
-	const FSmartNameMapping* CurveNameMapping = CurrentSkeleton.GetSmartNameContainer(USkeleton::AnimCurveMappingName);
-	CurveNameMapping->FillUidArray(CurveSmartNameUids);
-	
-	CurveNames.Reset();
-	UniqueCurveNames.Reset();
-
-	{
-		// We use the asset registry to query all assets with the supplied skeleton, and accumulate their curve names
-		const FAssetRegistryModule& AssetRegistryModule = FModuleManager::LoadModuleChecked<FAssetRegistryModule>("AssetRegistry");
-
-		FARFilter Filter;
-		Filter.bRecursiveClasses = true;
-		Filter.ClassPaths.Add(UAnimationAsset::StaticClass()->GetClassPathName());
-		Filter.TagsAndValues.Add(TEXT("Skeleton"), FAssetData(&CurrentSkeleton).GetExportTextName());
-
-		TArray<FAssetData> FoundAssetData;
-		AssetRegistryModule.Get().GetAssets(Filter, FoundAssetData);
-
-		// Build set of unique curve smart names
-		for (FAssetData& AssetData : FoundAssetData)
-		{
-			const FString TagValue = AssetData.GetTagValueRef<FString>(USkeleton::CurveNameTag);
-			if (!TagValue.IsEmpty())
-			{
-				// parse notifies
-				if (TagValue.ParseIntoArray(CurveNamesQueriedFromAssetRegistry, *USkeleton::CurveTagDelimiter, true) > 0)
-				{
-					for (const FString& CurveNameString : CurveNamesQueriedFromAssetRegistry)
-					{
-						FName CurveName = FName(*CurveNameString);
-						FSmartName InCurveSmartName = {CurveName, CurveNameMapping->FindUID(CurveName)};
-						
-						if (IsCurveMarkedForExclusion.IsBound() && IsCurveMarkedForExclusion.Execute(InCurveSmartName))
-						{
-							continue;
-						}
-						
-						UniqueCurveNames.Add(InCurveSmartName);
-=======
 	const USkeleton* CurrentSkeleton = Skeleton.Get();
 	FString CurrentSkeletonName;
 	if(CurrentSkeleton)
@@ -326,27 +219,11 @@
 						}
 
 						UniqueCurveNames.Add(CurveName);
->>>>>>> 4af6daef
 					}
 				}
 			}
 		}
 	}
-	
-	// Add unique curves that were not found using asset registry
-	for (SmartName::UID_Type Id : CurveSmartNameUids)
-	{
-		FName OutCurveName;
-		if (CurveNameMapping->GetName(Id, OutCurveName))
-		{
-			FSmartName InCurveSmartName(OutCurveName, Id);
-
-			if (IsCurveMarkedForExclusion.IsBound() && IsCurveMarkedForExclusion.Execute(InCurveSmartName))
-				continue;
-			
-			UniqueCurveNames.Add(InCurveSmartName);
-		}
-	}
 
 	FilterAvailableCurves();
 }
@@ -356,34 +233,16 @@
 	CurveNames.Reset();
 	
 	// Exact filtering
-<<<<<<< HEAD
-	for (const FSmartName& UniqueCurveName : UniqueCurveNames)
-	{
-		if (FilterText.IsEmpty() || UniqueCurveName.DisplayName.ToString().Contains(FilterText))
-		{
-			CurveNames.Add(MakeShared<FSmartName>(UniqueCurveName));
-=======
 	for (const FName& UniqueCurveName : UniqueCurveNames)
 	{
 		if (FilterText.IsEmpty() || UniqueCurveName.ToString().Contains(FilterText))
 		{
 			CurveNames.Add(MakeShared<FName>(UniqueCurveName));
->>>>>>> 4af6daef
 		}
 	}
 
 	// Alphabetical sorting
 	{
-<<<<<<< HEAD
-		struct FSmartNameSortItemSortOp
-		{
-			FORCEINLINE bool operator()( const TSharedPtr<FSmartName>& A, const TSharedPtr<FSmartName>& B ) const
-			{
-				return (A->DisplayName.Compare(B->DisplayName) < 0);
-			}
-		};
-		CurveNames.Sort(FSmartNameSortItemSortOp());
-=======
 		struct FNameSortItemSortOp
 		{
 			FORCEINLINE bool operator()( const TSharedPtr<FName>& A, const TSharedPtr<FName>& B ) const
@@ -392,7 +251,6 @@
 			}
 		};
 		CurveNames.Sort(FNameSortItemSortOp());
->>>>>>> 4af6daef
 	}
 
 	// Rebuild list view
