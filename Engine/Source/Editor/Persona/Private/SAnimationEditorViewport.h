--- conflicted
+++ resolved
@@ -293,15 +293,12 @@
 	void SetBoneDrawSize(float BoneDrawSize);
 	float GetBoneDrawSize() const;
 
-<<<<<<< HEAD
-=======
 	void SetCustomAnimationSpeed(float AnimationSpeed);
 	float GetCustomAnimationSpeed() const;
 
 	void SetCustomTurnTableSpeed(float InCustomTurnTableSpeed);
 	float GetCustomTurnTableSpeed() const;
 
->>>>>>> 4af6daef
 	/** Function to set LOD model selection*/
 	void OnSetLODModel(int32 LODSelectionType);
 	void OnSetLODTrackDebuggedInstance();
