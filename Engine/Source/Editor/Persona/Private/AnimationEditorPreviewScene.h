// Copyright Epic Games, Inc. All Rights Reserved.

#pragma once

#include "CoreMinimal.h"
#include "Textures/SlateIcon.h"
#include "EditorUndoClient.h"
#include "IPersonaPreviewScene.h"
#include "Animation/DebugSkelMeshComponent.h"
#include "Engine/WindDirectionalSource.h"

class IEditableSkeleton;
class IPersonaToolkit;
class UAnimSequence;

class FAnimationEditorPreviewScene : public IPersonaPreviewScene, public FEditorUndoClient
{
public:
	FAnimationEditorPreviewScene(const ConstructionValues& CVS, const TSharedPtr<class IEditableSkeleton>& InEditableSkeleton, const TSharedRef<class IPersonaToolkit>& InPersonaToolkit);

	~FAnimationEditorPreviewScene();

	/** IPersonaPreviewScene interface */
	virtual TSharedRef<class IPersonaToolkit> GetPersonaToolkit() const override { return PersonaToolkit.Pin().ToSharedRef(); }
	virtual void SetPreviewAnimationAsset(UAnimationAsset* AnimAsset, bool bEnablePreview = true) override;
	virtual UAnimationAsset* GetPreviewAnimationAsset() const override;
	virtual void SetPreviewMesh(USkeletalMesh* NewPreviewMesh, bool bAllowOverrideBaseMesh = true) override;
	virtual USkeletalMesh* GetPreviewMesh() const override;
	virtual void SetPreviewAnimationBlueprint(UAnimBlueprint* InAnimBlueprint, UAnimBlueprint* InOverlayOrSubAnimBlueprint) override;
	virtual bool AttachObjectToPreviewComponent(UObject* Object, FName AttachTo) override;
	virtual void RemoveAttachedObjectFromPreviewComponent(UObject* Object, FName AttachedTo) override;
	virtual void InvalidateViews() override;
	virtual void FocusViews() override;
	virtual UDebugSkelMeshComponent* GetPreviewMeshComponent() const override { return SkeletalMeshComponent; }
	virtual void SetPreviewMeshComponent(UDebugSkelMeshComponent* InSkeletalMeshComponent) override;
	virtual void SetAdditionalMeshes(class UDataAsset* InAdditionalMeshes) override;
	virtual void SetAdditionalMeshesSelectable(bool bSelectable) override;
	virtual void RefreshAdditionalMeshes(bool bAllowOverrideBaseMesh) override;
	virtual void ShowReferencePose(bool bShowRefPose, bool bResetBoneTransforms = false) override;
	virtual bool IsShowReferencePoseEnabled() const override;
	virtual void SetSelectedBone(const FName& BoneName, ESelectInfo::Type InSelectInfo) override;
	virtual void ClearSelectedBone() override;
	virtual void SetSelectedSocket(const FSelectedSocketInfo& SocketInfo) override;
	virtual void ClearSelectedSocket() override;
	virtual void SetSelectedActor(AActor* InActor) override;
	virtual void ClearSelectedActor() override;
	virtual void DeselectAll() override;

	virtual void RegisterOnAnimChanged(const FOnAnimChanged& Delegate) override
	{
		OnAnimChanged.Add(Delegate);
	}

	virtual void UnregisterOnAnimChanged(void* Thing) override
	{
		OnAnimChanged.RemoveAll(Thing);
	}

	virtual void RegisterOnPreviewMeshChanged(const FOnPreviewMeshChanged& Delegate) override
	{
		OnPreviewMeshChanged.Add(Delegate);
	}

	virtual void UnregisterOnPreviewMeshChanged(void* Thing) override
	{
		OnPreviewMeshChanged.RemoveAll(Thing);
	}

	virtual void RegisterOnLODChanged(const FSimpleDelegate& Delegate) override
	{
		OnLODChanged.Add(Delegate);
	}

	virtual void UnregisterOnLODChanged(void* Thing) override
	{
		OnLODChanged.RemoveAll(Thing);
	}

	virtual void RegisterOnMorphTargetsChanged(const FSimpleDelegate& Delegate) override
	{
		OnMorphTargetsChanged.Add(Delegate);
	}

	virtual void UnregisterOnMorphTargetsChanged(void* Thing) override
	{
		OnMorphTargetsChanged.RemoveAll(Thing);
	}

	virtual void BroadcastOnMorphTargetsChanged() override
	{
		if (OnMorphTargetsChanged.IsBound())
		{
			OnMorphTargetsChanged.Broadcast();
		}
	}

	virtual void RegisterOnInvalidateViews(const FSimpleDelegate& Delegate) override
	{
		OnInvalidateViews.Add(Delegate);
	}

	virtual void UnregisterOnInvalidateViews(void* Thing) override
	{
		OnInvalidateViews.RemoveAll(Thing);
	}

	virtual void RegisterOnFocusViews(const FSimpleDelegate& Delegate) override
	{
		OnFocusViews.Add(Delegate);
	}

	virtual void UnregisterOnFocusViews(void* Thing) override
	{
		OnFocusViews.RemoveAll(Thing);
	}

	virtual void RegisterOnMeshClick(const FOnMeshClick& Delegate) override
	{
		OnMeshClick.Add(Delegate);
	}

	virtual void UnregisterOnMeshClick(void* Thing) override
	{
		OnMeshClick.RemoveAll(Thing);
	}

	virtual FDelegateHandle RegisterOnSelectedBoneChanged(const FOnSelectedBoneChanged& Delegate) override
	{
		return OnSelectedBoneChanged.Add(Delegate);
	}

	virtual void UnregisterOnSelectedBoneChanged(FDelegateHandle InHandle) override
	{
		OnSelectedBoneChanged.Remove(InHandle);
	}

	virtual FDelegateHandle RegisterOnSelectedSocketChanged(const FOnSelectedSocketChanged& Delegate) override
	{
		return OnSelectedSocketChanged.Add(Delegate);
	}

	virtual void UnregisterOnSelectedSocketChanged(FDelegateHandle InHandle) override
	{
		OnSelectedSocketChanged.Remove(InHandle);
	}

	virtual FDelegateHandle RegisterOnDeselectAll(const FSimpleDelegate& Delegate) override
	{
		return OnDeselectAll.Add(Delegate);
	}

	virtual void UnregisterOnDeselectAll(FDelegateHandle InHandle) override
	{
		OnDeselectAll.Remove(InHandle);
	}

	virtual void SetDefaultAnimationMode(EPreviewSceneDefaultAnimationMode Mode, bool bShowNow) override;
	virtual void ShowDefaultMode() override;
	virtual void EnableWind(bool bEnableWind) override;
	virtual bool IsWindEnabled() const override;
	virtual void SetWindStrength(float InWindStrength) override;
	virtual float GetWindStrength() const override;
	virtual void SetGravityScale(float InGravityScale) override;
	virtual float GetGravityScale() const override;
	virtual AActor* GetSelectedActor() const override;
	virtual FSelectedSocketInfo GetSelectedSocket() const override;
	virtual int32 GetSelectedBoneIndex() const override;
	virtual void TogglePlayback() override;
	virtual AActor* GetActor() const override;
	virtual void SetActor(AActor* InActor) override;
	virtual bool AllowMeshHitProxies() const override;
	virtual void SetAllowMeshHitProxies(bool bState) override;

	virtual void RegisterOnSelectedLODChanged(const FOnSelectedLODChanged &Delegate) override
	{
		OnSelectedLODChanged.Add(Delegate);
	}
	
	virtual void UnRegisterOnSelectedLODChanged(void* Thing) override
	{
		OnSelectedLODChanged.RemoveAll(Thing);
	}
	
	virtual void BroadcastOnSelectedLODChanged() override
	{
		if (OnSelectedLODChanged.IsBound())
		{
			OnSelectedLODChanged.Broadcast();
		}
	}

	virtual void RegisterOnCameraOverrideChanged(const FSimpleDelegate& Delegate) override
	{
		OnCameraOverrideChanged.Add(Delegate);
	}

	virtual void UnregisterOnCameraOverrideChanged(void* Thing) override
	{
		OnCameraOverrideChanged.RemoveAll(Thing);
	}

	virtual void RegisterOnPreTick(const FSimpleDelegate& Delegate) override
	{
		OnPreTickDelegate.Add(Delegate);
	}

	virtual void UnregisterOnPreTick(void* Thing) override
	{
		OnPreTickDelegate.RemoveAll(Thing);
	}

	virtual void RegisterOnPostTick(const FSimpleDelegate& Delegate) override
	{
		OnPostTickDelegate.Add(Delegate);
	}

	virtual void UnregisterOnPostTick(void* Thing) override
	{
		OnPostTickDelegate.RemoveAll(Thing);
	}

	virtual void FlagTickable() override;

	void SetCameraOverride(TSharedPtr<class FEditorCameraController> NewCamera)
	{
		CameraOverride = NewCamera;
		OnCameraOverrideChanged.Broadcast();
	}

	TSharedPtr<FEditorCameraController> GetCurrentCameraOverride() const
	{
		return CameraOverride;
	}


	virtual void HandleSkeletonTreeSelectionChanged(const TArrayView<TSharedPtr<ISkeletonTreeItem>>& InSelectedItems, ESelectInfo::Type InSelectInfo) override;
	/** FPreviewScene interface */
	virtual void Tick(float InDeltaTime) override;
	virtual bool IsTickable() const override;
	virtual ETickableTickType GetTickableTickType() const { return ETickableTickType::Conditional; }
	virtual void AddComponent(class UActorComponent* Component, const FTransform& LocalToWorld, bool bAttachToRoot = false) override;
	virtual void RemoveComponent(class UActorComponent* Component) override;

	/** FEditorUndoClient interface */
	virtual void PostUndo(bool bSuccess) override;
	virtual void PostRedo(bool bSuccess) override;

	/** FGCObject interface */
	virtual void AddReferencedObjects( FReferenceCollector& Collector ) override;

	/** Validate preview attached assets on skeleton and supplied skeletal mesh, notifying user if any are removed */
	void ValidatePreviewAttachedAssets(USkeletalMesh* PreviewSkeletalMesh);

	/** Get the bounds of the floor */
	const FBoxSphereBounds& GetFloorBounds() const { return FloorBounds; }

	/** Set the floor location */
	void SetFloorLocation(const FVector& InPosition);

	/** Get tooltip text for the preview asset button */
	FText GetPreviewAssetTooltip(bool bEditingAnimBlueprint) const;

	/** Get the preview scene description */
	class UPersonaPreviewSceneDescription* GetPreviewSceneDescription() const { return PreviewSceneDescription; }

	/** Begin recording animation form the preview component **/
	void RecordAnimation();

	/** Check whether recording of the preview component is available */
	bool IsRecordAvailable() const;

	/** Get a status image to display for recording in progress */
	FSlateIcon GetRecordStatusImage() const;

	/** Get a tooltip to display while recording */
	FText GetRecordStatusTooltip() const;

	/** Get a the label to display while recording */
	FText GetRecordStatusLabel() const;

	/** Get a the menu label to display while recording */
	FText GetRecordMenuLabel() const;

	/** Check whether this Persona instance is recording */
	bool IsRecording() const;

	/** Stop recording in this Persona instance */
	void StopRecording();

	/** Delegate fired when recording state changes */
	FSimpleMulticastDelegate& OnRecordingStateChanged() { return OnRecordingStateChangedDelegate; }

	/** Get the currently recording animation */
	UAnimSequence* GetCurrentRecording() const;

	/** Get the currently recording animation time */
	float GetCurrentRecordingTime() const;

	/** Get the currently selected actor */
	AActor* GetSelectedActor() { return SelectedActor.Get(); }

	/** Get the currently selected socket */
	FSelectedSocketInfo GetSelectedSocket() { return SelectedSocket; }

	/** Get the currently bone index */
	int32 GetSelectedBoneIndex() { return SelectedBoneIndex; }

	/** Broadcasts that a mesh viewport click occurred */
	virtual bool BroadcastMeshClick(HActor* HitProxy, const FViewportClick& Click) {
		OnMeshClick.Broadcast(HitProxy, Click); return OnMeshClick.IsBound(); }

	/** Override for preview component selection to inform the editor we consider it selected */
	bool PreviewComponentSelectionOverride(const UPrimitiveComponent* InComponent) const;

	virtual void SetAllowAdditionalMeshes(bool bAllow) 
	{
		bAllowAdditionalMeshes = bAllow;
	}

<<<<<<< HEAD
	/** Get whether bones can be selected by their physics bodies */
	virtual bool UsePhysicsBodiesForBoneSelection() const override;

	/** Set whether bones can be selected by their physics bodies */
	virtual void SetUsePhysicsBodiesForBoneSelection(bool bUsePhysicsBodies) override;

=======
	virtual void SetEditableSkeleton(TSharedPtr<IEditableSkeleton> InEditableSkeleton) override
	{
		EditableSkeletonPtr = InEditableSkeleton;
	}
>>>>>>> 6bbb88c8

private:
	/** Set preview mesh internal use only. The mesh should be verified by now. */
	void SetPreviewMeshInternal(USkeletalMesh* NewPreviewMesh);

	/** Adds to the viewport all the attached preview objects that the current skeleton and mesh contains */
	void AddPreviewAttachedObjects();

	/** Destroy the supplied component (and its children) */
	void CleanupComponent(USceneComponent* Component);

	/** 
	 * Removes attached components from the preview component. (WARNING: There is a possibility that this function will
	 * remove the wrong component if 2 of the same type (same UObject) are attached at the same location!
	 *
	 * @param bRemovePreviewAttached	Specifies whether all attached components are removed or just the ones
	 *									that haven't come from the target skeleton.
	 */
	void RemoveAttachedComponent(bool bRemovePreviewAttached = true);

	/** Create an actor used to simulate wind (useful for cloth) */
	TWeakObjectPtr<class AWindDirectionalSource> CreateWindActor(UWorld* World);

	TSharedPtr<class IEditableSkeleton> GetEditableSkeleton() const { return EditableSkeletonPtr.Pin(); }

	/* setter/getter for can remove attach component */
	virtual void SetRemoveAttachedComponentFilter(const FOnRemoveAttachedComponentFilter& Delegate) override
	{
		OnRemoveAttachedComponentFilter = Delegate;
	}
	virtual void ClearRemoveAttachedComponentFilter() override
	{
		if (OnRemoveAttachedComponentFilter.IsBound())
		{
			OnRemoveAttachedComponentFilter.Unbind();
		}
	}
private:
	/** The one and only actor we have */
	AActor* Actor;

	/** The main preview skeletal mesh component */
	UDebugSkelMeshComponent*			SkeletalMeshComponent;

	/** Array of loaded additional meshes */
	TArray<USkeletalMeshComponent*>		AdditionalMeshes;

	/** The editable skeleton we are viewing/editing */
	TWeakPtr<class IEditableSkeleton> EditableSkeletonPtr;

	/** The persona toolkit we are embedded in */
	TWeakPtr<class IPersonaToolkit> PersonaToolkit;

	/** Cached bounds of the floor mesh */
	FBoxSphereBounds FloorBounds;

	/** Delegate to be called after the preview animation has been changed */
	FOnAnimChangedMulticaster OnAnimChanged;

	/** Broadcasts whenever the preview mesh changes */
	FOnPreviewMeshChangedMulticaster OnPreviewMeshChanged;

	/** Mode that the preview scene defaults to (usually depending on asset editor context) */
	EPreviewSceneDefaultAnimationMode DefaultMode;

	/** Broadcasts whenever the preview mesh is clicked */
	FOnMeshClickMulticaster OnMeshClick;

	/** Configuration object for editing in details panels */
	class UPersonaPreviewSceneDescription* PreviewSceneDescription;

	/** Previous information of a wind actor */
	FVector PrevWindLocation;
	FRotator PrevWindRotation;
	float PrevWindStrength;

	/** Reference to the wind actor */
	TWeakObjectPtr<AWindDirectionalSource> WindSourceActor;

	/** The gravity scale */
	float GravityScale;

	/** The selected actor */
	TWeakObjectPtr<AActor> SelectedActor;

	/** Selected bone */
	int32 SelectedBoneIndex;
	
	/** Selected socket */
	FSelectedSocketInfo SelectedSocket;

	/** LOD index cached & used to check for broadcasting OnLODChanged delegate */
	int32 LastCachedLODForPreviewComponent;

	/** LOD changed delegate */
	FSimpleMulticastDelegate OnLODChanged;

	/** Morph target changed delegate */
	FSimpleMulticastDelegate OnMorphTargetsChanged;

	/** View invalidation delegate */
	FSimpleMulticastDelegate OnInvalidateViews;

	/** View focus delegate */
	FSimpleMulticastDelegate OnFocusViews;

	/** Whether or not mesh section hit proxies should be enabled or not */
	bool bEnableMeshHitProxies;

	/* Selected LOD changed delegate */
	FOnSelectedLODChangedMulticaster OnSelectedLODChanged;

	/** Camera override delegate */
	FSimpleMulticastDelegate OnCameraOverrideChanged;

	/** Currently specified camera override */
	TSharedPtr<FEditorCameraController> CameraOverride;

	/** Delegates fired on pre/post tick of this preview scene */
	FSimpleMulticastDelegate OnPreTickDelegate;
	FSimpleMulticastDelegate OnPostTickDelegate;

	/** Delegate fired when recording state changes */
	FSimpleMulticastDelegate OnRecordingStateChangedDelegate;

	/** The last time we were flagged for ticking */
	double LastTickTime;
	/** Bone selection changed delegate */
	FOnSelectedBoneChangedMulticaster OnSelectedBoneChanged;

	/** Socket selection changed delegate */
	FOnSelectedSocketChangedMulticaster OnSelectedSocketChanged;

	/** Deselect all delegate */
	FSimpleMulticastDelegate OnDeselectAll;

	/** Selection recursion guard */
	bool bSelecting;

	/** Allow additional meshes to be attached */
	bool bAllowAdditionalMeshes;

	/** Allow additional meshes to be selectable */
	bool bAdditionalMeshesSelectable;

	/** Allow bones to be selectable by clicking on their respective physics bodies */
	bool bUsePhysicsBodiesForBoneSelection;

	/** Delegate Remove attach component */
	FOnRemoveAttachedComponentFilter OnRemoveAttachedComponentFilter;
};<|MERGE_RESOLUTION|>--- conflicted
+++ resolved
@@ -317,19 +317,10 @@
 		bAllowAdditionalMeshes = bAllow;
 	}
 
-<<<<<<< HEAD
-	/** Get whether bones can be selected by their physics bodies */
-	virtual bool UsePhysicsBodiesForBoneSelection() const override;
-
-	/** Set whether bones can be selected by their physics bodies */
-	virtual void SetUsePhysicsBodiesForBoneSelection(bool bUsePhysicsBodies) override;
-
-=======
 	virtual void SetEditableSkeleton(TSharedPtr<IEditableSkeleton> InEditableSkeleton) override
 	{
 		EditableSkeletonPtr = InEditableSkeleton;
 	}
->>>>>>> 6bbb88c8
 
 private:
 	/** Set preview mesh internal use only. The mesh should be verified by now. */
@@ -475,9 +466,6 @@
 	/** Allow additional meshes to be selectable */
 	bool bAdditionalMeshesSelectable;
 
-	/** Allow bones to be selectable by clicking on their respective physics bodies */
-	bool bUsePhysicsBodiesForBoneSelection;
-
 	/** Delegate Remove attach component */
 	FOnRemoveAttachedComponentFilter OnRemoveAttachedComponentFilter;
 };