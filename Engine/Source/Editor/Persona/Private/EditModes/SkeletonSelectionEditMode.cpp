// Copyright Epic Games, Inc. All Rights Reserved.

#include "EditModes/SkeletonSelectionEditMode.h"
#include "Animation/DebugSkelMeshComponent.h"
#include "AnimationEditorViewportClient.h"
#include "CanvasItem.h"
#include "CanvasTypes.h"
#include "AnimPreviewInstance.h"
#include "ISkeletonTree.h"
#include "AssetEditorModeManager.h"
#include "Engine/SkeletalMeshSocket.h"
#include "EngineUtils.h"
#include "Rendering/SkeletalMeshRenderData.h"

#include "IPersonaToolkit.h"
#include "IEditableSkeleton.h"

#define LOCTEXT_NAMESPACE "SkeletonSelectionEditMode"

namespace SkeletonSelectionModeConstants
{
	/** Distance to trace for physics bodies */
	static const float BodyTraceDistance = 10000.0f;
}

FSkeletonSelectionEditMode::FSkeletonSelectionEditMode()
	: bManipulating(false)
	, bInTransaction(false)
{
	// Disable grid drawing for this mode as the viewport handles this
	bDrawGrid = false;
}

bool FSkeletonSelectionEditMode::GetCameraTarget(FSphere& OutTarget) const
{
	bool bHandled = false;

	UDebugSkelMeshComponent* PreviewMeshComponent = GetAnimPreviewScene().GetPreviewMeshComponent();

	if(PreviewMeshComponent && PreviewMeshComponent->SkeletalMesh)
	{
		if (GetAnimPreviewScene().GetSelectedBoneIndex() != INDEX_NONE)
		{
			const int32 FocusBoneIndex = GetAnimPreviewScene().GetSelectedBoneIndex();
<<<<<<< HEAD
			if (FocusBoneIndex != INDEX_NONE && PreviewMeshComponent->SkeletalMesh->RefSkeleton.IsValidIndex(FocusBoneIndex))
			{
				const FName BoneName = PreviewMeshComponent->SkeletalMesh->RefSkeleton.GetBoneName(FocusBoneIndex);
=======
			if (FocusBoneIndex != INDEX_NONE && PreviewMeshComponent->SkeletalMesh->GetRefSkeleton().IsValidIndex(FocusBoneIndex))
			{
				const FName BoneName = PreviewMeshComponent->SkeletalMesh->GetRefSkeleton().GetBoneName(FocusBoneIndex);
>>>>>>> 3aae9151
				OutTarget.Center = PreviewMeshComponent->GetBoneLocation(BoneName);
				OutTarget.W = 30.0f;
				bHandled = true;
			}
		}

		if (!bHandled && GetAnimPreviewScene().GetSelectedSocket().IsValid())
		{
			USkeletalMeshSocket * Socket = GetAnimPreviewScene().GetSelectedSocket().Socket;
			if (Socket)
			{
				OutTarget.Center = Socket->GetSocketLocation(PreviewMeshComponent);
				OutTarget.W = 30.0f;
				bHandled = true;
			}
		}
	}

	return bHandled;
}

IPersonaPreviewScene& FSkeletonSelectionEditMode::GetAnimPreviewScene() const
{
	return *static_cast<IPersonaPreviewScene*>(static_cast<FAssetEditorModeManager*>(Owner)->GetPreviewScene());
}

void FSkeletonSelectionEditMode::GetOnScreenDebugInfo(TArray<FText>& OutDebugInfo) const
{

}

FSelectedSocketInfo FSkeletonSelectionEditMode::DuplicateAndSelectSocket(const FSelectedSocketInfo& SocketInfoToDuplicate)
{
	USkeletalMesh* SkeletalMesh = GetAnimPreviewScene().GetPreviewMeshComponent()->SkeletalMesh;
	USkeletalMeshSocket* NewSocket = GetAnimPreviewScene().GetPersonaToolkit()->GetEditableSkeleton()->DuplicateSocket(SocketInfoToDuplicate, SocketInfoToDuplicate.Socket->BoneName, SkeletalMesh);

	FSelectedSocketInfo NewSocketInfo(NewSocket, SocketInfoToDuplicate.bSocketIsOnSkeleton);
	GetAnimPreviewScene().DeselectAll();
	GetAnimPreviewScene().SetSelectedSocket(NewSocketInfo);

	return NewSocketInfo;
}

bool FSkeletonSelectionEditMode::StartTracking(FEditorViewportClient* InViewportClient, FViewport* InViewport)
{
	EAxisList::Type CurrentAxis = InViewportClient->GetCurrentWidgetAxis();
	FWidget::EWidgetMode WidgetMode = InViewportClient->GetWidgetMode();

	UDebugSkelMeshComponent* PreviewMeshComponent = GetAnimPreviewScene().GetPreviewMeshComponent();
	if(PreviewMeshComponent != nullptr && PreviewMeshComponent->SkeletalMesh != nullptr)
	{
		int32 BoneIndex = GetAnimPreviewScene().GetSelectedBoneIndex();
		USkeletalMeshSocket* SelectedSocket = GetAnimPreviewScene().GetSelectedSocket().Socket;
		AActor* SelectedActor = GetAnimPreviewScene().GetSelectedActor();

<<<<<<< HEAD
		if ((BoneIndex >= 0 && PreviewMeshComponent->SkeletalMesh->RefSkeleton.IsValidIndex(BoneIndex)) || SelectedSocket != nullptr || SelectedActor != nullptr)
=======
		if ((BoneIndex >= 0 && PreviewMeshComponent->SkeletalMesh->GetRefSkeleton().IsValidIndex(BoneIndex)) || SelectedSocket != nullptr || SelectedActor != nullptr)
>>>>>>> 3aae9151
		{
			bool bValidAxis = false;
			FVector WorldAxisDir;

			if ( ((CurrentAxis & EAxisList::XYZ) | (CurrentAxis & EAxisList::Screen)) != 0)
			{
				FSelectedSocketInfo SelectedSocketInfo = GetAnimPreviewScene().GetSelectedSocket();
				if (SelectedSocketInfo.IsValid())
				{
					const bool bAltDown = InViewportClient->IsAltPressed();

					if (bAltDown)
					{
						// Rather than moving/rotating the selected socket, copy it and move the copy instead
						SelectedSocketInfo = DuplicateAndSelectSocket(SelectedSocketInfo);
					}

					// Socket movement is transactional - we want undo/redo and saving of it
					USkeletalMeshSocket* Socket = SelectedSocketInfo.Socket;

					if (Socket && bInTransaction == false)
					{
						if (WidgetMode == FWidget::WM_Rotate)
						{
							GEditor->BeginTransaction(LOCTEXT("AnimationEditorViewport_RotateSocket", "Rotate Socket"));
						}
						else
						{
							GEditor->BeginTransaction(LOCTEXT("AnimationEditorViewport_TranslateSocket", "Translate Socket"));
						}

						Socket->SetFlags(RF_Transactional);	// Undo doesn't work without this!
						Socket->Modify();
						bInTransaction = true;
					}
				}
				else if (BoneIndex >= 0)
				{
					if (bInTransaction == false)
					{
						// we also allow undo/redo of bone manipulations
						if (WidgetMode == FWidget::WM_Rotate)
						{
							GEditor->BeginTransaction(LOCTEXT("AnimationEditorViewport_RotateBone", "Rotate Bone"));
						}
						else
						{
							GEditor->BeginTransaction(LOCTEXT("AnimationEditorViewport_TranslateBone", "Translate Bone"));
						}

						PreviewMeshComponent->PreviewInstance->SetFlags(RF_Transactional);	// Undo doesn't work without this!
						PreviewMeshComponent->PreviewInstance->Modify();
						bInTransaction = true;

						// now modify the bone array
<<<<<<< HEAD
						const FName BoneName = PreviewMeshComponent->SkeletalMesh->RefSkeleton.GetBoneName(BoneIndex);
=======
						const FName BoneName = PreviewMeshComponent->SkeletalMesh->GetRefSkeleton().GetBoneName(BoneIndex);
>>>>>>> 3aae9151
						PreviewMeshComponent->PreviewInstance->ModifyBone(BoneName);
					}
				}
			}

			bManipulating = true;
			return true;
		}
	}
	
	return false;
}

bool FSkeletonSelectionEditMode::EndTracking(FEditorViewportClient* InViewportClient, FViewport* InViewport)
{
	if (bManipulating)
	{
		// Socket movement is transactional - we want undo/redo and saving of it
		if (bInTransaction)
		{
			GEditor->EndTransaction();
			bInTransaction = false;
		}

		bManipulating = false;
		return true;
	}

	return false;
}

bool FSkeletonSelectionEditMode::InputDelta(FEditorViewportClient* InViewportClient, FViewport* InViewport, FVector& InDrag, FRotator& InRot, FVector& InScale)
{
	const EAxisList::Type CurrentAxis = InViewportClient->GetCurrentWidgetAxis();
	const FWidget::EWidgetMode WidgetMode = InViewportClient->GetWidgetMode();
	const ECoordSystem CoordSystem = InViewportClient->GetWidgetCoordSystemSpace();

	// Get some useful info about buttons being held down
	const bool bCtrlDown = InViewport->KeyState(EKeys::LeftControl) || InViewport->KeyState(EKeys::RightControl);
	const bool bShiftDown = InViewport->KeyState(EKeys::LeftShift) || InViewport->KeyState(EKeys::RightShift);
	const bool bMouseButtonDown = InViewport->KeyState( EKeys::LeftMouseButton ) || InViewport->KeyState( EKeys::MiddleMouseButton ) || InViewport->KeyState( EKeys::RightMouseButton );

	bool bHandled = false;

	UDebugSkelMeshComponent* PreviewMeshComponent = GetAnimPreviewScene().GetPreviewMeshComponent();

	if ( bManipulating && CurrentAxis != EAxisList::None )
	{
		bHandled = true;

		int32 BoneIndex = GetAnimPreviewScene().GetSelectedBoneIndex();
		USkeletalMeshSocket* SelectedSocket = GetAnimPreviewScene().GetSelectedSocket().Socket;
		AActor* SelectedActor = GetAnimPreviewScene().GetSelectedActor();
		FAnimNode_ModifyBone* SkelControl = nullptr;

		if ( BoneIndex >= 0 )
		{
			//Get the skeleton control manipulating this bone
			const FName BoneName = PreviewMeshComponent->SkeletalMesh->GetRefSkeleton().GetBoneName(BoneIndex);
			SkelControl = &(PreviewMeshComponent->PreviewInstance->ModifyBone(BoneName));
		}

		if ( SkelControl || SelectedSocket )
		{
			FTransform CurrentSkelControlTM(
				SelectedSocket ? SelectedSocket->RelativeRotation : SkelControl->Rotation,
				SelectedSocket ? SelectedSocket->RelativeLocation : SkelControl->Translation,
				SelectedSocket ? SelectedSocket->RelativeScale : SkelControl->Scale);

			FTransform BaseTM;

			if ( SelectedSocket )
			{
				BaseTM = SelectedSocket->GetSocketTransform( PreviewMeshComponent );
			}
			else
			{
				BaseTM = PreviewMeshComponent->GetBoneTransform( BoneIndex );
			}

			// Remove SkelControl's orientation from BoneMatrix, as we need to translate/rotate in the non-SkelControlled space
			BaseTM = BaseTM.GetRelativeTransformReverse(CurrentSkelControlTM);

			const bool bDoRotation    = WidgetMode == FWidget::WM_Rotate    || WidgetMode == FWidget::WM_TranslateRotateZ;
			const bool bDoTranslation = WidgetMode == FWidget::WM_Translate || WidgetMode == FWidget::WM_TranslateRotateZ;
			const bool bDoScale = WidgetMode == FWidget::WM_Scale;

			if (bDoRotation)
			{
				FVector RotAxis;
				float RotAngle;
				InRot.Quaternion().ToAxisAndAngle( RotAxis, RotAngle );

				FVector4 BoneSpaceAxis = BaseTM.TransformVectorNoScale( RotAxis );

				//Calculate the new delta rotation
				FQuat DeltaQuat( BoneSpaceAxis, RotAngle );
				DeltaQuat.Normalize();

				FRotator NewRotation = ( CurrentSkelControlTM * FTransform( DeltaQuat )).Rotator();

				if ( SelectedSocket )
				{
					SelectedSocket->RelativeRotation = NewRotation;
				}
				else
				{
					SkelControl->Rotation = NewRotation;
				}
			}

			if (bDoTranslation)
			{
				FVector4 BoneSpaceOffset = BaseTM.TransformVector(InDrag);
				if (SelectedSocket)
				{
					SelectedSocket->RelativeLocation += BoneSpaceOffset;
				}
				else
				{
					SkelControl->Translation += BoneSpaceOffset;
				}
			}
			if(bDoScale)
			{
				FVector4 BoneSpaceScaleOffset;

				if (CoordSystem == COORD_World)
				{
					BoneSpaceScaleOffset = BaseTM.TransformVector(InScale);
				}
				else
				{
					BoneSpaceScaleOffset = InScale;
				}

				if(SelectedSocket)
				{
					SelectedSocket->RelativeScale += BoneSpaceScaleOffset;
				}
				else
				{
					SkelControl->Scale += BoneSpaceScaleOffset;
				}
			}

		}
		else if( SelectedActor != nullptr )
		{
			if (WidgetMode == FWidget::WM_Rotate)
			{
				FTransform Transform = SelectedActor->GetTransform();
				FRotator NewRotation = (Transform * FTransform( InRot ) ).Rotator();

				SelectedActor->SetActorRotation( NewRotation );
			}
			else
			{
				FVector Location = SelectedActor->GetActorLocation();
				Location += InDrag;
				SelectedActor->SetActorLocation(Location);
			}
		}

		InViewport->Invalidate();
	}

	return bHandled;
}

void FSkeletonSelectionEditMode::Render(const FSceneView* View, FViewport* Viewport, FPrimitiveDrawInterface* PDI)
{
	// If we have a socket of interest, draw the widget
	if (GetAnimPreviewScene().GetSelectedSocket().IsValid())
	{
		TArray<USkeletalMeshSocket*> SocketAsArray;
		SocketAsArray.Add(GetAnimPreviewScene().GetSelectedSocket().Socket);
		FAnimationViewportClient::DrawSockets(GetAnimPreviewScene().GetPreviewMeshComponent(), SocketAsArray, GetAnimPreviewScene().GetSelectedSocket(), PDI, false);
	}
}

FIntPoint FSkeletonSelectionEditMode::GetDPIUnscaledSize(FViewport* Viewport, FViewportClient* Client)
{
	const FIntPoint Size = Viewport->GetSizeXY();
	const float DPIScale = Client->GetDPIScale();
	// (FIntPoint / float) implicitly casts the float to an int if you try to divide it directly
	return FIntPoint(Size.X / DPIScale, Size.Y / DPIScale);
}

void FSkeletonSelectionEditMode::DrawHUD(FEditorViewportClient* ViewportClient, FViewport* Viewport, const FSceneView* View, FCanvas* Canvas)
{
	UDebugSkelMeshComponent* PreviewMeshComponent = GetAnimPreviewScene().GetPreviewMeshComponent();

	// Draw name of selected bone
	if (IsSelectedBoneRequired())
	{
		const FIntPoint ViewPortSize = GetDPIUnscaledSize(Viewport, ViewportClient);
		const int32 HalfX = ViewPortSize.X / 2;
		const int32 HalfY = ViewPortSize.Y / 2;

		int32 BoneIndex = GetAnimPreviewScene().GetSelectedBoneIndex();
		const FName BoneName = PreviewMeshComponent->SkeletalMesh->GetRefSkeleton().GetBoneName(BoneIndex);

		FMatrix BoneMatrix = PreviewMeshComponent->GetBoneMatrix(BoneIndex);
		const FPlane Proj = View->Project(BoneMatrix.GetOrigin());
		if (Proj.W > 0.f)
		{
			const int32 XPos = HalfX + (HalfX * Proj.X);
			const int32 YPos = HalfY + (HalfY * (Proj.Y * -1));

			FQuat BoneQuat = PreviewMeshComponent->GetBoneQuaternion(BoneName);
			FVector Loc = PreviewMeshComponent->GetBoneLocation(BoneName);
			FCanvasTextItem TextItem(FVector2D(XPos, YPos), FText::FromString(BoneName.ToString()), GEngine->GetSmallFont(), FLinearColor::White);
			Canvas->DrawItem(TextItem);
		}
	}

	// Draw name of selected socket
	if (GetAnimPreviewScene().GetSelectedSocket().IsValid())
	{
		USkeletalMeshSocket* Socket = GetAnimPreviewScene().GetSelectedSocket().Socket;

		FMatrix SocketMatrix;
		Socket->GetSocketMatrix(SocketMatrix, PreviewMeshComponent);
		const FVector SocketPos = SocketMatrix.GetOrigin();

		const FPlane Proj = View->Project(SocketPos);
		if (Proj.W > 0.f)
		{
			const FIntPoint ViewPortSize = GetDPIUnscaledSize(Viewport, ViewportClient);
			const int32 HalfX = ViewPortSize.X / 2;
			const int32 HalfY = ViewPortSize.Y / 2;

			const int32 XPos = HalfX + (HalfX * Proj.X);
			const int32 YPos = HalfY + (HalfY * (Proj.Y * -1));
			FCanvasTextItem TextItem(FVector2D(XPos, YPos), FText::FromString(Socket->SocketName.ToString()), GEngine->GetSmallFont(), FLinearColor::White);
			Canvas->DrawItem(TextItem);
		}
	}
}

bool FSkeletonSelectionEditMode::AllowWidgetMove()
{
	return ShouldDrawWidget();
}

bool FSkeletonSelectionEditMode::IsSelectedBoneRequired() const
{
	UDebugSkelMeshComponent* PreviewMeshComponent = GetAnimPreviewScene().GetPreviewMeshComponent();
	int32 SelectedBoneIndex = GetAnimPreviewScene().GetSelectedBoneIndex();
	if (SelectedBoneIndex != INDEX_NONE && PreviewMeshComponent->GetSkeletalMeshRenderData())
	{
		//Get current LOD
		FSkeletalMeshRenderData* SkelMeshRenderData = PreviewMeshComponent->GetSkeletalMeshRenderData();
		if(SkelMeshRenderData->LODRenderData.Num() > 0)
		{
<<<<<<< HEAD
			const int32 LODIndex = FMath::Clamp(PreviewMeshComponent->PredictedLODLevel, 0, SkelMeshRenderData->LODRenderData.Num() - 1);
=======
			const int32 LODIndex = FMath::Clamp(PreviewMeshComponent->GetPredictedLODLevel(), 0, SkelMeshRenderData->LODRenderData.Num() - 1);
>>>>>>> 3aae9151
			FSkeletalMeshLODRenderData& LODData = SkelMeshRenderData->LODRenderData[LODIndex];

			//Check whether the bone is vertex weighted
			return LODData.RequiredBones.Find(SelectedBoneIndex) != INDEX_NONE;
		}
	}

	return false;
}

bool FSkeletonSelectionEditMode::ShouldDrawWidget() const
{
	UDebugSkelMeshComponent* PreviewMeshComponent = GetAnimPreviewScene().GetPreviewMeshComponent();
	if (!PreviewMeshComponent->IsAnimBlueprintInstanced())
	{
		return IsSelectedBoneRequired() || GetAnimPreviewScene().GetSelectedSocket().IsValid() || GetAnimPreviewScene().GetSelectedActor() != nullptr;
	}

	return false;
}

bool FSkeletonSelectionEditMode::UsesTransformWidget() const
{
	return true;
}

bool FSkeletonSelectionEditMode::UsesTransformWidget(FWidget::EWidgetMode CheckMode) const
{
	return ShouldDrawWidget() && (CheckMode == FWidget::WM_Scale || CheckMode == FWidget::WM_Translate || CheckMode == FWidget::WM_Rotate);
}

bool FSkeletonSelectionEditMode::GetCustomDrawingCoordinateSystem(FMatrix& InMatrix, void* InData)
{
	UDebugSkelMeshComponent* PreviewMeshComponent = GetAnimPreviewScene().GetPreviewMeshComponent();
	if(PreviewMeshComponent && PreviewMeshComponent->SkeletalMesh)
	{
		int32 BoneIndex = GetAnimPreviewScene().GetSelectedBoneIndex();
<<<<<<< HEAD
		if (BoneIndex != INDEX_NONE && PreviewMeshComponent->SkeletalMesh->RefSkeleton.IsValidIndex(BoneIndex))
=======
		if (BoneIndex != INDEX_NONE && PreviewMeshComponent->SkeletalMesh->GetRefSkeleton().IsValidIndex(BoneIndex))
>>>>>>> 3aae9151
		{
			FTransform BoneMatrix = PreviewMeshComponent->GetBoneTransform(BoneIndex);

			InMatrix = BoneMatrix.ToMatrixNoScale().RemoveTranslation();
			return true;
		}
		else if (GetAnimPreviewScene().GetSelectedSocket().IsValid())
		{
			USkeletalMeshSocket* Socket = GetAnimPreviewScene().GetSelectedSocket().Socket;

			FTransform SocketMatrix = Socket->GetSocketTransform(PreviewMeshComponent);

			InMatrix = SocketMatrix.ToMatrixNoScale().RemoveTranslation();
			return true;
		}
		else if (AActor* SelectedActor = GetAnimPreviewScene().GetSelectedActor())
		{
			InMatrix = SelectedActor->GetTransform().ToMatrixNoScale().RemoveTranslation();
			return true;
		}
	}
	
	return false;
}

bool FSkeletonSelectionEditMode::GetCustomInputCoordinateSystem(FMatrix& InMatrix, void* InData)
{
	return GetCustomDrawingCoordinateSystem(InMatrix, InData);
}

FVector FSkeletonSelectionEditMode::GetWidgetLocation() const
{
	UDebugSkelMeshComponent* PreviewMeshComponent = GetAnimPreviewScene().GetPreviewMeshComponent();

	int32 BoneIndex = GetAnimPreviewScene().GetSelectedBoneIndex();
	if (BoneIndex != INDEX_NONE)
	{
<<<<<<< HEAD
		if (PreviewMeshComponent && PreviewMeshComponent->SkeletalMesh && PreviewMeshComponent->SkeletalMesh->RefSkeleton.IsValidIndex(BoneIndex))
		{
			const FName BoneName = PreviewMeshComponent->SkeletalMesh->RefSkeleton.GetBoneName(BoneIndex);
=======
		if (PreviewMeshComponent && PreviewMeshComponent->SkeletalMesh && PreviewMeshComponent->SkeletalMesh->GetRefSkeleton().IsValidIndex(BoneIndex))
		{
			const FName BoneName = PreviewMeshComponent->SkeletalMesh->GetRefSkeleton().GetBoneName(BoneIndex);
>>>>>>> 3aae9151

			const FMatrix BoneMatrix = PreviewMeshComponent->GetBoneMatrix(BoneIndex);

			return BoneMatrix.GetOrigin();
		}		
	}
	else if (GetAnimPreviewScene().GetSelectedSocket().IsValid())
	{
		USkeletalMeshSocket* Socket = GetAnimPreviewScene().GetSelectedSocket().Socket;

		FMatrix SocketMatrix;
		Socket->GetSocketMatrix(SocketMatrix, PreviewMeshComponent);

		return SocketMatrix.GetOrigin();
	}
	else if (AActor* SelectedActor = GetAnimPreviewScene().GetSelectedActor())
	{
		return SelectedActor->GetActorLocation();
	}

	return FVector::ZeroVector;
}

bool FSkeletonSelectionEditMode::HandleClick(FEditorViewportClient* InViewportClient, HHitProxy *HitProxy, const FViewportClick &Click)
{
	bool bHandled = false;
	const bool bSelectingSections = GetAnimPreviewScene().AllowMeshHitProxies();

	USkeletalMeshComponent* MeshComponent = GetAnimPreviewScene().GetPreviewMeshComponent();

	if ( HitProxy )
	{
		if (!HitProxy->IsA(HActor::StaticGetType()) && MeshComponent)
		{
			MeshComponent->SetSelectedEditorSection(INDEX_NONE);
		}

		if ( HitProxy->IsA( HPersonaSocketProxy::StaticGetType() ) )
		{
			// Tell the preview scene that the socket has been selected - this will sort out the skeleton tree, etc.
			GetAnimPreviewScene().DeselectAll();
			GetAnimPreviewScene().SetSelectedSocket(static_cast<HPersonaSocketProxy*>(HitProxy)->SocketInfo);
			bHandled = true;
		}
		else if ( HitProxy->IsA( HPersonaBoneProxy::StaticGetType() ) )
		{			
			// Tell the preview scene that the bone has been selected - this will sort out the skeleton tree, etc.
			GetAnimPreviewScene().DeselectAll();
			GetAnimPreviewScene().SetSelectedBone(static_cast<HPersonaBoneProxy*>(HitProxy)->BoneName, ESelectInfo::OnMouseClick);
			bHandled = true;
		}
		else if ( HitProxy->IsA( HActor::StaticGetType() ) && bSelectingSections)
		{
			HActor* ActorHitProxy = static_cast<HActor*>(HitProxy);
			GetAnimPreviewScene().BroadcastMeshClick(ActorHitProxy, Click); // This can pop up menu which redraws viewport and invalidates HitProxy!
			bHandled = true;
		}
	}
	else
	{
		// Deselect mesh sections
		if (MeshComponent)
		{
			MeshComponent->SetSelectedEditorSection(INDEX_NONE);
		}
	}

	const bool bUsePhysicsBodiesForBoneSelection = GetAnimPreviewScene().UsePhysicsBodiesForBoneSelection();
	if ( !bHandled && !bSelectingSections && bUsePhysicsBodiesForBoneSelection)
	{
		// Cast for phys bodies if we didn't get any hit proxies
		FHitResult Result(1.0f);
		UDebugSkelMeshComponent* PreviewMeshComponent = GetAnimPreviewScene().GetPreviewMeshComponent();
		bool bHit = PreviewMeshComponent->LineTraceComponent(Result, Click.GetOrigin(), Click.GetOrigin() + Click.GetDirection() * SkeletonSelectionModeConstants::BodyTraceDistance, FCollisionQueryParams(NAME_None, FCollisionQueryParams::GetUnknownStatId(),true));
		
		if(bHit)
		{
			// Clear the current selection if we are not multi-selecting
			const bool bCtrlDown = InViewportClient->Viewport->KeyState(EKeys::LeftControl) || InViewportClient->Viewport->KeyState(EKeys::RightControl);
			const bool bShiftDown = InViewportClient->Viewport->KeyState(EKeys::LeftShift) || InViewportClient->Viewport->KeyState(EKeys::RightShift);
			if (!bCtrlDown && !bShiftDown)
			{
				GetAnimPreviewScene().DeselectAll();
			}
			GetAnimPreviewScene().SetSelectedBone(Result.BoneName, ESelectInfo::OnMouseClick);
			bHandled = true;
		}
		else
		{
			// We didn't hit a proxy or a physics object, so deselect all objects
			GetAnimPreviewScene().DeselectAll();
		}
	}

	return bHandled;
}

bool FSkeletonSelectionEditMode::CanCycleWidgetMode() const
{
	int32 SelectedBoneIndex = GetAnimPreviewScene().GetSelectedBoneIndex();
	USkeletalMeshSocket* SelectedSocket = GetAnimPreviewScene().GetSelectedSocket().Socket;
	AActor* SelectedActor = GetAnimPreviewScene().GetSelectedActor();

	return (SelectedBoneIndex >= 0 || SelectedSocket || SelectedActor != nullptr);
}

#undef LOCTEXT_NAMESPACE<|MERGE_RESOLUTION|>--- conflicted
+++ resolved
@@ -42,15 +42,9 @@
 		if (GetAnimPreviewScene().GetSelectedBoneIndex() != INDEX_NONE)
 		{
 			const int32 FocusBoneIndex = GetAnimPreviewScene().GetSelectedBoneIndex();
-<<<<<<< HEAD
-			if (FocusBoneIndex != INDEX_NONE && PreviewMeshComponent->SkeletalMesh->RefSkeleton.IsValidIndex(FocusBoneIndex))
-			{
-				const FName BoneName = PreviewMeshComponent->SkeletalMesh->RefSkeleton.GetBoneName(FocusBoneIndex);
-=======
 			if (FocusBoneIndex != INDEX_NONE && PreviewMeshComponent->SkeletalMesh->GetRefSkeleton().IsValidIndex(FocusBoneIndex))
 			{
 				const FName BoneName = PreviewMeshComponent->SkeletalMesh->GetRefSkeleton().GetBoneName(FocusBoneIndex);
->>>>>>> 3aae9151
 				OutTarget.Center = PreviewMeshComponent->GetBoneLocation(BoneName);
 				OutTarget.W = 30.0f;
 				bHandled = true;
@@ -106,11 +100,7 @@
 		USkeletalMeshSocket* SelectedSocket = GetAnimPreviewScene().GetSelectedSocket().Socket;
 		AActor* SelectedActor = GetAnimPreviewScene().GetSelectedActor();
 
-<<<<<<< HEAD
-		if ((BoneIndex >= 0 && PreviewMeshComponent->SkeletalMesh->RefSkeleton.IsValidIndex(BoneIndex)) || SelectedSocket != nullptr || SelectedActor != nullptr)
-=======
 		if ((BoneIndex >= 0 && PreviewMeshComponent->SkeletalMesh->GetRefSkeleton().IsValidIndex(BoneIndex)) || SelectedSocket != nullptr || SelectedActor != nullptr)
->>>>>>> 3aae9151
 		{
 			bool bValidAxis = false;
 			FVector WorldAxisDir;
@@ -166,11 +156,7 @@
 						bInTransaction = true;
 
 						// now modify the bone array
-<<<<<<< HEAD
-						const FName BoneName = PreviewMeshComponent->SkeletalMesh->RefSkeleton.GetBoneName(BoneIndex);
-=======
 						const FName BoneName = PreviewMeshComponent->SkeletalMesh->GetRefSkeleton().GetBoneName(BoneIndex);
->>>>>>> 3aae9151
 						PreviewMeshComponent->PreviewInstance->ModifyBone(BoneName);
 					}
 				}
@@ -427,11 +413,7 @@
 		FSkeletalMeshRenderData* SkelMeshRenderData = PreviewMeshComponent->GetSkeletalMeshRenderData();
 		if(SkelMeshRenderData->LODRenderData.Num() > 0)
 		{
-<<<<<<< HEAD
-			const int32 LODIndex = FMath::Clamp(PreviewMeshComponent->PredictedLODLevel, 0, SkelMeshRenderData->LODRenderData.Num() - 1);
-=======
 			const int32 LODIndex = FMath::Clamp(PreviewMeshComponent->GetPredictedLODLevel(), 0, SkelMeshRenderData->LODRenderData.Num() - 1);
->>>>>>> 3aae9151
 			FSkeletalMeshLODRenderData& LODData = SkelMeshRenderData->LODRenderData[LODIndex];
 
 			//Check whether the bone is vertex weighted
@@ -469,11 +451,7 @@
 	if(PreviewMeshComponent && PreviewMeshComponent->SkeletalMesh)
 	{
 		int32 BoneIndex = GetAnimPreviewScene().GetSelectedBoneIndex();
-<<<<<<< HEAD
-		if (BoneIndex != INDEX_NONE && PreviewMeshComponent->SkeletalMesh->RefSkeleton.IsValidIndex(BoneIndex))
-=======
 		if (BoneIndex != INDEX_NONE && PreviewMeshComponent->SkeletalMesh->GetRefSkeleton().IsValidIndex(BoneIndex))
->>>>>>> 3aae9151
 		{
 			FTransform BoneMatrix = PreviewMeshComponent->GetBoneTransform(BoneIndex);
 
@@ -511,15 +489,9 @@
 	int32 BoneIndex = GetAnimPreviewScene().GetSelectedBoneIndex();
 	if (BoneIndex != INDEX_NONE)
 	{
-<<<<<<< HEAD
-		if (PreviewMeshComponent && PreviewMeshComponent->SkeletalMesh && PreviewMeshComponent->SkeletalMesh->RefSkeleton.IsValidIndex(BoneIndex))
-		{
-			const FName BoneName = PreviewMeshComponent->SkeletalMesh->RefSkeleton.GetBoneName(BoneIndex);
-=======
 		if (PreviewMeshComponent && PreviewMeshComponent->SkeletalMesh && PreviewMeshComponent->SkeletalMesh->GetRefSkeleton().IsValidIndex(BoneIndex))
 		{
 			const FName BoneName = PreviewMeshComponent->SkeletalMesh->GetRefSkeleton().GetBoneName(BoneIndex);
->>>>>>> 3aae9151
 
 			const FMatrix BoneMatrix = PreviewMeshComponent->GetBoneMatrix(BoneIndex);
 
