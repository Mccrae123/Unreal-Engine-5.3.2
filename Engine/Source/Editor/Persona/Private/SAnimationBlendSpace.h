--- conflicted
+++ resolved
@@ -7,503 +7,7 @@
 #include "SAnimationBlendSpaceBase.h"
 #include "AnimationBlendSpaceHelpers.h"
 
-<<<<<<< HEAD
-//////////////////////////////////////////////////////////////////////////
-// SAnimationBlendSpace
-
-struct FTriangle;
-
-/**
- * Utility class for FDelaunayTriangleGenerator 
- * This represents Points in FDelaunayTriangleGenerator
- */
-struct FPoint
-{
-	// position of Point
-	FVector Position;
-	// Triangles this point belongs to
-	TArray<FTriangle *> Triangles;
-	
-	FPoint(FVector Pos) : Position(Pos) {}
-
-	bool operator==( const FPoint& Other ) const 
-	{
-		// if same position, it's same point
-		return (Other.Position == Position);
-	}
-
-	void AddTriangle(FTriangle * NewTriangle)
-	{
-		Triangles.AddUnique(NewTriangle);
-	}
-
-	void RemoveTriangle(FTriangle * TriangleToRemove)
-	{
-		Triangles.Remove(TriangleToRemove);
-	}
-
-	float GetDistance(const FPoint& Other)
-	{
-		return (Other.Position-Position).Size();
-	}
-};
-
-struct FHalfEdge
-{
-	// 3 vertices in CCW order
-	FPoint* Vertices[2]; 
-
-	FHalfEdge(){};
-	FHalfEdge(FPoint * A, FPoint * B)
-	{
-		Vertices[0] = A;
-		Vertices[1] = B;
-	}
-
-	bool DoesShare(const FHalfEdge& A) const
-	{
-		return (Vertices[0] == A.Vertices[1] && Vertices[1] == A.Vertices[0]);
-	}
-
-	bool operator==( const FHalfEdge& Other ) const 
-	{
-		// if same position, it's same point
-		return FMemory::Memcmp(Other.Vertices, Vertices, sizeof(Vertices)) == 0;
-	}
-};
-/**
- * Utility class for FDelaunayTriangleGenerator 
- * This represents Triangle in FDelaunayTriangleGenerator
- */
-struct FTriangle
-{
-	// 3 vertices in CCW order
-	FPoint* Vertices[3]; 
-	// average points for Vertices
-	FVector	Center;
-	// FEdges
-	FHalfEdge Edges[3];
-
-	bool operator==( const FTriangle& Other ) const 
-	{
-		// if same position, it's same point
-		return FMemory::Memcmp(Other.Vertices, Vertices, sizeof(Vertices)) == 0;
-	}
-
-	FTriangle(FTriangle & Copy)
-	{
-		FMemory::Memcpy(Vertices, Copy.Vertices);
-		FMemory::Memcpy(Edges, Copy.Edges);
-		Center = Copy.Center;
-
-		Vertices[0]->AddTriangle(this);
-		Vertices[1]->AddTriangle(this);
-		Vertices[2]->AddTriangle(this);
-	}
-
-	FTriangle(FPoint * A, FPoint * B, FPoint * C)
-	{
-		Vertices[0] = A;
-		Vertices[1] = B;
-		Vertices[2] = C;
-		Center = (A->Position + B->Position + C->Position)/3.0f;
-
-		Vertices[0]->AddTriangle(this);
-		Vertices[1]->AddTriangle(this);
-		Vertices[2]->AddTriangle(this);
-		// when you make triangle first time, make sure it stays in CCW
-		MakeCCW();
-
-		// now create edges, this should be in the CCW order
-		Edges[0] = FHalfEdge(Vertices[0], Vertices[1]);
-		Edges[1] = FHalfEdge(Vertices[1], Vertices[2]);
-		Edges[2] = FHalfEdge(Vertices[2], Vertices[0]);
-	}
-
-	FTriangle(FPoint * A)
-	{
-		Vertices[0] = A;
-		Vertices[1] = A;
-		Vertices[2] = A;
-		Center = A->Position;
-
-		Vertices[0]->AddTriangle(this);
-		Vertices[1]->AddTriangle(this);
-		Vertices[2]->AddTriangle(this);
-
-		// now create edges, this should be in the CCW order
-		Edges[0] = FHalfEdge(Vertices[0], Vertices[1]);
-		Edges[1] = FHalfEdge(Vertices[1], Vertices[2]);
-		Edges[2] = FHalfEdge(Vertices[2], Vertices[0]);
-	}
-
-	FTriangle(FPoint * A, FPoint * B)
-	{
-		Vertices[0] = A;
-		Vertices[1] = B;
-		Vertices[2] = B;
-		Center = (A->Position + B->Position) / 2.0f;
-
-		Vertices[0]->AddTriangle(this);
-		Vertices[1]->AddTriangle(this);
-		Vertices[2]->AddTriangle(this);
-
-		// now create edges, this should be in the CCW order
-		Edges[0] = FHalfEdge(Vertices[0], Vertices[1]);
-		Edges[1] = FHalfEdge(Vertices[1], Vertices[2]);
-		Edges[2] = FHalfEdge(Vertices[2], Vertices[0]);
-	}
-
-	FTriangle()
-	{
-		Vertices[0] = nullptr;
-		Vertices[1] = nullptr;
-		Vertices[2] = nullptr;
-	}
-
-	~FTriangle()
-	{
-		for (int32 VertexIndex = 0; VertexIndex < 3; ++VertexIndex)
-		{
-			if (Vertices[VertexIndex])
-			{
-				Vertices[VertexIndex]->RemoveTriangle(this);
-			}
-		}
-	}
-
-	bool Contains (const FPoint& Other) const
-	{
-		return (Other == *Vertices[0] || Other == *Vertices[1] || Other == *Vertices[2]);
-	}
-
-	float GetDistance(const FPoint& Other) const
-	{
-		return (Other.Position-Center).Size();
-	}
-
-	float GetDistance(const FVector& Other) const
-	{
-		return (Other-Center).Size();
-	}
-
-	bool HasSameHalfEdge(const FTriangle* Other) const
-	{
-		for (int32 I=0; I<3; ++I)
-		{
-			for (int32 J=0; J<3; ++J)
-			{
-				if (Other->Edges[I] == Edges[J])
-				{
-					return true;
-				}
-			}
-		}
-
-		return false;
-	}
-
-	bool DoesShareSameEdge(const FTriangle* Other) const
-	{
-		for (int32 I=0; I<3; ++I)
-		{
-			for (int32 J=0; J<3; ++J)
-			{
-				if (Other->Edges[I].DoesShare(Edges[J]))
-				{
-					return true;
-				}
-			}
-		}
-
-		return false;
-	}
-
-	// find point that doesn't share with this
-	// this should only get called if it shares same edge
-	FPoint * FindNonSharingPoint(const FTriangle* Other)
-	{
-		if (!Contains(*Other->Vertices[0]))
-		{
-			return Other->Vertices[0];
-		}
-
-		if (!Contains(*Other->Vertices[1]))
-		{
-			return Other->Vertices[1];
-		}
-
-		if (!Contains(*Other->Vertices[2]))
-		{
-			return Other->Vertices[2];
-		}
-
-		return NULL;
-	}
-
-private:
-	void MakeCCW()
-	{
-		// this eventually has to happen on the plane that contains this 3 points
-		// for now we ignore Z
-		FVector Diff1 = Vertices[1]->Position-Vertices[0]->Position;
-		FVector Diff2 = Vertices[2]->Position-Vertices[0]->Position;
-
-		float Result = Diff1.X*Diff2.Y - Diff1.Y*Diff2.X;
-
-		check (Result != 0.f);
-
-		// it's in left side, we need this to be right side
-		if (Result < 0.f)
-		{
-			// swap 1&2 
-			FPoint * TempPt = Vertices[2];
-			Vertices[2] = Vertices[1];
-			Vertices[1] = TempPt;
-		}
-	}
-};
-
-/**
- * Generates triangles from sample point using Delaunay Triangulation, 
- * TriangleList contains the list of triangle after generated.
- */
-class FDelaunayTriangleGenerator
-{
-public:
-	enum ECircumCircleState
-	{
-		ECCS_Outside = -1,
-		ECCS_On = 0,
-		ECCS_Inside = 1,
-	};
-	/** 
-	 * Reset all data
-	 */
-	void Reset();
-	void EmptyTriangles();
-	void EmptySamplePoints();
-
-	/**
-	 * Generate triangles from SamplePointList
-	 */
-	void Triangulate();
-
-	/** 
-	 * Add new sample point to SamplePointList
-	 * It won't be added if already exists
-	 */
-	void AddSamplePoint(FVector NewPoint);
-
-	/** 
-	 * This is for debug purpose to step only one to triangulate
-	 * StartIndex should increase manually
-	 */
-	void Step(int32 StartIndex);
-
-	/** 
-	 * Sort SamplePointList in the order of 1) -X->+X 2) -Y->+Y 3) -Z->+Z
-	 * Sort Point of the input point in the order of
-	 * 1) -> +x. 2) -> +y, 3) -> +z
-	 * by that, it will sort from -X to +X, if same is found, next will be Y, and if same, next will be Z
-	 */
-	void SortSamples();
-
-	~FDelaunayTriangleGenerator()
-	{
-		Reset();
-	}
-
-	/** 
-	 * Get TriangleList
-	 */
-	const TArray<FTriangle*> & GetTriangleList() const { return TriangleList; };
-
-	/** 
-	 * Get SamplePointList
-	 */
-	const TArray<FPoint> & GetSamplePointList() const { return SamplePointList; };
-
-	void EditPointValue(int32 SamplePointIndex, FVector NewValue)
-	{
-		SamplePointList[SamplePointIndex] = NewValue;
-	}
-
-	/** Original index - before sorted to match original data **/
-	int32 GetOriginalIndex(int32 NewSortedSamplePointList) const
-	{
-		return IndiceMappingTable[NewSortedSamplePointList];
-	}
-
-	void InitializeIndiceMapping();
-
-	/* Set the grid box, so we can normalize the sample points */
-	void SetGridBox(const FBox& Box)
-	{
-		FVector Size = Box.GetSize();
-
-		Size.X = FMath::Max( Size.X, DELTA );
-		Size.Y = FMath::Max( Size.Y, DELTA );
-		Size.Z = FMath::Max( Size.Z, DELTA );
-
-		GridMin = Box.Min;
-		RecipGridSize = FVector(1.0f, 1.0f, 1.0f) / Size;
-	}
-
-private:
-	/** 
-	 * The key function in Delaunay Triangulation
-	 * return true if the TestPoint is WITHIN the triangle circumcircle
-	 *	http://en.wikipedia.org/wiki/Delaunay_triangulation 
-	 */
-	ECircumCircleState GetCircumcircleState(const FTriangle* T, const FPoint& TestPoint);
-
-	/**
-	 * return true if they can make triangle
-	 */
-	bool IsEligibleForTriangulation(const FPoint* A, const FPoint* B, const FPoint* C)
-	{
-		return (IsCollinear(A, B, C)==false);
-	}
-
-	/** 
-	 * return true if 3 points are collinear
-	 * by that if those 3 points create straight line
-	 */
-	bool IsCollinear(const FPoint* A, const FPoint* B, const FPoint* C);
-
-	/** 
-	 * return true if all points are coincident
-	 * (i.e. if all points are the same)
-	 */
-	bool AllCoincident(const TArray<FPoint>& InPoints);
-
-	/**
-	 * Flip TriangleList(I) with TriangleList(J). 
-	 */
-	bool FlipTriangles(int32 I, int32 J);
-
-	/** 
-	 * Add new Triangle
-	 */
-	void AddTriangle(FTriangle & newTriangle, bool bCheckHalfEdge=true);
-
-	/** 
-	 * Used as incremental step to triangulate all points
-	 * Create triangles TotalNum of PointList
-	 */
-	int32 GenerateTriangles(TArray<FPoint> & PointList, const int32 TotalNum);
-
-private:
-	/**
-	 * Data Structure for triangulation
-	 * SamplePointList is the input data
-	 */
-	TArray<FPoint>		SamplePointList;
-	/**
-	 * This is map back to original indices after sorted
-	 */
-	TArray<int32>			IndiceMappingTable;
-
-	/**
-	 * Output data for this generator
-	 */
-	TArray<FTriangle*>	TriangleList;
-
-	/**
-	 * We need to normalize the points before the circumcircle test, so we need the extents of the grid.
-	 * Store 1 / GridSize to avoid recalculating it every time through GetCirculcircleState
-	*/
-	FVector				GridMin;
-	FVector				RecipGridSize;
-};
-
-// @todo fixmelh : this code is mess between fvector2D and fvector
-// ideally FBlendSpaceGrid will be handled in 3D, and SBlendSpaceGridWidget only knows about 2D
-// in the future this should all change to 3D
-
-/**
- * BlendSpace Grid
- * Using triangulated space, create FEditorElement of each grid point using SamplePoint
- */
-class FBlendSpaceGrid
-{
-public:
-	/**
-	 * Find Triangle this TestPoint is within
-	 * 
-	 * @param	TestPoint				Point to test
-	 * @param	OutBaryCentricCoords	Output BaryCentricCoords2D of the point in the triangle // for now it's only 2D
-	 * @param	OutTriangle				The triangle that this point is within or lie
-	 * @param	TriangleList			TriangleList to test
-	 * 
-	 * @return	true if successfully found the triangle this point is within
-	 */
-	bool FindTriangleThisPointBelongsTo(const FVector& TestPoint, FVector& OutBaryCentricCoords, FTriangle * & OutTriangle, const TArray<FTriangle*> & TriangleList) const;
-
-	/**  
-	 * Fill up Grid Elements using TriangleList input - Grid information should have been set by SetGridInfo
-	 * 
-	 * @param	SamplePoints		: Sample Point List
-	 * @param	TriangleList		: List of triangles
-	 */
-	void GenerateGridElements(const TArray<FPoint>& SamplePoints, const TArray<FTriangle*> & TriangleList);
-
-	/** 
-	 * default value 
-	 */
-	FBlendSpaceGrid()
-		:	GridDim(FVector(0, 0, 0), FVector(100, 100, 0))
-		,	GridNum(5, 5)
-	{
-	}
-
-	void Reset()
-	{
-		Elements.Empty();
-	}
-
-	void SetGridInfo( const FIntPoint& InGridNum, const FBox& InGridDim )
-	{
-		GridNum = InGridNum;
-		GridDim = InGridDim;
-	}
-
-	const FEditorElement &			GetElement(int32 GX, int32 GY) const;
-	const TArray<FEditorElement>&	GetElements() const { return Elements;}
-	const FIntPoint &				GetGridNum() const { return GridNum; }
-	const FBox&						GetGridDim() const { return GridDim;	}
-	/** 
-	 * Get FVector2D(GridX, GridY) indices from give Pos
-	 */
-	FIntPoint	GetIndexFromPos(FVector GridPos, bool bSnap) const;
-
-	/** 
-	 * Convert grid index (GridX, GridY) to triangle coords and returns FVector
-	*/
-	FVector GetPosFromIndex(int32 GridX, int32 GridY) const;
-
-	/**
-	 * return true if Pos is within this GridDim
-	 */
-	bool	IsInside(FVector Pos) const;
-
-private:
-	// Grid Dimension
-	FBox GridDim;
-
-	// how many rows/cols for each axis
-	FIntPoint GridNum; 
-
-	// Each point data -output data
-	TArray<FEditorElement>	Elements; // 2D array saved in 1D array, to search (x, y), x*GridSizeX+y;
-};
-
-/** Widget with a handler for OnPaint; convenient for testing various DrawPrimitives. */
-class SBlendSpaceGridWidget : public SBlendSpaceWidget
-=======
 class SBlendSpaceEditor : public SBlendSpaceEditorBase
->>>>>>> f00d6e77
 {
 public:
 	SLATE_BEGIN_ARGS(SBlendSpaceEditor)
