// Copyright Epic Games, Inc. All Rights Reserved.

using UnrealBuildTool;

public class PackagesDialog : ModuleRules
{
	public PackagesDialog(ReadOnlyTargetRules Target) : base(Target)
	{
		PrivateIncludePathModuleNames.Add("AssetTools");

		PrivateDependencyModuleNames.AddRange(
			new string[] {
				"Core", 
				"CoreUObject", 
				"EditorFramework",
				"Engine", 
                "InputCore",
				"Slate", 
				"SlateCore",
                "EditorStyle",
				"UnrealEd",
				"SourceControl",
<<<<<<< HEAD
				"AssetRegistry"
=======
				"EditorWidgets",
				"AssetRegistry",
				"ToolWidgets",
>>>>>>> 6bbb88c8
			}
		);

		DynamicallyLoadedModuleNames.Add("AssetTools");
	}
}<|MERGE_RESOLUTION|>--- conflicted
+++ resolved
@@ -20,13 +20,9 @@
                 "EditorStyle",
 				"UnrealEd",
 				"SourceControl",
-<<<<<<< HEAD
-				"AssetRegistry"
-=======
 				"EditorWidgets",
 				"AssetRegistry",
 				"ToolWidgets",
->>>>>>> 6bbb88c8
 			}
 		);
 
