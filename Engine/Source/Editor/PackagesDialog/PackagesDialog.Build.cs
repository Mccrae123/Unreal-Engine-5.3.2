// Copyright Epic Games, Inc. All Rights Reserved.

using UnrealBuildTool;

public class PackagesDialog : ModuleRules
{
	public PackagesDialog(ReadOnlyTargetRules Target) : base(Target)
	{
		PrivateIncludePathModuleNames.Add("AssetTools");

		PrivateDependencyModuleNames.AddRange(
			new string[] {
				"ApplicationCore",
				"Core", 
				"CoreUObject", 
                "InputCore",
				"Slate", 
				"SlateCore",
				"UnrealEd",
				"SourceControl",
<<<<<<< HEAD
				"EditorWidgets",
=======
>>>>>>> 4af6daef
				"AssetRegistry",
				"ToolWidgets",
			}
		);

		DynamicallyLoadedModuleNames.Add("AssetTools");
	}
}<|MERGE_RESOLUTION|>--- conflicted
+++ resolved
@@ -18,10 +18,6 @@
 				"SlateCore",
 				"UnrealEd",
 				"SourceControl",
-<<<<<<< HEAD
-				"EditorWidgets",
-=======
->>>>>>> 4af6daef
 				"AssetRegistry",
 				"ToolWidgets",
 			}
