--- conflicted
+++ resolved
@@ -203,25 +203,6 @@
 	FAssetToolsModule& AssetToolsModule = FModuleManager::LoadModuleChecked<FAssetToolsModule>(TEXT("AssetTools"));
 
 	// Lookup for the first asset in the package
-<<<<<<< HEAD
-	ForEachObjectWithPackage(InPackage, [&AssetName, &OwnerName, &AssetToolsModule](UObject* InnerObject)
-	{
-		if (InnerObject->IsAsset())
-		{
-			TWeakPtr<IAssetTypeActions> AssetTypeActions = AssetToolsModule.Get().GetAssetTypeActionsForClass(InnerObject->GetClass());
-
-			if (AssetTypeActions.IsValid())
-			{
-				AssetName = *AssetTypeActions.Pin()->GetObjectDisplayName(InnerObject);
-			}
-			else
-			{
-				AssetName = InnerObject->GetFName();
-			}
-
-			OwnerName = InnerObject->GetOutermostObject()->GetFName();
-			return false;
-=======
 	UObject* FoundAsset = nullptr;
 	ForEachObjectWithPackage(InPackage, [&FoundAsset](UObject* InnerObject)
 	{
@@ -238,7 +219,6 @@
 			{
 				FoundAsset = InnerObject;
 			}
->>>>>>> 3aae9151
 		}
 		return true;
 	}, /*bIncludeNestedObjects*/ false);
