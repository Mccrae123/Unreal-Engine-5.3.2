--- conflicted
+++ resolved
@@ -8,22 +8,16 @@
 #include "UObject/UObjectGlobals.h"
 #include "Templates/SubclassOf.h"
 #include "Containers/Queue.h"
-<<<<<<< HEAD
-=======
 #include "Containers/Ticker.h"
->>>>>>> 6bbb88c8
 
 #include "EditorUtilitySubsystem.generated.h"
 
 class SWindow;
 class UEditorUtilityWidget;
 class UEditorUtilityTask;
-<<<<<<< HEAD
-=======
 
 /** Delegate for a PIE event exposed via Editor Utility (begin, end, pause/resume, etc) */
 DECLARE_DYNAMIC_MULTICAST_DELEGATE_OneParam(FOnEditorUtilityPIEEvent, const bool, bIsSimulating);
->>>>>>> 6bbb88c8
 
 UCLASS(config = EditorPerProjectUserSettings)
 class BLUTILITY_API UEditorUtilitySubsystem : public UEditorSubsystem
@@ -84,23 +78,15 @@
 	UFUNCTION(BlueprintCallable, Category = "Development|Editor")
 	UEditorUtilityWidget* FindUtilityWidgetFromBlueprint(class UEditorUtilityWidgetBlueprint* InBlueprint);
 
-<<<<<<< HEAD
-	UFUNCTION(BlueprintCallable, Category = "Development|Editor")
-	void RegisterAndExecuteTask(UEditorUtilityTask* NewTask);
-=======
 	/**  */
 	UFUNCTION(BlueprintCallable, Category = "Development|Editor")
 	void RegisterAndExecuteTask(UEditorUtilityTask* NewTask, UEditorUtilityTask* OptionalParentTask = nullptr);
->>>>>>> 6bbb88c8
 
 	void RemoveTaskFromActiveList(UEditorUtilityTask* Task);
 
 	void RegisterReferencedObject(UObject* ObjectToReference);
 	void UnregisterReferencedObject(UObject* ObjectToReference);
 
-<<<<<<< HEAD
-protected:
-=======
 	/** Expose Begin PIE to blueprints.*/
 	UPROPERTY(BlueprintAssignable)
 	FOnEditorUtilityPIEEvent OnBeginPIE;
@@ -114,7 +100,6 @@
 
 	void StartTask(UEditorUtilityTask* Task);
 
->>>>>>> 6bbb88c8
 	bool Tick(float DeltaTime);
 
 	void ProcessRunTaskCommands();
@@ -125,37 +110,17 @@
 	UClass* FindClassByName(const FString& RawTargetName);
 	UClass* FindBlueprintClass(const FString& TargetNameRaw);
 
-<<<<<<< HEAD
-=======
 	/** Called when Play in Editor begins. */
 	void HandleOnBeginPIE(const bool bIsSimulating);
 
 	/** Called when Play in Editor stops. */
 	void HandleOnEndPIE(const bool bIsSimulating);
 
->>>>>>> 6bbb88c8
 private:
 	IConsoleObject* RunTaskCommandObject = nullptr;
 	IConsoleObject* CancelAllTasksCommandObject = nullptr;
 	
 	UPROPERTY()
-<<<<<<< HEAD
-	TMap<UObject* /*Asset*/, UObject* /*Instance*/> ObjectInstances;
-
-	TQueue< TArray<FString> > RunTaskCommandBuffer;
-
-	UPROPERTY(Transient)
-	TArray<UEditorUtilityTask*> PendingTasks;
-
-	UPROPERTY(Transient)
-	UEditorUtilityTask* ActiveTask;
-
-	FDelegateHandle TickerHandle;
-
-	/** List of objects that are being kept alive by this subsystem. */
-	UPROPERTY()
-	TSet<UObject*> ReferencedObjects;
-=======
 	TMap<TObjectPtr<UObject> /*Asset*/, TObjectPtr<UObject> /*Instance*/> ObjectInstances;
 
 	TQueue< TArray<FString> > RunTaskCommandBuffer;
@@ -171,5 +136,4 @@
 	/** List of objects that are being kept alive by this subsystem. */
 	UPROPERTY()
 	TSet<TObjectPtr<UObject>> ReferencedObjects;
->>>>>>> 6bbb88c8
 };