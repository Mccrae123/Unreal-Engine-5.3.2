--- conflicted
+++ resolved
@@ -15,11 +15,7 @@
 {
 public:
 
-<<<<<<< HEAD
-	/** Returns if the blueprint is blutility based */
-=======
 	/** Returns if the blueprint is an editor utility blueprint or widget */
->>>>>>> 9ba46998
 	virtual bool IsEditorUtilityBlueprint( const UBlueprint* Blueprint ) const = 0;
 
 	/** Global Find Results workspace menu item */
