--- conflicted
+++ resolved
@@ -23,10 +23,7 @@
 class UEditorPerProjectUserSettings;
 class UWorld;
 struct FAssetData;
-<<<<<<< HEAD
-=======
 struct FContentBrowserItemPath;
->>>>>>> 4af6daef
 struct FFrame;
 
 UCLASS()
@@ -178,21 +175,13 @@
 
 	/**
 	 * Attempts to get the path for the active content browser, returns false if there is no active content browser
-<<<<<<< HEAD
-=======
 	 * or if it was a virtual path
->>>>>>> 4af6daef
 	 * @param	OutPath	The returned path if successfully found
 	 * @return	Whether a path was successfully returned
 	 */
 	UFUNCTION(BlueprintPure, Category = "Development|Editor")
 	static bool GetCurrentContentBrowserPath(FString& OutPath);
 
-<<<<<<< HEAD
-	// Gets the path to the currently selected folder in the content browser
-	UFUNCTION(BlueprintPure, Category = "Development|Editor")
-	static TArray<FString> GetSelectedFolderPaths();
-=======
 	// Gets the current content browser path if one is open, whether it is internal or virtual.
 	UFUNCTION(BlueprintPure, Category = "Development|Editor")
 	static FContentBrowserItemPath GetCurrentContentBrowserItemPath();
@@ -204,7 +193,6 @@
 	// Returns the folders that are selected in the path view for the content browser
     UFUNCTION(BlueprintPure, Category = "Development|Editor")
     static TArray<FString> GetSelectedPathViewFolderPaths();
->>>>>>> 4af6daef
 
 	/**
 	 * Sync the Content Browser to the given folder(s)
@@ -212,11 +200,8 @@
 	 */
 	UFUNCTION(BlueprintCallable, Category = "Editor Scripting | Content Browser")
 	static void SyncBrowserToFolders(const TArray<FString>& FolderList);
-<<<<<<< HEAD
-=======
 	
 	UFUNCTION(BlueprintCallable, Category = "Editor Scripting | Content Browser")
 	static void ConvertToEditorUtilityWidget(class UWidgetBlueprint* WidgetBP);
->>>>>>> 4af6daef
 #endif
 };