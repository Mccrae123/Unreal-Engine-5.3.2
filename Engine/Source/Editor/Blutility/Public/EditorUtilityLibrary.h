// Copyright Epic Games, Inc. All Rights Reserved.

#pragma once

#include "CoreMinimal.h"
#include "AssetData.h"
#include "UObject/ObjectMacros.h"
#include "UObject/Object.h"
#include "UObject/ScriptMacros.h"
#include "Kismet/BlueprintFunctionLibrary.h"
#include "Kismet/BlueprintAsyncActionBase.h"
#include "EditorUtilityLibrary.generated.h"

class AActor;
class UEditorPerProjectUserSettings;

UCLASS()
class BLUTILITY_API UEditorUtilityBlueprintAsyncActionBase : public UBlueprintAsyncActionBase
{
	GENERATED_UCLASS_BODY()

public:
	virtual void RegisterWithGameInstance(UObject* WorldContextObject) override;
	virtual void SetReadyToDestroy() override;
};

DECLARE_DYNAMIC_MULTICAST_DELEGATE(FAsyncDelayComplete);

UCLASS()
class BLUTILITY_API UAsyncEditorDelay : public UEditorUtilityBlueprintAsyncActionBase
{
	GENERATED_UCLASS_BODY()

public:
#if WITH_EDITOR

	UFUNCTION(BlueprintCallable, meta = (BlueprintInternalUseOnly = "true"))
	static UAsyncEditorDelay* AsyncEditorDelay(float Seconds, int32 MinimumFrames = 30);

#endif

public:

	UPROPERTY(BlueprintAssignable)
	FAsyncDelayComplete Complete;

public:

	void Start(float InMinimumSeconds, int32 InMinimumFrames);

private:

	bool HandleComplete(float DeltaTime);

	uint64 EndFrame = 0;
	double EndTime = 0;
};

DECLARE_DYNAMIC_MULTICAST_DELEGATE_OneParam(FAsyncEditorWaitForGameWorldEvent, UWorld*, World);

UCLASS()
class BLUTILITY_API UAsyncEditorWaitForGameWorld : public UEditorUtilityBlueprintAsyncActionBase
{
	GENERATED_UCLASS_BODY()

public:
#if WITH_EDITOR

	UFUNCTION(BlueprintCallable, meta = (BlueprintInternalUseOnly = "true"))
	static UAsyncEditorWaitForGameWorld* AsyncWaitForGameWorld(int32 Index = 0, bool Server = false);

#endif

public:

	UPROPERTY(BlueprintAssignable)
	FAsyncEditorWaitForGameWorldEvent Complete;

public:

	void Start(int32 Index, bool Server);

private:

	bool OnTick(float DeltaTime);

	int32 Index;
	bool Server;
};

UCLASS()
class BLUTILITY_API UAsyncEditorOpenMapAndFocusActor : public UEditorUtilityBlueprintAsyncActionBase
{
	GENERATED_UCLASS_BODY()

public:
#if WITH_EDITOR

	UFUNCTION(BlueprintCallable, meta = (BlueprintInternalUseOnly = "true"))
	static UAsyncEditorOpenMapAndFocusActor* AsyncEditorOpenMapAndFocusActor(FSoftObjectPath Map, FString FocusActorName);

#endif

public:

	UPROPERTY(BlueprintAssignable)
	FAsyncDelayComplete Complete;

public:

	void Start(FSoftObjectPath InMap, FString InFocusActorName);

private:

	bool OnTick(float DeltaTime);

	FSoftObjectPath Map;
	FString FocusActorName;
};


// Expose editor utility functions to Blutilities 
UCLASS()
class BLUTILITY_API UEditorUtilityLibrary : public UBlueprintFunctionLibrary
{
	GENERATED_UCLASS_BODY()

public:
#if WITH_EDITOR

	UFUNCTION(BlueprintCallable, Category = "Development|Editor")
	static TArray<AActor*> GetSelectionSet();

	UFUNCTION(BlueprintCallable, Category = "Development|Editor")
	static void GetSelectionBounds(FVector& Origin, FVector& BoxExtent, float& SphereRadius);

	// Gets the set of currently selected assets
	UFUNCTION(BlueprintCallable, Category = "Development|Editor")
	static TArray<UObject*> GetSelectedAssets();

	// Gets the set of currently selected classes
	UFUNCTION(BlueprintCallable, Category = "Development|Editor")
	static TArray<UClass*> GetSelectedBlueprintClasses();

	// Gets the set of currently selected asset data
	UFUNCTION(BlueprintCallable, Category = "Development|Editor")
	static TArray<FAssetData> GetSelectedAssetData();

	// Renames an asset (cannot move folders)
	UFUNCTION(BlueprintCallable, Category = "Development|Editor")
	static void RenameAsset(UObject* Asset, const FString& NewName);

	/**
	* Attempts to find the actor specified by PathToActor in the current editor world
	* @param	PathToActor	The path to the actor (e.g. PersistentLevel.PlayerStart)
	* @return	A reference to the actor, or none if it wasn't found
	*/
	UFUNCTION(BlueprintPure, Category = "Development|Editor")
	AActor* GetActorReference(FString PathToActor);

<<<<<<< HEAD
=======
	/**
	 * Attempts to get the path for the active content browser, returns false if there is no active content browser
	 * @param	OutPath	The returned path if successfully found
	 * @return	Whether a path was successfully returned
	 */
	UFUNCTION(BlueprintPure, Category = "Development|Editor")
	static bool GetCurrentContentBrowserPath(FString& OutPath);
>>>>>>> 6bbb88c8
#endif
};<|MERGE_RESOLUTION|>--- conflicted
+++ resolved
@@ -158,8 +158,6 @@
 	UFUNCTION(BlueprintPure, Category = "Development|Editor")
 	AActor* GetActorReference(FString PathToActor);
 
-<<<<<<< HEAD
-=======
 	/**
 	 * Attempts to get the path for the active content browser, returns false if there is no active content browser
 	 * @param	OutPath	The returned path if successfully found
@@ -167,6 +165,5 @@
 	 */
 	UFUNCTION(BlueprintPure, Category = "Development|Editor")
 	static bool GetCurrentContentBrowserPath(FString& OutPath);
->>>>>>> 6bbb88c8
 #endif
 };