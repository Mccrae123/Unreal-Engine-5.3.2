// Copyright Epic Games, Inc. All Rights Reserved.

#include "EditorUtilityBlueprint.h"
#include "Modules/ModuleManager.h"

/////////////////////////////////////////////////////
// UEditorUtilityBlueprint

UEditorUtilityBlueprint::UEditorUtilityBlueprint(const FObjectInitializer& ObjectInitializer)
	: Super(ObjectInitializer)
{
}

bool UEditorUtilityBlueprint::SupportedByDefaultBlueprintFactory() const
{
	return false;
}

bool UEditorUtilityBlueprint::AlwaysCompileOnLoad() const
{
	return true;
<<<<<<< HEAD
}

bool UEditorUtilityBlueprint::CanRecompileWhilePlayingInEditor() const
{
	return false;
=======
>>>>>>> 6bbb88c8
}<|MERGE_RESOLUTION|>--- conflicted
+++ resolved
@@ -19,12 +19,4 @@
 bool UEditorUtilityBlueprint::AlwaysCompileOnLoad() const
 {
 	return true;
-<<<<<<< HEAD
-}
-
-bool UEditorUtilityBlueprint::CanRecompileWhilePlayingInEditor() const
-{
-	return false;
-=======
->>>>>>> 6bbb88c8
 }