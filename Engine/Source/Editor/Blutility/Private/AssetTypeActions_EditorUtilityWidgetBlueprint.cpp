// Copyright 1998-2019 Epic Games, Inc. All Rights Reserved.

#include "AssetTypeActions_EditorUtilityWidgetBlueprint.h"
#include "Framework/MultiBox/MultiBoxBuilder.h"
#include "Misc/PackageName.h"
#include "Misc/MessageDialog.h"
#include "EditorUtilityBlueprintFactory.h"
#include "Kismet2/KismetEditorUtilities.h"
#include "BlueprintEditorModule.h"
#include "IContentBrowserSingleton.h"
#include "ContentBrowserModule.h"
#include "EditorUtilityWidgetBlueprint.h"
#include "EditorUtilityWidget.h"
#include "WidgetBlueprintEditor.h"
#include "LevelEditor.h"
#include "Editor.h"
#include "Widgets/Docking/SDockTab.h"
#include "Framework/Docking/TabManager.h"
#include "IBlutilityModule.h"
#include "EditorUtilitySubsystem.h"
#include "SBlueprintDiff.h"

#define LOCTEXT_NAMESPACE "AssetTypeActions"

/////////////////////////////////////////////////////
// FAssetTypeActions_EditorUtilityWidget

FText FAssetTypeActions_EditorUtilityWidgetBlueprint::GetName() const
{
	return LOCTEXT("AssetTypeActions_EditorUtilityWidget", "Editor Utility Widget");
}

FColor FAssetTypeActions_EditorUtilityWidgetBlueprint::GetTypeColor() const
{
	return FColor(0, 169, 255);
}

UClass* FAssetTypeActions_EditorUtilityWidgetBlueprint::GetSupportedClass() const
{
	return UEditorUtilityWidgetBlueprint::StaticClass();
}

bool FAssetTypeActions_EditorUtilityWidgetBlueprint::HasActions(const TArray<UObject*>& InObjects) const
{
	return true;
}

void FAssetTypeActions_EditorUtilityWidgetBlueprint::GetActions(const TArray<UObject*>& InObjects, FMenuBuilder& MenuBuilder)
{
	auto Blueprints = GetTypedWeakObjectPtrs<UWidgetBlueprint>(InObjects);

	MenuBuilder.AddMenuEntry(
		LOCTEXT("EditorUtilityWidget_Edit", "Run Editor Utility Widget"),
<<<<<<< HEAD
		LOCTEXT("EditorUtilityWidget_EditTooltip", "Opens the tab built by this Editor Utility Widget Blueprint."),
=======
		LOCTEXT("EditorUtilityWidget_EditTooltip", "Runs the single action or opens the tab built by this Editor Utility Widget Blueprint."),
>>>>>>> 4f0665f8
		FSlateIcon(),
		FUIAction(
			FExecuteAction::CreateSP(this, &FAssetTypeActions_EditorUtilityWidgetBlueprint::ExecuteRun, Blueprints),
			FCanExecuteAction()
		)
	);

}

void FAssetTypeActions_EditorUtilityWidgetBlueprint::OpenAssetEditor(const TArray<UObject*>& InObjects, TSharedPtr<class IToolkitHost> EditWithinLevelEditor)
{
	EToolkitMode::Type Mode = EditWithinLevelEditor.IsValid() ? EToolkitMode::WorldCentric : EToolkitMode::Standalone;

	for (UObject* Object : InObjects)
<<<<<<< HEAD
=======
	{
		UBlueprint* Blueprint = Cast<UBlueprint>(Object);
		if (Blueprint && Blueprint->SkeletonGeneratedClass && Blueprint->GeneratedClass)
		{
			TSharedRef< FWidgetBlueprintEditor > NewBlueprintEditor(new FWidgetBlueprintEditor());

			TArray<UBlueprint*> Blueprints;
			Blueprints.Add(Blueprint);
			NewBlueprintEditor->InitWidgetBlueprintEditor(EToolkitMode::Standalone, nullptr, Blueprints, true);
		}
		else
		{
			FMessageDialog::Open(EAppMsgType::Ok, LOCTEXT("FailedToLoadEditorUtilityWidgetBlueprint", "Editor Utility Widget could not be loaded because it derives from an invalid class.\nCheck to make sure the parent class for this blueprint hasn't been removed!"));
		}
	}
}

uint32 FAssetTypeActions_EditorUtilityWidgetBlueprint::GetCategories()
{
	IBlutilityModule* BlutilityModule = FModuleManager::GetModulePtr<IBlutilityModule>("Blutility");
	return BlutilityModule->GetAssetCategory();
}

void FAssetTypeActions_EditorUtilityWidgetBlueprint::ExecuteRun(FWeakBlueprintPointerArray InObjects)
{
	for (auto ObjIt = InObjects.CreateConstIterator(); ObjIt; ++ObjIt)
>>>>>>> 4f0665f8
	{
		UBlueprint* Blueprint = Cast<UBlueprint>(Object);
		if (Blueprint && Blueprint->SkeletonGeneratedClass && Blueprint->GeneratedClass)
		{
<<<<<<< HEAD
			TSharedRef< FWidgetBlueprintEditor > NewBlueprintEditor(new FWidgetBlueprintEditor());

			TArray<UBlueprint*> Blueprints;
			Blueprints.Add(Blueprint);
			NewBlueprintEditor->InitWidgetBlueprintEditor(EToolkitMode::Standalone, nullptr, Blueprints, true);
		}
		else
		{
			FMessageDialog::Open(EAppMsgType::Ok, LOCTEXT("FailedToLoadEditorUtilityWidgetBlueprint", "Editor Utility Widget could not be loaded because it derives from an invalid class.\nCheck to make sure the parent class for this blueprint hasn't been removed!"));
		}
	}
}

uint32 FAssetTypeActions_EditorUtilityWidgetBlueprint::GetCategories()
{
	IBlutilityModule* BlutilityModule = FModuleManager::GetModulePtr<IBlutilityModule>("Blutility");
	return BlutilityModule->GetAssetCategory();
}

void FAssetTypeActions_EditorUtilityWidgetBlueprint::PerformAssetDiff(UObject* Asset1, UObject* Asset2, const struct FRevisionInfo& OldRevision, const struct FRevisionInfo& NewRevision) const
{
	UBlueprint* OldBlueprint = CastChecked<UBlueprint>(Asset1);
	UBlueprint* NewBlueprint = CastChecked<UBlueprint>(Asset2);

	// sometimes we're comparing different revisions of one single asset (other 
	// times we're comparing two completely separate assets altogether)
	bool bIsSingleAsset = (NewBlueprint->GetName() == OldBlueprint->GetName());

	FText WindowTitle = LOCTEXT("NamelessEditorUtilityWidgetBlueprintDiff", "Editor Utility Widget Blueprint Diff");
	// if we're diffing one asset against itself 
	if (bIsSingleAsset)
	{
		// identify the assumed single asset in the window's title
		WindowTitle = FText::Format(LOCTEXT("EditorUtilityWidgetBlueprintDiff", "{0} - Editor Utility Widget Blueprint Diff"), FText::FromString(NewBlueprint->GetName()));
	}

	SBlueprintDiff::CreateDiffWindow(WindowTitle, OldBlueprint, NewBlueprint, OldRevision, NewRevision);
}

void FAssetTypeActions_EditorUtilityWidgetBlueprint::ExecuteRun(FWeakBlueprintPointerArray InObjects)
{
	for (auto ObjIt = InObjects.CreateConstIterator(); ObjIt; ++ObjIt)
	{
		if (UWidgetBlueprint* Blueprint = Cast<UWidgetBlueprint>(*ObjIt))
		{
			if (Blueprint->GeneratedClass->IsChildOf(UEditorUtilityWidget::StaticClass()))
			{
				UEditorUtilityWidgetBlueprint* EditorWidget = Cast<UEditorUtilityWidgetBlueprint>(Blueprint);
				if (EditorWidget)
				{
					UEditorUtilitySubsystem* EditorUtilitySubsystem = GEditor->GetEditorSubsystem<UEditorUtilitySubsystem>();
					EditorUtilitySubsystem->SpawnAndRegisterTab(EditorWidget);
=======
			if (Blueprint->GeneratedClass->IsChildOf(UEditorUtilityWidget::StaticClass()))
			{
				const UEditorUtilityWidget* CDO = Blueprint->GeneratedClass->GetDefaultObject<UEditorUtilityWidget>();
				if (CDO->ShouldAutoRunDefaultAction())
				{
					// This is an instant-run blueprint, just execute it
					UEditorUtilityWidget* Instance = NewObject<UEditorUtilityWidget>(GetTransientPackage(), Blueprint->GeneratedClass);
					Instance->ExecuteDefaultAction();
				}
				else
				{
					FName RegistrationName = FName(*(CDO->GetPathName() + LOCTEXT("ActiveTabSuffix", "_ActiveTab").ToString()));
					FText DisplayName = FText::FromString(Blueprint->GetName());
					FLevelEditorModule& LevelEditorModule = FModuleManager::GetModuleChecked<FLevelEditorModule>(TEXT("LevelEditor"));
					TSharedPtr<FTabManager> LevelEditorTabManager = LevelEditorModule.GetLevelEditorTabManager();
					if (!LevelEditorTabManager->CanSpawnTab(RegistrationName))
					{
						IBlutilityModule* BlutilityModule = FModuleManager::GetModulePtr<IBlutilityModule>("Blutility");
						UEditorUtilityWidgetBlueprint* WidgetBlueprint = Cast<UEditorUtilityWidgetBlueprint>(Blueprint);

						LevelEditorTabManager->RegisterTabSpawner(RegistrationName, FOnSpawnTab::CreateUObject(WidgetBlueprint, &UEditorUtilityWidgetBlueprint::SpawnEditorUITab))
							.SetDisplayName(DisplayName)
							.SetGroup(BlutilityModule->GetMenuGroup().ToSharedRef());
						BlutilityModule->AddLoadedScriptUI(WidgetBlueprint);
					}
					TSharedRef<SDockTab> NewDockTab = LevelEditorTabManager->InvokeTab(RegistrationName);

>>>>>>> 4f0665f8
				}
			}
		}
	}
}

#undef LOCTEXT_NAMESPACE<|MERGE_RESOLUTION|>--- conflicted
+++ resolved
@@ -1,7 +1,7 @@
 // Copyright 1998-2019 Epic Games, Inc. All Rights Reserved.
 
 #include "AssetTypeActions_EditorUtilityWidgetBlueprint.h"
-#include "Framework/MultiBox/MultiBoxBuilder.h"
+#include "ToolMenus.h"
 #include "Misc/PackageName.h"
 #include "Misc/MessageDialog.h"
 #include "EditorUtilityBlueprintFactory.h"
@@ -45,17 +45,14 @@
 	return true;
 }
 
-void FAssetTypeActions_EditorUtilityWidgetBlueprint::GetActions(const TArray<UObject*>& InObjects, FMenuBuilder& MenuBuilder)
+void FAssetTypeActions_EditorUtilityWidgetBlueprint::GetActions(const TArray<UObject*>& InObjects, FToolMenuSection& Section)
 {
 	auto Blueprints = GetTypedWeakObjectPtrs<UWidgetBlueprint>(InObjects);
 
-	MenuBuilder.AddMenuEntry(
+	Section.AddMenuEntry(
+		"EditorUtilityWidget_Edit",
 		LOCTEXT("EditorUtilityWidget_Edit", "Run Editor Utility Widget"),
-<<<<<<< HEAD
 		LOCTEXT("EditorUtilityWidget_EditTooltip", "Opens the tab built by this Editor Utility Widget Blueprint."),
-=======
-		LOCTEXT("EditorUtilityWidget_EditTooltip", "Runs the single action or opens the tab built by this Editor Utility Widget Blueprint."),
->>>>>>> 4f0665f8
 		FSlateIcon(),
 		FUIAction(
 			FExecuteAction::CreateSP(this, &FAssetTypeActions_EditorUtilityWidgetBlueprint::ExecuteRun, Blueprints),
@@ -70,40 +67,10 @@
 	EToolkitMode::Type Mode = EditWithinLevelEditor.IsValid() ? EToolkitMode::WorldCentric : EToolkitMode::Standalone;
 
 	for (UObject* Object : InObjects)
-<<<<<<< HEAD
-=======
 	{
 		UBlueprint* Blueprint = Cast<UBlueprint>(Object);
 		if (Blueprint && Blueprint->SkeletonGeneratedClass && Blueprint->GeneratedClass)
 		{
-			TSharedRef< FWidgetBlueprintEditor > NewBlueprintEditor(new FWidgetBlueprintEditor());
-
-			TArray<UBlueprint*> Blueprints;
-			Blueprints.Add(Blueprint);
-			NewBlueprintEditor->InitWidgetBlueprintEditor(EToolkitMode::Standalone, nullptr, Blueprints, true);
-		}
-		else
-		{
-			FMessageDialog::Open(EAppMsgType::Ok, LOCTEXT("FailedToLoadEditorUtilityWidgetBlueprint", "Editor Utility Widget could not be loaded because it derives from an invalid class.\nCheck to make sure the parent class for this blueprint hasn't been removed!"));
-		}
-	}
-}
-
-uint32 FAssetTypeActions_EditorUtilityWidgetBlueprint::GetCategories()
-{
-	IBlutilityModule* BlutilityModule = FModuleManager::GetModulePtr<IBlutilityModule>("Blutility");
-	return BlutilityModule->GetAssetCategory();
-}
-
-void FAssetTypeActions_EditorUtilityWidgetBlueprint::ExecuteRun(FWeakBlueprintPointerArray InObjects)
-{
-	for (auto ObjIt = InObjects.CreateConstIterator(); ObjIt; ++ObjIt)
->>>>>>> 4f0665f8
-	{
-		UBlueprint* Blueprint = Cast<UBlueprint>(Object);
-		if (Blueprint && Blueprint->SkeletonGeneratedClass && Blueprint->GeneratedClass)
-		{
-<<<<<<< HEAD
 			TSharedRef< FWidgetBlueprintEditor > NewBlueprintEditor(new FWidgetBlueprintEditor());
 
 			TArray<UBlueprint*> Blueprints;
@@ -156,35 +123,6 @@
 				{
 					UEditorUtilitySubsystem* EditorUtilitySubsystem = GEditor->GetEditorSubsystem<UEditorUtilitySubsystem>();
 					EditorUtilitySubsystem->SpawnAndRegisterTab(EditorWidget);
-=======
-			if (Blueprint->GeneratedClass->IsChildOf(UEditorUtilityWidget::StaticClass()))
-			{
-				const UEditorUtilityWidget* CDO = Blueprint->GeneratedClass->GetDefaultObject<UEditorUtilityWidget>();
-				if (CDO->ShouldAutoRunDefaultAction())
-				{
-					// This is an instant-run blueprint, just execute it
-					UEditorUtilityWidget* Instance = NewObject<UEditorUtilityWidget>(GetTransientPackage(), Blueprint->GeneratedClass);
-					Instance->ExecuteDefaultAction();
-				}
-				else
-				{
-					FName RegistrationName = FName(*(CDO->GetPathName() + LOCTEXT("ActiveTabSuffix", "_ActiveTab").ToString()));
-					FText DisplayName = FText::FromString(Blueprint->GetName());
-					FLevelEditorModule& LevelEditorModule = FModuleManager::GetModuleChecked<FLevelEditorModule>(TEXT("LevelEditor"));
-					TSharedPtr<FTabManager> LevelEditorTabManager = LevelEditorModule.GetLevelEditorTabManager();
-					if (!LevelEditorTabManager->CanSpawnTab(RegistrationName))
-					{
-						IBlutilityModule* BlutilityModule = FModuleManager::GetModulePtr<IBlutilityModule>("Blutility");
-						UEditorUtilityWidgetBlueprint* WidgetBlueprint = Cast<UEditorUtilityWidgetBlueprint>(Blueprint);
-
-						LevelEditorTabManager->RegisterTabSpawner(RegistrationName, FOnSpawnTab::CreateUObject(WidgetBlueprint, &UEditorUtilityWidgetBlueprint::SpawnEditorUITab))
-							.SetDisplayName(DisplayName)
-							.SetGroup(BlutilityModule->GetMenuGroup().ToSharedRef());
-						BlutilityModule->AddLoadedScriptUI(WidgetBlueprint);
-					}
-					TSharedRef<SDockTab> NewDockTab = LevelEditorTabManager->InvokeTab(RegistrationName);
-
->>>>>>> 4f0665f8
 				}
 			}
 		}
