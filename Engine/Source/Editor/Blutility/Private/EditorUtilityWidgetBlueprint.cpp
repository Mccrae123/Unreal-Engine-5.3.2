--- conflicted
+++ resolved
@@ -23,11 +23,7 @@
 void UEditorUtilityWidgetBlueprint::BeginDestroy()
 {
 	// Only cleanup script if it has been registered and we're not shutdowning editor
-<<<<<<< HEAD
-	if (!GIsRequestingExit && RegistrationName != NAME_None)
-=======
 	if (!IsEngineExitRequested() && RegistrationName != NAME_None)
->>>>>>> 69078e53
 	{
 		IBlutilityModule* BlutilityModule = FModuleManager::GetModulePtr<IBlutilityModule>("Blutility");
 		if (BlutilityModule)
@@ -113,12 +109,7 @@
 		{
 			CreatedTab.Pin()->SetContent(SNullWidget::NullWidget);
 		}
-<<<<<<< HEAD
-		
-		if(CreatedUMGWidget)
-=======
 		if (CreatedUMGWidget)
->>>>>>> 69078e53
 		{
 			CreatedUMGWidget->Rename(nullptr, GetTransientPackage());
 			CreatedUMGWidget = nullptr;
