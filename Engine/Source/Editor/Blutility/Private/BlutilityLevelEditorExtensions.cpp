// Copyright Epic Games, Inc. All Rights Reserved.

#include "BlutilityLevelEditorExtensions.h"

#include "ActorActionUtility.h"
<<<<<<< HEAD
=======
#include "Algo/AnyOf.h"
>>>>>>> 4af6daef
#include "AssetRegistry/AssetData.h"
#include "BlutilityMenuExtensions.h"
#include "Containers/Array.h"
#include "Containers/Map.h"
#include "Containers/Set.h"
#include "CoreTypes.h"
<<<<<<< HEAD
#include "EditorUtilityAssetPrototype.h"
#include "Delegates/Delegate.h"
=======
#include "Delegates/Delegate.h"
#include "EditorUtilityAssetPrototype.h"
>>>>>>> 4af6daef
#include "EditorUtilityBlueprint.h"
#include "Framework/MultiBox/MultiBoxExtender.h"
#include "GameFramework/Actor.h"
#include "HAL/PlatformCrt.h"
<<<<<<< HEAD
#include "LevelEditor.h"
#include "Algo/AnyOf.h"
#include "Logging/MessageLog.h"
=======
#include "IAssetTools.h"
#include "LevelEditor.h"
#include "Logging/MessageLog.h"
#include "Misc/NamePermissionList.h"
>>>>>>> 4af6daef
#include "Modules/ModuleManager.h"
#include "Templates/Casts.h"
#include "Templates/SharedPointer.h"
#include "Templates/SubclassOf.h"
#include "UObject/Class.h"
#include "UObject/NameTypes.h"
#include "UObject/UObjectIterator.h"

class FUICommandList;

#define LOCTEXT_NAMESPACE "BlutilityLevelEditorExtensions"

FDelegateHandle LevelViewportExtenderHandle;

class FBlutilityLevelEditorExtensions_Impl
{
public:
	static TSharedRef<FExtender> OnExtendLevelEditorActorContextMenu(const TSharedRef<FUICommandList> CommandList, const TArray<AActor*> SelectedActors)
	{
		TSharedRef<FExtender> Extender(new FExtender());
			   
		TMap<TSharedRef<FAssetActionUtilityPrototype>, TSet<int32>> UtilityAndSelectionIndices;

		// Run thru the actors to determine if any meet our criteria
		TArray<AActor*> SupportedActors;
		if (SelectedActors.Num() > 0)
		{
			FMessageLog EditorErrors("EditorErrors");

			auto ProcessActorAction = [&UtilityAndSelectionIndices, &SelectedActors, &SupportedActors, &EditorErrors](const TSharedRef<FAssetActionUtilityPrototype>& ActionUtilityPrototype)
			{
				if (ActionUtilityPrototype->IsLatestVersion())
				{
					TArray<TSoftClassPtr<UObject>> SupportedClassPtrs = ActionUtilityPrototype->GetSupportedClasses();
					if (SupportedClassPtrs.Num() > 0)
					{
						for (AActor* Actor : SelectedActors)
						{
							if (Actor)
							{
								UClass* ActorClass = Actor->GetClass();
								const bool bPassesClassFilter = 
									Algo::AnyOf(SupportedClassPtrs, [ActorClass](TSoftClassPtr<UObject> ClassPtr){ return ActorClass->IsChildOf(ClassPtr.Get()); });

								if (bPassesClassFilter)
								{
									const int32 Index = SupportedActors.AddUnique(Actor);
									UtilityAndSelectionIndices.FindOrAdd(ActionUtilityPrototype).Add(Index);
								}
							}
						}
					}
				}
				else
                {
<<<<<<< HEAD
					EditorErrors.NewPage(LOCTEXT("ScriptedActions", "Scripted Actions"));
					TSharedRef<FTokenizedMessage> ErrorMessage = EditorErrors.Error();
                    ErrorMessage->AddToken(FAssetNameToken::Create(ActionUtilityPrototype->GetUtilityBlueprintAsset().GetObjectPathString(),FText::FromString(ActionUtilityPrototype->GetUtilityBlueprintAsset().GetObjectPathString())));
                    ErrorMessage->AddToken(FTextToken::Create(LOCTEXT("NeedsToBeUpdated", "needs to be re-saved and possibly upgraded.")));
=======
					const FAssetData& BlutilityAssetData =  ActionUtilityPrototype->GetUtilityBlueprintAsset();
					if (IAssetTools::Get().GetAssetClassPathPermissionList(EAssetClassAction::ViewAsset)->PassesFilter(BlutilityAssetData.AssetClassPath.ToString()))
					{
						EditorErrors.NewPage(LOCTEXT("ScriptedActions", "Scripted Actions"));
						TSharedRef<FTokenizedMessage> ErrorMessage = EditorErrors.Error();
						ErrorMessage->AddToken(FAssetNameToken::Create(BlutilityAssetData.GetObjectPathString(), FText::FromString(BlutilityAssetData.GetObjectPathString())));
						ErrorMessage->AddToken(FTextToken::Create(LOCTEXT("NeedsToBeUpdated", "needs to be re-saved and possibly upgraded.")));
					}
>>>>>>> 4af6daef
                }
			};

			// Check blueprint utils (we need to load them to query their validity against these assets)
			TArray<FAssetData> UtilAssets;
			FBlutilityMenuExtensions::GetBlutilityClasses(UtilAssets, UActorActionUtility::StaticClass()->GetClassPathName());

			// Process asset based utilities
            for (const FAssetData& UtilAsset : UtilAssets)
            {
            	if (const UClass* ParentClass = UBlueprint::GetBlueprintParentClassFromAssetTags(UtilAsset))
            	{
            		// We only care about UEditorUtilityBlueprint's that are compiling subclasses of UActorActionUtility
            		if (ParentClass->IsChildOf(UActorActionUtility::StaticClass()))
            		{
            			ProcessActorAction(MakeShared<FAssetActionUtilityPrototype>(UtilAsset));
					}
				}
			}
			
			EditorErrors.Notify(LOCTEXT("SomeProblemsWithActorActionUtility", "There were some problems with some ActorActionUtility Blueprints."));
		}

		if (SupportedActors.Num() > 0)
		{
			// Add asset actions extender
			Extender->AddMenuExtension(
				"ActorOptions",
				EExtensionHook::After,
				CommandList,
				FMenuExtensionDelegate::CreateStatic(&FBlutilityMenuExtensions::CreateActorBlutilityActionsMenu, UtilityAndSelectionIndices, SupportedActors));
		}

		return Extender;
	}
};

void FBlutilityLevelEditorExtensions::InstallHooks()
{
	FLevelEditorModule& LevelEditorModule = FModuleManager::Get().LoadModuleChecked<FLevelEditorModule>("LevelEditor");
	auto& MenuExtenders = LevelEditorModule.GetAllLevelViewportContextMenuExtenders();

	MenuExtenders.Add(FLevelEditorModule::FLevelViewportMenuExtender_SelectedActors::CreateStatic(&FBlutilityLevelEditorExtensions_Impl::OnExtendLevelEditorActorContextMenu));
	LevelViewportExtenderHandle = MenuExtenders.Last().GetHandle();
}

void FBlutilityLevelEditorExtensions::RemoveHooks()
{
	if (LevelViewportExtenderHandle.IsValid())
	{
		FLevelEditorModule* LevelEditorModule = FModuleManager::Get().GetModulePtr<FLevelEditorModule>("LevelEditor");
		if (LevelEditorModule)
		{
			typedef FLevelEditorModule::FLevelViewportMenuExtender_SelectedActors DelegateType;
			LevelEditorModule->GetAllLevelViewportContextMenuExtenders().RemoveAll([=](const DelegateType& In) { return In.GetHandle() == LevelViewportExtenderHandle; });
		}
	}
}

#undef LOCTEXT_NAMESPACE<|MERGE_RESOLUTION|>--- conflicted
+++ resolved
@@ -3,37 +3,23 @@
 #include "BlutilityLevelEditorExtensions.h"
 
 #include "ActorActionUtility.h"
-<<<<<<< HEAD
-=======
 #include "Algo/AnyOf.h"
->>>>>>> 4af6daef
 #include "AssetRegistry/AssetData.h"
 #include "BlutilityMenuExtensions.h"
 #include "Containers/Array.h"
 #include "Containers/Map.h"
 #include "Containers/Set.h"
 #include "CoreTypes.h"
-<<<<<<< HEAD
-#include "EditorUtilityAssetPrototype.h"
-#include "Delegates/Delegate.h"
-=======
 #include "Delegates/Delegate.h"
 #include "EditorUtilityAssetPrototype.h"
->>>>>>> 4af6daef
 #include "EditorUtilityBlueprint.h"
 #include "Framework/MultiBox/MultiBoxExtender.h"
 #include "GameFramework/Actor.h"
 #include "HAL/PlatformCrt.h"
-<<<<<<< HEAD
-#include "LevelEditor.h"
-#include "Algo/AnyOf.h"
-#include "Logging/MessageLog.h"
-=======
 #include "IAssetTools.h"
 #include "LevelEditor.h"
 #include "Logging/MessageLog.h"
 #include "Misc/NamePermissionList.h"
->>>>>>> 4af6daef
 #include "Modules/ModuleManager.h"
 #include "Templates/Casts.h"
 #include "Templates/SharedPointer.h"
@@ -89,12 +75,6 @@
 				}
 				else
                 {
-<<<<<<< HEAD
-					EditorErrors.NewPage(LOCTEXT("ScriptedActions", "Scripted Actions"));
-					TSharedRef<FTokenizedMessage> ErrorMessage = EditorErrors.Error();
-                    ErrorMessage->AddToken(FAssetNameToken::Create(ActionUtilityPrototype->GetUtilityBlueprintAsset().GetObjectPathString(),FText::FromString(ActionUtilityPrototype->GetUtilityBlueprintAsset().GetObjectPathString())));
-                    ErrorMessage->AddToken(FTextToken::Create(LOCTEXT("NeedsToBeUpdated", "needs to be re-saved and possibly upgraded.")));
-=======
 					const FAssetData& BlutilityAssetData =  ActionUtilityPrototype->GetUtilityBlueprintAsset();
 					if (IAssetTools::Get().GetAssetClassPathPermissionList(EAssetClassAction::ViewAsset)->PassesFilter(BlutilityAssetData.AssetClassPath.ToString()))
 					{
@@ -103,7 +83,6 @@
 						ErrorMessage->AddToken(FAssetNameToken::Create(BlutilityAssetData.GetObjectPathString(), FText::FromString(BlutilityAssetData.GetObjectPathString())));
 						ErrorMessage->AddToken(FTextToken::Create(LOCTEXT("NeedsToBeUpdated", "needs to be re-saved and possibly upgraded.")));
 					}
->>>>>>> 4af6daef
                 }
 			};
 
