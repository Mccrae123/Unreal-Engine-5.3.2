// Copyright 1998-2019 Epic Games, Inc. All Rights Reserved.

/**
 * Widget for editor utilities
 */

#pragma once

#include "CoreMinimal.h"
#include "UObject/ObjectMacros.h"
#include "UObject/Object.h"
#include "WidgetBlueprint.h"
#include "Widgets/Docking/SDockTab.h"
#include "EditorUtilityWidgetBlueprint.generated.h"

class UBlueprint;
class UEditorUtilityWidget;
enum class EAssetEditorCloseReason : uint8;
<<<<<<< HEAD
=======
enum class EMapChangeType : uint8;
>>>>>>> 9ba46998

UCLASS()
class UEditorUtilityWidgetBlueprint : public UWidgetBlueprint
{
	GENERATED_UCLASS_BODY()

public:
	virtual void BeginDestroy() override;

	TSharedRef<SDockTab> SpawnEditorUITab(const FSpawnTabArgs& SpawnTabArgs);

	/** Creates the slate widget from the UMG widget */
	TSharedRef<SWidget> CreateUtilityWidget();

	/** Recreate the tab's content on recompile */
	void RegenerateCreatedTab();
	
	void UpdateRespawnListIfNeeded(TSharedRef<SDockTab> TabBeingClosed);

	// UBlueprint interface
	virtual void GetReparentingRules(TSet< const UClass* >& AllowedChildrenOfClasses, TSet< const UClass* >& DisallowedChildrenOfClasses) const override;

	virtual bool AllowEditorWidget() const override { return true; }

	UEditorUtilityWidget* GetCreatedWidget() const
	{
		return CreatedUMGWidget;
	}

	void SetRegistrationName(FName InRegistrationName)
	{
		RegistrationName = InRegistrationName;
	}

	FName GetRegistrationName() const
	{
		return RegistrationName;
	}

<<<<<<< HEAD
=======
	void ChangeTabWorld(UWorld* World, EMapChangeType MapChangeType);

>>>>>>> 9ba46998
private:
	FName RegistrationName;

	TWeakPtr<SDockTab> CreatedTab;

	UPROPERTY(Transient)
	UEditorUtilityWidget* CreatedUMGWidget;

};<|MERGE_RESOLUTION|>--- conflicted
+++ resolved
@@ -16,10 +16,7 @@
 class UBlueprint;
 class UEditorUtilityWidget;
 enum class EAssetEditorCloseReason : uint8;
-<<<<<<< HEAD
-=======
 enum class EMapChangeType : uint8;
->>>>>>> 9ba46998
 
 UCLASS()
 class UEditorUtilityWidgetBlueprint : public UWidgetBlueprint
@@ -59,11 +56,8 @@
 		return RegistrationName;
 	}
 
-<<<<<<< HEAD
-=======
 	void ChangeTabWorld(UWorld* World, EMapChangeType MapChangeType);
 
->>>>>>> 9ba46998
 private:
 	FName RegistrationName;
 
