// Copyright Epic Games, Inc. All Rights Reserved.

/**
 * Widget for editor utilities
 */

#pragma once

#include "Containers/Set.h"
#include "CoreMinimal.h"
#include "EditorUtilityWidget.h"
#include "HAL/Platform.h"
#include "Templates/SharedPointer.h"
#include "UObject/NameTypes.h"
#include "UObject/Object.h"
#include "UObject/ObjectMacros.h"
#include "UObject/ObjectPtr.h"
#include "UObject/UObjectGlobals.h"
#include "WidgetBlueprint.h"
#include "Widgets/Docking/SDockTab.h"

#include "EditorUtilityWidgetBlueprint.generated.h"

class FSpawnTabArgs;
class SDockTab;
class SWidget;
class UBlueprint;
class UClass;
class UEditorUtilityWidget;
class UObject;
class UWorld;

enum class EAssetEditorCloseReason : uint8;
enum class EMapChangeType : uint8;

UCLASS()
class BLUTILITY_API UEditorUtilityWidgetBlueprint : public UWidgetBlueprint
{
	GENERATED_BODY()

public:
	virtual void BeginDestroy() override;

	TSharedRef<SDockTab> SpawnEditorUITab(const FSpawnTabArgs& SpawnTabArgs);

	/** Creates the slate widget from the UMG widget */
	TSharedRef<SWidget> CreateUtilityWidget();

	/** Recreate the tab's content on recompile */
	void RegenerateCreatedTab(UBlueprint* RecompiledBlueprint);
	
	void UpdateRespawnListIfNeeded(TSharedRef<SDockTab> TabBeingClosed);

	// UBlueprint interface
	virtual void GetReparentingRules(TSet< const UClass* >& AllowedChildrenOfClasses, TSet< const UClass* >& DisallowedChildrenOfClasses) const override;

	virtual bool AllowEditorWidget() const override { return true; }

	UEditorUtilityWidget* GetCreatedWidget() const
	{
		return CreatedUMGWidget;
	}

	void SetRegistrationName(FName InRegistrationName)
	{
		RegistrationName = InRegistrationName;
	}

	FName GetRegistrationName() const
	{
		return RegistrationName;
	}

	/** Returns the default desired tab display name that was specified for this widget */
	FText GetTabDisplayName() const;

<<<<<<< HEAD
=======
	virtual UWidgetEditingProjectSettings* GetRelevantSettings() override;
	virtual const UWidgetEditingProjectSettings* GetRelevantSettings() const override;

>>>>>>> 4af6daef
private:
	bool IsWidgetEnabled() const;

	void ChangeTabWorld(UWorld* World, EMapChangeType MapChangeType);

private:
	// Should the widget be enabled when running PIE
	UPROPERTY(Category = Settings, EditDefaultsOnly)
	bool bIsEnabledInPIE = false;

	// Should the widget be enabled when debugging BP
	UPROPERTY(Category = Settings, EditDefaultsOnly)
	bool bIsEnabledInDebugging = false;

	FName RegistrationName;

	TWeakPtr<SDockTab> CreatedTab;

	UPROPERTY(Transient)
	TObjectPtr<UEditorUtilityWidget> CreatedUMGWidget;

};<|MERGE_RESOLUTION|>--- conflicted
+++ resolved
@@ -74,12 +74,9 @@
 	/** Returns the default desired tab display name that was specified for this widget */
 	FText GetTabDisplayName() const;
 
-<<<<<<< HEAD
-=======
 	virtual UWidgetEditingProjectSettings* GetRelevantSettings() override;
 	virtual const UWidgetEditingProjectSettings* GetRelevantSettings() const override;
 
->>>>>>> 4af6daef
 private:
 	bool IsWidgetEnabled() const;
 
