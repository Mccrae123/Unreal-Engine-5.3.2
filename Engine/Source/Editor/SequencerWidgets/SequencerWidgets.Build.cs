--- conflicted
+++ resolved
@@ -11,15 +11,6 @@
 				"SequencerCore",
 			}
 		   );
-<<<<<<< HEAD
-
-		PrivateIncludePathModuleNames.AddRange(
-            new string[] {
-                "MovieScene",
-            }
-           );
-=======
->>>>>>> 4af6daef
 
         PublicDependencyModuleNames.AddRange(
             new string[] {
@@ -30,14 +21,7 @@
         PrivateDependencyModuleNames.AddRange(
 			new string[] {
 				"Core",
-<<<<<<< HEAD
-				"CoreUObject",
-				"Engine",
-                "InputCore",
-                "MovieScene",
-=======
 				"InputCore",
->>>>>>> 4af6daef
 				"Slate",
 				"SlateCore",
 			}
