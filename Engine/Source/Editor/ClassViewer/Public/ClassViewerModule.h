// Copyright 1998-2019 Epic Games, Inc. All Rights Reserved.

#pragma once

#include "CoreMinimal.h"
#include "Modules/ModuleInterface.h"

class IClassViewerFilter;
class IPropertyHandle;

/** Delegate used with the Class Viewer in 'class picking' mode.  You'll bind a delegate when the
    class viewer widget is created, which will be fired off when a class is selected in the list */
DECLARE_DELEGATE_OneParam( FOnClassPicked, UClass* );

namespace EClassViewerMode
{
	enum Type
	{
		/** Allows all classes to be browsed and selected; syncs selection with the editor; drag and drop attachment, etc. */
		ClassBrowsing,

		/** Sets the class viewer to operate as a class 'picker'. */
		ClassPicker,
	};
}

namespace EClassViewerDisplayMode
{
	enum Type
	{
		/** Default will choose what view mode based on if in Viewer or Picker mode. */
		DefaultView,

		/** Displays all classes as a tree. */
		TreeView,

		/** Displays all classes as a list. */
		ListView,
	};
}

enum class EClassViewerNameTypeToDisplay : uint8
{
	/** Display both the display name and class name if they're available and different. */
	Dynamic,

	/** Always use the display name */
	DisplayName,

	/** Always use the class name */
	ClassName,
};

/**
 * Settings for the Class Viewer set by the programmer before spawning an instance of the widget.  This
 * is used to modify the class viewer's behavior in various ways, such as filtering in or out specific classes.
 */
class FClassViewerInitializationOptions
{

public:
	/** The filter to use on classes in this instance. */
	TSharedPtr<class IClassViewerFilter> ClassFilter;

	/** Mode to operate in */
	EClassViewerMode::Type Mode;

	/** Mode to display the classes using. */
	EClassViewerDisplayMode::Type DisplayMode;

	/** Filters so only actors will be displayed. */
	bool bIsActorsOnly;

	/** Filters so only placeable actors will be displayed. Forces bIsActorsOnly to true. */
	bool bIsPlaceableOnly;

	/** Filters so only base blueprints will be displayed. */
	bool bIsBlueprintBaseOnly;

	/** Shows unloaded blueprints. Will not be filtered out based on non-bool filter options. */
	bool bShowUnloadedBlueprints;

	/** Shows a "None" option, only available in Picker mode. */
	bool bShowNoneOption;

	/** true will show the UObject root class. */
	bool bShowObjectRootClass;

	/** If true, root nodes will be expanded by default. */
	bool bExpandRootNodes;

	/** true allows class dynamic loading on selection */
	bool bEnableClassDynamicLoading;

	/** Controls what name is shown for classes */
	EClassViewerNameTypeToDisplay NameTypeToDisplay;

	/** the title string of the class viewer if required. */
	FText ViewerTitleString;

	/** The property this class viewer be working on. */
	TSharedPtr<class IPropertyHandle> PropertyHandle;

	/** true (the default) shows the view options at the bottom of the class picker */
	bool bAllowViewOptions;

<<<<<<< HEAD
	/** Defines additional classes you want listed in the "Common Classes" section for the picker. */
	TArray<UClass*> ExtraPickerCommonClasses;

=======
	/** true (the default) shows a background border behind the class viewer widget. */
	bool bShowBackgroundBorder = true;

	/** Defines additional classes you want listed in the "Common Classes" section for the picker. */
	TArray<UClass*> ExtraPickerCommonClasses;
>>>>>>> 1ca592a2
public:

	/** Constructor */
	FClassViewerInitializationOptions()	
		: Mode( EClassViewerMode::ClassPicker )
		, DisplayMode(EClassViewerDisplayMode::DefaultView)
		, bIsActorsOnly(false)
		, bIsPlaceableOnly(false)
		, bIsBlueprintBaseOnly(false)
		, bShowUnloadedBlueprints(true)
		, bShowNoneOption(false)
		, bShowObjectRootClass(false)
		, bExpandRootNodes(true)
		, bEnableClassDynamicLoading(true)
		, NameTypeToDisplay(EClassViewerNameTypeToDisplay::ClassName)
		, bAllowViewOptions(true)
	{
	}
};

/**
 * Class Viewer module
 */
class FClassViewerModule : public IModuleInterface
{

public:

	/**
	 * Called right after the module DLL has been loaded and the module object has been created
	 */
	virtual void StartupModule();

	/**
	 * Called before the module is unloaded, right before the module object is destroyed.
	 */
	virtual void ShutdownModule();

	/**
	 * Creates a class viewer widget
	 *
	 * @param	InitOptions						Programmer-driven configuration for this widget instance
	 * @param	OnClassPickedDelegate			Optional callback when a class is selected in 'class picking' mode
	 *
	 * @return	New class viewer widget
	 */
	virtual TSharedRef<class SWidget> CreateClassViewer(const FClassViewerInitializationOptions& InitOptions,
		const FOnClassPicked& OnClassPickedDelegate );

};<|MERGE_RESOLUTION|>--- conflicted
+++ resolved
@@ -104,17 +104,11 @@
 	/** true (the default) shows the view options at the bottom of the class picker */
 	bool bAllowViewOptions;
 
-<<<<<<< HEAD
-	/** Defines additional classes you want listed in the "Common Classes" section for the picker. */
-	TArray<UClass*> ExtraPickerCommonClasses;
-
-=======
 	/** true (the default) shows a background border behind the class viewer widget. */
 	bool bShowBackgroundBorder = true;
 
 	/** Defines additional classes you want listed in the "Common Classes" section for the picker. */
 	TArray<UClass*> ExtraPickerCommonClasses;
->>>>>>> 1ca592a2
 public:
 
 	/** Constructor */
