--- conflicted
+++ resolved
@@ -157,13 +157,8 @@
 	 */	
 	void CreateNodesForLoadedClasses( TSharedPtr<FClassViewerNode>& OutRootNode, TMap<FName, TSharedPtr< FClassViewerNode >>& InOutClassPathToNode );
 
-<<<<<<< HEAD
-	/** Called when hot reload has finished */
-	void OnHotReload( bool bWasTriggeredAutomatically );
-=======
 	/** Called when reload has finished */
 	void OnReloadComplete( EReloadCompleteReason Reason );
->>>>>>> 6bbb88c8
 
 	/** 
 	 * Loads the tag data for an unloaded blueprint asset.
@@ -1061,11 +1056,7 @@
 	FModuleManager::Get().OnModulesChanged().RemoveAll(this);
 }
 
-<<<<<<< HEAD
-void FClassHierarchy::OnHotReload(bool bWasTriggeredAutomatically)
-=======
 void FClassHierarchy::OnReloadComplete(EReloadCompleteReason Reason)
->>>>>>> 6bbb88c8
 {
 	ClassViewer::Helpers::RequestPopulateClassHierarchy();
 }
@@ -1076,11 +1067,7 @@
 	{
 		UClass* CurrentClass = *ClassIt;
 		// Ignore deprecated and temporary trash classes.
-<<<<<<< HEAD
-		if (CurrentClass->HasAnyClassFlags(CLASS_Deprecated | CLASS_NewerVersionExists) ||
-=======
 		if (CurrentClass->HasAnyClassFlags(CLASS_Deprecated | CLASS_NewerVersionExists | CLASS_Hidden) ||
->>>>>>> 6bbb88c8
 			FKismetEditorUtilities::IsClassABlueprintSkeleton(CurrentClass))
 		{
 			continue;
@@ -1323,10 +1310,6 @@
 	InOutClassViewerNode = MakeShared<FClassViewerNode>(ClassName, ClassDisplayName);
 	SetAssetDataFields(InOutClassViewerNode, InAssetData);
 }
-<<<<<<< HEAD
-
-=======
->>>>>>> 6bbb88c8
 
 void FClassHierarchy::SetAssetDataFields(TSharedPtr<FClassViewerNode>& InOutClassViewerNode, const FAssetData& InAssetData)
 {
@@ -1338,14 +1321,6 @@
 
 	// Fields that can also be set from UClass*
 
-<<<<<<< HEAD
-	FString ClassObjectPath;
-	if (InOutClassViewerNode->ClassPath.IsNone())
-	{
-		if (InAssetData.GetTagValue(FBlueprintTags::GeneratedClassPath, ClassObjectPath))
-		{
-			InOutClassViewerNode->ClassPath = FName(*FPackageName::ExportTextPathToObjectPath(ClassObjectPath));
-=======
 	if (InOutClassViewerNode->ClassPath.IsNone())
 	{
 		FString GeneratedClassPath;
@@ -1369,21 +1344,8 @@
 		if (InAssetData.GetTagValue(FBlueprintTags::ParentClassPath, ParentClassPathString))
 		{
 			InOutClassViewerNode->ParentClassPath = FName(*FPackageName::ExportTextPathToObjectPath(ParentClassPathString));
->>>>>>> 6bbb88c8
-		}
-	}
-	if (InOutClassViewerNode->ParentClassPath.IsNone())
-	{
-		FString ParentClassPathString;
-		if (InAssetData.GetTagValue(FBlueprintTags::ParentClassPath, ParentClassPathString))
-		{
-			InOutClassViewerNode->ParentClassPath = FName(*FPackageName::ExportTextPathToObjectPath(ParentClassPathString));
-		}
-	}
-
-	// Blueprint-specific fields
-
-	InOutClassViewerNode->BlueprintAssetPath = InAssetData.ObjectPath;
+		}
+	}
 
 	// Blueprint-specific fields
 
@@ -1467,7 +1429,6 @@
 		{
 			// No parent expected for the root class
 			continue;
-<<<<<<< HEAD
 		}
 		TSharedPtr<FClassViewerNode>* ParentNodePtr = nullptr;
 		if (!Node->ParentClassPath.IsNone())
@@ -1480,20 +1441,6 @@
 				*KVPair.Key.ToString(), *Node->ParentClassPath.ToString());
 			continue;
 		}
-=======
-		}
-		TSharedPtr<FClassViewerNode>* ParentNodePtr = nullptr;
-		if (!Node->ParentClassPath.IsNone())
-		{
-			ParentNodePtr = ClassPathToNode.Find(Node->ParentClassPath);
-		}
-		if (!ParentNodePtr)
-		{
-			UE_LOG(LogEditorClassViewer, Warning, TEXT("Class %s has parent %s, but this parent is not found. The Class will not be shown in ClassViewer."),
-				*KVPair.Key.ToString(), *Node->ParentClassPath.ToString());
-			continue;
-		}
->>>>>>> 6bbb88c8
 		TSharedPtr<FClassViewerNode>& ParentNode = *ParentNodePtr;
 		check(ParentNode);
 		ParentNode->AddChild(Node);
@@ -2558,11 +2505,7 @@
 		if (PreviousSelection.Num() > 0)
 		{
 			ClassNode = ClassViewer::Helpers::ClassHierarchy->FindNodeByGeneratedClassPath(RootNode, PreviousSelection[0]);
-<<<<<<< HEAD
-			ExpandNode = ClassNode ? ClassNode->ParentNode.Pin() : nullptr;
-=======
 			ExpandNode = ClassNode ? ClassNode->GetParentNode() : nullptr;
->>>>>>> 6bbb88c8
 		}
 		else if (InitOptions.InitiallySelectedClass)
 		{
@@ -2592,11 +2535,7 @@
 			ExpandNode = ClassNode;
 		}
 
-<<<<<<< HEAD
-		for (; ExpandNode; ExpandNode = ExpandNode->ParentNode.Pin())
-=======
 		for (; ExpandNode; ExpandNode = ExpandNode->GetParentNode())
->>>>>>> 6bbb88c8
 		{
 			ClassTree->SetItemExpansion(ExpandNode, true);
 		}
