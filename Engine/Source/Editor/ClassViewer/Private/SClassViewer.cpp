--- conflicted
+++ resolved
@@ -78,10 +78,7 @@
 #include "Trace/Detail/Channel.h"
 #include "Types/SlateStructs.h"
 #include "UObject/Class.h"
-<<<<<<< HEAD
-=======
 #include "UObject/CoreRedirects.h"
->>>>>>> 4af6daef
 #include "UObject/Object.h"
 #include "UObject/ObjectMacros.h"
 #include "UObject/Package.h"
@@ -1301,25 +1298,6 @@
 			InOutClassNode->ParentClassPath = Class.GetSuperClass()->GetClassPathName();
 		}
 	}
-<<<<<<< HEAD
-
-	// UClass-specific fields
-	InOutClassNode->Blueprint = Cast<UBlueprint>(Class.ClassGeneratedBy);
-	InOutClassNode->Class = &Class;
-}
-
-void FClassHierarchy::CreateOrUpdateUnloadedClassNode(TSharedPtr<FClassViewerNode>& InOutClassViewerNode, const FAssetData& InAssetData, FTopLevelAssetPath InClassPath)
-{
-	if (!InOutClassViewerNode)
-	{
-		const FString ClassName = InAssetData.AssetName.ToString();
-		FString ClassDisplayName = InAssetData.GetTagValueRef<FString>(FBlueprintTags::BlueprintDisplayName);
-		if (ClassDisplayName.IsEmpty())
-		{
-			ClassDisplayName = ClassName;
-		}
-		InOutClassViewerNode = MakeShared<FClassViewerNode>(ClassName, ClassDisplayName);
-=======
 
 	// UClass-specific fields
 	InOutClassNode->Blueprint = Cast<UBlueprint>(Class.ClassGeneratedBy);
@@ -1344,31 +1322,9 @@
 		{
 			InOutClassPath = NewClassPath;
 		}
->>>>>>> 4af6daef
-	}
-}
-
-<<<<<<< HEAD
-	if (InOutClassViewerNode->UnloadedBlueprintData.IsValid())
-	{
-		// Already set
-		return;
-	}
-
-	// Fields that can also be set from UClass*
-
-	InOutClassViewerNode->ClassPath = InClassPath;
-
-	if (InOutClassViewerNode->ParentClassPath.IsNull())
-	{
-		FString ParentClassPathString;
-		if (InAssetData.GetTagValue(FBlueprintTags::ParentClassPath, ParentClassPathString))
-		{
-			InOutClassViewerNode->ParentClassPath = FTopLevelAssetPath(*FPackageName::ExportTextPathToObjectPath(ParentClassPathString));
-		}
-	}
-
-=======
+	}
+}
+
 
 void FClassHierarchy::CreateOrUpdateUnloadedClassNode(TSharedPtr<FClassViewerNode>& InOutClassViewerNode, const FAssetData& InAssetData, FTopLevelAssetPath InClassPath)
 {
@@ -1404,7 +1360,6 @@
 		}
 	}
 
->>>>>>> 4af6daef
 	// Blueprint-specific fields
 
 	InOutClassViewerNode->BlueprintAssetPath = InAssetData.GetSoftObjectPath();
@@ -1447,16 +1402,10 @@
 
 		for (const FAssetData& AssetData : Assets)
 		{
-<<<<<<< HEAD
-			const FTopLevelAssetPath ClassPath = FEditorClassUtils::GetClassPathNameFromAssetTag(AssetData);
-			if (!ClassPath.IsNull())
-			{
-=======
 			FTopLevelAssetPath ClassPath = FEditorClassUtils::GetClassPathNameFromAssetTag(AssetData);
 			if (!ClassPath.IsNull())
 			{
 				FixupClassCoreRedirects(ClassPath);
->>>>>>> 4af6daef
 				TSharedPtr<FClassViewerNode>& Node = ClassPathToNode.FindOrAdd(ClassPath);
 				CreateOrUpdateUnloadedClassNode(Node, AssetData, ClassPath);
 			}
@@ -1473,10 +1422,7 @@
 		for (const FAssetData& AssetData : Assets)
 		{
 			FTopLevelAssetPath ClassPathNameFromAssetPath = AssetData.GetSoftObjectPath().GetAssetPath();
-<<<<<<< HEAD
-=======
 			FixupClassCoreRedirects(ClassPathNameFromAssetPath);
->>>>>>> 4af6daef
 			TSharedPtr<FClassViewerNode>& Node = ClassPathToNode.FindOrAdd(ClassPathNameFromAssetPath);
 			CreateOrUpdateUnloadedClassNode(Node, AssetData, ClassPathNameFromAssetPath);
 		}
@@ -1493,7 +1439,6 @@
 		{
 			// No parent expected for the root class
 			continue;
-<<<<<<< HEAD
 		}
 		TSharedPtr<FClassViewerNode>* ParentNodePtr = nullptr;
 		if (!Node->ParentClassPath.IsNull())
@@ -1506,20 +1451,6 @@
 				*KVPair.Key.ToString(), *Node->ParentClassPath.ToString());
 			continue;
 		}
-=======
-		}
-		TSharedPtr<FClassViewerNode>* ParentNodePtr = nullptr;
-		if (!Node->ParentClassPath.IsNull())
-		{
-			ParentNodePtr = ClassPathToNode.Find(Node->ParentClassPath);
-		}
-		if (!ParentNodePtr)
-		{
-			UE_LOG(LogEditorClassViewer, Warning, TEXT("Class %s has parent %s, but this parent is not found. The Class will not be shown in ClassViewer."),
-				*KVPair.Key.ToString(), *Node->ParentClassPath.ToString());
-			continue;
-		}
->>>>>>> 4af6daef
 		TSharedPtr<FClassViewerNode>& ParentNode = *ParentNodePtr;
 		check(ParentNode);
 		ParentNode->AddChild(Node);
