// Copyright Epic Games, Inc. All Rights Reserved.

#include "ClassViewerFilter.h"

#include "AssetRegistry/AssetData.h"
#include "AssetRegistry/AssetRegistryModule.h"
#include "AssetRegistry/IAssetRegistry.h"
#include "ClassViewerModule.h"
#include "ClassViewerNode.h"
#include "Containers/UnrealString.h"
#include "CoreGlobals.h"
#include "Editor.h"
#include "Editor/EditorEngine.h"
#include "Engine/BlueprintGeneratedClass.h"
#include "Engine/Brush.h"
#include "GameFramework/Actor.h"
#include "HAL/PlatformCrt.h"
#include "Kismet2/KismetEditorUtilities.h"
#include "Logging/LogCategory.h"
#include "Logging/LogMacros.h"
#include "Misc/AssertionMacros.h"
#include "Misc/ConfigCacheIni.h"
#include "Misc/PackageName.h"
#include "Misc/Paths.h"
#include "Misc/TextFilterExpressionEvaluator.h"
#include "Modules/ModuleManager.h"
#include "PropertyHandle.h"
#include "Settings/ClassViewerSettings.h"
#include "Trace/Detail/Channel.h"
#include "UObject/Class.h"
#include "UObject/Object.h"
#include "UObject/ObjectMacros.h"
#include "UObject/UObjectGlobals.h"
#include "UObject/WeakObjectPtrTemplates.h"
#include "UnloadedBlueprintData.h"

EFilterReturn::Type FClassViewerFilterFuncs::IfInChildOfClassesSet(TSet< const UClass* >& InSet, const UClass* InClass)
{
	check(InClass);

	if (InSet.Num())
	{
		// If a class is a child of any classes on this list, it will be allowed onto the list, unless it also appears on a disallowed list.
		for (auto CurClassIt = InSet.CreateConstIterator(); CurClassIt; ++CurClassIt)
		{
			if (InClass->IsChildOf(*CurClassIt))
			{
				return EFilterReturn::Passed;
			}
		}

		return EFilterReturn::Failed;
	}

	// Since there are none on this list, return that there is no items.
	return EFilterReturn::NoItems;
}

EFilterReturn::Type FClassViewerFilterFuncs::IfInChildOfClassesSet(TSet< const UClass* >& InSet, const TSharedPtr< const IUnloadedBlueprintData > InClass)
{
	check(InClass.IsValid());

	if (InSet.Num())
	{
		// If a class is a child of any classes on this list, it will be allowed onto the list, unless it also appears on a disallowed list.
		for (auto CurClassIt = InSet.CreateConstIterator(); CurClassIt; ++CurClassIt)
		{
			if (InClass->IsChildOf(*CurClassIt))
			{
				return EFilterReturn::Passed;
			}
		}

		return EFilterReturn::Failed;
	}

	// Since there are none on this list, return that there is no items.
	return EFilterReturn::NoItems;
}

EFilterReturn::Type FClassViewerFilterFuncs::IfMatchesAllInChildOfClassesSet(TSet< const UClass* >& InSet, const UClass* InClass)
{
	check(InClass);

	if (InSet.Num())
	{
		// If a class is a child of any classes on this list, it will be allowed onto the list, unless it also appears on a disallowed list.
		for (auto CurClassIt = InSet.CreateConstIterator(); CurClassIt; ++CurClassIt)
		{
			if (!InClass->IsChildOf(*CurClassIt))
			{
				// Since it doesn't match one, it fails.
				return EFilterReturn::Failed;
			}
		}

		// It matches all of them, so it passes.
		return EFilterReturn::Passed;
	}

	// Since there are none on this list, return that there is no items.
	return EFilterReturn::NoItems;
}

EFilterReturn::Type FClassViewerFilterFuncs::IfMatchesAllInChildOfClassesSet(TSet< const UClass* >& InSet, const TSharedPtr< const IUnloadedBlueprintData > InClass)
{
	check(InClass.IsValid());

	if (InSet.Num())
	{
		// If a class is a child of any classes on this list, it will be allowed onto the list, unless it also appears on a disallowed list.
		for (auto CurClassIt = InSet.CreateConstIterator(); CurClassIt; ++CurClassIt)
		{
			if (!InClass->IsChildOf(*CurClassIt))
			{
				// Since it doesn't match one, it fails.
				return EFilterReturn::Failed;
			}
		}

		// It matches all of them, so it passes.
		return EFilterReturn::Passed;
	}

	// Since there are none on this list, return that there is no items.
	return EFilterReturn::NoItems;
}

EFilterReturn::Type FClassViewerFilterFuncs::IfMatchesAll_ObjectsSetIsAClass(TSet< const UObject* >& InSet, const UClass* InClass)
{
	check(InClass);

	if (InSet.Num())
	{
		// If a class is a child of any classes on this list, it will be allowed onto the list, unless it also appears on a disallowed list.
		for (auto CurClassIt = InSet.CreateConstIterator(); CurClassIt; ++CurClassIt)
		{
			if (!(*CurClassIt)->IsA(InClass))
			{
				// Since it doesn't match one, it fails.
				return EFilterReturn::Failed;
			}
		}

		// It matches all of them, so it passes.
		return EFilterReturn::Passed;
	}

	// Since there are none on this list, return that there is no items.
	return EFilterReturn::NoItems;
}

EFilterReturn::Type FClassViewerFilterFuncs::IfMatchesAll_ObjectsSetIsAClass(TSet< const UObject* >& InSet, const TSharedPtr< const IUnloadedBlueprintData > InClass)
{
	check(InClass.IsValid());

	if (InSet.Num())
	{
		// If a class is a child of any classes on this list, it will be allowed onto the list, unless it also appears on a disallowed list.
		for (auto CurClassIt = InSet.CreateConstIterator(); CurClassIt; ++CurClassIt)
		{
			if (!(*CurClassIt)->IsA(UBlueprintGeneratedClass::StaticClass()))
			{
				// Since it doesn't match one, it fails.
				return EFilterReturn::Failed;
			}
		}

		// It matches all of them, so it passes.
		return EFilterReturn::Passed;
	}

	// Since there are none on this list, return that there is no items.
	return EFilterReturn::NoItems;
}

EFilterReturn::Type FClassViewerFilterFuncs::IfMatchesAll_ClassesSetIsAClass(TSet< const UClass* >& InSet, const UClass* InClass)
{
	check(InClass);

	if (InSet.Num())
	{
		// If a class is a child of any classes on this list, it will be allowed onto the list, unless it also appears on a disallowed list.
		for (auto CurClassIt = InSet.CreateConstIterator(); CurClassIt; ++CurClassIt)
		{
			const UObject* Object = *CurClassIt;
			if (!Object->IsA(InClass))
			{
				// Since it doesn't match one, it fails.
				return EFilterReturn::Failed;
			}
		}

		// It matches all of them, so it passes.
		return EFilterReturn::Passed;
	}

	// Since there are none on this list, return that there is no items.
	return EFilterReturn::NoItems;
}

EFilterReturn::Type FClassViewerFilterFuncs::IfMatchesAll_ClassesSetIsAClass(TSet< const UClass* >& InSet, const TSharedPtr< const IUnloadedBlueprintData > InClass)
{
	check(InClass.IsValid());

	if (InSet.Num())
	{
		// If a class is a child of any classes on this list, it will be allowed onto the list, unless it also appears on a disallowed list.
		for (auto CurClassIt = InSet.CreateConstIterator(); CurClassIt; ++CurClassIt)
		{
			const UObject* Object = *CurClassIt;
			if (!Object->IsA(UBlueprintGeneratedClass::StaticClass()))
			{
				// Since it doesn't match one, it fails.
				return EFilterReturn::Failed;
			}
		}

		// It matches all of them, so it passes.
		return EFilterReturn::Passed;
	}

	// Since there are none on this list, return that there is no items.
	return EFilterReturn::NoItems;
}

EFilterReturn::Type FClassViewerFilterFuncs::IfMatches_ClassesSetIsAClass(TSet< const UClass* >& InSet, const UClass* InClass)
{
	check(InClass);

	if (InSet.Num())
	{
		// If a class is a child of any classes on this list, it will be allowed onto the list, unless it also appears on a disallowed list.
		for (auto CurClassIt = InSet.CreateConstIterator(); CurClassIt; ++CurClassIt)
		{
			const UObject* Object = *CurClassIt;
			if (Object->IsA(InClass))
			{
				return EFilterReturn::Passed;
			}
		}

		return EFilterReturn::Failed;
	}

	// Since there are none on this list, return that there is no items.
	return EFilterReturn::NoItems;
}

EFilterReturn::Type FClassViewerFilterFuncs::IfMatches_ClassesSetIsAClass(TSet< const UClass* >& InSet, const TSharedPtr< const IUnloadedBlueprintData > InClass)
{
	check(InClass.IsValid());

	if (InSet.Num())
	{
		// If a class is a child of any classes on this list, it will be allowed onto the list, unless it also appears on a disallowed list.
		for (auto CurClassIt = InSet.CreateConstIterator(); CurClassIt; ++CurClassIt)
		{
			const UObject* Object = *CurClassIt;
			if (Object->IsA(UBlueprintGeneratedClass::StaticClass()))
			{
				return EFilterReturn::Passed;
			}
		}

		return EFilterReturn::Failed;
	}

	// Since there are none on this list, return that there is no items.
	return EFilterReturn::NoItems;
}

EFilterReturn::Type FClassViewerFilterFuncs::IfInClassesSet(TSet< const UClass* >& InSet, const UClass* InClass)
{
	check(InClass);

	if (InSet.Num())
	{
		for (auto CurClassIt = InSet.CreateConstIterator(); CurClassIt; ++CurClassIt)
		{
			if (InClass == *CurClassIt)
			{
				return EFilterReturn::Passed;
			}
		}
		return EFilterReturn::Failed;
	}

	// Since there are none on this list, return that there is no items.
	return EFilterReturn::NoItems;
}

EFilterReturn::Type FClassViewerFilterFuncs::IfInClassesSet(TSet< const UClass* >& InSet, const TSharedPtr< const IUnloadedBlueprintData > InClass)
{
	check(InClass.IsValid());

	if (InSet.Num())
	{
		for (auto CurClassIt = InSet.CreateConstIterator(); CurClassIt; ++CurClassIt)
		{
			const TSharedPtr<const FUnloadedBlueprintData> UnloadedBlueprintData = StaticCastSharedPtr<const FUnloadedBlueprintData>(InClass);
			if (*UnloadedBlueprintData->GetClassViewerNode().Pin()->GetClassName() == (*CurClassIt)->GetName())
			{
				return EFilterReturn::Passed;
			}
		}
		return EFilterReturn::Failed;
	}

	// Since there are none on this list, return that there is no items.
	return EFilterReturn::NoItems;
}

/** Checks if a particular class is a brush.
*	@param InClass				The Class to check.
*	@return Returns true if the class is a brush.
*/
static bool IsBrush(const UClass* InClass)
{
	return InClass->IsChildOf(ABrush::StaticClass());
}

static bool IsBrush(const TSharedRef<const IUnloadedBlueprintData>& InBlueprintData)
{
	return InBlueprintData->IsChildOf(ABrush::StaticClass());
}

/** Checks if a particular class is placeable.
*	@param InClass				The Class to check.
*	@return Returns true if the class is placeable.
*/
static bool IsPlaceable(const UClass* InClass)
{
	return !InClass->HasAnyClassFlags(CLASS_Abstract | CLASS_NotPlaceable) 
		&& InClass->IsChildOf(AActor::StaticClass());
}

static bool IsPlaceable(const TSharedRef<const IUnloadedBlueprintData>& InBlueprintData)
{
	return !InBlueprintData->HasAnyClassFlags(CLASS_Abstract | CLASS_NotPlaceable)
		&& InBlueprintData->IsChildOf(AActor::StaticClass());
}

/** Util class to checks if a particular class can be made into a Blueprint, ignores deprecation
 *
 * @param InClass	The class to verify can be made into a Blueprint
 * @return			true if the class can be made into a Blueprint
 */
static bool CanCreateBlueprintOfClass(UClass* InClass)
{
	// Temporarily remove the deprecated flag so we can check if it is valid for
	bool bIsClassDeprecated = InClass->HasAnyClassFlags(CLASS_Deprecated);
	InClass->ClassFlags &= ~CLASS_Deprecated;

	bool bCanCreateBlueprintOfClass = FKismetEditorUtilities::CanCreateBlueprintOfClass(InClass);

	// Reassign the deprecated flag if it was previously assigned
	if (bIsClassDeprecated)
	{
		InClass->ClassFlags |= CLASS_Deprecated;
	}

	return bCanCreateBlueprintOfClass;
}

/** Checks if a node is a blueprint base or not.
*	@param	InNode	The node to check if it is a blueprint base.
*	@return			true if the class is a blueprint base.
*/
static bool CheckIfBlueprintBase(const TSharedRef<const IUnloadedBlueprintData>& InBlueprintData)
{
	if (InBlueprintData->IsNormalBlueprintType())
	{
		bool bAllowDerivedBlueprints = false;
		GConfig->GetBool(TEXT("Kismet"), TEXT("AllowDerivedBlueprints"), /*out*/ bAllowDerivedBlueprints, GEngineIni);

		return bAllowDerivedBlueprints;
	}
	return false;
}

/** Checks if the TestString passes the filter.
*	@param InTestString			The string to test against the filter.
*	@param InTextFilter			Compiled text filter to apply.
*
*	@return	true if it passes the filter.
*/
static bool PassesTextFilter(const FString& InTestString, const TSharedRef<FTextFilterExpressionEvaluator>& InTextFilter)
{
	return InTextFilter->TestTextFilter(FBasicStringFilterExpressionContext(InTestString));
}

/** Returns true if the given class is a REINST class (starts with the 'REINST_' prefix) */
static bool IsReinstClass(const UClass* Class)
{
	static const FString ReinstPrefix = TEXT("REINST");
	return Class && Class->GetFName().ToString().StartsWith(ReinstPrefix);
}

FClassViewerFilter::FClassViewerFilter(const FClassViewerInitializationOptions& InInitOptions) :
	TextFilter(MakeShared<FTextFilterExpressionEvaluator>(ETextFilterExpressionEvaluatorMode::BasicString)),
	FilterFunctions(MakeShared<FClassViewerFilterFuncs>()),
	AssetRegistry(FModuleManager::GetModuleChecked<FAssetRegistryModule>(TEXT("AssetRegistry")).Get())
{
	// Create a game-specific filter, if the referencing property/assets were supplied
	if (GEditor)
	{
		FAssetReferenceFilterContext AssetReferenceFilterContext;
		AssetReferenceFilterContext.ReferencingAssets = InInitOptions.AdditionalReferencingAssets;
		if (InInitOptions.PropertyHandle.IsValid())
		{
			TArray<UObject*> ReferencingObjects;
			InInitOptions.PropertyHandle->GetOuterObjects(ReferencingObjects);
			for (UObject* ReferencingObject : ReferencingObjects)
			{
				AssetReferenceFilterContext.ReferencingAssets.Add(FAssetData(ReferencingObject));
			}
		}
		AssetReferenceFilter = GEditor->MakeAssetReferenceFilter(AssetReferenceFilterContext);
	}
}

bool FClassViewerFilter::IsNodeAllowed(const FClassViewerInitializationOptions& InInitOptions, const TSharedRef<FClassViewerNode>& InNode, const bool bCheckTextFilter)
{
	if (InNode->Class.IsValid())
	{
		return IsClassAllowed(InInitOptions, InNode->Class.Get(), FilterFunctions, bCheckTextFilter);
	}
	else if (InInitOptions.bShowUnloadedBlueprints && InNode->UnloadedBlueprintData.IsValid())
	{
		return IsUnloadedClassAllowed(InInitOptions, InNode->UnloadedBlueprintData.ToSharedRef(), FilterFunctions, bCheckTextFilter);
	}

	return false;
}

bool FClassViewerFilter::IsClassAllowed(const FClassViewerInitializationOptions& InInitOptions, const UClass* InClass, TSharedRef<class FClassViewerFilterFuncs> InFilterFuncs)
{
	const bool bCheckTextFilter = true;
	return IsClassAllowed(InInitOptions, InClass, InFilterFuncs, bCheckTextFilter);
}

bool FClassViewerFilter::IsClassAllowed(const FClassViewerInitializationOptions& InInitOptions, const UClass* InClass, TSharedRef<class FClassViewerFilterFuncs> InFilterFuncs, const bool bCheckTextFilter)
{
	if (InInitOptions.bIsActorsOnly && !InClass->IsChildOf(AActor::StaticClass()))
	{
		return false;
	}

	if (InInitOptions.bIsBlueprintBaseOnly && !CanCreateBlueprintOfClass(const_cast<UClass*>(InClass)))
	{
		return false;
	}

	if (InInitOptions.bEditorClassesOnly && !IsEditorOnlyObject(InClass))
	{
		return false;
	}

	// Determine if we allow any developer folder classes, if so determine if this class is in one of the allowed developer folders.
	static const FString DeveloperPathWithSlash = FPackageName::FilenameToLongPackageName(FPaths::GameDevelopersDir());
	static const FString UserDeveloperPathWithSlash = FPackageName::FilenameToLongPackageName(FPaths::GameUserDeveloperDir());
	const FString GeneratedClassPathString = InClass->GetPathName();

	const UClassViewerSettings* ClassViewerSettings = GetDefault<UClassViewerSettings>();

	EClassViewerDeveloperType AllowedDeveloperType = ClassViewerSettings->DeveloperFolderType;
	if (AllowedDeveloperType == EClassViewerDeveloperType::CVDT_None)
	{
		if (GeneratedClassPathString.StartsWith(DeveloperPathWithSlash))
		{
			return false;
		}
	}
	else if (AllowedDeveloperType == EClassViewerDeveloperType::CVDT_CurrentUser)
	{
		if (GeneratedClassPathString.StartsWith(DeveloperPathWithSlash) && !GeneratedClassPathString.StartsWith(UserDeveloperPathWithSlash))
		{
			return false;
		}
	}
	
	// The INI files declare classes and folders that are considered internal only. Does this class match any of those patterns?
	// INI path: /Script/ClassViewer.ClassViewerProjectSettings
	if (!ClassViewerSettings->DisplayInternalClasses)
	{
		for (const FDirectoryPath& DirPath : InternalPaths)
		{
			if (GeneratedClassPathString.StartsWith(DirPath.Path))
			{
				return false;
			}
		}

		for (const UClass* Class : InternalClasses)
		{
			if (InClass->IsChildOf(Class))
			{
				return false;
			}
		}
	}

	// The INI files can contain a list of globally allowed classes - if it does, then only classes whose names match will be shown.
	if (ClassViewerSettings->AllowedClasses.Num() > 0)
	{
		if (!ClassViewerSettings->AllowedClasses.Contains(GeneratedClassPathString))
		{
			return false;
		}
	}

	if (InInitOptions.bIsPlaceableOnly)
	{
		if (!IsPlaceable(InClass) || 
			!(InInitOptions.Mode == EClassViewerMode::ClassPicker || !IsBrush(InClass)))
		{
			return false;
		}
	}

<<<<<<< HEAD
	bool bPassesCustomFilter = true;
=======
	// REINST classes cannot be used in any class viewer. 
	if (IsReinstClass(InClass))
	{
		return false;
	}
	
>>>>>>> 4af6daef
	for (const TSharedRef<IClassViewerFilter>& CustomFilter : InInitOptions.ClassFilters)
	{
		if (!CustomFilter->IsClassAllowed(InInitOptions, InClass, FilterFunctions))
		{
<<<<<<< HEAD
			bPassesCustomFilter = false;
			break;
=======
			return false;
>>>>>>> 4af6daef
		}
	}

PRAGMA_DISABLE_DEPRECATION_WARNINGS
	// Retained for backcompat; can remove when fully deprecated.
<<<<<<< HEAD
	if (bPassesCustomFilter && InInitOptions.ClassFilter.IsValid())
=======
	if (InInitOptions.ClassFilter.IsValid())
>>>>>>> 4af6daef
	{
		if (!InInitOptions.ClassFilter->IsClassAllowed(InInitOptions, InClass, FilterFunctions))
		{
			return false;
		}
	}
PRAGMA_ENABLE_DEPRECATION_WARNINGS

	if (const TSharedPtr<IClassViewerFilter>& GlobalClassFilter = FModuleManager::LoadModuleChecked<FClassViewerModule>("ClassViewer").GetGlobalClassViewerFilter())
	{
		if (!GlobalClassFilter->IsClassAllowed(InInitOptions, InClass, FilterFunctions))
		{
			return false;
		}
	}
PRAGMA_ENABLE_DEPRECATION_WARNINGS

	bool bPassesGlobalClassFilter = true;
	if (const TSharedPtr<IClassViewerFilter>& GlobalClassFilter = FModuleManager::LoadModuleChecked<FClassViewerModule>("ClassViewer").GetGlobalClassViewerFilter())
	{
		bPassesGlobalClassFilter = GlobalClassFilter->IsClassAllowed(InInitOptions, InClass, FilterFunctions);
	}

	if (bCheckTextFilter && (TextFilter->GetFilterType() != ETextFilterExpressionType::Empty))
	{
		FString ClassNameWithCppPrefix = FString::Printf(TEXT("%s%s"), InClass->GetPrefixCPP(), *InClass->GetName());
<<<<<<< HEAD
		bPassesTextFilter = PassesTextFilter(InClass->GetName(), TextFilter) || PassesTextFilter(ClassNameWithCppPrefix, TextFilter) || PassesTextFilter(InClass->GetDisplayNameText().ToString(), TextFilter);
=======
		bool bPassesTextFilter = PassesTextFilter(InClass->GetName(), TextFilter) || PassesTextFilter(ClassNameWithCppPrefix, TextFilter) || PassesTextFilter(InClass->GetDisplayNameText().ToString(), TextFilter);
>>>>>>> 4af6daef

		// If the class is deprecated, try searching without the deprecated name inserted, in case a user typed a string
		if (!bPassesTextFilter && InClass->HasAnyClassFlags(CLASS_Deprecated))
		{
			ClassNameWithCppPrefix.RemoveAt(1, 11);
			bPassesTextFilter = PassesTextFilter(ClassNameWithCppPrefix, TextFilter);
		}

		if (!bPassesTextFilter)
		{
			return false;
		}
	}

	if (AssetReferenceFilter.IsValid() && !InClass->IsNative())
	{
		// This check is very slow as it scans all the asset tags
		if (!AssetReferenceFilter->PassesFilter(FAssetData(InClass)))
		{
			return false;
		}
	}

<<<<<<< HEAD
	// REINST classes cannot be used in any class viewer. 
	const bool bPassesReinstFilter = !IsReinstClass(InClass);

	bool bPassesFilter = bPassesAllowedClasses && bPassesPlaceableFilter && bPassesBlueprintBaseFilter
		&& bPassesDeveloperFilter && bPassesInternalFilter && bPassesEditorClassFilter 
		&& bPassesCustomFilter && bPassesGlobalClassFilter && bPassesTextFilter && bPassesAssetReferenceFilter
		&& bPassesReinstFilter;

	return bPassesFilter;
=======
	return true;
>>>>>>> 4af6daef
}

bool FClassViewerFilter::IsUnloadedClassAllowed(const FClassViewerInitializationOptions& InInitOptions, const TSharedRef<const IUnloadedBlueprintData> InUnloadedClassData, TSharedRef<FClassViewerFilterFuncs> InFilterFuncs)
{
	const bool bCheckTextFilter = true;
	return IsUnloadedClassAllowed(InInitOptions, InUnloadedClassData, InFilterFuncs, bCheckTextFilter);
}

bool FClassViewerFilter::IsUnloadedClassAllowed(const FClassViewerInitializationOptions& InInitOptions, const TSharedRef<const IUnloadedBlueprintData> InUnloadedClassData, TSharedRef<FClassViewerFilterFuncs> InFilterFuncs, const bool bCheckTextFilter)
{
	if (InInitOptions.bIsActorsOnly && !InUnloadedClassData->IsChildOf(AActor::StaticClass()))
	{
		return false;
	}

	const bool bIsBlueprintBase = CheckIfBlueprintBase(InUnloadedClassData);
	if (InInitOptions.bIsBlueprintBaseOnly && !bIsBlueprintBase)
	{
		return false;
	}
	// TODO: There is currently no good way to handle bEditorClassesOnly for unloaded blueprints

	// Determine if we allow any developer folder classes, if so determine if this class is in one of the allowed developer folders.
	static const FString DeveloperPathWithSlash = FPackageName::FilenameToLongPackageName(FPaths::GameDevelopersDir());
	static const FString UserDeveloperPathWithSlash = FPackageName::FilenameToLongPackageName(FPaths::GameUserDeveloperDir());
<<<<<<< HEAD
	FString GeneratedClassPathString = InUnloadedClassData->GetClassPathName().ToString();

	bool bPassesDeveloperFilter = true;
=======
	FTopLevelAssetPath UnloadedAssetPath = InUnloadedClassData->GetClassPathName();
	FString GeneratedClassPathString = UnloadedAssetPath.ToString();
>>>>>>> 4af6daef

	const UClassViewerSettings* ClassViewerSettings = GetDefault<UClassViewerSettings>();
	EClassViewerDeveloperType AllowedDeveloperType = ClassViewerSettings->DeveloperFolderType;
	if (AllowedDeveloperType == EClassViewerDeveloperType::CVDT_None)
	{
		if (GeneratedClassPathString.StartsWith(DeveloperPathWithSlash))
		{
			return false;
		}
	}
	else if (AllowedDeveloperType == EClassViewerDeveloperType::CVDT_CurrentUser)
	{
		if (GeneratedClassPathString.StartsWith(DeveloperPathWithSlash) && !GeneratedClassPathString.StartsWith(UserDeveloperPathWithSlash))
		{
			return false;
		}
	}

	// The INI files declare classes and folders that are considered internal only. Does this class match any of those patterns?
	// INI path: /Script/ClassViewer.ClassViewerProjectSettings
	if (!ClassViewerSettings->DisplayInternalClasses)
	{
		for (const FDirectoryPath& DirPath : InternalPaths)
		{
			if (GeneratedClassPathString.StartsWith(DirPath.Path))
			{
				return false;
			}
		}
	}

	// The INI files can contain a list of globally allowed classes - if it does, then only classes whose names match will be shown.
	if (ClassViewerSettings->AllowedClasses.Num() > 0)
	{
		if (!ClassViewerSettings->AllowedClasses.Contains(GeneratedClassPathString))
		{
			return false;
		}
	}

	if (InInitOptions.bIsPlaceableOnly)
	{
		if (!IsPlaceable(InUnloadedClassData) ||
			!(InInitOptions.Mode == EClassViewerMode::ClassPicker || !IsBrush(InUnloadedClassData)))
		{
			return false;
		}
	}

<<<<<<< HEAD
	bool bPassesCustomFilter = true;
=======
>>>>>>> 4af6daef
	for (const TSharedRef<IClassViewerFilter>& CustomFilter : InInitOptions.ClassFilters)
	{
		if (!CustomFilter->IsUnloadedClassAllowed(InInitOptions, InUnloadedClassData, FilterFunctions))
		{
<<<<<<< HEAD
			bPassesCustomFilter = false;
			break;
=======
			return false;
>>>>>>> 4af6daef
		}
	}

PRAGMA_DISABLE_DEPRECATION_WARNINGS
	// Retained for backcompat; can remove when fully deprecated.
<<<<<<< HEAD
	if (bPassesCustomFilter && InInitOptions.ClassFilter.IsValid())
=======
	if (InInitOptions.ClassFilter.IsValid())
>>>>>>> 4af6daef
	{
		if (!InInitOptions.ClassFilter->IsUnloadedClassAllowed(InInitOptions, InUnloadedClassData, FilterFunctions))
		{
			return false;
		}
	}
PRAGMA_ENABLE_DEPRECATION_WARNINGS

	if (const TSharedPtr<IClassViewerFilter>& GlobalClassFilter = FModuleManager::LoadModuleChecked<FClassViewerModule>("ClassViewer").GetGlobalClassViewerFilter())
	{
		if (!GlobalClassFilter->IsUnloadedClassAllowed(InInitOptions, InUnloadedClassData, FilterFunctions))
		{
			return false;
		}
	}
PRAGMA_ENABLE_DEPRECATION_WARNINGS


	bool bPassesGlobalClassFilter = true;
	if (const TSharedPtr<IClassViewerFilter>& GlobalClassFilter = FModuleManager::LoadModuleChecked<FClassViewerModule>("ClassViewer").GetGlobalClassViewerFilter())
	{
		bPassesGlobalClassFilter = GlobalClassFilter->IsUnloadedClassAllowed(InInitOptions, InUnloadedClassData, FilterFunctions);
	}

	if (bCheckTextFilter && !PassesTextFilter(*InUnloadedClassData->GetClassName().Get(), TextFilter))
	{
		return false;
	}

	if (AssetReferenceFilter.IsValid() && bIsBlueprintBase)
	{
<<<<<<< HEAD
		FString BlueprintAssetPath = GeneratedClassPathString;
		FAssetData BlueprintAssetData = AssetRegistry.GetAssetByObjectPath(FSoftObjectPath(BlueprintAssetPath));
		if (!BlueprintAssetData.IsValid())
		{
			BlueprintAssetPath = GeneratedClassPathString.LeftChop(2); // Chop off _C
			BlueprintAssetData = AssetRegistry.GetAssetByObjectPath(FSoftObjectPath(BlueprintAssetPath));
		}

		if (BlueprintAssetData.IsValid())
		{
			bPassesAssetReferenceFilter = AssetReferenceFilter->PassesFilter(BlueprintAssetData);
		}
		else
		{
			UE_LOG(LogEditorClassViewer, Warning, TEXT("Blueprint class cannot be found: %s"), *GeneratedClassPathString);
		}
	}

	bool bPassesFilter = bPassesPlaceableFilter && bPassesBlueprintBaseFilter && bPassesDeveloperFilter 
		&& bPassesInternalFilter && bPassesCustomFilter && bPassesGlobalClassFilter
		&& (!bCheckTextFilter || bPassesTextFilter) && bPassesAssetReferenceFilter;
=======
		// This query is slow so should be done last
		const bool bOnlyIncludeOnDiskAssets = true; // If it was in memory it would have used the other filter function
		FAssetData BlueprintAssetData = AssetRegistry.GetAssetByObjectPath(FSoftObjectPath(UnloadedAssetPath), bOnlyIncludeOnDiskAssets);
		if (!BlueprintAssetData.IsValid())
		{
			FString BlueprintAssetPath = GeneratedClassPathString.LeftChop(2); // Chop off _C
			BlueprintAssetData = AssetRegistry.GetAssetByObjectPath(FSoftObjectPath(BlueprintAssetPath), bOnlyIncludeOnDiskAssets);
		}

		if (BlueprintAssetData.IsValid())
		{
			if (!AssetReferenceFilter->PassesFilter(BlueprintAssetData))
			{
				return false;
			}
		}
		else
		{
			UE_LOG(LogEditorClassViewer, Warning, TEXT("Blueprint class cannot be found: %s"), *GeneratedClassPathString);
		}
	}
>>>>>>> 4af6daef

	return true;
}<|MERGE_RESOLUTION|>--- conflicted
+++ resolved
@@ -519,36 +519,23 @@
 		}
 	}
 
-<<<<<<< HEAD
-	bool bPassesCustomFilter = true;
-=======
 	// REINST classes cannot be used in any class viewer. 
 	if (IsReinstClass(InClass))
 	{
 		return false;
 	}
 	
->>>>>>> 4af6daef
 	for (const TSharedRef<IClassViewerFilter>& CustomFilter : InInitOptions.ClassFilters)
 	{
 		if (!CustomFilter->IsClassAllowed(InInitOptions, InClass, FilterFunctions))
 		{
-<<<<<<< HEAD
-			bPassesCustomFilter = false;
-			break;
-=======
-			return false;
->>>>>>> 4af6daef
+			return false;
 		}
 	}
 
 PRAGMA_DISABLE_DEPRECATION_WARNINGS
 	// Retained for backcompat; can remove when fully deprecated.
-<<<<<<< HEAD
-	if (bPassesCustomFilter && InInitOptions.ClassFilter.IsValid())
-=======
 	if (InInitOptions.ClassFilter.IsValid())
->>>>>>> 4af6daef
 	{
 		if (!InInitOptions.ClassFilter->IsClassAllowed(InInitOptions, InClass, FilterFunctions))
 		{
@@ -564,22 +551,11 @@
 			return false;
 		}
 	}
-PRAGMA_ENABLE_DEPRECATION_WARNINGS
-
-	bool bPassesGlobalClassFilter = true;
-	if (const TSharedPtr<IClassViewerFilter>& GlobalClassFilter = FModuleManager::LoadModuleChecked<FClassViewerModule>("ClassViewer").GetGlobalClassViewerFilter())
-	{
-		bPassesGlobalClassFilter = GlobalClassFilter->IsClassAllowed(InInitOptions, InClass, FilterFunctions);
-	}
 
 	if (bCheckTextFilter && (TextFilter->GetFilterType() != ETextFilterExpressionType::Empty))
 	{
 		FString ClassNameWithCppPrefix = FString::Printf(TEXT("%s%s"), InClass->GetPrefixCPP(), *InClass->GetName());
-<<<<<<< HEAD
-		bPassesTextFilter = PassesTextFilter(InClass->GetName(), TextFilter) || PassesTextFilter(ClassNameWithCppPrefix, TextFilter) || PassesTextFilter(InClass->GetDisplayNameText().ToString(), TextFilter);
-=======
 		bool bPassesTextFilter = PassesTextFilter(InClass->GetName(), TextFilter) || PassesTextFilter(ClassNameWithCppPrefix, TextFilter) || PassesTextFilter(InClass->GetDisplayNameText().ToString(), TextFilter);
->>>>>>> 4af6daef
 
 		// If the class is deprecated, try searching without the deprecated name inserted, in case a user typed a string
 		if (!bPassesTextFilter && InClass->HasAnyClassFlags(CLASS_Deprecated))
@@ -603,19 +579,7 @@
 		}
 	}
 
-<<<<<<< HEAD
-	// REINST classes cannot be used in any class viewer. 
-	const bool bPassesReinstFilter = !IsReinstClass(InClass);
-
-	bool bPassesFilter = bPassesAllowedClasses && bPassesPlaceableFilter && bPassesBlueprintBaseFilter
-		&& bPassesDeveloperFilter && bPassesInternalFilter && bPassesEditorClassFilter 
-		&& bPassesCustomFilter && bPassesGlobalClassFilter && bPassesTextFilter && bPassesAssetReferenceFilter
-		&& bPassesReinstFilter;
-
-	return bPassesFilter;
-=======
 	return true;
->>>>>>> 4af6daef
 }
 
 bool FClassViewerFilter::IsUnloadedClassAllowed(const FClassViewerInitializationOptions& InInitOptions, const TSharedRef<const IUnloadedBlueprintData> InUnloadedClassData, TSharedRef<FClassViewerFilterFuncs> InFilterFuncs)
@@ -641,14 +605,8 @@
 	// Determine if we allow any developer folder classes, if so determine if this class is in one of the allowed developer folders.
 	static const FString DeveloperPathWithSlash = FPackageName::FilenameToLongPackageName(FPaths::GameDevelopersDir());
 	static const FString UserDeveloperPathWithSlash = FPackageName::FilenameToLongPackageName(FPaths::GameUserDeveloperDir());
-<<<<<<< HEAD
-	FString GeneratedClassPathString = InUnloadedClassData->GetClassPathName().ToString();
-
-	bool bPassesDeveloperFilter = true;
-=======
 	FTopLevelAssetPath UnloadedAssetPath = InUnloadedClassData->GetClassPathName();
 	FString GeneratedClassPathString = UnloadedAssetPath.ToString();
->>>>>>> 4af6daef
 
 	const UClassViewerSettings* ClassViewerSettings = GetDefault<UClassViewerSettings>();
 	EClassViewerDeveloperType AllowedDeveloperType = ClassViewerSettings->DeveloperFolderType;
@@ -698,30 +656,17 @@
 		}
 	}
 
-<<<<<<< HEAD
-	bool bPassesCustomFilter = true;
-=======
->>>>>>> 4af6daef
 	for (const TSharedRef<IClassViewerFilter>& CustomFilter : InInitOptions.ClassFilters)
 	{
 		if (!CustomFilter->IsUnloadedClassAllowed(InInitOptions, InUnloadedClassData, FilterFunctions))
 		{
-<<<<<<< HEAD
-			bPassesCustomFilter = false;
-			break;
-=======
-			return false;
->>>>>>> 4af6daef
+			return false;
 		}
 	}
 
 PRAGMA_DISABLE_DEPRECATION_WARNINGS
 	// Retained for backcompat; can remove when fully deprecated.
-<<<<<<< HEAD
-	if (bPassesCustomFilter && InInitOptions.ClassFilter.IsValid())
-=======
 	if (InInitOptions.ClassFilter.IsValid())
->>>>>>> 4af6daef
 	{
 		if (!InInitOptions.ClassFilter->IsUnloadedClassAllowed(InInitOptions, InUnloadedClassData, FilterFunctions))
 		{
@@ -737,14 +682,6 @@
 			return false;
 		}
 	}
-PRAGMA_ENABLE_DEPRECATION_WARNINGS
-
-
-	bool bPassesGlobalClassFilter = true;
-	if (const TSharedPtr<IClassViewerFilter>& GlobalClassFilter = FModuleManager::LoadModuleChecked<FClassViewerModule>("ClassViewer").GetGlobalClassViewerFilter())
-	{
-		bPassesGlobalClassFilter = GlobalClassFilter->IsUnloadedClassAllowed(InInitOptions, InUnloadedClassData, FilterFunctions);
-	}
 
 	if (bCheckTextFilter && !PassesTextFilter(*InUnloadedClassData->GetClassName().Get(), TextFilter))
 	{
@@ -753,29 +690,6 @@
 
 	if (AssetReferenceFilter.IsValid() && bIsBlueprintBase)
 	{
-<<<<<<< HEAD
-		FString BlueprintAssetPath = GeneratedClassPathString;
-		FAssetData BlueprintAssetData = AssetRegistry.GetAssetByObjectPath(FSoftObjectPath(BlueprintAssetPath));
-		if (!BlueprintAssetData.IsValid())
-		{
-			BlueprintAssetPath = GeneratedClassPathString.LeftChop(2); // Chop off _C
-			BlueprintAssetData = AssetRegistry.GetAssetByObjectPath(FSoftObjectPath(BlueprintAssetPath));
-		}
-
-		if (BlueprintAssetData.IsValid())
-		{
-			bPassesAssetReferenceFilter = AssetReferenceFilter->PassesFilter(BlueprintAssetData);
-		}
-		else
-		{
-			UE_LOG(LogEditorClassViewer, Warning, TEXT("Blueprint class cannot be found: %s"), *GeneratedClassPathString);
-		}
-	}
-
-	bool bPassesFilter = bPassesPlaceableFilter && bPassesBlueprintBaseFilter && bPassesDeveloperFilter 
-		&& bPassesInternalFilter && bPassesCustomFilter && bPassesGlobalClassFilter
-		&& (!bCheckTextFilter || bPassesTextFilter) && bPassesAssetReferenceFilter;
-=======
 		// This query is slow so should be done last
 		const bool bOnlyIncludeOnDiskAssets = true; // If it was in memory it would have used the other filter function
 		FAssetData BlueprintAssetData = AssetRegistry.GetAssetByObjectPath(FSoftObjectPath(UnloadedAssetPath), bOnlyIncludeOnDiskAssets);
@@ -797,7 +711,6 @@
 			UE_LOG(LogEditorClassViewer, Warning, TEXT("Blueprint class cannot be found: %s"), *GeneratedClassPathString);
 		}
 	}
->>>>>>> 4af6daef
 
 	return true;
 }