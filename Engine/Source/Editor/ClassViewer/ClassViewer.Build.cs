--- conflicted
+++ resolved
@@ -12,10 +12,6 @@
                 "AssetTools",
 				"EditorWidgets",
 				"GameProjectGeneration",
-<<<<<<< HEAD
-                "PropertyEditor",
-=======
->>>>>>> 4af6daef
 				"WorkspaceMenuStructure"
 			}
 		);
