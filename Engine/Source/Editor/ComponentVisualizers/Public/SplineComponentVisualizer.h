--- conflicted
+++ resolved
@@ -240,11 +240,8 @@
 	/** Select next or prev spline point, loops when last point is currently selected */
 	void OnSelectPrevNextSplinePoint(bool bNextPoint, bool bAddToSelection);
 
-<<<<<<< HEAD
-=======
 	/** Sets the new cached rotation on the visualizer */
 	void SetCachedRotation(const FQuat& NewRotation);
->>>>>>> 3aae9151
 protected:
 
 	/** Determine if any selected key index is out of range (perhaps because something external has modified the spline) */
