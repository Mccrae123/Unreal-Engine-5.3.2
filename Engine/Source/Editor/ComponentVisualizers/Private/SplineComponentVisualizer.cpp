--- conflicted
+++ resolved
@@ -23,10 +23,7 @@
 #include "EngineUtils.h"
 #include "CanvasItem.h"
 #include "CanvasTypes.h"
-<<<<<<< HEAD
-=======
 #include "Math/UnrealMathUtility.h"
->>>>>>> 6bbb88c8
 
 IMPLEMENT_HIT_PROXY(HSplineVisProxy, HComponentVisProxy);
 IMPLEMENT_HIT_PROXY(HSplineKeyProxy, HSplineVisProxy);
@@ -111,15 +108,9 @@
 		UI_COMMAND(SetKeyToLinear, "Linear", "Set spline point to Linear type", EUserInterfaceActionType::RadioButton, FInputChord());
 		UI_COMMAND(SetKeyToConstant, "Constant", "Set spline point to Constant type", EUserInterfaceActionType::RadioButton, FInputChord());
 		UI_COMMAND(FocusViewportToSelection, "Focus Selected", "Moves the camera in front of the selection", EUserInterfaceActionType::Button, FInputChord(EKeys::F));
-<<<<<<< HEAD
-		UI_COMMAND(SnapKeyToNearestSplinePoint, "Snap to Nearest Spline Point", "Snap selected spline point to nearest spline point.", EUserInterfaceActionType::Button, FInputChord(EKeys::P, EModifierKey::Shift));
-		UI_COMMAND(AlignKeyToNearestSplinePoint, "Align to Nearest Spline Point", "Align selected spline point to nearest spline point.", EUserInterfaceActionType::Button, FInputChord());
-		UI_COMMAND(AlignKeyPerpendicularToNearestSplinePoint, "Align Perpendicular to Nearest Spline Point", "Align perpendicular selected spline point to nearest spline point.", EUserInterfaceActionType::Button, FInputChord());
-=======
 		UI_COMMAND(SnapKeyToNearestSplinePoint, "Snap to Nearest Spline Point", "Snap selected spline point to nearest non-adjacent spline point on current or nearby spline.", EUserInterfaceActionType::Button, FInputChord(EKeys::P, EModifierKey::Shift));
 		UI_COMMAND(AlignKeyToNearestSplinePoint, "Align to Nearest Spline Point", "Align selected spline point to nearest non-adjacent spline point on current or nearby spline.", EUserInterfaceActionType::Button, FInputChord());
 		UI_COMMAND(AlignKeyPerpendicularToNearestSplinePoint, "Align Perpendicular to Nearest Spline Point", "Align perpendicular selected spline point to nearest non-adjacent spline point on current or nearby spline.", EUserInterfaceActionType::Button, FInputChord());
->>>>>>> 6bbb88c8
 		UI_COMMAND(SnapKeyToActor, "Snap to Actor", "Snap selected spline point to actor, Ctrl-LMB to select the actor after choosing this option.", EUserInterfaceActionType::Button, FInputChord(EKeys::P, (EModifierKey::Alt | EModifierKey::Shift)));
 		UI_COMMAND(AlignKeyToActor, "Align to Actor", "Align selected spline point to actor, Ctrl-LMB to select the actor after choosing this option.", EUserInterfaceActionType::Button, FInputChord());
 		UI_COMMAND(AlignKeyPerpendicularToActor, "Align Perpendicular to Actor", "Align perpendicular  selected spline point to actor, Ctrl-LMB to select the actor after choosing this option.", EUserInterfaceActionType::Button, FInputChord());
@@ -186,7 +177,6 @@
 
 	/** Align key to nearest spline point on another spline component */
 	TSharedPtr<FUICommandInfo> AlignKeyToNearestSplinePoint;
-<<<<<<< HEAD
 
 	/** Align key perpendicular to nearest spline point on another spline component */
 	TSharedPtr<FUICommandInfo> AlignKeyPerpendicularToNearestSplinePoint;
@@ -200,21 +190,6 @@
 	/** Align key perpendicular to nearest actor */
 	TSharedPtr<FUICommandInfo> AlignKeyPerpendicularToActor;
 
-=======
-
-	/** Align key perpendicular to nearest spline point on another spline component */
-	TSharedPtr<FUICommandInfo> AlignKeyPerpendicularToNearestSplinePoint;
-
-	/** Snap key to nearest actor */
-	TSharedPtr<FUICommandInfo> SnapKeyToActor;
-
-	/** Align key to nearest actor */
-	TSharedPtr<FUICommandInfo> AlignKeyToActor;
-
-	/** Align key perpendicular to nearest actor */
-	TSharedPtr<FUICommandInfo> AlignKeyPerpendicularToActor;
-
->>>>>>> 6bbb88c8
 	/** Snap all spline points to selected point world X position*/
 	TSharedPtr<FUICommandInfo> SnapAllToSelectedX;
 
@@ -359,7 +334,6 @@
 		Commands.SnapKeyToNearestSplinePoint,
 		FExecuteAction::CreateSP(this, &FSplineComponentVisualizer::OnSnapKeyToNearestSplinePoint, ESplineComponentSnapMode::Snap),
 		FCanExecuteAction::CreateSP(this, &FSplineComponentVisualizer::IsSingleKeySelected));
-<<<<<<< HEAD
 
 	SplineComponentVisualizerActions->MapAction(
 		Commands.AlignKeyToNearestSplinePoint,
@@ -382,30 +356,6 @@
 		FCanExecuteAction::CreateSP(this, &FSplineComponentVisualizer::IsSingleKeySelected));
 
 	SplineComponentVisualizerActions->MapAction(
-=======
-
-	SplineComponentVisualizerActions->MapAction(
-		Commands.AlignKeyToNearestSplinePoint,
-		FExecuteAction::CreateSP(this, &FSplineComponentVisualizer::OnSnapKeyToNearestSplinePoint, ESplineComponentSnapMode::AlignToTangent),
-		FCanExecuteAction::CreateSP(this, &FSplineComponentVisualizer::IsSingleKeySelected));
-
-	SplineComponentVisualizerActions->MapAction(
-		Commands.AlignKeyPerpendicularToNearestSplinePoint,
-		FExecuteAction::CreateSP(this, &FSplineComponentVisualizer::OnSnapKeyToNearestSplinePoint, ESplineComponentSnapMode::AlignPerpendicularToTangent),
-		FCanExecuteAction::CreateSP(this, &FSplineComponentVisualizer::IsSingleKeySelected));
-
-	SplineComponentVisualizerActions->MapAction(
-		Commands.SnapKeyToActor,
-		FExecuteAction::CreateSP(this, &FSplineComponentVisualizer::OnSnapKeyToActor, ESplineComponentSnapMode::Snap),
-		FCanExecuteAction::CreateSP(this, &FSplineComponentVisualizer::IsSingleKeySelected));
-
-	SplineComponentVisualizerActions->MapAction(
-		Commands.AlignKeyToActor,
-		FExecuteAction::CreateSP(this, &FSplineComponentVisualizer::OnSnapKeyToActor, ESplineComponentSnapMode::AlignToTangent),
-		FCanExecuteAction::CreateSP(this, &FSplineComponentVisualizer::IsSingleKeySelected));
-
-	SplineComponentVisualizerActions->MapAction(
->>>>>>> 6bbb88c8
 		Commands.AlignKeyPerpendicularToActor,
 		FExecuteAction::CreateSP(this, &FSplineComponentVisualizer::OnSnapKeyToActor, ESplineComponentSnapMode::AlignPerpendicularToTangent),
 		FCanExecuteAction::CreateSP(this, &FSplineComponentVisualizer::IsSingleKeySelected));
@@ -579,10 +529,6 @@
 
 						PDI->SetHitProxy(NULL);
 
-<<<<<<< HEAD
-						PDI->DrawLine(Location, Location + LeaveTangent, TangentColor, SDPG_Foreground);
-						PDI->DrawLine(Location, Location - ArriveTangent, TangentColor, SDPG_Foreground);
-=======
 						// determine tangent coloration
 						const bool bTangentSelected = (SelectedKey == SelectionState->GetSelectedTangentHandle());
 						const ESelectedTangentHandle SelectedTangentHandleType = SelectionState->GetSelectedTangentHandleType();
@@ -593,27 +539,18 @@
 						
 						PDI->DrawLine(Location, Location - ArriveTangent, ArriveColor, SDPG_Foreground);
 						PDI->DrawLine(Location, Location + LeaveTangent, LeaveColor, SDPG_Foreground);
->>>>>>> 6bbb88c8
 
 						if (bIsSplineEditable)
 						{
 							PDI->SetHitProxy(new HSplineTangentHandleProxy(Component, SelectedKey, false));
 						}
-<<<<<<< HEAD
-						PDI->DrawPoint(Location + LeaveTangent, TangentColor, TangentHandleSize, SDPG_Foreground);
-=======
 						PDI->DrawPoint(Location + LeaveTangent, LeaveColor, TangentHandleSize, SDPG_Foreground);
->>>>>>> 6bbb88c8
 
 						if (bIsSplineEditable)
 						{
 							PDI->SetHitProxy(new HSplineTangentHandleProxy(Component, SelectedKey, true));
 						}
-<<<<<<< HEAD
-						PDI->DrawPoint(Location - ArriveTangent, TangentColor, TangentHandleSize, SDPG_Foreground);
-=======
 						PDI->DrawPoint(Location - ArriveTangent, ArriveColor, TangentHandleSize, SDPG_Foreground);
->>>>>>> 6bbb88c8
 
 						PDI->SetHitProxy(NULL);
 					}
@@ -709,13 +646,9 @@
 					FVector OldScale = OldKeyScale;
 
 					// Then draw a line for each substep.
-<<<<<<< HEAD
-					const int32 NumSteps = 20;
-=======
 					constexpr int32 NumSteps = 20;
 					constexpr float PartialGradientProportion = 0.75f;
 					constexpr int32 PartialNumSteps = NumSteps * PartialGradientProportion;
->>>>>>> 6bbb88c8
 					const float SegmentLineThickness = GetDefault<ULevelEditorViewportSettings>()->SplineLineThicknessAdjustment;
 
 					for (int32 StepIdx = 1; StepIdx <= NumSteps; StepIdx++)
@@ -726,9 +659,6 @@
 						const FVector NewRightVector = SplineComp->GetRightVectorAtSplineInputKey(Key, ESplineCoordinateSpace::World);
 						const FVector NewScale = SplineComp->GetScaleAtSplineInputKey(Key) * DefaultScale;
 
-<<<<<<< HEAD
-						PDI->DrawLine(OldPos, NewPos, LineColor, SDPG_Foreground, SegmentLineThickness);
-=======
 						// creates a gradient that starts partway through the selection
 						FColor StepColor;
 						if (bBeginSelected == bEndSelected)
@@ -751,7 +681,6 @@
 						}
 						
 						PDI->DrawLine(OldPos, NewPos, StepColor, SDPG_Foreground, SegmentLineThickness);
->>>>>>> 6bbb88c8
 						if (bShouldVisualizeScale)
 						{
 							PDI->DrawLine(OldPos - OldRightVector * OldScale.Y, NewPos - NewRightVector * NewScale.Y, LineColor, SDPG_Foreground);
@@ -914,11 +843,8 @@
 {
 	ResetTempModes();
 
-<<<<<<< HEAD
-=======
 	bool bVisProxyClickHandled = false;
 
->>>>>>> 6bbb88c8
 	if(VisProxy && VisProxy->Component.IsValid())
 	{
 		check(SelectionState);
@@ -960,15 +886,9 @@
 		{
 			// Spline segment clicked
 			const FScopedTransaction Transaction(LOCTEXT("SelectSplineSegment", "Select Spline Segment"));
-<<<<<<< HEAD
 
 			SelectionState->Modify();
 
-=======
-
-			SelectionState->Modify();
-
->>>>>>> 6bbb88c8
 			ResetTempModes();
 
 			if (const USplineComponent* SplineComp = UpdateSelectedSplineComponent(VisProxy))
@@ -1062,10 +982,6 @@
 				bVisProxyClickHandled = true;
 			}
 		}
-<<<<<<< HEAD
-
-=======
->>>>>>> 6bbb88c8
 	}
 
 	if (bVisProxyClickHandled)
@@ -1074,16 +990,6 @@
 	}
 
 	return bVisProxyClickHandled;
-}
-
-void FSplineComponentVisualizer::SetEditedSplineComponent(const USplineComponent* InSplineComponent) 
-{
-	check(SelectionState);
-	SelectionState->Modify();
-	SelectionState->Reset();
-
-	FComponentPropertyPath SplinePropertyPath(InSplineComponent);
-	SelectionState->SetSplinePropertyPath(SplinePropertyPath);
 }
 
 void FSplineComponentVisualizer::SetEditedSplineComponent(const USplineComponent* InSplineComponent) 
@@ -1241,11 +1147,7 @@
 		}
 		else if (ViewportClient->IsAltPressed())
 		{
-<<<<<<< HEAD
-			if (ViewportClient->GetWidgetMode() == FWidget::WM_Translate && ViewportClient->GetCurrentWidgetAxis() != EAxisList::None && SelectionState->GetSelectedKeys().Num() == 1)
-=======
 			if (ViewportClient->GetWidgetMode() == UE::Widget::WM_Translate && ViewportClient->GetCurrentWidgetAxis() != EAxisList::None && SelectionState->GetSelectedKeys().Num() == 1)
->>>>>>> 6bbb88c8
 			{
 				static const int MaxDuplicationDelay = 3;
 
@@ -2145,7 +2047,6 @@
 		{
 			FInterpCurvePoint<FVector>& EditedPosition = SplinePositions.Points[KeyIdx];
 			FInterpCurvePoint<FQuat>& EditedRotation = SplineRotations.Points[KeyIdx];
-<<<<<<< HEAD
 
 			// Copy position
 			FVector NewWorldPos = SplineComp->GetComponentTransform().TransformPosition(EditedPosition.OutVal); // convert local-space position to world-space
@@ -2164,26 +2065,6 @@
 
 			EditedPosition.OutVal = SplineComp->GetComponentTransform().InverseTransformPosition(NewWorldPos); // convert world-space position to local-space
 
-=======
-
-			// Copy position
-			FVector NewWorldPos = SplineComp->GetComponentTransform().TransformPosition(EditedPosition.OutVal); // convert local-space position to world-space
-			if (InAxis == EAxis::X)
-			{
-				NewWorldPos.X = WorldPos.X;
-			}
-			else if (InAxis == EAxis::Y)
-			{
-				NewWorldPos.Y = WorldPos.Y;
-			}
-			else
-			{
-				NewWorldPos.Z = WorldPos.Z;
-			}
-
-			EditedPosition.OutVal = SplineComp->GetComponentTransform().InverseTransformPosition(NewWorldPos); // convert world-space position to local-space
-
->>>>>>> 6bbb88c8
 			// Set point to auto so its tangents will be auto-adjusted after snapping
 			EditedPosition.InterpMode = CIM_CurveAuto;
 		}
@@ -2352,11 +2233,6 @@
 	USplineComponent* SplineComp = GetEditedSplineComponent();
 	check(SplineComp != nullptr);
 	check(SelectionState);
-<<<<<<< HEAD
-	const TSet<int32>& SelectedKeys = SelectionState->GetSelectedKeys();
-	int32 LastKeyIndexSelected = SelectionState->GetVerifiedLastKeyIndexSelected(SplineComp->GetNumberOfSplinePoints());
-=======
->>>>>>> 6bbb88c8
 	check(SelectionState->GetSelectedTangentHandle() == INDEX_NONE);
 	check(SelectionState->GetSelectedTangentHandleType() == ESelectedTangentHandle::None);
 
@@ -3240,7 +3116,6 @@
 
 	return bResetEditedSplineComponent;
 }
-<<<<<<< HEAD
 
 void FSplineComponentVisualizer::OnSelectFirstLastSplinePoint(bool bFirstPoint)
 {
@@ -3262,29 +3137,6 @@
 {
 	const FScopedTransaction Transaction(LOCTEXT("SelectSplinePoint", "Select Spline Point"));
 
-=======
-
-void FSplineComponentVisualizer::OnSelectFirstLastSplinePoint(bool bFirstPoint)
-{
-	const FScopedTransaction Transaction(LOCTEXT("SelectFirstSplinePoint", "Select First Spline Point"));
-
-	ResetTempModes();
-
-	if (USplineComponent* SplineComp = GetEditedSplineComponent())
-	{
-		const int32 NumSplinePoints = SplineComp->GetNumberOfSplinePoints();
-		if (NumSplinePoints > 0)
-		{
-			SelectSplinePoint(bFirstPoint ? 0 : NumSplinePoints - 1, false);
-		}
-	}
-}
-
-void FSplineComponentVisualizer::OnSelectPrevNextSplinePoint(bool bNextPoint, bool bAddToSelection)
-{
-	const FScopedTransaction Transaction(LOCTEXT("SelectSplinePoint", "Select Spline Point"));
-
->>>>>>> 6bbb88c8
 	ResetTempModes();
 
 	if (USplineComponent* SplineComp = GetEditedSplineComponent())
