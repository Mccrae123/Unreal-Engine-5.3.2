// Copyright 1998-2016 Epic Games, Inc. All Rights Reserved.

#include "VREditorModule.h"
#include "VREditorMode.h"
#include "VREditorUISystem.h"
#include "VREditorWorldInteraction.h"
#include "VREditorTransformGizmo.h"
#include "VREditorFloatingText.h"
#include "VREditorFloatingUI.h"
#include "VREditorAvatarActor.h"
#include "Teleporter/VREditorTeleporter.h"
<<<<<<< HEAD
=======
#include "Teleporter/VREditorAutoScaler.h"
>>>>>>> 92a3597a

#include "CameraController.h"
#include "DynamicMeshBuilder.h"
#include "Features/IModularFeatures.h"
#include "LevelEditor.h"
#include "SLevelViewport.h"
#include "IMotionController.h"
#include "MotionControllerComponent.h"
#include "EngineAnalytics.h"
#include "IHeadMountedDisplay.h"
#include "EngineAnalytics.h"
#include "IAnalyticsProvider.h"

#include "Editor/LevelEditor/Public/LevelEditorActions.h"
#include "ViewportInteraction.h"
#include "ViewportWorldInteraction.h"
#include "VREditorInteractor.h"
#include "MouseCursorInteractor.h"
#include "VREditorMotionControllerInteractor.h"
#include "Interactables/VREditorButton.h"
#include "IViewportInteractionModule.h"
#include "ViewportWorldInteractionManager.h"

#define LOCTEXT_NAMESPACE "VREditorMode"

namespace VREd
{
	static FAutoConsoleVariable UseMouseAsHandInForcedVRMode( TEXT( "VREd.UseMouseAsHandInForcedVRMode" ), 1, TEXT( "When in forced VR mode, enabling this setting uses the mouse cursor as a virtual hand instead of motion controllers" ) );
	static FAutoConsoleVariable ForceOculusMirrorMode( TEXT( "VREd.ForceOculusMirrorMode" ), 3, TEXT( "Which Oculus display mirroring mode to use (see MirrorWindowModeType in OculusRiftHMD.h)" ) );
}

// @todo vreditor: Hacky that we have to import these this way. (Plugin has them in a .cpp, not exported)

<<<<<<< HEAD
FVREditorMode::FVREditorMode()
	: bWantsToExitMode( false ),
	  bIsFullyInitialized( false ),
	  AppTimeModeEntered( FTimespan::Zero() ),
	  AvatarActor( nullptr ),
      FlashlightComponent( nullptr ),
	  bIsFlashlightOn( false ),
	  MotionControllerID( 0 ),	// @todo vreditor minor: We only support a single controller, and we assume the first controller are the motion controls
	  UISystem( nullptr ),
	  TeleporterSystem( nullptr ),
	  WorldInteraction( nullptr ),
	  MouseCursorInteractor( nullptr ),
	  LeftHandInteractor( nullptr ),
	  RightHandInteractor( nullptr ),
	  bFirstTick( true ),
	  bWasInWorldSpaceBeforeScaleMode( false )
=======
UVREditorMode::UVREditorMode( const FObjectInitializer& ObjectInitializer ) : 
	Super( ObjectInitializer ),
	bWantsToExitMode( false ),
	ExitType( EVREditorExitType::Normal ),
	bIsFullyInitialized( false ),
	AppTimeModeEntered( FTimespan::Zero() ),
	AvatarActor( nullptr ),
    	FlashlightComponent( nullptr ),
	bIsFlashlightOn( false ),
	MotionControllerID( 0 ),	// @todo vreditor minor: We only support a single controller, and we assume the first controller are the motion controls
	UISystem( nullptr ),
	TeleporterSystem( nullptr ),
	AutoScalerSystem( nullptr ),
	WorldInteraction( nullptr ),
	MouseCursorInteractor( nullptr ),
	LeftHandInteractor( nullptr ),
	RightHandInteractor( nullptr ),
	bFirstTick( true ),
	bWasInWorldSpaceBeforeScaleMode( false ),
	bIsActive( false )
>>>>>>> 92a3597a
{
}


UVREditorMode::~UVREditorMode()
{
	Shutdown();
}

void UVREditorMode::Init( UViewportWorldInteraction* InViewportWorldInteraction )
{
	// @todo vreditor urgent: Turn on global editor hacks for VR Editor mode
	GEnableVREditorHacks = true;

	bIsFullyInitialized = false;
	bWantsToExitMode = false;

	AppTimeModeEntered = FTimespan::FromSeconds( FApp::GetCurrentTime() );

	// Take note of VREditor activation
	if( FEngineAnalytics::IsAvailable() )
	{
		FEngineAnalytics::GetProvider().RecordEvent( TEXT( "Editor.Usage.EnterVREditorMode" ) );
	}

	// Setting up colors
	Colors.SetNumZeroed( (int32)EColors::TotalCount );
	{
		Colors[ (int32)EColors::DefaultColor ] = FLinearColor::Red;	
		Colors[ (int32)EColors::SelectionColor ] = FLinearColor::Green;
		Colors[ (int32)EColors::TeleportColor ] = FLinearColor( 1.0f, 0.0f, 0.75f, 1.0f );
		Colors[ (int32)EColors::WorldDraggingColor_OneHand ] = FLinearColor::Yellow;
		Colors[ (int32)EColors::WorldDraggingColor_TwoHands ] = FLinearColor( 0.05f, 0.05f, 0.4f, 1.0f );
		Colors[ (int32)EColors::RedGizmoColor ] = FLinearColor( 0.4f, 0.05f, 0.05f, 1.0f );
		Colors[ (int32)EColors::GreenGizmoColor ] = FLinearColor( 0.05f, 0.4f, 0.05f, 1.0f );
		Colors[ (int32)EColors::BlueGizmoColor ] = FLinearColor( 0.05f, 0.05f, 0.4f, 1.0f );
		Colors[ (int32)EColors::WhiteGizmoColor ] = FLinearColor( 0.7f, 0.7f, 0.7f, 1.0f );
		Colors[ (int32)EColors::HoverGizmoColor ] = FLinearColor( FLinearColor::Yellow );
		Colors[ (int32)EColors::DraggingGizmoColor ] = FLinearColor( FLinearColor::White );
		Colors[ (int32)EColors::UISelectionBarColor ] = FLinearColor( 0.025f, 0.025f, 0.025f, 1.0f );
		Colors[ (int32)EColors::UISelectionBarHoverColor ] = FLinearColor( 0.1f, 0.1f, 0.1f, 1.0f );
		Colors[ (int32)EColors::UICloseButtonColor ] = FLinearColor( 0.1f, 0.1f, 0.1f, 1.0f );
		Colors[ (int32)EColors::UICloseButtonHoverColor ] = FLinearColor( 1.0f, 1.0f, 1.0f, 1.0f );
	}

	WorldInteraction = InViewportWorldInteraction;

	bIsFullyInitialized = true;
}

void UVREditorMode::Shutdown()
{
	bIsFullyInitialized = false;
	
	AvatarActor = nullptr;
	FlashlightComponent = nullptr;
	UISystem = nullptr;
	TeleporterSystem = nullptr;
	AutoScalerSystem = nullptr;
	WorldInteraction = nullptr;
	MouseCursorInteractor = nullptr;
	LeftHandInteractor = nullptr;
	RightHandInteractor = nullptr;

	// @todo vreditor urgent: Disable global editor hacks for VR Editor mode
	GEnableVREditorHacks = false;
}

void UVREditorMode::Enter(const bool bReenteringVREditing)
{
	bWantsToExitMode = false;
	ExitType = EVREditorExitType::Normal;

	{
		IViewportWorldInteractionManager& ViewportWorldInteraction = IViewportInteractionModule::Get().GetWorldInteractionManager();
		ViewportWorldInteraction.OnPreWorldInteractionTick().AddUObject( this, &UVREditorMode::PreTick );
		ViewportWorldInteraction.OnPostWorldInteractionTick().AddUObject( this, &UVREditorMode::Tick );
	}

	// @todo vreditor: We need to make sure the user can never switch to orthographic mode, or activate settings that
	// would disrupt the user's ability to view the VR scene.

	// @todo vreditor: Don't bother drawing toolbars in VR, or other things that won't matter in VR

	{
		const TSharedRef< ILevelEditor >& LevelEditor = FModuleManager::GetModuleChecked<FLevelEditorModule>("LevelEditor").GetFirstLevelEditor().ToSharedRef();

		bool bSummonNewWindow = true;

		// Do we have an active perspective viewport that is valid for VR?  If so, go ahead and use that.
		TSharedPtr<SLevelViewport> ExistingActiveLevelViewport;
		{
			TSharedPtr<ILevelViewport> ActiveLevelViewport = LevelEditor->GetActiveViewportInterface();
			if(ActiveLevelViewport.IsValid())
			{
				ExistingActiveLevelViewport = StaticCastSharedRef< SLevelViewport >(ActiveLevelViewport->AsWidget());

				// Use the currently active window instead
				bSummonNewWindow = false;
			}
		}

		TSharedPtr< SLevelViewport > VREditorLevelViewport;
		if(bSummonNewWindow)
		{
			// @todo vreditor: The resolution we set here doesn't matter, as HMDs will draw at their native resolution
			// no matter what.  We should probably allow the window to be freely resizable by the user
			// @todo vreditor: Should save and restore window position and size settings
			FVector2D WindowSize;
			{
				IHeadMountedDisplay::MonitorInfo HMDMonitorInfo;
				if(bActuallyUsingVR && GEngine->HMDDevice->GetHMDMonitorInfo(HMDMonitorInfo))
				{
					WindowSize = FVector2D(HMDMonitorInfo.ResolutionX, HMDMonitorInfo.ResolutionY);
				}
				else
				{
					// @todo vreditor: Hard-coded failsafe window size
					WindowSize = FVector2D(1920.0f, 1080.0f);
				}
			}

			// @todo vreditor: Use SLevelEditor::GetTableTitle() for the VR window title (needs dynamic update)
			const FText VREditorWindowTitle = NSLOCTEXT("VREditor", "VRWindowTitle", "Unreal Editor VR");

			TSharedRef< SWindow > VREditorWindow = SNew(SWindow)
				.Title(VREditorWindowTitle)
				.ClientSize(WindowSize)
				.AutoCenter(EAutoCenter::PreferredWorkArea)
				.UseOSWindowBorder(true)	// @todo vreditor: Allow window to be freely resized?  Shouldn't really hurt anything.  We should save position/size too.
				.SizingRule(ESizingRule::UserSized);
			this->VREditorWindowWeakPtr = VREditorWindow;

			VREditorLevelViewport =
				SNew(SLevelViewport)
				.ViewportType(LVT_Perspective) // Perspective
				.Realtime(true)
				//				.ParentLayout( AsShared() )	// @todo vreditor: We don't have one and we probably don't need one, right?  Make sure a null parent layout is handled properly everywhere.
				.ParentLevelEditor(LevelEditor)
				//				.ConfigKey( BottomLeftKey )	// @todo vreditor: This is for saving/loading layout.  We would need this in order to remember viewport settings like show flags, etc.
				.IsEnabled(FSlateApplication::Get().GetNormalExecutionAttribute());

			// Allow the editor to keep track of this editor viewport.  Because it's not inside of a normal tab, 
			// we need to explicitly tell the level editor about it
			LevelEditor->AddStandaloneLevelViewport(VREditorLevelViewport.ToSharedRef());

			VREditorWindow->SetContent(VREditorLevelViewport.ToSharedRef());

			// NOTE: We're intentionally not adding this window natively parented to the main frame window, because we don't want it
			// to minimize/restore when the main frame is minimized/restored
			FSlateApplication::Get().AddWindow(VREditorWindow);

			VREditorWindow->SetOnWindowClosed(FOnWindowClosed::CreateUObject(this, &UVREditorMode::OnVREditorWindowClosed));

			VREditorWindow->BringToFront();	// @todo vreditor: Not sure if this is needed, especially if we decide the window should be hidden (copied this from PIE code)
		}
		else
		{
			VREditorLevelViewport = ExistingActiveLevelViewport;

			if(bActuallyUsingVR)
			{
				// Switch to immersive mode
				const bool bWantImmersive = true;
				const bool bAllowAnimation = false;
				ExistingActiveLevelViewport->MakeImmersive(bWantImmersive, bAllowAnimation);
			}
		}

		this->VREditorLevelViewportWeakPtr = VREditorLevelViewport;
		
		{
			FLevelEditorViewportClient& VRViewportClient = VREditorLevelViewport->GetLevelViewportClient();
			FEditorViewportClient& VREditorViewportClient = VRViewportClient;

			// Make sure we are in perspective mode
			// @todo vreditor: We should never allow ortho switching while in VR
			SavedEditorState.ViewportType = VREditorViewportClient.GetViewportType();
			VREditorViewportClient.SetViewportType(LVT_Perspective);

			// Set the initial camera location
			// @todo vreditor: This should instead be calculated using the currently active perspective camera's
			// location and orientation, compensating for the current HMD offset from the tracking space origin.
			// Perhaps, we also want to teleport the original viewport's camera back when we exit this mode, too!
			// @todo vreditor: Should save and restore camera position and any other settings we change (viewport type, pitch locking, etc.)
			SavedEditorState.ViewLocation = VRViewportClient.GetViewLocation();
			SavedEditorState.ViewRotation = VRViewportClient.GetViewRotation();

			// Don't allow the tracking space to pitch up or down.  People hate that in VR.
			// @todo vreditor: This doesn't seem to prevent people from pitching the camera with RMB drag
			SavedEditorState.bLockedPitch = VRViewportClient.GetCameraController()->GetConfig().bLockedPitch;
			if(bActuallyUsingVR)
			{
				VRViewportClient.GetCameraController()->AccessConfig().bLockedPitch = true;
			}

			// Set "game mode" to be enabled, to get better performance.  Also hit proxies won't work in VR, anyway
			SavedEditorState.bGameView = VREditorViewportClient.IsInGameView();
			VREditorViewportClient.SetGameView(true);

			SavedEditorState.bRealTime = VREditorViewportClient.IsRealtime();
			VREditorViewportClient.SetRealtime(true);

			SavedEditorState.ShowFlags = VREditorViewportClient.EngineShowFlags;

			// Never show the traditional Unreal transform widget.  It doesn't work in VR because we don't have hit proxies.
			VREditorViewportClient.EngineShowFlags.SetModeWidgets(false);

			// Make sure the mode widgets don't come back when users click on things
			VRViewportClient.bAlwaysShowModeWidgetAfterSelectionChanges = false;

			// Force tiny near clip plane distance, because user can scale themselves to be very small.
			// @todo vreditor: Make this automatically change based on WorldToMetersScale?
			SavedEditorState.NearClipPlane = GNearClippingPlane;
			GNearClippingPlane = 1.0f;	// Normally defaults to 10cm (NOTE: If we go too small, skyboxes become affected)

			SavedEditorState.bOnScreenMessages = GAreScreenMessagesEnabled;
			GAreScreenMessagesEnabled = false;

			// Save the world to meters scale
			SavedEditorState.WorldToMetersScale = VRViewportClient.GetWorld()->GetWorldSettings()->WorldToMeters;

			if(bActuallyUsingVR)
			{
				SavedEditorState.TrackingOrigin = GEngine->HMDDevice->GetTrackingOrigin();
				GEngine->HMDDevice->SetTrackingOrigin(EHMDTrackingOrigin::Floor);
			}

			// Make the new viewport the active level editing viewport right away
			GCurrentLevelEditingViewportClient = &VRViewportClient;

			// Enable selection outline right away
			VREditorViewportClient.EngineShowFlags.SetSelection( true );
			VREditorViewportClient.EngineShowFlags.SetSelectionOutline( true );
		}

		VREditorLevelViewport->EnableStereoRendering( bActuallyUsingVR );
		VREditorLevelViewport->SetRenderDirectlyToWindow( bActuallyUsingVR );

		if( bActuallyUsingVR )
		{
			if( !( GEngine->HMDDevice->IsStereoEnabled() ) || bReenteringVREditing )
			{
				GEngine->HMDDevice->EnableStereo( true );
			}
			// @todo vreditor: Force single eye, undistorted mirror for demos
			const bool bIsVREditorDemo = FParse::Param( FCommandLine::Get(), TEXT( "VREditorDemo" ) );	// @todo vreditor: Remove this when no longer needed (console variable, too!)
			if( bIsVREditorDemo && GetHMDDeviceType() == EHMDDeviceType::DT_OculusRift )
			{
				// If we're using an Oculus Rift, go ahead and set the mirror mode to a single undistorted eye
				GEngine->DeferredCommands.Add( FString::Printf( TEXT( "HMD MIRROR MODE %i" ), VREd::ForceOculusMirrorMode->GetInt() ) );
			}
		}

		if( bActuallyUsingVR )
		{
			// Tell Slate to require a larger pixel distance threshold before the drag starts.  This is important for things 
			// like Content Browser drag and drop.
			SavedEditorState.DragTriggerDistance = FSlateApplication::Get().GetDragTriggerDistance();
			FSlateApplication::Get().SetDragTriggerDistance( 100.0f );	// @todo vreditor tweak
		}
	}

	// Setup sub systems
	{
		// Setup world interaction
<<<<<<< HEAD
		WorldInteraction = NewObject<UVREditorWorldInteraction>();
		WorldInteraction->SetOwner( this );
		WorldInteraction->Init( VREditorLevelViewportWeakPtr.Pin()->GetViewportClient() );
=======
		TSharedPtr<FEditorViewportClient> ViewportClient = VREditorLevelViewportWeakPtr.Pin()->GetViewportClient();
		WorldInteraction->SetViewport( ViewportClient );
		WorldInteraction->Activate( true );

		WorldInteraction->OnHandleKeyInput().AddUObject( this, &UVREditorMode::InputKey );
>>>>>>> 92a3597a

		// Motion controllers
		if(bActuallyUsingVR)
		{
			LeftHandInteractor = NewObject<UVREditorMotionControllerInteractor>( WorldInteraction );
			LeftHandInteractor->SetControllerHandSide( EControllerHand::Left );
			LeftHandInteractor->Init( this );
			WorldInteraction->AddInteractor( LeftHandInteractor );

			RightHandInteractor = NewObject<UVREditorMotionControllerInteractor>( WorldInteraction );
			RightHandInteractor->SetControllerHandSide( EControllerHand::Right );
			RightHandInteractor->Init( this );
			WorldInteraction->AddInteractor( RightHandInteractor );

			WorldInteraction->PairInteractors( LeftHandInteractor, RightHandInteractor );
		}
		else
		{
			// Register an interactor for the mouse cursor
			MouseCursorInteractor = NewObject<UMouseCursorInteractor>( WorldInteraction );
			MouseCursorInteractor->Init();
			WorldInteraction->AddInteractor( MouseCursorInteractor );
		}

		// Setup the UI system
		UISystem = NewObject<UVREditorUISystem>();
		UISystem->SetOwner( this );
		UISystem->Init();

		VRWorldInteractionExtension = NewObject<UVREditorWorldInteraction>();
		VRWorldInteractionExtension->Init( this, WorldInteraction );

		// Setup teleporter
		TeleporterSystem = NewObject<UVREditorTeleporter>();
		TeleporterSystem->Init( this );

		// Setup autoscaler
		AutoScalerSystem = NewObject<UVREditorAutoScaler>();
		AutoScalerSystem->Init( this );
	}

<<<<<<< HEAD
	// Call parent implementation
	FEdMode::Enter();

	bFirstTick = true;
	bIsFullyInitialized = true;
}


void FVREditorMode::Exit()
{
	bIsFullyInitialized = false;

	FSlateApplication::Get().SetInputPreProcessor(false);

	//Destroy the avatar
	{
		DestroyTransientActor( AvatarActor );
		AvatarActor = nullptr;

		FlashlightComponent = nullptr;
	}
=======
	if(AvatarActor == nullptr)
	{
		SpawnAvatarMeshActor();
	}

	/** This will make sure this is not ticking after the editor has been closed. */
	GEditor->OnEditorClose().AddUObject( this, &UVREditorMode::OnEditorClosed );

	bFirstTick = true;
	bIsActive = true;
}
>>>>>>> 92a3597a

void UVREditorMode::Exit(const bool bHMDShouldExitStereo)
{
	{
		//Destroy the avatar
		{
			DestroyTransientActor( AvatarActor );
			AvatarActor = nullptr;
			FlashlightComponent = nullptr;
		}

		{
			if(GEngine->HMDDevice.IsValid() && bHMDShouldExitStereo)
			{
				// @todo vreditor switch: We don't want to do this if a VR PIE session is somehow active.  Is that even possible while immersive?
				GEngine->HMDDevice->EnableStereo( false );
			}

			if(bActuallyUsingVR)
			{
				// Restore Slate drag trigger distance
				FSlateApplication::Get().SetDragTriggerDistance( SavedEditorState.DragTriggerDistance );
			}

			TSharedPtr<SLevelViewport> VREditorLevelViewport( VREditorLevelViewportWeakPtr.Pin() );
			if(VREditorLevelViewport.IsValid())
			{
				VREditorLevelViewport->EnableStereoRendering( false );
				VREditorLevelViewport->SetRenderDirectlyToWindow( false );

				{
					FLevelEditorViewportClient& VRViewportClient = VREditorLevelViewport->GetLevelViewportClient();
					FEditorViewportClient& VREditorViewportClient = VRViewportClient;

					// Restore settings that we changed on the viewport
					VREditorViewportClient.SetViewportType( SavedEditorState.ViewportType );
					VRViewportClient.GetCameraController()->AccessConfig().bLockedPitch = SavedEditorState.bLockedPitch;
					VRViewportClient.bAlwaysShowModeWidgetAfterSelectionChanges = SavedEditorState.bAlwaysShowModeWidgetAfterSelectionChanges;
					VRViewportClient.EngineShowFlags = SavedEditorState.ShowFlags;
					VRViewportClient.SetGameView( SavedEditorState.bGameView );

					if(bActuallyUsingVR)
					{
						VRViewportClient.SetViewLocation( GetHeadTransform().GetLocation() );

						FRotator HeadRotationNoRoll = GetHeadTransform().GetRotation().Rotator();
						HeadRotationNoRoll.Roll = 0.0f;
						VRViewportClient.SetViewRotation( HeadRotationNoRoll ); // Use SavedEditorState.ViewRotation to go back to start rot
					}

					VRViewportClient.SetRealtime( SavedEditorState.bRealTime );

					GNearClippingPlane = SavedEditorState.NearClipPlane;
					GAreScreenMessagesEnabled = SavedEditorState.bOnScreenMessages;

					if(bActuallyUsingVR)
					{
						GEngine->HMDDevice->SetTrackingOrigin( SavedEditorState.TrackingOrigin );
					}

					// Set the world to meters back to the saved one when entering the mode
					{
						VRViewportClient.GetWorld()->GetWorldSettings()->WorldToMeters = SavedEditorState.WorldToMetersScale;
						ENGINE_API extern float GNewWorldToMetersScale;
						GNewWorldToMetersScale = 0.0f;
					}
				}

				if(bActuallyUsingVR)
				{
					// Leave immersive mode
					const bool bWantImmersive = false;
					const bool bAllowAnimation = false;
					VREditorLevelViewport->MakeImmersive( bWantImmersive, bAllowAnimation );
				}

				VREditorLevelViewportWeakPtr.Reset();
			}

			// Kill the VR editor window
			TSharedPtr<SWindow> VREditorWindow( VREditorWindowWeakPtr.Pin() );
			if(VREditorWindow.IsValid())
			{
				VREditorWindow->RequestDestroyWindow();
				VREditorWindow.Reset();
			}
		}

		// Kill the VR editor window
		TSharedPtr<SWindow> VREditorWindow( VREditorWindowWeakPtr.Pin() );
		if( VREditorWindow.IsValid() )
		{
			VREditorWindow->RequestDestroyWindow();
			VREditorWindow.Reset();
		}
	}
	//Destroy the avatar
	{
		DestroyTransientActor( AvatarActor );
		AvatarActor = nullptr;
		FlashlightComponent = nullptr;
	}

	// Kill subsystems
	if( UISystem != nullptr )
	{
		UISystem->Shutdown();
		UISystem->MarkPendingKill();
		UISystem = nullptr;
	}

	if( VRWorldInteractionExtension != nullptr )
	{
		VRWorldInteractionExtension->Shutdown();
		VRWorldInteractionExtension->MarkPendingKill();
		VRWorldInteractionExtension = nullptr;
	}

	if( TeleporterSystem != nullptr )
	{
		TeleporterSystem->Shutdown();
		TeleporterSystem->MarkPendingKill();
		TeleporterSystem = nullptr;
	}

	if( AutoScalerSystem != nullptr )
	{
		AutoScalerSystem->Shutdown();
		AutoScalerSystem->MarkPendingKill();
		AutoScalerSystem = nullptr;
	}

	{
		IViewportWorldInteractionManager& ViewportWorldInteraction = IViewportInteractionModule::Get().GetWorldInteractionManager();
		ViewportWorldInteraction.OnPreWorldInteractionTick().RemoveAll( this );
		ViewportWorldInteraction.OnPostWorldInteractionTick().RemoveAll( this );
	}

	if( WorldInteraction != nullptr )
	{
		WorldInteraction->OnHandleKeyInput().RemoveAll( this );

		WorldInteraction->RemoveInteractor( LeftHandInteractor );
		LeftHandInteractor->MarkPendingKill();
		LeftHandInteractor->Shutdown();
		LeftHandInteractor = nullptr;
		WorldInteraction->RemoveInteractor( RightHandInteractor );
		RightHandInteractor->Shutdown();
		RightHandInteractor->MarkPendingKill();
		RightHandInteractor = nullptr;

		WorldInteraction->Activate( false );
	}

	GEditor->OnEditorClose().RemoveAll( this );

	bWantsToExitMode = false;
	bIsActive = false;
	bFirstTick = false;
}

void UVREditorMode::OnEditorClosed()
{
	if( bIsActive )
	{
		Exit( false );
		Shutdown();
	}
}

void UVREditorMode::StartExitingVRMode( const EVREditorExitType InExitType /*= EVREditorExitType::To_Editor */ )
{
	ExitType = InExitType;
	bWantsToExitMode = true;
}

void UVREditorMode::SpawnAvatarMeshActor()
{
	// Setup our avatar
	if( AvatarActor == nullptr )
	{
		{
			const bool bWithSceneComponent = true;
			AvatarActor = SpawnTransientSceneActor<AVREditorAvatarActor>( TEXT( "AvatarActor" ), bWithSceneComponent );
			AvatarActor->Init( this );
		}

		//@todo VREditor: Hardcoded interactors
		LeftHandInteractor->SetupComponent( AvatarActor );
		RightHandInteractor->SetupComponent( AvatarActor );
	}
}


<<<<<<< HEAD
void FVREditorMode::OnVREditorWindowClosed( const TSharedRef<SWindow>& ClosedWindow )
=======
void UVREditorMode::OnVREditorWindowClosed( const TSharedRef<SWindow>& ClosedWindow )
>>>>>>> 92a3597a
{
	StartExitingVRMode();
}

void UVREditorMode::PreTick( const float DeltaTime )
{
	if( !bIsFullyInitialized || !bIsActive || bWantsToExitMode )
	{
		return;
	}

	//Setting the initial position and rotation based on the editor viewport when going into VR mode
	if( bFirstTick && bActuallyUsingVR )
	{
		const FTransform RoomToWorld = GetRoomTransform();
		const FTransform WorldToRoom = RoomToWorld.Inverse();
		FTransform ViewportToWorld = FTransform( SavedEditorState.ViewRotation, SavedEditorState.ViewLocation );
		FTransform ViewportToRoom = ( ViewportToWorld * WorldToRoom );

		FTransform ViewportToRoomYaw = ViewportToRoom;
		ViewportToRoomYaw.SetRotation( FQuat( FRotator( 0.0f, ViewportToRoomYaw.GetRotation().Rotator().Yaw, 0.0f ) ) );

		FTransform HeadToRoomYaw = GetRoomSpaceHeadTransform();
		HeadToRoomYaw.SetRotation( FQuat( FRotator( 0.0f, HeadToRoomYaw.GetRotation().Rotator().Yaw, 0.0f ) ) );

		FTransform RoomToWorldYaw = RoomToWorld;
		RoomToWorldYaw.SetRotation( FQuat( FRotator( 0.0f, RoomToWorldYaw.GetRotation().Rotator().Yaw, 0.0f ) ) );

		FTransform ResultToWorld = ( HeadToRoomYaw.Inverse() * ViewportToRoomYaw ) * RoomToWorldYaw;
		SetRoomTransform( ResultToWorld );
	}

<<<<<<< HEAD
	if ( AvatarActor == nullptr )
=======
}

void UVREditorMode::Tick( float DeltaTime )
{
	if( !bIsFullyInitialized || !bIsActive || bWantsToExitMode || !VREditorLevelViewportWeakPtr.IsValid() )
>>>>>>> 92a3597a
	{
		return;
	}

	TickHandle.Broadcast( DeltaTime );
	UISystem->Tick( GetLevelViewportPossessedForVR().GetViewportClient().Get(), DeltaTime );

	// Update avatar meshes
	{
		// Move our avatar mesh along with the room.  We need our hand components to remain the same coordinate space as the 
		AvatarActor->SetActorTransform( GetRoomTransform() );
		AvatarActor->TickManually( DeltaTime );
	}

	// Updating the scale and intensity of the flashlight according to the world scale
	if (FlashlightComponent)
	{
		float CurrentFalloffExponent = FlashlightComponent->LightFalloffExponent;
		//@todo vreditor tweak
		float UpdatedFalloffExponent = FMath::Clamp(CurrentFalloffExponent / GetWorldScaleFactor(), 2.0f, 16.0f);
		FlashlightComponent->SetLightFalloffExponent(UpdatedFalloffExponent);
	}

	StopOldHapticEffects();

	bFirstTick = false;
}


void UVREditorMode::InputKey(const FEditorViewportClient& InViewportClient, const FKey InKey, const EInputEvent InEvent, bool& bOutWasHandled)
{
	if(InKey == EKeys::Escape)
	{
		// User hit escape, so bail out of VR mode
		StartExitingVRMode();
	}
}

<<<<<<< HEAD

bool FVREditorMode::InputAxis(FEditorViewportClient* ViewportClient, FViewport* Viewport, int32 ControllerId, FKey Key, float Delta, float DeltaTime)
{
	// Only if this is our VR viewport. Remember, editor modes get a chance to tick and receive input for each active viewport.
	if ( ViewportClient != GetLevelViewportPossessedForVR().GetViewportClient().Get() )
	{
		return InputAxis(GetLevelViewportPossessedForVR().GetViewportClient().Get(), Viewport, ControllerId, Key, Delta, DeltaTime);
	}

	return FEdMode::InputAxis(ViewportClient, Viewport, ControllerId, Key, Delta, DeltaTime);
}

bool FVREditorMode::IsCompatibleWith(FEditorModeID OtherModeID) const
{
	// We are compatible with all other modes!
	return true;
}


void FVREditorMode::AddReferencedObjects( FReferenceCollector& Collector )
{
	Collector.AddReferencedObject( AvatarActor );
	Collector.AddReferencedObject( FlashlightComponent );	
	Collector.AddReferencedObject( UISystem );
	Collector.AddReferencedObject( WorldInteraction );
	Collector.AddReferencedObject( TeleporterSystem );
	Collector.AddReferencedObject( MouseCursorInteractor );
	Collector.AddReferencedObject( LeftHandInteractor );
	Collector.AddReferencedObject( RightHandInteractor );
}


void FVREditorMode::Render( const FSceneView* SceneView, FViewport* Viewport, FPrimitiveDrawInterface* PDI )
{
	//StopOldHapticEffects(); //@todo vreditor

	FEdMode::Render( SceneView, Viewport, PDI );

	if( bIsFullyInitialized )
	{
		// Let our subsystems render, too
		UISystem->Render( SceneView, Viewport, PDI );
	}
}
=======
//bool UVREditorMode::InputKey(FEditorViewportClient* ViewportClient, FViewport* Viewport, FKey Key, EInputEvent Event)
//{
//	// Only if this is our VR viewport. Remember, editor modes get a chance to tick and receive input for each active viewport.
//	if ( ViewportClient != GetLevelViewportPossessedForVR().GetViewportClient().Get() )
//	{
//		return InputKey(GetLevelViewportPossessedForVR().GetViewportClient().Get(), Viewport, Key, Event);
//	}
//
//	if ( Key == EKeys::Escape )
//	{
//		// User hit escape, so bail out of VR mode
//		StartExitingVRMode();
//	}
//	else if( Key.IsMouseButton() )	// Input preprocessor cannot handle mouse buttons, so we'll route those the normal way
//	{
//		return WorldInteraction->HandleInputKey( Key, Event );
//	}
//
//	return FEdMode::InputKey(ViewportClient, Viewport, Key, Event);
//}
//
//
//bool UVREditorMode::InputAxis(FEditorViewportClient* ViewportClient, FViewport* Viewport, int32 ControllerId, FKey Key, float Delta, float DeltaTime)
//{
//	// Only if this is our VR viewport. Remember, editor modes get a chance to tick and receive input for each active viewport.
//	if ( ViewportClient != GetLevelViewportPossessedForVR().GetViewportClient().Get() )
//	{
//		return InputAxis(GetLevelViewportPossessedForVR().GetViewportClient().Get(), Viewport, ControllerId, Key, Delta, DeltaTime);
//	}
//
//	return FEdMode::InputAxis(ViewportClient, Viewport, ControllerId, Key, Delta, DeltaTime);
//}

//void UVREditorMode::Render( const FSceneView* SceneView, FViewport* Viewport, FPrimitiveDrawInterface* PDI )
//{
//	//StopOldHapticEffects(); //@todo vreditor
//
//	if( bIsFullyInitialized )
//	{
//		// Let our subsystems render, too
//		UISystem->Render( SceneView, Viewport, PDI );
//	}
//}
>>>>>>> 92a3597a

/************************************************************************/
/* IVREditorMode interface                                              */
/************************************************************************/

AActor* UVREditorMode::GetAvatarMeshActor()
{
	return AvatarActor;
}

UWorld* UVREditorMode::GetWorld() const
{
	return WorldInteraction->GetViewportWorld();
}

FTransform UVREditorMode::GetRoomTransform() const
{
	return WorldInteraction->GetRoomTransform();
}

void UVREditorMode::SetRoomTransform( const FTransform& NewRoomTransform )
{
	WorldInteraction->SetRoomTransform( NewRoomTransform );
}

FTransform UVREditorMode::GetRoomSpaceHeadTransform() const
{
	return WorldInteraction->GetRoomSpaceHeadTransform();
}

FTransform UVREditorMode::GetHeadTransform() const
{
	return WorldInteraction->GetHeadTransform();
}

const UViewportWorldInteraction& UVREditorMode::GetWorldInteraction() const
{
	return *WorldInteraction;
}

UViewportWorldInteraction& UVREditorMode::GetWorldInteraction()
{
	return *WorldInteraction;
}

bool UVREditorMode::IsFullyInitialized() const
{
	return bIsFullyInitialized;
}

bool UVREditorMode::IsActive() const
{
	return bIsActive;
}

AActor* UVREditorMode::SpawnTransientSceneActor(TSubclassOf<AActor> ActorClass, const FString& ActorName, const bool bWithSceneComponent) const
{
	const bool bWasWorldPackageDirty = GetWorld()->GetOutermost()->IsDirty();

	// @todo vreditor: Needs respawn if world changes (map load, etc.)  Will that always restart the editor mode anyway?
	FActorSpawnParameters ActorSpawnParameters;
	ActorSpawnParameters.Name = MakeUniqueObjectName( GetWorld(), ActorClass, *ActorName );	// @todo vreditor: Without this, SpawnActor() can return us an existing PendingKill actor of the same name!  WTF?
	ActorSpawnParameters.SpawnCollisionHandlingOverride = ESpawnActorCollisionHandlingMethod::AlwaysSpawn;
	ActorSpawnParameters.ObjectFlags = EObjectFlags::RF_Transient;

	check( ActorClass != nullptr );
	AActor* NewActor = GetWorld()->SpawnActor< AActor >( ActorClass, ActorSpawnParameters );
	NewActor->SetActorLabel( ActorName );

	if( bWithSceneComponent )
	{
		// Give the new actor a root scene component, so we can attach multiple sibling components to it
		USceneComponent* SceneComponent = NewObject<USceneComponent>( NewActor );
		NewActor->AddOwnedComponent( SceneComponent );
		NewActor->SetRootComponent( SceneComponent );
		SceneComponent->RegisterComponent();
	}

	// Don't dirty the level file after spawning a transient actor
	if( !bWasWorldPackageDirty )
	{
		GetWorld()->GetOutermost()->SetDirtyFlag( false );
	}

	return NewActor;
}


void UVREditorMode::DestroyTransientActor( AActor* Actor ) const
{
	WorldInteraction->DestroyTransientActor( Actor );
}

const SLevelViewport& UVREditorMode::GetLevelViewportPossessedForVR() const
{
	return *VREditorLevelViewportWeakPtr.Pin();
}

SLevelViewport& UVREditorMode::GetLevelViewportPossessedForVR()
{
	return *VREditorLevelViewportWeakPtr.Pin();
}


float UVREditorMode::GetWorldScaleFactor() const
{
	return WorldInteraction->GetWorldScaleFactor();
}


void UVREditorMode::CleanUpActorsBeforeMapChangeOrSimulate()
{
<<<<<<< HEAD
	CleanUpActorsBeforeMapChangeOrSimulate();
}


void FVREditorMode::OnEndPIE( const bool bIsSimulatingInEditor )
{
	CleanUpActorsBeforeMapChangeOrSimulate();
}


void FVREditorMode::OnSwitchBetweenPIEAndSIE( const bool bIsSimulatingInEditor )
{
	CleanUpActorsBeforeMapChangeOrSimulate();
}


void FVREditorMode::CleanUpActorsBeforeMapChangeOrSimulate()
{
=======
>>>>>>> 92a3597a
	if ( WorldInteraction != nullptr )
	{
		// NOTE: This will be called even when this mode is not currently active!
		DestroyTransientActor( AvatarActor );
		AvatarActor = nullptr;
		FlashlightComponent = nullptr;

		if ( UISystem != nullptr )
		{
			UISystem->CleanUpActorsBeforeMapChangeOrSimulate();
		}

		WorldInteraction->Shutdown();
	}
}

void UVREditorMode::ToggleFlashlight( UVREditorInteractor* Interactor )
{
	UVREditorMotionControllerInteractor* MotionControllerInteractor = Cast<UVREditorMotionControllerInteractor>( Interactor );
	if ( MotionControllerInteractor )
	{
		if ( FlashlightComponent == nullptr )
		{
			FlashlightComponent = NewObject<USpotLightComponent>( AvatarActor );
			AvatarActor->AddOwnedComponent( FlashlightComponent );
			FlashlightComponent->RegisterComponent();
			FlashlightComponent->SetMobility( EComponentMobility::Movable );
			FlashlightComponent->SetCastShadows( false );
			FlashlightComponent->bUseInverseSquaredFalloff = false;
			//@todo vreditor tweak
			FlashlightComponent->SetLightFalloffExponent( 8.0f );
			FlashlightComponent->SetIntensity( 20.0f );
			FlashlightComponent->SetOuterConeAngle( 25.0f );
			FlashlightComponent->SetInnerConeAngle( 25.0f );

		}

		const FAttachmentTransformRules AttachmentTransformRules = FAttachmentTransformRules( EAttachmentRule::KeepRelative, true );
		FlashlightComponent->AttachToComponent( MotionControllerInteractor->GetMotionControllerComponent(), AttachmentTransformRules );
		bIsFlashlightOn = !bIsFlashlightOn;
		FlashlightComponent->SetVisibility( bIsFlashlightOn );
	}
}

void UVREditorMode::CycleTransformGizmoHandleType()
{
	EGizmoHandleTypes NewGizmoType = (EGizmoHandleTypes)( (uint8)WorldInteraction->GetCurrentGizmoType() + 1 );
	
	if( NewGizmoType > EGizmoHandleTypes::Scale )
	{
		NewGizmoType = EGizmoHandleTypes::All;
	}

	// Set coordinate system to local if the next gizmo will be for non-uniform scaling 
	if ( NewGizmoType == EGizmoHandleTypes::Scale )
	{
		const ECoordSystem CurrentCoordSystem = WorldInteraction->GetTransformGizmoCoordinateSpace();
		if ( CurrentCoordSystem == COORD_World )
		{
			GLevelEditorModeTools().SetCoordSystem( COORD_Local );
			// Remember if coordinate system was in world space before scaling
			bWasInWorldSpaceBeforeScaleMode = true;
		}
		else if ( CurrentCoordSystem == COORD_Local )
		{
			bWasInWorldSpaceBeforeScaleMode = false;
		}
	} 
	else if ( WorldInteraction->GetCurrentGizmoType() == EGizmoHandleTypes::Scale && bWasInWorldSpaceBeforeScaleMode )
	{
		// Set the coordinate system to world space if the coordinate system was world before scaling
		WorldInteraction->SetTransformGizmoCoordinateSpace( COORD_World );
	}
	
	WorldInteraction->SetGizmoHandleType( NewGizmoType );
}

EHMDDeviceType::Type UVREditorMode::GetHMDDeviceType() const
{
	return GEngine->HMDDevice.IsValid() ? GEngine->HMDDevice->GetHMDDeviceType() : EHMDDeviceType::DT_SteamVR;
}

FLinearColor UVREditorMode::GetColor( const EColors Color ) const
{
	return Colors[ (int32)Color ];
}

bool UVREditorMode::IsHandAimingTowardsCapsule( UViewportInteractor* Interactor, const FTransform& CapsuleTransform, FVector CapsuleStart, const FVector CapsuleEnd, const float CapsuleRadius, const float MinDistanceToCapsule, const FVector CapsuleFrontDirection, const float MinDotForAimingAtCapsule ) const
{
	bool bIsAimingTowards = false;
	const float WorldScaleFactor = GetWorldScaleFactor();

	FVector LaserPointerStart, LaserPointerEnd;
	if( Interactor->GetLaserPointer( /* Out */ LaserPointerStart, /* Out */ LaserPointerEnd ) )
	{
		const FVector LaserPointerStartInCapsuleSpace = CapsuleTransform.InverseTransformPosition( LaserPointerStart );
		const FVector LaserPointerEndInCapsuleSpace = CapsuleTransform.InverseTransformPosition( LaserPointerEnd );

		FVector ClosestPointOnLaserPointer, ClosestPointOnUICapsule;
		FMath::SegmentDistToSegment(
			LaserPointerStartInCapsuleSpace, LaserPointerEndInCapsuleSpace,
			CapsuleStart, CapsuleEnd,
			/* Out */ ClosestPointOnLaserPointer,
			/* Out */ ClosestPointOnUICapsule );

		const bool bIsClosestPointInsideCapsule = ( ClosestPointOnLaserPointer - ClosestPointOnUICapsule ).Size() <= CapsuleRadius;

		const FVector TowardLaserPointerVector = ( ClosestPointOnLaserPointer - ClosestPointOnUICapsule ).GetSafeNormal();

		// Apply capsule radius
		ClosestPointOnUICapsule += TowardLaserPointerVector * CapsuleRadius;

		if( false )	// @todo vreditor debug
		{
			const float RenderCapsuleLength = ( CapsuleEnd - CapsuleStart ).Size() + CapsuleRadius * 2.0f;
			// @todo vreditor:  This capsule draws with the wrong orientation
			if( false )
			{
				DrawDebugCapsule( GetWorld(), CapsuleTransform.TransformPosition( CapsuleStart + ( CapsuleEnd - CapsuleStart ) * 0.5f ), RenderCapsuleLength * 0.5f, CapsuleRadius, CapsuleTransform.GetRotation() * FRotator( 90.0f, 0, 0 ).Quaternion(), FColor::Green, false, 0.0f );
			}
			DrawDebugLine( GetWorld(), CapsuleTransform.TransformPosition( ClosestPointOnLaserPointer ), CapsuleTransform.TransformPosition( ClosestPointOnUICapsule ), FColor::Green, false, 0.0f );
			DrawDebugSphere( GetWorld(), CapsuleTransform.TransformPosition( ClosestPointOnLaserPointer ), 1.5f * WorldScaleFactor, 32, FColor::Red, false, 0.0f );
			DrawDebugSphere( GetWorld(), CapsuleTransform.TransformPosition( ClosestPointOnUICapsule ), 1.5f * WorldScaleFactor, 32, FColor::Green, false, 0.0f );
		}

		// If we're really close to the capsule
		if( bIsClosestPointInsideCapsule ||
			( ClosestPointOnUICapsule - ClosestPointOnLaserPointer ).Size() <= MinDistanceToCapsule )
		{
			const FVector LaserPointerDirectionInCapsuleSpace = ( LaserPointerEndInCapsuleSpace - LaserPointerStartInCapsuleSpace ).GetSafeNormal();

			if( false )	// @todo vreditor debug
			{
				DrawDebugLine( GetWorld(), CapsuleTransform.TransformPosition( FVector::ZeroVector ), CapsuleTransform.TransformPosition( CapsuleFrontDirection * 5.0f ), FColor::Yellow, false, 0.0f );
				DrawDebugLine( GetWorld(), CapsuleTransform.TransformPosition( FVector::ZeroVector ), CapsuleTransform.TransformPosition( -LaserPointerDirectionInCapsuleSpace * 5.0f ), FColor::Purple, false, 0.0f );
			}

			const float Dot = FVector::DotProduct( CapsuleFrontDirection, -LaserPointerDirectionInCapsuleSpace );
			if( Dot >= MinDotForAimingAtCapsule )
			{
				bIsAimingTowards = true;
			}
		}
	}

	return bIsAimingTowards;
}

UVREditorInteractor* UVREditorMode::GetHandInteractor( const EControllerHand ControllerHand ) const 
{
	UVREditorInteractor* ResultInteractor = ControllerHand == EControllerHand::Left ? LeftHandInteractor : RightHandInteractor;
	check( ResultInteractor != nullptr );
	return ResultInteractor;
}

void UVREditorMode::StopOldHapticEffects()
{
	LeftHandInteractor->StopOldHapticEffects();
	RightHandInteractor->StopOldHapticEffects();
}

void UVREditorMode::SnapSelectedActorsToGround()
{
	VRWorldInteractionExtension->SnapSelectedActorsToGround();
}

const UVREditorMode::FSavedEditorState& UVREditorMode::GetSavedEditorState() const
{
	return SavedEditorState;
}

#undef LOCTEXT_NAMESPACE<|MERGE_RESOLUTION|>--- conflicted
+++ resolved
@@ -9,10 +9,7 @@
 #include "VREditorFloatingUI.h"
 #include "VREditorAvatarActor.h"
 #include "Teleporter/VREditorTeleporter.h"
-<<<<<<< HEAD
-=======
 #include "Teleporter/VREditorAutoScaler.h"
->>>>>>> 92a3597a
 
 #include "CameraController.h"
 #include "DynamicMeshBuilder.h"
@@ -46,24 +43,6 @@
 
 // @todo vreditor: Hacky that we have to import these this way. (Plugin has them in a .cpp, not exported)
 
-<<<<<<< HEAD
-FVREditorMode::FVREditorMode()
-	: bWantsToExitMode( false ),
-	  bIsFullyInitialized( false ),
-	  AppTimeModeEntered( FTimespan::Zero() ),
-	  AvatarActor( nullptr ),
-      FlashlightComponent( nullptr ),
-	  bIsFlashlightOn( false ),
-	  MotionControllerID( 0 ),	// @todo vreditor minor: We only support a single controller, and we assume the first controller are the motion controls
-	  UISystem( nullptr ),
-	  TeleporterSystem( nullptr ),
-	  WorldInteraction( nullptr ),
-	  MouseCursorInteractor( nullptr ),
-	  LeftHandInteractor( nullptr ),
-	  RightHandInteractor( nullptr ),
-	  bFirstTick( true ),
-	  bWasInWorldSpaceBeforeScaleMode( false )
-=======
 UVREditorMode::UVREditorMode( const FObjectInitializer& ObjectInitializer ) : 
 	Super( ObjectInitializer ),
 	bWantsToExitMode( false ),
@@ -84,7 +63,6 @@
 	bFirstTick( true ),
 	bWasInWorldSpaceBeforeScaleMode( false ),
 	bIsActive( false )
->>>>>>> 92a3597a
 {
 }
 
@@ -255,7 +233,7 @@
 		}
 
 		this->VREditorLevelViewportWeakPtr = VREditorLevelViewport;
-		
+
 		{
 			FLevelEditorViewportClient& VRViewportClient = VREditorLevelViewport->GetLevelViewportClient();
 			FEditorViewportClient& VREditorViewportClient = VRViewportClient;
@@ -351,17 +329,11 @@
 	// Setup sub systems
 	{
 		// Setup world interaction
-<<<<<<< HEAD
-		WorldInteraction = NewObject<UVREditorWorldInteraction>();
-		WorldInteraction->SetOwner( this );
-		WorldInteraction->Init( VREditorLevelViewportWeakPtr.Pin()->GetViewportClient() );
-=======
 		TSharedPtr<FEditorViewportClient> ViewportClient = VREditorLevelViewportWeakPtr.Pin()->GetViewportClient();
 		WorldInteraction->SetViewport( ViewportClient );
 		WorldInteraction->Activate( true );
 
 		WorldInteraction->OnHandleKeyInput().AddUObject( this, &UVREditorMode::InputKey );
->>>>>>> 92a3597a
 
 		// Motion controllers
 		if(bActuallyUsingVR)
@@ -403,29 +375,6 @@
 		AutoScalerSystem->Init( this );
 	}
 
-<<<<<<< HEAD
-	// Call parent implementation
-	FEdMode::Enter();
-
-	bFirstTick = true;
-	bIsFullyInitialized = true;
-}
-
-
-void FVREditorMode::Exit()
-{
-	bIsFullyInitialized = false;
-
-	FSlateApplication::Get().SetInputPreProcessor(false);
-
-	//Destroy the avatar
-	{
-		DestroyTransientActor( AvatarActor );
-		AvatarActor = nullptr;
-
-		FlashlightComponent = nullptr;
-	}
-=======
 	if(AvatarActor == nullptr)
 	{
 		SpawnAvatarMeshActor();
@@ -437,7 +386,6 @@
 	bFirstTick = true;
 	bIsActive = true;
 }
->>>>>>> 92a3597a
 
 void UVREditorMode::Exit(const bool bHMDShouldExitStereo)
 {
@@ -632,11 +580,7 @@
 }
 
 
-<<<<<<< HEAD
-void FVREditorMode::OnVREditorWindowClosed( const TSharedRef<SWindow>& ClosedWindow )
-=======
 void UVREditorMode::OnVREditorWindowClosed( const TSharedRef<SWindow>& ClosedWindow )
->>>>>>> 92a3597a
 {
 	StartExitingVRMode();
 }
@@ -669,15 +613,11 @@
 		SetRoomTransform( ResultToWorld );
 	}
 
-<<<<<<< HEAD
-	if ( AvatarActor == nullptr )
-=======
 }
 
 void UVREditorMode::Tick( float DeltaTime )
 {
 	if( !bIsFullyInitialized || !bIsActive || bWantsToExitMode || !VREditorLevelViewportWeakPtr.IsValid() )
->>>>>>> 92a3597a
 	{
 		return;
 	}
@@ -716,52 +656,6 @@
 	}
 }
 
-<<<<<<< HEAD
-
-bool FVREditorMode::InputAxis(FEditorViewportClient* ViewportClient, FViewport* Viewport, int32 ControllerId, FKey Key, float Delta, float DeltaTime)
-{
-	// Only if this is our VR viewport. Remember, editor modes get a chance to tick and receive input for each active viewport.
-	if ( ViewportClient != GetLevelViewportPossessedForVR().GetViewportClient().Get() )
-	{
-		return InputAxis(GetLevelViewportPossessedForVR().GetViewportClient().Get(), Viewport, ControllerId, Key, Delta, DeltaTime);
-	}
-
-	return FEdMode::InputAxis(ViewportClient, Viewport, ControllerId, Key, Delta, DeltaTime);
-}
-
-bool FVREditorMode::IsCompatibleWith(FEditorModeID OtherModeID) const
-{
-	// We are compatible with all other modes!
-	return true;
-}
-
-
-void FVREditorMode::AddReferencedObjects( FReferenceCollector& Collector )
-{
-	Collector.AddReferencedObject( AvatarActor );
-	Collector.AddReferencedObject( FlashlightComponent );	
-	Collector.AddReferencedObject( UISystem );
-	Collector.AddReferencedObject( WorldInteraction );
-	Collector.AddReferencedObject( TeleporterSystem );
-	Collector.AddReferencedObject( MouseCursorInteractor );
-	Collector.AddReferencedObject( LeftHandInteractor );
-	Collector.AddReferencedObject( RightHandInteractor );
-}
-
-
-void FVREditorMode::Render( const FSceneView* SceneView, FViewport* Viewport, FPrimitiveDrawInterface* PDI )
-{
-	//StopOldHapticEffects(); //@todo vreditor
-
-	FEdMode::Render( SceneView, Viewport, PDI );
-
-	if( bIsFullyInitialized )
-	{
-		// Let our subsystems render, too
-		UISystem->Render( SceneView, Viewport, PDI );
-	}
-}
-=======
 //bool UVREditorMode::InputKey(FEditorViewportClient* ViewportClient, FViewport* Viewport, FKey Key, EInputEvent Event)
 //{
 //	// Only if this is our VR viewport. Remember, editor modes get a chance to tick and receive input for each active viewport.
@@ -805,7 +699,6 @@
 //		UISystem->Render( SceneView, Viewport, PDI );
 //	}
 //}
->>>>>>> 92a3597a
 
 /************************************************************************/
 /* IVREditorMode interface                                              */
@@ -918,27 +811,6 @@
 
 void UVREditorMode::CleanUpActorsBeforeMapChangeOrSimulate()
 {
-<<<<<<< HEAD
-	CleanUpActorsBeforeMapChangeOrSimulate();
-}
-
-
-void FVREditorMode::OnEndPIE( const bool bIsSimulatingInEditor )
-{
-	CleanUpActorsBeforeMapChangeOrSimulate();
-}
-
-
-void FVREditorMode::OnSwitchBetweenPIEAndSIE( const bool bIsSimulatingInEditor )
-{
-	CleanUpActorsBeforeMapChangeOrSimulate();
-}
-
-
-void FVREditorMode::CleanUpActorsBeforeMapChangeOrSimulate()
-{
-=======
->>>>>>> 92a3597a
 	if ( WorldInteraction != nullptr )
 	{
 		// NOTE: This will be called even when this mode is not currently active!
