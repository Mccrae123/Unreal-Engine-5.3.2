--- conflicted
+++ resolved
@@ -299,12 +299,9 @@
 	    needs to be re-run (usually because it switches on something that has changed since the last time it ran.) */
 	void RefreshRadialMenuActionsSubmenu();
 
-<<<<<<< HEAD
-=======
 	/** Return true if currently aiming to teleport. */
 	bool IsAimingTeleport() const;
 
->>>>>>> d71f5d2c
 protected:
 
 	virtual void TransitionWorld(UWorld* NewWorld) override;
