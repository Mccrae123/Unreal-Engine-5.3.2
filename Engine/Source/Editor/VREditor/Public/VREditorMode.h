// Copyright 1998-2017 Epic Games, Inc. All Rights Reserved.

#pragma once

#include "CoreMinimal.h"
#include "UObject/ObjectMacros.h"
#include "UObject/Object.h"
#include "InputCoreTypes.h"
#include "Templates/SubclassOf.h"
#include "Editor/UnrealEdTypes.h"
#include "EditorWorldExtension.h"
#include "ShowFlags.h"
#include "Misc/App.h"
#include "Widgets/SWindow.h"
#include "HeadMountedDisplayTypes.h"
#include "Kismet/HeadMountedDisplayFunctionLibrary.h"
#include "UI/VRRadialMenuHandler.h"
#include "VREditorMode.generated.h"

class AActor;
class FEditorViewportClient;
class SLevelViewport;
enum class EAutoKeyMode : uint8;
<<<<<<< HEAD
=======
class UStaticMesh;
class UStaticMeshComponent;
class USoundBase;
class UMaterialInterface;
>>>>>>> c08c13e0

// Forward declare the GizmoHandleTypes that is defined in VIBaseTransformGizmo.h
enum class EGizmoHandleTypes : uint8;

/**
 * Types of actions that can be performed with VR controller devices
 */
namespace VRActionTypes
{
	static const FName Touch( "Touch" );
	static const FName Modifier( "Modifier" );
	static const FName Modifier2( "Modifier2" ); //Only used by Oculus
	static const FName ConfirmRadialSelection( "ConfirmRadialSelection" );
	static const FName TrackpadPositionX( "TrackpadPositionX" );
	static const FName TrackpadPositionY( "TrackpadPositionY" );
	static const FName TriggerAxis( "TriggerAxis" );
}

/**
 * VR Editor Mode. Extends editor viewports with functionality for VR controls and object manipulation
 */
UCLASS()
class VREDITOR_API UVREditorMode : public UEditorWorldExtension
{
	GENERATED_BODY()

public:

	/** Default constructor */
	UVREditorMode();

	/** Cleans up this mode, called when the editor is shutting down */
	virtual ~UVREditorMode();

	/** Initialize the VREditor */
	virtual void Init() override;

	/** Shutdown the VREditor */
	virtual void Shutdown() override;	
	
	/** When the user actually enters the VR Editor mode */
	void Enter();

	/** When the user leaves the VR Editor mode */
	void Exit( const bool bShouldDisableStereo );

	/** Tick before the ViewportWorldInteraction is ticked */
	void PreTick( const float DeltaTime );

	/** Tick after the ViewportWorldInteraction is ticked */
	void PostTick( const float DeltaTime );

	/** Static: Sets whether we should actually use an HMD.  Call this before activating VR mode */
	void SetActuallyUsingVR( const bool bShouldActuallyUseVR )
	{
		bActuallyUsingVR = bShouldActuallyUseVR;
	}

	/** Returns true if we're actually using VR, or false if we're faking it */
	bool IsActuallyUsingVR()
	{
		return bActuallyUsingVR;
	}

	/** Returns true if the user wants to exit this mode */
	bool WantsToExitMode() const
	{
		return bWantsToExitMode;
	}

	/** Call this to start exiting VR mode */
	void StartExitingVRMode();
	
	/** Gets the world space transform of the calibrated VR room origin.  When using a seated VR device, this will feel like the
	camera's world transform (before any HMD positional or rotation adjustments are applied.) */
	FTransform GetRoomTransform() const;

	/** Sets a new transform for the room, in world space.  This is basically setting the editor's camera transform for the viewport */
	void SetRoomTransform( const FTransform& NewRoomTransform );

	/** Gets the transform of the user's HMD in room space */
	FTransform GetRoomSpaceHeadTransform() const;

	/**
	 * Gets the world space transform of the HMD (head)
	 *
	 * @return	World space space HMD transform
	 */
	FTransform GetHeadTransform() const;

	/** Gets access to the world interaction system (const) */
	const class UViewportWorldInteraction& GetWorldInteraction() const;

	/** Gets access to the world interaction system */
	class UViewportWorldInteraction& GetWorldInteraction();

	/** If the mode was completely initialized */
	bool IsFullyInitialized() const;

	/** * Gets the tick handle to give external systems the change to be ticked right after the ViewportWorldInteraction is ticked */
	DECLARE_EVENT_OneParam(UVREditorMode, FOnVRTickHandle, const float /* DeltaTime */);
	FOnVRTickHandle& OnTickHandle()
	{
		return TickHandle;
	}

	/** Returns the Unreal controller ID for the motion controllers we're using */
	int32 GetMotionControllerID() const
	{
		return MotionControllerID;
	}

	/** Returns whether or not the flashlight is visible */
	bool IsFlashlightOn() const
	{
		return bIsFlashlightOn;
	}

	/** Returns the time since the VR Editor mode was last entered */
	inline FTimespan GetTimeSinceModeEntered() const
	{
		return FTimespan::FromSeconds( FApp::GetCurrentTime() ) - AppTimeModeEntered;
	}

	// @todo vreditor: Move this to FMath so we can use it everywhere
	// NOTE: OvershootAmount is usually between 0.5 and 2.0, but can go lower and higher for extreme overshots
	template<class T>
	static T OvershootEaseOut( T Alpha, const float OvershootAmount = 1.0f )
	{
		Alpha--;
		return 1.0f - ( ( Alpha * ( ( OvershootAmount + 1 ) * Alpha + OvershootAmount ) + 1 ) - 1.0f );
	}

	/** Gets access to the VR UI system (const) */
	const class UVREditorUISystem& GetUISystem() const
	{
		return *UISystem;
	}

	/** Gets access to the VR UI system */
	class UVREditorUISystem& GetUISystem()
	{
		return *UISystem;
	}

	/** Lets other modules know if the radial menu is visible on a given interactor so input should be handled differently */
	bool IsShowingRadialMenu( const class UVREditorInteractor* Interactor ) const;

	/** Gets the viewport that VR Mode is activated in.  Even though editor modes are available in all
	    level viewports simultaneously, only one viewport is "possessed" by the HMD.  Generally try to avoid using
		this function and instead use the ViewportClient that is passed around through various FEdMode overrides */
	const class SLevelViewport& GetLevelViewportPossessedForVR() const;

	/** Mutable version of above. */
	class SLevelViewport& GetLevelViewportPossessedForVR();

	/** Gets the world scale factor, which can be multiplied by a scale vector to convert to room space */
	float GetWorldScaleFactor() const;

	/** Called internally when the user changes maps, enters/exits PIE or SIE, or switched between PIE/SIE */
	void CleanUpActorsBeforeMapChangeOrSimulate();

	/** Spawns a flashlight on the specified hand */
	void ToggleFlashlight( class UVREditorInteractor* Interactor );

	/** Will update the TransformGizmo Actor with the next Gizmo type  */
	void CycleTransformGizmoHandleType();

	/** Gets the current Gizmo handle type */
	EGizmoHandleTypes GetCurrentGizmoType() const;

	/** @return Returns the type of HMD we're dealing with */
	EHMDDeviceType::Type GetHMDDeviceType() const;

	/** @return Checks to see if the specified interactor is aiming roughly toward the specified capsule */
	bool IsHandAimingTowardsCapsule(class UViewportInteractor* Interactor, const FTransform& CapsuleTransform, const FVector CapsuleStart, const FVector CapsuleEnd, const float CapsuleRadius, const float MinDistanceToCapsule, const FVector CapsuleFrontDirection, const float MinDotForAimingAtCapsule) const;

	/** Gets the hand interactor  */
	class UVREditorInteractor* GetHandInteractor( const EControllerHand ControllerHand ) const;

	/** Snaps the current selected actor to the ground */
	void SnapSelectedActorsToGround();
	
	/** Saved information about the editor and viewport we possessed, so we can restore it after exiting VR mode */
	struct FSavedEditorState
	{
		ELevelViewportType ViewportType;
		FVector ViewLocation;
		FRotator ViewRotation;
		FEngineShowFlags ShowFlags;
		bool bLockedPitch;
		bool bGameView;
		bool bAlwaysShowModeWidgetAfterSelectionChanges;
		float NearClipPlane;
		bool bRealTime;
		float DragTriggerDistance;
		bool bOnScreenMessages;
		float TransformGizmoScale;
		EHMDTrackingOrigin::Type TrackingOrigin;
		float WorldToMetersScale;
		bool bCinematicPreviewViewport;
		bool bKeyAllEnabled;
		EAutoKeyMode AutoKeyMode;

		FSavedEditorState()
			: ViewportType(LVT_Perspective),
			  ViewLocation(FVector::ZeroVector),
			  ViewRotation(FRotator::ZeroRotator),
 			  ShowFlags(ESFIM_Editor),
			  bLockedPitch(false),
			  bGameView(false),
			  bAlwaysShowModeWidgetAfterSelectionChanges(false),
			  NearClipPlane(0.0f),
			  bRealTime(false),
			  DragTriggerDistance(0.0f),
			  bOnScreenMessages(false),
			  TransformGizmoScale( 1.0f ),
			  TrackingOrigin(EHMDTrackingOrigin::Eye),
			  WorldToMetersScale(100.0f),
			  bCinematicPreviewViewport(false),
			  bKeyAllEnabled(false),
			  AutoKeyMode()
		{
		}
	};

	/** Gets the saved editor state from entering the mode */
	const FSavedEditorState& GetSavedEditorState() const;

	DECLARE_DELEGATE(FOnVREditingModeExit);
	/** Used to override dockable area restoration behavior */
	FOnVREditingModeExit OnVREditingModeExit_Handler;

	void SaveSequencerSettings(bool bInKeyAllEnabled, EAutoKeyMode InAutoKeyMode, const class USequencerSettings& InSequencerSettings);

	/** Start or stop simulate-in-editor mode */
	void ToggleSIEAndVREditor();

	/** Start or stop play-in-editor mode */
	void TogglePIEAndVREditor();

	/** Create a static motion controller mesh for the current HMD platform */
	UStaticMeshComponent* CreateMotionControllerMesh( AActor* OwningActor, USceneComponent* AttachmentToComponent );

	/** Helper functions to create a static mesh */
	UStaticMeshComponent* CreateMesh( AActor* OwningActor, const FString& MeshName, USceneComponent* AttachmentToComponent /*= nullptr */ );
	UStaticMeshComponent* CreateMesh(AActor* OwningActor, UStaticMesh* Mesh, USceneComponent* AttachmentToComponent /*= nullptr */);

	/** Sets a delegate for the context-specific actions menu */
	void SetActionsMenuGenerator(const FOnRadialMenuGenerated NewMenuGenerator, const FText NewLabel);

	/** Resets the delegate and button for the context-specific actions menu */
	void ResetActionsMenuGenerator();

	/** Gets access to VREditorWorldInteraction */
	class UVREditorWorldInteraction* GetVREditorWorldInteraction()
	{
		return VRWorldInteractionExtension;
	}

	/** Returns true if we started the play in editor session from this VR Editor */
	bool GetStartedPlayFromVREditor() const;
	
	/** Gets the container for all the assets of VREditor. */
	const class UVREditorAssetContainer& GetAssetContainer() const;
	
	/** Plays sound at location. */
	void PlaySound(USoundBase* SoundBase, const FVector& InWorldLocation, const float InVolume = 1.0f);

	/** Delegate to be called when a material is placed **/
	DECLARE_EVENT_ThreeParams( UVREditorWorldInteraction, FOnPlaceDraggedMaterial, UPrimitiveComponent*, UMaterialInterface*, bool& );
	FOnPlaceDraggedMaterial& OnPlaceDraggedMaterial() { return OnPlaceDraggedMaterialEvent; };

<<<<<<< HEAD
	/** Call this to force the 'Actions' radial menu to refresh.  This is useful if the menu generator that you've bound
	    needs to be re-run (usually because it switches on something that has changed since the last time it ran.) */
	void RefreshRadialMenuActionsSubmenu();

=======
>>>>>>> c08c13e0
protected:

	virtual void TransitionWorld(UWorld* NewWorld) override;
	virtual void LeftSimulateInEditor() override;

private:

	/** Called when the editor is closed */
	void OnEditorClosed();

	/** Called when someone closes a standalone VR Editor window */
	void OnVREditorWindowClosed( const TSharedRef<SWindow>& ClosedWindow );

	/** FEditorDelegates callbacks */
	void PostPIEStarted( bool bIsSimulatingInEditor );
	void PrePIEEnded( bool bWasSimulatingInEditor );
	void OnEndPIE( bool bWasSimulatingInEditor );
<<<<<<< HEAD
=======
	void OnPreSwitchPIEAndSIE(bool bIsSimulatingInEditor);
	void OnSwitchPIEAndSIE(bool bIsSimulatingInEditor);
>>>>>>> c08c13e0

	/** Start using the viewport passed */
	void StartViewport( TSharedPtr<SLevelViewport> Viewport );
	
	/** Close the current viewport */
	void CloseViewport( const bool bShouldDisableStereo );

<<<<<<< HEAD
=======
	/** Resets all the settings when exiting PIE to VR Editor. */
	void RestoreFromPIE();

>>>>>>> c08c13e0
	/** Restore the world to meters to the saved one when entering VR Editor */
	void RestoreWorldToMeters();

protected:

	//
	// Startup/Shutdown
	//

	/** The VR editor window, if it's open right now */
	TWeakPtr< class SWindow > VREditorWindowWeakPtr;

	/** The VR level viewport, if we're in VR mode */
	TWeakPtr< class SLevelViewport > VREditorLevelViewportWeakPtr;

	/** Saved information about the editor and viewport we possessed, so we can restore it after exiting VR mode */
	FSavedEditorState SavedEditorState;

	/** True if we're in using an actual HMD in this mode, or false if we're "faking" VR mode for testing */
	bool bActuallyUsingVR;

	/** True if we currently want to exit VR mode.  This is used to defer exiting until it is safe to do that */
	bool bWantsToExitMode;

	/** True if VR mode is fully initialized and ready to render */
	bool bIsFullyInitialized;

	/** App time that we entered this mode */
	FTimespan AppTimeModeEntered;


	//
	// Avatar visuals
	//

	/** Actor with components to represent the VR avatar in the world, including motion controller meshes */
	class AVREditorAvatarActor* AvatarActor;


	//
	// Flashlight
	//

	/** Spotlight for the flashlight */
	class USpotLightComponent* FlashlightComponent;

	/** If there is currently a flashlight in the scene */
	bool bIsFlashlightOn;

	//
	// Input
	//

	/** The Unreal controller ID for the motion controllers we're using */
	int32 MotionControllerID;


	//
	// Subsystems registered
	//

	FOnVRTickHandle TickHandle;

	/** Event broadcast when a material is placed */
	FOnPlaceDraggedMaterial OnPlaceDraggedMaterialEvent;

	//
	// Subsystems
	//

	/** VR UI system */
	UPROPERTY()
	class UVREditorUISystem* UISystem;

	/** Teleporter system */
	UPROPERTY()
	class AVREditorTeleporter* TeleportActor;

	/** Automatic scale system */
	UPROPERTY()
	class UVREditorAutoScaler* AutoScalerSystem;

	//
	// World interaction
	//

	/** World interaction manager */
	UPROPERTY()
	class UViewportWorldInteraction* WorldInteraction;

	/** The current Gizmo type that is used for the TransformGizmo Actor */
	EGizmoHandleTypes CurrentGizmoType;

	UPROPERTY()
	class UVREditorWorldInteraction* VRWorldInteractionExtension;

	//
	// Interactors
	//

	/** The right motion controller */
	UPROPERTY()
	class UVREditorMotionControllerInteractor* LeftHandInteractor; //@todo vreditor: Hardcoded interactors
	
	/** The right motion controller */
	UPROPERTY()
	class UVREditorMotionControllerInteractor* RightHandInteractor; 

	//
	// Colors
	//
public:
	// Color types
	enum EColors
	{
		DefaultColor,
		SelectionColor,
		WorldDraggingColor,
		UIColor,
		UISelectionBarColor,
		UISelectionBarHoverColor,
		UICloseButtonColor,
		UICloseButtonHoverColor,
		TotalCount
	};

	// Gets the color
	FLinearColor GetColor( const EColors Color ) const;

	// Get the default near clipping plane for VR editing
	float GetDefaultVRNearClipPlane() const;

	/** Runtime and plugin modules can force VR Editor to refresh using this function */
	void RefreshVREditorSequencer(class ISequencer* InCurrentSequencer);

	/** Returns the currently active sequencer */
	class ISequencer* GetCurrentSequencer();

	/** The asset container path */
	static const FString AssetContainerPath;

private:

	// All the colors for this mode
	TArray<FLinearColor> Colors;

	/** If this is the first tick or before */
	bool bFirstTick;

<<<<<<< HEAD
	/** If this current mode is running */
	bool bIsActive;

=======
>>>>>>> c08c13e0
	/** Pointer to the current Sequencer */
	class ISequencer* CurrentSequencer;

	/** The world to meters scale when leaving PIE simulate to restore when back in the editor world. */
	float SavedWorldToMetersScaleForPIE;

	/** If we started play in editor from the VR Editor*/
	bool bStartedPlayFromVREditor;	
<<<<<<< HEAD
=======

	/** If we started play in editor from the VR Editor while in simulate. */
	bool bStartedPlayFromVREditorSimulate;
>>>>>>> c08c13e0
	
	/** Container of assets */
	UPROPERTY()
	class UVREditorAssetContainer* AssetContainer;
};<|MERGE_RESOLUTION|>--- conflicted
+++ resolved
@@ -21,13 +21,10 @@
 class FEditorViewportClient;
 class SLevelViewport;
 enum class EAutoKeyMode : uint8;
-<<<<<<< HEAD
-=======
 class UStaticMesh;
 class UStaticMeshComponent;
 class USoundBase;
 class UMaterialInterface;
->>>>>>> c08c13e0
 
 // Forward declare the GizmoHandleTypes that is defined in VIBaseTransformGizmo.h
 enum class EGizmoHandleTypes : uint8;
@@ -301,13 +298,10 @@
 	DECLARE_EVENT_ThreeParams( UVREditorWorldInteraction, FOnPlaceDraggedMaterial, UPrimitiveComponent*, UMaterialInterface*, bool& );
 	FOnPlaceDraggedMaterial& OnPlaceDraggedMaterial() { return OnPlaceDraggedMaterialEvent; };
 
-<<<<<<< HEAD
 	/** Call this to force the 'Actions' radial menu to refresh.  This is useful if the menu generator that you've bound
 	    needs to be re-run (usually because it switches on something that has changed since the last time it ran.) */
 	void RefreshRadialMenuActionsSubmenu();
 
-=======
->>>>>>> c08c13e0
 protected:
 
 	virtual void TransitionWorld(UWorld* NewWorld) override;
@@ -325,11 +319,8 @@
 	void PostPIEStarted( bool bIsSimulatingInEditor );
 	void PrePIEEnded( bool bWasSimulatingInEditor );
 	void OnEndPIE( bool bWasSimulatingInEditor );
-<<<<<<< HEAD
-=======
 	void OnPreSwitchPIEAndSIE(bool bIsSimulatingInEditor);
 	void OnSwitchPIEAndSIE(bool bIsSimulatingInEditor);
->>>>>>> c08c13e0
 
 	/** Start using the viewport passed */
 	void StartViewport( TSharedPtr<SLevelViewport> Viewport );
@@ -337,12 +328,9 @@
 	/** Close the current viewport */
 	void CloseViewport( const bool bShouldDisableStereo );
 
-<<<<<<< HEAD
-=======
 	/** Resets all the settings when exiting PIE to VR Editor. */
 	void RestoreFromPIE();
 
->>>>>>> c08c13e0
 	/** Restore the world to meters to the saved one when entering VR Editor */
 	void RestoreWorldToMeters();
 
@@ -492,12 +480,6 @@
 	/** If this is the first tick or before */
 	bool bFirstTick;
 
-<<<<<<< HEAD
-	/** If this current mode is running */
-	bool bIsActive;
-
-=======
->>>>>>> c08c13e0
 	/** Pointer to the current Sequencer */
 	class ISequencer* CurrentSequencer;
 
@@ -506,12 +488,9 @@
 
 	/** If we started play in editor from the VR Editor*/
 	bool bStartedPlayFromVREditor;	
-<<<<<<< HEAD
-=======
 
 	/** If we started play in editor from the VR Editor while in simulate. */
 	bool bStartedPlayFromVREditorSimulate;
->>>>>>> c08c13e0
 	
 	/** Container of assets */
 	UPROPERTY()
