--- conflicted
+++ resolved
@@ -301,21 +301,11 @@
 
 		if (!bWasHandled)
 		{
-<<<<<<< HEAD
-			// If the numpad is currently showing and we press a button (only on press to avoid duplicate calls)
-			if (bRadialMenuIsNumpad && Action.Event == IE_Pressed)
-=======
 			if (IsShowingRadialMenu(VREditorInteractor))
->>>>>>> 50b84fc1
 			{
 				// If the numpad is currently showing and we press a button (only on press to avoid duplicate calls)
 				if (bRadialMenuIsNumpad && Action.Event == IE_Pressed)
 				{
-<<<<<<< HEAD
-					const bool bRepeat = false;
-					FVREditorActionCallbacks::SimulateBackspace();
-					bWasHandled = true;
-=======
 					// Modifier button is backspace
 					if (Action.ActionType == VRActionTypes::Modifier)
 					{
@@ -337,7 +327,6 @@
 						}
 						bWasHandled = true;
 					}
->>>>>>> 50b84fc1
 				}
 				if (Action.ActionType == VRActionTypes::Modifier && 
 					Action.Event == IE_Pressed &&
@@ -1760,18 +1749,6 @@
 
 TSharedRef<SWidget> UVREditorUISystem::AddHoverableButton(TSharedRef<SWidget>& BlockWidget, FName ButtonType, TSharedRef<SOverlay>& TestOverlay)
 {
-<<<<<<< HEAD
-	TSharedPtr<SBorder> ButtonBorder;
-	TestOverlay->AddSlot()
-		[
-			SAssignNew(ButtonBorder, SBorder)
-			.BorderImage(FEditorStyle::GetBrush("ToolPanel.GroupBorder"))
-		[
-			BlockWidget
-		]
-		];
-=======
->>>>>>> 50b84fc1
 
 	TSharedRef<SWidget> TestWidget = FindWidgetOfType(BlockWidget, ButtonType);
 	if (TestWidget != SNullWidget::NullWidget)
@@ -1783,12 +1760,6 @@
 		const UVREditorAssetContainer& AssetContainer = VRMode->GetAssetContainer();
 		SlateButtonPressSound.SetResourceObject(AssetContainer.ButtonPressSound);
 		Button->SetPressedSound(SlateButtonPressSound);
-<<<<<<< HEAD
-		ButtonBorder->SetRenderTransformPivot(FVector2D(0.5, 0.5));
-		FVRButton ButtonToAdd = FVRButton(Button, ButtonBorder);
-		VRButtons.Add(ButtonToAdd);
-=======
->>>>>>> 50b84fc1
 	}
 	return BlockWidget;
 }
@@ -2559,17 +2530,12 @@
 	FChildren* Children = Content->GetChildren();
 	int32 NumChildren = Children->Num();
 
-<<<<<<< HEAD
-	//Set the newly hovered button's animation state to Forward
-	ButtonToAnimate->AnimationDirection = EVREditorAnimationState::Forward;
-=======
 	for (int32 Index = 0; Index < NumChildren; ++Index)
 	{
 		bFoundMatch = FindAllWidgetsOfType(FoundWidgets, (Children->GetChildAt(Index)), WidgetType);
 	}
 
 	return bFoundMatch;
->>>>>>> 50b84fc1
 }
 
 
@@ -2595,10 +2561,6 @@
 		return Button == ButtonData.ButtonWidget;
 	});
 
-<<<<<<< HEAD
-	// Set the unhovered button's animation state to Backward
-	ButtonToAnimate->AnimationDirection = EVREditorAnimationState::Backward;
-=======
 	if (ButtonToAnimate)
 	{
 		// Set the unhovered button's animation state to Backward
@@ -2610,7 +2572,6 @@
 void UVREditorUISystem::SequencerOpenendFromRadialMenu(const bool bInOpenedFromRadialMenu /*= true*/)
 {
 	bSequencerOpenedFromRadialMenu = bInOpenedFromRadialMenu;
->>>>>>> 50b84fc1
 }
 
 bool UVREditorUISystem::CanScalePanel() const
