// Copyright Epic Games, Inc. All Rights Reserved.

#pragma once

#include "Containers/Array.h"
#include "CoreMinimal.h"
#include "Delegates/Delegate.h"
#include "Framework/Commands/UICommandList.h"
#include "Framework/MultiBox/MultiBoxExtender.h"
#include "Templates/SharedPointer.h"
#include "WorldPartition/DataLayer/IDataLayerEditorModule.h"

<<<<<<< HEAD
class UDataLayer;
=======
class AActor;
class FExtender;
class FUICommandList;
class SWidget;
class UDataLayerInstance;
>>>>>>> d731a049

/**
 * The module holding all of the UI related pieces for DataLayers
 */
class FDataLayerEditorModule : public IDataLayerEditorModule
{
public:

	/**
	 * Called right after the module DLL has been loaded and the module object has been created
	 */
	virtual void StartupModule();

	/**
	 * Called before the module is unloaded, right before the module object is destroyed.
	 */
	virtual void ShutdownModule();

	/**
	 * Creates a DataLayer Browser widget
	 */
	virtual TSharedRef<class SWidget> CreateDataLayerBrowser();

	/*
	 * Selected DataLayer in DataLayer Browser widget
	 */
<<<<<<< HEAD
	virtual void SyncDataLayerBrowserToDataLayer(const UDataLayer* DataLayer);
=======
	virtual void SyncDataLayerBrowserToDataLayer(const UDataLayerInstance* DataLayer);
>>>>>>> d731a049

	/** Delegates to be called to extend the DataLayers menus */
	DECLARE_DELEGATE_RetVal_OneParam(TSharedRef<FExtender>, FDataLayersMenuExtender, const TSharedRef<FUICommandList>);
	virtual TArray<FDataLayersMenuExtender>& GetAllDataLayersMenuExtenders() {return DataLayersMenuExtenders;}

	/* Implement IDataLayerEditorModule */
	virtual bool AddActorToDataLayers(AActor* Actor, const TArray<UDataLayerInstance*>& DataLayers) override;

private:
	TWeakPtr<SWidget> DataLayerBrowser;

	TWeakPtr<SWidget> DataLayerBrowser;

	/** All extender delegates for the DataLayers menus */
	TArray<FDataLayersMenuExtender> DataLayersMenuExtenders;
};

<|MERGE_RESOLUTION|>--- conflicted
+++ resolved
@@ -10,15 +10,11 @@
 #include "Templates/SharedPointer.h"
 #include "WorldPartition/DataLayer/IDataLayerEditorModule.h"
 
-<<<<<<< HEAD
-class UDataLayer;
-=======
 class AActor;
 class FExtender;
 class FUICommandList;
 class SWidget;
 class UDataLayerInstance;
->>>>>>> d731a049
 
 /**
  * The module holding all of the UI related pieces for DataLayers
@@ -45,11 +41,7 @@
 	/*
 	 * Selected DataLayer in DataLayer Browser widget
 	 */
-<<<<<<< HEAD
-	virtual void SyncDataLayerBrowserToDataLayer(const UDataLayer* DataLayer);
-=======
 	virtual void SyncDataLayerBrowserToDataLayer(const UDataLayerInstance* DataLayer);
->>>>>>> d731a049
 
 	/** Delegates to be called to extend the DataLayers menus */
 	DECLARE_DELEGATE_RetVal_OneParam(TSharedRef<FExtender>, FDataLayersMenuExtender, const TSharedRef<FUICommandList>);
@@ -61,8 +53,6 @@
 private:
 	TWeakPtr<SWidget> DataLayerBrowser;
 
-	TWeakPtr<SWidget> DataLayerBrowser;
-
 	/** All extender delegates for the DataLayers menus */
 	TArray<FDataLayersMenuExtender> DataLayersMenuExtenders;
 };
