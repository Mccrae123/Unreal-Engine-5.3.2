--- conflicted
+++ resolved
@@ -23,13 +23,9 @@
 #include "UObject/WeakObjectPtr.h"
 #include "UObject/WeakObjectPtrTemplates.h"
 #include "WorldPartition/DataLayer/ActorDataLayer.h"
-<<<<<<< HEAD
-#include "WorldPartition/DataLayer/DataLayer.h"
-=======
 #include "WorldPartition/DataLayer/DataLayerInstance.h"
 #include "WorldPartition/DataLayer/WorldDataLayers.h"
 
->>>>>>> d731a049
 #include "DataLayerEditorSubsystem.generated.h"
 
 class AActor;
@@ -493,11 +489,7 @@
 	 * @param	bIsFromUserChange				If this change originates from a user change or not.
 	 */
 	UFUNCTION(BlueprintCallable, Category = DataLayers)
-<<<<<<< HEAD
-	bool SetDataLayerIsLoadedInEditor(UDataLayer* DataLayer, const bool bIsLoadedInEditor, const bool bIsFromUserChange);
-=======
 	bool SetDataLayerIsLoadedInEditor(UDataLayerInstance* DataLayer, const bool bIsLoadedInEditor, const bool bIsFromUserChange);
->>>>>>> d731a049
 
 	/**
 	 * Changes the IsLoadedInEditor flag of the DataLayers to the provided state
@@ -509,11 +501,7 @@
 	 * @param	bIsFromUserChange				If this change originates from a user change or not.
 	 */
 	UFUNCTION(BlueprintCallable, Category = DataLayers)
-<<<<<<< HEAD
-	bool SetDataLayersIsLoadedInEditor(const TArray<UDataLayer*>& DataLayers, const bool bIsLoadedInEditor, const bool bIsFromUserChange);
-=======
 	bool SetDataLayersIsLoadedInEditor(const TArray<UDataLayerInstance*>& DataLayers, const bool bIsLoadedInEditor, const bool bIsFromUserChange);
->>>>>>> d731a049
 
 	/**
 	 * Toggles the DataLayer's IsLoadedInEditor flag
@@ -522,11 +510,7 @@
 	 * @param	bIsFromUserChange				If this change originates from a user change or not.
 	 */
 	UFUNCTION(BlueprintCallable, Category = DataLayers)
-<<<<<<< HEAD
-	bool ToggleDataLayerIsLoadedInEditor(UDataLayer* DataLayer, const bool bIsFromUserChange);
-=======
 	bool ToggleDataLayerIsLoadedInEditor(UDataLayerInstance* DataLayer, const bool bIsFromUserChange);
->>>>>>> d731a049
 
 	/**
 	 * Toggles the IsLoadedInEditor flag of all of the DataLayers
@@ -535,11 +519,7 @@
 	 * @param	bIsFromUserChange				If this change originates from a user change or not.
 	 */
 	UFUNCTION(BlueprintCallable, Category = DataLayers)
-<<<<<<< HEAD
-	bool ToggleDataLayersIsLoadedInEditor(const TArray<UDataLayer*>& DataLayers, const bool bIsFromUserChange);
-=======
 	bool ToggleDataLayersIsLoadedInEditor(const TArray<UDataLayerInstance*>& DataLayers, const bool bIsFromUserChange);
->>>>>>> d731a049
 
 	/**
 	 * Set the visibility of all DataLayers to true
@@ -601,17 +581,6 @@
 	bool SetParentDataLayer(UDataLayerInstance* DataLayer, UDataLayerInstance* ParentDataLayer);
 
 	/**
-	 * Sets a Parent DataLayer for a specified DataLayer
-	 * 
-	 *  @param DataLayer		The child DataLayer.
-	 *  @param ParentDataLayer	The parent DataLayer.
-	 * 
-	 *  @return	true if succeeded, false if failed.
-	 */
-	UFUNCTION(BlueprintCallable, Category = DataLayers)
-	bool SetParentDataLayer(UDataLayer* DataLayer, UDataLayer* ParentDataLayer);
-
-	/**
 	 * Deletes all of the provided DataLayers
 	 *
 	 * @param DataLayersToDelete	A valid list of DataLayer.
@@ -641,18 +610,6 @@
 	/*
 	 * Returns whether the DataLayer contains one of more actors that are part of the editor selection.
 	 */
-<<<<<<< HEAD
-	bool DoesDataLayerContainSelectedActors(const UDataLayer* DataLayer) const { return SelectedDataLayersFromEditorSelection.Contains(DataLayer); }
-
-	//~ Begin Deprecated
-
-	UE_DEPRECATED(5.0, "Per-view Data Layer visibility was removed.")
-	UFUNCTION(BlueprintCallable, Category = DataLayers, meta = (DeprecatedFunction, DeprecationMessage = "Per-view Data Layer visibility was removed."))
-	void UpdateAllViewVisibility(UDataLayer* DataLayerThatChanged) {}
-
-	UE_DEPRECATED(5.0, "Per-view Data Layer visibility was removed.")
-	void UpdatePerViewVisibility(FLevelEditorViewportClient* ViewportClient, UDataLayer* DataLayerThatChanged = nullptr) {}
-=======
 	bool DoesDataLayerContainSelectedActors(const UDataLayerInstance* DataLayer) const { return GetSelectedDataLayersFromEditorSelection().Contains(DataLayer); }
 
 	/**
@@ -670,7 +627,6 @@
 
 	UE_DEPRECATED(5.0, "Per-view Data Layer visibility was removed.")
 	void UpdatePerViewVisibility(FLevelEditorViewportClient* ViewportClient, UDEPRECATED_DataLayer* DataLayerThatChanged = nullptr) {}
->>>>>>> d731a049
 
 	UE_DEPRECATED(5.0, "Per-view Data Layer visibility was removed.")
 	void UpdateActorViewVisibility(FLevelEditorViewportClient* ViewportClient, AActor* Actor, const bool bReregisterIfDirty = true) {}
@@ -684,21 +640,6 @@
 
 	UE_DEPRECATED(5.0, "Use SetDataLayerIsLoadedInEditor() instead.")
 	UFUNCTION(BlueprintCallable, Category = DataLayers, meta = (DeprecatedFunction, DeprecationMessage = "Use SetDataLayerIsLoadedInEditor instead"))
-<<<<<<< HEAD
-	bool SetDataLayerIsDynamicallyLoadedInEditor(UDataLayer* DataLayer, const bool bIsLoadedInEditor, const bool bIsFromUserChange) { return SetDataLayerIsLoadedInEditor(DataLayer, bIsLoadedInEditor, bIsFromUserChange); }
-
-	UE_DEPRECATED(5.0, "Use SetDataLayersIsLoadedInEditor() instead.")
-	UFUNCTION(BlueprintCallable, Category = DataLayers, meta = (DeprecatedFunction, DeprecationMessage = "Use SetDataLayersIsLoadedInEditor instead"))
-	bool SetDataLayersIsDynamicallyLoadedInEditor(const TArray<UDataLayer*>& DataLayers, const bool bIsLoadedInEditor, const bool bIsFromUserChange) { return SetDataLayersIsLoadedInEditor(DataLayers, bIsLoadedInEditor, bIsFromUserChange);  }
-
-	UE_DEPRECATED(5.0, "Use ToggleDataLayerIsLoadedInEditor() instead.")
-	UFUNCTION(BlueprintCallable, Category = DataLayers, meta = (DeprecatedFunction, DeprecationMessage = "Use ToggleDataLayerIsLoadedInEditor instead"))
-	bool ToggleDataLayerIsDynamicallyLoadedInEditor(UDataLayer* DataLayer, const bool bIsFromUserChange) { return ToggleDataLayerIsLoadedInEditor(DataLayer, bIsFromUserChange); }
-
-	UE_DEPRECATED(5.0, "Use ToggleDataLayersIsLoadedInEditor() instead.")
-	UFUNCTION(BlueprintCallable, Category = DataLayers, meta = (DeprecatedFunction, DeprecationMessage = "Use ToggleDataLayersIsLoadedInEditor instead"))
-	bool ToggleDataLayersIsDynamicallyLoadedInEditor(const TArray<UDataLayer*>& DataLayers, const bool bIsFromUserChange) { return ToggleDataLayersIsLoadedInEditor(DataLayers, bIsFromUserChange); }
-=======
 	bool SetDataLayerIsDynamicallyLoadedInEditor(UDEPRECATED_DataLayer* DataLayer, const bool bIsLoadedInEditor, const bool bIsFromUserChange) { return false; }
 
 	UE_DEPRECATED(5.0, "Use SetDataLayersIsLoadedInEditor() instead.")
@@ -733,7 +674,6 @@
 	UE_DEPRECATED(5.1, "Use CreateDataLayerInstance with FDataLayerCreationParameters instead")
 	UFUNCTION(BlueprintCallable, Category = DataLayers)
 	UDataLayerInstance* CreateDataLayer(UDataLayerInstance* ParentDataLayer = nullptr) { return nullptr; }
->>>>>>> d731a049
 
 	//~ End Deprecated
 
@@ -769,11 +709,6 @@
 	/** Delegate handler for FEditorDelegates::PostUndoRedo. It internally calls DataLayerChanged.Broadcast and UpdateAllActorsVisibility to refresh the actors of each DataLayer. */
 	void PostUndoRedo();
 
-<<<<<<< HEAD
-	bool SetDataLayerIsLoadedInEditorInternal(UDataLayer* DataLayer, const bool bIsLoadedInEditor, const bool bIsFromUserChange);
-	bool RefreshWorldPartitionEditorCells(bool bIsFromUserChange);
-	void UpdateDataLayerEditorPerProjectUserSettings();
-=======
 	void OnWorldPartitionInitialized(UWorldPartition* InWorldPartition);
 	void OnWorldPartitionUninitialized(UWorldPartition* InWorldPartition);
 	void OnLoadedActorAddedToLevel(AActor& InActor);
@@ -799,15 +734,6 @@
 
 	/** When true, next Tick will call UpdateAllActorsVisibility */
 	bool bAsyncUpdateAllActorsVisibility;
->>>>>>> d731a049
-
-	void BroadcastActorDataLayersChanged(const TWeakObjectPtr<AActor>& ChangedActor);
-	void BroadcastDataLayerChanged(const EDataLayerAction Action, const TWeakObjectPtr<const UDataLayer>& ChangedDataLayer, const FName& ChangedProperty);
-	void OnSelectionChanged();
-	void RebuildSelectedDataLayersFromEditorSelection();
-
-	/** Contains Data Layers that contain actors that are part of the editor selection */
-	TSet<TWeakObjectPtr<const UDataLayer>> SelectedDataLayersFromEditorSelection;
 
 	/** Fires whenever one or more DataLayer changes */
 	FOnDataLayerChanged DataLayerChanged;
