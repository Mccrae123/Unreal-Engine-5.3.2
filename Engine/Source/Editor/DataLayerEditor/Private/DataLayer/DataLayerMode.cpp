--- conflicted
+++ resolved
@@ -5,10 +5,7 @@
 #include "ActorDescTreeItem.h"
 #include "ActorMode.h"
 #include "Algo/AnyOf.h"
-<<<<<<< HEAD
-=======
 #include "Algo/AllOf.h"
->>>>>>> 4af6daef
 #include "Algo/Transform.h"
 #include "Algo/Accumulate.h"
 #include "AssetRegistry/IAssetRegistry.h"
@@ -26,10 +23,7 @@
 #include "DataLayerActorTreeItem.h"
 #include "DataLayerHierarchy.h"
 #include "DataLayerTreeItem.h"
-<<<<<<< HEAD
-=======
 #include "DataLayerEditorModule.h"
->>>>>>> 4af6daef
 #include "DataLayersActorDescTreeItem.h"
 #include "DragAndDrop/ActorDragDropOp.h"
 #include "DragAndDrop/CompositeDragDropOp.h"
@@ -96,11 +90,7 @@
 #include "WorldPartition/DataLayer/DataLayerAsset.h"
 #include "WorldPartition/DataLayer/DataLayerInstance.h"
 #include "WorldPartition/DataLayer/DataLayerInstanceWithAsset.h"
-<<<<<<< HEAD
-#include "WorldPartition/DataLayer/DataLayerSubsystem.h"
-=======
 #include "WorldPartition/DataLayer/DataLayerManager.h"
->>>>>>> 4af6daef
 #include "WorldPartition/DataLayer/WorldDataLayers.h"
 #include "WorldPartition/WorldPartitionEditorPerProjectUserSettings.h"
 #include "WorldTreeItem.h"
@@ -310,14 +300,6 @@
 int32 FDataLayerMode::GetTypeSortPriority(const ISceneOutlinerTreeItem& Item) const
 {
 	if (Item.IsA<FWorldDataLayersTreeItem>())
-<<<<<<< HEAD
-	{
-		FWorldDataLayersTreeItem* WorldDataLayersTreeItem = (FWorldDataLayersTreeItem*)&Item;
-		return static_cast<int32>(EItemSortOrder::WorldDataLayers) + WorldDataLayersTreeItem->GetSortPriority();
-	}
-	else if (Item.IsA<FDataLayerTreeItem>())
-=======
->>>>>>> 4af6daef
 	{
 		FWorldDataLayersTreeItem* WorldDataLayersTreeItem = (FWorldDataLayersTreeItem*)&Item;
 		return static_cast<int32>(EItemSortOrder::WorldDataLayers) + WorldDataLayersTreeItem->GetSortPriority();
@@ -340,11 +322,7 @@
 	if (Item.IsValid() && (Item.IsA<FDataLayerTreeItem>()))
 	{
 		FDataLayerTreeItem* DataLayerTreeItem = (FDataLayerTreeItem*)&Item;
-<<<<<<< HEAD
-		return !DataLayerTreeItem->GetDataLayer()->IsLocked() && DataLayerTreeItem->GetDataLayer()->SupportRelabeling();
-=======
 		return !DataLayerTreeItem->GetDataLayer()->IsLocked() && DataLayerTreeItem->GetDataLayer()->CanEditDataLayerShortName();
->>>>>>> 4af6daef
 	}
 	return false;
 }
@@ -358,28 +336,18 @@
 	if (!SceneOutliner->IsTextFilterActive())
 	{
 		if (SelectedDataLayerCount == 0)
-<<<<<<< HEAD
 		{
 			return FText::Format(LOCTEXT("ShowingAllDataLayersFmt", "{0} data layers"), FText::AsNumber(FilteredDataLayerCount));
-=======
-		{
-			return FText::Format(LOCTEXT("ShowingAllDataLayersFmt", "{0} data layers"), FText::AsNumber(FilteredDataLayerCount));
 		}
 		else
 		{
 			return FText::Format(LOCTEXT("ShowingAllDataLayersSelectedFmt", "{0} data layers ({1} selected)"), FText::AsNumber(FilteredDataLayerCount), FText::AsNumber(SelectedDataLayerCount));
->>>>>>> 4af6daef
-		}
-		else
-		{
-			return FText::Format(LOCTEXT("ShowingAllDataLayersSelectedFmt", "{0} data layers ({1} selected)"), FText::AsNumber(FilteredDataLayerCount), FText::AsNumber(SelectedDataLayerCount));
 		}
 	}
 	else if (SceneOutliner->IsTextFilterActive() && FilteredDataLayerCount == 0)
 	{
 		return FText::Format(LOCTEXT("ShowingNoDataLayersFmt", "No matching data layers ({0} total)"), FText::AsNumber(TotalDataLayerCount));
 	}
-<<<<<<< HEAD
 	else if (SelectedDataLayerCount != 0)
 	{
 		return FText::Format(LOCTEXT("ShowingOnlySomeDataLayersSelectedFmt", "Showing {0} of {1} data layers ({2} selected)"), FText::AsNumber(FilteredDataLayerCount), FText::AsNumber(TotalDataLayerCount), FText::AsNumber(SelectedDataLayerCount));
@@ -388,20 +356,6 @@
 	{
 		return FText::Format(LOCTEXT("ShowingOnlySomeDataLayersFmt", "Showing {0} of {1} data layers"), FText::AsNumber(FilteredDataLayerCount), FText::AsNumber(TotalDataLayerCount));
 	}
-=======
-	else if (SceneOutliner->IsTextFilterActive() && FilteredDataLayerCount == 0)
-	{
-		return FText::Format(LOCTEXT("ShowingNoDataLayersFmt", "No matching data layers ({0} total)"), FText::AsNumber(TotalDataLayerCount));
-	}
-	else if (SelectedDataLayerCount != 0)
-	{
-		return FText::Format(LOCTEXT("ShowingOnlySomeDataLayersSelectedFmt", "Showing {0} of {1} data layers ({2} selected)"), FText::AsNumber(FilteredDataLayerCount), FText::AsNumber(TotalDataLayerCount), FText::AsNumber(SelectedDataLayerCount));
-	}
-	else
-	{
-		return FText::Format(LOCTEXT("ShowingOnlySomeDataLayersFmt", "Showing {0} of {1} data layers"), FText::AsNumber(FilteredDataLayerCount), FText::AsNumber(TotalDataLayerCount));
-	}
->>>>>>> 4af6daef
 }
 
 FFolder::FRootObject FDataLayerMode::GetRootObject() const
@@ -447,7 +401,6 @@
 	if (const FDataLayerTreeItem* DataLayerItem = Item->CastTo<FDataLayerTreeItem>())
 	{
 		if (!Item->Flags.bIsFilteredOut)
-<<<<<<< HEAD
 		{
 			--FilteredDataLayerCount;
 		}
@@ -468,30 +421,7 @@
 	{
 		if (UDataLayerInstance* DataLayerInstance = DataLayerItem->GetDataLayer())
 		{
-			if (!DataLayerInstance->IsLocked())
-=======
-		{
-			--FilteredDataLayerCount;
-		}
-	}
-}
-
-void FDataLayerMode::OnItemPassesFilters(const ISceneOutlinerTreeItem& Item)
-{
-	if (const FDataLayerTreeItem* const DataLayerItem = Item.CastTo<FDataLayerTreeItem>())
-	{
-		ApplicableDataLayers.Add(DataLayerItem->GetDataLayer());
-	}
-}
-
-void FDataLayerMode::OnItemDoubleClick(FSceneOutlinerTreeItemPtr Item)
-{
-	if (FDataLayerTreeItem* DataLayerItem = Item->CastTo<FDataLayerTreeItem>())
-	{
-		if (UDataLayerInstance* DataLayerInstance = DataLayerItem->GetDataLayer())
-		{
 			if (DataLayerInstance->CanBeInActorEditorContext())
->>>>>>> 4af6daef
 			{
 				if (!DataLayerInstance->IsInActorEditorContext())
 				{
@@ -670,66 +600,6 @@
 	TArray<AActor*> PayloadActors = GetActorsFromOperation(Payload.SourceOperation);
 	if (!PayloadActors.IsEmpty()) // Adding actor(s) in data layer(s)
 	{
-<<<<<<< HEAD
-		for (AActor* Actor : PayloadActors)
-		{
-			if (!DataLayerEditorSubsystem->IsActorValidForDataLayer(Actor))
-			{
-				return FSceneOutlinerDragValidationInfo(ESceneOutlinerDropCompatibility::IncompatibleGeneric, LOCTEXT("ActorCantBeAssignedToDataLayer", "Can't assign actors to Data Layer"));
-			}
-		}
-
-		return ValidateActorDrop(DropTarget);
-	}
-	
-	if (!GetDataLayerActorPairsFromOperation(Payload.SourceOperation).IsEmpty()) // Moving actor(s) into a Data Layer
-	{
-		return ValidateActorDrop(DropTarget, true);
-	}
-	 
-	TArray<const UDataLayerAsset*> DataLayerAssets = GetDataLayerAssetsFromOperation(Payload.SourceOperation);
-	if (!DataLayerAssets.IsEmpty())
-	{
-		return ValidateDataLayerAssetDrop(DropTarget, DataLayerAssets);
-	}
-	
-	TArray<UDataLayerInstance*> PayloadDataLayers = GetDataLayerInstancesFromOperation(Payload.SourceOperation);
-	if (!PayloadDataLayers.IsEmpty())
-	{
-		const FDataLayerTreeItem* DataLayerItem = DropTarget.CastTo<FDataLayerTreeItem>();
-		const FDataLayerActorTreeItem* DataLayerActorTreeItem = DropTarget.CastTo<FDataLayerActorTreeItem>();
-		const UDataLayerInstance* ParentDataLayer = DataLayerItem ? DataLayerItem->GetDataLayer() : nullptr;
-		if (!ParentDataLayer && DataLayerActorTreeItem)
-		{
-			ParentDataLayer = DataLayerActorTreeItem->GetDataLayer();
-		}
-
-		for (UDataLayerInstance* DataLayerInstance : PayloadDataLayers)
-		{
-			if (DataLayerInstance->IsLocked())
-			{
-				return FSceneOutlinerDragValidationInfo(ESceneOutlinerDropCompatibility::IncompatibleGeneric, LOCTEXT("CantMoveLockedDataLayer", "Can't move locked Data Layer"));
-			}
-
-			if (ParentDataLayer != nullptr)
-			{
-				if (!DataLayerInstance->CanParent(ParentDataLayer))
-				{
-					if (!DataLayerInstance->IsDataLayerTypeValidToParent(ParentDataLayer->GetType()))
-					{
-						return FSceneOutlinerDragValidationInfo(ESceneOutlinerDropCompatibility::IncompatibleGeneric,
-							FText::Format(LOCTEXT("CantMoveToDataLayerDiffType", "Can't move a {0} Data Layer under a {1} Data Layer"), UEnum::GetDisplayValueAsText(DataLayerInstance->GetType()), UEnum::GetDisplayValueAsText(ParentDataLayer->GetType())));
-					}
-
-					if (ParentDataLayer == DataLayerInstance->GetParent() || ParentDataLayer == DataLayerInstance)
-					{
-						return FSceneOutlinerDragValidationInfo(ESceneOutlinerDropCompatibility::IncompatibleGeneric, LOCTEXT("CantMoveToSameDataLayer", "Can't move Data Layer to same Data Layer"));
-					}
-
-					if (ParentDataLayer->GetOuterAWorldDataLayers() != DataLayerInstance->GetOuterAWorldDataLayers())
-					{
-						return FSceneOutlinerDragValidationInfo(ESceneOutlinerDropCompatibility::IncompatibleGeneric, LOCTEXT("CantMoveToDifferentOuterWorldDataLayer", "Can't move Data Layer to a different World Data Layer"));
-=======
 		const FDataLayerTreeItem* DataLayerItem = DropTarget.CastTo<FDataLayerTreeItem>();
 		const UDataLayerInstance* TargetDataLayer = DataLayerItem ? DataLayerItem->GetDataLayer() : nullptr;
 		const bool bIsPrivateDataLayer = TargetDataLayer && TargetDataLayer->GetAsset() && TargetDataLayer->GetAsset()->IsPrivate();
@@ -800,14 +670,8 @@
 					if (const UDataLayerAsset* DataLayerAsset = DataLayerInstanceWithAsset->GetAsset())
 					{
 						DataLayerAssets.Add(DataLayerAsset);
->>>>>>> 4af6daef
 					}
 				}
-
-				if (ParentDataLayer->IsLocked())
-				{
-					return FSceneOutlinerDragValidationInfo(ESceneOutlinerDropCompatibility::IncompatibleGeneric, LOCTEXT("CantMoveDataLayerToLockedDataLayer", "Can't move Data Layer to locked Data Layer"));
-				}
 			}
 			if (!DataLayerAssets.IsEmpty())
 			{
@@ -816,46 +680,6 @@
 			return FSceneOutlinerDragValidationInfo(ESceneOutlinerDropCompatibility::IncompatibleGeneric, LOCTEXT("NoValidDataLayersToMove", "No valid Data Layer to move"));
 		}
 
-<<<<<<< HEAD
-		if (ParentDataLayer != nullptr)
-		{
-			return FSceneOutlinerDragValidationInfo(ESceneOutlinerDropCompatibility::Compatible, FText::Format(LOCTEXT("MoveDataLayerToDataLayer", "Move to Data Layer \"{0}\""), FText::FromString(ParentDataLayer->GetDataLayerShortName())));
-		}
-		else
-		{
-			return FSceneOutlinerDragValidationInfo(ESceneOutlinerDropCompatibility::Compatible, LOCTEXT("MoveDataLayerToRoot", "Move to root"));
-		}	
-	}
-
-	return FSceneOutlinerDragValidationInfo::Invalid();
-}
-
-FSceneOutlinerDragValidationInfo FDataLayerMode::ValidateDataLayerAssetDrop(const ISceneOutlinerTreeItem& DropTarget, const TArray<const UDataLayerAsset*>& DataLayerAssetsToDrop) const
-{
-	check(!DataLayerAssetsToDrop.IsEmpty());
-
-	if (DataLayerEditorSubsystem->HasDeprecatedDataLayers())
-	{
-		return FSceneOutlinerDragValidationInfo(ESceneOutlinerDropCompatibility::Incompatible, FText::Format(LOCTEXT("CantCreateInstanceWorldHasDeprecatedDataLayers", "Cannot create Data Layers Instance from assets since \"{0}\" has deprecated data layers."),
-			FText::FromString(GetOwningWorld()->GetName())));
-	}
-
-	const FDataLayerTreeItem* DataLayerTargetItem = DropTarget.CastTo<FDataLayerTreeItem>();
-	const UDataLayerInstance* DataLayerTarget = DataLayerTargetItem ? DataLayerTargetItem->GetDataLayer() : nullptr;
-	const UDataLayerInstanceWithAsset* DataLayerWithAssetTarget = DataLayerTarget ? CastChecked<UDataLayerInstanceWithAsset>(DataLayerTarget) : nullptr;
-
-	if (!DropTarget.CanInteract() || (DataLayerWithAssetTarget != nullptr && DataLayerWithAssetTarget->IsReadOnly()))
-	{
-		return FSceneOutlinerDragValidationInfo(ESceneOutlinerDropCompatibility::Incompatible, FText::Format(LOCTEXT("DropTargetIsReadOnly", "\"{0}\" is read only."), FText::FromString(DropTarget.GetDisplayString())));
-	}
-
-	TArray<const UDataLayerInstance*> ExistingDataLayerInstance;
-	ExistingDataLayerInstance = DataLayerEditorSubsystem->GetDataLayerInstances(DataLayerAssetsToDrop);
-
-	if (ExistingDataLayerInstance.IsEmpty())
-	{
-		if (DropTarget.CastTo<FDataLayerTreeItem>() || DropTarget.CastTo<FWorldDataLayersTreeItem>())
-=======
 		const FDataLayerTreeItem* DataLayerItem = DropTarget.CastTo<FDataLayerTreeItem>();
 		const FDataLayerActorTreeItem* DataLayerActorTreeItem = DropTarget.CastTo<FDataLayerActorTreeItem>();
 		const UDataLayerInstance* ParentDataLayer = DataLayerItem ? DataLayerItem->GetDataLayer() : nullptr;
@@ -1088,154 +912,6 @@
 	{
 		const FCompositeDragDropOp& CompositeDragOp = StaticCast<const FCompositeDragDropOp&>(Operation);
 		if (TSharedPtr<const FActorDragDropOp> ActorSubOp = CompositeDragOp.GetSubOp<FActorDragDropOp>())
->>>>>>> 4af6daef
-		{
-			return FSceneOutlinerDragValidationInfo(ESceneOutlinerDropCompatibility::Compatible, FText::Format(LOCTEXT("CreateAllDataLayerFromAssetDropOnPart", "Create Data Layer Instances under \"{0}\""), FText::FromString(DropTarget.GetDisplayString())));
-		}
-		else
-		{
-			return FSceneOutlinerDragValidationInfo(ESceneOutlinerDropCompatibility::Compatible, LOCTEXT("CreateAllDataLayerFromAssetDrop", "Create Data Layer Instances"));
-		}
-	}
-	else
-	{
-		TArray<FString> ExistingAssestNames;
-		Algo::Transform(ExistingDataLayerInstance, ExistingAssestNames, [](const UDataLayerInstance* DataLayerInstance) { return CastChecked<UDataLayerInstanceWithAsset>(DataLayerInstance)->GetAsset()->GetName(); });
-		
-		FString ExistingAssetNamesString = FString::Join(ExistingAssestNames, TEXT(","));
-
-		return FSceneOutlinerDragValidationInfo(ESceneOutlinerDropCompatibility::Incompatible, FText::Format(LOCTEXT("CantCreateDataLayerInstanceSameAsset", "Cannot create Data Layer Instance(s) there are already Data Layer Instance(s) for \"{0}\"."),
-			FText::FromString(ExistingAssetNamesString)));
-	}
-}
-
-TArray<UDataLayerInstance*> FDataLayerMode::GetDataLayerInstancesFromOperation(const FDragDropOperation& Operation, bool bOnlyFindFirst /*= false*/) const
-{
-	TArray<UDataLayerInstance*> OutDataLayerInstances;
-	
-	auto GetDataLayers = [this, &OutDataLayerInstances](const FDataLayerDragDropOp& DataLayerOp)
-	{
-		const TArray<FDataLayerDragDropOp::FDragDropInfo>& DragDropInfos = DataLayerOp.DataLayerDragDropInfos;
-		for (const FDataLayerDragDropOp::FDragDropInfo& DragDropInfo : DragDropInfos)
-		{
-			if (UDataLayerInstance* DataLayerInstance = DataLayerEditorSubsystem->GetDataLayerInstance(DragDropInfo.DataLayerInstanceName))
-			{
-				OutDataLayerInstances.AddUnique(DataLayerInstance);
-			}
-		}
-	};
-
-	if (Operation.IsOfType<FCompositeDragDropOp>())
-	{
-		const FCompositeDragDropOp& CompositeDragDropOp = StaticCast<const FCompositeDragDropOp&>(Operation);
-		if (TSharedPtr<const FDataLayerDragDropOp> DataLayerDragDropOp = CompositeDragDropOp.GetSubOp<FDataLayerDragDropOp>())
-		{
-			GetDataLayers(*DataLayerDragDropOp);
-		}
-	}
-	else if (Operation.IsOfType<FDataLayerDragDropOp>())
-	{
-		const FDataLayerDragDropOp& DataLayerDragDropOp = StaticCast<const FDataLayerDragDropOp&>(Operation);
-		GetDataLayers(DataLayerDragDropOp);
-	}
-
-	return OutDataLayerInstances;
-}
-
-TArray<const UDataLayerAsset*> FDataLayerMode::GetDataLayerAssetsFromOperation(const FDragDropOperation& InDragDrop, bool bOnlyFindFirst /* = false */) const
-{
-	TArray<const UDataLayerAsset*> OutDataLayerAssets;
-
-	TArray<FAssetData> AssetDatas = AssetUtil::ExtractAssetDataFromDrag(InDragDrop.AsShared());
-	for (const FAssetData& AssetData : AssetDatas)
-	{
-		if (AssetData.GetClass()->IsChildOf<UDataLayerAsset>())
-		{
-			if (UObject* Asset = AssetData.GetAsset())
-			{
-				OutDataLayerAssets.Add(StaticCast<UDataLayerAsset*>(Asset));
-			}
-		}
-	}
-
-	return OutDataLayerAssets;
-}
-
-TArray<FDataLayerActorMoveElement> FDataLayerMode::GetDataLayerActorPairsFromOperation(const FDragDropOperation& Operation) const
-{
-	TArray<FDataLayerActorMoveElement> Out;
-
-	if (Operation.IsOfType<FDataLayerActorMoveOp>())
-	{
-		const FDataLayerActorMoveOp& DataLayerActorDragOp = StaticCast<const FDataLayerActorMoveOp&>(Operation);
-		return DataLayerActorDragOp.DataLayerActorMoveElements;
-	}
-
-	return Out;
-}
-
-TArray<AActor*> FDataLayerMode::GetActorsFromOperation(const FDragDropOperation& Operation, bool bOnlyFindFirst /*= false*/ ) const
-{
-	TSet<AActor*> Actors;
-
-	auto GetActorsFromFolderOperation = [&Actors, bOnlyFindFirst](const FFolderDragDropOp& FolderOp)
-	{
-		if (bOnlyFindFirst && Actors.Num())
-		{
-			return;
-		}
-
-		if (UWorld* World = FolderOp.World.Get())
-		{
-			TArray<TWeakObjectPtr<AActor>> ActorsToDrop;
-			FActorFolders::GetWeakActorsFromFolders(*World, FolderOp.Folders, ActorsToDrop, FolderOp.RootObject);
-			for (const auto& Actor : ActorsToDrop)
-			{
-				if (AActor* ActorPtr = Actor.Get())
-				{
-					Actors.Add(ActorPtr);
-					if (bOnlyFindFirst)
-					{
-						break;
-					}
-				}
-			}
-		}
-	};
-
-	auto GetActorsFromActorOperation = [&Actors, bOnlyFindFirst](const FActorDragDropOp& ActorOp)
-	{
-		if (bOnlyFindFirst && Actors.Num())
-		{
-			return;
-		}
-		for (const auto& Actor : ActorOp.Actors)
-		{
-			if (AActor* ActorPtr = Actor.Get())
-			{
-				Actors.Add(ActorPtr);
-				if (bOnlyFindFirst)
-				{
-					break;
-				}
-			}
-		}
-	};
-
-	if (Operation.IsOfType<FActorDragDropOp>())
-	{
-		const FActorDragDropOp& ActorDragOp = StaticCast<const FActorDragDropOp&>(Operation);
-		GetActorsFromActorOperation(ActorDragOp);
-	}
-	if (Operation.IsOfType<FFolderDragDropOp>())
-	{
-		const FFolderDragDropOp& FolderDragOp = StaticCast<const FFolderDragDropOp&>(Operation);
-		GetActorsFromFolderOperation(FolderDragOp);
-	}
-	if (Operation.IsOfType<FCompositeDragDropOp>())
-	{
-		const FCompositeDragDropOp& CompositeDragOp = StaticCast<const FCompositeDragDropOp&>(Operation);
-		if (TSharedPtr<const FActorDragDropOp> ActorSubOp = CompositeDragOp.GetSubOp<FActorDragDropOp>())
 		{
 			GetActorsFromActorOperation(*ActorSubOp);
 		}
@@ -1294,26 +970,13 @@
 		return;
 	}
 
-<<<<<<< HEAD
-	TArray<const UDataLayerAsset*> DataLayerAssetToDrop = GetDataLayerAssetsFromOperation(Payload.SourceOperation);
-	if (!DataLayerAssetToDrop.IsEmpty()) // Dropping Data Layer Assets 
-=======
 	// Handle dropping Data Layer Asset(s)
 	TArray<const UDataLayerAsset*> DataLayerAssetToDrop = GetDataLayerAssetsFromOperation(Payload.SourceOperation);
 	if (!DataLayerAssetToDrop.IsEmpty())
->>>>>>> 4af6daef
 	{
 		OnDataLayerAssetDropped(DataLayerAssetToDrop, DropTarget);
 		return;
 	}
-<<<<<<< HEAD
-	
-	// Moving a data layer(s)
-	{
-		TArray<UDataLayerInstance*> DataLayerInstances = GetDataLayerInstancesFromOperation(Payload.SourceOperation);
-		SetParentDataLayer(DataLayerInstances, TargetDataLayer);
-	}
-=======
 
 	// Handle dropping DataLayerInstance(s)
 	TArray<UDataLayerInstance*> DataLayerInstances = GetDataLayerInstancesFromOperation(Payload.SourceOperation);
@@ -1340,7 +1003,6 @@
 	
 	// Moving DataLayerInstance(s)
 	SetParentDataLayer(DataLayerInstances, TargetDataLayer);
->>>>>>> 4af6daef
 }
 
 void FDataLayerMode::OnDataLayerAssetDropped(const TArray<const UDataLayerAsset*>& DroppedDataLayerAsset, ISceneOutlinerTreeItem& DropTarget) const
@@ -1351,16 +1013,7 @@
 	{
 		FDataLayerCreationParameters Params;
 		Params.DataLayerAsset = const_cast<UDataLayerAsset*>(DataLayerAsset);
-<<<<<<< HEAD
-
-		if (FWorldDataLayersTreeItem* WorldDataLayerTreeItem = DropTarget.CastTo<FWorldDataLayersTreeItem>())
-		{
-			Params.WorldDataLayers = WorldDataLayerTreeItem->GetWorldDataLayers();
-		}
-
-=======
 		Params.WorldDataLayers = GetWorldDataLayersFromTreeItem(DropTarget, true);
->>>>>>> 4af6daef
 		UDataLayerInstance* DataLayerInstance = DataLayerEditorSubsystem->CreateDataLayerInstance(Params);
 
 		if (FDataLayerTreeItem* DataLayerItem = DropTarget.CastTo<FDataLayerTreeItem>())
@@ -1402,11 +1055,7 @@
 		ValidDataLayers.Reserve(DataLayerInstances.Num());
 		for (UDataLayerInstance* DataLayerInstance : DataLayerInstances)
 		{
-<<<<<<< HEAD
-			if (DataLayerInstance->CanParent(ParentDataLayer))
-=======
 			if (DataLayerInstance->CanBeChildOf(ParentDataLayer))
->>>>>>> 4af6daef
 			{
 				ValidDataLayers.Add(DataLayerInstance);
 			}
@@ -1486,62 +1135,6 @@
 	FSceneOutlinerDragDropPayload DraggedObjects(InTreeItems);
 
 	if (DraggedObjects.Has<FDataLayerTreeItem>())
-<<<<<<< HEAD
-	{
-		TArray<TWeakObjectPtr<UDataLayerInstance>> DataLayerInstances = DraggedObjects.GetData<TWeakObjectPtr<UDataLayerInstance>>(FWeakDataLayerSelector());
-		if (DataLayerInstances.FindByPredicate([&](const TWeakObjectPtr<UDataLayerInstance>& DataLayer) { return DataLayer.IsValid() && DataLayer->IsLocked(); }))
-		{
-			return TSharedPtr<FDragDropOperation>();
-		}
-	}
-
-	auto GetDataLayerOperation = [&DraggedObjects]()
-	{
-		TSharedPtr<FDataLayerDragDropOp> DataLayerOperation = MakeShareable(new FDataLayerDragDropOp);
-		TArray<TWeakObjectPtr<UDataLayerInstance>> DataLayers = DraggedObjects.GetData<TWeakObjectPtr<UDataLayerInstance>>(FWeakDataLayerSelector());
-		for (const auto& DataLayerInstance : DataLayers)
-		{
-			if (DataLayerInstance.IsValid())
-			{
-				DataLayerOperation->DataLayerDragDropInfos.Emplace(DataLayerInstance.Get());
-			}
-		}
-		DataLayerOperation->Construct();
-		return DataLayerOperation;
-	};
-
-	auto GetActorOperation = [&DraggedObjects]()
-	{
-		TSharedPtr<FActorDragDropOp> ActorOperation = MakeShareable(new FActorDragDropOp);
-		ActorOperation->Init(DraggedObjects.GetData<TWeakObjectPtr<AActor>>(FWeakDataLayerActorSelector()));
-		ActorOperation->Construct();
-		return ActorOperation;
-	};
-
-	auto GetActorDataLayerOperation = [&DraggedObjects]()
-	{
-		TSharedPtr<FDataLayerActorMoveOp> DataLayerActorOperation = MakeShareable(new FDataLayerActorMoveOp);
-		DataLayerActorOperation->DataLayerActorMoveElements = DraggedObjects.GetData<FDataLayerActorMoveElement>(FDataLayerActorPairSelector());
-		DataLayerActorOperation->Construct();
-		return DataLayerActorOperation;
-	};
-
-	if (DraggedObjects.Has<FDataLayerTreeItem>() && !DraggedObjects.Has<FDataLayerActorTreeItem>())
-	{
-		return GetDataLayerOperation();
-	}
-	else if (!DraggedObjects.Has<FDataLayerTreeItem>() && DraggedObjects.Has<FDataLayerActorTreeItem>())
-	{	
-		if (MouseEvent.IsLeftAltDown())
-		{
-			return GetActorDataLayerOperation();
-		}
-		else
-		{
-			return GetActorOperation();
-		}
-	}
-=======
 	{
 		TArray<TWeakObjectPtr<UDataLayerInstance>> DataLayerInstances = DraggedObjects.GetData<TWeakObjectPtr<UDataLayerInstance>>(FWeakDataLayerSelector());
 		if (DataLayerInstances.FindByPredicate([&](const TWeakObjectPtr<UDataLayerInstance>& DataLayer) { return DataLayer.IsValid() && DataLayer->IsLocked(); }))
@@ -1590,7 +1183,6 @@
 			return GetActorOperation();
 		}
 	}
->>>>>>> 4af6daef
 	else
 	{
 		TSharedPtr<FSceneOutlinerDragDropOp> OutlinerOp = MakeShareable(new FSceneOutlinerDragDropOp());
@@ -1623,19 +1215,6 @@
 	return MoveTemp(ValidSelectedDataLayers);
 }
 
-<<<<<<< HEAD
-TArray<AWorldDataLayers*> FDataLayerMode::GetSelectedWorldDataLayers(SSceneOutliner* InSceneOutliner) const
-{
-	FSceneOutlinerItemSelection ItemSelection(InSceneOutliner->GetSelection());
-	TArray<FWorldDataLayersTreeItem*> SelectedWorldDataLayersItems;
-	ItemSelection.Get<FWorldDataLayersTreeItem>(SelectedWorldDataLayersItems);
-	TArray<AWorldDataLayers*> ValidSelectedDataLayers;
-	Algo::TransformIf(SelectedWorldDataLayersItems, ValidSelectedDataLayers, [](const auto Item) { return Item && Item->GetWorldDataLayers(); }, [](const auto Item) { return Item->GetWorldDataLayers(); });
-	return MoveTemp(ValidSelectedDataLayers);
-}
-
-=======
->>>>>>> 4af6daef
 void FDataLayerMode::CreateDataLayerPicker(UToolMenu* InMenu, FOnDataLayerPicked OnDataLayerPicked, bool bInShowRoot /*= false*/)
 {
 	if (bInShowRoot)
@@ -1718,15 +1297,6 @@
 			FDataLayerMode* Mode = const_cast<FDataLayerMode*>(static_cast<const FDataLayerMode*>(SceneOutliner->GetMode()));
 			check(Mode);
 			TArray<UDataLayerInstance*> SelectedDataLayers = Mode->GetSelectedDataLayers(SceneOutliner);
-<<<<<<< HEAD
-			const bool bSelectedDataLayersContainsLocked = !!SelectedDataLayers.FindByPredicate([](const UDataLayerInstance* DataLayer) { return DataLayer->IsLocked(); });
-
-			bool bHasActorEditorContextDataLayers = false;			
-			TArray<const UDataLayerInstance*> AllDataLayers;
-			if (const UDataLayerSubsystem* DataLayerSubsystem = UWorld::GetSubsystem<UDataLayerSubsystem>(Mode->GetOwningWorld()))
-			{
-				DataLayerSubsystem->ForEachDataLayer([&AllDataLayers](UDataLayerInstance* DataLayerInstance)
-=======
 			const bool bSelectedDataLayersContainsLocked = Algo::AnyOf(SelectedDataLayers, [](const UDataLayerInstance* DataLayerInstance) { return DataLayerInstance->IsLocked(); });
 
 			TArray<AActor*> SelectedActors;
@@ -1739,35 +1309,17 @@
 			if (const UDataLayerManager* DataLayerManager = UDataLayerManager::GetDataLayerManager(Mode->GetOwningWorld()))
 			{
 				DataLayerManager->ForEachDataLayerInstance([&AllDataLayers](UDataLayerInstance* DataLayerInstance)
->>>>>>> 4af6daef
 				{
 					AllDataLayers.Add(DataLayerInstance);
 					return true;
 				});
 
-<<<<<<< HEAD
-				bHasActorEditorContextDataLayers = !DataLayerSubsystem->GetActorEditorContextDataLayers().IsEmpty();
-=======
 				bHasActorEditorContextDataLayers = !DataLayerManager->GetActorEditorContextDataLayers().IsEmpty();
->>>>>>> 4af6daef
 			}
 
 			{
 				FToolMenuSection& Section = InMenu->AddSection("DataLayers", LOCTEXT("DataLayers", "Data Layers"));
 				
-<<<<<<< HEAD
-				auto CreateNewDataLayerInternal = [SceneOutliner, Mode](UDataLayerInstance* InParentDataLayer, const UDataLayerAsset* InDataLayerAsset = nullptr) -> UDataLayerInstance*
-				{
-					const FScopedTransaction Transaction(LOCTEXT("CreateNewDataLayer", "Create New Data Layer"));
-					Mode->SelectedDataLayersSet.Empty();
-					Mode->SelectedDataLayerActors.Empty();
-
-					TArray<AWorldDataLayers*> SelectedWorldDataLayers = Mode->GetSelectedWorldDataLayers(SceneOutliner);
-
-					FDataLayerCreationParameters CreationParams;
-					CreationParams.DataLayerAsset = const_cast<UDataLayerAsset*>(InDataLayerAsset);
-					CreationParams.WorldDataLayers = InParentDataLayer ? InParentDataLayer->GetOuterAWorldDataLayers() : (SelectedWorldDataLayers.Num() == 1 ? SelectedWorldDataLayers[0] : Mode->GetOwningWorldAWorldDataLayers());
-=======
 				auto GetBestCandidateWorldDataLayersFromSelection = [](SSceneOutliner* SceneOutliner, FDataLayerMode* Mode)
 				{
 					FSceneOutlinerItemSelection Selection(SceneOutliner->GetSelection());
@@ -1806,7 +1358,6 @@
 					CreationParams.DataLayerAsset = const_cast<UDataLayerAsset*>(InDataLayerAsset);
 					CreationParams.WorldDataLayers = InParentDataLayer ? InParentDataLayer->GetOuterWorldDataLayers() : TargetWorldDataLayers;
 					CreationParams.bIsPrivate = bInIsPrivate;
->>>>>>> 4af6daef
 					if (UDataLayerInstance* NewDataLayerInstance = UDataLayerEditorSubsystem::Get()->CreateDataLayerInstance(CreationParams))
 					{
 						UDataLayerEditorSubsystem::Get()->SetParentDataLayer(NewDataLayerInstance, InParentDataLayer);
@@ -1821,92 +1372,11 @@
 					return nullptr;
 				};
 
-<<<<<<< HEAD
-				auto CreateNewDataLayer = [SceneOutliner, Mode, CreateNewDataLayerInternal](UDataLayerInstance* InParentDataLayer = nullptr, const UDataLayerAsset* InDataLayerAsset = nullptr) -> UDataLayerInstance*
-=======
 				auto CreateNewDataLayer = [SceneOutliner, Mode, CreateNewDataLayerInternal](UDataLayerInstance* InParentDataLayer = nullptr, const UDataLayerAsset* InDataLayerAsset = nullptr, bool bInIsPrivate = false) -> UDataLayerInstance*
->>>>>>> 4af6daef
 				{
 					if (UDataLayerEditorSubsystem::Get()->HasDeprecatedDataLayers())
 					{
 						check(InDataLayerAsset == nullptr);
-<<<<<<< HEAD
-						return CreateNewDataLayerInternal(InParentDataLayer);
-					}
-					else
-					{
-						return CreateNewDataLayerInternal(InParentDataLayer, InDataLayerAsset);
-					}
-				};
-
-				auto CreateNewEmptyDataLayer = [SceneOutliner, Mode, CreateNewDataLayerInternal](UDataLayerInstance* InParentDataLayer = nullptr) -> UDataLayerInstance*
-				{
-					return CreateNewDataLayerInternal(InParentDataLayer);
-				};
-
-				// If selection contains readonly DataLayerInstances
-				if (Algo::AnyOf(Mode->SelectedDataLayersSet, [](const TWeakObjectPtr<const UDataLayerInstance>& DataLayerInstance) { return DataLayerInstance.IsValid() && DataLayerInstance->IsReadOnly(); }))
-				{
-					// Create a menu entry that allows to creating DataLayerInstance in the world using selection referenced DataLayer Assets
-					TSet<const UDataLayerAsset*> ExistingDataLayerAssets;
-					if (AWorldDataLayers* WorldDataLayer = Mode->GetOwningWorldAWorldDataLayers())
-					{
-						WorldDataLayer->ForEachDataLayer([&ExistingDataLayerAssets](UDataLayerInstance* DataLayerInstance)
-						{
-							UDataLayerInstanceWithAsset* DataLayerWithAsset = Cast<UDataLayerInstanceWithAsset>(DataLayerInstance);
-							if (const UDataLayerAsset* DataLayerAsset = DataLayerWithAsset ? DataLayerWithAsset->GetAsset() : nullptr)
-							{
-								ExistingDataLayerAssets.Add(DataLayerAsset);
-							}
-							return true;
-						});
-					}
-
-					TSet<const UDataLayerAsset*> DataLayerAssetsToImport;
-					for (const TWeakObjectPtr<const UDataLayerInstance>& DataLayerInstance : Mode->SelectedDataLayersSet)
-					{
-						if (DataLayerInstance.IsValid() && DataLayerInstance->IsReadOnly())
-						{
-							const UDataLayerInstanceWithAsset* DataLayerWithAsset = Cast<const UDataLayerInstanceWithAsset>(DataLayerInstance);
-							const UDataLayerAsset* DataLayerAsset = DataLayerWithAsset ? DataLayerWithAsset->GetAsset() : nullptr;
-							if (DataLayerAsset && !ExistingDataLayerAssets.Contains(DataLayerAsset))
-							{
-								DataLayerAssetsToImport.Add(DataLayerAsset);
-							}
-						}
-					}
-
-					if (!DataLayerAssetsToImport.IsEmpty() && !UDataLayerEditorSubsystem::Get()->HasDeprecatedDataLayers())
-					{
-						Section.AddMenuEntry("ImportDataLayers", LOCTEXT("ImportDataLayers", "Import Data Layer(s)"), FText(), FSlateIcon(),
-							FUIAction(FExecuteAction::CreateLambda([DataLayerAssetsToImport, CreateNewDataLayer]()
-								{
-									const FScopedTransaction Transaction(LOCTEXT("ImportDataLayersTransaction", "Import Data Layers"));
-									for (const UDataLayerAsset* DataLayerAsset : DataLayerAssetsToImport)
-									{
-										CreateNewDataLayer(nullptr, DataLayerAsset);
-									}
-								})));
-					}
-
-					// Readonly selected Data Layer Instances will only show the option to import Data Layers
-					return;
-				}
-				
-				Section.AddMenuEntry("CreateNewDataLayer", LOCTEXT("CreateNewDataLayer", "Create New Data Layer"), FText(), FSlateIcon(),
-					FUIAction(FExecuteAction::CreateLambda([CreateNewEmptyDataLayer]() { CreateNewEmptyDataLayer(); })));
-
-				UDataLayerInstance* ParentDataLayer = (Mode->SelectedDataLayersSet.Num() == 1) ? const_cast<UDataLayerInstance*>(Mode->SelectedDataLayersSet.CreateIterator()->Get()) : nullptr;
-				if (ParentDataLayer)
-				{
-					Section.AddMenuEntry("CreateNewDataLayerUnderDataLayer", FText::Format(LOCTEXT("CreateNewDataLayerUnderDataLayer", "Create New Data Layer under \"{0}\""), FText::FromString(ParentDataLayer->GetDataLayerShortName())), FText(), FSlateIcon(),
-					FUIAction(FExecuteAction::CreateLambda([CreateNewEmptyDataLayer, ParentDataLayer]() { CreateNewEmptyDataLayer(ParentDataLayer); })));
-				}
-
-				Section.AddMenuEntry("AddSelectedActorsToSelectedDataLayers", LOCTEXT("AddSelectedActorsToSelectedDataLayersMenu", "Add Selected Actors to Selected Data Layers"), FText(), FSlateIcon(),
-					FUIAction(
-						FExecuteAction::CreateLambda([SelectedDataLayers]() {
-=======
 						return CreateNewDataLayerInternal(InParentDataLayer, nullptr, false);
 					}
 					else
@@ -1936,22 +1406,16 @@
 					FUIAction(
 						FExecuteAction::CreateLambda([SelectedDataLayers]() 
 						{
->>>>>>> 4af6daef
 							check(!SelectedDataLayers.IsEmpty());
 							{
 								const FScopedTransaction Transaction(LOCTEXT("AddSelectedActorsToSelectedDataLayers", "Add Selected Actors to Selected Data Layers"));
 								UDataLayerEditorSubsystem::Get()->AddSelectedActorsToDataLayers(SelectedDataLayers);
-<<<<<<< HEAD
-							}}),
-						FCanExecuteAction::CreateLambda([SelectedDataLayers,bSelectedDataLayersContainsLocked] { return !SelectedDataLayers.IsEmpty() && GEditor->GetSelectedActorCount() > 0 && !bSelectedDataLayersContainsLocked; })
-=======
 							}
 						}),
 						FCanExecuteAction::CreateLambda([SelectedDataLayers, bAllSelectedDataLayersCanAddActors, bSelectedActorsAreAllUserManaged]
 						{ 
 							return !SelectedDataLayers.IsEmpty() && GEditor->GetSelectedActorCount() > 0 && bAllSelectedDataLayersCanAddActors && bSelectedActorsAreAllUserManaged;
 						})
->>>>>>> 4af6daef
 					));
 
 				if (!Mode->SelectedDataLayerActors.IsEmpty())
@@ -1972,30 +1436,15 @@
 							}));
 						}));
 				}
-<<<<<<< HEAD
-				if (!SelectedDataLayers.IsEmpty() && !bSelectedDataLayersContainsLocked)
-=======
 
 				const bool bSelectedDataLayersSupportParenting = Algo::AllOf(SelectedDataLayers, [](const UDataLayerInstance* DataLayerInstance) { return DataLayerInstance->CanHaveParentDataLayer(); });
 				if (!SelectedDataLayers.IsEmpty() && !bSelectedDataLayersContainsLocked && bSelectedDataLayersSupportParenting)
->>>>>>> 4af6daef
 				{
 					Section.AddSubMenu("MoveSelectedDataLayersTo", LOCTEXT("MoveSelectedDataLayersTo", "Move Data Layers To"), FText(),
 						FNewToolMenuDelegate::CreateLambda([Mode](UToolMenu* InSubMenu)
 						{
 							CreateDataLayerPicker(InSubMenu, FOnDataLayerPicked::CreateLambda([Mode](UDataLayerInstance* TargetDataLayer)
 							{
-<<<<<<< HEAD
-								TArray<UDataLayerInstance*> DataLayers;
-								for (TWeakObjectPtr<const UDataLayerInstance>& DataLayer : Mode->SelectedDataLayersSet)
-								{
-									if (DataLayer.IsValid() && !DataLayer->IsLocked() && DataLayer != TargetDataLayer)
-									{
-										DataLayers.Add(const_cast<UDataLayerInstance*>(DataLayer.Get()));
-									}
-								}
-								Mode->SetParentDataLayer(DataLayers, TargetDataLayer);
-=======
 								TArray<UDataLayerInstance*> DataLayerInstances;
 								for (TWeakObjectPtr<const UDataLayerInstance>& DataLayerInstance : Mode->SelectedDataLayersSet)
 								{
@@ -2005,53 +1454,33 @@
 									}
 								}
 								Mode->SetParentDataLayer(DataLayerInstances, TargetDataLayer);
->>>>>>> 4af6daef
 							}), /*bShowRoot*/true);
 						}));
 				}
 
 				Section.AddSeparator("SectionsSeparator");
 
-<<<<<<< HEAD
-				Section.AddMenuEntry("RemoveSelectedActorsFromSelectedDataLayers", LOCTEXT("RemoveSelectedActorsFromSelectedDataLayersMenu", "Remove Selected Actors from Selected Data Layers"), FText(), FSlateIcon(),
-					FUIAction(
-						FExecuteAction::CreateLambda([SelectedDataLayers]() {
-=======
 				const bool bAllSelectedDataLayersCanRemoveActors = Algo::AllOf(SelectedDataLayers, [](const UDataLayerInstance* DataLayerInstance) { return DataLayerInstance->CanUserRemoveActors(); });
 				FText RemoveActorToolTip = bSelectedActorsAreAllUserManaged ? FText::GetEmpty() : SelectionContainsNonUserManagedActorsText;
 				Section.AddMenuEntry("RemoveSelectedActorsFromSelectedDataLayers", LOCTEXT("RemoveSelectedActorsFromSelectedDataLayersMenu", "Remove Selected Actors from Selected Data Layers"), RemoveActorToolTip, FSlateIcon(),
 					FUIAction(
 						FExecuteAction::CreateLambda([SelectedDataLayers]() 
 						{
->>>>>>> 4af6daef
 							check(!SelectedDataLayers.IsEmpty());
 							{
 								const FScopedTransaction Transaction(LOCTEXT("RemoveSelectedActorsFromSelectedDataLayers_DataLayerMode", "Remove Selected Actors from Selected Data Layers"));
 								UDataLayerEditorSubsystem::Get()->RemoveSelectedActorsFromDataLayers(SelectedDataLayers);
-<<<<<<< HEAD
-							}}),
-						FCanExecuteAction::CreateLambda([SelectedDataLayers,bSelectedDataLayersContainsLocked] { return !SelectedDataLayers.IsEmpty() && GEditor->GetSelectedActorCount() > 0 && !bSelectedDataLayersContainsLocked; })
-=======
 							}
 						}),
 						FCanExecuteAction::CreateLambda([SelectedDataLayers, bAllSelectedDataLayersCanRemoveActors, bSelectedActorsAreAllUserManaged]
 						{ 
 							return !SelectedDataLayers.IsEmpty() && GEditor->GetSelectedActorCount() > 0 && bAllSelectedDataLayersCanRemoveActors && bSelectedActorsAreAllUserManaged;
 						})
->>>>>>> 4af6daef
 					));
 
 				const bool bAllSelectedDataLayersAreUserManaged = Algo::AllOf(SelectedDataLayers, [](const UDataLayerInstance* DataLayerInstance) { return DataLayerInstance->IsUserManaged(); });
 				Section.AddMenuEntry("DeleteSelectedDataLayers", LOCTEXT("DeleteSelectedDataLayers", "Delete Selected Data Layers"), FText(), FSlateIcon(),
 					FUIAction(
-<<<<<<< HEAD
-						FExecuteAction::CreateLambda([Mode, SelectedDataLayers]() {
-							check(!SelectedDataLayers.IsEmpty());
-							{
-								Mode->DeleteDataLayers(SelectedDataLayers);
-							}}),
-						FCanExecuteAction::CreateLambda([SelectedDataLayers,bSelectedDataLayersContainsLocked] { return !SelectedDataLayers.IsEmpty() && !bSelectedDataLayersContainsLocked; })
-=======
 						FExecuteAction::CreateLambda([Mode, SelectedDataLayers]() 
 						{
 							check(!SelectedDataLayers.IsEmpty());
@@ -2061,7 +1490,6 @@
 						{
 							return !SelectedDataLayers.IsEmpty() && !bSelectedDataLayersContainsLocked && bAllSelectedDataLayersAreUserManaged;
 						})
->>>>>>> 4af6daef
 					));
 
 				if (UDataLayerEditorSubsystem::Get()->HasDeprecatedDataLayers())
@@ -2118,86 +1546,6 @@
 							{
 								const FScopedTransaction Transaction(LOCTEXT("DeselectActors", "Deselect Actors in Data Layer"));
 								UDataLayerEditorSubsystem::Get()->SelectActorsInDataLayers(SelectedDataLayers, /*bSelect*/false, /*bNotifySelectActors*/true);
-<<<<<<< HEAD
-							}}),
-						FCanExecuteAction::CreateLambda([SelectedDataLayers] { return !SelectedDataLayers.IsEmpty(); })
-					));
-			}
-
-			{
-				FToolMenuSection& Section = InMenu->AddSection("DataLayerExpansion", LOCTEXT("DataLayerExpansion", "Expansion"));
-
-				Section.AddMenuEntry("CollapseAllDataLayers", LOCTEXT("CollapseAllDataLayers", "Collapse All Data Layers"), FText(), FSlateIcon(),
-					FUIAction(
-						FExecuteAction::CreateLambda([SceneOutliner,SelectedDataLayers]() {
-							check(!SelectedDataLayers.IsEmpty());
-							{
-								GEditor->SelectNone(/*bNoteSelectionChange*/false, /*bDeselectBSPSurfs*/true);
-								SceneOutliner->CollapseAll();
-							}}),
-						FCanExecuteAction::CreateLambda([SelectedDataLayers] { return !SelectedDataLayers.IsEmpty(); })
-					));
-
-				Section.AddMenuEntry("ExpandAllDataLayers", LOCTEXT("ExpandAllDataLayers", "Expand All Data Layers"), FText(), FSlateIcon(),
-					FUIAction(
-						FExecuteAction::CreateLambda([SceneOutliner,SelectedDataLayers]() {
-							check(!SelectedDataLayers.IsEmpty());
-							{
-								GEditor->SelectNone(/*bNoteSelectionChange*/false, /*bDeselectBSPSurfs*/true);
-								SceneOutliner->ExpandAll();
-							}}),
-						FCanExecuteAction::CreateLambda([SelectedDataLayers] { return !SelectedDataLayers.IsEmpty(); })
-					));
-			}
-
-			{
-				FToolMenuSection& Section = InMenu->AddSection("DataLayerActorEditorContext", LOCTEXT("DataLayerActorEditorContext", "Actor Editor Context"));
-
-				Section.AddMenuEntry("MakeCurrentDataLayers", LOCTEXT("MakeCurrentDataLayers", "Make Current Data Layer(s)"), FText(), FSlateIcon(),
-					FUIAction(
-						FExecuteAction::CreateLambda([Mode, SceneOutliner, SelectedDataLayers]() 
-						{
-							const FScopedTransaction Transaction(LOCTEXT("MakeCurrentDataLayers", "Make Current Data Layer(s)"));
-							for (TWeakObjectPtr<const UDataLayerInstance>& DataLayer : Mode->SelectedDataLayersSet)
-							{
-								if (DataLayer.IsValid() && !DataLayer->IsLocked())
-								{
-									UDataLayerEditorSubsystem::Get()->AddToActorEditorContext(const_cast<UDataLayerInstance*>(DataLayer.Get()));
-								}
-							}
-						}),
-						FCanExecuteAction::CreateLambda([Mode] { return Algo::AnyOf(Mode->SelectedDataLayersSet, [](const TWeakObjectPtr<const UDataLayerInstance>& DataLayer) { return DataLayer.IsValid() && !DataLayer->IsLocked() && !DataLayer->IsInActorEditorContext(); }); })
-					));
-
-				Section.AddMenuEntry("RemoveCurrentDataLayers", LOCTEXT("RemoveCurrentDataLayers", "Remove Current Data Layer(s)"), FText(), FSlateIcon(),
-					FUIAction(
-						FExecuteAction::CreateLambda([Mode, SceneOutliner, SelectedDataLayers]()
-						{
-							const FScopedTransaction Transaction(LOCTEXT("RemoveCurrentDataLayers", "Remove Current Data Layer(s)"));
-							for (TWeakObjectPtr<const UDataLayerInstance>& DataLayer : Mode->SelectedDataLayersSet)
-							{
-								if (DataLayer.IsValid() && !DataLayer->IsLocked())
-								{
-									UDataLayerEditorSubsystem::Get()->RemoveFromActorEditorContext(const_cast<UDataLayerInstance*>(DataLayer.Get()));
-								}
-							}
-						}),
-						FCanExecuteAction::CreateLambda([Mode] { return Algo::AnyOf(Mode->SelectedDataLayersSet, [](const TWeakObjectPtr<const UDataLayerInstance>& DataLayer) { return DataLayer.IsValid() && !DataLayer->IsLocked() && DataLayer->IsInActorEditorContext(); }); })
-					));
-
-				Section.AddMenuEntry("ClearCurrentDataLayers", LOCTEXT("ClearCurrentDataLayers", "Clear Current Data Layers"), FText(), FSlateIcon(),
-					FUIAction(
-						FExecuteAction::CreateLambda([AllDataLayers]() 
-						{
-							check(!AllDataLayers.IsEmpty());
-							{
-								const FScopedTransaction Transaction(LOCTEXT("ClearCurrentDataLayers", "Clear Current Data Layers"));
-								for (const UDataLayerInstance* DataLayer : AllDataLayers)
-								{
-									UDataLayerEditorSubsystem::Get()->RemoveFromActorEditorContext(const_cast<UDataLayerInstance*>(DataLayer));
-								}
-							}}),
-=======
 							}}),
 						FCanExecuteAction::CreateLambda([SelectedDataLayers] { return !SelectedDataLayers.IsEmpty(); })
 					));
@@ -2288,7 +1636,6 @@
 									UDataLayerEditorSubsystem::Get()->RemoveFromActorEditorContext(const_cast<UDataLayerInstance*>(DataLayer));
 								}
 							}}),
->>>>>>> 4af6daef
 						FCanExecuteAction::CreateLambda([bHasActorEditorContextDataLayers] { return bHasActorEditorContextDataLayers; })
 					));
 			}
@@ -2426,15 +1773,9 @@
 	);
 
 	TArray<UDataLayerInstance*> AllDataLayers;
-<<<<<<< HEAD
-	if (const UDataLayerSubsystem* DataLayerSubsystem = UWorld::GetSubsystem<UDataLayerSubsystem>(GetOwningWorld()))
-	{
-		DataLayerSubsystem->ForEachDataLayer([&AllDataLayers](UDataLayerInstance* DataLayer)
-=======
 	if (const UDataLayerManager* DataLayerManager = UDataLayerManager::GetDataLayerManager(GetOwningWorld()))
 	{
 		DataLayerManager->ForEachDataLayerInstance([&AllDataLayers](UDataLayerInstance* DataLayer)
->>>>>>> 4af6daef
 		{
 			AllDataLayers.Add(DataLayer);
 			return true;
