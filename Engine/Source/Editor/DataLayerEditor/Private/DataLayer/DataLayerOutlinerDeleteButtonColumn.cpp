--- conflicted
+++ resolved
@@ -61,13 +61,8 @@
 			.Visibility_Lambda([this, TreeItem, DataLayerActorItem]()
 			{
 				AActor* Actor = DataLayerActorItem->GetActor();
-<<<<<<< HEAD
-				const UDataLayer* DataLayer = DataLayerActorItem->GetDataLayer();
-				return (Actor && DataLayer && !DataLayer->IsLocked()) ? EVisibility::Visible : EVisibility::Collapsed;
-=======
 				const UDataLayerInstance* DataLayer = DataLayerActorItem->GetDataLayer();
 				return (Actor && DataLayer && !DataLayer->IsLocked() && TreeItem->CanInteract()) ? EVisibility::Visible : EVisibility::Collapsed;
->>>>>>> d731a049
 			})
 			.OnClicked_Lambda([this, TreeItem, DataLayerActorItem]()
 			{
