--- conflicted
+++ resolved
@@ -20,13 +20,8 @@
 struct FDataLayerTreeItem : ISceneOutlinerTreeItem
 {
 public:
-<<<<<<< HEAD
-	FDataLayerTreeItem(UDataLayer* InDataLayer);
-	UDataLayer* GetDataLayer() const { return DataLayer.Get(); }
-=======
 	FDataLayerTreeItem(UDataLayerInstance* InDataLayerInstance);
 	UDataLayerInstance* GetDataLayer() const { return DataLayerInstance.Get(); }
->>>>>>> d731a049
 
 	/* Begin ISceneOutlinerTreeItem Implementation */
 	virtual bool IsValid() const override { return DataLayerInstance.IsValid(); }
@@ -37,11 +32,7 @@
 	virtual bool HasVisibilityInfo() const override { return true; }
 	virtual void OnVisibilityChanged(const bool bNewVisibility) override;
 	virtual bool GetVisibility() const override;
-<<<<<<< HEAD
-	virtual bool ShouldShowVisibilityState() const { return true; }
-=======
 	virtual bool ShouldShowVisibilityState() const override;
->>>>>>> d731a049
 	/* End ISceneOutlinerTreeItem Implementation */
 
 	bool ShouldBeHighlighted() const;
@@ -49,13 +40,8 @@
 
 	static const FSceneOutlinerTreeItemType Type;
 
-<<<<<<< HEAD
-	DECLARE_DELEGATE_RetVal_OneParam(bool, FFilterPredicate, const UDataLayer*);
-	DECLARE_DELEGATE_RetVal_OneParam(bool, FInteractivePredicate, const UDataLayer*);
-=======
 	DECLARE_DELEGATE_RetVal_OneParam(bool, FFilterPredicate, const UDataLayerInstance*);
 	DECLARE_DELEGATE_RetVal_OneParam(bool, FInteractivePredicate, const UDataLayerInstance*);
->>>>>>> d731a049
 
 	bool Filter(FFilterPredicate Pred) const
 	{
