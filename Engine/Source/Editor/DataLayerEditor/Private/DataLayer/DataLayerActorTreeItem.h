--- conflicted
+++ resolved
@@ -9,12 +9,9 @@
 #include "Engine/World.h"
 #include "WorldPartition/DataLayer/DataLayerInstance.h"
 #include "LevelInstance/LevelInstanceSubsystem.h"
-<<<<<<< HEAD
-=======
 #include "Misc/ArchiveMD5.h"
 #include "Misc/SecureHash.h"
 #include "UObject/ObjectKey.h"
->>>>>>> 4af6daef
 
 //////////////////////////////////////////////////////////////////////////
 // FDataLayerActorTreeItemData
@@ -51,11 +48,6 @@
 	const AActor* GetActor() const { return Actor.Get(); }
 	AActor* GetActor() { return Actor.Get(); }
 
-<<<<<<< HEAD
-	static uint32 ComputeTreeItemID(const AActor* InActor, const UDataLayerInstance* InDataLayerInstance)
-	{
-		return HashCombine(GetTypeHash(FObjectKey(InActor)), GetTypeHash(FObjectKey(InDataLayerInstance)));
-=======
 	static FSceneOutlinerTreeItemID ComputeTreeItemID(AActor* InActor, const UDataLayerInstance* InDataLayerInstance)
 	{
 		FObjectKey ActorKey(InActor);
@@ -65,7 +57,6 @@
 		Ar << ActorKey << DataLayerInstanceKey;
 
 		return FSceneOutlinerTreeItemID(Ar.GetGuidFromHash());
->>>>>>> 4af6daef
 	}
 
 	bool Filter(FFilterPredicate Pred) const
@@ -104,11 +95,7 @@
 		{
 			ULevel* Level = Actor.IsValid() ? Actor->GetLevel() : nullptr;
 			ULevelInstanceSubsystem* LevelInstanceSubsystem = UWorld::GetSubsystem<ULevelInstanceSubsystem>(OwningWorld);
-<<<<<<< HEAD
-			if (LevelInstanceSubsystem && Level)
-=======
 			if (LevelInstanceSubsystem && Level && (Level != OwningWorld->GetCurrentLevel()))
->>>>>>> 4af6daef
 			{
 				DisplayString = LevelInstanceSubsystem->PrefixWithParentLevelInstanceActorLabels(DisplayString, Level);
 			}
@@ -116,9 +103,5 @@
 	}
 
 	TWeakObjectPtr<UDataLayerInstance> DataLayerInstance;
-<<<<<<< HEAD
-	const uint32 IDDataLayerActor;
-=======
 	const FSceneOutlinerTreeItemID IDDataLayerActor;
->>>>>>> 4af6daef
 };