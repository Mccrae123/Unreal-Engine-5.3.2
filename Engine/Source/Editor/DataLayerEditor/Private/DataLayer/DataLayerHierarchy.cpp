// Copyright Epic Games, Inc. All Rights Reserved.

#include "DataLayerHierarchy.h"

#include "DataLayer/DataLayerEditorSubsystem.h"
#include "DataLayerActorTreeItem.h"
#include "DataLayerMode.h"
#include "DataLayerTreeItem.h"
#include "DataLayersActorDescTreeItem.h"
#include "Delegates/Delegate.h"
#include "Engine/Engine.h"
#include "Engine/Level.h"
#include "Engine/World.h"
#include "EngineUtils.h"
#include "GameFramework/Actor.h"
#include "HAL/PlatformCrt.h"
#include "ISceneOutlinerMode.h"
#include "LevelInstance/LevelInstanceSubsystem.h"
#include "Modules/ModuleManager.h"
#include "SceneOutlinerStandaloneTypes.h"
#include "Templates/SharedPointer.h"
#include "UObject/ObjectPtr.h"
#include "UObject/WeakObjectPtr.h"
#include "WorldDataLayersTreeItem.h"
#include "WorldPartition/ActorDescContainerCollection.h"
#include "WorldPartition/DataLayer/DataLayerInstance.h"
#include "WorldPartition/DataLayer/DataLayerSubsystem.h"
#include "WorldPartition/DataLayer/WorldDataLayers.h"
#include "WorldPartition/IWorldPartitionEditorModule.h"
#include "WorldPartition/WorldPartition.h"
#include "WorldPartition/WorldPartitionActorDesc.h"
#include "WorldPartition/WorldPartitionHelpers.h"
#include "WorldPartition/WorldPartitionSubsystem.h"

TUniquePtr<FDataLayerHierarchy> FDataLayerHierarchy::Create(FDataLayerMode* Mode, const TWeakObjectPtr<UWorld>& World)
{
	return TUniquePtr<FDataLayerHierarchy>(new FDataLayerHierarchy(Mode, World));
}

FDataLayerHierarchy::FDataLayerHierarchy(FDataLayerMode* Mode, const TWeakObjectPtr<UWorld>& World)
	: ISceneOutlinerHierarchy(Mode)
	, RepresentingWorld(World)
	, bShowEditorDataLayers(true)
	, bShowRuntimeDataLayers(true)
	, bShowDataLayerActors(true)
	, bShowUnloadedActors(true)
	, bShowOnlySelectedActors(false)
	, bHighlightSelectedDataLayers(false)
<<<<<<< HEAD
=======
	, bShowLevelInstanceContent(false)
>>>>>>> d731a049
{
	if (GEngine)
	{
		GEngine->OnLevelActorAdded().AddRaw(this, &FDataLayerHierarchy::OnLevelActorAdded);
		GEngine->OnLevelActorDeleted().AddRaw(this, &FDataLayerHierarchy::OnLevelActorDeleted);
		GEngine->OnLevelActorListChanged().AddRaw(this, &FDataLayerHierarchy::OnLevelActorListChanged);
	}

	IWorldPartitionEditorModule& WorldPartitionEditorModule = FModuleManager::LoadModuleChecked<IWorldPartitionEditorModule>("WorldPartitionEditor");
	WorldPartitionEditorModule.OnWorldPartitionCreated().AddRaw(this, &FDataLayerHierarchy::OnWorldPartitionCreated);

	if (World.IsValid())
	{
		if (World->PersistentLevel)
		{
			World->PersistentLevel->OnLoadedActorAddedToLevelEvent.AddRaw(this, &FDataLayerHierarchy::OnLoadedActorAdded);
			World->PersistentLevel->OnLoadedActorRemovedFromLevelEvent.AddRaw(this, &FDataLayerHierarchy::OnLoadedActorRemoved);
		}

		World->OnWorldPartitionInitialized().AddRaw(this, &FDataLayerHierarchy::OnWorldPartitionInitialized);
		World->OnWorldPartitionUninitialized().AddRaw(this, &FDataLayerHierarchy::OnWorldPartitionUninitialized);
		
		if (UWorldPartition* WorldPartition = World->GetWorldPartition())
		{
			WorldPartition->OnActorDescAddedEvent.AddRaw(this, &FDataLayerHierarchy::OnActorDescAdded);
			WorldPartition->OnActorDescRemovedEvent.AddRaw(this, &FDataLayerHierarchy::OnActorDescRemoved);
		}
	}

	UDataLayerEditorSubsystem::Get()->OnDataLayerChanged().AddRaw(this, &FDataLayerHierarchy::OnDataLayerChanged);
	UDataLayerEditorSubsystem::Get()->OnActorDataLayersChanged().AddRaw(this, &FDataLayerHierarchy::OnActorDataLayersChanged);
	FWorldDelegates::LevelAddedToWorld.AddRaw(this, &FDataLayerHierarchy::OnLevelAdded);
	FWorldDelegates::LevelRemovedFromWorld.AddRaw(this, &FDataLayerHierarchy::OnLevelRemoved);
}

FDataLayerHierarchy::~FDataLayerHierarchy()
{
	if (GEngine)
	{
		GEngine->OnLevelActorAdded().RemoveAll(this);
		GEngine->OnLevelActorDeleted().RemoveAll(this);
		GEngine->OnLevelActorListChanged().RemoveAll(this);
	}

	IWorldPartitionEditorModule& WorldPartitionEditorModule = FModuleManager::LoadModuleChecked<IWorldPartitionEditorModule>("WorldPartitionEditor");
	WorldPartitionEditorModule.OnWorldPartitionCreated().RemoveAll(this);

	if (RepresentingWorld.IsValid())
	{
		if (RepresentingWorld->PersistentLevel)
		{
			RepresentingWorld->PersistentLevel->OnLoadedActorAddedToLevelEvent.RemoveAll(this);
			RepresentingWorld->PersistentLevel->OnLoadedActorRemovedFromLevelEvent.RemoveAll(this);
		}

		RepresentingWorld->OnWorldPartitionInitialized().RemoveAll(this);
		RepresentingWorld->OnWorldPartitionUninitialized().RemoveAll(this);
		
		if (UWorldPartition* WorldPartition = RepresentingWorld->GetWorldPartition())
		{
			WorldPartition->OnActorDescAddedEvent.RemoveAll(this);
			WorldPartition->OnActorDescRemovedEvent.RemoveAll(this);
		}
	}

	UDataLayerEditorSubsystem::Get()->OnDataLayerChanged().RemoveAll(this);
	UDataLayerEditorSubsystem::Get()->OnActorDataLayersChanged().RemoveAll(this);
	FWorldDelegates::LevelAddedToWorld.RemoveAll(this);
	FWorldDelegates::LevelRemovedFromWorld.RemoveAll(this);
}


<<<<<<< HEAD
bool FDataLayerHierarchy::IsDataLayerPartOfSelection(const UDataLayer* DataLayer) const
=======
bool FDataLayerHierarchy::IsDataLayerPartOfSelection(const UDataLayerInstance* DataLayerInstance) const
>>>>>>> d731a049
{
	if (!bShowOnlySelectedActors)
	{
		return true;
	}

<<<<<<< HEAD
	if (UDataLayerEditorSubsystem::Get()->DoesDataLayerContainSelectedActors(DataLayer))
=======
	if (UDataLayerEditorSubsystem::Get()->DoesDataLayerContainSelectedActors(DataLayerInstance))
>>>>>>> d731a049
	{
		return true;
	}

	bool bFoundSelected = false;
<<<<<<< HEAD
	DataLayer->ForEachChild([this, &bFoundSelected](const UDataLayer* Child)
=======
	DataLayerInstance->ForEachChild([this, &bFoundSelected](const UDataLayerInstance* Child)
>>>>>>> d731a049
	{
		bFoundSelected = IsDataLayerPartOfSelection(Child);
		return !bFoundSelected; // Continue iterating if not found
	});
	return bFoundSelected;
};

<<<<<<< HEAD
FSceneOutlinerTreeItemPtr FDataLayerHierarchy::CreateDataLayerTreeItem(UDataLayer* InDataLayer, bool bInForce) const
=======
FSceneOutlinerTreeItemPtr FDataLayerHierarchy::CreateDataLayerTreeItem(UDataLayerInstance* InDataLayer, bool bInForce) const
>>>>>>> d731a049
{
	FSceneOutlinerTreeItemPtr Item = Mode->CreateItemFor<FDataLayerTreeItem>(InDataLayer, bInForce);
	if (FDataLayerTreeItem* DataLayerTreeItem = Item ? Item->CastTo<FDataLayerTreeItem>() : nullptr)
	{
		DataLayerTreeItem->SetIsHighlightedIfSelected(bHighlightSelectedDataLayers);
	}
	return Item;
}

<<<<<<< HEAD
=======
UWorld* FDataLayerHierarchy::GetOwningWorld() const
{
	UWorld* World = RepresentingWorld.Get();
	return World ? World->PersistentLevel->GetWorld() : nullptr;
}

>>>>>>> d731a049
void FDataLayerHierarchy::CreateItems(TArray<FSceneOutlinerTreeItemPtr>& OutItems) const
{
	const UDataLayerSubsystem* DataLayerSubsystem = UWorld::GetSubsystem<UDataLayerSubsystem>(GetOwningWorld());

	auto IsDataLayerShown = [this](const UDataLayerInstance* DataLayerInstance)
	{
		const bool bIsRuntimeDataLayer = DataLayerInstance->IsRuntime();
		return ((bIsRuntimeDataLayer && bShowRuntimeDataLayers) || (!bIsRuntimeDataLayer && bShowEditorDataLayers)) && IsDataLayerPartOfSelection(DataLayerInstance);
	};

	auto CreateDataLayerTreeItems = [this, DataLayerSubsystem, &OutItems, IsDataLayerShown](const ULevel* OuterLevel)
	{
		DataLayerSubsystem->ForEachDataLayer([this, &OutItems, IsDataLayerShown](UDataLayerInstance* DataLayer)
		{
			if (IsDataLayerShown(DataLayer))
			{
				if (FSceneOutlinerTreeItemPtr DataLayerItem = CreateDataLayerTreeItem(DataLayer))
				{
					OutItems.Add(DataLayerItem);
				}
			}
			return true;
		}, OuterLevel);
	};

	CreateDataLayerTreeItems(GetOwningWorld()->PersistentLevel);

	// CurrentLevel represents the current level if different than the PersistentLevel
	ULevel* CurrentLevel = (GetOwningWorld()->GetCurrentLevel() && !GetOwningWorld()->GetCurrentLevel()->IsPersistentLevel()) ? GetOwningWorld()->GetCurrentLevel() : nullptr;
	if (CurrentLevel != nullptr)
	{
		CreateDataLayerTreeItems(CurrentLevel);
	}

<<<<<<< HEAD
	auto IsDataLayerShown = [this](const UDataLayer* DataLayer)
	{
		const bool bIsRuntimeDataLayer = DataLayer->IsRuntime();
		return ((bIsRuntimeDataLayer && bShowRuntimeDataLayers) || (!bIsRuntimeDataLayer && bShowEditorDataLayers)) && IsDataLayerPartOfSelection(DataLayer);
	};

	WorldDataLayers->ForEachDataLayer([this, &OutItems, IsDataLayerShown](UDataLayer* DataLayer)
	{
		if (IsDataLayerShown(DataLayer))
		{
			if (FSceneOutlinerTreeItemPtr DataLayerItem = CreateDataLayerTreeItem(DataLayer))
			{
				OutItems.Add(DataLayerItem);
			}
=======
	// Create Tree items for WorldDataLayers(WDL) which are part of the current world (not subworld) but are not the ULevel::AWorldDataLayers.
	// The only way to create data layer instances for in these WDL is to right-click on the WDL tree item and select create new.
	// We cannot rely on creating the WDL tree item only if it has DataLayerInstance (::FindOrCreateParentItem), as it prevents to initially create a new instance.
	DataLayerSubsystem->ForEachWorldDataLayer([this, &OutItems](AWorldDataLayers* WorldDataLayers)
	{
		if (!WorldDataLayers->IsSubWorldDataLayers() && !WorldDataLayers->IsTheMainWorldDataLayers())
		{
			FSceneOutlinerTreeItemPtr WorldDataLayerItem = Mode->CreateItemFor<FWorldDataLayersTreeItem>(WorldDataLayers, true);
			OutItems.Add(WorldDataLayerItem);
>>>>>>> d731a049
		}

		return true;
	});

	if (bShowDataLayerActors)
	{
		for (AActor* Actor : FActorRange(GetOwningWorld()))
		{
			// Only consider actors of current level (if there is one)
			if (!CurrentLevel || (Actor->GetLevel() == CurrentLevel))
			{
				for (const UDataLayerInstance* DataLayerInstance : Actor->GetDataLayerInstances())
				{
<<<<<<< HEAD
					if (IsDataLayerShown(DataLayer))
					{
						if (FSceneOutlinerTreeItemPtr DataLayerActorItem = Mode->CreateItemFor<FDataLayerActorTreeItem>(FDataLayerActorTreeItemData(Actor, const_cast<UDataLayer*>(DataLayer))))
=======
					if (IsDataLayerShown(DataLayerInstance))
					{
						if (FSceneOutlinerTreeItemPtr DataLayerActorItem = Mode->CreateItemFor<FDataLayerActorTreeItem>(FDataLayerActorTreeItemData(Actor, const_cast<UDataLayerInstance*>(DataLayerInstance))))
>>>>>>> d731a049
						{
							OutItems.Add(DataLayerActorItem);
						}
					}
				}
			}
		}

		if (bShowUnloadedActors)
		{
<<<<<<< HEAD
			if (UWorldPartition* const WorldPartition = RepresentingWorld.Get()->GetWorldPartition())
			{
				FWorldPartitionHelpers::ForEachActorDesc(WorldPartition, [this, WorldPartition, WorldDataLayers, IsDataLayerShown, &OutItems](const FWorldPartitionActorDesc* ActorDesc)
=======
			ULevelInstanceSubsystem* LevelInstanceSubsystem = UWorld::GetSubsystem<ULevelInstanceSubsystem>(GetOwningWorld());
			if (UWorldPartitionSubsystem* WorldPartitionSubsystem = UWorld::GetSubsystem<UWorldPartitionSubsystem>(GetOwningWorld()))
			{
				WorldPartitionSubsystem->ForEachWorldPartition([this, CurrentLevel, LevelInstanceSubsystem, DataLayerSubsystem, IsDataLayerShown, &OutItems](UWorldPartition* WorldPartition)
>>>>>>> d731a049
				{
					// Skip WorldPartition if it's not the one of the current level (the editing level instance)
					// or if we hide the content of level instances
					UWorld* OuterWorld = WorldPartition->GetTypedOuter<UWorld>();
					ULevel* OuterLevel = OuterWorld ? OuterWorld->PersistentLevel : nullptr;
					if ((CurrentLevel && (CurrentLevel != OuterLevel)) ||
						(!bShowLevelInstanceContent && OuterLevel && LevelInstanceSubsystem && LevelInstanceSubsystem->GetOwningLevelInstance(OuterLevel)))
					{
						return true;
					}

					// Create an FDataLayerActorDescTreeItem for each unloaded actor of this WorldPartition
					FWorldPartitionHelpers::ForEachActorDesc(WorldPartition, [this, DataLayerSubsystem, IsDataLayerShown, &OutItems](const FWorldPartitionActorDesc* ActorDesc)
					{
						if (ActorDesc != nullptr && !ActorDesc->IsLoaded())
						{
							for (const FName& DataLayerInstanceName : ActorDesc->GetDataLayerInstanceNames())
							{
<<<<<<< HEAD
								if (IsDataLayerShown(DataLayer))
								{
									if (const FSceneOutlinerTreeItemPtr ActorDescItem = Mode->CreateItemFor<FDataLayerActorDescTreeItem>(FDataLayerActorDescTreeItemData(ActorDesc->GetGuid(), WorldPartition, const_cast<UDataLayer*>(DataLayer))))
									{
										OutItems.Add(ActorDescItem);
=======
								if (const UDataLayerInstance* const DataLayerInstance = DataLayerSubsystem->GetDataLayerInstance(DataLayerInstanceName))
								{
									if (IsDataLayerShown(DataLayerInstance))
									{
										if (const FSceneOutlinerTreeItemPtr ActorDescItem = Mode->CreateItemFor<FDataLayerActorDescTreeItem>(FDataLayerActorDescTreeItemData(ActorDesc->GetGuid(), ActorDesc->GetContainer(), const_cast<UDataLayerInstance*>(DataLayerInstance))))
										{
											OutItems.Add(ActorDescItem);
										}
>>>>>>> d731a049
									}
								}
							}
						}
						return true;
					});
					return true;
				});
			}
		}
	}
}

FSceneOutlinerTreeItemPtr FDataLayerHierarchy::FindOrCreateParentItem(const ISceneOutlinerTreeItem& Item, const TMap<FSceneOutlinerTreeItemID, FSceneOutlinerTreeItemPtr>& Items, bool bCreate)
{
	if (const FDataLayerTreeItem* DataLayerTreeItem = Item.CastTo<FDataLayerTreeItem>())
	{
<<<<<<< HEAD
		if (UDataLayer* DataLayer = DataLayerTreeItem->GetDataLayer())
		{
			if (UDataLayer* ParentDataLayer = DataLayer->GetParent())
=======
		if (UDataLayerInstance* DataLayerInstance = DataLayerTreeItem->GetDataLayer())
		{
			if (UDataLayerInstance* ParentDataLayer = DataLayerInstance->GetParent())
>>>>>>> d731a049
			{
				if (const FSceneOutlinerTreeItemPtr* ParentItem = Items.Find(ParentDataLayer))
				{
					return *ParentItem;
				}
				else if (bCreate)
				{
					return CreateDataLayerTreeItem(ParentDataLayer, true);
				}
			}
<<<<<<< HEAD
=======
			else
			{
				// Parent WorldDataLayers
				if (AWorldDataLayers* OuterWorldDataLayers = DataLayerInstance->GetOuterAWorldDataLayers())
				{
					if (const FSceneOutlinerTreeItemPtr* ParentItem = Items.Find(OuterWorldDataLayers))
					{
						return *ParentItem;
					}
					else if (bCreate)
					{
						return Mode->CreateItemFor<FWorldDataLayersTreeItem>(OuterWorldDataLayers, true);
					}
				}
			}
>>>>>>> d731a049
		}
	}
	else if (const FDataLayerActorTreeItem* DataLayerActorTreeItem = Item.CastTo<FDataLayerActorTreeItem>())
	{
<<<<<<< HEAD
		if (UDataLayer* DataLayer = DataLayerActorTreeItem->GetDataLayer())
=======
		if (UDataLayerInstance* DataLayerInstance = DataLayerActorTreeItem->GetDataLayer())
>>>>>>> d731a049
		{
			if (const FSceneOutlinerTreeItemPtr* ParentItem = Items.Find(DataLayerInstance))
			{
				return *ParentItem;
			}
			else if (bCreate)
			{
<<<<<<< HEAD
				return CreateDataLayerTreeItem(DataLayer, true);
=======
				return CreateDataLayerTreeItem(DataLayerInstance, true);
>>>>>>> d731a049
			}
		}
	}
	else if (const FDataLayerActorDescTreeItem* DataLayerActorDescTreeItem = Item.CastTo<FDataLayerActorDescTreeItem>())
	{
<<<<<<< HEAD
		if (UDataLayer* DataLayer = DataLayerActorDescTreeItem->GetDataLayer())
=======
		if (UDataLayerInstance* DataLayerInstance = DataLayerActorDescTreeItem->GetDataLayer())
>>>>>>> d731a049
		{
			if (const FSceneOutlinerTreeItemPtr* ParentItem = Items.Find(DataLayerInstance))
			{
				return *ParentItem;
			}
			else if (bCreate)
			{
<<<<<<< HEAD
				return CreateDataLayerTreeItem(DataLayer, true);
=======
				return CreateDataLayerTreeItem(DataLayerInstance, true);
>>>>>>> d731a049
			}
		}
	}
	return nullptr;
}

void FDataLayerHierarchy::OnWorldPartitionCreated(UWorld* InWorld)
{
	if (RepresentingWorld.Get() == InWorld)
	{
		FullRefreshEvent();
	}
}

void FDataLayerHierarchy::OnLevelActorsAdded(const TArray<AActor*>& InActors)
{
	if (!bShowDataLayerActors)
	{
		return;
	}

<<<<<<< HEAD
	if (UWorld* CurrentWorld = RepresentingWorld.Get())
=======
	if (UWorld* OwningWorld = GetOwningWorld())
>>>>>>> d731a049
	{
		FSceneOutlinerHierarchyChangedData EventData;
		EventData.Type = FSceneOutlinerHierarchyChangedData::Added;

		for (AActor* Actor : InActors)
		{
			if (Actor && (Actor->GetWorld() == OwningWorld))
			{
				TArray<const UDataLayerInstance*> DataLayerInstances = Actor->GetDataLayerInstances();
				EventData.Items.Reserve(DataLayerInstances.Num());
				for (const UDataLayerInstance* DataLayerInstance : DataLayerInstances)
				{
					EventData.Items.Add(Mode->CreateItemFor<FDataLayerActorTreeItem>(FDataLayerActorTreeItemData(Actor, const_cast<UDataLayerInstance*>(DataLayerInstance))));
				}
			}
		}

		if (!EventData.Items.IsEmpty())
		{
			HierarchyChangedEvent.Broadcast(EventData);
		}
	}
}

void FDataLayerHierarchy::OnLevelActorsRemoved(const TArray<AActor*>& InActors)
{
	if (UWorld* OwningWorld = GetOwningWorld())
	{
		FSceneOutlinerHierarchyChangedData EventData;
		EventData.Type = FSceneOutlinerHierarchyChangedData::Removed;

		for (AActor* Actor : InActors)
		{
			if (Actor != nullptr)
			{
				const TArray<const UDataLayerInstance*> DataLayerInstances = Actor->GetDataLayerInstances();
				for (const UDataLayerInstance* DataLayerInstance : DataLayerInstances)
				{
					EventData.ItemIDs.Add(FDataLayerActorTreeItem::ComputeTreeItemID(Actor, DataLayerInstance));
				}
			}
		}

		if (!EventData.ItemIDs.IsEmpty())
		{
			HierarchyChangedEvent.Broadcast(EventData);
		}
	}
}

void FDataLayerHierarchy::OnLevelActorAdded(AActor* InActor)
{
	OnLevelActorsAdded({ InActor });
}

void FDataLayerHierarchy::OnActorDataLayersChanged(const TWeakObjectPtr<AActor>& InActor)
{
	AActor* Actor = InActor.Get();
	if (Actor && (GetOwningWorld() == Actor->GetWorld()))
	{
		FullRefreshEvent();
	}
}

void FDataLayerHierarchy::OnDataLayerChanged(const EDataLayerAction Action, const TWeakObjectPtr<const UDataLayerInstance>& ChangedDataLayer, const FName& ChangedProperty)
{
	const UDataLayerInstance* DataLayerInstance = ChangedDataLayer.Get();
	if (DataLayerInstance || (Action == EDataLayerAction::Delete) || (Action == EDataLayerAction::Reset))
	{
		FullRefreshEvent();
	}
}

void FDataLayerHierarchy::OnLevelActorDeleted(AActor* InActor)
<<<<<<< HEAD
=======
{
	OnLevelActorsRemoved({ InActor });
}

void FDataLayerHierarchy::OnLevelActorListChanged()
{
	FullRefreshEvent();
}

void FDataLayerHierarchy::OnWorldPartitionInitialized(UWorldPartition* InWorldPartition)
>>>>>>> d731a049
{
	FullRefreshEvent();
}

void FDataLayerHierarchy::OnWorldPartitionUninitialized(UWorldPartition* InWorldPartition)
{
	FullRefreshEvent();
}

void FDataLayerHierarchy::OnLevelAdded(ULevel* InLevel, UWorld* InWorld)
{
	if (!InWorld->IsGameWorld() && InLevel && (GetOwningWorld() == InWorld))
	{
		OnLevelActorsAdded(InLevel->Actors);
	}
}

void FDataLayerHierarchy::OnLevelRemoved(ULevel* InLevel, UWorld* InWorld)
{
	if (!InWorld->IsGameWorld() && InLevel && (GetOwningWorld() == InWorld))
	{
		OnLevelActorsRemoved(InLevel->Actors);
	}
}

void FDataLayerHierarchy::OnLoadedActorAdded(AActor& InActor)
{
	if (!bShowDataLayerActors)
	{
		return;
	}

	// Handle the actor being added to the level
	OnLevelActorAdded(&InActor);

	// Remove corresponding actor desc items
	if ((GetOwningWorld() == InActor.GetWorld()))
	{
		const TArray<const UDataLayerInstance*> DataLayerInstances = InActor.GetDataLayerInstances();
		if (DataLayerInstances.Num() > 0)
		{
			FSceneOutlinerHierarchyChangedData EventData;
			EventData.Type = FSceneOutlinerHierarchyChangedData::Removed;
			EventData.ItemIDs.Reserve(DataLayerInstances.Num());
			ULevelInstanceSubsystem* LevelInstanceSubsystem = UWorld::GetSubsystem<ULevelInstanceSubsystem>(GetOwningWorld());
			TArray<AActor*> ParentActors = LevelInstanceSubsystem->GetParentLevelInstanceActors(InActor.GetLevel());

			for (const UDataLayerInstance* DataLayerInstance : DataLayerInstances)
			{
				EventData.ItemIDs.Add(FDataLayerActorDescTreeItem::ComputeTreeItemID(InActor.GetActorGuid(), DataLayerInstance, ParentActors));
			}
			HierarchyChangedEvent.Broadcast(EventData);
		}
	}
}

void FDataLayerHierarchy::OnLoadedActorRemoved(AActor& InActor)
{
	// Handle the actor being removed from the level
	OnLevelActorDeleted(&InActor);

	// Add any corresponding actor desc items for this actor
	UWorldPartition* const WorldPartition = RepresentingWorld->GetWorldPartition();
	if ((GetOwningWorld() == InActor.GetWorld()) && WorldPartition != nullptr)
	{
		const TArray<const UDataLayerInstance*> DataLayerInstances = InActor.GetDataLayerInstances();
		if (DataLayerInstances.Num() > 0)
		{
			FSceneOutlinerHierarchyChangedData EventData;
			EventData.Type = FSceneOutlinerHierarchyChangedData::Added;
			EventData.Items.Reserve(DataLayerInstances.Num());
			for (const UDataLayerInstance* DataLayerInstance : DataLayerInstances)
			{
				EventData.Items.Add(Mode->CreateItemFor<FDataLayerActorDescTreeItem>(FDataLayerActorDescTreeItemData(InActor.GetActorGuid(), WorldPartition, const_cast<UDataLayerInstance*>(DataLayerInstance))));
			}
			HierarchyChangedEvent.Broadcast(EventData);
		}
    }
}

void FDataLayerHierarchy::OnActorDescAdded(FWorldPartitionActorDesc* InActorDesc)
{
	if (!bShowUnloadedActors || !InActorDesc || InActorDesc->IsLoaded(true))
	{
		return;
	}

	UWorldPartition* const WorldPartition = RepresentingWorld->GetWorldPartition();
	const UDataLayerSubsystem* const DataLayerSubsystem = UWorld::GetSubsystem<UDataLayerSubsystem>(GetOwningWorld());
	const TArray<FName>& DataLayerInstanceNames = InActorDesc->GetDataLayerInstanceNames();

	if (DataLayerSubsystem && DataLayerInstanceNames.Num() > 0)
	{
		FSceneOutlinerHierarchyChangedData EventData;
		EventData.Type = FSceneOutlinerHierarchyChangedData::Added;

		EventData.Items.Reserve(DataLayerInstanceNames.Num());
		for (const FName& DataLayerInstanceName : DataLayerInstanceNames)
		{
			const UDataLayerInstance* const DataLayerInstance = DataLayerSubsystem->GetDataLayerInstance(DataLayerInstanceName);
			EventData.Items.Add(Mode->CreateItemFor<FDataLayerActorDescTreeItem>(FDataLayerActorDescTreeItemData(InActorDesc->GetGuid(), WorldPartition, const_cast<UDataLayerInstance*>(DataLayerInstance))));
		}
		HierarchyChangedEvent.Broadcast(EventData);
	}
}

void FDataLayerHierarchy::OnActorDescRemoved(FWorldPartitionActorDesc* InActorDesc)
{
	if (!bShowUnloadedActors || (InActorDesc == nullptr))
	{
		return;
	}

	const UDataLayerSubsystem* const DataLayerSubsystem = UWorld::GetSubsystem<UDataLayerSubsystem>(GetOwningWorld());
	const TArray<FName>& DataLayerInstanceNames = InActorDesc->GetDataLayerInstanceNames();
	
	if (DataLayerSubsystem && DataLayerInstanceNames.Num() > 0)
	{
		FSceneOutlinerHierarchyChangedData EventData;
		EventData.Type = FSceneOutlinerHierarchyChangedData::Removed;
		EventData.ItemIDs.Reserve(DataLayerInstanceNames.Num());
		TArray<AActor*> ParentActors = FDataLayerActorDescTreeItem::GetParentActors(InActorDesc->GetContainer());

		for (const FName& DataLayerInstanceName : DataLayerInstanceNames)
		{
			const UDataLayerInstance* const DataLayer = DataLayerSubsystem->GetDataLayerInstance(DataLayerInstanceName);
			EventData.ItemIDs.Add(FDataLayerActorDescTreeItem::ComputeTreeItemID(InActorDesc->GetGuid(), DataLayer, ParentActors));
		}
		HierarchyChangedEvent.Broadcast(EventData);
	}
}

void FDataLayerHierarchy::FullRefreshEvent()
{
	FSceneOutlinerHierarchyChangedData EventData;
	EventData.Type = FSceneOutlinerHierarchyChangedData::FullRefresh;
	HierarchyChangedEvent.Broadcast(EventData);
}<|MERGE_RESOLUTION|>--- conflicted
+++ resolved
@@ -46,10 +46,7 @@
 	, bShowUnloadedActors(true)
 	, bShowOnlySelectedActors(false)
 	, bHighlightSelectedDataLayers(false)
-<<<<<<< HEAD
-=======
 	, bShowLevelInstanceContent(false)
->>>>>>> d731a049
 {
 	if (GEngine)
 	{
@@ -122,32 +119,20 @@
 }
 
 
-<<<<<<< HEAD
-bool FDataLayerHierarchy::IsDataLayerPartOfSelection(const UDataLayer* DataLayer) const
-=======
 bool FDataLayerHierarchy::IsDataLayerPartOfSelection(const UDataLayerInstance* DataLayerInstance) const
->>>>>>> d731a049
 {
 	if (!bShowOnlySelectedActors)
 	{
 		return true;
 	}
 
-<<<<<<< HEAD
-	if (UDataLayerEditorSubsystem::Get()->DoesDataLayerContainSelectedActors(DataLayer))
-=======
 	if (UDataLayerEditorSubsystem::Get()->DoesDataLayerContainSelectedActors(DataLayerInstance))
->>>>>>> d731a049
 	{
 		return true;
 	}
 
 	bool bFoundSelected = false;
-<<<<<<< HEAD
-	DataLayer->ForEachChild([this, &bFoundSelected](const UDataLayer* Child)
-=======
 	DataLayerInstance->ForEachChild([this, &bFoundSelected](const UDataLayerInstance* Child)
->>>>>>> d731a049
 	{
 		bFoundSelected = IsDataLayerPartOfSelection(Child);
 		return !bFoundSelected; // Continue iterating if not found
@@ -155,11 +140,7 @@
 	return bFoundSelected;
 };
 
-<<<<<<< HEAD
-FSceneOutlinerTreeItemPtr FDataLayerHierarchy::CreateDataLayerTreeItem(UDataLayer* InDataLayer, bool bInForce) const
-=======
 FSceneOutlinerTreeItemPtr FDataLayerHierarchy::CreateDataLayerTreeItem(UDataLayerInstance* InDataLayer, bool bInForce) const
->>>>>>> d731a049
 {
 	FSceneOutlinerTreeItemPtr Item = Mode->CreateItemFor<FDataLayerTreeItem>(InDataLayer, bInForce);
 	if (FDataLayerTreeItem* DataLayerTreeItem = Item ? Item->CastTo<FDataLayerTreeItem>() : nullptr)
@@ -169,15 +150,12 @@
 	return Item;
 }
 
-<<<<<<< HEAD
-=======
 UWorld* FDataLayerHierarchy::GetOwningWorld() const
 {
 	UWorld* World = RepresentingWorld.Get();
 	return World ? World->PersistentLevel->GetWorld() : nullptr;
 }
 
->>>>>>> d731a049
 void FDataLayerHierarchy::CreateItems(TArray<FSceneOutlinerTreeItemPtr>& OutItems) const
 {
 	const UDataLayerSubsystem* DataLayerSubsystem = UWorld::GetSubsystem<UDataLayerSubsystem>(GetOwningWorld());
@@ -212,22 +190,6 @@
 		CreateDataLayerTreeItems(CurrentLevel);
 	}
 
-<<<<<<< HEAD
-	auto IsDataLayerShown = [this](const UDataLayer* DataLayer)
-	{
-		const bool bIsRuntimeDataLayer = DataLayer->IsRuntime();
-		return ((bIsRuntimeDataLayer && bShowRuntimeDataLayers) || (!bIsRuntimeDataLayer && bShowEditorDataLayers)) && IsDataLayerPartOfSelection(DataLayer);
-	};
-
-	WorldDataLayers->ForEachDataLayer([this, &OutItems, IsDataLayerShown](UDataLayer* DataLayer)
-	{
-		if (IsDataLayerShown(DataLayer))
-		{
-			if (FSceneOutlinerTreeItemPtr DataLayerItem = CreateDataLayerTreeItem(DataLayer))
-			{
-				OutItems.Add(DataLayerItem);
-			}
-=======
 	// Create Tree items for WorldDataLayers(WDL) which are part of the current world (not subworld) but are not the ULevel::AWorldDataLayers.
 	// The only way to create data layer instances for in these WDL is to right-click on the WDL tree item and select create new.
 	// We cannot rely on creating the WDL tree item only if it has DataLayerInstance (::FindOrCreateParentItem), as it prevents to initially create a new instance.
@@ -237,7 +199,6 @@
 		{
 			FSceneOutlinerTreeItemPtr WorldDataLayerItem = Mode->CreateItemFor<FWorldDataLayersTreeItem>(WorldDataLayers, true);
 			OutItems.Add(WorldDataLayerItem);
->>>>>>> d731a049
 		}
 
 		return true;
@@ -252,15 +213,9 @@
 			{
 				for (const UDataLayerInstance* DataLayerInstance : Actor->GetDataLayerInstances())
 				{
-<<<<<<< HEAD
-					if (IsDataLayerShown(DataLayer))
-					{
-						if (FSceneOutlinerTreeItemPtr DataLayerActorItem = Mode->CreateItemFor<FDataLayerActorTreeItem>(FDataLayerActorTreeItemData(Actor, const_cast<UDataLayer*>(DataLayer))))
-=======
 					if (IsDataLayerShown(DataLayerInstance))
 					{
 						if (FSceneOutlinerTreeItemPtr DataLayerActorItem = Mode->CreateItemFor<FDataLayerActorTreeItem>(FDataLayerActorTreeItemData(Actor, const_cast<UDataLayerInstance*>(DataLayerInstance))))
->>>>>>> d731a049
 						{
 							OutItems.Add(DataLayerActorItem);
 						}
@@ -271,16 +226,10 @@
 
 		if (bShowUnloadedActors)
 		{
-<<<<<<< HEAD
-			if (UWorldPartition* const WorldPartition = RepresentingWorld.Get()->GetWorldPartition())
-			{
-				FWorldPartitionHelpers::ForEachActorDesc(WorldPartition, [this, WorldPartition, WorldDataLayers, IsDataLayerShown, &OutItems](const FWorldPartitionActorDesc* ActorDesc)
-=======
 			ULevelInstanceSubsystem* LevelInstanceSubsystem = UWorld::GetSubsystem<ULevelInstanceSubsystem>(GetOwningWorld());
 			if (UWorldPartitionSubsystem* WorldPartitionSubsystem = UWorld::GetSubsystem<UWorldPartitionSubsystem>(GetOwningWorld()))
 			{
 				WorldPartitionSubsystem->ForEachWorldPartition([this, CurrentLevel, LevelInstanceSubsystem, DataLayerSubsystem, IsDataLayerShown, &OutItems](UWorldPartition* WorldPartition)
->>>>>>> d731a049
 				{
 					// Skip WorldPartition if it's not the one of the current level (the editing level instance)
 					// or if we hide the content of level instances
@@ -299,13 +248,6 @@
 						{
 							for (const FName& DataLayerInstanceName : ActorDesc->GetDataLayerInstanceNames())
 							{
-<<<<<<< HEAD
-								if (IsDataLayerShown(DataLayer))
-								{
-									if (const FSceneOutlinerTreeItemPtr ActorDescItem = Mode->CreateItemFor<FDataLayerActorDescTreeItem>(FDataLayerActorDescTreeItemData(ActorDesc->GetGuid(), WorldPartition, const_cast<UDataLayer*>(DataLayer))))
-									{
-										OutItems.Add(ActorDescItem);
-=======
 								if (const UDataLayerInstance* const DataLayerInstance = DataLayerSubsystem->GetDataLayerInstance(DataLayerInstanceName))
 								{
 									if (IsDataLayerShown(DataLayerInstance))
@@ -314,7 +256,6 @@
 										{
 											OutItems.Add(ActorDescItem);
 										}
->>>>>>> d731a049
 									}
 								}
 							}
@@ -332,15 +273,9 @@
 {
 	if (const FDataLayerTreeItem* DataLayerTreeItem = Item.CastTo<FDataLayerTreeItem>())
 	{
-<<<<<<< HEAD
-		if (UDataLayer* DataLayer = DataLayerTreeItem->GetDataLayer())
-		{
-			if (UDataLayer* ParentDataLayer = DataLayer->GetParent())
-=======
 		if (UDataLayerInstance* DataLayerInstance = DataLayerTreeItem->GetDataLayer())
 		{
 			if (UDataLayerInstance* ParentDataLayer = DataLayerInstance->GetParent())
->>>>>>> d731a049
 			{
 				if (const FSceneOutlinerTreeItemPtr* ParentItem = Items.Find(ParentDataLayer))
 				{
@@ -351,8 +286,6 @@
 					return CreateDataLayerTreeItem(ParentDataLayer, true);
 				}
 			}
-<<<<<<< HEAD
-=======
 			else
 			{
 				// Parent WorldDataLayers
@@ -368,16 +301,11 @@
 					}
 				}
 			}
->>>>>>> d731a049
 		}
 	}
 	else if (const FDataLayerActorTreeItem* DataLayerActorTreeItem = Item.CastTo<FDataLayerActorTreeItem>())
 	{
-<<<<<<< HEAD
-		if (UDataLayer* DataLayer = DataLayerActorTreeItem->GetDataLayer())
-=======
 		if (UDataLayerInstance* DataLayerInstance = DataLayerActorTreeItem->GetDataLayer())
->>>>>>> d731a049
 		{
 			if (const FSceneOutlinerTreeItemPtr* ParentItem = Items.Find(DataLayerInstance))
 			{
@@ -385,21 +313,13 @@
 			}
 			else if (bCreate)
 			{
-<<<<<<< HEAD
-				return CreateDataLayerTreeItem(DataLayer, true);
-=======
 				return CreateDataLayerTreeItem(DataLayerInstance, true);
->>>>>>> d731a049
 			}
 		}
 	}
 	else if (const FDataLayerActorDescTreeItem* DataLayerActorDescTreeItem = Item.CastTo<FDataLayerActorDescTreeItem>())
 	{
-<<<<<<< HEAD
-		if (UDataLayer* DataLayer = DataLayerActorDescTreeItem->GetDataLayer())
-=======
 		if (UDataLayerInstance* DataLayerInstance = DataLayerActorDescTreeItem->GetDataLayer())
->>>>>>> d731a049
 		{
 			if (const FSceneOutlinerTreeItemPtr* ParentItem = Items.Find(DataLayerInstance))
 			{
@@ -407,11 +327,7 @@
 			}
 			else if (bCreate)
 			{
-<<<<<<< HEAD
-				return CreateDataLayerTreeItem(DataLayer, true);
-=======
 				return CreateDataLayerTreeItem(DataLayerInstance, true);
->>>>>>> d731a049
 			}
 		}
 	}
@@ -433,11 +349,7 @@
 		return;
 	}
 
-<<<<<<< HEAD
-	if (UWorld* CurrentWorld = RepresentingWorld.Get())
-=======
 	if (UWorld* OwningWorld = GetOwningWorld())
->>>>>>> d731a049
 	{
 		FSceneOutlinerHierarchyChangedData EventData;
 		EventData.Type = FSceneOutlinerHierarchyChangedData::Added;
@@ -512,8 +424,6 @@
 }
 
 void FDataLayerHierarchy::OnLevelActorDeleted(AActor* InActor)
-<<<<<<< HEAD
-=======
 {
 	OnLevelActorsRemoved({ InActor });
 }
@@ -524,7 +434,6 @@
 }
 
 void FDataLayerHierarchy::OnWorldPartitionInitialized(UWorldPartition* InWorldPartition)
->>>>>>> d731a049
 {
 	FullRefreshEvent();
 }
