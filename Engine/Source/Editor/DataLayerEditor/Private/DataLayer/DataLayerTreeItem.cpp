// Copyright Epic Games, Inc. All Rights Reserved.

#include "DataLayerTreeItem.h"

#include "DataLayer/DataLayerEditorSubsystem.h"
#include "ISceneOutlinerTreeItem.h"
#include "Internationalization/Internationalization.h"
#include "Internationalization/Text.h"
#include "SDataLayerTreeLabel.h"
#include "SceneOutlinerStandaloneTypes.h"
#include "Widgets/DeclarativeSyntaxSupport.h"

class ISceneOutliner;
class SWidget;
template <typename ItemType> class STableRow;

#define LOCTEXT_NAMESPACE "DataLayer"

const FSceneOutlinerTreeItemType FDataLayerTreeItem::Type(&ISceneOutlinerTreeItem::Type);

FDataLayerTreeItem::FDataLayerTreeItem(UDataLayerInstance* InDataLayerInstance)
	: ISceneOutlinerTreeItem(Type)
<<<<<<< HEAD
	, DataLayer(InDataLayer)
	, ID(InDataLayer)
=======
	, DataLayerInstance(InDataLayerInstance)
	, ID(InDataLayerInstance)
>>>>>>> d731a049
	, bIsHighlighedtIfSelected(false)
{
	Flags.bIsExpanded = false;
}

FString FDataLayerTreeItem::GetDisplayString() const
{
	const UDataLayerInstance* DataLayerInstancePtr = DataLayerInstance.Get();
	return DataLayerInstancePtr ? DataLayerInstancePtr->GetDataLayerShortName() : LOCTEXT("DataLayerForMissingDataLayer", "(Deleted Data Layer)").ToString();
}

bool FDataLayerTreeItem::GetVisibility() const
{
	const UDataLayerInstance* DataLayerInstancePtr = DataLayerInstance.Get();
	return DataLayerInstancePtr && DataLayerInstancePtr->IsVisible();
}

bool FDataLayerTreeItem::ShouldShowVisibilityState() const
{
	const UDataLayerInstance* DataLayerInstancePtr = DataLayerInstance.Get();
	return DataLayerInstancePtr && !DataLayerInstancePtr->IsReadOnly();
}

bool FDataLayerTreeItem::CanInteract() const 
{
	return true;
}

TSharedRef<SWidget> FDataLayerTreeItem::GenerateLabelWidget(ISceneOutliner& Outliner, const STableRow<FSceneOutlinerTreeItemPtr>& InRow)
{
	return SNew(SDataLayerTreeLabel, *this, Outliner, InRow);
}

void FDataLayerTreeItem::OnVisibilityChanged(const bool bNewVisibility)
{
	if (UDataLayerInstance* DataLayerInstancePtr = DataLayerInstance.Get())
	{
		UDataLayerEditorSubsystem::Get()->SetDataLayerVisibility(DataLayerInstancePtr, bNewVisibility);
	}
}

bool FDataLayerTreeItem::ShouldBeHighlighted() const
{
	if (bIsHighlighedtIfSelected)
	{
		if (UDataLayerInstance* DataLayerInstancePtr = DataLayerInstance.Get())
		{
			return UDataLayerEditorSubsystem::Get()->DoesDataLayerContainSelectedActors(DataLayerInstancePtr);
		}
	}
	return false;
}

bool FDataLayerTreeItem::ShouldBeHighlighted() const
{
	if (bIsHighlighedtIfSelected)
	{
		if (UDataLayer* DataLayerPtr = DataLayer.Get())
		{
			return UDataLayerEditorSubsystem::Get()->DoesDataLayerContainSelectedActors(DataLayerPtr);
		}
	}
	return false;
}

#undef LOCTEXT_NAMESPACE<|MERGE_RESOLUTION|>--- conflicted
+++ resolved
@@ -20,13 +20,8 @@
 
 FDataLayerTreeItem::FDataLayerTreeItem(UDataLayerInstance* InDataLayerInstance)
 	: ISceneOutlinerTreeItem(Type)
-<<<<<<< HEAD
-	, DataLayer(InDataLayer)
-	, ID(InDataLayer)
-=======
 	, DataLayerInstance(InDataLayerInstance)
 	, ID(InDataLayerInstance)
->>>>>>> d731a049
 	, bIsHighlighedtIfSelected(false)
 {
 	Flags.bIsExpanded = false;
@@ -80,16 +75,4 @@
 	return false;
 }
 
-bool FDataLayerTreeItem::ShouldBeHighlighted() const
-{
-	if (bIsHighlighedtIfSelected)
-	{
-		if (UDataLayer* DataLayerPtr = DataLayer.Get())
-		{
-			return UDataLayerEditorSubsystem::Get()->DoesDataLayerContainSelectedActors(DataLayerPtr);
-		}
-	}
-	return false;
-}
-
 #undef LOCTEXT_NAMESPACE