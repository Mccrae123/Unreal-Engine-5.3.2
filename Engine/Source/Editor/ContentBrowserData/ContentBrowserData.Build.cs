--- conflicted
+++ resolved
@@ -29,10 +29,6 @@
 			new string[] {
 				"Slate",
 				"SlateCore",
-<<<<<<< HEAD
-				"InputCore",
-=======
->>>>>>> 4af6daef
 			}
 		);
 	}
