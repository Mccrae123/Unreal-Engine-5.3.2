// Copyright Epic Games, Inc. All Rights Reserved.

#pragma once

#include "CollectionManagerTypes.h"
#include "Containers/Array.h"
#include "Containers/Map.h"
#include "Containers/SortedMap.h"
#include "Containers/UnrealString.h"
#include "CoreMinimal.h"
#include "HAL/Platform.h"
#include "Misc/AssertionMacros.h"
#include "Misc/EnumClassFlags.h"
#include "Templates/SharedPointer.h"
#include "UObject/Class.h"
#include "UObject/NameTypes.h"
#include "UObject/ObjectMacros.h"
#include "UObject/StructOnScope.h"

#include "ContentBrowserDataFilter.generated.h"

class FNamePermissionList;
class FPathPermissionList;
class UContentBrowserDataSource;
template <typename OptionalType> struct TOptional;

/** Flags controlling which item types should be included */
UENUM()
enum class EContentBrowserItemTypeFilter : uint8
{
	IncludeNone = 0,
	IncludeFolders = 1<<0,
	IncludeFiles = 1<<1,
	IncludeAll = IncludeFolders | IncludeFiles,
};
ENUM_CLASS_FLAGS(EContentBrowserItemTypeFilter);

/** Flags controlling which item categories should be included */
UENUM()
enum class EContentBrowserItemCategoryFilter : uint8
{
	IncludeNone = 0,
	IncludeAssets = 1<<0,
	IncludeClasses = 1<<1,
	IncludeCollections = 1<<2,
	IncludeMisc = 1<<3,
	IncludeAll = IncludeAssets | IncludeClasses | IncludeCollections | IncludeMisc,
};
ENUM_CLASS_FLAGS(EContentBrowserItemCategoryFilter);

/** Flags controlling which item attributes should be included */
UENUM()
enum class EContentBrowserItemAttributeFilter : uint8
{
	IncludeNone = 0,
	IncludeProject = 1<<0,
	IncludeEngine = 1<<1,
	IncludePlugins = 1<<2,
	IncludeDeveloper = 1<<3,
	IncludeLocalized = 1<<4,
	IncludeAll = IncludeProject | IncludeEngine | IncludePlugins | IncludeDeveloper | IncludeLocalized,
};
ENUM_CLASS_FLAGS(EContentBrowserItemAttributeFilter);

/**
 * A list of typed filter structs and their associated data.
 * This allows systems to add new filter types that the core Content Browser data module doesn't know about.
 */
struct CONTENTBROWSERDATA_API FContentBrowserDataFilterList
{
public:
	/** Constructor */
	FContentBrowserDataFilterList() = default;

	/** Copy support */
	FContentBrowserDataFilterList(const FContentBrowserDataFilterList& InOther);
	FContentBrowserDataFilterList& operator=(const FContentBrowserDataFilterList& InOther);

	/** Move support */
	FContentBrowserDataFilterList(FContentBrowserDataFilterList&&) = default;
	FContentBrowserDataFilterList& operator=(FContentBrowserDataFilterList&&) = default;

	/** Find the filter associated with the given type, or add a default instance if it doesn't exist in the list */
	template <typename T>
	T& FindOrAddFilter()
	{
		return *static_cast<T*>(FindOrAddFilter(TBaseStructure<T>::Get()));
	}
	void* FindOrAddFilter(const UScriptStruct* InFilterType);

	/** Set the filter associated with the given type, replacing any instance of this type that may exist in the list */
	template <typename T>
	void SetFilter(const T& InFilter)
	{
		SetFilter(TBaseStructure<T>::Get(), &InFilter);
	}
	void SetFilter(const UScriptStruct* InFilterType, const void* InFilterData);

	/** Find the filter associated with the given type, if it exists in the list */
	template <typename T>
	const T* FindFilter() const
	{
		return static_cast<const T*>(FindFilter(TBaseStructure<T>::Get()));
	}
	const void* FindFilter(const UScriptStruct* InFilterType) const;

	/** Find the filter associated with the given type, if it exists in the list */
	template <typename T>
	T* FindMutableFilter()
	{
		return const_cast<T*>(FindMutableFilter<T>());
	}

	/** Get the filter associated with the given type, asserting if it doesn't exist in the list */
	template <typename T>
	const T& GetFilter() const
	{
		const T* FilterData = FindFilter<T>();
		check(FilterData);
		return *FilterData;
	}

	/** Get the filter associated with the given type, asserting if it doesn't exist in the list */
	template <typename T>
	T& GetMutableFilter()
	{
		return const_cast<T&>(GetFilter<T>());
	}

	/** Remove the filter associated with the given type */
	template <typename T>
	void RemoveFilter()
	{
		RemoveFilter(TBaseStructure<T>::Get());
	}
	void RemoveFilter(const UScriptStruct* InFilterType);

	/** Remove all filters in the list */
	void ClearFilters();

private:
	/** Set the contents of this list to be a deep copy of the contents of the other list */
	void SetTo(const FContentBrowserDataFilterList& InOther);

	/** Array of typed filter structs */
	TArray<FStructOnScope> TypedFilters;
};

/**
 * A filter used to control what is returned from Content Browser data queries.
 * @note The compiled version of this, FContentBrowserDataCompiledFilter, is produced via UContentBrowserDataSubsystem::CompileFilter.
 */
USTRUCT(BlueprintType)
struct CONTENTBROWSERDATA_API FContentBrowserDataFilter
{
	GENERATED_BODY()

public:
	/** Whether we should include sub-paths in this query */
	UPROPERTY(EditAnywhere, BlueprintReadWrite, Category="ContentBrowser")
	bool bRecursivePaths = false;

	/** Flags controlling which item types should be included in this query */
	UPROPERTY(EditAnywhere, BlueprintReadWrite, Category="ContentBrowser")
	EContentBrowserItemTypeFilter ItemTypeFilter = EContentBrowserItemTypeFilter::IncludeAll;

	/** Flags controlling which item categories should be included in this query */
	UPROPERTY(EditAnywhere, BlueprintReadWrite, Category="ContentBrowser")
	EContentBrowserItemCategoryFilter ItemCategoryFilter = EContentBrowserItemCategoryFilter::IncludeAll;

	/** Flags controlling which item attributes should be included in this query */
	UPROPERTY(EditAnywhere, BlueprintReadWrite, Category="ContentBrowser")
	EContentBrowserItemAttributeFilter ItemAttributeFilter = EContentBrowserItemAttributeFilter::IncludeAll;

	/** A list of extra filter structs to be interpreted by the Content Browser data sources */
	FContentBrowserDataFilterList ExtraFilters;
};

/**
 * A filter used to control what is returned from Content Browser data queries.
 * @note The source version of this, FContentBrowserDataFilter, is used with UContentBrowserDataSubsystem::CompileFilter to produce a compiled filter.
 */
struct CONTENTBROWSERDATA_API FContentBrowserDataCompiledFilter
{
	/** Flags controlling which item types should be included in this query */
	EContentBrowserItemTypeFilter ItemTypeFilter = EContentBrowserItemTypeFilter::IncludeAll;

	/** Flags controlling which item categories should be included in this query */
	EContentBrowserItemCategoryFilter ItemCategoryFilter = EContentBrowserItemCategoryFilter::IncludeAll;

	/** Flags controlling which item attributes should be included in this query */
	EContentBrowserItemAttributeFilter ItemAttributeFilter = EContentBrowserItemAttributeFilter::IncludeAll;

	/** Per data-source compiled filter structs - typically optimized for both search queries and per-item queries */
	TSortedMap<const UContentBrowserDataSource*, FContentBrowserDataFilterList> CompiledFilters;
};

/**
 * Data used to filter object instances by their name and tags.
 * @note This will typically limit your query to returning assets.
 */
USTRUCT(BlueprintType)
struct CONTENTBROWSERDATA_API FContentBrowserDataObjectFilter
{
	GENERATED_BODY()

public:
	/** Array of object names that should be included in this query */
	UPROPERTY(EditAnywhere, BlueprintReadWrite, Category="ContentBrowser")
	TArray<FName> ObjectNamesToInclude;

	/** Array of object names that should be excluded from this query */
	UPROPERTY(EditAnywhere, BlueprintReadWrite, Category="ContentBrowser")
	TArray<FName> ObjectNamesToExclude;

	/** Whether we should only include on-disk objects (ignoring those that exist only in memory) */
	UPROPERTY(EditAnywhere, BlueprintReadWrite, Category="ContentBrowser")
	bool bOnDiskObjectsOnly = false;

	/** Map of object tags (with optional values) that should be included in this query */
	TMultiMap<FName, TOptional<FString>> TagsAndValuesToInclude;

	/** Map of object tags (with optional values) that should be excluded from this query */
	TMultiMap<FName, TOptional<FString>> TagsAndValuesToExclude;
};

/**
 * Data used to filter object instances by their package.
 * @note This will typically limit your query to returning assets.
 */
USTRUCT(BlueprintType)
struct CONTENTBROWSERDATA_API FContentBrowserDataPackageFilter
{
	GENERATED_BODY()

public:
	/** Array of package names that should be included in this query */
	UPROPERTY(EditAnywhere, BlueprintReadWrite, Category="ContentBrowser")
	TArray<FName> PackageNamesToInclude;

	/** Array of package names that should be excluded from this query */
	UPROPERTY(EditAnywhere, BlueprintReadWrite, Category="ContentBrowser")
	TArray<FName> PackageNamesToExclude;

	/** Array of package paths that should be included in this query */
	UPROPERTY(EditAnywhere, BlueprintReadWrite, Category="ContentBrowser")
	TArray<FName> PackagePathsToInclude;

	/** Array of package paths that should be excluded from this query */
	UPROPERTY(EditAnywhere, BlueprintReadWrite, Category="ContentBrowser")
	TArray<FName> PackagePathsToExclude;

	/** Whether we should include inclusive package sub-paths in this query */
	UPROPERTY(EditAnywhere, BlueprintReadWrite, Category="ContentBrowser")
	bool bRecursivePackagePathsToInclude = false;

	/** Whether we should include exclusive package sub-paths in this query */
	UPROPERTY(EditAnywhere, BlueprintReadWrite, Category="ContentBrowser")
	bool bRecursivePackagePathsToExclude = false;

	/** Optional set of additional path filtering */
	TSharedPtr<FPathPermissionList> PathPermissionList;
};

/**
 * Data used to filter object instances by their class.
 * @note This will typically limit your query to returning assets.
 */
USTRUCT(BlueprintType)
struct CONTENTBROWSERDATA_API FContentBrowserDataClassFilter
{
	GENERATED_BODY()

public:
	/** Array of class names that should be included in this query */
	UPROPERTY(EditAnywhere, BlueprintReadWrite, Category="ContentBrowser")
	TArray<FString> ClassNamesToInclude;

	/** Array of class names that should be excluded from this query */
	UPROPERTY(EditAnywhere, BlueprintReadWrite, Category="ContentBrowser")
	TArray<FString> ClassNamesToExclude;

	/** Whether we should include inclusive sub-classes in this query */
	UPROPERTY(EditAnywhere, BlueprintReadWrite, Category="ContentBrowser")
	bool bRecursiveClassNamesToInclude = false;

	/** Whether we should include exclusive sub-classes in this query */
	UPROPERTY(EditAnywhere, BlueprintReadWrite, Category="ContentBrowser")
	bool bRecursiveClassNamesToExclude = false;

	/** Optional set of additional class filtering */
<<<<<<< HEAD
	TSharedPtr<FNamePermissionList> ClassPermissionList;
=======
	TSharedPtr<FPathPermissionList> ClassPermissionList;
>>>>>>> d731a049
};

/**
 * Data used to filter items by their collection.
 * @note This will typically limit your query to items that support being inside a collection.
 */
USTRUCT(BlueprintType)
struct CONTENTBROWSERDATA_API FContentBrowserDataCollectionFilter
{
	GENERATED_BODY()

public:
	/** Array of collections to include in this query */
	TArray<FCollectionNameType> SelectedCollections;

	/** Whether we should include child collections in this query */
	UPROPERTY(EditAnywhere, BlueprintReadWrite, Category="ContentBrowser")
	bool bIncludeChildCollections = false;
};<|MERGE_RESOLUTION|>--- conflicted
+++ resolved
@@ -289,11 +289,7 @@
 	bool bRecursiveClassNamesToExclude = false;
 
 	/** Optional set of additional class filtering */
-<<<<<<< HEAD
-	TSharedPtr<FNamePermissionList> ClassPermissionList;
-=======
 	TSharedPtr<FPathPermissionList> ClassPermissionList;
->>>>>>> d731a049
 };
 
 /**
