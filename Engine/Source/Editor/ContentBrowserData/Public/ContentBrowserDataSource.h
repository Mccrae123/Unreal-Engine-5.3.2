--- conflicted
+++ resolved
@@ -224,8 +224,6 @@
 	 */
 	virtual bool EnumerateItemsForObjects(const TArrayView<UObject*> InObjects, TFunctionRef<bool(FContentBrowserItemData&&)> InCallback);
 
-<<<<<<< HEAD
-=======
 	/**
 	 * Get a list of other paths that the data source may be using to represent a specific path
 	 *
@@ -237,7 +235,6 @@
 	UE_DEPRECATED(5.1, "FNames containing full asset paths are deprecated. Use FSoftObjectPath instead.")
 	TArray<FContentBrowserItemPath> GetAliasesForPath(FName InInternalPath) const;
 
->>>>>>> d731a049
 	/**
 	 * Query whether this data source instance is currently discovering content, and retrieve an optional status message that can be shown in the UI.
 	 */
