// Copyright Epic Games, Inc. All Rights Reserved.

#pragma once

#include "Containers/StringFwd.h"
#include "Containers/UnrealString.h"
#include "ContentBrowserDataFilter.h"
#include "CoreMinimal.h"
#include "HAL/Platform.h"
#include "Internationalization/Text.h"
#include "UObject/NameTypes.h"

namespace ContentBrowserDataUtils
{
	/** Returns number of folders in forward slashed path (Eg, 1 for "/Path", 2 for "/Path/Name") */
	CONTENTBROWSERDATA_API int32 CalculateFolderDepthOfPath(const FStringView InPath);

	/** Returns true if folder has a depth of 1 */
	CONTENTBROWSERDATA_API bool IsTopLevelFolder(const FStringView InFolderPath);

	/** Returns true if folder has a depth of 1 */
	CONTENTBROWSERDATA_API bool IsTopLevelFolder(const FName InFolderPath);

<<<<<<< HEAD
=======
	/** Return the test depth after which it is not needed to test the attribute filter if the parent folder was tested */
	CONTENTBROWSERDATA_API int32 GetMaxFolderDepthRequiredForAttributeFilter();

>>>>>>> 4af6daef
	/**
	 * Tests internal path against attribute filter
	 * 
	 * @param InPath Invariant path to test
	 * @param InAlreadyCheckedDepth Number of folders deep that have already been tested to avoid re-testing during recursion. Pass 0 if portion of path not already tested.
	 * @param InItemAttributeFilter Filter to test against
	 * 
	 * @return True if passes filter
	 */
	CONTENTBROWSERDATA_API bool PathPassesAttributeFilter(const FStringView InPath, const int32 InAlreadyCheckedDepth, const EContentBrowserItemAttributeFilter InAttributeFilter);

	/**
	 * Get display name override if there is one for InFolderPath
	 * 
	 * @param InFolderPath Internal path to get display name override for
	 * @param InFolderItemName Short name of InFolderPath (rightmost folder name)
	 * @param bIsClassesFolder True if this folder is a classes folder
<<<<<<< HEAD
	 * 
	 * @return Override display name or empty string
	 */
	CONTENTBROWSERDATA_API FText GetFolderItemDisplayNameOverride(const FName InFolderPath, const FString& InFolderItemName, const bool bIsClassesFolder);
=======
	 * @param bIsCookedPath True if this folder only contains cooked content (recursively), or false if it contains any uncooked content
	 * 
	 * @return Override display name or empty string
	 */
	CONTENTBROWSERDATA_API FText GetFolderItemDisplayNameOverride(const FName InFolderPath, const FString& InFolderItemName, const bool bIsClassesFolder, const bool bIsCookedPath = false);
>>>>>>> 4af6daef
}<|MERGE_RESOLUTION|>--- conflicted
+++ resolved
@@ -21,12 +21,9 @@
 	/** Returns true if folder has a depth of 1 */
 	CONTENTBROWSERDATA_API bool IsTopLevelFolder(const FName InFolderPath);
 
-<<<<<<< HEAD
-=======
 	/** Return the test depth after which it is not needed to test the attribute filter if the parent folder was tested */
 	CONTENTBROWSERDATA_API int32 GetMaxFolderDepthRequiredForAttributeFilter();
 
->>>>>>> 4af6daef
 	/**
 	 * Tests internal path against attribute filter
 	 * 
@@ -44,16 +41,9 @@
 	 * @param InFolderPath Internal path to get display name override for
 	 * @param InFolderItemName Short name of InFolderPath (rightmost folder name)
 	 * @param bIsClassesFolder True if this folder is a classes folder
-<<<<<<< HEAD
-	 * 
-	 * @return Override display name or empty string
-	 */
-	CONTENTBROWSERDATA_API FText GetFolderItemDisplayNameOverride(const FName InFolderPath, const FString& InFolderItemName, const bool bIsClassesFolder);
-=======
 	 * @param bIsCookedPath True if this folder only contains cooked content (recursively), or false if it contains any uncooked content
 	 * 
 	 * @return Override display name or empty string
 	 */
 	CONTENTBROWSERDATA_API FText GetFolderItemDisplayNameOverride(const FName InFolderPath, const FString& InFolderItemName, const bool bIsClassesFolder, const bool bIsCookedPath = false);
->>>>>>> 4af6daef
 }