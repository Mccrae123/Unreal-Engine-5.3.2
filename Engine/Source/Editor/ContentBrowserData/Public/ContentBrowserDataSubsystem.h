--- conflicted
+++ resolved
@@ -362,8 +362,6 @@
 	 */
 	TSharedRef<FPathPermissionList>& GetEditableFolderPermissionList();
 
-<<<<<<< HEAD
-=======
 
 	/**
 	 * Provide an partial access to private api for the filter cache ID owners
@@ -379,7 +377,6 @@
 		static void ClearCachedData(const UContentBrowserDataSubsystem& Subsystem, const FContentBrowserDataFilterCacheIDOwner& IDOwner);
 	};
 
->>>>>>> 4af6daef
 private:
 
 	void InitializeCacheIDOwner(FContentBrowserDataFilterCacheIDOwner& IDOwner);
@@ -423,15 +420,12 @@
 	 */
 	void OnEndPIE(const bool bIsSimulating);
 
-<<<<<<< HEAD
-=======
 	/**
 	 * Called when Content added to delay content browser tick for a frame
 	 * Prevents content browser from slowing down initialization by ticking as content is loaded
 	 */
 	void OnContentPathMounted(const FString& AssetPath, const FString& ContentPath);
 
->>>>>>> 4af6daef
 	//~ IContentBrowserItemDataSink interface
 	virtual void QueueItemDataUpdate(FContentBrowserItemDataUpdate&& InUpdate) override;
 	virtual void NotifyItemDataRefreshed() override;
@@ -485,14 +479,11 @@
 	bool bIsPIEActive = false;
 
 	/**
-<<<<<<< HEAD
-=======
 	 * True if content was just mounted this frame
 	 */
 	bool bContentMountedThisFrame = false;
 
 	/**
->>>>>>> 4af6daef
 	 * >0 if Tick events have currently been suppressed.
 	 * @see FScopedSuppressContentBrowserDataTick
 	 */
@@ -536,11 +527,8 @@
 
 	/** Permission list of folder paths we can edit */
 	TSharedRef<FPathPermissionList> EditableFolderPermissionList;
-<<<<<<< HEAD
-=======
 
 	int64 LastCacheIDForFilter = INDEX_NONE;
->>>>>>> 4af6daef
 };
 
 /**
