--- conflicted
+++ resolved
@@ -113,27 +113,12 @@
 
 	/** Update the list of shown items */
 	void UpdateShownItems();
-<<<<<<< HEAD
 
 	/** Requests an update of the shown items */
 	void RequestUpdateShownItems();
 
 	/** Requests a refresh of the list of recently placed assets */
 	void RequestRefreshRecentlyPlaced( const TArray< FActorPlacementInfo >& RecentlyPlaced );
-
-	/** Requests a refresh of placeable assets in the All Classes category */
-	void RequestRefreshAllClasses();
-
-	/** Refreshes the list of placement categories */
-	void UpdatePlacementCategories();
-=======
-
-	/** Requests an update of the shown items */
-	void RequestUpdateShownItems();
-
-	/** Requests a refresh of the list of recently placed assets */
-	void RequestRefreshRecentlyPlaced( const TArray< FActorPlacementInfo >& RecentlyPlaced );
->>>>>>> 6bbb88c8
 
 	/** Requests a refresh of placeable assets in the All Classes category */
 	void RequestRefreshAllClasses();
@@ -198,9 +183,6 @@
 	/** Array of filtered items to show in the list view */
 	TArray<TSharedPtr<FPlaceableItem>> FilteredItems;
 
-	/** Tabs vertical box */
-	TSharedPtr<SVerticalBox> Tabs;
-
 	/** The name of the currently active tab (where no search is active) */
 	FName ActiveTabName;
 
