// Copyright Epic Games, Inc. All Rights Reserved.
#pragma once

#include "CoreMinimal.h"
#include "Misc/Guid.h"
#include "UObject/Class.h"
#include "GameFramework/Actor.h"
#include "AssetData.h"
#include "Widgets/SWidget.h"
#include "Modules/ModuleInterface.h"
#include "Modules/ModuleManager.h"
#include "ActorFactories/ActorFactory.h"
#include "ActorPlacementInfo.h"
#include "IPlacementMode.h"
#include "GameFramework/Volume.h"
#include "Editor.h"

class FBlacklistNames;

/**
 * Struct that defines an identifier for a particular placeable item in this module.
 * Only be obtainable through IPlacementModeModule::RegisterPlaceableItem
 */
class FPlacementModeID
{
public:
	FPlacementModeID(const FPlacementModeID&) = default;
	FPlacementModeID& operator=(const FPlacementModeID&) = default;

private:
	friend class FPlacementModeModule;

	FPlacementModeID() {}

	/** The category this item is held within */
	FName Category;

	/** Unique identifier (always universally unique across categories) */
	FGuid UniqueID;
};

/**
 * Struct providing information for a user category of placement objects
 */
struct FPlacementCategoryInfo
{
	FPlacementCategoryInfo(FText InDisplayName, FName InHandle, FString InTag, int32 InSortOrder = 0, bool bInSortable = true)
		: DisplayName(InDisplayName), UniqueHandle(InHandle), SortOrder(InSortOrder), TagMetaData(MoveTemp(InTag)), bSortable(bInSortable)
	{
	}

	/** This category's display name */
	FText DisplayName;

	/** A unique name for this category */
	FName UniqueHandle;

	/** Sort order for the category tab (lowest first) */
	int32 SortOrder;

	/** Optional tag meta data for the tab widget */
	FString TagMetaData;

	/** Optional generator function used to construct this category's tab content. Called when the tab is activated. */
	TFunction<TSharedRef<SWidget>()> CustomGenerator;

	/** Whether the items in this category are automatically sortable by name. False if the items are already sorted. */
	bool bSortable;
};

/**
 * Structure defining a placeable item in the placement mode panel
 */
struct FPlaceableItem
{
	/** Default constructor */
	FPlaceableItem()
		: Factory(nullptr)
	{}

	/** Constructor that takes a specific factory and asset */
	FPlaceableItem(UActorFactory* InFactory, const FAssetData& InAssetData, TOptional<int32> InSortOrder = TOptional<int32>())
		: Factory(InFactory)
		, AssetData(InAssetData)
		, bAlwaysUseGenericThumbnail(false)
		, SortOrder(InSortOrder)
	{
		AutoSetNativeAndDisplayName();
	}

	/** Constructor for any placeable class */
	FPlaceableItem(UClass& InAssetClass, TOptional<int32> InSortOrder = TOptional<int32>())
		: Factory(GEditor->FindActorFactoryByClass(&InAssetClass))
		, AssetData(Factory ? Factory->GetDefaultActorClass(FAssetData()) : FAssetData())
		, bAlwaysUseGenericThumbnail(false)
		, SortOrder(InSortOrder)
	{
		AutoSetNativeAndDisplayName();
	}

	/** Constructor for any placeable class with associated asset data, brush and display name overrides */
	FPlaceableItem(
		UClass& InAssetClass,
		const FAssetData& InAssetData,
		FName InClassThumbnailBrushOverride = NAME_None,
		TOptional<FLinearColor> InAssetTypeColorOverride = TOptional<FLinearColor>(),
		TOptional<int32> InSortOrder = TOptional<int32>(),
		TOptional<FText> InDisplayName = TOptional<FText>()
	)
		: Factory(GEditor->FindActorFactoryByClass(&InAssetClass))
		, AssetData(InAssetData)
		, ClassThumbnailBrushOverride(InClassThumbnailBrushOverride)
		, bAlwaysUseGenericThumbnail(true)
		, AssetTypeColorOverride(InAssetTypeColorOverride)
		, SortOrder(InSortOrder)
	{
		AutoSetNativeAndDisplayName();
		if (InDisplayName.IsSet())
		{
			DisplayName = InDisplayName.GetValue();
		}
	}

	/** Automatically set this item's native and display names from its class or asset */
	void AutoSetNativeAndDisplayName()
	{
		UClass* Class = AssetData.GetClass() == UClass::StaticClass() ? Cast<UClass>(AssetData.GetAsset()) : nullptr;
		const bool bIsVolume = Class && Class->IsChildOf<AVolume>();
		const bool bIsShape = Class ? false : AssetData.GetClass()->IsChildOf(UStaticMesh::StaticClass());

		// Use the factory unless its a volume or shape.  Those need custom names as the factory that spawns them does not properly represent what is being spawned.
		if (Factory && !bIsVolume && !bIsShape) 
		{
<<<<<<< HEAD
			if (Factory->NewActorClassName.IsEmpty() == false)
			{
				NativeName = Factory->NewActorClassName;
			}
			else if (Factory->NewActorClass != nullptr)
			{
				Factory->NewActorClass->GetName(NativeName);
			}
=======
			if (!Factory->NewActorClassName.IsEmpty())
			{
				NativeName = Factory->NewActorClassName;
			}
			else if (Factory->NewActorClass)
			{
				Factory->NewActorClass->GetName(NativeName);
			}
			else
			{
				NativeName = Factory->GetName();
			}
>>>>>>> 3aae9151

			DisplayName = Factory->GetDisplayName();
		}
		else if (Class)
		{
			Class->GetName(NativeName);
			DisplayName = Class->GetDisplayNameText();
		}
		else
		{
			NativeName = AssetData.AssetName.ToString();
			DisplayName = FText::FromName(AssetData.AssetName);
		}
	}

	UE_DEPRECATED(4.27, "Use AutoSetNativeAndDisplayName instead")
	void AutoSetDisplayName() { AutoSetNativeAndDisplayName(); }

	/** Return NativeName as an FName (and cache it) */
	FName GetNativeFName() const
	{ 
		if (NativeFName.IsNone() && !NativeName.IsEmpty())
		{
			NativeFName = FName(*NativeName);
		}
		return NativeFName;
	}

public:

	/** The factory used to create an instance of this placeable item */
	UActorFactory* Factory;

	/** Asset data pertaining to the class */
	FAssetData AssetData;
	
	/** This item's native name */
	FString NativeName;

	/** This item's display name */
	FText DisplayName;

	/** Optional override for the thumbnail brush (passed to FClassIconFinder::FindThumbnailForClass in the form ClassThumbnail.<override>) */
	FName ClassThumbnailBrushOverride;

	/** Whether to always use the generic thumbnail for this item or not */
	bool bAlwaysUseGenericThumbnail;

	/** Optional overridden color tint for the asset */
	TOptional<FLinearColor> AssetTypeColorOverride;

	/** Optional sort order (lowest first). Overrides default class name sorting. */
	TOptional<int32> SortOrder;

private:

	/** This item's native name as an FName (initialized on access only) */
	mutable FName NativeFName;
};

/** Structure of built-in placement categories. Defined as functions to enable external use without linkage */
struct FBuiltInPlacementCategories
{
	static FName RecentlyPlaced()	{ static FName Name("RecentlyPlaced");	return Name; }
	static FName Basic()			{ static FName Name("Basic");			return Name; }
	static FName Lights()			{ static FName Name("Lights");			return Name; }
	static FName Visual()			{ static FName Name("Visual");			return Name; }
	static FName Volumes()			{ static FName Name("Volumes");			return Name; }
	static FName AllClasses()		{ static FName Name("AllClasses");		return Name; }
};

class IPlacementModeModule : public IModuleInterface
{
public:

	/**
	 * Singleton-like access to this module's interface.  This is just for convenience!
	 * Beware of calling this during the shutdown phase, though.  Your module might have been unloaded already.
	 *
	 * @return Returns singleton instance, loading the module on demand if needed
	 */
	static inline IPlacementModeModule& Get()
	{
		return FModuleManager::LoadModuleChecked< IPlacementModeModule >( "PlacementMode" );
	}

	/**
	 * Checks to see if this module is loaded and ready.  It is only valid to call Get() if IsAvailable() returns true.
	 *
	 * @return True if the module is loaded and ready to use
	 */
	static inline bool IsAvailable()
	{
		return FModuleManager::Get().IsModuleLoaded( "PlacementMode" );
	}

	/**
	 * Add the specified assets to the recently placed items list
	 */
	virtual void AddToRecentlyPlaced( const TArray< UObject* >& Assets, UActorFactory* FactoryUsed = NULL ) = 0;
	
	/**
	 * Add the specified asset to the recently placed items list
	 */
	virtual void AddToRecentlyPlaced( UObject* Asset, UActorFactory* FactoryUsed = NULL ) = 0;

	/**
	 * Get a copy of the recently placed items
	 */
	virtual const TArray< FActorPlacementInfo >& GetRecentlyPlaced() const = 0;

	/**
	 * @return the event that is broadcast whenever the user facing list of placement mode categories gets modified
	 */
	DECLARE_EVENT(IPlacementMode, FOnPlacementModeCategoryListChanged);
	virtual FOnPlacementModeCategoryListChanged& OnPlacementModeCategoryListChanged() = 0;

	/**
	 * @return the event that is broadcast whenever a placement mode category is refreshed
	 */
	DECLARE_EVENT_OneParam( IPlacementMode, FOnPlacementModeCategoryRefreshed, FName /*CategoryName*/ );
	virtual FOnPlacementModeCategoryRefreshed& OnPlacementModeCategoryRefreshed() = 0;

	/**
	 * @return the event that is broadcast whenever the list of recently placed assets changes
	 */
	DECLARE_EVENT_OneParam( IPlacementMode, FOnRecentlyPlacedChanged, const TArray< FActorPlacementInfo >& /*NewRecentlyPlaced*/ );
	virtual FOnRecentlyPlacedChanged& OnRecentlyPlacedChanged() = 0;

	/**
	 * @return the event that is broadcast whenever the list of all placeable assets changes
	 */
	DECLARE_EVENT( IPlacementMode, FOnAllPlaceableAssetsChanged );
	virtual FOnAllPlaceableAssetsChanged& OnAllPlaceableAssetsChanged() = 0;

	/**
	 * @return the event that is broadcast whenever the filtering of placeable items changes (system filtering, not user filtering)
	 */
	DECLARE_EVENT(IPlacementMode, FOnPlaceableItemFilteringChanged);
	virtual FOnPlaceableItemFilteringChanged& OnPlaceableItemFilteringChanged() = 0;

	/**
	 * @return the event that is broadcast whenever a placement mode enters a placing session
	 */
	DECLARE_EVENT_OneParam( IPlacementMode, FOnStartedPlacingEvent, const TArray< UObject* >& /*Assets*/ );
	virtual FOnStartedPlacingEvent& OnStartedPlacing() = 0;
	virtual void BroadcastStartedPlacing( const TArray< UObject* >& Assets ) = 0;

	/**
	 * @return the event that is broadcast whenever a placement mode exits a placing session
	 */
	DECLARE_EVENT_OneParam( IPlacementMode, FOnStoppedPlacingEvent, bool /*bWasSuccessfullyPlaced*/ );
	virtual FOnStoppedPlacingEvent& OnStoppedPlacing() = 0;
	virtual void BroadcastStoppedPlacing( bool bWasSuccessfullyPlaced ) = 0;

	/**
	 * Creates the placement browser widget
	 */
	virtual TSharedRef<SWidget> CreatePlacementModeBrowser() = 0;

public:

	/**
	 * Register a new category of placement items
	 *
	 * @param Info		Information pertaining to the category
	 * @return true on success, false on failure (probably if the category's unique handle is already in use)
	 */
	virtual bool RegisterPlacementCategory(const FPlacementCategoryInfo& Info) = 0;

	/**
	 * Unregister a previously registered category
	 *
	 * @param UniqueHandle	The unique handle of the category to unregister
	 */
	virtual void UnregisterPlacementCategory(FName Handle) = 0;

	/**
	 * Retrieve an already registered category
	 *
	 * @param UniqueHandle	The unique handle of the category to retrieve
	 * @return Ptr to the category's information structure, or nullptr if it does not exit
	 */
	virtual const FPlacementCategoryInfo* GetRegisteredPlacementCategory(FName UniqueHandle) const = 0;

	/** Placement categories blacklist */
	virtual TSharedRef<FBlacklistNames>& GetCategoryBlacklist() = 0;

	/**
	 * Get all placement categories that aren't blacklisted, sorted by SortOrder
	 *
	 * @param OutCategories	The array to populate with registered category information
	 */
	virtual void GetSortedCategories(TArray<FPlacementCategoryInfo>& OutCategories) const = 0;

	/**
	 * Register a new placeable item for the specified category
	 *
	 * @param Item			The placeable item to register
	 * @param CategoryName	Unique handle to the category in which to place this item
	 * @return Optional unique identifier for the registered item, or empty on failure (if the category doesn't exist)
	 */
	virtual TOptional<FPlacementModeID> RegisterPlaceableItem(FName CategoryName, const TSharedRef<FPlaceableItem>& Item) = 0;

	/**
	 * Unregister a previously registered placeable item
	 *
	 * @param ID			Unique identifier for the item. Will have been obtained from a previous call to RegisterPlaceableItem
	 */
	virtual void UnregisterPlaceableItem(FPlacementModeID ID) = 0;

	typedef TFunction<bool(const TSharedPtr<FPlaceableItem>&)> TPlaceableItemPredicate;

	/** 
	 * Registers system-level (not user) filtering for placeable items. 
	 * An item is displayed if at least one of the predicate returns true or if there's none registered.
	 * @param Predicate Function that returns true if the passed item should be available
	 * @param OwnerName Name of the predicate owner
	 * @return False on failure to register the predicate because one already exists under the specified owner name
	 */
	virtual bool RegisterPlaceableItemFilter(TPlaceableItemPredicate Predicate, FName OwnerName) = 0;

	/**
	 * Registers system-level (not user) filtering for placeable items.
	 * An item is displayed if at least one of the predicate returns true or if there's none registered.
	 */
	virtual void UnregisterPlaceableItemFilter(FName OwnerName) = 0;

	/**
	 * Get all items in a given category, system filtered, unsorted
	 *
	 * @param Category		The unique handle of the category to get items for
	 * @param OutItems		Array to populate with the items in this category
	 */
	virtual void GetItemsForCategory(FName Category, TArray<TSharedPtr<FPlaceableItem>>& OutItems) const = 0;

	/**
	 * Get all items in a given category, system and user filtered, unsorted
	 *
	 * @param Category		The unique handle of the category to get items for
	 * @param OutItems		Array to populate with the items in this category
	 * @param Filter 		Filter predicate used to filter out items. Return true to pass the filter, false otherwise
	 */
	virtual void GetFilteredItemsForCategory(FName Category, TArray<TSharedPtr<FPlaceableItem>>& OutItems, TFunctionRef<bool(const TSharedPtr<FPlaceableItem>&)> Filter) const = 0;

	/**
	 * Instruct the category associated with the specified unique handle that it should regenerate its items
	 *
	 * @param Category		The unique handle of the category to get items for
	 */
	virtual void RegenerateItemsForCategory(FName Category) = 0;
};<|MERGE_RESOLUTION|>--- conflicted
+++ resolved
@@ -131,16 +131,6 @@
 		// Use the factory unless its a volume or shape.  Those need custom names as the factory that spawns them does not properly represent what is being spawned.
 		if (Factory && !bIsVolume && !bIsShape) 
 		{
-<<<<<<< HEAD
-			if (Factory->NewActorClassName.IsEmpty() == false)
-			{
-				NativeName = Factory->NewActorClassName;
-			}
-			else if (Factory->NewActorClass != nullptr)
-			{
-				Factory->NewActorClass->GetName(NativeName);
-			}
-=======
 			if (!Factory->NewActorClassName.IsEmpty())
 			{
 				NativeName = Factory->NewActorClassName;
@@ -153,7 +143,6 @@
 			{
 				NativeName = Factory->GetName();
 			}
->>>>>>> 3aae9151
 
 			DisplayName = Factory->GetDisplayName();
 		}
