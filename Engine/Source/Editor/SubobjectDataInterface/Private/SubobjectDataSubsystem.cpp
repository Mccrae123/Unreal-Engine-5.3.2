--- conflicted
+++ resolved
@@ -44,8 +44,6 @@
 
 DEFINE_LOG_CATEGORY_STATIC(LogSubobjectSubsystem, Log, All);
 
-<<<<<<< HEAD
-=======
 namespace UE::SubobjectDataSubsystem
 {
 	bool bForcePastedComponentsToSCS = true;
@@ -57,7 +55,6 @@
 }
 
 
->>>>>>> 4af6daef
 /** Notify the Level Editor that there have been subobject changes to an instance and it needs to be refreshed */
 static void BroadcastInstanceChanges()
 {
@@ -570,7 +567,6 @@
 		{
 			ProjectModule = AvailableModule;
 		}
-<<<<<<< HEAD
 
 		if (AvailableModule->ModuleType == EHostType::Runtime)
 		{
@@ -578,15 +574,6 @@
 		}
 	}
 
-=======
-
-		if (AvailableModule->ModuleType == EHostType::Runtime)
-		{
-			RuntimeModule = AvailableModule;
-		}
-	}
-
->>>>>>> 4af6daef
 	if (!OutModuleInfo.IsValid())
 	{
 		if (ProjectModule.IsValid())
@@ -1234,11 +1221,7 @@
 								}
 							}
 						}
-<<<<<<< HEAD
-						else
-=======
 						else if(!bForce)
->>>>>>> 4af6daef
 						{
 							UE_LOG(LogSubobjectSubsystem, Warning, TEXT("Cannot remove subobject '%s' because it is the default scene root!"), *Data->GetDisplayString());
 						}
@@ -1576,13 +1559,8 @@
 
 					FGuid OperationGuid;
 					FName TemplateName;
-<<<<<<< HEAD
-					const UClass* ApplyClass;
-					const UClass* RevertClass;
-=======
 					TObjectPtr<const UClass> ApplyClass;
 					TObjectPtr<const UClass> RevertClass;
->>>>>>> 4af6daef
 				};
 
 				// To avoid all of the subobjects we are manipulating getting serialized in to the transaction buffer unnecessarily
