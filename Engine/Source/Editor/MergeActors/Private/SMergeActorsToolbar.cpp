--- conflicted
+++ resolved
@@ -263,11 +263,7 @@
 			.VAlign(VAlign_Center)
 			[
 				SNew(SImage)
-<<<<<<< HEAD
-				.Image(FEditorStyle::Get().GetBrush("Icons.Info"))
-=======
 				.Image(FAppStyle::Get().GetBrush("Icons.Info"))
->>>>>>> d731a049
 			]
 			+ SHorizontalBox::Slot()
 			.Padding(10, 0, 0, 0)
