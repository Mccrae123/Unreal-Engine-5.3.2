// Copyright Epic Games, Inc. All Rights Reserved.


#include "EdModeInteractiveToolsContext.h"

#include "BaseGizmos/GizmoViewContext.h"
#include "ContextObjectStore.h"
#include "Editor.h"
#include "EditorViewportClient.h"
#include "EditorModeManager.h"
#include "LevelEditor.h"
#include "LevelEditorViewport.h"
#include "IAssetViewport.h"
#include "Math/Rotator.h"
#include "Misc/AssertionMacros.h"
#include "SLevelViewport.h"

#include "Modules/ModuleManager.h"
#include "ShowFlags.h"				// for EngineShowFlags
#include "Engine/Engine.h"
#include "Engine/Selection.h"
#include "Misc/ITransaction.h"
#include "ScopedTransaction.h"
#include "Materials/Material.h"
#include "Engine/StaticMesh.h"
#include "Components/StaticMeshComponent.h"

#include "ToolContextInterfaces.h"
#include "InteractiveToolObjects.h"
#include "EditorInteractiveGizmoManager.h"
#include "BaseBehaviors/ClickDragBehavior.h"
#include "EditorModeManager.h"
#include "EdMode.h"

#include "BaseGizmos/GizmoRenderingUtil.h"
#include "UnrealClient.h"
#include "UObject/ObjectSaveContext.h"

//#define ENABLE_DEBUG_PRINTING




class FEdModeToolsContextQueriesImpl : public IToolsContextQueriesAPI
{
public:
	UEditorInteractiveToolsContext* ToolsContext;
	FEditorModeTools* EditorModeManager;

	FViewCameraState CachedViewState;
	FEditorViewportClient* CachedViewportClient;

	FEdModeToolsContextQueriesImpl(UEditorInteractiveToolsContext* Context, FEditorModeTools* InEditorModeManager)
	{
		ToolsContext = Context;
		EditorModeManager = InEditorModeManager;
	}

	void CacheCurrentViewState(FEditorViewportClient* ViewportClient)
	{
		CachedViewportClient = ViewportClient;
		FViewportCameraTransform ViewTransform = ViewportClient->GetViewTransform();
		CachedViewState.bIsOrthographic = ViewportClient->IsOrtho();
		CachedViewState.Position = ViewTransform.GetLocation();
		CachedViewState.HorizontalFOVDegrees = ViewportClient->ViewFOV;
		CachedViewState.AspectRatio = ViewportClient->AspectRatio;

		// ViewTransform rotation is only initialized for perspective!
		if (CachedViewState.bIsOrthographic == false)
		{
			// if using Orbit camera, the rotation in the ViewTransform is not the current camera rotation, it
			// is set to a different rotation based on the Orbit. So we have to convert back to camera rotation.
			FRotator ViewRotation = (ViewportClient->bUsingOrbitCamera) ? 
				ViewTransform.ComputeOrbitMatrix().InverseFast().Rotator()  :   ViewTransform.GetRotation();

			CachedViewState.Orientation = ViewRotation.Quaternion();
		}
		else
		{
			// These rotations are based on hardcoded values in EditorViewportClient.cpp, see switches in FEditorViewportClient::CalcSceneView and FEditorViewportClient::Draw
			switch (ViewportClient->ViewportType)
			{
			case LVT_OrthoXY:
				CachedViewState.Orientation = FQuat(FRotator(-90.0f, -90.0f, 0.0f));
				break;
			case LVT_OrthoNegativeXY:
				CachedViewState.Orientation = FQuat(FRotator(90.0f, 90.0f, 0.0f));
				break;
			case LVT_OrthoXZ:
				CachedViewState.Orientation = FQuat(FRotator(0.0f, -90.0f, 0.0f));
				break;
			case LVT_OrthoNegativeXZ:
				CachedViewState.Orientation = FQuat(FRotator(0.0f, 90.0f, 0.0f));
				break;
			case LVT_OrthoYZ:
				CachedViewState.Orientation = FQuat(FRotator(0.0f, 0.0f, 0.0f));
				break;
			case LVT_OrthoNegativeYZ:
				CachedViewState.Orientation = FQuat(FRotator(0.0f, 180.0f, 0.0f));
				break;
			default:
				CachedViewState.Orientation = FQuat::Identity;
			}

			CachedViewState.OrthoWorldCoordinateWidth = ViewportClient->GetOrthoUnitsPerPixel(ViewportClient->Viewport) * ViewportClient->Viewport->GetSizeXY().X;
		}

		CachedViewState.bIsVR = false;
	}

	virtual UWorld* GetCurrentEditingWorld() const override
	{
		return EditorModeManager->GetWorld();
	}

	virtual void GetCurrentSelectionState(FToolBuilderState& StateOut) const override
	{
		StateOut.ToolManager = ToolsContext->ToolManager;
		StateOut.TargetManager = ToolsContext->TargetManager;
		StateOut.GizmoManager = ToolsContext->GizmoManager;
		StateOut.World = EditorModeManager->GetWorld();
		EditorModeManager->GetSelectedActors()->GetSelectedObjects(StateOut.SelectedActors);
		EditorModeManager->GetSelectedComponents()->GetSelectedObjects(StateOut.SelectedComponents);

		PRAGMA_DISABLE_DEPRECATION_WARNINGS
		StateOut.TypedElementSelectionSet = EditorModeManager->GetEditorSelectionSet();
		PRAGMA_ENABLE_DEPRECATION_WARNINGS
	}

	virtual void GetCurrentViewState(FViewCameraState& StateOut) const override
	{
		StateOut = CachedViewState;
	}

	virtual EToolContextCoordinateSystem GetCurrentCoordinateSystem() const override
	{
		ECoordSystem CoordSys = EditorModeManager->GetCoordSystem();
		return (CoordSys == COORD_World) ? EToolContextCoordinateSystem::World : EToolContextCoordinateSystem::Local;
	}

	virtual FToolContextSnappingConfiguration GetCurrentSnappingSettings() const override
	{
		FToolContextSnappingConfiguration Config;
		Config.bEnablePositionGridSnapping = (GetDefault<ULevelEditorViewportSettings>()->GridEnabled != 0);
		float EditorGridSize = GEditor->GetGridSize();
		Config.PositionGridDimensions = FVector(EditorGridSize, EditorGridSize, EditorGridSize);
		Config.bEnableRotationGridSnapping = (GetDefault<ULevelEditorViewportSettings>()->RotGridEnabled != 0);
		Config.RotationGridAngles = GEditor->GetRotGridSize();
		return Config;
	}

	virtual UMaterialInterface* GetStandardMaterial(EStandardToolContextMaterials MaterialType) const
	{
		if (MaterialType == EStandardToolContextMaterials::VertexColorMaterial)
		{
			return ToolsContext->StandardVertexColorMaterial;
		}
		check(false);
		return nullptr;
	}

	virtual FViewport* GetHoveredViewport() const override
	{
		if (FEditorViewportClient* HoveredClient = EditorModeManager->GetHoveredViewportClient())
		{
			return HoveredClient->Viewport;
		}

		return nullptr;
	}

	virtual FViewport* GetFocusedViewport() const override
	{
		if (FEditorViewportClient* FocusedClient = EditorModeManager->GetFocusedViewportClient())
		{
			return FocusedClient->Viewport;
		}

		return nullptr;
	}
};

class FEdModeToolsContextTransactionImpl : public IToolsContextTransactionsAPI
{
public:
	FEdModeToolsContextTransactionImpl(UEditorInteractiveToolsContext* Context, FEditorModeTools* InEditorModeManager)
		: ToolsContext(Context)
		, EditorModeManager(InEditorModeManager)
	{
		check(EditorModeManager);
		check(ToolsContext);
	}


	virtual void DisplayMessage(const FText& Message, EToolMessageLevel Level) override
	{
		if (Level == EToolMessageLevel::UserNotification || Level == EToolMessageLevel::UserMessage)
		{
			ToolsContext->PostToolNotificationMessage(Message);
		}
		else if (Level == EToolMessageLevel::UserWarning || Level == EToolMessageLevel::UserError)
		{
			ToolsContext->PostToolWarningMessage(Message);
		}
		else
		{
			UE_LOG(LogTemp, Warning, TEXT("%s"), *Message.ToString());
		}
	}


	virtual void PostInvalidation() override
	{
		ToolsContext->PostInvalidation();
	}

	virtual void BeginUndoTransaction(const FText& Description) override
	{
		GEditor->BeginTransaction(Description);
	}

	virtual void EndUndoTransaction() override
	{
		GEditor->EndTransaction();
	}

	virtual void AppendChange(UObject* TargetObject, TUniquePtr<FToolCommandChange> Change, const FText& Description) override
	{
		FScopedTransaction Transaction(Description);
		//if (ensure(GUndo != nullptr))		// ideally we would ensure here, but currently this can be hit on world teardown, resolution TBD
		if (GUndo != nullptr)
		{
			GUndo->StoreUndo(TargetObject, MoveTemp(Change));
		}
	}


	virtual bool RequestSelectionChange(const FSelectedOjectsChangeList& SelectionChange) override
	{
		checkf(SelectionChange.Components.Num() == 0, TEXT("FEdModeToolsContextTransactionImpl::RequestSelectionChange - Component selection not supported yet"));

		if (SelectionChange.ModificationType == ESelectedObjectsModificationType::Clear)
		{
			GEditor->SelectNone(true, true, false);
			return true;
		}

		if (SelectionChange.ModificationType == ESelectedObjectsModificationType::Replace )
		{
			GEditor->SelectNone(false, true, false);
		}

		bool bAdd = (SelectionChange.ModificationType != ESelectedObjectsModificationType::Remove);
		int NumActors = SelectionChange.Actors.Num();
		for (int k = 0; k < NumActors; ++k)
		{
			// Calling GEditor->NoteSelectionChange(true) will not send out change notifications on the TypedElementSelectionSet.
			// The selection change will work but any Editor stuff listening for changes will not be notified.
			// This may be a bug, needs further investigation.
			// In the meantime, just send out the notification on the last SelectActor() call
			bool bNotify = (k == NumActors-1);
			GEditor->SelectActor(SelectionChange.Actors[k], bAdd, bNotify, true, false);
		}

		GEditor->NoteSelectionChange(true);

		return true;
	}

protected:
	UEditorInteractiveToolsContext* ToolsContext;
	FEditorModeTools* EditorModeManager;
};




UEditorInteractiveToolsContext::UEditorInteractiveToolsContext()
{
	QueriesAPI = nullptr;
	TransactionAPI = nullptr;
}



void UEditorInteractiveToolsContext::Initialize(IToolsContextQueriesAPI* QueriesAPIIn, IToolsContextTransactionsAPI* TransactionsAPIIn)
{
	UInteractiveToolsContext::Initialize(QueriesAPIIn, TransactionsAPIIn);

	InvalidationTimestamp = 0;

	// This gets set up in UInteractiveToolsContext::Initialize;
	GizmoViewContext = ToolManager->GetContextObjectStore()->FindContext<UGizmoViewContext>();
}

void UEditorInteractiveToolsContext::Shutdown()
{
<<<<<<< HEAD
=======
	bIsActive = false;

>>>>>>> d731a049
	// auto-accept any in-progress tools
	DeactivateAllActiveTools(EToolShutdownType::Accept);

	UInteractiveToolsContext::Shutdown();
}


void UEditorInteractiveToolsContext::InitializeContextWithEditorModeManager(FEditorModeTools* InEditorModeManager, UInputRouter* UseInputRouter)
{
	check(InEditorModeManager);
	EditorModeManager = InEditorModeManager;

	this->TransactionAPI = new FEdModeToolsContextTransactionImpl(this, InEditorModeManager);
	this->QueriesAPI = new FEdModeToolsContextQueriesImpl(this, InEditorModeManager);

	SetCreateGizmoManagerFunc([this](const FContextInitInfo& ContextInfo)
	{
		UEditorInteractiveGizmoManager* NewGizmoManager = NewObject<UEditorInteractiveGizmoManager>(ContextInfo.ToolsContext);
		NewGizmoManager->InitializeWithEditorModeManager(ContextInfo.QueriesAPI, ContextInfo.TransactionsAPI, ContextInfo.InputRouter, EditorModeManager);
		NewGizmoManager->RegisterDefaultGizmos();
		return NewGizmoManager;
	});

	if (UseInputRouter != nullptr)
	{
		SetCreateInputRouterFunc([this, UseInputRouter](const FContextInitInfo& ContextInfo)
		{
			return UseInputRouter;
		});
		SetShutdownInputRouterFunc([this](UInputRouter*) {});
	}

	Initialize(QueriesAPI, TransactionAPI);

	if (UseInputRouter != nullptr)
	{
		// enable auto invalidation in Editor, because invalidating for all hover and capture events is unpleasant
		this->InputRouter->bAutoInvalidateOnHover = true;
		this->InputRouter->bAutoInvalidateOnCapture = true;
	}

	// set up standard materials
	StandardVertexColorMaterial = GEngine->VertexColorMaterial;

	if (UTypedElementSelectionSet* TypedElementSelectionSet = EditorModeManager->GetEditorSelectionSet())
	{
		TypedElementSelectionSet->OnChanged().AddUObject(this, &UEditorInteractiveToolsContext::OnEditorSelectionSetChanged);
	}
	else
	{
		FLevelEditorModule& LevelEditor = FModuleManager::Get().LoadModuleChecked<FLevelEditorModule>("LevelEditor");
		LevelEditor.OnLevelEditorCreated().AddUObject(this, &UEditorInteractiveToolsContext::OnLevelEditorCreated);
	}
}


void UEditorInteractiveToolsContext::ShutdownContext()
{
	Shutdown();

	OnToolNotificationMessage.Clear();
	OnToolWarningMessage.Clear();

	if (QueriesAPI != nullptr)
	{
		delete QueriesAPI;
		QueriesAPI = nullptr;
	}

	if (TransactionAPI != nullptr)
	{
		delete TransactionAPI;
		TransactionAPI = nullptr;
	}
}


void UEditorInteractiveToolsContext::TerminateActiveToolsOnPIEStart()
{
	DeactivateAllActiveTools(EToolShutdownType::Accept);
}
void UEditorInteractiveToolsContext::TerminateActiveToolsOnSaveWorld()
{
	DeactivateAllActiveTools(EToolShutdownType::Accept);
}
void UEditorInteractiveToolsContext::TerminateActiveToolsOnWorldTearDown()
{
	DeactivateAllActiveTools(EToolShutdownType::Cancel);
}

void UEditorInteractiveToolsContext::PostInvalidation()
{
	InvalidationTimestamp++;
}

UWorld* UEditorInteractiveToolsContext::GetWorld() const
{
	if (bIsActive && EditorModeManager)
	{
		return EditorModeManager->GetWorld();
	}

	return nullptr;
}

void UEditorInteractiveToolsContext::Tick(FEditorViewportClient* ViewportClient, float DeltaTime)
{
	// invalidate this viewport if it's timestamp is not current
	const int32* FoundTimestamp = InvalidationMap.Find(ViewportClient);
	if (ViewportClient && FoundTimestamp == nullptr)
	{
		ViewportClient->Invalidate(false, false);
		InvalidationMap.Add(ViewportClient, InvalidationTimestamp);
	}
	if (ViewportClient && FoundTimestamp != nullptr && *FoundTimestamp < InvalidationTimestamp)
	{
		ViewportClient->Invalidate(false, false);
		InvalidationMap[ViewportClient] = InvalidationTimestamp;
	}

	// This Tick() is called for every ViewportClient, however we only want to Tick the ToolManager and GizmoManager
	// once, for the 'Active'/Focused Viewport, so early-out here
	if (ViewportClient != EditorModeManager->GetFocusedViewportClient())
	{
		return;
	}

	if ( PendingToolShutdownType )
	{
		UInteractiveToolsContext::EndTool(EToolSide::Mouse, *PendingToolShutdownType);
		PendingToolShutdownType.Reset();
	}
	if ( PendingToolToStart )
	{
		if (UInteractiveToolsContext::StartTool(EToolSide::Mouse, *PendingToolToStart))
		{
			SetEditorStateForTool();
		}
		PendingToolToStart.Reset();
	}

	// Cache current camera state from this Viewport in the ContextQueries, which we will use for things like snapping/etc that
	// is computed by the Tool and Gizmo Tick()s
	// (This is not necessarily correct for Hover, because we might be Hovering over a different Viewport than the Active one...)
	if (ViewportClient)
	{
		((FEdModeToolsContextQueriesImpl*)this->QueriesAPI)->CacheCurrentViewState(ViewportClient);
	}

	// tick our stuff
	ToolManager->Tick(DeltaTime);
	GizmoManager->Tick(DeltaTime);
	OnTick.Broadcast(DeltaTime);
}



class FEdModeTempRenderContext : public IToolsContextRenderAPI
{
public:
	FPrimitiveDrawInterface* PDI;
	const FSceneView* SceneView;
	FViewCameraState ViewCameraState;
	EViewInteractionState ViewInteractionState;

	FEdModeTempRenderContext(const FSceneView* View, FViewport* Viewport, FEditorViewportClient* ViewportClient, FPrimitiveDrawInterface* DrawInterface, EViewInteractionState ViewInteractionState)
		:PDI(DrawInterface), SceneView(View), ViewInteractionState(ViewInteractionState)
	{
		CacheCurrentViewState(Viewport, ViewportClient);
	}

	virtual FPrimitiveDrawInterface* GetPrimitiveDrawInterface() override
	{
		return PDI;
	}

	virtual const FSceneView* GetSceneView() override
	{
		return SceneView;
	}

	virtual FViewCameraState GetCameraState() override
	{
		return ViewCameraState;
	}

	virtual EViewInteractionState GetViewInteractionState() override
	{
		return ViewInteractionState;
	}

	void CacheCurrentViewState(FViewport* Viewport, FEditorViewportClient* ViewportClient)
	{
		if (!ViewportClient)
		{
			return;
		}

		FViewportCameraTransform ViewTransform = ViewportClient->GetViewTransform();
		ViewCameraState.bIsOrthographic = ViewportClient->IsOrtho();
		ViewCameraState.Position = ViewTransform.GetLocation();
		ViewCameraState.HorizontalFOVDegrees = ViewportClient->ViewFOV;
		ViewCameraState.AspectRatio = ViewportClient->AspectRatio;

		// ViewTransform rotation is only initialized for perspective!
		if (ViewCameraState.bIsOrthographic == false)
		{
			// if using Orbit camera, the rotation in the ViewTransform is not the current camera rotation, it
			// is set to a different rotation based on the Orbit. So we have to convert back to camera rotation.
			FRotator ViewRotation = (ViewportClient->bUsingOrbitCamera) ?
				ViewTransform.ComputeOrbitMatrix().InverseFast().Rotator() : ViewTransform.GetRotation();

			ViewCameraState.Orientation = ViewRotation.Quaternion();
		}
		else
		{
			// These rotations are based on hardcoded values in EditorViewportClient.cpp, see switches in FEditorViewportClient::CalcSceneView and FEditorViewportClient::Draw
			switch (ViewportClient->ViewportType)
			{
			case LVT_OrthoXY:
				ViewCameraState.Orientation = FQuat(FRotator(-90.0f, -90.0f, 0.0f));
				break;
			case LVT_OrthoNegativeXY:
				ViewCameraState.Orientation = FQuat(FRotator(90.0f, 90.0f, 0.0f));
				break;
			case LVT_OrthoXZ:
				ViewCameraState.Orientation = FQuat(FRotator(0.0f, -90.0f, 0.0f));
				break;
			case LVT_OrthoNegativeXZ:
				ViewCameraState.Orientation = FQuat(FRotator(0.0f, 90.0f, 0.0f));
				break;
			case LVT_OrthoYZ:
				ViewCameraState.Orientation = FQuat(FRotator(0.0f, 0.0f, 0.0f));
				break;
			case LVT_OrthoNegativeYZ:
				ViewCameraState.Orientation = FQuat(FRotator(0.0f, 180.0f, 0.0f));
				break;
			default:
				ViewCameraState.Orientation = FQuat::Identity;
			}

			ViewCameraState.OrthoWorldCoordinateWidth = ViewportClient->GetOrthoUnitsPerPixel(ViewportClient->Viewport) * ViewportClient->Viewport->GetSizeXY().X;
		}

		ViewCameraState.bIsVR = false;
	}

};


void UEditorInteractiveToolsContext::Render(const FSceneView* View, FViewport* Viewport, FPrimitiveDrawInterface* PDI)
{
	// skip HitProxy rendering passes if desired
	if (PDI->IsHitTesting() && bEnableRenderingDuringHitProxyPass == false)
	{
		return;
	}

	// THIS IS NOT SAFE!! However it appears that (1) it is only possible to get certain info from the EditorViewportClient,
	// but (2) there is no way to know if a FViewportClient is an FEditorViewportClient. Currently this ::Render() function
	// is only intended to be called by FEdMode/UEdMode::Render(), and their ::Render() calls are only called by the
	// FEditorViewportClient, which passes it's own Viewport down. So, this cast should be valid (for now)
	FEditorViewportClient* ViewportClient = static_cast<FEditorViewportClient*>(Viewport->GetClient());

	// Update the currently-hovered scene view information, which GizmoArrowComponent and friends will
	// use to recalculate their size/visibility/etc.
	if (GizmoViewContext && ViewportClient == EditorModeManager->GetHoveredViewportClient())
	{
		GizmoViewContext->ResetFromSceneView(*View);
	}

	// Render Tool and Gizmos
	const FEditorViewportClient* Focused = EditorModeManager->GetFocusedViewportClient();
	const FEditorViewportClient* Hovered = EditorModeManager->GetHoveredViewportClient();
	EViewInteractionState InteractionState = EViewInteractionState::None;
	if (ViewportClient == Focused )
	{
		InteractionState |= EViewInteractionState::Focused;
	}
	if (ViewportClient == Hovered )
	{
		InteractionState |= EViewInteractionState::Hovered;
	}
	FEdModeTempRenderContext RenderContext(View, Viewport, ViewportClient, PDI, InteractionState);
	ToolManager->Render(&RenderContext);
	GizmoManager->Render(&RenderContext);
	OnRender.Broadcast(&RenderContext);
}

void UEditorInteractiveToolsContext::DrawHUD(FViewportClient* ViewportClient,FViewport* Viewport,const FSceneView* View, FCanvas* Canvas)
{
	FEditorViewportClient* EditorViewportClient = static_cast<FEditorViewportClient*>(Viewport->GetClient());
	const FViewportClient* Focused = EditorModeManager->GetFocusedViewportClient();
	const FViewportClient* Hovered = EditorModeManager->GetHoveredViewportClient();
	EViewInteractionState InteractionState = EViewInteractionState::None;
	if (ViewportClient == Focused )
	{
		InteractionState |= EViewInteractionState::Focused;
	}
	if (ViewportClient == Hovered )
	{
		InteractionState |= EViewInteractionState::Hovered;
	}
	FEdModeTempRenderContext RenderContext(View, Viewport, EditorViewportClient, nullptr /*PDI*/, InteractionState);
	ToolManager->DrawHUD(Canvas, &RenderContext);
	GizmoManager->DrawHUD(Canvas, &RenderContext);
	OnDrawHUD.Broadcast(Canvas, &RenderContext);
}


bool UEditorInteractiveToolsContext::ProcessEditDelete()
{
	if (ToolManager->HasAnyActiveTool() == false)
	{
		return false;
	}

	bool bSkipDelete = false;

	USelection* SelectedActors = GEditor->GetSelectedActors();
	for (int i = 0; i < SelectedActors->Num() && bSkipDelete == false; ++i)
	{
		UObject* SelectedActor = SelectedActors->GetSelectedObject(i);

		// If any of the selected actors are AInternalToolFrameworkActor, we do not want to allow them to be deleted,
		// as generally this will cause problems for the Tool.
		if ( Cast<AInternalToolFrameworkActor>(SelectedActor) != nullptr)
		{
			bSkipDelete = true;
		}

		// If any Components of selected Actors implement UToolFrameworkComponent, we disable delete (for now).
		// (Currently Sculpt and a few other Modeling Tools attach their preview mesh components to the selected Actor)
		AActor* Actor = Cast<AActor>(SelectedActor);
		if (Actor != nullptr)
		{
			const TSet<UActorComponent*>& Components = Actor->GetComponents();
			for (const UActorComponent* Component : Components)
			{
				if ( Component->Implements<UToolFrameworkComponent>() )
				{
					bSkipDelete = true;
				}
			}
		}

	}

	return bSkipDelete;
}



FRay UEditorInteractiveToolsContext::GetRayFromMousePos(FEditorViewportClient* ViewportClient, FViewport* Viewport, int MouseX, int MouseY)
{
	if (!ViewportClient)
	{
		return FRay();
	}

	FSceneViewFamilyContext ViewFamily(FSceneViewFamily::ConstructionValues(
		ViewportClient->Viewport,
		ViewportClient->GetScene(),
		ViewportClient->EngineShowFlags).SetRealtimeUpdate(ViewportClient->IsRealtime()));		// why SetRealtimeUpdate here??
	// this View is deleted by the FSceneViewFamilyContext destructor
	FSceneView* View = ViewportClient->CalcSceneView(&ViewFamily);
	FViewportCursorLocation MouseViewportRay(View, ViewportClient, MouseX, MouseY);

	FVector RayOrigin = MouseViewportRay.GetOrigin();
	FVector RayDirection = MouseViewportRay.GetDirection();

	// in Ortho views, the RayOrigin appears to be completely arbitrary, in some views it is on the view plane,
	// others it moves back/forth with the OrthoZoom. Translate by a large amount here in hopes of getting
	// ray origin "outside" the scene (which is a disaster for numerical precision !! ... )
	if (ViewportClient->IsOrtho())
	{
		RayOrigin -= 0.1 * HALF_WORLD_MAX * RayDirection;
	}

	return FRay(RayOrigin, RayDirection, true);
}


bool UEditorInteractiveToolsContext::CanStartTool(const FString ToolTypeIdentifier) const
{
	return UInteractiveToolsContext::CanStartTool(EToolSide::Mouse, ToolTypeIdentifier);
}

bool UEditorInteractiveToolsContext::HasActiveTool() const
{
	return UInteractiveToolsContext::HasActiveTool(EToolSide::Mouse);
}

FString UEditorInteractiveToolsContext::GetActiveToolName() const
{
	return UInteractiveToolsContext::GetActiveToolName(EToolSide::Mouse);
}

bool UEditorInteractiveToolsContext::ActiveToolHasAccept() const
{
	return  UInteractiveToolsContext::ActiveToolHasAccept(EToolSide::Mouse);
}

bool UEditorInteractiveToolsContext::CanAcceptActiveTool() const
{
	return UInteractiveToolsContext::CanAcceptActiveTool(EToolSide::Mouse);
}

bool UEditorInteractiveToolsContext::CanCancelActiveTool() const
{
	return UInteractiveToolsContext::CanCancelActiveTool(EToolSide::Mouse);
}

bool UEditorInteractiveToolsContext::CanCompleteActiveTool() const
{
	return UInteractiveToolsContext::CanCompleteActiveTool(EToolSide::Mouse);
}

void UEditorInteractiveToolsContext::StartTool(const FString ToolTypeIdentifier)
{
	FString LocalIdentifier(ToolTypeIdentifier);
	PendingToolToStart = LocalIdentifier;
	PostInvalidation();
}

void UEditorInteractiveToolsContext::EndTool(EToolShutdownType ShutdownType)
{
	PendingToolShutdownType = ShutdownType;
	PostInvalidation();
}

void UEditorInteractiveToolsContext::Activate()
{
	bIsActive = true;
}

void UEditorInteractiveToolsContext::Deactivate()
{
	bIsActive = false;
}


void UEditorInteractiveToolsContext::DeactivateActiveTool(EToolSide WhichSide, EToolShutdownType ShutdownType)
{
	UInteractiveToolsContext::DeactivateActiveTool(WhichSide, ShutdownType);
	RestoreEditorState();
}

void UEditorInteractiveToolsContext::DeactivateAllActiveTools(EToolShutdownType ShutdownType)
{
	UInteractiveToolsContext::DeactivateAllActiveTools(ShutdownType);
	RestoreEditorState();
}

void UEditorInteractiveToolsContext::SetEditorStateForTool()
{
	FLevelEditorModule& LevelEditorModule = FModuleManager::GetModuleChecked<FLevelEditorModule>("LevelEditor");
	TSharedPtr<ILevelEditor> LevelEditor = LevelEditorModule.GetFirstLevelEditor();
	if (LevelEditor.IsValid())
	{
		TArray<TSharedPtr<SLevelViewport>> Viewports = LevelEditor->GetViewports();
		for (const TSharedPtr<SLevelViewport>& ViewportWindow : Viewports)
		{
			if (ViewportWindow.IsValid())
			{
				FEditorViewportClient& Viewport = ViewportWindow->GetAssetViewportClient();
				Viewport.EnableOverrideEngineShowFlags([](FEngineShowFlags& Flags)
				{
					Flags.SetTemporalAA(false);
					Flags.SetMotionBlur(false);
					// disable this as depending on fixed exposure settings the entire scene may turn black
					//Flags.SetEyeAdaptation(false);
				});
			}
		}
	}
}

void UEditorInteractiveToolsContext::RestoreEditorState()
{
	FLevelEditorModule& LevelEditorModule = FModuleManager::GetModuleChecked<FLevelEditorModule>("LevelEditor");
	TSharedPtr<ILevelEditor> LevelEditor  = LevelEditorModule.GetFirstLevelEditor();
	if (LevelEditor.IsValid())
	{
		TArray<TSharedPtr<SLevelViewport>> Viewports = LevelEditor->GetViewports();
		for (const TSharedPtr<SLevelViewport>& ViewportWindow : Viewports)
		{
			if (ViewportWindow.IsValid())
			{
				FEditorViewportClient& ViewportClient = ViewportWindow->GetAssetViewportClient();
				ViewportClient.DisableOverrideEngineShowFlags();

				// Rebuild the cached hit proxy. The tool may have disabled some viewport items while active (e.g. transform gizmo) and
				// so the hit proxy cache may be out of date. In the past this has led to, for example, the gizmo being visible but not
				// clickable when returning from a tool (UE-116888).
				// TODO: Figure out why the hit proxy is not being rebuilt elsewhere
				ViewportClient.RequestInvalidateHitProxy(ViewportClient.Viewport);
			}
		}
	}
}

void UEditorInteractiveToolsContext::OnToolEnded(UInteractiveToolManager* InToolManager, UInteractiveTool* InEndedTool)
{
	RestoreEditorState();
}

void UEditorInteractiveToolsContext::OnToolPostBuild(UInteractiveToolManager* InToolManager, EToolSide InSide, UInteractiveTool* InBuiltTool, UInteractiveToolBuilder* InToolBuilder, const FToolBuilderState& ToolState)
{
	// todo: Add any shared tool targets for the mode toolkit
}

void UEditorInteractiveToolsContext::SetEnableRenderingDuringHitProxyPass(bool bEnabled)
{
	bEnableRenderingDuringHitProxyPass = bEnabled;
}

void UEditorInteractiveToolsContext::OnLevelEditorCreated(TSharedPtr<ILevelEditor> InLevelEditor)
{
	if (UTypedElementSelectionSet* TypedElementSelectionSet = EditorModeManager->GetEditorSelectionSet())
	{
		TypedElementSelectionSet->OnChanged().AddUObject(this, &UEdModeInteractiveToolsContext::OnEditorSelectionSetChanged);
	}
}

void UEditorInteractiveToolsContext::OnEditorSelectionSetChanged(const UTypedElementSelectionSet* InSelectionSet)
{
	if (UEditorInteractiveGizmoManager* EditorGizmoManager = Cast<UEditorInteractiveGizmoManager>(GizmoManager))
	{
		EditorGizmoManager->HandleEditorSelectionSetChanged(InSelectionSet);
	}
}




void UModeManagerInteractiveToolsContext::Tick(FEditorViewportClient* ViewportClient, float DeltaTime)
{
	UEditorInteractiveToolsContext::Tick(ViewportClient, DeltaTime);
	for (TObjectPtr<UEdModeInteractiveToolsContext> EdModeContext : EdModeToolsContexts)
	{
		EdModeContext->Tick(ViewportClient, DeltaTime);
	}
}

void UModeManagerInteractiveToolsContext::Render(const FSceneView* View, FViewport* Viewport, FPrimitiveDrawInterface* PDI)
{
	UEditorInteractiveToolsContext::Render(View, Viewport, PDI);
	for (TObjectPtr<UEdModeInteractiveToolsContext> EdModeContext : EdModeToolsContexts)
	{
		EdModeContext->Render(View, Viewport, PDI);
	}
}

void UModeManagerInteractiveToolsContext::DrawHUD(FViewportClient* ViewportClient, FViewport* Viewport, const FSceneView* View, FCanvas* Canvas)
{
	UEditorInteractiveToolsContext::DrawHUD(ViewportClient, Viewport, View, Canvas);
	for (TObjectPtr<UEdModeInteractiveToolsContext> EdModeContext : EdModeToolsContexts)
	{
		EdModeContext->DrawHUD(ViewportClient, Viewport, View, Canvas);
	}
}


bool UModeManagerInteractiveToolsContext::ProcessEditDelete()
{
	bool bHandled = UEditorInteractiveToolsContext::ProcessEditDelete();
	for (TObjectPtr<UEdModeInteractiveToolsContext> EdModeContext : EdModeToolsContexts)
	{
		bHandled |= EdModeContext->ProcessEditDelete();
	}
	return bHandled;
}

void UModeManagerInteractiveToolsContext::DeactivateAllActiveTools(EToolShutdownType ShutdownType)
{
	for (UEdModeInteractiveToolsContext* EdModeContext : EdModeToolsContexts)
	{
		EdModeContext->DeactivateAllActiveTools(ShutdownType);
	}

	Super::DeactivateAllActiveTools(ShutdownType);
}


bool UModeManagerInteractiveToolsContext::InputKey(FEditorViewportClient* ViewportClient, FViewport* Viewport, FKey Key, EInputEvent Event)
{
#ifdef ENABLE_DEBUG_PRINTING
	if (Event == IE_Pressed) { UE_LOG(LogTemp, Warning, TEXT("PRESSED EVENT")); }
	else if (Event == IE_Released) { UE_LOG(LogTemp, Warning, TEXT("RELEASED EVENT")); }
	else if (Event == IE_Repeat) { UE_LOG(LogTemp, Warning, TEXT("REPEAT EVENT")); }
	else if (Event == IE_Axis) { UE_LOG(LogTemp, Warning, TEXT("AXIS EVENT")); }
	else if (Event == IE_DoubleClick) { UE_LOG(LogTemp, Warning, TEXT("DOUBLECLICK EVENT")); }
#endif

	if (Event == IE_Pressed || Event == IE_Released)
	{
		if (Key.IsMouseButton())
		{
			bool bIsLeftMouse = (Key == EKeys::LeftMouseButton);
			bool bIsMiddleMouse = (Key == EKeys::MiddleMouseButton);
			bool bIsRightMouse = (Key == EKeys::RightMouseButton);
			if (bIsLeftMouse || bIsMiddleMouse || bIsRightMouse)
			{
				// Currently, we don't capture mouse clicks that start with Alt being down because we want
				// Alt camera manipulation to have priority over tools. So, we let those inputs pass on up
				// to wherever they get handled.
				// Someday these kinds of prioritizations will be handled by having camera manipulation be
				// in a common input router so that behavior priorities can determine the ordering.
				if (ViewportClient && ViewportClient->IsAltPressed() && InputRouter->HasActiveMouseCapture() == false)
				{
					return false;
				}

				FInputDeviceState InputState = CurrentMouseState;
				InputState.InputDevice = EInputDevices::Mouse;

				FModifierKeysState ModifierKeys = FSlateApplication::Get().GetModifierKeys();
				InputState.SetModifierKeyStates(
					ModifierKeys.IsShiftDown(), ModifierKeys.IsAltDown(),
					ModifierKeys.IsControlDown(), ModifierKeys.IsCommandDown());

				if (bIsLeftMouse)
				{
					InputState.Mouse.Left.SetStates(
						(Event == IE_Pressed), (Event == IE_Pressed), (Event == IE_Released));
					CurrentMouseState.Mouse.Left.bDown = (Event == IE_Pressed);
					CurrentMouseState.Mouse.Left.bReleased = (Event == IE_Released);
				}
				else if (bIsMiddleMouse)
				{
					InputState.Mouse.Middle.SetStates(
						(Event == IE_Pressed), (Event == IE_Pressed), (Event == IE_Released));
					CurrentMouseState.Mouse.Middle.bDown = (Event == IE_Pressed);
					CurrentMouseState.Mouse.Middle.bReleased = (Event == IE_Released);
				}
				else
				{
					InputState.Mouse.Right.SetStates(
						(Event == IE_Pressed), (Event == IE_Pressed), (Event == IE_Released));
					CurrentMouseState.Mouse.Right.bDown = (Event == IE_Pressed);
					CurrentMouseState.Mouse.Right.bReleased = (Event == IE_Released);
				}
				if (InputRouter->PostInputEvent(InputState))
				{
					return true;
				}
			}
			else if (Key == EKeys::MouseScrollUp || Key == EKeys::MouseScrollDown)
			{
				// Note that we get two events for each scroll- an IE_Pressed, and IE_Released.
				// We pass both of these in, though only the first one will have WheelDelta set.
				// If a behavior captures the mouse wheel interaction, the second event will give
				// it the opportunity to immediately release capture. Not passing in the second
				// event would probably be ok too- capture would get released on next hover event.

				FInputDeviceState InputState = CurrentMouseState;
				InputState.InputDevice = EInputDevices::Mouse;

				FModifierKeysState ModifierKeys = FSlateApplication::Get().GetModifierKeys();
				InputState.SetModifierKeyStates(
					ModifierKeys.IsShiftDown(), ModifierKeys.IsAltDown(),
					ModifierKeys.IsControlDown(), ModifierKeys.IsCommandDown());

				InputState.Mouse.WheelDelta = (Event != IE_Pressed) ? 0
					: (Key == EKeys::MouseScrollUp) ? 1 
					: -1;

				return InputRouter->PostInputEvent(InputState);
			}
		}
		else if (Key.IsGamepadKey())
		{
			// not supported yet
		}
		else if (Key.IsTouch())
		{
			// not supported yet
		}
		else if (Key.IsAnalog())
		{
			// not supported yet
		}
		else    // is this definitely a keyboard key?
		{
			FInputDeviceState InputState;
			InputState.InputDevice = EInputDevices::Keyboard;

			FModifierKeysState ModifierKeys = FSlateApplication::Get().GetModifierKeys();
			InputState.SetModifierKeyStates(
				ModifierKeys.IsShiftDown(), ModifierKeys.IsAltDown(),
				ModifierKeys.IsControlDown(), ModifierKeys.IsCommandDown());

			InputState.Keyboard.ActiveKey.Button = Key;
			bool bPressed = (Event == IE_Pressed);
			InputState.Keyboard.ActiveKey.SetStates(bPressed, bPressed, !bPressed);
			return InputRouter->PostInputEvent(InputState);
		}
	}

	return false;
}

bool UModeManagerInteractiveToolsContext::MouseEnter(FEditorViewportClient* ViewportClient, FViewport* Viewport, int32 x, int32 y)
{
#ifdef ENABLE_DEBUG_PRINTING
	UE_LOG(LogTemp, Warning, TEXT("MOUSE ENTER"));
#endif

	CurrentMouseState.Mouse.Position2D = FVector2D(x, y);
	CurrentMouseState.Mouse.WorldRay = GetRayFromMousePos(ViewportClient, Viewport, x, y);

	return false;
}


bool UModeManagerInteractiveToolsContext::MouseMove(FEditorViewportClient* ViewportClient, FViewport* Viewport, int32 x, int32 y)
{
#ifdef ENABLE_DEBUG_PRINTING
	UE_LOG(LogTemp, Warning, TEXT("HOVER %p"), ViewportClient);
#endif

	CurrentMouseState.Mouse.Position2D = FVector2D(x, y);
	CurrentMouseState.Mouse.WorldRay = GetRayFromMousePos(ViewportClient, Viewport, x, y);
	FInputDeviceState InputState = CurrentMouseState;
	InputState.InputDevice = EInputDevices::Mouse;

	FModifierKeysState ModifierKeys = FSlateApplication::Get().GetModifierKeys();
	InputState.SetModifierKeyStates(
		ModifierKeys.IsShiftDown(), ModifierKeys.IsAltDown(),
		ModifierKeys.IsControlDown(), ModifierKeys.IsCommandDown());

	if (InputRouter->HasActiveMouseCapture())
	{
		// TODO: This should no longer be necessary: test and remove.
		// This state occurs if InputBehavior did not release capture on mouse release.
		// UMultiClickSequenceInputBehavior does this, eg for multi-click draw-polygon sequences.
		// It's not ideal though and maybe would be better done via multiple captures + hover...?
		InputRouter->PostInputEvent(InputState);
	}
	else
	{
		InputRouter->PostHoverInputEvent(InputState);
	}

	return false;
}


bool UModeManagerInteractiveToolsContext::MouseLeave(FEditorViewportClient* ViewportClient, FViewport* Viewport)
{
#ifdef ENABLE_DEBUG_PRINTING
	UE_LOG(LogTemp, Warning, TEXT("MOUSE LEAVE"));
#endif

	return false;
}



bool UModeManagerInteractiveToolsContext::StartTracking(FEditorViewportClient* InViewportClient, FViewport* InViewport)
{
	bIsTrackingMouse = InputRouter->HasActiveMouseCapture();
	return bIsTrackingMouse;
}

bool UModeManagerInteractiveToolsContext::CapturedMouseMove(FEditorViewportClient* InViewportClient, FViewport* InViewport, int32 InMouseX, int32 InMouseY)
{
	FVector2D OldPosition = CurrentMouseState.Mouse.Position2D;
	CurrentMouseState.Mouse.Position2D = FVector2D(InMouseX, InMouseY);
	CurrentMouseState.Mouse.WorldRay = GetRayFromMousePos(InViewportClient, InViewport, InMouseX, InMouseY);

	if (InputRouter->HasActiveMouseCapture())
	{
#ifdef ENABLE_DEBUG_PRINTING
		UE_LOG(LogTemp, Warning, TEXT("CAPTURED MOUSE MOVE"));
#endif

		FInputDeviceState InputState = CurrentMouseState;
		InputState.InputDevice = EInputDevices::Mouse;
		
		FModifierKeysState ModifierKeys = FSlateApplication::Get().GetModifierKeys();
		InputState.SetModifierKeyStates(
			ModifierKeys.IsShiftDown(), ModifierKeys.IsAltDown(),
			ModifierKeys.IsControlDown(), ModifierKeys.IsCommandDown());

		InputState.Mouse.Delta2D = CurrentMouseState.Mouse.Position2D - OldPosition;
		InputRouter->PostInputEvent(InputState);
		return true;
	}

	return false;
}

bool UModeManagerInteractiveToolsContext::EndTracking(FEditorViewportClient* InViewportClient, FViewport* InViewport)
{
	if (bIsTrackingMouse)
	{
		// If the input router captured the mouse input, we need to invalidate the viewport client here, since the mouse delta tracker's end tracking will not be called.
		constexpr bool bForceChildViewportRedraw = true;
		constexpr bool bInvalidateHitProxies = true;
		if (InViewportClient)
		{
			InViewportClient->Invalidate(bForceChildViewportRedraw, bInvalidateHitProxies);
		}
		bIsTrackingMouse = false;
		return true;
	}

	return false;
}

FRay UModeManagerInteractiveToolsContext::GetLastWorldRay() const
{
	return CurrentMouseState.Mouse.WorldRay;
}

void UModeManagerInteractiveToolsContext::Initialize(IToolsContextQueriesAPI* QueriesAPIIn, IToolsContextTransactionsAPI* TransactionsAPIIn)
{
	Super::Initialize(QueriesAPIIn, TransactionsAPIIn);

	BeginPIEDelegateHandle = FEditorDelegates::BeginPIE.AddLambda([this](bool bSimulating)
	{
		TerminateActiveToolsOnPIEStart();
	});
	PreSaveWorldDelegateHandle = FEditorDelegates::PreSaveWorldWithContext.AddLambda([this](UWorld* World, FObjectPreSaveContext ObjectSaveContext)
	{
		TerminateActiveToolsOnSaveWorld();
	});

	FLevelEditorModule& LevelEditor = FModuleManager::LoadModuleChecked<FLevelEditorModule>("LevelEditor");
	WorldTearDownDelegateHandle = LevelEditor.OnMapChanged().AddLambda([this](UWorld* World, EMapChangeType ChangeType)
	{
		if (ChangeType == EMapChangeType::TearDownWorld)
		{
			TerminateActiveToolsOnWorldTearDown();
		}
	});

	ToolManager->OnToolEnded.AddUObject(this, &UModeManagerInteractiveToolsContext::OnToolEnded);
	ToolManager->OnToolPostBuild.AddUObject(this, &UModeManagerInteractiveToolsContext::OnToolPostBuild);

	// if viewport clients change we will discard our overrides as we aren't sure what happened
	ViewportClientListChangedHandle = GEditor->OnViewportClientListChanged().AddLambda([this]()
	{
		RestoreEditorState();
	});
}

void UModeManagerInteractiveToolsContext::Shutdown()
{
	if (ToolManager)
	{
		ToolManager->OnToolPostBuild.RemoveAll(this);
		ToolManager->OnToolEnded.RemoveAll(this);
	}

	if (FLevelEditorModule* LevelEditor = FModuleManager::GetModulePtr<FLevelEditorModule>("LevelEditor"))
	{
		LevelEditor->OnMapChanged().Remove(WorldTearDownDelegateHandle);
		FEditorDelegates::BeginPIE.Remove(BeginPIEDelegateHandle);
		FEditorDelegates::PreSaveWorldWithContext.Remove(PreSaveWorldDelegateHandle);
		GEditor->OnViewportClientListChanged().Remove(ViewportClientListChangedHandle);
	}

	Super::Shutdown();
}


UEdModeInteractiveToolsContext* UModeManagerInteractiveToolsContext::CreateNewChildEdModeToolsContext()
{
	UEdModeInteractiveToolsContext* NewModeToolsContext = 
		NewObject<UEdModeInteractiveToolsContext>(GetTransientPackage(), UEdModeInteractiveToolsContext::StaticClass(), NAME_None, RF_Transient);
	NewModeToolsContext->InitializeContextFromModeManagerContext(this);

	return NewModeToolsContext;
}

bool UModeManagerInteractiveToolsContext::OnChildEdModeActivated(UEdModeInteractiveToolsContext* ChildToolsContext)
{
	if (!ensureMsgf(EdModeToolsContexts.Find(ChildToolsContext), TEXT("Child ToolsContext was already found!")))
	{
		return false;
	}
<<<<<<< HEAD

	EdModeToolsContexts.Add(ChildToolsContext);
	return true;
}

=======

	EdModeToolsContexts.Add(ChildToolsContext);
	ChildToolsContext->Activate();
	return true;
}

>>>>>>> d731a049

bool UModeManagerInteractiveToolsContext::OnChildEdModeDeactivated(UEdModeInteractiveToolsContext* ChildToolsContext)
{
	for (int32 k = 0; k < EdModeToolsContexts.Num(); ++k)
	{
		if (EdModeToolsContexts[k] == ChildToolsContext)
		{
			ChildToolsContext->DeactivateAllActiveTools(EToolShutdownType::Cancel);
<<<<<<< HEAD
=======
			ChildToolsContext->Deactivate();
>>>>>>> d731a049
			EdModeToolsContexts.RemoveAt(k);
			return true;
		}
	}
	ensureMsgf(false, TEXT("Child ToolsContext was not found! It may have already been removed"));
	return false;
}


void UEdModeInteractiveToolsContext::InitializeContextFromModeManagerContext(UModeManagerInteractiveToolsContext* ModeManagerToolsContext)
{
	check(ModeManagerToolsContext != nullptr);
	check(ModeManagerToolsContext->InputRouter != nullptr);
	FEditorModeTools* ModeManager = ModeManagerToolsContext->GetParentEditorModeManager();
	check(ModeManager != nullptr);

	ParentModeManagerToolsContext = ModeManagerToolsContext;


	SetCreateContextStoreFunc([this, ModeManagerToolsContext](const FContextInitInfo& ContextInfo)
	{
		UContextObjectStore* NewContextStore = NewObject<UContextObjectStore>(ModeManagerToolsContext->ContextObjectStore);
		return NewContextStore;
	});

	InitializeContextWithEditorModeManager(ModeManager, ModeManagerToolsContext->InputRouter);
}


FRay UEdModeInteractiveToolsContext::GetLastWorldRay() const
{
	return ParentModeManagerToolsContext->GetLastWorldRay();
}<|MERGE_RESOLUTION|>--- conflicted
+++ resolved
@@ -295,11 +295,8 @@
 
 void UEditorInteractiveToolsContext::Shutdown()
 {
-<<<<<<< HEAD
-=======
 	bIsActive = false;
 
->>>>>>> d731a049
 	// auto-accept any in-progress tools
 	DeactivateAllActiveTools(EToolShutdownType::Accept);
 
@@ -1184,20 +1181,12 @@
 	{
 		return false;
 	}
-<<<<<<< HEAD
-
-	EdModeToolsContexts.Add(ChildToolsContext);
-	return true;
-}
-
-=======
 
 	EdModeToolsContexts.Add(ChildToolsContext);
 	ChildToolsContext->Activate();
 	return true;
 }
 
->>>>>>> d731a049
 
 bool UModeManagerInteractiveToolsContext::OnChildEdModeDeactivated(UEdModeInteractiveToolsContext* ChildToolsContext)
 {
@@ -1206,10 +1195,7 @@
 		if (EdModeToolsContexts[k] == ChildToolsContext)
 		{
 			ChildToolsContext->DeactivateAllActiveTools(EToolShutdownType::Cancel);
-<<<<<<< HEAD
-=======
 			ChildToolsContext->Deactivate();
->>>>>>> d731a049
 			EdModeToolsContexts.RemoveAt(k);
 			return true;
 		}
