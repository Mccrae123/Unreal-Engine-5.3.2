// Copyright Epic Games, Inc. All Rights Reserved.


#include "EdModeInteractiveToolsContext.h"
#include "Editor.h"
#include "EditorViewportClient.h"
#include "EditorModeManager.h"
#include "LevelEditor.h"
#include "LevelEditorViewport.h"
#include "IAssetViewport.h"
#include "Math/Rotator.h"
#include "Misc/AssertionMacros.h"
#include "SLevelViewport.h"

#include "Modules/ModuleManager.h"
#include "ShowFlags.h"				// for EngineShowFlags
#include "Engine/Selection.h"
#include "Misc/ITransaction.h"
#include "ScopedTransaction.h"
#include "Materials/Material.h"
#include "Engine/StaticMesh.h"
#include "Components/StaticMeshComponent.h"

#include "ToolContextInterfaces.h"
#include "Tools/EditorToolAssetAPI.h"
#include "Tools/EditorComponentSourceFactory.h"
#include "InteractiveToolObjects.h"
#include "BaseBehaviors/ClickDragBehavior.h"
#include "EditorModeManager.h"
#include "EdMode.h"

#include "BaseGizmos/GizmoRenderingUtil.h"

//#define ENABLE_DEBUG_PRINTING

static float SnapToIncrement(float fValue, float fIncrement, float offset = 0)
{
	if (!FMath::IsFinite(fValue))
	{
		return 0;
	}
	fValue -= offset;
	float sign = FMath::Sign(fValue);
	fValue = FMath::Abs(fValue);
	int nInc = (int)(fValue / fIncrement);
	float fRem = (float)fmod(fValue, fIncrement);
	if (fRem > fIncrement / 2)
	{
		++nInc;
	}
	return sign * (float)nInc * fIncrement + offset;
}

class FEdModeToolsContextQueriesImpl : public IToolsContextQueriesAPI
{
public:
	UEdModeInteractiveToolsContext* ToolsContext;
	FEditorModeTools* EditorModeManager;
<<<<<<< HEAD
	
=======

>>>>>>> 3ecbc206
	FViewCameraState CachedViewState;
	FEditorViewportClient* CachedViewportClient;

	FEdModeToolsContextQueriesImpl(UEdModeInteractiveToolsContext* Context, FEditorModeTools* InEditorModeManager)
	{
		ToolsContext = Context;
		EditorModeManager = InEditorModeManager;
	}

	void CacheCurrentViewState(FEditorViewportClient* ViewportClient)
	{
		CachedViewportClient = ViewportClient;
		FViewportCameraTransform ViewTransform = ViewportClient->GetViewTransform();
		CachedViewState.bIsOrthographic = ViewportClient->IsOrtho();
		CachedViewState.Position = ViewTransform.GetLocation();
		CachedViewState.HorizontalFOVDegrees = ViewportClient->ViewFOV;
		CachedViewState.AspectRatio = ViewportClient->AspectRatio;

		// ViewTransform rotation is only initialized for perspective!
		if (CachedViewState.bIsOrthographic == false)
		{
			// if using Orbit camera, the rotation in the ViewTransform is not the current camera rotation, it
			// is set to a different rotation based on the Orbit. So we have to convert back to camera rotation.
			FRotator ViewRotation = (ViewportClient->bUsingOrbitCamera) ? 
				ViewTransform.ComputeOrbitMatrix().InverseFast().Rotator()  :   ViewTransform.GetRotation();

			CachedViewState.Orientation = ViewRotation.Quaternion();
		}
		else
		{
			// These rotations are based on hardcoded values in EditorViewportClient.cpp, see switches in FEditorViewportClient::CalcSceneView and FEditorViewportClient::Draw
			switch (ViewportClient->ViewportType)
			{
			case LVT_OrthoXY:
				CachedViewState.Orientation = FQuat(FRotator(-90.0f, -90.0f, 0.0f));
				break;
			case LVT_OrthoNegativeXY:
				CachedViewState.Orientation = FQuat(FRotator(90.0f, 90.0f, 0.0f));
				break;
			case LVT_OrthoXZ:
				CachedViewState.Orientation = FQuat(FRotator(0.0f, -90.0f, 0.0f));
				break;
			case LVT_OrthoNegativeXZ:
				CachedViewState.Orientation = FQuat(FRotator(0.0f, 90.0f, 0.0f));
				break;
			case LVT_OrthoYZ:
				CachedViewState.Orientation = FQuat(FRotator(0.0f, 0.0f, 0.0f));
				break;
			case LVT_OrthoNegativeYZ:
				CachedViewState.Orientation = FQuat(FRotator(0.0f, 180.0f, 0.0f));
				break;
			default:
				CachedViewState.Orientation = FQuat::Identity;
			}

			CachedViewState.OrthoWorldCoordinateWidth = ViewportClient->GetOrthoUnitsPerPixel(ViewportClient->Viewport) * ViewportClient->Viewport->GetSizeXY().X;
		}

		CachedViewState.bIsVR = false;
	}

	virtual void GetCurrentSelectionState(FToolBuilderState& StateOut) const override
	{
		StateOut.ToolManager = ToolsContext->ToolManager;
		StateOut.GizmoManager = ToolsContext->GizmoManager;
		StateOut.World = EditorModeManager->GetWorld();
		EditorModeManager->GetSelectedActors()->GetSelectedObjects(StateOut.SelectedActors);
		EditorModeManager->GetSelectedComponents()->GetSelectedObjects(StateOut.SelectedComponents);
	}

	virtual void GetCurrentViewState(FViewCameraState& StateOut) const override
	{
		StateOut = CachedViewState;
	}

	virtual EToolContextCoordinateSystem GetCurrentCoordinateSystem() const override
	{
		ECoordSystem CoordSys = EditorModeManager->GetCoordSystem();
		return (CoordSys == COORD_World) ? EToolContextCoordinateSystem::World : EToolContextCoordinateSystem::Local;
	}

	bool ExecuteSceneSnapQueryRotation(const FSceneSnapQueryRequest& Request, TArray<FSceneSnapQueryResult>& Results) const
	{
		if ((Request.TargetTypes & ESceneSnapQueryTargetType::Grid) != ESceneSnapQueryTargetType::None)
		{
			FRotator Rotator ( Request.DeltaRotation );
			FRotator RotGrid = Request.RotGridSize.Get(GEditor->GetRotGridSize());
			Rotator = Rotator.GridSnap( RotGrid );

			FSceneSnapQueryResult SnapResult;
			SnapResult.TargetType = ESceneSnapQueryTargetType::Grid;
			SnapResult.DeltaRotation = Rotator.Quaternion();
			Results.Add(SnapResult);
			return true;
		}
		return false;
	}

	bool ExecuteSceneSnapQueryPosition(const FSceneSnapQueryRequest& Request, TArray<FSceneSnapQueryResult>& Results) const
	{
		int FoundResultCount = 0;

		if ((Request.TargetTypes & ESceneSnapQueryTargetType::Grid) != ESceneSnapQueryTargetType::None)
		{
			FSceneSnapQueryResult SnapResult;
			SnapResult.TargetType = ESceneSnapQueryTargetType::Grid;

			float SnapSize = GEditor->GetGridSize();
			FVector GridSize = Request.GridSize.Get(FVector(SnapSize, SnapSize, SnapSize));

			SnapResult.Position.X = SnapToIncrement(Request.Position.X, GridSize.X);
			SnapResult.Position.Y = SnapToIncrement(Request.Position.Y, GridSize.Y);
			SnapResult.Position.Z = SnapToIncrement(Request.Position.Z, GridSize.Z);

			Results.Add(SnapResult);
			FoundResultCount++;
		}

		//
		// Run a snap query by casting ray into the world.
		// If a hit is found, we look up what triangle was hit, and then test its vertices and edges
		//

		// cast ray into world
		FVector RayStart = CachedViewState.Position;
		FVector RayDirection = Request.Position - RayStart; RayDirection.Normalize();
		FVector RayEnd = RayStart + 9999999 * RayDirection;
		FCollisionObjectQueryParams ObjectQueryParams(FCollisionObjectQueryParams::AllObjects);
		FCollisionQueryParams QueryParams = FCollisionQueryParams::DefaultQueryParam;
		QueryParams.bTraceComplex = true;
		QueryParams.bReturnFaceIndex = true;
		FHitResult HitResult;
		bool bHitWorld = EditorModeManager->GetWorld()->LineTraceSingleByObjectType(HitResult, RayStart, RayEnd, ObjectQueryParams, QueryParams);
<<<<<<< HEAD
		if (bHitWorld && HitResult.FaceIndex >= 0) 
=======
		if (bHitWorld && HitResult.FaceIndex >= 0)
>>>>>>> 3ecbc206
		{
			float VisualAngle = OpeningAngleDeg(Request.Position, HitResult.ImpactPoint, RayStart);
			//UE_LOG(LogTemp, Warning, TEXT("[HIT] visualangle %f faceindex %d"), VisualAngle, HitResult.FaceIndex);
			if (VisualAngle < Request.VisualAngleThresholdDegrees)
			{
				UPrimitiveComponent* Component = HitResult.Component.Get();
				if (Cast<UStaticMeshComponent>(Component) != nullptr)
				{
					// HitResult.FaceIndex is apparently an index into the TriMeshCollisionData, not sure how
					// to directly access it. Calling GetPhysicsTriMeshData is expensive!
					//UBodySetup* BodySetup = Cast<UStaticMeshComponent>(Component)->GetBodySetup();
					//UObject* CDPObj = BodySetup->GetOuter();
					//IInterface_CollisionDataProvider* CDP = Cast<IInterface_CollisionDataProvider>(CDPObj);
					//FTriMeshCollisionData TriMesh;
					//CDP->GetPhysicsTriMeshData(&TriMesh, true);
					//FTriIndices Triangle = TriMesh.Indices[HitResult.FaceIndex];
					//FVector Positions[3] = { TriMesh.Vertices[Triangle.v0], TriMesh.Vertices[Triangle.v1], TriMesh.Vertices[Triangle.v2] };

					// physics collision data is created from StaticMesh RenderData
					// so use HitResult.FaceIndex to extract triangle from the LOD0 mesh
					// (note: this may be incorrect if there are multiple sections...in that case I think we have to
					//  first find section whose accumulated index range would contain .FaceIndexX)
					UStaticMesh* StaticMesh = Cast<UStaticMeshComponent>(Component)->GetStaticMesh();
					FStaticMeshLODResources& LOD = StaticMesh->RenderData->LODResources[0];
					FIndexArrayView Indices = LOD.IndexBuffer.GetArrayView();
					int32 TriIdx = 3 * HitResult.FaceIndex;
					FVector Positions[3];
					Positions[0] = LOD.VertexBuffers.PositionVertexBuffer.VertexPosition(Indices[TriIdx]);
					Positions[1] = LOD.VertexBuffers.PositionVertexBuffer.VertexPosition(Indices[TriIdx+1]);
					Positions[2] = LOD.VertexBuffers.PositionVertexBuffer.VertexPosition(Indices[TriIdx+2]);

					// transform to world space
					FTransform ComponentTransform = Component->GetComponentTransform();
					Positions[0] = ComponentTransform.TransformPosition(Positions[0]);
					Positions[1] = ComponentTransform.TransformPosition(Positions[1]);
					Positions[2] = ComponentTransform.TransformPosition(Positions[2]);

					FSceneSnapQueryResult SnapResult;
					SnapResult.TriVertices[0] = Positions[0];
					SnapResult.TriVertices[1] = Positions[1];
					SnapResult.TriVertices[2] = Positions[2];

					// try snapping to vertices
					float SmallestAngle = Request.VisualAngleThresholdDegrees;
					if ( (Request.TargetTypes & ESceneSnapQueryTargetType::MeshVertex) != ESceneSnapQueryTargetType::None)
					{
						for (int j = 0; j < 3; ++j)
						{
							VisualAngle = OpeningAngleDeg(Request.Position, Positions[j], RayStart);
							if (VisualAngle < SmallestAngle)
							{
								SmallestAngle = VisualAngle;
								SnapResult.Position = Positions[j];
								SnapResult.TargetType = ESceneSnapQueryTargetType::MeshVertex;
								SnapResult.TriSnapIndex = j;
							}
						}
					}

					// try snapping to nearest points on edges
					if ( ((Request.TargetTypes & ESceneSnapQueryTargetType::MeshEdge) != ESceneSnapQueryTargetType::None) &&
						 (SnapResult.TargetType != ESceneSnapQueryTargetType::MeshVertex) )
					{
						for (int j = 0; j < 3; ++j)
						{
							FVector EdgeNearestPt = NearestSegmentPt(Positions[j], Positions[(j+1)%3], Request.Position);
							VisualAngle = OpeningAngleDeg(Request.Position, EdgeNearestPt, RayStart);
							if (VisualAngle < SmallestAngle )
							{
								SmallestAngle = VisualAngle;
								SnapResult.Position = EdgeNearestPt;
								SnapResult.TargetType = ESceneSnapQueryTargetType::MeshEdge;
								SnapResult.TriSnapIndex = j;
							}
						}
					}

					// if we found a valid snap, return it
					if (SmallestAngle < Request.VisualAngleThresholdDegrees)
					{
						SnapResult.TargetActor = HitResult.Actor.Get();
						SnapResult.TargetComponent = HitResult.Component.Get();
						Results.Add(SnapResult);
						FoundResultCount++;
					}
				}
			}

		}

		return (FoundResultCount > 0);
	}

	virtual bool ExecuteSceneSnapQuery(const FSceneSnapQueryRequest& Request, TArray<FSceneSnapQueryResult>& Results) const override
	{
		switch (Request.RequestType)
		{
		case ESceneSnapQueryType::Position:
			return ExecuteSceneSnapQueryPosition(Request, Results);
			break;
		case ESceneSnapQueryType::Rotation:
			return ExecuteSceneSnapQueryRotation(Request, Results);
			break;
		default:
			check(!"Only Position and Rotation Snap Queries are supported");
		}
		return false;
	}

	//@ todo this are mirrored from GeometryProcessing, which is still experimental...replace w/ direct calls once GP component is standardized
	static float OpeningAngleDeg(FVector A, FVector B, const FVector& P)
	{
		A -= P;
		A.Normalize();
		B -= P;
		B.Normalize();
		float Dot = FMath::Clamp(FVector::DotProduct(A,B), -1.0f, 1.0f);
		return acos(Dot) * (180.0f / 3.141592653589f);
	}

	static FVector NearestSegmentPt(FVector A, FVector B, const FVector& P)
	{
		FVector Direction = (B - A);
		float Length = Direction.Size();
		Direction /= Length;
		float t = FVector::DotProduct( (P - A), Direction);
		if (t >= Length)
		{
			return B;
		}
		if (t <= 0)
		{
			return A;
		}
		return A + t * Direction;
	}

	virtual UMaterialInterface* GetStandardMaterial(EStandardToolContextMaterials MaterialType) const
	{
		if (MaterialType == EStandardToolContextMaterials::VertexColorMaterial)
		{
			return ToolsContext->StandardVertexColorMaterial;
		}
		check(false);
		return nullptr;
	}

	virtual HHitProxy* GetHitProxy(int32 X, int32 Y) const
	{
		if (CachedViewportClient && CachedViewportClient->Viewport)
		{
			return CachedViewportClient->Viewport->GetHitProxy(X, Y);
		}
		return nullptr;
	}
};

class FEdModeToolsContextTransactionImpl : public IToolsContextTransactionsAPI
{
public:
	UEdModeInteractiveToolsContext* ToolsContext;
	FEditorModeTools* EditorModeManager;

	FEdModeToolsContextTransactionImpl(UEdModeInteractiveToolsContext* Context, FEditorModeTools* InEditorModeManager)
	{
		ToolsContext = Context;
		EditorModeManager = InEditorModeManager;
	}


	virtual void DisplayMessage(const FText& Message, EToolMessageLevel Level) override
	{
		if (Level == EToolMessageLevel::UserNotification)
		{
			ToolsContext->PostToolNotificationMessage(Message);
		}
		if (Level == EToolMessageLevel::UserWarning)
		{
			ToolsContext->PostToolWarningMessage(Message);
		}
		else
		{
			UE_LOG(LogTemp, Warning, TEXT("%s"), *Message.ToString());
		}
	}


	virtual void PostInvalidation() override
	{
		ToolsContext->PostInvalidation();
	}

	virtual void BeginUndoTransaction(const FText& Description) override
	{
		GEditor->BeginTransaction(Description);
	}

	virtual void EndUndoTransaction() override
	{
		GEditor->EndTransaction();
	}

	virtual void AppendChange(UObject* TargetObject, TUniquePtr<FToolCommandChange> Change, const FText& Description) override
	{
		FScopedTransaction Transaction(Description);
		check(GUndo != nullptr);
		GUndo->StoreUndo(TargetObject, MoveTemp(Change));
		// end transaction
	}


	virtual bool RequestSelectionChange(const FSelectedOjectsChangeList& SelectionChange) override
	{
		checkf(SelectionChange.Components.Num() == 0, TEXT("FEdModeToolsContextTransactionImpl::RequestSelectionChange - Component selection not supported yet"));

		if (SelectionChange.ModificationType == ESelectedObjectsModificationType::Clear)
		{
			GEditor->SelectNone(true, true, false);
			return true;
		}

		if (SelectionChange.ModificationType == ESelectedObjectsModificationType::Replace )
		{
			GEditor->SelectNone(false, true, false);
		}

		bool bAdd = (SelectionChange.ModificationType != ESelectedObjectsModificationType::Remove);
		int NumActors = SelectionChange.Actors.Num();
		for (int k = 0; k < NumActors; ++k)
		{
			GEditor->SelectActor(SelectionChange.Actors[k], bAdd, false, true, false);
		}

		GEditor->NoteSelectionChange(true);
		return true;
	}

};




UEdModeInteractiveToolsContext::UEdModeInteractiveToolsContext()
{
	QueriesAPI = nullptr;
	TransactionAPI = nullptr;
	AssetAPI = nullptr;
}



void UEdModeInteractiveToolsContext::Initialize(IToolsContextQueriesAPI* QueriesAPIIn, IToolsContextTransactionsAPI* TransactionsAPIIn)
{
	UInteractiveToolsContext::Initialize(QueriesAPIIn, TransactionsAPIIn);

	BeginPIEDelegateHandle = FEditorDelegates::BeginPIE.AddLambda([this](bool bSimulating)
	{
		TerminateActiveToolsOnPIEStart();
	});
	PreSaveWorldDelegateHandle = FEditorDelegates::PreSaveWorld.AddLambda([this](uint32 SaveFlags, UWorld* World)
	{
		TerminateActiveToolsOnSaveWorld();
	});

	FLevelEditorModule& LevelEditor = FModuleManager::LoadModuleChecked<FLevelEditorModule>("LevelEditor");
	WorldTearDownDelegateHandle = LevelEditor.OnMapChanged().AddLambda([this](UWorld* World, EMapChangeType ChangeType)
	{
		if (ChangeType == EMapChangeType::TearDownWorld)
		{
			TerminateActiveToolsOnWorldTearDown();
		}
	});

	ToolManager->OnToolEnded.AddLambda([this](UInteractiveToolManager*, UInteractiveTool*)
	{
		RestoreEditorState();
	});

	// if viewport clients change we will discard our overrides as we aren't sure what happened
	ViewportClientListChangedHandle = GEditor->OnViewportClientListChanged().AddLambda([this]()
	{
		RestoreEditorState();
	});


	// If user right-press-drags, this enables "fly mode" in the main viewport, and in that mode the QEWASD keys should
	// be used for flying control. However the EdMode InputKey/etc system doesn't enforce any of this, we can still also
	// get that mouse input and hotkeys. So we register a dummy behavior that captures all right-mouse dragging, and
	// in that mode we set bInFlyMode=true, so that Modes based on this Context will know to skip hotkey processing
	ULocalClickDragInputBehavior* RightMouseBehavior = NewObject<ULocalClickDragInputBehavior>(this);
	RightMouseBehavior->CanBeginClickDragFunc = [](const FInputDeviceRay& PressPos) { return  FInputRayHit(0); };
	RightMouseBehavior->OnClickPressFunc = [this](const FInputDeviceRay&) { bInFlyMode = true; };
	RightMouseBehavior->OnClickReleaseFunc = [this](const FInputDeviceRay&) { bInFlyMode = false; };
	RightMouseBehavior->OnTerminateFunc = [this]() { bInFlyMode = false; };
	RightMouseBehavior->SetDefaultPriority(FInputCapturePriority(0));
	RightMouseBehavior->SetUseRightMouseButton();
	RightMouseBehavior->Initialize();
	InputRouter->RegisterBehavior(RightMouseBehavior, this);

	InvalidationTimestamp = 0;
}

void UEdModeInteractiveToolsContext::Shutdown()
{
	FLevelEditorModule& LevelEditor = FModuleManager::GetModuleChecked<FLevelEditorModule>("LevelEditor");
	LevelEditor.OnMapChanged().Remove(WorldTearDownDelegateHandle);
	FEditorDelegates::BeginPIE.Remove(BeginPIEDelegateHandle);
	FEditorDelegates::PreSaveWorld.Remove(PreSaveWorldDelegateHandle);
	GEditor->OnViewportClientListChanged().Remove(ViewportClientListChangedHandle);

	// auto-accept any in-progress tools
	DeactivateAllActiveTools();

	UInteractiveToolsContext::Shutdown();
}

void UEdModeInteractiveToolsContext::InitializeContextFromEdMode(FEdMode* EditorModeIn, IToolsContextAssetAPI* UseAssetAPI)
{
	check(EditorModeIn);
	InitializeContextWithEditorModeManager(EditorModeIn->GetModeManager(), UseAssetAPI);
}

void UEdModeInteractiveToolsContext::InitializeContextWithEditorModeManager(FEditorModeTools* InEditorModeManager,
	IToolsContextAssetAPI* UseAssetAPI)
{
	check(InEditorModeManager);
	EditorModeManager = InEditorModeManager;

	this->TransactionAPI = new FEdModeToolsContextTransactionImpl(this, InEditorModeManager);
	this->QueriesAPI = new FEdModeToolsContextQueriesImpl(this, InEditorModeManager);
	this->AssetAPI = (UseAssetAPI != nullptr) ? UseAssetAPI: new FEditorToolAssetAPI();

	Initialize(QueriesAPI, TransactionAPI);

	// enable auto invalidation in Editor, because invalidating for all hover and capture events is unpleasant
	this->InputRouter->bAutoInvalidateOnHover = true;
	this->InputRouter->bAutoInvalidateOnCapture = true;

	// set up standard materials
	StandardVertexColorMaterial = GEngine->VertexColorMaterial;
}


void UEdModeInteractiveToolsContext::ShutdownContext()
{
	Shutdown();

	OnToolNotificationMessage.Clear();
	OnToolWarningMessage.Clear();

	if (QueriesAPI != nullptr)
	{
		delete QueriesAPI;
		QueriesAPI = nullptr;
	}

	if (TransactionAPI != nullptr)
	{
		delete TransactionAPI;
		TransactionAPI = nullptr;
	}

	if (AssetAPI != nullptr)
	{
		delete AssetAPI;
		AssetAPI = nullptr;
	}
}


void UEdModeInteractiveToolsContext::TerminateActiveToolsOnPIEStart()
{
	DeactivateAllActiveTools();
}
void UEdModeInteractiveToolsContext::TerminateActiveToolsOnSaveWorld()
{
	DeactivateAllActiveTools();
}
void UEdModeInteractiveToolsContext::TerminateActiveToolsOnWorldTearDown()
{
	DeactivateAllActiveTools();
}

void UEdModeInteractiveToolsContext::PostInvalidation()
{
	InvalidationTimestamp++;
}

void UEdModeInteractiveToolsContext::Tick(FEditorViewportClient* ViewportClient, float DeltaTime)
{
	// invalidate this viewport if it's timestamp is not current
	const int32* FoundTimestamp = InvalidationMap.Find(ViewportClient);
	if (FoundTimestamp == nullptr)
<<<<<<< HEAD
=======
	{
		ViewportClient->Invalidate(false, false);
		InvalidationMap.Add(ViewportClient, InvalidationTimestamp);
	}
	if (FoundTimestamp != nullptr && *FoundTimestamp < InvalidationTimestamp)
	{
		ViewportClient->Invalidate(false, false);
		InvalidationMap[ViewportClient] = InvalidationTimestamp;
	}

	// This Tick() is called for every ViewportClient, however we only want to Tick the ToolManager and GizmoManager
	// once, for the 'Active'/Focused Viewport, so early-out here
	if (ViewportClient != EditorModeManager->GetFocusedViewportClient())
	{
		return;
	}

	// process any actions that were scheduled to execute on the next tick
	if (NextTickExecuteActions.Num() > 0)
>>>>>>> 3ecbc206
	{
		ViewportClient->Invalidate(false, false);
		InvalidationMap.Add(ViewportClient, InvalidationTimestamp);
	}
	if (FoundTimestamp != nullptr && *FoundTimestamp < InvalidationTimestamp)
	{
		ViewportClient->Invalidate(false, false);
		InvalidationMap[ViewportClient] = InvalidationTimestamp;
	}

<<<<<<< HEAD
	// This Tick() is called for every ViewportClient, however we only want to Tick the ToolManager and GizmoManager
	// once, for the 'Active'/Focused Viewport, so early-out here
	if (ViewportClient != EditorModeManager->GetFocusedViewportClient())
	{
		return;
	}

	if ( PendingToolShutdownType )
	{
		UInteractiveToolsContext::EndTool(EToolSide::Mouse, *PendingToolShutdownType);
		PendingToolShutdownType.Reset();
	}
	if ( PendingToolToStart )
	{
		if (UInteractiveToolsContext::StartTool(EToolSide::Mouse, *PendingToolToStart))
		{
			SetEditorStateForTool();
		}
		PendingToolToStart.Reset();
	}

	// Cache current camera state from this Viewport in the ContextQueries, which we will use for things like snapping/etc that
=======
	// Cache current camera state from this Viewport in the ContextQueries, which we will use for things like snapping/etc that 
>>>>>>> 3ecbc206
	// is computed by the Tool and Gizmo Tick()s
	// (This is not necessarily correct for Hover, because we might be Hovering over a different Viewport than the Active one...)
	((FEdModeToolsContextQueriesImpl*)this->QueriesAPI)->CacheCurrentViewState(ViewportClient);

	// tick our stuff
	ToolManager->Tick(DeltaTime);
	GizmoManager->Tick(DeltaTime);
}



class FEdModeTempRenderContext : public IToolsContextRenderAPI
{
public:
	FPrimitiveDrawInterface* PDI;
<<<<<<< HEAD
	const FSceneView* SceneView;
=======
>>>>>>> 3ecbc206
	FViewCameraState ViewCameraState;

	FEdModeTempRenderContext(const FSceneView* View, FViewport* Viewport, FEditorViewportClient* ViewportClient, FPrimitiveDrawInterface* DrawInterface)
	{
		PDI = DrawInterface;
<<<<<<< HEAD
		SceneView = View;
		CacheCurrentViewState(Viewport, ViewportClient);
=======
		CacheCurrentViewState(View, Viewport, ViewportClient);
>>>>>>> 3ecbc206
	}

	virtual FPrimitiveDrawInterface* GetPrimitiveDrawInterface() override
	{
		return PDI;
	}

<<<<<<< HEAD
	virtual const FSceneView* GetSceneView() override
	{
		return SceneView;
	}

=======
>>>>>>> 3ecbc206
	virtual FViewCameraState GetCameraState() override
	{
		return ViewCameraState;
	}

<<<<<<< HEAD
	void CacheCurrentViewState(FViewport* Viewport, FEditorViewportClient* ViewportClient)
=======
	void CacheCurrentViewState(const FSceneView* View, FViewport* Viewport, FEditorViewportClient* ViewportClient)
>>>>>>> 3ecbc206
	{
		FViewportCameraTransform ViewTransform = ViewportClient->GetViewTransform();
		ViewCameraState.bIsOrthographic = ViewportClient->IsOrtho();
		ViewCameraState.Position = ViewTransform.GetLocation();
		ViewCameraState.HorizontalFOVDegrees = ViewportClient->ViewFOV;
		ViewCameraState.AspectRatio = ViewportClient->AspectRatio;

		// ViewTransform rotation is only initialized for perspective!
		if (ViewCameraState.bIsOrthographic == false)
		{
<<<<<<< HEAD
			// if using Orbit camera, the rotation in the ViewTransform is not the current camera rotation, it
			// is set to a different rotation based on the Orbit. So we have to convert back to camera rotation.
			FRotator ViewRotation = (ViewportClient->bUsingOrbitCamera) ?
				ViewTransform.ComputeOrbitMatrix().InverseFast().Rotator() : ViewTransform.GetRotation();

			ViewCameraState.Orientation = ViewRotation.Quaternion();
=======
			ViewCameraState.Orientation = ViewTransform.GetRotation().Quaternion();
>>>>>>> 3ecbc206
		}
		else
		{
			// These rotations are based on hardcoded values in EditorViewportClient.cpp, see switches in FEditorViewportClient::CalcSceneView and FEditorViewportClient::Draw
			switch (ViewportClient->ViewportType)
			{
			case LVT_OrthoXY:
				ViewCameraState.Orientation = FQuat(FRotator(-90.0f, -90.0f, 0.0f));
				break;
			case LVT_OrthoNegativeXY:
				ViewCameraState.Orientation = FQuat(FRotator(90.0f, 90.0f, 0.0f));
				break;
			case LVT_OrthoXZ:
				ViewCameraState.Orientation = FQuat(FRotator(0.0f, -90.0f, 0.0f));
				break;
			case LVT_OrthoNegativeXZ:
				ViewCameraState.Orientation = FQuat(FRotator(0.0f, 90.0f, 0.0f));
				break;
			case LVT_OrthoYZ:
				ViewCameraState.Orientation = FQuat(FRotator(0.0f, 0.0f, 0.0f));
				break;
			case LVT_OrthoNegativeYZ:
				ViewCameraState.Orientation = FQuat(FRotator(0.0f, 180.0f, 0.0f));
				break;
			default:
				ViewCameraState.Orientation = FQuat::Identity;
			}

			ViewCameraState.OrthoWorldCoordinateWidth = ViewportClient->GetOrthoUnitsPerPixel(ViewportClient->Viewport) * ViewportClient->Viewport->GetSizeXY().X;
		}

		ViewCameraState.bIsVR = false;
	}

};


void UEdModeInteractiveToolsContext::Render(const FSceneView* View, FViewport* Viewport, FPrimitiveDrawInterface* PDI)
{
	// tools framework cannot use HitProxy so skip these calls
	if (PDI->IsHitTesting())
	{
		return;
	}

	// THIS IS NOT SAFE!! However it appears that (1) it is only possible to get certain info from the EditorViewportClient,
	// but (2) there is no way to know if a FViewportClient is an FEditorViewportClient. Currently this ::Render() function
	// is only intended to be called by FEdMode/UEdMode::Render(), and their ::Render() calls are only called by the
	// FEditorViewportClient, which passes it's own Viewport down. So, this cast should be valid (for now)
	FEditorViewportClient* ViewportClient = static_cast<FEditorViewportClient*>(Viewport->GetClient());

	// Update the global currently-focused FSceneView variable, which GizmoArrowComponent and friends will
	// use to know when they are seeing the SceneView they should use to recalculate their size/visibility/etc.
	// This could go away if we could move that functionality out of the RenderProxy (tricky given that it needs
	// to respond to each FSceneView...)
	if (ViewportClient == EditorModeManager->GetHoveredViewportClient())
	{
		// This locks internally and so no need to do on Render thread, and possibly better to do immediately (?)
		//ENQUEUE_RENDER_COMMAND(BlerBlerBler)( [View](FRHICommandListImmediate& RHICmdList) {
			GizmoRenderingUtil::SetGlobalFocusedEditorSceneView(View);
		//});
	}

	// Render Tool and Gizmos
	FEdModeTempRenderContext RenderContext(View, Viewport, ViewportClient, PDI);
	ToolManager->Render(&RenderContext);
	GizmoManager->Render(&RenderContext);
}



bool UEdModeInteractiveToolsContext::ProcessEditDelete()
{
	if (ToolManager->HasAnyActiveTool() == false)
	{
		return false;
	}

	bool bSkipDelete = false;

	USelection* SelectedActors = GEditor->GetSelectedActors();
	for (int i = 0; i < SelectedActors->Num() && bSkipDelete == false; ++i)
	{
		UObject* SelectedActor = SelectedActors->GetSelectedObject(i);

		// If any of the selected actors are AInternalToolFrameworkActor, we do not want to allow them to be deleted,
		// as generally this will cause problems for the Tool.
		if ( Cast<AInternalToolFrameworkActor>(SelectedActor) != nullptr)
		{
			bSkipDelete = true;
		}

		// If any Components of selected Actors implement UToolFrameworkComponent, we disable delete (for now).
		// (Currently Sculpt and a few other Modeling Tools attach their preview mesh components to the selected Actor)
		AActor* Actor = Cast<AActor>(SelectedActor);
		if (Actor != nullptr)
		{
			const TSet<UActorComponent*>& Components = Actor->GetComponents();
			for (const UActorComponent* Component : Components)
			{
				if ( Component->Implements<UToolFrameworkComponent>() )
				{
					bSkipDelete = true;
				}
			}
		}

	}

	return bSkipDelete;
}



bool UEdModeInteractiveToolsContext::InputKey(FEditorViewportClient* ViewportClient, FViewport* Viewport, FKey Key, EInputEvent Event)
{
#ifdef ENABLE_DEBUG_PRINTING
	if (Event == IE_Pressed) { UE_LOG(LogTemp, Warning, TEXT("PRESSED EVENT")); }
	else if (Event == IE_Released) { UE_LOG(LogTemp, Warning, TEXT("RELEASED EVENT")); }
	else if (Event == IE_Repeat) { UE_LOG(LogTemp, Warning, TEXT("REPEAT EVENT")); }
	else if (Event == IE_Axis) { UE_LOG(LogTemp, Warning, TEXT("AXIS EVENT")); }
	else if (Event == IE_DoubleClick) { UE_LOG(LogTemp, Warning, TEXT("DOUBLECLICK EVENT")); }
#endif

	bool bHandled = false;


	// escape key cancels current tool
	if (Key == EKeys::Escape && Event == IE_Released )
	{
		if (ToolManager->HasAnyActiveTool())
		{
			if (ToolManager->HasActiveTool(EToolSide::Mouse))
			{
				DeactivateActiveTool(EToolSide::Mouse, EToolShutdownType::Cancel);
			}
			return true;
		}
	}

	// enter key accepts current tool, or ends tool if it does not have accept state
	if (Key == EKeys::Enter && Event == IE_Released && ToolManager->HasAnyActiveTool())
	{
		if (ToolManager->HasActiveTool(EToolSide::Mouse))
		{
			if (ToolManager->GetActiveTool(EToolSide::Mouse)->HasAccept())
			{
				if (ToolManager->CanAcceptActiveTool(EToolSide::Mouse))
				{
					DeactivateActiveTool(EToolSide::Mouse, EToolShutdownType::Accept);
					return true;
				}
			}
			else
			{
				DeactivateActiveTool(EToolSide::Mouse, EToolShutdownType::Completed);
				return true;
			}
		}
	}

	// This is true if we are using the fly camera controls (ie right-mouse possibly + WASD). 
	// Those controls do *not* capture the mouse and so we still get the events, and we need to ignore them.
	// Note that it is possible to enter fly camera by holding right-mouse, then hold another button and release right-mouse,
	// and that stays in fly mode, so we cannot rely on right-mouse state alone.
	if (ViewportClient->IsMovingCamera())
	{
		// We are still in this state when user releases right-mouse button but is still holding down left-mouse.
		// In that state we need to allow the InputRouter to see the event, so that the right-mouse-capture behavior can release
		bool bIsReleaseRightNavButton = Key.IsMouseButton() && (Key == EKeys::RightMouseButton) && (Event == IE_Released);
		if (bIsReleaseRightNavButton == false)
		{
			return false;
		}
	}

	// convert doubleclick events to pressed, for now...this is a hack!
	if (Event == IE_DoubleClick)
	{
		Event = IE_Pressed;
	}

	if (Event == IE_Pressed || Event == IE_Released)
	{
		if (Key.IsMouseButton())
		{
			bool bIsLeftMouse = (Key == EKeys::LeftMouseButton);
			bool bIsMiddleMouse = (Key == EKeys::MiddleMouseButton);
			bool bIsRightMouse = (Key == EKeys::RightMouseButton);

			if (bIsLeftMouse || bIsMiddleMouse || bIsRightMouse)
			{
				// if alt is down and we are not capturing, somewhere higher in the ViewportClient/EdMode stack 
				// is going to start doing alt+mouse camera manipulation. So we should ignore this mouse event.
				if (ViewportClient->IsAltPressed() && InputRouter->HasActiveMouseCapture() == false)
				{
					return false;
				}
				// This is a special-case hack for UMultiClickSequenceInputBehavior, because it holds capture across multiple
				// mouse clicks, which prevents alt+mouse navigation from working between clicks (very annoying in draw polygon).
				// Remove this special-case once that tool is fixed to use CollectSurfacePathMechanic instead
				if (Event == IE_Pressed && bIsLeftMouse && ViewportClient->IsAltPressed() && InputRouter->HasActiveMouseCapture())
				{
					return false;
				}

				FInputDeviceState InputState = CurrentMouseState;
				InputState.InputDevice = EInputDevices::Mouse;
				InputState.SetModifierKeyStates(
					ViewportClient->IsShiftPressed(), ViewportClient->IsAltPressed(),
					ViewportClient->IsCtrlPressed(), ViewportClient->IsCmdPressed());

				if (bIsLeftMouse)
				{
					InputState.Mouse.Left.SetStates(
						(Event == IE_Pressed), (Event == IE_Pressed), (Event == IE_Released));
					CurrentMouseState.Mouse.Left.bDown = (Event == IE_Pressed);
				}
				else if (bIsMiddleMouse)
				{
					InputState.Mouse.Middle.SetStates(
						(Event == IE_Pressed), (Event == IE_Pressed), (Event == IE_Released));
					CurrentMouseState.Mouse.Middle.bDown = (Event == IE_Pressed);
				}
				else
				{
					InputState.Mouse.Right.SetStates(
						(Event == IE_Pressed), (Event == IE_Pressed), (Event == IE_Released));
					CurrentMouseState.Mouse.Right.bDown = (Event == IE_Pressed);
				}

				InputRouter->PostInputEvent(InputState);

				if (InputRouter->HasActiveMouseCapture() && bInFlyMode == false)
				{
					// what is this about? MeshPaintMode has it...
					ViewportClient->bLockFlightCamera = true;
					bHandled = true;   // indicate that we handled this event,
									   // which will disable camera movement/etc ?
				}
				else
				{
					//ViewportClient->bLockFlightCamera = false;
				}

			}
		}
		else if (Key.IsGamepadKey())
		{
			// not supported yet
		}
		else if (Key.IsTouch())
		{
			// not supported yet
		}
		else if (Key.IsAnalog())
		{
			// not supported yet
		}
		else    // is this definitely a keyboard key?
		{
			FInputDeviceState InputState;
			InputState.InputDevice = EInputDevices::Keyboard;
			InputState.SetModifierKeyStates(
				ViewportClient->IsShiftPressed(), ViewportClient->IsAltPressed(),
				ViewportClient->IsCtrlPressed(), ViewportClient->IsCmdPressed());
			InputState.Keyboard.ActiveKey.Button = Key;
			bool bPressed = (Event == IE_Pressed);
			InputState.Keyboard.ActiveKey.SetStates(bPressed, bPressed, !bPressed);
			InputRouter->PostInputEvent(InputState);
		}

	}

	return bHandled;
}



bool UEdModeInteractiveToolsContext::MouseEnter(FEditorViewportClient* ViewportClient, FViewport* Viewport, int32 x, int32 y)
{
#ifdef ENABLE_DEBUG_PRINTING
	UE_LOG(LogTemp, Warning, TEXT("MOUSE ENTER"));
#endif

	CurrentMouseState.Mouse.Position2D = FVector2D(x, y);
	CurrentMouseState.Mouse.WorldRay = GetRayFromMousePos(ViewportClient, Viewport, x, y);

	return false;
}


bool UEdModeInteractiveToolsContext::MouseMove(FEditorViewportClient* ViewportClient, FViewport* Viewport, int32 x, int32 y)
{
#ifdef ENABLE_DEBUG_PRINTING
	UE_LOG(LogTemp, Warning, TEXT("HOVER %p"), ViewportClient);
#endif

	CurrentMouseState.Mouse.Position2D = FVector2D(x, y);
	CurrentMouseState.Mouse.WorldRay = GetRayFromMousePos(ViewportClient, Viewport, x, y);
	FInputDeviceState InputState = CurrentMouseState;
	InputState.InputDevice = EInputDevices::Mouse;

	InputState.SetModifierKeyStates(
		ViewportClient->IsShiftPressed(), ViewportClient->IsAltPressed(),
		ViewportClient->IsCtrlPressed(), ViewportClient->IsCmdPressed());

	if (InputRouter->HasActiveMouseCapture())
	{
		// This state occurs if InputBehavior did not release capture on mouse release.
		// UMultiClickSequenceInputBehavior does this, eg for multi-click draw-polygon sequences.
		// It's not ideal though and maybe would be better done via multiple captures + hover...?
		InputRouter->PostInputEvent(InputState);
	}
	else
	{
		InputRouter->PostHoverInputEvent(InputState);
	}

	return false;
}


bool UEdModeInteractiveToolsContext::MouseLeave(FEditorViewportClient* ViewportClient, FViewport* Viewport)
{
#ifdef ENABLE_DEBUG_PRINTING
	UE_LOG(LogTemp, Warning, TEXT("MOUSE LEAVE"));
#endif

	return false;
}



bool UEdModeInteractiveToolsContext::StartTracking(FEditorViewportClient* InViewportClient, FViewport* InViewport)
{
	// capture tracking if we have an active tool
	if (ToolManager->HasActiveTool(EToolSide::Mouse))
	{
#ifdef ENABLE_DEBUG_PRINTING
		UE_LOG(LogTemp, Warning, TEXT("BEGIN TRACKING"));
#endif
		return true;
	}
	return false;
}

bool UEdModeInteractiveToolsContext::CapturedMouseMove(FEditorViewportClient* InViewportClient, FViewport* InViewport, int32 InMouseX, int32 InMouseY)
{
	// if alt is down we will not allow client to see this event
	if (InViewportClient->IsAltPressed())
	{
		return false;
	}

	FVector2D OldPosition = CurrentMouseState.Mouse.Position2D;
	CurrentMouseState.Mouse.Position2D = FVector2D(InMouseX, InMouseY);
	CurrentMouseState.Mouse.WorldRay = GetRayFromMousePos(InViewportClient, InViewport, InMouseX, InMouseY);

	if (InputRouter->HasActiveMouseCapture())
	{
#ifdef ENABLE_DEBUG_PRINTING
		UE_LOG(LogTemp, Warning, TEXT("CAPTURED MOUSE MOVE"));
#endif

		FInputDeviceState InputState = CurrentMouseState;
		InputState.InputDevice = EInputDevices::Mouse;
		InputState.SetModifierKeyStates(
			InViewportClient->IsShiftPressed(), InViewportClient->IsAltPressed(),
			InViewportClient->IsCtrlPressed(), InViewportClient->IsCmdPressed());
		InputState.Mouse.Delta2D = CurrentMouseState.Mouse.Position2D - OldPosition;
		InputRouter->PostInputEvent(InputState);
		return true;
	}

	return false;
}

bool UEdModeInteractiveToolsContext::EndTracking(FEditorViewportClient* InViewportClient, FViewport* InViewport)
{
#ifdef ENABLE_DEBUG_PRINTING
	UE_LOG(LogTemp, Warning, TEXT("END TRACKING"));
#endif

	// unlock flight camera
	InViewportClient->bLockFlightCamera = false;

	return true;
}

FRay UEdModeInteractiveToolsContext::GetRayFromMousePos(FEditorViewportClient* ViewportClient, FViewport* Viewport, int MouseX, int MouseY)
{
	FSceneViewFamilyContext ViewFamily(FSceneViewFamily::ConstructionValues(
		ViewportClient->Viewport,
		ViewportClient->GetScene(),
		ViewportClient->EngineShowFlags).SetRealtimeUpdate(ViewportClient->IsRealtime()));		// why SetRealtimeUpdate here??
	// this View is deleted by the FSceneViewFamilyContext destructor
	FSceneView* View = ViewportClient->CalcSceneView(&ViewFamily);
	FViewportCursorLocation MouseViewportRay(View, (FEditorViewportClient*)Viewport->GetClient(), MouseX, MouseY);

	FVector RayOrigin = MouseViewportRay.GetOrigin();
	FVector RayDirection = MouseViewportRay.GetDirection();

	// in Ortho views, the RayOrigin appears to be completely arbitrary, in some views it is on the view plane,
	// others it moves back/forth with the OrthoZoom. Translate by a large amount here in hopes of getting
	// ray origin "outside" the scene (which is a disaster for numerical precision !! ... )
	if (ViewportClient->IsOrtho())
	{
		RayOrigin -= 0.1 * HALF_WORLD_MAX * RayDirection;
	}

	return FRay(RayOrigin, RayDirection, true);
}

FRay UEdModeInteractiveToolsContext::GetLastWorldRay() const
{
	return CurrentMouseState.Mouse.WorldRay;
}

bool UEdModeInteractiveToolsContext::CanStartTool(const FString& ToolTypeIdentifier) const
{
	return UInteractiveToolsContext::CanStartTool(EToolSide::Mouse, ToolTypeIdentifier);
}

bool UEdModeInteractiveToolsContext::ActiveToolHasAccept() const
{
	return  UInteractiveToolsContext::ActiveToolHasAccept(EToolSide::Mouse);
}

bool UEdModeInteractiveToolsContext::CanAcceptActiveTool() const
{
	return UInteractiveToolsContext::CanAcceptActiveTool(EToolSide::Mouse);
}

bool UEdModeInteractiveToolsContext::CanCancelActiveTool() const
{
	return UInteractiveToolsContext::CanCancelActiveTool(EToolSide::Mouse);
}

bool UEdModeInteractiveToolsContext::CanCompleteActiveTool() const
{
	return UInteractiveToolsContext::CanCompleteActiveTool(EToolSide::Mouse);
}

void UEdModeInteractiveToolsContext::StartTool(const FString& ToolTypeIdentifier)
{
	FString LocalIdentifier(ToolTypeIdentifier);
	PendingToolToStart = LocalIdentifier;
	PostInvalidation();
}

void UEdModeInteractiveToolsContext::EndTool(EToolShutdownType ShutdownType)
{
	PendingToolShutdownType = ShutdownType;
	PostInvalidation();
}



void UEdModeInteractiveToolsContext::DeactivateActiveTool(EToolSide WhichSide, EToolShutdownType ShutdownType)
{
	UInteractiveToolsContext::DeactivateActiveTool(WhichSide, ShutdownType);
	RestoreEditorState();
}

void UEdModeInteractiveToolsContext::DeactivateAllActiveTools()
{
	UInteractiveToolsContext::DeactivateAllActiveTools();
	RestoreEditorState();
}

void UEdModeInteractiveToolsContext::SetEditorStateForTool()
{
	FLevelEditorModule& LevelEditorModule = FModuleManager::GetModuleChecked<FLevelEditorModule>("LevelEditor");
	TSharedPtr<ILevelEditor> LevelEditor = LevelEditorModule.GetFirstLevelEditor();
	if (LevelEditor.IsValid())
	{
		TArray<TSharedPtr<IAssetViewport>> Viewports = LevelEditor->GetViewports();
		for (const TSharedPtr<IAssetViewport>& ViewportWindow : Viewports)
		{
			if (ViewportWindow.IsValid())
			{
				FEditorViewportClient& Viewport = ViewportWindow->GetAssetViewportClient();
				Viewport.EnableOverrideEngineShowFlags([](FEngineShowFlags& Flags)
				{
					Flags.SetTemporalAA(false);
					Flags.SetMotionBlur(false);
					// disable this as depending on fixed exposure settings the entire scene may turn black
					//Flags.SetEyeAdaptation(false);
				});
			}
		}
	}
}

void UEdModeInteractiveToolsContext::RestoreEditorState()
{
	FLevelEditorModule& LevelEditorModule = FModuleManager::GetModuleChecked<FLevelEditorModule>("LevelEditor");
	TSharedPtr<ILevelEditor> LevelEditor  = LevelEditorModule.GetFirstLevelEditor();
	if (LevelEditor.IsValid())
	{
		TArray<TSharedPtr<IAssetViewport>> Viewports = LevelEditor->GetViewports();
		for (const TSharedPtr<IAssetViewport>& ViewportWindow : Viewports)
		{
			if (ViewportWindow.IsValid())
			{
				FEditorViewportClient& Viewport = ViewportWindow->GetAssetViewportClient();
				Viewport.DisableOverrideEngineShowFlags();
			}
		}
	}
}<|MERGE_RESOLUTION|>--- conflicted
+++ resolved
@@ -56,11 +56,7 @@
 public:
 	UEdModeInteractiveToolsContext* ToolsContext;
 	FEditorModeTools* EditorModeManager;
-<<<<<<< HEAD
-	
-=======
-
->>>>>>> 3ecbc206
+
 	FViewCameraState CachedViewState;
 	FEditorViewportClient* CachedViewportClient;
 
@@ -194,11 +190,7 @@
 		QueryParams.bReturnFaceIndex = true;
 		FHitResult HitResult;
 		bool bHitWorld = EditorModeManager->GetWorld()->LineTraceSingleByObjectType(HitResult, RayStart, RayEnd, ObjectQueryParams, QueryParams);
-<<<<<<< HEAD
-		if (bHitWorld && HitResult.FaceIndex >= 0) 
-=======
 		if (bHitWorld && HitResult.FaceIndex >= 0)
->>>>>>> 3ecbc206
 		{
 			float VisualAngle = OpeningAngleDeg(Request.Position, HitResult.ImpactPoint, RayStart);
 			//UE_LOG(LogTemp, Warning, TEXT("[HIT] visualangle %f faceindex %d"), VisualAngle, HitResult.FaceIndex);
@@ -592,8 +584,6 @@
 	// invalidate this viewport if it's timestamp is not current
 	const int32* FoundTimestamp = InvalidationMap.Find(ViewportClient);
 	if (FoundTimestamp == nullptr)
-<<<<<<< HEAD
-=======
 	{
 		ViewportClient->Invalidate(false, false);
 		InvalidationMap.Add(ViewportClient, InvalidationTimestamp);
@@ -611,27 +601,6 @@
 		return;
 	}
 
-	// process any actions that were scheduled to execute on the next tick
-	if (NextTickExecuteActions.Num() > 0)
->>>>>>> 3ecbc206
-	{
-		ViewportClient->Invalidate(false, false);
-		InvalidationMap.Add(ViewportClient, InvalidationTimestamp);
-	}
-	if (FoundTimestamp != nullptr && *FoundTimestamp < InvalidationTimestamp)
-	{
-		ViewportClient->Invalidate(false, false);
-		InvalidationMap[ViewportClient] = InvalidationTimestamp;
-	}
-
-<<<<<<< HEAD
-	// This Tick() is called for every ViewportClient, however we only want to Tick the ToolManager and GizmoManager
-	// once, for the 'Active'/Focused Viewport, so early-out here
-	if (ViewportClient != EditorModeManager->GetFocusedViewportClient())
-	{
-		return;
-	}
-
 	if ( PendingToolShutdownType )
 	{
 		UInteractiveToolsContext::EndTool(EToolSide::Mouse, *PendingToolShutdownType);
@@ -647,9 +616,6 @@
 	}
 
 	// Cache current camera state from this Viewport in the ContextQueries, which we will use for things like snapping/etc that
-=======
-	// Cache current camera state from this Viewport in the ContextQueries, which we will use for things like snapping/etc that 
->>>>>>> 3ecbc206
 	// is computed by the Tool and Gizmo Tick()s
 	// (This is not necessarily correct for Hover, because we might be Hovering over a different Viewport than the Active one...)
 	((FEdModeToolsContextQueriesImpl*)this->QueriesAPI)->CacheCurrentViewState(ViewportClient);
@@ -665,21 +631,14 @@
 {
 public:
 	FPrimitiveDrawInterface* PDI;
-<<<<<<< HEAD
 	const FSceneView* SceneView;
-=======
->>>>>>> 3ecbc206
 	FViewCameraState ViewCameraState;
 
 	FEdModeTempRenderContext(const FSceneView* View, FViewport* Viewport, FEditorViewportClient* ViewportClient, FPrimitiveDrawInterface* DrawInterface)
 	{
 		PDI = DrawInterface;
-<<<<<<< HEAD
 		SceneView = View;
 		CacheCurrentViewState(Viewport, ViewportClient);
-=======
-		CacheCurrentViewState(View, Viewport, ViewportClient);
->>>>>>> 3ecbc206
 	}
 
 	virtual FPrimitiveDrawInterface* GetPrimitiveDrawInterface() override
@@ -687,24 +646,17 @@
 		return PDI;
 	}
 
-<<<<<<< HEAD
 	virtual const FSceneView* GetSceneView() override
 	{
 		return SceneView;
 	}
 
-=======
->>>>>>> 3ecbc206
 	virtual FViewCameraState GetCameraState() override
 	{
 		return ViewCameraState;
 	}
 
-<<<<<<< HEAD
 	void CacheCurrentViewState(FViewport* Viewport, FEditorViewportClient* ViewportClient)
-=======
-	void CacheCurrentViewState(const FSceneView* View, FViewport* Viewport, FEditorViewportClient* ViewportClient)
->>>>>>> 3ecbc206
 	{
 		FViewportCameraTransform ViewTransform = ViewportClient->GetViewTransform();
 		ViewCameraState.bIsOrthographic = ViewportClient->IsOrtho();
@@ -715,16 +667,12 @@
 		// ViewTransform rotation is only initialized for perspective!
 		if (ViewCameraState.bIsOrthographic == false)
 		{
-<<<<<<< HEAD
 			// if using Orbit camera, the rotation in the ViewTransform is not the current camera rotation, it
 			// is set to a different rotation based on the Orbit. So we have to convert back to camera rotation.
 			FRotator ViewRotation = (ViewportClient->bUsingOrbitCamera) ?
 				ViewTransform.ComputeOrbitMatrix().InverseFast().Rotator() : ViewTransform.GetRotation();
 
 			ViewCameraState.Orientation = ViewRotation.Quaternion();
-=======
-			ViewCameraState.Orientation = ViewTransform.GetRotation().Quaternion();
->>>>>>> 3ecbc206
 		}
 		else
 		{
