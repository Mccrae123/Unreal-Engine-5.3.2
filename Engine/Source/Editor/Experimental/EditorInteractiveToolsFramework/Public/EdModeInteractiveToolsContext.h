// Copyright Epic Games, Inc. All Rights Reserved.

#pragma once

#include "CoreMinimal.h"
#include "EdMode.h"
#include "InteractiveToolsContext.h"
#include "Delegates/Delegate.h"
#include "EdModeInteractiveToolsContext.generated.h"

/**
 * EdModeInteractiveToolsContext is an extension/adapter of an InteractiveToolsContext which 
 * allows it to be easily embedded inside an FEdMode. A set of functions are provided which can be
 * called from the FEdMode functions of the same name. These will handle the data type
 * conversions and forwarding calls necessary to operate the ToolsContext
 */
UCLASS(Transient)
class EDITORINTERACTIVETOOLSFRAMEWORK_API UEdModeInteractiveToolsContext : public UInteractiveToolsContext
{
	GENERATED_BODY()

public:
	UEdModeInteractiveToolsContext();


	virtual void InitializeContextFromEdMode(FEdMode* EditorMode, 
		IToolsContextAssetAPI* UseAssetAPI = nullptr);
	virtual void ShutdownContext();

	// default behavior is to accept active tool
	virtual void TerminateActiveToolsOnPIEStart();

	// default behavior is to accept active tool
	virtual void TerminateActiveToolsOnSaveWorld();

	// default behavior is to accept active tool
	virtual void TerminateActiveToolsOnWorldTearDown();

	IToolsContextQueriesAPI* GetQueriesAPI() const { return QueriesAPI; }
	IToolsContextTransactionsAPI* GetTransactionAPI() const { return TransactionAPI; }
	IToolsContextAssetAPI* GetAssetAPI() const { return AssetAPI; }

	virtual void PostInvalidation();


	// call these from your FEdMode functions of the same name

	virtual void Tick(FEditorViewportClient* ViewportClient, float DeltaTime);
	virtual void Render(const FSceneView* View, FViewport* Viewport, FPrimitiveDrawInterface* PDI);

	virtual bool ProcessEditDelete();

	virtual bool InputKey(FEditorViewportClient* ViewportClient, FViewport* Viewport, FKey Key, EInputEvent Event);

	virtual bool MouseEnter(FEditorViewportClient* ViewportClient, FViewport* Viewport, int32 x, int32 y);
	virtual bool MouseLeave(FEditorViewportClient* ViewportClient, FViewport* Viewport);
	virtual bool MouseMove(FEditorViewportClient* ViewportClient, FViewport* Viewport, int32 x, int32 y);

	virtual bool StartTracking(FEditorViewportClient* InViewportClient, FViewport* InViewport);
	virtual bool CapturedMouseMove(FEditorViewportClient* InViewportClient, FViewport* InViewport, int32 InMouseX, int32 InMouseY);
	virtual bool EndTracking(FEditorViewportClient* InViewportClient, FViewport* InViewport);


	//
	// Utility functions useful for hooking up to UICommand/etc
	//

	virtual bool CanStartTool(const FString& ToolTypeIdentifier) const;
	virtual bool ActiveToolHasAccept() const;
	virtual bool CanAcceptActiveTool() const;
	virtual bool CanCancelActiveTool() const;
	virtual bool CanCompleteActiveTool() const;
	virtual void StartTool(const FString& ToolTypeIdentifier);
	virtual void EndTool(EToolShutdownType ShutdownType);

	virtual bool ShouldIgnoreHotkeys() const { return bInFlyMode; }

	virtual FRay GetLastWorldRay() const;

protected:
	// we hide these 
	virtual void Initialize(IToolsContextQueriesAPI* QueriesAPI, IToolsContextTransactionsAPI* TransactionsAPI) override;
	virtual void Shutdown() override;

	virtual void DeactivateActiveTool(EToolSide WhichSide, EToolShutdownType ShutdownType);
	virtual void DeactivateAllActiveTools();

public:
	UPROPERTY()
	UMaterialInterface* StandardVertexColorMaterial;

protected:
	FEdMode* EditorMode;

	// called when PIE is about to start, shuts down active tools
	FDelegateHandle BeginPIEDelegateHandle;
	// called before a Save starts. This currently shuts down active tools.
	FDelegateHandle PreSaveWorldDelegateHandle;
	// called when a map is changed
	FDelegateHandle WorldTearDownDelegateHandle;
<<<<<<< HEAD
=======
	// called when viewport clients change
	FDelegateHandle ViewportClientListChangedHandle;
>>>>>>> 90fae962

	// EdMode implementation of InteractiveToolFramework APIs - see ToolContextInterfaces.h
	IToolsContextQueriesAPI* QueriesAPI;
	IToolsContextTransactionsAPI* TransactionAPI;
	IToolsContextAssetAPI* AssetAPI;

	// if true, we invalidate the ViewportClient on next tick
	bool bInvalidationPending;

	/** Input event instance used to keep track of various button states, etc, that we cannot directly query on-demand */
	FInputDeviceState CurrentMouseState;

	// Utility function to convert viewport x/y from mouse events (and others?) into scene ray.
	// Copy-pasted from other Editor code, seems kind of expensive?
	static FRay GetRayFromMousePos(FEditorViewportClient* ViewportClient, FViewport* Viewport, int MouseX, int MouseY);

	/** This will be set to true if user is in right-mouse "fly mode", which requires special handling to intercept hotkeys/etc */
	bool bInFlyMode = false;

	// editor UI state that we set before starting tool and when exiting tool
	// Currently disabling anti-aliasing during active Tools because it causes PDI flickering
	bool bHaveSavedEditorState = false;
	void SaveEditorStateAndSetForTool();
	void RestoreEditorState();

	// any actions in this array are executed at the start of the next ::Tick()
	TArray<TUniqueFunction<void()>> NextTickExecuteActions;
	// push the input action onto the NextTickExecuteActions list. Use this to defer execution to a "simpler" time, 
	// eg so we are not kicking off a complicated static mesh rebuild process inside a slate button handler
	void ScheduleExecuteAction(TUniqueFunction<void()> Action);
};<|MERGE_RESOLUTION|>--- conflicted
+++ resolved
@@ -98,11 +98,8 @@
 	FDelegateHandle PreSaveWorldDelegateHandle;
 	// called when a map is changed
 	FDelegateHandle WorldTearDownDelegateHandle;
-<<<<<<< HEAD
-=======
 	// called when viewport clients change
 	FDelegateHandle ViewportClientListChangedHandle;
->>>>>>> 90fae962
 
 	// EdMode implementation of InteractiveToolFramework APIs - see ToolContextInterfaces.h
 	IToolsContextQueriesAPI* QueriesAPI;
