--- conflicted
+++ resolved
@@ -13,22 +13,16 @@
 class FEdMode;
 class FEditorModeTools;
 class FEditorViewportClient;
-<<<<<<< HEAD
-=======
 class UGizmoViewContext;
->>>>>>> 6bbb88c8
 class FSceneView;
 class FViewport;
 class UMaterialInterface;
 class FPrimitiveDrawInterface;
 class FViewportClient;
-<<<<<<< HEAD
-=======
 class ILevelEditor;
 class USelection;
 class UTypedElementSelectionSet;
 class UEdModeInteractiveToolsContext;
->>>>>>> 6bbb88c8
 
 /**
  * UEditorInteractiveToolsContext is an extension/adapter of an InteractiveToolsContext designed 
@@ -55,14 +49,7 @@
 	 */
 	void InitializeContextWithEditorModeManager(FEditorModeTools* InEditorModeManager, UInputRouter* UseInputRouter = nullptr);
 
-<<<<<<< HEAD
-	virtual void InitializeContextFromEdMode(FEdMode* EditorModeIn,
-		IToolsContextAssetAPI* UseAssetAPI = nullptr);
-	virtual void InitializeContextWithEditorModeManager(FEditorModeTools* InEditorModeManager,
-		IToolsContextAssetAPI* UseAssetAPI = nullptr);
-=======
 	/** Shutdown ToolsContext and clean up any connections/etc */
->>>>>>> 6bbb88c8
 	virtual void ShutdownContext();
 
 	// default behavior is to accept active tool
@@ -154,8 +141,6 @@
 	TObjectPtr<UMaterialInterface> StandardVertexColorMaterial;
 
 protected:
-<<<<<<< HEAD
-=======
 	// EdMode implementation of InteractiveToolFramework APIs - see ToolContextInterfaces.h
 	IToolsContextQueriesAPI* QueriesAPI;
 	IToolsContextTransactionsAPI* TransactionAPI;
@@ -240,7 +225,6 @@
 
 	/** Input event instance used to keep track of various button states, etc, that we cannot directly query on-demand */
 	FInputDeviceState CurrentMouseState;
->>>>>>> 6bbb88c8
 	// called when PIE is about to start, shuts down active tools
 	FDelegateHandle BeginPIEDelegateHandle;
 	// called before a Save starts. This currently shuts down active tools.
@@ -253,17 +237,6 @@
 private:
 	bool bIsTrackingMouse;
 
-<<<<<<< HEAD
-	// Tools need to be able to Invalidate the view, in case it is not Realtime.
-	// Currently we do this very aggressively, and also force Realtime to be on, but in general we should be able to rely on Invalidation.
-	// However there are multiple Views and we do not want to Invalidate immediately, so we store a timestamp for each
-	// ViewportClient, and invalidate it when we see it if it's timestamp is out-of-date.
-	// (In theory this map will continually grow as new Viewports are created...)
-	TMap<FViewportClient*, int32> InvalidationMap;
-	// current invalidation timestamp, incremented by invalidation calls
-	int32 InvalidationTimestamp = 0;
-=======
->>>>>>> 6bbb88c8
 
 
 
@@ -271,19 +244,6 @@
 	UPROPERTY()
 	TArray<TObjectPtr<UEdModeInteractiveToolsContext>> EdModeToolsContexts;
 
-<<<<<<< HEAD
-	// editor UI state that we set before starting tool and when exiting tool
-	// Currently disabling anti-aliasing during active Tools because it causes PDI flickering
-	void SetEditorStateForTool();
-	void RestoreEditorState();
-
-	TOptional<FString> PendingToolToStart = {};
-	TOptional<EToolShutdownType> PendingToolShutdownType = {};
-
-private:
-	FEditorModeTools* EditorModeManager = nullptr;
-
-=======
 public:
 	/** 
 	* Create and initialize a new EdMode-level ToolsContext derived from the ModeManager ToolsContext.
@@ -332,5 +292,4 @@
 protected:
 	UPROPERTY()
 	TObjectPtr<UModeManagerInteractiveToolsContext> ParentModeManagerToolsContext = nullptr;
->>>>>>> 6bbb88c8
 };