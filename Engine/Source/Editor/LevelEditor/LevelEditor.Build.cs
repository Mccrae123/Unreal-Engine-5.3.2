--- conflicted
+++ resolved
@@ -19,10 +19,6 @@
 				"MainFrame",
                 "PlacementMode",
 				"SlateReflector",
-<<<<<<< HEAD
-                "AppFramework",
-=======
->>>>>>> 4af6daef
                 "PortalServices",
 				"MergeActors",
 				"Layers",
@@ -36,11 +32,7 @@
 			new string[] {
 				"CommonMenuExtensions",
 				"Settings",
-<<<<<<< HEAD
-				"HeadMountedDisplay",
-=======
 				"ToolWidgets",
->>>>>>> 4af6daef
 				"UnrealEd",
 				"VREditor",
 			}
@@ -94,16 +86,10 @@
 				"DerivedDataEditor",
 				"EditorWidgets",
 				"ToolWidgets",
-<<<<<<< HEAD
-				"VirtualizationEditor",
-				"UnsavedAssetsTracker",
-				"UncontrolledChangelists"
-=======
 				"UnsavedAssetsTracker",
 				"UncontrolledChangelists",
 				"RenderCore",
 				"DeveloperSettings"
->>>>>>> 4af6daef
 			}
 		);
 
