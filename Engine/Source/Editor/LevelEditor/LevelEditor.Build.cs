// Copyright Epic Games, Inc. All Rights Reserved.

using UnrealBuildTool;

public class LevelEditor : ModuleRules
{
	public LevelEditor(ReadOnlyTargetRules Target) : base(Target)
	{
		PrivateIncludePaths.AddRange(
			new string[] {
				System.IO.Path.Combine(GetModuleDirectory("SceneOutliner"), "Private"),
			}
		);

		PrivateIncludePathModuleNames.AddRange(
			new string[] {
				"AssetTools",
				"ClassViewer",
				"MainFrame",
                "PlacementMode",
				"SlateReflector",
                "AppFramework",
                "PortalServices",
                "Persona",
				"DataLayerEditor",
				"MergeActors",
				"Layers",
				"WorldBrowser",
				"NewLevelDialog",
				"LocalizationDashboard",
			}
		);

		PublicIncludePathModuleNames.AddRange(
			new string[] {
				"Settings",
				"HeadMountedDisplay",
				"UnrealEd",
				"VREditor",
				"CommonMenuExtensions"
			}
		);

		PrivateDependencyModuleNames.AddRange(
			new string[] {
				"LevelSequence",
				"Analytics",
				"ApplicationCore",
				"Core",
				"CoreUObject",
				"LauncherPlatform",
				"InputCore",
				"Slate",
				"SlateCore",
				"Engine",
				"MessageLog",
				"SourceControl",
				"SourceControlWindows",
				"StatsViewer",
				"EditorFramework",
				"UnrealEd", 
				"DeveloperSettings",
				"RenderCore",
				"DeviceProfileServices",
				"ContentBrowser",
				"SceneOutliner",
				"ActorPickerMode",
				"RHI",
				"Projects",
				"TargetPlatform",
				"TypedElementFramework",
				"TypedElementRuntime",
				"EngineSettings",
				"PropertyEditor",
				"Kismet",
				"KismetWidgets",
				"Sequencer",
				"Foliage",
				"HierarchicalLODOutliner",
				"HierarchicalLODUtilities",
				"MaterialShaderQualitySettings",
				"PixelInspectorModule",
				"CommonMenuExtensions",
				"ToolMenus",
				"StatusBar",
				"AppFramework",
				"EditorSubsystem",
				"EnvironmentLightingViewer",
				"DesktopPlatform",
				"DataLayerEditor",
				"TranslationEditor",
				"SubobjectEditor",
				"SubobjectDataInterface",
				"DerivedDataEditor",
				"EditorWidgets",
				"ToolWidgets",
<<<<<<< HEAD
=======
				"VirtualizationEditor",
>>>>>>> d731a049
			}
		);

		DynamicallyLoadedModuleNames.AddRange(
			new string[] {
				"MainFrame",
				"ClassViewer",
				"DeviceManager",
				"SettingsEditor",
				"SlateReflector",
				"AutomationWindow",
				"Layers",
				"WorldBrowser",
				"WorldPartitionEditor",
				"AssetTools",
				"WorkspaceMenuStructure",
				"NewLevelDialog",
				"DeviceProfileEditor",
                "PlacementMode",
				"HeadMountedDisplay",
				"VREditor",
                "Persona",
				"LevelAssetEditor",
				"MergeActors"
			}
		);

		if (Target.bBuildTargetDeveloperTools)
		{
			DynamicallyLoadedModuleNames.Add("SessionFrontend");
		}


		if (Target.bWithLiveCoding)
		{
			PrivateIncludePathModuleNames.Add("LiveCoding");
		}
	}
}<|MERGE_RESOLUTION|>--- conflicted
+++ resolved
@@ -94,10 +94,7 @@
 				"DerivedDataEditor",
 				"EditorWidgets",
 				"ToolWidgets",
-<<<<<<< HEAD
-=======
 				"VirtualizationEditor",
->>>>>>> d731a049
 			}
 		);
 
