--- conflicted
+++ resolved
@@ -279,21 +279,14 @@
 			TArray< UObject* > ReferencedAssets;
 			GEditor->GetReferencedAssetsForEditorSelection(ReferencedAssets);
 
-<<<<<<< HEAD
-=======
 			TArray< FSoftObjectPath> SoftReferencedAssets;
 			GEditor->GetSoftReferencedAssetsForEditorSelection(SoftReferencedAssets);
 
->>>>>>> d731a049
 			// Asset type icon is used in multiple places below
 			FSlateIcon AssetIcon = ReferencedAssets.Num() == 1 ? FSlateIconFinder::FindIconForClass(ReferencedAssets[0]->GetClass()) : FSlateIcon(FAppStyle::GetAppStyleSetName(), "ClassIcon.Default");
 
 			// Edit and Find entries (a) always appear in main menu, and (b) appear in right-click menu if referenced asset is available
-<<<<<<< HEAD
-			if (LevelEditorContext->ContextType == ELevelEditorMenuContext::MainMenu || ReferencedAssets.Num() > 0)
-=======
 			if (LevelEditorContext->ContextType == ELevelEditorMenuContext::MainMenu || ReferencedAssets.Num() > 0 || SoftReferencedAssets.Num() > 0)
->>>>>>> d731a049
 			{
 				Section.AddMenuEntry(FGlobalEditorCommonCommands::Get().FindInContentBrowser);
 
@@ -313,11 +306,7 @@
 
 					Section.AddMenuEntry(
 						FLevelEditorCommands::Get().EditAsset,
-<<<<<<< HEAD
-						FText::Format(LOCTEXT("EditAssociatedAsset", "Edit {0}"), FText::FromString(Asset->GetName())),
-=======
 						FText::Format(LOCTEXT("EditAssociatedAsset", "Edit {0}"), FText::FromString(AssetLabel)),
->>>>>>> d731a049
 						TAttribute<FText>(), // use command's tooltip
 						AssetIcon
 					);
@@ -332,7 +321,6 @@
 					);
 				}
 			}
-<<<<<<< HEAD
 
 			if (LevelEditorContext->ContextType == ELevelEditorMenuContext::MainMenu)
 			{
@@ -357,31 +345,6 @@
 				FSlateIcon(FAppStyle::GetAppStyleSetName(), "GenericCommands.Copy")
 			);
 
-=======
-
-			if (LevelEditorContext->ContextType == ELevelEditorMenuContext::MainMenu)
-			{
-				Section.AddSubMenu(
-					"AssetToolsSubMenu",
-					LOCTEXT("AssetToolsSubMenu", "Asset Tools"),
-					LOCTEXT("AssetToolsSubMenuToolTip", "Tools for the asset associated with the selected actor"),
-					FNewToolMenuDelegate::CreateStatic(&FLevelEditorContextMenuImpl::FillAssetToolsMenu),
-					/*bInOpenSubMenuOnClick*/ false,
-					FSlateIcon(FAppStyle::GetAppStyleSetName(), "Icons.Adjust"));
-
-				// This is an invisible entry used as an extension point for "Convert SomeActor To SomeType" entries
-				FUIAction Action;
-				Action.IsActionVisibleDelegate = FIsActionButtonVisible::CreateLambda([]() { return false; });
-				Section.AddMenuEntry("ActorConvert", TAttribute<FText>(), TAttribute<FText>(), FSlateIcon(FAppStyle::GetAppStyleSetName(), "Icons.Convert"), Action, EUserInterfaceActionType::None);
-			}
-
-			Section.AddMenuEntry(
-				FLevelEditorCommands::Get().CopyActorFilePathtoClipboard,
-				TAttribute<FText>(), // use command's label
-				TAttribute<FText>(), // use command's tooltip
-				FSlateIcon(FAppStyle::GetAppStyleSetName(), "GenericCommands.Copy")
-			);
-
 			Section.AddMenuEntry(
 				FLevelEditorCommands::Get().SaveActor,
 				TAttribute<FText>(), // use command's label
@@ -389,7 +352,6 @@
 				FSlateIcon(FAppStyle::GetAppStyleSetName(), "Icons.Save")
 			);
 
->>>>>>> d731a049
 			LevelEditorCreateActorMenu::FillAddReplaceContextMenuSections(Section, LevelEditorContext);
 		}
 
@@ -1256,11 +1218,7 @@
 				.IsFocusable(false)
 				[
 					SNew(SImage)
-<<<<<<< HEAD
-					.Image(FEditorStyle::GetBrush("Icons.EyeDropper"))
-=======
 					.Image(FAppStyle::GetBrush("Icons.EyeDropper"))
->>>>>>> d731a049
 					.ColorAndOpacity(FSlateColor::UseForeground())
 				]
 			]
