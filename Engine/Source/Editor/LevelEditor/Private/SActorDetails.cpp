// Copyright Epic Games, Inc. All Rights Reserved.

#include "SActorDetails.h"

#include "Components/ActorComponent.h"
#include "Components/SceneComponent.h"
#include "DetailsViewObjectFilter.h"
#include "Editor.h"
#include "Editor/UnrealEdEngine.h"
#include "Styling/AppStyle.h"
#include "Elements/Framework/EngineElementsLibrary.h"
#include "Elements/Framework/TypedElementRegistry.h"
#include "Elements/Framework/TypedElementSelectionSet.h"
#include "Elements/Interfaces/TypedElementWorldInterface.h"
#include "Engine/Blueprint.h"
#include "Engine/BlueprintGeneratedClass.h"
#include "Engine/Selection.h"
#include "GameFramework/Actor.h"
#include "HAL/FileManager.h"
#include "IDetailRootObjectCustomization.h"
#include "IDetailsView.h"
#include "Kismet2/ComponentEditorUtils.h"
#include "Kismet2/KismetEditorUtilities.h"
#include "LevelEditor.h"
#include "LevelEditorGenericDetails.h"
#include "LevelEditorSubsystem.h"
#include "Modules/ModuleManager.h"
#include "PropertyEditorModule.h"
#include "SSubobjectEditor.h"
#include "SSubobjectEditorModule.h"
#include "SSubobjectInstanceEditor.h"
#include "ScopedTransaction.h"
#include "SourceCodeNavigation.h"
#include "SubobjectData.h"
#include "SubobjectDataSubsystem.h"
#include "UnrealEdGlobals.h"
#include "Widgets/Docking/SDockTab.h"
#include "Widgets/Images/SImage.h"
#include "Widgets/Input/SButton.h"
#include "Widgets/Layout/SBorder.h"
#include "Widgets/Layout/SBox.h"
#include "Widgets/Layout/SSplitter.h"
#include "Widgets/SBoxPanel.h"
#include "Widgets/Text/SRichTextBlock.h"

#define LOCTEXT_NAMESPACE "SActorDetails"

namespace UE::LevelEditor::Private
{
	class SElementSelectionDetailsButtons : public SCompoundWidget
	{
	public:
		SLATE_BEGIN_ARGS(SElementSelectionDetailsButtons)
		{}

		SLATE_END_ARGS()

		void Construct(const FArguments& InArgs, TSharedRef<SWidget> SubobjectEditorButtonBox, TFunction<TArray<TTypedElement<ITypedElementDetailsInterface>>()>&& InGetDetailsHandles)
		{
			GetDetailsHandles = MoveTemp(InGetDetailsHandles);
	
			ChildSlot
				[
					SNew(SHorizontalBox)
					+ SHorizontalBox::Slot()
					.VAlign(VAlign_Center)
					.Padding(0.0f, 0.0f, 4.0f, 0.0f)
					.AutoWidth()
					[
						SAssignNew(PromoteElementButton, SButton)
						.ButtonStyle(FAppStyle::Get(), "DetailsView.NameAreaButton")
						.ContentPadding(0)
						.HAlign(HAlign_Center)
						.VAlign(VAlign_Center)
						.AddMetaData<FTagMetaData>(FTagMetaData(TEXT("Element.PromoteElement")))
						.OnClicked(this, &SElementSelectionDetailsButtons::OnPromoteElement)
						.ToolTipText(LOCTEXT("PromoteElementTooltip", "Promote the selected elements."))
						[
							SNew(SImage)
							.Image(FAppStyle::Get().GetBrush("Icons.PromoteElements"))
						]
					]
					+ SHorizontalBox::Slot()
					.VAlign(VAlign_Center)
					.AutoWidth()
					[
						SubobjectEditorButtonBox
					]
				];
		}

		void UpdateSelection(TArrayView<const TTypedElement<ITypedElementDetailsInterface>>* InDetailsElementsPtr)
		{
			TArrayView<const TTypedElement<ITypedElementDetailsInterface>> DetailsElementsView;
			TArray<TTypedElement<ITypedElementDetailsInterface>> DetailsElementsContainer;

			if (InDetailsElementsPtr)
			{
				DetailsElementsView = *InDetailsElementsPtr;
			}
			else
			{
				DetailsElementsContainer = GetDetailsHandles();
				DetailsElementsView = MakeArrayView(DetailsElementsContainer);
			}

			bool bCanPromoteAnElement = false;
			UTypedElementRegistry* Registry = UTypedElementRegistry::GetInstance();
			for (const TTypedElement<ITypedElementDetailsInterface>& DetailsElement : DetailsElementsView)
			{
				if (TTypedElement<ITypedElementWorldInterface> WorldElement = Registry->GetElement<ITypedElementWorldInterface>(DetailsElement))
				{
					if (WorldElement.CanPromoteElement())
					{
						bCanPromoteAnElement = true;
						break;
					}
				}
			}

			if (bCanPromoteAnElement)
			{
				PromoteElementButton->SetVisibility(EVisibility::Visible);
			}
			else
			{
				PromoteElementButton->SetVisibility(EVisibility::Collapsed);
			}
		}

	private:
		FReply OnPromoteElement()
		{
			FScopedTransaction Transaction(LOCTEXT("PromoteElementsTransaction", "Promote Elements"));

			TArray<TTypedElement<ITypedElementDetailsInterface>> DetailsElements = GetDetailsHandles();

			TArray<AActor*> Actors;
			Actors.Reserve(DetailsElements.Num());

			UTypedElementSelectionSet* SelectionSet = GEditor->GetEditorSubsystem<ULevelEditorSubsystem>()->GetSelectionSet();
			FTypedElementSelectionOptions SelectionOptions;
			UTypedElementRegistry* Registry = UTypedElementRegistry::GetInstance();

			for (const TTypedElement<ITypedElementDetailsInterface>& DetailsElement : DetailsElements)
			{
				if (TTypedElement<ITypedElementWorldInterface> WorldElement = Registry->GetElement<ITypedElementWorldInterface>(DetailsElement))
				{
					if (WorldElement.CanPromoteElement())
					{
						SelectionSet->DeselectElement(WorldElement, SelectionOptions);
					}

					if (FTypedElementHandle PromotedElement = WorldElement.PromoteElement())
					{
						SelectionSet->SelectElement(PromotedElement, SelectionOptions);
					}
				}
			}

			return FReply::Handled();
		}

		TSharedPtr<SButton> PromoteElementButton;
		TFunction<TArray<TTypedElement<ITypedElementDetailsInterface>>()> GetDetailsHandles;
	};
}

class SActorDetailsUneditableComponentWarning : public SCompoundWidget
{
public:
	SLATE_BEGIN_ARGS(SActorDetailsUneditableComponentWarning)
		: _WarningText()
		, _OnHyperlinkClicked()
	{}
		
		/** The rich text to show in the warning */
		SLATE_ATTRIBUTE(FText, WarningText)

		/** Called when the hyperlink in the rich text is clicked */
		SLATE_EVENT(FSlateHyperlinkRun::FOnClick, OnHyperlinkClicked)

	SLATE_END_ARGS()

	/** Constructs the widget */
	void Construct(const FArguments& InArgs)
	{
		ChildSlot
		[
			SNew(SBorder)
			.BorderImage(FAppStyle::Get().GetBrush("Brushes.Panel"))
			[
				SNew(SHorizontalBox)
				+ SHorizontalBox::Slot()
				.AutoWidth()
				.HAlign(HAlign_Center)
				.VAlign(VAlign_Center)
				.Padding(2)
				[
					SNew(SImage)
					.Image(FAppStyle::Get().GetBrush("Icons.Warning"))
				]
				+ SHorizontalBox::Slot()
					.VAlign(VAlign_Center)
					.Padding(2)
					[
						SNew(SRichTextBlock)
						.DecoratorStyleSet(&FAppStyle::Get())
						.Justification(ETextJustify::Left)
						.TextStyle(FAppStyle::Get(), "DetailsView.BPMessageTextStyle")
						.Text(InArgs._WarningText)
						.AutoWrapText(true)
						+ SRichTextBlock::HyperlinkDecorator(TEXT("HyperlinkDecorator"), InArgs._OnHyperlinkClicked)
					]
			]
		];
	}
};

void SActorDetails::Construct(const FArguments& InArgs, UTypedElementSelectionSet* InSelectionSet, const FName TabIdentifier, TSharedPtr<FUICommandList> InCommandList, TSharedPtr<FTabManager> InTabManager)
{
	SelectionSet = InSelectionSet;
	checkf(SelectionSet, TEXT("SActorDetails must be constructed with a valid selection set!"));

	FCoreUObjectDelegates::OnObjectsReplaced.AddRaw(this, &SActorDetails::OnObjectsReplaced);

	FLevelEditorModule& LevelEditor = FModuleManager::GetModuleChecked<FLevelEditorModule>("LevelEditor");
	LevelEditor.OnComponentsEdited().AddRaw(this, &SActorDetails::OnComponentsEditedInWorld);

	FDetailsViewArgs DetailsViewArgs;
	DetailsViewArgs.bUpdatesFromSelection = true;
	DetailsViewArgs.bLockable = true;
	DetailsViewArgs.bAllowFavoriteSystem = true;
	DetailsViewArgs.NameAreaSettings = FDetailsViewArgs::ObjectsUseNameArea | FDetailsViewArgs::ComponentsAndActorsUseNameArea;
	DetailsViewArgs.NotifyHook = GUnrealEd;
	DetailsViewArgs.ViewIdentifier = TabIdentifier;
	DetailsViewArgs.bCustomNameAreaLocation = true;
	DetailsViewArgs.bCustomFilterAreaLocation = true;
	DetailsViewArgs.DefaultsOnlyVisibility = EEditDefaultsOnlyNodeVisibility::Hide;
	DetailsViewArgs.HostCommandList = InCommandList;
	DetailsViewArgs.HostTabManager = InTabManager;
	DetailsViewArgs.bShowSectionSelector = true;

	FPropertyEditorModule& PropPlugin = FModuleManager::LoadModuleChecked<FPropertyEditorModule>("PropertyEditor");
	DetailsView = PropPlugin.CreateDetailView(DetailsViewArgs);

	auto IsPropertyVisible = [](const FPropertyAndParent& PropertyAndParent)
	{
		// For details views in the level editor all properties are the instanced versions
		if(PropertyAndParent.Property.HasAllPropertyFlags(CPF_DisableEditOnInstance))
		{
			return false;
		}

		return true;
	};

	DetailsView->SetIsPropertyVisibleDelegate(FIsPropertyVisible::CreateLambda(IsPropertyVisible));
	DetailsView->SetIsPropertyReadOnlyDelegate(FIsPropertyReadOnly::CreateSP(this, &SActorDetails::IsPropertyReadOnly));
	DetailsView->SetIsPropertyEditingEnabledDelegate(FIsPropertyEditingEnabled::CreateSP(this, &SActorDetails::IsPropertyEditingEnabled));

	// Set up a delegate to call to add generic details to the view
	DetailsView->SetGenericLayoutDetailsDelegate(FOnGetDetailCustomizationInstance::CreateStatic(&FLevelEditorGenericDetails::MakeInstance));

	GEditor->RegisterForUndo(this);

	ComponentsBox = SNew(SBox)
		.Padding(FMargin(2.0f, 0.0f, 2.0f, 0.0f))
		.Visibility(this, &SActorDetails::GetComponentEditorVisibility);

	FModuleManager::LoadModuleChecked<FSubobjectEditorModule>("SubobjectEditor");
	
	SubobjectEditor = SNew(SSubobjectInstanceEditor)
		.ObjectContext(this, &SActorDetails::GetActorContextAsObject)
		.AllowEditing(this, &SActorDetails::GetAllowComponentTreeEditing)
		.OnSelectionUpdated(this, &SActorDetails::OnSubobjectEditorTreeViewSelectionChanged)
		.OnItemDoubleClicked(this, &SActorDetails::OnSubobjectEditorTreeViewItemDoubleClicked);

	ComponentsBox->SetContent(SubobjectEditor.ToSharedRef());

	TSharedRef<SWidget> SubobjectEditorButtonBox = SubobjectEditor->GetToolButtonsBox().ToSharedRef();
	SubobjectEditorButtonBox->SetVisibility(MakeAttributeSP(this, &SActorDetails::GetComponentEditorVisibility));


	TFunction<TArray<TTypedElement<ITypedElementDetailsInterface>>()> GetDetailsHandles = [this]()
	{
		TArray<TTypedElement<ITypedElementDetailsInterface>> DetailsElements;

		// Regenerate the details handles
		if (bHasSelectionOverride)
		{
			UTypedElementRegistry* Registry = UTypedElementRegistry::GetInstance();
			DetailsElements.Reserve(SelectionOverrideActors.Num());

			for (AActor* Actor : SelectionOverrideActors)
			{
				if (FTypedElementHandle ActorElementHandle = UEngineElementsLibrary::AcquireEditorActorElementHandle(Actor))
				{
					if (TTypedElement<ITypedElementDetailsInterface> ActorDetailsHandle = Registry->GetElement<ITypedElementDetailsInterface>(ActorElementHandle))
					{
						// Check if the actor element does to provide a details object
						if (TUniquePtr<ITypedElementDetailsObject> ElementDetailsObject = ActorDetailsHandle.GetDetailsObject())
						{
							DetailsElements.Add(ActorDetailsHandle);
						}
					}
				}
			}
		}
		else
		{
			DetailsElements.Reserve(SelectionSet->GetNumSelectedElements());
			SelectionSet->ForEachSelectedElement<ITypedElementDetailsInterface>([&DetailsElements](const TTypedElement<ITypedElementDetailsInterface>& InDetailsElement)
				{
					// Check if the element does to provide a details object
					if (TUniquePtr<ITypedElementDetailsObject> ElementDetailsObject = InDetailsElement.GetDetailsObject())
					{
						DetailsElements.Add(InDetailsElement);
					}
					return true;
				});
		}

		return DetailsElements;
	};


	TSharedRef<SWidget> ButtonBox = SAssignNew(ElementSelectionDetailsButtons, UE::LevelEditor::Private::SElementSelectionDetailsButtons, SubobjectEditorButtonBox, MoveTemp(GetDetailsHandles));
	DetailsView->SetNameAreaCustomContent(ButtonBox);

	ChildSlot
	[
		SNew(SVerticalBox)
		+SVerticalBox::Slot()
		.Padding(10.f, 4.f, 0.f, 0.f)
		.AutoHeight()
		[
			DetailsView->GetNameAreaWidget().ToSharedRef()
		]
		+SVerticalBox::Slot()
		[
			SAssignNew(DetailsSplitter, SSplitter)
			.MinimumSlotHeight(80.0f)
			.Orientation(Orient_Vertical)
			.Style(FAppStyle::Get(), "SplitterDark")
			.PhysicalSplitterHandleSize(2.0f)
			+ SSplitter::Slot()
			[
				SNew( SVerticalBox )
				+SVerticalBox::Slot()
				.AutoHeight()
				.Padding( FMargin(0,0,0,1) )
				[
					SNew(SActorDetailsUneditableComponentWarning)
					.Visibility(this, &SActorDetails::GetUCSComponentWarningVisibility)
					.WarningText(NSLOCTEXT("SActorDetails", "BlueprintUCSComponentWarning", "Components created by the User Construction Script can only be edited in the <a id=\"HyperlinkDecorator\" style=\"DetailsView.BPMessageHyperlinkStyle\">Blueprint</>"))
					.OnHyperlinkClicked(this, &SActorDetails::OnBlueprintedComponentWarningHyperlinkClicked)
				]
				+SVerticalBox::Slot()
				.AutoHeight()
				.Padding( FMargin(0,0,0,1) )
				[
					SNew(SActorDetailsUneditableComponentWarning)
					.Visibility(this, &SActorDetails::GetInheritedBlueprintComponentWarningVisibility)
					.WarningText(NSLOCTEXT("SActorDetails", "BlueprintUneditableInheritedComponentWarning", "Components flagged as not editable when inherited must be edited in the <a id=\"HyperlinkDecorator\" style=\"DetailsView.BPMessageHyperlinkStyle\">Blueprint</>"))
					.OnHyperlinkClicked(this, &SActorDetails::OnBlueprintedComponentWarningHyperlinkClicked)
				]
				+SVerticalBox::Slot()
				.AutoHeight()
				.Padding( FMargin(0,0,0,1) )
				[
					SNew(SActorDetailsUneditableComponentWarning)
					.Visibility(this, &SActorDetails::GetNativeComponentWarningVisibility)
					.WarningText(NSLOCTEXT("SActorDetails", "UneditableNativeComponentWarning", "Native components are editable when declared as a FProperty in <a id=\"HyperlinkDecorator\" style=\"DetailsView.BPMessageHyperlinkStyle\">C++</>"))
					.OnHyperlinkClicked(this, &SActorDetails::OnNativeComponentWarningHyperlinkClicked)
				]
				+ SVerticalBox::Slot()
				.AutoHeight()
				[
					DetailsView->GetFilterAreaWidget().ToSharedRef()
				]
				+ SVerticalBox::Slot()
				[
					DetailsView.ToSharedRef()
				]
			]
		]
	];

	DetailsSplitter->AddSlot(0)
	.Value(.2f)
	[
		ComponentsBox.ToSharedRef()
	];

	// Immediately update (otherwise we will appear empty)
	RefreshSelection(/*bForceRefresh*/true);
}

SActorDetails::~SActorDetails()
{
	if (GEditor)
	{
		GEditor->UnregisterForUndo(this);
	}

	FCoreUObjectDelegates::OnObjectsReplaced.RemoveAll(this);

	RemoveBPComponentCompileEventDelegate();

	FLevelEditorModule* LevelEditor = FModuleManager::GetModulePtr<FLevelEditorModule>("LevelEditor");
	if (LevelEditor != nullptr)
	{
		LevelEditor->OnComponentsEdited().RemoveAll(this);
	}
}

bool SActorDetails::IsObservingSelectionSet(const UTypedElementSelectionSet* InSelectionSet) const
{
	return SelectionSet == InSelectionSet;
}

void SActorDetails::RefreshSelection(const bool bForceRefresh)
{
	if (bSelectionGuard)
	{
		return;
	}

	TArray<TTypedElement<ITypedElementDetailsInterface>> DetailsElements;
	DetailsElements.Reserve(SelectionSet->GetNumSelectedElements());
	SelectionSet->ForEachSelectedElement<ITypedElementDetailsInterface>([&DetailsElements](const TTypedElement<ITypedElementDetailsInterface>& InDetailsElement)
	{
		DetailsElements.Add(InDetailsElement);
		return true;
	});

	bHasSelectionOverride = false;
	SelectionOverrideActors.Reset();

	RefreshTopLevelElements(DetailsElements, bForceRefresh, /*bOverrideLock*/false);
}

void SActorDetails::OverrideSelection(const TArray<AActor*>& InActors, const bool bForceRefresh)
{
	UTypedElementRegistry* Registry = UTypedElementRegistry::GetInstance();

	TArray<TTypedElement<ITypedElementDetailsInterface>> DetailsElements;
	DetailsElements.Reserve(InActors.Num());
	for (AActor* Actor : InActors)
	{
		if (FTypedElementHandle ActorElementHandle = UEngineElementsLibrary::AcquireEditorActorElementHandle(Actor))
		{
			if (TTypedElement<ITypedElementDetailsInterface> ActorDetailsHandle = Registry->GetElement<ITypedElementDetailsInterface>(ActorElementHandle))
			{
				DetailsElements.Add(MoveTemp(ActorDetailsHandle));
			}
		}
	}

	bHasSelectionOverride = true;
	SelectionOverrideActors = InActors;

	RefreshTopLevelElements(DetailsElements, bForceRefresh, /*bOverrideLock*/false);
}

void SActorDetails::RefreshTopLevelElements(TArrayView<const TTypedElement<ITypedElementDetailsInterface>> InDetailsElements, const bool bForceRefresh, const bool bOverrideLock)
{
	// Nothing to do if this view is locked!
	if (DetailsView->IsLocked() && !bOverrideLock)
	{
		return;
	}

	// Build the array of top-level elements to edit
	TopLevelElements.Reset(InDetailsElements.Num());
	for (const TTypedElement<ITypedElementDetailsInterface>& DetailsElement : InDetailsElements)
	{
		if (DetailsElement.IsTopLevelElement())
		{
			if (TUniquePtr<ITypedElementDetailsObject> ElementDetailsObject = DetailsElement.GetDetailsObject())
			{
				TopLevelElements.Add(MoveTemp(ElementDetailsObject));
			}
		}
	}

	// Update the underlying details view and the Elements buttons
	SetElementDetailsObjects(TopLevelElements, bForceRefresh, bOverrideLock, &InDetailsElements);

	// Update the Subobject tree
	{
		// Enable the selection guard to prevent OnTreeSelectionChanged() from altering the editor's component selection
		TGuardValue<bool> SelectionGuard(bSelectionGuard, true);
		SubobjectEditor->UpdateTree();
		UpdateComponentTreeFromEditorSelection();
	}

	// Draw attention to this tab if needed
	if (TSharedPtr<FTabManager> TabManager = DetailsView->GetHostTabManager())
	{
		TSharedPtr<SDockTab> Tab = TabManager->FindExistingLiveTab(DetailsView->GetIdentifier());
		if (Tab.IsValid() && !Tab->IsForeground())
		{
			Tab->FlashTab();
		}
	}
}

void SActorDetails::RefreshSubobjectTreeElements(TArrayView<const FSubobjectEditorTreeNodePtrType> InSelectedNodes, const bool bForceRefresh, const bool bOverrideLock)
{
	// Nothing to do if this view is locked!
	if (DetailsView->IsLocked() && !bOverrideLock)
	{
		return;
	}

	// Does the Subobject tree have components selected?
	TArray<const UActorComponent*> Components;
	if (const AActor* Actor = GetActorContext())
	{
		for (const FSubobjectEditorTreeNodePtrType& SelectedNode : InSelectedNodes)
		{
			if (SelectedNode)
			{
				if(const FSubobjectData* Data = SelectedNode->GetDataSource())
				{
					if(Data->IsRootActor())
					{
						// If the actor node is selected then we ignore the component selection
                        Components.Reset();
                        break;
					}
					
					if (Data->IsComponent())
					{
						if (const UActorComponent* Component = Data->FindComponentInstanceInActor(Actor))
						{
							Components.Add(Component);
						}
					}
				}
			}
		}
	}

	SubobjectTreeElements.Reset(Components.Num());
	if (Components.Num() > 0)
	{
		UTypedElementRegistry* Registry = UTypedElementRegistry::GetInstance();
		for (const UActorComponent* Component : Components)
		{
			if (FTypedElementHandle ComponentElementHandle = UEngineElementsLibrary::AcquireEditorComponentElementHandle(Component))
			{
				if (TTypedElement<ITypedElementDetailsInterface> ComponentDetailsHandle = Registry->GetElement<ITypedElementDetailsInterface>(ComponentElementHandle))
				{
					if (TUniquePtr<ITypedElementDetailsObject> ElementDetailsObject = ComponentDetailsHandle.GetDetailsObject())
					{
						SubobjectTreeElements.Add(MoveTemp(ElementDetailsObject));
					}
				}
			}
		}

		// Use the component elements
		SetElementDetailsObjects(SubobjectTreeElements, bForceRefresh, bOverrideLock);
	}
	else
	{
		// Use the top-level elements
		SetElementDetailsObjects(TopLevelElements, bForceRefresh, bOverrideLock);
	}
}

void SActorDetails::SetElementDetailsObjects(TArrayView<const TUniquePtr<ITypedElementDetailsObject>> InElementDetailsObjects, const bool bForceRefresh, const bool bOverrideLock, TArrayView<const TTypedElement<ITypedElementDetailsInterface>>* InDetailsElementsPtr)
{
	TArray<UObject*> DetailsObjects;
	DetailsObjects.Reserve(InElementDetailsObjects.Num());
	for (const TUniquePtr<ITypedElementDetailsObject>& ElementDetailsObject : InElementDetailsObjects)
	{
		if (UObject* DetailsObject = ElementDetailsObject->GetObject())
		{
			DetailsObjects.Add(DetailsObject);
		}
	}
	DetailsView->SetObjects(DetailsObjects, bForceRefresh, bOverrideLock);
	ElementSelectionDetailsButtons->UpdateSelection(InDetailsElementsPtr);
}

void SActorDetails::PostUndo(bool bSuccess)
{
	// Enable the selection guard to prevent OnTreeSelectionChanged() from altering the editor's component selection
	TGuardValue<bool> SelectionGuard(bSelectionGuard, true);
	
	// Refresh the tree and update the selection to match the world
	SubobjectEditor->UpdateTree();
	UpdateComponentTreeFromEditorSelection();
}

void SActorDetails::PostRedo(bool bSuccess)
{
	PostUndo(bSuccess);
}

void SActorDetails::AddReferencedObjects(FReferenceCollector& Collector)
{
	for (const TUniquePtr<ITypedElementDetailsObject>& TopLevelElement : TopLevelElements)
	{
		TopLevelElement->AddReferencedObjects(Collector);
	}
}

FString SActorDetails::GetReferencerName() const
{
	return TEXT("SActorDetails");
}

void SActorDetails::SetActorDetailsRootCustomization(TSharedPtr<FDetailsViewObjectFilter> ActorDetailsObjectFilter, TSharedPtr<IDetailRootObjectCustomization> ActorDetailsRootCustomization)
{
	DetailsView->SetObjectFilter(ActorDetailsObjectFilter);
	DetailsView->SetRootObjectCustomizationInstance(ActorDetailsRootCustomization);
	DetailsView->ForceRefresh();
}

void SActorDetails::SetSubobjectEditorUICustomization(TSharedPtr<ISCSEditorUICustomization> ActorDetailsSubobjectEditorUICustomization)
{
	if(SubobjectEditor.IsValid())
	{
		SubobjectEditor->SetUICustomization(ActorDetailsSubobjectEditorUICustomization);
	}
}

void SActorDetails::OnComponentsEditedInWorld()
{
	if (AActor* Actor = GetActorContext())
	{
		if (SelectionSet->IsElementSelected(UEngineElementsLibrary::AcquireEditorActorElementHandle(Actor), FTypedElementIsSelectedOptions()))
		{
			// The component composition of the observed actor has changed, so rebuild the node tree
			TGuardValue<bool> SelectionGuard(bSelectionGuard, true);

			// Refresh the tree and update the selection to match the world
			SubobjectEditor->UpdateTree();
			DetailsView->ForceRefresh();
		}
	}
}

bool SActorDetails::GetAllowComponentTreeEditing() const
{
	return GEditor->PlayWorld == nullptr;
}

AActor* SActorDetails::GetActorContext() const
{
	return TopLevelElements.Num() == 1
		? Cast<AActor>(TopLevelElements[0]->GetObject())
		: nullptr;
}

UObject* SActorDetails::GetActorContextAsObject() const
{
	return GetActorContext();
}

void SActorDetails::OnSubobjectEditorTreeViewSelectionChanged(const TArray<FSubobjectEditorTreeNodePtrType>& SelectedNodes)
{
	if (bSelectionGuard)
	{
		// Preventing selection changes from having an effect...
		return;
	}

	if (SelectedNodes.Num() == 0)
	{
		// Don't respond to de-selecting everything...
		return;
	}

	AActor* ActorContext = GetActorContext();
	if (!ActorContext)
	{
		// The Subobject editor requires an actor context...
		return;
	}

	if (SelectedNodes.Num() > 1 && SelectedBPComponentBlueprint.IsValid())
	{
		// Remove the compilation delegate if we are no longer displaying the full details for a single blueprint component.
		RemoveBPComponentCompileEventDelegate();
	}
	else if (SelectedNodes.Num() == 1 && SelectedNodes[0]->IsComponentNode())
	{
		// Add delegate to monitor blueprint component compilation if we have a full details view ( i.e. single selection )
		FSubobjectData* SelectedData = SelectedNodes[0]->GetDataSource();
		if (UActorComponent* Component = const_cast<UActorComponent*>(SelectedData->FindComponentInstanceInActor(ActorContext)))
		{
			if (UBlueprintGeneratedClass* ComponentBPGC = Cast<UBlueprintGeneratedClass>(Component->GetClass()))
			{
				if (UBlueprint* ComponentBlueprint = Cast<UBlueprint>(ComponentBPGC->ClassGeneratedBy))
				{
					AddBPComponentCompileEventDelegate(ComponentBlueprint);
				}
			}
		}
	}
	
	// We only actually update the editor selection state if we're not locked
	if (!DetailsView->IsLocked())
	{
		TArray<FTypedElementHandle> NewEditorSelection;
		NewEditorSelection.Add(UEngineElementsLibrary::AcquireEditorActorElementHandle(ActorContext));

		for (const FSubobjectEditorTreeNodePtrType& SelectedNode : SelectedNodes)
		{
			if (SelectedNode)
			{
				if(FSubobjectData* Data = SelectedNode->GetDataSource())
				{
					if(Data->IsRootActor())
					{
						// If the actor node is selected then we ignore the component selection
						NewEditorSelection.Reset();
						NewEditorSelection.Add(UEngineElementsLibrary::AcquireEditorActorElementHandle(ActorContext));
						break;
					}
				
					if (Data->IsComponent())
					{
						if (const UActorComponent* Component = Data->FindComponentInstanceInActor(ActorContext))
						{
							NewEditorSelection.Add(UEngineElementsLibrary::AcquireEditorComponentElementHandle(Component));
						}
					}
				}
			}
		}

		// Note: this transaction should not take place if we are in the middle of executing an undo or redo because it would clear the top of the transaction stack.
		const bool bShouldActuallyTransact = !GIsTransacting;
		const FScopedTransaction Transaction(NSLOCTEXT("UnrealEd", "ClickingOnComponentInTree", "Clicking on Component (tree view)"), bShouldActuallyTransact);

		// Enable the selection guard to prevent OnEditorSelectionChanged() from altering the contents of the SubobjectTreeWidget
		TGuardValue<bool> SelectionGuard(bSelectionGuard, true);
		SelectionSet->SetSelection(NewEditorSelection, FTypedElementSelectionOptions());
		SelectionSet->NotifyPendingChanges(); // Fire while still under the selection guard
	}

	// Update the underlying details view
	RefreshSubobjectTreeElements(SelectedNodes, /*bForceRefresh*/false, DetailsView->IsLocked());
}

void SActorDetails::OnSubobjectEditorTreeViewItemDoubleClicked(const FSubobjectEditorTreeNodePtrType ClickedNode)
{
	if (ClickedNode && ClickedNode->IsComponentNode())
	{
		if (const USceneComponent* SceneComponent = Cast<USceneComponent>(ClickedNode->GetComponentTemplate()))
		{
			const bool bActiveViewportOnly = false;
			GEditor->MoveViewportCamerasToComponent(SceneComponent, bActiveViewportOnly);
		}
	}
}

void SActorDetails::UpdateComponentTreeFromEditorSelection()
{
	if (DetailsView->IsLocked())
	{
		return;
	}

	// Enable the selection guard to prevent OnTreeSelectionChanged() from altering the editor's component selection
	TGuardValue<bool> SelectionGuard(bSelectionGuard, true);

	TSharedPtr<SSubobjectEditorDragDropTree> TreeWidget = SubobjectEditor->GetDragDropTree();

	// Update the tree selection to match the level editor component selection
	SubobjectEditor->ClearSelection();
	SelectionSet->ForEachSelectedObject<UActorComponent>([this, &TreeWidget](UActorComponent* InComponent)
	{
		FSubobjectEditorTreeNodePtrType TreeNode = SubobjectEditor->FindSlateNodeForObject(InComponent, false);
		if (TreeNode && TreeNode->GetComponentTemplate())
		{
			TreeWidget->RequestScrollIntoView(TreeNode);
			TreeWidget->SetItemSelection(TreeNode, true);
			check(InComponent == TreeNode->GetComponentTemplate() || InComponent->GetArchetype() == TreeNode->GetComponentTemplate());
		}
		return true;
	});

	TArray<FSubobjectEditorTreeNodePtrType> SelectedNodes = SubobjectEditor->GetSelectedNodes();
	if (SelectedNodes.Num() == 0)
	{
		SubobjectEditor->SelectRoot();
		SelectedNodes = SubobjectEditor->GetSelectedNodes();
	}

	// Update the underlying details view
	RefreshSubobjectTreeElements(SelectedNodes, bSelectedComponentRecompiled, /*bOverrideLock*/false);
}

bool SActorDetails::IsPropertyReadOnly(const FPropertyAndParent& PropertyAndParent) const
{
	bool bIsReadOnly = false;
	for (const FSubobjectEditorTreeNodePtrType& Node : SubobjectEditor->GetSelectedNodes())
	{
		const UActorComponent* Component = Node->GetComponentTemplate();
		if (Component && Component->CreationMethod == EComponentCreationMethod::SimpleConstructionScript)
		{
			TSet<const FProperty*> UCSModifiedProperties;
			Component->GetUCSModifiedProperties(UCSModifiedProperties);
			if (UCSModifiedProperties.Contains(&PropertyAndParent.Property) || 
				(PropertyAndParent.ParentProperties.Num() > 0 && UCSModifiedProperties.Contains(PropertyAndParent.ParentProperties[0])))
			{
				bIsReadOnly = true;
				break;
			}
		}
	}
	return bIsReadOnly;
}

bool SActorDetails::IsPropertyEditingEnabled() const
{
	FLevelEditorModule& LevelEditor = FModuleManager::GetModuleChecked<FLevelEditorModule>("LevelEditor");
	if (!LevelEditor.AreObjectsEditable(DetailsView->GetSelectedObjects()))
	{
		return false;
	}

	bool bIsEditable = true;
	for (const FSubobjectEditorTreeNodePtrType& Node : SubobjectEditor->GetSelectedNodes())
	{
		if(const FSubobjectData* Data = Node->GetDataSource())
		{
			bIsEditable = Data->CanEdit();
			if (!bIsEditable)
			{
				break;
			}
		}
	}
	return bIsEditable;
}

void SActorDetails::OnBlueprintedComponentWarningHyperlinkClicked(const FSlateHyperlinkRun::FMetadata& Metadata)
{
	UBlueprint* Blueprint = SubobjectEditor->GetBlueprint();
	if (Blueprint)
	{
		// Open the blueprint
		GEditor->EditObject(Blueprint);
	}
}

void SActorDetails::OnNativeComponentWarningHyperlinkClicked(const FSlateHyperlinkRun::FMetadata& Metadata)
{
	// Find the closest native parent
	UBlueprint* Blueprint = SubobjectEditor->GetBlueprint();
	UClass* ParentClass = Blueprint ? *Blueprint->ParentClass : GetActorContext()->GetClass();
	while (ParentClass && !ParentClass->HasAllClassFlags(CLASS_Native))
	{
		ParentClass = ParentClass->GetSuperClass();
	}

	if (ParentClass)
	{
		FString NativeParentClassHeaderPath;
		const bool bFileFound = FSourceCodeNavigation::FindClassHeaderPath(ParentClass, NativeParentClassHeaderPath)
			&& ( IFileManager::Get().FileSize(*NativeParentClassHeaderPath) != INDEX_NONE );
		if (bFileFound)
		{
			const FString AbsoluteHeaderPath = IFileManager::Get().ConvertToAbsolutePathForExternalAppForRead(*NativeParentClassHeaderPath);
			FSourceCodeNavigation::OpenSourceFile(AbsoluteHeaderPath);
		}
	}
}

EVisibility SActorDetails::GetComponentEditorVisibility() const
{
	return GetActorContext() ? EVisibility::Visible : EVisibility::Collapsed;
}

EVisibility SActorDetails::GetUCSComponentWarningVisibility() const
{
	bool bIsUneditableBlueprintComponent = false;

	// Check to see if any selected components are inherited from blueprint
	for (const FSubobjectEditorTreeNodePtrType& Node : SubobjectEditor->GetSelectedNodes())
	{
		if(const FSubobjectData* Data = Node->GetDataSource())
		{
			if (!Data->IsNativeComponent())
			{
				const UActorComponent* Component = Data->GetComponentTemplate();
				bIsUneditableBlueprintComponent = Component ? Component->CreationMethod == EComponentCreationMethod::UserConstructionScript : false;
				if (bIsUneditableBlueprintComponent)
				{
					break;
				}
			}
		}
		
	}

	return bIsUneditableBlueprintComponent ? EVisibility::Visible : EVisibility::Collapsed;
}

bool NotEditableSetByBlueprint(const UActorComponent* Component)
{
	// Determine if it is locked out from a blueprint or from the native
	UActorComponent* Archetype = CastChecked<UActorComponent>(Component->GetArchetype());
	while (Archetype)
	{
		if (Archetype->GetOuter()->IsA<UBlueprintGeneratedClass>() || Archetype->GetOuter()->GetClass()->HasAllClassFlags(CLASS_CompiledFromBlueprint))
		{
			if (!Archetype->bEditableWhenInherited)
			{
				return true;
			}

			Archetype = CastChecked<UActorComponent>(Archetype->GetArchetype());
		}
		else
		{
			Archetype = nullptr;
		}
	}

	return false;
}

EVisibility SActorDetails::GetInheritedBlueprintComponentWarningVisibility() const
{
	bool bIsUneditableBlueprintComponent = false;

	// Check to see if any selected components are inherited from blueprint
	for (const FSubobjectEditorTreeNodePtrType& Node : SubobjectEditor->GetSelectedNodes())
	{
		if(const FSubobjectData* Data = Node->GetDataSource())
		{
			if (!Data->IsNativeComponent())
			{
				if (const UActorComponent* Component = Data->GetComponentTemplate())
				{
					if (!Component->IsEditableWhenInherited() && Component->CreationMethod == EComponentCreationMethod::SimpleConstructionScript)
					{
						bIsUneditableBlueprintComponent = true;
						break;
					}
				}
			}
			else if (!Data->CanEdit() && NotEditableSetByBlueprint(Data->GetComponentTemplate()))
			{
				bIsUneditableBlueprintComponent = true;
				break;
			}
		}	
	}

	return bIsUneditableBlueprintComponent ? EVisibility::Visible : EVisibility::Collapsed;
}

EVisibility SActorDetails::GetNativeComponentWarningVisibility() const
{
	bool bIsUneditableNative = false;
	for (const FSubobjectEditorTreeNodePtrType& Node : SubobjectEditor->GetSelectedNodes())
	{
		if(const FSubobjectData* Data = Node->GetDataSource())
		{
			// Check to see if the component is native and not editable
			if (Data->IsNativeComponent() && !Data->CanEdit() && !NotEditableSetByBlueprint(Data->GetComponentTemplate()))
			{
				bIsUneditableNative = true;
				break;
			}
		}

	}
	
	return bIsUneditableNative ? EVisibility::Visible : EVisibility::Collapsed;
}

void SActorDetails::AddBPComponentCompileEventDelegate(UBlueprint* ComponentBlueprint)
{
	if(SelectedBPComponentBlueprint.Get() != ComponentBlueprint)
	{
		RemoveBPComponentCompileEventDelegate();
		SelectedBPComponentBlueprint = ComponentBlueprint;
		// Add blueprint component compilation event delegate
		if(!ComponentBlueprint->OnCompiled().IsBoundToObject(this))
		{
			ComponentBlueprint->OnCompiled().AddSP(this, &SActorDetails::OnBlueprintComponentCompiled);
		}
	}
}

void SActorDetails::RemoveBPComponentCompileEventDelegate()
{
	// Remove blueprint component compilation event delegate
	if(SelectedBPComponentBlueprint.IsValid())
	{
		SelectedBPComponentBlueprint.Get()->OnCompiled().RemoveAll(this);
		SelectedBPComponentBlueprint.Reset();
		bSelectedComponentRecompiled = false;
	}
}

void SActorDetails::OnBlueprintComponentCompiled(UBlueprint* ComponentBlueprint)
{
	TGuardValue<bool> SelectedComponentRecompiledGuard(bSelectedComponentRecompiled, true);
	UpdateComponentTreeFromEditorSelection();
}

void SActorDetails::OnObjectsReplaced(const TMap<UObject*, UObject*>& InReplacementObjects)
{
	if (bHasSelectionOverride && SelectionOverrideActors.Num() > 0)
	{
		bool bHasChanges = false;

		for (auto It = SelectionOverrideActors.CreateIterator(); It; ++It)
		{
			AActor*& Actor = *It;

			if (UObject* const* ReplacementObjectPtr = InReplacementObjects.Find(Actor))
			{
				bHasChanges = true;

				AActor* ReplacementActor = Cast<AActor>(*ReplacementObjectPtr);
				if (ReplacementActor)
				{
					Actor = ReplacementActor;
				}
				else
				{
					It.RemoveCurrent();
				}
			}
		}

		if (bHasChanges)
		{
			TArray<AActor*> NewSelection = SelectionOverrideActors;
			OverrideSelection(NewSelection);
		}
	}
	else
	{
		// Enable the selection guard to prevent OnTreeSelectionChanged() from altering the editor's component selection
		TGuardValue<bool> SelectionGuard(bSelectionGuard, true);
		SubobjectEditor->UpdateTree();
	}
<<<<<<< HEAD
}
=======
}

#undef LOCTEXT_NAMESPACE
>>>>>>> d731a049
<|MERGE_RESOLUTION|>--- conflicted
+++ resolved
@@ -1050,10 +1050,6 @@
 		TGuardValue<bool> SelectionGuard(bSelectionGuard, true);
 		SubobjectEditor->UpdateTree();
 	}
-<<<<<<< HEAD
-}
-=======
-}
-
-#undef LOCTEXT_NAMESPACE
->>>>>>> d731a049
+}
+
+#undef LOCTEXT_NAMESPACE