--- conflicted
+++ resolved
@@ -97,14 +97,9 @@
 	if (AssetMenuOptions.Num() == 1)
 	{
 		const FActorFactoryAssetProxy::FMenuItem& MenuItem = AssetMenuOptions[0];
-<<<<<<< HEAD
-
-		if (IsClass && Cast<UClass>(MenuItem.AssetData.GetAsset())->IsChildOf(AActor::StaticClass()))
-=======
 		UClass* MenuItemClass = Cast<UClass>(MenuItem.AssetData.GetAsset());
 
 		if (IsClass && MenuItemClass && MenuItemClass->IsChildOf(AActor::StaticClass()))
->>>>>>> d731a049
 		{
 			AActor* DefaultActor = Cast<AActor>(Cast<UClass>(MenuItem.AssetData.GetAsset())->ClassDefaultObject);
 			OutActorTypeDisplayName = FText::FromString(FName::NameToDisplayString(DefaultActor->GetClass()->GetName(), false));
@@ -373,13 +368,9 @@
 		// For a single option that doesn't open a submenu, we have an option of the custom tile widget (used for recents, selection) and a regular menu entry.
 		if (bUseAssetTile)
 		{
-<<<<<<< HEAD
-			FToolMenuEntry Entry = FToolMenuEntry::InitMenuEntry(NAME_None, Action, SNew(SAssetMenuEntry, Asset, AssetMenuOptions).LabelOverride(LabelOverride));
-=======
 			FString EntryName = LabelOverride.BuildSourceString();
 			EntryName.RemoveSpacesInline();
 			FToolMenuEntry Entry = FToolMenuEntry::InitMenuEntry(*EntryName, Action, SNew(SAssetMenuEntry, Asset, AssetMenuOptions).LabelOverride(LabelOverride));
->>>>>>> d731a049
 			Section.AddEntry(Entry);
 		}
 		else
@@ -395,15 +386,10 @@
 				AssetDisplayName = LabelOverride;
 			}
 
-<<<<<<< HEAD
-			FSlateIcon Icon = FSlateIconFinder::FindIconForClass(FClassIconFinder::GetIconClassForAssetData(Asset));
-			Section.AddMenuEntry(NAME_None, AssetDisplayName, TAttribute<FText>(), Icon, Action, EUserInterfaceActionType::Button);
-=======
 			FString EntryName = AssetDisplayName.BuildSourceString();
 			EntryName.RemoveSpacesInline();
 			FSlateIcon Icon = FSlateIconFinder::FindIconForClass(FClassIconFinder::GetIconClassForAssetData(Asset));
 			Section.AddMenuEntry(*EntryName, AssetDisplayName, TAttribute<FText>(), Icon, Action, EUserInterfaceActionType::Button);
->>>>>>> d731a049
 		}
 	}
 	else
@@ -420,17 +406,11 @@
 			AssetDisplayName = LabelOverride;
 		}
 
-<<<<<<< HEAD
-		FSlateIcon Icon = FSlateIconFinder::FindIconForClass(FClassIconFinder::GetIconClassForAssetData(Asset));
-		Section.AddSubMenu(
-			NAME_None, AssetDisplayName, TAttribute<FText>(), FNewToolMenuDelegate::CreateStatic(&FillAssetAddReplaceActorMenu, Asset, AssetMenuOptions, CreateMode),
-=======
 		FString SubMenuName = AssetDisplayName.BuildSourceString();
 		SubMenuName.RemoveSpacesInline();
 		FSlateIcon Icon = FSlateIconFinder::FindIconForClass(FClassIconFinder::GetIconClassForAssetData(Asset));
 		Section.AddSubMenu(
 			*SubMenuName, AssetDisplayName, TAttribute<FText>(), FNewToolMenuDelegate::CreateStatic(&FillAssetAddReplaceActorMenu, Asset, AssetMenuOptions, CreateMode),
->>>>>>> d731a049
 			FToolUIActionChoice(), EUserInterfaceActionType::Button, /*bInOpenSubMenuOnClick*/ false, Icon);
 	}
 }
