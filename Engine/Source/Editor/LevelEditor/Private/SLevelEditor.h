--- conflicted
+++ resolved
@@ -129,9 +129,6 @@
 	virtual TSharedRef<SWidget> CreateActorDetails( const FName TabIdentifier ) override;
 	virtual void SetActorDetailsRootCustomization(TSharedPtr<FDetailsViewObjectFilter> InActorDetailsObjectFilter, TSharedPtr<IDetailRootObjectCustomization> InActorDetailsRootCustomization) override;
 	virtual void SetActorDetailsSCSEditorUICustomization(TSharedPtr<ISCSEditorUICustomization> InActorDetailsSCSEditorUICustomization) override;
-<<<<<<< HEAD
-	virtual TSharedRef<SWidget> CreateToolBox() override;
-=======
 	virtual FEditorModeTools& GetEditorModeManager() const override;
 	virtual UTypedElementCommonActions* GetCommonActions() const override;
 	virtual FName GetStatusBarName() const override;
@@ -143,7 +140,6 @@
 	virtual FVector2D GetActiveViewportSize() override;
 	/* Tick to check the ActiveViewport */
 	virtual void Tick(const FGeometry& AllottedGeometry, const double InCurrentTime, const float InDeltaTime) override;
->>>>>>> 6bbb88c8
 
 	/** SWidget overrides */
 	virtual bool SupportsKeyboardFocus() const override
@@ -161,14 +157,7 @@
 private:
 	
 	TSharedRef<SDockTab> SpawnLevelEditorTab(const FSpawnTabArgs& Args, FName TabIdentifier, FString InitializationPayload);
-<<<<<<< HEAD
-	bool CanSpawnEditorModeToolbarTab(const FSpawnTabArgs& Args) const;
-	bool CanSpawnEditorModeToolboxTab(const FSpawnTabArgs& Args) const;
-	bool HasAnyHostedEditorModeToolkit() const;
-
-=======
 	bool CanSpawnLevelEditorTab(const FSpawnTabArgs& Args, FName TabIdentifier);
->>>>>>> 6bbb88c8
 	//TSharedRef<SDockTab> SpawnLevelEditorModeTab(const FSpawnTabArgs& Args, FEdMode* EditorMode);
 	TSharedRef<SDockTab> SummonDetailsPanel( FName Identifier );
 
@@ -248,10 +237,6 @@
 	/** Handles deletion of assets */
 	void HandleAssetsDeleted(const TArray<UClass*>& DeletedClasses);
 
-<<<<<<< HEAD
-	/** Called when actors are selected or unselected */
-	void OnActorSelectionChanged(const TArray<UObject*>& NewSelection, bool bForceRefresh = false);
-=======
 	/** Called when element selection changes */
 	void OnElementSelectionChanged(const UTypedElementSelectionSet* SelectionSet, bool bForceRefresh = false);
 
@@ -263,17 +248,13 @@
 
 	/** Called when an actor is destroyed */
 	void OnLevelActorDeleted(AActor* InActor);
->>>>>>> 6bbb88c8
 
 	/** Called when an actor changes outer */
 	void OnLevelActorOuterChanged(AActor* InActor = nullptr, UObject* InOldOuter = nullptr);
 
-<<<<<<< HEAD
-=======
 	/** Registers toolbar options for the level editor status bar */
 	void RegisterStatusBarTools();
 
->>>>>>> 6bbb88c8
 	/** @return All valid actor details panels */
 	TArray<TSharedRef<SActorDetails>> GetAllActorDetails() const;
 
