--- conflicted
+++ resolved
@@ -372,12 +372,9 @@
 
 	TMap<FName, TSharedPtr<FLevelEditorModeUILayer>> ModeUILayers;
 
-<<<<<<< HEAD
-=======
 	/** Pointer to the widget that houses the level editor's mode toolbar */
 	TSharedPtr<SBorder> SecondaryModeToolbarWidget;
 	
->>>>>>> 4af6daef
 	/** Viewport context menu title, cached each time the element selection set changes */
 	FText CachedViewportContextMenuTitle;
 };