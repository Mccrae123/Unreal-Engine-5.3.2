--- conflicted
+++ resolved
@@ -45,10 +45,7 @@
 #include "Bookmarks/IBookmarkTypeTools.h"
 #include "ToolMenu.h"
 #include "WorldPartition/WorldPartitionSubsystem.h"
-<<<<<<< HEAD
-=======
 #include "SLevelViewport.h"
->>>>>>> d731a049
 
 #define LOCTEXT_NAMESPACE "LevelViewportToolBar"
 
@@ -1351,11 +1348,7 @@
 				[
 					SNew(SSpinBox<int32>)
 					.Style(&FAppStyle::Get(), "Menu.SpinBox")
-<<<<<<< HEAD
-					.Font(FEditorStyle::GetFontStyle(TEXT("MenuItem.Font")))
-=======
 					.Font(FAppStyle::GetFontStyle(TEXT("MenuItem.Font")))
->>>>>>> d731a049
 					.MinSliderValue(PreviewScreenPercentageMin)
 					.MaxSliderValue(PreviewScreenPercentageMax)
 					.Value(this, &SLevelViewportToolBar::OnGetScreenPercentageValue)
@@ -1607,11 +1600,7 @@
 			),
 			EUserInterfaceActionType::RadioButton,
 						/* bInOpenSubMenuOnClick = */ false,
-<<<<<<< HEAD
-						FSlateIcon(FEditorStyle::GetStyleSetName(), "EditorViewport.VisualizeLumenMode")
-=======
 						FSlateIcon(FAppStyle::GetAppStyleSetName(), "EditorViewport.VisualizeLumenMode")
->>>>>>> d731a049
 						);
 	}
 
@@ -1635,11 +1624,7 @@
 			),
 			EUserInterfaceActionType::RadioButton,
 			/* bInOpenSubMenuOnClick = */ false,
-<<<<<<< HEAD
-			FSlateIcon(FEditorStyle::GetStyleSetName(), "EditorViewport.VisualizeVirtualShadowMapMode")
-=======
 			FSlateIcon(FAppStyle::GetAppStyleSetName(), "EditorViewport.VisualizeVirtualShadowMapMode")
->>>>>>> d731a049
 			);
 	}
 
