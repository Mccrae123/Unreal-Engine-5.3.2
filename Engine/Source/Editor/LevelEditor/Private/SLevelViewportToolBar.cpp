// Copyright Epic Games, Inc. All Rights Reserved.

#include "SLevelViewportToolBar.h"
#include "Framework/Commands/UIAction.h"
#include "Framework/MultiBox/MultiBoxDefs.h"
#include "Framework/MultiBox/MultiBoxExtender.h"
#include "Framework/MultiBox/MultiBoxBuilder.h"
#include "SceneView.h"
#include "Subsystems/PanelExtensionSubsystem.h"
#include "ToolMenus.h"
#include "LevelEditorMenuContext.h"
#include "ViewportToolBarContext.h"
#include "Modules/ModuleManager.h"
#include "Widgets/Layout/SBorder.h"
#include "Widgets/Layout/SBox.h"
#include "Widgets/Input/SSpinBox.h"
#include "Styling/AppStyle.h"
#include "Camera/CameraActor.h"
#include "Misc/ConfigCacheIni.h"
#include "GameFramework/WorldSettings.h"
#include "EngineUtils.h"
#include "LevelEditor.h"
#include "STransformViewportToolbar.h"
#include "EditorShowFlags.h"
#include "LevelViewportActions.h"
#include "LevelEditorViewport.h"
#include "Layers/LayersSubsystem.h"
#include "DeviceProfiles/DeviceProfile.h"
#include "IDeviceProfileServicesModule.h"
#include "EditorViewportCommands.h"
#include "SEditorViewportToolBarMenu.h"
#include "SEditorViewportToolBarButton.h"
#include "SEditorViewportViewMenu.h"
#include "Stats/StatsData.h"
#include "BufferVisualizationData.h"
#include "NaniteVisualizationData.h"
#include "LumenVisualizationData.h"
#include "StrataVisualizationData.h"
#include "GroomVisualizationData.h"
#include "VirtualShadowMapVisualizationData.h"
#include "FoliageType.h"
#include "ShowFlagMenuCommands.h"
#include "Bookmarks/BookmarkUI.h"
#include "Scalability.h"
#include "SScalabilitySettings.h"
#include "Editor/EditorPerformanceSettings.h"
#include "SEditorViewportViewMenuContext.h"
#include "Bookmarks/IBookmarkTypeTools.h"
#include "ToolMenu.h"
#include "WorldPartition/WorldPartitionSubsystem.h"
#include "SLevelViewport.h"
<<<<<<< HEAD
=======
#include "SortHelper.h"
#include "Interfaces/IMainFrameModule.h"
#include "SCommonEditorViewportToolbarBase.h"
>>>>>>> 4af6daef

#define LOCTEXT_NAMESPACE "LevelViewportToolBar"

/** Override the view menu, just so we can specify the level viewport as active when the button is clicked */
class SLevelEditorViewportViewMenu : public SEditorViewportViewMenu
{
public:

	void Construct(const FArguments& InArgs, TSharedRef<SEditorViewport> InViewport, TSharedRef<class SViewportToolBar> InParentToolBar)
	{
		SEditorViewportViewMenu::Construct(InArgs, InViewport, InParentToolBar);
		MenuName = FName("LevelEditor.LevelViewportToolBar.View");
	}

	virtual void RegisterMenus() const override
	{
		SEditorViewportViewMenu::RegisterMenus();

		if (!UToolMenus::Get()->IsMenuRegistered("LevelEditor.LevelViewportToolBar.View"))
		{
			UToolMenu* Menu = UToolMenus::Get()->RegisterMenu("LevelEditor.LevelViewportToolBar.View", "UnrealEd.ViewportToolbar.View");
			Menu->AddDynamicSection("LevelSection", FNewToolMenuDelegate::CreateLambda([](UToolMenu* InMenu)
			{
				UEditorViewportViewMenuContext* Context = InMenu->FindContext<UEditorViewportViewMenuContext>();
				TSharedPtr<SLevelViewportToolBar> LevelViewportToolBar = StaticCastSharedPtr<SLevelViewportToolBar>(Context->EditorViewportViewMenu.Pin()->GetParentToolBar().Pin());
				LevelViewportToolBar->FillViewMenu(InMenu);
			}));
		}
	}

	virtual TSharedRef<SWidget> GenerateViewMenuContent() const override
	{
		SLevelViewport* LevelViewport = static_cast<SLevelViewport*>(Viewport.Pin().Get());
		LevelViewport->OnFloatingButtonClicked();
		
		return SEditorViewportViewMenu::GenerateViewMenuContent();
	}
};

static void FillShowMenuStatic(UToolMenu* Menu, TArray< FLevelViewportCommands::FShowMenuCommand > MenuCommands, int32 EntryOffset)
{
	FToolMenuSection& Section = Menu->AddSection("Section");

	// Generate entries for the standard show flags
	// Assumption: the first 'n' entries types like 'Show All' and 'Hide All' buttons, so insert a separator after them
	for (int32 EntryIndex = 0; EntryIndex < MenuCommands.Num(); ++EntryIndex)
	{
		Section.AddMenuEntry(
			NAME_None,
			MenuCommands[EntryIndex].ShowMenuItem,
			MenuCommands[EntryIndex].LabelOverride
		);

		if (EntryIndex == EntryOffset - 1)
		{
			Section.AddSeparator(NAME_None);
		}
	}
}

#if STATS
static void FillShowStatsSubMenus(UToolMenu* Menu, TArray< FLevelViewportCommands::FShowMenuCommand > MenuCommands, TMap< FString, TArray< FLevelViewportCommands::FShowMenuCommand > > StatCatCommands)
{
	FillShowMenuStatic(Menu, MenuCommands, 1);

	FToolMenuSection& Section = Menu->FindOrAddSection("Section");

	// Separate out stats into two list, those with and without submenus
	TArray< FLevelViewportCommands::FShowMenuCommand > SingleStatCommands;
	TMap< FString, TArray< FLevelViewportCommands::FShowMenuCommand > > SubbedStatCommands;
	for (auto StatCatIt = StatCatCommands.CreateConstIterator(); StatCatIt; ++StatCatIt)
	{
		const TArray< FLevelViewportCommands::FShowMenuCommand >& ShowStatCommands = StatCatIt.Value();
		const FString& CategoryName = StatCatIt.Key();

		// If no category is specified, or there's only one category, don't use submenus
		FString NoCategory = FStatConstants::NAME_NoCategory.ToString();
		NoCategory.RemoveFromStart(TEXT("STATCAT_"));
		if (CategoryName == NoCategory || StatCatCommands.Num() == 1)
		{
			for (int32 StatIndex = 0; StatIndex < ShowStatCommands.Num(); ++StatIndex)
			{
				const FLevelViewportCommands::FShowMenuCommand& StatCommand = ShowStatCommands[StatIndex];
				SingleStatCommands.Add(StatCommand);
			}
		}
		else
		{
			SubbedStatCommands.Add(CategoryName, ShowStatCommands);
		}
	}

	// First add all the stats that don't have a sub menu
	for (auto StatCatIt = SingleStatCommands.CreateConstIterator(); StatCatIt; ++StatCatIt)
	{
		const FLevelViewportCommands::FShowMenuCommand& StatCommand = *StatCatIt;
		Section.AddMenuEntry(
			NAME_None,
			StatCommand.ShowMenuItem,
			StatCommand.LabelOverride
		);
	}

	// Now add all the stats that have sub menus
	for (auto StatCatIt = SubbedStatCommands.CreateConstIterator(); StatCatIt; ++StatCatIt)
	{
		const TArray< FLevelViewportCommands::FShowMenuCommand >& StatCommands = StatCatIt.Value();
		const FText CategoryName = FText::FromString(StatCatIt.Key());

		FFormatNamedArguments Args;
		Args.Add(TEXT("StatCat"), CategoryName);
		const FText CategoryDescription = FText::Format(NSLOCTEXT("UICommands", "StatShowCatName", "Show {StatCat} stats"), Args);

		Section.AddSubMenu(NAME_None, CategoryName, CategoryDescription,
			FNewToolMenuDelegate::CreateStatic(&FillShowMenuStatic, StatCommands, 0));
	}
}
#endif

void SLevelViewportToolBar::Construct( const FArguments& InArgs )
{
	Viewport = InArgs._Viewport;
	TSharedRef<SLevelViewport> ViewportRef = Viewport.Pin().ToSharedRef();

	FLevelEditorModule& LevelEditorModule = FModuleManager::GetModuleChecked<FLevelEditorModule>(TEXT("LevelEditor"));

	UViewportToolBarContext* ExtensionContextObject = NewObject<UViewportToolBarContext>();
	ExtensionContextObject->ViewportToolBar = SharedThis(this);

	const FMargin ToolbarSlotPadding(4.0f, 1.0f);

	ChildSlot
	[
		SNew(SBorder)
		.BorderImage(FAppStyle::Get().GetBrush("EditorViewportToolBar.Background"))
		.Cursor(EMouseCursor::Default)
		[
			SNew( SHorizontalBox )
			+ SHorizontalBox::Slot()
			.AutoWidth()
			.Padding(ToolbarSlotPadding)
			[
				SNew( SEditorViewportToolbarMenu )
				.ParentToolBar( SharedThis( this ) )
				.Visibility(Viewport.Pin().Get(), &SLevelViewport::GetToolbarVisibility)
				.Image("EditorViewportToolBar.OptionsDropdown")
				.AddMetaData<FTagMetaData>(FTagMetaData(TEXT("EditorViewportToolBar.MenuDropdown")))
				.OnGetMenuContent( this, &SLevelViewportToolBar::GenerateOptionsMenu )
			]
			+ SHorizontalBox::Slot()
			[
				SNew( SHorizontalBox )
				.Visibility(Viewport.Pin().Get(), &SLevelViewport::GetFullToolbarVisibility)
				+ SHorizontalBox::Slot()
				.AutoWidth()
				.Padding( ToolbarSlotPadding )
				[
					SNew( SEditorViewportToolbarMenu )
					.ParentToolBar( SharedThis( this ) )
					.Label( this, &SLevelViewportToolBar::GetCameraMenuLabel )
					.LabelIcon( this, &SLevelViewportToolBar::GetCameraMenuLabelIcon )
					.AddMetaData<FTagMetaData>(FTagMetaData(TEXT("EditorViewportToolBar.CameraMenu")))
					.OnGetMenuContent( this, &SLevelViewportToolBar::GenerateCameraMenu ) 
				]
				+ SHorizontalBox::Slot()
				.AutoWidth()
				.Padding( ToolbarSlotPadding )
				[
					SNew( SLevelEditorViewportViewMenu, ViewportRef, SharedThis(this) )
					.MenuExtenders(GetViewMenuExtender())
					.AddMetaData<FTagMetaData>(FTagMetaData(TEXT("ViewMenuButton")))
				]
				+ SHorizontalBox::Slot()
				.AutoWidth()
				.Padding( ToolbarSlotPadding )
				[
					SNew( SEditorViewportToolbarMenu )
					.Label( LOCTEXT("ShowMenuTitle", "Show") )
					.ParentToolBar( SharedThis( this ) )
					.AddMetaData<FTagMetaData>(FTagMetaData(TEXT("EditorViewportToolBar.ShowMenu")))
					.OnGetMenuContent( this, &SLevelViewportToolBar::GenerateShowMenu ) 
				]
				+ SHorizontalBox::Slot()
				.AutoWidth()
				.Padding( ToolbarSlotPadding )
				[
					SNew( SEditorViewportToolbarMenu )
					.Label( this, &SLevelViewportToolBar::GetViewModeOptionsMenuLabel )
					.ParentToolBar( SharedThis( this ) )
					.Visibility( this, &SLevelViewportToolBar::GetViewModeOptionsVisibility )
					.AddMetaData<FTagMetaData>(FTagMetaData(TEXT("EditorViewportToolBar.ViewModeOptions")))
					.OnGetMenuContent( this, &SLevelViewportToolBar::GenerateViewModeOptionsMenu ) 
				]
				+ SHorizontalBox::Slot()
				.AutoWidth()
				.Padding( ToolbarSlotPadding )
				[
					SNew( SEditorViewportToolbarMenu )
					.ParentToolBar( SharedThis( this ) )
					.Label( this, &SLevelViewportToolBar::GetDevicePreviewMenuLabel )
					.LabelIcon( this, &SLevelViewportToolBar::GetDevicePreviewMenuLabelIcon )
					.OnGetMenuContent( this, &SLevelViewportToolBar::GenerateDevicePreviewMenu )
					//@todo rendering: mobile preview in view port is not functional yet - remove this once it is.
					.Visibility(EVisibility::Collapsed)
				]
				+ SHorizontalBox::Slot()
				.Padding(ToolbarSlotPadding)
				.AutoWidth()
				.HAlign(HAlign_Left)
				.VAlign(VAlign_Fill)
				[
					SNew(SExtensionPanel)
					.ExtensionPanelID("LevelViewportToolBar.LeftExtension")
					.ExtensionContext(ExtensionContextObject)
				]
				+ SHorizontalBox::Slot()
				.AutoWidth()
				.Padding(ToolbarSlotPadding)
				[
					// Button to show that realtime is off
					SNew(SEditorViewportToolBarButton)	
					.ButtonType(EUserInterfaceActionType::Button)
					.ButtonStyle(&FAppStyle::Get().GetWidgetStyle<FButtonStyle>("EditorViewportToolBar.WarningButton"))
					.OnClicked(this, &SLevelViewportToolBar::OnRealtimeWarningClicked)
					.Visibility(this, &SLevelViewportToolBar::GetRealtimeWarningVisibility)
					.ToolTipText(LOCTEXT("RealtimeOff_ToolTip", "This viewport is not updating in realtime.  Click to turn on realtime mode."))
					.Content()
					[
						SNew(STextBlock)
						.TextStyle(&FAppStyle::Get().GetWidgetStyle<FTextBlockStyle>("SmallText"))
						.Text(LOCTEXT("RealtimeOff", "Realtime Off"))
					]
				]
				+ SHorizontalBox::Slot()
				.AutoWidth()
				.Padding(ToolbarSlotPadding)
				[
					// Button to show scalability warnings
					SNew(SEditorViewportToolbarMenu)
					.ParentToolBar(SharedThis(this))
					.Label(this, &SLevelViewportToolBar::GetScalabilityWarningLabel)
					.MenuStyle(&FAppStyle::Get().GetWidgetStyle<FButtonStyle>("EditorViewportToolBar.WarningButton"))
					.OnGetMenuContent(this, &SLevelViewportToolBar::GetScalabilityWarningMenuContent)
					.Visibility(this, &SLevelViewportToolBar::GetScalabilityWarningVisibility)
					.ToolTipText(LOCTEXT("ScalabilityWarning_ToolTip", "Non-default scalability settings could be affecting what is shown in this viewport.\nFor example you may experience lower visual quality, reduced particle counts, and other artifacts that don't match what the scene would look like when running outside of the editor. Click to make changes."))
				]
				+ SHorizontalBox::Slot()
				.Padding(ToolbarSlotPadding)
				.HAlign(HAlign_Center)
				.VAlign(VAlign_Fill)
				[
					SNew(SExtensionPanel)
					.ExtensionPanelID("LevelViewportToolBar.MiddleExtension")
					.ExtensionContext(ExtensionContextObject)
				]
				+ SHorizontalBox::Slot()
				.Padding(ToolbarSlotPadding)
				.AutoWidth()
<<<<<<< HEAD
=======
				.HAlign(HAlign_Right)
				.VAlign(VAlign_Fill)
				[
					SNew(SExtensionPanel)
					.ExtensionPanelID("LevelViewportToolBar.RightExtension")
					.ExtensionContext(ExtensionContextObject)
				]
				+ SHorizontalBox::Slot()
				.AutoWidth()
				.MaxWidth(TAttribute<float>::CreateSP(this, &SLevelViewportToolBar::GetTransformToolbarWidth))
				.Padding(ToolbarSlotPadding)
>>>>>>> 4af6daef
				.HAlign(HAlign_Right)
				.VAlign(VAlign_Fill)
				[
<<<<<<< HEAD
					SNew(SExtensionPanel)
					.ExtensionPanelID("LevelViewportToolBar.RightExtension")
					.ExtensionContext(ExtensionContextObject)
				]
				+ SHorizontalBox::Slot()
				.AutoWidth()
				.MaxWidth(TAttribute<float>::CreateSP(this, &SLevelViewportToolBar::GetTransformToolbarWidth))
				.Padding(ToolbarSlotPadding)
				.HAlign(HAlign_Right)
				[
=======
>>>>>>> 4af6daef
					SAssignNew(TransformToolbar, STransformViewportToolBar)
					.Viewport(ViewportRef)
					.CommandList(ViewportRef->GetCommandList())
					.Extenders(LevelEditorModule.GetToolBarExtensibilityManager()->GetAllExtenders())
					.Visibility(ViewportRef, &SLevelViewport::GetTransformToolbarVisibility)
				]
				+ SHorizontalBox::Slot()
				.HAlign(HAlign_Right)
				.AutoWidth()
				.Padding(ToolbarSlotPadding)
				[
					//The Maximize/Minimize button is only displayed when not in Immersive mode.
					SNew(SEditorViewportToolBarButton)
					.ButtonType(EUserInterfaceActionType::ToggleButton)
					.CheckBoxStyle(&FAppStyle::Get().GetWidgetStyle<FCheckBoxStyle>("EditorViewportToolBar.MaximizeRestoreButton"))
					.IsChecked(ViewportRef, &SLevelViewport::IsMaximized)
					.OnClicked(ViewportRef, &SLevelViewport::OnToggleMaximize)
					.Visibility(ViewportRef, &SLevelViewport::GetMaximizeToggleVisibility)
					.Image("EditorViewportToolBar.Maximize")
					.ToolTipText(LOCTEXT("Maximize_ToolTip", "Maximizes or restores this viewport"))
				]
				+ SHorizontalBox::Slot()
				.HAlign(HAlign_Right)
				.AutoWidth()
				.Padding(ToolbarSlotPadding)
				[
					//The Restore from Immersive' button is only displayed when the editor is in Immersive mode.
					SNew(SEditorViewportToolBarButton)
					.ButtonType(EUserInterfaceActionType::Button)
					.OnClicked(ViewportRef, &SLevelViewport::OnToggleMaximize)
					.Visibility(ViewportRef, &SLevelViewport::GetCloseImmersiveButtonVisibility)
					.Image("EditorViewportToolBar.RestoreFromImmersive.Normal")
					.ToolTipText(LOCTEXT("RestoreFromImmersive_ToolTip", "Restore from Immersive"))
				]
			]
		]
	];

	SViewportToolBar::Construct(SViewportToolBar::FArguments());
}

bool SLevelViewportToolBar::IsViewModeSupported(EViewModeIndex ViewModeIndex) const
{
	return true;
}

FLevelEditorViewportClient* SLevelViewportToolBar::GetLevelViewportClient() const
{
	if (Viewport.IsValid())
	{
		return &Viewport.Pin()->GetLevelViewportClient();
	}

	return nullptr;
}

FText SLevelViewportToolBar::GetCameraMenuLabel() const
{
	TSharedPtr< SLevelViewport > PinnedViewport( Viewport.Pin() );
	if( PinnedViewport.IsValid() )
	{
		return GetCameraMenuLabelFromViewportType( PinnedViewport->GetLevelViewportClient().ViewportType );
	}

	return LOCTEXT("CameraMenuTitle_Default", "Camera");
}

const FSlateBrush* SLevelViewportToolBar::GetCameraMenuLabelIcon() const
{
	TSharedPtr< SLevelViewport > PinnedViewport( Viewport.Pin() );
	if( PinnedViewport.IsValid() )
	{
		return GetCameraMenuLabelIconFromViewportType(PinnedViewport->GetLevelViewportClient().ViewportType );
	}

	return FStyleDefaults::GetNoBrush();
}

FText SLevelViewportToolBar::GetDevicePreviewMenuLabel() const
{
	FText Label = LOCTEXT("DevicePreviewMenuTitle_Default", "Preview");

	TSharedPtr< SLevelViewport > PinnedViewport( Viewport.Pin() );
	if( PinnedViewport.IsValid() )
	{
		if ( PinnedViewport->GetDeviceProfileString() != "Default" )
		{
			Label = FText::FromString( PinnedViewport->GetDeviceProfileString() );
		}
	}

	return Label;
}

const FSlateBrush* SLevelViewportToolBar::GetDevicePreviewMenuLabelIcon() const
{
	TSharedRef<SLevelViewport> ViewportRef = Viewport.Pin().ToSharedRef();
	FString DeviceProfileName = ViewportRef->GetDeviceProfileString();

	FName PlatformIcon = NAME_None;
	if( !DeviceProfileName.IsEmpty() && DeviceProfileName != "Default" )
	{
		static FName DeviceProfileServices( "DeviceProfileServices" );

		IDeviceProfileServicesModule& ScreenDeviceProfileUIServices = FModuleManager::LoadModuleChecked<IDeviceProfileServicesModule>(TEXT( "DeviceProfileServices"));
		IDeviceProfileServicesUIManagerPtr UIManager = ScreenDeviceProfileUIServices.GetProfileServicesManager();

		PlatformIcon = UIManager->GetDeviceIconName( DeviceProfileName );

		return FAppStyle::GetOptionalBrush( PlatformIcon );
	}

	return nullptr;
}

bool SLevelViewportToolBar::IsCurrentLevelViewport() const
{
	TSharedPtr< SLevelViewport > PinnedViewport( Viewport.Pin() );
	if( PinnedViewport.IsValid() )
	{
		if( &( PinnedViewport->GetLevelViewportClient() ) == GCurrentLevelEditingViewportClient )
		{
			return true;
		}
	}
	return false;
}

bool SLevelViewportToolBar::IsPerspectiveViewport() const
{
	TSharedPtr< SLevelViewport > PinnedViewport( Viewport.Pin() );
	if( PinnedViewport.IsValid() )
	{
		if(  PinnedViewport->GetLevelViewportClient().IsPerspective() )
		{
			return true;
		}
	}
	return false;
}

/**
 * Called to generate the set bookmark submenu
 */
static void OnGenerateSetBookmarkMenu(UToolMenu* Menu, TWeakPtr<class SLevelViewport> Viewport)
{
	FToolMenuSection& Section = Menu->AddSection("Section");

	// Add a menu entry for each bookmark
	TSharedPtr<SLevelViewport> SharedViewport = Viewport.Pin();
	FLevelEditorViewportClient& ViewportClient = SharedViewport->GetLevelViewportClient();

	const int32 NumberOfBookmarks = static_cast<int32>(IBookmarkTypeTools::Get().GetMaxNumberOfBookmarks(&ViewportClient));
	const int32 NumberOfMappedBookmarks = FMath::Min<int32>(AWorldSettings::NumMappedBookmarks, NumberOfBookmarks);

	for( int32 BookmarkIndex = 0; BookmarkIndex < NumberOfMappedBookmarks; ++BookmarkIndex )
	{
		Section.AddMenuEntry(
			NAME_None,
			FLevelViewportCommands::Get().SetBookmarkCommands[BookmarkIndex],
			FBookmarkUI::GetPlainLabel(BookmarkIndex)
		);
	}

	// Only mapped bookmarks will have predefined actions.
	// So, create any additional actions we need to hit the max number of bookmarks.
	for (int32 BookmarkIndex = NumberOfMappedBookmarks; BookmarkIndex < NumberOfBookmarks; ++BookmarkIndex)
	{
		FUIAction Action;
		Action.ExecuteAction.BindSP(SharedViewport.ToSharedRef(), &SLevelViewport::OnSetBookmark, BookmarkIndex);

		Section.AddMenuEntry(
			NAME_None,
			FBookmarkUI::GetPlainLabel(BookmarkIndex),
			FBookmarkUI::GetSetTooltip(BookmarkIndex),
			FBookmarkUI::GetDefaultIcon(),
			Action);
	}
}

/**
 * Called to generate the clear bookmark submenu
 */
static void OnGenerateClearBookmarkMenu(UToolMenu* Menu, TWeakPtr<class SLevelViewport> Viewport)
{
	FToolMenuSection& Section = Menu->AddSection("Section");

	// Add a menu entry for each bookmark
	FEditorModeTools& Tools = GLevelEditorModeTools();
	TSharedPtr<SLevelViewport> SharedViewport = Viewport.Pin();
	FLevelEditorViewportClient& ViewportClient = SharedViewport->GetLevelViewportClient();

	const int32 NumberOfBookmarks = static_cast<int32>(IBookmarkTypeTools::Get().GetMaxNumberOfBookmarks(&ViewportClient));
	const int32 NumberOfMappedBookmarks = FMath::Min<int32>(AWorldSettings::NumMappedBookmarks, NumberOfBookmarks);

	for( int32 BookmarkIndex = 0; BookmarkIndex < NumberOfMappedBookmarks; ++BookmarkIndex )
	{
		if ( IBookmarkTypeTools::Get().CheckBookmark( BookmarkIndex , &ViewportClient ) )
		{
			Section.AddMenuEntry(
				NAME_None,
				FLevelViewportCommands::Get().ClearBookmarkCommands[ BookmarkIndex ],
				FBookmarkUI::GetPlainLabel(BookmarkIndex)
			);
		}
	}

	for (int32 BookmarkIndex = NumberOfMappedBookmarks; BookmarkIndex < NumberOfBookmarks; ++BookmarkIndex)
	{
		if ( IBookmarkTypeTools::Get().CheckBookmark(BookmarkIndex, &ViewportClient) )
		{
			FUIAction Action;
			Action.ExecuteAction.BindSP(SharedViewport.ToSharedRef(), &SLevelViewport::OnClearBookmark, BookmarkIndex);
			
			Section.AddMenuEntry(
				NAME_None,
				FBookmarkUI::GetPlainLabel(BookmarkIndex),
				FBookmarkUI::GetClearTooltip(BookmarkIndex),
				FBookmarkUI::GetDefaultIcon(),
				Action);
		}
	}
}

/**
 * Called to generate the jump to bookmark menu.
 */
static bool GenerateJumpToBookmarkMenu(UToolMenu* Menu, TWeakPtr<class SLevelViewport> Viewport)
{
	FToolMenuSection& Section = Menu->AddSection("Section");

	// Add a menu entry for each bookmark
	
	FEditorModeTools& Tools = GLevelEditorModeTools();
	TSharedPtr<SLevelViewport> SharedViewport = Viewport.Pin();
	FLevelEditorViewportClient& ViewportClient = SharedViewport->GetLevelViewportClient();

	const int32 NumberOfBookmarks = static_cast<int32>(IBookmarkTypeTools::Get().GetMaxNumberOfBookmarks(&ViewportClient));
	const int32 NumberOfMappedBookmarks = FMath::Min<int32>(AWorldSettings::NumMappedBookmarks, NumberOfBookmarks);

	bool bFoundAnyBookmarks = false;

	for( int32 BookmarkIndex = 0; BookmarkIndex < NumberOfMappedBookmarks; ++BookmarkIndex )
	{
		if ( IBookmarkTypeTools::Get().CheckBookmark( BookmarkIndex , &ViewportClient ) )
		{
			bFoundAnyBookmarks = true;
			Section.AddMenuEntry(
				NAME_None,
				FLevelViewportCommands::Get().JumpToBookmarkCommands[BookmarkIndex]				
			);
		}
	}

	for (int32 BookmarkIndex = NumberOfMappedBookmarks; BookmarkIndex < NumberOfBookmarks; ++BookmarkIndex)
	{
		if ( IBookmarkTypeTools::Get().CheckBookmark(BookmarkIndex, &ViewportClient) )
		{
			bFoundAnyBookmarks = true;

			FUIAction Action;
			Action.ExecuteAction.BindSP(SharedViewport.ToSharedRef(), &SLevelViewport::OnJumpToBookmark, BookmarkIndex);
			
			Section.AddMenuEntry(
				NAME_None,
				FBookmarkUI::GetJumpToLabel(BookmarkIndex),
				FBookmarkUI::GetJumpToTooltip(BookmarkIndex),
				FBookmarkUI::GetDefaultIcon(),
				Action);
		}
	}
	
	return bFoundAnyBookmarks;
}

/**
 * Called to generate the bookmark submenu
 */
static void OnGenerateBookmarkMenu(UToolMenu* Menu, TWeakPtr<class SLevelViewport> Viewport)
{
	FEditorModeTools& Tools = GLevelEditorModeTools();

	// true if a bookmark was found. 
	bool bFoundBookmark = false;

	// Get the viewport client to pass down to the CheckBookmark function
	FLevelEditorViewportClient& ViewportClient = Viewport.Pin()->GetLevelViewportClient();

	bool bFoundBookmarks = false;
	{
		FToolMenuSection& Section = Menu->AddSection("LevelViewportActiveBoookmarks", LOCTEXT("JumpToBookmarkHeader", "Active Bookmarks"));
		bFoundBookmarks = GenerateJumpToBookmarkMenu(Menu, Viewport);
	}

	{
		FToolMenuSection& Section = Menu->AddSection("LevelViewportBookmarkSubmenus");
		Section.AddSubMenu(
			"SetBookmark",
			LOCTEXT("SetBookmarkSubMenu", "Set Bookmark"),
			LOCTEXT("SetBookmarkSubMenu_ToolTip", "Set viewport bookmarks"),
			FNewToolMenuDelegate::CreateStatic( &OnGenerateSetBookmarkMenu, Viewport )
			);

		const FLevelViewportCommands& Actions = FLevelViewportCommands::Get();
		Section.AddMenuEntry( Actions.CompactBookmarks );

		if( bFoundBookmarks )
		{
			Section.AddSubMenu(
				"ClearBookmark",
				LOCTEXT("ClearBookmarkSubMenu", "Clear Bookmark"),
				LOCTEXT("ClearBookmarkSubMenu_ToolTip", "Clear viewport bookmarks"),
				FNewToolMenuDelegate::CreateStatic( &OnGenerateClearBookmarkMenu, Viewport ),
				false,
				FSlateIcon(FAppStyle::Get().GetStyleSetName(), "EditorViewport.SubMenu.Bookmarks")
				);

			Section.AddMenuEntry( Actions.ClearAllBookmarks );
		}
	}
}

TSharedRef<SWidget> SLevelViewportToolBar::GenerateOptionsMenu() 
{
	static const FName MenuName("LevelEditor.LevelViewportToolBar.Options");
	if (!UToolMenus::Get()->IsMenuRegistered(MenuName))
	{
		UToolMenu* Menu = UToolMenus::Get()->RegisterMenu(MenuName);
		Menu->AddDynamicSection("DynamicSection", FNewToolMenuDelegate::CreateLambda([](UToolMenu* InMenu)
		{
			ULevelViewportToolBarContext* Context = InMenu->FindContext<ULevelViewportToolBarContext>();
			Context->LevelViewportToolBarWidget.Pin()->FillOptionsMenu(InMenu);
		}));
	}

	Viewport.Pin()->OnFloatingButtonClicked();

	const FLevelViewportCommands& LevelViewportActions = FLevelViewportCommands::Get();
	TSharedRef<FUICommandList> CommandList = Viewport.Pin()->GetCommandList().ToSharedRef();

	// Get all menu extenders for this context menu from the level editor module
	FLevelEditorModule& LevelEditorModule = FModuleManager::GetModuleChecked<FLevelEditorModule>( TEXT("LevelEditor") );
	TSharedPtr<FExtender> MenuExtender = LevelEditorModule.AssembleExtenders(CommandList, LevelEditorModule.GetAllLevelViewportOptionsMenuExtenders());

	ULevelViewportToolBarContext* ContextObject = NewObject<ULevelViewportToolBarContext>();
	ContextObject->LevelViewportToolBarWidget = SharedThis(this);

	FToolMenuContext MenuContext(CommandList, MenuExtender, ContextObject);
	return UToolMenus::Get()->GenerateWidget(MenuName, MenuContext);
}

void SLevelViewportToolBar::FillOptionsMenu(UToolMenu* Menu)
{
	const FLevelViewportCommands& LevelViewportActions = FLevelViewportCommands::Get();
	const bool bIsPerspective = Viewport.Pin()->GetLevelViewportClient().IsPerspective();

	{
		{
			FToolMenuSection& Section = Menu->AddSection("LevelViewportViewportOptions", LOCTEXT("OptionsMenuHeader", "Viewport Options"));
			Section.AddMenuEntry(FEditorViewportCommands::Get().ToggleRealTime);

			// Add an option to disable the temporary override if there is one
			{
				FUIAction Action;
				Action.ExecuteAction.BindSP(this, &SLevelViewportToolBar::OnDisableRealtimeOverride);
				Action.IsActionVisibleDelegate.BindSP(this, &SLevelViewportToolBar::IsRealtimeOverrideToggleVisible);

				TAttribute<FText> Tooltip(this, &SLevelViewportToolBar::GetRealtimeOverrideTooltip);

				Section.AddMenuEntry(
					"DisableRealtimeOverride",
					LOCTEXT("DisableRealtimeOverride", "Disable Realtime Override"),
					Tooltip,
					FSlateIcon(),
					Action);

				Section.AddSeparator("DisableRealtimeOverrideSeparator");
					
			}

			Section.AddMenuEntry(FEditorViewportCommands::Get().ToggleFPS);

#if STATS
			TArray< FLevelViewportCommands::FShowMenuCommand > HideStatsMenu;

			Section.AddMenuEntry(FEditorViewportCommands::Get().ToggleStats);
			Section.AddSubMenu(
				"ShowStatsMenu",
				LOCTEXT("ShowStatsMenu", "Stat"),
				LOCTEXT("ShowStatsMenu_ToolTip", "Show Stat commands"),
				FNewToolMenuDelegate::CreateStatic(&FillShowStatsSubMenus, HideStatsMenu, LevelViewportActions.ShowStatCatCommands),
				false,
				FSlateIcon(FAppStyle::Get().GetStyleSetName(), "EditorViewport.SubMenu.Stats"));




			FText HideAllLabel = LOCTEXT("HideAllLabel", "Hide All");
		
			// 'Hide All' button
			HideStatsMenu.Add(FLevelViewportCommands::FShowMenuCommand(LevelViewportActions.HideAllStats, HideAllLabel));
#endif

			Section.AddMenuEntry(LevelViewportActions.ToggleViewportToolbar);

			if( bIsPerspective )
			{
				Section.AddEntry(FToolMenuEntry::InitWidget("FOVAngle", GenerateFOVMenu(), LOCTEXT("FOVAngle", "Field of View (H)")));
				Section.AddEntry(FToolMenuEntry::InitWidget("FarViewPlane", GenerateFarViewPlaneMenu(), LOCTEXT("FarViewPlane", "Far View Plane")));
			}

<<<<<<< HEAD
			Section.AddEntry(FToolMenuEntry::InitWidget("ScreenPercentage", GenerateScreenPercentageMenu(), LOCTEXT("ScreenPercentage", "Screen Percentage")));
=======
			FEditorViewportClient& ViewportClient = Viewport.Pin()->GetLevelViewportClient();
			Section.AddSubMenu(
				"ScreenPercentageSubMenu",
				LOCTEXT("ScreenPercentageSubMenu", "Screen Percentage"),
				LOCTEXT("ScreenPercentageSubMenu_ToolTip", "Customize the viewport's screen percentage"),
				FNewMenuDelegate::CreateStatic(&SCommonEditorViewportToolbarBase::ConstructScreenPercentageMenu, &ViewportClient));
>>>>>>> 4af6daef
		}

		{
			FToolMenuSection& Section = Menu->AddSection("LevelViewportViewportOptions2");

			if( bIsPerspective )
			{
				// Cinematic preview only applies to perspective
				Section.AddMenuEntry( LevelViewportActions.ToggleCinematicPreview );
			}

			Section.AddMenuEntry( LevelViewportActions.ToggleGameView );
			Section.AddMenuEntry( LevelViewportActions.ToggleImmersive );
		}


		{
			FToolMenuSection& Section = Menu->AddSection("LevelViewportBookmarks");
			if( bIsPerspective )
			{
				// Bookmarks only work in perspective viewports so only show the menu option if this toolbar is in one

				Section.AddSubMenu(
					"Bookmark",
					LOCTEXT("BookmarkSubMenu", "Bookmarks"),
					LOCTEXT("BookmarkSubMenu_ToolTip", "Viewport location bookmarking"),
					FNewToolMenuDelegate::CreateStatic(&OnGenerateBookmarkMenu, Viewport),
					false,
					FSlateIcon(FAppStyle::Get().GetStyleSetName(), "EditorViewport.SubMenu.Bookmarks")
				);

				Section.AddSubMenu(
					"Camera",
					LOCTEXT("CameraSubMeun", "Create Camera Here"),
					LOCTEXT("CameraSubMenu_ToolTip", "Select a camera type to create at current viewport's location"),
					FNewToolMenuDelegate::CreateSP(this, &SLevelViewportToolBar::GenerateCameraSpawnMenu),
					false,
					FSlateIcon(FAppStyle::Get().GetStyleSetName(), "EditorViewport.SubMenu.CreateCamera")
				);
			}

			Section.AddMenuEntry(LevelViewportActions.HighResScreenshot);
		}


		{
			FToolMenuSection& Section = Menu->AddSection("LevelViewportLayouts");
			Section.AddSubMenu(
				"Configs",
				LOCTEXT("ConfigsSubMenu", "Layouts"),
				FText::GetEmpty(),
				FNewToolMenuDelegate::CreateSP(this, &SLevelViewportToolBar::GenerateViewportConfigsMenu),
				false,
				FSlateIcon(FAppStyle::Get().GetStyleSetName(), "Icons.Layout")
			);
		}

		{
			FToolMenuSection& Section = Menu->AddSection("LevelViewportSettings");
			Section.AddMenuEntry(LevelViewportActions.AdvancedSettings);
		}
	}
}


TSharedRef<SWidget> SLevelViewportToolBar::GenerateDevicePreviewMenu() const
{
	static const FName MenuName("LevelEditor.LevelViewportToolBar.DevicePreview");
	if (!UToolMenus::Get()->IsMenuRegistered(MenuName))
	{
		UToolMenu* Menu = UToolMenus::Get()->RegisterMenu(MenuName);
		Menu->AddDynamicSection("DynamicSection", FNewToolMenuDelegate::CreateLambda([](UToolMenu* InMenu)
		{
			ULevelViewportToolBarContext* Context = InMenu->FindContext<ULevelViewportToolBarContext>();
			Context->LevelViewportToolBarWidgetConst.Pin()->FillDevicePreviewMenu(InMenu);
		}));
	}

	ULevelViewportToolBarContext* ContextObject = NewObject<ULevelViewportToolBarContext>();
	ContextObject->LevelViewportToolBarWidgetConst = SharedThis(this);

	FToolMenuContext MenuContext(Viewport.Pin()->GetCommandList(), TSharedPtr<FExtender>(), ContextObject);
	return UToolMenus::Get()->GenerateWidget(MenuName, MenuContext);
}

void SLevelViewportToolBar::FillDevicePreviewMenu(UToolMenu* Menu) const
{
	IDeviceProfileServicesModule& ScreenDeviceProfileUIServices = FModuleManager::LoadModuleChecked<IDeviceProfileServicesModule>(TEXT( "DeviceProfileServices"));
	IDeviceProfileServicesUIManagerPtr UIManager = ScreenDeviceProfileUIServices.GetProfileServicesManager();

	TSharedRef<SLevelViewport> ViewportRef = Viewport.Pin().ToSharedRef();

	// Default menu - clear all settings
	{
		FToolMenuSection& Section = Menu->AddSection("DevicePreview", LOCTEXT("DevicePreviewMenuTitle", "Device Preview"));
		FUIAction Action( FExecuteAction::CreateSP( const_cast<SLevelViewportToolBar*>(this), &SLevelViewportToolBar::SetLevelProfile, FString( "Default" ) ),
			FCanExecuteAction(),
			FIsActionChecked::CreateSP( ViewportRef, &SLevelViewport::IsDeviceProfileStringSet, FString( "Default" ) ) );
		Section.AddMenuEntry("DevicePreviewMenuClear", LOCTEXT("DevicePreviewMenuClear", "Off"), FText::GetEmpty(), FSlateIcon(), Action, EUserInterfaceActionType::Button);
		}

	// Recent Device Profiles	
	{
	FToolMenuSection& Section = Menu->AddSection("Recent", LOCTEXT("RecentMenuHeading", "Recent"));

	const FString INISection = "SelectedProfile";
	const FString INIKeyBase = "ProfileItem";
	const int32 MaxItems = 4; // Move this into a config file
	FString CurItem;
	for( int32 ItemIdx = 0 ; ItemIdx < MaxItems; ++ItemIdx )
	{
		// Build the menu from the contents of the game ini
		//@todo This should probably be using GConfig->GetText [10/21/2013 justin.sargent]
		if ( GConfig->GetString( *INISection, *FString::Printf( TEXT("%s%d"), *INIKeyBase, ItemIdx ), CurItem, GEditorPerProjectIni ) )
		{
			const FName PlatformIcon = UIManager->GetDeviceIconName( CurItem );

			FUIAction Action( FExecuteAction::CreateSP( const_cast<SLevelViewportToolBar*>(this), &SLevelViewportToolBar::SetLevelProfile, CurItem ),
				FCanExecuteAction(),
				FIsActionChecked::CreateSP( ViewportRef, &SLevelViewport::IsDeviceProfileStringSet, CurItem ) );
			Section.AddMenuEntry(NAME_None, FText::FromString(CurItem), FText(), FSlateIcon(FAppStyle::GetAppStyleSetName(), PlatformIcon), Action, EUserInterfaceActionType::Button );
		}
	}
	}

	// Device List
	{
	FToolMenuSection& Section = Menu->AddSection("Devices", LOCTEXT("DevicesMenuHeading", "Devices"));

	const TArray<TSharedPtr<FString> > PlatformList = UIManager->GetPlatformList();
	for ( int32 Index = 0; Index < PlatformList.Num(); Index++ )
	{
		TArray< UDeviceProfile* > DeviceProfiles;
		UIManager->GetProfilesByType( DeviceProfiles, *PlatformList[Index] );
		if ( DeviceProfiles.Num() > 0 )
		{
			const FString PlatformNameStr = DeviceProfiles[0]->DeviceType;
			const FName PlatformIcon =  UIManager->GetPlatformIconName( PlatformNameStr );
			Section.AddSubMenu(
				NAME_None,
				FText::FromString( PlatformNameStr ),
				FText::GetEmpty(),
				FNewToolMenuDelegate::CreateRaw( const_cast<SLevelViewportToolBar*>(this), &SLevelViewportToolBar::MakeDevicePreviewSubMenu, DeviceProfiles ),
				false,
				FSlateIcon(FAppStyle::GetAppStyleSetName(), PlatformIcon)
				);
		}
	}
	}
}

void SLevelViewportToolBar::MakeDevicePreviewSubMenu(UToolMenu* Menu, TArray< class UDeviceProfile* > InProfiles)
{
	TSharedRef<SLevelViewport> ViewportRef = Viewport.Pin().ToSharedRef();
	FToolMenuSection& Section = Menu->AddSection("Section");

	for ( int32 Index = 0; Index < InProfiles.Num(); Index++ )
	{
		FUIAction Action( FExecuteAction::CreateSP( this, &SLevelViewportToolBar::SetLevelProfile, InProfiles[ Index ]->GetName() ),
			FCanExecuteAction(),
			FIsActionChecked::CreateSP( ViewportRef, &SLevelViewport::IsDeviceProfileStringSet, InProfiles[ Index ]->GetName() ) );

		Section.AddMenuEntry(NAME_None, FText::FromString( InProfiles[ Index ]->GetName() ), FText(), FSlateIcon(), Action, EUserInterfaceActionType::RadioButton );
	}
}

void SLevelViewportToolBar::SetLevelProfile( FString DeviceProfileName )
{
	TSharedRef<SLevelViewport> ViewportRef = Viewport.Pin().ToSharedRef();
	ViewportRef->SetDeviceProfileString( DeviceProfileName );

	IDeviceProfileServicesModule& ScreenDeviceProfileUIServices = FModuleManager::LoadModuleChecked<IDeviceProfileServicesModule>(TEXT( "DeviceProfileServices"));
	IDeviceProfileServicesUIManagerPtr UIManager = ScreenDeviceProfileUIServices.GetProfileServicesManager();
	UIManager->SetProfile( DeviceProfileName );
}

void SLevelViewportToolBar::GeneratePlacedCameraMenuEntries(FToolMenuSection& Section, TArray<ACameraActor*> Cameras) const
{
	FSlateIcon CameraIcon( FAppStyle::GetAppStyleSetName(), "ClassIcon.CameraComponent" );
<<<<<<< HEAD
=======

	// Sort the cameras to make the ordering predictable for users.
	Cameras.StableSort([](const ACameraActor& Left, const ACameraActor& Right)
	{
		// Do "natural sorting" via SceneOutliner::FNumericStringWrapper to make more sense to humans (also matches the Scene Outliner). This sorts "Camera2" before "Camera10" which a normal lexicographical sort wouldn't.
		SceneOutliner::FNumericStringWrapper LeftWrapper(FString(Left.GetActorLabel()));
		SceneOutliner::FNumericStringWrapper RightWrapper(FString(Right.GetActorLabel()));

		return LeftWrapper < RightWrapper;
	});
>>>>>>> 4af6daef

	for( ACameraActor* CameraActor : Cameras )
	{
		// Needed for the delegate hookup to work below
		AActor* GenericActor = CameraActor;

		FText ActorDisplayName = FText::FromString(CameraActor->GetActorLabel());
		FUIAction LookThroughCameraAction(
			FExecuteAction::CreateSP(Viewport.Pin().ToSharedRef(), &SLevelViewport::OnActorLockToggleFromMenu, GenericActor),
			FCanExecuteAction(),
			FIsActionChecked::CreateSP(Viewport.Pin().ToSharedRef(), &SLevelViewport::IsActorLocked, MakeWeakObjectPtr(GenericActor))
			);

		Section.AddMenuEntry( NAME_None, ActorDisplayName, FText::Format(LOCTEXT("LookThroughCameraActor_ToolTip", "Look through and pilot {0}"), ActorDisplayName), CameraIcon, LookThroughCameraAction, EUserInterfaceActionType::RadioButton );
	}
}

void SLevelViewportToolBar::GeneratePlacedCameraMenuEntries(UToolMenu* Menu, TArray<ACameraActor*> Cameras) const
{
	FToolMenuSection& Section = Menu->AddSection("Section");
	GeneratePlacedCameraMenuEntries(Section, Cameras);
}

void SLevelViewportToolBar::GenerateViewportTypeMenu(FToolMenuSection& Section) const
{
	FLevelEditorModule& LevelEditorModule = FModuleManager::GetModuleChecked<FLevelEditorModule>(TEXT("LevelEditor"));
	LevelEditorModule.IterateViewportTypes([&](FName ViewportTypeName, const FViewportTypeDefinition& InDefinition)
	{
		if (InDefinition.ActivationCommand.IsValid())
		{
			Section.AddMenuEntry(*FString::Printf(TEXT("ViewportType_%s"), *ViewportTypeName.ToString()), InDefinition.ActivationCommand);
		}
	});
}

void SLevelViewportToolBar::GenerateViewportTypeMenu(UToolMenu* Menu) const
{
	FToolMenuSection& Section = Menu->AddSection("Section");
	GenerateViewportTypeMenu(Section);
}

void SLevelViewportToolBar::GenerateCameraSpawnMenu(UToolMenu* Menu) const
{
	FToolMenuSection& Section = Menu->AddSection("Section");
	const FLevelViewportCommands& Actions = FLevelViewportCommands::Get();

	for (TSharedPtr<FUICommandInfo> Camera : Actions.CreateCameras)
	{
		Section.AddMenuEntry(NAME_None, Camera);
	}
}

TSharedRef<SWidget> SLevelViewportToolBar::GenerateCameraMenu() const
{
	static const FName MenuName("LevelEditor.LevelViewportToolBar.Camera");
	if (!UToolMenus::Get()->IsMenuRegistered(MenuName))
	{
		UToolMenu* Menu = UToolMenus::Get()->RegisterMenu(MenuName);
		Menu->AddDynamicSection("DynamicSection", FNewToolMenuDelegate::CreateLambda([](UToolMenu* InMenu)
		{
			ULevelViewportToolBarContext* Context = InMenu->FindContext<ULevelViewportToolBarContext>();
			Context->LevelViewportToolBarWidgetConst.Pin()->FillCameraMenu(InMenu);
		}));
	}

	Viewport.Pin()->OnFloatingButtonClicked();

	ULevelViewportToolBarContext* ContextObject = NewObject<ULevelViewportToolBarContext>();
	ContextObject->LevelViewportToolBarWidgetConst = SharedThis(this);

	FToolMenuContext MenuContext(Viewport.Pin()->GetCommandList(), TSharedPtr<FExtender>(), ContextObject);
	return UToolMenus::Get()->GenerateWidget(MenuName, MenuContext);
}

void SLevelViewportToolBar::FillCameraMenu(UToolMenu* Menu) const
{
	// Camera types
	{
		FToolMenuSection& Section = Menu->AddSection("CameraTypes");
		Section.AddMenuEntry(FEditorViewportCommands::Get().Perspective);
	}

	{
		FToolMenuSection& Section = Menu->AddSection("LevelViewportCameraType_Ortho", LOCTEXT("CameraTypeHeader_Ortho", "Orthographic"));
		Section.AddMenuEntry(FEditorViewportCommands::Get().Top);
		Section.AddMenuEntry(FEditorViewportCommands::Get().Bottom);
		Section.AddMenuEntry(FEditorViewportCommands::Get().Left);
		Section.AddMenuEntry(FEditorViewportCommands::Get().Right);
		Section.AddMenuEntry(FEditorViewportCommands::Get().Front);
		Section.AddMenuEntry(FEditorViewportCommands::Get().Back);
	}

	TArray<ACameraActor*> Cameras;

	for( TActorIterator<ACameraActor> It(GetWorld().Get()); It; ++It )
	{
		Cameras.Add( *It );
	}

	FText CameraActorsHeading = LOCTEXT("CameraActorsHeading", "Placed Cameras");

	// Don't add too many cameras to the top level menu or else it becomes too large
	const uint32 MaxCamerasInTopLevelMenu = 10;
	if( Cameras.Num() > MaxCamerasInTopLevelMenu )
	{
		FToolMenuSection& Section = Menu->AddSection("CameraActors");
		Section.AddSubMenu("CameraActors", CameraActorsHeading, LOCTEXT("LookThroughPlacedCameras_ToolTip", "Look through and pilot placed cameras"), FNewToolMenuDelegate::CreateSP(this, &SLevelViewportToolBar::GeneratePlacedCameraMenuEntries, Cameras ) );
	}
	else
	{
		FToolMenuSection& Section = Menu->AddSection("CameraActors", CameraActorsHeading);
		GeneratePlacedCameraMenuEntries(Section, Cameras);
	}

	{
		FLevelEditorModule& LevelEditorModule = FModuleManager::GetModuleChecked<FLevelEditorModule>(TEXT("LevelEditor"));

		int32 NumCustomViewportTypes = 0;
		LevelEditorModule.IterateViewportTypes([&](FName, const FViewportTypeDefinition&){ ++NumCustomViewportTypes; });

		FText ViewportTypesHeading = LOCTEXT("ViewportTypes", "Viewport Type");
		const uint32 MaxViewportTypesInTopLevelMenu = 4;
		if( NumCustomViewportTypes > MaxViewportTypesInTopLevelMenu )
		{
			FToolMenuSection& Section = Menu->AddSection("ViewportTypes");
			Section.AddSubMenu("ViewportTypes", ViewportTypesHeading, FText(), FNewToolMenuDelegate::CreateSP(this, &SLevelViewportToolBar::GenerateViewportTypeMenu) );
		}
		else
		{
			FToolMenuSection& Section = Menu->AddSection("ViewportTypes", ViewportTypesHeading);
			GenerateViewportTypeMenu(Section);
		}
	}
}

void SLevelViewportToolBar::GenerateViewportConfigsMenu(UToolMenu* Menu) const
{
	check (Viewport.IsValid());
	TSharedPtr<FUICommandList> CommandList = Viewport.Pin()->GetCommandList();

	{
		FToolMenuSection& Section = Menu->AddSection("LevelViewportOnePaneConfigs", LOCTEXT("OnePaneConfigHeader", "One Pane"));

		FSlimHorizontalToolBarBuilder OnePaneButton(CommandList, FMultiBoxCustomization::None);
		OnePaneButton.SetLabelVisibility(EVisibility::Collapsed);
		OnePaneButton.SetStyle(&FAppStyle::Get(), "ViewportLayoutToolbar");

		OnePaneButton.AddToolBarButton(FLevelViewportCommands::Get().ViewportConfig_OnePane);

		Section.AddEntry(FToolMenuEntry::InitWidget(
			"LevelViewportOnePaneConfigs",
			SNew(SHorizontalBox)
			+ SHorizontalBox::Slot()
			.AutoWidth()
			[
				OnePaneButton.MakeWidget()
			]
			+ SHorizontalBox::Slot()
			.FillWidth(1)
			[
				SNullWidget::NullWidget
			],
			FText::GetEmpty(), true
			));
	}

	{
		FToolMenuSection& Section = Menu->AddSection("LevelViewportTwoPaneConfigs", LOCTEXT("TwoPaneConfigHeader", "Two Panes"));
		FSlimHorizontalToolBarBuilder TwoPaneButtons(CommandList, FMultiBoxCustomization::None);
		TwoPaneButtons.SetLabelVisibility(EVisibility::Collapsed);
		TwoPaneButtons.SetStyle(&FAppStyle::Get(), "ViewportLayoutToolbar");

		TwoPaneButtons.AddToolBarButton(FLevelViewportCommands::Get().ViewportConfig_TwoPanesH, NAME_None, FText());
		TwoPaneButtons.AddToolBarButton(FLevelViewportCommands::Get().ViewportConfig_TwoPanesV, NAME_None, FText());

		Section.AddEntry(FToolMenuEntry::InitWidget(
			"LevelViewportTwoPaneConfigs",
			SNew(SHorizontalBox)
			+SHorizontalBox::Slot()
			.AutoWidth()
			[
				TwoPaneButtons.MakeWidget()
			]
			+SHorizontalBox::Slot()
			.FillWidth(1)
			[
				SNullWidget::NullWidget
			],
			FText::GetEmpty(), true
			));
	}

	{
		FToolMenuSection& Section = Menu->AddSection("LevelViewportThreePaneConfigs", LOCTEXT("ThreePaneConfigHeader", "Three Panes"));
		FSlimHorizontalToolBarBuilder ThreePaneButtons(CommandList, FMultiBoxCustomization::None);
		ThreePaneButtons.SetLabelVisibility(EVisibility::Collapsed);
		ThreePaneButtons.SetStyle(&FAppStyle::Get(), "ViewportLayoutToolbar");

		ThreePaneButtons.AddToolBarButton(FLevelViewportCommands::Get().ViewportConfig_ThreePanesLeft, NAME_None, FText());
		ThreePaneButtons.AddToolBarButton(FLevelViewportCommands::Get().ViewportConfig_ThreePanesRight, NAME_None, FText());
		ThreePaneButtons.AddToolBarButton(FLevelViewportCommands::Get().ViewportConfig_ThreePanesTop, NAME_None, FText());
		ThreePaneButtons.AddToolBarButton(FLevelViewportCommands::Get().ViewportConfig_ThreePanesBottom, NAME_None, FText());

		Section.AddEntry(FToolMenuEntry::InitWidget(
			"LevelViewportThreePaneConfigs",
			SNew(SHorizontalBox)
			+SHorizontalBox::Slot()
			.AutoWidth()
			[
				ThreePaneButtons.MakeWidget()
			]
			+SHorizontalBox::Slot()
			.FillWidth(1)
			[
				SNullWidget::NullWidget
			],
			FText::GetEmpty(), true
			));
	}

	{
		FToolMenuSection& Section = Menu->AddSection("LevelViewportFourPaneConfigs", LOCTEXT("FourPaneConfigHeader", "Four Panes"));
		FSlimHorizontalToolBarBuilder FourPaneButtons(CommandList, FMultiBoxCustomization::None);
		FourPaneButtons.SetLabelVisibility(EVisibility::Collapsed);
		FourPaneButtons.SetStyle(&FAppStyle::Get(), "ViewportLayoutToolbar");

		FourPaneButtons.AddToolBarButton(FLevelViewportCommands::Get().ViewportConfig_FourPanes2x2, NAME_None, FText());
		FourPaneButtons.AddToolBarButton(FLevelViewportCommands::Get().ViewportConfig_FourPanesLeft, NAME_None, FText());
		FourPaneButtons.AddToolBarButton(FLevelViewportCommands::Get().ViewportConfig_FourPanesRight, NAME_None, FText());
		FourPaneButtons.AddToolBarButton(FLevelViewportCommands::Get().ViewportConfig_FourPanesTop, NAME_None, FText());
		FourPaneButtons.AddToolBarButton(FLevelViewportCommands::Get().ViewportConfig_FourPanesBottom, NAME_None, FText());	

		Section.AddEntry(FToolMenuEntry::InitWidget(
			"LevelViewportFourPaneConfigs",
			SNew(SHorizontalBox)
			+SHorizontalBox::Slot()
			.AutoWidth()
			[
				FourPaneButtons.MakeWidget()
			]
			+SHorizontalBox::Slot()
			.FillWidth(1)
			[
				SNullWidget::NullWidget
			],
			FText::GetEmpty(), true
			));
	}
}

TSharedRef<SWidget> SLevelViewportToolBar::GenerateShowMenu() const
{
	static const FName MenuName("LevelEditor.LevelViewportToolbar.Show");
	if (!UToolMenus::Get()->IsMenuRegistered(MenuName))
	{
		UToolMenu* Menu = UToolMenus::Get()->RegisterMenu(MenuName);
		Menu->AddDynamicSection("LevelDynamicSection", FNewToolMenuDelegate::CreateLambda([](UToolMenu* InMenu)
		{
			ULevelViewportToolBarContext* Context = InMenu->FindContext<ULevelViewportToolBarContext>();
			Context->LevelViewportToolBarWidgetConst.Pin()->FillShowMenu(InMenu);
		}));
	}

	Viewport.Pin()->OnFloatingButtonClicked();

	TSharedRef<FUICommandList> CommandList = Viewport.Pin()->GetCommandList().ToSharedRef();

	// Get all menu extenders for this context menu from the level editor module
	FLevelEditorModule& LevelEditorModule = FModuleManager::GetModuleChecked<FLevelEditorModule>(TEXT("LevelEditor"));
	TSharedPtr<FExtender> MenuExtender = LevelEditorModule.AssembleExtenders(CommandList, LevelEditorModule.GetAllLevelViewportShowMenuExtenders());

	ULevelViewportToolBarContext* ContextObject = NewObject<ULevelViewportToolBarContext>();
	ContextObject->LevelViewportToolBarWidgetConst = SharedThis(this);

	FToolMenuContext MenuContext(CommandList, MenuExtender, ContextObject);
	return UToolMenus::Get()->GenerateWidget(MenuName, MenuContext);
}

void SLevelViewportToolBar::FillShowMenu(UToolMenu* Menu) const
{
	const FLevelViewportCommands& Actions = FLevelViewportCommands::Get();
	{
		{
			FToolMenuSection& Section = Menu->AddSection("UseDefaultShowFlags");
			Section.AddMenuEntry(Actions.UseDefaultShowFlags);
		}

		FShowFlagMenuCommands::Get().BuildShowFlagsMenu(Menu);

		FText ShowAllLabel = LOCTEXT("ShowAllLabel", "Show All");
		FText HideAllLabel = LOCTEXT("HideAllLabel", "Hide All");

		FLevelEditorViewportClient& ViewClient = Viewport.Pin()->GetLevelViewportClient();
		const UWorld* World = ViewClient.GetWorld();

		{
			FToolMenuSection& Section = Menu->AddSection("LevelViewportEditorShow", LOCTEXT("EditorShowHeader", "Editor"));
			// Show Volumes sub-menu
			{
				TArray< FLevelViewportCommands::FShowMenuCommand > ShowVolumesMenu;

				// 'Show All' and 'Hide All' buttons
				ShowVolumesMenu.Add(FLevelViewportCommands::FShowMenuCommand(Actions.ShowAllVolumes, ShowAllLabel));
				ShowVolumesMenu.Add(FLevelViewportCommands::FShowMenuCommand(Actions.HideAllVolumes, HideAllLabel));

				// Get each show flag command and put them in their corresponding groups
				ShowVolumesMenu += Actions.ShowVolumeCommands;

				Section.AddSubMenu("ShowVolumes", LOCTEXT("ShowVolumesMenu", "Volumes"), LOCTEXT("ShowVolumesMenu_ToolTip", "Show volumes flags"),
					FNewToolMenuDelegate::CreateStatic(&FillShowMenuStatic, ShowVolumesMenu, 2), false, FSlateIcon(FAppStyle::Get().GetStyleSetName(), "ShowFlagsMenu.SubMenu.Volumes"));
			}

			// Show Layers sub-menu is dynamically generated when the user enters 'show' menu
			if (!UWorld::IsPartitionedWorld(World))
			{
				Section.AddSubMenu("ShowLayers", LOCTEXT("ShowLayersMenu", "Layers"), LOCTEXT("ShowLayersMenu_ToolTip", "Show layers flags"),
					FNewToolMenuDelegate::CreateStatic(&SLevelViewportToolBar::FillShowLayersMenu, Viewport), false, FSlateIcon(FAppStyle::Get().GetStyleSetName(), "ShowFlagsMenu.SubMenu.Layers"));
			}

			// Show Sprites sub-menu
			{
				TArray< FLevelViewportCommands::FShowMenuCommand > ShowSpritesMenu;

				// 'Show All' and 'Hide All' buttons
				ShowSpritesMenu.Add(FLevelViewportCommands::FShowMenuCommand(Actions.ShowAllSprites, ShowAllLabel));
				ShowSpritesMenu.Add(FLevelViewportCommands::FShowMenuCommand(Actions.HideAllSprites, HideAllLabel));

				// Get each show flag command and put them in their corresponding groups
				ShowSpritesMenu += Actions.ShowSpriteCommands;

				Section.AddSubMenu("ShowSprites", LOCTEXT("ShowSpritesMenu", "Sprites"), LOCTEXT("ShowSpritesMenu_ToolTip", "Show sprites flags"),
					FNewToolMenuDelegate::CreateStatic(&FillShowMenuStatic, ShowSpritesMenu, 2), false, FSlateIcon(FAppStyle::Get().GetStyleSetName(), "ShowFlagsMenu.SubMenu.Sprites"));
			}

			// Show 'Foliage types' sub-menu is dynamically generated when the user enters 'show' menu
			{
				Section.AddSubMenu("ShowFoliageTypes", LOCTEXT("ShowFoliageTypesMenu", "Foliage Types"), LOCTEXT("ShowFoliageTypesMenu_ToolTip", "Show/hide specific foliage types"),
					FNewToolMenuDelegate::CreateStatic(&SLevelViewportToolBar::FillShowFoliageTypesMenu, Viewport), false, FSlateIcon(FAppStyle::Get().GetStyleSetName(), "ShowFlagsMenu.SubMenu.FoliageTypes"));
			}

		}
	}
}

EVisibility SLevelViewportToolBar::GetViewModeOptionsVisibility() const
{
	const FLevelEditorViewportClient& ViewClient = Viewport.Pin()->GetLevelViewportClient();
	if (ViewClient.GetViewMode() == VMI_MeshUVDensityAccuracy || ViewClient.GetViewMode() == VMI_MaterialTextureScaleAccuracy || ViewClient.GetViewMode() == VMI_RequiredTextureResolution)
	{
		return EVisibility::SelfHitTestInvisible;
	}
	else
	{
		return EVisibility::Collapsed;
	}
}

FText SLevelViewportToolBar::GetViewModeOptionsMenuLabel() const
{
	Viewport.Pin()->OnFloatingButtonClicked();
	const FLevelEditorViewportClient& ViewClient = Viewport.Pin()->GetLevelViewportClient();
	return ::GetViewModeOptionsMenuLabel(ViewClient.GetViewMode());
}


TSharedRef<SWidget> SLevelViewportToolBar::GenerateViewModeOptionsMenu() const
{
	Viewport.Pin()->OnFloatingButtonClicked();
	FLevelEditorViewportClient& ViewClient = Viewport.Pin()->GetLevelViewportClient();
	const UWorld* World = ViewClient.GetWorld();
	return BuildViewModeOptionsMenu(Viewport.Pin()->GetCommandList(), ViewClient.GetViewMode(), World ? World->GetFeatureLevel() : GMaxRHIFeatureLevel, ViewClient.GetViewModeParamNameMap());
}

TSharedRef<SWidget> SLevelViewportToolBar::GenerateFOVMenu() const
{
	const float FOVMin = 5.f;
	const float FOVMax = 170.f;

	return
		SNew( SBox )
		.HAlign( HAlign_Right )
		[
			SNew( SBox )
			.Padding( FMargin(4.0f, 0.0f, 0.0f, 0.0f) )
			.WidthOverride( 100.0f )
			[
				SNew ( SBorder )
				.BorderImage(FAppStyle::Get().GetBrush("Menu.WidgetBorder"))
				.Padding(FMargin(1.0f))
				[
					SNew(SSpinBox<float>)
					.Style(&FAppStyle::Get(), "Menu.SpinBox")
					.Font( FAppStyle::GetFontStyle( TEXT( "MenuItem.Font" ) ) )
					.MinValue(FOVMin)
					.MaxValue(FOVMax)
					.Value( this, &SLevelViewportToolBar::OnGetFOVValue )
					.OnValueChanged( const_cast<SLevelViewportToolBar*>(this), &SLevelViewportToolBar::OnFOVValueChanged )
				]
			]
		];
}

float SLevelViewportToolBar::OnGetFOVValue( ) const
{
	return Viewport.Pin()->GetLevelViewportClient().ViewFOV;
}

void SLevelViewportToolBar::OnFOVValueChanged( float NewValue )
{
	bool bUpdateStoredFOV = true;
	FLevelEditorViewportClient& ViewportClient = Viewport.Pin()->GetLevelViewportClient();
	if (ViewportClient.GetActiveActorLock().IsValid())
	{
		ACameraActor* CameraActor = Cast< ACameraActor >( ViewportClient.GetActiveActorLock().Get() );
		if( CameraActor != NULL )
		{
			CameraActor->GetCameraComponent()->FieldOfView = NewValue;
			bUpdateStoredFOV = false;
		}
	}

	if ( bUpdateStoredFOV )
	{
		ViewportClient.FOVAngle = NewValue;
	}

	ViewportClient.ViewFOV = NewValue;
	ViewportClient.Invalidate();
}

<<<<<<< HEAD
TSharedRef<SWidget> SLevelViewportToolBar::GenerateScreenPercentageMenu() const
{
	const int32 PreviewScreenPercentageMin = ISceneViewFamilyScreenPercentage::kMinTSRResolutionFraction * 100.0f;
	const int32 PreviewScreenPercentageMax = ISceneViewFamilyScreenPercentage::kMaxTSRResolutionFraction * 100.0f;

	return
		SNew(SBox)
		.HAlign(HAlign_Right)
		.IsEnabled(this, &SLevelViewportToolBar::OnScreenPercentageIsEnabled)
		[
			SNew(SBox)
			.Padding(FMargin(4.0f, 0.0f, 0.0f, 0.0f))
			.WidthOverride(100.0f)
			[
				SNew ( SBorder )
				.BorderImage(FAppStyle::Get().GetBrush("Menu.WidgetBorder"))
				.Padding(FMargin(1.0f))
				[
					SNew(SSpinBox<int32>)
					.Style(&FAppStyle::Get(), "Menu.SpinBox")
					.Font(FAppStyle::GetFontStyle(TEXT("MenuItem.Font")))
					.MinSliderValue(PreviewScreenPercentageMin)
					.MaxSliderValue(PreviewScreenPercentageMax)
					.Value(this, &SLevelViewportToolBar::OnGetScreenPercentageValue)
					.OnValueChanged(const_cast<SLevelViewportToolBar*>(this), &SLevelViewportToolBar::OnScreenPercentageValueChanged)
				]
			]
		];
}

int32 SLevelViewportToolBar::OnGetScreenPercentageValue() const
{
	return Viewport.Pin()->GetLevelViewportClient().GetPreviewScreenPercentage();
}

bool SLevelViewportToolBar::OnScreenPercentageIsEnabled() const
{
	return Viewport.Pin()->GetLevelViewportClient().SupportsPreviewResolutionFraction();
}

void SLevelViewportToolBar::OnScreenPercentageValueChanged(int32 NewValue)
{
	FLevelEditorViewportClient& ViewportClient = Viewport.Pin()->GetLevelViewportClient();
	ViewportClient.SetPreviewScreenPercentage(NewValue);
	ViewportClient.Invalidate();
}

=======
>>>>>>> 4af6daef
TSharedRef<SWidget> SLevelViewportToolBar::GenerateFarViewPlaneMenu() const
{
	return
		SNew(SBox)
		.HAlign(HAlign_Right)
		[
			SNew(SBox)
			.Padding(FMargin(4.0f, 0.0f, 0.0f, 0.0f))
			.WidthOverride(100.0f)
			[
				SNew ( SBorder )
				.BorderImage(FAppStyle::Get().GetBrush("Menu.WidgetBorder"))
				.Padding(FMargin(1.0f))
				[
					SNew(SSpinBox<float>)
					.Style(&FAppStyle::Get(), "Menu.SpinBox")
					.ToolTipText(LOCTEXT("FarViewPlaneTooltip", "Distance to use as the far view plane, or zero to enable an infinite far view plane"))
					.MinValue(0.0f)
					.MaxValue(100000.0f)
					.Font(FAppStyle::GetFontStyle(TEXT("MenuItem.Font")))
					.Value(this, &SLevelViewportToolBar::OnGetFarViewPlaneValue)
					.OnValueChanged(const_cast<SLevelViewportToolBar*>(this), &SLevelViewportToolBar::OnFarViewPlaneValueChanged)
				]
			]
		];
}

float SLevelViewportToolBar::OnGetFarViewPlaneValue() const
{
	return Viewport.Pin()->GetLevelViewportClient().GetFarClipPlaneOverride();
}

void SLevelViewportToolBar::OnFarViewPlaneValueChanged( float NewValue )
{
	Viewport.Pin()->GetLevelViewportClient().OverrideFarClipPlane(NewValue);
}

void SLevelViewportToolBar::FillShowLayersMenu(UToolMenu* Menu, TWeakPtr<class SLevelViewport> Viewport)
{	
	{
		FToolMenuSection& Section = Menu->AddSection("LevelViewportLayers");
		Section.AddMenuEntry(FLevelViewportCommands::Get().ShowAllLayers, LOCTEXT("ShowAllLabel", "Show All"));
		Section.AddMenuEntry(FLevelViewportCommands::Get().HideAllLayers, LOCTEXT("HideAllLabel", "Hide All"));
	}

	if( Viewport.IsValid() )
	{
		TSharedRef<SLevelViewport> ViewportRef = Viewport.Pin().ToSharedRef();
		{
			FToolMenuSection& Section = Menu->AddSection("LevelViewportLayers2");
			// Get all the layers and create an entry for each of them
			TArray<FName> AllLayerNames;
			ULayersSubsystem* Layers = GEditor->GetEditorSubsystem<ULayersSubsystem>();
			Layers->AddAllLayerNamesTo(AllLayerNames);

			for( int32 LayerIndex = 0; LayerIndex < AllLayerNames.Num(); ++LayerIndex )
			{
				const FName LayerName = AllLayerNames[LayerIndex];
				//const FString LayerNameString = LayerName;

				FUIAction Action( FExecuteAction::CreateSP( ViewportRef, &SLevelViewport::ToggleShowLayer, LayerName ),
						FCanExecuteAction(),
						FIsActionChecked::CreateSP( ViewportRef, &SLevelViewport::IsLayerVisible, LayerName ) );

				Section.AddMenuEntry(NAME_None, FText::FromName( LayerName ), FText::GetEmpty(), FSlateIcon(), Action, EUserInterfaceActionType::ToggleButton);
			}
		}
	}
}

static TMap<FName, TArray<UFoliageType*>> GroupFoliageByOuter(const TArray<UFoliageType*> FoliageList)
{
	TMap<FName, TArray<UFoliageType*>> Result;

	for (UFoliageType* FoliageType : FoliageList)
	{
		if (FoliageType->IsAsset())
		{
			Result.FindOrAdd(NAME_None).Add(FoliageType);
		}
		else
		{
			FName LevelName = FoliageType->GetOutermost()->GetFName();
			Result.FindOrAdd(LevelName).Add(FoliageType);
		}
	}

	Result.KeySort([](const FName& A, const FName& B) { return (A.LexicalLess(B) && B != NAME_None); });
	return Result;
}

void SLevelViewportToolBar::FillShowFoliageTypesMenu(UToolMenu* Menu, TWeakPtr<class SLevelViewport> Viewport)
{
	auto ViewportPtr = Viewport.Pin();
	if (!ViewportPtr.IsValid())
	{
		return;
	}
		
	{
		FToolMenuSection& Section = Menu->AddSection("LevelViewportFoliageMeshes");
		// Map 'Show All' and 'Hide All' commands
		FUIAction ShowAllFoliage(FExecuteAction::CreateSP(ViewportPtr.ToSharedRef(), &SLevelViewport::ToggleAllFoliageTypes, true));
		FUIAction HideAllFoliage(FExecuteAction::CreateSP(ViewportPtr.ToSharedRef(), &SLevelViewport::ToggleAllFoliageTypes, false));
		
		Section.AddMenuEntry("ShowAll", LOCTEXT("ShowAllLabel", "Show All"), FText::GetEmpty(), FSlateIcon(), ShowAllFoliage);
		Section.AddMenuEntry("HideAll", LOCTEXT("HideAllLabel", "Hide All"), FText::GetEmpty(), FSlateIcon(), HideAllFoliage);
	}
	
	// Gather all foliage types used in this world and group them by sub-levels
	auto AllFoliageMap = GroupFoliageByOuter(GEditor->GetFoliageTypesInWorld(ViewportPtr->GetWorld()));

	for (auto& FoliagePair : AllFoliageMap)
	{
		// Name foliage group by an outer sub-level name, or empty if foliage type is an asset
		FText EntryName = (FoliagePair.Key == NAME_None ? FText::GetEmpty() : FText::FromName(FPackageName::GetShortFName(FoliagePair.Key)));
		FToolMenuSection& Section = Menu->AddSection(NAME_None, EntryName);

		TArray<UFoliageType*>& FoliageList = FoliagePair.Value;
		for (UFoliageType* FoliageType : FoliageList)
		{
			FName MeshName = FoliageType->GetDisplayFName();
			TWeakObjectPtr<UFoliageType> FoliageTypePtr = FoliageType;

			FUIAction Action(
				FExecuteAction::CreateSP(ViewportPtr.ToSharedRef(), &SLevelViewport::ToggleShowFoliageType, FoliageTypePtr),
				FCanExecuteAction(),
				FIsActionChecked::CreateSP(ViewportPtr.ToSharedRef(), &SLevelViewport::IsFoliageTypeVisible, FoliageTypePtr));

			Section.AddMenuEntry(NAME_None, FText::FromName(MeshName), FText::GetEmpty(), FSlateIcon(), Action, EUserInterfaceActionType::ToggleButton);
		}
	}
}

TWeakObjectPtr<UWorld> SLevelViewportToolBar::GetWorld() const
{
	if (Viewport.IsValid())
	{
		return Viewport.Pin()->GetWorld();
	}
	return NULL;
}

TSharedPtr<FExtender> SLevelViewportToolBar::GetViewMenuExtender()
{
	FLevelEditorModule& LevelEditorModule = FModuleManager::GetModuleChecked<FLevelEditorModule>(TEXT("LevelEditor"));
	return LevelEditorModule.GetMenuExtensibilityManager()->GetAllExtenders();
}

void SLevelViewportToolBar::FillViewMenu(UToolMenu* Menu)
{
	FToolMenuInsert InsertPosition("ViewMode", EToolMenuInsertType::After);

	{
		FToolMenuSection& Section = Menu->AddSection("LevelViewportDeferredRendering", LOCTEXT("DeferredRenderingHeader", "Deferred Rendering"), InsertPosition);
	}

	{
		FToolMenuSection& Section = Menu->FindOrAddSection("ViewMode");
		Section.AddSubMenu(
			"VisualizeBufferViewMode",
			LOCTEXT("VisualizeBufferViewModeDisplayName", "Buffer Visualization"),
			LOCTEXT("BufferVisualizationMenu_ToolTip", "Select a mode for buffer visualization"),
			FNewMenuDelegate::CreateStatic(&FBufferVisualizationMenuCommands::BuildVisualisationSubMenu),
			FUIAction(
				FExecuteAction(),
				FCanExecuteAction(),
				FIsActionChecked::CreateLambda([this]()
				{
					const TSharedRef<SEditorViewport> ViewportRef = Viewport.Pin().ToSharedRef();
					const TSharedPtr<FEditorViewportClient> ViewportClient = ViewportRef->GetViewportClient();
					check(ViewportClient.IsValid());
					return ViewportClient->IsViewModeEnabled(VMI_VisualizeBuffer);
				})
			),
			EUserInterfaceActionType::RadioButton,
			/* bInOpenSubMenuOnClick = */ false,
			FSlateIcon(FAppStyle::GetAppStyleSetName(), "EditorViewport.VisualizeBufferMode")
		);
	}

	{
		FToolMenuSection& Section = Menu->FindOrAddSection("ViewMode");
		Section.AddSubMenu(
			"VisualizeNaniteViewMode",
			LOCTEXT("VisualizeNaniteViewModeDisplayName", "Nanite Visualization"),
			LOCTEXT("NaniteVisualizationMenu_ToolTip", "Select a mode for Nanite visualization"),
			FNewMenuDelegate::CreateStatic(&FNaniteVisualizationMenuCommands::BuildVisualisationSubMenu),
			FUIAction(
				FExecuteAction(),
				FCanExecuteAction(),
				FIsActionChecked::CreateLambda([this]()
				{
					const TSharedRef<SEditorViewport> ViewportRef = Viewport.Pin().ToSharedRef();
					const TSharedPtr<FEditorViewportClient> ViewportClient = ViewportRef->GetViewportClient();
					check(ViewportClient.IsValid());
					return ViewportClient->IsViewModeEnabled(VMI_VisualizeNanite);
				})
			),
			EUserInterfaceActionType::RadioButton,
			/* bInOpenSubMenuOnClick = */ false,
			FSlateIcon(FAppStyle::GetAppStyleSetName(), "EditorViewport.VisualizeNaniteMode")
		);
	}

	{
		FToolMenuSection& Section = Menu->FindOrAddSection("ViewMode");
		Section.AddSubMenu(
			"VisualizeLumenViewMode",
			LOCTEXT("VisualizeLumenViewModeDisplayName", "Lumen"),
			LOCTEXT("LumenVisualizationMenu_ToolTip", "Select a mode for Lumen visualization"),
			FNewMenuDelegate::CreateStatic(&FLumenVisualizationMenuCommands::BuildVisualisationSubMenu),
			FUIAction(
				FExecuteAction(),
				FCanExecuteAction(),
				FIsActionChecked::CreateLambda([this]()
					{
						const TSharedRef<SEditorViewport> ViewportRef = Viewport.Pin().ToSharedRef();
						const TSharedPtr<FEditorViewportClient> ViewportClient = ViewportRef->GetViewportClient();
						check(ViewportClient.IsValid());
						return ViewportClient->IsViewModeEnabled(VMI_VisualizeLumen);
					})
			),
			EUserInterfaceActionType::RadioButton,
						/* bInOpenSubMenuOnClick = */ false,
						FSlateIcon(FAppStyle::GetAppStyleSetName(), "EditorViewport.VisualizeLumenMode")
						);
	}

	if (Strata::IsStrataEnabled())
	{
		FToolMenuSection& Section = Menu->FindOrAddSection("ViewMode");
		Section.AddSubMenu(
			"VisualizeSubstrateViewMode",
			LOCTEXT("VisualizeSubstrateViewModeDisplayName", "Substrate"),
			LOCTEXT("SubstrateVisualizationMenu_ToolTip", "Select a mode for Substrate visualization"),
			FNewMenuDelegate::CreateStatic(&FStrataVisualizationMenuCommands::BuildVisualisationSubMenu),
			FUIAction(
				FExecuteAction(),
				FCanExecuteAction(),
				FIsActionChecked::CreateLambda([this]()
					{
						const TSharedRef<SEditorViewport> ViewportRef = Viewport.Pin().ToSharedRef();
						const TSharedPtr<FEditorViewportClient> ViewportClient = ViewportRef->GetViewportClient();
						check(ViewportClient.IsValid());
						return ViewportClient->IsViewModeEnabled(VMI_VisualizeSubstrate);
					})
			),
			EUserInterfaceActionType::RadioButton,
						/* bInOpenSubMenuOnClick = */ false,
						FSlateIcon(FAppStyle::GetAppStyleSetName(), "EditorViewport.VisualizeSubstrateMode")
						);
	}

	if (IsGroomEnabled())
	{
		FToolMenuSection& Section = Menu->FindOrAddSection("ViewMode");
		Section.AddSubMenu(
			"VisualizeGroomViewMode",
			LOCTEXT("VisualizeGroomViewModeDisplayName", "Groom"),
			LOCTEXT("GroomVisualizationMenu_ToolTip", "Select a mode for Groom visualization"),
			FNewMenuDelegate::CreateStatic(&FGroomVisualizationMenuCommands::BuildVisualisationSubMenu),
			FUIAction(
				FExecuteAction(),
				FCanExecuteAction(),
				FIsActionChecked::CreateLambda([this]()
					{
						const TSharedRef<SEditorViewport> ViewportRef = Viewport.Pin().ToSharedRef();
						const TSharedPtr<FEditorViewportClient> ViewportClient = ViewportRef->GetViewportClient();
						check(ViewportClient.IsValid());
						return ViewportClient->IsViewModeEnabled(VMI_VisualizeGroom);
					})
			),
			EUserInterfaceActionType::RadioButton,
						/* bInOpenSubMenuOnClick = */ false,
						FSlateIcon(FAppStyle::GetAppStyleSetName(), "EditorViewport.VisualizeGroomMode")
						);
	}

	{
		FToolMenuSection& Section = Menu->FindOrAddSection("ViewMode");
		Section.AddSubMenu(
			"VisualizeVirtualShadowMapViewMode",
			LOCTEXT("VisualizeVirtualShadowMapViewModeDisplayName", "Virtual Shadow Map"),
			LOCTEXT("VirtualShadowMapVisualizationMenu_ToolTip", "Select a mode for virtual shadow map visualization. Select a light component in the world outliner to visualize that light."),
			FNewMenuDelegate::CreateStatic(&FVirtualShadowMapVisualizationMenuCommands::BuildVisualisationSubMenu),
			FUIAction(
				FExecuteAction(),
				FCanExecuteAction(),
				FIsActionChecked::CreateLambda([this]()
					{
						const TSharedRef<SEditorViewport> ViewportRef = Viewport.Pin().ToSharedRef();
						const TSharedPtr<FEditorViewportClient> ViewportClient = ViewportRef->GetViewportClient();
						check(ViewportClient.IsValid());
						return ViewportClient->IsViewModeEnabled(VMI_VisualizeVirtualShadowMap);
					})
			),
			EUserInterfaceActionType::RadioButton,
			/* bInOpenSubMenuOnClick = */ false,
			FSlateIcon(FAppStyle::GetAppStyleSetName(), "EditorViewport.VisualizeVirtualShadowMapMode")
			);
	}

	{
		FToolMenuSection& Section = Menu->AddSection("LevelViewportLandscape", LOCTEXT("LandscapeHeader", "Landscape"), InsertPosition);

		struct Local
		{
			static void BuildLandscapeLODMenu(UToolMenu* Menu, SLevelViewportToolBar* Toolbar)
			{
				{
					FToolMenuSection& SubMenuSection = Menu->AddSection("LevelViewportLandScapeLOD", LOCTEXT("LandscapeLODHeader", "Landscape LOD"));

					SubMenuSection.AddMenuEntry(
						"LandscapeLODAuto",
						LOCTEXT("LandscapeLODAuto", "Auto"),
						FText(),
						FSlateIcon(),
						FUIAction(
							FExecuteAction::CreateSP(Toolbar, &SLevelViewportToolBar::OnLandscapeLODChanged, -1),
							FCanExecuteAction(),
							FIsActionChecked::CreateSP(Toolbar, &SLevelViewportToolBar::IsLandscapeLODSettingChecked, -1)
						),
						EUserInterfaceActionType::RadioButton
					);

					SubMenuSection.AddSeparator("LandscapeLODSeparator");

					static const FText FormatString = LOCTEXT("LandscapeLODFixed", "Fixed at {0}");
					for (int32 i = 0; i < 8; ++i)
					{
						SubMenuSection.AddMenuEntry(
							NAME_None,
							FText::Format(FormatString, FText::AsNumber(i)),
							FText(),
							FSlateIcon(),
							FUIAction(
								FExecuteAction::CreateSP(Toolbar, &SLevelViewportToolBar::OnLandscapeLODChanged, i),
								FCanExecuteAction(),
								FIsActionChecked::CreateSP(Toolbar, &SLevelViewportToolBar::IsLandscapeLODSettingChecked, i)
							),
							EUserInterfaceActionType::RadioButton
						);
					}
				}
			}
		};

		Section.AddSubMenu(
			"LandscapeLOD",
			LOCTEXT("LandscapeLODDisplayName", "LOD"),
			LOCTEXT("LandscapeLODMenu_ToolTip", "Override Landscape LOD in this viewport"),
			FNewToolMenuDelegate::CreateStatic(&Local::BuildLandscapeLODMenu, this),
			/*bInOpenSubMenuOnClick=*/ false,
			FSlateIcon(FAppStyle::GetAppStyleSetName(), "EditorViewport.LOD")
		);
	}
}


void SLevelViewportToolBar::OnDisableRealtimeOverride()
{
	if (TSharedPtr<SLevelViewport> ViewportPinned = Viewport.Pin())
	{
		ViewportPinned->GetLevelViewportClient().PopRealtimeOverride();
	}
}

bool SLevelViewportToolBar::IsRealtimeOverrideToggleVisible() const
{
	if (TSharedPtr<SLevelViewport> ViewportPinned = Viewport.Pin())
	{
		return ViewportPinned->GetLevelViewportClient().IsRealtimeOverrideSet();
	}

	return false;
}

FText SLevelViewportToolBar::GetRealtimeOverrideTooltip() const
{
	if (TSharedPtr<SLevelViewport> ViewportPinned = Viewport.Pin())
	{
		return FText::Format(LOCTEXT("DisableRealtimeOverrideToolTip", "Realtime is currently overridden by \"{0}\".  Click to remove that override"), ViewportPinned->GetLevelViewportClient().GetRealtimeOverrideMessage());
	}

	return FText::GetEmpty();
}

float SLevelViewportToolBar::GetTransformToolbarWidth() const
{
	if (TransformToolbar)
	{
		const float TransformToolbarWidth = TransformToolbar->GetDesiredSize().X;
		if (TransformToolbar_CachedMaxWidth == 0.0f)
		{
			TransformToolbar_CachedMaxWidth = TransformToolbarWidth;
		}

		{
			FLevelEditorViewportClient* LevelEditorViewportClient = GetLevelViewportClient();
			if (LevelEditorViewportClient && LevelEditorViewportClient->Viewport)
			{
				const float ViewportWidth = static_cast<float>(LevelEditorViewportClient->Viewport->GetSizeXY().X);
				const float ToolbarWidthMinusPreviousTransformToolbar = GetDesiredSize().X - TransformToolbar_CachedMaxWidth;
				const float ToolbarWidthEstimate = ToolbarWidthMinusPreviousTransformToolbar + TransformToolbarWidth;

<<<<<<< HEAD
				const float OverflowWidth = ToolbarWidthEstimate - ViewportWidth;
=======
				float DpiScale = 1.0f;
				{
					IMainFrameModule& MainFrameModule = FModuleManager::LoadModuleChecked<IMainFrameModule>(TEXT("MainFrame"));
					const TSharedPtr<SWindow>& MainFrameParentWindow = MainFrameModule.GetParentWindow();
					if (MainFrameParentWindow.IsValid())
					{
						DpiScale = MainFrameParentWindow->GetDPIScaleFactor();
					}
				}

				const float OverflowWidth = ToolbarWidthEstimate * DpiScale - ViewportWidth;
>>>>>>> 4af6daef
				if (OverflowWidth > 0.0f)
				{
					// There isn't enough space in the viewport to show the toolbar!
					// Try and shrink the transform toolbar (which has an overflow area) to make things fit
<<<<<<< HEAD
					TransformToolbar_CachedMaxWidth = FMath::Max(FMath::Min(4.0f, TransformToolbarWidth), TransformToolbarWidth - OverflowWidth);
=======
					TransformToolbar_CachedMaxWidth = FMath::Max(FMath::Min(4.0f, TransformToolbarWidth), TransformToolbarWidth - OverflowWidth / DpiScale);
>>>>>>> 4af6daef
				}
				else
				{
					TransformToolbar_CachedMaxWidth = TransformToolbarWidth;
				}
			}
		}
		
		return TransformToolbar_CachedMaxWidth;
	}

	return 0.0f;
}

bool SLevelViewportToolBar::IsLandscapeLODSettingChecked(int32 Value) const
{
	return Viewport.Pin()->GetLevelViewportClient().LandscapeLODOverride == Value;
}

void SLevelViewportToolBar::OnLandscapeLODChanged(int32 NewValue)
{
	FLevelEditorViewportClient& ViewportClient = Viewport.Pin()->GetLevelViewportClient();
	ViewportClient.LandscapeLODOverride = NewValue;
	ViewportClient.Invalidate();
}


FReply SLevelViewportToolBar::OnRealtimeWarningClicked()
{
	FLevelEditorViewportClient& ViewportClient = Viewport.Pin()->GetLevelViewportClient();
	ViewportClient.SetRealtime(true);

	return FReply::Handled();
}

EVisibility SLevelViewportToolBar::GetRealtimeWarningVisibility() const
{
	FLevelEditorViewportClient& ViewportClient = Viewport.Pin()->GetLevelViewportClient();
	// If the viewport is not realtime and there is no override then realtime is off
	return !ViewportClient.IsRealtime() && !ViewportClient.IsRealtimeOverrideSet() && ViewportClient.IsPerspective() ? EVisibility::Visible : EVisibility::Collapsed;
}

FText SLevelViewportToolBar::GetScalabilityWarningLabel() const
{
	const int32 QualityLevel = Scalability::GetQualityLevels().GetMinQualityLevel();
	if (QualityLevel >= 0)
	{
		return FText::Format(LOCTEXT("ScalabilityWarning", "Scalability: {0}"), Scalability::GetScalabilityNameFromQualityLevel(QualityLevel));
	}
	
	return FText::GetEmpty();
}

EVisibility SLevelViewportToolBar::GetScalabilityWarningVisibility() const
{
	//This method returns magic numbers. 3 means epic
	return GetDefault<UEditorPerformanceSettings>()->bEnableScalabilityWarningIndicator && Scalability::GetQualityLevels().GetMinQualityLevel() != 3 ? EVisibility::Visible : EVisibility::Collapsed;
}

TSharedRef<SWidget> SLevelViewportToolBar::GetScalabilityWarningMenuContent() const
{
	return
		SNew(SBorder)
		.BorderImage(FAppStyle::GetBrush("Menu.Background"))
		[
			SNew(SScalabilitySettings)
		];
}

FLevelEditorViewportClient* ULevelViewportToolBarContext::GetLevelViewportClient()
{
	if (LevelViewportToolBarWidget.IsValid())
	{
		return LevelViewportToolBarWidget.Pin()->GetLevelViewportClient();
	}

	return nullptr;
}

#undef LOCTEXT_NAMESPACE<|MERGE_RESOLUTION|>--- conflicted
+++ resolved
@@ -49,12 +49,9 @@
 #include "ToolMenu.h"
 #include "WorldPartition/WorldPartitionSubsystem.h"
 #include "SLevelViewport.h"
-<<<<<<< HEAD
-=======
 #include "SortHelper.h"
 #include "Interfaces/IMainFrameModule.h"
 #include "SCommonEditorViewportToolbarBase.h"
->>>>>>> 4af6daef
 
 #define LOCTEXT_NAMESPACE "LevelViewportToolBar"
 
@@ -313,8 +310,6 @@
 				+ SHorizontalBox::Slot()
 				.Padding(ToolbarSlotPadding)
 				.AutoWidth()
-<<<<<<< HEAD
-=======
 				.HAlign(HAlign_Right)
 				.VAlign(VAlign_Fill)
 				[
@@ -326,23 +321,8 @@
 				.AutoWidth()
 				.MaxWidth(TAttribute<float>::CreateSP(this, &SLevelViewportToolBar::GetTransformToolbarWidth))
 				.Padding(ToolbarSlotPadding)
->>>>>>> 4af6daef
-				.HAlign(HAlign_Right)
-				.VAlign(VAlign_Fill)
-				[
-<<<<<<< HEAD
-					SNew(SExtensionPanel)
-					.ExtensionPanelID("LevelViewportToolBar.RightExtension")
-					.ExtensionContext(ExtensionContextObject)
-				]
-				+ SHorizontalBox::Slot()
-				.AutoWidth()
-				.MaxWidth(TAttribute<float>::CreateSP(this, &SLevelViewportToolBar::GetTransformToolbarWidth))
-				.Padding(ToolbarSlotPadding)
 				.HAlign(HAlign_Right)
 				[
-=======
->>>>>>> 4af6daef
 					SAssignNew(TransformToolbar, STransformViewportToolBar)
 					.Viewport(ViewportRef)
 					.CommandList(ViewportRef->GetCommandList())
@@ -754,16 +734,12 @@
 				Section.AddEntry(FToolMenuEntry::InitWidget("FarViewPlane", GenerateFarViewPlaneMenu(), LOCTEXT("FarViewPlane", "Far View Plane")));
 			}
 
-<<<<<<< HEAD
-			Section.AddEntry(FToolMenuEntry::InitWidget("ScreenPercentage", GenerateScreenPercentageMenu(), LOCTEXT("ScreenPercentage", "Screen Percentage")));
-=======
 			FEditorViewportClient& ViewportClient = Viewport.Pin()->GetLevelViewportClient();
 			Section.AddSubMenu(
 				"ScreenPercentageSubMenu",
 				LOCTEXT("ScreenPercentageSubMenu", "Screen Percentage"),
 				LOCTEXT("ScreenPercentageSubMenu_ToolTip", "Customize the viewport's screen percentage"),
 				FNewMenuDelegate::CreateStatic(&SCommonEditorViewportToolbarBase::ConstructScreenPercentageMenu, &ViewportClient));
->>>>>>> 4af6daef
 		}
 
 		{
@@ -943,8 +919,6 @@
 void SLevelViewportToolBar::GeneratePlacedCameraMenuEntries(FToolMenuSection& Section, TArray<ACameraActor*> Cameras) const
 {
 	FSlateIcon CameraIcon( FAppStyle::GetAppStyleSetName(), "ClassIcon.CameraComponent" );
-<<<<<<< HEAD
-=======
 
 	// Sort the cameras to make the ordering predictable for users.
 	Cameras.StableSort([](const ACameraActor& Left, const ACameraActor& Right)
@@ -955,7 +929,6 @@
 
 		return LeftWrapper < RightWrapper;
 	});
->>>>>>> 4af6daef
 
 	for( ACameraActor* CameraActor : Cameras )
 	{
@@ -1386,56 +1359,6 @@
 	ViewportClient.Invalidate();
 }
 
-<<<<<<< HEAD
-TSharedRef<SWidget> SLevelViewportToolBar::GenerateScreenPercentageMenu() const
-{
-	const int32 PreviewScreenPercentageMin = ISceneViewFamilyScreenPercentage::kMinTSRResolutionFraction * 100.0f;
-	const int32 PreviewScreenPercentageMax = ISceneViewFamilyScreenPercentage::kMaxTSRResolutionFraction * 100.0f;
-
-	return
-		SNew(SBox)
-		.HAlign(HAlign_Right)
-		.IsEnabled(this, &SLevelViewportToolBar::OnScreenPercentageIsEnabled)
-		[
-			SNew(SBox)
-			.Padding(FMargin(4.0f, 0.0f, 0.0f, 0.0f))
-			.WidthOverride(100.0f)
-			[
-				SNew ( SBorder )
-				.BorderImage(FAppStyle::Get().GetBrush("Menu.WidgetBorder"))
-				.Padding(FMargin(1.0f))
-				[
-					SNew(SSpinBox<int32>)
-					.Style(&FAppStyle::Get(), "Menu.SpinBox")
-					.Font(FAppStyle::GetFontStyle(TEXT("MenuItem.Font")))
-					.MinSliderValue(PreviewScreenPercentageMin)
-					.MaxSliderValue(PreviewScreenPercentageMax)
-					.Value(this, &SLevelViewportToolBar::OnGetScreenPercentageValue)
-					.OnValueChanged(const_cast<SLevelViewportToolBar*>(this), &SLevelViewportToolBar::OnScreenPercentageValueChanged)
-				]
-			]
-		];
-}
-
-int32 SLevelViewportToolBar::OnGetScreenPercentageValue() const
-{
-	return Viewport.Pin()->GetLevelViewportClient().GetPreviewScreenPercentage();
-}
-
-bool SLevelViewportToolBar::OnScreenPercentageIsEnabled() const
-{
-	return Viewport.Pin()->GetLevelViewportClient().SupportsPreviewResolutionFraction();
-}
-
-void SLevelViewportToolBar::OnScreenPercentageValueChanged(int32 NewValue)
-{
-	FLevelEditorViewportClient& ViewportClient = Viewport.Pin()->GetLevelViewportClient();
-	ViewportClient.SetPreviewScreenPercentage(NewValue);
-	ViewportClient.Invalidate();
-}
-
-=======
->>>>>>> 4af6daef
 TSharedRef<SWidget> SLevelViewportToolBar::GenerateFarViewPlaneMenu() const
 {
 	return
@@ -1842,9 +1765,6 @@
 				const float ToolbarWidthMinusPreviousTransformToolbar = GetDesiredSize().X - TransformToolbar_CachedMaxWidth;
 				const float ToolbarWidthEstimate = ToolbarWidthMinusPreviousTransformToolbar + TransformToolbarWidth;
 
-<<<<<<< HEAD
-				const float OverflowWidth = ToolbarWidthEstimate - ViewportWidth;
-=======
 				float DpiScale = 1.0f;
 				{
 					IMainFrameModule& MainFrameModule = FModuleManager::LoadModuleChecked<IMainFrameModule>(TEXT("MainFrame"));
@@ -1856,16 +1776,11 @@
 				}
 
 				const float OverflowWidth = ToolbarWidthEstimate * DpiScale - ViewportWidth;
->>>>>>> 4af6daef
 				if (OverflowWidth > 0.0f)
 				{
 					// There isn't enough space in the viewport to show the toolbar!
 					// Try and shrink the transform toolbar (which has an overflow area) to make things fit
-<<<<<<< HEAD
-					TransformToolbar_CachedMaxWidth = FMath::Max(FMath::Min(4.0f, TransformToolbarWidth), TransformToolbarWidth - OverflowWidth);
-=======
 					TransformToolbar_CachedMaxWidth = FMath::Max(FMath::Min(4.0f, TransformToolbarWidth), TransformToolbarWidth - OverflowWidth / DpiScale);
->>>>>>> 4af6daef
 				}
 				else
 				{
