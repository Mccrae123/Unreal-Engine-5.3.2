--- conflicted
+++ resolved
@@ -41,15 +41,10 @@
 #include "Editor/EditorPerformanceSettings.h"
 #include "SEditorViewportViewMenuContext.h"
 #include "Bookmarks/IBookmarkTypeTools.h"
-<<<<<<< HEAD
-#include "CustomStaticScreenPercentage.h"
-#include "CustomEditorStaticScreenPercentage.h"
-=======
 #include "ToolMenu.h"
 #include "CustomStaticScreenPercentage.h"
 #include "CustomEditorStaticScreenPercentage.h"
 #include "WorldPartition/WorldPartitionSubsystem.h"
->>>>>>> 6bbb88c8
 
 #define LOCTEXT_NAMESPACE "LevelViewportToolBar"
 
@@ -192,12 +187,7 @@
 				SNew( SEditorViewportToolbarMenu )
 				.ParentToolBar( SharedThis( this ) )
 				.Visibility(Viewport.Pin().Get(), &SLevelViewport::GetToolbarVisibility)
-<<<<<<< HEAD
-				.Cursor( EMouseCursor::Default )
-				.Image( "EditorViewportToolBar.MenuDropdown" )
-=======
 				.Image("EditorViewportToolBar.OptionsDropdown")
->>>>>>> 6bbb88c8
 				.AddMetaData<FTagMetaData>(FTagMetaData(TEXT("EditorViewportToolBar.MenuDropdown")))
 				.OnGetMenuContent( this, &SLevelViewportToolBar::GenerateOptionsMenu )
 			]
@@ -697,16 +687,13 @@
 
 			Section.AddMenuEntry(LevelViewportActions.ToggleViewportToolbar);
 
-			if (bIsPerspective)
+			if( bIsPerspective )
 			{
 				Section.AddEntry(FToolMenuEntry::InitWidget("FOVAngle", GenerateFOVMenu(), LOCTEXT("FOVAngle", "Field of View (H)")));
 				Section.AddEntry(FToolMenuEntry::InitWidget("FarViewPlane", GenerateFarViewPlaneMenu(), LOCTEXT("FarViewPlane", "Far View Plane")));
 			}
 
-<<<<<<< HEAD
-=======
-
->>>>>>> 6bbb88c8
+
 			// for the TemporalUpscaler plugin to inject its UI
 
 			bool bAddDefaultScreenPercentageSlider = true;
@@ -723,10 +710,7 @@
 				bAddDefaultScreenPercentageSlider = !GCustomEditorStaticScreenPercentage->GenerateEditorViewportOptionsMenuEntry(Arguments);
 			}
 
-<<<<<<< HEAD
-=======
-
->>>>>>> 6bbb88c8
+
 			if (bAddDefaultScreenPercentageSlider)
 			{
 				Section.AddEntry(FToolMenuEntry::InitWidget("ScreenPercentage", GenerateScreenPercentageMenu(), LOCTEXT("ScreenPercentage", "Screen Percentage")));
