--- conflicted
+++ resolved
@@ -347,11 +347,7 @@
 				.VAlign(VAlign_Center)
 				.ButtonStyle(FEditorStyle::Get(), "EditorViewportToolBar.MenuButton")
 				.OnClicked(this, &SLevelViewport::OnMenuClicked)
-<<<<<<< HEAD
-				.Visibility(this, &SLevelViewport::GetCurrentLevelTextVisibility)
-=======
 				.Visibility(this, &SLevelViewport::GetCurrentLevelButtonVisibility)
->>>>>>> 9ba46998
 				[
 					SNew(SHorizontalBox)
 					.Visibility(this, &SLevelViewport::GetCurrentLevelTextVisibility)
@@ -3613,9 +3609,6 @@
 	{
 		ContentVisibility = EVisibility::SelfHitTestInvisible;
 	}
-<<<<<<< HEAD
-	return (&GetLevelViewportClient() == GCurrentLevelEditingViewportClient) && !IsPlayInEditorViewportActive() ? ContentVisibility : EVisibility::Collapsed;
-=======
 	return (&GetLevelViewportClient() == GCurrentLevelEditingViewportClient) 
 		&& !IsPlayInEditorViewportActive() 
 		&& GetWorld() && GetWorld()->GetCurrentLevel()->OwningWorld->GetLevels().Num() > 1
@@ -3630,7 +3623,6 @@
 		TextVisibility = EVisibility::Visible;
 	}
 	return TextVisibility;
->>>>>>> 9ba46998
 }
 
 EVisibility SLevelViewport::GetSelectedActorsCurrentLevelTextVisibility() const
@@ -3640,15 +3632,11 @@
 	{
 		ContentVisibility = EVisibility::SelfHitTestInvisible;
 	}
-<<<<<<< HEAD
-	return (&GetLevelViewportClient() == GCurrentLevelEditingViewportClient) && (GEditor->GetSelectedActorCount() > 0) && !IsPlayInEditorViewportActive() ? ContentVisibility : EVisibility::Collapsed;
-=======
 	return (&GetLevelViewportClient() == GCurrentLevelEditingViewportClient) 
 		&& (GEditor->GetSelectedActorCount() > 0) 
 		&& !IsPlayInEditorViewportActive() 
 		&& GetWorld() && GetWorld()->GetCurrentLevel()->OwningWorld->GetLevels().Num() > 1
 		? ContentVisibility : EVisibility::Collapsed;
->>>>>>> 9ba46998
 }
 
 FText SLevelViewport::GetSelectedActorsCurrentLevelText(bool bDrawOnlyLabel) const
