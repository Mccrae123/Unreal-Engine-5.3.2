--- conflicted
+++ resolved
@@ -4159,11 +4159,7 @@
 		.HAlign(HAlign)
 		.VAlign(VAlign)
 		[
-<<<<<<< HEAD
-			SNew( SBorder )
-=======
 			SAssignNew( PIEOverlayBorder, SBorder )
->>>>>>> 4af6daef
 			.BorderImage( FAppStyle::GetBrush("NoBorder") )
 			.Visibility(this, &SLevelViewport::GetMouseCaptureLabelVisibility)
 			.ColorAndOpacity( this, &SLevelViewport::GetMouseCaptureLabelColorAndOpacity )
