// Copyright Epic Games, Inc. All Rights Reserved.

#include "LevelEditorToolBar.h"
#include "Misc/MessageDialog.h"
#include "HAL/FileManager.h"
#include "Modules/ModuleManager.h"
#include "Framework/Application/SlateApplication.h"
#include "Widgets/Layout/SBorder.h"
#include "Widgets/Text/STextBlock.h"
#include "Widgets/Layout/SBox.h"
#include "Framework/MultiBox/MultiBoxDefs.h"
#include "Framework/MultiBox/MultiBoxExtender.h"
#include "Framework/MultiBox/MultiBoxBuilder.h"
#include "Widgets/Input/SCheckBox.h"
#include "Widgets/Input/SSpinBox.h"
#include "Widgets/Input/SSlider.h"
#include "EditorStyleSet.h"
#include "ISourceControlOperation.h"
#include "SourceControlOperations.h"
#include "ISourceControlProvider.h"
#include "ISourceControlModule.h"
#include "Settings/EditorExperimentalSettings.h"
#include "GameMapsSettings.h"
#include "GameFramework/PlayerController.h"
#include "GameFramework/GameModeBase.h"
#include "GameFramework/HUD.h"
#include "GameFramework/GameStateBase.h"
#include "Engine/TextureStreamingTypes.h"

#include "LevelEditor.h"
#include "LevelEditorActions.h"
#include "SourceCodeNavigation.h"
#include "Kismet2/DebuggerCommands.h"
#include "SceneOutlinerPublicTypes.h"
#include "SceneOutlinerModule.h"
#include "SScalabilitySettings.h"
#include "IContentBrowserSingleton.h"
#include "ContentBrowserModule.h"
#include "Matinee/MatineeActor.h"
#include "LevelSequenceActor.h"
#include "Engine/LevelScriptBlueprint.h"
#include "ISettingsCategory.h"
#include "ISettingsContainer.h"
#include "ISettingsModule.h"
#include "ISettingsSection.h"
#include "ClassViewerModule.h"
#include "ClassViewerFilter.h"
#include "Kismet2/KismetEditorUtilities.h"
#include "Kismet2/BlueprintEditorUtils.h"
#include "Widgets/Input/SVolumeControl.h"
#include "Features/IModularFeatures.h"
#include "EngineUtils.h"
#include "ScopedTransaction.h"
#include "Features/EditorFeatures.h"
#include "Misc/ConfigCacheIni.h"
#include "ILauncherPlatform.h"
#include "LauncherPlatformModule.h"
#include "Misc/ScopedSlowTask.h"
#include "MaterialShaderQualitySettings.h"
#include "RHIShaderPlatformDefinitions.inl"
#include "LevelEditorMenuContext.h"
#include "ToolMenus.h"
#include "Subsystems/AssetEditorSubsystem.h"
#include "LevelEditorModesActions.h"

static TAutoConsoleVariable<int32> CVarAllowMatineeActors(
	TEXT("Matinee.AllowMatineeActors"),
	0,
	TEXT("Toggles whether matinee actors should appear in the cinematics menu so that they can be edited."));

namespace LevelEditorActionHelpers
{
	/** Filters out any classes for the Class Picker when creating or selecting classes in the Blueprints dropdown */
	class FBlueprintParentFilter_MapModeSettings : public IClassViewerFilter
	{
	public:
		/** Classes to not allow any children of into the Class Viewer/Picker. */
		TSet< const UClass* > AllowedChildrenOfClasses;

		virtual bool IsClassAllowed(const FClassViewerInitializationOptions& InInitOptions, const UClass* InClass, TSharedRef< FClassViewerFilterFuncs > InFilterFuncs ) override
		{
			return InFilterFuncs->IfInChildOfClassesSet(AllowedChildrenOfClasses, InClass) == EFilterReturn::Passed;
		}

		virtual bool IsUnloadedClassAllowed(const FClassViewerInitializationOptions& InInitOptions, const TSharedRef< const IUnloadedBlueprintData > InUnloadedClassData, TSharedRef< FClassViewerFilterFuncs > InFilterFuncs) override
		{
			return InFilterFuncs->IfInChildOfClassesSet(AllowedChildrenOfClasses, InUnloadedClassData) == EFilterReturn::Passed;
		}
	};

	/**
	 * Retrieves the GameMode class
	 *
	 * @param InLevelEditor				The editor to extract the world from
	 * @param bInIsProjectSettings		TRUE if retrieving the game mode from the project settings
	 * @return							The GameMode class in the Project Settings or World Settings
	 */
	static UClass* GetGameModeClass(TWeakPtr< SLevelEditor > InLevelEditor, bool bInIsProjectSettings);

	/** Callback for the label to display for the GameMode menu selection */
	static FText GetOpenGameModeBlueprintLabel(TWeakPtr< SLevelEditor > InLevelEditor, bool bInIsProjectSettings);

	/** Callback when selecting a GameMode class, assigns it to the world */
	static void OnSelectGameModeClassPicked(UClass* InChosenClass, TWeakPtr< SLevelEditor > InLevelEditor, bool bInIsProjectSettings);

	/** Callback when creating a new GameMode class, creates the Blueprint and assigns it to the world */
	static void OnCreateGameModeClassPicked(UClass* InChosenClass, TWeakPtr< SLevelEditor > InLevelEditor, bool bInIsProjectSettings);

	/**
	 * Retrieves the active GameState class from
	 *
	 * @param InLevelEditor		The editor to extract the world from
	 * @param bInIsProjectSettings		TRUE if retrieving the game mode from the project settings
	 * @return					The active GameState class in the World Settings
	 */
	static UClass* GetGameStateClass(TWeakPtr< SLevelEditor > InLevelEditor, bool bInIsProjectSettings);

	/** Callback for the label to display for the GameState menu selection */
	static FText GetOpenGameStateBlueprintLabel(TWeakPtr< SLevelEditor > InLevelEditor, bool bInIsProjectSettings);
	
	/** Callback when selecting a GameState class, assigns it to the world */
	static void OnSelectGameStateClassPicked(UClass* InChosenClass, TWeakPtr< SLevelEditor > InLevelEditor, bool bInIsProjectSettings);

	/** Callback when creating a new GameState class, creates the Blueprint and assigns it to the world */
	static void OnCreateGameStateClassPicked(UClass* InChosenClass, TWeakPtr< SLevelEditor > InLevelEditor, bool bInIsProjectSettings);

	/**
	 * Retrieves the active Pawn class from
	 *
	 * @param InLevelEditor		The editor to extract the world from
	 * @return					The active Pawn class in the World Settings
	 */
	static UClass* GetPawnClass(TWeakPtr< SLevelEditor > InLevelEditor, bool bInIsProjectSettings);

	/** Callback for the label to display for the Pawn menu selection */
	static FText GetOpenPawnBlueprintLabel(TWeakPtr< SLevelEditor > InLevelEditor, bool bInIsProjectSettings);

	/** Callback for the tooltip to display for the Pawn menu selection */
	static FText GetOpenPawnBlueprintTooltip(TWeakPtr< SLevelEditor > InLevelEditor);

	/** Callback when selecting a Pawn class, assigns it to the world */
	static void OnSelectPawnClassPicked(UClass* InChosenClass, TWeakPtr< SLevelEditor > InLevelEditor, bool bInIsProjectSettings);

	/** Callback when creating a new Pawn class, creates the Blueprint and assigns it to the world */
	static void OnCreatePawnClassPicked(UClass* InChosenClass, TWeakPtr< SLevelEditor > InLevelEditor, bool bInIsProjectSettings);

	/**
	 * Retrieves the active HUD class from
	 *
	 * @param InLevelEditor		The editor to extract the world from
	 * @param bInIsProjectSettings		TRUE if retrieving the game mode from the project settings
	 * @return					The active HUD class in the World Settings
	 */
	static UClass* GetHUDClass(TWeakPtr< SLevelEditor > InLevelEditor, bool bInIsProjectSettings);

	/** Callback for the label to display for the HUD menu selection */
	static FText GetOpenHUDBlueprintLabel(TWeakPtr< SLevelEditor > InLevelEditor, bool bInIsProjectSettings);
	
	/** Callback when selecting a HUD class, assigns it to the world */
	static void OnSelectHUDClassPicked(UClass* InChosenClass, TWeakPtr< SLevelEditor > InLevelEditor, bool bInIsProjectSettings);

	/** Callback when creating a new HUD class, creates the Blueprint and assigns it to the world */
	static void OnCreateHUDClassPicked(UClass* InChosenClass, TWeakPtr< SLevelEditor > InLevelEditor, bool bInIsProjectSettings);

	/**
	 * Retrieves the active PlayerController class from
	 *
	 * @param InLevelEditor		The editor to extract the world from
	 * @param bInIsProjectSettings		TRUE if retrieving the game mode from the project settings
	 * @return					The active PlayerController class in the World Settings
	 */
	static UClass* GetPlayerControllerClass(TWeakPtr< SLevelEditor > InLevelEditor, bool bInIsProjectSettings);

	/** Callback for the label to display for the PlayerController menu selection */
	static FText GetOpenPlayerControllerBlueprintLabel(TWeakPtr< SLevelEditor > InLevelEditor, bool bInIsProjectSettings);

	/** Callback when selecting a PlayerController class, assigns it to the world */
	static void OnSelectPlayerControllerClassPicked(UClass* InChosenClass, TWeakPtr< SLevelEditor > InLevelEditor, bool bInIsProjectSettings);

	/** Callback when creating a new PlayerController class, creates the Blueprint and assigns it to the world */
	static void OnCreatePlayerControllerClassPicked(UClass* InChosenClass, TWeakPtr< SLevelEditor > InLevelEditor, bool bInIsProjectSettings);

	/** Opens a native class's header file if the compiler is available. */
	static void OpenNativeClass(UClass* InClass)
	{
		if(InClass->HasAllClassFlags(CLASS_Native) && FSourceCodeNavigation::IsCompilerAvailable())
		{
			FString NativeParentClassHeaderPath;
			const bool bFileFound = FSourceCodeNavigation::FindClassHeaderPath(InClass, NativeParentClassHeaderPath) 
				&& (IFileManager::Get().FileSize(*NativeParentClassHeaderPath) != INDEX_NONE);
			if (bFileFound)
			{
				const FString AbsoluteHeaderPath = IFileManager::Get().ConvertToAbsolutePathForExternalAppForRead(*NativeParentClassHeaderPath);
				FSourceCodeNavigation::OpenSourceFile( AbsoluteHeaderPath );
			}
		}
	}

	/** Open the game mode blueprint, in the project settings or world settings */
	static void OpenGameModeBlueprint( TWeakPtr< SLevelEditor > InLevelEditor, bool bInIsProjectSettings )
	{
		if(UClass* GameModeClass = GetGameModeClass(InLevelEditor, bInIsProjectSettings))
		{
			if(UBlueprint* BlueprintClass = Cast<UBlueprint>(GameModeClass->ClassGeneratedBy))
			{
				// @todo Re-enable once world centric works
				const bool bOpenWorldCentric = false;
				GEditor->GetEditorSubsystem<UAssetEditorSubsystem>()->OpenEditorForAsset(
					BlueprintClass,
					bOpenWorldCentric ? EToolkitMode::WorldCentric : EToolkitMode::Standalone,
					InLevelEditor.Pin() );
			}
			else
			{
				OpenNativeClass(GameModeClass);
			}
		}
	}

	/** Open the game state blueprint, in the project settings or world settings */
	static void OpenGameStateBlueprint( TWeakPtr< SLevelEditor > InLevelEditor, bool bInIsProjectSettings )
	{
		if(UClass* GameStateClass = GetGameStateClass(InLevelEditor, bInIsProjectSettings))
		{
			if(UBlueprint* BlueprintClass = Cast<UBlueprint>(GameStateClass->ClassGeneratedBy))
			{
				// @todo Re-enable once world centric works
				const bool bOpenWorldCentric = false;
				GEditor->GetEditorSubsystem<UAssetEditorSubsystem>()->OpenEditorForAsset(
					BlueprintClass,
					bOpenWorldCentric ? EToolkitMode::WorldCentric : EToolkitMode::Standalone,
					InLevelEditor.Pin() );
			}
			else
			{
				OpenNativeClass(GameStateClass);
			}
		}
	}

	/** Open the default pawn blueprint, in the project settings or world settings */
	static void OpenDefaultPawnBlueprint( TWeakPtr< SLevelEditor > InLevelEditor, bool bInIsProjectSettings )
	{
		if(UClass* DefaultPawnClass = GetPawnClass(InLevelEditor, bInIsProjectSettings))
		{
			if(UBlueprint* BlueprintClass = Cast<UBlueprint>(DefaultPawnClass->ClassGeneratedBy))
			{
				// @todo Re-enable once world centric works
				const bool bOpenWorldCentric = false;
				GEditor->GetEditorSubsystem<UAssetEditorSubsystem>()->OpenEditorForAsset(
					BlueprintClass,
					bOpenWorldCentric ? EToolkitMode::WorldCentric : EToolkitMode::Standalone,
					InLevelEditor.Pin() );
			}
			else
			{
				OpenNativeClass(DefaultPawnClass);
			}
		}
	}

	/** Open the HUD blueprint, in the project settings or world settings */
	static void OpenHUDBlueprint( TWeakPtr< SLevelEditor > InLevelEditor, bool bInIsProjectSettings )
	{
		if(UClass* DefaultHUDClass = GetHUDClass(InLevelEditor, bInIsProjectSettings))
		{
			if(UBlueprint* BlueprintClass = Cast<UBlueprint>(DefaultHUDClass->ClassGeneratedBy))
			{
				// @todo Re-enable once world centric works
				const bool bOpenWorldCentric = false;
				GEditor->GetEditorSubsystem<UAssetEditorSubsystem>()->OpenEditorForAsset(
					BlueprintClass,
					bOpenWorldCentric ? EToolkitMode::WorldCentric : EToolkitMode::Standalone,
					InLevelEditor.Pin() );
			}
			else
			{
				OpenNativeClass(DefaultHUDClass);
			}
		}
	}

	/** Open the player controller blueprint, in the project settings or world settings */
	static void OpenPlayerControllerBlueprint( TWeakPtr< SLevelEditor > InLevelEditor, bool bInIsProjectSettings )
	{
		if(UClass* PlayerControllerClass = GetPlayerControllerClass(InLevelEditor, bInIsProjectSettings))
		{
			if(UBlueprint* BlueprintClass = Cast<UBlueprint>(PlayerControllerClass->ClassGeneratedBy))
			{
				// @todo Re-enable once world centric works
				const bool bOpenWorldCentric = false;
				GEditor->GetEditorSubsystem<UAssetEditorSubsystem>()->OpenEditorForAsset(
					BlueprintClass,
					bOpenWorldCentric ? EToolkitMode::WorldCentric : EToolkitMode::Standalone,
					InLevelEditor.Pin() );
			}
			else
			{
				OpenNativeClass(PlayerControllerClass);
			}
		}
	}

	/**
	 * Builds a sub-menu for selecting a class
	 *
	 * @param InMenu		Object to append menu items/widgets to
	 * @param InRootClass		The root class to filter the Class Viewer by to only show children of
	 * @param InOnClassPicked	Callback delegate to fire when a class is picked
	 */
	void GetSelectSettingsClassSubMenu(UToolMenu* InMenu, UClass* InRootClass, FOnClassPicked InOnClassPicked)
	{
		FClassViewerInitializationOptions Options;
		Options.Mode = EClassViewerMode::ClassPicker;
		Options.DisplayMode = EClassViewerDisplayMode::ListView;
		Options.bShowObjectRootClass = true;
		Options.bShowNoneOption = true;

		// Only want blueprint actor base classes.
		Options.bIsBlueprintBaseOnly = true;

		// This will allow unloaded blueprints to be shown.
		Options.bShowUnloadedBlueprints = true;

		TSharedPtr< FBlueprintParentFilter_MapModeSettings > Filter = MakeShareable(new FBlueprintParentFilter_MapModeSettings);
		Filter->AllowedChildrenOfClasses.Add(InRootClass);
		Options.ClassFilter = Filter;

		FText RootClassName = FText::FromString(InRootClass->GetName());
		TSharedRef<SWidget> ClassViewer = FModuleManager::LoadModuleChecked<FClassViewerModule>("ClassViewer").CreateClassViewer(Options, InOnClassPicked);
		FFormatNamedArguments FormatArgs;
		FormatArgs.Add(TEXT("RootClass"), RootClassName);
		FToolMenuSection& Section = InMenu->AddSection("SelectSettingsClass", FText::Format(NSLOCTEXT("LevelToolBarViewMenu", "SelectGameModeLabel", "Select {RootClass} class"), FormatArgs));
		Section.AddEntry(FToolMenuEntry::InitWidget("ClassViewer", ClassViewer, FText::GetEmpty(), true));
	}

	/**
	 * Builds a sub-menu for creating a class
	 *
	 * @param InMenu		Object to append menu items/widgets to
	 * @param InRootClass		The root class to filter the Class Viewer by to only show children of
	 * @param InOnClassPicked	Callback delegate to fire when a class is picked
	 */
	void GetCreateSettingsClassSubMenu(UToolMenu* InMenu, UClass* InRootClass, FOnClassPicked InOnClassPicked)
	{
		FClassViewerInitializationOptions Options;
		Options.Mode = EClassViewerMode::ClassPicker;
		Options.DisplayMode = EClassViewerDisplayMode::ListView;
		Options.bShowObjectRootClass = true;

		// Only want blueprint actor base classes.
		Options.bIsBlueprintBaseOnly = true;

		// This will allow unloaded blueprints to be shown.
		Options.bShowUnloadedBlueprints = true;

		TSharedPtr< FBlueprintParentFilter_MapModeSettings > Filter = MakeShareable(new FBlueprintParentFilter_MapModeSettings);
		Filter->AllowedChildrenOfClasses.Add(InRootClass);
		Options.ClassFilter = Filter;

		FText RootClassName = FText::FromString(InRootClass->GetName());
		TSharedRef<SWidget> ClassViewer = FModuleManager::LoadModuleChecked<FClassViewerModule>("ClassViewer").CreateClassViewer(Options, InOnClassPicked);
		FFormatNamedArguments FormatArgs;
		FormatArgs.Add(TEXT("RootClass"), RootClassName);
		FToolMenuSection& Section = InMenu->AddSection("CreateSettingsClass", FText::Format(NSLOCTEXT("LevelToolBarViewMenu", "CreateGameModeLabel", "Select {RootClass} parent class"), FormatArgs));
		Section.AddEntry(FToolMenuEntry::InitWidget("ClassViewer", ClassViewer, FText::GetEmpty(), true));
	}

	/** Helper struct for passing all required data to the GetBlueprintSettingsSubMenu function */
	struct FBlueprintMenuSettings
	{
		/** The UI command for editing the Blueprint class associated with the menu */
		FUIAction EditCommand;

		/** Current class associated with the menu */
		UClass* CurrentClass;

		/** Root class that defines what class children can be set through the menu */
		UClass* RootClass;

		/** Callback when a class is picked, to assign the new class */
		FOnClassPicked OnSelectClassPicked;

		/** Callback when a class is picked, to create a new child class of and assign */
		FOnClassPicked OnCreateClassPicked;

		/** Level Editor these menu settings are for */
		TWeakPtr< SLevelEditor > LevelEditor;

		/** TRUE if these represent Project Settings, FALSE if they represent World Settings */
		bool bIsProjectSettings;
	};

	/** Returns the label of the "Check Out" option based on if source control is present or not */
	FText GetCheckOutLabel()
	{
#define LOCTEXT_NAMESPACE "LevelToolBarViewMenu"
		if(ISourceControlModule::Get().IsEnabled())
		{
			return LOCTEXT("CheckoutMenuLabel", "Check Out");
		}
		else
		{
			return LOCTEXT("MakeWritableLabel", "Make Writable");
		}
#undef LOCTEXT_NAMESPACE
	}

	/** Returns the tooltip of the "Check Out" option based on if source control is present or not */
	FText GetCheckOutTooltip()
	{
#define LOCTEXT_NAMESPACE "LevelToolBarViewMenu"
		if(ISourceControlModule::Get().IsEnabled())
		{
			return LOCTEXT("CheckoutMenuTooltip", "Checks out the project settings config file so the game mode can be set.");
		}
		else
		{
			return LOCTEXT("MakeWritableTooltip", "Forces the project settings config file to be writable so the game mode can be set.");
		}
#undef LOCTEXT_NAMESPACE
	}

	/**
	 * A sub-menu for the Blueprints dropdown, facilitates all the sub-menu actions such as creating, editing, and selecting classes for the world settings game mode.
	 *
	 * @param InMenu		Object to append menu items/widgets to
	 * @param InCommandList		Commandlist for menu items
	 * @param InSettingsData	All the data needed to create the menu actions
	 */
	void GetBlueprintSettingsSubMenu(UToolMenu* InMenu, FBlueprintMenuSettings InSettingsData);

	/** Returns TRUE if the class can be edited, always TRUE for Blueprints and for native classes a compiler must be present */
	bool CanEditClass(UClass* InClass)
	{
		// For native classes, we can only edit them if a compiler is available
		if(InClass && InClass->HasAllClassFlags(CLASS_Native))
		{
			return FSourceCodeNavigation::IsCompilerAvailable();
		}
		return true;
	}

	/** Returns TRUE if the GameMode's sub-class can be created or selected */
	bool CanCreateSelectSubClass(UClass* InGameModeClass, bool bInIsProjectSettings)
	{
		// Can never create or select project settings sub-classes if the config file is not checked out
		if(bInIsProjectSettings && !FLevelEditorActionCallbacks::CanSelectGameModeBlueprint())
		{
			return false;
		}

		// If the game mode class is native, we cannot set the sub class
		if(!InGameModeClass || InGameModeClass->HasAllClassFlags(CLASS_Native))
		{
			return false;
		}
		return true;
	}

	/** Creates a tooltip for a submenu */
	FText GetSubMenuTooltip(UClass* InClass, UClass* InRootClass, bool bInIsProjectSettings)
	{
#define LOCTEXT_NAMESPACE "LevelToolBarViewMenu"
		FFormatNamedArguments Args;
		Args.Add(TEXT("Class"), FText::FromString(InRootClass->GetName()));
		Args.Add(TEXT("TargetLocation"), bInIsProjectSettings? LOCTEXT("Project", "project") : LOCTEXT("World", "world"));
		return FText::Format(LOCTEXT("ClassSubmenu_Tooltip", "Select, edit, or create a new {Class} blueprint for the {TargetLocation}"), Args);
#undef LOCTEXT_NAMESPACE
	}

	/** Creates a tooltip for the create class submenu */
	FText GetCreateMenuTooltip(UClass* InGameModeClass, UClass* InRootClass, bool bInIsProjectSettings)
	{
#define LOCTEXT_NAMESPACE "LevelToolBarViewMenu"
		FText ResultText;

		// Game modes can always be created and selected (providing the config is checked out, handled separately)
		if(InRootClass != AGameModeBase::StaticClass() && InGameModeClass->HasAllClassFlags(CLASS_Native))
		{
			ResultText = LOCTEXT("CannotCreateClasses", "Cannot create classes when the game mode is a native class!");
		}
		else if(bInIsProjectSettings && !FLevelEditorActionCallbacks::CanSelectGameModeBlueprint())
		{
			ResultText = LOCTEXT("CannotCreateClasses_NeedsCheckOut", "Cannot create classes when the config file is not writable!");
		}
		else
		{
			FFormatNamedArguments Args;
			Args.Add(TEXT("RootClass"), FText::FromString(InRootClass->GetName()));
			Args.Add(TEXT("TargetLocation"), bInIsProjectSettings? LOCTEXT("Project", "project") : LOCTEXT("World", "world"));
			ResultText = FText::Format( LOCTEXT("CreateClass_Tooltip", "Create a new {RootClass} based on a selected class and auto-assign it to the {TargetLocation}"), Args );
		}

		return ResultText;
#undef LOCTEXT_NAMESPACE
	}

	/** Creates a tooltip for the select class submenu */
	FText GetSelectMenuTooltip(UClass* InGameModeClass, UClass* InRootClass, bool bInIsProjectSettings)
	{
#define LOCTEXT_NAMESPACE "LevelToolBarViewMenu"
		FText ResultText;

		// Game modes can always be created and selected (providing the config is checked out, handled separately)
		if(InRootClass != AGameModeBase::StaticClass() && InGameModeClass->HasAllClassFlags(CLASS_Native))
		{
			ResultText = LOCTEXT("CannotSelectClasses", "Cannot select classes when the game mode is a native class!");
		}
		else if(bInIsProjectSettings && !FLevelEditorActionCallbacks::CanSelectGameModeBlueprint())
		{
			ResultText = LOCTEXT("CannotSelectClasses_NeedsCheckOut", "Cannot select classes when the config file is not writable!");
		}
		else
		{
			FFormatNamedArguments Args;
			Args.Add(TEXT("RootClass"), FText::FromString(InRootClass->GetName()));
			Args.Add(TEXT("TargetLocation"), bInIsProjectSettings? LOCTEXT("Project", "project") : LOCTEXT("World", "world"));
			ResultText = FText::Format( LOCTEXT("SelectClass_Tooltip", "Select a new {RootClass} based on a selected class and auto-assign it to the {TargetLocation}"), Args );
		}
		return ResultText;
#undef LOCTEXT_NAMESPACE
	}

	void CreateGameModeSubMenu(FToolMenuSection& Section, const FName InName, bool bInProjectSettings)
	{
#define LOCTEXT_NAMESPACE "LevelToolBarViewMenu"
		Section.AddDynamicEntry(InName, FNewToolMenuSectionDelegate::CreateLambda([=](FToolMenuSection& InSection)
		{
			ULevelEditorMenuContext* Context = InSection.FindContext<ULevelEditorMenuContext>();
			if (Context && Context->LevelEditor.IsValid())
			{
				LevelEditorActionHelpers::FBlueprintMenuSettings GameModeMenuSettings;
				GameModeMenuSettings.EditCommand =
					FUIAction(
						FExecuteAction::CreateStatic< TWeakPtr< SLevelEditor > >(&OpenGameModeBlueprint, Context->LevelEditor, bInProjectSettings)
					);
				GameModeMenuSettings.OnCreateClassPicked = FOnClassPicked::CreateStatic(&LevelEditorActionHelpers::OnCreateGameModeClassPicked, Context->LevelEditor, bInProjectSettings);
				GameModeMenuSettings.OnSelectClassPicked = FOnClassPicked::CreateStatic(&LevelEditorActionHelpers::OnSelectGameModeClassPicked, Context->LevelEditor, bInProjectSettings);
				GameModeMenuSettings.CurrentClass = LevelEditorActionHelpers::GetGameModeClass(Context->LevelEditor, bInProjectSettings);
				GameModeMenuSettings.RootClass = AGameModeBase::StaticClass();
				GameModeMenuSettings.LevelEditor = Context->LevelEditor;
				GameModeMenuSettings.bIsProjectSettings = bInProjectSettings;

				auto IsGameModeActive = [](TWeakPtr< SLevelEditor > InLevelEditorPtr, bool bInProjSettings)->bool
				{
					UClass* WorldSettingsGameMode = LevelEditorActionHelpers::GetGameModeClass(InLevelEditorPtr, false);
					if ((WorldSettingsGameMode == nullptr) ^ bInProjSettings) //(WorldSettingsGameMode && !bInProjectSettings) || (!WorldSettingsGameMode && bInProjectSettings) )
					{
						return false;
					}
					return true;
				};

				InSection.AddSubMenu(InName, LevelEditorActionHelpers::GetOpenGameModeBlueprintLabel(Context->LevelEditor, bInProjectSettings),
					GetSubMenuTooltip(GameModeMenuSettings.CurrentClass, GameModeMenuSettings.RootClass, bInProjectSettings),
					FNewToolMenuDelegate::CreateStatic(&LevelEditorActionHelpers::GetBlueprintSettingsSubMenu, GameModeMenuSettings),
					FUIAction(FExecuteAction(), FCanExecuteAction(), FIsActionChecked::CreateStatic(IsGameModeActive, Context->LevelEditor, bInProjectSettings)),
					EUserInterfaceActionType::RadioButton);
			}
		}));
#undef LOCTEXT_NAMESPACE
	}

	/**
	 * Builds the game mode's sub menu objects
	 *
	 * @param InSection			Object to append menu items/widgets to
	 * @param InCommandList		Commandlist for menu items
	 * @param InSettingsData	All the data needed to create the menu actions
	 */
	void GetGameModeSubMenu(FToolMenuSection& InSection, const FBlueprintMenuSettings& InSettingsData)
	{
#define LOCTEXT_NAMESPACE "LevelToolBarViewMenu"
		// Game State
		LevelEditorActionHelpers::FBlueprintMenuSettings GameStateMenuSettings;
		GameStateMenuSettings.EditCommand = 
			FUIAction(
				FExecuteAction::CreateStatic< TWeakPtr< SLevelEditor > >( &OpenGameStateBlueprint, InSettingsData.LevelEditor, InSettingsData.bIsProjectSettings )
			);
		GameStateMenuSettings.OnCreateClassPicked = FOnClassPicked::CreateStatic( &LevelEditorActionHelpers::OnCreateGameStateClassPicked, InSettingsData.LevelEditor, InSettingsData.bIsProjectSettings );
		GameStateMenuSettings.OnSelectClassPicked = FOnClassPicked::CreateStatic( &LevelEditorActionHelpers::OnSelectGameStateClassPicked, InSettingsData.LevelEditor, InSettingsData.bIsProjectSettings );
		GameStateMenuSettings.CurrentClass = LevelEditorActionHelpers::GetGameStateClass(InSettingsData.LevelEditor, InSettingsData.bIsProjectSettings);
		GameStateMenuSettings.RootClass = AGameStateBase::StaticClass();
		GameStateMenuSettings.LevelEditor = InSettingsData.LevelEditor;
		GameStateMenuSettings.bIsProjectSettings = InSettingsData.bIsProjectSettings;

		InSection.AddSubMenu("OpenGameStateBlueprint", LevelEditorActionHelpers::GetOpenGameStateBlueprintLabel(InSettingsData.LevelEditor, InSettingsData.bIsProjectSettings),
			GetSubMenuTooltip(GameStateMenuSettings.CurrentClass, GameStateMenuSettings.RootClass, InSettingsData.bIsProjectSettings),
			FNewToolMenuDelegate::CreateStatic( &LevelEditorActionHelpers::GetBlueprintSettingsSubMenu, GameStateMenuSettings )
		);

		// Pawn
		LevelEditorActionHelpers::FBlueprintMenuSettings PawnMenuSettings;
		PawnMenuSettings.EditCommand = 
			FUIAction(
				FExecuteAction::CreateStatic< TWeakPtr< SLevelEditor > >( &OpenDefaultPawnBlueprint, InSettingsData.LevelEditor, InSettingsData.bIsProjectSettings )
			);
		PawnMenuSettings.OnCreateClassPicked = FOnClassPicked::CreateStatic( &LevelEditorActionHelpers::OnCreatePawnClassPicked, InSettingsData.LevelEditor, InSettingsData.bIsProjectSettings );
		PawnMenuSettings.OnSelectClassPicked = FOnClassPicked::CreateStatic( &LevelEditorActionHelpers::OnSelectPawnClassPicked, InSettingsData.LevelEditor, InSettingsData.bIsProjectSettings );
		PawnMenuSettings.CurrentClass = LevelEditorActionHelpers::GetPawnClass(InSettingsData.LevelEditor, InSettingsData.bIsProjectSettings);
		PawnMenuSettings.RootClass = APawn::StaticClass();
		PawnMenuSettings.LevelEditor = InSettingsData.LevelEditor;
		PawnMenuSettings.bIsProjectSettings = InSettingsData.bIsProjectSettings;

		InSection.AddSubMenu("OpenPawnBlueprint", LevelEditorActionHelpers::GetOpenPawnBlueprintLabel(InSettingsData.LevelEditor, InSettingsData.bIsProjectSettings),
			GetSubMenuTooltip(PawnMenuSettings.CurrentClass, PawnMenuSettings.RootClass, InSettingsData.bIsProjectSettings),
			FNewToolMenuDelegate::CreateStatic( &LevelEditorActionHelpers::GetBlueprintSettingsSubMenu, PawnMenuSettings )
		);

		// HUD
		LevelEditorActionHelpers::FBlueprintMenuSettings HUDMenuSettings;
		HUDMenuSettings.EditCommand = 
			FUIAction(
				FExecuteAction::CreateStatic< TWeakPtr< SLevelEditor > >( &OpenHUDBlueprint, InSettingsData.LevelEditor, InSettingsData.bIsProjectSettings )
			);
		HUDMenuSettings.OnCreateClassPicked = FOnClassPicked::CreateStatic( &LevelEditorActionHelpers::OnCreateHUDClassPicked, InSettingsData.LevelEditor, InSettingsData.bIsProjectSettings );
		HUDMenuSettings.OnSelectClassPicked = FOnClassPicked::CreateStatic( &LevelEditorActionHelpers::OnSelectHUDClassPicked, InSettingsData.LevelEditor, InSettingsData.bIsProjectSettings );
		HUDMenuSettings.CurrentClass = LevelEditorActionHelpers::GetHUDClass(InSettingsData.LevelEditor, InSettingsData.bIsProjectSettings);
		HUDMenuSettings.RootClass = AHUD::StaticClass();
		HUDMenuSettings.LevelEditor = InSettingsData.LevelEditor;
		HUDMenuSettings.bIsProjectSettings = InSettingsData.bIsProjectSettings;

		InSection.AddSubMenu("OpenHUDBlueprint", LevelEditorActionHelpers::GetOpenHUDBlueprintLabel(InSettingsData.LevelEditor, InSettingsData.bIsProjectSettings),
			GetSubMenuTooltip(HUDMenuSettings.CurrentClass, HUDMenuSettings.RootClass, InSettingsData.bIsProjectSettings),
			FNewToolMenuDelegate::CreateStatic( &LevelEditorActionHelpers::GetBlueprintSettingsSubMenu, HUDMenuSettings )
		);

		// Player Controller
		LevelEditorActionHelpers::FBlueprintMenuSettings PlayerControllerMenuSettings;
		PlayerControllerMenuSettings.EditCommand = 
			FUIAction(
				FExecuteAction::CreateStatic< TWeakPtr< SLevelEditor > >( &OpenPlayerControllerBlueprint, InSettingsData.LevelEditor, InSettingsData.bIsProjectSettings )
			);
		PlayerControllerMenuSettings.OnCreateClassPicked = FOnClassPicked::CreateStatic( &LevelEditorActionHelpers::OnCreatePlayerControllerClassPicked, InSettingsData.LevelEditor, InSettingsData.bIsProjectSettings );
		PlayerControllerMenuSettings.OnSelectClassPicked = FOnClassPicked::CreateStatic( &LevelEditorActionHelpers::OnSelectPlayerControllerClassPicked, InSettingsData.LevelEditor, InSettingsData.bIsProjectSettings );
		PlayerControllerMenuSettings.CurrentClass = LevelEditorActionHelpers::GetPlayerControllerClass(InSettingsData.LevelEditor, InSettingsData.bIsProjectSettings);
		PlayerControllerMenuSettings.RootClass = APlayerController::StaticClass();
		PlayerControllerMenuSettings.LevelEditor = InSettingsData.LevelEditor;
		PlayerControllerMenuSettings.bIsProjectSettings = InSettingsData.bIsProjectSettings;

		InSection.AddSubMenu("OpenPlayerControllerBlueprint", LevelEditorActionHelpers::GetOpenPlayerControllerBlueprintLabel(InSettingsData.LevelEditor, InSettingsData.bIsProjectSettings),
			GetSubMenuTooltip(PlayerControllerMenuSettings.CurrentClass, PlayerControllerMenuSettings.RootClass, InSettingsData.bIsProjectSettings),
			FNewToolMenuDelegate::CreateStatic( &LevelEditorActionHelpers::GetBlueprintSettingsSubMenu, PlayerControllerMenuSettings )
		);
#undef LOCTEXT_NAMESPACE
	}

	struct FLevelSortByName
	{
		bool operator ()(const ULevel* LHS, const ULevel* RHS) const
		{
			if (LHS != NULL && LHS->GetOutermost() != NULL && RHS != NULL && RHS->GetOutermost() != NULL)
			{
				return FPaths::GetCleanFilename(LHS->GetOutermost()->GetName()) < FPaths::GetCleanFilename(RHS->GetOutermost()->GetName());
			}
			else
			{
				return false;
			}
		}
	};
}

void LevelEditorActionHelpers::GetBlueprintSettingsSubMenu(UToolMenu* Menu, FBlueprintMenuSettings InSettingsData)
{
#define LOCTEXT_NAMESPACE "LevelToolBarViewMenu"

	FSlateIcon EditBPIcon(FEditorStyle::Get().GetStyleSetName(), TEXT("PropertyWindow.Button_Edit"));
	FSlateIcon NewBPIcon(FEditorStyle::Get().GetStyleSetName(), TEXT("PropertyWindow.Button_AddToArray"));
	FText RootClassName = FText::FromString(InSettingsData.RootClass->GetName());

	// If there is currently a valid GameMode Blueprint, offer to edit the Blueprint
	if(InSettingsData.CurrentClass)
	{
		FFormatNamedArguments Args;
		Args.Add(TEXT("RootClass"), RootClassName);
		Args.Add(TEXT("TargetLocation"), InSettingsData.bIsProjectSettings? LOCTEXT("Project", "project") : LOCTEXT("World", "world"));

		FToolMenuSection& Section = Menu->AddSection("EditBlueprintOrClass");
		if(InSettingsData.CurrentClass->ClassGeneratedBy)
		{
			FText BlueprintName = FText::FromString(InSettingsData.CurrentClass->ClassGeneratedBy->GetName());
			Args.Add(TEXT("Blueprint"), BlueprintName);
			Section.AddMenuEntry("EditBlueprint", FText::Format( LOCTEXT("EditBlueprint", "Edit {Blueprint}"), Args), FText::Format( LOCTEXT("EditBlueprint_Tooltip", "Open the {TargetLocation}'s assigned {RootClass} blueprint"), Args), EditBPIcon, InSettingsData.EditCommand );
		}
		else
		{
			FText ClassName = FText::FromString(InSettingsData.CurrentClass->GetName());
			Args.Add(TEXT("Class"), ClassName);

			FText MenuDescription = FText::Format( LOCTEXT("EditNativeClass", "Edit {Class}.h"), Args);
			if(FSourceCodeNavigation::IsCompilerAvailable())
			{
				Section.AddMenuEntry("EditNativeClass", MenuDescription, FText::Format( LOCTEXT("EditNativeClass_Tooltip", "Open the {TargetLocation}'s assigned {RootClass} header"), Args), EditBPIcon, InSettingsData.EditCommand );
			}
			else
			{
				auto CannotEditClass = []() -> bool
				{
					return false;
				};

				// There is no compiler present, this is always disabled with a tooltip to explain why
				Section.AddMenuEntry("EditNativeClass", MenuDescription, FText::Format( LOCTEXT("CannotEditNativeClass_Tooltip", "Cannot edit the {TargetLocation}'s assigned {RootClass} header because no compiler is present!"), Args), EditBPIcon, FUIAction(FExecuteAction(), FCanExecuteAction::CreateStatic(CannotEditClass)) );
			}
		}
	}

	if(InSettingsData.bIsProjectSettings && InSettingsData.CurrentClass && InSettingsData.CurrentClass->IsChildOf(AGameModeBase::StaticClass()) && !FLevelEditorActionCallbacks::CanSelectGameModeBlueprint())
	{
		FToolMenuSection& Section = Menu->AddSection("CheckoutSection", LOCTEXT("CheckoutSection", "Check Out Project Settings") );
		TAttribute<FText> CheckOutLabel;
		CheckOutLabel.BindStatic(&GetCheckOutLabel);

		TAttribute<FText> CheckOutTooltip;
		CheckOutTooltip.BindStatic(&GetCheckOutTooltip);
		Section.AddMenuEntry(FLevelEditorCommands::Get().CheckOutProjectSettingsConfig, CheckOutLabel, CheckOutTooltip, FSlateIcon(FEditorStyle::Get().GetStyleSetName(), TEXT("Icons.Error")));
	}

	auto CannotCreateSelectNativeProjectGameMode = [](bool bInIsProjectSettings) -> bool
	{
		// For the project settings, we can only create/select the game mode class if the config is writable
		if(bInIsProjectSettings)
		{
			return FLevelEditorActionCallbacks::CanSelectGameModeBlueprint();
		}
		return true;
	};

	FToolMenuSection& Section = Menu->AddSection("CreateBlueprint");

	// Create a new GameMode, this is always available so the user can easily create a new one
	Section.AddSubMenu("CreateBlueprint", LOCTEXT("CreateBlueprint", "Create..."),
		GetCreateMenuTooltip(GetGameModeClass(InSettingsData.LevelEditor, InSettingsData.bIsProjectSettings), InSettingsData.RootClass, InSettingsData.bIsProjectSettings),
		FNewToolMenuDelegate::CreateStatic( &LevelEditorActionHelpers::GetCreateSettingsClassSubMenu, InSettingsData.RootClass, InSettingsData.OnCreateClassPicked ),
		FUIAction(
			FExecuteAction(), 
			InSettingsData.RootClass == AGameModeBase::StaticClass()? 
				FCanExecuteAction::CreateStatic(CannotCreateSelectNativeProjectGameMode, InSettingsData.bIsProjectSettings) 
				: FCanExecuteAction::CreateStatic( &CanCreateSelectSubClass, GetGameModeClass(InSettingsData.LevelEditor, InSettingsData.bIsProjectSettings), InSettingsData.bIsProjectSettings )
		),
		EUserInterfaceActionType::Button, false, NewBPIcon
	);

	// Select a game mode, this is always available so the user can switch his selection
	FFormatNamedArguments Args;
	Args.Add(TEXT("RootClass"), RootClassName);
	Section.AddSubMenu("SelectGameModeClass", FText::Format(LOCTEXT("SelectGameModeClass", "Select {RootClass} Class"), Args),
		GetSelectMenuTooltip(GetGameModeClass(InSettingsData.LevelEditor, InSettingsData.bIsProjectSettings), InSettingsData.RootClass, InSettingsData.bIsProjectSettings),
		FNewToolMenuDelegate::CreateStatic( &LevelEditorActionHelpers::GetSelectSettingsClassSubMenu, InSettingsData.RootClass, InSettingsData.OnSelectClassPicked ),
		FUIAction(
			FExecuteAction(), 
			InSettingsData.RootClass == AGameModeBase::StaticClass()?
				FCanExecuteAction::CreateStatic(CannotCreateSelectNativeProjectGameMode, InSettingsData.bIsProjectSettings) 
				: FCanExecuteAction::CreateStatic( &CanCreateSelectSubClass, GetGameModeClass(InSettingsData.LevelEditor, InSettingsData.bIsProjectSettings), InSettingsData.bIsProjectSettings )
		),
		EUserInterfaceActionType::Button
	);

	// For GameMode classes only, there are some sub-classes we need to add to the menu
	if(InSettingsData.RootClass == AGameModeBase::StaticClass())
	{
		FToolMenuSection& GameModeClassesSection = Menu->AddSection("GameModeClasses", LOCTEXT("GameModeClasses", "Game Mode Classes"));
		if(InSettingsData.CurrentClass)
		{
			GetGameModeSubMenu(GameModeClassesSection, InSettingsData);
		}
	}

#undef LOCTEXT_NAMESPACE
}

UClass* LevelEditorActionHelpers::GetGameModeClass(TWeakPtr< SLevelEditor > InLevelEditor, bool bInIsProjectSettings)
{
	UClass* GameModeClass = nullptr;
	if(bInIsProjectSettings)
	{
		UObject* GameModeObject = LoadObject<UObject>(nullptr, *UGameMapsSettings::GetGlobalDefaultGameMode());
		if(UBlueprint* GameModeAsBlueprint = Cast<UBlueprint>(GameModeObject))
		{
			GameModeClass = GameModeAsBlueprint->GeneratedClass;
		}
		else
		{
			GameModeClass = FindObject<UClass>(nullptr, *UGameMapsSettings::GetGlobalDefaultGameMode());
		}
	}
	else
	{
		AWorldSettings* WorldSettings = InLevelEditor.Pin()->GetWorld()->GetWorldSettings();
		if(WorldSettings->DefaultGameMode)
		{
			GameModeClass = WorldSettings->DefaultGameMode;
		}
	}
	return GameModeClass;
}

FText LevelEditorActionHelpers::GetOpenGameModeBlueprintLabel(TWeakPtr< SLevelEditor > InLevelEditor, bool bInIsProjectSettings)
{
#define LOCTEXT_NAMESPACE "LevelToolBarViewMenu"
	if(UClass* GameModeClass = GetGameModeClass(InLevelEditor, bInIsProjectSettings))
	{
		if(GameModeClass->ClassGeneratedBy)
		{
			return FText::Format( LOCTEXT("GameModeEditBlueprint", "GameMode: Edit {0}"), FText::FromString(GameModeClass->ClassGeneratedBy->GetName()));
		}

		return FText::Format( LOCTEXT("GameModeBlueprint", "GameMode: {0}"), FText::FromString(GameModeClass->GetName()));
	}

	if(bInIsProjectSettings)
	{
		return LOCTEXT("GameModeCreateBlueprint", "GameMode: New...");
	}

	// For World Settings, we want to inform the user that they are not overridding the Project Settings
	return LOCTEXT("GameModeNotOverridden", "GameMode: Not overridden!");

#undef LOCTEXT_NAMESPACE
}

void LevelEditorActionHelpers::OnCreateGameModeClassPicked(UClass* InChosenClass, TWeakPtr< SLevelEditor > InLevelEditor, bool bInIsProjectSettings)
{
	if(InChosenClass)
	{
		const FString NewBPName(TEXT("NewGameMode"));
		UBlueprint* Blueprint = FKismetEditorUtilities::CreateBlueprintFromClass(NSLOCTEXT("LevelEditorCommands", "CreateGameModeBlueprint_Title", "Create GameMode Blueprint"), InChosenClass, NewBPName);

		if(Blueprint)
		{
			// @todo Re-enable once world centric works
			const bool bOpenWorldCentric = false;
			GEditor->GetEditorSubsystem<UAssetEditorSubsystem>()->OpenEditorForAsset(
				Blueprint,
				bOpenWorldCentric ? EToolkitMode::WorldCentric : EToolkitMode::Standalone,
				InLevelEditor.Pin()  );
			OnSelectGameModeClassPicked(Blueprint->GeneratedClass, InLevelEditor, bInIsProjectSettings);
		}
	}
	FSlateApplication::Get().DismissAllMenus();
}

void LevelEditorActionHelpers::OnSelectGameModeClassPicked(UClass* InChosenClass, TWeakPtr< SLevelEditor > InLevelEditor, bool bInIsProjectSettings)
{
	if(bInIsProjectSettings)
	{
		UGameMapsSettings::SetGlobalDefaultGameMode(InChosenClass? InChosenClass->GetPathName() : FString());

		ISettingsModule* SettingsModule = FModuleManager::GetModulePtr<ISettingsModule>("Settings");
		if (SettingsModule != nullptr)
		{
			ISettingsContainerPtr SettingsContainer = SettingsModule->GetContainer("Project");

			if (SettingsContainer.IsValid())
			{
				ISettingsCategoryPtr SettingsCategory = SettingsContainer->GetCategory("Project");

				if(SettingsCategory.IsValid())
				{
					SettingsCategory->GetSection("Maps")->Save();
				}
			}
		}
	}
	else
	{
		const FScopedTransaction Transaction( NSLOCTEXT("LevelEditorCommands", "SelectGameModeClassAction", "Set Override Game Mode Class") );

		AWorldSettings* WorldSettings = InLevelEditor.Pin()->GetWorld()->GetWorldSettings();
		WorldSettings->Modify();
		WorldSettings->DefaultGameMode = InChosenClass;
	}
	FSlateApplication::Get().DismissAllMenus();
}

UClass* LevelEditorActionHelpers::GetGameStateClass(TWeakPtr< SLevelEditor > InLevelEditor, bool bInIsProjectSettings)
{
	if(UClass* GameModeClass = GetGameModeClass(InLevelEditor, bInIsProjectSettings))
	{
		AGameModeBase* ActiveGameMode = Cast<AGameModeBase>(GameModeClass->GetDefaultObject());
		if(ActiveGameMode)
		{
			return ActiveGameMode->GameStateClass;
		}
	}
	return NULL;
}

FText LevelEditorActionHelpers::GetOpenGameStateBlueprintLabel(TWeakPtr< SLevelEditor > InLevelEditor, bool bInIsProjectSettings)
{
#define LOCTEXT_NAMESPACE "LevelToolBarViewMenu"
	if(UClass* GameStateClass = GetGameStateClass(InLevelEditor, bInIsProjectSettings))
	{
		FFormatNamedArguments FormatArgs;
		if(GameStateClass->ClassGeneratedBy)
		{
			FormatArgs.Add(TEXT("GameStateName"), FText::FromString(GameStateClass->ClassGeneratedBy->GetName()));
			return FText::Format(LOCTEXT("GameStateEditBlueprint", "GameState: Edit {GameStateName}"), FormatArgs);
		}

		FormatArgs.Add(TEXT("GameStateName"), FText::FromString(GameStateClass->GetName()));
		return FText::Format(LOCTEXT("GameStateBlueprint", "GameState: {GameStateName}"), FormatArgs);
	}

	return LOCTEXT("GameStateCreateBlueprint", "GameState: New...");
#undef LOCTEXT_NAMESPACE
}

void LevelEditorActionHelpers::OnCreateGameStateClassPicked(UClass* InChosenClass, TWeakPtr< SLevelEditor > InLevelEditor, bool bInIsProjectSettings)
{
	if(InChosenClass)
	{
		const FString NewBPName(TEXT("NewGameState"));
		UBlueprint* Blueprint = FKismetEditorUtilities::CreateBlueprintFromClass(NSLOCTEXT("LevelEditorCommands", "CreateGameStateBlueprint_Title", "Create GameState Blueprint"), InChosenClass, NewBPName);

		if(Blueprint)
		{
			// @todo Re-enable once world centric works
			const bool bOpenWorldCentric = false;
			GEditor->GetEditorSubsystem<UAssetEditorSubsystem>()->OpenEditorForAsset(
				Blueprint,
				bOpenWorldCentric ? EToolkitMode::WorldCentric : EToolkitMode::Standalone,
				InLevelEditor.Pin()  );

			OnSelectGameStateClassPicked(Blueprint->GeneratedClass, InLevelEditor, bInIsProjectSettings);
		}
	}
	FSlateApplication::Get().DismissAllMenus();
}

void LevelEditorActionHelpers::OnSelectGameStateClassPicked(UClass* InChosenClass, TWeakPtr< SLevelEditor > InLevelEditor, bool bInIsProjectSettings)
{
	if(UClass* GameModeClass = GetGameModeClass(InLevelEditor, bInIsProjectSettings))
	{
		const FScopedTransaction Transaction( NSLOCTEXT("LevelEditorCommands", "SelectGameStateClassAction", "Set Game State Class") );
		AGameModeBase* ActiveGameMode = Cast<AGameModeBase>(GameModeClass->GetDefaultObject());
		ActiveGameMode->GameStateClass = InChosenClass;

		UBlueprint* Blueprint = Cast<UBlueprint>(GameModeClass->ClassGeneratedBy);
		if (ensure(Blueprint))
		{
			FBlueprintEditorUtils::MarkBlueprintAsModified(Blueprint);
		}
	}

	FSlateApplication::Get().DismissAllMenus();
}

UClass* LevelEditorActionHelpers::GetPawnClass(TWeakPtr< SLevelEditor > InLevelEditor, bool bInIsProjectSettings)
{
	if(UClass* GameModeClass = GetGameModeClass(InLevelEditor, bInIsProjectSettings))
	{
		AGameModeBase* ActiveGameMode = Cast<AGameModeBase>(GameModeClass->GetDefaultObject());

		if(ActiveGameMode)
		{
			return ActiveGameMode->DefaultPawnClass;
		}
	}
	return NULL;
}

FText LevelEditorActionHelpers::GetOpenPawnBlueprintLabel(TWeakPtr< SLevelEditor > InLevelEditor, bool bInIsProjectSettings)
{
#define LOCTEXT_NAMESPACE "LevelToolBarViewMenu"
	if(UClass* PawnClass = GetPawnClass(InLevelEditor, bInIsProjectSettings))
	{
		FFormatNamedArguments FormatArgs;
		if(PawnClass->ClassGeneratedBy)
		{
			FormatArgs.Add(TEXT("PawnName"), FText::FromString(PawnClass->ClassGeneratedBy->GetName()));
			return FText::Format(LOCTEXT("PawnEditBlueprint", "Pawn: Edit {PawnName}"), FormatArgs);
		}

		FormatArgs.Add(TEXT("PawnName"), FText::FromString(PawnClass->GetName()));
		return FText::Format(LOCTEXT("PawnBlueprint", "Pawn: {PawnName}"), FormatArgs);
	}

	return LOCTEXT("PawnCreateBlueprint", "Pawn: New...");
#undef LOCTEXT_NAMESPACE
}

void LevelEditorActionHelpers::OnCreatePawnClassPicked(UClass* InChosenClass, TWeakPtr< SLevelEditor > InLevelEditor, bool bInIsProjectSettings)
{
	if(InChosenClass)
	{
		const FString NewBPName(TEXT("NewPawn"));
		UBlueprint* Blueprint = FKismetEditorUtilities::CreateBlueprintFromClass(NSLOCTEXT("LevelEditorCommands", "CreatePawnBlueprint_Title", "Create Pawn Blueprint"), InChosenClass, NewBPName);

		if(Blueprint)
		{
			// @todo Re-enable once world centric works
			const bool bOpenWorldCentric = false;
			GEditor->GetEditorSubsystem<UAssetEditorSubsystem>()->OpenEditorForAsset(
				Blueprint,
				bOpenWorldCentric ? EToolkitMode::WorldCentric : EToolkitMode::Standalone,
				InLevelEditor.Pin()  );

			OnSelectPawnClassPicked(Blueprint->GeneratedClass, InLevelEditor, bInIsProjectSettings);
		}
	}
	FSlateApplication::Get().DismissAllMenus();
}

void LevelEditorActionHelpers::OnSelectPawnClassPicked(UClass* InChosenClass, TWeakPtr< SLevelEditor > InLevelEditor, bool bInIsProjectSettings)
{
	if(UClass* GameModeClass = GetGameModeClass(InLevelEditor, bInIsProjectSettings))
	{
		const FScopedTransaction Transaction( NSLOCTEXT("LevelEditorCommands", "SelectPawnClassAction", "Set Pawn Class") );

		AGameModeBase* ActiveGameMode = Cast<AGameModeBase>(GameModeClass->GetDefaultObject());
		ActiveGameMode->DefaultPawnClass = InChosenClass;

		UBlueprint* Blueprint = Cast<UBlueprint>(GameModeClass->ClassGeneratedBy);
		if (ensure(Blueprint))
		{
			FBlueprintEditorUtils::MarkBlueprintAsModified(Blueprint);
		}
	}

	FSlateApplication::Get().DismissAllMenus();
}

UClass* LevelEditorActionHelpers::GetHUDClass(TWeakPtr< SLevelEditor > InLevelEditor, bool bInIsProjectSettings)
{
	if(UClass* GameModeClass = GetGameModeClass(InLevelEditor, bInIsProjectSettings))
	{
		AGameModeBase* ActiveGameMode = Cast<AGameModeBase>(GameModeClass->GetDefaultObject());
		if(ActiveGameMode)
		{
			return ActiveGameMode->HUDClass;
		}
	}
	return NULL;
}

FText LevelEditorActionHelpers::GetOpenHUDBlueprintLabel(TWeakPtr< SLevelEditor > InLevelEditor, bool bInIsProjectSettings)
{
#define LOCTEXT_NAMESPACE "LevelToolBarViewMenu"
	if(UClass* HUDClass = GetHUDClass(InLevelEditor, bInIsProjectSettings))
	{
		FFormatNamedArguments FormatArgs;
		if (HUDClass->ClassGeneratedBy)
		{
			FormatArgs.Add(TEXT("HUDName"), FText::FromString(HUDClass->ClassGeneratedBy->GetName()));
			return FText::Format(LOCTEXT("HUDEditBlueprint", "HUD: Edit {HUDName}"), FormatArgs);
		}

		FormatArgs.Add(TEXT("HUDName"), FText::FromString(HUDClass->GetName()));
		return FText::Format(LOCTEXT("HUDBlueprint", "HUD: {HUDName}"), FormatArgs);
	}

	return LOCTEXT("HUDCreateBlueprint", "HUD: New...");
#undef LOCTEXT_NAMESPACE
}

void LevelEditorActionHelpers::OnCreateHUDClassPicked(UClass* InChosenClass, TWeakPtr< SLevelEditor > InLevelEditor, bool bInIsProjectSettings)
{
	if(InChosenClass)
	{
		const FString NewBPName(TEXT("NewHUD"));
		UBlueprint* Blueprint = FKismetEditorUtilities::CreateBlueprintFromClass(NSLOCTEXT("LevelEditorCommands", "CreateHUDBlueprint_Title", "Create HUD Blueprint"), InChosenClass, NewBPName);

		if(Blueprint)
		{
			// @todo Re-enable once world centric works
			const bool bOpenWorldCentric = false;
			GEditor->GetEditorSubsystem<UAssetEditorSubsystem>()->OpenEditorForAsset(
				Blueprint,
				bOpenWorldCentric ? EToolkitMode::WorldCentric : EToolkitMode::Standalone,
				InLevelEditor.Pin()  );

			OnSelectHUDClassPicked(Blueprint->GeneratedClass, InLevelEditor, bInIsProjectSettings);
		}
	}
	FSlateApplication::Get().DismissAllMenus();
}

void LevelEditorActionHelpers::OnSelectHUDClassPicked(UClass* InChosenClass, TWeakPtr< SLevelEditor > InLevelEditor, bool bInIsProjectSettings)
{
	if(UClass* GameModeClass = GetGameModeClass(InLevelEditor, bInIsProjectSettings))
	{
		const FScopedTransaction Transaction( NSLOCTEXT("LevelEditorCommands", "SelectHUDClassAction", "Set HUD Class") );

		AGameModeBase* ActiveGameMode = Cast<AGameModeBase>(GameModeClass->GetDefaultObject());
		ActiveGameMode->HUDClass = InChosenClass;

		UBlueprint* Blueprint = Cast<UBlueprint>(GameModeClass->ClassGeneratedBy);
		if (ensure(Blueprint))
		{
			FBlueprintEditorUtils::MarkBlueprintAsModified(Blueprint);
		}
	}

	FSlateApplication::Get().DismissAllMenus();
}

UClass* LevelEditorActionHelpers::GetPlayerControllerClass(TWeakPtr< SLevelEditor > InLevelEditor, bool bInIsProjectSettings)
{
	if(UClass* GameModeClass = GetGameModeClass(InLevelEditor, bInIsProjectSettings))
	{
		AGameModeBase* ActiveGameMode = Cast<AGameModeBase>(GameModeClass->GetDefaultObject());
		if(ActiveGameMode)
		{
			return ActiveGameMode->PlayerControllerClass;
		}
	}
	return NULL;
}

FText LevelEditorActionHelpers::GetOpenPlayerControllerBlueprintLabel(TWeakPtr< SLevelEditor > InLevelEditor, bool bInIsProjectSettings)
{
#define LOCTEXT_NAMESPACE "LevelToolBarViewMenu"
	if(UClass* PlayerControllerClass = GetPlayerControllerClass(InLevelEditor, bInIsProjectSettings))
	{
		FFormatNamedArguments FormatArgs;
		if (PlayerControllerClass->ClassGeneratedBy)
		{
			FormatArgs.Add(TEXT("PlayerControllerName"), FText::FromString(PlayerControllerClass->ClassGeneratedBy->GetName()));
			return FText::Format(LOCTEXT("PlayerControllerEditBlueprint", "PlayerController: Edit {PlayerControllerName}"), FormatArgs);
		}

		FormatArgs.Add(TEXT("PlayerControllerName"), FText::FromString(PlayerControllerClass->GetName()));
		return FText::Format(LOCTEXT("PlayerControllerBlueprint", "PlayerController: {PlayerControllerName}"), FormatArgs);
	}

	return LOCTEXT("PlayerControllerCreateBlueprint", "PlayerController: New...");
#undef LOCTEXT_NAMESPACE
}

void LevelEditorActionHelpers::OnCreatePlayerControllerClassPicked(UClass* InChosenClass, TWeakPtr< SLevelEditor > InLevelEditor, bool bInIsProjectSettings)
{
	if(InChosenClass)
	{
		const FString NewBPName(TEXT("NewPlayerController"));
		UBlueprint* Blueprint = FKismetEditorUtilities::CreateBlueprintFromClass(NSLOCTEXT("LevelEditorCommands", "CreatePlayerControllerBlueprint_Title", "Create PlayerController Blueprint"), InChosenClass, NewBPName);

		if(Blueprint)
		{
			// @todo Re-enable once world centric works
			const bool bOpenWorldCentric = false;
			GEditor->GetEditorSubsystem<UAssetEditorSubsystem>()->OpenEditorForAsset(
				Blueprint,
				bOpenWorldCentric ? EToolkitMode::WorldCentric : EToolkitMode::Standalone,
				InLevelEditor.Pin()  );

			OnSelectPlayerControllerClassPicked(Blueprint->GeneratedClass, InLevelEditor, bInIsProjectSettings);
		}
	}
	FSlateApplication::Get().DismissAllMenus();
}

void LevelEditorActionHelpers::OnSelectPlayerControllerClassPicked(UClass* InChosenClass, TWeakPtr< SLevelEditor > InLevelEditor, bool bInIsProjectSettings)
{
	if(UClass* GameModeClass = GetGameModeClass(InLevelEditor, bInIsProjectSettings))
	{
		const FScopedTransaction Transaction( NSLOCTEXT("LevelEditorCommands", "SelectPlayerControllerClassAction", "Set Player Controller Class") );

		AGameModeBase* ActiveGameMode = Cast<AGameModeBase>(GameModeClass->GetDefaultObject());
		ActiveGameMode->PlayerControllerClass = InChosenClass;

		UBlueprint* Blueprint = Cast<UBlueprint>(GameModeClass->ClassGeneratedBy);
		if (ensure(Blueprint))
		{
			FBlueprintEditorUtils::MarkBlueprintAsModified(Blueprint);
		}
	}
	FSlateApplication::Get().DismissAllMenus();
}

void FLevelEditorToolBar::RegisterLevelEditorToolBar( const TSharedRef<FUICommandList>& InCommandList, const TSharedRef<SLevelEditor> InLevelEditor)
{
	RegisterSourceControlMenu();
	RegisterCinematicsMenu();
	RegisterBuildMenu();
	RegisterEditorModesMenu();
#if WITH_LIVE_CODING
	RegisterCompileMenu();
#endif

	RegisterQuickSettingsMenu();
	RegisterOpenBlueprintMenu();

#define LOCTEXT_NAMESPACE "LevelEditorToolBar"

	UToolMenu* Toolbar = UToolMenus::Get()->RegisterMenu("LevelEditor.LevelEditorToolBar", NAME_None, EMultiBoxType::ToolBar);

	{
		FToolMenuSection& Section = Toolbar->AddSection("File");

		// Save All Levels
		Section.AddEntry(FToolMenuEntry::InitToolBarButton(
			FLevelEditorCommands::Get().Save,
			TAttribute<FText>(),
			TAttribute<FText>(),
			FSlateIcon(FEditorStyle::GetStyleSetName(), "AssetEditor.SaveAsset"),
			NAME_None,
			"SaveAllLevels"
		));

		// Source control buttons
		{
			enum EQueryState
			{
				NotQueried,
				Querying,
				Queried,
			};

			static EQueryState QueryState = EQueryState::NotQueried;

			struct FSourceControlStatus
			{
				static void CheckSourceControlStatus()
				{
					ISourceControlModule& SourceControlModule = ISourceControlModule::Get();
					if (SourceControlModule.IsEnabled())
					{
						SourceControlModule.GetProvider().Execute(ISourceControlOperation::Create<FConnect>(),
																  EConcurrency::Asynchronous,
																  FSourceControlOperationComplete::CreateStatic(&FSourceControlStatus::OnSourceControlOperationComplete));
						QueryState = EQueryState::Querying;
					}
				}

				static void OnSourceControlOperationComplete(const FSourceControlOperationRef& InOperation, ECommandResult::Type InResult)
				{
					QueryState = EQueryState::Queried;
				}

				static FText GetSourceControlTooltip()
				{
					if (QueryState == EQueryState::Querying)
					{
						return LOCTEXT("SourceControlUnknown", "Source control status is unknown");
					}
					else
					{
						return ISourceControlModule::Get().GetProvider().GetStatusText();
					}
				}

				static FSlateIcon GetSourceControlIcon()
				{
					if (QueryState == EQueryState::Querying)
					{
						return FSlateIcon(FEditorStyle::GetStyleSetName(), "LevelEditor.SourceControl.Unknown");
					}
					else
					{
						ISourceControlModule& SourceControlModule = ISourceControlModule::Get();
						if (SourceControlModule.IsEnabled())
						{
							if (!SourceControlModule.GetProvider().IsAvailable())
							{
								return FSlateIcon(FEditorStyle::GetStyleSetName(), "LevelEditor.SourceControl.Problem");
							}
							else
							{
								return FSlateIcon(FEditorStyle::GetStyleSetName(), "LevelEditor.SourceControl.On");
							}
						}
						else
						{
							return FSlateIcon(FEditorStyle::GetStyleSetName(), "LevelEditor.SourceControl.Off");
						}
					}
				}
			};

			FSourceControlStatus::CheckSourceControlStatus();

			Section.AddEntry(FToolMenuEntry::InitComboButton(
				"SourceControl",
				FUIAction(),
				FOnGetContent::CreateStatic(&FLevelEditorToolBar::GenerateSourceControlMenu, InCommandList, TWeakPtr<SLevelEditor>(InLevelEditor)),
				LOCTEXT("SourceControl_Label", "Source Control"),
				TAttribute<FText>::Create(&FSourceControlStatus::GetSourceControlTooltip),
				TAttribute<FSlateIcon>::Create(&FSourceControlStatus::GetSourceControlIcon),
				false
				));
		}
	}

	{

		struct FEditorModesStatus
		{
			static FSlateIcon GetEditorModesIcon()
			{
				for (const FEditorModeInfo& Mode : FEditorModeRegistry::Get().GetSortedModeInfo())
				{
					if (!Mode.bVisible)
					{
						continue;
					}

					if (GLevelEditorModeTools().IsModeActive(Mode.ID))
					{
						// if its a default mode, use the default tool icon
						if (GLevelEditorModeTools().IsDefaultMode(Mode.ID))
						{
							return FSlateIcon(FEditorStyle::GetStyleSetName(), "LevelEditor.EditorModes");
						}

						FName EditorModeCommandName = FName(*(FString("EditorMode.") + Mode.ID.ToString()));
						const FLevelEditorModule& LevelEditorModule = FModuleManager::LoadModuleChecked<FLevelEditorModule>("LevelEditor");
						const FLevelEditorModesCommands& Commands = LevelEditorModule.GetLevelEditorModesCommands();

						TSharedPtr<FUICommandInfo> EditorModeCommand =
							FInputBindingManager::Get().FindCommandInContext(Commands.GetContextName(), EditorModeCommandName);
						if (EditorModeCommand.IsValid())
						{
							return EditorModeCommand->GetIcon();
						}
					}
					
				}
				return FSlateIcon(FEditorStyle::GetStyleSetName(), "LevelEditor.EditorModes");

			}
		};

		FToolMenuSection& Section = Toolbar->AddSection("Modes");
		Section.AddEntry(FToolMenuEntry::InitComboButton(
			"EditorModes",
			FUIAction(),
			FOnGetContent::CreateStatic(&FLevelEditorToolBar::GenerateEditorModesMenu, InCommandList, TWeakPtr<SLevelEditor>(InLevelEditor)),
			LOCTEXT("EditorModes_Label", "Modes"),
			LOCTEXT("EditorModes_Tooltip", "Displays a list of editing modes that can be toggled"),
			TAttribute<FSlateIcon>::Create(&FEditorModesStatus::GetEditorModesIcon)
		));
	}

	{
		FToolMenuSection& Section = Toolbar->AddSection("Content");
		Section.AddEntry(FToolMenuEntry::InitToolBarButton(FLevelEditorCommands::Get().OpenContentBrowser, LOCTEXT( "ContentBrowser_Override", "Content" ), TAttribute<FText>(), TAttribute<FSlateIcon>(), "LevelToolbarContent"));
		if (FLauncherPlatformModule::Get()->CanOpenLauncher(true)) 
		{
			Section.AddEntry(FToolMenuEntry::InitToolBarButton(FLevelEditorCommands::Get().OpenMarketplace, LOCTEXT("Marketplace_Override", "Marketplace"), TAttribute<FText>(), TAttribute<FSlateIcon>(), "LevelToolbarMarketplace"));
		}
	}

	FToolMenuSection& SettingsSection = Toolbar->AddSection("Settings");
	{
		SettingsSection.AddEntry(FToolMenuEntry::InitComboButton(
			"LevelToolbarQuickSettings",
			FUIAction(),
			FOnGetContent::CreateStatic(&FLevelEditorToolBar::GenerateQuickSettingsMenu, InCommandList, TWeakPtr<SLevelEditor>(InLevelEditor)),
			LOCTEXT("QuickSettingsCombo", "Settings"),
			LOCTEXT("QuickSettingsCombo_ToolTip", "Project and Editor settings"),
			FSlateIcon(FEditorStyle::GetStyleSetName(), "LevelEditor.GameSettings"),
			false,
			"LevelToolbarQuickSettings"
			));

	}

	{
		struct FPreviewModeFunctionality
		{

			static FText GetPreviewModeText()
			{
				EShaderPlatform ShaderPlatform = ShaderFormatToLegacyShaderPlatform(GEditor->PreviewPlatform.PreviewShaderPlatformName);

				switch (ShaderPlatform)
				{
					case SP_VULKAN_ES3_1_ANDROID:
					{						
						return LOCTEXT("PreviewModeES31_Vulkan_Text", "Vulkan Preview");
					}
				}

				switch (GEditor->PreviewPlatform.PreviewFeatureLevel)
				{
					case ERHIFeatureLevel::ES3_1:
					{
						return LOCTEXT("PreviewModeES3_1_Text", "ES3.1 Preview");
					}
					default:
					{
						return LOCTEXT("PreviewModeGeneric", "Preview Mode");
					}
				}
			}

			static FText GetPreviewModeTooltip()
			{
				EShaderPlatform PreviewShaderPlatform = GEditor->PreviewPlatform.PreviewShaderPlatformName != NAME_None ?
					ShaderFormatToLegacyShaderPlatform(GEditor->PreviewPlatform.PreviewShaderPlatformName) :
					GetFeatureLevelShaderPlatform(GEditor->PreviewPlatform.PreviewFeatureLevel);

				EShaderPlatform MaxRHIFeatureLevelPlatform = GetFeatureLevelShaderPlatform(GMaxRHIFeatureLevel);

				{
					const FText& RenderingAsPlatformName = GetFriendlyShaderPlatformName(GEditor->PreviewPlatform.bPreviewFeatureLevelActive ? PreviewShaderPlatform : MaxRHIFeatureLevelPlatform);
                    const FText& SwitchToPlatformName = GetFriendlyShaderPlatformName(GEditor->PreviewPlatform.bPreviewFeatureLevelActive ? MaxRHIFeatureLevelPlatform : PreviewShaderPlatform);
                    if (GWorld->FeatureLevel == GMaxRHIFeatureLevel)
                    {
                        return FText::Format(LOCTEXT("PreviewModeViewingAsSwitchTo", "Viewing {0}. Click to preview {1}."), RenderingAsPlatformName, SwitchToPlatformName);
                    }
                    else
                    {
                        return FText::Format(LOCTEXT("PreviewModePreviewingAsSwitchTo", "Previewing {0}. Click to view {1}."), RenderingAsPlatformName, SwitchToPlatformName);
                    }
				}
			}

			static FSlateIcon GetPreviewModeIcon()
			{
				EShaderPlatform ShaderPlatform = ShaderFormatToLegacyShaderPlatform(GEditor->PreviewPlatform.PreviewShaderPlatformName);

				if (ShaderPlatform == SP_NumPlatforms)
				{
					ShaderPlatform = GetFeatureLevelShaderPlatform(GEditor->PreviewPlatform.PreviewFeatureLevel);
				}
				switch (ShaderPlatform)
				{
					case SP_OPENGL_ES3_1_ANDROID:
					{
						return FSlateIcon(FEditorStyle::GetStyleSetName(), GEditor->IsFeatureLevelPreviewActive() ? "LevelEditor.PreviewMode.AndroidES31.Enabled" : "LevelEditor.PreviewMode.AndroidES31.Disabled");
					}
					case SP_VULKAN_ES3_1_ANDROID:
					{
						return FSlateIcon(FEditorStyle::GetStyleSetName(), GEditor->IsFeatureLevelPreviewActive() ? "LevelEditor.PreviewMode.AndroidVulkan.Enabled" : "LevelEditor.PreviewMode.AndroidVulkan.Disabled");
					}
					case SP_METAL:
					{
						return FSlateIcon(FEditorStyle::GetStyleSetName(), GEditor->IsFeatureLevelPreviewActive() ? "LevelEditor.PreviewMode.iOS.Enabled" : "LevelEditor.PreviewMode.iOS.Disabled");
					}
					case SP_VULKAN_PCES3_1:
<<<<<<< HEAD
					case SP_OPENGL_PCES2:
					case SP_PCD3D_ES2:
					case SP_METAL_MACES2:
					case SP_OPENGL_ES2_WEBGL:
=======
>>>>>>> 90fae962
					{
						return FSlateIcon(FEditorStyle::GetStyleSetName(), GEditor->IsFeatureLevelPreviewActive() ? "LevelEditor.PreviewMode.AndroidES2.Enabled" : "LevelEditor.PreviewMode.AndroidES2.Disabled");
					}
				}
				switch (GEditor->PreviewPlatform.PreviewFeatureLevel)
				{
					case ERHIFeatureLevel::ES3_1:
					{
						return FSlateIcon(FEditorStyle::GetStyleSetName(), GEditor->IsFeatureLevelPreviewActive() ? "LevelEditor.PreviewMode.Enabled" : "LevelEditor.PreviewMode.Disabled");
					}
					default:
					{
						return FSlateIcon(FEditorStyle::GetStyleSetName(), GEditor->IsFeatureLevelPreviewActive() ? "LevelEditor.PreviewMode.Enabled" : "LevelEditor.PreviewMode.Disabled");
					}
				}
			}
		};

		SettingsSection.AddEntry(FToolMenuEntry::InitToolBarButton( 
			FLevelEditorCommands::Get().ToggleFeatureLevelPreview,
			TAttribute<FText>::Create(&FPreviewModeFunctionality::GetPreviewModeText),
        	TAttribute<FText>::Create(&FPreviewModeFunctionality::GetPreviewModeTooltip),
        	TAttribute<FSlateIcon>::Create(&FPreviewModeFunctionality::GetPreviewModeIcon)
			));
	}

	{
		FToolMenuSection& Section = Toolbar->AddSection("Misc");
		Section.AddEntry(FToolMenuEntry::InitComboButton(
			"OpenBlueprint",
			FUIAction(),
			FOnGetContent::CreateStatic( &FLevelEditorToolBar::GenerateOpenBlueprintMenuContent, InCommandList, TWeakPtr<SLevelEditor>( InLevelEditor ) ),
			LOCTEXT( "OpenBlueprint_Label", "Blueprints" ),
			LOCTEXT( "OpenBlueprint_ToolTip", "List of world Blueprints available to the user for editing or creation." ),
			FSlateIcon(FEditorStyle::GetStyleSetName(), "LevelEditor.OpenLevelBlueprint")
			));

		Section.AddEntry(FToolMenuEntry::InitComboButton(
			"EditCinematics",
			FUIAction(),
			FOnGetContent::CreateStatic( &FLevelEditorToolBar::GenerateCinematicsMenuContent, InCommandList, TWeakPtr<SLevelEditor>( InLevelEditor ) ),
			LOCTEXT( "EditCinematics_Label", "Cinematics" ),
			LOCTEXT( "EditCinematics_Tooltip", "Displays a list of Level Sequence objects to open in their respective editors"),
			FSlateIcon(FEditorStyle::GetStyleSetName(), "LevelEditor.EditMatinee") 
			));

		Section.AddEntry(FToolMenuEntry::InitToolBarButton( FLevelEditorCommands::Get().ToggleVR, LOCTEXT("ToggleVR", "VR Mode")) );
	}

	{
		FToolMenuSection& Section = Toolbar->AddSection("Compile");
		// Build			
		Section.AddEntry(FToolMenuEntry::InitToolBarButton( FLevelEditorCommands::Get().Build, LOCTEXT("BuildAll", "Build")) );

		// Build menu drop down
		Section.AddEntry(FToolMenuEntry::InitComboButton(
			"BuildComboButton",
			FUIAction(),
			FOnGetContent::CreateStatic( &FLevelEditorToolBar::GenerateBuildMenuContent, InCommandList, TWeakPtr<SLevelEditor>(InLevelEditor) ),
			LOCTEXT( "BuildCombo_Label", "Build Options" ),
			LOCTEXT( "BuildComboToolTip", "Build options menu" ),
			FSlateIcon(FEditorStyle::GetStyleSetName(), "LevelEditor.Build"),
			true));

		Section.AddDynamicEntry("CompilerAvailable", FNewToolMenuSectionDelegate::CreateLambda([](FToolMenuSection& InSection)
		{
			// Only show the compile options on machines with the solution (assuming they can build it)
			if (FSourceCodeNavigation::IsCompilerAvailable())
			{
				// Since we can always add new code to the project, only hide these buttons if we haven't done so yet
				InSection.AddEntry(FToolMenuEntry::InitToolBarButton(
					"CompileButton",
					FUIAction(
						FExecuteAction::CreateStatic(&FLevelEditorActionCallbacks::RecompileGameCode_Clicked),
						FCanExecuteAction::CreateStatic(&FLevelEditorActionCallbacks::Recompile_CanExecute),
						FIsActionChecked(),
						FIsActionButtonVisible::CreateStatic(FLevelEditorActionCallbacks::CanShowSourceCodeActions)),
					LOCTEXT("CompileMenuButton", "Compile"),
					FLevelEditorCommands::Get().RecompileGameCode->GetDescription(),
					FSlateIcon(FEditorStyle::GetStyleSetName(), "LevelEditor.Recompile")
				));

#if WITH_LIVE_CODING
				InSection.AddEntry(FToolMenuEntry::InitComboButton(
					"CompileComboButton",
					FUIAction(
						FExecuteAction(),
						FCanExecuteAction(),
						FIsActionChecked(),
						FIsActionButtonVisible::CreateStatic(FLevelEditorActionCallbacks::CanShowSourceCodeActions)),
					FNewToolMenuChoice(),
					LOCTEXT("CompileCombo_Label", "Compile Options"),
					LOCTEXT("CompileComboToolTip", "Compile options menu"),
					FSlateIcon(FEditorStyle::GetStyleSetName(), "LevelEditor.Recompile"),
					true
				));
#endif
			}
		}));
	}

	{
		FToolMenuSection& Section = Toolbar->AddSection("Game");

		// Add the shared play-world commands that will be shown on the Kismet toolbar as well
		FPlayWorldCommands::BuildToolbar(Section, true);
	}

#undef LOCTEXT_NAMESPACE
}

/**
 * Static: Creates a widget for the level editor tool bar
 *
 * @return	New widget
 */
TSharedRef< SWidget > FLevelEditorToolBar::MakeLevelEditorToolBar( const TSharedRef<FUICommandList>& InCommandList, const TSharedRef<SLevelEditor> InLevelEditor )
{
#define LOCTEXT_NAMESPACE "LevelEditorToolBar"

	FLevelEditorModule& LevelEditorModule = FModuleManager::LoadModuleChecked<FLevelEditorModule>("LevelEditor");
	FToolMenuContext MenuContext(InCommandList, LevelEditorModule.GetToolBarExtensibilityManager()->GetAllExtenders());
	ULevelEditorMenuContext* LevelEditorMenuContext = NewObject<ULevelEditorMenuContext>();
	LevelEditorMenuContext->LevelEditor = InLevelEditor;
	MenuContext.AddObject(LevelEditorMenuContext);

	// Create the tool bar!
	return
		SNew( SBorder )
		.Padding(0)
		.BorderImage( FEditorStyle::GetBrush("NoBorder") )
		.IsEnabled( FSlateApplication::Get().GetNormalExecutionAttribute() )
		[
			UToolMenus::Get()->GenerateWidget("LevelEditor.LevelEditorToolBar", MenuContext)
		];
#undef LOCTEXT_NAMESPACE
}



TSharedRef< SWidget > FLevelEditorToolBar::GenerateBuildMenuContent( TSharedRef<FUICommandList> InCommandList, TWeakPtr<SLevelEditor> InLevelEditor)
{
	// Get all menu extenders for this context menu from the level editor module
	FLevelEditorModule& LevelEditorModule = FModuleManager::GetModuleChecked<FLevelEditorModule>( TEXT("LevelEditor") );
	TSharedPtr<FExtender> MenuExtender = LevelEditorModule.AssembleExtenders(InCommandList, LevelEditorModule.GetAllLevelEditorToolbarBuildMenuExtenders());
	FToolMenuContext MenuContext(InCommandList, MenuExtender);

	ULevelEditorMenuContext* LevelEditorMenuContext = NewObject<ULevelEditorMenuContext>();
	LevelEditorMenuContext->LevelEditor = InLevelEditor;
	MenuContext.AddObject(LevelEditorMenuContext);

	return UToolMenus::Get()->GenerateWidget("LevelEditor.LevelEditorToolBar.BuildComboButton", MenuContext);
}

void FLevelEditorToolBar::RegisterBuildMenu()
{
#define LOCTEXT_NAMESPACE "LevelToolBarBuildMenu"

	static const FName BaseMenuName = "LevelEditor.LevelEditorToolBar.BuildComboButton";
	UToolMenu* Menu = UToolMenus::Get()->RegisterMenu(BaseMenuName);

	struct FLightingMenus
	{
	public:

		static void RegisterMenus(const FName InBaseMenuName)
		{
			FLightingMenus::RegisterLightingQualityMenu(InBaseMenuName);
			FLightingMenus::RegisterLightingInfoMenu(InBaseMenuName);
		}

	private:

		/** Generates a lighting quality sub-menu */
		static void RegisterLightingQualityMenu(const FName InBaseMenuName)
		{
			UToolMenu* SubMenu = UToolMenus::Get()->RegisterMenu(UToolMenus::JoinMenuPaths(InBaseMenuName, "LightingQuality"));

			{
				FToolMenuSection& Section = SubMenu->AddSection("LevelEditorBuildLightingQuality", LOCTEXT( "LightingQualityHeading", "Quality Level" ) );
				Section.AddMenuEntry( FLevelEditorCommands::Get().LightingQuality_Production );
				Section.AddMenuEntry( FLevelEditorCommands::Get().LightingQuality_High );
				Section.AddMenuEntry( FLevelEditorCommands::Get().LightingQuality_Medium );
				Section.AddMenuEntry( FLevelEditorCommands::Get().LightingQuality_Preview );
			}
		}

		/** Generates a lighting density sub-menu */
		static void RegisterLightingDensityMenu(const FName InBaseMenuName)
		{
			UToolMenu* SubMenu = UToolMenus::Get()->RegisterMenu(UToolMenus::JoinMenuPaths(InBaseMenuName, "LightingDensity"));

			{
				FToolMenuSection& Section = SubMenu->AddSection("LevelEditorBuildLightingDensity", LOCTEXT( "LightingDensityHeading", "Density Rendering" ) );
				TSharedRef<SWidget> Ideal =		SNew(SHorizontalBox)
												+SHorizontalBox::Slot()
												.Padding( FMargin( 27.0f, 0.0f, 0.0f, 0.0f ) )
												.FillWidth(1.0f)
												[
													SNew(SSpinBox<float>)
													.MinValue(0.f)
													.MaxValue(100.f)
													.Value(FLevelEditorActionCallbacks::GetLightingDensityIdeal())
													.OnValueChanged_Static(&FLevelEditorActionCallbacks::SetLightingDensityIdeal)
												];
				Section.AddEntry(FToolMenuEntry::InitWidget("Ideal", Ideal, LOCTEXT("LightingDensity_Ideal","Ideal Density")));
				
				TSharedRef<SWidget> Maximum =	SNew(SHorizontalBox)
												+SHorizontalBox::Slot()
												.FillWidth(1.0f)
												[
													SNew(SSpinBox<float>)
													.MinValue(0.01f)
													.MaxValue(100.01f)
													.Value(FLevelEditorActionCallbacks::GetLightingDensityMaximum())
													.OnValueChanged_Static(&FLevelEditorActionCallbacks::SetLightingDensityMaximum)
												];
				Section.AddEntry(FToolMenuEntry::InitWidget("Maximum", Maximum, LOCTEXT("LightingDensity_Maximum","Maximum Density")));

				TSharedRef<SWidget> ClrScale =	SNew(SHorizontalBox)
												+SHorizontalBox::Slot()
												.Padding( FMargin( 35.0f, 0.0f, 0.0f, 0.0f ) )
												.FillWidth(1.0f)
												[
													SNew(SSpinBox<float>)
													.MinValue(0.f)
													.MaxValue(10.f)
													.Value(FLevelEditorActionCallbacks::GetLightingDensityColorScale())
													.OnValueChanged_Static(&FLevelEditorActionCallbacks::SetLightingDensityColorScale)
												];
				Section.AddEntry(FToolMenuEntry::InitWidget("ColorScale", ClrScale, LOCTEXT("LightingDensity_ColorScale","Color Scale")));

				TSharedRef<SWidget> GrayScale =	SNew(SHorizontalBox)
												+SHorizontalBox::Slot()
												.Padding( FMargin( 11.0f, 0.0f, 0.0f, 0.0f ) )
												.FillWidth(1.0f)
												[
													SNew(SSpinBox<float>)
													.MinValue(0.f)
													.MaxValue(10.f)
													.Value(FLevelEditorActionCallbacks::GetLightingDensityGrayscaleScale())
													.OnValueChanged_Static(&FLevelEditorActionCallbacks::SetLightingDensityGrayscaleScale)
												];
				Section.AddEntry(FToolMenuEntry::InitWidget("GrayscaleScale", GrayScale, LOCTEXT("LightingDensity_GrayscaleScale","Grayscale Scale")));

				Section.AddMenuEntry( FLevelEditorCommands::Get().LightingDensity_RenderGrayscale );
			}
		}

		/** Generates a lighting resolution sub-menu */
		static void RegisterLightingResolutionMenu(const FName InBaseMenuName)
		{
			UToolMenu* SubMenu = UToolMenus::Get()->RegisterMenu(UToolMenus::JoinMenuPaths(InBaseMenuName, "LightingResolution"));

			{
				FToolMenuSection& Section = SubMenu->AddSection("LevelEditorBuildLightingResolution1", LOCTEXT( "LightingResolutionHeading1", "Primitive Types" ) );
				TSharedRef<SWidget> Meshes =	SNew(SHorizontalBox)
												+SHorizontalBox::Slot()
												.AutoWidth()
												[
													SNew( SCheckBox )
													.Style( FEditorStyle::Get(), "Menu.CheckBox" )
													.ToolTipText(LOCTEXT( "StaticMeshesToolTip", "Static Meshes will be adjusted if checked." ))
													.IsChecked_Static(&FLevelEditorActionCallbacks::IsLightingResolutionStaticMeshesChecked)
													.OnCheckStateChanged_Static(&FLevelEditorActionCallbacks::SetLightingResolutionStaticMeshes)
													.Content()
													[
														SNew( STextBlock )
														.Text( LOCTEXT("StaticMeshes", "Static Meshes") )
													]
												]
												+SHorizontalBox::Slot()
												.AutoWidth()
												.Padding( FMargin( 4.0f, 0.0f, 11.0f, 0.0f ) )
												[
													SNew(SSpinBox<float>)
													.MinValue(4.f)
													.MaxValue(4096.f)
													.ToolTipText(LOCTEXT( "LightingResolutionStaticMeshesMinToolTip", "The minimum lightmap resolution for static mesh adjustments. Anything outside of Min/Max range will not be touched when adjusting." ))
													.Value(FLevelEditorActionCallbacks::GetLightingResolutionMinSMs())
													.OnValueChanged_Static(&FLevelEditorActionCallbacks::SetLightingResolutionMinSMs)
												]
												+SHorizontalBox::Slot()
												.AutoWidth()
												[
													SNew(SSpinBox<float>)
													.MinValue(4.f)
													.MaxValue(4096.f)
													.ToolTipText(LOCTEXT( "LightingResolutionStaticMeshesMaxToolTip", "The maximum lightmap resolution for static mesh adjustments. Anything outside of Min/Max range will not be touched when adjusting." ))
													.Value(FLevelEditorActionCallbacks::GetLightingResolutionMaxSMs())
													.OnValueChanged_Static(&FLevelEditorActionCallbacks::SetLightingResolutionMaxSMs)
												];
				Section.AddEntry(FToolMenuEntry::InitWidget("Meshes", Meshes, FText::GetEmpty(), true));
				
				TSharedRef<SWidget> BSPs =		SNew(SHorizontalBox)
												+SHorizontalBox::Slot()
												.AutoWidth()
												[
													SNew( SCheckBox )
													.Style(FEditorStyle::Get(), "Menu.CheckBox")
													.ToolTipText(LOCTEXT( "BSPSurfacesToolTip", "BSP Surfaces will be adjusted if checked." ))
													.IsChecked_Static(&FLevelEditorActionCallbacks::IsLightingResolutionBSPSurfacesChecked)
													.OnCheckStateChanged_Static(&FLevelEditorActionCallbacks::SetLightingResolutionBSPSurfaces)
													.Content()
													[
														SNew( STextBlock )
														.Text( LOCTEXT("BSPSurfaces", "BSP Surfaces") )
													]
												]
												+SHorizontalBox::Slot()
												.AutoWidth()
												.Padding( FMargin( 6.0f, 0.0f, 4.0f, 0.0f ) )
												[
													SNew(SSpinBox<float>)
													.MinValue(1.f)
													.MaxValue(63556.f)
													.ToolTipText(LOCTEXT( "LightingResolutionBSPsMinToolTip", "The minimum lightmap resolution of a BSP surface to adjust. When outside of the Min/Max range, the BSP surface will no be altered." ))
													.Value(FLevelEditorActionCallbacks::GetLightingResolutionMinBSPs())
													.OnValueChanged_Static(&FLevelEditorActionCallbacks::SetLightingResolutionMinBSPs)
												]
												+SHorizontalBox::Slot()
												.AutoWidth()
												[
													SNew(SSpinBox<float>)
													.MinValue(1.f)
													.MaxValue(63556.f)
													.ToolTipText(LOCTEXT( "LightingResolutionBSPsMaxToolTip", "The maximum lightmap resolution of a BSP surface to adjust. When outside of the Min/Max range, the BSP surface will no be altered." ))
													.Value(FLevelEditorActionCallbacks::GetLightingResolutionMaxBSPs())
													.OnValueChanged_Static(&FLevelEditorActionCallbacks::SetLightingResolutionMaxBSPs)
												];
				Section.AddEntry(FToolMenuEntry::InitWidget("BSPs", BSPs, FText::GetEmpty(), true));
			}

			{
				FToolMenuSection& Section = SubMenu->AddSection("LevelEditorBuildLightingResolution2", LOCTEXT( "LightingResolutionHeading2", "Select Options" ) );
				Section.AddMenuEntry( FLevelEditorCommands::Get().LightingResolution_CurrentLevel );
				Section.AddMenuEntry( FLevelEditorCommands::Get().LightingResolution_SelectedLevels );
				Section.AddMenuEntry( FLevelEditorCommands::Get().LightingResolution_AllLoadedLevels );
				Section.AddMenuEntry( FLevelEditorCommands::Get().LightingResolution_SelectedObjectsOnly );
			}

			{
				FToolMenuSection& Section = SubMenu->AddSection("LevelEditorBuildLightingResolution3", LOCTEXT( "LightingResolutionHeading3", "Ratio" ) );
				TSharedRef<SWidget> Ratio =		SNew(SSpinBox<int32>)
												.MinValue(0)
												.MaxValue(400)
												.ToolTipText(LOCTEXT( "LightingResolutionRatioToolTip", "Ratio to apply (New Resolution = Ratio / 100.0f * CurrentResolution)." ))
												.Value(FLevelEditorActionCallbacks::GetLightingResolutionRatio())
												.OnEndSliderMovement_Static(&FLevelEditorActionCallbacks::SetLightingResolutionRatio)
												.OnValueCommitted_Static(&FLevelEditorActionCallbacks::SetLightingResolutionRatioCommit);
				Section.AddEntry(FToolMenuEntry::InitWidget("Ratio", Ratio, LOCTEXT( "LightingResolutionRatio", "Ratio" )));
			}
		}

		/** Generates a lighting info dialogs sub-menu */
		static void RegisterLightingInfoMenu(const FName InBaseMenuName)
		{
			RegisterLightingDensityMenu(UToolMenus::JoinMenuPaths(InBaseMenuName, "LightingInfo"));
			RegisterLightingResolutionMenu(UToolMenus::JoinMenuPaths(InBaseMenuName, "LightingInfo"));

			UToolMenu* SubMenu = UToolMenus::Get()->RegisterMenu(UToolMenus::JoinMenuPaths(InBaseMenuName, "LightingInfo"));

			{
				FToolMenuSection& Section = SubMenu->AddSection("LevelEditorBuildLightingInfo", LOCTEXT( "LightingInfoHeading", "Lighting Info Dialogs" ) );
				Section.AddSubMenu(
					"LightingDensity",
					LOCTEXT( "LightingDensityRenderingSubMenu", "LightMap Density Rendering Options" ),
					LOCTEXT( "LightingDensityRenderingSubMenu_ToolTip", "Shows the LightMap Density Rendering viewmode options." ),
					FNewToolMenuChoice() );

				Section.AddSubMenu(
					"LightingResolution",
					LOCTEXT( "LightingResolutionAdjustmentSubMenu", "LightMap Resolution Adjustment" ),
					LOCTEXT( "LightingResolutionAdjustmentSubMenu_ToolTip", "Shows the LightMap Resolution Adjustment options." ),
					FNewToolMenuChoice() );

				Section.AddMenuEntry( FLevelEditorCommands::Get().LightingStaticMeshInfo, LOCTEXT( "BuildLightingInfo_LightingStaticMeshInfo", "Lighting StaticMesh Info..." ) );
			}
		}
	};

	FLightingMenus::RegisterMenus(BaseMenuName);

	{
		FToolMenuSection& Section = Menu->AddSection( "LevelEditorLighting", LOCTEXT( "LightingHeading", "Lighting" ) );
		Section.AddMenuEntry( FLevelEditorCommands::Get().BuildLightingOnly, LOCTEXT( "BuildLightingOnlyHeading", "Build Lighting Only" ) );

		Section.AddSubMenu(
			"LightingQuality",
			LOCTEXT( "LightingQualitySubMenu", "Lighting Quality" ),
			LOCTEXT( "LightingQualitySubMenu_ToolTip", "Allows you to select the quality level for precomputed lighting" ),
			FNewToolMenuChoice() );

		Section.AddSubMenu(
			"LightingInfo",
			LOCTEXT( "BuildLightingInfoSubMenu", "Lighting Info" ),
			LOCTEXT( "BuildLightingInfoSubMenu_ToolTip", "Access the lighting info dialogs" ),
			FNewToolMenuChoice() );

		Section.AddMenuEntry( FLevelEditorCommands::Get().LightingBuildOptions_UseErrorColoring );
		Section.AddMenuEntry( FLevelEditorCommands::Get().LightingBuildOptions_ShowLightingStats );
	}

	{
		FToolMenuSection& Section = Menu->AddSection("LevelEditorReflections", LOCTEXT( "ReflectionHeading", "Reflections" ) );
		Section.AddMenuEntry( FLevelEditorCommands::Get().BuildReflectionCapturesOnly );
	}

	{
		FToolMenuSection& Section = Menu->AddSection("LevelEditorVisibility", LOCTEXT( "VisibilityHeading", "Visibility" ) );
		Section.AddMenuEntry( FLevelEditorCommands::Get().BuildLightingOnly_VisibilityOnly );
	}

	{
		FToolMenuSection& Section = Menu->AddSection("LevelEditorGeometry", LOCTEXT( "GeometryHeading", "Geometry" ) );
		Section.AddMenuEntry( FLevelEditorCommands::Get().BuildGeometryOnly );
		Section.AddMenuEntry( FLevelEditorCommands::Get().BuildGeometryOnly_OnlyCurrentLevel );
	}

	{
		FToolMenuSection& Section = Menu->AddSection("LevelEditorNavigation", LOCTEXT( "NavigationHeading", "Navigation" ) );
		Section.AddMenuEntry( FLevelEditorCommands::Get().BuildPathsOnly );
	}

	{
		FToolMenuSection& Section = Menu->AddSection("LevelEditorLOD", LOCTEXT("LODHeading", "Hierarchical LOD"));
		Section.AddMenuEntry(FLevelEditorCommands::Get().BuildLODsOnly);
	}
	
	{
		FToolMenuSection& Section = Menu->AddSection("LevelEditorTextureStreaming", LOCTEXT("TextureStreamingHeading", "Texture Streaming"));
		Section.AddDynamicEntry("BuildTextureStreamingOnly", FNewToolMenuSectionDelegate::CreateLambda([](FToolMenuSection& InSection)
		{
			if (CVarStreamingUseNewMetrics.GetValueOnAnyThread() != 0) // There is no point of in building texture streaming data with the old system.
			{
				InSection.AddMenuEntry(FLevelEditorCommands::Get().BuildTextureStreamingOnly);
			}
		}));
		Section.AddMenuEntry(FLevelEditorCommands::Get().BuildVirtualTextureOnly);
	}

	
	{
		FToolMenuSection& Section = Menu->AddSection("LevelEditorAutomation", LOCTEXT( "AutomationHeading", "Automation" ) );
		Section.AddMenuEntry( 
			FLevelEditorCommands::Get().BuildAndSubmitToSourceControl,
			TAttribute<FText>(),
			TAttribute<FText>(),
			FSlateIcon(FEditorStyle::GetStyleSetName(), "LevelEditor.Tabs.BuildAndSubmit")
			);
	}

	// Map Check
	{
		FToolMenuSection& Section = Menu->AddSection("LevelEditorVerification", LOCTEXT( "VerificationHeading", "Verification" ) );
		Section.AddMenuEntry( FLevelEditorCommands::Get().MapCheck, LOCTEXT("OpenMapCheck", "Map Check") );
	}

#undef LOCTEXT_NAMESPACE
}

static void MakeMaterialQualityLevelMenu( UToolMenu* InMenu )
{
	{
		FToolMenuSection& Section = InMenu->AddSection("LevelEditorMaterialQualityLevel", NSLOCTEXT( "LevelToolBarViewMenu", "MaterialQualityLevelHeading", "Material Quality Level" ) );
		Section.AddMenuEntry(FLevelEditorCommands::Get().MaterialQualityLevel_Low);
		Section.AddMenuEntry(FLevelEditorCommands::Get().MaterialQualityLevel_Medium);
		Section.AddMenuEntry(FLevelEditorCommands::Get().MaterialQualityLevel_High);
	}
}

static void MakeShaderModelPreviewMenu( UToolMenu* InMenu )
{
#define LOCTEXT_NAMESPACE "LevelToolBarViewMenu"

	FToolMenuSection& Section = InMenu->AddSection("EditorPreviewMode", LOCTEXT("EditorPreviewModeDevices", "Preview Devices"));

	// SM5
	Section.AddMenuEntry(FLevelEditorCommands::Get().PreviewPlatformOverride_SM5);

	// Android
	bool bAndroidBuildForES31 = false;
	GConfig->GetBool(TEXT("/Script/AndroidRuntimeSettings.AndroidRuntimeSettings"), TEXT("bBuildForES31"), bAndroidBuildForES31, GEngineIni);
	if (bAndroidBuildForES31)
	{
		Section.AddMenuEntry(FLevelEditorCommands::Get().PreviewPlatformOverride_AndroidGLES31);
	}

	bool bAndroidSupportsVulkan = false;
	GConfig->GetBool(TEXT("/Script/AndroidRuntimeSettings.AndroidRuntimeSettings"), TEXT("bSupportsVulkan"), bAndroidSupportsVulkan, GEngineIni);
	if (bAndroidSupportsVulkan)
	{
		Section.AddMenuEntry(FLevelEditorCommands::Get().PreviewPlatformOverride_AndroidVulkanES31);
	}

	bool bAndroidSupportsMobileVulkanSM5 = false;
	GConfig->GetBool(TEXT("/Script/AndroidRuntimeSettings.AndroidRuntimeSettings"), TEXT("bSupportsAndroidVulkanSM5"), bAndroidSupportsVulkan, GEngineIni);
	if (bAndroidSupportsMobileVulkanSM5)
	{
		Section.AddMenuEntry(FLevelEditorCommands::Get().PreviewPlatformOverride_AndroidVulkanSM5);
	}


	// iOS
	bool bIOSSupportsMetal = false;
	GConfig->GetBool(TEXT("/Script/IOSRuntimeSettings.IOSRuntimeSettings"), TEXT("bSupportsMetal"), bIOSSupportsMetal, GEngineIni);
	if (bIOSSupportsMetal)
	{
		Section.AddMenuEntry(FLevelEditorCommands::Get().PreviewPlatformOverride_IOSMetalES31);
	}

<<<<<<< HEAD
    MenuBuilder.EndSection();

=======
>>>>>>> 90fae962
#undef LOCTEXT_NAMESPACE
}

static void MakeScalabilityMenu( UToolMenu* InMenu )
{
	{
		FToolMenuSection& Section = InMenu->AddSection("Section");
		Section.AddEntry(FToolMenuEntry::InitWidget("ScalabilitySettings", SNew(SScalabilitySettings), FText(), true));
	}
}

static void MakePreviewSettingsMenu( UToolMenu* InMenu )
{
#define LOCTEXT_NAMESPACE "LevelToolBarViewMenu"
	{
		FToolMenuSection& Section = InMenu->AddSection("LevelEditorPreview", LOCTEXT("PreviewHeading", "Previewing"));
		Section.AddMenuEntry(FLevelEditorCommands::Get().DrawBrushMarkerPolys);
		Section.AddMenuEntry(FLevelEditorCommands::Get().OnlyLoadVisibleInPIE);
		Section.AddMenuEntry(FLevelEditorCommands::Get().ToggleParticleSystemLOD);
		Section.AddMenuEntry(FLevelEditorCommands::Get().ToggleParticleSystemHelpers);
		Section.AddMenuEntry(FLevelEditorCommands::Get().ToggleFreezeParticleSimulation);
		Section.AddMenuEntry(FLevelEditorCommands::Get().ToggleLODViewLocking);
		Section.AddMenuEntry(FLevelEditorCommands::Get().LevelStreamingVolumePrevis);
	}
#undef LOCTEXT_NAMESPACE
}

#if WITH_LIVE_CODING
void FLevelEditorToolBar::RegisterCompileMenu()
{
#define LOCTEXT_NAMESPACE "LevelToolBarCompileMenu"

	UToolMenu* Menu = UToolMenus::Get()->RegisterMenu("LevelEditor.LevelEditorToolBar.CompileComboButton");

	{
		FToolMenuSection& Section = Menu->AddSection("LiveCodingMode", LOCTEXT( "LiveCodingMode", "General" ) );
		Section.AddMenuEntry( FLevelEditorCommands::Get().LiveCoding_Enable );
	}

	{
		FToolMenuSection& Section = Menu->AddSection("LiveCodingActions", LOCTEXT( "LiveCodingActions", "Actions" ) );
		Section.AddMenuEntry( FLevelEditorCommands::Get().LiveCoding_StartSession );
		Section.AddMenuEntry( FLevelEditorCommands::Get().LiveCoding_ShowConsole );
		Section.AddMenuEntry( FLevelEditorCommands::Get().LiveCoding_Settings );
	}

#undef LOCTEXT_NAMESPACE
}
#endif

TSharedRef< SWidget > FLevelEditorToolBar::GenerateQuickSettingsMenu(TSharedRef<FUICommandList> InCommandList, TWeakPtr<SLevelEditor> InLevelEditor)
{
	// Get all menu extenders for this context menu from the level editor module
	FLevelEditorModule& LevelEditorModule = FModuleManager::GetModuleChecked<FLevelEditorModule>( TEXT("LevelEditor") );
	TSharedPtr<FExtender> MenuExtender = LevelEditorModule.AssembleExtenders(InCommandList, LevelEditorModule.GetAllLevelEditorToolbarViewMenuExtenders());

	FToolMenuContext MenuContext(InCommandList, MenuExtender);
	ULevelEditorMenuContext* LevelEditorMenuContext = NewObject<ULevelEditorMenuContext>();
	LevelEditorMenuContext->LevelEditor = InLevelEditor;
	MenuContext.AddObject(LevelEditorMenuContext);

	return UToolMenus::Get()->GenerateWidget("LevelEditor.LevelEditorToolBar.LevelToolbarQuickSettings", MenuContext);
}

void FLevelEditorToolBar::RegisterQuickSettingsMenu()
{
#define LOCTEXT_NAMESPACE "LevelToolBarViewMenu"

	UToolMenu* Menu = UToolMenus::Get()->RegisterMenu("LevelEditor.LevelEditorToolBar.LevelToolbarQuickSettings");

	struct Local
	{
		static void OpenSettings(FName ContainerName, FName CategoryName, FName SectionName)
		{
			FModuleManager::LoadModuleChecked<ISettingsModule>("Settings").ShowViewer(ContainerName, CategoryName, SectionName);
		}
	};

	{
		FToolMenuSection& Section = Menu->AddSection("ProjectSettingsSection", LOCTEXT("ProjectSettings", "Game Specific Settings"));

		Section.AddMenuEntry(FLevelEditorCommands::Get().WorldProperties);

		Section.AddMenuEntry(
			"ProjectSettings",
			LOCTEXT("ProjectSettingsMenuLabel", "Project Settings..."),
			LOCTEXT("ProjectSettingsMenuToolTip", "Change the settings of the currently loaded project"),
			FSlateIcon(FEditorStyle::GetStyleSetName(), "ProjectSettings.TabIcon"),
			FUIAction(FExecuteAction::CreateStatic(&Local::OpenSettings, FName("Project"), FName("Project"), FName("General")))
			);

		Section.AddDynamicEntry("PluginsEditor", FNewToolMenuDelegateLegacy::CreateLambda([](FMenuBuilder& InMenuBuilder, UToolMenu* InMenu)
		{
			if (IModularFeatures::Get().IsModularFeatureAvailable(EditorFeatures::PluginsEditor))
			{
				FGlobalTabmanager::Get()->PopulateTabSpawnerMenu(InMenuBuilder, "PluginsEditor");
			}
		}));
	}

	{
		FToolMenuSection& Section = Menu->AddSection("LevelEditorSelection", LOCTEXT("SelectionHeading","Selection") );
		Section.AddMenuEntry( FLevelEditorCommands::Get().AllowTranslucentSelection );
		Section.AddMenuEntry( FLevelEditorCommands::Get().AllowGroupSelection );
		Section.AddMenuEntry( FLevelEditorCommands::Get().StrictBoxSelect );
		Section.AddMenuEntry( FLevelEditorCommands::Get().TransparentBoxSelect );
		Section.AddMenuEntry( FLevelEditorCommands::Get().ShowTransformWidget );
	}

	{
		FToolMenuSection& Section = Menu->AddSection("LevelEditorScalability", LOCTEXT("ScalabilityHeading", "Scalability") );
		Section.AddSubMenu(
			"Scalability",
			LOCTEXT( "ScalabilitySubMenu", "Engine Scalability Settings" ),
			LOCTEXT( "ScalabilitySubMenu_ToolTip", "Open the engine scalability settings" ),
			FNewToolMenuDelegate::CreateStatic( &MakeScalabilityMenu ) );

		Section.AddSubMenu(
			"MaterialQualityLevel",
			LOCTEXT( "MaterialQualityLevelSubMenu", "Material Quality Level" ),
			LOCTEXT( "MaterialQualityLevelSubMenu_ToolTip", "Sets the value of the CVar \"r.MaterialQualityLevel\" (low=0, high=1, medium=2). This affects materials via the QualitySwitch material expression." ),
			FNewToolMenuDelegate::CreateStatic( &MakeMaterialQualityLevelMenu ) );

		Section.AddSubMenu(
			"FeatureLevelPreview",
			LOCTEXT("FeatureLevelPreviewSubMenu", "Preview Rendering Level"),
			LOCTEXT("FeatureLevelPreviewSubMenu_ToolTip", "Sets the rendering level used by the main editor"),
			FNewToolMenuDelegate::CreateStatic(&MakeShaderModelPreviewMenu));
	}

	{
		FToolMenuSection& Section = Menu->AddSection("LevelEditorAudio", LOCTEXT("AudioHeading", "Real Time Audio") );
		TSharedRef<SWidget> VolumeItem = SNew(SHorizontalBox)
											+SHorizontalBox::Slot()
											.FillWidth(0.9f)
											.Padding( FMargin(2.0f, 0.0f, 0.0f, 0.0f) )
											[
												SNew(SVolumeControl)
												.ToolTipText_Static(&FLevelEditorActionCallbacks::GetAudioVolumeToolTip)
												.Volume_Static(&FLevelEditorActionCallbacks::GetAudioVolume)
												.OnVolumeChanged_Static(&FLevelEditorActionCallbacks::OnAudioVolumeChanged)
												.Muted_Static(&FLevelEditorActionCallbacks::GetAudioMuted)
												.OnMuteChanged_Static(&FLevelEditorActionCallbacks::OnAudioMutedChanged)
											]
											+SHorizontalBox::Slot()
											.FillWidth(0.1f);

		Section.AddEntry(FToolMenuEntry::InitWidget("Volume", VolumeItem, LOCTEXT("VolumeControlLabel","Volume")));
	}

	{
		FToolMenuSection& Section = Menu->AddSection( "Snapping", LOCTEXT("SnappingHeading","Snapping") );
		Section.AddMenuEntry( FLevelEditorCommands::Get().EnableActorSnap );
		TSharedRef<SWidget> SnapItem = 
		SNew(SHorizontalBox)
	          +SHorizontalBox::Slot()
	          .FillWidth(0.9f)
	          [
		          SNew(SSlider)
		          .ToolTipText_Static(&FLevelEditorActionCallbacks::GetActorSnapTooltip)
		          .Value_Static(&FLevelEditorActionCallbacks::GetActorSnapSetting)
		          .OnValueChanged_Static(&FLevelEditorActionCallbacks::SetActorSnapSetting)
	          ]
	          +SHorizontalBox::Slot()
	          .FillWidth(0.1f);
		Section.AddEntry(FToolMenuEntry::InitWidget("Snap", SnapItem, LOCTEXT("ActorSnapLabel", "Distance")));

		Section.AddMenuEntry( FLevelEditorCommands::Get().ToggleSocketSnapping );
		Section.AddMenuEntry( FLevelEditorCommands::Get().EnableVertexSnap );
	}

	{
		FToolMenuSection& Section = Menu->AddSection("LevelEditorViewport", LOCTEXT("ViewportHeading", "Viewport") );
		Section.AddMenuEntry( FLevelEditorCommands::Get().ToggleHideViewportUI );

		Section.AddSubMenu( "Preview", LOCTEXT("PreviewMenu", "Previewing"), LOCTEXT("PreviewMenuTooltip","Game Preview Settings"), FNewToolMenuDelegate::CreateStatic( &MakePreviewSettingsMenu ) );
	}

#undef LOCTEXT_NAMESPACE
}


TSharedRef< SWidget > FLevelEditorToolBar::GenerateSourceControlMenu(TSharedRef<FUICommandList> InCommandList, TWeakPtr< SLevelEditor > InLevelEditor)
{
	// Get all menu extenders for this context menu from the level editor module
	FLevelEditorModule& LevelEditorModule = FModuleManager::GetModuleChecked<FLevelEditorModule>(TEXT("LevelEditor"));
	TSharedPtr<FExtender> MenuExtender = LevelEditorModule.AssembleExtenders(InCommandList, LevelEditorModule.GetAllLevelEditorToolbarSourceControlMenuExtenders());

	FToolMenuContext MenuContext(InCommandList, MenuExtender);
	ULevelEditorMenuContext* LevelEditorMenuContext = NewObject<ULevelEditorMenuContext>();
	LevelEditorMenuContext->LevelEditor = InLevelEditor;
	MenuContext.AddObject(LevelEditorMenuContext);

	return UToolMenus::Get()->GenerateWidget("LevelEditor.LevelEditorToolBar.SourceControl", MenuContext);
}

TSharedRef< SWidget > FLevelEditorToolBar::GenerateEditorModesMenu(TSharedRef<FUICommandList> InCommandList, TWeakPtr<SLevelEditor> InLevelEditor)
{
	// Get all menu extenders for this context menu from the level editor module
	FLevelEditorModule& LevelEditorModule = FModuleManager::GetModuleChecked<FLevelEditorModule>(TEXT("LevelEditor"));

	FToolMenuContext MenuContext(InCommandList);
	ULevelEditorMenuContext* LevelEditorMenuContext = NewObject<ULevelEditorMenuContext>();
	LevelEditorMenuContext->LevelEditor = InLevelEditor;
	MenuContext.AddObject(LevelEditorMenuContext);

	return UToolMenus::Get()->GenerateWidget("LevelEditor.LevelEditorToolBar.EditorModes", MenuContext);
}

void FLevelEditorToolBar::RegisterSourceControlMenu()
{
#define LOCTEXT_NAMESPACE "LevelToolBarSourceControlMenu"

	UToolMenu* Menu = UToolMenus::Get()->RegisterMenu("LevelEditor.LevelEditorToolBar.SourceControl");
	Menu->bShouldCloseWindowAfterMenuSelection = true;
	FToolMenuSection& Section = Menu->AddSection("SourceControlActions", LOCTEXT("SourceControlMenuHeadingActions", "Actions"));

	Section.AddDynamicEntry("ConnectToSourceControl", FNewToolMenuSectionDelegate::CreateLambda([](FToolMenuSection& InSection)
	{
		ISourceControlModule& SourceControlModule = ISourceControlModule::Get();
		if (ISourceControlModule::Get().IsEnabled() && ISourceControlModule::Get().GetProvider().IsAvailable())
		{
			InSection.AddMenuEntry(
				FLevelEditorCommands::Get().ChangeSourceControlSettings, 
				TAttribute<FText>(),
				TAttribute<FText>(),
				FSlateIcon(FEditorStyle::GetStyleSetName(), "SourceControl.Actions.ChangeSettings")
				);
		}
		else
		{
			InSection.AddMenuEntry(
				FLevelEditorCommands::Get().ConnectToSourceControl,
				TAttribute<FText>(),
				TAttribute<FText>(),
				FSlateIcon(FEditorStyle::GetStyleSetName(), "SourceControl.Actions.Connect")
				);
		}
	}));

	Section.AddMenuSeparator("SourceControlConnectionSeparator");

	Section.AddMenuEntry(
		FLevelEditorCommands::Get().CheckOutModifiedFiles,
		TAttribute<FText>(),
		TAttribute<FText>(),
		FSlateIcon(FEditorStyle::GetStyleSetName(), "SourceControl.Actions.CheckOut")
		);


	Section.AddMenuEntry(
		FLevelEditorCommands::Get().SubmitToSourceControl,
		TAttribute<FText>(),
		TAttribute<FText>(),
		FSlateIcon(FEditorStyle::GetStyleSetName(), "SourceControl.Actions.Submit")
		);

#undef LOCTEXT_NAMESPACE
}

TSharedRef< SWidget > FLevelEditorToolBar::GenerateOpenBlueprintMenuContent( TSharedRef<FUICommandList> InCommandList, TWeakPtr< SLevelEditor > InLevelEditor )
{
#define LOCTEXT_NAMESPACE "LevelToolBarViewMenu"

	FLevelEditorModule& LevelEditorModule = FModuleManager::LoadModuleChecked<FLevelEditorModule>("LevelEditor");
	TSharedPtr<FExtender> MenuExtender = FExtender::Combine(LevelEditorModule.GetAllLevelEditorToolbarBlueprintsMenuExtenders());

	FToolMenuContext MenuContext(InCommandList, MenuExtender);
	ULevelEditorMenuContext* LevelEditorMenuContext = NewObject<ULevelEditorMenuContext>();
	LevelEditorMenuContext->LevelEditor = InLevelEditor;
	MenuContext.AddObject(LevelEditorMenuContext);

	return UToolMenus::Get()->GenerateWidget("LevelEditor.LevelEditorToolBar.OpenBlueprint", MenuContext);
#undef LOCTEXT_NAMESPACE
}

void FLevelEditorToolBar::RegisterOpenBlueprintMenu()
{
#define LOCTEXT_NAMESPACE "LevelToolBarViewMenu"
	UToolMenu* Menu = UToolMenus::Get()->RegisterMenu("LevelEditor.LevelEditorToolBar.OpenBlueprint");

	struct FBlueprintMenus
	{
		/** Generates a sub-level Blueprints sub-menu */
		static void MakeSubLevelsMenu(UToolMenu* InMenu)
		{
			ULevelEditorMenuContext* Context = InMenu->FindContext<ULevelEditorMenuContext>();
			if (Context && Context->LevelEditor.IsValid())
			{
				FSlateIcon EditBP(FEditorStyle::Get().GetStyleSetName(), TEXT("LevelEditor.OpenLevelBlueprint"));

				{
					FToolMenuSection& Section = InMenu->AddSection("SubLevels", LOCTEXT("SubLevelsHeading", "Sub-Level Blueprints"));
					UWorld* World = Context->LevelEditor.Pin()->GetWorld();
					// Sort the levels alphabetically 
					TArray<ULevel*> SortedLevels = World->GetLevels();
					Algo::Sort(SortedLevels, LevelEditorActionHelpers::FLevelSortByName());

					for (ULevel* const Level : SortedLevels)
					{
						if (Level != NULL && Level->GetOutermost() != NULL && !Level->IsPersistentLevel())
						{
							FUIAction UIAction
							(
								FExecuteAction::CreateStatic(&FLevelEditorToolBar::OnOpenSubLevelBlueprint, Level)
							);

							FText DisplayName = FText::Format(LOCTEXT("SubLevelBlueprintItem", "Edit {0}"), FText::FromString(FPaths::GetCleanFilename(Level->GetOutermost()->GetName())));
							Section.AddMenuEntry(NAME_None, DisplayName, FText::GetEmpty(), EditBP, UIAction);
						}
					}
				}
			}
		}

		/** Handle BP being selected from popup picker */
		static void OnBPSelected(const struct FAssetData& AssetData)
		{
			UBlueprint* SelectedBP = Cast<UBlueprint>(AssetData.GetAsset());
			if(SelectedBP)
			{
				GEditor->GetEditorSubsystem<UAssetEditorSubsystem>()->OpenEditorForAsset(SelectedBP);
			}
		}


		/** Generates 'open blueprint' sub-menu */
		static void MakeOpenBPClassMenu(UToolMenu* InMenu)
		{
			FContentBrowserModule& ContentBrowserModule = FModuleManager::Get().LoadModuleChecked<FContentBrowserModule>(TEXT("ContentBrowser"));

			// Configure filter for asset picker
			FAssetPickerConfig Config;
			Config.Filter.ClassNames.Add(UBlueprint::StaticClass()->GetFName());
			Config.InitialAssetViewType = EAssetViewType::List;
			Config.OnAssetSelected = FOnAssetSelected::CreateStatic(&FBlueprintMenus::OnBPSelected);
			Config.bAllowDragging = false;
			// Don't show stuff in Engine
			Config.Filter.PackagePaths.Add("/Game");
			Config.Filter.bRecursivePaths = true;

			TSharedRef<SWidget> Widget = 
				SNew(SBox)
				.WidthOverride(300.f)
				.HeightOverride(300.f)
				[
					ContentBrowserModule.Get().CreateAssetPicker(Config)
				];
		

			{
				FToolMenuSection& Section = InMenu->AddSection("Browse", LOCTEXT("BrowseHeader", "Browse"));
				Section.AddEntry(FToolMenuEntry::InitWidget("PickClassWidget", Widget, FText::GetEmpty()));
			}
		}
	};

	{
		FToolMenuSection& Section = Menu->AddSection("BlueprintClass", LOCTEXT("BlueprintClass", "Blueprint Class"));

		// Create a blank BP
		Section.AddMenuEntry(FLevelEditorCommands::Get().CreateBlankBlueprintClass);

		// Convert selection to BP
		Section.AddMenuEntry(FLevelEditorCommands::Get().ConvertSelectionToBlueprint);

		// Open an existing Blueprint Class...
		FSlateIcon OpenBPIcon(FEditorStyle::GetStyleSetName(), "LevelEditor.OpenClassBlueprint");
		Section.AddSubMenu(
			"OpenBlueprintClass",
			LOCTEXT("OpenBlueprintClassSubMenu", "Open Blueprint Class..."),
			LOCTEXT("OpenBlueprintClassSubMenu_ToolTip", "Open an existing Blueprint Class in this project"),
			FNewToolMenuDelegate::CreateStatic(&FBlueprintMenus::MakeOpenBPClassMenu),
			false,
			OpenBPIcon);
	}

	{
		FToolMenuSection& Section = Menu->AddSection("LevelScriptBlueprints", LOCTEXT("LevelScriptBlueprints", "Level Blueprints"));
		Section.AddMenuEntry( FLevelEditorCommands::Get().OpenLevelBlueprint );

		Section.AddDynamicEntry("SubLevels", FNewToolMenuSectionDelegate::CreateLambda([](FToolMenuSection& InSection)
		{
			ULevelEditorMenuContext* Context = InSection.FindContext<ULevelEditorMenuContext>();
			if (Context && Context->LevelEditor.IsValid())
			{
				// If there are any sub-levels, display the sub-menu. A single level means there is only the persistent level
				UWorld* World = Context->LevelEditor.Pin()->GetWorld();
				if (World->GetNumLevels() > 1)
				{
					InSection.AddSubMenu(
						"SubLevels",
						LOCTEXT("SubLevelsSubMenu", "Sub-Levels"),
						LOCTEXT("SubLevelsSubMenu_ToolTip", "Shows available sub-level Blueprints that can be edited."),
						FNewToolMenuDelegate::CreateStatic(&FBlueprintMenus::MakeSubLevelsMenu),
						FUIAction(), EUserInterfaceActionType::Button, false, FSlateIcon(FEditorStyle::Get().GetStyleSetName(), TEXT("LevelEditor.OpenLevelBlueprint")));
				}
			}
		}));
	}

	{
		FToolMenuSection& Section = Menu->AddSection("ProjectSettingsClasses", LOCTEXT("ProjectSettingsClasses", "Project Settings"));
		LevelEditorActionHelpers::CreateGameModeSubMenu(Section, "ProjectSettingsClasses", true);
	}

	{
		FToolMenuSection& Section = Menu->AddSection("WorldSettingsClasses", LOCTEXT("WorldSettingsClasses", "World Override"));
		LevelEditorActionHelpers::CreateGameModeSubMenu(Section, "WorldSettingsClasses", false);
	}

	// If source control is enabled, queue up a query to the status of the config file so it is (hopefully) ready before we get to the sub-menu
	if(ISourceControlModule::Get().IsEnabled())
	{
		FString ConfigFilePath = FPaths::ConvertRelativePathToFull(FString::Printf(TEXT("%sDefaultEngine.ini"), *FPaths::SourceConfigDir()));

		// note: calling QueueStatusUpdate often does not spam status updates as an internal timer prevents this
		ISourceControlModule::Get().QueueStatusUpdate(ConfigFilePath);
	}
#undef LOCTEXT_NAMESPACE
}

void FLevelEditorToolBar::OnOpenSubLevelBlueprint( ULevel* InLevel )
{
	ULevelScriptBlueprint* LevelScriptBlueprint = InLevel->GetLevelScriptBlueprint();

	if( LevelScriptBlueprint )
	{
		GEditor->GetEditorSubsystem<UAssetEditorSubsystem>()->OpenEditorForAsset(LevelScriptBlueprint);
	}
	else
	{
		FMessageDialog::Open( EAppMsgType::Ok, NSLOCTEXT("UnrealEd", "UnableToCreateLevelScript", "Unable to find or create a level blueprint for this level.") );
	}
}

TSharedRef< SWidget > FLevelEditorToolBar::GenerateCinematicsMenuContent(TSharedRef<FUICommandList> InCommandList, TWeakPtr<SLevelEditor> InLevelEditor)
{
	FLevelEditorModule& LevelEditorModule = FModuleManager::LoadModuleChecked<FLevelEditorModule>("LevelEditor");

	FToolMenuContext MenuContext(InCommandList, FExtender::Combine(LevelEditorModule.GetAllLevelEditorToolbarCinematicsMenuExtenders()));
	ULevelEditorMenuContext* LevelEditorMenuContext = NewObject<ULevelEditorMenuContext>();
	LevelEditorMenuContext->LevelEditor = InLevelEditor;
	MenuContext.AddObject(LevelEditorMenuContext);

	return UToolMenus::Get()->GenerateWidget("LevelEditor.LevelEditorToolBar.Cinematics", MenuContext);
}

void FLevelEditorToolBar::RegisterCinematicsMenu()
{
#define LOCTEXT_NAMESPACE "LevelToolBarCinematicsMenu"

	UToolMenu* Menu = UToolMenus::Get()->RegisterMenu("LevelEditor.LevelEditorToolBar.Cinematics");
	Menu->bShouldCloseWindowAfterMenuSelection = true;

	Menu->AddSection("LevelEditorNewCinematics", LOCTEXT("CinematicsMenuCombo_NewHeading", "New"));

	//Add a heading to separate the existing cinematics from the 'Add New Cinematic Actor' button
	FToolMenuSection& ExistingCinematicSection = Menu->AddSection("LevelEditorExistingCinematic", LOCTEXT("CinematicMenuCombo_ExistingHeading", "Edit Existing Cinematic"));
	ExistingCinematicSection.AddDynamicEntry("LevelEditorExistingCinematic", FNewToolMenuSectionDelegate::CreateLambda([](FToolMenuSection& InSection)
	{
		ULevelEditorMenuContext* FoundContext = InSection.Context.FindContext<ULevelEditorMenuContext>();
		if (!FoundContext)
		{
			return;
		}

		const int32 bAllowMatineeActors = CVarAllowMatineeActors->GetInt();

		UWorld* World = FoundContext->LevelEditor.IsValid() ? FoundContext->LevelEditor.Pin()->GetWorld() : nullptr;
		const bool bHasAnyCinematicsActors = (bAllowMatineeActors && !!TActorIterator<AMatineeActor>(World)) || !!TActorIterator<ALevelSequenceActor>(World);
		if (!bHasAnyCinematicsActors)
		{
			return;
		}

		using namespace SceneOutliner;

		// We can't build a list of Matinees and LevelSequenceActors while the current World is a PIE world.
		FInitializationOptions InitOptions;
		{
			InitOptions.Mode = ESceneOutlinerMode::ActorPicker;

			// We hide the header row to keep the UI compact.
			// @todo: Might be useful to have this sometimes, actually.  Ideally the user could summon it.
			InitOptions.bShowHeaderRow = false;
			InitOptions.bShowSearchBox = false;
			InitOptions.bShowCreateNewFolder = false;

			InitOptions.ColumnMap.Add(FBuiltInColumnTypes::Label(), FColumnInfo(EColumnVisibility::Visible, 0));
			InitOptions.ColumnMap.Add(FBuiltInColumnTypes::ActorInfo(), FColumnInfo(EColumnVisibility::Visible, 10));

			// Only display Matinee and MovieScene actors
			auto ActorFilter = [&](const AActor* Actor) {
				return (bAllowMatineeActors && Actor->IsA(AMatineeActor::StaticClass())) || Actor->IsA(ALevelSequenceActor::StaticClass());
			};
			InitOptions.Filters->AddFilterPredicate(FActorFilterPredicate::CreateLambda(ActorFilter));
		}

		// actor selector to allow the user to choose an actor
		FSceneOutlinerModule& SceneOutlinerModule = FModuleManager::LoadModuleChecked<FSceneOutlinerModule>("SceneOutliner");
		TSharedRef< SWidget > MiniSceneOutliner =
			SNew(SVerticalBox)
			+ SVerticalBox::Slot()
			.AutoHeight()
			.MaxHeight(400.0f)
			[
				SceneOutlinerModule.CreateSceneOutliner(
					InitOptions,
					FOnActorPicked::CreateStatic(&FLevelEditorToolBar::OnCinematicsActorPicked))
			];

		InSection.AddEntry(FToolMenuEntry::InitWidget("LevelEditorExistingCinematic", MiniSceneOutliner, FText::GetEmpty(), true));
	}));

#undef LOCTEXT_NAMESPACE
}

void FLevelEditorToolBar::RegisterEditorModesMenu()
{
#define LOCTEXT_NAMESPACE "LevelToolBarEditorModesMenu"
	UToolMenu* Menu = UToolMenus::Get()->RegisterMenu("LevelEditor.LevelEditorToolBar.EditorModes");

	FToolMenuSection& Section = Menu->AddSection("EditorModes", LOCTEXT("EditorModesMenu_NewHeading", "Editor Modes"));

	Section.AddDynamicEntry("ModesList", FNewToolMenuSectionDelegate::CreateLambda([](FToolMenuSection& InSection)
	{

		const FLevelEditorModule& LevelEditorModule = FModuleManager::LoadModuleChecked<FLevelEditorModule>("LevelEditor");
		const FLevelEditorModesCommands& Commands = LevelEditorModule.GetLevelEditorModesCommands();

		TArray<FEditorModeInfo, TInlineAllocator<1>> DefaultModes;

		TArray<FEditorModeInfo, TInlineAllocator<10>> NonDefaultModes;

		for (const FEditorModeInfo& Mode : FEditorModeRegistry::Get().GetSortedModeInfo())
		{
			// If the mode isn't visible don't create a menu option for it.
			if (!Mode.bVisible)
			{
				continue;
			}

			if (GLevelEditorModeTools().IsDefaultMode(Mode.ID))
			{
				DefaultModes.Add(Mode.ID);
			}
			else
			{
				NonDefaultModes.Add(Mode.ID);
			}
			
		}

		auto BuildEditorModes = 
			[&Commands, &InSection](const TArrayView<FEditorModeInfo>& Modes)
			{
				for (const FEditorModeInfo& Mode : Modes)
				{
					FName EditorModeCommandName = FName(*(FString("EditorMode.") + Mode.ID.ToString()));

					TSharedPtr<FUICommandInfo> EditorModeCommand =
						FInputBindingManager::Get().FindCommandInContext(Commands.GetContextName(), EditorModeCommandName);

					// If a command isn't yet registered for this mode, we need to register one.
					if (!EditorModeCommand.IsValid())
					{
						continue;
					}

					InSection.AddMenuEntry(EditorModeCommand);
				}

			};

		// Build Default Modes first
		BuildEditorModes(MakeArrayView(DefaultModes));

		InSection.AddMenuSeparator(NAME_None);
			
		// Build non-default modes second
		BuildEditorModes(MakeArrayView(NonDefaultModes));

	}));

#undef LOCTEXT_NAMESPACE
}


void FLevelEditorToolBar::OnCinematicsActorPicked( AActor* Actor )
{
	//The matinee editor will not tick unless the editor viewport is in realtime mode.
	//the scene outliner eats input, so we must close any popups manually.
	FSlateApplication::Get().DismissAllMenus();

	// Make sure we dismiss the menus before we open this
	if (AMatineeActor* MatineeActor = Cast<AMatineeActor>(Actor))
	{
		// Open Matinee for editing!
		GEditor->OpenMatinee( MatineeActor );
	}
	else if (ALevelSequenceActor* LevelSequenceActor = Cast<ALevelSequenceActor>(Actor))
	{
		FScopedSlowTask SlowTask(1.f, NSLOCTEXT("LevelToolBarCinematicsMenu", "LoadSequenceSlowTask", "Loading Level Sequence..."));
		SlowTask.MakeDialog();
		SlowTask.EnterProgressFrame();
		UObject* Asset = LevelSequenceActor->LevelSequence.TryLoad();

		if (Asset != nullptr)
		{
			GEditor->GetEditorSubsystem<UAssetEditorSubsystem>()->OpenEditorForAsset(Asset);
		}
	}
}<|MERGE_RESOLUTION|>--- conflicted
+++ resolved
@@ -1432,13 +1432,6 @@
 						return FSlateIcon(FEditorStyle::GetStyleSetName(), GEditor->IsFeatureLevelPreviewActive() ? "LevelEditor.PreviewMode.iOS.Enabled" : "LevelEditor.PreviewMode.iOS.Disabled");
 					}
 					case SP_VULKAN_PCES3_1:
-<<<<<<< HEAD
-					case SP_OPENGL_PCES2:
-					case SP_PCD3D_ES2:
-					case SP_METAL_MACES2:
-					case SP_OPENGL_ES2_WEBGL:
-=======
->>>>>>> 90fae962
 					{
 						return FSlateIcon(FEditorStyle::GetStyleSetName(), GEditor->IsFeatureLevelPreviewActive() ? "LevelEditor.PreviewMode.AndroidES2.Enabled" : "LevelEditor.PreviewMode.AndroidES2.Disabled");
 					}
@@ -1950,11 +1943,6 @@
 		Section.AddMenuEntry(FLevelEditorCommands::Get().PreviewPlatformOverride_IOSMetalES31);
 	}
 
-<<<<<<< HEAD
-    MenuBuilder.EndSection();
-
-=======
->>>>>>> 90fae962
 #undef LOCTEXT_NAMESPACE
 }
 
