// Copyright Epic Games, Inc. All Rights Reserved.

#include "LevelEditorToolBar.h"
#include "Misc/MessageDialog.h"
#include "HAL/FileManager.h"
#include "Modules/ModuleManager.h"
#include "Framework/Application/SlateApplication.h"
#include "Widgets/Layout/SBorder.h"
#include "Widgets/Text/STextBlock.h"
#include "Widgets/Layout/SBox.h"
#include "Framework/MultiBox/MultiBoxDefs.h"
#include "Framework/MultiBox/MultiBoxExtender.h"
#include "Framework/MultiBox/MultiBoxBuilder.h"
#include "Widgets/Input/SCheckBox.h"
#include "Widgets/Input/SSpinBox.h"
#include "Widgets/Input/SSlider.h"
#include "Widgets/Layout/SSpacer.h"
#include "Styling/AppStyle.h"
#include "Settings/EditorExperimentalSettings.h"
#include "GameMapsSettings.h"
#include "GameFramework/PlayerController.h"
#include "GameFramework/GameModeBase.h"
#include "GameFramework/HUD.h"
#include "GameFramework/GameStateBase.h"
#include "Engine/TextureStreamingTypes.h"
#include "LevelEditor.h"
#include "LevelEditorActions.h"
#include "SourceCodeNavigation.h"
#include "Kismet2/DebuggerCommands.h"
#include "SceneOutlinerPublicTypes.h"
#include "SceneOutlinerModule.h"
#include "ActorTreeItem.h"
#include "SScalabilitySettings.h"
#include "IContentBrowserSingleton.h"
#include "ContentBrowserModule.h"
#include "LevelSequenceActor.h"
#include "LevelSequence.h"
#include "Engine/LevelScriptBlueprint.h"
#include "ISettingsCategory.h"
#include "ISettingsContainer.h"
#include "ISettingsModule.h"
#include "ISettingsSection.h"
#include "ClassViewerModule.h"
#include "ClassViewerFilter.h"
#include "Kismet2/KismetEditorUtilities.h"
#include "Kismet2/BlueprintEditorUtils.h"
#include "Widgets/Input/SVolumeControl.h"
#include "Features/IModularFeatures.h"
#include "EngineUtils.h"
#include "ScopedTransaction.h"
#include "Features/EditorFeatures.h"
#include "Misc/ConfigCacheIni.h"
#include "ILauncherPlatform.h"
#include "LauncherPlatformModule.h"
#include "Misc/ScopedSlowTask.h"
#include "MaterialShaderQualitySettings.h"
#include "LevelEditorMenuContext.h"
#include "ToolMenus.h"
#include "Subsystems/AssetEditorSubsystem.h"
#include "LevelEditorModesActions.h"
#include "ISourceControlModule.h"
#include "Styling/ToolBarStyle.h"
#include "PlatformInfo.h"

namespace LevelEditorActionHelpers
{
	/** Filters out any classes for the Class Picker when creating or selecting classes in the Blueprints dropdown */
	class FBlueprintParentFilter_MapModeSettings : public IClassViewerFilter
	{
	public:
		/** Classes to not allow any children of into the Class Viewer/Picker. */
		TSet< const UClass* > AllowedChildrenOfClasses;

		virtual bool IsClassAllowed(const FClassViewerInitializationOptions& InInitOptions, const UClass* InClass, TSharedRef< FClassViewerFilterFuncs > InFilterFuncs ) override
		{
			return InFilterFuncs->IfInChildOfClassesSet(AllowedChildrenOfClasses, InClass) == EFilterReturn::Passed;
		}

		virtual bool IsUnloadedClassAllowed(const FClassViewerInitializationOptions& InInitOptions, const TSharedRef< const IUnloadedBlueprintData > InUnloadedClassData, TSharedRef< FClassViewerFilterFuncs > InFilterFuncs) override
		{
			return InFilterFuncs->IfInChildOfClassesSet(AllowedChildrenOfClasses, InUnloadedClassData) == EFilterReturn::Passed;
		}
	};

	/**
	 * Retrieves the GameMode class
	 *
	 * @param InLevelEditor				The editor to extract the world from
	 * @param bInIsProjectSettings		TRUE if retrieving the game mode from the project settings
	 * @return							The GameMode class in the Project Settings or World Settings
	 */
	static UClass* GetGameModeClass(TWeakPtr< SLevelEditor > InLevelEditor, bool bInIsProjectSettings);

	/** Callback for the label to display for the GameMode menu selection */
	static FText GetOpenGameModeBlueprintLabel(TWeakPtr< SLevelEditor > InLevelEditor, bool bInIsProjectSettings);

	/** Callback when selecting a GameMode class, assigns it to the world */
	static void OnSelectGameModeClassPicked(UClass* InChosenClass, TWeakPtr< SLevelEditor > InLevelEditor, bool bInIsProjectSettings);

	/** Callback when creating a new GameMode class, creates the Blueprint and assigns it to the world */
	static void OnCreateGameModeClassPicked(UClass* InChosenClass, TWeakPtr< SLevelEditor > InLevelEditor, bool bInIsProjectSettings);

	/**
	 * Retrieves the active GameState class from
	 *
	 * @param InLevelEditor		The editor to extract the world from
	 * @param bInIsProjectSettings		TRUE if retrieving the game mode from the project settings
	 * @return					The active GameState class in the World Settings
	 */
	static UClass* GetGameStateClass(TWeakPtr< SLevelEditor > InLevelEditor, bool bInIsProjectSettings);

	/** Callback for the label to display for the GameState menu selection */
	static FText GetOpenGameStateBlueprintLabel(TWeakPtr< SLevelEditor > InLevelEditor, bool bInIsProjectSettings);
	
	/** Callback when selecting a GameState class, assigns it to the world */
	static void OnSelectGameStateClassPicked(UClass* InChosenClass, TWeakPtr< SLevelEditor > InLevelEditor, bool bInIsProjectSettings);

	/** Callback when creating a new GameState class, creates the Blueprint and assigns it to the world */
	static void OnCreateGameStateClassPicked(UClass* InChosenClass, TWeakPtr< SLevelEditor > InLevelEditor, bool bInIsProjectSettings);

	/**
	 * Retrieves the active Pawn class from
	 *
	 * @param InLevelEditor		The editor to extract the world from
	 * @return					The active Pawn class in the World Settings
	 */
	static UClass* GetPawnClass(TWeakPtr< SLevelEditor > InLevelEditor, bool bInIsProjectSettings);

	/** Callback for the label to display for the Pawn menu selection */
	static FText GetOpenPawnBlueprintLabel(TWeakPtr< SLevelEditor > InLevelEditor, bool bInIsProjectSettings);

	/** Callback for the tooltip to display for the Pawn menu selection */
	static FText GetOpenPawnBlueprintTooltip(TWeakPtr< SLevelEditor > InLevelEditor);

	/** Callback when selecting a Pawn class, assigns it to the world */
	static void OnSelectPawnClassPicked(UClass* InChosenClass, TWeakPtr< SLevelEditor > InLevelEditor, bool bInIsProjectSettings);

	/** Callback when creating a new Pawn class, creates the Blueprint and assigns it to the world */
	static void OnCreatePawnClassPicked(UClass* InChosenClass, TWeakPtr< SLevelEditor > InLevelEditor, bool bInIsProjectSettings);

	/**
	 * Retrieves the active HUD class from
	 *
	 * @param InLevelEditor		The editor to extract the world from
	 * @param bInIsProjectSettings		TRUE if retrieving the game mode from the project settings
	 * @return					The active HUD class in the World Settings
	 */
	static UClass* GetHUDClass(TWeakPtr< SLevelEditor > InLevelEditor, bool bInIsProjectSettings);

	/** Callback for the label to display for the HUD menu selection */
	static FText GetOpenHUDBlueprintLabel(TWeakPtr< SLevelEditor > InLevelEditor, bool bInIsProjectSettings);
	
	/** Callback when selecting a HUD class, assigns it to the world */
	static void OnSelectHUDClassPicked(UClass* InChosenClass, TWeakPtr< SLevelEditor > InLevelEditor, bool bInIsProjectSettings);

	/** Callback when creating a new HUD class, creates the Blueprint and assigns it to the world */
	static void OnCreateHUDClassPicked(UClass* InChosenClass, TWeakPtr< SLevelEditor > InLevelEditor, bool bInIsProjectSettings);

	/**
	 * Retrieves the active PlayerController class from
	 *
	 * @param InLevelEditor		The editor to extract the world from
	 * @param bInIsProjectSettings		TRUE if retrieving the game mode from the project settings
	 * @return					The active PlayerController class in the World Settings
	 */
	static UClass* GetPlayerControllerClass(TWeakPtr< SLevelEditor > InLevelEditor, bool bInIsProjectSettings);

	/** Callback for the label to display for the PlayerController menu selection */
	static FText GetOpenPlayerControllerBlueprintLabel(TWeakPtr< SLevelEditor > InLevelEditor, bool bInIsProjectSettings);

	/** Callback when selecting a PlayerController class, assigns it to the world */
	static void OnSelectPlayerControllerClassPicked(UClass* InChosenClass, TWeakPtr< SLevelEditor > InLevelEditor, bool bInIsProjectSettings);

	/** Callback when creating a new PlayerController class, creates the Blueprint and assigns it to the world */
	static void OnCreatePlayerControllerClassPicked(UClass* InChosenClass, TWeakPtr< SLevelEditor > InLevelEditor, bool bInIsProjectSettings);

	/** Opens a native class's header file if the compiler is available. */
	static void OpenNativeClass(UClass* InClass)
	{
		if(InClass->HasAllClassFlags(CLASS_Native) && FSourceCodeNavigation::IsCompilerAvailable())
		{
			FString NativeParentClassHeaderPath;
			const bool bFileFound = FSourceCodeNavigation::FindClassHeaderPath(InClass, NativeParentClassHeaderPath) 
				&& (IFileManager::Get().FileSize(*NativeParentClassHeaderPath) != INDEX_NONE);
			if (bFileFound)
			{
				const FString AbsoluteHeaderPath = IFileManager::Get().ConvertToAbsolutePathForExternalAppForRead(*NativeParentClassHeaderPath);
				FSourceCodeNavigation::OpenSourceFile( AbsoluteHeaderPath );
			}
		}
	}

	/** Open the game mode blueprint, in the project settings or world settings */
	static void OpenGameModeBlueprint( TWeakPtr< SLevelEditor > InLevelEditor, bool bInIsProjectSettings )
	{
		if(UClass* GameModeClass = GetGameModeClass(InLevelEditor, bInIsProjectSettings))
		{
			if(UBlueprint* BlueprintClass = Cast<UBlueprint>(GameModeClass->ClassGeneratedBy))
			{
				// @todo Re-enable once world centric works
				const bool bOpenWorldCentric = false;
				GEditor->GetEditorSubsystem<UAssetEditorSubsystem>()->OpenEditorForAsset(
					BlueprintClass,
					bOpenWorldCentric ? EToolkitMode::WorldCentric : EToolkitMode::Standalone,
					InLevelEditor.Pin() );
			}
			else
			{
				OpenNativeClass(GameModeClass);
			}
		}
	}

	/** Open the game state blueprint, in the project settings or world settings */
	static void OpenGameStateBlueprint( TWeakPtr< SLevelEditor > InLevelEditor, bool bInIsProjectSettings )
	{
		if(UClass* GameStateClass = GetGameStateClass(InLevelEditor, bInIsProjectSettings))
		{
			if(UBlueprint* BlueprintClass = Cast<UBlueprint>(GameStateClass->ClassGeneratedBy))
			{
				// @todo Re-enable once world centric works
				const bool bOpenWorldCentric = false;
				GEditor->GetEditorSubsystem<UAssetEditorSubsystem>()->OpenEditorForAsset(
					BlueprintClass,
					bOpenWorldCentric ? EToolkitMode::WorldCentric : EToolkitMode::Standalone,
					InLevelEditor.Pin() );
			}
			else
			{
				OpenNativeClass(GameStateClass);
			}
		}
	}

	/** Open the default pawn blueprint, in the project settings or world settings */
	static void OpenDefaultPawnBlueprint( TWeakPtr< SLevelEditor > InLevelEditor, bool bInIsProjectSettings )
	{
		if(UClass* DefaultPawnClass = GetPawnClass(InLevelEditor, bInIsProjectSettings))
		{
			if(UBlueprint* BlueprintClass = Cast<UBlueprint>(DefaultPawnClass->ClassGeneratedBy))
			{
				// @todo Re-enable once world centric works
				const bool bOpenWorldCentric = false;
				GEditor->GetEditorSubsystem<UAssetEditorSubsystem>()->OpenEditorForAsset(
					BlueprintClass,
					bOpenWorldCentric ? EToolkitMode::WorldCentric : EToolkitMode::Standalone,
					InLevelEditor.Pin() );
			}
			else
			{
				OpenNativeClass(DefaultPawnClass);
			}
		}
	}

	/** Open the HUD blueprint, in the project settings or world settings */
	static void OpenHUDBlueprint( TWeakPtr< SLevelEditor > InLevelEditor, bool bInIsProjectSettings )
	{
		if(UClass* DefaultHUDClass = GetHUDClass(InLevelEditor, bInIsProjectSettings))
		{
			if(UBlueprint* BlueprintClass = Cast<UBlueprint>(DefaultHUDClass->ClassGeneratedBy))
			{
				// @todo Re-enable once world centric works
				const bool bOpenWorldCentric = false;
				GEditor->GetEditorSubsystem<UAssetEditorSubsystem>()->OpenEditorForAsset(
					BlueprintClass,
					bOpenWorldCentric ? EToolkitMode::WorldCentric : EToolkitMode::Standalone,
					InLevelEditor.Pin() );
			}
			else
			{
				OpenNativeClass(DefaultHUDClass);
			}
		}
	}

	/** Open the player controller blueprint, in the project settings or world settings */
	static void OpenPlayerControllerBlueprint( TWeakPtr< SLevelEditor > InLevelEditor, bool bInIsProjectSettings )
	{
		if(UClass* PlayerControllerClass = GetPlayerControllerClass(InLevelEditor, bInIsProjectSettings))
		{
			if(UBlueprint* BlueprintClass = Cast<UBlueprint>(PlayerControllerClass->ClassGeneratedBy))
			{
				// @todo Re-enable once world centric works
				const bool bOpenWorldCentric = false;
				GEditor->GetEditorSubsystem<UAssetEditorSubsystem>()->OpenEditorForAsset(
					BlueprintClass,
					bOpenWorldCentric ? EToolkitMode::WorldCentric : EToolkitMode::Standalone,
					InLevelEditor.Pin() );
			}
			else
			{
				OpenNativeClass(PlayerControllerClass);
			}
		}
	}

	/**
	 * Builds a sub-menu for selecting a class
	 *
	 * @param InMenu		Object to append menu items/widgets to
	 * @param InRootClass		The root class to filter the Class Viewer by to only show children of
	 * @param InOnClassPicked	Callback delegate to fire when a class is picked
	 */
	void GetSelectSettingsClassSubMenu(UToolMenu* InMenu, UClass* InRootClass, FOnClassPicked InOnClassPicked)
	{
		FClassViewerInitializationOptions Options;
		Options.Mode = EClassViewerMode::ClassPicker;
		Options.DisplayMode = EClassViewerDisplayMode::ListView;
		Options.bShowObjectRootClass = true;
		Options.bShowNoneOption = true;

		// Only want blueprint actor base classes.
		Options.bIsBlueprintBaseOnly = true;

		// This will allow unloaded blueprints to be shown.
		Options.bShowUnloadedBlueprints = true;

		TSharedPtr< FBlueprintParentFilter_MapModeSettings > Filter = MakeShareable(new FBlueprintParentFilter_MapModeSettings);
		Filter->AllowedChildrenOfClasses.Add(InRootClass);
		Options.ClassFilters.Add(Filter.ToSharedRef());

		FText RootClassName = FText::FromString(InRootClass->GetName());
		TSharedRef<SWidget> ClassViewer = FModuleManager::LoadModuleChecked<FClassViewerModule>("ClassViewer").CreateClassViewer(Options, InOnClassPicked);
		FFormatNamedArguments FormatArgs;
		FormatArgs.Add(TEXT("RootClass"), RootClassName);
		FToolMenuSection& Section = InMenu->AddSection("SelectSettingsClass", FText::Format(NSLOCTEXT("LevelToolBarViewMenu", "SelectGameModeLabel", "Select {RootClass} class"), FormatArgs));
		Section.AddEntry(FToolMenuEntry::InitWidget("ClassViewer", ClassViewer, FText::GetEmpty(), true));
	}

	/**
	 * Builds a sub-menu for creating a class
	 *
	 * @param InMenu		Object to append menu items/widgets to
	 * @param InRootClass		The root class to filter the Class Viewer by to only show children of
	 * @param InOnClassPicked	Callback delegate to fire when a class is picked
	 */
	void GetCreateSettingsClassSubMenu(UToolMenu* InMenu, UClass* InRootClass, FOnClassPicked InOnClassPicked)
	{
		FClassViewerInitializationOptions Options;
		Options.Mode = EClassViewerMode::ClassPicker;
		Options.DisplayMode = EClassViewerDisplayMode::ListView;
		Options.bShowObjectRootClass = true;

		// Only want blueprint actor base classes.
		Options.bIsBlueprintBaseOnly = true;

		// This will allow unloaded blueprints to be shown.
		Options.bShowUnloadedBlueprints = true;

		TSharedPtr< FBlueprintParentFilter_MapModeSettings > Filter = MakeShareable(new FBlueprintParentFilter_MapModeSettings);
		Filter->AllowedChildrenOfClasses.Add(InRootClass);
		Options.ClassFilters.Add(Filter.ToSharedRef());

		FText RootClassName = FText::FromString(InRootClass->GetName());
		TSharedRef<SWidget> ClassViewer = FModuleManager::LoadModuleChecked<FClassViewerModule>("ClassViewer").CreateClassViewer(Options, InOnClassPicked);
		FFormatNamedArguments FormatArgs;
		FormatArgs.Add(TEXT("RootClass"), RootClassName);
		FToolMenuSection& Section = InMenu->AddSection("CreateSettingsClass", FText::Format(NSLOCTEXT("LevelToolBarViewMenu", "CreateGameModeLabel", "Select {RootClass} parent class"), FormatArgs));
		Section.AddEntry(FToolMenuEntry::InitWidget("ClassViewer", ClassViewer, FText::GetEmpty(), true));
	}

	/** Helper struct for passing all required data to the GetBlueprintSettingsSubMenu function */
	struct FBlueprintMenuSettings
	{
		/** The UI command for editing the Blueprint class associated with the menu */
		FUIAction EditCommand;

		/** Current class associated with the menu */
		UClass* CurrentClass;

		/** Root class that defines what class children can be set through the menu */
		UClass* RootClass;

		/** Callback when a class is picked, to assign the new class */
		FOnClassPicked OnSelectClassPicked;

		/** Callback when a class is picked, to create a new child class of and assign */
		FOnClassPicked OnCreateClassPicked;

		/** Level Editor these menu settings are for */
		TWeakPtr< SLevelEditor > LevelEditor;

		/** TRUE if these represent Project Settings, FALSE if they represent World Settings */
		bool bIsProjectSettings;
	};

	/** Returns the label of the "Check Out" option based on if source control is present or not */
	FText GetCheckOutLabel()
	{
#define LOCTEXT_NAMESPACE "LevelToolBarViewMenu"
		if(ISourceControlModule::Get().IsEnabled())
		{
			return LOCTEXT("CheckoutMenuLabel", "Check Out");
		}
		else
		{
			return LOCTEXT("MakeWritableLabel", "Make Writable");
		}
#undef LOCTEXT_NAMESPACE
	}

	/** Returns the tooltip of the "Check Out" option based on if source control is present or not */
	FText GetCheckOutTooltip()
	{
#define LOCTEXT_NAMESPACE "LevelToolBarViewMenu"
		if(ISourceControlModule::Get().IsEnabled())
		{
			return LOCTEXT("CheckoutMenuTooltip", "Checks out the project settings config file so the game mode can be set.");
		}
		else
		{
			return LOCTEXT("MakeWritableTooltip", "Forces the project settings config file to be writable so the game mode can be set.");
		}
#undef LOCTEXT_NAMESPACE
	}

	/**
	 * A sub-menu for the Blueprints dropdown, facilitates all the sub-menu actions such as creating, editing, and selecting classes for the world settings game mode.
	 *
	 * @param InMenu		Object to append menu items/widgets to
	 * @param InCommandList		Commandlist for menu items
	 * @param InSettingsData	All the data needed to create the menu actions
	 */
	void GetBlueprintSettingsSubMenu(UToolMenu* InMenu, FBlueprintMenuSettings InSettingsData);

	/** Returns TRUE if the class can be edited, always TRUE for Blueprints and for native classes a compiler must be present */
	bool CanEditClass(UClass* InClass)
	{
		// For native classes, we can only edit them if a compiler is available
		if(InClass && InClass->HasAllClassFlags(CLASS_Native))
		{
			return FSourceCodeNavigation::IsCompilerAvailable();
		}
		return true;
	}

	/** Returns TRUE if the GameMode's sub-class can be created or selected */
	bool CanCreateSelectSubClass(UClass* InGameModeClass, bool bInIsProjectSettings)
	{
		// Can never create or select project settings sub-classes if the config file is not checked out
		if(bInIsProjectSettings && !FLevelEditorActionCallbacks::CanSelectGameModeBlueprint())
		{
			return false;
		}

		// If the game mode class is native, we cannot set the sub class
		if(!InGameModeClass || InGameModeClass->HasAllClassFlags(CLASS_Native))
		{
			return false;
		}
		return true;
	}

	/** Creates a tooltip for a submenu */
	FText GetSubMenuTooltip(UClass* InClass, UClass* InRootClass, bool bInIsProjectSettings)
	{
#define LOCTEXT_NAMESPACE "LevelToolBarViewMenu"
		FFormatNamedArguments Args;
		Args.Add(TEXT("Class"), FText::FromString(InRootClass->GetName()));
		Args.Add(TEXT("TargetLocation"), bInIsProjectSettings? LOCTEXT("Project", "project") : LOCTEXT("World", "world"));
		return FText::Format(LOCTEXT("ClassSubmenu_Tooltip", "Select, edit, or create a new {Class} blueprint for the {TargetLocation}"), Args);
#undef LOCTEXT_NAMESPACE
	}

	/** Creates a tooltip for the create class submenu */
	FText GetCreateMenuTooltip(UClass* InGameModeClass, UClass* InRootClass, bool bInIsProjectSettings)
	{
#define LOCTEXT_NAMESPACE "LevelToolBarViewMenu"
		FText ResultText;

		// Game modes can always be created and selected (providing the config is checked out, handled separately)
		if(InRootClass != AGameModeBase::StaticClass() && InGameModeClass->HasAllClassFlags(CLASS_Native))
		{
			ResultText = LOCTEXT("CannotCreateClasses", "Cannot create classes when the game mode is a native class!");
		}
		else if(bInIsProjectSettings && !FLevelEditorActionCallbacks::CanSelectGameModeBlueprint())
		{
			ResultText = LOCTEXT("CannotCreateClasses_NeedsCheckOut", "Cannot create classes when the config file is not writable!");
		}
		else
		{
			FFormatNamedArguments Args;
			Args.Add(TEXT("RootClass"), FText::FromString(InRootClass->GetName()));
			Args.Add(TEXT("TargetLocation"), bInIsProjectSettings? LOCTEXT("Project", "project") : LOCTEXT("World", "world"));
			ResultText = FText::Format( LOCTEXT("CreateClass_Tooltip", "Create a new {RootClass} based on a selected class and auto-assign it to the {TargetLocation}"), Args );
		}

		return ResultText;
#undef LOCTEXT_NAMESPACE
	}

	/** Creates a tooltip for the select class submenu */
	FText GetSelectMenuTooltip(UClass* InGameModeClass, UClass* InRootClass, bool bInIsProjectSettings)
	{
#define LOCTEXT_NAMESPACE "LevelToolBarViewMenu"
		FText ResultText;

		// Game modes can always be created and selected (providing the config is checked out, handled separately)
		if(InRootClass != AGameModeBase::StaticClass() && InGameModeClass->HasAllClassFlags(CLASS_Native))
		{
			ResultText = LOCTEXT("CannotSelectClasses", "Cannot select classes when the game mode is a native class!");
		}
		else if(bInIsProjectSettings && !FLevelEditorActionCallbacks::CanSelectGameModeBlueprint())
		{
			ResultText = LOCTEXT("CannotSelectClasses_NeedsCheckOut", "Cannot select classes when the config file is not writable!");
		}
		else
		{
			FFormatNamedArguments Args;
			Args.Add(TEXT("RootClass"), FText::FromString(InRootClass->GetName()));
			Args.Add(TEXT("TargetLocation"), bInIsProjectSettings? LOCTEXT("Project", "project") : LOCTEXT("World", "world"));
			ResultText = FText::Format( LOCTEXT("SelectClass_Tooltip", "Select a new {RootClass} based on a selected class and auto-assign it to the {TargetLocation}"), Args );
		}
		return ResultText;
#undef LOCTEXT_NAMESPACE
	}

	void CreateGameModeSubMenu(FToolMenuSection& Section, const FName InName, bool bInProjectSettings)
	{
#define LOCTEXT_NAMESPACE "LevelToolBarViewMenu"
		Section.AddDynamicEntry(InName, FNewToolMenuSectionDelegate::CreateLambda([=](FToolMenuSection& InSection)
		{
			ULevelEditorMenuContext* Context = InSection.FindContext<ULevelEditorMenuContext>();
			if (Context && Context->LevelEditor.IsValid())
			{
				LevelEditorActionHelpers::FBlueprintMenuSettings GameModeMenuSettings;
				GameModeMenuSettings.EditCommand =
					FUIAction(
						FExecuteAction::CreateStatic< TWeakPtr< SLevelEditor > >(&OpenGameModeBlueprint, Context->LevelEditor, bInProjectSettings)
					);
				GameModeMenuSettings.OnCreateClassPicked = FOnClassPicked::CreateStatic(&LevelEditorActionHelpers::OnCreateGameModeClassPicked, Context->LevelEditor, bInProjectSettings);
				GameModeMenuSettings.OnSelectClassPicked = FOnClassPicked::CreateStatic(&LevelEditorActionHelpers::OnSelectGameModeClassPicked, Context->LevelEditor, bInProjectSettings);
				GameModeMenuSettings.CurrentClass = LevelEditorActionHelpers::GetGameModeClass(Context->LevelEditor, bInProjectSettings);
				GameModeMenuSettings.RootClass = AGameModeBase::StaticClass();
				GameModeMenuSettings.LevelEditor = Context->LevelEditor;
				GameModeMenuSettings.bIsProjectSettings = bInProjectSettings;

				auto IsGameModeActive = [](TWeakPtr< SLevelEditor > InLevelEditorPtr, bool bInProjSettings)->bool
				{
					UClass* WorldSettingsGameMode = LevelEditorActionHelpers::GetGameModeClass(InLevelEditorPtr, false);
					if ((WorldSettingsGameMode == nullptr) ^ bInProjSettings) //(WorldSettingsGameMode && !bInProjectSettings) || (!WorldSettingsGameMode && bInProjectSettings) )
					{
						return false;
					}
					return true;
				};

				InSection.AddSubMenu(InName, LevelEditorActionHelpers::GetOpenGameModeBlueprintLabel(Context->LevelEditor, bInProjectSettings),
					GetSubMenuTooltip(GameModeMenuSettings.CurrentClass, GameModeMenuSettings.RootClass, bInProjectSettings),
					FNewToolMenuDelegate::CreateStatic(&LevelEditorActionHelpers::GetBlueprintSettingsSubMenu, GameModeMenuSettings),
					FUIAction(FExecuteAction(), FCanExecuteAction(), FIsActionChecked::CreateStatic(IsGameModeActive, Context->LevelEditor, bInProjectSettings)),
					EUserInterfaceActionType::RadioButton);
			}
		}));
#undef LOCTEXT_NAMESPACE
	}

	/**
	 * Builds the game mode's sub menu objects
	 *
	 * @param InSection			Object to append menu items/widgets to
	 * @param InCommandList		Commandlist for menu items
	 * @param InSettingsData	All the data needed to create the menu actions
	 */
	void GetGameModeSubMenu(FToolMenuSection& InSection, const FBlueprintMenuSettings& InSettingsData)
	{
#define LOCTEXT_NAMESPACE "LevelToolBarViewMenu"
		// Game State
		LevelEditorActionHelpers::FBlueprintMenuSettings GameStateMenuSettings;
		GameStateMenuSettings.EditCommand = 
			FUIAction(
				FExecuteAction::CreateStatic< TWeakPtr< SLevelEditor > >( &OpenGameStateBlueprint, InSettingsData.LevelEditor, InSettingsData.bIsProjectSettings )
			);
		GameStateMenuSettings.OnCreateClassPicked = FOnClassPicked::CreateStatic( &LevelEditorActionHelpers::OnCreateGameStateClassPicked, InSettingsData.LevelEditor, InSettingsData.bIsProjectSettings );
		GameStateMenuSettings.OnSelectClassPicked = FOnClassPicked::CreateStatic( &LevelEditorActionHelpers::OnSelectGameStateClassPicked, InSettingsData.LevelEditor, InSettingsData.bIsProjectSettings );
		GameStateMenuSettings.CurrentClass = LevelEditorActionHelpers::GetGameStateClass(InSettingsData.LevelEditor, InSettingsData.bIsProjectSettings);
		GameStateMenuSettings.RootClass = AGameStateBase::StaticClass();
		GameStateMenuSettings.LevelEditor = InSettingsData.LevelEditor;
		GameStateMenuSettings.bIsProjectSettings = InSettingsData.bIsProjectSettings;

		InSection.AddSubMenu("OpenGameStateBlueprint", LevelEditorActionHelpers::GetOpenGameStateBlueprintLabel(InSettingsData.LevelEditor, InSettingsData.bIsProjectSettings),
			GetSubMenuTooltip(GameStateMenuSettings.CurrentClass, GameStateMenuSettings.RootClass, InSettingsData.bIsProjectSettings),
			FNewToolMenuDelegate::CreateStatic( &LevelEditorActionHelpers::GetBlueprintSettingsSubMenu, GameStateMenuSettings )
		);

		// Pawn
		LevelEditorActionHelpers::FBlueprintMenuSettings PawnMenuSettings;
		PawnMenuSettings.EditCommand = 
			FUIAction(
				FExecuteAction::CreateStatic< TWeakPtr< SLevelEditor > >( &OpenDefaultPawnBlueprint, InSettingsData.LevelEditor, InSettingsData.bIsProjectSettings )
			);
		PawnMenuSettings.OnCreateClassPicked = FOnClassPicked::CreateStatic( &LevelEditorActionHelpers::OnCreatePawnClassPicked, InSettingsData.LevelEditor, InSettingsData.bIsProjectSettings );
		PawnMenuSettings.OnSelectClassPicked = FOnClassPicked::CreateStatic( &LevelEditorActionHelpers::OnSelectPawnClassPicked, InSettingsData.LevelEditor, InSettingsData.bIsProjectSettings );
		PawnMenuSettings.CurrentClass = LevelEditorActionHelpers::GetPawnClass(InSettingsData.LevelEditor, InSettingsData.bIsProjectSettings);
		PawnMenuSettings.RootClass = APawn::StaticClass();
		PawnMenuSettings.LevelEditor = InSettingsData.LevelEditor;
		PawnMenuSettings.bIsProjectSettings = InSettingsData.bIsProjectSettings;

		InSection.AddSubMenu("OpenPawnBlueprint", LevelEditorActionHelpers::GetOpenPawnBlueprintLabel(InSettingsData.LevelEditor, InSettingsData.bIsProjectSettings),
			GetSubMenuTooltip(PawnMenuSettings.CurrentClass, PawnMenuSettings.RootClass, InSettingsData.bIsProjectSettings),
			FNewToolMenuDelegate::CreateStatic( &LevelEditorActionHelpers::GetBlueprintSettingsSubMenu, PawnMenuSettings )
		);

		// HUD
		LevelEditorActionHelpers::FBlueprintMenuSettings HUDMenuSettings;
		HUDMenuSettings.EditCommand = 
			FUIAction(
				FExecuteAction::CreateStatic< TWeakPtr< SLevelEditor > >( &OpenHUDBlueprint, InSettingsData.LevelEditor, InSettingsData.bIsProjectSettings )
			);
		HUDMenuSettings.OnCreateClassPicked = FOnClassPicked::CreateStatic( &LevelEditorActionHelpers::OnCreateHUDClassPicked, InSettingsData.LevelEditor, InSettingsData.bIsProjectSettings );
		HUDMenuSettings.OnSelectClassPicked = FOnClassPicked::CreateStatic( &LevelEditorActionHelpers::OnSelectHUDClassPicked, InSettingsData.LevelEditor, InSettingsData.bIsProjectSettings );
		HUDMenuSettings.CurrentClass = LevelEditorActionHelpers::GetHUDClass(InSettingsData.LevelEditor, InSettingsData.bIsProjectSettings);
		HUDMenuSettings.RootClass = AHUD::StaticClass();
		HUDMenuSettings.LevelEditor = InSettingsData.LevelEditor;
		HUDMenuSettings.bIsProjectSettings = InSettingsData.bIsProjectSettings;

		InSection.AddSubMenu("OpenHUDBlueprint", LevelEditorActionHelpers::GetOpenHUDBlueprintLabel(InSettingsData.LevelEditor, InSettingsData.bIsProjectSettings),
			GetSubMenuTooltip(HUDMenuSettings.CurrentClass, HUDMenuSettings.RootClass, InSettingsData.bIsProjectSettings),
			FNewToolMenuDelegate::CreateStatic( &LevelEditorActionHelpers::GetBlueprintSettingsSubMenu, HUDMenuSettings )
		);

		// Player Controller
		LevelEditorActionHelpers::FBlueprintMenuSettings PlayerControllerMenuSettings;
		PlayerControllerMenuSettings.EditCommand = 
			FUIAction(
				FExecuteAction::CreateStatic< TWeakPtr< SLevelEditor > >( &OpenPlayerControllerBlueprint, InSettingsData.LevelEditor, InSettingsData.bIsProjectSettings )
			);
		PlayerControllerMenuSettings.OnCreateClassPicked = FOnClassPicked::CreateStatic( &LevelEditorActionHelpers::OnCreatePlayerControllerClassPicked, InSettingsData.LevelEditor, InSettingsData.bIsProjectSettings );
		PlayerControllerMenuSettings.OnSelectClassPicked = FOnClassPicked::CreateStatic( &LevelEditorActionHelpers::OnSelectPlayerControllerClassPicked, InSettingsData.LevelEditor, InSettingsData.bIsProjectSettings );
		PlayerControllerMenuSettings.CurrentClass = LevelEditorActionHelpers::GetPlayerControllerClass(InSettingsData.LevelEditor, InSettingsData.bIsProjectSettings);
		PlayerControllerMenuSettings.RootClass = APlayerController::StaticClass();
		PlayerControllerMenuSettings.LevelEditor = InSettingsData.LevelEditor;
		PlayerControllerMenuSettings.bIsProjectSettings = InSettingsData.bIsProjectSettings;

		InSection.AddSubMenu("OpenPlayerControllerBlueprint", LevelEditorActionHelpers::GetOpenPlayerControllerBlueprintLabel(InSettingsData.LevelEditor, InSettingsData.bIsProjectSettings),
			GetSubMenuTooltip(PlayerControllerMenuSettings.CurrentClass, PlayerControllerMenuSettings.RootClass, InSettingsData.bIsProjectSettings),
			FNewToolMenuDelegate::CreateStatic( &LevelEditorActionHelpers::GetBlueprintSettingsSubMenu, PlayerControllerMenuSettings )
		);
#undef LOCTEXT_NAMESPACE
	}

	struct FLevelSortByName
	{
		bool operator ()(const ULevel* LHS, const ULevel* RHS) const
		{
			if (LHS != NULL && LHS->GetOutermost() != NULL && RHS != NULL && RHS->GetOutermost() != NULL)
			{
				return FPaths::GetCleanFilename(LHS->GetOutermost()->GetName()) < FPaths::GetCleanFilename(RHS->GetOutermost()->GetName());
			}
			else
			{
				return false;
			}
		}
	};
}

void LevelEditorActionHelpers::GetBlueprintSettingsSubMenu(UToolMenu* Menu, FBlueprintMenuSettings InSettingsData)
{
#define LOCTEXT_NAMESPACE "LevelToolBarViewMenu"

	FSlateIcon EditBPIcon(FAppStyle::Get().GetStyleSetName(), TEXT("Icons.Edit"));
	FSlateIcon NewBPIcon(FAppStyle::Get().GetStyleSetName(), TEXT("Icons.PlusCircle"));
	FText RootClassName = FText::FromString(InSettingsData.RootClass->GetName());

	// If there is currently a valid GameMode Blueprint, offer to edit the Blueprint
	if(InSettingsData.CurrentClass)
	{
		FFormatNamedArguments Args;
		Args.Add(TEXT("RootClass"), RootClassName);
		Args.Add(TEXT("TargetLocation"), InSettingsData.bIsProjectSettings? LOCTEXT("Project", "project") : LOCTEXT("World", "world"));

		FToolMenuSection& Section = Menu->AddSection("EditBlueprintOrClass");
		if(InSettingsData.CurrentClass->ClassGeneratedBy)
		{
			FText BlueprintName = FText::FromString(InSettingsData.CurrentClass->ClassGeneratedBy->GetName());
			Args.Add(TEXT("Blueprint"), BlueprintName);
			Section.AddMenuEntry("EditBlueprint", FText::Format( LOCTEXT("EditBlueprint", "Edit {Blueprint}"), Args), FText::Format( LOCTEXT("EditBlueprint_Tooltip", "Open the {TargetLocation}'s assigned {RootClass} blueprint"), Args), EditBPIcon, InSettingsData.EditCommand );
		}
		else
		{
			FText ClassName = FText::FromString(InSettingsData.CurrentClass->GetName());
			Args.Add(TEXT("Class"), ClassName);

			FText MenuDescription = FText::Format( LOCTEXT("EditNativeClass", "Edit {Class}.h"), Args);
			if(FSourceCodeNavigation::IsCompilerAvailable())
			{
				Section.AddMenuEntry("EditNativeClass", MenuDescription, FText::Format( LOCTEXT("EditNativeClass_Tooltip", "Open the {TargetLocation}'s assigned {RootClass} header"), Args), EditBPIcon, InSettingsData.EditCommand );
			}
			else
			{
				auto CannotEditClass = []() -> bool
				{
					return false;
				};

				// There is no compiler present, this is always disabled with a tooltip to explain why
				Section.AddMenuEntry("EditNativeClass", MenuDescription, FText::Format( LOCTEXT("CannotEditNativeClass_Tooltip", "Cannot edit the {TargetLocation}'s assigned {RootClass} header because no compiler is present!"), Args), EditBPIcon, FUIAction(FExecuteAction(), FCanExecuteAction::CreateStatic(CannotEditClass)) );
			}
		}
	}

	if(InSettingsData.bIsProjectSettings && InSettingsData.CurrentClass && InSettingsData.CurrentClass->IsChildOf(AGameModeBase::StaticClass()) && !FLevelEditorActionCallbacks::CanSelectGameModeBlueprint())
	{
		FToolMenuSection& Section = Menu->AddSection("CheckoutSection", LOCTEXT("CheckoutSection", "Check Out Project Settings") );
		TAttribute<FText> CheckOutLabel;
		CheckOutLabel.BindStatic(&GetCheckOutLabel);

		TAttribute<FText> CheckOutTooltip;
		CheckOutTooltip.BindStatic(&GetCheckOutTooltip);
		Section.AddMenuEntry(FLevelEditorCommands::Get().CheckOutProjectSettingsConfig, CheckOutLabel, CheckOutTooltip, FSlateIcon(FAppStyle::Get().GetStyleSetName(), TEXT("Icons.Error")));
	}

	auto CannotCreateSelectNativeProjectGameMode = [](bool bInIsProjectSettings) -> bool
	{
		// For the project settings, we can only create/select the game mode class if the config is writable
		if(bInIsProjectSettings)
		{
			return FLevelEditorActionCallbacks::CanSelectGameModeBlueprint();
		}
		return true;
	};

	FToolMenuSection& Section = Menu->AddSection("CreateBlueprint");

	// Create a new GameMode, this is always available so the user can easily create a new one
	Section.AddSubMenu("CreateBlueprint", LOCTEXT("CreateBlueprint", "Create..."),
		GetCreateMenuTooltip(GetGameModeClass(InSettingsData.LevelEditor, InSettingsData.bIsProjectSettings), InSettingsData.RootClass, InSettingsData.bIsProjectSettings),
		FNewToolMenuDelegate::CreateStatic( &LevelEditorActionHelpers::GetCreateSettingsClassSubMenu, InSettingsData.RootClass, InSettingsData.OnCreateClassPicked ),
		FUIAction(
			FExecuteAction(), 
			InSettingsData.RootClass == AGameModeBase::StaticClass()? 
				FCanExecuteAction::CreateStatic(CannotCreateSelectNativeProjectGameMode, InSettingsData.bIsProjectSettings) 
				: FCanExecuteAction::CreateStatic( &CanCreateSelectSubClass, GetGameModeClass(InSettingsData.LevelEditor, InSettingsData.bIsProjectSettings), InSettingsData.bIsProjectSettings )
		),
		EUserInterfaceActionType::Button, false, NewBPIcon
	);

	// Select a game mode, this is always available so the user can switch their selection
	FFormatNamedArguments Args;
	Args.Add(TEXT("RootClass"), RootClassName);
	Section.AddSubMenu("SelectGameModeClass", FText::Format(LOCTEXT("SelectGameModeClass", "Select {RootClass} Class"), Args),
		GetSelectMenuTooltip(GetGameModeClass(InSettingsData.LevelEditor, InSettingsData.bIsProjectSettings), InSettingsData.RootClass, InSettingsData.bIsProjectSettings),
		FNewToolMenuDelegate::CreateStatic( &LevelEditorActionHelpers::GetSelectSettingsClassSubMenu, InSettingsData.RootClass, InSettingsData.OnSelectClassPicked ),
		FUIAction(
			FExecuteAction(), 
			InSettingsData.RootClass == AGameModeBase::StaticClass()?
				FCanExecuteAction::CreateStatic(CannotCreateSelectNativeProjectGameMode, InSettingsData.bIsProjectSettings) 
				: FCanExecuteAction::CreateStatic( &CanCreateSelectSubClass, GetGameModeClass(InSettingsData.LevelEditor, InSettingsData.bIsProjectSettings), InSettingsData.bIsProjectSettings )
		),
		EUserInterfaceActionType::Button
	);

	// For GameMode classes only, there are some sub-classes we need to add to the menu
	if(InSettingsData.RootClass == AGameModeBase::StaticClass())
	{
		FToolMenuSection& GameModeClassesSection = Menu->AddSection("GameModeClasses", LOCTEXT("GameModeClasses", "Game Mode Classes"));
		if(InSettingsData.CurrentClass)
		{
			GetGameModeSubMenu(GameModeClassesSection, InSettingsData);
		}
	}

#undef LOCTEXT_NAMESPACE
}

UClass* LevelEditorActionHelpers::GetGameModeClass(TWeakPtr< SLevelEditor > InLevelEditor, bool bInIsProjectSettings)
{
	UClass* GameModeClass = nullptr;
	if(bInIsProjectSettings)
	{
		UObject* GameModeObject = LoadObject<UObject>(nullptr, *UGameMapsSettings::GetGlobalDefaultGameMode());
		if(UBlueprint* GameModeAsBlueprint = Cast<UBlueprint>(GameModeObject))
		{
			GameModeClass = GameModeAsBlueprint->GeneratedClass;
		}
		else
		{
			GameModeClass = FindObject<UClass>(nullptr, *UGameMapsSettings::GetGlobalDefaultGameMode());
		}
	}
	else
	{
		AWorldSettings* WorldSettings = InLevelEditor.Pin()->GetWorld()->GetWorldSettings();
		if(WorldSettings->DefaultGameMode)
		{
			GameModeClass = WorldSettings->DefaultGameMode;
		}
	}
	return GameModeClass;
}

FText LevelEditorActionHelpers::GetOpenGameModeBlueprintLabel(TWeakPtr< SLevelEditor > InLevelEditor, bool bInIsProjectSettings)
{
#define LOCTEXT_NAMESPACE "LevelToolBarViewMenu"
	if(UClass* GameModeClass = GetGameModeClass(InLevelEditor, bInIsProjectSettings))
	{
		if(GameModeClass->ClassGeneratedBy)
		{
			return FText::Format( LOCTEXT("GameModeEditBlueprint", "GameMode: Edit {0}"), FText::FromString(GameModeClass->ClassGeneratedBy->GetName()));
		}

		return FText::Format( LOCTEXT("GameModeBlueprint", "GameMode: {0}"), FText::FromString(GameModeClass->GetName()));
	}

	if(bInIsProjectSettings)
	{
		return LOCTEXT("GameModeCreateBlueprint", "GameMode: New...");
	}

	// For World Settings, we want to inform the user that they are not overridding the Project Settings
	return LOCTEXT("GameModeNotOverridden", "GameMode: Not overridden!");

#undef LOCTEXT_NAMESPACE
}

void LevelEditorActionHelpers::OnCreateGameModeClassPicked(UClass* InChosenClass, TWeakPtr< SLevelEditor > InLevelEditor, bool bInIsProjectSettings)
{
	if(InChosenClass)
	{
		const FString NewBPName(TEXT("NewGameMode"));
		UBlueprint* Blueprint = FKismetEditorUtilities::CreateBlueprintFromClass(NSLOCTEXT("LevelEditorCommands", "CreateGameModeBlueprint_Title", "Create GameMode Blueprint"), InChosenClass, NewBPName);

		if(Blueprint)
		{
			// @todo Re-enable once world centric works
			const bool bOpenWorldCentric = false;
			GEditor->GetEditorSubsystem<UAssetEditorSubsystem>()->OpenEditorForAsset(
				Blueprint,
				bOpenWorldCentric ? EToolkitMode::WorldCentric : EToolkitMode::Standalone,
				InLevelEditor.Pin()  );
			OnSelectGameModeClassPicked(Blueprint->GeneratedClass, InLevelEditor, bInIsProjectSettings);
		}
	}
	FSlateApplication::Get().DismissAllMenus();
}

void LevelEditorActionHelpers::OnSelectGameModeClassPicked(UClass* InChosenClass, TWeakPtr< SLevelEditor > InLevelEditor, bool bInIsProjectSettings)
{
	if(bInIsProjectSettings)
	{
		UGameMapsSettings::SetGlobalDefaultGameMode(InChosenClass? InChosenClass->GetPathName() : FString());

		ISettingsModule* SettingsModule = FModuleManager::GetModulePtr<ISettingsModule>("Settings");
		if (SettingsModule != nullptr)
		{
			ISettingsContainerPtr SettingsContainer = SettingsModule->GetContainer("Project");

			if (SettingsContainer.IsValid())
			{
				ISettingsCategoryPtr SettingsCategory = SettingsContainer->GetCategory("Project");

				if(SettingsCategory.IsValid())
				{
					SettingsCategory->GetSection("Maps")->Save();
				}
			}
		}
	}
	else
	{
		const FScopedTransaction Transaction( NSLOCTEXT("LevelEditorCommands", "SelectGameModeClassAction", "Set Override Game Mode Class") );

		AWorldSettings* WorldSettings = InLevelEditor.Pin()->GetWorld()->GetWorldSettings();
		WorldSettings->Modify();
		WorldSettings->DefaultGameMode = InChosenClass;
	}
	FSlateApplication::Get().DismissAllMenus();
}

UClass* LevelEditorActionHelpers::GetGameStateClass(TWeakPtr< SLevelEditor > InLevelEditor, bool bInIsProjectSettings)
{
	if(UClass* GameModeClass = GetGameModeClass(InLevelEditor, bInIsProjectSettings))
	{
		AGameModeBase* ActiveGameMode = Cast<AGameModeBase>(GameModeClass->GetDefaultObject());
		if(ActiveGameMode)
		{
			return ActiveGameMode->GameStateClass;
		}
	}
	return NULL;
}

FText LevelEditorActionHelpers::GetOpenGameStateBlueprintLabel(TWeakPtr< SLevelEditor > InLevelEditor, bool bInIsProjectSettings)
{
#define LOCTEXT_NAMESPACE "LevelToolBarViewMenu"
	if(UClass* GameStateClass = GetGameStateClass(InLevelEditor, bInIsProjectSettings))
	{
		FFormatNamedArguments FormatArgs;
		if(GameStateClass->ClassGeneratedBy)
		{
			FormatArgs.Add(TEXT("GameStateName"), FText::FromString(GameStateClass->ClassGeneratedBy->GetName()));
			return FText::Format(LOCTEXT("GameStateEditBlueprint", "GameState: Edit {GameStateName}"), FormatArgs);
		}

		FormatArgs.Add(TEXT("GameStateName"), FText::FromString(GameStateClass->GetName()));
		return FText::Format(LOCTEXT("GameStateBlueprint", "GameState: {GameStateName}"), FormatArgs);
	}

	return LOCTEXT("GameStateCreateBlueprint", "GameState: New...");
#undef LOCTEXT_NAMESPACE
}

void LevelEditorActionHelpers::OnCreateGameStateClassPicked(UClass* InChosenClass, TWeakPtr< SLevelEditor > InLevelEditor, bool bInIsProjectSettings)
{
	if(InChosenClass)
	{
		const FString NewBPName(TEXT("NewGameState"));
		UBlueprint* Blueprint = FKismetEditorUtilities::CreateBlueprintFromClass(NSLOCTEXT("LevelEditorCommands", "CreateGameStateBlueprint_Title", "Create GameState Blueprint"), InChosenClass, NewBPName);

		if(Blueprint)
		{
			// @todo Re-enable once world centric works
			const bool bOpenWorldCentric = false;
			GEditor->GetEditorSubsystem<UAssetEditorSubsystem>()->OpenEditorForAsset(
				Blueprint,
				bOpenWorldCentric ? EToolkitMode::WorldCentric : EToolkitMode::Standalone,
				InLevelEditor.Pin()  );

			OnSelectGameStateClassPicked(Blueprint->GeneratedClass, InLevelEditor, bInIsProjectSettings);
		}
	}
	FSlateApplication::Get().DismissAllMenus();
}

void LevelEditorActionHelpers::OnSelectGameStateClassPicked(UClass* InChosenClass, TWeakPtr< SLevelEditor > InLevelEditor, bool bInIsProjectSettings)
{
	if(UClass* GameModeClass = GetGameModeClass(InLevelEditor, bInIsProjectSettings))
	{
		const FScopedTransaction Transaction( NSLOCTEXT("LevelEditorCommands", "SelectGameStateClassAction", "Set Game State Class") );
		AGameModeBase* ActiveGameMode = Cast<AGameModeBase>(GameModeClass->GetDefaultObject());
		ActiveGameMode->GameStateClass = InChosenClass;

		UBlueprint* Blueprint = Cast<UBlueprint>(GameModeClass->ClassGeneratedBy);
		if (ensure(Blueprint))
		{
			FBlueprintEditorUtils::MarkBlueprintAsModified(Blueprint);
		}
	}

	FSlateApplication::Get().DismissAllMenus();
}

UClass* LevelEditorActionHelpers::GetPawnClass(TWeakPtr< SLevelEditor > InLevelEditor, bool bInIsProjectSettings)
{
	if(UClass* GameModeClass = GetGameModeClass(InLevelEditor, bInIsProjectSettings))
	{
		AGameModeBase* ActiveGameMode = Cast<AGameModeBase>(GameModeClass->GetDefaultObject());

		if(ActiveGameMode)
		{
			return ActiveGameMode->DefaultPawnClass;
		}
	}
	return NULL;
}

FText LevelEditorActionHelpers::GetOpenPawnBlueprintLabel(TWeakPtr< SLevelEditor > InLevelEditor, bool bInIsProjectSettings)
{
#define LOCTEXT_NAMESPACE "LevelToolBarViewMenu"
	if(UClass* PawnClass = GetPawnClass(InLevelEditor, bInIsProjectSettings))
	{
		FFormatNamedArguments FormatArgs;
		if(PawnClass->ClassGeneratedBy)
		{
			FormatArgs.Add(TEXT("PawnName"), FText::FromString(PawnClass->ClassGeneratedBy->GetName()));
			return FText::Format(LOCTEXT("PawnEditBlueprint", "Pawn: Edit {PawnName}"), FormatArgs);
		}

		FormatArgs.Add(TEXT("PawnName"), FText::FromString(PawnClass->GetName()));
		return FText::Format(LOCTEXT("PawnBlueprint", "Pawn: {PawnName}"), FormatArgs);
	}

	return LOCTEXT("PawnCreateBlueprint", "Pawn: New...");
#undef LOCTEXT_NAMESPACE
}

void LevelEditorActionHelpers::OnCreatePawnClassPicked(UClass* InChosenClass, TWeakPtr< SLevelEditor > InLevelEditor, bool bInIsProjectSettings)
{
	if(InChosenClass)
	{
		const FString NewBPName(TEXT("NewPawn"));
		UBlueprint* Blueprint = FKismetEditorUtilities::CreateBlueprintFromClass(NSLOCTEXT("LevelEditorCommands", "CreatePawnBlueprint_Title", "Create Pawn Blueprint"), InChosenClass, NewBPName);

		if(Blueprint)
		{
			// @todo Re-enable once world centric works
			const bool bOpenWorldCentric = false;
			GEditor->GetEditorSubsystem<UAssetEditorSubsystem>()->OpenEditorForAsset(
				Blueprint,
				bOpenWorldCentric ? EToolkitMode::WorldCentric : EToolkitMode::Standalone,
				InLevelEditor.Pin()  );

			OnSelectPawnClassPicked(Blueprint->GeneratedClass, InLevelEditor, bInIsProjectSettings);
		}
	}
	FSlateApplication::Get().DismissAllMenus();
}

void LevelEditorActionHelpers::OnSelectPawnClassPicked(UClass* InChosenClass, TWeakPtr< SLevelEditor > InLevelEditor, bool bInIsProjectSettings)
{
	if(UClass* GameModeClass = GetGameModeClass(InLevelEditor, bInIsProjectSettings))
	{
		const FScopedTransaction Transaction( NSLOCTEXT("LevelEditorCommands", "SelectPawnClassAction", "Set Pawn Class") );

		AGameModeBase* ActiveGameMode = Cast<AGameModeBase>(GameModeClass->GetDefaultObject());
		ActiveGameMode->DefaultPawnClass = InChosenClass;

		UBlueprint* Blueprint = Cast<UBlueprint>(GameModeClass->ClassGeneratedBy);
		if (ensure(Blueprint))
		{
			FBlueprintEditorUtils::MarkBlueprintAsModified(Blueprint);
		}
	}

	FSlateApplication::Get().DismissAllMenus();
}

UClass* LevelEditorActionHelpers::GetHUDClass(TWeakPtr< SLevelEditor > InLevelEditor, bool bInIsProjectSettings)
{
	if(UClass* GameModeClass = GetGameModeClass(InLevelEditor, bInIsProjectSettings))
	{
		AGameModeBase* ActiveGameMode = Cast<AGameModeBase>(GameModeClass->GetDefaultObject());
		if(ActiveGameMode)
		{
			return ActiveGameMode->HUDClass;
		}
	}
	return NULL;
}

FText LevelEditorActionHelpers::GetOpenHUDBlueprintLabel(TWeakPtr< SLevelEditor > InLevelEditor, bool bInIsProjectSettings)
{
#define LOCTEXT_NAMESPACE "LevelToolBarViewMenu"
	if(UClass* HUDClass = GetHUDClass(InLevelEditor, bInIsProjectSettings))
	{
		FFormatNamedArguments FormatArgs;
		if (HUDClass->ClassGeneratedBy)
		{
			FormatArgs.Add(TEXT("HUDName"), FText::FromString(HUDClass->ClassGeneratedBy->GetName()));
			return FText::Format(LOCTEXT("HUDEditBlueprint", "HUD: Edit {HUDName}"), FormatArgs);
		}

		FormatArgs.Add(TEXT("HUDName"), FText::FromString(HUDClass->GetName()));
		return FText::Format(LOCTEXT("HUDBlueprint", "HUD: {HUDName}"), FormatArgs);
	}

	return LOCTEXT("HUDCreateBlueprint", "HUD: New...");
#undef LOCTEXT_NAMESPACE
}

void LevelEditorActionHelpers::OnCreateHUDClassPicked(UClass* InChosenClass, TWeakPtr< SLevelEditor > InLevelEditor, bool bInIsProjectSettings)
{
	if(InChosenClass)
	{
		const FString NewBPName(TEXT("NewHUD"));
		UBlueprint* Blueprint = FKismetEditorUtilities::CreateBlueprintFromClass(NSLOCTEXT("LevelEditorCommands", "CreateHUDBlueprint_Title", "Create HUD Blueprint"), InChosenClass, NewBPName);

		if(Blueprint)
		{
			// @todo Re-enable once world centric works
			const bool bOpenWorldCentric = false;
			GEditor->GetEditorSubsystem<UAssetEditorSubsystem>()->OpenEditorForAsset(
				Blueprint,
				bOpenWorldCentric ? EToolkitMode::WorldCentric : EToolkitMode::Standalone,
				InLevelEditor.Pin()  );

			OnSelectHUDClassPicked(Blueprint->GeneratedClass, InLevelEditor, bInIsProjectSettings);
		}
	}
	FSlateApplication::Get().DismissAllMenus();
}

void LevelEditorActionHelpers::OnSelectHUDClassPicked(UClass* InChosenClass, TWeakPtr< SLevelEditor > InLevelEditor, bool bInIsProjectSettings)
{
	if(UClass* GameModeClass = GetGameModeClass(InLevelEditor, bInIsProjectSettings))
	{
		const FScopedTransaction Transaction( NSLOCTEXT("LevelEditorCommands", "SelectHUDClassAction", "Set HUD Class") );

		AGameModeBase* ActiveGameMode = Cast<AGameModeBase>(GameModeClass->GetDefaultObject());
		ActiveGameMode->HUDClass = InChosenClass;

		UBlueprint* Blueprint = Cast<UBlueprint>(GameModeClass->ClassGeneratedBy);
		if (ensure(Blueprint))
		{
			FBlueprintEditorUtils::MarkBlueprintAsModified(Blueprint);
		}
	}

	FSlateApplication::Get().DismissAllMenus();
}

UClass* LevelEditorActionHelpers::GetPlayerControllerClass(TWeakPtr< SLevelEditor > InLevelEditor, bool bInIsProjectSettings)
{
	if(UClass* GameModeClass = GetGameModeClass(InLevelEditor, bInIsProjectSettings))
	{
		AGameModeBase* ActiveGameMode = Cast<AGameModeBase>(GameModeClass->GetDefaultObject());
		if(ActiveGameMode)
		{
			return ActiveGameMode->PlayerControllerClass;
		}
	}
	return NULL;
}

FText LevelEditorActionHelpers::GetOpenPlayerControllerBlueprintLabel(TWeakPtr< SLevelEditor > InLevelEditor, bool bInIsProjectSettings)
{
#define LOCTEXT_NAMESPACE "LevelToolBarViewMenu"
	if(UClass* PlayerControllerClass = GetPlayerControllerClass(InLevelEditor, bInIsProjectSettings))
	{
		FFormatNamedArguments FormatArgs;
		if (PlayerControllerClass->ClassGeneratedBy)
		{
			FormatArgs.Add(TEXT("PlayerControllerName"), FText::FromString(PlayerControllerClass->ClassGeneratedBy->GetName()));
			return FText::Format(LOCTEXT("PlayerControllerEditBlueprint", "PlayerController: Edit {PlayerControllerName}"), FormatArgs);
		}

		FormatArgs.Add(TEXT("PlayerControllerName"), FText::FromString(PlayerControllerClass->GetName()));
		return FText::Format(LOCTEXT("PlayerControllerBlueprint", "PlayerController: {PlayerControllerName}"), FormatArgs);
	}

	return LOCTEXT("PlayerControllerCreateBlueprint", "PlayerController: New...");
#undef LOCTEXT_NAMESPACE
}

void LevelEditorActionHelpers::OnCreatePlayerControllerClassPicked(UClass* InChosenClass, TWeakPtr< SLevelEditor > InLevelEditor, bool bInIsProjectSettings)
{
	if(InChosenClass)
	{
		const FString NewBPName(TEXT("NewPlayerController"));
		UBlueprint* Blueprint = FKismetEditorUtilities::CreateBlueprintFromClass(NSLOCTEXT("LevelEditorCommands", "CreatePlayerControllerBlueprint_Title", "Create PlayerController Blueprint"), InChosenClass, NewBPName);

		if(Blueprint)
		{
			// @todo Re-enable once world centric works
			const bool bOpenWorldCentric = false;
			GEditor->GetEditorSubsystem<UAssetEditorSubsystem>()->OpenEditorForAsset(
				Blueprint,
				bOpenWorldCentric ? EToolkitMode::WorldCentric : EToolkitMode::Standalone,
				InLevelEditor.Pin()  );

			OnSelectPlayerControllerClassPicked(Blueprint->GeneratedClass, InLevelEditor, bInIsProjectSettings);
		}
	}
	FSlateApplication::Get().DismissAllMenus();
}

void LevelEditorActionHelpers::OnSelectPlayerControllerClassPicked(UClass* InChosenClass, TWeakPtr< SLevelEditor > InLevelEditor, bool bInIsProjectSettings)
{
	if(UClass* GameModeClass = GetGameModeClass(InLevelEditor, bInIsProjectSettings))
	{
		const FScopedTransaction Transaction( NSLOCTEXT("LevelEditorCommands", "SelectPlayerControllerClassAction", "Set Player Controller Class") );

		AGameModeBase* ActiveGameMode = Cast<AGameModeBase>(GameModeClass->GetDefaultObject());
		ActiveGameMode->PlayerControllerClass = InChosenClass;

		UBlueprint* Blueprint = Cast<UBlueprint>(GameModeClass->ClassGeneratedBy);
		if (ensure(Blueprint))
		{
			FBlueprintEditorUtils::MarkBlueprintAsModified(Blueprint);
		}
	}
	FSlateApplication::Get().DismissAllMenus();
}

FText FLevelEditorToolBar::GetActiveModeName(TWeakPtr<SLevelEditor> LevelEditorPtr)
{
#define LOCTEXT_NAMESPACE "LevelEditorToolBar"

	for (const FEditorModeInfo& Mode : GEditor->GetEditorSubsystem<UAssetEditorSubsystem>()->GetEditorModeInfoOrderedByPriority())
	{
		TSharedPtr<SLevelEditor> LevelEditorPin = LevelEditorPtr.Pin();
		if (LevelEditorPin.IsValid() && LevelEditorPin->GetEditorModeManager().IsModeActive(Mode.ID) && Mode.IsVisible())
		{
			return FText::Format(LOCTEXT("ActiveMode", "{0} Mode"), Mode.Name);
		}
	}

	return LOCTEXT("NoActiveMode", "No Active Mode");

#undef LOCTEXT_NAMESPACE
}

const FSlateBrush* FLevelEditorToolBar::GetActiveModeIcon(TWeakPtr<SLevelEditor> LevelEditorPtr)
{
	for (const FEditorModeInfo& Mode : GEditor->GetEditorSubsystem<UAssetEditorSubsystem>()->GetEditorModeInfoOrderedByPriority())
	{
		TSharedPtr<SLevelEditor> LevelEditorPin = LevelEditorPtr.Pin();
		if (LevelEditorPin.IsValid() && LevelEditorPin->GetEditorModeManager().IsModeActive(Mode.ID) && Mode.IsVisible())
		{
			return Mode.IconBrush.GetIcon();
		}
	}
	return nullptr;
}

void FLevelEditorToolBar::RegisterLevelEditorToolBar( const TSharedRef<FUICommandList>& InCommandList, const TSharedRef<SLevelEditor> InLevelEditor)
{
	RegisterSourceControlMenu();
	RegisterCinematicsMenu();

	RegisterQuickSettingsMenu();
	RegisterOpenBlueprintMenu();
	RegisterAddMenu();

#define LOCTEXT_NAMESPACE "LevelEditorToolBar"

	UToolMenu* ModesToolbar = UToolMenus::Get()->RegisterMenu("LevelEditor.LevelEditorToolBar.ModesToolBar", NAME_None, EMultiBoxType::SlimHorizontalToolBar);
	ModesToolbar->StyleName = "AssetEditorToolbar";
	{
		{
			FToolMenuSection& Section = ModesToolbar->AddSection("File");

			// Save All Levels
			Section.AddEntry(FToolMenuEntry::InitToolBarButton(
				FLevelEditorCommands::Get().Save,
				TAttribute<FText>(),
				TAttribute<FText>(),
				FSlateIcon(FAppStyle::GetAppStyleSetName(), "AssetEditor.SaveAsset"),
				NAME_None,
				FName("SaveAllLevels")
			));
		}

		TWeakPtr<SLevelEditor> LevelEditorPtr = InLevelEditor;
		ModesToolbar->AddDynamicSection("EditorModes", FNewToolMenuDelegate::CreateLambda([LevelEditorPtr](UToolMenu* ToolMenu)
			{
				FToolMenuSection& Section = ToolMenu->AddSection("EditorModes");
				
				// Combo Button to swap editor modes
				TSharedRef<SComboButton> EditorModesComboButton = SNew(SComboButton)
					.OnGetMenuContent_Lambda([LevelEditorPtr]()
					{
						const FLevelEditorModule& LevelEditorModule = FModuleManager::LoadModuleChecked<FLevelEditorModule>("LevelEditor");
						const FLevelEditorModesCommands& Commands = LevelEditorModule.GetLevelEditorModesCommands();

						TArray<FEditorModeInfo> DefaultModes;
						TArray<FEditorModeInfo> NonDefaultModes;
						TArray<TSharedPtr<FUICommandInfo>> CommandInfos;

						for (const FEditorModeInfo& Mode : GEditor->GetEditorSubsystem<UAssetEditorSubsystem>()->GetEditorModeInfoOrderedByPriority())
						{
							TSharedPtr<SLevelEditor> LevelEditorPin = LevelEditorPtr.Pin();
							if (LevelEditorPin.IsValid() && LevelEditorPin->GetEditorModeManager().IsDefaultMode(Mode.ID))
							{
								DefaultModes.Add(Mode);
							}
							else
							{
								NonDefaultModes.Add(Mode);
							}

						}

						auto GetCommandForModes = [&CommandInfos, &Commands](TArrayView<FEditorModeInfo> Modes)
						{
							for (const FEditorModeInfo& Mode : Modes)
							{
								FName EditorModeCommandName = FName(*(FString("EditorMode.") + Mode.ID.ToString()));

								TSharedPtr<FUICommandInfo> EditorModeCommand =
									FInputBindingManager::Get().FindCommandInContext(Commands.GetContextName(), EditorModeCommandName);

								if (Mode.IsVisible())
								{
									CommandInfos.Add(EditorModeCommand);
								}
									
							}
						};

						// Default Modes first
						GetCommandForModes(DefaultModes);

						GetCommandForModes(NonDefaultModes);

						FMenuBuilder MenuBuilder(true, LevelEditorModule.GetGlobalLevelEditorActions());

						TSharedPtr<SLevelEditor> LevelEditorPin = LevelEditorPtr.Pin();
						if (LevelEditorPin.IsValid())
						{
							MenuBuilder.PushCommandList(LevelEditorPin->GetLevelEditorActions().ToSharedRef());
						}

						MenuBuilder.BeginSection("EditorModes");

						for (TSharedPtr<FUICommandInfo> Command : CommandInfos)
						{
							MenuBuilder.AddMenuEntry(Command);
						}

						MenuBuilder.EndSection();

						return MenuBuilder.MakeWidget();
					})
					.ButtonContent()
					[
						SNew(SHorizontalBox)
						+ SHorizontalBox::Slot()
						.AutoWidth()
						.Padding(FMargin(0.f, 0.f, 6.f, 0.f))
						[
							SNew(SBox)
							.WidthOverride(16.f)
							.HeightOverride(16.f)
							[
								SNew(SImage)
								.Image_Static(&FLevelEditorToolBar::GetActiveModeIcon, LevelEditorPtr)
							]
							
						]
						+ SHorizontalBox::Slot()
						[
							SNew(STextBlock)
							.Text_Static(&FLevelEditorToolBar::GetActiveModeName, LevelEditorPtr)
						]
						
					];

				// Horizontal Box to add some spacing beside the modes combo button
				TSharedRef<SHorizontalBox> EditorModesWidget = 
					SNew(SHorizontalBox)
					+ SHorizontalBox::Slot()
					.FillWidth(1.0)
					[
						SNew(SSpacer)
						.Size(FVector2D(10.f, 1.0f))
					]
					+ SHorizontalBox::Slot()
					.AutoWidth()
					[
						EditorModesComboButton
					]
					+ SHorizontalBox::Slot()
					.FillWidth(1.0)
					[
						SNew(SSpacer)
						.Size(FVector2D(10.f, 1.0f))
					];
					

				Section.AddEntry(FToolMenuEntry::InitWidget("Editor Modes", EditorModesWidget, LOCTEXT("EditorModesLabel", "Editor Modes")));

				Section.AddSeparator(NAME_None);
			}));
	}

	UToolMenu* AssetsToolBar = UToolMenus::Get()->RegisterMenu("LevelEditor.LevelEditorToolBar.AssetsToolBar", NAME_None, EMultiBoxType::SlimHorizontalToolBar);
	AssetsToolBar->StyleName = "AssetEditorToolbar";
	{
		{
			FToolMenuSection& Section = AssetsToolBar->AddSection("Content");

			FToolMenuEntry AddContentEntry = FToolMenuEntry::InitComboButton(
				"AddContent",
				FUIAction(),
				FOnGetContent::CreateStatic(&FLevelEditorToolBar::GenerateAddMenuWidget, InCommandList, TWeakPtr<SLevelEditor>(InLevelEditor)),
				LOCTEXT("AddContent_Label", "Add"),
				LOCTEXT("AddContent_Tooltip", "Quickly add to the project."),
				FSlateIcon(FAppStyle::Get().GetStyleSetName(), "LevelEditor.OpenAddContent.Background", NAME_None, "LevelEditor.OpenAddContent.Overlay")
			);
			AddContentEntry.StyleNameOverride = "AssetEditorToolbar";
			Section.AddEntry(AddContentEntry);

			FToolMenuEntry BlueprintEntry = FToolMenuEntry::InitComboButton(
				"OpenBlueprint",
				FUIAction(),
				FOnGetContent::CreateStatic(&FLevelEditorToolBar::GenerateOpenBlueprintMenuContent, InCommandList, TWeakPtr<SLevelEditor>(InLevelEditor)),
				LOCTEXT("OpenBlueprint_Label", "Blueprints"),
				LOCTEXT("OpenBlueprint_ToolTip", "List of world Blueprints available to the user for editing or creation."),
				FSlateIcon(FAppStyle::Get().GetStyleSetName(), "LevelEditor.CreateBlankBlueprintClass")
			);
			BlueprintEntry.StyleNameOverride = "AssetEditorToolbar";
			Section.AddEntry(BlueprintEntry);

			FToolMenuEntry CinematicsEntry = FToolMenuEntry::InitComboButton(
				"EditCinematics",
				FUIAction(),
				FOnGetContent::CreateStatic(&FLevelEditorToolBar::GenerateCinematicsMenuContent, InCommandList, TWeakPtr<SLevelEditor>(InLevelEditor)),
				LOCTEXT("EditCinematics_Label", "Cinematics"),
				LOCTEXT("EditCinematics_Tooltip", "Displays a list of Level Sequence objects to open in their respective editors"),
				FSlateIcon(FAppStyle::Get().GetStyleSetName(), "LevelEditor.OpenCinematic")
			);
			CinematicsEntry.StyleNameOverride = "AssetEditorToolbar";
			Section.AddEntry(CinematicsEntry);
		}

	}

	UToolMenu* PlayToolBar = UToolMenus::Get()->RegisterMenu("LevelEditor.LevelEditorToolBar.PlayToolBar", NAME_None, EMultiBoxType::SlimHorizontalToolBar);
	PlayToolBar->StyleName = "AssetEditorToolbar";
	{
		FToolMenuSection& PlaySection = PlayToolBar->AddSection("Play");

		PlaySection.AddSeparator(NAME_None);

		struct FPreviewModeFunctionality
		{
			static FText GetPreviewModeText()
			{
				const FPreviewPlatformMenuItem* Item = FDataDrivenPlatformInfoRegistry::GetAllPreviewPlatformMenuItems().FindByPredicate([](const FPreviewPlatformMenuItem& TestItem)
					{
						return GEditor->PreviewPlatform.PreviewPlatformName == TestItem.PlatformName && GEditor->PreviewPlatform.PreviewShaderFormatName == TestItem.ShaderFormat && GEditor->PreviewPlatform.PreviewShaderPlatformName == TestItem.PreviewShaderPlatformName;
					});
				return Item ? Item->IconText : FText();
			}

			static FText GetPreviewModeTooltip()
			{
				EShaderPlatform PreviewShaderPlatform = GEditor->PreviewPlatform.PreviewShaderPlatformName != NAME_None ?
					FDataDrivenShaderPlatformInfo::GetShaderPlatformFromName(GEditor->PreviewPlatform.PreviewShaderPlatformName) :
					GetFeatureLevelShaderPlatform(GEditor->PreviewPlatform.PreviewFeatureLevel);

				EShaderPlatform MaxRHIFeatureLevelPlatform = GetFeatureLevelShaderPlatform(GMaxRHIFeatureLevel);

				{
					const FText& RenderingAsPlatformName = FDataDrivenShaderPlatformInfo::GetFriendlyName(GEditor->PreviewPlatform.bPreviewFeatureLevelActive ? PreviewShaderPlatform : MaxRHIFeatureLevelPlatform);
                    const FText& SwitchToPlatformName = FDataDrivenShaderPlatformInfo::GetFriendlyName(GEditor->PreviewPlatform.bPreviewFeatureLevelActive ? MaxRHIFeatureLevelPlatform : PreviewShaderPlatform);
					if (PreviewShaderPlatform == MaxRHIFeatureLevelPlatform)
					{
						return FText::Format(LOCTEXT("PreviewModeViewingAs", "Viewing {0}."), RenderingAsPlatformName);
					}
                    else if (GWorld->FeatureLevel == GMaxRHIFeatureLevel)
                    {
                        return FText::Format(LOCTEXT("PreviewModeViewingAsSwitchTo", "Viewing {0}. Click to preview {1}."), RenderingAsPlatformName, SwitchToPlatformName);
                    }
                    else
                    {
                        return FText::Format(LOCTEXT("PreviewModePreviewingAsSwitchTo", "Previewing {0}. Click to view {1}."), RenderingAsPlatformName, SwitchToPlatformName);
                    }
				}
			}

			static FSlateIcon GetPreviewModeIcon()
			{
				const FPreviewPlatformMenuItem* Item = FDataDrivenPlatformInfoRegistry::GetAllPreviewPlatformMenuItems().FindByPredicate([](const FPreviewPlatformMenuItem& TestItem)
					{
						return GEditor->PreviewPlatform.PreviewPlatformName == TestItem.PlatformName && GEditor->PreviewPlatform.PreviewShaderFormatName == TestItem.ShaderFormat && GEditor->PreviewPlatform.PreviewShaderPlatformName == TestItem.PreviewShaderPlatformName;
					});
				if(Item)
				{
					return FSlateIcon(FAppStyle::GetAppStyleSetName(), GEditor->IsFeatureLevelPreviewActive() ? Item->ActiveIconName : Item->InactiveIconName);
				}

				EShaderPlatform ShaderPlatform = FDataDrivenShaderPlatformInfo::GetShaderPlatformFromName(GEditor->PreviewPlatform.PreviewShaderPlatformName);

				if (ShaderPlatform == SP_NumPlatforms)
				{
					ShaderPlatform = GetFeatureLevelShaderPlatform(GEditor->PreviewPlatform.PreviewFeatureLevel);
				}
				switch (GEditor->PreviewPlatform.PreviewFeatureLevel)
				{
					case ERHIFeatureLevel::ES3_1:
					{
						return FSlateIcon(FAppStyle::GetAppStyleSetName(), GEditor->IsFeatureLevelPreviewActive() ? "LevelEditor.PreviewMode.Enabled" : "LevelEditor.PreviewMode.Disabled");
					}
					default:
					{
						return FSlateIcon(FAppStyle::GetAppStyleSetName(), GEditor->IsFeatureLevelPreviewActive() ? "LevelEditor.PreviewMode.Enabled" : "LevelEditor.PreviewMode.Disabled");
					}
				}
			}
		};

		PlaySection.AddEntry(FToolMenuEntry::InitToolBarButton(
			FLevelEditorCommands::Get().ToggleFeatureLevelPreview,
			TAttribute<FText>::Create(&FPreviewModeFunctionality::GetPreviewModeText),
        	TAttribute<FText>::Create(&FPreviewModeFunctionality::GetPreviewModeTooltip),
        	TAttribute<FSlateIcon>::Create(&FPreviewModeFunctionality::GetPreviewModeIcon)
			));

	
		// Add the shared play-world commands that will be shown on the Kismet toolbar as well
		FPlayWorldCommands::BuildToolbar(PlaySection, true);


	}

	UToolMenu* UserToolbar = UToolMenus::Get()->RegisterMenu("LevelEditor.LevelEditorToolBar.User", NAME_None, EMultiBoxType::SlimHorizontalToolBar);
	UserToolbar->StyleName = "AssetEditorToolbar";

	UToolMenu* SettingsToolbar = UToolMenus::Get()->RegisterMenu("LevelEditor.LevelEditorToolBar.SettingsToolbar", NAME_None, EMultiBoxType::SlimHorizontalToolBar);
	SettingsToolbar->StyleName = "AssetEditorToolbar";
	{
		FToolMenuSection& SettingsSection = SettingsToolbar->AddSection("ProjectSettings");
		FToolMenuEntry SettingsEntry =
			FToolMenuEntry::InitComboButton(
				"LevelToolbarQuickSettings",
				FUIAction(),
				FOnGetContent::CreateStatic(&FLevelEditorToolBar::GenerateQuickSettingsMenu, InCommandList, TWeakPtr<SLevelEditor>(InLevelEditor)),
				LOCTEXT("QuickSettingsCombo", "Settings"),
				LOCTEXT("QuickSettingsCombo_ToolTip", "Project and Editor settings"),
				FSlateIcon(FAppStyle::GetAppStyleSetName(), "LevelEditor.GameSettings"),
				false,
				"LevelToolbarQuickSettings");
		SettingsEntry.StyleNameOverride = "CalloutToolbar";

		SettingsSection.AddEntry(SettingsEntry);
	}
#undef LOCTEXT_NAMESPACE
}

/**
 * Static: Creates a widget for the level editor tool bar
 *
 * @return	New widget
 */
TSharedRef< SWidget > FLevelEditorToolBar::MakeLevelEditorToolBar( const TSharedRef<FUICommandList>& InCommandList, const TSharedRef<SLevelEditor> InLevelEditor )
{
	FLevelEditorModule& LevelEditorModule = FModuleManager::LoadModuleChecked<FLevelEditorModule>("LevelEditor");
	FToolMenuContext MenuContext(InCommandList, LevelEditorModule.GetToolBarExtensibilityManager()->GetAllExtenders());
	ULevelEditorMenuContext* LevelEditorMenuContext = NewObject<ULevelEditorMenuContext>();
	LevelEditorMenuContext->LevelEditor = InLevelEditor;
	MenuContext.AddObject(LevelEditorMenuContext);

	TWeakPtr<SLevelEditor> LevelEditorWeakPtr(InLevelEditor);

	// Create the tool bar!
	return
		SNew(SOverlay)
		+SOverlay::Slot()
		[
			SNew(SImage)
			.Image(&FAppStyle::Get().GetWidgetStyle<FToolBarStyle>("SlimToolBar").BackgroundBrush)
		]
		+ SOverlay::Slot()
		[
			SNew(SHorizontalBox)
			+ SHorizontalBox::Slot()
			.AutoWidth()
			[
				SNew(SBorder)
				.Padding(0)
				.BorderImage(FAppStyle::Get().GetBrush("NoBorder"))
				.IsEnabled(FSlateApplication::Get().GetNormalExecutionAttribute())
				[
					UToolMenus::Get()->GenerateWidget("LevelEditor.LevelEditorToolBar.ModesToolBar", MenuContext)
				]
			]
			+ SHorizontalBox::Slot()
			.AutoWidth()
			[
				SNew(SBorder)
				.Padding(0)
				.BorderImage(FAppStyle::Get().GetBrush("NoBorder"))
				.IsEnabled(FSlateApplication::Get().GetNormalExecutionAttribute())
				[
					UToolMenus::Get()->GenerateWidget("LevelEditor.LevelEditorToolBar.AssetsToolBar", MenuContext)
				]
				
			]
			+ SHorizontalBox::Slot()
			.HAlign(HAlign_Left)
			.AutoWidth()
			[
				SNew(SBorder)
				.Padding(0)
				.BorderImage(FAppStyle::Get().GetBrush("NoBorder"))
				[
					UToolMenus::Get()->GenerateWidget("LevelEditor.LevelEditorToolBar.PlayToolBar", MenuContext) // Always enabled
				]
				
			]
			+ SHorizontalBox::Slot()
			.HAlign(HAlign_Left)
			[
				SNew(SBorder)
				.Padding(0)
				.BorderImage(FAppStyle::Get().GetBrush("NoBorder"))
				.IsEnabled(FSlateApplication::Get().GetNormalExecutionAttribute())
				[
					UToolMenus::Get()->GenerateWidget("LevelEditor.LevelEditorToolBar.User", MenuContext)
				]
			]
			+ SHorizontalBox::Slot()
			.HAlign(HAlign_Right)
			.Padding(0.0f, 0.0f, 7.0f, 0.0f)
			[
				SNew(SBorder)
				.Padding(0)
				.BorderImage(FAppStyle::Get().GetBrush("NoBorder"))
				.IsEnabled(FSlateApplication::Get().GetNormalExecutionAttribute())
				[
					UToolMenus::Get()->GenerateWidget("LevelEditor.LevelEditorToolBar.SettingsToolBar", MenuContext)
				]
			]
		];
}

static void MakeMaterialQualityLevelMenu( UToolMenu* InMenu )
{
	{
		FToolMenuSection& Section = InMenu->AddSection("LevelEditorMaterialQualityLevel", NSLOCTEXT( "LevelToolBarViewMenu", "MaterialQualityLevelHeading", "Material Quality Level" ) );
		Section.AddMenuEntry(FLevelEditorCommands::Get().MaterialQualityLevel_Low);
		Section.AddMenuEntry(FLevelEditorCommands::Get().MaterialQualityLevel_Medium);
		Section.AddMenuEntry(FLevelEditorCommands::Get().MaterialQualityLevel_High);
		Section.AddMenuEntry(FLevelEditorCommands::Get().MaterialQualityLevel_Epic);
	}
}

static void MakeShaderModelPreviewMenu( UToolMenu* InMenu )
{
#define LOCTEXT_NAMESPACE "LevelToolBarViewMenu"

	FToolMenuSection& Section = InMenu->AddSection("EditorPreviewMode", LOCTEXT("EditorPreviewModeDevices", "Preview Devices"));

	// Preview platforms discovered from ITargetPlatforms.
	for (auto& Item : FLevelEditorCommands::Get().PreviewPlatformOverrides)
	{
		Section.AddMenuEntry(Item);
	}

#undef LOCTEXT_NAMESPACE
}

static void MakeScalabilityMenu( UToolMenu* InMenu )
{
	{
		FToolMenuSection& Section = InMenu->AddSection("Section");
		Section.AddEntry(FToolMenuEntry::InitWidget("ScalabilitySettings", SNew(SScalabilitySettings), FText(), true));
	}
}

static void MakePreviewSettingsMenu( UToolMenu* InMenu )
{
#define LOCTEXT_NAMESPACE "LevelToolBarViewMenu"
	{
		FToolMenuSection& Section = InMenu->AddSection("LevelEditorPreview", LOCTEXT("PreviewHeading", "Previewing"));
		Section.AddMenuEntry(FLevelEditorCommands::Get().DrawBrushMarkerPolys);
		Section.AddMenuEntry(FLevelEditorCommands::Get().OnlyLoadVisibleInPIE);
		Section.AddMenuEntry(FLevelEditorCommands::Get().ToggleParticleSystemLOD);
		Section.AddMenuEntry(FLevelEditorCommands::Get().ToggleParticleSystemHelpers);
		Section.AddMenuEntry(FLevelEditorCommands::Get().ToggleFreezeParticleSimulation);
		Section.AddMenuEntry(FLevelEditorCommands::Get().ToggleLODViewLocking);
		Section.AddMenuEntry(FLevelEditorCommands::Get().LevelStreamingVolumePrevis);
	}
#undef LOCTEXT_NAMESPACE
}



TSharedRef< SWidget > FLevelEditorToolBar::GenerateQuickSettingsMenu(TSharedRef<FUICommandList> InCommandList, TWeakPtr<SLevelEditor> InLevelEditor)
{
	// Get all menu extenders for this context menu from the level editor module
	FLevelEditorModule& LevelEditorModule = FModuleManager::GetModuleChecked<FLevelEditorModule>( TEXT("LevelEditor") );
	TSharedPtr<FExtender> MenuExtender = LevelEditorModule.AssembleExtenders(InCommandList, LevelEditorModule.GetAllLevelEditorToolbarViewMenuExtenders());

	FToolMenuContext MenuContext(InCommandList, MenuExtender);
	ULevelEditorMenuContext* LevelEditorMenuContext = NewObject<ULevelEditorMenuContext>();
	LevelEditorMenuContext->LevelEditor = InLevelEditor;
	MenuContext.AddObject(LevelEditorMenuContext);

	return UToolMenus::Get()->GenerateWidget("LevelEditor.LevelEditorToolBar.LevelToolbarQuickSettings", MenuContext);
}

void FLevelEditorToolBar::RegisterQuickSettingsMenu()
{
#define LOCTEXT_NAMESPACE "LevelToolBarViewMenu"

	UToolMenu* Menu = UToolMenus::Get()->RegisterMenu("LevelEditor.LevelEditorToolBar.LevelToolbarQuickSettings");

	struct Local
	{
		static void OpenSettings(FName ContainerName, FName CategoryName, FName SectionName)
		{
			FModuleManager::LoadModuleChecked<ISettingsModule>("Settings").ShowViewer(ContainerName, CategoryName, SectionName);
		}
	};

	{
		FToolMenuSection& Section = Menu->AddSection("ProjectSettingsSection", LOCTEXT("ProjectSettings", "Game Specific Settings"));

		Section.AddMenuEntry(FLevelEditorCommands::Get().WorldProperties);

		Section.AddMenuEntry(
			"ProjectSettings",
			LOCTEXT("ProjectSettingsMenuLabel", "Project Settings..."),
			LOCTEXT("ProjectSettingsMenuToolTip", "Change the settings of the currently loaded project"),
			FSlateIcon(FAppStyle::GetAppStyleSetName(), "ProjectSettings.TabIcon"),
			FUIAction(FExecuteAction::CreateStatic(&Local::OpenSettings, FName("Project"), FName("Project"), FName("General")))
			);

		Section.AddDynamicEntry("PluginsEditor", FNewToolMenuDelegateLegacy::CreateLambda([](FMenuBuilder& InMenuBuilder, UToolMenu* InMenu)
		{
			if (IModularFeatures::Get().IsModularFeatureAvailable(EditorFeatures::PluginsEditor))
			{
				FGlobalTabmanager::Get()->PopulateTabSpawnerMenu(InMenuBuilder, "PluginsEditor");
			}
		}));
	}

	{
		FToolMenuSection& Section = Menu->AddSection("LevelEditorSelection", LOCTEXT("SelectionHeading","Selection") );
		Section.AddMenuEntry( FLevelEditorCommands::Get().AllowTranslucentSelection );
		Section.AddMenuEntry( FLevelEditorCommands::Get().AllowGroupSelection );
		Section.AddMenuEntry( FLevelEditorCommands::Get().StrictBoxSelect );
		Section.AddMenuEntry( FLevelEditorCommands::Get().TransparentBoxSelect );
		Section.AddMenuEntry( FLevelEditorCommands::Get().ShowTransformWidget );
	}

	{
		FToolMenuSection& Section = Menu->AddSection("LevelEditorScalability", LOCTEXT("ScalabilityHeading", "Scalability") );
		Section.AddSubMenu(
			"Scalability",
			LOCTEXT( "ScalabilitySubMenu", "Engine Scalability Settings" ),
			LOCTEXT( "ScalabilitySubMenu_ToolTip", "Open the engine scalability settings" ),
			FNewToolMenuDelegate::CreateStatic( &MakeScalabilityMenu ) );

		Section.AddSubMenu(
			"MaterialQualityLevel",
			LOCTEXT( "MaterialQualityLevelSubMenu", "Material Quality Level" ),
			LOCTEXT( "MaterialQualityLevelSubMenu_ToolTip", "Sets the value of the CVar \"r.MaterialQualityLevel\" (low=0, high=1, medium=2, Epic=3). This affects materials via the QualitySwitch material expression." ),
			FNewToolMenuDelegate::CreateStatic( &MakeMaterialQualityLevelMenu ) );

		Section.AddSubMenu(
			"FeatureLevelPreview",
			LOCTEXT("FeatureLevelPreviewSubMenu", "Preview Rendering Level"),
			LOCTEXT("FeatureLevelPreviewSubMenu_ToolTip", "Sets the rendering level used by the main editor"),
			FNewToolMenuDelegate::CreateStatic(&MakeShaderModelPreviewMenu));
	}

	{
		FToolMenuSection& Section = Menu->AddSection("LevelEditorAudio", LOCTEXT("AudioHeading", "Real Time Audio") );
		TSharedRef<SWidget> VolumeItem = SNew(SHorizontalBox)
											+SHorizontalBox::Slot()
											.FillWidth(0.9f)
											.Padding( FMargin(2.0f, 0.0f, 0.0f, 0.0f) )
											[
												SNew(SVolumeControl)
												.ToolTipText_Static(&FLevelEditorActionCallbacks::GetAudioVolumeToolTip)
												.Volume_Static(&FLevelEditorActionCallbacks::GetAudioVolume)
												.OnVolumeChanged_Static(&FLevelEditorActionCallbacks::OnAudioVolumeChanged)
												.Muted_Static(&FLevelEditorActionCallbacks::GetAudioMuted)
												.OnMuteChanged_Static(&FLevelEditorActionCallbacks::OnAudioMutedChanged)
											]
											+SHorizontalBox::Slot()
											.FillWidth(0.1f);

		Section.AddEntry(FToolMenuEntry::InitWidget("Volume", VolumeItem, LOCTEXT("VolumeControlLabel","Volume")));
	}

	{
		FToolMenuSection& Section = Menu->AddSection( "Snapping", LOCTEXT("SnappingHeading","Snapping") );
		Section.AddMenuEntry( FLevelEditorCommands::Get().EnableActorSnap );
		TSharedRef<SWidget> SnapItem = 
		SNew(SHorizontalBox)
	          +SHorizontalBox::Slot()
	          .FillWidth(0.9f)
	          [
		          SNew(SSlider)
		          .ToolTipText_Static(&FLevelEditorActionCallbacks::GetActorSnapTooltip)
		          .Value_Static(&FLevelEditorActionCallbacks::GetActorSnapSetting)
		          .OnValueChanged_Static(&FLevelEditorActionCallbacks::SetActorSnapSetting)
	          ]
	          +SHorizontalBox::Slot()
	          .FillWidth(0.1f);
		Section.AddEntry(FToolMenuEntry::InitWidget("Snap", SnapItem, LOCTEXT("ActorSnapLabel", "Distance")));

		Section.AddMenuEntry( FLevelEditorCommands::Get().ToggleSocketSnapping );
		Section.AddMenuEntry( FLevelEditorCommands::Get().EnableVertexSnap );
	}

	{
		FToolMenuSection& Section = Menu->AddSection("LevelEditorViewport", LOCTEXT("ViewportHeading", "Viewport") );
		Section.AddMenuEntry( FLevelEditorCommands::Get().ToggleHideViewportUI );

		Section.AddSubMenu( "Preview", LOCTEXT("PreviewMenu", "Previewing"), LOCTEXT("PreviewMenuTooltip","Game Preview Settings"), FNewToolMenuDelegate::CreateStatic( &MakePreviewSettingsMenu ) );
	}

#undef LOCTEXT_NAMESPACE
}


TSharedRef< SWidget > FLevelEditorToolBar::GenerateSourceControlMenu(TSharedRef<FUICommandList> InCommandList, TWeakPtr< SLevelEditor > InLevelEditor)
{
	// Get all menu extenders for this context menu from the level editor module
	FLevelEditorModule& LevelEditorModule = FModuleManager::GetModuleChecked<FLevelEditorModule>(TEXT("LevelEditor"));
	TSharedPtr<FExtender> MenuExtender = LevelEditorModule.AssembleExtenders(InCommandList, LevelEditorModule.GetAllLevelEditorToolbarSourceControlMenuExtenders());

	FToolMenuContext MenuContext(InCommandList, MenuExtender);
	ULevelEditorMenuContext* LevelEditorMenuContext = NewObject<ULevelEditorMenuContext>();
	LevelEditorMenuContext->LevelEditor = InLevelEditor;
	MenuContext.AddObject(LevelEditorMenuContext);

	return UToolMenus::Get()->GenerateWidget("LevelEditor.LevelEditorToolBar.SourceControl", MenuContext);
}

void FLevelEditorToolBar::RegisterSourceControlMenu()
{
#define LOCTEXT_NAMESPACE "LevelToolBarSourceControlMenu"



	
#undef LOCTEXT_NAMESPACE
}

TSharedRef< SWidget > FLevelEditorToolBar::GenerateOpenBlueprintMenuContent( TSharedRef<FUICommandList> InCommandList, TWeakPtr< SLevelEditor > InLevelEditor )
{
#define LOCTEXT_NAMESPACE "LevelToolBarViewMenu"

	FLevelEditorModule& LevelEditorModule = FModuleManager::LoadModuleChecked<FLevelEditorModule>("LevelEditor");
	TSharedPtr<FExtender> MenuExtender = FExtender::Combine(LevelEditorModule.GetAllLevelEditorToolbarBlueprintsMenuExtenders());

	FToolMenuContext MenuContext(InCommandList, MenuExtender);
	ULevelEditorMenuContext* LevelEditorMenuContext = NewObject<ULevelEditorMenuContext>();
	LevelEditorMenuContext->LevelEditor = InLevelEditor;
	MenuContext.AddObject(LevelEditorMenuContext);

	return UToolMenus::Get()->GenerateWidget("LevelEditor.LevelEditorToolBar.OpenBlueprint", MenuContext);
#undef LOCTEXT_NAMESPACE
}

void FLevelEditorToolBar::RegisterOpenBlueprintMenu()
{
#define LOCTEXT_NAMESPACE "LevelToolBarViewMenu"
	UToolMenu* Menu = UToolMenus::Get()->RegisterMenu("LevelEditor.LevelEditorToolBar.OpenBlueprint");

	struct FBlueprintMenus
	{
		/** Generates a sub-level Blueprints sub-menu */
		static void MakeSubLevelsMenu(UToolMenu* InMenu)
		{
			ULevelEditorMenuContext* Context = InMenu->FindContext<ULevelEditorMenuContext>();
			if (Context && Context->LevelEditor.IsValid())
			{
				FSlateIcon EditBP(FAppStyle::Get().GetStyleSetName(), TEXT("LevelEditor.OpenLevelBlueprint"));

				{
					FToolMenuSection& Section = InMenu->AddSection("SubLevels", LOCTEXT("SubLevelsHeading", "Sub-Level Blueprints"));
					UWorld* World = Context->LevelEditor.Pin()->GetWorld();
					// Sort the levels alphabetically 
					TArray<ULevel*> SortedLevels = World->GetLevels();
					Algo::Sort(SortedLevels, LevelEditorActionHelpers::FLevelSortByName());

					for (ULevel* const Level : SortedLevels)
					{
						if (Level != NULL && Level->GetOutermost() != NULL && !Level->IsPersistentLevel() && !Level->IsInstancedLevel())
						{
							FUIAction UIAction
							(
								FExecuteAction::CreateStatic(&FLevelEditorToolBar::OnOpenSubLevelBlueprint, Level)
							);

							FText DisplayName = FText::Format(LOCTEXT("SubLevelBlueprintItem", "Edit {0}"), FText::FromString(FPaths::GetCleanFilename(Level->GetOutermost()->GetName())));
							Section.AddMenuEntry(NAME_None, DisplayName, FText::GetEmpty(), EditBP, UIAction);
						}
					}
				}
			}
		}

		/** Handle BP being selected from popup picker */
		static void OnBPSelected(const struct FAssetData& AssetData)
		{
			UBlueprint* SelectedBP = Cast<UBlueprint>(AssetData.GetAsset());
			if(SelectedBP)
			{
				GEditor->GetEditorSubsystem<UAssetEditorSubsystem>()->OpenEditorForAsset(SelectedBP);
			}
		}


		/** Generates 'open blueprint' sub-menu */
		static void MakeOpenBPClassMenu(UToolMenu* InMenu)
		{
			FContentBrowserModule& ContentBrowserModule = FModuleManager::Get().LoadModuleChecked<FContentBrowserModule>(TEXT("ContentBrowser"));

			// Configure filter for asset picker
			FAssetPickerConfig Config;
			Config.Filter.ClassPaths.Add(UBlueprint::StaticClass()->GetClassPathName());
			Config.InitialAssetViewType = EAssetViewType::List;
			Config.OnAssetSelected = FOnAssetSelected::CreateStatic(&FBlueprintMenus::OnBPSelected);
			Config.bAllowDragging = false;
			// Allow saving user defined filters via View Options
			Config.SaveSettingsName = FString(TEXT("ToolbarOpenBPClass"));

			TSharedRef<SWidget> Widget = 
				SNew(SBox)
				.WidthOverride(300.f)
				.HeightOverride(300.f)
				[
					ContentBrowserModule.Get().CreateAssetPicker(Config)
				];
		

			{
				FToolMenuSection& Section = InMenu->AddSection("Browse", LOCTEXT("BrowseHeader", "Browse"));
				Section.AddEntry(FToolMenuEntry::InitWidget("PickClassWidget", Widget, FText::GetEmpty()));
			}
		}
	};

	{
		FToolMenuSection& Section = Menu->AddSection("BlueprintClass", LOCTEXT("BlueprintClass", "Blueprint Class"));

		// Create a blank BP
		Section.AddMenuEntry(FLevelEditorCommands::Get().CreateBlankBlueprintClass);

		// Convert selection to BP
		Section.AddMenuEntry(FLevelEditorCommands::Get().ConvertSelectionToBlueprint);

		// Open an existing Blueprint Class...
		FSlateIcon OpenBPIcon(FAppStyle::GetAppStyleSetName(), "LevelEditor.OpenClassBlueprint");
		Section.AddSubMenu(
			"OpenBlueprintClass",
			LOCTEXT("OpenBlueprintClassSubMenu", "Open Blueprint Class..."),
			LOCTEXT("OpenBlueprintClassSubMenu_ToolTip", "Open an existing Blueprint Class in this project"),
			FNewToolMenuDelegate::CreateStatic(&FBlueprintMenus::MakeOpenBPClassMenu),
			false,
			OpenBPIcon);
	}

	{
		FToolMenuSection& Section = Menu->AddSection("LevelScriptBlueprints", LOCTEXT("LevelScriptBlueprints", "Level Blueprints"));
		Section.AddMenuEntry( FLevelEditorCommands::Get().OpenLevelBlueprint );

		Section.AddDynamicEntry("SubLevels", FNewToolMenuSectionDelegate::CreateLambda([](FToolMenuSection& InSection)
		{
			ULevelEditorMenuContext* Context = InSection.FindContext<ULevelEditorMenuContext>();
			if (Context && Context->LevelEditor.IsValid())
			{
				// If there are any sub-levels, display the sub-menu. A single level means there is only the persistent level
				UWorld* World = Context->LevelEditor.Pin()->GetWorld();
				if (World->GetNumLevels() > 1)
				{
					InSection.AddSubMenu(
						"SubLevels",
						LOCTEXT("SubLevelsSubMenu", "Sub-Levels"),
						LOCTEXT("SubLevelsSubMenu_ToolTip", "Shows available sub-level Blueprints that can be edited."),
						FNewToolMenuDelegate::CreateStatic(&FBlueprintMenus::MakeSubLevelsMenu),
						FUIAction(), EUserInterfaceActionType::Button, false, FSlateIcon(FAppStyle::Get().GetStyleSetName(), TEXT("LevelEditor.OpenLevelBlueprint")));
				}
			}
		}));
	}

	{
		FToolMenuSection& Section = Menu->AddSection("ProjectSettingsClasses", LOCTEXT("ProjectSettingsClasses", "Project Settings"));
		LevelEditorActionHelpers::CreateGameModeSubMenu(Section, "ProjectSettingsClasses", true);
	}

	{
		FToolMenuSection& Section = Menu->AddSection("WorldSettingsClasses", LOCTEXT("WorldSettingsClasses", "World Override"));
		LevelEditorActionHelpers::CreateGameModeSubMenu(Section, "WorldSettingsClasses", false);
	}

	// If source control is enabled, queue up a query to the status of the config file so it is (hopefully) ready before we get to the sub-menu
	if(ISourceControlModule::Get().IsEnabled())
	{
		FString ConfigFilePath = FPaths::ConvertRelativePathToFull(FString::Printf(TEXT("%sDefaultEngine.ini"), *FPaths::SourceConfigDir()));

		// note: calling QueueStatusUpdate often does not spam status updates as an internal timer prevents this
		ISourceControlModule::Get().QueueStatusUpdate(ConfigFilePath);
	}
#undef LOCTEXT_NAMESPACE
}

void FLevelEditorToolBar::RegisterAddMenu()
{
#define LOCTEXT_NAMESPACE "LevelToolBarViewMenu"
	UToolMenu* AddMenu = UToolMenus::Get()->RegisterMenu("LevelEditor.LevelEditorToolBar.AddQuickMenu");
	{
		FToolMenuSection& Section = AddMenu->FindOrAddSection("Content");

		Section.InitSection("Content", LOCTEXT("Content_Label", "Get Content"), FToolMenuInsert(NAME_None, EToolMenuInsertType::First));

		Section.AddMenuEntry(FLevelEditorCommands::Get().ImportContent).InsertPosition.Position = EToolMenuInsertType::First;

		if (FLauncherPlatformModule::Get()->CanOpenLauncher(true))
		{
			Section.AddMenuEntry(FLevelEditorCommands::Get().OpenMarketplace);
		}
	}
#undef LOCTEXT_NAMESPACE
}

void FLevelEditorToolBar::OnOpenSubLevelBlueprint( ULevel* InLevel )
{
	ULevelScriptBlueprint* LevelScriptBlueprint = InLevel->GetLevelScriptBlueprint();

	if( LevelScriptBlueprint )
	{
		GEditor->GetEditorSubsystem<UAssetEditorSubsystem>()->OpenEditorForAsset(LevelScriptBlueprint);
	}
	else
	{
		FMessageDialog::Open( EAppMsgType::Ok, NSLOCTEXT("UnrealEd", "UnableToCreateLevelScript", "Unable to find or create a level blueprint for this level.") );
	}
}

TSharedRef< SWidget > FLevelEditorToolBar::GenerateCinematicsMenuContent(TSharedRef<FUICommandList> InCommandList, TWeakPtr<SLevelEditor> InLevelEditor)
{
	FLevelEditorModule& LevelEditorModule = FModuleManager::LoadModuleChecked<FLevelEditorModule>("LevelEditor");

	FToolMenuContext MenuContext(InCommandList, FExtender::Combine(LevelEditorModule.GetAllLevelEditorToolbarCinematicsMenuExtenders()));
	ULevelEditorMenuContext* LevelEditorMenuContext = NewObject<ULevelEditorMenuContext>();
	LevelEditorMenuContext->LevelEditor = InLevelEditor;
	MenuContext.AddObject(LevelEditorMenuContext);

	return UToolMenus::Get()->GenerateWidget("LevelEditor.LevelEditorToolBar.Cinematics", MenuContext);
}
TSharedRef< SWidget > FLevelEditorToolBar::GenerateAddMenuWidget(TSharedRef<FUICommandList> InCommandList, TWeakPtr<SLevelEditor> InLevelEditor)
{
	FToolMenuContext MenuContext(InCommandList);
	ULevelEditorMenuContext* LevelEditorMenuContext = NewObject<ULevelEditorMenuContext>();
	LevelEditorMenuContext->LevelEditor = InLevelEditor;
	MenuContext.AddObject(LevelEditorMenuContext);

	return UToolMenus::Get()->GenerateWidget("LevelEditor.LevelEditorToolBar.AddQuickMenu", MenuContext);
}

void FLevelEditorToolBar::RegisterCinematicsMenu()
{
#define LOCTEXT_NAMESPACE "LevelToolBarCinematicsMenu"

	UToolMenu* Menu = UToolMenus::Get()->RegisterMenu("LevelEditor.LevelEditorToolBar.Cinematics");
	Menu->bShouldCloseWindowAfterMenuSelection = true;

	Menu->AddSection("LevelEditorNewCinematics", LOCTEXT("CinematicsMenuCombo_NewHeading", "New"));

	//Add a heading to separate the existing cinematics from the 'Add New Cinematic Actor' button
	FToolMenuSection& ExistingCinematicSection = Menu->AddSection("LevelEditorExistingCinematic", LOCTEXT("CinematicMenuCombo_ExistingHeading", "Edit Existing Cinematic"));
	ExistingCinematicSection.AddDynamicEntry("LevelEditorExistingCinematic", FNewToolMenuSectionDelegate::CreateLambda([](FToolMenuSection& InSection)
	{
		ULevelEditorMenuContext* FoundContext = InSection.Context.FindContext<ULevelEditorMenuContext>();
		if (!FoundContext)
		{
			return;
		}

		UWorld* World = FoundContext->LevelEditor.IsValid() ? FoundContext->LevelEditor.Pin()->GetWorld() : nullptr;
		const bool bHasAnyCinematicsActors = !!TActorIterator<ALevelSequenceActor>(World);
		if (!bHasAnyCinematicsActors)
		{
			return;
		}

		// We can't build a list of LevelSequenceActors while the current World is a PIE world.
		FSceneOutlinerInitializationOptions InitOptions;
		{
			// We hide the header row to keep the UI compact.
			// @todo: Might be useful to have this sometimes, actually.  Ideally the user could summon it.
			InitOptions.bShowHeaderRow = false;
			InitOptions.bShowSearchBox = true;
			InitOptions.bShowCreateNewFolder = false;

			InitOptions.ColumnMap.Add(FSceneOutlinerBuiltInColumnTypes::Label(), FSceneOutlinerColumnInfo(ESceneOutlinerColumnVisibility::Visible, 0, FCreateSceneOutlinerColumn(), false, 0.6));
			InitOptions.ColumnMap.Add(FSceneOutlinerBuiltInColumnTypes::ActorInfo(), FSceneOutlinerColumnInfo(ESceneOutlinerColumnVisibility::Visible, 10, FCreateSceneOutlinerColumn(), false, 0.4));

			// Only display MovieScene actors
			auto ActorFilter = [&](const AActor* Actor) {
				return Actor && Actor->IsA(ALevelSequenceActor::StaticClass());
			};
			InitOptions.Filters->AddFilterPredicate<FActorTreeItem>(FActorTreeItem::FFilterPredicate::CreateLambda(ActorFilter));
		}

		// actor selector to allow the user to choose an actor
		FSceneOutlinerModule& SceneOutlinerModule = FModuleManager::LoadModuleChecked<FSceneOutlinerModule>("SceneOutliner");
		TSharedRef< SWidget > MiniSceneOutliner =
			SNew(SVerticalBox)
			+ SVerticalBox::Slot()
			.AutoHeight()
			.MaxHeight(400.0f)
			[
				SNew(SBox)
				.WidthOverride(360)
				[
					SceneOutlinerModule.CreateActorPicker(
						InitOptions,
						FOnActorPicked::CreateStatic(&FLevelEditorToolBar::OnCinematicsActorPicked))
				]
			];

		InSection.AddEntry(FToolMenuEntry::InitWidget("LevelEditorExistingCinematic", MiniSceneOutliner, FText::GetEmpty(), true));
	}));

#undef LOCTEXT_NAMESPACE
}


void FLevelEditorToolBar::OnCinematicsActorPicked( AActor* Actor )
{
	//The sequencer editor will not tick unless the editor viewport is in realtime mode.
	//the scene outliner eats input, so we must close any popups manually.
	FSlateApplication::Get().DismissAllMenus();

	// Make sure we dismiss the menus before we open this
	if (ALevelSequenceActor* LevelSequenceActor = Cast<ALevelSequenceActor>(Actor))
	{
<<<<<<< HEAD
		FScopedSlowTask SlowTask(1.f, NSLOCTEXT("LevelToolBarCinematicsMenu", "LoadSequenceSlowTask", "Loading Level Sequence..."));
		SlowTask.MakeDialog();
		SlowTask.EnterProgressFrame();
		UObject* Asset = LevelSequenceActor->GetSequence();
=======
		if (LevelSequenceActor->GetSequence())
		{
			FScopedSlowTask SlowTask(1.f, NSLOCTEXT("LevelToolBarCinematicsMenu", "LoadSequenceSlowTask", "Loading Level Sequence..."));
			SlowTask.MakeDialog();
			SlowTask.EnterProgressFrame();
			UObject* Asset = LevelSequenceActor->GetSequence();
>>>>>>> d731a049

			if (Asset != nullptr)
			{
				GEditor->GetEditorSubsystem<UAssetEditorSubsystem>()->OpenEditorForAsset(Asset);
			}
		}
		else
		{
			FMessageDialog::Open(EAppMsgType::Type::Ok, NSLOCTEXT("LevelToolBarCinematicsMenu", "LoadSequenceNotValid", "This Level Sequence actor does not have a Sequence asset assigned in the Details panel and cannot be opened."));
		}
	}
}<|MERGE_RESOLUTION|>--- conflicted
+++ resolved
@@ -2089,19 +2089,12 @@
 	// Make sure we dismiss the menus before we open this
 	if (ALevelSequenceActor* LevelSequenceActor = Cast<ALevelSequenceActor>(Actor))
 	{
-<<<<<<< HEAD
-		FScopedSlowTask SlowTask(1.f, NSLOCTEXT("LevelToolBarCinematicsMenu", "LoadSequenceSlowTask", "Loading Level Sequence..."));
-		SlowTask.MakeDialog();
-		SlowTask.EnterProgressFrame();
-		UObject* Asset = LevelSequenceActor->GetSequence();
-=======
 		if (LevelSequenceActor->GetSequence())
 		{
 			FScopedSlowTask SlowTask(1.f, NSLOCTEXT("LevelToolBarCinematicsMenu", "LoadSequenceSlowTask", "Loading Level Sequence..."));
 			SlowTask.MakeDialog();
 			SlowTask.EnterProgressFrame();
 			UObject* Asset = LevelSequenceActor->GetSequence();
->>>>>>> d731a049
 
 			if (Asset != nullptr)
 			{
