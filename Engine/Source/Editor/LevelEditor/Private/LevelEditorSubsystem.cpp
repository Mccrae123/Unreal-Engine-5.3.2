--- conflicted
+++ resolved
@@ -743,11 +743,7 @@
 	}
 
 	FEditorDelegates::OnLightingBuildFailed.Remove(BuildFailedDelegateHandle);
-<<<<<<< HEAD
-	FEditorDelegates::OnLightingBuildFailed.Remove(BuildSucceededDelegateHandle);
-=======
 	FEditorDelegates::OnLightingBuildSucceeded.Remove(BuildSucceededDelegateHandle);
->>>>>>> 4af6daef
 
 	return Success;
 }
@@ -781,13 +777,6 @@
 		World = (InArgs._World);
 		GEditor->GetEditorWorldContext().AddRef(World);
 		CommandList = MakeShareable(new FUICommandList);
-<<<<<<< HEAD
-
-		// No option to change current level for partitioned worlds
-		if (World && World->IsPartitionedWorld())
-		{
-			ChildSlot
-=======
 				
 		ChildSlot
 		[
@@ -798,7 +787,6 @@
 			.Visibility(this, &SCurrentLevelWidget::GetCurrentLevelButtonVisibility)
 			.OnGetMenuContent(this, &SCurrentLevelWidget::GenerateLevelMenu)
 			.ButtonContent()
->>>>>>> 4af6daef
 			[
 				// Current Level
 				SNew(SVerticalBox)
@@ -815,11 +803,7 @@
 				.AutoHeight()
 				[
 					SNew(SHorizontalBox)
-<<<<<<< HEAD
-					.Visibility_Lambda([this]() { return GetEditingLevelInstance() ? EVisibility::Visible : EVisibility::Collapsed; })
-=======
 					.Visibility_Lambda([this]() { return IsEditingLevelInstanceCurrentLevel() ? EVisibility::Visible : EVisibility::Collapsed; })
->>>>>>> 4af6daef
 					+ SHorizontalBox::Slot()
 					.AutoWidth()
 					[
@@ -843,11 +827,7 @@
 					.AutoWidth()
 					[
 						SNew(STextBlock)
-<<<<<<< HEAD
-						.Text_Lambda([this]() 
-=======
 						.Text_Lambda([this]()
->>>>>>> 4af6daef
 						{
 							AActor* LevelInstance = GetEditingLevelInstance();
 							return LevelInstance ? FText::FromString(LevelInstance->GetActorLabel()) : FText::GetEmpty();
@@ -862,48 +842,19 @@
 						.Text(LOCTEXT("FromEnd", ")"))
 					]
 				]
-<<<<<<< HEAD
-			];
-		}
-		else
-		{
-			ChildSlot
-			[
-				SNew(SComboButton)
-				.Cursor(EMouseCursor::Default)
-				.VAlign(VAlign_Center)
-				.ComboButtonStyle(FAppStyle::Get(), "SimpleComboButton")
-				.Visibility(this, &SCurrentLevelWidget::GetCurrentLevelButtonVisibility)
-				.OnGetMenuContent(this, &SCurrentLevelWidget::GenerateLevelMenu)
-				.ButtonContent()
-				[
-					SNew(STextBlock)
-					.Visibility(this, &SCurrentLevelWidget::GetCurrentLevelTextVisibility)
-					.Text(this, &SCurrentLevelWidget::GetCurrentLevelText)
-					.ShadowOffset(FVector2D(1, 1))
-				]
-			];
-		}
-=======
 			]
 		];
->>>>>>> 4af6daef
 	}
 
 private:
 	AActor* GetEditingLevelInstance() const
 	{
-<<<<<<< HEAD
-		ULevelInstanceSubsystem* LevelInstanceSubsystem = GetWorld()->GetSubsystem<ULevelInstanceSubsystem>();
-		return LevelInstanceSubsystem ? Cast<AActor>(LevelInstanceSubsystem->GetEditingLevelInstance()) : nullptr;
-=======
 		return InternalEditorLevelLibrary::GetEditingLevelInstance(GetWorld());
 	}
 
 	bool IsEditingLevelInstanceCurrentLevel() const
 	{
 		return InternalEditorLevelLibrary::IsEditingLevelInstanceCurrentLevel(GetWorld());
->>>>>>> 4af6daef
 	}
 
 	FText GetCurrentLevelText() const
@@ -925,11 +876,7 @@
 	
 	bool IsVisible() const
 	{
-<<<<<<< HEAD
-		return (GetWorld() && (GetWorld()->GetCurrentLevel()->OwningWorld->GetLevels().Num() > 1) && (!GetWorld()->IsPartitionedWorld() || (GetWorld()->GetCurrentLevel() != GetWorld()->PersistentLevel)));
-=======
 		return InternalEditorLevelLibrary::IsActorEditorContextVisible(GetWorld());
->>>>>>> 4af6daef
 	}
 
 	EVisibility GetCurrentLevelTextVisibility() const
@@ -967,12 +914,7 @@
 
 bool ULevelEditorSubsystem::GetActorEditorContextDisplayInfo(UWorld* InWorld, FActorEditorContextClientDisplayInfo& OutDiplayInfo) const
 {
-<<<<<<< HEAD
-	const bool bIsVisible = InWorld && (InWorld->GetCurrentLevel()->OwningWorld->GetLevels().Num() > 1) && (!InWorld->IsPartitionedWorld() || (InWorld->GetCurrentLevel() != InWorld->PersistentLevel));
-	if (bIsVisible)
-=======
 	if (InternalEditorLevelLibrary::IsActorEditorContextVisible(InWorld))
->>>>>>> 4af6daef
 	{
 		OutDiplayInfo.Title = TEXT("Level");
 		OutDiplayInfo.Brush = FSlateIconFinder::FindIconBrushForClass(UWorld::StaticClass());
@@ -983,26 +925,18 @@
 
 void ULevelEditorSubsystem::OnLevelAddedOrRemoved(ULevel* InLevel, UWorld* InWorld)
 {
-<<<<<<< HEAD
-	ActorEditorContextClientChanged.Broadcast(this);
-=======
 	if (!InWorld->IsGameWorld())
 	{
 		ActorEditorContextClientChanged.Broadcast(this);
 	}
->>>>>>> 4af6daef
 }
 
 void ULevelEditorSubsystem::OnCurrentLevelChanged(ULevel* InNewLevel, ULevel* InOldLevel, UWorld* InWorld)
 {
-<<<<<<< HEAD
-	ActorEditorContextClientChanged.Broadcast(this);
-=======
 	if (!InWorld->IsGameWorld())
 	{
 		ActorEditorContextClientChanged.Broadcast(this);
 	}
->>>>>>> 4af6daef
 }
 
 void ULevelEditorSubsystem::HandleOnPreSaveWorldWithContext(class UWorld* World, FObjectPreSaveContext ObjectSaveContext)
