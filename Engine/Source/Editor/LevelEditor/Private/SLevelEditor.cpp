// Copyright Epic Games, Inc. All Rights Reserved.

#include "SLevelEditor.h"
#include "Framework/MultiBox/MultiBoxExtender.h"
#include "ToolMenus.h"
#include "Framework/Docking/LayoutService.h"
#include "EditorModeRegistry.h"
#include "EdMode.h"
#include "Engine/Selection.h"
#include "Misc/MessageDialog.h"
#include "Modules/ModuleManager.h"
#include "Styling/SlateStyleRegistry.h"
#include "Framework/Application/SlateApplication.h"
#include "Widgets/Layout/SBorder.h"
#include "Widgets/Layout/SBox.h"
#include "EditorStyleSet.h"
#include "Editor/EditorPerProjectUserSettings.h"
#include "Editor/UnrealEdEngine.h"
#include "Settings/EditorExperimentalSettings.h"
#include "LevelEditorViewport.h"
#include "EditorModes.h"
#include "UnrealEdGlobals.h"
#include "LevelEditor.h"
#include "LevelEditorMenu.h"
#include "IDetailsView.h"
#include "LevelEditorActions.h"
#include "LevelEditorModesActions.h"
#include "LevelEditorContextMenu.h"
#include "LevelEditorToolBar.h"
#include "SLevelEditorToolBox.h"
#include "SLevelEditorBuildAndSubmit.h"
#include "Kismet2/DebuggerCommands.h"
#include "SceneOutlinerPublicTypes.h"
#include "SceneOutlinerModule.h"
#include "Editor/Layers/Public/LayersModule.h"
#include "Editor/WorldBrowser/Public/WorldBrowserModule.h"
#include "Editor/DataLayerEditor/Public/DataLayerEditorModule.h"
#include "WorldPartition/WorldPartitionSubsystem.h"
#include "Toolkits/ToolkitManager.h"
#include "PropertyEditorModule.h"
#include "Interfaces/IMainFrameModule.h"
#include "Editor/WorkspaceMenuStructure/Public/WorkspaceMenuStructure.h"
#include "Editor/WorkspaceMenuStructure/Public/WorkspaceMenuStructureModule.h"
#include "StatsViewerModule.h"
#include "Widgets/SToolTip.h"
#include "IDocumentation.h"
#include "TutorialMetaData.h"
#include "Widgets/Docking/SDockTab.h"
#include "SActorDetails.h"
#include "GameFramework/WorldSettings.h"
#include "Framework/Docking/LayoutExtender.h"
#include "HierarchicalLODOutlinerModule.h"
#include "EditorViewportCommands.h"
#include "IPlacementModeModule.h"
#include "Classes/EditorStyleSettings.h"
<<<<<<< HEAD
#include "Editor/EnvironmentLightingViewer/Public/EnvironmentLightingModule.h"
#include "Misc/MessageDialog.h"
=======
#include "StatusBarSubsystem.h"
#include "Widgets/Colors/SColorPicker.h"
#include "SourceCodeNavigation.h"
#include "Editor/EnvironmentLightingViewer/Public/EnvironmentLightingModule.h"
#include "Misc/MessageDialog.h"
#include "ThumbnailRendering/ThumbnailManager.h"
#include "Elements/Framework/TypedElementSelectionSet.h"
#include "Elements/Framework/TypedElementCommonActions.h"
#include "Elements/Actor/ActorElementLevelEditorSelectionCustomization.h"
#include "Elements/Actor/ActorElementLevelEditorCommonActionsCustomization.h"
#include "Elements/Component/ComponentElementLevelEditorSelectionCustomization.h"
#include "Elements/Component/ComponentElementLevelEditorCommonActionsCustomization.h"
#include "Elements/SMInstance/SMInstanceElementId.h"
#include "Elements/SMInstance/SMInstanceElementLevelEditorSelectionCustomization.h"
#include "DerivedDataEditorModule.h"
>>>>>>> 6bbb88c8

#define LOCTEXT_NAMESPACE "SLevelEditor"

static const FName MainFrameModuleName("MainFrame");
static const FName LevelEditorModuleName("LevelEditor");
static const FName WorldBrowserHierarchyTab("WorldBrowserHierarchy");
static const FName WorldBrowserDetailsTab("WorldBrowserDetails");
static const FName WorldBrowserCompositionTab("WorldBrowserComposition");

SLevelEditor::SLevelEditor()
	: World(nullptr)
	, bNeedsRefresh(false)
{
}

void SLevelEditor::BindCommands()
{
	LevelEditorCommands = MakeShareable( new FUICommandList );

	const FLevelEditorCommands& Actions = FLevelEditorCommands::Get();

	// Map UI commands to delegates that are executed when the command is handled by a keybinding or menu
	FLevelEditorModule& LevelEditorModule = FModuleManager::GetModuleChecked<FLevelEditorModule>( LevelEditorModuleName );

	// Append the list of the level editor commands for this instance with the global list of commands for all instances.
	LevelEditorCommands->Append( LevelEditorModule.GetGlobalLevelEditorActions() );

	// Append the list of global PlayWorld commands
	LevelEditorCommands->Append( FPlayWorldCommands::GlobalPlayWorldActions.ToSharedRef() );

	LevelEditorCommands->MapAction( 
		Actions.EditAssetNoConfirmMultiple, 
		FExecuteAction::CreateStatic( &FLevelEditorActionCallbacks::EditAsset_Clicked, EToolkitMode::Standalone, TWeakPtr< SLevelEditor >( SharedThis( this ) ), false ),
		FCanExecuteAction::CreateStatic( &FLevelEditorActionCallbacks::EditAsset_CanExecute ) );

	LevelEditorCommands->MapAction(
		Actions.EditAsset,
		FExecuteAction::CreateStatic( &FLevelEditorActionCallbacks::EditAsset_Clicked, EToolkitMode::Standalone, TWeakPtr< SLevelEditor >( SharedThis( this ) ), true ),
		FCanExecuteAction::CreateStatic(&FLevelEditorActionCallbacks::EditAsset_CanExecute));

	LevelEditorCommands->MapAction(
		Actions.CheckOutProjectSettingsConfig,
		FExecuteAction::CreateStatic( &FLevelEditorActionCallbacks::CheckOutProjectSettingsConfig ) );

	LevelEditorCommands->MapAction(
		Actions.OpenLevelBlueprint,
		FExecuteAction::CreateStatic< TWeakPtr< SLevelEditor > >( &FLevelEditorActionCallbacks::OpenLevelBlueprint, SharedThis( this ) ) );
	
	LevelEditorCommands->MapAction(
		Actions.CreateBlankBlueprintClass,
		FExecuteAction::CreateStatic( &FLevelEditorActionCallbacks::CreateBlankBlueprintClass ) );

	LevelEditorCommands->MapAction(
		Actions.ConvertSelectionToBlueprint,
		FExecuteAction::CreateStatic( &FLevelEditorActionCallbacks::ConvertSelectedActorsIntoBlueprintClass ),
		FCanExecuteAction::CreateStatic( &FLevelEditorActionCallbacks::CanConvertSelectedActorsIntoBlueprintClass ) );

	LevelEditorCommands->MapAction(
		Actions.OpenPlaceActors,
		FExecuteAction::CreateStatic( &FLevelEditorActionCallbacks::OpenPlaceActors) );

	LevelEditorCommands->MapAction(
		Actions.OpenContentBrowser,
		FExecuteAction::CreateStatic( &FLevelEditorActionCallbacks::OpenContentBrowser ) );
	
	LevelEditorCommands->MapAction(
		Actions.OpenMarketplace,
		FExecuteAction::CreateStatic( &FLevelEditorActionCallbacks::OpenMarketplace ) );

	LevelEditorCommands->MapAction(
		Actions.ImportContent,
		FExecuteAction::CreateStatic(&FLevelEditorActionCallbacks::ImportContent));

	LevelEditorCommands->MapAction(
		Actions.ToggleVR,
		FExecuteAction::CreateStatic( &FLevelEditorActionCallbacks::ToggleVR ),
		FCanExecuteAction::CreateStatic( &FLevelEditorActionCallbacks::ToggleVR_CanExecute ),
		FIsActionChecked::CreateStatic( &FLevelEditorActionCallbacks::ToggleVR_IsChecked ),
		FIsActionButtonVisible::CreateStatic(&FLevelEditorActionCallbacks::ToggleVR_IsButtonActive));

	LevelEditorCommands->MapAction(
		Actions.WorldProperties,
		FExecuteAction::CreateStatic< TWeakPtr< SLevelEditor > >( &FLevelEditorActionCallbacks::OnShowWorldProperties, SharedThis( this ) ) );
	
	LevelEditorCommands->MapAction( 
		FEditorViewportCommands::Get().FocusAllViewportsToSelection,
		FExecuteAction::CreateStatic( &FLevelEditorActionCallbacks::ExecuteExecCommand, FString( TEXT("CAMERA ALIGN") ) )
		);

	LevelEditorCommands->MapAction( 
		FEditorViewportCommands::Get().FocusViewportToSelection, 
		FExecuteAction::CreateStatic( &FLevelEditorActionCallbacks::ExecuteExecCommand, FString( TEXT("CAMERA ALIGN ACTIVEVIEWPORTONLY") ) )
		);

	if (FPlayWorldCommands::GlobalPlayWorldActions.IsValid())
	{
		FUICommandList& PlayWorldActionList = *FPlayWorldCommands::GlobalPlayWorldActions;
		PlayWorldActionList.MapAction(Actions.RecompileGameCode, *LevelEditorCommands->GetActionForCommand(Actions.RecompileGameCode));
	}
}

void SLevelEditor::RegisterMenus()
{
	FLevelEditorMenu::RegisterLevelEditorMenus();
	FLevelEditorToolBar::RegisterLevelEditorToolBar(LevelEditorCommands.ToSharedRef(), SharedThis(this));
}

void SLevelEditor::Construct( const SLevelEditor::FArguments& InArgs)
{
	// Important: We use raw bindings here because we are releasing our binding in our destructor (where a weak pointer would be invalid)
	// It's imperative that our delegate is removed in the destructor for the level editor module to play nicely with reloading.

	FLevelEditorModule& LevelEditorModule = FModuleManager::GetModuleChecked< FLevelEditorModule >( LevelEditorModuleName );
	LevelEditorModule.OnTitleBarMessagesChanged().AddRaw( this, &SLevelEditor::ConstructTitleBarMessages );

	GetMutableDefault<UEditorExperimentalSettings>()->OnSettingChanged().AddRaw(this, &SLevelEditor::HandleExperimentalSettingChanged);

	BindCommands();

	// Rebuild the editor mode commands and their tab spawners before we restore the layout,
	// or there wont be any tab spawners for the modes.
	RefreshEditorModeCommands();

	RegisterMenus();

	// We need to register when modes list changes so that we can refresh the auto generated commands.
	if (GEditor != nullptr)
	{
<<<<<<< HEAD
		GEditor->GetEditorSubsystem<UAssetEditorSubsystem>()->OnEditorModesChanged().AddRaw(this, &SLevelEditor::EditorModeCommandsChanged);
	}
	GLevelEditorModeTools().OnEditorModeIDChanged().AddSP(this, &SLevelEditor::OnEditorModeIdChanged);
=======
		if (UAssetEditorSubsystem* AssetEditorSubsystem = GEditor->GetEditorSubsystem<UAssetEditorSubsystem>())
		{
			AssetEditorSubsystem->OnEditorModesChanged().AddRaw(this, &SLevelEditor::EditorModeCommandsChanged);
		}
	}
>>>>>>> 6bbb88c8

	// @todo This is a hack to get this working for now. This won't work with multiple worlds
	if (GEditor != nullptr)
	{
		GEditor->GetEditorWorldContext(true).AddRef(World);

		// Set the initial preview feature level.
		World->ChangeFeatureLevel(GEditor->GetActiveFeatureLevelPreviewType());

<<<<<<< HEAD
=======
		LevelActorDeletedHandle = GEditor->OnLevelActorDeleted().AddSP(this, &SLevelEditor::OnLevelActorDeleted);
>>>>>>> 6bbb88c8
		LevelActorOuterChangedHandle = GEditor->OnLevelActorOuterChanged().AddSP(this, &SLevelEditor::OnLevelActorOuterChanged);
	}

	// Patch into the OnPreviewFeatureLevelChanged() delegate to swap out the current feature level with a user selection.
	PreviewFeatureLevelChangedHandle = GEditor->OnPreviewFeatureLevelChanged().AddLambda([this](ERHIFeatureLevel::Type NewFeatureLevel)
		{
			// Do one recapture if atleast one ReflectionComponent is dirty
			// BuildReflectionCapturesOnly_Execute in LevelEditorActions relies on this happening on toggle between SM5->ES31. If you remove this, update that code!
			if (World->NumUnbuiltReflectionCaptures >= 1 && NewFeatureLevel == ERHIFeatureLevel::ES3_1 && GEditor != nullptr)
			{
				GEditor->BuildReflectionCaptures();
			}
			World->ChangeFeatureLevel(NewFeatureLevel);
		});

	FEditorDelegates::MapChange.AddRaw(this, &SLevelEditor::HandleEditorMapChange);
	FEditorDelegates::OnAssetsDeleted.AddRaw(this, &SLevelEditor::HandleAssetsDeleted);
	HandleEditorMapChange(MapChangeEventFlags::NewMap);
}

void SLevelEditor::Initialize( const TSharedRef<SDockTab>& OwnerTab, const TSharedRef<SWindow>& OwnerWindow )
{
	SelectedElements = NewObject<UTypedElementSelectionSet>(GetTransientPackage(), NAME_None, RF_Transactional);
	SelectedElements->AddToRoot();

	// Register the level editor specific selection behavior
	{
		TUniquePtr<FActorElementLevelEditorSelectionCustomization> ActorCustomization = MakeUnique<FActorElementLevelEditorSelectionCustomization>();
		ActorCustomization->SetToolkitHost(this);
		SelectedElements->RegisterInterfaceCustomizationByTypeName(NAME_Actor, MoveTemp(ActorCustomization));
	}
	{
		TUniquePtr<FComponentElementLevelEditorSelectionCustomization> ComponentCustomization = MakeUnique<FComponentElementLevelEditorSelectionCustomization>();
		ComponentCustomization->SetToolkitHost(this);
		SelectedElements->RegisterInterfaceCustomizationByTypeName(NAME_Components, MoveTemp(ComponentCustomization));
	}
	{
		TUniquePtr<FSMInstanceElementLevelEditorSelectionCustomization> SMInstanceCustomization = MakeUnique<FSMInstanceElementLevelEditorSelectionCustomization>();
		SMInstanceCustomization->SetToolkitHost(this);
		SelectedElements->RegisterInterfaceCustomizationByTypeName(NAME_SMInstance, MoveTemp(SMInstanceCustomization));
	}

	// Allow USelection to bridge to our selected element list
	GUnrealEd->GetSelectedActors()->SetElementSelectionSet(SelectedElements);
	GUnrealEd->GetSelectedComponents()->SetElementSelectionSet(SelectedElements);

	CommonActions = NewObject<UTypedElementCommonActions>();
	CommonActions->AddToRoot();

	// Register the level editor specific selection behavior
	{
		TUniquePtr<FActorElementLevelEditorCommonActionsCustomization> ActorCustomization = MakeUnique<FActorElementLevelEditorCommonActionsCustomization>();
		ActorCustomization->SetToolkitHost(this);
		CommonActions->RegisterInterfaceCustomizationByTypeName(NAME_Actor, MoveTemp(ActorCustomization));
	}
	{
		TUniquePtr<FComponentElementLevelEditorCommonActionsCustomization> ComponentCustomization = MakeUnique<FComponentElementLevelEditorCommonActionsCustomization>();
		ComponentCustomization->SetToolkitHost(this);
		CommonActions->RegisterInterfaceCustomizationByTypeName(NAME_Components, MoveTemp(ComponentCustomization));
	}

	// Bind the level editor tab's label to the currently loaded level name string in the main frame
	OwnerTab->SetLabel( TAttribute<FText>( this, &SLevelEditor::GetTabTitle) );
	OwnerTab->SetTabLabelSuffix(TAttribute<FText>(this, &SLevelEditor::GetTabSuffix));

	FLevelEditorModule& LevelEditorModule = FModuleManager::GetModuleChecked< FLevelEditorModule >(LevelEditorModuleName);

	FModuleManager::Get().LoadModuleChecked("StatusBar");

	LevelEditorModule.OnElementSelectionChanged().AddSP(this, &SLevelEditor::OnElementSelectionChanged);
	LevelEditorModule.OnActorSelectionChanged().AddSP(this, &SLevelEditor::OnActorSelectionChanged);
	LevelEditorModule.OnOverridePropertyEditorSelection().AddSP(this, &SLevelEditor::OnOverridePropertyEditorSelection);

	TSharedRef<SWidget> ContentArea = RestoreContentArea( OwnerTab, OwnerWindow );

	FLevelEditorMenu::MakeLevelEditorMenu(LevelEditorCommands, SharedThis(this));
		
	ChildSlot
	[
		SNew(SVerticalBox)
		+SVerticalBox::Slot()
		.Padding(FMargin(0.0f,0.0f,0.0f,2.0f))
		.AutoHeight()
		[
			FLevelEditorToolBar::MakeLevelEditorToolBar(LevelEditorCommands.ToSharedRef(), SharedThis(this))
		]
		+SVerticalBox::Slot()
		.Padding(4.0f, 2.f, 4.f, 2.f)
		.FillHeight( 1.0f )
		[
			ContentArea
		]
		+SVerticalBox::Slot()
		.Padding(0.0f, 2.0f, 0.0f, 0.0f)
		.AutoHeight()
		[
			GEditor->GetEditorSubsystem<UStatusBarSubsystem>()->MakeStatusBarWidget(GetStatusBarName(), OwnerTab)
		]
	];
	
	RegisterStatusBarTools();

	TtileBarMessageBox = SNew(SHorizontalBox);

	ConstructTitleBarMessages();

	OnLayoutHasChanged();
}

void SLevelEditor::ConstructTitleBarMessages()
{
	TtileBarMessageBox->ClearChildren();

	const IMainFrameModule& MainFrameModule = FModuleManager::GetModuleChecked<IMainFrameModule>(MainFrameModuleName);
	const FLevelEditorModule& LevelEditorModule = FModuleManager::GetModuleChecked< FLevelEditorModule >(LevelEditorModuleName);
	
	TArray<FMainFrameDeveloperTool> Tools;
	for (const TPair<FName, FLevelEditorModule::FTitleBarItem>& Item : LevelEditorModule.GetTitleBarItems())
	{
		Tools.Add({Item.Value.Visibility, Item.Value.Label, Item.Value.Value});
	}

	TtileBarMessageBox->AddSlot()
		.AutoWidth()
		.Padding(5.0f, 0.0f, 0.0f, 0.0f)
		[
			MainFrameModule.MakeDeveloperTools( Tools )
		];
}


SLevelEditor::~SLevelEditor()
{
	// We're going away now, so make sure all toolkits that are hosted within this level editor are shut down
	FToolkitManager::Get().OnToolkitHostDestroyed( this );
	HostedToolkits.Reset();

	// Deactivate any active modes, and reset back to the default mode.
	GetEditorModeManager().SetDefaultMode(FBuiltinEditorModes::EM_Default);
	GetEditorModeManager().DeactivateAllModes();
	
	FLevelEditorModule& LevelEditorModule = FModuleManager::GetModuleChecked< FLevelEditorModule >( LevelEditorModuleName );
	LevelEditorModule.OnTitleBarMessagesChanged().RemoveAll( this );
	
	if(UObjectInitialized())
	{
		GetMutableDefault<UEditorExperimentalSettings>()->OnSettingChanged().RemoveAll(this);
		GetMutableDefault<UEditorPerProjectUserSettings>()->OnUserSettingChanged().RemoveAll(this);
	}

	FEditorDelegates::OnAssetsDeleted.RemoveAll(this);
	FEditorDelegates::MapChange.RemoveAll(this);

	if (GEngine)
	{
		CastChecked<UEditorEngine>(GEngine)->OnPreviewFeatureLevelChanged().Remove(PreviewFeatureLevelChangedHandle);
	}

	if (GEditor)
	{
<<<<<<< HEAD
		GEditor->GetEditorSubsystem<UAssetEditorSubsystem>()->OnEditorModesChanged().RemoveAll(this);
=======
		if (UAssetEditorSubsystem* AssetEditorSubsystem = GEditor->GetEditorSubsystem<UAssetEditorSubsystem>())
		{
			AssetEditorSubsystem->OnEditorModesChanged().RemoveAll(this);
		}
		GEditor->OnLevelActorDeleted().Remove(LevelActorDeletedHandle);
>>>>>>> 6bbb88c8
		GEditor->OnLevelActorOuterChanged().Remove(LevelActorOuterChangedHandle);
		GEditor->GetEditorWorldContext(true).RemoveRef(World);

		GEditor->GetEditorSubsystem<UAssetEditorSubsystem>()->OnEditorModesChanged().RemoveAll(this);
	}

	// Clear USelection from using our selected element list
	if (UObjectInitialized())
	{
		if (!SelectedElements->HasAnyFlags(RF_BeginDestroyed | RF_FinishDestroyed))
		{
			SelectedElements->ClearSelection(FTypedElementSelectionOptions());
		}
		SelectedElements->RemoveFromRoot();
		SelectedElements = nullptr;

		CommonActions->RemoveFromRoot();
		CommonActions = nullptr;
	}
	if (GUnrealEd)
	{
		GUnrealEd->GetSelectedActors()->SetElementSelectionSet(nullptr);
		GUnrealEd->GetSelectedComponents()->SetElementSelectionSet(nullptr);
	}
}

FText SLevelEditor::GetTabTitle() const
{
	const IMainFrameModule& MainFrameModule = FModuleManager::GetModuleChecked< IMainFrameModule >( MainFrameModuleName );

	return FText::FromString(MainFrameModule.GetLoadedLevelName());
}

FText SLevelEditor::GetTabSuffix() const
{
	const bool bDirtyState = World && World->GetCurrentLevel()->GetOutermost()->IsDirty();
	return bDirtyState ? FText::FromString(TEXT("*")) : FText::GetEmpty();
}

bool SLevelEditor::HasActivePlayInEditorViewport() const
{
	// Search through all current viewport layouts
	for( int32 TabIndex = 0; TabIndex < ViewportTabs.Num(); ++TabIndex )
	{
		TWeakPtr<FLevelViewportTabContent> ViewportTab = ViewportTabs[ TabIndex ];

		if (ViewportTab.IsValid())
		{
			// Get all the viewports in the layout
			const TMap< FName, TSharedPtr< IEditorViewportLayoutEntity > >* LevelViewports = ViewportTab.Pin()->GetViewports();

			if (LevelViewports != NULL)
			{
				// Search for a viewport with a pie session
				for (auto& Pair : *LevelViewports)
				{
					TSharedPtr<ILevelViewportLayoutEntity> ViewportEntity = StaticCastSharedPtr<ILevelViewportLayoutEntity>(Pair.Value);
					if (ViewportEntity.IsValid() && ViewportEntity->IsPlayInEditorViewportActive())
					{
						return true;
					}
				}
			}
		}
	}

	// Also check standalone viewports
	for( const TWeakPtr< SLevelViewport >& StandaloneViewportWeakPtr : StandaloneViewports )
	{
		const TSharedPtr< SLevelViewport > Viewport = StandaloneViewportWeakPtr.Pin();
		if( Viewport.IsValid() )
		{
			if( Viewport->IsPlayInEditorViewportActive() )
			{
				return true;
			}
		}
	}

	return false;
}

void SLevelEditor::Tick(const FGeometry& AllottedGeometry, const double InCurrentTime, const float InDeltaTime)
{
	// Update the ActiveViewport
	TSharedPtr<SLevelViewport> LastActiveViewport = CachedActiveViewport.Pin();
	if (!LastActiveViewport || &LastActiveViewport->GetLevelViewportClient() != GCurrentLevelEditingViewportClient)
	{
		TSharedPtr<SLevelViewport> NewActiveViewport = GetActiveViewport();
		CachedActiveViewport = NewActiveViewport;
		OnActiveViewportChanged().Broadcast(LastActiveViewport, NewActiveViewport);
	}
}

TSharedPtr<SLevelViewport> SLevelEditor::GetActiveViewport()
{
	// The first visible viewport
	TSharedPtr<SLevelViewport> FirstVisibleViewport;

	// Search through all current viewport tabs
	for( int32 TabIndex = 0; TabIndex < ViewportTabs.Num(); ++TabIndex )
	{
		TSharedPtr<FLevelViewportTabContent> ViewportTab = ViewportTabs[ TabIndex ].Pin();

		if (ViewportTab.IsValid())
		{
			// Only check the viewports in the tab if its visible
			if( ViewportTab->IsVisible() )
			{
				const TMap< FName, TSharedPtr< IEditorViewportLayoutEntity > >* LevelViewports = ViewportTab->GetViewports();

				if (LevelViewports != nullptr)
				{
					for(auto& Pair : *LevelViewports)
					{
						TSharedPtr<SLevelViewport> Viewport = StaticCastSharedPtr<ILevelViewportLayoutEntity>(Pair.Value)->AsLevelViewport();
						if( Viewport.IsValid() && Viewport->IsInForegroundTab() )
						{
							if( &Viewport->GetLevelViewportClient() == GCurrentLevelEditingViewportClient )
							{
								// If the viewport is visible and is also the current level editing viewport client
								// return it as the active viewport
								return Viewport;
							}
							else if( !FirstVisibleViewport.IsValid() )
							{
								// If there is no current first visible viewport set it now
								// We will return this viewport if the current level editing viewport client is not visible
								FirstVisibleViewport = Viewport;
							}
						}
					}
				}
			}
		}
	}

	// Also check standalone viewports
	for( const TWeakPtr< SLevelViewport >& StandaloneViewportWeakPtr : StandaloneViewports )
	{
		const TSharedPtr< SLevelViewport > Viewport = StandaloneViewportWeakPtr.Pin();
		if( Viewport.IsValid() )
		{
			if( &Viewport->GetLevelViewportClient() == GCurrentLevelEditingViewportClient )
			{
				// If the viewport is visible and is also the current level editing viewport client
				// return it as the active viewport
				return Viewport;
			}
			else if( !FirstVisibleViewport.IsValid() )
			{
				// If there is no current first visible viewport set it now
				// We will return this viewport if the current level editing viewport client is not visible
				FirstVisibleViewport = Viewport;
			}
		}
	}
	
	// Return the first visible viewport if we found one.  This can be null if we didn't find any visible viewports
	return FirstVisibleViewport;
}


TSharedRef< SWidget > SLevelEditor::GetParentWidget()
{
	return AsShared();
}

void SLevelEditor::BringToFront()
{
	FLevelEditorModule& LevelEditorModule = FModuleManager::GetModuleChecked<FLevelEditorModule>( LevelEditorModuleName );
	TSharedPtr<SDockTab> LevelEditorTab = LevelEditorModule.GetLevelEditorInstanceTab().Pin();
	TSharedPtr<FTabManager> LevelEditorTabManager = LevelEditorModule.GetLevelEditorTabManager();
	if (LevelEditorTabManager.IsValid() && LevelEditorTab.IsValid())
	{
		LevelEditorTabManager->DrawAttention( LevelEditorTab.ToSharedRef() );
	}
}

void SLevelEditor::OnToolkitHostingStarted( const TSharedRef< class IToolkit >& Toolkit )
{
	// @todo toolkit minor: We should consider only allowing a single toolkit for a specific asset editor type hosted
	//   at once.  OR, we allow multiple to be hosted, but we only show tabs for one at a time (fast switching.)
	//   Otherwise, it's going to be a huge cluster trying to distinguish tabs for different assets of the same type
	//   of editor
	TSharedPtr<FLevelEditorModeUILayer> ModeUILayer = MakeShareable(new FLevelEditorModeUILayer(this));
	HostedToolkits.Add( Toolkit );
	ModeUILayer->OnToolkitHostingStarted(Toolkit);

	ModeUILayers.Add(Toolkit->GetToolkitFName(), ModeUILayer);
}

void SLevelEditor::OnToolkitHostingFinished( const TSharedRef< class IToolkit >& Toolkit )
{
	TSharedPtr<FLevelEditorModeUILayer> ModeUILayer; 
	ModeUILayers.RemoveAndCopyValue(Toolkit->GetToolkitFName(), ModeUILayer);
	if(ModeUILayer)
	{
		ModeUILayer->OnToolkitHostingFinished(Toolkit);
	}
	HostedToolkits.Remove( Toolkit );

	// @todo toolkit minor: If user clicks X on all opened world-centric toolkit tabs, should we exit that toolkit automatically?
	//   Feel 50/50 about this.  It's totally valid to use the "Save" menu even after closing tabs, etc.  Plus, you can spawn the tabs back up using the tab area down-down menu.
}

TSharedPtr<FTabManager> SLevelEditor::GetTabManager() const
{
	FLevelEditorModule& LevelEditorModule = FModuleManager::GetModuleChecked<FLevelEditorModule>( LevelEditorModuleName );
	TSharedPtr<FTabManager> LevelEditorTabManager = LevelEditorModule.GetLevelEditorTabManager();
	return LevelEditorTabManager;
}

void SLevelEditor::AttachSequencer( TSharedPtr<SWidget> SequencerWidget, TSharedPtr<IAssetEditorInstance> NewSequencerAssetEditor )
{
	struct Local
	{
		static void OnSequencerClosed( TSharedRef<SDockTab> DockTab, TWeakPtr<IAssetEditorInstance> InSequencerAssetEditor )
		{
			TSharedPtr<IAssetEditorInstance> AssetEditorInstance = InSequencerAssetEditor.Pin();

			if (AssetEditorInstance.IsValid())
			{
				InSequencerAssetEditor.Pin()->CloseWindow();
			}
		}
	};

	static bool bIsReentrant = false;

	if( !bIsReentrant )
	{
		TSharedPtr<SDockTab> Tab = TryInvokeTab(LevelEditorTabIds::Sequencer);
		if(Tab.IsValid())
		{
			// Close the sequence editor after invoking a sequencer tab instead of before so that the existing asset editor doesn't refer to a stale sequencer.
			if (SequencerAssetEditor.IsValid())
			{
				// Closing the window will invoke this method again but we are handling reopening with a new movie scene ourselves
				TGuardValue<bool> ReentrantGuard(bIsReentrant, true);
				// Shutdown cleanly
				SequencerAssetEditor.Pin()->CloseWindow();
			}

			if (!FGlobalTabmanager::Get()->OnOverrideDockableAreaRestore_Handler.IsBound())
			{
				// Don't allow standard tab closing behavior when the override is active
				Tab->SetOnTabClosed(SDockTab::FOnTabClosedCallback::CreateStatic(&Local::OnSequencerClosed, TWeakPtr<IAssetEditorInstance>(NewSequencerAssetEditor)));
			}
			if (SequencerWidget.IsValid() && NewSequencerAssetEditor.IsValid())
			{
				Tab->SetContent(SequencerWidget.ToSharedRef());
				SequencerWidgetPtr = SequencerWidget;
				SequencerAssetEditor = NewSequencerAssetEditor;
				if (FGlobalTabmanager::Get()->OnOverrideDockableAreaRestore_Handler.IsBound())
				{
					// @todo vreditor: more general vr editor tab manager should handle windows instead
					// Close the original tab so we just work with the override window
					Tab->RequestCloseTab();
				}
			}
			else
			{
				Tab->SetContent(SNullWidget::NullWidget);
				Tab->RequestCloseTab();
				SequencerAssetEditor.Reset();
			}
		}
	}
}

TSharedRef<SDockTab> SLevelEditor::SummonDetailsPanel( FName TabIdentifier )
{
	TSharedRef<SActorDetails> ActorDetails = StaticCastSharedRef<SActorDetails>( CreateActorDetails( TabIdentifier ) );

	TWeakPtr<SActorDetails> ActorDetailsWeakPtr = ActorDetails;

	const FText Label = NSLOCTEXT( "LevelEditor", "DetailsTabTitle", "Details" );

	TSharedRef<SDockTab> DocTab = SNew(SDockTab)
		.Label( Label )
		.ToolTip( IDocumentation::Get()->CreateToolTip( Label, nullptr, "Shared/LevelEditor", "DetailsTab" ) )
		.OnTabDrawerClosed_Lambda([ActorDetailsWeakPtr]()
			{
				// Close the color picker if a details panel is put into a drawer since you cant visually see the properties anymore
				if (TSharedPtr<SColorPicker> ColorPicker = GetColorPicker())
				{
					if (ColorPicker->GetOptionalOwningDetailsView().IsValid())
					{
						DestroyColorPicker();
					}
				}
			})
		[
			SNew( SBorder)
			.BorderImage(FAppStyle::Get().GetBrush("Brushes.Panel"))
			.AddMetaData<FTutorialMetaData>(FTutorialMetaData(TEXT("ActorDetails"), TEXT("LevelEditorSelectionDetails")))
			[
				ActorDetails
			]
		];

	return DocTab;
}
/** Method to call when a tab needs to be spawned by the FLayoutService */
TSharedRef<SDockTab> SLevelEditor::SpawnLevelEditorTab( const FSpawnTabArgs& Args, FName TabIdentifier, FString InitializationPayload )
{
	if( TabIdentifier == LevelEditorTabIds::LevelEditorViewport)
	{
		return this->BuildViewportTab( NSLOCTEXT("LevelViewportTypes", "LevelEditorViewport", "Viewport 1"), TEXT("Viewport 1"), InitializationPayload );
	}
	else if( TabIdentifier == LevelEditorTabIds::LevelEditorViewport_Clone1)
	{
		return this->BuildViewportTab( NSLOCTEXT("LevelViewportTypes", "LevelEditorViewport_Clone1", "Viewport 2"), TEXT("Viewport 2"), InitializationPayload );
	}
	else if( TabIdentifier == LevelEditorTabIds::LevelEditorViewport_Clone2)
	{
		return this->BuildViewportTab( NSLOCTEXT("LevelViewportTypes", "LevelEditorViewport_Clone2", "Viewport 3"), TEXT("Viewport 3"), InitializationPayload );
	}
	else if( TabIdentifier == LevelEditorTabIds::LevelEditorViewport_Clone3)
	{
		return this->BuildViewportTab( NSLOCTEXT("LevelViewportTypes", "LevelEditorViewport_Clone3", "Viewport 4"), TEXT("Viewport 4"), InitializationPayload );
	}
	else if( TabIdentifier == TEXT("LevelEditorSelectionDetails") || TabIdentifier == TEXT("LevelEditorSelectionDetails2") || TabIdentifier == TEXT("LevelEditorSelectionDetails3") || TabIdentifier == TEXT("LevelEditorSelectionDetails4") )
	{
		TSharedRef<SDockTab> DetailsPanel = SummonDetailsPanel( TabIdentifier );
		GUnrealEd->UpdateFloatingPropertyWindows();
		return DetailsPanel;
	}
	else if (TabIdentifier == LevelEditorTabIds::PlacementBrowser)
	{
		TSharedRef<SDockTab> DockTab = SNew(SDockTab)
			.Label(NSLOCTEXT("LevelEditor", "PlacementBrowserTitle", "Place Actors"))
			.AddMetaData<FTutorialMetaData>(FTutorialMetaData(TEXT("PlacementBrowser"), TEXT("PlacementBrowser")));

			DockTab->SetContent(IPlacementModeModule::Get().CreatePlacementModeBrowser(DockTab));

		return DockTab;
	}
	else if( TabIdentifier == LevelEditorTabIds::LevelEditorBuildAndSubmit )
	{
		TSharedRef<SLevelEditorBuildAndSubmit> NewBuildAndSubmit = SNew( SLevelEditorBuildAndSubmit, SharedThis( this ) );

		TSharedRef<SDockTab> NewTab = SNew( SDockTab )
			.Label( NSLOCTEXT("LevelEditor", "BuildAndSubmitTabTitle", "Build and Submit") )
			[
				NewBuildAndSubmit
			];

		NewBuildAndSubmit->SetDockableTab(NewTab);

		return NewTab;
	}
	else if( TabIdentifier == LevelEditorTabIds::LevelEditorSceneOutliner)
	{
		FSceneOutlinerInitializationOptions InitOptions;
		InitOptions.bShowTransient = true;
		{
			UToolMenus* ToolMenus = UToolMenus::Get();
			static const FName MenuName = "LevelEditor.LevelEditorSceneOutliner.ContextMenu";
			if (!ToolMenus->IsMenuRegistered(MenuName))
			{
				UToolMenu* Menu = ToolMenus->RegisterMenu(MenuName, "SceneOutliner.DefaultContextMenuBase");
				FToolMenuSection& Section = Menu->AddDynamicSection("LevelEditorContextMenu", FNewToolMenuDelegate::CreateLambda([SelectionSet = TWeakObjectPtr<const UTypedElementSelectionSet>(GetElementSelectionSet())](UToolMenu* InMenu)
				{
					FName LevelContextMenuName = FLevelEditorContextMenu::GetContextMenuName(ELevelEditorMenuContext::SceneOutliner, SelectionSet.Get());
					if (LevelContextMenuName != NAME_None)
					{
						// Extend the menu even if no actors selected, as Edit menu should always exist for scene outliner
						UToolMenu* OtherMenu = UToolMenus::Get()->GenerateMenu(LevelContextMenuName, InMenu->Context);
						InMenu->Sections.Append(OtherMenu->Sections);
					}
				}));
				Section.InsertPosition = FToolMenuInsert("MainSection", EToolMenuInsertType::Before);
			}

			TWeakPtr<SLevelEditor> WeakLevelEditor = SharedThis(this);
			InitOptions.ModifyContextMenu.BindLambda([=](FName& OutMenuName, FToolMenuContext& MenuContext)
			{
				OutMenuName = MenuName;

				if (WeakLevelEditor.IsValid())
				{
					FLevelEditorContextMenu::InitMenuContext(MenuContext, WeakLevelEditor, ELevelEditorMenuContext::SceneOutliner);
				}
			});
		}


		FText Label = NSLOCTEXT( "LevelEditor", "SceneOutlinerTabTitle", "Outliner" );
		InitOptions.OutlinerIdentifier = "LevelEditorOutliner";

		FSceneOutlinerModule& SceneOutlinerModule = FModuleManager::Get().LoadModuleChecked<FSceneOutlinerModule>("SceneOutliner");
		TSharedRef<ISceneOutliner> SceneOutlinerRef = SceneOutlinerModule.CreateActorBrowser(
			InitOptions);
		SceneOutlinerPtr = SceneOutlinerRef;

		return SNew( SDockTab )
			.Label( Label )
			.ToolTip( IDocumentation::Get()->CreateToolTip( Label, nullptr, "Shared/LevelEditor", "SceneOutlinerTab" ) )
			[
				SNew(SBorder)
				.Padding( 0 )
				.BorderImage( FEditorStyle::GetBrush("ToolPanel.GroupBorder") )
				.AddMetaData<FTutorialMetaData>(FTutorialMetaData(TEXT("SceneOutliner"), TEXT("LevelEditorSceneOutliner")))
				[
					SceneOutlinerRef
				]
			];
	}
	else if(TabIdentifier == LevelEditorTabIds::LevelEditorLayerBrowser)
	{
		FLayersModule& LayersModule = FModuleManager::LoadModuleChecked<FLayersModule>( "Layers" );
		return SNew( SDockTab )
			.Label( NSLOCTEXT("LevelEditor", "LayersTabTitle", "Layers") )
			[
				SNew(SBorder)
				.Padding( 0 )
				.BorderImage( FEditorStyle::GetBrush("ToolPanel.GroupBorder") )
				.AddMetaData<FTutorialMetaData>(FTutorialMetaData(TEXT("LayerBrowser"), TEXT("LevelEditorLayerBrowser")))
				[
					LayersModule.CreateLayerBrowser()
				]
			];
	}
	else if (TabIdentifier == LevelEditorTabIds::LevelEditorHierarchicalLODOutliner)
	{
		FText Label = NSLOCTEXT("LevelEditor", "HLODOutlinerTabTitle", "Hierarchical LOD Outliner");

		FHierarchicalLODOutlinerModule& HLODModule = FModuleManager::LoadModuleChecked<FHierarchicalLODOutlinerModule>("HierarchicalLODOutliner");
		return SNew(SDockTab)
			.Label(Label)
			.ToolTip(IDocumentation::Get()->CreateToolTip(Label, nullptr, "Shared/Editor/HLOD", "main"))
			[
				HLODModule.CreateHLODOutlinerWidget()
			];
	}
	else if( TabIdentifier == LevelEditorTabIds::WorldBrowserHierarchy)
	{
		FWorldBrowserModule& WorldBrowserModule = FModuleManager::LoadModuleChecked<FWorldBrowserModule>( "WorldBrowser" );
		return SNew( SDockTab )
			.Label( NSLOCTEXT("LevelEditor", "WorldBrowserHierarchyTabTitle", "Levels") )
			[
				WorldBrowserModule.CreateWorldBrowserHierarchy()
			];
	}
	else if( TabIdentifier == LevelEditorTabIds::WorldBrowserDetails)
	{
		FWorldBrowserModule& WorldBrowserModule = FModuleManager::LoadModuleChecked<FWorldBrowserModule>( "WorldBrowser" );
		return SNew( SDockTab )
			.Label( NSLOCTEXT("LevelEditor", "WorldBrowserDetailsTabTitle", "Level Details") )
			[
				WorldBrowserModule.CreateWorldBrowserDetails()
			];
	}
	else if( TabIdentifier == LevelEditorTabIds::WorldBrowserComposition )
	{
		FWorldBrowserModule& WorldBrowserModule = FModuleManager::LoadModuleChecked<FWorldBrowserModule>( "WorldBrowser" );
		return SNew( SDockTab )
			.Label( NSLOCTEXT("LevelEditor", "WorldBrowserCompositionTabTitle", "World Composition") )
			[
				WorldBrowserModule.CreateWorldBrowserComposition()
			];
	}
	else if (TabIdentifier == LevelEditorTabIds::LevelEditorDataLayerBrowser)
	{
		FDataLayerEditorModule& DataLayerEditorModule = FModuleManager::LoadModuleChecked<FDataLayerEditorModule>( "DataLayerEditor" );
		return SNew(SDockTab)
			.Label(NSLOCTEXT("LevelEditor", "DataLayersTabTitle", "Data Layers"))
			[
				SNew(SBorder)
				.Padding(0)
				.BorderImage(FEditorStyle::GetBrush("ToolPanel.GroupBorder"))
				.AddMetaData<FTutorialMetaData>(FTutorialMetaData(TEXT("DataLayerBrowser"), TEXT("LevelEditorDataLayerBrowser")))
				[
					DataLayerEditorModule.CreateDataLayerBrowser()
				]
			];
	}
	else if( TabIdentifier == TEXT("Sequencer") )
	{
		if (FSlateStyleRegistry::FindSlateStyle("LevelSequenceEditorStyle"))
		{
			// @todo sequencer: remove when world-centric mode is added
			return SNew(SDockTab)
				.Label(NSLOCTEXT("Sequencer", "SequencerMainTitle", "Sequencer"))
				[
					SNullWidget::NullWidget
				];
		}
	}
	else if(TabIdentifier == LevelEditorTabIds::SequencerGraphEditor )
	{
		// @todo sequencer: remove when world-centric mode is added
		return SNew(SDockTab)
			.Label(NSLOCTEXT("Sequencer", "SequencerMainGraphEditorTitle", "Sequencer Curves"))
			[
				SNullWidget::NullWidget
			];
	}
	else if( TabIdentifier == LevelEditorTabIds::LevelEditorStatsViewer )
	{
		FStatsViewerModule& StatsViewerModule = FModuleManager::Get().LoadModuleChecked<FStatsViewerModule>( "StatsViewer" );
		return SNew( SDockTab )
			.Label( NSLOCTEXT("LevelEditor", "StatsViewerTabTitle", "Statistics") )
			[
				StatsViewerModule.CreateStatsViewer()
			];
	}
	else if (TabIdentifier == LevelEditorTabIds::WorldSettings)
	{
		FPropertyEditorModule& PropPlugin = FModuleManager::LoadModuleChecked<FPropertyEditorModule>("PropertyEditor");
		FDetailsViewArgs DetailsViewArgs;
		DetailsViewArgs.NameAreaSettings = FDetailsViewArgs::HideNameArea;
		DetailsViewArgs.NotifyHook = GUnrealEd;
		DetailsViewArgs.ColumnWidth = 0.5f;

		WorldSettingsView = PropPlugin.CreateDetailView( DetailsViewArgs );

		if (GetWorld() != nullptr)
		{
			WorldSettingsView->SetObject(GetWorld()->GetWorldSettings());
		}

		return SNew( SDockTab )
			.Label( NSLOCTEXT("LevelEditor", "WorldSettingsTabTitle", "World Settings") )
			.AddMetaData<FTutorialMetaData>(FTutorialMetaData(TEXT("WorldSettings"), TEXT("WorldSettingsTab")))
			[
				WorldSettingsView.ToSharedRef()
			];
	}
	else if( TabIdentifier == LevelEditorTabIds::LevelEditorEnvironmentLightingViewer)
	{
		FEnvironmentLightingViewerModule& EnvironmentLightingViewerModule = FModuleManager::Get().LoadModuleChecked<FEnvironmentLightingViewerModule>( "EnvironmentLightingViewer" );
		return SNew(SDockTab)
<<<<<<< HEAD
			.Icon(FEditorStyle::GetBrush("EditorViewport.ReflectionOverrideMode"))
=======
>>>>>>> 6bbb88c8
			.Label(NSLOCTEXT("LevelEditor", "EnvironmentLightingViewerTitle", "Env. Light Mixer"))
			[
				EnvironmentLightingViewerModule.CreateEnvironmentLightingViewer()
			];
	}
	
	return SNew(SDockTab);
}


bool SLevelEditor::CanSpawnLevelEditorTab(const FSpawnTabArgs& Args, FName TabIdentifier)
{
<<<<<<< HEAD
	return HasAnyHostedEditorModeToolkit();
}

bool SLevelEditor::HasAnyHostedEditorModeToolkit() const
{
	for (TSharedPtr<IToolkit> Toolkit : HostedToolkits)
	{
		if (Toolkit->GetScriptableEditorMode() || Toolkit->GetEditorMode())
		{
			return true;
		}
	}
	return false;
=======
	if (TabIdentifier == LevelEditorTabIds::Sequencer && !IsModeActive("EM_SequencerMode"))
	{
		return false;
	}

	// HLOD Outliner not yet supported with World Partition
	if (TabIdentifier == LevelEditorTabIds::LevelEditorHierarchicalLODOutliner && World->IsPartitionedWorld())
	{
		return false;
	}

	return true;
>>>>>>> 6bbb88c8
}

TSharedPtr<SDockTab> SLevelEditor::TryInvokeTab( FName TabID )
{
	TSharedPtr<FTabManager> LevelEditorTabManager = GetTabManager();
	return LevelEditorTabManager->TryInvokeTab(TabID);
}

void SLevelEditor::SyncDetailsToSelection()
{
	static const FName DetailsTabIdentifiers[] = { 
		LevelEditorTabIds::LevelEditorSelectionDetails, 
		LevelEditorTabIds::LevelEditorSelectionDetails2, 
		LevelEditorTabIds::LevelEditorSelectionDetails3, 
		LevelEditorTabIds::LevelEditorSelectionDetails4 };

	FPropertyEditorModule& PropPlugin = FModuleManager::LoadModuleChecked<FPropertyEditorModule>("PropertyEditor");

	FName FirstClosedDetailsTabIdentifier;

	// First see if there is an already open details view that can handle the request
	// For instance, if "Details 3" is open, we don't want to open "Details 2" to handle this
	for(const FName& DetailsTabIdentifier : DetailsTabIdentifiers)
	{
		TSharedPtr<IDetailsView> DetailsView = PropPlugin.FindDetailView(DetailsTabIdentifier);

		if(!DetailsView.IsValid())
		{
			// Track the first closed details view in case no currently open ones can handle our request
			if(FirstClosedDetailsTabIdentifier.IsNone())
			{
				FirstClosedDetailsTabIdentifier = DetailsTabIdentifier;
			}
			continue;
		}

		if(DetailsView->IsUpdatable() && !DetailsView->IsLocked())
		{
			TryInvokeTab(DetailsTabIdentifier);
			return;
		}
	}

	// If we got this far then there were no open details views, so open the first available one
	if(!FirstClosedDetailsTabIdentifier.IsNone())
	{
		TryInvokeTab(FirstClosedDetailsTabIdentifier);
	}
}

/** Builds a viewport tab. */
TSharedRef<SDockTab> SLevelEditor::BuildViewportTab( const FText& Label, const FString LayoutId, const FString& InitializationPayload )
{
	// The tab must be created before the viewport layout because the layout needs them
	TSharedRef< SDockTab > DockableTab =
		SNew(SDockTab)
		.Label(Label)
		.OnTabClosed(this, &SLevelEditor::OnViewportTabClosed);
		
	// Create a new tab
	TSharedRef<FLevelViewportTabContent> ViewportTabContent = MakeShareable(new FLevelViewportTabContent());

	// Track the viewport
	CleanupPointerArray(ViewportTabs);
	ViewportTabs.Add(ViewportTabContent);

	auto MakeLevelViewportFunc = [this](const FAssetEditorViewportConstructionArgs& InConstructionArgs)
	{
		return SNew(SLevelViewport, InConstructionArgs)
			.ParentLevelEditor(SharedThis(this));
	};
	ViewportTabContent->Initialize(MakeLevelViewportFunc, DockableTab, LayoutId);

	// Restore transient camera position
	RestoreViewportTabInfo(ViewportTabContent);

	return DockableTab;
}

void SLevelEditor::OnViewportTabClosed(TSharedRef<SDockTab> ClosedTab)
{
	TWeakPtr<FLevelViewportTabContent>* const ClosedTabContent = ViewportTabs.FindByPredicate([&ClosedTab](TWeakPtr<FLevelViewportTabContent>& InPotentialElement) -> bool
	{
		TSharedPtr<FLevelViewportTabContent> ViewportTabContent = InPotentialElement.Pin();
		return ViewportTabContent.IsValid() && ViewportTabContent->BelongsToTab(ClosedTab);
	});

	if(ClosedTabContent)
	{
		TSharedPtr<FLevelViewportTabContent> ClosedTabContentPin = ClosedTabContent->Pin();
		if(ClosedTabContentPin.IsValid())
		{
			SaveViewportTabInfo(ClosedTabContentPin.ToSharedRef());

			// Untrack the viewport
			ViewportTabs.Remove(ClosedTabContentPin);
			CleanupPointerArray(ViewportTabs);
		}
	}
}

void SLevelEditor::OnToolboxTabClosed(TSharedRef<SDockTab> ClosedTab)
{
	GetEditorModeManager().ActivateDefaultMode();
}


void SLevelEditor::SaveViewportTabInfo(TSharedRef<const FLevelViewportTabContent> ViewportTabContent)
{
	const TMap<FName, TSharedPtr<IEditorViewportLayoutEntity>>* const Viewports = ViewportTabContent->GetViewports();
	if(Viewports)
	{
		const FString& LayoutId = ViewportTabContent->GetLayoutString();
		for (auto& Pair : *Viewports)
		{
			TSharedPtr<SLevelViewport> Viewport = StaticCastSharedPtr<ILevelViewportLayoutEntity>(Pair.Value)->AsLevelViewport();

			if( !Viewport.IsValid() )
			{
				continue;
			}

			//@todo there could potentially be more than one of the same viewport type.  This effectively takes the last one of a specific type
			const FLevelEditorViewportClient& LevelViewportClient = Viewport->GetLevelViewportClient();
			const FString Key = FString::Printf(TEXT("%s[%d]"), *LayoutId, static_cast<int32>(LevelViewportClient.ViewportType));
			TransientEditorViews.Add(
				Key, FLevelViewportInfo( 
					LevelViewportClient.GetViewLocation(),
					LevelViewportClient.GetViewRotation(), 
					LevelViewportClient.GetOrthoZoom()
					)
				);
		}
	}
}

void SLevelEditor::RestoreViewportTabInfo(TSharedRef<FLevelViewportTabContent> ViewportTabContent) const
{
	const TMap<FName, TSharedPtr<IEditorViewportLayoutEntity>>* const Viewports = ViewportTabContent->GetViewports();
	if(Viewports)
	{
		const FString& LayoutId = ViewportTabContent->GetLayoutString();
		for (auto& Pair : *Viewports)
		{
			TSharedPtr<SLevelViewport> Viewport = StaticCastSharedPtr<ILevelViewportLayoutEntity>(Pair.Value)->AsLevelViewport();
			if( !Viewport.IsValid() )
			{
				continue;
			}

			FLevelEditorViewportClient& LevelViewportClient = Viewport->GetLevelViewportClient();
			bool bInitializedOrthoViewport = false;
			for (int32 ViewportType = 0; ViewportType < LVT_MAX; ViewportType++)
			{
				if (ViewportType == LVT_Perspective || !bInitializedOrthoViewport)
				{
					const FString Key = FString::Printf(TEXT("%s[%d]"), *LayoutId, ViewportType);
					const FLevelViewportInfo* const TransientEditorView = TransientEditorViews.Find(Key);
					if (TransientEditorView)
					{
						LevelViewportClient.SetInitialViewTransform(
							static_cast<ELevelViewportType>(ViewportType),
							TransientEditorView->CamPosition,
							TransientEditorView->CamRotation,
							TransientEditorView->CamOrthoZoom
							);

						if (ViewportType != LVT_Perspective)
						{
							bInitializedOrthoViewport = true;
						}
					}
				}
			}
		}
	}
}

void SLevelEditor::ResetViewportTabInfo()
{
	TransientEditorViews.Reset();
}

TSharedRef<SWidget> SLevelEditor::RestoreContentArea( const TSharedRef<SDockTab>& OwnerTab, const TSharedRef<SWindow>& OwnerWindow )
{
	const IWorkspaceMenuStructure& MenuStructure = WorkspaceMenu::GetMenuStructure();

	FLevelEditorModule& LevelEditorModule = FModuleManager::GetModuleChecked<FLevelEditorModule>( LevelEditorModuleName );
	LevelEditorModule.SetLevelEditorTabManager(OwnerTab);
	
	TSharedPtr<FTabManager> LevelEditorTabManager = LevelEditorModule.GetLevelEditorTabManager();

	// Register Level Editor tab spawners
	{
		{
			const FText ViewportTooltip = NSLOCTEXT("LevelEditorTabs", "LevelEditorViewportTooltip", "Open a Viewport tab. Use this to view and edit the current level.");
			const FSlateIcon ViewportIcon(FEditorStyle::GetStyleSetName(), "LevelEditor.Tabs.Viewports");

			LevelEditorTabManager->RegisterTabSpawner(LevelEditorTabIds::LevelEditorViewport, FOnSpawnTab::CreateSP(this, &SLevelEditor::SpawnLevelEditorTab, LevelEditorTabIds::LevelEditorViewport, FString()))
				.SetDisplayName(NSLOCTEXT("LevelEditorTabs", "LevelEditorViewport", "Viewport 1"))
				.SetTooltipText(ViewportTooltip)
				.SetGroup(MenuStructure.GetLevelEditorViewportsCategory())
				.SetIcon(ViewportIcon)
				.SetCanSidebarTab(false);

			LevelEditorTabManager->RegisterTabSpawner(LevelEditorTabIds::LevelEditorViewport_Clone1, FOnSpawnTab::CreateSP(this, &SLevelEditor::SpawnLevelEditorTab, LevelEditorTabIds::LevelEditorViewport_Clone1, FString()) )
				.SetDisplayName(NSLOCTEXT("LevelEditorTabs", "LevelEditorViewport_Clone1", "Viewport 2"))
				.SetTooltipText(ViewportTooltip)
				.SetGroup( MenuStructure.GetLevelEditorViewportsCategory() )
				.SetIcon(ViewportIcon);

			LevelEditorTabManager->RegisterTabSpawner(LevelEditorTabIds::LevelEditorViewport_Clone2, FOnSpawnTab::CreateSP(this, &SLevelEditor::SpawnLevelEditorTab, LevelEditorTabIds::LevelEditorViewport_Clone2, FString()) )
				.SetDisplayName(NSLOCTEXT("LevelEditorTabs", "LevelEditorViewport_Clone2", "Viewport 3"))
				.SetTooltipText(ViewportTooltip)
				.SetGroup( MenuStructure.GetLevelEditorViewportsCategory() )
				.SetIcon(ViewportIcon);

				LevelEditorTabManager->RegisterTabSpawner(LevelEditorTabIds::LevelEditorViewport_Clone3, FOnSpawnTab::CreateSP(this, &SLevelEditor::SpawnLevelEditorTab, LevelEditorTabIds::LevelEditorViewport_Clone3, FString()) )
				.SetDisplayName(NSLOCTEXT("LevelEditorTabs", "LevelEditorViewport_Clone3", "Viewport 4"))
				.SetTooltipText(ViewportTooltip)
				.SetGroup( MenuStructure.GetLevelEditorViewportsCategory() )
				.SetIcon(ViewportIcon);
		}
		{
			const FText DetailsTooltip = NSLOCTEXT("LevelEditorTabs", "LevelEditorSelectionDetailsTooltip", "Open a Details tab. Use this to view and edit properties of the selected object(s).");
			const FSlateIcon DetailsIcon(FEditorStyle::GetStyleSetName(), "LevelEditor.Tabs.Details");

			LevelEditorTabManager->RegisterTabSpawner(LevelEditorTabIds::LevelEditorSelectionDetails, FOnSpawnTab::CreateSP<SLevelEditor, FName, FString>(this, &SLevelEditor::SpawnLevelEditorTab, LevelEditorTabIds::LevelEditorSelectionDetails, FString()) )
				.SetDisplayName(NSLOCTEXT("LevelEditorTabs", "LevelEditorSelectionDetails", "Details 1"))
				.SetTooltipText(DetailsTooltip)
				.SetGroup( MenuStructure.GetLevelEditorDetailsCategory() )
				.SetIcon( DetailsIcon );

			LevelEditorTabManager->RegisterTabSpawner(LevelEditorTabIds::LevelEditorSelectionDetails2, FOnSpawnTab::CreateSP<SLevelEditor, FName, FString>(this, &SLevelEditor::SpawnLevelEditorTab, LevelEditorTabIds::LevelEditorSelectionDetails2, FString()) )
				.SetDisplayName(NSLOCTEXT("LevelEditorTabs", "LevelEditorSelectionDetails2", "Details 2"))
				.SetTooltipText(DetailsTooltip)
				.SetGroup( MenuStructure.GetLevelEditorDetailsCategory() )
				.SetIcon( DetailsIcon );

			LevelEditorTabManager->RegisterTabSpawner(LevelEditorTabIds::LevelEditorSelectionDetails3, FOnSpawnTab::CreateSP<SLevelEditor, FName, FString>(this, &SLevelEditor::SpawnLevelEditorTab, LevelEditorTabIds::LevelEditorSelectionDetails3, FString()) )
				.SetDisplayName(NSLOCTEXT("LevelEditorTabs", "LevelEditorSelectionDetails3", "Details 3"))
				.SetTooltipText(DetailsTooltip)
				.SetGroup( MenuStructure.GetLevelEditorDetailsCategory() )
				.SetIcon( DetailsIcon );

			LevelEditorTabManager->RegisterTabSpawner(LevelEditorTabIds::LevelEditorSelectionDetails4, FOnSpawnTab::CreateSP<SLevelEditor, FName, FString>(this, &SLevelEditor::SpawnLevelEditorTab, LevelEditorTabIds::LevelEditorSelectionDetails4, FString()) )
				.SetDisplayName(NSLOCTEXT("LevelEditorTabs", "LevelEditorSelectionDetails4", "Details 4"))
				.SetTooltipText(DetailsTooltip)
				.SetGroup( MenuStructure.GetLevelEditorDetailsCategory() )
				.SetIcon( DetailsIcon );
		}

		{
			const FSlateIcon ToolsIcon(FEditorStyle::GetStyleSetName(), "LevelEditor.Tabs.PlacementBrowser");
			LevelEditorTabManager->RegisterTabSpawner(LevelEditorTabIds::PlacementBrowser, FOnSpawnTab::CreateSP<SLevelEditor, FName, FString>(this, &SLevelEditor::SpawnLevelEditorTab, LevelEditorTabIds::PlacementBrowser, FString()))
				.SetDisplayName(NSLOCTEXT("LevelEditorTabs", "PlacementBrowser", "Place Actors"))
				.SetTooltipText(NSLOCTEXT("LevelEditorTabs", "PlacementBrowserTooltipText", "Actor Placement Browser"))
				.SetGroup(MenuStructure.GetLevelEditorCategory())
				.SetIcon(ToolsIcon);
		}

		{
			const FSlateIcon OutlinerIcon(FEditorStyle::GetStyleSetName(), "LevelEditor.Tabs.Outliner");
		    LevelEditorTabManager->RegisterTabSpawner(LevelEditorTabIds::LevelEditorSceneOutliner, FOnSpawnTab::CreateSP<SLevelEditor, FName, FString>(this, &SLevelEditor::SpawnLevelEditorTab, LevelEditorTabIds::LevelEditorSceneOutliner, FString()) )
				.SetDisplayName(NSLOCTEXT("LevelEditorTabs", "LevelEditorSceneOutliner", "Outliner"))
				.SetTooltipText(NSLOCTEXT("LevelEditorTabs", "LevelEditorSceneOutlinerTooltipText", "Open the Outliner tab, which provides a searchable and filterable list of all actors in the world."))
				.SetGroup( MenuStructure.GetLevelEditorCategory() )	
				.SetIcon( OutlinerIcon );	
		}

		{
			const FSlateIcon LayersIcon(FEditorStyle::GetStyleSetName(), "LevelEditor.Tabs.Layers");
			LevelEditorTabManager->RegisterTabSpawner(LevelEditorTabIds::LevelEditorLayerBrowser, FOnSpawnTab::CreateSP<SLevelEditor, FName, FString>(this, &SLevelEditor::SpawnLevelEditorTab, LevelEditorTabIds::LevelEditorLayerBrowser, FString()) )
				.SetDisplayName(NSLOCTEXT("LevelEditorTabs", "LevelEditorLayerBrowser", "Layers"))
				.SetTooltipText(NSLOCTEXT("LevelEditorTabs", "LevelEditorLayerBrowserTooltipText", "Open the Layers tab. Use this to manage which actors in the world belong to which layers."))
				.SetGroup( MenuStructure.GetLevelEditorCategory() )
				.SetIcon( LayersIcon );
		}

		{
			const FSlateIcon DataLayersIcon(FEditorStyle::GetStyleSetName(), "LevelEditor.Tabs.DataLayers");
			LevelEditorTabManager->RegisterTabSpawner(LevelEditorTabIds::LevelEditorDataLayerBrowser, FOnSpawnTab::CreateSP<SLevelEditor, FName, FString>(this, &SLevelEditor::SpawnLevelEditorTab, LevelEditorTabIds::LevelEditorDataLayerBrowser, FString()) )
				.SetDisplayName(NSLOCTEXT("LevelEditorTabs", "LevelEditorDataLayerBrowser", "Data Layers Outliner"))
				.SetTooltipText(NSLOCTEXT("LevelEditorTabs", "LevelEditorDataLayerBrowserTooltipText", "Open the Data Layers Outliner."))
				.SetGroup(MenuStructure.GetLevelEditorWorldPartitionCategory())
				.SetIcon(DataLayersIcon);


		}

		{
			const FSlateIcon LayersIcon(FEditorStyle::GetStyleSetName(), "LevelEditor.Tabs.HLOD");
			LevelEditorTabManager->RegisterTabSpawner(LevelEditorTabIds::LevelEditorHierarchicalLODOutliner, 
				FOnSpawnTab::CreateSP<SLevelEditor, FName, FString>(this, &SLevelEditor::SpawnLevelEditorTab, LevelEditorTabIds::LevelEditorHierarchicalLODOutliner, FString()),
				FCanSpawnTab::CreateSP<SLevelEditor, FName>(this, &SLevelEditor::CanSpawnLevelEditorTab, LevelEditorTabIds::LevelEditorHierarchicalLODOutliner))
				.SetDisplayName(NSLOCTEXT("LevelEditorTabs", "LevelEditorHierarchicalLODOutliner", "Hierarchical LOD Outliner"))
				.SetTooltipText(NSLOCTEXT("LevelEditorTabs", "LevelEditorHierarchicalLODOutlinerTooltipText", "Open the Hierarchical LOD Outliner."))
				.SetGroup(MenuStructure.GetLevelEditorCategory())
				.SetIcon(LayersIcon);
		}
		
		{
			LevelEditorTabManager->RegisterTabSpawner(LevelEditorTabIds::WorldBrowserHierarchy, FOnSpawnTab::CreateSP<SLevelEditor, FName, FString>(this, &SLevelEditor::SpawnLevelEditorTab, LevelEditorTabIds::WorldBrowserHierarchy, FString()) )
				.SetDisplayName(NSLOCTEXT("LevelEditorTabs", "WorldBrowserHierarchy", "Levels"))
				.SetTooltipText(NSLOCTEXT("LevelEditorTabs", "WorldBrowserHierarchyTooltipText", "Open the Levels tab. Use this to manage the levels in the current project."))
				.SetGroup( WorkspaceMenu::GetMenuStructure().GetLevelEditorCategory() )
				.SetIcon( FSlateIcon(FEditorStyle::GetStyleSetName(), "LevelEditor.Tabs.WorldBrowser") );
			
			LevelEditorTabManager->RegisterTabSpawner(LevelEditorTabIds::WorldBrowserDetails, FOnSpawnTab::CreateSP<SLevelEditor, FName, FString>(this, &SLevelEditor::SpawnLevelEditorTab, LevelEditorTabIds::WorldBrowserDetails, FString()) )
				.SetMenuType( ETabSpawnerMenuType::Hidden )
				.SetDisplayName(NSLOCTEXT("LevelEditorTabs", "WorldBrowserDetails", "Level Details"))
				.SetGroup( WorkspaceMenu::GetMenuStructure().GetLevelEditorCategory() )
				.SetIcon( FSlateIcon(FEditorStyle::GetStyleSetName(), "LevelEditor.Tabs.WorldBrowserDetails") );
		
			LevelEditorTabManager->RegisterTabSpawner(LevelEditorTabIds::WorldBrowserComposition, FOnSpawnTab::CreateSP<SLevelEditor, FName, FString>(this, &SLevelEditor::SpawnLevelEditorTab, LevelEditorTabIds::WorldBrowserComposition, FString()) )
				.SetMenuType( ETabSpawnerMenuType::Hidden )
				.SetDisplayName(NSLOCTEXT("LevelEditorTabs", "WorldBrowserComposition", "World Composition"))
				.SetGroup( WorkspaceMenu::GetMenuStructure().GetLevelEditorCategory() )
				.SetIcon( FSlateIcon(FEditorStyle::GetStyleSetName(), "LevelEditor.Tabs.WorldBrowserComposition") );
		}

		{
			const FSlateIcon StatsViewerIcon(FEditorStyle::GetStyleSetName(), "LevelEditor.Tabs.StatsViewer");
			LevelEditorTabManager->RegisterTabSpawner(LevelEditorTabIds::LevelEditorStatsViewer, FOnSpawnTab::CreateSP<SLevelEditor, FName, FString>(this, &SLevelEditor::SpawnLevelEditorTab, LevelEditorTabIds::LevelEditorStatsViewer, FString()))
				.SetDisplayName(NSLOCTEXT("LevelEditorTabs", "LevelEditorStatsViewer", "Statistics"))
				.SetTooltipText(NSLOCTEXT("LevelEditorTabs", "LevelEditorStatsViewerTooltipText", "Open the Statistics tab, in order to see data pertaining to lighting, textures and primitives."))
				.SetGroup(MenuStructure.GetDeveloperToolsAuditCategory())
				.SetIcon(StatsViewerIcon);
		}

		{
			// @todo remove when world-centric mode is added
			LevelEditorTabManager->RegisterTabSpawner(LevelEditorTabIds::Sequencer, 
				FOnSpawnTab::CreateSP<SLevelEditor, FName, FString>(this, &SLevelEditor::SpawnLevelEditorTab, LevelEditorTabIds::Sequencer, FString()),
				FCanSpawnTab::CreateSP<SLevelEditor, FName>(this, &SLevelEditor::CanSpawnLevelEditorTab, LevelEditorTabIds::Sequencer))
				.SetDisplayName(NSLOCTEXT("LevelEditorTabs", "Sequencer", "Sequencer"))
				.SetGroup( MenuStructure.GetLevelEditorCinematicsCategory() )
				.SetIcon( FSlateIcon(FAppStyle::GetAppStyleSetName(), "LevelEditor.Tabs.Cinematics") );
		}

		{
			// @todo remove when world-centric mode is added
			const FSlateIcon SequencerGraphIcon = FSlateIcon(FEditorStyle::GetStyleSetName(), "GenericCurveEditor.TabIcon");
			LevelEditorTabManager->RegisterTabSpawner(LevelEditorTabIds::SequencerGraphEditor, FOnSpawnTab::CreateSP<SLevelEditor, FName, FString>(this, &SLevelEditor::SpawnLevelEditorTab, LevelEditorTabIds::SequencerGraphEditor, FString()))
				.SetMenuType(ETabSpawnerMenuType::Type::Hidden)
				.SetIcon(SequencerGraphIcon);
		}

		{
			const FSlateIcon WorldPropertiesIcon(FEditorStyle::GetStyleSetName(), "LevelEditor.WorldProperties.Tab");
			LevelEditorTabManager->RegisterTabSpawner(LevelEditorTabIds::WorldSettings, FOnSpawnTab::CreateSP<SLevelEditor, FName, FString>(this, &SLevelEditor::SpawnLevelEditorTab, LevelEditorTabIds::WorldSettings, FString()) )
				.SetDisplayName(NSLOCTEXT("LevelEditorTabs", "WorldSettings", "World Settings"))
				.SetTooltipText(NSLOCTEXT("LevelEditorTabs", "WorldSettingsTooltipText", "Open the World Settings tab, in which global properties of the level can be viewed and edited."))
				.SetGroup( MenuStructure.GetLevelEditorCategory() )
				.SetIcon( WorldPropertiesIcon );
		}

		{
			const FSlateIcon EnvironmentLightingViewerIcon(FEditorStyle::GetStyleSetName(), "EditorViewport.ReflectionOverrideMode");
			LevelEditorTabManager->RegisterTabSpawner(LevelEditorTabIds::LevelEditorEnvironmentLightingViewer, FOnSpawnTab::CreateSP<SLevelEditor, FName, FString>(this, &SLevelEditor::SpawnLevelEditorTab, LevelEditorTabIds::LevelEditorEnvironmentLightingViewer, FString()))
				.SetDisplayName(NSLOCTEXT("LevelEditorTabs", "EnvironmentLightingViewer", "Env. Light Mixer"))
				.SetTooltipText(NSLOCTEXT("LevelEditorTabs", "LevelEditorEnvironmentLightingViewerTooltipText", "Open the Environmment Lighting tab to edit all the entities important for world lighting."))
				.SetGroup(MenuStructure.GetLevelEditorCategory())
				.SetIcon(EnvironmentLightingViewerIcon);
		}

		FTabSpawnerEntry& BuildAndSubmitEntry = LevelEditorTabManager->RegisterTabSpawner(LevelEditorTabIds::LevelEditorBuildAndSubmit, FOnSpawnTab::CreateSP<SLevelEditor, FName, FString>(this, &SLevelEditor::SpawnLevelEditorTab, LevelEditorTabIds::LevelEditorBuildAndSubmit, FString()));
		BuildAndSubmitEntry.SetAutoGenerateMenuEntry(false);

		LevelEditorModule.OnRegisterTabs().Broadcast(LevelEditorTabManager);
	}


	// IMPORTANT: If you want to change the default value of "LevelEditor_Layout_v1.8" or "UnrealEd_Layout_v1.4" (even if you only change their version numbers), these are the steps to follow:
	// 1. Check out Engine\Config\Layouts\DefaultLayout.ini in Perforce.
	// 2. Change the code below as you wish and compile the code.
	// 3. (Optional:) Save your current layout so you can load it later.
	// 4. Close the editor.
	// 5. Manually remove Engine\Saved\Config\WindowsEditor\EditorLayout.ini and Users\[UserName]\AppData\Local\UnrealEngine\Editor\EditorLayout.json
	// 6. Open the Editor, which will auto-regenerate a default EditorLayout.ini that uses your new code below.
	// 7. "Window" --> "Save Layout" --> "Save Layout As..."
	//     - Name: Default Editor Layout
	//     - Description: Default layout that the Unreal Editor automatically generates
	// 8. Either click on the toast generated by Unreal that would open the saving path or manually open Engine\Saved\Config\Layouts\ in your explorer
	// 9. Move and rename the new file (Engine\Saved\Config\Layouts\Default_Editor_Layout.ini) into Engine\Config\Layouts\DefaultLayout.ini. You might also have to modify:
	//     9.1. QAGame/Config/DefaultEditorLayout.ini
	//     9.2. Engine/Config/BaseEditorLayout.ini
	//     9.3. Etc
	// 10. Push the new "DefaultLayout.ini" together with your new code.
<<<<<<< HEAD
	// 11. Also update these instructions if you change the version number (e.g., from "UnrealEd_Layout_v1.4" to "UnrealEd_Layout_v1.5").
	const FName LayoutName = TEXT("LevelEditor_Layout_v1.2");
	const TSharedRef<FTabManager::FLayout> DefaultLayout = FTabManager::NewLayout(LayoutName)
=======
	// 11. Also update these instructions if you change the version number (e.g., from "UnrealEd_Layout_v1.6" to "UnrealEd_Layout_v1.7").
	const FName LayoutName = TEXT("LevelEditor_Layout_v1.8");
	const TSharedRef<FTabManager::FLayout> DefaultLayout = FLayoutSaveRestore::LoadFromConfig(GEditorLayoutIni,
		FTabManager::NewLayout( LayoutName )
>>>>>>> 6bbb88c8
		->AddArea
		(
			FTabManager::NewPrimaryArea()
			->SetOrientation( Orient_Horizontal )
			->SetExtensionId( "TopLevelArea" )
			->Split
			(
				FTabManager::NewSplitter()
				->SetOrientation( Orient_Vertical )
				->SetSizeCoefficient( 1 )
				->Split
				(
					FTabManager::NewSplitter()
					->SetSizeCoefficient( .75f )
					->SetOrientation(Orient_Horizontal)
					->Split
					(
						FTabManager::NewStack()
						->SetSizeCoefficient( .15f )
						->SetHideTabWell(true)
						->SetExtensionId("VerticalToolbar")
 					)
					->Split
					(
						FTabManager::NewSplitter()
						->SetSizeCoefficient(.3f)
						->SetOrientation(Orient_Vertical)
						->Split
						(
							FTabManager::NewStack()
							->SetSizeCoefficient( 0.5f )
							->AddTab(LevelEditorTabIds::PlacementBrowser, ETabState::ClosedTab)
						)
						->Split
						(
							FTabManager::NewStack()
							->SetSizeCoefficient(0.5f)
							->SetExtensionId("BottomLeftPanel")
						)
					)
					->Split
					(
						FTabManager::NewStack()
						->SetHideTabWell(true)
						->SetSizeCoefficient( 1.0f )
						->AddTab(LevelEditorTabIds::LevelEditorViewport, ETabState::OpenedTab)
					)
				)
				->Split
				(
					FTabManager::NewStack()
					->SetSizeCoefficient(.4)
					->SetHideTabWell(false)
					->AddTab("ContentBrowserTab1", ETabState::ClosedTab)
					->AddTab(LevelEditorTabIds::Sequencer, ETabState::ClosedTab)
					->AddTab(LevelEditorTabIds::OutputLog, ETabState::ClosedTab)
				)
			)
			->Split
			(
				FTabManager::NewSplitter()
				->SetSizeCoefficient(0.25f)
				->SetOrientation(Orient_Vertical)
				->Split
				(
					FTabManager::NewStack()
					->SetSizeCoefficient(0.4f)
					->AddTab(LevelEditorTabIds::LevelEditorSceneOutliner, ETabState::OpenedTab)
					->AddTab(LevelEditorTabIds::LevelEditorLayerBrowser, ETabState::ClosedTab)

				)
				->Split
				(
					FTabManager::NewStack()
					->AddTab(LevelEditorTabIds::LevelEditorSelectionDetails, ETabState::OpenedTab)
					->AddTab(LevelEditorTabIds::WorldSettings, ETabState::ClosedTab)
					->SetForegroundTab(LevelEditorTabIds::LevelEditorSelectionDetails)
				)
			)
<<<<<<< HEAD
		);
=======
		));
>>>>>>> 6bbb88c8
	const EOutputCanBeNullptr OutputCanBeNullptr = EOutputCanBeNullptr::IfNoTabValid;
	TArray<FString> RemovedOlderLayoutVersions;
	const TSharedRef<FTabManager::FLayout> Layout = FLayoutSaveRestore::LoadFromConfig(GEditorLayoutIni,
		DefaultLayout, OutputCanBeNullptr, RemovedOlderLayoutVersions);

<<<<<<< HEAD
=======
	// On startup, it should not show the dialog to avoid crashes. However, when clicking the "Load" button, it should also show the message dialog
	// Rather than adding a bool to this function (which would have to be sent from over 10 functions above...), we create a static atomic bool (which is a bit less elegant, but way simpler!), which
	// will have the same exact effect than sending the bool (and it is also thread safe)
	static std::atomic<bool> bIsBeingRecreated(false);
>>>>>>> 6bbb88c8
	// If older fields of the layout name (i.e., lower versions than "LevelEditor_Layout_v1.2") were found
	if (RemovedOlderLayoutVersions.Num() > 0)
	{
		// FMessageDialog - Notify the user that the layout version was updated and the current layout uses a deprecated one
<<<<<<< HEAD
		const FText TextTitle = LOCTEXT("LevelEditorVersionErrorTitle", "Unreal Level Editor Layout Version Mismatch");
		const FText TextBody = FText::Format(LOCTEXT("LevelEditorVersionErrorBody", "The expected Unreal Level Editor layout version is \"{0}\", while only version \"{1}\" was found. I.e., the current layout was created with a previous version of Unreal that is deprecated and no longer compatible.\n\nUnreal will continue with the default layout for its current version, the deprecated one has been removed.\n\nYou can create and save your custom layouts with \"Window\"->\"Save Layout\"->\"Save Layout As...\"."),
			FText::FromString(LayoutName.ToString()), FText::FromString(RemovedOlderLayoutVersions[0]));
		FMessageDialog::Open(EAppMsgType::Ok, TextBody, &TextTitle);
	}
=======
		const FText WarningText = FText::Format(LOCTEXT("LevelEditorVersionErrorBody", "The expected Unreal Level Editor layout version is \"{0}\", while only version \"{1}\" was found. I.e., the current layout was created with a previous version of Unreal that is deprecated and no longer compatible.\n\nUnreal will continue with the default layout for its current version, the deprecated one has been removed.\n\nYou can create and save your custom layouts with \"Window\"->\"Save Layout\"->\"Save Layout As...\"."),
			FText::FromString(LayoutName.ToString()), FText::FromString(RemovedOlderLayoutVersions[0]));
		UE_LOG(LogSlate, Warning, TEXT("%s"), *WarningText.ToString());
		// If user is trying to load a specific layout with "Load", also warn them with a message dialog
		if (bIsBeingRecreated)
		{
			const FText TextTitle = LOCTEXT("LevelEditorVersionErrorTitle", "Unreal Level Editor Layout Version Mismatch");
			FMessageDialog::Open(EAppMsgType::Ok, WarningText, &TextTitle);
		}
	}
	bIsBeingRecreated = true; // For future loads
>>>>>>> 6bbb88c8

	FLayoutExtender LayoutExtender;

	LevelEditorModule.OnRegisterLayoutExtensions().Broadcast(LayoutExtender);
	Layout->ProcessExtensions(LayoutExtender);

	const bool bEmbedTitleAreaContent = false;
	TSharedPtr<SWidget> ContentAreaWidget = LevelEditorTabManager->RestoreFrom(Layout, OwnerWindow, bEmbedTitleAreaContent, OutputCanBeNullptr);
	// ContentAreaWidget will only be nullptr if its main area contains invalid tabs (probably some layout bug). If so, reset layout to avoid potential crashes
	if (!ContentAreaWidget.IsValid())
	{
		// Try to load default layout to avoid nullptr.ToSharedRef() crash
		ContentAreaWidget = LevelEditorTabManager->RestoreFrom(DefaultLayout, OwnerWindow, bEmbedTitleAreaContent, EOutputCanBeNullptr::Never);
		// Warn user/developer
		const FString WarningMessage = FString::Format(TEXT("Level editor layout could not be loaded from the config file {0}, trying to reset this config file to the default one."), { *GEditorLayoutIni });
		UE_LOG(LogTemp, Warning, TEXT("%s"), *WarningMessage);
		ensureMsgf(false, TEXT("%s Some additional testing of that layout file should be done."));
	}
	check(ContentAreaWidget.IsValid());
	return ContentAreaWidget.ToSharedRef();
}

void SLevelEditor::HandleExperimentalSettingChanged(FName PropertyName)
{
	FLevelEditorModule& LevelEditorModule = FModuleManager::GetModuleChecked<FLevelEditorModule>("LevelEditor");
	TSharedPtr<FTabManager> LevelEditorTabManager = LevelEditorModule.GetLevelEditorTabManager();
	LevelEditorTabManager->UpdateMainMenu(nullptr, true);
}

FName SLevelEditor::GetEditorModeTabId( FEditorModeID ModeID )
{
	return FName(*(FString("EditorMode.Tab.") + ModeID.ToString()));
}

void SLevelEditor::ToggleEditorMode( FEditorModeID ModeID )
{
	FLevelEditorModule& LevelEditorModule = FModuleManager::GetModuleChecked<FLevelEditorModule>("LevelEditor");
	TSharedPtr<FTabManager> LevelEditorTabManager = LevelEditorModule.GetLevelEditorTabManager();

	// Abort viewport tracking when switching editor mode
	if (GCurrentLevelEditingViewportClient)
	{
<<<<<<< HEAD
		FEdMode* MatineeMode = GLevelEditorModeTools().GetActiveMode(FBuiltinEditorModes::EM_InterpEdit);
		if (MatineeMode && !MatineeMode->IsCompatibleWith(ModeID))
		{
			FEditorModeInfo MatineeModeInfo;
			GEditor->GetEditorSubsystem<UAssetEditorSubsystem>()->FindEditorModeInfo(ModeID, MatineeModeInfo);
			FFormatNamedArguments Args;
			Args.Add(TEXT("ModeName"), MatineeModeInfo.Name);
			FText Msg = FText::Format(NSLOCTEXT("LevelEditor", "ModeSwitchCloseMatineeQ", "Activating '{ModeName}' editor mode will close UnrealMatinee.  Continue?"), Args);
			
			if (EAppReturnType::Yes != FMessageDialog::Open(EAppMsgType::YesNo, Msg))
			{
				return;
			}
		}
=======
		GCurrentLevelEditingViewportClient->AbortTracking();
>>>>>>> 6bbb88c8
	}

	// Abort viewport tracking when switching editor mode
	if (GCurrentLevelEditingViewportClient)
	{
		GCurrentLevelEditingViewportClient->AbortTracking();
	}
		
	// *Important* - activate the mode first since FEditorModeTools::DeactivateMode will
	// activate the default mode when the stack becomes empty, resulting in multiple active visible modes.
	GetEditorModeManager().ActivateMode( ModeID );
}

bool SLevelEditor::IsModeActive( FEditorModeID ModeID )
{
	return GetEditorModeManager().IsModeActive( ModeID );
}

bool SLevelEditor::ShouldShowModeInToolbar(FEditorModeID ModeID)
{
	if (UAssetEditorSubsystem* AssetEditorSubsystem = GEditor->GetEditorSubsystem<UAssetEditorSubsystem>())
	{
		FEditorModeInfo ModeInfo;
		if (AssetEditorSubsystem->FindEditorModeInfo(ModeID, ModeInfo))
		{
			return ModeInfo.IsVisible();
		}
	}

	return false;
}

void SLevelEditor::EditorModeCommandsChanged()
{
	if (FLevelEditorModesCommands::IsRegistered())
	{
		FLevelEditorModesCommands::Unregister();
	}

	RefreshEditorModeCommands();
}

<<<<<<< HEAD
void SLevelEditor::OnEditorModeIdChanged(const FEditorModeID& ModeChangedID, bool bIsEnteringMode)
{
	if(bIsEnteringMode)
	{
		FLevelEditorModule& LevelEditorModule = FModuleManager::GetModuleChecked<FLevelEditorModule>("LevelEditor");
		TSharedPtr<FTabManager> LevelEditorTabManager = LevelEditorModule.GetLevelEditorTabManager();

		if (!HasAnyHostedEditorModeToolkit())
		{
			TSharedPtr<SDockTab> ToolboxTab = LevelEditorTabManager->FindExistingLiveTab(LevelEditorTabIds::LevelEditorToolBox);
			if (ToolboxTab.IsValid())
			{
				ToolboxTab->RequestCloseTab();
			}
		}
		else if (!GetDefault<UEditorStyleSettings>()->bEnableLegacyEditorModeUI)
		{
			LevelEditorTabManager->TryInvokeTab(LevelEditorTabIds::LevelEditorToolBox);
		}
	}
}

=======
>>>>>>> 6bbb88c8
void SLevelEditor::RefreshEditorModeCommands()
{
	FLevelEditorModule& LevelEditorModule = FModuleManager::GetModuleChecked<FLevelEditorModule>( "LevelEditor" );

	if(!FLevelEditorModesCommands::IsRegistered())
	{
		FLevelEditorModesCommands::Register();
	}
	const IWorkspaceMenuStructure& MenuStructure = WorkspaceMenu::GetMenuStructure();
	TSharedPtr<FTabManager> LevelEditorTabManager = LevelEditorModule.GetLevelEditorTabManager();

	// We need to remap all the actions to commands.
	const FLevelEditorModesCommands& Commands = FLevelEditorModesCommands::Get();

	int32 CommandIndex = 0;
<<<<<<< HEAD
	for( const FEditorModeInfo& Mode : GEditor->GetEditorSubsystem<UAssetEditorSubsystem>()->GetEditorModeInfoOrderedByPriority() )
=======
	if (UAssetEditorSubsystem* AssetEditorSubsystem = GEditor->GetEditorSubsystem<UAssetEditorSubsystem>())
>>>>>>> 6bbb88c8
	{
		for (const FEditorModeInfo& Mode : AssetEditorSubsystem->GetEditorModeInfoOrderedByPriority())
		{
			FName EditorModeTabName = GetEditorModeTabId(Mode.ID);
			FName EditorModeCommandName = FName(*(FString("EditorMode.") + Mode.ID.ToString()));

			TSharedPtr<FUICommandInfo> EditorModeCommand =
				FInputBindingManager::Get().FindCommandInContext(Commands.GetContextName(), EditorModeCommandName);

			// If a command isn't yet registered for this mode, we need to register one.
			if (EditorModeCommand.IsValid() && !LevelEditorCommands->IsActionMapped(Commands.EditorModeCommands[CommandIndex]))
			{
				LevelEditorCommands->MapAction(
					Commands.EditorModeCommands[CommandIndex],
					FExecuteAction::CreateSP(SharedThis(this), &SLevelEditor::ToggleEditorMode, Mode.ID),
					FCanExecuteAction(),
					FIsActionChecked::CreateSP(SharedThis(this), &SLevelEditor::IsModeActive, Mode.ID),
					FIsActionButtonVisible::CreateSP(SharedThis(this), &SLevelEditor::ShouldShowModeInToolbar, Mode.ID));
			}

			CommandIndex++;
		}
	}
}

FReply SLevelEditor::OnKeyDown( const FGeometry& MyGeometry, const FKeyEvent& InKeyEvent )
{
	// Check to see if any of the actions for the level editor can be processed by the current event
	// If we are in debug mode do not process commands
	if (FSlateApplication::Get().IsNormalExecution())
	{
		for (const auto& ActiveToolkit : HostedToolkits)
		{
			// A toolkit is active, so direct all command processing to it
			if (ActiveToolkit->ProcessCommandBindings(InKeyEvent))
			{
				return FReply::Handled();
			}
		}

		// No toolkit processed the key, so let the level editor have a chance at the keystroke
		if (LevelEditorCommands->ProcessCommandBindings(InKeyEvent))
		{
			return FReply::Handled();
		}
	}
	
	return FReply::Unhandled();
}

FReply SLevelEditor::OnKeyDownInViewport( const FGeometry& MyGeometry, const FKeyEvent& InKeyEvent )
{
	// Check to see if any of the actions for the level editor can be processed by the current keyboard from a viewport
	if( LevelEditorCommands->ProcessCommandBindings( InKeyEvent ) )
	{
		return FReply::Handled();
	}

	// NOTE: Currently, we don't bother allowing toolkits to get a chance at viewport keys

	return FReply::Unhandled();
}

/** Callback for when the level editor layout has changed */
void SLevelEditor::OnLayoutHasChanged()
{
	// ...
}

const UTypedElementSelectionSet* SLevelEditor::GetElementSelectionSet() const
{
	return SelectedElements;
}

UTypedElementSelectionSet* SLevelEditor::GetMutableElementSelectionSet()
{
	return SelectedElements;
}

void SLevelEditor::SummonLevelViewportContextMenu(const FTypedElementHandle& HitProxyElement)
{
	FLevelEditorContextMenu::SummonMenu( SharedThis( this ), ELevelEditorMenuContext::Viewport, HitProxyElement);
}

FText SLevelEditor::GetLevelViewportContextMenuTitle() const
{
	return CachedViewportContextMenuTitle;
}

void SLevelEditor::SummonLevelViewportViewOptionMenu(const ELevelViewportType ViewOption)
{
	FLevelEditorContextMenu::SummonViewOptionMenu( SharedThis( this ), ViewOption);
}

const TArray< TSharedPtr< IToolkit > >& SLevelEditor::GetHostedToolkits() const
{
	return HostedToolkits;
}

TArray< TSharedPtr< SLevelViewport > > SLevelEditor::GetViewports() const
{
	TArray< TSharedPtr<SLevelViewport> > OutViewports;

	for( int32 TabIndex = 0; TabIndex < ViewportTabs.Num(); ++TabIndex )
	{
		TSharedPtr<FLevelViewportTabContent> ViewportTab = ViewportTabs[ TabIndex ].Pin();
		
		if (ViewportTab.IsValid())
		{
			const TMap< FName, TSharedPtr< IEditorViewportLayoutEntity > >* LevelViewports = ViewportTab->GetViewports();

			if (LevelViewports != NULL)
			{
				for (auto& Pair : *LevelViewports)
				{
					TSharedPtr<SLevelViewport> Viewport = StaticCastSharedPtr<ILevelViewportLayoutEntity>(Pair.Value)->AsLevelViewport();
					if( Viewport.IsValid() )
					{
						OutViewports.Add(Viewport);
					}
				}
			}
		}
	}

	// Also add any standalone viewports
	{
		for( const TWeakPtr< SLevelViewport >& StandaloneViewportWeakPtr : StandaloneViewports )
		{
			const TSharedPtr< SLevelViewport > Viewport = StandaloneViewportWeakPtr.Pin();
			if( Viewport.IsValid() )
			{
				OutViewports.Add( Viewport );
			}
		}
	}

	return OutViewports;
}
 
TSharedPtr<SLevelViewport> SLevelEditor::GetActiveViewportInterface()
{
	return GetActiveViewport();
}

TSharedPtr<FAssetThumbnailPool> SLevelEditor::GetThumbnailPool() const
{
	return UThumbnailManager::Get().GetSharedThumbnailPool();
}

void SLevelEditor::AppendCommands( const TSharedRef<FUICommandList>& InCommandsToAppend )
{
	LevelEditorCommands->Append(InCommandsToAppend);
}

UWorld* SLevelEditor::GetWorld() const
{
	return World;
}

void SLevelEditor::HandleEditorMapChange( uint32 MapChangeFlags )
{
	ResetViewportTabInfo();

	if (WorldSettingsView.IsValid())
	{
		WorldSettingsView->SetObject(GetWorld()->GetWorldSettings(), true);
	}
}

void SLevelEditor::HandleAssetsDeleted(const TArray<UClass*>& DeletedClasses)
{
	bool bDeletedMaterials = false;
	for (UClass* AssetClass : DeletedClasses)
	{
		if (AssetClass->IsChildOf<UMaterialInterface>())
<<<<<<< HEAD
		{
			bDeletedMaterials = true;
			break;
		}
	}

	if (bDeletedMaterials)
	{
		// If a material asset has been deleted, it may be being referenced by the BSP model.
		// In case this is the case, invalidate the surface and immediately commit it (rather than waiting until the next tick as is usual),
		// to ensure that it is rebuilt prior to the viewport being redrawn.
		GetWorld()->InvalidateModelSurface(false);
		GetWorld()->CommitModelSurfaces();
	}
}

void SLevelEditor::OnActorSelectionChanged(const TArray<UObject*>& NewSelection, bool bForceRefresh)
{
	for (TSharedRef<SActorDetails> ActorDetails : GetAllActorDetails())
	{
		ActorDetails->SetObjects(NewSelection, bForceRefresh || bNeedsRefresh);
	}
=======
		{
			bDeletedMaterials = true;
			break;
		}
	}

	if (bDeletedMaterials)
	{
		// If a material asset has been deleted, it may be being referenced by the BSP model.
		// In case this is the case, invalidate the surface and immediately commit it (rather than waiting until the next tick as is usual),
		// to ensure that it is rebuilt prior to the viewport being redrawn.
		GetWorld()->InvalidateModelSurface(false);
		GetWorld()->CommitModelSurfaces();
	}
}

void SLevelEditor::OnElementSelectionChanged(const UTypedElementSelectionSet* SelectionSet, bool bForceRefresh)
{
	for (TSharedRef<SActorDetails> ActorDetails : GetAllActorDetails())
	{
		if (ActorDetails->IsObservingSelectionSet(SelectionSet))
		{
			ActorDetails->RefreshSelection(bForceRefresh || bNeedsRefresh);
		}
	}

	CachedViewportContextMenuTitle = FLevelEditorContextMenu::GetContextMenuTitle(ELevelEditorMenuContext::MainMenu, SelectionSet);

#if PLATFORM_MAC
	// The titles of the level editor's main menus can change when the selection changes (e.g. Action menu).
	// Since Mac uses a global menu bar, we need to force it to sync with the main menu.
	FLevelEditorModule& LevelEditorModule = FModuleManager::GetModuleChecked<FLevelEditorModule>(LevelEditorModuleName);
	TSharedPtr<FTabManager> LevelEditorTabManager = LevelEditorModule.GetLevelEditorTabManager();
	LevelEditorTabManager->UpdateMainMenu(nullptr, true);
#endif
>>>>>>> 6bbb88c8

	bNeedsRefresh = false;
}

void SLevelEditor::OnActorSelectionChanged(const TArray<UObject*>& NewSelection, bool bForceRefresh)
{
	GetEditorModeManager().ActorSelectionChangeNotify();
}

void SLevelEditor::OnOverridePropertyEditorSelection(const TArray<AActor*>& NewSelection, bool bForceRefresh)
{
	for (TSharedRef<SActorDetails> ActorDetails : GetAllActorDetails())
	{
		ActorDetails->OverrideSelection(NewSelection, bForceRefresh || bNeedsRefresh);
	}

	bNeedsRefresh = false;
}

void SLevelEditor::OnLevelActorDeleted(AActor* InActor)
{
	if (SelectedElements && InActor->GetPackage()->HasAnyPackageFlags(PKG_PlayInEditor))
	{
		// Deselect PIE actors when they are deleted, as these won't go through the normal editor flow that will make sure an element is deselected prior to being destroyed
		if (FTypedElementHandle ActorElement = UEngineElementsLibrary::AcquireEditorActorElementHandle(InActor, /*bAllowCreate*/false))
		{
			const FTypedElementSelectionOptions SelectionOptions = FTypedElementSelectionOptions()
				.SetAllowHidden(true)
				.SetAllowGroups(false)
				.SetAllowLegacyNotifications(false)
				.SetWarnIfLocked(false)
				.SetChildElementInclusionMethod(ETypedElementChildInclusionMethod::Recursive);

			SelectedElements->DeselectElement(ActorElement, SelectionOptions);
		}
	}
}

void SLevelEditor::OnLevelActorOuterChanged(AActor* InActor, UObject* InOldOuter)
{
	bNeedsRefresh = true;
}

void SLevelEditor::RegisterStatusBarTools()
{
#if WITH_LIVE_CODING
	{
		UToolMenu* Menu = UToolMenus::Get()->RegisterMenu("LevelEditor.StatusBar.ToolBar.CompileComboButton");
		{
			FToolMenuSection& Section = Menu->AddSection("LiveCodingMode", LOCTEXT("LiveCodingMode", "General"));
			Section.AddMenuEntryWithCommandList(FLevelEditorCommands::Get().LiveCoding_Enable, LevelEditorCommands);
		}

		{
			FToolMenuSection& Section = Menu->AddSection("LiveCodingActions", LOCTEXT("LiveCodingActions", "Actions"));
			Section.AddMenuEntryWithCommandList(FLevelEditorCommands::Get().LiveCoding_StartSession, LevelEditorCommands);
			Section.AddMenuEntryWithCommandList(FLevelEditorCommands::Get().LiveCoding_ShowConsole, LevelEditorCommands);
			Section.AddMenuEntryWithCommandList(FLevelEditorCommands::Get().LiveCoding_Settings, LevelEditorCommands);
		}
	}

#endif

	UToolMenu* Menu = UToolMenus::Get()->ExtendMenu("LevelEditor.StatusBar.ToolBar");
	
	FToolMenuSection& CompileSection = Menu->AddSection("Compile", FText::GetEmpty(), FToolMenuInsert("SourceControl", EToolMenuInsertType::Before));

	CompileSection.AddDynamicEntry("CompilerAvailable",
		FNewToolMenuSectionDelegate::CreateLambda([](FToolMenuSection& InSection)
		{
			// Only show the compile options on machines with the solution (assuming they can build it)
			if (FSourceCodeNavigation::IsCompilerAvailable())
			{
				// Since we can always add new code to the project, only hide these buttons if we haven't done so yet
				InSection.AddEntry(FToolMenuEntry::InitToolBarButton(
					"CompileButton",
					FUIAction(
						FExecuteAction::CreateStatic(&FLevelEditorActionCallbacks::RecompileGameCode_Clicked),
						FCanExecuteAction::CreateStatic(&FLevelEditorActionCallbacks::Recompile_CanExecute),
						FIsActionChecked(),
						FIsActionButtonVisible::CreateStatic(FLevelEditorActionCallbacks::CanShowSourceCodeActions)),
					FText::GetEmpty(),
					FLevelEditorCommands::Get().RecompileGameCode->GetDescription(),
					FSlateIcon(FEditorStyle::GetStyleSetName(), "LevelEditor.Recompile")
				));

#if WITH_LIVE_CODING
				InSection.AddEntry(FToolMenuEntry::InitComboButton(
					"CompileComboButton",
					FUIAction(
						FExecuteAction(),
						FCanExecuteAction(),
						FIsActionChecked(),
						FIsActionButtonVisible::CreateStatic(FLevelEditorActionCallbacks::CanShowSourceCodeActions)),
					FNewToolMenuChoice(),
					LOCTEXT("CompileCombo_Label", "Compile Options"),
					LOCTEXT("CompileComboToolTip", "Compile options menu"),
					FSlateIcon(FEditorStyle::GetStyleSetName(), "LevelEditor.Recompile"),
					true
				));
#endif
			}
		}));


	FDerivedDataEditorModule& DerivedDataEditorModule = FModuleManager::LoadModuleChecked<FDerivedDataEditorModule>("DerivedDataEditor");

	FToolMenuSection& DDCSection = Menu->AddSection("DDC", FText::GetEmpty(), FToolMenuInsert("Compile", EToolMenuInsertType::Before));

	DDCSection.AddEntry(
		FToolMenuEntry::InitWidget("DerivedDatatatusBar", DerivedDataEditorModule.CreateStatusBarWidget(), FText::GetEmpty(), true, false)
	);
}

void SLevelEditor::AddStandaloneLevelViewport( const TSharedRef<SLevelViewport>& LevelViewport )
{
	CleanupPointerArray( StandaloneViewports );
	StandaloneViewports.Add( LevelViewport );
}


TSharedRef<SWidget> SLevelEditor::CreateActorDetails( const FName TabIdentifier )
{
	TSharedRef<SActorDetails> ActorDetails = SNew( SActorDetails, GetMutableElementSelectionSet(), TabIdentifier, LevelEditorCommands, GetTabManager() );

	ActorDetails->SetActorDetailsRootCustomization(ActorDetailsObjectFilter, ActorDetailsRootCustomization);
	ActorDetails->SetSubobjectEditorUICustomization(ActorDetailsSCSEditorUICustomization);

	AllActorDetailPanels.Add( ActorDetails );
	return ActorDetails;
}

TArray<TSharedRef<SActorDetails>> SLevelEditor::GetAllActorDetails() const
{
	TArray<TSharedRef<SActorDetails>> AllValidActorDetails;
	AllValidActorDetails.Reserve(AllActorDetailPanels.Num());

	for (TWeakPtr<SActorDetails> ActorDetails : AllActorDetailPanels)
	{
		if (TSharedPtr<SActorDetails> ActorDetailsPinned = ActorDetails.Pin())
		{
			AllValidActorDetails.Add(ActorDetailsPinned.ToSharedRef());
		}
	}

	if (AllActorDetailPanels.Num() > AllValidActorDetails.Num())
	{
		TArray<TWeakPtr<SActorDetails>>& AllActorDetailPanelsNonConst = const_cast<TArray<TWeakPtr<SActorDetails>>&>(AllActorDetailPanels);
		AllActorDetailPanelsNonConst.Reset(AllValidActorDetails.Num());
		for (const TSharedRef<SActorDetails>& ValidActorDetails : AllValidActorDetails)
		{
			AllActorDetailPanelsNonConst.Add(ValidActorDetails);
		}
	}

<<<<<<< HEAD
	ActorDetails->SetActorDetailsRootCustomization(ActorDetailsObjectFilter, ActorDetailsRootCustomization);
	ActorDetails->SetSCSEditorUICustomization(ActorDetailsSCSEditorUICustomization);

	AllActorDetailPanels.Add( ActorDetails );
	return ActorDetails;
}

TArray<TSharedRef<SActorDetails>> SLevelEditor::GetAllActorDetails() const
{
	TArray<TSharedRef<SActorDetails>> AllValidActorDetails;
	AllValidActorDetails.Reserve(AllActorDetailPanels.Num());

	for (TWeakPtr<SActorDetails> ActorDetails : AllActorDetailPanels)
	{
		if (TSharedPtr<SActorDetails> ActorDetailsPinned = ActorDetails.Pin())
		{
			AllValidActorDetails.Add(ActorDetailsPinned.ToSharedRef());
		}
	}

	if (AllActorDetailPanels.Num() > AllValidActorDetails.Num())
	{
		TArray<TWeakPtr<SActorDetails>>& AllActorDetailPanelsNonConst = const_cast<TArray<TWeakPtr<SActorDetails>>&>(AllActorDetailPanels);
		AllActorDetailPanelsNonConst.Reset(AllValidActorDetails.Num());
		for (const TSharedRef<SActorDetails>& ValidActorDetails : AllValidActorDetails)
		{
			AllActorDetailPanelsNonConst.Add(ValidActorDetails);
		}
=======
	return AllValidActorDetails;
}

void SLevelEditor::SetActorDetailsRootCustomization(TSharedPtr<FDetailsViewObjectFilter> InActorDetailsObjectFilter, TSharedPtr<IDetailRootObjectCustomization> InActorDetailsRootCustomization)
{
	ActorDetailsObjectFilter = InActorDetailsObjectFilter;
	ActorDetailsRootCustomization = InActorDetailsRootCustomization;

	for (TSharedRef<SActorDetails> ActorDetails : GetAllActorDetails())
	{
		ActorDetails->SetActorDetailsRootCustomization(ActorDetailsObjectFilter, ActorDetailsRootCustomization);
	}
}

void SLevelEditor::SetActorDetailsSCSEditorUICustomization(TSharedPtr<ISCSEditorUICustomization> InActorDetailsSCSEditorUICustomization)
{
	ActorDetailsSCSEditorUICustomization = InActorDetailsSCSEditorUICustomization;

	for (TSharedRef<SActorDetails> ActorDetails : GetAllActorDetails())
	{
		ActorDetails->SetSubobjectEditorUICustomization(ActorDetailsSCSEditorUICustomization);
>>>>>>> 6bbb88c8
	}

	return AllValidActorDetails;
}

void SLevelEditor::SetActorDetailsRootCustomization(TSharedPtr<FDetailsViewObjectFilter> InActorDetailsObjectFilter, TSharedPtr<IDetailRootObjectCustomization> InActorDetailsRootCustomization)
{
	ActorDetailsObjectFilter = InActorDetailsObjectFilter;
	ActorDetailsRootCustomization = InActorDetailsRootCustomization;

	for (TSharedRef<SActorDetails> ActorDetails : GetAllActorDetails())
	{
		ActorDetails->SetActorDetailsRootCustomization(ActorDetailsObjectFilter, ActorDetailsRootCustomization);
	}
}

void SLevelEditor::SetActorDetailsSCSEditorUICustomization(TSharedPtr<ISCSEditorUICustomization> InActorDetailsSCSEditorUICustomization)
{
	ActorDetailsSCSEditorUICustomization = InActorDetailsSCSEditorUICustomization;

	for (TSharedRef<SActorDetails> ActorDetails : GetAllActorDetails())
	{
		ActorDetails->SetSCSEditorUICustomization(ActorDetailsSCSEditorUICustomization);
	}
}

FEditorModeTools& SLevelEditor::GetEditorModeManager() const
{
	return GLevelEditorModeTools();
}

UTypedElementCommonActions* SLevelEditor::GetCommonActions() const
{
	return CommonActions;
}

FName SLevelEditor::GetStatusBarName() const
{
	static const FName LevelEditorStatusBarName = "LevelEditor.StatusBar";
	return LevelEditorStatusBarName;
}

void SLevelEditor::AddViewportOverlayWidget(TSharedRef<SWidget> InWidget, TSharedPtr<IAssetViewport> InViewport)
{
	if (InViewport != nullptr)
	{
		InViewport->AddOverlayWidget(InWidget);
	}
	else if (TSharedPtr<SLevelViewport> ActiveViewport = GetActiveViewport())
	{
		ActiveViewport->AddOverlayWidget(InWidget);
	}
}

void SLevelEditor::RemoveViewportOverlayWidget(TSharedRef<SWidget> InWidget, TSharedPtr<IAssetViewport> InViewport)
{
	if (InViewport != nullptr)
	{
		InViewport->RemoveOverlayWidget(InWidget);
	}
	else if (TSharedPtr<SLevelViewport> ActiveViewport = GetActiveViewport())
	{
		ActiveViewport->RemoveOverlayWidget(InWidget);
	}
}
<<<<<<< HEAD
=======
	
FVector2D SLevelEditor::GetActiveViewportSize()
{
	TSharedPtr<SLevelViewport> ActiveViewport = GetActiveViewport();

	FSceneViewFamilyContext ViewFamily(FSceneViewFamily::ConstructionValues(
		ActiveViewport->GetActiveViewport(),
		ActiveViewport->GetViewportClient()->GetScene(),
		ActiveViewport->GetViewportClient()->EngineShowFlags)
		.SetRealtimeUpdate(ActiveViewport->IsRealtime()));
	// SceneView is deleted with the ViewFamily
	FSceneView* SceneView = ActiveViewport->GetViewportClient()->CalcSceneView(&ViewFamily);
	const float InvDpiScale = 1.0f / ActiveViewport->GetViewportClient()->GetDPIScale();
	const float MaxX = SceneView->UnscaledViewRect.Width() * InvDpiScale;
	const float MaxY = SceneView->UnscaledViewRect.Height() * InvDpiScale;
	return FVector2D(MaxX, MaxY);
}
>>>>>>> 6bbb88c8

#undef LOCTEXT_NAMESPACE<|MERGE_RESOLUTION|>--- conflicted
+++ resolved
@@ -53,10 +53,6 @@
 #include "EditorViewportCommands.h"
 #include "IPlacementModeModule.h"
 #include "Classes/EditorStyleSettings.h"
-<<<<<<< HEAD
-#include "Editor/EnvironmentLightingViewer/Public/EnvironmentLightingModule.h"
-#include "Misc/MessageDialog.h"
-=======
 #include "StatusBarSubsystem.h"
 #include "Widgets/Colors/SColorPicker.h"
 #include "SourceCodeNavigation.h"
@@ -72,7 +68,6 @@
 #include "Elements/SMInstance/SMInstanceElementId.h"
 #include "Elements/SMInstance/SMInstanceElementLevelEditorSelectionCustomization.h"
 #include "DerivedDataEditorModule.h"
->>>>>>> 6bbb88c8
 
 #define LOCTEXT_NAMESPACE "SLevelEditor"
 
@@ -201,17 +196,11 @@
 	// We need to register when modes list changes so that we can refresh the auto generated commands.
 	if (GEditor != nullptr)
 	{
-<<<<<<< HEAD
-		GEditor->GetEditorSubsystem<UAssetEditorSubsystem>()->OnEditorModesChanged().AddRaw(this, &SLevelEditor::EditorModeCommandsChanged);
-	}
-	GLevelEditorModeTools().OnEditorModeIDChanged().AddSP(this, &SLevelEditor::OnEditorModeIdChanged);
-=======
 		if (UAssetEditorSubsystem* AssetEditorSubsystem = GEditor->GetEditorSubsystem<UAssetEditorSubsystem>())
 		{
 			AssetEditorSubsystem->OnEditorModesChanged().AddRaw(this, &SLevelEditor::EditorModeCommandsChanged);
 		}
 	}
->>>>>>> 6bbb88c8
 
 	// @todo This is a hack to get this working for now. This won't work with multiple worlds
 	if (GEditor != nullptr)
@@ -221,10 +210,7 @@
 		// Set the initial preview feature level.
 		World->ChangeFeatureLevel(GEditor->GetActiveFeatureLevelPreviewType());
 
-<<<<<<< HEAD
-=======
 		LevelActorDeletedHandle = GEditor->OnLevelActorDeleted().AddSP(this, &SLevelEditor::OnLevelActorDeleted);
->>>>>>> 6bbb88c8
 		LevelActorOuterChangedHandle = GEditor->OnLevelActorOuterChanged().AddSP(this, &SLevelEditor::OnLevelActorOuterChanged);
 	}
 
@@ -385,19 +371,13 @@
 
 	if (GEditor)
 	{
-<<<<<<< HEAD
-		GEditor->GetEditorSubsystem<UAssetEditorSubsystem>()->OnEditorModesChanged().RemoveAll(this);
-=======
 		if (UAssetEditorSubsystem* AssetEditorSubsystem = GEditor->GetEditorSubsystem<UAssetEditorSubsystem>())
 		{
 			AssetEditorSubsystem->OnEditorModesChanged().RemoveAll(this);
 		}
 		GEditor->OnLevelActorDeleted().Remove(LevelActorDeletedHandle);
->>>>>>> 6bbb88c8
 		GEditor->OnLevelActorOuterChanged().Remove(LevelActorOuterChangedHandle);
 		GEditor->GetEditorWorldContext(true).RemoveRef(World);
-
-		GEditor->GetEditorSubsystem<UAssetEditorSubsystem>()->OnEditorModesChanged().RemoveAll(this);
 	}
 
 	// Clear USelection from using our selected element list
@@ -929,10 +909,6 @@
 	{
 		FEnvironmentLightingViewerModule& EnvironmentLightingViewerModule = FModuleManager::Get().LoadModuleChecked<FEnvironmentLightingViewerModule>( "EnvironmentLightingViewer" );
 		return SNew(SDockTab)
-<<<<<<< HEAD
-			.Icon(FEditorStyle::GetBrush("EditorViewport.ReflectionOverrideMode"))
-=======
->>>>>>> 6bbb88c8
 			.Label(NSLOCTEXT("LevelEditor", "EnvironmentLightingViewerTitle", "Env. Light Mixer"))
 			[
 				EnvironmentLightingViewerModule.CreateEnvironmentLightingViewer()
@@ -945,21 +921,6 @@
 
 bool SLevelEditor::CanSpawnLevelEditorTab(const FSpawnTabArgs& Args, FName TabIdentifier)
 {
-<<<<<<< HEAD
-	return HasAnyHostedEditorModeToolkit();
-}
-
-bool SLevelEditor::HasAnyHostedEditorModeToolkit() const
-{
-	for (TSharedPtr<IToolkit> Toolkit : HostedToolkits)
-	{
-		if (Toolkit->GetScriptableEditorMode() || Toolkit->GetEditorMode())
-		{
-			return true;
-		}
-	}
-	return false;
-=======
 	if (TabIdentifier == LevelEditorTabIds::Sequencer && !IsModeActive("EM_SequencerMode"))
 	{
 		return false;
@@ -972,7 +933,6 @@
 	}
 
 	return true;
->>>>>>> 6bbb88c8
 }
 
 TSharedPtr<SDockTab> SLevelEditor::TryInvokeTab( FName TabID )
@@ -1362,16 +1322,10 @@
 	//     9.2. Engine/Config/BaseEditorLayout.ini
 	//     9.3. Etc
 	// 10. Push the new "DefaultLayout.ini" together with your new code.
-<<<<<<< HEAD
-	// 11. Also update these instructions if you change the version number (e.g., from "UnrealEd_Layout_v1.4" to "UnrealEd_Layout_v1.5").
-	const FName LayoutName = TEXT("LevelEditor_Layout_v1.2");
-	const TSharedRef<FTabManager::FLayout> DefaultLayout = FTabManager::NewLayout(LayoutName)
-=======
 	// 11. Also update these instructions if you change the version number (e.g., from "UnrealEd_Layout_v1.6" to "UnrealEd_Layout_v1.7").
 	const FName LayoutName = TEXT("LevelEditor_Layout_v1.8");
 	const TSharedRef<FTabManager::FLayout> DefaultLayout = FLayoutSaveRestore::LoadFromConfig(GEditorLayoutIni,
 		FTabManager::NewLayout( LayoutName )
->>>>>>> 6bbb88c8
 		->AddArea
 		(
 			FTabManager::NewPrimaryArea()
@@ -1451,34 +1405,20 @@
 					->SetForegroundTab(LevelEditorTabIds::LevelEditorSelectionDetails)
 				)
 			)
-<<<<<<< HEAD
-		);
-=======
 		));
->>>>>>> 6bbb88c8
 	const EOutputCanBeNullptr OutputCanBeNullptr = EOutputCanBeNullptr::IfNoTabValid;
 	TArray<FString> RemovedOlderLayoutVersions;
 	const TSharedRef<FTabManager::FLayout> Layout = FLayoutSaveRestore::LoadFromConfig(GEditorLayoutIni,
 		DefaultLayout, OutputCanBeNullptr, RemovedOlderLayoutVersions);
 
-<<<<<<< HEAD
-=======
 	// On startup, it should not show the dialog to avoid crashes. However, when clicking the "Load" button, it should also show the message dialog
 	// Rather than adding a bool to this function (which would have to be sent from over 10 functions above...), we create a static atomic bool (which is a bit less elegant, but way simpler!), which
 	// will have the same exact effect than sending the bool (and it is also thread safe)
 	static std::atomic<bool> bIsBeingRecreated(false);
->>>>>>> 6bbb88c8
 	// If older fields of the layout name (i.e., lower versions than "LevelEditor_Layout_v1.2") were found
 	if (RemovedOlderLayoutVersions.Num() > 0)
 	{
 		// FMessageDialog - Notify the user that the layout version was updated and the current layout uses a deprecated one
-<<<<<<< HEAD
-		const FText TextTitle = LOCTEXT("LevelEditorVersionErrorTitle", "Unreal Level Editor Layout Version Mismatch");
-		const FText TextBody = FText::Format(LOCTEXT("LevelEditorVersionErrorBody", "The expected Unreal Level Editor layout version is \"{0}\", while only version \"{1}\" was found. I.e., the current layout was created with a previous version of Unreal that is deprecated and no longer compatible.\n\nUnreal will continue with the default layout for its current version, the deprecated one has been removed.\n\nYou can create and save your custom layouts with \"Window\"->\"Save Layout\"->\"Save Layout As...\"."),
-			FText::FromString(LayoutName.ToString()), FText::FromString(RemovedOlderLayoutVersions[0]));
-		FMessageDialog::Open(EAppMsgType::Ok, TextBody, &TextTitle);
-	}
-=======
 		const FText WarningText = FText::Format(LOCTEXT("LevelEditorVersionErrorBody", "The expected Unreal Level Editor layout version is \"{0}\", while only version \"{1}\" was found. I.e., the current layout was created with a previous version of Unreal that is deprecated and no longer compatible.\n\nUnreal will continue with the default layout for its current version, the deprecated one has been removed.\n\nYou can create and save your custom layouts with \"Window\"->\"Save Layout\"->\"Save Layout As...\"."),
 			FText::FromString(LayoutName.ToString()), FText::FromString(RemovedOlderLayoutVersions[0]));
 		UE_LOG(LogSlate, Warning, TEXT("%s"), *WarningText.ToString());
@@ -1490,7 +1430,6 @@
 		}
 	}
 	bIsBeingRecreated = true; // For future loads
->>>>>>> 6bbb88c8
 
 	FLayoutExtender LayoutExtender;
 
@@ -1533,29 +1472,6 @@
 	// Abort viewport tracking when switching editor mode
 	if (GCurrentLevelEditingViewportClient)
 	{
-<<<<<<< HEAD
-		FEdMode* MatineeMode = GLevelEditorModeTools().GetActiveMode(FBuiltinEditorModes::EM_InterpEdit);
-		if (MatineeMode && !MatineeMode->IsCompatibleWith(ModeID))
-		{
-			FEditorModeInfo MatineeModeInfo;
-			GEditor->GetEditorSubsystem<UAssetEditorSubsystem>()->FindEditorModeInfo(ModeID, MatineeModeInfo);
-			FFormatNamedArguments Args;
-			Args.Add(TEXT("ModeName"), MatineeModeInfo.Name);
-			FText Msg = FText::Format(NSLOCTEXT("LevelEditor", "ModeSwitchCloseMatineeQ", "Activating '{ModeName}' editor mode will close UnrealMatinee.  Continue?"), Args);
-			
-			if (EAppReturnType::Yes != FMessageDialog::Open(EAppMsgType::YesNo, Msg))
-			{
-				return;
-			}
-		}
-=======
-		GCurrentLevelEditingViewportClient->AbortTracking();
->>>>>>> 6bbb88c8
-	}
-
-	// Abort viewport tracking when switching editor mode
-	if (GCurrentLevelEditingViewportClient)
-	{
 		GCurrentLevelEditingViewportClient->AbortTracking();
 	}
 		
@@ -1593,31 +1509,6 @@
 	RefreshEditorModeCommands();
 }
 
-<<<<<<< HEAD
-void SLevelEditor::OnEditorModeIdChanged(const FEditorModeID& ModeChangedID, bool bIsEnteringMode)
-{
-	if(bIsEnteringMode)
-	{
-		FLevelEditorModule& LevelEditorModule = FModuleManager::GetModuleChecked<FLevelEditorModule>("LevelEditor");
-		TSharedPtr<FTabManager> LevelEditorTabManager = LevelEditorModule.GetLevelEditorTabManager();
-
-		if (!HasAnyHostedEditorModeToolkit())
-		{
-			TSharedPtr<SDockTab> ToolboxTab = LevelEditorTabManager->FindExistingLiveTab(LevelEditorTabIds::LevelEditorToolBox);
-			if (ToolboxTab.IsValid())
-			{
-				ToolboxTab->RequestCloseTab();
-			}
-		}
-		else if (!GetDefault<UEditorStyleSettings>()->bEnableLegacyEditorModeUI)
-		{
-			LevelEditorTabManager->TryInvokeTab(LevelEditorTabIds::LevelEditorToolBox);
-		}
-	}
-}
-
-=======
->>>>>>> 6bbb88c8
 void SLevelEditor::RefreshEditorModeCommands()
 {
 	FLevelEditorModule& LevelEditorModule = FModuleManager::GetModuleChecked<FLevelEditorModule>( "LevelEditor" );
@@ -1633,11 +1524,7 @@
 	const FLevelEditorModesCommands& Commands = FLevelEditorModesCommands::Get();
 
 	int32 CommandIndex = 0;
-<<<<<<< HEAD
-	for( const FEditorModeInfo& Mode : GEditor->GetEditorSubsystem<UAssetEditorSubsystem>()->GetEditorModeInfoOrderedByPriority() )
-=======
 	if (UAssetEditorSubsystem* AssetEditorSubsystem = GEditor->GetEditorSubsystem<UAssetEditorSubsystem>())
->>>>>>> 6bbb88c8
 	{
 		for (const FEditorModeInfo& Mode : AssetEditorSubsystem->GetEditorModeInfoOrderedByPriority())
 		{
@@ -1814,30 +1701,6 @@
 	for (UClass* AssetClass : DeletedClasses)
 	{
 		if (AssetClass->IsChildOf<UMaterialInterface>())
-<<<<<<< HEAD
-		{
-			bDeletedMaterials = true;
-			break;
-		}
-	}
-
-	if (bDeletedMaterials)
-	{
-		// If a material asset has been deleted, it may be being referenced by the BSP model.
-		// In case this is the case, invalidate the surface and immediately commit it (rather than waiting until the next tick as is usual),
-		// to ensure that it is rebuilt prior to the viewport being redrawn.
-		GetWorld()->InvalidateModelSurface(false);
-		GetWorld()->CommitModelSurfaces();
-	}
-}
-
-void SLevelEditor::OnActorSelectionChanged(const TArray<UObject*>& NewSelection, bool bForceRefresh)
-{
-	for (TSharedRef<SActorDetails> ActorDetails : GetAllActorDetails())
-	{
-		ActorDetails->SetObjects(NewSelection, bForceRefresh || bNeedsRefresh);
-	}
-=======
 		{
 			bDeletedMaterials = true;
 			break;
@@ -1873,7 +1736,6 @@
 	TSharedPtr<FTabManager> LevelEditorTabManager = LevelEditorModule.GetLevelEditorTabManager();
 	LevelEditorTabManager->UpdateMainMenu(nullptr, true);
 #endif
->>>>>>> 6bbb88c8
 
 	bNeedsRefresh = false;
 }
@@ -2029,36 +1891,6 @@
 		}
 	}
 
-<<<<<<< HEAD
-	ActorDetails->SetActorDetailsRootCustomization(ActorDetailsObjectFilter, ActorDetailsRootCustomization);
-	ActorDetails->SetSCSEditorUICustomization(ActorDetailsSCSEditorUICustomization);
-
-	AllActorDetailPanels.Add( ActorDetails );
-	return ActorDetails;
-}
-
-TArray<TSharedRef<SActorDetails>> SLevelEditor::GetAllActorDetails() const
-{
-	TArray<TSharedRef<SActorDetails>> AllValidActorDetails;
-	AllValidActorDetails.Reserve(AllActorDetailPanels.Num());
-
-	for (TWeakPtr<SActorDetails> ActorDetails : AllActorDetailPanels)
-	{
-		if (TSharedPtr<SActorDetails> ActorDetailsPinned = ActorDetails.Pin())
-		{
-			AllValidActorDetails.Add(ActorDetailsPinned.ToSharedRef());
-		}
-	}
-
-	if (AllActorDetailPanels.Num() > AllValidActorDetails.Num())
-	{
-		TArray<TWeakPtr<SActorDetails>>& AllActorDetailPanelsNonConst = const_cast<TArray<TWeakPtr<SActorDetails>>&>(AllActorDetailPanels);
-		AllActorDetailPanelsNonConst.Reset(AllValidActorDetails.Num());
-		for (const TSharedRef<SActorDetails>& ValidActorDetails : AllValidActorDetails)
-		{
-			AllActorDetailPanelsNonConst.Add(ValidActorDetails);
-		}
-=======
 	return AllValidActorDetails;
 }
 
@@ -2080,30 +1912,6 @@
 	for (TSharedRef<SActorDetails> ActorDetails : GetAllActorDetails())
 	{
 		ActorDetails->SetSubobjectEditorUICustomization(ActorDetailsSCSEditorUICustomization);
->>>>>>> 6bbb88c8
-	}
-
-	return AllValidActorDetails;
-}
-
-void SLevelEditor::SetActorDetailsRootCustomization(TSharedPtr<FDetailsViewObjectFilter> InActorDetailsObjectFilter, TSharedPtr<IDetailRootObjectCustomization> InActorDetailsRootCustomization)
-{
-	ActorDetailsObjectFilter = InActorDetailsObjectFilter;
-	ActorDetailsRootCustomization = InActorDetailsRootCustomization;
-
-	for (TSharedRef<SActorDetails> ActorDetails : GetAllActorDetails())
-	{
-		ActorDetails->SetActorDetailsRootCustomization(ActorDetailsObjectFilter, ActorDetailsRootCustomization);
-	}
-}
-
-void SLevelEditor::SetActorDetailsSCSEditorUICustomization(TSharedPtr<ISCSEditorUICustomization> InActorDetailsSCSEditorUICustomization)
-{
-	ActorDetailsSCSEditorUICustomization = InActorDetailsSCSEditorUICustomization;
-
-	for (TSharedRef<SActorDetails> ActorDetails : GetAllActorDetails())
-	{
-		ActorDetails->SetSCSEditorUICustomization(ActorDetailsSCSEditorUICustomization);
 	}
 }
 
@@ -2146,8 +1954,6 @@
 		ActiveViewport->RemoveOverlayWidget(InWidget);
 	}
 }
-<<<<<<< HEAD
-=======
 	
 FVector2D SLevelEditor::GetActiveViewportSize()
 {
@@ -2165,6 +1971,5 @@
 	const float MaxY = SceneView->UnscaledViewRect.Height() * InvDpiScale;
 	return FVector2D(MaxX, MaxY);
 }
->>>>>>> 6bbb88c8
 
 #undef LOCTEXT_NAMESPACE