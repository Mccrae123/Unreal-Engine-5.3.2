--- conflicted
+++ resolved
@@ -1719,13 +1719,6 @@
 
 void SLevelEditor::HandleAssetsDeleted(const TArray<UClass*>& DeletedClasses)
 {
-<<<<<<< HEAD
-	for (TSharedRef<SActorDetails> ActorDetails : GetAllActorDetails())
-	{
-		ActorDetails->SetObjects(NewSelection, bForceRefresh || bNeedsRefresh);
-	}
-
-=======
 	bool bDeletedMaterials = false;
 	for (UClass* AssetClass : DeletedClasses)
 	{
@@ -1753,7 +1746,6 @@
 		ActorDetails->SetObjects(NewSelection, bForceRefresh || bNeedsRefresh);
 	}
 
->>>>>>> a34596c7
 	bNeedsRefresh = false;
 }
 
