// Copyright Epic Games, Inc. All Rights Reserved.

#include "LevelEditorMenu.h"
#include "Modules/ModuleManager.h"
#include "Framework/Application/SlateApplication.h"
#include "Widgets/Text/STextBlock.h"
#include "Framework/MultiBox/MultiBoxDefs.h"
#include "Framework/MultiBox/MultiBoxExtender.h"
#include "Framework/MultiBox/MultiBoxBuilder.h"
#include "Widgets/Input/SButton.h"
#include "Styling/AppStyle.h"
#include "LevelEditor.h"
#include "LevelEditorActions.h"
#include "LevelEditorContextMenu.h"
#include "Interfaces/IMainFrameModule.h"
#include "MRUFavoritesList.h"
#include "Framework/Commands/GenericCommands.h"
#include "IDocumentation.h"
#include "ToolMenus.h"
#include "LevelEditorMenuContext.h"
#include "Widgets/Input/SSpinBox.h"
#include "Widgets/Input/SCheckBox.h"
#include "Settings/EditorExperimentalSettings.h"
#include "ITranslationEditor.h"
#include "ILocalizationDashboardModule.h"
#include "AssetSelection.h"
#include "EditorViewportCommands.h"

#define LOCTEXT_NAMESPACE "LevelEditorMenu"

void FLevelEditorMenu::RegisterLevelEditorMenus()
{
	struct Local
	{
		static void RegisterFileLoadAndSaveItems()
		{
			UToolMenu* Menu = UToolMenus::Get()->ExtendMenu("LevelEditor.MainMenu.File");

			FToolMenuSection& OpenSection = Menu->FindOrAddSection("FileOpen");

			FToolMenuInsert InsertPos(NAME_None, EToolMenuInsertType::First);

			// New Level
			OpenSection.AddMenuEntry( FLevelEditorCommands::Get().NewLevel ).InsertPosition = InsertPos;

			// Open Level
			OpenSection.AddMenuEntry( FLevelEditorCommands::Get().OpenLevel ).InsertPosition = InsertPos;

			// Open Asset
			//@TODO: Doesn't work when summoned from here: Section.AddMenuEntry( FGlobalEditorCommonCommands::Get().SummonOpenAssetDialog );

			FToolMenuSection& SaveSection = Menu->FindOrAddSection("FileSave");

			// Save
			SaveSection.AddMenuEntry( FLevelEditorCommands::Get().Save ).InsertPosition = InsertPos;
	
			// Save As
			SaveSection.AddMenuEntry( FLevelEditorCommands::Get().SaveAs ).InsertPosition = InsertPos;
		}

		static void FillFileRecentAndFavoriteFileItems()
		{
			UToolMenu* Menu = UToolMenus::Get()->ExtendMenu("LevelEditor.MainMenu.File");
			FToolMenuInsert SectionInsertPos("FileSave", EToolMenuInsertType::After);

			// Import/Export
			{
				FToolMenuSection& Section = Menu->AddSection("FileActors", LOCTEXT("ImportExportHeading", "Import/Export"), SectionInsertPos);
				{
					// Import Into Level
					Section.AddMenuEntry(FLevelEditorCommands::Get().ImportScene);

					// Export All
					Section.AddMenuEntry( FLevelEditorCommands::Get().ExportAll );

					// Export Selected
					Section.AddMenuEntry( FLevelEditorCommands::Get().ExportSelected );
				}
			}


			// Favorite Menus
			{
				struct FFavoriteLevelMenu
				{
					// Add a button to add/remove the currently loaded map as a favorite
					struct Local
					{
						static FText GetToggleFavoriteLabelText()
						{
							const FText LevelName = FText::FromString(FPackageName::GetShortName(GWorld->GetOutermost()->GetFName()));
							if (!FLevelEditorActionCallbacks::ToggleFavorite_IsChecked())
							{
								return FText::Format(LOCTEXT("ToggleFavorite_Add", "Add {0} to Favorites"), LevelName);
							}
							return FText::Format(LOCTEXT("ToggleFavorite_Remove", "Remove {0} from Favorites"), LevelName);
						}
					};

					static void MakeFavoriteLevelMenu(UToolMenu* InMenu)
					{
						// Add a button to add/remove the currently loaded map as a favorite
						if (FLevelEditorActionCallbacks::ToggleFavorite_CanExecute())
						{
							FToolMenuSection& Section = InMenu->AddSection("LevelEditorToggleFavorite");
							{
								TAttribute<FText> ToggleFavoriteLabel;
								ToggleFavoriteLabel.BindStatic(&Local::GetToggleFavoriteLabelText);
								Section.AddMenuEntry(FLevelEditorCommands::Get().ToggleFavorite, ToggleFavoriteLabel);
							}
							Section.AddSeparator("LevelEditorToggleFavorite");
						}
						const FMainMRUFavoritesList& MRUFavorites = *FModuleManager::LoadModuleChecked<IMainFrameModule>("MainFrame").GetMRUFavoritesList();
						const int32 NumFavorites = MRUFavorites.GetNumFavorites();
						
						const bool bNoIndent = false;
						const int32 AllowedFavorites = FMath::Min(NumFavorites, FLevelEditorCommands::Get().OpenFavoriteFileCommands.Num());
						for (int32 CurFavoriteIndex = 0; CurFavoriteIndex < AllowedFavorites; ++CurFavoriteIndex)
						{
							TSharedPtr< FUICommandInfo > OpenFavoriteFile = FLevelEditorCommands::Get().OpenFavoriteFileCommands[CurFavoriteIndex];
							const FString CurFavorite = FPaths::GetBaseFilename(MRUFavorites.GetFavoritesItem(CurFavoriteIndex));
							const FText ToolTip = FText::Format(LOCTEXT("FavoriteLevelToolTip", "Opens favorite level: {0}"), FText::FromString(CurFavorite));
							const FText Label = FText::FromString(FPaths::GetBaseFilename(CurFavorite));

							InMenu->FindOrAddSection("Favorite").AddMenuEntry(OpenFavoriteFile, Label, ToolTip).Name = NAME_None;
						}
					}
				};

				FToolMenuSection& Section = Menu->FindOrAddSection("FileOpen");

				Section.AddDynamicEntry("FileFavoriteLevels", FNewToolMenuSectionDelegate::CreateLambda([](FToolMenuSection& InSection)
				{
					IMainFrameModule& MainFrameModule = FModuleManager::LoadModuleChecked<IMainFrameModule>("MainFrame");
					const FMainMRUFavoritesList& RecentsAndFavorites = *MainFrameModule.GetMRUFavoritesList();
					if (RecentsAndFavorites.GetNumItems() > 0)
					{
						InSection.AddSubMenu(
							"FavoriteLevelsSubMenu",
							LOCTEXT("FavoriteLevelsSubMenu", "Favorite Levels"),
							LOCTEXT("RecentLevelsSubMenu_ToolTip", "Select a level to load"),
							FNewToolMenuDelegate::CreateStatic(&FFavoriteLevelMenu::MakeFavoriteLevelMenu),
							false,
							FSlateIcon(FAppStyle::GetAppStyleSetName(), "MainFrame.FavoriteLevels")
						);
					}
				}));
			}

			// Recent files
			{
				struct FRecentLevelMenu
				{
					static void MakeRecentLevelMenu( UToolMenu* InMenu )
					{
						const FMainMRUFavoritesList& MRUFavorites = *FModuleManager::LoadModuleChecked<IMainFrameModule>( "MainFrame" ).GetMRUFavoritesList();
						const int32 NumRecents = MRUFavorites.GetNumItems();

						const int32 AllowedRecents = FMath::Min( NumRecents, FLevelEditorCommands::Get().OpenRecentFileCommands.Num() );
						for ( int32 CurRecentIndex = 0; CurRecentIndex < AllowedRecents; ++CurRecentIndex )
						{
							TSharedPtr< FUICommandInfo > OpenRecentFile = FLevelEditorCommands::Get().OpenRecentFileCommands[ CurRecentIndex ];

							if (!MRUFavorites.MRUItemPassesCurrentFilter(CurRecentIndex))
							{
								continue;
							}

							const FString CurRecent = MRUFavorites.GetMRUItem( CurRecentIndex );

							const FText ToolTip = FText::Format( LOCTEXT( "RecentLevelToolTip", "Opens recent level: {0}" ), FText::FromString( CurRecent ) );
							const FText Label = FText::FromString( FPaths::GetBaseFilename( CurRecent ) );

							InMenu->FindOrAddSection("Recent").AddMenuEntry( OpenRecentFile, Label, ToolTip ).Name = NAME_None;
						}
					}
				};

				FToolMenuSection& Section = Menu->FindOrAddSection("FileOpen");
				Section.AddDynamicEntry("FileRecentLevels", FNewToolMenuSectionDelegate::CreateLambda([](FToolMenuSection& InSection)
				{
					IMainFrameModule& MainFrameModule = FModuleManager::LoadModuleChecked<IMainFrameModule>( "MainFrame" );
					const FMainMRUFavoritesList& RecentsAndFavorites = *MainFrameModule.GetMRUFavoritesList();
					if (RecentsAndFavorites.GetNumItems() > 0)
					{
						InSection.AddSubMenu(
							"RecentLevelsSubMenu",
							LOCTEXT("RecentLevelsSubMenu", "Recent Levels"),
							LOCTEXT("RecentLevelsSubMenu_ToolTip", "Select a level to load"),
							FNewToolMenuDelegate::CreateStatic(&FRecentLevelMenu::MakeRecentLevelMenu),
							false,
							FSlateIcon(FAppStyle::GetAppStyleSetName(), "MainFrame.RecentLevels")
						);
					}
				}));
			}
		}

		static void ExtendEditMenu()
		{
			UToolMenu* Menu = UToolMenus::Get()->RegisterMenu("LevelEditor.MainMenu.Edit", "MainFrame.MainMenu.Edit");
			{
				// Edit Actor
				{
					FToolMenuSection& Section = Menu->AddSection("EditMain", LOCTEXT("MainHeading", "Edit"), FToolMenuInsert("EditHistory", EToolMenuInsertType::After));

					Section.AddMenuEntry(FGenericCommands::Get().Cut);
					Section.AddMenuEntry(FGenericCommands::Get().Copy);
					Section.AddMenuEntry(FGenericCommands::Get().Paste);

					Section.AddMenuEntry(FGenericCommands::Get().Duplicate);
					Section.AddMenuEntry(FGenericCommands::Get().Delete);
				}
			}

		}

		static void ExtendHelpMenu()
		{
			UToolMenu* Menu = UToolMenus::Get()->RegisterMenu("LevelEditor.MainMenu.Help", "MainFrame.MainMenu.Help");
			FToolMenuSection& Section = Menu->AddSection("HelpResources", NSLOCTEXT("MainHelpMenu", "LevelEditorHelpResources", "Level Editor Resources"), FToolMenuInsert("Learn", EToolMenuInsertType::First));
			{
				Section.AddMenuEntry( FLevelEditorCommands::Get().BrowseDocumentation );

				Section.AddMenuEntry( FLevelEditorCommands::Get().BrowseViewportControls );
			}
		}

		static void ExtendMenuBar()
		{
			UToolMenu* Menu = UToolMenus::Get()->ExtendMenu("LevelEditor.MainMenu");

			FToolMenuSection& Section = Menu->FindOrAddSection(NAME_None);


			FToolMenuEntry& BuildEntry =
				Section.AddSubMenu(
					"Build",
					LOCTEXT("BuildMenu", "Build"),
					LOCTEXT("BuildMenu_ToolTip", "Level Build Options"),
					FNewToolMenuChoice()
				);

			BuildEntry.InsertPosition = FToolMenuInsert("Help", EToolMenuInsertType::Before);

			FToolMenuEntry& SelectEntry =
				Section.AddSubMenu(
					"Select",
					LOCTEXT("SelectMenu", "Select"),
					LOCTEXT("SelectMenu_ToolTip", "Level Selection"),
					FNewToolMenuChoice()
				);

			SelectEntry.InsertPosition = FToolMenuInsert("Help", EToolMenuInsertType::Before);

			const FName LevelEditorName("LevelEditor");
			FToolMenuEntry& ActionsEntry =
				Section.AddSubMenu(
					"Actions",
					TAttribute<FText>::CreateLambda([LevelEditorName]()
					{
						FLevelEditorModule& LevelEditorModule = FModuleManager::LoadModuleChecked<FLevelEditorModule>(LevelEditorName);
						TSharedPtr<ILevelEditor> LevelEditorInstancePtr = LevelEditorModule.GetLevelEditorInstance().Pin();
						return LevelEditorInstancePtr ? LevelEditorInstancePtr->GetLevelViewportContextMenuTitle() : FText::GetEmpty();
					}),
					TAttribute<FText>::CreateLambda([LevelEditorName]()
					{
						FLevelEditorModule& LevelEditorModule = FModuleManager::LoadModuleChecked<FLevelEditorModule>(LevelEditorName);
						TSharedPtr<ILevelEditor> LevelEditorInstancePtr = LevelEditorModule.GetLevelEditorInstance().Pin();
						return LevelEditorInstancePtr ? FLevelEditorContextMenu::GetContextMenuToolTip(ELevelEditorMenuContext::MainMenu, LevelEditorInstancePtr->GetElementSelectionSet()) : FText::GetEmpty();
					}),
					FOnGetContent::CreateLambda([LevelEditorName]()
					{
						// Generate the context menu completely separate from the main menu hierarchy for consistency with the right-click context menu.
						// This means that extenders/UToolMenu extensions registered for the viewport context menu apply here (since they'll take effect when generating the menu widget below),
						// and NOT any extenders registered for the main menu bar.
						// I have verified that this works properly with the global Mac menu bar.
						FLevelEditorModule& LevelEditorModule = FModuleManager::LoadModuleChecked<FLevelEditorModule>(LevelEditorName);
						TSharedPtr<ILevelEditor> LevelEditorInstancePtr = LevelEditorModule.GetLevelEditorInstance().Pin();
						return LevelEditorInstancePtr ? FLevelEditorContextMenu::BuildMenuWidget(LevelEditorInstancePtr, ELevelEditorMenuContext::MainMenu, nullptr, FTypedElementHandle()) : SNullWidget::NullWidget;
					}));
			
			ActionsEntry.InsertPosition = FToolMenuInsert("Help", EToolMenuInsertType::Before);
		}

	};

	UToolMenus* ToolMenus = UToolMenus::Get();
	ToolMenus->RegisterMenu("LevelEditor.MainMenu", "MainFrame.MainMenu", EMultiBoxType::MenuBar);
	ToolMenus->RegisterMenu("LevelEditor.MainMenu.File", "MainFrame.MainTabMenu.File");
	ToolMenus->RegisterMenu("LevelEditor.MainMenu.Window", "MainFrame.MainMenu.Window");
	ToolMenus->RegisterMenu("LevelEditor.MainMenu.Tools", "MainFrame.MainMenu.Tools");

	// Add other top level menus
	Local::ExtendMenuBar();

	// Add level loading and saving menu items
	Local::RegisterFileLoadAndSaveItems();

	// Add recent / favorites
	Local::FillFileRecentAndFavoriteFileItems();

	// Extend the Edit menu
	Local::ExtendEditMenu();

	// Extend the Help menu
	Local::ExtendHelpMenu();

	// Extend the Build menu
	RegisterBuildMenu();

	// Extend the Select menu
	RegisterSelectMenu();
}

TSharedRef< SWidget > FLevelEditorMenu::MakeLevelEditorMenu( const TSharedPtr<FUICommandList>& CommandList, TSharedPtr<class SLevelEditor> LevelEditor )
{
	FLevelEditorModule& LevelEditorModule = FModuleManager::LoadModuleChecked<FLevelEditorModule>("LevelEditor");
	TSharedPtr<FExtender> Extenders = LevelEditorModule.GetMenuExtensibilityManager()->GetAllExtenders();
	FToolMenuContext ToolMenuContext(CommandList, Extenders.ToSharedRef());

	IMainFrameModule& MainFrameModule = FModuleManager::LoadModuleChecked<IMainFrameModule>( "MainFrame" );
	TSharedRef< SWidget > MenuBarWidget = MainFrameModule.MakeMainMenu( LevelEditor->GetTabManager(), "LevelEditor.MainMenu", ToolMenuContext );

	return MenuBarWidget;
}

void FLevelEditorMenu::RegisterBuildMenu()
{
	static const FName BaseMenuName = "LevelEditor.MainMenu.Build";
	UToolMenu* Menu = UToolMenus::Get()->RegisterMenu(BaseMenuName);

	struct FLightingMenus
	{
	public:

		static void RegisterMenus(const FName InBaseMenuName)
		{
			FLightingMenus::RegisterLightingQualityMenu(InBaseMenuName);
			FLightingMenus::RegisterLightingInfoMenu(InBaseMenuName);
		}

	private:

		/** Generates a lighting quality sub-menu */
		static void RegisterLightingQualityMenu(const FName InBaseMenuName)
		{
			UToolMenu* SubMenu = UToolMenus::Get()->RegisterMenu(UToolMenus::JoinMenuPaths(InBaseMenuName, "LightingQuality"));

			{
				FToolMenuSection& Section = SubMenu->AddSection("LevelEditorBuildLightingQuality", LOCTEXT("LightingQualityHeading", "Quality Level"));
				Section.AddMenuEntry(FLevelEditorCommands::Get().LightingQuality_Production);
				Section.AddMenuEntry(FLevelEditorCommands::Get().LightingQuality_High);
				Section.AddMenuEntry(FLevelEditorCommands::Get().LightingQuality_Medium);
				Section.AddMenuEntry(FLevelEditorCommands::Get().LightingQuality_Preview);
			}
		}

		/** Generates a lighting density sub-menu */
		static void RegisterLightingDensityMenu(const FName InBaseMenuName)
		{
			UToolMenu* SubMenu = UToolMenus::Get()->RegisterMenu(UToolMenus::JoinMenuPaths(InBaseMenuName, "LightingDensity"));

			{
				FToolMenuSection& Section = SubMenu->AddSection("LevelEditorBuildLightingDensity", LOCTEXT("LightingDensityHeading", "Density Rendering"));
				TSharedRef<SWidget> Ideal = SNew(SHorizontalBox)
					+ SHorizontalBox::Slot()
					.Padding(FMargin(27.0f, 0.0f, 0.0f, 0.0f))
					.FillWidth(1.0f)
					[
						SNew(SSpinBox<float>)
						.MinValue(0.f)
						.MaxValue(100.f)
						.Value(FLevelEditorActionCallbacks::GetLightingDensityIdeal())
						.OnValueChanged_Static(&FLevelEditorActionCallbacks::SetLightingDensityIdeal)
					];

				Section.AddEntry(FToolMenuEntry::InitWidget("Ideal", Ideal, LOCTEXT("LightingDensity_Ideal", "Ideal Density")));

				TSharedRef<SWidget> Maximum = SNew(SHorizontalBox)
					+ SHorizontalBox::Slot()
					.FillWidth(1.0f)
					[
						SNew(SSpinBox<float>)
						.MinValue(0.01f)
						.MaxValue(100.01f)
						.Value(FLevelEditorActionCallbacks::GetLightingDensityMaximum())
						.OnValueChanged_Static(&FLevelEditorActionCallbacks::SetLightingDensityMaximum)
					];

				Section.AddEntry(FToolMenuEntry::InitWidget("Maximum", Maximum, LOCTEXT("LightingDensity_Maximum", "Maximum Density")));

				TSharedRef<SWidget> ClrScale = SNew(SHorizontalBox)
					+ SHorizontalBox::Slot()
					.Padding(FMargin(35.0f, 0.0f, 0.0f, 0.0f))
					.FillWidth(1.0f)
					[
						SNew(SSpinBox<float>)
						.MinValue(0.f)
						.MaxValue(10.f)
						.Value(FLevelEditorActionCallbacks::GetLightingDensityColorScale())
						.OnValueChanged_Static(&FLevelEditorActionCallbacks::SetLightingDensityColorScale)
					];

				Section.AddEntry(FToolMenuEntry::InitWidget("ColorScale", ClrScale, LOCTEXT("LightingDensity_ColorScale", "Color Scale")));

				TSharedRef<SWidget> GrayScale = SNew(SHorizontalBox)
					+ SHorizontalBox::Slot()
					.Padding(FMargin(11.0f, 0.0f, 0.0f, 0.0f))
					.FillWidth(1.0f)
					[
						SNew(SSpinBox<float>)
						.MinValue(0.f)
						.MaxValue(10.f)
						.Value(FLevelEditorActionCallbacks::GetLightingDensityGrayscaleScale())
						.OnValueChanged_Static(&FLevelEditorActionCallbacks::SetLightingDensityGrayscaleScale)
					];

				Section.AddEntry(FToolMenuEntry::InitWidget("GrayscaleScale", GrayScale, LOCTEXT("LightingDensity_GrayscaleScale", "Grayscale Scale")));

				Section.AddMenuEntry(FLevelEditorCommands::Get().LightingDensity_RenderGrayscale);
			}
		}

		/** Generates a lighting resolution sub-menu */
		static void RegisterLightingResolutionMenu(const FName InBaseMenuName)
		{
			UToolMenu* SubMenu = UToolMenus::Get()->RegisterMenu(UToolMenus::JoinMenuPaths(InBaseMenuName, "LightingResolution"));

			{
				FToolMenuSection& Section = SubMenu->AddSection("LevelEditorBuildLightingResolution1", LOCTEXT("LightingResolutionHeading1", "Primitive Types"));
				TSharedRef<SWidget> Meshes = SNew(SHorizontalBox)
					+ SHorizontalBox::Slot()
					.AutoWidth()
					[
						SNew(SCheckBox)
						.Style(FAppStyle::Get(), "Menu.CheckBox")
						.ToolTipText(LOCTEXT("StaticMeshesToolTip", "Static Meshes will be adjusted if checked."))
						.IsChecked_Static(&FLevelEditorActionCallbacks::IsLightingResolutionStaticMeshesChecked)
						.OnCheckStateChanged_Static(&FLevelEditorActionCallbacks::SetLightingResolutionStaticMeshes)
						.Content()
						[
							SNew(STextBlock)
							.Text(LOCTEXT("StaticMeshes", "Static Meshes"))
						]
					]
					+ SHorizontalBox::Slot()
					.AutoWidth()
					.Padding(FMargin(4.0f, 0.0f, 11.0f, 0.0f))
					[
						SNew(SSpinBox<float>)
						.MinValue(4.f)
						.MaxValue(4096.f)
						.ToolTipText(LOCTEXT("LightingResolutionStaticMeshesMinToolTip", "The minimum lightmap resolution for static mesh adjustments. Anything outside of Min/Max range will not be touched when adjusting."))
						.Value(FLevelEditorActionCallbacks::GetLightingResolutionMinSMs())
						.OnValueChanged_Static(&FLevelEditorActionCallbacks::SetLightingResolutionMinSMs)
					]
					+ SHorizontalBox::Slot()
					.AutoWidth()
					[
						SNew(SSpinBox<float>)
						.MinValue(4.f)
					.MaxValue(4096.f)
					.ToolTipText(LOCTEXT("LightingResolutionStaticMeshesMaxToolTip", "The maximum lightmap resolution for static mesh adjustments. Anything outside of Min/Max range will not be touched when adjusting."))
					.Value(FLevelEditorActionCallbacks::GetLightingResolutionMaxSMs())
					.OnValueChanged_Static(&FLevelEditorActionCallbacks::SetLightingResolutionMaxSMs)
					];
				Section.AddEntry(FToolMenuEntry::InitWidget("Meshes", Meshes, FText::GetEmpty(), true));

				TSharedRef<SWidget> BSPs = SNew(SHorizontalBox)
				+ SHorizontalBox::Slot()
				.AutoWidth()
				[
					SNew(SCheckBox)
					.Style(FAppStyle::Get(), "Menu.CheckBox")
					.ToolTipText(LOCTEXT("BSPSurfacesToolTip", "BSP Surfaces will be adjusted if checked."))
					.IsChecked_Static(&FLevelEditorActionCallbacks::IsLightingResolutionBSPSurfacesChecked)
					.OnCheckStateChanged_Static(&FLevelEditorActionCallbacks::SetLightingResolutionBSPSurfaces)
					.Content()
					[
						SNew(STextBlock)
						.Text(LOCTEXT("BSPSurfaces", "BSP Surfaces"))
					]
				]
				+ SHorizontalBox::Slot()
				.AutoWidth()
				.Padding(FMargin(6.0f, 0.0f, 4.0f, 0.0f))
				[
					SNew(SSpinBox<float>)
					.MinValue(1.f)
					.MaxValue(63556.f)
					.ToolTipText(LOCTEXT("LightingResolutionBSPsMinToolTip", "The minimum lightmap resolution of a BSP surface to adjust. When outside of the Min/Max range, the BSP surface will no be altered."))
					.Value(FLevelEditorActionCallbacks::GetLightingResolutionMinBSPs())
					.OnValueChanged_Static(&FLevelEditorActionCallbacks::SetLightingResolutionMinBSPs)
				]
				+ SHorizontalBox::Slot()
				.AutoWidth()
				[
					SNew(SSpinBox<float>)
					.MinValue(1.f)
					.MaxValue(63556.f)
					.ToolTipText(LOCTEXT("LightingResolutionBSPsMaxToolTip", "The maximum lightmap resolution of a BSP surface to adjust. When outside of the Min/Max range, the BSP surface will no be altered."))
					.Value(FLevelEditorActionCallbacks::GetLightingResolutionMaxBSPs())
					.OnValueChanged_Static(&FLevelEditorActionCallbacks::SetLightingResolutionMaxBSPs)
				];
				Section.AddEntry(FToolMenuEntry::InitWidget("BSPs", BSPs, FText::GetEmpty(), true));
			}

			{
				FToolMenuSection& Section = SubMenu->AddSection("LevelEditorBuildLightingResolution2", LOCTEXT("LightingResolutionHeading2", "Select Options"));
				Section.AddMenuEntry(FLevelEditorCommands::Get().LightingResolution_CurrentLevel);
				Section.AddMenuEntry(FLevelEditorCommands::Get().LightingResolution_SelectedLevels);
				Section.AddMenuEntry(FLevelEditorCommands::Get().LightingResolution_AllLoadedLevels);
				Section.AddMenuEntry(FLevelEditorCommands::Get().LightingResolution_SelectedObjectsOnly);
			}

			{
				FToolMenuSection& Section = SubMenu->AddSection("LevelEditorBuildLightingResolution3", LOCTEXT("LightingResolutionHeading3", "Ratio"));
				TSharedRef<SWidget> Ratio = SNew(SSpinBox<int32>)
					.MinValue(0)
					.MaxValue(400)
					.ToolTipText(LOCTEXT("LightingResolutionRatioToolTip", "Ratio to apply (New Resolution = Ratio / 100.0f * CurrentResolution)."))
					.Value(FLevelEditorActionCallbacks::GetLightingResolutionRatio())
					.OnEndSliderMovement_Static(&FLevelEditorActionCallbacks::SetLightingResolutionRatio)
					.OnValueCommitted_Static(&FLevelEditorActionCallbacks::SetLightingResolutionRatioCommit);
				Section.AddEntry(FToolMenuEntry::InitWidget("Ratio", Ratio, LOCTEXT("LightingResolutionRatio", "Ratio")));
			}
		}

		/** Generates a lighting info dialogs sub-menu */
		static void RegisterLightingInfoMenu(const FName InBaseMenuName)
		{
			RegisterLightingDensityMenu(UToolMenus::JoinMenuPaths(InBaseMenuName, "LightingInfo"));
			RegisterLightingResolutionMenu(UToolMenus::JoinMenuPaths(InBaseMenuName, "LightingInfo"));

			UToolMenu* SubMenu = UToolMenus::Get()->RegisterMenu(UToolMenus::JoinMenuPaths(InBaseMenuName, "LightingInfo"));

			{
				FToolMenuSection& Section = SubMenu->AddSection("LevelEditorBuildLightingInfo", LOCTEXT("LightingInfoHeading", "Lighting Info Dialogs"));
				Section.AddSubMenu(
					"LightingDensity",
					LOCTEXT("LightingDensityRenderingSubMenu", "LightMap Density Rendering Options"),
					LOCTEXT("LightingDensityRenderingSubMenu_ToolTip", "Shows the LightMap Density Rendering viewmode options."),
					FNewToolMenuChoice());

				Section.AddSubMenu(
					"LightingResolution",
					LOCTEXT("LightingResolutionAdjustmentSubMenu", "LightMap Resolution Adjustment"),
					LOCTEXT("LightingResolutionAdjustmentSubMenu_ToolTip", "Shows the LightMap Resolution Adjustment options."),
					FNewToolMenuChoice());

				Section.AddMenuEntry(FLevelEditorCommands::Get().LightingStaticMeshInfo, LOCTEXT("BuildLightingInfo_LightingStaticMeshInfo", "Lighting StaticMesh Info..."));
			}
		}
	};

	{
		FToolMenuSection& Section = Menu->AddSection("Level", LOCTEXT("LevelHeading", "Level"));

		Section.AddMenuEntry(FLevelEditorCommands::Get().Build, LOCTEXT("Build", "Build All Levels"));
	}

	FLightingMenus::RegisterMenus(BaseMenuName);

	{
		FToolMenuSection& Section = Menu->AddSection("LevelEditorLighting", LOCTEXT("LightingHeading", "Lighting"));
		Section.AddMenuEntry(FLevelEditorCommands::Get().BuildLightingOnly, LOCTEXT("BuildLightingOnlyHeading", "Build Lighting Only"));

		Section.AddSubMenu(
			"LightingQuality",
			LOCTEXT("LightingQualitySubMenu", "Lighting Quality"),
			LOCTEXT("LightingQualitySubMenu_ToolTip", "Allows you to select the quality level for precomputed lighting"),
			FNewToolMenuChoice());

		Section.AddSubMenu(
			"LightingInfo",
			LOCTEXT("BuildLightingInfoSubMenu", "Lighting Info"),
			LOCTEXT("BuildLightingInfoSubMenu_ToolTip", "Access the lighting info dialogs"),
			FNewToolMenuChoice());

		Section.AddMenuEntry(FLevelEditorCommands::Get().LightingBuildOptions_UseErrorColoring);
		Section.AddMenuEntry(FLevelEditorCommands::Get().LightingBuildOptions_ShowLightingStats);
	}

	{
		FToolMenuSection& Section = Menu->AddSection("LevelEditorReflections", LOCTEXT("ReflectionHeading", "Reflections"));
		Section.AddMenuEntry(FLevelEditorCommands::Get().BuildReflectionCapturesOnly);
	}

	{
		FToolMenuSection& Section = Menu->AddSection("LevelEditorVisibility", LOCTEXT("VisibilityHeading", "Visibility"));
		Section.AddMenuEntry(FLevelEditorCommands::Get().BuildLightingOnly_VisibilityOnly);
	}

	{
		FToolMenuSection& Section = Menu->AddSection("LevelEditorGeometry", LOCTEXT("GeometryHeading", "Geometry"));
		Section.AddMenuEntry(FLevelEditorCommands::Get().BuildGeometryOnly);
		Section.AddMenuEntry(FLevelEditorCommands::Get().BuildGeometryOnly_OnlyCurrentLevel);
	}

	{
		FToolMenuSection& Section = Menu->AddSection("LevelEditorNavigation", LOCTEXT("NavigationHeading", "Navigation"));
		Section.AddMenuEntry(FLevelEditorCommands::Get().BuildPathsOnly);
	}

	{
<<<<<<< HEAD
		FToolMenuSection& Section = Menu->AddSection("LevelEditorWorldPartition", LOCTEXT("WorldPartitionHeading", "World Partition"));
		Section.AddMenuEntry(FLevelEditorCommands::Get().BuildHLODs);
		Section.AddMenuEntry(FLevelEditorCommands::Get().BuildMinimap);
=======
		Menu->AddDynamicSection(NAME_None, FNewToolMenuDelegate::CreateLambda([](UToolMenu* InMenu)
		{
			if (GWorld != nullptr && GWorld->GetWorldPartition() != nullptr)
			{
				FToolMenuSection& Section = InMenu->AddSection("LevelEditorWorldPartition", LOCTEXT("WorldPartitionHeading", "World Partition"));
				Section.AddMenuEntry(FLevelEditorCommands::Get().BuildHLODs);
				Section.AddMenuEntry(FLevelEditorCommands::Get().BuildMinimap);
				Section.AddMenuEntry(FLevelEditorCommands::Get().BuildLandscapeSplineMeshes);
			}
		}));
	}

	{
		// The day we only support World Partitioned worlds, we can remove this section.
		Menu->AddDynamicSection(NAME_None, FNewToolMenuDelegate::CreateLambda([](UToolMenu* InMenu)
		{
			if (GWorld != nullptr && GWorld->GetWorldPartition() == nullptr)
			{
				FToolMenuSection& Section = InMenu->AddSection("LevelEditorLOD", LOCTEXT("LODHeading", "Hierarchical LOD"));
				Section.AddMenuEntry(FLevelEditorCommands::Get().BuildHLODs);
			}
		}));
>>>>>>> d731a049
	}

	{
		FToolMenuSection& Section = Menu->AddSection("LevelEditorTextureStreaming", LOCTEXT("TextureStreamingHeading", "Texture Streaming"));
		Section.AddDynamicEntry("BuildTextureStreamingOnly", FNewToolMenuSectionDelegate::CreateLambda([](FToolMenuSection& InSection)
			{
				if (CVarStreamingUseNewMetrics.GetValueOnAnyThread() != 0) // There is no point of in building texture streaming data with the old system.
				{
					InSection.AddMenuEntry(FLevelEditorCommands::Get().BuildTextureStreamingOnly);
				}
			}));
		Section.AddMenuEntry(FLevelEditorCommands::Get().BuildVirtualTextureOnly);
	}

	{
		FToolMenuSection& Section = Menu->AddSection("LevelEditorLandscape", LOCTEXT("LandscapeHeading", "Landscape"));
		Section.AddMenuEntry(FLevelEditorCommands::Get().BuildAllLandscape);
	}

	{
		FToolMenuSection& Section = Menu->AddSection("LevelEditorAutomation", LOCTEXT("AutomationHeading", "Automation"));
		Section.AddMenuEntry(
			FLevelEditorCommands::Get().BuildAndSubmitToSourceControl,
			TAttribute<FText>(),
			TAttribute<FText>(),
			FSlateIcon(FAppStyle::GetAppStyleSetName(), "LevelEditor.Tabs.BuildAndSubmit")
		);
	}

	// Map Check
	{
		FToolMenuSection& Section = Menu->AddSection("LevelEditorVerification", LOCTEXT("VerificationHeading", "Verification"));
		Section.AddMenuEntry(FLevelEditorCommands::Get().MapCheck, LOCTEXT("OpenMapCheck", "Map Check"));
	}

}

void FLevelEditorMenu::RegisterSelectMenu()
{
	static const FName BaseMenuName = "LevelEditor.MainMenu.Select";
	UToolMenu* Menu = UToolMenus::Get()->RegisterMenu(BaseMenuName);

	{
		FToolMenuSection& Section = Menu->AddSection("SelectActorGeneral", NSLOCTEXT("LevelViewportContextMenu", "SelectAnyHeading", "General"));
		Section.AddMenuEntry(FGenericCommands::Get().SelectAll, TAttribute<FText>(), NSLOCTEXT("LevelViewportContextMenu", "SelectAll_ToolTip", "Selects all actors"));
		Section.AddMenuEntry(FLevelEditorCommands::Get().SelectNone);
		Section.AddMenuEntry(FLevelEditorCommands::Get().InvertSelection);
		Section.AddDynamicEntry(NAME_None, FNewToolMenuSectionDelegate::CreateLambda([](FToolMenuSection& InSection)
			{
				FSelectedActorInfo SelectionInfo = AssetSelectionUtils::GetSelectedActorInfo();
				TAttribute<FText> SelectAllActorsText;
				if (SelectionInfo.bAllSelectedActorsOfSameType && !SelectionInfo.SelectionStr.IsEmpty())
				{
					SelectAllActorsText = FText::Format(NSLOCTEXT("LevelViewportContextMenu", "SelectActorsOfSameClass", "Select All {0}(s)"), FText::FromString(SelectionInfo.SelectionStr));
				}
				InSection.AddMenuEntry(FLevelEditorCommands::Get().SelectAllActorsOfSameClass, SelectAllActorsText);
			}));
		Section.AddMenuEntry(FEditorViewportCommands::Get().FocusViewportToSelection);
	}

	{
		FToolMenuSection& Section = Menu->AddSection("SelectActorHierarchy", NSLOCTEXT("LevelViewportContextMenu", "SelectHierarchyHeading", "Hierarchy"));
		Section.AddMenuEntry(FLevelEditorCommands::Get().SelectImmediateChildren);
		Section.AddMenuEntry(FLevelEditorCommands::Get().SelectAllDescendants);
	}

	{
		FToolMenuSection& Section = Menu->AddSection("SelectBSP", NSLOCTEXT("LevelViewportContextMenu", "SelectBSPHeading", "BSP"));
		Section.AddMenuEntry(FLevelEditorCommands::Get().SelectAllAddditiveBrushes);
		Section.AddMenuEntry(FLevelEditorCommands::Get().SelectAllSubtractiveBrushes);
		Section.AddMenuEntry(FLevelEditorCommands::Get().SelectAllSurfaces);
	}

	{
		FToolMenuSection& Section = Menu->AddSection("SelectLights", NSLOCTEXT("LevelViewportContextMenu", "SelectLightHeading", "Lights"));
		Section.AddMenuEntry(FLevelEditorCommands::Get().SelectRelevantLights);
		Section.AddMenuEntry(FLevelEditorCommands::Get().SelectAllLights);
		Section.AddMenuEntry(FLevelEditorCommands::Get().SelectStationaryLightsExceedingOverlap);
	}

	{
		FToolMenuSection& Section = Menu->AddSection("SelectMeshes", NSLOCTEXT("LevelViewportContextMenu", "SelectStaticMeshHeading", "Static Meshes"));
		Section.AddMenuEntry(FLevelEditorCommands::Get().SelectStaticMeshesOfSameClass, NSLOCTEXT("LevelViewportContextMenu", "SelectStaticMeshesOfSameClass_Menu", "Select Matching (Selected Classes)"));
		Section.AddMenuEntry(FLevelEditorCommands::Get().SelectStaticMeshesAllClasses, NSLOCTEXT("LevelViewportContextMenu", "SelectStaticMeshesAllClasses_Menu", "Select Matching (All Classes)"));
	}

	{
		FToolMenuSection& Section = Menu->AddSection("SelectHLODCluster", NSLOCTEXT("LevelViewportContextMenu", "SelectHLODClusterHeading", "Hierachical LODs"));
		Section.AddMenuEntry(FLevelEditorCommands::Get().SelectOwningHierarchicalLODCluster, NSLOCTEXT("LevelViewportContextMenu", "SelectOwningHierarchicalLODCluster_Menu", "Select Owning HierarchicalLODCluster"));
	}

	{
		FToolMenuSection& Section = Menu->AddSection("SelectSkeletalMeshes", NSLOCTEXT("LevelViewportContextMenu", "SelectSkeletalMeshHeading", "Skeletal Meshes"));
		Section.AddMenuEntry(FLevelEditorCommands::Get().SelectSkeletalMeshesOfSameClass);
		Section.AddMenuEntry(FLevelEditorCommands::Get().SelectSkeletalMeshesAllClasses);
	}

	{
		FToolMenuSection& Section = Menu->AddSection("SelectEmitters", NSLOCTEXT("LevelViewportContextMenu", "SelectEmitterHeading", "Emitters"));
		Section.AddMenuEntry(FLevelEditorCommands::Get().SelectMatchingEmitter);
	}

	{
		FToolMenuSection& Section = Menu->AddSection("SelectMaterial", NSLOCTEXT("LevelViewportContextMenu", "SelectMaterialHeading", "Materials"));
		Section.AddMenuEntry(FLevelEditorCommands::Get().SelectAllWithSameMaterial);
	}
}

#undef LOCTEXT_NAMESPACE<|MERGE_RESOLUTION|>--- conflicted
+++ resolved
@@ -604,11 +604,6 @@
 	}
 
 	{
-<<<<<<< HEAD
-		FToolMenuSection& Section = Menu->AddSection("LevelEditorWorldPartition", LOCTEXT("WorldPartitionHeading", "World Partition"));
-		Section.AddMenuEntry(FLevelEditorCommands::Get().BuildHLODs);
-		Section.AddMenuEntry(FLevelEditorCommands::Get().BuildMinimap);
-=======
 		Menu->AddDynamicSection(NAME_None, FNewToolMenuDelegate::CreateLambda([](UToolMenu* InMenu)
 		{
 			if (GWorld != nullptr && GWorld->GetWorldPartition() != nullptr)
@@ -631,7 +626,6 @@
 				Section.AddMenuEntry(FLevelEditorCommands::Get().BuildHLODs);
 			}
 		}));
->>>>>>> d731a049
 	}
 
 	{
