--- conflicted
+++ resolved
@@ -72,11 +72,7 @@
 
 	/** If the ContextType is Viewport this property can be set to the HitProxy actor that triggered the ContextMenu. */
 	UPROPERTY(VisibleAnywhere, BlueprintReadOnly, Category="LevelEditor|Menu")
-<<<<<<< HEAD
-	TObjectPtr<AActor> HitProxyActor = nullptr;
-=======
 	TWeakObjectPtr<AActor> HitProxyActor = nullptr;
->>>>>>> d731a049
 
 	UFUNCTION(BlueprintCallable, Category = "LevelEditor | Menu", DisplayName="Get Hit Proxy Element", meta=(ScriptName="GetHitProxyElement"))
 	FScriptTypedElementHandle GetScriptHitProxyElement();
