// Copyright Epic Games, Inc. All Rights Reserved.



#pragma once

#include "CoreMinimal.h"
#include "UnrealWidgetFwd.h"
#include "SceneTypes.h"
#include "Framework/Commands/Commands.h"
#include "AssetRegistry/AssetData.h"
#include "Editor.h"
#include "Toolkits/IToolkit.h"
#include "Styling/AppStyle.h"
#include "TexAligner/TexAligner.h"
#include "LightmapResRatioAdjust.h"
#include "Elements/Framework/TypedElementHandle.h"
#include "Elements/Interfaces/TypedElementWorldInterface.h"

class FLightingBuildOptions;
class SLevelEditor;
class UActorFactory;
class UTypedElementSelectionSet;

/**
 * Unreal level editor actions
 */
class LEVELEDITOR_API FLevelEditorCommands : public TCommands<FLevelEditorCommands>
{

public:
	FLevelEditorCommands();
	

	/**
	 * Initialize commands
	 */
	virtual void RegisterCommands() override;

public:
	
	TSharedPtr< FUICommandInfo > BrowseDocumentation;
	TSharedPtr< FUICommandInfo > BrowseViewportControls;

	/** Level file commands */
	TSharedPtr< FUICommandInfo > NewLevel;
	TSharedPtr< FUICommandInfo > OpenLevel;
	TSharedPtr< FUICommandInfo > Save;
	TSharedPtr< FUICommandInfo > SaveAs;
	TSharedPtr< FUICommandInfo > SaveAllLevels;
	TSharedPtr< FUICommandInfo > BrowseLevel;

	static const int32 MaxRecentFiles = 10;
	TArray< TSharedPtr< FUICommandInfo > > OpenRecentFileCommands;
	static const int32 MaxFavoriteFiles = 20;
	TArray< TSharedPtr< FUICommandInfo > > OpenFavoriteFileCommands;
	
	TSharedPtr< FUICommandInfo > ClearRecentFiles;

	TSharedPtr< FUICommandInfo > ToggleFavorite;

	/** Import Scene */
	TSharedPtr< FUICommandInfo > ImportScene;

	/** Export All */
	TSharedPtr< FUICommandInfo > ExportAll;

	/** Export Selected */
	TSharedPtr< FUICommandInfo > ExportSelected;

	
	/** Build commands */
	static constexpr int32 MaxExternalBuildTypes = 10;
	TArray<TSharedPtr< FUICommandInfo >> ExternalBuildTypeCommands;

	TSharedPtr< FUICommandInfo > Build;
	TSharedPtr< FUICommandInfo > BuildAndSubmitToSourceControl;
	TSharedPtr< FUICommandInfo > BuildLightingOnly;
	TSharedPtr< FUICommandInfo > BuildReflectionCapturesOnly;
	TSharedPtr< FUICommandInfo > BuildLightingOnly_VisibilityOnly;
	TSharedPtr< FUICommandInfo > LightingBuildOptions_UseErrorColoring;
	TSharedPtr< FUICommandInfo > LightingBuildOptions_ShowLightingStats;
	TSharedPtr< FUICommandInfo > BuildGeometryOnly;
	TSharedPtr< FUICommandInfo > BuildGeometryOnly_OnlyCurrentLevel;
	TSharedPtr< FUICommandInfo > BuildPathsOnly;
	TSharedPtr< FUICommandInfo > BuildHLODs;
	TSharedPtr< FUICommandInfo > BuildMinimap;
	TSharedPtr< FUICommandInfo > BuildLandscapeSplineMeshes;
	TSharedPtr< FUICommandInfo > BuildTextureStreamingOnly;
	TSharedPtr< FUICommandInfo > BuildVirtualTextureOnly;
	TSharedPtr< FUICommandInfo > BuildAllLandscape;
	TSharedPtr< FUICommandInfo > LightingQuality_Production;
	TSharedPtr< FUICommandInfo > LightingQuality_High;
	TSharedPtr< FUICommandInfo > LightingQuality_Medium;
	TSharedPtr< FUICommandInfo > LightingQuality_Preview;
	TSharedPtr< FUICommandInfo > LightingDensity_RenderGrayscale;
	TSharedPtr< FUICommandInfo > LightingResolution_CurrentLevel;
	TSharedPtr< FUICommandInfo > LightingResolution_SelectedLevels;
	TSharedPtr< FUICommandInfo > LightingResolution_AllLoadedLevels;
	TSharedPtr< FUICommandInfo > LightingResolution_SelectedObjectsOnly;
	TSharedPtr< FUICommandInfo > LightingStaticMeshInfo;
	TSharedPtr< FUICommandInfo > SceneStats;
	TSharedPtr< FUICommandInfo > TextureStats;
	TSharedPtr< FUICommandInfo > MapCheck;

	/** Recompile */
	TSharedPtr< FUICommandInfo > RecompileLevelEditor;
	TSharedPtr< FUICommandInfo > ReloadLevelEditor;
	TSharedPtr< FUICommandInfo > RecompileGameCode;

#if WITH_LIVE_CODING
	TSharedPtr< FUICommandInfo > LiveCoding_Enable;
	TSharedPtr< FUICommandInfo > LiveCoding_StartSession;
	TSharedPtr< FUICommandInfo > LiveCoding_ShowConsole;
	TSharedPtr< FUICommandInfo > LiveCoding_Settings;
#endif

	/**
	 * Level context menu commands.  These are shared between all viewports
	 * and rely on GCurrentLevelEditingViewport
	 * @todo Slate: Do these belong in their own context?
	 */

	/** Edits associated asset(s), prompting for confirmation if there is more than one selected */
	TSharedPtr< FUICommandInfo > EditAsset;

	/** Edits associated asset(s) */
	TSharedPtr< FUICommandInfo > EditAssetNoConfirmMultiple;

	/** Opens the associated asset(s) in the property matrix */
	TSharedPtr< FUICommandInfo > OpenSelectionInPropertyMatrix;

	/** Moves the camera to the current mouse position */
	TSharedPtr< FUICommandInfo > GoHere;

	/** Snaps the camera to the selected object. */
	TSharedPtr< FUICommandInfo > SnapCameraToObject;

	/** Snaps the selected actor to the camera. */
	TSharedPtr< FUICommandInfo > SnapObjectToCamera;

	/** Copy the file path where the actor is saved. */
	TSharedPtr< FUICommandInfo > CopyActorFilePathtoClipboard;

	/** Save the selected actor. */
	TSharedPtr< FUICommandInfo > SaveActor;

	/** Opens the source control panel. */
	TSharedPtr< FUICommandInfo > OpenSourceControl;

	/** Shows the history of the file containing the actor. */
	TSharedPtr< FUICommandInfo > ShowActorHistory;

	/** Goes to the source code for the selected actor's class. */
	TSharedPtr< FUICommandInfo > GoToCodeForActor;

	/** Goes to the documentation for the selected actor's class. */
	TSharedPtr< FUICommandInfo > GoToDocsForActor;

	/** Customize the script behavior of an instance. */
	TSharedPtr< FUICommandInfo > AddScriptBehavior;

	/** Paste actor at click location*/
	TSharedPtr< FUICommandInfo > PasteHere;

	/**
	 * Actor Transform Commands                   
	 */

	/** Snaps the actor to the grid at its pivot*/
	TSharedPtr< FUICommandInfo > SnapOriginToGrid;

	/** Snaps each selected actor separately to the grid at its pivot*/
	TSharedPtr< FUICommandInfo > SnapOriginToGridPerActor;

	/** Aligns the actor to the grid at its pivot*/
	TSharedPtr< FUICommandInfo > AlignOriginToGrid;

	/** Snaps the actor to the 2D layer */
	TSharedPtr< FUICommandInfo > SnapTo2DLayer;

	/** Moves the selected actors up one 2D layer (changing the active layer at the same time) */
	TSharedPtr< FUICommandInfo > MoveSelectionUpIn2DLayers;

	/** Moves the selected actors down one 2D layer (changing the active layer at the same time) */
	TSharedPtr< FUICommandInfo > MoveSelectionDownIn2DLayers;

	/** Moves the selected actors to the top 2D layer (changing the active layer at the same time) */
	TSharedPtr< FUICommandInfo > MoveSelectionToTop2DLayer;

	/** Moves the selected actors to the bottom 2D layer (changing the active layer at the same time) */
	TSharedPtr< FUICommandInfo > MoveSelectionToBottom2DLayer;

	/** Changes the active 2D layer to one above the current one */
	TSharedPtr< FUICommandInfo > Select2DLayerAbove;

	/** Changes the active 2D layer to one below the current one */
	TSharedPtr< FUICommandInfo > Select2DLayerBelow;

	/** Snaps the actor to the floor*/
	TSharedPtr< FUICommandInfo > SnapToFloor;

	/** Aligns the actor with the floor */
	TSharedPtr< FUICommandInfo > AlignToFloor;

	/** Snaps the actor to the floor at its pivot*/
	TSharedPtr< FUICommandInfo > SnapPivotToFloor;

	/** Aligns the actor to the floor at its pivot */
	TSharedPtr< FUICommandInfo > AlignPivotToFloor;

	/** Snaps the actor to the floor at its bottom center bounds position*/
	TSharedPtr< FUICommandInfo > SnapBottomCenterBoundsToFloor;

	/** Aligns the actor to the floor at its bottom center bounds position*/
	TSharedPtr< FUICommandInfo > AlignBottomCenterBoundsToFloor;

	/** Snaps the actor to another actor at its pivot*/
	TSharedPtr< FUICommandInfo > SnapOriginToActor;

	/** Aligns the actor to another actor at its pivot*/
	TSharedPtr< FUICommandInfo > AlignOriginToActor;

	/** Snaps the actor to another actor */
	TSharedPtr< FUICommandInfo > SnapToActor;

	/** Aligns the actor with another actor */
	TSharedPtr< FUICommandInfo > AlignToActor;

	/** Snaps the actor to another actor at its pivot */
	TSharedPtr< FUICommandInfo > SnapPivotToActor;

	/** Aligns the actor to another actor at its pivot */
	TSharedPtr< FUICommandInfo > AlignPivotToActor;

	/** Snaps the actor to the Actor at its bottom center bounds position*/
	TSharedPtr< FUICommandInfo > SnapBottomCenterBoundsToActor;

	/** Aligns the actor to the Actor at its bottom center bounds position*/
	TSharedPtr< FUICommandInfo > AlignBottomCenterBoundsToActor;

	/** Apply delta transform to selected actors */	
	TSharedPtr< FUICommandInfo > DeltaTransformToActors;

	/** Mirros the actor along the x axis */	
	TSharedPtr< FUICommandInfo > MirrorActorX;
	 
	/** Mirros the actor along the y axis */	
	TSharedPtr< FUICommandInfo > MirrorActorY;

	/** Mirros the actor along the z axis */	
	TSharedPtr< FUICommandInfo > MirrorActorZ;

	/** Locks the actor so it cannot be moved */
	TSharedPtr< FUICommandInfo > LockActorMovement;

	/** Saves the pivot to the pre-pivot */
	TSharedPtr< FUICommandInfo > SavePivotToPrePivot;

	/** Resets the pre-pivot */
	TSharedPtr< FUICommandInfo > ResetPrePivot;

	/** Resets the pivot */
	TSharedPtr< FUICommandInfo > ResetPivot;

	/** Moves the pivot to the click location */
	TSharedPtr< FUICommandInfo > MovePivotHere;

	/** Moves the pivot to the click location and snap it to the grid */
	TSharedPtr< FUICommandInfo > MovePivotHereSnapped;

	/** Moves the pivot to the center of the selection */
	TSharedPtr< FUICommandInfo > MovePivotToCenter;

	/** Detach selected actor(s) from any parent */
	TSharedPtr< FUICommandInfo > DetachFromParent;

	TSharedPtr< FUICommandInfo > AttachSelectedActors;

	TSharedPtr< FUICommandInfo > AttachActorIteractive;

	TSharedPtr< FUICommandInfo > CreateNewOutlinerFolder;

	TSharedPtr< FUICommandInfo > HoldToEnableVertexSnapping;
	TSharedPtr< FUICommandInfo > HoldToEnablePivotVertexSnapping;

	/**
	 * Brush Commands                   
	 */

	/** Put the selected brushes first in the draw order */
	TSharedPtr< FUICommandInfo > OrderFirst;

	/** Put the selected brushes last in the draw order */
	TSharedPtr< FUICommandInfo > OrderLast;

	/** Converts the brush to an additive brush */
	TSharedPtr< FUICommandInfo > ConvertToAdditive;

	/** Converts the brush to a subtractive brush */
	TSharedPtr< FUICommandInfo > ConvertToSubtractive;
	
	/** Make the brush solid */
	TSharedPtr< FUICommandInfo > MakeSolid;

	/** Make the brush semi-solid */
	TSharedPtr< FUICommandInfo > MakeSemiSolid;

	/** Make the brush non-solid */
	TSharedPtr< FUICommandInfo > MakeNonSolid;

	/** Merge bsp polys into as few faces as possible*/
	TSharedPtr< FUICommandInfo > MergePolys;

	/** Reverse a merge */
	TSharedPtr< FUICommandInfo > SeparatePolys;

	/** Align brush vertices to the grid */
	TSharedPtr<FUICommandInfo> AlignBrushVerticesToGrid;

	/**
	 * Actor group commands
	 */

	/** Group or regroup the selected actors depending on context*/
	TSharedPtr< FUICommandInfo > RegroupActors;
	/** Groups selected actors */
	TSharedPtr< FUICommandInfo > GroupActors;
	/** Ungroups selected actors */
	TSharedPtr< FUICommandInfo > UngroupActors;
	/** Adds the selected actors to the selected group */
	TSharedPtr< FUICommandInfo > AddActorsToGroup;
	/** Removes selected actors from the group */
	TSharedPtr< FUICommandInfo > RemoveActorsFromGroup;
	/** Locks the selected group */
	TSharedPtr< FUICommandInfo > LockGroup;
	/** Unlocks the selected group */
	TSharedPtr< FUICommandInfo > UnlockGroup;
		
	/**
	 * Visibility commands                   
	 */
	/** Shows all actors */
	TSharedPtr< FUICommandInfo > ShowAll;

	/** Shows only selected actors */
	TSharedPtr< FUICommandInfo > ShowSelectedOnly;

	/** Unhides selected actors */
	TSharedPtr< FUICommandInfo > ShowSelected;

	/** Hides selected actors */
	TSharedPtr< FUICommandInfo > HideSelected;

	/** Shows all actors at startup */
	TSharedPtr< FUICommandInfo > ShowAllStartup;

	/** Shows selected actors at startup */
	TSharedPtr< FUICommandInfo > ShowSelectedStartup;

	/** Hides selected actors at startup */
	TSharedPtr< FUICommandInfo > HideSelectedStartup;

	/** Cycles through all navigation data to show one at a time */
	TSharedPtr< FUICommandInfo > CycleNavigationDataDrawn;

	/**
	 * Selection commands                    
	 */

	/** Select nothing */
	TSharedPtr< FUICommandInfo > SelectNone;

	/** Invert the current selection */
	TSharedPtr< FUICommandInfo > InvertSelection;

	/** Selects all direct children of the current selection */
	TSharedPtr< FUICommandInfo > SelectImmediateChildren;

	/** Selects all descendants of the current selection */
	TSharedPtr< FUICommandInfo > SelectAllDescendants;

	/** Selects all actors of the same class as the current selection */
	TSharedPtr< FUICommandInfo > SelectAllActorsOfSameClass;

	/** Selects all actors of the same class and archetype as the current selection */
	TSharedPtr< FUICommandInfo > SelectAllActorsOfSameClassWithArchetype;

	/** Selects the actor that owns the currently selected component(s) */
	TSharedPtr< FUICommandInfo > SelectComponentOwnerActor;

	/** Selects all lights relevant to the current selection */
	TSharedPtr< FUICommandInfo > SelectRelevantLights;

	/** Selects all actors using the same static mesh(es) as the current selection */
	TSharedPtr< FUICommandInfo > SelectStaticMeshesOfSameClass;

	/** Selects all actors using the same static mesh(es) and same actor class as the current selection */
	TSharedPtr< FUICommandInfo > SelectStaticMeshesAllClasses;

	/** Selects the HLOD cluster (ALODActor), if available, that has this actor as one of its SubActors */
	TSharedPtr< FUICommandInfo > SelectOwningHierarchicalLODCluster;

	/** Selects all actors using the same skeletal mesh(es) as the current selection */
	TSharedPtr< FUICommandInfo > SelectSkeletalMeshesOfSameClass;

	/** Selects all actors using the same skeletal mesh(es) and same actor class as the current selection */
	TSharedPtr< FUICommandInfo > SelectSkeletalMeshesAllClasses;

	/** Selects all actors using the same material(s) as the current selection */
	TSharedPtr< FUICommandInfo > SelectAllWithSameMaterial;

	/** Selects all emitters using the same particle system as the current selection */
	TSharedPtr< FUICommandInfo > SelectMatchingEmitter;

	/** Selects all lights */
	TSharedPtr< FUICommandInfo > SelectAllLights;

	/** Selects all lights exceeding the overlap limit */
	TSharedPtr< FUICommandInfo > SelectStationaryLightsExceedingOverlap;

	/** Selects all additive brushes */
	TSharedPtr< FUICommandInfo > SelectAllAddditiveBrushes;

	/** Selects all subtractive brushes */
	TSharedPtr< FUICommandInfo > SelectAllSubtractiveBrushes;

	/**
	 * Surface commands                   
	 */
	TSharedPtr< FUICommandInfo > SelectAllSurfaces;

	/** Select all surfaces in the same brush as the current surface selection */
	TSharedPtr< FUICommandInfo > SurfSelectAllMatchingBrush;

	/** Select all surfaces using the same material as current surface selection */
	TSharedPtr< FUICommandInfo > SurfSelectAllMatchingTexture;

	/** Select all surfaces adjacent to current surface selection */
	TSharedPtr< FUICommandInfo > SurfSelectAllAdjacents;

	/** Select all surfaces adjacent and coplanar to current surface selection */
	TSharedPtr< FUICommandInfo > SurfSelectAllAdjacentCoplanars;

	/** Select all surfaces adjacent to to current surface selection that are walls*/
	TSharedPtr< FUICommandInfo > SurfSelectAllAdjacentWalls;

	/** Select all surfaces adjacent to to current surface selection that are floors(normals pointing up)*/
	TSharedPtr< FUICommandInfo > SurfSelectAllAdjacentFloors;

	/** Select all surfaces adjacent to to current surface selection that are slants*/
	TSharedPtr< FUICommandInfo > SurfSelectAllAdjacentSlants;

	/** Invert current surface selection */
	TSharedPtr< FUICommandInfo > SurfSelectReverse;

	/** Memorize current surface selection */
	TSharedPtr< FUICommandInfo > SurfSelectMemorize;

	/** Recall previously memorized selection */
	TSharedPtr< FUICommandInfo > SurfSelectRecall;

	/** Replace the current selection with only the surfaces which are both currently selected and contained within the saved selection in memory */
	TSharedPtr< FUICommandInfo > SurfSelectOr;
	
	/**	Add the selection of surfaces saved in memory to the current selection */
	TSharedPtr< FUICommandInfo > SurfSelectAnd;

	/** Replace the current selection with only the surfaces that are not in both the current selection and the selection saved in memory */
	TSharedPtr< FUICommandInfo > SurfSelectXor;

	/** Unalign surface texture */
	TSharedPtr< FUICommandInfo > SurfUnalign;

	/** Auto align surface texture */
	TSharedPtr< FUICommandInfo > SurfAlignPlanarAuto;

	/** Align surface texture like its a wall */
	TSharedPtr< FUICommandInfo > SurfAlignPlanarWall;

	/** Align surface texture like its a floor */
	TSharedPtr< FUICommandInfo > SurfAlignPlanarFloor;

	/** Align surface texture using box */
	TSharedPtr< FUICommandInfo > SurfAlignBox;

	/** Best fit surface texture alignment */
	TSharedPtr< FUICommandInfo > SurfAlignFit;

	/** Apply the currently selected material to the currently selected surfaces */
	TSharedPtr< FUICommandInfo > ApplyMaterialToSurface;

	/**
	 * Static mesh commands                   
	 */

	/** Create a blocking volume from the meshes bounding box */
	TSharedPtr< FUICommandInfo > CreateBoundingBoxVolume;

	/** Create a blocking volume from the meshes using a heavy convex shape */
	TSharedPtr< FUICommandInfo > CreateHeavyConvexVolume;

	/** Create a blocking volume from the meshes using a normal convex shape */
	TSharedPtr< FUICommandInfo > CreateNormalConvexVolume;

	/** Create a blocking volume from the meshes using a light convex shape */
	TSharedPtr< FUICommandInfo > CreateLightConvexVolume;

	/** Create a blocking volume from the meshes using a rough convex shape */
	TSharedPtr< FUICommandInfo > CreateRoughConvexVolume;

	/** Set the actors collision to block all */
	TSharedPtr< FUICommandInfo > SetCollisionBlockAll;

	/** Set the actors collision to block only weapons */
	TSharedPtr< FUICommandInfo > SetCollisionBlockWeapons;

	/** Set the actors collision to block nothing */
	TSharedPtr< FUICommandInfo > SetCollisionBlockNone;

	/**
	 * Simulation commands
	 */

	/** Pushes properties of the selected actor back to its EditorWorld counterpart */
	TSharedPtr< FUICommandInfo > KeepSimulationChanges;


	/**
	 * Level commands
	 */

	/** Makes the actor level the current level */
	TSharedPtr< FUICommandInfo > MakeActorLevelCurrent;

	/** Move all the selected actors to the current level */
	TSharedPtr< FUICommandInfo > MoveSelectedToCurrentLevel;

	/** Finds the level of the selected actors in the content browser */
	TSharedPtr< FUICommandInfo > FindActorLevelInContentBrowser;

	/** Finds the levels of the selected actors in the level browser */
	TSharedPtr< FUICommandInfo > FindLevelsInLevelBrowser;

	/** Add levels of the selected actors to the level browser selection */
	TSharedPtr< FUICommandInfo > AddLevelsToSelection;

	/** Remove levels of the selected actors from the level browser selection */
	TSharedPtr< FUICommandInfo > RemoveLevelsFromSelection;

	/**
	 * Level Script Commands
	 */
	TSharedPtr< FUICommandInfo > FindActorInLevelScript;

	/**
	 * Level Menu
	 */

	TSharedPtr< FUICommandInfo > WorldProperties;
	TSharedPtr< FUICommandInfo > OpenPlaceActors;
	TSharedPtr< FUICommandInfo > OpenContentBrowser;
	TSharedPtr< FUICommandInfo > OpenMarketplace;
	TSharedPtr< FUICommandInfo > ToggleVR;
	TSharedPtr< FUICommandInfo > ImportContent;

	/**
	 * Blueprints commands
	 */
	TSharedPtr< FUICommandInfo > OpenLevelBlueprint;
	TSharedPtr< FUICommandInfo > CheckOutProjectSettingsConfig;
	TSharedPtr< FUICommandInfo > CreateBlankBlueprintClass;
	TSharedPtr< FUICommandInfo > ConvertSelectionToBlueprint;

	/** Editor mode commands */
	TArray< TSharedPtr< FUICommandInfo > > EditorModeCommands;

	/**
	 * View commands
	 */
	TSharedPtr< FUICommandInfo > ShowTransformWidget;
	TSharedPtr< FUICommandInfo > AllowTranslucentSelection;
	TSharedPtr< FUICommandInfo > AllowGroupSelection;
	TSharedPtr< FUICommandInfo > ShowSelectionSubcomponents;

	TSharedPtr< FUICommandInfo > StrictBoxSelect;
	TSharedPtr< FUICommandInfo > TransparentBoxSelect;
	TSharedPtr< FUICommandInfo > DrawBrushMarkerPolys;
	TSharedPtr< FUICommandInfo > OnlyLoadVisibleInPIE;

	TSharedPtr< FUICommandInfo > ToggleSocketSnapping; 
	TSharedPtr< FUICommandInfo > ToggleParticleSystemLOD;
	TSharedPtr< FUICommandInfo > ToggleParticleSystemHelpers;
	TSharedPtr< FUICommandInfo > ToggleFreezeParticleSimulation;
	TSharedPtr< FUICommandInfo > ToggleLODViewLocking;
	TSharedPtr< FUICommandInfo > LevelStreamingVolumePrevis;

	TSharedPtr< FUICommandInfo > EnableActorSnap;
	TSharedPtr< FUICommandInfo > EnableVertexSnap;

	TSharedPtr< FUICommandInfo > ToggleHideViewportUI;

	TSharedPtr< FUICommandInfo > MaterialQualityLevel_Low;
	TSharedPtr< FUICommandInfo > MaterialQualityLevel_Medium;
	TSharedPtr< FUICommandInfo > MaterialQualityLevel_High;
	TSharedPtr< FUICommandInfo > MaterialQualityLevel_Epic;

	TSharedPtr< FUICommandInfo > ToggleFeatureLevelPreview;

	TArray<TSharedPtr<FUICommandInfo>> PreviewPlatformOverrides;
	
	///**
	// * Mode Commands                   
	// */
	//TSharedPtr< FUICommandInfo > BspMode;
	//TSharedPtr< FUICommandInfo > MeshPaintMode;
	//TSharedPtr< FUICommandInfo > LandscapeMode;
	//TSharedPtr< FUICommandInfo > FoliageMode;

	/**
	 * Misc Commands
	 */
	TSharedPtr< FUICommandInfo > ShowSelectedDetails;
	TSharedPtr< FUICommandInfo > RecompileShaders;
	TSharedPtr< FUICommandInfo > ProfileGPU;
	TSharedPtr< FUICommandInfo > DumpGPU;

	TSharedPtr< FUICommandInfo > ResetAllParticleSystems;
	TSharedPtr< FUICommandInfo > ResetSelectedParticleSystem;
	TSharedPtr< FUICommandInfo > SelectActorsInLayers;

        // Open merge actor command
	TSharedPtr< FUICommandInfo > OpenMergeActor;

<<<<<<< HEAD
=======
	TSharedPtr< FUICommandInfo > FixupGroupActor;

>>>>>>> 4af6daef
};

/**
 * Implementation of various level editor action callback functions
 */
class LEVELEDITOR_API FLevelEditorActionCallbacks
{
public:

	/**
	 * The default can execute action for all commands unless they override it
	 * By default commands cannot be executed if the application is in K2 debug mode.
	 */
	static bool DefaultCanExecuteAction();

	/** Opens the global documentation homepage */
	static void BrowseDocumentation();

	/** Opens the viewport controls page*/
	static void BrowseViewportControls();

	/** Creates a new level */
	static void NewLevel();
	static void NewLevel(bool& bOutLevelCreated);
	DECLARE_DELEGATE_OneParam(FNewLevelOverride, bool& /*bOutLevelCreated*/);
	static FNewLevelOverride NewLevelOverride;
	static bool NewLevel_CanExecute();

	/** Opens an existing level */
	static void OpenLevel();
	static bool OpenLevel_CanExecute();

	/** Toggles VR mode */
	static void ToggleVR();
	static bool ToggleVR_CanExecute();
	static bool ToggleVR_IsButtonActive();
	static bool ToggleVR_IsChecked();

	/** Opens delta transform */
	static void DeltaTransform();

	/**
	 * Opens a recent file
	 *
	 * @param	RecentFileIndex		Index into our MRU list of recent files that can be opened
	 */
	static void OpenRecentFile( int32 RecentFileIndex );

	/** Clear the list of recent files. */
	static void ClearRecentFiles();

	/**
	 * Opens a favorite file
	 *
	 * @param	FavoriteFileIndex		Index into our list of favorite files that can be opened
	 */
	static void OpenFavoriteFile( int32 FavoriteFileIndex );

	static void ToggleFavorite();

	/**
	 * Remove a favorite file from the favorites list
	 *
	 * @param	FavoriteFileIndex		Index into our list of favorite files to be removed
	 */
	static void RemoveFavorite( int32 FavoriteFileIndex );

	static bool ToggleFavorite_CanExecute();
	static bool ToggleFavorite_IsChecked();

	/** Determine whether the level can be saved at this moment */
	static bool CanSaveWorld();
	static bool CanSaveUnpartitionedWorld();

	/** Save the current level as... */
	static bool CanSaveCurrentAs();
	static void SaveCurrentAs();

	/** Saves the current map */
	static void Save();

	/** Saves all unsaved maps (but not packages) */
	static void SaveAllLevels();

	/** Browses to the current map */
	static void Browse();
	static bool CanBrowse();


	/**
	 * Called when import scene is selected
	 */
	static void ImportScene_Clicked();


	/**
	 * Called when export all is selected
	 */
	static void ExportAll_Clicked();


	/**
	 * Called when export selected is clicked
	 */
	static void ExportSelected_Clicked();


	/**
	 * @return	True if the export selected option is available to execute
	 */
	static bool ExportSelected_CanExecute();


	static void ConfigureLightingBuildOptions( const FLightingBuildOptions& Options );

	static bool CanBuildLighting();
	static bool CanBuildReflectionCaptures();

	/**
	 * Build callbacks
	 */
	static void Build_Execute();
	static bool Build_CanExecute();
	static void BuildAndSubmitToSourceControl_Execute();
	static void BuildLightingOnly_Execute();
	static bool BuildLighting_CanExecute();
	static void BuildReflectionCapturesOnly_Execute();
	static bool BuildReflectionCapturesOnly_CanExecute();
	static void BuildLightingOnly_VisibilityOnly_Execute();
	static bool LightingBuildOptions_UseErrorColoring_IsChecked();
	static void LightingBuildOptions_UseErrorColoring_Toggled();
	static bool LightingBuildOptions_ShowLightingStats_IsChecked();
	static void LightingBuildOptions_ShowLightingStats_Toggled();
	static void BuildGeometryOnly_Execute();
	static void BuildGeometryOnly_OnlyCurrentLevel_Execute();
	static void BuildPathsOnly_Execute();
	static bool IsWorldPartitionEnabled();
	static bool IsWorldPartitionStreamingEnabled();
	static void BuildHLODs_Execute();
	static void BuildMinimap_Execute();
	static void BuildLandscapeSplineMeshes_Execute();
	static void BuildTextureStreamingOnly_Execute();
	static void BuildVirtualTextureOnly_Execute();
	static void BuildAllLandscape_Execute();
	static bool BuildExternalType_CanExecute( int32 Index );
	static void BuildExternalType_Execute( int32 Index );
	static void SetLightingQuality( ELightingBuildQuality NewQuality );
	static bool IsLightingQualityChecked( ELightingBuildQuality TestQuality );
	static float GetLightingDensityIdeal();
	static void SetLightingDensityIdeal( float Value );
	static float GetLightingDensityMaximum();
	static void SetLightingDensityMaximum( float Value );
	static float GetLightingDensityColorScale();
	static void SetLightingDensityColorScale( float Value );
	static float GetLightingDensityGrayscaleScale();
	static void SetLightingDensityGrayscaleScale( float Value );
	static void SetLightingDensityRenderGrayscale();
	static bool IsLightingDensityRenderGrayscaleChecked();
	static void SetLightingResolutionStaticMeshes( ECheckBoxState NewCheckedState );
	static ECheckBoxState IsLightingResolutionStaticMeshesChecked();
	static void SetLightingResolutionBSPSurfaces( ECheckBoxState NewCheckedState );
	static ECheckBoxState IsLightingResolutionBSPSurfacesChecked();
	static void SetLightingResolutionLevel( FLightmapResRatioAdjustSettings::AdjustLevels NewLevel );
	static bool IsLightingResolutionLevelChecked( FLightmapResRatioAdjustSettings::AdjustLevels TestLevel );
	static void SetLightingResolutionSelectedObjectsOnly();
	static bool IsLightingResolutionSelectedObjectsOnlyChecked();
	static float GetLightingResolutionMinSMs();
	static void SetLightingResolutionMinSMs( float Value );
	static float GetLightingResolutionMaxSMs();
	static void SetLightingResolutionMaxSMs( float Value );
	static float GetLightingResolutionMinBSPs();
	static void SetLightingResolutionMinBSPs( float Value );
	static float GetLightingResolutionMaxBSPs();
	static void SetLightingResolutionMaxBSPs( float Value );
	static int32 GetLightingResolutionRatio();
	static void SetLightingResolutionRatio( int32 Value );
	static void SetLightingResolutionRatioCommit( int32 Value, ETextCommit::Type CommitInfo);
	static void ShowLightingStaticMeshInfo();
	static void AttachToActor(AActor* ParentActorPtr );
	static void AttachToSocketSelection(FName SocketName, AActor* ParentActorPtr);
	static void SetMaterialQualityLevel( EMaterialQualityLevel::Type NewQualityLevel );
	static bool IsMaterialQualityLevelChecked( EMaterialQualityLevel::Type TestQualityLevel );
	static void ToggleFeatureLevelPreview();
	static bool IsFeatureLevelPreviewEnabled();
	static bool IsFeatureLevelPreviewActive();
	static bool IsPreviewModeButtonVisible();
	static void SetPreviewPlatform(FPreviewPlatformInfo NewPreviewPlatform);
	static bool CanExecutePreviewPlatform(FPreviewPlatformInfo NewPreviewPlatform);
	static bool IsPreviewPlatformChecked(FPreviewPlatformInfo NewPreviewPlatform);
	static void GeometryCollection_SelectAllGeometry();
	static void GeometryCollection_SelectNone();
	static void GeometryCollection_SelectInverseGeometry();
	static bool GeometryCollection_IsChecked();

	/**
	 * Called when the Scene Stats button is clicked.  Invokes the Primitive Stats dialog.
	 */
	static void ShowSceneStats();

	/**
	 * Called when the Texture Stats button is clicked.  Invokes the Texture Stats dialog.
	 */
	static void ShowTextureStats();

	/**
	 * Called when the Map Check button is clicked.  Invokes the Map Check dialog.
	 */
	static void MapCheck_Execute();

	/** @return True if actions that should only be visible when source code is thought to be available */
	static bool CanShowSourceCodeActions();

	/**
	 * Called when the recompile buttons are clicked.
	 */
	static void RecompileGameCode_Clicked();
	static bool Recompile_CanExecute();

#if WITH_LIVE_CODING
	/**
	 * Enables live coding mode
	 */
	static void LiveCoding_ToggleEnabled();

	/**
	 * Determines if live coding is enabled
	 */
	static bool LiveCoding_IsEnabled();

	/**
	 * Starts live coding (in manual mode)
	 */
	static void LiveCoding_StartSession_Clicked();

	/**
	 * Determines whether we can manually start live coding for the current session
	 */
	static bool LiveCoding_CanStartSession();

	/**
	 * Shows the console
	 */
	static void LiveCoding_ShowConsole_Clicked();

	/**
	 * Determines whether the console can be shown
	 */
	static bool LiveCoding_CanShowConsole();

	/**
	 * Shows the settings panel
	 */
	static void LiveCoding_Settings_Clicked();
#endif

	/**
	 * Called when requesting connection to source control
	 */
	static void ConnectToSourceControl_Clicked();

	/**
	 * Called when Check Out Modified Files is clicked
	 */
	static void CheckOutModifiedFiles_Clicked();
	static bool CheckOutModifiedFiles_CanExecute();

	/**
	 * Called when Submit to Source Control is clicked
	 */
	static void SubmitToSourceControl_Clicked();
	static bool SubmitToSourceControl_CanExecute();

	/**
	 * Called when the FindInContentBrowser command is executed
	 */
	static void FindInContentBrowser_Clicked();
	static bool FindInContentBrowser_CanExecute();

	/** Called to when "Edit Asset" is clicked */
	static void EditAsset_Clicked( const EToolkitMode::Type ToolkitMode, TWeakPtr< class SLevelEditor > LevelEditor, bool bAskMultiple );
	static bool EditAsset_CanExecute();
<<<<<<< HEAD
=======

	/** Called to when "Open Selection in Property Matrix" is clicked */
	static void OpenSelectionInPropertyMatrix_Clicked();
	static bool OpenSelectionInPropertyMatrix_IsVisible();

>>>>>>> 4af6daef

	/** Called when 'detach' is clicked */
	static void DetachActor_Clicked();
	static bool DetachActor_CanExecute();

	/** Called when attach selected actors is pressed */
	static void AttachSelectedActors();

	/** Called when the actor picker needs to be used to select a new parent actor */
	static void AttachActorIteractive();

	/** @return true if the selected actor can be attached to the given parent actor */
	static bool IsAttachableActor( const AActor* const ParentActor );

	/** Called when create new outliner folder is clicked */
	static void CreateNewOutlinerFolder_Clicked();

	/** Called when the go here command is clicked 
	 * 
	 * @param Point	- Specified point to go to.  If null, a point will be calculated from current mouse position
	 */
	static void GoHere_Clicked( const FVector* Point );

	/** Called when selected actor can be used to start a play session */
	static void PlayFromHere_Clicked(bool bFloatingWindow);
	static bool PlayFromHere_IsVisible();

	/** Called when 'Go to Code for Actor' is clicked */
	static void GoToCodeForActor_Clicked();
	static bool GoToCodeForActor_CanExecute();
	static bool GoToCodeForActor_IsVisible();

	/** Called when 'Go to Documentation for Actor' is clicked */
	static void GoToDocsForActor_Clicked();

/**
	 * Called when the LockActorMovement command is executed
	 */
	static void LockActorMovement_Clicked();

		
	/**
	 * @return true if the lock actor menu option should appear checked
	 */
	static bool LockActorMovement_IsChecked();

	/**
	 * Called when the AddActor command is executed
	 *
	 * @param ActorFactory		The actor factory to use when adding the actor
	 * @param bUsePlacement		Whether to use the placement editor. If not, the actor will be placed at the last click.
	 * @param ActorLocation		[opt] If NULL, positions the actor at the mouse location, otherwise the location specified. Default is true.
	 */
	static void AddActor_Clicked( UActorFactory* ActorFactory, FAssetData AssetData);
	static AActor* AddActor( UActorFactory* ActorFactory, const FAssetData& AssetData, const FTransform* ActorLocation );

	/**
	 * Called when the AddActor command is executed and a class is selected in the actor browser
	 *
	 * @param ActorClass		The class of the actor to add
	 */
	static void AddActorFromClass_Clicked( UClass* ActorClass );
	static AActor* AddActorFromClass( UClass* ActorClass );

	/**
	 * Replaces currently selected actors with an actor from the given actor factory
	 *
	 * @param ActorFactory	The actor factory to use in replacement
	 */
	static void ReplaceActors_Clicked( UActorFactory* ActorFactory, FAssetData AssetData );
	static AActor* ReplaceActors( UActorFactory* ActorFactory, const FAssetData& AssetData, bool bCopySourceProperties = true );

	/**
	 * Called when the ReplaceActor command is executed and a class is selected in the actor browser
	 *
	 * @param ActorClass	The class of the actor to replace
	 */
	static void ReplaceActorsFromClass_Clicked( UClass* ActorClass );

	/**
	 * Called to check to see if the Edit commands can be executed
	 *
	 * @return true, if the operation can be performed
	 */
	static bool Duplicate_CanExecute();
	static bool Delete_CanExecute();
	static void Rename_Execute();
	static bool Rename_CanExecute();
	static bool Cut_CanExecute();
	static bool Copy_CanExecute();
	static bool Paste_CanExecute();
	static bool PasteHere_CanExecute();

	/**
	 * Called when many of the menu items in the level editor context menu are clicked
	 *
	 * @param Command	The command to execute
	 */
	static void ExecuteExecCommand( FString Command );
	
	/**
	 * Called when selecting all actors of the same class that is selected
	 *
	 * @param bArchetype	true to also check that the archetype is the same
	 */
	static void OnSelectAllActorsOfClass( bool bArchetype );

	/** Called to see if all selected actors are the same class */
	static bool CanSelectAllActorsOfClass();

	/** Called when selecting the actor that owns the currently selected component(s) */
	static void OnSelectComponentOwnerActor();

	/** Called to see if any components are selected */
	static bool CanSelectComponentOwnerActor();

	/**
	 * Called to select all lights
	 */
	static void OnSelectAllLights();

	/** Selects stationary lights that are exceeding the overlap limit. */
	static void OnSelectStationaryLightsExceedingOverlap();

	/**
	* Called when selecting an Actor's (if available) owning HLOD cluster
	*/
	static void OnSelectOwningHLODCluster();
	
	/**
	 * Called to change bsp surface alignment
	 *
	 * @param AlignmentMode	The new alignment mode
	 */
	static void OnSurfaceAlignment( ETexAlign AligmentMode );

	/**
	 * Called to apply a material to selected surfaces
	 */
	static void OnApplyMaterialToSurface();
	
	/**
	 * Called when the RegroupActor command is executed
	 */
	static void RegroupActor_Clicked();
		
	/**
	 * Called when the UngroupActor command is executed
	 */
	static void UngroupActor_Clicked();
		
	/**
	 * Called when the LockGroup command is executed
	 */
	static void LockGroup_Clicked();
	
	/**
	 * Called when the UnlockGroup command is executed
	 */
	static void UnlockGroup_Clicked();
	
	/**
	 * Called when the AddActorsToGroup command is executed
	 */
	static void AddActorsToGroup_Clicked();
	
	/**
	 * Called when the RemoveActorsFromGroup command is executed
	 */
	static void RemoveActorsFromGroup_Clicked();

	/**
	 * Called when the location grid snap is toggled off and on
	 */
	static void LocationGridSnap_Clicked();

	/**
	 * @return Returns whether or not location grid snap is enabled
	 */
	static bool LocationGridSnap_IsChecked();

	/**
	 * Called when the rotation grid snap is toggled off and on
	 */
	static void RotationGridSnap_Clicked();

	/**
	 * @return Returns whether or not rotation grid snap is enabled
	 */
	static bool RotationGridSnap_IsChecked();

	/**
	 * Called when the scale grid snap is toggled off and on
	 */
	static void ScaleGridSnap_Clicked();

	/**
	 * @return Returns whether or not scale grid snap is enabled
	 */
	static bool ScaleGridSnap_IsChecked();


	/** Called when "Keep Simulation Changes" is clicked in the viewport right click menu */
	static void OnKeepSimulationChanges();

	/** @return Returns true if 'Keep Simulation Changes' can be used right now */
	static bool CanExecuteKeepSimulationChanges();
		
		
	/**
	 * Makes the currently selected actors level the current level
	 * If multiple actors are selected they must all be in the same level
	 */
	static void OnMakeSelectedActorLevelCurrent();

	/**
	 * Moves the currently selected actors to the current level                   
	 */
	static void OnMoveSelectedToCurrentLevel();

	/** Finds the currently selected actor(s) level in the content browser */
	static void OnFindActorLevelInContentBrowser();

	/** @return Returns true if all selected actors are from the same level and hence can browse to it in the content browser */
	static bool CanExecuteFindActorLevelInContentBrowser();

	/**
	 * Selects the currently selected actor(s) levels in the level browser
	 * Deselecting everything else first
	 */
	static void OnFindLevelsInLevelBrowser();

	/**
	 * Selects the currently selected actor(s) levels in the level browser
	 */
	static void OnSelectLevelInLevelBrowser();

	/**
	 * Deselects the currently selected actor(s) levels in the level browser
	 */
	static void OnDeselectLevelInLevelBrowser();

	/**
	 * Finds references to the currently selected actor(s) in level scripts
	 */
	static void OnFindActorInLevelScript();

	/** Select the world info actor and show the properties */
	static void OnShowWorldProperties( TWeakPtr< SLevelEditor > LevelEditor );

	/** Open the Place Actors Panel */
	static void OpenPlaceActors();

	/** Open the Content Browser */
	static void OpenContentBrowser();

	/** Open the Marketplace */
	static void OpenMarketplace();

	/** Import content into a chosen location*/
	static void ImportContent();

	/** Checks out the Project Settings config */
	static void CheckOutProjectSettingsConfig();

	/** Open the level's blueprint in Kismet2 */
	static void OpenLevelBlueprint( TWeakPtr< SLevelEditor > LevelEditor );

	/** Returns TRUE if the user can edit the game mode Blueprint, this requires the DefaultEngine config file to be writable */
	static bool CanSelectGameModeBlueprint();

	/** Helps the user create a Blueprint class */
	static void CreateBlankBlueprintClass();

	/** Can the selected actors be converted to a blueprint class in any of the supported ways? */
	static bool CanConvertSelectedActorsIntoBlueprintClass();

	/** Bring up the convert actors to blueprint UI */
	static void ConvertSelectedActorsIntoBlueprintClass();

	/** Shows only selected actors, hiding any unselected actors and unhiding any selected hidden actors. */
	static void OnShowOnlySelectedActors();

	/**
	 * View callbacks
	 */ 
	static void OnToggleTransformWidgetVisibility();
	static bool OnGetTransformWidgetVisibility();
	static void OnToggleShowSelectionSubcomponents();
	static bool OnGetShowSelectionSubcomponents();
	static void OnAllowTranslucentSelection();
	static bool OnIsAllowTranslucentSelectionEnabled();	
	static void OnAllowGroupSelection();
	static bool OnIsAllowGroupSelectionEnabled(); 
	static void OnToggleStrictBoxSelect();
	static bool OnIsStrictBoxSelectEnabled(); 
	static void OnToggleTransparentBoxSelect();
	static bool OnIsTransparentBoxSelectEnabled();
	static void OnDrawBrushMarkerPolys();
	static bool OnIsDrawBrushMarkerPolysEnabled();
	static void OnToggleOnlyLoadVisibleInPIE();
	static bool OnIsOnlyLoadVisibleInPIEEnabled(); 
	static void OnToggleSocketSnapping();
	static bool OnIsSocketSnappingEnabled(); 
	static void OnToggleParticleSystemLOD();
	static bool OnIsParticleSystemLODEnabled(); 
	static void OnToggleFreezeParticleSimulation();
	static bool OnIsParticleSimulationFrozen();
	static void OnToggleParticleSystemHelpers();
	static bool OnIsParticleSystemHelpersEnabled();
	static void OnToggleLODViewLocking();
	static bool OnIsLODViewLockingEnabled(); 
	static void OnToggleLevelStreamingVolumePrevis();
	static bool OnIsLevelStreamingVolumePrevisEnabled(); 
	
	static FText GetAudioVolumeToolTip();
	static float GetAudioVolume();
	static void OnAudioVolumeChanged(float Volume);
	static bool GetAudioMuted();
	static void OnAudioMutedChanged(bool bMuted); 

	static void OnEnableActorSnap();
	static bool OnIsActorSnapEnabled();
	static FText GetActorSnapTooltip();
	static float GetActorSnapSetting();
	static void SetActorSnapSetting(float Distance);
	static void OnEnableVertexSnap();
	static bool OnIsVertexSnapEnabled();

	static void OnToggleHideViewportUI();
	static bool IsViewportUIHidden();

	static bool IsEditorModeActive( FEditorModeID EditorMode );

	static void MakeBuilderBrush( UClass* BrushBuilderClass );

	static void OnAddVolume( UClass* VolumeClass );

	static void SelectActorsInLayers();

	static void SetWidgetMode( UE::Widget::EWidgetMode WidgetMode );
	static bool IsWidgetModeActive( UE::Widget::EWidgetMode WidgetMode );
	static bool CanSetWidgetMode( UE::Widget::EWidgetMode WidgetMode );
	static bool IsTranslateRotateModeVisible();
	static void SetCoordinateSystem( ECoordSystem CoordSystem );
	static bool IsCoordinateSystemActive( ECoordSystem CoordSystem );

	/**
	 * Return a world
	 */
	static class UWorld* GetWorld();
public:
	/** 
	 * Moves the selected elements to the grid.
	 */
	static void MoveElementsToGrid_Clicked( bool InAlign, bool InPerElement );

	/**
	* Snaps a selected actor to the camera view.
	*/
	static void SnapObjectToView_Clicked();

	/**
	* Copy the file path where the actor is saved.
	*/
	static void CopyActorFilePathtoClipboard_Clicked();

	/**
	* Save the actor.
	*/
	static void SaveActor_Clicked();

	/**
	 * Checks whether SaveActor can be executed on the selected actors.
	 * @return 	True if SaveActor can be executed on the selected actors.
	 */
	static bool SaveActor_CanExecute();

	/**
	* Shows the history of the file containing the actor.
	*/
	static void ShowActorHistory_Clicked();

	/**
	 * Checks whether ShowActorHistory can be executed on the selected actors.
	 * @return 	True if ShowActorHistory can be executed on the selected actors.
	 */
	static bool ShowActorHistory_CanExecute();

	/** 
	 * Moves the selected elements to the last selected element.
	 */
	static void MoveElementsToElement_Clicked( bool InAlign );

	/** 
	 * Snaps an actor to the currently selected 2D snap layer
	 */
	static void SnapTo2DLayer_Clicked();

	/**
	 * Checks to see if at least a single actor is selected and the 2D editor mode is enabled
	 *	@return true if it can execute.
	 */
	static bool CanSnapTo2DLayer();

	/** 
	 * Snaps an actor to the currently selected 2D snap layer
	 */
	static void MoveSelectionToDifferent2DLayer_Clicked(bool bGoingUp, bool bForceToTopOrBottom);

	/**
	 * Checks to see if at least a single actor is selected and the 2D editor mode is enabled and there is a layer above/below the current setting
	 *	@return true if it can execute.
	 */
	static bool CanMoveSelectionToDifferent2DLayer(bool bGoingUp);

	/**
	 * Changes the active 2D snap layer to one a delta above or below the current layer
	 */
	static void Select2DLayerDeltaAway_Clicked(int32 Delta);

	/** 
	 * Snaps the selected elements to the floor.  Optionally will align with the trace normal.
	 * @param InAlign			Whether or not to rotate the actor to align with the trace normal.
	 * @param InUseLineTrace	Whether or not to only trace with a line through the world.
	 * @param InUseBounds		Whether or not to base the line trace off of the bounds.
	 * @param InUsePivot		Whether or not to use the pivot position.
	 */
	static void SnapToFloor_Clicked( bool InAlign, bool InUseLineTrace, bool InUseBounds, bool InUsePivot );

	/**
	 * Snaps the selected elements to another element.  Optionally will align with the trace normal.
	 * @param InAlign			Whether or not to rotate the actor to align with the trace normal.
	 * @param InUseLineTrace	Whether or not to only trace with a line through the world.
	 * @param InUseBounds		Whether or not to base the line trace off of the bounds.
	 * @param InUsePivot		Whether or not to use the pivot position.
	 */
	static void SnapElementsToElement_Clicked( bool InAlign, bool InUseLineTrace, bool InUseBounds, bool InUsePivot );

	/**
	 * Aligns brush vertices to the nearest grid point.
	 */
	static void AlignBrushVerticesToGrid_Execute();

	/**
	 * Checks to see if at least one actor is selected
	 *	@return true if it can execute.
	 */
	static bool ActorSelected_CanExecute();

	enum EActorTypeFlags : uint8
	{
		IncludePawns			= 1 << 0,
		IncludeStaticMeshes		= 1 << 1,
		IncludeSkeletalMeshes	= 1 << 2,
		IncludeEmitters			= 1 << 3,
	};

	/**
	 * Checks to see if at least one actor (of the given types) is selected
	 *
	 * @param TypeFlags		actor types to look for - one or more of EActorTypeFlags or'ed together
	 * @param bSingleOnly	if true, then requires selection to be exactly one actor
	 * @return				true if it can execute.
	 */
	static bool ActorTypesSelected_CanExecute(EActorTypeFlags TypeFlags, bool bSingleOnly);

	/**
	 * Checks to see if multiple actors are selected
	 *	@return true if it can execute.
	 */
	static bool ActorsSelected_CanExecute();

	/**
	 * Checks to see if at least one element is selected
	 *	@return true if it can execute.
	 */
	static bool ElementSelected_CanExecute();

	/**
	 * Checks to see if multiple elements are selected
	 *	@return true if it can execute.
	 */
	static bool ElementsSelected_CanExecute();

	/** Called when 'Open Merge Actor' is clicked */
	static void OpenMergeActor_Clicked();

private:
	/** 
	 * Moves the selected elements.
	 * @param InDestination		The destination element we want to move this element to, or invalid to move to the grid
	 */
	static void MoveTo_Clicked( const UTypedElementSelectionSet* InSelectionSet, const bool InAlign, bool InPerElement, const TTypedElement<ITypedElementWorldInterface>& InDestination = TTypedElement<ITypedElementWorldInterface>() );

	/** 
	 * Snaps the selected elements. Optionally will align with the trace normal.
	 * @param InAlign			Whether or not to rotate the actor to align with the trace normal.
	 * @param InUseLineTrace	Whether or not to only trace with a line through the world.
	 * @param InUseBounds		Whether or not to base the line trace off of the bounds.
	 * @param InUsePivot		Whether or not to use the pivot position.
	 * @param InDestination		The destination element we want to move this actor to, or invalid to go towards the floor
	 */
	static void SnapTo_Clicked(const UTypedElementSelectionSet* InSelectionSet, const bool InAlign, const bool InUseLineTrace, const bool InUseBounds, const bool InUsePivot, const TTypedElement<ITypedElementWorldInterface>& InDestination = TTypedElement<ITypedElementWorldInterface>() );

	/** 
	 * Create and apply animation to the SkeletalMeshComponent if Simulating
	 * 
	 * @param EditorActor	Editor Counterpart Actor
	 * @param SimActor		Simulating Actor in PIE or SIE
	 */
	static bool SaveAnimationFromSkeletalMeshComponent(AActor * EditorActor, AActor * SimActor, TArray<class USkeletalMeshComponent*> & OutEditorComponents);

public:
	static void FixupGroupActor_Clicked();
};
<|MERGE_RESOLUTION|>--- conflicted
+++ resolved
@@ -632,11 +632,8 @@
         // Open merge actor command
 	TSharedPtr< FUICommandInfo > OpenMergeActor;
 
-<<<<<<< HEAD
-=======
 	TSharedPtr< FUICommandInfo > FixupGroupActor;
 
->>>>>>> 4af6daef
 };
 
 /**
@@ -918,14 +915,11 @@
 	/** Called to when "Edit Asset" is clicked */
 	static void EditAsset_Clicked( const EToolkitMode::Type ToolkitMode, TWeakPtr< class SLevelEditor > LevelEditor, bool bAskMultiple );
 	static bool EditAsset_CanExecute();
-<<<<<<< HEAD
-=======
 
 	/** Called to when "Open Selection in Property Matrix" is clicked */
 	static void OpenSelectionInPropertyMatrix_Clicked();
 	static bool OpenSelectionInPropertyMatrix_IsVisible();
 
->>>>>>> 4af6daef
 
 	/** Called when 'detach' is clicked */
 	static void DetachActor_Clicked();
