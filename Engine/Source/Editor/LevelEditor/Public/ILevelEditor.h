// Copyright Epic Games, Inc. All Rights Reserved.

#pragma once

#include "CoreMinimal.h"
#include "Input/Reply.h"
#include "Widgets/SWidget.h"
#include "Widgets/SCompoundWidget.h"
#include "Editor/UnrealEdTypes.h"
#include "Elements/Framework/TypedElementHandle.h"
#include "Elements/Framework/EngineElementsLibrary.h"
#include "Framework/Docking/TabManager.h"
#include "Framework/Commands/UICommandList.h"
#include "AssetThumbnail.h"
#include "Toolkits/IToolkitHost.h"

class FDetailsViewObjectFilter;
class IDetailRootObjectCustomization;
class ISceneOutliner;
class IAssetViewport;
class SLevelViewport;
class UTypedElementSelectionSet;

/**
 * Public interface to SLevelEditor
 */
class ILevelEditor : public SCompoundWidget, public IToolkitHost
{

public:

	/** Get the element selection set used by this level editor */
	virtual const UTypedElementSelectionSet* GetElementSelectionSet() const = 0;
	virtual UTypedElementSelectionSet* GetMutableElementSelectionSet() = 0;

	/** Summons a context menu for this level editor at the mouse cursor's location */
	virtual void SummonLevelViewportContextMenu(const FTypedElementHandle& HitProxyElement = FTypedElementHandle()) = 0;

	UE_DEPRECATED(5.0, "Use the SummonLevelViewportContextMenu overload which takes a FTypedElementHandle.")
	void SummonLevelViewportContextMenu(AActor* HitProxyActor)
	{
		FTypedElementHandle HitProxyElement;
		if (HitProxyActor)
		{
			HitProxyElement = UEngineElementsLibrary::AcquireEditorActorElementHandle(HitProxyActor);
		}
		SummonLevelViewportContextMenu(HitProxyElement);
	}

	/** Gets the title for the context menu for this level editor */
	virtual FText GetLevelViewportContextMenuTitle() const = 0;

	/** Summons a context menu for view options */
	virtual void SummonLevelViewportViewOptionMenu(ELevelViewportType ViewOption) = 0;

	/** Returns a list of all of the toolkits that are currently hosted by this toolkit host */
	virtual const TArray< TSharedPtr< IToolkit > >& GetHostedToolkits() const = 0;

	/** Gets an array of all viewports in this level editor */
	virtual TArray< TSharedPtr< SLevelViewport > > GetViewports() const = 0;
	
	/** Gets the active level viewport for this level editor */
	virtual TSharedPtr<SLevelViewport> GetActiveViewportInterface() = 0;

	/** Get the thumbnail pool used by this level editor */
	UE_DEPRECATED(5.0, "GetThumbnailPool has been replaced by UThumbnailManager::Get().GetSharedThumbnailPool().")
	virtual TSharedPtr< class FAssetThumbnailPool > GetThumbnailPool() const = 0;

	/** Access the level editor's action command list */
	virtual const TSharedPtr< FUICommandList >& GetLevelEditorActions() const = 0;

	/** Called to process a key down event in a viewport when in immersive mode */
	virtual FReply OnKeyDownInViewport( const FGeometry& MyGeometry, const FKeyEvent& InKeyEvent ) = 0;

	/** Append commands to the command list for the level editor */
	virtual void AppendCommands( const TSharedRef<FUICommandList>& InCommandsToAppend ) = 0;

	/** After spawning a new level viewport outside of the editor's tab system, this function must be called so that
	    the editor can keep track of that viewport */
	virtual void AddStandaloneLevelViewport( const TSharedRef<SLevelViewport>& LevelViewport ) = 0;

	/** Spawns an Actor Details widget */
	virtual TSharedRef<SWidget> CreateActorDetails( const FName TabIdentifier ) = 0;

	/** Set the filter that should be used to determine the set of objects that should be shown in a details panel when an actor in the level editor is selected */
	virtual void SetActorDetailsRootCustomization(TSharedPtr<FDetailsViewObjectFilter> ActorDetailsObjectFilter, TSharedPtr<IDetailRootObjectCustomization> ActorDetailsRootCustomization) = 0;

	/** Sets the UI customization of the SCSEditor inside the level editor details panel. */
	virtual void SetActorDetailsSCSEditorUICustomization(TSharedPtr<class ISCSEditorUICustomization> ActorDetailsSCSEditorUICustomization) = 0;
<<<<<<< HEAD

	/** Spawns a level editor ToolBox widget (aka. "Modes") */
	virtual TSharedRef<SWidget> CreateToolBox() = 0;
=======
>>>>>>> 6bbb88c8

	virtual TSharedPtr<ISceneOutliner> GetSceneOutliner() const = 0;
};

<|MERGE_RESOLUTION|>--- conflicted
+++ resolved
@@ -87,12 +87,6 @@
 
 	/** Sets the UI customization of the SCSEditor inside the level editor details panel. */
 	virtual void SetActorDetailsSCSEditorUICustomization(TSharedPtr<class ISCSEditorUICustomization> ActorDetailsSCSEditorUICustomization) = 0;
-<<<<<<< HEAD
-
-	/** Spawns a level editor ToolBox widget (aka. "Modes") */
-	virtual TSharedRef<SWidget> CreateToolBox() = 0;
-=======
->>>>>>> 6bbb88c8
 
 	virtual TSharedPtr<ISceneOutliner> GetSceneOutliner() const = 0;
 };
