--- conflicted
+++ resolved
@@ -101,20 +101,11 @@
 	/** Gets the asset types used in this pack. */
 	virtual TArray<FLocalizedText> GetLocalizedAssetTypes() const = 0;
 
-<<<<<<< HEAD
-	/** Gets the asset types used in this pack. */
-	virtual TArray<FLocalizedText> GetLocalizedAssetTypes() = 0;
-
-	/** Gets the class types used in this pack. */
-	virtual FString GetClassTypesUsed() = 0;
-
-=======
 	/** Gets the class types used in this pack. */
 	virtual FString GetClassTypesUsed() const = 0;
 
 	/** Gets the category for the content source. */
 	virtual FString GetSortKey() const = 0;
->>>>>>> cce8678d
 	/*
 	 * Installs the content in the content source to the specific path. 
 	 * @returns true if install succeeded
