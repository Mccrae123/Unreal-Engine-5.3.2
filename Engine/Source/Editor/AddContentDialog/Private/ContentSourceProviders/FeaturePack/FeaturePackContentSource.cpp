// Copyright Epic Games, Inc. All Rights Reserved.

#include "FeaturePackContentSource.h"

#include "AssetCompilingManager.h"
#include "AssetToolsModule.h"
#include "Containers/Map.h"
#include "Containers/StringFwd.h"
#include "Containers/StringView.h"
#include "ContentBrowserModule.h"
#include "ContentSourceProviderManager.h"
#include "CoreGlobals.h"
#include "Dom/JsonObject.h"
#include "Dom/JsonValue.h"
#include "FileHelpers.h"
#include "GenericPlatform/GenericPlatformFile.h"
#include "HAL/FileManager.h"
#include "HAL/PlatformFileManager.h"
#include "IAddContentDialogModule.h"
#include "IAssetTools.h"
#include "IContentBrowserSingleton.h"
#include "IContentSource.h"
#include "IContentSourceProvider.h"
#include "IPlatformFilePak.h"
#include "Logging/LogCategory.h"
#include "Logging/LogMacros.h"
#include "Misc/ConfigCacheIni.h"
#include "Misc/FileHelper.h"
#include "Misc/Paths.h"
#include "Modules/ModuleManager.h"
#include "Serialization/JsonReader.h"
#include "Serialization/JsonSerializer.h"
#include "Serialization/JsonTypes.h"
#include "Templates/Tuple.h"
#include "Templates/UniquePtr.h"
#include "Trace/Detail/Channel.h"
#include "UObject/NameTypes.h"
#include "UObject/Object.h"
#include "UObject/UObjectGlobals.h"

class UPackage;

#define LOCTEXT_NAMESPACE "ContentFeaturePacks"

DEFINE_LOG_CATEGORY_STATIC(LogFeaturePack, Log, All);

bool TryValidateTranslatedValue(TSharedPtr<FJsonValue> TranslatedValue, TSharedPtr<FString>& ErrorMessage)
{
	if (TranslatedValue.IsValid() == false)
	{
		ErrorMessage = MakeShareable(new FString("Invalid translated value"));
		return false;
	}

	const TSharedPtr<FJsonObject>* TranslatedObject;
	if (TranslatedValue->TryGetObject(TranslatedObject) == false)
	{
		ErrorMessage = MakeShareable(new FString("Invalid translated value"));
		return false;
	}

	if ((*TranslatedObject)->HasTypedField<EJson::String>("Language") == false)
	{
		ErrorMessage = MakeShareable(new FString("Translated value missing 'Language' field"));
		return false;
	}

	if ((*TranslatedObject)->HasTypedField<EJson::String>("Text") == false)
	{
		ErrorMessage = MakeShareable(new FString("Translated value missing 'Text' field"));
		return false;
	}

	return true;
}

bool TryValidateManifestObject(TSharedPtr<FJsonObject> ManifestObject, TSharedPtr<FString>& ErrorMessage)
{
	if (ManifestObject.IsValid() == false)
	{
		ErrorMessage = MakeShareable(new FString("Manifest object missing"));
		return false;
	}

	if (ManifestObject->HasTypedField<EJson::Array>("Name") == false)
	{
		ErrorMessage = MakeShareable(new FString("Manifest object missing 'Names' field"));
		return false;
	}

	for (TSharedPtr<FJsonValue> NameValue : ManifestObject->GetArrayField("Name"))
	{
		if (TryValidateTranslatedValue(NameValue, ErrorMessage) == false)
		{
			ErrorMessage = MakeShareable(new FString(FString::Printf(TEXT("Manifest object 'Names' field error: %s"), **ErrorMessage)));
		}
	}

	if (ManifestObject->HasTypedField<EJson::Array>("Description") == false)
	{
		ErrorMessage = MakeShareable(new FString("Manifest object missing 'Description' field"));
		return false;
	}

	for (TSharedPtr<FJsonValue> DescriptionValue : ManifestObject->GetArrayField("Description"))
	{
		if (TryValidateTranslatedValue(DescriptionValue, ErrorMessage) == false)
		{
			ErrorMessage = MakeShareable(new FString(FString::Printf(TEXT("Manifest object 'Description' field error: %s"), **ErrorMessage)));
		}
	}

	if (ManifestObject->HasTypedField<EJson::Array>("AssetTypes") == false)
	{
		ErrorMessage = MakeShareable(new FString("Manifest object missing 'AssetTypes' field"));
		return false;
	}

	for (TSharedPtr<FJsonValue> AssetTypesValue : ManifestObject->GetArrayField("AssetTypes"))
	{
		if (TryValidateTranslatedValue(AssetTypesValue, ErrorMessage) == false)
		{
			ErrorMessage = MakeShareable(new FString(FString::Printf(TEXT("Manifest object 'AssetTypes' field error: %s"), **ErrorMessage)));
		}
	}

	if (ManifestObject->HasTypedField<EJson::String>("ClassTypes") == false)
	{
		ErrorMessage = MakeShareable(new FString("Manifest object missing 'ClassTypes' field"));
		return false;
	}

	if (ManifestObject->HasTypedField<EJson::Array>("Category") == false && ManifestObject->HasTypedField<EJson::String>("Category") == false)
	{
		ErrorMessage = MakeShareable(new FString("Manifest object missing 'Category' field"));
		return false;
	}
		
	if (ManifestObject->HasTypedField<EJson::String>("Thumbnail") == false)
	{
		ErrorMessage = MakeShareable(new FString("Manifest object missing 'Thumbnail' field"));
		return false;
	}

	if (ManifestObject->HasTypedField<EJson::Array>("Screenshots") == false)
	{
		ErrorMessage = MakeShareable(new FString("Manifest object missing 'Screenshots' field"));
		return false;
	}

	// If we have an additional files entry check its valid
	if (ManifestObject->HasTypedField<EJson::Object>("AdditionalFiles") == true)
	{
		TSharedPtr<FJsonObject> AdditionalFileObject = ManifestObject->GetObjectField("AdditionalFiles");
		if (AdditionalFileObject->HasTypedField<EJson::String>("DestinationFilesFolder") == false )
		{
			ErrorMessage = MakeShareable(new FString("Manifest has an AdditionalFiles object but no DestinationFilesFolder"));
			return false;
		}
		if (AdditionalFileObject->HasTypedField<EJson::Array>("AdditionalFilesList") == false)
		{
			ErrorMessage = MakeShareable(new FString("Manifest has an AdditionalFiles object but no AdditionalFilesList"));
			return false;
		}
	}
	return true;
}

FFeaturePackContentSource::FFeaturePackContentSource(FString InFeaturePackPath)
{
	FeaturePackPath = InFeaturePackPath;
	bPackValid = false;
	
	FString ManifestString;
	Categories = { EContentSourceCategory::Unknown };
	if( InFeaturePackPath.EndsWith(TEXT(".upack") ) == true )
	{
		bContentsInPakFile = true;
		MountPoint = FPaths::GameFeatureRootPrefix();
<<<<<<< HEAD
		// Create a pak platform file and mount the feature pack file.
		FPakPlatformFile PakPlatformFile;
		PakPlatformFile.Initialize(&FPlatformFileManager::Get().GetPlatformFile(), TEXT(""));
		
		PakPlatformFile.Mount(*InFeaturePackPath, 0, *MountPoint);
=======

		const FString PakFileName = TEXT("PakFile");
		FPakPlatformFile* PakPlatformFile = static_cast<FPakPlatformFile*>(FPlatformFileManager::Get().FindPlatformFile(*PakFileName));
		if (!PakPlatformFile)
		{
			// Create a pak platform file and mount the feature pack file.
			PakPlatformFile = static_cast<FPakPlatformFile*>(FPlatformFileManager::Get().GetPlatformFile(*PakFileName));
			PakPlatformFile->Initialize(&FPlatformFileManager::Get().GetPlatformFile(), TEXT(""));
		}
		PakPlatformFile->Mount(*InFeaturePackPath, 0, *MountPoint);
>>>>>>> 4af6daef

		// Gets the manifest file as a JSon string
		TArray<uint8> ManifestBuffer;
		if (LoadPakFileToBuffer(*PakPlatformFile, FPaths::Combine(*MountPoint, TEXT("manifest.json")), ManifestBuffer) == false)
		{
			RecordAndLogError(FString::Printf(TEXT("Error in Feature pack %s. Cannot find manifest."), *FeaturePackPath));
			return;
		}
		
		FFileHelper::BufferToString(ManifestString, ManifestBuffer.GetData(), ManifestBuffer.Num());

		if (ParseManifestString(ManifestString) == true)
		{
			LoadFeaturePackImageDataFromPackFile(*PakPlatformFile);			
		}
		PakPlatformFile->Unmount(*InFeaturePackPath);
	}
	else
	{
		bContentsInPakFile = false;
		FString TemplatesFolder = TEXT("FeaturePack");
		FString ThisTemplateRoot = FPaths::GetPath(FeaturePackPath);
		if( ThisTemplateRoot.EndsWith(TemplatesFolder) == true )
		{
			int32 Index = ThisTemplateRoot.Find(TemplatesFolder);
			ThisTemplateRoot.LeftInline(Index);
		}
		MountPoint = ThisTemplateRoot;
		FFileHelper::LoadFileToString( ManifestString, *FeaturePackPath);
		if (ParseManifestString(ManifestString) == true)
		{
			LoadFeaturePackImageData();			
		}
	}
}

FFeaturePackContentSource::FFeaturePackContentSource()
{
	bPackValid = false;
}

bool FFeaturePackContentSource::LoadPakFileToBuffer(FPakPlatformFile& PakPlatformFile, FString Path, TArray<uint8>& Buffer)
{
	bool bResult = false;
	TSharedPtr<IFileHandle> FileHandle(PakPlatformFile.OpenRead(*Path));
	if( FileHandle.IsValid())
	{
		Buffer.AddUninitialized(FileHandle->Size());
		bResult = FileHandle->Read(Buffer.GetData(), FileHandle->Size());
	}
	return bResult;
}

const TArray<FLocalizedText>& FFeaturePackContentSource::GetLocalizedNames() const
{
	return LocalizedNames;
}

const TArray<FLocalizedText>& FFeaturePackContentSource::GetLocalizedDescriptions() const
{
	return LocalizedDescriptions;
}

const TArray<FLocalizedText>& FFeaturePackContentSource::GetLocalizedAssetTypes() const
{
	return LocalizedAssetTypesList;
}


const FString& FFeaturePackContentSource::GetClassTypesUsed() const
{
	return ClassTypes;
}

const TArray<EContentSourceCategory>& FFeaturePackContentSource::GetCategories() const
{
	return Categories;
}

TSharedPtr<FImageData> FFeaturePackContentSource::GetIconData() const
{
	return IconData;
}

const TArray<TSharedPtr<FImageData>>& FFeaturePackContentSource::GetScreenshotData() const
{
	return ScreenshotData;
}

bool FFeaturePackContentSource::InstallToProject(FString InstallPath)
{
	bool bResult = false;
	if( IsDataValid() == false )
	{
		UE_LOG(LogFeaturePack, Warning, TEXT("Trying to install invalid pack %s"), *InstallPath);
	}
	else
	{
		// We need to insert additional packs before we import the main assets since the code in the main pack may reference them
		// TODO - handle errors from this
		TArray<FString> FilesCopied;
		InsertAdditionalResources(AdditionalFeaturePacks,EFeaturePackDetailLevel::High, FPaths::ProjectDir(),FilesCopied);

 		if (AdditionalFilesForPack.AdditionalFilesList.Num() != 0)
 		{
 			bool bHasSourceFiles = false;
 			CopyAdditionalFilesToFolder( FPaths::ProjectDir(), FilesCopied, bHasSourceFiles/*,AdditionalFilesFolder*/);
 		}

		if( bContentsInPakFile == true)
		{
			FAssetToolsModule& AssetToolsModule = FModuleManager::Get().LoadModuleChecked<FAssetToolsModule>("AssetTools");
			TArray<FString> AssetPaths;
			AssetPaths.Add(FeaturePackPath);
			TArray<UObject*> ImportedObjects = AssetToolsModule.Get().ImportAssets(AssetPaths, InstallPath);

			if (ImportedObjects.Num() == 0)
			{
				UE_LOG(LogFeaturePack, Warning, TEXT("No objects imported installing pack %s"), *InstallPath);
			}
			else
			{
				// Save any imported assets.
				TArray<UPackage*> ToSave;
				for (UObject* ImportedObject : ImportedObjects)
				{
					ToSave.AddUnique(ImportedObject->GetOutermost());
				}
				FEditorFileUtils::PromptForCheckoutAndSave(ToSave, /*bCheckDirty=*/ false, /*bPromptToSave=*/ false);

				bResult = true;
			}
		}
		
		// Focus on a specific asset if we want to.
		if (GetFocusAssetName().IsEmpty() == false)
		{
			UObject* FocusAsset = LoadObject<UObject>(nullptr, *GetFocusAssetName());
			if (FocusAsset)
			{
				FContentBrowserModule& ContentBrowserModule = FModuleManager::Get().LoadModuleChecked<FContentBrowserModule>("ContentBrowser");
				TArray<UObject*> SyncObjects;
				SyncObjects.Add(FocusAsset);
				ContentBrowserModule.Get().SyncBrowserToAssets(SyncObjects);
			}
		}

	}
	return bResult;
}

FFeaturePackContentSource::~FFeaturePackContentSource()
{
}

bool FFeaturePackContentSource::IsDataValid() const
{
	if( bPackValid == false )
	{
		return false;
	}
	// To Do maybe validate other data here
	return true;	
}

const FString& FFeaturePackContentSource::GetFocusAssetName() const
{
	return FocusAssetIdent;
}

const FString& FFeaturePackContentSource::GetSortKey() const
{
	return SortKey;
}

const FString& FFeaturePackContentSource::GetIdent() const
{
	return Identity;
}

FLocalizedText FFeaturePackContentSource::ChooseLocalizedText(TArray<FLocalizedText> Choices, FString LanguageCode)
{
	FLocalizedText Default;
	for (const FLocalizedText& Choice : Choices)
	{
		if (Choice.GetTwoLetterLanguage() == LanguageCode)
		{
			return Choice;
			break;
		}
		else if (Choice.GetTwoLetterLanguage() == TEXT("en"))
		{
			Default = Choice;
		}
	}
	return Default;
}

FLocalizedTextArray FFeaturePackContentSource::ChooseLocalizedTextArray(TArray<FLocalizedTextArray> Choices, FString LanguageCode)
{
	FLocalizedTextArray Default;
	for (const FLocalizedTextArray& Choice : Choices)
	{
		if (Choice.GetTwoLetterLanguage() == LanguageCode)
		{
			return Choice;
			break;
		}
		else if (Choice.GetTwoLetterLanguage() == TEXT("en"))
		{
			Default = Choice;
		}
	}
	return Default;
}

bool FFeaturePackContentSource::GetAdditionalFilesForPack(TArray<FString>& FileList, bool& bContainsSource)
{
	bool bParsedFiles = false;
	if (bPackValid == false)
	{
		RecordAndLogError(FString::Printf(TEXT("Cannot extract files from invalid Pack %s"), *FeaturePackPath));
	}
	else
	{
		// This doesnt support additional files in the manifest and in the config file. Should only do one or the other.
		if( AdditionalFilesForPack.AdditionalFilesList.Num() != 0 )
		{
			BuildListOfAdditionalFiles(AdditionalFilesForPack.AdditionalFilesList,FileList,bContainsSource);
		}
		else if( bContentsInPakFile == true)
		{
			// Create a pak platform file and mount the feature pack file.
			FPakPlatformFile PakPlatformFile;
			PakPlatformFile.Initialize(&FPlatformFileManager::Get().GetPlatformFile(), TEXT(""));			
			PakPlatformFile.Mount(*FeaturePackPath, 0, *MountPoint);

			// Gets the manifest file as a JSon string
			TArray<uint8> ManifestBuffer;
			if (LoadPakFileToBuffer(PakPlatformFile, FPaths::Combine(*MountPoint, TEXT("Config/Config.ini")), ManifestBuffer) == false)
			{
				RecordAndLogError(FString::Printf(TEXT("Error in Feature pack %s. Cannot find Config.ini"), *FeaturePackPath));
			}
			else
			{
				FString ConfigFileString;
				FFileHelper::BufferToString(ConfigFileString, ManifestBuffer.GetData(), ManifestBuffer.Num());
				bParsedFiles = ExtractListOfAdditionalFiles(ConfigFileString, FileList, bContainsSource);
			}
		}
	}
	return bParsedFiles;
}

bool FFeaturePackContentSource::ExtractListOfAdditionalFiles(const FString& InConfigFileAsString,TArray<FString>& InFileList, bool& bContainsSource)
{
	FConfigFile PackConfig;
	PackConfig.ProcessInputFileContents(InConfigFileAsString, TEXT("Uknown, see FFeaturePackContentSource::ExtractListOfAdditionalFiles"));
	FConfigSection* AdditionalFilesSection = PackConfig.Find("AdditionalFilesToAdd");
	
	bContainsSource = false;
	bool bParsedAdditionFiles = false;
	if (AdditionalFilesSection)
	{
		TArray<FString> AdditionalFilesMap;
		
		bParsedAdditionFiles = true;
		for (auto& FilePair : *AdditionalFilesSection)
		{
			if (FilePair.Key.ToString().Contains("Files"))
			{
				AdditionalFilesMap.Add(FilePair.Value.GetValue());
			}
		}
		BuildListOfAdditionalFiles(AdditionalFilesMap,InFileList,bContainsSource);
				
	}
	return bParsedAdditionFiles;
}

void FFeaturePackContentSource::BuildListOfAdditionalFiles(TArray<FString>& AdditionalFileSourceList, TArray<FString>& FileList, bool& bContainsSourceFiles)
{
	for (const FString& FileSource : AdditionalFileSourceList)
	{
		FString Filename = FPaths::GetCleanFilename(FileSource);
		FString Directory = FPaths::RootDir() / FPaths::GetPath(FileSource);
		FPaths::MakeStandardFilename(Directory);
		FPakFile::MakeDirectoryFromPath(Directory);

		if (Filename.Contains(TEXT("*")))
		{
			TArray<FString> FoundFiles;
			IFileManager::Get().FindFilesRecursive(FoundFiles, *Directory, *Filename, true, false);
			FileList.Append(FoundFiles);
			if (!bContainsSourceFiles)
			{
				for (const FString& FoundFile : FoundFiles)
				{
					if (FoundFile.StartsWith(TEXT("Source/")) || FoundFile.Contains(TEXT("/Source/")))
					{
						bContainsSourceFiles = true;
						break;
					}
				}
			}
		}
		else
		{
			FileList.Add(Directory / Filename);
			if (!bContainsSourceFiles && (FileList.Last().StartsWith(TEXT("Source/")) || FileList.Last().Contains(TEXT("/Source/"))))
			{
				bContainsSourceFiles = true;
			}
		}
	}
}

void FFeaturePackContentSource::ImportPendingPacks()
{ 
	bool bAddPacks;
	if (GConfig->GetBool(TEXT("StartupActions"), TEXT("bAddPacks"), bAddPacks, GGameIni) == true)
	{
		if (bAddPacks == true)
		{
			ParseAndImportPacks();			
			GConfig->SetBool(TEXT("StartupActions"), TEXT("bAddPacks"), false, GGameIni);
			GConfig->Flush(true, GGameIni);
		}
	}
}

void FFeaturePackContentSource::ParseAndImportPacks()
{
	FAssetToolsModule& AssetToolsModule = FModuleManager::Get().LoadModuleChecked<FAssetToolsModule>("AssetTools");
	// Look for pack insertions in the startup actions section
	TArray<FString> PacksToAdd;
	GConfig->GetArray(TEXT("StartupActions"), TEXT("InsertPack"), PacksToAdd, GGameIni);
	int32 PacksInserted = 0;
	for (int32 iPackEntry = 0; iPackEntry < PacksToAdd.Num(); iPackEntry++)
	{
		FPackData EachPackData;
		TArray<FString> PackEntries;
		PacksToAdd[iPackEntry].ParseIntoArray(PackEntries, TEXT(","), true);
		FString PackSource;
		FString PackName;
		// Parse the pack name and source
		for (int32 iEntry = 0; iEntry < PackEntries.Num(); iEntry++)
		{
			FString EachString = PackEntries[iEntry];
			// remove the parenthesis
			EachString = EachString.Replace(TEXT("("), TEXT(""));
			EachString = EachString.Replace(TEXT(")"), TEXT(""));
			if (EachString.StartsWith(TEXT("PackSource=")) == true)
			{
				EachString = EachString.Replace(TEXT("PackSource="), TEXT(""));
				EachString = EachString.TrimQuotes();
				EachPackData.PackSource = EachString;
			}
			if (EachString.StartsWith(TEXT("PackName=")) == true)
			{
				EachString = EachString.Replace(TEXT("PackName="), TEXT(""));
				EachString = EachString.TrimQuotes();
				EachPackData.PackName = EachString;
			}
		}

		// If we found anything to insert, insert it !
		if ((EachPackData.PackSource.IsEmpty() == false) && (EachPackData.PackName.IsEmpty() == false))
		{
			TArray<FString> EachImport;
			FString FullPath = FPaths::FeaturePackDir() + EachPackData.PackSource;
			EachImport.Add(FullPath);
			EachPackData.ImportedObjects = AssetToolsModule.Get().ImportAssets(EachImport, TEXT("/Game"), nullptr, false);

			if (EachPackData.ImportedObjects.Num() == 0)
			{
				UE_LOG(LogFeaturePack, Warning, TEXT("No objects imported installing pack %s"), *EachPackData.PackSource);
			}
			else
			{
				// Save any imported assets.
				TArray<UPackage*> ToSave;
				for (UObject* ImportedObject : EachPackData.ImportedObjects)
				{
					ToSave.AddUnique(ImportedObject->GetOutermost());
				}

				// Make sure any async compilation kicked off during ImportAssets is completed before we save.
				FAssetCompilingManager::Get().FinishAllCompilation();

				FEditorFileUtils::PromptForCheckoutAndSave(ToSave, /*bCheckDirty=*/ false, /*bPromptToSave=*/ false);
				PacksInserted++;
			}
		}
	}
	UE_LOG(LogFeaturePack, Log, TEXT("Inserted %d feature packs"), PacksInserted);
}

void FFeaturePackContentSource::RecordAndLogError(const FString& ErrorString)
{
	UE_LOG(LogFeaturePack, Error, TEXT("%s"), *ErrorString);
	ParseErrors.Add(ErrorString);
}

void FFeaturePackContentSource::CopyAdditionalFilesToFolder( const FString& DestinationFolder, TArray<FString>& FilesCopied, bool &bHasSourceFiles, FString InGameFolder )
{
	FString ContentIdent = TEXT("Content/");
	TArray<FString> FilesToAdd;
	GetAdditionalFilesForPack(FilesToAdd, bHasSourceFiles);
	for (int32 iFile = 0; iFile < FilesToAdd.Num(); ++iFile)
	{
		FString EachFile = FilesToAdd[iFile];
		int32 ContentIndex;
		ContentIndex = EachFile.Find(*ContentIdent);
		if (ContentIndex != INDEX_NONE)
		{
			FString ContentFile = EachFile.RightChop(ContentIndex);
			FString GameFolder = InGameFolder;
			if(( GameFolder.IsEmpty() == false) && ( GameFolder.StartsWith(TEXT("/")) == false ))
			{
				GameFolder.InsertAt(0,TEXT("/"));
			}
			FPaths::NormalizeFilename(ContentFile);
			if( GameFolder.IsEmpty() == false)
			{
				ContentFile.InsertAt(ContentIdent.Len() - 1, GameFolder);
			}

			FString FinalDestination = DestinationFolder / ContentFile;
			if (IFileManager::Get().Copy(*FinalDestination, *EachFile) == COPY_OK)
			{
				FilesCopied.Add(FinalDestination);
			}
			else
			{
				UE_LOG(LogFeaturePack, Warning, TEXT("Failed to copy %s to %s"), *EachFile, *FinalDestination);
			}
		}
	}
}

void FFeaturePackContentSource::InsertAdditionalFeaturePacks()
{
	// copy files in any additional packs (These are for the shared assets)
	EFeaturePackDetailLevel RequiredLevel = EFeaturePackDetailLevel::High;
	for (int32 iExtraPack = 0; iExtraPack < AdditionalFeaturePacks.Num(); iExtraPack++)
	{
		FString DestinationFolder = FPaths::ProjectDir();
		FString FullPath = FPaths::FeaturePackDir() + AdditionalFeaturePacks[iExtraPack].GetFeaturePackNameForLevel(RequiredLevel);
		if (FPlatformFileManager::Get().GetPlatformFile().FileExists(*FullPath))
		{
			FString InsertPath = DestinationFolder + *AdditionalFeaturePacks[iExtraPack].MountName;

			TUniquePtr<FFeaturePackContentSource> NewContentSource = MakeUnique<FFeaturePackContentSource>(FullPath);
			if (NewContentSource->IsDataValid() == true)
			{
				bool bHasSourceFiles = false;
				TArray<FString> FilesCopied;
				FString GameFolder = AdditionalFeaturePacks[iExtraPack].MountName;
				NewContentSource->CopyAdditionalFilesToFolder(DestinationFolder, FilesCopied, bHasSourceFiles, GameFolder);
			}
		}
	}
}

bool FFeaturePackContentSource::InsertAdditionalResources(TArray<FFeaturePackLevelSet> InAdditionalFeaturePacks,EFeaturePackDetailLevel RequiredLevel, const FString& InDestinationFolder,TArray<FString>& InFilesCopied )
{
	// Build a map of feature packs we have (This would probably be better elsewhere and stored in 2 arrays - one listing .upack packs and one non-upack packs)
	IAddContentDialogModule& AddContentDialogModule = FModuleManager::LoadModuleChecked<IAddContentDialogModule>("AddContentDialog");
	TMap<FString, FFeaturePackContentSource*> PackMap;
	for (const TSharedRef<IContentSourceProvider>& ContentSourceProvider : *AddContentDialogModule.GetContentSourceProviderManager()->GetContentSourceProviders())
	{
		const TArray<TSharedRef<IContentSource>> ProviderSources = ContentSourceProvider->GetContentSources();
		for (const TSharedRef<IContentSource>& EachSourceProvider : ProviderSources)
		{
			FFeaturePackContentSource* Source = (FFeaturePackContentSource*) &EachSourceProvider.Get();
			FStringView ID = EachSourceProvider->GetIdent();
			if (!ID.IsEmpty())
			{
				PackMap.Add(FString(ID), Source);
			}
		}
	}

	int32 PacksInserted = 0;
	for (int32 iExtraPack = 0; iExtraPack < InAdditionalFeaturePacks.Num(); iExtraPack++)
	{		
		// TODO - improve error handling here
		FString PackName = InAdditionalFeaturePacks[iExtraPack].GetFeaturePackNameForLevel(RequiredLevel);
		// If we have a 'non upack' pack, insert it else try a upack version
		FFeaturePackContentSource* Insertable = PackMap.FindRef(PackName.Replace(TEXT(".upack"),TEXT("")));
		TArray<FString> FilesCopied;
		if( Insertable != nullptr )
		{
			bool bHasSourceFiles = false;
			Insertable->CopyAdditionalFilesToFolder(InDestinationFolder, FilesCopied, bHasSourceFiles, InAdditionalFeaturePacks[iExtraPack].MountName);
			PacksInserted++;
		}
		else
		{
			FString FullPath = FPaths::FeaturePackDir() + InAdditionalFeaturePacks[iExtraPack].GetFeaturePackNameForLevel(RequiredLevel);

			if (FPlatformFileManager::Get().GetPlatformFile().FileExists(*FullPath))
			{
				FString InsertPath = InDestinationFolder + *InAdditionalFeaturePacks[iExtraPack].MountName;

				TUniquePtr<FFeaturePackContentSource> NewContentSource = MakeUnique<FFeaturePackContentSource>(FullPath);
				if (NewContentSource->IsDataValid() == true)
				{
					bool bHasSourceFiles = false;					
					NewContentSource->CopyAdditionalFilesToFolder(InDestinationFolder, FilesCopied, bHasSourceFiles, InAdditionalFeaturePacks[iExtraPack].MountName);
					PacksInserted++;
				}
			}
		}
		// Add to the list of files copied
		InFilesCopied.Append(FilesCopied);
	}
	return PacksInserted == InAdditionalFeaturePacks.Num();
}

bool FFeaturePackContentSource::ParseManifestString(const FString& ManifestString)
{
	// Populate text fields from the manifest.
	TSharedPtr<FJsonObject> ManifestObject;
	TSharedRef<TJsonReader<>> ManifestReader = TJsonReaderFactory<>::Create(ManifestString);
	FJsonSerializer::Deserialize(ManifestReader, ManifestObject);

	if (ManifestReader->GetErrorMessage().IsEmpty() == false)
	{
		RecordAndLogError(FString::Printf(TEXT("Error in Feature pack %s. Failed to parse manifest: %s"), *FeaturePackPath, *ManifestReader->GetErrorMessage()));
		Categories = { EContentSourceCategory::Unknown };
		return false;
	}

	if (ManifestObject->HasTypedField<EJson::String>("Version") == true)
	{
		VersionNumber = ManifestObject->GetStringField("Version");
	}
	if (ManifestObject->HasTypedField<EJson::String>("Ident") == true)
	{
		Identity = ManifestObject->GetStringField("Ident");
	}

	TSharedPtr<FString> ManifestObjectErrorMessage;
	if (TryValidateManifestObject(ManifestObject, ManifestObjectErrorMessage) == false)
	{
		RecordAndLogError(FString::Printf(TEXT("Error in Feature pack %s. Manifest object error: %s"), *FeaturePackPath, **ManifestObjectErrorMessage));
		Categories = { EContentSourceCategory::Unknown };
		return false;
	}

	for (TSharedPtr<FJsonValue> NameValue : ManifestObject->GetArrayField("Name"))
	{
		TSharedPtr<FJsonObject> LocalizedNameObject = NameValue->AsObject();
		LocalizedNames.Add(FLocalizedText(
			LocalizedNameObject->GetStringField("Language"),
			FText::FromString(LocalizedNameObject->GetStringField("Text"))));
	}

	for (TSharedPtr<FJsonValue> DescriptionValue : ManifestObject->GetArrayField("Description"))
	{
		TSharedPtr<FJsonObject> LocalizedDescriptionObject = DescriptionValue->AsObject();
		LocalizedDescriptions.Add(FLocalizedText(
			LocalizedDescriptionObject->GetStringField("Language"),
			FText::FromString(LocalizedDescriptionObject->GetStringField("Text"))));
	}

	// Parse asset types field
	for (TSharedPtr<FJsonValue> AssetTypesValue : ManifestObject->GetArrayField("AssetTypes"))
	{
		TSharedPtr<FJsonObject> LocalizedAssetTypesObject = AssetTypesValue->AsObject();
		LocalizedAssetTypesList.Add(FLocalizedText(
			LocalizedAssetTypesObject->GetStringField("Language"),
			FText::FromString(LocalizedAssetTypesObject->GetStringField("Text"))));
	}

	// Parse search tags field
	if (ManifestObject->HasField("SearchTags") == true)
	{
		for (TSharedPtr<FJsonValue> AssetTypesValue : ManifestObject->GetArrayField("SearchTags"))
		{
			TSharedPtr<FJsonObject> LocalizedAssetTypesObject = AssetTypesValue->AsObject();
			LocalizedSearchTags.Add(FLocalizedTextArray(
				LocalizedAssetTypesObject->GetStringField("Language"),
				LocalizedAssetTypesObject->GetStringField("Text")));
		}
	}

	// Parse class types field
	ClassTypes = ManifestObject->GetStringField("ClassTypes");

	// Parse initial focus asset if we have one - this is not required
	if (ManifestObject->HasTypedField<EJson::String>("FocusAsset") == true)
	{
		FocusAssetIdent = ManifestObject->GetStringField("FocusAsset");
	}

	// Use the path as the sort key - it will be alphabetical that way
	SortKey = FeaturePackPath;
	ManifestObject->TryGetStringField("SortKey", SortKey);

	TArray<FString> CategoryStrings;
	if (!ManifestObject->TryGetStringArrayField("Category", CategoryStrings))
	{
		FString CategoryString = ManifestObject->GetStringField("Category");
		if (!CategoryString.IsEmpty())
		{
			CategoryStrings.Add(CategoryString);
		}
	}

	UEnum* Enum = FindObjectChecked<UEnum>(nullptr, TEXT("/Script/AddContentDialog.EContentSourceCategory"));
	for (const FString& CategoryString : CategoryStrings)
	{
		int32 EnumValue = Enum->GetValueByName(FName(*CategoryString));
		if (EnumValue != INDEX_NONE)
		{
			Categories.Add((EContentSourceCategory) EnumValue);
		}
	}

	// Thumbnail filename
	IconFilename = ManifestObject->GetStringField("Thumbnail");

	// Screenshots filenames
	ScreenshotFilenameArray = ManifestObject->GetArrayField("Screenshots");
	
	// Parse additional files data
	if (ManifestObject->HasTypedField<EJson::Object>("AdditionalFiles") == true)
	{
		TSharedPtr<FJsonObject> AdditionalFileObject = ManifestObject->GetObjectField("AdditionalFiles");
		if( AdditionalFileObject->HasTypedField<EJson::String>("DestinationFilesFolder") == true )
		{
			AdditionalFilesForPack.DestinationFilesFolder = AdditionalFileObject->GetStringField("DestinationFilesFolder");
			if (AdditionalFileObject->HasTypedField<EJson::Array>("AdditionalFilesList") == true)
			{
				for (TSharedPtr<FJsonValue> FileEntryValue : AdditionalFileObject->GetArrayField("AdditionalFilesList"))
				{
					const FString FileSpecString = FileEntryValue->AsString();
					AdditionalFilesForPack.AdditionalFilesList.AddUnique(FileSpecString);
				}
			}
		}
	}

	// Parse additional packs data
	if (ManifestObject->HasTypedField<EJson::Array>("AdditionalFeaturePacks") == true)
	{
		UEnum* DetailEnum = FindObjectChecked<UEnum>(nullptr, TEXT("/Script/AddContentDialog.EFeaturePackDetailLevel"));
		for (TSharedPtr<FJsonValue> AdditionalFeaturePackValue : ManifestObject->GetArrayField("AdditionalFeaturePacks"))
		{
			TSharedPtr<FJsonObject> EachAdditionalPack = AdditionalFeaturePackValue->AsObject();
			FString MountName = EachAdditionalPack->GetStringField("MountName");

			TArray<EFeaturePackDetailLevel>	Levels;
			for (TSharedPtr<FJsonValue> DetailValue : EachAdditionalPack->GetArrayField("DetailLevels"))
			{
				const FString DetailString = DetailValue->AsString();
				int32 eValue = DetailEnum->GetValueByName(FName(*DetailString));
				EFeaturePackDetailLevel EachLevel = eValue != INDEX_NONE ? (EFeaturePackDetailLevel)eValue : EFeaturePackDetailLevel::Standard;
				Levels.AddUnique(EachLevel);
			}
			AdditionalFeaturePacks.Add(FFeaturePackLevelSet(MountName,Levels));
		}
	}
	
	bPackValid = true;
	return true;
}

bool FFeaturePackContentSource::LoadFeaturePackImageData()
{
	TSharedPtr<TArray<uint8>> IconImageData = MakeShareable(new TArray<uint8>());
 	FString ThumbnailFile = FPaths::Combine(*MountPoint, TEXT("Media"), *IconFilename);
 	if (FFileHelper::LoadFileToArray( *IconImageData.Get(),*ThumbnailFile ) == true)
 	{
 		IconData = MakeShareable(new FImageData(IconFilename, IconImageData));
 	}
 	else
 	{
 		RecordAndLogError(FString::Printf(TEXT("Error in Feature pack %s. Cannot find thumbnail %s."), *FeaturePackPath, *ThumbnailFile));
 	}

	// parse the screenshots field
	for (const TSharedPtr<FJsonValue>& ScreenshotFilename : ScreenshotFilenameArray)
	{
		TSharedPtr<TArray<uint8>> SingleScreenshotData = MakeShareable(new TArray<uint8>);
 		if (FFileHelper::LoadFileToArray(*SingleScreenshotData.Get(), *FPaths::Combine(*MountPoint, TEXT("Media"), *ScreenshotFilename->AsString()) ))
		{
			ScreenshotData.Add(MakeShareable(new FImageData(ScreenshotFilename->AsString(), SingleScreenshotData)));
		}
		else
		{
 			RecordAndLogError(FString::Printf(TEXT("Error in Feature pack %s. Cannot find screenshot %s."), *FeaturePackPath, *ScreenshotFilename->AsString()));
 		}
	}
	return true;
}

bool FFeaturePackContentSource::LoadFeaturePackImageDataFromPackFile(FPakPlatformFile& PakPlatformFile)
{
	bool bAllImagesValid = true;
	TSharedPtr<TArray<uint8>> IconImageData = MakeShareable(new TArray<uint8>());
	FString ThumbnailFile = FPaths::Combine(*MountPoint, TEXT("Media"), *IconFilename);
	if (LoadPakFileToBuffer(PakPlatformFile, ThumbnailFile, *IconImageData) == true)
	{
		IconData = MakeShareable(new FImageData(IconFilename, IconImageData));
	}
	else
	{
		RecordAndLogError(FString::Printf(TEXT("Error in Feature pack %s. Cannot find thumbnail %s."), *FeaturePackPath, *ThumbnailFile));
		bAllImagesValid = false;
	}

	// parse the screenshots field
	for (const TSharedPtr<FJsonValue>& ScreenshotFilename : ScreenshotFilenameArray)
	{
		TSharedPtr<TArray<uint8>> SingleScreenshotData = MakeShareable(new TArray<uint8>);
		if (LoadPakFileToBuffer(PakPlatformFile, FPaths::Combine(*MountPoint, TEXT("Media"), *ScreenshotFilename->AsString()), *SingleScreenshotData))
		{
			ScreenshotData.Add(MakeShareable(new FImageData(ScreenshotFilename->AsString(), SingleScreenshotData)));
		}
		else
		{
			RecordAndLogError(FString::Printf(TEXT("Error in Feature pack %s. Cannot find screenshot %s."), *FeaturePackPath, *ScreenshotFilename->AsString()));
			bAllImagesValid = false;
		}
	}
	return bAllImagesValid;
}

#undef LOCTEXT_NAMESPACE <|MERGE_RESOLUTION|>--- conflicted
+++ resolved
@@ -177,13 +177,6 @@
 	{
 		bContentsInPakFile = true;
 		MountPoint = FPaths::GameFeatureRootPrefix();
-<<<<<<< HEAD
-		// Create a pak platform file and mount the feature pack file.
-		FPakPlatformFile PakPlatformFile;
-		PakPlatformFile.Initialize(&FPlatformFileManager::Get().GetPlatformFile(), TEXT(""));
-		
-		PakPlatformFile.Mount(*InFeaturePackPath, 0, *MountPoint);
-=======
 
 		const FString PakFileName = TEXT("PakFile");
 		FPakPlatformFile* PakPlatformFile = static_cast<FPakPlatformFile*>(FPlatformFileManager::Get().FindPlatformFile(*PakFileName));
@@ -194,7 +187,6 @@
 			PakPlatformFile->Initialize(&FPlatformFileManager::Get().GetPlatformFile(), TEXT(""));
 		}
 		PakPlatformFile->Mount(*InFeaturePackPath, 0, *MountPoint);
->>>>>>> 4af6daef
 
 		// Gets the manifest file as a JSon string
 		TArray<uint8> ManifestBuffer;
