--- conflicted
+++ resolved
@@ -54,16 +54,10 @@
 	virtual TArray<FLocalizedText> GetLocalizedNames() const override;
 	virtual TArray<FLocalizedText> GetLocalizedDescriptions() const override;
 	
-<<<<<<< HEAD
-	virtual EContentSourceCategory GetCategory() override;
-	virtual TArray<FLocalizedText> GetLocalizedAssetTypes() override;
-	virtual FString GetClassTypesUsed() override;
-=======
 	virtual EContentSourceCategory GetCategory() const override;
 	virtual TArray<FLocalizedText> GetLocalizedAssetTypes() const override;
 	virtual FString GetSortKey() const override;
 	virtual FString GetClassTypesUsed() const override;
->>>>>>> cce8678d
 
 	virtual TSharedPtr<FImageData> GetIconData() const override;
 	virtual TArray<TSharedPtr<FImageData>> GetScreenshotData() const override;
@@ -97,9 +91,6 @@
 	FString ClassTypes;
 	bool bPackValid;
 	FString FocusAssetIdent;
-<<<<<<< HEAD
-=======
 	FString SortKey;
 	TArray<FLocalizedTextArray> LocalizedSearchTags;
->>>>>>> cce8678d
 };