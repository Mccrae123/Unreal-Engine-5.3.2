// Copyright Epic Games, Inc. All Rights Reserved.

#include "StarshipStyle.h"
#include "Misc/CommandLine.h"
#include "Styling/StarshipCoreStyle.h"

#include "Settings/EditorStyleSettings.h"

#include "SlateOptMacros.h"
#include "Styling/SlateStyleMacros.h"

#if (WITH_EDITOR || (IS_PROGRAM && PLATFORM_DESKTOP))
	#include "PlatformInfo.h"
#endif
#include "Styling/ToolBarStyle.h"
#include "Styling/SegmentedControlStyle.h"
#include "Styling/StyleColors.h"
#include "Framework/Application/SlateApplication.h"


#define ICON_FONT(...) FSlateFontInfo(RootToContentDir("Fonts/FontAwesome", TEXT(".ttf")), __VA_ARGS__)

#define LOCTEXT_NAMESPACE "EditorStyle"

FName FStarshipEditorStyle::StyleSetName = TEXT("EditorStyle");

void FStarshipEditorStyle::Initialize()
{
	LLM_SCOPE_BYNAME(TEXT("FStarshipEditorStyle"));
	Settings = NULL;

	// The core style must be initialized before the editor style
	FSlateApplication::InitializeCoreStyle();

	const FString ThemesSubDir = TEXT("Slate/Themes");

#if ALLOW_THEMES
	USlateThemeManager::Get().ApplyTheme(USlateThemeManager::Get().GetCurrentTheme().Id);
	//UStyleColorTable::Get().SaveCurrentThemeAs(UStyleColorTable::Get().GetCurrentTheme().Filename);
#endif
	StyleInstance = Create(Settings);
	SetStyle(StyleInstance.ToSharedRef());
}

void FStarshipEditorStyle::Shutdown()
{
	StyleInstance.Reset();
}

const FName& FStarshipEditorStyle::GetStyleSetName()
{
	return FStarshipEditorStyle::StyleSetName;
}

BEGIN_SLATE_FUNCTION_BUILD_OPTIMIZATION

/* FStarshipEditorStyle static initialization
 *****************************************************************************/

TSharedPtr< FStarshipEditorStyle::FStyle > FStarshipEditorStyle::StyleInstance = NULL;
TWeakObjectPtr< UEditorStyleSettings > FStarshipEditorStyle::Settings = NULL;

void FStarshipEditorStyle::FStyle::SetColor(const TSharedRef< FLinearColor >& Source, const FLinearColor& Value)
{
	Source->R = Value.R;
	Source->G = Value.G;
	Source->B = Value.B;
	Source->A = Value.A;
}

bool FStarshipEditorStyle::FStyle::IncludeEditorSpecificStyles()
{
#if IS_PROGRAM
	return true;
#else
	return GIsEditor;
#endif
}

/* FStarshipEditorStyle interface
 *****************************************************************************/

FStarshipEditorStyle::FStyle::FStyle( const TWeakObjectPtr< UEditorStyleSettings >& InSettings )
	: FSlateStyleSet(FStarshipEditorStyle::StyleSetName)

	// Note, these sizes are in Slate Units.
	// Slate Units do NOT have to map to pixels.
	, Icon7x16(7.0f, 16.0f)
	, Icon8x4(8.0f, 4.0f)
	, Icon16x4(16.0f, 4.0f)
	, Icon8x8(8.0f, 8.0f)
	, Icon10x10(10.0f, 10.0f)
	, Icon12x12(12.0f, 12.0f)
	, Icon12x16(12.0f, 16.0f)
	, Icon14x14(14.0f, 14.0f)
	, Icon16x16(16.0f, 16.0f)
	, Icon16x20(16.0f, 20.0f)
	, Icon20x20(20.0f, 20.0f)
	, Icon22x22(22.0f, 22.0f)
	, Icon24x24(24.0f, 24.0f)
	, Icon25x25(25.0f, 25.0f)
	, Icon32x32(32.0f, 32.0f)
	, Icon40x40(40.0f, 40.0f)
	, Icon48x48(48.0f, 48.0f)
	, Icon64x64(64.0f, 64.0f)
	, Icon36x24(36.0f, 24.0f)
	, Icon128x128(128.0f, 128.0f)

	// These are the colors that are updated by the user style customizations
	, SelectionColor_Subdued_LinearRef(MakeShareable(new FLinearColor(0.807f, 0.596f, 0.388f)))
	, HighlightColor_LinearRef( MakeShareable( new FLinearColor(0.068f, 0.068f, 0.068f) ) ) 
	, WindowHighlightColor_LinearRef(MakeShareable(new FLinearColor(0,0,0,0)))



	// These are the Slate colors which reference those above; these are the colors to put into the style
	, SelectionColor_Subdued( SelectionColor_Subdued_LinearRef )
	, HighlightColor( HighlightColor_LinearRef )
	, WindowHighlightColor(WindowHighlightColor_LinearRef)
	, InheritedFromBlueprintTextColor(FLinearColor(0.25f, 0.5f, 1.0f))

	, Settings( InSettings )
{
}

FStarshipEditorStyle::FStyle::~FStyle()
{

#ifdef WITH_EDITOR
	if (Settings.IsValid())
	{
		Settings->OnSettingChanged().Remove(SettingChangedHandler);
	}
#endif

}

void FStarshipEditorStyle::FStyle::SettingsChanged(FName PropertyName)
{
		SyncSettings();
}

void FStarshipEditorStyle::FStyle::SyncSettings()
{
	if (Settings.IsValid())
	{
		// The subdued selection color is derived from the selection color
		auto SubduedSelectionColor = Settings->GetSubduedSelectionColor();
		SetColor(SelectionColor_Subdued_LinearRef, SubduedSelectionColor);

		// Sync the window background settings
		FWindowStyle& WindowStyle = const_cast<FWindowStyle&>(FStarshipCoreStyle::GetCoreStyle().GetWidgetStyle<FWindowStyle>("Window"));
		if (Settings->bEnableEditorWindowBackgroundColor)
		{
			SetColor(WindowHighlightColor_LinearRef, Settings->EditorWindowBackgroundColor);
			WindowTitleOverride->TintColor = WindowHighlightColor_LinearRef;
		}
		else
		{
			SetColor(WindowHighlightColor_LinearRef, FLinearColor(0, 0, 0, 0));
			WindowTitleOverride->TintColor = FStyleColors::Title;
		}
	}
}

void FStarshipEditorStyle::FStyle::SyncParentStyles()
{
	const ISlateStyle* ParentStyle = GetParentStyle();

	// Get the scrollbar style from the core style as it is referenced by the editor style
	ScrollBar = ParentStyle->GetWidgetStyle<FScrollBarStyle>("ScrollBar");
	NoBorder = ParentStyle->GetWidgetStyle<FButtonStyle>("NoBorder");
	NormalFont = ParentStyle->GetFontStyle("NormalFont");
	NormalText = ParentStyle->GetWidgetStyle<FTextBlockStyle>("NormalText");
	Button = ParentStyle->GetWidgetStyle<FButtonStyle>("Button");
	NormalEditableTextBoxStyle = ParentStyle->GetWidgetStyle<FEditableTextBoxStyle>("NormalEditableTextBox");
	NormalTableRowStyle = ParentStyle->GetWidgetStyle<FTableRowStyle>("TableView.Row");

	DefaultForeground = ParentStyle->GetSlateColor("DefaultForeground");
	InvertedForeground = ParentStyle->GetSlateColor("InvertedForeground");

	SelectorColor = ParentStyle->GetSlateColor("SelectorColor");
	SelectionColor = ParentStyle->GetSlateColor("SelectionColor");
	SelectionColor_Inactive = ParentStyle->GetSlateColor("SelectionColor_Inactive");
	SelectionColor_Pressed = ParentStyle->GetSlateColor("SelectionColor_Pressed");
}

static void AuditDuplicatedCoreStyles(const ISlateStyle& EditorStyle)
{
	const ISlateStyle& CoreStyle = FStarshipCoreStyle::GetCoreStyle();
	TSet<FName> CoreStyleKeys = CoreStyle.GetStyleKeys();

	TSet<FName> EditorStyleKeys = EditorStyle.GetStyleKeys();

	TSet<FName> DuplicatedNames = CoreStyleKeys.Intersect(EditorStyleKeys);

	DuplicatedNames.Sort(FNameLexicalLess());
	for (FName& Name : DuplicatedNames)
	{
		UE_LOG(LogSlate, Log, TEXT("%s"), *Name.ToString());
	}
}

void FStarshipEditorStyle::FStyle::Initialize()
{
	SetParentStyleName("CoreStyle");

	// Sync styles from the parent style that will be used as templates for styles defined here
	SyncParentStyles();


	SetContentRoot( FPaths::EngineContentDir() / TEXT("Editor/Slate") );
	SetCoreContentRoot(FPaths::EngineContentDir() / TEXT("Slate"));

	SetupGeneralStyles();
	SetupLevelGeneralStyles();
	SetupWorldBrowserStyles();
	SetupWorldPartitionStyles();
	SetupSequencerStyles();
	SetupViewportStyles();
	SetupMenuBarStyles();
	SetupGeneralIcons();
	SetupWindowStyles();
	SetupPropertyEditorStyles();

	// Avoid polluting the game texture atlas with non-core editor style items when not the editor (or a standalone application, like UFE)
	if (!IncludeEditorSpecificStyles())
	{
		return;
	}

	SetupProjectBadgeStyle();
	SetupDockingStyles();
	SetupTutorialStyles();
	SetupProfilerStyle();
	SetupGraphEditorStyles();
	SetupLevelEditorStyle();
	SetupPersonaStyle();
	SetupClassThumbnailOverlays();
	SetupClassIconsAndThumbnails();
	SetupContentBrowserStyle();
	SetupLandscapeEditorStyle();
	SetupToolkitStyles();
	SetupTranslationEditorStyles();
	SetupLocalizationDashboardStyles();
	SetupUnsavedAssetsStyles();
	SetupSourceControlStyles();
	SetupAutomationStyles();
	SetupUMGEditorStyles();
	SetupMyBlueprintStyles();
	SetupStatusBarStyle();
	SetupColorPickerStyle();

//	LogUnusedBrushResources();

	AuditDuplicatedCoreStyles(*this);
	
	SyncSettings();

#ifdef WITH_EDITOR
	if (Settings.IsValid())
	{
		SettingChangedHandler = Settings->OnSettingChanged().AddRaw(this, &FStarshipEditorStyle::FStyle::SettingsChanged);
	}
#endif

}

void FStarshipEditorStyle::FStyle::SetupGeneralStyles()
{
	
	// Normal Text
	{
		Set( "RichTextBlock.TextHighlight", FTextBlockStyle(NormalText)
			.SetColorAndOpacity( FLinearColor( 1.0f, 1.0f, 1.0f ) ) );
		Set( "RichTextBlock.Bold", FTextBlockStyle(NormalText)
			.SetFont( DEFAULT_FONT("Bold", FStarshipCoreStyle::RegularTextSize )) );
		Set( "RichTextBlock.BoldHighlight", FTextBlockStyle(NormalText)
			.SetFont( DEFAULT_FONT("Bold", FStarshipCoreStyle::RegularTextSize ))
			.SetColorAndOpacity( FLinearColor( 1.0f, 1.0f, 1.0f ) ) );
		Set("RichTextBlock.Italic", FTextBlockStyle(NormalText)
			.SetFont(DEFAULT_FONT("Italic", FStarshipCoreStyle::RegularTextSize)));
		Set("RichTextBlock.ItalicHighlight", FTextBlockStyle(NormalText)
			.SetFont(DEFAULT_FONT("Italic", FStarshipCoreStyle::RegularTextSize))
			.SetColorAndOpacity(FLinearColor(1.0f, 1.0f, 1.0f)));

		Set( "TextBlock.HighlightShape",  new BOX_BRUSH( "Common/TextBlockHighlightShape", FMargin(3.f/8.f) ));
		Set( "TextBlock.HighlighColor", FLinearColor( 0.02f, 0.3f, 0.0f ) );

		Set("TextBlock.ShadowedText", FTextBlockStyle(NormalText)
			.SetShadowOffset(FVector2D(1.0f, 1.0f))
			.SetShadowColorAndOpacity(FLinearColor(0.0f, 0.0f, 0.0f)));

		Set("TextBlock.ShadowedTextWarning", FTextBlockStyle(NormalText)
			.SetColorAndOpacity(FStyleColors::Warning)
			.SetShadowOffset(FVector2D(1.0f, 1.0f))
			.SetShadowColorAndOpacity(FLinearColor(0.0f, 0.0f, 0.0f)));

		Set("NormalText.Subdued", FTextBlockStyle(NormalText)
			.SetColorAndOpacity(FSlateColor::UseSubduedForeground()));

		Set("NormalText.Important", FTextBlockStyle(NormalText)
			.SetFont(DEFAULT_FONT("Bold", FStarshipCoreStyle::RegularTextSize))
			.SetColorAndOpacity(FLinearColor(1.0f, 1.0f, 1.0f))
			.SetHighlightColor(FLinearColor(1.0f, 1.0f, 1.0f))
			.SetShadowOffset(FVector2D(1, 1))
			.SetShadowColorAndOpacity(FLinearColor(0, 0, 0, 0.9f)));

		Set("SmallText.Subdued", FTextBlockStyle(NormalText)
			.SetFont(DEFAULT_FONT("Regular", FStarshipCoreStyle::SmallTextSize))
			.SetColorAndOpacity(FSlateColor::UseSubduedForeground()));

		Set("TinyText", FTextBlockStyle(NormalText)
			.SetFont(DEFAULT_FONT("Regular", FStarshipCoreStyle::SmallTextSize)));

		Set("TinyText.Subdued", FTextBlockStyle(NormalText)
			.SetFont(DEFAULT_FONT("Regular", FStarshipCoreStyle::SmallTextSize))
			.SetColorAndOpacity(FSlateColor::UseSubduedForeground()));

		Set("LargeText", FTextBlockStyle(NormalText)
			.SetFont(DEFAULT_FONT("Bold", 11))
			.SetColorAndOpacity(FLinearColor(1.0f, 1.0f, 1.0f))
			.SetHighlightColor(FLinearColor(1.0f, 1.0f, 1.0f))
			.SetShadowOffset(FVector2D(1, 1))
			.SetShadowColorAndOpacity(FLinearColor(0, 0, 0, 0.9f)));
	}

	// Rendering resources that never change
	{
		Set( "None", new FSlateNoResource() );
	}



	Set( "WideDash.Horizontal", new CORE_IMAGE_BRUSH("Starship/Common/Dash_Horizontal", FVector2D(10, 1), FLinearColor::White, ESlateBrushTileType::Horizontal));
	Set( "WideDash.Vertical", new CORE_IMAGE_BRUSH("Starship/Common/Dash_Vertical", FVector2D(1, 10), FLinearColor::White, ESlateBrushTileType::Vertical));

	Set("DropTarget.Background", new CORE_BOX_BRUSH("Starship/Common/DropTargetBackground", FMargin(6.0f / 64.0f)));

	Set("ThinLine.Horizontal", new IMAGE_BRUSH("Common/ThinLine_Horizontal", FVector2D(11, 2), FLinearColor::White, ESlateBrushTileType::Horizontal));


	// Buttons that only provide a hover hint.
	HoverHintOnly = FButtonStyle()
			.SetNormal( FSlateNoResource() )
			.SetHovered( BOX_BRUSH( "Common/ButtonHoverHint", FMargin(4/16.0f), FLinearColor(1,1,1,0.15f) ) )
			.SetPressed( BOX_BRUSH( "Common/ButtonHoverHint", FMargin(4/16.0f), FLinearColor(1,1,1,0.25f) ) )
			.SetNormalPadding( FMargin(0,0,0,1) )
			.SetPressedPadding( FMargin(0,1,0,0) );
	Set( "HoverHintOnly", HoverHintOnly );


	FButtonStyle SimpleSharpButton = FButtonStyle()
		.SetNormal(BOX_BRUSH("Common/Button/simple_sharp_normal", FMargin(4 / 16.0f), FLinearColor(1, 1, 1, 1)))
		.SetHovered(BOX_BRUSH("Common/Button/simple_sharp_hovered", FMargin(4 / 16.0f), FLinearColor(1, 1, 1, 1)))
		.SetPressed(BOX_BRUSH("Common/Button/simple_sharp_hovered", FMargin(4 / 16.0f), FLinearColor(1, 1, 1, 1)))
		.SetNormalPadding(FMargin(0, 0, 0, 1))
		.SetPressedPadding(FMargin(0, 1, 0, 0));
	Set("SimpleSharpButton", SimpleSharpButton);

	FButtonStyle SimpleRoundButton = FButtonStyle()
		.SetNormal(BOX_BRUSH("Common/Button/simple_round_normal", FMargin(4 / 16.0f), FLinearColor(1, 1, 1, 1)))
		.SetHovered(BOX_BRUSH("Common/Button/simple_round_hovered", FMargin(4 / 16.0f), FLinearColor(1, 1, 1, 1)))
		.SetPressed(BOX_BRUSH("Common/Button/simple_round_hovered", FMargin(4 / 16.0f), FLinearColor(1, 1, 1, 1)))
		.SetNormalPadding(FMargin(0, 0, 0, 1))
		.SetPressedPadding(FMargin(0, 1, 0, 0));
	Set("SimpleRoundButton", SimpleRoundButton);

	// Common glyphs
	{
		Set( "Symbols.SearchGlass", new IMAGE_BRUSH( "Common/SearchGlass", Icon16x16 ) );
		Set( "Symbols.X", new IMAGE_BRUSH( "Common/X", Icon16x16 ) );
		Set( "Symbols.VerticalPipe", new BOX_BRUSH( "Common/VerticalPipe", FMargin(0) ) );
		Set( "Symbols.UpArrow", new IMAGE_BRUSH( "Common/UpArrow", Icon8x8 ) );
		Set( "Symbols.DoubleUpArrow", new IMAGE_BRUSH( "Common/UpArrow2", Icon8x8 ) );
		Set( "Symbols.DownArrow", new IMAGE_BRUSH( "Common/DownArrow", Icon8x8 ) );
		Set( "Symbols.DoubleDownArrow", new IMAGE_BRUSH( "Common/DownArrow2", Icon8x8 ) );
		Set( "Symbols.RightArrow", new IMAGE_BRUSH("Common/SubmenuArrow", Icon8x8));
		Set( "Symbols.Check", new IMAGE_BRUSH( "Common/Check", Icon16x16 ) );
	}

	// Common icons
	{
		Set("Icons.Contact", new IMAGE_BRUSH( "Icons/icon_mail_16x", Icon16x16 ) );
		Set("Icons.Crop", new IMAGE_BRUSH_SVG("Starship/Common/Crop", Icon16x16));
		Set("Icons.Fullscreen", new IMAGE_BRUSH_SVG("Starship/Common/EnableFullscreen", Icon16x16));
		Set("Icons.Save", new IMAGE_BRUSH_SVG( "Starship/Common/SaveCurrent", Icon16x16 ) );
		Set("Icons.SaveChanged", new IMAGE_BRUSH_SVG( "Starship/Common/SaveChanged", Icon16x16 ) );

		Set("Icons.DirtyBadge", new IMAGE_BRUSH_SVG("Starship/Common/DirtyBadge", Icon12x12));
		Set("Icons.MakeStaticMesh", new IMAGE_BRUSH_SVG("Starship/Common/MakeStaticMesh", Icon16x16));
		Set("Icons.Documentation", new IMAGE_BRUSH_SVG("Starship/Common/Documentation", Icon16x16));
		Set("Icons.Support", new IMAGE_BRUSH_SVG("Starship/Common/Support", Icon16x16));
		Set("Icons.Package", new IMAGE_BRUSH_SVG("Starship/Common/ProjectPackage", Icon16x16));
		Set("Icons.Comment", new IMAGE_BRUSH_SVG("Starship/Common/Comment", Icon16x16));
		Set("Icons.SelectInViewport", new IMAGE_BRUSH_SVG("Starship/Common/SelectInViewport", Icon16x16));
		Set("Icons.BrowseContent", new IMAGE_BRUSH_SVG("Starship/Common/BrowseContent", Icon16x16));
		Set("Icons.Use", new IMAGE_BRUSH_SVG("Starship/Common/use-circle", Icon16x16));
<<<<<<< HEAD
		Set("Icons.Advanced", new IMAGE_BRUSH_SVG("Starship/Common/Advanced", Icon16x16));
		Set("Icons.Launch", new IMAGE_BRUSH_SVG("Starship/Common/ProjectLauncher", Icon16x16));
=======
>>>>>>> d731a049
		Set("Icons.Next", new IMAGE_BRUSH_SVG("Starship/Common/NextArrow", Icon16x16));
		Set("Icons.Previous", new IMAGE_BRUSH_SVG("Starship/Common/PreviousArrow", Icon16x16));
		Set("Icons.Visibility", new IMAGE_BRUSH_SVG("Starship/Common/Visibility", Icon20x20));
		Set("Icons.World", new IMAGE_BRUSH_SVG("Starship/Common/World", Icon20x20));
		Set("Icons.Details", new IMAGE_BRUSH_SVG("Starship/Common/Details", Icon16x16));
		Set("Icons.Convert", new IMAGE_BRUSH_SVG("Starship/Common/convert", Icon20x20));
		Set("Icons.Adjust", new IMAGE_BRUSH_SVG("Starship/Common/Adjust", Icon16x16));
		Set("Icons.PlaceActors", new IMAGE_BRUSH_SVG("Starship/Common/PlaceActors", Icon16x16));
		Set("Icons.ReplaceActor", new IMAGE_BRUSH_SVG("Starship/Common/ReplaceActors", Icon16x16));
		Set("Icons.GroupActors", new IMAGE_BRUSH_SVG("Starship/Common/GroupActors", Icon16x16));
		Set("Icons.Transform", new IMAGE_BRUSH_SVG("Starship/Common/transform-local", Icon16x16));
		Set("Icons.SetShowPivot", new IMAGE_BRUSH_SVG("Starship/Common/SetShowPivot", Icon16x16));
		Set("Icons.Snap", new IMAGE_BRUSH_SVG("Starship/Common/Snap", Icon16x16));
		Set("Icons.Event", new IMAGE_BRUSH_SVG("Starship/Common/Event", Icon16x16));
		Set("Icons.JumpToEvent", new IMAGE_BRUSH_SVG("Starship/Common/JumpToEvent", Icon16x16));
		Set("Icons.Merge", new IMAGE_BRUSH_SVG("Starship/Common/Merge", Icon16x16));
		Set("Icons.Level", new IMAGE_BRUSH_SVG("Starship/Common/Levels", Icon16x16));
		Set("Icons.Play", new IMAGE_BRUSH_SVG("Starship/Common/play", Icon16x16));
		Set("Icons.Localization", new IMAGE_BRUSH_SVG("Starship/Common/LocalizationDashboard", Icon16x16));
		Set("Icons.Audit", new IMAGE_BRUSH_SVG("Starship/Common/AssetAudit", Icon16x16));
		Set("Icons.Blueprint", new IMAGE_BRUSH_SVG("Starship/Common/blueprint", Icon16x16));
		Set("Icons.Color", new IMAGE_BRUSH_SVG("Starship/Common/color", Icon16x16));
		Set("Icons.LOD", new IMAGE_BRUSH_SVG("Starship/Common/LOD", Icon16x16));
		Set("Icons.SkeletalMesh", new IMAGE_BRUSH_SVG("Starship/Common/SkeletalMesh", Icon16x16));
		Set("Icons.OpenInExternalEditor", new IMAGE_BRUSH_SVG("Starship/Common/OpenInExternalEditor", Icon16x16));
		Set("Icons.OpenSourceLocation", new IMAGE_BRUSH_SVG("Starship/Common/OpenSourceLocation", Icon16x16));
		Set("Icons.Find", new IMAGE_BRUSH_SVG("Starship/Common/Find", Icon16x16));
		Set("Icons.Validate", new IMAGE_BRUSH_SVG("Starship/Common/validate", Icon16x16));
		Set("Icons.Pinned", new IMAGE_BRUSH_SVG("Starship/Common/Pinned", Icon16x16));
		Set("Icons.Unpinned", new IMAGE_BRUSH_SVG("Starship/Common/Unpinned", Icon16x16));
<<<<<<< HEAD
=======
		Set("Icons.Tools", new IMAGE_BRUSH_SVG("Starship/Common/EditorModes", Icon16x16));
>>>>>>> d731a049


		Set("Icons.Toolbar.Play", new IMAGE_BRUSH_SVG("Starship/Common/play", Icon20x20));
		Set("Icons.Toolbar.Pause", new IMAGE_BRUSH_SVG("Starship/MainToolbar/pause", Icon20x20));
<<<<<<< HEAD
		Set("Icons.Toolbar.Stop", new IMAGE_BRUSH_SVG("Starship/MainToolbar/stop", Icon20x20));
		Set("Icons.Toolbar.Settings", new CORE_IMAGE_BRUSH_SVG( "Starship/Common/Settings", Icon20x20));
		Set("Icons.Toolbar.Details", new IMAGE_BRUSH_SVG("Starship/Common/Details", Icon16x16));
=======
		Set("Icons.Toolbar.Stop", new CORE_IMAGE_BRUSH_SVG("Starship/Common/stop", Icon20x20));
		Set("Icons.Toolbar.Settings", new CORE_IMAGE_BRUSH_SVG( "Starship/Common/Settings", Icon20x20));
		Set("Icons.Toolbar.Details", new IMAGE_BRUSH_SVG("Starship/Common/Details", Icon16x16));
		Set("Icons.Toolbar.Import", new CORE_IMAGE_BRUSH_SVG("Starship/Common/import_20", Icon20x20));
		Set("Icons.Toolbar.Export", new CORE_IMAGE_BRUSH_SVG("Starship/Common/export_20", Icon20x20));
	}

	// Theme Icons
	{
		Set("Themes.Import", new CORE_IMAGE_BRUSH_SVG("Starship/Common/import", Icon16x16));
		Set("Themes.Export", new CORE_IMAGE_BRUSH_SVG("Starship/Common/export", Icon16x16));
	}

	// Typed Elements Icons
	{
		Set("Icons.PromoteElements", new IMAGE_BRUSH_SVG("Starship/Common/convert", Icon20x20));
		Set("Icons.DemoteElements", new IMAGE_BRUSH_SVG("Starship/Common/convert", Icon20x20));
>>>>>>> d731a049
	}

	Set("UnrealDefaultThumbnail", new IMAGE_BRUSH("Starship/Common/Unreal_DefaultThumbnail", FVector2D(256, 256)));

	Set( "WarningStripe", new IMAGE_BRUSH( "Common/WarningStripe", FVector2D(20,6), FLinearColor::White, ESlateBrushTileType::Horizontal ) );
	
	Set("RoundedWarning", new FSlateRoundedBoxBrush(FStyleColors::Transparent, 4.0f, FStyleColors::Warning, 1.0f));
	Set("RoundedError", new FSlateRoundedBoxBrush(FStyleColors::Transparent, 4.0f, FStyleColors::Error, 1.0f));

	Set( "Button.Disabled", new BOX_BRUSH( "Common/Button_Disabled", 8.0f/32.0f ) );
	

	// Toggle button
	{
		Set( "ToggleButton", FButtonStyle(Button)
			.SetNormal(FSlateNoResource())
			.SetHovered(BOX_BRUSH( "Common/RoundedSelection_16x", 4.0f/16.0f, SelectionColor ))
			.SetPressed(BOX_BRUSH( "Common/RoundedSelection_16x", 4.0f/16.0f, SelectionColor_Pressed ))
		);

		//FSlateColorBrush(FLinearColor::White)

		Set("RoundButton", FButtonStyle(Button)
			.SetNormal(BOX_BRUSH("Common/RoundedSelection_16x", 4.0f / 16.0f, FLinearColor(1, 1, 1, 0.1f)))
			.SetHovered(BOX_BRUSH("Common/RoundedSelection_16x", 4.0f / 16.0f, SelectionColor))
			.SetPressed(BOX_BRUSH("Common/RoundedSelection_16x", 4.0f / 16.0f, SelectionColor_Pressed))
			);

		Set("FlatButton", FButtonStyle(Button)
			.SetNormal(FSlateNoResource())
			.SetHovered(BOX_BRUSH("Common/FlatButton", 2.0f / 8.0f, SelectionColor))
			.SetPressed(BOX_BRUSH("Common/FlatButton", 2.0f / 8.0f, SelectionColor_Pressed))
			);

		Set("FlatButton.Dark", FButtonStyle(Button)
			.SetNormal(BOX_BRUSH("Common/FlatButton", 2.0f / 8.0f, FLinearColor(0.125f, 0.125f, 0.125f, 0.8f)))
			.SetHovered(BOX_BRUSH("Common/FlatButton", 2.0f / 8.0f, SelectionColor))
			.SetPressed(BOX_BRUSH("Common/FlatButton", 2.0f / 8.0f, SelectionColor_Pressed))
			);

		Set("FlatButton.DarkGrey", FButtonStyle(Button)
			.SetNormal(BOX_BRUSH("Common/FlatButton", 2.0f / 8.0f, FLinearColor(0.05f, 0.05f, 0.05f, 0.8f)))
			.SetHovered(BOX_BRUSH("Common/FlatButton", 2.0f / 8.0f, SelectionColor))
			.SetPressed(BOX_BRUSH("Common/FlatButton", 2.0f / 8.0f, SelectionColor_Pressed))
		);


		Set("FlatButton.Default", GetWidgetStyle<FButtonStyle>("FlatButton.Dark"));

		Set("FlatButton.DefaultTextStyle", FTextBlockStyle(NormalText)
			.SetFont(DEFAULT_FONT("Bold", 10))
			.SetColorAndOpacity(FLinearColor(1.0f, 1.0f, 1.0f))
			.SetHighlightColor(FLinearColor(1.0f, 1.0f, 1.0f))
			.SetShadowOffset(FVector2D(1, 1))
			.SetShadowColorAndOpacity(FLinearColor(0, 0, 0, 0.9f)));

		struct ButtonColor
		{
		public:
			FName Name;
			FLinearColor Normal;
			FLinearColor Hovered;
			FLinearColor Pressed;

			ButtonColor(const FName& InName, const FLinearColor& Color) : Name(InName)
			{
				Normal = Color * 0.8f;
				Normal.A = Color.A;
				Hovered = Color * 1.0f;
				Hovered.A = Color.A;
				Pressed = Color * 0.6f;
				Pressed.A = Color.A;
			}
		};

		TArray< ButtonColor > FlatButtons;
		FlatButtons.Add(ButtonColor("FlatButton.Primary", FLinearColor(0.02899, 0.19752, 0.48195)));
		FlatButtons.Add(ButtonColor("FlatButton.Success", FLinearColor(0.10616, 0.48777, 0.10616)));
		FlatButtons.Add(ButtonColor("FlatButton.Info", FLinearColor(0.10363, 0.53564, 0.7372)));
		FlatButtons.Add(ButtonColor("FlatButton.Warning", FLinearColor(0.87514, 0.42591, 0.07383)));
		FlatButtons.Add(ButtonColor("FlatButton.Danger", FLinearColor(0.70117, 0.08464, 0.07593)));

		for ( const ButtonColor& Entry : FlatButtons )
		{
			Set(Entry.Name, FButtonStyle(Button)
				.SetNormal(BOX_BRUSH("Common/FlatButton", 2.0f / 8.0f, Entry.Normal))
				.SetHovered(BOX_BRUSH("Common/FlatButton", 2.0f / 8.0f, Entry.Hovered))
				.SetPressed(BOX_BRUSH("Common/FlatButton", 2.0f / 8.0f, Entry.Pressed))
				);
		}

		Set("FontAwesome.7", ICON_FONT(7));
		Set("FontAwesome.8", ICON_FONT(8));
		Set("FontAwesome.9", ICON_FONT(9));
		Set("FontAwesome.10", ICON_FONT(10));
		Set("FontAwesome.11", ICON_FONT(11));
		Set("FontAwesome.12", ICON_FONT(12));
		Set("FontAwesome.14", ICON_FONT(14));
		Set("FontAwesome.16", ICON_FONT(16));
		Set("FontAwesome.18", ICON_FONT(18));

		/* Create a checkbox style for "ToggleButton" but with the images used by a normal checkbox (see "Checkbox" below) ... */
		const FCheckBoxStyle CheckboxLookingToggleButtonStyle = FCheckBoxStyle()
			.SetCheckBoxType(ESlateCheckBoxType::ToggleButton)
			.SetUncheckedImage( IMAGE_BRUSH( "Common/CheckBox", Icon16x16 ) )
			.SetUncheckedHoveredImage( IMAGE_BRUSH( "Common/CheckBox", Icon16x16 ) )
			.SetUncheckedPressedImage( IMAGE_BRUSH( "Common/CheckBox_Hovered", Icon16x16, FLinearColor( 0.5f, 0.5f, 0.5f ) ) )
			.SetCheckedImage( IMAGE_BRUSH( "Common/CheckBox_Checked_Hovered", Icon16x16 ) )
			.SetCheckedHoveredImage( IMAGE_BRUSH( "Common/CheckBox_Checked_Hovered", Icon16x16, FLinearColor( 0.5f, 0.5f, 0.5f ) ) )
			.SetCheckedPressedImage( IMAGE_BRUSH( "Common/CheckBox_Checked", Icon16x16 ) )
			.SetUndeterminedImage( IMAGE_BRUSH( "Common/CheckBox_Undetermined", Icon16x16 ) )
			.SetUndeterminedHoveredImage( IMAGE_BRUSH( "Common/CheckBox_Undetermined_Hovered", Icon16x16 ) )
			.SetUndeterminedPressedImage( IMAGE_BRUSH( "Common/CheckBox_Undetermined_Hovered", Icon16x16, FLinearColor( 0.5f, 0.5f, 0.5f ) ) )
			.SetPadding(1.0f);
		/* ... and set new style */
		Set( "CheckboxLookToggleButtonCheckbox", CheckboxLookingToggleButtonStyle );


		Set( "ToggleButton.LabelFont", DEFAULT_FONT( "Regular", 9 ) );
		Set( "ToggleButtonCheckbox.LabelFont", DEFAULT_FONT( "Regular", 9 ) );
	}

	// Combo Button, Combo Box
	{
		// Legacy style; still being used by some editor widgets
		Set( "ComboButton.Arrow", new IMAGE_BRUSH("Common/ComboArrow", Icon8x8 ) );


		FComboButtonStyle ToolbarComboButton = FComboButtonStyle()
			.SetButtonStyle( GetWidgetStyle<FButtonStyle>( "ToggleButton" ) )
			.SetDownArrowImage( IMAGE_BRUSH( "Common/ShadowComboArrow", Icon8x8 ) )
			.SetMenuBorderBrush(FSlateNoResource())
			.SetMenuBorderPadding( FMargin( 0.0f ) );
		Set( "ToolbarComboButton", ToolbarComboButton );

		Set("GenericFilters.ComboButtonStyle", ToolbarComboButton);

		Set("GenericFilters.TextStyle", FTextBlockStyle(NormalText)
			.SetFont(DEFAULT_FONT("Bold", 9))
			.SetColorAndOpacity(FLinearColor(1.0f, 1.0f, 1.0f, 0.9f))
			.SetShadowOffset(FVector2D(1, 1))
			.SetShadowColorAndOpacity(FLinearColor(0, 0, 0, 0.9f)));

	}

	// Error Reporting
	{
		Set( "InfoReporting.BackgroundColor", FLinearColor(0.1f, 0.33f, 1.0f));

	}

	// EditableTextBox
	{
		Set( "EditableTextBox.Background.Normal", new BOX_BRUSH( "Common/TextBox", FMargin(4.0f/16.0f) ) );
		Set( "EditableTextBox.Background.Hovered", new BOX_BRUSH( "Common/TextBox_Hovered", FMargin(4.0f/16.0f) ) );
		Set( "EditableTextBox.Background.Focused", new BOX_BRUSH( "Common/TextBox_Hovered", FMargin(4.0f/16.0f) ) );
		Set( "EditableTextBox.Background.ReadOnly", new BOX_BRUSH( "Common/TextBox_ReadOnly", FMargin(4.0f/16.0f) ) );
		Set( "EditableTextBox.BorderPadding", FMargin(4.0f, 2.0f) );
	}

	// EditableTextBox Special
	{
		FSlateBrush* SpecialEditableTextImageNormal = new BOX_BRUSH( "Common/TextBox_Special", FMargin(8.0f/32.0f) );
		Set( "SpecialEditableTextImageNormal", SpecialEditableTextImageNormal );

		const FEditableTextBoxStyle SpecialEditableTextBoxStyle = FEditableTextBoxStyle()
			.SetTextStyle(NormalText)
			.SetBackgroundImageNormal( *SpecialEditableTextImageNormal )
			.SetBackgroundImageHovered( BOX_BRUSH( "Common/TextBox_Special_Hovered", FMargin(8.0f/32.0f) ) )
			.SetBackgroundImageFocused( BOX_BRUSH( "Common/TextBox_Special_Hovered", FMargin(8.0f/32.0f) ) )
			.SetBackgroundImageReadOnly( BOX_BRUSH( "Common/TextBox_ReadOnly", FMargin(4.0f/16.0f) ) )
			.SetScrollBarStyle( ScrollBar );
		Set( "SpecialEditableTextBox", SpecialEditableTextBoxStyle );

		Set( "SearchBox.ActiveBorder", new BOX_BRUSH( "Common/TextBox_Special_Active", FMargin(8.0f/32.0f) ) );
	}

	// Filtering/Searching feedback
	{
		const FLinearColor ActiveFilterColor = FLinearColor(1.0f,0.55f,0.0f,1.0f);
		Set("Searching.SearchActiveTab",    new FSlateNoResource());
		Set("Searching.SearchActiveBorder", new FSlateRoundedBoxBrush(FLinearColor::Transparent, 0.0, FStyleColors::Primary, 1.f));
	}



	// Images sizes are specified in Slate Screen Units. These do not necessarily correspond to pixels!
	// An IMAGE_BRUSH( "SomeImage", FVector2D(32,32)) will have a desired size of 16x16 Slate Screen Units.
	// This allows the original resource to be scaled up or down as needed.

	Set( "WhiteTexture", new IMAGE_BRUSH( "Old/White", Icon16x16 ) );

	Set( "BoldFont", DEFAULT_FONT( "Bold", FStarshipCoreStyle::RegularTextSize ) );

	Set( "Editor.AppIcon", new IMAGE_BRUSH( "Icons/EditorAppIcon", Icon24x24) );

	Set( "MarqueeSelection", new BORDER_BRUSH( "Old/DashedBorder", FMargin(6.0f/32.0f) ) );

	Set( "GenericPlay", new IMAGE_BRUSH( "Icons/generic_play_16x", Icon16x16 ) );
	Set( "GenericPause", new IMAGE_BRUSH( "Icons/generic_pause_16x", Icon16x16 ) );
	Set( "GenericStop", new IMAGE_BRUSH( "Icons/generic_stop_16x", Icon16x16 ) );

	Set( "SoftwareCursor_Grab", new IMAGE_BRUSH( "Icons/cursor_grab", Icon16x16 ) );
	Set( "SoftwareCursor_CardinalCross", new IMAGE_BRUSH( "Icons/cursor_cardinal_cross", Icon24x24 ) );
	Set( "SoftwareCursor_UpDown", new IMAGE_BRUSH( "Icons/cursor_updown", Icon16x20 ) );

	Set( "Border", new BOX_BRUSH( "Old/Border", 4.0f/16.0f ) );
	
	Set( "NoteBorder", new BOX_BRUSH( "Old/NoteBorder", FMargin(15.0f/40.0f, 15.0f/40.0f) ) );
	
	Set( "FilledBorder", new BOX_BRUSH( "Old/FilledBorder", 4.0f/16.0f ) );

	Set( "GenericViewButton", new IMAGE_BRUSH( "Icons/view_button", Icon20x20 ) );

	Set("GenericLink", new IMAGE_BRUSH("Common/link", Icon16x16));

#if WITH_EDITOR || (IS_PROGRAM && WITH_UNREAL_DEVELOPER_TOOLS)
	{
		// Dark Hyperlink - for use on light backgrounds
		FButtonStyle DarkHyperlinkButton = FButtonStyle()
			.SetNormal ( BORDER_BRUSH( "Old/HyperlinkDotted", FMargin(0,0,0,3/16.0f), FLinearColor::Black ) )
			.SetPressed( FSlateNoResource() )
			.SetHovered( BORDER_BRUSH( "Old/HyperlinkUnderline", FMargin(0,0,0,3/16.0f), FLinearColor::Black ) );
		FHyperlinkStyle DarkHyperlink = FHyperlinkStyle()
			.SetUnderlineStyle(DarkHyperlinkButton)
			.SetTextStyle(NormalText)
			.SetPadding(FMargin(0.0f));
		Set("DarkHyperlink", DarkHyperlink);

		// Visible on hover hyper link
		FButtonStyle HoverOnlyHyperlinkButton = FButtonStyle()
			.SetNormal(FSlateNoResource() )
			.SetPressed(FSlateNoResource() )
			.SetHovered(BORDER_BRUSH( "Old/HyperlinkUnderline", FMargin(0,0,0,3/16.0f) ) );
		Set("HoverOnlyHyperlinkButton", HoverOnlyHyperlinkButton);

		FHyperlinkStyle HoverOnlyHyperlink = FHyperlinkStyle()
			.SetUnderlineStyle(HoverOnlyHyperlinkButton)
			.SetTextStyle(NormalText)
			.SetPadding(FMargin(0.0f));
		Set("HoverOnlyHyperlink", HoverOnlyHyperlink);
	}


#endif // WITH_EDITOR || (IS_PROGRAM && WITH_UNREAL_DEVELOPER_TOOLS)

	// Expandable button
	{
		Set( "ExpandableButton.Collapsed", new IMAGE_BRUSH( "Old/ExpansionButton_Collapsed", Icon32x32) );
		Set( "ExpandableButton.Expanded_Left", new IMAGE_BRUSH( "Old/ExpansionButton_ExpandedLeft", Icon32x32) );
		Set( "ExpandableButton.Expanded_Center", new IMAGE_BRUSH( "Old/ExpansionButton_ExpandedMiddle", Icon32x32) );
		Set( "ExpandableButton.Expanded_Right", new IMAGE_BRUSH( "Old/ExpansionButton_ExpandedRight", Icon32x32) );
	}

	// Content reference
#if WITH_EDITOR || (IS_PROGRAM && WITH_UNREAL_DEVELOPER_TOOLS)
	{
		Set( "ContentReference.Background.Normal", new BOX_BRUSH( "Common/TextBox", FMargin(4.0f/16.0f) ) );
		Set( "ContentReference.Background.Hovered", new BOX_BRUSH( "Common/TextBox_Hovered", FMargin(4.0f/16.0f) ) );
		Set( "ContentReference.BorderPadding", FMargin(4.0f, 2.0f) );
		Set( "ContentReference.FindInContentBrowser", new IMAGE_BRUSH( "Icons/lens_12x", Icon12x12 ) );
		Set( "ContentReference.UseSelectionFromContentBrowser", new IMAGE_BRUSH( "Icons/assign_12x", Icon12x12 ) );
		Set( "ContentReference.PickAsset", new IMAGE_BRUSH( "Icons/pillarray_16x", Icon12x12 ) );
		Set( "ContentReference.Clear", new IMAGE_BRUSH( "Icons/Cross_12x", Icon12x12 ) );
		Set( "ContentReference.Tools", new IMAGE_BRUSH( "Icons/wrench_16x", Icon12x12 ) );
	}
#endif // WITH_EDITOR || (IS_PROGRAM && WITH_UNREAL_DEVELOPER_TOOLS)

#if WITH_EDITOR || (IS_PROGRAM && WITH_UNREAL_DEVELOPER_TOOLS)

	{
		Set("SystemWideCommands.FindInContentBrowser", new IMAGE_BRUSH_SVG("Starship/Common/ContentBrowser", Icon20x20));
		Set("SystemWideCommands.FindInContentBrowser.Small", new IMAGE_BRUSH_SVG("Starship/Common/ContentBrowser", Icon16x16));
	}
	

	// PList Editor
	{
		Set( "PListEditor.HeaderRow.Background",				new BOX_BRUSH( "Common/TableViewHeader", 4.f/32.f ) );

		Set( "PListEditor.FilteredColor",						new FSlateColorBrush( FColor( 0, 255, 0, 80 ) ) );
		Set( "PListEditor.NoOverlayColor",						new FSlateNoResource() );

		Set( "PListEditor.Button_AddToArray",					new IMAGE_BRUSH( "Icons/PlusSymbol_12x", Icon12x12 ) );
	}
	
	// Material List
	{
		Set( "MaterialList.DragDropBorder", new BOX_BRUSH( "Old/Window/ViewportDebugBorder", 0.8f ) );
		Set( "MaterialList.HyperlinkStyle", FTextBlockStyle(NormalText) .SetFont( DEFAULT_FONT( "Regular", 8 ) ) );
		Set( "MaterialList.HyperlinkStyle.ShadowOffset", FVector2D::ZeroVector );
	}

	// Dialogue Wave Details
	{
		Set( "DialogueWaveDetails.SpeakerToTarget", new IMAGE_BRUSH( "PropertyView/SpeakerToTarget", FVector2D(30.0f, 30.0f) ) );
		Set( "DialogueWaveDetails.HeaderBorder", new BOX_BRUSH( "Common/MenuBarBorder", FMargin(4.0f/16.0f) ) );
		Set( "DialogueWaveDetails.PropertyEditorMenu", new BOX_BRUSH( "Old/Menu_Background", FMargin(8.0f/64.0f) ) );
	}

	// Dialogue Wave Parameter Border
	{
		Set( "DialogueWaveParameter.DropDownBorder", new BOX_BRUSH( "Old/Border", 4.0f/16.0f, FLinearColor::Black) );
	}

#endif // WITH_EDITOR || (IS_PROGRAM && WITH_UNREAL_DEVELOPER_TOOLS)

	Set( "DashedBorder", new BORDER_BRUSH( "Old/DashedBorder", FMargin(6.0f/32.0f) ) );

	Set( "UniformShadow", new BORDER_BRUSH( "Common/UniformShadow", FMargin( 16.0f / 64.0f ) ) );
	Set( "UniformShadow_Tint", new BORDER_BRUSH( "Common/UniformShadow_Tint", FMargin( 16.0f / 64.0f ) ) );

	// Splitter
#if WITH_EDITOR || (IS_PROGRAM && WITH_UNREAL_DEVELOPER_TOOLS)
	{
		Set ("SplitterDark", FSplitterStyle()
			.SetHandleNormalBrush( FSlateColorBrush( FLinearColor(FColor( 32, 32, 32) ) ) )
			.SetHandleHighlightBrush( FSlateColorBrush( FLinearColor(FColor( 96, 96, 96) ) ) ) 
			);
	}
#endif // WITH_EDITOR || (IS_PROGRAM && WITH_UNREAL_DEVELOPER_TOOLS)


	// Lists, Trees
	{

		const FTableViewStyle DefaultTreeViewStyle = FTableViewStyle()
			.SetBackgroundBrush(FSlateColorBrush(FStyleColors::Recessed));
		Set("ListView", DefaultTreeViewStyle);

		const FTableViewStyle DefaultTableViewStyle = FTableViewStyle()
			.SetBackgroundBrush(FSlateColorBrush(FStyleColors::Recessed));
		Set("TreeView", DefaultTableViewStyle);

		Set( "TableView.Row", FTableRowStyle( NormalTableRowStyle) );
		Set( "TableView.DarkRow",FTableRowStyle( NormalTableRowStyle)
			.SetEvenRowBackgroundBrush(IMAGE_BRUSH("PropertyView/DetailCategoryMiddle", FVector2D(16, 16)))
			.SetEvenRowBackgroundHoveredBrush(IMAGE_BRUSH("PropertyView/DetailCategoryMiddle_Hovered", FVector2D(16, 16)))
			.SetOddRowBackgroundBrush(IMAGE_BRUSH("PropertyView/DetailCategoryMiddle", FVector2D(16, 16)))
			.SetOddRowBackgroundHoveredBrush(IMAGE_BRUSH("PropertyView/DetailCategoryMiddle_Hovered", FVector2D(16, 16)))
			.SetSelectorFocusedBrush(BORDER_BRUSH("Common/Selector", FMargin(4.f / 16.f), SelectorColor))
			.SetActiveBrush(IMAGE_BRUSH("Common/Selection", Icon8x8, SelectionColor))
			.SetActiveHoveredBrush(IMAGE_BRUSH("Common/Selection", Icon8x8, SelectionColor))
			.SetInactiveBrush(IMAGE_BRUSH("Common/Selection", Icon8x8, SelectionColor_Inactive))
			.SetInactiveHoveredBrush(IMAGE_BRUSH("Common/Selection", Icon8x8, SelectionColor_Inactive))
		);
		Set("TableView.NoHoverTableRow", FTableRowStyle(NormalTableRowStyle)
			.SetEvenRowBackgroundHoveredBrush(FSlateNoResource())
			.SetOddRowBackgroundHoveredBrush(FSlateNoResource())
			.SetActiveHoveredBrush(FSlateNoResource())
			.SetInactiveHoveredBrush(FSlateNoResource())
			);
	
		Set("ListView.PinnedItemShadow", new IMAGE_BRUSH("Starship/ListView/PinnedItemShadow", FVector2D(16.f, 8.f)));
	}
	
	// Spinboxes
	{

		// Legacy styles; used by other editor widgets
		Set( "SpinBox.Background", new BOX_BRUSH( "Common/Spinbox", FMargin(4.0f/16.0f) ) );
		Set( "SpinBox.Background.Hovered", new BOX_BRUSH( "Common/Spinbox_Hovered", FMargin(4.0f/16.0f) ) );
		Set( "SpinBox.Fill", new BOX_BRUSH( "Common/Spinbox_Fill", FMargin(4.0f/16.0f, 4.0f/16.0f, 8.0f/16.0f, 4.0f/16.0f) ) );
		Set( "SpinBox.Fill.Hovered", new BOX_BRUSH( "Common/Spinbox_Fill_Hovered", FMargin(4.0f/16.0f) ) );
		Set( "SpinBox.Arrows", new IMAGE_BRUSH( "Common/SpinArrows", Icon12x12 ) );
		Set( "SpinBox.TextMargin", FMargin(1.0f,2.0f) );
	}

	// Throbber
	{
		Set( "SmallThrobber.Chunk", new IMAGE_BRUSH( "Common/ThrobberPiece_Small", FVector2D(8,16) ) );
	}

	{
		Set("CurveEd.TimelineArea", new IMAGE_BRUSH("Old/White", Icon16x16, FLinearColor(1, 1, 1, 0.25f)));
		Set("CurveEd.FitHorizontal", new IMAGE_BRUSH("Icons/FitHorz_16x", Icon16x16));
		Set("CurveEd.FitVertical", new IMAGE_BRUSH("Icons/FitVert_16x", Icon16x16));
		Set("CurveEd.CurveKey", new IMAGE_BRUSH("Common/Key", FVector2D(11.0f, 11.0f)));
		Set("CurveEd.CurveKeySelected", new IMAGE_BRUSH("Common/Key", FVector2D(11.0f, 11.0f), SelectionColor));
		Set("CurveEd.InfoFont", DEFAULT_FONT("Regular", 8));
		Set("CurveEd.LabelFont", DEFAULT_FONT("Bold", 10));
		Set("CurveEd.Tangent", new IMAGE_BRUSH("Common/Tangent", FVector2D(7.0f, 7.0f), FLinearColor(0.0f, 0.66f, 0.7f)));
		Set("CurveEd.TangentSelected", new IMAGE_BRUSH("Common/Tangent", FVector2D(7.0f, 7.0f), FLinearColor(1.0f, 1.0f, 0.0f)));
		Set("CurveEd.TangentColor", FLinearColor(0.0f, 0.66f, 0.7f));
		Set("CurveEd.TangentColorSelected", FLinearColor(1.0f, 1.0f, 0.0f));
	}
	
	// Scrub control buttons
	{
		Set( "Animation.Pause", FButtonStyle( Button )
			.SetNormal(IMAGE_BRUSH( "/Sequencer/Transport_Bar/Pause_24x_OFF", Icon24x24 ))
			.SetHovered(IMAGE_BRUSH( "/Sequencer/Transport_Bar/Pause_24x_OFF", Icon24x24 ))
			.SetPressed(IMAGE_BRUSH( "/Sequencer/Transport_Bar/Pause_24x", Icon24x24 ))
		);

		Set( "Animation.Forward", FButtonStyle( Button )
			.SetNormal(IMAGE_BRUSH( "/Sequencer/Transport_Bar/Play_24x_OFF", Icon24x24 ))
			.SetHovered(IMAGE_BRUSH( "/Sequencer/Transport_Bar/Play_24x_OFF", Icon24x24 ))
			.SetPressed(IMAGE_BRUSH( "/Sequencer/Transport_Bar/Play_24x", Icon24x24 ))
		);

		Set( "Animation.Forward_Step", FButtonStyle( Button )
			.SetNormal(IMAGE_BRUSH( "/Sequencer/Transport_Bar/Step_Forward_24x_OFF", Icon24x24 ))
			.SetHovered(IMAGE_BRUSH( "/Sequencer/Transport_Bar/Step_Forward_24x_OFF", Icon24x24 ))
			.SetPressed(IMAGE_BRUSH( "/Sequencer/Transport_Bar/Step_Forward_24x", Icon24x24 ))
		);

		Set( "Animation.Forward_End", FButtonStyle( Button )
			.SetNormal(IMAGE_BRUSH( "/Sequencer/Transport_Bar/Go_To_End_24x_OFF", Icon24x24 ))
			.SetHovered(IMAGE_BRUSH( "/Sequencer/Transport_Bar/Go_To_End_24x_OFF", Icon24x24 ))
			.SetPressed(IMAGE_BRUSH( "/Sequencer/Transport_Bar/Go_To_End_24x", Icon24x24 ))
		);

		Set( "Animation.Backward", FButtonStyle( Button )
			.SetNormal(IMAGE_BRUSH( "/Sequencer/Transport_Bar/Backwards_24x_OFF", Icon24x24 ))
			.SetHovered(IMAGE_BRUSH( "/Sequencer/Transport_Bar/Backwards_24x_OFF", Icon24x24 ))
			.SetPressed(IMAGE_BRUSH( "/Sequencer/Transport_Bar/Backwards_24x", Icon24x24 ))
		);

		Set( "Animation.Backward_Step", FButtonStyle( Button )
			.SetNormal(IMAGE_BRUSH( "/Sequencer/Transport_Bar/Step_Backwards_24x_OFF", Icon24x24 ))
			.SetHovered(IMAGE_BRUSH( "/Sequencer/Transport_Bar/Step_Backwards_24x_OFF", Icon24x24 ))
			.SetPressed(IMAGE_BRUSH( "/Sequencer/Transport_Bar/Step_Backwards_24x", Icon24x24 ))
		);

		Set( "Animation.Backward_End", FButtonStyle( Button )
			.SetNormal(IMAGE_BRUSH( "/Sequencer/Transport_Bar/Go_To_Front_24x_OFF", Icon24x24 ))
			.SetHovered(IMAGE_BRUSH( "/Sequencer/Transport_Bar/Go_To_Front_24x_OFF", Icon24x24 ))
			.SetPressed(IMAGE_BRUSH( "/Sequencer/Transport_Bar/Go_To_Front_24x", Icon24x24 ))
		);

		Set( "Animation.Loop.Enabled", FButtonStyle( Button )
			.SetNormal(IMAGE_BRUSH( "/Sequencer/Transport_Bar/Loop_24x_OFF", Icon24x24 ))
			.SetHovered(IMAGE_BRUSH( "/Sequencer/Transport_Bar/Loop_24x_OFF", Icon24x24 ))
			.SetPressed(IMAGE_BRUSH( "/Sequencer/Transport_Bar/Loop_24x", Icon24x24 ))
		);

		Set( "Animation.Loop.Disabled", FButtonStyle( Button )
			.SetNormal(IMAGE_BRUSH( "/Sequencer/Transport_Bar/Loop_Toggle_24x_OFF", Icon24x24 ))
			.SetHovered(IMAGE_BRUSH( "/Sequencer/Transport_Bar/Loop_Toggle_24x_OFF", Icon24x24 ))
			.SetPressed(IMAGE_BRUSH( "/Sequencer/Transport_Bar/Loop_Toggle_24x", Icon24x24 ))
		);

		Set( "Animation.Loop.SelectionRange", FButtonStyle( Button )
			.SetNormal(IMAGE_BRUSH( "/Sequencer/Transport_Bar/Loop_SelectionRange_24x_OFF", Icon24x24 ))
			.SetHovered(IMAGE_BRUSH( "/Sequencer/Transport_Bar/Loop_SelectionRange_24x_OFF", Icon24x24 ))
			.SetPressed(IMAGE_BRUSH( "/Sequencer/Transport_Bar/Loop_SelectionRange_24x", Icon24x24 ))
		);

		Set( "Animation.Record", FButtonStyle( Button )
			.SetNormal(IMAGE_BRUSH( "/Sequencer/Transport_Bar/Record_24x_OFF", Icon24x24 ))
			.SetHovered(IMAGE_BRUSH( "/Sequencer/Transport_Bar/Record_24x_OFF", Icon24x24 ))
			.SetPressed(IMAGE_BRUSH( "/Sequencer/Transport_Bar/Record_24x", Icon24x24 ))
		);

		Set( "Animation.Recording", FButtonStyle( Button )
			.SetNormal(IMAGE_BRUSH( "/Sequencer/Transport_Bar/Recording_24x_OFF", Icon24x24 ))
			.SetHovered(IMAGE_BRUSH( "/Sequencer/Transport_Bar/Recording_24x_OFF", Icon24x24 ))
			.SetPressed(IMAGE_BRUSH( "/Sequencer/Transport_Bar/Recording_24x", Icon24x24 ))
		);
	}

	// Message Log
	{
		
		Set( "MessageLog.Action", new IMAGE_BRUSH( "Icons/icon_file_choosepackages_16px", Icon16x16) );
		Set( "MessageLog.Docs", new IMAGE_BRUSH( "Icons/icon_Docs_16x", Icon16x16) );
		Set( "MessageLog.Tutorial", new IMAGE_BRUSH( "Icons/icon_Blueprint_Enum_16x", Icon16x16 ) );
		Set( "MessageLog.Url", new IMAGE_BRUSH( "Icons/icon_world_16x", Icon16x16 ) );

		Set( "MessageLog.TabIcon", new IMAGE_BRUSH_SVG( "Starship/Common/MessageLog", Icon16x16 ) );
		Set( "MessageLog.ListBorder", new BOX_BRUSH( "/Docking/AppTabContentArea", FMargin(4/16.0f) ) );
	}

#if WITH_EDITOR || (IS_PROGRAM && WITH_UNREAL_DEVELOPER_TOOLS)

	// Animation tools
	if (IncludeEditorSpecificStyles())
	{
		Set( "AnimEditor.RefreshButton", new IMAGE_BRUSH( "Old/AnimEditor/RefreshButton", Icon16x16 ) );
		Set( "AnimEditor.VisibleEye", new IMAGE_BRUSH( "Old/AnimEditor/RefreshButton", Icon16x16 ) );
		Set( "AnimEditor.InvisibleEye", new IMAGE_BRUSH( "Old/AnimEditor/RefreshButton", Icon16x16 ) );
		Set( "AnimEditor.FilterSearch", new IMAGE_BRUSH( "Old/FilterSearch", Icon16x16 ) );
		Set( "AnimEditor.FilterCancel", new IMAGE_BRUSH( "Old/FilterCancel", Icon16x16 ) );

		Set( "AnimEditor.NotifyGraphBackground", new IMAGE_BRUSH( "Old/AnimEditor/NotifyTrackBackground", FVector2D(64, 64), FLinearColor::White, ESlateBrushTileType::Both) );

		Set( "BlendSpace.SamplePoint", new IMAGE_BRUSH( "Old/AnimEditor/BlendSpace_Sample", Icon16x16 ) );
		Set( "BlendSpace.SamplePoint_Highlight", new IMAGE_BRUSH( "Old/AnimEditor/BlendSpace_Sample_Highlight", Icon16x16 ) );
		Set( "BlendSpace.SamplePoint_Invalid", new IMAGE_BRUSH( "Old/AnimEditor/BlendSpace_Sample_Invalid", Icon16x16 ) );
		Set( "BlendSpace.Graph", new IMAGE_BRUSH_SVG("Starship/Animation/BlendSpace", Icon16x16));
		Set( "BlendSpace.SampleGraph", new IMAGE_BRUSH_SVG("Starship/Animation/BlendSpace", Icon16x16));

		Set( "AnimEditor.EditPreviewParameters", new IMAGE_BRUSH( "Icons/icon_adjust_parameters_40x", Icon40x40) );		
		Set( "AnimEditor.EditPreviewParameters.Small", new IMAGE_BRUSH( "Icons/icon_adjust_parameters_40x", Icon20x20) );		
	}

#endif // WITH_EDITOR || (IS_PROGRAM && WITH_UNREAL_DEVELOPER_TOOLS)

#if WITH_EDITOR || (IS_PROGRAM && WITH_UNREAL_DEVELOPER_TOOLS)
	// Debugging tools 
	{
		Set("PerfTools.TabIcon", new IMAGE_BRUSH( "Icons/icon_tab_PerfTools_16x", Icon16x16 ) );
		Set("ClassViewer.TabIcon", new IMAGE_BRUSH_SVG( "Starship/Common/Class", Icon16x16 ) );
		Set("StructViewer.TabIcon", new IMAGE_BRUSH_SVG( "Starship/AssetIcons/UserDefinedStruct_16", Icon16x16 ) );
		Set("BlueprintDebugger.TabIcon", new IMAGE_BRUSH_SVG( "Starship/Common/BlueprintDebugger", Icon16x16 ) );
		Set("CollisionAnalyzer.TabIcon", new IMAGE_BRUSH_SVG("Starship/Common/Collision", Icon16x16));
		Set("ObjectBrowser.TabIcon", new IMAGE_BRUSH_SVG( "Starship/Common/ObjectsBrowser", Icon16x16 ) );
		Set("PixelInspector.TabIcon", new IMAGE_BRUSH_SVG( "Starship/Common/PixelInspector", Icon16x16 ) );
		Set("StylusInputDebug.TabIcon", new IMAGE_BRUSH_SVG( "Starship/Common/StylusInputBug", Icon16x16 ) );
	}

	{
		Set("DeveloperTools.MenuIcon", new IMAGE_BRUSH_SVG( "Starship/Common/DeveloperTools", Icon16x16 ) );
		Set("UnrealInsights.MenuIcon", new IMAGE_BRUSH_SVG("Starship/Common/UnrealInsights", Icon16x16));
	}

	// Automation Tools Menu
	{
		Set("AutomationTools.MenuIcon", new IMAGE_BRUSH_SVG("Starship/Common/AutomationTools", Icon16x16));
		Set("AutomationTools.TestAutomation", new IMAGE_BRUSH_SVG("Starship/Common/TestAutomation", Icon16x16));
	}

	// Session Browser tab
	{
		Set("SessionBrowser.Terminate.Font", FTextBlockStyle(NormalText)
			.SetFont(DEFAULT_FONT( "Bold", 12))
			.SetColorAndOpacity(FLinearColor(1.0f, 1.0f, 1.0f))
			.SetHighlightColor(FLinearColor(1.0f, 1.0f, 1.0f))
			.SetShadowOffset(FVector2D(1.0f, 1.0f))
			.SetShadowColorAndOpacity(FLinearColor(0.0f, 0.0f, 0.0f, 0.9f)));
	}

	// Session Console tab
	{
		Set( "SessionConsole.SessionCopy", new IMAGE_BRUSH( "Icons/icon_file_open_40x", Icon40x40 ) );
		Set( "SessionConsole.SessionCopy.Small", new IMAGE_BRUSH( "Icons/icon_file_open_16px", Icon20x20 ) );
		Set( "SessionConsole.Clear", new IMAGE_BRUSH( "Icons/icon_file_new_40x", Icon40x40 ) );
		Set( "SessionConsole.Clear.Small", new IMAGE_BRUSH( "Icons/icon_file_new_16px", Icon20x20 ) );
		Set( "SessionConsole.SessionSave", new IMAGE_BRUSH( "Icons/icon_file_savelevels_40x", Icon40x40 ) );
		Set( "SessionConsole.SessionSave.Small", new IMAGE_BRUSH( "Icons/icon_file_savelevels_16px", Icon20x20 ) );
	}

	// Session Frontend Window
	{
		Set("SessionFrontEnd.TabIcon", new IMAGE_BRUSH_SVG( "Starship/Common/SessionFrontend", Icon16x16 ) );
		Set("SessionFrontEnd.Tabs.Tools", new CORE_IMAGE_BRUSH( "/Icons/icon_tab_Tools_16x", Icon16x16 ) );
	}

	// Undo History Window
	{
		Set("UndoHistory.TabIcon", new CORE_IMAGE_BRUSH_SVG( "Starship/Common/UndoHistory", Icon16x16 ) );
	}

	// InputBinding editor
	{
		Set( "InputBindingEditor.ContextFont", DEFAULT_FONT( "Bold", 9 ) );
		Set( "InputBindingEditor.ContextBorder", new BOX_BRUSH( "Common/RoundedSelection_16x",  4.0f/16.0f, FLinearColor(0.5,0.5,0.5,1.0) ) );
		Set( "InputBindingEditor.SmallFont", DEFAULT_FONT( "Regular", 8 ) );

		Set( "InputBindingEditor.HeaderButton", FButtonStyle(NoBorder)
			.SetNormalPadding(FMargin( 1,1,2,2 ))
			.SetPressedPadding(FMargin( 2,2,2,2 )) );

		Set( "InputBindingEditor.HeaderButton.Disabled", new FSlateNoResource() );


		Set( "InputBindingEditor.Tab",  new IMAGE_BRUSH( "Icons/icon_tab_KeyBindings_16px", FVector2D( 16, 16 ) ) );
		Set( "InputBindingEditor.AssetEditor",  new IMAGE_BRUSH( "Icons/icon_keyb_AssetEditor_16px", FVector2D( 16, 16 ) ) );
		Set( "InputBindingEditor.AssetEditor",  new IMAGE_BRUSH( "Icons/icon_keyb_AssetEditor_16px", FVector2D( 16, 16 ) ) );
		Set( "InputBindingEditor.GenericCommands",  new IMAGE_BRUSH( "Icons/icon_keyb_CommonCommands_16px", FVector2D( 16, 16 ) ) );
		Set( "InputBindingEditor.FoliageEditMode",  new IMAGE_BRUSH( "Icons/icon_keyb_FoliageEditMode_16px", FVector2D( 16, 16 ) ) );
		Set( "InputBindingEditor.LandscapeEditor",  new IMAGE_BRUSH( "Icons/icon_keyb_LandscapeEditor_16px", FVector2D( 16, 16 ) ) );
		Set( "InputBindingEditor.LayersView",  new IMAGE_BRUSH( "Icons/icon_keyb_Layers_16px", FVector2D( 16, 16 ) ) );
		Set( "InputBindingEditor.LevelEditor",  new IMAGE_BRUSH( "Icons/icon_keyb_LevelEditor_16px", FVector2D( 16, 16 ) ) );
		Set( "InputBindingEditor.LevelViewport",  new IMAGE_BRUSH( "Icons/icon_keyb_LevelViewports_16px", FVector2D( 16, 16 ) ) );
		Set( "InputBindingEditor.MainFrame",  new IMAGE_BRUSH( "Icons/icon_keyb_MainFrame_16px", FVector2D( 16, 16 ) ) );
		Set( "InputBindingEditor.OutputLog",  new IMAGE_BRUSH( "Icons/icon_keyb_OutputLog_16px", FVector2D( 16, 16 ) ) );
		Set( "InputBindingEditor.PlayWorld",  new IMAGE_BRUSH( "Icons/icon_keyb_PlayWorld_16px", FVector2D( 16, 16 ) ) );		
	}

	// Package restore
	{
		Set( "PackageRestore.FolderOpen", new IMAGE_BRUSH( "Icons/FolderOpen", FVector2D(18, 16) ) );
	}
#endif // WITH_EDITOR || (IS_PROGRAM && WITH_UNREAL_DEVELOPER_TOOLS)

#if WITH_EDITOR || (IS_PROGRAM && WITH_UNREAL_DEVELOPER_TOOLS)

	// Package Dialog
	{
		Set( "PackageDialog.ListHeader", new BOX_BRUSH( "Old/SavePackages/ListHeader", 4.0f/32.0f ) );
		Set( "SavePackages.SCC_DlgCheckedOutOther", new CORE_IMAGE_BRUSH_SVG( "Starship/SourceControl/SCC_DlgCheckedOutOther", Icon16x16));
		Set( "SavePackages.SCC_DlgNotCurrent", new CORE_IMAGE_BRUSH_SVG("Starship/SourceControl/SCC_DlgNotCurrent", Icon16x16));
		Set( "SavePackages.SCC_DlgReadOnly", new CORE_IMAGE_BRUSH_SVG("Starship/SourceControl/SCC_DlgReadOnly", Icon16x16));

	}
#endif // WITH_EDITOR || (IS_PROGRAM && WITH_UNREAL_DEVELOPER_TOOLS)

#if WITH_EDITOR || (IS_PROGRAM && WITH_UNREAL_DEVELOPER_TOOLS)
	// Layers General
	{
		Set( "Layer.Icon16x", new IMAGE_BRUSH( "Icons/layer_16x", Icon16x16 ) );
		Set( "Layer.VisibleIcon16x", new IMAGE_BRUSH( "Icons/icon_layer_visible", Icon16x16 ) );
		Set( "Layer.NotVisibleIcon16x", new IMAGE_BRUSH( "Icons/icon_layer_not_visible", Icon16x16 ) );
	}

	// Layer Stats
	{
		Set( "LayerStats.Item.ClearButton", new IMAGE_BRUSH( "Icons/Cross_12x", Icon12x12 ) );
	}

	// Layer Cloud
	{
		Set( "LayerCloud.Item.BorderImage", new BOX_BRUSH( "Common/RoundedSelection_16x", FMargin(4.0f/16.0f) ) );
		Set( "LayerCloud.Item.ClearButton", new IMAGE_BRUSH( "Icons/Cross_12x", Icon12x12 ) );
		Set( "LayerCloud.Item.LabelFont", DEFAULT_FONT( "Bold", 9 ) );
	}

	// Layer Browser
	{
		Set( "LayerBrowser.LayerContentsQuickbarBackground",  new CORE_BOX_BRUSH( "Common/DarkGroupBorder", 4.f/16.f ) );
		Set( "LayerBrowser.ExploreLayerContents",  new IMAGE_BRUSH( "Icons/ExploreLayerContents", Icon16x16 ) );
		Set( "LayerBrowser.ReturnToLayersList",  new IMAGE_BRUSH( "Icons/ReturnToLayersList", Icon16x16) );
		Set( "LayerBrowser.Actor.RemoveFromLayer", new IMAGE_BRUSH( "Icons/Cross_12x", Icon12x12 ) );

		Set( "LayerBrowserButton", FButtonStyle( Button )
			.SetNormal(FSlateNoResource())
			.SetHovered(BOX_BRUSH( "Common/RoundedSelection_16x", 4.0f/16.0f, SelectionColor ))
			.SetPressed(BOX_BRUSH( "Common/RoundedSelection_16x", 4.0f/16.0f, SelectionColor_Pressed ))
		);

		Set( "LayerBrowserButton.LabelFont", DEFAULT_FONT( "Regular", 8 ) );
	}

	// DataLayer
	{
		Set("ClassIcon.DataLayer", new IMAGE_BRUSH_SVG("Icons/DataLayerEditor", Icon16x16));
		Set("DataLayer.Editor", new IMAGE_BRUSH_SVG("Icons/DataLayerEditor", Icon16x16));
		Set("DataLayer.Runtime", new IMAGE_BRUSH_SVG("Icons/DataLayerRuntime", Icon16x16));
		Set("DataLayer.LoadedInEditor", new IMAGE_BRUSH_SVG("Icons/DataLayerLoadedInEditor", Icon16x16));
		Set("DataLayerBrowser.AddSelection", new IMAGE_BRUSH_SVG("Icons/DataLayerAddSelected", Icon16x16));
		Set("DataLayerBrowser.RemoveSelection", new IMAGE_BRUSH_SVG("Icons/DataLayerRemoveSelected", Icon16x16));
		Set("DataLayerBrowser.DataLayerContentsQuickbarBackground", new CORE_BOX_BRUSH("Common/DarkGroupBorder", 4.f / 16.f));
		Set("DataLayerBrowser.Actor.RemoveFromDataLayer", new IMAGE_BRUSH("Icons/Cross_12x", Icon12x12));
		Set("DataLayerBrowserButton", FButtonStyle(Button)
			.SetNormal(FSlateNoResource())
			.SetHovered(BOX_BRUSH("Common/RoundedSelection_16x", 4.0f / 16.0f, SelectionColor))
			.SetPressed(BOX_BRUSH("Common/RoundedSelection_16x", 4.0f / 16.0f, SelectionColor_Pressed))
		);
		Set("DataLayerBrowser.LabelFont", DEFAULT_FONT("Regular", 9));
		Set("DataLayerBrowser.LabelFontBold", DEFAULT_FONT("Bold", 10));
<<<<<<< HEAD
=======
		Set("DataLayer.ColorIcon", new FSlateBoxBrush(NAME_None, 8.0f / 32.0f, FStyleColors::White));
>>>>>>> d731a049
	}

	// Derived Data
	{
		Set("DerivedData.Cache.Settings", new IMAGE_BRUSH_SVG("Starship/DerivedData/DD_Cache_Settings", Icon16x16));
		Set("DerivedData.Cache.Statistics", new IMAGE_BRUSH_SVG("Starship/DerivedData/DD_Cache_Statistics", Icon16x16));
		Set("DerivedData.ResourceUsage", new IMAGE_BRUSH_SVG("Starship/DerivedData/DD_Resource_Usage", Icon16x16));
		Set("DerivedData.RemoteCache.Uploading", new IMAGE_BRUSH_SVG("Starship/DerivedData/DD_Upload", Icon16x16, EStyleColor::AccentGreen));
		Set("DerivedData.RemoteCache.Downloading", new IMAGE_BRUSH_SVG("Starship/DerivedData/DD_Download", Icon16x16, EStyleColor::AccentBlue));

		Set("DerivedData.RemoteCache.Uploading", new IMAGE_BRUSH_SVG("Starship/DerivedData/DD_Upload", Icon16x16, FLinearColor(0.0, 1.0, 0.0, 1.0)));
		Set("DerivedData.RemoteCache.Downloading", new IMAGE_BRUSH_SVG("Starship/DerivedData/DD_Download", Icon16x16, FLinearColor(0.0, 1.0, 1.0, 1.0)));

		Set("DerivedData.RemoteCache.BusyBG", new IMAGE_BRUSH_SVG("Starship/DerivedData/DD_RemoteCache_UpDownBG", Icon16x16));
		Set("DerivedData.RemoteCache.Busy", new IMAGE_BRUSH_SVG("Starship/DerivedData/DD_RemoteCache_UpDown", Icon16x16, FLinearColor(0.3, 0.3, 0.3, 1.0)));

		Set("DerivedData.RemoteCache.IdleBG", new IMAGE_BRUSH_SVG("Starship/DerivedData/DD_RemoteCache_IdleBG", Icon16x16));
		Set("DerivedData.RemoteCache.Idle", new IMAGE_BRUSH_SVG("Starship/DerivedData/DD_RemoteCache_Idle", Icon16x16, EStyleColor::Success));

		Set("DerivedData.RemoteCache.WarningBG", new IMAGE_BRUSH_SVG("Starship/DerivedData/DD_RemoteCache_WarningBG", Icon16x16));
		Set("DerivedData.RemoteCache.Warning", new IMAGE_BRUSH_SVG("Starship/DerivedData/DD_RemoteCache_Warning", Icon16x16, EStyleColor::Warning));

		Set("DerivedData.RemoteCache.UnavailableBG", new IMAGE_BRUSH_SVG("Starship/DerivedData/DD_RemoteCache_Unavailable", Icon16x16));
		Set("DerivedData.RemoteCache.Unavailable", new IMAGE_BRUSH_SVG("Starship/DerivedData/DD_RemoteCache_Unavailable", Icon16x16));
	}

	// Scene Outliner
	{
		Set( "SceneOutliner.NewFolderIcon", new CORE_IMAGE_BRUSH_SVG("Starship/Common/folder-plus", Icon16x16 ) );
		Set( "SceneOutliner.FolderClosed",  new CORE_IMAGE_BRUSH_SVG("Starship/Common/folder-closed", Icon16x16, FStyleColors::AccentFolder ) );
		Set( "SceneOutliner.FolderOpen",    new CORE_IMAGE_BRUSH_SVG("Starship/Common/folder-open", Icon16x16, FStyleColors::AccentFolder ) );
		Set( "SceneOutliner.CleanupActorFoldersIcon", new CORE_IMAGE_BRUSH_SVG("Starship/Common/folder-cleanup", Icon16x16));
		Set( "SceneOutliner.World", 		new CORE_IMAGE_BRUSH_SVG("Starship/Common/world", Icon16x16 ) );
		Set( "SceneOutliner.ChangedItemHighlight", new FSlateRoundedBoxBrush( FStyleColors::White, 1.0) );

		Set( "SceneOutliner.TableViewRow", FTableRowStyle(NormalTableRowStyle));
	}

	// Socket chooser
	{
		Set( "SocketChooser.TitleFont", DEFAULT_FONT( "Regular", 8 ) );
		Set( "SocketIcon.Bone", new IMAGE_BRUSH( "Old/bone", Icon16x16 ) );
		Set( "SocketIcon.Socket", new IMAGE_BRUSH( "Old/socket", Icon16x16 ) );
		Set( "SocketIcon.None", new IMAGE_BRUSH( "Old/Favorites_Disabled", Icon16x16 ) );
	}

	// Graph breadcrumb button
	{
		Set( "GraphBreadcrumbButton", FButtonStyle()
			.SetNormal        ( FSlateNoResource() )
			.SetPressed       ( BOX_BRUSH( "Common/Button_Pressed", 8.0f/32.0f, SelectionColor_Pressed ) )
			.SetHovered       ( BOX_BRUSH( "Common/Button_Hovered", 8.0f/32.0f, SelectionColor ) )
			.SetNormalPadding ( FMargin( 2,2,4,4 ) )
			.SetPressedPadding( FMargin( 3,3,3,3 ) )
		);

		Set( "GraphBreadcrumbButtonText", FTextBlockStyle(NormalText)
			.SetFont( DEFAULT_FONT( "Regular", 14 ) )
			.SetColorAndOpacity( FLinearColor(1,1,1,0.5) )
			.SetShadowOffset( FVector2D::ZeroVector )
		);

		Set("GraphBreadcrumb.BrowseBack", new IMAGE_BRUSH_SVG( "Starship/Common/PreviousArrow", Icon20x20));
		Set("GraphBreadcrumb.BrowseForward", new IMAGE_BRUSH_SVG( "Starship/Common/NextArrow", Icon20x20));

		const FComboButtonStyle FastJumpComboBoxComboButton = FComboButtonStyle()
			.SetButtonStyle(GetWidgetStyle<FButtonStyle>("GraphBreadcrumbButton"));
		Set("GraphBreadcrumbFastJumpComboBoxStyle", FComboBoxStyle()
			.SetComboButtonStyle(FastJumpComboBoxComboButton));
	}

	// Graph bookmark button
	{

		Set("GraphBookmarkMenuImage.Button_Add", new IMAGE_BRUSH("Icons/PlusSymbol_12x", Icon12x12));
		Set("GraphBookmarkMenuText.EmptyListItem", FTextBlockStyle(NormalText)
			.SetFont(DEFAULT_FONT("Fonts/Roboto-Italic", 9))
			.SetColorAndOpacity(FSlateColor::UseSubduedForeground()));
	}
#endif // WITH_EDITOR || (IS_PROGRAM && WITH_UNREAL_DEVELOPER_TOOLS)

#if WITH_EDITOR || (IS_PROGRAM && WITH_UNREAL_DEVELOPER_TOOLS)
	// Breadcrumb Trail
	{
		Set( "BreadcrumbButton", FButtonStyle()
			.SetNormal ( FSlateNoResource() )
			.SetPressed( BOX_BRUSH( "Common/Button_Pressed", 8.0f/32.0f, SelectionColor_Pressed ) )
			.SetHovered( BOX_BRUSH( "Common/Button_Pressed", 8.0f/32.0f, SelectionColor ) )
			);
		
	}

	// Notification List
	{
		Set( "NotificationList.Glow", new FSlateColorBrush( FColor(255, 255, 255, 255) ) );
	}
#endif // WITH_EDITOR || (IS_PROGRAM && WITH_UNREAL_DEVELOPER_TOOLS)

#if WITH_EDITOR || (IS_PROGRAM && WITH_UNREAL_DEVELOPER_TOOLS)
	// Asset editors (common)
	{
		Set( "AssetEditor.SaveAsset", new IMAGE_BRUSH_SVG("Starship/Common/SaveCurrent", Icon16x16));
		Set( "AssetEditor.SaveAssetAs", new IMAGE_BRUSH_SVG("Starship/Common/SaveCurrentAs", Icon16x16));

		Set( "AssetEditor.ReimportAsset", new IMAGE_BRUSH( "Icons/icon_TextureEd_Reimport_40x", Icon40x40 ) );
		Set( "AssetEditor.ReimportAsset.Small", new IMAGE_BRUSH( "Icons/icon_TextureEd_Reimport_40x", Icon20x20 ) );
	}
		
	// Asset Thumbnail
	{
		Set( "AssetThumbnail.AssetBackground", new FSlateColorBrush(FStyleColors::Recessed));
		Set( "AssetThumbnail.ClassBackground", new IMAGE_BRUSH( "Common/ClassBackground_64x", FVector2D(64.f, 64.f), FLinearColor(0.75f, 0.75f, 0.75f, 1.0f) ) );
		Set( "AssetThumbnail.Font", DEFAULT_FONT( "Regular", 10 ) );
		Set( "AssetThumbnail.FontSmall", DEFAULT_FONT( "Regular", 7 ) );
		Set( "AssetThumbnail.ColorAndOpacity", FLinearColor(1.75f, 1.75f, 1.75f, 1) );
		Set( "AssetThumbnail.HintFont", DEFAULT_FONT( "Regular", 8 ) );
		Set( "AssetThumbnail.HintFontSmall", DEFAULT_FONT( "Regular", 6 ) );
		Set( "AssetThumbnail.HintColorAndOpacity", FLinearColor(0.75f, 0.75f, 0.75f, 1) );
		Set( "AssetThumbnail.HintShadowOffset", FVector2D(1,1) );
		Set( "AssetThumbnail.HintShadowColorAndOpacity", FLinearColor(0, 0, 0, 0.5) );
		Set( "AssetThumbnail.HintBackground", new BOX_BRUSH( "Common/TableViewHeader", FMargin(8.0f/32.0f) ) );
	
	}

	// Open any asset dialog
	{
		Set( "SystemWideCommands.SummonOpenAssetDialog", new IMAGE_BRUSH_SVG( "Starship/Common/OpenAsset", Icon16x16 ) );
	
		Set( "GlobalAssetPicker.Background", new BOX_BRUSH( "Old/Menu_Background", FMargin(8.0f/64.0f) ) );
		Set( "GlobalAssetPicker.OutermostMargin", FMargin(4, 4, 4, 4) );

		Set( "GlobalAssetPicker.TitleFont", FTextBlockStyle(NormalText)
				.SetFont( DEFAULT_FONT( "Regular", 9 ) )
			.SetColorAndOpacity( FLinearColor::White )
				.SetShadowOffset( FVector2D( 1,1 ) )
				.SetShadowColorAndOpacity( FLinearColor::Black )
			);
	}


	// Main frame
	{
		Set( "MainFrame.AutoSaveImage", 	       new IMAGE_BRUSH_SVG( "Starship/Common/SaveCurrent", Icon16x16 ) );
		Set( "MainFrame.SaveAll",                  new IMAGE_BRUSH_SVG( "Starship/Common/SaveAll", Icon16x16 ) );
		Set( "MainFrame.ChoosePackagesToSave",     new IMAGE_BRUSH_SVG( "Starship/Common/SaveChoose", Icon16x16 ) );
		Set( "MainFrame.NewProject",               new IMAGE_BRUSH_SVG( "Starship/Common/ProjectNew", Icon16x16 ) );
		Set( "MainFrame.OpenProject",              new IMAGE_BRUSH_SVG( "Starship/Common/ProjectOpen", Icon16x16 ) );
		Set( "MainFrame.AddCodeToProject",         new IMAGE_BRUSH_SVG( "Starship/Common/ProjectC++", Icon16x16 ) );
		Set( "MainFrame.Exit",                     new IMAGE_BRUSH_SVG( "Starship/Common/Exit", Icon16x16 ) );
		Set( "MainFrame.CookContent",              new IMAGE_BRUSH_SVG( "Starship/Common/CookContent", Icon16x16 ) );
		Set( "MainFrame.OpenVisualStudio",         new IMAGE_BRUSH_SVG( "Starship/Common/VisualStudio", Icon16x16 ) );
		Set( "MainFrame.RefreshVisualStudio",      new IMAGE_BRUSH_SVG( "Starship/Common/RefreshVisualStudio", Icon16x16 ) );
		Set( "MainFrame.OpenSourceCodeEditor",     new IMAGE_BRUSH_SVG( "Starship/Common/SourceCodeEditor", Icon16x16));
		Set( "MainFrame.RefreshSourceCodeEditor",  new IMAGE_BRUSH_SVG( "Starship/Common/RefreshSourceCodeEditor", Icon16x16));
		Set( "MainFrame.PackageProject",           new IMAGE_BRUSH_SVG( "Starship/Common/ProjectPackage", Icon16x16 ) );
		Set( "MainFrame.RecentProjects",           new IMAGE_BRUSH_SVG( "Starship/Common/ProjectsRecent", Icon16x16 ) );
		Set( "MainFrame.RecentLevels",             new IMAGE_BRUSH_SVG( "Starship/Common/LevelRecent", Icon16x16 ) );
		Set( "MainFrame.FavoriteLevels",           new IMAGE_BRUSH_SVG( "Starship/Common/LevelFavorite", Icon16x16 ) );
		Set( "MainFrame.ZipUpProject", 		       new IMAGE_BRUSH_SVG( "Starship/Common/ZipProject", Icon16x16 ) );


		Set( "MainFrame.ChooseFilesToSave",       new IMAGE_BRUSH_SVG( "Starship/Common/SaveChoose", Icon16x16 ) );
		Set( "MainFrame.ConnectToSourceControl",  new CORE_IMAGE_BRUSH_SVG("Starship/SourceControl/SourceControl", Icon16x16) );
		Set( "MainFrame.OpenMarketplace",			new IMAGE_BRUSH_SVG("Starship/MainToolbar/marketplace", Icon16x16));

		Set( "MainFrame.DebugTools.SmallFont", DEFAULT_FONT( "Regular", 8 ) );
		Set( "MainFrame.DebugTools.NormalFont", DEFAULT_FONT( "Regular", 9 ) );
		Set( "MainFrame.DebugTools.LabelFont", DEFAULT_FONT( "Regular", 8 ) );
	}

	// Editor preferences
	{
		Set("EditorPreferences.TabIcon", new CORE_IMAGE_BRUSH_SVG("Starship/Common/Preferences", Icon16x16));
	}

	// Project settings
	{
		Set("ProjectSettings.TabIcon", new IMAGE_BRUSH_SVG("Starship/Common/ProjectSettings", Icon16x16));
	}

	// Main frame
	{
		Set("MainFrame.StatusInfoButton", FButtonStyle(Button)
			.SetNormal( IMAGE_BRUSH( "Icons/StatusInfo_16x", Icon16x16 ) )
			.SetHovered( IMAGE_BRUSH( "Icons/StatusInfo_16x", Icon16x16 ) )
			.SetPressed( IMAGE_BRUSH( "Icons/StatusInfo_16x", Icon16x16 ) )
			.SetNormalPadding(0)
			.SetPressedPadding(0)
		);
	}

	// CodeView selection detail view section
	{
		Set( "CodeView.ClassIcon", new IMAGE_BRUSH( "Icons/icon_class_16x", Icon16x16 ) );
		Set( "CodeView.FunctionIcon", new IMAGE_BRUSH( "Icons/icon_codeview_16x", Icon16x16 ) );
	}

	Set( "Editor.SearchBoxFont", DEFAULT_FONT( "Regular", 12) );
#endif // WITH_EDITOR || (IS_PROGRAM && WITH_UNREAL_DEVELOPER_TOOLS)

#if WITH_EDITOR || (IS_PROGRAM && WITH_UNREAL_DEVELOPER_TOOLS)
	// About screen
	if (IncludeEditorSpecificStyles())
	{
		Set( "AboutScreen.Background", new IMAGE_BRUSH( "About/Background", FVector2D(688,317) ) );
		Set( "AboutScreen.UnrealLogo", new IMAGE_BRUSH_SVG( "About/UnrealLogo", FVector2D(40,40) ) );
		Set( "AboutScreen.EpicGamesLogo", new IMAGE_BRUSH_SVG( "About/EpicGamesLogo", FVector2D(40,40) ) );
		Set( "AboutScreen.TitleFont", DEFAULT_FONT( "Bold", 13) );
	}
#endif // WITH_EDITOR || (IS_PROGRAM && WITH_UNREAL_DEVELOPER_TOOLS)

#if WITH_EDITOR
	// Credits screen
	if (IncludeEditorSpecificStyles())
	{
		Set("Credits.Button", FButtonStyle(NoBorder)
			.SetNormal(FSlateNoResource())
			.SetPressed(BOX_BRUSH("Common/RoundedSelection_16x", 4.0f / 16.0f, SelectionColor_Pressed))
			.SetHovered(BOX_BRUSH("Common/RoundedSelection_16x", 4.0f / 16.0f, SelectionColor))
			);

		Set("Credits.Pause", new IMAGE_BRUSH("Icons/PauseCredits", Icon20x20));
		Set("Credits.Play", new IMAGE_BRUSH("Icons/PlayCredits", Icon20x20));

		FLinearColor EditorOrange = FLinearColor(0.728f, 0.364f, 0.003f);

		FTextBlockStyle CreditsNormal = FTextBlockStyle(NormalText)
			.SetFont(DEFAULT_FONT("Regular", 16))
			.SetShadowOffset(FVector2D::UnitVector);

		Set("Credits.Normal", CreditsNormal);

		Set("Credits.Strong", FTextBlockStyle(CreditsNormal)
			.SetFont(DEFAULT_FONT("Bold", 16))
			.SetShadowOffset(FVector2D::UnitVector));

		Set("Credits.H1", FTextBlockStyle(CreditsNormal)
			.SetColorAndOpacity(EditorOrange)
			.SetFont(DEFAULT_FONT("Bold", 36))
			.SetShadowOffset(FVector2D::UnitVector));

		Set("Credits.H2", FTextBlockStyle(CreditsNormal)
			.SetColorAndOpacity(EditorOrange)
			.SetFont(DEFAULT_FONT("Bold", 30))
			.SetShadowOffset(FVector2D::UnitVector));

		Set("Credits.H3", FTextBlockStyle(CreditsNormal)
			.SetFont(DEFAULT_FONT("Bold", 24))
			.SetShadowOffset(FVector2D::UnitVector));

		Set("Credits.H4", FTextBlockStyle(CreditsNormal)
			.SetFont(DEFAULT_FONT("Bold", 18))
			.SetShadowOffset(FVector2D::UnitVector));

		Set("Credits.H5", FTextBlockStyle(CreditsNormal)
			.SetFont(DEFAULT_FONT("Bold", 12))
			.SetShadowOffset(FVector2D::UnitVector));

		Set("Credits.H6", FTextBlockStyle(CreditsNormal)
			.SetFont(DEFAULT_FONT("Bold", 6))
			.SetShadowOffset(FVector2D::UnitVector));

		FTextBlockStyle LinkText = FTextBlockStyle(NormalText)
			.SetColorAndOpacity(EditorOrange)
			.SetShadowOffset(FVector2D::UnitVector);
		FButtonStyle HoverOnlyHyperlinkButton = FButtonStyle()
			.SetNormal(FSlateNoResource())
			.SetPressed(FSlateNoResource())
			.SetHovered(BORDER_BRUSH("Old/HyperlinkUnderline", FMargin(0, 0, 0, 3 / 16.0f)));
		FHyperlinkStyle HoverOnlyHyperlink = FHyperlinkStyle()
			.SetUnderlineStyle(HoverOnlyHyperlinkButton)
			.SetTextStyle(LinkText)
			.SetPadding(FMargin(0.0f));

		Set("Credits.Hyperlink", HoverOnlyHyperlink);
	}
#endif // WITH_EDITOR

	// Hardware target settings
#if WITH_EDITOR
	{
		FLinearColor EditorOrange = FLinearColor(0.728f, 0.364f, 0.003f);

		FTextBlockStyle TargetSettingsNormal = FTextBlockStyle(NormalText)
			.SetFont(DEFAULT_FONT("Regular", 8));

		Set("HardwareTargets.Normal", TargetSettingsNormal);

		Set("HardwareTargets.Strong", FTextBlockStyle(TargetSettingsNormal)
			.SetFont(DEFAULT_FONT("Bold", 8))
			.SetColorAndOpacity(EditorOrange)
			.SetShadowOffset(FVector2D::UnitVector));
	}
#endif

	// New Level Dialog
#if WITH_EDITOR || (IS_PROGRAM && WITH_UNREAL_DEVELOPER_TOOLS)
	{
		Set( "NewLevelDialog.Blank", new IMAGE_BRUSH( "NewLevels/NewLevelBlank", FVector2D(256,256) ) );
		Set( "NewLevelDialog.BlankWP", new IMAGE_BRUSH("NewLevels/NewLevelBlankWP", FVector2D(256, 256) ) );
	}

	// Build and Submit
	{
		Set( "BuildAndSubmit.NormalFont", DEFAULT_FONT( "Regular", 8 ) );
		Set( "BuildAndSubmit.SmallFont", DEFAULT_FONT( "Regular", 7 ) );
	}

	// Foliage Edit Mode
	if (IncludeEditorSpecificStyles())
	{	
		FLinearColor DimBackground = FLinearColor(FColor(64, 64, 64));
		FLinearColor DimBackgroundHover = FLinearColor(FColor(50, 50, 50));
		FLinearColor DarkBackground = FLinearColor(FColor(42, 42, 42));

		FToolBarStyle FoliageEditToolBar = FStarshipCoreStyle::GetCoreStyle().GetWidgetStyle<FToolBarStyle>("ToolBar");

		FoliageEditToolBar.SetButtonPadding(FMargin(0.f));
		FoliageEditToolBar.SetComboButtonPadding(FMargin(4.0f));
		FoliageEditToolBar.SetCheckBoxPadding(FMargin(10.0f, 6.f));
		FoliageEditToolBar.SetSeparatorPadding(1.0f);
		FoliageEditToolBar.SetToggleButtonStyle(
			FCheckBoxStyle()
			.SetCheckBoxType(ESlateCheckBoxType::ToggleButton)
			.SetUncheckedImage(BOX_BRUSH("Common/Selection", 8.0f / 32.0f, DimBackground))
			.SetUncheckedPressedImage(BOX_BRUSH("PlacementMode/TabActive", 8.0f / 32.0f))
			.SetUncheckedHoveredImage(BOX_BRUSH("Common/Selection", 8.0f / 32.0f, DimBackgroundHover))
			.SetCheckedImage(BOX_BRUSH("PlacementMode/TabActive", 8.0f / 32.0f))
			.SetCheckedHoveredImage(BOX_BRUSH("PlacementMode/TabActive", 8.0f / 32.0f))
			.SetCheckedPressedImage(BOX_BRUSH("PlacementMode/TabActive", 8.0f / 32.0f))
			.SetPadding(0));

		Set("FoliageEditToolBar", FoliageEditToolBar);

		Set("FoliageEditMode.SetSelect",                 new IMAGE_BRUSH("Icons/GeneralTools/Select_40x", Icon20x20));
		Set("FoliageEditMode.SetSelect.Small",           new IMAGE_BRUSH("Icons/GeneralTools/Select_40x", Icon20x20));
		Set("FoliageEditMode.SelectAll",                 new IMAGE_BRUSH("Icons/GeneralTools/SelectAll_40x", Icon20x20));
		Set("FoliageEditMode.SelectAll.Small",           new IMAGE_BRUSH("Icons/GeneralTools/SelectAll_40x", Icon20x20));
		Set("FoliageEditMode.DeselectAll",               new IMAGE_BRUSH("Icons/GeneralTools/Deselect_40x", Icon20x20));
		Set("FoliageEditMode.DeselectAll.Small",         new IMAGE_BRUSH("Icons/GeneralTools/Deselect_40x", Icon20x20));
		Set("FoliageEditMode.SelectInvalid",             new IMAGE_BRUSH("Icons/GeneralTools/SelectInvalid_40x", Icon20x20));
		Set("FoliageEditMode.SelectInvalid.Small",       new IMAGE_BRUSH("Icons/GeneralTools/SelectInvalid_40x", Icon20x20));
		Set("FoliageEditMode.SetLassoSelect",            new IMAGE_BRUSH("Icons/GeneralTools/Lasso_40x", Icon20x20));
		Set("FoliageEditMode.SetLassoSelect.Small",      new IMAGE_BRUSH("Icons/GeneralTools/Lasso_40x", Icon20x20));
		Set("FoliageEditMode.Foliage",                   new IMAGE_BRUSH("Icons/GeneralTools/Foliage_40x", Icon20x20));
		Set("FoliageEditMode.Foliage.Small",             new IMAGE_BRUSH("Icons/GeneralTools/Foliage_40x", Icon20x20));
		Set("FoliageEditMode.SetPaint",                  new IMAGE_BRUSH("Icons/GeneralTools/Paint_40x", Icon20x20));
		Set("FoliageEditMode.SetPaint.Small",            new IMAGE_BRUSH("Icons/GeneralTools/Paint_40x", Icon20x20));
		Set("FoliageEditMode.SetReapplySettings",        new IMAGE_BRUSH("Icons/GeneralTools/Repaint_40x", Icon20x20));
		Set("FoliageEditMode.SetReapplySettings.Small",  new IMAGE_BRUSH("Icons/GeneralTools/Repaint_40x", Icon20x20));
		Set("FoliageEditMode.SetPaintBucket",            new IMAGE_BRUSH("Icons/GeneralTools/PaintBucket_40x", Icon20x20));
		Set("FoliageEditMode.SetPaintBucket.Small",      new IMAGE_BRUSH("Icons/GeneralTools/PaintBucket_40x", Icon20x20));
		Set("FoliageEditMode.Remove",                    new IMAGE_BRUSH("Icons/GeneralTools/Delete_40x", Icon20x20));
		Set("FoliageEditMode.Remove.Small",              new IMAGE_BRUSH("Icons/GeneralTools/Delete_40x", Icon20x20));
		Set("FoliageEditMode.Erase",                     new IMAGE_BRUSH("Icons/GeneralTools/Erase_40x", Icon20x20));
		Set("FoliageEditMode.Erase.Small",               new IMAGE_BRUSH("Icons/GeneralTools/Erase_40x", Icon20x20));
		Set("FoliageEditMode.Filter",                    new IMAGE_BRUSH("Icons/GeneralTools/Filter_40x", Icon20x20));
		Set("FoliageEditMode.Filter.Small",              new IMAGE_BRUSH("Icons/GeneralTools/Filter_40x", Icon20x20));
		Set("FoliageEditMode.Settings",                  new IMAGE_BRUSH("Icons/GeneralTools/Settings_40x", Icon20x20));
		Set("FoliageEditMode.Settings.Small",            new IMAGE_BRUSH("Icons/GeneralTools/Settings_40x", Icon20x20));
		Set("FoliageEditMode.MoveToCurrentLevel",        new IMAGE_BRUSH("Icons/GeneralTools/MoveToLevel_40x", Icon20x20));
		Set("FoliageEditMode.MoveToCurrentLevel.Small",  new IMAGE_BRUSH("Icons/GeneralTools/MoveToLevel_40x", Icon20x20));

		Set( "FoliageEditMode.SetNoSettings", new IMAGE_BRUSH( "Icons/FoliageEditMode/icon_FoliageEdMode_NoSettings_20x", Icon20x20 ) );
		Set( "FoliageEditMode.SetPaintSettings", new IMAGE_BRUSH( "Icons/FoliageEditMode/icon_FoliageEdMode_PaintingSettings_20x", Icon20x20 ) );
		Set( "FoliageEditMode.SetClusterSettings", new IMAGE_BRUSH( "Icons/FoliageEditMode/icon_FoliageEdMode_ClusterSettings_20x", Icon20x20 ) );
		Set( "FoliageEditMode.SetNoSettings.Small", new IMAGE_BRUSH( "Icons/FoliageEditMode/icon_FoliageEdMode_NoSettings_20x", Icon20x20 ) );
		Set( "FoliageEditMode.SetPaintSettings.Small", new IMAGE_BRUSH( "Icons/FoliageEditMode/icon_FoliageEdMode_PaintingSettings_20x", Icon20x20 ) );
		Set( "FoliageEditMode.SetClusterSettings.Small", new IMAGE_BRUSH( "Icons/FoliageEditMode/icon_FoliageEdMode_ClusterSettings_20x", Icon20x20 ) );

		Set( "FoliageEditMode.OpenSettings", new IMAGE_BRUSH( "Icons/FoliageEditMode/icon_FoliageEditMode_LoadSettings_20px", Icon20x20 ) );
		Set( "FoliageEditMode.SaveSettings", new IMAGE_BRUSH( "Icons/FoliageEditMode/icon_FoliageEditMode_SaveSettings_20px", Icon20x20 ) );
		Set( "FoliageEditMode.DeleteItem", new IMAGE_BRUSH( "Icons/FoliageEditMode/icon_FoliageEditMode_RemoveSettings_20x", Icon20x20 ) );
		Set( "FoliageEditMode.SelectionBackground", new IMAGE_BRUSH( "Icons/FoliageEditMode/FoliageEditMode_SelectionBackground", Icon32x32 ) );
		Set( "FoliageEditMode.ItemBackground", new IMAGE_BRUSH( "Icons/FoliageEditMode/FoliageEditMode_Background", Icon64x64 ) );
		Set( "FoliageEditMode.BubbleBorder", new BOX_BRUSH( "Icons/FoliageEditMode/FoliageEditMode_BubbleBorder", FMargin(8/32.0f) ) );

		Set( "FoliageEditMode.TreeView.ScrollBorder", FScrollBorderStyle()
			.SetTopShadowBrush(FSlateNoResource())
			.SetBottomShadowBrush(BOX_BRUSH("Common/ScrollBorderShadowBottom", FVector2D(16, 8), FMargin(0.5, 0, 0.5, 1)))
			);

		Set("FoliageEditMode.Splitter", FSplitterStyle()
			.SetHandleNormalBrush(IMAGE_BRUSH("Common/SplitterHandleHighlight", Icon8x8, FLinearColor(.2f, .2f, .2f, 1.f)))
			.SetHandleHighlightBrush(IMAGE_BRUSH("Common/SplitterHandleHighlight", Icon8x8, FLinearColor::White))
			);

		Set("FoliageEditMode.ActiveToolName.Text", FTextBlockStyle(NormalText)
			.SetFont(DEFAULT_FONT("Bold", 11))
			.SetShadowOffset(FVector2D(1, 1))
			);

		Set("FoliageEditMode.AddFoliageType.Text", FTextBlockStyle(NormalText)
			.SetFont(DEFAULT_FONT("Bold", 10))
			.SetColorAndOpacity(FLinearColor(1.0f, 1.0f, 1.0f))
			.SetHighlightColor(FLinearColor(1.0f, 1.0f, 1.0f))
			.SetShadowOffset(FVector2D(1, 1))
			.SetShadowColorAndOpacity(FLinearColor(0, 0, 0, 0.9f)));


		FLinearColor InputA = FStyleColors::Input.GetSpecifiedColor();
		InputA .A = .60;

		FLinearColor InputB = FStyleColors::Input.GetSpecifiedColor();
		InputA .A = .70;

		Set("FoliageEditMode.FloatingButton", FButtonStyle()
			.SetNormal(FSlateRoundedBoxBrush(InputA, 2))
			.SetHovered(FSlateRoundedBoxBrush(InputB, 2))
			.SetPressed(FSlateRoundedBoxBrush(InputB, 2))
			.SetNormalForeground(FStyleColors::Foreground)
			.SetHoveredForeground(FStyleColors::ForegroundHover)
			.SetPressedForeground(FStyleColors::ForegroundHover)
			.SetDisabledForeground(FStyleColors::White25)
			.SetNormalPadding(FMargin(4))
			.SetPressedPadding(FMargin(4))
		 );

	}
#endif // WITH_EDITOR || (IS_PROGRAM && WITH_UNREAL_DEVELOPER_TOOLS)


#if WITH_EDITOR
	// Surface Props
	{
		Set( "SurfaceDetails.PanUPositive", new IMAGE_BRUSH( "Icons/icon_PanRight", Icon16x16 ) );
		Set( "SurfaceDetails.PanUNegative", new IMAGE_BRUSH( "Icons/icon_PanLeft", Icon16x16 ) );

		Set( "SurfaceDetails.PanVPositive", new IMAGE_BRUSH( "Icons/icon_PanUp", Icon16x16 ) );
		Set( "SurfaceDetails.PanVNegative", new IMAGE_BRUSH( "Icons/icon_PanDown", Icon16x16 ) );

		
		Set( "SurfaceDetails.ClockwiseRotation", new IMAGE_BRUSH( "Icons/icon_ClockwiseRotation_16x", Icon16x16 ) );
		Set( "SurfaceDetails.AntiClockwiseRotation", new IMAGE_BRUSH( "Icons/icon_AntiClockwiseRotation_16x", Icon16x16 ) );
	}

	// GameProjectDialog
	if (IncludeEditorSpecificStyles())
	{
		Set( "GameProjectDialog.BlankProjectThumbnail", new IMAGE_BRUSH( "GameProjectDialog/blank_project_thumbnail", Icon128x128 ) );
		Set( "GameProjectDialog.BlankProjectPreview", new IMAGE_BRUSH( "GameProjectDialog/blank_project_preview", FVector2D(400, 200) ) );

	}

	// NewClassDialog
	if (IncludeEditorSpecificStyles())
	{
		Set( "NewClassDialog.ErrorLabelCloseButton", new IMAGE_BRUSH( "Icons/Cross_12x", Icon12x12 ) );

		Set( "NewClassDialog.ParentClassListView.TableRow", FTableRowStyle()
			.SetEvenRowBackgroundBrush( FSlateNoResource() )
			.SetEvenRowBackgroundHoveredBrush(FSlateRoundedBoxBrush(FStyleColors::Panel, 4.0f))
			.SetOddRowBackgroundBrush( FSlateNoResource() )
			.SetOddRowBackgroundHoveredBrush(FSlateRoundedBoxBrush(FStyleColors::Panel, 4.0f))
			.SetSelectorFocusedBrush(FSlateRoundedBoxBrush(FStyleColors::Transparent, 4.0f, FStyleColors::Select, 1.0f))
			.SetActiveBrush(FSlateRoundedBoxBrush(FStyleColors::Transparent, 4.0f, FStyleColors::Select, 1.0f))
			.SetActiveHoveredBrush(FSlateRoundedBoxBrush(FStyleColors::Transparent, 4.0f, FStyleColors::Select, 1.0f))
			.SetInactiveBrush(FSlateRoundedBoxBrush(FStyleColors::Transparent, 4.0f, FStyleColors::SelectInactive, 1.0f))
			.SetInactiveHoveredBrush(FSlateRoundedBoxBrush(FStyleColors::Transparent, 4.0f, FStyleColors::SelectInactive, 1.0f))
			.SetTextColor( FStyleColors::Foreground )
			.SetSelectedTextColor(FStyleColors::Foreground)
			);

	}

	// Package Migration
	{
		Set( "PackageMigration.DialogTitle", FTextBlockStyle( NormalText )
			.SetFont( DEFAULT_FONT( "Regular", 12 ) )
		);
	}

	// Hardware Targeting
	{
		Set( "HardwareTargeting.MobilePlatform", new IMAGE_BRUSH( "/Icons/HardwareTargeting/Mobile", FVector2D(64, 64) ) );
		Set( "HardwareTargeting.DesktopPlatform", new IMAGE_BRUSH( "/Icons/HardwareTargeting/Desktop", FVector2D(64, 64) ) );
		Set( "HardwareTargeting.HardwareUnspecified", new IMAGE_BRUSH( "/Icons/HardwareTargeting/HardwareUnspecified", FVector2D(64, 64) ) );

		Set( "HardwareTargeting.MaximumQuality", new IMAGE_BRUSH( "/Icons/HardwareTargeting/MaximumQuality", FVector2D(64, 64) ) );
		Set( "HardwareTargeting.ScalableQuality", new IMAGE_BRUSH( "/Icons/HardwareTargeting/ScalableQuality", FVector2D(64, 64) ) );
		Set( "HardwareTargeting.GraphicsUnspecified", new IMAGE_BRUSH( "/Icons/HardwareTargeting/GraphicsUnspecified", FVector2D(64, 64) ) );
	}

#endif // WITH_EDITOR

#if WITH_EDITOR || (IS_PROGRAM && WITH_UNREAL_DEVELOPER_TOOLS)
	// Mode ToolPalette 
	{

		FToolBarStyle PaletteToolBarStyle = FStarshipCoreStyle::GetCoreStyle().GetWidgetStyle<FToolBarStyle>("SlimToolBar");

		FTextBlockStyle PaletteToolbarLabelStyle = FTextBlockStyle(GetParentStyle()->GetWidgetStyle<FTextBlockStyle>("SmallText"));
		PaletteToolbarLabelStyle.SetOverflowPolicy(ETextOverflowPolicy::Ellipsis);

		PaletteToolBarStyle.SetLabelStyle(PaletteToolbarLabelStyle);
		
		PaletteToolBarStyle.SetBackground(FSlateColorBrush(FStyleColors::Recessed));

		PaletteToolBarStyle.SetLabelPadding(FMargin(0.0f, 1.0f, 0.0f, 0.0f));

		PaletteToolBarStyle.SetButtonPadding(       FMargin(0.0f, 0.0f));
		PaletteToolBarStyle.SetCheckBoxPadding(     FMargin(0.0f, 0.0f));
		PaletteToolBarStyle.SetComboButtonPadding(  FMargin(0.0f, 0.0f));
		PaletteToolBarStyle.SetIndentedBlockPadding(FMargin(0.0f, 0.0f));
		PaletteToolBarStyle.SetBlockPadding(        FMargin(0.0f, 0.0f));
		PaletteToolBarStyle.ToggleButton.SetPadding(FMargin(0.0f, 6.0f));
		PaletteToolBarStyle.ButtonStyle.SetNormalPadding(FMargin(2.0f, 6.0f));
		PaletteToolBarStyle.ButtonStyle.SetPressedPadding(FMargin(2.0f, 6.0f));

		Set("PaletteToolBar.Tab",  FCheckBoxStyle()
			.SetCheckBoxType(            ESlateCheckBoxType::ToggleButton)

			.SetCheckedImage(            FSlateRoundedBoxBrush(FStyleColors::Primary, 2.0f))
			.SetCheckedHoveredImage(     FSlateRoundedBoxBrush(FStyleColors::PrimaryHover, 2.0f))
			.SetCheckedPressedImage(     FSlateRoundedBoxBrush(FStyleColors::Dropdown, 2.0f))

			.SetUncheckedImage(          FSlateRoundedBoxBrush(FStyleColors::Secondary, 2.0f))
			.SetUncheckedHoveredImage(   FSlateRoundedBoxBrush(FStyleColors::Hover, 2.0f))
			.SetUncheckedPressedImage(   FSlateRoundedBoxBrush(FStyleColors::Secondary, 2.0f))

			.SetForegroundColor(         FStyleColors::Foreground)
			.SetHoveredForegroundColor(  FStyleColors::ForegroundHover)
			.SetPressedForegroundColor(  FStyleColors::ForegroundHover)
			.SetCheckedForegroundColor(  FStyleColors::ForegroundHover)
			.SetCheckedHoveredForegroundColor(FStyleColors::ForegroundHover)
			.SetCheckedPressedForegroundColor(FStyleColors::ForegroundHover)
			.SetPadding(FMargin(2.f, 6.f))
		);

		Set("PaletteToolBar.MaxUniformToolbarSize", 48.f);
		Set("PaletteToolBar.MinUniformToolbarSize", 48.f);

		Set("PaletteToolBar.ExpandableAreaHeader", new FSlateRoundedBoxBrush(FStyleColors::Dropdown, FVector4(4.0, 4.0, 0.0, 0.0)));
		Set("PaletteToolBar.ExpandableAreaBody", new FSlateRoundedBoxBrush(FStyleColors::Recessed, FVector4(0.0, 0.0, 4.0, 4.0)));

	
		Set("PaletteToolBar", PaletteToolBarStyle);

		Set("EditorModesPanel.CategoryFontStyle", DEFAULT_FONT( "Bold", 10 ));
		Set("EditorModesPanel.ToolDescriptionFont", DEFAULT_FONT("Italic", 10));

	}
	// Vertical ToolPalette 
	{
		FToolBarStyle VerticalToolBarStyle = FStarshipCoreStyle::GetCoreStyle().GetWidgetStyle<FToolBarStyle>("SlimToolBar");

		FTextBlockStyle VerticalToolBarLabelStyle = FTextBlockStyle(GetParentStyle()->GetWidgetStyle<FTextBlockStyle>("SmallText"));
		VerticalToolBarLabelStyle.SetOverflowPolicy(ETextOverflowPolicy::Ellipsis);

		VerticalToolBarStyle.SetLabelStyle(VerticalToolBarLabelStyle);
		
		VerticalToolBarStyle.SetBackground(FSlateColorBrush(FStyleColors::Recessed));

		VerticalToolBarStyle.SetLabelPadding(FMargin(0.0f, 1.0f, 0.0f, 0.0f));

		VerticalToolBarStyle.SetButtonPadding(       FMargin(0.0f, 0.0f));
		VerticalToolBarStyle.SetCheckBoxPadding(     FMargin(0.0f, 0.0f));
		VerticalToolBarStyle.SetComboButtonPadding(  FMargin(0.0f, 0.0f));
		VerticalToolBarStyle.SetIndentedBlockPadding(FMargin(0.0f, 0.0f));
		VerticalToolBarStyle.SetBlockPadding(        FMargin(0.0f, 0.0f));
		VerticalToolBarStyle.SetBackgroundPadding(   FMargin(4.0f, 2.0f));
		VerticalToolBarStyle.ToggleButton.SetPadding(FMargin(0.0f, 6.0f));
		VerticalToolBarStyle.ButtonStyle.SetNormalPadding(FMargin(2.0f, 6.0f));
		VerticalToolBarStyle.ButtonStyle.SetPressedPadding(FMargin(2.0f, 6.0f));

		Set( "VerticalToolBar.Tab",  FCheckBoxStyle()
			.SetCheckBoxType(            ESlateCheckBoxType::ToggleButton)

			.SetCheckedImage(            FSlateRoundedBoxBrush(FStyleColors::Input, 2.0f))
			.SetCheckedHoveredImage(     FSlateRoundedBoxBrush(FStyleColors::Input, 2.0f))
			.SetCheckedPressedImage(     FSlateRoundedBoxBrush(FStyleColors::Input, 2.0f))

			.SetUncheckedImage(          FSlateRoundedBoxBrush(FStyleColors::Secondary, 2.0f))
			.SetUncheckedHoveredImage(   FSlateRoundedBoxBrush(FStyleColors::Hover, 2.0f))
			.SetUncheckedPressedImage(   FSlateRoundedBoxBrush(FStyleColors::Secondary, 2.0f))

			.SetForegroundColor(         FStyleColors::Foreground)
			.SetHoveredForegroundColor(  FStyleColors::ForegroundHover)
			.SetPressedForegroundColor(  FStyleColors::ForegroundHover)
			.SetCheckedForegroundColor(  FStyleColors::Primary)
			.SetCheckedHoveredForegroundColor(FStyleColors::PrimaryHover)
			.SetPadding(FMargin(2.f, 6.f))
		);

		Set("VerticalToolBar.MaxUniformToolbarSize", 48.f);
		Set("VerticalToolBar.MinUniformToolbarSize", 48.f);

		Set("VerticalToolBar.ExpandableAreaHeader", new FSlateRoundedBoxBrush(FStyleColors::Dropdown, FVector4(4.0, 4.0, 0.0, 0.0)));
		Set("VerticalToolBar.ExpandableAreaBody", new FSlateRoundedBoxBrush(FStyleColors::Recessed, FVector4(0.0, 0.0, 4.0, 4.0)));

		Set("VerticalToolBar", VerticalToolBarStyle);
	}
	
	// Ctrl+Tab menu
	{
		Set("ControlTabMenu.Background", new BOX_BRUSH("Old/Menu_Background", FMargin(8.0f / 64.0f)));

		Set("ControlTabMenu.HeadingStyle",
			FTextBlockStyle(NormalText)
			.SetFont(DEFAULT_FONT("Bold", 14))
			.SetColorAndOpacity(FLinearColor::White)
			);

		Set("ControlTabMenu.AssetTypeStyle",
			FTextBlockStyle(NormalText)
			.SetColorAndOpacity(FLinearColor::White)
			);

		Set("ControlTabMenu.AssetPathStyle",
			FTextBlockStyle(NormalText)
			.SetColorAndOpacity(FLinearColor::White)
			);

		Set("ControlTabMenu.AssetNameStyle",
			FTextBlockStyle(NormalText)
			.SetFont(DEFAULT_FONT("Regular", 14))
			.SetColorAndOpacity(FLinearColor::White)
			);
	}

	

	// ViewportLayoutToolbar
	{
		FToolBarStyle ViewportLayoutToolbar = FStarshipCoreStyle::GetCoreStyle().GetWidgetStyle<FToolBarStyle>("SlimToolBar");
		ViewportLayoutToolbar.SetIconSize(Icon40x40);

		Set("ViewportLayoutToolbar", ViewportLayoutToolbar);
	}

	
	// Scalability 
	{
		const float Tint = 0.65f;
		Set("Scalability.RowBackground", new BOX_BRUSH( "Common/GroupBorder", FMargin(4.0f/16.0f), FLinearColor(Tint, Tint, Tint) ) );
		Set("Scalability.TitleFont", DEFAULT_FONT( "Bold", 12 ) );
		Set("Scalability.GroupFont", DEFAULT_FONT( "Bold", 10 ) );
	}

	// Common styles for blueprint/code references that also need to be exposed to external tools
	{
		FTextBlockStyle InheritedFromNativeTextStyle = FTextBlockStyle(NormalText)
			.SetFont(DEFAULT_FONT("Regular", 10));

		Set("Common.InheritedFromNativeTextStyle", InheritedFromNativeTextStyle);

		// Go to native class hyperlink
		FButtonStyle EditNativeHyperlinkButton = FButtonStyle()
			.SetNormal(BORDER_BRUSH("Old/HyperlinkDotted", FMargin(0, 0, 0, 3 / 16.0f)))
			.SetPressed(FSlateNoResource())
			.SetHovered(BORDER_BRUSH("Old/HyperlinkUnderline", FMargin(0, 0, 0, 3 / 16.0f)));
		FHyperlinkStyle EditNativeHyperlinkStyle = FHyperlinkStyle()
			.SetUnderlineStyle(EditNativeHyperlinkButton)
			.SetTextStyle(InheritedFromNativeTextStyle)
			.SetPadding(FMargin(0.0f));

		Set("Common.GotoNativeCodeHyperlink", EditNativeHyperlinkStyle);
	}
#endif // WITH_EDITOR || (IS_PROGRAM && WITH_UNREAL_DEVELOPER_TOOLS)

#if WITH_EDITOR || (IS_PROGRAM && WITH_UNREAL_DEVELOPER_TOOLS)

	// Gameplay Tags
	{
		Set("GameplayTagTreeView", FTableRowStyle()
			.SetEvenRowBackgroundBrush(FSlateNoResource())
			.SetEvenRowBackgroundHoveredBrush(IMAGE_BRUSH("Common/Selection", Icon8x8, SelectionColor_Inactive))
			.SetOddRowBackgroundBrush(FSlateNoResource())
			.SetOddRowBackgroundHoveredBrush(IMAGE_BRUSH("Common/Selection", Icon8x8, SelectionColor_Inactive))
			.SetSelectorFocusedBrush(FSlateNoResource())
			.SetActiveBrush(IMAGE_BRUSH("Common/Selection", Icon8x8, SelectionColor))
			.SetActiveHoveredBrush(IMAGE_BRUSH("Common/Selection", Icon8x8, SelectionColor))
			.SetInactiveBrush(IMAGE_BRUSH("Common/Selection", Icon8x8, SelectionColor_Inactive))
			.SetInactiveHoveredBrush(IMAGE_BRUSH("Common/Selection", Icon8x8, SelectionColor_Inactive))
			);
	}


	// Common styles for blueprint/code references
	{
		// Inherited from blueprint
		Set("Common.InheritedFromBlueprintTextColor", InheritedFromBlueprintTextColor);

		FTextBlockStyle InheritedFromBlueprintTextStyle = FTextBlockStyle(NormalText)
			.SetFont(DEFAULT_FONT("Regular", 10))
			.SetColorAndOpacity(InheritedFromBlueprintTextColor);

		Set("Common.InheritedFromBlueprintTextStyle", InheritedFromBlueprintTextStyle);

		// Go to blueprint hyperlink
		FButtonStyle EditBPHyperlinkButton = FButtonStyle()
			.SetNormal(BORDER_BRUSH("Old/HyperlinkDotted", FMargin(0, 0, 0, 3 / 16.0f), InheritedFromBlueprintTextColor))
			.SetPressed(FSlateNoResource())
			.SetHovered(BORDER_BRUSH("Old/HyperlinkUnderline", FMargin(0, 0, 0, 3 / 16.0f), InheritedFromBlueprintTextColor));
		FHyperlinkStyle EditBPHyperlinkStyle = FHyperlinkStyle()
			.SetUnderlineStyle(EditBPHyperlinkButton)
			.SetTextStyle(InheritedFromBlueprintTextStyle)
			.SetPadding(FMargin(0.0f));

		Set("Common.GotoBlueprintHyperlink", EditBPHyperlinkStyle);
	}

	// Timecode Provider
	{
		Set("TimecodeProvider.TabIcon", new IMAGE_BRUSH("Icons/icon_tab_TimecodeProvider_16x", Icon16x16));
	}
#endif // WITH_EDITOR || (IS_PROGRAM && WITH_UNREAL_DEVELOPER_TOOLS)
}

void FStarshipEditorStyle::FStyle::SetupLevelGeneralStyles()
{
// Levels General
	{
		Set("Level.VisibleIcon16x", new CORE_IMAGE_BRUSH_SVG("Starship/Common/visible", Icon16x16));
		Set("Level.VisibleHighlightIcon16x", new CORE_IMAGE_BRUSH_SVG("Starship/Common/visible", Icon16x16));
		Set("Level.NotVisibleIcon16x", new CORE_IMAGE_BRUSH_SVG("Starship/Common/hidden", Icon16x16));
		Set("Level.NotVisibleHighlightIcon16x", new CORE_IMAGE_BRUSH_SVG("Starship/Common/hidden", Icon16x16));

		Set("Level.LightingScenarioIcon16x", new IMAGE_BRUSH_SVG("Starship/AssetIcons/PointLight_16", Icon16x16));
		Set("Level.LightingScenarioNotIcon16x", new IMAGE_BRUSH_SVG("Starship/Common/LightBulbOff", Icon16x16));
		Set("Level.LightingScenarioIconSolid16x", new IMAGE_BRUSH_SVG("Starship/Common/LightBulbSolid", Icon16x16));
		Set("Level.LightingScenarioNotIconSolid16x", new IMAGE_BRUSH_SVG("Starship/Common/LightBulbOffSolid", Icon16x16));
		Set("Level.LockedIcon16x", new IMAGE_BRUSH("Icons/icon_locked_16px", Icon16x16));
		Set("Level.LockedHighlightIcon16x", new IMAGE_BRUSH("Icons/icon_locked_highlight_16px", Icon16x16));
		Set("Level.UnlockedIcon16x", new IMAGE_BRUSH("Icons/icon_levels_unlocked_16px", Icon16x16));
		Set("Level.UnlockedHighlightIcon16x", new IMAGE_BRUSH("Icons/icon_levels_unlocked_hi_16px", Icon16x16));
		Set("Level.ReadOnlyLockedIcon16x", new IMAGE_BRUSH("Icons/icon_levels_LockedReadOnly_16px", Icon16x16));
		Set("Level.ReadOnlyLockedHighlightIcon16x", new IMAGE_BRUSH("Icons/icon_levels_LockedReadOnly_hi_16px", Icon16x16));
		Set("Level.SaveIcon16x", new IMAGE_BRUSH("Icons/icon_levels_Save_16px", Icon16x16));
		Set("Level.SaveHighlightIcon16x", new IMAGE_BRUSH("Icons/icon_levels_Save_hi_16px", Icon16x16));
		Set("Level.SaveModifiedIcon16x", new IMAGE_BRUSH("Icons/icon_levels_SaveModified_16px", Icon16x16));
		Set("Level.SaveModifiedHighlightIcon16x", new IMAGE_BRUSH("Icons/icon_levels_SaveModified_hi_16px", Icon16x16));
		Set("Level.SaveDisabledIcon16x", new IMAGE_BRUSH("Icons/icon_levels_SaveDisabled_16px", Icon16x16));
		Set("Level.SaveDisabledHighlightIcon16x", new IMAGE_BRUSH("Icons/icon_levels_SaveDisabled_hi_16px", Icon16x16));
		Set("Level.ScriptIcon16x", new IMAGE_BRUSH("Icons/icon_levels_Blueprint_16px", Icon16x16));
		Set("Level.ScriptHighlightIcon16x", new IMAGE_BRUSH("Icons/icon_levels_Blueprint_hi_16px", Icon16x16));
		Set("Level.EmptyIcon16x", new IMAGE_BRUSH("Icons/Empty_16x", Icon16x16));
		Set("Level.ColorIcon", new FSlateRoundedBoxBrush(FStyleColors::White, 4.0f, Icon16x16));
	}

	// Spline component controls
	{
		Set("SplineComponentDetails.SelectFirst", FButtonStyle(Button)
			.SetNormal(IMAGE_BRUSH_SVG("Starship/Splines/Spline_SelectFirst", Icon20x20))
			.SetHovered(IMAGE_BRUSH_SVG("Starship/Splines/Spline_SelectFirst", Icon20x20, SelectionColor))
			.SetPressed(IMAGE_BRUSH_SVG("Starship/Splines/Spline_SelectFirst", Icon20x20, SelectionColor_Pressed))
		);

		Set("SplineComponentDetails.AddPrev", FButtonStyle(Button)
			.SetNormal(IMAGE_BRUSH_SVG("Starship/Splines/Spline_AddPrevious", Icon20x20))
			.SetHovered(IMAGE_BRUSH_SVG("Starship/Splines/Spline_AddPrevious", Icon20x20, SelectionColor))
			.SetPressed(IMAGE_BRUSH_SVG("Starship/Splines/Spline_AddPrevious", Icon20x20, SelectionColor_Pressed))
		);

		Set("SplineComponentDetails.SelectPrev", FButtonStyle(Button)
			.SetNormal(IMAGE_BRUSH_SVG("Starship/Splines/Spline_SelectPrevious", Icon20x20))
			.SetHovered(IMAGE_BRUSH_SVG("Starship/Splines/Spline_SelectPrevious", Icon20x20, SelectionColor))
			.SetPressed(IMAGE_BRUSH_SVG("Starship/Splines/Spline_SelectPrevious", Icon20x20, SelectionColor_Pressed))
		);

		Set("SplineComponentDetails.SelectAll", FButtonStyle(Button)
			.SetNormal(IMAGE_BRUSH_SVG("Starship/Splines/Spline_SelectAll", Icon20x20))
			.SetHovered(IMAGE_BRUSH_SVG("Starship/Splines/Spline_SelectAll", Icon20x20, SelectionColor))
			.SetPressed(IMAGE_BRUSH_SVG("Starship/Splines/Spline_SelectAll", Icon20x20, SelectionColor_Pressed))
		);

		Set("SplineComponentDetails.SelectNext", FButtonStyle(Button)
			.SetNormal(IMAGE_BRUSH_SVG("Starship/Splines/Spline_SelectNext", Icon20x20))
			.SetHovered(IMAGE_BRUSH_SVG("Starship/Splines/Spline_SelectNext", Icon20x20, SelectionColor))
			.SetPressed(IMAGE_BRUSH_SVG("Starship/Splines/Spline_SelectNext", Icon20x20, SelectionColor_Pressed))
		);

		Set("SplineComponentDetails.AddNext", FButtonStyle(Button)
			.SetNormal(IMAGE_BRUSH_SVG("Starship/Splines/Spline_AddNext", Icon20x20))
			.SetHovered(IMAGE_BRUSH_SVG("Starship/Splines/Spline_AddNext", Icon20x20, SelectionColor))
			.SetPressed(IMAGE_BRUSH_SVG("Starship/Splines/Spline_AddNext", Icon20x20, SelectionColor_Pressed))
		);

		Set("SplineComponentDetails.SelectLast", FButtonStyle(Button)
			.SetNormal(IMAGE_BRUSH_SVG("Starship/Splines/Spline_SelectLast", Icon20x20))
			.SetHovered(IMAGE_BRUSH_SVG("Starship/Splines/Spline_SelectLast", Icon20x20, SelectionColor))
			.SetPressed(IMAGE_BRUSH_SVG("Starship/Splines/Spline_SelectLast", Icon20x20, SelectionColor_Pressed))
		);

	}
}

void FStarshipEditorStyle::FStyle::SetupWorldBrowserStyles()
{

	// World Browser
	{
		Set("WorldBrowser.AddLayer", new IMAGE_BRUSH("Icons/icon_levels_addlayer_16x", Icon16x16));
		Set("WorldBrowser.SimulationViewPosition", new IMAGE_BRUSH("Icons/icon_levels_simulationviewpos_16x", Icon16x16));
		Set("WorldBrowser.MouseLocation", new IMAGE_BRUSH("Icons/icon_levels_mouselocation_16x", Icon16x16));
		Set("WorldBrowser.MarqueeRectSize", new IMAGE_BRUSH("Icons/icon_levels_marqueerectsize_16x", Icon16x16));
		Set("WorldBrowser.WorldSize", new IMAGE_BRUSH("Icons/icon_levels_worldsize_16x", Icon16x16));
		Set("WorldBrowser.WorldOrigin", new IMAGE_BRUSH("Icons/icon_levels_worldorigin_16x", Icon16x16));
		Set("WorldBrowser.DirectionXPositive", new IMAGE_BRUSH("Icons/icon_PanRight", Icon16x16));
		Set("WorldBrowser.DirectionXNegative", new IMAGE_BRUSH("Icons/icon_PanLeft", Icon16x16));
		Set("WorldBrowser.DirectionYPositive", new IMAGE_BRUSH("Icons/icon_PanUp", Icon16x16));
		Set("WorldBrowser.DirectionYNegative", new IMAGE_BRUSH("Icons/icon_PanDown", Icon16x16));
		Set("WorldBrowser.LevelStreamingAlwaysLoaded", new FSlateNoResource());
		Set("WorldBrowser.LevelStreamingBlueprint", new IMAGE_BRUSH("Icons/icon_levels_blueprinttype_7x16", Icon7x16));

		Set("WorldBrowser.LevelsMenuBrush", new IMAGE_BRUSH_SVG("Starship/WorldBrowser/LevelStack_20", Icon20x20));
		Set("WorldBrowser.DetailsButtonBrush", new IMAGE_BRUSH_SVG("Starship/Common/Details", Icon20x20) );
		Set("WorldBrowser.HierarchyButtonBrush", new IMAGE_BRUSH_SVG("Starship/WorldBrowser/LevelStack_20", Icon20x20));

		Set("WorldBrowser.CompositionButtonBrush", new IMAGE_BRUSH_SVG("Starship/WorldBrowser/WorldComp_20", Icon20x20));
		Set("WorldBrowser.NewFolderIcon", new CORE_IMAGE_BRUSH_SVG("Starship/Common/folder-plus", Icon16x16));

		Set("WorldBrowser.StatusBarText", FTextBlockStyle(NormalText)
			.SetFont(DEFAULT_FONT("BoldCondensed", 12))
			.SetColorAndOpacity(FLinearColor(0.9, 0.9f, 0.9f, 0.5f))
			.SetShadowOffset(FVector2D::ZeroVector)
		);

		Set("WorldBrowser.LabelFont", DEFAULT_FONT("Regular", 9));
		Set("WorldBrowser.LabelFontBold", DEFAULT_FONT("Bold", 10));
	}
}

void FStarshipEditorStyle::FStyle::SetupWorldPartitionStyles()
{
	// World Partition
	Set("WorldPartition.PartiallyLoadedCell", new IMAGE_BRUSH("WorldPartition/PartiallyLoadedCell", Icon32x32));
	Set("WorldPartition.GridBackground", new BOX_BRUSH("WorldPartition/GridBackground", FMargin(0.f)));
	Set("WorldPartition.SimulationViewPosition", new IMAGE_BRUSH("Icons/icon_levels_simulationviewpos_16x", Icon16x16));
}

void FStarshipEditorStyle::FStyle::SetupSequencerStyles()
{
	// Sequencer
	if (IncludeEditorSpecificStyles())
	{
		FToolBarStyle SequencerToolbar = FStarshipCoreStyle::GetCoreStyle().GetWidgetStyle<FToolBarStyle>("AssetEditorToolbar");

		SequencerToolbar.SetButtonPadding(       FMargin(0.0f, 0.0f));
		SequencerToolbar.SetCheckBoxPadding(     FMargin(0.0f, 0.0f));
		SequencerToolbar.SetComboButtonPadding(  FMargin(0.0f, 0.0f));
		SequencerToolbar.SetIndentedBlockPadding(FMargin(0.0f, 0.0f));
		SequencerToolbar.SetBlockPadding(        FMargin(0.0f, 0.0f));
		SequencerToolbar.SetSeparatorPadding(    FMargin(6.0f, 0.0f));

		Set("SequencerToolBar", SequencerToolbar);

		Set("Sequencer.IconKeyAuto", new IMAGE_BRUSH("Sequencer/IconKeyAuto", Icon12x12));
		Set("Sequencer.IconKeyBreak", new IMAGE_BRUSH("Sequencer/IconKeyBreak", Icon12x12));
		Set("Sequencer.IconKeyConstant", new IMAGE_BRUSH("Sequencer/IconKeyConstant", Icon12x12));
		Set("Sequencer.IconKeyLinear", new IMAGE_BRUSH("Sequencer/IconKeyLinear", Icon12x12));
		Set("Sequencer.IconKeyUser", new IMAGE_BRUSH("Sequencer/IconKeyUser", Icon12x12));

		Set("Sequencer.KeyCircle", new IMAGE_BRUSH("Sequencer/KeyCircle", Icon12x12));
		Set("Sequencer.KeyDiamond", new IMAGE_BRUSH("Sequencer/KeyDiamond", Icon12x12));
		Set("Sequencer.KeyDiamondBorder", new IMAGE_BRUSH("Sequencer/KeyDiamondBorder", Icon12x12));
		Set("Sequencer.KeySquare", new IMAGE_BRUSH("Sequencer/KeySquare", Icon12x12));
		Set("Sequencer.KeyTriangle", new IMAGE_BRUSH("Sequencer/KeyTriangle", Icon12x12));
		Set("Sequencer.KeyLeft", new IMAGE_BRUSH("Sequencer/KeyLeft", Icon12x12));
		Set("Sequencer.KeyRight", new IMAGE_BRUSH("Sequencer/KeyRight", Icon12x12));
		Set("Sequencer.PartialKey", new IMAGE_BRUSH("Sequencer/PartialKey", FVector2D(11.f, 11.f)));
		Set("Sequencer.Star", new IMAGE_BRUSH("Sequencer/Star", Icon12x12));
		Set("Sequencer.Empty", new IMAGE_BRUSH("Sequencer/Empty", Icon12x12));
		Set("Sequencer.TangentHandle", new IMAGE_BRUSH("Sequencer/TangentHandle", FVector2D(7, 7)));
		Set("Sequencer.GenericDivider", new IMAGE_BRUSH("Sequencer/GenericDivider", FVector2D(2.f, 2.f), FLinearColor::White, ESlateBrushTileType::Vertical));

		Set("Sequencer.KeyBar.Dotted", new BORDER_BRUSH(TEXT("Sequencer/Keys/KeyBar_Dotted"), FMargin(0.f, 4.f, 0.f, 0.f)));
		Set("Sequencer.KeyBar.Dashed", new BORDER_BRUSH(TEXT("Sequencer/Keys/KeyBar_Dashed"), FMargin(0.f, 4.f, 0.f, 0.f)));
		Set("Sequencer.KeyBar.Solid", new BORDER_BRUSH(TEXT("Sequencer/Keys/KeyBar_Solid"), FMargin(0.f, 4.f, 0.f, 0.f)));

		Set("Sequencer.Timeline.ScrubHandleDown", new BOX_BRUSH("Sequencer/ScrubHandleDown", FMargin(6.f / 13.f, 5 / 12.f, 6 / 13.f, 8 / 12.f)));
		Set("Sequencer.Timeline.ScrubHandleUp", new BOX_BRUSH("Sequencer/ScrubHandleUp", FMargin(6.f / 13.f, 8 / 12.f, 6 / 13.f, 5 / 12.f)));
		Set("Sequencer.Timeline.ScrubFill", new BOX_BRUSH("Sequencer/ScrubFill", FMargin(2.f / 4.f, 0.f)));
		Set("Sequencer.Timeline.FrameBlockScrubHandleDown", new BOX_BRUSH("Sequencer/ScrubHandleDown", FMargin(6.f / 13.f, 5 / 12.f, 6 / 13.f, 8 / 12.f)));
		Set("Sequencer.Timeline.FrameBlockScrubHandleUp", new BOX_BRUSH("Sequencer/ScrubHandleUp", FMargin(6.f / 13.f, 8 / 12.f, 6 / 13.f, 5 / 12.f)));
		Set("Sequencer.Timeline.VanillaScrubHandleDown", new BOX_BRUSH("Sequencer/ScrubHandleDown_Clamped", FMargin(6.f / 13.f, 3.f / 12.f, 6.f / 13.f, 7.f / 12.f)));
		Set("Sequencer.Timeline.VanillaScrubHandleUp", new BOX_BRUSH("Sequencer/ScrubHandleUp_Clamped", FMargin(6.f / 13.f, 8 / 12.f, 6 / 13.f, 5 / 12.f)));
		Set("Sequencer.Timeline.ScrubHandleWhole", new BOX_BRUSH("Sequencer/ScrubHandleWhole", FMargin(6.f / 13.f, 10 / 24.f, 6 / 13.f, 10 / 24.f)));
		Set("Sequencer.Timeline.RangeHandleLeft", new BOX_BRUSH("Sequencer/GenericGripLeft", FMargin(5.f / 16.f)));
		Set("Sequencer.Timeline.RangeHandleRight", new BOX_BRUSH("Sequencer/GenericGripRight", FMargin(5.f / 16.f)));
		Set("Sequencer.Timeline.RangeHandle", new BOX_BRUSH("Sequencer/GenericSectionBackground", FMargin(5.f / 16.f)));
		Set("Sequencer.Timeline.NotifyAlignmentMarker", new IMAGE_BRUSH("Sequencer/NotifyAlignmentMarker", FVector2D(10, 19)));
		Set("Sequencer.Timeline.PlayRange_Top_L", new BOX_BRUSH("Sequencer/PlayRange_Top_L", FMargin(1.f, 0.5f, 0.f, 0.5f)));
		Set("Sequencer.Timeline.PlayRange_Top_R", new BOX_BRUSH("Sequencer/PlayRange_Top_R", FMargin(0.f, 0.5f, 1.f, 0.5f)));
		Set("Sequencer.Timeline.PlayRange_L", new BOX_BRUSH("Sequencer/PlayRange_L", FMargin(1.f, 0.5f, 0.f, 0.5f)));
		Set("Sequencer.Timeline.PlayRange_R", new BOX_BRUSH("Sequencer/PlayRange_R", FMargin(0.f, 0.5f, 1.f, 0.5f)));
		Set("Sequencer.Timeline.PlayRange_Bottom_L", new BOX_BRUSH("Sequencer/PlayRange_Bottom_L", FMargin(1.f, 0.5f, 0.f, 0.5f)));
		Set("Sequencer.Timeline.PlayRange_Bottom_R", new BOX_BRUSH("Sequencer/PlayRange_Bottom_R", FMargin(0.f, 0.5f, 1.f, 0.5f)));

		Set("Sequencer.Timeline.SubSequenceRangeHashL", new BORDER_BRUSH("Sequencer/SubSequenceRangeHashL", FMargin(1.f, 0.f, 0.f, 0.f)));
		Set("Sequencer.Timeline.SubSequenceRangeHashR", new BORDER_BRUSH("Sequencer/SubSequenceRangeHashR", FMargin(1.f, 0.f, 0.f, 0.f)));
		Set("Sequencer.Timeline.EaseInOut", new IMAGE_BRUSH("Sequencer/EaseInOut", FVector2D(128, 128)));
		Set("Sequencer.InterpLine", new BOX_BRUSH("Sequencer/InterpLine", FMargin(5.f / 7.f, 0.f, 0.f, 0.f)));

		Set("Sequencer.Transport.JumpToPreviousKey", FButtonStyle()
			.SetNormal(IMAGE_BRUSH("/Sequencer/Transport_Bar/Previous_Frame_OFF", Icon24x24))
			.SetPressed(IMAGE_BRUSH("/Sequencer/Transport_Bar/Previous_Frame", Icon24x24))
			.SetHovered(IMAGE_BRUSH("/Sequencer/Transport_Bar/Previous_Frame_OFF", Icon24x24)));
		Set("Sequencer.Transport.JumpToNextKey", FButtonStyle()
			.SetNormal(IMAGE_BRUSH("/Sequencer/Transport_Bar/Next_Frame_24x_OFF", Icon24x24))
			.SetPressed(IMAGE_BRUSH("/Sequencer/Transport_Bar/Next_Frame_24x", Icon24x24))
			.SetHovered(IMAGE_BRUSH("/Sequencer/Transport_Bar/Next_Frame_24x_OFF", Icon24x24)));
		Set("Sequencer.Transport.SetPlayStart", FButtonStyle()
			.SetNormal(IMAGE_BRUSH("/Sequencer/Transport_Bar/Bracket_In_16x24_OFF", FVector2D(16, 24)))
			.SetPressed(IMAGE_BRUSH("/Sequencer/Transport_Bar/Bracket_In_16x24", FVector2D(16, 24)))
			.SetHovered(IMAGE_BRUSH("/Sequencer/Transport_Bar/Bracket_In_16x24_OFF", FVector2D(16, 24))));
		Set("Sequencer.Transport.SetPlayEnd", FButtonStyle()
			.SetNormal(IMAGE_BRUSH("/Sequencer/Transport_Bar/Bracket_Out_16x24_OFF", FVector2D(16, 24)))
			.SetPressed(IMAGE_BRUSH("/Sequencer/Transport_Bar/Bracket_Out_16x24", FVector2D(16, 24)))
			.SetHovered(IMAGE_BRUSH("/Sequencer/Transport_Bar/Bracket_Out_16x24_OFF", FVector2D(16, 24))));

		Set("Sequencer.Transport.CloseButton", FButtonStyle()
			.SetNormal(IMAGE_BRUSH("/Docking/CloseApp_Normal", Icon16x16))
			.SetPressed(IMAGE_BRUSH("/Docking/CloseApp_Pressed", Icon16x16))
			.SetHovered(IMAGE_BRUSH("/Docking/CloseApp_Hovered", Icon16x16)));

		Set("Sequencer.NotificationImage_AddedPlayMovieSceneEvent", new IMAGE_BRUSH("Old/Checkbox_checked", Icon16x16));

		Set("Sequencer.SaveAs", new IMAGE_BRUSH("Sequencer/Main_Icons/Icon_Sequencer_SaveAs_48x", Icon48x48));
		Set("Sequencer.ImportFBX", new IMAGE_BRUSH("Sequencer/Main_Icons/Icon_Sequencer_ImportFBX_48x", Icon48x48));
		Set("Sequencer.ExportFBX", new IMAGE_BRUSH("Sequencer/Main_Icons/Icon_Sequencer_ExportFBX_48x", Icon48x48));
		Set("Sequencer.RestoreAnimatedState", new IMAGE_BRUSH("Sequencer/Main_Icons/Icon_Sequencer_RestoreAnimatedState_24x", Icon48x48));
		Set("Sequencer.GenericGripLeft", new BOX_BRUSH("Sequencer/GenericGripLeft", FMargin(5.f / 16.f)));
		Set("Sequencer.GenericGripRight", new BOX_BRUSH("Sequencer/GenericGripRight", FMargin(5.f / 16.f)));
		Set("Sequencer.SectionArea.Background", new FSlateColorBrush(FStyleColors::White));

		Set("Sequencer.Section.Background", new BORDER_BRUSH(TEXT("Sequencer/SectionBackground"), FMargin(4.f / 16.f)));
		Set("Sequencer.Section.BackgroundTint", new BOX_BRUSH(TEXT("Sequencer/SectionBackgroundTint"), FMargin(4 / 16.f)));
		Set("Sequencer.Section.CollapsedSelectedSectionOverlay", new IMAGE_BRUSH(TEXT("Sequencer/Section/CollapsedSelectedSectionOverlay"), Icon16x16, FLinearColor::White, ESlateBrushTileType::Both));
		Set("Sequencer.Section.SectionHeaderSelectedSectionOverlay", new IMAGE_BRUSH(TEXT("Sequencer/Section/SectionHeaderSelectedSectionOverlay"), Icon16x16, FLinearColor::White, ESlateBrushTileType::Both));
		Set("Sequencer.Section.SelectedTrackTint", new BOX_BRUSH(TEXT("Sequencer/SelectedTrackTint"), FMargin(0.f, 0.5f)));
		Set("Sequencer.Section.SelectionBorder", new BORDER_BRUSH(TEXT("Sequencer/SectionHighlight"), FMargin(7.f / 16.f)));
		Set("Sequencer.Section.LockedBorder", new BORDER_BRUSH(TEXT("Sequencer/SectionLocked"), FMargin(7.f / 16.f)));
		Set("Sequencer.Section.FilmBorder", new IMAGE_BRUSH(TEXT("Sequencer/SectionFilmBorder"), FVector2D(10, 7), FLinearColor::White, ESlateBrushTileType::Horizontal));
		Set("Sequencer.Section.GripLeft", new FSlateRoundedBoxBrush(FStyleColors::White, FVector4(4, 0, 0, 4)));
		Set("Sequencer.Section.GripRight", new FSlateRoundedBoxBrush(FStyleColors::White, FVector4(0, 4, 4, 0)));
		Set("Sequencer.Section.EasingHandle", new IMAGE_BRUSH("Sequencer/EasingHandle", FVector2D(10.f, 10.f)));

		Set("Sequencer.Section.Background_Collapsed", new FSlateRoundedBoxBrush(FLinearColor::White, FVector4(4, 4, 4, 4)));
		Set("Sequencer.Section.Background_Header", new FSlateRoundedBoxBrush(FLinearColor::White, FVector4(4, 4, 0, 0)));
		Set("Sequencer.Section.Background_Contents", new FSlateRoundedBoxBrush(FLinearColor::White, FVector4(0, 0, 4, 4)));

		Set("Sequencer.Section.PreRoll", new BORDER_BRUSH(TEXT("Sequencer/PreRoll"), FMargin(0.f, .5f, 0.f, .5f)));

		Set("Sequencer.Section.PinCusion", new IMAGE_BRUSH(TEXT("Sequencer/PinCusion"), Icon16x16, FLinearColor::White, ESlateBrushTileType::Both));
		Set("Sequencer.Section.OverlapBorder", new BORDER_BRUSH(TEXT("Sequencer/OverlapBorder"), FMargin(1.f / 4.f, 0.f)));
		Set("Sequencer.Section.StripeOverlay", new BOX_BRUSH("Sequencer/SectionStripeOverlay", FMargin(0.f, .5f)));
		Set("Sequencer.Section.BackgroundText", DEFAULT_FONT("Bold", 24));
		Set("Sequencer.Section.EmptySpace", new BOX_BRUSH(TEXT("Sequencer/EmptySpace"), FMargin(0.f, 7.f / 14.f)));

		Set("Sequencer.LayerBar.Background",  new BOX_BRUSH(TEXT("Sequencer/LayerBarBackground"), FMargin(4.f / 16.f)));
		Set("Sequencer.LayerBar.HandleLeft",  new FSlateColorBrush(FStyleColors::White)); // Maybe use a rounded box if we decide to round-out the layer bars
		Set("Sequencer.LayerBar.HandleRight", new FSlateColorBrush(FStyleColors::White)); // Maybe use a rounded box in we decide to round-out the layer bars

		Set("Sequencer.ExposedNamePill_BG", new BOX_BRUSH(TEXT("Sequencer/ExposedNamePill_BG"), FMargin(14.f / 30.f), FLinearColor(1.f, 1.f, 1.f, .8f)));
		Set("Sequencer.ExposedNamePill", FButtonStyle()
			.SetNormal(  BOX_BRUSH(TEXT("Sequencer/ExposedNamePill_BG"), FMargin(14.f / 30.f), FLinearColor(1.f, 1.f, 1.f, .8f)) )
			.SetHovered( BOX_BRUSH(TEXT("Sequencer/ExposedNamePill_BG_Hovered"), FMargin(14.f / 30.f), FLinearColor::White) )
			.SetPressed( BOX_BRUSH(TEXT("Sequencer/ExposedNamePill_BG_Pressed"), FMargin(14.f / 30.f), FLinearColor::White) )
			.SetNormalPadding( FMargin(0,0,0,0) )
			.SetPressedPadding( FMargin(0,0,0,0) )
		);

		Set("Sequencer.AnimationOutliner.ColorStrip", FButtonStyle()
			.SetNormal(FSlateNoResource())
			.SetHovered(FSlateNoResource())
			.SetPressed(FSlateNoResource())
			.SetNormalPadding(FMargin(0, 0, 0, 0))
			.SetPressedPadding(FMargin(0, 0, 0, 0))
		);

		Set("Sequencer.AnimationOutliner.TopLevelBorder_Expanded", new BOX_BRUSH("Sequencer/TopLevelNodeBorder_Expanded", FMargin(4.0f / 16.0f)));
		Set("Sequencer.AnimationOutliner.TopLevelBorder_Collapsed", new BOX_BRUSH("Sequencer/TopLevelNodeBorder_Collapsed", FMargin(4.0f / 16.0f)));
		Set("Sequencer.AnimationOutliner.DefaultBorder", new FSlateColorBrush(FLinearColor::White));
		Set("Sequencer.AnimationOutliner.TransparentBorder", new FSlateColorBrush(FLinearColor::Transparent));
		Set("Sequencer.AnimationOutliner.BoldFont", DEFAULT_FONT("Bold", 11));
		Set("Sequencer.AnimationOutliner.RegularFont", DEFAULT_FONT("Regular", 9));
		Set("Sequencer.AnimationOutliner.ItalicFont", DEFAULT_FONT("Italic", 10));

		Set("Sequencer.ShotFilter", new IMAGE_BRUSH("Sequencer/FilteredArea", FVector2D(74, 74), FLinearColor::White, ESlateBrushTileType::Both));
		Set("Sequencer.KeyMark", new IMAGE_BRUSH("Sequencer/KeyMark", FVector2D(3, 21), FLinearColor::White, ESlateBrushTileType::NoTile));
		Set("Sequencer.ToggleAutoKeyEnabled", new IMAGE_BRUSH_SVG("Starship/Sequencer/AutoKey", Icon20x20));
		Set("Sequencer.SetAutoKey", new IMAGE_BRUSH_SVG("Starship/Sequencer/AutoKey", Icon20x20));
		Set("Sequencer.SetAutoTrack", new IMAGE_BRUSH_SVG("Starship/Sequencer/AutoTrack", Icon20x20));
		Set("Sequencer.SetAutoChangeAll", new IMAGE_BRUSH_SVG("Starship/Sequencer/AutoChangeAll", Icon20x20));
		Set("Sequencer.SetAutoChangeNone", new IMAGE_BRUSH_SVG("Starship/Sequencer/AutoChangeNone", Icon20x20));
		Set("Sequencer.AllowAllEdits", new IMAGE_BRUSH_SVG("Starship/Sequencer/AllowAllEdits", Icon20x20));
		Set("Sequencer.AllowSequencerEditsOnly", new IMAGE_BRUSH_SVG("Starship/Sequencer/AllowSequencerEditsOnly", Icon20x20));
		Set("Sequencer.AllowLevelEditsOnly", new IMAGE_BRUSH_SVG("Starship/Sequencer/AllowLevelEditsOnly", Icon20x20));
		Set("Sequencer.SetKeyAll", new IMAGE_BRUSH_SVG("Starship/Sequencer/KeyAll", Icon20x20));
		Set("Sequencer.SetKeyGroup", new IMAGE_BRUSH_SVG("Starship/Sequencer/KeyGroup", Icon20x20));
		Set("Sequencer.SetKeyChanged", new IMAGE_BRUSH_SVG("Starship/Sequencer/KeyChanged", Icon20x20));
		Set("Sequencer.ToggleIsSnapEnabled", new IMAGE_BRUSH_SVG("Starship/Sequencer/Snap", Icon20x20));

		Set("Sequencer.OpenTaggedBindingManager", new IMAGE_BRUSH("Sequencer/Main_Icons/Icon_Sequencer_OpenTaggedBindingManager_16x", Icon48x48));
		Set("Sequencer.OpenNodeGroupsManager", new IMAGE_BRUSH("Sequencer/Main_Icons/Icon_Sequencer_OpenGroupManager_16x", Icon48x48));
		Set("Sequencer.CreateCamera", new IMAGE_BRUSH_SVG("Starship/Sequencer/CreateCamera", Icon20x20));
		Set("Sequencer.LockCamera", new IMAGE_BRUSH("Sequencer/Main_Icons/Icon_Sequencer_Look_Thru_24x", Icon16x16));
		Set("Sequencer.UnlockCamera", new IMAGE_BRUSH("Sequencer/Main_Icons/Icon_Sequencer_Look_Thru_24x", Icon16x16, FLinearColor(1.f, 1.f, 1.f, 0.5f)));
		Set("Sequencer.Thumbnail.SectionHandle", new IMAGE_BRUSH("Old/White", Icon16x16, FLinearColor::Black));
		Set("Sequencer.TrackHoverHighlight_Top", new IMAGE_BRUSH(TEXT("Sequencer/TrackHoverHighlight_Top"), FVector2D(4, 4)));
		Set("Sequencer.TrackHoverHighlight_Bottom", new IMAGE_BRUSH(TEXT("Sequencer/TrackHoverHighlight_Bottom"), FVector2D(4, 4)));
		Set("Sequencer.SpawnableIconOverlay", new IMAGE_BRUSH(TEXT("Sequencer/SpawnableIconOverlay"), FVector2D(13, 13)));
		Set("Sequencer.MultipleIconOverlay", new IMAGE_BRUSH(TEXT("Sequencer/MultipleIconOverlay"), FVector2D(13, 13)));
		Set("Sequencer.LockSequence", new IMAGE_BRUSH("Sequencer/Main_Icons/Icon_Sequencer_Locked_16x", Icon16x16));
		Set("Sequencer.UnlockSequence", new IMAGE_BRUSH("Sequencer/Main_Icons/Icon_Sequencer_Unlocked_16x", Icon16x16));

		Set("Sequencer.Actions", new IMAGE_BRUSH_SVG("Starship/Sequencer/Actions", Icon20x20));
		Set("Sequencer.PlaybackOptions", new IMAGE_BRUSH_SVG("Starship/Sequencer/PlaybackOptions", Icon20x20));

		Set("Sequencer.OverlayPanel.Background", new BOX_BRUSH("Sequencer/OverlayPanelBackground", FMargin(26.f / 54.f)));

		Set("Sequencer.TrackArea.LaneColor", FLinearColor(0.3f, 0.3f, 0.3f, 0.3f));

		Set("Sequencer.Tracks.Media", new IMAGE_BRUSH_SVG("Starship/AssetIcons/MediaPlayer_16", Icon16x16));
		Set("Sequencer.Tracks.Audio", new IMAGE_BRUSH_SVG("Starship/AssetIcons/AmbientSound_16", Icon16x16));
		Set("Sequencer.Tracks.Event", new IMAGE_BRUSH_SVG("Starship/Sequencer/EventTrack", Icon16x16));
		Set("Sequencer.Tracks.Fade", new IMAGE_BRUSH_SVG("Starship/Sequencer/FadeTrack", Icon16x16));
		Set("Sequencer.Tracks.CameraCut", new IMAGE_BRUSH_SVG("Starship/Sequencer/CameraCutTrack", Icon16x16));
		Set("Sequencer.Tracks.CinematicShot", new IMAGE_BRUSH_SVG("Starship/Sequencer/ShotTrack", Icon16x16));
		Set("Sequencer.Tracks.Slomo", new IMAGE_BRUSH_SVG("Starship/Sequencer/SlomoTrack", Icon16x16));
		Set("Sequencer.Tracks.Sub", new IMAGE_BRUSH_SVG("Starship/Sequencer/SubTrack", Icon16x16));
		Set("Sequencer.Tracks.LevelVisibility", new IMAGE_BRUSH_SVG("Starship/Sequencer/LevelVisibilityTrack", Icon16x16));
		Set("Sequencer.Tracks.DataLayer", new IMAGE_BRUSH_SVG("Starship/Common/DataLayers", Icon16x16));
		Set("Sequencer.Tracks.CVar", new CORE_IMAGE_BRUSH_SVG("Starship/Common/Console", Icon16x16));

		Set("Sequencer.CursorDecorator_MarqueeAdd", new IMAGE_BRUSH("Sequencer/CursorDecorator_MarqueeAdd", Icon16x16));
		Set("Sequencer.CursorDecorator_MarqueeSubtract", new IMAGE_BRUSH("Sequencer/CursorDecorator_MarqueeSubtract", Icon16x16));
		Set("Sequencer.CursorDecorator_Retime", new IMAGE_BRUSH("Sequencer/CursorDecorator_Retime", Icon16x16));
		Set("Sequencer.CursorDecorator_EasingHandle", new IMAGE_BRUSH("Sequencer/CursorDecorator_EasingHandle", Icon16x16));

		Set("Sequencer.ClockSource.Platform", new IMAGE_BRUSH("Sequencer/Main_Icons/Icon_ClockSource_Platform_16x", Icon14x14));
		Set("Sequencer.ClockSource.Audio", new IMAGE_BRUSH("Sequencer/Main_Icons/Icon_ClockSource_Audio_16x", Icon14x14));
		Set("Sequencer.ClockSource.RelativeTimecode", new IMAGE_BRUSH("Sequencer/Main_Icons/Icon_ClockSource_RelativeTimecode_16x", Icon14x14));
		Set("Sequencer.ClockSource.Timecode", new IMAGE_BRUSH("Sequencer/Main_Icons/Icon_ClockSource_Timecode_16x", Icon14x14));
		Set("Sequencer.ClockSource.PlayEveryFrame", new IMAGE_BRUSH("Sequencer/Main_Icons/Icon_ClockSource_PlayEveryFrame_16x", Icon14x14));
		Set("Sequencer.ClockSource.Custom", new IMAGE_BRUSH("Sequencer/Main_Icons/Icon_ClockSource_Custom_16x", Icon14x14));

		Set("Sequencer.BreadcrumbText", FTextBlockStyle(NormalText).SetFont(FStyleFonts::Get().NormalBold));
		Set("Sequencer.BreadcrumbIcon", new IMAGE_BRUSH("Common/SmallArrowRight", Icon10x10));

		Set("Sequencer.AddKey.Details", new IMAGE_BRUSH("Sequencer/AddKey_Details", FVector2D(11, 11)));

		const FSplitterStyle OutlinerSplitterStyle = FSplitterStyle()
		.SetHandleNormalBrush(FSlateNoResource())
		.SetHandleHighlightBrush(FSlateNoResource());
		Set("Sequencer.AnimationOutliner.Splitter", OutlinerSplitterStyle);

		Set("Sequencer.HyperlinkSpinBox", FSpinBoxStyle(GetWidgetStyle<FSpinBoxStyle>("SpinBox"))
			.SetTextPadding(FMargin(0))
			.SetBackgroundBrush(BORDER_BRUSH("Old/HyperlinkDotted", FMargin(0, 0, 0, 3 / 16.0f), FSlateColor::UseSubduedForeground()))
			.SetHoveredBackgroundBrush(FSlateNoResource())
			.SetInactiveFillBrush(FSlateNoResource())
			.SetActiveFillBrush(FSlateNoResource())
			.SetForegroundColor(FSlateColor::UseSubduedForeground())
			.SetArrowsImage(FSlateNoResource())
		);

		Set("Sequencer.PlayTimeSpinBox", FSpinBoxStyle(GetWidgetStyle<FSpinBoxStyle>("SpinBox"))
			.SetTextPadding(FMargin(0))
			.SetBackgroundBrush(FSlateNoResource())
			.SetHoveredBackgroundBrush(FSlateNoResource())
			.SetInactiveFillBrush(FSlateNoResource())
			.SetActiveFillBrush(FSlateNoResource())
			.SetForegroundColor(SelectionColor_Pressed)
			.SetArrowsImage(FSlateNoResource())
		);

		Set("Sequencer.HyperlinkTextBox", FEditableTextBoxStyle()
			.SetTextStyle(NormalText)
			.SetFont(DEFAULT_FONT("Regular", 9))
			.SetBackgroundImageNormal(FSlateNoResource())
			.SetBackgroundImageHovered(FSlateNoResource())
			.SetBackgroundImageFocused(FSlateNoResource())
			.SetBackgroundImageReadOnly(FSlateNoResource())
			.SetBackgroundColor(FLinearColor::Transparent)
			.SetForegroundColor(FSlateColor::UseSubduedForeground())
		);
		Set("Sequencer.FixedFont", DEFAULT_FONT("Mono", 9));

		Set("Sequencer.RecordSelectedActors", new IMAGE_BRUSH("SequenceRecorder/icon_tab_SequenceRecorder_16x", Icon16x16));

		FComboButtonStyle SequencerSectionComboButton = FComboButtonStyle()
		.SetButtonStyle(
			FButtonStyle()
			.SetNormal(FSlateNoResource())
			.SetHovered(FSlateNoResource())
			.SetPressed(FSlateNoResource())
			.SetNormalPadding(FMargin(0, 0, 0, 0))
			.SetPressedPadding(FMargin(0, 1, 0, 0))
		)
		.SetDownArrowImage(IMAGE_BRUSH("Common/ComboArrow", Icon8x8));
		Set("Sequencer.SectionComboButton", SequencerSectionComboButton);

		Set("Sequencer.CreateEventBinding", new IMAGE_BRUSH("Icons/icon_Blueprint_AddFunction_16px", Icon16x16));
		Set("Sequencer.CreateQuickBinding", new IMAGE_BRUSH("Icons/icon_Blueprint_Node_16x", Icon16x16));
		Set("Sequencer.ClearEventBinding", new IMAGE_BRUSH("Icons/Edit/icon_Edit_Delete_40x", Icon16x16));
		Set("Sequencer.MultipleEvents", new IMAGE_BRUSH("Sequencer/MultipleEvents", Icon16x16));
		Set("Sequencer.UnboundEvent", new IMAGE_BRUSH("Sequencer/UnboundEvent", Icon16x16));

		// Sequencer Blending Iconography
		Set("EMovieSceneBlendType::Absolute", new IMAGE_BRUSH("Sequencer/EMovieSceneBlendType_Absolute", FVector2D(32, 16)));
		Set("EMovieSceneBlendType::Relative", new IMAGE_BRUSH("Sequencer/EMovieSceneBlendType_Relative", FVector2D(32, 16)));
		Set("EMovieSceneBlendType::Additive", new IMAGE_BRUSH("Sequencer/EMovieSceneBlendType_Additive", FVector2D(32, 16)));
	}


	// Sequence recorder standalone UI
	if (IncludeEditorSpecificStyles())
	{
		Set("SequenceRecorder.TabIcon", new IMAGE_BRUSH_SVG("Starship/Sequencer/SequenceRecorder", Icon16x16));
		Set("SequenceRecorder.Common.RecordAll.Small", new IMAGE_BRUSH("SequenceRecorder/icon_RecordAll_40x", Icon20x20));
		Set("SequenceRecorder.Common.RecordAll", new IMAGE_BRUSH("SequenceRecorder/icon_RecordAll_40x", Icon40x40));
		Set("SequenceRecorder.Common.StopAll.Small", new IMAGE_BRUSH("SequenceRecorder/icon_StopAll_40x", Icon20x20));
		Set("SequenceRecorder.Common.StopAll", new IMAGE_BRUSH("SequenceRecorder/icon_StopAll_40x", Icon40x40));
		Set("SequenceRecorder.Common.AddRecording.Small", new IMAGE_BRUSH("SequenceRecorder/icon_AddRecording_40x", Icon20x20));
		Set("SequenceRecorder.Common.AddRecording", new IMAGE_BRUSH("SequenceRecorder/icon_AddRecording_40x", Icon40x40));
		Set("SequenceRecorder.Common.AddCurrentPlayerRecording.Small", new IMAGE_BRUSH("SequenceRecorder/icon_AddCurrentPlayerRecording_40x", Icon20x20));
		Set("SequenceRecorder.Common.AddCurrentPlayerRecording", new IMAGE_BRUSH("SequenceRecorder/icon_AddCurrentPlayerRecording_40x", Icon40x40));
		Set("SequenceRecorder.Common.RemoveRecording.Small", new IMAGE_BRUSH("SequenceRecorder/icon_RemoveRecording_40x", Icon20x20));
		Set("SequenceRecorder.Common.RemoveRecording", new IMAGE_BRUSH("SequenceRecorder/icon_RemoveRecording_40x", Icon40x40));
		Set("SequenceRecorder.Common.RemoveAllRecordings.Small", new IMAGE_BRUSH("SequenceRecorder/icon_RemoveRecording_40x", Icon20x20));
		Set("SequenceRecorder.Common.RemoveAllRecordings", new IMAGE_BRUSH("SequenceRecorder/icon_RemoveRecording_40x", Icon40x40));
		Set("SequenceRecorder.Common.RecordingActive", new IMAGE_BRUSH("Common/SmallCheckBox_Checked", Icon14x14));
		Set("SequenceRecorder.Common.RecordingInactive", new IMAGE_BRUSH("Common/SmallCheckBox", Icon14x14));
	}

}

void FStarshipEditorStyle::FStyle::SetupViewportStyles()
{
	{
		FToolBarStyle ViewportToolbarStyle = FStarshipCoreStyle::GetCoreStyle().GetWidgetStyle<FToolBarStyle>("SlimToolBar");

		FMargin ViewportMarginLeft(6.f, 4.f, 3.f, 4.f);
		FMargin ViewportMarginCenter(6.f, 4.f, 3.f, 4.f);
		FMargin ViewportMarginRight(4.f, 4.f, 5.f, 4.f);

		const FCheckBoxStyle ViewportToggleButton = FCheckBoxStyle()
			.SetCheckBoxType(ESlateCheckBoxType::ToggleButton)
			.SetCheckedImage(FSlateNoResource())
			.SetCheckedHoveredImage(FSlateNoResource())
			.SetCheckedPressedImage(FSlateNoResource())
			.SetUncheckedImage(FSlateNoResource())
			.SetUncheckedHoveredImage(FSlateNoResource())
			.SetUncheckedPressedImage(FSlateNoResource())
			.SetForegroundColor(FStyleColors::Foreground)
			.SetHoveredForegroundColor(FStyleColors::ForegroundHover)
			.SetPressedForegroundColor(FStyleColors::ForegroundHover)
			.SetCheckedForegroundColor(FStyleColors::ForegroundHover)
			.SetCheckedHoveredForegroundColor(FStyleColors::ForegroundHover)
			.SetPadding(0);


		FLinearColor ToolbarBackgroundColor = FStyleColors::Dropdown.GetSpecifiedColor();
		ToolbarBackgroundColor.A = .80f;

		FLinearColor ToolbarPressedColor = FStyleColors::Recessed.GetSpecifiedColor();
		ToolbarPressedColor.A = .80f;

		FSlateRoundedBoxBrush* ViewportGroupBrush = new FSlateRoundedBoxBrush(ToolbarBackgroundColor, 12.f, FLinearColor(0,0,0,.8), 1.0);
		Set("EditorViewportToolBar.Group", ViewportGroupBrush);

		FSlateRoundedBoxBrush* ViewportGroupPressedBrush = new FSlateRoundedBoxBrush(ToolbarPressedColor, 12.f, FLinearColor(0, 0, 0, .8), 1.0);
		Set("EditorViewportToolBar.Group.Pressed", ViewportGroupPressedBrush);

		FButtonStyle ViewportMenuButton = FButtonStyle()
			.SetNormal(*ViewportGroupBrush)
			.SetHovered(*ViewportGroupBrush)
			.SetPressed(*ViewportGroupPressedBrush)
			.SetNormalForeground(FStyleColors::Foreground)
			.SetHoveredForeground(FStyleColors::ForegroundHover)
			.SetPressedForeground(FStyleColors::ForegroundHover)
			.SetDisabledForeground(FStyleColors::Foreground)
			.SetNormalPadding(FMargin(4.0f, 4.0f, 3.0f, 4.0f))
			.SetPressedPadding(FMargin(4.0f, 4.0f, 3.0f, 4.0f));
		Set("EditorViewportToolBar.Button", ViewportMenuButton);

		const FCheckBoxStyle ViewportMenuToggleLeftButtonStyle = FCheckBoxStyle(ViewportToggleButton)
			.SetCheckBoxType(ESlateCheckBoxType::ToggleButton)
			.SetUncheckedImage(		  BOX_BRUSH("Starship/EditorViewport/ToolBarLeftGroup", 12.f/25.f, FStyleColors::Dropdown))
			.SetUncheckedPressedImage(BOX_BRUSH("Starship/EditorViewport/ToolBarLeftGroup", 12.f/25.f,FStyleColors::Recessed))
			.SetUncheckedHoveredImage(BOX_BRUSH("Starship/EditorViewport/ToolBarLeftGroup", 12.f/25.f, FStyleColors::Hover))
			.SetCheckedHoveredImage(  BOX_BRUSH("Starship/EditorViewport/ToolBarLeftGroup", 12.f/25.f, FStyleColors::PrimaryHover))
			.SetCheckedPressedImage(  BOX_BRUSH("Starship/EditorViewport/ToolBarLeftGroup", 12.f/25.f, FStyleColors::PrimaryPress))
			.SetCheckedImage(         BOX_BRUSH("Starship/EditorViewport/ToolBarLeftGroup", 12.f/25.f, FStyleColors::Primary))
			.SetPadding(ViewportMarginLeft);
		Set("EditorViewportToolBar.ToggleButton.Start", ViewportMenuToggleLeftButtonStyle);

		const FCheckBoxStyle ViewportMenuToggleMiddleButtonStyle = FCheckBoxStyle(ViewportToggleButton)
			.SetCheckBoxType(ESlateCheckBoxType::ToggleButton)
			.SetUncheckedImage(		  BOX_BRUSH("Starship/EditorViewport/ToolBarMiddleGroup", 12.f/25.f, FStyleColors::Dropdown))
			.SetUncheckedPressedImage(BOX_BRUSH("Starship/EditorViewport/ToolBarMiddleGroup", 12.f/25.f, FStyleColors::Recessed))
			.SetUncheckedHoveredImage(BOX_BRUSH("Starship/EditorViewport/ToolBarMiddleGroup", 12.f/25.f, FStyleColors::Hover))
			.SetCheckedHoveredImage(  BOX_BRUSH("Starship/EditorViewport/ToolBarMiddleGroup", 12.f/25.f, FStyleColors::PrimaryHover))
			.SetCheckedPressedImage(  BOX_BRUSH("Starship/EditorViewport/ToolBarMiddleGroup", 12.f/25.f, FStyleColors::PrimaryPress))
			.SetCheckedImage(         BOX_BRUSH("Starship/EditorViewport/ToolBarMiddleGroup", 12.f/25.f, FStyleColors::Primary))
			.SetPadding(ViewportMarginCenter);
		Set("EditorViewportToolBar.ToggleButton.Middle", ViewportMenuToggleMiddleButtonStyle);

		const FCheckBoxStyle ViewportMenuToggleRightButtonStyle = FCheckBoxStyle(ViewportToggleButton)
			.SetCheckBoxType(ESlateCheckBoxType::ToggleButton)
			.SetUncheckedImage(		  BOX_BRUSH("Starship/EditorViewport/ToolBarRightGroup", 12.f/25.f, FStyleColors::Dropdown))
			.SetUncheckedPressedImage(BOX_BRUSH("Starship/EditorViewport/ToolBarRightGroup", 12.f/25.f, FStyleColors::Recessed))
			.SetUncheckedHoveredImage(BOX_BRUSH("Starship/EditorViewport/ToolBarRightGroup", 12.f/25.f, FStyleColors::Hover))
			.SetCheckedHoveredImage(  BOX_BRUSH("Starship/EditorViewport/ToolBarRightGroup", 12.f/25.f, FStyleColors::PrimaryHover))
			.SetCheckedPressedImage(  BOX_BRUSH("Starship/EditorViewport/ToolBarRightGroup", 12.f/25.f, FStyleColors::PrimaryPress))
			.SetCheckedImage(         BOX_BRUSH("Starship/EditorViewport/ToolBarRightGroup", 12.f/25.f, FStyleColors::Primary))
			.SetPadding(ViewportMarginRight);
		Set("EditorViewportToolBar.ToggleButton.End", ViewportMenuToggleRightButtonStyle);

		// We want a background-less version as the ComboMenu has its own unified background
		const FToolBarStyle& SlimCoreToolBarStyle = FStarshipCoreStyle::GetCoreStyle().GetWidgetStyle<FToolBarStyle>("SlimToolBar");

		FButtonStyle ComboMenuButtonStyle = FButtonStyle(SlimCoreToolBarStyle.ButtonStyle)
			.SetNormal(BOX_BRUSH("Starship/EditorViewport/ToolBarRightGroup", 12.f/25.f, FStyleColors::Dropdown))
			.SetPressed(BOX_BRUSH("Starship/EditorViewport/ToolBarRightGroup", 12.f/25.f, FStyleColors::Recessed))
			.SetHovered(BOX_BRUSH("Starship/EditorViewport/ToolBarRightGroup", 12.f/25.f, FStyleColors::Hover))
			.SetNormalPadding(0.0)
			.SetPressedPadding(0.0);

		Set("EditorViewportToolBar.ComboMenu.ButtonStyle", ComboMenuButtonStyle);
		Set("EditorViewportToolBar.ComboMenu.ToggleButton", ViewportToggleButton);
		Set("EditorViewportToolBar.ComboMenu.LabelStyle", SlimCoreToolBarStyle.LabelStyle);

		FCheckBoxStyle MaximizeRestoreButton = FCheckBoxStyle(ViewportToolbarStyle.ToggleButton)
			.SetUncheckedImage(*ViewportGroupBrush)
			.SetUncheckedPressedImage(*ViewportGroupPressedBrush)
			.SetUncheckedHoveredImage(*ViewportGroupBrush)
			.SetCheckedImage(*ViewportGroupBrush)
			.SetCheckedHoveredImage(*ViewportGroupBrush)
			.SetCheckedPressedImage(*ViewportGroupPressedBrush)
			.SetForegroundColor(FStyleColors::Foreground)
			.SetPressedForegroundColor(FStyleColors::ForegroundHover)
			.SetHoveredForegroundColor(FStyleColors::ForegroundHover)
			.SetCheckedForegroundColor(FStyleColors::Foreground)
			.SetCheckedPressedForegroundColor(FStyleColors::ForegroundHover)
			.SetCheckedHoveredForegroundColor(FStyleColors::ForegroundHover)
			.SetPadding(FMargin(4.0f, 4.0f, 3.0f, 4.0f));
		Set("EditorViewportToolBar.MaximizeRestoreButton", MaximizeRestoreButton);

		Set("EditorViewportToolBar.Heading.Padding", FMargin(4.f));


		// SComboBox 
		FComboButtonStyle ViewportComboButton = FComboButtonStyle()
			.SetButtonStyle(ViewportMenuButton)
			.SetContentPadding(ViewportMarginCenter);

		// Non-grouped Toggle Button
		FCheckBoxStyle SoloToggleButton = FCheckBoxStyle(ViewportToolbarStyle.ToggleButton)
			.SetUncheckedImage(*ViewportGroupBrush)
			.SetUncheckedPressedImage(*ViewportGroupPressedBrush)
			.SetUncheckedHoveredImage(*ViewportGroupBrush)
			.SetCheckedImage(FSlateRoundedBoxBrush(FStyleColors::Primary, 12.f, FLinearColor(0, 0, 0, .8), 1.0))
			.SetCheckedHoveredImage(FSlateRoundedBoxBrush(FStyleColors::PrimaryHover, 12.f, FLinearColor(0, 0, 0, .8), 1.0))
			.SetCheckedPressedImage(FSlateRoundedBoxBrush(FStyleColors::PrimaryPress, 12.f, FLinearColor(0, 0, 0, .8), 1.0))
			.SetForegroundColor(FStyleColors::Foreground)
			.SetPressedForegroundColor(FStyleColors::ForegroundHover)
			.SetHoveredForegroundColor(FStyleColors::ForegroundHover)
			.SetCheckedForegroundColor(FStyleColors::Foreground)
			.SetCheckedPressedForegroundColor(FStyleColors::ForegroundHover)
			.SetCheckedHoveredForegroundColor(FStyleColors::ForegroundHover)
			.SetPadding(FMargin(6.0f, 4.0f, 6.0f, 4.0f));


		ViewportToolbarStyle
			.SetBackground(FSlateNoResource())
			.SetIconSize(Icon16x16)
			.SetBackgroundPadding(FMargin(0))
			.SetLabelPadding(FMargin(0))
			.SetComboButtonPadding(FMargin(4.f, 0.0f))
			.SetBlockPadding(FMargin(0.0f,0.0f))
			.SetIndentedBlockPadding(FMargin(0))
			.SetButtonPadding(FMargin(0))
			.SetCheckBoxPadding(FMargin(4.0f, 0.0f))
			.SetComboButtonStyle(ViewportComboButton)
			.SetToggleButtonStyle(SoloToggleButton)
			.SetButtonStyle(ViewportMenuButton)
			.SetSeparatorBrush(FSlateNoResource())
			.SetSeparatorPadding(FMargin(2.0f, 0.0f))
			.SetExpandBrush(IMAGE_BRUSH("Icons/toolbar_expand_16x", Icon8x8));
		Set("EditorViewportToolBar", ViewportToolbarStyle);

		FButtonStyle ViewportMenuWarningButton = FButtonStyle(ViewportMenuButton)
			.SetNormalForeground(FStyleColors::AccentYellow)
			.SetHoveredForeground(FStyleColors::ForegroundHover)
			.SetPressedForeground(FStyleColors::ForegroundHover)
			.SetDisabledForeground(FStyleColors::AccentYellow);
		Set("EditorViewportToolBar.WarningButton", ViewportMenuWarningButton);

		Set("EditorViewportToolBar.Background", new FSlateNoResource());
		Set("EditorViewportToolBar.OptionsDropdown", new IMAGE_BRUSH_SVG("Starship/EditorViewport/menu", Icon16x16));

		Set("EditorViewportToolBar.Font", FStyleFonts::Get().Normal);

		Set("EditorViewportToolBar.MenuButton", FButtonStyle(Button)
			.SetNormal(BOX_BRUSH("Common/SmallRoundedButton", FMargin(7.f / 16.f), FLinearColor(1, 1, 1, 0.75f)))
			.SetHovered(BOX_BRUSH("Common/SmallRoundedButton", FMargin(7.f / 16.f), FLinearColor(1, 1, 1, 1.0f)))
			.SetPressed(BOX_BRUSH("Common/SmallRoundedButton", FMargin(7.f / 16.f)))
		);

		
		Set("EditorViewportToolBar.MenuDropdown", new IMAGE_BRUSH("Common/ComboArrow", Icon8x8));
		Set("EditorViewportToolBar.Maximize.Normal", new IMAGE_BRUSH_SVG("Starship/EditorViewport/square", Icon16x16));
		Set("EditorViewportToolBar.Maximize.Checked", new IMAGE_BRUSH_SVG("Starship/EditorViewport/quad", Icon16x16));
		Set("EditorViewportToolBar.RestoreFromImmersive.Normal", new IMAGE_BRUSH("Icons/icon_RestoreFromImmersive_16px", Icon16x16));

		FLinearColor ViewportOverlayColor = FStyleColors::Input.GetSpecifiedColor();
		ViewportOverlayColor.A = 0.75f;

		Set("EditorViewport.OverlayBrush", new FSlateRoundedBoxBrush(ViewportOverlayColor, 8.0, FStyleColors::Dropdown, 1.0));

	}

	// Legacy Viewport ToolbarBar
	{
		FToolBarStyle ViewportToolbarStyle =
			FToolBarStyle()
			.SetBackground(BOX_BRUSH("Old/Menu_Background", FMargin(8.0f / 64.0f), FLinearColor::Transparent))
			.SetExpandBrush(IMAGE_BRUSH("Icons/toolbar_expand_16x", Icon8x8))
			.SetComboButtonPadding(FMargin(0))
			.SetButtonPadding(FMargin(0))
			.SetCheckBoxPadding(FMargin(4))
			.SetSeparatorBrush(BOX_BRUSH("Old/Button", 8.0f / 32.0f, FLinearColor::Transparent))
			.SetSeparatorPadding(FMargin(1.f, 0.f, 0.f, 0.f))
			.SetIconSize(Icon16x16)
			.SetLabelPadding(FMargin(0.0f, 0.0f, 3.0f, 0.0f))
			.SetEditableTextStyle(FEditableTextBoxStyle(NormalEditableTextBoxStyle).SetFont(DEFAULT_FONT("Regular", 9)))
			.SetIndentedBlockPadding(FMargin(0))
			.SetBlockPadding(FMargin(0))
			.SetLabelStyle(
				FTextBlockStyle(NormalText)
				.SetFont(DEFAULT_FONT("Bold", 9))
				.SetColorAndOpacity(FLinearColor(0.0f, 0.0f, 0.0f, 1.0f))
			);
		
		const FString SmallRoundedButton(TEXT("Common/SmallRoundedButton"));
		const FString SmallRoundedButtonStart(TEXT("Common/SmallRoundedButtonLeft"));
		const FString SmallRoundedButtonMiddle(TEXT("Common/SmallRoundedButtonCentre"));
		const FString SmallRoundedButtonEnd(TEXT("Common/SmallRoundedButtonRight"));

		const FLinearColor NormalColor(1, 1, 1, 0.75f);
		const FLinearColor PressedColor(1, 1, 1, 1.f);

		/* Create style for "LegacyViewportMenu.ToggleButton" ... */
		const FCheckBoxStyle ViewportMenuToggleButtonStyle = FCheckBoxStyle()
			.SetCheckBoxType(ESlateCheckBoxType::ToggleButton)
			.SetUncheckedImage(BOX_BRUSH(*SmallRoundedButton, FMargin(7.f / 16.f), NormalColor))
			.SetUncheckedPressedImage(BOX_BRUSH(*SmallRoundedButton, FMargin(7.f / 16.f), PressedColor))
			.SetUncheckedHoveredImage(BOX_BRUSH(*SmallRoundedButton, FMargin(7.f / 16.f), PressedColor))
			.SetCheckedHoveredImage(BOX_BRUSH(*SmallRoundedButton, FMargin(7.f / 16.f), SelectionColor_Pressed))
			.SetCheckedPressedImage(BOX_BRUSH(*SmallRoundedButton, FMargin(7.f / 16.f), SelectionColor_Pressed))
			.SetCheckedImage(BOX_BRUSH(*SmallRoundedButton, FMargin(7.f / 16.f), SelectionColor_Pressed));
		/* ... and add new style */
		ViewportToolbarStyle.SetToggleButtonStyle(ViewportMenuToggleButtonStyle);

		/* Create style for "LegacyViewportMenu.ToggleButton.Start" ... */
		const FCheckBoxStyle ViewportMenuToggleStartButtonStyle = FCheckBoxStyle()
			.SetCheckBoxType(ESlateCheckBoxType::ToggleButton)
			.SetUncheckedImage(BOX_BRUSH(*SmallRoundedButtonStart, FMargin(7.f / 16.f), NormalColor))
			.SetUncheckedPressedImage(BOX_BRUSH(*SmallRoundedButtonStart, FMargin(7.f / 16.f), PressedColor))
			.SetUncheckedHoveredImage(BOX_BRUSH(*SmallRoundedButtonStart, FMargin(7.f / 16.f), PressedColor))
			.SetCheckedHoveredImage(BOX_BRUSH(*SmallRoundedButtonStart, FMargin(7.f / 16.f), SelectionColor_Pressed))
			.SetCheckedPressedImage(BOX_BRUSH(*SmallRoundedButtonStart, FMargin(7.f / 16.f), SelectionColor_Pressed))
			.SetCheckedImage(BOX_BRUSH(*SmallRoundedButtonStart, FMargin(7.f / 16.f), SelectionColor_Pressed));
		/* ... and add new style */
		Set("LegacyViewportMenu.ToggleButton.Start", ViewportMenuToggleStartButtonStyle);

		/* Create style for "LegacyViewportMenu.ToggleButton.Middle" ... */
		const FCheckBoxStyle ViewportMenuToggleMiddleButtonStyle = FCheckBoxStyle()
			.SetCheckBoxType(ESlateCheckBoxType::ToggleButton)
			.SetUncheckedImage(BOX_BRUSH(*SmallRoundedButtonMiddle, FMargin(7.f / 16.f), NormalColor))
			.SetUncheckedPressedImage(BOX_BRUSH(*SmallRoundedButtonMiddle, FMargin(7.f / 16.f), PressedColor))
			.SetUncheckedHoveredImage(BOX_BRUSH(*SmallRoundedButtonMiddle, FMargin(7.f / 16.f), PressedColor))
			.SetCheckedHoveredImage(BOX_BRUSH(*SmallRoundedButtonMiddle, FMargin(7.f / 16.f), SelectionColor_Pressed))
			.SetCheckedPressedImage(BOX_BRUSH(*SmallRoundedButtonMiddle, FMargin(7.f / 16.f), SelectionColor_Pressed))
			.SetCheckedImage(BOX_BRUSH(*SmallRoundedButtonMiddle, FMargin(7.f / 16.f), SelectionColor_Pressed));
		/* ... and add new style */
		Set("LegacyViewportMenu.ToggleButton.Middle", ViewportMenuToggleMiddleButtonStyle);

		/* Create style for "LegacyViewportMenu.ToggleButton.End" ... */
		const FCheckBoxStyle ViewportMenuToggleEndButtonStyle = FCheckBoxStyle()
			.SetCheckBoxType(ESlateCheckBoxType::ToggleButton)
			.SetUncheckedImage(BOX_BRUSH(*SmallRoundedButtonEnd, FMargin(7.f / 16.f), NormalColor))
			.SetUncheckedPressedImage(BOX_BRUSH(*SmallRoundedButtonEnd, FMargin(7.f / 16.f), PressedColor))
			.SetUncheckedHoveredImage(BOX_BRUSH(*SmallRoundedButtonEnd, FMargin(7.f / 16.f), PressedColor))
			.SetCheckedHoveredImage(BOX_BRUSH(*SmallRoundedButtonEnd, FMargin(7.f / 16.f), SelectionColor_Pressed))
			.SetCheckedPressedImage(BOX_BRUSH(*SmallRoundedButtonEnd, FMargin(7.f / 16.f), SelectionColor_Pressed))
			.SetCheckedImage(BOX_BRUSH(*SmallRoundedButtonEnd, FMargin(7.f / 16.f), SelectionColor_Pressed));
		/* ... and add new style */
		Set("LegacyViewportMenu.ToggleButton.End", ViewportMenuToggleEndButtonStyle);

		const FMargin NormalPadding = FMargin(4.0f, 4.0f, 4.0f, 4.0f);
		const FMargin PressedPadding = FMargin(4.0f, 4.0f, 4.0f, 4.0f);

		const FButtonStyle ViewportMenuButton = FButtonStyle(Button)
		.SetNormal(BOX_BRUSH(*SmallRoundedButton, 7.0f / 16.0f, NormalColor))
		.SetPressed(BOX_BRUSH(*SmallRoundedButton, 7.0f / 16.0f, PressedColor))
		.SetHovered(BOX_BRUSH(*SmallRoundedButton, 7.0f / 16.0f, PressedColor))
		.SetPressedPadding(PressedPadding)
		.SetNormalPadding(NormalPadding);

		ViewportToolbarStyle.SetButtonStyle(ViewportMenuButton);

		Set("LegacyViewportMenu.Button.Start", FButtonStyle(ViewportMenuButton)
			.SetNormal(BOX_BRUSH(*SmallRoundedButtonStart, 7.0f / 16.0f, NormalColor))
			.SetPressed(BOX_BRUSH(*SmallRoundedButtonStart, 7.0f / 16.0f, PressedColor))
			.SetHovered(BOX_BRUSH(*SmallRoundedButtonStart, 7.0f / 16.0f, PressedColor))
		);

		Set("LegacyViewportMenu.Button.Middle", FButtonStyle(ViewportMenuButton)
			.SetNormal(BOX_BRUSH(*SmallRoundedButtonMiddle, 7.0f / 16.0f, NormalColor))
			.SetPressed(BOX_BRUSH(*SmallRoundedButtonMiddle, 7.0f / 16.0f, PressedColor))
			.SetHovered(BOX_BRUSH(*SmallRoundedButtonMiddle, 7.0f / 16.0f, PressedColor))
		);

		Set("LegacyViewportMenu.Button.End", FButtonStyle(ViewportMenuButton)
			.SetNormal(BOX_BRUSH(*SmallRoundedButtonEnd, 7.0f / 16.0f, NormalColor))
			.SetPressed(BOX_BRUSH(*SmallRoundedButtonEnd, 7.0f / 16.0f, PressedColor))
			.SetHovered(BOX_BRUSH(*SmallRoundedButtonEnd, 7.0f / 16.0f, PressedColor))
		);

		Set("LegacyViewportMenu", ViewportToolbarStyle);
	}

	// Viewport actor preview's pin/unpin and attach/detach buttons
	{
		Set("ViewportActorPreview.Pinned", new IMAGE_BRUSH("Common/PushPin_Down", Icon16x16));
		Set("ViewportActorPreview.Unpinned", new IMAGE_BRUSH("Common/PushPin_Up", Icon16x16));
		Set("VRViewportActorPreview.Pinned", new IMAGE_BRUSH("Common/PushPin_Down_VR", Icon64x64));
		Set("VRViewportActorPreview.Unpinned", new IMAGE_BRUSH("Common/PushPin_Up_VR", Icon64x64));
		Set("VRViewportActorPreview.Attached", new IMAGE_BRUSH("Common/ScreenAttach_VR", Icon64x64));
		Set("VRViewportActorPreview.Detached", new IMAGE_BRUSH("Common/ScreenDetach_VR", Icon64x64));
	}
}

void FStarshipEditorStyle::FStyle::SetupMenuBarStyles()
{
	// MenuBar
	{
		Set("Menu.Label.Padding", FMargin(0.0f, 0.0f, 0.0f, 0.0f));
		Set("Menu.Label.ContentPadding", FMargin(10.0f, 2.0f));
	}
}

void FStarshipEditorStyle::FStyle::SetupGeneralIcons()
{
	Set("Plus", new IMAGE_BRUSH("Icons/PlusSymbol_12x", Icon12x12));
	Set("Cross", new IMAGE_BRUSH("Icons/Cross_12x", Icon12x12));
	Set("ArrowUp", new IMAGE_BRUSH("Icons/ArrowUp_12x", Icon12x12));
	Set("ArrowDown", new IMAGE_BRUSH("Icons/ArrowDown_12x", Icon12x12));
	Set("AssetEditor.SaveThumbnail", new IMAGE_BRUSH_SVG("Starship/AssetEditors/SaveThumbnail", Icon20x20));
	Set("AssetEditor.ToggleShowBounds", new IMAGE_BRUSH_SVG("Starship/Common/SetShowBounds", Icon20x20));
	Set("AssetEditor.Apply", new IMAGE_BRUSH_SVG("Starship/Common/Apply", Icon20x20));
	Set("AssetEditor.Simulate", new IMAGE_BRUSH_SVG("Starship/MainToolbar/simulate", Icon20x20));
	Set("AssetEditor.ToggleStats", new IMAGE_BRUSH_SVG("Starship/Common/Statistics", Icon20x20));
	Set("AssetEditor.CompileStatus.Background", new IMAGE_BRUSH_SVG("Starship/Blueprints/CompileStatus_Background", Icon20x20));
	Set("AssetEditor.CompileStatus.Overlay.Unknown", new IMAGE_BRUSH_SVG("Starship/Blueprints/CompileStatus_Unknown_Badge", Icon20x20, FStyleColors::AccentYellow));
	Set("AssetEditor.CompileStatus.Overlay.Warning", new IMAGE_BRUSH_SVG("Starship/Blueprints/CompileStatus_Warning_Badge", Icon20x20, FStyleColors::Warning));
	Set("AssetEditor.CompileStatus.Overlay.Good", new IMAGE_BRUSH_SVG("Starship/Blueprints/CompileStatus_Good_Badge", Icon20x20, FStyleColors::AccentGreen));
	Set("AssetEditor.CompileStatus.Overlay.Error", new IMAGE_BRUSH_SVG("Starship/Blueprints/CompileStatus_Fail_Badge", Icon20x20, FStyleColors::Error));
	
	Set("Debug", new IMAGE_BRUSH_SVG( "Starship/Common/Debug", Icon16x16 ) );
	Set("Modules", new IMAGE_BRUSH_SVG( "Starship/Common/Modules", Icon16x16 ) );
	Set("Versions", new IMAGE_BRUSH_SVG("Starship/Common/Versions", Icon20x20));
<<<<<<< HEAD
=======

	Set("Icons.TextEditor", new IMAGE_BRUSH_SVG("Starship/Common/TextEditor_16", Icon16x16));
>>>>>>> d731a049
}

void FStarshipEditorStyle::FStyle::SetupWindowStyles()
{
	// Override the core "Brushes.Title" brush in this editor style so we can overwrite the color it when the 
	// EditorStyleSetting.bEnableEditorWindowBackgroundColor is enabled which allows users to customize
	// the title bar area

	// NOTE!  This raw pointer is "owned" by the style once we call Set. Therefore we let 
	// the style destroy the brush rather than calling delete within the Editor Style.

	WindowTitleOverride = new FSlateColorBrush(FStyleColors::Title);
	Set("Brushes.Title", WindowTitleOverride);

	Set("WindowSize.Small", FVector2D(480, 284));
	Set("WindowSize.Medium", FVector2D(680, 492));
}

void FStarshipEditorStyle::FStyle::SetupProjectBadgeStyle()
{
	Set("SProjectBadge.Text", FTextBlockStyle(NormalText));
	Set("SProjectBadge.BadgeShape", new BOX_BRUSH("ProjectBadge/Badge", Icon16x16, FMargin(6.0f/16)));
	Set("SProjectBadge.BadgePadding", FMargin(32.0f, 6.0f, 32.0f, 7.0f));
}

void FStarshipEditorStyle::FStyle::SetupDockingStyles()
{
	// Use the Docking Styles defined in StarshipCoreStyle
}

void FStarshipEditorStyle::FStyle::SetupTutorialStyles()
{
	// Documentation tooltip defaults
	const FSlateColor HyperlinkColor( FLinearColor( 0.1f, 0.1f, 0.5f ) );
	{
		const FTextBlockStyle DocumentationTooltipText = FTextBlockStyle( NormalText )
			.SetFont( DEFAULT_FONT( "Regular", 9 ) )
			.SetColorAndOpacity( FLinearColor::Black );
		Set("Documentation.SDocumentationTooltip", FTextBlockStyle(DocumentationTooltipText));

		const FTextBlockStyle DocumentationTooltipTextSubdued = FTextBlockStyle( NormalText )
			.SetFont( DEFAULT_FONT( "Regular", 8 ) )
			.SetColorAndOpacity( FLinearColor( 0.1f, 0.1f, 0.1f ) );
		Set("Documentation.SDocumentationTooltipSubdued", FTextBlockStyle(DocumentationTooltipTextSubdued));

		const FTextBlockStyle DocumentationTooltipHyperlinkText = FTextBlockStyle( NormalText )
			.SetFont( DEFAULT_FONT( "Regular", 8 ) )
			.SetColorAndOpacity( HyperlinkColor );
		Set("Documentation.SDocumentationTooltipHyperlinkText", FTextBlockStyle(DocumentationTooltipHyperlinkText));

		const FButtonStyle DocumentationTooltipHyperlinkButton = FButtonStyle()
				.SetNormal(BORDER_BRUSH( "Old/HyperlinkDotted", FMargin(0,0,0,3/16.0f), HyperlinkColor ) )
				.SetPressed(FSlateNoResource())
				.SetHovered(BORDER_BRUSH( "Old/HyperlinkUnderline", FMargin(0,0,0,3/16.0f), HyperlinkColor ) );
		Set("Documentation.SDocumentationTooltipHyperlinkButton", FButtonStyle(DocumentationTooltipHyperlinkButton));
	}


	// Documentation defaults
	const FTextBlockStyle DocumentationText = FTextBlockStyle(NormalText)
		.SetColorAndOpacity( FLinearColor::Black )
		.SetFont(DEFAULT_FONT( "Regular", 11 ));
	Set("Documentation.Text", FTextBlockStyle(DocumentationText));

	const FTextBlockStyle DocumentationHyperlinkText = FTextBlockStyle(DocumentationText)
		.SetColorAndOpacity( HyperlinkColor );
	Set("Documentation.Hyperlink.Text", FTextBlockStyle(DocumentationHyperlinkText));

	const FTextBlockStyle DocumentationHeaderText = FTextBlockStyle(NormalText)
		.SetColorAndOpacity( FLinearColor::Black )
		.SetFont(DEFAULT_FONT("Black", 32));
	Set("Documentation.Header.Text", FTextBlockStyle(DocumentationHeaderText));

	const FButtonStyle DocumentationHyperlinkButton = FButtonStyle()
			.SetNormal(BORDER_BRUSH( "Old/HyperlinkDotted", FMargin(0,0,0,3/16.0f), HyperlinkColor ) )
			.SetPressed(FSlateNoResource())
			.SetHovered(BORDER_BRUSH( "Old/HyperlinkUnderline", FMargin(0,0,0,3/16.0f), HyperlinkColor ) );
	Set("Documentation.Hyperlink.Button", FButtonStyle(DocumentationHyperlinkButton));

	// Documentation
	{
		Set( "Documentation.Content", FTextBlockStyle(DocumentationText) );

		const FHyperlinkStyle DocumentationHyperlink = FHyperlinkStyle()
			.SetUnderlineStyle(DocumentationHyperlinkButton)
			.SetTextStyle(DocumentationText)
			.SetPadding(FMargin(0.0f));
		Set("Documentation.Hyperlink", DocumentationHyperlink);

		Set("Documentation.Hyperlink.Button", FButtonStyle(DocumentationHyperlinkButton));
		Set("Documentation.Hyperlink.Text",   FTextBlockStyle(DocumentationHyperlinkText));
		Set("Documentation.NumberedContent",  FTextBlockStyle(DocumentationText));
		Set( "Documentation.BoldContent", FTextBlockStyle(DocumentationText)
			.SetTypefaceFontName(TEXT("Bold")));

		Set("Documentation.Header1", FTextBlockStyle(DocumentationHeaderText)
			.SetFontSize(32));

		Set("Documentation.Header2", FTextBlockStyle(DocumentationHeaderText)
			.SetFontSize(24));

		Set( "Documentation.Separator", new BOX_BRUSH( "Common/Separator", 1/4.0f, FLinearColor(1,1,1,0.5f) ) );
	}
<<<<<<< HEAD

	{
		Set("Documentation.ToolTip.Background", new BOX_BRUSH("Tutorials/TutorialContentBackground", FMargin(4 / 16.0f)));
	}

	// Tutorials
	{
		const FLinearColor TutorialButtonColor = FLinearColor(0.15f, 0.15f, 0.15f, 1.0f);
		const FLinearColor TutorialSelectionColor = FLinearColor(0.19f, 0.33f, 0.72f);
		const FLinearColor TutorialNavigationButtonColor = FLinearColor(0.0f, 0.59f, 0.14f, 1.0f);
		const FLinearColor TutorialNavigationButtonHoverColor = FLinearColor(0.2f, 0.79f, 0.34f, 1.0f);
		const FLinearColor TutorialNavigationBackButtonColor = TutorialNavigationButtonColor;
		const FLinearColor TutorialNavigationBackButtonHoverColor = TutorialNavigationButtonHoverColor;

		const FTextBlockStyle TutorialText = FTextBlockStyle(DocumentationText)
			.SetColorAndOpacity(FLinearColor::Black)
			.SetHighlightColor(TutorialSelectionColor);

		const FTextBlockStyle TutorialHeaderText = FTextBlockStyle(DocumentationHeaderText)
			.SetColorAndOpacity(FLinearColor::Black)
			.SetHighlightColor(TutorialSelectionColor);

		Set("Tutorials.Border", new BOX_BRUSH( "Tutorials/OverlayFrame", FMargin(18.0f/64.0f), FLinearColor(1.0f, 1.0f, 1.0f, 1.0f) ) );
		Set("Tutorials.Shadow", new BOX_BRUSH("Tutorials/TutorialShadow", FVector2D(256.0f, 256.0f), FMargin(114.0f / 256.0f)));

		const FTextBlockStyle TutorialBrowserText = FTextBlockStyle(TutorialText)
			.SetColorAndOpacity(FSlateColor::UseForeground())
			.SetHighlightColor(TutorialSelectionColor);

		Set( "Tutorials.Browser.Text", TutorialBrowserText );

		Set( "Tutorials.Browser.WelcomeHeader", FTextBlockStyle(TutorialBrowserText)
			.SetFontSize(20));

		Set( "Tutorials.Browser.SummaryHeader", FTextBlockStyle(TutorialBrowserText)
			.SetFontSize(16));

		Set( "Tutorials.Browser.SummaryText", FTextBlockStyle(TutorialBrowserText)
			.SetFontSize(10));

		Set( "Tutorials.Browser.HighlightTextColor", TutorialSelectionColor );

		Set( "Tutorials.Browser.Button", FButtonStyle()
			.SetNormal( BOX_BRUSH( "Common/ButtonHoverHint", FMargin(4/16.0f), FLinearColor(0.05f,0.05f,0.05f,1) ) )
			.SetHovered( BOX_BRUSH( "Common/ButtonHoverHint", FMargin(4/16.0f), FLinearColor(0.07f,0.07f,0.07f,1) ) )
			.SetPressed( BOX_BRUSH( "Common/ButtonHoverHint", FMargin(4/16.0f), FLinearColor(0.08f,0.08f,0.08f,1) ) )
			.SetNormalPadding( FMargin(0,0,0,1))
			.SetPressedPadding( FMargin(0,1,0,0)));

		Set( "Tutorials.Browser.BackButton", FButtonStyle()
			.SetNormal( BOX_BRUSH( "Common/ButtonHoverHint", FMargin(4/16.0f), FLinearColor(1.0f,1.0f,1.0f,0.0f) ) )
			.SetHovered( BOX_BRUSH( "Common/ButtonHoverHint", FMargin(4/16.0f), FLinearColor(1.0f,1.0f,1.0f,0.05f) ) )
			.SetPressed( BOX_BRUSH( "Common/ButtonHoverHint", FMargin(4/16.0f), FLinearColor(1.0f,1.0f,1.0f,0.05f) ) )
			.SetNormalPadding( FMargin(0,0,0,1))
			.SetPressedPadding( FMargin(0,1,0,0)));

		Set( "Tutorials.Content.Button", FButtonStyle()
			.SetNormal( BOX_BRUSH( "Common/ButtonHoverHint", FMargin(4/16.0f), FLinearColor(0,0,0,0) ) )
			.SetHovered( BOX_BRUSH( "Common/ButtonHoverHint", FMargin(4/16.0f), FLinearColor(1,1,1,1) ) )
			.SetPressed( BOX_BRUSH( "Common/ButtonHoverHint", FMargin(4/16.0f), FLinearColor(1,1,1,1) ) )
			.SetNormalPadding( FMargin(0,0,0,1))
			.SetPressedPadding( FMargin(0,1,0,0)));

		Set( "Tutorials.Content.NavigationButtonWrapper", FButtonStyle()
			.SetNormal( FSlateNoResource() )
			.SetHovered( FSlateNoResource() )
			.SetPressed( FSlateNoResource() )
			.SetNormalPadding( FMargin(0,0,0,1))
			.SetPressedPadding( FMargin(0,1,0,0)));

		Set( "Tutorials.Content.NavigationButton", FButtonStyle()
			.SetNormal( BOX_BRUSH( "Common/ButtonHoverHint", FMargin(4/16.0f), TutorialNavigationButtonColor ) )
			.SetHovered( BOX_BRUSH( "Common/ButtonHoverHint", FMargin(4/16.0f), TutorialNavigationButtonHoverColor ) )
			.SetPressed( BOX_BRUSH( "Common/ButtonHoverHint", FMargin(4/16.0f), TutorialNavigationButtonHoverColor ) )
			.SetNormalPadding( FMargin(0,0,0,1))
			.SetPressedPadding( FMargin(0,1,0,0)));

		Set("Tutorials.Content.NavigationBackButton", FButtonStyle()
			.SetNormal(BOX_BRUSH("Common/ButtonHoverHint", FMargin(4 / 16.0f), TutorialNavigationBackButtonColor))
			.SetHovered(BOX_BRUSH("Common/ButtonHoverHint", FMargin(4 / 16.0f), TutorialNavigationBackButtonHoverColor))
			.SetPressed(BOX_BRUSH("Common/ButtonHoverHint", FMargin(4 / 16.0f), TutorialNavigationBackButtonHoverColor))
			.SetNormalPadding(FMargin(0, 0, 0, 1))
			.SetPressedPadding(FMargin(0, 1, 0, 0)));

		Set( "Tutorials.Content.NavigationText", FTextBlockStyle(TutorialText));

		Set( "Tutorials.Content.Color", FLinearColor(1.0f,1.0f,1.0f,0.9f) );
		Set( "Tutorials.Content.Color.Hovered", FLinearColor(1.0f,1.0f,1.0f,1.0f) );

		Set( "Tutorials.Browser.CategoryArrow", new IMAGE_BRUSH( "Tutorials/BrowserCategoryArrow", FVector2D(24.0f, 24.0f), FSlateColor::UseForeground() ) );
		Set( "Tutorials.Browser.DefaultTutorialIcon", new IMAGE_BRUSH( "Tutorials/DefaultTutorialIcon_40x", FVector2D(40.0f, 40.0f), FLinearColor::White ) );
		Set( "Tutorials.Browser.DefaultCategoryIcon", new IMAGE_BRUSH( "Tutorials/DefaultCategoryIcon_40x", FVector2D(40.0f, 40.0f), FLinearColor::White ) );

		Set( "Tutorials.Browser.BackButton.Image", new IMAGE_BRUSH( "Tutorials/BrowserBack", FVector2D(32.0f, 32.0f), FLinearColor(1.0f, 1.0f, 1.0f, 1.0f) ) );
		Set( "Tutorials.Browser.PlayButton.Image", new IMAGE_BRUSH( "Tutorials/BrowserPlay", FVector2D(32.0f, 32.0f), FLinearColor(1.0f, 1.0f, 1.0f, 1.0f) ) );
		Set( "Tutorials.Browser.RestartButton", new IMAGE_BRUSH( "Tutorials/BrowserRestart", FVector2D(16.0f, 16.0f), FLinearColor(1.0f, 1.0f, 1.0f, 1.0f) ) );

		Set( "Tutorials.Browser.Completed", new IMAGE_BRUSH( "Tutorials/TutorialCompleted", Icon32x32 ) );

		Set( "Tutorials.Browser.Breadcrumb", new IMAGE_BRUSH( "Tutorials/Breadcrumb", Icon8x8, FLinearColor::White ) );
		Set( "Tutorials.Browser.PathText", FTextBlockStyle(TutorialBrowserText)
			.SetFontSize(9));

		Set( "Tutorials.Navigation.Button", FButtonStyle()
			.SetNormal( BOX_BRUSH( "Common/ButtonHoverHint", FMargin(4/16.0f), FLinearColor(0,0,0,0) ) )
			.SetHovered( BOX_BRUSH( "Common/ButtonHoverHint", FMargin(4/16.0f), FLinearColor(0,0,0,0) ) )
			.SetPressed( BOX_BRUSH( "Common/ButtonHoverHint", FMargin(4/16.0f), FLinearColor(0,0,0,0) ) )
			.SetNormalPadding( FMargin(0,0,0,1))
			.SetPressedPadding( FMargin(0,1,0,0)));

		Set( "Tutorials.Navigation.NextButton", new IMAGE_BRUSH( "Tutorials/NavigationNext", Icon32x32 ) );
		Set( "Tutorials.Navigation.HomeButton", new IMAGE_BRUSH( "Tutorials/NavigationHome", Icon32x32 ) );
		Set( "Tutorials.Navigation.BackButton", new IMAGE_BRUSH( "Tutorials/NavigationBack", Icon32x32 ) );

		Set( "Tutorials.WidgetContent", FTextBlockStyle(TutorialText)
			.SetFontSize(10));

		Set( "Tutorials.ButtonColor", TutorialButtonColor );
		Set( "Tutorials.ButtonHighlightColor", TutorialSelectionColor );
		Set( "Tutorials.ButtonDisabledColor", SelectionColor_Inactive );
		Set( "Tutorials.ContentAreaBackground", new BOX_BRUSH( "Tutorials/TutorialContentBackground", FMargin(4/16.0f) ) );
		Set( "Tutorials.HomeContentAreaBackground", new BOX_BRUSH( "Tutorials/TutorialHomeContentBackground", FMargin(4/16.0f) ) );
		Set( "Tutorials.ContentAreaFrame", new BOX_BRUSH( "Tutorials/ContentAreaFrame", FMargin(26.0f/64.0f) ) );
		Set( "Tutorials.CurrentExcerpt", new IMAGE_BRUSH( "Tutorials/CurrentExcerpt", FVector2D(24.0f, 24.0f), TutorialSelectionColor ) );
		Set( "Tutorials.Home", new IMAGE_BRUSH( "Tutorials/HomeButton", FVector2D(32.0f, 32.0f) ) );
		Set( "Tutorials.Back", new IMAGE_BRUSH("Tutorials/BackButton", FVector2D(24.0f, 24.0f) ) );
		Set( "Tutorials.Next", new IMAGE_BRUSH("Tutorials/NextButton", FVector2D(24.0f, 24.0f) ) );

		Set("Tutorials.PageHeader", FTextBlockStyle(TutorialHeaderText)
			.SetFontSize(22));

		Set("Tutorials.CurrentExcerpt", FTextBlockStyle(TutorialHeaderText)
			.SetFontSize(16));
 
		Set("Tutorials.NavigationButtons", FTextBlockStyle(TutorialHeaderText)
			.SetFontSize(16));

		// UDN documentation styles
		Set("Tutorials.Content", FTextBlockStyle(TutorialText)
			.SetColorAndOpacity(FSlateColor::UseForeground()));
		Set("Tutorials.Hyperlink.Text",  FTextBlockStyle(DocumentationHyperlinkText));
		Set("Tutorials.NumberedContent", FTextBlockStyle(TutorialText));
		Set("Tutorials.BoldContent",     FTextBlockStyle(TutorialText)
			.SetTypefaceFontName(TEXT("Bold")));

		Set("Tutorials.Header1", FTextBlockStyle(TutorialHeaderText)
			.SetFontSize(32));

		Set("Tutorials.Header2", FTextBlockStyle(TutorialHeaderText)
			.SetFontSize(24));

		Set( "Tutorials.Hyperlink.Button", FButtonStyle(DocumentationHyperlinkButton)
			.SetNormal(BORDER_BRUSH( "Old/HyperlinkDotted", FMargin(0,0,0,3/16.0f), FLinearColor::Black))
			.SetHovered(BORDER_BRUSH( "Old/HyperlinkUnderline", FMargin(0,0,0,3/16.0f), FLinearColor::Black)));

		Set( "Tutorials.Separator", new BOX_BRUSH( "Common/Separator", 1/4.0f, FLinearColor::Black));

		Set( "Tutorials.ProgressBar", FProgressBarStyle()
			.SetBackgroundImage( BOX_BRUSH( "Common/ProgressBar_Background", FMargin(5.f/12.f) ) )
			.SetFillImage( BOX_BRUSH( "Common/ProgressBar_NeutralFill", FMargin(5.f/12.f) ) )
			.SetMarqueeImage( IMAGE_BRUSH( "Common/ProgressBar_Marquee", FVector2D(20,12), FLinearColor::White, ESlateBrushTileType::Horizontal ) )
			);

		// Default text styles
		{
			const FTextBlockStyle RichTextNormal = FTextBlockStyle()
				.SetFont(DEFAULT_FONT("Regular", 11))
				.SetColorAndOpacity(FSlateColor::UseForeground())
				.SetShadowOffset(FVector2D::ZeroVector)
				.SetShadowColorAndOpacity(FLinearColor::Black)
				.SetHighlightColor(FLinearColor(0.02f, 0.3f, 0.0f))
				.SetHighlightShape(BOX_BRUSH("Common/TextBlockHighlightShape", FMargin(3.f /8.f)));
			Set( "Tutorials.Content.Text", RichTextNormal );

			Set( "Tutorials.Content.TextBold", FTextBlockStyle(RichTextNormal)
				.SetFont(DEFAULT_FONT("Bold", 11)));

			Set( "Tutorials.Content.HeaderText1", FTextBlockStyle(RichTextNormal)
				.SetFontSize(20));

			Set( "Tutorials.Content.HeaderText2", FTextBlockStyle(RichTextNormal)
				.SetFontSize(16));

			{
				const FButtonStyle RichTextHyperlinkButton = FButtonStyle()
					.SetNormal(BORDER_BRUSH("Old/HyperlinkDotted", FMargin(0,0,0,3/16.0f), FLinearColor::Blue ) )
					.SetPressed(FSlateNoResource() )
					.SetHovered(BORDER_BRUSH("Old/HyperlinkUnderline", FMargin(0,0,0,3/16.0f), FLinearColor::Blue ) );

				const FTextBlockStyle RichTextHyperlinkText = FTextBlockStyle(RichTextNormal)
					.SetColorAndOpacity(FLinearColor::Blue);

				Set( "Tutorials.Content.HyperlinkText", RichTextHyperlinkText );

				// legacy style
				Set( "TutorialEditableText.Editor.HyperlinkText", RichTextHyperlinkText );

				const FHyperlinkStyle RichTextHyperlink = FHyperlinkStyle()
					.SetUnderlineStyle(RichTextHyperlinkButton)
					.SetTextStyle(RichTextHyperlinkText)
					.SetPadding(FMargin(0.0f));
				Set( "Tutorials.Content.Hyperlink", RichTextHyperlink );

				Set( "Tutorials.Content.ExternalLink", new IMAGE_BRUSH("Tutorials/ExternalLink", Icon16x16, FLinearColor::Blue));

				// legacy style
				Set( "TutorialEditableText.Editor.Hyperlink", RichTextHyperlink );
			}
		}

		// Toolbar
		{
			const FLinearColor NormalColor(FColor(0xffeff3f3));
			const FLinearColor SelectedColor(FColor(0xffdbe4d5));
			const FLinearColor HoverColor(FColor(0xffdbe4e4));
			const FLinearColor DisabledColor(FColor(0xaaaaaa));
			const FLinearColor TextColor(FColor(0xff2c3e50));

			Set("TutorialEditableText.RoundedBackground", new BOX_BRUSH("Common/RoundedSelection_16x", 4.0f / 16.0f, FLinearColor(FColor(0xffeff3f3))));

			Set("TutorialEditableText.Toolbar.HyperlinkImage", new IMAGE_BRUSH("Tutorials/hyperlink", Icon16x16, TextColor));
			Set("TutorialEditableText.Toolbar.ImageImage", new IMAGE_BRUSH("Tutorials/Image", Icon16x16, TextColor));

			Set("TutorialEditableText.Toolbar.TextColor", TextColor);

			Set("TutorialEditableText.Toolbar.Text", FTextBlockStyle(NormalText)
				.SetFont(DEFAULT_FONT("Regular", 10))
				.SetColorAndOpacity(TextColor)
				);

			Set("TutorialEditableText.Toolbar.BoldText", FTextBlockStyle(NormalText)
				.SetFont(DEFAULT_FONT("Bold", 10))
				.SetColorAndOpacity(TextColor)
				);

			Set("TutorialEditableText.Toolbar.ItalicText", FTextBlockStyle(NormalText)
				.SetFont(DEFAULT_FONT("Italic", 10))
				.SetColorAndOpacity(TextColor)
				);

			Set("TutorialEditableText.Toolbar.Checkbox", FCheckBoxStyle()
				.SetCheckBoxType(ESlateCheckBoxType::CheckBox)
				.SetUncheckedImage(IMAGE_BRUSH("Common/CheckBox", Icon16x16, FLinearColor::White))
				.SetUncheckedHoveredImage(IMAGE_BRUSH("Common/CheckBox", Icon16x16, HoverColor))
				.SetUncheckedPressedImage(IMAGE_BRUSH("Common/CheckBox_Hovered", Icon16x16, HoverColor))
				.SetCheckedImage(IMAGE_BRUSH("Common/CheckBox_Checked_Hovered", Icon16x16, FLinearColor::White))
				.SetCheckedHoveredImage(IMAGE_BRUSH("Common/CheckBox_Checked_Hovered", Icon16x16, HoverColor))
				.SetCheckedPressedImage(IMAGE_BRUSH("Common/CheckBox_Checked", Icon16x16, HoverColor))
				.SetUndeterminedImage(IMAGE_BRUSH("Common/CheckBox_Undetermined", Icon16x16, FLinearColor::White))
				.SetUndeterminedHoveredImage(IMAGE_BRUSH("Common/CheckBox_Undetermined_Hovered", Icon16x16, HoverColor))
				.SetUndeterminedPressedImage(IMAGE_BRUSH("Common/CheckBox_Undetermined_Hovered", Icon16x16, FLinearColor::White))
				);

			Set("TutorialEditableText.Toolbar.ToggleButtonCheckbox", FCheckBoxStyle()
				.SetCheckBoxType(ESlateCheckBoxType::ToggleButton)
				.SetUncheckedImage(BOX_BRUSH("Tutorials/FlatColorSquare", FVector2D(1.0f, 1.0f), FMargin(1), NormalColor))
				.SetUncheckedHoveredImage(BOX_BRUSH("Tutorials/FlatColorSquare", FVector2D(1.0f, 1.0f), FMargin(1), HoverColor))
				.SetUncheckedPressedImage(BOX_BRUSH("Tutorials/FlatColorSquare", FVector2D(1.0f, 1.0f), FMargin(1), HoverColor))
				.SetCheckedImage(BOX_BRUSH("Tutorials/FlatColorSquare", FVector2D(1.0f, 1.0f), FMargin(1), SelectedColor))
				.SetCheckedHoveredImage(BOX_BRUSH("Tutorials/FlatColorSquare", FVector2D(1.0f, 1.0f), FMargin(1), HoverColor))
				.SetCheckedPressedImage(BOX_BRUSH("Tutorials/FlatColorSquare", FVector2D(1.0f, 1.0f), FMargin(1), HoverColor))
				);

			const FButtonStyle TutorialButton = FButtonStyle()
				.SetNormal(BOX_BRUSH("Tutorials/FlatColorSquare", FVector2D(1.0f, 1.0f), FMargin(1), NormalColor))
				.SetHovered(BOX_BRUSH("Tutorials/FlatColorSquare", FVector2D(1.0f, 1.0f), FMargin(1), HoverColor))
				.SetPressed(BOX_BRUSH("Tutorials/FlatColorSquare", FVector2D(1.0f, 1.0f), FMargin(1), SelectedColor))
				.SetNormalPadding(FMargin(2, 2, 2, 2))
				.SetPressedPadding(FMargin(2, 3, 2, 1));
			Set("TutorialEditableText.Toolbar.Button", TutorialButton);

			const FComboButtonStyle ComboButton = FComboButtonStyle()
				.SetButtonStyle(Button)
				.SetDownArrowImage(IMAGE_BRUSH("Common/ComboArrow", Icon8x8))
				.SetMenuBorderBrush(BOX_BRUSH("Tutorials/FlatColorSquare", FVector2D(1.0f, 1.0f), FMargin(1), NormalColor))
				.SetMenuBorderPadding(FMargin(0.0f));
			Set("TutorialEditableText.Toolbar.ComboButton", ComboButton);

			{
				const FButtonStyle ComboBoxButton = FButtonStyle()
					.SetNormal(BOX_BRUSH("Tutorials/FlatColorSquare", FVector2D(1.0f, 1.0f), FMargin(1), FLinearColor::White))
					.SetHovered(BOX_BRUSH("Tutorials/FlatColorSquare", FVector2D(1.0f, 1.0f), FMargin(1), FLinearColor::White))
					.SetPressed(BOX_BRUSH("Tutorials/FlatColorSquare", FVector2D(1.0f, 1.0f), FMargin(1), FLinearColor::White))
					.SetNormalPadding(FMargin(2, 2, 2, 2))
					.SetPressedPadding(FMargin(2, 3, 2, 1));

				const FComboButtonStyle ComboBoxComboButton = FComboButtonStyle(ComboButton)
					.SetButtonStyle(ComboBoxButton)
					.SetMenuBorderPadding(FMargin(1.0));

				Set("TutorialEditableText.Toolbar.ComboBox", FComboBoxStyle()
					.SetComboButtonStyle(ComboBoxComboButton)
					);
			}
		}

		// In-editor tutorial launch button
		{
			Set("TutorialLaunch.Button", FButtonStyle()
				.SetNormalPadding(0)
				.SetPressedPadding(0)
				.SetNormal(IMAGE_BRUSH_SVG("Starship/Common/Tutorials", Icon16x16, FStyleColors::Foreground))
				.SetHovered(IMAGE_BRUSH_SVG("Starship/Common/Tutorials", Icon16x16, FStyleColors::ForegroundHover))
				.SetPressed(IMAGE_BRUSH_SVG("Starship/Common/Tutorials", Icon16x16, FStyleColors::ForegroundHover))
				);

			Set("TutorialLaunch.Circle", new IMAGE_BRUSH("Tutorials/Circle_128x", Icon128x128, FLinearColor::White));
			Set("TutorialLaunch.Circle.Color", FLinearColor::Green);
		}
	}
=======
>>>>>>> d731a049
}

void FStarshipEditorStyle::FStyle::SetupPropertyEditorStyles()
	{
	// Property / details Window / PropertyTable 
	{
		Set( "PropertyEditor.Grid.TabIcon", new IMAGE_BRUSH( "Icons/icon_PropertyMatrix_16px", Icon16x16 ) );
		Set( "PropertyEditor.Properties.TabIcon", new IMAGE_BRUSH( "Icons/icon_tab_SelectionDetails_16x", Icon16x16 ) );

		Set( "PropertyEditor.RemoveColumn", new IMAGE_BRUSH( "Common/PushPin_Down", Icon16x16, FColor( 96, 194, 253, 255 ).ReinterpretAsLinear() ) );
		Set( "PropertyEditor.AddColumn", new IMAGE_BRUSH( "Common/PushPin_Up", Icon16x16, FColor( 96, 194, 253, 255 ).ReinterpretAsLinear() ) );

		Set( "PropertyEditor.AddColumnOverlay",	new IMAGE_BRUSH( "Common/TinyChalkArrow", FVector2D( 71, 20 ), FColor( 96, 194, 253, 255 ).ReinterpretAsLinear() ) );
		Set( "PropertyEditor.AddColumnMessage", FTextBlockStyle(NormalText)
			.SetFont( DEFAULT_FONT( "BoldCondensedItalic", 10 ) )
			.SetColorAndOpacity(FColor( 96, 194, 253, 255 ).ReinterpretAsLinear())
		);
	

		Set( "PropertyEditor.AssetName.ColorAndOpacity", FLinearColor::White );

		Set("PropertyEditor.AssetThumbnailBorder", new FSlateRoundedBoxBrush(FStyleColors::Transparent, 4.0f, FStyleColors::InputOutline, 1.0f));
		Set("PropertyEditor.AssetThumbnailBorderHovered", new FSlateRoundedBoxBrush(FStyleColors::Transparent, 4.0f, FStyleColors::Hover2, 1.0f));
		Set("PropertyEditor.AssetTileItem.DropShadow", new BOX_BRUSH("Starship/ContentBrowser/drop-shadow", FMargin(4.0f / 64.0f)));

		Set( "PropertyEditor.AssetClass", FTextBlockStyle(NormalText)
			.SetFont( DEFAULT_FONT( "Regular", 10 ) )
			.SetColorAndOpacity( FLinearColor::White )
			.SetShadowOffset( FVector2D(1,1) )
			.SetShadowColorAndOpacity( FLinearColor::Black )
		);

		const FButtonStyle AssetComboStyle = FButtonStyle()
			.SetNormal( BOX_BRUSH( "Common/ButtonHoverHint", FMargin(4/16.0f), FLinearColor(1,1,1,0.15f) ) )
			.SetHovered( BOX_BRUSH( "Common/ButtonHoverHint", FMargin(4/16.0f), FLinearColor(1,1,1,0.25f) ) )
			.SetPressed( BOX_BRUSH( "Common/ButtonHoverHint", FMargin(4/16.0f), FLinearColor(1,1,1,0.30f) ) )
			.SetNormalPadding( FMargin(0,0,0,1) )
			.SetPressedPadding( FMargin(0,1,0,0) );
		Set( "PropertyEditor.AssetComboStyle", AssetComboStyle );

		Set( "PropertyEditor.HorizontalDottedLine",		new IMAGE_BRUSH( "Common/HorizontalDottedLine_16x1px", FVector2D(16.0f, 1.0f), FLinearColor::White, ESlateBrushTileType::Horizontal ) );
		Set( "PropertyEditor.VerticalDottedLine",		new IMAGE_BRUSH( "Common/VerticalDottedLine_1x16px", FVector2D(1.0f, 16.0f), FLinearColor::White, ESlateBrushTileType::Vertical ) );
		Set( "PropertyEditor.SlateBrushPreview",		new BOX_BRUSH( "PropertyView/SlateBrushPreview_32px", Icon32x32, FMargin(3.f/32.f, 3.f/32.f, 15.f/32.f, 13.f/32.f) ) );

		Set( "PropertyTable.TableRow", FTableRowStyle()
			.SetEvenRowBackgroundBrush( FSlateColorBrush( FLinearColor( 0.70f, 0.70f, 0.70f, 255 ) ) )
			.SetEvenRowBackgroundHoveredBrush( IMAGE_BRUSH( "Common/Selection", Icon8x8, SelectionColor_Inactive ) )
			.SetOddRowBackgroundBrush( FSlateColorBrush( FLinearColor( 0.80f, 0.80f, 0.80f, 255 ) ) )
			.SetOddRowBackgroundHoveredBrush( IMAGE_BRUSH( "Common/Selection", Icon8x8, SelectionColor_Inactive ) )
			.SetSelectorFocusedBrush( BORDER_BRUSH( "Common/Selector", FMargin(4.f/16.f), SelectorColor ) )
			.SetActiveBrush( IMAGE_BRUSH( "Common/Selection", Icon8x8, SelectionColor ) )
			.SetActiveHoveredBrush( IMAGE_BRUSH( "Common/Selection", Icon8x8, SelectionColor ) )
			.SetInactiveBrush( IMAGE_BRUSH( "Common/Selection", Icon8x8, SelectionColor_Inactive ) )
			.SetInactiveHoveredBrush( IMAGE_BRUSH( "Common/Selection", Icon8x8, SelectionColor_Inactive ) )
			.SetTextColor( DefaultForeground )
			.SetSelectedTextColor( InvertedForeground )
			);

		const FTableColumnHeaderStyle PropertyTableColumnHeaderStyle = FTableColumnHeaderStyle()
			.SetSortPrimaryAscendingImage(IMAGE_BRUSH("Common/SortUpArrow", Icon8x4))
			.SetSortPrimaryDescendingImage(IMAGE_BRUSH("Common/SortDownArrow", Icon8x4))
			.SetSortSecondaryAscendingImage(IMAGE_BRUSH("Common/SortUpArrows", Icon16x4))
			.SetSortSecondaryDescendingImage(IMAGE_BRUSH("Common/SortDownArrows", Icon16x4))
			.SetNormalBrush( BOX_BRUSH( "Common/ColumnHeader", 4.f/32.f ) )
			.SetHoveredBrush( BOX_BRUSH( "Common/ColumnHeader_Hovered", 4.f/32.f ) )
			.SetMenuDropdownImage( IMAGE_BRUSH( "Common/ColumnHeader_Arrow", Icon8x8 ) )
			.SetMenuDropdownNormalBorderBrush( BOX_BRUSH( "Common/ColumnHeaderMenuButton_Normal", 4.f/32.f ) )
			.SetMenuDropdownHoveredBorderBrush( BOX_BRUSH( "Common/ColumnHeaderMenuButton_Hovered", 4.f/32.f ) );

		const FTableColumnHeaderStyle PropertyTableLastColumnHeaderStyle = FTableColumnHeaderStyle()
			.SetSortPrimaryAscendingImage(IMAGE_BRUSH("Common/SortUpArrow", Icon8x4))
			.SetSortPrimaryDescendingImage(IMAGE_BRUSH("Common/SortDownArrow", Icon8x4))
			.SetSortSecondaryAscendingImage(IMAGE_BRUSH("Common/SortUpArrows", Icon16x4))
			.SetSortSecondaryDescendingImage(IMAGE_BRUSH("Common/SortDownArrows", Icon16x4))
			.SetNormalBrush( FSlateNoResource() )
			.SetHoveredBrush( BOX_BRUSH( "Common/LastColumnHeader_Hovered", 4.f/32.f ) )
			.SetMenuDropdownImage( IMAGE_BRUSH( "Common/ColumnHeader_Arrow", Icon8x8 ) )
			.SetMenuDropdownNormalBorderBrush( BOX_BRUSH( "Common/ColumnHeaderMenuButton_Normal", 4.f/32.f ) )
			.SetMenuDropdownHoveredBorderBrush( BOX_BRUSH( "Common/ColumnHeaderMenuButton_Hovered", 4.f/32.f ) );

		const FSplitterStyle PropertyTableHeaderSplitterStyle = FSplitterStyle()
			.SetHandleNormalBrush( FSlateNoResource() )
			.SetHandleHighlightBrush( IMAGE_BRUSH( "Common/HeaderSplitterGrip", Icon8x8 ) );

		Set( "PropertyTable.HeaderRow", FHeaderRowStyle()
			.SetColumnStyle( PropertyTableColumnHeaderStyle )
			.SetLastColumnStyle( PropertyTableLastColumnHeaderStyle )
			.SetColumnSplitterStyle( PropertyTableHeaderSplitterStyle )
			.SetBackgroundBrush( BOX_BRUSH( "Common/TableViewHeader", 4.f/32.f ) )
			.SetForegroundColor( DefaultForeground )
			);

		FWindowStyle InViewportDecoratorWindow = FStarshipCoreStyle::GetCoreStyle().GetWidgetStyle<FWindowStyle>("Window");
		InViewportDecoratorWindow.SetCornerRadius(4);

		Set("InViewportDecoratorWindow", InViewportDecoratorWindow);
		FLinearColor TransparentBackground = FStyleColors::Background.GetSpecifiedColor();
		TransparentBackground.A = 0.8f;
		Set("PropertyTable.InViewport.Header", new FSlateRoundedBoxBrush(FStyleColors::Title, FVector4(4.0f, 4.0f, 0.0f, 0.0f)));
		Set("PropertyTable.InViewport.Background", new FSlateRoundedBoxBrush(FSlateColor(TransparentBackground), 4.0f));
		// InViewportToolbar
		{
			FToolBarStyle InViewportToolbar = FStarshipCoreStyle::GetCoreStyle().GetWidgetStyle<FToolBarStyle>("SlimToolBar");
			InViewportToolbar.SetBackground(FSlateColorBrush(FStyleColors::Panel));
			InViewportToolbar.SetBackgroundPadding(FMargin(4.0f, 0.0f));
			InViewportToolbar.SetButtonPadding(0.0f);
			InViewportToolbar.SetIconSize(Icon16x16);
			InViewportToolbar.ButtonStyle.SetNormalPadding(FMargin(4, 4, 4, 4));
			InViewportToolbar.ButtonStyle.SetPressedPadding(FMargin(4, 5, 4, 3));
			Set("InViewportToolbar", InViewportToolbar);
		}
		const FTableViewStyle InViewportViewStyle = FTableViewStyle()
			.SetBackgroundBrush(FSlateNoResource());
		Set("PropertyTable.InViewport.ListView", InViewportViewStyle);

		Set("PropertyTable.InViewport.Row", FTableRowStyle(NormalTableRowStyle)
			.SetEvenRowBackgroundBrush(FSlateNoResource())
			.SetEvenRowBackgroundHoveredBrush(FSlateNoResource())
			.SetOddRowBackgroundBrush(FSlateNoResource())
			.SetOddRowBackgroundHoveredBrush(FSlateNoResource())
			.SetSelectorFocusedBrush(FSlateNoResource())
			.SetActiveBrush(FSlateNoResource())
			.SetActiveHoveredBrush(FSlateNoResource())
			.SetInactiveBrush(FSlateNoResource())
			.SetInactiveHoveredBrush(FSlateNoResource())
		);

		const FSplitterStyle TransparentSplitterStyle = FSplitterStyle()
			.SetHandleNormalBrush(FSlateNoResource())
			.SetHandleHighlightBrush(FSlateNoResource());
		Set("PropertyTable.InViewport.Splitter", TransparentSplitterStyle);

		Set( "PropertyTable.Selection.Active",						new IMAGE_BRUSH( "Common/Selection", Icon8x8, SelectionColor ) );

		Set( "PropertyTable.HeaderRow.Column.PathDelimiter",		new IMAGE_BRUSH( "Common/SmallArrowRight", Icon10x10 ) );

		Set( "PropertyTable.RowHeader.Background",					new BOX_BRUSH( "Old/Menu_Background", FMargin(4.f/64.f) ) );
		Set( "PropertyTable.RowHeader.BackgroundActive",			new BOX_BRUSH( "Old/Menu_Background", FMargin(4.f/64.f), SelectionColor_Inactive ) );
		Set( "PropertyTable.ColumnBorder",							new BOX_BRUSH( "Common/ColumnBorder", FMargin(4.f/16.f), FLinearColor(0.1f, 0.1f, 0.1f, 0.5f) ) );
		Set( "PropertyTable.CellBorder",							new BOX_BRUSH( "Common/CellBorder", FMargin(4.f/16.f), FLinearColor(0.1f, 0.1f, 0.1f, 0.5f) ) );
		Set( "PropertyTable.ReadOnlyEditModeCellBorder",			new BORDER_BRUSH( "Common/ReadOnlyEditModeCellBorder", FMargin(6.f/32.f), SelectionColor ) );
		Set( "PropertyTable.ReadOnlyCellBorder",					new BOX_BRUSH( "Common/ReadOnlyCellBorder", FMargin(4.f/16.f), FLinearColor(0.1f, 0.1f, 0.1f, 0.5f) ) );
		Set( "PropertyTable.CurrentCellBorder",						new BOX_BRUSH( "Common/CurrentCellBorder", FMargin(4.f/16.f), FLinearColor(0.0f, 0.0f, 0.0f, 1.0f) ) );
		Set( "PropertyTable.ReadOnlySelectedCellBorder",			new BOX_BRUSH( "Common/ReadOnlySelectedCellBorder", FMargin(4.f/16.f), FLinearColor(0.0f, 0.0f, 0.0f, 1.0f) ) );
		Set( "PropertyTable.ReadOnlyCurrentCellBorder",				new BOX_BRUSH( "Common/ReadOnlyCurrentCellBorder", FMargin(4.f/16.f), FLinearColor(0.0f, 0.0f, 0.0f, 1.0f) ) );
		Set( "PropertyTable.Cell.DropDown.Background",				new BOX_BRUSH( "Common/GroupBorder", FMargin(4.f/16.f) ) );
		Set( "PropertyTable.ContentBorder",							new BOX_BRUSH( "Common/GroupBorder", FMargin(4.0f/16.0f) ) );	
		Set( "PropertyTable.NormalFont",							DEFAULT_FONT( "Regular", 9 ) );
		Set( "PropertyTable.BoldFont",								DEFAULT_FONT( "Bold", 9 ) );
		Set( "PropertyTable.FilterFont",							DEFAULT_FONT( "Regular", 10 ) );

		Set( "PropertyWindow.FilterSearch", new IMAGE_BRUSH( "Old/FilterSearch", Icon16x16 ) );
		Set( "PropertyWindow.FilterCancel", new IMAGE_BRUSH( "Old/FilterCancel", Icon16x16 ) );
		Set( "PropertyWindow.Favorites_Disabled", new IMAGE_BRUSH( "Icons/EmptyStar_16x", Icon16x16 ) );
		Set( "PropertyWindow.Locked", new CORE_IMAGE_BRUSH_SVG( "Starship/Common/lock", Icon16x16 ) );
		Set( "PropertyWindow.Unlocked", new CORE_IMAGE_BRUSH_SVG( "Starship/Common/lock-unlocked", Icon16x16 ) );
		Set( "PropertyWindow.DiffersFromDefault", new IMAGE_BRUSH_SVG( "Starship/Common/ResetToDefault", Icon16x16) ) ;
		
		Set( "PropertyWindow.NormalFont", FStyleFonts::Get().Small);
		Set( "PropertyWindow.BoldFont",FStyleFonts::Get().SmallBold);
		Set( "PropertyWindow.ItalicFont", DEFAULT_FONT( "Italic", 8 ) );
		Set( "PropertyWindow.FilterFont", DEFAULT_FONT( "Regular", 10 ) );

		FSlateFontInfo MobilityFont = FStyleFonts::Get().Small;
		MobilityFont.LetterSpacing = 100;

		Set("PropertyWindow.MobilityFont", MobilityFont );
		Set("PropertyWindow.MobilityStatic", new IMAGE_BRUSH_SVG("Starship/Common/MobilityStatic", Icon16x16));
		Set("PropertyWindow.MobilityStationary", new IMAGE_BRUSH_SVG("Starship/Common/MobilityStationary", Icon16x16));
		Set("PropertyWindow.MobilityMoveable", new IMAGE_BRUSH_SVG("Starship/Common/MobilityMoveable", Icon16x16));

		Set( "PropertyWindow.NoOverlayColor", new FSlateNoResource() );
		Set( "PropertyWindow.EditConstColor", new FSlateColorBrush( FColor( 152, 152, 152, 80 ) ) );
		Set( "PropertyWindow.FilteredColor", new FSlateColorBrush( FColor( 0, 255, 0, 80 ) ) );
		Set( "PropertyWindow.FilteredEditConstColor", new FSlateColorBrush( FColor( 152, 152, 152, 80 ).ReinterpretAsLinear() * FColor(0,255,0,255).ReinterpretAsLinear() ) );
		Set( "PropertyWindow.CategoryBackground", new BOX_BRUSH( "/PropertyView/CategoryBackground", FMargin(4.f/16.f) ) );
		Set( "PropertyWindow.CategoryForeground", FLinearColor::Black );
		Set( "PropertyWindow.Button_Clear", new IMAGE_BRUSH( "Icons/Cross_12x", Icon12x12 ) );
		Set( "PropertyWindow.Button_Ellipsis", new IMAGE_BRUSH( "Icons/ellipsis_12x", Icon12x12 ) );
		Set( "PropertyWindow.Button_PickAsset", new IMAGE_BRUSH( "Icons/pillarray_12x", Icon12x12 ) );
		Set( "PropertyWindow.Button_PickActor", new IMAGE_BRUSH( "Icons/levels_16x", Icon12x12 ) );

		Set( "PropertyWindow.WindowBorder", new BOX_BRUSH( "Common/GroupBorder", FMargin(4.0f/16.0f) ) );

		FInlineEditableTextBlockStyle NameStyle(FCoreStyle::Get().GetWidgetStyle<FInlineEditableTextBlockStyle>("InlineEditableTextBlockStyle"));
		NameStyle.EditableTextBoxStyle.SetFont(DEFAULT_FONT("Regular", 11))
			.SetForegroundColor(FSlateColor(EStyleColor::White));
		NameStyle.TextStyle.SetFont(DEFAULT_FONT("Regular", 11))
			.SetColorAndOpacity(FSlateColor(EStyleColor::White));
		Set( "DetailsView.ConstantTextBlockStyle", NameStyle.TextStyle);
		Set( "DetailsView.NameTextBlockStyle",  NameStyle );

		Set( "DetailsView.NameChangeCommitted", new BOX_BRUSH( "Common/EditableTextSelectionBackground", FMargin(4.f/16.f) ) );
		Set( "DetailsView.HyperlinkStyle", FTextBlockStyle(NormalText) .SetFont( DEFAULT_FONT( "Regular", 8 ) ) );

		FTextBlockStyle BPWarningMessageTextStyle = FTextBlockStyle(NormalText) .SetFont(DEFAULT_FONT("Regular", 8));
		FTextBlockStyle BPWarningMessageHyperlinkTextStyle = FTextBlockStyle(BPWarningMessageTextStyle).SetColorAndOpacity(FLinearColor(0.25f, 0.5f, 1.0f));

		FButtonStyle EditBPHyperlinkButton = FButtonStyle()
			.SetNormal(BORDER_BRUSH("Old/HyperlinkDotted", FMargin(0, 0, 0, 3 / 16.0f), FLinearColor(0.25f, 0.5f, 1.0f)))
			.SetPressed(FSlateNoResource())
			.SetHovered(BORDER_BRUSH("Old/HyperlinkUnderline", FMargin(0, 0, 0, 3 / 16.0f), FLinearColor(0.25f, 0.5f, 1.0f)));

		FHyperlinkStyle BPWarningMessageHyperlinkStyle = FHyperlinkStyle()
			.SetUnderlineStyle(EditBPHyperlinkButton)
			.SetTextStyle(BPWarningMessageHyperlinkTextStyle)
			.SetPadding(FMargin(0.0f));

		Set( "DetailsView.BPMessageHyperlinkStyle", BPWarningMessageHyperlinkStyle );
		Set( "DetailsView.BPMessageTextStyle", BPWarningMessageTextStyle );

		Set( "DetailsView.GroupSection",              new FSlateNoResource());

		Set( "DetailsView.PulldownArrow.Down",        new CORE_IMAGE_BRUSH_SVG("Starship/Common/chevron-down", Icon16x16, FStyleColors::Foreground)); 
		Set( "DetailsView.PulldownArrow.Down.Hovered",new CORE_IMAGE_BRUSH_SVG("Starship/Common/chevron-down", Icon16x16, FStyleColors::ForegroundHover)); 
		Set( "DetailsView.PulldownArrow.Up",          new CORE_IMAGE_BRUSH_SVG("Starship/Common/chevron-up",   Icon16x16, FStyleColors::Foreground)); 
		Set( "DetailsView.PulldownArrow.Up.Hovered",  new CORE_IMAGE_BRUSH_SVG("Starship/Common/chevron-up",   Icon16x16, FStyleColors::ForegroundHover)); 

		Set( "DetailsView.EditRawProperties",         new CORE_IMAGE_BRUSH_SVG("Starship/Common/layout-spreadsheet",  Icon16x16, FLinearColor::White) );
		Set( "DetailsView.ViewOptions",         	  new CORE_IMAGE_BRUSH_SVG("Starship/Common/settings",  Icon16x16, FLinearColor::White) );
		Set( "DetailsView.EditConfigProperties",      new IMAGE_BRUSH("Icons/icon_PropertyMatrix_16px",  Icon16x16, FLinearColor::White ) );

		Set( "DetailsView.CollapsedCategory",         new FSlateColorBrush(FStyleColors::Header));
		Set( "DetailsView.CollapsedCategory_Hovered", new FSlateColorBrush(FStyleColors::Hover));
		Set( "DetailsView.CategoryTop",               new FSlateColorBrush(FStyleColors::Header));
		Set( "DetailsView.CategoryTop_Hovered",       new FSlateColorBrush(FStyleColors::Hover));
		Set( "DetailsView.CategoryBottom",            new FSlateColorBrush(FStyleColors::Recessed));
		
		// these are not actually displayed as white, see PropertyEditorConstants::GetRowBackgroundColor
		Set( "DetailsView.CategoryMiddle",            new FSlateColorBrush(FStyleColors::White));
		Set( "DetailsView.Highlight",				  new FSlateRoundedBoxBrush(FStyleColors::Transparent, 0.0f, FStyleColors::AccentBlue, 1.0f));

		Set( "DetailsView.PropertyIsFavorite", new IMAGE_BRUSH("PropertyView/Favorites_Enabled", Icon12x12));
		Set( "DetailsView.PropertyIsNotFavorite", new IMAGE_BRUSH("PropertyView/Favorites_Disabled", Icon12x12));
		Set( "DetailsView.NoFavoritesSystem", new IMAGE_BRUSH("PropertyView/NoFavoritesSystem", Icon12x12));

		Set( "DetailsView.Splitter", FSplitterStyle()
			.SetHandleNormalBrush(FSlateColorBrush(FStyleColors::Recessed))                   
			.SetHandleHighlightBrush(FSlateColorBrush(FStyleColors::Recessed))
		);

		Set( "DetailsView.GridLine", new FSlateColorBrush(FStyleColors::Recessed) );
		Set( "DetailsView.SectionButton", FCheckBoxStyle( FStarshipCoreStyle::GetCoreStyle().GetWidgetStyle<FCheckBoxStyle>("FilterBar.BasicFilterButton")));

		Set( "DetailsView.ChannelToggleButton", FCheckBoxStyle( FStarshipCoreStyle::GetCoreStyle().GetWidgetStyle<FCheckBoxStyle>("ToggleButtonCheckbox"))
			.SetUncheckedImage(FSlateRoundedBoxBrush(FStyleColors::Input, 4.0f, FStyleColors::DropdownOutline, 1.0f))
			.SetUncheckedHoveredImage(FSlateRoundedBoxBrush(FStyleColors::Input, 4.0f, FStyleColors::Hover, 1.0f))
			.SetUncheckedPressedImage(FSlateRoundedBoxBrush(FStyleColors::Hover, 4.0f, FStyleColors::DropdownOutline, 1.0f))
			.SetCheckedForegroundColor(FStyleColors::White)
			.SetCheckedImage(FSlateRoundedBoxBrush(FStyleColors::Primary, 4.0f, FStyleColors::DropdownOutline, 1.0f))
			.SetCheckedHoveredImage(FSlateRoundedBoxBrush(FStyleColors::Primary, 4.0f, FStyleColors::Hover, 1.0f))
			.SetCheckedPressedImage(FSlateRoundedBoxBrush(FStyleColors::Hover, 4.0f, FStyleColors::DropdownOutline, 1.0f))
			.SetPadding(FMargin(16, 4))
		);

		Set( "DetailsView.CategoryFontStyle", FStyleFonts::Get().SmallBold);
		Set( "DetailsView.CategoryTextStyle", FTextBlockStyle(NormalText)
			.SetFont(GetFontStyle("DetailsView.CategoryFontStyle"))
			.SetColorAndOpacity(FStyleColors::ForegroundHeader)
		);

		Set("DetailsView.CategoryTextStyleUpdate", FTextBlockStyle(NormalText)
			.SetFont(FStyleFonts::Get().Small)
			.SetColorAndOpacity(FStyleColors::ForegroundHeader)
			.SetTransformPolicy(ETextTransformPolicy::ToUpper)
		);

		FButtonStyle DetailsExtensionMenuButton = FButtonStyle(FStarshipCoreStyle::GetCoreStyle().GetWidgetStyle<FButtonStyle>("NoBorder"))
			.SetNormalForeground(FStyleColors::Foreground)
			.SetHoveredForeground(FStyleColors::ForegroundHover)
			.SetPressedForeground(FStyleColors::ForegroundHover)
			.SetDisabledForeground(FStyleColors::Foreground)
			.SetNormalPadding(FMargin(2, 2, 2, 2))
			.SetPressedPadding(FMargin(2, 3, 2, 1));

		Set("DetailsView.ExtensionToolBar.Button", DetailsExtensionMenuButton);

		FToolBarStyle DetailsExtensionToolBarStyle = FToolBarStyle(FStarshipCoreStyle::GetCoreStyle().GetWidgetStyle<FToolBarStyle>("SlimToolBar"))
			.SetButtonStyle(DetailsExtensionMenuButton)
			.SetExpandBrush(CORE_IMAGE_BRUSH_SVG("Starship/Common/ellipsis-vertical-narrow", FVector2D(4, 16)))
			.SetIconSize(Icon16x16)
			.SetBackground(FSlateNoResource())
			.SetLabelPadding(FMargin(0))
			.SetComboButtonPadding(FMargin(0))
			.SetBlockPadding(FMargin(0))
			.SetIndentedBlockPadding(FMargin(0))
			.SetBackgroundPadding(FMargin(0))
			.SetButtonPadding(FMargin(0))
			.SetCheckBoxPadding(FMargin(0))
			.SetSeparatorBrush(FSlateNoResource())
			.SetSeparatorPadding(FMargin(0));

		Set("DetailsView.ExtensionToolBar", DetailsExtensionToolBarStyle);

		Set("DetailsView.ArrayDropShadow", new IMAGE_BRUSH("Common/ArrayDropShadow", FVector2D(32,2)));

		Set( "DetailsView.TreeView.TableRow", FTableRowStyle()
			.SetEvenRowBackgroundBrush( FSlateNoResource() )
			.SetEvenRowBackgroundHoveredBrush( FSlateNoResource() )
			.SetOddRowBackgroundBrush( FSlateNoResource() )
			.SetOddRowBackgroundHoveredBrush( FSlateNoResource() )
			.SetSelectorFocusedBrush( FSlateNoResource() )
			.SetActiveBrush( FSlateNoResource() )
			.SetActiveHoveredBrush( FSlateNoResource() )
			.SetInactiveBrush( FSlateNoResource() )
			.SetInactiveHoveredBrush( FSlateNoResource() )
			.SetTextColor( DefaultForeground )
			.SetSelectedTextColor( InvertedForeground )
			.SetDropIndicator_Above(BOX_BRUSH("Common/DropZoneIndicator_Above", FMargin(10.0f / 16.0f, 10.0f / 16.0f, 0.f, 0.f), SelectionColor))
			.SetDropIndicator_Onto(BOX_BRUSH("Common/DropZoneIndicator_Onto", FMargin(4.0f / 16.0f), SelectionColor))
			.SetDropIndicator_Below(BOX_BRUSH("Common/DropZoneIndicator_Below", FMargin(10.0f / 16.0f, 0.f, 0.f, 10.0f / 16.0f), SelectionColor))
			);

		Set("DetailsView.DropZone.Below", new BOX_BRUSH("Common/VerticalBoxDropZoneIndicator_Below", FMargin(10.0f / 16.0f, 0, 0, 10.0f / 16.0f), SelectionColor_Subdued));

		FButtonStyle NameAreaButton = FButtonStyle(Button)
			.SetNormalPadding(FMargin(6, 3))
			.SetPressedPadding(FMargin(6, 3));
		Set("DetailsView.NameAreaButton", NameAreaButton);

		Set("DetailsView.NameAreaComboButton", FComboButtonStyle(GetWidgetStyle<FComboButtonStyle>("ComboButton"))
			.SetButtonStyle(NameAreaButton)
			.SetDownArrowPadding(FMargin(4, 0, 0, 0))
			.SetContentPadding(FMargin(4, 0, 0, 0))
		);

	}
	}

void FStarshipEditorStyle::FStyle::SetupProfilerStyle()
{
#if WITH_EDITOR || (IS_PROGRAM && WITH_UNREAL_DEVELOPER_TOOLS)
	// Profiler
	{
		// Profiler group brushes
		Set( "Profiler.Group.16", new CORE_BOX_BRUSH( "Icons/Profiler/GroupBorder-16Gray", FMargin(4.0f/16.0f) ) );

		// Profiler toolbar icons
		Set( "Profiler.Tab", new CORE_IMAGE_BRUSH_SVG( "Starship/Common/Visualizer", Icon16x16 ) );
		Set( "Profiler.Tab.GraphView", new CORE_IMAGE_BRUSH( "Icons/Profiler/Profiler_Graph_View_Tab_16x", Icon16x16 ) );
		Set( "Profiler.Tab.EventGraph", new CORE_IMAGE_BRUSH( "Icons/Profiler/profiler_OpenEventGraph_32x", Icon16x16 ) );
		Set( "Profiler.Tab.FiltersAndPresets", new CORE_IMAGE_BRUSH( "Icons/Profiler/Profiler_Filter_Presets_Tab_16x", Icon16x16 ) );

		// Generic
		Set( "Profiler.LineGraphArea", new CORE_IMAGE_BRUSH( "Old/White", Icon16x16, FLinearColor(1.0f,1.0f,1.0f,0.25f) ) );
		
		// Tooltip hint icon
		Set( "Profiler.Tooltip.HintIcon10", new CORE_IMAGE_BRUSH( "Icons/Profiler/Profiler_Custom_Tooltip_12x", Icon12x12 ) );

		// Text styles
		Set( "Profiler.CaptionBold", FTextBlockStyle(NormalText)
			.SetFont( DEFAULT_FONT( "Bold", 10 ) )
			.SetColorAndOpacity( FLinearColor::White )
			.SetShadowOffset( FVector2D(1.0f, 1.0f) )
			.SetShadowColorAndOpacity( FLinearColor(0.f,0.f,0.f,0.8f) )
		);

		Set( "Profiler.TooltipBold", FTextBlockStyle(NormalText)
			.SetFont( DEFAULT_FONT( "Bold", 8 ) )
			.SetColorAndOpacity( FLinearColor(0.5f,0.5f,0.5f,1.0f) )
			.SetShadowOffset( FVector2D(1.0f, 1.0f) )
			.SetShadowColorAndOpacity( FLinearColor(0.f,0.f,0.f,0.8f) )
		);

		Set( "Profiler.Tooltip", FTextBlockStyle(NormalText)
			.SetFont( DEFAULT_FONT( "Regular", 8 ) )
			.SetColorAndOpacity( FLinearColor::White )
			.SetShadowOffset( FVector2D(1.0f, 1.0f) )
			.SetShadowColorAndOpacity( FLinearColor(0.f,0.f,0.f,0.8f) )
		);

		// Event graph icons
		Set( "Profiler.EventGraph.SetRoot", new CORE_IMAGE_BRUSH( "Icons/Profiler/profiler_SetRoot_32x", Icon32x32 ) );
		Set( "Profiler.EventGraph.CullEvents", new CORE_IMAGE_BRUSH( "Icons/Profiler/Profiler_Cull_Events_16x", Icon16x16) );
		Set( "Profiler.EventGraph.FilterEvents", new CORE_IMAGE_BRUSH( "Icons/Profiler/Profiler_Filter_Events_16x", Icon16x16) );

		Set( "Profiler.EventGraph.SelectStack", new CORE_IMAGE_BRUSH( "Icons/Profiler/profiler_SelectStack_32x", Icon32x32 ) );

		Set( "Profiler.EventGraph.ExpandAll", new CORE_IMAGE_BRUSH( "Icons/Profiler/profiler_ExpandAll_32x", Icon32x32 ) );
		Set( "Profiler.EventGraph.CollapseAll", new CORE_IMAGE_BRUSH( "Icons/Profiler/profiler_CollapseAll_32x", Icon32x32 ) );
		
		Set( "Profiler.EventGraph.ExpandSelection", new CORE_IMAGE_BRUSH( "Icons/Profiler/profiler_ExpandSelection_32x", Icon32x32 ) );
		Set( "Profiler.EventGraph.CollapseSelection", new CORE_IMAGE_BRUSH( "Icons/Profiler/profiler_CollapseSelection_32x", Icon32x32 ) );

		Set( "Profiler.EventGraph.ExpandThread", new CORE_IMAGE_BRUSH( "Icons/Profiler/profiler_ExpandThread_32x", Icon32x32 ) );
		Set( "Profiler.EventGraph.CollapseThread", new CORE_IMAGE_BRUSH( "Icons/Profiler/profiler_CollapseThread_32x", Icon32x32 ) );

		Set( "Profiler.EventGraph.ExpandHotPath", new CORE_IMAGE_BRUSH( "Icons/Profiler/profiler_ExpandHotPath_32x", Icon32x32 ) );
		Set( "Profiler.EventGraph.HotPathSmall", new CORE_IMAGE_BRUSH( "Icons/Profiler/profiler_HotPath_32x", Icon12x12 ) );

		Set( "Profiler.EventGraph.ExpandHotPath16", new CORE_IMAGE_BRUSH( "Icons/Profiler/profiler_HotPath_32x", Icon16x16 ) );

		Set( "Profiler.EventGraph.GameThread", new CORE_IMAGE_BRUSH( "Icons/Profiler/profiler_GameThread_32x", Icon32x32 ) );
		Set( "Profiler.EventGraph.RenderThread", new CORE_IMAGE_BRUSH( "Icons/Profiler/profiler_RenderThread_32x", Icon32x32 ) );
	
		Set( "Profiler.EventGraph.ViewColumn", new CORE_IMAGE_BRUSH( "Icons/Profiler/profiler_ViewColumn_32x", Icon32x32 ) );
		Set( "Profiler.EventGraph.ResetColumn", new CORE_IMAGE_BRUSH( "Icons/Profiler/profiler_ResetColumn_32x", Icon32x32 ) );

		Set( "Profiler.EventGraph.HistoryBack", new CORE_IMAGE_BRUSH( "Icons/Profiler/Profiler_History_Back_16x", Icon16x16) );
		Set( "Profiler.EventGraph.HistoryForward", new CORE_IMAGE_BRUSH( "Icons/Profiler/Profiler_History_Fwd_16x", Icon16x16) );

		Set( "Profiler.EventGraph.MaximumIcon", new CORE_IMAGE_BRUSH( "Icons/Profiler/Profiler_Max_Event_Graph_16x", Icon16x16) );
		Set( "Profiler.EventGraph.AverageIcon", new CORE_IMAGE_BRUSH( "Icons/Profiler/Profiler_Average_Event_Graph_16x", Icon16x16) );

		Set( "Profiler.EventGraph.FlatIcon", new CORE_IMAGE_BRUSH( "Icons/Profiler/Profiler_Events_Flat_16x", Icon16x16) );
		Set( "Profiler.EventGraph.FlatCoalescedIcon", new CORE_IMAGE_BRUSH( "Icons/Profiler/Profiler_Events_Flat_Coalesced_16x", Icon16x16) );
		Set( "Profiler.EventGraph.HierarchicalIcon", new CORE_IMAGE_BRUSH( "Icons/Profiler/Profiler_Events_Hierarchial_16x", Icon16x16) );

		Set( "Profiler.EventGraph.HasCulledEventsSmall", new CORE_IMAGE_BRUSH( "Icons/Profiler/Profiler_Has_Culled_Children_12x", Icon12x12) );
		Set( "Profiler.EventGraph.CulledEvent", new CORE_IMAGE_BRUSH( "Icons/Profiler/Profiler_Culled_12x", Icon12x12) );
		Set( "Profiler.EventGraph.FilteredEvent", new CORE_IMAGE_BRUSH( "Icons/Profiler/Profiler_Filtered_12x", Icon12x12) );

		Set( "Profiler.EventGraph.DarkText", FTextBlockStyle(NormalText)
			.SetFont( DEFAULT_FONT( "Regular", 8 ) )
			.SetColorAndOpacity( FLinearColor::Black )
			.SetShadowOffset( FVector2D(0.0f, 0.0f) )
			);

		// Thread-view
		Set( "Profiler.ThreadView.SampleBorder", new CORE_BOX_BRUSH( "Icons/Profiler/Profiler_ThreadView_SampleBorder_16x", FMargin( 2.0f / 16.0f ) ) );

		// Event graph selected event border
		Set( "Profiler.EventGraph.Border.TB", new CORE_BOX_BRUSH( "Icons/Profiler/Profiler_Border_TB_16x", FMargin(4.0f/16.0f) ) );
		Set( "Profiler.EventGraph.Border.L", new CORE_BOX_BRUSH( "Icons/Profiler/Profiler_Border_L_16x",   FMargin(4.0f/16.0f) ) );
		Set( "Profiler.EventGraph.Border.R", new CORE_BOX_BRUSH( "Icons/Profiler/Profiler_Border_R_16x",   FMargin(4.0f/16.0f) ) );

		// Misc

		Set( "Profiler.Misc.SortBy", new CORE_IMAGE_BRUSH( "Icons/Profiler/profiler_SortBy_32x", Icon32x32 ) );
		Set( "Profiler.Misc.SortAscending", new CORE_IMAGE_BRUSH( "Icons/Profiler/profiler_SortAscending_32x", Icon32x32 ) );
		Set( "Profiler.Misc.SortDescending", new CORE_IMAGE_BRUSH( "Icons/Profiler/profiler_SortDescending_32x", Icon32x32 ) );

		Set( "Profiler.Misc.ResetToDefault", new CORE_IMAGE_BRUSH( "Icons/Profiler/profiler_ResetToDefault_32x", Icon32x32 ) );

		Set( "Profiler.Misc.Reset16", new CORE_IMAGE_BRUSH( "Icons/Profiler/profiler_ResetToDefault_32x", Icon16x16 ) );

		Set( "Profiler.Type.Calls", new CORE_IMAGE_BRUSH( "Icons/Profiler/profiler_Calls_32x", Icon16x16 ) );
		Set( "Profiler.Type.Event", new CORE_IMAGE_BRUSH( "Icons/Profiler/profiler_Event_32x", Icon16x16 ) );
		Set( "Profiler.Type.Memory", new CORE_IMAGE_BRUSH( "Icons/Profiler/profiler_Memory_32x", Icon16x16 ) );
		Set( "Profiler.Type.Number", new CORE_IMAGE_BRUSH( "Icons/Profiler/profiler_Number_32x", Icon16x16 ) );

		// NumberInt, NumberFloat, Memory, Hierarchical
		Set( "Profiler.Type.NumberInt", new CORE_IMAGE_BRUSH( "Icons/Profiler/profiler_Number_32x", Icon16x16 ) );
		Set( "Profiler.Type.NumberFloat", new CORE_IMAGE_BRUSH( "Icons/Profiler/profiler_Number_32x", Icon16x16 ) );
		Set( "Profiler.Type.Memory", new CORE_IMAGE_BRUSH( "Icons/Profiler/profiler_Memory_32x", Icon16x16 ) );
		Set( "Profiler.Type.Hierarchical", new CORE_IMAGE_BRUSH( "Icons/Profiler/profiler_Event_32x", Icon16x16 ) );

		Set( "Profiler.Misc.GenericFilter", new CORE_IMAGE_BRUSH( "Icons/Profiler/profiler_GenericFilter_32x", Icon16x16 ) );
		Set( "Profiler.Misc.GenericGroup", new CORE_IMAGE_BRUSH( "Icons/Profiler/profiler_GenericGroup_32x", Icon16x16 ) );
		Set( "Profiler.Misc.CopyToClipboard", new CORE_IMAGE_BRUSH( "Icons/Profiler/profiler_CopyToClipboard_32x", Icon32x32 ) );
	
		Set( "Profiler.Misc.Disconnect", new CORE_IMAGE_BRUSH( "Icons/Profiler/profiler_Disconnect_32x", Icon32x32 ) );

		//Set( "Profiler.Type.Calls", new IMAGE_BRUSH( "Icons/Profiler/profiler_Calls_32x", Icon40x40) );
		//Set( "Profiler.Type.Calls.Small", new IMAGE_BRUSH( "Icons/Profiler/profiler_Calls_32x", Icon20x20) );
	}
#endif // WITH_EDITOR || (IS_PROGRAM && WITH_UNREAL_DEVELOPER_TOOLS)
}
	
void FStarshipEditorStyle::FStyle::SetupGraphEditorStyles()
{
	// Graph Editor
#if WITH_EDITOR || (IS_PROGRAM && WITH_UNREAL_DEVELOPER_TOOLS)
	{
		Set( "Graph.ForegroundColor", FLinearColor(218.0f/255.0f, 218.0f/255.0f, 218.0f/255.0f, 1.0f) );

		Set( "Graph.TitleBackground", new BOX_BRUSH( "Old/Graph/GraphTitleBackground", FMargin(0) ) );
		Set( "Graph.Shadow", new BOX_BRUSH( "Old/Window/WindowBorder", 0.48f ) );
		Set( "Graph.Arrow", new IMAGE_BRUSH( "Old/Graph/Arrow", Icon16x16 ) );
		Set( "Graph.ExecutionBubble", new IMAGE_BRUSH( "Old/Graph/ExecutionBubble", Icon16x16 ) );

		Set( "Graph.PlayInEditor", new BOX_BRUSH( "/Graph/RegularNode_shadow_selected", FMargin(18.0f/64.0f) ) );
		Set( "Graph.ReadOnlyBorder", new BOX_BRUSH( "/Graph/Graph_readonly_border", FMargin(18.0f / 64.0f) ) );

		Set( "Graph.Panel.SolidBackground", new IMAGE_BRUSH( "/Graph/GraphPanel_SolidBackground", FVector2D(16, 16), FLinearColor::White, ESlateBrushTileType::Both) );
		Set( "Graph.Panel.GridLineColor",   FLinearColor(0.035f, 0.035f, 0.035f) );
		Set( "Graph.Panel.GridRuleColor",   FLinearColor(0.008f, 0.008f, 0.008f) );
		Set( "Graph.Panel.GridCenterColor", FLinearColor(0.000f, 0.000f, 0.000f) );
		
		Set( "Graph.Panel.GridRulePeriod", 8.0f ); // should be a strictly positive integral value

		Set( "Graph.Node.Separator", new IMAGE_BRUSH( "Old/Graph/NodeVerticalSeparator", FVector2D(8,8) ) );
		Set( "Graph.Node.TitleBackground", new BOX_BRUSH( "Old/Graph/NodeTitleBackground", FMargin(12.0f/64) ) );
		Set( "Graph.Node.NodeBackground", new BOX_BRUSH( "Old/Graph/NodeBackground", FMargin(12.0f/64) ) );

		Set( "Graph.Node.Body", new BOX_BRUSH( "/Graph/RegularNode_body", FMargin(16.f/64.f, 25.f/64.f, 16.f/64.f, 16.f/64.f) ) );
		Set( "Graph.Node.TintedBody", new BOX_BRUSH( "/Graph/TintedNode_body", FMargin(16.f/64.f, 25.f/64.f, 16.f/64.f, 16.f/64.f) ) );
		Set( "Graph.Node.DisabledBanner", new IMAGE_BRUSH( "/Graph/GraphPanel_StripesBackground", FVector2D(64, 64), FLinearColor(0.5f, 0.5f, 0.5f, 0.3f), ESlateBrushTileType::Both ) );
		Set( "Graph.Node.DevelopmentBanner", new IMAGE_BRUSH( "/Graph/GraphPanel_StripesBackground", FVector2D(64, 64), FLinearColor::Yellow * FLinearColor(1.f, 1.f, 1.f, 0.3f), ESlateBrushTileType::Both ) );
		Set( "Graph.Node.TitleGloss", new BOX_BRUSH( "/Graph/RegularNode_title_gloss", FMargin(12.0f/64.0f) ) );
		Set( "Graph.Node.ColorSpill", new BOX_BRUSH( "/Graph/RegularNode_color_spill", FMargin(8.0f/64.0f, 3.0f/32.0f, 0, 0) ) );
		Set( "Graph.Node.TitleHighlight", new BOX_BRUSH( "/Graph/RegularNode_title_highlight", FMargin(16.0f/64.0f, 1.0f, 16.0f/64.0f, 0.0f) ) );
		Set( "Graph.Node.IndicatorOverlay", new IMAGE_BRUSH( "/Graph/IndicatorOverlay_color_spill", FVector2D(128.f, 32.f) ) );

		Set( "Graph.Node.ShadowSize", FVector2D(12,12) );
		Set( "Graph.Node.ShadowSelected", new BOX_BRUSH( "/Graph/RegularNode_shadow_selected", FMargin(18.0f/64.0f) ) );
		Set( "Graph.Node.Shadow", new BOX_BRUSH( "/Graph/RegularNode_shadow", FMargin(18.0f/64.0f) ) );
		
		Set( "Graph.Node.DiffHighlight", new BOX_BRUSH( "/Graph/RegularNode_DiffHighlight", FMargin(18.0f/64.0f) ) );
		Set( "Graph.Node.DiffHighlightShading", new BOX_BRUSH( "/Graph/RegularNode_DiffHighlightShading", FMargin(18.0f/64.0f) ) );

		Set( "Graph.Node.RerouteShadow", new IMAGE_BRUSH( "/Graph/RerouteNode_shadow", FVector2D(64.0f, 64.0f) ) );
		Set( "Graph.Node.RerouteShadowSelected", new IMAGE_BRUSH( "/Graph/RerouteNode_shadow_selected", FVector2D(64.0f, 64.0f) ) );
		
		Set( "Graph.Node.RerouteDiffHighlight", new BOX_BRUSH( "/Graph/RerouteNode_DiffHighlight", FMargin(18.0f/64.0f) ) );
		Set( "Graph.Node.RerouteDiffHighlightShading", new BOX_BRUSH( "/Graph/RerouteNode_DiffHighlightShading", FMargin(18.0f/64.0f) ) );

		Set( "Graph.CompactNode.ShadowSelected", new BOX_BRUSH( "/Graph/MathNode_shadow_selected", FMargin(18.0f/64.0f) ) );
		
		Set( "Graph.CompactNode.DiffHighlight", new BOX_BRUSH( "/Graph/MathNode_DiffHighlight", FMargin(18.0f/64.0f) ) );
		Set( "Graph.CompactNode.DiffHighlightShading", new BOX_BRUSH( "/Graph/MathNode_DiffHighlightShading", FMargin(18.0f/64.0f) ) );

		Set( "Graph.Node.CommentBubble", new BOX_BRUSH( "Old/Graph/CommentBubble", FMargin(8/32.0f) ) );
		Set( "Graph.Node.CommentArrow", new IMAGE_BRUSH( "Old/Graph/CommentBubbleArrow", FVector2D(8,8) ) );
		Set( "Graph.Node.CommentFont", DEFAULT_FONT( "Regular", 10 ) );
		Set( "Graph.Node.Comment.BubbleOffset", FMargin(8,0,0,0) );
		Set( "Graph.Node.Comment.PinIconPadding", FMargin(0,2,0,0) );
		Set("Graph.Node.Comment.Handle", new IMAGE_BRUSH_SVG("Starship/GraphEditors/Comment_Handle", FVector2D(16.0f, 16.0f)));
		Set("Graph.Node.Comment.BubblePadding", FVector2D(3, 3));
		Set("Graph.Node.Comment.BubbleWidgetMargin", FMargin(4, 4));

		const FCheckBoxStyle CommentTitleButton = FCheckBoxStyle()
			.SetCheckBoxType( ESlateCheckBoxType::CheckBox )
			.SetUncheckedImage( IMAGE_BRUSH( "Icons/icon_Blueprint_CommentBubbleOn_16x", FVector2D(16,16), FLinearColor(1.f, 1.f, 1.f, 0.8f)))
			.SetUncheckedHoveredImage( IMAGE_BRUSH( "Icons/icon_Blueprint_CommentBubbleOn_16x", FVector2D(16,16), FLinearColor(1.f, 1.f, 1.f, 0.9f)))
			.SetUncheckedPressedImage( IMAGE_BRUSH( "Icons/icon_Blueprint_CommentBubbleOn_16x", FVector2D(16,16), FLinearColor(1.f, 1.f, 1.f, 1.f)))
			.SetCheckedImage( IMAGE_BRUSH( "Icons/icon_Blueprint_CommentBubbleOn_16x", FVector2D(16,16), FLinearColor(1.f, 1.f, 1.f, 0.8f)))
			.SetCheckedHoveredImage( IMAGE_BRUSH( "Icons/icon_Blueprint_CommentBubbleOn_16x", FVector2D(16,16), FLinearColor(1.f, 1.f, 1.f, 1.f)))
			.SetCheckedPressedImage( IMAGE_BRUSH( "Icons/icon_Blueprint_CommentBubbleOff_16x", FVector2D(16,16), FLinearColor(1.f, 1.f, 1.f, 0.6f)));
		Set( "CommentTitleButton", CommentTitleButton );

		const FCheckBoxStyle CommentBubbleButton = FCheckBoxStyle()
			.SetCheckBoxType( ESlateCheckBoxType::CheckBox )
			.SetUncheckedImage( IMAGE_BRUSH( "Icons/icon_Blueprint_CommentBubbleOn_16x", FVector2D(10,10), FLinearColor(1.f, 1.f, 1.f, 0.5f)))
			.SetUncheckedHoveredImage( IMAGE_BRUSH( "Icons/icon_Blueprint_CommentBubbleOn_16x", FVector2D(10,10), FLinearColor(1.f, 1.f, 1.f, 0.9f)))
			.SetUncheckedPressedImage( IMAGE_BRUSH( "Icons/icon_Blueprint_CommentBubbleOn_16x", FVector2D(10,10), FLinearColor(1.f, 1.f, 1.f, 1.f)))
			.SetCheckedImage( IMAGE_BRUSH( "Icons/icon_Blueprint_CommentBubbleOn_16x", FVector2D(10,10), FLinearColor(1.f, 1.f, 1.f, 0.8f)))
			.SetCheckedHoveredImage( IMAGE_BRUSH( "Icons/icon_Blueprint_CommentBubbleOn_16x", FVector2D(10,10), FLinearColor(1.f, 1.f, 1.f, 1.f)))
			.SetCheckedPressedImage( IMAGE_BRUSH( "Icons/icon_Blueprint_CommentBubbleOn_16x", FVector2D(10,10), FLinearColor(1.f, 1.f, 1.f, 0.6f)));
		Set( "CommentBubbleButton", CommentBubbleButton );

		const FCheckBoxStyle CommentBubblePin = FCheckBoxStyle()
			.SetCheckBoxType( ESlateCheckBoxType::CheckBox )
			.SetUncheckedImage( IMAGE_BRUSH( "Icons/icon_Blueprint_CommentBubbleUnPin_16x", FVector2D(10,10), FLinearColor(1.f, 1.f, 1.f, 0.5f)))
			.SetUncheckedHoveredImage( IMAGE_BRUSH( "Icons/icon_Blueprint_CommentBubbleUnPin_16x", FVector2D(10,10), FLinearColor(1.f, 1.f, 1.f, 0.9f)))
			.SetUncheckedPressedImage( IMAGE_BRUSH( "Icons/icon_Blueprint_CommentBubblePin_16x", FVector2D(10,10), FLinearColor(1.f, 1.f, 1.f, 1.f)))
			.SetCheckedImage( IMAGE_BRUSH( "Icons/icon_Blueprint_CommentBubblePin_16x", FVector2D(10,10), FLinearColor(1.f, 1.f, 1.f, 0.8f)))
			.SetCheckedHoveredImage( IMAGE_BRUSH( "Icons/icon_Blueprint_CommentBubblePin_16x", FVector2D(10,10), FLinearColor(1.f, 1.f, 1.f, 1.f)))
			.SetCheckedPressedImage( IMAGE_BRUSH( "Icons/icon_Blueprint_CommentBubbleUnPin_16x", FVector2D(10,10), FLinearColor(1.f, 1.f, 1.f, 0.6f)));
		Set( "CommentBubblePin", CommentBubblePin );


		Set( "Graph.VarNode.Body", new BOX_BRUSH( "/Graph/VarNode_body", FMargin(16.f/64.f, 12.f/28.f) ) );
		Set( "Graph.VarNode.ColorSpill", new IMAGE_BRUSH( "/Graph/VarNode_color_spill", FVector2D(132,28) ) );
		Set( "Graph.VarNode.Gloss", new BOX_BRUSH( "/Graph/VarNode_gloss", FMargin(16.f/64.f, 16.f/28.f, 16.f/64.f, 4.f/28.f) ) );
		Set( "Graph.VarNode.IndicatorOverlay", new IMAGE_BRUSH("/Graph/IndicatorOverlay_color_spill", FVector2D(64.f, 28.f)));
		
		Set( "Graph.VarNode.ShadowSelected", new BOX_BRUSH( "/Graph/VarNode_shadow_selected", FMargin(26.0f/64.0f) ) );
		Set( "Graph.VarNode.Shadow", new BOX_BRUSH( "/Graph/VarNode_shadow", FMargin(26.0f/64.0f) ) );
		
		Set( "Graph.VarNode.DiffHighlight", new BOX_BRUSH( "/Graph/VarNode_DiffHighlight", FMargin(18.0f/64.0f) ) );
		Set( "Graph.VarNode.DiffHighlightShading", new BOX_BRUSH( "/Graph/VarNode_DiffHighlightShading", FMargin(18.0f/64.0f) ) );

		Set( "Graph.CollapsedNode.Body", new BOX_BRUSH( "/Graph/RegularNode_body", FMargin(16.f/64.f, 25.f/64.f, 16.f/64.f, 16.f/64.f) ) );
		Set( "Graph.CollapsedNode.BodyColorSpill", new BOX_BRUSH( "/Graph/CollapsedNode_Body_ColorSpill", FMargin(16.f/64.f, 25.f/64.f, 16.f/64.f, 16.f/64.f) ) );

		{
			// State or conduit node
			{
				Set( "Graph.StateNode.Body", new BOX_BRUSH( "/Persona/StateMachineEditor/StateNode_Node_Body", FMargin(16.f/64.f, 25.f/64.f, 16.f/64.f, 16.f/64.f) ) );
				Set( "Graph.StateNode.ColorSpill", new BOX_BRUSH( "/Persona/StateMachineEditor/StateNode_Node_ColorSpill", FMargin(4.0f/64.0f, 4.0f/32.0f) ) );

				Set( "Graph.StateNode.Icon", new IMAGE_BRUSH_SVG( "Starship/AnimationBlueprintEditor/AnimationState", Icon16x16 ) );
				Set( "Graph.ConduitNode.Icon", new IMAGE_BRUSH_SVG( "Starship/AnimationBlueprintEditor/AnimationConduit", Icon16x16 ) );
				Set( "Graph.AliasNode.Icon", new IMAGE_BRUSH_SVG( "Starship/AnimationBlueprintEditor/AnimationAlias", Icon16x16 ) );

				Set( "Graph.StateNode.Pin.BackgroundHovered", new BOX_BRUSH( "/Persona/StateMachineEditor/StateNode_Pin_HoverCue", FMargin(12.0f/64.0f,12.0f/64.0f,12.0f/64.0f,12.0f/64.0f)));
				Set( "Graph.StateNode.Pin.Background", new FSlateNoResource() );
			}

			{
				FTextBlockStyle GraphStateNodeTitle = FTextBlockStyle(NormalText)
					.SetFont( DEFAULT_FONT( "Bold", 14 ) )
					.SetColorAndOpacity( FLinearColor(230.0f/255.0f,230.0f/255.0f,230.0f/255.0f) )
					.SetShadowOffset( FVector2D( 2,2 ) )
					.SetShadowColorAndOpacity( FLinearColor(0.f,0.f,0.f, 0.7f) );
				Set( "Graph.StateNode.NodeTitle", GraphStateNodeTitle );

				FEditableTextBoxStyle GraphStateNodeTitleEditableText = FEditableTextBoxStyle()
					.SetTextStyle(NormalText)
					.SetFont(NormalText.Font)
					.SetBackgroundImageNormal(FSlateRoundedBoxBrush(FStyleColors::Input, CoreStyleConstants::InputFocusRadius, FStyleColors::InputOutline, CoreStyleConstants::InputFocusThickness))
					.SetBackgroundImageHovered(FSlateRoundedBoxBrush(FStyleColors::Input, CoreStyleConstants::InputFocusRadius, FStyleColors::Hover, CoreStyleConstants::InputFocusThickness))
					.SetBackgroundImageFocused(FSlateRoundedBoxBrush(FStyleColors::Input, CoreStyleConstants::InputFocusRadius, FStyleColors::Primary, CoreStyleConstants::InputFocusThickness))
					.SetBackgroundImageReadOnly(FSlateRoundedBoxBrush(FStyleColors::Header, CoreStyleConstants::InputFocusRadius, FStyleColors::InputOutline, CoreStyleConstants::InputFocusThickness))
					.SetFocusedForegroundColor(FStyleColors::White)
					.SetScrollBarStyle( ScrollBar );
				Set( "Graph.StateNode.NodeTitleEditableText", GraphStateNodeTitleEditableText );

				Set( "Graph.StateNode.NodeTitleInlineEditableText", FInlineEditableTextBlockStyle()
					.SetTextStyle(GraphStateNodeTitle)
					.SetEditableTextBoxStyle(GraphStateNodeTitleEditableText)
					);
			}

			// Transition node
			{
				FMargin TestMargin(16.f/64.f, 16.f/28.f, 16.f/64.f, 4.f/28.f);
				Set( "Graph.TransitionNode.ColorSpill", new BOX_BRUSH( "/Persona/StateMachineEditor/Trans_Node_ColorSpill", TestMargin ) );
				Set( "Graph.TransitionNode.Icon", new IMAGE_BRUSH( "/Persona/StateMachineEditor/Trans_Node_Icon", FVector2D(25,25) ) );
				Set( "Graph.TransitionNode.Icon_Inertialization", new IMAGE_BRUSH( "/Persona/StateMachineEditor/Trans_Node_Icon_Inertialization", FVector2D(25,25) ) );
			}

			// Transition rule tooltip name 
			{
				Set( "Graph.TransitionNode.TooltipName", FTextBlockStyle(NormalText)
					.SetFont( DEFAULT_FONT( "Bold", 12 ) )
					.SetColorAndOpacity( FLinearColor(218.0f/255.0f,218.0f/255.0f,218.0f/255.0f) )
					.SetShadowOffset( FVector2D(1.0f, 1.0f) )
					.SetShadowColorAndOpacity( FLinearColor(0.f,0.f,0.f, 0.7f) )
				);
			}

			// Transition rule tooltip caption
			{
				Set( "Graph.TransitionNode.TooltipRule", FTextBlockStyle(NormalText)
					.SetFont( DEFAULT_FONT( "Bold", 8 ) )
					.SetColorAndOpacity( FLinearColor(180.0f/255.0f,180.0f/255.0f,180.0f/255.0f) )
					.SetShadowOffset( FVector2D(1.0f, 1.0f) )
					.SetShadowColorAndOpacity( FLinearColor(0.f,0.f,0.f, 0.7f) )
				);
			}

			Set( "Persona.RetargetManager.BoldFont",							DEFAULT_FONT( "Bold", 12 ) );
			Set( "Persona.RetargetManager.SmallBoldFont",						DEFAULT_FONT( "Bold", 10 ) );
			Set( "Persona.RetargetManager.FilterFont",							DEFAULT_FONT( "Regular", 10 ) );
			Set( "Persona.RetargetManager.ItalicFont",							DEFAULT_FONT( "Italic", 9 ) );

			Set("Persona.RetargetManager.ImportantText", FTextBlockStyle(NormalText)
				.SetFont(DEFAULT_FONT("Bold", 11))
				.SetColorAndOpacity(FLinearColor(1.0f, 1.0f, 1.0f, 1.0f))
				.SetShadowOffset(FVector2D(1, 1))
				.SetShadowColorAndOpacity(FLinearColor(0, 0, 0, 0.9f)));
		}

		// Behavior Tree Editor
		{
			Set( "BTEditor.Graph.BTNode.Body", new BOX_BRUSH( "/BehaviorTree/BTNode_ColorSpill", FMargin(16.f/64.f, 25.f/64.f, 16.f/64.f, 16.f/64.f) ) );
			Set( "BTEditor.Graph.BTNode.Icon", new IMAGE_BRUSH( "/BehaviorTree/Icons/Run_Behaviour_24x", Icon16x16 ) );

			Set( "BTEditor.Graph.BTNode.Root.Icon", new IMAGE_BRUSH( "/BehaviorTree/Icons/Run_Behaviour_24x", Icon24x24 ) );
			Set( "BTEditor.Graph.BTNode.Composite.Selector.Icon", new IMAGE_BRUSH( "/BehaviorTree/Icons/Selector_24x", Icon24x24 ) );
			Set( "BTEditor.Graph.BTNode.Composite.Sequence.Icon", new IMAGE_BRUSH( "/BehaviorTree/Icons/Sequence_24x", Icon24x24 ) );
			Set( "BTEditor.Graph.BTNode.Composite.SimpleParallel.Icon", new IMAGE_BRUSH( "/BehaviorTree/Icons/Simple_Parallel_24x", Icon24x24 ) );
			Set( "BTEditor.Graph.BTNode.Decorator.Blackboard.Icon", new IMAGE_BRUSH( "/BehaviorTree/Icons/Blackboard_24x", Icon24x24 ) );
			Set( "BTEditor.Graph.BTNode.Decorator.CompareBlackboardEntries.Icon", new IMAGE_BRUSH( "/BehaviorTree/Icons/Compare_Blackboard_Entries_24x", Icon24x24 ) );
			Set( "BTEditor.Graph.BTNode.Decorator.Conditional.Icon", new IMAGE_BRUSH( "/BehaviorTree/Icons/Conditional_Decorator_24x", Icon24x24 ) );
			Set( "BTEditor.Graph.BTNode.Decorator.ConeCheck.Icon", new IMAGE_BRUSH( "/BehaviorTree/Icons/Cone_Check_24x", Icon24x24 ) );
			Set( "BTEditor.Graph.BTNode.Decorator.Cooldown.Icon", new IMAGE_BRUSH( "/BehaviorTree/Icons/Cooldown_24x", Icon24x24 ) );
			Set( "BTEditor.Graph.BTNode.Decorator.DoesPathExist.Icon", new IMAGE_BRUSH( "/BehaviorTree/Icons/Does_Path_Exist_24x", Icon24x24 ) );
			Set( "BTEditor.Graph.BTNode.Decorator.ForceSuccess.Icon", new IMAGE_BRUSH( "/BehaviorTree/Icons/Force_Success_24x", Icon24x24 ) );
			Set( "BTEditor.Graph.BTNode.Decorator.KeepInCone.Icon", new IMAGE_BRUSH( "/BehaviorTree/Icons/Keep_In_Cone_24x", Icon24x24 ) );
			Set( "BTEditor.Graph.BTNode.Decorator.Loop.Icon", new IMAGE_BRUSH( "/BehaviorTree/Icons/Loop_24x", Icon24x24 ) );
			Set( "BTEditor.Graph.BTNode.Decorator.NonConditional.Icon", new IMAGE_BRUSH( "/BehaviorTree/Icons/Non_Conditional_Decorator_24x", Icon24x24 ) );
			Set( "BTEditor.Graph.BTNode.Decorator.Optional.Icon", new IMAGE_BRUSH( "/BehaviorTree/Icons/Optional_24x", Icon24x24 ) );
			Set( "BTEditor.Graph.BTNode.Decorator.ReachedMoveGoal.Icon", new IMAGE_BRUSH( "/BehaviorTree/Icons/Reached_Move_Goal_24x", Icon24x24 ) );
			Set( "BTEditor.Graph.BTNode.Decorator.TimeLimit.Icon", new IMAGE_BRUSH( "/BehaviorTree/Icons/Time_Limit_24x", Icon24x24 ) );
			Set( "BTEditor.Graph.BTNode.Service.Icon", new IMAGE_BRUSH( "/BehaviorTree/Icons/Service_24x", Icon24x24 ) );
			Set( "BTEditor.Graph.BTNode.Service.DefaultFocus.Icon", new IMAGE_BRUSH( "/BehaviorTree/Icons/Default_Focus_Service_24x", Icon24x24 ) );
			Set( "BTEditor.Graph.BTNode.Task.Icon", new IMAGE_BRUSH( "/BehaviorTree/Icons/Task_24x", Icon24x24 ) );
			Set( "BTEditor.Graph.BTNode.Task.MakeNoise.Icon", new IMAGE_BRUSH( "/BehaviorTree/Icons/Make_Noise_24x", Icon24x24 ) );
			Set( "BTEditor.Graph.BTNode.Task.MoveDirectlyToward.Icon", new IMAGE_BRUSH( "/BehaviorTree/Icons/Move_Directly_Toward_24x", Icon24x24 ) );
			Set( "BTEditor.Graph.BTNode.Task.MoveTo.Icon", new IMAGE_BRUSH( "/BehaviorTree/Icons/Move_To_24x", Icon24x24 ) );
			Set( "BTEditor.Graph.BTNode.Task.PlaySound.Icon", new IMAGE_BRUSH( "/BehaviorTree/Icons/Play_Sound_24x", Icon24x24 ) );
			Set( "BTEditor.Graph.BTNode.Task.RunBehavior.Icon", new IMAGE_BRUSH( "/BehaviorTree/Icons/Run_Behaviour_24x", Icon24x24 ) );
			Set( "BTEditor.Graph.BTNode.Task.RunEQSQuery.Icon", new IMAGE_BRUSH( "/BehaviorTree/Icons/EQS_24x", Icon24x24 ) );
			Set( "BTEditor.Graph.BTNode.Task.Wait.Icon", new IMAGE_BRUSH( "/BehaviorTree/Icons/Wait_24x", Icon24x24 ) );
			Set( "BTEditor.Graph.BTNode.Blueprint", new IMAGE_BRUSH( "/BehaviorTree/Icons/Blueprint_Referencer_16x", Icon16x16 ) );
			Set( "BTEditor.Graph.BTNode.Index", new BOX_BRUSH( "/BehaviorTree/IndexCircle", Icon20x20, FMargin(9.0f/20.0f, 1.0f/20.0f, 9.0f/20.0f, 3.0f/20.0f) ) );

			Set( "BTEditor.Graph.BTNode.Index.Color", FLinearColor(0.3f, 0.3f, 0.3f, 1.0f) );
			Set( "BTEditor.Graph.BTNode.Index.HoveredColor", FLinearColor(1.0f, 0.0f, 0.0f, 1.0f) );
			

			FTextBlockStyle GraphNodeTitle = FTextBlockStyle(NormalText)
				.SetFont( DEFAULT_FONT( "Bold", 8 ) );
			Set( "BTEditor.Graph.BTNode.IndexText", GraphNodeTitle );

			Set( "BTEditor.Debugger.BackOver", new IMAGE_BRUSH( "Icons/icon_step_back_40x", Icon40x40 ) );
			Set( "BTEditor.Debugger.BackOver.Small", new IMAGE_BRUSH( "Icons/icon_step_back_40x", Icon20x20 ) );
			Set( "BTEditor.Debugger.BackInto", new IMAGE_BRUSH("Icons/icon_step_back_40x", Icon40x40));
			Set( "BTEditor.Debugger.BackInto.Small", new IMAGE_BRUSH("Icons/icon_step_back_40x", Icon20x20));
			Set( "BTEditor.Debugger.ForwardInto", new IMAGE_BRUSH("Icons/icon_step_40x", Icon40x40));
			Set( "BTEditor.Debugger.ForwardInto.Small", new IMAGE_BRUSH( "Icons/icon_step_40x", Icon20x20 ) );
			Set( "BTEditor.Debugger.ForwardOver", new IMAGE_BRUSH("Icons/icon_step_40x", Icon40x40));
			Set( "BTEditor.Debugger.ForwardOver.Small", new IMAGE_BRUSH("Icons/icon_step_40x", Icon20x20));
			Set( "BTEditor.Debugger.StepOut", new IMAGE_BRUSH("Icons/icon_step_40x", Icon40x40));
			Set( "BTEditor.Debugger.StepOut.Small", new IMAGE_BRUSH("Icons/icon_step_40x", Icon20x20));
			Set( "BTEditor.Debugger.SingleStep", new IMAGE_BRUSH("Icons/icon_advance_40x", Icon40x40));
			Set( "BTEditor.Debugger.SingleStep.Small", new IMAGE_BRUSH( "Icons/icon_advance_40x", Icon20x20 ) );

			Set( "BTEditor.Debugger.PausePlaySession", new IMAGE_BRUSH( "Icons/icon_pause_40x", Icon40x40 ) );
			Set( "BTEditor.Debugger.PausePlaySession.Small", new IMAGE_BRUSH( "Icons/icon_pause_40x", Icon20x20 ) );
			Set("BTEditor.Debugger.ResumePlaySession", new IMAGE_BRUSH_SVG("Starship/MainToolbar/simulate", Icon40x40));
			Set("BTEditor.Debugger.ResumePlaySession.Small", new IMAGE_BRUSH_SVG("Starship/MainToolbar/simulate", Icon20x20));
			Set( "BTEditor.Debugger.StopPlaySession", new IMAGE_BRUSH( "Icons/icon_stop_40x", Icon40x40 ) );
			Set( "BTEditor.Debugger.StopPlaySession.Small", new IMAGE_BRUSH( "Icons/icon_stop_40x", Icon20x20 ) );
			Set("BTEditor.Debugger.LateJoinSession", new IMAGE_BRUSH_SVG("Starship/MainToolbar/simulate", Icon40x40));
			Set("BTEditor.Debugger.LateJoinSession.Small", new IMAGE_BRUSH_SVG("Starship/MainToolbar/simulate", Icon20x20));

			Set( "BTEditor.Debugger.CurrentValues", new IMAGE_BRUSH( "BehaviorTree/Debugger_Current_40x", Icon40x40 ) );
			Set( "BTEditor.Debugger.CurrentValues.Small", new IMAGE_BRUSH( "BehaviorTree/Debugger_Current_40x", Icon20x20 ) );
			Set( "BTEditor.Debugger.SavedValues", new IMAGE_BRUSH( "BehaviorTree/Debugger_Saved_40x", Icon40x40 ) );
			Set( "BTEditor.Debugger.SavedValues.Small", new IMAGE_BRUSH( "BehaviorTree/Debugger_Saved_40x", Icon20x20 ) );

			Set( "BTEditor.DebuggerOverlay.Breakpoint.Disabled", new IMAGE_BRUSH_SVG( "Starship/Blueprints/Breakpoint_Disabled", Icon32x32 ) );
			Set( "BTEditor.DebuggerOverlay.Breakpoint.Enabled", new IMAGE_BRUSH_SVG( "Starship/Blueprints/Breakpoint_Valid", Icon32x32 ) );
			Set( "BTEditor.DebuggerOverlay.ActiveNodePointer", new IMAGE_BRUSH( "Old/Kismet2/IP_Normal", FVector2D(128,96)) );
			Set( "BTEditor.DebuggerOverlay.SearchTriggerPointer", new IMAGE_BRUSH( "/BehaviorTree/SearchTriggerPointer", FVector2D(48,64)) );
			Set( "BTEditor.DebuggerOverlay.FailedTriggerPointer", new IMAGE_BRUSH( "/BehaviorTree/FailedTriggerPointer", FVector2D(48,64)) );
			Set( "BTEditor.DebuggerOverlay.BreakOnBreakpointPointer", new IMAGE_BRUSH( "Old/Kismet2/IP_Breakpoint", FVector2D(128,96)) );

			Set( "BTEditor.Blackboard.NewEntry", new IMAGE_BRUSH_SVG( "Starship/BehaviorTree/BlackboardNewKey", Icon20x20 ) );

			Set( "BTEditor.SwitchToBehaviorTreeMode", new IMAGE_BRUSH_SVG( "Starship/BehaviorTree/BehaviorTree_20", Icon20x20));
			Set( "BTEditor.SwitchToBlackboardMode", new IMAGE_BRUSH_SVG( "Starship/BehaviorTree/Blackboard_20", Icon20x20));

			// Blackboard classes
			Set( "ClassIcon.BlackboardKeyType_Bool", new FSlateRoundedBoxBrush( FLinearColor(0.300000f, 0.0f, 0.0f, 1.0f), 2.5f, FVector2D(16.f, 5.f) ) );
			Set( "ClassIcon.BlackboardKeyType_Class", new FSlateRoundedBoxBrush( FLinearColor(0.1f, 0.0f, 0.5f, 1.0f), 2.5f, FVector2D(16.f, 5.f) ) );
			Set( "ClassIcon.BlackboardKeyType_Enum", new FSlateRoundedBoxBrush( FLinearColor(0.0f, 0.160000f, 0.131270f, 1.0f), 2.5f, FVector2D(16.f, 5.f) ) );
			Set( "ClassIcon.BlackboardKeyType_Float", new FSlateRoundedBoxBrush( FLinearColor(0.357667f, 1.0f, 0.060000f, 1.0f), 2.5f, FVector2D(16.f, 5.f) ) );
			Set( "ClassIcon.BlackboardKeyType_Int", new FSlateRoundedBoxBrush( FLinearColor(0.013575f, 0.770000f, 0.429609f, 1.0f), 2.5f, FVector2D(16.f, 5.f) ) );
			Set( "ClassIcon.BlackboardKeyType_Name", new FSlateRoundedBoxBrush( FLinearColor(0.607717f, 0.224984f, 1.0f, 1.0f), 2.5f, FVector2D(16.f, 5.f) ) );
			Set( "ClassIcon.BlackboardKeyType_NativeEnum", new FSlateRoundedBoxBrush( FLinearColor(0.0f, 0.160000f, 0.131270f, 1.0f), 2.5f, FVector2D(16.f, 5.f) ) );
			Set( "ClassIcon.BlackboardKeyType_Object", new FSlateRoundedBoxBrush( FLinearColor(0.0f, 0.4f, 0.910000f, 1.0f), 2.5f, FVector2D(16.f, 5.f) ) );
			Set( "ClassIcon.BlackboardKeyType_Rotator", new FSlateRoundedBoxBrush( FLinearColor(0.353393f, 0.454175f, 1.0f, 1.0f), 2.5f, FVector2D(16.f, 5.f) ) );
			Set( "ClassIcon.BlackboardKeyType_String", new FSlateRoundedBoxBrush( FLinearColor(1.0f, 0.0f, 0.660537f, 1.0f), 2.5f, FVector2D(16.f, 5.f) ) );
			Set( "ClassIcon.BlackboardKeyType_Vector", new FSlateRoundedBoxBrush( FLinearColor(1.0f, 0.591255f, 0.016512f, 1.0f), 2.5f, FVector2D(16.f, 5.f) ) );

			Set( "BTEditor.Common.NewBlackboard", new IMAGE_BRUSH_SVG( "Starship/BehaviorTree/Blackboard_20", Icon20x20));
			Set( "BTEditor.Graph.NewTask", new IMAGE_BRUSH_SVG( "Starship/Common/Tasks", Icon20x20));
			Set( "BTEditor.Graph.NewDecorator", new IMAGE_BRUSH_SVG( "Starship/BehaviorTree/BlackboardDecorator", Icon20x20));
			Set( "BTEditor.Graph.NewService", new IMAGE_BRUSH_SVG( "Starship/BehaviorTree/BlackboardService", Icon20x20));

			Set( "BTEditor.Blackboard", new IMAGE_BRUSH_SVG( "Starship/BehaviorTree/Blackboard", Icon16x16));
			Set( "BTEditor.BehaviorTree", new IMAGE_BRUSH_SVG( "Starship/AssetIcons/BehaviorTree_16", Icon16x16));
		}
		
		{
			Set("EnvQueryEditor.Profiler.LoadStats", new IMAGE_BRUSH("Icons/LV_Load", Icon40x40));
			Set("EnvQueryEditor.Profiler.SaveStats", new IMAGE_BRUSH("Icons/LV_Save", Icon40x40));
		}

		// Visible on hover button for transition node
		{
			Set( "TransitionNodeButton.Normal", new FSlateNoResource() );
			Set( "TransitionNodeButton.Hovered", new IMAGE_BRUSH( "/Persona/StateMachineEditor/Trans_Button_Hovered", FVector2D(12,25) ) );
			Set( "TransitionNodeButton.Pressed", new IMAGE_BRUSH( "/Persona/StateMachineEditor/Trans_Button_Pressed", FVector2D(12,25) ) );
		}

		{
			Set( "Graph.AnimationResultNode.Body", new IMAGE_BRUSH( "/Graph/Animation/AnimationNode_Result_128x", FVector2D(128, 128) ) );
			Set( "Graph.AnimationFastPathIndicator", new IMAGE_BRUSH( "/Graph/Animation/AnimationNode_FastPath", Icon32x32 ) );
		}

		// SoundCueEditor Graph Nodes
		{
			Set( "Graph.SoundResultNode.Body", new IMAGE_BRUSH( "/Graph/SoundCue_SpeakerIcon", FVector2D(144, 144) ) );
		}

		Set( "Graph.Node.NodeEntryTop", new IMAGE_BRUSH( "Old/Graph/NodeEntryTop", FVector2D(64,12) ) );
		Set( "Graph.Node.NodeEntryBottom", new IMAGE_BRUSH( "Old/Graph/NodeEntryBottom", FVector2D(64,12) ) );
		Set( "Graph.Node.NodeExitTop", new IMAGE_BRUSH( "Old/Graph/NodeExitTop", FVector2D(64,12) ) );
		Set( "Graph.Node.NodeExitBottom", new IMAGE_BRUSH( "Old/Graph/NodeExitBottom", FVector2D(64,12) ) );

		Set( "Graph.Node.NodeEntryShadow", new BOX_BRUSH( "Old/Graph/NodeEntryShadow", FMargin(5.f/80, 21.f/52) ) );
		Set( "Graph.Node.NodeEntryShadowSelected", new BOX_BRUSH( "Old/Graph/NodeEntryShadowSelected", FMargin(5.f/80, 21.f/52) ) );
		Set( "Graph.Node.NodeExitShadow", new BOX_BRUSH( "Old/Graph/NodeExitShadow", FMargin(5.f/80, 21.f/52) ) );
		Set( "Graph.Node.NodeExitShadowSelected", new BOX_BRUSH( "Old/Graph/NodeExitShadowSelected", FMargin(5.f/80, 21.f/52) ) );

		Set( "Graph.Node.Autoplay", new IMAGE_BRUSH( "Graph/Icons/Overlay_Autoplay", FVector2D(22,22) ) );
		Set( "Graph.Node.Loop", new IMAGE_BRUSH( "Graph/Icons/Overlay_Loop", FVector2D(22,22) ) );

		{
			FTextBlockStyle GraphNodeTitle = FTextBlockStyle(NormalText)
				.SetFont( DEFAULT_FONT( "Bold", 10 ) )
				.SetColorAndOpacity( FStyleColors::Foreground )
				.SetShadowOffset( FVector2D::ZeroVector )
				.SetShadowColorAndOpacity( FLinearColor(0.f,0.f,0.f, 0.7f) );
			Set( "Graph.Node.NodeTitle", GraphNodeTitle );

			FEditableTextBoxStyle GraphNodeTitleEditableText = FEditableTextBoxStyle(NormalEditableTextBoxStyle)
				.SetFont(NormalText.Font)
				.SetForegroundColor(FStyleColors::Input)
				.SetBackgroundImageNormal(FSlateRoundedBoxBrush(FStyleColors::Foreground, FStyleColors::Secondary, 1.0f))
				.SetBackgroundImageHovered(FSlateRoundedBoxBrush(FStyleColors::Foreground, FStyleColors::Hover, 1.0f))
				.SetBackgroundImageFocused(FSlateRoundedBoxBrush(FStyleColors::Foreground, FStyleColors::Primary, 1.0f))
				.SetBackgroundImageReadOnly(FSlateRoundedBoxBrush(FStyleColors::Header, FStyleColors::InputOutline, 1.0f))
				.SetForegroundColor(FStyleColors::Background)
				.SetBackgroundColor(FStyleColors::White)
				.SetReadOnlyForegroundColor(FStyleColors::Foreground)
				.SetFocusedForegroundColor(FStyleColors::Background)
				.SetScrollBarStyle( ScrollBar );
			Set( "Graph.Node.NodeTitleEditableText", GraphNodeTitleEditableText );

			Set( "Graph.Node.NodeTitleInlineEditableText", FInlineEditableTextBlockStyle()
				.SetTextStyle(GraphNodeTitle)
				.SetEditableTextBoxStyle(GraphNodeTitleEditableText)
			);

			Set( "Graph.Node.NodeTitleExtraLines", FTextBlockStyle(NormalText)
				.SetFont( DEFAULT_FONT( "Italic", 9 ) )
				.SetColorAndOpacity( FLinearColor(218.0f/255.0f,218.0f/255.0f,96.0f/255.0f, 0.5f) )
				.SetShadowOffset( FVector2D::ZeroVector )
				.SetShadowColorAndOpacity( FLinearColor(0.f,0.f,0.f, 0.7f) )
			);

			FEditableTextBoxStyle CommentEditableText = FEditableTextBoxStyle(NormalEditableTextBoxStyle)
				.SetFont(NormalText.Font)
				.SetForegroundColor(FStyleColors::Foreground)
				.SetBackgroundImageNormal(FSlateRoundedBoxBrush(FStyleColors::Foreground, FStyleColors::Secondary, 1.0f))
				.SetBackgroundImageHovered(FSlateRoundedBoxBrush(FStyleColors::Foreground, FStyleColors::Hover, 1.0f))
				.SetBackgroundImageFocused(FSlateRoundedBoxBrush(FStyleColors::Foreground, FStyleColors::Primary, 1.0f))
				.SetBackgroundImageReadOnly(FSlateRoundedBoxBrush(FStyleColors::Header, FStyleColors::InputOutline, 1.0f))
				.SetForegroundColor(FStyleColors::Background)
				.SetBackgroundColor(FStyleColors::White)
				.SetReadOnlyForegroundColor(FSlateColor::UseForeground())
				.SetFocusedForegroundColor(FStyleColors::White)
				.SetScrollBarStyle(ScrollBar);
			Set("Graph.CommentBubble.EditableText", CommentEditableText);
		
			FTextBlockStyle GraphCommentBlockTitle = FTextBlockStyle(NormalText)
				.SetFont( DEFAULT_FONT( "Bold", 18 ) )
				.SetColorAndOpacity( FLinearColor(218.0f/255.0f,218.0f/255.0f,218.0f/255.0f) )
				.SetShadowOffset( FVector2D(1.5f, 1.5f) )
				.SetShadowColorAndOpacity( FLinearColor(0.f,0.f,0.f, 0.7f) );
			Set( "Graph.CommentBlock.Title", GraphCommentBlockTitle );

			FEditableTextBoxStyle GraphCommentBlockTitleEditableText = FEditableTextBoxStyle(GraphNodeTitleEditableText)
				.SetFont(GraphCommentBlockTitle.Font)
				.SetScrollBarStyle( ScrollBar );
			Set( "Graph.CommentBlock.TitleEditableText", GraphCommentBlockTitleEditableText );

			Set( "Graph.CommentBlock.TitleInlineEditableText", FInlineEditableTextBlockStyle()
				.SetTextStyle(GraphCommentBlockTitle)
				.SetEditableTextBoxStyle(GraphCommentBlockTitleEditableText)
				);

			Set( "Graph.CompactNode.Title", FTextBlockStyle(NormalText)
				.SetFont( DEFAULT_FONT( "BoldCondensed", 20 ) )
				.SetColorAndOpacity( FLinearColor(1.0f, 1.0f, 1.0f, 0.5f) )
				.SetShadowOffset( FVector2D::ZeroVector )
				.SetShadowColorAndOpacity( FLinearColor::White )
			);

			Set( "Graph.ArrayCompactNode.Title", FTextBlockStyle(NormalText)
				.SetFont( DEFAULT_FONT( "BoldCondensed", 20 ) )
				.SetColorAndOpacity( FLinearColor(1.0f, 1.0f, 1.0f, 0.5f) ) //218.0f/255.0f, 218.0f/255.0f, 218.0f/255.0f, 0.25f) )
				.SetShadowOffset( FVector2D::ZeroVector )
				.SetShadowColorAndOpacity( FLinearColor::White )
				);

			Set( "Graph.Node.PinName", FTextBlockStyle(NormalText)
				.SetFont( DEFAULT_FONT( "Regular", 9 ) )
				.SetColorAndOpacity( FLinearColor(218.0f/255.0f,218.0f/255.0f,218.0f/255.0f) )
				.SetShadowOffset( FVector2D::ZeroVector )
				.SetShadowColorAndOpacity( FLinearColor(0.8f,0.8f,0.8f, 0.5) )
			);

			// Inline Editable Text Block
			{
				FTextBlockStyle InlineEditableTextBlockReadOnly = FTextBlockStyle(NormalText)
					.SetFont(DEFAULT_FONT("Regular", 9))
					.SetColorAndOpacity(FLinearColor(218.0f / 255.0f, 218.0f / 255.0f, 218.0f / 255.0f))
					.SetShadowOffset(FVector2D::ZeroVector)
					.SetShadowColorAndOpacity(FLinearColor(0.8f, 0.8f, 0.8f, 0.5));

				FEditableTextBoxStyle InlineEditableTextBlockEditable = FEditableTextBoxStyle()
					.SetTextStyle(NormalText)
					.SetFont(DEFAULT_FONT("Regular", 9))
					.SetBackgroundImageNormal(FSlateRoundedBoxBrush(FStyleColors::Input, CoreStyleConstants::InputFocusRadius, FStyleColors::InputOutline, CoreStyleConstants::InputFocusThickness))
					.SetBackgroundImageHovered(FSlateRoundedBoxBrush(FStyleColors::Input, CoreStyleConstants::InputFocusRadius, FStyleColors::Hover, CoreStyleConstants::InputFocusThickness))
					.SetBackgroundImageFocused(FSlateRoundedBoxBrush(FStyleColors::Input, CoreStyleConstants::InputFocusRadius, FStyleColors::Primary, CoreStyleConstants::InputFocusThickness))
					.SetBackgroundImageReadOnly(FSlateRoundedBoxBrush(FStyleColors::Header, CoreStyleConstants::InputFocusRadius, FStyleColors::InputOutline, CoreStyleConstants::InputFocusThickness))
					.SetScrollBarStyle(ScrollBar);

				FInlineEditableTextBlockStyle InlineEditableTextBlockStyle = FInlineEditableTextBlockStyle()
					.SetTextStyle(InlineEditableTextBlockReadOnly)
					.SetEditableTextBoxStyle(InlineEditableTextBlockEditable);

				Set("Graph.Node.InlineEditablePinName", InlineEditableTextBlockStyle);
			}
		}

		{
			const FLinearColor BrighterColor(1.0f, 1.0f, 1.0f, 0.4f);
			const FLinearColor DarkerColor(0.8f, 0.8f, 0.8f, 0.4f);
			const float MarginSize = 9.0f/16.0f;

			/* Set states for various SCheckBox images ... */
			const FCheckBoxStyle GraphNodeAdvancedViewCheckBoxStyle = FCheckBoxStyle()
				.SetCheckBoxType(ESlateCheckBoxType::ToggleButton)
				.SetUncheckedImage( FSlateNoResource() )
				.SetUncheckedHoveredImage( BOX_BRUSH( "Common/RoundedSelection_16x", MarginSize, DarkerColor ) )
				.SetCheckedPressedImage( BOX_BRUSH( "Common/RoundedSelection_16x", MarginSize, BrighterColor ) )
				.SetCheckedImage( FSlateNoResource() )
				.SetCheckedHoveredImage( BOX_BRUSH( "Common/RoundedSelection_16x", MarginSize, DarkerColor ) )
				.SetCheckedPressedImage( BOX_BRUSH( "Common/RoundedSelection_16x", MarginSize, BrighterColor ) );
			/* ... and add new style */
			Set( "Graph.Node.AdvancedView", GraphNodeAdvancedViewCheckBoxStyle );
		}

		// Special style for switch statements default pin label
		{
			Set( "Graph.Node.DefaultPinName", FTextBlockStyle(NormalText)
				.SetFont( DEFAULT_FONT( "Italic", 9 ) )
				.SetColorAndOpacity( FLinearColor(218.0f/255.0f,218.0f/255.0f,218.0f/255.0f) )
				.SetShadowOffset( FVector2D::ZeroVector )
				.SetShadowColorAndOpacity( FLinearColor(0.8f,0.8f,0.8f, 0.5) )
			);
		}
		Set( "Graph.Pin.DefaultPinSeparator", new IMAGE_BRUSH( "/Graph/PinSeparator", FVector2D(64,8) ) );

		/** Original Pin Styles */
		Set( "Graph.Pin.Connected", new IMAGE_BRUSH( "/Graph/Pin_connected", FVector2D(11,11) ) );
		Set( "Graph.Pin.Disconnected", new IMAGE_BRUSH( "/Graph/Pin_disconnected", FVector2D(11,11) ) );
		Set( "Graph.ArrayPin.Connected", new IMAGE_BRUSH( "/Graph/ArrayPin_connected", FVector2D(11,11) ) );
		Set( "Graph.ArrayPin.Disconnected", new IMAGE_BRUSH( "/Graph/ArrayPin_disconnected", FVector2D(11,11) ) );
		Set( "Graph.RefPin.Connected", new IMAGE_BRUSH( "/Graph/RefPin_connected", FVector2D(11,11) ) );
		Set( "Graph.RefPin.Disconnected", new IMAGE_BRUSH( "/Graph/RefPin_disconnected", FVector2D(11,11) ) );

		Set("Graph.Pin.CopyNodePinLeft_Connected", new IMAGE_BRUSH("/Graph/CopyNodePinLeft_connected", FVector2D(12, 24)));
		Set("Graph.Pin.CopyNodePinLeft_Disconnected", new IMAGE_BRUSH("/Graph/CopyNodePinLeft_disconnected", FVector2D(12, 24)));

		Set("Graph.Pin.CopyNodePinRight_Connected", new IMAGE_BRUSH("/Graph/CopyNodePinRight_connected", FVector2D(12, 24)));
		Set("Graph.Pin.CopyNodePinRight_Disconnected", new IMAGE_BRUSH("/Graph/CopyNodePinRight_disconnected", FVector2D(12, 24)));

		/** Variant A Pin Styles */
		Set( "Graph.Pin.Connected_VarA", new IMAGE_BRUSH( "/Graph/Pin_connected_VarA", FVector2D(15,11)) );
		Set( "Graph.Pin.Disconnected_VarA", new IMAGE_BRUSH( "/Graph/Pin_disconnected_VarA", FVector2D(15,11)) );

		Set( "Graph.DelegatePin.Connected", new IMAGE_BRUSH( "/Graph/DelegatePin_Connected", FVector2D(11,11) ) );
		Set( "Graph.DelegatePin.Disconnected", new IMAGE_BRUSH( "/Graph/DelegatePin_Disconnected", FVector2D(11,11) ) );

		Set( "Graph.Replication.AuthorityOnly", new IMAGE_BRUSH( "/Graph/AuthorityOnly", FVector2D(32,32) ) );
		Set( "Graph.Replication.ClientEvent", new IMAGE_BRUSH( "/Graph/ClientEvent", FVector2D(32,32) ) );
		Set( "Graph.Replication.Replicated", new IMAGE_BRUSH( "/Graph/Replicated", FVector2D(32,32) ) );

		Set("Graph.Editor.EditorOnlyIcon", new IMAGE_BRUSH("/Graph/EditorOnly", FVector2D(32, 32)));

		Set( "Graph.Event.InterfaceEventIcon", new IMAGE_BRUSH("/Graph/InterfaceEventIcon", FVector2D(32,32) ) );

		Set( "Graph.Latent.LatentIcon", new IMAGE_BRUSH("/Graph/LatentIcon", FVector2D(32,32) ) );
		Set( "Graph.Message.MessageIcon", new IMAGE_BRUSH("/Graph/MessageIcon", FVector2D(32,32) ) );

		Set( "Graph.ExecPin.Connected", new IMAGE_BRUSH( "Old/Graph/ExecPin_Connected", Icon12x16 ) );
		Set( "Graph.ExecPin.Disconnected", new IMAGE_BRUSH( "Old/Graph/ExecPin_Disconnected", Icon12x16 ) );
		Set( "Graph.ExecPin.ConnectedHovered", new IMAGE_BRUSH( "Old/Graph/ExecPin_Connected", Icon12x16, FLinearColor(0.8f,0.8f,0.8f) ) );
		Set( "Graph.ExecPin.DisconnectedHovered", new IMAGE_BRUSH( "Old/Graph/ExecPin_Disconnected", Icon12x16, FLinearColor(0.8f,0.8f,0.8f) ) );

		const FVector2D Icon15x28(15.0f, 28.0f);
		Set("Graph.PosePin.Connected", new IMAGE_BRUSH_SVG("Starship/AnimationBlueprintEditor/AnimationGraphPose", Icon16x16));
		Set("Graph.PosePin.Disconnected", new IMAGE_BRUSH_SVG("Starship/AnimationBlueprintEditor/AnimationGraphPoseDisconnected", Icon16x16));
		Set("Graph.PosePin.ConnectedHovered", new IMAGE_BRUSH_SVG("Starship/AnimationBlueprintEditor/AnimationGraphPose", Icon16x16, FLinearColor(0.8f, 0.8f, 0.8f)));
		Set("Graph.PosePin.DisconnectedHovered", new IMAGE_BRUSH_SVG("Starship/AnimationBlueprintEditor/AnimationGraphPoseDisconnected", Icon16x16, FLinearColor(0.8f, 0.8f, 0.8f)));

		// Events Exec Pins
		Set( "Graph.ExecEventPin.Connected", new IMAGE_BRUSH( "Graph/EventPin_Connected", Icon16x16 ) );
		Set( "Graph.ExecEventPin.Disconnected", new IMAGE_BRUSH( "Graph/EventPin_Disconnected", Icon16x16 ) );
		Set( "Graph.ExecEventPin.ConnectedHovered", new IMAGE_BRUSH( "Graph/EventPin_Connected", Icon16x16, FLinearColor(0.8f,0.8f,0.8f) ) );
		Set( "Graph.ExecEventPin.DisconnectedHovered", new IMAGE_BRUSH( "Graph/EventPin_Disconnected", Icon16x16, FLinearColor(0.8f,0.8f,0.8f) ) );

		Set( "Graph.WatchedPinIcon_Pinned", new IMAGE_BRUSH( "Old/Graph/WatchedPinIcon_Pinned", Icon16x16 ) );

		Set( "Graph.Pin.BackgroundHovered", new IMAGE_BRUSH( "/Graph/Pin_hover_cue", FVector2D(32,8)));
		Set( "Graph.Pin.Background", new FSlateNoResource() );
		Set( "Graph.Pin.DiffHighlight", new IMAGE_BRUSH( "/Graph/Pin_DiffHighlight", FVector2D(32,8)));

		Set( "Graph.Pin.ObjectSet", new IMAGE_BRUSH( "Old/Graph/Pin_ObjectSet", Icon12x12 ) );
		Set( "Graph.Pin.ObjectEmpty", new IMAGE_BRUSH( "Old/Graph/Pin_ObjectEmpty", Icon12x12 ) );

		Set("Graph.Pin.Dummy", new IMAGE_BRUSH("/Graph/Pin_dummy", FVector2D(15, 11)));

		Set( "Graph.ConnectorFeedback.Border", new BOX_BRUSH( "Old/Menu_Background", FMargin(8.0f/64.0f) ) );
		Set( "Graph.ConnectorFeedback.OK", new IMAGE_BRUSH( "Old/Graph/Feedback_OK", Icon16x16 ) );
		Set( "Graph.ConnectorFeedback.OKWarn", new IMAGE_BRUSH( "Old/Graph/Feedback_OKWarn", Icon16x16 ) );
		Set( "Graph.ConnectorFeedback.Error", new IMAGE_BRUSH( "Old/Graph/Feedback_Error", Icon16x16 ) );
		Set( "Graph.ConnectorFeedback.NewNode", new IMAGE_BRUSH( "Old/Graph/Feedback_NewNode", Icon16x16 ) );
		Set( "Graph.ConnectorFeedback.ViaCast", new IMAGE_BRUSH( "Old/Graph/Feedback_ConnectViaCast", Icon16x16 ) );
		Set( "Graph.ConnectorFeedback.ShowNode", new IMAGE_BRUSH( "Graph/Feedback_ShowNode", Icon16x16 ) );

		{
			Set( "Graph.CornerText", FTextBlockStyle(NormalText)
				.SetFont( DEFAULT_FONT( "BoldCondensed", 48 ) )
				.SetColorAndOpacity( FLinearColor(0.8, 0.8f, 0.8f, 0.2f) )
				.SetShadowOffset( FVector2D::ZeroVector )
			);

			Set( "Graph.SimulatingText", FTextBlockStyle(NormalText)
				.SetFont( DEFAULT_FONT( "BoldCondensed", 48 ) )
				.SetColorAndOpacity( FLinearColor(0.8, 0.8f, 0.0f, 0.2f) )
				.SetShadowOffset( FVector2D::ZeroVector )
			);

			Set( "GraphPreview.CornerText", FTextBlockStyle(NormalText)
				.SetFont( DEFAULT_FONT( "BoldCondensed", 16 ) )
				.SetColorAndOpacity( FLinearColor(0.8, 0.8f, 0.8f, 0.2f) )
				.SetShadowOffset( FVector2D::ZeroVector )
			);

			Set( "Graph.InstructionText", FTextBlockStyle(NormalText)
				.SetFont( DEFAULT_FONT( "BoldCondensed", 24 ) )
				.SetColorAndOpacity( FLinearColor(1.f, 1.f, 1.f, 0.6f) )
				.SetShadowOffset( FVector2D::ZeroVector )
			);

			Set( "Graph.InstructionBackground", new BOX_BRUSH("Common/GroupBorder", FMargin(4.0f / 16.0f), FLinearColor(0.1f, 0.1f, 0.1f, 0.7f)) );
		}

		{
			Set( "Graph.ZoomText", FTextBlockStyle(NormalText)
				.SetFont( DEFAULT_FONT( "BoldCondensed", 16 ) )
			);
		}

		Set("ClassIcon.K2Node_CallFunction",	new IMAGE_BRUSH_SVG("Starship/Blueprints/icon_Blueprint_Function", Icon16x16));
		Set("ClassIcon.K2Node_FunctionEntry",	new IMAGE_BRUSH_SVG("Starship/Blueprints/icon_Blueprint_Function", Icon16x16));
		Set("ClassIcon.K2Node_CustomEvent",		new IMAGE_BRUSH_SVG("Starship/Common/Event", Icon16x16));
		Set("ClassIcon.K2Node_Event",			new IMAGE_BRUSH_SVG("Starship/Common/Event", Icon16x16));
		Set("ClassIcon.K2Node_Variable",		new IMAGE_BRUSH_SVG("Starship/GraphEditors/Node", Icon16x16, FLinearColor::White));
		Set("ClassIcon.K2Node_VariableGet",		new IMAGE_BRUSH_SVG("Starship/GraphEditors/VarGet", Icon16x16, FLinearColor::White));
		Set("ClassIcon.K2Node_VariableSet",		new IMAGE_BRUSH_SVG("Starship/GraphEditors/VarSet", Icon16x16, FLinearColor::White));
		Set("ClassIcon.K2Node_DynamicCast",		new IMAGE_BRUSH_SVG("Starship/GraphEditors/Cast", Icon16x16));

		Set("GraphEditor.Clean",				new IMAGE_BRUSH_SVG("Starship/GraphEditors/CleanUp", Icon20x20));
		Set("GraphEditor.OverrideFunction_16x", new IMAGE_BRUSH_SVG("Starship/Blueprints/icon_Blueprint_OverrideFunction", Icon16x16));
		Set("GraphEditor.OverrideFunction_24x", new IMAGE_BRUSH_SVG("Starship/Blueprints/icon_Blueprint_OverrideFunction", Icon24x24));
		Set("GraphEditor.EventGraph_16x", new IMAGE_BRUSH_SVG("Starship/Blueprints/icon_BlueprintEditor_EventGraph", Icon16x16));
		Set("GraphEditor.EventGraph_24x", new IMAGE_BRUSH_SVG("Starship/Blueprints/icon_BlueprintEditor_EventGraph", Icon24x24));
		Set("GraphEditor.Macro_16x", new IMAGE_BRUSH_SVG("Starship/Blueprints/icon_Blueprint_Macro", Icon16x16));
		Set("GraphEditor.Macro_24x", new IMAGE_BRUSH_SVG("Starship/Blueprints/icon_Blueprint_Macro", Icon24x24));
		Set("GraphEditor.Function_16x", new IMAGE_BRUSH_SVG("Starship/Blueprints/icon_Blueprint_Function", Icon16x16));
		Set("GraphEditor.Function_24x", new IMAGE_BRUSH_SVG("Starship/Blueprints/icon_Blueprint_Function", Icon24x24));
		Set("GraphEditor.Delegate_16x", new IMAGE_BRUSH_SVG("Starship/Blueprints/icon_Blueprint_Delegate", Icon16x16));
		Set("GraphEditor.Delegate_24x", new IMAGE_BRUSH_SVG("Starship/Blueprints/icon_Blueprint_Delegate", Icon24x24));



		Set( "GraphEditor.Default_16x", new IMAGE_BRUSH_SVG("Starship/GraphEditors/Node", Icon16x16));
		Set( "GraphEditor.InterfaceFunction_16x", new IMAGE_BRUSH_SVG( "Starship/GraphEditors/InterfaceFunction", Icon16x16));
		Set( "GraphEditor.PureFunction_16x", new IMAGE_BRUSH_SVG( "Starship/Blueprints/icon_Blueprint_Function", Icon16x16 ) );
		Set( "GraphEditor.PotentialOverrideFunction_16x", new IMAGE_BRUSH_SVG( "Starship/Blueprints/icon_Blueprint_OverrideFunction", Icon16x16 ) );
		Set( "GraphEditor.OverridePureFunction_16x", new IMAGE_BRUSH_SVG( "Starship/Blueprints/icon_Blueprint_OverrideFunction", Icon16x16 ) );
		Set( "GraphEditor.SubGraph_16x", new IMAGE_BRUSH_SVG( "Starship/GraphEditors/SubGraph", Icon16x16 ) );
		Set( "GraphEditor.Animation_16x", new IMAGE_BRUSH_SVG( "Starship/Common/Animation", Icon16x16 ) );
		Set( "GraphEditor.Conduit_16x", new IMAGE_BRUSH_SVG( "Starship/GraphEditors/Conduit", Icon16x16 ) );
		Set( "GraphEditor.Rule_16x", new IMAGE_BRUSH_SVG( "Starship/GraphEditors/Rule", Icon16x16 ) );
		Set( "GraphEditor.State_16x", new IMAGE_BRUSH_SVG( "Starship/GraphEditors/State", Icon16x16 ) );
		Set( "GraphEditor.StateMachine_16x", new IMAGE_BRUSH_SVG( "Starship/GraphEditors/StateMachine", Icon16x16 ) );
		Set( "GraphEditor.Event_16x", new IMAGE_BRUSH_SVG( "Starship/Common/Event", Icon16x16 ) );
		Set( "GraphEditor.CustomEvent_16x", new IMAGE_BRUSH_SVG( "Starship/Common/Event", Icon16x16 ) );
		Set( "GraphEditor.CallInEditorEvent_16x", new IMAGE_BRUSH_SVG( "Starship/GraphEditors/CallInEditorEvent", Icon16x16 ) );
		Set( "GraphEditor.Timeline_16x", new IMAGE_BRUSH_SVG("Starship/Common/Timecode", Icon16x16));
		Set( "GraphEditor.Documentation_16x", new IMAGE_BRUSH_SVG("Starship/Common/Documentation", Icon16x16));
		Set( "GraphEditor.Switch_16x", new IMAGE_BRUSH_SVG("Starship/GraphEditors/Switch", Icon16x16));
		Set( "GraphEditor.BreakStruct_16x", new IMAGE_BRUSH_SVG("Starship/GraphEditors/BreakStruct", Icon16x16));
		Set( "GraphEditor.MakeStruct_16x", new IMAGE_BRUSH_SVG("Starship/GraphEditors/MakeStruct", Icon16x16));
		Set( "GraphEditor.Sequence_16x", new IMAGE_BRUSH_SVG("Starship/GraphEditors/Sequence", Icon16x16));
		Set( "GraphEditor.Branch_16x", new IMAGE_BRUSH_SVG("Starship/GraphEditors/Branch", Icon16x16));
		Set( "GraphEditor.SpawnActor_16x", new IMAGE_BRUSH_SVG("Starship/GraphEditors/SpawnActor", Icon16x16));
		Set( "GraphEditor.PadEvent_16x", new IMAGE_BRUSH_SVG("Starship/Common/PlayerController", Icon16x16));
		Set( "GraphEditor.MouseEvent_16x", new IMAGE_BRUSH_SVG("Starship/GraphEditors/MouseEvent", Icon16x16));
		Set( "GraphEditor.KeyEvent_16x", new IMAGE_BRUSH_SVG("Starship/Common/ViewportControls", Icon16x16));
		Set( "GraphEditor.TouchEvent_16x", new IMAGE_BRUSH_SVG("Starship/Common/TouchInterface", Icon16x16));
		Set( "GraphEditor.MakeArray_16x", new IMAGE_BRUSH_SVG("Starship/GraphEditors/MakeArray", Icon16x16));
		Set( "GraphEditor.MakeSet_16x", new IMAGE_BRUSH_SVG("Starship/GraphEditors/MakeSet", Icon16x16));
		Set( "GraphEditor.MakeMap_16x", new IMAGE_BRUSH_SVG("Starship/GraphEditors/MakeMap", Icon16x16));
		Set( "GraphEditor.Enum_16x", new IMAGE_BRUSH_SVG("Starship/GraphEditors/Enum", Icon16x16));
		Set( "GraphEditor.Select_16x", new IMAGE_BRUSH_SVG("Starship/GraphEditors/Select", Icon16x16));
		Set( "GraphEditor.Cast_16x", new IMAGE_BRUSH_SVG("Starship/GraphEditors/Cast", Icon16x16));

		Set( "GraphEditor.Macro.Loop_16x", new IMAGE_BRUSH_SVG("Starship/Common/Loop", Icon16x16));
		Set( "GraphEditor.Macro.Gate_16x", new IMAGE_BRUSH_SVG("Starship/GraphEditors/Gate", Icon16x16));
		Set( "GraphEditor.Macro.DoN_16x", new IMAGE_BRUSH_SVG("Starship/GraphEditors/DoN", Icon16x16));
		Set( "GraphEditor.Macro.DoOnce_16x", new IMAGE_BRUSH_SVG("Starship/GraphEditors/DoOnce", Icon16x16));
		Set( "GraphEditor.Macro.IsValid_16x", new IMAGE_BRUSH_SVG("Starship/GraphEditors/IsValid", Icon16x16));
		Set( "GraphEditor.Macro.FlipFlop_16x", new IMAGE_BRUSH_SVG("Starship/GraphEditors/FlipFlop", Icon16x16));
		Set( "GraphEditor.Macro.ForEach_16x", new IMAGE_BRUSH_SVG("Starship/GraphEditors/ForEach", Icon16x16));

		// The 24x icons are used for the SGraphTitleBar that shows the breadcrumbs for subgraphs
		Set( "GraphEditor.SubGraph_24x", new IMAGE_BRUSH_SVG( "Starship/GraphEditors/SubGraph", Icon24x24 ) );
		Set( "GraphEditor.Animation_24x", new IMAGE_BRUSH_SVG( "Starship/Common/Animation", Icon24x24 ) );
		Set( "GraphEditor.Conduit_24x", new IMAGE_BRUSH_SVG( "Starship/GraphEditors/Conduit", Icon24x24 ) );
		Set( "GraphEditor.Rule_24x", new IMAGE_BRUSH_SVG( "Starship/GraphEditors/Rule", Icon24x24 ) );
		Set( "GraphEditor.State_24x", new IMAGE_BRUSH_SVG("Starship/GraphEditors/State", Icon24x24));
		Set( "GraphEditor.StateMachine_24x", new IMAGE_BRUSH_SVG( "Starship/GraphEditors/StateMachine", Icon24x24 ) );

		Set( "GraphEditor.NodeGlyph", new IMAGE_BRUSH_SVG( "Starship/GraphEditors/Node", Icon16x16, FLinearColor::White) );
		Set( "GraphEditor.PinIcon", new IMAGE_BRUSH_SVG( "Starship/GraphEditors/PinIcon", Icon16x16, FLinearColor::White) );
		Set( "GraphEditor.ArrayPinIcon", new IMAGE_BRUSH_SVG( "Starship/Blueprints/pillarray", Icon16x16, FLinearColor::White ) );
		Set( "GraphEditor.RefPinIcon", new IMAGE_BRUSH_SVG( "Starship/GraphEditors/RefPin", Icon16x16, FLinearColor::White ) );
		Set( "GraphEditor.EnumGlyph", new IMAGE_BRUSH_SVG( "Starship/GraphEditors/Enum", Icon16x16, FLinearColor::White) );
		Set( "GraphEditor.TimelineGlyph", new IMAGE_BRUSH_SVG( "Starship/Common/Timecode", Icon16x16, FLinearColor::White) );
		Set( "GraphEditor.StructGlyph", new IMAGE_BRUSH_SVG( "Starship/Common/Struct", Icon16x16, FLinearColor::White) );

		// Find In Blueprints
		Set( "GraphEditor.FIB_Event", new IMAGE_BRUSH_SVG( "Starship/Common/Event", Icon16x16, FLinearColor::White) );

		Set( "GraphEditor.GetSequenceBinding", new IMAGE_BRUSH_SVG("Starship/GraphEditors/GetSequenceBinding", Icon16x16));

		Set( "GraphEditor.GoToDocumentation", new IMAGE_BRUSH_SVG( "Starship/Common/Documentation", Icon16x16 ) );

		Set( "GraphEditor.AlignNodesTop", new IMAGE_BRUSH_SVG( "Starship/GraphEditors/AlignTop", Icon20x20 ) );
		Set( "GraphEditor.AlignNodesMiddle", new IMAGE_BRUSH_SVG( "Starship/GraphEditors/AlignMiddle", Icon20x20 ) );
		Set( "GraphEditor.AlignNodesBottom", new IMAGE_BRUSH_SVG( "Starship/GraphEditors/AlignBottom", Icon20x20 ) );
		Set( "GraphEditor.AlignNodesLeft", new IMAGE_BRUSH_SVG( "Starship/GraphEditors/AlignLeft", Icon20x20 ) );
		Set( "GraphEditor.AlignNodesCenter", new IMAGE_BRUSH_SVG( "Starship/Common/Align", Icon20x20 ) );
		Set( "GraphEditor.AlignNodesRight", new IMAGE_BRUSH_SVG( "Starship/GraphEditors/AlignRight", Icon20x20 ) );

		Set( "GraphEditor.StraightenConnections", new IMAGE_BRUSH_SVG( "Starship/GraphEditors/StraightenConnections", Icon20x20 ) );

		Set( "GraphEditor.DistributeNodesHorizontally", new IMAGE_BRUSH_SVG( "Starship/GraphEditors/DistributeHorizontally", Icon20x20 ) );
		Set( "GraphEditor.DistributeNodesVertically", new IMAGE_BRUSH_SVG( "Starship/GraphEditors/DistributeVertically", Icon20x20 ) );
		
		Set( "GraphEditor.ToggleHideUnrelatedNodes", new IMAGE_BRUSH_SVG( "Starship/GraphEditors/HideUnrelated", Icon20x20 ) );
		Set("GraphEditor.Bookmark", new IMAGE_BRUSH_SVG("Starship/Common/Bookmarks", Icon16x16));

		// Graph editor widgets
		{
			// EditableTextBox
			{
				Set( "Graph.EditableTextBox", FEditableTextBoxStyle()
					.SetTextStyle(NormalText)
					.SetBackgroundImageNormal( BOX_BRUSH( "Graph/CommonWidgets/TextBox", FMargin(4.0f/16.0f) ) )
					.SetBackgroundImageHovered( BOX_BRUSH( "Graph/CommonWidgets/TextBox_Hovered", FMargin(4.0f/16.0f) ) )
					.SetBackgroundImageFocused( BOX_BRUSH( "Graph/CommonWidgets/TextBox_Hovered", FMargin(4.0f/16.0f) ) )
					.SetBackgroundImageReadOnly( BOX_BRUSH( "Graph/CommonWidgets/TextBox", FMargin(4.0f/16.0f) ) )
					.SetScrollBarStyle( ScrollBar )
					);
			}

			// VectorEditableTextBox
			{
				Set( "Graph.VectorEditableTextBox", FEditableTextBoxStyle()
					.SetTextStyle(NormalText)
					.SetBackgroundImageNormal( BOX_BRUSH( "Graph/CommonWidgets/TextBox", FMargin(4.0f/16.0f) ) )
					.SetBackgroundImageHovered( BOX_BRUSH( "Graph/CommonWidgets/TextBox_Hovered", FMargin(4.0f/16.0f) ) )
					.SetBackgroundImageFocused( BOX_BRUSH( "Graph/CommonWidgets/TextBox_Hovered", FMargin(4.0f/16.0f) ) )
					.SetBackgroundImageReadOnly( BOX_BRUSH( "Graph/CommonWidgets/TextBox", FMargin(4.0f/16.0f) ) )
					.SetScrollBarStyle( ScrollBar )
					.SetForegroundColor( FLinearColor::White )
					.SetBackgroundColor( FLinearColor::Blue )
					);
			}

			// Check Box
			{
				/* Set images for various SCheckBox states of style Graph.Checkbox ... */
				const FCheckBoxStyle BasicGraphCheckBoxStyle = FCheckBoxStyle()
					.SetUncheckedImage( IMAGE_BRUSH( "/Graph/CommonWidgets/CheckBox", Icon20x20 ) )
					.SetUncheckedHoveredImage( IMAGE_BRUSH( "/Graph/CommonWidgets/CheckBox_Hovered", Icon20x20 ) )
					.SetUncheckedPressedImage( IMAGE_BRUSH( "/Graph/CommonWidgets/CheckBox_Hovered", Icon20x20 ) )
					.SetCheckedImage( IMAGE_BRUSH( "/Graph/CommonWidgets/CheckBox_Checked", Icon20x20 ) )
					.SetCheckedHoveredImage( IMAGE_BRUSH( "/Graph/CommonWidgets/CheckBox_Checked_Hovered", Icon20x20 ) )
					.SetCheckedPressedImage( IMAGE_BRUSH( "/Graph/CommonWidgets/CheckBox_Checked", Icon20x20, FLinearColor( 0.5f, 0.5f, 0.5f ) ) )
					.SetUndeterminedImage( IMAGE_BRUSH( "/Graph/CommonWidgets/CheckBox_Undetermined", Icon20x20 ) )
					.SetUndeterminedHoveredImage( IMAGE_BRUSH( "/Graph/CommonWidgets/CheckBox_Undetermined_Hovered", Icon20x20 ) )
					.SetUndeterminedPressedImage( IMAGE_BRUSH( "/Graph/CommonWidgets/CheckBox_Undetermined_Hovered", Icon20x20, FLinearColor( 0.5f, 0.5f, 0.5f ) ) );

				/* ... and add the new style */
				Set( "Graph.Checkbox", BasicGraphCheckBoxStyle );
			}
		}

		// Timeline Editor
		{
			Set( "TimelineEditor.AddFloatTrack", new IMAGE_BRUSH_SVG( "Starship/TimelineEditor/TrackTypeFloat", Icon16x16) );
			Set( "TimelineEditor.AddVectorTrack", new IMAGE_BRUSH_SVG( "Starship/TimelineEditor/TrackTypeVector", Icon16x16) );
			Set( "TimelineEditor.AddEventTrack", new IMAGE_BRUSH_SVG( "Starship/Common/Event", Icon16x16) );
			Set( "TimelineEditor.AddColorTrack", new IMAGE_BRUSH_SVG( "Starship/TimelineEditor/TrackTypeColor", Icon16x16) );
			Set( "TimelineEditor.AddCurveAssetTrack", new IMAGE_BRUSH_SVG("Starship/TimelineEditor/TrackTypeCurve", Icon16x16));
			Set( "TimelineEditor.DeleteTrack", new IMAGE_BRUSH( "Icons/icon_TrackDelete_36x24px", Icon36x24 ) );
			Set("TimelineEditor.AutoPlay", new IMAGE_BRUSH_SVG("Starship/TimelineEditor/TimelineAutoPlay", Icon20x20));
			Set("TimelineEditor.IgnoreTimeDilation", new IMAGE_BRUSH_SVG("Starship/TimelineEditor/TimelineIgnoreTimeDilation", Icon20x20));
			Set("TimelineEditor.Replicated", new IMAGE_BRUSH_SVG("Starship/TimelineEditor/TimelineReplicated", Icon20x20));
			Set("TimelineEditor.UseLastKeyframe", new IMAGE_BRUSH_SVG("Starship/TimelineEditor/TimelineUseLastKeyframe", Icon20x20));
			Set("TimelineEditor.Loop", new IMAGE_BRUSH_SVG("Starship/Common/Loop", Icon20x20));

			Set("TimelineEditor.TrackRowSubtleHighlight", FTableRowStyle(NormalTableRowStyle)
				.SetActiveBrush(FSlateColorBrush(FStyleColors::Panel))
				.SetActiveHoveredBrush(FSlateColorBrush(FStyleColors::Header))
				.SetInactiveBrush(FSlateColorBrush(FStyleColors::Recessed))
				.SetInactiveHoveredBrush(FSlateColorBrush(FStyleColors::Panel))
				.SetActiveHighlightedBrush(FSlateColorBrush(FStyleColors::Panel)) // This is the parent hightlight
				.SetInactiveHighlightedBrush(FSlateColorBrush(FStyleColors::Recessed))// This is the parent highlight
			);
		}
	}

		// SCSEditor
	{
		Set("SCSEditor.TileViewTooltip.NonContentBorder", new BOX_BRUSH("/Docking/TabContentArea", FMargin(4 / 16.0f)));

		Set("SCSEditor.PromoteToBlueprintIcon", new IMAGE_BRUSH_SVG("Starship/Common/blueprint", Icon16x16));

		Set("SCSEditor.TopBar.Font", FTextBlockStyle(NormalText)
			.SetFont(DEFAULT_FONT("Bold", 10))
			.SetColorAndOpacity(FLinearColor(1.0f, 1.0f, 1.0f))
			.SetHighlightColor(FLinearColor(1.0f, 1.0f, 1.0f))
			.SetShadowOffset(FVector2D(1, 1))
			.SetShadowColorAndOpacity(FLinearColor(0, 0, 0, 0.9f)));

		Set("SCSEditor.TreePanel", new FSlateNoResource());
		Set("SCSEditor.Background", new FSlateRoundedBoxBrush(FStyleColors::Recessed, 4.0f));

		//

		Set("SCSEditor.ComponentTooltip.Title",
			FTextBlockStyle(NormalText)
			.SetFont(DEFAULT_FONT("Regular", 12))
			.SetColorAndOpacity(FLinearColor::Black)
			);

		Set("SCSEditor.ComponentTooltip.Label",
			FTextBlockStyle(NormalText)
			.SetColorAndOpacity(FLinearColor(0.075f, 0.075f, 0.075f))
			.SetShadowOffset(FVector2D(1.0f, 1.0f))
			.SetShadowColorAndOpacity(FLinearColor(0.8f, 0.8f, 0.8f))
		);
		Set("SCSEditor.ComponentTooltip.ImportantLabel",
			FTextBlockStyle(NormalText)
			.SetColorAndOpacity(FLinearColor(0.05f, 0.05f, 0.05f))
			.SetShadowOffset(FVector2D(1.0f, 1.0f))
			.SetShadowColorAndOpacity(FLinearColor(0.8f, 0.8f, 0.8f))
		);


		Set("SCSEditor.ComponentTooltip.Value", 
			FTextBlockStyle(NormalText)
			.SetFont(DEFAULT_FONT("Bold", 10))
			.SetColorAndOpacity(FLinearColor(0.0f, 0.0f, 0.0f))
			.SetShadowOffset(FVector2D(1.0f, 1.0f))
			.SetShadowColorAndOpacity(FLinearColor(0.8f, 0.8f, 0.8f))
		);
		Set("SCSEditor.ComponentTooltip.ImportantValue",
			FTextBlockStyle(NormalText)
			.SetFont(DEFAULT_FONT("Bold", 10))
			.SetColorAndOpacity(FLinearColor(0.3f, 0.0f, 0.0f))
			.SetShadowOffset(FVector2D(1.0f, 1.0f))
			.SetShadowColorAndOpacity(FLinearColor(0.8f, 0.8f, 0.8f))
		);

		Set("SCSEditor.ComponentTooltip.ClassDescription",
			FTextBlockStyle(NormalText)
			.SetFont(DEFAULT_FONT("Italic", 10))
			.SetColorAndOpacity(FLinearColor(0.1f, 0.1f, 0.1f))
			.SetShadowOffset(FVector2D(1.0f, 1.0f))
			.SetShadowColorAndOpacity(FLinearColor(0.8f, 0.8f, 0.8f))
		);
	}

	// Notify editor
	{
		Set( "Persona.NotifyEditor.NotifyTrackBackground", new BOX_BRUSH( "/Persona/NotifyEditor/NotifyTrackBackground", FMargin(8.0f/64.0f, 3.0f/32.0f) ) );
	}

	// Blueprint modes
	{
		Set( "ModeSelector.ToggleButton.Normal", new FSlateNoResource() );		// Note: Intentionally transparent background
		Set( "ModeSelector.ToggleButton.Pressed", new BOX_BRUSH( "Common/RoundedSelection_16x", 4.0f/16.0f, SelectionColor_Pressed ) );
		Set( "ModeSelector.ToggleButton.Hovered", new BOX_BRUSH( "Common/RoundedSelection_16x", 4.0f/16.0f, SelectionColor ) );


		Set( "BlueprintEditor.PipelineSeparator", new BOX_BRUSH( "Old/Kismet2/BlueprintModeSeparator", FMargin(15.0f/16.0f, 20.0f/20.0f, 1.0f/16.0f, 0.0f/20.0f), FLinearColor(1,1,1,0.5f) ) );
	}

	// Persona modes
	{
		Set( "Persona.PipelineSeparator", new BOX_BRUSH( "Persona/Modes/PipelineSeparator", FMargin(15.0f/16.0f, 22.0f/24.0f, 1.0f/16.0f, 1.0f/24.0f), FLinearColor(1,1,1,0.5f) ) );
	}

	// montage editor
	{
		Set("Persona.MontageEditor.ChildMontageInstruction", FTextBlockStyle(NormalText)
			.SetFont(DEFAULT_FONT("BoldCondensed", 14))
			.SetColorAndOpacity(FLinearColor(1.f, 1.f, 1.f, 1.0f))
			.SetShadowOffset(FVector2D::ZeroVector)
		);
	}
#endif // WITH_EDITOR || (IS_PROGRAM && WITH_UNREAL_DEVELOPER_TOOLS)
	}

void FStarshipEditorStyle::FStyle::SetupLevelEditorStyle()
	{
	// Level editor tool bar icons
#if WITH_EDITOR
	{
<<<<<<< HEAD
		Set("LevelEditor.BrowseDocumentation",      new IMAGE_BRUSH_SVG("Starship/Common/Documentation", Icon16x16));
		Set("LevelEditor.Tutorials",                new IMAGE_BRUSH_SVG("Starship/Common/Tutorials", Icon16x16));
		Set("LevelEditor.BrowseViewportControls",   new IMAGE_BRUSH_SVG("Starship/Common/ViewportControls", Icon16x16));
		Set("LevelEditor.PasteHere",				new IMAGE_BRUSH_SVG("Starship/Actors/paste-here", Icon16x16));

		Set("MainFrame.ToggleFullscreen",           new IMAGE_BRUSH_SVG("Starship/Common/EnableFullscreen", Icon16x16));
		Set("MainFrame.LoadLayout",                 new IMAGE_BRUSH_SVG("Starship/Common/LayoutLoad", Icon16x16));
		Set("MainFrame.SaveLayout",                 new IMAGE_BRUSH_SVG("Starship/Common/LayoutSave", Icon16x16));
		Set("MainFrame.RemoveLayout",               new IMAGE_BRUSH_SVG("Starship/Common/LayoutRemove", Icon16x16));

		Set("MainFrame.OpenIssueTracker",           new IMAGE_BRUSH_SVG("Starship/Common/IssueTracker", Icon16x16));
		Set("MainFrame.ReportABug",                 new IMAGE_BRUSH_SVG("Starship/Common/Bug", Icon16x16));
=======
		Set("LevelEditor.BrowseDocumentation",     new IMAGE_BRUSH_SVG("Starship/Common/Documentation", Icon16x16));
		Set("LevelEditor.Tutorials",               new IMAGE_BRUSH_SVG("Starship/Common/Tutorials", Icon16x16));
		Set("LevelEditor.BrowseViewportControls",  new IMAGE_BRUSH_SVG("Starship/Common/ViewportControls", Icon16x16));
		Set("LevelEditor.PasteHere",				new IMAGE_BRUSH_SVG("Starship/Actors/paste-here", Icon16x16));

		Set("MainFrame.ToggleFullscreen",          new IMAGE_BRUSH_SVG("Starship/Common/EnableFullscreen", Icon16x16));
		Set("MainFrame.LoadLayout",                new IMAGE_BRUSH_SVG("Starship/Common/LayoutLoad", Icon16x16));
		Set("MainFrame.SaveLayout",                new IMAGE_BRUSH_SVG("Starship/Common/LayoutSave", Icon16x16));
		Set("MainFrame.RemoveLayout",              new IMAGE_BRUSH_SVG("Starship/Common/LayoutRemove", Icon16x16));

		Set("MainFrame.OpenIssueTracker",          new IMAGE_BRUSH_SVG("Starship/Common/IssueTracker", Icon16x16));
		Set("MainFrame.ReportABug",                new IMAGE_BRUSH_SVG("Starship/Common/Bug", Icon16x16));
>>>>>>> d731a049

		Set("SystemWideCommands.OpenDocumentation", new IMAGE_BRUSH_SVG("Starship/Common/Documentation", Icon16x16));
		Set("MainFrame.DocumentationHome",	        new IMAGE_BRUSH_SVG("Starship/Common/Documentation", Icon16x16));
		Set("MainFrame.BrowseAPIReference",         new IMAGE_BRUSH_SVG("Starship/Common/Documentation", Icon16x16));
<<<<<<< HEAD
		Set("MainFrame.BrowseCVars",                new IMAGE_BRUSH_SVG("Starship/Common/Console", Icon16x16));
		Set("MainFrame.VisitOnlineLearning",		new IMAGE_BRUSH_SVG("Starship/Common/Tutorials", Icon16x16));
		Set("MainFrame.VisitForums",                new IMAGE_BRUSH_SVG("Starship/Common/Forums", Icon16x16));
		Set("MainFrame.VisitSearchForAnswersPage",  new IMAGE_BRUSH_SVG("Starship/Common/QuestionAnswer", Icon16x16));
=======
		Set("MainFrame.BrowseCVars",                new CORE_IMAGE_BRUSH_SVG("Starship/Common/Console", Icon16x16));
		Set("MainFrame.VisitCommunityHome",         new IMAGE_BRUSH_SVG("Starship/Common/Community", Icon16x16));
		Set("MainFrame.VisitOnlineLearning",		new IMAGE_BRUSH_SVG("Starship/Common/Tutorials", Icon16x16));
		Set("MainFrame.VisitForums",                new IMAGE_BRUSH_SVG("Starship/Common/Forums", Icon16x16));
		Set("MainFrame.VisitSearchForAnswersPage",  new IMAGE_BRUSH_SVG("Starship/Common/QuestionAnswer", Icon16x16));
		Set("MainFrame.VisitCommunitySnippets",     new IMAGE_BRUSH_SVG("Starship/Common/FileLined", Icon16x16));
>>>>>>> d731a049
		Set("MainFrame.VisitSupportWebSite",        new IMAGE_BRUSH_SVG("Starship/Common/Support", Icon16x16));
		Set("MainFrame.VisitEpicGamesDotCom",       new IMAGE_BRUSH_SVG("About/EpicGamesLogo", Icon16x16));
		Set("MainFrame.AboutUnrealEd",              new IMAGE_BRUSH_SVG("About/UnrealLogo", Icon16x16));
		Set("MainFrame.CreditsUnrealEd",            new IMAGE_BRUSH_SVG("Starship/Common/Credits", Icon16x16));

		Set( "EditorViewport.SelectMode", new IMAGE_BRUSH_SVG("Starship/EditorViewport/select", Icon16x16) );
		Set( "EditorViewport.TranslateMode", new IMAGE_BRUSH_SVG( "Starship/EditorViewport/translate", Icon16x16 ) );
		Set( "EditorViewport.RotateMode", new IMAGE_BRUSH_SVG("Starship/EditorViewport/rotate", Icon16x16 ) );
		Set( "EditorViewport.ScaleMode", new IMAGE_BRUSH_SVG( "Starship/EditorViewport/scale", Icon16x16 ) );

		Set( "EditorViewport.TranslateRotateMode", new IMAGE_BRUSH_SVG("Starship/EditorViewport/TranslateRotate3D", Icon16x16 ) );
		Set( "EditorViewport.TranslateRotate2DMode", new IMAGE_BRUSH_SVG("Starship/EditorViewport/TranslateRotate2D", Icon16x16 ) );

		Set( "EditorViewport.ToggleRealTime", new IMAGE_BRUSH_SVG("Starship/Common/Realtime", Icon16x16));

		Set( "EditorViewport.LocationGridSnap", new IMAGE_BRUSH_SVG("Starship/EditorViewport/grid", Icon16x16));
		Set( "EditorViewport.RotationGridSnap", new IMAGE_BRUSH_SVG("Starship/EditorViewport/angle", Icon16x16));

		Set( "EditorViewport.Layer2DSnap", new IMAGE_BRUSH("Old/LevelEditor/Layer2DSnap", Icon14x14));

		Set("EditorViewport.ScaleGridSnap", new IMAGE_BRUSH_SVG( "Starship/EditorViewport/scale-grid-snap", Icon16x16 ) );
		Set("EditorViewport.ToggleSurfaceSnapping", new IMAGE_BRUSH_SVG( "Starship/EditorViewport/surface-snap", Icon16x16 ) );
		Set("EditorViewport.ToggleSurfaceSnapping", new IMAGE_BRUSH_SVG("Starship/EditorViewport/surface-snap", Icon16x16));

		Set( "EditorViewport.RelativeCoordinateSystem_World", new IMAGE_BRUSH_SVG( "Starship/EditorViewport/globe", Icon16x16 ) );

		Set( "EditorViewport.CamSpeedSetting", new IMAGE_BRUSH_SVG( "Starship/EditorViewport/camera", Icon16x16) );
		
		Set( "EditorViewport.LitMode",            	  new IMAGE_BRUSH_SVG("Starship/Common/LitCube", Icon16x16 ) );
		Set( "EditorViewport.UnlitMode",          	  new IMAGE_BRUSH_SVG("Starship/Common/UnlitCube", Icon16x16 ) );
		Set( "EditorViewport.WireframeMode",      	  new IMAGE_BRUSH_SVG("Starship/Common/BrushWireframe", Icon16x16 ) );
		Set( "EditorViewport.DetailLightingMode", 	  new IMAGE_BRUSH_SVG("Starship/Common/DetailLighting", Icon16x16 ) );
		Set( "EditorViewport.LightingOnlyMode",   	  new IMAGE_BRUSH_SVG("Starship/Common/LightBulb", Icon16x16 ) );
		
		Set( "EditorViewport.PathTracingMode",   	  new IMAGE_BRUSH_SVG("Starship/Common/PathTracing", Icon16x16 ) );
		Set( "EditorViewport.RayTracingDebugMode",    new IMAGE_BRUSH_SVG("Starship/Common/RayTracingDebug", Icon16x16 ) );

		Set( "EditorViewport.LightComplexityMode", new IMAGE_BRUSH( "Icons/icon_ViewMode_LightComplexity_16px", Icon16x16 ) );
		Set( "EditorViewport.ShaderComplexityMode", new IMAGE_BRUSH( "Icons/icon_ViewMode_Shadercomplexity_16px", Icon16x16 ) );

		Set( "EditorViewport.QuadOverdrawMode", new IMAGE_BRUSH_SVG("Starship/Common/OptimizationViewmodes", Icon16x16 ) );

		Set( "EditorViewport.ShaderComplexityWithQuadOverdrawMode", new IMAGE_BRUSH( "Icons/icon_ViewMode_Shadercomplexity_16px", Icon16x16 ) );
		Set( "EditorViewport.TexStreamAccPrimitiveDistanceMode", new IMAGE_BRUSH( "Icons/icon_ViewMode_TextureStreamingAccuracy_16px", Icon16x16 ) );
		Set( "EditorViewport.TexStreamAccMeshUVDensityMode", new IMAGE_BRUSH("Icons/icon_ViewMode_TextureStreamingAccuracy_16px", Icon16x16));
		Set( "EditorViewport.TexStreamAccMaterialTextureScaleMode", new IMAGE_BRUSH( "Icons/icon_ViewMode_TextureStreamingAccuracy_16px", Icon16x16 ) );
		Set( "EditorViewport.RequiredTextureResolutionMode", new IMAGE_BRUSH( "Icons/icon_ViewMode_TextureStreamingAccuracy_16px", Icon16x16 ) );
		Set( "EditorViewport.VirtualTexturePendingMipsMode", new IMAGE_BRUSH( "Icons/icon_ViewMode_TextureStreamingAccuracy_16px", Icon16x16 ) );
		Set( "EditorViewport.StationaryLightOverlapMode", new IMAGE_BRUSH( "Icons/icon_ViewMode_StationaryLightOverlap_16px", Icon16x16 ) );
		Set( "EditorViewport.LightmapDensityMode", new IMAGE_BRUSH( "Icons/icon_ViewMode_LightmapDensity_16px", Icon16x16 ) );

		Set( "EditorViewport.LODColorationMode", new IMAGE_BRUSH("Icons/icon_ViewMode_LODColoration_16px", Icon16x16) );
		Set( "EditorViewport.HLODColorationMode", new IMAGE_BRUSH("Icons/icon_ViewMode_LODColoration_16px", Icon16x16));	
		Set( "EditorViewport.GroupLODColorationMode", new IMAGE_BRUSH_SVG("Starship/Common/LODColorization", Icon16x16) );
		Set( "EditorViewport.VisualizeGPUSkinCacheMode", new IMAGE_BRUSH_SVG("Starship/Common/SkeletalMesh", Icon16x16));

		Set( "EditorViewport.VisualizeGBufferMode",   new IMAGE_BRUSH_SVG("Starship/Common/BufferVisualization", Icon16x16) );

		Set( "EditorViewport.Visualizers", 			  new CORE_IMAGE_BRUSH_SVG("Starship/Common/Visualizer", Icon16x16) );
		Set( "EditorViewport.LOD", 			  		  new IMAGE_BRUSH_SVG("Starship/Common/LOD", Icon16x16) );

		Set( "EditorViewport.ReflectionOverrideMode", new IMAGE_BRUSH_SVG("Starship/Common/Reflections", Icon16x16 ) );
		Set( "EditorViewport.VisualizeBufferMode",    new IMAGE_BRUSH_SVG("Starship/Common/BufferVisualization", Icon16x16 ) );
		Set( "EditorViewport.VisualizeNaniteMode",    new IMAGE_BRUSH_SVG("Starship/Common/BufferVisualization", Icon16x16 ) );
		Set( "EditorViewport.VisualizeLumenMode",    new IMAGE_BRUSH_SVG("Starship/Common/BufferVisualization", Icon16x16 ) );
		Set( "EditorViewport.VisualizeVirtualShadowMapMode", new IMAGE_BRUSH_SVG("Starship/Common/BufferVisualization", Icon16x16 ) );
		Set( "EditorViewport.CollisionPawn",          new IMAGE_BRUSH_SVG("Starship/Common/PlayerCollision", Icon16x16 ) );
		Set( "EditorViewport.CollisionVisibility",    new IMAGE_BRUSH_SVG("Starship/Common/VisibilityCollision", Icon16x16 ) );
		
		Set( "EditorViewport.Perspective", new IMAGE_BRUSH_SVG("Starship/Common/ViewPerspective", Icon16x16 ) );
		Set( "EditorViewport.Top",         new IMAGE_BRUSH_SVG("Starship/Common/ViewTop", Icon16x16 ) );
		Set( "EditorViewport.Left",        new IMAGE_BRUSH_SVG("Starship/Common/ViewLeft", Icon16x16 ) );
		Set( "EditorViewport.Front",       new IMAGE_BRUSH_SVG("Starship/Common/ViewFront", Icon16x16 ) );
		Set( "EditorViewport.Bottom",      new IMAGE_BRUSH_SVG("Starship/Common/ViewBottom", Icon16x16 ) );
		Set( "EditorViewport.Right",       new IMAGE_BRUSH_SVG("Starship/Common/ViewRight", Icon16x16 ) );
		Set( "EditorViewport.Back",        new IMAGE_BRUSH_SVG("Starship/Common/ViewBack", Icon16x16 ) );

		Set("EditorViewport.ToggleStats", new IMAGE_BRUSH_SVG("Starship/Common/Statistics", Icon16x16));
		Set("EditorViewport.ToggleFPS", new IMAGE_BRUSH_SVG("Starship/Common/FPS", Icon16x16));
		Set("EditorViewport.ToggleViewportToolbar", new IMAGE_BRUSH_SVG("Starship/Common/Toolbar", Icon16x16));

		Set("EditorViewport.SubMenu.Stats", new IMAGE_BRUSH_SVG("Starship/Common/Statistics", Icon16x16));
		Set("EditorViewport.SubMenu.Bookmarks", new IMAGE_BRUSH_SVG("Starship/Common/Bookmarks", Icon16x16));
		Set("EditorViewport.SubMenu.CreateCamera", new IMAGE_BRUSH_SVG("Starship/Common/CreateCamera", Icon16x16));

		Set("LevelViewport.ToggleGameView", new IMAGE_BRUSH_SVG("Starship/Common/GameView", Icon16x16));
		Set("LevelViewport.ToggleImmersive", new IMAGE_BRUSH_SVG("Starship/Common/EnableFullscreen", Icon16x16));
		Set("LevelViewport.HighResScreenshot", new IMAGE_BRUSH_SVG("Starship/Common/HighResolutionScreenshot", Icon16x16));
		Set("LevelViewport.ToggleCinematicPreview", new IMAGE_BRUSH_SVG("Starship/Common/Cinematics", Icon16x16));
		Set("LevelViewport.ToggleCameraShakePreview", new IMAGE_BRUSH_SVG("Starship/Common/CameraShake", Icon16x16));
		Set("LevelViewport.AdvancedSettings", new CORE_IMAGE_BRUSH_SVG("Starship/Common/settings", Icon16x16));

		Set("EditorViewport.ActiveBorderColor", FStyleColors::Primary);

#endif

#if WITH_EDITOR || (IS_PROGRAM && WITH_UNREAL_DEVELOPER_TOOLS)
		{
			Set( "LevelEditor.Tabs.Details",                new IMAGE_BRUSH_SVG("Starship/Common/Details", Icon16x16) ); // Use Icons.Details instead of this
			Set( "LevelEditor.Tabs.Cinematics",             new IMAGE_BRUSH_SVG("Starship/Common/Cinematics", Icon16x16) );
			Set( "LevelEditor.Tabs.VirtualProduction",      new IMAGE_BRUSH_SVG("Starship/Common/VirtualProduction", Icon16x16) );
			Set( "LevelEditor.Tabs.EditorModes",            new IMAGE_BRUSH_SVG("Starship/Common/EditorModes", Icon16x16) );
			Set( "LevelEditor.Tabs.Modes",                  new IMAGE_BRUSH_SVG("Starship/Common/EditorModes", Icon16x16) );
			Set( "LevelEditor.Tabs.PlacementBrowser",       new IMAGE_BRUSH_SVG("Starship/Common/PlaceActors", Icon16x16) );
			Set( "LevelEditor.Tabs.Properties",             new IMAGE_BRUSH_SVG("Starship/StaticMeshEditor/Properties", Icon16x16) );
			Set( "LevelEditor.Tabs.Outliner",               new IMAGE_BRUSH_SVG("Starship/Common/WorldOutliner", Icon16x16) );
			Set( "LevelEditor.Tabs.ContentBrowser",         new IMAGE_BRUSH_SVG("Starship/Common/ContentBrowser", Icon16x16) );

			Set( "LevelEditor.Tabs.Levels",                 new IMAGE_BRUSH_SVG("Starship/WorldBrowser/LevelStack", Icon16x16) );
			Set( "LevelEditor.Tabs.WorldBrowser",           new IMAGE_BRUSH_SVG("Starship/WorldBrowser/LevelStack", Icon16x16) );
			Set( "LevelEditor.Tabs.WorldBrowserDetails",    new IMAGE_BRUSH_SVG("Starship/Common/Details", Icon16x16) );

			Set( "LevelEditor.Tabs.WorldBrowserComposition",new IMAGE_BRUSH_SVG("Starship/WorldBrowser/WorldComp_16", Icon16x16 ) );
			Set( "LevelEditor.Tabs.WorldPartition",			new IMAGE_BRUSH( "/Icons/icon_levels_partitionbutton_16x", Icon16x16 ) );

			Set( "LevelEditor.Tabs.Layers",                 new IMAGE_BRUSH_SVG("Starship/Common/Layers", Icon16x16) );
			Set( "LevelEditor.Tabs.DataLayers",				new IMAGE_BRUSH_SVG("Starship/Common/DataLayers", Icon16x16));
			Set( "LevelEditor.Tabs.ComposureCompositing",   new IMAGE_BRUSH_SVG("Starship/Common/ComposureCompositing", Icon16x16) );
			Set( "LevelEditor.Tabs.USDStage",   			new IMAGE_BRUSH_SVG("Starship/Common/USDStage", Icon16x16) );

			Set( "LevelEditor.Tabs.StatsViewer",            new IMAGE_BRUSH_SVG("Starship/Common/Statistics", Icon16x16) );

			Set( "LevelEditor.Tabs.Toolbar",                new IMAGE_BRUSH("Icons/icon_tab_Toolbars_16x", Icon16x16 ) );

			Set( "LevelEditor.Tabs.Viewports",              new IMAGE_BRUSH_SVG("Starship/Common/Viewports", Icon16x16) );
			Set( "LevelEditor.Tabs.HLOD",                   new IMAGE_BRUSH_SVG("Starship/Common/HierarchicalLODOutliner", Icon16x16) );
			Set( "LevelEditor.Tabs.Debug",                  new IMAGE_BRUSH_SVG("Starship/Common/Bug", Icon16x16) );

			Set( "LevelEditor.Audit",                  		new IMAGE_BRUSH_SVG("Starship/Common/AssetAudit", Icon16x16) );
			Set( "LevelEditor.Profile",                  	new IMAGE_BRUSH_SVG("Starship/Common/Profile", Icon16x16) );
			Set( "LevelEditor.Platforms",                  	new IMAGE_BRUSH_SVG("Starship/Common/DeviceManager", Icon16x16) );
		}
#endif // WITH_EDITOR || (IS_PROGRAM && WITH_UNREAL_DEVELOPER_TOOLS)

#if WITH_EDITOR
		Set( "LevelEditor.NewLevel",      new IMAGE_BRUSH_SVG( "Starship/Common/LevelNew", Icon16x16 ) );
		Set( "LevelEditor.OpenLevel",     new IMAGE_BRUSH_SVG( "Starship/Common/LevelOpen", Icon16x16 ) );
		Set( "LevelEditor.Save",          new IMAGE_BRUSH_SVG( "Starship/Common/SaveCurrent", Icon16x16 ) );
		Set( "LevelEditor.SaveAs",        new IMAGE_BRUSH_SVG( "Starship/Common/SaveCurrentAs", Icon16x16 ) );
		Set( "LevelEditor.SaveAllLevels", new IMAGE_BRUSH_SVG( "Starship/Common/LevelSaveAll", Icon16x16 ) );

		Set( "LevelEditor.ImportScene",    new IMAGE_BRUSH_SVG( "Starship/Common/LevelImportInto", Icon16x16 ) );
<<<<<<< HEAD
		Set( "LevelEditor.ExportAll",      new IMAGE_BRUSH_SVG( "Starship/Common/Export", Icon16x16 ) );
=======
		Set( "LevelEditor.ExportAll",      new CORE_IMAGE_BRUSH_SVG( "Starship/Common/export", Icon16x16 ) );
>>>>>>> d731a049
		Set( "LevelEditor.ExportSelected", new IMAGE_BRUSH_SVG( "Starship/Common/ExportSelected", Icon16x16 ) );

		Set( "LevelEditor.Recompile", new IMAGE_BRUSH_SVG( "Starship/MainToolbar/compile", Icon40x40 ) );
		Set( "LevelEditor.Recompile.Small", new IMAGE_BRUSH_SVG( "Starship/MainToolbar/compile", Icon20x20 ) );

		Set("LevelEditor.PreviewMode.Enabled", new IMAGE_BRUSH("Icons/icon_PreviewMode_SM5_Enabled_40x", Icon40x40));
		Set("LevelEditor.PreviewMode.Disabled", new IMAGE_BRUSH("Icons/icon_PreviewMode_SM5_Disabled_40x", Icon40x40));
		Set("LevelEditor.PreviewMode.SM5.Enabled", new IMAGE_BRUSH("Icons/icon_PreviewMode_SM5_Enabled_40x", Icon40x40));
		Set("LevelEditor.PreviewMode.SM5.Disabled", new IMAGE_BRUSH("Icons/icon_PreviewMode_SM5_Enabled_40x", Icon40x40));
		Set("LevelEditor.PreviewMode.AndroidES31.Enabled", new IMAGE_BRUSH("Icons/icon_PreviewMode_AndroidES31_Enabled_40x", Icon40x40));
		Set("LevelEditor.PreviewMode.AndroidES31.Disabled", new IMAGE_BRUSH("Icons/icon_PreviewMode_AndroidES31_Disabled_40x", Icon40x40));
		Set("LevelEditor.PreviewMode.AndroidVulkan.Enabled", new IMAGE_BRUSH("Icons/icon_PreviewMode_AndroidVulkan_Enabled_40x", Icon40x40));
		Set("LevelEditor.PreviewMode.AndroidVulkan.Disabled", new IMAGE_BRUSH("Icons/icon_PreviewMode_AndroidVulkan_Disabled_40x", Icon40x40));
		Set("LevelEditor.PreviewMode.AndroidVulkanSM5.Enabled", new IMAGE_BRUSH("Icons/icon_PreviewMode_AndroidVulkanSM5_Enabled_40x", Icon40x40));
		Set("LevelEditor.PreviewMode.AndroidVulkanSM5.Disabled", new IMAGE_BRUSH("Icons/icon_PreviewMode_AndroidVulkanSM5_Disabled_40x", Icon40x40));
		Set("LevelEditor.PreviewMode.iOS.Enabled", new IMAGE_BRUSH("Icons/icon_PreviewMode_iOS_Enabled_40x", Icon40x40));
		Set("LevelEditor.PreviewMode.iOS.Disabled", new IMAGE_BRUSH("Icons/icon_PreviewMode_iOS_Disabled_40x", Icon40x40));
		Set("LevelEditor.PreviewMode.iOSSM5.Enabled", new IMAGE_BRUSH("Icons/icon_PreviewMode_iOSSM5_Enabled_40x", Icon40x40));
		Set("LevelEditor.PreviewMode.iOSSM5.Disabled", new IMAGE_BRUSH("Icons/icon_PreviewMode_iOSSM5_Disabled_40x", Icon40x40));

		Set("LevelEditor.ViewOptions", new IMAGE_BRUSH("Icons/icon_view_40x", Icon40x40));
		Set( "LevelEditor.ViewOptions.Small", new IMAGE_BRUSH( "Icons/icon_view_40x", Icon20x20 ) );

		Set( "LevelEditor.GameSettings", new IMAGE_BRUSH_SVG( "Starship/MainToolbar/settings", Icon20x20) );

		Set( "LevelEditor.Create", new IMAGE_BRUSH( "Icons/icon_Mode_Placement_40px", Icon40x40 ) );
		Set( "LevelEditor.Create.Small", new IMAGE_BRUSH( "Icons/icon_Mode_Placement_40px", Icon20x20 ) );
		Set( "LevelEditor.Create.OutlineHoriz", new IMAGE_BRUSH( "Common/WorkingFrame_Marquee", FVector2D(34.0f, 3.0f), FLinearColor::White, ESlateBrushTileType::Horizontal) );
		Set( "LevelEditor.Create.OutlineVert", new IMAGE_BRUSH( "Common/WorkingFrame_Marquee_Vert", FVector2D(3.0f, 34.0f), FLinearColor::White, ESlateBrushTileType::Vertical) );

		Set( "LevelEditor.Tab", new IMAGE_BRUSH_SVG("Starship/AssetIcons/World_16", Icon16x16));
		Set( "LevelEditor.AssetColor", FColor(255, 156, 0));

		Set( "ToolPalette.DockingTab", FCheckBoxStyle()
			.SetCheckBoxType(ESlateCheckBoxType::ToggleButton)
			.SetPadding( FMargin(16.0f, 2.0f, 16.0f, 2.0f ) )
			.SetCheckedImage(         CORE_BOX_BRUSH("Docking/Tab_Shape",  2.f/8.0f, FLinearColor(FColor(62, 62, 62)) ) )
			.SetCheckedHoveredImage(  CORE_BOX_BRUSH("Docking/Tab_Shape",  2.f/8.0f, FLinearColor(FColor(62, 62, 62)) ) )
			.SetCheckedPressedImage(  CORE_BOX_BRUSH("Docking/Tab_Shape",  2.f/8.0f, FLinearColor(FColor(62, 62, 62)) ) )
			.SetUncheckedImage(       CORE_BOX_BRUSH("Docking/Tab_Shape",  2.f/8.0f, FLinearColor(FColor(45, 45, 45)) ) )
			.SetUncheckedHoveredImage(CORE_BOX_BRUSH("Docking/Tab_Shape",2.f/8.0f, FLinearColor(FColor(54, 54, 54)) ) )
			.SetUncheckedPressedImage(CORE_BOX_BRUSH("Docking/Tab_Shape",2.f/8.0f, FLinearColor(FColor(54, 54, 54)) ) )
			.SetUndeterminedImage(        FSlateNoResource() )
			.SetUndeterminedHoveredImage( FSlateNoResource() )
			.SetUndeterminedPressedImage( FSlateNoResource() )
		);	
		Set( "ToolPalette.DockingWell", new FSlateColorBrush(FLinearColor(FColor(34, 34, 34, 255))));

		Set( "ToolPalette.DockingLabel", FTextBlockStyle(NormalText)
			.SetFont( DEFAULT_FONT( "Regular", 9 ) ) 
			.SetShadowOffset(FVector2D(1, 1))
			.SetShadowColorAndOpacity(FLinearColor(0, 0, 0, 0.9f))
		);


		Set("LevelEditor.SelectMode", new IMAGE_BRUSH_SVG("Starship/MainToolbar/select", Icon20x20));

		Set( "LevelEditor.MeshPaintMode", new IMAGE_BRUSH_SVG( "Starship/MainToolbar/paint", Icon20x20 ) );
		
		Set("LevelEditor.MeshPaintMode.TexturePaint", new IMAGE_BRUSH("Icons/TexturePaint_40x", Icon40x40));
		Set("LevelEditor.MeshPaintMode.TexturePaint.Small", new IMAGE_BRUSH("Icons/TexturePaint_40x", Icon20x20));
		Set("LevelEditor.MeshPaintMode.ColorPaint", new IMAGE_BRUSH("Icons/VertexColorPaint_40x", Icon40x40));
		Set("LevelEditor.MeshPaintMode.ColorPaint.Small", new IMAGE_BRUSH("Icons/VertexColorPaint_40x", Icon20x20));
		Set("LevelEditor.MeshPaintMode.WeightPaint", new IMAGE_BRUSH("Icons/WeightPaint_40x", Icon40x40));
		Set("LevelEditor.MeshPaintMode.WeightPaint.Small", new IMAGE_BRUSH("Icons/WeightPaint_40x", Icon20x20));

		Set( "LevelEditor.LandscapeMode", new IMAGE_BRUSH_SVG( "Starship/MainToolbar/landscape", Icon20x20 ) );
		Set( "LevelEditor.LandscapeMode.Selected", new IMAGE_BRUSH( "Icons/icon_Mode_Landscape_selected_40x", Icon40x40 ) );
		Set( "LevelEditor.LandscapeMode.Selected.Small", new IMAGE_BRUSH( "Icons/icon_Mode_Landscape_selected_40x", Icon20x20 ) );

		Set( "LevelEditor.FoliageMode", new IMAGE_BRUSH_SVG( "Starship/MainToolbar/foliage", Icon20x20 ) );
		Set( "LevelEditor.FoliageMode.Selected", new IMAGE_BRUSH( "Icons/icon_Mode_Foliage_selected_40x", Icon40x40 ) );
		Set( "LevelEditor.FoliageMode.Selected.Small", new IMAGE_BRUSH( "Icons/icon_Mode_Foliage_selected_40x", Icon20x20 ) );

		Set( "LevelEditor.WorldProperties", new IMAGE_BRUSH( "Icons/icon_worldscript_40x", Icon40x40 ) );
		Set( "LevelEditor.WorldProperties.Small", new IMAGE_BRUSH( "Icons/icon_worldscript_40x", Icon20x20 ) );

		Set( "LevelEditor.WorldProperties.Tab", new IMAGE_BRUSH_SVG( "Starship/Common/WorldSettings", Icon16x16 ) );

		Set("LevelEditor.BrushEdit", new IMAGE_BRUSH_SVG("Starship/MainToolbar/brush_edit", Icon20x20));

		Set( "LevelEditor.OpenPlaceActors", new IMAGE_BRUSH_SVG( "Starship/Common/PlaceActors", Icon20x20 ) );
		Set( "LevelEditor.OpenContentBrowser", new IMAGE_BRUSH_SVG( "Starship/MainToolbar/content", Icon20x20 ) );
		Set( "LevelEditor.OpenMarketplace", new IMAGE_BRUSH_SVG( "Starship/MainToolbar/marketplace", Icon20x20) );
		Set( "LevelEditor.ImportContent", new CORE_IMAGE_BRUSH_SVG("Starship/Common/import", Icon20x20));
		Set( "LevelEditor.CreateBlankBlueprintClass", new IMAGE_BRUSH_SVG("Starship/MainToolbar/blueprints", Icon20x20));
		Set( "LevelEditor.ConvertSelectionToBlueprint", new IMAGE_BRUSH_SVG("Starship/Common/convert", Icon20x20));
		Set( "LevelEditor.OpenLevelBlueprint", new IMAGE_BRUSH_SVG( "Starship/MainToolbar/LevelBlueprint", Icon20x20) );
		Set( "LevelEditor.OpenCinematic", new IMAGE_BRUSH_SVG("Starship/MainToolbar/cinematics", Icon20x20));

		Set( "LevelEditor.OpenAddContent.Background", new IMAGE_BRUSH_SVG("Starship/MainToolbar/PlaceActorsBase", Icon20x20));
		Set( "LevelEditor.OpenAddContent.Overlay", new IMAGE_BRUSH_SVG("Starship/MainToolbar/ToolBadgePlus", Icon20x20, FStyleColors::AccentGreen));

		Set( "LevelEditor.CreateClassBlueprint", new IMAGE_BRUSH("Icons/icon_class_Blueprint_New_16x", Icon16x16));
		Set( "LevelEditor.OpenClassBlueprint", new IMAGE_BRUSH_SVG("Starship/Common/BrowseContent", Icon16x16));

		Set( "LevelEditor.ToggleVR", new IMAGE_BRUSH_SVG( "Starship/MainToolbar/VRTools", Icon40x40 ) );
		Set( "LevelEditor.ToggleVR.Small", new IMAGE_BRUSH_SVG( "Starship/MainToolbar/VRTools", Icon20x20 ) );

		Set( "MergeActors.MeshMergingTool", new IMAGE_BRUSH_SVG( "Starship/MergeActors/MeshMerging_16", Icon16x16 ) );
		Set( "MergeActors.MeshProxyTool", new IMAGE_BRUSH_SVG( "Starship/MergeActors/MeshProxy_16", Icon16x16 ) );
		Set( "MergeActors.MeshInstancingTool", new IMAGE_BRUSH_SVG("Starship/AssetIcons/StaticMeshActor_16", Icon16x16 ) );
		Set( "MergeActors.TabIcon", new IMAGE_BRUSH_SVG("Starship/Common/Merge", Icon16x16));
		Set( "MergeActors.Approximate", new IMAGE_BRUSH_SVG("Starship/MergeActors/approximate", Icon16x16));

		// Top level Actors Menu
		Set( "Actors.Attach", new IMAGE_BRUSH_SVG("Starship/Actors/attach", Icon16x16));
		Set( "Actors.Detach", new IMAGE_BRUSH_SVG("Starship/Actors/detach", Icon16x16));
		Set( "Actors.TakeRecorder", new IMAGE_BRUSH_SVG("Starship/Actors/take-recorder", Icon16x16));
		Set( "Actors.GoHere", new IMAGE_BRUSH_SVG("Starship/Actors/go-here", Icon16x16));
		Set( "Actors.SnapViewToObject", new IMAGE_BRUSH_SVG("Starship/Actors/snap-view-to-object", Icon16x16));
		Set( "Actors.SnapObjectToView", new IMAGE_BRUSH_SVG("Starship/Actors/snap-object-to-view", Icon16x16));
		Set( "Actors.ScripterActorActions", new IMAGE_BRUSH_SVG("Starship/Actors/scripted-actor-actions", Icon16x16));

		Set( "PlacementBrowser.OptionsMenu", new IMAGE_BRUSH( "Icons/icon_Blueprint_Macro_16x", Icon16x16 ) );

		Set( "PlacementBrowser.AssetToolTip.AssetName", FTextBlockStyle(NormalText) .SetFont( DEFAULT_FONT( "Bold", 9 ) ) );
		Set( "PlacementBrowser.AssetToolTip.AssetClassName", FTextBlockStyle(NormalText) .SetFont( DEFAULT_FONT( "Regular", 9 ) ) );
		Set( "PlacementBrowser.AssetToolTip.AssetPath", FTextBlockStyle(NormalText) .SetFont( DEFAULT_FONT( "Regular", 8 ) ) );

		Set( "PlacementBrowser.Asset", FButtonStyle( Button )
			.SetNormal( FSlateRoundedBoxBrush(FLinearColor::Transparent, 6.0f, FStyleColors::Dropdown, 1.0f) )
			.SetHovered( FSlateRoundedBoxBrush(FLinearColor::Transparent, 6.0f, FStyleColors::Hover, 1.0f) )
			.SetPressed( FSlateRoundedBoxBrush(FLinearColor::Transparent, 6.0f, FStyleColors::Primary, 1.0f) )
			.SetNormalPadding( 0 )
			.SetPressedPadding( 0 )
			);

		Set( "PlacementBrowser.Asset.Background", new FSlateRoundedBoxBrush(FStyleColors::Recessed, 6.f));
		Set( "PlacementBrowser.Asset.LabelBack", new BOX_BRUSH("Starship/PlacementBrowser/LabelBack_18x", 6.f/18.f, FStyleColors::Dropdown));

		FLinearColor DimBackground = FLinearColor( FColor( 64, 64, 64 ) );
		FLinearColor DimBackgroundHover = FLinearColor( FColor( 50, 50, 50 ) );
		FLinearColor DarkBackground = FLinearColor( FColor( 42, 42, 42 ) );

		Set( "PlacementBrowser.Tab", FCheckBoxStyle()
			.SetCheckBoxType( ESlateCheckBoxType::ToggleButton )
			.SetUncheckedImage( BOX_BRUSH( "Common/Selection", 8.0f / 32.0f, DimBackground ) )
			.SetUncheckedPressedImage( BOX_BRUSH( "PlacementMode/TabActive", 8.0f / 32.0f ) )
			.SetUncheckedHoveredImage( BOX_BRUSH( "Common/Selection", 8.0f / 32.0f, DimBackgroundHover ) )
			.SetCheckedImage( BOX_BRUSH( "PlacementMode/TabActive", 8.0f / 32.0f ) )
			.SetCheckedHoveredImage( BOX_BRUSH( "PlacementMode/TabActive", 8.0f / 32.0f ) )
			.SetCheckedPressedImage( BOX_BRUSH( "PlacementMode/TabActive", 8.0f / 32.0f ) )
			.SetPadding( 0 ) );

		Set( "PlacementBrowser.Tab.Text", FTextBlockStyle( NormalText )
			.SetFont( DEFAULT_FONT( "Bold", 10 ) )
			.SetColorAndOpacity( FLinearColor( 1.0f, 1.0f, 1.0f, 0.9f ) )
			.SetShadowOffset( FVector2D( 1, 1 ) )
			.SetShadowColorAndOpacity( FLinearColor( 0, 0, 0, 0.9f ) ) );

		Set( "PlacementBrowser.Asset.Name", FTextBlockStyle( NormalText )
			.SetFont( DEFAULT_FONT( "Regular", 10 ) )
			.SetColorAndOpacity( FLinearColor( 1.0f, 1.0f, 1.0f, 0.9f ) )
			.SetShadowOffset( FVector2D( 1, 1 ) )
			.SetShadowColorAndOpacity( FLinearColor( 0, 0, 0, 0.9f ) ) );

		Set( "PlacementBrowser.Asset.Type", FTextBlockStyle( NormalText )
			.SetFont( DEFAULT_FONT( "Regular", 8 ) )
			.SetColorAndOpacity( FLinearColor( 0.8f, 0.8f, 0.8f, 0.9f ) )
			.SetShadowOffset( FVector2D( 1, 1 ) )
			.SetShadowColorAndOpacity( FLinearColor( 0, 0, 0, 0.9f ) ) );

		Set( "PlacementBrowser.ActiveTabNub", new IMAGE_BRUSH( "Icons/TabTriangle_24x", Icon24x24, FLinearColor( FColor( 42, 42, 42 ) ) ) );
		Set( "PlacementBrowser.ActiveTabBar", new IMAGE_BRUSH( "Common/Selection", FVector2D(2.0f, 2.0f), SelectionColor ) );

		Set( "PlacementBrowser.ShowAllContent", new IMAGE_BRUSH( "Icons/icon_Placement_AllContent_20px", Icon20x20 ) );
		Set( "PlacementBrowser.ShowAllContent.Small", new IMAGE_BRUSH( "Icons/icon_Placement_AllContent_20px", Icon20x20 ) );
		Set( "PlacementBrowser.ShowCollections", new IMAGE_BRUSH( "Icons/icon_Placement_Collections_20px", Icon20x20 ) );
		Set( "PlacementBrowser.ShowCollections.Small", new IMAGE_BRUSH( "Icons/icon_Placement_Collections_20px", Icon20x20 ) );


		const FTableRowStyle PlaceItemTableRowStyle = FTableRowStyle()
			.SetEvenRowBackgroundBrush(FSlateNoResource())
			.SetEvenRowBackgroundHoveredBrush(FSlateNoResource())

			.SetOddRowBackgroundBrush(FSlateNoResource())
			.SetOddRowBackgroundHoveredBrush(FSlateNoResource())

			.SetSelectorFocusedBrush(BORDER_BRUSH("Common/Selector", FMargin(4.f / 16.f), SelectorColor))

			.SetActiveBrush(FSlateNoResource())
			.SetActiveHoveredBrush(FSlateNoResource())

			.SetInactiveBrush(FSlateNoResource())
			.SetInactiveHoveredBrush(FSlateNoResource())

			.SetActiveHighlightedBrush(FSlateNoResource())
			.SetInactiveHighlightedBrush(FSlateNoResource())

			.SetTextColor(FStyleColors::Foreground)
			.SetSelectedTextColor(FStyleColors::Foreground)

			.SetDropIndicator_Above(BOX_BRUSH("Common/DropZoneIndicator_Above", FMargin(10.0f / 16.0f, 10.0f / 16.0f, 0, 0), SelectionColor))
			.SetDropIndicator_Onto(BOX_BRUSH("Common/DropZoneIndicator_Onto", FMargin(4.0f / 16.0f), SelectionColor))
			.SetDropIndicator_Below(BOX_BRUSH("Common/DropZoneIndicator_Below", FMargin(10.0f / 16.0f, 0, 0, 10.0f / 16.0f), SelectionColor));

		Set("PlacementBrowser.PlaceableItemRow", PlaceItemTableRowStyle);


		const FCheckBoxStyle PlacementSegmentedBox = FCheckBoxStyle()
			.SetCheckBoxType(ESlateCheckBoxType::ToggleButton)
			.SetUncheckedImage(FSlateNoResource())
			.SetUncheckedHoveredImage(FSlateNoResource())
			.SetUncheckedPressedImage(FSlateNoResource())
			.SetCheckedImage(FSlateNoResource())
			.SetCheckedHoveredImage(FSlateNoResource())
			.SetCheckedPressedImage(FSlateNoResource())
			.SetForegroundColor(FStyleColors::Foreground)
			.SetHoveredForegroundColor(FStyleColors::ForegroundHover)
			.SetPressedForegroundColor(FStyleColors::ForegroundHover)
			.SetCheckedForegroundColor(FStyleColors::Primary)
			.SetCheckedHoveredForegroundColor(FStyleColors::Primary)
			.SetCheckedPressedForegroundColor(FStyleColors::Primary)
			.SetPadding(FMargin(6.f, 2.f));

		Set("PlacementBrowser.CategoryControl", FSegmentedControlStyle()
			.SetControlStyle(PlacementSegmentedBox)
			.SetFirstControlStyle(PlacementSegmentedBox)
			.SetLastControlStyle(PlacementSegmentedBox)
		);

		Set("PlacementBrowser.Icons.Recent",        new IMAGE_BRUSH_SVG("Starship/Common/Recent",         Icon16x16));
		Set("PlacementBrowser.Icons.Basic",         new IMAGE_BRUSH_SVG("Starship/Common/Basic",          Icon16x16));
		Set("PlacementBrowser.Icons.Lights",        new IMAGE_BRUSH_SVG("Starship/Common/LightBulb",      Icon16x16));
		Set("PlacementBrowser.Icons.Cinematics",    new IMAGE_BRUSH_SVG("Starship/Common/Cinematics",     Icon16x16));
		Set("PlacementBrowser.Icons.VisualEffects", new IMAGE_BRUSH_SVG("Starship/Common/VisualEffects",  Icon16x16));
		Set("PlacementBrowser.Icons.BSP",           new IMAGE_BRUSH_SVG("Starship/Common/Geometry",       Icon16x16));
		Set("PlacementBrowser.Icons.Volumes",       new IMAGE_BRUSH_SVG("Starship/Common/Volumes",        Icon16x16));
		Set("PlacementBrowser.Icons.All",           new IMAGE_BRUSH_SVG("Starship/Common/AllClasses",     Icon16x16));
		Set("PlacementBrowser.Icons.Testing",       new IMAGE_BRUSH_SVG("Starship/Common/Test",           Icon16x16));

		Set( "ContentPalette.ShowAllPlaceables", new IMAGE_BRUSH( "Icons/icon_Placement_FilterAll_20px", Icon20x20 ) );
		Set( "ContentPalette.ShowAllPlaceables.Small", new IMAGE_BRUSH( "Icons/icon_Placement_FilterAll_20px", Icon20x20 ) );
		Set( "ContentPalette.ShowProps", new IMAGE_BRUSH( "Icons/icon_Placement_FilterProps_20px", Icon20x20 ) );
		Set( "ContentPalette.ShowProps.Small", new IMAGE_BRUSH( "Icons/icon_Placement_FilterProps_20px", Icon20x20 ) );
		Set( "ContentPalette.ShowParticles", new IMAGE_BRUSH( "Icons/icon_Placement_FilterParticles_20px", Icon20x20 ) );
		Set( "ContentPalette.ShowParticles.Small", new IMAGE_BRUSH( "Icons/icon_Placement_FilterParticles_20px", Icon20x20 ) );
		Set( "ContentPalette.ShowAudio", new IMAGE_BRUSH( "Icons/icon_Placement_FilterAudio_20px", Icon20x20 ) );
		Set( "ContentPalette.ShowAudio.Small", new IMAGE_BRUSH( "Icons/icon_Placement_FilterAudio_20px", Icon20x20 ) );
		Set( "ContentPalette.ShowMisc", new IMAGE_BRUSH( "Icons/icon_Placement_FilterMisc_20px", Icon20x20 ) );
		Set( "ContentPalette.ShowMisc.Small", new IMAGE_BRUSH( "Icons/icon_Placement_FilterMisc_20px", Icon20x20 ) );
		Set( "ContentPalette.ShowRecentlyPlaced", new IMAGE_BRUSH( "Icons/icon_Placement_RecentlyPlaced_20x", Icon20x20 ) );
		Set( "ContentPalette.ShowRecentlyPlaced.Small", new IMAGE_BRUSH( "Icons/icon_Placement_RecentlyPlaced_20x", Icon20x20 ) );
	}

	{

		Set( "AssetDeleteDialog.Background", new IMAGE_BRUSH( "Common/Selection", Icon8x8, FLinearColor( 0.016, 0.016, 0.016 ) ) );
	}

	// Level editor tool box icons
	{
		Set( "LevelEditor.RecompileGameCode", new IMAGE_BRUSH( "Old/MainToolBar/RecompileGameCode", Icon40x40 ) );
	}

	// Editor viewport layout command icons
	{
		const FVector2D IconLayoutSize(47.0f, 37.0f);
		const FVector2D IconLayoutSizeSmall(47.0f, 37.0f);		// small version set to same size as these are in their own menu and don't clutter the UI

		Set("EditorViewport.ViewportConfig_OnePane", new IMAGE_BRUSH("Icons/ViewportLayout_OnePane", IconLayoutSize));
		Set("EditorViewport.ViewportConfig_OnePane.Small", new IMAGE_BRUSH("Icons/ViewportLayout_OnePane", IconLayoutSizeSmall));
		Set("EditorViewport.ViewportConfig_TwoPanesH", new IMAGE_BRUSH("Icons/ViewportLayout_TwoPanesHoriz", IconLayoutSize));
		Set("EditorViewport.ViewportConfig_TwoPanesH.Small", new IMAGE_BRUSH("Icons/ViewportLayout_TwoPanesHoriz", IconLayoutSizeSmall));
		Set("EditorViewport.ViewportConfig_TwoPanesV", new IMAGE_BRUSH("Icons/ViewportLayout_TwoPanesVert", IconLayoutSize));
		Set("EditorViewport.ViewportConfig_TwoPanesV.Small", new IMAGE_BRUSH("Icons/ViewportLayout_TwoPanesVert", IconLayoutSizeSmall));
		Set("EditorViewport.ViewportConfig_ThreePanesLeft", new IMAGE_BRUSH("Icons/ViewportLayout_ThreePanesLeft", IconLayoutSize));
		Set("EditorViewport.ViewportConfig_ThreePanesLeft.Small", new IMAGE_BRUSH("Icons/ViewportLayout_ThreePanesLeft", IconLayoutSizeSmall));
		Set("EditorViewport.ViewportConfig_ThreePanesRight", new IMAGE_BRUSH("Icons/ViewportLayout_ThreePanesRight", IconLayoutSize));
		Set("EditorViewport.ViewportConfig_ThreePanesRight.Small", new IMAGE_BRUSH("Icons/ViewportLayout_ThreePanesRight", IconLayoutSizeSmall));
		Set("EditorViewport.ViewportConfig_ThreePanesTop", new IMAGE_BRUSH("Icons/ViewportLayout_ThreePanesTop", IconLayoutSize));
		Set("EditorViewport.ViewportConfig_ThreePanesTop.Small", new IMAGE_BRUSH("Icons/ViewportLayout_ThreePanesTop", IconLayoutSizeSmall));
		Set("EditorViewport.ViewportConfig_ThreePanesBottom", new IMAGE_BRUSH("Icons/ViewportLayout_ThreePanesBottom", IconLayoutSize));
		Set("EditorViewport.ViewportConfig_ThreePanesBottom.Small", new IMAGE_BRUSH("Icons/ViewportLayout_ThreePanesBottom", IconLayoutSizeSmall));
		Set("EditorViewport.ViewportConfig_FourPanesLeft", new IMAGE_BRUSH("Icons/ViewportLayout_FourPanesLeft", IconLayoutSize));
		Set("EditorViewport.ViewportConfig_FourPanesLeft.Small", new IMAGE_BRUSH("Icons/ViewportLayout_FourPanesLeft", IconLayoutSizeSmall));
		Set("EditorViewport.ViewportConfig_FourPanesRight", new IMAGE_BRUSH("Icons/ViewportLayout_FourPanesRight", IconLayoutSize));
		Set("EditorViewport.ViewportConfig_FourPanesRight.Small", new IMAGE_BRUSH("Icons/ViewportLayout_FourPanesRight", IconLayoutSizeSmall));
		Set("EditorViewport.ViewportConfig_FourPanesTop", new IMAGE_BRUSH("Icons/ViewportLayout_FourPanesTop", IconLayoutSize));
		Set("EditorViewport.ViewportConfig_FourPanesTop.Small", new IMAGE_BRUSH("Icons/ViewportLayout_FourPanesTop", IconLayoutSizeSmall));
		Set("EditorViewport.ViewportConfig_FourPanesBottom", new IMAGE_BRUSH("Icons/ViewportLayout_FourPanesBottom", IconLayoutSize));
		Set("EditorViewport.ViewportConfig_FourPanesBottom.Small", new IMAGE_BRUSH("Icons/ViewportLayout_FourPanesBottom", IconLayoutSizeSmall));
		Set("EditorViewport.ViewportConfig_FourPanes2x2", new IMAGE_BRUSH("Icons/ViewportLayout_FourPanes2x2", IconLayoutSize));
		Set("EditorViewport.ViewportConfig_FourPanes2x2.Small", new IMAGE_BRUSH("Icons/ViewportLayout_FourPanes2x2", IconLayoutSizeSmall));
	}

	// Level viewport layout command icons
	{
		const FVector2D IconLayoutSize(47.0f, 37.0f);
		const FVector2D IconLayoutSizeSmall(47.0f, 37.0f);		// small version set to same size as these are in their own menu and don't clutter the UI

		Set( "LevelViewport.ViewportConfig_OnePane", new IMAGE_BRUSH("Icons/ViewportLayout_OnePane", IconLayoutSize) );
		Set( "LevelViewport.ViewportConfig_OnePane.Small", new IMAGE_BRUSH("Icons/ViewportLayout_OnePane", IconLayoutSizeSmall) );
		Set( "LevelViewport.ViewportConfig_TwoPanesH", new IMAGE_BRUSH( "Icons/ViewportLayout_TwoPanesHoriz", IconLayoutSize ) );
		Set( "LevelViewport.ViewportConfig_TwoPanesH.Small", new IMAGE_BRUSH( "Icons/ViewportLayout_TwoPanesHoriz", IconLayoutSizeSmall ) );
		Set( "LevelViewport.ViewportConfig_TwoPanesV", new IMAGE_BRUSH( "Icons/ViewportLayout_TwoPanesVert", IconLayoutSize ) );
		Set( "LevelViewport.ViewportConfig_TwoPanesV.Small", new IMAGE_BRUSH( "Icons/ViewportLayout_TwoPanesVert", IconLayoutSizeSmall ) );
		Set( "LevelViewport.ViewportConfig_ThreePanesLeft", new IMAGE_BRUSH( "Icons/ViewportLayout_ThreePanesLeft", IconLayoutSize ) );
		Set( "LevelViewport.ViewportConfig_ThreePanesLeft.Small", new IMAGE_BRUSH( "Icons/ViewportLayout_ThreePanesLeft", IconLayoutSizeSmall ) );
		Set( "LevelViewport.ViewportConfig_ThreePanesRight", new IMAGE_BRUSH( "Icons/ViewportLayout_ThreePanesRight", IconLayoutSize ) );
		Set( "LevelViewport.ViewportConfig_ThreePanesRight.Small", new IMAGE_BRUSH( "Icons/ViewportLayout_ThreePanesRight", IconLayoutSizeSmall ) );
		Set( "LevelViewport.ViewportConfig_ThreePanesTop", new IMAGE_BRUSH( "Icons/ViewportLayout_ThreePanesTop", IconLayoutSize ) );
		Set( "LevelViewport.ViewportConfig_ThreePanesTop.Small", new IMAGE_BRUSH( "Icons/ViewportLayout_ThreePanesTop", IconLayoutSizeSmall ) );
		Set( "LevelViewport.ViewportConfig_ThreePanesBottom", new IMAGE_BRUSH( "Icons/ViewportLayout_ThreePanesBottom", IconLayoutSize ) );
		Set( "LevelViewport.ViewportConfig_ThreePanesBottom.Small", new IMAGE_BRUSH( "Icons/ViewportLayout_ThreePanesBottom", IconLayoutSizeSmall ) );
		Set( "LevelViewport.ViewportConfig_FourPanesLeft", new IMAGE_BRUSH( "Icons/ViewportLayout_FourPanesLeft", IconLayoutSize ) );
		Set( "LevelViewport.ViewportConfig_FourPanesLeft.Small", new IMAGE_BRUSH( "Icons/ViewportLayout_FourPanesLeft", IconLayoutSizeSmall ) );
		Set( "LevelViewport.ViewportConfig_FourPanesRight", new IMAGE_BRUSH( "Icons/ViewportLayout_FourPanesRight", IconLayoutSize ) );
		Set( "LevelViewport.ViewportConfig_FourPanesRight.Small", new IMAGE_BRUSH( "Icons/ViewportLayout_FourPanesRight", IconLayoutSizeSmall ) );
		Set( "LevelViewport.ViewportConfig_FourPanesTop", new IMAGE_BRUSH( "Icons/ViewportLayout_FourPanesTop", IconLayoutSize ) );
		Set( "LevelViewport.ViewportConfig_FourPanesTop.Small", new IMAGE_BRUSH( "Icons/ViewportLayout_FourPanesTop", IconLayoutSizeSmall ) );
		Set( "LevelViewport.ViewportConfig_FourPanesBottom", new IMAGE_BRUSH( "Icons/ViewportLayout_FourPanesBottom", IconLayoutSize ) );
		Set( "LevelViewport.ViewportConfig_FourPanesBottom.Small", new IMAGE_BRUSH( "Icons/ViewportLayout_FourPanesBottom", IconLayoutSizeSmall ) );
		Set( "LevelViewport.ViewportConfig_FourPanes2x2", new IMAGE_BRUSH( "Icons/ViewportLayout_FourPanes2x2", IconLayoutSize ) );
		Set( "LevelViewport.ViewportConfig_FourPanes2x2.Small", new IMAGE_BRUSH( "Icons/ViewportLayout_FourPanes2x2", IconLayoutSizeSmall ) );

		Set( "LevelViewport.EjectActorPilot", new IMAGE_BRUSH( "Icons/icon_EjectActorPilot_16x", Icon16x16 ) );
		Set( "LevelViewport.EjectActorPilot.Small", new IMAGE_BRUSH( "Icons/icon_EjectActorPilot_16x", Icon16x16 ) );
		Set( "LevelViewport.PilotSelectedActor", new IMAGE_BRUSH_SVG( "Starship/EditorViewport/pilot", Icon16x16 ) );
		
		Set( "LevelViewport.ToggleActorPilotCameraView",       new IMAGE_BRUSH_SVG( "Starship/Common/CameraShake", Icon16x16 ) );
		Set( "LevelViewport.ToggleActorPilotCameraView.Small", new IMAGE_BRUSH_SVG( "Starship/Common/CameraShake", Icon16x16 ) );

		Set( "LevelViewport.ActorPilotText", FTextBlockStyle()
			.SetFont( DEFAULT_FONT( "BoldCondensed", 12 ) )
			.SetColorAndOpacity( FLinearColor(0.9f, 0.9f, 0.9f, 1.f) )
			.SetShadowColorAndOpacity( FLinearColor(0.f, 0.f, 0.f, 0.4f) )
			.SetShadowOffset( FVector2D(1.f, 1.f) )
		);
	}

	// Level editor status bar
	{
		Set( "TransformSettings.RelativeCoordinateSettings", new IMAGE_BRUSH( "Icons/icon_axis_16px", FVector2D( 16, 16 ) ) );
	}

	// Mesh Proxy Window
	{
		Set("MeshProxy.SimplygonLogo", new IMAGE_BRUSH( "Icons/SimplygonBanner_Sml", FVector2D(174, 36) ) );
	}
#endif // WITH_EDITOR

	// Level viewport 
#if WITH_EDITOR || (IS_PROGRAM && WITH_UNREAL_DEVELOPER_TOOLS)
	{

		Set( "LevelViewport.DebugBorder", new BOX_BRUSH( "Old/Window/ViewportDebugBorder", 0.8f, FLinearColor(.7,0,0,.5) ) );
		Set( "LevelViewport.BlackBackground", new FSlateColorBrush( FLinearColor::Black ) ); 
		Set( "LevelViewport.StartingPlayInEditorBorder", new BOX_BRUSH( "Old/Window/ViewportDebugBorder", 0.8f, FLinearColor(0.1f,1.0f,0.1f,1.0f) ) );
		Set( "LevelViewport.StartingSimulateBorder", new BOX_BRUSH( "Old/Window/ViewportDebugBorder", 0.8f, FLinearColor(1.0f,1.0f,0.1f,1.0f) ) );
<<<<<<< HEAD
		Set( "LevelViewport.NonMaximizedBorder", new BORDER_BRUSH("Common/PlainBorder", 2.f / 8.f, FStyleColors::Black));
=======
		Set( "LevelViewport.NonMaximizedBorder", new CORE_BORDER_BRUSH("Common/PlainBorder", 2.f / 8.f, FStyleColors::Black));
>>>>>>> d731a049
		Set( "LevelViewport.ReturningToEditorBorder", new BOX_BRUSH( "Old/Window/ViewportDebugBorder", 0.8f, FLinearColor(0.1f,0.1f,1.0f,1.0f) ) );
		Set( "LevelViewport.ActorLockIcon", new IMAGE_BRUSH( "Icons/ActorLockedViewport", Icon32x32 ) );
		Set( "LevelViewport.Icon", new IMAGE_BRUSH( "Icons/icon_tab_viewport_16px", Icon16x16 ) );

		Set( "LevelViewportContextMenu.ActorType.Text", FTextBlockStyle(NormalText)
			.SetFont( DEFAULT_FONT( "Regular", 7 ) )
			.SetColorAndOpacity( FSlateColor::UseSubduedForeground() ) );

		Set( "LevelViewportContextMenu.AssetLabel.Text", FTextBlockStyle(NormalText)
			.SetFont( DEFAULT_FONT( "Regular", 9 ) )
			.SetColorAndOpacity( FSlateColor::UseForeground() ) );

		Set( "LevelViewportContextMenu.AssetTileItem.ThumbnailAreaBackground", new FSlateRoundedBoxBrush(FStyleColors::Recessed, 4.0f) );
		
		FLinearColor TransparentRecessed = FStyleColors::Recessed.GetSpecifiedColor();
		TransparentRecessed.A = 0.3f;
		Set( "LevelViewportContextMenu.AssetTileItem.NameAreaBackground", new FSlateRoundedBoxBrush(TransparentRecessed, 4.0f) );

		Set( "LevelViewport.CursorIcon", new IMAGE_BRUSH( "Common/Cursor", Icon16x16 ) );
	}

	// Show flags menus
	{
		Set( "ShowFlagsMenu.AntiAliasing", new IMAGE_BRUSH_SVG( "Starship/Common/AntiAliasing", Icon16x16 ) );
		Set( "ShowFlagsMenu.Atmosphere", new IMAGE_BRUSH_SVG( "Starship/Common/Atmosphere", Icon16x16 ) );
		Set( "ShowFlagsMenu.Cloud", new IMAGE_BRUSH_SVG( "Starship/AssetIcons/VolumetricCloud_16", Icon16x16 ) );
		Set( "ShowFlagsMenu.BSP", new IMAGE_BRUSH_SVG( "Starship/Common/BSP", Icon16x16 ) );
		Set( "ShowFlagsMenu.Collision", new IMAGE_BRUSH_SVG( "Starship/Common/Collision", Icon16x16 ) );
		Set( "ShowFlagsMenu.Decals", new IMAGE_BRUSH_SVG( "Starship/Common/Decals", Icon16x16 ) );
		Set( "ShowFlagsMenu.Fog", new IMAGE_BRUSH_SVG( "Starship/Common/Fog", Icon16x16 ) );
		Set( "ShowFlagsMenu.Grid", new IMAGE_BRUSH_SVG( "Starship/Common/Grid", Icon16x16 ) );
		Set( "ShowFlagsMenu.Landscape", new IMAGE_BRUSH_SVG( "Starship/Common/Landscape", Icon16x16 ) );
		Set( "ShowFlagsMenu.MediaPlanes", new IMAGE_BRUSH_SVG( "Starship/Common/MediaPlanes", Icon16x16 ) );
		Set( "ShowFlagsMenu.Navigation", new IMAGE_BRUSH_SVG( "Starship/Common/Navigation", Icon16x16 ) );
		Set( "ShowFlagsMenu.Particles", new IMAGE_BRUSH_SVG( "Starship/Common/ParticleSprites", Icon16x16 ) );
		Set( "ShowFlagsMenu.SkeletalMeshes", new IMAGE_BRUSH_SVG( "Starship/Common/SkeletalMesh", Icon16x16 ) );
		Set( "ShowFlagsMenu.StaticMeshes", new IMAGE_BRUSH_SVG( "Starship/Common/StaticMesh", Icon16x16 ) );
		Set( "ShowFlagsMenu.Translucency", new IMAGE_BRUSH_SVG( "Starship/Common/Transparency", Icon16x16 ) );
		Set( "ShowFlagsMenu.WidgetComponents", new IMAGE_BRUSH_SVG( "Starship/Common/WidgetComponents", Icon16x16 ) );

		Set("ShowFlagsMenu.SubMenu.PostProcessing", new IMAGE_BRUSH_SVG("Starship/Common/PostProcessing", Icon16x16));
		Set("ShowFlagsMenu.SubMenu.LightTypes", new IMAGE_BRUSH_SVG("Starship/Common/LightTypes", Icon16x16));
		Set("ShowFlagsMenu.SubMenu.LightingComponents", new IMAGE_BRUSH_SVG("Starship/Common/LightingComponents", Icon16x16));
		Set("ShowFlagsMenu.SubMenu.LightingFeatures", new IMAGE_BRUSH_SVG("Starship/Common/LightingFeatures", Icon16x16));
		Set("ShowFlagsMenu.SubMenu.Lumen", new IMAGE_BRUSH_SVG("Starship/Common/LightingFeatures", Icon16x16));
		Set("ShowFlagsMenu.SubMenu.Developer", new IMAGE_BRUSH_SVG("Starship/Common/Developer", Icon16x16));
		Set("ShowFlagsMenu.SubMenu.Visualize", new IMAGE_BRUSH_SVG("Starship/Common/Visualize", Icon16x16));
		Set("ShowFlagsMenu.SubMenu.Advanced", new CORE_IMAGE_BRUSH_SVG("Starship/Common/Advanced", Icon16x16));

		Set("ShowFlagsMenu.SubMenu.Volumes", new IMAGE_BRUSH_SVG("Starship/Common/Volume", Icon16x16));
		Set("ShowFlagsMenu.SubMenu.Layers", new IMAGE_BRUSH_SVG("Starship/Common/Layers", Icon16x16));
		Set("ShowFlagsMenu.SubMenu.FoliageTypes", new IMAGE_BRUSH_SVG("Starship/Common/FoliageTypes", Icon16x16));
		Set("ShowFlagsMenu.SubMenu.Sprites", new IMAGE_BRUSH_SVG("Starship/Common/Sprite", Icon16x16));
	}
#endif // WITH_EDITOR || (IS_PROGRAM && WITH_UNREAL_DEVELOPER_TOOLS)

	// Mobility Icons
	{
		Set("Mobility.Movable", new IMAGE_BRUSH("/Icons/Mobility/Movable_16x", Icon16x16));
		Set("Mobility.Stationary", new IMAGE_BRUSH("/Icons/Mobility/Adjustable_16x", Icon16x16));
		Set("Mobility.Static", new IMAGE_BRUSH("/Icons/Mobility/Static_16x", Icon16x16));

		const FString SmallRoundedButton(TEXT("Common/SmallRoundedToggle"));
		const FString SmallRoundedButtonStart(TEXT("Common/SmallRoundedToggleLeft"));
		const FString SmallRoundedButtonMiddle(TEXT("Common/SmallRoundedToggleCenter"));
		const FString SmallRoundedButtonEnd(TEXT("Common/SmallRoundedToggleRight"));

		const FLinearColor NormalColor(0.15, 0.15, 0.15, 1);

		Set("Property.ToggleButton", FCheckBoxStyle()
			.SetCheckBoxType(ESlateCheckBoxType::ToggleButton)
			.SetUncheckedImage(BOX_BRUSH(*SmallRoundedButton, FMargin(7.f / 16.f), NormalColor))
			.SetUncheckedPressedImage(BOX_BRUSH(*SmallRoundedButton, FMargin(7.f / 16.f), SelectionColor_Pressed))
			.SetUncheckedHoveredImage(BOX_BRUSH(*SmallRoundedButton, FMargin(7.f / 16.f), SelectionColor_Pressed))
			.SetCheckedHoveredImage(BOX_BRUSH(*SmallRoundedButton, FMargin(7.f / 16.f), SelectionColor))
			.SetCheckedPressedImage(BOX_BRUSH(*SmallRoundedButton, FMargin(7.f / 16.f), SelectionColor))
			.SetCheckedImage(BOX_BRUSH(*SmallRoundedButton, FMargin(7.f / 16.f), SelectionColor)));

		Set("Property.ToggleButton.Start", FCheckBoxStyle()
			.SetCheckBoxType(ESlateCheckBoxType::ToggleButton)
			.SetUncheckedImage(BOX_BRUSH(*SmallRoundedButtonStart, FMargin(7.f / 16.f), NormalColor))
			.SetUncheckedPressedImage(BOX_BRUSH(*SmallRoundedButtonStart, FMargin(7.f / 16.f), SelectionColor_Pressed))
			.SetUncheckedHoveredImage(BOX_BRUSH(*SmallRoundedButtonStart, FMargin(7.f / 16.f), SelectionColor_Pressed))
			.SetCheckedHoveredImage(BOX_BRUSH(*SmallRoundedButtonStart, FMargin(7.f / 16.f), SelectionColor))
			.SetCheckedPressedImage(BOX_BRUSH(*SmallRoundedButtonStart, FMargin(7.f / 16.f), SelectionColor))
			.SetCheckedImage(BOX_BRUSH(*SmallRoundedButtonStart, FMargin(7.f / 16.f), SelectionColor)));

		Set("Property.ToggleButton.Middle", FCheckBoxStyle()
			.SetCheckBoxType(ESlateCheckBoxType::ToggleButton)
			.SetUncheckedImage(BOX_BRUSH(*SmallRoundedButtonMiddle, FMargin(7.f / 16.f), NormalColor))
			.SetUncheckedPressedImage(BOX_BRUSH(*SmallRoundedButtonMiddle, FMargin(7.f / 16.f), SelectionColor_Pressed))
			.SetUncheckedHoveredImage(BOX_BRUSH(*SmallRoundedButtonMiddle, FMargin(7.f / 16.f), SelectionColor_Pressed))
			.SetCheckedHoveredImage(BOX_BRUSH(*SmallRoundedButtonMiddle, FMargin(7.f / 16.f), SelectionColor))
			.SetCheckedPressedImage(BOX_BRUSH(*SmallRoundedButtonMiddle, FMargin(7.f / 16.f), SelectionColor))
			.SetCheckedImage(BOX_BRUSH(*SmallRoundedButtonMiddle, FMargin(7.f / 16.f), SelectionColor)));

		Set("Property.ToggleButton.End", FCheckBoxStyle()
			.SetCheckBoxType(ESlateCheckBoxType::ToggleButton)
			.SetUncheckedImage(BOX_BRUSH(*SmallRoundedButtonEnd, FMargin(7.f / 16.f), NormalColor))
			.SetUncheckedPressedImage(BOX_BRUSH(*SmallRoundedButtonEnd, FMargin(7.f / 16.f), SelectionColor_Pressed))
			.SetUncheckedHoveredImage(BOX_BRUSH(*SmallRoundedButtonEnd, FMargin(7.f / 16.f), SelectionColor_Pressed))
			.SetCheckedHoveredImage(BOX_BRUSH(*SmallRoundedButtonEnd, FMargin(7.f / 16.f), SelectionColor))
			.SetCheckedPressedImage(BOX_BRUSH(*SmallRoundedButtonEnd, FMargin(7.f / 16.f), SelectionColor))
			.SetCheckedImage(BOX_BRUSH(*SmallRoundedButtonEnd, FMargin(7.f / 16.f), SelectionColor)));

		// Experimental/early access stuff
		Set("PropertyEditor.ExperimentalClass", new IMAGE_BRUSH("/PropertyView/ExperimentalClassWarning", Icon40x40));
		Set("PropertyEditor.EarlyAccessClass", new IMAGE_BRUSH("/PropertyView/EarlyAccessClassWarning", Icon40x40));
	}

	// Mesh Paint
	{
		Set("MeshPaint.FindInCB",       new IMAGE_BRUSH("/Icons/icon_toolbar_genericfinder_40px", Icon20x20) );
		Set("MeshPaint.Swap",           new IMAGE_BRUSH("/Icons/icon_MeshPaint_Swap_16x", Icon12x12));

		Set("MeshPaint.Fill",           new IMAGE_BRUSH("/Icons/GeneralTools/PaintBucket_40x", Icon20x20) );
		Set("MeshPaint.Fill.Small",     new IMAGE_BRUSH("/Icons/GeneralTools/PaintBucket_40x", Icon20x20) );
		Set("MeshPaint.Propagate",      new IMAGE_BRUSH("/Icons/Paint/Paint_Propagate_40x", Icon20x20) );
		Set("MeshPaint.Propagate.Small",new IMAGE_BRUSH("/Icons/Paint/Paint_Propagate_40x", Icon20x20) );
		Set("MeshPaint.Import",         new IMAGE_BRUSH("/Icons/GeneralTools/Import_40x", Icon20x20) );
		Set("MeshPaint.Import.Small",   new IMAGE_BRUSH("/Icons/GeneralTools/Import_40x", Icon20x20) );
		Set("MeshPaint.Save",           new IMAGE_BRUSH("/Icons/GeneralTools/Save_40x", Icon20x20) );
		Set("MeshPaint.Save.Small",     new IMAGE_BRUSH("/Icons/GeneralTools/Save_40x", Icon20x20) );
		Set("MeshPaint.Fix",            new IMAGE_BRUSH("/Icons/GeneralTools/Fix_40x", Icon20x20) );
		Set("MeshPaint.Fix.Small",      new IMAGE_BRUSH("/Icons/GeneralTools/Fix_40x", Icon20x20) );
		Set("MeshPaint.Remove",         new IMAGE_BRUSH("/Icons/GeneralTools/Delete_40x", Icon20x20));
		Set("MeshPaint.Remove.Small",   new IMAGE_BRUSH("/Icons/GeneralTools/Delete_40x", Icon20x20));
		Set("MeshPaint.Copy",           new IMAGE_BRUSH("/Icons/GeneralTools/Copy_40x", Icon20x20));
		Set("MeshPaint.Copy.Small",     new IMAGE_BRUSH("/Icons/GeneralTools/Copy_40x", Icon20x20));
		Set("MeshPaint.Paste",          new IMAGE_BRUSH("/Icons/GeneralTools/Paste_40x", Icon20x20));
		Set("MeshPaint.Paste.Small",    new IMAGE_BRUSH("/Icons/GeneralTools/Paste_40x", Icon20x20));
		Set("MeshPaint.PropagateTexturePaint",             new IMAGE_BRUSH("/Icons/Paint/Paint_PropagateTexture_40x", Icon20x20));
		Set("MeshPaint.PropagateTexturePaint.Small",       new IMAGE_BRUSH("/Icons/Paint/Paint_PropagateTexture_40x", Icon20x20));
		Set("MeshPaint.SaveTexturePaint",                  new IMAGE_BRUSH("/Icons/GeneralTools/Save_40x", Icon20x20));
		Set("MeshPaint.SaveTexturePaint.Small",            new IMAGE_BRUSH("/Icons/GeneralTools/Save_40x", Icon20x20));
		Set("MeshPaint.PropagateVertexColorsToLODs",       new IMAGE_BRUSH("Icons/Paint/Paint_AllLODs_40x", Icon20x20));
		Set("MeshPaint.PropagateVertexColorsToLODs.Small", new IMAGE_BRUSH("Icons/Paint/Paint_AllLODs_40x", Icon20x20));
		Set("MeshPaint.TexturePaint",       new IMAGE_BRUSH("Icons/GeneralTools/Paint_40x", Icon20x20));
		Set("MeshPaint.TexturePaint.Small", new IMAGE_BRUSH("Icons/GeneralTools/Paint_40x", Icon20x20));
		Set("MeshPaint.ColorPaint",         new IMAGE_BRUSH("Icons/GeneralTools/Paint_40x", Icon20x20));
		Set("MeshPaint.ColorPaint.Small",   new IMAGE_BRUSH("Icons/GeneralTools/Paint_40x", Icon20x20));
		Set("MeshPaint.WeightPaint",        new IMAGE_BRUSH("Icons/GeneralTools/Paint_40x", Icon20x20));
		Set("MeshPaint.WeightPaint.Small",  new IMAGE_BRUSH("Icons/GeneralTools/Paint_40x", Icon20x20));
		Set("MeshPaint.VertexSelect",             new IMAGE_BRUSH(TEXT("Icons/GeneralTools/Select_40x"), Icon20x20));
		Set("MeshPaint.VertexSelect.Small",       new IMAGE_BRUSH(TEXT("Icons/GeneralTools/Select_40x"), Icon20x20));
		Set("MeshPaint.TextureSelect",            new IMAGE_BRUSH(TEXT("Icons/GeneralTools/Select_40x"), Icon20x20));
		Set("MeshPaint.TextureSelect.Small",      new IMAGE_BRUSH(TEXT("Icons/GeneralTools/Select_40x"), Icon20x20));
		Set("MeshPaint.PreviousTexture",          new IMAGE_BRUSH(TEXT("Icons/GeneralTools/Previous_40x"), Icon20x20));
		Set("MeshPaint.PreviousTexture.Small",    new IMAGE_BRUSH(TEXT("Icons/GeneralTools/Previous_40x"), Icon20x20));
		Set("MeshPaint.NextTexture",              new IMAGE_BRUSH(TEXT("Icons/GeneralTools/Next_40x"), Icon20x20));
		Set("MeshPaint.NextTexture.Small",        new IMAGE_BRUSH(TEXT("Icons/GeneralTools/Next_40x"), Icon20x20));
		Set("MeshPaint.CycleToPreviousLOD",       new IMAGE_BRUSH(TEXT("Icons/GeneralTools/Previous_40x"), Icon20x20));
		Set("MeshPaint.CycleToPreviousLOD.Small", new IMAGE_BRUSH(TEXT("Icons/GeneralTools/Previous_40x"), Icon20x20));
		Set("MeshPaint.CycleToNextLOD",           new IMAGE_BRUSH(TEXT("Icons/GeneralTools/Next_40x"), Icon20x20));
		Set("MeshPaint.CycleToNextLOD.Small",     new IMAGE_BRUSH(TEXT("Icons/GeneralTools/Next_40x"), Icon20x20));
		Set("MeshPaint.SwitchForeAndBackgroundColor",       new IMAGE_BRUSH("Icons/Paint/Paint_SwapColors_40x", Icon20x20));
		Set("MeshPaint.SwitchForeAndBackgroundColor.Small", new IMAGE_BRUSH("Icons/Paint/Paint_SwapColors_40x", Icon20x20));
		Set("MeshPaint.Brush",			new IMAGE_BRUSH_SVG("Starship/Common/Paintbrush", Icon20x20));
	}

	// Scalability (Performance Warning)
	{
		Set( "Scalability.ScalabilitySettings", new IMAGE_BRUSH("Scalability/ScalabilitySettings", FVector2D(473.0f, 266.0f) ) );
	}

	Set("WorkspaceMenu.AdditionalUI", new IMAGE_BRUSH("Icons/icon_ViewMode_LODColoration_16px", Icon16x16));
}

void FStarshipEditorStyle::FStyle::SetupPersonaStyle()
{
	// Persona
#if WITH_EDITOR
	{
		// Persona viewport
		Set( "AnimViewportMenu.TranslateMode", new IMAGE_BRUSH( "Icons/icon_translate_40x", Icon32x32) );
		Set( "AnimViewportMenu.TranslateMode.Small", new IMAGE_BRUSH( "Icons/icon_translate_40x", Icon16x16 ) );
		Set( "AnimViewportMenu.RotateMode", new IMAGE_BRUSH( "Icons/icon_rotate_40x", Icon32x32) );
		Set( "AnimViewportMenu.RotateMode.Small", new IMAGE_BRUSH( "Icons/icon_rotate_40x", Icon16x16 ) );
		Set( "AnimViewportMenu.CameraFollow", new IMAGE_BRUSH( "Persona/Viewport/Camera_FollowBounds_40px", Icon32x32) );
		Set( "AnimViewportMenu.CameraFollow.Small", new IMAGE_BRUSH( "Persona/Viewport/Camera_FollowBounds_40px", Icon16x16 ) );
		Set( "AnimViewport.LocalSpaceEditing", new IMAGE_BRUSH( "Icons/icon_axis_local_16px", FVector2D( 16, 16 ) ) );
		Set( "AnimViewport.WorldSpaceEditing", new IMAGE_BRUSH( "Icons/icon_axis_world_16px", FVector2D( 16, 16 ) ) );
		Set( "AnimViewportMenu.SetShowNormals", new IMAGE_BRUSH( TEXT("Icons/icon_StaticMeshEd_Normals_40x"), Icon40x40 ) );
		Set( "AnimViewportMenu.SetShowNormals.Small", new IMAGE_BRUSH( TEXT("Icons/icon_StaticMeshEd_Normals_40x"), Icon20x20 ) );
		Set( "AnimViewportMenu.SetShowTangents", new IMAGE_BRUSH( TEXT("Icons/icon_StaticMeshEd_Tangents_40x"), Icon40x40 ) );
		Set( "AnimViewportMenu.SetShowTangents.Small", new IMAGE_BRUSH( TEXT("Icons/icon_StaticMeshEd_Tangents_40x"), Icon20x20 ) );
		Set( "AnimViewportMenu.SetShowBinormals", new IMAGE_BRUSH( TEXT("Icons/icon_StaticMeshEd_Binormals_40x"), Icon40x40 ) );
		Set( "AnimViewportMenu.SetShowBinormals.Small", new IMAGE_BRUSH( TEXT("Icons/icon_StaticMeshEd_Binormals_40x"), Icon20x20 ) );
		Set( "AnimViewportMenu.AnimSetDrawUVs", new IMAGE_BRUSH( TEXT("Icons/icon_StaticMeshEd_UVOverlay_40x"), Icon40x40 ) );
		Set( "AnimViewportMenu.AnimSetDrawUVs.Small", new IMAGE_BRUSH( TEXT("Icons/icon_StaticMeshEd_UVOverlay_40x"), Icon20x20 ) );

		Set("AnimViewportMenu.PlayBackSpeed", new IMAGE_BRUSH_SVG("Starship/Common/play", Icon16x16));
		Set("AnimViewportMenu.TurnTableSpeed", new IMAGE_BRUSH("Persona/Viewport/icon_turn_table_16x", Icon16x16));
		Set("AnimViewportMenu.SceneSetup", new IMAGE_BRUSH("Icons/icon_tab_SceneOutliner_16x", Icon16x16));

		Set( "AnimViewport.MessageFont", DEFAULT_FONT("Bold", 9) );

		Set("AnimViewport.MessageText", FTextBlockStyle(NormalText)
			.SetFont(DEFAULT_FONT("Bold", FStarshipCoreStyle::RegularTextSize))
			.SetShadowOffset(FVector2D(1.0f, 1.0f))
			.SetShadowColorAndOpacity(FLinearColor(0.0f, 0.0f, 0.0f)));
		Set("AnimViewport.WarningText", FTextBlockStyle(NormalText)
			.SetFont(DEFAULT_FONT("Bold", FStarshipCoreStyle::RegularTextSize))
			.SetColorAndOpacity(FLinearColor::Yellow)
			.SetShadowOffset(FVector2D(1.0f, 1.0f))
			.SetShadowColorAndOpacity(FLinearColor(0.0f, 0.0f, 0.0f)));
		Set("AnimViewport.ErrorText", FTextBlockStyle(NormalText)
			.SetFont(DEFAULT_FONT("Bold", FStarshipCoreStyle::RegularTextSize))
			.SetColorAndOpacity(FLinearColor::Red)
			.SetShadowOffset(FVector2D(1.0f, 1.0f))
			.SetShadowColorAndOpacity(FLinearColor(0.0f, 0.0f, 0.0f)));
		
		// Viewport notifications 
		Set("AnimViewport.Notification.Error", new BOX_BRUSH("Common/RoundedSelection_16x", 4.0f / 16.0f, FLinearColor(0.728f, 0.0f, 0.0f)));
		Set("AnimViewport.Notification.Warning", new BOX_BRUSH("Common/RoundedSelection_16x", 4.0f / 16.0f, FLinearColor(0.728f, 0.364f, 0.003f)));
		Set("AnimViewport.Notification.Message", new BOX_BRUSH("Common/RoundedSelection_16x", 4.0f / 16.0f, FLinearColor(0.364f, 0.364f, 0.364f)));

		Set("AnimViewport.Notification.CloseButton", FButtonStyle()
			.SetNormal(IMAGE_BRUSH("/Docking/CloseApp_Normal", Icon16x16))
			.SetPressed(IMAGE_BRUSH("/Docking/CloseApp_Pressed", Icon16x16))
			.SetHovered(IMAGE_BRUSH("/Docking/CloseApp_Hovered", Icon16x16)));

		// persona commands
		Set("Persona.AnimNotifyWindow", new IMAGE_BRUSH_SVG("Starship/Persona/AnimationNotifies", Icon20x20));
		Set("Persona.RetargetManager", new IMAGE_BRUSH_SVG("Starship/Persona/RetargetManager", Icon20x20));
		Set("Persona.ImportMesh", new CORE_IMAGE_BRUSH_SVG("Starship/Common/import", Icon20x20));
		Set("Persona.ReimportMesh", new CORE_IMAGE_BRUSH_SVG("Starship/Common/import", Icon20x20));
		Set("Persona.ImportLODs", new CORE_IMAGE_BRUSH_SVG("Starship/Common/import", Icon20x20));
		Set("Persona.ImportAnimation", new CORE_IMAGE_BRUSH_SVG("Starship/Common/import", Icon20x20));
		Set("Persona.ReimportAnimation", new CORE_IMAGE_BRUSH_SVG("Starship/Common/import", Icon20x20));
		Set("Persona.ApplyCompression", new IMAGE_BRUSH_SVG("Starship/Common/Compress", Icon20x20));
		Set("Persona.ExportToFBX", new CORE_IMAGE_BRUSH_SVG("Starship/Common/export_20", Icon20x20));
		Set("Persona.CreateAsset", new IMAGE_BRUSH_SVG("Starship/Persona/PersonaCreateAsset", Icon20x20));
		Set("Persona.StartRecordAnimation", new IMAGE_BRUSH(TEXT("Icons/icon_Persona_StartRecord_40x"), Icon40x40));
		Set("Persona.StopRecordAnimation", new IMAGE_BRUSH(TEXT("Icons/icon_Persona_StopRecord_40x"), Icon40x40));
		Set("Persona.StopRecordAnimation_Alt", new IMAGE_BRUSH(TEXT("Icons/icon_Persona_StopRecord_Alt_40x"), Icon40x40));
		Set("Persona.SetKey", new IMAGE_BRUSH(TEXT("Icons/icon_Persona_SetKey_40x"), Icon40x40));
		Set("Persona.ApplyAnimation", new IMAGE_BRUSH(TEXT("Icons/icon_Persona_BakeAnim_40x"), Icon40x40));
		Set("Persona.EditInSequencer", new IMAGE_BRUSH_SVG("Starship/Persona/EditInSequencer", Icon20x20));

		// preview set up
		Set("Persona.TogglePreviewAsset", new IMAGE_BRUSH_SVG("Starship/Persona/AnimationPreviewMesh", Icon20x20));
		Set("Persona.TogglePreviewAnimation", new IMAGE_BRUSH_SVG("Starship/Persona/PersonaPreviewAnimation", Icon20x20));
		Set("Persona.ToggleReferencePose", new IMAGE_BRUSH_SVG("Starship/Persona/PersonaTPose", Icon20x20));
		Set("Persona.SavePreviewMeshCollection", new IMAGE_BRUSH(TEXT("Icons/Save_16x"), Icon16x16));

		// persona extras
		Set("Persona.ConvertAnimationGraph", new IMAGE_BRUSH("Old/Graph/ConvertIcon", Icon40x40));
		Set("Persona.ReimportAsset", new CORE_IMAGE_BRUSH_SVG("Starship/Common/import", Icon20x20));
		Set("Persona.ConvertToStaticMesh", new IMAGE_BRUSH_SVG("Starship/Common/MakeStaticMesh", Icon20x20));
		Set("Persona.BakeMaterials", new IMAGE_BRUSH("Icons/icon_tab_Layers_40x", Icon40x40));

		// Anim Slot Manager
		Set("AnimSlotManager.SaveSkeleton", new IMAGE_BRUSH("Persona/AnimSlotManager/icon_SaveSkeleton_40x", Icon40x40));
		Set("AnimSlotManager.AddGroup", new IMAGE_BRUSH("Persona/AnimSlotManager/icon_AddGroup_40x", Icon40x40));
		Set("AnimSlotManager.AddSlot", new IMAGE_BRUSH("Persona/AnimSlotManager/icon_AddSlot_40x", Icon40x40));
		Set("AnimSlotManager.Warning", new IMAGE_BRUSH("Persona/AnimSlotManager/icon_Warning_14x", Icon16x16));

		// Anim Notify Editor
		Set("AnimNotifyEditor.BranchingPoint", new IMAGE_BRUSH("Persona/NotifyEditor/BranchingPoints_24x", Icon24x24));

		// AnimBlueprint Preview Warning Background
		FSlateColor PreviewPropertiesWarningColour(FLinearColor::Gray);
		Set("Persona.PreviewPropertiesWarning", new BOX_BRUSH("Common/RoundedSelection_16x", 4.0f / 16.0f, PreviewPropertiesWarningColour));

		// Persona-specific tabs
		Set("Persona.Tabs.SkeletonTree", new IMAGE_BRUSH(TEXT("Icons/icon_Persona_Skeleton_Tree_16x"), Icon16x16));
		Set("Persona.Tabs.MorphTargetPreviewer", new IMAGE_BRUSH(TEXT("Icons/icon_Persona_Morph_Target_Previewer_16x"), Icon16x16));
		Set("Persona.Tabs.AnimCurvePreviewer", new IMAGE_BRUSH(TEXT("Icons/icon_Persona_AnimCurve_Previewer_16x"), Icon16x16));
		Set("Persona.Tabs.AnimationNotifies", new IMAGE_BRUSH(TEXT("Icons/icon_Persona_Animation_Notifies_16x"), Icon16x16));
		Set("Persona.Tabs.RetargetManager", new IMAGE_BRUSH_SVG("Starship/Persona/RetargetManager", Icon16x16));
		Set("Persona.Tabs.AnimSlotManager", new IMAGE_BRUSH(TEXT("Icons/icon_Persona_Anim_Slot_Manager_16x"), Icon16x16));
		Set("Persona.Tabs.SkeletonCurves", new IMAGE_BRUSH(TEXT("Icons/icon_Persona_Skeleton_Curves_16x"), Icon16x16));
		Set("Persona.Tabs.AnimAssetDetails", new IMAGE_BRUSH(TEXT("Icons/icon_Persona_Anim_Asset_Details_16x"), Icon16x16));
		Set("Persona.Tabs.ControlRigMappingWindow", new IMAGE_BRUSH(TEXT("Icons/icon_Persona_Skeleton_Tree_16x"), Icon16x16));

		// AssetFamilyIcons
		Set("Persona.AssetClass.Skeleton", new IMAGE_BRUSH_SVG("Starship/Persona/Skeleton", Icon20x20));
		Set("Persona.AssetClass.Animation", new IMAGE_BRUSH_SVG("Starship/Common/Animation", Icon20x20));
		Set("Persona.AssetClass.SkeletalMesh", new IMAGE_BRUSH_SVG("Starship/Persona/SkeletalMesh", Icon20x20));
		Set("Persona.AssetClass.Blueprint", new IMAGE_BRUSH_SVG( "Starship/MainToolbar/blueprints", Icon20x20) );
		Set("Persona.AssetClass.Physics", new IMAGE_BRUSH_SVG("Starship/Persona/Physics", Icon20x20));
	}

	// Skeleton editor
	{
		Set("SkeletonEditor.AnimNotifyWindow", new IMAGE_BRUSH_SVG("Starship/Persona/AnimationNotifies", Icon20x20));
		Set("SkeletonEditor.RetargetManager", new IMAGE_BRUSH_SVG("Starship/Persona/RetargetManager", Icon20x20));
		Set("SkeletonEditor.ImportMesh", new CORE_IMAGE_BRUSH_SVG("Starship/Common/import", Icon20x20));

		// Skeleton Tree
		Set("SkeletonTree.SkeletonSocket", new IMAGE_BRUSH("Persona/SkeletonTree/icon_SocketG_16px", Icon16x16));
		Set("SkeletonTree.MeshSocket", new IMAGE_BRUSH("Persona/SkeletonTree/icon_SocketC_16px", Icon16x16));
		Set("SkeletonTree.LODBone", new IMAGE_BRUSH(TEXT("Persona/SkeletonTree/icon_LODBone_16x"), Icon16x16));
		Set("SkeletonTree.Bone", 	new IMAGE_BRUSH_SVG(TEXT("Starship/Animation/Bone"), Icon16x16) );
		Set("SkeletonTree.BoneNonWeighted", new IMAGE_BRUSH_SVG(TEXT("Starship/Animation/BoneNonWeighted"), Icon16x16) );
		Set("SkeletonTree.NonRequiredBone", new IMAGE_BRUSH(TEXT("Persona/SkeletonTree/icon_NonRequiredBone_16x"), Icon16x16));
		Set("SkeletonTree.NormalFont", FTextBlockStyle(NormalText));
		Set("SkeletonTree.ItalicFont", FTextBlockStyle(NormalText)
			.SetFont(DEFAULT_FONT("Italic", 10)));

		Set("SkeletonTree.HyperlinkSpinBox", FSpinBoxStyle()
			.SetBackgroundBrush(       FSlateRoundedBoxBrush(FStyleColors::Input, 3.f, FStyleColors::Transparent, 1.0f))
			.SetHoveredBackgroundBrush(FSlateRoundedBoxBrush(FStyleColors::Input, 3.f, FStyleColors::Transparent, 1.0f))
			.SetActiveFillBrush(       FSlateRoundedBoxBrush(FStyleColors::Hover, 3.f, FStyleColors::Transparent, 1.0f))
			.SetInactiveFillBrush(     FSlateRoundedBoxBrush(FStyleColors::Secondary, 3.f, FStyleColors::Transparent, 1.0f))
			.SetArrowsImage(FSlateNoResource())
			.SetForegroundColor(FStyleColors::ForegroundHover)
			.SetTextPadding(FMargin(8.f, 4.f, 8.f, 3.f))
			.SetArrowsImage(FSlateNoResource())
		);


		const FButtonStyle BorderlessButton = FButtonStyle(GetWidgetStyle<FButtonStyle>("SimpleButton"))
			.SetNormalPadding(0.f)
			.SetPressedPadding(0.f);

		Set("SkeletonTree.RetargetingComboButton", FComboButtonStyle(GetWidgetStyle<FComboButtonStyle>("SimpleComboButton"))
			.SetButtonStyle(BorderlessButton)
			.SetDownArrowPadding(FMargin(2.0f, 0.0f, 0.0f, 0.0f)));

		Set("SkeletonTree.BlendProfile", new IMAGE_BRUSH(TEXT("Icons/icon_Persona_NewBlendSpace_16x"), Icon16x16));
		Set("SkeletonTree.InlineEditorShadowTop", new IMAGE_BRUSH(TEXT("Common/ScrollBoxShadowTop"), FVector2D(64, 8)));
		Set("SkeletonTree.InlineEditorShadowBottom", new IMAGE_BRUSH(TEXT("Common/ScrollBoxShadowBottom"), FVector2D(64, 8)));
	}

	// Animation editor
	{
		Set("AnimationEditor.ApplyCompression", new IMAGE_BRUSH_SVG("Starship/Common/Compress", Icon20x20));
		Set("AnimationEditor.ExportToFBX", new CORE_IMAGE_BRUSH_SVG("Starship/Common/export_20", Icon20x20));
		Set("AnimationEditor.ReimportAnimation", new CORE_IMAGE_BRUSH_SVG("Starship/Common/import", Icon20x20));
		Set("AnimationEditor.CreateAsset", new IMAGE_BRUSH_SVG("Starship/Persona/PersonaCreateAsset", Icon20x20));
		Set("AnimationEditor.SetKey", new CORE_IMAGE_BRUSH_SVG("Starship/Common/plus", Icon20x20));
		Set("AnimationEditor.ApplyAnimation", new IMAGE_BRUSH_SVG("Starship/Common/Apply", Icon20x20));

		Set("AnimTimeline.Outliner.DefaultBorder", new FSlateColorBrush(FLinearColor::White));

		const FSplitterStyle OutlinerSplitterStyle = FSplitterStyle()
			.SetHandleNormalBrush(FSlateColorBrush(FStyleColors::Recessed))
			.SetHandleHighlightBrush(FSlateColorBrush(FStyleColors::Secondary));

		Set("AnimTimeline.Outliner.Splitter", OutlinerSplitterStyle);

		Set("AnimTimeline.Outliner.Label", FTextBlockStyle(NormalText)
			.SetColorAndOpacity(FLinearColor(1.0f, 1.0f, 1.0f))
			.SetShadowOffset(FVector2D(1.0f, 1.0f)));

		Set("AnimTimeline.Outliner.ItemColor", FLinearColor(0.04f, 0.04f, 0.04f, 0.8f));
		Set("AnimTimeline.Outliner.HeaderColor", FLinearColor(0.03f, 0.03f, 0.03f, 1.0f));

		Set("AnimTimeline.SectionMarker", new IMAGE_BRUSH(TEXT("Sequencer/SectionMarker"), FVector2D(11, 12)));
	}

	// Skeletal mesh editor
	{
		Set("SkeletalMeshEditor.ReimportMesh", new CORE_IMAGE_BRUSH_SVG("Starship/Common/import", Icon20x20));
		Set("SkeletalMeshEditor.ImportLODs", new CORE_IMAGE_BRUSH_SVG("Starship/Common/import", Icon20x20));

		Set("SkeletalMeshEditor.MeshSectionSelection", new IMAGE_BRUSH_SVG("Starship/Persona/SectionSelection", Icon20x20));
	}

	// New anim blueprint dialog
	{
		Set("NewAnimBlueprintDialog.AreaBorder", new FSlateRoundedBoxBrush(FStyleColors::Panel, 4.0f));

		const FCheckBoxStyle CheckBoxAreaStyle = FCheckBoxStyle()
			.SetCheckBoxType(ESlateCheckBoxType::ToggleButton)
			.SetUncheckedImage(FSlateRoundedBoxBrush(FStyleColors::Secondary, 4.0f))
			.SetUncheckedHoveredImage(FSlateRoundedBoxBrush(FStyleColors::Hover, 4.0f))
			.SetUncheckedPressedImage(FSlateRoundedBoxBrush(FStyleColors::PrimaryPress, 4.0f))
			.SetCheckedImage(FSlateRoundedBoxBrush(FStyleColors::Transparent, 4.0f, FStyleColors::Primary, 1.0f))
			.SetCheckedHoveredImage(FSlateRoundedBoxBrush(FStyleColors::Transparent, 4.0f, FStyleColors::PrimaryHover, 1.0f))
			.SetCheckedPressedImage(FSlateRoundedBoxBrush(FStyleColors::Transparent, 4.0f, FStyleColors::PrimaryPress, 1.0f));

		Set("NewAnimBlueprintDialog.CheckBoxArea", CheckBoxAreaStyle);
	}

	// Kismet 2
	{
		Set( "FullBlueprintEditor.SwitchToScriptingMode", new IMAGE_BRUSH_SVG( "Starship/Blueprints/icon_BlueprintEditor_EventGraph", Icon20x20));

		// @todo - Icon Replacement - The UI commands using these icons are never visible in the editor
		Set( "FullBlueprintEditor.SwitchToBlueprintDefaultsMode", new IMAGE_BRUSH_SVG("Starship/Common/blueprint", Icon20x20));
		Set( "FullBlueprintEditor.SwitchToComponentsMode", new IMAGE_BRUSH_SVG("Starship/Common/Component", Icon20x20));

		Set( "FullBlueprintEditor.EditGlobalOptions", new CORE_IMAGE_BRUSH_SVG( "Starship/Common/Settings", Icon20x20));
		Set("FullBlueprintEditor.EditClassDefaults", new IMAGE_BRUSH_SVG("Starship/Common/Details", Icon20x20));

		Set( "FullBlueprintEditor.Diff", new IMAGE_BRUSH( "Icons/BlueprintEditorDiff", Icon40x40 ) );
		Set( "FullBlueprintEditor.Diff.Small", new IMAGE_BRUSH( "Icons/BlueprintEditorDiff", Icon20x20 ) );

		Set( "BlueprintEditor.ActionMenu.ContextDescriptionFont",  DEFAULT_FONT("Regular", 12) );
		Set( "BlueprintEditor.ActionMenu.ContextDescriptionFont",  DEFAULT_FONT("Regular", 12) );

		Set("BlueprintEditor.FindInBlueprints.MenuIcon", new IMAGE_BRUSH_SVG("Starship/Common/FindInBlueprints", Icon16x16));
		Set("BlueprintEditor.FindInBlueprint", new IMAGE_BRUSH_SVG("Starship/Common/FindInBlueprints", Icon20x20));

		Set( "Kismet.DeleteUnusedVariables", new IMAGE_BRUSH_SVG("/Starship/Blueprints/icon_kismet_findunused", Icon16x16) );
		{
			Set( "Kismet.Tabs.Variables", new IMAGE_BRUSH_SVG( "Starship/Blueprints/pill", Icon16x16 ) );
			Set( "Kismet.Tabs.Palette", new IMAGE_BRUSH_SVG( "Starship/Blueprints/Palette", Icon16x16 ) );
			Set( "Kismet.Tabs.CompilerResults", new CORE_IMAGE_BRUSH_SVG("Starship/Common/OutputLog", Icon16x16 ) );
			Set( "Kismet.Tabs.FindResults", new CORE_IMAGE_BRUSH_SVG("Starship/Common/search", Icon16x16 ) );
			Set( "Kismet.Tabs.Bookmarks", new IMAGE_BRUSH_SVG( "Starship/Common/Bookmarks", Icon16x16 ) );
			Set( "Kismet.Tabs.Components", new IMAGE_BRUSH_SVG( "Starship/Common/Component", Icon16x16 ) );
			Set( "Kismet.Tabs.BlueprintDefaults", new IMAGE_BRUSH( "Icons/icon_BlueprintEditor_Defaults_40x", Icon16x16 ) );
		}

		const FCheckBoxStyle KismetFavoriteToggleStyle = FCheckBoxStyle()
			.SetCheckBoxType(ESlateCheckBoxType::CheckBox)
			.SetUncheckedImage( IMAGE_BRUSH("Icons/EmptyStar_16x", Icon10x10, FLinearColor(0.8f, 0.8f, 0.8f, 1.f)) )
			.SetUncheckedHoveredImage( IMAGE_BRUSH("Icons/EmptyStar_16x", Icon10x10, FLinearColor(2.5f, 2.5f, 2.5f, 1.f)) )
			.SetUncheckedPressedImage( IMAGE_BRUSH("Icons/EmptyStar_16x", Icon10x10, FLinearColor(0.8f, 0.8f, 0.8f, 1.f)) )
			.SetCheckedImage( IMAGE_BRUSH("Icons/Star_16x", Icon10x10, FLinearColor(0.2f, 0.2f, 0.2f, 1.f)) )
			.SetCheckedHoveredImage( IMAGE_BRUSH("Icons/Star_16x", Icon10x10, FLinearColor(0.4f, 0.4f, 0.4f, 1.f)) )
			.SetCheckedPressedImage( IMAGE_BRUSH("Icons/Star_16x", Icon10x10, FLinearColor(0.2f, 0.2f, 0.2f, 1.f)) );
		Set("Kismet.Palette.FavoriteToggleStyle", KismetFavoriteToggleStyle);

		Set( "Kismet.Tooltip.SubtextFont", DEFAULT_FONT("Regular", 8) );

		Set("Blueprint.CompileStatus.Background", new IMAGE_BRUSH_SVG("Starship/Blueprints/CompileStatus_Background", Icon20x20));

		// @todo - Icon Replacement - trying out tinting compile backgrounds
/*
		Set("Blueprint.CompileStatus.Background.Unknown", new IMAGE_BRUSH_SVG("Starship/Blueprints/CompileStatus_Background", Icon20x20, FStyleColors::AccentYellow));
		Set("Blueprint.CompileStatus.Background.Warning", new IMAGE_BRUSH_SVG("Starship/Blueprints/CompileStatus_Background", Icon20x20, FStyleColors::Warning));
		Set("Blueprint.CompileStatus.Background.Good", new IMAGE_BRUSH_SVG("Starship/Blueprints/CompileStatus_Background", Icon20x20, FStyleColors::AccentGreen));
		Set("Blueprint.CompileStatus.Background.Error", new IMAGE_BRUSH_SVG("Starship/Blueprints/CompileStatus_Background", Icon20x20, FStyleColors::Error));*/

		Set("Blueprint.CompileStatus.Overlay.Unknown", new IMAGE_BRUSH_SVG("Starship/Blueprints/CompileStatus_Unknown_Badge", Icon20x20, FStyleColors::AccentYellow));
		Set("Blueprint.CompileStatus.Overlay.Warning", new IMAGE_BRUSH_SVG("Starship/Blueprints/CompileStatus_Warning_Badge", Icon20x20, FStyleColors::Warning));
		Set("Blueprint.CompileStatus.Overlay.Good", new IMAGE_BRUSH_SVG("Starship/Blueprints/CompileStatus_Good_Badge", Icon20x20, FStyleColors::AccentGreen));
		Set("Blueprint.CompileStatus.Overlay.Error", new IMAGE_BRUSH_SVG("Starship/Blueprints/CompileStatus_Fail_Badge", Icon20x20, FStyleColors::Error));

		// @todo - Icon Replacement - these are hijacked by non-blueprint things. Keeping them around for now
		Set( "Kismet.Status.Unknown", new IMAGE_BRUSH( "Old/Kismet2/CompileStatus_Working", Icon40x40 ) );
		Set( "Kismet.Status.Error", new IMAGE_BRUSH( "Old/Kismet2/CompileStatus_Fail", Icon40x40 ) );
		Set( "Kismet.Status.Good", new IMAGE_BRUSH( "Old/Kismet2/CompileStatus_Good", Icon40x40 ) );
		Set( "Kismet.Status.Warning", new IMAGE_BRUSH( "Old/Kismet2/CompileStatus_Warning", Icon40x40 ) );

		Set("BlueprintEditor.AddNewVariable", new IMAGE_BRUSH_SVG("Starship/Blueprints/icon_Blueprint_AddVariable", Icon20x20));
		Set("BlueprintEditor.AddNewLocalVariable", new IMAGE_BRUSH_SVG("Starship/Blueprints/icon_Blueprint_AddVariable", Icon20x20));
		Set("BlueprintEditor.AddNewFunction", new IMAGE_BRUSH_SVG("Starship/Blueprints/icon_Blueprint_AddFunction", Icon20x20));
		Set("BlueprintEditor.AddNewMacroDeclaration", new IMAGE_BRUSH_SVG("Starship/Blueprints/icon_Blueprint_AddMacro", Icon20x20));


		Set( "BlueprintEditor.AddNewAnimationGraph", new CORE_IMAGE_BRUSH_SVG("Starship/Common/folder-plus", Icon16x16));
		Set( "BlueprintEditor.AddNewEventGraph", new IMAGE_BRUSH_SVG( "Starship/Blueprints/icon_Blueprint_AddGraph", Icon20x20) );

		Set( "BlueprintEditor.AddNewDelegate", new IMAGE_BRUSH_SVG( "Starship/Blueprints/icon_Blueprint_AddDelegate", Icon20x20) );

		Set( "BlueprintEditor.AddNewAnimationLayer", new IMAGE_BRUSH_SVG( "Starship/Blueprints/icon_Blueprint_AddFunction", Icon20x20) );


		Set("Kismet.VariableList.TypeIcon", new IMAGE_BRUSH_SVG( "Starship/Blueprints/pill", Icon16x16));
		Set("Kismet.VariableList.ArrayTypeIcon", new IMAGE_BRUSH_SVG( "Starship/Blueprints/pillarray", Icon16x16));
		Set("Kismet.VariableList.SetTypeIcon", new IMAGE_BRUSH_SVG( "Starship/Blueprints/pillset", Icon16x16));
		Set("Kismet.VariableList.SetTypeIconLarge", new IMAGE_BRUSH_SVG( "Starship/Blueprints/pillset", Icon40x40));
		Set("Kismet.VariableList.MapValueTypeIcon", new IMAGE_BRUSH_SVG( "Starship/Blueprints/pillmapvalue", Icon16x16));
		Set("Kismet.VariableList.MapKeyTypeIcon", new IMAGE_BRUSH_SVG( "Starship/Blueprints/pillmapkey", Icon16x16));

		Set("Kismet.VariableList.PromotableTypeOuterIcon", new IMAGE_BRUSH_SVG( "Starship/Blueprints/promotable_type_outer_icon", Icon14x14));
		Set("Kismet.VariableList.PromotableTypeInnerIcon", new IMAGE_BRUSH_SVG( "Starship/Blueprints/promotable_type_inner_icon", Icon14x14));

		Set("Kismet.VariableList.ExposeForInstance", new CORE_IMAGE_BRUSH_SVG("Starship/Common/visible", Icon16x16));
		Set("Kismet.VariableList.HideForInstance", new CORE_IMAGE_BRUSH_SVG("Starship/Common/hidden", Icon16x16));

		Set( "Kismet.Explorer.Title", FTextBlockStyle(NormalText) .SetFont(DEFAULT_FONT( "BoldCondensedItalic", 11)));
		Set( "Kismet.Explorer.SearchDepthFont", DEFAULT_FONT( "Bold", 14) );

		Set( "Kismet.Interfaces.Title",  FTextBlockStyle(NormalText) .SetFont( DEFAULT_FONT("Bold", 11 ) ) );
		Set( "Kismet.Interfaces.Implement", new CORE_IMAGE_BRUSH_SVG( "Starship/Common/arrow-left", Icon16x16) );
		Set( "Kismet.Interfaces.Remove", new CORE_IMAGE_BRUSH_SVG( "Starship/Common/arrow-right", Icon16x16) );

		Set( "Kismet.TypePicker.CategoryFont", DEFAULT_FONT( "BoldCondensedItalic", 11) );
		Set( "Kismet.TypePicker.NormalFont", DEFAULT_FONT( "Regular", 11) );

		Set( "Kismet.GraphPicker.Title", FTextBlockStyle(NormalText) .SetFont( DEFAULT_FONT("BoldCondensedItalic", 11) ) );

		Set( "Kismet.CreateBlueprint", new IMAGE_BRUSH( "/Icons/CreateBlueprint", Icon16x16) );
		Set( "Kismet.HarvestBlueprintFromActors", new IMAGE_BRUSH_SVG( "Starship/Blueprints/HarvestBlueprintFromActors", Icon16x16) );

		Set( "Kismet.Comment.Background", new IMAGE_BRUSH( "Old/Kismet2/Comment_Background", FVector2D(100.0f, 68.0f)) );

		Set( "Kismet.AllClasses.VariableIcon", new IMAGE_BRUSH_SVG("Starship/Blueprints/pill", Icon16x16));
		Set( "Kismet.AllClasses.ArrayVariableIcon", new IMAGE_BRUSH_SVG("Starship/Blueprints/pillarray", Icon16x16));
		Set( "Kismet.AllClasses.SetVariableIcon", new IMAGE_BRUSH_SVG("Starship/Blueprints/pillset", Icon16x16));
		Set( "Kismet.AllClasses.MapValueVariableIcon", new IMAGE_BRUSH_SVG("Starship/Blueprints/pillmapvalue", Icon16x16));
		Set( "Kismet.AllClasses.MapKeyVariableIcon", new IMAGE_BRUSH_SVG("Starship/Blueprints/pillmapkey", Icon16x16));

		Set( "Kismet.AllClasses.FunctionIcon", new IMAGE_BRUSH_SVG("Starship/Blueprints/icon_Blueprint_Function", Icon16x16));

		Set( "BlueprintEditor.ResetCamera", new IMAGE_BRUSH_SVG("Starship/Common/ResetCamera", Icon16x16));
		Set( "BlueprintEditor.ShowFloor", new IMAGE_BRUSH_SVG( "Starship/Common/Floor", Icon16x16));
		Set( "BlueprintEditor.ShowGrid", new IMAGE_BRUSH_SVG( "Starship/Common/Grid", Icon16x16 ) );
		Set( "BlueprintEditor.EnableSimulation", new IMAGE_BRUSH_SVG("Starship/MainToolbar/simulate", Icon20x20));
		Set( "BlueprintEditor.EnableProfiling", new IMAGE_BRUSH_SVG("Starship/Common/Statistics", Icon20x20) );
		Set( "SCS.NativeComponent", new IMAGE_BRUSH_SVG("Starship/AssetIcons/SceneComponent_16", Icon16x16));
		Set( "SCS.Component", new IMAGE_BRUSH_SVG("Starship/AssetIcons/ActorComponent_16", Icon16x16));

		// curve viewer
		Set("AnimCurveViewer.MorphTargetOn", new IMAGE_BRUSH(TEXT("Persona/AnimCurveViewer/MorphTarget_On"), Icon16x16));
		Set("AnimCurveViewer.MaterialOn", new IMAGE_BRUSH(TEXT("Persona/AnimCurveViewer/Material_On"), Icon16x16));
		Set("AnimCurveViewer.MorphTargetOff", new IMAGE_BRUSH(TEXT("Persona/AnimCurveViewer/MorphTarget_Off"), Icon16x16));
		Set("AnimCurveViewer.MaterialOff", new IMAGE_BRUSH(TEXT("Persona/AnimCurveViewer/Material_Off"), Icon16x16));
		Set("AnimCurveViewer.MorphTargetHover", new IMAGE_BRUSH(TEXT("Persona/AnimCurveViewer/MorphTarget_On"), Icon16x16));
		Set("AnimCurveViewer.MaterialHover", new IMAGE_BRUSH(TEXT("Persona/AnimCurveViewer/Material_On"), Icon16x16));

		// blend space
		Set("BlendSpaceEditor.ToggleTriangulation", new IMAGE_BRUSH(TEXT("Persona/BlendSpace/triangulation_16"), Icon16x16));
		Set("BlendSpaceEditor.ToggleLabels", new IMAGE_BRUSH(TEXT("Persona/BlendSpace/label_16"), Icon16x16));
		Set("BlendSpaceEditor.ArrowDown", new IMAGE_BRUSH(TEXT("Persona/BlendSpace/arrow_down_12x"), FVector2D(13.0f, 25.0f)));
		Set("BlendSpaceEditor.ArrowUp", new IMAGE_BRUSH(TEXT("Persona/BlendSpace/arrow_up_12x"), FVector2D(13.0f, 25.0f)));
		Set("BlendSpaceEditor.ArrowRight", new IMAGE_BRUSH(TEXT("Persona/BlendSpace/arrow_right_12x"), FVector2D(25.0f, 13.0f)));
		Set("BlendSpaceEditor.ArrowLeft", new IMAGE_BRUSH(TEXT("Persona/BlendSpace/arrow_left_12x"), FVector2D(25.0f, 13.0f)));
		Set("BlendSpaceEditor.PreviewIcon", new IMAGE_BRUSH(TEXT("Persona/BlendSpace/preview_21x"), FVector2D(21.0f, 21.0f)));
		Set("BlendSpaceEditor.LabelBackground", new FSlateRoundedBoxBrush(FStyleColors::Background, FStyleColors::Foreground, 1.0f));
		Set("BlendSpaceEditor.ZoomToFit", new IMAGE_BRUSH("GenericCurveEditor/Icons/FramingSelected_48x", Icon16x16));

		// Asset player slider
		FSliderStyle AssetPlayerSliderStyle = FSliderStyle()
			.SetNormalBarImage(   FSlateRoundedBoxBrush(FStyleColors::InputOutline, 2.0f, FStyleColors::InputOutline, 1.0f))
			.SetHoveredBarImage(  FSlateRoundedBoxBrush(FStyleColors::InputOutline, 2.0f, FStyleColors::InputOutline, 1.0f))
			.SetNormalThumbImage(  FSlateRoundedBoxBrush(FStyleColors::Foreground, Icon8x8) )
			.SetHoveredThumbImage( FSlateRoundedBoxBrush(FStyleColors::ForegroundHover, Icon8x8) )
			.SetBarThickness(4.0f);
		Set("AnimBlueprint.AssetPlayerSlider", AssetPlayerSliderStyle);
		
		const FButtonStyle BlueprintContextTargetsButtonStyle = FButtonStyle()
			.SetNormal(IMAGE_BRUSH("Common/TreeArrow_Collapsed_Hovered", Icon10x10, FLinearColor(0.2f, 0.2f, 0.2f, 1.f)))
			.SetHovered(IMAGE_BRUSH("Common/TreeArrow_Collapsed_Hovered", Icon10x10, FLinearColor(0.4f, 0.4f, 0.4f, 1.f)))
			.SetPressed(IMAGE_BRUSH("Common/TreeArrow_Collapsed_Hovered", Icon10x10, FLinearColor(0.2f, 0.2f, 0.2f, 1.f)));
// 		const FCheckBoxStyle BlueprintContextTargetsButtonStyle = FCheckBoxStyle()
// 			.SetCheckBoxType(ESlateCheckBoxType::CheckBox)
// 			.SetUncheckedImage(IMAGE_BRUSH("Common/TreeArrow_Collapsed", Icon10x10, FLinearColor(0.2f, 0.2f, 0.2f, 1.f)))
// 			.SetUncheckedHoveredImage(IMAGE_BRUSH("Common/TreeArrow_Collapsed", Icon10x10, FLinearColor(0.4f, 0.4f, 0.4f, 1.f)))
// 			.SetUncheckedPressedImage(IMAGE_BRUSH("Common/TreeArrow_Collapsed", Icon10x10, FLinearColor(0.2f, 0.2f, 0.2f, 1.f)))
// 			.SetCheckedImage(IMAGE_BRUSH("Common/TreeArrow_Collapsed_Hovered", Icon10x10, FLinearColor(0.2f, 0.2f, 0.2f, 1.f)))
// 			.SetCheckedHoveredImage(IMAGE_BRUSH("Common/TreeArrow_Collapsed_Hovered", Icon10x10, FLinearColor(0.4f, 0.4f, 0.4f, 1.f)))
// 			.SetCheckedPressedImage(IMAGE_BRUSH("Common/TreeArrow_Collapsed_Hovered", Icon10x10, FLinearColor(0.2f, 0.2f, 0.2f, 1.f)));
		Set("BlueprintEditor.ContextMenu.TargetsButton", BlueprintContextTargetsButtonStyle);

		Set( "BlueprintEditor.CompactPinTypeSelector", FButtonStyle()
			.SetNormal        ( FSlateNoResource() )
			.SetPressed       ( BOX_BRUSH( "Common/Button_Pressed", 8.0f/32.0f, SelectionColor_Pressed ) )
			.SetHovered       ( BOX_BRUSH( "Common/Button_Hovered", 8.0f/32.0f, SelectionColor ) )
			.SetNormalPadding ( FMargin( 0,0,0,0 ) )
			.SetPressedPadding( FMargin( 1,1,2,2 ) )
			);

		const FComboButtonStyle& SimpleComboButton = FStarshipCoreStyle::GetCoreStyle().GetWidgetStyle<FComboButtonStyle>("SimpleComboButton");
		
		Set("BlueprintEditor.CompactVariableTypeSelector", 
			FComboButtonStyle(SimpleComboButton)
			.SetDownArrowPadding(0)
			.SetButtonStyle(
				FButtonStyle(SimpleComboButton.ButtonStyle)
				.SetNormalPadding(FMargin(0, 2, 2, 2))
				.SetPressedPadding(FMargin(0, 3, 2, 1)))
		);
	}

	// Access modifier display in MyBlueprint window for functions/variables
	{
		Set("BlueprintEditor.AccessModifier.Public", FTextBlockStyle().SetFont(DEFAULT_FONT("Bold", 9) ));
		Set("BlueprintEditor.AccessModifier.Default", FTextBlockStyle().SetFont(DEFAULT_FONT("Regular", 9)));
	}

	// Kismet linear expression display
	{
		Set( "KismetExpression.ReadVariable.Body", new BOX_BRUSH( "/Graph/Linear_VarNode_Background", FMargin(16.f/64.f, 12.f/28.f) ) );
		Set( "KismetExpression.ReadVariable", FTextBlockStyle(NormalText) .SetFont( DEFAULT_FONT( "Regular", 9 ) ) );
		Set( "KismetExpression.ReadVariable.Gloss", new BOX_BRUSH( "/Graph/Linear_VarNode_Gloss", FMargin(16.f/64.f, 12.f/28.f) ) );
		
		Set( "KismetExpression.ReadAutogeneratedVariable.Body", new BOX_BRUSH( "/Graph/Linear_VarNode_Background", FMargin(16.f/64.f, 12.f/28.f) ) );
		Set( "KismetExpression.ReadAutogeneratedVariable", FTextBlockStyle(NormalText) .SetFont( DEFAULT_FONT( "Regular", 9 ) ) );

		Set( "KismetExpression.OperatorNode", FTextBlockStyle(NormalText) .SetFont( DEFAULT_FONT( "BoldCondensed", 20 ) ) );
		Set( "KismetExpression.FunctionNode", FTextBlockStyle(NormalText) .SetFont( DEFAULT_FONT( "Bold", 10 ) ) );
		Set( "KismetExpression.LiteralValue", FTextBlockStyle(NormalText) .SetFont( DEFAULT_FONT( "Bold", 10 ) ) );

	}

	//Find Results
	{
		Set("FindResults.FindInBlueprints", FTextBlockStyle(NormalText)
			.SetFont(ICON_FONT(10))
			.SetColorAndOpacity(FLinearColor(0.f, 0.f, 0.f))
		);
	}

	//Bookmarks
	{
		Set("Bookmarks.AddFolderButtonIcon", new IMAGE_BRUSH("Icons/icon_AddFolder_16x", Icon16x16));
		Set("Bookmarks.TreeViewItemFont", DEFAULT_FONT("Fonts/Roboto-Regular", 10));
		Set("Bookmarks.TreeViewRootItemFont", DEFAULT_FONT("Fonts/Roboto-Regular", 11));
	}

	//Blueprint Diff
	{
		Set("BlueprintDiff.ToolbarIcon", new IMAGE_BRUSH_SVG("Starship/Blueprints/BlueprintDiff", Icon16x16));
		Set("BlueprintDif.HasGraph", new IMAGE_BRUSH_SVG("Starship/Blueprints/blueprint_Dif_has_graph", Icon10x10));
		Set("BlueprintDif.MissingGraph", new IMAGE_BRUSH_SVG("Starship/Blueprints/blueprint_Dif_missing_graph", Icon8x8));
		Set("BlueprintDif.NextDiff", new IMAGE_BRUSH_SVG("/Starship/Blueprints/diff_next", Icon16x16));
		Set("BlueprintDif.PrevDiff", new IMAGE_BRUSH_SVG("/Starship/Blueprints/diff_prev", Icon16x16));
		Set("BlueprintDif.HorizontalDiff", new IMAGE_BRUSH_SVG("Starship/Blueprints/icon_horizontal_diff_view", Icon16x16));
		Set("BlueprintDif.VerticalDiff", new IMAGE_BRUSH_SVG("Starship/Blueprints/icon_vertical_diff_view", Icon16x16));

		Set("BlueprintDif.ItalicText", 
			FTextBlockStyle(NormalText)
			.SetFont(DEFAULT_FONT("Italic", 10))
			.SetColorAndOpacity(FLinearColor(.7f, .7f, .7f))
		);
	}

	//Blueprint Merge
	{
		Set("BlueprintMerge.NextDiff", new IMAGE_BRUSH_SVG("Starship/Blueprints/diff_next", Icon16x16));
		Set("BlueprintMerge.PrevDiff", new IMAGE_BRUSH_SVG("Starship/Blueprints/diff_prev", Icon16x16));

		Set("BlueprintMerge.Finish", new IMAGE_BRUSH("/Icons/LV_Save", Icon16x16));

		Set("BlueprintMerge.Cancel", new IMAGE_BRUSH("/Icons/LV_Remove", Icon16x16));

		Set("BlueprintMerge.AcceptSource", new IMAGE_BRUSH("/Icons/AcceptMergeSource_40x", Icon16x16));

		Set("BlueprintMerge.AcceptTarget", new IMAGE_BRUSH("/Icons/AcceptMergeTarget_40x", Icon16x16));

		Set("BlueprintMerge.StartMerge", new IMAGE_BRUSH("/Icons/StartMerge_42x", Icon16x16));

	}

	// Play in editor / play in world
	{
		// Leftmost button for backplate style toolbar buttons
		FToolBarStyle MainToolbarLeftButton = FStarshipCoreStyle::GetCoreStyle().GetWidgetStyle<FToolBarStyle>("AssetEditorToolbar");

		const FButtonStyle LeftToolbarButton = FButtonStyle(MainToolbarLeftButton.ButtonStyle)
			.SetNormal(FSlateRoundedBoxBrush(FStyleColors::Dropdown, FVector4(4.0f, 0.0f, 0.0f, 4.0f)))
			.SetHovered(FSlateRoundedBoxBrush(FStyleColors::Dropdown, FVector4(4.0f, 0.0f, 0.0f, 4.0f)))
			.SetPressed(FSlateRoundedBoxBrush(FStyleColors::Dropdown, FVector4(4.0f, 0.0f, 0.0f, 4.0f)))
			.SetDisabled(FSlateRoundedBoxBrush(FStyleColors::Dropdown, FVector4(4.0f, 0.0f, 0.0f, 4.0f)))
			.SetNormalPadding(FMargin(8.f, 2.f, 6.f, 2.f))
			.SetPressedPadding(FMargin(8.f, 2.f, 6.f, 2.f));


		MainToolbarLeftButton.SetButtonStyle(LeftToolbarButton);
		MainToolbarLeftButton.SetButtonPadding(FMargin(10.f, 0.0f, 0.0f, 0.0f));
		MainToolbarLeftButton.SetSeparatorPadding(FMargin(0.f, 0.f, 8.f, 0.f));

		Set("Toolbar.BackplateLeft", MainToolbarLeftButton);

		// Specialized Play Button (Left button with green color)
		FLinearColor GreenHSV = FStyleColors::AccentGreen.GetSpecifiedColor().LinearRGBToHSV();
		FLinearColor GreenHover = FLinearColor(GreenHSV.R, GreenHSV.G * .5, GreenHSV.B, GreenHSV.A).HSVToLinearRGB();
		FLinearColor GreenPress = FLinearColor(GreenHSV.R, GreenHSV.G, GreenHSV.B*.5, GreenHSV.A).HSVToLinearRGB(); 

		FToolBarStyle MainToolbarPlayButton = MainToolbarLeftButton;

		const FButtonStyle PlayToolbarButton = FButtonStyle(MainToolbarPlayButton.ButtonStyle)
			.SetNormalForeground(FStyleColors::AccentGreen)
			.SetPressedForeground(GreenPress)
			.SetHoveredForeground(GreenHover);

		MainToolbarPlayButton.SetButtonStyle(PlayToolbarButton);

		Set("Toolbar.BackplateLeftPlay", MainToolbarPlayButton);

		// Center Buttons for backplate style toolbar buttons
		FToolBarStyle MainToolbarCenterButton = MainToolbarLeftButton;

		const FButtonStyle CenterToolbarButton = FButtonStyle(MainToolbarCenterButton.ButtonStyle)
			.SetNormal(FSlateRoundedBoxBrush(FStyleColors::Dropdown, FVector4(0.0f, 0.0f, 0.0f, 0.0f)))
			.SetHovered(FSlateRoundedBoxBrush(FStyleColors::Dropdown, FVector4(0.0f, 0.0f, 0.0f, 0.0f)))
			.SetPressed(FSlateRoundedBoxBrush(FStyleColors::Dropdown, FVector4(0.0f, 0.0f, 0.0f, 0.0f)))
			.SetDisabled(FSlateRoundedBoxBrush(FStyleColors::Dropdown, FVector4(0.0f, 0.0f, 0.0f, 0.0f)))
			.SetNormalPadding(FMargin(2.f, 2.f, 6.f, 2.f))
			.SetPressedPadding(FMargin(2.f, 2.f, 6.f, 2.f));

		MainToolbarCenterButton.SetButtonPadding(0.0f);
		MainToolbarCenterButton.SetButtonStyle(CenterToolbarButton);

		Set("Toolbar.BackplateCenter", MainToolbarCenterButton);

		// Specialized Stop Button (Center button + Red color)

		FLinearColor RedHSV = FStyleColors::AccentRed.GetSpecifiedColor().LinearRGBToHSV();

		FLinearColor RedHover = FLinearColor(RedHSV.R, RedHSV.G * .5, RedHSV.B, RedHSV.A).HSVToLinearRGB();
		FLinearColor RedPress = FLinearColor(RedHSV.R, RedHSV.G, RedHSV.B * .5, RedHSV.A).HSVToLinearRGB();

		FToolBarStyle MainToolbarStopButton = MainToolbarCenterButton;

		const FButtonStyle StopToolbarButton = FButtonStyle(MainToolbarStopButton.ButtonStyle)
			.SetNormalForeground(FStyleColors::AccentRed)
			.SetPressedForeground(RedPress)
			.SetHoveredForeground(RedHover);

		MainToolbarStopButton.SetButtonStyle(StopToolbarButton);

		Set("Toolbar.BackplateCenterStop", MainToolbarStopButton);

		// Rightmost button for backplate style toolbar buttons
		FToolBarStyle MainToolbarRightButton = MainToolbarLeftButton;

		const FButtonStyle RightToolbarButton = FButtonStyle(MainToolbarRightButton.ButtonStyle)
			.SetNormal(FSlateRoundedBoxBrush(FStyleColors::Dropdown, FVector4(0.0f, 4.0f, 4.0f, 0.0f)))
			.SetHovered(FSlateRoundedBoxBrush(FStyleColors::Dropdown, FVector4(0.0f, 4.0f, 4.0f, 0.0f)))
			.SetPressed(FSlateRoundedBoxBrush(FStyleColors::Dropdown, FVector4(0.0f, 4.0f, 4.0f, 0.0f)))
			.SetDisabled(FSlateRoundedBoxBrush(FStyleColors::Dropdown, FVector4(0.0f, 4.0f, 4.0f, 0.0f)))
			.SetNormalPadding(FMargin(2.f, 2.f, 8.f, 2.f))
			.SetPressedPadding(FMargin(2.f, 2.f, 8.f, 2.f));

		MainToolbarRightButton.SetButtonStyle(RightToolbarButton);
		MainToolbarRightButton.SetButtonPadding(FMargin(0.0f, 0.0f, 4.0f, 0.0f));
		MainToolbarRightButton.SetSeparatorPadding(FMargin(4.f, -5.f, 8.f, -5.f));

		Set("Toolbar.BackplateRight", MainToolbarRightButton);

		// Rightmost button for backplate style toolbar buttons as a combo button
		FToolBarStyle MainToolbarRightComboButton = MainToolbarLeftButton;

		const FButtonStyle RightToolbarComboButton = FButtonStyle(MainToolbarRightComboButton.ButtonStyle)
			.SetNormal(FSlateRoundedBoxBrush(FStyleColors::Dropdown, FVector4(0.0f, 4.0f, 4.0f, 0.0f)))
			.SetHovered(FSlateRoundedBoxBrush(FStyleColors::Dropdown, FVector4(0.0f, 4.0f, 4.0f, 0.0f)))
			.SetPressed(FSlateRoundedBoxBrush(FStyleColors::Dropdown, FVector4(0.0f, 4.0f, 4.0f, 0.0f)))
			.SetDisabled(FSlateRoundedBoxBrush(FStyleColors::Dropdown, FVector4(0.0f, 4.0f, 4.0f, 0.0f)))
			.SetNormalPadding(FMargin(7.f, 2.f, 6.f, 2.f))
			.SetPressedPadding(FMargin(7.f, 2.f, 6.f, 2.f));

		FComboButtonStyle PlayToolbarComboButton = FComboButtonStyle(FStarshipCoreStyle::GetCoreStyle().GetWidgetStyle<FComboButtonStyle>("ComboButton"))
			.SetDownArrowPadding(FMargin(-19.f, 0.f, 2.f, 0.f))
			.SetDownArrowImage(CORE_IMAGE_BRUSH_SVG("Starship/Common/ellipsis-vertical-narrow", FVector2D(6, 24)));
		PlayToolbarComboButton.ButtonStyle = RightToolbarComboButton;

		MainToolbarRightComboButton.SetButtonStyle(RightToolbarComboButton);
		MainToolbarRightComboButton.SetComboButtonStyle(PlayToolbarComboButton);
		MainToolbarRightComboButton.SetSeparatorPadding(FMargin(8.f, 0.f, 8.f, 0.f));
		MainToolbarRightComboButton.SetComboButtonPadding(FMargin(1.0f, 0.0f, 8.0f, 0.0f));

		Set("Toolbar.BackplateRightCombo", MainToolbarRightComboButton);

		Set("PlayWorld.Simulate", new IMAGE_BRUSH_SVG("Starship/MainToolbar/simulate", Icon20x20));
		Set( "PlayWorld.RepeatLastPlay", new IMAGE_BRUSH_SVG("Starship/Common/play", Icon20x20));
		Set( "PlayWorld.PlayInViewport", new IMAGE_BRUSH_SVG("Starship/Common/play", Icon20x20));

		Set( "PlayWorld.PlayInEditorFloating", new IMAGE_BRUSH_SVG("Starship/MainToolbar/PlayNewEditorWindow", Icon20x20));
		Set( "PlayWorld.PlayInVR", new IMAGE_BRUSH_SVG("Starship/MainToolbar/PlayVRPreview", Icon20x20));
		Set( "PlayWorld.PlayInMobilePreview", new IMAGE_BRUSH_SVG("Starship/MainToolbar/PlayMobilePreview", Icon20x20));
		Set( "PlayWorld.PlayInVulkanPreview", new IMAGE_BRUSH_SVG("Starship/MainToolbar/PlayMobilePreview", Icon20x20));
		Set( "PlayWorld.PlayInNewProcess", new IMAGE_BRUSH_SVG("Starship/MainToolbar/PlayStandaloneGame", Icon20x20));

		Set( "PlayWorld.RepeatLastLaunch", new IMAGE_BRUSH_SVG( "Starship/MainToolbar/launch", Icon20x20 ) );

		Set( "PlayWorld.PlayInCameraLocation", new IMAGE_BRUSH_SVG( "Starship/AssetIcons/CameraActor_16", Icon20x20 ) );
		Set( "PlayWorld.PlayInDefaultPlayerStart", new IMAGE_BRUSH_SVG( "Starship/AssetIcons/PlayerStart_16", Icon20x20 ) );

		Set("PlayWorld.ResumePlaySession", new IMAGE_BRUSH_SVG("Starship/MainToolbar/simulate", Icon40x40));
		Set("PlayWorld.ResumePlaySession.Small", new IMAGE_BRUSH_SVG("Starship/MainToolbar/simulate", Icon20x20));
		Set( "PlayWorld.PausePlaySession", new IMAGE_BRUSH_SVG("Starship/MainToolbar/pause", Icon40x40));
		Set( "PlayWorld.PausePlaySession.Small", new IMAGE_BRUSH_SVG("Starship/MainToolbar/pause", Icon20x20));
		Set( "PlayWorld.SingleFrameAdvance", new IMAGE_BRUSH_SVG( "Starship/MainToolbar/SingleFrameAdvance", Icon40x40 ) );
		Set( "PlayWorld.SingleFrameAdvance.Small", new IMAGE_BRUSH_SVG( "Starship/MainToolbar/SingleFrameAdvance", Icon20x20 ) );

		Set( "PlayWorld.StopPlaySession", new CORE_IMAGE_BRUSH_SVG("Starship/Common/stop", Icon40x40));
		Set( "PlayWorld.StopPlaySession.Small", new CORE_IMAGE_BRUSH_SVG("Starship/Common/stop", Icon20x20));

		Set("PlayWorld.LateJoinSession", new IMAGE_BRUSH_SVG("Starship/MainToolbar/simulate", Icon40x40));
		Set("PlayWorld.LateJoinSession.Small", new IMAGE_BRUSH_SVG("Starship/MainToolbar/simulate", Icon20x20));

		Set( "PlayWorld.PossessPlayer", new IMAGE_BRUSH_SVG("Starship/AssetIcons/PlayerController_16", Icon20x20));
		Set( "PlayWorld.EjectFromPlayer", new IMAGE_BRUSH_SVG("Starship/MainToolbar/eject", Icon40x40));

		Set( "PlayWorld.ShowCurrentStatement", new IMAGE_BRUSH_SVG( "Starship/MainToolbar/DebugFindNode", Icon40x40 ) );
		Set( "PlayWorld.ShowCurrentStatement.Small", new IMAGE_BRUSH_SVG( "Starship/MainToolbar/DebugFindNode", Icon20x20 ) );
		Set( "PlayWorld.StepOut", new IMAGE_BRUSH_SVG("Starship/MainToolbar/DebugStepOut", Icon40x40));
		Set( "PlayWorld.StepOut.Small", new IMAGE_BRUSH_SVG("Starship/MainToolbar/DebugStepOut", Icon20x20));
		Set( "PlayWorld.StepInto", new IMAGE_BRUSH_SVG( "Starship/MainToolbar/DebugStepInto", Icon40x40 ) );
		Set( "PlayWorld.StepInto.Small", new IMAGE_BRUSH_SVG( "Starship/MainToolbar/DebugStepInto", Icon20x20 ) );
		Set( "PlayWorld.StepOver", new IMAGE_BRUSH_SVG( "Starship/MainToolbar/DebugStepOver", Icon40x40 ) );
		Set( "PlayWorld.StepOver.Small", new IMAGE_BRUSH_SVG("Starship/MainToolbar/DebugStepOver", Icon20x20));
	}


	// Kismet 2 debugger
	{
		Set( "Kismet.Breakpoint.Disabled", new IMAGE_BRUSH_SVG( "Starship/Blueprints/Breakpoint_Disabled", Icon16x16, FStyleColors::AccentRed ) );
		Set( "Kismet.Breakpoint.EnabledAndInvalid", new IMAGE_BRUSH_SVG( "Starship/Blueprints/Breakpoint_Invalid", Icon16x16, FStyleColors::AccentRed) );
		Set( "Kismet.Breakpoint.EnabledAndValid", new IMAGE_BRUSH_SVG( "Starship/Blueprints/Breakpoint_Valid", Icon16x16, FStyleColors::AccentRed) );
		Set( "Kismet.Breakpoint.MixedStatus", new IMAGE_BRUSH_SVG( "Starship/Blueprints/Breakpoint_Mixed", Icon16x16, FStyleColors::AccentRed) );
		
		Set( "Kismet.WatchIcon", new IMAGE_BRUSH_SVG( "Starship/GraphEditors/WatchVariable", Icon16x16 ) );
		Set( "Kismet.LatentActionIcon", new IMAGE_BRUSH_SVG( "Starship/Common/Timecode", Icon16x16 ) );

		Set( "Kismet.Trace.CurrentIndex", new IMAGE_BRUSH_SVG( "Starship/Common/NextArrow", Icon16x16 ) );
		Set( "Kismet.Trace.PreviousIndex", new IMAGE_BRUSH_SVG( "Starship/Common/PreviousArrow", Icon16x16 ) );

		Set( "Kismet.DebuggerOverlay.Breakpoint.Disabled", new IMAGE_BRUSH_SVG( "Starship/Blueprints/Breakpoint_Disabled", Icon32x32, FStyleColors::AccentRed) );
		Set( "Kismet.DebuggerOverlay.Breakpoint.EnabledAndInvalid", new IMAGE_BRUSH_SVG( "Starship/Blueprints/Breakpoint_Invalid", Icon32x32, FStyleColors::AccentRed) );
		Set( "Kismet.DebuggerOverlay.Breakpoint.EnabledAndValid", new IMAGE_BRUSH_SVG( "Starship/Blueprints/Breakpoint_Valid", Icon32x32, FStyleColors::AccentRed) );

		Set("Kismet.DebuggerOverlay.InstructionPointer", new IMAGE_BRUSH_SVG( "Starship/Blueprints/IP_Breakpoint", FVector2D(128,96)) );
		Set("Kismet.DebuggerOverlay.InstructionPointerBreakpoint", new IMAGE_BRUSH_SVG( "Starship/Blueprints/IP_Breakpoint", FVector2D(128,96), FStyleColors::AccentRed) );

		Set("Kismet.CallStackViewer.CurrentStackFrame", new IMAGE_BRUSH_SVG( "Starship/Blueprints/DebuggerArrow", Icon12x12 ));
		Set("Kismet.CallStackViewer.CurrentStackFrameColor", FLinearColor(0.728f, 0.364f, 0.003f) );
		Set("Kismet.CallStackViewer.LastStackFrameNavigatedToColor", FLinearColor( 0.4f, 0.5f, 0.7f, 1.0f ) );
	}

	// Asset context menu
	{
		Set("Persona.AssetActions.CreateAnimAsset", new IMAGE_BRUSH_SVG("Starship/Persona/PersonaCreateAsset", Icon20x20));
		Set("Persona.AssetActions.ReimportAnim", new CORE_IMAGE_BRUSH_SVG("Starship/Common/import", Icon20x20));
		Set("Persona.AssetActions.Retarget", new IMAGE_BRUSH(TEXT("Icons/icon_Persona_Retarget_16x"), Icon16x16));
		Set("Persona.AssetActions.RetargetSkeleton", new IMAGE_BRUSH(TEXT("Icons/icon_Animation_Retarget_Skeleton_16x"), Icon16x16));
		Set("Persona.AssetActions.FindSkeleton", new IMAGE_BRUSH(TEXT("Icons/icon_Genericfinder_16x"), Icon16x16));
		Set("Persona.AssetActions.DuplicateAndRetargetSkeleton", new IMAGE_BRUSH(TEXT("Icons/icon_Animation_Duplicate_Retarget_Skeleton_16x"), Icon16x16));
		Set("Persona.AssetActions.AssignSkeleton", new IMAGE_BRUSH(TEXT("Icons/icon_Animation_Assign_Skeleton_16x"), Icon16x16));
	}

	// Blend space colors
	{
		Set("BlendSpaceKey.Regular", DefaultForeground);
		Set("BlendSpaceKey.Highlight", SelectionColor);
		Set("BlendSpaceKey.Pressed", SelectionColor_Pressed);
		Set("BlendSpaceKey.Drag", SelectionColor_Subdued);
		Set("BlendSpaceKey.Drop", SelectionColor_Inactive);
		Set("BlendSpaceKey.Invalid", FStyleColors::Warning);
		Set("BlendSpaceKey.Preview", FStyleColors::AccentGreen);
	}

	// Custom menu style for recent commands list
	{
		Set( "PinnedCommandList.Background", new BOX_BRUSH( "Common/RoundedSelection_16x", FMargin(4.0f/16.0f), FLinearColor( 0.2f, 0.2f, 0.2f, 0.2f ) ) );
		Set( "PinnedCommandList.Icon", new IMAGE_BRUSH( "Icons/icon_tab_toolbar_16px", Icon16x16 ) );
		Set( "PinnedCommandList.Expand", new IMAGE_BRUSH( "Icons/toolbar_expand_16x", Icon16x16) );
		Set( "PinnedCommandList.SubMenuIndicator", new IMAGE_BRUSH( "Common/SubmenuArrow", Icon8x8 ) );
		Set( "PinnedCommandList.SToolBarComboButtonBlock.Padding", FMargin(4.0f));
		Set( "PinnedCommandList.SToolBarButtonBlock.Padding", FMargin(4.0f));
		Set( "PinnedCommandList.SToolBarCheckComboButtonBlock.Padding", FMargin(4.0f));
		Set( "PinnedCommandList.SToolBarButtonBlock.CheckBox.Padding", FMargin(0.0f) );
		Set( "PinnedCommandList.SToolBarComboButtonBlock.ComboButton.Color", DefaultForeground );

		Set( "PinnedCommandList.Block.IndentedPadding", FMargin( 0.0f, 0.0f, 0.0f, 0.0f ) );
		Set( "PinnedCommandList.Block.Padding", FMargin( 0.0f, 0.0f, 0.0f, 0.0f ) );

		Set( "PinnedCommandList.Separator", new BOX_BRUSH( "Old/Button", 4.0f/32.0f ) );
		Set( "PinnedCommandList.Separator.Padding", FMargin( 0.5f ) );

		Set( "PinnedCommandList.Label", FTextBlockStyle(NormalText) .SetFont( DEFAULT_FONT( "Regular", 9 ) ) );
		Set( "PinnedCommandList.EditableText", FEditableTextBoxStyle(NormalEditableTextBoxStyle) .SetFont( DEFAULT_FONT( "Regular", 9 ) ) );
		Set( "PinnedCommandList.Keybinding", FTextBlockStyle(NormalText) .SetFont( DEFAULT_FONT( "Regular", 8 ) ) );

		Set( "PinnedCommandList.Heading", FTextBlockStyle(NormalText)
			.SetFont(DEFAULT_FONT( "Regular", 8))
			.SetColorAndOpacity(FLinearColor(0.4f, 0.4, 0.4f, 1.0f)));

		/* Set images for various SCheckBox states associated with menu check box items... */
		const FCheckBoxStyle BasicMenuCheckBoxStyle = FCheckBoxStyle()
			.SetUncheckedImage( IMAGE_BRUSH( "Common/SmallCheckBox", Icon14x14 ) )
			.SetUncheckedHoveredImage( IMAGE_BRUSH( "Common/SmallCheckBox_Hovered", Icon14x14 ) )
			.SetUncheckedPressedImage( IMAGE_BRUSH( "Common/SmallCheckBox_Hovered", Icon14x14, FLinearColor( 0.5f, 0.5f, 0.5f ) ) )
			.SetCheckedImage( IMAGE_BRUSH( "Common/SmallCheckBox_Checked", Icon14x14 ) )
			.SetCheckedHoveredImage( IMAGE_BRUSH( "Common/SmallCheckBox_Checked_Hovered", Icon14x14 ) )
			.SetCheckedPressedImage( IMAGE_BRUSH( "Common/SmallCheckBox_Checked_Hovered", Icon14x14, FLinearColor( 0.5f, 0.5f, 0.5f ) ) )
			.SetUndeterminedImage( IMAGE_BRUSH( "Common/CheckBox_Undetermined", Icon14x14 ) )
			.SetUndeterminedHoveredImage( IMAGE_BRUSH( "Common/CheckBox_Undetermined_Hovered", Icon14x14 ) )
			.SetUndeterminedPressedImage( IMAGE_BRUSH( "Common/CheckBox_Undetermined_Hovered", Icon14x14, FLinearColor( 0.5f, 0.5f, 0.5f ) ) );
 
		/* ...and add the new style */
		Set( "PinnedCommandList.CheckBox", BasicMenuCheckBoxStyle );
						
		/* Read-only checkbox that appears next to a menu item */
		/* Set images for various SCheckBox states associated with read-only menu check box items... */
		const FCheckBoxStyle BasicMenuCheckStyle = FCheckBoxStyle()
			.SetUncheckedImage( IMAGE_BRUSH( "Icons/Empty_14x", Icon14x14 ) )
			.SetUncheckedHoveredImage( IMAGE_BRUSH( "Icons/Empty_14x", Icon14x14 ) )
			.SetUncheckedPressedImage( IMAGE_BRUSH( "Common/SmallCheckBox_Hovered", Icon14x14 ) )
			.SetCheckedImage( IMAGE_BRUSH( "Common/SmallCheck", Icon14x14 ) )
			.SetCheckedHoveredImage( IMAGE_BRUSH( "Common/SmallCheck", Icon14x14 ) )
			.SetCheckedPressedImage( IMAGE_BRUSH( "Common/SmallCheck", Icon14x14 ) )
			.SetUndeterminedImage( IMAGE_BRUSH( "Icons/Empty_14x", Icon14x14 ) )
			.SetUndeterminedHoveredImage( FSlateNoResource() )
			.SetUndeterminedPressedImage( FSlateNoResource() );

		/* ...and add the new style */
		Set( "PinnedCommandList.Check", BasicMenuCheckStyle );

		/* This radio button is actually just a check box with different images */
		/* Set images for various Menu radio button (SCheckBox) states... */
		const FCheckBoxStyle BasicMenuRadioButtonStyle = FCheckBoxStyle()
			.SetUncheckedImage( IMAGE_BRUSH( "Common/RadioButton_Unselected_16x", Icon16x16, FLinearColor( 0.5f, 0.5f, 0.5f ) ) )
			.SetUncheckedHoveredImage( IMAGE_BRUSH( "Common/RadioButton_Unselected_16x", Icon16x16, FLinearColor( 0.5f, 0.5f, 0.5f ) ) )
			.SetUncheckedPressedImage( IMAGE_BRUSH( "Common/RadioButton_Unselected_16x", Icon16x16, FLinearColor( 0.5f, 0.5f, 0.5f ) ) )
			.SetCheckedImage( IMAGE_BRUSH( "Common/RadioButton_Selected_16x", Icon16x16 ) )
			.SetCheckedHoveredImage( IMAGE_BRUSH( "Common/RadioButton_Selected_16x", Icon16x16, SelectionColor ) )
			.SetCheckedPressedImage( IMAGE_BRUSH( "Common/RadioButton_Unselected_16x", Icon16x16, SelectionColor_Pressed ) )
			.SetUndeterminedImage( IMAGE_BRUSH( "Common/RadioButton_Unselected_16x", Icon16x16, FLinearColor( 0.5f, 0.5f, 0.5f ) ) )
			.SetUndeterminedHoveredImage( IMAGE_BRUSH( "Common/RadioButton_Unselected_16x", Icon16x16, SelectionColor ) )
			.SetUndeterminedPressedImage( IMAGE_BRUSH( "Common/RadioButton_Unselected_16x", Icon16x16, SelectionColor_Pressed ) );

		/* ...and set new style */
		Set( "PinnedCommandList.RadioButton", BasicMenuRadioButtonStyle );

		/* Create style for "Menu.ToggleButton" widget ... */
		const FCheckBoxStyle MenuToggleButtonCheckBoxStyle = FCheckBoxStyle()
			.SetCheckBoxType( ESlateCheckBoxType::ToggleButton )
			.SetUncheckedImage( FSlateNoResource() )
			.SetUncheckedPressedImage( BOX_BRUSH( "Common/RoundedSelection_16x", 4.0f/16.0f, SelectionColor_Pressed ) )
			.SetUncheckedHoveredImage( BOX_BRUSH( "Common/RoundedSelection_16x", 4.0f/16.0f, SelectionColor ) )
			.SetCheckedImage( BOX_BRUSH( "Common/RoundedSelection_16x",  4.0f/16.0f, SelectionColor_Pressed ) )
			.SetCheckedHoveredImage( BOX_BRUSH( "Common/RoundedSelection_16x",  4.0f/16.0f, SelectionColor_Pressed ) )
			.SetCheckedPressedImage( BOX_BRUSH( "Common/RoundedSelection_16x",  4.0f/16.0f, SelectionColor ) );
		/* ... and add new style */
		Set( "PinnedCommandList.ToggleButton", MenuToggleButtonCheckBoxStyle );

		Set( "PinnedCommandList.Button", FButtonStyle( NoBorder )
			.SetNormal ( FSlateNoResource() )
			.SetPressed( BOX_BRUSH( "Common/RoundedSelection_16x", 4.0f/16.0f, SelectionColor_Pressed ) )
			.SetHovered( BOX_BRUSH( "Common/RoundedSelection_16x", 4.0f/16.0f, SelectionColor ) )
			.SetNormalPadding( FMargin(0,1) )
			.SetPressedPadding( FMargin(0,2,0,0) )
		);

		Set( "PinnedCommandList.Button.Checked", new BOX_BRUSH( "Common/RoundedSelection_16x",  4.0f/16.0f, SelectionColor_Pressed ) );
		Set( "PinnedCommandList.Button.Checked_Hovered", new BOX_BRUSH( "Common/RoundedSelection_16x",  4.0f/16.0f, SelectionColor_Pressed ) );
		Set( "PinnedCommandList.Button.Checked_Pressed", new BOX_BRUSH( "Common/RoundedSelection_16x",  4.0f/16.0f, SelectionColor ) );

		/* The style of a menu bar button when it has a sub menu open */
		Set( "PinnedCommandList.Button.SubMenuOpen", new BORDER_BRUSH( "Common/Selection", FMargin(4.f/16.f), FLinearColor(0.10f, 0.10f, 0.10f) ) );
	}

	{
		Set( "ViewportPinnedCommandList.Background", new FSlateNoResource() );
		Set( "ViewportPinnedCommandList.Icon", new IMAGE_BRUSH( "Icons/icon_tab_toolbar_16px", Icon16x16 ) );
		Set( "ViewportPinnedCommandList.Expand", new IMAGE_BRUSH( "Icons/toolbar_expand_16x", Icon16x16) );
		Set( "ViewportPinnedCommandList.SubMenuIndicator", new IMAGE_BRUSH( "Common/SubmenuArrow", Icon8x8 ) );
		Set( "ViewportPinnedCommandList.SToolBarComboButtonBlock.Padding", FMargin(4.0f));
		Set( "ViewportPinnedCommandList.SToolBarButtonBlock.Padding", FMargin(4.0f));
		Set( "ViewportPinnedCommandList.SToolBarCheckComboButtonBlock.Padding", FMargin(4.0f));
		Set( "ViewportPinnedCommandList.SToolBarButtonBlock.CheckBox.Padding", FMargin(0.0f) );
		Set( "ViewportPinnedCommandList.SToolBarComboButtonBlock.ComboButton.Color", DefaultForeground );

		Set( "ViewportPinnedCommandList.Block.IndentedPadding", FMargin( 0.0f, 0.0f, 0.0f, 0.0f ) );
		Set( "ViewportPinnedCommandList.Block.Padding", FMargin( 0.0f, 0.0f, 0.0f, 0.0f ) );

		Set( "ViewportPinnedCommandList.Separator", new BOX_BRUSH( "Old/Button", 4.0f/32.0f ) );
		Set( "ViewportPinnedCommandList.Separator.Padding", FMargin( 0.5f ) );

		Set( "ViewportPinnedCommandList.Label", FTextBlockStyle(NormalText) .SetFont( DEFAULT_FONT( "Bold", 9 ) ).SetColorAndOpacity(FLinearColor::Black) );
		Set( "ViewportPinnedCommandList.EditableText", FEditableTextBoxStyle(NormalEditableTextBoxStyle) .SetFont( DEFAULT_FONT( "Bold", 9 ) ).SetForegroundColor(FLinearColor::Black) );
		Set( "ViewportPinnedCommandList.Keybinding", FTextBlockStyle(NormalText) .SetFont( DEFAULT_FONT( "Regular", 8 ) ).SetColorAndOpacity(FLinearColor::Gray) );

		Set( "ViewportPinnedCommandList.Heading", FTextBlockStyle(NormalText)
			.SetFont(DEFAULT_FONT( "Regular", 8))
			.SetColorAndOpacity(FLinearColor(0.4f, 0.4, 0.4f, 1.0f)));

		/* Set images for various SCheckBox states associated with menu check box items... */
		const FCheckBoxStyle BasicMenuCheckBoxStyle = FCheckBoxStyle()
			.SetUncheckedImage( IMAGE_BRUSH( "Common/SmallCheckBox", Icon14x14, FLinearColor::Black ) )
			.SetUncheckedHoveredImage( IMAGE_BRUSH( "Common/SmallCheckBox_Hovered", Icon14x14, FLinearColor::Black ) )
			.SetUncheckedPressedImage( IMAGE_BRUSH( "Common/SmallCheckBox_Hovered", Icon14x14, FLinearColor( 0.5f, 0.5f, 0.5f ) ) )
			.SetCheckedImage( IMAGE_BRUSH( "Common/SmallCheckBox_Checked", Icon14x14, FLinearColor::Black ) )
			.SetCheckedHoveredImage( IMAGE_BRUSH( "Common/SmallCheckBox_Checked_Hovered", Icon14x14, FLinearColor::Black ) )
			.SetCheckedPressedImage( IMAGE_BRUSH( "Common/SmallCheckBox_Checked_Hovered", Icon14x14, FLinearColor( 0.5f, 0.5f, 0.5f ) ) )
			.SetUndeterminedImage( IMAGE_BRUSH( "Common/CheckBox_Undetermined", Icon14x14, FLinearColor::Black ) )
			.SetUndeterminedHoveredImage( IMAGE_BRUSH( "Common/CheckBox_Undetermined_Hovered", Icon14x14, FLinearColor::Black ) )
			.SetUndeterminedPressedImage( IMAGE_BRUSH( "Common/CheckBox_Undetermined_Hovered", Icon14x14, FLinearColor( 0.5f, 0.5f, 0.5f ) ) )
			.SetPadding(FMargin(2.0f))
			.SetForegroundColor(FLinearColor::Black);
 
		/* ...and add the new style */
		Set( "ViewportPinnedCommandList.CheckBox", BasicMenuCheckBoxStyle );
						
		/* Read-only checkbox that appears next to a menu item */
		/* Set images for various SCheckBox states associated with read-only menu check box items... */
		const FCheckBoxStyle BasicMenuCheckStyle = FCheckBoxStyle()
			.SetUncheckedImage( IMAGE_BRUSH( "Icons/Empty_14x", Icon14x14, FLinearColor::Black ) )
			.SetUncheckedHoveredImage( IMAGE_BRUSH( "Icons/Empty_14x", Icon14x14, FLinearColor::Black ) )
			.SetUncheckedPressedImage( IMAGE_BRUSH( "Common/SmallCheckBox_Hovered", Icon14x14, FLinearColor::Black ) )
			.SetCheckedImage( IMAGE_BRUSH( "Common/SmallCheck", Icon14x14, FLinearColor::Black ) )
			.SetCheckedHoveredImage( IMAGE_BRUSH( "Common/SmallCheck", Icon14x14, FLinearColor::Black ) )
			.SetCheckedPressedImage( IMAGE_BRUSH( "Common/SmallCheck", Icon14x14, FLinearColor::Black ) )
			.SetUndeterminedImage( IMAGE_BRUSH( "Icons/Empty_14x", Icon14x14, FLinearColor::Black ) )
			.SetUndeterminedHoveredImage( FSlateNoResource() )
			.SetUndeterminedPressedImage( FSlateNoResource() )
			.SetPadding(FMargin(2.0f))
			.SetForegroundColor(FLinearColor::Black);

		/* ...and add the new style */
		Set( "ViewportPinnedCommandList.Check", BasicMenuCheckStyle );

		/* This radio button is actually just a check box with different images */
		/* Set images for various Menu radio button (SCheckBox) states... */
		const FCheckBoxStyle BasicMenuRadioButtonStyle = FCheckBoxStyle()
			.SetUncheckedImage( IMAGE_BRUSH( "Common/RadioButton_Unselected_16x", Icon16x16 ) )
			.SetUncheckedHoveredImage( IMAGE_BRUSH( "Common/RadioButton_Unselected_16x", Icon16x16 ) )
			.SetUncheckedPressedImage( IMAGE_BRUSH( "Common/RadioButton_Unselected_16x", Icon16x16 ) )
			.SetCheckedImage( IMAGE_BRUSH( "Common/RadioButton_Selected_16x", Icon16x16 ) )
			.SetCheckedHoveredImage( IMAGE_BRUSH( "Common/RadioButton_Selected_16x", Icon16x16, SelectionColor ) )
			.SetCheckedPressedImage( IMAGE_BRUSH( "Common/RadioButton_Unselected_16x", Icon16x16, SelectionColor_Pressed ) )
			.SetUndeterminedImage( IMAGE_BRUSH( "Common/RadioButton_Unselected_16x", Icon16x16 ) )
			.SetUndeterminedHoveredImage( IMAGE_BRUSH( "Common/RadioButton_Unselected_16x", Icon16x16, SelectionColor ) )
			.SetUndeterminedPressedImage( IMAGE_BRUSH( "Common/RadioButton_Unselected_16x", Icon16x16, SelectionColor_Pressed ) )
			.SetPadding(FMargin(2.0f))
			.SetForegroundColor(FLinearColor::Black);

		/* ...and set new style */
		Set( "ViewportPinnedCommandList.RadioButton", BasicMenuRadioButtonStyle );

		/* Create style for "Menu.ToggleButton" widget ... */
		const FCheckBoxStyle MenuToggleButtonCheckBoxStyle = FCheckBoxStyle()
			.SetCheckBoxType( ESlateCheckBoxType::ToggleButton )
			.SetUncheckedImage( FSlateNoResource() )
			.SetUncheckedPressedImage( BOX_BRUSH( "Common/RoundedSelection_16x", 4.0f/16.0f, SelectionColor_Pressed ) )
			.SetUncheckedHoveredImage( BOX_BRUSH( "Common/RoundedSelection_16x", 4.0f/16.0f, SelectionColor ) )
			.SetCheckedImage( BOX_BRUSH( "Common/RoundedSelection_16x",  4.0f/16.0f, SelectionColor_Pressed ) )
			.SetCheckedHoveredImage( BOX_BRUSH( "Common/RoundedSelection_16x",  4.0f/16.0f, SelectionColor_Pressed ) )
			.SetCheckedPressedImage( BOX_BRUSH( "Common/RoundedSelection_16x",  4.0f/16.0f, SelectionColor ) )
			.SetPadding(FMargin(2.0f))
			.SetForegroundColor(FLinearColor::Black);
		/* ... and add new style */
		Set( "ViewportPinnedCommandList.ToggleButton", MenuToggleButtonCheckBoxStyle );

		const FButtonStyle ViewportBaseButtonStyle = FButtonStyle()
			.SetNormal(FSlateNoResource())
			.SetHovered(FSlateNoResource())
			.SetPressed(FSlateNoResource())
			.SetNormalPadding(FMargin(2, 2, 2, 3))
			.SetPressedPadding(FMargin(2, 3, 2, 2));

		Set( "ViewportPinnedCommandList.Button", FButtonStyle(ViewportBaseButtonStyle)
			.SetNormal(BOX_BRUSH( "Common/SmallRoundedButton", FMargin(7.f/16.f), FLinearColor(1,1,1,0.75f)))
			.SetHovered(BOX_BRUSH( "Common/SmallRoundedButton", FMargin(7.f/16.f), FLinearColor(1,1,1, 1.0f)))
			.SetPressed(BOX_BRUSH( "Common/SmallRoundedButton", FMargin(7.f/16.f)))
			.SetNormalPadding( FMargin(2,3) )
			.SetPressedPadding( FMargin(2,4,2,2) )
		);

		Set( "ViewportPinnedCommandList.Button.Checked", new BOX_BRUSH( "Common/RoundedSelection_16x",  4.0f/16.0f, SelectionColor_Pressed ) );
		Set( "ViewportPinnedCommandList.Button.Checked_Hovered", new BOX_BRUSH( "Common/RoundedSelection_16x",  4.0f/16.0f, SelectionColor_Pressed ) );
		Set( "ViewportPinnedCommandList.Button.Checked_Pressed", new BOX_BRUSH( "Common/RoundedSelection_16x",  4.0f/16.0f, SelectionColor ) );

		/* The style of a menu bar button when it has a sub menu open */
		Set( "ViewportPinnedCommandList.Button.SubMenuOpen", new BORDER_BRUSH( "Common/Selection", FMargin(4.f/16.f), FLinearColor(0.10f, 0.10f, 0.10f) ) );

		Set( "ViewportPinnedCommandList.ComboButton", FComboButtonStyle()
			.SetButtonStyle(ViewportBaseButtonStyle)
			.SetDownArrowImage(IMAGE_BRUSH("Common/ComboArrow", Icon8x8))
			.SetMenuBorderBrush(BOX_BRUSH("Old/Menu_Background", FMargin(8.0f/64.0f)))
			.SetMenuBorderPadding(FMargin(0.0f))
		);
	}

	// Animation blueprint
	{
		Set("AnimGraph.Attribute.Border.Solid", new FSlateRoundedBoxBrush(FStyleColors::White));
		Set("AnimGraph.Attribute.Border.Outline", new FSlateRoundedBoxBrush(FStyleColors::Transparent, FStyleColors::White, 1.0f));
		Set("AnimGraph.Attribute.DefaultColor", FStyleColors::AccentGray);

		FSlateColor AttributeTextColor = FStyleColors::AccentBlack;
		Set("AnimGraph.Attribute.TextColor", AttributeTextColor);
		Set("AnimGraph.Attribute.Text", FTextBlockStyle(NormalText)
			.SetFont(DEFAULT_FONT("Regular", FStarshipCoreStyle::SmallTextSize))
			.SetColorAndOpacity(AttributeTextColor));

		Set("AnimGraph.Attribute.Pose.Color", FStyleColors::White);
		Set("AnimGraph.Attribute.Curves.Icon", new IMAGE_BRUSH_SVG("Starship/AnimationBlueprintEditor/AnimationGraphCurves", Icon16x16));
		Set("AnimGraph.Attribute.Curves.Color", FStyleColors::AccentPurple);
		Set("AnimGraph.Attribute.Attributes.Icon", new IMAGE_BRUSH_SVG("Starship/AnimationBlueprintEditor/AnimationGraphAttributes", Icon16x16));
		Set("AnimGraph.Attribute.Attributes.Color", FStyleColors::AccentYellow);
		Set("AnimGraph.Attribute.Sync.Icon", new IMAGE_BRUSH_SVG("Starship/AnimationBlueprintEditor/AnimationGraphSync", Icon16x16));
		Set("AnimGraph.Attribute.Sync.Color", FStyleColors::AccentBlue);
		Set("AnimGraph.Attribute.RootMotionDelta.Icon", new IMAGE_BRUSH_SVG("Starship/AnimationBlueprintEditor/AnimationGraphRootMotionDelta", Icon16x16));
		Set("AnimGraph.Attribute.RootMotionDelta.Color", FStyleColors::AccentGreen);
		Set("AnimGraph.Attribute.InertialBlending.Icon", new IMAGE_BRUSH_SVG("Starship/AnimationBlueprintEditor/AnimationGraphInertialBlending", Icon16x16));
		Set("AnimGraph.Attribute.InertialBlending.Color", FStyleColors::AccentOrange);

		Set("AnimGraph.PoseWatch.Icon", new IMAGE_BRUSH_SVG("Starship/AnimationBlueprintEditor/AnimationGraphPoseWatch", Icon16x16));

		Set("AnimGraph.AnimNodeReference.Subtitle", FTextBlockStyle(NormalText)
			.SetFont(DEFAULT_FONT("Italic", 8))
			.SetColorAndOpacity(FLinearColor(218.0f/255.0f,218.0f/255.0f,96.0f/255.0f, 0.5f))
		);

		FTextBlockStyle TagTextStyle = FTextBlockStyle(NormalText)
			.SetFont(DEFAULT_FONT("Italic", 9))
			.SetColorAndOpacity(FLinearColor(218.0f/255.0f,218.0f/255.0f,96.0f/255.0f, 0.5f));
		
		Set("AnimGraph.Node.Tag", FInlineEditableTextBlockStyle(FCoreStyle::Get().GetWidgetStyle<FInlineEditableTextBlockStyle>("InlineEditableTextBlockStyle"))
			.SetTextStyle(TagTextStyle));
	}
	
	// Property Access 
	{
		Set("PropertyAccess.CompiledContext.Text", FTextBlockStyle(NormalText)
			.SetFont(DEFAULT_FONT("Italic", 8))
			.SetColorAndOpacity(FLinearColor(218.0f/255.0f,218.0f/255.0f,96.0f/255.0f, 0.5f))
		);

		Set("PropertyAccess.CompiledContext.Border", new FSlateRoundedBoxBrush(FStyleColors::DropdownOutline, 2.0f));
	}
#endif // WITH_EDITOR
}

void FStarshipEditorStyle::FStyle::SetupClassThumbnailOverlays()
{
	Set("ClassThumbnailOverlays.SkeletalMesh_NeedSkinning", new IMAGE_BRUSH("Icons/AssetIcons/SkeletalMeshNeedSkinning_16x", Icon16x16));
}

void FStarshipEditorStyle::FStyle::SetupClassIconsAndThumbnails()
{
#if WITH_EDITOR
	// Actor Classes Outliner
	{
		struct FClassIconInfo
		{
			FClassIconInfo(const TCHAR* InType, bool bInHas64Size = true)
				: Type(InType)
				, bHas64Size(bInHas64Size)
			{}

			const TCHAR* Type;
			bool bHas64Size;
		};

		Set("ClassIcon.Light", new IMAGE_BRUSH("Icons/ActorIcons/LightActor_16x", Icon16x16));
		Set("ClassIcon.BrushAdditive", new IMAGE_BRUSH("Icons/ActorIcons/Brush_Add_16x", Icon16x16));
		Set("ClassIcon.BrushSubtractive", new IMAGE_BRUSH("Icons/ActorIcons/Brush_Subtract_16x", Icon16x16));
		Set("ClassIcon.Deleted", new IMAGE_BRUSH("Icons/ActorIcons/DeletedActor_16px", Icon16x16));

		// Component classes
	
		Set("ClassIcon.BlueprintCore", new IMAGE_BRUSH("Icons/AssetIcons/Blueprint_16x", Icon16x16));
		Set("ClassIcon.LightComponent", new IMAGE_BRUSH("Icons/ActorIcons/LightActor_16x", Icon16x16));
		Set("ClassIcon.ArrowComponent", new IMAGE_BRUSH("Icons/ActorIcons/Arrow_16px", Icon16x16));
		Set("ClassIcon.MaterialBillboardComponent", new IMAGE_BRUSH("Icons/ActorIcons/MaterialSprite_16px", Icon16x16));
		Set("ClassIcon.BillboardComponent", new IMAGE_BRUSH("Icons/ActorIcons/SpriteComponent_16px", Icon16x16));
		Set("ClassIcon.TimelineComponent", new IMAGE_BRUSH("Icons/ActorIcons/TimelineComponent_16px", Icon16x16));
		Set("ClassIcon.ChildActorComponent", new IMAGE_BRUSH("Icons/ActorIcons/ChildActorComponent_16px", Icon16x16));

		Set("ClassIcon.AudioComponent", new IMAGE_BRUSH_SVG("Starship/AssetIcons/Audio_16", Icon16x16));
		Set("ClassIcon.BoxComponent", new IMAGE_BRUSH_SVG("Starship/AssetIcons/BoxCollision_16", Icon16x16));
		Set("ClassIcon.CapsuleComponent", new IMAGE_BRUSH_SVG("Starship/AssetIcons/CapsuleCollision_16", Icon16x16));
		Set("ClassIcon.SphereComponent", new IMAGE_BRUSH_SVG("Starship/AssetIcons/SphereCollision_16", Icon16x16));
		Set("ClassIcon.SplineComponent", new IMAGE_BRUSH_SVG("Starship/AssetIcons/Spline_16", Icon16x16));

		Set("ClassIcon.AtmosphericFogComponent", new IMAGE_BRUSH_SVG("Starship/AssetIcons/AtmosphericFog_16", Icon16x16));
		Set("ClassIcon.BrushComponent", new IMAGE_BRUSH_SVG("Starship/AssetIcons/Brush_16", Icon16x16));
		Set("ClassIcon.CableComponent", new IMAGE_BRUSH_SVG("Starship/AssetIcons/CableActor_16", Icon16x16));
		Set("ClassIcon.CameraComponent", new IMAGE_BRUSH_SVG("Starship/AssetIcons/CameraActor_16", Icon16x16));
		Set("ClassIcon.DecalComponent", new IMAGE_BRUSH_SVG("Starship/AssetIcons/DecalActor_16", Icon16x16));
		Set("ClassIcon.DirectionalLightComponent", new IMAGE_BRUSH_SVG("Starship/AssetIcons/DirectionalLight_16", Icon16x16));
		Set("ClassIcon.ExponentialHeightFogComponent", new IMAGE_BRUSH_SVG("Starship/AssetIcons/ExponentialHeightFog_16", Icon16x16));
		Set("ClassIcon.ForceFeedbackComponent", new IMAGE_BRUSH_SVG("Starship/AssetIcons/ForceFeedbackEffect_16", Icon16x16));
		Set("ClassIcon.LandscapeComponent", new IMAGE_BRUSH_SVG("Starship/AssetIcons/Landscape_16", Icon16x16));
		Set("ClassIcon.ParticleSystemComponent", new IMAGE_BRUSH_SVG("Starship/AssetIcons/Emitter_16", Icon16x16));
		Set("ClassIcon.PlanarReflectionComponent", new IMAGE_BRUSH_SVG("Starship/AssetIcons/PlanarReflectionCapture_16", Icon16x16));
		Set("ClassIcon.PointLightComponent", new IMAGE_BRUSH_SVG("Starship/AssetIcons/PointLight_16", Icon16x16));
		Set("ClassIcon.RectLightComponent", new IMAGE_BRUSH_SVG("Starship/AssetIcons/RectLight_16", Icon16x16));
		Set("ClassIcon.RadialForceComponent", new IMAGE_BRUSH_SVG("Starship/AssetIcons/RadialForceActor_16", Icon16x16));
		Set("ClassIcon.SceneCaptureComponent2D", new IMAGE_BRUSH_SVG("Starship/AssetIcons/SceneCapture2D_16", Icon16x16));
		Set("ClassIcon.SceneCaptureComponent", new IMAGE_BRUSH_SVG("Starship/AssetIcons/SphereReflectionCapture_16", Icon16x16));
		Set("ClassIcon.SingleAnimSkeletalComponent", new IMAGE_BRUSH_SVG("Starship/AssetIcons/SkeletalMesh_16", Icon16x16));
		Set("ClassIcon.SkyAtmosphereComponent", new IMAGE_BRUSH_SVG("Starship/AssetIcons/SkyAtmosphere_16", Icon16x16));
		Set("ClassIcon.SkeletalMeshComponent", new IMAGE_BRUSH_SVG("Starship/AssetIcons/SkeletalMesh_16", Icon16x16));
		Set("ClassIcon.SpotLightComponent", new IMAGE_BRUSH_SVG("Starship/AssetIcons/SpotLight_16", Icon16x16));
		Set("ClassIcon.StaticMeshComponent", new IMAGE_BRUSH_SVG("Starship/AssetIcons/StaticMesh_16", Icon16x16));
		Set("ClassIcon.TextRenderComponent", new IMAGE_BRUSH_SVG("Starship/AssetIcons/TextRenderActor_16", Icon16x16));
		Set("ClassIcon.VectorFieldComponent", new IMAGE_BRUSH_SVG("Starship/AssetIcons/VectorFieldVolume_16", Icon16x16));
		Set("ClassIcon.VolumetricCloudComponent", new IMAGE_BRUSH_SVG("Starship/AssetIcons/VolumetricCloud_16", Icon16x16));

		Set("ClassIcon.MovableMobilityIcon", new IMAGE_BRUSH("Icons/ActorIcons/Light_Movable_16x", Icon16x16));
		Set("ClassIcon.StationaryMobilityIcon", new IMAGE_BRUSH("Icons/ActorIcons/Light_Adjustable_16x", Icon16x16));
		Set("ClassIcon.ComponentMobilityHeaderIcon", new IMAGE_BRUSH("Icons/ActorIcons/ComponentMobilityHeader_7x16", Icon7x16));

		// Asset Type Classes
		const TCHAR* AssetTypes[] = {

			TEXT("AbilitySystemComponent"),
			TEXT("AIPerceptionComponent"),
			TEXT("CameraAnim"),
			TEXT("Default"),
			TEXT("DirectionalLightMovable"),
			TEXT("DirectionalLightStatic"),
			TEXT("DirectionalLightStationary"),
			TEXT("FontFace"),
			TEXT("ForceFeedbackEffect"),
			TEXT("InterpData"),
			TEXT("LevelSequence"),
			TEXT("LightmassCharacterIndirectDetailVolume"),
			TEXT("MassiveLODOverrideVolume"),
			TEXT("MaterialParameterCollection"),
			TEXT("MultiFont"),
			TEXT("ParticleSystem"),
			TEXT("PhysicsConstraintComponent"),
			TEXT("PhysicsThrusterComponent"),
			TEXT("SkyLightComponent"),
			TEXT("SlateWidgetStyleAsset"),
			TEXT("StringTable"),
			TEXT("SpotLightMovable"),
			TEXT("SpotLightStatic"),
			TEXT("SpotLightStationary"),
			TEXT("Cube"),
			TEXT("Sphere"),
			TEXT("Cylinder"),
			TEXT("Cone"),
			TEXT("Plane"),
		};

		for (int32 TypeIndex = 0; TypeIndex < UE_ARRAY_COUNT(AssetTypes); ++TypeIndex)
		{
			const TCHAR* Type = AssetTypes[TypeIndex];
			Set( *FString::Printf(TEXT("ClassIcon.%s"), Type),		new IMAGE_BRUSH(FString::Printf(TEXT("Icons/AssetIcons/%s_%dx"), Type, 16), Icon16x16 ) );
			Set( *FString::Printf(TEXT("ClassThumbnail.%s"), Type),	new IMAGE_BRUSH(FString::Printf(TEXT("Icons/AssetIcons/%s_%dx"), Type, 64), Icon64x64 ) );
		}

		const FClassIconInfo AssetTypesSVG[] = {
			{TEXT("Actor")},
			{TEXT("ActorComponent")},
			{TEXT("AIController")},
			{TEXT("AimOffsetBlendSpace")},
			{TEXT("AimOffsetBlendSpace1D")},
			{TEXT("AmbientSound")},
			{TEXT("AnimationModifier")},
			{TEXT("AnimationSharingSetup")},
			{TEXT("AnimBlueprint")},
			{TEXT("AnimComposite")},
			{TEXT("AnimInstance")},
			{TEXT("AnimLayerInterface")},
			{TEXT("AnimMontage")},
			{TEXT("AnimSequence")},
			{TEXT("ApplicationLifecycleComponent")},
			{TEXT("AtmosphericFog")},
			{TEXT("AudioVolume")},
			{TEXT("BehaviorTree")},
			{TEXT("BlackboardData")},
			{TEXT("BlendSpace")},
			{TEXT("BlendSpace1D")},
			{TEXT("BlockingVolume")},
			{TEXT("Blueprint")},
			{TEXT("BlueprintFunctionLibrary")},
			{TEXT("BlueprintGeneratedClass")},
			{TEXT("BlueprintInterface")},
			{TEXT("BlueprintMacroLibrary")},
			{TEXT("BoxReflectionCapture")},
			{TEXT("Brush")},
			{TEXT("ButtonStyleAsset")},
			{TEXT("CableActor")},
			{TEXT("CameraActor")},
			{TEXT("CameraBlockingVolume")},
			{TEXT("CameraRig_Crane")},
			{TEXT("CameraRig_Rail")},
			{TEXT("Character")},
			{TEXT("CharacterMovementComponent")},
			{TEXT("CineCameraActor")},
			{TEXT("Class")},
			{TEXT("CompositingElement")},
			{TEXT("CullDistanceVolume")},
			{TEXT("CurveBase")},
			{TEXT("DataAsset")},
			{TEXT("DataTable")},
			{TEXT("DataLayerAsset")},
			{TEXT("DecalActor")},
			{TEXT("DefaultPawn")},
			{TEXT("DialogueVoice")},
			{TEXT("DialogueWave")},
			{TEXT("DirectionalLight")},
			{TEXT("DocumentationActor")},
			{TEXT("EnvQuery")},
			{TEXT("Emitter")},
			{TEXT("EmptyActor")},
			{TEXT("ExponentialHeightFog")},
			{TEXT("FileMediaOutput")},
			{TEXT("FileMediaSource")},
			{TEXT("FoliageType_Actor")},
			{TEXT("Font")},
			{TEXT("ForceFeedback")},
			{TEXT("GameModeBase")},
			{TEXT("GameStateBase")},
			{TEXT("GeometryCollection")},
			{TEXT("GroupActor")},
			{TEXT("HierarchicalInstancedStaticMeshComponent")},
			{TEXT("HUD")},
			{TEXT("ImagePlate")},
			{TEXT("InstancedStaticMeshComponent")},
			{TEXT("Interface")},
			{TEXT("KillZVolume")},
			{TEXT("Landscape")},
			{TEXT("LevelBounds")},
			{TEXT("LevelInstance")},
			{TEXT("LevelInstancePivot")},
			{TEXT("PackedLevelActor")},
			{TEXT("LevelScriptActor")},
			{TEXT("LevelSequenceActor")},
			{TEXT("LevelStreamingVolume")},
			{TEXT("LightmassCharacterDetailIndirectVolume")},
			{TEXT("LightmassImportanceVolume")},
			{TEXT("LightmassVolume")},
			{TEXT("LiveLinkPreset")},
			{TEXT("Material")},
			{TEXT("MaterialFunction")},
			{TEXT("MaterialInstanceActor")},
			{TEXT("MaterialInstanceConstant")},
			{TEXT("MediaPlayer")},
			{TEXT("MediaTexture")},
			{TEXT("MirrorDataTable")},
			{TEXT("ModularSynthPresetBank")},
			{TEXT("NavLink")},
			{TEXT("NavLinkProxy")},
			{TEXT("NavMeshBoundsVolume")},
			{TEXT("NavModifierComponent")},
			{TEXT("NavModifierVolume")},
			{TEXT("Note")},
			{TEXT("Object")},
			{TEXT("ObjectLibrary")},
			{TEXT("PainCausingVolume")},
			{TEXT("Pawn")},
			{TEXT("PawnNoiseEmitterComponent")},
			{TEXT("PawnSensingComponent")},
			{TEXT("PhysicalMaterial")},
			{TEXT("PhysicsAsset")},
			{TEXT("PhysicsConstraintActor")},
			{TEXT("PhysicsHandleComponent")},
			{TEXT("PhysicsThruster")},
			{TEXT("PhysicsVolume")},
			{TEXT("PlanarReflectionCapture")},
			{TEXT("PlatformMediaSource")},
			{TEXT("PlayerController")},
			{TEXT("PlayerStart")},
			{TEXT("PointLight")},
			{TEXT("PoseAsset")},
			{TEXT("PostProcessVolume")},
			{TEXT("PrecomputedVisibilityOverrideVolume")},
			{TEXT("PrecomputedVisibilityVolume")},
			{TEXT("ProceduralFoliageBlockingVolume")},
			{TEXT("ProceduralFoliageVolume")},
			{TEXT("ProjectileMovementComponent")},
			{TEXT("RadialForceActor")},
			{TEXT("RectLight")},
			{TEXT("ReflectionCapture")},
			{TEXT("ReverbEffect")},
			{TEXT("RotatingMovementComponent")},
			{TEXT("SceneCapture2D")},
			{TEXT("SceneCaptureCube")},
			{TEXT("SceneComponent")},
			{TEXT("SkeletalMeshActor")},
			{TEXT("Skeleton")},
			{TEXT("SkyAtmosphere")},
			{TEXT("SkyLight")},
			{TEXT("SlateBrushAsset")},
			{TEXT("SoundAttenuation")},
			{TEXT("SoundClass")},
			{TEXT("SoundConcurrency")},
			{TEXT("SoundCue")},
			{TEXT("SoundEffectSourcePreset")},
			{TEXT("SoundMix")},
			{TEXT("SoundSubmix") },
			{TEXT("SphereReflectionCapture")},
			{TEXT("SpotLight")},
			{TEXT("SpringArmComponent")},
			{TEXT("StaticMesh")},
			{TEXT("StaticMeshActor")},
			{TEXT("StreamMediaSource")},
			{TEXT("SubsurfaceProfile")},
			{TEXT("TargetPoint")},
			{TEXT("TemplateSequence")},
			{TEXT("TextRenderActor")},
			{TEXT("Texture2D")},
			{TEXT("TextureRenderTarget2D")},
			{TEXT("TextureRenderTargetCube")},
			{TEXT("TimeCodeSynchronizer")},
			{TEXT("TouchInterface")},
			{TEXT("TriggerBase")},
			{TEXT("TriggerBox")},
			{TEXT("TriggerCapsule")},
			{TEXT("TriggerSphere")},
			{TEXT("TriggerVolume")},
			{TEXT("UserDefinedCaptureProtocol")},
			{TEXT("UserDefinedEnum")},
			{TEXT("UserDefinedStruct") },
			{TEXT("UserWidget")},
			{TEXT("VectorField")},
			{TEXT("VectorFieldVolume")},
			{TEXT("Volume")},
			{TEXT("VolumetricCloud"), false},
			{TEXT("VolumetricLightmapDensityVolume")},
			{TEXT("WidgetBlueprint")},
			{TEXT("WidgetBlueprintGeneratedClass")},
			{TEXT("WindDirectionalSource")},
			{TEXT("World")},
		};
	
		// SVG Asset icons
		{
			for (int32 TypeIndex = 0; TypeIndex < UE_ARRAY_COUNT(AssetTypesSVG); ++TypeIndex)
			{
				const FClassIconInfo& Info = AssetTypesSVG[TypeIndex];

				// Look up if the brush already exists to audit old vs new icons during starship development.
				FString ClassIconName = FString::Printf(TEXT("ClassIcon.%s"), Info.Type);
				if (GetOptionalBrush(*ClassIconName, nullptr, nullptr))
				{
					UE_LOG(LogSlate, Log, TEXT("%s already found"), *ClassIconName);
				}

				Set(*FString::Printf(TEXT("ClassIcon.%s"), Info.Type), new IMAGE_BRUSH_SVG(FString::Printf(TEXT("Starship/AssetIcons/%s_%d"), Info.Type, 16), Icon16x16));
				if (Info.bHas64Size)
				{
					Set(*FString::Printf(TEXT("ClassThumbnail.%s"), Info.Type), new IMAGE_BRUSH_SVG(FString::Printf(TEXT("Starship/AssetIcons/%s_%d"), Info.Type, 64), Icon64x64));
				}
				else
				{
					// Temp to avoid missing icons while in progress. use the 64 variant for 16 for now.  
					Set(*FString::Printf(TEXT("ClassThumbnail.%s"), Info.Type), new IMAGE_BRUSH_SVG(FString::Printf(TEXT("Starship/AssetIcons/%s_%d"), Info.Type, 16), Icon64x64));
				}
			}
		}
	}
#endif
}

void FStarshipEditorStyle::FStyle::SetupContentBrowserStyle()
{
#if WITH_EDITOR
	// Content Browser
	{
		// Tab and menu icon
		Set("ContentBrowser.TabIcon", new IMAGE_BRUSH_SVG("Starship/Common/ContentBrowser", Icon16x16));
		Set("ContentBrowser.PrivateContentEdit", new IMAGE_BRUSH("Icons/hiererchy_16x", Icon16x16));

		// Sources View
		Set("ContentBrowser.SourceTitleFont", DEFAULT_FONT( "Regular", 12 ) );

		Set("ContentBrowser.SourceTreeItemFont", FStarshipCoreStyle::GetCoreStyle().GetFontStyle("NormalFont"));
		Set("ContentBrowser.SourceTreeRootItemFont", FStarshipCoreStyle::GetCoreStyle().GetFontStyle("NormalFont"));

		Set("ContentBrowser.BreadcrumbPathPickerFolder", new CORE_IMAGE_BRUSH_SVG("Starship/Common/folder-closed", Icon16x16));

		Set("ContentBrowser.AssetTreeFolderClosed", new CORE_IMAGE_BRUSH_SVG("Starship/Common/folder-closed", Icon16x16));
		Set("ContentBrowser.AssetTreeFolderOpen", new CORE_IMAGE_BRUSH_SVG("Starship/Common/folder-open", Icon16x16));

		Set( "ContentBrowser.AssetTreeFolderDeveloper", new IMAGE_BRUSH_SVG( "Starship/ContentBrowser/folder-developer", Icon16x16));
		Set( "ContentBrowser.AssetTreeFolderOpenCode", new IMAGE_BRUSH( "Icons/FolderOpen_Code", FVector2D(18, 16) ) );
		Set( "ContentBrowser.AssetTreeFolderClosedCode", new IMAGE_BRUSH( "Icons/FolderClosed_Code", FVector2D(18, 16) ) );

		Set("ContentBrowser.DefaultFolderColor", FStyleColors::AccentFolder);

		// Asset list view
		Set( "ContentBrowser.AssetListViewNameFont", DEFAULT_FONT( "Regular", 12 ) );
		Set( "ContentBrowser.AssetListViewNameFontDirty", DEFAULT_FONT( "Bold", 12 ) );
		Set( "ContentBrowser.AssetListViewClassFont", DEFAULT_FONT( "Light", 10 ) );

		// Asset picker
		Set("ContentBrowser.NoneButton", FButtonStyle(Button)
			.SetNormal(FSlateNoResource())
			.SetHovered(BOX_BRUSH( "Common/Selection", 8.0f/32.0f, SelectionColor ))
			.SetPressed(BOX_BRUSH( "Common/Selection", 8.0f/32.0f, SelectionColor_Pressed ))
		);
		Set( "ContentBrowser.NoneButtonText", FTextBlockStyle(NormalText)
			.SetFont( DEFAULT_FONT( "Regular", 12 ) )
			.SetColorAndOpacity( FLinearColor::White )
		);

		// Tile view
		Set( "ContentBrowser.AssetTileViewNameFont", DEFAULT_FONT("Regular", 9));
		Set( "ContentBrowser.AssetTileViewNameFontSmall", DEFAULT_FONT( "VeryLight", 8 ) );
		Set( "ContentBrowser.AssetTileViewNameFontVerySmall", DEFAULT_FONT( "VeryLight", 7 ) );
		Set( "ContentBrowser.AssetTileViewNameFontDirty", FStyleFonts::Get().SmallBold);

		Set("ContentBrowser.AssetListView.ColumnListTableRow", FTableRowStyle()
			.SetEvenRowBackgroundBrush( FSlateNoResource() )
			.SetEvenRowBackgroundHoveredBrush( IMAGE_BRUSH( "Common/Selection", Icon8x8, FLinearColor(1.0f, 1.0f, 1.0f, 0.1f) ) )
			.SetOddRowBackgroundBrush( FSlateNoResource() )
			.SetOddRowBackgroundHoveredBrush( IMAGE_BRUSH( "Common/Selection", Icon8x8, FLinearColor(1.0f, 1.0f, 1.0f, 0.1f) ) )
			.SetSelectorFocusedBrush( BORDER_BRUSH( "Common/Selector", FMargin(4.f/16.f), SelectorColor ) )
			.SetActiveBrush( IMAGE_BRUSH( "Common/Selection", Icon8x8, SelectionColor ) )
			.SetActiveHoveredBrush( IMAGE_BRUSH( "Common/Selection", Icon8x8, SelectionColor ) )
			.SetInactiveBrush( IMAGE_BRUSH( "Common/Selection", Icon8x8, SelectionColor_Inactive ) )
			.SetInactiveHoveredBrush( IMAGE_BRUSH( "Common/Selection", Icon8x8, SelectionColor_Inactive ) )
			.SetTextColor( DefaultForeground )
			.SetSelectedTextColor( InvertedForeground )
			);

		Set("ContentBrowser.AssetListView.TileTableRow", FTableRowStyle()
			.SetEvenRowBackgroundBrush(FSlateNoResource() )
			.SetEvenRowBackgroundHoveredBrush(FSlateNoResource())
			.SetOddRowBackgroundBrush(FSlateNoResource())
			.SetOddRowBackgroundHoveredBrush(FSlateNoResource())
			.SetSelectorFocusedBrush(FSlateNoResource())
			.SetActiveBrush(FSlateNoResource())
			.SetActiveHoveredBrush(FSlateNoResource())
			.SetInactiveBrush(FSlateNoResource())
			.SetInactiveHoveredBrush(FSlateNoResource())
			.SetTextColor(DefaultForeground)
			.SetSelectedTextColor(DefaultForeground)
			);

		Set( "ContentBrowser.TileViewTooltip.ToolTipBorder", new FSlateColorBrush( FLinearColor::Black ) );
		Set( "ContentBrowser.TileViewTooltip.NonContentBorder", new BOX_BRUSH( "/Docking/TabContentArea", FMargin(4/16.0f) ) );
		Set( "ContentBrowser.TileViewTooltip.ContentBorder", new FSlateColorBrush( FStyleColors::Panel));
		Set("ContentBrowser.TileViewTooltip.PillBorder", new FSlateRoundedBoxBrush(FStyleColors::Transparent, 12.0f, FStyleColors::White, 0.5f));
		Set( "ContentBrowser.TileViewTooltip.NameFont", DEFAULT_FONT( "Regular", 12 ) );
		Set( "ContentBrowser.TileViewTooltip.AssetUserDescriptionFont", DEFAULT_FONT("Regular", 12 ) );

		// Columns view
		Set( "ContentBrowser.SortUp", new IMAGE_BRUSH( "Common/SortUpArrow", Icon8x4 ) );
		Set( "ContentBrowser.SortDown", new IMAGE_BRUSH( "Common/SortDownArrow", Icon8x4 ) );

		// Filter List - These are aliases for SBasicFilterBar styles in StarshipCoreStyle for backwards compatibility
		Set("ContentBrowser.FilterImage", new CORE_IMAGE_BRUSH_SVG("Starship/CoreWidgets/FilterBar/FilterColorSegment", FVector2D(8, 22)));
		Set("ContentBrowser.FilterBackground", new FSlateRoundedBoxBrush(FStyleColors::Secondary, 3.0f));

		Set("ContentBrowser.FilterButton", FStarshipCoreStyle::GetCoreStyle().GetWidgetStyle<FCheckBoxStyle>("FilterBar.FilterButton"));
		Set("ContentBrowser.FilterToolBar", FStarshipCoreStyle::GetCoreStyle().GetWidgetStyle<FToolBarStyle>("FilterBar.FilterToolBar"));

		// Filter list implemented as toolbar
		FToolBarStyle FilterToolBar = FToolBarStyle(FStarshipCoreStyle::GetCoreStyle().GetWidgetStyle<FToolBarStyle>("SlimToolBar"))
			.SetIconSize(Icon16x16)
			.SetBackground(FSlateNoResource())
			.SetLabelPadding(FMargin(0))
			.SetComboButtonPadding(FMargin(0))
			.SetBlockPadding(FMargin(3, 0))
			.SetIndentedBlockPadding(FMargin(0))
			.SetBackgroundPadding(FMargin(0))
			.SetButtonPadding(FMargin(0))
			.SetCheckBoxPadding(FMargin(0))
			.SetSeparatorBrush(FSlateNoResource())
			.SetSeparatorPadding(FMargin(0));

		Set("ContentBrowser.FilterToolBar", FilterToolBar);

		// Sources view
		Set("ContentBrowser.Sources.Paths", new IMAGE_BRUSH("ContentBrowser/Sources_Paths_16x", Icon16x16));
		Set("ContentBrowser.Sources.Collections", new IMAGE_BRUSH("ContentBrowser/Sources_Collections_Standard_16x", Icon16x16));
		Set("ContentBrowser.Sources.Collections.Compact", new IMAGE_BRUSH("ContentBrowser/Sources_Collections_Compact_16x", Icon16x16));

		// Asset tags (common)
		Set("ContentBrowser.AssetTagBackground", new FSlateRoundedBoxBrush(FStyleColors::White, 2.0));

		// Asset tags (standard)
		Set("ContentBrowser.AssetTagButton", FCheckBoxStyle()
			.SetUncheckedImage(IMAGE_BRUSH("ContentBrowser/AssetTagCheckbox_Flat", FVector2D(14.0f, 28.0f)))
			.SetUncheckedHoveredImage(IMAGE_BRUSH("ContentBrowser/AssetTagCheckbox_Flat", FVector2D(14.0f, 28.0f), FLinearColor(0.5f, 0.5f, 0.5f, 1.0f)))
			.SetUncheckedPressedImage(IMAGE_BRUSH("ContentBrowser/AssetTagCheckbox_Flat", FVector2D(14.0f, 28.0f), FLinearColor(0.5f, 0.5f, 0.5f, 1.0f)))
			.SetUndeterminedImage(IMAGE_BRUSH("ContentBrowser/AssetTagCheckbox_Flat", FVector2D(14.0f, 28.0f)))
			.SetUndeterminedHoveredImage(IMAGE_BRUSH("ContentBrowser/AssetTagCheckbox_Flat", FVector2D(14.0f, 28.0f), FLinearColor(0.5f, 0.5f, 0.5f, 1.0f)))
			.SetUndeterminedPressedImage(IMAGE_BRUSH("ContentBrowser/AssetTagCheckbox_Flat", FVector2D(14.0f, 28.0f), FLinearColor(0.5f, 0.5f, 0.5f, 1.0f)))
			.SetCheckedImage(IMAGE_BRUSH("ContentBrowser/AssetTagCheckbox_Flat", FVector2D(14.0f, 28.0f)))
			.SetCheckedHoveredImage(IMAGE_BRUSH("ContentBrowser/AssetTagCheckbox_Flat", FVector2D(14.0f, 28.0f), FLinearColor(0.5f, 0.5f, 0.5f, 1.0f)))
			.SetCheckedPressedImage(IMAGE_BRUSH("ContentBrowser/AssetTagCheckbox_Flat", FVector2D(14.0f, 28.0f), FLinearColor(0.5f, 0.5f, 0.5f, 1.0f)))
			.SetPadding(0.0f)
			);

		Set("ContentBrowser.AssetTagNamePadding", FMargin(4.0f));
		Set("ContentBrowser.AssetTagCountPadding", FMargin(4.0f));

		// Asset tags (compact)
		Set("ContentBrowser.AssetTagButton.Compact", FCheckBoxStyle()
			.SetUncheckedImage(IMAGE_BRUSH("ContentBrowser/AssetTagCheckbox_Flat_Compact", FVector2D(10.0f, 20.0f)))
			.SetUncheckedHoveredImage(IMAGE_BRUSH("ContentBrowser/AssetTagCheckbox_Flat_Compact", FVector2D(10.0f, 20.0f), FLinearColor(0.5f, 0.5f, 0.5f, 1.0f)))
			.SetUncheckedPressedImage(IMAGE_BRUSH("ContentBrowser/AssetTagCheckbox_Flat_Compact", FVector2D(10.0f, 20.0f), FLinearColor(0.5f, 0.5f, 0.5f, 1.0f)))
			.SetUndeterminedImage(IMAGE_BRUSH("ContentBrowser/AssetTagCheckbox_Flat_Compact", FVector2D(10.0f, 20.0f)))
			.SetUndeterminedHoveredImage(IMAGE_BRUSH("ContentBrowser/AssetTagCheckbox_Flat_Compact", FVector2D(10.0f, 20.0f), FLinearColor(0.5f, 0.5f, 0.5f, 1.0f)))
			.SetUndeterminedPressedImage(IMAGE_BRUSH("ContentBrowser/AssetTagCheckbox_Flat_Compact", FVector2D(10.0f, 20.0f), FLinearColor(0.5f, 0.5f, 0.5f, 1.0f)))
			.SetCheckedImage(IMAGE_BRUSH("ContentBrowser/AssetTagCheckbox_Flat_Compact", FVector2D(10.0f, 20.0f)))
			.SetCheckedHoveredImage(IMAGE_BRUSH("ContentBrowser/AssetTagCheckbox_Flat_Compact", FVector2D(10.0f, 20.0f), FLinearColor(0.5f, 0.5f, 0.5f, 1.0f)))
			.SetCheckedPressedImage(IMAGE_BRUSH("ContentBrowser/AssetTagCheckbox_Flat_Compact", FVector2D(10.0f, 20.0f), FLinearColor(0.5f, 0.5f, 0.5f, 1.0f)))
			.SetPadding(0.0f)
			);

		Set("ContentBrowser.AssetTagNamePadding.Compact", FMargin(2.0f));
		Set("ContentBrowser.AssetTagCountPadding.Compact", FMargin(2.0f));

			
		Set( "ContentBrowser.PrimitiveCustom", new IMAGE_BRUSH( "ContentBrowser/ThumbnailCustom", Icon32x32 ) );
		Set( "ContentBrowser.PrimitiveSphere", new IMAGE_BRUSH( "ContentBrowser/ThumbnailSphere", Icon32x32 ) );
		Set( "ContentBrowser.PrimitiveCube", new IMAGE_BRUSH( "ContentBrowser/ThumbnailCube", Icon32x32 ) );
		Set( "ContentBrowser.PrimitivePlane", new IMAGE_BRUSH( "ContentBrowser/ThumbnailPlane", Icon32x32 ) );
		Set( "ContentBrowser.PrimitiveCylinder", new IMAGE_BRUSH( "ContentBrowser/ThumbnailCylinder", Icon32x32 ) );
		Set( "ContentBrowser.ResetPrimitiveToDefault", new CORE_IMAGE_BRUSH_SVG("Starship/Common/Undo", Icon20x20) );

		Set( "ContentBrowser.TopBar.Font", FTextBlockStyle( NormalText )
			.SetFont( DEFAULT_FONT( "Bold", 11 ) )
			.SetColorAndOpacity( FLinearColor( 1.0f, 1.0f, 1.0f ) )
			.SetHighlightColor( FLinearColor( 1.0f, 1.0f, 1.0f ) )
			.SetShadowOffset( FVector2D( 1, 1 ) )
			.SetShadowColorAndOpacity( FLinearColor( 0, 0, 0, 0.9f ) ) );

		Set("ContentBrowser.ClassFont", FTextBlockStyle(NormalText)
			.SetFont(DEFAULT_FONT("Regular", 7)));


		Set( "ContentBrowser.AddContent", new IMAGE_BRUSH_SVG( "Starship/ContentBrowser/ContentPack", Icon20x20 ) );
		Set( "ContentBrowser.ImportPackage", new IMAGE_BRUSH( "Icons/icon_Import_40x", Icon25x25 ) );
	
		// Asset Context Menu
		Set( "ContentBrowser.AssetActions", new CORE_IMAGE_BRUSH( "Icons/icon_tab_Tools_16x", Icon16x16 ) );
		Set( "ContentBrowser.AssetActions.Edit", new IMAGE_BRUSH( "Icons/Edit/icon_Edit_16x", Icon16x16 ) );
		Set( "ContentBrowser.AssetActions.Delete", new IMAGE_BRUSH( "Icons/icon_delete_16px", Icon16x16, FLinearColor( 0.4f, 0.5f, 0.7f, 1.0f ) ) );
		//Set( "ContentBrowser.AssetActions.Delete", new IMAGE_BRUSH( "Icons/Edit/icon_Edit_Delete_16x", Icon16x16) );
		Set( "ContentBrowser.AssetActions.Rename", new IMAGE_BRUSH( "Icons/Icon_Asset_Rename_16x", Icon16x16) );
		Set( "ContentBrowser.AssetActions.Duplicate", new IMAGE_BRUSH( "Icons/Edit/icon_Edit_Duplicate_16x", Icon16x16) );
		Set( "ContentBrowser.AssetActions.OpenSourceLocation", new IMAGE_BRUSH( "Icons/icon_Asset_Open_Source_Location_16x", Icon16x16) );
		Set( "ContentBrowser.AssetActions.OpenInExternalEditor", new IMAGE_BRUSH( "Icons/icon_Asset_Open_In_External_Editor_16x", Icon16x16) );
		Set( "ContentBrowser.AssetActions.PublicAssetToggle", new IMAGE_BRUSH("Icons/hiererchy_16x", Icon16x16));
		Set( "ContentBrowser.AssetActions.ReimportAsset", new IMAGE_BRUSH( "Icons/icon_TextureEd_Reimport_40x", Icon16x16 ) );
		Set( "ContentBrowser.AssetActions.GoToCodeForAsset", new IMAGE_BRUSH( "GameProjectDialog/feature_code_32x", Icon16x16 ) );
		Set( "ContentBrowser.AssetActions.FindAssetInWorld", new IMAGE_BRUSH( "/Icons/icon_Genericfinder_16x", Icon16x16 ) );
		Set( "ContentBrowser.AssetActions.CreateThumbnail", new IMAGE_BRUSH( "Icons/icon_Asset_Create_Thumbnail_16x", Icon16x16) );
		Set( "ContentBrowser.AssetActions.DeleteThumbnail", new IMAGE_BRUSH( "Icons/icon_Asset_Delete_Thumbnail_16x", Icon16x16) );
		Set( "ContentBrowser.AssetActions.GenericFind", new IMAGE_BRUSH( "Icons/icon_Genericfinder_16x", Icon16x16) );
		Set( "ContentBrowser.AssetLocalization", new IMAGE_BRUSH( "Icons/icon_localization_16x", Icon16x16 ) );
		Set( "ContentBrowser.AssetActions.VolumeTexture", new IMAGE_BRUSH_SVG("Starship/AssetActions/volume-texture", Icon16x16));
		Set( "ContentBrowser.AssetActions.RemoveVertexColors", new IMAGE_BRUSH_SVG("Starship/AssetActions/remove-vertex-colors", Icon16x16));


		Set( "MediaAsset.AssetActions.Play.Small", new IMAGE_BRUSH( "Icons/icon_SCueEd_PlayCue_16x", Icon16x16 ) );
		Set( "MediaAsset.AssetActions.Stop.Small", new IMAGE_BRUSH( "Icons/icon_SCueEd_Stop_16x", Icon16x16 ) );
		Set( "MediaAsset.AssetActions.Pause.Small", new IMAGE_BRUSH( "Icons/icon_SCueEd_Pause_16x", Icon16x16 ) );
		Set( "MediaAsset.AssetActions.Solo.Small", new IMAGE_BRUSH( "Icons/icon_SCueEd_Solo_16x", Icon16x16));
		Set( "MediaAsset.AssetActions.Mute.Small", new IMAGE_BRUSH( "Icons/icon_SCueEd_Mute_16x", Icon16x16));

		Set("MediaAsset.AssetActions.Play.Large", new IMAGE_BRUSH("Icons/icon_SCueEd_PlayCue_40x", Icon40x40));
		Set("MediaAsset.AssetActions.Stop.Large", new IMAGE_BRUSH("Icons/icon_SCueEd_Stop_40x", Icon40x40));
		Set("MediaAsset.AssetActions.Pause.Large", new IMAGE_BRUSH("Icons/icon_SCueEd_Pause_40x", Icon40x40));
		Set("MediaAsset.AssetActions.Solo.Large", new IMAGE_BRUSH("Icons/icon_SCueEd_Solo_40x", Icon40x40));
		Set("MediaAsset.AssetActions.Mute.Large", new IMAGE_BRUSH("Icons/icon_SCueEd_Mute_40x", Icon40x40));
				
		// Misc
		/** Should be moved, shared */ Set( "ContentBrowser.ThumbnailShadow", new BOX_BRUSH( "ContentBrowser/ThumbnailShadow" , FMargin( 4.0f / 64.0f ) ) );



		Set( "ContentBrowser.ColumnViewAssetIcon", new IMAGE_BRUSH( "Icons/doc_16x", Icon16x16 ) );

		Set( "ContentBrowser.ColumnViewFolderIcon", new CORE_IMAGE_BRUSH_SVG( "Starship/Common/folder-closed", Icon16x16 ) );
		Set( "ContentBrowser.ColumnViewDeveloperFolderIcon", new IMAGE_BRUSH_SVG( "Starship/ContentBrowser/folder-developer", Icon16x16 ) );

		Set( "ContentBrowser.ListViewFolderIcon", new IMAGE_BRUSH_SVG( "Starship/ContentBrowser/folder", FVector2D(64, 64) ) );
		Set( "ContentBrowser.ListViewDeveloperFolderIcon", new IMAGE_BRUSH_SVG("Starship/ContentBrowser/FolderLargeDeveloper", FVector2D(64, 64)));

		Set("ContentBrowser.AssetTileItem.FolderAreaHoveredBackground", new FSlateRoundedBoxBrush(FStyleColors::Secondary, 4.0f));
		Set("ContentBrowser.AssetTileItem.FolderAreaSelectedBackground", new FSlateRoundedBoxBrush(FStyleColors::Secondary, 4.0f));
		Set("ContentBrowser.AssetTileItem.FolderAreaSelectedHoverBackground", new FSlateRoundedBoxBrush(FStyleColors::Secondary, 4.0f));
		Set("ContentBrowser.AssetTileItem.ThumbnailAreaBackground", new FSlateRoundedBoxBrush(FStyleColors::Recessed, 4.0f));
		Set("ContentBrowser.AssetTileItem.NameAreaBackground", new FSlateRoundedBoxBrush(FStyleColors::Secondary, FVector4(0.0f, 0.0f, 4.0f, 4.0f)));
		Set("ContentBrowser.AssetTileItem.NameAreaHoverBackground", new FSlateRoundedBoxBrush(FStyleColors::Hover, FVector4(0.0f, 0.0f, 4.0f, 4.0f)));
		Set("ContentBrowser.AssetTileItem.NameAreaSelectedBackground", new FSlateRoundedBoxBrush(FStyleColors::Primary, FVector4(0.0f, 0.0f, 4.0f, 4.0f)));
		Set("ContentBrowser.AssetTileItem.NameAreaSelectedHoverBackground", new FSlateRoundedBoxBrush(FStyleColors::PrimaryHover, FVector4(0.0f, 0.0f, 4.0f, 4.0f)));

		{
			FLinearColor TransparentPrimary = FStyleColors::Primary.GetSpecifiedColor();
			TransparentPrimary.A = 0.0;
			Set("ContentBrowser.AssetTileItem.SelectedBorder", new FSlateRoundedBoxBrush(TransparentPrimary, 4.0f, FStyleColors::Primary, 1.0f));

			FLinearColor TransparentPrimaryHover = FStyleColors::PrimaryHover.GetSpecifiedColor();
			TransparentPrimaryHover.A = 0.0;
			Set("ContentBrowser.AssetTileItem.SelectedHoverBorder", new FSlateRoundedBoxBrush(TransparentPrimaryHover, 4.0f, FStyleColors::PrimaryHover, 1.0f));

			FLinearColor TransparentHover = FStyleColors::Hover.GetSpecifiedColor();
			TransparentHover.A = 0.0;
			Set("ContentBrowser.AssetTileItem.HoverBorder", new FSlateRoundedBoxBrush(TransparentHover, 4.0f, FStyleColors::Hover, 1.0f));
		}

		Set("ContentBrowser.AssetTileItem.DropShadow", new BOX_BRUSH("Starship/ContentBrowser/drop-shadow", FMargin(4.0f / 64.0f)));
		Set("ContentBrowser.FolderItem.DropShadow", new IMAGE_BRUSH("Starship/ContentBrowser/folder-drop-shadow", FVector2D(256, 256)));



		Set("ReferenceViewer.PathText", FEditableTextBoxStyle(NormalEditableTextBoxStyle)
			.SetFont(DEFAULT_FONT("Bold", 11)));

		Set( "ContentBrowser.ShowSourcesView", new IMAGE_BRUSH_SVG( "Starship/ContentBrowser/file-tree", Icon16x16 ) );
		Set( "ContentBrowser.HideSourcesView", new IMAGE_BRUSH_SVG( "Starship/ContentBrowser/file-tree-open", Icon16x16 ) );

		Set( "ContentBrowser.DirectoryUp", new IMAGE_BRUSH("Icons/icon_folder_up_16x", Icon16x16) );
		Set( "ContentBrowser.PathPickerButton", new IMAGE_BRUSH("Icons/ellipsis_12x", Icon12x12, FLinearColor::Black) );

		Set( "ContentBrowser.ContentDirty", new IMAGE_BRUSH( "ContentBrowser/ContentDirty", Icon16x16) );
		Set( "ContentBrowser.AssetDragDropTooltipBackground", new BOX_BRUSH( "Old/Menu_Background", FMargin(8.0f/64.0f) ) );
		Set( "ContentBrowser.CollectionTreeDragDropBorder", new BOX_BRUSH( "Old/Window/ViewportDebugBorder", 0.8f ) );
		Set( "ContentBrowser.PopupMessageIcon", new IMAGE_BRUSH( "Icons/alert", Icon32x32) );
		Set( "ContentBrowser.NewFolderIcon", new CORE_IMAGE_BRUSH_SVG("Starship/Common/folder-plus", Icon16x16 ) );
		Set( "ContentBrowser.ShowInExplorer", new IMAGE_BRUSH_SVG("Starship/ContentBrowser/show-in-explorer", Icon16x16));
		Set( "ContentBrowser.ReferenceViewer", new IMAGE_BRUSH_SVG("Starship/ContentBrowser/reference-viewer", Icon16x16));
		Set( "ContentBrowser.SizeMap", new IMAGE_BRUSH_SVG("Starship/ContentBrowser/size-map", Icon16x16));
		Set( "ContentBrowser.Collections", new IMAGE_BRUSH_SVG("Starship/ContentBrowser/collections", Icon16x16));
		Set( "ContentBrowser.Migrate", new IMAGE_BRUSH_SVG("Starship/ContentBrowser/migrate", Icon16x16));
		Set( "ContentBrowser.Local", new IMAGE_BRUSH( "ContentBrowser/Content_Local_12x", Icon12x12 ) );
		Set( "ContentBrowser.Local.Small", new IMAGE_BRUSH( "ContentBrowser/Content_Local_16x", Icon16x16 ) );
		Set( "ContentBrowser.Local.Large", new IMAGE_BRUSH( "ContentBrowser/Content_Local_64x", Icon64x64 ) );
		Set( "ContentBrowser.Shared", new IMAGE_BRUSH( "ContentBrowser/Content_Shared_12x", Icon12x12 ) );
		Set( "ContentBrowser.Shared.Small", new IMAGE_BRUSH( "ContentBrowser/Content_Shared_16x", Icon16x16 ) );
		Set( "ContentBrowser.Shared.Large", new IMAGE_BRUSH( "ContentBrowser/Content_Shared_64x", Icon64x64 ) );
		Set( "ContentBrowser.Private", new IMAGE_BRUSH( "ContentBrowser/Content_Private_12x", Icon12x12 ) );
		Set( "ContentBrowser.Private.Small", new IMAGE_BRUSH( "ContentBrowser/Content_Private_16x", Icon16x16 ) );
		Set( "ContentBrowser.Private.Large", new IMAGE_BRUSH( "ContentBrowser/Content_Private_64x", Icon64x64 ) );
		Set( "ContentBrowser.CollectionStatus", new IMAGE_BRUSH( "/Icons/CollectionStatus_8x", Icon8x8 ) );


		Set( "AssetDiscoveryIndicator.MainStatusFont", DEFAULT_FONT( "Regular", 12 ) );
		Set( "AssetDiscoveryIndicator.SubStatusFont", DEFAULT_FONT( "Regular", 9 ) );

		Set( "ContentBrowser.SaveAllCurrentFolder", new IMAGE_BRUSH_SVG("Starship/Common/SaveCurrent", Icon16x16) );
		Set( "ContentBrowser.ResaveAllCurrentFolder", new IMAGE_BRUSH_SVG("Starship/Common/SaveCurrent", Icon16x16) );

		FToolBarStyle ContentBrowserToolBarStyle = FStarshipCoreStyle::GetCoreStyle().GetWidgetStyle<FToolBarStyle>("SlimToolBar");

		ContentBrowserToolBarStyle.SetSeparatorBrush(FSlateNoResource());
		ContentBrowserToolBarStyle.SetSeparatorPadding(FMargin(4.0f, 0.0f));
		ContentBrowserToolBarStyle.SetBackgroundPadding(FMargin(4.f, 2.f, 0.f, 2.f));
	
		Set("ContentBrowser.ToolBar", ContentBrowserToolBarStyle);
	}
#endif // #if WITH_EDITOR
}

void FStarshipEditorStyle::FStyle::SetupLandscapeEditorStyle()
{
#if WITH_EDITOR
	// Landscape Editor
	{
		// Modes
		Set("LandscapeEditor.ManageMode", new IMAGE_BRUSH("Icons/icon_Landscape_Mode_Manage_40x", Icon40x40));
		Set("LandscapeEditor.SculptMode", new IMAGE_BRUSH("Icons/icon_Landscape_Mode_Sculpt_40x", Icon40x40));
		Set("LandscapeEditor.PaintMode",  new IMAGE_BRUSH("Icons/icon_Landscape_Mode_Paint_40x",  Icon40x40));
		Set("LandscapeEditor.ManageMode.Small", new IMAGE_BRUSH("Icons/icon_Landscape_Mode_Manage_20x", Icon20x20));
		Set("LandscapeEditor.SculptMode.Small", new IMAGE_BRUSH("Icons/icon_Landscape_Mode_Sculpt_20x", Icon20x20));
		Set("LandscapeEditor.PaintMode.Small",  new IMAGE_BRUSH("Icons/icon_Landscape_Mode_Paint_20x",  Icon20x20));

		{
			// Tools
			Set("LandscapeEditor.NewLandscape",					new IMAGE_BRUSH("Icons/Landscape/Landscape_NewLandscape_x40",		Icon20x20));
			Set("LandscapeEditor.NewLandscape.Small",       	new IMAGE_BRUSH("Icons/Landscape/Landscape_NewLandscape_x40", 		Icon20x20));
			Set("LandscapeEditor.ResizeLandscape",				new IMAGE_BRUSH("Icons/Landscape/Landscape_Resize_x40",				Icon20x20));
			Set("LandscapeEditor.ResizeLandscape.Small",		new IMAGE_BRUSH("Icons/Landscape/Landscape_Resize_x40",				Icon20x20));
			Set("LandscapeEditor.ImportExportTool",				new IMAGE_BRUSH("Icons/Landscape/Landscape_ImportExport_x40",		Icon20x20));
			Set("LandscapeEditor.ImportExportTool.Small",		new IMAGE_BRUSH("Icons/Landscape/Landscape_ImportExport_x40",		Icon20x20));

			Set("LandscapeEditor.SculptTool",       			new IMAGE_BRUSH("Icons/Landscape/Landscape_Sculpt_x40",            Icon20x20));
			Set("LandscapeEditor.SculptTool.Small",       		new IMAGE_BRUSH("Icons/Landscape/Landscape_Sculpt_x40",            Icon20x20));
			Set("LandscapeEditor.EraseTool",					new IMAGE_BRUSH("Icons/Landscape/Landscape_Erase_x40",       	   Icon20x20));
			Set("LandscapeEditor.EraseTool.Small",				new IMAGE_BRUSH("Icons/Landscape/Landscape_Erase_x40",       	   Icon20x20));
			Set("LandscapeEditor.PaintTool",        			new IMAGE_BRUSH("Icons/Landscape/Landscape_PaintTool_x40",         Icon20x20));
			Set("LandscapeEditor.PaintTool.Small",        		new IMAGE_BRUSH("Icons/Landscape/Landscape_PaintTool_x40",         Icon20x20));
			Set("LandscapeEditor.SmoothTool",       			new IMAGE_BRUSH("Icons/Landscape/Landscape_Smooth_x40",            Icon20x20));
			Set("LandscapeEditor.SmoothTool.Small",       		new IMAGE_BRUSH("Icons/Landscape/Landscape_Smooth_x40",            Icon20x20));
			Set("LandscapeEditor.FlattenTool",      			new IMAGE_BRUSH("Icons/Landscape/Landscape_Flatten_x40",           Icon20x20));
			Set("LandscapeEditor.FlattenTool.Small",      		new IMAGE_BRUSH("Icons/Landscape/Landscape_Flatten_x40",           Icon20x20));
			Set("LandscapeEditor.RampTool",         			new IMAGE_BRUSH("Icons/Landscape/Landscape_Ramp_x40",              Icon20x20));
			Set("LandscapeEditor.RampTool.Small",         		new IMAGE_BRUSH("Icons/Landscape/Landscape_Ramp_x40",              Icon20x20));
			Set("LandscapeEditor.ErosionTool",      			new IMAGE_BRUSH("Icons/Landscape/Landscape_Erosion_x40",           Icon20x20));
			Set("LandscapeEditor.ErosionTool.Small",      		new IMAGE_BRUSH("Icons/Landscape/Landscape_Erosion_x40",           Icon20x20));
			Set("LandscapeEditor.HydroErosionTool", 			new IMAGE_BRUSH("Icons/Landscape/Landscape_HydroErosion_x40",      Icon20x20));
			Set("LandscapeEditor.HydroErosionTool.Small", 		new IMAGE_BRUSH("Icons/Landscape/Landscape_HydroErosion_x40",      Icon20x20));
			Set("LandscapeEditor.NoiseTool",        			new IMAGE_BRUSH("Icons/Landscape/Landscape_Noise_x40",             Icon20x20));
			Set("LandscapeEditor.NoiseTool.Small",        		new IMAGE_BRUSH("Icons/Landscape/Landscape_Noise_x40",             Icon20x20));
			Set("LandscapeEditor.RetopologizeTool", 			new IMAGE_BRUSH("Icons/Landscape/Landscape_Retopologize_x40",      Icon20x20));
			Set("LandscapeEditor.RetopologizeTool.Small", 		new IMAGE_BRUSH("Icons/Landscape/Landscape_Retopologize_x40",      Icon20x20));
			Set("LandscapeEditor.VisibilityTool",   			new IMAGE_BRUSH("Icons/Landscape/Landscape_VisibilityTool_x40",    Icon20x20));
			Set("LandscapeEditor.VisibilityTool.Small",   		new IMAGE_BRUSH("Icons/Landscape/Landscape_VisibilityTool_x40",    Icon20x20));
			Set("LandscapeEditor.BlueprintBrushTool", 			new IMAGE_BRUSH("Icons/Landscape/Landscape_BlueprintTool_x40",     Icon20x20));
			Set("LandscapeEditor.BlueprintBrushTool.Small", 	new IMAGE_BRUSH("Icons/Landscape/Landscape_BlueprintTool_x40",     Icon20x20));

			Set("LandscapeEditor.SelectComponentTool", 			new IMAGE_BRUSH("Icons/Landscape/Landscape_ComponentSelect_x40",   Icon20x20));
			Set("LandscapeEditor.SelectComponentTool.Small", 	new IMAGE_BRUSH("Icons/Landscape/Landscape_ComponentSelect_x40",   Icon20x20));
			Set("LandscapeEditor.AddComponentTool",    			new IMAGE_BRUSH("Icons/Landscape/Landscape_ComponentAdd_x40",      Icon20x20));
			Set("LandscapeEditor.AddComponentTool.Small",    	new IMAGE_BRUSH("Icons/Landscape/Landscape_ComponentAdd_x40",      Icon20x20));
			Set("LandscapeEditor.DeleteComponentTool", 			new IMAGE_BRUSH("Icons/Landscape/Landscape_ComponentDelete_x40",   Icon20x20));
			Set("LandscapeEditor.DeleteComponentTool.Small", 	new IMAGE_BRUSH("Icons/Landscape/Landscape_ComponentDelete_x40",   Icon20x20));
			Set("LandscapeEditor.MoveToLevelTool",     			new IMAGE_BRUSH("Icons/Landscape/Landscape_ComponentMove_x40",     Icon20x20));
			Set("LandscapeEditor.MoveToLevelTool.Small",     	new IMAGE_BRUSH("Icons/Landscape/Landscape_ComponentMove_x40",     Icon20x20));

			Set("LandscapeEditor.RegionSelectTool",    			new IMAGE_BRUSH("Icons/Landscape/Landscape_RegionSelect_x40",      Icon20x20));
			Set("LandscapeEditor.RegionSelectTool.Small",    	new IMAGE_BRUSH("Icons/Landscape/Landscape_RegionSelect_x40",      Icon20x20));
			Set("LandscapeEditor.RegionCopyPasteTool",			new IMAGE_BRUSH("Icons/Landscape/Landscape_CopyPasteTool_x40",     Icon20x20));
			Set("LandscapeEditor.RegionCopyPasteTool.Small",	new IMAGE_BRUSH("Icons/Landscape/Landscape_CopyPasteTool_x40",     Icon20x20));

			Set("LandscapeEditor.MirrorTool",       			new IMAGE_BRUSH("Icons/Landscape/Landscape_Mirror_x40",            Icon20x20));
			Set("LandscapeEditor.MirrorTool.Small",       		new IMAGE_BRUSH("Icons/Landscape/Landscape_Mirror_x40",            Icon20x20));

			Set("LandscapeEditor.SplineTool",       			new IMAGE_BRUSH("Icons/Landscape/Landscape_EditSplines_x40",       Icon20x20));
			Set("LandscapeEditor.SplineTool.Small",       		new IMAGE_BRUSH("Icons/Landscape/Landscape_EditSplines_x40",       Icon20x20));

			// Brush Sets
			Set("LandscapeEditor.CircleBrush",        			new IMAGE_BRUSH("Icons/Landscape/Landscape_BrushCircle_x40",       Icon20x20));
			Set("LandscapeEditor.CircleBrush.Small",        	new IMAGE_BRUSH("Icons/Landscape/Landscape_BrushCircle_x40",       Icon20x20));
			Set("LandscapeEditor.AlphaBrush",         			new IMAGE_BRUSH("Icons/Landscape/Landscape_BrushAlpha_x40",        Icon20x20));
			Set("LandscapeEditor.AlphaBrush.Small",         	new IMAGE_BRUSH("Icons/Landscape/Landscape_BrushAlpha_x40",        Icon20x20));
			Set("LandscapeEditor.AlphaBrush_Pattern", 			new IMAGE_BRUSH("Icons/Landscape/Landscape_BrushPattern_x40",      Icon20x20));
			Set("LandscapeEditor.AlphaBrush_Pattern.Small", 	new IMAGE_BRUSH("Icons/Landscape/Landscape_BrushPattern_x40",      Icon20x20));
			Set("LandscapeEditor.ComponentBrush",     			new IMAGE_BRUSH("Icons/Landscape/Landscape_BrushComponent_x40",    Icon20x20));
			Set("LandscapeEditor.ComponentBrush.Small",     	new IMAGE_BRUSH("Icons/Landscape/Landscape_BrushComponent_x40",    Icon20x20));
			Set("LandscapeEditor.GizmoBrush",         			new IMAGE_BRUSH("Icons/Landscape/Landscape_BrushGizmo_x40",        Icon20x20));
			Set("LandscapeEditor.GizmoBrush.Small",         	new IMAGE_BRUSH("Icons/Landscape/Landscape_BrushGizmo_x40",        Icon20x20));

			// Brushes
			Set("LandscapeEditor.CircleBrush_Smooth",   		new IMAGE_BRUSH("Icons/Landscape/Landscape_FalloffSmooth_x40",     Icon20x20));
			Set("LandscapeEditor.CircleBrush_Smooth.Small",   	new IMAGE_BRUSH("Icons/Landscape/Landscape_FalloffSmooth_x40",     Icon20x20));
			Set("LandscapeEditor.CircleBrush_Linear",   		new IMAGE_BRUSH("Icons/Landscape/Landscape_FalloffLinear_x40",     Icon20x20));
			Set("LandscapeEditor.CircleBrush_Linear.Small",   	new IMAGE_BRUSH("Icons/Landscape/Landscape_FalloffLinear_x40",     Icon20x20));
			Set("LandscapeEditor.CircleBrush_Spherical",		new IMAGE_BRUSH("Icons/Landscape/Landscape_FalloffSpherical_x40",  Icon20x20));
			Set("LandscapeEditor.CircleBrush_Spherical.Small",	new IMAGE_BRUSH("Icons/Landscape/Landscape_FalloffSpherical_x40",  Icon20x20));
			Set("LandscapeEditor.CircleBrush_Tip",      		new IMAGE_BRUSH("Icons/Landscape/Landscape_FalloffTip_x40",        Icon20x20));
			Set("LandscapeEditor.CircleBrush_Tip.Small",      	new IMAGE_BRUSH("Icons/Landscape/Landscape_FalloffTip_x40",        Icon20x20));

		}

		Set("LandscapeEditor.Brushes.Alpha.UseRChannel", new IMAGE_BRUSH("Icons/icon_Landscape_Brush_Alpha_UseRChannel_20x", Icon20x20));
		Set("LandscapeEditor.Brushes.Alpha.UseGChannel", new IMAGE_BRUSH("Icons/icon_Landscape_Brush_Alpha_UseGChannel_20x", Icon20x20));
		Set("LandscapeEditor.Brushes.Alpha.UseBChannel", new IMAGE_BRUSH("Icons/icon_Landscape_Brush_Alpha_UseBChannel_20x", Icon20x20));
		Set("LandscapeEditor.Brushes.Alpha.UseAChannel", new IMAGE_BRUSH("Icons/icon_Landscape_Brush_Alpha_UseAChannel_20x", Icon20x20));

		Set("LandscapeEditor.Brush.AffectsHeight.Enabled", new IMAGE_BRUSH("Icons/icon_Landscape_Affects_Height_Enabled_16x", Icon16x16));
		Set("LandscapeEditor.Brush.AffectsHeight.Disabled", new IMAGE_BRUSH("Icons/icon_Landscape_Affects_Height_Disabled_16x", Icon16x16));
		Set("LandscapeEditor.Brush.AffectsWeight.Enabled", new IMAGE_BRUSH("Icons/icon_Landscape_Affects_Weight_Enabled_16x", Icon16x16));
		Set("LandscapeEditor.Brush.AffectsWeight.Disabled", new IMAGE_BRUSH("Icons/icon_Landscape_Affects_Weight_Disabled_16x", Icon16x16));

		// Target List
		Set("LandscapeEditor.TargetList.RowBackground",        new FSlateNoResource());
		Set("LandscapeEditor.TargetList.RowBackgroundHovered", new BOX_BRUSH("Common/RoundedSelection_16x", 4.0f / 16.0f, FLinearColor(1.0f, 1.0f, 1.0f, 0.1f)));
		Set("LandscapeEditor.TargetList.RowSelected",          new BOX_BRUSH("Common/RoundedSelection_16x", 4.0f / 16.0f, SelectionColor_Pressed));
		Set("LandscapeEditor.TargetList.RowSelectedHovered",   new BOX_BRUSH("Common/RoundedSelection_16x", 4.0f / 16.0f, SelectionColor));

		Set("LandscapeEditor.Target_Heightmap",  new IMAGE_BRUSH("Icons/icon_Landscape_Target_Heightmap_48x",  Icon48x48));
		Set("LandscapeEditor.Target_Visibility", new IMAGE_BRUSH("Icons/icon_Landscape_Target_Visibility_48x", Icon48x48));
		Set("LandscapeEditor.Target_Invalid",    new IMAGE_BRUSH("Icons/icon_Landscape_Target_Invalid_48x",    Icon48x48));

		Set("LandscapeEditor.Target_Create",     new IMAGE_BRUSH("Icons/icon_Landscape_Target_Create_12x", Icon12x12));
		Set("LandscapeEditor.Target_MakePublic", new IMAGE_BRUSH("Icons/assign_right_12x",                 Icon12x12));
		Set("LandscapeEditor.Target_Delete",     new IMAGE_BRUSH("Icons/Cross_12x",                        Icon12x12));

		Set("LandscapeEditor.Target_DisplayOrder.Default", new IMAGE_BRUSH("Icons/icon_landscape_sort_base", Icon16x16));
		Set("LandscapeEditor.Target_DisplayOrder.Alphabetical", new IMAGE_BRUSH("Icons/icon_landscape_sort_alphabetical", Icon16x16));
		Set("LandscapeEditor.Target_DisplayOrder.Custom", new IMAGE_BRUSH("Icons/icon_landscape_sort_custom", Icon16x16));

		Set("LandscapeEditor.TargetList.DropZone.Above", new BOX_BRUSH("Common/VerticalBoxDropZoneIndicator_Above", FMargin(10.0f / 16.0f, 10.0f / 16.0f, 0, 0), SelectionColor_Subdued));
		Set("LandscapeEditor.TargetList.DropZone.Below", new BOX_BRUSH("Common/VerticalBoxDropZoneIndicator_Below", FMargin(10.0f / 16.0f, 0, 0, 10.0f / 16.0f), SelectionColor_Subdued));

		Set("LandscapeEditor.SpinBox", FSpinBoxStyle(GetWidgetStyle<FSpinBoxStyle>("SpinBox"))
			.SetTextPadding(FMargin(0))
			.SetBackgroundBrush(FSlateNoResource())
			.SetHoveredBackgroundBrush(FSlateNoResource())
			.SetInactiveFillBrush(FSlateNoResource())
			.SetActiveFillBrush(FSlateNoResource())
			.SetForegroundColor(FSlateColor::UseForeground())
			.SetArrowsImage(FSlateNoResource())
		);
}

#endif
}

void FStarshipEditorStyle::FStyle::SetupToolkitStyles()
{
#if WITH_EDITOR
	// Project Browser
	{
		Set("ProjectBrowser.VersionOverlayText", FTextBlockStyle(NormalText)
			.SetFont(DEFAULT_FONT("Bold", 14))
			.SetShadowOffset(FVector2D(0, 1)));


		const FTableRowStyle ProjectBrowserTableRowStyle = FTableRowStyle()
			.SetEvenRowBackgroundBrush(FSlateNoResource())
			.SetEvenRowBackgroundHoveredBrush(FSlateNoResource())
			.SetOddRowBackgroundBrush(FSlateNoResource())
			.SetOddRowBackgroundHoveredBrush(FSlateNoResource())
			.SetSelectorFocusedBrush(FSlateNoResource())
			.SetActiveBrush(FSlateNoResource())
			.SetActiveHoveredBrush(FSlateNoResource())
			.SetInactiveBrush(FSlateNoResource())
			.SetInactiveHoveredBrush(FSlateNoResource())
			.SetActiveHighlightedBrush(FSlateNoResource())
			.SetInactiveHighlightedBrush(FSlateNoResource())
			.SetTextColor(FStyleColors::Foreground)
			.SetSelectedTextColor(FStyleColors::ForegroundInverted);

		Set("ProjectBrowser.TableRow", ProjectBrowserTableRowStyle);

		Set("ProjectBrowser.MajorCategoryViewBorder", new FSlateRoundedBoxBrush(FStyleColors::Recessed, 4.0f));


		Set("ProjectBrowser.TileViewTooltip.ToolTipBorder", new FSlateColorBrush(FLinearColor::Black));
		Set("ProjectBrowser.TileViewTooltip.NonContentBorder", new BOX_BRUSH("/Docking/TabContentArea", FMargin(4 / 16.0f)));
		Set("ProjectBrowser.TileViewTooltip.ContentBorder", new BOX_BRUSH("Common/GroupBorder", FMargin(4.0f / 16.0f)));
		Set("ProjectBrowser.TileViewTooltip.NameFont", DEFAULT_FONT("Regular", 12));

		Set("ProjectBrowser.ProjectTile.Font", DEFAULT_FONT("Regular", 9));
		Set("ProjectBrowser.ProjectTile.ThumbnailAreaBackground", new FSlateRoundedBoxBrush(COLOR("#474747FF"), FVector4(4.0f,4.0f,0.0f,0.0f)));
		Set("ProjectBrowser.ProjectTile.NameAreaBackground", new FSlateRoundedBoxBrush(EStyleColor::Header, FVector4(0.0f, 0.0f, 4.0f, 4.0f)));
		Set("ProjectBrowser.ProjectTile.NameAreaHoverBackground", new FSlateRoundedBoxBrush(FStyleColors::Hover, FVector4(0.0f, 0.0f, 4.0f, 4.0f)));
		Set("ProjectBrowser.ProjectTile.NameAreaSelectedBackground", new FSlateRoundedBoxBrush(FStyleColors::Primary, FVector4(0.0f, 0.0f, 4.0f, 4.0f)));
		Set("ProjectBrowser.ProjectTile.NameAreaSelectedHoverBackground", new FSlateRoundedBoxBrush(FStyleColors::PrimaryHover, FVector4(0.0f, 0.0f, 4.0f, 4.0f)));
		Set("ProjectBrowser.ProjectTile.DropShadow", new BOX_BRUSH("Starship/ContentBrowser/drop-shadow", FMargin(4.0f / 64.0f)));

		{
			FLinearColor TransparentPrimary = FStyleColors::Primary.GetSpecifiedColor();
			TransparentPrimary.A = 0.0;
			Set("ProjectBrowser.ProjectTile.SelectedBorder", new FSlateRoundedBoxBrush(TransparentPrimary, 4.0f, FStyleColors::Primary, 1.0f));

			FLinearColor TransparentPrimaryHover = FStyleColors::PrimaryHover.GetSpecifiedColor();
			TransparentPrimaryHover.A = 0.0;
			Set("ProjectBrowser.ProjectTile.SelectedHoverBorder", new FSlateRoundedBoxBrush(TransparentPrimaryHover, 4.0f, FStyleColors::PrimaryHover, 1.0f));

			FLinearColor TransparentHover = FStyleColors::Hover.GetSpecifiedColor();
			TransparentHover.A = 0.0;
			Set("ProjectBrowser.ProjectTile.HoverBorder", new FSlateRoundedBoxBrush(TransparentHover, 4.0f, FStyleColors::Hover, 1.0f));
		}
	}

	// Toolkit Display
	{
		Set("ToolkitDisplay.UnsavedChangeIcon", new IMAGE_BRUSH("Common/UnsavedChange", Icon8x8));
		Set("ToolkitDisplay.MenuDropdown", new IMAGE_BRUSH("Common/ComboArrow", Icon8x8));
		Set("ToolkitDisplay.ColorOverlay", new BOX_BRUSH("/Docking/Tab_ColorOverlay", 4 / 16.0f));

		FComboButtonStyle ComboButton = FComboButtonStyle()
			.SetButtonStyle(Button)
			.SetDownArrowImage(IMAGE_BRUSH("Common/ComboArrow", Icon8x8))
			// Multiboxes draw their own border so we don't want a default content border
			.SetMenuBorderBrush(FSlateNoResource())
			.SetMenuBorderPadding(FMargin(0.0f));
		Set("ToolkitDisplay.ComboButton", ComboButton);
	}

	// Generic Editor
	{
		Set( "GenericEditor.Tabs.Properties", new IMAGE_BRUSH( "/Icons/icon_tab_SelectionDetails_16x", Icon16x16 ) );
	}

	// CurveTable Editor
	{
		Set( "CurveTableEditor.Tabs.Properties", new IMAGE_BRUSH( "/Icons/icon_tab_SelectionDetails_16x", Icon16x16 ) );
		Set( "CurveTableEditor.CurveView", new IMAGE_BRUSH("GenericCurveEditor/Icons/GenericCurveEditor_48x", Icon20x20));
		Set( "CurveTableEditor.TableView", new CORE_IMAGE_BRUSH_SVG("Starship/Common/layout-spreadsheet",  Icon20x20));

		// SEditableTextBox defaults...
		Set("CurveTableEditor.Cell.Text", FEditableTextBoxStyle()
			.SetTextStyle(NormalText)
			.SetBackgroundImageNormal(FSlateNoResource())
			.SetBackgroundImageHovered(FSlateRoundedBoxBrush(FStyleColors::Input, 0.0, FStyleColors::Hover, 1.0))
			.SetBackgroundImageFocused(FSlateRoundedBoxBrush(FStyleColors::Input, 0.0, FStyleColors::Primary, 1.0))
			.SetBackgroundImageReadOnly(FSlateNoResource())
			.SetPadding(FMargin(4.0f))
			.SetForegroundColor(FStyleColors::Foreground)
			.SetBackgroundColor(FStyleColors::White)
			.SetReadOnlyForegroundColor(FSlateColor::UseForeground())
			.SetFocusedForegroundColor(FStyleColors::White)
		);


	}

	// DataTable Editor
	{
		Set( "DataTableEditor.Tabs.Properties", new IMAGE_BRUSH( "/Icons/icon_tab_SelectionDetails_16x", Icon16x16 ) );

		Set("DataTableEditor.Copy", new IMAGE_BRUSH("/Icons/Edit/icon_Edit_Copy_40x", Icon32x32));
		Set("DataTableEditor.Paste", new IMAGE_BRUSH("/Icons/Edit/icon_Edit_Paste_40x", Icon32x32));
		Set("DataTableEditor.Duplicate", new IMAGE_BRUSH("Icons/Edit/icon_Edit_Duplicate_40x", Icon32x32));
		Set("DataTableEditor.Save", new IMAGE_BRUSH("Icons/icon_SaveAsset_40x", Icon16x16));
		Set("DataTableEditor.Browse", new IMAGE_BRUSH("Icons/lens_12x", Icon16x16));
		Set("DataTableEditor.Add", new IMAGE_BRUSH("Icons/icon_add_40x", Icon32x32));
		Set("DataTableEditor.Remove", new IMAGE_BRUSH("Icons/Edit/icon_Edit_Delete_40x", Icon32x32));

		Set("DataTableEditor.Copy.Small", new IMAGE_BRUSH("/Icons/Edit/icon_Edit_Copy_40x", Icon16x16));
		Set("DataTableEditor.Paste.Small", new IMAGE_BRUSH("/Icons/Edit/icon_Edit_Paste_40x", Icon16x16));
		Set("DataTableEditor.Duplicate.Small", new IMAGE_BRUSH("Icons/Edit/icon_Edit_Duplicate_40x", Icon16x16));
		Set("DataTableEditor.Add.Small", new IMAGE_BRUSH("Icons/icon_add_40x", Icon16x16));
		Set("DataTableEditor.Remove.Small", new IMAGE_BRUSH("Icons/Edit/icon_Edit_Delete_40x", Icon16x16));



		Set( "DataTableEditor.CellText", FTextBlockStyle(NormalText)
			.SetFont( DEFAULT_FONT("Regular", 9 ))
			);

		Set( "DataTableEditor.NameListViewRow", FTableRowStyle(NormalTableRowStyle)
			.SetEvenRowBackgroundBrush( BOX_BRUSH( "Common/TableViewMajorColumn", 4.f/32.f ) )
			.SetEvenRowBackgroundHoveredBrush( BOX_BRUSH( "Common/TableViewMajorColumn", 4.f/32.f ) )
			.SetOddRowBackgroundBrush( BOX_BRUSH( "Common/TableViewMajorColumn", 4.f/32.f ) )
			.SetOddRowBackgroundHoveredBrush( BOX_BRUSH( "Common/TableViewMajorColumn", 4.f/32.f ) )
			.SetSelectorFocusedBrush( FSlateNoResource() )
			.SetActiveBrush( BOX_BRUSH( "Common/TableViewMajorColumn", 4.f/32.f ) )
			.SetActiveHoveredBrush( BOX_BRUSH( "Common/TableViewMajorColumn", 4.f/32.f ) )
			.SetInactiveBrush( BOX_BRUSH( "Common/TableViewMajorColumn", 4.f/32.f ) )
			.SetInactiveHoveredBrush( BOX_BRUSH( "Common/TableViewMajorColumn", 4.f/32.f ) )
			.SetTextColor( DefaultForeground )
			.SetSelectedTextColor( DefaultForeground )
		);

		Set("DataTableEditor.CellListViewRow", FTableRowStyle(NormalTableRowStyle)
			.SetEvenRowBackgroundBrush(IMAGE_BRUSH("PropertyView/DetailCategoryMiddle", FVector2D(16, 16), FLinearColor(0.5f, 0.5f, 0.5f)))
			.SetEvenRowBackgroundHoveredBrush(IMAGE_BRUSH("PropertyView/DetailCategoryMiddle_Hovered", FVector2D(16, 16), FLinearColor(0.5f, 0.5f, 0.5f)))
			.SetOddRowBackgroundBrush(IMAGE_BRUSH("PropertyView/DetailCategoryMiddle", FVector2D(16, 16), FLinearColor(0.2f, 0.2f, 0.2f)))
			.SetOddRowBackgroundHoveredBrush(IMAGE_BRUSH("PropertyView/DetailCategoryMiddle_Hovered", FVector2D(16, 16), FLinearColor(0.2f, 0.2f, 0.2f)))
			.SetActiveBrush(IMAGE_BRUSH("Common/Selection", Icon8x8, FLinearColor(0.075f, 0.075f, 0.075f)))
			.SetActiveHoveredBrush(IMAGE_BRUSH("Common/Selection", Icon8x8, FLinearColor(0.075f, 0.075f, 0.075f)))
			.SetInactiveBrush(IMAGE_BRUSH("Common/Selection", Icon8x8, FLinearColor(0.075f, 0.075f, 0.075f)))
			.SetInactiveHoveredBrush(IMAGE_BRUSH("Common/Selection", Icon8x8, FLinearColor(0.075f, 0.075f, 0.075f)))
			.SetTextColor(DefaultForeground)
			.SetSelectedTextColor(DefaultForeground)
		);

		Set("DataTableEditor.DragDropObject", new BOX_BRUSH("Common/TextBox_Special_Active", FMargin(8.0f / 32.0f)));
		Set("DataTableEditor.DragDropHoveredTarget", new BOX_BRUSH("Common/TextBox_Special_Active", FMargin(8.0f / 32.0f), SelectionColor_Pressed));

	}

	// StringTable Editor
	{
		Set("StringTableEditor.Tabs.Properties", new IMAGE_BRUSH("/Icons/icon_tab_SelectionDetails_16x", Icon16x16));
	}
#endif //#if WITH_EDITOR

	// Material Editor
#if WITH_EDITOR
	{
		Set( "MaterialEditor.Tabs.HLSLCode", new IMAGE_BRUSH( "/Icons/icon_MatEd_HLSL_Code_16x", Icon16x16 ) );

		Set( "MaterialEditor.Layers.EditableFont", DEFAULT_FONT("Regular", 8));
		Set("MaterialEditor.Layers.EditableFontImportant", DEFAULT_FONT("Bold", FStarshipCoreStyle::RegularTextSize));
		Set( "MaterialEditor.NormalFont", DEFAULT_FONT( "Regular", 9 ) );
		Set( "MaterialEditor.BoldFont", DEFAULT_FONT( "Bold", 9 ) );

		Set( "MaterialEditor.Apply", new IMAGE_BRUSH_SVG( "Starship/Common/Apply", Icon20x20 ) );
		Set( "MaterialEditor.LiveUpdate", new IMAGE_BRUSH_SVG("Starship/MaterialEditor/LiveUpdate", Icon20x20));
		Set( "MaterialEditor.Hierarchy", new IMAGE_BRUSH_SVG("Starship/MaterialEditor/Hierarchy", Icon20x20));

		Set( "MaterialEditor.SetCylinderPreview", new IMAGE_BRUSH("Icons/AssetIcons/Cylinder_16x", Icon16x16));
		Set( "MaterialEditor.SetSpherePreview", new IMAGE_BRUSH("Icons/AssetIcons/Sphere_16x", Icon16x16));
		Set( "MaterialEditor.SetPlanePreview", new IMAGE_BRUSH( "Icons/AssetIcons/Plane_16x", Icon16x16) );
		Set( "MaterialEditor.SetCubePreview", new IMAGE_BRUSH( "Icons/AssetIcons/Cube_16x", Icon16x16) );
		Set( "MaterialEditor.SetPreviewMeshFromSelection", new IMAGE_BRUSH_SVG( "Starship/AssetIcons/StaticMesh_64", Icon16x16 ) );
		Set( "MaterialEditor.TogglePreviewGrid", new IMAGE_BRUSH_SVG( "Starship/Common/Grid", Icon16x16 ) );
		Set( "MaterialEditor.ToggleMaterialStats", new IMAGE_BRUSH_SVG( "Starship/Common/MaterialAnalyzer", Icon20x20 ) );
		Set( "MaterialEditor.ToggleMaterialStats.Tab", new IMAGE_BRUSH_SVG("Starship/Common/MaterialAnalyzer", Icon16x16));
		Set( "MaterialEditor.TogglePlatformStats", new IMAGE_BRUSH_SVG( "Starship/MaterialEditor/PlatformStats", Icon20x20 ) );
		Set("MaterialEditor.TogglePlatformStats.Tab", new IMAGE_BRUSH_SVG("Starship/MaterialEditor/PlatformStats", Icon16x16));
		Set( "MaterialEditor.CameraHome", new IMAGE_BRUSH_SVG( "Starship/Common/Home", Icon20x20 ) );
		Set( "MaterialEditor.FindInMaterial", new IMAGE_BRUSH_SVG( "Starship/Common/Search", Icon20x20 ) );


		Set("MaterialEditor.CellListViewRow", FTableRowStyle(NormalTableRowStyle)
			.SetEvenRowBackgroundBrush(IMAGE_BRUSH("PropertyView/DetailCategoryMiddle", FVector2D(16, 16), FLinearColor(0.5f, 0.5f, 0.5f)))
			.SetEvenRowBackgroundHoveredBrush(IMAGE_BRUSH("PropertyView/DetailCategoryMiddle_Hovered", FVector2D(16, 16), FLinearColor(0.5f, 0.5f, 0.5f)))
			.SetOddRowBackgroundBrush(IMAGE_BRUSH("PropertyView/DetailCategoryMiddle", FVector2D(16, 16), FLinearColor(0.35f, 0.35f, 0.35f)))
			.SetOddRowBackgroundHoveredBrush(IMAGE_BRUSH("PropertyView/DetailCategoryMiddle_Hovered", FVector2D(16, 16), FLinearColor(0.35f, 0.35f, 0.35f)))
			.SetActiveBrush(IMAGE_BRUSH("Common/Selection", Icon8x8, FLinearColor(0.075f, 0.075f, 0.075f)))
			.SetActiveHoveredBrush(IMAGE_BRUSH("Common/Selection", Icon8x8, FLinearColor(0.075f, 0.075f, 0.075f)))
			.SetInactiveBrush(IMAGE_BRUSH("Common/Selection", Icon8x8, FLinearColor(0.075f, 0.075f, 0.075f)))
			.SetInactiveHoveredBrush(IMAGE_BRUSH("Common/Selection", Icon8x8, FLinearColor(0.075f, 0.075f, 0.075f)))
			.SetTextColor(DefaultForeground)
			.SetSelectedTextColor(DefaultForeground)
		);
	}

	// Material Instance Editor
	{
		Set( "MaterialInstanceEditor.Tabs.Properties", new IMAGE_BRUSH( "/Icons/icon_tab_SelectionDetails_16x", Icon16x16 ) );
		Set("MaterialEditor.ShowAllMaterialParameters", new IMAGE_BRUSH_SVG("Starship/GraphEditors/HideUnrelated", Icon20x20));
	}
	
	// Sound Class Editor
	{
		Set( "SoundClassEditor.Tabs.Properties", new IMAGE_BRUSH( "/Icons/icon_tab_SelectionDetails_16x", Icon16x16 ) );

		Set("SoundClassEditor.ToggleSolo", new IMAGE_BRUSH("Icons/icon_SCueEd_Solo_40x", Icon40x40));
		Set("SoundClassEditor.ToggleSolo.Small", new IMAGE_BRUSH("Icons/icon_SCueEd_Solo_40x", Icon20x20));
		Set("SoundClassEditor.ToggleMute", new IMAGE_BRUSH("Icons/icon_SCueEd_Mute_40x", Icon40x40));
		Set("SoundClassEditor.ToggleMute.Small", new IMAGE_BRUSH("Icons/icon_SCueEd_Mute_40x", Icon20x20));
	}

	// Font Editor
	{
		// Tab icons
		{
			Set( "FontEditor.Tabs.Preview", new IMAGE_BRUSH_SVG( "Starship/Common/Search", Icon16x16 ) );
			Set( "FontEditor.Tabs.Properties", new IMAGE_BRUSH( "/Icons/icon_tab_SelectionDetails_16x", Icon16x16 ) );
			Set( "FontEditor.Tabs.PageProperties", new IMAGE_BRUSH( "/Icons/properties_16x", Icon16x16 ) );
		}

		Set( "FontEditor.Update", new IMAGE_BRUSH_SVG( "Starship/Common/Update", Icon20x20 ) );
		Set( "FontEditor.UpdateAll", new IMAGE_BRUSH_SVG( "Starship/Common/UpdateAll", Icon20x20 ) );
<<<<<<< HEAD
		Set( "FontEditor.ExportPage", new IMAGE_BRUSH_SVG( "Starship/Common/Export", Icon20x20 ) );
=======
		Set( "FontEditor.ExportPage", new CORE_IMAGE_BRUSH_SVG( "Starship/Common/export_20", Icon20x20 ) );
>>>>>>> d731a049
		Set( "FontEditor.ExportAllPages", new IMAGE_BRUSH_SVG( "Starship/Common/ExportAll", Icon20x20 ) );
		Set( "FontEditor.FontBackgroundColor", new IMAGE_BRUSH_SVG( "Starship/FontEditor/FontBackground", Icon20x20 ) );
		Set( "FontEditor.FontForegroundColor", new IMAGE_BRUSH_SVG( "Starship/FontEditor/FontForeground", Icon20x20 ) );

		Set( "FontEditor.Button_Add", new IMAGE_BRUSH( "Icons/PlusSymbol_12x", Icon12x12 ) );
		Set( "FontEditor.Button_Delete", new IMAGE_BRUSH("Icons/Cross_12x", Icon12x12 ) );
	}

	// SoundCueGraph Editor
	{
		Set( "SoundCueGraphEditor.PlayCue", new IMAGE_BRUSH( "Icons/icon_SCueEd_PlayCue_40x", Icon40x40 ) );
		Set( "SoundCueGraphEditor.PlayCue.Small", new IMAGE_BRUSH( "Icons/icon_SCueEd_PlayCue_40x", Icon20x20 ) );
		Set( "SoundCueGraphEditor.PlayNode", new IMAGE_BRUSH( "Icons/icon_SCueEd_PlayNode_40x", Icon40x40 ) );
		Set( "SoundCueGraphEditor.PlayNode.Small", new IMAGE_BRUSH( "Icons/icon_SCueEd_PlayNode_40x", Icon20x20 ) );
		Set( "SoundCueGraphEditor.StopCueNode", new IMAGE_BRUSH( "Icons/icon_SCueEd_Stop_40x", Icon40x40 ) );
		Set( "SoundCueGraphEditor.StopCueNode.Small", new IMAGE_BRUSH( "Icons/icon_SCueEd_Stop_40x", Icon20x20 ) );

		Set("SoundCueGraphEditor.ToggleSolo", new IMAGE_BRUSH("Icons/icon_SCueEd_Solo_40x", Icon40x40));
		Set("SoundCueGraphEditor.ToggleSolo.Small", new IMAGE_BRUSH("Icons/icon_SCueEd_Solo_40x", Icon20x20));
		Set("SoundCueGraphEditor.ToggleMute", new IMAGE_BRUSH("Icons/icon_SCueEd_Mute_40x", Icon40x40));
		Set("SoundCueGraphEditor.ToggleMute.Small", new IMAGE_BRUSH("Icons/icon_SCueEd_Mute_40x", Icon20x20));
	}

	// Static Mesh Editor
	{
		Set("StaticMeshEditor.Tabs.Properties", new IMAGE_BRUSH_SVG("Starship/Common/Details", Icon16x16));
		Set("StaticMeshEditor.Tabs.SocketManager", new IMAGE_BRUSH_SVG("Starship/StaticMeshEditor/SocketManager", Icon16x16));
		Set("StaticMeshEditor.Tabs.ConvexDecomposition", new IMAGE_BRUSH_SVG("Starship/StaticMeshEditor/ConvexDecomposition", Icon16x16));
		Set("StaticMeshEditor.SetShowWireframe", new IMAGE_BRUSH_SVG("Starship/Common/BrushWireframe", Icon16x16));
		Set("StaticMeshEditor.SetShowVertexColor", new IMAGE_BRUSH_SVG( "Starship/Common/SetShowVertexColors", Icon16x16));
		Set("StaticMeshEditor.SetRealtimePreview", new IMAGE_BRUSH_SVG("Starship/Common/Realtime", Icon16x16));
		Set("StaticMeshEditor.ReimportMesh", new IMAGE_BRUSH_SVG("Starship/StaticMeshEditor/ReimportMesh", Icon20x20));
		Set("StaticMeshEditor.SetShowBounds", new IMAGE_BRUSH_SVG("Starship/Common/SetShowBounds", Icon16x16));
		Set("StaticMeshEditor.SetDrawUVs", new IMAGE_BRUSH_SVG("Starship/Common/SetDrawUVs", Icon20x20));
		Set("StaticMeshEditor.SetShowCollision", new IMAGE_BRUSH_SVG("Starship/Common/Collision", Icon20x20));
		Set("StaticMeshEditor.SetShowGrid", new IMAGE_BRUSH_SVG("Starship/Common/Grid", Icon16x16));
		Set("StaticMeshEditor.ResetCamera", new IMAGE_BRUSH_SVG("Starship/Common/ResetCamera", Icon16x16));
		Set("StaticMeshEditor.SetShowPivot", new IMAGE_BRUSH_SVG("Starship/Common/SetShowPivot", Icon16x16));
		Set("StaticMeshEditor.SetShowSockets", new IMAGE_BRUSH_SVG( "Starship/Common/SetShowSockets", Icon16x16));
		Set("StaticMeshEditor.SaveThumbnail", new IMAGE_BRUSH_SVG( "Starship/Common/SaveThumbnail", Icon16x16));
		Set("StaticMeshEditor.SetShowNormals", new IMAGE_BRUSH_SVG( "Starship/Common/SetShowNormals", Icon16x16));
		Set("StaticMeshEditor.SetShowTangents", new IMAGE_BRUSH_SVG("Starship/Common/SetShowTangents", Icon16x16));
		Set("StaticMeshEditor.SetShowBinormals", new IMAGE_BRUSH_SVG("Starship/Common/SetShowBinormals", Icon16x16));
		Set("StaticMeshEditor.SetDrawAdditionalData", new IMAGE_BRUSH_SVG( "Starship/StaticMeshEditor/AdditionalData", Icon16x16));
		Set("StaticMeshEditor.SetShowVertices", new IMAGE_BRUSH_SVG("Starship/Common/SetShowVertices", Icon16x16));
		Set("StaticMeshEditor.ToggleShowPivots", new IMAGE_BRUSH_SVG("Starship/Common/SetShowPivot", Icon16x16));
		Set("StaticMeshEditor.ToggleShowSockets", new IMAGE_BRUSH_SVG("Starship/Common/SetShowSockets", Icon16x16));
		Set("StaticMeshEditor.ToggleShowNormals", new IMAGE_BRUSH_SVG("Starship/Common/SetShowNormals", Icon16x16));
		Set("StaticMeshEditor.ToggleShowTangents", new IMAGE_BRUSH_SVG("Starship/Common/SetShowTangents", Icon16x16));
		Set("StaticMeshEditor.ToggleShowBinormals", new IMAGE_BRUSH_SVG("Starship/Common/SetShowBinormals", Icon16x16));
		Set("StaticMeshEditor.ToggleShowBounds", new IMAGE_BRUSH_SVG("Starship/Common/SetShowBounds", Icon16x16));
		Set("StaticMeshEditor.ToggleShowGrids", new IMAGE_BRUSH_SVG("Starship/Common/Grid", Icon16x16));
		Set("StaticMeshEditor.ToggleShowVertices", new IMAGE_BRUSH_SVG("Starship/Common/SetShowVertices", Icon16x16));
		Set("StaticMeshEditor.ToggleShowWireframes", new IMAGE_BRUSH_SVG("Starship/Common/BrushWireframe", Icon16x16));
		Set("StaticMeshEditor.ToggleShowVertexColors", new IMAGE_BRUSH_SVG("Starship/Common/SetShowVertexColors", Icon16x16));

	}

	// Skeletal Mesh Editor
	{
		Set( "SkeletalMeshEditor.GroupSection", new BOX_BRUSH( "Common/RoundedSelection_16x", FMargin( 4.0f / 16.0f ) ) );
	}

	// Texture Editor
	{
		Set("TextureEditor.Tabs.Properties", new IMAGE_BRUSH("/Icons/icon_tab_SelectionDetails_16x", Icon16x16));
		
		Set("TextureEditor.RedChannel", new IMAGE_BRUSH( "Icons/icon_TextureEd_RedChannel_40x", Icon40x40));
		Set("TextureEditor.RedChannel.Small", new IMAGE_BRUSH( "Icons/icon_TextureEd_RedChannel_40x", Icon20x20));
		Set("TextureEditor.GreenChannel", new IMAGE_BRUSH( "Icons/icon_TextureEd_GreenChannel_40x", Icon40x40));
		Set("TextureEditor.GreenChannel.Small", new IMAGE_BRUSH( "Icons/icon_TextureEd_GreenChannel_40x", Icon20x20));
		Set("TextureEditor.BlueChannel", new IMAGE_BRUSH( "Icons/icon_TextureEd_BlueChannel_40x", Icon40x40));
		Set("TextureEditor.BlueChannel.Small", new IMAGE_BRUSH( "Icons/icon_TextureEd_BlueChannel_40x", Icon20x20));
		Set("TextureEditor.AlphaChannel", new IMAGE_BRUSH( "Icons/icon_TextureEd_AlphaChannel_40x", Icon40x40));
		Set("TextureEditor.AlphaChannel.Small", new IMAGE_BRUSH( "Icons/icon_TextureEd_AlphaChannel_40x", Icon20x20));
		Set("TextureEditor.Saturation", new IMAGE_BRUSH( "Icons/icon_TextureEd_Saturation_40x", Icon40x40));
		Set("TextureEditor.Saturation.Small", new IMAGE_BRUSH( "Icons/icon_TextureEd_Saturation_40x", Icon20x20));

		Set("TextureEditor.CompressNow", new IMAGE_BRUSH_SVG( "Starship/Common/Compress", Icon20x20));
		Set("TextureEditor.Reimport", new CORE_IMAGE_BRUSH_SVG("Starship/Common/import", Icon20x20));

		FButtonStyle MipmapButtonStyle = 
			FButtonStyle(FStarshipCoreStyle::GetCoreStyle().GetWidgetStyle<FButtonStyle>("Button"))
				.SetNormalPadding(FMargin(2, 2, 2, 2))
				.SetPressedPadding(FMargin(2, 3, 2, 1));

		Set("TextureEditor.MipmapButtonStyle", MipmapButtonStyle);

		const FLinearColor White80 = FLinearColor(1, 1, 1, .8f);

		const FCheckBoxStyle ChannelToggleButtonStyle = FCheckBoxStyle()
			.SetCheckBoxType(ESlateCheckBoxType::ToggleButton)
			.SetCheckedImage(FSlateRoundedBoxBrush(White80, CoreStyleConstants::InputFocusRadius))
			.SetCheckedHoveredImage(FSlateRoundedBoxBrush(FLinearColor::White, CoreStyleConstants::InputFocusRadius))
			.SetCheckedPressedImage(FSlateRoundedBoxBrush(FStyleColors::White, CoreStyleConstants::InputFocusRadius))
			.SetUncheckedImage(FSlateRoundedBoxBrush(FStyleColors::Dropdown, CoreStyleConstants::InputFocusRadius))
			.SetUncheckedHoveredImage(FSlateRoundedBoxBrush(FStyleColors::Hover, CoreStyleConstants::InputFocusRadius))
			.SetUncheckedPressedImage(FSlateRoundedBoxBrush(FStyleColors::Hover, CoreStyleConstants::InputFocusRadius))
			.SetForegroundColor(FStyleColors::Foreground)
			.SetHoveredForegroundColor(FStyleColors::ForegroundHover)
			.SetPressedForegroundColor(FStyleColors::ForegroundHover)
			.SetCheckedForegroundColor(FStyleColors::Foreground)
			.SetCheckedHoveredForegroundColor(FStyleColors::ForegroundHover)
			.SetPadding(FMargin(8.f, 4.f));

		FSlateFontInfo ChannelButtonFont = FStyleFonts::Get().NormalBold;
		ChannelButtonFont.Size = 12;
		Set("TextureEditor.ChannelButtonFont", ChannelButtonFont);

		Set("TextureEditor.ChannelButtonStyle", ChannelToggleButtonStyle);
	}

	// Cascade
	{
		Set( "Cascade.Tabs.Properties", new IMAGE_BRUSH( "/Icons/icon_tab_SelectionDetails_16x", Icon16x16 ) );
		
		Set( "Cascade.RestartSimulation", new IMAGE_BRUSH( "Icons/icon_Cascade_RestartSim_40x", Icon40x40 ) );
		Set( "Cascade.RestartInLevel", new IMAGE_BRUSH( "Icons/icon_Cascade_RestartInLevel_40x", Icon40x40 ) );
		Set( "Cascade.SaveThumbnailImage", new IMAGE_BRUSH( "Icons/icon_Cascade_Thumbnail_40x", Icon40x40 ) );
		Set( "Cascade.Undo", new IMAGE_BRUSH( "Icons/icon_Generic_Undo_40x", Icon40x40 ) );
		Set( "Cascade.Redo", new IMAGE_BRUSH( "Icons/icon_Generic_Redo_40x", Icon40x40 ) );
		Set( "Cascade.ToggleBounds", new IMAGE_BRUSH( "Icons/icon_Cascade_Bounds_40x", Icon40x40 ) );
		Set( "Cascade.ToggleOriginAxis", new IMAGE_BRUSH( "Icons/icon_Cascade_Axis_40x", Icon40x40 ) );
		Set( "Cascade.CascadeBackgroundColor", new IMAGE_BRUSH( "Icons/icon_Cascade_Color_40x", Icon40x40 ) );
		Set( "Cascade.RegenerateLowestLODDuplicatingHighest", new IMAGE_BRUSH( "Icons/icon_Cascade_RegenLOD1_40x", Icon40x40 ) );
		Set( "Cascade.RegenerateLowestLOD", new IMAGE_BRUSH( "Icons/icon_Cascade_RegenLOD2_40x", Icon40x40 ) );
		Set( "Cascade.JumpToHighestLOD", new IMAGE_BRUSH( "Icons/icon_Cascade_HighestLOD_40x", Icon40x40 ) );
		Set( "Cascade.JumpToHigherLOD", new IMAGE_BRUSH( "Icons/icon_Cascade_HigherLOD_40x", Icon40x40 ) );
		Set( "Cascade.AddLODAfterCurrent", new IMAGE_BRUSH( "Icons/icon_Cascade_AddLOD1_40x", Icon40x40 ) );
		Set( "Cascade.AddLODBeforeCurrent", new IMAGE_BRUSH( "Icons/icon_Cascade_AddLOD2_40x", Icon40x40 ) );
		Set( "Cascade.JumpToLowerLOD", new IMAGE_BRUSH( "Icons/icon_Cascade_LowerLOD_40x", Icon40x40 ) );
		Set( "Cascade.JumpToLowestLOD", new IMAGE_BRUSH( "Icons/icon_Cascade_LowestLOD_40x", Icon40x40 ) );
		Set( "Cascade.DeleteLOD", new IMAGE_BRUSH( "Icons/icon_Cascade_DeleteLOD_40x", Icon40x40 ) );
		
		Set( "Cascade.RestartSimulation.Small", new IMAGE_BRUSH( "Icons/icon_Cascade_RestartSim_40x", Icon20x20 ) );
		Set( "Cascade.RestartInLevel.Small", new IMAGE_BRUSH( "Icons/icon_Cascade_RestartInLevel_40x", Icon20x20 ) );
		Set( "Cascade.SaveThumbnailImage.Small", new IMAGE_BRUSH( "Icons/icon_Cascade_Thumbnail_40x", Icon20x20 ) );
		Set( "Cascade.Undo.Small", new IMAGE_BRUSH( "Icons/icon_Generic_Undo_40x", Icon20x20 ) );
		Set( "Cascade.Redo.Small", new IMAGE_BRUSH( "Icons/icon_Generic_Redo_40x", Icon20x20 ) );
		Set( "Cascade.ToggleBounds.Small", new IMAGE_BRUSH( "Icons/icon_Cascade_Bounds_40x", Icon20x20 ) );
		Set( "Cascade.ToggleOriginAxis.Small", new IMAGE_BRUSH( "Icons/icon_Cascade_Axis_40x", Icon20x20 ) );
		Set( "Cascade.CascadeBackgroundColor.Small", new IMAGE_BRUSH( "Icons/icon_Cascade_Color_40x", Icon20x20 ) );
		Set( "Cascade.RegenerateLowestLODDuplicatingHighest.Small", new IMAGE_BRUSH( "Icons/icon_Cascade_RegenLOD1_40x", Icon20x20 ) );
		Set( "Cascade.RegenerateLowestLOD.Small", new IMAGE_BRUSH( "Icons/icon_Cascade_RegenLOD2_40x", Icon20x20 ) );
		Set( "Cascade.JumpToHighestLOD.Small", new IMAGE_BRUSH( "Icons/icon_Cascade_HighestLOD_40x", Icon20x20 ) );
		Set( "Cascade.JumpToHigherLOD.Small", new IMAGE_BRUSH( "Icons/icon_Cascade_HigherLOD_40x", Icon20x20 ) );
		Set( "Cascade.AddLODAfterCurrent.Small", new IMAGE_BRUSH( "Icons/icon_Cascade_AddLOD1_40x", Icon20x20 ) );
		Set( "Cascade.AddLODBeforeCurrent.Small", new IMAGE_BRUSH( "Icons/icon_Cascade_AddLOD2_40x", Icon20x20 ) );
		Set( "Cascade.JumpToLowerLOD.Small", new IMAGE_BRUSH( "Icons/icon_Cascade_LowerLOD_40x", Icon20x20 ) );
		Set( "Cascade.JumpToLowestLOD.Small", new IMAGE_BRUSH( "Icons/icon_Cascade_LowestLOD_40x", Icon20x20 ) );
		Set( "Cascade.DeleteLOD.Small", new IMAGE_BRUSH( "Icons/icon_Cascade_DeleteLOD_40x", Icon20x20 ) );
	}

	// Level Script
	{
		Set( "LevelScript.Delete", new IMAGE_BRUSH( "Icons/icon_delete_16px", Icon16x16 ) );
	}

	// Curve Editor
	{
		Set("CurveAssetEditor.Tabs.Properties", new IMAGE_BRUSH("Icons/AssetIcons/CurveBase_16x", Icon16x16));

		Set("CurveEditor.FitHorizontally", new IMAGE_BRUSH("Icons/icon_CurveEditor_Horizontal_40x", Icon40x40));
		Set("CurveEditor.FitVertically", new IMAGE_BRUSH("Icons/icon_CurveEditor_Vertical_40x", Icon40x40));
		Set("CurveEditor.Fit", new IMAGE_BRUSH("Icons/icon_CurveEditor_ZoomToFit_40x", Icon40x40));
		Set("CurveEditor.PanMode", new IMAGE_BRUSH("Icons/icon_CurveEditor_Pan_40x", Icon40x40));
		Set("CurveEditor.ZoomMode", new IMAGE_BRUSH("Icons/icon_CurveEditor_Zoom_40x", Icon40x40));
		Set("CurveEditor.CurveAuto", new IMAGE_BRUSH("Icons/icon_CurveEditor_Auto_40x", Icon40x40));
		Set("CurveEditor.CurveAutoClamped", new IMAGE_BRUSH("Icons/icon_CurveEditor_AutoClamped_40x", Icon40x40));
		Set("CurveEditor.CurveUser", new IMAGE_BRUSH("Icons/icon_CurveEditor_User_40x", Icon40x40));
		Set("CurveEditor.CurveBreak", new IMAGE_BRUSH("Icons/icon_CurveEditor_Break_40x", Icon40x40));
		Set("CurveEditor.CurveWeight", new IMAGE_BRUSH("Icons/icon_CurveEditor_Break_40x", Icon40x40));
		Set("CurveEditor.CurveNonWeight", new IMAGE_BRUSH("Icons/icon_CurveEditor_Break_40x", Icon40x40));

		Set("CurveEditor.Linear", new IMAGE_BRUSH("Icons/icon_CurveEditor_Linear_40x", Icon40x40));
		Set("CurveEditor.Constant", new IMAGE_BRUSH("Icons/icon_CurveEditor_Constant_40x", Icon40x40));
		Set("CurveEditor.FlattenTangents", new IMAGE_BRUSH("Icons/icon_CurveEditor_Flatten_40x", Icon40x40));
		Set("CurveEditor.StraightenTangents", new IMAGE_BRUSH("Icons/icon_CurveEditor_Straighten_40x", Icon40x40));
		Set("CurveEditor.ShowAllTangents", new IMAGE_BRUSH("Icons/icon_CurveEditor_ShowAll_40x", Icon40x40));
		Set("CurveEditor.CreateTab", new IMAGE_BRUSH("Icons/icon_CurveEditor_Create_40x", Icon40x40));
		Set("CurveEditor.DeleteTab", new IMAGE_BRUSH("Icons/icon_CurveEditor_DeleteTab_40x", Icon40x40));

		Set("CurveEditor.FitHorizontally.Small", new IMAGE_BRUSH("Icons/icon_CurveEditor_Horizontal_40x", Icon20x20));
		Set("CurveEditor.FitVertically.Small", new IMAGE_BRUSH("Icons/icon_CurveEditor_Vertical_40x", Icon20x20));
		Set("CurveEditor.Fit.Small", new IMAGE_BRUSH("Icons/icon_CurveEditor_ZoomToFit_40x", Icon20x20));
		Set("CurveEditor.PanMode.Small", new IMAGE_BRUSH("Icons/icon_CurveEditor_Pan_40x", Icon20x20));
		Set("CurveEditor.ZoomMode.Small", new IMAGE_BRUSH("Icons/icon_CurveEditor_Zoom_40x", Icon20x20));
		Set("CurveEditor.CurveAuto.Small", new IMAGE_BRUSH("Icons/icon_CurveEditor_Auto_40x", Icon20x20));
		Set("CurveEditor.CurveAutoClamped.Small", new IMAGE_BRUSH("Icons/icon_CurveEditor_AutoClamped_40x", Icon20x20));
		Set("CurveEditor.CurveUser.Small", new IMAGE_BRUSH("Icons/icon_CurveEditor_User_40x", Icon20x20));
		Set("CurveEditor.CurveBreak.Small", new IMAGE_BRUSH("Icons/icon_CurveEditor_Break_40x", Icon20x20));
		Set("CurveEditor.CurveWeight.Small", new IMAGE_BRUSH("Icons/icon_CurveEditor_Break_40x", Icon20x20));
		Set("CurveEditor.CurveNonWeight.Small", new IMAGE_BRUSH("Icons/icon_CurveEditor_Break_40x", Icon20x20));

		Set("CurveEditor.Linear.Small", new IMAGE_BRUSH("Icons/icon_CurveEditor_Linear_40x", Icon20x20));
		Set("CurveEditor.Constant.Small", new IMAGE_BRUSH("Icons/icon_CurveEditor_Constant_40x", Icon20x20));
		Set("CurveEditor.FlattenTangents.Small", new IMAGE_BRUSH("Icons/icon_CurveEditor_Flatten_40x", Icon20x20));
		Set("CurveEditor.StraightenTangents.Small", new IMAGE_BRUSH("Icons/icon_CurveEditor_Straighten_40x", Icon20x20));
		Set("CurveEditor.ShowAllTangents.Small", new IMAGE_BRUSH("Icons/icon_CurveEditor_ShowAll_40x", Icon20x20));
		Set("CurveEditor.CreateTab.Small", new IMAGE_BRUSH("Icons/icon_CurveEditor_Create_40x", Icon20x20));
		Set("CurveEditor.DeleteTab.Small", new IMAGE_BRUSH("Icons/icon_CurveEditor_DeleteTab_40x", Icon20x20));

		Set("CurveEditor.Gradient.HandleDown", new BOX_BRUSH("Sequencer/ScrubHandleDown", FMargin(6.f / 13.f, 5 / 12.f, 6 / 13.f, 8 / 12.f)));
		Set("CurveEditor.Gradient.HandleUp", new BOX_BRUSH("Sequencer/ScrubHandleUp", FMargin(6.f / 13.f, 8 / 12.f, 6 / 13.f, 5 / 12.f)));
	}

	// New Curve Editor 
	{
		FToolBarStyle CurveEditorToolbar = FStarshipCoreStyle::GetCoreStyle().GetWidgetStyle<FToolBarStyle>("AssetEditorToolbar");

		CurveEditorToolbar.SetButtonPadding(       FMargin(0.0f, 0.0f));
		CurveEditorToolbar.SetCheckBoxPadding(     FMargin(0.0f, 0.0f));
		CurveEditorToolbar.SetComboButtonPadding(  FMargin(0.0f, 0.0f));
		CurveEditorToolbar.SetIndentedBlockPadding(FMargin(0.0f, 0.0f));
		CurveEditorToolbar.SetBlockPadding(        FMargin(0.0f, 0.0f));
		CurveEditorToolbar.SetSeparatorPadding(    FMargin(2.0f, 0.0f));

		Set("CurveEditorToolBar", CurveEditorToolbar);

		// Tab
		Set("GenericCurveEditor", new IMAGE_BRUSH_SVG("Starship/GenericCurveEditor/CurveEditor", Icon20x20));
		Set("GenericCurveEditor.TabIcon", new IMAGE_BRUSH_SVG("Starship/GenericCurveEditor/CurveEditorTab", Icon16x16, FLinearColor(1.f, 1.f, 1.f, 0.8f)));

		// Zoom / Framing
		Set("GenericCurveEditor.ZoomToFit", new IMAGE_BRUSH_SVG("Starship/GenericCurveEditor/FramingSelected", Icon20x20));

		// Time/Value Snapping
		Set("GenericCurveEditor.ToggleInputSnapping", new IMAGE_BRUSH_SVG("Starship/GenericCurveEditor/AdjustKeySnapFrameHorizontal", Icon20x20));
		Set("GenericCurveEditor.ToggleOutputSnapping", new IMAGE_BRUSH_SVG("Starship/GenericCurveEditor/AdjustKeySnapFrameVertical", Icon20x20));

		// Tangent Types
		Set("GenericCurveEditor.InterpolationCubicAuto", new IMAGE_BRUSH_SVG("Starship/GenericCurveEditor/TangentsCubicAuto", Icon20x20));
		Set("GenericCurveEditor.InterpolationCubicUser", new IMAGE_BRUSH_SVG("Starship/GenericCurveEditor/TangentsCubicUser", Icon20x20));
		Set("GenericCurveEditor.InterpolationCubicBreak", new IMAGE_BRUSH_SVG("Starship/GenericCurveEditor/TangentsCubicBreak", Icon20x20));
		Set("GenericCurveEditor.InterpolationToggleWeighted", new IMAGE_BRUSH_SVG("Starship/GenericCurveEditor/TangentsWeighted", Icon20x20));
		Set("GenericCurveEditor.InterpolationLinear", new IMAGE_BRUSH_SVG("Starship/GenericCurveEditor/TangentsLinear", Icon20x20));
		Set("GenericCurveEditor.InterpolationConstant", new IMAGE_BRUSH_SVG("Starship/GenericCurveEditor/TangentsConstant", Icon20x20));

		// Tangent Modifications
		Set("GenericCurveEditor.FlattenTangents", new IMAGE_BRUSH_SVG("Starship/GenericCurveEditor/MiscFlatten", Icon20x20));
		Set("GenericCurveEditor.StraightenTangents", new IMAGE_BRUSH_SVG("Starship/GenericCurveEditor/MiscStraighten", Icon20x20));

		// View Modes
		Set("GenericCurveEditor.SetViewModeAbsolute", new IMAGE_BRUSH_SVG("Starship/GenericCurveEditor/GraphViewAbsolute_20", Icon20x20));
		Set("GenericCurveEditor.SetViewModeStacked", new IMAGE_BRUSH_SVG("Starship/GenericCurveEditor/GraphViewStack_20", Icon20x20));
		Set("GenericCurveEditor.SetViewModeNormalized", new IMAGE_BRUSH_SVG("Starship/GenericCurveEditor/GraphViewNormalized_20", Icon20x20));

		// Axis Snapping
		Set("GenericCurveEditor.SetAxisSnappingNone", new IMAGE_BRUSH_SVG("Starship/GenericCurveEditor/AdjustKeyMoveFree_20", Icon20x20));
		Set("GenericCurveEditor.SetAxisSnappingHorizontal", new IMAGE_BRUSH_SVG("Starship/GenericCurveEditor/AdjustKeyLockValue_20", Icon20x20));
		Set("GenericCurveEditor.SetAxisSnappingVertical", new IMAGE_BRUSH_SVG("Starship/GenericCurveEditor/AdjustKeyLockFrame_20", Icon20x20));

		// Deactivate Tool
		Set("GenericCurveEditor.DeactivateCurrentTool", new IMAGE_BRUSH_SVG("Starship/GenericCurveEditor/Select", Icon20x20));

		// Filters
		Set("GenericCurveEditor.OpenUserImplementableFilterWindow", new IMAGE_BRUSH_SVG("Starship/GenericCurveEditor/MiscFilters", Icon20x20));

		// Key Types
		Set("GenericCurveEditor.Key", new IMAGE_BRUSH("GenericCurveEditor/Keys/Diamond_Filled", FVector2D(11.0f, 11.0f))); 
		Set("GenericCurveEditor.ConstantKey", new IMAGE_BRUSH("GenericCurveEditor/Keys/Square_Filled", FVector2D(11.0f, 11.0f))); 
		Set("GenericCurveEditor.LinearKey", new IMAGE_BRUSH("GenericCurveEditor/Keys/Triangle_Filled", FVector2D(11.0f, 11.0f)));
		Set("GenericCurveEditor.CubicKey", new IMAGE_BRUSH("GenericCurveEditor/Keys/Diamond_Filled", FVector2D(11.0f, 11.0f)));
		Set("GenericCurveEditor.TangentHandle", new IMAGE_BRUSH("GenericCurveEditor/Keys/TangentHandle", FVector2D(8.0f, 8.0f)));
		Set("GenericCurveEditor.WeightedTangentCubicKey", new IMAGE_BRUSH("GenericCurveEditor/Keys/Trapezoid_Filled", FVector2D(11.0f, 11.0f)));

		// Pre-Infinity
		Set("GenericCurveEditor.SetPreInfinityExtrapConstant", new IMAGE_BRUSH_SVG("Starship/GenericCurveEditor/PreInfinityConstant_20", Icon20x20));
		Set("GenericCurveEditor.SetPreInfinityExtrapCycle", new IMAGE_BRUSH_SVG("Starship/GenericCurveEditor/PreInfinityCycle_20", Icon20x20));
		Set("GenericCurveEditor.SetPreInfinityExtrapCycleWithOffset", new IMAGE_BRUSH_SVG("Starship/GenericCurveEditor/PreInfinityOffset_20", Icon20x20));
		Set("GenericCurveEditor.SetPreInfinityExtrapLinear", new IMAGE_BRUSH_SVG("Starship/GenericCurveEditor/PreInfinityLinear_20", Icon20x20));
		Set("GenericCurveEditor.SetPreInfinityExtrapOscillate", new IMAGE_BRUSH_SVG("Starship/GenericCurveEditor/PreInfinityOscillate_20", Icon20x20));
		Set("GenericCurveEditor.PreInfinityMixed", new IMAGE_BRUSH_SVG("Starship/GenericCurveEditor/PreInfinityMultipleSelected_20", Icon20x20));

		// Post-Infinity
		Set("GenericCurveEditor.SetPostInfinityExtrapConstant", new IMAGE_BRUSH_SVG("Starship/GenericCurveEditor/PostInfinityConstant_20", Icon20x20));
		Set("GenericCurveEditor.SetPostInfinityExtrapCycle", new IMAGE_BRUSH_SVG("Starship/GenericCurveEditor/PostInfinityCycle_20", Icon20x20));
		Set("GenericCurveEditor.SetPostInfinityExtrapCycleWithOffset", new IMAGE_BRUSH_SVG("Starship/GenericCurveEditor/PostInfinityOffset_20", Icon20x20));
		Set("GenericCurveEditor.SetPostInfinityExtrapLinear", new IMAGE_BRUSH_SVG("Starship/GenericCurveEditor/PostInfinityLinear_20", Icon20x20));
		Set("GenericCurveEditor.SetPostInfinityExtrapOscillate", new IMAGE_BRUSH_SVG("Starship/GenericCurveEditor/PostInfinityOscillate_20", Icon20x20));
		Set("GenericCurveEditor.PostInfinityMixed", new IMAGE_BRUSH_SVG("Starship/GenericCurveEditor/PostInfinityMultipleSelected_20", Icon20x20));

		Set("GenericCurveEditor.Pin_Active", new IMAGE_BRUSH("Common/PushPin_Down", Icon16x16));
		Set("GenericCurveEditor.Pin_Inactive", new IMAGE_BRUSH("Common/PushPin_Up", Icon16x16));
		
		Set("GenericCurveEditor.Select", new IMAGE_BRUSH("GenericCurveEditor/Icons/SelectButton", Icon16x16));
	}

	// Generic Curve Editor Tools
	{
		Set("CurveEditorTools.SetFocusPlaybackTime", new IMAGE_BRUSH_SVG("Starship/GenericCurveEditor/FramingPlayback", Icon20x20));
		Set("CurveEditorTools.SetFocusPlaybackRange", new IMAGE_BRUSH_SVG("Starship/GenericCurveEditor/FramingTimeRange", Icon20x20));

		Set("CurveEditorTools.ActivateTransformTool", new IMAGE_BRUSH_SVG("Starship/GenericCurveEditor/ToolsTransform", Icon20x20));
		Set("CurveEditorTools.ActivateRetimeTool", new IMAGE_BRUSH_SVG("Starship/GenericCurveEditor/ToolsRetime", Icon20x20));
		Set("CurveEditorTools.ActivateMultiScaleTool", new IMAGE_BRUSH_SVG("Starship/GenericCurveEditor/ToolsMultiScale", Icon20x20));
	}

	// General Curve Icons
	{
		Set("Curve.ZoomToFit", new IMAGE_BRUSH_SVG("Starship/GenericCurveEditor/FramingAll", Icon20x20));
		Set("Curve.ZoomToFitHorizontal", new IMAGE_BRUSH_SVG("Starship/GenericCurveEditor/FramingHorizontal", Icon20x20));
		Set("Curve.ZoomToFitVertical", new IMAGE_BRUSH_SVG("Starship/GenericCurveEditor/FramingVertical", Icon20x20));
	}

	// PhysicsAssetEditor
	{
		Set( "PhysicsAssetEditor.Tabs.Properties", new IMAGE_BRUSH( "/Icons/icon_tab_SelectionDetails_16x", Icon16x16 ) );
		Set( "PhysicsAssetEditor.Tabs.Hierarchy", new IMAGE_BRUSH( "/Icons/levels_16x", Icon16x16 ) );
		Set( "PhysicsAssetEditor.Tabs.Profiles", new IMAGE_BRUSH_SVG( "Starship/AssetEditors/ProfileFolder", Icon16x16 ) );
		Set( "PhysicsAssetEditor.Tabs.Graph", new IMAGE_BRUSH( "/PhysicsAssetEditor/icon_GraphTab_16x", Icon16x16 ) );
		Set( "PhysicsAssetEditor.Tabs.Tools", new IMAGE_BRUSH( "/PhysicsAssetEditor/icon_ToolsTab_16x", Icon16x16 ) );

		Set( "PhysicsAssetEditor.EditingMode_Body", new IMAGE_BRUSH( "/PhysicsAssetEditor/icon_PHatMode_Body_40x", Icon40x40) );
		Set( "PhysicsAssetEditor.EditingMode_Constraint", new IMAGE_BRUSH( "/PhysicsAssetEditor/icon_PHatMode_Joint_40x", Icon40x40) );

		Set( "PhysicsAssetEditor.EditingMode_Body.Small", new IMAGE_BRUSH( "/PhysicsAssetEditor/icon_PHatMode_Body_40x", Icon20x20) );
		Set( "PhysicsAssetEditor.EditingMode_Constraint.Small", new IMAGE_BRUSH( "/PhysicsAssetEditor/icon_PHatMode_Joint_40x", Icon20x20) );

		Set( "PhysicsAssetEditor.SimulationNoGravity", new IMAGE_BRUSH( "PhysicsAssetEditor/icon_PhAT_PlaySimNoGravity_40x", Icon40x40 ) );
		Set( "PhysicsAssetEditor.SimulationFloorCollision", new IMAGE_BRUSH("PhysicsAssetEditor/icon_PhAT_EnableCollision_40x", Icon40x40));
		Set( "PhysicsAssetEditor.SelectedSimulation", new IMAGE_BRUSH( "PhysicsAssetEditor/icon_PhAT_PlaySimSelected_40x", Icon40x40 ) );
		Set( "PhysicsAssetEditor.SimulationAll", new IMAGE_BRUSH_SVG("Starship/MainToolbar/simulate", Icon20x20));
		Set( "PhysicsAssetEditor.Undo", new CORE_IMAGE_BRUSH_SVG("Starship/Common/Undo", Icon20x20));
		Set( "PhysicsAssetEditor.Redo", new CORE_IMAGE_BRUSH_SVG("Starship/Common/Redo", Icon20x20));
		Set( "PhysicsAssetEditor.ChangeDefaultMesh", new IMAGE_BRUSH( "PhysicsAssetEditor/icon_PhAT_Mesh_40x", Icon40x40 ) );
		Set( "PhysicsAssetEditor.ApplyPhysicalMaterial", new IMAGE_BRUSH_SVG("Starship/Persona/AnimationPhysicalMaterial", Icon20x20));
		Set( "PhysicsAssetEditor.CopyJointSettings", new IMAGE_BRUSH( "PhysicsAssetEditor/icon_PhAT_CopyJoints_40x", Icon40x40 ) );
		Set( "PhysicsAssetEditor.PlayAnimation", new IMAGE_BRUSH_SVG( "Starship/Common/play", Icon20x20 ) );
		Set( "PhysicsAssetEditor.PhATTranslationMode", new IMAGE_BRUSH( "Icons/icon_translate_40x", Icon40x40 ) );
		Set( "PhysicsAssetEditor.PhATRotationMode", new IMAGE_BRUSH( "Icons/icon_rotate_40x", Icon40x40 ) );
		Set( "PhysicsAssetEditor.PhATScaleMode", new IMAGE_BRUSH( "Icons/icon_scale_40x", Icon40x40 ) );
		Set( "PhysicsAssetEditor.Snap", new IMAGE_BRUSH( "PhysicsAssetEditor/icon_PhAT_Snap_40x", Icon40x40 ) );
		Set( "PhysicsAssetEditor.CopyProperties", new IMAGE_BRUSH( "PhysicsAssetEditor/icon_PhAT_CopyProperties_40x", Icon40x40 ) );
		Set( "PhysicsAssetEditor.DisableCollision", new IMAGE_BRUSH_SVG( "Starship/Common/DisableCollision", Icon20x20 ) );
		Set( "PhysicsAssetEditor.EnableCollision", new IMAGE_BRUSH_SVG("Starship/Common/EnableCollision", Icon20x20));
		Set( "PhysicsAssetEditor.DisableCollisionAll", new IMAGE_BRUSH_SVG("Starship/Common/DisableCollision", Icon20x20));
		Set( "PhysicsAssetEditor.EnableCollisionAll", new IMAGE_BRUSH_SVG("Starship/Common/EnableCollision", Icon20x20));
		Set( "PhysicsAssetEditor.WeldToBody", new IMAGE_BRUSH( "PhysicsAssetEditor/icon_PhAT_Weld_40x", Icon40x40 ) );
		Set( "PhysicsAssetEditor.AddNewBody", new IMAGE_BRUSH( "PhysicsAssetEditor/icon_PhAT_NewBody_40x", Icon40x40 ) );
		Set( "PhysicsAssetEditor.AddSphere", new IMAGE_BRUSH( "PhysicsAssetEditor/icon_PhAT_Sphere_40x", Icon40x40 ) );
		Set( "PhysicsAssetEditor.AddSphyl", new IMAGE_BRUSH( "PhysicsAssetEditor/icon_PhAT_Sphyl_40x", Icon40x40 ) );
		Set( "PhysicsAssetEditor.AddBox", new IMAGE_BRUSH( "PhysicsAssetEditor/icon_PhAT_Box_40x", Icon40x40 ) );
		Set( "PhysicsAssetEditor.AddTaperedCapsule", new IMAGE_BRUSH( "PhysicsAssetEditor/icon_PhAT_TaperedCapsule_40x", Icon40x40 ) );
		Set( "PhysicsAssetEditor.DeletePrimitive", new IMAGE_BRUSH( "PhysicsAssetEditor/icon_PhAT_DeletePrimitive_40x", Icon40x40 ) );
		Set( "PhysicsAssetEditor.DuplicatePrimitive", new IMAGE_BRUSH( "PhysicsAssetEditor/icon_PhAT_DupePrim_40x", Icon40x40 ) );
		Set( "PhysicsAssetEditor.ResetConstraint", new IMAGE_BRUSH( "PhysicsAssetEditor/icon_PhAT_ResetConstraint_40x", Icon40x40 ) );
		Set( "PhysicsAssetEditor.SnapConstraint", new IMAGE_BRUSH( "PhysicsAssetEditor/icon_PhAT_SnapConstraint_40x", Icon40x40 ) );
		Set( "PhysicsAssetEditor.SnapConstraintChildPosition", new IMAGE_BRUSH("PhysicsAssetEditor/icon_PhAT_SnapConstraint_40x", Icon40x40));
		Set( "PhysicsAssetEditor.SnapConstraintChildOrientation", new IMAGE_BRUSH("PhysicsAssetEditor/icon_PhAT_SnapConstraint_40x", Icon40x40));
		Set( "PhysicsAssetEditor.SnapConstraintParentPosition", new IMAGE_BRUSH("PhysicsAssetEditor/icon_PhAT_SnapConstraint_40x", Icon40x40));
		Set( "PhysicsAssetEditor.SnapConstraintParentOrientation", new IMAGE_BRUSH("PhysicsAssetEditor/icon_PhAT_SnapConstraint_40x", Icon40x40));
		Set( "PhysicsAssetEditor.SnapAllConstraints", new IMAGE_BRUSH( "PhysicsAssetEditor/icon_PhAT_SnapAll_40x", Icon40x40 ) );
		Set( "PhysicsAssetEditor.ConvertToBallAndSocket", new IMAGE_BRUSH_SVG("Starship/Persona/AnimationToBallAndSocket", Icon20x20));
		Set( "PhysicsAssetEditor.ConvertToHinge", new IMAGE_BRUSH_SVG("Starship/Persona/AnimationToHinge", Icon20x20));
		Set( "PhysicsAssetEditor.ConvertToPrismatic", new IMAGE_BRUSH_SVG("Starship/Persona/AnimationToPrismatic", Icon20x20));
		Set( "PhysicsAssetEditor.ConvertToSkeletal", new IMAGE_BRUSH_SVG("Starship/Persona/AnimationToSkeletal", Icon20x20));
		Set( "PhysicsAssetEditor.DeleteConstraint", new IMAGE_BRUSH( "PhysicsAssetEditor/icon_PhAT_DeleteConstraint_40x", Icon40x40 ) );

		Set("PhysicsAssetEditor.AddBodyToPhysicalAnimationProfile", new IMAGE_BRUSH("PhysicsAssetEditor/icon_PhAT_NewBody_40x", Icon20x20));
		Set("PhysicsAssetEditor.RemoveBodyFromPhysicalAnimationProfile", new IMAGE_BRUSH("PhysicsAssetEditor/icon_PhAT_DeletePrimitive_40x", Icon20x20));
		Set("PhysicsAssetEditor.AddConstraintToCurrentConstraintProfile", new IMAGE_BRUSH("PhysicsAssetEditor/icon_PHatMode_Joint_40x", Icon20x20));
		Set("PhysicsAssetEditor.RemoveConstraintFromCurrentConstraintProfile", new IMAGE_BRUSH("PhysicsAssetEditor/icon_PhAT_DeleteConstraint_40x", Icon20x20));

		Set("PhysicsAssetEditor.Tree.Body", new IMAGE_BRUSH("PhysicsAssetEditor/Body_16x", Icon16x16));
		Set("PhysicsAssetEditor.Tree.KinematicBody", new IMAGE_BRUSH("PhysicsAssetEditor/KinematicBody_16x", Icon16x16));
		Set("PhysicsAssetEditor.Tree.EmptyBody", new IMAGE_BRUSH("PhysicsAssetEditor/EmptyBody_16x", Icon16x16));
		Set("PhysicsAssetEditor.Tree.Bone", new IMAGE_BRUSH("PhysicsAssetEditor/Bone_16x", Icon16x16));
		Set("PhysicsAssetEditor.Tree.Sphere", new IMAGE_BRUSH("PhysicsAssetEditor/Sphere_16x", Icon16x16));
		Set("PhysicsAssetEditor.Tree.Sphyl", new IMAGE_BRUSH("PhysicsAssetEditor/Sphyl_16x", Icon16x16));
		Set("PhysicsAssetEditor.Tree.Box", new IMAGE_BRUSH("PhysicsAssetEditor/Box_16x", Icon16x16));
		Set("PhysicsAssetEditor.Tree.Convex", new IMAGE_BRUSH("PhysicsAssetEditor/Convex_16x", Icon16x16));
		Set("PhysicsAssetEditor.Tree.TaperedCapsule", new IMAGE_BRUSH("PhysicsAssetEditor/TaperedCapsule_16x", Icon16x16));
		Set("PhysicsAssetEditor.Tree.Constraint", new IMAGE_BRUSH("PhysicsAssetEditor/Constraint_16x", Icon16x16));

		Set("PhysicsAssetEditor.BoneAssign", new IMAGE_BRUSH_SVG("Starship/Persona/BoneAssign", Icon20x20));
		Set("PhysicsAssetEditor.BoneUnassign", new IMAGE_BRUSH_SVG("Starship/Persona/BoneUnassign", Icon20x20));
		Set("PhysicsAssetEditor.BoneLocate", new IMAGE_BRUSH_SVG("Starship/Persona/BoneLocate", Icon20x20));

		Set("PhysicsAssetEditor.Tree.Font", DEFAULT_FONT("Regular", 10));

		Set("PhysicsAssetEditor.Graph.TextStyle", FTextBlockStyle(NormalText)
			.SetColorAndOpacity(FLinearColor(0.0f, 0.0f, 0.0f, 1.0f))
			.SetFont(DEFAULT_FONT("Regular", 8)));

		Set("PhysicsAssetEditor.Graph.NodeBody", new BOX_BRUSH("PhysicsAssetEditor/NodeBody", FMargin(4.f / 64.f, 4.f / 64.f, 4.f / 64.f, 4.f / 64.f)));
		Set("PhysicsAssetEditor.Graph.NodeIcon", new IMAGE_BRUSH("PhysicsAssetEditor/Bone_16x", Icon16x16));
		Set("PhysicsAssetEditor.Graph.Pin.Background", new IMAGE_BRUSH("PhysicsAssetEditor/NodePin", Icon10x10));
		Set("PhysicsAssetEditor.Graph.Pin.BackgroundHovered", new IMAGE_BRUSH("PhysicsAssetEditor/NodePinHoverCue", Icon10x10));
		Set("PhysicsAssetEditor.Graph.Node.ShadowSelected", new BOX_BRUSH( "PhysicsAssetEditor/PhysicsNode_shadow_selected", FMargin(18.0f/64.0f) ) );
		Set("PhysicsAssetEditor.Graph.Node.Shadow", new BOX_BRUSH( "Graph/RegularNode_shadow", FMargin(18.0f/64.0f) ) );

		FEditableTextBoxStyle EditableTextBlock = NormalEditableTextBoxStyle
			.SetFont(NormalText.Font)
			.SetBackgroundImageNormal(FSlateNoResource())
			.SetBackgroundImageHovered(FSlateNoResource())
			.SetBackgroundImageFocused(FSlateNoResource())
			.SetBackgroundImageReadOnly(FSlateNoResource())
			.SetForegroundColor(FSlateColor::UseStyle());

		Set("PhysicsAssetEditor.Profiles.EditableTextBoxStyle", EditableTextBlock);

		Set("PhysicsAssetEditor.Profiles.Font", FTextBlockStyle(NormalText)
			.SetFont(DEFAULT_FONT("Bold", 11))
			.SetColorAndOpacity(FLinearColor(1.0f, 1.0f, 1.0f))
			.SetHighlightColor(FLinearColor(1.0f, 1.0f, 1.0f))
			.SetShadowOffset(FVector2D(1, 1))
			.SetShadowColorAndOpacity(FLinearColor(0, 0, 0, 0.9f)));

		Set("PhysicsAssetEditor.Tools.Font", FTextBlockStyle(NormalText)
			.SetFont(DEFAULT_FONT("Bold", 11))
			.SetColorAndOpacity(FLinearColor(1.0f, 1.0f, 1.0f))
			.SetHighlightColor(FLinearColor(1.0f, 1.0f, 1.0f))
			.SetShadowOffset(FVector2D(1, 1))
			.SetShadowColorAndOpacity(FLinearColor(0, 0, 0, 0.9f)));

		FLinearColor Red = FLinearColor::Red;
		FLinearColor Red_Selected = FLinearColor::Red.Desaturate(0.75f);
		FLinearColor Red_Pressed = FLinearColor::Red.Desaturate(0.5f);

		const FCheckBoxStyle RedRadioButtonStyle = FCheckBoxStyle()
			.SetUncheckedImage( IMAGE_BRUSH( "Common/RadioButton_Unselected_16x", Icon16x16, Red ) )
			.SetUncheckedHoveredImage( IMAGE_BRUSH( "Common/RadioButton_Unselected_16x", Icon16x16, Red ) )
			.SetUncheckedPressedImage( IMAGE_BRUSH( "Common/RadioButton_Unselected_16x", Icon16x16, Red ) )
			.SetCheckedImage( IMAGE_BRUSH( "Common/RadioButton_Selected_16x", Icon16x16, Red ) )
			.SetCheckedHoveredImage( IMAGE_BRUSH( "Common/RadioButton_Selected_16x", Icon16x16, Red_Selected ) )
			.SetCheckedPressedImage( IMAGE_BRUSH( "Common/RadioButton_Unselected_16x", Icon16x16, Red_Pressed ) )
			.SetUndeterminedImage( IMAGE_BRUSH( "Common/RadioButton_Unselected_16x", Icon16x16, Red ) )
			.SetUndeterminedHoveredImage( IMAGE_BRUSH( "Common/RadioButton_Unselected_16x", Icon16x16, Red_Selected ) )
			.SetUndeterminedPressedImage( IMAGE_BRUSH( "Common/RadioButton_Unselected_16x", Icon16x16, Red_Pressed ) );

		Set( "PhysicsAssetEditor.RadioButtons.Red", RedRadioButtonStyle );

		FLinearColor Green = FLinearColor::Green;
		FLinearColor Green_Selected = FLinearColor::Green.Desaturate(0.75f);
		FLinearColor Green_Pressed = FLinearColor::Green.Desaturate(0.5f);

		const FCheckBoxStyle GreenRadioButtonStyle = FCheckBoxStyle()
			.SetUncheckedImage( IMAGE_BRUSH( "Common/RadioButton_Unselected_16x", Icon16x16, Green ) )
			.SetUncheckedHoveredImage( IMAGE_BRUSH( "Common/RadioButton_Unselected_16x", Icon16x16, Green ) )
			.SetUncheckedPressedImage( IMAGE_BRUSH( "Common/RadioButton_Unselected_16x", Icon16x16, Green ) )
			.SetCheckedImage( IMAGE_BRUSH( "Common/RadioButton_Selected_16x", Icon16x16, Green ) )
			.SetCheckedHoveredImage( IMAGE_BRUSH( "Common/RadioButton_Selected_16x", Icon16x16, Green_Selected ) )
			.SetCheckedPressedImage( IMAGE_BRUSH( "Common/RadioButton_Unselected_16x", Icon16x16, Green_Pressed ) )
			.SetUndeterminedImage( IMAGE_BRUSH( "Common/RadioButton_Unselected_16x", Icon16x16, Green ) )
			.SetUndeterminedHoveredImage( IMAGE_BRUSH( "Common/RadioButton_Unselected_16x", Icon16x16, Green_Selected ) )
			.SetUndeterminedPressedImage( IMAGE_BRUSH( "Common/RadioButton_Unselected_16x", Icon16x16, Green_Pressed ) );

		Set( "PhysicsAssetEditor.RadioButtons.Green", GreenRadioButtonStyle );

		FLinearColor Blue = FLinearColor::Blue;
		FLinearColor Blue_Selected = FLinearColor::Blue.Desaturate(0.75f);
		FLinearColor Blue_Pressed = FLinearColor::Blue.Desaturate(0.5f);

		const FCheckBoxStyle BlueRadioButtonStyle = FCheckBoxStyle()
			.SetUncheckedImage( IMAGE_BRUSH( "Common/RadioButton_Unselected_16x", Icon16x16, Blue ) )
			.SetUncheckedHoveredImage( IMAGE_BRUSH( "Common/RadioButton_Unselected_16x", Icon16x16, Blue ) )
			.SetUncheckedPressedImage( IMAGE_BRUSH( "Common/RadioButton_Unselected_16x", Icon16x16, Blue ) )
			.SetCheckedImage( IMAGE_BRUSH( "Common/RadioButton_Selected_16x", Icon16x16, Blue ) )
			.SetCheckedHoveredImage( IMAGE_BRUSH( "Common/RadioButton_Selected_16x", Icon16x16, Blue_Selected ) )
			.SetCheckedPressedImage( IMAGE_BRUSH( "Common/RadioButton_Unselected_16x", Icon16x16, Blue_Pressed ) )
			.SetUndeterminedImage( IMAGE_BRUSH( "Common/RadioButton_Unselected_16x", Icon16x16, Blue ) )
			.SetUndeterminedHoveredImage( IMAGE_BRUSH( "Common/RadioButton_Unselected_16x", Icon16x16, Blue_Selected ) )
			.SetUndeterminedPressedImage( IMAGE_BRUSH( "Common/RadioButton_Unselected_16x", Icon16x16, Blue_Pressed ) );

		Set( "PhysicsAssetEditor.RadioButtons.Blue", BlueRadioButtonStyle );
	}
#endif // WITH_EDITOR
}

void FStarshipEditorStyle::FStyle::SetupUnsavedAssetsStyles()
{
#if WITH_EDITOR || (IS_PROGRAM && WITH_UNREAL_DEVELOPER_TOOLS)
	Set("Assets.AllSaved", new CORE_IMAGE_BRUSH_SVG("Starship/Common/AllSavedAssets", Icon16x16, FStyleColors::Foreground));
	Set("Assets.Unsaved", new CORE_IMAGE_BRUSH_SVG("Starship/Common/UnsavedAssets", Icon16x16, FStyleColors::Foreground));
	Set("Assets.UnsavedWarning", new CORE_IMAGE_BRUSH_SVG("Starship/Common/UnsavedAssetsWarning", Icon16x16, FStyleColors::AccentYellow));
#endif
}

void FStarshipEditorStyle::FStyle::SetupSourceControlStyles()
{
	//Source Control
#if WITH_EDITOR || (IS_PROGRAM && WITH_UNREAL_DEVELOPER_TOOLS)
	{
		Set("SourceControl.StatusIcon.On", new CORE_IMAGE_BRUSH_SVG("Starship/Common/check-circle", Icon16x16, FStyleColors::AccentGreen));
		Set("SourceControl.StatusIcon.Error", new CORE_IMAGE_BRUSH_SVG("Starship/Common/alert-circle", Icon16x16, FStyleColors::AccentYellow));
		Set("SourceControl.StatusIcon.Off", new CORE_IMAGE_BRUSH_SVG("Starship/Common/reject", Icon16x16, FStyleColors::Foreground));
		Set("SourceControl.StatusIcon.Unknown", new CORE_IMAGE_BRUSH_SVG("Starship/Common/help", Icon16x16, FStyleColors::AccentYellow));
		Set("SourceControl.StatusBar.AtLatestRevision", new CORE_IMAGE_BRUSH_SVG("Starship/Common/SCC_Cloud_AtLatest", Icon16x16, FStyleColors::AccentGreen));
		Set("SourceControl.StatusBar.NotAtLatestRevision", new CORE_IMAGE_BRUSH_SVG("Starship/Common/SCC_Cloud_NotAtLatest", Icon16x16, FStyleColors::AccentYellow));
		Set("SourceControl.StatusBar.NoLocalChanges", new CORE_IMAGE_BRUSH_SVG("Starship/Common/SCC_Cloud_NoLocalChanges", Icon16x16, FStyleColors::AccentGreen));
		Set("SourceControl.StatusBar.HasLocalChanges", new CORE_IMAGE_BRUSH_SVG("Starship/Common/SCC_Cloud_HasLocalChanges", Icon16x16, FStyleColors::AccentYellow));

		Set("SourceControl.ChangelistsTab", new CORE_IMAGE_BRUSH_SVG("Starship/Common/check-circle", Icon16x16));
		Set("SourceControl.Changelist", new CORE_IMAGE_BRUSH_SVG("Starship/SourceControl/SCC_Changelist", Icon16x16, FStyleColors::AccentRed));
		Set("SourceControl.ShelvedChangelist", new CORE_IMAGE_BRUSH_SVG("Starship/SourceControl/SCC_Changelist", Icon16x16, FStyleColors::AccentBlue));
<<<<<<< HEAD
		Set("SourceControl.UncontrolledChangelist", new CORE_IMAGE_BRUSH_SVG("Starship/SourceControl/SCC_Changelist", Icon32x32, FStyleColors::AccentGray));
		Set("SourceControl.UncontrolledChangelist_Small", new CORE_IMAGE_BRUSH_SVG("Starship/SourceControl/SCC_Changelist", Icon16x16, FStyleColors::AccentGray));
=======
		Set("SourceControl.UncontrolledChangelist", new CORE_IMAGE_BRUSH_SVG("Starship/SourceControl/SCC_Changelist", Icon32x32, FStyleColors::AccentOrange));
		Set("SourceControl.UncontrolledChangelist_Small", new CORE_IMAGE_BRUSH_SVG("Starship/SourceControl/SCC_Changelist", Icon16x16, FStyleColors::AccentOrange));
>>>>>>> d731a049
		Set("SourceControl.OfflineFile_Small", new CORE_IMAGE_BRUSH_SVG("Starship/SourceControl/SourceControl", Icon16x16, FStyleColors::AccentRed));

		Set("SourceControl.Add", new CORE_IMAGE_BRUSH_SVG( "Starship/SourceControl/SCC_ContentAdd",Icon16x16));
		Set("SourceControl.Edit", new CORE_IMAGE_BRUSH_SVG( "Starship/SourceControl/SCC_CheckedOut", Icon16x16));
		Set("SourceControl.Delete", new CORE_IMAGE_BRUSH_SVG( "Starship/SourceControl/SCC_MarkedForDelete", Icon16x16));
		Set("SourceControl.Branch", new CORE_IMAGE_BRUSH_SVG( "Starship/SourceControl/SCC_Branched", Icon16x16));
		Set("SourceControl.Integrate", new CORE_IMAGE_BRUSH_SVG( "Starship/SourceControl/SCC_Action_Integrate", Icon16x16));

		Set("SourceControl.LockOverlay", new CORE_IMAGE_BRUSH_SVG("Starship/SourceControl/SCC_Lock", Icon16x16));

		Set("SourceControl.Settings.StatusBorder", new BOX_BRUSH( "Common/GroupBorder", FMargin(4.0f/16.0f), FLinearColor(0.5f,0.5f,0.5f,1.0f)  ) );
		Set("SourceControl.Settings.StatusFont", FTextBlockStyle(NormalText).SetFont(DEFAULT_FONT( "Bold", 12 ) ));


		Set("SourceControl.ProgressWindow.Warning", new IMAGE_BRUSH( "Icons/alert", Icon32x32) );

		// Menu commands
		Set("SourceControl.Actions.Sync", new CORE_IMAGE_BRUSH_SVG( "Starship/Common/arrow-right", Icon16x16));
		Set("SourceControl.Actions.Submit", new CORE_IMAGE_BRUSH_SVG( "Starship/Common/arrow-left", Icon16x16));
		Set("SourceControl.Actions.Diff", new CORE_IMAGE_BRUSH_SVG( "Starship/SourceControl/SCC_Action_Diff", Icon16x16));
		Set("SourceControl.Actions.Revert", new CORE_IMAGE_BRUSH_SVG( "Starship/SourceControl/icon_SCC_Revert", Icon16x16));
		Set("SourceControl.Actions.Connect", new CORE_IMAGE_BRUSH_SVG( "Starship/SourceControl/SourceControl", Icon16x16));
		Set("SourceControl.Actions.History", new CORE_IMAGE_BRUSH_SVG( "Starship/SourceControl/icon_SCC_History", Icon16x16));
		Set("SourceControl.Actions.Add", new CORE_IMAGE_BRUSH_SVG("Starship/SourceControl/SCC_CheckedOut", Icon16x16));
		Set("SourceControl.Actions.ChangeSettings", new CORE_IMAGE_BRUSH_SVG("Starship/SourceControl/icon_SCC_Change_Source_Control_Settings", Icon16x16));
		Set("SourceControl.Actions.CheckOut", new CORE_IMAGE_BRUSH_SVG("Starship/SourceControl/SCC_CheckedOut", Icon16x16));
		Set("SourceControl.Actions.Refresh", new CORE_IMAGE_BRUSH_SVG("Starship/Common/Undo", Icon16x16));
		Set("SourceControl.Actions.NewChangelist", new CORE_IMAGE_BRUSH_SVG("Starship/Common/plus-circle", Icon16x16));
	}
#endif // WITH_EDITOR || (IS_PROGRAM && WITH_UNREAL_DEVELOPER_TOOLS)

#if WITH_EDITOR || (IS_PROGRAM && WITH_UNREAL_DEVELOPER_TOOLS)
	// Perforce
	{
		Set("Perforce.CheckedOut", new CORE_IMAGE_BRUSH_SVG("Starship/SourceControl/SCC_CheckedOut", Icon16x16, FStyleColors::AccentRed));
		Set("Perforce.OpenForAdd", new CORE_IMAGE_BRUSH_SVG("Starship/SourceControl/SCC_ContentAdd", Icon16x16, FStyleColors::AccentRed));
		Set("Perforce.CheckedOutByOtherUser", new CORE_IMAGE_BRUSH_SVG("Starship/SourceControl/SCC_CheckedOut", Icon16x16, FStyleColors::AccentYellow));
		Set("Perforce.CheckedOutByOtherUserOtherBranch", new CORE_IMAGE_BRUSH_SVG("Starship/SourceControl/SCC_CheckedOut", Icon16x16, FStyleColors::AccentBlue));
		Set("Perforce.ModifiedOtherBranch", new CORE_IMAGE_BRUSH_SVG("Starship/SourceControl/SCC_ModifiedOtherBranch", Icon16x16, FStyleColors::AccentRed));
		Set("Perforce.MarkedForDelete", new CORE_IMAGE_BRUSH_SVG("Starship/SourceControl/SCC_MarkedForDelete", Icon16x16, FStyleColors::AccentRed));
		Set("Perforce.NotAtHeadRevision", new CORE_IMAGE_BRUSH_SVG("Starship/SourceControl/SCC_ModifiedOtherBranch", Icon16x16, FStyleColors::AccentYellow));
		Set("Perforce.NotInDepot", new CORE_IMAGE_BRUSH_SVG("Starship/SourceControl/SCC_NotInDepot", Icon16x16, FStyleColors::AccentYellow));
		Set("Perforce.Branched", new CORE_IMAGE_BRUSH_SVG("Starship/SourceControl/SCC_Branched", Icon16x16, FStyleColors::AccentGreen));
	}
	// Plastic SCM
	{
		Set("Plastic.CheckedOut", new CORE_IMAGE_BRUSH_SVG("Starship/SourceControl/SCC_CheckedOut", Icon16x16, FStyleColors::AccentRed));
		Set("Plastic.Changed", new CORE_IMAGE_BRUSH_SVG("Starship/SourceControl/SCC_CheckedOut", Icon16x16, FStyleColors::AccentWhite)); // custom
		Set("Plastic.OpenForAdd", new CORE_IMAGE_BRUSH_SVG("Starship/SourceControl/SCC_ContentAdd", Icon16x16, FStyleColors::AccentRed));
		Set("Plastic.CheckedOutByOtherUser", new CORE_IMAGE_BRUSH_SVG("Starship/SourceControl/SCC_CheckedOut", Icon16x16, FStyleColors::AccentYellow));
		Set("Plastic.ModifiedOtherBranch", new CORE_IMAGE_BRUSH_SVG("Starship/SourceControl/SCC_ModifiedOtherBranch", Icon16x16, FStyleColors::AccentRed));
		Set("Plastic.MarkedForDelete", new CORE_IMAGE_BRUSH_SVG("Starship/SourceControl/SCC_MarkedForDelete", Icon16x16, FStyleColors::AccentRed));
		Set("Plastic.LocallyDeleted", new CORE_IMAGE_BRUSH_SVG("Starship/SourceControl/SCC_MarkedForDelete", Icon16x16, FStyleColors::AccentWhite)); // custom
		Set("Plastic.NotAtHeadRevision", new CORE_IMAGE_BRUSH_SVG("Starship/SourceControl/SCC_ModifiedOtherBranch", Icon16x16, FStyleColors::AccentYellow));
		Set("Plastic.Conflicted", new CORE_IMAGE_BRUSH_SVG("Starship/SourceControl/SCC_ModifiedOtherBranch", Icon16x16, FStyleColors::AccentRed)); // custom
		Set("Plastic.NotInDepot", new CORE_IMAGE_BRUSH_SVG("Starship/SourceControl/SCC_NotInDepot", Icon16x16, FStyleColors::AccentYellow));
		Set("Plastic.Ignored", new CORE_IMAGE_BRUSH_SVG("Starship/SourceControl/SCC_NotInDepot", Icon16x16, FStyleColors::AccentWhite)); // custom
		Set("Plastic.Branched", new CORE_IMAGE_BRUSH_SVG("Starship/SourceControl/SCC_Branched", Icon16x16, FStyleColors::AccentGreen));
		Set("Plastic.LocallyMoved", new CORE_IMAGE_BRUSH_SVG("Starship/SourceControl/SCC_Branched", Icon16x16, FStyleColors::AccentWhite)); // custom
	}
	// Subversion
	{
		Set("Subversion.CheckedOut", new CORE_IMAGE_BRUSH_SVG("Starship/SourceControl/SCC_CheckedOut", Icon16x16, FStyleColors::AccentRed));
		Set("Subversion.OpenForAdd", new CORE_IMAGE_BRUSH_SVG("Starship/SourceControl/SCC_ContentAdd", Icon16x16, FStyleColors::AccentRed));
		Set("Subversion.CheckedOutByOtherUser", new CORE_IMAGE_BRUSH_SVG("Starship/SourceControl/SCC_CheckedOut", Icon16x16, FStyleColors::AccentYellow));
		Set("Subversion.CheckedOutByOtherUserOtherBranch", new CORE_IMAGE_BRUSH_SVG("Starship/SourceControl/SCC_CheckedOut", Icon16x16, FStyleColors::AccentBlue));
		Set("Subversion.ModifiedOtherBranch", new CORE_IMAGE_BRUSH_SVG("Starship/SourceControl/SCC_ModifiedOtherBranch", Icon16x16, FStyleColors::AccentRed));
		Set("Subversion.MarkedForDelete", new CORE_IMAGE_BRUSH_SVG("Starship/SourceControl/SCC_MarkedForDelete", Icon16x16, FStyleColors::AccentRed));
		Set("Subversion.NotAtHeadRevision", new CORE_IMAGE_BRUSH_SVG("Starship/SourceControl/SCC_ModifiedOtherBranch", Icon16x16, FStyleColors::AccentYellow));
		Set("Subversion.NotInDepot", new CORE_IMAGE_BRUSH_SVG("Starship/SourceControl/SCC_NotInDepot", Icon16x16, FStyleColors::AccentYellow));
		Set("Subversion.Branched", new CORE_IMAGE_BRUSH_SVG("Starship/SourceControl/SCC_Branched", Icon16x16, FStyleColors::AccentGreen));
	}
#endif // WITH_EDITOR || (IS_PROGRAM && WITH_UNREAL_DEVELOPER_TOOLS)
}

void FStarshipEditorStyle::FStyle::SetupAutomationStyles()
{
	//Automation
#if WITH_EDITOR || (IS_PROGRAM && WITH_UNREAL_DEVELOPER_TOOLS)
<<<<<<< HEAD
	{
		Set( "Automation.Header" , FTextBlockStyle(NormalText)
			.SetFont( DEFAULT_FONT( "Mono", 12 ) )
			.SetColorAndOpacity(FLinearColor(FColor(0xffffffff))) );

		Set( "Automation.Normal" , FTextBlockStyle(NormalText)
			.SetFont( DEFAULT_FONT( "Mono", 9 ) )
			.SetColorAndOpacity(FLinearColor(FColor(0xffaaaaaa))) );

		Set( "Automation.Warning", FTextBlockStyle(NormalText)
			.SetFont( DEFAULT_FONT( "Mono", 9 ) )
			.SetColorAndOpacity(FLinearColor(FColor(0xffbbbb44))) );

		Set( "Automation.Error"  , FTextBlockStyle(NormalText)
			.SetFont( DEFAULT_FONT( "Mono", 9 ) )
			.SetColorAndOpacity(FLinearColor(FColor(0xffff0000))) );

		Set( "Automation.ReportHeader" , FTextBlockStyle(NormalText)
			.SetFont( DEFAULT_FONT( "Mono", 10 ) )
			.SetColorAndOpacity(FLinearColor(FColor(0xffffffff))) );
		
		//state of individual tests
		Set( "Automation.Success", new IMAGE_BRUSH( "Automation/Success", Icon16x16 ) );
		Set( "Automation.Warning", new IMAGE_BRUSH( "Automation/Warning", Icon16x16 ) );
		Set( "Automation.Fail", new IMAGE_BRUSH( "Automation/Fail", Icon16x16 ) );
		Set( "Automation.InProcess", new IMAGE_BRUSH( "Automation/InProcess", Icon16x16 ) );
		Set( "Automation.NotRun", new IMAGE_BRUSH( "Automation/NotRun", Icon16x16, FLinearColor(0.0f, 0.0f, 0.0f, 0.4f) ) );
		Set( "Automation.Skipped", new IMAGE_BRUSH( "Automation/NoSessionWarning", Icon16x16 ) );
		Set( "Automation.ParticipantsWarning", new IMAGE_BRUSH( "Automation/ParticipantsWarning", Icon16x16 ) );
		Set( "Automation.Participant", new IMAGE_BRUSH( "Automation/Participant", Icon16x16 ) );
		
		//status as a regression test or not
		Set( "Automation.SmokeTest", new IMAGE_BRUSH( "Automation/SmokeTest", Icon16x16 ) );
		Set( "Automation.SmokeTestParent", new IMAGE_BRUSH( "Automation/SmokeTestParent", Icon16x16 ) );

		//run icons
		Set( "AutomationWindow.RunTests", new IMAGE_BRUSH( "Automation/RunTests", Icon40x40) );
		Set( "AutomationWindow.RefreshTests", new IMAGE_BRUSH( "Automation/RefreshTests", Icon40x40) );
		Set( "AutomationWindow.FindWorkers", new IMAGE_BRUSH( "Automation/RefreshWorkers", Icon40x40) );
		Set( "AutomationWindow.StopTests", new IMAGE_BRUSH( "Automation/StopTests", Icon40x40 ) );
		Set( "AutomationWindow.RunTests.Small", new IMAGE_BRUSH( "Automation/RunTests", Icon20x20) );
		Set( "AutomationWindow.RefreshTests.Small", new IMAGE_BRUSH( "Automation/RefreshTests", Icon20x20) );
		Set( "AutomationWindow.FindWorkers.Small", new IMAGE_BRUSH( "Automation/RefreshWorkers", Icon20x20) );
		Set( "AutomationWindow.StopTests.Small", new IMAGE_BRUSH( "Automation/StopTests", Icon20x20 ) );

		//filter icons
		Set( "AutomationWindow.ErrorFilter", new IMAGE_BRUSH( "Automation/ErrorFilter", Icon40x40) );
		Set( "AutomationWindow.WarningFilter", new IMAGE_BRUSH( "Automation/WarningFilter", Icon40x40) );
		Set( "AutomationWindow.SmokeTestFilter", new IMAGE_BRUSH( "Automation/SmokeTestFilter", Icon40x40) );
		Set( "AutomationWindow.DeveloperDirectoryContent", new IMAGE_BRUSH( "Automation/DeveloperDirectoryContent", Icon40x40) );
		Set( "AutomationWindow.ExcludedTestsFilter", new IMAGE_BRUSH("Automation/ExcludedTestsFilter", Icon40x40) );
		Set( "AutomationWindow.ErrorFilter.Small", new IMAGE_BRUSH( "Automation/ErrorFilter", Icon20x20) );
		Set( "AutomationWindow.WarningFilter.Small", new IMAGE_BRUSH( "Automation/WarningFilter", Icon20x20) );
		Set( "AutomationWindow.SmokeTestFilter.Small", new IMAGE_BRUSH( "Automation/SmokeTestFilter", Icon20x20) );
		Set( "AutomationWindow.DeveloperDirectoryContent.Small", new IMAGE_BRUSH( "Automation/DeveloperDirectoryContent", Icon20x20) );
		Set( "AutomationWindow.TrackHistory", new IMAGE_BRUSH( "Automation/TrackTestHistory", Icon40x40) );

		//device group settings
		Set( "AutomationWindow.GroupSettings", new IMAGE_BRUSH( "Automation/Groups", Icon40x40) );
		Set( "AutomationWindow.GroupSettings.Small", new IMAGE_BRUSH( "Automation/Groups", Icon20x20) );

		//test preset icons
		Set( "AutomationWindow.PresetNew", new IMAGE_BRUSH( "Icons/icon_add_40x", Icon16x16 ) );
		Set( "AutomationWindow.PresetSave", new IMAGE_BRUSH_SVG("Starship/Common/SaveCurrent", Icon16x16));
		Set( "AutomationWindow.PresetRemove", new IMAGE_BRUSH( "Icons/icon_Cascade_DeleteLOD_40x", Icon16x16 ) );

		//test backgrounds
		Set( "AutomationWindow.GameGroupBorder", new BOX_BRUSH( "Automation/GameGroupBorder", FMargin(4.0f/16.0f) ) );
		Set( "AutomationWindow.EditorGroupBorder", new BOX_BRUSH( "Automation/EditorGroupBorder", FMargin(4.0f/16.0f) ) );
	}

	// Launcher
	{
		Set( "Launcher.Run", new IMAGE_BRUSH("Launcher/Launcher_Run", Icon40x40) );
		Set( "Launcher.EditSettings", new IMAGE_BRUSH("Launcher/Launcher_EditSettings", Icon40x40) );
		Set( "Launcher.Back", new IMAGE_BRUSH("Launcher/Launcher_Back", Icon32x32) );
		Set( "Launcher.Back.Small", new IMAGE_BRUSH("Launcher/Launcher_Back", Icon32x32));
		Set( "Launcher.Delete", new IMAGE_BRUSH("Launcher/Launcher_Delete", Icon32x32) );

		Set( "Launcher.Instance_Commandlet", new IMAGE_BRUSH( "Launcher/Instance_Commandlet", Icon25x25 ) );
		Set( "Launcher.Instance_Editor", new IMAGE_BRUSH( "Launcher/Instance_Editor", Icon25x25 ) );
		Set( "Launcher.Instance_Game", new IMAGE_BRUSH( "Launcher/Instance_Game", Icon25x25 ) );
		Set( "Launcher.Instance_Other", new IMAGE_BRUSH( "Launcher/Instance_Other", Icon25x25 ) );
		Set( "Launcher.Instance_Server", new IMAGE_BRUSH( "Launcher/Instance_Server", Icon25x25 ) );
		Set( "Launcher.Instance_Unknown", new IMAGE_BRUSH( "Launcher/Instance_Unknown", Icon25x25 ) );
		Set( "LauncherCommand.DeployBuild", new IMAGE_BRUSH( "Launcher/Launcher_Deploy", Icon40x40 ) );
		Set( "LauncherCommand.QuickLaunch", new IMAGE_BRUSH_SVG( "Starship/Launcher/PaperAirplane", Icon20x20 ) );
		Set( "LauncherCommand.CreateBuild", new IMAGE_BRUSH( "Launcher/Launcher_Build", Icon40x40 ) );
		Set( "LauncherCommand.AdvancedBuild", new IMAGE_BRUSH( "Launcher/Launcher_Advanced", Icon40x40 ) );
		Set( "LauncherCommand.AdvancedBuild.Medium", new IMAGE_BRUSH("Launcher/Launcher_Advanced", Icon25x25) );
		Set( "LauncherCommand.AdvancedBuild.Small", new IMAGE_BRUSH("Launcher/Launcher_Advanced", Icon20x20) );

		Set("Launcher.Filters.Text", FTextBlockStyle(NormalText)
			.SetFont(DEFAULT_FONT("Bold", 9))
			.SetColorAndOpacity(FLinearColor(1.0f, 1.0f, 1.0f, 0.9f))
			.SetShadowOffset(FVector2D(1, 1))
			.SetShadowColorAndOpacity(FLinearColor(0, 0, 0, 0.9f)));

		const FComboButtonStyle LauncherComboButton = FComboButtonStyle(FStarshipCoreStyle::GetCoreStyle().GetWidgetStyle<FComboButtonStyle>("ComboButton"))
			.SetDownArrowPadding(FMargin(67.0f, 2.0f, 2.0f, 2.0f));

		Set("Launcher.ComboButton", LauncherComboButton);

#if DDPI_HAS_EXTENDED_PLATFORMINFO_DATA

		Set( "Launcher.Platform.AllPlatforms", new IMAGE_BRUSH( "Launcher/All_Platforms_24x", Icon24x24) );
		Set( "Launcher.Platform.AllPlatforms.Large", new IMAGE_BRUSH( "Launcher/All_Platforms_128x", Icon64x64) );
		Set( "Launcher.Platform.AllPlatforms.XLarge", new IMAGE_BRUSH( "Launcher/All_Platforms_128x", Icon128x128) );
		for (auto Pair : FDataDrivenPlatformInfoRegistry::GetAllPlatformInfos())
		{
			const FDataDrivenPlatformInfo& PlatformInfo = Pair.Value;

			// some platforms may specify a "rooted" path in the platform extensions directory, so look for that case here, and use a different path for the brush
			FString NormalIconPath = PlatformInfo.GetIconPath(EPlatformIconSize::Normal);
			if(!NormalIconPath.IsEmpty())
			{
				if (NormalIconPath.StartsWith(TEXT("/Platforms/")))
				{
#define PLATFORM_IMAGE_BRUSH( PlatformPath, ... ) FSlateImageBrush( PlatformPath.Replace(TEXT("/Platforms/"), *FPaths::EnginePlatformExtensionsDir()) + TEXT(".png") , __VA_ARGS__ )
					Set(PlatformInfo.GetIconStyleName(EPlatformIconSize::Normal), new PLATFORM_IMAGE_BRUSH(NormalIconPath, Icon24x24));
					Set(PlatformInfo.GetIconStyleName(EPlatformIconSize::Large), new PLATFORM_IMAGE_BRUSH(PlatformInfo.GetIconPath(EPlatformIconSize::Large), Icon64x64));
					Set(PlatformInfo.GetIconStyleName(EPlatformIconSize::XLarge), new PLATFORM_IMAGE_BRUSH(PlatformInfo.GetIconPath(EPlatformIconSize::XLarge), Icon128x128));
				}
				else
				{
					Set(PlatformInfo.GetIconStyleName(EPlatformIconSize::Normal), new IMAGE_BRUSH(*NormalIconPath, Icon24x24));
					Set(PlatformInfo.GetIconStyleName(EPlatformIconSize::Large), new IMAGE_BRUSH(*PlatformInfo.GetIconPath(EPlatformIconSize::Large), Icon64x64));
					Set(PlatformInfo.GetIconStyleName(EPlatformIconSize::XLarge), new IMAGE_BRUSH(*PlatformInfo.GetIconPath(EPlatformIconSize::XLarge), Icon128x128));
				}
			}
		}

		for (const FPreviewPlatformMenuItem& Item : FDataDrivenPlatformInfoRegistry::GetAllPreviewPlatformMenuItems())
		{
			if (!Item.ActiveIconPath.IsEmpty())
			{
				Set(Item.ActiveIconName, new PLATFORM_IMAGE_BRUSH(Item.ActiveIconPath, Icon40x40));
			}
			if (!Item.InactiveIconPath.IsEmpty())
			{
				Set(Item.InactiveIconName, new PLATFORM_IMAGE_BRUSH(Item.InactiveIconPath, Icon40x40));
			}
		}
#endif

		Set("Launcher.NoHoverTableRow", FTableRowStyle(NormalTableRowStyle)
			.SetEvenRowBackgroundHoveredBrush(FSlateNoResource())
			.SetOddRowBackgroundHoveredBrush(FSlateNoResource())
			.SetActiveHoveredBrush(FSlateNoResource())
			.SetInactiveHoveredBrush(FSlateNoResource())
			);
	}
=======
>>>>>>> d731a049

	// Device Manager
	{
		Set( "DeviceDetails.Claim", new IMAGE_BRUSH_SVG( "Starship/DeviceManager/DeviceClaim", Icon20x20) );
		Set( "DeviceDetails.Release", new IMAGE_BRUSH_SVG("Starship/DeviceManager/DeviceRelease", Icon20x20));
		Set( "DeviceDetails.Remove", new IMAGE_BRUSH_SVG("Starship/DeviceManager/DeviceRemove", Icon20x20));
		Set( "DeviceDetails.Share", new IMAGE_BRUSH_SVG("Starship/DeviceManager/DeviceShare", Icon20x20));

		Set( "DeviceDetails.Connect", new IMAGE_BRUSH_SVG("Starship/DeviceManager/CircleCheck_20", Icon20x20));
		Set( "DeviceDetails.Disconnect", new IMAGE_BRUSH_SVG("Starship/DeviceManager/CircleX_20", Icon20x20));

		Set( "DeviceDetails.PowerOn", new IMAGE_BRUSH_SVG("Starship/DeviceManager/PowerOn_20", Icon20x20));
		Set( "DeviceDetails.PowerOff", new IMAGE_BRUSH_SVG("Starship/DeviceManager/CircleMinus_20", Icon20x20));
		Set( "DeviceDetails.PowerOffForce", new IMAGE_BRUSH_SVG("Starship/DeviceManager/CircleMinus_20", Icon20x20));
		Set( "DeviceDetails.Reboot", new IMAGE_BRUSH_SVG("Starship/DeviceManager/Reboot", Icon20x20));

		Set( "DeviceDetails.TabIcon", new IMAGE_BRUSH_SVG( "Starship/Common/DeviceManager", Icon16x16 ) );
		Set( "DeviceDetails.Tabs.Tools", new CORE_IMAGE_BRUSH( "/Icons/icon_tab_Tools_16x", Icon16x16 ) );
		Set( "DeviceDetails.Tabs.ProfileEditor", new IMAGE_BRUSH_SVG( "Starship/Common/DeviceProfiles", Icon16x16 ) );
		Set( "DeviceDetails.Tabs.ProfileEditorSingleProfile", new IMAGE_BRUSH( "/Icons/icon_tab_DeviceProfileEditor_16x", Icon16x16 ) );

		// Todo: Remove this button style once Property Editor has been reskinned
		const FButtonStyle DeviceProfileCellButton = FButtonStyle(FStarshipCoreStyle::GetCoreStyle().GetWidgetStyle<FButtonStyle>("NoBorder"))
			.SetNormalForeground(FStyleColors::AccentBlack)
			.SetHoveredForeground(FLinearColor::FromSRGBColor(FColor::FromHex("#868686FF")))
			.SetPressedForeground(FLinearColor::FromSRGBColor(FColor::FromHex("#868686FF")));
		
		Set("DeviceDetails.EditButton", DeviceProfileCellButton);
	}

	// Settings Editor
	{
		Set( "SettingsEditor.Collision_Engine", new IMAGE_BRUSH("Icons/icon_Cascade_RestartSim_40x", Icon16x16));
		Set( "SettingsEditor.Collision_Game", new IMAGE_BRUSH_SVG("Starship/Common/Realtime", Icon16x16));

		// Settings editor
		Set("SettingsEditor.GoodIcon", new IMAGE_BRUSH("Settings/Settings_Good", Icon40x40));
		Set("SettingsEditor.WarningIcon", new IMAGE_BRUSH("Settings/Settings_Warning", Icon40x40));

		Set("SettingsEditor.CheckoutWarningBorder", new BOX_BRUSH( "Common/GroupBorderLight", FMargin(4.0f/16.0f) ) );

		Set("SettingsEditor.CatgoryAndSectionFont", DEFAULT_FONT("Regular", 18));
		Set("SettingsEditor.TopLevelObjectFontStyle", DEFAULT_FONT("Bold", 12));
	}

	{
		// Navigation defaults
		const FLinearColor NavHyperlinkColor(0.03847f, 0.33446f, 1.0f);
		const FTextBlockStyle NavigationHyperlinkText = FTextBlockStyle(NormalText)
			.SetFont(DEFAULT_FONT("Regular", 12))
			.SetColorAndOpacity(NavHyperlinkColor);

		const FButtonStyle NavigationHyperlinkButton = FButtonStyle()
			.SetNormal(BORDER_BRUSH("Old/HyperlinkDotted", FMargin(0, 0, 0, 3 / 16.0f), NavHyperlinkColor))
			.SetPressed(FSlateNoResource())
			.SetHovered(BORDER_BRUSH("Old/HyperlinkUnderline", FMargin(0, 0, 0, 3 / 16.0f), NavHyperlinkColor));

		FHyperlinkStyle NavigationHyperlink = FHyperlinkStyle()
			.SetUnderlineStyle(NavigationHyperlinkButton)
			.SetTextStyle(NavigationHyperlinkText)
			.SetPadding(FMargin(0.0f));

		Set("NavigationHyperlink", NavigationHyperlink);
	}

#endif // WITH_EDITOR || (IS_PROGRAM && WITH_UNREAL_DEVELOPER_TOOLS)

	// External image picker
	{
		Set("ExternalImagePicker.BlankImage", new IMAGE_BRUSH( "Icons/BlankIcon", Icon16x16 ) );
		Set("ExternalImagePicker.ThumbnailShadow", new BOX_BRUSH( "ContentBrowser/ThumbnailShadow" , FMargin( 4.0f / 64.0f ) ) );
		Set("ExternalImagePicker.PickImageButton", new IMAGE_BRUSH( "Icons/ellipsis_12x", Icon12x12 ) );
		Set("ExternalImagePicker.GenerateImageButton", new IMAGE_BRUSH("Icons/wrench_16x", Icon12x12));
	}


	{

		Set("FBXIcon.StaticMesh", new IMAGE_BRUSH("Icons/FBX/StaticMesh_16x", Icon16x16));
		Set("FBXIcon.SkeletalMesh", new IMAGE_BRUSH("Icons/FBX/SkeletalMesh_16x", Icon16x16));
		Set("FBXIcon.Animation", new IMAGE_BRUSH( "Icons/FBX/Animation_16px", Icon16x16 ) );
		Set("FBXIcon.ImportOptionsOverride", new IMAGE_BRUSH("Icons/FBX/FbxImportOptionsOverride_7x16px", Icon7x16));
		Set("FBXIcon.ImportOptionsDefault", new IMAGE_BRUSH("Icons/FBX/FbxImportOptionsDefault_7x16px", Icon7x16));

		Set("FBXIcon.ReimportAdded", new IMAGE_BRUSH("Icons/FBX/FbxReimportAdded_16x16px", Icon16x16));
		Set("FBXIcon.ReimportRemoved", new IMAGE_BRUSH("Icons/FBX/FbxReimportRemoved_16x16px", Icon16x16));
		Set("FBXIcon.ReimportSame", new IMAGE_BRUSH("Icons/FBX/FbxReimportSame_16x16px", Icon16x16));
		Set("FBXIcon.ReimportAddedContent", new IMAGE_BRUSH("Icons/FBX/FbxReimportAddedContent_16x16px", Icon16x16));
		Set("FBXIcon.ReimportRemovedContent", new IMAGE_BRUSH("Icons/FBX/FbxReimportRemovedContent_16x16px", Icon16x16));
		Set("FBXIcon.ReimportSameContent", new IMAGE_BRUSH("Icons/FBX/FbxReimportSameContent_16x16px", Icon16x16));
		Set("FBXIcon.ReimportError", new IMAGE_BRUSH("Icons/FBX/FbxReimportError_16x16px", Icon16x16));

		Set("FBXIcon.ReimportCompareAdd", new IMAGE_BRUSH("Icons/FBX/FbxReimportCompare-Add_16x16px", Icon16x16));
		Set("FBXIcon.ReimportCompareRemoved", new IMAGE_BRUSH("Icons/FBX/FbxReimportCompare-Remove_16x16px", Icon16x16));

		const FTextBlockStyle FBXLargeFont =
			FTextBlockStyle(NormalText)
			.SetFont(DEFAULT_FONT("Regular", 12))
			.SetColorAndOpacity(FSlateColor::UseForeground())
			.SetShadowOffset(FVector2D(1, 1))
			.SetShadowColorAndOpacity(FLinearColor::Black);

		Set("FBXLargeFont", FBXLargeFont);

		const FTextBlockStyle FBXMediumFont =
			FTextBlockStyle(NormalText)
			.SetFont(DEFAULT_FONT("Regular", 11))
			.SetColorAndOpacity(FSlateColor::UseForeground())
			.SetShadowOffset(FVector2D(1, 1))
			.SetShadowColorAndOpacity(FLinearColor::Black);

		Set("FBXMediumFont", FBXMediumFont);

		const FTextBlockStyle FBXSmallFont =
			FTextBlockStyle(NormalText)
			.SetFont(DEFAULT_FONT("Regular", 10))
			.SetColorAndOpacity(FSlateColor::UseForeground())
			.SetShadowOffset(FVector2D(1, 1))
			.SetShadowColorAndOpacity(FLinearColor::Black);

		Set("FBXSmallFont", FBXSmallFont);
	}

	// Asset Dialog
	{
		Set("AssetDialog.ErrorLabelBorder", new FSlateColorBrush(FStyleColors::AccentRed));
	}
}

void FStarshipEditorStyle::FStyle::SetupUMGEditorStyles()
{
	Set("WidgetDesigner.LayoutTransform", new IMAGE_BRUSH("Icons/UMG/Layout_TransformMode_16x", Icon16x16));
	Set("WidgetDesigner.LayoutTransform.Small", new IMAGE_BRUSH("Icons/UMG/Layout_TransformMode_16x", Icon16x16));
	Set("WidgetDesigner.RenderTransform", new IMAGE_BRUSH("Icons/UMG/Render_TransformMode_16x", Icon16x16));
	Set("WidgetDesigner.RenderTransform.Small", new IMAGE_BRUSH("Icons/UMG/Render_TransformMode_16x", Icon16x16));
	Set("WidgetDesigner.ToggleOutlines", new IMAGE_BRUSH("Icons/UMG/ToggleOutlines.Small", Icon16x16));
	Set("WidgetDesigner.ToggleRespectLocks", new CORE_IMAGE_BRUSH_SVG("Starship/Common/lock", Icon16x16));

	Set("WidgetDesigner.ToggleLocalizationPreview", new IMAGE_BRUSH("Icons/icon_localization_white_16x", Icon16x16));

	Set("WidgetDesigner.LocationGridSnap", new IMAGE_BRUSH_SVG("Starship/EditorViewport/grid", Icon16x16));
	Set("WidgetDesigner.RotationGridSnap", new IMAGE_BRUSH("Old/LevelEditor/RotationGridSnap", Icon16x16));

	Set("WidgetDesigner.WidgetVisible", new IMAGE_BRUSH("/Icons/icon_layer_visible", Icon16x16));
	Set("WidgetDesigner.WidgetHidden", new IMAGE_BRUSH("/Icons/icon_layer_not_visible", Icon16x16));

	Set("UMGEditor.ZoomToFit", new IMAGE_BRUSH("GenericCurveEditor/Icons/FramingSelected_48x", Icon16x16));

	Set("UMGEditor.ScreenOutline", new BOX_BRUSH(TEXT("Icons/UMG/ScreenOutline"), FMargin(0.25f) ));

	Set("UMGEditor.TransformHandle", new IMAGE_BRUSH("Icons/UMG/TransformHandle", Icon8x8));
	Set("UMGEditor.ResizeAreaHandle", new IMAGE_BRUSH("Icons/UMG/ResizeAreaHandle", Icon20x20));

	Set("UMGEditor.AnchorGizmo.Center", new IMAGE_BRUSH("Icons/UMG/AnchorGizmo/center", Icon16x16));
	Set("UMGEditor.AnchorGizmo.Center.Hovered", new IMAGE_BRUSH("Icons/UMG/AnchorGizmo/center", Icon16x16, FLinearColor(0, 1, 0)));
	
	Set("UMGEditor.AnchorGizmo.Left", new IMAGE_BRUSH("Icons/UMG/AnchorGizmo/left", FVector2D(32, 16)));
	Set("UMGEditor.AnchorGizmo.Left.Hovered", new IMAGE_BRUSH("Icons/UMG/AnchorGizmo/left", FVector2D(32, 16), FLinearColor(0, 1, 0)));
	Set("UMGEditor.AnchorGizmo.Right", new IMAGE_BRUSH("Icons/UMG/AnchorGizmo/right", FVector2D(32, 16)));
	Set("UMGEditor.AnchorGizmo.Right.Hovered", new IMAGE_BRUSH("Icons/UMG/AnchorGizmo/right", FVector2D(32, 16), FLinearColor(0, 1, 0)));
	
	Set("UMGEditor.AnchorGizmo.Top", new IMAGE_BRUSH("Icons/UMG/AnchorGizmo/top", FVector2D(16, 32)));
	Set("UMGEditor.AnchorGizmo.Top.Hovered", new IMAGE_BRUSH("Icons/UMG/AnchorGizmo/top", FVector2D(16, 32), FLinearColor(0, 1, 0)));
	Set("UMGEditor.AnchorGizmo.Bottom", new IMAGE_BRUSH("Icons/UMG/AnchorGizmo/bottom", FVector2D(16, 32)));
	Set("UMGEditor.AnchorGizmo.Bottom.Hovered", new IMAGE_BRUSH("Icons/UMG/AnchorGizmo/bottom", FVector2D(16, 32), FLinearColor(0, 1, 0)));

	Set("UMGEditor.AnchorGizmo.TopLeft", new IMAGE_BRUSH("Icons/UMG/AnchorGizmo/topleft", FVector2D(24, 24)));
	Set("UMGEditor.AnchorGizmo.TopLeft.Hovered", new IMAGE_BRUSH("Icons/UMG/AnchorGizmo/topleft", FVector2D(24, 24), FLinearColor(0, 1, 0)));

	Set("UMGEditor.AnchorGizmo.TopRight", new IMAGE_BRUSH("Icons/UMG/AnchorGizmo/topright", FVector2D(24, 24)));
	Set("UMGEditor.AnchorGizmo.TopRight.Hovered", new IMAGE_BRUSH("Icons/UMG/AnchorGizmo/topright", FVector2D(24, 24), FLinearColor(0, 1, 0)));

	Set("UMGEditor.AnchorGizmo.BottomLeft", new IMAGE_BRUSH("Icons/UMG/AnchorGizmo/bottomleft", FVector2D(24, 24)));
	Set("UMGEditor.AnchorGizmo.BottomLeft.Hovered", new IMAGE_BRUSH("Icons/UMG/AnchorGizmo/bottomleft", FVector2D(24, 24), FLinearColor(0, 1, 0)));

	Set("UMGEditor.AnchorGizmo.BottomRight", new IMAGE_BRUSH("Icons/UMG/AnchorGizmo/bottomright", FVector2D(24, 24)));
	Set("UMGEditor.AnchorGizmo.BottomRight.Hovered", new IMAGE_BRUSH("Icons/UMG/AnchorGizmo/bottomright", FVector2D(24, 24), FLinearColor(0, 1, 0)));


	Set("UMGEditor.AnchoredWidget", new BOX_BRUSH("Common/Button", FVector2D(32, 32), 8.0f / 32.0f));
	Set("UMGEditor.AnchoredWidgetAlignment", new IMAGE_BRUSH("Icons/icon_tab_DeviceManager_16x", Icon8x8));
	

	Set("UMGEditor.PaletteHeader", FTableRowStyle()
		.SetEvenRowBackgroundBrush(FSlateColorBrush(FStyleColors::Header))
		.SetEvenRowBackgroundHoveredBrush(FSlateColorBrush(FStyleColors::Header))
		.SetOddRowBackgroundBrush(FSlateColorBrush(FStyleColors::Header))
		.SetOddRowBackgroundHoveredBrush(FSlateColorBrush(FStyleColors::Header))
		.SetSelectorFocusedBrush(FSlateNoResource())
		.SetActiveBrush(FSlateNoResource())
		.SetActiveHoveredBrush(FSlateNoResource())
		.SetInactiveBrush(FSlateNoResource())
		.SetInactiveHoveredBrush(FSlateNoResource())
		.SetTextColor(DefaultForeground)
		.SetSelectedTextColor(InvertedForeground)
	);

	Set("UMGEditor.LibraryView", FTableRowStyle()
		.SetEvenRowBackgroundBrush(FSlateColorBrush(FStyleColors::Background))
		.SetEvenRowBackgroundHoveredBrush(FSlateColorBrush(FStyleColors::Background))
		.SetOddRowBackgroundBrush(FSlateColorBrush(FStyleColors::Background))
		.SetOddRowBackgroundHoveredBrush(FSlateColorBrush(FStyleColors::Background))
		.SetSelectorFocusedBrush(FSlateNoResource())
		.SetActiveBrush(FSlateNoResource())
		.SetActiveHoveredBrush(FSlateNoResource())
		.SetInactiveBrush(FSlateNoResource())
		.SetInactiveHoveredBrush(FSlateNoResource())
		.SetTextColor(DefaultForeground)
		.SetSelectedTextColor(InvertedForeground)
	);

	// Style of the favorite toggle
	const FCheckBoxStyle UMGEditorFavoriteToggleStyle = FCheckBoxStyle()
		.SetCheckBoxType(ESlateCheckBoxType::CheckBox)
		.SetUncheckedImage(IMAGE_BRUSH("Icons/EmptyStar_16x", Icon10x10, FLinearColor(0.8f, 0.8f, 0.8f, 1.f)))
		.SetUncheckedHoveredImage(IMAGE_BRUSH("Icons/EmptyStar_16x", Icon10x10, FLinearColor(2.5f, 2.5f, 2.5f, 1.f)))
		.SetUncheckedPressedImage(IMAGE_BRUSH("Icons/EmptyStar_16x", Icon10x10, FLinearColor(0.8f, 0.8f, 0.8f, 1.f)))
		.SetCheckedImage(IMAGE_BRUSH("Icons/Star_16x", Icon10x10, FLinearColor(0.2f, 0.2f, 0.2f, 1.f)))
		.SetCheckedHoveredImage(IMAGE_BRUSH("Icons/Star_16x", Icon10x10, FLinearColor(0.4f, 0.4f, 0.4f, 1.f)))
		.SetCheckedPressedImage(IMAGE_BRUSH("Icons/Star_16x", Icon10x10, FLinearColor(0.2f, 0.2f, 0.2f, 1.f)));
	Set("UMGEditor.Palette.FavoriteToggleStyle", UMGEditorFavoriteToggleStyle);

	Set("HorizontalAlignment_Left", new IMAGE_BRUSH("Icons/UMG/Alignment/Horizontal_Left", Icon16x16));
	Set("HorizontalAlignment_Center", new IMAGE_BRUSH("Icons/UMG/Alignment/Horizontal_Center", Icon16x16));
	Set("HorizontalAlignment_Right", new IMAGE_BRUSH("Icons/UMG/Alignment/Horizontal_Right", Icon16x16));
	Set("HorizontalAlignment_Fill", new IMAGE_BRUSH("Icons/UMG/Alignment/Horizontal_Fill", Icon16x16));

	Set("VerticalAlignment_Top", new IMAGE_BRUSH("Icons/UMG/Alignment/Vertical_Top", Icon16x16));
	Set("VerticalAlignment_Center", new IMAGE_BRUSH("Icons/UMG/Alignment/Vertical_Center", Icon16x16));
	Set("VerticalAlignment_Bottom", new IMAGE_BRUSH("Icons/UMG/Alignment/Vertical_Bottom", Icon16x16));
	Set("VerticalAlignment_Fill", new IMAGE_BRUSH("Icons/UMG/Alignment/Vertical_Fill", Icon16x16));

	const FTextBlockStyle NoAnimationFont =
		FTextBlockStyle(NormalText)
		.SetFont(DEFAULT_FONT("Regular", 18))
		.SetColorAndOpacity(FSlateColor::UseForeground())
		.SetShadowOffset(FVector2D(1, 1))
		.SetShadowColorAndOpacity(FLinearColor::Black);


	Set("UMGEditor.AddAnimationIcon", new IMAGE_BRUSH("Icons/PlusSymbol_12x", Icon12x12, FLinearColor(.05,.05,.05) ) );
	Set("UMGEditor.NoAnimationFont", NoAnimationFont);

	Set("UMGEditor.SwitchToDesigner", new IMAGE_BRUSH("UMG/Designer_40x", Icon20x20));

	Set("UMGEditor.AnchorGrid", new IMAGE_BRUSH("Icons/UMG/AnchorGrid", Icon10x10, FLinearColor(.1f, .1f, .1f, 0.5f), ESlateBrushTileType::Both ));

	Set("UMGEditor.DPISettings", new IMAGE_BRUSH("Icons/UMG/SettingsButton", Icon16x16));

	Set("UMGEditor.DesignerMessageBorder", new BOX_BRUSH("/UMG/MessageRoundedBorder", FMargin(18.0f / 64.0f)));

	Set("UMGEditor.OrientLandscape", new IMAGE_BRUSH("Icons/UMG/Icon_Landscape_v2", Icon16x16));
	Set("UMGEditor.OrientPortrait", new IMAGE_BRUSH("Icons/UMG/Icon_Portrait_v2", Icon16x16));
	Set("UMGEditor.Mirror", new IMAGE_BRUSH("Icons/UMG/Icon_Mirror_v3", Icon16x16));

	Set("UMGEditor.ResizeResolutionFont", DEFAULT_FONT("Bold", 10));
	Set("UMGEditor.CategoryIcon", new IMAGE_BRUSH("Icons/hiererchy_16x", Icon16x16));
	Set("UMGEditor.AnimTabIcon", new IMAGE_BRUSH_SVG("Starship/MainToolbar/cinematics", Icon16x16));
}

void FStarshipEditorStyle::FStyle::SetupTranslationEditorStyles()
{
	Set("TranslationEditor.Export", new IMAGE_BRUSH("Icons/Icon_Localisation_Export_All_40x", Icon40x40));
	Set("TranslationEditor.PreviewInEditor", new IMAGE_BRUSH("Icons/icon_levels_visible_40x", Icon40x40));
	Set("TranslationEditor.Import", new IMAGE_BRUSH("Icons/Icon_Localisation_Import_All_40x", Icon40x40));
	Set("TranslationEditor.Search", new IMAGE_BRUSH("Icons/icon_Blueprint_Find_40px", Icon40x40));
	Set("TranslationEditor.TranslationPicker", new IMAGE_BRUSH("Icons/icon_StaticMeshEd_VertColor_40x", Icon40x40));
	Set("TranslationEditor.ImportLatestFromLocalizationService", new IMAGE_BRUSH("Icons/icon_worldscript_40x", Icon40x40));
}


void FStarshipEditorStyle::FStyle::SetupLocalizationDashboardStyles()
{
	Set("LocalizationDashboard.MenuIcon", new IMAGE_BRUSH_SVG("Starship/Common/LocalizationDashboard", Icon16x16));

	Set("LocalizationDashboard.GatherTextAllTargets", new IMAGE_BRUSH("Icons/Icon_Localisation_Gather_All_40x", Icon40x40));
	Set("LocalizationDashboard.ImportTextAllTargetsAllCultures", new IMAGE_BRUSH("Icons/Icon_Localisation_Import_All_40x", Icon40x40));
	Set("LocalizationDashboard.ExportTextAllTargetsAllCultures", new IMAGE_BRUSH("Icons/Icon_Localisation_Export_All_40x", Icon40x40));
	Set("LocalizationDashboard.ImportDialogueAllTargetsAllCultures", new IMAGE_BRUSH("Icons/Icon_Localisation_Import_All_40x", Icon40x40));
	Set("LocalizationDashboard.ImportDialogueScriptAllTargetsAllCultures", new IMAGE_BRUSH("Icons/Icon_Localisation_Import_All_40x", Icon40x40));
	Set("LocalizationDashboard.ExportDialogueScriptAllTargetsAllCultures", new IMAGE_BRUSH("Icons/Icon_Localisation_Export_All_40x", Icon40x40));
	Set("LocalizationDashboard.CountWordsForAllTargets", new IMAGE_BRUSH("Icons/Icon_Localisation_Refresh_Word_Counts_40x", Icon40x40));
	Set("LocalizationDashboard.CompileTextAllTargetsAllCultures", new IMAGE_BRUSH("Icons/Icon_Localisation_Compile_Translations_40x", Icon40x40));

	Set("LocalizationDashboard.GatherTextAllTargets.Small", new IMAGE_BRUSH("Icons/Icon_Localisation_Gather_All_16x", Icon16x16));
	Set("LocalizationDashboard.ImportTextAllTargetsAllCultures.Small", new IMAGE_BRUSH("Icons/Icon_Localisation_Import_All_16x", Icon16x16));
	Set("LocalizationDashboard.ExportTextAllTargetsAllCultures.Small", new IMAGE_BRUSH("Icons/Icon_Localisation_Export_All_16x", Icon16x16));
	Set("LocalizationDashboard.ImportDialogueAllTargetsAllCultures.Small", new IMAGE_BRUSH("Icons/Icon_Localisation_Import_All_16x", Icon16x16));
	Set("LocalizationDashboard.ImportDialogueScriptAllTargetsAllCultures.Small", new IMAGE_BRUSH("Icons/Icon_Localisation_Import_All_16x", Icon16x16));
	Set("LocalizationDashboard.ExportDialogueScriptAllTargetsAllCultures.Small", new IMAGE_BRUSH("Icons/Icon_Localisation_Export_All_16x", Icon16x16));
	Set("LocalizationDashboard.CountWordsForAllTargets.Small", new IMAGE_BRUSH("Icons/Icon_Localisation_Refresh_Word_Counts_16x", Icon16x16));
	Set("LocalizationDashboard.CompileTextAllTargetsAllCultures.Small", new IMAGE_BRUSH("Icons/Icon_Localisation_Compile_Translations_16x", Icon16x16));

	Set("LocalizationDashboard.GatherTextTarget", new IMAGE_BRUSH("Icons/Icon_Localisation_Gather_All_16x", Icon16x16));
	Set("LocalizationDashboard.ImportTextAllCultures", new IMAGE_BRUSH("Icons/Icon_Localisation_Import_All_16x", Icon16x16));
	Set("LocalizationDashboard.ExportTextAllCultures", new IMAGE_BRUSH("Icons/Icon_Localisation_Export_All_16x", Icon16x16));
	Set("LocalizationDashboard.ImportDialogueAllCultures", new IMAGE_BRUSH("Icons/Icon_Localisation_Import_All_16x", Icon16x16));
	Set("LocalizationDashboard.ImportDialogueScriptAllCultures", new IMAGE_BRUSH("Icons/Icon_Localisation_Import_All_16x", Icon16x16));
	Set("LocalizationDashboard.ExportDialogueScriptAllCultures", new IMAGE_BRUSH("Icons/Icon_Localisation_Export_All_16x", Icon16x16));
	Set("LocalizationDashboard.CountWordsForTarget", new IMAGE_BRUSH("Icons/Icon_Localisation_Refresh_Word_Counts_16x", Icon16x16));
	Set("LocalizationDashboard.CompileTextAllCultures", new IMAGE_BRUSH("Icons/Icon_Localisation_Compile_Translations_16x", Icon16x16));
	Set("LocalizationDashboard.DeleteTarget", new IMAGE_BRUSH("Icons/Cross_12x", Icon12x12 ) );

	Set("LocalizationTargetEditor.GatherText", new IMAGE_BRUSH("Icons/Icon_Localisation_Gather_All_40x", Icon40x40));
	Set("LocalizationTargetEditor.ImportTextAllCultures", new IMAGE_BRUSH("Icons/Icon_Localisation_Import_All_40x", Icon40x40));
	Set("LocalizationTargetEditor.ExportTextAllCultures", new IMAGE_BRUSH("Icons/Icon_Localisation_Export_All_40x", Icon40x40));
	Set("LocalizationTargetEditor.ImportDialogueAllCultures", new IMAGE_BRUSH("Icons/Icon_Localisation_Import_All_40x", Icon40x40));
	Set("LocalizationTargetEditor.ImportDialogueScriptAllCultures", new IMAGE_BRUSH("Icons/Icon_Localisation_Import_All_40x", Icon40x40));
	Set("LocalizationTargetEditor.ExportDialogueScriptAllCultures", new IMAGE_BRUSH("Icons/Icon_Localisation_Export_All_40x", Icon40x40));
	Set("LocalizationTargetEditor.CountWords", new IMAGE_BRUSH("Icons/Icon_Localisation_Refresh_Word_Counts_40x", Icon40x40));
	Set("LocalizationTargetEditor.CompileTextAllCultures", new IMAGE_BRUSH( "Icons/Icon_Localisation_Compile_Translations_40x", Icon40x40));

	Set("LocalizationTargetEditor.GatherText.Small", new IMAGE_BRUSH("Icons/Icon_Localisation_Gather_All_16x", Icon16x16));
	Set("LocalizationTargetEditor.ImportTextAllCultures.Small", new IMAGE_BRUSH("Icons/Icon_Localisation_Import_All_16x", Icon16x16));
	Set("LocalizationTargetEditor.ExportTextAllCultures.Small", new IMAGE_BRUSH("Icons/Icon_Localisation_Export_All_16x", Icon16x16));
	Set("LocalizationTargetEditor.ImportDialogueAllCultures.Small", new IMAGE_BRUSH("Icons/Icon_Localisation_Import_All_16x", Icon16x16));
	Set("LocalizationTargetEditor.ImportDialogueScriptAllCultures.Small", new IMAGE_BRUSH("Icons/Icon_Localisation_Import_All_16x", Icon16x16));
	Set("LocalizationTargetEditor.ExportDialogueScriptAllCultures.Small", new IMAGE_BRUSH("Icons/Icon_Localisation_Export_All_16x", Icon16x16));
	Set("LocalizationTargetEditor.CountWords.Small", new IMAGE_BRUSH("Icons/Icon_Localisation_Refresh_Word_Counts_16x", Icon16x16));
	Set("LocalizationTargetEditor.CompileTextAllCultures.Small", new IMAGE_BRUSH("Icons/Icon_Localisation_Compile_Translations_16x", Icon16x16));

	Set("LocalizationTargetEditor.DirectoryPicker", new IMAGE_BRUSH( "Icons/ellipsis_12x", Icon12x12 ));
	Set("LocalizationTargetEditor.GatherSettingsIcon_Valid", new IMAGE_BRUSH("Settings/Settings_Good", Icon16x16));
	Set("LocalizationTargetEditor.GatherSettingsIcon_Warning", new IMAGE_BRUSH("Settings/Settings_Warning", Icon16x16));

	Set("LocalizationTargetEditor.NativeCulture", new IMAGE_BRUSH( "Icons/Star_16x", Icon16x16 ) );

	Set("LocalizationTargetEditor.EditTranslations", new IMAGE_BRUSH("Icons/icon_file_open_16px", Icon16x16));
	Set("LocalizationTargetEditor.ImportTextCulture", new IMAGE_BRUSH("Icons/Icon_Localisation_Import_All_16x", Icon16x16));
	Set("LocalizationTargetEditor.ExportTextCulture", new IMAGE_BRUSH("Icons/Icon_Localisation_Export_All_16x", Icon16x16));
	Set("LocalizationTargetEditor.ImportDialogueScriptCulture", new IMAGE_BRUSH("Icons/Icon_Localisation_Import_All_16x", Icon16x16));
	Set("LocalizationTargetEditor.ExportDialogueScriptCulture", new IMAGE_BRUSH("Icons/Icon_Localisation_Export_All_16x", Icon16x16));
	Set("LocalizationTargetEditor.ImportDialogueCulture", new IMAGE_BRUSH("Icons/Icon_Localisation_Import_All_16x", Icon16x16));
	Set("LocalizationTargetEditor.CompileTextCulture", new IMAGE_BRUSH("Icons/Icon_Localisation_Compile_Translations_16x", Icon16x16));
	Set("LocalizationTargetEditor.DeleteCulture", new IMAGE_BRUSH("Icons/Cross_12x", Icon12x12 ) );

	Set("LocalizationTargetEditor.GatherSettings.AddMetaDataTextKeyPatternArgument", new IMAGE_BRUSH("Icons/icon_Blueprint_AddVariable_40px", Icon16x16 ) );

	Set( "LocalizationDashboard.CommandletLog.Text", FTextBlockStyle(NormalText)
		.SetFont( DEFAULT_FONT( "Regular", 8 ) )
		.SetShadowOffset( FVector2D::ZeroVector )
		);
}

void FStarshipEditorStyle::FStyle::SetupMyBlueprintStyles()
{
	Set("MyBlueprint.DeleteEntry", new IMAGE_BRUSH("Icons/Edit/icon_Edit_Delete_40x", Icon16x16));
}

void FStarshipEditorStyle::FStyle::SetupStatusBarStyle()
{
	Set("StatusBar.ContentBrowserUp", new CORE_IMAGE_BRUSH_SVG("Starship/Common/chevron-up", Icon16x16));
	Set("StatusBar.ContentBrowserDown", new CORE_IMAGE_BRUSH_SVG("Starship/Common/chevron-down", Icon16x16));

}

void FStarshipEditorStyle::FStyle::SetupColorPickerStyle()
{
	Set("ColorPicker.ColorThemes", new IMAGE_BRUSH_SVG("Starship/ColorPicker/ColorThemes", Icon16x16));
}

#undef DEFAULT_FONT
#undef ICON_FONT
#undef LOCTEXT_NAMESPACE

END_SLATE_FUNCTION_BUILD_OPTIMIZATION<|MERGE_RESOLUTION|>--- conflicted
+++ resolved
@@ -396,11 +396,6 @@
 		Set("Icons.SelectInViewport", new IMAGE_BRUSH_SVG("Starship/Common/SelectInViewport", Icon16x16));
 		Set("Icons.BrowseContent", new IMAGE_BRUSH_SVG("Starship/Common/BrowseContent", Icon16x16));
 		Set("Icons.Use", new IMAGE_BRUSH_SVG("Starship/Common/use-circle", Icon16x16));
-<<<<<<< HEAD
-		Set("Icons.Advanced", new IMAGE_BRUSH_SVG("Starship/Common/Advanced", Icon16x16));
-		Set("Icons.Launch", new IMAGE_BRUSH_SVG("Starship/Common/ProjectLauncher", Icon16x16));
-=======
->>>>>>> d731a049
 		Set("Icons.Next", new IMAGE_BRUSH_SVG("Starship/Common/NextArrow", Icon16x16));
 		Set("Icons.Previous", new IMAGE_BRUSH_SVG("Starship/Common/PreviousArrow", Icon16x16));
 		Set("Icons.Visibility", new IMAGE_BRUSH_SVG("Starship/Common/Visibility", Icon20x20));
@@ -431,19 +426,11 @@
 		Set("Icons.Validate", new IMAGE_BRUSH_SVG("Starship/Common/validate", Icon16x16));
 		Set("Icons.Pinned", new IMAGE_BRUSH_SVG("Starship/Common/Pinned", Icon16x16));
 		Set("Icons.Unpinned", new IMAGE_BRUSH_SVG("Starship/Common/Unpinned", Icon16x16));
-<<<<<<< HEAD
-=======
 		Set("Icons.Tools", new IMAGE_BRUSH_SVG("Starship/Common/EditorModes", Icon16x16));
->>>>>>> d731a049
 
 
 		Set("Icons.Toolbar.Play", new IMAGE_BRUSH_SVG("Starship/Common/play", Icon20x20));
 		Set("Icons.Toolbar.Pause", new IMAGE_BRUSH_SVG("Starship/MainToolbar/pause", Icon20x20));
-<<<<<<< HEAD
-		Set("Icons.Toolbar.Stop", new IMAGE_BRUSH_SVG("Starship/MainToolbar/stop", Icon20x20));
-		Set("Icons.Toolbar.Settings", new CORE_IMAGE_BRUSH_SVG( "Starship/Common/Settings", Icon20x20));
-		Set("Icons.Toolbar.Details", new IMAGE_BRUSH_SVG("Starship/Common/Details", Icon16x16));
-=======
 		Set("Icons.Toolbar.Stop", new CORE_IMAGE_BRUSH_SVG("Starship/Common/stop", Icon20x20));
 		Set("Icons.Toolbar.Settings", new CORE_IMAGE_BRUSH_SVG( "Starship/Common/Settings", Icon20x20));
 		Set("Icons.Toolbar.Details", new IMAGE_BRUSH_SVG("Starship/Common/Details", Icon16x16));
@@ -461,7 +448,6 @@
 	{
 		Set("Icons.PromoteElements", new IMAGE_BRUSH_SVG("Starship/Common/convert", Icon20x20));
 		Set("Icons.DemoteElements", new IMAGE_BRUSH_SVG("Starship/Common/convert", Icon20x20));
->>>>>>> d731a049
 	}
 
 	Set("UnrealDefaultThumbnail", new IMAGE_BRUSH("Starship/Common/Unreal_DefaultThumbnail", FVector2D(256, 256)));
@@ -1114,10 +1100,7 @@
 		);
 		Set("DataLayerBrowser.LabelFont", DEFAULT_FONT("Regular", 9));
 		Set("DataLayerBrowser.LabelFontBold", DEFAULT_FONT("Bold", 10));
-<<<<<<< HEAD
-=======
 		Set("DataLayer.ColorIcon", new FSlateBoxBrush(NAME_None, 8.0f / 32.0f, FStyleColors::White));
->>>>>>> d731a049
 	}
 
 	// Derived Data
@@ -2584,11 +2567,8 @@
 	Set("Debug", new IMAGE_BRUSH_SVG( "Starship/Common/Debug", Icon16x16 ) );
 	Set("Modules", new IMAGE_BRUSH_SVG( "Starship/Common/Modules", Icon16x16 ) );
 	Set("Versions", new IMAGE_BRUSH_SVG("Starship/Common/Versions", Icon20x20));
-<<<<<<< HEAD
-=======
 
 	Set("Icons.TextEditor", new IMAGE_BRUSH_SVG("Starship/Common/TextEditor_16", Icon16x16));
->>>>>>> d731a049
 }
 
 void FStarshipEditorStyle::FStyle::SetupWindowStyles()
@@ -2692,319 +2672,6 @@
 
 		Set( "Documentation.Separator", new BOX_BRUSH( "Common/Separator", 1/4.0f, FLinearColor(1,1,1,0.5f) ) );
 	}
-<<<<<<< HEAD
-
-	{
-		Set("Documentation.ToolTip.Background", new BOX_BRUSH("Tutorials/TutorialContentBackground", FMargin(4 / 16.0f)));
-	}
-
-	// Tutorials
-	{
-		const FLinearColor TutorialButtonColor = FLinearColor(0.15f, 0.15f, 0.15f, 1.0f);
-		const FLinearColor TutorialSelectionColor = FLinearColor(0.19f, 0.33f, 0.72f);
-		const FLinearColor TutorialNavigationButtonColor = FLinearColor(0.0f, 0.59f, 0.14f, 1.0f);
-		const FLinearColor TutorialNavigationButtonHoverColor = FLinearColor(0.2f, 0.79f, 0.34f, 1.0f);
-		const FLinearColor TutorialNavigationBackButtonColor = TutorialNavigationButtonColor;
-		const FLinearColor TutorialNavigationBackButtonHoverColor = TutorialNavigationButtonHoverColor;
-
-		const FTextBlockStyle TutorialText = FTextBlockStyle(DocumentationText)
-			.SetColorAndOpacity(FLinearColor::Black)
-			.SetHighlightColor(TutorialSelectionColor);
-
-		const FTextBlockStyle TutorialHeaderText = FTextBlockStyle(DocumentationHeaderText)
-			.SetColorAndOpacity(FLinearColor::Black)
-			.SetHighlightColor(TutorialSelectionColor);
-
-		Set("Tutorials.Border", new BOX_BRUSH( "Tutorials/OverlayFrame", FMargin(18.0f/64.0f), FLinearColor(1.0f, 1.0f, 1.0f, 1.0f) ) );
-		Set("Tutorials.Shadow", new BOX_BRUSH("Tutorials/TutorialShadow", FVector2D(256.0f, 256.0f), FMargin(114.0f / 256.0f)));
-
-		const FTextBlockStyle TutorialBrowserText = FTextBlockStyle(TutorialText)
-			.SetColorAndOpacity(FSlateColor::UseForeground())
-			.SetHighlightColor(TutorialSelectionColor);
-
-		Set( "Tutorials.Browser.Text", TutorialBrowserText );
-
-		Set( "Tutorials.Browser.WelcomeHeader", FTextBlockStyle(TutorialBrowserText)
-			.SetFontSize(20));
-
-		Set( "Tutorials.Browser.SummaryHeader", FTextBlockStyle(TutorialBrowserText)
-			.SetFontSize(16));
-
-		Set( "Tutorials.Browser.SummaryText", FTextBlockStyle(TutorialBrowserText)
-			.SetFontSize(10));
-
-		Set( "Tutorials.Browser.HighlightTextColor", TutorialSelectionColor );
-
-		Set( "Tutorials.Browser.Button", FButtonStyle()
-			.SetNormal( BOX_BRUSH( "Common/ButtonHoverHint", FMargin(4/16.0f), FLinearColor(0.05f,0.05f,0.05f,1) ) )
-			.SetHovered( BOX_BRUSH( "Common/ButtonHoverHint", FMargin(4/16.0f), FLinearColor(0.07f,0.07f,0.07f,1) ) )
-			.SetPressed( BOX_BRUSH( "Common/ButtonHoverHint", FMargin(4/16.0f), FLinearColor(0.08f,0.08f,0.08f,1) ) )
-			.SetNormalPadding( FMargin(0,0,0,1))
-			.SetPressedPadding( FMargin(0,1,0,0)));
-
-		Set( "Tutorials.Browser.BackButton", FButtonStyle()
-			.SetNormal( BOX_BRUSH( "Common/ButtonHoverHint", FMargin(4/16.0f), FLinearColor(1.0f,1.0f,1.0f,0.0f) ) )
-			.SetHovered( BOX_BRUSH( "Common/ButtonHoverHint", FMargin(4/16.0f), FLinearColor(1.0f,1.0f,1.0f,0.05f) ) )
-			.SetPressed( BOX_BRUSH( "Common/ButtonHoverHint", FMargin(4/16.0f), FLinearColor(1.0f,1.0f,1.0f,0.05f) ) )
-			.SetNormalPadding( FMargin(0,0,0,1))
-			.SetPressedPadding( FMargin(0,1,0,0)));
-
-		Set( "Tutorials.Content.Button", FButtonStyle()
-			.SetNormal( BOX_BRUSH( "Common/ButtonHoverHint", FMargin(4/16.0f), FLinearColor(0,0,0,0) ) )
-			.SetHovered( BOX_BRUSH( "Common/ButtonHoverHint", FMargin(4/16.0f), FLinearColor(1,1,1,1) ) )
-			.SetPressed( BOX_BRUSH( "Common/ButtonHoverHint", FMargin(4/16.0f), FLinearColor(1,1,1,1) ) )
-			.SetNormalPadding( FMargin(0,0,0,1))
-			.SetPressedPadding( FMargin(0,1,0,0)));
-
-		Set( "Tutorials.Content.NavigationButtonWrapper", FButtonStyle()
-			.SetNormal( FSlateNoResource() )
-			.SetHovered( FSlateNoResource() )
-			.SetPressed( FSlateNoResource() )
-			.SetNormalPadding( FMargin(0,0,0,1))
-			.SetPressedPadding( FMargin(0,1,0,0)));
-
-		Set( "Tutorials.Content.NavigationButton", FButtonStyle()
-			.SetNormal( BOX_BRUSH( "Common/ButtonHoverHint", FMargin(4/16.0f), TutorialNavigationButtonColor ) )
-			.SetHovered( BOX_BRUSH( "Common/ButtonHoverHint", FMargin(4/16.0f), TutorialNavigationButtonHoverColor ) )
-			.SetPressed( BOX_BRUSH( "Common/ButtonHoverHint", FMargin(4/16.0f), TutorialNavigationButtonHoverColor ) )
-			.SetNormalPadding( FMargin(0,0,0,1))
-			.SetPressedPadding( FMargin(0,1,0,0)));
-
-		Set("Tutorials.Content.NavigationBackButton", FButtonStyle()
-			.SetNormal(BOX_BRUSH("Common/ButtonHoverHint", FMargin(4 / 16.0f), TutorialNavigationBackButtonColor))
-			.SetHovered(BOX_BRUSH("Common/ButtonHoverHint", FMargin(4 / 16.0f), TutorialNavigationBackButtonHoverColor))
-			.SetPressed(BOX_BRUSH("Common/ButtonHoverHint", FMargin(4 / 16.0f), TutorialNavigationBackButtonHoverColor))
-			.SetNormalPadding(FMargin(0, 0, 0, 1))
-			.SetPressedPadding(FMargin(0, 1, 0, 0)));
-
-		Set( "Tutorials.Content.NavigationText", FTextBlockStyle(TutorialText));
-
-		Set( "Tutorials.Content.Color", FLinearColor(1.0f,1.0f,1.0f,0.9f) );
-		Set( "Tutorials.Content.Color.Hovered", FLinearColor(1.0f,1.0f,1.0f,1.0f) );
-
-		Set( "Tutorials.Browser.CategoryArrow", new IMAGE_BRUSH( "Tutorials/BrowserCategoryArrow", FVector2D(24.0f, 24.0f), FSlateColor::UseForeground() ) );
-		Set( "Tutorials.Browser.DefaultTutorialIcon", new IMAGE_BRUSH( "Tutorials/DefaultTutorialIcon_40x", FVector2D(40.0f, 40.0f), FLinearColor::White ) );
-		Set( "Tutorials.Browser.DefaultCategoryIcon", new IMAGE_BRUSH( "Tutorials/DefaultCategoryIcon_40x", FVector2D(40.0f, 40.0f), FLinearColor::White ) );
-
-		Set( "Tutorials.Browser.BackButton.Image", new IMAGE_BRUSH( "Tutorials/BrowserBack", FVector2D(32.0f, 32.0f), FLinearColor(1.0f, 1.0f, 1.0f, 1.0f) ) );
-		Set( "Tutorials.Browser.PlayButton.Image", new IMAGE_BRUSH( "Tutorials/BrowserPlay", FVector2D(32.0f, 32.0f), FLinearColor(1.0f, 1.0f, 1.0f, 1.0f) ) );
-		Set( "Tutorials.Browser.RestartButton", new IMAGE_BRUSH( "Tutorials/BrowserRestart", FVector2D(16.0f, 16.0f), FLinearColor(1.0f, 1.0f, 1.0f, 1.0f) ) );
-
-		Set( "Tutorials.Browser.Completed", new IMAGE_BRUSH( "Tutorials/TutorialCompleted", Icon32x32 ) );
-
-		Set( "Tutorials.Browser.Breadcrumb", new IMAGE_BRUSH( "Tutorials/Breadcrumb", Icon8x8, FLinearColor::White ) );
-		Set( "Tutorials.Browser.PathText", FTextBlockStyle(TutorialBrowserText)
-			.SetFontSize(9));
-
-		Set( "Tutorials.Navigation.Button", FButtonStyle()
-			.SetNormal( BOX_BRUSH( "Common/ButtonHoverHint", FMargin(4/16.0f), FLinearColor(0,0,0,0) ) )
-			.SetHovered( BOX_BRUSH( "Common/ButtonHoverHint", FMargin(4/16.0f), FLinearColor(0,0,0,0) ) )
-			.SetPressed( BOX_BRUSH( "Common/ButtonHoverHint", FMargin(4/16.0f), FLinearColor(0,0,0,0) ) )
-			.SetNormalPadding( FMargin(0,0,0,1))
-			.SetPressedPadding( FMargin(0,1,0,0)));
-
-		Set( "Tutorials.Navigation.NextButton", new IMAGE_BRUSH( "Tutorials/NavigationNext", Icon32x32 ) );
-		Set( "Tutorials.Navigation.HomeButton", new IMAGE_BRUSH( "Tutorials/NavigationHome", Icon32x32 ) );
-		Set( "Tutorials.Navigation.BackButton", new IMAGE_BRUSH( "Tutorials/NavigationBack", Icon32x32 ) );
-
-		Set( "Tutorials.WidgetContent", FTextBlockStyle(TutorialText)
-			.SetFontSize(10));
-
-		Set( "Tutorials.ButtonColor", TutorialButtonColor );
-		Set( "Tutorials.ButtonHighlightColor", TutorialSelectionColor );
-		Set( "Tutorials.ButtonDisabledColor", SelectionColor_Inactive );
-		Set( "Tutorials.ContentAreaBackground", new BOX_BRUSH( "Tutorials/TutorialContentBackground", FMargin(4/16.0f) ) );
-		Set( "Tutorials.HomeContentAreaBackground", new BOX_BRUSH( "Tutorials/TutorialHomeContentBackground", FMargin(4/16.0f) ) );
-		Set( "Tutorials.ContentAreaFrame", new BOX_BRUSH( "Tutorials/ContentAreaFrame", FMargin(26.0f/64.0f) ) );
-		Set( "Tutorials.CurrentExcerpt", new IMAGE_BRUSH( "Tutorials/CurrentExcerpt", FVector2D(24.0f, 24.0f), TutorialSelectionColor ) );
-		Set( "Tutorials.Home", new IMAGE_BRUSH( "Tutorials/HomeButton", FVector2D(32.0f, 32.0f) ) );
-		Set( "Tutorials.Back", new IMAGE_BRUSH("Tutorials/BackButton", FVector2D(24.0f, 24.0f) ) );
-		Set( "Tutorials.Next", new IMAGE_BRUSH("Tutorials/NextButton", FVector2D(24.0f, 24.0f) ) );
-
-		Set("Tutorials.PageHeader", FTextBlockStyle(TutorialHeaderText)
-			.SetFontSize(22));
-
-		Set("Tutorials.CurrentExcerpt", FTextBlockStyle(TutorialHeaderText)
-			.SetFontSize(16));
- 
-		Set("Tutorials.NavigationButtons", FTextBlockStyle(TutorialHeaderText)
-			.SetFontSize(16));
-
-		// UDN documentation styles
-		Set("Tutorials.Content", FTextBlockStyle(TutorialText)
-			.SetColorAndOpacity(FSlateColor::UseForeground()));
-		Set("Tutorials.Hyperlink.Text",  FTextBlockStyle(DocumentationHyperlinkText));
-		Set("Tutorials.NumberedContent", FTextBlockStyle(TutorialText));
-		Set("Tutorials.BoldContent",     FTextBlockStyle(TutorialText)
-			.SetTypefaceFontName(TEXT("Bold")));
-
-		Set("Tutorials.Header1", FTextBlockStyle(TutorialHeaderText)
-			.SetFontSize(32));
-
-		Set("Tutorials.Header2", FTextBlockStyle(TutorialHeaderText)
-			.SetFontSize(24));
-
-		Set( "Tutorials.Hyperlink.Button", FButtonStyle(DocumentationHyperlinkButton)
-			.SetNormal(BORDER_BRUSH( "Old/HyperlinkDotted", FMargin(0,0,0,3/16.0f), FLinearColor::Black))
-			.SetHovered(BORDER_BRUSH( "Old/HyperlinkUnderline", FMargin(0,0,0,3/16.0f), FLinearColor::Black)));
-
-		Set( "Tutorials.Separator", new BOX_BRUSH( "Common/Separator", 1/4.0f, FLinearColor::Black));
-
-		Set( "Tutorials.ProgressBar", FProgressBarStyle()
-			.SetBackgroundImage( BOX_BRUSH( "Common/ProgressBar_Background", FMargin(5.f/12.f) ) )
-			.SetFillImage( BOX_BRUSH( "Common/ProgressBar_NeutralFill", FMargin(5.f/12.f) ) )
-			.SetMarqueeImage( IMAGE_BRUSH( "Common/ProgressBar_Marquee", FVector2D(20,12), FLinearColor::White, ESlateBrushTileType::Horizontal ) )
-			);
-
-		// Default text styles
-		{
-			const FTextBlockStyle RichTextNormal = FTextBlockStyle()
-				.SetFont(DEFAULT_FONT("Regular", 11))
-				.SetColorAndOpacity(FSlateColor::UseForeground())
-				.SetShadowOffset(FVector2D::ZeroVector)
-				.SetShadowColorAndOpacity(FLinearColor::Black)
-				.SetHighlightColor(FLinearColor(0.02f, 0.3f, 0.0f))
-				.SetHighlightShape(BOX_BRUSH("Common/TextBlockHighlightShape", FMargin(3.f /8.f)));
-			Set( "Tutorials.Content.Text", RichTextNormal );
-
-			Set( "Tutorials.Content.TextBold", FTextBlockStyle(RichTextNormal)
-				.SetFont(DEFAULT_FONT("Bold", 11)));
-
-			Set( "Tutorials.Content.HeaderText1", FTextBlockStyle(RichTextNormal)
-				.SetFontSize(20));
-
-			Set( "Tutorials.Content.HeaderText2", FTextBlockStyle(RichTextNormal)
-				.SetFontSize(16));
-
-			{
-				const FButtonStyle RichTextHyperlinkButton = FButtonStyle()
-					.SetNormal(BORDER_BRUSH("Old/HyperlinkDotted", FMargin(0,0,0,3/16.0f), FLinearColor::Blue ) )
-					.SetPressed(FSlateNoResource() )
-					.SetHovered(BORDER_BRUSH("Old/HyperlinkUnderline", FMargin(0,0,0,3/16.0f), FLinearColor::Blue ) );
-
-				const FTextBlockStyle RichTextHyperlinkText = FTextBlockStyle(RichTextNormal)
-					.SetColorAndOpacity(FLinearColor::Blue);
-
-				Set( "Tutorials.Content.HyperlinkText", RichTextHyperlinkText );
-
-				// legacy style
-				Set( "TutorialEditableText.Editor.HyperlinkText", RichTextHyperlinkText );
-
-				const FHyperlinkStyle RichTextHyperlink = FHyperlinkStyle()
-					.SetUnderlineStyle(RichTextHyperlinkButton)
-					.SetTextStyle(RichTextHyperlinkText)
-					.SetPadding(FMargin(0.0f));
-				Set( "Tutorials.Content.Hyperlink", RichTextHyperlink );
-
-				Set( "Tutorials.Content.ExternalLink", new IMAGE_BRUSH("Tutorials/ExternalLink", Icon16x16, FLinearColor::Blue));
-
-				// legacy style
-				Set( "TutorialEditableText.Editor.Hyperlink", RichTextHyperlink );
-			}
-		}
-
-		// Toolbar
-		{
-			const FLinearColor NormalColor(FColor(0xffeff3f3));
-			const FLinearColor SelectedColor(FColor(0xffdbe4d5));
-			const FLinearColor HoverColor(FColor(0xffdbe4e4));
-			const FLinearColor DisabledColor(FColor(0xaaaaaa));
-			const FLinearColor TextColor(FColor(0xff2c3e50));
-
-			Set("TutorialEditableText.RoundedBackground", new BOX_BRUSH("Common/RoundedSelection_16x", 4.0f / 16.0f, FLinearColor(FColor(0xffeff3f3))));
-
-			Set("TutorialEditableText.Toolbar.HyperlinkImage", new IMAGE_BRUSH("Tutorials/hyperlink", Icon16x16, TextColor));
-			Set("TutorialEditableText.Toolbar.ImageImage", new IMAGE_BRUSH("Tutorials/Image", Icon16x16, TextColor));
-
-			Set("TutorialEditableText.Toolbar.TextColor", TextColor);
-
-			Set("TutorialEditableText.Toolbar.Text", FTextBlockStyle(NormalText)
-				.SetFont(DEFAULT_FONT("Regular", 10))
-				.SetColorAndOpacity(TextColor)
-				);
-
-			Set("TutorialEditableText.Toolbar.BoldText", FTextBlockStyle(NormalText)
-				.SetFont(DEFAULT_FONT("Bold", 10))
-				.SetColorAndOpacity(TextColor)
-				);
-
-			Set("TutorialEditableText.Toolbar.ItalicText", FTextBlockStyle(NormalText)
-				.SetFont(DEFAULT_FONT("Italic", 10))
-				.SetColorAndOpacity(TextColor)
-				);
-
-			Set("TutorialEditableText.Toolbar.Checkbox", FCheckBoxStyle()
-				.SetCheckBoxType(ESlateCheckBoxType::CheckBox)
-				.SetUncheckedImage(IMAGE_BRUSH("Common/CheckBox", Icon16x16, FLinearColor::White))
-				.SetUncheckedHoveredImage(IMAGE_BRUSH("Common/CheckBox", Icon16x16, HoverColor))
-				.SetUncheckedPressedImage(IMAGE_BRUSH("Common/CheckBox_Hovered", Icon16x16, HoverColor))
-				.SetCheckedImage(IMAGE_BRUSH("Common/CheckBox_Checked_Hovered", Icon16x16, FLinearColor::White))
-				.SetCheckedHoveredImage(IMAGE_BRUSH("Common/CheckBox_Checked_Hovered", Icon16x16, HoverColor))
-				.SetCheckedPressedImage(IMAGE_BRUSH("Common/CheckBox_Checked", Icon16x16, HoverColor))
-				.SetUndeterminedImage(IMAGE_BRUSH("Common/CheckBox_Undetermined", Icon16x16, FLinearColor::White))
-				.SetUndeterminedHoveredImage(IMAGE_BRUSH("Common/CheckBox_Undetermined_Hovered", Icon16x16, HoverColor))
-				.SetUndeterminedPressedImage(IMAGE_BRUSH("Common/CheckBox_Undetermined_Hovered", Icon16x16, FLinearColor::White))
-				);
-
-			Set("TutorialEditableText.Toolbar.ToggleButtonCheckbox", FCheckBoxStyle()
-				.SetCheckBoxType(ESlateCheckBoxType::ToggleButton)
-				.SetUncheckedImage(BOX_BRUSH("Tutorials/FlatColorSquare", FVector2D(1.0f, 1.0f), FMargin(1), NormalColor))
-				.SetUncheckedHoveredImage(BOX_BRUSH("Tutorials/FlatColorSquare", FVector2D(1.0f, 1.0f), FMargin(1), HoverColor))
-				.SetUncheckedPressedImage(BOX_BRUSH("Tutorials/FlatColorSquare", FVector2D(1.0f, 1.0f), FMargin(1), HoverColor))
-				.SetCheckedImage(BOX_BRUSH("Tutorials/FlatColorSquare", FVector2D(1.0f, 1.0f), FMargin(1), SelectedColor))
-				.SetCheckedHoveredImage(BOX_BRUSH("Tutorials/FlatColorSquare", FVector2D(1.0f, 1.0f), FMargin(1), HoverColor))
-				.SetCheckedPressedImage(BOX_BRUSH("Tutorials/FlatColorSquare", FVector2D(1.0f, 1.0f), FMargin(1), HoverColor))
-				);
-
-			const FButtonStyle TutorialButton = FButtonStyle()
-				.SetNormal(BOX_BRUSH("Tutorials/FlatColorSquare", FVector2D(1.0f, 1.0f), FMargin(1), NormalColor))
-				.SetHovered(BOX_BRUSH("Tutorials/FlatColorSquare", FVector2D(1.0f, 1.0f), FMargin(1), HoverColor))
-				.SetPressed(BOX_BRUSH("Tutorials/FlatColorSquare", FVector2D(1.0f, 1.0f), FMargin(1), SelectedColor))
-				.SetNormalPadding(FMargin(2, 2, 2, 2))
-				.SetPressedPadding(FMargin(2, 3, 2, 1));
-			Set("TutorialEditableText.Toolbar.Button", TutorialButton);
-
-			const FComboButtonStyle ComboButton = FComboButtonStyle()
-				.SetButtonStyle(Button)
-				.SetDownArrowImage(IMAGE_BRUSH("Common/ComboArrow", Icon8x8))
-				.SetMenuBorderBrush(BOX_BRUSH("Tutorials/FlatColorSquare", FVector2D(1.0f, 1.0f), FMargin(1), NormalColor))
-				.SetMenuBorderPadding(FMargin(0.0f));
-			Set("TutorialEditableText.Toolbar.ComboButton", ComboButton);
-
-			{
-				const FButtonStyle ComboBoxButton = FButtonStyle()
-					.SetNormal(BOX_BRUSH("Tutorials/FlatColorSquare", FVector2D(1.0f, 1.0f), FMargin(1), FLinearColor::White))
-					.SetHovered(BOX_BRUSH("Tutorials/FlatColorSquare", FVector2D(1.0f, 1.0f), FMargin(1), FLinearColor::White))
-					.SetPressed(BOX_BRUSH("Tutorials/FlatColorSquare", FVector2D(1.0f, 1.0f), FMargin(1), FLinearColor::White))
-					.SetNormalPadding(FMargin(2, 2, 2, 2))
-					.SetPressedPadding(FMargin(2, 3, 2, 1));
-
-				const FComboButtonStyle ComboBoxComboButton = FComboButtonStyle(ComboButton)
-					.SetButtonStyle(ComboBoxButton)
-					.SetMenuBorderPadding(FMargin(1.0));
-
-				Set("TutorialEditableText.Toolbar.ComboBox", FComboBoxStyle()
-					.SetComboButtonStyle(ComboBoxComboButton)
-					);
-			}
-		}
-
-		// In-editor tutorial launch button
-		{
-			Set("TutorialLaunch.Button", FButtonStyle()
-				.SetNormalPadding(0)
-				.SetPressedPadding(0)
-				.SetNormal(IMAGE_BRUSH_SVG("Starship/Common/Tutorials", Icon16x16, FStyleColors::Foreground))
-				.SetHovered(IMAGE_BRUSH_SVG("Starship/Common/Tutorials", Icon16x16, FStyleColors::ForegroundHover))
-				.SetPressed(IMAGE_BRUSH_SVG("Starship/Common/Tutorials", Icon16x16, FStyleColors::ForegroundHover))
-				);
-
-			Set("TutorialLaunch.Circle", new IMAGE_BRUSH("Tutorials/Circle_128x", Icon128x128, FLinearColor::White));
-			Set("TutorialLaunch.Circle.Color", FLinearColor::Green);
-		}
-	}
-=======
->>>>>>> d731a049
 }
 
 void FStarshipEditorStyle::FStyle::SetupPropertyEditorStyles()
@@ -4303,20 +3970,6 @@
 	// Level editor tool bar icons
 #if WITH_EDITOR
 	{
-<<<<<<< HEAD
-		Set("LevelEditor.BrowseDocumentation",      new IMAGE_BRUSH_SVG("Starship/Common/Documentation", Icon16x16));
-		Set("LevelEditor.Tutorials",                new IMAGE_BRUSH_SVG("Starship/Common/Tutorials", Icon16x16));
-		Set("LevelEditor.BrowseViewportControls",   new IMAGE_BRUSH_SVG("Starship/Common/ViewportControls", Icon16x16));
-		Set("LevelEditor.PasteHere",				new IMAGE_BRUSH_SVG("Starship/Actors/paste-here", Icon16x16));
-
-		Set("MainFrame.ToggleFullscreen",           new IMAGE_BRUSH_SVG("Starship/Common/EnableFullscreen", Icon16x16));
-		Set("MainFrame.LoadLayout",                 new IMAGE_BRUSH_SVG("Starship/Common/LayoutLoad", Icon16x16));
-		Set("MainFrame.SaveLayout",                 new IMAGE_BRUSH_SVG("Starship/Common/LayoutSave", Icon16x16));
-		Set("MainFrame.RemoveLayout",               new IMAGE_BRUSH_SVG("Starship/Common/LayoutRemove", Icon16x16));
-
-		Set("MainFrame.OpenIssueTracker",           new IMAGE_BRUSH_SVG("Starship/Common/IssueTracker", Icon16x16));
-		Set("MainFrame.ReportABug",                 new IMAGE_BRUSH_SVG("Starship/Common/Bug", Icon16x16));
-=======
 		Set("LevelEditor.BrowseDocumentation",     new IMAGE_BRUSH_SVG("Starship/Common/Documentation", Icon16x16));
 		Set("LevelEditor.Tutorials",               new IMAGE_BRUSH_SVG("Starship/Common/Tutorials", Icon16x16));
 		Set("LevelEditor.BrowseViewportControls",  new IMAGE_BRUSH_SVG("Starship/Common/ViewportControls", Icon16x16));
@@ -4329,24 +3982,16 @@
 
 		Set("MainFrame.OpenIssueTracker",          new IMAGE_BRUSH_SVG("Starship/Common/IssueTracker", Icon16x16));
 		Set("MainFrame.ReportABug",                new IMAGE_BRUSH_SVG("Starship/Common/Bug", Icon16x16));
->>>>>>> d731a049
 
 		Set("SystemWideCommands.OpenDocumentation", new IMAGE_BRUSH_SVG("Starship/Common/Documentation", Icon16x16));
 		Set("MainFrame.DocumentationHome",	        new IMAGE_BRUSH_SVG("Starship/Common/Documentation", Icon16x16));
 		Set("MainFrame.BrowseAPIReference",         new IMAGE_BRUSH_SVG("Starship/Common/Documentation", Icon16x16));
-<<<<<<< HEAD
-		Set("MainFrame.BrowseCVars",                new IMAGE_BRUSH_SVG("Starship/Common/Console", Icon16x16));
-		Set("MainFrame.VisitOnlineLearning",		new IMAGE_BRUSH_SVG("Starship/Common/Tutorials", Icon16x16));
-		Set("MainFrame.VisitForums",                new IMAGE_BRUSH_SVG("Starship/Common/Forums", Icon16x16));
-		Set("MainFrame.VisitSearchForAnswersPage",  new IMAGE_BRUSH_SVG("Starship/Common/QuestionAnswer", Icon16x16));
-=======
 		Set("MainFrame.BrowseCVars",                new CORE_IMAGE_BRUSH_SVG("Starship/Common/Console", Icon16x16));
 		Set("MainFrame.VisitCommunityHome",         new IMAGE_BRUSH_SVG("Starship/Common/Community", Icon16x16));
 		Set("MainFrame.VisitOnlineLearning",		new IMAGE_BRUSH_SVG("Starship/Common/Tutorials", Icon16x16));
 		Set("MainFrame.VisitForums",                new IMAGE_BRUSH_SVG("Starship/Common/Forums", Icon16x16));
 		Set("MainFrame.VisitSearchForAnswersPage",  new IMAGE_BRUSH_SVG("Starship/Common/QuestionAnswer", Icon16x16));
 		Set("MainFrame.VisitCommunitySnippets",     new IMAGE_BRUSH_SVG("Starship/Common/FileLined", Icon16x16));
->>>>>>> d731a049
 		Set("MainFrame.VisitSupportWebSite",        new IMAGE_BRUSH_SVG("Starship/Common/Support", Icon16x16));
 		Set("MainFrame.VisitEpicGamesDotCom",       new IMAGE_BRUSH_SVG("About/EpicGamesLogo", Icon16x16));
 		Set("MainFrame.AboutUnrealEd",              new IMAGE_BRUSH_SVG("About/UnrealLogo", Icon16x16));
@@ -4489,11 +4134,7 @@
 		Set( "LevelEditor.SaveAllLevels", new IMAGE_BRUSH_SVG( "Starship/Common/LevelSaveAll", Icon16x16 ) );
 
 		Set( "LevelEditor.ImportScene",    new IMAGE_BRUSH_SVG( "Starship/Common/LevelImportInto", Icon16x16 ) );
-<<<<<<< HEAD
-		Set( "LevelEditor.ExportAll",      new IMAGE_BRUSH_SVG( "Starship/Common/Export", Icon16x16 ) );
-=======
 		Set( "LevelEditor.ExportAll",      new CORE_IMAGE_BRUSH_SVG( "Starship/Common/export", Icon16x16 ) );
->>>>>>> d731a049
 		Set( "LevelEditor.ExportSelected", new IMAGE_BRUSH_SVG( "Starship/Common/ExportSelected", Icon16x16 ) );
 
 		Set( "LevelEditor.Recompile", new IMAGE_BRUSH_SVG( "Starship/MainToolbar/compile", Icon40x40 ) );
@@ -4845,11 +4486,7 @@
 		Set( "LevelViewport.BlackBackground", new FSlateColorBrush( FLinearColor::Black ) ); 
 		Set( "LevelViewport.StartingPlayInEditorBorder", new BOX_BRUSH( "Old/Window/ViewportDebugBorder", 0.8f, FLinearColor(0.1f,1.0f,0.1f,1.0f) ) );
 		Set( "LevelViewport.StartingSimulateBorder", new BOX_BRUSH( "Old/Window/ViewportDebugBorder", 0.8f, FLinearColor(1.0f,1.0f,0.1f,1.0f) ) );
-<<<<<<< HEAD
-		Set( "LevelViewport.NonMaximizedBorder", new BORDER_BRUSH("Common/PlainBorder", 2.f / 8.f, FStyleColors::Black));
-=======
 		Set( "LevelViewport.NonMaximizedBorder", new CORE_BORDER_BRUSH("Common/PlainBorder", 2.f / 8.f, FStyleColors::Black));
->>>>>>> d731a049
 		Set( "LevelViewport.ReturningToEditorBorder", new BOX_BRUSH( "Old/Window/ViewportDebugBorder", 0.8f, FLinearColor(0.1f,0.1f,1.0f,1.0f) ) );
 		Set( "LevelViewport.ActorLockIcon", new IMAGE_BRUSH( "Icons/ActorLockedViewport", Icon32x32 ) );
 		Set( "LevelViewport.Icon", new IMAGE_BRUSH( "Icons/icon_tab_viewport_16px", Icon16x16 ) );
@@ -6366,22 +6003,6 @@
 		Set("ContentBrowser.FilterButton", FStarshipCoreStyle::GetCoreStyle().GetWidgetStyle<FCheckBoxStyle>("FilterBar.FilterButton"));
 		Set("ContentBrowser.FilterToolBar", FStarshipCoreStyle::GetCoreStyle().GetWidgetStyle<FToolBarStyle>("FilterBar.FilterToolBar"));
 
-		// Filter list implemented as toolbar
-		FToolBarStyle FilterToolBar = FToolBarStyle(FStarshipCoreStyle::GetCoreStyle().GetWidgetStyle<FToolBarStyle>("SlimToolBar"))
-			.SetIconSize(Icon16x16)
-			.SetBackground(FSlateNoResource())
-			.SetLabelPadding(FMargin(0))
-			.SetComboButtonPadding(FMargin(0))
-			.SetBlockPadding(FMargin(3, 0))
-			.SetIndentedBlockPadding(FMargin(0))
-			.SetBackgroundPadding(FMargin(0))
-			.SetButtonPadding(FMargin(0))
-			.SetCheckBoxPadding(FMargin(0))
-			.SetSeparatorBrush(FSlateNoResource())
-			.SetSeparatorPadding(FMargin(0));
-
-		Set("ContentBrowser.FilterToolBar", FilterToolBar);
-
 		// Sources view
 		Set("ContentBrowser.Sources.Paths", new IMAGE_BRUSH("ContentBrowser/Sources_Paths_16x", Icon16x16));
 		Set("ContentBrowser.Sources.Collections", new IMAGE_BRUSH("ContentBrowser/Sources_Collections_Standard_16x", Icon16x16));
@@ -6936,11 +6557,7 @@
 
 		Set( "FontEditor.Update", new IMAGE_BRUSH_SVG( "Starship/Common/Update", Icon20x20 ) );
 		Set( "FontEditor.UpdateAll", new IMAGE_BRUSH_SVG( "Starship/Common/UpdateAll", Icon20x20 ) );
-<<<<<<< HEAD
-		Set( "FontEditor.ExportPage", new IMAGE_BRUSH_SVG( "Starship/Common/Export", Icon20x20 ) );
-=======
 		Set( "FontEditor.ExportPage", new CORE_IMAGE_BRUSH_SVG( "Starship/Common/export_20", Icon20x20 ) );
->>>>>>> d731a049
 		Set( "FontEditor.ExportAllPages", new IMAGE_BRUSH_SVG( "Starship/Common/ExportAll", Icon20x20 ) );
 		Set( "FontEditor.FontBackgroundColor", new IMAGE_BRUSH_SVG( "Starship/FontEditor/FontBackground", Icon20x20 ) );
 		Set( "FontEditor.FontForegroundColor", new IMAGE_BRUSH_SVG( "Starship/FontEditor/FontForeground", Icon20x20 ) );
@@ -7437,13 +7054,8 @@
 		Set("SourceControl.ChangelistsTab", new CORE_IMAGE_BRUSH_SVG("Starship/Common/check-circle", Icon16x16));
 		Set("SourceControl.Changelist", new CORE_IMAGE_BRUSH_SVG("Starship/SourceControl/SCC_Changelist", Icon16x16, FStyleColors::AccentRed));
 		Set("SourceControl.ShelvedChangelist", new CORE_IMAGE_BRUSH_SVG("Starship/SourceControl/SCC_Changelist", Icon16x16, FStyleColors::AccentBlue));
-<<<<<<< HEAD
-		Set("SourceControl.UncontrolledChangelist", new CORE_IMAGE_BRUSH_SVG("Starship/SourceControl/SCC_Changelist", Icon32x32, FStyleColors::AccentGray));
-		Set("SourceControl.UncontrolledChangelist_Small", new CORE_IMAGE_BRUSH_SVG("Starship/SourceControl/SCC_Changelist", Icon16x16, FStyleColors::AccentGray));
-=======
 		Set("SourceControl.UncontrolledChangelist", new CORE_IMAGE_BRUSH_SVG("Starship/SourceControl/SCC_Changelist", Icon32x32, FStyleColors::AccentOrange));
 		Set("SourceControl.UncontrolledChangelist_Small", new CORE_IMAGE_BRUSH_SVG("Starship/SourceControl/SCC_Changelist", Icon16x16, FStyleColors::AccentOrange));
->>>>>>> d731a049
 		Set("SourceControl.OfflineFile_Small", new CORE_IMAGE_BRUSH_SVG("Starship/SourceControl/SourceControl", Icon16x16, FStyleColors::AccentRed));
 
 		Set("SourceControl.Add", new CORE_IMAGE_BRUSH_SVG( "Starship/SourceControl/SCC_ContentAdd",Icon16x16));
@@ -7523,161 +7135,6 @@
 {
 	//Automation
 #if WITH_EDITOR || (IS_PROGRAM && WITH_UNREAL_DEVELOPER_TOOLS)
-<<<<<<< HEAD
-	{
-		Set( "Automation.Header" , FTextBlockStyle(NormalText)
-			.SetFont( DEFAULT_FONT( "Mono", 12 ) )
-			.SetColorAndOpacity(FLinearColor(FColor(0xffffffff))) );
-
-		Set( "Automation.Normal" , FTextBlockStyle(NormalText)
-			.SetFont( DEFAULT_FONT( "Mono", 9 ) )
-			.SetColorAndOpacity(FLinearColor(FColor(0xffaaaaaa))) );
-
-		Set( "Automation.Warning", FTextBlockStyle(NormalText)
-			.SetFont( DEFAULT_FONT( "Mono", 9 ) )
-			.SetColorAndOpacity(FLinearColor(FColor(0xffbbbb44))) );
-
-		Set( "Automation.Error"  , FTextBlockStyle(NormalText)
-			.SetFont( DEFAULT_FONT( "Mono", 9 ) )
-			.SetColorAndOpacity(FLinearColor(FColor(0xffff0000))) );
-
-		Set( "Automation.ReportHeader" , FTextBlockStyle(NormalText)
-			.SetFont( DEFAULT_FONT( "Mono", 10 ) )
-			.SetColorAndOpacity(FLinearColor(FColor(0xffffffff))) );
-		
-		//state of individual tests
-		Set( "Automation.Success", new IMAGE_BRUSH( "Automation/Success", Icon16x16 ) );
-		Set( "Automation.Warning", new IMAGE_BRUSH( "Automation/Warning", Icon16x16 ) );
-		Set( "Automation.Fail", new IMAGE_BRUSH( "Automation/Fail", Icon16x16 ) );
-		Set( "Automation.InProcess", new IMAGE_BRUSH( "Automation/InProcess", Icon16x16 ) );
-		Set( "Automation.NotRun", new IMAGE_BRUSH( "Automation/NotRun", Icon16x16, FLinearColor(0.0f, 0.0f, 0.0f, 0.4f) ) );
-		Set( "Automation.Skipped", new IMAGE_BRUSH( "Automation/NoSessionWarning", Icon16x16 ) );
-		Set( "Automation.ParticipantsWarning", new IMAGE_BRUSH( "Automation/ParticipantsWarning", Icon16x16 ) );
-		Set( "Automation.Participant", new IMAGE_BRUSH( "Automation/Participant", Icon16x16 ) );
-		
-		//status as a regression test or not
-		Set( "Automation.SmokeTest", new IMAGE_BRUSH( "Automation/SmokeTest", Icon16x16 ) );
-		Set( "Automation.SmokeTestParent", new IMAGE_BRUSH( "Automation/SmokeTestParent", Icon16x16 ) );
-
-		//run icons
-		Set( "AutomationWindow.RunTests", new IMAGE_BRUSH( "Automation/RunTests", Icon40x40) );
-		Set( "AutomationWindow.RefreshTests", new IMAGE_BRUSH( "Automation/RefreshTests", Icon40x40) );
-		Set( "AutomationWindow.FindWorkers", new IMAGE_BRUSH( "Automation/RefreshWorkers", Icon40x40) );
-		Set( "AutomationWindow.StopTests", new IMAGE_BRUSH( "Automation/StopTests", Icon40x40 ) );
-		Set( "AutomationWindow.RunTests.Small", new IMAGE_BRUSH( "Automation/RunTests", Icon20x20) );
-		Set( "AutomationWindow.RefreshTests.Small", new IMAGE_BRUSH( "Automation/RefreshTests", Icon20x20) );
-		Set( "AutomationWindow.FindWorkers.Small", new IMAGE_BRUSH( "Automation/RefreshWorkers", Icon20x20) );
-		Set( "AutomationWindow.StopTests.Small", new IMAGE_BRUSH( "Automation/StopTests", Icon20x20 ) );
-
-		//filter icons
-		Set( "AutomationWindow.ErrorFilter", new IMAGE_BRUSH( "Automation/ErrorFilter", Icon40x40) );
-		Set( "AutomationWindow.WarningFilter", new IMAGE_BRUSH( "Automation/WarningFilter", Icon40x40) );
-		Set( "AutomationWindow.SmokeTestFilter", new IMAGE_BRUSH( "Automation/SmokeTestFilter", Icon40x40) );
-		Set( "AutomationWindow.DeveloperDirectoryContent", new IMAGE_BRUSH( "Automation/DeveloperDirectoryContent", Icon40x40) );
-		Set( "AutomationWindow.ExcludedTestsFilter", new IMAGE_BRUSH("Automation/ExcludedTestsFilter", Icon40x40) );
-		Set( "AutomationWindow.ErrorFilter.Small", new IMAGE_BRUSH( "Automation/ErrorFilter", Icon20x20) );
-		Set( "AutomationWindow.WarningFilter.Small", new IMAGE_BRUSH( "Automation/WarningFilter", Icon20x20) );
-		Set( "AutomationWindow.SmokeTestFilter.Small", new IMAGE_BRUSH( "Automation/SmokeTestFilter", Icon20x20) );
-		Set( "AutomationWindow.DeveloperDirectoryContent.Small", new IMAGE_BRUSH( "Automation/DeveloperDirectoryContent", Icon20x20) );
-		Set( "AutomationWindow.TrackHistory", new IMAGE_BRUSH( "Automation/TrackTestHistory", Icon40x40) );
-
-		//device group settings
-		Set( "AutomationWindow.GroupSettings", new IMAGE_BRUSH( "Automation/Groups", Icon40x40) );
-		Set( "AutomationWindow.GroupSettings.Small", new IMAGE_BRUSH( "Automation/Groups", Icon20x20) );
-
-		//test preset icons
-		Set( "AutomationWindow.PresetNew", new IMAGE_BRUSH( "Icons/icon_add_40x", Icon16x16 ) );
-		Set( "AutomationWindow.PresetSave", new IMAGE_BRUSH_SVG("Starship/Common/SaveCurrent", Icon16x16));
-		Set( "AutomationWindow.PresetRemove", new IMAGE_BRUSH( "Icons/icon_Cascade_DeleteLOD_40x", Icon16x16 ) );
-
-		//test backgrounds
-		Set( "AutomationWindow.GameGroupBorder", new BOX_BRUSH( "Automation/GameGroupBorder", FMargin(4.0f/16.0f) ) );
-		Set( "AutomationWindow.EditorGroupBorder", new BOX_BRUSH( "Automation/EditorGroupBorder", FMargin(4.0f/16.0f) ) );
-	}
-
-	// Launcher
-	{
-		Set( "Launcher.Run", new IMAGE_BRUSH("Launcher/Launcher_Run", Icon40x40) );
-		Set( "Launcher.EditSettings", new IMAGE_BRUSH("Launcher/Launcher_EditSettings", Icon40x40) );
-		Set( "Launcher.Back", new IMAGE_BRUSH("Launcher/Launcher_Back", Icon32x32) );
-		Set( "Launcher.Back.Small", new IMAGE_BRUSH("Launcher/Launcher_Back", Icon32x32));
-		Set( "Launcher.Delete", new IMAGE_BRUSH("Launcher/Launcher_Delete", Icon32x32) );
-
-		Set( "Launcher.Instance_Commandlet", new IMAGE_BRUSH( "Launcher/Instance_Commandlet", Icon25x25 ) );
-		Set( "Launcher.Instance_Editor", new IMAGE_BRUSH( "Launcher/Instance_Editor", Icon25x25 ) );
-		Set( "Launcher.Instance_Game", new IMAGE_BRUSH( "Launcher/Instance_Game", Icon25x25 ) );
-		Set( "Launcher.Instance_Other", new IMAGE_BRUSH( "Launcher/Instance_Other", Icon25x25 ) );
-		Set( "Launcher.Instance_Server", new IMAGE_BRUSH( "Launcher/Instance_Server", Icon25x25 ) );
-		Set( "Launcher.Instance_Unknown", new IMAGE_BRUSH( "Launcher/Instance_Unknown", Icon25x25 ) );
-		Set( "LauncherCommand.DeployBuild", new IMAGE_BRUSH( "Launcher/Launcher_Deploy", Icon40x40 ) );
-		Set( "LauncherCommand.QuickLaunch", new IMAGE_BRUSH_SVG( "Starship/Launcher/PaperAirplane", Icon20x20 ) );
-		Set( "LauncherCommand.CreateBuild", new IMAGE_BRUSH( "Launcher/Launcher_Build", Icon40x40 ) );
-		Set( "LauncherCommand.AdvancedBuild", new IMAGE_BRUSH( "Launcher/Launcher_Advanced", Icon40x40 ) );
-		Set( "LauncherCommand.AdvancedBuild.Medium", new IMAGE_BRUSH("Launcher/Launcher_Advanced", Icon25x25) );
-		Set( "LauncherCommand.AdvancedBuild.Small", new IMAGE_BRUSH("Launcher/Launcher_Advanced", Icon20x20) );
-
-		Set("Launcher.Filters.Text", FTextBlockStyle(NormalText)
-			.SetFont(DEFAULT_FONT("Bold", 9))
-			.SetColorAndOpacity(FLinearColor(1.0f, 1.0f, 1.0f, 0.9f))
-			.SetShadowOffset(FVector2D(1, 1))
-			.SetShadowColorAndOpacity(FLinearColor(0, 0, 0, 0.9f)));
-
-		const FComboButtonStyle LauncherComboButton = FComboButtonStyle(FStarshipCoreStyle::GetCoreStyle().GetWidgetStyle<FComboButtonStyle>("ComboButton"))
-			.SetDownArrowPadding(FMargin(67.0f, 2.0f, 2.0f, 2.0f));
-
-		Set("Launcher.ComboButton", LauncherComboButton);
-
-#if DDPI_HAS_EXTENDED_PLATFORMINFO_DATA
-
-		Set( "Launcher.Platform.AllPlatforms", new IMAGE_BRUSH( "Launcher/All_Platforms_24x", Icon24x24) );
-		Set( "Launcher.Platform.AllPlatforms.Large", new IMAGE_BRUSH( "Launcher/All_Platforms_128x", Icon64x64) );
-		Set( "Launcher.Platform.AllPlatforms.XLarge", new IMAGE_BRUSH( "Launcher/All_Platforms_128x", Icon128x128) );
-		for (auto Pair : FDataDrivenPlatformInfoRegistry::GetAllPlatformInfos())
-		{
-			const FDataDrivenPlatformInfo& PlatformInfo = Pair.Value;
-
-			// some platforms may specify a "rooted" path in the platform extensions directory, so look for that case here, and use a different path for the brush
-			FString NormalIconPath = PlatformInfo.GetIconPath(EPlatformIconSize::Normal);
-			if(!NormalIconPath.IsEmpty())
-			{
-				if (NormalIconPath.StartsWith(TEXT("/Platforms/")))
-				{
-#define PLATFORM_IMAGE_BRUSH( PlatformPath, ... ) FSlateImageBrush( PlatformPath.Replace(TEXT("/Platforms/"), *FPaths::EnginePlatformExtensionsDir()) + TEXT(".png") , __VA_ARGS__ )
-					Set(PlatformInfo.GetIconStyleName(EPlatformIconSize::Normal), new PLATFORM_IMAGE_BRUSH(NormalIconPath, Icon24x24));
-					Set(PlatformInfo.GetIconStyleName(EPlatformIconSize::Large), new PLATFORM_IMAGE_BRUSH(PlatformInfo.GetIconPath(EPlatformIconSize::Large), Icon64x64));
-					Set(PlatformInfo.GetIconStyleName(EPlatformIconSize::XLarge), new PLATFORM_IMAGE_BRUSH(PlatformInfo.GetIconPath(EPlatformIconSize::XLarge), Icon128x128));
-				}
-				else
-				{
-					Set(PlatformInfo.GetIconStyleName(EPlatformIconSize::Normal), new IMAGE_BRUSH(*NormalIconPath, Icon24x24));
-					Set(PlatformInfo.GetIconStyleName(EPlatformIconSize::Large), new IMAGE_BRUSH(*PlatformInfo.GetIconPath(EPlatformIconSize::Large), Icon64x64));
-					Set(PlatformInfo.GetIconStyleName(EPlatformIconSize::XLarge), new IMAGE_BRUSH(*PlatformInfo.GetIconPath(EPlatformIconSize::XLarge), Icon128x128));
-				}
-			}
-		}
-
-		for (const FPreviewPlatformMenuItem& Item : FDataDrivenPlatformInfoRegistry::GetAllPreviewPlatformMenuItems())
-		{
-			if (!Item.ActiveIconPath.IsEmpty())
-			{
-				Set(Item.ActiveIconName, new PLATFORM_IMAGE_BRUSH(Item.ActiveIconPath, Icon40x40));
-			}
-			if (!Item.InactiveIconPath.IsEmpty())
-			{
-				Set(Item.InactiveIconName, new PLATFORM_IMAGE_BRUSH(Item.InactiveIconPath, Icon40x40));
-			}
-		}
-#endif
-
-		Set("Launcher.NoHoverTableRow", FTableRowStyle(NormalTableRowStyle)
-			.SetEvenRowBackgroundHoveredBrush(FSlateNoResource())
-			.SetOddRowBackgroundHoveredBrush(FSlateNoResource())
-			.SetActiveHoveredBrush(FSlateNoResource())
-			.SetInactiveHoveredBrush(FSlateNoResource())
-			);
-	}
-=======
->>>>>>> d731a049
 
 	// Device Manager
 	{
