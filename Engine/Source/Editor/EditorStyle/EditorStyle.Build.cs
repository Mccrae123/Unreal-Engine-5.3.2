--- conflicted
+++ resolved
@@ -32,11 +32,7 @@
 		bool IsDesktopPlatformType = Target.Platform == UnrealBuildTool.UnrealTargetPlatform.Win64
 			|| Target.Platform == UnrealBuildTool.UnrealTargetPlatform.Mac
 			|| Target.Platform == UnrealBuildTool.UnrealTargetPlatform.Linux
-<<<<<<< HEAD
-			|| Target.Platform == UnrealBuildTool.UnrealTargetPlatform.LinuxAArch64;
-=======
 			|| Target.Platform == UnrealBuildTool.UnrealTargetPlatform.LinuxArm64;
->>>>>>> 6bbb88c8
 		if (Target.Type == TargetType.Editor || (Target.Type == TargetType.Program && IsDesktopPlatformType))
 		{
 			PrivateDependencyModuleNames.AddRange(
