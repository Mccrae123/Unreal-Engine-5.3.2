// Copyright Epic Games, Inc. All Rights Reserved.

using UnrealBuildTool;

public class VirtualTexturingEditor : ModuleRules
{
	public VirtualTexturingEditor(ReadOnlyTargetRules Target) : base(Target)
	{
        PrivateIncludePaths.Add("Editor/VirtualTexturingEditor/Private");

        PrivateDependencyModuleNames.AddRange(
            new string[] {
				"AppFramework",
				"AssetRegistry",
				"ContentBrowser",
				"Core",
				"CoreUObject",
<<<<<<< HEAD
=======
				"EditorFramework",
>>>>>>> 6bbb88c8
				"EditorStyle",
				"Engine",
				"InputCore",
				"Landscape",
				"MaterialEditor",
				"PlacementMode",
				"PropertyEditor",
				"RenderCore",
				"Renderer",
				"RHI",
				"Slate",
				"SlateCore",
				"UnrealEd",
            }
        );
    }
}<|MERGE_RESOLUTION|>--- conflicted
+++ resolved
@@ -15,10 +15,7 @@
 				"ContentBrowser",
 				"Core",
 				"CoreUObject",
-<<<<<<< HEAD
-=======
 				"EditorFramework",
->>>>>>> 6bbb88c8
 				"EditorStyle",
 				"Engine",
 				"InputCore",
