// Copyright Epic Games, Inc. All Rights Reserved.

#pragma once

#include "CoreMinimal.h"
#include "Modules/ModuleInterface.h"

class UTexture2D;
class UMaterial;
<<<<<<< HEAD
=======
enum class EShadingPath;
>>>>>>> 4af6daef

/** Module for virtual texturing editor extensions. */
class IVirtualTexturingEditorModule : public IModuleInterface
{
public:
	/** Returns true if the component describes a runtime virtual texture that has streaming low mips. */
	virtual bool HasStreamedMips(class URuntimeVirtualTextureComponent* InComponent) const = 0;
	virtual bool HasStreamedMips(EShadingPath ShadingPath, class URuntimeVirtualTextureComponent* InComponent) const = 0;
	/** Build the contents of the streaming low mips. */
	virtual bool BuildStreamedMips(class URuntimeVirtualTextureComponent* InComponent) const = 0;
<<<<<<< HEAD
=======
	virtual bool BuildStreamedMips(EShadingPath ShadingPath, class URuntimeVirtualTextureComponent* InComponent) const = 0;
>>>>>>> 4af6daef
	
	virtual void ConvertVirtualTextures(const TArray<UTexture2D *>& Textures, bool bConvertBackToNonVirtual, const TArray<UMaterial *>* RelatedMaterials /* = nullptr */) const = 0;
	virtual void ConvertVirtualTexturesWithDialog(const TArray<UTexture2D*>& Textures, bool bConvertBackToNonVirtual) const = 0;
};<|MERGE_RESOLUTION|>--- conflicted
+++ resolved
@@ -7,10 +7,7 @@
 
 class UTexture2D;
 class UMaterial;
-<<<<<<< HEAD
-=======
 enum class EShadingPath;
->>>>>>> 4af6daef
 
 /** Module for virtual texturing editor extensions. */
 class IVirtualTexturingEditorModule : public IModuleInterface
@@ -21,10 +18,7 @@
 	virtual bool HasStreamedMips(EShadingPath ShadingPath, class URuntimeVirtualTextureComponent* InComponent) const = 0;
 	/** Build the contents of the streaming low mips. */
 	virtual bool BuildStreamedMips(class URuntimeVirtualTextureComponent* InComponent) const = 0;
-<<<<<<< HEAD
-=======
 	virtual bool BuildStreamedMips(EShadingPath ShadingPath, class URuntimeVirtualTextureComponent* InComponent) const = 0;
->>>>>>> 4af6daef
 	
 	virtual void ConvertVirtualTextures(const TArray<UTexture2D *>& Textures, bool bConvertBackToNonVirtual, const TArray<UMaterial *>* RelatedMaterials /* = nullptr */) const = 0;
 	virtual void ConvertVirtualTexturesWithDialog(const TArray<UTexture2D*>& Textures, bool bConvertBackToNonVirtual) const = 0;
