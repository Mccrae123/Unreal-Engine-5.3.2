// Copyright Epic Games, Inc. All Rights Reserved.

#include "AnimationModifiersAssetUserData.h"
#include "AnimationModifier.h"
#include "UObject/UObjectThreadContext.h"

#include "HAL/PlatformCrt.h"
#include "Math/UnrealMathUtility.h"
#include "Misc/AssertionMacros.h"
#include "UObject/ObjectPtr.h"
#include "Animation/AnimSequence.h"

void UAnimationModifiersAssetUserData::AddAnimationModifier(UAnimationModifier* Instance)
{
	AnimationModifierInstances.Add(Instance);
}

void UAnimationModifiersAssetUserData::RemoveAnimationModifierInstance(UAnimationModifier* Instance)
{
	checkf(AnimationModifierInstances.Contains(Instance), TEXT("Instance suppose to be removed is not found"));
	AnimationModifierInstances.Remove(Instance);
	AppliedModifiers.Remove(Instance);
}

const TArray<UAnimationModifier*>& UAnimationModifiersAssetUserData::GetAnimationModifierInstances() const
{
	return AnimationModifierInstances;
}

void UAnimationModifiersAssetUserData::ChangeAnimationModifierIndex(UAnimationModifier* Instance, int32 Direction)
{
	checkf(AnimationModifierInstances.Contains(Instance), TEXT("Instance suppose to be moved is not found"));
	const int32 CurrentIndex = AnimationModifierInstances.IndexOfByKey(Instance);
	const int32 NewIndex = FMath::Clamp(CurrentIndex + Direction, 0, AnimationModifierInstances.Num() - 1);
	if (CurrentIndex != NewIndex)
	{
		AnimationModifierInstances.Swap(CurrentIndex, NewIndex);
	}
}

void UAnimationModifiersAssetUserData::PostEditChangeProperty(struct FPropertyChangedEvent& PropertyChangedEvent)
{
	RemoveInvalidModifiers();
	Super::PostEditChangeProperty(PropertyChangedEvent);
}

#if WITH_EDITOR
void UAnimationModifiersAssetUserData::PostEditChangeOwner()
{
	Super::PostEditChangeOwner();

	// We cant call blueprint implemented functions while routing post load
	if (FUObjectThreadContext::Get().IsRoutingPostLoad)
	{
		return;
	}

	UAnimSequence* ModifiedAnimSequence = Cast<UAnimSequence>(GetOuter());
	if (!ModifiedAnimSequence)
	{
		return;
	}

<<<<<<< HEAD
	for (UAnimationModifier* Modifier : AnimationModifierInstances)
	{
		if (!Modifier->bReapplyPostOwnerChange || Modifier->IsCurrentlyApplyingModifier())
		{
			continue;
		}

		Modifier->ApplyToAnimationSequence(ModifiedAnimSequence);
=======
	// Only react to PostEditChange if not currently applying modifiers
	if(!UE::Anim::FApplyModifiersScope::IsScopePending())
	{
	    UE::Anim::FApplyModifiersScope Scope;
	    for (UAnimationModifier* Modifier : AnimationModifierInstances)
	    {
		    if (!Modifier->bReapplyPostOwnerChange)
		    {
			    continue;
		    }
		    Modifier->ApplyToAnimationSequence(ModifiedAnimSequence);
	    }
>>>>>>> 4af6daef
	}
}
#endif // WITH_EDITOR

void UAnimationModifiersAssetUserData::Serialize(FArchive& Ar)
{
	Super::Serialize(Ar);
}

void UAnimationModifiersAssetUserData::PostLoad()
{
	Super::PostLoad();
	RemoveInvalidModifiers();
}

void UAnimationModifiersAssetUserData::RemoveInvalidModifiers()
{
	// This will catch force-deleted blueprints to be removed from our stored array
	AnimationModifierInstances.RemoveAll([](UAnimationModifier* Modifier) { return Modifier == nullptr; });

	// The AssetUserData on this animation's skeleton
	UAnimationModifiersAssetUserData* SkeletonAssetUserData = nullptr;
	if (const UObject* OwnerAsset = GetOuter())
	{
		if (const UAnimSequence* Sequence = Cast<UAnimSequence>(OwnerAsset->GetOuter()))
		{
			if (USkeleton* Skeleton = Sequence->GetSkeleton())
			{
				SkeletonAssetUserData = Skeleton->GetAssetUserData< UAnimationModifiersAssetUserData>();
			}
		}
	}

	auto IsAppliedModifierValid = [this, SkeletonAssetUserData](const decltype(AppliedModifiers)::ElementType& Pair)
	{
		// The key (template modifier) from both animation sequence or skeleton should be loaded before this object
		if (const UObject* TemplateModifier = Pair.Key.ResolveObject())
		{
			if (const UObject* AssetData = TemplateModifier->GetOuter())
			{
				// If the TemplateModifier is not owned by us or the skeleton
				// This asset user data must been re-parented
				// Remove those stale applied-modifier information
				return AssetData == this || AssetData == SkeletonAssetUserData;
			}
		}
		return false;
	};
	// Remove all applied modifier instances of deleted modifier
	AppliedModifiers = AppliedModifiers.FilterByPredicate([](const decltype(AppliedModifiers)::ElementType& Pair) { return Pair.Key.ResolveObject() != nullptr; });
}<|MERGE_RESOLUTION|>--- conflicted
+++ resolved
@@ -61,16 +61,6 @@
 		return;
 	}
 
-<<<<<<< HEAD
-	for (UAnimationModifier* Modifier : AnimationModifierInstances)
-	{
-		if (!Modifier->bReapplyPostOwnerChange || Modifier->IsCurrentlyApplyingModifier())
-		{
-			continue;
-		}
-
-		Modifier->ApplyToAnimationSequence(ModifiedAnimSequence);
-=======
 	// Only react to PostEditChange if not currently applying modifiers
 	if(!UE::Anim::FApplyModifiersScope::IsScopePending())
 	{
@@ -83,7 +73,6 @@
 		    }
 		    Modifier->ApplyToAnimationSequence(ModifiedAnimSequence);
 	    }
->>>>>>> 4af6daef
 	}
 }
 #endif // WITH_EDITOR
