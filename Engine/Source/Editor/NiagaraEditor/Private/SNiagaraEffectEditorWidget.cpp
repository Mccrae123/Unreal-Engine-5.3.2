--- conflicted
+++ resolved
@@ -70,25 +70,6 @@
 						.Padding(10)
 						.VAlign(VAlign_Fill)
 						[
-<<<<<<< HEAD
-							SNew(STextBlock)
-							.Visibility(EVisibility::HitTestInvisible)
-							.TextStyle(FEditorStyle::Get(), "Graph.CornerText")
-							.Text(LOCTEXT("NiagaraEditorLabel", "Niagara Effect"))
-						]
-
-					// Top-right corner text indicating read only when not simulating
-					+ SOverlay::Slot()
-						.Padding(20)
-						.VAlign(VAlign_Top)
-						.HAlign(HAlign_Right)
-						[
-							SNew(STextBlock)
-							.Visibility(this, &SNiagaraEffectEditorWidget::ReadOnlyVisibility)
-							.TextStyle(FEditorStyle::Get(), "Graph.CornerText")
-							.Text(LOCTEXT("ReadOnlyLabel", "Read Only"))
-						]
-=======
 							SAssignNew(ListView, SListView<TSharedPtr<FNiagaraSimulation> >)
 							.ItemHeight(256)
 							.ListItemsSource(&(this->EffectInstance->GetEmitters()))
@@ -120,7 +101,6 @@
 								.TextStyle(FEditorStyle::Get(), "Graph.CornerText")
 								.Text(LOCTEXT("ReadOnlyLabel", "Read Only"))
 							]
->>>>>>> cce8678d
 
 						// Bottom-right corner text for notification list position
 						+ SOverlay::Slot()
