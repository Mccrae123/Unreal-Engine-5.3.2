--- conflicted
+++ resolved
@@ -50,11 +50,7 @@
 
 	virtual bool HasMultipleValues() const override;
 
-<<<<<<< HEAD
-	FReply OnDrop(TSharedPtr<FDragDropOperation> InOperation);
-=======
 	FReply OnDrop(const FGeometry& InGeometry, const FDragDropEvent& InDragDropEvent);
->>>>>>> 6bbb88c8
 
 	TSharedPtr<IPropertyHandle> StructProperty;
 };