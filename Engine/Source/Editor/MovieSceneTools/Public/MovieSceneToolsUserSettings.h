// Copyright Epic Games, Inc. All Rights Reserved.

#pragma once

#include "CoreMinimal.h"
#include "UObject/ObjectMacros.h"
#include "UObject/Object.h"
#include "Misc/FrameNumber.h"
#include "MovieSceneToolHelpers.h"
#include "MovieSceneToolsUserSettings.generated.h"

UENUM()
enum class EThumbnailQuality : uint8
{
	Draft,
	Normal,
	Best,
};

UCLASS(config=EditorSettings)
class MOVIESCENETOOLS_API UMovieSceneUserThumbnailSettings : public UObject
{
public:
	UMovieSceneUserThumbnailSettings(const FObjectInitializer& Initializer);
	
	GENERATED_BODY()

	/** Whether to draw thumbnails or not */
	UPROPERTY(EditAnywhere, config, Category=General)
	bool bDrawThumbnails;

	/** Whether to draw a single thumbnail for this section or as many as can fit */
	UPROPERTY(EditAnywhere, config, Category=General, meta=(EditCondition=bDrawThumbnails))
	bool bDrawSingleThumbnails;

	/** Size at which to draw thumbnails on thumbnail sections */
	UPROPERTY(EditAnywhere, config, Category=General, meta=(ClampMin=1, ClampMax=1024, EditCondition=bDrawThumbnails))
	FIntPoint ThumbnailSize;

	/** Quality to render the thumbnails with */
	UPROPERTY(EditAnywhere, config, Category=General, meta=(EditCondition=bDrawThumbnails))
	EThumbnailQuality Quality;

	/** Temporal history for the view required for advanced features(e.g., eye adaptation) on all thumbnails*/
	FSceneViewStateReference ViewState;

	DECLARE_EVENT(UMovieSceneUserThumbnailSettings, FOnForceRedraw)
	FOnForceRedraw& OnForceRedraw() { return OnForceRedrawEvent; }
	void BroadcastRedrawThumbnails() const { OnForceRedrawEvent.Broadcast(); }

	virtual void PostEditChangeProperty( struct FPropertyChangedEvent& PropertyChangedEvent) override;

private:
	FOnForceRedraw OnForceRedrawEvent;
};

UCLASS(config=EditorSettings, BlueprintType)
class MOVIESCENETOOLS_API UMovieSceneUserImportFBXSettings : public UObject
{
public:
	UMovieSceneUserImportFBXSettings(const FObjectInitializer& Initializer);
	
	GENERATED_BODY()

	/** Whether to match fbx node names to sequencer node names. */
	UPROPERTY(EditAnywhere, config, Category=Import, meta= (ToolTip = "Match fbx node names to sequencer node names"))
	bool bMatchByNameOnly;

	/** Whether to force the front axis to be align with X instead of -Y. */
	UPROPERTY(EditAnywhere, config, Category=Import, meta= (ToolTip = "Convert the scene from FBX coordinate system to UE coordinate system with front X axis instead of -Y"))
	bool bForceFrontXAxis;

	/** Convert the scene from FBX unit to UE unit(centimeter)*/
	UPROPERTY(EditAnywhere, config, Category = Import, meta = (ToolTip = "Convert the scene from FBX unit to UE unit(centimeter)"))
	bool bConvertSceneUnit;

	/** Import Uniform Scale*/
	UPROPERTY(EditAnywhere, config, Category = Import, meta = (ToolTip = "Import Uniform Scale"))
	float ImportUniformScale;

	/** Whether to create cameras if they don't already exist in the level. */
	UPROPERTY(EditAnywhere, config, Category=Import)
	bool bCreateCameras;

	/** Whether to replace the existing transform track or create a new track/section */
	UPROPERTY(EditAnywhere, config, Category=Import)
	bool bReplaceTransformTrack;

	/** Whether to remove keyframes within a tolerance from the imported tracks */
	UPROPERTY(EditAnywhere, config, Category=Import)
	bool bReduceKeys;

	/** The tolerance for reduce keys */
	UPROPERTY(EditAnywhere, config, Category=Import, meta=(EditCondition=bReduceKeys))
	float ReduceKeysTolerance;
};


/** Enumeration specifying the control type and channel*/
UENUM(BlueprintType)
enum class FControlRigChannelEnum : uint8
{
	/**Bool*/
	Bool,
	/**Enum*/
	Enum,
	/**Integer*/
	Integer,
	/**Float*/
	Float,
	/**Vector2D.X*/
	Vector2DX,
	/**Vector2D.Y*/
	Vector2DY,
	/**Position.X*/
	PositionX,
	/**Position.Y*/
	PositionY,
	/**Position.Z*/
	PositionZ,
	/**Rotator.X*/
	RotatorX,
	/**Rotator.Y*/
	RotatorY,
	/**Rotator.Z*/
	RotatorZ,
	/**Scale.X*/
	ScaleX,
	/**Scale.Y*/
	ScaleY,
	/**Scale.Z*/
	ScaleZ,
};

/** Enumeration specifying the transfrom channel  */
UENUM(BlueprintType)
enum class FTransformChannelEnum : uint8
{
	TranslateX,
	TranslateY,
	TranslateZ,
	RotateX,
	RotateY,
	RotateZ,
	ScaleX,
	ScaleY,
	ScaleZ,
};

USTRUCT(BlueprintType)
struct FControlToTransformMappings
{
	GENERATED_BODY()

	FControlToTransformMappings() :  ControlChannel(FControlRigChannelEnum::Float), FBXChannel(FTransformChannelEnum::TranslateX), bNegate(false)
	{}

	/** The channel of the control to map */
	UPROPERTY(Config, EditAnywhere, AdvancedDisplay, Category = "Control To Transform Mappings")
	FControlRigChannelEnum ControlChannel;

	/** The channel of the fbx transofrm node to map  */
	UPROPERTY(Config, EditAnywhere, AdvancedDisplay, Category = "Controle To Transform Mappings")
	FTransformChannelEnum FBXChannel;

	/** Whether to negate the value */
	UPROPERTY(Config, EditAnywhere, AdvancedDisplay, Category = "Control To Transform Mappings")
	bool bNegate;
};

USTRUCT(BlueprintType)
struct MOVIESCENETOOLS_API FControlFindReplaceString
{
	GENERATED_BODY()

	FControlFindReplaceString()
	{}

	/** The string to find in the imported data*/
	UPROPERTY(Config, EditAnywhere, AdvancedDisplay, Category = "Imported File Information")
	FString Find;

	/** The string to replace in the imported data*/
	UPROPERTY(Config, EditAnywhere, AdvancedDisplay, Category = "Imported File Information")
	FString Replace;
};

UCLASS(BlueprintType,config = EditorSettings)
class MOVIESCENETOOLS_API UMovieSceneUserImportFBXControlRigSettings : public UObject
{
public:
	UMovieSceneUserImportFBXControlRigSettings(const FObjectInitializer& Initializer);

	GENERATED_BODY()
	/** Imported File Name */
	UPROPERTY(VisibleAnywhere, Category = "Imported File Information")
	FString ImportedFileName;

	/** Imported File Duration in Seconds */
	UPROPERTY(VisibleAnywhere, Category = "Imported File Information")
	FFrameNumber ImportedStartTime;

	/** Imported File  */
	UPROPERTY(VisibleAnywhere, Category = "Imported File Information")
	FFrameNumber ImportedEndTime;

	/** List Of Imported Names in FBX File*/
	UPROPERTY(VisibleAnywhere,Category = "Imported File Information")
	TArray<FString> ImportedNodeNames;

	/** Incoming File Frame Rate*/
	UPROPERTY(VisibleAnywhere, Category = "Imported File Information")
	FString ImportedFrameRate;

	/** Strings To Find in the Import and Replace With */
	UPROPERTY(EditAnywhere, config, Category = "String Matching Options", meta = (ToolTip = "Strings In Imported Node To Find And Replace"))
	TArray< FControlFindReplaceString> FindAndReplaceStrings;

	/** Whether to force the front axis to be align with X instead of -Y. */
<<<<<<< HEAD
	UPROPERTY(EditAnywhere, config, Category = "Import Options", meta = (ToolTip = "Convert the scene from FBX coordinate system to UE4 coordinate system with front X axis instead of -Y"))
=======
	UPROPERTY(EditAnywhere, config, Category = "Import Options", meta = (ToolTip = "Convert the scene from FBX coordinate system to UE coordinate system with front X axis instead of -Y"))
>>>>>>> 6bbb88c8
	bool bForceFrontXAxis;

	/** Convert the scene from FBX unit to UE unit(centimeter)*/
	UPROPERTY(EditAnywhere, config, Category = Import, meta = (ToolTip = "Convert the scene from FBX unit to UE unit(centimeter)"))
	bool bConvertSceneUnit;

	/** Import Uniform Scale*/
	UPROPERTY(EditAnywhere, config, Category = Import, meta = (ToolTip = "Import Uniform Scale"))
	float ImportUniformScale;

	/** Whether or not import onto selected controls or all controls*/
	UPROPERTY(EditAnywhere, config, Category = "Import Options")
	bool bImportOntoSelectedControls;

	/** Time that we insert or replace the imported animation*/
	UPROPERTY(EditAnywhere, config, Category = "Import Options")
	FFrameNumber TimeToInsertOrReplaceAnimation;

	/** Whether or not we insert or replace, by default we insert*/
	UPROPERTY(EditAnywhere, config, Category = "Import Options")
	bool bInsertAnimation;

	/** Whether to import over specific Time Range*/
	UPROPERTY(EditAnywhere, config, Category = "Import Options")
	bool bSpecifyTimeRange;

	/**Start Time Range To Import*/
	UPROPERTY(EditAnywhere, config, Category = "Import Options", meta = (EditCondition = bSpecifyTimeRange))
	FFrameNumber StartTimeRange;

	/**End Time Range To Import */
	UPROPERTY(EditAnywhere, config, Category = "Import Options", meta = (EditCondition = bSpecifyTimeRange))
	FFrameNumber EndTimeRange;

	/** Mappings for how Control Rig Control Attributes Map to the incoming Transforms*/
	UPROPERTY(Config, EditAnywhere, Category = "Control Attribute Mappings")
	TArray<FControlToTransformMappings> ControlChannelMappings;
};<|MERGE_RESOLUTION|>--- conflicted
+++ resolved
@@ -217,11 +217,7 @@
 	TArray< FControlFindReplaceString> FindAndReplaceStrings;
 
 	/** Whether to force the front axis to be align with X instead of -Y. */
-<<<<<<< HEAD
-	UPROPERTY(EditAnywhere, config, Category = "Import Options", meta = (ToolTip = "Convert the scene from FBX coordinate system to UE4 coordinate system with front X axis instead of -Y"))
-=======
 	UPROPERTY(EditAnywhere, config, Category = "Import Options", meta = (ToolTip = "Convert the scene from FBX coordinate system to UE coordinate system with front X axis instead of -Y"))
->>>>>>> 6bbb88c8
 	bool bForceFrontXAxis;
 
 	/** Convert the scene from FBX unit to UE unit(centimeter)*/
