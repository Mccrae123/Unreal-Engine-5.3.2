--- conflicted
+++ resolved
@@ -29,10 +29,7 @@
 struct FMovieSceneEvaluationTrack;
 class UMovieSceneUserImportFBXSettings;
 class UMovieSceneUserImportFBXControlRigSettings;
-<<<<<<< HEAD
-=======
 class UMovieSceneUserExportFBXControlRigSettings;
->>>>>>> 4af6daef
 struct FMovieSceneDoubleValue;
 struct FMovieSceneFloatValue;
 class INodeNameAdapter;
@@ -44,11 +41,8 @@
 struct FActorForWorldTransforms;
 class UMovieScene3DTransformSection;
 class UMovieSceneSubTrack;
-<<<<<<< HEAD
-=======
 struct FBakingAnimationKeySettings;
 struct FKeyDataOptimizationParams;
->>>>>>> 4af6daef
 class UMovieSceneSubSection;
 enum class EMovieSceneTransformChannel : uint32;
 
@@ -592,23 +586,14 @@
 	* @param ChannelData Channel to set or add
 	* @param Time Frame to add or set the value
 	* @param Value  Value to Set
-<<<<<<< HEAD
-	*/
-	static void SetOrAddKey(TMovieSceneChannelData<FMovieSceneFloatValue>& ChannelData, FFrameNumber Time, float Value);
-=======
 	* @param Interpolation Key type to set if added
 	*/
 	static void SetOrAddKey(TMovieSceneChannelData<FMovieSceneFloatValue>& ChannelData, FFrameNumber Time, float Value, const EMovieSceneKeyInterpolation Interpolation = EMovieSceneKeyInterpolation::Auto);
->>>>>>> 4af6daef
 
 	/* Set or add a key onto a double channel.
 	* @param ChannelData Channel to set or add
 	* @param Time Frame to add or set the value
 	* @param Value  Value to Set
-<<<<<<< HEAD
-	*/
-	static void SetOrAddKey(TMovieSceneChannelData<FMovieSceneDoubleValue>& ChannelData, FFrameNumber Time, double Value);
-=======
 	* @param Interpolation Key type to set if added
 	*/
 	static void SetOrAddKey(TMovieSceneChannelData<FMovieSceneDoubleValue>& ChannelData, FFrameNumber Time, double Value, const EMovieSceneKeyInterpolation Interpolation = EMovieSceneKeyInterpolation::Auto);
@@ -625,7 +610,6 @@
 	*/
 	static void SetOrAddKey(TMovieSceneChannelData<FMovieSceneDoubleValue>& ChannelData, FFrameNumber Time, FMovieSceneDoubleValue Value);
 
->>>>>>> 4af6daef
 
 	/* 
 	* Set or add a key onto a float channel based on rich curve data.
@@ -659,23 +643,17 @@
 	 */
 	static bool IsValidAsset(UMovieSceneSequence* Sequence, const FAssetData& InAssetData);
 
-<<<<<<< HEAD
-=======
 	static bool CollapseSection(TSharedPtr<ISequencer>& SequencerPtr, UMovieSceneTrack* OwnerTrack, TArray<UMovieSceneSection*> Sections,
 		const FBakingAnimationKeySettings& InSettings);
 
 	static bool OptimizeSection(const FKeyDataOptimizationParams& InParams, UMovieSceneSection* InSection);
 
->>>>>>> 4af6daef
 	/** Returns the frame numbers between start and end. */
 	static void CalculateFramesBetween(
 		const UMovieScene* MovieScene,
 		FFrameNumber StartFrame,
 		FFrameNumber EndFrame,
-<<<<<<< HEAD
-=======
 		int FrameIncrement,
->>>>>>> 4af6daef
 		TArray<FFrameNumber>& OutFrames);
 
 	/** Returns the transform section for that guid. */
