// Copyright 1998-2018 Epic Games, Inc. All Rights Reserved.

#include "MovieSceneTranslator.h"
#include "MovieScene.h"
#include "Misc/FileHelper.h"
#include "Misc/Paths.h"
#include "Modules/ModuleManager.h"
#include "AssetData.h"
#include "LevelSequence.h"
#include "Tracks/MovieSceneAudioTrack.h"
#include "Sections/MovieSceneAudioSection.h"
#include "Tracks/MovieSceneCinematicShotTrack.h"
#include "Sections/MovieSceneCinematicShotSection.h"
#include "MovieSceneTimeHelpers.h"
#include "AssetRegistryModule.h"
#include "Sound/SoundWave.h"
#include "Sound/SoundCue.h"
#include "EditorFramework/AssetImportData.h"

#define LOCTEXT_NAMESPACE "MovieSceneTranslator"

namespace
{
	bool SupportMultipleAudioMasterTracks()
	{
		return true;
	}

	bool AudioSectionIsSoundWave(const UMovieSceneAudioSection* InAudioSection)
	{
		USoundBase* SoundBase = InAudioSection->GetSound();
		if (SoundBase == nullptr)
		{
			return false;
		}

		return (SoundBase->IsA<USoundWave>());
	}
}

FMovieSceneExportData::FMovieSceneExportData(const UMovieScene* InMovieScene, FFrameRate InFrameRate, uint32 InResX, uint32 InResY, int32 InHandleFrames, FString InSaveFilename, TSharedPtr<FMovieSceneTranslatorContext> InContext)
{
	if (InMovieScene == nullptr)
	{
		bExportDataIsValid = false;
		return;
	}

	ExportContext = InContext;
	FrameRate = InFrameRate;
	ResX = InResX;
	ResY = InResY;
	HandleFrames = ConvertFrameTime(FFrameTime(InHandleFrames), InMovieScene->GetTickResolution(), FrameRate);
	SaveFilename = InSaveFilename;

	// preferred sample rate in UE4
	DefaultAudioSampleRate = 44100;
	// all audio in UE4 is has depth 16
	DefaultAudioDepth = 16;

	bExportDataIsValid = ConstructData(InMovieScene);
}

FMovieSceneExportData::FMovieSceneExportData()
{
	bExportDataIsValid = false;
}

FMovieSceneExportData::~FMovieSceneExportData()
{
}

bool FMovieSceneExportData::IsExportDataValid() const
{
	return bExportDataIsValid;
}

bool FMovieSceneExportData::ConstructData(const UMovieScene* InMovieScene)
{
	if (InMovieScene == nullptr) 
	{ 
		return false; 
	}

	SaveFilenamePath = FPaths::GetPath(SaveFilename);
	if (FPaths::IsRelative(SaveFilenamePath))
	{
		SaveFilenamePath = FPaths::ConvertRelativePathToFull(SaveFilenamePath);
	}

	return ConstructMovieSceneData(InMovieScene);
}

bool FMovieSceneExportData::ConstructMovieSceneData(const UMovieScene* InMovieScene)
{
	if (InMovieScene == nullptr)
	{
		return false;
	}

	MovieSceneData = MakeShared<FMovieSceneExportMovieSceneData>();

	FFrameRate TickResolution = InMovieScene->GetTickResolution();

	TRange<FFrameNumber> PlaybackRange = InMovieScene->GetPlaybackRange();

	if (PlaybackRange.HasLowerBound())
	{
		MovieSceneData->PlaybackRangeStartFrame = ConvertFrameTime(PlaybackRange.GetLowerBoundValue(), TickResolution, FrameRate).CeilToFrame();
	}
	else
	{
		UE_LOG(LogMovieScene, Error, TEXT("Invalid condition: Movie scene playback range has infinite lower bound."));
		return false;
	}

	if (PlaybackRange.HasUpperBound())
	{
		MovieSceneData->PlaybackRangeEndFrame = ConvertFrameTime(PlaybackRange.GetUpperBoundValue(), TickResolution, FrameRate).CeilToFrame();
	}
	else
	{
		UE_LOG(LogMovieScene, Error, TEXT("Invalid condition: Movie scene playback range has infinite upper bound."));
		return false;
	}

	MovieSceneData->Name = InMovieScene->GetOuter()->GetName();
	MovieSceneData->Path = InMovieScene->GetOuter()->GetPathName();
	MovieSceneData->TickResolution = TickResolution;
	MovieSceneData->Duration = ConvertFrameTime(MovieScene::DiscreteSize(PlaybackRange), TickResolution, FrameRate).FrameNumber.Value;

	bool bFoundCinematicMasterTrack = false;

	// sort audio master tracks
	TMap<int32, TSharedPtr<FMovieSceneExportAudioMasterTrackData>> AudioTrackMap;

	const TArray<UMovieSceneTrack*> MasterTracks = InMovieScene->GetMasterTracks();
	for (UMovieSceneTrack* MasterTrack : MasterTracks)
	{
		if (!bFoundCinematicMasterTrack && MasterTrack->IsA(UMovieSceneCinematicShotTrack::StaticClass()))
		{
			const UMovieSceneCinematicShotTrack* CinematicTrack = Cast<UMovieSceneCinematicShotTrack>(MasterTrack);
			if (CinematicTrack == nullptr || !ConstructCinematicMasterTrackData(InMovieScene, CinematicTrack))
			{ 
				return false; 
			}
			bFoundCinematicMasterTrack = true;
		}
		else if (MasterTrack->IsA(UMovieSceneAudioTrack::StaticClass()))
		{
			const UMovieSceneAudioTrack* AudioTrack = Cast<UMovieSceneAudioTrack>(MasterTrack);
			if (AudioTrack == nullptr || !ConstructAudioMasterTrackData(InMovieScene, AudioTrack, AudioTrackMap))
			{ 
				return false; 
			}
		}
	}

	// sort the audio master tracks by their sorting index and add to the AudioMasterTracks array
	if (AudioTrackMap.Num() > 0)
	{
		AudioTrackMap.KeySort([](int32 A, int32 B) {
			return A < B; // sort keys in order
		});

		for (auto& Elem : AudioTrackMap)
		{
			if (Elem.Value.IsValid())
			{
				MovieSceneData->AudioMasterTracks.Add(Elem.Value);

				if (!SupportMultipleAudioMasterTracks())
				{
					break;
				}
			}
		}
	}

	return true;
}

bool FMovieSceneExportData::ConstructCinematicMasterTrackData(const UMovieScene* InMovieScene, const UMovieSceneCinematicShotTrack* InCinematicMasterTrack)
{
	if (InMovieScene == nullptr || !MovieSceneData.IsValid())
	{
		return false;
	}

	TSharedPtr<FMovieSceneExportCinematicMasterTrackData> MasterTrackData = MakeShared<FMovieSceneExportCinematicMasterTrackData>();
	MasterTrackData->MovieSceneTrack = InCinematicMasterTrack;
	MovieSceneData->CinematicMasterTrack = MasterTrackData;

	// Construct sections & create track row index array
	TArray<int32> CinematicTrackRowIndices;

	for (UMovieSceneSection* Section : InCinematicMasterTrack->GetAllSections())
	{
		const UMovieSceneCinematicShotSection* CinematicSection = Cast<UMovieSceneCinematicShotSection>(Section);

		if (CinematicSection != nullptr && CinematicSection->GetSequence() != nullptr)
		{
			if (!ConstructCinematicSectionData(InMovieScene, MasterTrackData, CinematicSection))
			{
				return false;
			}

			int32 RowIndex = CinematicSection->GetRowIndex();
			if (RowIndex >= 0)
			{
				CinematicTrackRowIndices.AddUnique(RowIndex);
			}
		}
	}

	// Construct tracks and point to sections
	CinematicTrackRowIndices.Sort();

	for (int32 CinematicTrackRowIndex : CinematicTrackRowIndices)
	{	
		if (!ConstructCinematicTrackData(InMovieScene, MasterTrackData, CinematicTrackRowIndex))
		{
			return false;
		}		
	}

	return true;
}

bool FMovieSceneExportData::ConstructCinematicTrackData(const UMovieScene* InMovieScene, TSharedPtr<FMovieSceneExportCinematicMasterTrackData> InCinematicMasterTrackData, int32 InRowIndex)
{
	if (InMovieScene == nullptr || !InCinematicMasterTrackData.IsValid() || !MovieSceneData.IsValid() || !MovieSceneData->CinematicMasterTrack.IsValid())
	{
		return false;
	}

	TSharedPtr<FMovieSceneExportCinematicTrackData> TrackData = MakeShared<FMovieSceneExportCinematicTrackData>();
	TrackData->RowIndex = InRowIndex;
	MovieSceneData->CinematicMasterTrack->CinematicTracks.Add(TrackData);

	for (TSharedPtr<FMovieSceneExportCinematicSectionData> Section : InCinematicMasterTrackData->CinematicSections)
	{
		if (Section.IsValid() && Section->RowIndex == InRowIndex)
		{
			TrackData->CinematicSections.Add(Section);
		}
	}

	return true;
}

bool FMovieSceneExportData::ConstructAudioMasterTrackData(const UMovieScene* InMovieScene, const UMovieSceneAudioTrack* InAudioMasterTrack, TMap<int32, TSharedPtr<FMovieSceneExportAudioMasterTrackData>>& InAudioTrackMap)
{
	if (InMovieScene == nullptr || !MovieSceneData.IsValid())
	{
		return false;
	}

	TSharedPtr<FMovieSceneExportAudioMasterTrackData> MasterTrackData = MakeShared<FMovieSceneExportAudioMasterTrackData>();
	MasterTrackData->MovieSceneTrack = InAudioMasterTrack;
	InAudioTrackMap.Add(InAudioMasterTrack->GetSortingOrder(), MasterTrackData);

	// Construct sections & create track row index array
	TArray<int32> AudioTrackRowIndices;

	TArray<FString> SectionPathNames;

	for (UMovieSceneSection* Section : InAudioMasterTrack->GetAudioSections())
	{
		const UMovieSceneAudioSection* AudioSection = Cast<UMovieSceneAudioSection>(Section);
		if (AudioSection == nullptr)
		{
			continue;
		}

		// skip duplicate sections
		if (SectionPathNames.Num() > 0 && SectionPathNames.Contains(AudioSection->GetPathName()))
		{
			continue;
		}
<<<<<<< HEAD

		if (AudioSectionIsSoundWave(AudioSection))
		{
			if (!ConstructAudioSectionData(InMovieScene, MasterTrackData, AudioSection))
			{
				return false;
			}

			int32 RowIndex = AudioSection->GetRowIndex();
			if (RowIndex >= 0)
			{
				AudioTrackRowIndices.AddUnique(RowIndex);
			}
		}
		SectionPathNames.Add(AudioSection->GetPathName());
	}

	// Construct tracks and point to sections
	AudioTrackRowIndices.Sort();

=======

		if (AudioSectionIsSoundWave(AudioSection))
		{
			if (!ConstructAudioSectionData(InMovieScene, MasterTrackData, AudioSection))
			{
				return false;
			}

			int32 RowIndex = AudioSection->GetRowIndex();
			if (RowIndex >= 0)
			{
				AudioTrackRowIndices.AddUnique(RowIndex);
			}
		}
		SectionPathNames.Add(AudioSection->GetPathName());
	}

	// Construct tracks and point to sections
	AudioTrackRowIndices.Sort();

>>>>>>> cf6d231e
	for (int32 AudioTrackRowIndex : AudioTrackRowIndices)
	{
		if (!ConstructAudioTrackData(InMovieScene, MasterTrackData, AudioTrackRowIndex))
		{
			return false;
		}
	}

	return true;
}

bool FMovieSceneExportData::ConstructAudioTrackData(const UMovieScene* InMovieScene, TSharedPtr<FMovieSceneExportAudioMasterTrackData> InAudioMasterTrackData, int32 InRowIndex)
{
	if (InMovieScene == nullptr || !InAudioMasterTrackData.IsValid())
	{
		return false;
	}

	TSharedPtr<FMovieSceneExportAudioTrackData> TrackData = MakeShared<FMovieSceneExportAudioTrackData>();
	TrackData->SampleRate = DefaultAudioSampleRate;
	TrackData->RowIndex = InRowIndex;
	InAudioMasterTrackData->AudioTracks.Add(TrackData);

	for (TSharedPtr<FMovieSceneExportAudioSectionData> Section : InAudioMasterTrackData->AudioSections)
	{
		if (Section.IsValid() && Section->RowIndex == InRowIndex)
		{
			TrackData->AudioSections.Add(Section);
		}
	}

	return true;
}

bool FMovieSceneExportData::ConstructCinematicSectionData(const UMovieScene* InMovieScene, TSharedPtr<FMovieSceneExportCinematicMasterTrackData> InMasterTrackData, const UMovieSceneCinematicShotSection* InCinematicSection)
{
	if (InMovieScene == nullptr || !InMasterTrackData.IsValid() || InCinematicSection == nullptr)
	{
		return false;
	}

	TSharedPtr<FMovieSceneExportCinematicSectionData> SectionData = MakeShared<FMovieSceneExportCinematicSectionData>();
	InMasterTrackData->CinematicSections.Add(SectionData);

	SectionData->DisplayName = InCinematicSection->GetShotDisplayName();
<<<<<<< HEAD
	SectionData->SourceFilename = SectionData->DisplayName + TEXT(".avi");
=======

#if PLATFORM_MAC
	static const TCHAR* Extension = TEXT(".mov");
#elif PLATFORM_UNIX
	static const TCHAR* Extension = TEXT(".unsupp");
	return false;
#else
	static const TCHAR* Extension = TEXT(".avi");
#endif

	SectionData->SourceFilename = SectionData->DisplayName + Extension;
>>>>>>> cf6d231e
	SectionData->SourceFilePath = TEXT("");

	ConstructSectionData(InMovieScene, SectionData, InCinematicSection, EMovieSceneTranslatorSectionType::Cinematic, SectionData->DisplayName);

	return true;
}

bool FMovieSceneExportData::ConstructAudioSectionData(const UMovieScene* InMovieScene, TSharedPtr<FMovieSceneExportAudioMasterTrackData> InTrackData, const UMovieSceneAudioSection* InAudioSection)
{
	if (InMovieScene == nullptr || !InTrackData.IsValid() || InAudioSection == nullptr)
	{
		return false;
	}

	USoundBase* SoundBase = InAudioSection->GetSound();
	if (SoundBase == nullptr || !SoundBase->IsA<USoundWave>())
	{
		return false;
	}

	USoundWave* SoundWave = nullptr;
	SoundWave = Cast<USoundWave>(SoundBase);
	if (SoundWave == nullptr || SoundWave->AssetImportData == nullptr)
	{
		return false;
	}

	TSharedPtr<FMovieSceneExportAudioSectionData> SectionData = MakeShared<FMovieSceneExportAudioSectionData>();
	InTrackData->AudioSections.Add(SectionData);

	TArray<FString> Filenames = SoundWave->AssetImportData->ExtractFilenames();
	if (Filenames.Num() < 1)
	{
		return false;
	}

	int32 SampleRate = SoundWave->GetSampleRateForCurrentPlatform();
	if (SampleRate != 48000 && SampleRate != 44100 && SampleRate != 32000)
	{
		// @todo - warning about invalid sample rate
		SampleRate = 44100;
	}
	
	SectionData->DisplayName = SoundWave->GetName();
	SectionData->SourceFilename = FPaths::GetCleanFilename(Filenames[0]);
	SectionData->SourceFilePath = FPaths::GetPath(Filenames[0]);
	SectionData->Depth = GetDefaultAudioDepth();
	SectionData->SampleRate = SampleRate;
	SectionData->NumChannels = SoundWave->NumChannels;

	ConstructSectionData(InMovieScene, SectionData, InAudioSection, EMovieSceneTranslatorSectionType::Audio, TEXT(""));

	return true;
}

bool FMovieSceneExportData::ConstructSectionData(const UMovieScene* InMovieScene, TSharedPtr<FMovieSceneExportSectionData> InSectionData, const UMovieSceneSection* InSection, EMovieSceneTranslatorSectionType InSectionType, const FString& InSectionDisplayName)
{
	if (InMovieScene == nullptr || !MovieSceneData.IsValid() || InSection == nullptr || !InSectionData.IsValid())
	{
		return false;
	}

	InSectionData->MovieSceneSection = InSection;
	InSectionData->RowIndex = InSection->GetRowIndex();

	if (InSection->HasStartFrame())
	{
		FFrameTime InclusiveStartFrame = InSection->GetInclusiveStartFrame();
		FFrameTime ConvertedStartFrame = ConvertFrameTime(InclusiveStartFrame, MovieSceneData->TickResolution, FrameRate);
		InSectionData->StartFrame = ConvertedStartFrame.CeilToFrame();

		if (ExportContext.IsValid() && InSectionType == EMovieSceneTranslatorSectionType::Cinematic && ConvertedStartFrame.GetSubFrame() > 0.0f)
		{
			ExportContext->AddMessage(EMessageSeverity::Warning,
				FText::Format(LOCTEXT("SectionStartNotDivisByDisplayRate", "Section '{0}' starts on tick {1} which is not evenly divisible by the display rate {2}. Enable snapping and adjust the start or edit the section properties to ensure it lands evenly on a whole frame."),
					FText::FromString(InSectionDisplayName),
					FText::AsNumber(InclusiveStartFrame.CeilToFrame().Value),
					FText::FromString(FString::SanitizeFloat(FrameRate.AsDecimal()))));
		}
	}
	else
	{
		InSectionData->StartFrame = FFrameNumber(0);
		if (ExportContext.IsValid() && InSectionType == EMovieSceneTranslatorSectionType::Cinematic)
		{
			ExportContext->AddMessage(EMessageSeverity::Warning, FText::Format(LOCTEXT("SectionHasNoStartFrame", "Section '{0}' has no start frame. Start frame will default to 0."), FText::FromString(InSectionDisplayName)));
		}
	}

	if (InSection->HasEndFrame())
	{
		FFrameTime ExclusiveEndFrame = InSection->GetExclusiveEndFrame();
		FFrameTime ConvertedEndFrame = ConvertFrameTime(ExclusiveEndFrame, MovieSceneData->TickResolution, FrameRate);
		InSectionData->EndFrame = ConvertedEndFrame.CeilToFrame();

		if (ExportContext.IsValid() && InSectionType == EMovieSceneTranslatorSectionType::Cinematic && ConvertedEndFrame.GetSubFrame() > 0.0f)
		{
			ExportContext->AddMessage(EMessageSeverity::Warning,
				FText::Format(LOCTEXT("SectionEndNotDivisByDisplayRate", "Section '{0}' ends on tick {1} which is not evenly divisible by the display rate {2}. Enable snapping and adjust the end or edit the section properties to ensure it lands evenly on a whole frame."),
					FText::FromString(InSectionDisplayName),
					FText::FromString(FString::FromInt(ExclusiveEndFrame.CeilToFrame().Value)), 
					FText::FromString(FString::SanitizeFloat(FrameRate.AsDecimal()))));
		}
	}
	else
	{
		InSectionData->EndFrame = MovieSceneData->PlaybackRangeEndFrame;
		if (ExportContext.IsValid() && InSectionType == EMovieSceneTranslatorSectionType::Cinematic)
		{
			ExportContext->AddMessage(EMessageSeverity::Warning, FText::Format(LOCTEXT("SectionHasNoEndFrame", "Section '{0}' has no end frame. End frame will default to playback range end."), FText::FromString(InSectionDisplayName)));
		}
	}

	// @todo handle intersection with playback range?
	TRange<FFrameNumber> PlaybackRange = InMovieScene->GetPlaybackRange();
	TRange<FFrameNumber> EditRange = InSection->GetRange();
	TRange<FFrameNumber> Intersection = TRange<FFrameNumber>::Intersection(PlaybackRange, EditRange);
	InSectionData->bWithinPlaybackRange = EditRange.Overlaps(PlaybackRange);
	InSectionData->bEnabled = true;

	return true;
}

bool FMovieSceneExportData::FindAudioSections(const FString& InSoundPathName, TArray<TSharedPtr<FMovieSceneExportAudioSectionData>>& OutFoundSections) const
{
	if (!MovieSceneData.IsValid())
	{
		return false;
	}

	for (TSharedPtr<FMovieSceneExportAudioMasterTrackData> AudioMasterTrack : MovieSceneData->AudioMasterTracks)
	{
		for (TSharedPtr<FMovieSceneExportAudioSectionData> AudioSectionData : AudioMasterTrack->AudioSections)
		{
			if (!AudioSectionData.IsValid() || AudioSectionData->MovieSceneSection == nullptr)
			{
				continue;
			}
			const UMovieSceneAudioSection* AudioSection = Cast<UMovieSceneAudioSection>(AudioSectionData->MovieSceneSection);
			if (AudioSection == nullptr)
			{
				continue;
			}
			USoundBase* Sound = AudioSection->GetSound();
			if (Sound == nullptr || !Sound->IsA<USoundWave>())
			{
				continue;
			}

			FString SoundPathName = Sound->GetPathName();
			if (SoundPathName == InSoundPathName)
			{
				OutFoundSections.Add(AudioSectionData);
			}
		}
	}

	return true;
}

FString FMovieSceneExportData::GetFilename() const
{
	return SaveFilename;
}

FString FMovieSceneExportData::GetFilenamePath() const
{
	return SaveFilenamePath;
}

FFrameRate FMovieSceneExportData::GetFrameRate() const
{
	return FrameRate;
}

uint32 FMovieSceneExportData::GetResX() const
{
	return ResX;
}

uint32 FMovieSceneExportData::GetResY() const
{
	return ResY;
}

uint32 FMovieSceneExportData::GetNearestWholeFrameRate() const
{
	if (GetFrameRateIsNTSC())
	{
		double Rate = FrameRate.AsDecimal();
		return static_cast<int32>(FMath::FloorToDouble(Rate + 0.5));
	}
	return static_cast<uint32>(FrameRate.AsDecimal());
}

bool FMovieSceneExportData::GetFrameRateIsNTSC() const
{
	float FractionalPart = FMath::Frac(FrameRate.AsDecimal());
	return (!FMath::IsNearlyZero(FractionalPart));
}

FFrameTime FMovieSceneExportData::GetHandleFrames() const
{
	return HandleFrames;
}

int32 FMovieSceneExportData::GetDefaultAudioSampleRate() const
{
	return DefaultAudioSampleRate;
}

int32 FMovieSceneExportData::GetDefaultAudioDepth() const
{
	return DefaultAudioDepth;
}

FMovieSceneImportData::FMovieSceneImportData(UMovieScene* InMovieScene, TSharedPtr<FMovieSceneTranslatorContext> InContext)
{
	if (InMovieScene == nullptr)
	{
		return;
	}

	ImportContext = InContext;

	MovieSceneData = ConstructMovieSceneData(InMovieScene);
}

FMovieSceneImportData::FMovieSceneImportData() : MovieSceneData(nullptr)
{
}

FMovieSceneImportData::~FMovieSceneImportData()
{
}

bool FMovieSceneImportData::IsImportDataValid() const
{
	return MovieSceneData.IsValid();
}

TSharedPtr<FMovieSceneImportCinematicSectionData> FMovieSceneImportData::FindCinematicSection(const FString& InSectionPathName)
{
	TSharedPtr<FMovieSceneImportCinematicMasterTrackData> MasterTrackData = GetCinematicMasterTrackData(false);
	if (!MasterTrackData.IsValid())
	{
		return nullptr;
	}

	for (TSharedPtr<FMovieSceneImportCinematicSectionData> CinematicSection : MasterTrackData->CinematicSections)
	{
		UMovieSceneCinematicShotSection* CinematicShotSection = CinematicSection->CinematicSection;
		if (CinematicShotSection != nullptr)
		{
			UMovieSceneSequence* ShotSequence = CinematicShotSection->GetSequence();

			FString ShotSectionPathName = CinematicShotSection->GetPathName();
			if (ShotSequence != nullptr && ShotSectionPathName == InSectionPathName)
			{
				return CinematicSection;
			}
		}
	}
	return nullptr;
}

/** Create cinematic section */
TSharedPtr<FMovieSceneImportCinematicSectionData> FMovieSceneImportData::CreateCinematicSection(FString InName, int32 InRow, FFrameRate InFrameRate, FFrameNumber InStartFrame, FFrameNumber InEndFrame, FFrameNumber InStartOffsetFrame)
{
	if (!MovieSceneData.IsValid() || MovieSceneData->MovieScene == nullptr)
	{ 
		return nullptr;
	}

	TSharedPtr<FMovieSceneImportCinematicMasterTrackData> MasterTrackData = GetCinematicMasterTrackData(true);
	if (!MasterTrackData.IsValid() || MasterTrackData->MovieSceneTrack == nullptr)
	{
		return nullptr;
	}

	UMovieSceneCinematicShotTrack* MasterTrack = Cast<UMovieSceneCinematicShotTrack>(MasterTrackData->MovieSceneTrack);
	if (MasterTrack == nullptr)
	{
		return nullptr;
	}

	UMovieSceneSequence* SequenceToAdd = nullptr;

	FAssetRegistryModule& AssetRegistryModule = FModuleManager::LoadModuleChecked<FAssetRegistryModule>(TEXT("AssetRegistry"));

	// Collect a full list of assets with the specified class
	TArray<FAssetData> AssetDataArray;
	AssetRegistryModule.Get().GetAssetsByClass(ULevelSequence::StaticClass()->GetFName(), AssetDataArray);

	for (FAssetData AssetData : AssetDataArray)
	{
		if (AssetData.AssetName == *InName)
		{
			SequenceToAdd = Cast<ULevelSequence>(AssetData.GetAsset());
			break;
		}
	}

	if (SequenceToAdd == nullptr)
	{
		return nullptr;
	}

	// both FCP XML and Sequencer have inclusive start frame, exclusive end frame
	FFrameRate TickResolution = MovieSceneData->MovieScene->GetTickResolution();
	FFrameNumber StartFrame = ConvertFrameTime(InStartFrame, InFrameRate, TickResolution).RoundToFrame();
	FFrameNumber StartOffsetFrame = ConvertFrameTime(InStartOffsetFrame, InFrameRate, TickResolution).RoundToFrame();
	FFrameNumber EndFrame = ConvertFrameTime(InEndFrame, InFrameRate, TickResolution).RoundToFrame();
	int32 Duration = (EndFrame - StartFrame).Value;
	
	MasterTrack->Modify();
	UMovieSceneCinematicShotSection* Section = Cast<UMovieSceneCinematicShotSection>(MasterTrack->AddSequence(SequenceToAdd, StartFrame, Duration));
	if (Section == nullptr)
	{
		return nullptr;
	}
	Section->Modify();
	Section->SetRowIndex(InRow);
	Section->Parameters.SetStartFrameOffset(StartOffsetFrame.Value);
	Section->SetRange(TRange<FFrameNumber>(StartFrame, EndFrame));

	TSharedPtr<FMovieSceneImportCinematicSectionData> SectionData = ConstructCinematicSectionData(Section);
	MasterTrackData->CinematicSections.Add(SectionData);
	for (TSharedPtr<FMovieSceneImportCinematicTrackData> TrackData : MasterTrackData->CinematicTracks)
	{
		if (InRow == TrackData->RowIndex)
		{
			TrackData->CinematicSections.Add(SectionData);
		}
	}
	return SectionData;
}

bool FMovieSceneImportData::SetCinematicSection(TSharedPtr<FMovieSceneImportCinematicSectionData> InSection, int32 InRow, FFrameRate InFrameRate, FFrameNumber InStartFrame, FFrameNumber InEndFrame, FFrameNumber InStartOffsetFrame)
{
	if (!InSection.IsValid() || InSection->CinematicSection == nullptr)
	{
		return false;
	}

	FFrameRate TickResolution = MovieSceneData->MovieScene->GetTickResolution();
	FFrameNumber StartFrame = ConvertFrameTime(InStartFrame, InFrameRate, TickResolution).GetFrame();
	FFrameNumber StartOffsetFrame = ConvertFrameTime(InStartOffsetFrame, InFrameRate, TickResolution).GetFrame();
	FFrameNumber EndFrame = ConvertFrameTime(InEndFrame, InFrameRate, TickResolution).GetFrame();

	InSection->CinematicSection->Modify();
	InSection->CinematicSection->Parameters.SetStartFrameOffset(StartOffsetFrame.Value);
	InSection->CinematicSection->SetRange(TRange<FFrameNumber>(StartFrame, EndFrame));
	if (InRow != InSection->CinematicSection->GetRowIndex())
	{
		InSection->CinematicSection->SetRowIndex(InRow);
	}

	return true;
}

TSharedPtr<FMovieSceneImportAudioSectionData> FMovieSceneImportData::FindAudioSection(const FString& InSectionPathName, TSharedPtr<FMovieSceneImportAudioMasterTrackData>& OutMasterTrackData)
{
	if (!MovieSceneData.IsValid())
	{
		OutMasterTrackData = nullptr;
		return nullptr;
	}
<<<<<<< HEAD

	for (TSharedPtr<FMovieSceneImportAudioMasterTrackData> MasterTrackData : MovieSceneData->AudioMasterTracks)
	{
		if (!MasterTrackData.IsValid())
		{
			continue;
		}

		for (TSharedPtr<FMovieSceneImportAudioSectionData> AudioSectionData : MasterTrackData->AudioSections)
		{
			if (AudioSectionData.IsValid() && AudioSectionData->AudioSection != nullptr)
			{
				FString SectionName = AudioSectionData->AudioSection->GetPathName();
				if (SectionName == InSectionPathName)
				{
					OutMasterTrackData = MasterTrackData;
					return AudioSectionData;
				}
			}
		}
	}

=======

	for (TSharedPtr<FMovieSceneImportAudioMasterTrackData> MasterTrackData : MovieSceneData->AudioMasterTracks)
	{
		if (!MasterTrackData.IsValid())
		{
			continue;
		}

		for (TSharedPtr<FMovieSceneImportAudioSectionData> AudioSectionData : MasterTrackData->AudioSections)
		{
			if (AudioSectionData.IsValid() && AudioSectionData->AudioSection != nullptr)
			{
				FString SectionName = AudioSectionData->AudioSection->GetPathName();
				if (SectionName == InSectionPathName)
				{
					OutMasterTrackData = MasterTrackData;
					return AudioSectionData;
				}
			}
		}
	}

>>>>>>> cf6d231e
	OutMasterTrackData = nullptr;
	return nullptr;
}

/** Create audio section */
TSharedPtr<FMovieSceneImportAudioSectionData> FMovieSceneImportData::CreateAudioSection(FString InFilenameOrAssetPathName, bool bIsPathName, TSharedPtr<FMovieSceneImportAudioMasterTrackData> InMasterTrackData, int32 InRow, FFrameRate InFrameRate, FFrameNumber InStartFrame, FFrameNumber InEndFrame, FFrameNumber InStartOffsetFrame)
{
	if (!MovieSceneData.IsValid() || MovieSceneData->MovieScene == nullptr || !InMasterTrackData.IsValid() || InMasterTrackData->MovieSceneTrack == nullptr)
	{
		return nullptr;
	}

	UMovieSceneAudioTrack* MasterTrack = Cast<UMovieSceneAudioTrack>(InMasterTrackData->MovieSceneTrack);
	if (MasterTrack == nullptr)
	{
		return nullptr;
	}

	USoundWave* SoundToAdd = nullptr;

	FAssetRegistryModule& AssetRegistryModule = FModuleManager::LoadModuleChecked<FAssetRegistryModule>(TEXT("AssetRegistry"));

	// Collect a full list of assets with the specified class
	TArray<FAssetData> AssetDataArray;
	AssetRegistryModule.Get().GetAssetsByClass(USoundWave::StaticClass()->GetFName(), AssetDataArray);

	for (FAssetData AssetData : AssetDataArray)
	{
		USoundWave* SoundWaveAsset = Cast<USoundWave>(AssetData.GetAsset());

		if (SoundWaveAsset == nullptr)
		{
			continue;
		}

		if (bIsPathName)
		{
			if (InFilenameOrAssetPathName == SoundWaveAsset->GetPathName())
			{
				SoundToAdd = SoundWaveAsset;
				break;
			}
		}
		else
		{
			if (SoundWaveAsset->AssetImportData == nullptr)
			{
				continue;
			}

			TArray<FString> Filenames = SoundWaveAsset->AssetImportData->ExtractFilenames();
			if (Filenames.Num() < 1)
			{
				continue;
			}

			FString Filename = FPaths::GetCleanFilename(Filenames[0]);
			if (Filename == InFilenameOrAssetPathName)
			{
				SoundToAdd = SoundWaveAsset;
				break;
			}
		}
	}
	
	if (SoundToAdd == nullptr)
	{
		return nullptr;
	}

	// both FCP XML and Sequencer have inclusive start frame, exclusive end frame
	FFrameRate TickResolution = MovieSceneData->MovieScene->GetTickResolution();
	FFrameNumber StartFrame = ConvertFrameTime(InStartFrame, InFrameRate, TickResolution).RoundToFrame();
	FFrameNumber StartOffsetFrame = ConvertFrameTime(InStartOffsetFrame, InFrameRate, TickResolution).RoundToFrame();
	FFrameNumber EndFrame = ConvertFrameTime(InEndFrame, InFrameRate, TickResolution).RoundToFrame();
	int32 Duration = (EndFrame - StartFrame).Value;

	MasterTrack->Modify();
	UMovieSceneAudioSection* AudioSection = Cast<UMovieSceneAudioSection>(MasterTrack->AddNewSoundOnRow(SoundToAdd, StartFrame, InRow));
	if (AudioSection == nullptr)
	{
		return nullptr;
	}
	AudioSection->Modify();
	AudioSection->SetRowIndex(InRow);
	AudioSection->SetStartOffset(StartOffsetFrame.Value);
	AudioSection->SetRange(TRange<FFrameNumber>(StartFrame, EndFrame));

	TSharedPtr<FMovieSceneImportAudioSectionData> AudioSectionData = ConstructAudioSectionData(AudioSection);

	InMasterTrackData->AudioSections.Add(AudioSectionData);
	for (TSharedPtr<FMovieSceneImportAudioTrackData> TrackData : InMasterTrackData->AudioTracks)
	{
		if (InRow == TrackData->RowIndex)
		{
			TrackData->AudioSections.Add(AudioSectionData);
		}
	}

	return AudioSectionData;
}

bool FMovieSceneImportData::SetAudioSection(TSharedPtr<FMovieSceneImportAudioSectionData> InSection, int32 InRow, FFrameRate InFrameRate, FFrameNumber InStartFrame, FFrameNumber InEndFrame, FFrameNumber InStartOffsetFrame)
{
	if (!MovieSceneData.IsValid() || MovieSceneData->MovieScene == nullptr || !InSection.IsValid() || InSection->AudioSection == nullptr)
	{
		return false;
	}

	FFrameRate TickResolution = MovieSceneData->MovieScene->GetTickResolution();
	FFrameNumber StartFrame = ConvertFrameTime(InStartFrame, InFrameRate, TickResolution).GetFrame();
	FFrameNumber StartOffsetFrame = ConvertFrameTime(InStartOffsetFrame, InFrameRate, TickResolution).GetFrame();
	FFrameNumber EndFrame = ConvertFrameTime(InEndFrame, InFrameRate, TickResolution).GetFrame();

	InSection->AudioSection->Modify();
	InSection->AudioSection->SetStartOffset(StartOffsetFrame.Value);
	InSection->AudioSection->SetRange(TRange<FFrameNumber>(StartFrame, EndFrame));
	if (InRow != InSection->AudioSection->GetRowIndex())
	{
		InSection->AudioSection->SetRowIndex(InRow);
	}

	return true;
}

bool FMovieSceneImportData::MoveAudioSection(TSharedPtr<FMovieSceneImportAudioSectionData> InAudioSectionData, TSharedPtr<FMovieSceneImportAudioMasterTrackData> InFromMasterTrackData, TSharedPtr<FMovieSceneImportAudioMasterTrackData> InToMasterTrackData, int32 InToRowIndex)
{
	if (!MovieSceneData.IsValid() || !InAudioSectionData.IsValid() || !InFromMasterTrackData.IsValid() || !InToMasterTrackData.IsValid())
	{
		return false;
	}

	UMovieSceneAudioTrack* FromTrack = Cast<UMovieSceneAudioTrack>(InFromMasterTrackData->MovieSceneTrack);
	if (FromTrack == nullptr)
	{
		return false;
	}

	UMovieSceneAudioTrack* ToTrack = Cast<UMovieSceneAudioTrack>(InToMasterTrackData->MovieSceneTrack);
	if (ToTrack == nullptr)
	{
		return false;
	}
	UMovieSceneAudioSection* AudioSection = InAudioSectionData->AudioSection;
	if (AudioSection == nullptr)
	{
		return false;
	}

	FromTrack->Modify();
	FromTrack->RemoveSection(*AudioSection);
	ToTrack->Modify();
	ToTrack->AddSection(*AudioSection);

	InFromMasterTrackData->AudioSections.Remove(InAudioSectionData);
	for (TSharedPtr<FMovieSceneImportAudioTrackData> AudioTrackData : InFromMasterTrackData->AudioTracks)
	{
		if (AudioTrackData->AudioSections.Contains(InAudioSectionData))
		{
			AudioTrackData->AudioSections.Remove(InAudioSectionData);
		}
	}

	bool bFoundTrack = false;
	InToMasterTrackData->AudioSections.Add(InAudioSectionData);
	for (TSharedPtr<FMovieSceneImportAudioTrackData> AudioTrackData : InToMasterTrackData->AudioTracks)
	{
		if (AudioTrackData->RowIndex == InToRowIndex)
		{
			AudioTrackData->AudioSections.Add(InAudioSectionData);
			bFoundTrack = true;
			break;
		}
	}

	if (!bFoundTrack)
	{
		TSharedPtr<FMovieSceneImportAudioTrackData> TrackData = MakeShared<FMovieSceneImportAudioTrackData>();
		TrackData->RowIndex = InToRowIndex;
		TrackData->AudioSections.Add(InAudioSectionData);
		InToMasterTrackData->AudioTracks.Add(TrackData);
	}

	return true;
}

TSharedPtr<FMovieSceneImportCinematicMasterTrackData> FMovieSceneImportData::GetCinematicMasterTrackData(bool CreateTrackIfNull) 
{
	if (!MovieSceneData.IsValid())
	{
		return nullptr;
	}
	if (!MovieSceneData->CinematicMasterTrack.IsValid() && CreateTrackIfNull)
	{
		UMovieSceneCinematicShotTrack* CinematicMasterTrack = MovieSceneData->MovieScene->AddMasterTrack<UMovieSceneCinematicShotTrack>();
		MovieSceneData->CinematicMasterTrack = ConstructCinematicMasterTrackData(CinematicMasterTrack);
	}
	return MovieSceneData->CinematicMasterTrack;
}

TSharedPtr<FMovieSceneImportAudioMasterTrackData> FMovieSceneImportData::GetAudioMasterTrackData()
{
	if (!MovieSceneData.IsValid())
	{
		return nullptr;
<<<<<<< HEAD
	}
	for (TSharedPtr<FMovieSceneImportAudioMasterTrackData> MasterTrack : MovieSceneData->AudioMasterTracks)
	{
		if (MasterTrack.IsValid())
		{
			return MasterTrack;
		}
	}
=======
	}
	for (TSharedPtr<FMovieSceneImportAudioMasterTrackData> MasterTrack : MovieSceneData->AudioMasterTracks)
	{
		if (MasterTrack.IsValid())
		{
			return MasterTrack;
		}
	}
>>>>>>> cf6d231e
	return nullptr;
}

TSharedPtr<FMovieSceneImportMovieSceneData> FMovieSceneImportData::ConstructMovieSceneData(UMovieScene* InMovieScene)
{
	if (InMovieScene == nullptr)
	{
		return nullptr;
	}

	MovieSceneData = MakeShared<FMovieSceneImportMovieSceneData>();
	MovieSceneData->MovieScene = InMovieScene;

	// Get cinematic master track
	UMovieSceneCinematicShotTrack* CinematicMasterTrack = InMovieScene->FindMasterTrack<UMovieSceneCinematicShotTrack>();
	if (CinematicMasterTrack != nullptr)
	{
		MovieSceneData->CinematicMasterTrack = ConstructCinematicMasterTrackData(CinematicMasterTrack);
		if (!MovieSceneData->CinematicMasterTrack.IsValid())
		{
			return nullptr;
		}
	}

	// Get audio tracks
	TMap<int32, TSharedPtr<FMovieSceneImportAudioMasterTrackData>> AudioMasterTrackMap;

	const TArray<UMovieSceneTrack*> MasterTracks = InMovieScene->GetMasterTracks();
	for (UMovieSceneTrack* MasterTrack : MasterTracks)
	{
		if (MasterTrack->IsA(UMovieSceneAudioTrack::StaticClass()))
		{

			UMovieSceneAudioTrack* AudioTrack = Cast<UMovieSceneAudioTrack>(MasterTrack);
			if (AudioTrack == nullptr)
			{
				continue;
			}

			TSharedPtr<FMovieSceneImportAudioMasterTrackData> AudioMasterTrackData = ConstructAudioMasterTrackData(AudioTrack);
			if (!AudioMasterTrackData.IsValid())
			{
				continue;
			}

			AudioMasterTrackMap.Add(AudioTrack->GetSortingOrder(), AudioMasterTrackData);
		}
	}


	// sort the audio master tracks by their sorting index and add to the AudioMasterTracks array
	if (AudioMasterTrackMap.Num() > 0)
	{
		AudioMasterTrackMap.KeySort([](int32 A, int32 B) {
			return A < B; // sort keys in order
		});

		for (auto& Elem : AudioMasterTrackMap)
		{
			if (Elem.Value.IsValid())
			{
				MovieSceneData->AudioMasterTracks.Add(Elem.Value);

				if (!SupportMultipleAudioMasterTracks())
				{
					break;
				}
			}
		}
	}

	return MovieSceneData;
}


TSharedPtr<FMovieSceneImportCinematicMasterTrackData> FMovieSceneImportData::ConstructCinematicMasterTrackData(UMovieSceneCinematicShotTrack* InCinematicMasterTrack)
{
	if (!MovieSceneData.IsValid() || InCinematicMasterTrack == nullptr)
	{
		return nullptr;
	}

	TSharedPtr<FMovieSceneImportCinematicMasterTrackData> MasterTrackData = MakeShared<FMovieSceneImportCinematicMasterTrackData>();
	MasterTrackData->MovieSceneTrack = InCinematicMasterTrack;

	// Construct sections & create track row index array
	TArray<int32> CinematicTrackRowIndices;

	for (UMovieSceneSection* ShotSection : InCinematicMasterTrack->GetAllSections())
	{
		UMovieSceneCinematicShotSection* CinematicSection = Cast<UMovieSceneCinematicShotSection>(ShotSection);

		if (CinematicSection != nullptr && CinematicSection->GetSequence() != nullptr)
		{
			int32 RowIndex = CinematicSection->GetRowIndex();
			if (RowIndex >= 0)
			{
				CinematicTrackRowIndices.AddUnique(RowIndex);
			}
		}
	}

	// Construct tracks and point to sections
	CinematicTrackRowIndices.Sort();

	for (int32 CinematicTrackRowIndex : CinematicTrackRowIndices)
	{
		TSharedPtr<FMovieSceneImportCinematicTrackData> TrackData = ConstructCinematicTrackData(InCinematicMasterTrack, CinematicTrackRowIndex);
		if (TrackData.IsValid())
		{
			MasterTrackData->CinematicTracks.Add(TrackData);

			for (TSharedPtr<FMovieSceneImportCinematicSectionData> SectionData : TrackData->CinematicSections)
			{
				if (SectionData.IsValid())
				{
					MasterTrackData->CinematicSections.Add(SectionData);
				}
			}
		}
	}

	return MasterTrackData;
}

TSharedPtr<FMovieSceneImportCinematicTrackData> FMovieSceneImportData::ConstructCinematicTrackData(UMovieSceneCinematicShotTrack* InCinematicMasterTrack, int32 InRowIndex)
{
	if (!MovieSceneData.IsValid() || InCinematicMasterTrack == nullptr)
	{
		return nullptr;
	}

	TSharedPtr<FMovieSceneImportCinematicTrackData> TrackData = MakeShared<FMovieSceneImportCinematicTrackData>();
	TrackData->RowIndex = InRowIndex;

	for (UMovieSceneSection* ShotSection : InCinematicMasterTrack->GetAllSections())
	{
		UMovieSceneCinematicShotSection* CinematicSection = Cast<UMovieSceneCinematicShotSection>(ShotSection);

		if (CinematicSection != nullptr && CinematicSection->GetSequence() != nullptr && CinematicSection->GetRowIndex() == InRowIndex)
		{
			TSharedPtr<FMovieSceneImportCinematicSectionData> CinematicSectionData = ConstructCinematicSectionData(CinematicSection);
			if (!CinematicSectionData.IsValid())
			{
				return nullptr;
			}
			TrackData->CinematicSections.Add(CinematicSectionData);
		}
	}

	return TrackData;
}


TSharedPtr<FMovieSceneImportAudioMasterTrackData> FMovieSceneImportData::ConstructAudioMasterTrackData(UMovieSceneAudioTrack* InAudioMasterTrack)
{
	if (!MovieSceneData.IsValid() || InAudioMasterTrack == nullptr)
	{
		return nullptr;
	}

	TSharedPtr<FMovieSceneImportAudioMasterTrackData> MasterTrackData = MakeShared<FMovieSceneImportAudioMasterTrackData>();
	MasterTrackData->MovieSceneTrack = InAudioMasterTrack;
	MasterTrackData->MaxRowIndex = 0;

	// Construct sections & create track row index array
	TArray<int32> AudioTrackRowIndices;

	for (UMovieSceneSection* ShotSection : InAudioMasterTrack->GetAllSections())
	{
		UMovieSceneAudioSection* AudioSection = Cast<UMovieSceneAudioSection>(ShotSection);

		if (AudioSection != nullptr)
		{
			int32 RowIndex = AudioSection->GetRowIndex();
			if (RowIndex >= 0)
			{
				AudioTrackRowIndices.AddUnique(RowIndex);

				if (RowIndex > MasterTrackData->MaxRowIndex)
				{
					MasterTrackData->MaxRowIndex = RowIndex;
				}
			}
		}
	}

	// Construct tracks and point to sections
	AudioTrackRowIndices.Sort();

	for (int32 AudioTrackRowIndex : AudioTrackRowIndices)
	{
		TSharedPtr<FMovieSceneImportAudioTrackData> TrackData = ConstructAudioTrackData(InAudioMasterTrack, AudioTrackRowIndex);
		if (TrackData.IsValid())
		{
			MasterTrackData->AudioTracks.Add(TrackData);

			for (TSharedPtr<FMovieSceneImportAudioSectionData> SectionData : TrackData->AudioSections)
			{
				if (SectionData.IsValid())
				{
					MasterTrackData->AudioSections.Add(SectionData);
				}
			}
		}
	}

	return MasterTrackData;
}

TSharedPtr<FMovieSceneImportAudioTrackData> FMovieSceneImportData::ConstructAudioTrackData(UMovieSceneAudioTrack* InAudioMasterTrack, int32 InRowIndex)
{
	if (!MovieSceneData.IsValid() || InAudioMasterTrack == nullptr)
	{
		return nullptr;
	}

	TSharedPtr<FMovieSceneImportAudioTrackData> TrackData = MakeShared<FMovieSceneImportAudioTrackData>();
	TrackData->RowIndex = InRowIndex;

	for (UMovieSceneSection* Section : InAudioMasterTrack->GetAllSections())
	{
		UMovieSceneAudioSection* AudioSection = Cast<UMovieSceneAudioSection>(Section);

		if (AudioSection != nullptr && AudioSectionIsSoundWave(AudioSection) && AudioSection->GetRowIndex() == InRowIndex)
		{
			TSharedPtr<FMovieSceneImportAudioSectionData> AudioSectionData = ConstructAudioSectionData(AudioSection);
			if (!AudioSectionData.IsValid())
			{
				continue;
			}
			TrackData->AudioSections.Add(AudioSectionData);
		}
	}

	return TrackData;
}

TSharedPtr<FMovieSceneImportCinematicSectionData> FMovieSceneImportData::ConstructCinematicSectionData(UMovieSceneCinematicShotSection* InCinematicSection)
{
	if (!MovieSceneData.IsValid() || MovieSceneData->MovieScene == nullptr || InCinematicSection == nullptr)
	{
		return nullptr;
	}	

	TSharedPtr<FMovieSceneImportCinematicSectionData> SectionData = MakeShared<FMovieSceneImportCinematicSectionData>();
	SectionData->CinematicSection = InCinematicSection;
	
	return SectionData;
}

TSharedPtr<FMovieSceneImportAudioSectionData> FMovieSceneImportData::ConstructAudioSectionData(UMovieSceneAudioSection* InAudioSection)
{
	if (InAudioSection == nullptr)
	{
		return nullptr;
	}

	USoundBase* SoundBase = InAudioSection->GetSound();
	if (SoundBase == nullptr || !SoundBase->IsA<USoundWave>())
	{
		return nullptr;
	}

	USoundWave* SoundWave = nullptr;
	SoundWave = Cast<USoundWave>(SoundBase);
	if (SoundWave == nullptr || SoundWave->AssetImportData == nullptr)
	{
		return nullptr;
	}

	TSharedPtr<FMovieSceneImportAudioSectionData> SectionData = MakeShared<FMovieSceneImportAudioSectionData>();
	SectionData->AudioSection = InAudioSection;

	TArray<FString> Filenames = SoundWave->AssetImportData->ExtractFilenames();
	if (Filenames.Num() < 1)
	{
		return nullptr;
	}

	SectionData->SourceFilename = FPaths::GetCleanFilename(Filenames[0]);
	SectionData->SourceFilePath = FPaths::GetPath(Filenames[0]);

	return SectionData;
}

void FMovieSceneTranslatorContext::Init()
{
	ClearMessages();
}

void FMovieSceneTranslatorContext::AddMessage(EMessageSeverity::Type InMessageSeverity, FText InMessage)
{
	Messages.Add(FTokenizedMessage::Create(InMessageSeverity, InMessage));
}

void FMovieSceneTranslatorContext::ClearMessages()
{
	Messages.Empty();
}

bool FMovieSceneTranslatorContext::ContainsMessageType(EMessageSeverity::Type InMessageSeverity) const
{
	for (const TSharedRef<FTokenizedMessage>& Message : Messages)
	{
		if (Message->GetSeverity() == InMessageSeverity)
		{
			return true;
		}
	}
	return false;
}

const TArray<TSharedRef<FTokenizedMessage>>& FMovieSceneTranslatorContext::GetMessages() const
{
	return Messages;
}

#undef LOCTEXT_NAMESPACE<|MERGE_RESOLUTION|>--- conflicted
+++ resolved
@@ -278,7 +278,6 @@
 		{
 			continue;
 		}
-<<<<<<< HEAD
 
 		if (AudioSectionIsSoundWave(AudioSection))
 		{
@@ -299,28 +298,6 @@
 	// Construct tracks and point to sections
 	AudioTrackRowIndices.Sort();
 
-=======
-
-		if (AudioSectionIsSoundWave(AudioSection))
-		{
-			if (!ConstructAudioSectionData(InMovieScene, MasterTrackData, AudioSection))
-			{
-				return false;
-			}
-
-			int32 RowIndex = AudioSection->GetRowIndex();
-			if (RowIndex >= 0)
-			{
-				AudioTrackRowIndices.AddUnique(RowIndex);
-			}
-		}
-		SectionPathNames.Add(AudioSection->GetPathName());
-	}
-
-	// Construct tracks and point to sections
-	AudioTrackRowIndices.Sort();
-
->>>>>>> cf6d231e
 	for (int32 AudioTrackRowIndex : AudioTrackRowIndices)
 	{
 		if (!ConstructAudioTrackData(InMovieScene, MasterTrackData, AudioTrackRowIndex))
@@ -366,9 +343,6 @@
 	InMasterTrackData->CinematicSections.Add(SectionData);
 
 	SectionData->DisplayName = InCinematicSection->GetShotDisplayName();
-<<<<<<< HEAD
-	SectionData->SourceFilename = SectionData->DisplayName + TEXT(".avi");
-=======
 
 #if PLATFORM_MAC
 	static const TCHAR* Extension = TEXT(".mov");
@@ -380,7 +354,6 @@
 #endif
 
 	SectionData->SourceFilename = SectionData->DisplayName + Extension;
->>>>>>> cf6d231e
 	SectionData->SourceFilePath = TEXT("");
 
 	ConstructSectionData(InMovieScene, SectionData, InCinematicSection, EMovieSceneTranslatorSectionType::Cinematic, SectionData->DisplayName);
@@ -749,7 +722,6 @@
 		OutMasterTrackData = nullptr;
 		return nullptr;
 	}
-<<<<<<< HEAD
 
 	for (TSharedPtr<FMovieSceneImportAudioMasterTrackData> MasterTrackData : MovieSceneData->AudioMasterTracks)
 	{
@@ -772,30 +744,6 @@
 		}
 	}
 
-=======
-
-	for (TSharedPtr<FMovieSceneImportAudioMasterTrackData> MasterTrackData : MovieSceneData->AudioMasterTracks)
-	{
-		if (!MasterTrackData.IsValid())
-		{
-			continue;
-		}
-
-		for (TSharedPtr<FMovieSceneImportAudioSectionData> AudioSectionData : MasterTrackData->AudioSections)
-		{
-			if (AudioSectionData.IsValid() && AudioSectionData->AudioSection != nullptr)
-			{
-				FString SectionName = AudioSectionData->AudioSection->GetPathName();
-				if (SectionName == InSectionPathName)
-				{
-					OutMasterTrackData = MasterTrackData;
-					return AudioSectionData;
-				}
-			}
-		}
-	}
-
->>>>>>> cf6d231e
 	OutMasterTrackData = nullptr;
 	return nullptr;
 }
@@ -1001,7 +949,6 @@
 	if (!MovieSceneData.IsValid())
 	{
 		return nullptr;
-<<<<<<< HEAD
 	}
 	for (TSharedPtr<FMovieSceneImportAudioMasterTrackData> MasterTrack : MovieSceneData->AudioMasterTracks)
 	{
@@ -1010,16 +957,6 @@
 			return MasterTrack;
 		}
 	}
-=======
-	}
-	for (TSharedPtr<FMovieSceneImportAudioMasterTrackData> MasterTrack : MovieSceneData->AudioMasterTracks)
-	{
-		if (MasterTrack.IsValid())
-		{
-			return MasterTrack;
-		}
-	}
->>>>>>> cf6d231e
 	return nullptr;
 }
 
