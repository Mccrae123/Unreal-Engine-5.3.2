// Copyright 1998-2019 Epic Games, Inc. All Rights Reserved.

#include "MovieSceneObjectBindingIDPicker.h"
#include "IPropertyUtilities.h"
#include "MovieSceneBindingOwnerInterface.h"
#include "MovieSceneSequence.h"
#include "MovieScene.h"
#include "SequenceBindingTree.h"
#include "Widgets/Input/SComboButton.h"
#include "Widgets/Text/STextBlock.h"
#include "Framework/MultiBox/MultiBoxBuilder.h"
#include "Textures/SlateIcon.h"
#include "EditorStyleSet.h"
#include "Widgets/Images/SImage.h"
#include "Widgets/SOverlay.h"
#include "ISequencer.h"
#include "Evaluation/MovieSceneEvaluationTemplateInstance.h"
#include "Evaluation/MovieSceneSequenceHierarchy.h"
#include "Framework/Application/SlateApplication.h"

#define LOCTEXT_NAMESPACE "MovieSceneObjectBindingIDPicker"

<<<<<<< HEAD
DECLARE_DELEGATE_OneParam(FOnSelectionChanged, const FMovieSceneObjectBindingID&);

/** Node that represents an object binding, or a sub sequence (where the guid is zero) */
struct FSequenceBindingNode
{
	FSequenceBindingNode(FText InDisplayString, FMovieSceneObjectBindingID InBindingID, FSlateIcon InIcon)
		: BindingID(InBindingID)
		, DisplayString(InDisplayString)
		, Icon(InIcon)
		, bIsSpawnable(false)
	{}

	/** Add a child */
	void AddChild(TSharedRef<FSequenceBindingNode> Child)
	{
		Child->ParentID = BindingID;
		Children.Add(Child);
	}

	/** This object's ID, and its parent's */
	FMovieSceneObjectBindingID BindingID, ParentID;
	/** The display string that represents this node */
	FText DisplayString;
	/** A representative icon for the node */
	FSlateIcon Icon;
	/** Whether this is a spawnable or not */
	bool bIsSpawnable;
	/** Array holding this node's children */
	TArray<TSharedRef<FSequenceBindingNode>> Children;
};

/** Stack of sequence IDs from parent to child */
struct FSequenceIDStack
{
	/** Get the current accumulated sequence ID */
	FMovieSceneSequenceID GetCurrent() const
	{
		FMovieSceneSequenceID ID = MovieSceneSequenceID::Root;
		for (int32 Index = IDs.Num() - 1; Index >= 0; --Index)
		{
			ID = ID.AccumulateParentID(IDs[Index]);
		}
		return ID;
	}

	/** Push a sequence ID onto the stack */
	void Push(FMovieSceneSequenceID InSequenceID) { IDs.Add(InSequenceID); }

	/** Pop the last sequence ID off the stack */
	void Pop() { IDs.RemoveAt(IDs.Num() - 1, 1, false); }
	
private:
	TArray<FMovieSceneSequenceID> IDs;
};


/** Data structure used internally to represent the bindings of a sequence recursively */
struct FSequenceBindingTree
{
	/**
	 * Construct the tree structure from the specified sequence.
	 *
	 * @param InSequence			The sequence to generate the tree for
	 * @param InActiveSequence		A sequence at which point we can start to generate localally resolving IDs
	 * @param InActiveSequenceID	The sequence ID for the above sequence within the root context
	 */
	void Build(UMovieSceneSequence* InSequence, FObjectKey InActiveSequence, FMovieSceneSequenceID InActiveSequenceID)
	{
		bIsEmpty = true;

		// Reset state
		ActiveSequenceID = InActiveSequenceID;
		ActiveSequence = InActiveSequence;
		Hierarchy.Reset();

		ActiveSequenceNode = nullptr;

		// Create a node for the root sequence
		FMovieSceneObjectBindingID RootSequenceID;
		TSharedRef<FSequenceBindingNode> RootSequenceNode = MakeShared<FSequenceBindingNode>(FText(), RootSequenceID, FSlateIcon());
		Hierarchy.Add(RootSequenceID, RootSequenceNode);

		TopLevelNode = RootSequenceNode;

		if (InSequence)
		{
			RootSequenceNode->DisplayString = FText::FromString(InSequence->GetName());
			RootSequenceNode->Icon = FSlateIconFinder::FindIconForClass(InSequence->GetClass());

			// Build the tree
			FSequenceIDStack SequenceIDStack;
			Build(InSequence, SequenceIDStack);

			// Sort the tree
			Sort(RootSequenceNode);

			// We don't show cross-references to the same sequence since this would result in erroneous mixtures of absolute and local bindings
			if (ActiveSequenceNode.IsValid() && ActiveSequenceNode != RootSequenceNode)
			{
				// Remove it from its parent, and put it at the root for quick access
				TSharedPtr<FSequenceBindingNode> ActiveParent = Hierarchy.FindChecked(ActiveSequenceNode->ParentID);
				ActiveParent->Children.Remove(ActiveSequenceNode.ToSharedRef());

				// Make a new top level node (with an invalid ID)
				FMovieSceneObjectBindingID TopLevelID = FMovieSceneObjectBindingID(FGuid(), FMovieSceneSequenceID());
				TopLevelNode = MakeShared<FSequenceBindingNode>(FText(), TopLevelID, FSlateIcon());

				// Override the display string and icon
				ActiveSequenceNode->DisplayString = LOCTEXT("ThisSequenceText", "This Sequence");
				ActiveSequenceNode->Icon = FSlateIcon();

				TopLevelNode->Children.Add(ActiveSequenceNode.ToSharedRef());
				TopLevelNode->Children.Add(RootSequenceNode);
			}
		}
	}

	/** Get the root of the tree */
	TSharedRef<FSequenceBindingNode> GetRootNode() const
	{
		return TopLevelNode.ToSharedRef();
	}

	/** Find a node in the tree */
	TSharedPtr<FSequenceBindingNode> FindNode(FMovieSceneObjectBindingID BindingID) const
	{
		return Hierarchy.FindRef(BindingID);
	}

	bool IsEmpty() const
	{
		return bIsEmpty;
	}

private:

	/** Recursive sort helper for a sequence binding node */
	static void Sort(TSharedRef<FSequenceBindingNode> Node)
	{
		Node->Children.Sort(
			[](TSharedRef<FSequenceBindingNode> A, TSharedRef<FSequenceBindingNode> B)
			{
				// Sort shots first
				if (A->BindingID.IsValid() != B->BindingID.IsValid())
				{
					return !A->BindingID.IsValid();
				}
				return A->DisplayString.CompareToCaseIgnored(B->DisplayString) < 0;
			}
		);

		for (TSharedRef<FSequenceBindingNode> Child : Node->Children)
		{
			Sort(Child);
		}
	}

	/** Recursive builder function that iterates into sub sequences */
	void Build(UMovieSceneSequence* InSequence, FSequenceIDStack& SequenceIDStack)
	{
		check(InSequence);

		UMovieScene* MovieScene = InSequence->GetMovieScene();
		if (!MovieScene)
		{
			return;
		}
		
		if (ActiveSequence == InSequence)
		{
			// Don't allow cross-references to the same sequence (ie, re-entrant references)
			if (SequenceIDStack.GetCurrent() != ActiveSequenceID)
			{
				return;
			}

			// Keep track of the active sequence node
			ActiveSequenceNode = Hierarchy.FindChecked(FMovieSceneObjectBindingID(FGuid(), SequenceIDStack.GetCurrent()));
		}

		// Iterate all sub sections
		for (const UMovieSceneTrack* MasterTrack : MovieScene->GetMasterTracks())
		{
			const UMovieSceneSubTrack* SubTrack = Cast<const UMovieSceneSubTrack>(MasterTrack);
			if (SubTrack)
			{
				for (UMovieSceneSection* Section : SubTrack->GetAllSections())
				{
					UMovieSceneSubSection* SubSection = Cast<UMovieSceneSubSection>(Section);
					UMovieSceneSequence* SubSequence = SubSection ? SubSection->GetSequence() : nullptr;
					if (SubSequence && Section->IsActive())
					{
						// Hold onto the current parent ID before adding our ID onto the stack
						FMovieSceneSequenceID ParentID = SequenceIDStack.GetCurrent();
						SequenceIDStack.Push(SubSection->GetSequenceID());
						
						FMovieSceneObjectBindingID CurrentID(FGuid(), SequenceIDStack.GetCurrent());

						UMovieSceneCinematicShotSection* ShotSection = Cast<UMovieSceneCinematicShotSection>(Section);
						FText DisplayString = ShotSection ? FText::FromString(ShotSection->GetShotDisplayName()) : FText::FromName(SubSequence->GetFName());
						FSlateIcon Icon(FEditorStyle::GetStyleSetName(), ShotSection ? "Sequencer.Tracks.CinematicShot" : "Sequencer.Tracks.Sub");
						
						TSharedRef<FSequenceBindingNode> NewNode = MakeShared<FSequenceBindingNode>(DisplayString, CurrentID, Icon);
						ensure(!Hierarchy.Contains(CurrentID));
						Hierarchy.Add(CurrentID, NewNode);

						EnsureParent(FGuid(), MovieScene, ParentID)->AddChild(NewNode);

						Build(SubSequence, SequenceIDStack);

						SequenceIDStack.Pop();
					}
				}
			}
		}

		FMovieSceneSequenceID CurrentSequenceID = SequenceIDStack.GetCurrent();

		// Add all spawnables first (since possessables can be children of spawnables)
		int32 SpawnableCount = MovieScene->GetSpawnableCount();
		for (int32 Index = 0; Index < SpawnableCount; ++Index)
		{
			const FMovieSceneSpawnable& Spawnable = MovieScene->GetSpawnable(Index);
			
			FMovieSceneObjectBindingID ID(Spawnable.GetGuid(), CurrentSequenceID);

			FSlateIcon Icon = FSlateIconFinder::FindIconForClass(Spawnable.GetObjectTemplate()->GetClass());
			TSharedRef<FSequenceBindingNode> NewNode = MakeShared<FSequenceBindingNode>(MovieScene->GetObjectDisplayName(Spawnable.GetGuid()), ID, Icon);
			NewNode->bIsSpawnable = true;

			EnsureParent(FGuid(), MovieScene, CurrentSequenceID)->AddChild(NewNode);
			ensure(!Hierarchy.Contains(ID));
			Hierarchy.Add(ID, NewNode);

			bIsEmpty = false;
		}

		// Add all possessables
		const int32 PossessableCount = MovieScene->GetPossessableCount();
		for (int32 Index = 0; Index < PossessableCount; ++Index)
		{
			const FMovieScenePossessable& Possessable = MovieScene->GetPossessable(Index);
			if (InSequence->CanRebindPossessable(Possessable))
			{
				FMovieSceneObjectBindingID ID(Possessable.GetGuid(), CurrentSequenceID);

				FSlateIcon Icon = FSlateIconFinder::FindIconForClass(Possessable.GetPossessedObjectClass());
				TSharedRef<FSequenceBindingNode> NewNode = MakeShared<FSequenceBindingNode>(MovieScene->GetObjectDisplayName(Possessable.GetGuid()), ID, Icon);

				EnsureParent(Possessable.GetParent(), MovieScene, CurrentSequenceID)->AddChild(NewNode);
				ensure(!Hierarchy.Contains(ID));
				Hierarchy.Add(ID, NewNode);

				bIsEmpty = false;
			}
		}
	}

	/** Ensure that a parent node exists for the specified object */
	TSharedRef<FSequenceBindingNode> EnsureParent(const FGuid& InParentGuid, UMovieScene* InMovieScene, FMovieSceneSequenceID SequenceID)
	{
		FMovieSceneObjectBindingID ParentPtr(InParentGuid, SequenceID);

		// If the node already exists
		TSharedPtr<FSequenceBindingNode> Parent = Hierarchy.FindRef(ParentPtr);
		if (Parent.IsValid())
		{
			return Parent.ToSharedRef();
		}

		// Non-object binding nodes should have already been added externally to EnsureParent
		check(InParentGuid.IsValid());

		// Need to add it
		FGuid AddToGuid;
		if (FMovieScenePossessable* GrandParentPossessable = InMovieScene->FindPossessable(InParentGuid))
		{
			AddToGuid = GrandParentPossessable->GetGuid();
		}

		// Deduce the icon for the node
		FSlateIcon Icon;
		bool bIsSpawnable = false;
		{
			const FMovieScenePossessable* Possessable = InMovieScene->FindPossessable(InParentGuid);
			const FMovieSceneSpawnable* Spawnable = Possessable ? nullptr : InMovieScene->FindSpawnable(InParentGuid);
			if (Possessable || Spawnable)
			{
				Icon = FSlateIconFinder::FindIconForClass(Possessable ? Possessable->GetPossessedObjectClass() : Spawnable->GetObjectTemplate()->GetClass());
			}

			bIsSpawnable = Spawnable != nullptr;
		}

		TSharedRef<FSequenceBindingNode> NewNode = MakeShared<FSequenceBindingNode>(InMovieScene->GetObjectDisplayName(InParentGuid), ParentPtr, Icon);
		NewNode->bIsSpawnable = bIsSpawnable;
		
		ensure(!Hierarchy.Contains(ParentPtr));
		Hierarchy.Add(ParentPtr, NewNode);
		bIsEmpty = false;

		EnsureParent(AddToGuid, InMovieScene, SequenceID)->AddChild(NewNode);

		return NewNode;
	}

private:

	/** The ID of the currently 'active' sequence from which to generate relative IDs */
	FMovieSceneSequenceID ActiveSequenceID;
	/** The currently 'active' sequence from which to generate relative IDs */
	FObjectKey ActiveSequence;
	/** The node relating to the currently active sequence ID (if any) */
	TSharedPtr<FSequenceBindingNode> ActiveSequenceNode;
	/** The top level (root) node in the tree */
	TSharedPtr<FSequenceBindingNode> TopLevelNode;
	/** Map of hierarchical information */
	TMap<FMovieSceneObjectBindingID, TSharedPtr<FSequenceBindingNode>> Hierarchy;
	/** Whether the tree is considered empty */
	bool bIsEmpty;
};

=======
>>>>>>> 69078e53
bool FMovieSceneObjectBindingIDPicker::IsEmpty() const
{
	return !DataTree.IsValid() || DataTree->IsEmpty();
}

void FMovieSceneObjectBindingIDPicker::Initialize()
{
	if (!DataTree.IsValid())
	{
		DataTree = MakeShared<FSequenceBindingTree>();
	}

	TSharedPtr<ISequencer> Sequencer = WeakSequencer.Pin();

	UMovieSceneSequence* Sequence = Sequencer.IsValid() ? Sequencer->GetRootMovieSceneSequence() : GetSequence();
	UMovieSceneSequence* ActiveSequence = Sequencer.IsValid() ? Sequencer->GetFocusedMovieSceneSequence() : GetSequence();
	FMovieSceneSequenceID ActiveSequenceID = Sequencer.IsValid() ? Sequencer->GetFocusedTemplateID() : MovieSceneSequenceID::Root;

	DataTree->ConditionalRebuild(Sequence, ActiveSequence, ActiveSequenceID);

	UpdateCachedData();
}

void FMovieSceneObjectBindingIDPicker::OnGetMenuContent(FMenuBuilder& MenuBuilder, TSharedPtr<FSequenceBindingNode> Node)
{
	check(Node.IsValid());

	bool bHadAnyEntries = false;

	if (Node->BindingID.GetGuid().IsValid())
	{
		bHadAnyEntries = true;
		MenuBuilder.AddMenuEntry(
			Node->DisplayString,
			FText(),
			Node->Icon,
			FUIAction(
				FExecuteAction::CreateRaw(this, &FMovieSceneObjectBindingIDPicker::SetBindingId, Node->BindingID)
			)
		);
	}

	for (const TSharedPtr<FSequenceBindingNode>& Child : Node->Children)
	{
		check(Child.IsValid())

		if (!Child->BindingID.GetGuid().IsValid())
		{
			if (Child->Children.Num())
			{
				bHadAnyEntries = true;
				MenuBuilder.AddSubMenu(
					Child->DisplayString,
					FText(),
					FNewMenuDelegate::CreateRaw(this, &FMovieSceneObjectBindingIDPicker::OnGetMenuContent, Child),
					false,
					Child->Icon,
					false
					);
			}
		}
		else
		{
			bHadAnyEntries = true;
			MenuBuilder.AddMenuEntry(
				Child->DisplayString,
				FText(),
				Child->Icon,
				FUIAction(
					FExecuteAction::CreateRaw(this, &FMovieSceneObjectBindingIDPicker::SetBindingId, Child->BindingID)
				)
			);
		}
	}

	if (!bHadAnyEntries)
	{
		MenuBuilder.AddMenuEntry(LOCTEXT("NoEntries", "No Object Bindings"), FText(), FSlateIcon(), FUIAction());
	}
}

TSharedRef<SWidget> FMovieSceneObjectBindingIDPicker::GetPickerMenu()
{
	// Close self only to enable use inside context menus
	FMenuBuilder MenuBuilder(true, nullptr, nullptr, true);

	Initialize();
	GetPickerMenu(MenuBuilder);

	// Hold onto the menu widget so we can destroy it manually
	TSharedRef<SWidget> MenuWidget = MenuBuilder.MakeWidget();
	DismissWidget = MenuWidget;
	return MenuWidget;
}

void FMovieSceneObjectBindingIDPicker::GetPickerMenu(FMenuBuilder& MenuBuilder)
{
	OnGetMenuContent(MenuBuilder, DataTree->GetRootNode());
}

TSharedRef<SWidget> FMovieSceneObjectBindingIDPicker::GetCurrentItemWidget(TSharedRef<STextBlock> TextContent)
{
	TextContent->SetText(TAttribute<FText>::Create(TAttribute<FText>::FGetter::CreateRaw(this, &FMovieSceneObjectBindingIDPicker::GetCurrentText)));
	
	return SNew(SHorizontalBox)

		+ SHorizontalBox::Slot()
		.AutoWidth()
		[
			SNew(SOverlay)

			+ SOverlay::Slot()
			[
				SNew(SImage)
				.Image_Raw(this, &FMovieSceneObjectBindingIDPicker::GetCurrentIconBrush)
			]

			+ SOverlay::Slot()
			.VAlign(VAlign_Top)
			.HAlign(HAlign_Right)
			[
				SNew(SImage)
				.Visibility_Raw(this, &FMovieSceneObjectBindingIDPicker::GetSpawnableIconOverlayVisibility)
				.Image(FEditorStyle::GetBrush("Sequencer.SpawnableIconOverlay"))
			]
		]

		+ SHorizontalBox::Slot()
		.Padding(4.f,0,0,0)
		.VAlign(VAlign_Center)
		[
			TextContent
		];
}

void FMovieSceneObjectBindingIDPicker::SetBindingId(FMovieSceneObjectBindingID InBindingId)
{
	SetRemappedCurrentValue(InBindingId);
	UpdateCachedData();

	TSharedPtr<SWidget> MenuWidget = DismissWidget.Pin();
	if (MenuWidget.IsValid())
	{
		FSlateApplication::Get().DismissMenuByWidget(MenuWidget.ToSharedRef());
	}
}

void FMovieSceneObjectBindingIDPicker::UpdateCachedData()
{
	FMovieSceneObjectBindingID CurrentValue = GetRemappedCurrentValue();
	TSharedPtr<FSequenceBindingNode> Object = CurrentValue.IsValid() ? DataTree->FindNode(CurrentValue) : nullptr;

	if (!Object.IsValid())
	{
		CurrentIcon = FSlateIcon();
		CurrentText = LOCTEXT("UnresolvedBinding", "Unresolved Binding");
		ToolTipText = LOCTEXT("UnresolvedBinding_ToolTip", "The specified binding could not be located in the sequence");
		bIsCurrentItemSpawnable = false;
	}
	else
	{
		CurrentText = Object->DisplayString;
		CurrentIcon = Object->Icon;
		bIsCurrentItemSpawnable = Object->bIsSpawnable;

		ToolTipText = FText();
		while (Object.IsValid() && Object->BindingID != FMovieSceneObjectBindingID())
		{
			ToolTipText = ToolTipText.IsEmpty() ? Object->DisplayString : FText::Format(LOCTEXT("ToolTipFormat", "{0} -> {1}"), Object->DisplayString, ToolTipText);
			Object = DataTree->FindNode(Object->ParentID);
		}
	}
}

FText FMovieSceneObjectBindingIDPicker::GetToolTipText() const
{
	return ToolTipText;
}

FText FMovieSceneObjectBindingIDPicker::GetCurrentText() const
{
	return CurrentText;
}

FSlateIcon FMovieSceneObjectBindingIDPicker::GetCurrentIcon() const
{
	return CurrentIcon;
}

const FSlateBrush* FMovieSceneObjectBindingIDPicker::GetCurrentIconBrush() const
{
	return CurrentIcon.GetOptionalIcon();
}

EVisibility FMovieSceneObjectBindingIDPicker::GetSpawnableIconOverlayVisibility() const
{
	return bIsCurrentItemSpawnable ? EVisibility::Visible : EVisibility::Collapsed;
}

FMovieSceneObjectBindingID FMovieSceneObjectBindingIDPicker::GetRemappedCurrentValue() const
{
	FMovieSceneObjectBindingID ID = GetCurrentValue();

	TSharedPtr<ISequencer> Sequencer = WeakSequencer.Pin();

	// If the ID is in local space, remap it to the root space as according to the LocalSequenceID we were created with
	if (Sequencer.IsValid() && LocalSequenceID != MovieSceneSequenceID::Root && ID.IsValid() && ID.GetBindingSpace() == EMovieSceneObjectBindingSpace::Local)
	{
		ID = ID.ResolveLocalToRoot(LocalSequenceID, Sequencer->GetEvaluationTemplate().GetHierarchy());
	}

	return ID;
}

void FMovieSceneObjectBindingIDPicker::SetRemappedCurrentValue(FMovieSceneObjectBindingID InValue)
{
	TSharedPtr<ISequencer> Sequencer = WeakSequencer.Pin();

	// If we have a local sequence ID set, and the supplied binding is in root space, we attempt to remap it into the local sequence ID's space, and use a sequence ID
	// that will resolve from LocalSequenceID instead of from the root. This ensures that you can work on sub sequences on their own, or within a master sequence
	// and the binding will resolve correctly.
	if (LocalSequenceID.IsValid() && Sequencer.IsValid() && InValue.GetGuid().IsValid() && InValue.GetBindingSpace() == EMovieSceneObjectBindingSpace::Root)
	{
		const FMovieSceneSequenceHierarchy& Hierarchy = Sequencer->GetEvaluationTemplate().GetHierarchy();

		FMovieSceneSequenceID NewLocalSequenceID = MovieSceneSequenceID::Root;
		FMovieSceneSequenceID CurrentSequenceID = InValue.GetSequenceID();
		
		while (CurrentSequenceID.IsValid())
		{
			if (LocalSequenceID == CurrentSequenceID)
			{
				// Found it
				InValue = FMovieSceneObjectBindingID(InValue.GetGuid(), NewLocalSequenceID, EMovieSceneObjectBindingSpace::Local);
				break;
			}

			const FMovieSceneSequenceHierarchyNode* CurrentNode = Hierarchy.FindNode(CurrentSequenceID);
			if (!ensureAlwaysMsgf(CurrentNode, TEXT("Malformed sequence hierarchy")))
			{
				break;
			}
			else if (const FMovieSceneSubSequenceData* SubData = Hierarchy.FindSubData(CurrentSequenceID))
			{
				NewLocalSequenceID = NewLocalSequenceID.AccumulateParentID(SubData->DeterministicSequenceID);
			}
			
			CurrentSequenceID = CurrentNode->ParentID;
		}
	}

	SetCurrentValue(InValue);
}

#undef LOCTEXT_NAMESPACE<|MERGE_RESOLUTION|>--- conflicted
+++ resolved
@@ -20,331 +20,6 @@
 
 #define LOCTEXT_NAMESPACE "MovieSceneObjectBindingIDPicker"
 
-<<<<<<< HEAD
-DECLARE_DELEGATE_OneParam(FOnSelectionChanged, const FMovieSceneObjectBindingID&);
-
-/** Node that represents an object binding, or a sub sequence (where the guid is zero) */
-struct FSequenceBindingNode
-{
-	FSequenceBindingNode(FText InDisplayString, FMovieSceneObjectBindingID InBindingID, FSlateIcon InIcon)
-		: BindingID(InBindingID)
-		, DisplayString(InDisplayString)
-		, Icon(InIcon)
-		, bIsSpawnable(false)
-	{}
-
-	/** Add a child */
-	void AddChild(TSharedRef<FSequenceBindingNode> Child)
-	{
-		Child->ParentID = BindingID;
-		Children.Add(Child);
-	}
-
-	/** This object's ID, and its parent's */
-	FMovieSceneObjectBindingID BindingID, ParentID;
-	/** The display string that represents this node */
-	FText DisplayString;
-	/** A representative icon for the node */
-	FSlateIcon Icon;
-	/** Whether this is a spawnable or not */
-	bool bIsSpawnable;
-	/** Array holding this node's children */
-	TArray<TSharedRef<FSequenceBindingNode>> Children;
-};
-
-/** Stack of sequence IDs from parent to child */
-struct FSequenceIDStack
-{
-	/** Get the current accumulated sequence ID */
-	FMovieSceneSequenceID GetCurrent() const
-	{
-		FMovieSceneSequenceID ID = MovieSceneSequenceID::Root;
-		for (int32 Index = IDs.Num() - 1; Index >= 0; --Index)
-		{
-			ID = ID.AccumulateParentID(IDs[Index]);
-		}
-		return ID;
-	}
-
-	/** Push a sequence ID onto the stack */
-	void Push(FMovieSceneSequenceID InSequenceID) { IDs.Add(InSequenceID); }
-
-	/** Pop the last sequence ID off the stack */
-	void Pop() { IDs.RemoveAt(IDs.Num() - 1, 1, false); }
-	
-private:
-	TArray<FMovieSceneSequenceID> IDs;
-};
-
-
-/** Data structure used internally to represent the bindings of a sequence recursively */
-struct FSequenceBindingTree
-{
-	/**
-	 * Construct the tree structure from the specified sequence.
-	 *
-	 * @param InSequence			The sequence to generate the tree for
-	 * @param InActiveSequence		A sequence at which point we can start to generate localally resolving IDs
-	 * @param InActiveSequenceID	The sequence ID for the above sequence within the root context
-	 */
-	void Build(UMovieSceneSequence* InSequence, FObjectKey InActiveSequence, FMovieSceneSequenceID InActiveSequenceID)
-	{
-		bIsEmpty = true;
-
-		// Reset state
-		ActiveSequenceID = InActiveSequenceID;
-		ActiveSequence = InActiveSequence;
-		Hierarchy.Reset();
-
-		ActiveSequenceNode = nullptr;
-
-		// Create a node for the root sequence
-		FMovieSceneObjectBindingID RootSequenceID;
-		TSharedRef<FSequenceBindingNode> RootSequenceNode = MakeShared<FSequenceBindingNode>(FText(), RootSequenceID, FSlateIcon());
-		Hierarchy.Add(RootSequenceID, RootSequenceNode);
-
-		TopLevelNode = RootSequenceNode;
-
-		if (InSequence)
-		{
-			RootSequenceNode->DisplayString = FText::FromString(InSequence->GetName());
-			RootSequenceNode->Icon = FSlateIconFinder::FindIconForClass(InSequence->GetClass());
-
-			// Build the tree
-			FSequenceIDStack SequenceIDStack;
-			Build(InSequence, SequenceIDStack);
-
-			// Sort the tree
-			Sort(RootSequenceNode);
-
-			// We don't show cross-references to the same sequence since this would result in erroneous mixtures of absolute and local bindings
-			if (ActiveSequenceNode.IsValid() && ActiveSequenceNode != RootSequenceNode)
-			{
-				// Remove it from its parent, and put it at the root for quick access
-				TSharedPtr<FSequenceBindingNode> ActiveParent = Hierarchy.FindChecked(ActiveSequenceNode->ParentID);
-				ActiveParent->Children.Remove(ActiveSequenceNode.ToSharedRef());
-
-				// Make a new top level node (with an invalid ID)
-				FMovieSceneObjectBindingID TopLevelID = FMovieSceneObjectBindingID(FGuid(), FMovieSceneSequenceID());
-				TopLevelNode = MakeShared<FSequenceBindingNode>(FText(), TopLevelID, FSlateIcon());
-
-				// Override the display string and icon
-				ActiveSequenceNode->DisplayString = LOCTEXT("ThisSequenceText", "This Sequence");
-				ActiveSequenceNode->Icon = FSlateIcon();
-
-				TopLevelNode->Children.Add(ActiveSequenceNode.ToSharedRef());
-				TopLevelNode->Children.Add(RootSequenceNode);
-			}
-		}
-	}
-
-	/** Get the root of the tree */
-	TSharedRef<FSequenceBindingNode> GetRootNode() const
-	{
-		return TopLevelNode.ToSharedRef();
-	}
-
-	/** Find a node in the tree */
-	TSharedPtr<FSequenceBindingNode> FindNode(FMovieSceneObjectBindingID BindingID) const
-	{
-		return Hierarchy.FindRef(BindingID);
-	}
-
-	bool IsEmpty() const
-	{
-		return bIsEmpty;
-	}
-
-private:
-
-	/** Recursive sort helper for a sequence binding node */
-	static void Sort(TSharedRef<FSequenceBindingNode> Node)
-	{
-		Node->Children.Sort(
-			[](TSharedRef<FSequenceBindingNode> A, TSharedRef<FSequenceBindingNode> B)
-			{
-				// Sort shots first
-				if (A->BindingID.IsValid() != B->BindingID.IsValid())
-				{
-					return !A->BindingID.IsValid();
-				}
-				return A->DisplayString.CompareToCaseIgnored(B->DisplayString) < 0;
-			}
-		);
-
-		for (TSharedRef<FSequenceBindingNode> Child : Node->Children)
-		{
-			Sort(Child);
-		}
-	}
-
-	/** Recursive builder function that iterates into sub sequences */
-	void Build(UMovieSceneSequence* InSequence, FSequenceIDStack& SequenceIDStack)
-	{
-		check(InSequence);
-
-		UMovieScene* MovieScene = InSequence->GetMovieScene();
-		if (!MovieScene)
-		{
-			return;
-		}
-		
-		if (ActiveSequence == InSequence)
-		{
-			// Don't allow cross-references to the same sequence (ie, re-entrant references)
-			if (SequenceIDStack.GetCurrent() != ActiveSequenceID)
-			{
-				return;
-			}
-
-			// Keep track of the active sequence node
-			ActiveSequenceNode = Hierarchy.FindChecked(FMovieSceneObjectBindingID(FGuid(), SequenceIDStack.GetCurrent()));
-		}
-
-		// Iterate all sub sections
-		for (const UMovieSceneTrack* MasterTrack : MovieScene->GetMasterTracks())
-		{
-			const UMovieSceneSubTrack* SubTrack = Cast<const UMovieSceneSubTrack>(MasterTrack);
-			if (SubTrack)
-			{
-				for (UMovieSceneSection* Section : SubTrack->GetAllSections())
-				{
-					UMovieSceneSubSection* SubSection = Cast<UMovieSceneSubSection>(Section);
-					UMovieSceneSequence* SubSequence = SubSection ? SubSection->GetSequence() : nullptr;
-					if (SubSequence && Section->IsActive())
-					{
-						// Hold onto the current parent ID before adding our ID onto the stack
-						FMovieSceneSequenceID ParentID = SequenceIDStack.GetCurrent();
-						SequenceIDStack.Push(SubSection->GetSequenceID());
-						
-						FMovieSceneObjectBindingID CurrentID(FGuid(), SequenceIDStack.GetCurrent());
-
-						UMovieSceneCinematicShotSection* ShotSection = Cast<UMovieSceneCinematicShotSection>(Section);
-						FText DisplayString = ShotSection ? FText::FromString(ShotSection->GetShotDisplayName()) : FText::FromName(SubSequence->GetFName());
-						FSlateIcon Icon(FEditorStyle::GetStyleSetName(), ShotSection ? "Sequencer.Tracks.CinematicShot" : "Sequencer.Tracks.Sub");
-						
-						TSharedRef<FSequenceBindingNode> NewNode = MakeShared<FSequenceBindingNode>(DisplayString, CurrentID, Icon);
-						ensure(!Hierarchy.Contains(CurrentID));
-						Hierarchy.Add(CurrentID, NewNode);
-
-						EnsureParent(FGuid(), MovieScene, ParentID)->AddChild(NewNode);
-
-						Build(SubSequence, SequenceIDStack);
-
-						SequenceIDStack.Pop();
-					}
-				}
-			}
-		}
-
-		FMovieSceneSequenceID CurrentSequenceID = SequenceIDStack.GetCurrent();
-
-		// Add all spawnables first (since possessables can be children of spawnables)
-		int32 SpawnableCount = MovieScene->GetSpawnableCount();
-		for (int32 Index = 0; Index < SpawnableCount; ++Index)
-		{
-			const FMovieSceneSpawnable& Spawnable = MovieScene->GetSpawnable(Index);
-			
-			FMovieSceneObjectBindingID ID(Spawnable.GetGuid(), CurrentSequenceID);
-
-			FSlateIcon Icon = FSlateIconFinder::FindIconForClass(Spawnable.GetObjectTemplate()->GetClass());
-			TSharedRef<FSequenceBindingNode> NewNode = MakeShared<FSequenceBindingNode>(MovieScene->GetObjectDisplayName(Spawnable.GetGuid()), ID, Icon);
-			NewNode->bIsSpawnable = true;
-
-			EnsureParent(FGuid(), MovieScene, CurrentSequenceID)->AddChild(NewNode);
-			ensure(!Hierarchy.Contains(ID));
-			Hierarchy.Add(ID, NewNode);
-
-			bIsEmpty = false;
-		}
-
-		// Add all possessables
-		const int32 PossessableCount = MovieScene->GetPossessableCount();
-		for (int32 Index = 0; Index < PossessableCount; ++Index)
-		{
-			const FMovieScenePossessable& Possessable = MovieScene->GetPossessable(Index);
-			if (InSequence->CanRebindPossessable(Possessable))
-			{
-				FMovieSceneObjectBindingID ID(Possessable.GetGuid(), CurrentSequenceID);
-
-				FSlateIcon Icon = FSlateIconFinder::FindIconForClass(Possessable.GetPossessedObjectClass());
-				TSharedRef<FSequenceBindingNode> NewNode = MakeShared<FSequenceBindingNode>(MovieScene->GetObjectDisplayName(Possessable.GetGuid()), ID, Icon);
-
-				EnsureParent(Possessable.GetParent(), MovieScene, CurrentSequenceID)->AddChild(NewNode);
-				ensure(!Hierarchy.Contains(ID));
-				Hierarchy.Add(ID, NewNode);
-
-				bIsEmpty = false;
-			}
-		}
-	}
-
-	/** Ensure that a parent node exists for the specified object */
-	TSharedRef<FSequenceBindingNode> EnsureParent(const FGuid& InParentGuid, UMovieScene* InMovieScene, FMovieSceneSequenceID SequenceID)
-	{
-		FMovieSceneObjectBindingID ParentPtr(InParentGuid, SequenceID);
-
-		// If the node already exists
-		TSharedPtr<FSequenceBindingNode> Parent = Hierarchy.FindRef(ParentPtr);
-		if (Parent.IsValid())
-		{
-			return Parent.ToSharedRef();
-		}
-
-		// Non-object binding nodes should have already been added externally to EnsureParent
-		check(InParentGuid.IsValid());
-
-		// Need to add it
-		FGuid AddToGuid;
-		if (FMovieScenePossessable* GrandParentPossessable = InMovieScene->FindPossessable(InParentGuid))
-		{
-			AddToGuid = GrandParentPossessable->GetGuid();
-		}
-
-		// Deduce the icon for the node
-		FSlateIcon Icon;
-		bool bIsSpawnable = false;
-		{
-			const FMovieScenePossessable* Possessable = InMovieScene->FindPossessable(InParentGuid);
-			const FMovieSceneSpawnable* Spawnable = Possessable ? nullptr : InMovieScene->FindSpawnable(InParentGuid);
-			if (Possessable || Spawnable)
-			{
-				Icon = FSlateIconFinder::FindIconForClass(Possessable ? Possessable->GetPossessedObjectClass() : Spawnable->GetObjectTemplate()->GetClass());
-			}
-
-			bIsSpawnable = Spawnable != nullptr;
-		}
-
-		TSharedRef<FSequenceBindingNode> NewNode = MakeShared<FSequenceBindingNode>(InMovieScene->GetObjectDisplayName(InParentGuid), ParentPtr, Icon);
-		NewNode->bIsSpawnable = bIsSpawnable;
-		
-		ensure(!Hierarchy.Contains(ParentPtr));
-		Hierarchy.Add(ParentPtr, NewNode);
-		bIsEmpty = false;
-
-		EnsureParent(AddToGuid, InMovieScene, SequenceID)->AddChild(NewNode);
-
-		return NewNode;
-	}
-
-private:
-
-	/** The ID of the currently 'active' sequence from which to generate relative IDs */
-	FMovieSceneSequenceID ActiveSequenceID;
-	/** The currently 'active' sequence from which to generate relative IDs */
-	FObjectKey ActiveSequence;
-	/** The node relating to the currently active sequence ID (if any) */
-	TSharedPtr<FSequenceBindingNode> ActiveSequenceNode;
-	/** The top level (root) node in the tree */
-	TSharedPtr<FSequenceBindingNode> TopLevelNode;
-	/** Map of hierarchical information */
-	TMap<FMovieSceneObjectBindingID, TSharedPtr<FSequenceBindingNode>> Hierarchy;
-	/** Whether the tree is considered empty */
-	bool bIsEmpty;
-};
-
-=======
->>>>>>> 69078e53
 bool FMovieSceneObjectBindingIDPicker::IsEmpty() const
 {
 	return !DataTree.IsValid() || DataTree->IsEmpty();
