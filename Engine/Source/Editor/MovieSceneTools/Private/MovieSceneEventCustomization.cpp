// Copyright Epic Games, Inc. All Rights Reserved.

#include "MovieSceneEventCustomization.h"

#include "MovieScene.h"
#include "MovieSceneDirectorBlueprintUtils.h"
#include "MovieSceneEventUtils.h"
#include "MovieSceneSequence.h"
#include "MovieSceneSequenceEditor.h"

#include "Channels/MovieSceneEvent.h"
#include "PropertyHandle.h"
#include "Sections/MovieSceneEventSectionBase.h"
#include "Tracks/MovieSceneEventTrack.h"

#include "K2Node_CustomEvent.h"
#include "Kismet2/BlueprintEditorUtils.h"

#include "Styling/AppStyle.h"
#include "EditorFontGlyphs.h"

#define LOCTEXT_NAMESPACE "MovieSceneEventCustomization"

<<<<<<< HEAD

namespace UE_MovieSceneEventCustomization
{
	void CollectQuickBindActions(FGraphActionListBuilderBase& OutAllActions, UBlueprint* Blueprint, UClass* BoundObjectPinClass)
	{
		// Build up the context object
		auto RejectAnyNonFunctions = [](const FBlueprintActionFilter& Filter, FBlueprintActionInfo& BlueprintAction)
		{
			const UFunction* Function = BlueprintAction.GetAssociatedFunction();
			return Function == nullptr || Function->HasAnyFunctionFlags(FUNC_BlueprintPure);
		};
		auto RejectAnyUnboundActions = [](const FBlueprintActionFilter& Filter, FBlueprintActionInfo& BlueprintAction)
		{
			return BlueprintAction.GetBindings().Num() <= 0;
		};


		FBlueprintActionMenuBuilder ContextMenuBuilder;

		if (BoundObjectPinClass)
		{
			// Add actions that are relevant to the bound object from the pin class
			FBlueprintActionFilter CallOnMemberFilter(FBlueprintActionFilter::BPFILTER_RejectGlobalFields | FBlueprintActionFilter::BPFILTER_RejectPermittedSubClasses);
			CallOnMemberFilter.PermittedNodeTypes.Add(UK2Node_CallFunction::StaticClass());
			CallOnMemberFilter.Context.Blueprints.Add(Blueprint);

			for (FObjectProperty* ObjectProperty : TFieldRange<FObjectProperty>(BoundObjectPinClass))
			{
				if (ObjectProperty->HasAnyPropertyFlags(CPF_BlueprintVisible) && (ObjectProperty->HasMetaData(FBlueprintMetadata::MD_ExposeFunctionCategories) || FBlueprintEditorUtils::IsSCSComponentProperty(ObjectProperty)))
				{
					CallOnMemberFilter.Context.SelectedObjects.Add(ObjectProperty);
					FBlueprintActionFilter::AddUnique(CallOnMemberFilter.TargetClasses, ObjectProperty->PropertyClass);
				}
			}

			FBlueprintActionFilter::AddUnique(CallOnMemberFilter.TargetClasses, BoundObjectPinClass);
	
			// This removes duplicate entries (ie. Set Static Mesh and Set Static Mesh (StaticMeshComponent)), 
			// but also prevents displaying functions on BP components. Comment out for now.
			//CallOnMemberFilter.AddRejectionTest(FBlueprintActionFilter::FRejectionTestDelegate::CreateStatic(RejectAnyUnboundActions));
			
			CallOnMemberFilter.AddRejectionTest(FBlueprintActionFilter::FRejectionTestDelegate::CreateStatic(RejectAnyNonFunctions));

			ContextMenuBuilder.AddMenuSection(CallOnMemberFilter, FText::FromName(BoundObjectPinClass->GetFName()), 0);
		}

		{
			// Add all actions that are relevant to the sequence director BP itself
			FBlueprintActionFilter MenuFilter(FBlueprintActionFilter::BPFILTER_RejectGlobalFields | FBlueprintActionFilter::BPFILTER_RejectPermittedSubClasses);

			MenuFilter.PermittedNodeTypes.Add(UK2Node_CallFunction::StaticClass());

			MenuFilter.Context.Blueprints.Add(Blueprint);
			MenuFilter.Context.Graphs.Append(Blueprint->UbergraphPages);
			MenuFilter.Context.Graphs.Append(Blueprint->FunctionGraphs);

			if (Blueprint->SkeletonGeneratedClass)
			{
				FBlueprintActionFilter::AddUnique(MenuFilter.TargetClasses, Blueprint->SkeletonGeneratedClass);
			}
			MenuFilter.AddRejectionTest(FBlueprintActionFilter::FRejectionTestDelegate::CreateStatic(RejectAnyNonFunctions));


			ContextMenuBuilder.AddMenuSection(MenuFilter, LOCTEXT("SequenceDirectorMenu", "This Sequence"), 0);
		}

		ContextMenuBuilder.RebuildActionList();

		OutAllActions.Append(ContextMenuBuilder);
	}

	void CollectAllRebindActions(FGraphActionListBuilderBase& OutAllActions, UBlueprint* Blueprint)
	{
		// Build up the context object
		auto RejectAnyForeignFunctions = [](const FBlueprintActionFilter& Filter, FBlueprintActionInfo& BlueprintAction, UBlueprint* Blueprint)
		{
			const UBlueprintFunctionNodeSpawner* FunctionNodeSpawner = Cast<UBlueprintFunctionNodeSpawner>(BlueprintAction.NodeSpawner);
			const UFunction* FunctionToCall = FunctionNodeSpawner ? FunctionNodeSpawner->GetFunction() : nullptr;

			if (!FunctionToCall || FunctionToCall->HasAnyFunctionFlags(FUNC_BlueprintPure))
			{
				return true;
			}

			UClass* OuterClass = CastChecked<UClass>(FunctionToCall->GetOuter());
			return OuterClass->ClassGeneratedBy != Blueprint;
		};

		FBlueprintActionFilter MenuFilter(FBlueprintActionFilter::BPFILTER_RejectGlobalFields | FBlueprintActionFilter::BPFILTER_RejectPermittedSubClasses);
		MenuFilter.PermittedNodeTypes.Add(UK2Node_CallFunction::StaticClass());

		MenuFilter.Context.Blueprints.Add(Blueprint);

		MenuFilter.AddRejectionTest(FBlueprintActionFilter::FRejectionTestDelegate::CreateStatic(RejectAnyForeignFunctions, Blueprint));

		if (Blueprint->SkeletonGeneratedClass)
		{
			FBlueprintActionFilter::AddUnique(MenuFilter.TargetClasses, Blueprint->SkeletonGeneratedClass);
		}

		FBlueprintActionMenuBuilder ContextMenuBuilder;

		ContextMenuBuilder.AddMenuSection(MenuFilter, LOCTEXT("SequenceDirectorMenu", "This Sequence"), 0);
		ContextMenuBuilder.RebuildActionList();
		OutAllActions.Append(ContextMenuBuilder);
	}
}




=======
>>>>>>> 4af6daef
TSharedRef<IPropertyTypeCustomization> FMovieSceneEventCustomization::MakeInstance()
{
	return MakeShared<FMovieSceneEventCustomization>();
}

TSharedRef<IPropertyTypeCustomization> FMovieSceneEventCustomization::MakeInstance(UMovieSceneSection* InSection)
{
	TSharedRef<FMovieSceneEventCustomization> Custo = MakeShared<FMovieSceneEventCustomization>();
	Custo->WeakExternalSection = InSection;
	return Custo;
}

void FMovieSceneEventCustomization::GetEditObjects(TArray<UObject*>& OutObjects) const
{
	UMovieSceneEventSectionBase* ExternalSection = Cast<UMovieSceneEventSectionBase>(WeakExternalSection.Get());
	if (ExternalSection)
	{
		OutObjects.Add(ExternalSection);
	}
	else
	{
		GetPropertyHandle()->GetOuterObjects(OutObjects);
	}
}

void FMovieSceneEventCustomization::GetPayloadVariables(UObject* EditObject, void* RawData, FPayloadVariableMap& OutPayloadVariables) const
{
<<<<<<< HEAD
	PropertyHandle = InPropertyHandle;
	PropertyUtilities = CustomizationUtils.GetPropertyUtilities();

	TArray<void*> RawData;
	PropertyHandle->AccessRawData(RawData);

	ChildBuilder.AddCustomRow(FText())
	.NameContent()
	[
		SNew(STextBlock)
		.Font(CustomizationUtils.GetRegularFont())
		.Text(LOCTEXT("EventValueText", "Event"))
	]
	.ValueContent()
	.MinDesiredWidth(200.f)
	[
		SNew(SHorizontalBox)

		+ SHorizontalBox::Slot()
		[
			SNew(SComboButton)
			.ButtonStyle(FAppStyle::Get(), "HoverHintOnly")
			.ForegroundColor(FSlateColor::UseForeground())
			.OnGetMenuContent(this, &FMovieSceneEventCustomization::GetMenuContent)
			.CollapseMenuOnParentFocus(true)
			.ContentPadding(FMargin(4.f, 0.f))
			.ButtonContent()
			[
				SNew(SHorizontalBox)

				+ SHorizontalBox::Slot()
				.Padding(FMargin(0.f, 0.f, 4.f, 0.f))
				.VAlign(VAlign_Center)
				.AutoWidth()
				[
					SNew(SImage)
					.Image(this, &FMovieSceneEventCustomization::GetEventIcon)
				]

				+ SHorizontalBox::Slot()
				.Padding(FMargin(0.f, 0.f, 4.f, 0.f))
				.VAlign(VAlign_Center)
				[
					SNew(STextBlock)
					.Font(CustomizationUtils.GetRegularFont())
					.Text(this, &FMovieSceneEventCustomization::GetEventName)
				]
			]
		]

		+ SHorizontalBox::Slot()
		.VAlign(VAlign_Center)
		.AutoWidth()
		[
			PropertyCustomizationHelpers::MakeBrowseButton(FSimpleDelegate::CreateSP(this, &FMovieSceneEventCustomization::NavigateToDefinition), LOCTEXT("NavigateToDefinition_Tip", "Navigate to this event's definition"))
		]
	];

	const bool bAnyBoundEvents = GetAllValidEndpoints().Num() != 0;
	if (bAnyBoundEvents)
	{
		FText CallInEditorText    = LOCTEXT("CallInEditor_Label",   "Call In Editor");
		FText CallInEditorTooltip = LOCTEXT("CallInEditor_Tooltip", "When checked, this event will be triggered in the Editor outside of PIE.\n\nBEWARE: ANY CHANGES MADE AS A RESULT OF THIS EVENT BEING CALLED MAY END UP BEING SAVED IN THE CURRENT LEVEL OR ASSET.");

		ChildBuilder.AddCustomRow(CallInEditorText)
		.NameContent()
		[
			SNew(STextBlock)
			.Text(CallInEditorText)
			.ToolTipText(CallInEditorTooltip)
			.Font(IDetailLayoutBuilder::GetDetailFont())
		]
		.ValueContent()
		[
			SNew(SCheckBox)
			.ToolTipText(CallInEditorTooltip)
			.IsChecked(this, &FMovieSceneEventCustomization::GetCallInEditorCheckState)
			.OnCheckStateChanged(this, &FMovieSceneEventCustomization::OnSetCallInEditorCheckState)
		];
	}


	UK2Node* CommonEndpoint = GetCommonEndpoint();
	if (!CommonEndpoint)
	{
		return;
	}

	TArray<UEdGraphPin*> ValidBoundObjectPins;
	for (UEdGraphPin* Pin : CommonEndpoint->Pins)
	{
		if (Pin->Direction == EGPD_Output && (Pin->PinType.PinCategory == UEdGraphSchema_K2::PC_Object || Pin->PinType.PinCategory == UEdGraphSchema_K2::PC_Interface))
		{
			ValidBoundObjectPins.Add(Pin);
		}
	}


	if (ValidBoundObjectPins.Num() > 0)
	{
		FText BoundObjectPinText    = LOCTEXT("BoundObjectPin_Label", "Pass Bound Object To");
		FText BoundObjectPinTooltip = LOCTEXT("BoundObjectPin_Tooltip", "Specifies a pin to pass the bound object(s) through when the event is triggered. Interface and object pins are both supported.");

		ChildBuilder.AddCustomRow(BoundObjectPinText)
		.NameContent()
		[
			SNew(STextBlock)
			.Text(BoundObjectPinText)
			.ToolTipText(BoundObjectPinTooltip)
			.Font(IDetailLayoutBuilder::GetDetailFont())
		]
		.ValueContent()
		[
			SNew(SComboButton)
			.ButtonStyle(FAppStyle::Get(), "HoverHintOnly")
			.ForegroundColor(FSlateColor::UseForeground())
			.ToolTipText(BoundObjectPinTooltip)
			.OnGetMenuContent(this, &FMovieSceneEventCustomization::GetBoundObjectPinMenuContent)
			.CollapseMenuOnParentFocus(true)
			.ContentPadding(FMargin(4.f, 0.f))
			.ButtonContent()
			[
				SNew(SBox)
				.HeightOverride(21.f)
				[
					SNew(SHorizontalBox)

					+ SHorizontalBox::Slot()
					.Padding(FMargin(0.f, 0.f, 4.f, 0.f))
					.VAlign(VAlign_Center)
					.AutoWidth()
					[
						SNew(SImage)
						.Image(this, &FMovieSceneEventCustomization::GetBoundObjectPinIcon)
					]

					+ SHorizontalBox::Slot()
					.Padding(FMargin(0.f, 0.f, 4.f, 0.f))
					.VAlign(VAlign_Center)
					[
						SNew(STextBlock)
						.Font(CustomizationUtils.GetRegularFont())
						.Text(this, &FMovieSceneEventCustomization::GetBoundObjectPinText)
					]
				]
			]
		];
	}


	UFunction* CommonFunction = nullptr;
	UBlueprint* Blueprint = CommonEndpoint->HasValidBlueprint() ? CommonEndpoint->GetBlueprint() : nullptr;
	if (Blueprint)
	{
		if (UK2Node_Event* Event = Cast<UK2Node_Event>(CommonEndpoint))
		{
			CommonFunction = Blueprint->SkeletonGeneratedClass ? Blueprint->SkeletonGeneratedClass->FindFunctionByName(Event->GetFunctionName()) : nullptr;
		}
		else if (UK2Node_FunctionEntry* EndpointEntry = Cast<UK2Node_FunctionEntry>(CommonEndpoint))
		{
			CommonFunction = EndpointEntry->FindSignatureFunction();
		}
		else
		{
			// @todo: Error not supported
		}

		Blueprint->OnCompiled().AddSP(this, &FMovieSceneEventCustomization::OnBlueprintCompiled);
	}

	if (CommonFunction)
	{
		IDetailCategoryBuilder& DetailCategoryBuilder = ChildBuilder.GetParentCategory().GetParentLayout().EditCategory("Payload", LOCTEXT("PayloadLabel", "Payload"), ECategoryPriority::Uncommon);

		bool bPayloadUpToDate = true;

		for (int32 Index = 0; Index < RawData.Num(); ++Index)
		{
			TSharedPtr<FStructOnScope> StructData = MakeShared<FStructOnScope>(CommonFunction);

			const FMovieSceneEvent* EntryPoint = static_cast<FMovieSceneEvent*>(RawData[Index]);

			TArray<FName, TInlineAllocator<8>> AllValidNames;

			for (FProperty* Field : TFieldRange<FProperty>(CommonFunction))
			{
				if (Field->HasAnyPropertyFlags(CPF_OutParm | CPF_ReturnParm | CPF_ReferenceParm) || Field->GetFName() == EntryPoint->BoundObjectPinName)
				{
					continue;
				}

				const FMovieSceneEventPayloadVariable* PayloadVariable = EntryPoint->PayloadVariables.Find(Field->GetFName());
				if (PayloadVariable)
				{
					AllValidNames.Add(Field->GetFName());

					// We have an override for this variable
					const bool bImportSuccess = FBlueprintEditorUtils::PropertyValueFromString(Field, PayloadVariable->Value, StructData->GetStructMemory());
					if (!bImportSuccess)
					{
						// @todo: error
					}
				}
				else if (UEdGraphPin* Pin = CommonEndpoint->FindPin(Field->GetFName(), EGPD_Output))
				{
					if (!Pin->DefaultValue.IsEmpty())
					{
						const bool bImportSuccess = FBlueprintEditorUtils::PropertyValueFromString(Field, Pin->DefaultValue, StructData->GetStructMemory());
						if (!bImportSuccess)
						{
							// @todo: error
						}
					}
				}

				IDetailPropertyRow* ExternalRow = DetailCategoryBuilder.AddExternalStructureProperty(StructData.ToSharedRef(), Field->GetFName(), EPropertyLocation::Default, FAddPropertyParams().ForceShowProperty());

				TSharedPtr<IPropertyHandle> LocalVariableProperty = ExternalRow->GetPropertyHandle();
				FSimpleDelegate Delegate = FSimpleDelegate::CreateSP(this, &FMovieSceneEventCustomization::OnPayloadVariableChanged, StructData.ToSharedRef(), LocalVariableProperty);

				LocalVariableProperty->SetOnPropertyValueChanged(Delegate);
				LocalVariableProperty->SetOnChildPropertyValueChanged(Delegate);
			}

			bPayloadUpToDate &= (AllValidNames.Num() == EntryPoint->PayloadVariables.Num());
		}

		if (!bPayloadUpToDate)
		{
			DetailCategoryBuilder.AddCustomRow(FText())
			.WholeRowContent()
			[
				SNew(SHorizontalBox)

				+ SHorizontalBox::Slot()
				.Padding(FMargin(5.f, 0.f, 5.f, 0.f))
				.AutoWidth()
				[
					SNew(STextBlock)
					.TextStyle(FAppStyle::Get(), "Log.Warning")
					.Font(FAppStyle::GetFontStyle("FontAwesome.10"))
					.Text(FEditorFontGlyphs::Exclamation_Triangle)
				]

				+ SHorizontalBox::Slot()
				.Padding(FMargin(0.f, 0.f, 5.f, 0.f))
				[
					SNew(STextBlock)
					.TextStyle(FAppStyle::Get(), "Log.Warning")
					.Text(LOCTEXT("PayloadOutOfDateError", "Payload variables may be out-of-date. Please compile the blueprint."))
				]
			];
		}
=======
	const FMovieSceneEvent* EntryPoint = static_cast<FMovieSceneEvent*>(RawData);
	for (const TPair<FName, FMovieSceneEventPayloadVariable>& Pair : EntryPoint->PayloadVariables)
	{
		OutPayloadVariables.Add(Pair.Key, Pair.Value.Value);
>>>>>>> 4af6daef
	}
}

bool FMovieSceneEventCustomization::SetPayloadVariable(UObject* EditObject, void* RawData, FName FieldName, const FString& NewVariableValue)
{
	UMovieSceneEventSectionBase* EventSection = Cast<UMovieSceneEventSectionBase>(EditObject);
	FMovieSceneEvent* EntryPoint = static_cast<FMovieSceneEvent*>(RawData);
	if (!EventSection || !EntryPoint)
	{
		return false;
	}

	EventSection->Modify();

<<<<<<< HEAD
	if (bChangedAnything)
	{
		UK2Node* CommonEndpoint = GetCommonEndpoint();

		UBlueprint* BP = CommonEndpoint && CommonEndpoint->HasValidBlueprint() ? GetCommonEndpoint()->GetBlueprint() : nullptr;
		if (BP)
		{
			FBlueprintEditorUtils::MarkBlueprintAsModified(BP);
		}
	}
	else
=======
	FMovieSceneEventPayloadVariable* PayloadVariable = EntryPoint->PayloadVariables.Find(FieldName);
	if (!PayloadVariable)
>>>>>>> 4af6daef
	{
		PayloadVariable = &EntryPoint->PayloadVariables.Add(FieldName);
	}

	PayloadVariable->Value = NewVariableValue;
	return true;
}

UK2Node* FMovieSceneEventCustomization::FindEndpoint(UMovieSceneSequence* Sequence, UBlueprint* Blueprint, UObject* EditObject, void* RawData) const
{
<<<<<<< HEAD
	FScopedTransaction Transaction(LOCTEXT("SetCallInEditor", "Set Call in Editor"));

	const bool bCallInEditor = (NewCheckedState == ECheckBoxState::Checked);

	TSet<UBlueprint*> Blueprints;

	for (UK2Node* Endpoint : GetAllValidEndpoints())
	{
		if (UK2Node_CustomEvent* CustomEvent = Cast<UK2Node_CustomEvent>(Endpoint))
		{
			CustomEvent->Modify();
			CustomEvent->bCallInEditor = bCallInEditor;

			if (CustomEvent->HasValidBlueprint())
			{
				Blueprints.Add(CustomEvent->GetBlueprint());
			}
		}
		else if (UK2Node_FunctionEntry* FunctionEntry = Cast<UK2Node_FunctionEntry>(Endpoint))
		{
			FunctionEntry->Modify();
			FunctionEntry->MetaData.bCallInEditor = bCallInEditor;
		
			if (FunctionEntry->HasValidBlueprint())
			{
				Blueprints.Add(FunctionEntry->GetBlueprint());
			}
		}
	}

	for (UBlueprint* Blueprint : Blueprints)
=======
	UMovieSceneEventSectionBase* EventSection = Cast<UMovieSceneEventSectionBase>(EditObject);
	FMovieSceneEvent* EntryPoint = static_cast<FMovieSceneEvent*>(RawData);
	if (EventSection && EntryPoint)
>>>>>>> 4af6daef
	{
		return FMovieSceneEventUtils::FindEndpoint(EntryPoint, EventSection, Blueprint);
	}
	return nullptr;
}

void FMovieSceneEventCustomization::GetWellKnownParameterPinNames(UObject* EditObject, void* RawData, TArray<FName>& OutWellKnownParameters) const
{
	// We only have one well-known parameter: the (optional) bound object parameter.
	FMovieSceneEvent* EntryPoint = static_cast<FMovieSceneEvent*>(RawData);
	OutWellKnownParameters.Add(EntryPoint->BoundObjectPinName);
}

void FMovieSceneEventCustomization::GetWellKnownParameterCandidates(UK2Node* Endpoint, TArray<FWellKnownParameterCandidates>& OutCandidates) const
{
	FWellKnownParameterCandidates BoundObjectCandidates;
	BoundObjectCandidates.Metadata.PickerLabel = LOCTEXT("BoundObjectPin_Label", "Pass Bound Object To");
	BoundObjectCandidates.Metadata.PickerTooltip = LOCTEXT("BoundObjectPin_Tooltip", "Specifies a pin to pass the bound object(s) through when the event is triggered. Interface and object pins are both supported.");

	for (UEdGraphPin* Pin : Endpoint->Pins)
	{
		if (Pin->Direction == EGPD_Output && 
				(Pin->PinType.PinCategory == UEdGraphSchema_K2::PC_Object || 
				 Pin->PinType.PinCategory == UEdGraphSchema_K2::PC_Interface))
		{
			BoundObjectCandidates.CandidatePinNames.Add(Pin->GetFName());
		}
	}
	
	OutCandidates.Add(BoundObjectCandidates);
}

bool FMovieSceneEventCustomization::SetWellKnownParameterPinName(UObject* EditObject, void* RawData, int32 ParameterIndex, FName BoundPinName)
{
	if (ensure(ParameterIndex == 0))
	{
		FMovieSceneEvent* EntryPoint = static_cast<FMovieSceneEvent*>(RawData);
		EntryPoint->BoundObjectPinName = BoundPinName;
		return true;
	}
	return false;
}

FMovieSceneDirectorBlueprintEndpointDefinition FMovieSceneEventCustomization::GenerateEndpointDefinition(UMovieSceneSequence* Sequence)
{
	UMovieScene* MovieScene = Sequence->GetMovieScene();

	TOptional<FGuid> CommonObjectBindingID;
	{
		TArray<UObject*> EditObjects;
		GetEditObjects(EditObjects);

		for (UObject* Outer : EditObjects)
		{
			FGuid ThisBindingID;
			MovieScene->FindTrackBinding(*Outer->GetTypedOuter<UMovieSceneTrack>(), ThisBindingID);

			if (CommonObjectBindingID.IsSet() && CommonObjectBindingID != ThisBindingID)
			{
				CommonObjectBindingID.Reset();
				break;
			}

			CommonObjectBindingID = ThisBindingID;
		}
	}

	return FMovieSceneEventUtils::GenerateEventDefinition(MovieScene, CommonObjectBindingID.Get(FGuid()));
}

void FMovieSceneEventCustomization::OnCreateEndpoint(UMovieSceneSequence* Sequence, UBlueprint* Blueprint, const TArray<UObject*> EditObjects, const TArray<void*> RawData, const FMovieSceneDirectorBlueprintEndpointDefinition& EndpointDefinition, UK2Node* NewEndpoint)
{
	check(RawData.Num() == EditObjects.Num());

	struct FSectionData
	{
		TArray<FMovieSceneEvent*> EntryPoints;
	};

	TSortedMap<UMovieSceneEventSectionBase*, FSectionData> PerSectionData;

	for (int32 Index = 0; Index < RawData.Num(); ++Index)
	{
		UMovieSceneEventSectionBase* EventSection = Cast<UMovieSceneEventSectionBase>(EditObjects[Index]);
		FMovieSceneEvent* EntryPoint = static_cast<FMovieSceneEvent*>(RawData[Index]);

		if (EventSection)
		{
			FSectionData& SectionData = PerSectionData.FindOrAdd(EventSection);
			SectionData.EntryPoints.Add(EntryPoint);
		}
	}

<<<<<<< HEAD
	MenuBuilder.AddMenuEntry(
		LOCTEXT("CreateEventEndpoint_Text",    "Create New Endpoint"),
		LOCTEXT("CreateEventEndpoint_Tooltip", "Creates a new event endpoint in this sequence's blueprint."),
		FSlateIcon(FAppStyle::GetAppStyleSetName(), "Sequencer.CreateEventBinding"),
		FUIAction(
			FExecuteAction::CreateSP(this, &FMovieSceneEventCustomization::CreateEventEndpoint)
		)
	);

	const bool bAnyBoundEvents = GetAllValidEndpoints().Num() != 0;
	if (!bAnyBoundEvents && Sequence)
	{
		MenuBuilder.AddSubMenu(
			LOCTEXT("CreateQuickBinding_Text",    "Quick Bind"),
			LOCTEXT("CreateQuickBinding_Tooltip", "Shows a list of functions on this object binding that can be bound directly to this event."),
			FNewMenuDelegate::CreateSP(this, &FMovieSceneEventCustomization::PopulateQuickBindSubMenu, Sequence),
			false /* bInOpenSubMenuOnClick */,
			FSlateIcon(FAppStyle::GetAppStyleSetName(), "Sequencer.CreateQuickBinding"),
			false /* bInShouldWindowAfterMenuSelection */
		);
	}
	else
	{
		MenuBuilder.AddSubMenu(
			LOCTEXT("Rebind_Text",         "Rebind To"),
			LOCTEXT("Rebind_Text_Tooltip", "Rebinds this event to a different function call or event node."),
			FNewMenuDelegate::CreateSP(this, &FMovieSceneEventCustomization::PopulateRebindSubMenu, Sequence),
			false /* bInOpenSubMenuOnClick */,
			FSlateIcon(FAppStyle::GetAppStyleSetName(), "Sequencer.CreateQuickBinding"),
			false /* bInShouldCloseWindowAfterMenuSelection */
		);

		MenuBuilder.AddMenuEntry(
			LOCTEXT("ClearEventEndpoint_Text",    "Clear"),
			LOCTEXT("ClearEventEndpoint_Tooltip", "Unbinds this event from its current binding."),
			FSlateIcon(FAppStyle::GetAppStyleSetName(), "Sequencer.ClearEventBinding"),
			FUIAction(
				FExecuteAction::CreateSP(this, &FMovieSceneEventCustomization::ClearEventEndpoint)
			)
		);
=======
	UEdGraphPin* BoundObjectPin = FMovieSceneDirectorBlueprintUtils::FindCallTargetPin(NewEndpoint, EndpointDefinition.PossibleCallTargetClass);

	for (const TPair<UMovieSceneEventSectionBase*, FSectionData>& SectionPair : PerSectionData)
	{
		SectionPair.Key->Modify();
		FMovieSceneEventUtils::BindEventSectionToBlueprint(SectionPair.Key, Blueprint);

		for (FMovieSceneEvent* EntryPoint : SectionPair.Value.EntryPoints)
		{
			FMovieSceneEventUtils::SetEndpoint(EntryPoint, SectionPair.Key, NewEndpoint, BoundObjectPin);
		}
>>>>>>> 4af6daef
	}
}

void FMovieSceneEventCustomization::OnSetEndpoint(UMovieSceneSequence* Sequence, UBlueprint* Blueprint, const TArray<UObject*> EditObjects, const TArray<void*> RawData, const FMovieSceneDirectorBlueprintEndpointDefinition& EndpointDefinition, UK2Node* NewEndpoint)
{
	check(EditObjects.Num() == RawData.Num());

	for (int32 Index = 0; Index < RawData.Num(); ++Index)
	{
		UMovieSceneEventSectionBase* EventSection = Cast<UMovieSceneEventSectionBase>(EditObjects[Index]);
		if (EventSection)
		{
			EventSection->Modify();
			if (Blueprint)
			{
				FMovieSceneEventUtils::BindEventSectionToBlueprint(EventSection, Blueprint);
			}
		}

		FMovieSceneEvent* EntryPoint = static_cast<FMovieSceneEvent*>(RawData[Index]);
		if (EntryPoint)
		{
			UEdGraphPin* CallTargetPin = FMovieSceneDirectorBlueprintUtils::FindCallTargetPin(NewEndpoint, EndpointDefinition.PossibleCallTargetClass);
			FMovieSceneEventUtils::SetEndpoint(EntryPoint, EventSection, NewEndpoint, CallTargetPin);
		}
	}
<<<<<<< HEAD

	return SNew(STextBlock).Text(LOCTEXT("BoundObjectPinError_MultipleEvents", "Cannot choose a bound object pin with multiple events selected"));
}

bool FMovieSceneEventCustomization::CompareBoundObjectPinName(FName InPinName) const
{
	bool bMatch = false;

	auto Enumerator = [&bMatch, InPinName](void* Ptr, const int32, const int32)
	{
		bMatch = (static_cast<FMovieSceneEvent*>(Ptr)->BoundObjectPinName == InPinName);
		return bMatch;
	};

	PropertyHandle->EnumerateRawData(Enumerator);

	return bMatch;
}

void FMovieSceneEventCustomization::SetBoundObjectPinName(FName InNewBoundObjectPinName)
{
	FScopedTransaction Transaction(LOCTEXT("SetBoundObjectPinTransaction", "Set Bound Object Pin"));

	TArray<UObject*> EditObjects;
	GetEditObjects(EditObjects);

	for (UObject* Object : EditObjects)
	{
		Object->Modify();
	}

	auto Enumerator = [InNewBoundObjectPinName](void* Ptr, const int32, const int32)
	{
		static_cast<FMovieSceneEvent*>(Ptr)->BoundObjectPinName = InNewBoundObjectPinName;
		return true;
	};
	PropertyHandle->EnumerateRawData(Enumerator);

	// Ensure that anything listening for property changed notifications are notified of the new binding
	PropertyHandle->NotifyFinishedChangingProperties();
	PropertyUtilities->ForceRefresh();
}

const FSlateBrush* FMovieSceneEventCustomization::GetBoundObjectPinIcon() const
{
	if (CompareBoundObjectPinName(NAME_None))
	{
		return nullptr;
	}

	return FAppStyle::GetBrush("Graph.Pin.Disconnected_VarA");
}

FText FMovieSceneEventCustomization::GetBoundObjectPinText() const
{
	TArray<void*> RawData;
	PropertyHandle->AccessRawData(RawData);

	FName CommonPinName;

	for (void* Ptr : RawData)
	{
		FName PinName = static_cast<FMovieSceneEvent*>(Ptr)->BoundObjectPinName;
		if (CommonPinName == NAME_None)
		{
			CommonPinName = PinName;
		}
		else if (CommonPinName != PinName)
		{
			return LOCTEXT("MultiplePinValues", "Multiple Values");
		}
	}

	return FText::FromName(CommonPinName);
}

void FMovieSceneEventCustomization::PopulateQuickBindSubMenu(FMenuBuilder& MenuBuilder, UMovieSceneSequence* Sequence)
{
	FMovieSceneSequenceEditor* SequenceEditor = FMovieSceneSequenceEditor::Find(Sequence);
	if (!SequenceEditor)
	{
		return;
	}

	UBlueprint* Blueprint = SequenceEditor->GetOrCreateDirectorBlueprint(Sequence);
	if (!Blueprint)
	{
		return;
	}

	UMovieScene* MovieScene = Sequence->GetMovieScene();

	TOptional<FGuid> CommonObjectBindingID;
	{
		TArray<UObject*> EditObjects;
		GetEditObjects(EditObjects);

		for (UObject* Outer : EditObjects)
		{
			FGuid ThisBindingID;
			MovieScene->FindTrackBinding(*Outer->GetTypedOuter<UMovieSceneTrack>(), ThisBindingID);

			if (CommonObjectBindingID.IsSet() && CommonObjectBindingID != ThisBindingID)
			{
				CommonObjectBindingID.Reset();
				break;
			}

			CommonObjectBindingID = ThisBindingID;
		}
	}


	FMovieSceneEventEndpointParameters EventParams = FMovieSceneEventEndpointParameters::Generate(MovieScene, CommonObjectBindingID.Get(FGuid()));

	TSharedRef<SGraphActionMenu> ActionMenu = SNew(SGraphActionMenu)
		.OnCreateCustomRowExpander_Static([](const FCustomExpanderData& Data) -> TSharedRef<SExpanderArrow> { return SNew(SExpanderArrow, Data.TableRow); })
		.OnCollectAllActions_Static(UE_MovieSceneEventCustomization::CollectQuickBindActions, Blueprint, EventParams.BoundObjectPinClass)
		.OnActionSelected(this, &FMovieSceneEventCustomization::HandleQuickBindActionSelected, Blueprint, EventParams);

	ActionMenu->RegisterActiveTimer(0.f, FWidgetActiveTimerDelegate::CreateLambda(
		[FilterTextBox = ActionMenu->GetFilterTextBox()](double, float)
		{
			FSlateApplication::Get().SetKeyboardFocus(FilterTextBox);
			return EActiveTimerReturnType::Stop;
		}
	));

	MenuBuilder.AddWidget(
		SNew(SBox)
		.WidthOverride(300.f)
		.MaxDesiredHeight(500.f)
		[
			ActionMenu
		],
		FText()
	);
}

void FMovieSceneEventCustomization::HandleQuickBindActionSelected(const TArray<TSharedPtr<FEdGraphSchemaAction>>& SelectedAction, ESelectInfo::Type InSelectionType, UBlueprint* Blueprint, FMovieSceneEventEndpointParameters Params)
{
	if (InSelectionType != ESelectInfo::OnMouseClick && InSelectionType != ESelectInfo::OnKeyPress)
	{
		return;
	}

	for (TSharedPtr<FEdGraphSchemaAction> Action : SelectedAction)
	{
		if (Action->GetTypeId() == FBlueprintActionMenuItem::StaticGetTypeId())
		{
			const UBlueprintFunctionNodeSpawner* FunctionNodeSpawner = Cast<UBlueprintFunctionNodeSpawner>(static_cast<FBlueprintActionMenuItem*>(Action.Get())->GetRawAction());
			const UFunction* FunctionToCall = FunctionNodeSpawner ? FunctionNodeSpawner->GetFunction() : nullptr;

			if (FunctionToCall)
			{
				UClass* OuterClass = CastChecked<UClass>(FunctionToCall->GetOuter());
				if (OuterClass->ClassGeneratedBy == Blueprint && Blueprint->SkeletonGeneratedClass)
				{
					// Attempt to locate a custom event or a function graph of this name on the blueprint
					for (UEdGraph* Graph : Blueprint->UbergraphPages)
					{
						for (UEdGraphNode* Node : Graph->Nodes)
						{
							UK2Node_CustomEvent* CustomEvent = Cast<UK2Node_CustomEvent>(Node);
							if (CustomEvent && Blueprint->SkeletonGeneratedClass->FindFunctionByName(CustomEvent->GetFunctionName()) == FunctionToCall)
							{
								// Use this custom event
								UEdGraphPin* BoundObjectPin = FMovieSceneEventUtils::FindBoundObjectPin(CustomEvent, Params.BoundObjectPinClass);
								this->SetEventEndpoint(CustomEvent, BoundObjectPin, CustomEvent, EAutoCreatePayload::Variables);
								return;
							}
						}
					}

					for (UEdGraph* Graph : Blueprint->FunctionGraphs)
					{
						if (Blueprint->SkeletonGeneratedClass->FindFunctionByName(Graph->GetFName()) != FunctionToCall)
						{
							continue;
						}

						// Use this function graph for the event endpoint
						for (UEdGraphNode* Node : Graph->Nodes)
						{
							UK2Node_FunctionEntry* FunctionEntry = Cast<UK2Node_FunctionEntry>(Node);
							if (FunctionEntry)
							{
								UEdGraphPin* BoundObjectPin = FMovieSceneEventUtils::FindBoundObjectPin(FunctionEntry, Params.BoundObjectPinClass);
								this->SetEventEndpoint(FunctionEntry, BoundObjectPin, FunctionEntry, EAutoCreatePayload::Variables);
								return;
							}
						}
					}
				}
			}
		}

		if (Action)
		{
			UK2Node_CustomEvent* NewEventEndpoint = FMovieSceneEventUtils::CreateUserFacingEvent(Blueprint, Params);

			UEdGraphPin* ThenPin = NewEventEndpoint->FindPin(UEdGraphSchema_K2::PN_Then, EGPD_Output);
			UEdGraphPin* BoundObjectPin = FMovieSceneEventUtils::FindBoundObjectPin(NewEventEndpoint, Params.BoundObjectPinClass);

			FVector2D NodePosition(NewEventEndpoint->NodePosX + 400.f, NewEventEndpoint->NodePosY);
			UEdGraphNode* NewNode = Action->PerformAction(NewEventEndpoint->GetGraph(), BoundObjectPin ? BoundObjectPin : ThenPin, NodePosition);

			if (NewNode)
			{
				UEdGraphPin* ExecPin = NewNode->FindPin(UEdGraphSchema_K2::PN_Execute, EGPD_Input);
				if (ensure(ThenPin && ExecPin))
				{
					ThenPin->MakeLinkTo(ExecPin);
				}
			}

			this->SetEventEndpoint(NewEventEndpoint, BoundObjectPin, Cast<UK2Node>(NewNode), EAutoCreatePayload::Pins | EAutoCreatePayload::Variables);
		}
	}
}

void FMovieSceneEventCustomization::PopulateRebindSubMenu(FMenuBuilder& MenuBuilder, UMovieSceneSequence* Sequence)
{
	FMovieSceneSequenceEditor* SequenceEditor = FMovieSceneSequenceEditor::Find(Sequence);
	if (!SequenceEditor)
	{
		return;
	}

	UBlueprint* Blueprint = SequenceEditor->GetOrCreateDirectorBlueprint(Sequence);
	if (!Blueprint)
	{
		return;
	}

	UMovieScene* MovieScene = Sequence->GetMovieScene();

	TOptional<FGuid> CommonObjectBindingID;
	{
		TArray<UObject*> EditObjects;
		GetEditObjects(EditObjects);

		for (UObject* Outer : EditObjects)
		{
			FGuid ThisBindingID;
			MovieScene->FindTrackBinding(*Outer->GetTypedOuter<UMovieSceneTrack>(), ThisBindingID);

			if (CommonObjectBindingID.IsSet() && CommonObjectBindingID != ThisBindingID)
			{
				CommonObjectBindingID.Reset();
				break;
			}

			CommonObjectBindingID = ThisBindingID;
		}
	}

	FMovieSceneEventEndpointParameters EventParams = FMovieSceneEventEndpointParameters::Generate(MovieScene, CommonObjectBindingID.Get(FGuid()));

	TSharedRef<SGraphActionMenu> ActionMenu = SNew(SGraphActionMenu)
		.OnCreateCustomRowExpander_Static([](const FCustomExpanderData& Data) -> TSharedRef<SExpanderArrow> { return SNew(SExpanderArrow, Data.TableRow); })
		.OnCollectAllActions_Static(UE_MovieSceneEventCustomization::CollectAllRebindActions, Blueprint)
		.OnActionSelected(this, &FMovieSceneEventCustomization::HandleRebindActionSelected, Blueprint, EventParams.BoundObjectPinClass);

	ActionMenu->RegisterActiveTimer(0.f, FWidgetActiveTimerDelegate::CreateLambda(
		[FilterTextBox = ActionMenu->GetFilterTextBox()](double, float)
		{
			FSlateApplication::Get().SetKeyboardFocus(FilterTextBox);
			return EActiveTimerReturnType::Stop;
		}
	));

	MenuBuilder.AddWidget(
		SNew(SBox)
		.WidthOverride(300.f)
		.MaxDesiredHeight(500.f)
		[
			ActionMenu
		],
		FText()
	);
}

void FMovieSceneEventCustomization::HandleRebindActionSelected(const TArray<TSharedPtr<FEdGraphSchemaAction>>& SelectedAction, ESelectInfo::Type InSelectionType, UBlueprint* Blueprint, UClass* BoundObjectPinClass)
{
	if (InSelectionType != ESelectInfo::OnMouseClick && InSelectionType != ESelectInfo::OnKeyPress)
	{
		return;
	}

	if (!Blueprint->SkeletonGeneratedClass)
	{
		return;
	}

	for (TSharedPtr<FEdGraphSchemaAction> Action : SelectedAction)
	{
		if (Action->GetTypeId() != FBlueprintActionMenuItem::StaticGetTypeId())
		{
			continue;
		}

		const UBlueprintFunctionNodeSpawner* FunctionNodeSpawner = Cast<UBlueprintFunctionNodeSpawner>(static_cast<FBlueprintActionMenuItem*>(Action.Get())->GetRawAction());
		const UFunction* FunctionToCall = FunctionNodeSpawner ? FunctionNodeSpawner->GetFunction() : nullptr;
		if (!FunctionToCall)
		{
			continue;
		}

		UClass* OuterClass = CastChecked<UClass>(FunctionToCall->GetOuter());
		if (OuterClass->ClassGeneratedBy != Blueprint)
		{
			continue;
		}

		// Attempt to locate a custom event or a function graph of this name on the blueprint
		for (UEdGraph* Graph : Blueprint->UbergraphPages)
		{
			for (UEdGraphNode* Node : Graph->Nodes)
			{
				UK2Node_CustomEvent* CustomEvent = Cast<UK2Node_CustomEvent>(Node);
				if (CustomEvent && Blueprint->SkeletonGeneratedClass->FindFunctionByName(CustomEvent->GetFunctionName()) == FunctionToCall)
				{
					// Use this custom event
					UEdGraphPin* BoundObjectPin = FMovieSceneEventUtils::FindBoundObjectPin(CustomEvent, BoundObjectPinClass);
					this->SetEventEndpoint(CustomEvent, BoundObjectPin, CustomEvent, EAutoCreatePayload::Variables);
					return;
				}
			}
		}

		for (UEdGraph* Graph : Blueprint->FunctionGraphs)
		{
			if (Blueprint->SkeletonGeneratedClass->FindFunctionByName(Graph->GetFName()) != FunctionToCall)
			{
				continue;
			}

			// Use this function graph for the event endpoint
			for (UEdGraphNode* Node : Graph->Nodes)
			{
				UK2Node_FunctionEntry* FunctionEntry = Cast<UK2Node_FunctionEntry>(Node);
				if (FunctionEntry)
				{
					UEdGraphPin* BoundObjectPin = FMovieSceneEventUtils::FindBoundObjectPin(FunctionEntry, BoundObjectPinClass);
					this->SetEventEndpoint(FunctionEntry, BoundObjectPin, FunctionEntry, EAutoCreatePayload::Variables);
					return;
				}
			}
		}
	}

	ensureMsgf(false, TEXT("Unknown blueprint action type encountered for rebinding"));
}

const FSlateBrush* FMovieSceneEventCustomization::GetEventIcon() const
{
	UK2Node* CommonEndpoint = GetCommonEndpoint();

	if (CommonEndpoint)
	{
		FLinearColor Color;
		FSlateIcon EndpointIcon = CommonEndpoint->GetIconAndTint(Color);
		return EndpointIcon.GetIcon();
	}
	else
	{
		TArray<void*> RawData;
		PropertyHandle->AccessRawData(RawData);
		if (RawData.Num() > 1)
		{
			return FAppStyle::GetBrush("Sequencer.MultipleEvents");
		}
	}

	return FAppStyle::GetBrush("Sequencer.UnboundEvent");
}

FText FMovieSceneEventCustomization::GetEventName() const
{
	UEdGraphNode* CommonEndpoint = GetCommonEndpoint();

	if (CommonEndpoint)
	{
		return CommonEndpoint->GetNodeTitle(ENodeTitleType::MenuTitle);
	}
	else
	{
		TArray<void*> RawData;
		PropertyHandle->AccessRawData(RawData);
		if (RawData.Num() != 1)
		{
			return LOCTEXT("MultipleValuesText", "Multiple Values");
		}
	}

	return LOCTEXT("UnboundText", "Unbound");
}

void FMovieSceneEventCustomization::SetEventEndpoint(UK2Node* NewEndpoint, UEdGraphPin* BoundObjectPin, UK2Node* PayloadTemplate, EAutoCreatePayload AutoCreatePayload)
{
	FScopedTransaction Transaction(LOCTEXT("SetEventEndpoint", "Set Event Endpoint"));

	// Modify and assign the blueprint for outer sections
	TArray<UObject*> EditObjects;
	GetEditObjects(EditObjects);

	TArray<UBlueprint*> AllBlueprints;

	// If we're assigning a new valid endpoint, it must reside within the same blueprint as everything we're assigning it to.
	// Anything else must be implemented as a call function node connected to a custom event node
	UBlueprint* Blueprint = NewEndpoint && NewEndpoint->HasValidBlueprint() ? NewEndpoint->GetBlueprint() : nullptr;
	if (Blueprint)
	{
		for (UObject* Outer : EditObjects)
		{
			UMovieSceneSequence*       Sequence           = Outer->GetTypedOuter<UMovieSceneSequence>();
			FMovieSceneSequenceEditor* SequenceEditor     = FMovieSceneSequenceEditor::Find(Sequence);
			UBlueprint*                SequenceDirectorBP = SequenceEditor ? SequenceEditor->GetOrCreateDirectorBlueprint(Sequence) : nullptr;

			if (!ensureAlwaysMsgf(SequenceDirectorBP == Blueprint, TEXT("Attempting to assign an event endpoint to an event with a different sequence director Blueprint.")))
			{
				Transaction.Cancel();
				return;
			}
		}

		Blueprint->Modify();
	}

	for (UObject* Outer : EditObjects)
	{
		UMovieSceneEventSectionBase* BaseEventSection = Cast<UMovieSceneEventSectionBase>(Outer);
		if (BaseEventSection)
		{
			BaseEventSection->Modify();
			if (Blueprint)
			{
				FMovieSceneEventUtils::BindEventSectionToBlueprint(BaseEventSection, Blueprint);
			}
		}
	}

	// Map of the Payload Variable Names to their Default Values as Strings
	TMap<FName, FString> PayloadVariables;
	if (PayloadTemplate && EnumHasAnyFlags(AutoCreatePayload, EAutoCreatePayload::Variables | EAutoCreatePayload::Pins))
	{
		UK2Node_EditablePinBase* EditableNode = Cast<UK2Node_EditablePinBase>(NewEndpoint);

		for (UEdGraphPin* PayloadPin : PayloadTemplate->Pins)
		{
			if (PayloadPin != BoundObjectPin && PayloadPin->Direction == EGPD_Input && PayloadPin->PinType.PinCategory != UEdGraphSchema_K2::PC_Exec && PayloadPin->LinkedTo.Num() == 0 && PayloadPin->PinName != UEdGraphSchema_K2::PN_Self)
			{
				// Make a payload variable for this pin
				if (EnumHasAnyFlags(AutoCreatePayload, EAutoCreatePayload::Variables))
				{
					PayloadVariables.Add(PayloadPin->PinName, PayloadPin->DefaultValue);
				}

				if (EditableNode && EnumHasAnyFlags(AutoCreatePayload, EAutoCreatePayload::Pins))
				{
					// Pins for ref parameters for functions default to bIsReference but the payload cannot be by reference.
					PayloadPin->PinType.bIsReference = false;
					
					UEdGraphPin* NewPin = EditableNode->CreateUserDefinedPin(PayloadPin->PinName, PayloadPin->PinType, EGPD_Output);
					if (PayloadTemplate != NewEndpoint && NewPin)
					{
						NewPin->MakeLinkTo(PayloadPin);
					}
				}
			}
		}
	}

	// Assign the endpoints to all events
	TArray<void*> RawData;
	PropertyHandle->AccessRawData(RawData);

	check(EditObjects.Num() == RawData.Num());

	for (int32 Index = 0; Index < RawData.Num(); ++Index)
	{
		UMovieSceneEventSectionBase* EventSection = Cast<UMovieSceneEventSectionBase>(EditObjects[Index]);
		FMovieSceneEvent*  EntryPoint   = static_cast<FMovieSceneEvent*>(RawData[Index]);

		if (EntryPoint)
		{
			FMovieSceneEventUtils::SetEndpoint(EntryPoint, EventSection, NewEndpoint, BoundObjectPin);

			for (const TPair<FName, FString>& PayloadVar : PayloadVariables)
			{
				if (!EntryPoint->PayloadVariables.Contains(PayloadVar.Key))
				{
					FMovieSceneEventPayloadVariable PayloadValue;
					PayloadValue.Value = PayloadVar.Value;

					EntryPoint->PayloadVariables.Add(PayloadVar.Key, MoveTemp(PayloadValue));
				}
			}
		}
	}

	// Ensure that anything listening for property changed notifications are notified of the new binding
	PropertyHandle->NotifyFinishedChangingProperties();

	// Compile the blueprint now that clients have had a chance to update underlying data (we do this after to ensure we are compiling the correct data
	if (Blueprint)
	{
		FKismetEditorUtilities::CompileBlueprint(Blueprint);
	}

	// Forcibly update the panel now that our endpoint has changed
	PropertyUtilities->ForceRefresh();

	if (NewEndpoint)
	{
		FKismetEditorUtilities::BringKismetToFocusAttentionOnObject(NewEndpoint, false);
	}
}

void FMovieSceneEventCustomization::CreateEventEndpoint()
{
	struct FSectionData
	{
		TArray<FMovieSceneEvent*, TInlineAllocator<1>>  EntryPoints;
	};
	struct FTrackData
	{
		TSortedMap<UMovieSceneEventSectionBase*, FSectionData>  Sections;
	};
	struct FSequenceData
	{
		TSortedMap<UMovieSceneEventTrack*, FTrackData> Tracks;
	};

	TSortedMap<UMovieSceneSequence*, FSequenceData> PerSequenceData;

	// Populate all the sequences represented by this customization
	{
		TArray<void*> RawData;
		PropertyHandle->AccessRawData(RawData);

		TArray<UObject*> EditObjects;
		GetEditObjects(EditObjects);

		check(RawData.Num() == EditObjects.Num());

		for (int32 Index = 0; Index < RawData.Num(); ++Index)
		{
			UMovieSceneEventSectionBase* EventSection = Cast<UMovieSceneEventSectionBase>(EditObjects[Index]);
			FMovieSceneEvent*  EntryPoint   = static_cast<FMovieSceneEvent*>(RawData[Index]);

			if (EventSection)
			{
				FSequenceData& SequenceData = PerSequenceData.FindOrAdd(EventSection->GetTypedOuter<UMovieSceneSequence>());
				FTrackData&    TrackData    = SequenceData.Tracks.FindOrAdd(EventSection->GetTypedOuter<UMovieSceneEventTrack>());
				FSectionData&  SectionData  = TrackData.Sections.FindOrAdd(EventSection);

				SectionData.EntryPoints.Add(EntryPoint);
			}
		}
	}

	UK2Node_CustomEvent* NewEventEndpoint = nullptr;

	FScopedTransaction Transaction(LOCTEXT("CreateEventEndpoint", "Create Event Endpoint"));

	for (const TPair<UMovieSceneSequence*, FSequenceData>& SequencePair : PerSequenceData)
	{
		FMovieSceneSequenceEditor* SequenceEditor = FMovieSceneSequenceEditor::Find(SequencePair.Key);
		if (!SequenceEditor)
		{
			continue;
		}

		UBlueprint* SequenceDirectorBP = SequenceEditor->GetOrCreateDirectorBlueprint(SequencePair.Key);
		if (!SequenceDirectorBP)
		{
			continue;
		}

		UMovieScene* MovieScene = SequencePair.Key->GetMovieScene();

		TOptional<FGuid> CommonObjectBindingID;
		for (const TPair<UMovieSceneEventTrack*, FTrackData>& TrackPair : SequencePair.Value.Tracks)
		{
			FGuid ThisBindingID;
			MovieScene->FindTrackBinding(*TrackPair.Key, ThisBindingID);

			if (CommonObjectBindingID.IsSet() && CommonObjectBindingID != ThisBindingID)
			{
				CommonObjectBindingID.Reset();
				break;
			}

			CommonObjectBindingID = ThisBindingID;
		}

		FMovieSceneEventEndpointParameters Parameters = FMovieSceneEventEndpointParameters::Generate(MovieScene, CommonObjectBindingID.Get(FGuid()));

		SequenceDirectorBP->Modify();

		NewEventEndpoint = FMovieSceneEventUtils::CreateUserFacingEvent(SequenceDirectorBP, Parameters);
		if (!NewEventEndpoint)
		{
			continue;
		}

		UEdGraphPin* BoundObjectPin = FMovieSceneEventUtils::FindBoundObjectPin(NewEventEndpoint, Parameters.BoundObjectPinClass);
		for (const TPair<UMovieSceneEventTrack*, FTrackData>& TrackPair : SequencePair.Value.Tracks)
		{
			for (const TPair<UMovieSceneEventSectionBase*, FSectionData>& SectionPair : TrackPair.Value.Sections)
			{
				SectionPair.Key->Modify();
				FMovieSceneEventUtils::BindEventSectionToBlueprint(SectionPair.Key, SequenceDirectorBP);

				for (FMovieSceneEvent* EntryPoint : SectionPair.Value.EntryPoints)
				{
					FMovieSceneEventUtils::SetEndpoint(EntryPoint, SectionPair.Key, NewEventEndpoint, BoundObjectPin);
				}
			}
		}

		FBlueprintEditorUtils::MarkBlueprintAsModified(SequenceDirectorBP);
	}

	// Ensure that anything listening for property changed notifications are notified of the new binding
	PropertyHandle->NotifyFinishedChangingProperties();
	PropertyUtilities->ForceRefresh();

	if (NewEventEndpoint)
	{
		FKismetEditorUtilities::BringKismetToFocusAttentionOnObject(NewEventEndpoint, false);
	}
}

void FMovieSceneEventCustomization::ClearEventEndpoint()
{
	SetEventEndpoint(nullptr, nullptr, nullptr, EAutoCreatePayload::None);
}

void FMovieSceneEventCustomization::NavigateToDefinition()
{
	UEdGraphNode* CommonEndpoint = GetCommonEndpoint();
	if (CommonEndpoint)
	{
		FKismetEditorUtilities::BringKismetToFocusAttentionOnObject(CommonEndpoint, false);
	}
=======
>>>>>>> 4af6daef
}

#undef LOCTEXT_NAMESPACE<|MERGE_RESOLUTION|>--- conflicted
+++ resolved
@@ -21,120 +21,6 @@
 
 #define LOCTEXT_NAMESPACE "MovieSceneEventCustomization"
 
-<<<<<<< HEAD
-
-namespace UE_MovieSceneEventCustomization
-{
-	void CollectQuickBindActions(FGraphActionListBuilderBase& OutAllActions, UBlueprint* Blueprint, UClass* BoundObjectPinClass)
-	{
-		// Build up the context object
-		auto RejectAnyNonFunctions = [](const FBlueprintActionFilter& Filter, FBlueprintActionInfo& BlueprintAction)
-		{
-			const UFunction* Function = BlueprintAction.GetAssociatedFunction();
-			return Function == nullptr || Function->HasAnyFunctionFlags(FUNC_BlueprintPure);
-		};
-		auto RejectAnyUnboundActions = [](const FBlueprintActionFilter& Filter, FBlueprintActionInfo& BlueprintAction)
-		{
-			return BlueprintAction.GetBindings().Num() <= 0;
-		};
-
-
-		FBlueprintActionMenuBuilder ContextMenuBuilder;
-
-		if (BoundObjectPinClass)
-		{
-			// Add actions that are relevant to the bound object from the pin class
-			FBlueprintActionFilter CallOnMemberFilter(FBlueprintActionFilter::BPFILTER_RejectGlobalFields | FBlueprintActionFilter::BPFILTER_RejectPermittedSubClasses);
-			CallOnMemberFilter.PermittedNodeTypes.Add(UK2Node_CallFunction::StaticClass());
-			CallOnMemberFilter.Context.Blueprints.Add(Blueprint);
-
-			for (FObjectProperty* ObjectProperty : TFieldRange<FObjectProperty>(BoundObjectPinClass))
-			{
-				if (ObjectProperty->HasAnyPropertyFlags(CPF_BlueprintVisible) && (ObjectProperty->HasMetaData(FBlueprintMetadata::MD_ExposeFunctionCategories) || FBlueprintEditorUtils::IsSCSComponentProperty(ObjectProperty)))
-				{
-					CallOnMemberFilter.Context.SelectedObjects.Add(ObjectProperty);
-					FBlueprintActionFilter::AddUnique(CallOnMemberFilter.TargetClasses, ObjectProperty->PropertyClass);
-				}
-			}
-
-			FBlueprintActionFilter::AddUnique(CallOnMemberFilter.TargetClasses, BoundObjectPinClass);
-	
-			// This removes duplicate entries (ie. Set Static Mesh and Set Static Mesh (StaticMeshComponent)), 
-			// but also prevents displaying functions on BP components. Comment out for now.
-			//CallOnMemberFilter.AddRejectionTest(FBlueprintActionFilter::FRejectionTestDelegate::CreateStatic(RejectAnyUnboundActions));
-			
-			CallOnMemberFilter.AddRejectionTest(FBlueprintActionFilter::FRejectionTestDelegate::CreateStatic(RejectAnyNonFunctions));
-
-			ContextMenuBuilder.AddMenuSection(CallOnMemberFilter, FText::FromName(BoundObjectPinClass->GetFName()), 0);
-		}
-
-		{
-			// Add all actions that are relevant to the sequence director BP itself
-			FBlueprintActionFilter MenuFilter(FBlueprintActionFilter::BPFILTER_RejectGlobalFields | FBlueprintActionFilter::BPFILTER_RejectPermittedSubClasses);
-
-			MenuFilter.PermittedNodeTypes.Add(UK2Node_CallFunction::StaticClass());
-
-			MenuFilter.Context.Blueprints.Add(Blueprint);
-			MenuFilter.Context.Graphs.Append(Blueprint->UbergraphPages);
-			MenuFilter.Context.Graphs.Append(Blueprint->FunctionGraphs);
-
-			if (Blueprint->SkeletonGeneratedClass)
-			{
-				FBlueprintActionFilter::AddUnique(MenuFilter.TargetClasses, Blueprint->SkeletonGeneratedClass);
-			}
-			MenuFilter.AddRejectionTest(FBlueprintActionFilter::FRejectionTestDelegate::CreateStatic(RejectAnyNonFunctions));
-
-
-			ContextMenuBuilder.AddMenuSection(MenuFilter, LOCTEXT("SequenceDirectorMenu", "This Sequence"), 0);
-		}
-
-		ContextMenuBuilder.RebuildActionList();
-
-		OutAllActions.Append(ContextMenuBuilder);
-	}
-
-	void CollectAllRebindActions(FGraphActionListBuilderBase& OutAllActions, UBlueprint* Blueprint)
-	{
-		// Build up the context object
-		auto RejectAnyForeignFunctions = [](const FBlueprintActionFilter& Filter, FBlueprintActionInfo& BlueprintAction, UBlueprint* Blueprint)
-		{
-			const UBlueprintFunctionNodeSpawner* FunctionNodeSpawner = Cast<UBlueprintFunctionNodeSpawner>(BlueprintAction.NodeSpawner);
-			const UFunction* FunctionToCall = FunctionNodeSpawner ? FunctionNodeSpawner->GetFunction() : nullptr;
-
-			if (!FunctionToCall || FunctionToCall->HasAnyFunctionFlags(FUNC_BlueprintPure))
-			{
-				return true;
-			}
-
-			UClass* OuterClass = CastChecked<UClass>(FunctionToCall->GetOuter());
-			return OuterClass->ClassGeneratedBy != Blueprint;
-		};
-
-		FBlueprintActionFilter MenuFilter(FBlueprintActionFilter::BPFILTER_RejectGlobalFields | FBlueprintActionFilter::BPFILTER_RejectPermittedSubClasses);
-		MenuFilter.PermittedNodeTypes.Add(UK2Node_CallFunction::StaticClass());
-
-		MenuFilter.Context.Blueprints.Add(Blueprint);
-
-		MenuFilter.AddRejectionTest(FBlueprintActionFilter::FRejectionTestDelegate::CreateStatic(RejectAnyForeignFunctions, Blueprint));
-
-		if (Blueprint->SkeletonGeneratedClass)
-		{
-			FBlueprintActionFilter::AddUnique(MenuFilter.TargetClasses, Blueprint->SkeletonGeneratedClass);
-		}
-
-		FBlueprintActionMenuBuilder ContextMenuBuilder;
-
-		ContextMenuBuilder.AddMenuSection(MenuFilter, LOCTEXT("SequenceDirectorMenu", "This Sequence"), 0);
-		ContextMenuBuilder.RebuildActionList();
-		OutAllActions.Append(ContextMenuBuilder);
-	}
-}
-
-
-
-
-=======
->>>>>>> 4af6daef
 TSharedRef<IPropertyTypeCustomization> FMovieSceneEventCustomization::MakeInstance()
 {
 	return MakeShared<FMovieSceneEventCustomization>();
@@ -162,266 +48,10 @@
 
 void FMovieSceneEventCustomization::GetPayloadVariables(UObject* EditObject, void* RawData, FPayloadVariableMap& OutPayloadVariables) const
 {
-<<<<<<< HEAD
-	PropertyHandle = InPropertyHandle;
-	PropertyUtilities = CustomizationUtils.GetPropertyUtilities();
-
-	TArray<void*> RawData;
-	PropertyHandle->AccessRawData(RawData);
-
-	ChildBuilder.AddCustomRow(FText())
-	.NameContent()
-	[
-		SNew(STextBlock)
-		.Font(CustomizationUtils.GetRegularFont())
-		.Text(LOCTEXT("EventValueText", "Event"))
-	]
-	.ValueContent()
-	.MinDesiredWidth(200.f)
-	[
-		SNew(SHorizontalBox)
-
-		+ SHorizontalBox::Slot()
-		[
-			SNew(SComboButton)
-			.ButtonStyle(FAppStyle::Get(), "HoverHintOnly")
-			.ForegroundColor(FSlateColor::UseForeground())
-			.OnGetMenuContent(this, &FMovieSceneEventCustomization::GetMenuContent)
-			.CollapseMenuOnParentFocus(true)
-			.ContentPadding(FMargin(4.f, 0.f))
-			.ButtonContent()
-			[
-				SNew(SHorizontalBox)
-
-				+ SHorizontalBox::Slot()
-				.Padding(FMargin(0.f, 0.f, 4.f, 0.f))
-				.VAlign(VAlign_Center)
-				.AutoWidth()
-				[
-					SNew(SImage)
-					.Image(this, &FMovieSceneEventCustomization::GetEventIcon)
-				]
-
-				+ SHorizontalBox::Slot()
-				.Padding(FMargin(0.f, 0.f, 4.f, 0.f))
-				.VAlign(VAlign_Center)
-				[
-					SNew(STextBlock)
-					.Font(CustomizationUtils.GetRegularFont())
-					.Text(this, &FMovieSceneEventCustomization::GetEventName)
-				]
-			]
-		]
-
-		+ SHorizontalBox::Slot()
-		.VAlign(VAlign_Center)
-		.AutoWidth()
-		[
-			PropertyCustomizationHelpers::MakeBrowseButton(FSimpleDelegate::CreateSP(this, &FMovieSceneEventCustomization::NavigateToDefinition), LOCTEXT("NavigateToDefinition_Tip", "Navigate to this event's definition"))
-		]
-	];
-
-	const bool bAnyBoundEvents = GetAllValidEndpoints().Num() != 0;
-	if (bAnyBoundEvents)
-	{
-		FText CallInEditorText    = LOCTEXT("CallInEditor_Label",   "Call In Editor");
-		FText CallInEditorTooltip = LOCTEXT("CallInEditor_Tooltip", "When checked, this event will be triggered in the Editor outside of PIE.\n\nBEWARE: ANY CHANGES MADE AS A RESULT OF THIS EVENT BEING CALLED MAY END UP BEING SAVED IN THE CURRENT LEVEL OR ASSET.");
-
-		ChildBuilder.AddCustomRow(CallInEditorText)
-		.NameContent()
-		[
-			SNew(STextBlock)
-			.Text(CallInEditorText)
-			.ToolTipText(CallInEditorTooltip)
-			.Font(IDetailLayoutBuilder::GetDetailFont())
-		]
-		.ValueContent()
-		[
-			SNew(SCheckBox)
-			.ToolTipText(CallInEditorTooltip)
-			.IsChecked(this, &FMovieSceneEventCustomization::GetCallInEditorCheckState)
-			.OnCheckStateChanged(this, &FMovieSceneEventCustomization::OnSetCallInEditorCheckState)
-		];
-	}
-
-
-	UK2Node* CommonEndpoint = GetCommonEndpoint();
-	if (!CommonEndpoint)
-	{
-		return;
-	}
-
-	TArray<UEdGraphPin*> ValidBoundObjectPins;
-	for (UEdGraphPin* Pin : CommonEndpoint->Pins)
-	{
-		if (Pin->Direction == EGPD_Output && (Pin->PinType.PinCategory == UEdGraphSchema_K2::PC_Object || Pin->PinType.PinCategory == UEdGraphSchema_K2::PC_Interface))
-		{
-			ValidBoundObjectPins.Add(Pin);
-		}
-	}
-
-
-	if (ValidBoundObjectPins.Num() > 0)
-	{
-		FText BoundObjectPinText    = LOCTEXT("BoundObjectPin_Label", "Pass Bound Object To");
-		FText BoundObjectPinTooltip = LOCTEXT("BoundObjectPin_Tooltip", "Specifies a pin to pass the bound object(s) through when the event is triggered. Interface and object pins are both supported.");
-
-		ChildBuilder.AddCustomRow(BoundObjectPinText)
-		.NameContent()
-		[
-			SNew(STextBlock)
-			.Text(BoundObjectPinText)
-			.ToolTipText(BoundObjectPinTooltip)
-			.Font(IDetailLayoutBuilder::GetDetailFont())
-		]
-		.ValueContent()
-		[
-			SNew(SComboButton)
-			.ButtonStyle(FAppStyle::Get(), "HoverHintOnly")
-			.ForegroundColor(FSlateColor::UseForeground())
-			.ToolTipText(BoundObjectPinTooltip)
-			.OnGetMenuContent(this, &FMovieSceneEventCustomization::GetBoundObjectPinMenuContent)
-			.CollapseMenuOnParentFocus(true)
-			.ContentPadding(FMargin(4.f, 0.f))
-			.ButtonContent()
-			[
-				SNew(SBox)
-				.HeightOverride(21.f)
-				[
-					SNew(SHorizontalBox)
-
-					+ SHorizontalBox::Slot()
-					.Padding(FMargin(0.f, 0.f, 4.f, 0.f))
-					.VAlign(VAlign_Center)
-					.AutoWidth()
-					[
-						SNew(SImage)
-						.Image(this, &FMovieSceneEventCustomization::GetBoundObjectPinIcon)
-					]
-
-					+ SHorizontalBox::Slot()
-					.Padding(FMargin(0.f, 0.f, 4.f, 0.f))
-					.VAlign(VAlign_Center)
-					[
-						SNew(STextBlock)
-						.Font(CustomizationUtils.GetRegularFont())
-						.Text(this, &FMovieSceneEventCustomization::GetBoundObjectPinText)
-					]
-				]
-			]
-		];
-	}
-
-
-	UFunction* CommonFunction = nullptr;
-	UBlueprint* Blueprint = CommonEndpoint->HasValidBlueprint() ? CommonEndpoint->GetBlueprint() : nullptr;
-	if (Blueprint)
-	{
-		if (UK2Node_Event* Event = Cast<UK2Node_Event>(CommonEndpoint))
-		{
-			CommonFunction = Blueprint->SkeletonGeneratedClass ? Blueprint->SkeletonGeneratedClass->FindFunctionByName(Event->GetFunctionName()) : nullptr;
-		}
-		else if (UK2Node_FunctionEntry* EndpointEntry = Cast<UK2Node_FunctionEntry>(CommonEndpoint))
-		{
-			CommonFunction = EndpointEntry->FindSignatureFunction();
-		}
-		else
-		{
-			// @todo: Error not supported
-		}
-
-		Blueprint->OnCompiled().AddSP(this, &FMovieSceneEventCustomization::OnBlueprintCompiled);
-	}
-
-	if (CommonFunction)
-	{
-		IDetailCategoryBuilder& DetailCategoryBuilder = ChildBuilder.GetParentCategory().GetParentLayout().EditCategory("Payload", LOCTEXT("PayloadLabel", "Payload"), ECategoryPriority::Uncommon);
-
-		bool bPayloadUpToDate = true;
-
-		for (int32 Index = 0; Index < RawData.Num(); ++Index)
-		{
-			TSharedPtr<FStructOnScope> StructData = MakeShared<FStructOnScope>(CommonFunction);
-
-			const FMovieSceneEvent* EntryPoint = static_cast<FMovieSceneEvent*>(RawData[Index]);
-
-			TArray<FName, TInlineAllocator<8>> AllValidNames;
-
-			for (FProperty* Field : TFieldRange<FProperty>(CommonFunction))
-			{
-				if (Field->HasAnyPropertyFlags(CPF_OutParm | CPF_ReturnParm | CPF_ReferenceParm) || Field->GetFName() == EntryPoint->BoundObjectPinName)
-				{
-					continue;
-				}
-
-				const FMovieSceneEventPayloadVariable* PayloadVariable = EntryPoint->PayloadVariables.Find(Field->GetFName());
-				if (PayloadVariable)
-				{
-					AllValidNames.Add(Field->GetFName());
-
-					// We have an override for this variable
-					const bool bImportSuccess = FBlueprintEditorUtils::PropertyValueFromString(Field, PayloadVariable->Value, StructData->GetStructMemory());
-					if (!bImportSuccess)
-					{
-						// @todo: error
-					}
-				}
-				else if (UEdGraphPin* Pin = CommonEndpoint->FindPin(Field->GetFName(), EGPD_Output))
-				{
-					if (!Pin->DefaultValue.IsEmpty())
-					{
-						const bool bImportSuccess = FBlueprintEditorUtils::PropertyValueFromString(Field, Pin->DefaultValue, StructData->GetStructMemory());
-						if (!bImportSuccess)
-						{
-							// @todo: error
-						}
-					}
-				}
-
-				IDetailPropertyRow* ExternalRow = DetailCategoryBuilder.AddExternalStructureProperty(StructData.ToSharedRef(), Field->GetFName(), EPropertyLocation::Default, FAddPropertyParams().ForceShowProperty());
-
-				TSharedPtr<IPropertyHandle> LocalVariableProperty = ExternalRow->GetPropertyHandle();
-				FSimpleDelegate Delegate = FSimpleDelegate::CreateSP(this, &FMovieSceneEventCustomization::OnPayloadVariableChanged, StructData.ToSharedRef(), LocalVariableProperty);
-
-				LocalVariableProperty->SetOnPropertyValueChanged(Delegate);
-				LocalVariableProperty->SetOnChildPropertyValueChanged(Delegate);
-			}
-
-			bPayloadUpToDate &= (AllValidNames.Num() == EntryPoint->PayloadVariables.Num());
-		}
-
-		if (!bPayloadUpToDate)
-		{
-			DetailCategoryBuilder.AddCustomRow(FText())
-			.WholeRowContent()
-			[
-				SNew(SHorizontalBox)
-
-				+ SHorizontalBox::Slot()
-				.Padding(FMargin(5.f, 0.f, 5.f, 0.f))
-				.AutoWidth()
-				[
-					SNew(STextBlock)
-					.TextStyle(FAppStyle::Get(), "Log.Warning")
-					.Font(FAppStyle::GetFontStyle("FontAwesome.10"))
-					.Text(FEditorFontGlyphs::Exclamation_Triangle)
-				]
-
-				+ SHorizontalBox::Slot()
-				.Padding(FMargin(0.f, 0.f, 5.f, 0.f))
-				[
-					SNew(STextBlock)
-					.TextStyle(FAppStyle::Get(), "Log.Warning")
-					.Text(LOCTEXT("PayloadOutOfDateError", "Payload variables may be out-of-date. Please compile the blueprint."))
-				]
-			];
-		}
-=======
 	const FMovieSceneEvent* EntryPoint = static_cast<FMovieSceneEvent*>(RawData);
 	for (const TPair<FName, FMovieSceneEventPayloadVariable>& Pair : EntryPoint->PayloadVariables)
 	{
 		OutPayloadVariables.Add(Pair.Key, Pair.Value.Value);
->>>>>>> 4af6daef
 	}
 }
 
@@ -436,22 +66,8 @@
 
 	EventSection->Modify();
 
-<<<<<<< HEAD
-	if (bChangedAnything)
-	{
-		UK2Node* CommonEndpoint = GetCommonEndpoint();
-
-		UBlueprint* BP = CommonEndpoint && CommonEndpoint->HasValidBlueprint() ? GetCommonEndpoint()->GetBlueprint() : nullptr;
-		if (BP)
-		{
-			FBlueprintEditorUtils::MarkBlueprintAsModified(BP);
-		}
-	}
-	else
-=======
 	FMovieSceneEventPayloadVariable* PayloadVariable = EntryPoint->PayloadVariables.Find(FieldName);
 	if (!PayloadVariable)
->>>>>>> 4af6daef
 	{
 		PayloadVariable = &EntryPoint->PayloadVariables.Add(FieldName);
 	}
@@ -462,43 +78,9 @@
 
 UK2Node* FMovieSceneEventCustomization::FindEndpoint(UMovieSceneSequence* Sequence, UBlueprint* Blueprint, UObject* EditObject, void* RawData) const
 {
-<<<<<<< HEAD
-	FScopedTransaction Transaction(LOCTEXT("SetCallInEditor", "Set Call in Editor"));
-
-	const bool bCallInEditor = (NewCheckedState == ECheckBoxState::Checked);
-
-	TSet<UBlueprint*> Blueprints;
-
-	for (UK2Node* Endpoint : GetAllValidEndpoints())
-	{
-		if (UK2Node_CustomEvent* CustomEvent = Cast<UK2Node_CustomEvent>(Endpoint))
-		{
-			CustomEvent->Modify();
-			CustomEvent->bCallInEditor = bCallInEditor;
-
-			if (CustomEvent->HasValidBlueprint())
-			{
-				Blueprints.Add(CustomEvent->GetBlueprint());
-			}
-		}
-		else if (UK2Node_FunctionEntry* FunctionEntry = Cast<UK2Node_FunctionEntry>(Endpoint))
-		{
-			FunctionEntry->Modify();
-			FunctionEntry->MetaData.bCallInEditor = bCallInEditor;
-		
-			if (FunctionEntry->HasValidBlueprint())
-			{
-				Blueprints.Add(FunctionEntry->GetBlueprint());
-			}
-		}
-	}
-
-	for (UBlueprint* Blueprint : Blueprints)
-=======
 	UMovieSceneEventSectionBase* EventSection = Cast<UMovieSceneEventSectionBase>(EditObject);
 	FMovieSceneEvent* EntryPoint = static_cast<FMovieSceneEvent*>(RawData);
 	if (EventSection && EntryPoint)
->>>>>>> 4af6daef
 	{
 		return FMovieSceneEventUtils::FindEndpoint(EntryPoint, EventSection, Blueprint);
 	}
@@ -592,48 +174,6 @@
 		}
 	}
 
-<<<<<<< HEAD
-	MenuBuilder.AddMenuEntry(
-		LOCTEXT("CreateEventEndpoint_Text",    "Create New Endpoint"),
-		LOCTEXT("CreateEventEndpoint_Tooltip", "Creates a new event endpoint in this sequence's blueprint."),
-		FSlateIcon(FAppStyle::GetAppStyleSetName(), "Sequencer.CreateEventBinding"),
-		FUIAction(
-			FExecuteAction::CreateSP(this, &FMovieSceneEventCustomization::CreateEventEndpoint)
-		)
-	);
-
-	const bool bAnyBoundEvents = GetAllValidEndpoints().Num() != 0;
-	if (!bAnyBoundEvents && Sequence)
-	{
-		MenuBuilder.AddSubMenu(
-			LOCTEXT("CreateQuickBinding_Text",    "Quick Bind"),
-			LOCTEXT("CreateQuickBinding_Tooltip", "Shows a list of functions on this object binding that can be bound directly to this event."),
-			FNewMenuDelegate::CreateSP(this, &FMovieSceneEventCustomization::PopulateQuickBindSubMenu, Sequence),
-			false /* bInOpenSubMenuOnClick */,
-			FSlateIcon(FAppStyle::GetAppStyleSetName(), "Sequencer.CreateQuickBinding"),
-			false /* bInShouldWindowAfterMenuSelection */
-		);
-	}
-	else
-	{
-		MenuBuilder.AddSubMenu(
-			LOCTEXT("Rebind_Text",         "Rebind To"),
-			LOCTEXT("Rebind_Text_Tooltip", "Rebinds this event to a different function call or event node."),
-			FNewMenuDelegate::CreateSP(this, &FMovieSceneEventCustomization::PopulateRebindSubMenu, Sequence),
-			false /* bInOpenSubMenuOnClick */,
-			FSlateIcon(FAppStyle::GetAppStyleSetName(), "Sequencer.CreateQuickBinding"),
-			false /* bInShouldCloseWindowAfterMenuSelection */
-		);
-
-		MenuBuilder.AddMenuEntry(
-			LOCTEXT("ClearEventEndpoint_Text",    "Clear"),
-			LOCTEXT("ClearEventEndpoint_Tooltip", "Unbinds this event from its current binding."),
-			FSlateIcon(FAppStyle::GetAppStyleSetName(), "Sequencer.ClearEventBinding"),
-			FUIAction(
-				FExecuteAction::CreateSP(this, &FMovieSceneEventCustomization::ClearEventEndpoint)
-			)
-		);
-=======
 	UEdGraphPin* BoundObjectPin = FMovieSceneDirectorBlueprintUtils::FindCallTargetPin(NewEndpoint, EndpointDefinition.PossibleCallTargetClass);
 
 	for (const TPair<UMovieSceneEventSectionBase*, FSectionData>& SectionPair : PerSectionData)
@@ -645,7 +185,6 @@
 		{
 			FMovieSceneEventUtils::SetEndpoint(EntryPoint, SectionPair.Key, NewEndpoint, BoundObjectPin);
 		}
->>>>>>> 4af6daef
 	}
 }
 
@@ -672,657 +211,6 @@
 			FMovieSceneEventUtils::SetEndpoint(EntryPoint, EventSection, NewEndpoint, CallTargetPin);
 		}
 	}
-<<<<<<< HEAD
-
-	return SNew(STextBlock).Text(LOCTEXT("BoundObjectPinError_MultipleEvents", "Cannot choose a bound object pin with multiple events selected"));
-}
-
-bool FMovieSceneEventCustomization::CompareBoundObjectPinName(FName InPinName) const
-{
-	bool bMatch = false;
-
-	auto Enumerator = [&bMatch, InPinName](void* Ptr, const int32, const int32)
-	{
-		bMatch = (static_cast<FMovieSceneEvent*>(Ptr)->BoundObjectPinName == InPinName);
-		return bMatch;
-	};
-
-	PropertyHandle->EnumerateRawData(Enumerator);
-
-	return bMatch;
-}
-
-void FMovieSceneEventCustomization::SetBoundObjectPinName(FName InNewBoundObjectPinName)
-{
-	FScopedTransaction Transaction(LOCTEXT("SetBoundObjectPinTransaction", "Set Bound Object Pin"));
-
-	TArray<UObject*> EditObjects;
-	GetEditObjects(EditObjects);
-
-	for (UObject* Object : EditObjects)
-	{
-		Object->Modify();
-	}
-
-	auto Enumerator = [InNewBoundObjectPinName](void* Ptr, const int32, const int32)
-	{
-		static_cast<FMovieSceneEvent*>(Ptr)->BoundObjectPinName = InNewBoundObjectPinName;
-		return true;
-	};
-	PropertyHandle->EnumerateRawData(Enumerator);
-
-	// Ensure that anything listening for property changed notifications are notified of the new binding
-	PropertyHandle->NotifyFinishedChangingProperties();
-	PropertyUtilities->ForceRefresh();
-}
-
-const FSlateBrush* FMovieSceneEventCustomization::GetBoundObjectPinIcon() const
-{
-	if (CompareBoundObjectPinName(NAME_None))
-	{
-		return nullptr;
-	}
-
-	return FAppStyle::GetBrush("Graph.Pin.Disconnected_VarA");
-}
-
-FText FMovieSceneEventCustomization::GetBoundObjectPinText() const
-{
-	TArray<void*> RawData;
-	PropertyHandle->AccessRawData(RawData);
-
-	FName CommonPinName;
-
-	for (void* Ptr : RawData)
-	{
-		FName PinName = static_cast<FMovieSceneEvent*>(Ptr)->BoundObjectPinName;
-		if (CommonPinName == NAME_None)
-		{
-			CommonPinName = PinName;
-		}
-		else if (CommonPinName != PinName)
-		{
-			return LOCTEXT("MultiplePinValues", "Multiple Values");
-		}
-	}
-
-	return FText::FromName(CommonPinName);
-}
-
-void FMovieSceneEventCustomization::PopulateQuickBindSubMenu(FMenuBuilder& MenuBuilder, UMovieSceneSequence* Sequence)
-{
-	FMovieSceneSequenceEditor* SequenceEditor = FMovieSceneSequenceEditor::Find(Sequence);
-	if (!SequenceEditor)
-	{
-		return;
-	}
-
-	UBlueprint* Blueprint = SequenceEditor->GetOrCreateDirectorBlueprint(Sequence);
-	if (!Blueprint)
-	{
-		return;
-	}
-
-	UMovieScene* MovieScene = Sequence->GetMovieScene();
-
-	TOptional<FGuid> CommonObjectBindingID;
-	{
-		TArray<UObject*> EditObjects;
-		GetEditObjects(EditObjects);
-
-		for (UObject* Outer : EditObjects)
-		{
-			FGuid ThisBindingID;
-			MovieScene->FindTrackBinding(*Outer->GetTypedOuter<UMovieSceneTrack>(), ThisBindingID);
-
-			if (CommonObjectBindingID.IsSet() && CommonObjectBindingID != ThisBindingID)
-			{
-				CommonObjectBindingID.Reset();
-				break;
-			}
-
-			CommonObjectBindingID = ThisBindingID;
-		}
-	}
-
-
-	FMovieSceneEventEndpointParameters EventParams = FMovieSceneEventEndpointParameters::Generate(MovieScene, CommonObjectBindingID.Get(FGuid()));
-
-	TSharedRef<SGraphActionMenu> ActionMenu = SNew(SGraphActionMenu)
-		.OnCreateCustomRowExpander_Static([](const FCustomExpanderData& Data) -> TSharedRef<SExpanderArrow> { return SNew(SExpanderArrow, Data.TableRow); })
-		.OnCollectAllActions_Static(UE_MovieSceneEventCustomization::CollectQuickBindActions, Blueprint, EventParams.BoundObjectPinClass)
-		.OnActionSelected(this, &FMovieSceneEventCustomization::HandleQuickBindActionSelected, Blueprint, EventParams);
-
-	ActionMenu->RegisterActiveTimer(0.f, FWidgetActiveTimerDelegate::CreateLambda(
-		[FilterTextBox = ActionMenu->GetFilterTextBox()](double, float)
-		{
-			FSlateApplication::Get().SetKeyboardFocus(FilterTextBox);
-			return EActiveTimerReturnType::Stop;
-		}
-	));
-
-	MenuBuilder.AddWidget(
-		SNew(SBox)
-		.WidthOverride(300.f)
-		.MaxDesiredHeight(500.f)
-		[
-			ActionMenu
-		],
-		FText()
-	);
-}
-
-void FMovieSceneEventCustomization::HandleQuickBindActionSelected(const TArray<TSharedPtr<FEdGraphSchemaAction>>& SelectedAction, ESelectInfo::Type InSelectionType, UBlueprint* Blueprint, FMovieSceneEventEndpointParameters Params)
-{
-	if (InSelectionType != ESelectInfo::OnMouseClick && InSelectionType != ESelectInfo::OnKeyPress)
-	{
-		return;
-	}
-
-	for (TSharedPtr<FEdGraphSchemaAction> Action : SelectedAction)
-	{
-		if (Action->GetTypeId() == FBlueprintActionMenuItem::StaticGetTypeId())
-		{
-			const UBlueprintFunctionNodeSpawner* FunctionNodeSpawner = Cast<UBlueprintFunctionNodeSpawner>(static_cast<FBlueprintActionMenuItem*>(Action.Get())->GetRawAction());
-			const UFunction* FunctionToCall = FunctionNodeSpawner ? FunctionNodeSpawner->GetFunction() : nullptr;
-
-			if (FunctionToCall)
-			{
-				UClass* OuterClass = CastChecked<UClass>(FunctionToCall->GetOuter());
-				if (OuterClass->ClassGeneratedBy == Blueprint && Blueprint->SkeletonGeneratedClass)
-				{
-					// Attempt to locate a custom event or a function graph of this name on the blueprint
-					for (UEdGraph* Graph : Blueprint->UbergraphPages)
-					{
-						for (UEdGraphNode* Node : Graph->Nodes)
-						{
-							UK2Node_CustomEvent* CustomEvent = Cast<UK2Node_CustomEvent>(Node);
-							if (CustomEvent && Blueprint->SkeletonGeneratedClass->FindFunctionByName(CustomEvent->GetFunctionName()) == FunctionToCall)
-							{
-								// Use this custom event
-								UEdGraphPin* BoundObjectPin = FMovieSceneEventUtils::FindBoundObjectPin(CustomEvent, Params.BoundObjectPinClass);
-								this->SetEventEndpoint(CustomEvent, BoundObjectPin, CustomEvent, EAutoCreatePayload::Variables);
-								return;
-							}
-						}
-					}
-
-					for (UEdGraph* Graph : Blueprint->FunctionGraphs)
-					{
-						if (Blueprint->SkeletonGeneratedClass->FindFunctionByName(Graph->GetFName()) != FunctionToCall)
-						{
-							continue;
-						}
-
-						// Use this function graph for the event endpoint
-						for (UEdGraphNode* Node : Graph->Nodes)
-						{
-							UK2Node_FunctionEntry* FunctionEntry = Cast<UK2Node_FunctionEntry>(Node);
-							if (FunctionEntry)
-							{
-								UEdGraphPin* BoundObjectPin = FMovieSceneEventUtils::FindBoundObjectPin(FunctionEntry, Params.BoundObjectPinClass);
-								this->SetEventEndpoint(FunctionEntry, BoundObjectPin, FunctionEntry, EAutoCreatePayload::Variables);
-								return;
-							}
-						}
-					}
-				}
-			}
-		}
-
-		if (Action)
-		{
-			UK2Node_CustomEvent* NewEventEndpoint = FMovieSceneEventUtils::CreateUserFacingEvent(Blueprint, Params);
-
-			UEdGraphPin* ThenPin = NewEventEndpoint->FindPin(UEdGraphSchema_K2::PN_Then, EGPD_Output);
-			UEdGraphPin* BoundObjectPin = FMovieSceneEventUtils::FindBoundObjectPin(NewEventEndpoint, Params.BoundObjectPinClass);
-
-			FVector2D NodePosition(NewEventEndpoint->NodePosX + 400.f, NewEventEndpoint->NodePosY);
-			UEdGraphNode* NewNode = Action->PerformAction(NewEventEndpoint->GetGraph(), BoundObjectPin ? BoundObjectPin : ThenPin, NodePosition);
-
-			if (NewNode)
-			{
-				UEdGraphPin* ExecPin = NewNode->FindPin(UEdGraphSchema_K2::PN_Execute, EGPD_Input);
-				if (ensure(ThenPin && ExecPin))
-				{
-					ThenPin->MakeLinkTo(ExecPin);
-				}
-			}
-
-			this->SetEventEndpoint(NewEventEndpoint, BoundObjectPin, Cast<UK2Node>(NewNode), EAutoCreatePayload::Pins | EAutoCreatePayload::Variables);
-		}
-	}
-}
-
-void FMovieSceneEventCustomization::PopulateRebindSubMenu(FMenuBuilder& MenuBuilder, UMovieSceneSequence* Sequence)
-{
-	FMovieSceneSequenceEditor* SequenceEditor = FMovieSceneSequenceEditor::Find(Sequence);
-	if (!SequenceEditor)
-	{
-		return;
-	}
-
-	UBlueprint* Blueprint = SequenceEditor->GetOrCreateDirectorBlueprint(Sequence);
-	if (!Blueprint)
-	{
-		return;
-	}
-
-	UMovieScene* MovieScene = Sequence->GetMovieScene();
-
-	TOptional<FGuid> CommonObjectBindingID;
-	{
-		TArray<UObject*> EditObjects;
-		GetEditObjects(EditObjects);
-
-		for (UObject* Outer : EditObjects)
-		{
-			FGuid ThisBindingID;
-			MovieScene->FindTrackBinding(*Outer->GetTypedOuter<UMovieSceneTrack>(), ThisBindingID);
-
-			if (CommonObjectBindingID.IsSet() && CommonObjectBindingID != ThisBindingID)
-			{
-				CommonObjectBindingID.Reset();
-				break;
-			}
-
-			CommonObjectBindingID = ThisBindingID;
-		}
-	}
-
-	FMovieSceneEventEndpointParameters EventParams = FMovieSceneEventEndpointParameters::Generate(MovieScene, CommonObjectBindingID.Get(FGuid()));
-
-	TSharedRef<SGraphActionMenu> ActionMenu = SNew(SGraphActionMenu)
-		.OnCreateCustomRowExpander_Static([](const FCustomExpanderData& Data) -> TSharedRef<SExpanderArrow> { return SNew(SExpanderArrow, Data.TableRow); })
-		.OnCollectAllActions_Static(UE_MovieSceneEventCustomization::CollectAllRebindActions, Blueprint)
-		.OnActionSelected(this, &FMovieSceneEventCustomization::HandleRebindActionSelected, Blueprint, EventParams.BoundObjectPinClass);
-
-	ActionMenu->RegisterActiveTimer(0.f, FWidgetActiveTimerDelegate::CreateLambda(
-		[FilterTextBox = ActionMenu->GetFilterTextBox()](double, float)
-		{
-			FSlateApplication::Get().SetKeyboardFocus(FilterTextBox);
-			return EActiveTimerReturnType::Stop;
-		}
-	));
-
-	MenuBuilder.AddWidget(
-		SNew(SBox)
-		.WidthOverride(300.f)
-		.MaxDesiredHeight(500.f)
-		[
-			ActionMenu
-		],
-		FText()
-	);
-}
-
-void FMovieSceneEventCustomization::HandleRebindActionSelected(const TArray<TSharedPtr<FEdGraphSchemaAction>>& SelectedAction, ESelectInfo::Type InSelectionType, UBlueprint* Blueprint, UClass* BoundObjectPinClass)
-{
-	if (InSelectionType != ESelectInfo::OnMouseClick && InSelectionType != ESelectInfo::OnKeyPress)
-	{
-		return;
-	}
-
-	if (!Blueprint->SkeletonGeneratedClass)
-	{
-		return;
-	}
-
-	for (TSharedPtr<FEdGraphSchemaAction> Action : SelectedAction)
-	{
-		if (Action->GetTypeId() != FBlueprintActionMenuItem::StaticGetTypeId())
-		{
-			continue;
-		}
-
-		const UBlueprintFunctionNodeSpawner* FunctionNodeSpawner = Cast<UBlueprintFunctionNodeSpawner>(static_cast<FBlueprintActionMenuItem*>(Action.Get())->GetRawAction());
-		const UFunction* FunctionToCall = FunctionNodeSpawner ? FunctionNodeSpawner->GetFunction() : nullptr;
-		if (!FunctionToCall)
-		{
-			continue;
-		}
-
-		UClass* OuterClass = CastChecked<UClass>(FunctionToCall->GetOuter());
-		if (OuterClass->ClassGeneratedBy != Blueprint)
-		{
-			continue;
-		}
-
-		// Attempt to locate a custom event or a function graph of this name on the blueprint
-		for (UEdGraph* Graph : Blueprint->UbergraphPages)
-		{
-			for (UEdGraphNode* Node : Graph->Nodes)
-			{
-				UK2Node_CustomEvent* CustomEvent = Cast<UK2Node_CustomEvent>(Node);
-				if (CustomEvent && Blueprint->SkeletonGeneratedClass->FindFunctionByName(CustomEvent->GetFunctionName()) == FunctionToCall)
-				{
-					// Use this custom event
-					UEdGraphPin* BoundObjectPin = FMovieSceneEventUtils::FindBoundObjectPin(CustomEvent, BoundObjectPinClass);
-					this->SetEventEndpoint(CustomEvent, BoundObjectPin, CustomEvent, EAutoCreatePayload::Variables);
-					return;
-				}
-			}
-		}
-
-		for (UEdGraph* Graph : Blueprint->FunctionGraphs)
-		{
-			if (Blueprint->SkeletonGeneratedClass->FindFunctionByName(Graph->GetFName()) != FunctionToCall)
-			{
-				continue;
-			}
-
-			// Use this function graph for the event endpoint
-			for (UEdGraphNode* Node : Graph->Nodes)
-			{
-				UK2Node_FunctionEntry* FunctionEntry = Cast<UK2Node_FunctionEntry>(Node);
-				if (FunctionEntry)
-				{
-					UEdGraphPin* BoundObjectPin = FMovieSceneEventUtils::FindBoundObjectPin(FunctionEntry, BoundObjectPinClass);
-					this->SetEventEndpoint(FunctionEntry, BoundObjectPin, FunctionEntry, EAutoCreatePayload::Variables);
-					return;
-				}
-			}
-		}
-	}
-
-	ensureMsgf(false, TEXT("Unknown blueprint action type encountered for rebinding"));
-}
-
-const FSlateBrush* FMovieSceneEventCustomization::GetEventIcon() const
-{
-	UK2Node* CommonEndpoint = GetCommonEndpoint();
-
-	if (CommonEndpoint)
-	{
-		FLinearColor Color;
-		FSlateIcon EndpointIcon = CommonEndpoint->GetIconAndTint(Color);
-		return EndpointIcon.GetIcon();
-	}
-	else
-	{
-		TArray<void*> RawData;
-		PropertyHandle->AccessRawData(RawData);
-		if (RawData.Num() > 1)
-		{
-			return FAppStyle::GetBrush("Sequencer.MultipleEvents");
-		}
-	}
-
-	return FAppStyle::GetBrush("Sequencer.UnboundEvent");
-}
-
-FText FMovieSceneEventCustomization::GetEventName() const
-{
-	UEdGraphNode* CommonEndpoint = GetCommonEndpoint();
-
-	if (CommonEndpoint)
-	{
-		return CommonEndpoint->GetNodeTitle(ENodeTitleType::MenuTitle);
-	}
-	else
-	{
-		TArray<void*> RawData;
-		PropertyHandle->AccessRawData(RawData);
-		if (RawData.Num() != 1)
-		{
-			return LOCTEXT("MultipleValuesText", "Multiple Values");
-		}
-	}
-
-	return LOCTEXT("UnboundText", "Unbound");
-}
-
-void FMovieSceneEventCustomization::SetEventEndpoint(UK2Node* NewEndpoint, UEdGraphPin* BoundObjectPin, UK2Node* PayloadTemplate, EAutoCreatePayload AutoCreatePayload)
-{
-	FScopedTransaction Transaction(LOCTEXT("SetEventEndpoint", "Set Event Endpoint"));
-
-	// Modify and assign the blueprint for outer sections
-	TArray<UObject*> EditObjects;
-	GetEditObjects(EditObjects);
-
-	TArray<UBlueprint*> AllBlueprints;
-
-	// If we're assigning a new valid endpoint, it must reside within the same blueprint as everything we're assigning it to.
-	// Anything else must be implemented as a call function node connected to a custom event node
-	UBlueprint* Blueprint = NewEndpoint && NewEndpoint->HasValidBlueprint() ? NewEndpoint->GetBlueprint() : nullptr;
-	if (Blueprint)
-	{
-		for (UObject* Outer : EditObjects)
-		{
-			UMovieSceneSequence*       Sequence           = Outer->GetTypedOuter<UMovieSceneSequence>();
-			FMovieSceneSequenceEditor* SequenceEditor     = FMovieSceneSequenceEditor::Find(Sequence);
-			UBlueprint*                SequenceDirectorBP = SequenceEditor ? SequenceEditor->GetOrCreateDirectorBlueprint(Sequence) : nullptr;
-
-			if (!ensureAlwaysMsgf(SequenceDirectorBP == Blueprint, TEXT("Attempting to assign an event endpoint to an event with a different sequence director Blueprint.")))
-			{
-				Transaction.Cancel();
-				return;
-			}
-		}
-
-		Blueprint->Modify();
-	}
-
-	for (UObject* Outer : EditObjects)
-	{
-		UMovieSceneEventSectionBase* BaseEventSection = Cast<UMovieSceneEventSectionBase>(Outer);
-		if (BaseEventSection)
-		{
-			BaseEventSection->Modify();
-			if (Blueprint)
-			{
-				FMovieSceneEventUtils::BindEventSectionToBlueprint(BaseEventSection, Blueprint);
-			}
-		}
-	}
-
-	// Map of the Payload Variable Names to their Default Values as Strings
-	TMap<FName, FString> PayloadVariables;
-	if (PayloadTemplate && EnumHasAnyFlags(AutoCreatePayload, EAutoCreatePayload::Variables | EAutoCreatePayload::Pins))
-	{
-		UK2Node_EditablePinBase* EditableNode = Cast<UK2Node_EditablePinBase>(NewEndpoint);
-
-		for (UEdGraphPin* PayloadPin : PayloadTemplate->Pins)
-		{
-			if (PayloadPin != BoundObjectPin && PayloadPin->Direction == EGPD_Input && PayloadPin->PinType.PinCategory != UEdGraphSchema_K2::PC_Exec && PayloadPin->LinkedTo.Num() == 0 && PayloadPin->PinName != UEdGraphSchema_K2::PN_Self)
-			{
-				// Make a payload variable for this pin
-				if (EnumHasAnyFlags(AutoCreatePayload, EAutoCreatePayload::Variables))
-				{
-					PayloadVariables.Add(PayloadPin->PinName, PayloadPin->DefaultValue);
-				}
-
-				if (EditableNode && EnumHasAnyFlags(AutoCreatePayload, EAutoCreatePayload::Pins))
-				{
-					// Pins for ref parameters for functions default to bIsReference but the payload cannot be by reference.
-					PayloadPin->PinType.bIsReference = false;
-					
-					UEdGraphPin* NewPin = EditableNode->CreateUserDefinedPin(PayloadPin->PinName, PayloadPin->PinType, EGPD_Output);
-					if (PayloadTemplate != NewEndpoint && NewPin)
-					{
-						NewPin->MakeLinkTo(PayloadPin);
-					}
-				}
-			}
-		}
-	}
-
-	// Assign the endpoints to all events
-	TArray<void*> RawData;
-	PropertyHandle->AccessRawData(RawData);
-
-	check(EditObjects.Num() == RawData.Num());
-
-	for (int32 Index = 0; Index < RawData.Num(); ++Index)
-	{
-		UMovieSceneEventSectionBase* EventSection = Cast<UMovieSceneEventSectionBase>(EditObjects[Index]);
-		FMovieSceneEvent*  EntryPoint   = static_cast<FMovieSceneEvent*>(RawData[Index]);
-
-		if (EntryPoint)
-		{
-			FMovieSceneEventUtils::SetEndpoint(EntryPoint, EventSection, NewEndpoint, BoundObjectPin);
-
-			for (const TPair<FName, FString>& PayloadVar : PayloadVariables)
-			{
-				if (!EntryPoint->PayloadVariables.Contains(PayloadVar.Key))
-				{
-					FMovieSceneEventPayloadVariable PayloadValue;
-					PayloadValue.Value = PayloadVar.Value;
-
-					EntryPoint->PayloadVariables.Add(PayloadVar.Key, MoveTemp(PayloadValue));
-				}
-			}
-		}
-	}
-
-	// Ensure that anything listening for property changed notifications are notified of the new binding
-	PropertyHandle->NotifyFinishedChangingProperties();
-
-	// Compile the blueprint now that clients have had a chance to update underlying data (we do this after to ensure we are compiling the correct data
-	if (Blueprint)
-	{
-		FKismetEditorUtilities::CompileBlueprint(Blueprint);
-	}
-
-	// Forcibly update the panel now that our endpoint has changed
-	PropertyUtilities->ForceRefresh();
-
-	if (NewEndpoint)
-	{
-		FKismetEditorUtilities::BringKismetToFocusAttentionOnObject(NewEndpoint, false);
-	}
-}
-
-void FMovieSceneEventCustomization::CreateEventEndpoint()
-{
-	struct FSectionData
-	{
-		TArray<FMovieSceneEvent*, TInlineAllocator<1>>  EntryPoints;
-	};
-	struct FTrackData
-	{
-		TSortedMap<UMovieSceneEventSectionBase*, FSectionData>  Sections;
-	};
-	struct FSequenceData
-	{
-		TSortedMap<UMovieSceneEventTrack*, FTrackData> Tracks;
-	};
-
-	TSortedMap<UMovieSceneSequence*, FSequenceData> PerSequenceData;
-
-	// Populate all the sequences represented by this customization
-	{
-		TArray<void*> RawData;
-		PropertyHandle->AccessRawData(RawData);
-
-		TArray<UObject*> EditObjects;
-		GetEditObjects(EditObjects);
-
-		check(RawData.Num() == EditObjects.Num());
-
-		for (int32 Index = 0; Index < RawData.Num(); ++Index)
-		{
-			UMovieSceneEventSectionBase* EventSection = Cast<UMovieSceneEventSectionBase>(EditObjects[Index]);
-			FMovieSceneEvent*  EntryPoint   = static_cast<FMovieSceneEvent*>(RawData[Index]);
-
-			if (EventSection)
-			{
-				FSequenceData& SequenceData = PerSequenceData.FindOrAdd(EventSection->GetTypedOuter<UMovieSceneSequence>());
-				FTrackData&    TrackData    = SequenceData.Tracks.FindOrAdd(EventSection->GetTypedOuter<UMovieSceneEventTrack>());
-				FSectionData&  SectionData  = TrackData.Sections.FindOrAdd(EventSection);
-
-				SectionData.EntryPoints.Add(EntryPoint);
-			}
-		}
-	}
-
-	UK2Node_CustomEvent* NewEventEndpoint = nullptr;
-
-	FScopedTransaction Transaction(LOCTEXT("CreateEventEndpoint", "Create Event Endpoint"));
-
-	for (const TPair<UMovieSceneSequence*, FSequenceData>& SequencePair : PerSequenceData)
-	{
-		FMovieSceneSequenceEditor* SequenceEditor = FMovieSceneSequenceEditor::Find(SequencePair.Key);
-		if (!SequenceEditor)
-		{
-			continue;
-		}
-
-		UBlueprint* SequenceDirectorBP = SequenceEditor->GetOrCreateDirectorBlueprint(SequencePair.Key);
-		if (!SequenceDirectorBP)
-		{
-			continue;
-		}
-
-		UMovieScene* MovieScene = SequencePair.Key->GetMovieScene();
-
-		TOptional<FGuid> CommonObjectBindingID;
-		for (const TPair<UMovieSceneEventTrack*, FTrackData>& TrackPair : SequencePair.Value.Tracks)
-		{
-			FGuid ThisBindingID;
-			MovieScene->FindTrackBinding(*TrackPair.Key, ThisBindingID);
-
-			if (CommonObjectBindingID.IsSet() && CommonObjectBindingID != ThisBindingID)
-			{
-				CommonObjectBindingID.Reset();
-				break;
-			}
-
-			CommonObjectBindingID = ThisBindingID;
-		}
-
-		FMovieSceneEventEndpointParameters Parameters = FMovieSceneEventEndpointParameters::Generate(MovieScene, CommonObjectBindingID.Get(FGuid()));
-
-		SequenceDirectorBP->Modify();
-
-		NewEventEndpoint = FMovieSceneEventUtils::CreateUserFacingEvent(SequenceDirectorBP, Parameters);
-		if (!NewEventEndpoint)
-		{
-			continue;
-		}
-
-		UEdGraphPin* BoundObjectPin = FMovieSceneEventUtils::FindBoundObjectPin(NewEventEndpoint, Parameters.BoundObjectPinClass);
-		for (const TPair<UMovieSceneEventTrack*, FTrackData>& TrackPair : SequencePair.Value.Tracks)
-		{
-			for (const TPair<UMovieSceneEventSectionBase*, FSectionData>& SectionPair : TrackPair.Value.Sections)
-			{
-				SectionPair.Key->Modify();
-				FMovieSceneEventUtils::BindEventSectionToBlueprint(SectionPair.Key, SequenceDirectorBP);
-
-				for (FMovieSceneEvent* EntryPoint : SectionPair.Value.EntryPoints)
-				{
-					FMovieSceneEventUtils::SetEndpoint(EntryPoint, SectionPair.Key, NewEventEndpoint, BoundObjectPin);
-				}
-			}
-		}
-
-		FBlueprintEditorUtils::MarkBlueprintAsModified(SequenceDirectorBP);
-	}
-
-	// Ensure that anything listening for property changed notifications are notified of the new binding
-	PropertyHandle->NotifyFinishedChangingProperties();
-	PropertyUtilities->ForceRefresh();
-
-	if (NewEventEndpoint)
-	{
-		FKismetEditorUtilities::BringKismetToFocusAttentionOnObject(NewEventEndpoint, false);
-	}
-}
-
-void FMovieSceneEventCustomization::ClearEventEndpoint()
-{
-	SetEventEndpoint(nullptr, nullptr, nullptr, EAutoCreatePayload::None);
-}
-
-void FMovieSceneEventCustomization::NavigateToDefinition()
-{
-	UEdGraphNode* CommonEndpoint = GetCommonEndpoint();
-	if (CommonEndpoint)
-	{
-		FKismetEditorUtilities::BringKismetToFocusAttentionOnObject(CommonEndpoint, false);
-	}
-=======
->>>>>>> 4af6daef
 }
 
 #undef LOCTEXT_NAMESPACE