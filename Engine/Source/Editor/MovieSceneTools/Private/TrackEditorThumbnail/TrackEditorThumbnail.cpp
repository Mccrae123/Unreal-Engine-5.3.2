--- conflicted
+++ resolved
@@ -177,13 +177,8 @@
 		{
 			if (InThumbnailTexture && InThumbnailRenderTarget)
 			{
-<<<<<<< HEAD
-				InThumbnailTexture->InitResource();
-				InThumbnailRenderTarget->InitResource();
-=======
 				InThumbnailTexture->InitResource(RHICmdList);
 				InThumbnailRenderTarget->InitResource(RHICmdList);
->>>>>>> 4af6daef
 				InThumbnailTexture->SetRHIRef(InThumbnailRenderTarget->GetTextureRHI(), InThumbnailRenderTarget->GetSizeX(), InThumbnailRenderTarget->GetSizeY());
 			}
 		}
