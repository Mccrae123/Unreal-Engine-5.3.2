--- conflicted
+++ resolved
@@ -31,11 +31,6 @@
 #include "K2Node_FunctionEntry.h"
 #include "Kismet/KismetSystemLibrary.h"
 #include "Kismet2/BlueprintEditorUtils.h"
-<<<<<<< HEAD
-#include "Kismet2/CompilerResultsLog.h"
-#include "KismetCompiler.h"
-=======
->>>>>>> 4af6daef
 #include "Logging/LogCategory.h"
 #include "Logging/LogMacros.h"
 #include "Math/Vector2D.h"
@@ -356,101 +351,10 @@
 
 				DirectorBP->Modify();
 
-<<<<<<< HEAD
-void FMovieSceneEventUtils::BindEventSectionToBlueprint(UMovieSceneEventSectionBase* EventSection, UBlueprint* DirectorBP)
-{
-	check(EventSection && DirectorBP);
-
-	for (TObjectPtr<UBlueprintExtension> Extension : DirectorBP->GetExtensions())
-	{
-		UMovieSceneEventBlueprintExtension* EventExtension = Cast<UMovieSceneEventBlueprintExtension>(Extension);
-		if (EventExtension)
-		{
-			EventExtension->Add(EventSection);
-			return;
-		}
-	}
-
-	UMovieSceneEventBlueprintExtension* EventExtension = NewObject<UMovieSceneEventBlueprintExtension>(DirectorBP);
-	EventExtension->Add(EventSection);
-	DirectorBP->AddExtension(EventExtension);
-}
-
-void FMovieSceneEventUtils::RemoveEndpointsForEventSection(UMovieSceneEventSectionBase* EventSection, UBlueprint* DirectorBP)
-{
-	check(EventSection && DirectorBP);
-
-	static const TCHAR* const EventGraphName = TEXT("Sequencer Events");
-	UEdGraph* SequenceEventGraph = FindObject<UEdGraph>(DirectorBP, EventGraphName);
-
-	if (SequenceEventGraph)
-	{
-		for (FMovieSceneEvent& EntryPoint : EventSection->GetAllEntryPoints())
-		{
-			UEdGraphNode* Endpoint = FMovieSceneEventUtils::FindEndpoint(&EntryPoint, EventSection, DirectorBP);
-			if (Endpoint)
-			{
-				UE_LOG(LogMovieScene, Display, TEXT("Removing event: %s from: %s"), *GetNameSafe(Endpoint), *GetNameSafe(DirectorBP));
-				SequenceEventGraph->RemoveNode(Endpoint);
-			}
-		}
-	}
-}
-
-void FMovieSceneEventUtils::RemoveUnusedCustomEvents(const TArray<TWeakObjectPtr<UMovieSceneEventSectionBase>>& EventSections, UBlueprint* DirectorBP)
-{
-	check(DirectorBP);
-
-	static const TCHAR* const EventGraphName = TEXT("Sequencer Events");
-	UEdGraph* SequenceEventGraph = FindObject<UEdGraph>(DirectorBP, EventGraphName);
-	if (SequenceEventGraph)
-	{
-		TArray<UK2Node_CustomEvent*> ExistingNodes;
-		SequenceEventGraph->GetNodesOfClass(ExistingNodes);
-
-		TSet<UEdGraphNode*> Endpoints;
-		for (TWeakObjectPtr<UMovieSceneEventSectionBase> WeakEventSection : EventSections)
-		{
-			UMovieSceneEventSectionBase* EventSection = WeakEventSection.Get();
-			if (!EventSection)
-			{
-				continue;
-			}
-
-			for (FMovieSceneEvent& EntryPoint : EventSection->GetAllEntryPoints())
-			{
-				if (UEdGraphNode* Endpoint = FMovieSceneEventUtils::FindEndpoint(&EntryPoint, EventSection, DirectorBP))
-				{
-					Endpoints.Add(Endpoint);
-				}
-			}
-		}
-				
-		FScopedTransaction RemoveUnusedCustomEvents(LOCTEXT("RemoveUnusedCustomEvents", "Remove Unused Custom Events"));
-	
-		for (UK2Node_CustomEvent* ExistingNode : ExistingNodes)
-		{
-			const bool bHasEntryPoint = Endpoints.Contains(ExistingNode);
-			if (!bHasEntryPoint)
-			{
-				FNotificationInfo Info(FText::Format(LOCTEXT("RemoveUnusedCustomEventNotify", "Remove unused custom event {0} from {1}"), FText::FromString(GetNameSafe(ExistingNode)), FText::FromString(GetNameSafe(DirectorBP))));
-				Info.ExpireDuration = 3.f;
-				FSlateNotificationManager::Get().AddNotification(Info);
-				
-				UE_LOG(LogMovieScene, Display, TEXT("Remove unused custom event %s from %s"), *GetNameSafe(ExistingNode), *GetNameSafe(DirectorBP));
-
-				DirectorBP->Modify();
-
 				SequenceEventGraph->RemoveNode(ExistingNode);
 			}
 		}
 	}
-=======
-				SequenceEventGraph->RemoveNode(ExistingNode);
-			}
-		}
-	}
->>>>>>> 4af6daef
 }
 
 #undef LOCTEXT_NAMESPACE