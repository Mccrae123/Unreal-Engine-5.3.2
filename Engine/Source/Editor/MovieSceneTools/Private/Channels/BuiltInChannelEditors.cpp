--- conflicted
+++ resolved
@@ -40,10 +40,7 @@
 #include "Framework/Application/SlateApplication.h"
 #include "Editor/SceneOutliner/Private/SSocketChooser.h"
 #include "SComponentChooser.h"
-<<<<<<< HEAD
-=======
 #include "EntitySystem/MovieSceneDecompositionQuery.h"
->>>>>>> 6bbb88c8
 #include "EntitySystem/Interrogation/MovieSceneInterrogationLinker.h"
 #include "EntitySystem/Interrogation/MovieSceneInterrogatedPropertyInstantiator.h"
 #include "Systems/MovieScenePropertyInstantiator.h"
@@ -64,11 +61,7 @@
 
 	// Find the first bound object so we can get the current property channel value on it.
 	UObject* FirstBoundObject = nullptr;
-<<<<<<< HEAD
-	TOptional<float> CurrentBoundObjectValue;
-=======
 	TOptional<ValueType> CurrentBoundObjectValue;
->>>>>>> 6bbb88c8
 	if (InObjectBindingID.IsValid())
 	{
 		for (TWeakObjectPtr<> WeakObject : Sequencer.FindBoundObjects(InObjectBindingID, SequenceID))
@@ -91,11 +84,7 @@
 	// object *would* be at if we scrubbed here and let the sequence evaluation do its thing). This will help us figure out the difference between the current object value
 	// and the evaluated sequencer value: we will compute a new value for the channel so that a new sequence evaluation would come out at the "desired" value, which is
 	// what the current object value.
-<<<<<<< HEAD
-	float NewValue = Channel->GetDefault().Get(0.f);
-=======
 	ValueType NewValue = Channel->GetDefault().Get(0.f);
->>>>>>> 6bbb88c8
 
 	const bool bWasEvaluated = Channel->Evaluate(InTime, NewValue);
 
@@ -104,11 +93,7 @@
 		if (ExternalValue.OnGetCurrentValueAndWeight)
 		{
 			// We have a custom callback that can provide us with the evaluated value of this channel.
-<<<<<<< HEAD
-			float CurrentValue = CurrentBoundObjectValue.Get(0.0f);
-=======
 			ValueType CurrentValue = CurrentBoundObjectValue.Get(0.0f);
->>>>>>> 6bbb88c8
 			float CurrentWeight = 1.0f;
 			FMovieSceneRootEvaluationTemplateInstance& EvaluationTemplate = Sequencer.GetEvaluationTemplate();
 			ExternalValue.OnGetCurrentValueAndWeight(FirstBoundObject, SectionToKey, InTime, Sequencer.GetFocusedTickResolution(), EvaluationTemplate, CurrentValue, CurrentWeight);
@@ -117,11 +102,7 @@
 			{
 				if (bWasEvaluated)
 				{
-<<<<<<< HEAD
-					float CurrentGlobalValue = CurrentBoundObjectValue.GetValue();
-=======
 					ValueType CurrentGlobalValue = CurrentBoundObjectValue.GetValue();
->>>>>>> 6bbb88c8
 					NewValue = (CurrentBoundObjectValue.Get(0.0f) - CurrentValue) * CurrentWeight + NewValue;
 				}
 				else //Nothing set (key or default) on channel so use external value
@@ -203,15 +184,9 @@
 
 					FIntermediate3DTransform InTransformData;
 
-<<<<<<< HEAD
-					TRecompositionResult<float> RecomposeResult = System->RecomposeBlendFloatChannel(BoundPropertyDefinition, ChannelIndex, Query, CurrentBoundObjectValue.Get(0.f));
-
-					NewValue = RecomposeResult.Values[0];
-=======
 					TRecompositionResult<double> RecomposeResult = System->RecomposeBlendChannel(BoundPropertyDefinition, ChannelIndex, Query, (double)CurrentBoundObjectValue.Get(0.f));
 
 					NewValue = (ValueType)RecomposeResult.Values[0];
->>>>>>> 6bbb88c8
 				}
 			}
 		}
@@ -1553,14 +1528,11 @@
 	return MakeUnique<FFloatChannelCurveModel>(FloatChannel, OwningSection, InSequencer);
 }
 
-<<<<<<< HEAD
-=======
 TUniquePtr<FCurveModel> CreateCurveEditorModel(const TMovieSceneChannelHandle<FMovieSceneDoubleChannel>& DoubleChannel, UMovieSceneSection* OwningSection, TSharedRef<ISequencer> InSequencer)
 {
 	return MakeUnique<FDoubleChannelCurveModel>(DoubleChannel, OwningSection, InSequencer);
 }
 
->>>>>>> 6bbb88c8
 TUniquePtr<FCurveModel> CreateCurveEditorModel(const TMovieSceneChannelHandle<FMovieSceneIntegerChannel>& IntegerChannel, UMovieSceneSection* OwningSection, TSharedRef<ISequencer> InSequencer)
 {
 	return MakeUnique<FIntegerChannelCurveModel>(IntegerChannel, OwningSection, InSequencer);
