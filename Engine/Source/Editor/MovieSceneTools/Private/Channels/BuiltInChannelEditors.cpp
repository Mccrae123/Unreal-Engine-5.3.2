--- conflicted
+++ resolved
@@ -8,10 +8,7 @@
 #include "Sections/MovieSceneEventSectionBase.h"
 #include "ISequencerChannelInterface.h"
 #include "Widgets/Input/SComboButton.h"
-<<<<<<< HEAD
-=======
 #include "Widgets/Layout/SSpacer.h"
->>>>>>> 4af6daef
 #include "Widgets/SNullWidget.h"
 #include "IKeyArea.h"
 #include "ISequencer.h"
@@ -49,10 +46,7 @@
 #include "EntitySystem/Interrogation/MovieSceneInterrogationLinker.h"
 #include "EntitySystem/Interrogation/MovieSceneInterrogatedPropertyInstantiator.h"
 #include "Systems/MovieScenePropertyInstantiator.h"
-<<<<<<< HEAD
-=======
 #include "Tracks/MovieSceneObjectPropertyTrack.h"
->>>>>>> 4af6daef
 #include "Tracks/MovieScenePropertyTrack.h"
 #include "Widgets/Input/SComboButton.h"
 #include "MovieSceneSpawnableAnnotation.h"
@@ -470,22 +464,6 @@
 
 			return SNew(SHorizontalBox)
 
-<<<<<<< HEAD
-		TArray<FAssetData> AssetDataArray;
-		if (InSequencer.IsValid())
-		{
-			UMovieSceneSequence* Sequence = InSequencer.Pin()->GetFocusedMovieSceneSequence();
-			AssetDataArray.Add((FAssetData)Sequence);
-		}
-
-		return SNew(SObjectPropertyEntryBox)
-		.DisplayBrowse(true)
-		.DisplayUseSelected(false)
-		.ObjectPath_Lambda(GetObjectPathLambda)
-		.AllowedClass(RawChannel->GetPropertyClass())
-		.OnObjectChanged_Lambda(OnSetObjectLambda)
-		.OwnerAssetDataArray(AssetDataArray);
-=======
 				+ SHorizontalBox::Slot()
 				.AutoWidth()
 				[
@@ -505,7 +483,6 @@
 					SNew(SSpacer)
 				];
 		}
->>>>>>> 4af6daef
 	}
 
 	return SNullWidget::NullWidget;
@@ -1316,17 +1293,10 @@
 			}
 		};
 		auto GetKeyAreaCurveNormalized = [=](FString KeyAreaName) { return !Settings->HasKeyAreaCurveExtents(KeyAreaName); };
-<<<<<<< HEAD
 
 		auto OnKeyAreaCurveMinChanged = [=](double NewValue, FString KeyAreaName) { double CurveMin = 0.f; double CurveMax = 0.f; Settings->GetKeyAreaCurveExtents(KeyAreaName, CurveMin, CurveMax); Settings->SetKeyAreaCurveExtents(KeyAreaName, NewValue, CurveMax); };
 		auto GetKeyAreaCurveMin = [=](FString KeyAreaName) { double CurveMin = 0.f; double CurveMax = 0.f; Settings->GetKeyAreaCurveExtents(KeyAreaName, CurveMin, CurveMax); return CurveMin; };
 
-=======
-
-		auto OnKeyAreaCurveMinChanged = [=](double NewValue, FString KeyAreaName) { double CurveMin = 0.f; double CurveMax = 0.f; Settings->GetKeyAreaCurveExtents(KeyAreaName, CurveMin, CurveMax); Settings->SetKeyAreaCurveExtents(KeyAreaName, NewValue, CurveMax); };
-		auto GetKeyAreaCurveMin = [=](FString KeyAreaName) { double CurveMin = 0.f; double CurveMax = 0.f; Settings->GetKeyAreaCurveExtents(KeyAreaName, CurveMin, CurveMax); return CurveMin; };
-
->>>>>>> 4af6daef
 		auto OnKeyAreaCurveMaxChanged = [=](double NewValue, FString KeyAreaName) { double CurveMin = 0.f; double CurveMax = 0.f; Settings->GetKeyAreaCurveExtents(KeyAreaName, CurveMin, CurveMax); Settings->SetKeyAreaCurveExtents(KeyAreaName, CurveMin, NewValue); };
 		auto GetKeyAreaCurveMax = [=](FString KeyAreaName) { double CurveMin = 0.f; double CurveMax = 0.f; Settings->GetKeyAreaCurveExtents(KeyAreaName, CurveMin, CurveMax); return CurveMax; };
 
@@ -1338,34 +1308,6 @@
 				FExecuteAction::CreateLambda([SharedThis]{ SharedThis->ToggleShowCurve(); }),
 				FCanExecuteAction(),
 				FGetActionCheckState::CreateLambda([SharedThis]{ return SharedThis->IsShowCurve(); })
-<<<<<<< HEAD
-=======
-			),
-			NAME_None,
-			EUserInterfaceActionType::ToggleButton
-		);	
-		
-		FString KeyAreaName;
-		TArray<const IKeyArea*> SelectedKeyAreas;
-		Sequencer->GetSelectedKeyAreas(SelectedKeyAreas);
-		for (const IKeyArea* KeyArea : SelectedKeyAreas)
-		{			
-			if (KeyArea)
-			{
-				KeyAreaName = KeyArea->GetName().ToString();
-				break;
-			}
-		}
-
-		MenuBuilder.AddMenuEntry(
-			LOCTEXT("ToggleKeyAreaCurveNormalized", "Key Area Curve Normalized"),
-			LOCTEXT("ToggleKeyAreaCurveNormalizedTooltip", "Toggle showing the curve in the track area as normalized"),
-			FSlateIcon(),
-			FUIAction(
-				FExecuteAction::CreateLambda([=] { OnKeyAreaCurveNormalized(KeyAreaName); }),
-				FCanExecuteAction(FCanExecuteAction::CreateLambda([SharedThis]{ return SharedThis->IsAnyShowCurve(); })),
-				FIsActionChecked::CreateLambda([=] { return GetKeyAreaCurveNormalized(KeyAreaName); })
->>>>>>> 4af6daef
 			),
 			NAME_None,
 			EUserInterfaceActionType::ToggleButton
@@ -1444,46 +1386,6 @@
 				[
 					SNew(SBox)
 					.WidthOverride(50.f)
-<<<<<<< HEAD
-=======
-					.IsEnabled_Lambda([=]() { return SharedThis->IsAnyShowCurve() && Settings->HasKeyAreaCurveExtents(KeyAreaName); })
-					[
-						SNew(SSpinBox<double>)
-						.Style(&FAppStyle::GetWidgetStyle<FSpinBoxStyle>("Sequencer.HyperlinkSpinBox"))
-						.OnValueCommitted_Lambda([=](double NewValue, ETextCommit::Type CommitType) { OnKeyAreaCurveMinChanged(NewValue, KeyAreaName); })
-						.OnValueChanged_Lambda([=](double NewValue) { OnKeyAreaCurveMinChanged(NewValue, KeyAreaName); })
-						.Value_Lambda([=]() -> double { return GetKeyAreaCurveMin(KeyAreaName); })
-					]
-				]
-			+ SHorizontalBox::Slot()
-				.AutoWidth()
-				[
-					SNew(SBox)
-					.WidthOverride(50.f)
-					.IsEnabled_Lambda([=]() { return SharedThis->IsAnyShowCurve() && Settings->HasKeyAreaCurveExtents(KeyAreaName); })
-					[
-						SNew(SSpinBox<double>)
-						.Style(&FAppStyle::GetWidgetStyle<FSpinBoxStyle>("Sequencer.HyperlinkSpinBox"))
-						.OnValueCommitted_Lambda([=](double NewValue, ETextCommit::Type CommitType) { OnKeyAreaCurveMaxChanged(NewValue, KeyAreaName); })
-						.OnValueChanged_Lambda([=](double NewValue) { OnKeyAreaCurveMaxChanged(NewValue, KeyAreaName); })
-						.Value_Lambda([=]() -> double { return GetKeyAreaCurveMax(KeyAreaName); })
-					]
-				],
-				LOCTEXT("KeyAreaCurveRangeText", "Key Area Curve Range")
-		);		
-		
-		MenuBuilder.AddWidget(
-			SNew(SHorizontalBox)
-			+ SHorizontalBox::Slot()
-				[
-					SNew(SSpacer)
-				]
-			+ SHorizontalBox::Slot()
-				.AutoWidth()
-				[
-					SNew(SBox)
-					.WidthOverride(50.f)
->>>>>>> 4af6daef
 					[
 						SNew(SSpinBox<int32>)
 						.Style(&FAppStyle::GetWidgetStyle<FSpinBoxStyle>("Sequencer.HyperlinkSpinBox"))
@@ -1824,7 +1726,6 @@
 {
 	TSharedRef<FCurveChannelSectionMenuExtension> Extension = FCurveChannelSectionMenuExtension::GetOrCreate(InSequencer);
 	Extension->AddSections(Sections);
-<<<<<<< HEAD
 
 	MenuExtender->AddMenuExtension("SequencerChannels", EExtensionHook::First, nullptr, FMenuExtensionDelegate::CreateLambda([Extension](FMenuBuilder& MenuBuilder) { Extension->ExtendMenu(MenuBuilder); }));
 }
@@ -1834,39 +1735,20 @@
 	TSharedRef<FCurveChannelSectionMenuExtension> Extension = FCurveChannelSectionMenuExtension::GetOrCreate(InSequencer);
 	Extension->AddSections(Sections);
 
-=======
-
 	MenuExtender->AddMenuExtension("SequencerChannels", EExtensionHook::First, nullptr, FMenuExtensionDelegate::CreateLambda([Extension](FMenuBuilder& MenuBuilder) { Extension->ExtendMenu(MenuBuilder); }));
 }
 
-void ExtendSectionMenu(FMenuBuilder& OuterMenuBuilder, TSharedPtr<FExtender> MenuExtender, TArray<TMovieSceneChannelHandle<FMovieSceneDoubleChannel>>&& Channels, TArrayView<UMovieSceneSection* const> Sections, TWeakPtr<ISequencer> InSequencer)
-{
-	TSharedRef<FCurveChannelSectionMenuExtension> Extension = FCurveChannelSectionMenuExtension::GetOrCreate(InSequencer);
-	Extension->AddSections(Sections);
-
->>>>>>> 4af6daef
-	MenuExtender->AddMenuExtension("SequencerChannels", EExtensionHook::First, nullptr, FMenuExtensionDelegate::CreateLambda([Extension](FMenuBuilder& MenuBuilder) { Extension->ExtendMenu(MenuBuilder); }));
-}
-
 void ExtendKeyMenu(FMenuBuilder& OuterMenuBuilder, TSharedPtr<FExtender> MenuExtender, TArray<TExtendKeyMenuParams<FMovieSceneFloatChannel>>&& Channels, TWeakPtr<ISequencer> InSequencer)
 {
 	TSharedRef<FFloatChannelKeyMenuExtension> Extension = MakeShared<FFloatChannelKeyMenuExtension>(InSequencer, MoveTemp(Channels));
 
 	MenuExtender->AddMenuExtension("SequencerKeyEdit", EExtensionHook::After, nullptr, FMenuExtensionDelegate::CreateLambda([Extension](FMenuBuilder& MenuBuilder) { Extension->ExtendMenu(MenuBuilder); }));
 }
-<<<<<<< HEAD
 
 void ExtendKeyMenu(FMenuBuilder& OuterMenuBuilder, TSharedPtr<FExtender> MenuExtender, TArray<TExtendKeyMenuParams<FMovieSceneDoubleChannel>>&& Channels, TWeakPtr<ISequencer> InSequencer)
 {
 	TSharedRef<FDoubleChannelKeyMenuExtension> Extension = MakeShared<FDoubleChannelKeyMenuExtension>(InSequencer, MoveTemp(Channels));
 
-=======
-
-void ExtendKeyMenu(FMenuBuilder& OuterMenuBuilder, TSharedPtr<FExtender> MenuExtender, TArray<TExtendKeyMenuParams<FMovieSceneDoubleChannel>>&& Channels, TWeakPtr<ISequencer> InSequencer)
-{
-	TSharedRef<FDoubleChannelKeyMenuExtension> Extension = MakeShared<FDoubleChannelKeyMenuExtension>(InSequencer, MoveTemp(Channels));
-
->>>>>>> 4af6daef
 	MenuExtender->AddMenuExtension("SequencerKeyEdit", EExtensionHook::After, nullptr, FMenuExtensionDelegate::CreateLambda([Extension](FMenuBuilder& MenuBuilder) { Extension->ExtendMenu(MenuBuilder); }));
 }
 
