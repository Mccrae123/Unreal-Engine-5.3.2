--- conflicted
+++ resolved
@@ -41,322 +41,8 @@
 };
 
 FFloatChannelCurveModel::FFloatChannelCurveModel(TMovieSceneChannelHandle<FMovieSceneFloatChannel> InChannel, UMovieSceneSection* OwningSection, TWeakPtr<ISequencer> InWeakSequencer)
-<<<<<<< HEAD
-	: FChannelCurveModel<FMovieSceneFloatChannel, FMovieSceneFloatValue, float>(InChannel, OwningSection, InWeakSequencer)
-{
-	FMovieSceneFloatChannel* Channel = InChannel.Get();
-
-	if (Channel && OwningSection && OwningSection->GetTypedOuter<UMovieScene>())
-	{
-		Channel->SetTickResolution(OwningSection->GetTypedOuter<UMovieScene>()->GetTickResolution());
-	}
-}
-
-void FFloatChannelCurveModel::DrawCurve(const FCurveEditor& CurveEditor, const FCurveEditorScreenSpace& ScreenSpace, TArray<TTuple<double, double>>& InterpolatingPoints) const
-{
-	FMovieSceneFloatChannel* Channel = GetChannelHandle().Get();
-	UMovieSceneSection*      Section = Cast<UMovieSceneSection>(GetOwningObject());
-
-	if (Channel && Section && Section->GetTypedOuter<UMovieScene>())
-	{
-		FFrameRate   TickResolution   = Section->GetTypedOuter<UMovieScene>()->GetTickResolution();
-
-		const double DisplayOffset    = GetInputDisplayOffset();
-		const double StartTimeSeconds = ScreenSpace.GetInputMin() - DisplayOffset;
-		const double EndTimeSeconds   = ScreenSpace.GetInputMax() - DisplayOffset;
-		const double TimeThreshold    = FMath::Max(0.0001, 1.0 / ScreenSpace.PixelsPerInput());
-		const double ValueThreshold   = FMath::Max(0.0001, 1.0 / ScreenSpace.PixelsPerOutput());
-
-		Channel->PopulateCurvePoints(StartTimeSeconds, EndTimeSeconds, TimeThreshold, ValueThreshold, TickResolution, InterpolatingPoints);
-	}
-}
-
-void FFloatChannelCurveModel::GetKeyDrawInfo(ECurvePointType PointType, const FKeyHandle InKeyHandle, FKeyDrawInfo& OutDrawInfo) const
-{
-	if (PointType == ECurvePointType::ArriveTangent || PointType == ECurvePointType::LeaveTangent)
-	{
-		OutDrawInfo.Brush = FEditorStyle::GetBrush("GenericCurveEditor.TangentHandle");
-		OutDrawInfo.ScreenSize = FVector2D(8, 8);
-	}
-	else
-	{
-		// All keys are the same size by default
-		OutDrawInfo.ScreenSize = FVector2D(11, 11);
-
-		ERichCurveInterpMode KeyType = RCIM_None;
-		ERichCurveTangentWeightMode KeyTWType = RCTWM_WeightedNone;
-
-		// Get the key type from the supplied key handle if it's valid
-		FMovieSceneFloatChannel* Channel = GetChannelHandle().Get();
-		if (Channel && InKeyHandle != FKeyHandle::Invalid())
-		{
-			TMovieSceneChannelData<FMovieSceneFloatValue> ChannelData = Channel->GetData();
-			const int32 KeyIndex = ChannelData.GetIndex(InKeyHandle);
-			if (KeyIndex != INDEX_NONE)
-			{
-				KeyType = ChannelData.GetValues()[KeyIndex].InterpMode;
-				KeyTWType = ChannelData.GetValues()[KeyIndex].Tangent.TangentWeightMode;
-			}
-		}
-
-		switch (KeyType)
-		{
-		case ERichCurveInterpMode::RCIM_Constant:
-			OutDrawInfo.Brush = FEditorStyle::GetBrush("GenericCurveEditor.ConstantKey");
-			OutDrawInfo.Tint = FLinearColor(0, 0.45f, 0.70f);
-			break;
-		case ERichCurveInterpMode::RCIM_Linear:
-			OutDrawInfo.Brush = FEditorStyle::GetBrush("GenericCurveEditor.LinearKey");
-			OutDrawInfo.Tint = FLinearColor(0, 0.62f, 0.46f);
-			break;
-		case ERichCurveInterpMode::RCIM_Cubic:
-			if (KeyTWType == ERichCurveTangentWeightMode::RCTWM_WeightedBoth)
-			{
-				OutDrawInfo.Brush = FEditorStyle::GetBrush("GenericCurveEditor.WeightedTangentCubicKey");
-			}
-			else
-			{
-				OutDrawInfo.Brush = FEditorStyle::GetBrush("GenericCurveEditor.CubicKey");
-			}
-
-			OutDrawInfo.Tint = FLinearColor::White;
-			break;
-		default:
-			OutDrawInfo.Brush = FEditorStyle::GetBrush("GenericCurveEditor.Key");
-			OutDrawInfo.Tint = FLinearColor::White;
-			break;
-		}
-
-		if (IsReadOnly())
-		{
-			OutDrawInfo.Tint = OutDrawInfo.Tint * 0.5f;
-		}
-	}
-}
-
-void FFloatChannelCurveModel::GetKeyAttributes(TArrayView<const FKeyHandle> InKeys, TArrayView<FKeyAttributes> OutAttributes) const
-{
-	FMovieSceneFloatChannel* Channel = GetChannelHandle().Get();
-	UMovieSceneSection*      Section = Cast<UMovieSceneSection>(GetOwningObject());
-	if (Channel && Section && Section->GetTypedOuter<UMovieScene>())
-	{
-		TMovieSceneChannelData<FMovieSceneFloatValue> ChannelData = Channel->GetData();
-		TArrayView<const FFrameNumber>    Times  = ChannelData.GetTimes();
-		TArrayView<FMovieSceneFloatValue> Values = ChannelData.GetValues();
-
-		float TimeInterval = Section->GetTypedOuter<UMovieScene>()->GetTickResolution().AsInterval();
-
-		for (int32 Index = 0; Index < InKeys.Num(); ++Index)
-		{
-			const int32 KeyIndex = ChannelData.GetIndex(InKeys[Index]);
-			if (KeyIndex != INDEX_NONE)
-			{
-				const FMovieSceneFloatValue& KeyValue    = Values[KeyIndex];
-				FKeyAttributes&              Attributes  = OutAttributes[Index];
-
-				Attributes.SetInterpMode(KeyValue.InterpMode);
-
-				if (KeyValue.InterpMode != RCIM_Constant && KeyValue.InterpMode != RCIM_Linear)
-				{
-					Attributes.SetTangentMode(KeyValue.TangentMode);
-					if (KeyIndex != 0)
-					{
-						Attributes.SetArriveTangent(KeyValue.Tangent.ArriveTangent / TimeInterval);
-					}
-
-					if (KeyIndex != Times.Num()-1)
-					{
-						Attributes.SetLeaveTangent(KeyValue.Tangent.LeaveTangent / TimeInterval);
-					}
-					if (KeyValue.InterpMode == RCIM_Cubic)
-					{
-						Attributes.SetTangentWeightMode(KeyValue.Tangent.TangentWeightMode);
-						if (KeyValue.Tangent.TangentWeightMode != RCTWM_WeightedNone)
-						{
-							Attributes.SetArriveTangentWeight(KeyValue.Tangent.ArriveTangentWeight);
-							Attributes.SetLeaveTangentWeight(KeyValue.Tangent.LeaveTangentWeight);
-						}
-					}
-				}
-			}
-		}
-	}
-}
-
-void FFloatChannelCurveModel::SetKeyAttributes(TArrayView<const FKeyHandle> InKeys, TArrayView<const FKeyAttributes> InAttributes, EPropertyChangeType::Type ChangeType)
-{
-	FMovieSceneFloatChannel* Channel = GetChannelHandle().Get();
-	UMovieSceneSection*      Section = Cast<UMovieSceneSection>(GetOwningObject());
-	if (Channel && Section && Section->GetTypedOuter<UMovieScene>() && !IsReadOnly())
-	{
-		bool bAutoSetTangents = false;
-		Section->MarkAsChanged();
-
-		TMovieSceneChannelData<FMovieSceneFloatValue> ChannelData = Channel->GetData();
-		TArrayView<FMovieSceneFloatValue> Values = ChannelData.GetValues();
-
-		FFrameRate TickResolution = Section->GetTypedOuter<UMovieScene>()->GetTickResolution();
-		float TimeInterval = TickResolution.AsInterval();
-
-		for (int32 Index = 0; Index < InKeys.Num(); ++Index)
-		{
-			const int32 KeyIndex = ChannelData.GetIndex(InKeys[Index]);
-			if (KeyIndex != INDEX_NONE)
-			{
-				const FKeyAttributes&  Attributes = InAttributes[Index];
-				FMovieSceneFloatValue& KeyValue   = Values[KeyIndex];
-				if (Attributes.HasInterpMode())    { KeyValue.InterpMode  = Attributes.GetInterpMode();  bAutoSetTangents = true; }
-				if (Attributes.HasTangentMode())
-				{
-					KeyValue.TangentMode = Attributes.GetTangentMode();
-					if (KeyValue.TangentMode == RCTM_Auto)
-					{
-						KeyValue.Tangent.TangentWeightMode = RCTWM_WeightedNone;
-					}
-					bAutoSetTangents = true;
-				}
-				if (Attributes.HasTangentWeightMode()) 
-				{ 
-					if (KeyValue.Tangent.TangentWeightMode == RCTWM_WeightedNone) //set tangent weights to default use
-					{
-						TArrayView<const FFrameNumber> Times = Channel->GetTimes();
-						const float OneThird = 1.0f / 3.0f;
-
-						//calculate a tangent weight based upon tangent and time difference
-						//calculate arrive tangent weight
-						if (KeyIndex > 0 )
-						{
-							const float X = TickResolution.AsSeconds(Times[KeyIndex].Value - Times[KeyIndex - 1].Value);
-							const float ArriveTangentNormal = KeyValue.Tangent.ArriveTangent / (TimeInterval);
-							const float Y = ArriveTangentNormal * X;
-							KeyValue.Tangent.ArriveTangentWeight = FMath::Sqrt(X*X + Y * Y) * OneThird;
-						}
-						//calculate leave weight
-						if(KeyIndex < ( Times.Num() - 1))
-						{
-							const float X = TickResolution.AsSeconds(Times[KeyIndex].Value - Times[KeyIndex + 1].Value);
-							const float LeaveTangentNormal = KeyValue.Tangent.LeaveTangent / (TimeInterval);
-							const float Y = LeaveTangentNormal * X;
-							KeyValue.Tangent.LeaveTangentWeight = FMath::Sqrt(X*X + Y*Y) * OneThird;
-						}
-					}
-					KeyValue.Tangent.TangentWeightMode = Attributes.GetTangentWeightMode();
-
-					if( KeyValue.Tangent.TangentWeightMode != RCTWM_WeightedNone )
-					{
-						if (KeyValue.TangentMode != RCTM_User && KeyValue.TangentMode != RCTM_Break)
-						{
-							KeyValue.TangentMode = RCTM_User;
-						}
-					}
-				}
-
-				if (Attributes.HasArriveTangent())
-				{
-					if (KeyValue.TangentMode == RCTM_Auto)
-					{
-						KeyValue.TangentMode = RCTM_User;
-						KeyValue.Tangent.TangentWeightMode = RCTWM_WeightedNone;
-					}
-
-					KeyValue.Tangent.ArriveTangent = Attributes.GetArriveTangent() * TimeInterval;
-					if (KeyValue.InterpMode == RCIM_Cubic && KeyValue.TangentMode != RCTM_Break)
-					{
-						KeyValue.Tangent.LeaveTangent = KeyValue.Tangent.ArriveTangent;
-					}
-				}
-
-				if (Attributes.HasLeaveTangent())
-				{
-					if (KeyValue.TangentMode == RCTM_Auto)
-					{
-						KeyValue.TangentMode = RCTM_User;
-						KeyValue.Tangent.TangentWeightMode = RCTWM_WeightedNone;
-					}
-
-					KeyValue.Tangent.LeaveTangent = Attributes.GetLeaveTangent() * TimeInterval;
-					if (KeyValue.InterpMode == RCIM_Cubic && KeyValue.TangentMode != RCTM_Break)
-					{
-						KeyValue.Tangent.ArriveTangent = KeyValue.Tangent.LeaveTangent;
-					}
-				}
-
-				if (Attributes.HasArriveTangentWeight())
-				{
-					if (KeyValue.TangentMode == RCTM_Auto)
-					{
-						KeyValue.TangentMode = RCTM_User;
-						KeyValue.Tangent.TangentWeightMode = RCTWM_WeightedNone;
-					}
-
-					KeyValue.Tangent.ArriveTangentWeight = Attributes.GetArriveTangentWeight(); 
-					if (KeyValue.InterpMode == RCIM_Cubic && KeyValue.TangentMode != RCTM_Break)
-					{
-						KeyValue.Tangent.LeaveTangentWeight = KeyValue.Tangent.ArriveTangentWeight;
-					}
-				}
-
-				if (Attributes.HasLeaveTangentWeight())
-				{
-				
-					if (KeyValue.TangentMode == RCTM_Auto)
-					{
-						KeyValue.TangentMode = RCTM_User;
-						KeyValue.Tangent.TangentWeightMode = RCTWM_WeightedNone;
-					}
-
-					KeyValue.Tangent.LeaveTangentWeight = Attributes.GetLeaveTangentWeight();
-					if (KeyValue.InterpMode == RCIM_Cubic && KeyValue.TangentMode != RCTM_Break)
-					{
-						KeyValue.Tangent.ArriveTangentWeight = KeyValue.Tangent.LeaveTangentWeight;
-					}
-				}
-			}
-		}
-
-		if (bAutoSetTangents)
-		{
-			Channel->AutoSetTangents();
-		}
-
-		CurveModifiedDelegate.Broadcast();
-	}
-}
-
-void FFloatChannelCurveModel::GetCurveAttributes(FCurveAttributes& OutCurveAttributes) const
-{
-	FMovieSceneFloatChannel* Channel = GetChannelHandle().Get();
-	if (Channel)
-	{
-		OutCurveAttributes.SetPreExtrapolation(Channel->PreInfinityExtrap);
-		OutCurveAttributes.SetPostExtrapolation(Channel->PostInfinityExtrap);
-	}
-}
-
-void FFloatChannelCurveModel::SetCurveAttributes(const FCurveAttributes& InCurveAttributes)
-{
-	FMovieSceneFloatChannel* Channel = GetChannelHandle().Get();
-	UMovieSceneSection*      Section = Cast<UMovieSceneSection>(GetOwningObject());
-	if (Channel && Section && !IsReadOnly())
-	{
-		Section->MarkAsChanged();
-
-		if (InCurveAttributes.HasPreExtrapolation())
-		{
-			Channel->PreInfinityExtrap = InCurveAttributes.GetPreExtrapolation();
-		}
-
-		if (InCurveAttributes.HasPostExtrapolation())
-		{
-			Channel->PostInfinityExtrap = InCurveAttributes.GetPostExtrapolation();
-		}
-
-		CurveModifiedDelegate.Broadcast();
-	}
-=======
 	: FBezierChannelCurveModel<FMovieSceneFloatChannel, FMovieSceneFloatValue, float>(InChannel, OwningSection, InWeakSequencer)
 {
->>>>>>> 6bbb88c8
 }
 
 void FFloatChannelCurveModel::CreateKeyProxies(TArrayView<const FKeyHandle> InKeyHandles, TArrayView<UObject*> OutObjects)
@@ -395,100 +81,3 @@
 	}
 	return nullptr;
 }
-<<<<<<< HEAD
-
-/*	 Finds min/max for cubic curves:
-Looks for feature points in the signal(determined by change in direction of local tangent), these locations are then re-examined in closer detail recursively
-Similar to function in RichCurve but usees the Channel::Evaluate function, instead of CurveModel::Eval*/
-
-void FFloatChannelCurveModel::FeaturePointMethod(double StartTime, double EndTime, double StartValue, double Mu, int Depth, int MaxDepth, double& MaxV, double& MinVal) const
-{
-	if (Depth >= MaxDepth)
-	{
-		return;
-	}
-	double PrevValue = StartValue;
-	double EvalValue;
-	Evaluate(StartTime - Mu, EvalValue);
-	double PrevTangent = StartValue - EvalValue;
-	EndTime += Mu;
-	for (double f = StartTime + Mu; f < EndTime; f += Mu)
-	{
-		double Value;
-		Evaluate(f, Value);
-
-		MaxV = FMath::Max(Value, MaxV);
-		MinVal = FMath::Min(Value, MinVal);
-		double CurTangent = Value - PrevValue;
-		if (FMath::Sign(CurTangent) != FMath::Sign(PrevTangent))
-		{
-			//feature point centered around the previous tangent
-			double FeaturePointTime = f - Mu * 2.0f;
-			double NewVal;
-			Evaluate(FeaturePointTime, NewVal);
-			FeaturePointMethod(FeaturePointTime, f,NewVal, Mu*0.4f, Depth + 1, MaxDepth, MaxV, MinVal);
-		}
-		PrevTangent = CurTangent;
-		PrevValue = Value;
-	}
-}
-
-void FFloatChannelCurveModel::GetValueRange(double& MinValue, double& MaxValue) const
-{
-	FMovieSceneFloatChannel* Channel = GetChannelHandle().Get();
-	UMovieSceneSection*      Section = Cast<UMovieSceneSection>(GetOwningObject());
-
-	if (Channel && Section && Section->GetTypedOuter<UMovieScene>())
-	{
-		TArrayView<const FFrameNumber> Times = Channel->GetData().GetTimes();
-		TArrayView<const FMovieSceneFloatValue>   Values = Channel->GetData().GetValues();
-
-		if (Times.Num() == 0)
-		{
-			// If there are no keys we just use the default value for the channel, defaulting to zero if there is no default.
-			MinValue = MaxValue = Channel->GetDefault().Get(0.f);
-		}
-		else
-		{
-			FFrameRate TickResolution = Section->GetTypedOuter<UMovieScene>()->GetTickResolution();
-			double ToTime = TickResolution.AsInterval();
-			int32 LastKeyIndex = Values.Num() - 1;
-			MinValue = MaxValue = Values[0].Value;
-
-			for (int32 i = 0; i < Values.Num(); i++)
-			{
-				const FMovieSceneFloatValue& Key = Values[i];
-
-				MinValue = FMath::Min(MinValue,(double) Key.Value);
-				MaxValue = FMath::Max(MaxValue, (double)Key.Value);
-
-				if (Key.InterpMode == RCIM_Cubic && i != LastKeyIndex)
-				{
-					const FMovieSceneFloatValue& NextKey = Values[i + 1];
-					double KeyTime = static_cast<double>(Times[i].Value) *ToTime;
-					double NextTime = static_cast<double>(Times[i +1].Value) *ToTime;
-					double TimeStep = (NextTime - KeyTime) * 0.2f;
-					FeaturePointMethod(KeyTime, NextTime, Key.Value, TimeStep, 0, 3, MaxValue, MinValue);
-				}
-			}
-		}
-	}
-}
-
-double FFloatChannelCurveModel::GetKeyValue(TArrayView<const FMovieSceneFloatValue> Values, int32 Index) const
-{
-	return Values[Index].Value;
-}
-
-void FFloatChannelCurveModel::SetKeyValue(int32 Index, double KeyValue) const
-{
-	FMovieSceneFloatChannel* Channel = GetChannelHandle().Get();
-
-	if (Channel)
-	{
-		TMovieSceneChannelData<FMovieSceneFloatValue> ChannelData = Channel->GetData();
-		ChannelData.GetValues()[Index].Value = KeyValue;
-	}
-}
-=======
->>>>>>> 6bbb88c8
