--- conflicted
+++ resolved
@@ -47,48 +47,22 @@
 
 float SFloatCurveKeyEditor::OnGetKeyValue() const
 {
-<<<<<<< HEAD
-=======
 	if ( IntermediateValue.IsSet() && IntermediateValue.Get().IsSet() )
 	{
 		return IntermediateValue.Get().GetValue();
 	}
 
->>>>>>> 73f66985
 	float CurrentTime = Sequencer->GetCurrentLocalTime(*Sequencer->GetFocusedMovieSceneSequence());
 	return Curve->Eval(CurrentTime);
 }
 
 void SFloatCurveKeyEditor::OnValueChanged(float Value)
 {
-<<<<<<< HEAD
-	OwningSection->Modify();
-
-	float CurrentTime = Sequencer->GetCurrentLocalTime(*Sequencer->GetFocusedMovieSceneSequence());
-	FKeyHandle CurrentKeyHandle = Curve->FindKey(CurrentTime);
-	if (Curve->IsKeyHandleValid(CurrentKeyHandle))
-	{
-		Curve->SetKeyValue(CurrentKeyHandle, Value);
-	}
-	else
-	{
-		if (Curve->GetNumKeys() == 0)
-		{
-			Curve->SetDefaultValue(Value);
-		}
-		else
-		{
-			Curve->AddKey(CurrentTime, Value, false, CurrentKeyHandle);
-		}
-
-		if (OwningSection->GetStartTime() > CurrentTime)
-=======
 	if (OwningSection->TryModify())
 	{
 		float CurrentTime = Sequencer->GetCurrentLocalTime(*Sequencer->GetFocusedMovieSceneSequence());
 		FKeyHandle CurrentKeyHandle = Curve->FindKey(CurrentTime);
 		if (Curve->IsKeyHandleValid(CurrentKeyHandle))
->>>>>>> 73f66985
 		{
 			Curve->SetKeyValue(CurrentKeyHandle, Value);
 		}
@@ -128,14 +102,4 @@
 	}
 }
 
-void SFloatCurveKeyEditor::OnValueCommitted(float Value, ETextCommit::Type CommitInfo)
-{
-	if (CommitInfo == ETextCommit::OnEnter)
-	{
-		const FScopedTransaction Transaction( LOCTEXT("SetFloatKey", "Set Float Key Value") );
-
-		OnValueChanged(Value);
-	}
-}
-
 #undef LOCTEXT_NAMESPACE