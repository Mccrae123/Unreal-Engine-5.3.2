// Copyright Epic Games, Inc. All Rights Reserved.

#include "MovieSceneToolHelpers.h"
#include "ActorForWorldTransforms.h"
#include "Animation/AnimationSettings.h"
#include "MovieSceneToolsModule.h"
#include "MovieScene.h"
#include "Layout/Margin.h"
#include "Misc/App.h"
#include "Misc/Paths.h"
#include "Widgets/DeclarativeSyntaxSupport.h"
#include "Widgets/Text/STextBlock.h"
#include "AssetRegistry/AssetData.h"
#include "Containers/ArrayView.h"
#include "ISequencer.h"
#include "Modules/ModuleManager.h"
#include "Framework/Application/SlateApplication.h"
#include "Framework/MultiBox/MultiBoxBuilder.h"
#include "Widgets/Input/SComboBox.h"
#include "ScopedTransaction.h"
#include "Styling/AppStyle.h"
#include "Compilation/MovieSceneCompiledDataManager.h"
#include "EditorDirectories.h"
#include "Sections/MovieSceneDoubleSection.h"
#include "Tracks/MovieSceneDoubleTrack.h"
#include "Sections/MovieSceneFloatSection.h"
#include "Tracks/MovieSceneFloatTrack.h"
#include "Tracks/MovieSceneCameraCutTrack.h"
#include "Sections/MovieScene3DTransformSection.h"
#include "Tracks/MovieScene3DTransformTrack.h"
#include "Sections/MovieSceneCinematicShotSection.h"
#include "LevelSequence.h"
#include "AssetRegistry/AssetRegistryModule.h"
#include "DesktopPlatformModule.h"
#include "Framework/Notifications/NotificationManager.h"
#include "Widgets/Notifications/SNotificationList.h"
#include "MovieSceneTranslatorEDL.h"
#include "MessageLogModule.h"
#include "IMessageLogListing.h"
#include "FbxImporter.h"
#include "MovieSceneToolsProjectSettings.h"
#include "MovieSceneToolsUserSettings.h"
#include "CineCameraActor.h"
#include "CineCameraComponent.h"
#include "Math/UnitConversion.h"
#include "PropertyEditorModule.h"
#include "IDetailsView.h"
#include "Widgets/Input/SButton.h"
#include "Editor.h"
#include "Editor/EditorEngine.h"
#include "LevelEditorViewport.h"
#include "AssetToolsModule.h"
#include "Channels/MovieSceneChannelProxy.h"
#include "Evaluation/MovieSceneEvaluationTrack.h"
#include "Evaluation/MovieSceneEvaluationTemplateInstance.h"
#include "IMovieScenePlayer.h"
#include "Tracks/MovieSceneCinematicShotTrack.h"
#include "Tracks/MovieSceneCameraCutTrack.h"
#include "Sections/MovieSceneCameraCutSection.h"
#include "Engine/LevelStreaming.h"
#include "FbxExporter.h"
#include "Serialization/ObjectWriter.h"
#include "Serialization/ObjectReader.h"
#include "AnimationRecorder.h"
#include "Components/SkeletalMeshComponent.h"
#include "ILiveLinkClient.h"
#include "LiveLinkPresetTypes.h"
#include "LiveLinkSourceSettings.h"
#include "Features/IModularFeatures.h"
#include "Tracks/MovieSceneSpawnTrack.h"
#include "Sections/MovieSceneSpawnSection.h"
#include "Tracks/MovieSceneSubTrack.h"
#include "Sections/MovieSceneSubSection.h"
#include "Exporters/AnimSeqExportOption.h"
#include "Widgets/Input/NumericTypeInterface.h"
#include "FrameNumberDetailsCustomization.h"
#include "PropertyEditorDelegates.h"
#include "INodeAndChannelMappings.h"
#include "Channels/MovieSceneIntegerChannel.h"
#include "Channels/MovieSceneByteChannel.h"
#include "Framework/MultiBox/MultiBoxBuilder.h"
#include "EntitySystem/Interrogation/MovieSceneInterrogationLinker.h"
#include "ConstraintsManager.h"

/* FSkelMeshRecorder
 ***********/

void FSkelMeshRecorderState::Init(USkeletalMeshComponent* InComponent)
{
	SkelComp = InComponent;

	if (InComponent)
	{
		CachedSkelCompForcedLodModel = InComponent->GetForcedLOD();
		InComponent->SetForcedLOD(1);

		// turn off URO and make sure we always update even if out of view
		bCachedEnableUpdateRateOptimizations = InComponent->bEnableUpdateRateOptimizations;
		CachedVisibilityBasedAnimTickOption = InComponent->VisibilityBasedAnimTickOption;

		InComponent->bEnableUpdateRateOptimizations = false;
		InComponent->VisibilityBasedAnimTickOption = EVisibilityBasedAnimTickOption::AlwaysTickPoseAndRefreshBones;
	}
}

void FSkelMeshRecorderState::FinishRecording()
{
	if (SkelComp.IsValid())
	{
		// restore force lod setting
		SkelComp->SetForcedLOD(CachedSkelCompForcedLodModel);

		// restore update flags
		SkelComp->bEnableUpdateRateOptimizations = bCachedEnableUpdateRateOptimizations;
		SkelComp->VisibilityBasedAnimTickOption = CachedVisibilityBasedAnimTickOption;
	}
}


/* MovieSceneToolHelpers
 *****************************************************************************/

void MovieSceneToolHelpers::TrimSection(const TSet<TWeakObjectPtr<UMovieSceneSection>>& Sections, FQualifiedFrameTime Time, bool bTrimLeft, bool bDeleteKeys)
{
	for (auto Section : Sections)
	{
		if (Section.IsValid())
		{
			Section->TrimSection(Time, bTrimLeft, bDeleteKeys);
		}
	}
}


void MovieSceneToolHelpers::TrimOrExtendSection(UMovieSceneTrack* Track, TOptional<int32> SpecifiedRowIndex, FQualifiedFrameTime Time, bool bTrimOrExtendLeft, bool bDeleteKeys)
{
	Track->Modify();

	int32 StartRowIndex = SpecifiedRowIndex.IsSet() ? SpecifiedRowIndex.GetValue() : 0;
	int32 EndRowIndex = SpecifiedRowIndex.IsSet() ? SpecifiedRowIndex.GetValue() : Track->GetMaxRowIndex();

	for (int32 RowIndex = StartRowIndex; RowIndex <= EndRowIndex; ++RowIndex)
	{
		// First, trim all intersecting sections
		bool bAnyIntersects = false;
		for (UMovieSceneSection* Section : Track->GetAllSections())
		{
			if (Section->GetRowIndex() == RowIndex && Section->HasStartFrame() && Section->HasEndFrame() && Section->GetRange().Contains(Time.Time.GetFrame()))
			{
				Section->TrimSection(Time, bTrimOrExtendLeft, bDeleteKeys);
				bAnyIntersects = true;
			}
		}

		// If there aren't any intersects, extend the closest start/end
		if (!bAnyIntersects)
		{
			UMovieSceneSection* ClosestSection = nullptr;
			TOptional<FFrameNumber> MinDiff;

			for (UMovieSceneSection* Section : Track->GetAllSections())
			{
				if (Section->GetRowIndex() == RowIndex)
				{
					if (bTrimOrExtendLeft)
					{
						if (Section->HasStartFrame())
						{
							FFrameNumber StartFrame = Section->GetInclusiveStartFrame();
							if (StartFrame > Time.Time.GetFrame())
							{
								FFrameNumber Diff = StartFrame - Time.Time.GetFrame();
								if (!MinDiff.IsSet() || Diff < MinDiff.GetValue())
								{
									ClosestSection = Section;
									MinDiff = Diff;
								}
							}
						}
					}
					else
					{
						if (Section->HasEndFrame())
						{
							FFrameNumber EndFrame = Section->GetExclusiveEndFrame();
							if (EndFrame < Time.Time.GetFrame())
							{
								FFrameNumber Diff = Time.Time.GetFrame() - EndFrame;
								if (!MinDiff.IsSet() || Diff < MinDiff.GetValue())
								{
									ClosestSection = Section;
									MinDiff = Diff;
								}
							}
						}
					}
				}
			}

			if (ClosestSection)
			{
				ClosestSection->Modify();
				if (bTrimOrExtendLeft)
				{
					ClosestSection->SetStartFrame(Time.Time.GetFrame());
				}
				else
				{
					ClosestSection->SetEndFrame(Time.Time.GetFrame());
				}
			}
		}
	}
}


void MovieSceneToolHelpers::SplitSection(const TSet<TWeakObjectPtr<UMovieSceneSection>>& Sections, FQualifiedFrameTime Time, bool bDeleteKeys)
{
	for (auto Section : Sections)
	{
		if (Section.IsValid())
		{
			Section->SplitSection(Time, bDeleteKeys);
		}
	}
}

bool MovieSceneToolHelpers::ParseShotName(const FString& ShotName, FString& ShotPrefix, uint32& ShotNumber, uint32& TakeNumber, uint32& ShotNumberDigits, uint32& TakeNumberDigits)
{
	// Parse a shot name
	// 
	// sht010:
	//  ShotPrefix = sht
	//  ShotNumber = 10
	//  TakeNumber = 1 (default)
	// 
	// sp020_002
	//  ShotPrefix = sp
	//  ShotNumber = 20
	//  TakeNumber = 2
	//
	const UMovieSceneToolsProjectSettings* ProjectSettings = GetDefault<UMovieSceneToolsProjectSettings>();

	uint32 FirstShotNumberIndex = INDEX_NONE;
	uint32 LastShotNumberIndex = INDEX_NONE;
	bool bInShotNumber = false;

	uint32 FirstTakeNumberIndex = INDEX_NONE;
	uint32 LastTakeNumberIndex = INDEX_NONE;
	bool bInTakeNumber = false;

	bool bFoundTakeSeparator = false;
	TOptional<uint32> ParsedTakeNumber;
	TakeNumber = ProjectSettings->FirstTakeNumber;

	for (int32 CharIndex = 0; CharIndex < ShotName.Len(); ++CharIndex)
	{
		if (FChar::IsDigit(ShotName[CharIndex]))
		{
			// Find shot number indices
			if (FirstShotNumberIndex == INDEX_NONE)
			{
				bInShotNumber = true;
				FirstShotNumberIndex = CharIndex;
			}
			if (bInShotNumber)
			{
				LastShotNumberIndex = CharIndex;
			}

			if (FirstShotNumberIndex != INDEX_NONE && LastShotNumberIndex != INDEX_NONE)
			{
				if (bFoundTakeSeparator)
				{
					// Find take number indices
					if (FirstTakeNumberIndex == INDEX_NONE)
					{
						bInTakeNumber = true;
						FirstTakeNumberIndex = CharIndex;
					}
					if (bInTakeNumber)
					{
						LastTakeNumberIndex = CharIndex;
					}
				}
			}
		}

		if (FirstShotNumberIndex != INDEX_NONE && LastShotNumberIndex != INDEX_NONE)
		{
			if (ShotName[CharIndex] == ProjectSettings->TakeSeparator[0])
			{
				bFoundTakeSeparator = true;
				ShotNumberDigits = LastShotNumberIndex - FirstShotNumberIndex + 1;
			}
		}
	}

	if (FirstShotNumberIndex != INDEX_NONE)
	{
		ShotPrefix = ShotName.Left(FirstShotNumberIndex);
		ShotNumber = FCString::Atoi(*ShotName.Mid(FirstShotNumberIndex, LastShotNumberIndex-FirstShotNumberIndex+1));
	}

	if (FirstTakeNumberIndex != INDEX_NONE)
	{
		FString TakeStr = ShotName.Mid(FirstTakeNumberIndex, LastTakeNumberIndex-FirstTakeNumberIndex+1);
		if (TakeStr.IsNumeric())
		{
			ParsedTakeNumber = FCString::Atoi(*TakeStr);
			TakeNumberDigits = TakeStr.Len();
		}
	}

	// If take number wasn't found, search backwards to find the first take separator and assume [shot prefix]_[take number]
	//
	if (!ParsedTakeNumber.IsSet())
	{
		int32 LastSlashPos = ShotName.Find(ProjectSettings->TakeSeparator, ESearchCase::IgnoreCase, ESearchDir::FromEnd);
		if (LastSlashPos != INDEX_NONE)
		{
			ShotPrefix = ShotName.Left(LastSlashPos);
			ShotNumber = INDEX_NONE; // Nullify the shot number since we only have a shot prefix
			TakeNumber = FCString::Atoi(*ShotName.RightChop(LastSlashPos+1));
			TakeNumberDigits = LastSlashPos+1;
			return true;
		}
	}

	if (ParsedTakeNumber.IsSet())
	{
		TakeNumber = ParsedTakeNumber.GetValue();
	}

	return FirstShotNumberIndex != INDEX_NONE;
}


FString MovieSceneToolHelpers::ComposeShotName(const FString& ShotPrefix, uint32 ShotNumber, uint32 TakeNumber, uint32 ShotNumberDigits, uint32 TakeNumberDigits)
{
	const UMovieSceneToolsProjectSettings* ProjectSettings = GetDefault<UMovieSceneToolsProjectSettings>();

	FString ShotName = ShotPrefix;

	if (ShotNumber != INDEX_NONE)
	{
		ShotName += FString::Printf(TEXT("%0*d"), ShotNumberDigits, ShotNumber);
	}

	if (TakeNumber != INDEX_NONE)
	{
		FString TakeFormat = TEXT("%0") + FString::Printf(TEXT("%d"), TakeNumberDigits) + TEXT("d");
		
		ShotName += ProjectSettings->TakeSeparator;
		ShotName += FString::Printf(TEXT("%0*d"), TakeNumberDigits, TakeNumber);
	}
	return ShotName;
}

bool IsPackageNameUnique(const TArray<FAssetData>& ObjectList, FString& NewPackageName)
{
	for (auto AssetObject : ObjectList)
	{
		if (AssetObject.PackageName.ToString() == NewPackageName)
		{
			return false;
		}
	}
	return true;
}

FString MovieSceneToolHelpers::GenerateNewShotPath(UMovieScene* SequenceMovieScene, FString& NewShotName)
{
	const UMovieSceneToolsProjectSettings* ProjectSettings = GetDefault<UMovieSceneToolsProjectSettings>();

	FAssetRegistryModule& AssetRegistryModule = FModuleManager::LoadModuleChecked<FAssetRegistryModule>(TEXT("AssetRegistry"));

	TArray<FAssetData> ObjectList;
	AssetRegistryModule.Get().GetAssetsByClass(ULevelSequence::StaticClass()->GetClassPathName(), ObjectList);

	UObject* SequenceAsset = SequenceMovieScene->GetOuter();
	UPackage* SequencePackage = SequenceAsset->GetOutermost();
	FString SequencePackageName = SequencePackage->GetName(); // ie. /Game/cine/max/master
	int32 LastSlashPos = SequencePackageName.Find(TEXT("/"), ESearchCase::IgnoreCase, ESearchDir::FromEnd);
	FString SequencePath = SequencePackageName.Left(LastSlashPos);

	FString NewShotPrefix;
	uint32 NewShotNumber = INDEX_NONE;
	uint32 NewTakeNumber = INDEX_NONE;
	uint32 ShotNumberDigits = ProjectSettings->ShotNumDigits;
	uint32 TakeNumberDigits = ProjectSettings->TakeNumDigits;
	ParseShotName(NewShotName, NewShotPrefix, NewShotNumber, NewTakeNumber, ShotNumberDigits, TakeNumberDigits);

	FString NewShotDirectory = ComposeShotName(NewShotPrefix, NewShotNumber, INDEX_NONE, ShotNumberDigits, TakeNumberDigits);
	FString NewShotPath = SequencePath;

	FString ShotDirectory = ProjectSettings->ShotDirectory;
	if (!ShotDirectory.IsEmpty())
	{
		NewShotPath /= ShotDirectory;
	}
	NewShotPath /= NewShotDirectory; // put this in the shot directory, ie. /Game/cine/max/shots/shot0010

	// Make sure this shot path is unique
	FString NewPackageName = NewShotPath;
	NewPackageName /= NewShotName; // ie. /Game/cine/max/shots/shot0010/shot0010_001
	if (!IsPackageNameUnique(ObjectList, NewPackageName))
	{
		while (1)
		{
			NewShotNumber += ProjectSettings->ShotIncrement;
			NewShotName = ComposeShotName(NewShotPrefix, NewShotNumber, NewTakeNumber, ShotNumberDigits, TakeNumberDigits);
			NewShotDirectory = ComposeShotName(NewShotPrefix, NewShotNumber, INDEX_NONE, ShotNumberDigits, TakeNumberDigits);
			NewShotPath = SequencePath;
			if (!ShotDirectory.IsEmpty())
			{
				NewShotPath /= ShotDirectory;
			}
			NewShotPath /= NewShotDirectory;

			NewPackageName = NewShotPath;
			NewPackageName /= NewShotName;
			if (IsPackageNameUnique(ObjectList, NewPackageName))
			{
				break;
			}
		}
	}

	return NewShotPath;
}


FString MovieSceneToolHelpers::GenerateNewShotName(const TArray<UMovieSceneSection*>& AllSections, FFrameNumber Time)
{
	const UMovieSceneToolsProjectSettings* ProjectSettings = GetDefault<UMovieSceneToolsProjectSettings>();

	UMovieSceneCinematicShotSection* BeforeShot = nullptr;
	UMovieSceneCinematicShotSection* NextShot = nullptr;

	FFrameNumber MinEndDiff = TNumericLimits<int32>::Max();
	FFrameNumber MinStartDiff = TNumericLimits<int32>::Max();

	for (auto Section : AllSections)
	{
		if (Section->HasEndFrame() && Section->GetExclusiveEndFrame() >= Time)
		{
			FFrameNumber EndDiff = Section->GetExclusiveEndFrame() - Time;
			if (MinEndDiff > EndDiff)
			{
				MinEndDiff = EndDiff;
				BeforeShot = Cast<UMovieSceneCinematicShotSection>(Section);
			}
		}
		if (Section->HasStartFrame() && Section->GetInclusiveStartFrame() <= Time)
		{
			FFrameNumber StartDiff = Time - Section->GetInclusiveStartFrame();
			if (MinStartDiff > StartDiff)
			{
				MinStartDiff = StartDiff;
				NextShot = Cast<UMovieSceneCinematicShotSection>(Section);
			}
		}
	}
	
	// There aren't any shots, let's create the first shot name
	if (BeforeShot == nullptr || NextShot == nullptr)
	{
		// Default case
	}
	// This is the last shot
	else if (BeforeShot == NextShot)
	{
		FString NextShotPrefix = ProjectSettings->ShotPrefix;
		uint32 NextShotNumber = ProjectSettings->FirstShotNumber;
		uint32 NextTakeNumber = ProjectSettings->FirstTakeNumber;
		uint32 ShotNumberDigits = ProjectSettings->ShotNumDigits;
		uint32 TakeNumberDigits = ProjectSettings->TakeNumDigits;

		if (ParseShotName(NextShot->GetShotDisplayName(), NextShotPrefix, NextShotNumber, NextTakeNumber, ShotNumberDigits, TakeNumberDigits))
		{
			uint32 NewShotNumber = NextShotNumber + ProjectSettings->ShotIncrement;
			return ComposeShotName(NextShotPrefix, NewShotNumber, ProjectSettings->FirstTakeNumber, ShotNumberDigits, TakeNumberDigits);
		}
	}
	// This is in between two shots
	else 
	{
		FString BeforeShotPrefix = ProjectSettings->ShotPrefix;
		uint32 BeforeShotNumber = ProjectSettings->FirstShotNumber;
		uint32 BeforeTakeNumber = ProjectSettings->FirstTakeNumber;
		uint32 BeforeShotNumberDigits = ProjectSettings->ShotNumDigits;
		uint32 BeforeTakeNumberDigits = ProjectSettings->TakeNumDigits;

		FString NextShotPrefix = ProjectSettings->ShotPrefix;
		uint32 NextShotNumber = ProjectSettings->FirstShotNumber;
		uint32 NextTakeNumber = ProjectSettings->FirstTakeNumber;
		uint32 NextShotNumberDigits = ProjectSettings->ShotNumDigits;
		uint32 NextTakeNumberDigits = ProjectSettings->TakeNumDigits;

		if (ParseShotName(BeforeShot->GetShotDisplayName(), BeforeShotPrefix, BeforeShotNumber, BeforeTakeNumber, BeforeShotNumberDigits, BeforeTakeNumberDigits) &&
			ParseShotName(NextShot->GetShotDisplayName(), NextShotPrefix, NextShotNumber, NextTakeNumber, NextShotNumberDigits, NextTakeNumberDigits))
		{
			if (BeforeShotNumber < NextShotNumber)
			{
				uint32 NewShotNumber = BeforeShotNumber + ( (NextShotNumber - BeforeShotNumber) / 2); // what if we can't find one? or conflicts with another?
				return ComposeShotName(BeforeShotPrefix, NewShotNumber, ProjectSettings->FirstTakeNumber, BeforeShotNumberDigits, BeforeTakeNumberDigits); // use before or next shot?
			}
		}
	}

	// Default case
	return ComposeShotName(ProjectSettings->ShotPrefix, ProjectSettings->FirstShotNumber, ProjectSettings->FirstTakeNumber, ProjectSettings->ShotNumDigits, ProjectSettings->TakeNumDigits);
}

UMovieSceneSubSection* MovieSceneToolHelpers::CreateSubSequence(FString& NewSequenceName, FString& NewSequencePath, FFrameNumber NewSequenceStartTime, UMovieSceneSubTrack* SubTrack, UMovieSceneSubSection* SectionToDuplicate)
{
	// Create a new level sequence asset with the appropriate name
	IAssetTools& AssetTools = FModuleManager::GetModuleChecked<FAssetToolsModule>("AssetTools").Get();

	UObject* NewAsset = nullptr;
	for (TObjectIterator<UClass> It; It; ++It)
	{
		UClass* CurrentClass = *It;
		if (CurrentClass->IsChildOf(UFactory::StaticClass()) && !(CurrentClass->HasAnyClassFlags(CLASS_Abstract)))
		{
			UFactory* Factory = Cast<UFactory>(CurrentClass->GetDefaultObject());
			if (Factory->CanCreateNew() && Factory->ImportPriority >= 0 && Factory->SupportedClass == ULevelSequence::StaticClass())
			{
				if (SectionToDuplicate != nullptr)
				{
					NewAsset = AssetTools.DuplicateAssetWithDialog(NewSequenceName, NewSequencePath, SectionToDuplicate->GetSequence());
				}
				else
				{
					NewAsset = AssetTools.CreateAssetWithDialog(NewSequenceName, NewSequencePath, ULevelSequence::StaticClass(), Factory);
				}
				break;
			}
		}
	}

	if (NewAsset == nullptr)
	{
		return nullptr;
	}

	UMovieSceneSequence* NewSequence = Cast<UMovieSceneSequence>(NewAsset);

	int32 Duration = UE::MovieScene::DiscreteSize(SectionToDuplicate ? SectionToDuplicate->GetRange() : NewSequence->GetMovieScene()->GetPlaybackRange());

	UMovieSceneSubSection* NewSection = SubTrack->AddSequence(NewSequence, NewSequenceStartTime, Duration);
	return NewSection;
}

void MovieSceneToolHelpers::GatherTakes(const UMovieSceneSection* Section, TArray<FAssetData>& AssetData, uint32& OutCurrentTakeNumber)
{
	const UMovieSceneSubSection* SubSection = Cast<const UMovieSceneSubSection>(Section);
	
	if (SubSection->GetSequence() == nullptr)
	{
		return;
	}

	if (FMovieSceneToolsModule::Get().GatherTakes(Section, AssetData, OutCurrentTakeNumber))
	{
		return;
	}

	FAssetData ShotData(SubSection->GetSequence()->GetOuter());

	FString ShotPackagePath = ShotData.PackagePath.ToString();

	FString ShotPrefix;
	uint32 ShotNumber = INDEX_NONE;
	OutCurrentTakeNumber = INDEX_NONE;
	uint32 ShotNumberDigits = 0;
	uint32 TakeNumberDigits = 0;

	FString SubSectionName = SubSection->GetSequence()->GetName();
	if (SubSection->IsA<UMovieSceneCinematicShotSection>())
	{
		const UMovieSceneCinematicShotSection* ShotSection = Cast<UMovieSceneCinematicShotSection>(SubSection);
		SubSectionName = ShotSection->GetShotDisplayName();
	}

	if (ParseShotName(SubSectionName, ShotPrefix, ShotNumber, OutCurrentTakeNumber, ShotNumberDigits, TakeNumberDigits))
	{
		// Gather up all level sequence assets
		FAssetRegistryModule& AssetRegistryModule = FModuleManager::LoadModuleChecked<FAssetRegistryModule>(TEXT("AssetRegistry"));
		TArray<FAssetData> ObjectList;
		AssetRegistryModule.Get().GetAssetsByClass(ULevelSequence::StaticClass()->GetClassPathName(), ObjectList);

		for (auto AssetObject : ObjectList)
		{
			FString AssetPackagePath = AssetObject.PackagePath.ToString();

			if (AssetPackagePath == ShotPackagePath)
			{
				FString AssetShotPrefix;
				uint32 AssetShotNumber = INDEX_NONE;
				uint32 AssetTakeNumber = INDEX_NONE;

				if (ParseShotName(AssetObject.AssetName.ToString(), AssetShotPrefix, AssetShotNumber, AssetTakeNumber, ShotNumberDigits, TakeNumberDigits))
				{
					if (AssetShotPrefix == ShotPrefix && AssetShotNumber == ShotNumber)
					{
						AssetData.Add(AssetObject);
					}
				}
			}
		}
	}
}

bool MovieSceneToolHelpers::GetTakeNumber(const UMovieSceneSection* Section, FAssetData AssetData, uint32& OutTakeNumber)
{
	if (FMovieSceneToolsModule::Get().GetTakeNumber(Section, AssetData, OutTakeNumber))
	{
		return true;
	}

	const UMovieSceneSubSection* SubSection = Cast<const UMovieSceneSubSection>(Section);

	FAssetData ShotData(SubSection->GetSequence()->GetOuter());

	FString ShotPackagePath = ShotData.PackagePath.ToString();
	int32 ShotLastSlashPos = INDEX_NONE;
	ShotPackagePath.FindLastChar(TCHAR('/'), ShotLastSlashPos);
	ShotPackagePath.LeftInline(ShotLastSlashPos, false);

	FString ShotPrefix;
	uint32 ShotNumber = INDEX_NONE;
	uint32 TakeNumberDummy = INDEX_NONE;
	uint32 ShotNumberDigits = 0;
	uint32 TakeNumberDigits = 0;

	FString SubSectionName = SubSection->GetSequence()->GetName();
	if (SubSection->IsA<UMovieSceneCinematicShotSection>())
	{
		const UMovieSceneCinematicShotSection* ShotSection = Cast<UMovieSceneCinematicShotSection>(SubSection);
		SubSectionName = ShotSection->GetShotDisplayName();
	}

	if (ParseShotName(SubSectionName, ShotPrefix, ShotNumber, TakeNumberDummy, ShotNumberDigits, TakeNumberDigits))
	{
		// Gather up all level sequence assets
		FAssetRegistryModule& AssetRegistryModule = FModuleManager::LoadModuleChecked<FAssetRegistryModule>(TEXT("AssetRegistry"));
		TArray<FAssetData> ObjectList;
		AssetRegistryModule.Get().GetAssetsByClass(ULevelSequence::StaticClass()->GetClassPathName(), ObjectList);

		for (auto AssetObject : ObjectList)
		{
			if (AssetObject == AssetData)
			{
				FString AssetPackagePath = AssetObject.PackagePath.ToString();
				int32 AssetLastSlashPos = INDEX_NONE;
				AssetPackagePath.FindLastChar(TCHAR('/'), AssetLastSlashPos);
				AssetPackagePath.LeftInline(AssetLastSlashPos, false);

				if (AssetPackagePath == ShotPackagePath)
				{
					FString AssetShotPrefix;
					uint32 AssetShotNumber = INDEX_NONE;
					uint32 AssetTakeNumber = INDEX_NONE;

					if (ParseShotName(AssetObject.AssetName.ToString(), AssetShotPrefix, AssetShotNumber, AssetTakeNumber, ShotNumberDigits, TakeNumberDigits))
					{
						if (AssetShotPrefix == ShotPrefix && AssetShotNumber == ShotNumber)
						{
							OutTakeNumber = AssetTakeNumber;
							return true;
						}
					}
				}
			}
		}
	}

	return false;
}

bool MovieSceneToolHelpers::SetTakeNumber(const UMovieSceneSection* Section, uint32 InTakeNumber)
{
	return FMovieSceneToolsModule::Get().SetTakeNumber(Section, InTakeNumber);
}

int32 MovieSceneToolHelpers::FindAvailableRowIndex(UMovieSceneTrack* InTrack, UMovieSceneSection* InSection, const TArray<UMovieSceneSection*>& SectionsToDisregard)
{
	for (int32 RowIndex = 0; RowIndex <= InTrack->GetMaxRowIndex(); ++RowIndex)
	{
		bool bFoundIntersect = false;
		for (UMovieSceneSection* Section : InTrack->GetAllSections())
		{
			if (SectionsToDisregard.Contains(Section))
			{
				continue;
			}
	
			if (!Section->HasStartFrame() || !Section->HasEndFrame() || !InSection->HasStartFrame() || !InSection->HasEndFrame())
			{
				bFoundIntersect = true;
				break;
			}

			if (Section != InSection && Section->GetRowIndex() == RowIndex && Section->GetRange().Overlaps(InSection->GetRange()))
			{
				bFoundIntersect = true;
				break;
			}
		}
		if (!bFoundIntersect)
		{
			return RowIndex;
		}
	}

	return InTrack->GetMaxRowIndex() + 1;
}


bool MovieSceneToolHelpers::OverlapsSection(UMovieSceneTrack* InTrack, UMovieSceneSection* InSection, const TArray<UMovieSceneSection*>& SectionsToDisregard)
{
	for (UMovieSceneSection* Section : InTrack->GetAllSections())
	{
		if (SectionsToDisregard.Contains(Section))
		{
			continue;
		}
	
		if (!Section->HasStartFrame() || !Section->HasEndFrame() || !InSection->HasStartFrame() || !InSection->HasEndFrame())
		{
			return true;
		}

		if (Section != InSection && Section->GetRange().Overlaps(InSection->GetRange()))
		{
			return true;
		}
	}

	return false;
}

TSharedRef<SWidget> MovieSceneToolHelpers::MakeEnumComboBox(const UEnum* InEnum, TAttribute<int32> InCurrentValue, SEnumComboBox::FOnEnumSelectionChanged InOnSelectionChanged)
{
	return SNew(SEnumComboBox, InEnum)
		.CurrentValue(InCurrentValue)
		.ContentPadding(FMargin(2, 0))
		.Font(FAppStyle::GetFontStyle("Sequencer.AnimationOutliner.RegularFont"))
		.OnEnumSelectionChanged(InOnSelectionChanged);
}

bool MovieSceneToolHelpers::ShowImportEDLDialog(UMovieScene* InMovieScene, FFrameRate InFrameRate, FString InOpenDirectory)
{
	TArray<FString> OpenFilenames;
	IDesktopPlatform* DesktopPlatform = FDesktopPlatformModule::Get();
	bool bOpen = false;
	if (DesktopPlatform)
	{
		FString ExtensionStr;
		ExtensionStr += TEXT("CMX 3600 EDL (*.edl)|*.edl|");

		bOpen = DesktopPlatform->OpenFileDialog(
			FSlateApplication::Get().FindBestParentWindowHandleForDialogs(nullptr),
			NSLOCTEXT("MovieSceneToolHelpers", "ImportEDL", "Import EDL from...").ToString(), 
			InOpenDirectory,
			TEXT(""), 
			*ExtensionStr,
			EFileDialogFlags::None,
			OpenFilenames
			);
	}
	if (!bOpen)
	{
		return false;
	}

	if (!OpenFilenames.Num())
	{
		return false;
	}

	const FScopedTransaction Transaction( NSLOCTEXT( "MovieSceneTools", "ImportEDLTransaction", "Import EDL" ) );

	return MovieSceneTranslatorEDL::ImportEDL(InMovieScene, InFrameRate, OpenFilenames[0]);
}

bool MovieSceneToolHelpers::ShowExportEDLDialog(const UMovieScene* InMovieScene, FFrameRate InFrameRate, FString InSaveDirectory, int32 InHandleFrames, FString InMovieExtension)
{
	TArray<FString> SaveFilenames;
	FString SequenceName = InMovieScene->GetOuter()->GetName();

	// Pop open a dialog to request the location of the edl
	IDesktopPlatform* DesktopPlatform = FDesktopPlatformModule::Get();
	bool bSave = false;
	if (DesktopPlatform)
	{
		FString ExtensionStr;
		ExtensionStr += TEXT("CMX 3600 EDL (*.edl)|*.edl|");
		ExtensionStr += TEXT("RV (*.rv)|*.rv|");

		bSave = DesktopPlatform->SaveFileDialog(
			FSlateApplication::Get().FindBestParentWindowHandleForDialogs(nullptr),
			NSLOCTEXT("MovieSceneTools", "ExportEDL", "Export EDL to...").ToString(), 
			InSaveDirectory,
			SequenceName + TEXT(".edl"), 
			*ExtensionStr,
			EFileDialogFlags::None,
			SaveFilenames
			);
	}
	if (!bSave)
	{
		return false;
	}

	if (!SaveFilenames.Num())
	{
		return false;
	}

	if (MovieSceneTranslatorEDL::ExportEDL(InMovieScene, InFrameRate, SaveFilenames[0], InHandleFrames, InMovieExtension))
	{
		const FString AbsoluteFilename = FPaths::ConvertRelativePathToFull(SaveFilenames[0]);
		const FString SaveDirectory = FPaths::GetPath(AbsoluteFilename);

		FNotificationInfo NotificationInfo(NSLOCTEXT("MovieSceneTools", "EDLExportFinished", "EDL Export finished"));
		NotificationInfo.ExpireDuration = 5.f;
		NotificationInfo.Hyperlink = FSimpleDelegate::CreateStatic( [](FString InDirectory) { FPlatformProcess::ExploreFolder( *InDirectory ); }, SaveDirectory);
		NotificationInfo.HyperlinkText = NSLOCTEXT("MovieSceneTools", "OpenEDLExportFolder", "Open EDL Export Folder...");
		FSlateNotificationManager::Get().AddNotification(NotificationInfo);
		
		return true;
	}

	return false;
}

bool MovieSceneToolHelpers::MovieSceneTranslatorImport(FMovieSceneImporter* InImporter, UMovieScene* InMovieScene, FFrameRate InFrameRate, FString InOpenDirectory)
{
	TArray<FString> OpenFilenames;
	IDesktopPlatform* DesktopPlatform = FDesktopPlatformModule::Get();
	bool bOpen = false;
	if (DesktopPlatform)
	{
		FString FileTypeDescription = InImporter->GetFileTypeDescription().ToString();
		FString DialogTitle = InImporter->GetDialogTitle().ToString();

		bOpen = DesktopPlatform->OpenFileDialog(
			FSlateApplication::Get().FindBestParentWindowHandleForDialogs(nullptr),
			DialogTitle,
			InOpenDirectory,
			TEXT(""),
			FileTypeDescription,
			EFileDialogFlags::None,
			OpenFilenames
		);
	}

	if (!bOpen || !OpenFilenames.Num())
	{
		return false;
	}

	FScopedTransaction Transaction(InImporter->GetTransactionDescription());

	TSharedRef<FMovieSceneTranslatorContext> ImportContext(new FMovieSceneTranslatorContext);
	ImportContext->Init();

	bool bSuccess = InImporter->Import(InMovieScene, InFrameRate, OpenFilenames[0], ImportContext);

	// Display any messages in context
	MovieSceneTranslatorLogMessages(InImporter, ImportContext, true);

	// Roll back transaction when import fails.
	if (!bSuccess)
	{
		Transaction.Cancel();
	}

	return bSuccess;
}

bool MovieSceneToolHelpers::MovieSceneTranslatorExport(FMovieSceneExporter* InExporter, const UMovieScene* InMovieScene, const FMovieSceneCaptureSettings& Settings)
{
	if (InExporter == nullptr || InMovieScene == nullptr)
	{
		return false;
	}

	FString SaveDirectory = FPaths::ConvertRelativePathToFull(Settings.OutputDirectory.Path);
	int32 HandleFrames = Settings.HandleFrames;
	// @todo: generate filename based on filename format, currently outputs {shot}.avi
	FString FilenameFormat = Settings.OutputFormat;
	FFrameRate FrameRate = Settings.GetFrameRate();
	uint32 ResX = Settings.Resolution.ResX;
	uint32 ResY = Settings.Resolution.ResY;
	FString MovieExtension = Settings.MovieExtension;

	TArray<FString> SaveFilenames;
	FString SequenceName = InMovieScene->GetOuter()->GetName();

	// Pop open a dialog to request the location of the edl
	IDesktopPlatform* DesktopPlatform = FDesktopPlatformModule::Get();
	bool bSave = false;
	if (DesktopPlatform)
	{
		FString FileTypeDescription = InExporter->GetFileTypeDescription().ToString();
		FString DialogTitle = InExporter->GetDialogTitle().ToString();
		FString FileExtension = InExporter->GetDefaultFileExtension().ToString();

		bSave = DesktopPlatform->SaveFileDialog(
			FSlateApplication::Get().FindBestParentWindowHandleForDialogs(nullptr),
			DialogTitle,
			SaveDirectory,
			SequenceName + TEXT(".") + FileExtension,
			FileTypeDescription,
			EFileDialogFlags::None,
			SaveFilenames
		);
	}

	if (!bSave || !SaveFilenames.Num())
	{
		return false;
	}

	TSharedRef<FMovieSceneTranslatorContext> ExportContext(new FMovieSceneTranslatorContext);
	ExportContext->Init();

	bool bSuccess = InExporter->Export(InMovieScene, FilenameFormat, FrameRate, ResX, ResY, HandleFrames, SaveFilenames[0], ExportContext, MovieExtension);
	
	// Display any messages in context
	MovieSceneTranslatorLogMessages(InExporter, ExportContext, true);

	if (bSuccess)
	{
		const FString AbsoluteFilename = FPaths::ConvertRelativePathToFull(SaveFilenames[0]);
		const FString ActualSaveDirectory = FPaths::GetPath(AbsoluteFilename);

		FNotificationInfo NotificationInfo(InExporter->GetNotificationExportFinished());
		NotificationInfo.ExpireDuration = 5.f;
		NotificationInfo.Hyperlink = FSimpleDelegate::CreateStatic([](FString InDirectory) { FPlatformProcess::ExploreFolder(*InDirectory); }, ActualSaveDirectory);
		NotificationInfo.HyperlinkText = InExporter->GetNotificationHyperlinkText();
		FSlateNotificationManager::Get().AddNotification(NotificationInfo);
	}

	return bSuccess;
}

void MovieSceneToolHelpers::MovieSceneTranslatorLogMessages(FMovieSceneTranslator *InTranslator, TSharedRef<FMovieSceneTranslatorContext> InContext, bool bDisplayMessages)
{
	if (InTranslator == nullptr || InContext->GetMessages().Num() == 0)
	{
		return;
	}
	
	// Clear any old messages after an import or export
	const FName LogTitle = InTranslator->GetMessageLogWindowTitle();
	FMessageLogModule& MessageLogModule = FModuleManager::LoadModuleChecked<FMessageLogModule>("MessageLog");
	TSharedRef<IMessageLogListing> LogListing = MessageLogModule.GetLogListing(LogTitle);
	LogListing->SetLabel(InTranslator->GetMessageLogLabel());
	LogListing->ClearMessages();

	for (TSharedRef<FTokenizedMessage> Message : InContext->GetMessages())
	{
		LogListing->AddMessage(Message);
	}

	if (bDisplayMessages)
	{
		MessageLogModule.OpenMessageLog(LogTitle);
	}
}

void MovieSceneToolHelpers::MovieSceneTranslatorLogOutput(FMovieSceneTranslator *InTranslator, TSharedRef<FMovieSceneTranslatorContext> InContext)
{
	if (InTranslator == nullptr || InContext->GetMessages().Num() == 0)
	{
		return;
	}

	for (TSharedRef<FTokenizedMessage> Message : InContext->GetMessages())
	{
		if (Message->GetSeverity() == EMessageSeverity::Error)
		{
			UE_LOG(LogMovieScene, Error, TEXT("%s"), *Message->ToText().ToString());
		}
		else if (Message->GetSeverity() == EMessageSeverity::Warning)
		{
			UE_LOG(LogMovieScene, Warning, TEXT("%s"), *Message->ToText().ToString());

		}
	}
}

static FGuid GetHandleToObject(UObject* InObject, UMovieSceneSequence* InSequence, IMovieScenePlayer* Player, FMovieSceneSequenceIDRef TemplateID, bool bCreateIfMissing = true)
{
	UMovieScene* MovieScene = InSequence->GetMovieScene();

	// Attempt to resolve the object through the movie scene instance first, 
	FGuid PropertyOwnerGuid = FGuid();
	if (InObject != nullptr && !MovieScene->IsReadOnly())
	{
		FGuid ObjectGuid = Player->FindObjectId(*InObject, TemplateID);
		if (ObjectGuid.IsValid())
		{
			// Check here for spawnable otherwise spawnables get recreated as possessables, which doesn't make sense
			FMovieSceneSpawnable* Spawnable = MovieScene->FindSpawnable(ObjectGuid);
			if (Spawnable)
			{
				PropertyOwnerGuid = ObjectGuid;
			}
			else
			{
				FMovieScenePossessable* Possessable = MovieScene->FindPossessable(ObjectGuid);
				if (Possessable)
				{
					PropertyOwnerGuid = ObjectGuid;
				}
			}
		}
	}

	if (PropertyOwnerGuid.IsValid())
	{
		return PropertyOwnerGuid;
	}

	if (bCreateIfMissing)
	{
		// Otherwise, create a possessable for this object. Note this will handle creating the parent possessables if this is a component.
		PropertyOwnerGuid = InSequence->CreatePossessable(InObject);
	}
	
	return PropertyOwnerGuid;
}

template<typename TrackType, typename ChannelType>
bool ImportFBXPropertyToPropertyTrack(UMovieScene* MovieScene, const FGuid PropertyOwnerGuid, const FMovieSceneToolsFbxSettings& FbxSetting, FRichCurve& Source)
{
	TrackType* PropertyTrack = MovieScene->FindTrack<TrackType>(PropertyOwnerGuid, *FbxSetting.PropertyPath.PropertyName);
	if (!PropertyTrack)
	{
		MovieScene->Modify();
		PropertyTrack = MovieScene->AddTrack<TrackType>(PropertyOwnerGuid);
		PropertyTrack->SetPropertyNameAndPath(*FbxSetting.PropertyPath.PropertyName, *FbxSetting.PropertyPath.PropertyName);
	}

	if (!PropertyTrack)
	{
		return false;
	}

	PropertyTrack->Modify();
	PropertyTrack->RemoveAllAnimationData();

	FFrameRate FrameRate = PropertyTrack->template GetTypedOuter<UMovieScene>()->GetTickResolution();

	bool bSectionAdded = false;
	UMovieSceneSection* Section = Cast<UMovieSceneSection>(PropertyTrack->FindOrAddSection(0, bSectionAdded));
	if (!Section)
	{
		return false;
	}

	Section->Modify();

	if (bSectionAdded)
	{
		Section->SetRange(TRange<FFrameNumber>::All());
	}

	ChannelType* Channel = Section->GetChannelProxy().GetChannel<ChannelType>(0);
	TMovieSceneChannelData<typename ChannelType::ChannelValueType> ChannelData = Channel->GetData();

	ChannelData.Reset();
	double DecimalRate = FrameRate.AsDecimal();

	for (auto SourceIt = Source.GetKeyHandleIterator(); SourceIt; ++SourceIt)
	{
		FRichCurveKey &Key = Source.GetKey(*SourceIt);
		float ArriveTangent = Key.ArriveTangent;
		FKeyHandle PrevKeyHandle = Source.GetPreviousKey(*SourceIt);
		if (Source.IsKeyHandleValid(PrevKeyHandle))
		{
			FRichCurveKey &PrevKey = Source.GetKey(PrevKeyHandle);
			ArriveTangent = ArriveTangent / (Key.Time - PrevKey.Time);

		}
		float LeaveTangent = Key.LeaveTangent;
		FKeyHandle NextKeyHandle = Source.GetNextKey(*SourceIt);
		if (Source.IsKeyHandleValid(NextKeyHandle))
		{
			FRichCurveKey &NextKey = Source.GetKey(NextKeyHandle);
			LeaveTangent = LeaveTangent / (NextKey.Time - Key.Time);
		}

		FFrameNumber KeyTime = (Key.Time * FrameRate).RoundToFrame();
		MovieSceneToolHelpers::SetOrAddKey(ChannelData, KeyTime, Key.Value, ArriveTangent, LeaveTangent,
				Key.InterpMode, Key.TangentMode, FrameRate, Key.TangentWeightMode,
				Key.ArriveTangentWeight, Key.LeaveTangentWeight);
	}

	Channel->AutoSetTangents();

	const UMovieSceneUserImportFBXSettings* ImportFBXSettings = GetDefault<UMovieSceneUserImportFBXSettings>();

	if (ImportFBXSettings->bReduceKeys)
	{
		FKeyDataOptimizationParams Params;
		Params.Tolerance = ImportFBXSettings->ReduceKeysTolerance;
		Params.DisplayRate = FrameRate;
		Params.bAutoSetInterpolation = true; //we use this to perform the AutoSetTangents after the keys are reduced.
		Channel->Optimize(Params);
	}

	return true;
}

bool ImportFBXProperty(FString NodeName, FString AnimatedPropertyName, FGuid ObjectBinding, UnFbx::FFbxCurvesAPI& CurveAPI, UMovieSceneSequence* InSequence, IMovieScenePlayer* Player, FMovieSceneSequenceIDRef TemplateID)
{
	UMovieScene* MovieScene = InSequence->GetMovieScene();

	const int32 ChannelIndex = 0;
	const int32 CompositeIndex = 0;
	FRichCurve Source;
	const bool bNegative = false;
	CurveAPI.GetCurveDataForSequencer(NodeName, AnimatedPropertyName, ChannelIndex, CompositeIndex, Source, bNegative);

	// First, see if any of the custom importers can import this named property
	if (FMovieSceneToolsModule::Get().ImportAnimatedProperty(AnimatedPropertyName, Source, ObjectBinding, MovieScene))
	{
		return true;
	}

	const UMovieSceneToolsProjectSettings* ProjectSettings = GetDefault<UMovieSceneToolsProjectSettings>();

	TArrayView<TWeakObjectPtr<>> BoundObjects = Player->FindBoundObjects(ObjectBinding, TemplateID);

	for (auto FbxSetting : ProjectSettings->FbxSettings)
	{
		if (FCString::Strcmp(*FbxSetting.FbxPropertyName.ToUpper(), *AnimatedPropertyName.ToUpper()) != 0)
		{
			continue;
		}

		for (TWeakObjectPtr<>& WeakObject : BoundObjects)
		{
			UObject* FoundObject = WeakObject.Get();

			if (!FoundObject)
			{
				continue;
			}
			
			UObject* PropertyOwner = FoundObject;
			if (!FbxSetting.PropertyPath.ComponentName.IsEmpty())
			{
				PropertyOwner = FindObjectFast<UObject>(FoundObject, *FbxSetting.PropertyPath.ComponentName);
			}

			if (!PropertyOwner)
			{
				continue;
			}
		
			FGuid PropertyOwnerGuid = GetHandleToObject(PropertyOwner, InSequence, Player, TemplateID);
			if (!PropertyOwnerGuid.IsValid())
			{
				continue;
			}

			if (!PropertyOwnerGuid.IsValid())
			{
				continue;
			}

			bool bImported = false;
			switch (FbxSetting.PropertyType)
			{
				case EMovieSceneToolsPropertyTrackType::FloatTrack:
					bImported = ImportFBXPropertyToPropertyTrack<UMovieSceneFloatTrack, FMovieSceneFloatChannel>(MovieScene, PropertyOwnerGuid, FbxSetting, Source);
					break;
				case EMovieSceneToolsPropertyTrackType::DoubleTrack:
					bImported = ImportFBXPropertyToPropertyTrack<UMovieSceneDoubleTrack, FMovieSceneDoubleChannel>(MovieScene, PropertyOwnerGuid, FbxSetting, Source);
					break;
			}
			if (bImported)
			{
				return true;
			}
		}
	}
	return false;
}


void MovieSceneToolHelpers::LockCameraActorToViewport(const TSharedPtr<ISequencer>& Sequencer, ACameraActor* CameraActor)
{
	Sequencer->SetPerspectiveViewportCameraCutEnabled(false);

	// Lock the viewport to this camera
	if (CameraActor && CameraActor->GetLevel())
	{
		GCurrentLevelEditingViewportClient->SetCinematicActorLock(nullptr);
		GCurrentLevelEditingViewportClient->SetActorLock(CameraActor);
		GCurrentLevelEditingViewportClient->bLockedCameraView = true;
		GCurrentLevelEditingViewportClient->UpdateViewForLockedActor();
		GCurrentLevelEditingViewportClient->Invalidate();
	}
}

void MovieSceneToolHelpers::CreateCameraCutSectionForCamera(UMovieScene* OwnerMovieScene, FGuid CameraGuid, FFrameNumber FrameNumber)
{
	// If there's a cinematic shot track, no need to set this camera to a shot
	UMovieSceneTrack* CinematicShotTrack = OwnerMovieScene->FindMasterTrack(UMovieSceneCinematicShotTrack::StaticClass());
	if (CinematicShotTrack)
	{
		return;
	}

	UMovieSceneTrack* CameraCutTrack = OwnerMovieScene->GetCameraCutTrack();

	// If there's a camera cut track with at least one section, no need to change the section
	if (CameraCutTrack && CameraCutTrack->GetAllSections().Num() > 0)
	{
		return;
	}

	if (!CameraCutTrack)
	{
		CameraCutTrack = OwnerMovieScene->AddCameraCutTrack(UMovieSceneCameraCutTrack::StaticClass());
	}

	if (CameraCutTrack)
	{
		UMovieSceneSection* Section = MovieSceneHelpers::FindSectionAtTime(CameraCutTrack->GetAllSections(), FrameNumber);
		UMovieSceneCameraCutSection* CameraCutSection = Cast<UMovieSceneCameraCutSection>(Section);

		if (CameraCutSection)
		{
			CameraCutSection->Modify();
			CameraCutSection->SetCameraGuid(CameraGuid);
		}
		else
		{
			CameraCutTrack->Modify();

			UMovieSceneCameraCutSection* NewSection = Cast<UMovieSceneCameraCutSection>(CameraCutTrack->CreateNewSection());
			NewSection->SetRange(OwnerMovieScene->GetPlaybackRange());
			NewSection->SetCameraGuid(CameraGuid);
			CameraCutTrack->AddSection(*NewSection);
		}
	}
}

template<typename ChannelType>
void ImportTransformChannelToBezierChannel(const FRichCurve& Source, ChannelType* Dest, FFrameRate DestFrameRate, bool bNegateTangents, bool bClearChannel,FFrameNumber StartFrame = 0, bool bNegateValue = false)
{
	// If there are no keys, don't clear the existing channel
	if (!Source.GetNumKeys())
	{
		return;
	}

	TMovieSceneChannelData<typename ChannelType::ChannelValueType> ChannelData = Dest->GetData();

	if (bClearChannel)
	{
		ChannelData.Reset();
	}
	for (auto SourceIt = Source.GetKeyHandleIterator(); SourceIt; ++SourceIt)
	{
		const FRichCurveKey Key = Source.GetKey(*SourceIt);
		float ArriveTangent = Key.ArriveTangent;
		float LeaveTangent = Key.LeaveTangent;
		if (bNegateTangents)
		{
			ArriveTangent = -ArriveTangent;
			LeaveTangent = -LeaveTangent;
		}

		FFrameNumber KeyTime = (Key.Time * DestFrameRate).RoundToFrame();
		float Value = !bNegateValue ? Key.Value : -Key.Value;
		MovieSceneToolHelpers::SetOrAddKey(ChannelData, KeyTime + StartFrame, Value, ArriveTangent, LeaveTangent,
			Key.InterpMode, Key.TangentMode, DestFrameRate, Key.TangentWeightMode,
			Key.ArriveTangentWeight, Key.LeaveTangentWeight);
	}

	Dest->AutoSetTangents();

	const UMovieSceneUserImportFBXSettings* ImportFBXSettings = GetDefault<UMovieSceneUserImportFBXSettings>();
	if (ImportFBXSettings->bReduceKeys)
	{
		FKeyDataOptimizationParams Params;
		Params.Tolerance = ImportFBXSettings->ReduceKeysTolerance;
		Params.DisplayRate = DestFrameRate;
		Dest->Optimize(Params);
	}
}

void ImportTransformChannelToDouble(const FRichCurve& Source, FMovieSceneDoubleChannel* Dest, FFrameRate DestFrameRate, bool bNegateTangents, bool bClearChannel, FFrameNumber StartFrame = 0, bool bNegateValue = false)
{
	ImportTransformChannelToBezierChannel(Source, Dest, DestFrameRate, bNegateTangents, bClearChannel, StartFrame, bNegateValue);
}

void ImportTransformChannelToFloat(const FRichCurve& Source, FMovieSceneFloatChannel* Dest, FFrameRate DestFrameRate, bool bNegateTangents, bool bClearChannel, FFrameNumber StartFrame = 0, bool bNegateValue = false)
{
	ImportTransformChannelToBezierChannel(Source, Dest, DestFrameRate, bNegateTangents, bClearChannel, StartFrame, bNegateValue);
}

void ImportTransformChannelToBool(const FRichCurve& Source, FMovieSceneBoolChannel* Dest, FFrameRate DestFrameRate, bool bClearChannel, FFrameNumber StartFrame)
{
	// If there are no keys, don't clear the existing channel
	if (!Source.GetNumKeys())
	{
		return;
	}

	TMovieSceneChannelData<bool> ChannelData = Dest->GetData();

	if (bClearChannel)
	{
		ChannelData.Reset();
	}
	for (auto SourceIt = Source.GetKeyHandleIterator(); SourceIt; ++SourceIt)
	{
		const FRichCurveKey Key = Source.GetKey(*SourceIt);
		bool bValue = Key.Value != 0.0f ? true : false;

		FFrameNumber KeyTime = (Key.Time * DestFrameRate).RoundToFrame();

		KeyTime += StartFrame;
		if (ChannelData.FindKey(KeyTime) == INDEX_NONE)
		{
			ChannelData.AddKey(KeyTime, bValue);
		} //todo need to do a set here?
	}
}

void ImportTransformChannelToEnum(const FRichCurve& Source, FMovieSceneByteChannel* Dest, FFrameRate DestFrameRate, bool bClearChannel, FFrameNumber StartFrame)
{
	// If there are no keys, don't clear the existing channel
	if (!Source.GetNumKeys())
	{
		return;
	}

	TMovieSceneChannelData<uint8> ChannelData = Dest->GetData();

	if (bClearChannel)
	{
		ChannelData.Reset();
	}
	for (auto SourceIt = Source.GetKeyHandleIterator(); SourceIt; ++SourceIt)
	{
		const FRichCurveKey Key = Source.GetKey(*SourceIt);
		uint8 Value = (uint8)Key.Value;

		FFrameNumber KeyTime = (Key.Time * DestFrameRate).RoundToFrame();

		KeyTime += StartFrame;
		if (ChannelData.FindKey(KeyTime) == INDEX_NONE)
		{
			ChannelData.AddKey(KeyTime, Value);
		} //todo need to do a set here?
	}
}


void ImportTransformChannelToInteger(const FRichCurve& Source, FMovieSceneIntegerChannel* Dest, FFrameRate DestFrameRate, bool bClearChannel, FFrameNumber StartFrame)
{
	// If there are no keys, don't clear the existing channel
	if (!Source.GetNumKeys())
	{
		return;
	}

	TMovieSceneChannelData<int32> ChannelData = Dest->GetData();

	if (bClearChannel)
	{
		ChannelData.Reset();
	}
	for (auto SourceIt = Source.GetKeyHandleIterator(); SourceIt; ++SourceIt)
	{
		const FRichCurveKey Key = Source.GetKey(*SourceIt);
		int32 Value = (int32)Key.Value;

		FFrameNumber KeyTime = (Key.Time * DestFrameRate).RoundToFrame();

		KeyTime += StartFrame;
		if (ChannelData.FindKey(KeyTime) == INDEX_NONE)
		{
			ChannelData.AddKey(KeyTime, Value);
		} //todo need to do a set here?
	}
}

void SetChannelValue(FMovieSceneDoubleChannel* DoubleChannel, FMovieSceneFloatChannel* FloatChannel, FMovieSceneBoolChannel *BoolChannel, FMovieSceneByteChannel *EnumChannel, FMovieSceneIntegerChannel* IntegerChannel,
	FFrameRate FrameRate, FFrameNumber StartFrame,
	FControlRigChannelEnum ChannelEnum, UMovieSceneUserImportFBXControlRigSettings* ImportFBXControlRigSettings,
	FTransform& DefaultTransform,
	FRichCurve& TranslationX, FRichCurve& TranslationY, FRichCurve& TranslationZ,
	FRichCurve& EulerRotationX, FRichCurve& EulerRotationY, FRichCurve& EulerRotationZ,
	FRichCurve& ScaleX, FRichCurve& ScaleY, FRichCurve& ScaleZ)
{
	FVector Location = DefaultTransform.GetLocation(), Rotation = DefaultTransform.GetRotation().Euler(), Scale3D = DefaultTransform.GetScale3D();

	for (FControlToTransformMappings& Mapping: ImportFBXControlRigSettings->ControlChannelMappings)
	{
		if (ChannelEnum == Mapping.ControlChannel)
		{
			bool bNegate = Mapping.bNegate;
			if (Mapping.FBXChannel == FTransformChannelEnum::TranslateX)
			{
				if (ChannelEnum == FControlRigChannelEnum::Bool && BoolChannel)
				{
					bool bDefault = Location.X == 0.0 ? false : true;
					BoolChannel->SetDefault(bDefault);
					ImportTransformChannelToBool(TranslationX, BoolChannel, FrameRate, false, StartFrame);
				}
				else if (ChannelEnum == FControlRigChannelEnum::Enum && EnumChannel)
				{
					uint8 bDefault = (uint8)bNegate ? -Location.X : Location.X;
					EnumChannel->SetDefault(bDefault);
					ImportTransformChannelToEnum(TranslationX, EnumChannel, FrameRate, false, StartFrame);
				}
				else if (ChannelEnum == FControlRigChannelEnum::Integer && IntegerChannel)
				{
					int32 bDefault = (int32)bNegate ? -Location.X : Location.X;
					IntegerChannel->SetDefault(bDefault);
					ImportTransformChannelToInteger(TranslationX, IntegerChannel, FrameRate, false, StartFrame);
				}
				else if (FloatChannel)
				{
					float Default = bNegate ? -Location.X : Location.X;
					FloatChannel->SetDefault(Default);
					ImportTransformChannelToFloat(TranslationX, FloatChannel, FrameRate, false, false, StartFrame, bNegate);

				}
				else if (DoubleChannel)
				{
					float Default = bNegate ? -Location.X : Location.X;
					DoubleChannel->SetDefault(Default);
					ImportTransformChannelToDouble(TranslationX, DoubleChannel, FrameRate, false, false, StartFrame, bNegate);
				}
			}
			else if (Mapping.FBXChannel == FTransformChannelEnum::TranslateY)
			{
				if (ChannelEnum == FControlRigChannelEnum::Bool && BoolChannel)
				{
					bool bDefault = Location.Y == 0.0 ? false : true;
					BoolChannel->SetDefault(bDefault);
					ImportTransformChannelToBool(TranslationY, BoolChannel, FrameRate, false, StartFrame);
				}
				else if (ChannelEnum == FControlRigChannelEnum::Enum && EnumChannel)
				{
					uint8 bDefault = (uint8)bNegate ? -Location.Y : Location.Y;
					EnumChannel->SetDefault(bDefault);
					ImportTransformChannelToEnum(TranslationY, EnumChannel, FrameRate, false, StartFrame);
				}
				else if (ChannelEnum == FControlRigChannelEnum::Integer && IntegerChannel)
				{
					int32 bDefault = (int32)bNegate ? -Location.Y : Location.Y;
					IntegerChannel->SetDefault(bDefault);
					ImportTransformChannelToInteger(TranslationY, IntegerChannel, FrameRate, false, StartFrame);
				}
				else if (FloatChannel)
				{
					bNegate = !bNegate;
					float Default = bNegate ? -Location.Y : Location.Y;
					FloatChannel->SetDefault(Default);
					ImportTransformChannelToFloat(TranslationY, FloatChannel, FrameRate, false, false, StartFrame, bNegate);
				}
				else if (DoubleChannel)
				{
					bNegate = !bNegate;
					float Default = bNegate ? -Location.Y : Location.Y;
					DoubleChannel->SetDefault(Default);
					ImportTransformChannelToDouble(TranslationY, DoubleChannel, FrameRate, false, false, StartFrame, bNegate);
				}
			}
			else if (Mapping.FBXChannel == FTransformChannelEnum::TranslateZ)
			{
				if (ChannelEnum == FControlRigChannelEnum::Bool && BoolChannel)
				{
					bool bDefault = Location.Z == 0.0 ? false : true;
					BoolChannel->SetDefault(bDefault);
					ImportTransformChannelToBool(TranslationZ, BoolChannel, FrameRate, false, StartFrame);
				}
				else if (ChannelEnum == FControlRigChannelEnum::Enum && EnumChannel)
				{
					uint8 bDefault = (uint8)bNegate ? -Location.Z : Location.Z;
					EnumChannel->SetDefault(bDefault);
					ImportTransformChannelToEnum(TranslationZ, EnumChannel, FrameRate, false, StartFrame);
				}
				else if (ChannelEnum == FControlRigChannelEnum::Integer && IntegerChannel)
				{
					int32 bDefault = (int32)bNegate ? -Location.Z : Location.Z;
					IntegerChannel->SetDefault(bDefault);
					ImportTransformChannelToInteger(TranslationZ, IntegerChannel, FrameRate, false, StartFrame);
				}
				else if (FloatChannel)
				{
					float Default = bNegate ? -Location.Z : Location.Z;
					FloatChannel->SetDefault(Default);
					ImportTransformChannelToFloat(TranslationZ, FloatChannel, FrameRate, false, false, StartFrame, bNegate);
				}
				else if (DoubleChannel)
				{
					float Default = bNegate ? -Location.Z : Location.Z;
					DoubleChannel->SetDefault(Default);
					ImportTransformChannelToDouble(TranslationZ, DoubleChannel, FrameRate, false, false, StartFrame, bNegate);
				}
			}
			else if (Mapping.FBXChannel == FTransformChannelEnum::RotateX)
			{
				if (ChannelEnum == FControlRigChannelEnum::Bool && BoolChannel)
				{
					bool bDefault = Rotation.X == 0.0 ? false : true;
					BoolChannel->SetDefault(bDefault);
					ImportTransformChannelToBool(EulerRotationX, BoolChannel, FrameRate, false, StartFrame);
				}
				else if (ChannelEnum == FControlRigChannelEnum::Enum && EnumChannel)
				{
					uint8 bDefault = (uint8)bNegate ? -Rotation.X : Rotation.X;
					EnumChannel->SetDefault(bDefault);
					ImportTransformChannelToEnum(EulerRotationX, EnumChannel, FrameRate, false, StartFrame);
				}
				else if (ChannelEnum == FControlRigChannelEnum::Integer && IntegerChannel)
				{
					int32 bDefault = (int32)bNegate ? -Rotation.X : Rotation.X;
					IntegerChannel->SetDefault(bDefault);
					ImportTransformChannelToInteger(EulerRotationX, IntegerChannel, FrameRate, false, StartFrame);
				}
				else if (FloatChannel)
				{
					float Default = bNegate ? -Rotation.X : Rotation.X;
					FloatChannel->SetDefault(Default);
					ImportTransformChannelToFloat(EulerRotationX, FloatChannel, FrameRate, false, false, StartFrame, bNegate);
				}
				else if (DoubleChannel)
				{
					float Default = bNegate ? -Rotation.X : Rotation.X;
					DoubleChannel->SetDefault(Default);
					ImportTransformChannelToDouble(EulerRotationX, DoubleChannel, FrameRate, false, false, StartFrame, bNegate);
				}
			}
			else if (Mapping.FBXChannel == FTransformChannelEnum::RotateY)
			{
				if (ChannelEnum == FControlRigChannelEnum::Bool && BoolChannel)
				{
					bool bDefault = Rotation.Y == 0.0 ? false : true;
					BoolChannel->SetDefault(bDefault);
					ImportTransformChannelToBool(EulerRotationY, BoolChannel, FrameRate, false, StartFrame);
				}
				else if (ChannelEnum == FControlRigChannelEnum::Enum && EnumChannel)
				{
					uint8 bDefault = (uint8)bNegate ? -Rotation.Y : Rotation.Y;
					EnumChannel->SetDefault(bDefault);
					ImportTransformChannelToEnum(EulerRotationY, EnumChannel, FrameRate, false, StartFrame);
				}
				else if (ChannelEnum == FControlRigChannelEnum::Integer && IntegerChannel)
				{
					int32 bDefault = (int32)bNegate ? -Rotation.Y : Rotation.Y;
					IntegerChannel->SetDefault(bDefault);
					ImportTransformChannelToInteger(EulerRotationY, IntegerChannel, FrameRate, false, StartFrame);
				}
				else if (FloatChannel)
				{
					float Default = bNegate ? -Rotation.Y : Rotation.Y;
					FloatChannel->SetDefault(Default);
					ImportTransformChannelToFloat(EulerRotationY, FloatChannel, FrameRate, false, false, StartFrame, bNegate);
				}
				else if (DoubleChannel)
				{
					float Default = bNegate ? -Rotation.Y : Rotation.Y;
					DoubleChannel->SetDefault(Default);
					ImportTransformChannelToDouble(EulerRotationY, DoubleChannel, FrameRate, false, false, StartFrame, bNegate);
				}
			}
			else if (Mapping.FBXChannel == FTransformChannelEnum::RotateZ)
			{
				if (ChannelEnum == FControlRigChannelEnum::Bool && BoolChannel)
				{
					bool bDefault = Rotation.Z == 0.0 ? false : true;
					BoolChannel->SetDefault(bDefault);
					ImportTransformChannelToBool(EulerRotationZ, BoolChannel, FrameRate, false, StartFrame);
				}
				else if (ChannelEnum == FControlRigChannelEnum::Enum && EnumChannel)
				{
					uint8 bDefault = (uint8)bNegate ? -Rotation.Z : Rotation.Z;
					EnumChannel->SetDefault(bDefault);
					ImportTransformChannelToEnum(EulerRotationZ, EnumChannel, FrameRate, false, StartFrame);
				}
				else if (ChannelEnum == FControlRigChannelEnum::Integer && IntegerChannel)
				{
					int32 bDefault = (int32)bNegate ? -Rotation.Z : Rotation.Z;
					IntegerChannel->SetDefault(bDefault);
					ImportTransformChannelToInteger(EulerRotationZ, IntegerChannel, FrameRate, false, StartFrame);
				}
				else if (FloatChannel)
				{
					float Default = bNegate ? -Rotation.Z : Rotation.Z;
					FloatChannel->SetDefault(Default);
					ImportTransformChannelToFloat(EulerRotationZ, FloatChannel, FrameRate, false, false, StartFrame, bNegate);
				}
				else if (DoubleChannel)
				{
					float Default = bNegate ? -Rotation.Z : Rotation.Z;
					DoubleChannel->SetDefault(Default);
					ImportTransformChannelToDouble(EulerRotationZ, DoubleChannel, FrameRate, false, false, StartFrame, bNegate);
				}
			}
			else if (Mapping.FBXChannel == FTransformChannelEnum::ScaleX)
			{
				if (ChannelEnum == FControlRigChannelEnum::Bool && BoolChannel)
				{
					bool bDefault = Scale3D.X == 0.0 ? false : true;
					BoolChannel->SetDefault(bDefault);
					ImportTransformChannelToBool(ScaleX, BoolChannel, FrameRate, false, StartFrame);
				}
				else if (ChannelEnum == FControlRigChannelEnum::Enum && EnumChannel)
				{
					uint8 bDefault = (uint8)bNegate ? -Scale3D.X : Scale3D.X;
					EnumChannel->SetDefault(bDefault);
					ImportTransformChannelToEnum(ScaleX, EnumChannel, FrameRate, false, StartFrame);
				}
				else if (ChannelEnum == FControlRigChannelEnum::Integer && IntegerChannel)
				{
					int32 bDefault = (int32)bNegate ? -Scale3D.X : Scale3D.X;
					IntegerChannel->SetDefault(bDefault);
					ImportTransformChannelToInteger(ScaleX, IntegerChannel, FrameRate, false, StartFrame);
				}
				else if (FloatChannel)
				{
					float Default = bNegate ? -Scale3D.X : Scale3D.X;
					FloatChannel->SetDefault(Default);
					ImportTransformChannelToFloat(ScaleX, FloatChannel, FrameRate, false, false, StartFrame, bNegate);
				}
				else if (DoubleChannel)
				{
					float Default = bNegate ? -Scale3D.X : Scale3D.X;
					DoubleChannel->SetDefault(Default);
					ImportTransformChannelToDouble(ScaleX, DoubleChannel, FrameRate, false, false, StartFrame, bNegate);
				}
			}
			else if (Mapping.FBXChannel == FTransformChannelEnum::ScaleY)
			{
				if (ChannelEnum == FControlRigChannelEnum::Bool && BoolChannel)
				{
					bool bDefault = Scale3D.Y == 0.0 ? false : true;
					BoolChannel->SetDefault(bDefault);
					ImportTransformChannelToBool(ScaleY, BoolChannel, FrameRate, false, StartFrame);
				}
				else if (ChannelEnum == FControlRigChannelEnum::Enum && EnumChannel)
				{
					uint8 bDefault = (uint8)bNegate ? -Scale3D.Y : Scale3D.Y;
					EnumChannel->SetDefault(bDefault);
					ImportTransformChannelToEnum(ScaleY, EnumChannel, FrameRate, false, StartFrame);
				}
				else if (ChannelEnum == FControlRigChannelEnum::Integer && IntegerChannel)
				{
					int32 bDefault = (int32)bNegate ? -Scale3D.Y : Scale3D.Y;
					IntegerChannel->SetDefault(bDefault);
					ImportTransformChannelToInteger(ScaleY, IntegerChannel, FrameRate, false, StartFrame);
				}
				else if (FloatChannel)
				{
					float Default = bNegate ? -Scale3D.Y : Scale3D.Y;
					FloatChannel->SetDefault(Default);
					ImportTransformChannelToFloat(ScaleY, FloatChannel, FrameRate, false, false, StartFrame, bNegate);
				}
				else if (DoubleChannel)
				{
					float Default = bNegate ? -Scale3D.Y : Scale3D.Y;
					DoubleChannel->SetDefault(Default);
					ImportTransformChannelToDouble(ScaleY, DoubleChannel, FrameRate, false, false, StartFrame, bNegate);
				}
			}
			else if (Mapping.FBXChannel == FTransformChannelEnum::ScaleZ)
			{
				if (ChannelEnum == FControlRigChannelEnum::Bool && BoolChannel)
				{
					bool bDefault = Scale3D.Z == 0.0 ? false : true;
					BoolChannel->SetDefault(bDefault);
					ImportTransformChannelToBool(ScaleZ, BoolChannel, FrameRate, false, StartFrame);
				}
				else if (ChannelEnum == FControlRigChannelEnum::Enum && EnumChannel)
				{
					uint8 bDefault = (uint8)bNegate ? -Scale3D.Z : Scale3D.Z;
					EnumChannel->SetDefault(bDefault);
					ImportTransformChannelToEnum(ScaleZ, EnumChannel, FrameRate, false, StartFrame);
				}
				else if (ChannelEnum == FControlRigChannelEnum::Integer && IntegerChannel)
				{
					int32 bDefault = (int32)bNegate ? -Scale3D.Z : Scale3D.Z;
					IntegerChannel->SetDefault(bDefault);
					ImportTransformChannelToInteger(ScaleZ, IntegerChannel, FrameRate, false, StartFrame);
				}
				else if (FloatChannel)
				{
					float Default = bNegate ? -Scale3D.Z : Scale3D.Z;
					FloatChannel->SetDefault(Default);
					ImportTransformChannelToFloat(ScaleZ, FloatChannel, FrameRate, false, false, StartFrame, bNegate);
				}
				else if (DoubleChannel)
				{
					float Default = bNegate ? -Scale3D.Z : Scale3D.Z;
					DoubleChannel->SetDefault(Default);
					ImportTransformChannelToDouble(ScaleZ, DoubleChannel, FrameRate, false, false, StartFrame, bNegate);
				}
			}
		}
	}

	if (ChannelEnum == FControlRigChannelEnum::Bool && BoolChannel)
	{
		bool bDefault = Location.X == 0.0 ? false : true;
		BoolChannel->SetDefault(bDefault);
		ImportTransformChannelToBool(TranslationX, BoolChannel, FrameRate, false, StartFrame);

	}
	else if (ChannelEnum == FControlRigChannelEnum::Enum && EnumChannel)
	{
		bool bNegate = false;
		uint8 Default = (uint8) Location.X;
		EnumChannel->SetDefault(Default);
		ImportTransformChannelToEnum(TranslationX, EnumChannel, FrameRate, false, StartFrame);
	}
	else if (ChannelEnum == FControlRigChannelEnum::Integer && IntegerChannel)
	{
		bool bNegate = false;
		int32  Default = (int32 )Location.X;
		IntegerChannel->SetDefault(Default);
		ImportTransformChannelToInteger(TranslationX, IntegerChannel, FrameRate, false, StartFrame);
	}
	else if (ChannelEnum == FControlRigChannelEnum::Float)
	{
		bool bNegate = false;
		float Default = Location.X;
		FloatChannel->SetDefault(Default);
		ImportTransformChannelToFloat(TranslationX, FloatChannel, FrameRate, false,false, StartFrame, bNegate);
	}
	else if (ChannelEnum == FControlRigChannelEnum::Vector2DX)
	{
		bool bNegate = false;
		float Default = Location.X;
		FloatChannel->SetDefault(Default);
		ImportTransformChannelToFloat(TranslationX, FloatChannel, FrameRate, false, false,StartFrame, bNegate);
	}
	else if (ChannelEnum == FControlRigChannelEnum::Vector2DY)
	{
		bool bNegate = true;
		float Default = -Location.Y;
		FloatChannel->SetDefault(Default);
		ImportTransformChannelToFloat(TranslationY, FloatChannel, FrameRate, false, false,StartFrame, bNegate);
	}
	else if (ChannelEnum == FControlRigChannelEnum::PositionX)
	{
		bool bNegate = false;
		float Default = Location.X;
		FloatChannel->SetDefault(Default);
		ImportTransformChannelToFloat(TranslationX, FloatChannel, FrameRate, false, false, StartFrame, bNegate);
	}
	else if (ChannelEnum == FControlRigChannelEnum::PositionY)
	{
		bool bNegate = true;
		float Default = -Location.Y;
		FloatChannel->SetDefault(Default);
		ImportTransformChannelToFloat(TranslationY, FloatChannel, FrameRate, false, false, StartFrame, bNegate);
	}
	else if (ChannelEnum == FControlRigChannelEnum::PositionZ)
	{
		bool bNegate = false;
		float Default = Location.Z;
		FloatChannel->SetDefault(Default);
		ImportTransformChannelToFloat(TranslationZ, FloatChannel, FrameRate, false, false, StartFrame, bNegate);
	}
	else if (ChannelEnum == FControlRigChannelEnum::RotatorX)
	{
		bool bNegate = false;
		float Default = Rotation.X;
		FloatChannel->SetDefault(Default);
		ImportTransformChannelToFloat(EulerRotationX, FloatChannel, FrameRate, false, false, StartFrame, bNegate);
	}
	else if (ChannelEnum == FControlRigChannelEnum::RotatorY)
	{
		bool bNegate = false;
		float Default = Rotation.Y;
		FloatChannel->SetDefault(Default);
		ImportTransformChannelToFloat(EulerRotationY, FloatChannel, FrameRate, false, false, StartFrame, bNegate);
	}
	else if (ChannelEnum == FControlRigChannelEnum::RotatorZ)
	{
		bool bNegate = false;
		float Default =  Rotation.Z;
		FloatChannel->SetDefault(Default);
		ImportTransformChannelToFloat(EulerRotationZ, FloatChannel, FrameRate, false, false, StartFrame, bNegate);
	}
	else if (ChannelEnum == FControlRigChannelEnum::ScaleX)
	{
		bool bNegate = false;
		float Default = Scale3D.X;
		FloatChannel->SetDefault(Default);
		ImportTransformChannelToFloat(ScaleX, FloatChannel, FrameRate, false, false, StartFrame, bNegate);
	}
	else if (ChannelEnum == FControlRigChannelEnum::ScaleY)
	{
		bool bNegate = false;
		float Default = Scale3D.Y;
		FloatChannel->SetDefault(Default);
		ImportTransformChannelToFloat(ScaleY, FloatChannel, FrameRate, false, false, StartFrame, bNegate);
	}
	else if (ChannelEnum == FControlRigChannelEnum::ScaleZ)
	{
		bool bNegate = false;
		float Default = Scale3D.Z;
		FloatChannel->SetDefault(Default);
		ImportTransformChannelToFloat(ScaleZ, FloatChannel, FrameRate, false, false, StartFrame, bNegate);
	}

}
//if one channel goes to Y
//if two channel go to X Y
//if three channel to to x y z
// if 9 due full
static bool ImportFBXTransformToChannels(FString NodeName, const UMovieSceneUserImportFBXSettings* ImportFBXSettings,UMovieSceneUserImportFBXControlRigSettings* ImportFBXControlRigSettings,  FFrameNumber StartFrame, FFrameRate FrameRate, FFBXNodeAndChannels& NodeAndChannels,
	 UnFbx::FFbxCurvesAPI& CurveAPI)
{

	TArray<FMovieSceneDoubleChannel*>& DoubleChannels = NodeAndChannels.DoubleChannels;
	TArray<FMovieSceneFloatChannel*>& FloatChannels = NodeAndChannels.FloatChannels;
	TArray<FMovieSceneBoolChannel*>& BoolChannels = NodeAndChannels.BoolChannels;
	TArray<FMovieSceneByteChannel*>& EnumChannels = NodeAndChannels.EnumChannels;
	TArray<FMovieSceneIntegerChannel*>& IntegerChannels = NodeAndChannels.IntegerChannels;


	// Look for transforms explicitly
	FRichCurve Translation[3];
	FRichCurve EulerRotation[3];
	FRichCurve Scale[3];
	FTransform DefaultTransform;
	const bool bUseSequencerCurve = true;
	CurveAPI.GetConvertedTransformCurveData(NodeName, Translation[0], Translation[1], Translation[2], EulerRotation[0], EulerRotation[1], EulerRotation[2], Scale[0], Scale[1], Scale[2], DefaultTransform, true, ImportFBXSettings->ImportUniformScale);


	FVector Location = DefaultTransform.GetLocation(), Rotation = DefaultTransform.GetRotation().Euler(), Scale3D = DefaultTransform.GetScale3D();
	//For non-transforms we need to re-negate the Y since it happens automatically(todo double check.).
	//But then if we negate we need to re-re-negate... so leave it alone.

	if (BoolChannels.Num() == 1)
	{
		FControlRigChannelEnum Channel = FControlRigChannelEnum::Bool;
		SetChannelValue(nullptr, nullptr, BoolChannels[0], nullptr,nullptr, FrameRate, StartFrame,
			Channel, ImportFBXControlRigSettings, DefaultTransform,
			Translation[0], Translation[1], Translation[2], EulerRotation[0],
			EulerRotation[1], EulerRotation[2], Scale[0], Scale[1], Scale[2]);
	}

	if (EnumChannels.Num() == 1)
	{
		FControlRigChannelEnum Channel = FControlRigChannelEnum::Enum;
		SetChannelValue(nullptr, nullptr, nullptr, EnumChannels[0], nullptr, FrameRate, StartFrame,
			Channel, ImportFBXControlRigSettings, DefaultTransform,
			Translation[0], Translation[1], Translation[2], EulerRotation[0],
			EulerRotation[1], EulerRotation[2], Scale[0], Scale[1], Scale[2]);
	}

	if (IntegerChannels.Num() == 1)
	{
		FControlRigChannelEnum Channel = FControlRigChannelEnum::Integer;
		SetChannelValue(nullptr, nullptr, nullptr, nullptr, IntegerChannels[0], FrameRate, StartFrame,
			Channel,  ImportFBXControlRigSettings,DefaultTransform,
			Translation[0], Translation[1], Translation[2], EulerRotation[0], 
			EulerRotation[1], EulerRotation[2], Scale[0], Scale[1], Scale[2]);
	}

	if (FloatChannels.Num() == 1)
	{
		FControlRigChannelEnum Channel = FControlRigChannelEnum::Float;
		SetChannelValue(nullptr, FloatChannels[0], nullptr, nullptr, nullptr, FrameRate, StartFrame,
			Channel, ImportFBXControlRigSettings, DefaultTransform,
			Translation[0], Translation[1], Translation[2], EulerRotation[0],
			EulerRotation[1], EulerRotation[2], Scale[0], Scale[1], Scale[2]);
	}
	else if (FloatChannels.Num() == 2)
	{
		FControlRigChannelEnum Channel = FControlRigChannelEnum::Vector2DX;

		SetChannelValue(nullptr, FloatChannels[0], nullptr, nullptr, nullptr, FrameRate, StartFrame,
			Channel, ImportFBXControlRigSettings, DefaultTransform,
			Translation[0], Translation[1], Translation[2], EulerRotation[0],
			EulerRotation[1], EulerRotation[2], Scale[0], Scale[1], Scale[2]);

		Channel = FControlRigChannelEnum::Vector2DY;
		SetChannelValue(nullptr, FloatChannels[1], nullptr, nullptr, nullptr, FrameRate, StartFrame,
			Channel, ImportFBXControlRigSettings, DefaultTransform,
			Translation[0], Translation[1], Translation[2], EulerRotation[0],
			EulerRotation[1], EulerRotation[2], Scale[0], Scale[1], Scale[2]);
	}
	else if (FloatChannels.Num() == 3)
	{
		if (NodeAndChannels.ControlType == FFBXControlRigTypeProxyEnum::Position)
		{
			FControlRigChannelEnum Channel = FControlRigChannelEnum::PositionX;

			SetChannelValue(nullptr, FloatChannels[0], nullptr, nullptr, nullptr, FrameRate, StartFrame,
				Channel, ImportFBXControlRigSettings, DefaultTransform,
				Translation[0], Translation[1], Translation[2], EulerRotation[0],
				EulerRotation[1], EulerRotation[2], Scale[0], Scale[1], Scale[2]);

			Channel = FControlRigChannelEnum::PositionY;
			SetChannelValue(nullptr, FloatChannels[1], nullptr, nullptr, nullptr, FrameRate, StartFrame,
				Channel, ImportFBXControlRigSettings, DefaultTransform,
				Translation[0], Translation[1], Translation[2], EulerRotation[0],
				EulerRotation[1], EulerRotation[2], Scale[0], Scale[1], Scale[2]);

			Channel = FControlRigChannelEnum::PositionZ;
			SetChannelValue(nullptr, FloatChannels[2], nullptr, nullptr, nullptr, FrameRate, StartFrame,
				Channel, ImportFBXControlRigSettings, DefaultTransform,
				Translation[0], Translation[1], Translation[2], EulerRotation[0],
				EulerRotation[1], EulerRotation[2], Scale[0], Scale[1], Scale[2]);
		}
		else if (NodeAndChannels.ControlType == FFBXControlRigTypeProxyEnum::Rotator)
		{
			FControlRigChannelEnum Channel = FControlRigChannelEnum::RotatorX;
			SetChannelValue(nullptr, FloatChannels[0], nullptr, nullptr, nullptr, FrameRate, StartFrame,
				Channel, ImportFBXControlRigSettings, DefaultTransform,
				Translation[0], Translation[1], Translation[2], EulerRotation[0],
				EulerRotation[1], EulerRotation[2], Scale[0], Scale[1], Scale[2]);

			Channel = FControlRigChannelEnum::RotatorY;
			SetChannelValue(nullptr, FloatChannels[1], nullptr, nullptr, nullptr, FrameRate, StartFrame,
				Channel, ImportFBXControlRigSettings, DefaultTransform,
				Translation[0], Translation[1], Translation[2], EulerRotation[0],
				EulerRotation[1], EulerRotation[2], Scale[0], Scale[1], Scale[2]);

			Channel = FControlRigChannelEnum::RotatorZ;
			SetChannelValue(nullptr, FloatChannels[2], nullptr, nullptr, nullptr, FrameRate, StartFrame,
				Channel, ImportFBXControlRigSettings, DefaultTransform,
				Translation[0], Translation[1], Translation[2], EulerRotation[0],
				EulerRotation[1], EulerRotation[2], Scale[0], Scale[1], Scale[2]);
		}
		else if (NodeAndChannels.ControlType == FFBXControlRigTypeProxyEnum::Scale)
		{
			FControlRigChannelEnum Channel = FControlRigChannelEnum::ScaleX;
			SetChannelValue(nullptr, FloatChannels[0], nullptr, nullptr, nullptr, FrameRate, StartFrame,
				Channel, ImportFBXControlRigSettings, DefaultTransform,
				Translation[0], Translation[1], Translation[2], EulerRotation[0],
				EulerRotation[1], EulerRotation[2], Scale[0], Scale[1], Scale[2]);
			Channel = FControlRigChannelEnum::ScaleY;
			SetChannelValue(nullptr, FloatChannels[1], nullptr, nullptr, nullptr, FrameRate, StartFrame,
				Channel, ImportFBXControlRigSettings, DefaultTransform,
				Translation[0], Translation[1], Translation[2], EulerRotation[0],
				EulerRotation[1], EulerRotation[2], Scale[0], Scale[1], Scale[2]);
			Channel = FControlRigChannelEnum::ScaleZ;
			SetChannelValue(nullptr, FloatChannels[2], nullptr, nullptr, nullptr, FrameRate, StartFrame,
				Channel, ImportFBXControlRigSettings, DefaultTransform,
				Translation[0], Translation[1], Translation[2], EulerRotation[0],
				EulerRotation[1], EulerRotation[2], Scale[0], Scale[1], Scale[2]);
		}
	}
	else if (FloatChannels.Num() == 9 || FloatChannels.Num() == 6)
	{
		FloatChannels[0]->SetDefault(Location.X);
		FloatChannels[1]->SetDefault(Location.Y);
		FloatChannels[2]->SetDefault(Location.Z);

		FloatChannels[3]->SetDefault(Rotation.X);
		FloatChannels[4]->SetDefault(Rotation.Y);
		FloatChannels[5]->SetDefault(Rotation.Z);

		if (FloatChannels.Num() > 6) //noscale
		{
			FloatChannels[6]->SetDefault(Scale3D.X);
			FloatChannels[7]->SetDefault(Scale3D.Y);
			FloatChannels[8]->SetDefault(Scale3D.Z);
		}

		ImportTransformChannelToFloat(Translation[0], FloatChannels[0], FrameRate, false, false, StartFrame);
		ImportTransformChannelToFloat(Translation[1], FloatChannels[1], FrameRate, true, false, StartFrame);
		ImportTransformChannelToFloat(Translation[2], FloatChannels[2], FrameRate, false, false, StartFrame);

		ImportTransformChannelToFloat(EulerRotation[0], FloatChannels[3], FrameRate, false, false, StartFrame);
		ImportTransformChannelToFloat(EulerRotation[1], FloatChannels[4], FrameRate, true, false, StartFrame);
		ImportTransformChannelToFloat(EulerRotation[2], FloatChannels[5], FrameRate, true, false, StartFrame);

		if (FloatChannels.Num() > 6) //noscale
		{
			ImportTransformChannelToFloat(Scale[0], FloatChannels[6], FrameRate, false, false, StartFrame);
			ImportTransformChannelToFloat(Scale[1], FloatChannels[7], FrameRate, false, false, StartFrame);
			ImportTransformChannelToFloat(Scale[2], FloatChannels[8], FrameRate, false, false, StartFrame);
		}
	}


	if (DoubleChannels.Num() == 1)
	{
		FControlRigChannelEnum Channel = FControlRigChannelEnum::Float; //todo control rig doesn't support double but may
		SetChannelValue(DoubleChannels[0], nullptr, nullptr, nullptr, nullptr, FrameRate, StartFrame,
			Channel, ImportFBXControlRigSettings, DefaultTransform,
			Translation[0], Translation[1], Translation[2], EulerRotation[0],
			EulerRotation[1], EulerRotation[2], Scale[0], Scale[1], Scale[2]);
	}
	else if (DoubleChannels.Num() == 2)
	{
		FControlRigChannelEnum Channel = FControlRigChannelEnum::Vector2DX;

		SetChannelValue(DoubleChannels[0], nullptr, nullptr, nullptr, nullptr, FrameRate, StartFrame,
			Channel, ImportFBXControlRigSettings, DefaultTransform,
			Translation[0], Translation[1], Translation[2], EulerRotation[0],
			EulerRotation[1], EulerRotation[2], Scale[0], Scale[1], Scale[2]);

		Channel = FControlRigChannelEnum::Vector2DY;
		SetChannelValue(DoubleChannels[1], nullptr, nullptr, nullptr, nullptr, FrameRate, StartFrame,
			Channel, ImportFBXControlRigSettings, DefaultTransform,
			Translation[0], Translation[1], Translation[2], EulerRotation[0],
			EulerRotation[1], EulerRotation[2], Scale[0], Scale[1], Scale[2]);
	}
	else if (DoubleChannels.Num() == 3)
	{
		if (NodeAndChannels.ControlType == FFBXControlRigTypeProxyEnum::Position)
		{
			FControlRigChannelEnum Channel = FControlRigChannelEnum::PositionX;
			SetChannelValue(DoubleChannels[0], nullptr, nullptr, nullptr, nullptr, FrameRate, StartFrame,
				Channel, ImportFBXControlRigSettings, DefaultTransform,
				Translation[0], Translation[1], Translation[2], EulerRotation[0],
				EulerRotation[1], EulerRotation[2], Scale[0], Scale[1], Scale[2]);

			Channel = FControlRigChannelEnum::PositionY;
			SetChannelValue(DoubleChannels[1], nullptr, nullptr, nullptr, nullptr, FrameRate, StartFrame,
				Channel, ImportFBXControlRigSettings, DefaultTransform,
				Translation[0], Translation[1], Translation[2], EulerRotation[0],
				EulerRotation[1], EulerRotation[2], Scale[0], Scale[1], Scale[2]);

			Channel = FControlRigChannelEnum::PositionZ;
			SetChannelValue(DoubleChannels[2], nullptr,nullptr, nullptr, nullptr, FrameRate, StartFrame,
				Channel, ImportFBXControlRigSettings, DefaultTransform,
				Translation[0], Translation[1], Translation[2], EulerRotation[0],
				EulerRotation[1], EulerRotation[2], Scale[0], Scale[1], Scale[2]);
		}
		else if (NodeAndChannels.ControlType == FFBXControlRigTypeProxyEnum::Rotator)
		{
			FControlRigChannelEnum Channel = FControlRigChannelEnum::RotatorX;
			SetChannelValue(DoubleChannels[0], nullptr,nullptr, nullptr, nullptr, FrameRate, StartFrame,
				Channel, ImportFBXControlRigSettings, DefaultTransform,
				Translation[0], Translation[1], Translation[2], EulerRotation[0],
				EulerRotation[1], EulerRotation[2], Scale[0], Scale[1], Scale[2]);

			Channel = FControlRigChannelEnum::RotatorY;
			SetChannelValue(DoubleChannels[1], nullptr, nullptr, nullptr, nullptr, FrameRate, StartFrame,
				Channel, ImportFBXControlRigSettings, DefaultTransform,
				Translation[0], Translation[1], Translation[2], EulerRotation[0],
				EulerRotation[1], EulerRotation[2], Scale[0], Scale[1], Scale[2]);

			Channel = FControlRigChannelEnum::RotatorZ;
			SetChannelValue(DoubleChannels[2], nullptr, nullptr, nullptr, nullptr, FrameRate, StartFrame,
				Channel, ImportFBXControlRigSettings, DefaultTransform,
				Translation[0], Translation[1], Translation[2], EulerRotation[0],
				EulerRotation[1], EulerRotation[2], Scale[0], Scale[1], Scale[2]);
		}
		else if (NodeAndChannels.ControlType == FFBXControlRigTypeProxyEnum::Scale)
		{
			FControlRigChannelEnum Channel = FControlRigChannelEnum::ScaleX;
			SetChannelValue(DoubleChannels[0], nullptr, nullptr, nullptr, nullptr, FrameRate, StartFrame,
				Channel, ImportFBXControlRigSettings, DefaultTransform,
				Translation[0], Translation[1], Translation[2], EulerRotation[0],
				EulerRotation[1], EulerRotation[2], Scale[0], Scale[1], Scale[2]);
			Channel = FControlRigChannelEnum::ScaleY;
			SetChannelValue(DoubleChannels[1], nullptr, nullptr, nullptr, nullptr, FrameRate, StartFrame,
				Channel, ImportFBXControlRigSettings, DefaultTransform,
				Translation[0], Translation[1], Translation[2], EulerRotation[0],
				EulerRotation[1], EulerRotation[2], Scale[0], Scale[1], Scale[2]);
			Channel = FControlRigChannelEnum::ScaleZ;
			SetChannelValue(DoubleChannels[2], nullptr, nullptr, nullptr, nullptr, FrameRate, StartFrame,
				Channel, ImportFBXControlRigSettings, DefaultTransform,
				Translation[0], Translation[1], Translation[2], EulerRotation[0],
				EulerRotation[1], EulerRotation[2], Scale[0], Scale[1], Scale[2]);
		}
	}
	else if (DoubleChannels.Num() == 9 || DoubleChannels.Num() == 6)
	{
		DoubleChannels[0]->SetDefault(Location.X);
		DoubleChannels[1]->SetDefault(Location.Y);
		DoubleChannels[2]->SetDefault(Location.Z);

		DoubleChannels[3]->SetDefault(Rotation.X);
		DoubleChannels[4]->SetDefault(Rotation.Y);
		DoubleChannels[5]->SetDefault(Rotation.Z);

		if (DoubleChannels.Num() > 6) //noscale
		{
			DoubleChannels[6]->SetDefault(Scale3D.X);
			DoubleChannels[7]->SetDefault(Scale3D.Y);
			DoubleChannels[8]->SetDefault(Scale3D.Z);
		}

		ImportTransformChannelToDouble(Translation[0], DoubleChannels[0], FrameRate, false, false, StartFrame);
		ImportTransformChannelToDouble(Translation[1], DoubleChannels[1], FrameRate, false, false, StartFrame);
		ImportTransformChannelToDouble(Translation[2], DoubleChannels[2], FrameRate, false, false, StartFrame);

		ImportTransformChannelToDouble(EulerRotation[0], DoubleChannels[3], FrameRate, false,false, StartFrame);
		ImportTransformChannelToDouble(EulerRotation[1], DoubleChannels[4], FrameRate, false, false, StartFrame);
		ImportTransformChannelToDouble(EulerRotation[2], DoubleChannels[5], FrameRate, false, false, StartFrame);

		if (DoubleChannels.Num() > 6) //noscale
		{
			ImportTransformChannelToDouble(Scale[0], DoubleChannels[6], FrameRate, false, false, StartFrame);
			ImportTransformChannelToDouble(Scale[1], DoubleChannels[7], FrameRate, false, false, StartFrame);
			ImportTransformChannelToDouble(Scale[2], DoubleChannels[8], FrameRate, false, false, StartFrame);
		}
	}
	return true;
}
static FString GetNewString(const FString& InString, UMovieSceneUserImportFBXControlRigSettings* ImportFBXControlRigSettings)
{
	FString NewString = InString;
	for (const FControlFindReplaceString& FindReplace : ImportFBXControlRigSettings->FindAndReplaceStrings)
	{
		NewString = NewString.Replace(*FindReplace.Find, *FindReplace.Replace); //ignores tupe
	}
	return NewString;
}

static void PrepForInsertReplaceAnimation(bool bInsert, const FFBXNodeAndChannels& NodeAndChannel,
	FFrameNumber  FrameToInsertOrReplace, FFrameNumber  StartFrame, FFrameNumber  EndFrame)
{

	TArray<FMovieSceneChannel*> Channels;
	for (FMovieSceneDoubleChannel* DChannel : NodeAndChannel.DoubleChannels)
	{
		Channels.Add(DChannel);
	}
	for (FMovieSceneFloatChannel* FChannel : NodeAndChannel.FloatChannels)
	{
		Channels.Add(FChannel);
	}
	for (FMovieSceneBoolChannel* BChannel : NodeAndChannel.BoolChannels)
	{
		Channels.Add(BChannel);
	}
	for (FMovieSceneByteChannel* EChannel : NodeAndChannel.EnumChannels)
	{
		Channels.Add(EChannel);
	}
	for (FMovieSceneIntegerChannel* IChannel : NodeAndChannel.IntegerChannels)
	{
		Channels.Add(IChannel);
	}

	FFrameNumber Diff = EndFrame - StartFrame;
	FrameToInsertOrReplace += StartFrame;
	if (bInsert)
	{
		for (FMovieSceneChannel* Channel : Channels)
		{
			TArray<FFrameNumber> KeyTimes;
			TArray<FKeyHandle> Handles;
			Channel->GetKeys(TRange<FFrameNumber>(), &KeyTimes, &Handles);
			for (int32 Index = 0; Index < KeyTimes.Num(); Index++)
			{
				FFrameNumber FrameNumber = KeyTimes[Index];
				if (FrameNumber >= FrameToInsertOrReplace)
				{
					FrameNumber += Diff;
					KeyTimes[Index] += Diff;
				}

			}
			Channel->SetKeyTimes(Handles, KeyTimes);
		}
	}
	else //we replace the animation by first deleting keys in the interval
	{
		for (FMovieSceneChannel* Channel : Channels)
		{
			TArray<FFrameNumber> KeyTimes;
			TArray<FKeyHandle> Handles;
			Channel->GetKeys(TRange<FFrameNumber>(), &KeyTimes, &Handles);
			TArray<FKeyHandle> HandlesToDelete;
			for (int32 Index = 0; Index < KeyTimes.Num(); Index++)
			{
				FFrameNumber FrameNumber = KeyTimes[Index];
				if (FrameNumber >= FrameToInsertOrReplace && FrameNumber <= (FrameToInsertOrReplace + EndFrame))
				{
					HandlesToDelete.Add(Handles[Index]);
				}
			}
			Channel->DeleteKeys(HandlesToDelete);		
		}
	}
}

class SControlRigImportFBXSettings : public SCompoundWidget
{
	SLATE_BEGIN_ARGS(SControlRigImportFBXSettings) {}
	SLATE_ARGUMENT(FString, ImportFilename)
	SLATE_END_ARGS()
	~SControlRigImportFBXSettings()
	{
		if (NodeAndChannels != nullptr)
		{
			delete NodeAndChannels;
		}
	}
	void Construct(const FArguments& InArgs,  const TSharedRef<ISequencer>& InSequencer)
	{
		FPropertyEditorModule& PropertyEditor = FModuleManager::LoadModuleChecked<FPropertyEditorModule>("PropertyEditor");

		FDetailsViewArgs DetailsViewArgs;
		DetailsViewArgs.bShowOptions = false;
		DetailsViewArgs.bAllowSearch = false;
		DetailsViewArgs.bShowPropertyMatrixButton = false;
		DetailsViewArgs.bUpdatesFromSelection = false;
		DetailsViewArgs.bLockable = false;
		DetailsViewArgs.NameAreaSettings = FDetailsViewArgs::HideNameArea;
		DetailsViewArgs.ViewIdentifier = "Import FBX Settings";

		DetailView = PropertyEditor.CreateDetailView(DetailsViewArgs);

		Sequencer = InSequencer;

		TSharedPtr<INumericTypeInterface<double>> NumericTypeInterface = (InSequencer->GetNumericTypeInterface());
		DetailView->RegisterInstancedCustomPropertyTypeLayout("FrameNumber", FOnGetPropertyTypeCustomizationInstance::CreateStatic(&FFrameNumberDetailsCustomization::MakeInstance, NumericTypeInterface));


		ChildSlot
			[
			SNew(SVerticalBox)

			+ SVerticalBox::Slot()
			[
				DetailView.ToSharedRef()
			]

			+ SVerticalBox::Slot()
			.AutoHeight()
			[
				SNew(SComboButton)
				.HasDownArrow(true)
				.OnGetMenuContent(this, &SControlRigImportFBXSettings::HandlePresetMenuContent)
				.ButtonContent()
				[
					SNew(STextBlock)
					.Text(NSLOCTEXT("MovieSceneTools", "ControlMappingPresets", "Control Mapping Presets"))
					.ToolTipText(NSLOCTEXT("MovieSceneTools", "SetControlMappingFromAPreset", "Set Control Mappings From A Preset"))
				]
			]

		+ SVerticalBox::Slot()
			.AutoHeight()
			.HAlign(HAlign_Right)
			.Padding(5.f)
			[
				SNew(SButton)
				.ContentPadding(FMargin(10, 5))
			.Text(NSLOCTEXT("MovieSceneTools", "ImportFBXButtonText", "Import"))
			.OnClicked(this, &SControlRigImportFBXSettings::OnImportFBXClicked)
			]

			];

		ImportFilename = InArgs._ImportFilename;
		NodeAndChannels = nullptr;
		UMovieSceneUserImportFBXControlRigSettings* ImportFBXSettings = GetMutableDefault<UMovieSceneUserImportFBXControlRigSettings>();
		DetailView->SetObject(ImportFBXSettings);
	}
	TSharedRef<SWidget> HandlePresetMenuContent()
	{
		FMenuBuilder MenuBuilder(/*bInShouldCloseWindowAfterMenuSelection=*/true, nullptr);

		MenuBuilder.AddMenuEntry(
			NSLOCTEXT("MovieSceneTools", "DefaultControlMappings", "Default Control Mappings"),
			NSLOCTEXT("MovieSceneTools", "DefaultControlMappings_Tooltip", "Use Default Control Mappings Preset"),
			FSlateIcon(),
			FUIAction(
				FExecuteAction::CreateSP(this, &SControlRigImportFBXSettings::SetPresets,false)
			),
			NAME_None,
			EUserInterfaceActionType::Button
		);


		MenuBuilder.AddMenuEntry(
			NSLOCTEXT("MovieSceneTools", "MetaHumanControlMappings", "MetaHuman Control Mappings"),
			NSLOCTEXT("MovieSceneTools", "MetaHumanControlMappings_Tooltip", "Use MetaHuman Control Mappings Preset"),
			FSlateIcon(),
			FUIAction(
				FExecuteAction::CreateSP(this, &SControlRigImportFBXSettings::SetPresets,true)
			),
			NAME_None,
			EUserInterfaceActionType::Button
		);


		return MenuBuilder.MakeWidget();
	}

	void SetNodeNames(const TArray<FString>& NodeNames)
	{
		UMovieSceneUserImportFBXControlRigSettings* ImportFBXSettings = GetMutableDefault<UMovieSceneUserImportFBXControlRigSettings>();
		if (ImportFBXSettings)
		{
			ImportFBXSettings->ImportedNodeNames = NodeNames;
		}
	}
	void SetFrameRate(const FString& InFrameRate)
	{
		UMovieSceneUserImportFBXControlRigSettings* ImportFBXSettings = GetMutableDefault<UMovieSceneUserImportFBXControlRigSettings>();
		if (ImportFBXSettings)
		{
			ImportFBXSettings->ImportedFrameRate = InFrameRate;
		}
	}
	void SetStartTime(FFrameNumber StartTime)
	{
		UMovieSceneUserImportFBXControlRigSettings* ImportFBXSettings = GetMutableDefault<UMovieSceneUserImportFBXControlRigSettings>();
		if (ImportFBXSettings)
		{
			ImportFBXSettings->ImportedStartTime = StartTime;
			ImportFBXSettings->StartTimeRange = StartTime;
		}
	}
	void SetEndTime(FFrameNumber EndTime)
	{
		UMovieSceneUserImportFBXControlRigSettings* ImportFBXSettings = GetMutableDefault<UMovieSceneUserImportFBXControlRigSettings>();
		if (ImportFBXSettings)
		{
			ImportFBXSettings->ImportedEndTime = EndTime;
			ImportFBXSettings->EndTimeRange = EndTime;
		}
	}
	void SetFileName(const FString& FileName)
	{
		UMovieSceneUserImportFBXControlRigSettings* ImportFBXSettings = GetMutableDefault<UMovieSceneUserImportFBXControlRigSettings>();
		if (ImportFBXSettings)
		{
			ImportFBXSettings->ImportedFileName = FileName;
		}
	}
	void SetNodeAndChannels(TArray<FFBXNodeAndChannels>* InNodeAndChannels)
	{
		NodeAndChannels = InNodeAndChannels;
	}




private:

	FReply OnImportFBXClicked()
	{

		if (Sequencer.IsValid() == false)
		{
			return  FReply::Unhandled();
		}

		UMovieSceneUserImportFBXControlRigSettings* ImportFBXControlRigSettings = GetMutableDefault<UMovieSceneUserImportFBXControlRigSettings>();
		
		TArray<FName> SelectedControlNames;
		for (FFBXNodeAndChannels& NodeAndChannel : *NodeAndChannels)
		{
			if (NodeAndChannel.MovieSceneTrack)
			{
				INodeAndChannelMappings* ChannelMapping = Cast<INodeAndChannelMappings>(NodeAndChannel.MovieSceneTrack);
				if (ChannelMapping)
				{
					TArray<FName> LocalControls;
					ChannelMapping->GetSelectedNodes(LocalControls);
					SelectedControlNames.Append(LocalControls);
				}
			}


		}
		bool bValid = MovieSceneToolHelpers::ImportFBXIntoControlRigChannels(Sequencer.Pin()->GetFocusedMovieSceneSequence()->GetMovieScene(), ImportFilename, ImportFBXControlRigSettings, 
			NodeAndChannels,SelectedControlNames, Sequencer.Pin()->GetFocusedTickResolution());
		

		TSharedPtr<SWindow> Window = FSlateApplication::Get().FindWidgetWindow(AsShared());

		if (Window.IsValid())
		{
			Window->RequestDestroyWindow();
		}
		if (bValid)
		{
			Sequencer.Pin()->NotifyMovieSceneDataChanged(EMovieSceneDataChangeType::MovieSceneStructureItemAdded);
		}
		return bValid ? FReply::Handled() : FReply::Unhandled();

	}

	void SetPresets(bool bMetaHuman)
	{
		//since we can't change the API unfortunately need to do this here.
		UMovieSceneUserImportFBXControlRigSettings* ImportFBXControlRigSettings = GetMutableDefault<UMovieSceneUserImportFBXControlRigSettings>();
		ImportFBXControlRigSettings->ControlChannelMappings.SetNum(0); //clear and reset
		FControlToTransformMappings Bool;
		Bool.bNegate = false;
		Bool.ControlChannel = FControlRigChannelEnum::Bool;
		Bool.FBXChannel = FTransformChannelEnum::TranslateX;
		ImportFBXControlRigSettings->ControlChannelMappings.Add(Bool);

		FControlToTransformMappings Float;
		Float.bNegate = false;
		Float.ControlChannel = FControlRigChannelEnum::Float;
		if (bMetaHuman)
		{
			Float.FBXChannel = FTransformChannelEnum::TranslateY;  //use Y for metahuman
		}
		else
		{
			Float.FBXChannel = FTransformChannelEnum::TranslateX;
		}
		ImportFBXControlRigSettings->ControlChannelMappings.Add(Float);

		FControlToTransformMappings Vector2DX;
		Vector2DX.bNegate = false;
		Vector2DX.ControlChannel = FControlRigChannelEnum::Vector2DX;
		Vector2DX.FBXChannel = FTransformChannelEnum::TranslateX;
		ImportFBXControlRigSettings->ControlChannelMappings.Add(Vector2DX);

		FControlToTransformMappings Vector2DY;
		Vector2DY.bNegate = false;
		Vector2DY.ControlChannel = FControlRigChannelEnum::Vector2DY;
		Vector2DY.FBXChannel = FTransformChannelEnum::TranslateY;
		ImportFBXControlRigSettings->ControlChannelMappings.Add(Vector2DY);

		FControlToTransformMappings PositionX;
		PositionX.bNegate = false;
		PositionX.ControlChannel = FControlRigChannelEnum::PositionX;
		PositionX.FBXChannel = FTransformChannelEnum::TranslateX;
		ImportFBXControlRigSettings->ControlChannelMappings.Add(PositionX);

		FControlToTransformMappings PositionY;
		PositionY.bNegate = false;
		PositionY.ControlChannel = FControlRigChannelEnum::PositionY;
		PositionY.FBXChannel = FTransformChannelEnum::TranslateY;
		ImportFBXControlRigSettings->ControlChannelMappings.Add(PositionY);

		FControlToTransformMappings PositionZ;
		PositionZ.bNegate = false;
		PositionZ.ControlChannel = FControlRigChannelEnum::PositionZ;
		PositionZ.FBXChannel = FTransformChannelEnum::TranslateZ;
		ImportFBXControlRigSettings->ControlChannelMappings.Add(PositionZ);

		FControlToTransformMappings RotatorX;
		RotatorX.bNegate = false;
		RotatorX.ControlChannel = FControlRigChannelEnum::RotatorX;
		RotatorX.FBXChannel = FTransformChannelEnum::RotateX;
		ImportFBXControlRigSettings->ControlChannelMappings.Add(RotatorX);

		FControlToTransformMappings RotatorY;
		RotatorY.bNegate = false;
		RotatorY.ControlChannel = FControlRigChannelEnum::RotatorY;
		RotatorY.FBXChannel = FTransformChannelEnum::RotateY;
		ImportFBXControlRigSettings->ControlChannelMappings.Add(RotatorY);

		FControlToTransformMappings RotatorZ;
		RotatorZ.bNegate = false;
		RotatorZ.ControlChannel = FControlRigChannelEnum::RotatorZ;
		RotatorZ.FBXChannel = FTransformChannelEnum::RotateZ;
		ImportFBXControlRigSettings->ControlChannelMappings.Add(RotatorZ);

		FControlToTransformMappings ScaleX;
		ScaleX.bNegate = false;
		ScaleX.ControlChannel = FControlRigChannelEnum::ScaleX;
		ScaleX.FBXChannel = FTransformChannelEnum::ScaleX;
		ImportFBXControlRigSettings->ControlChannelMappings.Add(ScaleX);

		FControlToTransformMappings ScaleY;
		ScaleY.bNegate = false;
		ScaleY.ControlChannel = FControlRigChannelEnum::ScaleY;
		ScaleY.FBXChannel = FTransformChannelEnum::ScaleY;
		ImportFBXControlRigSettings->ControlChannelMappings.Add(ScaleY);

		FControlToTransformMappings ScaleZ;
		ScaleZ.bNegate = false;
		ScaleZ.ControlChannel = FControlRigChannelEnum::ScaleZ;
		ScaleZ.FBXChannel = FTransformChannelEnum::ScaleZ;
		ImportFBXControlRigSettings->ControlChannelMappings.Add(ScaleZ);
	}

	TSharedPtr<IDetailsView> DetailView;
	FString ImportFilename;
	TArray<FFBXNodeAndChannels>* NodeAndChannels;
	TWeakPtr<ISequencer> Sequencer;

};

bool MovieSceneToolHelpers::ImportFBXIntoControlRigChannels(UMovieScene* MovieScene,const FString& ImportFilename, UMovieSceneUserImportFBXControlRigSettings* ImportFBXControlRigSettings,
	TArray<FFBXNodeAndChannels>* NodeAndChannels, const TArray<FName>& SelectedControlNames, FFrameRate FrameRate)
{
	UnFbx::FFbxImporter* FbxImporter = UnFbx::FFbxImporter::GetInstance();

	bool bValid = true;

	UnFbx::FBXImportOptions* ImportOptions = FbxImporter->GetImportOptions();
	bool bOldbConvertScene = ImportOptions->bConvertScene;
	bool bOldbConvertSceneUnit = ImportOptions->bConvertSceneUnit;
	bool bOldbForceFrontXAxis = ImportOptions->bForceFrontXAxis;
	float OldUniformScale = ImportOptions->ImportUniformScale;
	EFBXAnimationLengthImportType OldAnimLengthType = ImportOptions->AnimationLengthImportType;


	ImportOptions->bConvertScene = true;
	ImportOptions->bConvertSceneUnit = ImportFBXControlRigSettings->bConvertSceneUnit;
	ImportOptions->bForceFrontXAxis = ImportFBXControlRigSettings->bForceFrontXAxis;
	ImportOptions->ImportUniformScale = ImportFBXControlRigSettings->ImportUniformScale;
	ImportOptions->AnimationLengthImportType = FBXALIT_ExportedTime;

	const FString FileExtension = FPaths::GetExtension(ImportFilename);
	if (!FbxImporter->ImportFromFile(*ImportFilename, FileExtension, true))
	{
		// Log the error message and fail the import.
		FbxImporter->ReleaseScene();
		bValid = false;
	}
	else
	{
		const FScopedTransaction Transaction(NSLOCTEXT("MovieSceneTools", "ImportFBXControlRigTransaction", "Import FBX Onto Control Rig"));

		UMovieSceneUserImportFBXSettings* CurrentImportFBXSettings = GetMutableDefault<UMovieSceneUserImportFBXSettings>();
		TArray<uint8> OriginalSettings;
		FObjectWriter ObjWriter(CurrentImportFBXSettings, OriginalSettings);

		CurrentImportFBXSettings->bMatchByNameOnly = false;
		CurrentImportFBXSettings->bConvertSceneUnit = ImportFBXControlRigSettings->bConvertSceneUnit;
		CurrentImportFBXSettings->bForceFrontXAxis = ImportFBXControlRigSettings->bForceFrontXAxis;
		CurrentImportFBXSettings->ImportUniformScale = ImportFBXControlRigSettings->ImportUniformScale;
		CurrentImportFBXSettings->bCreateCameras = false;
		CurrentImportFBXSettings->bReduceKeys = false;
		CurrentImportFBXSettings->ReduceKeysTolerance = 0.01f;

		UnFbx::FFbxCurvesAPI CurveAPI;
		FbxImporter->PopulateAnimatedCurveData(CurveAPI);
		TArray<FString> AllNodeNames;
		CurveAPI.GetAllNodeNameArray(AllNodeNames);

		//if matching selected remove out the non-selected
		if (ImportFBXControlRigSettings->bImportOntoSelectedControls)
		{
			for (int32 Index = NodeAndChannels->Num() - 1; Index >= 0; --Index)
			{
				bool bHasOneMatch = false;
				for (const FName& SelectedName : SelectedControlNames)
				{
					if (FCString::Strcmp(*SelectedName.ToString().ToUpper(), *((*NodeAndChannels)[Index].NodeName).ToUpper()) == 0)
					{
						bHasOneMatch = true;
					}
				}
				if (!bHasOneMatch)
				{
					NodeAndChannels->RemoveAt(Index);
				}
			}
		}

		FFrameNumber  FrameToInsertOrReplace = ImportFBXControlRigSettings->TimeToInsertOrReplaceAnimation;

		FFrameNumber  StartFrame = ImportFBXControlRigSettings->StartTimeRange;
		FFrameNumber  EndFrame = ImportFBXControlRigSettings->EndTimeRange;

		// We'll be looking for timecode properties on all of the nodes in the FBX being
		// considered for import, and the first one found will be used to populate the
		// timecode source of all modified movie scene sections.
		FName TCHourAttrName(TEXT("TCHour"));
		FName TCMinuteAttrName(TEXT("TCMinute"));
		FName TCSecondAttrName(TEXT("TCSecond"));
		FName TCFrameAttrName(TEXT("TCFrame"));

		if (const UAnimationSettings* AnimationSettings = UAnimationSettings::Get())
		{
			TCHourAttrName = AnimationSettings->BoneTimecodeCustomAttributeNameSettings.HourAttributeName;
			TCMinuteAttrName = AnimationSettings->BoneTimecodeCustomAttributeNameSettings.MinuteAttributeName;
			TCSecondAttrName = AnimationSettings->BoneTimecodeCustomAttributeNameSettings.SecondAttributeName;
			TCFrameAttrName = AnimationSettings->BoneTimecodeCustomAttributeNameSettings.FrameAttributeName;
		}

		const TArray<FString> TimecodePropertyNames = {
			TCHourAttrName.ToString(),
			TCMinuteAttrName.ToString(),
			TCSecondAttrName.ToString(),
			TCFrameAttrName.ToString()
		};

		FTimecode Timecode;
		bool bFoundTimecode = false;

		TSet<UMovieSceneSection*> AllModifiedSections;

		for (int32 NodeIndex = 0; NodeIndex < AllNodeNames.Num(); ++NodeIndex)
		{
			FString NodeName = AllNodeNames[NodeIndex];
			/** Why was this here I think due to speeed....
			if (NodeName[0] != 'C')
			{
				continue;
			}
			*/
			FString NewNodeName = GetNewString(*(NodeName).ToUpper(), ImportFBXControlRigSettings);

			TSet<UMovieSceneSection*> ModifiedSections;
			for (FFBXNodeAndChannels& NodeAndChannel : *NodeAndChannels)
			{
				if (FCString::Strcmp(*(NodeAndChannel.NodeName).ToUpper(), *NewNodeName.ToUpper()) == 0)
				{
					if (NodeAndChannel.MovieSceneTrack)
					{
						UMovieSceneSection* SectionToModify = NodeAndChannel.MovieSceneTrack->GetSectionToKey();
						if (!SectionToModify && NodeAndChannel.MovieSceneTrack->GetAllSections().Num() > 0)
						{
							SectionToModify = NodeAndChannel.MovieSceneTrack->GetAllSections()[0];
						}

						if (SectionToModify && !ModifiedSections.Contains(SectionToModify))
						{
							SectionToModify->SetFlags(RF_Transactional);
							SectionToModify->Modify();
							ModifiedSections.Add(SectionToModify);
							AllModifiedSections.Add(SectionToModify);
						}
					}

					PrepForInsertReplaceAnimation(ImportFBXControlRigSettings->bInsertAnimation, NodeAndChannel,
						FrameToInsertOrReplace,
						StartFrame, EndFrame);

					ImportFBXTransformToChannels(NodeName, CurrentImportFBXSettings, ImportFBXControlRigSettings, FrameToInsertOrReplace, FrameRate, NodeAndChannel, CurveAPI);
				}
			}

			// We consider *all* nodes in the FBX when looking for authored timecode properties,
			// not just the ones that map to a particular node with channels.
			if (!bFoundTimecode)
			{
				TArray<FString> AnimatedPropertyNames;
				CurveAPI.GetNodeAnimatedPropertyNameArray(NodeName, AnimatedPropertyNames);
				for (const FString& AnimatedPropertyName : AnimatedPropertyNames)
				{
					if (!TimecodePropertyNames.Contains(AnimatedPropertyName))
					{
						continue;
					}

					bFoundTimecode = true;

					const int32 ChannelIndex = 0;
					const int32 CompositeIndex = 0;
					FRichCurve PropertyCurve;
					const bool bNegative = false;
					CurveAPI.GetCurveDataForSequencer(NodeName, AnimatedPropertyName, ChannelIndex, CompositeIndex, PropertyCurve, bNegative);

					const float EvalTime = 0.0f;
					const float DefaultValue = 0.0f;
					const float Value = PropertyCurve.Eval(EvalTime, DefaultValue);
					const int32 IntValue = FMath::TruncToInt(Value);

					const FName AnimatedPropertyNameAsFName(AnimatedPropertyName);

					if (AnimatedPropertyNameAsFName.IsEqual(TCHourAttrName))
					{
						Timecode.Hours = IntValue;
					}
					else if (AnimatedPropertyNameAsFName.IsEqual(TCMinuteAttrName))
					{
						Timecode.Minutes = IntValue;
					}
					else if (AnimatedPropertyNameAsFName.IsEqual(TCSecondAttrName))
					{
						Timecode.Seconds = IntValue;
					}
					else if (AnimatedPropertyNameAsFName.IsEqual(TCFrameAttrName))
					{
						Timecode.Frames = IntValue;
					}
				}
			}
		}

		if (bFoundTimecode)
		{
			for (UMovieSceneSection* Section : AllModifiedSections)
			{
				Section->TimecodeSource = FMovieSceneTimecodeSource(Timecode);
			}
		}

		// restore
		FObjectReader ObjReader(GetMutableDefault<UMovieSceneUserImportFBXSettings>(), OriginalSettings);
		FbxImporter->ReleaseScene();
	}

	ImportOptions->AnimationLengthImportType = OldAnimLengthType;
	ImportOptions->bConvertScene = bOldbConvertScene;
	ImportOptions->bConvertSceneUnit = bOldbConvertSceneUnit;
	ImportOptions->bForceFrontXAxis = bOldbForceFrontXAxis;
	ImportOptions->ImportUniformScale = OldUniformScale;;
	return bValid;
}

bool MovieSceneToolHelpers::ImportFBXIntoChannelsWithDialog(const TSharedRef<ISequencer>& InSequencer,TArray<FFBXNodeAndChannels>* NodeAndChannels)
{
	TArray<FString> OpenFilenames;
	IDesktopPlatform* DesktopPlatform = FDesktopPlatformModule::Get();
	bool bOpen = false;
	if (DesktopPlatform)
	{
		FString ExtensionStr;
		ExtensionStr += TEXT("FBX (*.fbx)|*.fbx|");

		bOpen = DesktopPlatform->OpenFileDialog(
			FSlateApplication::Get().FindBestParentWindowHandleForDialogs(nullptr),
			NSLOCTEXT("MovieSceneTools", "ImportFBX", "Import FBX from...").ToString(),
			FEditorDirectories::Get().GetLastDirectory(ELastDirectory::FBX),
			TEXT(""),
			*ExtensionStr,
			EFileDialogFlags::None,
			OpenFilenames
		);
	}
	if (!bOpen)
	{
		return false;
	}

	if (!OpenFilenames.Num())
	{
		return false;
	}


	const FText TitleText = NSLOCTEXT("MovieSceneTools", "ImportFBXTitleOnToControlRig", "Import FBX Onto Control Rig");

	// Create the window to choose our options
	TSharedRef<SWindow> Window = SNew(SWindow)
		.Title(TitleText)
		.HasCloseButton(true)
		.SizingRule(ESizingRule::UserSized)
		.ClientSize(FVector2D(400.0f, 200.0f))
		.AutoCenter(EAutoCenter::PreferredWorkArea)
		.SupportsMinimize(false);

	TSharedRef<SControlRigImportFBXSettings> DialogWidget = SNew(SControlRigImportFBXSettings, InSequencer)
		.ImportFilename(OpenFilenames[0]);


	UnFbx::FFbxImporter* FbxImporter = UnFbx::FFbxImporter::GetInstance();
	UnFbx::FBXImportOptions* ImportOptions = FbxImporter->GetImportOptions();

	EFBXAnimationLengthImportType AnimLengthType = ImportOptions->AnimationLengthImportType;
	ImportOptions->AnimationLengthImportType = FBXALIT_ExportedTime;
	const FString FileExtension = FPaths::GetExtension(OpenFilenames[0]);
	if (!FbxImporter->ImportFromFile(*OpenFilenames[0], FileExtension, true))
	{
		ImportOptions->AnimationLengthImportType = AnimLengthType;
		if (NodeAndChannels)
		{
			delete NodeAndChannels;
		}
		FbxImporter->ReleaseScene();
		return false;
	}
	UnFbx::FFbxCurvesAPI CurveAPI;
	FbxImporter->PopulateAnimatedCurveData(CurveAPI);
	TArray<FString> AllNodeNames;
	CurveAPI.GetAllNodeNameArray(AllNodeNames);
	FbxAnimStack* AnimStack = FbxImporter->Scene->GetMember<FbxAnimStack>(0);

	FbxTimeSpan TimeSpan = FbxImporter->GetAnimationTimeSpan(FbxImporter->Scene->GetRootNode(), AnimStack);
	ImportOptions->AnimationLengthImportType = AnimLengthType;
	FbxImporter->ReleaseScene();
	DialogWidget->SetFileName(OpenFilenames[0]);
	FString FrameRateStr = FString::Printf(TEXT("%.2f"), FbxImporter->GetOriginalFbxFramerate());
	
	DialogWidget->SetFrameRate(FrameRateStr);
	FFrameRate FrameRate = InSequencer->GetFocusedTickResolution();
	FFrameNumber StartTime = FrameRate.AsFrameNumber(TimeSpan.GetStart().GetSecondDouble());
	FFrameNumber EndTime = FrameRate.AsFrameNumber(TimeSpan.GetStop().GetSecondDouble());
	DialogWidget->SetStartTime(StartTime);
	DialogWidget->SetEndTime(EndTime);
	DialogWidget->SetNodeNames(AllNodeNames);
	DialogWidget->SetNodeAndChannels(NodeAndChannels);
	Window->SetContent(DialogWidget);

	FSlateApplication::Get().AddWindow(Window);

	return true;

}
bool ImportFBXTransform(FString NodeName, FGuid ObjectBinding, UnFbx::FFbxCurvesAPI& CurveAPI, UMovieSceneSequence* InSequence)
{
	UMovieScene* MovieScene = InSequence->GetMovieScene();

	const UMovieSceneUserImportFBXSettings* ImportFBXSettings = GetDefault<UMovieSceneUserImportFBXSettings>();

	// Look for transforms explicitly
	FRichCurve Translation[3];
	FRichCurve EulerRotation[3];
	FRichCurve Scale[3];
	FTransform DefaultTransform;
	const bool bUseSequencerCurve = true;
	CurveAPI.GetConvertedTransformCurveData(NodeName, Translation[0], Translation[1], Translation[2], EulerRotation[0], EulerRotation[1], EulerRotation[2], Scale[0], Scale[1], Scale[2], DefaultTransform, bUseSequencerCurve, ImportFBXSettings->ImportUniformScale);

 	UMovieScene3DTransformTrack* TransformTrack = MovieScene->FindTrack<UMovieScene3DTransformTrack>(ObjectBinding); 
	if (!TransformTrack)
	{
		MovieScene->Modify();
		TransformTrack = MovieScene->AddTrack<UMovieScene3DTransformTrack>(ObjectBinding);
	}
	TransformTrack->Modify();

	bool bSectionAdded = false;
	UMovieScene3DTransformSection* TransformSection = Cast<UMovieScene3DTransformSection>(TransformTrack->FindSection(0));
	if (TransformSection && !ImportFBXSettings->bReplaceTransformTrack)
	{
		TransformSection = Cast<UMovieScene3DTransformSection>(TransformTrack->CreateNewSection());
		TransformSection->SetRowIndex(TransformTrack->GetMaxRowIndex()+1);
		TransformTrack->AddSection(*TransformSection);
		bSectionAdded = true;
	}
	else
	{
		TransformSection = Cast<UMovieScene3DTransformSection>(TransformTrack->FindOrAddSection(0, bSectionAdded));
	}

	if (!TransformSection)
	{
		return false;
	}

	TransformSection->Modify();

	FFrameRate FrameRate = TransformSection->GetTypedOuter<UMovieScene>()->GetTickResolution();

	if (bSectionAdded)
	{
		TransformSection->SetRange(TRange<FFrameNumber>::All());
	}

	FVector Location = DefaultTransform.GetLocation(), Rotation = DefaultTransform.GetRotation().Euler(), Scale3D = DefaultTransform.GetScale3D();
	
	FMovieSceneChannelProxy& SectionChannelProxy = TransformSection->GetChannelProxy();
	TMovieSceneChannelHandle<FMovieSceneDoubleChannel> DoubleChannels[] = {
		SectionChannelProxy.GetChannelByName<FMovieSceneDoubleChannel>("Location.X"),
		SectionChannelProxy.GetChannelByName<FMovieSceneDoubleChannel>("Location.Y"),
		SectionChannelProxy.GetChannelByName<FMovieSceneDoubleChannel>("Location.Z"),
		SectionChannelProxy.GetChannelByName<FMovieSceneDoubleChannel>("Rotation.X"),
		SectionChannelProxy.GetChannelByName<FMovieSceneDoubleChannel>("Rotation.Y"),
		SectionChannelProxy.GetChannelByName<FMovieSceneDoubleChannel>("Rotation.Z"),
		SectionChannelProxy.GetChannelByName<FMovieSceneDoubleChannel>("Scale.X"),
		SectionChannelProxy.GetChannelByName<FMovieSceneDoubleChannel>("Scale.Y"),
		SectionChannelProxy.GetChannelByName<FMovieSceneDoubleChannel>("Scale.Z")
	};

	if (DoubleChannels[0].Get())
	{
		DoubleChannels[0].Get()->SetDefault(Location.X);
		ImportTransformChannelToDouble(Translation[0], DoubleChannels[0].Get(), FrameRate, false, true);
	}

<<<<<<< HEAD
	ImportTransformChannelToDouble(Translation[0],   Channels[0], FrameRate, false, true);
	ImportTransformChannelToDouble(Translation[1],   Channels[1], FrameRate, false, true);
	ImportTransformChannelToDouble(Translation[2],   Channels[2], FrameRate, false, true);

	ImportTransformChannelToDouble(EulerRotation[0], Channels[3], FrameRate, false, true);
	ImportTransformChannelToDouble(EulerRotation[1], Channels[4], FrameRate, false, true);
	ImportTransformChannelToDouble(EulerRotation[2], Channels[5], FrameRate, false, true);
=======
	if (DoubleChannels[1].Get())
	{
		DoubleChannels[1].Get()->SetDefault(Location.Y);
		ImportTransformChannelToDouble(Translation[1], DoubleChannels[1].Get(), FrameRate, false, true);
	}
	if (DoubleChannels[2].Get())
	{
		DoubleChannels[2].Get()->SetDefault(Location.Z);
		ImportTransformChannelToDouble(Translation[2], DoubleChannels[2].Get(), FrameRate, false, true);
	}

	if (DoubleChannels[3].Get())
	{
		DoubleChannels[3].Get()->SetDefault(Rotation.X);
		ImportTransformChannelToDouble(EulerRotation[0], DoubleChannels[3].Get(), FrameRate, false, true);
	}
	if (DoubleChannels[4].Get())
	{
		DoubleChannels[4].Get()->SetDefault(Rotation.Y);
		ImportTransformChannelToDouble(EulerRotation[1], DoubleChannels[4].Get(), FrameRate, false, true);
	}
	if (DoubleChannels[5].Get())
	{
		DoubleChannels[5].Get()->SetDefault(Rotation.Z);
		ImportTransformChannelToDouble(EulerRotation[2], DoubleChannels[5].Get(), FrameRate, false, true);
	}
>>>>>>> d731a049

	if (DoubleChannels[6].Get())
	{
		DoubleChannels[6].Get()->SetDefault(Scale3D.X);
		ImportTransformChannelToDouble(Scale[0], DoubleChannels[6].Get(), FrameRate, false, true);
	}
	if (DoubleChannels[7].Get())
	{
		DoubleChannels[7].Get()->SetDefault(Scale3D.Y);
		ImportTransformChannelToDouble(Scale[1], DoubleChannels[7].Get(), FrameRate, false, true);
	}
	if (DoubleChannels[8].Get())
	{
		DoubleChannels[8].Get()->SetDefault(Scale3D.Z);
		ImportTransformChannelToDouble(Scale[2], DoubleChannels[8].Get(), FrameRate, false, true);
	}

	return true;
}

bool MovieSceneToolHelpers::ImportFBXNode(FString NodeName, UnFbx::FFbxCurvesAPI& CurveAPI, UMovieSceneSequence* InSequence, IMovieScenePlayer* Player, FMovieSceneSequenceIDRef TemplateID, FGuid ObjectBinding)
{
	// Look for animated float properties
	TArray<FString> AnimatedPropertyNames;
	CurveAPI.GetNodeAnimatedPropertyNameArray(NodeName, AnimatedPropertyNames);
		
	for (auto AnimatedPropertyName : AnimatedPropertyNames)
	{
		ImportFBXProperty(NodeName, AnimatedPropertyName, ObjectBinding, CurveAPI, InSequence, Player, TemplateID);
	}
	
	ImportFBXTransform(NodeName, ObjectBinding, CurveAPI, InSequence);

	// Custom static string properties
	TArray<TPair<FString, FString> > CustomPropertyPairs;
	CurveAPI.GetCustomStringPropertyArray(NodeName, CustomPropertyPairs);

	for (TPair<FString, FString>& CustomProperty : CustomPropertyPairs)
	{
		FMovieSceneToolsModule::Get().ImportStringProperty(CustomProperty.Key, CustomProperty.Value, ObjectBinding, InSequence->GetMovieScene());
	}

	return true;
}

void MovieSceneToolHelpers::GetCameras( FbxNode* Parent, TArray<FbxCamera*>& Cameras )
{
	FbxCamera* Camera = Parent->GetCamera();
	if( Camera )
	{
		Cameras.Add(Camera);
	}

	int32 NodeCount = Parent->GetChildCount();
	for ( int32 NodeIndex = 0; NodeIndex < NodeCount; ++NodeIndex )
	{
		FbxNode* Child = Parent->GetChild( NodeIndex );
		GetCameras(Child, Cameras);
	}
}

FbxCamera* FindCamera( FbxNode* Parent )
{
	FbxCamera* Camera = Parent->GetCamera();
	if( !Camera )
	{
		int32 NodeCount = Parent->GetChildCount();
		for ( int32 NodeIndex = 0; NodeIndex < NodeCount && !Camera; ++NodeIndex )
		{
			FbxNode* Child = Parent->GetChild( NodeIndex );
			Camera = Child->GetCamera();
		}
	}

	return Camera;
}

FbxNode* RetrieveObjectFromName(const TCHAR* ObjectName, FbxNode* Root)
{
	if (!Root)
	{
		return nullptr;
	}
	
	for (int32 ChildIndex=0;ChildIndex<Root->GetChildCount();++ChildIndex)
	{
		FbxNode* Node = Root->GetChild(ChildIndex);
		if (Node)
		{
			FString NodeName = FString(Node->GetName());

			if ( !FCString::Strcmp(ObjectName,UTF8_TO_TCHAR(Node->GetName())))
			{
				return Node;
			}

			if (FbxNode* NextNode = RetrieveObjectFromName(ObjectName,Node))
			{
				return NextNode;
			}
		}
	}

	return nullptr;
}

void MovieSceneToolHelpers::CopyCameraProperties(FbxCamera* CameraNode, AActor* InCameraActor)
{
	float FieldOfView;
	float FocalLength;

	if (CameraNode->GetApertureMode() == FbxCamera::eFocalLength)
	{
		FocalLength = CameraNode->FocalLength.Get();
		FieldOfView = CameraNode->ComputeFieldOfView(FocalLength);
	}
	else
	{
		FieldOfView = CameraNode->FieldOfView.Get();
		FocalLength = CameraNode->ComputeFocalLength(FieldOfView);
	}

	float ApertureWidth = CameraNode->GetApertureWidth();
	float ApertureHeight = CameraNode->GetApertureHeight();

	UCameraComponent* CameraComponent = nullptr;

	if (ACineCameraActor* CineCameraActor = Cast<ACineCameraActor>(InCameraActor))
	{
		CameraComponent = CineCameraActor->GetCineCameraComponent();

		UCineCameraComponent* CineCameraComponent = CineCameraActor->GetCineCameraComponent();
		CineCameraComponent->Filmback.SensorWidth = FUnitConversion::Convert(ApertureWidth, EUnit::Inches, EUnit::Millimeters);
		CineCameraComponent->Filmback.SensorHeight = FUnitConversion::Convert(ApertureHeight, EUnit::Inches, EUnit::Millimeters);
		CineCameraComponent->FocusSettings.ManualFocusDistance = CameraNode->FocusDistance;
		if (FocalLength < CineCameraComponent->LensSettings.MinFocalLength)
		{
			CineCameraComponent->LensSettings.MinFocalLength = FocalLength;
		}
		if (FocalLength > CineCameraComponent->LensSettings.MaxFocalLength)
		{
			CineCameraComponent->LensSettings.MaxFocalLength = FocalLength;
		}
		CineCameraComponent->CurrentFocalLength = FocalLength;
	}
	else if (ACameraActor* CameraActor = Cast<ACameraActor>(InCameraActor))
	{
		CameraComponent = CameraActor->GetCameraComponent();
	}

	if (!CameraComponent)
	{
		return;
	}

	CameraComponent->SetProjectionMode(CameraNode->ProjectionType.Get() == FbxCamera::ePerspective ? ECameraProjectionMode::Perspective : ECameraProjectionMode::Orthographic);
	CameraComponent->SetAspectRatio(CameraNode->AspectWidth.Get() / CameraNode->AspectHeight.Get());
	CameraComponent->SetOrthoNearClipPlane(CameraNode->NearPlane.Get());
	CameraComponent->SetOrthoFarClipPlane(CameraNode->FarPlane.Get());
	CameraComponent->SetOrthoWidth(CameraNode->OrthoZoom.Get());
	CameraComponent->SetFieldOfView(FieldOfView);
}

FString MovieSceneToolHelpers::GetCameraName(FbxCamera* InCamera)
{
	FbxNode* CameraNode = InCamera->GetNode();
	if (CameraNode)
	{
		return CameraNode->GetName();
	}

	return InCamera->GetName();
}


void MovieSceneToolHelpers::ImportFBXCameraToExisting(UnFbx::FFbxImporter* FbxImporter, UMovieSceneSequence* InSequence, IMovieScenePlayer* Player, FMovieSceneSequenceIDRef TemplateID, TMap<FGuid, FString>& InObjectBindingMap, bool bMatchByNameOnly, bool bNotifySlate)
{
	if (FApp::IsUnattended() || GIsRunningUnattendedScript)
	{
		bNotifySlate = false;
	}

	UMovieScene* MovieScene = InSequence->GetMovieScene();

	for (auto InObjectBinding : InObjectBindingMap)
	{
		TArrayView<TWeakObjectPtr<>> BoundObjects = Player->FindBoundObjects(InObjectBinding.Key,TemplateID);

		FString ObjectName = InObjectBinding.Value;
		FbxCamera* CameraNode = nullptr;
		FbxNode* Node = RetrieveObjectFromName(*ObjectName, FbxImporter->Scene->GetRootNode());
		if (Node)
		{
			CameraNode = FindCamera(Node);
		}

		if (!CameraNode)
		{
			if (bMatchByNameOnly)
			{
				if (bNotifySlate)
				{
					FNotificationInfo Info(FText::Format(NSLOCTEXT("MovieSceneTools", "NoMatchingCameraError", "Failed to find any matching camera for {0}"), FText::FromString(ObjectName)));
					Info.ExpireDuration = 5.0f;
					FSlateNotificationManager::Get().AddNotification(Info)->SetCompletionState(SNotificationItem::CS_Fail);
				}
				continue;
			}

			CameraNode = FindCamera(FbxImporter->Scene->GetRootNode());
			if (CameraNode)
			{
				if (bNotifySlate)
				{
					FString CameraName = GetCameraName(CameraNode);
					FNotificationInfo Info(FText::Format(NSLOCTEXT("MovieSceneTools", "NoMatchingCameraWarning", "Failed to find any matching camera for {0}. Importing onto first camera from fbx {1}"), FText::FromString(ObjectName), FText::FromString(CameraName)));
					Info.ExpireDuration = 5.0f;
					FSlateNotificationManager::Get().AddNotification(Info)->SetCompletionState(SNotificationItem::CS_None);
				}
			}
		}

		if (!CameraNode)
		{
			continue;
		}

		float FieldOfView;
		float FocalLength;

		if (CameraNode->GetApertureMode() == FbxCamera::eFocalLength)
		{
			FocalLength = CameraNode->FocalLength.Get();
			FieldOfView = CameraNode->ComputeFieldOfView(FocalLength);
		}
		else
		{
			FieldOfView = CameraNode->FieldOfView.Get();
			FocalLength = CameraNode->ComputeFocalLength(FieldOfView);
		}

		for (TWeakObjectPtr<>& WeakObject : BoundObjects)
		{
			UObject* FoundObject = WeakObject.Get();
			if (FoundObject && FoundObject->GetClass()->IsChildOf(ACameraActor::StaticClass()))
			{
				CopyCameraProperties(CameraNode, Cast<AActor>(FoundObject));

				UCameraComponent* CameraComponent = nullptr;
				FName TrackName;
				float TrackValue;

				if (ACineCameraActor* CineCameraActor = Cast<ACineCameraActor>(FoundObject))
				{
					CameraComponent = CineCameraActor->GetCineCameraComponent();
					TrackName = TEXT("CurrentFocalLength");
					TrackValue = FocalLength;
				}
				else if (ACameraActor* CameraActor = Cast<ACameraActor>(FoundObject))
				{
					CameraComponent = CameraActor->GetCameraComponent();
					TrackName = TEXT("FieldOfView");
					TrackValue = FieldOfView;
				}
				else
				{
					continue;
				}

				// Set the default value of the current focal length or field of view section
				//FGuid PropertyOwnerGuid = Player->GetHandleToObject(CameraComponent);
				FGuid PropertyOwnerGuid = GetHandleToObject(CameraComponent, InSequence, Player, TemplateID);

				if (!PropertyOwnerGuid.IsValid())
				{
					continue;
				}

				// If copying properties to a spawnable object, the template object must be updated
				FMovieSceneSpawnable* Spawnable = MovieScene->FindSpawnable(InObjectBinding.Key);
				if (Spawnable)
				{
					Spawnable->CopyObjectTemplate(*FoundObject, *InSequence);
				}

				UMovieSceneFloatTrack* FloatTrack = MovieScene->FindTrack<UMovieSceneFloatTrack>(PropertyOwnerGuid, TrackName);
				if (FloatTrack)
				{
					FloatTrack->Modify();
					FloatTrack->RemoveAllAnimationData();

					bool bSectionAdded = false;
					UMovieSceneFloatSection* FloatSection = Cast<UMovieSceneFloatSection>(FloatTrack->FindOrAddSection(0, bSectionAdded));
					if (!FloatSection)
					{
						continue;
					}

					FloatSection->Modify();

					if (bSectionAdded)
					{
						FloatSection->SetRange(TRange<FFrameNumber>::All());
					}

					FloatSection->GetChannelProxy().GetChannel<FMovieSceneFloatChannel>(0)->SetDefault(TrackValue);
				}
			}
		}
	}
}

void ImportFBXCamera(UnFbx::FFbxImporter* FbxImporter, UMovieSceneSequence* InSequence, ISequencer& InSequencer,  TMap<FGuid, FString>& InObjectBindingMap, bool bMatchByNameOnly, bool bCreateCameras)
{
	bool bNotifySlate = !FApp::IsUnattended() && !GIsRunningUnattendedScript;

	UMovieScene* MovieScene = InSequence->GetMovieScene();

	TArray<FbxCamera*> AllCameras;
	MovieSceneToolHelpers::GetCameras(FbxImporter->Scene->GetRootNode(), AllCameras);

	if (AllCameras.Num() == 0)
	{
		return;
	}

	if (bCreateCameras)
	{
		UWorld* World = GCurrentLevelEditingViewportClient ? GCurrentLevelEditingViewportClient->GetWorld() : nullptr;

		// Find unmatched cameras
		TArray<FbxCamera*> UnmatchedCameras;
		for (auto Camera : AllCameras)
		{
			FString NodeName = MovieSceneToolHelpers::GetCameraName(Camera);

			bool bMatched = false;
			for (auto InObjectBinding : InObjectBindingMap)
			{		
				FString ObjectName = InObjectBinding.Value;
				if (ObjectName == NodeName)
				{
					// Look for a valid bound object, otherwise need to create a new camera and assign this binding to it
					bool bFoundBoundObject = false;
					TArrayView<TWeakObjectPtr<>> BoundObjects = InSequencer.FindBoundObjects(InObjectBinding.Key, InSequencer.GetFocusedTemplateID());
					for (auto BoundObject : BoundObjects)
					{
						if (BoundObject.IsValid())
						{
							bFoundBoundObject = true;
							break;
						}
					}

					if (!bFoundBoundObject)
					{
						if (bNotifySlate)
						{
							FNotificationInfo Info(FText::Format(NSLOCTEXT("MovieSceneTools", "NoBoundObjectsError", "Existing binding has no objects. Creating a new camera and binding for {0}"), FText::FromString(ObjectName)));
							Info.ExpireDuration = 5.0f;
							FSlateNotificationManager::Get().AddNotification(Info)->SetCompletionState(SNotificationItem::CS_Fail);
						}
					}
				}
			}

			if (!bMatched)
			{
				UnmatchedCameras.Add(Camera);
			}
		}

		// If there are new cameras, clear the object binding map so that we're only assigning values to the newly created cameras
		if (UnmatchedCameras.Num() != 0)
		{
			InObjectBindingMap.Reset();
			bMatchByNameOnly = true;
		}

		// Add any unmatched cameras
		for (auto UnmatchedCamera : UnmatchedCameras)
		{
			FString CameraName = MovieSceneToolHelpers::GetCameraName(UnmatchedCamera);

			AActor* NewCamera = nullptr;
			if (UnmatchedCamera->GetApertureMode() == FbxCamera::eFocalLength)
			{
				FActorSpawnParameters SpawnParams;
				NewCamera = World->SpawnActor<ACineCameraActor>(SpawnParams);
				NewCamera->SetActorLabel(*CameraName);
			}
			else
			{
				FActorSpawnParameters SpawnParams;
				NewCamera = World->SpawnActor<ACameraActor>(SpawnParams);
				NewCamera->SetActorLabel(*CameraName);
			}

			// Copy camera properties before adding default tracks so that initial camera properties match and can be restored after sequencer finishes
			MovieSceneToolHelpers::CopyCameraProperties(UnmatchedCamera, NewCamera);

			TArray<TWeakObjectPtr<AActor> > NewCameras;
			NewCameras.Add(NewCamera);
			TArray<FGuid> NewCameraGuids = InSequencer.AddActors(NewCameras);

			if (NewCameraGuids.Num())
			{
				InObjectBindingMap.Add(NewCameraGuids[0]);
				InObjectBindingMap[NewCameraGuids[0]] = CameraName;
			}
		}
	}
	
	MovieSceneToolHelpers::ImportFBXCameraToExisting(FbxImporter, InSequence, &InSequencer, InSequencer.GetFocusedTemplateID(), InObjectBindingMap, bMatchByNameOnly, true);
}

FGuid FindCameraGuid(FbxCamera* Camera, TMap<FGuid, FString>& InObjectBindingMap)
{
	FString CameraName = MovieSceneToolHelpers::GetCameraName(Camera);

	for (auto& Pair : InObjectBindingMap)
	{
		if (Pair.Value == CameraName)
		{
			return Pair.Key;
		}
	}
	return FGuid();
}

UMovieSceneCameraCutTrack* GetCameraCutTrack(UMovieScene* InMovieScene)
{
	// Get the camera cut
	UMovieSceneTrack* CameraCutTrack = InMovieScene->GetCameraCutTrack();
	if (CameraCutTrack == nullptr)
	{
		InMovieScene->Modify();
		CameraCutTrack = InMovieScene->AddCameraCutTrack(UMovieSceneCameraCutTrack::StaticClass());
	}
	return CastChecked<UMovieSceneCameraCutTrack>(CameraCutTrack);
}

void ImportCameraCut(UnFbx::FFbxImporter* FbxImporter, UMovieScene* InMovieScene, TMap<FGuid, FString>& InObjectBindingMap)
{
	// Find a camera switcher
	FbxCameraSwitcher* CameraSwitcher = FbxImporter->Scene->GlobalCameraSettings().GetCameraSwitcher();
	if (CameraSwitcher == nullptr)
	{
		return;
	}
	// Get the animation layer
	FbxAnimStack* AnimStack = FbxImporter->Scene->GetMember<FbxAnimStack>(0);
	if (AnimStack == nullptr)
	{
		return;
	}
	FbxAnimLayer* AnimLayer = AnimStack->GetMember<FbxAnimLayer>(0);
	if (AnimLayer == nullptr)
	{
		return;
	}

	// The camera switcher camera index refer to depth-first found order of the camera in the FBX
	TArray<FbxCamera*> AllCameras;
	MovieSceneToolHelpers::GetCameras(FbxImporter->Scene->GetRootNode(), AllCameras);

	UMovieSceneCameraCutTrack* CameraCutTrack = GetCameraCutTrack(InMovieScene);
	FFrameRate FrameRate = CameraCutTrack->GetTypedOuter<UMovieScene>()->GetTickResolution();

	FbxAnimCurve* AnimCurve = CameraSwitcher->CameraIndex.GetCurve(AnimLayer);
	if (AnimCurve)
	{
		for (int i = 0; i < AnimCurve->KeyGetCount(); ++i)
		{
			FbxAnimCurveKey key = AnimCurve->KeyGet(i);
			int value = (int)key.GetValue() - 1;
			if (value >= 0 && value < AllCameras.Num())
			{
				FGuid CameraGuid = FindCameraGuid(AllCameras[value], InObjectBindingMap);
				if (CameraGuid != FGuid())
				{
					CameraCutTrack->AddNewCameraCut(UE::MovieScene::FRelativeObjectBindingID(CameraGuid), (key.GetTime().GetSecondDouble() * FrameRate).RoundToFrame());
				}
			}
		}
	}
}

class SMovieSceneImportFBXSettings : public SCompoundWidget, public FGCObject
{
	SLATE_BEGIN_ARGS(SMovieSceneImportFBXSettings) {}
		SLATE_ARGUMENT(FString, ImportFilename)
		SLATE_ARGUMENT(UMovieSceneSequence*, Sequence)
		SLATE_ARGUMENT(ISequencer*, Sequencer)
	SLATE_END_ARGS()

	void Construct(const FArguments& InArgs)
	{
		FPropertyEditorModule& PropertyEditor = FModuleManager::LoadModuleChecked<FPropertyEditorModule>("PropertyEditor");

		FDetailsViewArgs DetailsViewArgs;
		DetailsViewArgs.bShowOptions = false;
		DetailsViewArgs.bAllowSearch = false;
		DetailsViewArgs.bShowPropertyMatrixButton = false;
		DetailsViewArgs.bUpdatesFromSelection = false;
		DetailsViewArgs.bLockable = false;
		DetailsViewArgs.NameAreaSettings = FDetailsViewArgs::HideNameArea;
		DetailsViewArgs.ViewIdentifier = "Import FBX Settings";

		DetailView = PropertyEditor.CreateDetailView(DetailsViewArgs);

		ChildSlot
		[
			SNew(SVerticalBox)

			+ SVerticalBox::Slot()
			[
				DetailView.ToSharedRef()
			]

			+ SVerticalBox::Slot()
			.AutoHeight()
			.HAlign(HAlign_Right)
			.Padding(5.f)
			[
				SNew(SButton)
				.ContentPadding(FMargin(10, 5))
				.Text(NSLOCTEXT("MovieSceneTools", "ImportFBXButtonText", "Import"))
				.OnClicked(this, &SMovieSceneImportFBXSettings::OnImportFBXClicked)
			]
			
		];

		ImportFilename = InArgs._ImportFilename;
		Sequence = InArgs._Sequence;
		Sequencer = InArgs._Sequencer;

		UMovieSceneUserImportFBXSettings* ImportFBXSettings = GetMutableDefault<UMovieSceneUserImportFBXSettings>();
		DetailView->SetObject(ImportFBXSettings);
	}

	virtual void AddReferencedObjects( FReferenceCollector& Collector ) override
	{
		Collector.AddReferencedObject(Sequence);
	}
	virtual FString GetReferencerName() const override
	{
		return TEXT("SMovieSceneImportFBXSettings");
	}

	void SetObjectBindingMap(const TMap<FGuid, FString>& InObjectBindingMap)
	{
		ObjectBindingMap = InObjectBindingMap;
	}

	void SetCreateCameras(TOptional<bool> bInCreateCameras)
	{
		bCreateCameras = bInCreateCameras;
	}

private:

	FReply OnImportFBXClicked()
	{
		
		UMovieSceneUserImportFBXSettings* ImportFBXSettings = GetMutableDefault<UMovieSceneUserImportFBXSettings>();
		FEditorDirectories::Get().SetLastDirectory( ELastDirectory::FBX, FPaths::GetPath( ImportFilename ) ); // Save path as default for next time.

		if (!Sequence || !Sequence->GetMovieScene() || Sequence->GetMovieScene()->IsReadOnly())
		{
			return FReply::Unhandled();
		}

		FFBXInOutParameters InOutParams;
		if (!MovieSceneToolHelpers::ReadyFBXForImport(ImportFilename, ImportFBXSettings,InOutParams))
		{
			return FReply::Unhandled();
		}

		const FScopedTransaction Transaction(NSLOCTEXT("MovieSceneTools", "ImportFBXTransaction", "Import FBX"));
		UnFbx::FFbxImporter* FbxImporter = UnFbx::FFbxImporter::GetInstance();

		bool bMatchByNameOnly = ImportFBXSettings->bMatchByNameOnly;
		if (ObjectBindingMap.Num() == 1 && bMatchByNameOnly)
		{
			UE_LOG(LogMovieScene, Display, TEXT("Fbx Import: Importing onto one selected binding, disabling match by name only."));
			bMatchByNameOnly = false;
		}

		// Import static cameras first
		ImportFBXCamera(FbxImporter, Sequence, *Sequencer, ObjectBindingMap, bMatchByNameOnly, bCreateCameras.IsSet() ? bCreateCameras.GetValue() : ImportFBXSettings->bCreateCameras);

		UWorld* World = Cast<UWorld>(Sequencer->GetPlaybackContext());
		bool bValid = MovieSceneToolHelpers::ImportFBXIfReady(World, Sequence, Sequencer, Sequencer->GetFocusedTemplateID(), ObjectBindingMap, ImportFBXSettings, InOutParams);
	
		Sequencer->NotifyMovieSceneDataChanged(EMovieSceneDataChangeType::MovieSceneStructureItemAdded);

		TSharedPtr<SWindow> Window = FSlateApplication::Get().FindWidgetWindow(AsShared());

		if ( Window.IsValid() )
		{
			Window->RequestDestroyWindow();
		}

		return bValid ? FReply::Handled() : FReply::Unhandled();
	}

	TSharedPtr<IDetailsView> DetailView;
	FString ImportFilename;
	UMovieSceneSequence* Sequence;
	ISequencer* Sequencer;
	TMap<FGuid, FString> ObjectBindingMap;
	TOptional<bool> bCreateCameras;

};

bool MovieSceneToolHelpers::ReadyFBXForImport(const FString&  ImportFilename, UMovieSceneUserImportFBXSettings* ImportFBXSettings, FFBXInOutParameters& OutParams)
{
	UnFbx::FFbxImporter* FbxImporter = UnFbx::FFbxImporter::GetInstance();

	UnFbx::FBXImportOptions* ImportOptions = FbxImporter->GetImportOptions();
	OutParams.bConvertSceneBackup = ImportOptions->bConvertScene;
	OutParams.bConvertSceneUnitBackup = ImportOptions->bConvertSceneUnit;
	OutParams.bForceFrontXAxisBackup = ImportOptions->bForceFrontXAxis;
	OutParams.ImportUniformScaleBackup = ImportOptions->ImportUniformScale;

	ImportOptions->bIsImportCancelable = false;
	ImportOptions->bConvertScene = true;
	ImportOptions->bConvertSceneUnit = ImportFBXSettings->bConvertSceneUnit;
	ImportOptions->bForceFrontXAxis = ImportFBXSettings->bForceFrontXAxis;
	ImportOptions->ImportUniformScale = ImportFBXSettings->ImportUniformScale;

	const FString FileExtension = FPaths::GetExtension(ImportFilename);
	if (!FbxImporter->ImportFromFile(*ImportFilename, FileExtension, true))
	{
		// Log the error message and fail the import.
		FbxImporter->ReleaseScene();
		ImportOptions->bConvertScene = OutParams.bConvertSceneBackup;
		ImportOptions->bConvertSceneUnit = OutParams.bConvertSceneUnitBackup;
		ImportOptions->bForceFrontXAxis = OutParams.bForceFrontXAxisBackup;
		ImportOptions->ImportUniformScale = OutParams.ImportUniformScaleBackup;
		return false;
	}
	return true;
}

bool ImportFBXOntoControlRigs(UWorld* World, UMovieScene* MovieScene, IMovieScenePlayer* Player, FMovieSceneSequenceIDRef TemplateID,
	TMap<FGuid, FString>& ObjectBindingMap, const TArray<FString>& ControRigControlNames , UMovieSceneUserImportFBXSettings* ImportFBXSettings,
	UMovieSceneUserImportFBXControlRigSettings*  Settings)
{
	UMovieSceneUserImportFBXSettings* CurrentImportFBXSettings = GetMutableDefault<UMovieSceneUserImportFBXSettings>();
	TArray<uint8> OriginalSettings;
	FObjectWriter ObjWriter(CurrentImportFBXSettings, OriginalSettings);

	CurrentImportFBXSettings->bMatchByNameOnly = ImportFBXSettings->bMatchByNameOnly;
	CurrentImportFBXSettings->bForceFrontXAxis = ImportFBXSettings->bForceFrontXAxis;
	CurrentImportFBXSettings->bCreateCameras = ImportFBXSettings->bCreateCameras;
	CurrentImportFBXSettings->bReduceKeys = ImportFBXSettings->bReduceKeys;
	CurrentImportFBXSettings->ReduceKeysTolerance = ImportFBXSettings->ReduceKeysTolerance;
	CurrentImportFBXSettings->bConvertSceneUnit = ImportFBXSettings->bConvertSceneUnit;
	CurrentImportFBXSettings->ImportUniformScale = ImportFBXSettings->ImportUniformScale;


	UnFbx::FFbxImporter* FbxImporter = UnFbx::FFbxImporter::GetInstance();

	return true;
}

bool MovieSceneToolHelpers::ImportFBXIfReady(UWorld* World, UMovieSceneSequence* Sequence, IMovieScenePlayer* Player, FMovieSceneSequenceIDRef TemplateID, TMap<FGuid, FString>& ObjectBindingMap, UMovieSceneUserImportFBXSettings* ImportFBXSettings,
	const FFBXInOutParameters& InParams)
{
	UMovieScene* MovieScene = Sequence->GetMovieScene();

	UMovieSceneUserImportFBXSettings* CurrentImportFBXSettings = GetMutableDefault<UMovieSceneUserImportFBXSettings>();
	TArray<uint8> OriginalSettings;
	FObjectWriter ObjWriter(CurrentImportFBXSettings, OriginalSettings);

	CurrentImportFBXSettings->bMatchByNameOnly = ImportFBXSettings->bMatchByNameOnly;
	CurrentImportFBXSettings->bForceFrontXAxis = ImportFBXSettings->bForceFrontXAxis;
	CurrentImportFBXSettings->bCreateCameras = ImportFBXSettings->bCreateCameras;
	CurrentImportFBXSettings->bReduceKeys = ImportFBXSettings->bReduceKeys;
	CurrentImportFBXSettings->ReduceKeysTolerance = ImportFBXSettings->ReduceKeysTolerance;
	CurrentImportFBXSettings->bConvertSceneUnit = ImportFBXSettings->bConvertSceneUnit;
	CurrentImportFBXSettings->ImportUniformScale = ImportFBXSettings->ImportUniformScale;
	UnFbx::FFbxImporter* FbxImporter = UnFbx::FFbxImporter::GetInstance();

	UnFbx::FFbxCurvesAPI CurveAPI;
	FbxImporter->PopulateAnimatedCurveData(CurveAPI);
	TArray<FString> AllNodeNames;
	CurveAPI.GetAllNodeNameArray(AllNodeNames);

	// Import a camera cut track if cams were created, do it after populating curve data ensure only one animation layer, if any
	ImportCameraCut(FbxImporter, MovieScene, ObjectBindingMap);

	FString RootNodeName = FbxImporter->Scene->GetRootNode()->GetName();

	// First try matching by name
	for (int32 NodeIndex = 0; NodeIndex < AllNodeNames.Num(); )
	{
		FString NodeName = AllNodeNames[NodeIndex];
		if (RootNodeName == NodeName)
		{
			++NodeIndex;
			continue;
		}

		bool bFoundMatch = false;
		for (auto It = ObjectBindingMap.CreateConstIterator(); It; ++It)
		{
			if (FCString::Strcmp(*It.Value().ToUpper(), *NodeName.ToUpper()) == 0)
			{
				MovieSceneToolHelpers::ImportFBXNode(NodeName, CurveAPI, Sequence, Player, TemplateID, It.Key());

				ObjectBindingMap.Remove(It.Key());
				AllNodeNames.RemoveAt(NodeIndex);

				bFoundMatch = true;
				break;
			}
		}

		if (bFoundMatch)
		{
			continue;
		}

		++NodeIndex;
	}

	// Otherwise, get the first available node that hasn't been imported onto yet
	if (!ImportFBXSettings->bMatchByNameOnly)
	{
		for (int32 NodeIndex = 0; NodeIndex < AllNodeNames.Num(); )
		{
			FString NodeName = AllNodeNames[NodeIndex];
			if (RootNodeName == NodeName)
			{
				++NodeIndex;
				continue;
			}

			auto It = ObjectBindingMap.CreateConstIterator();
			if (It)
			{
				MovieSceneToolHelpers::ImportFBXNode(NodeName, CurveAPI, Sequence, Player, TemplateID, It.Key());

				UE_LOG(LogMovieScene, Warning, TEXT("Fbx Import: Failed to find any matching node for (%s). Defaulting to first available (%s)."), *NodeName, *It.Value());
				ObjectBindingMap.Remove(It.Key());
				AllNodeNames.RemoveAt(NodeIndex);
				continue;
			}

			++NodeIndex;
		}
	}

	for (FString NodeName : AllNodeNames)
	{
		UE_LOG(LogMovieScene, Warning, TEXT("Fbx Import: Failed to find any matching node for (%s)."), *NodeName);
	}

	// restore
	FObjectReader ObjReader(GetMutableDefault<UMovieSceneUserImportFBXSettings>(), OriginalSettings);

	FbxImporter->ReleaseScene();
	UnFbx::FBXImportOptions* ImportOptions = FbxImporter->GetImportOptions();
	ImportOptions->bConvertScene = InParams.bConvertSceneBackup;
	ImportOptions->bConvertSceneUnit = InParams.bConvertSceneUnitBackup;
	ImportOptions->bForceFrontXAxis = InParams.bForceFrontXAxisBackup;
	ImportOptions->ImportUniformScale = InParams.ImportUniformScaleBackup;
	return true;
}

bool MovieSceneToolHelpers::ImportFBXWithDialog(UMovieSceneSequence* InSequence, ISequencer& InSequencer, const TMap<FGuid, FString>& InObjectBindingMap, TOptional<bool> bCreateCameras)
{
	TArray<FString> OpenFilenames;
	IDesktopPlatform* DesktopPlatform = FDesktopPlatformModule::Get();
	bool bOpen = false;
	if (DesktopPlatform)
	{
		FString ExtensionStr;
		ExtensionStr += TEXT("FBX (*.fbx)|*.fbx|");

		bOpen = DesktopPlatform->OpenFileDialog(
			FSlateApplication::Get().FindBestParentWindowHandleForDialogs(nullptr),
			NSLOCTEXT("MovieSceneTools", "ImportFBX", "Import FBX from...").ToString(), 
			FEditorDirectories::Get().GetLastDirectory(ELastDirectory::FBX),
			TEXT(""), 
			*ExtensionStr,
			EFileDialogFlags::None,
			OpenFilenames
			);
	}
	if (!bOpen)
	{
		return false;
	}

	if (!OpenFilenames.Num())
	{
		return false;
	}

	const FText TitleText = NSLOCTEXT("MovieSceneTools", "ImportFBXTitle", "Import FBX");

	// Create the window to choose our options
	TSharedRef<SWindow> Window = SNew(SWindow)
		.Title(TitleText)
		.HasCloseButton(true)
		.SizingRule(ESizingRule::UserSized)
		.ClientSize(FVector2D(450.0f, 300.0f))
		.AutoCenter(EAutoCenter::PreferredWorkArea)
		.SupportsMinimize(false);

	TSharedRef<SMovieSceneImportFBXSettings> DialogWidget = SNew(SMovieSceneImportFBXSettings)
		.ImportFilename(OpenFilenames[0])
		.Sequence(InSequence)
		.Sequencer(&InSequencer);
	DialogWidget->SetObjectBindingMap(InObjectBindingMap);
	DialogWidget->SetCreateCameras(bCreateCameras);
	Window->SetContent(DialogWidget);

	FSlateApplication::Get().AddWindow(Window);

	return true;
}

bool MovieSceneToolHelpers::HasHiddenMobility(const UClass* ObjectClass)
{
	if (ObjectClass)
	{
		static const FName NAME_HideCategories(TEXT("HideCategories"));
		if (ObjectClass->HasMetaData(NAME_HideCategories))
		{
			if (ObjectClass->GetMetaData(NAME_HideCategories).Contains(TEXT("Mobility")))
			{
				return true;
			}
		}
	}

	return false;
}

const FMovieSceneEvaluationTrack* MovieSceneToolHelpers::GetEvaluationTrack(ISequencer *Sequencer, const FGuid& TrackSignature)
{
	FMovieSceneRootEvaluationTemplateInstance& Instance = Sequencer->GetEvaluationTemplate();
	FMovieSceneCompiledDataID SubDataID = Instance.GetCompiledDataManager()->GetSubDataID(Instance.GetCompiledDataID(), Sequencer->GetFocusedTemplateID());

	{
		const FMovieSceneEvaluationTemplate* Template  = SubDataID.IsValid() ? Instance.GetCompiledDataManager()->FindTrackTemplate(SubDataID) : nullptr;
		const FMovieSceneEvaluationTrack*    EvalTrack = Template ? Template->FindTrack(TrackSignature) : nullptr;
		if (EvalTrack)
		{
			return EvalTrack;
		}
	}
	return nullptr;
}

<<<<<<< HEAD
UObject* MovieSceneToolHelpers::ExportToCameraAnim(UMovieScene* InMovieScene, FGuid& InObjectBinding)
{
	// Create a new camera anim
	IAssetTools& AssetTools = FModuleManager::GetModuleChecked<FAssetToolsModule>("AssetTools").Get();

	UObject* NewAsset = nullptr;

	// Attempt to create a new asset
	for (TObjectIterator<UClass> It ; It ; ++It)
	{
		UClass* CurrentClass = *It;
		if (CurrentClass->IsChildOf(UFactory::StaticClass()) && !(CurrentClass->HasAnyClassFlags(CLASS_Abstract)))
		{
			UFactory* Factory = Cast<UFactory>(CurrentClass->GetDefaultObject());
			if (Factory->CanCreateNew() && Factory->ImportPriority >= 0 && Factory->SupportedClass == UCameraAnim::StaticClass())
			{
				NewAsset = AssetTools.CreateAssetWithDialog(UCameraAnim::StaticClass(), Factory);
				break;
			}
		}
	}

	if (!NewAsset)
	{
		return NewAsset;
	}

	static FName Transform("Transform");
	UMovieScene3DTransformTrack* TransformTrack = InMovieScene->FindTrack<UMovieScene3DTransformTrack>(InObjectBinding, Transform); 
	if (TransformTrack)
	{
		UCameraAnim* CameraAnim = CastChecked<UCameraAnim>(NewAsset);
		UInterpGroup* CameraInterpGroup = CameraAnim->CameraInterpGroup;
		CameraAnim->bRelativeToInitialTransform=false;

		UInterpGroupInst* CameraInst = NewObject<UInterpGroupInst>(CameraAnim, NAME_None, RF_Transactional);
		CameraInst->InitGroupInst(CameraInterpGroup, nullptr);

		UInterpTrackMove* MovementTrack = NewObject<UInterpTrackMove>(CameraInterpGroup, NAME_None, RF_Transactional);
		CameraInterpGroup->InterpTracks.Add(MovementTrack);
		
		UInterpTrackInstMove* MovementTrackInst = NewObject<UInterpTrackInstMove>(CameraInst, NAME_None, RF_Transactional);
		CameraInst->TrackInst.Add(MovementTrackInst);
		MovementTrackInst->InitTrackInst(MovementTrack);
			
		MovementTrack->CreateSubTracks(false);

		UInterpTrackMoveAxis* MoveAxies[6];
		for( int32 SubTrackIndex = 0; SubTrackIndex < 6; ++SubTrackIndex )
		{
			MoveAxies[ SubTrackIndex ] = Cast<UInterpTrackMoveAxis>( MovementTrack->SubTracks[ SubTrackIndex ] );
		}

		TArray<UMovieSceneSection*> Sections = TransformTrack->GetAllSections();

		if (Sections.Num())
		{
			if (Sections.Num() > 1)
			{
				UE_LOG(LogMovieScene, Error, TEXT("Export to Camera Anim: Failed to export, multiple sections (%d) are not supported"), Sections.Num());
			}
			else
			{
				FFrameRate TickResolution = InMovieScene->GetTickResolution();
				UMovieScene3DTransformSection* TransformSection = Cast<UMovieScene3DTransformSection>(Sections[0]);
				TArrayView<FMovieSceneDoubleChannel*> DoubleChannels = TransformSection->GetChannelProxy().GetChannels<FMovieSceneDoubleChannel>();

				CopyKeyDataToMoveAxis(DoubleChannels[0]->GetData(), MoveAxies[AXIS_TranslationX], TickResolution);
				CopyKeyDataToMoveAxis(DoubleChannels[1]->GetData(), MoveAxies[AXIS_TranslationY], TickResolution);
				CopyKeyDataToMoveAxis(DoubleChannels[2]->GetData(), MoveAxies[AXIS_TranslationZ], TickResolution);
				CopyKeyDataToMoveAxis(DoubleChannels[3]->GetData(), MoveAxies[AXIS_RotationX],    TickResolution);
				CopyKeyDataToMoveAxis(DoubleChannels[4]->GetData(), MoveAxies[AXIS_RotationY],    TickResolution);
				CopyKeyDataToMoveAxis(DoubleChannels[5]->GetData(), MoveAxies[AXIS_RotationZ],    TickResolution);
			}
		}
	}

	return NewAsset;
}


bool MovieSceneToolHelpers::HasHiddenMobility(const UClass* ObjectClass)
{
	if (ObjectClass)
	{
		static const FName NAME_HideCategories(TEXT("HideCategories"));
		if (ObjectClass->HasMetaData(NAME_HideCategories))
		{
			if (ObjectClass->GetMetaData(NAME_HideCategories).Contains(TEXT("Mobility")))
			{
				return true;
			}
		}
	}

	return false;
}

const FMovieSceneEvaluationTrack* MovieSceneToolHelpers::GetEvaluationTrack(ISequencer *Sequencer, const FGuid& TrackSignature)
{
	FMovieSceneRootEvaluationTemplateInstance& Instance = Sequencer->GetEvaluationTemplate();
	FMovieSceneCompiledDataID SubDataID = Instance.GetCompiledDataManager()->GetSubDataID(Instance.GetCompiledDataID(), Sequencer->GetFocusedTemplateID());

	{
		const FMovieSceneEvaluationTemplate* Template  = SubDataID.IsValid() ? Instance.GetCompiledDataManager()->FindTrackTemplate(SubDataID) : nullptr;
		const FMovieSceneEvaluationTrack*    EvalTrack = Template ? Template->FindTrack(TrackSignature) : nullptr;
		if (EvalTrack)
		{
			return EvalTrack;
		}
	}
	return nullptr;
}

=======
>>>>>>> d731a049
void ExportLevelMesh(UnFbx::FFbxExporter* Exporter, ULevel* Level, IMovieScenePlayer* Player, const TArray<FGuid>& Bindings, INodeNameAdapter& NodeNameAdapter, FMovieSceneSequenceIDRef& Template)
{
	// Get list of actors based upon bindings...
	const bool bSelectedOnly = (Bindings.Num()) != 0;

	const bool bSaveAnimSeq = false; //force off saving any AnimSequences since this can conflict when we export the level sequence animations.

	TArray<AActor*> ActorToExport;

	int32 ActorCount = Level->Actors.Num();
	for (int32 ActorIndex = 0; ActorIndex < ActorCount; ++ActorIndex)
	{
		AActor* Actor = Level->Actors[ActorIndex];
		if (Actor != NULL)
		{
			FGuid ExistingGuid = Player->FindObjectId(*Actor, Template);
			if (ExistingGuid.IsValid() && (!bSelectedOnly || Bindings.Contains(ExistingGuid)))
			{
				ActorToExport.Add(Actor);
			}
		}
	}

	// Export the persistent level and all of it's actors
	Exporter->ExportLevelMesh(Level, !bSelectedOnly, ActorToExport, NodeNameAdapter, bSaveAnimSeq);
}

bool MovieSceneToolHelpers::ExportFBX(UWorld* World, UMovieScene* MovieScene, IMovieScenePlayer* Player, const TArray<FGuid>& Bindings, const TArray<UMovieSceneTrack*>& MasterTracks, INodeNameAdapter& NodeNameAdapter, FMovieSceneSequenceIDRef& Template, const FString& InFBXFileName, FMovieSceneSequenceTransform& RootToLocalTransform)
{
	UnFbx::FFbxExporter* Exporter = UnFbx::FFbxExporter::GetInstance();

	Exporter->CreateDocument();
	Exporter->SetTransformBaking(false);
	Exporter->SetKeepHierarchy(true);

	ExportLevelMesh(Exporter, World->PersistentLevel, Player, Bindings, NodeNameAdapter, Template);

	// Export streaming levels and actors
	for (ULevelStreaming* StreamingLevel : World->GetStreamingLevels())
	{
		if (StreamingLevel)
		{
			if (ULevel* Level = StreamingLevel->GetLoadedLevel())
			{
				ExportLevelMesh(Exporter, Level, Player, Bindings, NodeNameAdapter, Template);
			}
		}
	}

	Exporter->ExportLevelSequence(MovieScene, Bindings, Player, NodeNameAdapter, Template, RootToLocalTransform);

	//Export given master tracks

	for (UMovieSceneTrack* MasterTrack : MasterTracks)
	{
		TArray<UMovieSceneTrack*> Tracks;
		Tracks.Add(MasterTrack);
		Exporter->ExportLevelSequenceTracks(MovieScene, Player, Template, nullptr, nullptr, Tracks, RootToLocalTransform);
	}
	// Save to disk
	Exporter->WriteToFile(*InFBXFileName);

	return true;
}
static void TickLiveLink(ILiveLinkClient* LiveLinkClient, TMap<FGuid, ELiveLinkSourceMode>&  SourceAndMode)
{

	//This first bit lookes for a Sequencer Live Link Source which can show up any frame and we need to set it to Latest mode
	if (LiveLinkClient)
	{
		TArray<FGuid> Sources = LiveLinkClient->GetSources();
		for (const FGuid& Guid : Sources)
		{
			FText SourceTypeText = LiveLinkClient->GetSourceType(Guid);
			FString SourceTypeStr = SourceTypeText.ToString();
			if (SourceTypeStr.Contains(TEXT("Sequencer Live Link")))
			{
				ULiveLinkSourceSettings* Settings = LiveLinkClient->GetSourceSettings(Guid);
				if (Settings)
				{
					if (Settings->Mode != ELiveLinkSourceMode::Latest)
					{
						SourceAndMode.Add(Guid, Settings->Mode);
						Settings->Mode = ELiveLinkSourceMode::Latest;
					}
				}
			}
		}
	
		LiveLinkClient->ForceTick();
	}
}

static void TickFrame(const FFrameNumber& FrameNumber,float DeltaTime, UMovieScene* MovieScene, UnFbx::FLevelSequenceAnimTrackAdapter& AnimTrackAdapter,
	const TArray<IMovieSceneToolsAnimationBakeHelper*>& BakeHelpers, const TArray< USkeletalMeshComponent*>& SkelMeshComps, 
	ILiveLinkClient* LiveLinkClient, TMap<FGuid, ELiveLinkSourceMode>& SourceAndMode)
{
	//Begin records a frame so need to set things up first
	for (IMovieSceneToolsAnimationBakeHelper* BakeHelper : BakeHelpers)
	{
		if (BakeHelper)
		{
			BakeHelper->PreEvaluation(MovieScene, FrameNumber);
		}
	}
<<<<<<< HEAD
	// This will call UpdateSkelPose on the skeletal mesh component to move bones based on animations in the matinee group
	int32 Index = FrameNumber.Value;
	AnimTrackAdapter.UpdateAnimation(Index);
=======
	// This will call UpdateSkelPose on the skeletal mesh component to move bones based on animations in the sequence
	int32 Index = FrameNumber.Value;
	AnimTrackAdapter.UpdateAnimation(Index);

	UWorld* World = GCurrentLevelEditingViewportClient ? GCurrentLevelEditingViewportClient->GetWorld() : nullptr;
	if (World)
	{
		const FConstraintsManagerController& Controller = FConstraintsManagerController::Get(World);
		Controller.EvaluateAllConstraints();
	}

>>>>>>> d731a049
	for (IMovieSceneToolsAnimationBakeHelper* BakeHelper : BakeHelpers)
	{
		if (BakeHelper)
		{
			BakeHelper->PostEvaluation(MovieScene, FrameNumber);
		}
	}
	//Live Link source can show up at any time so we unfortunately need to check for it
	TickLiveLink(LiveLinkClient, SourceAndMode);

	// Update space bases so new animation position has an effect.
	for (USkeletalMeshComponent* SkelMeshComp : SkelMeshComps)
	{
		SkelMeshComp->TickAnimation(DeltaTime, false);

		SkelMeshComp->RefreshBoneTransforms();
<<<<<<< HEAD
		SkelMeshComp->RefreshSlaveComponents();
=======
		SkelMeshComp->RefreshFollowerComponents();
>>>>>>> d731a049
		SkelMeshComp->UpdateComponentToWorld();
		SkelMeshComp->FinalizeBoneTransform();
		SkelMeshComp->MarkRenderTransformDirty();
		SkelMeshComp->MarkRenderDynamicDataDirty();
	}

}
bool MovieSceneToolHelpers::BakeToSkelMeshToCallbacks(UMovieScene* MovieScene, IMovieScenePlayer* Player,
	USkeletalMeshComponent* InSkelMeshComp, FMovieSceneSequenceIDRef& Template, FMovieSceneSequenceTransform& RootToLocalTransform, UAnimSeqExportOption* ExportOptions,
	FInitAnimationCB InitCallback, FStartAnimationCB StartCallback, FTickAnimationCB TickCallback, FEndAnimationCB EndCallback)
{
	TArray< USkeletalMeshComponent*> SkelMeshComps;
	if (ExportOptions->bEvaluateAllSkeletalMeshComponents)
	{
		AActor* Actor = InSkelMeshComp->GetTypedOuter<AActor>();
		if (Actor)
		{
			Actor->GetComponents(SkelMeshComps, false);
		}
	}
	else
	{
		SkelMeshComps.Add(InSkelMeshComp);
	}
	//if we have no allocated bone space transforms something wrong so try to recalc them,only need to do this on the recorded skelmesh
	if (InSkelMeshComp->GetBoneSpaceTransforms().Num() <= 0)
	{
		InSkelMeshComp->RecalcRequiredBones(0);
		if (InSkelMeshComp->GetBoneSpaceTransforms().Num() <= 0)
		{
			UE_LOG(LogMovieScene, Error, TEXT("Error Ba"));
			return false;
		}
	}

	UnFbx::FLevelSequenceAnimTrackAdapter AnimTrackAdapter(Player, MovieScene, RootToLocalTransform);
	int32 LocalStartFrame = AnimTrackAdapter.GetLocalStartFrame();
	int32 StartFrame = AnimTrackAdapter.GetStartFrame();
	int32 AnimationLength = AnimTrackAdapter.GetLength();
	float FrameRate = AnimTrackAdapter.GetFrameRate();
	float DeltaTime = 1.0f / FrameRate;
	FFrameRate SampleRate = MovieScene->GetDisplayRate();


	//If we are running with a live link track we need to do a few things.
	// 1. First test to see if we have one, only way to really do that is to see if we have a source that has the `Sequencer Live Link Track`.  We also evalute the first frame in case we are out of range and the sources aren't created yet.
	// 2. Make sure Sequencer.AlwaysSendInterpolated.LiveLink is non-zero, and then set it back to zero if it's not.
	// 3. For each live link sequencer source we need to set the ELiveLinkSourceMode to Latest so that we just get the latest and don't use engine/timecode for any interpolation.
	ILiveLinkClient* LiveLinkClient = nullptr;
	IModularFeatures& ModularFeatures = IModularFeatures::Get();
	TMap<FGuid, ELiveLinkSourceMode> SourceAndMode;
	if (ModularFeatures.IsModularFeatureAvailable(ILiveLinkClient::ModularFeatureName))
	{
		LiveLinkClient = &ModularFeatures.GetModularFeature<ILiveLinkClient>(ILiveLinkClient::ModularFeatureName);
	}
	TOptional<int32> SequencerAlwaysSenedLiveLinkInterpolated;
	IConsoleVariable* CVarAlwaysSendInterpolatedLiveLink = IConsoleManager::Get().FindConsoleVariable(TEXT("Sequencer.AlwaysSendInterpolatedLiveLink"));
	if (CVarAlwaysSendInterpolatedLiveLink)
	{
		SequencerAlwaysSenedLiveLinkInterpolated = CVarAlwaysSendInterpolatedLiveLink->GetInt();
		CVarAlwaysSendInterpolatedLiveLink->Set(1, ECVF_SetByConsole);
	}

	const TArray<IMovieSceneToolsAnimationBakeHelper*>&  BakeHelpers = FMovieSceneToolsModule::Get().GetAnimationBakeHelpers();
	for (IMovieSceneToolsAnimationBakeHelper* BakeHelper : BakeHelpers)
	{
		if (BakeHelper)
		{
			BakeHelper->StartBaking(MovieScene);
		}
	}

	InitCallback.ExecuteIfBound();
	//if we have delay frames run them first at the LocalStartFrame - ExportOptions->WarmupFrames;
	if (ExportOptions->DelayBeforeStart > 0)
	{
		FFrameNumber FrameNumber = FFrameNumber(LocalStartFrame) - ExportOptions->WarmUpFrames;
		for (int32 Index = 0; Index < ExportOptions->DelayBeforeStart; ++Index)
		{
			TickFrame(FrameNumber, DeltaTime, MovieScene, AnimTrackAdapter, BakeHelpers, SkelMeshComps, LiveLinkClient, SourceAndMode);
		}

	}
	//if we have warmup frames
	if (ExportOptions->WarmUpFrames > 0)
	{
		for (int32 Index = -ExportOptions->WarmUpFrames.Value; Index < 0; ++Index)
		{
			FFrameNumber FrameNumber = FFrameNumber(LocalStartFrame) - FFrameNumber(Index);
			TickFrame(FrameNumber, DeltaTime, MovieScene, AnimTrackAdapter, BakeHelpers, SkelMeshComps, LiveLinkClient, SourceAndMode);
		}
	}
	
	//BeginRecording, which happens in the Start Callback below, records a frame so need to set things up first at first frame, even if we had any delay or warmup
	TickFrame(LocalStartFrame, DeltaTime, MovieScene, AnimTrackAdapter, BakeHelpers, SkelMeshComps, LiveLinkClient, SourceAndMode);
	StartCallback.ExecuteIfBound();

	for (int32 FrameCount = 1; FrameCount <= AnimationLength; ++FrameCount)
	{
		int32 LocalIndex = LocalStartFrame + FrameCount;
		FFrameNumber LocalFrame(LocalIndex);
		TickFrame(LocalFrame, DeltaTime, MovieScene, AnimTrackAdapter, BakeHelpers, SkelMeshComps, LiveLinkClient, SourceAndMode);
		TickCallback.ExecuteIfBound(DeltaTime);
	}

	for (IMovieSceneToolsAnimationBakeHelper* BakeHelper : BakeHelpers)
	{
		if (BakeHelper)
		{
			BakeHelper->StopBaking(MovieScene);
		}
	}
	EndCallback.ExecuteIfBound();

	//now do any sequencer live link cleanup
	if (LiveLinkClient)
	{
		for (TPair<FGuid, ELiveLinkSourceMode>& Item : SourceAndMode)
		{
			ULiveLinkSourceSettings* Settings = LiveLinkClient->GetSourceSettings(Item.Key);
			if (Settings)
			{
				Settings->Mode = Item.Value;
			}
		}
	}

	if (SequencerAlwaysSenedLiveLinkInterpolated.IsSet() && CVarAlwaysSendInterpolatedLiveLink)
	{
		CVarAlwaysSendInterpolatedLiveLink->Set(0, ECVF_SetByConsole);
	}
	return true;
}

bool MovieSceneToolHelpers::ExportToAnimSequence(UAnimSequence* AnimSequence, UAnimSeqExportOption* ExportOptions, UMovieScene* MovieScene, IMovieScenePlayer* Player,
	USkeletalMeshComponent* SkelMeshComp, FMovieSceneSequenceIDRef& Template, FMovieSceneSequenceTransform& RootToLocalTransform)
{
	if (AnimSequence == nullptr || ExportOptions == nullptr || MovieScene == nullptr || SkelMeshComp == nullptr)
	{
		UE_LOG(LogMovieScene, Error, TEXT("MovieSceneToolHelpers::ExportToAnimSequence All parameters must be valid."));
		return false;
	}
	FAnimRecorderInstance AnimationRecorder;
	FFrameRate SampleRate = MovieScene->GetDisplayRate();
	FInitAnimationCB InitCallback = FInitAnimationCB::CreateLambda([&AnimationRecorder,SampleRate,ExportOptions,SkelMeshComp,AnimSequence]
	{
		FAnimationRecordingSettings RecordingSettings;
		RecordingSettings.SampleFrameRate = SampleRate;
<<<<<<< HEAD
		RecordingSettings.InterpMode = ERichCurveInterpMode::RCIM_Cubic;
		RecordingSettings.TangentMode = ERichCurveTangentMode::RCTM_Auto;
=======
		RecordingSettings.Interpolation = ExportOptions->Interpolation;
		RecordingSettings.InterpMode = ExportOptions->CurveInterpolation;
		if (ExportOptions->CurveInterpolation == ERichCurveInterpMode::RCIM_Constant ||
			ExportOptions->CurveInterpolation == ERichCurveInterpMode::RCIM_None)
		{
			RecordingSettings.TangentMode = ERichCurveTangentMode::RCTM_None;
		}
		else
		{
			RecordingSettings.TangentMode = ERichCurveTangentMode::RCTM_Auto;
		}
>>>>>>> d731a049
		RecordingSettings.Length = 0;
		RecordingSettings.bRemoveRootAnimation = false;
		RecordingSettings.bCheckDeltaTimeAtBeginning = false;
		RecordingSettings.bRecordTransforms = ExportOptions->bExportTransforms;
		RecordingSettings.bRecordMorphTargets = ExportOptions->bExportMorphTargets;
		RecordingSettings.bRecordAttributeCurves = ExportOptions->bExportAttributeCurves;
		RecordingSettings.bRecordMaterialCurves = ExportOptions->bExportMaterialCurves;
		RecordingSettings.bRecordInWorldSpace = ExportOptions->bRecordInWorldSpace;
		AnimationRecorder.Init(SkelMeshComp, AnimSequence, nullptr, RecordingSettings);	
		});

	
	FStartAnimationCB StartCallback = FStartAnimationCB::CreateLambda([SkelMeshComp, &AnimationRecorder]
	{
		AnimationRecorder.BeginRecording();
		SkelMeshComp->UpdateLODStatus();
	});

	FTickAnimationCB TickCallback = FTickAnimationCB::CreateLambda([&AnimationRecorder](float DeltaTime)
	{
		AnimationRecorder.Update(DeltaTime);

	});

	FEndAnimationCB EndCallback = FEndAnimationCB::CreateLambda([&AnimationRecorder]
	{
			const bool bShowAnimationAssetCreatedToast = false;
			AnimationRecorder.FinishRecording(bShowAnimationAssetCreatedToast);
	});
	

	MovieSceneToolHelpers::BakeToSkelMeshToCallbacks(MovieScene,Player,
		SkelMeshComp, Template, RootToLocalTransform, ExportOptions,
		InitCallback, StartCallback, TickCallback, EndCallback);
	return true;
}

FSpawnableRestoreState::FSpawnableRestoreState(UMovieScene* MovieScene)
	: bWasChanged(false)
	, WeakMovieScene(MovieScene)
{
	for (int32 SpawnableIndex = 0; SpawnableIndex < WeakMovieScene->GetSpawnableCount(); ++SpawnableIndex)
	{
		FMovieSceneSpawnable& Spawnable = WeakMovieScene->GetSpawnable(SpawnableIndex);

		UMovieSceneSpawnTrack* SpawnTrack = WeakMovieScene->FindTrack<UMovieSceneSpawnTrack>(Spawnable.GetGuid());

		if (SpawnTrack && SpawnTrack->GetAllSections().Num() > 0)
		{
			// Start a transaction that will be undone later for the modifications to the spawn track
			if (!bWasChanged)
			{
				GEditor->BeginTransaction(NSLOCTEXT("MovieSceneToolHelpers", "SpwanableRestoreState", "SpawnableRestoreState"));
			}

			bWasChanged = true;
			
			// Spawnable could be in a subscene, so temporarily override it to persist throughout
			SpawnOwnershipMap.Add(Spawnable.GetGuid(), Spawnable.GetSpawnOwnership());
			Spawnable.SetSpawnOwnership(ESpawnOwnership::MasterSequence);

			UMovieSceneSpawnSection* SpawnSection = Cast<UMovieSceneSpawnSection>(SpawnTrack->GetAllSections()[0]);
			SpawnSection->Modify();
			SpawnSection->GetChannel().Reset();
			SpawnSection->GetChannel().SetDefault(true);
		}
	}

	if (bWasChanged)
	{
		GEditor->EndTransaction();
	}
}
FSpawnableRestoreState::~FSpawnableRestoreState()
{
	if (!bWasChanged || !WeakMovieScene.IsValid())
	{
		return;
	}

	// Restore spawnable owners
	for (int32 SpawnableIndex = 0; SpawnableIndex < WeakMovieScene->GetSpawnableCount(); ++SpawnableIndex)
	{
		FMovieSceneSpawnable& Spawnable = WeakMovieScene->GetSpawnable(SpawnableIndex);
		Spawnable.SetSpawnOwnership(SpawnOwnershipMap[Spawnable.GetGuid()]);
	}

	// Restore modified spawned sections
	bool bOrigSquelchTransactionNotification = GEditor->bSquelchTransactionNotification;
	GEditor->bSquelchTransactionNotification = true;
	GEditor->UndoTransaction(false);
	GEditor->bSquelchTransactionNotification = bOrigSquelchTransactionNotification;
}


void MovieSceneToolHelpers::GetParents(TArray<const UObject*>& Parents, const UObject* InObject)
{
	const AActor* Actor = Cast<AActor>(InObject);
	if (Actor)
	{
		Parents.Emplace(Actor);
		const AActor* ParentActor = Actor->GetAttachParentActor();
		if (ParentActor)
		{
			GetParents(Parents, ParentActor);
		}
	}
}
/** This is not that scalable moving forward with stuff like the control rig , need a better caching solution there */
bool MovieSceneToolHelpers::GetParentTM(FTransform& CurrentRefTM, const TSharedPtr<ISequencer>& Sequencer, UObject* ParentObject, FFrameTime KeyTime)
{
	UMovieSceneSequence* Sequence = Sequencer->GetFocusedMovieSceneSequence();
	if (!Sequence)
	{
		return false;
	}

	FGuid ObjectBinding = Sequencer->FindCachedObjectId(*ParentObject, Sequencer->GetFocusedTemplateID());
	if (!ObjectBinding.IsValid())
	{
		return false;
	}

	const FMovieSceneBinding* Binding = Sequence->GetMovieScene()->FindBinding(ObjectBinding);
	if (!Binding)
	{
		return false;
	}
	//TODO this doesn't handle blended sections at all
	for (const UMovieSceneTrack* Track : Binding->GetTracks())
	{
		const UMovieScene3DTransformTrack* TransformTrack = Cast<UMovieScene3DTransformTrack>(Track);
		if (!TransformTrack)
		{
			continue;
		}

		//we used to loop between sections here and only evaluate if we are in a section, this will give us wrong transfroms though
		//when in between or outside of the section range. We still want to evaluate, though it is heavy.

		const FMovieSceneEvaluationTrack* EvalTrack = MovieSceneToolHelpers::GetEvaluationTrack(Sequencer.Get(), TransformTrack->GetSignature());
		if (EvalTrack)
		{
			FVector ParentKeyPos;
			FRotator ParentKeyRot;
			GetLocationAtTime(EvalTrack, ParentObject, KeyTime, ParentKeyPos, ParentKeyRot, Sequencer);
			CurrentRefTM = FTransform(ParentKeyRot, ParentKeyPos);
			return true;
		}

	}

	return false;
}

FTransform MovieSceneToolHelpers::GetRefFrameFromParents(const TSharedPtr<ISequencer>& Sequencer, const TArray<const UObject*>& Parents, FFrameTime KeyTime)
{
	FTransform RefTM = FTransform::Identity;
	FTransform ParentRefTM = FTransform::Identity;

	for (const UObject* Object : Parents)
	{
		const AActor* Actor = Cast<AActor>(Object);
		if (Actor != nullptr)
		{
			if (Actor->GetRootComponent() != nullptr && Actor->GetRootComponent()->GetAttachParent() != nullptr)
			{
				//Always get local ref tm since we don't know which parent is in the sequencer or not.
				if (!GetParentTM(ParentRefTM, Sequencer, Actor->GetRootComponent()->GetAttachParent()->GetOwner(), KeyTime))
				{
					AActor* Parent = Actor->GetRootComponent()->GetAttachParent()->GetOwner();
					if (Parent && Parent->GetRootComponent())
					{
						ParentRefTM = Parent->GetRootComponent()->GetRelativeTransform();
					}
					else
					{
						continue;
					}
				}
				RefTM = ParentRefTM * RefTM;
			}
		}
		else
		{
			const USceneComponent* SceneComponent = Cast<USceneComponent>(Object);
			FTransform CurrentRefTM = FTransform::Identity;
			UObject* ParentObject = SceneComponent->GetAttachParent() == SceneComponent->GetOwner()->GetRootComponent() ? static_cast<UObject*>(SceneComponent->GetOwner()) : SceneComponent->GetAttachParent();

			if (SceneComponent->GetAttachParent() != nullptr)
			{
				if (!GetParentTM(CurrentRefTM, Sequencer, ParentObject, KeyTime))
				{
					CurrentRefTM = RefTM * SceneComponent->GetAttachParent()->GetRelativeTransform();
				}
			}
			RefTM = CurrentRefTM * RefTM;
		}
	}
	return RefTM;
}

void MovieSceneToolHelpers::GetLocationAtTime(const FMovieSceneEvaluationTrack* Track, UObject* Object, FFrameTime KeyTime, FVector& KeyPos, FRotator& KeyRot, const TSharedPtr<ISequencer>& Sequencer)
{
	// ~~~~~~~~~~~~~~~~~~~~~~~~~~~~~~~~~~~~~~~~~~~~~~~~~~~~~~~~~~~~~~~~~~~~~~~~~~~~~~~~~~
	// TODO: Reimplement trajectory rendering
	// ~~~~~~~~~~~~~~~~~~~~~~~~~~~~~~~~~~~~~~~~~~~~~~~~~~~~~~~~~~~~~~~~~~~~~~~~~~~~~~~~~~
	UE_MOVIESCENE_TODO(Reimplement trajectory rendering)
}

USkeletalMeshComponent* MovieSceneToolHelpers::AcquireSkeletalMeshFromObject(UObject* BoundObject)
{
	if (AActor* Actor = Cast<AActor>(BoundObject))
	{
		for (UActorComponent* Component : Actor->GetComponents())
		{
			if (USkeletalMeshComponent* SkeletalMeshComp = Cast<USkeletalMeshComponent>(Component))
			{
				return SkeletalMeshComp;
			}
		}
	}
	else if (USkeletalMeshComponent* SkeletalMeshComponent = Cast<USkeletalMeshComponent>(BoundObject))
	{
		if (SkeletalMeshComponent->GetSkeletalMeshAsset())
		{
			return SkeletalMeshComponent;
		}
	}
	return nullptr;
}
static void GetSequenceSceneComponentWorldTransforms(USceneComponent* SceneComponent, IMovieScenePlayer* Player, UMovieSceneSequence* InSequence, FMovieSceneSequenceIDRef Template, const TArray<FFrameNumber>& Frames, TArray<FTransform>& OutTransforms)
{

	// Hack: static system interrogator for now to avoid re-allocating UObjects all the time
	static UE::MovieScene::FSystemInterrogator Interrogator;
	Interrogator.Reset();

	Interrogator.ImportTransformHierarchy(SceneComponent, Player, Template);

	if (Frames[0] < Frames[Frames.Num() - 1])
	{
		for (const FFrameNumber& FrameNumber : Frames)
		{
			const FFrameTime FrameTime(FrameNumber);
			Interrogator.AddInterrogation(FrameTime);
		}
		Interrogator.Update();

		Interrogator.QueryWorldSpaceTransforms(SceneComponent, OutTransforms);
	}
	else //time is backward we need to do swap things around
	{
		for (int32 Index = Frames.Num() - 1; Index >= 0; --Index)
		{
			const FFrameTime FrameTime(Frames[Index]);
			Interrogator.AddInterrogation(FrameTime);
		}
		Interrogator.Update();

		TArray<FTransform> WorldTransforms;
		Interrogator.QueryWorldSpaceTransforms(SceneComponent, WorldTransforms);
		OutTransforms.SetNum(0);
		OutTransforms.Reserve(WorldTransforms.Num());
		for (int32 Index2 = WorldTransforms.Num() - 1; Index2 >= 0; --Index2)
		{
			OutTransforms.Add(WorldTransforms[Index2]);
		}
	}
	Interrogator.Reset();
}

static void GetSequencerActorWorldTransforms(IMovieScenePlayer* Player, UMovieSceneSequence* InSequence, FMovieSceneSequenceIDRef Template, const FActorForWorldTransforms& ActorSelection, const TArray<FFrameNumber>& Frames, TArray<FTransform>& OutTransforms)
{
	if (AActor* Actor = ActorSelection.Actor.Get())
	{

		USkeletalMeshComponent* SkelMeshComp = ActorSelection.Component.IsValid() ? Cast<USkeletalMeshComponent>(ActorSelection.Component.Get()) : nullptr;

		if (!SkelMeshComp)
		{
			SkelMeshComp = MovieSceneToolHelpers::AcquireSkeletalMeshFromObject(Actor);
		}

		if (ActorSelection.SocketName != NAME_None && SkelMeshComp)
		{

			if (UMovieScene* MovieScene = InSequence->GetMovieScene())
			{
				OutTransforms.SetNum(Frames.Num());

				FMovieSceneSequenceTransform RootToLocalTransform;

				FFrameRate TickResolution = MovieScene->GetTickResolution();
				FFrameRate DisplayRate = MovieScene->GetDisplayRate();
				const TArray<IMovieSceneToolsAnimationBakeHelper*>& BakeHelpers = FMovieSceneToolsModule::Get().GetAnimationBakeHelpers();

				for (IMovieSceneToolsAnimationBakeHelper* BakeHelper : BakeHelpers)
				{
					if (BakeHelper)
					{
						BakeHelper->StartBaking(MovieScene);
					}
				}

				for (int32 Index = 0; Index < Frames.Num(); ++Index)
				{
					const FFrameNumber& FrameNumber = Frames[Index];
					FFrameTime GlobalTime(FrameNumber);

					for (IMovieSceneToolsAnimationBakeHelper* BakeHelper : BakeHelpers)
					{
						if (BakeHelper)
						{
							BakeHelper->PreEvaluation(MovieScene, FrameNumber);
						}
					}

					FMovieSceneContext Context = FMovieSceneContext(FMovieSceneEvaluationRange(GlobalTime, TickResolution), Player->GetPlaybackStatus()).SetHasJumped(true);
					if (Index == 0) // similar with baking first time in we need to evaluate twice (think due to double buffering that happens with skel mesh components).
					{
						Player->GetEvaluationTemplate().EvaluateSynchronousBlocking(Context, *Player);
					}
					Player->GetEvaluationTemplate().EvaluateSynchronousBlocking(Context, *Player);


					const FConstraintsManagerController& Controller = FConstraintsManagerController::Get(Actor->GetWorld());
					Controller.EvaluateAllConstraints();
					
					for (IMovieSceneToolsAnimationBakeHelper* BakeHelper : BakeHelpers)
					{
						if (BakeHelper)
						{
							BakeHelper->PostEvaluation(MovieScene, FrameNumber);
						}
					}

					AActor* Parent = ActorSelection.Actor.Get();
					while (Parent)
					{
						TArray<USkeletalMeshComponent*> MeshComps;
						Parent->GetComponents(MeshComps, true);

						for (USkeletalMeshComponent* MeshComp : MeshComps)
						{
							MeshComp->TickAnimation(0.03f, false);
							MeshComp->RefreshBoneTransforms();
							MeshComp->RefreshFollowerComponents();
							MeshComp->UpdateComponentToWorld();
							MeshComp->FinalizeBoneTransform();
							MeshComp->MarkRenderTransformDirty();
							MeshComp->MarkRenderDynamicDataDirty();
						}

						Parent = Parent->GetAttachParentActor();
					}

					OutTransforms[Index] = SkelMeshComp->GetSocketTransform(ActorSelection.SocketName);// GetSocketTransofrm is world space in theory*OutTransforms[Index];

				}

				for (IMovieSceneToolsAnimationBakeHelper* BakeHelper : BakeHelpers)
				{
					if (BakeHelper)
					{
						BakeHelper->StopBaking(MovieScene);
					}
				}
			}
		}
		else //no attached skelmesh socket so use Interrogator
		{
			USceneComponent* SceneComponent = Actor->GetRootComponent();
			if (SceneComponent)
			{
				GetSequenceSceneComponentWorldTransforms(SceneComponent, Player, InSequence, Template, Frames, OutTransforms);
			}
			
		}
	}
	else //no actor so check to see if there's a scene component
	{
		USceneComponent* SceneComponent = ActorSelection.Component.IsValid() ? Cast<USceneComponent>(ActorSelection.Component.Get()) : nullptr;
		if (SceneComponent)
		{
			GetSequenceSceneComponentWorldTransforms(SceneComponent, Player, InSequence, Template, Frames, OutTransforms);
		}

	}
}

static void GetNonSequencerActorWorldTransforms(IMovieScenePlayer* Player, UMovieSceneSequence* InSequence, FMovieSceneSequenceIDRef Template, const FActorForWorldTransforms& ActorSelection, const TArray<FFrameNumber>& Frames, TArray<FTransform>& OutTransforms)
{
	FName SocketName = ActorSelection.SocketName;
	AActor* Actor = ActorSelection.Actor.Get();
	FActorForWorldTransforms NewActorSelection = ActorSelection;
	FTransform WorldTransform = FTransform::Identity;
	if (Actor)
	{
		do
		{
			FGuid ActorHandle = GetHandleToObject(Actor, InSequence, Player, Template,false);
			if (ActorHandle.IsValid() && Frames.Num() > 0)
			{
				if (InSequence->GetMovieScene()->FindTrack<UMovieScene3DTransformTrack>(ActorHandle))
				{
					GetSequencerActorWorldTransforms(Player, InSequence, Template, NewActorSelection, Frames, OutTransforms);
					for (FTransform& OutTransform : OutTransforms)
					{
						OutTransform = WorldTransform * OutTransform;
					}
					return;
				}
			}

			if (Actor->GetRootComponent()->DoesSocketExist(SocketName))
			{
				WorldTransform = WorldTransform * Actor->GetRootComponent()->GetSocketTransform(SocketName);
			}
			else
			{
				WorldTransform = WorldTransform * Actor->GetRootComponent()->GetRelativeTransform();
			}
			SocketName = Actor->GetAttachParentSocketName();
			Actor = Actor->GetAttachParentActor();
			NewActorSelection.Actor = Actor;
			if (Actor)
			{
				NewActorSelection.SocketName = SocketName;
			}
		} while (Actor);
		//if we get to here world transform is what we want 
	}
	int32 NumFrames = Frames.Num() > 0 ? Frames.Num() : 1; //if no frames passed in we actually have one
	OutTransforms.SetNumUninitialized(NumFrames);
	for (FTransform& OutTransform : OutTransforms)
	{
		OutTransform = WorldTransform;
	}
}

void MovieSceneToolHelpers::GetActorWorldTransforms(ISequencer* Sequencer, const FActorForWorldTransforms& ActorSelection, const TArray<FFrameNumber>& Frames, TArray<FTransform>& OutWorldTransforms)
{
	FMovieSceneSequenceIDRef Template = Sequencer->GetFocusedTemplateID();
	const bool bAvoidEvaluates = (Frames.Num() == 0) || (Frames.Num() == 1 && Frames[0] == Sequencer->GetLocalTime().Time.RoundToFrame());
	FGuid ObjectHandle = Sequencer->GetHandleToObject(ActorSelection.Actor.Get(), false);
	if (!bAvoidEvaluates && ObjectHandle.IsValid())
	{
		if (Sequencer->GetFocusedMovieSceneSequence()->GetMovieScene()->FindTrack<UMovieScene3DTransformTrack>(ObjectHandle))
		{
			GetSequencerActorWorldTransforms(Sequencer, Sequencer->GetFocusedMovieSceneSequence(), Template, ActorSelection, Frames, OutWorldTransforms);
			return;
		}
	}

	ObjectHandle = Sequencer->GetHandleToObject(ActorSelection.Component.Get(), false);
	if (!bAvoidEvaluates && ObjectHandle.IsValid())
	{
		if (Sequencer->GetFocusedMovieSceneSequence()->GetMovieScene()->FindTrack<UMovieScene3DTransformTrack>(ObjectHandle))
		{
			GetSequencerActorWorldTransforms(Sequencer, Sequencer->GetFocusedMovieSceneSequence(), Template, ActorSelection, Frames, OutWorldTransforms);
			return;
		}
	}
	if (bAvoidEvaluates)
	{
		TArray<FFrameNumber> NoFrame; //this will make sure we don't evaluate
		GetNonSequencerActorWorldTransforms(Sequencer, Sequencer->GetFocusedMovieSceneSequence(), Template, ActorSelection, NoFrame, OutWorldTransforms);
	}
	else
	{
		GetNonSequencerActorWorldTransforms(Sequencer, Sequencer->GetFocusedMovieSceneSequence(), Template, ActorSelection, Frames, OutWorldTransforms);
	}
<<<<<<< HEAD
=======
}

bool MovieSceneToolHelpers::IsValidAsset(UMovieSceneSequence* Sequence, const FAssetData& InAssetData)
{
	if (!Sequence)
	{
		return false;
	}

	FAssetReferenceFilterContext AssetReferenceFilterContext;
	AssetReferenceFilterContext.ReferencingAssets.Add(FAssetData(Sequence));

	TSharedPtr<IAssetReferenceFilter> AssetReferenceFilter = GEditor->MakeAssetReferenceFilter(AssetReferenceFilterContext);

	FText FailureReason;
	if (AssetReferenceFilter.IsValid() && !AssetReferenceFilter->PassesFilter(InAssetData, &FailureReason))
	{
		UE_LOG(LogMovieScene, Warning, TEXT("%s cannot reference because: %s"), *GetNameSafe(Sequence), *FailureReason.ToString());
		return false;
	}
	return true;
>>>>>>> d731a049
}

void MovieSceneToolHelpers::SetOrAddKey(TMovieSceneChannelData<FMovieSceneFloatValue>& ChannelData, FFrameNumber Time, float Value)
{
	int32 ExistingIndex = ChannelData.FindKey(Time);
	if (ExistingIndex != INDEX_NONE)
	{
		FMovieSceneFloatValue& FloatValue = ChannelData.GetValues()[ExistingIndex]; //-V758
		FloatValue.Value = Value;
	}
	else
	{
		FMovieSceneFloatValue NewKey(Value);
		ERichCurveTangentWeightMode WeightedMode = RCTWM_WeightedNone;
		NewKey.InterpMode = ERichCurveInterpMode::RCIM_Cubic;
		NewKey.TangentMode = ERichCurveTangentMode::RCTM_Auto;
		NewKey.Tangent.ArriveTangent = 0.0f;
		NewKey.Tangent.LeaveTangent = 0.0f;
		NewKey.Tangent.TangentWeightMode = WeightedMode;
		NewKey.Tangent.ArriveTangentWeight = 0.0f;
		NewKey.Tangent.LeaveTangentWeight = 0.0f;
		ChannelData.AddKey(Time, NewKey);
	}
}

void MovieSceneToolHelpers::SetOrAddKey(TMovieSceneChannelData<FMovieSceneFloatValue>& ChannelData, FFrameNumber Time, float Value, 
		float ArriveTangent, float LeaveTangent, ERichCurveInterpMode InterpMode, ERichCurveTangentMode TangentMode, 
		FFrameRate FrameRate, ERichCurveTangentWeightMode WeightedMode, float ArriveTangentWeight, float LeaveTangentWeight)
{
	if (ChannelData.FindKey(Time) == INDEX_NONE)
	{
		FMovieSceneFloatValue NewKey(Value);

		NewKey.InterpMode = InterpMode;
		NewKey.TangentMode = TangentMode;
		NewKey.Tangent.ArriveTangent = ArriveTangent / FrameRate.AsDecimal();
		NewKey.Tangent.LeaveTangent = LeaveTangent / FrameRate.AsDecimal();
		NewKey.Tangent.TangentWeightMode = WeightedMode;
		NewKey.Tangent.ArriveTangentWeight = ArriveTangentWeight;
		NewKey.Tangent.LeaveTangentWeight = LeaveTangentWeight;
		ChannelData.AddKey(Time, NewKey);
	}
}

void MovieSceneToolHelpers::SetOrAddKey(TMovieSceneChannelData<FMovieSceneDoubleValue>& ChannelData, FFrameNumber Time, double Value, 
		float ArriveTangent, float LeaveTangent, ERichCurveInterpMode InterpMode, ERichCurveTangentMode TangentMode, 
		FFrameRate FrameRate, ERichCurveTangentWeightMode WeightedMode, float ArriveTangentWeight, float LeaveTangentWeight)
{
	if (ChannelData.FindKey(Time) == INDEX_NONE)
	{
		FMovieSceneDoubleValue NewKey(Value);

		NewKey.InterpMode = InterpMode;
		NewKey.TangentMode = TangentMode;
		NewKey.Tangent.ArriveTangent = ArriveTangent / FrameRate.AsDecimal();
		NewKey.Tangent.LeaveTangent = LeaveTangent / FrameRate.AsDecimal();
		NewKey.Tangent.TangentWeightMode = WeightedMode;
		NewKey.Tangent.ArriveTangentWeight = ArriveTangentWeight;
		NewKey.Tangent.LeaveTangentWeight = LeaveTangentWeight;
		ChannelData.AddKey(Time, NewKey);
	}
}

void MovieSceneToolHelpers::SetOrAddKey(TMovieSceneChannelData<FMovieSceneDoubleValue>& ChannelData, FFrameNumber Time, double Value)
{
	int32 ExistingIndex = ChannelData.FindKey(Time);
	if (ExistingIndex != INDEX_NONE)
	{
		FMovieSceneDoubleValue& DoubleValue = ChannelData.GetValues()[ExistingIndex]; //-V758
		DoubleValue.Value = Value;
	}
	else
	{
		FMovieSceneDoubleValue NewKey(Value);
		ERichCurveTangentWeightMode WeightedMode = RCTWM_WeightedNone;
		NewKey.InterpMode = ERichCurveInterpMode::RCIM_Cubic;
		NewKey.TangentMode = ERichCurveTangentMode::RCTM_Auto;
		NewKey.Tangent.ArriveTangent = 0.0f;
		NewKey.Tangent.LeaveTangent = 0.0f;
		NewKey.Tangent.TangentWeightMode = WeightedMode;
		NewKey.Tangent.ArriveTangentWeight = 0.0f;
		NewKey.Tangent.LeaveTangentWeight = 0.0f;
		ChannelData.AddKey(Time, NewKey);
	}
}

void MovieSceneToolHelpers::GetActorWorldTransforms(IMovieScenePlayer* Player, UMovieSceneSequence* InSequence, FMovieSceneSequenceIDRef Template, const FActorForWorldTransforms& ActorSelection, const TArray<FFrameNumber>& Frames, TArray<FTransform>& OutWorldTransforms)
{
	FGuid ActorHandle = GetHandleToObject(ActorSelection.Actor.Get(), InSequence, Player, Template,false);
	FGuid ComponentHandle = GetHandleToObject(ActorSelection.Component.Get(), InSequence, Player, Template,false);
	if (ActorHandle.IsValid() || ComponentHandle.IsValid())
	{
		//we can have handles but if they don't have a transform track the interrogator will return identity
		bool bHaveTransformTrack = false;
		if (ActorHandle.IsValid())
		{
			if (InSequence->GetMovieScene()->FindTrack<UMovieScene3DTransformTrack>(ActorHandle))
			{
				bHaveTransformTrack = true;
			}
		}
		if (ComponentHandle.IsValid())
		{
			if (InSequence->GetMovieScene()->FindTrack<UMovieScene3DTransformTrack>(ComponentHandle))
			{
				bHaveTransformTrack = true;
			}
		}
		if (bHaveTransformTrack)
		{
			GetSequencerActorWorldTransforms(Player, InSequence, Template, ActorSelection, Frames, OutWorldTransforms);
		}
		else
		{
			GetNonSequencerActorWorldTransforms(Player, InSequence, Template, ActorSelection, Frames, OutWorldTransforms);
		}
	}
	else
	{
		GetNonSequencerActorWorldTransforms(Player, InSequence, Template, ActorSelection, Frames, OutWorldTransforms);
	}
}

void MovieSceneToolHelpers::CalculateFramesBetween(
	const UMovieScene* MovieScene,
	FFrameNumber StartFrame,
	FFrameNumber EndFrame,
	TArray<FFrameNumber>& OutFrames)
{
	const bool bReverse = StartFrame > EndFrame;
	if (bReverse)
	{
		Swap(StartFrame, EndFrame);
	}

	//if the end frame is the last frame, we move it back one tick otherwise it's possible when evaluating it won't evaluate.
	if (EndFrame == MovieScene->GetPlaybackRange().GetUpperBoundValue())
	{
		--EndFrame;
	}
	const FFrameRate TickResolution = MovieScene->GetTickResolution();
	const FFrameRate DisplayResolution = MovieScene->GetDisplayRate();

	const FFrameNumber StartTimeInDisplay = FFrameRate::TransformTime(FFrameTime(StartFrame), TickResolution, DisplayResolution).FloorToFrame();
	const FFrameNumber EndTimeInDisplay = FFrameRate::TransformTime(FFrameTime(EndFrame), TickResolution, DisplayResolution).CeilToFrame();

	OutFrames.Reserve(EndTimeInDisplay.Value - StartTimeInDisplay.Value + 1);

	if (bReverse)
	{
		for (FFrameNumber DisplayFrameNumber = EndTimeInDisplay; DisplayFrameNumber >= StartTimeInDisplay; --DisplayFrameNumber)
		{
			FFrameNumber TickFrameNumber = FFrameRate::TransformTime(FFrameTime(DisplayFrameNumber), DisplayResolution, TickResolution).FrameNumber;
			OutFrames.Add(TickFrameNumber);
		}
	}
	else
	{
		for (FFrameNumber DisplayFrameNumber = StartTimeInDisplay; DisplayFrameNumber <= EndTimeInDisplay; ++DisplayFrameNumber)
		{
			FFrameNumber TickFrameNumber = FFrameRate::TransformTime(FFrameTime(DisplayFrameNumber), DisplayResolution, TickResolution).FrameNumber;
			OutFrames.Add(TickFrameNumber);
		}
	}
}

UMovieScene3DTransformSection* MovieSceneToolHelpers::GetTransformSection(
	const ISequencer* InSequencer,
	const FGuid& InGuid,
	const FTransform& InDefaultTransform)
{
	if (!InSequencer || !InSequencer->GetFocusedMovieSceneSequence())
	{
		return nullptr;
	}

	UMovieScene* MovieScene = InSequencer->GetFocusedMovieSceneSequence()->GetMovieScene();
	if (!MovieScene)
	{
		return nullptr;
	}

	UMovieScene3DTransformTrack* TransformTrack = MovieScene->FindTrack<UMovieScene3DTransformTrack>(InGuid);
	if (!TransformTrack)
	{
		MovieScene->Modify();
		TransformTrack = MovieScene->AddTrack<UMovieScene3DTransformTrack>(InGuid);
	}
	TransformTrack->Modify();

	static constexpr FFrameNumber Frame0;
	bool bSectionAdded = false;
	UMovieScene3DTransformSection* TransformSection =
		Cast<UMovieScene3DTransformSection>(TransformTrack->FindOrAddSection(Frame0, bSectionAdded));
	if (!TransformSection)
	{
		return nullptr;
	}

	TransformSection->Modify();
	if (bSectionAdded)
	{
		TransformSection->SetRange(TRange<FFrameNumber>::All());

		const FVector Location0 = InDefaultTransform.GetLocation();
		const FRotator Rotation0 = InDefaultTransform.GetRotation().Rotator();
		const FVector Scale3D0 = InDefaultTransform.GetScale3D();

		FMovieSceneChannelProxy& SectionChannelProxy = TransformSection->GetChannelProxy();
		TMovieSceneChannelHandle<FMovieSceneDoubleChannel> DoubleChannels[] = {
			SectionChannelProxy.GetChannelByName<FMovieSceneDoubleChannel>("Location.X"),
			SectionChannelProxy.GetChannelByName<FMovieSceneDoubleChannel>("Location.Y"),
			SectionChannelProxy.GetChannelByName<FMovieSceneDoubleChannel>("Location.Z"),
			SectionChannelProxy.GetChannelByName<FMovieSceneDoubleChannel>("Rotation.X"),
			SectionChannelProxy.GetChannelByName<FMovieSceneDoubleChannel>("Rotation.Y"),
			SectionChannelProxy.GetChannelByName<FMovieSceneDoubleChannel>("Rotation.Z"),
			SectionChannelProxy.GetChannelByName<FMovieSceneDoubleChannel>("Scale.X"),
			SectionChannelProxy.GetChannelByName<FMovieSceneDoubleChannel>("Scale.Y"),
			SectionChannelProxy.GetChannelByName<FMovieSceneDoubleChannel>("Scale.Z")
		};

		if (DoubleChannels[0].Get())
		{
			DoubleChannels[0].Get()->SetDefault(Location0.X);
		}
		if (DoubleChannels[1].Get())
		{
			DoubleChannels[1].Get()->SetDefault(Location0.Y);
		}
		if (DoubleChannels[2].Get())
		{
			DoubleChannels[2].Get()->SetDefault(Location0.Z);
		}
		if (DoubleChannels[3].Get())
		{
			DoubleChannels[3].Get()->SetDefault(Rotation0.Roll);
		}
		if (DoubleChannels[4].Get())
		{
			DoubleChannels[4].Get()->SetDefault(Rotation0.Pitch);
		}
		if (DoubleChannels[5].Get())
		{
			DoubleChannels[5].Get()->SetDefault(Rotation0.Yaw);
		}
		if (DoubleChannels[6].Get())
		{
			DoubleChannels[6].Get()->SetDefault(Scale3D0.X);
		}
		if (DoubleChannels[7].Get())
		{
			DoubleChannels[7].Get()->SetDefault(Scale3D0.Y);
		}
		if (DoubleChannels[8].Get())
		{
			DoubleChannels[8].Get()->SetDefault(Scale3D0.Z);
		}
	}

	return TransformSection;
}

bool MovieSceneToolHelpers::AddTransformKeys(
	const UMovieScene3DTransformSection* InTransformSection,
	const TArray<FFrameNumber>& Frames,
	const TArray<FTransform>& InLocalTransforms,
	const EMovieSceneTransformChannel& InChannels)
{
	if (!InTransformSection)
	{
		return false;
	}

	if (Frames.IsEmpty() || Frames.Num() != InLocalTransforms.Num())
	{
		return false;
	}

	auto GetValue = [](const uint32 Index, const FVector& InLocation, const FRotator& InRotation, const FVector& InScale)
	{
		switch (Index)
		{
		case 0:
			return InLocation.X;
		case 1:
			return InLocation.Y;
		case 2:
			return InLocation.Z;
		case 3:
			return InRotation.Roll;
		case 4:
			return InRotation.Pitch;
		case 5:
			return InRotation.Yaw;
		case 6:
			return InScale.X;
		case 7:
			return InScale.Y;
		case 8:
			return InScale.Z;
		default:
			ensure(false);
			break;
		}
		return 0.0;
	};

	const bool bKeyTranslation = EnumHasAllFlags(InChannels, EMovieSceneTransformChannel::Translation);
	const bool bKeyRotation = EnumHasAllFlags(InChannels, EMovieSceneTransformChannel::Rotation);
	const bool bKeyScale = EnumHasAllFlags(InChannels, EMovieSceneTransformChannel::Scale);

	TArray<uint32> ChannelsIndexToKey;
	if (bKeyTranslation)
	{
		ChannelsIndexToKey.Append({ 0,1,2 });
	}
	if (bKeyRotation)
	{
		ChannelsIndexToKey.Append({ 3,4,5 });
	}
	if (bKeyScale)
	{
		ChannelsIndexToKey.Append({ 6,7,8 });
	}

	FMovieSceneChannelProxy& SectionChannelProxy = InTransformSection->GetChannelProxy();
	TMovieSceneChannelHandle<FMovieSceneDoubleChannel> DoubleChannels[] = {
		SectionChannelProxy.GetChannelByName<FMovieSceneDoubleChannel>("Location.X"),
		SectionChannelProxy.GetChannelByName<FMovieSceneDoubleChannel>("Location.Y"),
		SectionChannelProxy.GetChannelByName<FMovieSceneDoubleChannel>("Location.Z"),
		SectionChannelProxy.GetChannelByName<FMovieSceneDoubleChannel>("Rotation.X"),
		SectionChannelProxy.GetChannelByName<FMovieSceneDoubleChannel>("Rotation.Y"),
		SectionChannelProxy.GetChannelByName<FMovieSceneDoubleChannel>("Rotation.Z"),
		SectionChannelProxy.GetChannelByName<FMovieSceneDoubleChannel>("Scale.X"),
		SectionChannelProxy.GetChannelByName<FMovieSceneDoubleChannel>("Scale.Y"),
		SectionChannelProxy.GetChannelByName<FMovieSceneDoubleChannel>("Scale.Z")
	};

	// set default
	const FTransform& LocalTransform0 = InLocalTransforms[0];
	const FVector Location0 = LocalTransform0.GetLocation();
	const FRotator Rotation0 = LocalTransform0.GetRotation().Rotator();
	const FVector Scale3D0 = LocalTransform0.GetScale3D();

	for (int32 ChannelIndex = 0; ChannelIndex < 9; ChannelIndex++)
	{
		if (DoubleChannels[ChannelIndex].Get())
		{
			if (!DoubleChannels[ChannelIndex].Get()->GetDefault().IsSet())
			{
				const double Value = GetValue(ChannelIndex, Location0, Rotation0, Scale3D0);
				DoubleChannels[ChannelIndex].Get()->SetDefault(Value);
			}
		}
	}

	// add keys
	for (int32 Index = 0; Index < Frames.Num(); ++Index)
	{
		const FFrameNumber& Frame = Frames[Index];
		const FTransform& LocalTransform = InLocalTransforms[Index];

		const FVector Location = LocalTransform.GetLocation();
		const FRotator Rotation = LocalTransform.GetRotation().Rotator();
		const FVector Scale3D = LocalTransform.GetScale3D();

		for (const int32 ChannelIndex : ChannelsIndexToKey)
		{
			if (DoubleChannels[ChannelIndex].Get())
			{
				const double Value = GetValue(ChannelIndex, Location, Rotation, Scale3D);
				TMovieSceneChannelData<FMovieSceneDoubleValue> ChannelData = DoubleChannels[ChannelIndex].Get()->GetData();
				MovieSceneToolHelpers::SetOrAddKey(ChannelData, Frame, Value);
			}
		}
	}

	//now we need to set auto tangents
	for (const int32 ChannelIndex : ChannelsIndexToKey)
	{
		if (DoubleChannels[ChannelIndex].Get())
		{
			DoubleChannels[ChannelIndex].Get()->AutoSetTangents();
		}
	}

	return true;
}<|MERGE_RESOLUTION|>--- conflicted
+++ resolved
@@ -2866,15 +2866,6 @@
 		ImportTransformChannelToDouble(Translation[0], DoubleChannels[0].Get(), FrameRate, false, true);
 	}
 
-<<<<<<< HEAD
-	ImportTransformChannelToDouble(Translation[0],   Channels[0], FrameRate, false, true);
-	ImportTransformChannelToDouble(Translation[1],   Channels[1], FrameRate, false, true);
-	ImportTransformChannelToDouble(Translation[2],   Channels[2], FrameRate, false, true);
-
-	ImportTransformChannelToDouble(EulerRotation[0], Channels[3], FrameRate, false, true);
-	ImportTransformChannelToDouble(EulerRotation[1], Channels[4], FrameRate, false, true);
-	ImportTransformChannelToDouble(EulerRotation[2], Channels[5], FrameRate, false, true);
-=======
 	if (DoubleChannels[1].Get())
 	{
 		DoubleChannels[1].Get()->SetDefault(Location.Y);
@@ -2901,7 +2892,6 @@
 		DoubleChannels[5].Get()->SetDefault(Rotation.Z);
 		ImportTransformChannelToDouble(EulerRotation[2], DoubleChannels[5].Get(), FrameRate, false, true);
 	}
->>>>>>> d731a049
 
 	if (DoubleChannels[6].Get())
 	{
@@ -3762,123 +3752,6 @@
 	return nullptr;
 }
 
-<<<<<<< HEAD
-UObject* MovieSceneToolHelpers::ExportToCameraAnim(UMovieScene* InMovieScene, FGuid& InObjectBinding)
-{
-	// Create a new camera anim
-	IAssetTools& AssetTools = FModuleManager::GetModuleChecked<FAssetToolsModule>("AssetTools").Get();
-
-	UObject* NewAsset = nullptr;
-
-	// Attempt to create a new asset
-	for (TObjectIterator<UClass> It ; It ; ++It)
-	{
-		UClass* CurrentClass = *It;
-		if (CurrentClass->IsChildOf(UFactory::StaticClass()) && !(CurrentClass->HasAnyClassFlags(CLASS_Abstract)))
-		{
-			UFactory* Factory = Cast<UFactory>(CurrentClass->GetDefaultObject());
-			if (Factory->CanCreateNew() && Factory->ImportPriority >= 0 && Factory->SupportedClass == UCameraAnim::StaticClass())
-			{
-				NewAsset = AssetTools.CreateAssetWithDialog(UCameraAnim::StaticClass(), Factory);
-				break;
-			}
-		}
-	}
-
-	if (!NewAsset)
-	{
-		return NewAsset;
-	}
-
-	static FName Transform("Transform");
-	UMovieScene3DTransformTrack* TransformTrack = InMovieScene->FindTrack<UMovieScene3DTransformTrack>(InObjectBinding, Transform); 
-	if (TransformTrack)
-	{
-		UCameraAnim* CameraAnim = CastChecked<UCameraAnim>(NewAsset);
-		UInterpGroup* CameraInterpGroup = CameraAnim->CameraInterpGroup;
-		CameraAnim->bRelativeToInitialTransform=false;
-
-		UInterpGroupInst* CameraInst = NewObject<UInterpGroupInst>(CameraAnim, NAME_None, RF_Transactional);
-		CameraInst->InitGroupInst(CameraInterpGroup, nullptr);
-
-		UInterpTrackMove* MovementTrack = NewObject<UInterpTrackMove>(CameraInterpGroup, NAME_None, RF_Transactional);
-		CameraInterpGroup->InterpTracks.Add(MovementTrack);
-		
-		UInterpTrackInstMove* MovementTrackInst = NewObject<UInterpTrackInstMove>(CameraInst, NAME_None, RF_Transactional);
-		CameraInst->TrackInst.Add(MovementTrackInst);
-		MovementTrackInst->InitTrackInst(MovementTrack);
-			
-		MovementTrack->CreateSubTracks(false);
-
-		UInterpTrackMoveAxis* MoveAxies[6];
-		for( int32 SubTrackIndex = 0; SubTrackIndex < 6; ++SubTrackIndex )
-		{
-			MoveAxies[ SubTrackIndex ] = Cast<UInterpTrackMoveAxis>( MovementTrack->SubTracks[ SubTrackIndex ] );
-		}
-
-		TArray<UMovieSceneSection*> Sections = TransformTrack->GetAllSections();
-
-		if (Sections.Num())
-		{
-			if (Sections.Num() > 1)
-			{
-				UE_LOG(LogMovieScene, Error, TEXT("Export to Camera Anim: Failed to export, multiple sections (%d) are not supported"), Sections.Num());
-			}
-			else
-			{
-				FFrameRate TickResolution = InMovieScene->GetTickResolution();
-				UMovieScene3DTransformSection* TransformSection = Cast<UMovieScene3DTransformSection>(Sections[0]);
-				TArrayView<FMovieSceneDoubleChannel*> DoubleChannels = TransformSection->GetChannelProxy().GetChannels<FMovieSceneDoubleChannel>();
-
-				CopyKeyDataToMoveAxis(DoubleChannels[0]->GetData(), MoveAxies[AXIS_TranslationX], TickResolution);
-				CopyKeyDataToMoveAxis(DoubleChannels[1]->GetData(), MoveAxies[AXIS_TranslationY], TickResolution);
-				CopyKeyDataToMoveAxis(DoubleChannels[2]->GetData(), MoveAxies[AXIS_TranslationZ], TickResolution);
-				CopyKeyDataToMoveAxis(DoubleChannels[3]->GetData(), MoveAxies[AXIS_RotationX],    TickResolution);
-				CopyKeyDataToMoveAxis(DoubleChannels[4]->GetData(), MoveAxies[AXIS_RotationY],    TickResolution);
-				CopyKeyDataToMoveAxis(DoubleChannels[5]->GetData(), MoveAxies[AXIS_RotationZ],    TickResolution);
-			}
-		}
-	}
-
-	return NewAsset;
-}
-
-
-bool MovieSceneToolHelpers::HasHiddenMobility(const UClass* ObjectClass)
-{
-	if (ObjectClass)
-	{
-		static const FName NAME_HideCategories(TEXT("HideCategories"));
-		if (ObjectClass->HasMetaData(NAME_HideCategories))
-		{
-			if (ObjectClass->GetMetaData(NAME_HideCategories).Contains(TEXT("Mobility")))
-			{
-				return true;
-			}
-		}
-	}
-
-	return false;
-}
-
-const FMovieSceneEvaluationTrack* MovieSceneToolHelpers::GetEvaluationTrack(ISequencer *Sequencer, const FGuid& TrackSignature)
-{
-	FMovieSceneRootEvaluationTemplateInstance& Instance = Sequencer->GetEvaluationTemplate();
-	FMovieSceneCompiledDataID SubDataID = Instance.GetCompiledDataManager()->GetSubDataID(Instance.GetCompiledDataID(), Sequencer->GetFocusedTemplateID());
-
-	{
-		const FMovieSceneEvaluationTemplate* Template  = SubDataID.IsValid() ? Instance.GetCompiledDataManager()->FindTrackTemplate(SubDataID) : nullptr;
-		const FMovieSceneEvaluationTrack*    EvalTrack = Template ? Template->FindTrack(TrackSignature) : nullptr;
-		if (EvalTrack)
-		{
-			return EvalTrack;
-		}
-	}
-	return nullptr;
-}
-
-=======
->>>>>>> d731a049
 void ExportLevelMesh(UnFbx::FFbxExporter* Exporter, ULevel* Level, IMovieScenePlayer* Player, const TArray<FGuid>& Bindings, INodeNameAdapter& NodeNameAdapter, FMovieSceneSequenceIDRef& Template)
 {
 	// Get list of actors based upon bindings...
@@ -3984,11 +3857,6 @@
 			BakeHelper->PreEvaluation(MovieScene, FrameNumber);
 		}
 	}
-<<<<<<< HEAD
-	// This will call UpdateSkelPose on the skeletal mesh component to move bones based on animations in the matinee group
-	int32 Index = FrameNumber.Value;
-	AnimTrackAdapter.UpdateAnimation(Index);
-=======
 	// This will call UpdateSkelPose on the skeletal mesh component to move bones based on animations in the sequence
 	int32 Index = FrameNumber.Value;
 	AnimTrackAdapter.UpdateAnimation(Index);
@@ -4000,7 +3868,6 @@
 		Controller.EvaluateAllConstraints();
 	}
 
->>>>>>> d731a049
 	for (IMovieSceneToolsAnimationBakeHelper* BakeHelper : BakeHelpers)
 	{
 		if (BakeHelper)
@@ -4017,11 +3884,7 @@
 		SkelMeshComp->TickAnimation(DeltaTime, false);
 
 		SkelMeshComp->RefreshBoneTransforms();
-<<<<<<< HEAD
-		SkelMeshComp->RefreshSlaveComponents();
-=======
 		SkelMeshComp->RefreshFollowerComponents();
->>>>>>> d731a049
 		SkelMeshComp->UpdateComponentToWorld();
 		SkelMeshComp->FinalizeBoneTransform();
 		SkelMeshComp->MarkRenderTransformDirty();
@@ -4170,10 +4033,6 @@
 	{
 		FAnimationRecordingSettings RecordingSettings;
 		RecordingSettings.SampleFrameRate = SampleRate;
-<<<<<<< HEAD
-		RecordingSettings.InterpMode = ERichCurveInterpMode::RCIM_Cubic;
-		RecordingSettings.TangentMode = ERichCurveTangentMode::RCTM_Auto;
-=======
 		RecordingSettings.Interpolation = ExportOptions->Interpolation;
 		RecordingSettings.InterpMode = ExportOptions->CurveInterpolation;
 		if (ExportOptions->CurveInterpolation == ERichCurveInterpMode::RCIM_Constant ||
@@ -4185,7 +4044,6 @@
 		{
 			RecordingSettings.TangentMode = ERichCurveTangentMode::RCTM_Auto;
 		}
->>>>>>> d731a049
 		RecordingSettings.Length = 0;
 		RecordingSettings.bRemoveRootAnimation = false;
 		RecordingSettings.bCheckDeltaTimeAtBeginning = false;
@@ -4659,8 +4517,6 @@
 	{
 		GetNonSequencerActorWorldTransforms(Sequencer, Sequencer->GetFocusedMovieSceneSequence(), Template, ActorSelection, Frames, OutWorldTransforms);
 	}
-<<<<<<< HEAD
-=======
 }
 
 bool MovieSceneToolHelpers::IsValidAsset(UMovieSceneSequence* Sequence, const FAssetData& InAssetData)
@@ -4682,7 +4538,6 @@
 		return false;
 	}
 	return true;
->>>>>>> d731a049
 }
 
 void MovieSceneToolHelpers::SetOrAddKey(TMovieSceneChannelData<FMovieSceneFloatValue>& ChannelData, FFrameNumber Time, float Value)
