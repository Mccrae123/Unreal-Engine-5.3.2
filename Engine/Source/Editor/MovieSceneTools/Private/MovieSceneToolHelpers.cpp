// Copyright 1998-2016 Epic Games, Inc. All Rights Reserved.

#include "MovieSceneToolsPrivatePCH.h"
#include "MovieScene.h"
#include "MovieSceneSection.h"
#include "MovieSceneAudioTrack.h"
#include "MovieSceneFloatSection.h"
#include "MovieSceneFloatTrack.h"
#include "MovieScene3DTransformSection.h"
#include "MovieScene3DTransformTrack.h"
#include "MovieSceneCinematicShotSection.h"
#include "MovieSceneCinematicShotTrack.h"
#include "LevelSequence.h"
#include "AssetRegistryModule.h"
#include "CoreMisc.h"
#include "DesktopPlatformModule.h"
#include "IDesktopPlatform.h"
#include "Editor/MainFrame/Public/MainFrame.h"
#include "SlateBasics.h"
#include "SlateExtras.h"
#include "INotificationWidget.h"
#include "MovieSceneCaptureHelpers.h"
#include "FbxImporter.h"
#include "MatineeImportTools.h"
#include "MovieSceneToolHelpers.h"
#include "MovieSceneToolsProjectSettings.h"


/* MovieSceneToolHelpers
 *****************************************************************************/

void MovieSceneToolHelpers::TrimSection(const TSet<TWeakObjectPtr<UMovieSceneSection>>& Sections, float Time, bool bTrimLeft)
{
	for (auto Section : Sections)
	{
		if (Section.IsValid())
		{
			Section->TrimSection(Time, bTrimLeft);
		}
	}
}


void MovieSceneToolHelpers::SplitSection(const TSet<TWeakObjectPtr<UMovieSceneSection>>& Sections, float Time)
{
	for (auto Section : Sections)
	{
		if (Section.IsValid())
		{
			Section->SplitSection(Time);
		}
	}
}

bool MovieSceneToolHelpers::ParseShotName(const FString& ShotName, FString& ShotPrefix, uint32& ShotNumber, uint32& TakeNumber)
{
	// Parse a shot name
	// 
	// sht010:
	//  ShotPrefix = sht
	//  ShotNumber = 10
	//  TakeNumber = 1 (default)
	// 
	// sp020_002
	//  ShotPrefix = sp
	//  ShotNumber = 20
	//  TakeNumber = 2
	//
	const UMovieSceneToolsProjectSettings* ProjectSettings = GetDefault<UMovieSceneToolsProjectSettings>();

	uint32 FirstShotNumberIndex = INDEX_NONE;
	uint32 LastShotNumberIndex = INDEX_NONE;
	bool bInShotNumber = false;

	uint32 FirstTakeNumberIndex = INDEX_NONE;
	uint32 LastTakeNumberIndex = INDEX_NONE;
	bool bInTakeNumber = false;

	bool bFoundTakeSeparator = false;
	TakeNumber = ProjectSettings->FirstTakeNumber;

	for (int32 CharIndex = 0; CharIndex < ShotName.Len(); ++CharIndex)
	{
		if (FChar::IsDigit(ShotName[CharIndex]))
		{
			// Find shot number indices
			if (FirstShotNumberIndex == INDEX_NONE)
			{
				bInShotNumber = true;
				FirstShotNumberIndex = CharIndex;
			}
			if (bInShotNumber)
			{
				LastShotNumberIndex = CharIndex;
			}

			if (FirstShotNumberIndex != INDEX_NONE && LastShotNumberIndex != INDEX_NONE)
			{
				if (bFoundTakeSeparator)
				{
					// Find take number indices
					if (FirstTakeNumberIndex == INDEX_NONE)
					{
						bInTakeNumber = true;
						FirstTakeNumberIndex = CharIndex;
					}
					if (bInTakeNumber)
					{
						LastTakeNumberIndex = CharIndex;
					}
				}
			}
		}

		if (FirstShotNumberIndex != INDEX_NONE && LastShotNumberIndex != INDEX_NONE)
		{
			if (ShotName[CharIndex] == ProjectSettings->TakeSeparator[0])
			{
				bFoundTakeSeparator = true;
			}
		}
	}

	if (FirstShotNumberIndex != INDEX_NONE)
	{
		ShotPrefix = ShotName.Left(FirstShotNumberIndex);
		ShotNumber = FCString::Atoi(*ShotName.Mid(FirstShotNumberIndex, LastShotNumberIndex-FirstShotNumberIndex+1));
	}

	if (FirstTakeNumberIndex != INDEX_NONE)
	{
		TakeNumber = FCString::Atoi(*ShotName.Mid(FirstTakeNumberIndex, LastTakeNumberIndex-FirstTakeNumberIndex+1));
	}

	return FirstShotNumberIndex != INDEX_NONE;
}


FString MovieSceneToolHelpers::ComposeShotName(const FString& ShotPrefix, uint32 ShotNumber, uint32 TakeNumber)
{
	const UMovieSceneToolsProjectSettings* ProjectSettings = GetDefault<UMovieSceneToolsProjectSettings>();

	FString ShotName = ShotPrefix;

	FString ShotFormat = TEXT("%0") + FString::Printf(TEXT("%d"), ProjectSettings->ShotNumDigits) + TEXT("d");
	FString TakeFormat = TEXT("%0") + FString::Printf(TEXT("%d"), ProjectSettings->TakeNumDigits) + TEXT("d");

	ShotName += FString::Printf(*ShotFormat, ShotNumber);
	if (TakeNumber != INDEX_NONE)
	{
		ShotName += ProjectSettings->TakeSeparator;
		ShotName += FString::Printf(*TakeFormat, TakeNumber);
	}
	return ShotName;
}

bool IsPackageNameUnique(const TArray<FAssetData>& ObjectList, FString& NewPackageName)
{
	for (auto AssetObject : ObjectList)
	{
		if (AssetObject.PackageName.ToString() == NewPackageName)
		{
			return false;
		}
	}
	return true;
}

FString MovieSceneToolHelpers::GenerateNewShotPath(UMovieScene* SequenceMovieScene, FString& NewShotName)
{
	const UMovieSceneToolsProjectSettings* ProjectSettings = GetDefault<UMovieSceneToolsProjectSettings>();

	FAssetRegistryModule& AssetRegistryModule = FModuleManager::LoadModuleChecked<FAssetRegistryModule>(TEXT("AssetRegistry"));

	TArray<FAssetData> ObjectList;
	AssetRegistryModule.Get().GetAssetsByClass(ULevelSequence::StaticClass()->GetFName(), ObjectList);

	UObject* SequenceAsset = SequenceMovieScene->GetOuter();
	UPackage* SequencePackage = SequenceAsset->GetOutermost();
	FString SequencePackageName = SequencePackage->GetName(); // ie. /Game/cine/max/master
	int LastSlashPos = SequencePackageName.Find(TEXT("/"), ESearchCase::IgnoreCase, ESearchDir::FromEnd);
	FString SequencePath = SequencePackageName.Left(LastSlashPos);

	FString NewShotPrefix;
	uint32 NewShotNumber = INDEX_NONE;
	uint32 NewTakeNumber = INDEX_NONE;
	ParseShotName(NewShotName, NewShotPrefix, NewShotNumber, NewTakeNumber);

	FString NewShotDirectory = ComposeShotName(NewShotPrefix, NewShotNumber, INDEX_NONE);
	FString NewShotPath = SequencePath;

	FString ShotDirectory = ProjectSettings->ShotDirectory;
	if (!ShotDirectory.IsEmpty())
	{
		NewShotPath /= ShotDirectory;
	}
	NewShotPath /= NewShotDirectory; // put this in the shot directory, ie. /Game/cine/max/shots/shot0010

	// Make sure this shot path is unique
	FString NewPackageName = NewShotPath;
	NewPackageName /= NewShotName; // ie. /Game/cine/max/shots/shot0010/shot0010_001
	if (!IsPackageNameUnique(ObjectList, NewPackageName))
	{
		while (1)
		{
			NewShotNumber += ProjectSettings->ShotIncrement;
			NewShotName = ComposeShotName(NewShotPrefix, NewShotNumber, NewTakeNumber);
			NewShotDirectory = ComposeShotName(NewShotPrefix, NewShotNumber, INDEX_NONE);
			NewShotPath = SequencePath;
			if (!ShotDirectory.IsEmpty())
			{
				NewShotPath /= ShotDirectory;
			}
			NewShotPath /= NewShotDirectory;

			NewPackageName = NewShotPath;
			NewPackageName /= NewShotName;
			if (IsPackageNameUnique(ObjectList, NewPackageName))
			{
				break;
			}
		}
	}

	return NewShotPath;
}


FString MovieSceneToolHelpers::GenerateNewShotName(const TArray<UMovieSceneSection*>& AllSections, float Time)
{
	const UMovieSceneToolsProjectSettings* ProjectSettings = GetDefault<UMovieSceneToolsProjectSettings>();

	UMovieSceneCinematicShotSection* BeforeShot = nullptr;
	UMovieSceneCinematicShotSection* NextShot = nullptr;

	float MinEndDiff = FLT_MAX;
	float MinStartDiff = FLT_MAX;
	for (auto Section : AllSections)
	{
		if (Section->GetEndTime() >= Time)
		{
			float EndDiff = Section->GetEndTime() - Time;
			if (MinEndDiff > EndDiff)
			{
				MinEndDiff = EndDiff;
				BeforeShot = Cast<UMovieSceneCinematicShotSection>(Section);
			}
		}
		if (Section->GetStartTime() <= Time)
		{
			float StartDiff = Time - Section->GetStartTime();
			if (MinStartDiff > StartDiff)
			{
				MinStartDiff = StartDiff;
				NextShot = Cast<UMovieSceneCinematicShotSection>(Section);
			}
		}
	}
	
	// There aren't any shots, let's create the first shot name
	if (BeforeShot == nullptr || NextShot == nullptr)
	{
		// Default case
	}
	// This is the last shot
	else if (BeforeShot == NextShot)
	{
		FString NextShotPrefix = ProjectSettings->ShotPrefix;
		uint32 NextShotNumber = ProjectSettings->FirstShotNumber;
		uint32 NextTakeNumber = ProjectSettings->FirstTakeNumber;

		if (ParseShotName(NextShot->GetShotDisplayName().ToString(), NextShotPrefix, NextShotNumber, NextTakeNumber))
		{
			uint32 NewShotNumber = NextShotNumber + ProjectSettings->ShotIncrement;
			return ComposeShotName(NextShotPrefix, NewShotNumber, ProjectSettings->FirstTakeNumber);
		}
	}
	// This is in between two shots
	else 
	{
		FString BeforeShotPrefix = ProjectSettings->ShotPrefix;
		uint32 BeforeShotNumber = ProjectSettings->FirstShotNumber;
		uint32 BeforeTakeNumber = ProjectSettings->FirstTakeNumber;

		FString NextShotPrefix = ProjectSettings->ShotPrefix;
		uint32 NextShotNumber = ProjectSettings->FirstShotNumber;
		uint32 NextTakeNumber = ProjectSettings->FirstTakeNumber;

		if (ParseShotName(BeforeShot->GetShotDisplayName().ToString(), BeforeShotPrefix, BeforeShotNumber, BeforeTakeNumber) &&
			ParseShotName(NextShot->GetShotDisplayName().ToString(), NextShotPrefix, NextShotNumber, NextTakeNumber))
		{
			if (BeforeShotNumber < NextShotNumber)
			{
				uint32 NewShotNumber = BeforeShotNumber + ( (NextShotNumber - BeforeShotNumber) / 2); // what if we can't find one? or conflicts with another?
				return ComposeShotName(BeforeShotPrefix, NewShotNumber, ProjectSettings->FirstTakeNumber);
			}
		}
	}

	// Default case
	return ComposeShotName(ProjectSettings->ShotPrefix, ProjectSettings->FirstShotNumber, ProjectSettings->FirstTakeNumber);
}

void MovieSceneToolHelpers::GatherTakes(const UMovieSceneSection* Section, TArray<uint32>& TakeNumbers, uint32& CurrentTakeNumber)
{
	const UMovieSceneCinematicShotSection* Shot = Cast<const UMovieSceneCinematicShotSection>(Section);
	
	if (Shot->GetSequence() == nullptr)
	{
		return;
	}

	FAssetData ShotData(Shot->GetSequence()->GetOuter());

	FString ShotPackagePath = ShotData.PackagePath.ToString();

	FString ShotPrefix;
	uint32 ShotNumber = INDEX_NONE;
	CurrentTakeNumber = INDEX_NONE;

	if (ParseShotName(Shot->GetShotDisplayName().ToString(), ShotPrefix, ShotNumber, CurrentTakeNumber))
	{
		// Gather up all level sequence assets
		FAssetRegistryModule& AssetRegistryModule = FModuleManager::LoadModuleChecked<FAssetRegistryModule>(TEXT("AssetRegistry"));
		TArray<FAssetData> ObjectList;
		AssetRegistryModule.Get().GetAssetsByClass(ULevelSequence::StaticClass()->GetFName(), ObjectList);

		for (auto AssetObject : ObjectList)
		{
			FString AssetPackagePath = AssetObject.PackagePath.ToString();

			if (AssetPackagePath == ShotPackagePath)
			{
				FString AssetShotPrefix;
				uint32 AssetShotNumber = INDEX_NONE;
				uint32 AssetTakeNumber = INDEX_NONE;

				if (ParseShotName(AssetObject.AssetName.ToString(), AssetShotPrefix, AssetShotNumber, AssetTakeNumber))
				{
					if (AssetShotPrefix == ShotPrefix && AssetShotNumber == ShotNumber)
					{
						TakeNumbers.Add(AssetTakeNumber);
					}
				}
			}
		}
	}

	TakeNumbers.Sort();
}

UObject* MovieSceneToolHelpers::GetTake(const UMovieSceneSection* Section, uint32 TakeNumber)
{
	const UMovieSceneCinematicShotSection* Shot = Cast<const UMovieSceneCinematicShotSection>(Section);

	FAssetData ShotData(Shot->GetSequence()->GetOuter());

	FString ShotPackagePath = ShotData.PackagePath.ToString();
	int32 ShotLastSlashPos = INDEX_NONE;
	ShotPackagePath.FindLastChar(TCHAR('/'), ShotLastSlashPos);
	ShotPackagePath = ShotPackagePath.Left(ShotLastSlashPos);

	FString ShotPrefix;
	uint32 ShotNumber = INDEX_NONE;
	uint32 TakeNumberDummy = INDEX_NONE;

	if (ParseShotName(Shot->GetShotDisplayName().ToString(), ShotPrefix, ShotNumber, TakeNumberDummy))
	{
		// Gather up all level sequence assets
		FAssetRegistryModule& AssetRegistryModule = FModuleManager::LoadModuleChecked<FAssetRegistryModule>(TEXT("AssetRegistry"));
		TArray<FAssetData> ObjectList;
		AssetRegistryModule.Get().GetAssetsByClass(ULevelSequence::StaticClass()->GetFName(), ObjectList);

		for (auto AssetObject : ObjectList)
		{
			FString AssetPackagePath = AssetObject.PackagePath.ToString();
			int32 AssetLastSlashPos = INDEX_NONE;
			AssetPackagePath.FindLastChar(TCHAR('/'), AssetLastSlashPos);
			AssetPackagePath = AssetPackagePath.Left(AssetLastSlashPos);

			if (AssetPackagePath == ShotPackagePath)
			{
				FString AssetShotPrefix;
				uint32 AssetShotNumber = INDEX_NONE;
				uint32 AssetTakeNumber = INDEX_NONE;

				if (ParseShotName(AssetObject.AssetName.ToString(), AssetShotPrefix, AssetShotNumber, AssetTakeNumber))
				{
					if (AssetShotPrefix == ShotPrefix && AssetShotNumber == ShotNumber && TakeNumber == AssetTakeNumber)
					{
						return AssetObject.GetAsset();
					}
				}
			}
		}
	}

	return nullptr;
}

class SEnumCombobox : public SComboBox<TSharedPtr<int32>>
{
public:
	SLATE_BEGIN_ARGS(SEnumCombobox) {}

	SLATE_ATTRIBUTE(int32, CurrentValue)
	SLATE_ARGUMENT(FOnEnumSelectionChanged, OnEnumSelectionChanged)

	SLATE_END_ARGS()

	void Construct(const FArguments& InArgs, const UEnum* InEnum)
	{
		Enum = InEnum;
		CurrentValue = InArgs._CurrentValue;
		check(CurrentValue.IsBound());
		OnEnumSelectionChangedDelegate = InArgs._OnEnumSelectionChanged;

		bUpdatingSelectionInternally = false;

		for (int32 i = 0; i < Enum->NumEnums() - 1; i++)
		{
			if (Enum->HasMetaData( TEXT("Hidden"), i ) == false)
			{
				VisibleEnumNameIndices.Add(MakeShareable(new int32(i)));
			}
		}

		SComboBox::Construct(SComboBox<TSharedPtr<int32>>::FArguments()
			.ButtonStyle(FEditorStyle::Get(), "FlatButton.Light")
			.OptionsSource(&VisibleEnumNameIndices)
			.OnGenerateWidget_Lambda([this](TSharedPtr<int32> InItem)
			{
				return SNew(STextBlock)
					.Text(Enum->GetDisplayNameText(*InItem));
			})
			.OnSelectionChanged(this, &SEnumCombobox::OnComboSelectionChanged)
			.OnComboBoxOpening(this, &SEnumCombobox::OnComboMenuOpening)
			.ContentPadding(FMargin(2, 0))
			[
				SNew(STextBlock)
				.Font(FEditorStyle::GetFontStyle("Sequencer.AnimationOutliner.RegularFont"))
				.Text(this, &SEnumCombobox::GetCurrentValue)
			]);
	}

private:
	FText GetCurrentValue() const
	{
		int32 CurrentNameIndex = Enum->GetIndexByValue(CurrentValue.Get());
		return Enum->GetDisplayNameText(CurrentNameIndex);
	}

	TSharedRef<SWidget> OnGenerateWidget(TSharedPtr<int32> InItem)
	{
		return SNew(STextBlock)
			.Text(Enum->GetDisplayNameText(*InItem));
	}

	void OnComboSelectionChanged(TSharedPtr<int32> InSelectedItem, ESelectInfo::Type SelectInfo)
	{
		if (bUpdatingSelectionInternally == false)
		{
			OnEnumSelectionChangedDelegate.ExecuteIfBound(*InSelectedItem, SelectInfo);
		}
	}

	void OnComboMenuOpening()
	{
		int32 CurrentNameIndex = Enum->GetIndexByValue(CurrentValue.Get());
		TSharedPtr<int32> FoundNameIndexItem;
		for ( int32 i = 0; i < VisibleEnumNameIndices.Num(); i++ )
		{
			if ( *VisibleEnumNameIndices[i] == CurrentNameIndex )
			{
				FoundNameIndexItem = VisibleEnumNameIndices[i];
				break;
			}
		}
		if ( FoundNameIndexItem.IsValid() )
		{
			bUpdatingSelectionInternally = true;
			SetSelectedItem(FoundNameIndexItem);
			bUpdatingSelectionInternally = false;
		}
	}	

private:
	const UEnum* Enum;

	TAttribute<int32> CurrentValue;

	TArray<TSharedPtr<int32>> VisibleEnumNameIndices;

	bool bUpdatingSelectionInternally;

	FOnEnumSelectionChanged OnEnumSelectionChangedDelegate;
};

TSharedRef<SWidget> MovieSceneToolHelpers::MakeEnumComboBox(const UEnum* InEnum, TAttribute<int32> InCurrentValue, FOnEnumSelectionChanged InOnSelectionChanged)
{
	return SNew(SEnumCombobox, InEnum)
		.CurrentValue(InCurrentValue)
		.OnEnumSelectionChanged(InOnSelectionChanged);
}

bool MovieSceneToolHelpers::ShowImportEDLDialog(UMovieScene* InMovieScene, float InFrameRate, FString InOpenDirectory)
{
	TArray<FString> OpenFilenames;
	IDesktopPlatform* DesktopPlatform = FDesktopPlatformModule::Get();
	bool bOpen = false;
	if (DesktopPlatform)
	{
		FString ExtensionStr;
		ExtensionStr += TEXT("CMX 3600 EDL (*.edl)|*.edl|");

		bOpen = DesktopPlatform->OpenFileDialog(
			FSlateApplication::Get().FindBestParentWindowHandleForDialogs(nullptr),
			NSLOCTEXT("UnrealEd", "MovieSceneToolHelpersImportEDL", "Import EDL from...").ToString(), 
			InOpenDirectory,
			TEXT(""), 
			*ExtensionStr,
			EFileDialogFlags::None,
			OpenFilenames
			);
	}
	if (!bOpen)
	{
		return false;
	}

	if (!OpenFilenames.Num())
	{
		return false;
	}

	const FScopedTransaction Transaction( NSLOCTEXT( "MovieSceneTools", "ImportEDL", "Import EDL" ) );

	return MovieSceneCaptureHelpers::ImportEDL(InMovieScene, InFrameRate, OpenFilenames[0]);
}

bool MovieSceneToolHelpers::ShowExportEDLDialog(const UMovieScene* InMovieScene, float InFrameRate, FString InSaveDirectory, int32 InHandleFrames)
{
	TArray<FString> SaveFilenames;
	FString SequenceName = InMovieScene->GetOuter()->GetName();

	// Pop open a dialog to request the location of the edl
	IDesktopPlatform* DesktopPlatform = FDesktopPlatformModule::Get();
	bool bSave = false;
	if (DesktopPlatform)
	{
		FString ExtensionStr;
		ExtensionStr += TEXT("CMX 3600 EDL (*.edl)|*.edl|");
		ExtensionStr += TEXT("RV (*.rv)|*.rv|");

		bSave = DesktopPlatform->SaveFileDialog(
			FSlateApplication::Get().FindBestParentWindowHandleForDialogs(nullptr),
			NSLOCTEXT("UnrealEd", "MovieSceneToolHelpersExportEDL", "Export EDL to...").ToString(), 
			InSaveDirectory,
			SequenceName + TEXT(".edl"), 
			*ExtensionStr,
			EFileDialogFlags::None,
			SaveFilenames
			);
	}
	if (!bSave)
	{
		return false;
	}

	if (!SaveFilenames.Num())
	{
		return false;
	}

	if (MovieSceneCaptureHelpers::ExportEDL(InMovieScene, InFrameRate, SaveFilenames[0], InHandleFrames))
	{
		const FString AbsoluteFilename = FPaths::ConvertRelativePathToFull(SaveFilenames[0]);
		const FString SaveDirectory = FPaths::GetPath(AbsoluteFilename);

		FNotificationInfo NotificationInfo(NSLOCTEXT("MovieSceneTools", "EDLExportFinished", "EDL Export finished"));
		NotificationInfo.ExpireDuration = 5.f;
		NotificationInfo.Hyperlink = FSimpleDelegate::CreateStatic( [](FString InDirectory) { FPlatformProcess::ExploreFolder( *InDirectory ); }, SaveDirectory);
		NotificationInfo.HyperlinkText = NSLOCTEXT("MovieSceneTools", "OpenEDLExportFolder", "Open EDL Export Folder...");
		FSlateNotificationManager::Get().AddNotification(NotificationInfo);
		
		return true;
	}

	return false;
}

bool ImportFBXProperty(FString NodeName, FString AnimatedPropertyName, FGuid ObjectBinding, UnFbx::FFbxCurvesAPI& CurveAPI, UMovieScene* InMovieScene, FMovieSceneSequenceInstance& InSequence, ISequencer& InSequencer)
{
	const UMovieSceneToolsProjectSettings* ProjectSettings = GetDefault<UMovieSceneToolsProjectSettings>();

	for (auto FbxSetting : ProjectSettings->FbxSettings)
	{
		if (FCString::Strcmp(*FbxSetting.FbxPropertyName.ToUpper(), *AnimatedPropertyName.ToUpper()) != 0)
		{
			continue;
		}
					
		UObject* FoundObject = InSequence.FindObject(ObjectBinding, InSequencer);
		if (!FoundObject)
		{
			continue;
		}
		
		UObject* PropertyOwner = FoundObject;
		if (!FbxSetting.PropertyPath.ComponentName.IsEmpty())
		{
			PropertyOwner = FindObjectFast<UObject>(FoundObject, *FbxSetting.PropertyPath.ComponentName);
		}

		if (!PropertyOwner)
<<<<<<< HEAD
		{
			continue;
		}
	
		FGuid PropertyOwnerGuid = InSequence.FindObjectId(*PropertyOwner);
		if (!PropertyOwnerGuid.IsValid())
		{
=======
		{
			continue;
		}
	
		FGuid PropertyOwnerGuid = InSequence.FindObjectId(*PropertyOwner);
		if (!PropertyOwnerGuid.IsValid())
		{
>>>>>>> 92a3597a
			PropertyOwnerGuid = InSequencer.GetHandleToObject(PropertyOwner);
		}

		if (PropertyOwnerGuid.IsValid())
		{
			UMovieSceneFloatTrack* FloatTrack = InMovieScene->FindTrack<UMovieSceneFloatTrack>(PropertyOwnerGuid, *FbxSetting.PropertyPath.PropertyName);
			if (!FloatTrack)
			{
				FString PropertyPath = FbxSetting.PropertyPath.ComponentName + TEXT(".") + FbxSetting.PropertyPath.PropertyName;
				InMovieScene->Modify();
				FloatTrack = InMovieScene->AddTrack<UMovieSceneFloatTrack>(PropertyOwnerGuid);
				FloatTrack->SetPropertyNameAndPath(*FbxSetting.PropertyPath.PropertyName, PropertyPath);
			}

			if (FloatTrack)
			{			
				bool bSectionAdded = false;
				UMovieSceneFloatSection* FloatSection = Cast<UMovieSceneFloatSection>(FloatTrack->FindOrAddSection(0.f, bSectionAdded));
				if (!FloatSection)
				{
					continue;
				}

				if (bSectionAdded)
				{
					FloatSection->SetIsInfinite(true);
				}

				float MinTime = FLT_MAX;
				float MaxTime = -FLT_MAX;

				const int32 ChannelIndex = 0;
				const int32 CompositeIndex = 0;
				FInterpCurveFloat CurveHandle;
				const bool bNegative = false;
				CurveAPI.GetCurveData(NodeName, AnimatedPropertyName, ChannelIndex, CompositeIndex, CurveHandle, bNegative);

				FRichCurve& FloatCurve = FloatSection->GetFloatCurve();
				FloatCurve.Reset();
				for (int32 KeyIndex = 0; KeyIndex < CurveHandle.Points.Num(); ++KeyIndex)
				{
					MinTime = FMath::Min(MinTime, CurveHandle.Points[KeyIndex].InVal);
					MaxTime = FMath::Max(MaxTime, CurveHandle.Points[KeyIndex].InVal);

					float ArriveTangent = CurveHandle.Points[KeyIndex].ArriveTangent;
					if (KeyIndex > 0)
					{
						ArriveTangent = ArriveTangent / (CurveHandle.Points[KeyIndex].InVal - CurveHandle.Points[KeyIndex-1].InVal);
					}
					
					float LeaveTangent = CurveHandle.Points[KeyIndex].LeaveTangent;
					if (KeyIndex < CurveHandle.Points.Num() - 1)
					{
						LeaveTangent = LeaveTangent / (CurveHandle.Points[KeyIndex+1].InVal - CurveHandle.Points[KeyIndex].InVal);
					}

					FMatineeImportTools::SetOrAddKey(FloatCurve, CurveHandle.Points[KeyIndex].InVal, CurveHandle.Points[KeyIndex].OutVal, ArriveTangent, LeaveTangent, CurveHandle.Points[KeyIndex].InterpMode);
				}

				FloatCurve.RemoveRedundantKeys(KINDA_SMALL_NUMBER);
				FloatCurve.AutoSetTangents();

				FloatSection->SetStartTime(MinTime);
				FloatSection->SetEndTime(MaxTime);
				return true;
			}
		}
	}
	return false;
}

bool ImportFBXTransform(FString NodeName, FGuid ObjectBinding, UnFbx::FFbxCurvesAPI& CurveAPI, UMovieScene* InMovieScene)
{
	// Look for transforms explicitly
	FInterpCurveFloat Translation[3];
	FInterpCurveFloat EulerRotation[3];
	FInterpCurveFloat Scale[3];
	CurveAPI.GetConvertedTransformCurveData(NodeName, Translation[0], Translation[1], Translation[2], EulerRotation[0], EulerRotation[1], EulerRotation[2], Scale[0], Scale[1], Scale[2]);

	if (Translation[0].Points.Num() == 0 &&  Translation[1].Points.Num() == 0 && Translation[2].Points.Num() == 0 &&
		EulerRotation[0].Points.Num() == 0 && EulerRotation[1].Points.Num() == 0 && EulerRotation[2].Points.Num() == 0 &&
		Scale[0].Points.Num() == 0 && Scale[1].Points.Num() && Scale[2].Points.Num())
	{
		return false;
	}

	UMovieScene3DTransformTrack* TransformTrack = InMovieScene->FindTrack<UMovieScene3DTransformTrack>(ObjectBinding); 
	if (!TransformTrack)
	{
		InMovieScene->Modify();
		TransformTrack = InMovieScene->AddTrack<UMovieScene3DTransformTrack>(ObjectBinding);
	}

	bool bSectionAdded = false;
	UMovieScene3DTransformSection* TransformSection = Cast<UMovieScene3DTransformSection>(TransformTrack->FindOrAddSection(0.f, bSectionAdded));
	if (!TransformSection)
	{
		return false;
	}

	if (bSectionAdded)
	{
		TransformSection->SetIsInfinite(true);
	}

	float MinTime = FLT_MAX;
	float MaxTime = -FLT_MAX;

	const int NumCurves = 3; // Trans, Rot, Scale
	for (int32 CurveIndex = 0; CurveIndex < NumCurves; ++CurveIndex)
	{
		for (int32 ChannelIndex = 0; ChannelIndex < 3; ++ChannelIndex)
		{
			EAxis::Type ChannelAxis = EAxis::X;
			if (ChannelIndex == 1)
<<<<<<< HEAD
			{
				ChannelAxis = EAxis::Y;
			}
			else if (ChannelIndex == 2)
			{
=======
			{
				ChannelAxis = EAxis::Y;
			}
			else if (ChannelIndex == 2)
			{
>>>>>>> 92a3597a
				ChannelAxis = EAxis::Z;
			}
	
			FInterpCurveFloat* CurveFloat = nullptr;
			FRichCurve* ChannelCurve = nullptr;
			bool bNegative = false;

			if (CurveIndex == 0)
			{
				CurveFloat = &Translation[ChannelIndex];
				ChannelCurve = &TransformSection->GetTranslationCurve(ChannelAxis);
				if (ChannelIndex == 1)
				{
					bNegative = true;
				}
			}
			else if (CurveIndex == 1)
			{
				CurveFloat = &EulerRotation[ChannelIndex];
				ChannelCurve = &TransformSection->GetRotationCurve(ChannelAxis);
				if (ChannelIndex == 1 || ChannelIndex == 2)
				{
					bNegative = true;
				}
			}
			else if (CurveIndex == 2)
			{
				CurveFloat = &Scale[ChannelIndex];
				ChannelCurve = &TransformSection->GetScaleCurve(ChannelAxis);
			}

			if (ChannelCurve != nullptr && CurveFloat != nullptr)
			{
				ChannelCurve->Reset();
				
				for (int32 KeyIndex = 0; KeyIndex < CurveFloat->Points.Num(); ++KeyIndex)
				{
					MinTime = FMath::Min(MinTime, CurveFloat->Points[KeyIndex].InVal);
					MaxTime = FMath::Max(MaxTime, CurveFloat->Points[KeyIndex].InVal);
					
					float ArriveTangent = CurveFloat->Points[KeyIndex].ArriveTangent;
					if (KeyIndex > 0)
					{
						ArriveTangent = ArriveTangent / (CurveFloat->Points[KeyIndex].InVal - CurveFloat->Points[KeyIndex-1].InVal);
					}
					
					float LeaveTangent = CurveFloat->Points[KeyIndex].LeaveTangent;
					if (KeyIndex < CurveFloat->Points.Num() - 1)
					{
						LeaveTangent = LeaveTangent / (CurveFloat->Points[KeyIndex+1].InVal - CurveFloat->Points[KeyIndex].InVal);
					}

					if (bNegative)
					{
						ArriveTangent = -ArriveTangent;
						LeaveTangent = -LeaveTangent;
					}

					FMatineeImportTools::SetOrAddKey(*ChannelCurve, CurveFloat->Points[KeyIndex].InVal, CurveFloat->Points[KeyIndex].OutVal, ArriveTangent, LeaveTangent, CurveFloat->Points[KeyIndex].InterpMode);
				}

				ChannelCurve->RemoveRedundantKeys(KINDA_SMALL_NUMBER);
				ChannelCurve->AutoSetTangents();
			}
		}
	}
		
	TransformSection->SetStartTime(MinTime);
	TransformSection->SetEndTime(MaxTime);
	return true;
}

bool ImportFBXNode(FString NodeName, UnFbx::FFbxCurvesAPI& CurveAPI, UMovieScene* InMovieScene, FMovieSceneSequenceInstance& InSequence, ISequencer& InSequencer, const TMap<FGuid, FString>& InObjectBindingMap)
{
	// Find the matching object binding to apply this animation to. Defaults to the first.
	FGuid ObjectBinding;
	for (auto It = InObjectBindingMap.CreateConstIterator(); It; ++It)
	{
		if (InObjectBindingMap.Num() == 1 || FCString::Strcmp(*It.Value().ToUpper(), *NodeName.ToUpper()) == 0)
		{
			ObjectBinding = It.Key();
			break;
		}
	}

	if (!ObjectBinding.IsValid())
	{
		//@todo output warning
		return false;
	}

	// Look for animated float properties
	TArray<FString> AnimatedPropertyNames;
	CurveAPI.GetNodeAnimatedPropertyNameArray(NodeName, AnimatedPropertyNames);
		
	for (auto AnimatedPropertyName : AnimatedPropertyNames)
	{
		ImportFBXProperty(NodeName, AnimatedPropertyName, ObjectBinding, CurveAPI, InMovieScene, InSequence, InSequencer);
	}
	
	ImportFBXTransform(NodeName, ObjectBinding, CurveAPI, InMovieScene);

	return true;
}

bool MovieSceneToolHelpers::ImportFBX(UMovieScene* InMovieScene, FMovieSceneSequenceInstance& InSequence, ISequencer& InSequencer, const TMap<FGuid, FString>& InObjectBindingMap)
{
	TArray<FString> OpenFilenames;
	IDesktopPlatform* DesktopPlatform = FDesktopPlatformModule::Get();
	bool bOpen = false;
	if (DesktopPlatform)
	{
<<<<<<< HEAD
		void* ParentWindowWindowHandle = NULL;

		IMainFrameModule& MainFrameModule = FModuleManager::LoadModuleChecked<IMainFrameModule>(TEXT("MainFrame"));
		const TSharedPtr<SWindow>& MainFrameParentWindow = MainFrameModule.GetParentWindow();
		if ( MainFrameParentWindow.IsValid() && MainFrameParentWindow->GetNativeWindow().IsValid() )
		{
			ParentWindowWindowHandle = MainFrameParentWindow->GetNativeWindow()->GetOSWindowHandle();
		}

=======
>>>>>>> 92a3597a
		FString ExtensionStr;
		ExtensionStr += TEXT("FBX (*.fbx)|*.fbx|");

		bOpen = DesktopPlatform->OpenFileDialog(
<<<<<<< HEAD
			ParentWindowWindowHandle,
=======
			FSlateApplication::Get().FindBestParentWindowHandleForDialogs(nullptr),
>>>>>>> 92a3597a
			NSLOCTEXT("UnrealEd", "MovieSceneToolHelpersImportFBX", "Import FBX from...").ToString(), 
			FEditorDirectories::Get().GetLastDirectory(ELastDirectory::FBX),
			TEXT(""), 
			*ExtensionStr,
			EFileDialogFlags::None,
			OpenFilenames
			);
	}
	if (!bOpen)
	{
		return false;
	}

	if (!OpenFilenames.Num())
	{
		return false;
	}

	FString ImportFilename = OpenFilenames[0];
	FEditorDirectories::Get().SetLastDirectory( ELastDirectory::FBX, FPaths::GetPath( ImportFilename ) ); // Save path as default for next time.
	
	UnFbx::FFbxImporter* FbxImporter = UnFbx::FFbxImporter::GetInstance();

	const FString FileExtension = FPaths::GetExtension(ImportFilename);
	if (!FbxImporter->ImportFromFile(*ImportFilename, FileExtension, true))
	{
		// Log the error message and fail the import.
		FbxImporter->ReleaseScene();
		return false;
	}

	const FScopedTransaction Transaction( NSLOCTEXT( "MovieSceneTools", "ImportFBX", "Import FBX" ) );

	UnFbx::FFbxCurvesAPI CurveAPI;
	FbxImporter->PopulateAnimatedCurveData(CurveAPI);
	TArray<FString> AnimatedNodeNames;
	CurveAPI.GetAnimatedNodeNameArray(AnimatedNodeNames);

	for (FString NodeName : AnimatedNodeNames)
	{
		ImportFBXNode(NodeName, CurveAPI, InMovieScene, InSequence, InSequencer, InObjectBindingMap);
	}

	FbxImporter->ReleaseScene();
	return true;
}<|MERGE_RESOLUTION|>--- conflicted
+++ resolved
@@ -613,7 +613,6 @@
 		}
 
 		if (!PropertyOwner)
-<<<<<<< HEAD
 		{
 			continue;
 		}
@@ -621,15 +620,6 @@
 		FGuid PropertyOwnerGuid = InSequence.FindObjectId(*PropertyOwner);
 		if (!PropertyOwnerGuid.IsValid())
 		{
-=======
-		{
-			continue;
-		}
-	
-		FGuid PropertyOwnerGuid = InSequence.FindObjectId(*PropertyOwner);
-		if (!PropertyOwnerGuid.IsValid())
-		{
->>>>>>> 92a3597a
 			PropertyOwnerGuid = InSequencer.GetHandleToObject(PropertyOwner);
 		}
 
@@ -745,19 +735,11 @@
 		{
 			EAxis::Type ChannelAxis = EAxis::X;
 			if (ChannelIndex == 1)
-<<<<<<< HEAD
 			{
 				ChannelAxis = EAxis::Y;
 			}
 			else if (ChannelIndex == 2)
 			{
-=======
-			{
-				ChannelAxis = EAxis::Y;
-			}
-			else if (ChannelIndex == 2)
-			{
->>>>>>> 92a3597a
 				ChannelAxis = EAxis::Z;
 			}
 	
@@ -870,27 +852,11 @@
 	bool bOpen = false;
 	if (DesktopPlatform)
 	{
-<<<<<<< HEAD
-		void* ParentWindowWindowHandle = NULL;
-
-		IMainFrameModule& MainFrameModule = FModuleManager::LoadModuleChecked<IMainFrameModule>(TEXT("MainFrame"));
-		const TSharedPtr<SWindow>& MainFrameParentWindow = MainFrameModule.GetParentWindow();
-		if ( MainFrameParentWindow.IsValid() && MainFrameParentWindow->GetNativeWindow().IsValid() )
-		{
-			ParentWindowWindowHandle = MainFrameParentWindow->GetNativeWindow()->GetOSWindowHandle();
-		}
-
-=======
->>>>>>> 92a3597a
 		FString ExtensionStr;
 		ExtensionStr += TEXT("FBX (*.fbx)|*.fbx|");
 
 		bOpen = DesktopPlatform->OpenFileDialog(
-<<<<<<< HEAD
-			ParentWindowWindowHandle,
-=======
 			FSlateApplication::Get().FindBestParentWindowHandleForDialogs(nullptr),
->>>>>>> 92a3597a
 			NSLOCTEXT("UnrealEd", "MovieSceneToolHelpersImportFBX", "Import FBX from...").ToString(), 
 			FEditorDirectories::Get().GetLastDirectory(ELastDirectory::FBX),
 			TEXT(""), 
