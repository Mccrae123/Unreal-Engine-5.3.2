// Copyright Epic Games, Inc. All Rights Reserved.

#include "MovieSceneToolHelpers.h"
#include "ActorForWorldTransforms.h"
#include "Animation/AnimationSettings.h"
#include "MovieSceneToolsModule.h"
#include "MovieScene.h"
#include "Layout/Margin.h"
#include "Misc/App.h"
#include "Misc/Paths.h"
#include "Widgets/DeclarativeSyntaxSupport.h"
#include "Widgets/Text/STextBlock.h"
#include "AssetData.h"
#include "Containers/ArrayView.h"
#include "ISequencer.h"
#include "Modules/ModuleManager.h"
#include "Framework/Application/SlateApplication.h"
#include "Framework/MultiBox/MultiBoxBuilder.h"
#include "Widgets/Input/SComboBox.h"
#include "ScopedTransaction.h"
#include "EditorStyleSet.h"
#include "Compilation/MovieSceneCompiledDataManager.h"
#include "EditorDirectories.h"
#include "Sections/MovieSceneDoubleSection.h"
#include "Tracks/MovieSceneDoubleTrack.h"
#include "Sections/MovieSceneFloatSection.h"
#include "Tracks/MovieSceneFloatTrack.h"
#include "Tracks/MovieSceneCameraCutTrack.h"
#include "Sections/MovieScene3DTransformSection.h"
#include "Tracks/MovieScene3DTransformTrack.h"
#include "Sections/MovieSceneCinematicShotSection.h"
#include "LevelSequence.h"
#include "AssetRegistryModule.h"
#include "DesktopPlatformModule.h"
#include "Framework/Notifications/NotificationManager.h"
#include "Widgets/Notifications/SNotificationList.h"
#include "MovieSceneTranslatorEDL.h"
#include "MessageLogModule.h"
#include "IMessageLogListing.h"
#include "FbxImporter.h"
#include "MatineeImportTools.h"
#include "MovieSceneToolsProjectSettings.h"
#include "MovieSceneToolsUserSettings.h"
#include "CineCameraActor.h"
#include "CineCameraComponent.h"
#include "Math/UnitConversion.h"
#include "PropertyEditorModule.h"
#include "IDetailsView.h"
#include "Widgets/Input/SButton.h"
#include "Editor.h"
#include "LevelEditorViewport.h"
#include "AssetToolsModule.h"
#include "Camera/CameraAnim.h"
#include "Matinee/InterpGroup.h"
#include "Matinee/InterpGroupInst.h"
#include "Matinee/InterpTrackMove.h"
#include "Matinee/InterpTrackMoveAxis.h"
#include "Matinee/InterpTrackInstMove.h"
#include "Channels/MovieSceneChannelProxy.h"
#include "Evaluation/MovieSceneEvaluationTrack.h"
#include "Evaluation/MovieSceneEvaluationTemplateInstance.h"
#include "IMovieScenePlayer.h"
#include "Tracks/MovieSceneCinematicShotTrack.h"
#include "Tracks/MovieSceneCameraCutTrack.h"
#include "Sections/MovieSceneCameraCutSection.h"
#include "Engine/LevelStreaming.h"
#include "FbxExporter.h"
#include "Serialization/ObjectWriter.h"
#include "Serialization/ObjectReader.h"
#include "AnimationRecorder.h"
#include "Components/SkeletalMeshComponent.h"
#include "ILiveLinkClient.h"
#include "LiveLinkPresetTypes.h"
#include "LiveLinkSourceSettings.h"
#include "Features/IModularFeatures.h"
#include "Tracks/MovieSceneSpawnTrack.h"
#include "Sections/MovieSceneSpawnSection.h"
#include "Exporters/AnimSeqExportOption.h"
#include "Widgets/Input/NumericTypeInterface.h"
#include "FrameNumberDetailsCustomization.h"
#include "PropertyEditorDelegates.h"
#include "INodeAndChannelMappings.h"
#include "Channels/MovieSceneIntegerChannel.h"
#include "Channels/MovieSceneByteChannel.h"
#include "Framework/MultiBox/MultiBoxBuilder.h"
<<<<<<< HEAD
=======
#include "EntitySystem/Interrogation/MovieSceneInterrogationLinker.h"
>>>>>>> 6bbb88c8

/* FSkelMeshRecorder
 ***********/

void FSkelMeshRecorderState::Init(USkeletalMeshComponent* InComponent)
{
	SkelComp = InComponent;

	if (InComponent)
	{
		CachedSkelCompForcedLodModel = InComponent->GetForcedLOD();
		InComponent->SetForcedLOD(1);

		// turn off URO and make sure we always update even if out of view
		bCachedEnableUpdateRateOptimizations = InComponent->bEnableUpdateRateOptimizations;
		CachedVisibilityBasedAnimTickOption = InComponent->VisibilityBasedAnimTickOption;

		InComponent->bEnableUpdateRateOptimizations = false;
		InComponent->VisibilityBasedAnimTickOption = EVisibilityBasedAnimTickOption::AlwaysTickPoseAndRefreshBones;
	}
}

void FSkelMeshRecorderState::FinishRecording()
{
	if (SkelComp.IsValid())
	{
		// restore force lod setting
		SkelComp->SetForcedLOD(CachedSkelCompForcedLodModel);

		// restore update flags
		SkelComp->bEnableUpdateRateOptimizations = bCachedEnableUpdateRateOptimizations;
		SkelComp->VisibilityBasedAnimTickOption = CachedVisibilityBasedAnimTickOption;
	}
}


/* MovieSceneToolHelpers
 *****************************************************************************/

void MovieSceneToolHelpers::TrimSection(const TSet<TWeakObjectPtr<UMovieSceneSection>>& Sections, FQualifiedFrameTime Time, bool bTrimLeft, bool bDeleteKeys)
{
	for (auto Section : Sections)
	{
		if (Section.IsValid())
		{
			Section->TrimSection(Time, bTrimLeft, bDeleteKeys);
		}
	}
}


void MovieSceneToolHelpers::TrimOrExtendSection(UMovieSceneTrack* Track, TOptional<int32> SpecifiedRowIndex, FQualifiedFrameTime Time, bool bTrimOrExtendLeft, bool bDeleteKeys)
{
	Track->Modify();

	int32 StartRowIndex = SpecifiedRowIndex.IsSet() ? SpecifiedRowIndex.GetValue() : 0;
	int32 EndRowIndex = SpecifiedRowIndex.IsSet() ? SpecifiedRowIndex.GetValue() : Track->GetMaxRowIndex();

	for (int32 RowIndex = StartRowIndex; RowIndex <= EndRowIndex; ++RowIndex)
	{
		// First, trim all intersecting sections
		bool bAnyIntersects = false;
		for (UMovieSceneSection* Section : Track->GetAllSections())
		{
			if (Section->GetRowIndex() == RowIndex && Section->HasStartFrame() && Section->HasEndFrame() && Section->GetRange().Contains(Time.Time.GetFrame()))
			{
				Section->TrimSection(Time, bTrimOrExtendLeft, bDeleteKeys);
				bAnyIntersects = true;
			}
		}

		// If there aren't any intersects, extend the closest start/end
		if (!bAnyIntersects)
		{
			UMovieSceneSection* ClosestSection = nullptr;
			TOptional<FFrameNumber> MinDiff;

			for (UMovieSceneSection* Section : Track->GetAllSections())
			{
				if (Section->GetRowIndex() == RowIndex)
				{
					if (bTrimOrExtendLeft)
					{
						if (Section->HasStartFrame())
						{
							FFrameNumber StartFrame = Section->GetInclusiveStartFrame();
							if (StartFrame > Time.Time.GetFrame())
							{
								FFrameNumber Diff = StartFrame - Time.Time.GetFrame();
								if (!MinDiff.IsSet() || Diff < MinDiff.GetValue())
								{
									ClosestSection = Section;
									MinDiff = Diff;
								}
							}
						}
					}
					else
					{
						if (Section->HasEndFrame())
						{
							FFrameNumber EndFrame = Section->GetExclusiveEndFrame();
							if (EndFrame < Time.Time.GetFrame())
							{
								FFrameNumber Diff = Time.Time.GetFrame() - EndFrame;
								if (!MinDiff.IsSet() || Diff < MinDiff.GetValue())
								{
									ClosestSection = Section;
									MinDiff = Diff;
								}
							}
						}
					}
				}
			}

			if (ClosestSection)
			{
				ClosestSection->Modify();
				if (bTrimOrExtendLeft)
				{
					ClosestSection->SetStartFrame(Time.Time.GetFrame());
				}
				else
				{
					ClosestSection->SetEndFrame(Time.Time.GetFrame());
				}
			}
		}
	}
}


void MovieSceneToolHelpers::SplitSection(const TSet<TWeakObjectPtr<UMovieSceneSection>>& Sections, FQualifiedFrameTime Time, bool bDeleteKeys)
{
	for (auto Section : Sections)
	{
		if (Section.IsValid())
		{
			Section->SplitSection(Time, bDeleteKeys);
		}
	}
}

bool MovieSceneToolHelpers::ParseShotName(const FString& ShotName, FString& ShotPrefix, uint32& ShotNumber, uint32& TakeNumber)
{
	// Parse a shot name
	// 
	// sht010:
	//  ShotPrefix = sht
	//  ShotNumber = 10
	//  TakeNumber = 1 (default)
	// 
	// sp020_002
	//  ShotPrefix = sp
	//  ShotNumber = 20
	//  TakeNumber = 2
	//
	const UMovieSceneToolsProjectSettings* ProjectSettings = GetDefault<UMovieSceneToolsProjectSettings>();

	uint32 FirstShotNumberIndex = INDEX_NONE;
	uint32 LastShotNumberIndex = INDEX_NONE;
	bool bInShotNumber = false;

	uint32 FirstTakeNumberIndex = INDEX_NONE;
	uint32 LastTakeNumberIndex = INDEX_NONE;
	bool bInTakeNumber = false;

	bool bFoundTakeSeparator = false;
	TOptional<uint32> ParsedTakeNumber;
	TakeNumber = ProjectSettings->FirstTakeNumber;

	for (int32 CharIndex = 0; CharIndex < ShotName.Len(); ++CharIndex)
	{
		if (FChar::IsDigit(ShotName[CharIndex]))
		{
			// Find shot number indices
			if (FirstShotNumberIndex == INDEX_NONE)
			{
				bInShotNumber = true;
				FirstShotNumberIndex = CharIndex;
			}
			if (bInShotNumber)
			{
				LastShotNumberIndex = CharIndex;
			}

			if (FirstShotNumberIndex != INDEX_NONE && LastShotNumberIndex != INDEX_NONE)
			{
				if (bFoundTakeSeparator)
				{
					// Find take number indices
					if (FirstTakeNumberIndex == INDEX_NONE)
					{
						bInTakeNumber = true;
						FirstTakeNumberIndex = CharIndex;
					}
					if (bInTakeNumber)
					{
						LastTakeNumberIndex = CharIndex;
					}
				}
			}
		}

		if (FirstShotNumberIndex != INDEX_NONE && LastShotNumberIndex != INDEX_NONE)
		{
			if (ShotName[CharIndex] == ProjectSettings->TakeSeparator[0])
			{
				bFoundTakeSeparator = true;
			}
		}
	}

	if (FirstShotNumberIndex != INDEX_NONE)
	{
		ShotPrefix = ShotName.Left(FirstShotNumberIndex);
		ShotNumber = FCString::Atoi(*ShotName.Mid(FirstShotNumberIndex, LastShotNumberIndex-FirstShotNumberIndex+1));
	}

	if (FirstTakeNumberIndex != INDEX_NONE)
	{
		FString TakeStr = ShotName.Mid(FirstTakeNumberIndex, LastTakeNumberIndex-FirstTakeNumberIndex+1);
		if (TakeStr.IsNumeric())
		{
			ParsedTakeNumber = FCString::Atoi(*TakeStr);
		}
	}

	// If take number wasn't found, search backwards to find the first take separator and assume [shot prefix]_[take number]
	//
	if (!ParsedTakeNumber.IsSet())
	{
		int32 LastSlashPos = ShotName.Find(ProjectSettings->TakeSeparator, ESearchCase::IgnoreCase, ESearchDir::FromEnd);
		if (LastSlashPos != INDEX_NONE)
		{
			ShotPrefix = ShotName.Left(LastSlashPos);
			ShotNumber = INDEX_NONE; // Nullify the shot number since we only have a shot prefix
			TakeNumber = FCString::Atoi(*ShotName.RightChop(LastSlashPos+1));
			return true;
		}
	}

	if (ParsedTakeNumber.IsSet())
	{
		TakeNumber = ParsedTakeNumber.GetValue();
	}

	return FirstShotNumberIndex != INDEX_NONE;
}


FString MovieSceneToolHelpers::ComposeShotName(const FString& ShotPrefix, uint32 ShotNumber, uint32 TakeNumber)
{
	const UMovieSceneToolsProjectSettings* ProjectSettings = GetDefault<UMovieSceneToolsProjectSettings>();

	FString ShotName = ShotPrefix;

	if (ShotNumber != INDEX_NONE)
	{
		ShotName += FString::Printf(TEXT("%0*d"), ProjectSettings->ShotNumDigits, ShotNumber);
	}

	if (TakeNumber != INDEX_NONE)
	{
		FString TakeFormat = TEXT("%0") + FString::Printf(TEXT("%d"), ProjectSettings->TakeNumDigits) + TEXT("d");
		
		ShotName += ProjectSettings->TakeSeparator;
		ShotName += FString::Printf(TEXT("%0*d"), ProjectSettings->TakeNumDigits, TakeNumber);
	}
	return ShotName;
}

bool IsPackageNameUnique(const TArray<FAssetData>& ObjectList, FString& NewPackageName)
{
	for (auto AssetObject : ObjectList)
	{
		if (AssetObject.PackageName.ToString() == NewPackageName)
		{
			return false;
		}
	}
	return true;
}

FString MovieSceneToolHelpers::GenerateNewShotPath(UMovieScene* SequenceMovieScene, FString& NewShotName)
{
	const UMovieSceneToolsProjectSettings* ProjectSettings = GetDefault<UMovieSceneToolsProjectSettings>();

	FAssetRegistryModule& AssetRegistryModule = FModuleManager::LoadModuleChecked<FAssetRegistryModule>(TEXT("AssetRegistry"));

	TArray<FAssetData> ObjectList;
	AssetRegistryModule.Get().GetAssetsByClass(ULevelSequence::StaticClass()->GetFName(), ObjectList);

	UObject* SequenceAsset = SequenceMovieScene->GetOuter();
	UPackage* SequencePackage = SequenceAsset->GetOutermost();
	FString SequencePackageName = SequencePackage->GetName(); // ie. /Game/cine/max/master
	int32 LastSlashPos = SequencePackageName.Find(TEXT("/"), ESearchCase::IgnoreCase, ESearchDir::FromEnd);
	FString SequencePath = SequencePackageName.Left(LastSlashPos);

	FString NewShotPrefix;
	uint32 NewShotNumber = INDEX_NONE;
	uint32 NewTakeNumber = INDEX_NONE;
	ParseShotName(NewShotName, NewShotPrefix, NewShotNumber, NewTakeNumber);

	FString NewShotDirectory = ComposeShotName(NewShotPrefix, NewShotNumber, INDEX_NONE);
	FString NewShotPath = SequencePath;

	FString ShotDirectory = ProjectSettings->ShotDirectory;
	if (!ShotDirectory.IsEmpty())
	{
		NewShotPath /= ShotDirectory;
	}
	NewShotPath /= NewShotDirectory; // put this in the shot directory, ie. /Game/cine/max/shots/shot0010

	// Make sure this shot path is unique
	FString NewPackageName = NewShotPath;
	NewPackageName /= NewShotName; // ie. /Game/cine/max/shots/shot0010/shot0010_001
	if (!IsPackageNameUnique(ObjectList, NewPackageName))
	{
		while (1)
		{
			NewShotNumber += ProjectSettings->ShotIncrement;
			NewShotName = ComposeShotName(NewShotPrefix, NewShotNumber, NewTakeNumber);
			NewShotDirectory = ComposeShotName(NewShotPrefix, NewShotNumber, INDEX_NONE);
			NewShotPath = SequencePath;
			if (!ShotDirectory.IsEmpty())
			{
				NewShotPath /= ShotDirectory;
			}
			NewShotPath /= NewShotDirectory;

			NewPackageName = NewShotPath;
			NewPackageName /= NewShotName;
			if (IsPackageNameUnique(ObjectList, NewPackageName))
			{
				break;
			}
		}
	}

	return NewShotPath;
}


FString MovieSceneToolHelpers::GenerateNewShotName(const TArray<UMovieSceneSection*>& AllSections, FFrameNumber Time)
{
	const UMovieSceneToolsProjectSettings* ProjectSettings = GetDefault<UMovieSceneToolsProjectSettings>();

	UMovieSceneCinematicShotSection* BeforeShot = nullptr;
	UMovieSceneCinematicShotSection* NextShot = nullptr;

	FFrameNumber MinEndDiff = TNumericLimits<int32>::Max();
	FFrameNumber MinStartDiff = TNumericLimits<int32>::Max();

	for (auto Section : AllSections)
	{
		if (Section->HasEndFrame() && Section->GetExclusiveEndFrame() >= Time)
		{
			FFrameNumber EndDiff = Section->GetExclusiveEndFrame() - Time;
			if (MinEndDiff > EndDiff)
			{
				MinEndDiff = EndDiff;
				BeforeShot = Cast<UMovieSceneCinematicShotSection>(Section);
			}
		}
		if (Section->HasStartFrame() && Section->GetInclusiveStartFrame() <= Time)
		{
			FFrameNumber StartDiff = Time - Section->GetInclusiveStartFrame();
			if (MinStartDiff > StartDiff)
			{
				MinStartDiff = StartDiff;
				NextShot = Cast<UMovieSceneCinematicShotSection>(Section);
			}
		}
	}
	
	// There aren't any shots, let's create the first shot name
	if (BeforeShot == nullptr || NextShot == nullptr)
	{
		// Default case
	}
	// This is the last shot
	else if (BeforeShot == NextShot)
	{
		FString NextShotPrefix = ProjectSettings->ShotPrefix;
		uint32 NextShotNumber = ProjectSettings->FirstShotNumber;
		uint32 NextTakeNumber = ProjectSettings->FirstTakeNumber;

		if (ParseShotName(NextShot->GetShotDisplayName(), NextShotPrefix, NextShotNumber, NextTakeNumber))
		{
			uint32 NewShotNumber = NextShotNumber + ProjectSettings->ShotIncrement;
			return ComposeShotName(NextShotPrefix, NewShotNumber, ProjectSettings->FirstTakeNumber);
		}
	}
	// This is in between two shots
	else 
	{
		FString BeforeShotPrefix = ProjectSettings->ShotPrefix;
		uint32 BeforeShotNumber = ProjectSettings->FirstShotNumber;
		uint32 BeforeTakeNumber = ProjectSettings->FirstTakeNumber;

		FString NextShotPrefix = ProjectSettings->ShotPrefix;
		uint32 NextShotNumber = ProjectSettings->FirstShotNumber;
		uint32 NextTakeNumber = ProjectSettings->FirstTakeNumber;

		if (ParseShotName(BeforeShot->GetShotDisplayName(), BeforeShotPrefix, BeforeShotNumber, BeforeTakeNumber) &&
			ParseShotName(NextShot->GetShotDisplayName(), NextShotPrefix, NextShotNumber, NextTakeNumber))
		{
			if (BeforeShotNumber < NextShotNumber)
			{
				uint32 NewShotNumber = BeforeShotNumber + ( (NextShotNumber - BeforeShotNumber) / 2); // what if we can't find one? or conflicts with another?
				return ComposeShotName(BeforeShotPrefix, NewShotNumber, ProjectSettings->FirstTakeNumber);
			}
		}
	}

	// Default case
	return ComposeShotName(ProjectSettings->ShotPrefix, ProjectSettings->FirstShotNumber, ProjectSettings->FirstTakeNumber);
}

void MovieSceneToolHelpers::GatherTakes(const UMovieSceneSection* Section, TArray<FAssetData>& AssetData, uint32& OutCurrentTakeNumber)
{
	const UMovieSceneSubSection* SubSection = Cast<const UMovieSceneSubSection>(Section);
	
	if (SubSection->GetSequence() == nullptr)
	{
		return;
	}

	if (FMovieSceneToolsModule::Get().GatherTakes(Section, AssetData, OutCurrentTakeNumber))
	{
		return;
	}

	FAssetData ShotData(SubSection->GetSequence()->GetOuter());

	FString ShotPackagePath = ShotData.PackagePath.ToString();

	FString ShotPrefix;
	uint32 ShotNumber = INDEX_NONE;
	OutCurrentTakeNumber = INDEX_NONE;

	FString SubSectionName = SubSection->GetSequence()->GetName();
	if (SubSection->IsA<UMovieSceneCinematicShotSection>())
	{
		const UMovieSceneCinematicShotSection* ShotSection = Cast<UMovieSceneCinematicShotSection>(SubSection);
		SubSectionName = ShotSection->GetShotDisplayName();
	}

	if (ParseShotName(SubSectionName, ShotPrefix, ShotNumber, OutCurrentTakeNumber))
	{
		// Gather up all level sequence assets
		FAssetRegistryModule& AssetRegistryModule = FModuleManager::LoadModuleChecked<FAssetRegistryModule>(TEXT("AssetRegistry"));
		TArray<FAssetData> ObjectList;
		AssetRegistryModule.Get().GetAssetsByClass(ULevelSequence::StaticClass()->GetFName(), ObjectList);

		for (auto AssetObject : ObjectList)
		{
			FString AssetPackagePath = AssetObject.PackagePath.ToString();

			if (AssetPackagePath == ShotPackagePath)
			{
				FString AssetShotPrefix;
				uint32 AssetShotNumber = INDEX_NONE;
				uint32 AssetTakeNumber = INDEX_NONE;

				if (ParseShotName(AssetObject.AssetName.ToString(), AssetShotPrefix, AssetShotNumber, AssetTakeNumber))
				{
					if (AssetShotPrefix == ShotPrefix && AssetShotNumber == ShotNumber)
					{
						AssetData.Add(AssetObject);
					}
				}
			}
		}
	}
}

bool MovieSceneToolHelpers::GetTakeNumber(const UMovieSceneSection* Section, FAssetData AssetData, uint32& OutTakeNumber)
{
	if (FMovieSceneToolsModule::Get().GetTakeNumber(Section, AssetData, OutTakeNumber))
	{
		return true;
	}

	const UMovieSceneSubSection* SubSection = Cast<const UMovieSceneSubSection>(Section);

	FAssetData ShotData(SubSection->GetSequence()->GetOuter());

	FString ShotPackagePath = ShotData.PackagePath.ToString();
	int32 ShotLastSlashPos = INDEX_NONE;
	ShotPackagePath.FindLastChar(TCHAR('/'), ShotLastSlashPos);
	ShotPackagePath.LeftInline(ShotLastSlashPos, false);

	FString ShotPrefix;
	uint32 ShotNumber = INDEX_NONE;
	uint32 TakeNumberDummy = INDEX_NONE;

	FString SubSectionName = SubSection->GetSequence()->GetName();
	if (SubSection->IsA<UMovieSceneCinematicShotSection>())
	{
		const UMovieSceneCinematicShotSection* ShotSection = Cast<UMovieSceneCinematicShotSection>(SubSection);
		SubSectionName = ShotSection->GetShotDisplayName();
	}

	if (ParseShotName(SubSectionName, ShotPrefix, ShotNumber, TakeNumberDummy))
	{
		// Gather up all level sequence assets
		FAssetRegistryModule& AssetRegistryModule = FModuleManager::LoadModuleChecked<FAssetRegistryModule>(TEXT("AssetRegistry"));
		TArray<FAssetData> ObjectList;
		AssetRegistryModule.Get().GetAssetsByClass(ULevelSequence::StaticClass()->GetFName(), ObjectList);

		for (auto AssetObject : ObjectList)
		{
			if (AssetObject == AssetData)
			{
				FString AssetPackagePath = AssetObject.PackagePath.ToString();
				int32 AssetLastSlashPos = INDEX_NONE;
				AssetPackagePath.FindLastChar(TCHAR('/'), AssetLastSlashPos);
				AssetPackagePath.LeftInline(AssetLastSlashPos, false);

				if (AssetPackagePath == ShotPackagePath)
				{
					FString AssetShotPrefix;
					uint32 AssetShotNumber = INDEX_NONE;
					uint32 AssetTakeNumber = INDEX_NONE;

					if (ParseShotName(AssetObject.AssetName.ToString(), AssetShotPrefix, AssetShotNumber, AssetTakeNumber))
					{
						if (AssetShotPrefix == ShotPrefix && AssetShotNumber == ShotNumber)
						{
							OutTakeNumber = AssetTakeNumber;
							return true;
						}
					}
				}
			}
		}
	}

	return false;
}

bool MovieSceneToolHelpers::SetTakeNumber(const UMovieSceneSection* Section, uint32 InTakeNumber)
{
	return FMovieSceneToolsModule::Get().SetTakeNumber(Section, InTakeNumber);
}

int32 MovieSceneToolHelpers::FindAvailableRowIndex(UMovieSceneTrack* InTrack, UMovieSceneSection* InSection, const TArray<UMovieSceneSection*>& SectionsToDisregard)
{
	for (int32 RowIndex = 0; RowIndex <= InTrack->GetMaxRowIndex(); ++RowIndex)
	{
		bool bFoundIntersect = false;
		for (UMovieSceneSection* Section : InTrack->GetAllSections())
		{
			if (SectionsToDisregard.Contains(Section))
			{
				continue;
			}
	
			if (!Section->HasStartFrame() || !Section->HasEndFrame() || !InSection->HasStartFrame() || !InSection->HasEndFrame())
			{
				bFoundIntersect = true;
				break;
			}

			if (Section != InSection && Section->GetRowIndex() == RowIndex && Section->GetRange().Overlaps(InSection->GetRange()))
			{
				bFoundIntersect = true;
				break;
			}
		}
		if (!bFoundIntersect)
		{
			return RowIndex;
		}
	}

	return InTrack->GetMaxRowIndex() + 1;
}


bool MovieSceneToolHelpers::OverlapsSection(UMovieSceneTrack* InTrack, UMovieSceneSection* InSection, const TArray<UMovieSceneSection*>& SectionsToDisregard)
{
	for (UMovieSceneSection* Section : InTrack->GetAllSections())
	{
		if (SectionsToDisregard.Contains(Section))
		{
			continue;
		}
	
		if (!Section->HasStartFrame() || !Section->HasEndFrame() || !InSection->HasStartFrame() || !InSection->HasEndFrame())
		{
			return true;
		}

		if (Section != InSection && Section->GetRange().Overlaps(InSection->GetRange()))
		{
			return true;
		}
	}

	return false;
}

TSharedRef<SWidget> MovieSceneToolHelpers::MakeEnumComboBox(const UEnum* InEnum, TAttribute<int32> InCurrentValue, SEnumComboBox::FOnEnumSelectionChanged InOnSelectionChanged)
{
	return SNew(SEnumComboBox, InEnum)
		.CurrentValue(InCurrentValue)
		.ContentPadding(FMargin(2, 0))
		.Font(FEditorStyle::GetFontStyle("Sequencer.AnimationOutliner.RegularFont"))
		.OnEnumSelectionChanged(InOnSelectionChanged);
}

bool MovieSceneToolHelpers::ShowImportEDLDialog(UMovieScene* InMovieScene, FFrameRate InFrameRate, FString InOpenDirectory)
{
	TArray<FString> OpenFilenames;
	IDesktopPlatform* DesktopPlatform = FDesktopPlatformModule::Get();
	bool bOpen = false;
	if (DesktopPlatform)
	{
		FString ExtensionStr;
		ExtensionStr += TEXT("CMX 3600 EDL (*.edl)|*.edl|");

		bOpen = DesktopPlatform->OpenFileDialog(
			FSlateApplication::Get().FindBestParentWindowHandleForDialogs(nullptr),
			NSLOCTEXT("MovieSceneToolHelpers", "ImportEDL", "Import EDL from...").ToString(), 
			InOpenDirectory,
			TEXT(""), 
			*ExtensionStr,
			EFileDialogFlags::None,
			OpenFilenames
			);
	}
	if (!bOpen)
	{
		return false;
	}

	if (!OpenFilenames.Num())
	{
		return false;
	}

	const FScopedTransaction Transaction( NSLOCTEXT( "MovieSceneTools", "ImportEDLTransaction", "Import EDL" ) );

	return MovieSceneTranslatorEDL::ImportEDL(InMovieScene, InFrameRate, OpenFilenames[0]);
}

bool MovieSceneToolHelpers::ShowExportEDLDialog(const UMovieScene* InMovieScene, FFrameRate InFrameRate, FString InSaveDirectory, int32 InHandleFrames, FString InMovieExtension)
{
	TArray<FString> SaveFilenames;
	FString SequenceName = InMovieScene->GetOuter()->GetName();

	// Pop open a dialog to request the location of the edl
	IDesktopPlatform* DesktopPlatform = FDesktopPlatformModule::Get();
	bool bSave = false;
	if (DesktopPlatform)
	{
		FString ExtensionStr;
		ExtensionStr += TEXT("CMX 3600 EDL (*.edl)|*.edl|");
		ExtensionStr += TEXT("RV (*.rv)|*.rv|");

		bSave = DesktopPlatform->SaveFileDialog(
			FSlateApplication::Get().FindBestParentWindowHandleForDialogs(nullptr),
			NSLOCTEXT("MovieSceneTools", "ExportEDL", "Export EDL to...").ToString(), 
			InSaveDirectory,
			SequenceName + TEXT(".edl"), 
			*ExtensionStr,
			EFileDialogFlags::None,
			SaveFilenames
			);
	}
	if (!bSave)
	{
		return false;
	}

	if (!SaveFilenames.Num())
	{
		return false;
	}

	if (MovieSceneTranslatorEDL::ExportEDL(InMovieScene, InFrameRate, SaveFilenames[0], InHandleFrames, InMovieExtension))
	{
		const FString AbsoluteFilename = FPaths::ConvertRelativePathToFull(SaveFilenames[0]);
		const FString SaveDirectory = FPaths::GetPath(AbsoluteFilename);

		FNotificationInfo NotificationInfo(NSLOCTEXT("MovieSceneTools", "EDLExportFinished", "EDL Export finished"));
		NotificationInfo.ExpireDuration = 5.f;
		NotificationInfo.Hyperlink = FSimpleDelegate::CreateStatic( [](FString InDirectory) { FPlatformProcess::ExploreFolder( *InDirectory ); }, SaveDirectory);
		NotificationInfo.HyperlinkText = NSLOCTEXT("MovieSceneTools", "OpenEDLExportFolder", "Open EDL Export Folder...");
		FSlateNotificationManager::Get().AddNotification(NotificationInfo);
		
		return true;
	}

	return false;
}

bool MovieSceneToolHelpers::MovieSceneTranslatorImport(FMovieSceneImporter* InImporter, UMovieScene* InMovieScene, FFrameRate InFrameRate, FString InOpenDirectory)
{
	TArray<FString> OpenFilenames;
	IDesktopPlatform* DesktopPlatform = FDesktopPlatformModule::Get();
	bool bOpen = false;
	if (DesktopPlatform)
	{
		FString FileTypeDescription = InImporter->GetFileTypeDescription().ToString();
		FString DialogTitle = InImporter->GetDialogTitle().ToString();

		bOpen = DesktopPlatform->OpenFileDialog(
			FSlateApplication::Get().FindBestParentWindowHandleForDialogs(nullptr),
			DialogTitle,
			InOpenDirectory,
			TEXT(""),
			FileTypeDescription,
			EFileDialogFlags::None,
			OpenFilenames
		);
	}

	if (!bOpen || !OpenFilenames.Num())
	{
		return false;
	}

	FScopedTransaction Transaction(InImporter->GetTransactionDescription());

	TSharedRef<FMovieSceneTranslatorContext> ImportContext(new FMovieSceneTranslatorContext);
	ImportContext->Init();

	bool bSuccess = InImporter->Import(InMovieScene, InFrameRate, OpenFilenames[0], ImportContext);

	// Display any messages in context
	MovieSceneTranslatorLogMessages(InImporter, ImportContext, true);

	// Roll back transaction when import fails.
	if (!bSuccess)
	{
		Transaction.Cancel();
	}

	return bSuccess;
}

bool MovieSceneToolHelpers::MovieSceneTranslatorExport(FMovieSceneExporter* InExporter, const UMovieScene* InMovieScene, const FMovieSceneCaptureSettings& Settings)
{
	if (InExporter == nullptr || InMovieScene == nullptr)
	{
		return false;
	}

	FString SaveDirectory = FPaths::ConvertRelativePathToFull(Settings.OutputDirectory.Path);
	int32 HandleFrames = Settings.HandleFrames;
	// @todo: generate filename based on filename format, currently outputs {shot}.avi
	FString FilenameFormat = Settings.OutputFormat;
	FFrameRate FrameRate = Settings.GetFrameRate();
	uint32 ResX = Settings.Resolution.ResX;
	uint32 ResY = Settings.Resolution.ResY;
	FString MovieExtension = Settings.MovieExtension;

	TArray<FString> SaveFilenames;
	FString SequenceName = InMovieScene->GetOuter()->GetName();

	// Pop open a dialog to request the location of the edl
	IDesktopPlatform* DesktopPlatform = FDesktopPlatformModule::Get();
	bool bSave = false;
	if (DesktopPlatform)
	{
		FString FileTypeDescription = InExporter->GetFileTypeDescription().ToString();
		FString DialogTitle = InExporter->GetDialogTitle().ToString();
		FString FileExtension = InExporter->GetDefaultFileExtension().ToString();

		bSave = DesktopPlatform->SaveFileDialog(
			FSlateApplication::Get().FindBestParentWindowHandleForDialogs(nullptr),
			DialogTitle,
			SaveDirectory,
			SequenceName + TEXT(".") + FileExtension,
			FileTypeDescription,
			EFileDialogFlags::None,
			SaveFilenames
		);
	}

	if (!bSave || !SaveFilenames.Num())
	{
		return false;
	}

	TSharedRef<FMovieSceneTranslatorContext> ExportContext(new FMovieSceneTranslatorContext);
	ExportContext->Init();

	bool bSuccess = InExporter->Export(InMovieScene, FilenameFormat, FrameRate, ResX, ResY, HandleFrames, SaveFilenames[0], ExportContext, MovieExtension);
	
	// Display any messages in context
	MovieSceneTranslatorLogMessages(InExporter, ExportContext, true);

	if (bSuccess)
	{
		const FString AbsoluteFilename = FPaths::ConvertRelativePathToFull(SaveFilenames[0]);
		const FString ActualSaveDirectory = FPaths::GetPath(AbsoluteFilename);

		FNotificationInfo NotificationInfo(InExporter->GetNotificationExportFinished());
		NotificationInfo.ExpireDuration = 5.f;
		NotificationInfo.Hyperlink = FSimpleDelegate::CreateStatic([](FString InDirectory) { FPlatformProcess::ExploreFolder(*InDirectory); }, ActualSaveDirectory);
		NotificationInfo.HyperlinkText = InExporter->GetNotificationHyperlinkText();
		FSlateNotificationManager::Get().AddNotification(NotificationInfo);
	}

	return bSuccess;
}

void MovieSceneToolHelpers::MovieSceneTranslatorLogMessages(FMovieSceneTranslator *InTranslator, TSharedRef<FMovieSceneTranslatorContext> InContext, bool bDisplayMessages)
{
	if (InTranslator == nullptr || InContext->GetMessages().Num() == 0)
	{
		return;
	}
	
	// Clear any old messages after an import or export
	const FName LogTitle = InTranslator->GetMessageLogWindowTitle();
	FMessageLogModule& MessageLogModule = FModuleManager::LoadModuleChecked<FMessageLogModule>("MessageLog");
	TSharedRef<IMessageLogListing> LogListing = MessageLogModule.GetLogListing(LogTitle);
	LogListing->SetLabel(InTranslator->GetMessageLogLabel());
	LogListing->ClearMessages();

	for (TSharedRef<FTokenizedMessage> Message : InContext->GetMessages())
	{
		LogListing->AddMessage(Message);
	}

	if (bDisplayMessages)
	{
		MessageLogModule.OpenMessageLog(LogTitle);
	}
}

void MovieSceneToolHelpers::MovieSceneTranslatorLogOutput(FMovieSceneTranslator *InTranslator, TSharedRef<FMovieSceneTranslatorContext> InContext)
{
	if (InTranslator == nullptr || InContext->GetMessages().Num() == 0)
	{
		return;
	}

	for (TSharedRef<FTokenizedMessage> Message : InContext->GetMessages())
	{
		if (Message->GetSeverity() == EMessageSeverity::Error)
		{
			UE_LOG(LogMovieScene, Error, TEXT("%s"), *Message->ToText().ToString());
		}
		else if (Message->GetSeverity() == EMessageSeverity::Warning)
		{
			UE_LOG(LogMovieScene, Warning, TEXT("%s"), *Message->ToText().ToString());

		}
	}
}

<<<<<<< HEAD
static FGuid GetHandleToObject(UObject* InObject, UMovieSceneSequence* InSequence, IMovieScenePlayer* Player, FMovieSceneSequenceIDRef TemplateID)
=======
static FGuid GetHandleToObject(UObject* InObject, UMovieSceneSequence* InSequence, IMovieScenePlayer* Player, FMovieSceneSequenceIDRef TemplateID, bool bCreateIfMissing = true)
>>>>>>> 6bbb88c8
{
	UMovieScene* MovieScene = InSequence->GetMovieScene();

	// Attempt to resolve the object through the movie scene instance first, 
	FGuid PropertyOwnerGuid = FGuid();
	if (InObject != nullptr && !MovieScene->IsReadOnly())
	{
		FGuid ObjectGuid = Player->FindObjectId(*InObject, TemplateID);
		if (ObjectGuid.IsValid())
		{
			// Check here for spawnable otherwise spawnables get recreated as possessables, which doesn't make sense
			FMovieSceneSpawnable* Spawnable = MovieScene->FindSpawnable(ObjectGuid);
			if (Spawnable)
			{
				PropertyOwnerGuid = ObjectGuid;
			}
			else
			{
				FMovieScenePossessable* Possessable = MovieScene->FindPossessable(ObjectGuid);
				if (Possessable)
				{
					PropertyOwnerGuid = ObjectGuid;
				}
			}
		}
	}

	if (PropertyOwnerGuid.IsValid())
	{
		return PropertyOwnerGuid;
	}

<<<<<<< HEAD
	// Otherwise, create a possessable for this object. Note this will handle creating the parent possessables if this is a component.
	PropertyOwnerGuid = InSequence->CreatePossessable(InObject);
=======
	if (bCreateIfMissing)
	{
		// Otherwise, create a possessable for this object. Note this will handle creating the parent possessables if this is a component.
		PropertyOwnerGuid = InSequence->CreatePossessable(InObject);
	}
>>>>>>> 6bbb88c8
	
	return PropertyOwnerGuid;
}

<<<<<<< HEAD
bool ImportFBXProperty(FString NodeName, FString AnimatedPropertyName, FGuid ObjectBinding, UnFbx::FFbxCurvesAPI& CurveAPI, UMovieSceneSequence* InSequence, IMovieScenePlayer* Player, FMovieSceneSequenceIDRef TemplateID)
{
	UMovieScene* MovieScene = InSequence->GetMovieScene();

	const int32 ChannelIndex = 0;
	const int32 CompositeIndex = 0;
	FRichCurve Source;
	const bool bNegative = false;
	CurveAPI.GetCurveDataForSequencer(NodeName, AnimatedPropertyName, ChannelIndex, CompositeIndex, Source, bNegative);

	// First, see if any of the custom importers can import this named property
	if (FMovieSceneToolsModule::Get().ImportAnimatedProperty(AnimatedPropertyName, Source, ObjectBinding, MovieScene))
	{
		return true;
	}

	const UMovieSceneToolsProjectSettings* ProjectSettings = GetDefault<UMovieSceneToolsProjectSettings>();
=======
template<typename TrackType, typename ChannelType>
bool ImportFBXPropertyToPropertyTrack(UMovieScene* MovieScene, const FGuid PropertyOwnerGuid, const FMovieSceneToolsFbxSettings& FbxSetting, FRichCurve& Source)
{
	TrackType* PropertyTrack = MovieScene->FindTrack<TrackType>(PropertyOwnerGuid, *FbxSetting.PropertyPath.PropertyName);
	if (!PropertyTrack)
	{
		MovieScene->Modify();
		PropertyTrack = MovieScene->AddTrack<TrackType>(PropertyOwnerGuid);
		PropertyTrack->SetPropertyNameAndPath(*FbxSetting.PropertyPath.PropertyName, *FbxSetting.PropertyPath.PropertyName);
	}

	if (!PropertyTrack)
	{
		return false;
	}

	PropertyTrack->Modify();
	PropertyTrack->RemoveAllAnimationData();

	FFrameRate FrameRate = PropertyTrack->template GetTypedOuter<UMovieScene>()->GetTickResolution();

	bool bSectionAdded = false;
	UMovieSceneSection* Section = Cast<UMovieSceneSection>(PropertyTrack->FindOrAddSection(0, bSectionAdded));
	if (!Section)
	{
		return false;
	}

	Section->Modify();

	if (bSectionAdded)
	{
		Section->SetRange(TRange<FFrameNumber>::All());
	}

	ChannelType* Channel = Section->GetChannelProxy().GetChannel<ChannelType>(0);
	TMovieSceneChannelData<typename ChannelType::ChannelValueType> ChannelData = Channel->GetData();

	ChannelData.Reset();
	double DecimalRate = FrameRate.AsDecimal();

	for (auto SourceIt = Source.GetKeyHandleIterator(); SourceIt; ++SourceIt)
	{
		FRichCurveKey &Key = Source.GetKey(*SourceIt);
		float ArriveTangent = Key.ArriveTangent;
		FKeyHandle PrevKeyHandle = Source.GetPreviousKey(*SourceIt);
		if (Source.IsKeyHandleValid(PrevKeyHandle))
		{
			FRichCurveKey &PrevKey = Source.GetKey(PrevKeyHandle);
			ArriveTangent = ArriveTangent / (Key.Time - PrevKey.Time);

		}
		float LeaveTangent = Key.LeaveTangent;
		FKeyHandle NextKeyHandle = Source.GetNextKey(*SourceIt);
		if (Source.IsKeyHandleValid(NextKeyHandle))
		{
			FRichCurveKey &NextKey = Source.GetKey(NextKeyHandle);
			LeaveTangent = LeaveTangent / (NextKey.Time - Key.Time);
		}

		FFrameNumber KeyTime = (Key.Time * FrameRate).RoundToFrame();
		FMatineeImportTools::SetOrAddKey(ChannelData, KeyTime, Key.Value, ArriveTangent, LeaveTangent,
				MovieSceneToolHelpers::RichCurveInterpolationToMatineeInterpolation(Key.InterpMode, Key.TangentMode), FrameRate, Key.TangentWeightMode,
				Key.ArriveTangentWeight, Key.LeaveTangentWeight);

	}

	Channel->AutoSetTangents();

>>>>>>> 6bbb88c8
	const UMovieSceneUserImportFBXSettings* ImportFBXSettings = GetDefault<UMovieSceneUserImportFBXSettings>();

	if (ImportFBXSettings->bReduceKeys)
	{
		FKeyDataOptimizationParams Params;
		Params.Tolerance = ImportFBXSettings->ReduceKeysTolerance;
		Params.DisplayRate = FrameRate;
		Params.bAutoSetInterpolation = true; //we use this to perform the AutoSetTangents after the keys are reduced.
		Channel->Optimize(Params);
	}

	return true;
}

bool ImportFBXProperty(FString NodeName, FString AnimatedPropertyName, FGuid ObjectBinding, UnFbx::FFbxCurvesAPI& CurveAPI, UMovieSceneSequence* InSequence, IMovieScenePlayer* Player, FMovieSceneSequenceIDRef TemplateID)
{
	UMovieScene* MovieScene = InSequence->GetMovieScene();

	const int32 ChannelIndex = 0;
	const int32 CompositeIndex = 0;
	FRichCurve Source;
	const bool bNegative = false;
	CurveAPI.GetCurveDataForSequencer(NodeName, AnimatedPropertyName, ChannelIndex, CompositeIndex, Source, bNegative);

	// First, see if any of the custom importers can import this named property
	if (FMovieSceneToolsModule::Get().ImportAnimatedProperty(AnimatedPropertyName, Source, ObjectBinding, MovieScene))
	{
		return true;
	}

	const UMovieSceneToolsProjectSettings* ProjectSettings = GetDefault<UMovieSceneToolsProjectSettings>();

	TArrayView<TWeakObjectPtr<>> BoundObjects = Player->FindBoundObjects(ObjectBinding, TemplateID);

	for (auto FbxSetting : ProjectSettings->FbxSettings)
	{
		if (FCString::Strcmp(*FbxSetting.FbxPropertyName.ToUpper(), *AnimatedPropertyName.ToUpper()) != 0)
		{
			continue;
		}

		for (TWeakObjectPtr<>& WeakObject : BoundObjects)
		{
			UObject* FoundObject = WeakObject.Get();

			if (!FoundObject)
			{
				continue;
			}
			
			UObject* PropertyOwner = FoundObject;
			if (!FbxSetting.PropertyPath.ComponentName.IsEmpty())
			{
				PropertyOwner = FindObjectFast<UObject>(FoundObject, *FbxSetting.PropertyPath.ComponentName);
			}

			if (!PropertyOwner)
			{
				continue;
			}
		
			FGuid PropertyOwnerGuid = GetHandleToObject(PropertyOwner, InSequence, Player, TemplateID);
			if (!PropertyOwnerGuid.IsValid())
			{
				continue;
			}

			if (!PropertyOwnerGuid.IsValid())
			{
				continue;
			}

<<<<<<< HEAD
			UMovieSceneFloatTrack* FloatTrack = MovieScene->FindTrack<UMovieSceneFloatTrack>(PropertyOwnerGuid, *FbxSetting.PropertyPath.PropertyName);
			if (!FloatTrack)
			{
				MovieScene->Modify();
				FloatTrack = MovieScene->AddTrack<UMovieSceneFloatTrack>(PropertyOwnerGuid);
				FloatTrack->SetPropertyNameAndPath(*FbxSetting.PropertyPath.PropertyName, *FbxSetting.PropertyPath.PropertyName);
=======
			bool bImported = false;
			switch (FbxSetting.PropertyType)
			{
				case EMovieSceneToolsPropertyTrackType::FloatTrack:
					bImported = ImportFBXPropertyToPropertyTrack<UMovieSceneFloatTrack, FMovieSceneFloatChannel>(MovieScene, PropertyOwnerGuid, FbxSetting, Source);
					break;
				case EMovieSceneToolsPropertyTrackType::DoubleTrack:
					bImported = ImportFBXPropertyToPropertyTrack<UMovieSceneDoubleTrack, FMovieSceneDoubleChannel>(MovieScene, PropertyOwnerGuid, FbxSetting, Source);
					break;
>>>>>>> 6bbb88c8
			}
			if (bImported)
			{
<<<<<<< HEAD
				FloatTrack->Modify();
				FloatTrack->RemoveAllAnimationData();

				FFrameRate FrameRate = FloatTrack->GetTypedOuter<UMovieScene>()->GetTickResolution();

				bool bSectionAdded = false;
				UMovieSceneFloatSection* FloatSection = Cast<UMovieSceneFloatSection>(FloatTrack->FindOrAddSection(0, bSectionAdded));
				if (!FloatSection)
				{
					continue;
				}

				FloatSection->Modify();

				if (bSectionAdded)
				{
					FloatSection->SetRange(TRange<FFrameNumber>::All());
				}

				FMovieSceneFloatChannel* Channel = FloatSection->GetChannelProxy().GetChannel<FMovieSceneFloatChannel>(0);
				TMovieSceneChannelData<FMovieSceneFloatValue> ChannelData = Channel->GetData();

				ChannelData.Reset();
				double DecimalRate = FrameRate.AsDecimal();

				for (auto SourceIt = Source.GetKeyHandleIterator(); SourceIt; ++SourceIt)
				{
					FRichCurveKey &Key = Source.GetKey(*SourceIt);
					float ArriveTangent = Key.ArriveTangent;
					FKeyHandle PrevKeyHandle = Source.GetPreviousKey(*SourceIt);
					if (Source.IsKeyHandleValid(PrevKeyHandle))
					{
						FRichCurveKey &PrevKey = Source.GetKey(PrevKeyHandle);
						ArriveTangent = ArriveTangent / (Key.Time - PrevKey.Time);

					}
					float LeaveTangent = Key.LeaveTangent;
					FKeyHandle NextKeyHandle = Source.GetNextKey(*SourceIt);
					if (Source.IsKeyHandleValid(NextKeyHandle))
					{
						FRichCurveKey &NextKey = Source.GetKey(NextKeyHandle);
						LeaveTangent = LeaveTangent / (NextKey.Time - Key.Time);
					}

					FFrameNumber KeyTime = (Key.Time * FrameRate).RoundToFrame();
					FMatineeImportTools::SetOrAddKey(ChannelData, KeyTime, Key.Value, ArriveTangent, LeaveTangent,
						MovieSceneToolHelpers::RichCurveInterpolationToMatineeInterpolation(Key.InterpMode, Key.TangentMode), FrameRate, Key.TangentWeightMode,
						Key.ArriveTangentWeight, Key.LeaveTangentWeight);

				}

				Channel->AutoSetTangents();

				if (ImportFBXSettings->bReduceKeys)
				{
					FKeyDataOptimizationParams Params;
					Params.Tolerance = ImportFBXSettings->ReduceKeysTolerance;
					Params.DisplayRate = FrameRate;
					Params.bAutoSetInterpolation = true; //we use this to perform the AutoSetTangents after the keys are reduced.
					Channel->Optimize(Params);
				}

=======
>>>>>>> 6bbb88c8
				return true;
			}
		}
	}
	return false;
}


void MovieSceneToolHelpers::LockCameraActorToViewport(const TSharedPtr<ISequencer>& Sequencer, ACameraActor* CameraActor)
{
	Sequencer->SetPerspectiveViewportCameraCutEnabled(false);

	// Lock the viewport to this camera
	if (CameraActor && CameraActor->GetLevel())
	{
		GCurrentLevelEditingViewportClient->SetCinematicActorLock(nullptr);
		GCurrentLevelEditingViewportClient->SetActorLock(CameraActor);
		GCurrentLevelEditingViewportClient->bLockedCameraView = true;
		GCurrentLevelEditingViewportClient->UpdateViewForLockedActor();
		GCurrentLevelEditingViewportClient->Invalidate();
	}
}

void MovieSceneToolHelpers::CreateCameraCutSectionForCamera(UMovieScene* OwnerMovieScene, FGuid CameraGuid, FFrameNumber FrameNumber)
{
	// If there's a cinematic shot track, no need to set this camera to a shot
	UMovieSceneTrack* CinematicShotTrack = OwnerMovieScene->FindMasterTrack(UMovieSceneCinematicShotTrack::StaticClass());
	if (CinematicShotTrack)
	{
		return;
	}

	UMovieSceneTrack* CameraCutTrack = OwnerMovieScene->GetCameraCutTrack();

	// If there's a camera cut track with at least one section, no need to change the section
	if (CameraCutTrack && CameraCutTrack->GetAllSections().Num() > 0)
	{
		return;
	}

	if (!CameraCutTrack)
	{
		CameraCutTrack = OwnerMovieScene->AddCameraCutTrack(UMovieSceneCameraCutTrack::StaticClass());
	}

	if (CameraCutTrack)
	{
		UMovieSceneSection* Section = MovieSceneHelpers::FindSectionAtTime(CameraCutTrack->GetAllSections(), FrameNumber);
		UMovieSceneCameraCutSection* CameraCutSection = Cast<UMovieSceneCameraCutSection>(Section);

		if (CameraCutSection)
		{
			CameraCutSection->Modify();
			CameraCutSection->SetCameraGuid(CameraGuid);
		}
		else
		{
			CameraCutTrack->Modify();

			UMovieSceneCameraCutSection* NewSection = Cast<UMovieSceneCameraCutSection>(CameraCutTrack->CreateNewSection());
			NewSection->SetRange(OwnerMovieScene->GetPlaybackRange());
			NewSection->SetCameraGuid(CameraGuid);
			CameraCutTrack->AddSection(*NewSection);
		}
	}
}

<<<<<<< HEAD
void ImportTransformChannel(const FRichCurve& Source, FMovieSceneFloatChannel* Dest, FFrameRate DestFrameRate, bool bNegateTangents, bool bClearChannel,FFrameNumber StartFrame = 0, bool bNegateValue = false)
=======
template<typename ChannelType>
void ImportTransformChannelToBezierChannel(const FRichCurve& Source, ChannelType* Dest, FFrameRate DestFrameRate, bool bNegateTangents, bool bClearChannel,FFrameNumber StartFrame = 0, bool bNegateValue = false)
>>>>>>> 6bbb88c8
{
	// If there are no keys, don't clear the existing channel
	if (!Source.GetNumKeys())
	{
		return;
	}

<<<<<<< HEAD
	TMovieSceneChannelData<FMovieSceneFloatValue> ChannelData = Dest->GetData();
=======
	TMovieSceneChannelData<typename ChannelType::ChannelValueType> ChannelData = Dest->GetData();
>>>>>>> 6bbb88c8

	if (bClearChannel)
	{
		ChannelData.Reset();
	}
	for (auto SourceIt = Source.GetKeyHandleIterator(); SourceIt; ++SourceIt)
	{
		const FRichCurveKey Key = Source.GetKey(*SourceIt);
		float ArriveTangent = Key.ArriveTangent;
		float LeaveTangent = Key.LeaveTangent;
		if (bNegateTangents)
		{
			ArriveTangent = -ArriveTangent;
			LeaveTangent = -LeaveTangent;
		}

		FFrameNumber KeyTime = (Key.Time * DestFrameRate).RoundToFrame();
		float Value = !bNegateValue ? Key.Value : -Key.Value;
		FMatineeImportTools::SetOrAddKey(ChannelData, KeyTime + StartFrame, Value, ArriveTangent, LeaveTangent,
			MovieSceneToolHelpers::RichCurveInterpolationToMatineeInterpolation(Key.InterpMode, Key.TangentMode), DestFrameRate, Key.TangentWeightMode,
			Key.ArriveTangentWeight, Key.LeaveTangentWeight);
<<<<<<< HEAD

	}

	Dest->AutoSetTangents();

	const UMovieSceneUserImportFBXSettings* ImportFBXSettings = GetDefault<UMovieSceneUserImportFBXSettings>();
	if (ImportFBXSettings->bReduceKeys)
	{
		FKeyDataOptimizationParams Params;
		Params.Tolerance = ImportFBXSettings->ReduceKeysTolerance;
		Params.DisplayRate = DestFrameRate;
		Dest->Optimize(Params);
	}
}

void ImportTransformChannelToBool(const FRichCurve& Source, FMovieSceneBoolChannel* Dest, FFrameRate DestFrameRate, bool bClearChannel, FFrameNumber StartFrame)
{
	// If there are no keys, don't clear the existing channel
	if (!Source.GetNumKeys())
	{
		return;
	}

	TMovieSceneChannelData<bool> ChannelData = Dest->GetData();

	if (bClearChannel)
	{
		ChannelData.Reset();
	}
	for (auto SourceIt = Source.GetKeyHandleIterator(); SourceIt; ++SourceIt)
	{
		const FRichCurveKey Key = Source.GetKey(*SourceIt);
		bool bValue = Key.Value != 0.0f ? true : false;

		FFrameNumber KeyTime = (Key.Time * DestFrameRate).RoundToFrame();

		KeyTime += StartFrame;
		if (ChannelData.FindKey(KeyTime) == INDEX_NONE)
		{
			ChannelData.AddKey(KeyTime, bValue);
		} //todo need to do a set here?
	}
}

void ImportTransformChannelToEnum(const FRichCurve& Source, FMovieSceneByteChannel* Dest, FFrameRate DestFrameRate, bool bClearChannel, FFrameNumber StartFrame)
{
	// If there are no keys, don't clear the existing channel
	if (!Source.GetNumKeys())
	{
		return;
	}

	TMovieSceneChannelData<uint8> ChannelData = Dest->GetData();

	if (bClearChannel)
	{
		ChannelData.Reset();
	}
	for (auto SourceIt = Source.GetKeyHandleIterator(); SourceIt; ++SourceIt)
	{
		const FRichCurveKey Key = Source.GetKey(*SourceIt);
		uint8 Value = (uint8)Key.Value;

		FFrameNumber KeyTime = (Key.Time * DestFrameRate).RoundToFrame();

		KeyTime += StartFrame;
		if (ChannelData.FindKey(KeyTime) == INDEX_NONE)
		{
			ChannelData.AddKey(KeyTime, Value);
		} //todo need to do a set here?
	}
}


void ImportTransformChannelToInteger(const FRichCurve& Source, FMovieSceneIntegerChannel* Dest, FFrameRate DestFrameRate, bool bClearChannel, FFrameNumber StartFrame)
{
	// If there are no keys, don't clear the existing channel
	if (!Source.GetNumKeys())
	{
		return;
	}

	TMovieSceneChannelData<int32> ChannelData = Dest->GetData();

	if (bClearChannel)
	{
		ChannelData.Reset();
	}
	for (auto SourceIt = Source.GetKeyHandleIterator(); SourceIt; ++SourceIt)
	{
		const FRichCurveKey Key = Source.GetKey(*SourceIt);
		int32 Value = (int32)Key.Value;

		FFrameNumber KeyTime = (Key.Time * DestFrameRate).RoundToFrame();

		KeyTime += StartFrame;
		if (ChannelData.FindKey(KeyTime) == INDEX_NONE)
		{
			ChannelData.AddKey(KeyTime, Value);
		} //todo need to do a set here?
	}
}

void SetChannelValue(FMovieSceneFloatChannel* Channel, FMovieSceneBoolChannel *BoolChannel, FMovieSceneByteChannel *EnumChannel, FMovieSceneIntegerChannel* IntegerChannel,
	FFrameRate FrameRate, FFrameNumber StartFrame,
	FControlRigChannelEnum ChannelEnum, UMovieSceneUserImportFBXControlRigSettings* ImportFBXControlRigSettings,
	FTransform& DefaultTransform,
	FRichCurve& TranslationX, FRichCurve& TranslationY, FRichCurve& TranslationZ,
	FRichCurve& EulerRotationX, FRichCurve& EulerRotationY, FRichCurve& EulerRotationZ,
	FRichCurve& ScaleX, FRichCurve& ScaleY, FRichCurve& ScaleZ)
{
	FVector Location = DefaultTransform.GetLocation(), Rotation = DefaultTransform.GetRotation().Euler(), Scale3D = DefaultTransform.GetScale3D();

	for (FControlToTransformMappings& Mapping: ImportFBXControlRigSettings->ControlChannelMappings)
	{
		if (ChannelEnum == Mapping.ControlChannel)
		{
			bool bNegate = Mapping.bNegate;
			if (Mapping.FBXChannel == FTransformChannelEnum::TranslateX)
			{
				if (ChannelEnum == FControlRigChannelEnum::Bool && BoolChannel)
				{
					bool bDefault = Location.X == 0.0 ? false : true;
					BoolChannel->SetDefault(bDefault);
					ImportTransformChannelToBool(TranslationX, BoolChannel, FrameRate, false, StartFrame);
				}
				else if (ChannelEnum == FControlRigChannelEnum::Enum && EnumChannel)
				{
					uint8 bDefault = (uint8)bNegate ? -Location.X : Location.X;
					EnumChannel->SetDefault(bDefault);
					ImportTransformChannelToEnum(TranslationX, EnumChannel, FrameRate, false, StartFrame);
				}
				else if (ChannelEnum == FControlRigChannelEnum::Integer && IntegerChannel)
				{
					int32 bDefault = (int32)bNegate ? -Location.X : Location.X;
					IntegerChannel->SetDefault(bDefault);
					ImportTransformChannelToInteger(TranslationX, IntegerChannel, FrameRate, false, StartFrame);
				}
				else if (Channel)
				{
					float Default = bNegate ? -Location.X : Location.X;
					Channel->SetDefault(Default);
					ImportTransformChannel(TranslationX, Channel, FrameRate, false, false, StartFrame, bNegate);
				}
			}
			else if (Mapping.FBXChannel == FTransformChannelEnum::TranslateY)
			{
				if (ChannelEnum == FControlRigChannelEnum::Bool && BoolChannel)
				{
					bool bDefault = Location.Y == 0.0 ? false : true;
					BoolChannel->SetDefault(bDefault);
					ImportTransformChannelToBool(TranslationY, BoolChannel, FrameRate, false, StartFrame);
				}
				else if (ChannelEnum == FControlRigChannelEnum::Enum && EnumChannel)
				{
					uint8 bDefault = (uint8)bNegate ? -Location.Y : Location.Y;
					EnumChannel->SetDefault(bDefault);
					ImportTransformChannelToEnum(TranslationY, EnumChannel, FrameRate, false, StartFrame);
				}
				else if (ChannelEnum == FControlRigChannelEnum::Integer && IntegerChannel)
				{
					int32 bDefault = (int32)bNegate ? -Location.Y : Location.Y;
					IntegerChannel->SetDefault(bDefault);
					ImportTransformChannelToInteger(TranslationY, IntegerChannel, FrameRate, false, StartFrame);
				}
				else if (Channel)
				{
					bNegate = !bNegate;
					float Default = bNegate ? -Location.Y : Location.Y;
					Channel->SetDefault(Default);
					ImportTransformChannel(TranslationY, Channel, FrameRate, false, false, StartFrame, bNegate);
				}
			}
			else if (Mapping.FBXChannel == FTransformChannelEnum::TranslateZ)
			{
				if (ChannelEnum == FControlRigChannelEnum::Bool && BoolChannel)
				{
					bool bDefault = Location.Z == 0.0 ? false : true;
					BoolChannel->SetDefault(bDefault);
					ImportTransformChannelToBool(TranslationZ, BoolChannel, FrameRate, false, StartFrame);
				}
				else if (ChannelEnum == FControlRigChannelEnum::Enum && EnumChannel)
				{
					uint8 bDefault = (uint8)bNegate ? -Location.Z : Location.Z;
					EnumChannel->SetDefault(bDefault);
					ImportTransformChannelToEnum(TranslationZ, EnumChannel, FrameRate, false, StartFrame);
				}
				else if (ChannelEnum == FControlRigChannelEnum::Integer && IntegerChannel)
				{
					int32 bDefault = (int32)bNegate ? -Location.Z : Location.Z;
					IntegerChannel->SetDefault(bDefault);
					ImportTransformChannelToInteger(TranslationZ, IntegerChannel, FrameRate, false, StartFrame);
				}
				else if (Channel)
				{
					float Default = bNegate ? -Location.Z : Location.Z;
					Channel->SetDefault(Default);
					ImportTransformChannel(TranslationZ, Channel, FrameRate, false, false, StartFrame, bNegate);
				}
			}
			else if (Mapping.FBXChannel == FTransformChannelEnum::RotateX)
			{
				if (ChannelEnum == FControlRigChannelEnum::Bool && BoolChannel)
				{
					bool bDefault = Rotation.X == 0.0 ? false : true;
					BoolChannel->SetDefault(bDefault);
					ImportTransformChannelToBool(EulerRotationX, BoolChannel, FrameRate, false, StartFrame);
				}
				else if (ChannelEnum == FControlRigChannelEnum::Enum && EnumChannel)
				{
					uint8 bDefault = (uint8)bNegate ? -Rotation.X : Rotation.X;
					EnumChannel->SetDefault(bDefault);
					ImportTransformChannelToEnum(EulerRotationX, EnumChannel, FrameRate, false, StartFrame);
				}
				else if (ChannelEnum == FControlRigChannelEnum::Integer && IntegerChannel)
				{
					int32 bDefault = (int32)bNegate ? -Rotation.X : Rotation.X;
					IntegerChannel->SetDefault(bDefault);
					ImportTransformChannelToInteger(EulerRotationX, IntegerChannel, FrameRate, false, StartFrame);
				}
				else if (Channel)
				{
					float Default = bNegate ? -Rotation.X : Rotation.X;
					Channel->SetDefault(Default);
					ImportTransformChannel(EulerRotationX, Channel, FrameRate, false, false, StartFrame, bNegate);
				}
			}
			else if (Mapping.FBXChannel == FTransformChannelEnum::RotateY)
			{
				if (ChannelEnum == FControlRigChannelEnum::Bool && BoolChannel)
				{
					bool bDefault = Rotation.Y == 0.0 ? false : true;
					BoolChannel->SetDefault(bDefault);
					ImportTransformChannelToBool(EulerRotationY, BoolChannel, FrameRate, false, StartFrame);
				}
				else if (ChannelEnum == FControlRigChannelEnum::Enum && EnumChannel)
				{
					uint8 bDefault = (uint8)bNegate ? -Rotation.Y : Rotation.Y;
					EnumChannel->SetDefault(bDefault);
					ImportTransformChannelToEnum(EulerRotationY, EnumChannel, FrameRate, false, StartFrame);
				}
				else if (ChannelEnum == FControlRigChannelEnum::Integer && IntegerChannel)
				{
					int32 bDefault = (int32)bNegate ? -Rotation.Y : Rotation.Y;
					IntegerChannel->SetDefault(bDefault);
					ImportTransformChannelToInteger(EulerRotationY, IntegerChannel, FrameRate, false, StartFrame);
				}
				else if (Channel)
				{
					float Default = bNegate ? -Rotation.Y : Rotation.Y;
					Channel->SetDefault(Default);
					ImportTransformChannel(EulerRotationY, Channel, FrameRate, false, false, StartFrame, bNegate);
				}
			}
			else if (Mapping.FBXChannel == FTransformChannelEnum::RotateZ)
			{
				if (ChannelEnum == FControlRigChannelEnum::Bool && BoolChannel)
				{
					bool bDefault = Rotation.Z == 0.0 ? false : true;
					BoolChannel->SetDefault(bDefault);
					ImportTransformChannelToBool(EulerRotationZ, BoolChannel, FrameRate, false, StartFrame);
				}
				else if (ChannelEnum == FControlRigChannelEnum::Enum && EnumChannel)
				{
					uint8 bDefault = (uint8)bNegate ? -Rotation.Z : Rotation.Z;
					EnumChannel->SetDefault(bDefault);
					ImportTransformChannelToEnum(EulerRotationZ, EnumChannel, FrameRate, false, StartFrame);
				}
				else if (ChannelEnum == FControlRigChannelEnum::Integer && IntegerChannel)
				{
					int32 bDefault = (int32)bNegate ? -Rotation.Z : Rotation.Z;
					IntegerChannel->SetDefault(bDefault);
					ImportTransformChannelToInteger(EulerRotationZ, IntegerChannel, FrameRate, false, StartFrame);
				}
				else if (Channel)
				{
					float Default = bNegate ? -Rotation.Z : Rotation.Z;
					Channel->SetDefault(Default);
					ImportTransformChannel(EulerRotationZ, Channel, FrameRate, false, false, StartFrame, bNegate);
				}
			}
			else if (Mapping.FBXChannel == FTransformChannelEnum::ScaleX)
			{
				if (ChannelEnum == FControlRigChannelEnum::Bool && BoolChannel)
				{
					bool bDefault = Scale3D.X == 0.0 ? false : true;
					BoolChannel->SetDefault(bDefault);
					ImportTransformChannelToBool(ScaleX, BoolChannel, FrameRate, false, StartFrame);
				}
				else if (ChannelEnum == FControlRigChannelEnum::Enum && EnumChannel)
				{
					uint8 bDefault = (uint8)bNegate ? -Scale3D.X : Scale3D.X;
					EnumChannel->SetDefault(bDefault);
					ImportTransformChannelToEnum(ScaleX, EnumChannel, FrameRate, false, StartFrame);
				}
				else if (ChannelEnum == FControlRigChannelEnum::Integer && IntegerChannel)
				{
					int32 bDefault = (int32)bNegate ? -Scale3D.X : Scale3D.X;
					IntegerChannel->SetDefault(bDefault);
					ImportTransformChannelToInteger(ScaleX, IntegerChannel, FrameRate, false, StartFrame);
				}
				else if (Channel)
				{
					float Default = bNegate ? -Scale3D.X : Scale3D.X;
					Channel->SetDefault(Default);
					ImportTransformChannel(ScaleX, Channel, FrameRate, false, false, StartFrame, bNegate);
				}
			}
			else if (Mapping.FBXChannel == FTransformChannelEnum::ScaleY)
			{
				if (ChannelEnum == FControlRigChannelEnum::Bool && BoolChannel)
				{
					bool bDefault = Scale3D.Y == 0.0 ? false : true;
					BoolChannel->SetDefault(bDefault);
					ImportTransformChannelToBool(ScaleY, BoolChannel, FrameRate, false, StartFrame);
				}
				else if (ChannelEnum == FControlRigChannelEnum::Enum && EnumChannel)
				{
					uint8 bDefault = (uint8)bNegate ? -Scale3D.Y : Scale3D.Y;
					EnumChannel->SetDefault(bDefault);
					ImportTransformChannelToEnum(ScaleY, EnumChannel, FrameRate, false, StartFrame);
				}
				else if (ChannelEnum == FControlRigChannelEnum::Integer && IntegerChannel)
				{
					int32 bDefault = (int32)bNegate ? -Scale3D.Y : Scale3D.Y;
					IntegerChannel->SetDefault(bDefault);
					ImportTransformChannelToInteger(ScaleY, IntegerChannel, FrameRate, false, StartFrame);
				}
				else if (Channel)
				{
					float Default = bNegate ? -Scale3D.Y : Scale3D.Y;
					Channel->SetDefault(Default);
					ImportTransformChannel(ScaleY, Channel, FrameRate, false, false, StartFrame, bNegate);
				}
			}
			else if (Mapping.FBXChannel == FTransformChannelEnum::ScaleZ)
			{
				if (ChannelEnum == FControlRigChannelEnum::Bool && BoolChannel)
				{
					bool bDefault = Scale3D.Z == 0.0 ? false : true;
					BoolChannel->SetDefault(bDefault);
					ImportTransformChannelToBool(ScaleZ, BoolChannel, FrameRate, false, StartFrame);
				}
				else if (ChannelEnum == FControlRigChannelEnum::Enum && EnumChannel)
				{
					uint8 bDefault = (uint8)bNegate ? -Scale3D.Z : Scale3D.Z;
					EnumChannel->SetDefault(bDefault);
					ImportTransformChannelToEnum(ScaleZ, EnumChannel, FrameRate, false, StartFrame);
				}
				else if (ChannelEnum == FControlRigChannelEnum::Integer && IntegerChannel)
				{
					int32 bDefault = (int32)bNegate ? -Scale3D.Z : Scale3D.Z;
					IntegerChannel->SetDefault(bDefault);
					ImportTransformChannelToInteger(ScaleZ, IntegerChannel, FrameRate, false, StartFrame);
				}
				else if (Channel)
				{
					float Default = bNegate ? -Scale3D.Z : Scale3D.Z;
					Channel->SetDefault(Default);
					ImportTransformChannel(ScaleZ, Channel, FrameRate, false, false, StartFrame, bNegate);
				}
			}
		}
	}

	if (ChannelEnum == FControlRigChannelEnum::Bool && BoolChannel)
	{
		bool bDefault = Location.X == 0.0 ? false : true;
		BoolChannel->SetDefault(bDefault);
		ImportTransformChannelToBool(TranslationX, BoolChannel, FrameRate, false, StartFrame);

	}
	else if (ChannelEnum == FControlRigChannelEnum::Enum && EnumChannel)
	{
		bool bNegate = false;
		uint8 Default = (uint8) Location.X;
		EnumChannel->SetDefault(Default);
		ImportTransformChannelToEnum(TranslationX, EnumChannel, FrameRate, false, StartFrame);
	}
	else if (ChannelEnum == FControlRigChannelEnum::Integer && IntegerChannel)
	{
		bool bNegate = false;
		int32  Default = (int32 )Location.X;
		IntegerChannel->SetDefault(Default);
		ImportTransformChannelToInteger(TranslationX, IntegerChannel, FrameRate, false, StartFrame);
	}
	else if (ChannelEnum == FControlRigChannelEnum::Float)
	{
		bool bNegate = false;
		float Default = Location.X;
		Channel->SetDefault(Default);
		ImportTransformChannel(TranslationX, Channel, FrameRate, false,false, StartFrame, bNegate);
	}
	else if (ChannelEnum == FControlRigChannelEnum::Vector2DX)
	{
		bool bNegate = false;
		float Default = Location.X;
		Channel->SetDefault(Default);
		ImportTransformChannel(TranslationX, Channel, FrameRate, false, false,StartFrame, bNegate);
	}
	else if (ChannelEnum == FControlRigChannelEnum::Vector2DY)
	{
		bool bNegate = true;
		float Default = -Location.Y;
		Channel->SetDefault(Default);
		ImportTransformChannel(TranslationY, Channel, FrameRate, false, false,StartFrame, bNegate);
	}
	else if (ChannelEnum == FControlRigChannelEnum::PositionX)
	{
		bool bNegate = false;
		float Default = Location.X;
		Channel->SetDefault(Default);
		ImportTransformChannel(TranslationX, Channel, FrameRate, false, false, StartFrame, bNegate);
	}
	else if (ChannelEnum == FControlRigChannelEnum::PositionY)
	{
		bool bNegate = true;
		float Default = -Location.Y;
		Channel->SetDefault(Default);
		ImportTransformChannel(TranslationX, Channel, FrameRate, false, false, StartFrame, bNegate);
	}
	else if (ChannelEnum == FControlRigChannelEnum::PositionZ)
	{
		bool bNegate = false;
		float Default = Location.Z;
		Channel->SetDefault(Default);
		ImportTransformChannel(TranslationZ, Channel, FrameRate, false, false, StartFrame, bNegate);
	}
	else if (ChannelEnum == FControlRigChannelEnum::RotatorX)
	{
		bool bNegate = false;
		float Default = Rotation.X;
		Channel->SetDefault(Default);
		ImportTransformChannel(EulerRotationX, Channel, FrameRate, false, false, StartFrame, bNegate);
	}
	else if (ChannelEnum == FControlRigChannelEnum::RotatorY)
	{
		bool bNegate = false;
		float Default = Rotation.Y;
		Channel->SetDefault(Default);		
		ImportTransformChannel(EulerRotationY, Channel, FrameRate, false, false, StartFrame, bNegate);
	}
	else if (ChannelEnum == FControlRigChannelEnum::RotatorZ)
	{
		bool bNegate = false;
		float Default =  Rotation.Z;
		Channel->SetDefault(Default);
		ImportTransformChannel(EulerRotationZ, Channel, FrameRate, false, false, StartFrame, bNegate);
	}
	else if (ChannelEnum == FControlRigChannelEnum::ScaleX)
	{
		bool bNegate = false;
		float Default = Scale3D.X;
		Channel->SetDefault(Default); 
		ImportTransformChannel(ScaleX, Channel, FrameRate, false, false, StartFrame, bNegate);
	}
	else if (ChannelEnum == FControlRigChannelEnum::ScaleY)
	{
		bool bNegate = false;
		float Default = Scale3D.Y;
		Channel->SetDefault(Default); 
		ImportTransformChannel(ScaleY, Channel, FrameRate, false, false, StartFrame, bNegate);
	}
	else if (ChannelEnum == FControlRigChannelEnum::ScaleZ)
	{
		bool bNegate = false;
		float Default = Scale3D.Z;
		Channel->SetDefault(Default);	
		ImportTransformChannel(ScaleZ, Channel, FrameRate, false,false,  StartFrame, bNegate);
	}

}
//if one channel goes to Y
//if two channel go to X Y
//if three channel to to x y z
// if 9 due full
static bool ImportFBXTransformToChannels(FString NodeName, const UMovieSceneUserImportFBXSettings* ImportFBXSettings,UMovieSceneUserImportFBXControlRigSettings* ImportFBXControlRigSettings,  FFrameNumber StartFrame, FFrameRate FrameRate, FFBXNodeAndChannels& NodeAndChannels,
	 UnFbx::FFbxCurvesAPI& CurveAPI)
{

	TArray<FMovieSceneFloatChannel*>& Channels = NodeAndChannels.Channels;
	TArray<FMovieSceneBoolChannel*>& BoolChannels = NodeAndChannels.BoolChannels;
	TArray<FMovieSceneByteChannel*>& EnumChannels = NodeAndChannels.EnumChannels;
	TArray<FMovieSceneIntegerChannel*>& IntegerChannels = NodeAndChannels.IntegerChannels;


	// Look for transforms explicitly
	FRichCurve Translation[3];
	FRichCurve EulerRotation[3];
	FRichCurve Scale[3];
	FTransform DefaultTransform;
	const bool bUseSequencerCurve = true;
	CurveAPI.GetConvertedTransformCurveData(NodeName, Translation[0], Translation[1], Translation[2], EulerRotation[0], EulerRotation[1], EulerRotation[2], Scale[0], Scale[1], Scale[2], DefaultTransform, true, ImportFBXSettings->ImportUniformScale);


	FVector Location = DefaultTransform.GetLocation(), Rotation = DefaultTransform.GetRotation().Euler(), Scale3D = DefaultTransform.GetScale3D();
	//For non-transforms we need to re-negate the Y since it happens automatically(todo double check.).
	//But then if we negate we need to re-re-negate... so leave it alone.

	if (BoolChannels.Num() == 1)
	{
		FControlRigChannelEnum Channel = FControlRigChannelEnum::Bool;
		SetChannelValue(nullptr, BoolChannels[0], nullptr,nullptr, FrameRate, StartFrame,
			Channel, ImportFBXControlRigSettings, DefaultTransform,
			Translation[0], Translation[1], Translation[2], EulerRotation[0],
			EulerRotation[1], EulerRotation[2], Scale[0], Scale[1], Scale[2]);
	}

	if (EnumChannels.Num() == 1)
	{
		FControlRigChannelEnum Channel = FControlRigChannelEnum::Enum;
		SetChannelValue(nullptr, nullptr, EnumChannels[0], nullptr, FrameRate, StartFrame,
			Channel, ImportFBXControlRigSettings, DefaultTransform,
			Translation[0], Translation[1], Translation[2], EulerRotation[0],
			EulerRotation[1], EulerRotation[2], Scale[0], Scale[1], Scale[2]);
	}

	if (IntegerChannels.Num() == 1)
	{
		FControlRigChannelEnum Channel = FControlRigChannelEnum::Integer;
		SetChannelValue(nullptr,nullptr, nullptr, IntegerChannels[0], FrameRate, StartFrame,
			Channel,  ImportFBXControlRigSettings,DefaultTransform,
			Translation[0], Translation[1], Translation[2], EulerRotation[0], 
			EulerRotation[1], EulerRotation[2], Scale[0], Scale[1], Scale[2]);
	}

	if (Channels.Num() == 1)
	{
		FControlRigChannelEnum Channel = FControlRigChannelEnum::Float;
		SetChannelValue(Channels[0], nullptr, nullptr, nullptr, FrameRate, StartFrame,
			Channel, ImportFBXControlRigSettings, DefaultTransform,
			Translation[0], Translation[1], Translation[2], EulerRotation[0],
			EulerRotation[1], EulerRotation[2], Scale[0], Scale[1], Scale[2]);
	}
	else if (Channels.Num() == 2)
	{
		FControlRigChannelEnum Channel = FControlRigChannelEnum::Vector2DX;

		SetChannelValue(Channels[0],nullptr, nullptr, nullptr, FrameRate, StartFrame,
			Channel, ImportFBXControlRigSettings, DefaultTransform,
			Translation[0], Translation[1], Translation[2], EulerRotation[0],
			EulerRotation[1], EulerRotation[2], Scale[0], Scale[1], Scale[2]);

		Channel = FControlRigChannelEnum::Vector2DY;
		SetChannelValue(Channels[1],nullptr, nullptr, nullptr, FrameRate, StartFrame,
			Channel, ImportFBXControlRigSettings, DefaultTransform,
			Translation[0], Translation[1], Translation[2], EulerRotation[0],
			EulerRotation[1], EulerRotation[2], Scale[0], Scale[1], Scale[2]);
	}
	else if (Channels.Num() == 3)
	{
		if (NodeAndChannels.ControlType == FFBXControlRigTypeProxyEnum::Position)
		{
			FControlRigChannelEnum Channel = FControlRigChannelEnum::PositionX;

			SetChannelValue(Channels[0],nullptr, nullptr, nullptr, FrameRate, StartFrame,
				Channel, ImportFBXControlRigSettings, DefaultTransform,
				Translation[0], Translation[1], Translation[2], EulerRotation[0],
				EulerRotation[1], EulerRotation[2], Scale[0], Scale[1], Scale[2]);

			Channel = FControlRigChannelEnum::PositionY;
			SetChannelValue(Channels[1], nullptr, nullptr, nullptr, FrameRate, StartFrame,
				Channel, ImportFBXControlRigSettings, DefaultTransform,
				Translation[0], Translation[1], Translation[2], EulerRotation[0],
				EulerRotation[1], EulerRotation[2], Scale[0], Scale[1], Scale[2]);

			Channel = FControlRigChannelEnum::PositionZ;
			SetChannelValue(Channels[2],nullptr, nullptr, nullptr, FrameRate, StartFrame,
				Channel, ImportFBXControlRigSettings, DefaultTransform,
				Translation[0], Translation[1], Translation[2], EulerRotation[0],
				EulerRotation[1], EulerRotation[2], Scale[0], Scale[1], Scale[2]);
		}
		else if (NodeAndChannels.ControlType == FFBXControlRigTypeProxyEnum::Rotator)
		{
			FControlRigChannelEnum Channel = FControlRigChannelEnum::RotatorX;
			SetChannelValue(Channels[0],nullptr, nullptr, nullptr, FrameRate, StartFrame,
				Channel, ImportFBXControlRigSettings, DefaultTransform,
				Translation[0], Translation[1], Translation[2], EulerRotation[0],
				EulerRotation[1], EulerRotation[2], Scale[0], Scale[1], Scale[2]);

			Channel = FControlRigChannelEnum::RotatorY;
			SetChannelValue(Channels[1], nullptr, nullptr, nullptr, FrameRate, StartFrame,
				Channel, ImportFBXControlRigSettings, DefaultTransform,
				Translation[0], Translation[1], Translation[2], EulerRotation[0],
				EulerRotation[1], EulerRotation[2], Scale[0], Scale[1], Scale[2]);

			Channel = FControlRigChannelEnum::RotatorZ;
			SetChannelValue(Channels[2], nullptr, nullptr, nullptr, FrameRate, StartFrame,
				Channel, ImportFBXControlRigSettings, DefaultTransform,
				Translation[0], Translation[1], Translation[2], EulerRotation[0],
				EulerRotation[1], EulerRotation[2], Scale[0], Scale[1], Scale[2]);
		}
		else if (NodeAndChannels.ControlType == FFBXControlRigTypeProxyEnum::Scale)
		{
			FControlRigChannelEnum Channel = FControlRigChannelEnum::ScaleX;
			SetChannelValue(Channels[0], nullptr, nullptr, nullptr, FrameRate, StartFrame,
				Channel, ImportFBXControlRigSettings, DefaultTransform,
				Translation[0], Translation[1], Translation[2], EulerRotation[0],
				EulerRotation[1], EulerRotation[2], Scale[0], Scale[1], Scale[2]);
			Channel = FControlRigChannelEnum::ScaleY;
			SetChannelValue(Channels[1], nullptr, nullptr, nullptr, FrameRate, StartFrame,
				Channel, ImportFBXControlRigSettings, DefaultTransform,
				Translation[0], Translation[1], Translation[2], EulerRotation[0],
				EulerRotation[1], EulerRotation[2], Scale[0], Scale[1], Scale[2]);
			Channel = FControlRigChannelEnum::ScaleZ;
			SetChannelValue(Channels[2], nullptr, nullptr, nullptr, FrameRate, StartFrame,
				Channel, ImportFBXControlRigSettings, DefaultTransform,
				Translation[0], Translation[1], Translation[2], EulerRotation[0],
				EulerRotation[1], EulerRotation[2], Scale[0], Scale[1], Scale[2]);
		}
	}
	else if (Channels.Num() == 9 || Channels.Num() == 6)
	{
		Channels[0]->SetDefault(Location.X);
		Channels[1]->SetDefault(Location.Y);
		Channels[2]->SetDefault(Location.Z);

		Channels[3]->SetDefault(Rotation.X);
		Channels[4]->SetDefault(Rotation.Y);
		Channels[5]->SetDefault(Rotation.Z);

		if (Channels.Num() > 6) //noscale
		{
			Channels[6]->SetDefault(Scale3D.X);
			Channels[7]->SetDefault(Scale3D.Y);
			Channels[8]->SetDefault(Scale3D.Z);
		}

		ImportTransformChannel(Translation[0], Channels[0], FrameRate, false, false, StartFrame);
		ImportTransformChannel(Translation[1], Channels[1], FrameRate, true, false, StartFrame);
		ImportTransformChannel(Translation[2], Channels[2], FrameRate, false, false, StartFrame);

		ImportTransformChannel(EulerRotation[0], Channels[3], FrameRate, false,false, StartFrame);
		ImportTransformChannel(EulerRotation[1], Channels[4], FrameRate, true, false, StartFrame);
		ImportTransformChannel(EulerRotation[2], Channels[5], FrameRate, true, false, StartFrame);

		if (Channels.Num() > 6) //noscale
		{
			ImportTransformChannel(Scale[0], Channels[6], FrameRate, false, false, StartFrame);
			ImportTransformChannel(Scale[1], Channels[7], FrameRate, false, false, StartFrame);
			ImportTransformChannel(Scale[2], Channels[8], FrameRate, false, false, StartFrame);
		}
	}
	return true;
}
static FString GetNewString(const FString& InString, UMovieSceneUserImportFBXControlRigSettings* ImportFBXControlRigSettings)
{
	FString NewString = InString;
	for (const FControlFindReplaceString& FindReplace : ImportFBXControlRigSettings->FindAndReplaceStrings)
	{
		NewString = NewString.Replace(*FindReplace.Find, *FindReplace.Replace); //ignores tupe
	}
	return NewString;
}

static void PrepForInsertReplaceAnimation(bool bInsert, const FFBXNodeAndChannels& NodeAndChannel,
	FFrameNumber  FrameToInsertOrReplace, FFrameNumber  StartFrame, FFrameNumber  EndFrame)
{

	TArray<FMovieSceneChannel*> Channels;
	for (FMovieSceneFloatChannel* FChannel : NodeAndChannel.Channels)
	{
		Channels.Add(FChannel);
	}
	for (FMovieSceneBoolChannel* BChannel : NodeAndChannel.BoolChannels)
	{
		Channels.Add(BChannel);
	}
	for (FMovieSceneByteChannel* EChannel : NodeAndChannel.EnumChannels)
	{
		Channels.Add(EChannel);
	}
	for (FMovieSceneIntegerChannel* IChannel : NodeAndChannel.IntegerChannels)
	{
		Channels.Add(IChannel);
	}

	FFrameNumber Diff = EndFrame - StartFrame;
	FrameToInsertOrReplace += StartFrame;
	if (bInsert)
	{
		for (FMovieSceneChannel* Channel : Channels)
		{
			TArray<FFrameNumber> KeyTimes;
			TArray<FKeyHandle> Handles;
			Channel->GetKeys(TRange<FFrameNumber>(), &KeyTimes, &Handles);
			for (int32 Index = 0; Index < KeyTimes.Num(); Index++)
			{
				FFrameNumber FrameNumber = KeyTimes[Index];
				if (FrameNumber >= FrameToInsertOrReplace)
				{
					FrameNumber += Diff;
					KeyTimes[Index] += Diff;
				}

			}
			Channel->SetKeyTimes(Handles, KeyTimes);
		}
	}
	else //we replace the animation by first deleting keys in the interval
	{
		for (FMovieSceneChannel* Channel : Channels)
		{
			TArray<FFrameNumber> KeyTimes;
			TArray<FKeyHandle> Handles;
			Channel->GetKeys(TRange<FFrameNumber>(), &KeyTimes, &Handles);
			TArray<FKeyHandle> HandlesToDelete;
			for (int32 Index = 0; Index < KeyTimes.Num(); Index++)
			{
				FFrameNumber FrameNumber = KeyTimes[Index];
				if (FrameNumber >= FrameToInsertOrReplace && FrameNumber <= (FrameToInsertOrReplace + EndFrame))
				{
					HandlesToDelete.Add(Handles[Index]);
				}
			}
			Channel->DeleteKeys(HandlesToDelete);		
		}
	}
}

class SControlRigImportFBXSettings : public SCompoundWidget
{
	SLATE_BEGIN_ARGS(SControlRigImportFBXSettings) {}
	SLATE_ARGUMENT(FString, ImportFilename)
	SLATE_END_ARGS()
	~SControlRigImportFBXSettings()
	{
		if (NodeAndChannels != nullptr)
		{
			delete NodeAndChannels;
		}
	}
	void Construct(const FArguments& InArgs,  const TSharedRef<ISequencer>& InSequencer)
	{
		FPropertyEditorModule& PropertyEditor = FModuleManager::LoadModuleChecked<FPropertyEditorModule>("PropertyEditor");

		FDetailsViewArgs DetailsViewArgs;
		DetailsViewArgs.bShowOptions = false;
		DetailsViewArgs.bAllowSearch = false;
		DetailsViewArgs.bShowPropertyMatrixButton = false;
		DetailsViewArgs.bUpdatesFromSelection = false;
		DetailsViewArgs.bLockable = false;
		DetailsViewArgs.NameAreaSettings = FDetailsViewArgs::HideNameArea;
		DetailsViewArgs.ViewIdentifier = "Import FBX Settings";

		DetailView = PropertyEditor.CreateDetailView(DetailsViewArgs);

		Sequencer = InSequencer;

		TSharedPtr<INumericTypeInterface<double>> NumericTypeInterface = (InSequencer->GetNumericTypeInterface());
		DetailView->RegisterInstancedCustomPropertyTypeLayout("FrameNumber", FOnGetPropertyTypeCustomizationInstance::CreateStatic(&FFrameNumberDetailsCustomization::MakeInstance, NumericTypeInterface));


		ChildSlot
			[
			SNew(SVerticalBox)

			+ SVerticalBox::Slot()
			[
				DetailView.ToSharedRef()
			]

			+ SVerticalBox::Slot()
			.AutoHeight()
			[
				SNew(SComboButton)
				.HasDownArrow(true)
				.OnGetMenuContent(this, &SControlRigImportFBXSettings::HandlePresetMenuContent)
				.ButtonContent()
				[
					SNew(STextBlock)
					.Text(NSLOCTEXT("MovieSceneTools", "ControlMappingPresets", "Control Mapping Presets"))
					.ToolTipText(NSLOCTEXT("MovieSceneTools", "SetControlMappingFromAPreset", "Set Control Mappings From A Preset"))
				]
			]

		+ SVerticalBox::Slot()
			.AutoHeight()
			.HAlign(HAlign_Right)
			.Padding(5.f)
			[
				SNew(SButton)
				.ContentPadding(FMargin(10, 5))
			.Text(NSLOCTEXT("MovieSceneTools", "ImportFBXButtonText", "Import"))
			.OnClicked(this, &SControlRigImportFBXSettings::OnImportFBXClicked)
			]

			];

		ImportFilename = InArgs._ImportFilename;
		NodeAndChannels = nullptr;
		UMovieSceneUserImportFBXControlRigSettings* ImportFBXSettings = GetMutableDefault<UMovieSceneUserImportFBXControlRigSettings>();
		DetailView->SetObject(ImportFBXSettings);
	}
	TSharedRef<SWidget> HandlePresetMenuContent()
	{
		FMenuBuilder MenuBuilder(/*bInShouldCloseWindowAfterMenuSelection=*/true, nullptr);

		MenuBuilder.AddMenuEntry(
			NSLOCTEXT("MovieSceneTools", "DefaultControlMappings", "Default Control Mappings"),
			NSLOCTEXT("MovieSceneTools", "DefaultControlMappings_Tooltip", "Use Default Control Mappings Preset"),
			FSlateIcon(),
			FUIAction(
				FExecuteAction::CreateSP(this, &SControlRigImportFBXSettings::SetPresets,false)
			),
			NAME_None,
			EUserInterfaceActionType::Button
		);


		MenuBuilder.AddMenuEntry(
			NSLOCTEXT("MovieSceneTools", "MetaHumanControlMappings", "MetaHuman Control Mappings"),
			NSLOCTEXT("MovieSceneTools", "MetaHumanControlMappings_Tooltip", "Use MetaHuman Control Mappings Preset"),
			FSlateIcon(),
			FUIAction(
				FExecuteAction::CreateSP(this, &SControlRigImportFBXSettings::SetPresets,true)
			),
			NAME_None,
			EUserInterfaceActionType::Button
		);


		return MenuBuilder.MakeWidget();
	}

	void SetNodeNames(const TArray<FString>& NodeNames)
	{
		UMovieSceneUserImportFBXControlRigSettings* ImportFBXSettings = GetMutableDefault<UMovieSceneUserImportFBXControlRigSettings>();
		if (ImportFBXSettings)
		{
			ImportFBXSettings->ImportedNodeNames = NodeNames;
		}
	}
	void SetFrameRate(const FString& InFrameRate)
	{
		UMovieSceneUserImportFBXControlRigSettings* ImportFBXSettings = GetMutableDefault<UMovieSceneUserImportFBXControlRigSettings>();
		if (ImportFBXSettings)
		{
			ImportFBXSettings->ImportedFrameRate = InFrameRate;
		}
	}
	void SetStartTime(FFrameNumber StartTime)
	{
		UMovieSceneUserImportFBXControlRigSettings* ImportFBXSettings = GetMutableDefault<UMovieSceneUserImportFBXControlRigSettings>();
		if (ImportFBXSettings)
		{
			ImportFBXSettings->ImportedStartTime = StartTime;
			ImportFBXSettings->StartTimeRange = StartTime;
		}
	}
	void SetEndTime(FFrameNumber EndTime)
	{
		UMovieSceneUserImportFBXControlRigSettings* ImportFBXSettings = GetMutableDefault<UMovieSceneUserImportFBXControlRigSettings>();
		if (ImportFBXSettings)
		{
			ImportFBXSettings->ImportedEndTime = EndTime;
			ImportFBXSettings->EndTimeRange = EndTime;
		}
	}
	void SetFileName(const FString& FileName)
	{
		UMovieSceneUserImportFBXControlRigSettings* ImportFBXSettings = GetMutableDefault<UMovieSceneUserImportFBXControlRigSettings>();
		if (ImportFBXSettings)
		{
			ImportFBXSettings->ImportedFileName = FileName;
		}
	}
	void SetNodeAndChannels(TArray<FFBXNodeAndChannels>* InNodeAndChannels)
	{
		NodeAndChannels = InNodeAndChannels;
	}




private:

	FReply OnImportFBXClicked()
	{

		if (Sequencer.IsValid() == false)
		{
			return  FReply::Unhandled();
		}

		UMovieSceneUserImportFBXControlRigSettings* ImportFBXControlRigSettings = GetMutableDefault<UMovieSceneUserImportFBXControlRigSettings>();
		
		TArray<FName> SelectedControlNames;
		for (FFBXNodeAndChannels& NodeAndChannel : *NodeAndChannels)
		{
			if (NodeAndChannel.MovieSceneTrack)
			{
				INodeAndChannelMappings* ChannelMapping = Cast<INodeAndChannelMappings>(NodeAndChannel.MovieSceneTrack);
				if (ChannelMapping)
				{
					TArray<FName> LocalControls;
					ChannelMapping->GetSelectedNodes(LocalControls);
					SelectedControlNames.Append(LocalControls);
				}
			}


		}
		bool bValid = MovieSceneToolHelpers::ImportFBXIntoControlRigChannels(Sequencer.Pin()->GetFocusedMovieSceneSequence()->GetMovieScene(), ImportFilename, ImportFBXControlRigSettings, 
			NodeAndChannels,SelectedControlNames, Sequencer.Pin()->GetFocusedTickResolution());
		

		TSharedPtr<SWindow> Window = FSlateApplication::Get().FindWidgetWindow(AsShared());

		if (Window.IsValid())
		{
			Window->RequestDestroyWindow();
		}
		if (bValid)
		{
			Sequencer.Pin()->NotifyMovieSceneDataChanged(EMovieSceneDataChangeType::MovieSceneStructureItemAdded);
		}
		return bValid ? FReply::Handled() : FReply::Unhandled();

	}

	void SetPresets(bool bMetaHuman)
	{
		//since we can't change the API unfortunately need to do this here.
		UMovieSceneUserImportFBXControlRigSettings* ImportFBXControlRigSettings = GetMutableDefault<UMovieSceneUserImportFBXControlRigSettings>();
		ImportFBXControlRigSettings->ControlChannelMappings.SetNum(0); //clear and reset
		FControlToTransformMappings Bool;
		Bool.bNegate = false;
		Bool.ControlChannel = FControlRigChannelEnum::Bool;
		Bool.FBXChannel = FTransformChannelEnum::TranslateX;
		ImportFBXControlRigSettings->ControlChannelMappings.Add(Bool);

		FControlToTransformMappings Float;
		Float.bNegate = false;
		Float.ControlChannel = FControlRigChannelEnum::Float;
		if (bMetaHuman)
		{
			Float.FBXChannel = FTransformChannelEnum::TranslateY;  //use Y for metahuman
		}
		else
		{
			Float.FBXChannel = FTransformChannelEnum::TranslateX;
		}
		ImportFBXControlRigSettings->ControlChannelMappings.Add(Float);

		FControlToTransformMappings Vector2DX;
		Vector2DX.bNegate = false;
		Vector2DX.ControlChannel = FControlRigChannelEnum::Vector2DX;
		Vector2DX.FBXChannel = FTransformChannelEnum::TranslateX;
		ImportFBXControlRigSettings->ControlChannelMappings.Add(Vector2DX);

		FControlToTransformMappings Vector2DY;
		Vector2DY.bNegate = false;
		Vector2DY.ControlChannel = FControlRigChannelEnum::Vector2DY;
		Vector2DY.FBXChannel = FTransformChannelEnum::TranslateY;
		ImportFBXControlRigSettings->ControlChannelMappings.Add(Vector2DY);

		FControlToTransformMappings PositionX;
		PositionX.bNegate = false;
		PositionX.ControlChannel = FControlRigChannelEnum::PositionX;
		PositionX.FBXChannel = FTransformChannelEnum::TranslateX;
		ImportFBXControlRigSettings->ControlChannelMappings.Add(PositionX);

		FControlToTransformMappings PositionY;
		PositionY.bNegate = false;
		PositionY.ControlChannel = FControlRigChannelEnum::PositionY;
		PositionY.FBXChannel = FTransformChannelEnum::TranslateY;
		ImportFBXControlRigSettings->ControlChannelMappings.Add(PositionY);

		FControlToTransformMappings PositionZ;
		PositionZ.bNegate = false;
		PositionZ.ControlChannel = FControlRigChannelEnum::PositionZ;
		PositionZ.FBXChannel = FTransformChannelEnum::TranslateZ;
		ImportFBXControlRigSettings->ControlChannelMappings.Add(PositionZ);

		FControlToTransformMappings RotatorX;
		RotatorX.bNegate = false;
		RotatorX.ControlChannel = FControlRigChannelEnum::RotatorX;
		RotatorX.FBXChannel = FTransformChannelEnum::RotateX;
		ImportFBXControlRigSettings->ControlChannelMappings.Add(RotatorX);

		FControlToTransformMappings RotatorY;
		RotatorY.bNegate = false;
		RotatorY.ControlChannel = FControlRigChannelEnum::RotatorY;
		RotatorY.FBXChannel = FTransformChannelEnum::RotateY;
		ImportFBXControlRigSettings->ControlChannelMappings.Add(RotatorY);

		FControlToTransformMappings RotatorZ;
		RotatorZ.bNegate = false;
		RotatorZ.ControlChannel = FControlRigChannelEnum::RotatorZ;
		RotatorZ.FBXChannel = FTransformChannelEnum::RotateZ;
		ImportFBXControlRigSettings->ControlChannelMappings.Add(RotatorZ);

		FControlToTransformMappings ScaleX;
		ScaleX.bNegate = false;
		ScaleX.ControlChannel = FControlRigChannelEnum::ScaleX;
		ScaleX.FBXChannel = FTransformChannelEnum::ScaleX;
		ImportFBXControlRigSettings->ControlChannelMappings.Add(ScaleX);

		FControlToTransformMappings ScaleY;
		ScaleY.bNegate = false;
		ScaleY.ControlChannel = FControlRigChannelEnum::ScaleY;
		ScaleY.FBXChannel = FTransformChannelEnum::ScaleY;
		ImportFBXControlRigSettings->ControlChannelMappings.Add(ScaleY);

		FControlToTransformMappings ScaleZ;
		ScaleZ.bNegate = false;
		ScaleZ.ControlChannel = FControlRigChannelEnum::ScaleZ;
		ScaleZ.FBXChannel = FTransformChannelEnum::ScaleZ;
		ImportFBXControlRigSettings->ControlChannelMappings.Add(ScaleZ);
	}

	TSharedPtr<IDetailsView> DetailView;
	FString ImportFilename;
	TArray<FFBXNodeAndChannels>* NodeAndChannels;
	TWeakPtr<ISequencer> Sequencer;

};

bool MovieSceneToolHelpers::ImportFBXIntoControlRigChannels(UMovieScene* MovieScene,const FString& ImportFilename, UMovieSceneUserImportFBXControlRigSettings* ImportFBXControlRigSettings,
	TArray<FFBXNodeAndChannels>* NodeAndChannels, const TArray<FName>& SelectedControlNames, FFrameRate FrameRate)
{
	UnFbx::FFbxImporter* FbxImporter = UnFbx::FFbxImporter::GetInstance();

	bool bValid = true;

	UnFbx::FBXImportOptions* ImportOptions = FbxImporter->GetImportOptions();
	bool bOldbConvertScene = ImportOptions->bConvertScene;
	bool bOldbConvertSceneUnit = ImportOptions->bConvertSceneUnit;
	bool bOldbForceFrontXAxis = ImportOptions->bForceFrontXAxis;
	float OldUniformScale = ImportOptions->ImportUniformScale;
	EFBXAnimationLengthImportType OldAnimLengthType = ImportOptions->AnimationLengthImportType;


	ImportOptions->bConvertScene = true;
	ImportOptions->bConvertSceneUnit = ImportFBXControlRigSettings->bConvertSceneUnit;
	ImportOptions->bForceFrontXAxis = ImportFBXControlRigSettings->bForceFrontXAxis;
	ImportOptions->ImportUniformScale = ImportFBXControlRigSettings->ImportUniformScale;
	ImportOptions->AnimationLengthImportType = FBXALIT_ExportedTime;

	const FString FileExtension = FPaths::GetExtension(ImportFilename);
	if (!FbxImporter->ImportFromFile(*ImportFilename, FileExtension, true))
	{
		// Log the error message and fail the import.
		FbxImporter->ReleaseScene();
		bValid = false;
	}
	else
	{
		const FScopedTransaction Transaction(NSLOCTEXT("MovieSceneTools", "ImportFBXControlRigTransaction", "Import FBX Onto Control Rig"));

		UMovieSceneUserImportFBXSettings* CurrentImportFBXSettings = GetMutableDefault<UMovieSceneUserImportFBXSettings>();
		TArray<uint8> OriginalSettings;
		FObjectWriter(CurrentImportFBXSettings, OriginalSettings);

		CurrentImportFBXSettings->bMatchByNameOnly = false;
		CurrentImportFBXSettings->bConvertSceneUnit = ImportFBXControlRigSettings->bConvertSceneUnit;
		CurrentImportFBXSettings->bForceFrontXAxis = ImportFBXControlRigSettings->bForceFrontXAxis;
		CurrentImportFBXSettings->ImportUniformScale = ImportFBXControlRigSettings->ImportUniformScale;
		CurrentImportFBXSettings->bCreateCameras = false;
		CurrentImportFBXSettings->bReduceKeys = false;
		CurrentImportFBXSettings->ReduceKeysTolerance = 0.01f;

		UnFbx::FFbxCurvesAPI CurveAPI;
		FbxImporter->PopulateAnimatedCurveData(CurveAPI);
		TArray<FString> AllNodeNames;
		CurveAPI.GetAllNodeNameArray(AllNodeNames);

		//if matching selected remove out the non-selected
		if (ImportFBXControlRigSettings->bImportOntoSelectedControls)
		{
			for (int32 Index = NodeAndChannels->Num() - 1; Index >= 0; --Index)
			{
				bool bHasOneMatch = false;
				for (const FName& SelectedName : SelectedControlNames)
				{
					if (FCString::Strcmp(*SelectedName.ToString().ToUpper(), *((*NodeAndChannels)[Index].NodeName).ToUpper()) == 0)
					{
						bHasOneMatch = true;
					}
				}
				if (!bHasOneMatch)
				{
					NodeAndChannels->RemoveAt(Index);
				}
			}
		}

		FFrameNumber  FrameToInsertOrReplace = ImportFBXControlRigSettings->TimeToInsertOrReplaceAnimation;

		FFrameNumber  StartFrame = ImportFBXControlRigSettings->StartTimeRange;
		FFrameNumber  EndFrame = ImportFBXControlRigSettings->EndTimeRange;

		FString RootNodeName = FbxImporter->Scene->GetRootNode()->GetName();

		for (int32 NodeIndex = 0; NodeIndex < AllNodeNames.Num(); ++NodeIndex)
		{
			FString NodeName = AllNodeNames[NodeIndex];
			/** Why was this here I think due to speeed....
			if (NodeName[0] != 'C')
			{
				continue;
			}
			*/
			FString NewNodeName = GetNewString(*(NodeName).ToUpper(), ImportFBXControlRigSettings);

			TSet<UMovieSceneSection*> ModifiedSections;
			for (FFBXNodeAndChannels& NodeAndChannel : *NodeAndChannels)
			{
				if (FCString::Strcmp(*(NodeAndChannel.NodeName).ToUpper(), *NewNodeName.ToUpper()) == 0)
				{
					if (NodeAndChannel.MovieSceneTrack)
					{
						if (NodeAndChannel.MovieSceneTrack->GetSectionToKey())
						{
							if (!ModifiedSections.Contains(NodeAndChannel.MovieSceneTrack->GetSectionToKey()))
							{
								NodeAndChannel.MovieSceneTrack->GetSectionToKey()->SetFlags(RF_Transactional);
								NodeAndChannel.MovieSceneTrack->GetSectionToKey()->Modify();
								ModifiedSections.Add(NodeAndChannel.MovieSceneTrack->GetSectionToKey());
							}
						}
						else if (NodeAndChannel.MovieSceneTrack->GetAllSections().Num() > 0)
						{
							if (!ModifiedSections.Contains(NodeAndChannel.MovieSceneTrack->GetAllSections()[0]))
							{
								NodeAndChannel.MovieSceneTrack->GetAllSections()[0]->SetFlags(RF_Transactional);
								NodeAndChannel.MovieSceneTrack->GetAllSections()[0]->Modify();
								ModifiedSections.Add(NodeAndChannel.MovieSceneTrack->GetAllSections()[0]);

							}
						}
					}

					PrepForInsertReplaceAnimation(ImportFBXControlRigSettings->bInsertAnimation, NodeAndChannel,
						FrameToInsertOrReplace,
						StartFrame, EndFrame);

					ImportFBXTransformToChannels(NodeName, CurrentImportFBXSettings, ImportFBXControlRigSettings, FrameToInsertOrReplace, FrameRate, NodeAndChannel, CurveAPI);
				}
			}
		}

		// restore
		FObjectReader(GetMutableDefault<UMovieSceneUserImportFBXSettings>(), OriginalSettings);
		FbxImporter->ReleaseScene();
	}

	ImportOptions->AnimationLengthImportType = OldAnimLengthType;
	ImportOptions->bConvertScene = bOldbConvertScene;
	ImportOptions->bConvertSceneUnit = bOldbConvertSceneUnit;
	ImportOptions->bForceFrontXAxis = bOldbForceFrontXAxis;
	ImportOptions->ImportUniformScale = OldUniformScale;;
	return bValid;
}

bool MovieSceneToolHelpers::ImportFBXIntoChannelsWithDialog(const TSharedRef<ISequencer>& InSequencer,TArray<FFBXNodeAndChannels>* NodeAndChannels)
{
	TArray<FString> OpenFilenames;
	IDesktopPlatform* DesktopPlatform = FDesktopPlatformModule::Get();
	bool bOpen = false;
	if (DesktopPlatform)
	{
		FString ExtensionStr;
		ExtensionStr += TEXT("FBX (*.fbx)|*.fbx|");

		bOpen = DesktopPlatform->OpenFileDialog(
			FSlateApplication::Get().FindBestParentWindowHandleForDialogs(nullptr),
			NSLOCTEXT("MovieSceneTools", "ImportFBX", "Import FBX from...").ToString(),
			FEditorDirectories::Get().GetLastDirectory(ELastDirectory::FBX),
			TEXT(""),
			*ExtensionStr,
			EFileDialogFlags::None,
			OpenFilenames
		);
	}
	if (!bOpen)
	{
		return false;
	}

	if (!OpenFilenames.Num())
	{
		return false;
	}


	const FText TitleText = NSLOCTEXT("MovieSceneTools", "ImportFBXTitleOnToControlRig", "Import FBX Onto Control Rig");

	// Create the window to choose our options
	TSharedRef<SWindow> Window = SNew(SWindow)
		.Title(TitleText)
		.HasCloseButton(true)
		.SizingRule(ESizingRule::UserSized)
		.ClientSize(FVector2D(400.0f, 200.0f))
		.AutoCenter(EAutoCenter::PreferredWorkArea)
		.SupportsMinimize(false);

	TSharedRef<SControlRigImportFBXSettings> DialogWidget = SNew(SControlRigImportFBXSettings, InSequencer)
		.ImportFilename(OpenFilenames[0]);


	UnFbx::FFbxImporter* FbxImporter = UnFbx::FFbxImporter::GetInstance();
	UnFbx::FBXImportOptions* ImportOptions = FbxImporter->GetImportOptions();

	EFBXAnimationLengthImportType AnimLengthType = ImportOptions->AnimationLengthImportType;
	ImportOptions->AnimationLengthImportType = FBXALIT_ExportedTime;
	const FString FileExtension = FPaths::GetExtension(OpenFilenames[0]);
	if (!FbxImporter->ImportFromFile(*OpenFilenames[0], FileExtension, true))
	{
		ImportOptions->AnimationLengthImportType = AnimLengthType;
		if (NodeAndChannels)
		{
			delete NodeAndChannels;
		}
		FbxImporter->ReleaseScene();
		return false;
	}
	UnFbx::FFbxCurvesAPI CurveAPI;
	FbxImporter->PopulateAnimatedCurveData(CurveAPI);
	TArray<FString> AllNodeNames;
	CurveAPI.GetAllNodeNameArray(AllNodeNames);
	FbxAnimStack* AnimStack = FbxImporter->Scene->GetMember<FbxAnimStack>(0);

	FbxTimeSpan TimeSpan = FbxImporter->GetAnimationTimeSpan(FbxImporter->Scene->GetRootNode(), AnimStack);
	ImportOptions->AnimationLengthImportType = AnimLengthType;
	FbxImporter->ReleaseScene();
	DialogWidget->SetFileName(OpenFilenames[0]);
	FString FrameRateStr = FString::Printf(TEXT("%.2f"), FbxImporter->GetOriginalFbxFramerate());
	
	DialogWidget->SetFrameRate(FrameRateStr);
	FFrameRate FrameRate = InSequencer->GetFocusedTickResolution();
	FFrameNumber StartTime = FrameRate.AsFrameNumber(TimeSpan.GetStart().GetSecondDouble());
	FFrameNumber EndTime = FrameRate.AsFrameNumber(TimeSpan.GetStop().GetSecondDouble());
	DialogWidget->SetStartTime(StartTime);
	DialogWidget->SetEndTime(EndTime);
	DialogWidget->SetNodeNames(AllNodeNames);
	DialogWidget->SetNodeAndChannels(NodeAndChannels);
	Window->SetContent(DialogWidget);
=======
>>>>>>> 6bbb88c8

	FSlateApplication::Get().AddWindow(Window);

	return true;

}
<<<<<<< HEAD
bool ImportFBXTransform(FString NodeName, FGuid ObjectBinding, UnFbx::FFbxCurvesAPI& CurveAPI, UMovieSceneSequence* InSequence)
{
	UMovieScene* MovieScene = InSequence->GetMovieScene();

	const UMovieSceneUserImportFBXSettings* ImportFBXSettings = GetDefault<UMovieSceneUserImportFBXSettings>();

	// Look for transforms explicitly
	FRichCurve Translation[3];
	FRichCurve EulerRotation[3];
	FRichCurve Scale[3];
	FTransform DefaultTransform;
	const bool bUseSequencerCurve = true;
	CurveAPI.GetConvertedTransformCurveData(NodeName, Translation[0], Translation[1], Translation[2], EulerRotation[0], EulerRotation[1], EulerRotation[2], Scale[0], Scale[1], Scale[2], DefaultTransform, bUseSequencerCurve, ImportFBXSettings->ImportUniformScale);

 	UMovieScene3DTransformTrack* TransformTrack = MovieScene->FindTrack<UMovieScene3DTransformTrack>(ObjectBinding); 
	if (!TransformTrack)
	{
		MovieScene->Modify();
		TransformTrack = MovieScene->AddTrack<UMovieScene3DTransformTrack>(ObjectBinding);
=======

void ImportTransformChannelToDouble(const FRichCurve& Source, FMovieSceneDoubleChannel* Dest, FFrameRate DestFrameRate, bool bNegateTangents, bool bClearChannel, FFrameNumber StartFrame = 0, bool bNegateValue = false)
{
	ImportTransformChannelToBezierChannel(Source, Dest, DestFrameRate, bNegateTangents, bClearChannel, StartFrame, bNegateValue);
}

void ImportTransformChannelToFloat(const FRichCurve& Source, FMovieSceneFloatChannel* Dest, FFrameRate DestFrameRate, bool bNegateTangents, bool bClearChannel, FFrameNumber StartFrame = 0, bool bNegateValue = false)
{
	ImportTransformChannelToBezierChannel(Source, Dest, DestFrameRate, bNegateTangents, bClearChannel, StartFrame, bNegateValue);
}

void ImportTransformChannelToBool(const FRichCurve& Source, FMovieSceneBoolChannel* Dest, FFrameRate DestFrameRate, bool bClearChannel, FFrameNumber StartFrame)
{
	// If there are no keys, don't clear the existing channel
	if (!Source.GetNumKeys())
	{
		return;
>>>>>>> 6bbb88c8
	}

<<<<<<< HEAD
	bool bSectionAdded = false;
	UMovieScene3DTransformSection* TransformSection = Cast<UMovieScene3DTransformSection>(TransformTrack->FindSection(0));
	if (TransformSection && !ImportFBXSettings->bReplaceTransformTrack)
	{
		TransformSection = Cast<UMovieScene3DTransformSection>(TransformTrack->CreateNewSection());
		TransformSection->SetRowIndex(TransformTrack->GetMaxRowIndex()+1);
		TransformTrack->AddSection(*TransformSection);
		bSectionAdded = true;
	}
	else
	{
		TransformSection = Cast<UMovieScene3DTransformSection>(TransformTrack->FindOrAddSection(0, bSectionAdded));
	}

	if (!TransformSection)
=======
	TMovieSceneChannelData<bool> ChannelData = Dest->GetData();

	if (bClearChannel)
>>>>>>> 6bbb88c8
	{
		ChannelData.Reset();
	}
	for (auto SourceIt = Source.GetKeyHandleIterator(); SourceIt; ++SourceIt)
	{
		const FRichCurveKey Key = Source.GetKey(*SourceIt);
		bool bValue = Key.Value != 0.0f ? true : false;

		FFrameNumber KeyTime = (Key.Time * DestFrameRate).RoundToFrame();

		KeyTime += StartFrame;
		if (ChannelData.FindKey(KeyTime) == INDEX_NONE)
		{
			ChannelData.AddKey(KeyTime, bValue);
		} //todo need to do a set here?
	}
}

void ImportTransformChannelToEnum(const FRichCurve& Source, FMovieSceneByteChannel* Dest, FFrameRate DestFrameRate, bool bClearChannel, FFrameNumber StartFrame)
{
	// If there are no keys, don't clear the existing channel
	if (!Source.GetNumKeys())
	{
		return;
	}

	TMovieSceneChannelData<uint8> ChannelData = Dest->GetData();

	if (bClearChannel)
	{
		ChannelData.Reset();
	}
	for (auto SourceIt = Source.GetKeyHandleIterator(); SourceIt; ++SourceIt)
	{
		const FRichCurveKey Key = Source.GetKey(*SourceIt);
		uint8 Value = (uint8)Key.Value;

		FFrameNumber KeyTime = (Key.Time * DestFrameRate).RoundToFrame();

		KeyTime += StartFrame;
		if (ChannelData.FindKey(KeyTime) == INDEX_NONE)
		{
			ChannelData.AddKey(KeyTime, Value);
		} //todo need to do a set here?
	}
}

<<<<<<< HEAD
	ImportTransformChannel(Translation[0],   Channels[0], FrameRate, false, true);
	ImportTransformChannel(Translation[1],   Channels[1], FrameRate, true, true);
	ImportTransformChannel(Translation[2],   Channels[2], FrameRate, false, true);

	ImportTransformChannel(EulerRotation[0], Channels[3], FrameRate, false, true);
	ImportTransformChannel(EulerRotation[1], Channels[4], FrameRate, true, true);
	ImportTransformChannel(EulerRotation[2], Channels[5], FrameRate, true, true);

	ImportTransformChannel(Scale[0],         Channels[6], FrameRate, false, true);
	ImportTransformChannel(Scale[1],         Channels[7], FrameRate, false, true);
	ImportTransformChannel(Scale[2],         Channels[8], FrameRate, false, true);
=======

void ImportTransformChannelToInteger(const FRichCurve& Source, FMovieSceneIntegerChannel* Dest, FFrameRate DestFrameRate, bool bClearChannel, FFrameNumber StartFrame)
{
	// If there are no keys, don't clear the existing channel
	if (!Source.GetNumKeys())
	{
		return;
	}

	TMovieSceneChannelData<int32> ChannelData = Dest->GetData();

	if (bClearChannel)
	{
		ChannelData.Reset();
	}
	for (auto SourceIt = Source.GetKeyHandleIterator(); SourceIt; ++SourceIt)
	{
		const FRichCurveKey Key = Source.GetKey(*SourceIt);
		int32 Value = (int32)Key.Value;

		FFrameNumber KeyTime = (Key.Time * DestFrameRate).RoundToFrame();

		KeyTime += StartFrame;
		if (ChannelData.FindKey(KeyTime) == INDEX_NONE)
		{
			ChannelData.AddKey(KeyTime, Value);
		} //todo need to do a set here?
	}
}

void SetChannelValue(FMovieSceneDoubleChannel* DoubleChannel, FMovieSceneFloatChannel* FloatChannel, FMovieSceneBoolChannel *BoolChannel, FMovieSceneByteChannel *EnumChannel, FMovieSceneIntegerChannel* IntegerChannel,
	FFrameRate FrameRate, FFrameNumber StartFrame,
	FControlRigChannelEnum ChannelEnum, UMovieSceneUserImportFBXControlRigSettings* ImportFBXControlRigSettings,
	FTransform& DefaultTransform,
	FRichCurve& TranslationX, FRichCurve& TranslationY, FRichCurve& TranslationZ,
	FRichCurve& EulerRotationX, FRichCurve& EulerRotationY, FRichCurve& EulerRotationZ,
	FRichCurve& ScaleX, FRichCurve& ScaleY, FRichCurve& ScaleZ)
{
	FVector Location = DefaultTransform.GetLocation(), Rotation = DefaultTransform.GetRotation().Euler(), Scale3D = DefaultTransform.GetScale3D();

	for (FControlToTransformMappings& Mapping: ImportFBXControlRigSettings->ControlChannelMappings)
	{
		if (ChannelEnum == Mapping.ControlChannel)
		{
			bool bNegate = Mapping.bNegate;
			if (Mapping.FBXChannel == FTransformChannelEnum::TranslateX)
			{
				if (ChannelEnum == FControlRigChannelEnum::Bool && BoolChannel)
				{
					bool bDefault = Location.X == 0.0 ? false : true;
					BoolChannel->SetDefault(bDefault);
					ImportTransformChannelToBool(TranslationX, BoolChannel, FrameRate, false, StartFrame);
				}
				else if (ChannelEnum == FControlRigChannelEnum::Enum && EnumChannel)
				{
					uint8 bDefault = (uint8)bNegate ? -Location.X : Location.X;
					EnumChannel->SetDefault(bDefault);
					ImportTransformChannelToEnum(TranslationX, EnumChannel, FrameRate, false, StartFrame);
				}
				else if (ChannelEnum == FControlRigChannelEnum::Integer && IntegerChannel)
				{
					int32 bDefault = (int32)bNegate ? -Location.X : Location.X;
					IntegerChannel->SetDefault(bDefault);
					ImportTransformChannelToInteger(TranslationX, IntegerChannel, FrameRate, false, StartFrame);
				}
				else if (FloatChannel)
				{
					float Default = bNegate ? -Location.X : Location.X;
					FloatChannel->SetDefault(Default);
					ImportTransformChannelToFloat(TranslationX, FloatChannel, FrameRate, false, false, StartFrame, bNegate);

				}
				else if (DoubleChannel)
				{
					float Default = bNegate ? -Location.X : Location.X;
					DoubleChannel->SetDefault(Default);
					ImportTransformChannelToDouble(TranslationX, DoubleChannel, FrameRate, false, false, StartFrame, bNegate);
				}
			}
			else if (Mapping.FBXChannel == FTransformChannelEnum::TranslateY)
			{
				if (ChannelEnum == FControlRigChannelEnum::Bool && BoolChannel)
				{
					bool bDefault = Location.Y == 0.0 ? false : true;
					BoolChannel->SetDefault(bDefault);
					ImportTransformChannelToBool(TranslationY, BoolChannel, FrameRate, false, StartFrame);
				}
				else if (ChannelEnum == FControlRigChannelEnum::Enum && EnumChannel)
				{
					uint8 bDefault = (uint8)bNegate ? -Location.Y : Location.Y;
					EnumChannel->SetDefault(bDefault);
					ImportTransformChannelToEnum(TranslationY, EnumChannel, FrameRate, false, StartFrame);
				}
				else if (ChannelEnum == FControlRigChannelEnum::Integer && IntegerChannel)
				{
					int32 bDefault = (int32)bNegate ? -Location.Y : Location.Y;
					IntegerChannel->SetDefault(bDefault);
					ImportTransformChannelToInteger(TranslationY, IntegerChannel, FrameRate, false, StartFrame);
				}
				else if (FloatChannel)
				{
					bNegate = !bNegate;
					float Default = bNegate ? -Location.Y : Location.Y;
					FloatChannel->SetDefault(Default);
					ImportTransformChannelToFloat(TranslationY, FloatChannel, FrameRate, false, false, StartFrame, bNegate);
				}
				else if (DoubleChannel)
				{
					bNegate = !bNegate;
					float Default = bNegate ? -Location.Y : Location.Y;
					DoubleChannel->SetDefault(Default);
					ImportTransformChannelToDouble(TranslationY, DoubleChannel, FrameRate, false, false, StartFrame, bNegate);
				}
			}
			else if (Mapping.FBXChannel == FTransformChannelEnum::TranslateZ)
			{
				if (ChannelEnum == FControlRigChannelEnum::Bool && BoolChannel)
				{
					bool bDefault = Location.Z == 0.0 ? false : true;
					BoolChannel->SetDefault(bDefault);
					ImportTransformChannelToBool(TranslationZ, BoolChannel, FrameRate, false, StartFrame);
				}
				else if (ChannelEnum == FControlRigChannelEnum::Enum && EnumChannel)
				{
					uint8 bDefault = (uint8)bNegate ? -Location.Z : Location.Z;
					EnumChannel->SetDefault(bDefault);
					ImportTransformChannelToEnum(TranslationZ, EnumChannel, FrameRate, false, StartFrame);
				}
				else if (ChannelEnum == FControlRigChannelEnum::Integer && IntegerChannel)
				{
					int32 bDefault = (int32)bNegate ? -Location.Z : Location.Z;
					IntegerChannel->SetDefault(bDefault);
					ImportTransformChannelToInteger(TranslationZ, IntegerChannel, FrameRate, false, StartFrame);
				}
				else if (FloatChannel)
				{
					float Default = bNegate ? -Location.Z : Location.Z;
					FloatChannel->SetDefault(Default);
					ImportTransformChannelToFloat(TranslationZ, FloatChannel, FrameRate, false, false, StartFrame, bNegate);
				}
				else if (DoubleChannel)
				{
					float Default = bNegate ? -Location.Z : Location.Z;
					DoubleChannel->SetDefault(Default);
					ImportTransformChannelToDouble(TranslationZ, DoubleChannel, FrameRate, false, false, StartFrame, bNegate);
				}
			}
			else if (Mapping.FBXChannel == FTransformChannelEnum::RotateX)
			{
				if (ChannelEnum == FControlRigChannelEnum::Bool && BoolChannel)
				{
					bool bDefault = Rotation.X == 0.0 ? false : true;
					BoolChannel->SetDefault(bDefault);
					ImportTransformChannelToBool(EulerRotationX, BoolChannel, FrameRate, false, StartFrame);
				}
				else if (ChannelEnum == FControlRigChannelEnum::Enum && EnumChannel)
				{
					uint8 bDefault = (uint8)bNegate ? -Rotation.X : Rotation.X;
					EnumChannel->SetDefault(bDefault);
					ImportTransformChannelToEnum(EulerRotationX, EnumChannel, FrameRate, false, StartFrame);
				}
				else if (ChannelEnum == FControlRigChannelEnum::Integer && IntegerChannel)
				{
					int32 bDefault = (int32)bNegate ? -Rotation.X : Rotation.X;
					IntegerChannel->SetDefault(bDefault);
					ImportTransformChannelToInteger(EulerRotationX, IntegerChannel, FrameRate, false, StartFrame);
				}
				else if (FloatChannel)
				{
					float Default = bNegate ? -Rotation.X : Rotation.X;
					FloatChannel->SetDefault(Default);
					ImportTransformChannelToFloat(EulerRotationX, FloatChannel, FrameRate, false, false, StartFrame, bNegate);
				}
				else if (DoubleChannel)
				{
					float Default = bNegate ? -Rotation.X : Rotation.X;
					DoubleChannel->SetDefault(Default);
					ImportTransformChannelToDouble(EulerRotationX, DoubleChannel, FrameRate, false, false, StartFrame, bNegate);
				}
			}
			else if (Mapping.FBXChannel == FTransformChannelEnum::RotateY)
			{
				if (ChannelEnum == FControlRigChannelEnum::Bool && BoolChannel)
				{
					bool bDefault = Rotation.Y == 0.0 ? false : true;
					BoolChannel->SetDefault(bDefault);
					ImportTransformChannelToBool(EulerRotationY, BoolChannel, FrameRate, false, StartFrame);
				}
				else if (ChannelEnum == FControlRigChannelEnum::Enum && EnumChannel)
				{
					uint8 bDefault = (uint8)bNegate ? -Rotation.Y : Rotation.Y;
					EnumChannel->SetDefault(bDefault);
					ImportTransformChannelToEnum(EulerRotationY, EnumChannel, FrameRate, false, StartFrame);
				}
				else if (ChannelEnum == FControlRigChannelEnum::Integer && IntegerChannel)
				{
					int32 bDefault = (int32)bNegate ? -Rotation.Y : Rotation.Y;
					IntegerChannel->SetDefault(bDefault);
					ImportTransformChannelToInteger(EulerRotationY, IntegerChannel, FrameRate, false, StartFrame);
				}
				else if (FloatChannel)
				{
					float Default = bNegate ? -Rotation.Y : Rotation.Y;
					FloatChannel->SetDefault(Default);
					ImportTransformChannelToFloat(EulerRotationY, FloatChannel, FrameRate, false, false, StartFrame, bNegate);
				}
				else if (DoubleChannel)
				{
					float Default = bNegate ? -Rotation.Y : Rotation.Y;
					DoubleChannel->SetDefault(Default);
					ImportTransformChannelToDouble(EulerRotationY, DoubleChannel, FrameRate, false, false, StartFrame, bNegate);
				}
			}
			else if (Mapping.FBXChannel == FTransformChannelEnum::RotateZ)
			{
				if (ChannelEnum == FControlRigChannelEnum::Bool && BoolChannel)
				{
					bool bDefault = Rotation.Z == 0.0 ? false : true;
					BoolChannel->SetDefault(bDefault);
					ImportTransformChannelToBool(EulerRotationZ, BoolChannel, FrameRate, false, StartFrame);
				}
				else if (ChannelEnum == FControlRigChannelEnum::Enum && EnumChannel)
				{
					uint8 bDefault = (uint8)bNegate ? -Rotation.Z : Rotation.Z;
					EnumChannel->SetDefault(bDefault);
					ImportTransformChannelToEnum(EulerRotationZ, EnumChannel, FrameRate, false, StartFrame);
				}
				else if (ChannelEnum == FControlRigChannelEnum::Integer && IntegerChannel)
				{
					int32 bDefault = (int32)bNegate ? -Rotation.Z : Rotation.Z;
					IntegerChannel->SetDefault(bDefault);
					ImportTransformChannelToInteger(EulerRotationZ, IntegerChannel, FrameRate, false, StartFrame);
				}
				else if (FloatChannel)
				{
					float Default = bNegate ? -Rotation.Z : Rotation.Z;
					FloatChannel->SetDefault(Default);
					ImportTransformChannelToFloat(EulerRotationZ, FloatChannel, FrameRate, false, false, StartFrame, bNegate);
				}
				else if (DoubleChannel)
				{
					float Default = bNegate ? -Rotation.Z : Rotation.Z;
					DoubleChannel->SetDefault(Default);
					ImportTransformChannelToDouble(EulerRotationZ, DoubleChannel, FrameRate, false, false, StartFrame, bNegate);
				}
			}
			else if (Mapping.FBXChannel == FTransformChannelEnum::ScaleX)
			{
				if (ChannelEnum == FControlRigChannelEnum::Bool && BoolChannel)
				{
					bool bDefault = Scale3D.X == 0.0 ? false : true;
					BoolChannel->SetDefault(bDefault);
					ImportTransformChannelToBool(ScaleX, BoolChannel, FrameRate, false, StartFrame);
				}
				else if (ChannelEnum == FControlRigChannelEnum::Enum && EnumChannel)
				{
					uint8 bDefault = (uint8)bNegate ? -Scale3D.X : Scale3D.X;
					EnumChannel->SetDefault(bDefault);
					ImportTransformChannelToEnum(ScaleX, EnumChannel, FrameRate, false, StartFrame);
				}
				else if (ChannelEnum == FControlRigChannelEnum::Integer && IntegerChannel)
				{
					int32 bDefault = (int32)bNegate ? -Scale3D.X : Scale3D.X;
					IntegerChannel->SetDefault(bDefault);
					ImportTransformChannelToInteger(ScaleX, IntegerChannel, FrameRate, false, StartFrame);
				}
				else if (FloatChannel)
				{
					float Default = bNegate ? -Scale3D.X : Scale3D.X;
					FloatChannel->SetDefault(Default);
					ImportTransformChannelToFloat(ScaleX, FloatChannel, FrameRate, false, false, StartFrame, bNegate);
				}
				else if (DoubleChannel)
				{
					float Default = bNegate ? -Scale3D.X : Scale3D.X;
					DoubleChannel->SetDefault(Default);
					ImportTransformChannelToDouble(ScaleX, DoubleChannel, FrameRate, false, false, StartFrame, bNegate);
				}
			}
			else if (Mapping.FBXChannel == FTransformChannelEnum::ScaleY)
			{
				if (ChannelEnum == FControlRigChannelEnum::Bool && BoolChannel)
				{
					bool bDefault = Scale3D.Y == 0.0 ? false : true;
					BoolChannel->SetDefault(bDefault);
					ImportTransformChannelToBool(ScaleY, BoolChannel, FrameRate, false, StartFrame);
				}
				else if (ChannelEnum == FControlRigChannelEnum::Enum && EnumChannel)
				{
					uint8 bDefault = (uint8)bNegate ? -Scale3D.Y : Scale3D.Y;
					EnumChannel->SetDefault(bDefault);
					ImportTransformChannelToEnum(ScaleY, EnumChannel, FrameRate, false, StartFrame);
				}
				else if (ChannelEnum == FControlRigChannelEnum::Integer && IntegerChannel)
				{
					int32 bDefault = (int32)bNegate ? -Scale3D.Y : Scale3D.Y;
					IntegerChannel->SetDefault(bDefault);
					ImportTransformChannelToInteger(ScaleY, IntegerChannel, FrameRate, false, StartFrame);
				}
				else if (FloatChannel)
				{
					float Default = bNegate ? -Scale3D.Y : Scale3D.Y;
					FloatChannel->SetDefault(Default);
					ImportTransformChannelToFloat(ScaleY, FloatChannel, FrameRate, false, false, StartFrame, bNegate);
				}
				else if (DoubleChannel)
				{
					float Default = bNegate ? -Scale3D.Y : Scale3D.Y;
					DoubleChannel->SetDefault(Default);
					ImportTransformChannelToDouble(ScaleY, DoubleChannel, FrameRate, false, false, StartFrame, bNegate);
				}
			}
			else if (Mapping.FBXChannel == FTransformChannelEnum::ScaleZ)
			{
				if (ChannelEnum == FControlRigChannelEnum::Bool && BoolChannel)
				{
					bool bDefault = Scale3D.Z == 0.0 ? false : true;
					BoolChannel->SetDefault(bDefault);
					ImportTransformChannelToBool(ScaleZ, BoolChannel, FrameRate, false, StartFrame);
				}
				else if (ChannelEnum == FControlRigChannelEnum::Enum && EnumChannel)
				{
					uint8 bDefault = (uint8)bNegate ? -Scale3D.Z : Scale3D.Z;
					EnumChannel->SetDefault(bDefault);
					ImportTransformChannelToEnum(ScaleZ, EnumChannel, FrameRate, false, StartFrame);
				}
				else if (ChannelEnum == FControlRigChannelEnum::Integer && IntegerChannel)
				{
					int32 bDefault = (int32)bNegate ? -Scale3D.Z : Scale3D.Z;
					IntegerChannel->SetDefault(bDefault);
					ImportTransformChannelToInteger(ScaleZ, IntegerChannel, FrameRate, false, StartFrame);
				}
				else if (FloatChannel)
				{
					float Default = bNegate ? -Scale3D.Z : Scale3D.Z;
					FloatChannel->SetDefault(Default);
					ImportTransformChannelToFloat(ScaleZ, FloatChannel, FrameRate, false, false, StartFrame, bNegate);
				}
				else if (DoubleChannel)
				{
					float Default = bNegate ? -Scale3D.Z : Scale3D.Z;
					DoubleChannel->SetDefault(Default);
					ImportTransformChannelToDouble(ScaleZ, DoubleChannel, FrameRate, false, false, StartFrame, bNegate);
				}
			}
		}
	}

	if (ChannelEnum == FControlRigChannelEnum::Bool && BoolChannel)
	{
		bool bDefault = Location.X == 0.0 ? false : true;
		BoolChannel->SetDefault(bDefault);
		ImportTransformChannelToBool(TranslationX, BoolChannel, FrameRate, false, StartFrame);

	}
	else if (ChannelEnum == FControlRigChannelEnum::Enum && EnumChannel)
	{
		bool bNegate = false;
		uint8 Default = (uint8) Location.X;
		EnumChannel->SetDefault(Default);
		ImportTransformChannelToEnum(TranslationX, EnumChannel, FrameRate, false, StartFrame);
	}
	else if (ChannelEnum == FControlRigChannelEnum::Integer && IntegerChannel)
	{
		bool bNegate = false;
		int32  Default = (int32 )Location.X;
		IntegerChannel->SetDefault(Default);
		ImportTransformChannelToInteger(TranslationX, IntegerChannel, FrameRate, false, StartFrame);
	}
	else if (ChannelEnum == FControlRigChannelEnum::Float)
	{
		bool bNegate = false;
		float Default = Location.X;
		FloatChannel->SetDefault(Default);
		ImportTransformChannelToFloat(TranslationX, FloatChannel, FrameRate, false,false, StartFrame, bNegate);
	}
	else if (ChannelEnum == FControlRigChannelEnum::Vector2DX)
	{
		bool bNegate = false;
		float Default = Location.X;
		FloatChannel->SetDefault(Default);
		ImportTransformChannelToFloat(TranslationX, FloatChannel, FrameRate, false, false,StartFrame, bNegate);
	}
	else if (ChannelEnum == FControlRigChannelEnum::Vector2DY)
	{
		bool bNegate = true;
		float Default = -Location.Y;
		FloatChannel->SetDefault(Default);
		ImportTransformChannelToFloat(TranslationY, FloatChannel, FrameRate, false, false,StartFrame, bNegate);
	}
	else if (ChannelEnum == FControlRigChannelEnum::PositionX)
	{
		bool bNegate = false;
		float Default = Location.X;
		FloatChannel->SetDefault(Default);
		ImportTransformChannelToFloat(TranslationX, FloatChannel, FrameRate, false, false, StartFrame, bNegate);
	}
	else if (ChannelEnum == FControlRigChannelEnum::PositionY)
	{
		bool bNegate = true;
		float Default = -Location.Y;
		FloatChannel->SetDefault(Default);
		ImportTransformChannelToFloat(TranslationY, FloatChannel, FrameRate, false, false, StartFrame, bNegate);
	}
	else if (ChannelEnum == FControlRigChannelEnum::PositionZ)
	{
		bool bNegate = false;
		float Default = Location.Z;
		FloatChannel->SetDefault(Default);
		ImportTransformChannelToFloat(TranslationZ, FloatChannel, FrameRate, false, false, StartFrame, bNegate);
	}
	else if (ChannelEnum == FControlRigChannelEnum::RotatorX)
	{
		bool bNegate = false;
		float Default = Rotation.X;
		FloatChannel->SetDefault(Default);
		ImportTransformChannelToFloat(EulerRotationX, FloatChannel, FrameRate, false, false, StartFrame, bNegate);
	}
	else if (ChannelEnum == FControlRigChannelEnum::RotatorY)
	{
		bool bNegate = false;
		float Default = Rotation.Y;
		FloatChannel->SetDefault(Default);
		ImportTransformChannelToFloat(EulerRotationY, FloatChannel, FrameRate, false, false, StartFrame, bNegate);
	}
	else if (ChannelEnum == FControlRigChannelEnum::RotatorZ)
	{
		bool bNegate = false;
		float Default =  Rotation.Z;
		FloatChannel->SetDefault(Default);
		ImportTransformChannelToFloat(EulerRotationZ, FloatChannel, FrameRate, false, false, StartFrame, bNegate);
	}
	else if (ChannelEnum == FControlRigChannelEnum::ScaleX)
	{
		bool bNegate = false;
		float Default = Scale3D.X;
		FloatChannel->SetDefault(Default);
		ImportTransformChannelToFloat(ScaleX, FloatChannel, FrameRate, false, false, StartFrame, bNegate);
	}
	else if (ChannelEnum == FControlRigChannelEnum::ScaleY)
	{
		bool bNegate = false;
		float Default = Scale3D.Y;
		FloatChannel->SetDefault(Default);
		ImportTransformChannelToFloat(ScaleY, FloatChannel, FrameRate, false, false, StartFrame, bNegate);
	}
	else if (ChannelEnum == FControlRigChannelEnum::ScaleZ)
	{
		bool bNegate = false;
		float Default = Scale3D.Z;
		FloatChannel->SetDefault(Default);
		ImportTransformChannelToFloat(ScaleZ, FloatChannel, FrameRate, false, false, StartFrame, bNegate);
	}

}
//if one channel goes to Y
//if two channel go to X Y
//if three channel to to x y z
// if 9 due full
static bool ImportFBXTransformToChannels(FString NodeName, const UMovieSceneUserImportFBXSettings* ImportFBXSettings,UMovieSceneUserImportFBXControlRigSettings* ImportFBXControlRigSettings,  FFrameNumber StartFrame, FFrameRate FrameRate, FFBXNodeAndChannels& NodeAndChannels,
	 UnFbx::FFbxCurvesAPI& CurveAPI)
{

	TArray<FMovieSceneDoubleChannel*>& DoubleChannels = NodeAndChannels.DoubleChannels;
	TArray<FMovieSceneFloatChannel*>& FloatChannels = NodeAndChannels.FloatChannels;
	TArray<FMovieSceneBoolChannel*>& BoolChannels = NodeAndChannels.BoolChannels;
	TArray<FMovieSceneByteChannel*>& EnumChannels = NodeAndChannels.EnumChannels;
	TArray<FMovieSceneIntegerChannel*>& IntegerChannels = NodeAndChannels.IntegerChannels;


	// Look for transforms explicitly
	FRichCurve Translation[3];
	FRichCurve EulerRotation[3];
	FRichCurve Scale[3];
	FTransform DefaultTransform;
	const bool bUseSequencerCurve = true;
	CurveAPI.GetConvertedTransformCurveData(NodeName, Translation[0], Translation[1], Translation[2], EulerRotation[0], EulerRotation[1], EulerRotation[2], Scale[0], Scale[1], Scale[2], DefaultTransform, true, ImportFBXSettings->ImportUniformScale);


	FVector Location = DefaultTransform.GetLocation(), Rotation = DefaultTransform.GetRotation().Euler(), Scale3D = DefaultTransform.GetScale3D();
	//For non-transforms we need to re-negate the Y since it happens automatically(todo double check.).
	//But then if we negate we need to re-re-negate... so leave it alone.

	if (BoolChannels.Num() == 1)
	{
		FControlRigChannelEnum Channel = FControlRigChannelEnum::Bool;
		SetChannelValue(nullptr, nullptr, BoolChannels[0], nullptr,nullptr, FrameRate, StartFrame,
			Channel, ImportFBXControlRigSettings, DefaultTransform,
			Translation[0], Translation[1], Translation[2], EulerRotation[0],
			EulerRotation[1], EulerRotation[2], Scale[0], Scale[1], Scale[2]);
	}

	if (EnumChannels.Num() == 1)
	{
		FControlRigChannelEnum Channel = FControlRigChannelEnum::Enum;
		SetChannelValue(nullptr, nullptr, nullptr, EnumChannels[0], nullptr, FrameRate, StartFrame,
			Channel, ImportFBXControlRigSettings, DefaultTransform,
			Translation[0], Translation[1], Translation[2], EulerRotation[0],
			EulerRotation[1], EulerRotation[2], Scale[0], Scale[1], Scale[2]);
	}

	if (IntegerChannels.Num() == 1)
	{
		FControlRigChannelEnum Channel = FControlRigChannelEnum::Integer;
		SetChannelValue(nullptr, nullptr, nullptr, nullptr, IntegerChannels[0], FrameRate, StartFrame,
			Channel,  ImportFBXControlRigSettings,DefaultTransform,
			Translation[0], Translation[1], Translation[2], EulerRotation[0], 
			EulerRotation[1], EulerRotation[2], Scale[0], Scale[1], Scale[2]);
	}

	if (FloatChannels.Num() == 1)
	{
		FControlRigChannelEnum Channel = FControlRigChannelEnum::Float;
		SetChannelValue(nullptr, FloatChannels[0], nullptr, nullptr, nullptr, FrameRate, StartFrame,
			Channel, ImportFBXControlRigSettings, DefaultTransform,
			Translation[0], Translation[1], Translation[2], EulerRotation[0],
			EulerRotation[1], EulerRotation[2], Scale[0], Scale[1], Scale[2]);
	}
	else if (FloatChannels.Num() == 2)
	{
		FControlRigChannelEnum Channel = FControlRigChannelEnum::Vector2DX;

		SetChannelValue(nullptr, FloatChannels[0], nullptr, nullptr, nullptr, FrameRate, StartFrame,
			Channel, ImportFBXControlRigSettings, DefaultTransform,
			Translation[0], Translation[1], Translation[2], EulerRotation[0],
			EulerRotation[1], EulerRotation[2], Scale[0], Scale[1], Scale[2]);

		Channel = FControlRigChannelEnum::Vector2DY;
		SetChannelValue(nullptr, FloatChannels[1], nullptr, nullptr, nullptr, FrameRate, StartFrame,
			Channel, ImportFBXControlRigSettings, DefaultTransform,
			Translation[0], Translation[1], Translation[2], EulerRotation[0],
			EulerRotation[1], EulerRotation[2], Scale[0], Scale[1], Scale[2]);
	}
	else if (FloatChannels.Num() == 3)
	{
		if (NodeAndChannels.ControlType == FFBXControlRigTypeProxyEnum::Position)
		{
			FControlRigChannelEnum Channel = FControlRigChannelEnum::PositionX;

			SetChannelValue(nullptr, FloatChannels[0], nullptr, nullptr, nullptr, FrameRate, StartFrame,
				Channel, ImportFBXControlRigSettings, DefaultTransform,
				Translation[0], Translation[1], Translation[2], EulerRotation[0],
				EulerRotation[1], EulerRotation[2], Scale[0], Scale[1], Scale[2]);

			Channel = FControlRigChannelEnum::PositionY;
			SetChannelValue(nullptr, FloatChannels[1], nullptr, nullptr, nullptr, FrameRate, StartFrame,
				Channel, ImportFBXControlRigSettings, DefaultTransform,
				Translation[0], Translation[1], Translation[2], EulerRotation[0],
				EulerRotation[1], EulerRotation[2], Scale[0], Scale[1], Scale[2]);

			Channel = FControlRigChannelEnum::PositionZ;
			SetChannelValue(nullptr, FloatChannels[2], nullptr, nullptr, nullptr, FrameRate, StartFrame,
				Channel, ImportFBXControlRigSettings, DefaultTransform,
				Translation[0], Translation[1], Translation[2], EulerRotation[0],
				EulerRotation[1], EulerRotation[2], Scale[0], Scale[1], Scale[2]);
		}
		else if (NodeAndChannels.ControlType == FFBXControlRigTypeProxyEnum::Rotator)
		{
			FControlRigChannelEnum Channel = FControlRigChannelEnum::RotatorX;
			SetChannelValue(nullptr, FloatChannels[0], nullptr, nullptr, nullptr, FrameRate, StartFrame,
				Channel, ImportFBXControlRigSettings, DefaultTransform,
				Translation[0], Translation[1], Translation[2], EulerRotation[0],
				EulerRotation[1], EulerRotation[2], Scale[0], Scale[1], Scale[2]);

			Channel = FControlRigChannelEnum::RotatorY;
			SetChannelValue(nullptr, FloatChannels[1], nullptr, nullptr, nullptr, FrameRate, StartFrame,
				Channel, ImportFBXControlRigSettings, DefaultTransform,
				Translation[0], Translation[1], Translation[2], EulerRotation[0],
				EulerRotation[1], EulerRotation[2], Scale[0], Scale[1], Scale[2]);

			Channel = FControlRigChannelEnum::RotatorZ;
			SetChannelValue(nullptr, FloatChannels[2], nullptr, nullptr, nullptr, FrameRate, StartFrame,
				Channel, ImportFBXControlRigSettings, DefaultTransform,
				Translation[0], Translation[1], Translation[2], EulerRotation[0],
				EulerRotation[1], EulerRotation[2], Scale[0], Scale[1], Scale[2]);
		}
		else if (NodeAndChannels.ControlType == FFBXControlRigTypeProxyEnum::Scale)
		{
			FControlRigChannelEnum Channel = FControlRigChannelEnum::ScaleX;
			SetChannelValue(nullptr, FloatChannels[0], nullptr, nullptr, nullptr, FrameRate, StartFrame,
				Channel, ImportFBXControlRigSettings, DefaultTransform,
				Translation[0], Translation[1], Translation[2], EulerRotation[0],
				EulerRotation[1], EulerRotation[2], Scale[0], Scale[1], Scale[2]);
			Channel = FControlRigChannelEnum::ScaleY;
			SetChannelValue(nullptr, FloatChannels[1], nullptr, nullptr, nullptr, FrameRate, StartFrame,
				Channel, ImportFBXControlRigSettings, DefaultTransform,
				Translation[0], Translation[1], Translation[2], EulerRotation[0],
				EulerRotation[1], EulerRotation[2], Scale[0], Scale[1], Scale[2]);
			Channel = FControlRigChannelEnum::ScaleZ;
			SetChannelValue(nullptr, FloatChannels[2], nullptr, nullptr, nullptr, FrameRate, StartFrame,
				Channel, ImportFBXControlRigSettings, DefaultTransform,
				Translation[0], Translation[1], Translation[2], EulerRotation[0],
				EulerRotation[1], EulerRotation[2], Scale[0], Scale[1], Scale[2]);
		}
	}
	else if (FloatChannels.Num() == 9 || FloatChannels.Num() == 6)
	{
		FloatChannels[0]->SetDefault(Location.X);
		FloatChannels[1]->SetDefault(Location.Y);
		FloatChannels[2]->SetDefault(Location.Z);

		FloatChannels[3]->SetDefault(Rotation.X);
		FloatChannels[4]->SetDefault(Rotation.Y);
		FloatChannels[5]->SetDefault(Rotation.Z);

		if (FloatChannels.Num() > 6) //noscale
		{
			FloatChannels[6]->SetDefault(Scale3D.X);
			FloatChannels[7]->SetDefault(Scale3D.Y);
			FloatChannels[8]->SetDefault(Scale3D.Z);
		}

		ImportTransformChannelToFloat(Translation[0], FloatChannels[0], FrameRate, false, false, StartFrame);
		ImportTransformChannelToFloat(Translation[1], FloatChannels[1], FrameRate, true, false, StartFrame);
		ImportTransformChannelToFloat(Translation[2], FloatChannels[2], FrameRate, false, false, StartFrame);

		ImportTransformChannelToFloat(EulerRotation[0], FloatChannels[3], FrameRate, false, false, StartFrame);
		ImportTransformChannelToFloat(EulerRotation[1], FloatChannels[4], FrameRate, true, false, StartFrame);
		ImportTransformChannelToFloat(EulerRotation[2], FloatChannels[5], FrameRate, true, false, StartFrame);

		if (FloatChannels.Num() > 6) //noscale
		{
			ImportTransformChannelToFloat(Scale[0], FloatChannels[6], FrameRate, false, false, StartFrame);
			ImportTransformChannelToFloat(Scale[1], FloatChannels[7], FrameRate, false, false, StartFrame);
			ImportTransformChannelToFloat(Scale[2], FloatChannels[8], FrameRate, false, false, StartFrame);
		}
	}


	if (DoubleChannels.Num() == 1)
	{
		FControlRigChannelEnum Channel = FControlRigChannelEnum::Float; //todo control rig doesn't support double but may
		SetChannelValue(DoubleChannels[0], nullptr, nullptr, nullptr, nullptr, FrameRate, StartFrame,
			Channel, ImportFBXControlRigSettings, DefaultTransform,
			Translation[0], Translation[1], Translation[2], EulerRotation[0],
			EulerRotation[1], EulerRotation[2], Scale[0], Scale[1], Scale[2]);
	}
	else if (DoubleChannels.Num() == 2)
	{
		FControlRigChannelEnum Channel = FControlRigChannelEnum::Vector2DX;

		SetChannelValue(DoubleChannels[0], nullptr, nullptr, nullptr, nullptr, FrameRate, StartFrame,
			Channel, ImportFBXControlRigSettings, DefaultTransform,
			Translation[0], Translation[1], Translation[2], EulerRotation[0],
			EulerRotation[1], EulerRotation[2], Scale[0], Scale[1], Scale[2]);

		Channel = FControlRigChannelEnum::Vector2DY;
		SetChannelValue(DoubleChannels[1], nullptr, nullptr, nullptr, nullptr, FrameRate, StartFrame,
			Channel, ImportFBXControlRigSettings, DefaultTransform,
			Translation[0], Translation[1], Translation[2], EulerRotation[0],
			EulerRotation[1], EulerRotation[2], Scale[0], Scale[1], Scale[2]);
	}
	else if (DoubleChannels.Num() == 3)
	{
		if (NodeAndChannels.ControlType == FFBXControlRigTypeProxyEnum::Position)
		{
			FControlRigChannelEnum Channel = FControlRigChannelEnum::PositionX;
			SetChannelValue(DoubleChannels[0], nullptr, nullptr, nullptr, nullptr, FrameRate, StartFrame,
				Channel, ImportFBXControlRigSettings, DefaultTransform,
				Translation[0], Translation[1], Translation[2], EulerRotation[0],
				EulerRotation[1], EulerRotation[2], Scale[0], Scale[1], Scale[2]);

			Channel = FControlRigChannelEnum::PositionY;
			SetChannelValue(DoubleChannels[1], nullptr, nullptr, nullptr, nullptr, FrameRate, StartFrame,
				Channel, ImportFBXControlRigSettings, DefaultTransform,
				Translation[0], Translation[1], Translation[2], EulerRotation[0],
				EulerRotation[1], EulerRotation[2], Scale[0], Scale[1], Scale[2]);

			Channel = FControlRigChannelEnum::PositionZ;
			SetChannelValue(DoubleChannels[2], nullptr,nullptr, nullptr, nullptr, FrameRate, StartFrame,
				Channel, ImportFBXControlRigSettings, DefaultTransform,
				Translation[0], Translation[1], Translation[2], EulerRotation[0],
				EulerRotation[1], EulerRotation[2], Scale[0], Scale[1], Scale[2]);
		}
		else if (NodeAndChannels.ControlType == FFBXControlRigTypeProxyEnum::Rotator)
		{
			FControlRigChannelEnum Channel = FControlRigChannelEnum::RotatorX;
			SetChannelValue(DoubleChannels[0], nullptr,nullptr, nullptr, nullptr, FrameRate, StartFrame,
				Channel, ImportFBXControlRigSettings, DefaultTransform,
				Translation[0], Translation[1], Translation[2], EulerRotation[0],
				EulerRotation[1], EulerRotation[2], Scale[0], Scale[1], Scale[2]);

			Channel = FControlRigChannelEnum::RotatorY;
			SetChannelValue(DoubleChannels[1], nullptr, nullptr, nullptr, nullptr, FrameRate, StartFrame,
				Channel, ImportFBXControlRigSettings, DefaultTransform,
				Translation[0], Translation[1], Translation[2], EulerRotation[0],
				EulerRotation[1], EulerRotation[2], Scale[0], Scale[1], Scale[2]);

			Channel = FControlRigChannelEnum::RotatorZ;
			SetChannelValue(DoubleChannels[2], nullptr, nullptr, nullptr, nullptr, FrameRate, StartFrame,
				Channel, ImportFBXControlRigSettings, DefaultTransform,
				Translation[0], Translation[1], Translation[2], EulerRotation[0],
				EulerRotation[1], EulerRotation[2], Scale[0], Scale[1], Scale[2]);
		}
		else if (NodeAndChannels.ControlType == FFBXControlRigTypeProxyEnum::Scale)
		{
			FControlRigChannelEnum Channel = FControlRigChannelEnum::ScaleX;
			SetChannelValue(DoubleChannels[0], nullptr, nullptr, nullptr, nullptr, FrameRate, StartFrame,
				Channel, ImportFBXControlRigSettings, DefaultTransform,
				Translation[0], Translation[1], Translation[2], EulerRotation[0],
				EulerRotation[1], EulerRotation[2], Scale[0], Scale[1], Scale[2]);
			Channel = FControlRigChannelEnum::ScaleY;
			SetChannelValue(DoubleChannels[1], nullptr, nullptr, nullptr, nullptr, FrameRate, StartFrame,
				Channel, ImportFBXControlRigSettings, DefaultTransform,
				Translation[0], Translation[1], Translation[2], EulerRotation[0],
				EulerRotation[1], EulerRotation[2], Scale[0], Scale[1], Scale[2]);
			Channel = FControlRigChannelEnum::ScaleZ;
			SetChannelValue(DoubleChannels[2], nullptr, nullptr, nullptr, nullptr, FrameRate, StartFrame,
				Channel, ImportFBXControlRigSettings, DefaultTransform,
				Translation[0], Translation[1], Translation[2], EulerRotation[0],
				EulerRotation[1], EulerRotation[2], Scale[0], Scale[1], Scale[2]);
		}
	}
	else if (DoubleChannels.Num() == 9 || DoubleChannels.Num() == 6)
	{
		DoubleChannels[0]->SetDefault(Location.X);
		DoubleChannels[1]->SetDefault(Location.Y);
		DoubleChannels[2]->SetDefault(Location.Z);

		DoubleChannels[3]->SetDefault(Rotation.X);
		DoubleChannels[4]->SetDefault(Rotation.Y);
		DoubleChannels[5]->SetDefault(Rotation.Z);

		if (DoubleChannels.Num() > 6) //noscale
		{
			DoubleChannels[6]->SetDefault(Scale3D.X);
			DoubleChannels[7]->SetDefault(Scale3D.Y);
			DoubleChannels[8]->SetDefault(Scale3D.Z);
		}

		ImportTransformChannelToDouble(Translation[0], DoubleChannels[0], FrameRate, false, false, StartFrame);
		ImportTransformChannelToDouble(Translation[1], DoubleChannels[1], FrameRate, false, false, StartFrame);
		ImportTransformChannelToDouble(Translation[2], DoubleChannels[2], FrameRate, false, false, StartFrame);

		ImportTransformChannelToDouble(EulerRotation[0], DoubleChannels[3], FrameRate, false,false, StartFrame);
		ImportTransformChannelToDouble(EulerRotation[1], DoubleChannels[4], FrameRate, false, false, StartFrame);
		ImportTransformChannelToDouble(EulerRotation[2], DoubleChannels[5], FrameRate, false, false, StartFrame);

		if (DoubleChannels.Num() > 6) //noscale
		{
			ImportTransformChannelToDouble(Scale[0], DoubleChannels[6], FrameRate, false, false, StartFrame);
			ImportTransformChannelToDouble(Scale[1], DoubleChannels[7], FrameRate, false, false, StartFrame);
			ImportTransformChannelToDouble(Scale[2], DoubleChannels[8], FrameRate, false, false, StartFrame);
		}
	}
	return true;
}
static FString GetNewString(const FString& InString, UMovieSceneUserImportFBXControlRigSettings* ImportFBXControlRigSettings)
{
	FString NewString = InString;
	for (const FControlFindReplaceString& FindReplace : ImportFBXControlRigSettings->FindAndReplaceStrings)
	{
		NewString = NewString.Replace(*FindReplace.Find, *FindReplace.Replace); //ignores tupe
	}
	return NewString;
}

static void PrepForInsertReplaceAnimation(bool bInsert, const FFBXNodeAndChannels& NodeAndChannel,
	FFrameNumber  FrameToInsertOrReplace, FFrameNumber  StartFrame, FFrameNumber  EndFrame)
{

	TArray<FMovieSceneChannel*> Channels;
	for (FMovieSceneDoubleChannel* DChannel : NodeAndChannel.DoubleChannels)
	{
		Channels.Add(DChannel);
	}
	for (FMovieSceneFloatChannel* FChannel : NodeAndChannel.FloatChannels)
	{
		Channels.Add(FChannel);
	}
	for (FMovieSceneBoolChannel* BChannel : NodeAndChannel.BoolChannels)
	{
		Channels.Add(BChannel);
	}
	for (FMovieSceneByteChannel* EChannel : NodeAndChannel.EnumChannels)
	{
		Channels.Add(EChannel);
	}
	for (FMovieSceneIntegerChannel* IChannel : NodeAndChannel.IntegerChannels)
	{
		Channels.Add(IChannel);
	}

	FFrameNumber Diff = EndFrame - StartFrame;
	FrameToInsertOrReplace += StartFrame;
	if (bInsert)
	{
		for (FMovieSceneChannel* Channel : Channels)
		{
			TArray<FFrameNumber> KeyTimes;
			TArray<FKeyHandle> Handles;
			Channel->GetKeys(TRange<FFrameNumber>(), &KeyTimes, &Handles);
			for (int32 Index = 0; Index < KeyTimes.Num(); Index++)
			{
				FFrameNumber FrameNumber = KeyTimes[Index];
				if (FrameNumber >= FrameToInsertOrReplace)
				{
					FrameNumber += Diff;
					KeyTimes[Index] += Diff;
				}

			}
			Channel->SetKeyTimes(Handles, KeyTimes);
		}
	}
	else //we replace the animation by first deleting keys in the interval
	{
		for (FMovieSceneChannel* Channel : Channels)
		{
			TArray<FFrameNumber> KeyTimes;
			TArray<FKeyHandle> Handles;
			Channel->GetKeys(TRange<FFrameNumber>(), &KeyTimes, &Handles);
			TArray<FKeyHandle> HandlesToDelete;
			for (int32 Index = 0; Index < KeyTimes.Num(); Index++)
			{
				FFrameNumber FrameNumber = KeyTimes[Index];
				if (FrameNumber >= FrameToInsertOrReplace && FrameNumber <= (FrameToInsertOrReplace + EndFrame))
				{
					HandlesToDelete.Add(Handles[Index]);
				}
			}
			Channel->DeleteKeys(HandlesToDelete);		
		}
	}
}

class SControlRigImportFBXSettings : public SCompoundWidget
{
	SLATE_BEGIN_ARGS(SControlRigImportFBXSettings) {}
	SLATE_ARGUMENT(FString, ImportFilename)
	SLATE_END_ARGS()
	~SControlRigImportFBXSettings()
	{
		if (NodeAndChannels != nullptr)
		{
			delete NodeAndChannels;
		}
	}
	void Construct(const FArguments& InArgs,  const TSharedRef<ISequencer>& InSequencer)
	{
		FPropertyEditorModule& PropertyEditor = FModuleManager::LoadModuleChecked<FPropertyEditorModule>("PropertyEditor");

		FDetailsViewArgs DetailsViewArgs;
		DetailsViewArgs.bShowOptions = false;
		DetailsViewArgs.bAllowSearch = false;
		DetailsViewArgs.bShowPropertyMatrixButton = false;
		DetailsViewArgs.bUpdatesFromSelection = false;
		DetailsViewArgs.bLockable = false;
		DetailsViewArgs.NameAreaSettings = FDetailsViewArgs::HideNameArea;
		DetailsViewArgs.ViewIdentifier = "Import FBX Settings";

		DetailView = PropertyEditor.CreateDetailView(DetailsViewArgs);

		Sequencer = InSequencer;

		TSharedPtr<INumericTypeInterface<double>> NumericTypeInterface = (InSequencer->GetNumericTypeInterface());
		DetailView->RegisterInstancedCustomPropertyTypeLayout("FrameNumber", FOnGetPropertyTypeCustomizationInstance::CreateStatic(&FFrameNumberDetailsCustomization::MakeInstance, NumericTypeInterface));


		ChildSlot
			[
			SNew(SVerticalBox)

			+ SVerticalBox::Slot()
			[
				DetailView.ToSharedRef()
			]

			+ SVerticalBox::Slot()
			.AutoHeight()
			[
				SNew(SComboButton)
				.HasDownArrow(true)
				.OnGetMenuContent(this, &SControlRigImportFBXSettings::HandlePresetMenuContent)
				.ButtonContent()
				[
					SNew(STextBlock)
					.Text(NSLOCTEXT("MovieSceneTools", "ControlMappingPresets", "Control Mapping Presets"))
					.ToolTipText(NSLOCTEXT("MovieSceneTools", "SetControlMappingFromAPreset", "Set Control Mappings From A Preset"))
				]
			]

		+ SVerticalBox::Slot()
			.AutoHeight()
			.HAlign(HAlign_Right)
			.Padding(5.f)
			[
				SNew(SButton)
				.ContentPadding(FMargin(10, 5))
			.Text(NSLOCTEXT("MovieSceneTools", "ImportFBXButtonText", "Import"))
			.OnClicked(this, &SControlRigImportFBXSettings::OnImportFBXClicked)
			]

			];

		ImportFilename = InArgs._ImportFilename;
		NodeAndChannels = nullptr;
		UMovieSceneUserImportFBXControlRigSettings* ImportFBXSettings = GetMutableDefault<UMovieSceneUserImportFBXControlRigSettings>();
		DetailView->SetObject(ImportFBXSettings);
	}
	TSharedRef<SWidget> HandlePresetMenuContent()
	{
		FMenuBuilder MenuBuilder(/*bInShouldCloseWindowAfterMenuSelection=*/true, nullptr);

		MenuBuilder.AddMenuEntry(
			NSLOCTEXT("MovieSceneTools", "DefaultControlMappings", "Default Control Mappings"),
			NSLOCTEXT("MovieSceneTools", "DefaultControlMappings_Tooltip", "Use Default Control Mappings Preset"),
			FSlateIcon(),
			FUIAction(
				FExecuteAction::CreateSP(this, &SControlRigImportFBXSettings::SetPresets,false)
			),
			NAME_None,
			EUserInterfaceActionType::Button
		);


		MenuBuilder.AddMenuEntry(
			NSLOCTEXT("MovieSceneTools", "MetaHumanControlMappings", "MetaHuman Control Mappings"),
			NSLOCTEXT("MovieSceneTools", "MetaHumanControlMappings_Tooltip", "Use MetaHuman Control Mappings Preset"),
			FSlateIcon(),
			FUIAction(
				FExecuteAction::CreateSP(this, &SControlRigImportFBXSettings::SetPresets,true)
			),
			NAME_None,
			EUserInterfaceActionType::Button
		);


		return MenuBuilder.MakeWidget();
	}

	void SetNodeNames(const TArray<FString>& NodeNames)
	{
		UMovieSceneUserImportFBXControlRigSettings* ImportFBXSettings = GetMutableDefault<UMovieSceneUserImportFBXControlRigSettings>();
		if (ImportFBXSettings)
		{
			ImportFBXSettings->ImportedNodeNames = NodeNames;
		}
	}
	void SetFrameRate(const FString& InFrameRate)
	{
		UMovieSceneUserImportFBXControlRigSettings* ImportFBXSettings = GetMutableDefault<UMovieSceneUserImportFBXControlRigSettings>();
		if (ImportFBXSettings)
		{
			ImportFBXSettings->ImportedFrameRate = InFrameRate;
		}
	}
	void SetStartTime(FFrameNumber StartTime)
	{
		UMovieSceneUserImportFBXControlRigSettings* ImportFBXSettings = GetMutableDefault<UMovieSceneUserImportFBXControlRigSettings>();
		if (ImportFBXSettings)
		{
			ImportFBXSettings->ImportedStartTime = StartTime;
			ImportFBXSettings->StartTimeRange = StartTime;
		}
	}
	void SetEndTime(FFrameNumber EndTime)
	{
		UMovieSceneUserImportFBXControlRigSettings* ImportFBXSettings = GetMutableDefault<UMovieSceneUserImportFBXControlRigSettings>();
		if (ImportFBXSettings)
		{
			ImportFBXSettings->ImportedEndTime = EndTime;
			ImportFBXSettings->EndTimeRange = EndTime;
		}
	}
	void SetFileName(const FString& FileName)
	{
		UMovieSceneUserImportFBXControlRigSettings* ImportFBXSettings = GetMutableDefault<UMovieSceneUserImportFBXControlRigSettings>();
		if (ImportFBXSettings)
		{
			ImportFBXSettings->ImportedFileName = FileName;
		}
	}
	void SetNodeAndChannels(TArray<FFBXNodeAndChannels>* InNodeAndChannels)
	{
		NodeAndChannels = InNodeAndChannels;
	}




private:

	FReply OnImportFBXClicked()
	{

		if (Sequencer.IsValid() == false)
		{
			return  FReply::Unhandled();
		}

		UMovieSceneUserImportFBXControlRigSettings* ImportFBXControlRigSettings = GetMutableDefault<UMovieSceneUserImportFBXControlRigSettings>();
		
		TArray<FName> SelectedControlNames;
		for (FFBXNodeAndChannels& NodeAndChannel : *NodeAndChannels)
		{
			if (NodeAndChannel.MovieSceneTrack)
			{
				INodeAndChannelMappings* ChannelMapping = Cast<INodeAndChannelMappings>(NodeAndChannel.MovieSceneTrack);
				if (ChannelMapping)
				{
					TArray<FName> LocalControls;
					ChannelMapping->GetSelectedNodes(LocalControls);
					SelectedControlNames.Append(LocalControls);
				}
			}


		}
		bool bValid = MovieSceneToolHelpers::ImportFBXIntoControlRigChannels(Sequencer.Pin()->GetFocusedMovieSceneSequence()->GetMovieScene(), ImportFilename, ImportFBXControlRigSettings, 
			NodeAndChannels,SelectedControlNames, Sequencer.Pin()->GetFocusedTickResolution());
		

		TSharedPtr<SWindow> Window = FSlateApplication::Get().FindWidgetWindow(AsShared());

		if (Window.IsValid())
		{
			Window->RequestDestroyWindow();
		}
		if (bValid)
		{
			Sequencer.Pin()->NotifyMovieSceneDataChanged(EMovieSceneDataChangeType::MovieSceneStructureItemAdded);
		}
		return bValid ? FReply::Handled() : FReply::Unhandled();

	}

	void SetPresets(bool bMetaHuman)
	{
		//since we can't change the API unfortunately need to do this here.
		UMovieSceneUserImportFBXControlRigSettings* ImportFBXControlRigSettings = GetMutableDefault<UMovieSceneUserImportFBXControlRigSettings>();
		ImportFBXControlRigSettings->ControlChannelMappings.SetNum(0); //clear and reset
		FControlToTransformMappings Bool;
		Bool.bNegate = false;
		Bool.ControlChannel = FControlRigChannelEnum::Bool;
		Bool.FBXChannel = FTransformChannelEnum::TranslateX;
		ImportFBXControlRigSettings->ControlChannelMappings.Add(Bool);

		FControlToTransformMappings Float;
		Float.bNegate = false;
		Float.ControlChannel = FControlRigChannelEnum::Float;
		if (bMetaHuman)
		{
			Float.FBXChannel = FTransformChannelEnum::TranslateY;  //use Y for metahuman
		}
		else
		{
			Float.FBXChannel = FTransformChannelEnum::TranslateX;
		}
		ImportFBXControlRigSettings->ControlChannelMappings.Add(Float);

		FControlToTransformMappings Vector2DX;
		Vector2DX.bNegate = false;
		Vector2DX.ControlChannel = FControlRigChannelEnum::Vector2DX;
		Vector2DX.FBXChannel = FTransformChannelEnum::TranslateX;
		ImportFBXControlRigSettings->ControlChannelMappings.Add(Vector2DX);

		FControlToTransformMappings Vector2DY;
		Vector2DY.bNegate = false;
		Vector2DY.ControlChannel = FControlRigChannelEnum::Vector2DY;
		Vector2DY.FBXChannel = FTransformChannelEnum::TranslateY;
		ImportFBXControlRigSettings->ControlChannelMappings.Add(Vector2DY);

		FControlToTransformMappings PositionX;
		PositionX.bNegate = false;
		PositionX.ControlChannel = FControlRigChannelEnum::PositionX;
		PositionX.FBXChannel = FTransformChannelEnum::TranslateX;
		ImportFBXControlRigSettings->ControlChannelMappings.Add(PositionX);

		FControlToTransformMappings PositionY;
		PositionY.bNegate = false;
		PositionY.ControlChannel = FControlRigChannelEnum::PositionY;
		PositionY.FBXChannel = FTransformChannelEnum::TranslateY;
		ImportFBXControlRigSettings->ControlChannelMappings.Add(PositionY);

		FControlToTransformMappings PositionZ;
		PositionZ.bNegate = false;
		PositionZ.ControlChannel = FControlRigChannelEnum::PositionZ;
		PositionZ.FBXChannel = FTransformChannelEnum::TranslateZ;
		ImportFBXControlRigSettings->ControlChannelMappings.Add(PositionZ);

		FControlToTransformMappings RotatorX;
		RotatorX.bNegate = false;
		RotatorX.ControlChannel = FControlRigChannelEnum::RotatorX;
		RotatorX.FBXChannel = FTransformChannelEnum::RotateX;
		ImportFBXControlRigSettings->ControlChannelMappings.Add(RotatorX);

		FControlToTransformMappings RotatorY;
		RotatorY.bNegate = false;
		RotatorY.ControlChannel = FControlRigChannelEnum::RotatorY;
		RotatorY.FBXChannel = FTransformChannelEnum::RotateY;
		ImportFBXControlRigSettings->ControlChannelMappings.Add(RotatorY);

		FControlToTransformMappings RotatorZ;
		RotatorZ.bNegate = false;
		RotatorZ.ControlChannel = FControlRigChannelEnum::RotatorZ;
		RotatorZ.FBXChannel = FTransformChannelEnum::RotateZ;
		ImportFBXControlRigSettings->ControlChannelMappings.Add(RotatorZ);

		FControlToTransformMappings ScaleX;
		ScaleX.bNegate = false;
		ScaleX.ControlChannel = FControlRigChannelEnum::ScaleX;
		ScaleX.FBXChannel = FTransformChannelEnum::ScaleX;
		ImportFBXControlRigSettings->ControlChannelMappings.Add(ScaleX);

		FControlToTransformMappings ScaleY;
		ScaleY.bNegate = false;
		ScaleY.ControlChannel = FControlRigChannelEnum::ScaleY;
		ScaleY.FBXChannel = FTransformChannelEnum::ScaleY;
		ImportFBXControlRigSettings->ControlChannelMappings.Add(ScaleY);

		FControlToTransformMappings ScaleZ;
		ScaleZ.bNegate = false;
		ScaleZ.ControlChannel = FControlRigChannelEnum::ScaleZ;
		ScaleZ.FBXChannel = FTransformChannelEnum::ScaleZ;
		ImportFBXControlRigSettings->ControlChannelMappings.Add(ScaleZ);
	}

	TSharedPtr<IDetailsView> DetailView;
	FString ImportFilename;
	TArray<FFBXNodeAndChannels>* NodeAndChannels;
	TWeakPtr<ISequencer> Sequencer;

};

bool MovieSceneToolHelpers::ImportFBXIntoControlRigChannels(UMovieScene* MovieScene,const FString& ImportFilename, UMovieSceneUserImportFBXControlRigSettings* ImportFBXControlRigSettings,
	TArray<FFBXNodeAndChannels>* NodeAndChannels, const TArray<FName>& SelectedControlNames, FFrameRate FrameRate)
{
	UnFbx::FFbxImporter* FbxImporter = UnFbx::FFbxImporter::GetInstance();

	bool bValid = true;

	UnFbx::FBXImportOptions* ImportOptions = FbxImporter->GetImportOptions();
	bool bOldbConvertScene = ImportOptions->bConvertScene;
	bool bOldbConvertSceneUnit = ImportOptions->bConvertSceneUnit;
	bool bOldbForceFrontXAxis = ImportOptions->bForceFrontXAxis;
	float OldUniformScale = ImportOptions->ImportUniformScale;
	EFBXAnimationLengthImportType OldAnimLengthType = ImportOptions->AnimationLengthImportType;


	ImportOptions->bConvertScene = true;
	ImportOptions->bConvertSceneUnit = ImportFBXControlRigSettings->bConvertSceneUnit;
	ImportOptions->bForceFrontXAxis = ImportFBXControlRigSettings->bForceFrontXAxis;
	ImportOptions->ImportUniformScale = ImportFBXControlRigSettings->ImportUniformScale;
	ImportOptions->AnimationLengthImportType = FBXALIT_ExportedTime;

	const FString FileExtension = FPaths::GetExtension(ImportFilename);
	if (!FbxImporter->ImportFromFile(*ImportFilename, FileExtension, true))
	{
		// Log the error message and fail the import.
		FbxImporter->ReleaseScene();
		bValid = false;
	}
	else
	{
		const FScopedTransaction Transaction(NSLOCTEXT("MovieSceneTools", "ImportFBXControlRigTransaction", "Import FBX Onto Control Rig"));

		UMovieSceneUserImportFBXSettings* CurrentImportFBXSettings = GetMutableDefault<UMovieSceneUserImportFBXSettings>();
		TArray<uint8> OriginalSettings;
		FObjectWriter ObjWriter(CurrentImportFBXSettings, OriginalSettings);

		CurrentImportFBXSettings->bMatchByNameOnly = false;
		CurrentImportFBXSettings->bConvertSceneUnit = ImportFBXControlRigSettings->bConvertSceneUnit;
		CurrentImportFBXSettings->bForceFrontXAxis = ImportFBXControlRigSettings->bForceFrontXAxis;
		CurrentImportFBXSettings->ImportUniformScale = ImportFBXControlRigSettings->ImportUniformScale;
		CurrentImportFBXSettings->bCreateCameras = false;
		CurrentImportFBXSettings->bReduceKeys = false;
		CurrentImportFBXSettings->ReduceKeysTolerance = 0.01f;

		UnFbx::FFbxCurvesAPI CurveAPI;
		FbxImporter->PopulateAnimatedCurveData(CurveAPI);
		TArray<FString> AllNodeNames;
		CurveAPI.GetAllNodeNameArray(AllNodeNames);

		//if matching selected remove out the non-selected
		if (ImportFBXControlRigSettings->bImportOntoSelectedControls)
		{
			for (int32 Index = NodeAndChannels->Num() - 1; Index >= 0; --Index)
			{
				bool bHasOneMatch = false;
				for (const FName& SelectedName : SelectedControlNames)
				{
					if (FCString::Strcmp(*SelectedName.ToString().ToUpper(), *((*NodeAndChannels)[Index].NodeName).ToUpper()) == 0)
					{
						bHasOneMatch = true;
					}
				}
				if (!bHasOneMatch)
				{
					NodeAndChannels->RemoveAt(Index);
				}
			}
		}

		FFrameNumber  FrameToInsertOrReplace = ImportFBXControlRigSettings->TimeToInsertOrReplaceAnimation;

		FFrameNumber  StartFrame = ImportFBXControlRigSettings->StartTimeRange;
		FFrameNumber  EndFrame = ImportFBXControlRigSettings->EndTimeRange;

		// We'll be looking for timecode properties on all of the nodes in the FBX being
		// considered for import, and the first one found will be used to populate the
		// timecode source of all modified movie scene sections.
		FName TCHourAttrName(TEXT("TCHour"));
		FName TCMinuteAttrName(TEXT("TCMinute"));
		FName TCSecondAttrName(TEXT("TCSecond"));
		FName TCFrameAttrName(TEXT("TCFrame"));

		if (const UAnimationSettings* AnimationSettings = UAnimationSettings::Get())
		{
			TCHourAttrName = AnimationSettings->BoneTimecodeCustomAttributeNameSettings.HourAttributeName;
			TCMinuteAttrName = AnimationSettings->BoneTimecodeCustomAttributeNameSettings.MinuteAttributeName;
			TCSecondAttrName = AnimationSettings->BoneTimecodeCustomAttributeNameSettings.SecondAttributeName;
			TCFrameAttrName = AnimationSettings->BoneTimecodeCustomAttributeNameSettings.FrameAttributeName;
		}

		const TArray<FString> TimecodePropertyNames = {
			TCHourAttrName.ToString(),
			TCMinuteAttrName.ToString(),
			TCSecondAttrName.ToString(),
			TCFrameAttrName.ToString()
		};

		FTimecode Timecode;
		bool bFoundTimecode = false;

		TSet<UMovieSceneSection*> AllModifiedSections;

		for (int32 NodeIndex = 0; NodeIndex < AllNodeNames.Num(); ++NodeIndex)
		{
			FString NodeName = AllNodeNames[NodeIndex];
			/** Why was this here I think due to speeed....
			if (NodeName[0] != 'C')
			{
				continue;
			}
			*/
			FString NewNodeName = GetNewString(*(NodeName).ToUpper(), ImportFBXControlRigSettings);

			TSet<UMovieSceneSection*> ModifiedSections;
			for (FFBXNodeAndChannels& NodeAndChannel : *NodeAndChannels)
			{
				if (FCString::Strcmp(*(NodeAndChannel.NodeName).ToUpper(), *NewNodeName.ToUpper()) == 0)
				{
					if (NodeAndChannel.MovieSceneTrack)
					{
						UMovieSceneSection* SectionToModify = NodeAndChannel.MovieSceneTrack->GetSectionToKey();
						if (!SectionToModify && NodeAndChannel.MovieSceneTrack->GetAllSections().Num() > 0)
						{
							SectionToModify = NodeAndChannel.MovieSceneTrack->GetAllSections()[0];
						}

						if (SectionToModify && !ModifiedSections.Contains(SectionToModify))
						{
							SectionToModify->SetFlags(RF_Transactional);
							SectionToModify->Modify();
							ModifiedSections.Add(SectionToModify);
							AllModifiedSections.Add(SectionToModify);
						}
					}

					PrepForInsertReplaceAnimation(ImportFBXControlRigSettings->bInsertAnimation, NodeAndChannel,
						FrameToInsertOrReplace,
						StartFrame, EndFrame);

					ImportFBXTransformToChannels(NodeName, CurrentImportFBXSettings, ImportFBXControlRigSettings, FrameToInsertOrReplace, FrameRate, NodeAndChannel, CurveAPI);
				}
			}

			// We consider *all* nodes in the FBX when looking for authored timecode properties,
			// not just the ones that map to a particular node with channels.
			if (!bFoundTimecode)
			{
				TArray<FString> AnimatedPropertyNames;
				CurveAPI.GetNodeAnimatedPropertyNameArray(NodeName, AnimatedPropertyNames);
				for (const FString& AnimatedPropertyName : AnimatedPropertyNames)
				{
					if (!TimecodePropertyNames.Contains(AnimatedPropertyName))
					{
						continue;
					}

					bFoundTimecode = true;

					const int32 ChannelIndex = 0;
					const int32 CompositeIndex = 0;
					FRichCurve PropertyCurve;
					const bool bNegative = false;
					CurveAPI.GetCurveDataForSequencer(NodeName, AnimatedPropertyName, ChannelIndex, CompositeIndex, PropertyCurve, bNegative);

					const float EvalTime = 0.0f;
					const float DefaultValue = 0.0f;
					const float Value = PropertyCurve.Eval(EvalTime, DefaultValue);
					const int32 IntValue = FMath::TruncToInt(Value);

					const FName AnimatedPropertyNameAsFName(AnimatedPropertyName);

					if (AnimatedPropertyNameAsFName.IsEqual(TCHourAttrName))
					{
						Timecode.Hours = IntValue;
					}
					else if (AnimatedPropertyNameAsFName.IsEqual(TCMinuteAttrName))
					{
						Timecode.Minutes = IntValue;
					}
					else if (AnimatedPropertyNameAsFName.IsEqual(TCSecondAttrName))
					{
						Timecode.Seconds = IntValue;
					}
					else if (AnimatedPropertyNameAsFName.IsEqual(TCFrameAttrName))
					{
						Timecode.Frames = IntValue;
					}
				}
			}
		}

		if (bFoundTimecode)
		{
			for (UMovieSceneSection* Section : AllModifiedSections)
			{
				Section->TimecodeSource = FMovieSceneTimecodeSource(Timecode);
			}
		}

		// restore
		FObjectReader ObjReader(GetMutableDefault<UMovieSceneUserImportFBXSettings>(), OriginalSettings);
		FbxImporter->ReleaseScene();
	}

	ImportOptions->AnimationLengthImportType = OldAnimLengthType;
	ImportOptions->bConvertScene = bOldbConvertScene;
	ImportOptions->bConvertSceneUnit = bOldbConvertSceneUnit;
	ImportOptions->bForceFrontXAxis = bOldbForceFrontXAxis;
	ImportOptions->ImportUniformScale = OldUniformScale;;
	return bValid;
}

bool MovieSceneToolHelpers::ImportFBXIntoChannelsWithDialog(const TSharedRef<ISequencer>& InSequencer,TArray<FFBXNodeAndChannels>* NodeAndChannels)
{
	TArray<FString> OpenFilenames;
	IDesktopPlatform* DesktopPlatform = FDesktopPlatformModule::Get();
	bool bOpen = false;
	if (DesktopPlatform)
	{
		FString ExtensionStr;
		ExtensionStr += TEXT("FBX (*.fbx)|*.fbx|");

		bOpen = DesktopPlatform->OpenFileDialog(
			FSlateApplication::Get().FindBestParentWindowHandleForDialogs(nullptr),
			NSLOCTEXT("MovieSceneTools", "ImportFBX", "Import FBX from...").ToString(),
			FEditorDirectories::Get().GetLastDirectory(ELastDirectory::FBX),
			TEXT(""),
			*ExtensionStr,
			EFileDialogFlags::None,
			OpenFilenames
		);
	}
	if (!bOpen)
	{
		return false;
	}

	if (!OpenFilenames.Num())
	{
		return false;
	}


	const FText TitleText = NSLOCTEXT("MovieSceneTools", "ImportFBXTitleOnToControlRig", "Import FBX Onto Control Rig");

	// Create the window to choose our options
	TSharedRef<SWindow> Window = SNew(SWindow)
		.Title(TitleText)
		.HasCloseButton(true)
		.SizingRule(ESizingRule::UserSized)
		.ClientSize(FVector2D(400.0f, 200.0f))
		.AutoCenter(EAutoCenter::PreferredWorkArea)
		.SupportsMinimize(false);

	TSharedRef<SControlRigImportFBXSettings> DialogWidget = SNew(SControlRigImportFBXSettings, InSequencer)
		.ImportFilename(OpenFilenames[0]);


	UnFbx::FFbxImporter* FbxImporter = UnFbx::FFbxImporter::GetInstance();
	UnFbx::FBXImportOptions* ImportOptions = FbxImporter->GetImportOptions();

	EFBXAnimationLengthImportType AnimLengthType = ImportOptions->AnimationLengthImportType;
	ImportOptions->AnimationLengthImportType = FBXALIT_ExportedTime;
	const FString FileExtension = FPaths::GetExtension(OpenFilenames[0]);
	if (!FbxImporter->ImportFromFile(*OpenFilenames[0], FileExtension, true))
	{
		ImportOptions->AnimationLengthImportType = AnimLengthType;
		if (NodeAndChannels)
		{
			delete NodeAndChannels;
		}
		FbxImporter->ReleaseScene();
		return false;
	}
	UnFbx::FFbxCurvesAPI CurveAPI;
	FbxImporter->PopulateAnimatedCurveData(CurveAPI);
	TArray<FString> AllNodeNames;
	CurveAPI.GetAllNodeNameArray(AllNodeNames);
	FbxAnimStack* AnimStack = FbxImporter->Scene->GetMember<FbxAnimStack>(0);

	FbxTimeSpan TimeSpan = FbxImporter->GetAnimationTimeSpan(FbxImporter->Scene->GetRootNode(), AnimStack);
	ImportOptions->AnimationLengthImportType = AnimLengthType;
	FbxImporter->ReleaseScene();
	DialogWidget->SetFileName(OpenFilenames[0]);
	FString FrameRateStr = FString::Printf(TEXT("%.2f"), FbxImporter->GetOriginalFbxFramerate());
	
	DialogWidget->SetFrameRate(FrameRateStr);
	FFrameRate FrameRate = InSequencer->GetFocusedTickResolution();
	FFrameNumber StartTime = FrameRate.AsFrameNumber(TimeSpan.GetStart().GetSecondDouble());
	FFrameNumber EndTime = FrameRate.AsFrameNumber(TimeSpan.GetStop().GetSecondDouble());
	DialogWidget->SetStartTime(StartTime);
	DialogWidget->SetEndTime(EndTime);
	DialogWidget->SetNodeNames(AllNodeNames);
	DialogWidget->SetNodeAndChannels(NodeAndChannels);
	Window->SetContent(DialogWidget);

	FSlateApplication::Get().AddWindow(Window);

	return true;

}
bool ImportFBXTransform(FString NodeName, FGuid ObjectBinding, UnFbx::FFbxCurvesAPI& CurveAPI, UMovieSceneSequence* InSequence)
{
	UMovieScene* MovieScene = InSequence->GetMovieScene();

	const UMovieSceneUserImportFBXSettings* ImportFBXSettings = GetDefault<UMovieSceneUserImportFBXSettings>();

	// Look for transforms explicitly
	FRichCurve Translation[3];
	FRichCurve EulerRotation[3];
	FRichCurve Scale[3];
	FTransform DefaultTransform;
	const bool bUseSequencerCurve = true;
	CurveAPI.GetConvertedTransformCurveData(NodeName, Translation[0], Translation[1], Translation[2], EulerRotation[0], EulerRotation[1], EulerRotation[2], Scale[0], Scale[1], Scale[2], DefaultTransform, bUseSequencerCurve, ImportFBXSettings->ImportUniformScale);

 	UMovieScene3DTransformTrack* TransformTrack = MovieScene->FindTrack<UMovieScene3DTransformTrack>(ObjectBinding); 
	if (!TransformTrack)
	{
		MovieScene->Modify();
		TransformTrack = MovieScene->AddTrack<UMovieScene3DTransformTrack>(ObjectBinding);
	}
	TransformTrack->Modify();

	bool bSectionAdded = false;
	UMovieScene3DTransformSection* TransformSection = Cast<UMovieScene3DTransformSection>(TransformTrack->FindSection(0));
	if (TransformSection && !ImportFBXSettings->bReplaceTransformTrack)
	{
		TransformSection = Cast<UMovieScene3DTransformSection>(TransformTrack->CreateNewSection());
		TransformSection->SetRowIndex(TransformTrack->GetMaxRowIndex()+1);
		TransformTrack->AddSection(*TransformSection);
		bSectionAdded = true;
	}
	else
	{
		TransformSection = Cast<UMovieScene3DTransformSection>(TransformTrack->FindOrAddSection(0, bSectionAdded));
	}

	if (!TransformSection)
	{
		return false;
	}

	TransformSection->Modify();

	FFrameRate FrameRate = TransformSection->GetTypedOuter<UMovieScene>()->GetTickResolution();

	if (bSectionAdded)
	{
		TransformSection->SetRange(TRange<FFrameNumber>::All());
	}

	FVector Location = DefaultTransform.GetLocation(), Rotation = DefaultTransform.GetRotation().Euler(), Scale3D = DefaultTransform.GetScale3D();

	TArrayView<FMovieSceneDoubleChannel*> Channels = TransformSection->GetChannelProxy().GetChannels<FMovieSceneDoubleChannel>();

	Channels[0]->SetDefault(Location.X);
	Channels[1]->SetDefault(Location.Y);
	Channels[2]->SetDefault(Location.Z);

	Channels[3]->SetDefault(Rotation.X);
	Channels[4]->SetDefault(Rotation.Y);
	Channels[5]->SetDefault(Rotation.Z);

	Channels[6]->SetDefault(Scale3D.X);
	Channels[7]->SetDefault(Scale3D.Y);
	Channels[8]->SetDefault(Scale3D.Z);

	ImportTransformChannelToDouble(Translation[0],   Channels[0], FrameRate, false, true);
	ImportTransformChannelToDouble(Translation[1],   Channels[1], FrameRate, false, true);
	ImportTransformChannelToDouble(Translation[2],   Channels[2], FrameRate, false, true);

	ImportTransformChannelToDouble(EulerRotation[0], Channels[3], FrameRate, false, true);
	ImportTransformChannelToDouble(EulerRotation[1], Channels[4], FrameRate, false, true);
	ImportTransformChannelToDouble(EulerRotation[2], Channels[5], FrameRate, false, true);

	ImportTransformChannelToDouble(Scale[0],         Channels[6], FrameRate, false, true);
	ImportTransformChannelToDouble(Scale[1],         Channels[7], FrameRate, false, true);
	ImportTransformChannelToDouble(Scale[2],         Channels[8], FrameRate, false, true);

	return true;
}

bool MovieSceneToolHelpers::ImportFBXNode(FString NodeName, UnFbx::FFbxCurvesAPI& CurveAPI, UMovieSceneSequence* InSequence, IMovieScenePlayer* Player, FMovieSceneSequenceIDRef TemplateID, FGuid ObjectBinding)
{
	// Look for animated float properties
	TArray<FString> AnimatedPropertyNames;
	CurveAPI.GetNodeAnimatedPropertyNameArray(NodeName, AnimatedPropertyNames);
		
	for (auto AnimatedPropertyName : AnimatedPropertyNames)
	{
		ImportFBXProperty(NodeName, AnimatedPropertyName, ObjectBinding, CurveAPI, InSequence, Player, TemplateID);
	}
	
	ImportFBXTransform(NodeName, ObjectBinding, CurveAPI, InSequence);

	// Custom static string properties
	TArray<TPair<FString, FString> > CustomPropertyPairs;
	CurveAPI.GetCustomStringPropertyArray(NodeName, CustomPropertyPairs);

	for (TPair<FString, FString>& CustomProperty : CustomPropertyPairs)
	{
		FMovieSceneToolsModule::Get().ImportStringProperty(CustomProperty.Key, CustomProperty.Value, ObjectBinding, InSequence->GetMovieScene());
	}
>>>>>>> 6bbb88c8

	return true;
}

<<<<<<< HEAD
bool MovieSceneToolHelpers::ImportFBXNode(FString NodeName, UnFbx::FFbxCurvesAPI& CurveAPI, UMovieSceneSequence* InSequence, IMovieScenePlayer* Player, FMovieSceneSequenceIDRef TemplateID, FGuid ObjectBinding)
=======
void MovieSceneToolHelpers::GetCameras( FbxNode* Parent, TArray<FbxCamera*>& Cameras )
{
	FbxCamera* Camera = Parent->GetCamera();
	if( Camera )
	{
		Cameras.Add(Camera);
	}

	int32 NodeCount = Parent->GetChildCount();
	for ( int32 NodeIndex = 0; NodeIndex < NodeCount; ++NodeIndex )
	{
		FbxNode* Child = Parent->GetChild( NodeIndex );
		GetCameras(Child, Cameras);
	}
}

FbxCamera* FindCamera( FbxNode* Parent )
{
	FbxCamera* Camera = Parent->GetCamera();
	if( !Camera )
	{
		int32 NodeCount = Parent->GetChildCount();
		for ( int32 NodeIndex = 0; NodeIndex < NodeCount && !Camera; ++NodeIndex )
		{
			FbxNode* Child = Parent->GetChild( NodeIndex );
			Camera = Child->GetCamera();
		}
	}

	return Camera;
}

FbxNode* RetrieveObjectFromName(const TCHAR* ObjectName, FbxNode* Root)
{
	if (!Root)
	{
		return nullptr;
	}
	
	for (int32 ChildIndex=0;ChildIndex<Root->GetChildCount();++ChildIndex)
	{
		FbxNode* Node = Root->GetChild(ChildIndex);
		if (Node)
		{
			FString NodeName = FString(Node->GetName());

			if ( !FCString::Strcmp(ObjectName,UTF8_TO_TCHAR(Node->GetName())))
			{
				return Node;
			}

			if (FbxNode* NextNode = RetrieveObjectFromName(ObjectName,Node))
			{
				return NextNode;
			}
		}
	}

	return nullptr;
}

void MovieSceneToolHelpers::CopyCameraProperties(FbxCamera* CameraNode, AActor* InCameraActor)
{
	float FieldOfView;
	float FocalLength;

	if (CameraNode->GetApertureMode() == FbxCamera::eFocalLength)
	{
		FocalLength = CameraNode->FocalLength.Get();
		FieldOfView = CameraNode->ComputeFieldOfView(FocalLength);
	}
	else
	{
		FieldOfView = CameraNode->FieldOfView.Get();
		FocalLength = CameraNode->ComputeFocalLength(FieldOfView);
	}

	float ApertureWidth = CameraNode->GetApertureWidth();
	float ApertureHeight = CameraNode->GetApertureHeight();

	UCameraComponent* CameraComponent = nullptr;

	if (ACineCameraActor* CineCameraActor = Cast<ACineCameraActor>(InCameraActor))
	{
		CameraComponent = CineCameraActor->GetCineCameraComponent();

		UCineCameraComponent* CineCameraComponent = CineCameraActor->GetCineCameraComponent();
		CineCameraComponent->Filmback.SensorWidth = FUnitConversion::Convert(ApertureWidth, EUnit::Inches, EUnit::Millimeters);
		CineCameraComponent->Filmback.SensorHeight = FUnitConversion::Convert(ApertureHeight, EUnit::Inches, EUnit::Millimeters);
		CineCameraComponent->FocusSettings.ManualFocusDistance = CameraNode->FocusDistance;
		if (FocalLength < CineCameraComponent->LensSettings.MinFocalLength)
		{
			CineCameraComponent->LensSettings.MinFocalLength = FocalLength;
		}
		if (FocalLength > CineCameraComponent->LensSettings.MaxFocalLength)
		{
			CineCameraComponent->LensSettings.MaxFocalLength = FocalLength;
		}
		CineCameraComponent->CurrentFocalLength = FocalLength;
	}
	else if (ACameraActor* CameraActor = Cast<ACameraActor>(InCameraActor))
	{
		CameraComponent = CameraActor->GetCameraComponent();
	}

	if (!CameraComponent)
	{
		return;
	}

	CameraComponent->SetProjectionMode(CameraNode->ProjectionType.Get() == FbxCamera::ePerspective ? ECameraProjectionMode::Perspective : ECameraProjectionMode::Orthographic);
	CameraComponent->SetAspectRatio(CameraNode->AspectWidth.Get() / CameraNode->AspectHeight.Get());
	CameraComponent->SetOrthoNearClipPlane(CameraNode->NearPlane.Get());
	CameraComponent->SetOrthoFarClipPlane(CameraNode->FarPlane.Get());
	CameraComponent->SetOrthoWidth(CameraNode->OrthoZoom.Get());
	CameraComponent->SetFieldOfView(FieldOfView);
}

FString MovieSceneToolHelpers::GetCameraName(FbxCamera* InCamera)
{
	FbxNode* CameraNode = InCamera->GetNode();
	if (CameraNode)
	{
		return CameraNode->GetName();
	}

	return InCamera->GetName();
}


void MovieSceneToolHelpers::ImportFBXCameraToExisting(UnFbx::FFbxImporter* FbxImporter, UMovieSceneSequence* InSequence, IMovieScenePlayer* Player, FMovieSceneSequenceIDRef TemplateID, TMap<FGuid, FString>& InObjectBindingMap, bool bMatchByNameOnly, bool bNotifySlate)
{
	if (FApp::IsUnattended() || GIsRunningUnattendedScript)
	{
		bNotifySlate = false;
	}

	UMovieScene* MovieScene = InSequence->GetMovieScene();

	for (auto InObjectBinding : InObjectBindingMap)
	{
		TArrayView<TWeakObjectPtr<>> BoundObjects = Player->FindBoundObjects(InObjectBinding.Key,TemplateID);

		FString ObjectName = InObjectBinding.Value;
		FbxCamera* CameraNode = nullptr;
		FbxNode* Node = RetrieveObjectFromName(*ObjectName, FbxImporter->Scene->GetRootNode());
		if (Node)
		{
			CameraNode = FindCamera(Node);
		}

		if (!CameraNode)
		{
			if (bMatchByNameOnly)
			{
				if (bNotifySlate)
				{
					FNotificationInfo Info(FText::Format(NSLOCTEXT("MovieSceneTools", "NoMatchingCameraError", "Failed to find any matching camera for {0}"), FText::FromString(ObjectName)));
					Info.ExpireDuration = 5.0f;
					FSlateNotificationManager::Get().AddNotification(Info)->SetCompletionState(SNotificationItem::CS_Fail);
				}
				continue;
			}

			CameraNode = FindCamera(FbxImporter->Scene->GetRootNode());
			if (CameraNode)
			{
				if (bNotifySlate)
				{
					FString CameraName = GetCameraName(CameraNode);
					FNotificationInfo Info(FText::Format(NSLOCTEXT("MovieSceneTools", "NoMatchingCameraWarning", "Failed to find any matching camera for {0}. Importing onto first camera from fbx {1}"), FText::FromString(ObjectName), FText::FromString(CameraName)));
					Info.ExpireDuration = 5.0f;
					FSlateNotificationManager::Get().AddNotification(Info)->SetCompletionState(SNotificationItem::CS_None);
				}
			}
		}

		if (!CameraNode)
		{
			continue;
		}

		float FieldOfView;
		float FocalLength;

		if (CameraNode->GetApertureMode() == FbxCamera::eFocalLength)
		{
			FocalLength = CameraNode->FocalLength.Get();
			FieldOfView = CameraNode->ComputeFieldOfView(FocalLength);
		}
		else
		{
			FieldOfView = CameraNode->FieldOfView.Get();
			FocalLength = CameraNode->ComputeFocalLength(FieldOfView);
		}

		for (TWeakObjectPtr<>& WeakObject : BoundObjects)
		{
			UObject* FoundObject = WeakObject.Get();
			if (FoundObject && FoundObject->GetClass()->IsChildOf(ACameraActor::StaticClass()))
			{
				CopyCameraProperties(CameraNode, Cast<AActor>(FoundObject));

				UCameraComponent* CameraComponent = nullptr;
				FName TrackName;
				float TrackValue;

				if (ACineCameraActor* CineCameraActor = Cast<ACineCameraActor>(FoundObject))
				{
					CameraComponent = CineCameraActor->GetCineCameraComponent();
					TrackName = TEXT("CurrentFocalLength");
					TrackValue = FocalLength;
				}
				else if (ACameraActor* CameraActor = Cast<ACameraActor>(FoundObject))
				{
					CameraComponent = CameraActor->GetCameraComponent();
					TrackName = TEXT("FieldOfView");
					TrackValue = FieldOfView;
				}
				else
				{
					continue;
				}

				// Set the default value of the current focal length or field of view section
				//FGuid PropertyOwnerGuid = Player->GetHandleToObject(CameraComponent);
				FGuid PropertyOwnerGuid = GetHandleToObject(CameraComponent, InSequence, Player, TemplateID);

				if (!PropertyOwnerGuid.IsValid())
				{
					continue;
				}

				// If copying properties to a spawnable object, the template object must be updated
				FMovieSceneSpawnable* Spawnable = MovieScene->FindSpawnable(InObjectBinding.Key);
				if (Spawnable)
				{
					Spawnable->CopyObjectTemplate(*FoundObject, *InSequence);
				}

				UMovieSceneFloatTrack* FloatTrack = MovieScene->FindTrack<UMovieSceneFloatTrack>(PropertyOwnerGuid, TrackName);
				if (FloatTrack)
				{
					FloatTrack->Modify();
					FloatTrack->RemoveAllAnimationData();

					bool bSectionAdded = false;
					UMovieSceneFloatSection* FloatSection = Cast<UMovieSceneFloatSection>(FloatTrack->FindOrAddSection(0, bSectionAdded));
					if (!FloatSection)
					{
						continue;
					}

					FloatSection->Modify();

					if (bSectionAdded)
					{
						FloatSection->SetRange(TRange<FFrameNumber>::All());
					}

					FloatSection->GetChannelProxy().GetChannel<FMovieSceneFloatChannel>(0)->SetDefault(TrackValue);
				}
			}
		}
	}
}

void ImportFBXCamera(UnFbx::FFbxImporter* FbxImporter, UMovieSceneSequence* InSequence, ISequencer& InSequencer,  TMap<FGuid, FString>& InObjectBindingMap, bool bMatchByNameOnly, bool bCreateCameras)
>>>>>>> 6bbb88c8
{
	bool bNotifySlate = !FApp::IsUnattended() && !GIsRunningUnattendedScript;

	UMovieScene* MovieScene = InSequence->GetMovieScene();

	TArray<FbxCamera*> AllCameras;
	MovieSceneToolHelpers::GetCameras(FbxImporter->Scene->GetRootNode(), AllCameras);

	if (AllCameras.Num() == 0)
	{
		return;
	}

	if (bCreateCameras)
	{
<<<<<<< HEAD
		ImportFBXProperty(NodeName, AnimatedPropertyName, ObjectBinding, CurveAPI, InSequence, Player, TemplateID);
	}
	
	ImportFBXTransform(NodeName, ObjectBinding, CurveAPI, InSequence);

	// Custom static string properties
	TArray<TPair<FString, FString> > CustomPropertyPairs;
	CurveAPI.GetCustomStringPropertyArray(NodeName, CustomPropertyPairs);

	for (TPair<FString, FString>& CustomProperty : CustomPropertyPairs)
	{
		FMovieSceneToolsModule::Get().ImportStringProperty(CustomProperty.Key, CustomProperty.Value, ObjectBinding, InSequence->GetMovieScene());
	}
=======
		UWorld* World = GCurrentLevelEditingViewportClient ? GCurrentLevelEditingViewportClient->GetWorld() : nullptr;

		// Find unmatched cameras
		TArray<FbxCamera*> UnmatchedCameras;
		for (auto Camera : AllCameras)
		{
			FString NodeName = MovieSceneToolHelpers::GetCameraName(Camera);

			bool bMatched = false;
			for (auto InObjectBinding : InObjectBindingMap)
			{		
				FString ObjectName = InObjectBinding.Value;
				if (ObjectName == NodeName)
				{
					// Look for a valid bound object, otherwise need to create a new camera and assign this binding to it
					bool bFoundBoundObject = false;
					TArrayView<TWeakObjectPtr<>> BoundObjects = InSequencer.FindBoundObjects(InObjectBinding.Key, InSequencer.GetFocusedTemplateID());
					for (auto BoundObject : BoundObjects)
					{
						if (BoundObject.IsValid())
						{
							bFoundBoundObject = true;
							break;
						}
					}

					if (!bFoundBoundObject)
					{
						if (bNotifySlate)
						{
							FNotificationInfo Info(FText::Format(NSLOCTEXT("MovieSceneTools", "NoBoundObjectsError", "Existing binding has no objects. Creating a new camera and binding for {0}"), FText::FromString(ObjectName)));
							Info.ExpireDuration = 5.0f;
							FSlateNotificationManager::Get().AddNotification(Info)->SetCompletionState(SNotificationItem::CS_Fail);
						}
					}
				}
			}

			if (!bMatched)
			{
				UnmatchedCameras.Add(Camera);
			}
		}

		// If there are new cameras, clear the object binding map so that we're only assigning values to the newly created cameras
		if (UnmatchedCameras.Num() != 0)
		{
			InObjectBindingMap.Reset();
			bMatchByNameOnly = true;
		}

		// Add any unmatched cameras
		for (auto UnmatchedCamera : UnmatchedCameras)
		{
			FString CameraName = MovieSceneToolHelpers::GetCameraName(UnmatchedCamera);

			AActor* NewCamera = nullptr;
			if (UnmatchedCamera->GetApertureMode() == FbxCamera::eFocalLength)
			{
				FActorSpawnParameters SpawnParams;
				NewCamera = World->SpawnActor<ACineCameraActor>(SpawnParams);
				NewCamera->SetActorLabel(*CameraName);
			}
			else
			{
				FActorSpawnParameters SpawnParams;
				NewCamera = World->SpawnActor<ACameraActor>(SpawnParams);
				NewCamera->SetActorLabel(*CameraName);
			}

			// Copy camera properties before adding default tracks so that initial camera properties match and can be restored after sequencer finishes
			MovieSceneToolHelpers::CopyCameraProperties(UnmatchedCamera, NewCamera);

			TArray<TWeakObjectPtr<AActor> > NewCameras;
			NewCameras.Add(NewCamera);
			TArray<FGuid> NewCameraGuids = InSequencer.AddActors(NewCameras);

			if (NewCameraGuids.Num())
			{
				InObjectBindingMap.Add(NewCameraGuids[0]);
				InObjectBindingMap[NewCameraGuids[0]] = CameraName;
			}
		}
	}
	
	MovieSceneToolHelpers::ImportFBXCameraToExisting(FbxImporter, InSequence, &InSequencer, InSequencer.GetFocusedTemplateID(), InObjectBindingMap, bMatchByNameOnly, true);
}
>>>>>>> 6bbb88c8

FGuid FindCameraGuid(FbxCamera* Camera, TMap<FGuid, FString>& InObjectBindingMap)
{
	FString CameraName = MovieSceneToolHelpers::GetCameraName(Camera);

	for (auto& Pair : InObjectBindingMap)
	{
		if (Pair.Value == CameraName)
		{
			return Pair.Key;
		}
	}
	return FGuid();
}

UMovieSceneCameraCutTrack* GetCameraCutTrack(UMovieScene* InMovieScene)
{
	// Get the camera cut
	UMovieSceneTrack* CameraCutTrack = InMovieScene->GetCameraCutTrack();
	if (CameraCutTrack == nullptr)
	{
		InMovieScene->Modify();
		CameraCutTrack = InMovieScene->AddCameraCutTrack(UMovieSceneCameraCutTrack::StaticClass());
	}
	return CastChecked<UMovieSceneCameraCutTrack>(CameraCutTrack);
}

void ImportCameraCut(UnFbx::FFbxImporter* FbxImporter, UMovieScene* InMovieScene, TMap<FGuid, FString>& InObjectBindingMap)
{
	// Find a camera switcher
	FbxCameraSwitcher* CameraSwitcher = FbxImporter->Scene->GlobalCameraSettings().GetCameraSwitcher();
	if (CameraSwitcher == nullptr)
	{
		return;
	}
	// Get the animation layer
	FbxAnimStack* AnimStack = FbxImporter->Scene->GetMember<FbxAnimStack>(0);
	if (AnimStack == nullptr)
	{
		return;
	}
	FbxAnimLayer* AnimLayer = AnimStack->GetMember<FbxAnimLayer>(0);
	if (AnimLayer == nullptr)
	{
		return;
	}

	// The camera switcher camera index refer to depth-first found order of the camera in the FBX
	TArray<FbxCamera*> AllCameras;
	MovieSceneToolHelpers::GetCameras(FbxImporter->Scene->GetRootNode(), AllCameras);

	UMovieSceneCameraCutTrack* CameraCutTrack = GetCameraCutTrack(InMovieScene);
	FFrameRate FrameRate = CameraCutTrack->GetTypedOuter<UMovieScene>()->GetTickResolution();

	FbxAnimCurve* AnimCurve = CameraSwitcher->CameraIndex.GetCurve(AnimLayer);
	if (AnimCurve)
	{
		for (int i = 0; i < AnimCurve->KeyGetCount(); ++i)
		{
			FbxAnimCurveKey key = AnimCurve->KeyGet(i);
			int value = (int)key.GetValue() - 1;
			if (value >= 0 && value < AllCameras.Num())
			{
				FGuid CameraGuid = FindCameraGuid(AllCameras[value], InObjectBindingMap);
				if (CameraGuid != FGuid())
				{
					CameraCutTrack->AddNewCameraCut(UE::MovieScene::FRelativeObjectBindingID(CameraGuid), (key.GetTime().GetSecondDouble() * FrameRate).RoundToFrame());
				}
			}
		}
	}
}

class SMovieSceneImportFBXSettings : public SCompoundWidget, public FGCObject
{
	SLATE_BEGIN_ARGS(SMovieSceneImportFBXSettings) {}
		SLATE_ARGUMENT(FString, ImportFilename)
		SLATE_ARGUMENT(UMovieSceneSequence*, Sequence)
		SLATE_ARGUMENT(ISequencer*, Sequencer)
	SLATE_END_ARGS()

	void Construct(const FArguments& InArgs)
	{
		FPropertyEditorModule& PropertyEditor = FModuleManager::LoadModuleChecked<FPropertyEditorModule>("PropertyEditor");

		FDetailsViewArgs DetailsViewArgs;
		DetailsViewArgs.bShowOptions = false;
		DetailsViewArgs.bAllowSearch = false;
		DetailsViewArgs.bShowPropertyMatrixButton = false;
		DetailsViewArgs.bUpdatesFromSelection = false;
		DetailsViewArgs.bLockable = false;
		DetailsViewArgs.NameAreaSettings = FDetailsViewArgs::HideNameArea;
		DetailsViewArgs.ViewIdentifier = "Import FBX Settings";

		DetailView = PropertyEditor.CreateDetailView(DetailsViewArgs);

		ChildSlot
		[
			SNew(SVerticalBox)

			+ SVerticalBox::Slot()
			[
				DetailView.ToSharedRef()
			]

			+ SVerticalBox::Slot()
			.AutoHeight()
			.HAlign(HAlign_Right)
			.Padding(5.f)
			[
				SNew(SButton)
				.ContentPadding(FMargin(10, 5))
				.Text(NSLOCTEXT("MovieSceneTools", "ImportFBXButtonText", "Import"))
				.OnClicked(this, &SMovieSceneImportFBXSettings::OnImportFBXClicked)
			]
			
		];

		ImportFilename = InArgs._ImportFilename;
		Sequence = InArgs._Sequence;
		Sequencer = InArgs._Sequencer;

		UMovieSceneUserImportFBXSettings* ImportFBXSettings = GetMutableDefault<UMovieSceneUserImportFBXSettings>();
		DetailView->SetObject(ImportFBXSettings);
	}

	virtual void AddReferencedObjects( FReferenceCollector& Collector ) override
	{
		Collector.AddReferencedObject(Sequence);
	}
	virtual FString GetReferencerName() const override
	{
		return TEXT("SMovieSceneImportFBXSettings");
	}

	void SetObjectBindingMap(const TMap<FGuid, FString>& InObjectBindingMap)
	{
		ObjectBindingMap = InObjectBindingMap;
	}

	void SetCreateCameras(TOptional<bool> bInCreateCameras)
	{
		bCreateCameras = bInCreateCameras;
	}

private:

	FReply OnImportFBXClicked()
	{
		
		UMovieSceneUserImportFBXSettings* ImportFBXSettings = GetMutableDefault<UMovieSceneUserImportFBXSettings>();
		FEditorDirectories::Get().SetLastDirectory( ELastDirectory::FBX, FPaths::GetPath( ImportFilename ) ); // Save path as default for next time.

		if (!Sequence || !Sequence->GetMovieScene() || Sequence->GetMovieScene()->IsReadOnly())
		{
			return FReply::Unhandled();
		}

		FFBXInOutParameters InOutParams;
		if (!MovieSceneToolHelpers::ReadyFBXForImport(ImportFilename, ImportFBXSettings,InOutParams))
		{
			return FReply::Unhandled();
		}

		const FScopedTransaction Transaction(NSLOCTEXT("MovieSceneTools", "ImportFBXTransaction", "Import FBX"));
		UnFbx::FFbxImporter* FbxImporter = UnFbx::FFbxImporter::GetInstance();

		bool bMatchByNameOnly = ImportFBXSettings->bMatchByNameOnly;
		if (ObjectBindingMap.Num() == 1 && bMatchByNameOnly)
		{
			UE_LOG(LogMovieScene, Display, TEXT("Fbx Import: Importing onto one selected binding, disabling match by name only."));
			bMatchByNameOnly = false;
		}

		// Import static cameras first
		ImportFBXCamera(FbxImporter, Sequence, *Sequencer, ObjectBindingMap, bMatchByNameOnly, bCreateCameras.IsSet() ? bCreateCameras.GetValue() : ImportFBXSettings->bCreateCameras);

		UWorld* World = Cast<UWorld>(Sequencer->GetPlaybackContext());
		bool bValid = MovieSceneToolHelpers::ImportFBXIfReady(World, Sequence, Sequencer, Sequencer->GetFocusedTemplateID(), ObjectBindingMap, ImportFBXSettings, InOutParams);
	
		Sequencer->NotifyMovieSceneDataChanged(EMovieSceneDataChangeType::MovieSceneStructureItemAdded);

		TSharedPtr<SWindow> Window = FSlateApplication::Get().FindWidgetWindow(AsShared());

		if ( Window.IsValid() )
		{
			Window->RequestDestroyWindow();
		}

		return bValid ? FReply::Handled() : FReply::Unhandled();
	}

	TSharedPtr<IDetailsView> DetailView;
	FString ImportFilename;
	UMovieSceneSequence* Sequence;
	ISequencer* Sequencer;
	TMap<FGuid, FString> ObjectBindingMap;
	TOptional<bool> bCreateCameras;

};

bool MovieSceneToolHelpers::ReadyFBXForImport(const FString&  ImportFilename, UMovieSceneUserImportFBXSettings* ImportFBXSettings, FFBXInOutParameters& OutParams)
{
	UnFbx::FFbxImporter* FbxImporter = UnFbx::FFbxImporter::GetInstance();

	UnFbx::FBXImportOptions* ImportOptions = FbxImporter->GetImportOptions();
	OutParams.bConvertSceneBackup = ImportOptions->bConvertScene;
	OutParams.bConvertSceneUnitBackup = ImportOptions->bConvertSceneUnit;
	OutParams.bForceFrontXAxisBackup = ImportOptions->bForceFrontXAxis;
	OutParams.ImportUniformScaleBackup = ImportOptions->ImportUniformScale;

	ImportOptions->bIsImportCancelable = false;
	ImportOptions->bConvertScene = true;
	ImportOptions->bConvertSceneUnit = ImportFBXSettings->bConvertSceneUnit;
	ImportOptions->bForceFrontXAxis = ImportFBXSettings->bForceFrontXAxis;
	ImportOptions->ImportUniformScale = ImportFBXSettings->ImportUniformScale;

	const FString FileExtension = FPaths::GetExtension(ImportFilename);
	if (!FbxImporter->ImportFromFile(*ImportFilename, FileExtension, true))
	{
		// Log the error message and fail the import.
		FbxImporter->ReleaseScene();
		ImportOptions->bConvertScene = OutParams.bConvertSceneBackup;
		ImportOptions->bConvertSceneUnit = OutParams.bConvertSceneUnitBackup;
		ImportOptions->bForceFrontXAxis = OutParams.bForceFrontXAxisBackup;
		ImportOptions->ImportUniformScale = OutParams.ImportUniformScaleBackup;
		return false;
	}
	return true;
}

bool ImportFBXOntoControlRigs(UWorld* World, UMovieScene* MovieScene, IMovieScenePlayer* Player, FMovieSceneSequenceIDRef TemplateID,
	TMap<FGuid, FString>& ObjectBindingMap, const TArray<FString>& ControRigControlNames , UMovieSceneUserImportFBXSettings* ImportFBXSettings,
	UMovieSceneUserImportFBXControlRigSettings*  Settings)
{
	UMovieSceneUserImportFBXSettings* CurrentImportFBXSettings = GetMutableDefault<UMovieSceneUserImportFBXSettings>();
	TArray<uint8> OriginalSettings;
	FObjectWriter ObjWriter(CurrentImportFBXSettings, OriginalSettings);

	CurrentImportFBXSettings->bMatchByNameOnly = ImportFBXSettings->bMatchByNameOnly;
	CurrentImportFBXSettings->bForceFrontXAxis = ImportFBXSettings->bForceFrontXAxis;
	CurrentImportFBXSettings->bCreateCameras = ImportFBXSettings->bCreateCameras;
	CurrentImportFBXSettings->bReduceKeys = ImportFBXSettings->bReduceKeys;
	CurrentImportFBXSettings->ReduceKeysTolerance = ImportFBXSettings->ReduceKeysTolerance;
	CurrentImportFBXSettings->bConvertSceneUnit = ImportFBXSettings->bConvertSceneUnit;
	CurrentImportFBXSettings->ImportUniformScale = ImportFBXSettings->ImportUniformScale;


	UnFbx::FFbxImporter* FbxImporter = UnFbx::FFbxImporter::GetInstance();

	return true;
}

bool MovieSceneToolHelpers::ImportFBXIfReady(UWorld* World, UMovieSceneSequence* Sequence, IMovieScenePlayer* Player, FMovieSceneSequenceIDRef TemplateID, TMap<FGuid, FString>& ObjectBindingMap, UMovieSceneUserImportFBXSettings* ImportFBXSettings,
	const FFBXInOutParameters& InParams)
{
	UMovieScene* MovieScene = Sequence->GetMovieScene();

	UMovieSceneUserImportFBXSettings* CurrentImportFBXSettings = GetMutableDefault<UMovieSceneUserImportFBXSettings>();
	TArray<uint8> OriginalSettings;
	FObjectWriter ObjWriter(CurrentImportFBXSettings, OriginalSettings);

	CurrentImportFBXSettings->bMatchByNameOnly = ImportFBXSettings->bMatchByNameOnly;
	CurrentImportFBXSettings->bForceFrontXAxis = ImportFBXSettings->bForceFrontXAxis;
	CurrentImportFBXSettings->bCreateCameras = ImportFBXSettings->bCreateCameras;
	CurrentImportFBXSettings->bReduceKeys = ImportFBXSettings->bReduceKeys;
	CurrentImportFBXSettings->ReduceKeysTolerance = ImportFBXSettings->ReduceKeysTolerance;
	CurrentImportFBXSettings->bConvertSceneUnit = ImportFBXSettings->bConvertSceneUnit;
	CurrentImportFBXSettings->ImportUniformScale = ImportFBXSettings->ImportUniformScale;
	UnFbx::FFbxImporter* FbxImporter = UnFbx::FFbxImporter::GetInstance();

	UnFbx::FFbxCurvesAPI CurveAPI;
	FbxImporter->PopulateAnimatedCurveData(CurveAPI);
	TArray<FString> AllNodeNames;
	CurveAPI.GetAllNodeNameArray(AllNodeNames);

	// Import a camera cut track if cams were created, do it after populating curve data ensure only one animation layer, if any
	ImportCameraCut(FbxImporter, MovieScene, ObjectBindingMap);

	FString RootNodeName = FbxImporter->Scene->GetRootNode()->GetName();

	// First try matching by name
	for (int32 NodeIndex = 0; NodeIndex < AllNodeNames.Num(); )
	{
		FString NodeName = AllNodeNames[NodeIndex];
		if (RootNodeName == NodeName)
		{
			++NodeIndex;
			continue;
		}

		bool bFoundMatch = false;
		for (auto It = ObjectBindingMap.CreateConstIterator(); It; ++It)
		{
			if (FCString::Strcmp(*It.Value().ToUpper(), *NodeName.ToUpper()) == 0)
			{
				MovieSceneToolHelpers::ImportFBXNode(NodeName, CurveAPI, Sequence, Player, TemplateID, It.Key());

				ObjectBindingMap.Remove(It.Key());
				AllNodeNames.RemoveAt(NodeIndex);

				bFoundMatch = true;
				break;
			}
		}

		if (bFoundMatch)
		{
			continue;
		}

		++NodeIndex;
	}

	// Otherwise, get the first available node that hasn't been imported onto yet
	if (!ImportFBXSettings->bMatchByNameOnly)
	{
		for (int32 NodeIndex = 0; NodeIndex < AllNodeNames.Num(); )
		{
			FString NodeName = AllNodeNames[NodeIndex];
			if (RootNodeName == NodeName)
			{
				++NodeIndex;
				continue;
			}

			auto It = ObjectBindingMap.CreateConstIterator();
			if (It)
			{
				MovieSceneToolHelpers::ImportFBXNode(NodeName, CurveAPI, Sequence, Player, TemplateID, It.Key());

				UE_LOG(LogMovieScene, Warning, TEXT("Fbx Import: Failed to find any matching node for (%s). Defaulting to first available (%s)."), *NodeName, *It.Value());
				ObjectBindingMap.Remove(It.Key());
				AllNodeNames.RemoveAt(NodeIndex);
				continue;
			}

			++NodeIndex;
		}
	}

	for (FString NodeName : AllNodeNames)
	{
		UE_LOG(LogMovieScene, Warning, TEXT("Fbx Import: Failed to find any matching node for (%s)."), *NodeName);
	}

	// restore
	FObjectReader ObjReader(GetMutableDefault<UMovieSceneUserImportFBXSettings>(), OriginalSettings);

	FbxImporter->ReleaseScene();
	UnFbx::FBXImportOptions* ImportOptions = FbxImporter->GetImportOptions();
	ImportOptions->bConvertScene = InParams.bConvertSceneBackup;
	ImportOptions->bConvertSceneUnit = InParams.bConvertSceneUnitBackup;
	ImportOptions->bForceFrontXAxis = InParams.bForceFrontXAxisBackup;
	ImportOptions->ImportUniformScale = InParams.ImportUniformScaleBackup;
	return true;
}

bool MovieSceneToolHelpers::ImportFBXWithDialog(UMovieSceneSequence* InSequence, ISequencer& InSequencer, const TMap<FGuid, FString>& InObjectBindingMap, TOptional<bool> bCreateCameras)
{
	TArray<FString> OpenFilenames;
	IDesktopPlatform* DesktopPlatform = FDesktopPlatformModule::Get();
	bool bOpen = false;
	if (DesktopPlatform)
	{
		FString ExtensionStr;
		ExtensionStr += TEXT("FBX (*.fbx)|*.fbx|");

		bOpen = DesktopPlatform->OpenFileDialog(
			FSlateApplication::Get().FindBestParentWindowHandleForDialogs(nullptr),
			NSLOCTEXT("MovieSceneTools", "ImportFBX", "Import FBX from...").ToString(), 
			FEditorDirectories::Get().GetLastDirectory(ELastDirectory::FBX),
			TEXT(""), 
			*ExtensionStr,
			EFileDialogFlags::None,
			OpenFilenames
			);
	}
	if (!bOpen)
	{
		return false;
	}

<<<<<<< HEAD
	return InCamera->GetName();
}


void MovieSceneToolHelpers::ImportFBXCameraToExisting(UnFbx::FFbxImporter* FbxImporter, UMovieSceneSequence* InSequence, IMovieScenePlayer* Player, FMovieSceneSequenceIDRef TemplateID, TMap<FGuid, FString>& InObjectBindingMap, bool bMatchByNameOnly, bool bNotifySlate)
{
	if (FApp::IsUnattended() || GIsRunningUnattendedScript)
	{
		bNotifySlate = false;
	}

	UMovieScene* MovieScene = InSequence->GetMovieScene();

	for (auto InObjectBinding : InObjectBindingMap)
=======
	if (!OpenFilenames.Num())
>>>>>>> 6bbb88c8
	{
		return false;
	}

	const FText TitleText = NSLOCTEXT("MovieSceneTools", "ImportFBXTitle", "Import FBX");

<<<<<<< HEAD
		if (!CameraNode)
		{
			if (bMatchByNameOnly)
			{
				if (bNotifySlate)
				{
					FNotificationInfo Info(FText::Format(NSLOCTEXT("MovieSceneTools", "NoMatchingCameraError", "Failed to find any matching camera for {0}"), FText::FromString(ObjectName)));
					Info.ExpireDuration = 5.0f;
					FSlateNotificationManager::Get().AddNotification(Info)->SetCompletionState(SNotificationItem::CS_Fail);
				}
				continue;
			}

			CameraNode = FindCamera(FbxImporter->Scene->GetRootNode());
			if (CameraNode)
			{
				if (bNotifySlate)
				{
					FString CameraName = GetCameraName(CameraNode);
					FNotificationInfo Info(FText::Format(NSLOCTEXT("MovieSceneTools", "NoMatchingCameraWarning", "Failed to find any matching camera for {0}. Importing onto first camera from fbx {1}"), FText::FromString(ObjectName), FText::FromString(CameraName)));
					Info.ExpireDuration = 5.0f;
					FSlateNotificationManager::Get().AddNotification(Info)->SetCompletionState(SNotificationItem::CS_Fail);
				}
			}
		}
=======
	// Create the window to choose our options
	TSharedRef<SWindow> Window = SNew(SWindow)
		.Title(TitleText)
		.HasCloseButton(true)
		.SizingRule(ESizingRule::UserSized)
		.ClientSize(FVector2D(450.0f, 300.0f))
		.AutoCenter(EAutoCenter::PreferredWorkArea)
		.SupportsMinimize(false);

	TSharedRef<SMovieSceneImportFBXSettings> DialogWidget = SNew(SMovieSceneImportFBXSettings)
		.ImportFilename(OpenFilenames[0])
		.Sequence(InSequence)
		.Sequencer(&InSequencer);
	DialogWidget->SetObjectBindingMap(InObjectBindingMap);
	DialogWidget->SetCreateCameras(bCreateCameras);
	Window->SetContent(DialogWidget);

	FSlateApplication::Get().AddWindow(Window);
>>>>>>> 6bbb88c8

	return true;
}


EInterpCurveMode MovieSceneToolHelpers::RichCurveInterpolationToMatineeInterpolation( ERichCurveInterpMode InterpMode, ERichCurveTangentMode TangentMode)
{
	switch ( InterpMode )
	{
	case ERichCurveInterpMode::RCIM_Constant:
		return CIM_Constant;
	case ERichCurveInterpMode::RCIM_Cubic:
		if (TangentMode == RCTM_Auto)
		{
			return CIM_CurveAuto;
		}
		else if (TangentMode == RCTM_Break)
		{
			return CIM_CurveBreak;
		}
		return CIM_CurveUser;  
	case ERichCurveInterpMode::RCIM_Linear:
		return CIM_Linear;
	default:
		return CIM_CurveAuto;
	}
}

void MovieSceneToolHelpers::CopyKeyDataToMoveAxis(const TMovieSceneChannelData<FMovieSceneDoubleValue>& Channel, UInterpTrackMoveAxis* MoveAxis, FFrameRate InFrameRate)
{
	MoveAxis->FloatTrack.Points.Reset();

<<<<<<< HEAD
				// Set the default value of the current focal length or field of view section
				//FGuid PropertyOwnerGuid = Player->GetHandleToObject(CameraComponent);
				FGuid PropertyOwnerGuid = GetHandleToObject(CameraComponent, InSequence, Player, TemplateID);
=======
	static FName LookupName(NAME_None);
	
	TArrayView<const FFrameNumber>           Times  = Channel.GetTimes();
	TArrayView<const FMovieSceneDoubleValue> Values = Channel.GetValues();
>>>>>>> 6bbb88c8

	for (int32 KeyIndex = 0; KeyIndex < Times.Num(); ++KeyIndex)
	{
		const float Time = Times[KeyIndex] / InFrameRate;
		const FMovieSceneDoubleValue& Value = Values[KeyIndex];

<<<<<<< HEAD
				UMovieSceneFloatTrack* FloatTrack = MovieScene->FindTrack<UMovieSceneFloatTrack>(PropertyOwnerGuid, TrackName);
				if (FloatTrack)
				{
					FloatTrack->Modify();
					FloatTrack->RemoveAllAnimationData();
=======
		const int32 PointIndex = MoveAxis->FloatTrack.AddPoint(Time, Value.Value);
		MoveAxis->LookupTrack.AddPoint(Time, LookupName);
>>>>>>> 6bbb88c8

		FInterpCurvePoint<float>& Point = MoveAxis->FloatTrack.Points[PointIndex];
		Point.ArriveTangent = Value.Tangent.ArriveTangent * InFrameRate.AsDecimal();
		Point.LeaveTangent = Value.Tangent.LeaveTangent * InFrameRate.AsDecimal();
		Point.InterpMode = RichCurveInterpolationToMatineeInterpolation(Value.InterpMode, Value.TangentMode);
	}
}

UObject* MovieSceneToolHelpers::ExportToCameraAnim(UMovieScene* InMovieScene, FGuid& InObjectBinding)
{
	// Create a new camera anim
	IAssetTools& AssetTools = FModuleManager::GetModuleChecked<FAssetToolsModule>("AssetTools").Get();

	UObject* NewAsset = nullptr;

	// Attempt to create a new asset
	for (TObjectIterator<UClass> It ; It ; ++It)
	{
		UClass* CurrentClass = *It;
		if (CurrentClass->IsChildOf(UFactory::StaticClass()) && !(CurrentClass->HasAnyClassFlags(CLASS_Abstract)))
		{
			UFactory* Factory = Cast<UFactory>(CurrentClass->GetDefaultObject());
			if (Factory->CanCreateNew() && Factory->ImportPriority >= 0 && Factory->SupportedClass == UCameraAnim::StaticClass())
			{
				NewAsset = AssetTools.CreateAssetWithDialog(UCameraAnim::StaticClass(), Factory);
				break;
			}
		}
	}

<<<<<<< HEAD
void ImportFBXCamera(UnFbx::FFbxImporter* FbxImporter, UMovieSceneSequence* InSequence, ISequencer& InSequencer,  TMap<FGuid, FString>& InObjectBindingMap, bool bMatchByNameOnly, bool bCreateCameras)
{
	bool bNotifySlate = !FApp::IsUnattended() && !GIsRunningUnattendedScript;

	UMovieScene* MovieScene = InSequence->GetMovieScene();

	TArray<FbxCamera*> AllCameras;
	MovieSceneToolHelpers::GetCameras(FbxImporter->Scene->GetRootNode(), AllCameras);

	if (AllCameras.Num() == 0)
	{
		return;
	}

	if (bCreateCameras)
	{
		UWorld* World = GCurrentLevelEditingViewportClient ? GCurrentLevelEditingViewportClient->GetWorld() : nullptr;

		// Find unmatched cameras
		TArray<FbxCamera*> UnmatchedCameras;
		for (auto Camera : AllCameras)
		{
			FString NodeName = MovieSceneToolHelpers::GetCameraName(Camera);
=======
	if (!NewAsset)
	{
		return NewAsset;
	}
>>>>>>> 6bbb88c8

	static FName Transform("Transform");
	UMovieScene3DTransformTrack* TransformTrack = InMovieScene->FindTrack<UMovieScene3DTransformTrack>(InObjectBinding, Transform); 
	if (TransformTrack)
	{
		UCameraAnim* CameraAnim = CastChecked<UCameraAnim>(NewAsset);
		UInterpGroup* CameraInterpGroup = CameraAnim->CameraInterpGroup;
		CameraAnim->bRelativeToInitialTransform=false;

<<<<<<< HEAD
					if (!bFoundBoundObject)
					{
						if (bNotifySlate)
						{
							FNotificationInfo Info(FText::Format(NSLOCTEXT("MovieSceneTools", "NoBoundObjectsError", "Existing binding has no objects. Creating a new camera and binding for {0}"), FText::FromString(ObjectName)));
							Info.ExpireDuration = 5.0f;
							FSlateNotificationManager::Get().AddNotification(Info)->SetCompletionState(SNotificationItem::CS_Fail);
						}
					}
				}
			}
=======
		UInterpGroupInst* CameraInst = NewObject<UInterpGroupInst>(CameraAnim, NAME_None, RF_Transactional);
		CameraInst->InitGroupInst(CameraInterpGroup, nullptr);
>>>>>>> 6bbb88c8

		UInterpTrackMove* MovementTrack = NewObject<UInterpTrackMove>(CameraInterpGroup, NAME_None, RF_Transactional);
		CameraInterpGroup->InterpTracks.Add(MovementTrack);
		
		UInterpTrackInstMove* MovementTrackInst = NewObject<UInterpTrackInstMove>(CameraInst, NAME_None, RF_Transactional);
		CameraInst->TrackInst.Add(MovementTrackInst);
		MovementTrackInst->InitTrackInst(MovementTrack);
			
		MovementTrack->CreateSubTracks(false);

		UInterpTrackMoveAxis* MoveAxies[6];
		for( int32 SubTrackIndex = 0; SubTrackIndex < 6; ++SubTrackIndex )
		{
			MoveAxies[ SubTrackIndex ] = Cast<UInterpTrackMoveAxis>( MovementTrack->SubTracks[ SubTrackIndex ] );
		}

		TArray<UMovieSceneSection*> Sections = TransformTrack->GetAllSections();

		if (Sections.Num())
		{
			if (Sections.Num() > 1)
			{
				UE_LOG(LogMovieScene, Error, TEXT("Export to Camera Anim: Failed to export, multiple sections (%d) are not supported"), Sections.Num());
			}
			else
			{
				FFrameRate TickResolution = InMovieScene->GetTickResolution();
				UMovieScene3DTransformSection* TransformSection = Cast<UMovieScene3DTransformSection>(Sections[0]);
				TArrayView<FMovieSceneDoubleChannel*> DoubleChannels = TransformSection->GetChannelProxy().GetChannels<FMovieSceneDoubleChannel>();

				CopyKeyDataToMoveAxis(DoubleChannels[0]->GetData(), MoveAxies[AXIS_TranslationX], TickResolution);
				CopyKeyDataToMoveAxis(DoubleChannels[1]->GetData(), MoveAxies[AXIS_TranslationY], TickResolution);
				CopyKeyDataToMoveAxis(DoubleChannels[2]->GetData(), MoveAxies[AXIS_TranslationZ], TickResolution);
				CopyKeyDataToMoveAxis(DoubleChannels[3]->GetData(), MoveAxies[AXIS_RotationX],    TickResolution);
				CopyKeyDataToMoveAxis(DoubleChannels[4]->GetData(), MoveAxies[AXIS_RotationY],    TickResolution);
				CopyKeyDataToMoveAxis(DoubleChannels[5]->GetData(), MoveAxies[AXIS_RotationZ],    TickResolution);
			}
		}
	}

	return NewAsset;
}


bool MovieSceneToolHelpers::HasHiddenMobility(const UClass* ObjectClass)
{
	if (ObjectClass)
	{
		static const FName NAME_HideCategories(TEXT("HideCategories"));
		if (ObjectClass->HasMetaData(NAME_HideCategories))
		{
			if (ObjectClass->GetMetaData(NAME_HideCategories).Contains(TEXT("Mobility")))
			{
				return true;
			}
		}
	}
<<<<<<< HEAD
	
	MovieSceneToolHelpers::ImportFBXCameraToExisting(FbxImporter, InSequence, &InSequencer, InSequencer.GetFocusedTemplateID(), InObjectBindingMap, bMatchByNameOnly, true);
=======

	return false;
>>>>>>> 6bbb88c8
}

const FMovieSceneEvaluationTrack* MovieSceneToolHelpers::GetEvaluationTrack(ISequencer *Sequencer, const FGuid& TrackSignature)
{
	FMovieSceneRootEvaluationTemplateInstance& Instance = Sequencer->GetEvaluationTemplate();
	FMovieSceneCompiledDataID SubDataID = Instance.GetCompiledDataManager()->GetSubDataID(Instance.GetCompiledDataID(), Sequencer->GetFocusedTemplateID());

	{
		const FMovieSceneEvaluationTemplate* Template  = SubDataID.IsValid() ? Instance.GetCompiledDataManager()->FindTrackTemplate(SubDataID) : nullptr;
		const FMovieSceneEvaluationTrack*    EvalTrack = Template ? Template->FindTrack(TrackSignature) : nullptr;
		if (EvalTrack)
		{
			return EvalTrack;
		}
	}
	return nullptr;
}

void ExportLevelMesh(UnFbx::FFbxExporter* Exporter, ULevel* Level, IMovieScenePlayer* Player, const TArray<FGuid>& Bindings, INodeNameAdapter& NodeNameAdapter, FMovieSceneSequenceIDRef& Template)
{
	// Get list of actors based upon bindings...
	const bool bSelectedOnly = (Bindings.Num()) != 0;

	const bool bSaveAnimSeq = false; //force off saving any AnimSequences since this can conflict when we export the level sequence animations.

	TArray<AActor*> ActorToExport;

	int32 ActorCount = Level->Actors.Num();
	for (int32 ActorIndex = 0; ActorIndex < ActorCount; ++ActorIndex)
	{
		AActor* Actor = Level->Actors[ActorIndex];
		if (Actor != NULL)
		{
			FGuid ExistingGuid = Player->FindObjectId(*Actor, Template);
			if (ExistingGuid.IsValid() && (!bSelectedOnly || Bindings.Contains(ExistingGuid)))
			{
<<<<<<< HEAD
				FGuid CameraGuid = FindCameraGuid(AllCameras[value], InObjectBindingMap);
				if (CameraGuid != FGuid())
				{
					CameraCutTrack->AddNewCameraCut(UE::MovieScene::FRelativeObjectBindingID(CameraGuid), (key.GetTime().GetSecondDouble() * FrameRate).RoundToFrame());
				}
=======
				ActorToExport.Add(Actor);
>>>>>>> 6bbb88c8
			}
		}
	}

	// Export the persistent level and all of it's actors
	Exporter->ExportLevelMesh(Level, !bSelectedOnly, ActorToExport, NodeNameAdapter, bSaveAnimSeq);
}

bool MovieSceneToolHelpers::ExportFBX(UWorld* World, UMovieScene* MovieScene, IMovieScenePlayer* Player, const TArray<FGuid>& Bindings, const TArray<UMovieSceneTrack*>& MasterTracks, INodeNameAdapter& NodeNameAdapter, FMovieSceneSequenceIDRef& Template, const FString& InFBXFileName, FMovieSceneSequenceTransform& RootToLocalTransform)
{
<<<<<<< HEAD
	SLATE_BEGIN_ARGS(SMovieSceneImportFBXSettings) {}
		SLATE_ARGUMENT(FString, ImportFilename)
		SLATE_ARGUMENT(UMovieSceneSequence*, Sequence)
		SLATE_ARGUMENT(ISequencer*, Sequencer)
	SLATE_END_ARGS()

	void Construct(const FArguments& InArgs)
	{
		FPropertyEditorModule& PropertyEditor = FModuleManager::LoadModuleChecked<FPropertyEditorModule>("PropertyEditor");

		FDetailsViewArgs DetailsViewArgs;
		DetailsViewArgs.bShowOptions = false;
		DetailsViewArgs.bAllowSearch = false;
		DetailsViewArgs.bShowPropertyMatrixButton = false;
		DetailsViewArgs.bUpdatesFromSelection = false;
		DetailsViewArgs.bLockable = false;
		DetailsViewArgs.NameAreaSettings = FDetailsViewArgs::HideNameArea;
		DetailsViewArgs.ViewIdentifier = "Import FBX Settings";

		DetailView = PropertyEditor.CreateDetailView(DetailsViewArgs);
=======
	UnFbx::FFbxExporter* Exporter = UnFbx::FFbxExporter::GetInstance();
>>>>>>> 6bbb88c8

	Exporter->CreateDocument();
	Exporter->SetTrasformBaking(false);
	Exporter->SetKeepHierarchy(true);

	ExportLevelMesh(Exporter, World->PersistentLevel, Player, Bindings, NodeNameAdapter, Template);

	// Export streaming levels and actors
	for (ULevelStreaming* StreamingLevel : World->GetStreamingLevels())
	{
		if (StreamingLevel)
		{
			if (ULevel* Level = StreamingLevel->GetLoadedLevel())
			{
				ExportLevelMesh(Exporter, Level, Player, Bindings, NodeNameAdapter, Template);
			}
		}
	}

<<<<<<< HEAD
		ImportFilename = InArgs._ImportFilename;
		Sequence = InArgs._Sequence;
		Sequencer = InArgs._Sequencer;
=======
	Exporter->ExportLevelSequence(MovieScene, Bindings, Player, NodeNameAdapter, Template, RootToLocalTransform);
>>>>>>> 6bbb88c8

	//Export given master tracks

	for (UMovieSceneTrack* MasterTrack : MasterTracks)
	{
<<<<<<< HEAD
		Collector.AddReferencedObject(Sequence);
=======
		TArray<UMovieSceneTrack*> Tracks;
		Tracks.Add(MasterTrack);
		Exporter->ExportLevelSequenceTracks(MovieScene, Player, Template, nullptr, nullptr, Tracks, RootToLocalTransform);
>>>>>>> 6bbb88c8
	}
	// Save to disk
	Exporter->WriteToFile(*InFBXFileName);

	return true;
}
static void TickLiveLink(ILiveLinkClient* LiveLinkClient, TMap<FGuid, ELiveLinkSourceMode>&  SourceAndMode)
{

	//This first bit lookes for a Sequencer Live Link Source which can show up any frame and we need to set it to Latest mode
	if (LiveLinkClient)
	{
		TArray<FGuid> Sources = LiveLinkClient->GetSources();
		for (const FGuid& Guid : Sources)
		{
			FText SourceTypeText = LiveLinkClient->GetSourceType(Guid);
			FString SourceTypeStr = SourceTypeText.ToString();
			if (SourceTypeStr.Contains(TEXT("Sequencer Live Link")))
			{
				ULiveLinkSourceSettings* Settings = LiveLinkClient->GetSourceSettings(Guid);
				if (Settings)
				{
					if (Settings->Mode != ELiveLinkSourceMode::Latest)
					{
						SourceAndMode.Add(Guid, Settings->Mode);
						Settings->Mode = ELiveLinkSourceMode::Latest;
					}
				}
			}
		}
	
		LiveLinkClient->ForceTick();
	}
}

static void TickFrame(const FFrameNumber& FrameNumber,float DeltaTime, UMovieScene* MovieScene, UnFbx::FLevelSequenceAnimTrackAdapter& AnimTrackAdapter,
	const TArray<IMovieSceneToolsAnimationBakeHelper*>& BakeHelpers, const TArray< USkeletalMeshComponent*>& SkelMeshComps, 
	ILiveLinkClient* LiveLinkClient, TMap<FGuid, ELiveLinkSourceMode>& SourceAndMode)
{
	//Begin records a frame so need to set things up first
	for (IMovieSceneToolsAnimationBakeHelper* BakeHelper : BakeHelpers)
	{
<<<<<<< HEAD
		
		UMovieSceneUserImportFBXSettings* ImportFBXSettings = GetMutableDefault<UMovieSceneUserImportFBXSettings>();
		FEditorDirectories::Get().SetLastDirectory( ELastDirectory::FBX, FPaths::GetPath( ImportFilename ) ); // Save path as default for next time.

		if (!Sequence || !Sequence->GetMovieScene() || Sequence->GetMovieScene()->IsReadOnly())
=======
		if (BakeHelper)
>>>>>>> 6bbb88c8
		{
			BakeHelper->PreEvaluation(MovieScene, FrameNumber);
		}
	}
	// This will call UpdateSkelPose on the skeletal mesh component to move bones based on animations in the matinee group
	int32 Index = FrameNumber.Value;
	AnimTrackAdapter.UpdateAnimation(Index);
	for (IMovieSceneToolsAnimationBakeHelper* BakeHelper : BakeHelpers)
	{
		if (BakeHelper)
		{
			BakeHelper->PostEvaluation(MovieScene, FrameNumber);
		}
	}
	//Live Link source can show up at any time so we unfortunately need to check for it
	TickLiveLink(LiveLinkClient, SourceAndMode);

<<<<<<< HEAD
		const FScopedTransaction Transaction(NSLOCTEXT("MovieSceneTools", "ImportFBXTransaction", "Import FBX"));
		UnFbx::FFbxImporter* FbxImporter = UnFbx::FFbxImporter::GetInstance();

		const bool bMatchByNameOnly = ImportFBXSettings->bMatchByNameOnly;
		// Import static cameras first
		ImportFBXCamera(FbxImporter, Sequence, *Sequencer, ObjectBindingMap, bMatchByNameOnly, bCreateCameras.IsSet() ? bCreateCameras.GetValue() : ImportFBXSettings->bCreateCameras);

		UWorld* World = Cast<UWorld>(Sequencer->GetPlaybackContext());
		bool bValid = MovieSceneToolHelpers::ImportFBXIfReady(World, Sequence, Sequencer, Sequencer->GetFocusedTemplateID(), ObjectBindingMap, ImportFBXSettings, InOutParams);
	
		Sequencer->NotifyMovieSceneDataChanged(EMovieSceneDataChangeType::MovieSceneStructureItemAdded);
=======
	// Update space bases so new animation position has an effect.
	for (USkeletalMeshComponent* SkelMeshComp : SkelMeshComps)
	{
		SkelMeshComp->TickAnimation(DeltaTime, false);
>>>>>>> 6bbb88c8

		SkelMeshComp->RefreshBoneTransforms();
		SkelMeshComp->RefreshSlaveComponents();
		SkelMeshComp->UpdateComponentToWorld();
		SkelMeshComp->FinalizeBoneTransform();
		SkelMeshComp->MarkRenderTransformDirty();
		SkelMeshComp->MarkRenderDynamicDataDirty();
	}

}
bool MovieSceneToolHelpers::BakeToSkelMeshToCallbacks(UMovieScene* MovieScene, IMovieScenePlayer* Player,
	USkeletalMeshComponent* InSkelMeshComp, FMovieSceneSequenceIDRef& Template, FMovieSceneSequenceTransform& RootToLocalTransform, UAnimSeqExportOption* ExportOptions,
	FInitAnimationCB InitCallback, FStartAnimationCB StartCallback, FTickAnimationCB TickCallback, FEndAnimationCB EndCallback)
{
	TArray< USkeletalMeshComponent*> SkelMeshComps;
	if (ExportOptions->bEvaluateAllSkeletalMeshComponents)
	{
		AActor* Actor = InSkelMeshComp->GetTypedOuter<AActor>();
		if (Actor)
		{
			Actor->GetComponents(SkelMeshComps, false);
		}
	}
<<<<<<< HEAD

	TSharedPtr<IDetailsView> DetailView;
	FString ImportFilename;
	UMovieSceneSequence* Sequence;
	ISequencer* Sequencer;
	TMap<FGuid, FString> ObjectBindingMap;
	TOptional<bool> bCreateCameras;

};

bool MovieSceneToolHelpers::ReadyFBXForImport(const FString&  ImportFilename, UMovieSceneUserImportFBXSettings* ImportFBXSettings, FFBXInOutParameters& OutParams)
{
	UnFbx::FFbxImporter* FbxImporter = UnFbx::FFbxImporter::GetInstance();

	UnFbx::FBXImportOptions* ImportOptions = FbxImporter->GetImportOptions();
	OutParams.bConvertSceneBackup = ImportOptions->bConvertScene;
	OutParams.bConvertSceneUnitBackup = ImportOptions->bConvertSceneUnit;
	OutParams.bForceFrontXAxisBackup = ImportOptions->bForceFrontXAxis;
	OutParams.ImportUniformScaleBackup = ImportOptions->ImportUniformScale;

	ImportOptions->bIsImportCancelable = false;
	ImportOptions->bConvertScene = true;
	ImportOptions->bConvertSceneUnit = ImportFBXSettings->bConvertSceneUnit;
	ImportOptions->bForceFrontXAxis = ImportFBXSettings->bForceFrontXAxis;
	ImportOptions->ImportUniformScale = ImportFBXSettings->ImportUniformScale;

	const FString FileExtension = FPaths::GetExtension(ImportFilename);
	if (!FbxImporter->ImportFromFile(*ImportFilename, FileExtension, true))
	{
		// Log the error message and fail the import.
		FbxImporter->ReleaseScene();
		ImportOptions->bConvertScene = OutParams.bConvertSceneBackup;
		ImportOptions->bConvertSceneUnit = OutParams.bConvertSceneUnitBackup;
		ImportOptions->bForceFrontXAxis = OutParams.bForceFrontXAxisBackup;
		ImportOptions->ImportUniformScale = OutParams.ImportUniformScaleBackup;
		return false;
	}
	return true;
}

bool ImportFBXOntoControlRigs(UWorld* World, UMovieScene* MovieScene, IMovieScenePlayer* Player, FMovieSceneSequenceIDRef TemplateID,
	TMap<FGuid, FString>& ObjectBindingMap, const TArray<FString>& ControRigControlNames , UMovieSceneUserImportFBXSettings* ImportFBXSettings,
	UMovieSceneUserImportFBXControlRigSettings*  Settings)
{
	UMovieSceneUserImportFBXSettings* CurrentImportFBXSettings = GetMutableDefault<UMovieSceneUserImportFBXSettings>();
	TArray<uint8> OriginalSettings;
	FObjectWriter(CurrentImportFBXSettings, OriginalSettings);

	CurrentImportFBXSettings->bMatchByNameOnly = ImportFBXSettings->bMatchByNameOnly;
	CurrentImportFBXSettings->bForceFrontXAxis = ImportFBXSettings->bForceFrontXAxis;
	CurrentImportFBXSettings->bCreateCameras = ImportFBXSettings->bCreateCameras;
	CurrentImportFBXSettings->bReduceKeys = ImportFBXSettings->bReduceKeys;
	CurrentImportFBXSettings->ReduceKeysTolerance = ImportFBXSettings->ReduceKeysTolerance;
	CurrentImportFBXSettings->bConvertSceneUnit = ImportFBXSettings->bConvertSceneUnit;
	CurrentImportFBXSettings->ImportUniformScale = ImportFBXSettings->ImportUniformScale;


	UnFbx::FFbxImporter* FbxImporter = UnFbx::FFbxImporter::GetInstance();

	return true;
}

bool MovieSceneToolHelpers::ImportFBXIfReady(UWorld* World, UMovieSceneSequence* Sequence, IMovieScenePlayer* Player, FMovieSceneSequenceIDRef TemplateID, TMap<FGuid, FString>& ObjectBindingMap, UMovieSceneUserImportFBXSettings* ImportFBXSettings,
	const FFBXInOutParameters& InParams)
{
	UMovieScene* MovieScene = Sequence->GetMovieScene();

	UMovieSceneUserImportFBXSettings* CurrentImportFBXSettings = GetMutableDefault<UMovieSceneUserImportFBXSettings>();
	TArray<uint8> OriginalSettings;
	FObjectWriter(CurrentImportFBXSettings, OriginalSettings);

	CurrentImportFBXSettings->bMatchByNameOnly = ImportFBXSettings->bMatchByNameOnly;
	CurrentImportFBXSettings->bForceFrontXAxis = ImportFBXSettings->bForceFrontXAxis;
	CurrentImportFBXSettings->bCreateCameras = ImportFBXSettings->bCreateCameras;
	CurrentImportFBXSettings->bReduceKeys = ImportFBXSettings->bReduceKeys;
	CurrentImportFBXSettings->ReduceKeysTolerance = ImportFBXSettings->ReduceKeysTolerance;
	CurrentImportFBXSettings->bConvertSceneUnit = ImportFBXSettings->bConvertSceneUnit;
	CurrentImportFBXSettings->ImportUniformScale = ImportFBXSettings->ImportUniformScale;
	UnFbx::FFbxImporter* FbxImporter = UnFbx::FFbxImporter::GetInstance();

	UnFbx::FFbxCurvesAPI CurveAPI;
	FbxImporter->PopulateAnimatedCurveData(CurveAPI);
	TArray<FString> AllNodeNames;
	CurveAPI.GetAllNodeNameArray(AllNodeNames);
=======
	else
	{
		SkelMeshComps.Add(InSkelMeshComp);
	}
	//if we have no allocated bone space transforms something wrong so try to recalc them,only need to do this on the recorded skelmesh
	if (InSkelMeshComp->GetBoneSpaceTransforms().Num() <= 0)
	{
		InSkelMeshComp->RecalcRequiredBones(0);
		if (InSkelMeshComp->GetBoneSpaceTransforms().Num() <= 0)
		{
			UE_LOG(LogMovieScene, Error, TEXT("Error Ba"));
			return false;
		}
	}
>>>>>>> 6bbb88c8

	UnFbx::FLevelSequenceAnimTrackAdapter AnimTrackAdapter(Player, MovieScene, RootToLocalTransform);
	int32 LocalStartFrame = AnimTrackAdapter.GetLocalStartFrame();
	int32 StartFrame = AnimTrackAdapter.GetStartFrame();
	int32 AnimationLength = AnimTrackAdapter.GetLength();
	float FrameRate = AnimTrackAdapter.GetFrameRate();
	float DeltaTime = 1.0f / FrameRate;
	FFrameRate SampleRate = MovieScene->GetDisplayRate();


	//If we are running with a live link track we need to do a few things.
	// 1. First test to see if we have one, only way to really do that is to see if we have a source that has the `Sequencer Live Link Track`.  We also evalute the first frame in case we are out of range and the sources aren't created yet.
	// 2. Make sure Sequencer.AlwaysSendInterpolated.LiveLink is non-zero, and then set it back to zero if it's not.
	// 3. For each live link sequencer source we need to set the ELiveLinkSourceMode to Latest so that we just get the latest and don't use engine/timecode for any interpolation.
	ILiveLinkClient* LiveLinkClient = nullptr;
	IModularFeatures& ModularFeatures = IModularFeatures::Get();
	TMap<FGuid, ELiveLinkSourceMode> SourceAndMode;
	if (ModularFeatures.IsModularFeatureAvailable(ILiveLinkClient::ModularFeatureName))
	{
		LiveLinkClient = &ModularFeatures.GetModularFeature<ILiveLinkClient>(ILiveLinkClient::ModularFeatureName);
	}
	TOptional<int32> SequencerAlwaysSenedLiveLinkInterpolated;
	IConsoleVariable* CVarAlwaysSendInterpolatedLiveLink = IConsoleManager::Get().FindConsoleVariable(TEXT("Sequencer.AlwaysSendInterpolatedLiveLink"));
	if (CVarAlwaysSendInterpolatedLiveLink)
	{
		SequencerAlwaysSenedLiveLinkInterpolated = CVarAlwaysSendInterpolatedLiveLink->GetInt();
		CVarAlwaysSendInterpolatedLiveLink->Set(1, ECVF_SetByConsole);
	}

	const TArray<IMovieSceneToolsAnimationBakeHelper*>&  BakeHelpers = FMovieSceneToolsModule::Get().GetAnimationBakeHelpers();
	for (IMovieSceneToolsAnimationBakeHelper* BakeHelper : BakeHelpers)
	{
		if (BakeHelper)
		{
			BakeHelper->StartBaking(MovieScene);
		}
	}

	InitCallback.ExecuteIfBound();
	//if we have delay frames run them first at the LocalStartFrame - ExportOptions->WarmupFrames;
	if (ExportOptions->DelayBeforeStart > 0)
	{
		FFrameNumber FrameNumber = FFrameNumber(LocalStartFrame) - ExportOptions->WarmUpFrames;
		for (int32 Index = 0; Index < ExportOptions->DelayBeforeStart; ++Index)
		{
<<<<<<< HEAD
			if (FCString::Strcmp(*It.Value().ToUpper(), *NodeName.ToUpper()) == 0)
			{
				MovieSceneToolHelpers::ImportFBXNode(NodeName, CurveAPI, Sequence, Player, TemplateID, It.Key());

				ObjectBindingMap.Remove(It.Key());
				AllNodeNames.RemoveAt(NodeIndex);

				bFoundMatch = true;
				break;
			}
=======
			TickFrame(FrameNumber, DeltaTime, MovieScene, AnimTrackAdapter, BakeHelpers, SkelMeshComps, LiveLinkClient, SourceAndMode);
>>>>>>> 6bbb88c8
		}

	}
	//if we have warmup frames
	if (ExportOptions->WarmUpFrames > 0)
	{
		for (int32 Index = -ExportOptions->WarmUpFrames.Value; Index < 0; ++Index)
		{
			FFrameNumber FrameNumber = FFrameNumber(LocalStartFrame) - FFrameNumber(Index);
			TickFrame(FrameNumber, DeltaTime, MovieScene, AnimTrackAdapter, BakeHelpers, SkelMeshComps, LiveLinkClient, SourceAndMode);
		}
	}
	
	//BeginRecording, which happens in the Start Callback below, records a frame so need to set things up first at first frame, even if we had any delay or warmup
	TickFrame(LocalStartFrame, DeltaTime, MovieScene, AnimTrackAdapter, BakeHelpers, SkelMeshComps, LiveLinkClient, SourceAndMode);
	StartCallback.ExecuteIfBound();

	for (int32 FrameCount = 1; FrameCount <= AnimationLength; ++FrameCount)
	{
		int32 LocalIndex = LocalStartFrame + FrameCount;
		FFrameNumber LocalFrame(LocalIndex);
		TickFrame(LocalFrame, DeltaTime, MovieScene, AnimTrackAdapter, BakeHelpers, SkelMeshComps, LiveLinkClient, SourceAndMode);
		TickCallback.ExecuteIfBound(DeltaTime);
	}

	for (IMovieSceneToolsAnimationBakeHelper* BakeHelper : BakeHelpers)
	{
		if (BakeHelper)
		{
			BakeHelper->StopBaking(MovieScene);
		}
	}
	EndCallback.ExecuteIfBound();

	//now do any sequencer live link cleanup
	if (LiveLinkClient)
	{
		for (TPair<FGuid, ELiveLinkSourceMode>& Item : SourceAndMode)
		{
			ULiveLinkSourceSettings* Settings = LiveLinkClient->GetSourceSettings(Item.Key);
			if (Settings)
			{
<<<<<<< HEAD
				MovieSceneToolHelpers::ImportFBXNode(NodeName, CurveAPI, Sequence, Player, TemplateID, It.Key());

				UE_LOG(LogMovieScene, Warning, TEXT("Fbx Import: Failed to find any matching node for (%s). Defaulting to first available (%s)."), *NodeName, *It.Value());
				ObjectBindingMap.Remove(It.Key());
				AllNodeNames.RemoveAt(NodeIndex);
				continue;
=======
				Settings->Mode = Item.Value;
>>>>>>> 6bbb88c8
			}
		}
	}

	if (SequencerAlwaysSenedLiveLinkInterpolated.IsSet() && CVarAlwaysSendInterpolatedLiveLink)
	{
		CVarAlwaysSendInterpolatedLiveLink->Set(0, ECVF_SetByConsole);
	}
<<<<<<< HEAD

	// restore
	FObjectReader(GetMutableDefault<UMovieSceneUserImportFBXSettings>(), OriginalSettings);

	FbxImporter->ReleaseScene();
	UnFbx::FBXImportOptions* ImportOptions = FbxImporter->GetImportOptions();
	ImportOptions->bConvertScene = InParams.bConvertSceneBackup;
	ImportOptions->bConvertSceneUnit = InParams.bConvertSceneUnitBackup;
	ImportOptions->bForceFrontXAxis = InParams.bForceFrontXAxisBackup;
	ImportOptions->ImportUniformScale = InParams.ImportUniformScaleBackup;
	return true;
}

bool MovieSceneToolHelpers::ImportFBXWithDialog(UMovieSceneSequence* InSequence, ISequencer& InSequencer, const TMap<FGuid, FString>& InObjectBindingMap, TOptional<bool> bCreateCameras)
=======
	return true;
}

bool MovieSceneToolHelpers::ExportToAnimSequence(UAnimSequence* AnimSequence, UAnimSeqExportOption* ExportOptions, UMovieScene* MovieScene, IMovieScenePlayer* Player,
	USkeletalMeshComponent* SkelMeshComp, FMovieSceneSequenceIDRef& Template, FMovieSceneSequenceTransform& RootToLocalTransform)
>>>>>>> 6bbb88c8
{
	FAnimRecorderInstance AnimationRecorder;
	FFrameRate SampleRate = MovieScene->GetDisplayRate();
	FInitAnimationCB InitCallback = FInitAnimationCB::CreateLambda([&AnimationRecorder,SampleRate,ExportOptions,SkelMeshComp,AnimSequence]
	{
		FAnimationRecordingSettings RecordingSettings;
		RecordingSettings.SampleFrameRate = SampleRate;
		RecordingSettings.InterpMode = ERichCurveInterpMode::RCIM_Cubic;
		RecordingSettings.TangentMode = ERichCurveTangentMode::RCTM_Auto;
		RecordingSettings.Length = 0;
		RecordingSettings.bRemoveRootAnimation = false;
		RecordingSettings.bCheckDeltaTimeAtBeginning = false;
		RecordingSettings.bRecordTransforms = ExportOptions->bExportTransforms;
		RecordingSettings.bRecordMorphTargets = ExportOptions->bExportMorphTargets;
		RecordingSettings.bRecordAttributeCurves = ExportOptions->bExportAttributeCurves;
		RecordingSettings.bRecordMaterialCurves = ExportOptions->bExportMaterialCurves;
		RecordingSettings.bRecordInWorldSpace = ExportOptions->bRecordInWorldSpace;
		AnimationRecorder.Init(SkelMeshComp, AnimSequence, nullptr, RecordingSettings);	
		});

	
	FStartAnimationCB StartCallback = FStartAnimationCB::CreateLambda([&AnimationRecorder]
	{
		AnimationRecorder.BeginRecording();
	});

	FTickAnimationCB TickCallback = FTickAnimationCB::CreateLambda([&AnimationRecorder](float DeltaTime)
	{
<<<<<<< HEAD
		return false;
	}

	const FText TitleText = NSLOCTEXT("MovieSceneTools", "ImportFBXTitle", "Import FBX");

	// Create the window to choose our options
	TSharedRef<SWindow> Window = SNew(SWindow)
		.Title(TitleText)
		.HasCloseButton(true)
		.SizingRule(ESizingRule::UserSized)
		.ClientSize(FVector2D(450.0f, 300.0f))
		.AutoCenter(EAutoCenter::PreferredWorkArea)
		.SupportsMinimize(false);

	TSharedRef<SMovieSceneImportFBXSettings> DialogWidget = SNew(SMovieSceneImportFBXSettings)
		.ImportFilename(OpenFilenames[0])
		.Sequence(InSequence)
		.Sequencer(&InSequencer);
	DialogWidget->SetObjectBindingMap(InObjectBindingMap);
	DialogWidget->SetCreateCameras(bCreateCameras);
	Window->SetContent(DialogWidget);
=======
		AnimationRecorder.Update(DeltaTime);

	});
>>>>>>> 6bbb88c8

	FEndAnimationCB EndCallback = FEndAnimationCB::CreateLambda([&AnimationRecorder]
	{
			const bool bShowAnimationAssetCreatedToast = false;
			AnimationRecorder.FinishRecording(bShowAnimationAssetCreatedToast);
	});
	

	MovieSceneToolHelpers::BakeToSkelMeshToCallbacks(MovieScene,Player,
		SkelMeshComp, Template, RootToLocalTransform, ExportOptions,
		InitCallback, StartCallback, TickCallback, EndCallback);
	return true;
}

FSpawnableRestoreState::FSpawnableRestoreState(UMovieScene* MovieScene)
	: bWasChanged(false)
	, WeakMovieScene(MovieScene)
{
	for (int32 SpawnableIndex = 0; SpawnableIndex < WeakMovieScene->GetSpawnableCount(); ++SpawnableIndex)
	{
		FMovieSceneSpawnable& Spawnable = WeakMovieScene->GetSpawnable(SpawnableIndex);

		UMovieSceneSpawnTrack* SpawnTrack = WeakMovieScene->FindTrack<UMovieSceneSpawnTrack>(Spawnable.GetGuid());

		if (SpawnTrack && SpawnTrack->GetAllSections().Num() > 0)
		{
			// Start a transaction that will be undone later for the modifications to the spawn track
			if (!bWasChanged)
			{
				GEditor->BeginTransaction(NSLOCTEXT("MovieSceneToolHelpers", "SpwanableRestoreState", "SpawnableRestoreState"));
			}

			bWasChanged = true;
			
			// Spawnable could be in a subscene, so temporarily override it to persist throughout
			SpawnOwnershipMap.Add(Spawnable.GetGuid(), Spawnable.GetSpawnOwnership());
			Spawnable.SetSpawnOwnership(ESpawnOwnership::MasterSequence);

			UMovieSceneSpawnSection* SpawnSection = Cast<UMovieSceneSpawnSection>(SpawnTrack->GetAllSections()[0]);
			SpawnSection->Modify();
			SpawnSection->GetChannel().Reset();
			SpawnSection->GetChannel().SetDefault(true);
		}
	}

	if (bWasChanged)
	{
		GEditor->EndTransaction();
	}
}
FSpawnableRestoreState::~FSpawnableRestoreState()
{
	if (!bWasChanged || !WeakMovieScene.IsValid())
	{
		return;
	}

	// Restore spawnable owners
	for (int32 SpawnableIndex = 0; SpawnableIndex < WeakMovieScene->GetSpawnableCount(); ++SpawnableIndex)
	{
		FMovieSceneSpawnable& Spawnable = WeakMovieScene->GetSpawnable(SpawnableIndex);
		Spawnable.SetSpawnOwnership(SpawnOwnershipMap[Spawnable.GetGuid()]);
	}

	// Restore modified spawned sections
	bool bOrigSquelchTransactionNotification = GEditor->bSquelchTransactionNotification;
	GEditor->bSquelchTransactionNotification = true;
	GEditor->UndoTransaction(false);
	GEditor->bSquelchTransactionNotification = bOrigSquelchTransactionNotification;
}


void MovieSceneToolHelpers::GetParents(TArray<const UObject*>& Parents, const UObject* InObject)
{
	const AActor* Actor = Cast<AActor>(InObject);
	if (Actor)
	{
		Parents.Emplace(Actor);
		const AActor* ParentActor = Actor->GetAttachParentActor();
		if (ParentActor)
		{
			GetParents(Parents, ParentActor);
		}
	}
}
/** This is not that scalable moving forward with stuff like the control rig , need a better caching solution there */
bool MovieSceneToolHelpers::GetParentTM(FTransform& CurrentRefTM, const TSharedPtr<ISequencer>& Sequencer, UObject* ParentObject, FFrameTime KeyTime)
{
	UMovieSceneSequence* Sequence = Sequencer->GetFocusedMovieSceneSequence();
	if (!Sequence)
	{
		return false;
	}

	FGuid ObjectBinding = Sequencer->FindCachedObjectId(*ParentObject, Sequencer->GetFocusedTemplateID());
	if (!ObjectBinding.IsValid())
	{
		return false;
	}

	const FMovieSceneBinding* Binding = Sequence->GetMovieScene()->FindBinding(ObjectBinding);
	if (!Binding)
	{
		return false;
	}
	//TODO this doesn't handle blended sections at all
	for (const UMovieSceneTrack* Track : Binding->GetTracks())
	{
		const UMovieScene3DTransformTrack* TransformTrack = Cast<UMovieScene3DTransformTrack>(Track);
		if (!TransformTrack)
		{
			continue;
		}

		//we used to loop between sections here and only evaluate if we are in a section, this will give us wrong transfroms though
		//when in between or outside of the section range. We still want to evaluate, though it is heavy.

		const FMovieSceneEvaluationTrack* EvalTrack = MovieSceneToolHelpers::GetEvaluationTrack(Sequencer.Get(), TransformTrack->GetSignature());
		if (EvalTrack)
		{
			FVector ParentKeyPos;
			FRotator ParentKeyRot;
			GetLocationAtTime(EvalTrack, ParentObject, KeyTime, ParentKeyPos, ParentKeyRot, Sequencer);
			CurrentRefTM = FTransform(ParentKeyRot, ParentKeyPos);
			return true;
		}

	}

	return false;
}

FTransform MovieSceneToolHelpers::GetRefFrameFromParents(const TSharedPtr<ISequencer>& Sequencer, const TArray<const UObject*>& Parents, FFrameTime KeyTime)
{
	FTransform RefTM = FTransform::Identity;
	FTransform ParentRefTM = FTransform::Identity;

	for (const UObject* Object : Parents)
	{
		const AActor* Actor = Cast<AActor>(Object);
		if (Actor != nullptr)
		{
			if (Actor->GetRootComponent() != nullptr && Actor->GetRootComponent()->GetAttachParent() != nullptr)
			{
				//Always get local ref tm since we don't know which parent is in the sequencer or not.
				if (!GetParentTM(ParentRefTM, Sequencer, Actor->GetRootComponent()->GetAttachParent()->GetOwner(), KeyTime))
				{
					AActor* Parent = Actor->GetRootComponent()->GetAttachParent()->GetOwner();
					if (Parent && Parent->GetRootComponent())
					{
						ParentRefTM = Parent->GetRootComponent()->GetRelativeTransform();
					}
					else
					{
						continue;
					}
				}
				RefTM = ParentRefTM * RefTM;
			}
		}
		else
		{
			const USceneComponent* SceneComponent = Cast<USceneComponent>(Object);
			FTransform CurrentRefTM = FTransform::Identity;
			UObject* ParentObject = SceneComponent->GetAttachParent() == SceneComponent->GetOwner()->GetRootComponent() ? static_cast<UObject*>(SceneComponent->GetOwner()) : SceneComponent->GetAttachParent();

			if (SceneComponent->GetAttachParent() != nullptr)
			{
				if (!GetParentTM(CurrentRefTM, Sequencer, ParentObject, KeyTime))
				{
					CurrentRefTM = RefTM * SceneComponent->GetAttachParent()->GetRelativeTransform();
				}
			}
			RefTM = CurrentRefTM * RefTM;
		}
	}
	return RefTM;
}

void MovieSceneToolHelpers::GetLocationAtTime(const FMovieSceneEvaluationTrack* Track, UObject* Object, FFrameTime KeyTime, FVector& KeyPos, FRotator& KeyRot, const TSharedPtr<ISequencer>& Sequencer)
{
	// ~~~~~~~~~~~~~~~~~~~~~~~~~~~~~~~~~~~~~~~~~~~~~~~~~~~~~~~~~~~~~~~~~~~~~~~~~~~~~~~~~~
	// TODO: Reimplement trajectory rendering
	// ~~~~~~~~~~~~~~~~~~~~~~~~~~~~~~~~~~~~~~~~~~~~~~~~~~~~~~~~~~~~~~~~~~~~~~~~~~~~~~~~~~
	UE_MOVIESCENE_TODO(Reimplement trajectory rendering)
}

USkeletalMeshComponent* MovieSceneToolHelpers::AcquireSkeletalMeshFromObject(UObject* BoundObject)
{
	if (AActor* Actor = Cast<AActor>(BoundObject))
	{
		for (UActorComponent* Component : Actor->GetComponents())
		{
			if (USkeletalMeshComponent* SkeletalMeshComp = Cast<USkeletalMeshComponent>(Component))
			{
				return SkeletalMeshComp;
			}
		}
	}
<<<<<<< HEAD

	return false;
}

const FMovieSceneEvaluationTrack* MovieSceneToolHelpers::GetEvaluationTrack(ISequencer *Sequencer, const FGuid& TrackSignature)
{
	FMovieSceneRootEvaluationTemplateInstance& Instance = Sequencer->GetEvaluationTemplate();
	FMovieSceneCompiledDataID SubDataID = Instance.GetCompiledDataManager()->GetSubDataID(Instance.GetCompiledDataID(), Sequencer->GetFocusedTemplateID());

	{
		const FMovieSceneEvaluationTemplate* Template  = SubDataID.IsValid() ? Instance.GetCompiledDataManager()->FindTrackTemplate(SubDataID) : nullptr;
		const FMovieSceneEvaluationTrack*    EvalTrack = Template ? Template->FindTrack(TrackSignature) : nullptr;
		if (EvalTrack)
=======
	else if (USkeletalMeshComponent* SkeletalMeshComponent = Cast<USkeletalMeshComponent>(BoundObject))
	{
		if (SkeletalMeshComponent->SkeletalMesh)
>>>>>>> 6bbb88c8
		{
			return SkeletalMeshComponent;
		}
	}
	return nullptr;
}
static void GetSequenceSceneComponentWorldTransforms(USceneComponent* SceneComponent, IMovieScenePlayer* Player, UMovieSceneSequence* InSequence, FMovieSceneSequenceIDRef Template, const TArray<FFrameNumber>& Frames, TArray<FTransform>& OutTransforms)
{

	// Hack: static system interrogator for now to avoid re-allocating UObjects all the time
	static UE::MovieScene::FSystemInterrogator Interrogator;
	Interrogator.Reset();

	Interrogator.ImportTransformHierarchy(SceneComponent, Player, Template);

	if (Frames[0] < Frames[Frames.Num() - 1])
	{
		for (const FFrameNumber& FrameNumber : Frames)
		{
			const FFrameTime FrameTime(FrameNumber);
			Interrogator.AddInterrogation(FrameTime);
		}
		Interrogator.Update();

		Interrogator.QueryWorldSpaceTransforms(SceneComponent, OutTransforms);
	}
	else //time is backward we need to do swap things around
	{
		for (int32 Index = Frames.Num() - 1; Index >= 0; --Index)
		{
			const FFrameTime FrameTime(Frames[Index]);
			Interrogator.AddInterrogation(FrameTime);
		}
		Interrogator.Update();

		TArray<FTransform> WorldTransforms;
		Interrogator.QueryWorldSpaceTransforms(SceneComponent, WorldTransforms);
		OutTransforms.SetNum(0);
		OutTransforms.Reserve(WorldTransforms.Num());
		for (int32 Index2 = WorldTransforms.Num() - 1; Index2 >= 0; --Index2)
		{
			OutTransforms.Add(WorldTransforms[Index2]);
		}
	}
	Interrogator.Reset();
}

static void GetSequencerActorWorldTransforms(IMovieScenePlayer* Player, UMovieSceneSequence* InSequence, FMovieSceneSequenceIDRef Template, const FActorForWorldTransforms& ActorSelection, const TArray<FFrameNumber>& Frames, TArray<FTransform>& OutTransforms)
{
	if (AActor* Actor = ActorSelection.Actor.Get())
	{

		USkeletalMeshComponent* SkelMeshComp = ActorSelection.Component.IsValid() ? Cast<USkeletalMeshComponent>(ActorSelection.Component.Get()) : nullptr;

		if (!SkelMeshComp)
		{
			SkelMeshComp = MovieSceneToolHelpers::AcquireSkeletalMeshFromObject(Actor);
		}

		if (ActorSelection.SocketName != NAME_None && SkelMeshComp)
		{

			if (UMovieScene* MovieScene = InSequence->GetMovieScene())
			{
				OutTransforms.SetNum(Frames.Num());

				FMovieSceneSequenceTransform RootToLocalTransform;

<<<<<<< HEAD
	return true;
}
static void TickLiveLink(ILiveLinkClient* LiveLinkClient, TMap<FGuid, ELiveLinkSourceMode>&  SourceAndMode)
{

	//This first bit lookes for a Sequencer Live Link Source which can show up any frame and we need to set it to Latest mode
	if (LiveLinkClient)
	{
		TArray<FGuid> Sources = LiveLinkClient->GetSources();
		for (const FGuid& Guid : Sources)
		{
			FText SourceTypeText = LiveLinkClient->GetSourceType(Guid);
			FString SourceTypeStr = SourceTypeText.ToString();
			if (SourceTypeStr.Contains(TEXT("Sequencer Live Link")))
			{
				ULiveLinkSourceSettings* Settings = LiveLinkClient->GetSourceSettings(Guid);
				if (Settings)
				{
					if (Settings->Mode != ELiveLinkSourceMode::Latest)
					{
						SourceAndMode.Add(Guid, Settings->Mode);
						Settings->Mode = ELiveLinkSourceMode::Latest;
					}
				}
			}
		}
	
		LiveLinkClient->ForceTick();
	}
}
bool MovieSceneToolHelpers::BakeToSkelMeshToCallbacks(UMovieScene* MovieScene, IMovieScenePlayer* Player,
	USkeletalMeshComponent* InSkelMeshComp, FMovieSceneSequenceIDRef& Template, FMovieSceneSequenceTransform& RootToLocalTransform, UAnimSeqExportOption* ExportOptions,
	FInitAnimationCB InitCallback, FStartAnimationCB StartCallback, FTickAnimationCB TickCallback, FEndAnimationCB EndCallback)
{
	TArray< USkeletalMeshComponent*> SkelMeshComps;
	if (ExportOptions->bEvaluateAllSkeletalMeshComponents)
	{
		AActor* Actor = InSkelMeshComp->GetTypedOuter<AActor>();
		if (Actor)
		{
			Actor->GetComponents(SkelMeshComps, false);
		}
	}
	else
	{
		SkelMeshComps.Add(InSkelMeshComp);
	}
	//if we have no allocated bone space transforms something wrong so try to recalc them,only need to do this on the recorded skelmesh
	if (InSkelMeshComp->GetBoneSpaceTransforms().Num() <= 0)
	{
		InSkelMeshComp->RecalcRequiredBones(0);
		if (InSkelMeshComp->GetBoneSpaceTransforms().Num() <= 0)
		{
			UE_LOG(LogMovieScene, Error, TEXT("Error Ba"));
			return false;
		}
	}
=======
				FFrameRate TickResolution = MovieScene->GetTickResolution();
				FFrameRate DisplayRate = MovieScene->GetDisplayRate();
				const TArray<IMovieSceneToolsAnimationBakeHelper*>& BakeHelpers = FMovieSceneToolsModule::Get().GetAnimationBakeHelpers();

				for (IMovieSceneToolsAnimationBakeHelper* BakeHelper : BakeHelpers)
				{
					if (BakeHelper)
					{
						BakeHelper->StartBaking(MovieScene);
					}
				}

				for (int32 Index = 0; Index < Frames.Num(); ++Index)
				{
					const FFrameNumber& FrameNumber = Frames[Index];
					FFrameTime GlobalTime(FrameNumber);

					for (IMovieSceneToolsAnimationBakeHelper* BakeHelper : BakeHelpers)
					{
						if (BakeHelper)
						{
							BakeHelper->PreEvaluation(MovieScene, FrameNumber);
						}
					}

					FMovieSceneContext Context = FMovieSceneContext(FMovieSceneEvaluationRange(GlobalTime, TickResolution), Player->GetPlaybackStatus()).SetHasJumped(true);
					if (Index == 0) // similar with baking first time in we need to evaluate twice (think due to double buffering that happens with skel mesh components).
					{
						Player->GetEvaluationTemplate().Evaluate(Context, *Player);
					}
					Player->GetEvaluationTemplate().Evaluate(Context, *Player);
>>>>>>> 6bbb88c8

					for (IMovieSceneToolsAnimationBakeHelper* BakeHelper : BakeHelpers)
					{
						if (BakeHelper)
						{
							BakeHelper->PostEvaluation(MovieScene, FrameNumber);
						}
					}

					TArray<USkeletalMeshComponent*> MeshComps;
					ActorSelection.Actor->GetComponents<USkeletalMeshComponent>(MeshComps, true);

<<<<<<< HEAD
	//If we are running with a live link track we need to do a few things.
	// 1. First test to see if we have one, only way to really do that is to see if we have a source that has the `Sequencer Live Link Track`.  We also evalute the first frame in case we are out of range and the sources aren't created yet.
	// 2. Make sure Sequencer.AlwaysSendInterpolated.LiveLink is non-zero, and then set it back to zero if it's not.
	// 3. For each live link sequencer source we need to set the ELiveLinkSourceMode to Latest so that we just get the latest and don't use engine/timecode for any interpolation.
	ILiveLinkClient* LiveLinkClient = nullptr;
	IModularFeatures& ModularFeatures = IModularFeatures::Get();
	TMap<FGuid, ELiveLinkSourceMode> SourceAndMode;
	if (ModularFeatures.IsModularFeatureAvailable(ILiveLinkClient::ModularFeatureName))
	{
		LiveLinkClient = &ModularFeatures.GetModularFeature<ILiveLinkClient>(ILiveLinkClient::ModularFeatureName);
	}
	TOptional<int32> SequencerAlwaysSenedLiveLinkInterpolated;
	IConsoleVariable* CVarAlwaysSendInterpolatedLiveLink = IConsoleManager::Get().FindConsoleVariable(TEXT("Sequencer.AlwaysSendInterpolatedLiveLink"));
	if (CVarAlwaysSendInterpolatedLiveLink)
	{
		SequencerAlwaysSenedLiveLinkInterpolated = CVarAlwaysSendInterpolatedLiveLink->GetInt();
		CVarAlwaysSendInterpolatedLiveLink->Set(1, ECVF_SetByConsole);
	}

	const TArray<IMovieSceneToolsAnimationBakeHelper*>&  BakeHelpers = FMovieSceneToolsModule::Get().GetAnimationBakeHelpers();
	for (IMovieSceneToolsAnimationBakeHelper* BakeHelper : BakeHelpers)
	{
		if (BakeHelper)
		{
			BakeHelper->StartBaking(MovieScene);
		}
	}

	InitCallback.ExecuteIfBound();

	//if we have warmup frames
	if (ExportOptions->WarmUpFrames > 0)
	{
		for (int32 Index = -ExportOptions->WarmUpFrames.Value; Index < 0; ++Index)
		{
			//Begin records a frame so need to set things up first
			for (IMovieSceneToolsAnimationBakeHelper* BakeHelper : BakeHelpers)
			{
				if (BakeHelper)
				{
					BakeHelper->PreEvaluation(MovieScene,Index);
=======
					for (USkeletalMeshComponent* MeshComp : MeshComps)
					{
						MeshComp->TickAnimation(0.03f, false);
						MeshComp->RefreshBoneTransforms();
						MeshComp->RefreshSlaveComponents();
						MeshComp->UpdateComponentToWorld();
						MeshComp->FinalizeBoneTransform();
						MeshComp->MarkRenderTransformDirty();
						MeshComp->MarkRenderDynamicDataDirty();
					}
					
					OutTransforms[Index] = SkelMeshComp->GetSocketTransform(ActorSelection.SocketName);// GetSocketTransofrm is world space in theory*OutTransforms[Index];

				}

				for (IMovieSceneToolsAnimationBakeHelper* BakeHelper : BakeHelpers)
				{
					if (BakeHelper)
					{
						BakeHelper->StopBaking(MovieScene);
					}
>>>>>>> 6bbb88c8
				}
			}
			// This will call UpdateSkelPose on the skeletal mesh component to move bones based on animations in the matinee group
			AnimTrackAdapter.UpdateAnimation(Index);
			for (IMovieSceneToolsAnimationBakeHelper* BakeHelper : BakeHelpers)
			{
				if (BakeHelper)
				{
					BakeHelper->PostEvaluation(MovieScene,Index);
				}
			}
			//Live Link sourcer can show up at any time so we unfortunately need to check for it
			TickLiveLink(LiveLinkClient, SourceAndMode);

			// Update space bases so new animation position has an effect.
			for (USkeletalMeshComponent* SkelMeshComp : SkelMeshComps)
			{
				SkelMeshComp->TickAnimation(DeltaTime, false);

				SkelMeshComp->RefreshBoneTransforms();
				SkelMeshComp->RefreshSlaveComponents();
				SkelMeshComp->UpdateComponentToWorld();
				SkelMeshComp->FinalizeBoneTransform();
				SkelMeshComp->MarkRenderTransformDirty();
				SkelMeshComp->MarkRenderDynamicDataDirty();
			}

		}
		else //no attached skelmesh socket so use Interrogator
		{
			USceneComponent* SceneComponent = Actor->GetRootComponent();
			if (SceneComponent)
			{
				GetSequenceSceneComponentWorldTransforms(SceneComponent, Player, InSequence, Template, Frames, OutTransforms);
			}
			
		}
	}
<<<<<<< HEAD
	
	//Begin records a frame so need to set things up first
	for (IMovieSceneToolsAnimationBakeHelper* BakeHelper : BakeHelpers)
	{
		if (BakeHelper)
		{
			BakeHelper->PreEvaluation(MovieScene,LocalStartFrame);
		}
	}
	// This evaluates the MoviePlayer
	AnimTrackAdapter.UpdateAnimation(LocalStartFrame);
	for (IMovieSceneToolsAnimationBakeHelper* BakeHelper : BakeHelpers)
	{		
		if (BakeHelper)
		{
			BakeHelper->PostEvaluation(MovieScene,LocalStartFrame);
		}
	}
	for (USkeletalMeshComponent* SkelMeshComp : SkelMeshComps)
	{
		SkelMeshComp->TickAnimation(DeltaTime, false);
		SkelMeshComp->RefreshBoneTransforms();
		SkelMeshComp->RefreshSlaveComponents();
		SkelMeshComp->UpdateComponentToWorld();
		SkelMeshComp->FinalizeBoneTransform();
		SkelMeshComp->MarkRenderTransformDirty();
		SkelMeshComp->MarkRenderDynamicDataDirty();
	}
	
	TickLiveLink(LiveLinkClient, SourceAndMode);

	StartCallback.ExecuteIfBound();
	for (int32 FrameCount = 1; FrameCount <= AnimationLength; ++FrameCount)
	{
		int32 LocalFrame = LocalStartFrame + FrameCount;

		for (IMovieSceneToolsAnimationBakeHelper* BakeHelper : BakeHelpers)
		{
			if (BakeHelper)
			{
				BakeHelper->PreEvaluation(MovieScene, LocalStartFrame);
			}
		}
		// This will call UpdateSkelPose on the skeletal mesh component to move bones based on animations in the matinee group
		AnimTrackAdapter.UpdateAnimation(LocalFrame);
		for (IMovieSceneToolsAnimationBakeHelper* BakeHelper : BakeHelpers)
		{
			if (BakeHelper)
			{
				BakeHelper->PostEvaluation(MovieScene, LocalStartFrame);
			}
		}

		//Live Link sourcer can show up at any time so we unfortunately need to check for it
		TickLiveLink(LiveLinkClient, SourceAndMode);

		// Update space bases so new animation position has an effect.
		for (USkeletalMeshComponent* SkelMeshComp : SkelMeshComps)
		{
			SkelMeshComp->TickAnimation(DeltaTime, false);

			SkelMeshComp->RefreshBoneTransforms();
			SkelMeshComp->RefreshSlaveComponents();
			SkelMeshComp->UpdateComponentToWorld();
			SkelMeshComp->FinalizeBoneTransform();
			SkelMeshComp->MarkRenderTransformDirty();
			SkelMeshComp->MarkRenderDynamicDataDirty();
		}

		TickCallback.ExecuteIfBound(DeltaTime);
=======
	else //no actor so check to see if there's a scene component
	{
		USceneComponent* SceneComponent = ActorSelection.Component.IsValid() ? Cast<USceneComponent>(ActorSelection.Component.Get()) : nullptr;
		if (SceneComponent)
		{
			GetSequenceSceneComponentWorldTransforms(SceneComponent, Player, InSequence, Template, Frames, OutTransforms);
		}

>>>>>>> 6bbb88c8
	}
}

<<<<<<< HEAD
	for (IMovieSceneToolsAnimationBakeHelper* BakeHelper : BakeHelpers)
	{
		if (BakeHelper)
		{
			BakeHelper->StopBaking(MovieScene);
		}
	}
	EndCallback.ExecuteIfBound();

	//now do any sequencer live link cleanup
	if (LiveLinkClient)
	{
		for (TPair<FGuid, ELiveLinkSourceMode>& Item : SourceAndMode)
=======
static void GetNonSequencerActorWorldTransforms(IMovieScenePlayer* Player, UMovieSceneSequence* InSequence, FMovieSceneSequenceIDRef Template, const FActorForWorldTransforms& ActorSelection, const TArray<FFrameNumber>& Frames, TArray<FTransform>& OutTransforms)
{
	FName SocketName = ActorSelection.SocketName;
	AActor* Actor = ActorSelection.Actor.Get();
	FActorForWorldTransforms NewActorSelection = ActorSelection;
	FTransform WorldTransform = FTransform::Identity;
	if (Actor)
	{
		do
>>>>>>> 6bbb88c8
		{
			FGuid ActorHandle = GetHandleToObject(Actor, InSequence, Player, Template,false);
			if (ActorHandle.IsValid() && Frames.Num() > 0)
			{
				if (InSequence->GetMovieScene()->FindTrack<UMovieScene3DTransformTrack>(ActorHandle))
				{
					GetSequencerActorWorldTransforms(Player, InSequence, Template, NewActorSelection, Frames, OutTransforms);
					for (FTransform& OutTransform : OutTransforms)
					{
						OutTransform = WorldTransform * OutTransform;
					}
					return;
				}
			}

<<<<<<< HEAD
	if (SequencerAlwaysSenedLiveLinkInterpolated.IsSet() && CVarAlwaysSendInterpolatedLiveLink)
=======
			if (Actor->GetRootComponent()->DoesSocketExist(SocketName))
			{
				WorldTransform = WorldTransform * Actor->GetRootComponent()->GetSocketTransform(SocketName);
			}
			else
			{
				WorldTransform = WorldTransform * Actor->GetRootComponent()->GetRelativeTransform();
			}
			SocketName = Actor->GetAttachParentSocketName();
			Actor = Actor->GetAttachParentActor();
			NewActorSelection.Actor = Actor;
			if (Actor)
			{
				NewActorSelection.SocketName = SocketName;
			}
		} while (Actor);
		//if we get to here world transform is what we want 
	}
	int32 NumFrames = Frames.Num() > 0 ? Frames.Num() : 1; //if no frames passed in we actually have one
	OutTransforms.SetNumUninitialized(NumFrames);
	for (FTransform& OutTransform : OutTransforms)
>>>>>>> 6bbb88c8
	{
		OutTransform = WorldTransform;
	}
}

<<<<<<< HEAD
bool MovieSceneToolHelpers::ExportToAnimSequence(UAnimSequence* AnimSequence, UAnimSeqExportOption* ExportOptions, UMovieScene* MovieScene, IMovieScenePlayer* Player,
	USkeletalMeshComponent* SkelMeshComp, FMovieSceneSequenceIDRef& Template, FMovieSceneSequenceTransform& RootToLocalTransform)
{
	FAnimRecorderInstance AnimationRecorder;
	FFrameRate SampleRate = MovieScene->GetDisplayRate();
	FInitAnimationCB InitCallback = FInitAnimationCB::CreateLambda([&AnimationRecorder,SampleRate,ExportOptions,SkelMeshComp,AnimSequence]
	{
		FAnimationRecordingSettings RecordingSettings;
		RecordingSettings.SampleRate = SampleRate.AsDecimal();
		RecordingSettings.InterpMode = ERichCurveInterpMode::RCIM_Cubic;
		RecordingSettings.TangentMode = ERichCurveTangentMode::RCTM_Auto;
		RecordingSettings.Length = 0;
		RecordingSettings.bRemoveRootAnimation = false;
		RecordingSettings.bCheckDeltaTimeAtBeginning = false;
		RecordingSettings.bRecordTransforms = ExportOptions->bExportTransforms;
		RecordingSettings.bRecordCurves = ExportOptions->bExportCurves;
		RecordingSettings.bRecordInWorldSpace = ExportOptions->bRecordInWorldSpace;
		AnimationRecorder.Init(SkelMeshComp, AnimSequence, nullptr, RecordingSettings);	
		});

	
	FStartAnimationCB StartCallback = FStartAnimationCB::CreateLambda([&AnimationRecorder]
	{
		AnimationRecorder.BeginRecording();
	});

	FTickAnimationCB TickCallback = FTickAnimationCB::CreateLambda([&AnimationRecorder](float DeltaTime)
	{
		AnimationRecorder.Update(DeltaTime);

	});

	FEndAnimationCB EndCallback = FEndAnimationCB::CreateLambda([&AnimationRecorder]
	{
			const bool bShowAnimationAssetCreatedToast = false;
			AnimationRecorder.FinishRecording(bShowAnimationAssetCreatedToast);
	});
	

	MovieSceneToolHelpers::BakeToSkelMeshToCallbacks(MovieScene,Player,
		SkelMeshComp, Template, RootToLocalTransform, ExportOptions,
		InitCallback, StartCallback, TickCallback, EndCallback);
	return true;
}

FSpawnableRestoreState::FSpawnableRestoreState(UMovieScene* MovieScene)
	: bWasChanged(false)
	, WeakMovieScene(MovieScene)
{
	for (int32 SpawnableIndex = 0; SpawnableIndex < WeakMovieScene->GetSpawnableCount(); ++SpawnableIndex)
	{
		FMovieSceneSpawnable& Spawnable = WeakMovieScene->GetSpawnable(SpawnableIndex);

		UMovieSceneSpawnTrack* SpawnTrack = WeakMovieScene->FindTrack<UMovieSceneSpawnTrack>(Spawnable.GetGuid());

		if (SpawnTrack && SpawnTrack->GetAllSections().Num() > 0)
		{
			// Start a transaction that will be undone later for the modifications to the spawn track
			if (!bWasChanged)
			{
				GEditor->BeginTransaction(NSLOCTEXT("MovieSceneToolHelpers", "SpwanableRestoreState", "SpawnableRestoreState"));
			}

			bWasChanged = true;
			
			// Spawnable could be in a subscene, so temporarily override it to persist throughout
			SpawnOwnershipMap.Add(Spawnable.GetGuid(), Spawnable.GetSpawnOwnership());
			Spawnable.SetSpawnOwnership(ESpawnOwnership::MasterSequence);

			UMovieSceneSpawnSection* SpawnSection = Cast<UMovieSceneSpawnSection>(SpawnTrack->GetAllSections()[0]);
			SpawnSection->Modify();
			SpawnSection->GetChannel().Reset();
			SpawnSection->GetChannel().SetDefault(true);
		}
	}

	if (bWasChanged)
	{
		GEditor->EndTransaction();
	}
}
FSpawnableRestoreState::~FSpawnableRestoreState()
=======
void MovieSceneToolHelpers::GetActorWorldTransforms(ISequencer* Sequencer, const FActorForWorldTransforms& ActorSelection, const TArray<FFrameNumber>& Frames, TArray<FTransform>& OutWorldTransforms)
{
	FMovieSceneSequenceIDRef Template = Sequencer->GetFocusedTemplateID();
	const bool bAvoidEvaluates = (Frames.Num() == 0) || (Frames.Num() == 1 && Frames[0] == Sequencer->GetLocalTime().Time.RoundToFrame());
	FGuid ObjectHandle = Sequencer->GetHandleToObject(ActorSelection.Actor.Get(), false);
	if (!bAvoidEvaluates && ObjectHandle.IsValid())
	{
		if (Sequencer->GetFocusedMovieSceneSequence()->GetMovieScene()->FindTrack<UMovieScene3DTransformTrack>(ObjectHandle))
		{
			GetSequencerActorWorldTransforms(Sequencer, Sequencer->GetFocusedMovieSceneSequence(), Template, ActorSelection, Frames, OutWorldTransforms);
			return;
		}
	}

	ObjectHandle = Sequencer->GetHandleToObject(ActorSelection.Component.Get(), false);
	if (!bAvoidEvaluates && ObjectHandle.IsValid())
	{
		if (Sequencer->GetFocusedMovieSceneSequence()->GetMovieScene()->FindTrack<UMovieScene3DTransformTrack>(ObjectHandle))
		{
			GetSequencerActorWorldTransforms(Sequencer, Sequencer->GetFocusedMovieSceneSequence(), Template, ActorSelection, Frames, OutWorldTransforms);
			return;
		}
	}
	if (bAvoidEvaluates)
	{
		TArray<FFrameNumber> NoFrame; //this will make sure we don't evaluate
		GetNonSequencerActorWorldTransforms(Sequencer, Sequencer->GetFocusedMovieSceneSequence(), Template, ActorSelection, NoFrame, OutWorldTransforms);
	}
	else
	{
		GetNonSequencerActorWorldTransforms(Sequencer, Sequencer->GetFocusedMovieSceneSequence(), Template, ActorSelection, Frames, OutWorldTransforms);
	}
}

void MovieSceneToolHelpers::SetOrAddKey(TMovieSceneChannelData<FMovieSceneFloatValue>& ChannelData, FFrameNumber Time, float Value)
>>>>>>> 6bbb88c8
{
	int32 ExistingIndex = ChannelData.FindKey(Time);
	if (ExistingIndex != INDEX_NONE)
	{
		FMovieSceneFloatValue& FloatValue = ChannelData.GetValues()[ExistingIndex]; //-V758
		FloatValue.Value = Value;
	}
	else
	{
		FMovieSceneFloatValue NewKey(Value);
		ERichCurveTangentWeightMode WeightedMode = RCTWM_WeightedNone;
		NewKey.InterpMode = ERichCurveInterpMode::RCIM_Cubic;
		NewKey.TangentMode = ERichCurveTangentMode::RCTM_Auto;
		NewKey.Tangent.ArriveTangent = 0.0f;
		NewKey.Tangent.LeaveTangent = 0.0f;
		NewKey.Tangent.TangentWeightMode = WeightedMode;
		NewKey.Tangent.ArriveTangentWeight = 0.0f;
		NewKey.Tangent.LeaveTangentWeight = 0.0f;
		ChannelData.AddKey(Time, NewKey);
	}
}

void MovieSceneToolHelpers::SetOrAddKey(TMovieSceneChannelData<FMovieSceneDoubleValue>& ChannelData, FFrameNumber Time, double Value)
{
	int32 ExistingIndex = ChannelData.FindKey(Time);
	if (ExistingIndex != INDEX_NONE)
	{
		FMovieSceneDoubleValue& DoubleValue = ChannelData.GetValues()[ExistingIndex]; //-V758
		DoubleValue.Value = Value;
	}
	else
	{
		FMovieSceneDoubleValue NewKey(Value);
		ERichCurveTangentWeightMode WeightedMode = RCTWM_WeightedNone;
		NewKey.InterpMode = ERichCurveInterpMode::RCIM_Cubic;
		NewKey.TangentMode = ERichCurveTangentMode::RCTM_Auto;
		NewKey.Tangent.ArriveTangent = 0.0f;
		NewKey.Tangent.LeaveTangent = 0.0f;
		NewKey.Tangent.TangentWeightMode = WeightedMode;
		NewKey.Tangent.ArriveTangentWeight = 0.0f;
		NewKey.Tangent.LeaveTangentWeight = 0.0f;
		ChannelData.AddKey(Time, NewKey);
	}
}

void MovieSceneToolHelpers::GetActorWorldTransforms(IMovieScenePlayer* Player, UMovieSceneSequence* InSequence, FMovieSceneSequenceIDRef Template, const FActorForWorldTransforms& ActorSelection, const TArray<FFrameNumber>& Frames, TArray<FTransform>& OutWorldTransforms)
{
	FGuid ActorHandle = GetHandleToObject(ActorSelection.Actor.Get(), InSequence, Player, Template,false);
	FGuid ComponentHandle = GetHandleToObject(ActorSelection.Component.Get(), InSequence, Player, Template,false);
	if (ActorHandle.IsValid() || ComponentHandle.IsValid())
	{
		//we can have handles but if they don't have a transform track the interrogator will return identity
		bool bHaveTransformTrack = false;
		if (ActorHandle.IsValid())
		{
			if (InSequence->GetMovieScene()->FindTrack<UMovieScene3DTransformTrack>(ActorHandle))
			{
				bHaveTransformTrack = true;
			}
		}
		if (ComponentHandle.IsValid())
		{
			if (InSequence->GetMovieScene()->FindTrack<UMovieScene3DTransformTrack>(ComponentHandle))
			{
				bHaveTransformTrack = true;
			}
		}
		if (bHaveTransformTrack)
		{
			GetSequencerActorWorldTransforms(Player, InSequence, Template, ActorSelection, Frames, OutWorldTransforms);
		}
		else
		{
			GetNonSequencerActorWorldTransforms(Player, InSequence, Template, ActorSelection, Frames, OutWorldTransforms);
		}
	}
	else
	{
		GetNonSequencerActorWorldTransforms(Player, InSequence, Template, ActorSelection, Frames, OutWorldTransforms);
	}
}

<<<<<<< HEAD
	// Restore modified spawned sections
	bool bOrigSquelchTransactionNotification = GEditor->bSquelchTransactionNotification;
	GEditor->bSquelchTransactionNotification = true;
	GEditor->UndoTransaction(false);
	GEditor->bSquelchTransactionNotification = bOrigSquelchTransactionNotification;
}


void MovieSceneToolHelpers::GetParents(TArray<const UObject*>& Parents, const UObject* InObject)
{
	const AActor* Actor = Cast<AActor>(InObject);
	if (Actor)
	{
		Parents.Emplace(Actor);
		const AActor* ParentActor = Actor->GetAttachParentActor();
		if (ParentActor)
		{
			GetParents(Parents, ParentActor);
		}
	}
}
/** This is not that scalable moving forward with stuff like the control rig , need a better caching solution there */
bool MovieSceneToolHelpers::GetParentTM(FTransform& CurrentRefTM, const TSharedPtr<ISequencer>& Sequencer, UObject* ParentObject, FFrameTime KeyTime)
{
	UMovieSceneSequence* Sequence = Sequencer->GetFocusedMovieSceneSequence();
	if (!Sequence)
	{
		return false;
	}

	FGuid ObjectBinding = Sequencer->FindCachedObjectId(*ParentObject, Sequencer->GetFocusedTemplateID());
	if (!ObjectBinding.IsValid())
	{
		return false;
	}

	const FMovieSceneBinding* Binding = Sequence->GetMovieScene()->FindBinding(ObjectBinding);
	if (!Binding)
	{
		return false;
	}
	//TODO this doesn't handle blended sections at all
	for (const UMovieSceneTrack* Track : Binding->GetTracks())
	{
		const UMovieScene3DTransformTrack* TransformTrack = Cast<UMovieScene3DTransformTrack>(Track);
		if (!TransformTrack)
		{
			continue;
		}

		//we used to loop between sections here and only evaluate if we are in a section, this will give us wrong transfroms though
		//when in between or outside of the section range. We still want to evaluate, though it is heavy.

		const FMovieSceneEvaluationTrack* EvalTrack = MovieSceneToolHelpers::GetEvaluationTrack(Sequencer.Get(), TransformTrack->GetSignature());
		if (EvalTrack)
		{
			FVector ParentKeyPos;
			FRotator ParentKeyRot;
			GetLocationAtTime(EvalTrack, ParentObject, KeyTime, ParentKeyPos, ParentKeyRot, Sequencer);
			CurrentRefTM = FTransform(ParentKeyRot, ParentKeyPos);
			return true;
		}

	}

	return false;
}

FTransform MovieSceneToolHelpers::GetRefFrameFromParents(const TSharedPtr<ISequencer>& Sequencer, const TArray<const UObject*>& Parents, FFrameTime KeyTime)
{
	FTransform RefTM = FTransform::Identity;
	FTransform ParentRefTM = FTransform::Identity;

	for (const UObject* Object : Parents)
	{
		const AActor* Actor = Cast<AActor>(Object);
		if (Actor != nullptr)
		{
			if (Actor->GetRootComponent() != nullptr && Actor->GetRootComponent()->GetAttachParent() != nullptr)
			{
				//Always get local ref tm since we don't know which parent is in the sequencer or not.
				if (!GetParentTM(ParentRefTM, Sequencer, Actor->GetRootComponent()->GetAttachParent()->GetOwner(), KeyTime))
				{
					AActor* Parent = Actor->GetRootComponent()->GetAttachParent()->GetOwner();
					if (Parent && Parent->GetRootComponent())
					{
						ParentRefTM = Parent->GetRootComponent()->GetRelativeTransform();
					}
					else
					{
						continue;
					}
				}
				RefTM = ParentRefTM * RefTM;
			}
		}
		else
		{
			const USceneComponent* SceneComponent = Cast<USceneComponent>(Object);
			FTransform CurrentRefTM = FTransform::Identity;
			UObject* ParentObject = SceneComponent->GetAttachParent() == SceneComponent->GetOwner()->GetRootComponent() ? static_cast<UObject*>(SceneComponent->GetOwner()) : SceneComponent->GetAttachParent();

			if (SceneComponent->GetAttachParent() != nullptr)
			{
				if (!GetParentTM(CurrentRefTM, Sequencer, ParentObject, KeyTime))
				{
					CurrentRefTM = RefTM * SceneComponent->GetAttachParent()->GetRelativeTransform();
				}
			}
			RefTM = CurrentRefTM * RefTM;
		}
	}
	return RefTM;
}

void MovieSceneToolHelpers::GetLocationAtTime(const FMovieSceneEvaluationTrack* Track, UObject* Object, FFrameTime KeyTime, FVector& KeyPos, FRotator& KeyRot, const TSharedPtr<ISequencer>& Sequencer)
{
	// ~~~~~~~~~~~~~~~~~~~~~~~~~~~~~~~~~~~~~~~~~~~~~~~~~~~~~~~~~~~~~~~~~~~~~~~~~~~~~~~~~~
	// TODO: Reimplement trajectory rendering
	// ~~~~~~~~~~~~~~~~~~~~~~~~~~~~~~~~~~~~~~~~~~~~~~~~~~~~~~~~~~~~~~~~~~~~~~~~~~~~~~~~~~
	UE_MOVIESCENE_TODO(Reimplement trajectory rendering)
}
=======
>>>>>>> 6bbb88c8
<|MERGE_RESOLUTION|>--- conflicted
+++ resolved
@@ -83,10 +83,7 @@
 #include "Channels/MovieSceneIntegerChannel.h"
 #include "Channels/MovieSceneByteChannel.h"
 #include "Framework/MultiBox/MultiBoxBuilder.h"
-<<<<<<< HEAD
-=======
 #include "EntitySystem/Interrogation/MovieSceneInterrogationLinker.h"
->>>>>>> 6bbb88c8
 
 /* FSkelMeshRecorder
  ***********/
@@ -946,11 +943,7 @@
 	}
 }
 
-<<<<<<< HEAD
-static FGuid GetHandleToObject(UObject* InObject, UMovieSceneSequence* InSequence, IMovieScenePlayer* Player, FMovieSceneSequenceIDRef TemplateID)
-=======
 static FGuid GetHandleToObject(UObject* InObject, UMovieSceneSequence* InSequence, IMovieScenePlayer* Player, FMovieSceneSequenceIDRef TemplateID, bool bCreateIfMissing = true)
->>>>>>> 6bbb88c8
 {
 	UMovieScene* MovieScene = InSequence->GetMovieScene();
 
@@ -983,21 +976,98 @@
 		return PropertyOwnerGuid;
 	}
 
-<<<<<<< HEAD
-	// Otherwise, create a possessable for this object. Note this will handle creating the parent possessables if this is a component.
-	PropertyOwnerGuid = InSequence->CreatePossessable(InObject);
-=======
 	if (bCreateIfMissing)
 	{
 		// Otherwise, create a possessable for this object. Note this will handle creating the parent possessables if this is a component.
 		PropertyOwnerGuid = InSequence->CreatePossessable(InObject);
 	}
->>>>>>> 6bbb88c8
 	
 	return PropertyOwnerGuid;
 }
 
-<<<<<<< HEAD
+template<typename TrackType, typename ChannelType>
+bool ImportFBXPropertyToPropertyTrack(UMovieScene* MovieScene, const FGuid PropertyOwnerGuid, const FMovieSceneToolsFbxSettings& FbxSetting, FRichCurve& Source)
+{
+	TrackType* PropertyTrack = MovieScene->FindTrack<TrackType>(PropertyOwnerGuid, *FbxSetting.PropertyPath.PropertyName);
+	if (!PropertyTrack)
+	{
+		MovieScene->Modify();
+		PropertyTrack = MovieScene->AddTrack<TrackType>(PropertyOwnerGuid);
+		PropertyTrack->SetPropertyNameAndPath(*FbxSetting.PropertyPath.PropertyName, *FbxSetting.PropertyPath.PropertyName);
+	}
+
+	if (!PropertyTrack)
+	{
+		return false;
+	}
+
+	PropertyTrack->Modify();
+	PropertyTrack->RemoveAllAnimationData();
+
+	FFrameRate FrameRate = PropertyTrack->template GetTypedOuter<UMovieScene>()->GetTickResolution();
+
+	bool bSectionAdded = false;
+	UMovieSceneSection* Section = Cast<UMovieSceneSection>(PropertyTrack->FindOrAddSection(0, bSectionAdded));
+	if (!Section)
+	{
+		return false;
+	}
+
+	Section->Modify();
+
+	if (bSectionAdded)
+	{
+		Section->SetRange(TRange<FFrameNumber>::All());
+	}
+
+	ChannelType* Channel = Section->GetChannelProxy().GetChannel<ChannelType>(0);
+	TMovieSceneChannelData<typename ChannelType::ChannelValueType> ChannelData = Channel->GetData();
+
+	ChannelData.Reset();
+	double DecimalRate = FrameRate.AsDecimal();
+
+	for (auto SourceIt = Source.GetKeyHandleIterator(); SourceIt; ++SourceIt)
+	{
+		FRichCurveKey &Key = Source.GetKey(*SourceIt);
+		float ArriveTangent = Key.ArriveTangent;
+		FKeyHandle PrevKeyHandle = Source.GetPreviousKey(*SourceIt);
+		if (Source.IsKeyHandleValid(PrevKeyHandle))
+		{
+			FRichCurveKey &PrevKey = Source.GetKey(PrevKeyHandle);
+			ArriveTangent = ArriveTangent / (Key.Time - PrevKey.Time);
+
+		}
+		float LeaveTangent = Key.LeaveTangent;
+		FKeyHandle NextKeyHandle = Source.GetNextKey(*SourceIt);
+		if (Source.IsKeyHandleValid(NextKeyHandle))
+		{
+			FRichCurveKey &NextKey = Source.GetKey(NextKeyHandle);
+			LeaveTangent = LeaveTangent / (NextKey.Time - Key.Time);
+		}
+
+		FFrameNumber KeyTime = (Key.Time * FrameRate).RoundToFrame();
+		FMatineeImportTools::SetOrAddKey(ChannelData, KeyTime, Key.Value, ArriveTangent, LeaveTangent,
+				MovieSceneToolHelpers::RichCurveInterpolationToMatineeInterpolation(Key.InterpMode, Key.TangentMode), FrameRate, Key.TangentWeightMode,
+				Key.ArriveTangentWeight, Key.LeaveTangentWeight);
+
+	}
+
+	Channel->AutoSetTangents();
+
+	const UMovieSceneUserImportFBXSettings* ImportFBXSettings = GetDefault<UMovieSceneUserImportFBXSettings>();
+
+	if (ImportFBXSettings->bReduceKeys)
+	{
+		FKeyDataOptimizationParams Params;
+		Params.Tolerance = ImportFBXSettings->ReduceKeysTolerance;
+		Params.DisplayRate = FrameRate;
+		Params.bAutoSetInterpolation = true; //we use this to perform the AutoSetTangents after the keys are reduced.
+		Channel->Optimize(Params);
+	}
+
+	return true;
+}
+
 bool ImportFBXProperty(FString NodeName, FString AnimatedPropertyName, FGuid ObjectBinding, UnFbx::FFbxCurvesAPI& CurveAPI, UMovieSceneSequence* InSequence, IMovieScenePlayer* Player, FMovieSceneSequenceIDRef TemplateID)
 {
 	UMovieScene* MovieScene = InSequence->GetMovieScene();
@@ -1015,108 +1085,6 @@
 	}
 
 	const UMovieSceneToolsProjectSettings* ProjectSettings = GetDefault<UMovieSceneToolsProjectSettings>();
-=======
-template<typename TrackType, typename ChannelType>
-bool ImportFBXPropertyToPropertyTrack(UMovieScene* MovieScene, const FGuid PropertyOwnerGuid, const FMovieSceneToolsFbxSettings& FbxSetting, FRichCurve& Source)
-{
-	TrackType* PropertyTrack = MovieScene->FindTrack<TrackType>(PropertyOwnerGuid, *FbxSetting.PropertyPath.PropertyName);
-	if (!PropertyTrack)
-	{
-		MovieScene->Modify();
-		PropertyTrack = MovieScene->AddTrack<TrackType>(PropertyOwnerGuid);
-		PropertyTrack->SetPropertyNameAndPath(*FbxSetting.PropertyPath.PropertyName, *FbxSetting.PropertyPath.PropertyName);
-	}
-
-	if (!PropertyTrack)
-	{
-		return false;
-	}
-
-	PropertyTrack->Modify();
-	PropertyTrack->RemoveAllAnimationData();
-
-	FFrameRate FrameRate = PropertyTrack->template GetTypedOuter<UMovieScene>()->GetTickResolution();
-
-	bool bSectionAdded = false;
-	UMovieSceneSection* Section = Cast<UMovieSceneSection>(PropertyTrack->FindOrAddSection(0, bSectionAdded));
-	if (!Section)
-	{
-		return false;
-	}
-
-	Section->Modify();
-
-	if (bSectionAdded)
-	{
-		Section->SetRange(TRange<FFrameNumber>::All());
-	}
-
-	ChannelType* Channel = Section->GetChannelProxy().GetChannel<ChannelType>(0);
-	TMovieSceneChannelData<typename ChannelType::ChannelValueType> ChannelData = Channel->GetData();
-
-	ChannelData.Reset();
-	double DecimalRate = FrameRate.AsDecimal();
-
-	for (auto SourceIt = Source.GetKeyHandleIterator(); SourceIt; ++SourceIt)
-	{
-		FRichCurveKey &Key = Source.GetKey(*SourceIt);
-		float ArriveTangent = Key.ArriveTangent;
-		FKeyHandle PrevKeyHandle = Source.GetPreviousKey(*SourceIt);
-		if (Source.IsKeyHandleValid(PrevKeyHandle))
-		{
-			FRichCurveKey &PrevKey = Source.GetKey(PrevKeyHandle);
-			ArriveTangent = ArriveTangent / (Key.Time - PrevKey.Time);
-
-		}
-		float LeaveTangent = Key.LeaveTangent;
-		FKeyHandle NextKeyHandle = Source.GetNextKey(*SourceIt);
-		if (Source.IsKeyHandleValid(NextKeyHandle))
-		{
-			FRichCurveKey &NextKey = Source.GetKey(NextKeyHandle);
-			LeaveTangent = LeaveTangent / (NextKey.Time - Key.Time);
-		}
-
-		FFrameNumber KeyTime = (Key.Time * FrameRate).RoundToFrame();
-		FMatineeImportTools::SetOrAddKey(ChannelData, KeyTime, Key.Value, ArriveTangent, LeaveTangent,
-				MovieSceneToolHelpers::RichCurveInterpolationToMatineeInterpolation(Key.InterpMode, Key.TangentMode), FrameRate, Key.TangentWeightMode,
-				Key.ArriveTangentWeight, Key.LeaveTangentWeight);
-
-	}
-
-	Channel->AutoSetTangents();
-
->>>>>>> 6bbb88c8
-	const UMovieSceneUserImportFBXSettings* ImportFBXSettings = GetDefault<UMovieSceneUserImportFBXSettings>();
-
-	if (ImportFBXSettings->bReduceKeys)
-	{
-		FKeyDataOptimizationParams Params;
-		Params.Tolerance = ImportFBXSettings->ReduceKeysTolerance;
-		Params.DisplayRate = FrameRate;
-		Params.bAutoSetInterpolation = true; //we use this to perform the AutoSetTangents after the keys are reduced.
-		Channel->Optimize(Params);
-	}
-
-	return true;
-}
-
-bool ImportFBXProperty(FString NodeName, FString AnimatedPropertyName, FGuid ObjectBinding, UnFbx::FFbxCurvesAPI& CurveAPI, UMovieSceneSequence* InSequence, IMovieScenePlayer* Player, FMovieSceneSequenceIDRef TemplateID)
-{
-	UMovieScene* MovieScene = InSequence->GetMovieScene();
-
-	const int32 ChannelIndex = 0;
-	const int32 CompositeIndex = 0;
-	FRichCurve Source;
-	const bool bNegative = false;
-	CurveAPI.GetCurveDataForSequencer(NodeName, AnimatedPropertyName, ChannelIndex, CompositeIndex, Source, bNegative);
-
-	// First, see if any of the custom importers can import this named property
-	if (FMovieSceneToolsModule::Get().ImportAnimatedProperty(AnimatedPropertyName, Source, ObjectBinding, MovieScene))
-	{
-		return true;
-	}
-
-	const UMovieSceneToolsProjectSettings* ProjectSettings = GetDefault<UMovieSceneToolsProjectSettings>();
 
 	TArrayView<TWeakObjectPtr<>> BoundObjects = Player->FindBoundObjects(ObjectBinding, TemplateID);
 
@@ -1158,14 +1126,6 @@
 				continue;
 			}
 
-<<<<<<< HEAD
-			UMovieSceneFloatTrack* FloatTrack = MovieScene->FindTrack<UMovieSceneFloatTrack>(PropertyOwnerGuid, *FbxSetting.PropertyPath.PropertyName);
-			if (!FloatTrack)
-			{
-				MovieScene->Modify();
-				FloatTrack = MovieScene->AddTrack<UMovieSceneFloatTrack>(PropertyOwnerGuid);
-				FloatTrack->SetPropertyNameAndPath(*FbxSetting.PropertyPath.PropertyName, *FbxSetting.PropertyPath.PropertyName);
-=======
 			bool bImported = false;
 			switch (FbxSetting.PropertyType)
 			{
@@ -1175,75 +1135,9 @@
 				case EMovieSceneToolsPropertyTrackType::DoubleTrack:
 					bImported = ImportFBXPropertyToPropertyTrack<UMovieSceneDoubleTrack, FMovieSceneDoubleChannel>(MovieScene, PropertyOwnerGuid, FbxSetting, Source);
 					break;
->>>>>>> 6bbb88c8
 			}
 			if (bImported)
 			{
-<<<<<<< HEAD
-				FloatTrack->Modify();
-				FloatTrack->RemoveAllAnimationData();
-
-				FFrameRate FrameRate = FloatTrack->GetTypedOuter<UMovieScene>()->GetTickResolution();
-
-				bool bSectionAdded = false;
-				UMovieSceneFloatSection* FloatSection = Cast<UMovieSceneFloatSection>(FloatTrack->FindOrAddSection(0, bSectionAdded));
-				if (!FloatSection)
-				{
-					continue;
-				}
-
-				FloatSection->Modify();
-
-				if (bSectionAdded)
-				{
-					FloatSection->SetRange(TRange<FFrameNumber>::All());
-				}
-
-				FMovieSceneFloatChannel* Channel = FloatSection->GetChannelProxy().GetChannel<FMovieSceneFloatChannel>(0);
-				TMovieSceneChannelData<FMovieSceneFloatValue> ChannelData = Channel->GetData();
-
-				ChannelData.Reset();
-				double DecimalRate = FrameRate.AsDecimal();
-
-				for (auto SourceIt = Source.GetKeyHandleIterator(); SourceIt; ++SourceIt)
-				{
-					FRichCurveKey &Key = Source.GetKey(*SourceIt);
-					float ArriveTangent = Key.ArriveTangent;
-					FKeyHandle PrevKeyHandle = Source.GetPreviousKey(*SourceIt);
-					if (Source.IsKeyHandleValid(PrevKeyHandle))
-					{
-						FRichCurveKey &PrevKey = Source.GetKey(PrevKeyHandle);
-						ArriveTangent = ArriveTangent / (Key.Time - PrevKey.Time);
-
-					}
-					float LeaveTangent = Key.LeaveTangent;
-					FKeyHandle NextKeyHandle = Source.GetNextKey(*SourceIt);
-					if (Source.IsKeyHandleValid(NextKeyHandle))
-					{
-						FRichCurveKey &NextKey = Source.GetKey(NextKeyHandle);
-						LeaveTangent = LeaveTangent / (NextKey.Time - Key.Time);
-					}
-
-					FFrameNumber KeyTime = (Key.Time * FrameRate).RoundToFrame();
-					FMatineeImportTools::SetOrAddKey(ChannelData, KeyTime, Key.Value, ArriveTangent, LeaveTangent,
-						MovieSceneToolHelpers::RichCurveInterpolationToMatineeInterpolation(Key.InterpMode, Key.TangentMode), FrameRate, Key.TangentWeightMode,
-						Key.ArriveTangentWeight, Key.LeaveTangentWeight);
-
-				}
-
-				Channel->AutoSetTangents();
-
-				if (ImportFBXSettings->bReduceKeys)
-				{
-					FKeyDataOptimizationParams Params;
-					Params.Tolerance = ImportFBXSettings->ReduceKeysTolerance;
-					Params.DisplayRate = FrameRate;
-					Params.bAutoSetInterpolation = true; //we use this to perform the AutoSetTangents after the keys are reduced.
-					Channel->Optimize(Params);
-				}
-
-=======
->>>>>>> 6bbb88c8
 				return true;
 			}
 		}
@@ -1311,12 +1205,8 @@
 	}
 }
 
-<<<<<<< HEAD
-void ImportTransformChannel(const FRichCurve& Source, FMovieSceneFloatChannel* Dest, FFrameRate DestFrameRate, bool bNegateTangents, bool bClearChannel,FFrameNumber StartFrame = 0, bool bNegateValue = false)
-=======
 template<typename ChannelType>
 void ImportTransformChannelToBezierChannel(const FRichCurve& Source, ChannelType* Dest, FFrameRate DestFrameRate, bool bNegateTangents, bool bClearChannel,FFrameNumber StartFrame = 0, bool bNegateValue = false)
->>>>>>> 6bbb88c8
 {
 	// If there are no keys, don't clear the existing channel
 	if (!Source.GetNumKeys())
@@ -1324,11 +1214,7 @@
 		return;
 	}
 
-<<<<<<< HEAD
-	TMovieSceneChannelData<FMovieSceneFloatValue> ChannelData = Dest->GetData();
-=======
 	TMovieSceneChannelData<typename ChannelType::ChannelValueType> ChannelData = Dest->GetData();
->>>>>>> 6bbb88c8
 
 	if (bClearChannel)
 	{
@@ -1350,7 +1236,6 @@
 		FMatineeImportTools::SetOrAddKey(ChannelData, KeyTime + StartFrame, Value, ArriveTangent, LeaveTangent,
 			MovieSceneToolHelpers::RichCurveInterpolationToMatineeInterpolation(Key.InterpMode, Key.TangentMode), DestFrameRate, Key.TangentWeightMode,
 			Key.ArriveTangentWeight, Key.LeaveTangentWeight);
-<<<<<<< HEAD
 
 	}
 
@@ -1366,6 +1251,16 @@
 	}
 }
 
+void ImportTransformChannelToDouble(const FRichCurve& Source, FMovieSceneDoubleChannel* Dest, FFrameRate DestFrameRate, bool bNegateTangents, bool bClearChannel, FFrameNumber StartFrame = 0, bool bNegateValue = false)
+{
+	ImportTransformChannelToBezierChannel(Source, Dest, DestFrameRate, bNegateTangents, bClearChannel, StartFrame, bNegateValue);
+}
+
+void ImportTransformChannelToFloat(const FRichCurve& Source, FMovieSceneFloatChannel* Dest, FFrameRate DestFrameRate, bool bNegateTangents, bool bClearChannel, FFrameNumber StartFrame = 0, bool bNegateValue = false)
+{
+	ImportTransformChannelToBezierChannel(Source, Dest, DestFrameRate, bNegateTangents, bClearChannel, StartFrame, bNegateValue);
+}
+
 void ImportTransformChannelToBool(const FRichCurve& Source, FMovieSceneBoolChannel* Dest, FFrameRate DestFrameRate, bool bClearChannel, FFrameNumber StartFrame)
 {
 	// If there are no keys, don't clear the existing channel
@@ -1424,1302 +1319,6 @@
 	}
 }
 
-
-void ImportTransformChannelToInteger(const FRichCurve& Source, FMovieSceneIntegerChannel* Dest, FFrameRate DestFrameRate, bool bClearChannel, FFrameNumber StartFrame)
-{
-	// If there are no keys, don't clear the existing channel
-	if (!Source.GetNumKeys())
-	{
-		return;
-	}
-
-	TMovieSceneChannelData<int32> ChannelData = Dest->GetData();
-
-	if (bClearChannel)
-	{
-		ChannelData.Reset();
-	}
-	for (auto SourceIt = Source.GetKeyHandleIterator(); SourceIt; ++SourceIt)
-	{
-		const FRichCurveKey Key = Source.GetKey(*SourceIt);
-		int32 Value = (int32)Key.Value;
-
-		FFrameNumber KeyTime = (Key.Time * DestFrameRate).RoundToFrame();
-
-		KeyTime += StartFrame;
-		if (ChannelData.FindKey(KeyTime) == INDEX_NONE)
-		{
-			ChannelData.AddKey(KeyTime, Value);
-		} //todo need to do a set here?
-	}
-}
-
-void SetChannelValue(FMovieSceneFloatChannel* Channel, FMovieSceneBoolChannel *BoolChannel, FMovieSceneByteChannel *EnumChannel, FMovieSceneIntegerChannel* IntegerChannel,
-	FFrameRate FrameRate, FFrameNumber StartFrame,
-	FControlRigChannelEnum ChannelEnum, UMovieSceneUserImportFBXControlRigSettings* ImportFBXControlRigSettings,
-	FTransform& DefaultTransform,
-	FRichCurve& TranslationX, FRichCurve& TranslationY, FRichCurve& TranslationZ,
-	FRichCurve& EulerRotationX, FRichCurve& EulerRotationY, FRichCurve& EulerRotationZ,
-	FRichCurve& ScaleX, FRichCurve& ScaleY, FRichCurve& ScaleZ)
-{
-	FVector Location = DefaultTransform.GetLocation(), Rotation = DefaultTransform.GetRotation().Euler(), Scale3D = DefaultTransform.GetScale3D();
-
-	for (FControlToTransformMappings& Mapping: ImportFBXControlRigSettings->ControlChannelMappings)
-	{
-		if (ChannelEnum == Mapping.ControlChannel)
-		{
-			bool bNegate = Mapping.bNegate;
-			if (Mapping.FBXChannel == FTransformChannelEnum::TranslateX)
-			{
-				if (ChannelEnum == FControlRigChannelEnum::Bool && BoolChannel)
-				{
-					bool bDefault = Location.X == 0.0 ? false : true;
-					BoolChannel->SetDefault(bDefault);
-					ImportTransformChannelToBool(TranslationX, BoolChannel, FrameRate, false, StartFrame);
-				}
-				else if (ChannelEnum == FControlRigChannelEnum::Enum && EnumChannel)
-				{
-					uint8 bDefault = (uint8)bNegate ? -Location.X : Location.X;
-					EnumChannel->SetDefault(bDefault);
-					ImportTransformChannelToEnum(TranslationX, EnumChannel, FrameRate, false, StartFrame);
-				}
-				else if (ChannelEnum == FControlRigChannelEnum::Integer && IntegerChannel)
-				{
-					int32 bDefault = (int32)bNegate ? -Location.X : Location.X;
-					IntegerChannel->SetDefault(bDefault);
-					ImportTransformChannelToInteger(TranslationX, IntegerChannel, FrameRate, false, StartFrame);
-				}
-				else if (Channel)
-				{
-					float Default = bNegate ? -Location.X : Location.X;
-					Channel->SetDefault(Default);
-					ImportTransformChannel(TranslationX, Channel, FrameRate, false, false, StartFrame, bNegate);
-				}
-			}
-			else if (Mapping.FBXChannel == FTransformChannelEnum::TranslateY)
-			{
-				if (ChannelEnum == FControlRigChannelEnum::Bool && BoolChannel)
-				{
-					bool bDefault = Location.Y == 0.0 ? false : true;
-					BoolChannel->SetDefault(bDefault);
-					ImportTransformChannelToBool(TranslationY, BoolChannel, FrameRate, false, StartFrame);
-				}
-				else if (ChannelEnum == FControlRigChannelEnum::Enum && EnumChannel)
-				{
-					uint8 bDefault = (uint8)bNegate ? -Location.Y : Location.Y;
-					EnumChannel->SetDefault(bDefault);
-					ImportTransformChannelToEnum(TranslationY, EnumChannel, FrameRate, false, StartFrame);
-				}
-				else if (ChannelEnum == FControlRigChannelEnum::Integer && IntegerChannel)
-				{
-					int32 bDefault = (int32)bNegate ? -Location.Y : Location.Y;
-					IntegerChannel->SetDefault(bDefault);
-					ImportTransformChannelToInteger(TranslationY, IntegerChannel, FrameRate, false, StartFrame);
-				}
-				else if (Channel)
-				{
-					bNegate = !bNegate;
-					float Default = bNegate ? -Location.Y : Location.Y;
-					Channel->SetDefault(Default);
-					ImportTransformChannel(TranslationY, Channel, FrameRate, false, false, StartFrame, bNegate);
-				}
-			}
-			else if (Mapping.FBXChannel == FTransformChannelEnum::TranslateZ)
-			{
-				if (ChannelEnum == FControlRigChannelEnum::Bool && BoolChannel)
-				{
-					bool bDefault = Location.Z == 0.0 ? false : true;
-					BoolChannel->SetDefault(bDefault);
-					ImportTransformChannelToBool(TranslationZ, BoolChannel, FrameRate, false, StartFrame);
-				}
-				else if (ChannelEnum == FControlRigChannelEnum::Enum && EnumChannel)
-				{
-					uint8 bDefault = (uint8)bNegate ? -Location.Z : Location.Z;
-					EnumChannel->SetDefault(bDefault);
-					ImportTransformChannelToEnum(TranslationZ, EnumChannel, FrameRate, false, StartFrame);
-				}
-				else if (ChannelEnum == FControlRigChannelEnum::Integer && IntegerChannel)
-				{
-					int32 bDefault = (int32)bNegate ? -Location.Z : Location.Z;
-					IntegerChannel->SetDefault(bDefault);
-					ImportTransformChannelToInteger(TranslationZ, IntegerChannel, FrameRate, false, StartFrame);
-				}
-				else if (Channel)
-				{
-					float Default = bNegate ? -Location.Z : Location.Z;
-					Channel->SetDefault(Default);
-					ImportTransformChannel(TranslationZ, Channel, FrameRate, false, false, StartFrame, bNegate);
-				}
-			}
-			else if (Mapping.FBXChannel == FTransformChannelEnum::RotateX)
-			{
-				if (ChannelEnum == FControlRigChannelEnum::Bool && BoolChannel)
-				{
-					bool bDefault = Rotation.X == 0.0 ? false : true;
-					BoolChannel->SetDefault(bDefault);
-					ImportTransformChannelToBool(EulerRotationX, BoolChannel, FrameRate, false, StartFrame);
-				}
-				else if (ChannelEnum == FControlRigChannelEnum::Enum && EnumChannel)
-				{
-					uint8 bDefault = (uint8)bNegate ? -Rotation.X : Rotation.X;
-					EnumChannel->SetDefault(bDefault);
-					ImportTransformChannelToEnum(EulerRotationX, EnumChannel, FrameRate, false, StartFrame);
-				}
-				else if (ChannelEnum == FControlRigChannelEnum::Integer && IntegerChannel)
-				{
-					int32 bDefault = (int32)bNegate ? -Rotation.X : Rotation.X;
-					IntegerChannel->SetDefault(bDefault);
-					ImportTransformChannelToInteger(EulerRotationX, IntegerChannel, FrameRate, false, StartFrame);
-				}
-				else if (Channel)
-				{
-					float Default = bNegate ? -Rotation.X : Rotation.X;
-					Channel->SetDefault(Default);
-					ImportTransformChannel(EulerRotationX, Channel, FrameRate, false, false, StartFrame, bNegate);
-				}
-			}
-			else if (Mapping.FBXChannel == FTransformChannelEnum::RotateY)
-			{
-				if (ChannelEnum == FControlRigChannelEnum::Bool && BoolChannel)
-				{
-					bool bDefault = Rotation.Y == 0.0 ? false : true;
-					BoolChannel->SetDefault(bDefault);
-					ImportTransformChannelToBool(EulerRotationY, BoolChannel, FrameRate, false, StartFrame);
-				}
-				else if (ChannelEnum == FControlRigChannelEnum::Enum && EnumChannel)
-				{
-					uint8 bDefault = (uint8)bNegate ? -Rotation.Y : Rotation.Y;
-					EnumChannel->SetDefault(bDefault);
-					ImportTransformChannelToEnum(EulerRotationY, EnumChannel, FrameRate, false, StartFrame);
-				}
-				else if (ChannelEnum == FControlRigChannelEnum::Integer && IntegerChannel)
-				{
-					int32 bDefault = (int32)bNegate ? -Rotation.Y : Rotation.Y;
-					IntegerChannel->SetDefault(bDefault);
-					ImportTransformChannelToInteger(EulerRotationY, IntegerChannel, FrameRate, false, StartFrame);
-				}
-				else if (Channel)
-				{
-					float Default = bNegate ? -Rotation.Y : Rotation.Y;
-					Channel->SetDefault(Default);
-					ImportTransformChannel(EulerRotationY, Channel, FrameRate, false, false, StartFrame, bNegate);
-				}
-			}
-			else if (Mapping.FBXChannel == FTransformChannelEnum::RotateZ)
-			{
-				if (ChannelEnum == FControlRigChannelEnum::Bool && BoolChannel)
-				{
-					bool bDefault = Rotation.Z == 0.0 ? false : true;
-					BoolChannel->SetDefault(bDefault);
-					ImportTransformChannelToBool(EulerRotationZ, BoolChannel, FrameRate, false, StartFrame);
-				}
-				else if (ChannelEnum == FControlRigChannelEnum::Enum && EnumChannel)
-				{
-					uint8 bDefault = (uint8)bNegate ? -Rotation.Z : Rotation.Z;
-					EnumChannel->SetDefault(bDefault);
-					ImportTransformChannelToEnum(EulerRotationZ, EnumChannel, FrameRate, false, StartFrame);
-				}
-				else if (ChannelEnum == FControlRigChannelEnum::Integer && IntegerChannel)
-				{
-					int32 bDefault = (int32)bNegate ? -Rotation.Z : Rotation.Z;
-					IntegerChannel->SetDefault(bDefault);
-					ImportTransformChannelToInteger(EulerRotationZ, IntegerChannel, FrameRate, false, StartFrame);
-				}
-				else if (Channel)
-				{
-					float Default = bNegate ? -Rotation.Z : Rotation.Z;
-					Channel->SetDefault(Default);
-					ImportTransformChannel(EulerRotationZ, Channel, FrameRate, false, false, StartFrame, bNegate);
-				}
-			}
-			else if (Mapping.FBXChannel == FTransformChannelEnum::ScaleX)
-			{
-				if (ChannelEnum == FControlRigChannelEnum::Bool && BoolChannel)
-				{
-					bool bDefault = Scale3D.X == 0.0 ? false : true;
-					BoolChannel->SetDefault(bDefault);
-					ImportTransformChannelToBool(ScaleX, BoolChannel, FrameRate, false, StartFrame);
-				}
-				else if (ChannelEnum == FControlRigChannelEnum::Enum && EnumChannel)
-				{
-					uint8 bDefault = (uint8)bNegate ? -Scale3D.X : Scale3D.X;
-					EnumChannel->SetDefault(bDefault);
-					ImportTransformChannelToEnum(ScaleX, EnumChannel, FrameRate, false, StartFrame);
-				}
-				else if (ChannelEnum == FControlRigChannelEnum::Integer && IntegerChannel)
-				{
-					int32 bDefault = (int32)bNegate ? -Scale3D.X : Scale3D.X;
-					IntegerChannel->SetDefault(bDefault);
-					ImportTransformChannelToInteger(ScaleX, IntegerChannel, FrameRate, false, StartFrame);
-				}
-				else if (Channel)
-				{
-					float Default = bNegate ? -Scale3D.X : Scale3D.X;
-					Channel->SetDefault(Default);
-					ImportTransformChannel(ScaleX, Channel, FrameRate, false, false, StartFrame, bNegate);
-				}
-			}
-			else if (Mapping.FBXChannel == FTransformChannelEnum::ScaleY)
-			{
-				if (ChannelEnum == FControlRigChannelEnum::Bool && BoolChannel)
-				{
-					bool bDefault = Scale3D.Y == 0.0 ? false : true;
-					BoolChannel->SetDefault(bDefault);
-					ImportTransformChannelToBool(ScaleY, BoolChannel, FrameRate, false, StartFrame);
-				}
-				else if (ChannelEnum == FControlRigChannelEnum::Enum && EnumChannel)
-				{
-					uint8 bDefault = (uint8)bNegate ? -Scale3D.Y : Scale3D.Y;
-					EnumChannel->SetDefault(bDefault);
-					ImportTransformChannelToEnum(ScaleY, EnumChannel, FrameRate, false, StartFrame);
-				}
-				else if (ChannelEnum == FControlRigChannelEnum::Integer && IntegerChannel)
-				{
-					int32 bDefault = (int32)bNegate ? -Scale3D.Y : Scale3D.Y;
-					IntegerChannel->SetDefault(bDefault);
-					ImportTransformChannelToInteger(ScaleY, IntegerChannel, FrameRate, false, StartFrame);
-				}
-				else if (Channel)
-				{
-					float Default = bNegate ? -Scale3D.Y : Scale3D.Y;
-					Channel->SetDefault(Default);
-					ImportTransformChannel(ScaleY, Channel, FrameRate, false, false, StartFrame, bNegate);
-				}
-			}
-			else if (Mapping.FBXChannel == FTransformChannelEnum::ScaleZ)
-			{
-				if (ChannelEnum == FControlRigChannelEnum::Bool && BoolChannel)
-				{
-					bool bDefault = Scale3D.Z == 0.0 ? false : true;
-					BoolChannel->SetDefault(bDefault);
-					ImportTransformChannelToBool(ScaleZ, BoolChannel, FrameRate, false, StartFrame);
-				}
-				else if (ChannelEnum == FControlRigChannelEnum::Enum && EnumChannel)
-				{
-					uint8 bDefault = (uint8)bNegate ? -Scale3D.Z : Scale3D.Z;
-					EnumChannel->SetDefault(bDefault);
-					ImportTransformChannelToEnum(ScaleZ, EnumChannel, FrameRate, false, StartFrame);
-				}
-				else if (ChannelEnum == FControlRigChannelEnum::Integer && IntegerChannel)
-				{
-					int32 bDefault = (int32)bNegate ? -Scale3D.Z : Scale3D.Z;
-					IntegerChannel->SetDefault(bDefault);
-					ImportTransformChannelToInteger(ScaleZ, IntegerChannel, FrameRate, false, StartFrame);
-				}
-				else if (Channel)
-				{
-					float Default = bNegate ? -Scale3D.Z : Scale3D.Z;
-					Channel->SetDefault(Default);
-					ImportTransformChannel(ScaleZ, Channel, FrameRate, false, false, StartFrame, bNegate);
-				}
-			}
-		}
-	}
-
-	if (ChannelEnum == FControlRigChannelEnum::Bool && BoolChannel)
-	{
-		bool bDefault = Location.X == 0.0 ? false : true;
-		BoolChannel->SetDefault(bDefault);
-		ImportTransformChannelToBool(TranslationX, BoolChannel, FrameRate, false, StartFrame);
-
-	}
-	else if (ChannelEnum == FControlRigChannelEnum::Enum && EnumChannel)
-	{
-		bool bNegate = false;
-		uint8 Default = (uint8) Location.X;
-		EnumChannel->SetDefault(Default);
-		ImportTransformChannelToEnum(TranslationX, EnumChannel, FrameRate, false, StartFrame);
-	}
-	else if (ChannelEnum == FControlRigChannelEnum::Integer && IntegerChannel)
-	{
-		bool bNegate = false;
-		int32  Default = (int32 )Location.X;
-		IntegerChannel->SetDefault(Default);
-		ImportTransformChannelToInteger(TranslationX, IntegerChannel, FrameRate, false, StartFrame);
-	}
-	else if (ChannelEnum == FControlRigChannelEnum::Float)
-	{
-		bool bNegate = false;
-		float Default = Location.X;
-		Channel->SetDefault(Default);
-		ImportTransformChannel(TranslationX, Channel, FrameRate, false,false, StartFrame, bNegate);
-	}
-	else if (ChannelEnum == FControlRigChannelEnum::Vector2DX)
-	{
-		bool bNegate = false;
-		float Default = Location.X;
-		Channel->SetDefault(Default);
-		ImportTransformChannel(TranslationX, Channel, FrameRate, false, false,StartFrame, bNegate);
-	}
-	else if (ChannelEnum == FControlRigChannelEnum::Vector2DY)
-	{
-		bool bNegate = true;
-		float Default = -Location.Y;
-		Channel->SetDefault(Default);
-		ImportTransformChannel(TranslationY, Channel, FrameRate, false, false,StartFrame, bNegate);
-	}
-	else if (ChannelEnum == FControlRigChannelEnum::PositionX)
-	{
-		bool bNegate = false;
-		float Default = Location.X;
-		Channel->SetDefault(Default);
-		ImportTransformChannel(TranslationX, Channel, FrameRate, false, false, StartFrame, bNegate);
-	}
-	else if (ChannelEnum == FControlRigChannelEnum::PositionY)
-	{
-		bool bNegate = true;
-		float Default = -Location.Y;
-		Channel->SetDefault(Default);
-		ImportTransformChannel(TranslationX, Channel, FrameRate, false, false, StartFrame, bNegate);
-	}
-	else if (ChannelEnum == FControlRigChannelEnum::PositionZ)
-	{
-		bool bNegate = false;
-		float Default = Location.Z;
-		Channel->SetDefault(Default);
-		ImportTransformChannel(TranslationZ, Channel, FrameRate, false, false, StartFrame, bNegate);
-	}
-	else if (ChannelEnum == FControlRigChannelEnum::RotatorX)
-	{
-		bool bNegate = false;
-		float Default = Rotation.X;
-		Channel->SetDefault(Default);
-		ImportTransformChannel(EulerRotationX, Channel, FrameRate, false, false, StartFrame, bNegate);
-	}
-	else if (ChannelEnum == FControlRigChannelEnum::RotatorY)
-	{
-		bool bNegate = false;
-		float Default = Rotation.Y;
-		Channel->SetDefault(Default);		
-		ImportTransformChannel(EulerRotationY, Channel, FrameRate, false, false, StartFrame, bNegate);
-	}
-	else if (ChannelEnum == FControlRigChannelEnum::RotatorZ)
-	{
-		bool bNegate = false;
-		float Default =  Rotation.Z;
-		Channel->SetDefault(Default);
-		ImportTransformChannel(EulerRotationZ, Channel, FrameRate, false, false, StartFrame, bNegate);
-	}
-	else if (ChannelEnum == FControlRigChannelEnum::ScaleX)
-	{
-		bool bNegate = false;
-		float Default = Scale3D.X;
-		Channel->SetDefault(Default); 
-		ImportTransformChannel(ScaleX, Channel, FrameRate, false, false, StartFrame, bNegate);
-	}
-	else if (ChannelEnum == FControlRigChannelEnum::ScaleY)
-	{
-		bool bNegate = false;
-		float Default = Scale3D.Y;
-		Channel->SetDefault(Default); 
-		ImportTransformChannel(ScaleY, Channel, FrameRate, false, false, StartFrame, bNegate);
-	}
-	else if (ChannelEnum == FControlRigChannelEnum::ScaleZ)
-	{
-		bool bNegate = false;
-		float Default = Scale3D.Z;
-		Channel->SetDefault(Default);	
-		ImportTransformChannel(ScaleZ, Channel, FrameRate, false,false,  StartFrame, bNegate);
-	}
-
-}
-//if one channel goes to Y
-//if two channel go to X Y
-//if three channel to to x y z
-// if 9 due full
-static bool ImportFBXTransformToChannels(FString NodeName, const UMovieSceneUserImportFBXSettings* ImportFBXSettings,UMovieSceneUserImportFBXControlRigSettings* ImportFBXControlRigSettings,  FFrameNumber StartFrame, FFrameRate FrameRate, FFBXNodeAndChannels& NodeAndChannels,
-	 UnFbx::FFbxCurvesAPI& CurveAPI)
-{
-
-	TArray<FMovieSceneFloatChannel*>& Channels = NodeAndChannels.Channels;
-	TArray<FMovieSceneBoolChannel*>& BoolChannels = NodeAndChannels.BoolChannels;
-	TArray<FMovieSceneByteChannel*>& EnumChannels = NodeAndChannels.EnumChannels;
-	TArray<FMovieSceneIntegerChannel*>& IntegerChannels = NodeAndChannels.IntegerChannels;
-
-
-	// Look for transforms explicitly
-	FRichCurve Translation[3];
-	FRichCurve EulerRotation[3];
-	FRichCurve Scale[3];
-	FTransform DefaultTransform;
-	const bool bUseSequencerCurve = true;
-	CurveAPI.GetConvertedTransformCurveData(NodeName, Translation[0], Translation[1], Translation[2], EulerRotation[0], EulerRotation[1], EulerRotation[2], Scale[0], Scale[1], Scale[2], DefaultTransform, true, ImportFBXSettings->ImportUniformScale);
-
-
-	FVector Location = DefaultTransform.GetLocation(), Rotation = DefaultTransform.GetRotation().Euler(), Scale3D = DefaultTransform.GetScale3D();
-	//For non-transforms we need to re-negate the Y since it happens automatically(todo double check.).
-	//But then if we negate we need to re-re-negate... so leave it alone.
-
-	if (BoolChannels.Num() == 1)
-	{
-		FControlRigChannelEnum Channel = FControlRigChannelEnum::Bool;
-		SetChannelValue(nullptr, BoolChannels[0], nullptr,nullptr, FrameRate, StartFrame,
-			Channel, ImportFBXControlRigSettings, DefaultTransform,
-			Translation[0], Translation[1], Translation[2], EulerRotation[0],
-			EulerRotation[1], EulerRotation[2], Scale[0], Scale[1], Scale[2]);
-	}
-
-	if (EnumChannels.Num() == 1)
-	{
-		FControlRigChannelEnum Channel = FControlRigChannelEnum::Enum;
-		SetChannelValue(nullptr, nullptr, EnumChannels[0], nullptr, FrameRate, StartFrame,
-			Channel, ImportFBXControlRigSettings, DefaultTransform,
-			Translation[0], Translation[1], Translation[2], EulerRotation[0],
-			EulerRotation[1], EulerRotation[2], Scale[0], Scale[1], Scale[2]);
-	}
-
-	if (IntegerChannels.Num() == 1)
-	{
-		FControlRigChannelEnum Channel = FControlRigChannelEnum::Integer;
-		SetChannelValue(nullptr,nullptr, nullptr, IntegerChannels[0], FrameRate, StartFrame,
-			Channel,  ImportFBXControlRigSettings,DefaultTransform,
-			Translation[0], Translation[1], Translation[2], EulerRotation[0], 
-			EulerRotation[1], EulerRotation[2], Scale[0], Scale[1], Scale[2]);
-	}
-
-	if (Channels.Num() == 1)
-	{
-		FControlRigChannelEnum Channel = FControlRigChannelEnum::Float;
-		SetChannelValue(Channels[0], nullptr, nullptr, nullptr, FrameRate, StartFrame,
-			Channel, ImportFBXControlRigSettings, DefaultTransform,
-			Translation[0], Translation[1], Translation[2], EulerRotation[0],
-			EulerRotation[1], EulerRotation[2], Scale[0], Scale[1], Scale[2]);
-	}
-	else if (Channels.Num() == 2)
-	{
-		FControlRigChannelEnum Channel = FControlRigChannelEnum::Vector2DX;
-
-		SetChannelValue(Channels[0],nullptr, nullptr, nullptr, FrameRate, StartFrame,
-			Channel, ImportFBXControlRigSettings, DefaultTransform,
-			Translation[0], Translation[1], Translation[2], EulerRotation[0],
-			EulerRotation[1], EulerRotation[2], Scale[0], Scale[1], Scale[2]);
-
-		Channel = FControlRigChannelEnum::Vector2DY;
-		SetChannelValue(Channels[1],nullptr, nullptr, nullptr, FrameRate, StartFrame,
-			Channel, ImportFBXControlRigSettings, DefaultTransform,
-			Translation[0], Translation[1], Translation[2], EulerRotation[0],
-			EulerRotation[1], EulerRotation[2], Scale[0], Scale[1], Scale[2]);
-	}
-	else if (Channels.Num() == 3)
-	{
-		if (NodeAndChannels.ControlType == FFBXControlRigTypeProxyEnum::Position)
-		{
-			FControlRigChannelEnum Channel = FControlRigChannelEnum::PositionX;
-
-			SetChannelValue(Channels[0],nullptr, nullptr, nullptr, FrameRate, StartFrame,
-				Channel, ImportFBXControlRigSettings, DefaultTransform,
-				Translation[0], Translation[1], Translation[2], EulerRotation[0],
-				EulerRotation[1], EulerRotation[2], Scale[0], Scale[1], Scale[2]);
-
-			Channel = FControlRigChannelEnum::PositionY;
-			SetChannelValue(Channels[1], nullptr, nullptr, nullptr, FrameRate, StartFrame,
-				Channel, ImportFBXControlRigSettings, DefaultTransform,
-				Translation[0], Translation[1], Translation[2], EulerRotation[0],
-				EulerRotation[1], EulerRotation[2], Scale[0], Scale[1], Scale[2]);
-
-			Channel = FControlRigChannelEnum::PositionZ;
-			SetChannelValue(Channels[2],nullptr, nullptr, nullptr, FrameRate, StartFrame,
-				Channel, ImportFBXControlRigSettings, DefaultTransform,
-				Translation[0], Translation[1], Translation[2], EulerRotation[0],
-				EulerRotation[1], EulerRotation[2], Scale[0], Scale[1], Scale[2]);
-		}
-		else if (NodeAndChannels.ControlType == FFBXControlRigTypeProxyEnum::Rotator)
-		{
-			FControlRigChannelEnum Channel = FControlRigChannelEnum::RotatorX;
-			SetChannelValue(Channels[0],nullptr, nullptr, nullptr, FrameRate, StartFrame,
-				Channel, ImportFBXControlRigSettings, DefaultTransform,
-				Translation[0], Translation[1], Translation[2], EulerRotation[0],
-				EulerRotation[1], EulerRotation[2], Scale[0], Scale[1], Scale[2]);
-
-			Channel = FControlRigChannelEnum::RotatorY;
-			SetChannelValue(Channels[1], nullptr, nullptr, nullptr, FrameRate, StartFrame,
-				Channel, ImportFBXControlRigSettings, DefaultTransform,
-				Translation[0], Translation[1], Translation[2], EulerRotation[0],
-				EulerRotation[1], EulerRotation[2], Scale[0], Scale[1], Scale[2]);
-
-			Channel = FControlRigChannelEnum::RotatorZ;
-			SetChannelValue(Channels[2], nullptr, nullptr, nullptr, FrameRate, StartFrame,
-				Channel, ImportFBXControlRigSettings, DefaultTransform,
-				Translation[0], Translation[1], Translation[2], EulerRotation[0],
-				EulerRotation[1], EulerRotation[2], Scale[0], Scale[1], Scale[2]);
-		}
-		else if (NodeAndChannels.ControlType == FFBXControlRigTypeProxyEnum::Scale)
-		{
-			FControlRigChannelEnum Channel = FControlRigChannelEnum::ScaleX;
-			SetChannelValue(Channels[0], nullptr, nullptr, nullptr, FrameRate, StartFrame,
-				Channel, ImportFBXControlRigSettings, DefaultTransform,
-				Translation[0], Translation[1], Translation[2], EulerRotation[0],
-				EulerRotation[1], EulerRotation[2], Scale[0], Scale[1], Scale[2]);
-			Channel = FControlRigChannelEnum::ScaleY;
-			SetChannelValue(Channels[1], nullptr, nullptr, nullptr, FrameRate, StartFrame,
-				Channel, ImportFBXControlRigSettings, DefaultTransform,
-				Translation[0], Translation[1], Translation[2], EulerRotation[0],
-				EulerRotation[1], EulerRotation[2], Scale[0], Scale[1], Scale[2]);
-			Channel = FControlRigChannelEnum::ScaleZ;
-			SetChannelValue(Channels[2], nullptr, nullptr, nullptr, FrameRate, StartFrame,
-				Channel, ImportFBXControlRigSettings, DefaultTransform,
-				Translation[0], Translation[1], Translation[2], EulerRotation[0],
-				EulerRotation[1], EulerRotation[2], Scale[0], Scale[1], Scale[2]);
-		}
-	}
-	else if (Channels.Num() == 9 || Channels.Num() == 6)
-	{
-		Channels[0]->SetDefault(Location.X);
-		Channels[1]->SetDefault(Location.Y);
-		Channels[2]->SetDefault(Location.Z);
-
-		Channels[3]->SetDefault(Rotation.X);
-		Channels[4]->SetDefault(Rotation.Y);
-		Channels[5]->SetDefault(Rotation.Z);
-
-		if (Channels.Num() > 6) //noscale
-		{
-			Channels[6]->SetDefault(Scale3D.X);
-			Channels[7]->SetDefault(Scale3D.Y);
-			Channels[8]->SetDefault(Scale3D.Z);
-		}
-
-		ImportTransformChannel(Translation[0], Channels[0], FrameRate, false, false, StartFrame);
-		ImportTransformChannel(Translation[1], Channels[1], FrameRate, true, false, StartFrame);
-		ImportTransformChannel(Translation[2], Channels[2], FrameRate, false, false, StartFrame);
-
-		ImportTransformChannel(EulerRotation[0], Channels[3], FrameRate, false,false, StartFrame);
-		ImportTransformChannel(EulerRotation[1], Channels[4], FrameRate, true, false, StartFrame);
-		ImportTransformChannel(EulerRotation[2], Channels[5], FrameRate, true, false, StartFrame);
-
-		if (Channels.Num() > 6) //noscale
-		{
-			ImportTransformChannel(Scale[0], Channels[6], FrameRate, false, false, StartFrame);
-			ImportTransformChannel(Scale[1], Channels[7], FrameRate, false, false, StartFrame);
-			ImportTransformChannel(Scale[2], Channels[8], FrameRate, false, false, StartFrame);
-		}
-	}
-	return true;
-}
-static FString GetNewString(const FString& InString, UMovieSceneUserImportFBXControlRigSettings* ImportFBXControlRigSettings)
-{
-	FString NewString = InString;
-	for (const FControlFindReplaceString& FindReplace : ImportFBXControlRigSettings->FindAndReplaceStrings)
-	{
-		NewString = NewString.Replace(*FindReplace.Find, *FindReplace.Replace); //ignores tupe
-	}
-	return NewString;
-}
-
-static void PrepForInsertReplaceAnimation(bool bInsert, const FFBXNodeAndChannels& NodeAndChannel,
-	FFrameNumber  FrameToInsertOrReplace, FFrameNumber  StartFrame, FFrameNumber  EndFrame)
-{
-
-	TArray<FMovieSceneChannel*> Channels;
-	for (FMovieSceneFloatChannel* FChannel : NodeAndChannel.Channels)
-	{
-		Channels.Add(FChannel);
-	}
-	for (FMovieSceneBoolChannel* BChannel : NodeAndChannel.BoolChannels)
-	{
-		Channels.Add(BChannel);
-	}
-	for (FMovieSceneByteChannel* EChannel : NodeAndChannel.EnumChannels)
-	{
-		Channels.Add(EChannel);
-	}
-	for (FMovieSceneIntegerChannel* IChannel : NodeAndChannel.IntegerChannels)
-	{
-		Channels.Add(IChannel);
-	}
-
-	FFrameNumber Diff = EndFrame - StartFrame;
-	FrameToInsertOrReplace += StartFrame;
-	if (bInsert)
-	{
-		for (FMovieSceneChannel* Channel : Channels)
-		{
-			TArray<FFrameNumber> KeyTimes;
-			TArray<FKeyHandle> Handles;
-			Channel->GetKeys(TRange<FFrameNumber>(), &KeyTimes, &Handles);
-			for (int32 Index = 0; Index < KeyTimes.Num(); Index++)
-			{
-				FFrameNumber FrameNumber = KeyTimes[Index];
-				if (FrameNumber >= FrameToInsertOrReplace)
-				{
-					FrameNumber += Diff;
-					KeyTimes[Index] += Diff;
-				}
-
-			}
-			Channel->SetKeyTimes(Handles, KeyTimes);
-		}
-	}
-	else //we replace the animation by first deleting keys in the interval
-	{
-		for (FMovieSceneChannel* Channel : Channels)
-		{
-			TArray<FFrameNumber> KeyTimes;
-			TArray<FKeyHandle> Handles;
-			Channel->GetKeys(TRange<FFrameNumber>(), &KeyTimes, &Handles);
-			TArray<FKeyHandle> HandlesToDelete;
-			for (int32 Index = 0; Index < KeyTimes.Num(); Index++)
-			{
-				FFrameNumber FrameNumber = KeyTimes[Index];
-				if (FrameNumber >= FrameToInsertOrReplace && FrameNumber <= (FrameToInsertOrReplace + EndFrame))
-				{
-					HandlesToDelete.Add(Handles[Index]);
-				}
-			}
-			Channel->DeleteKeys(HandlesToDelete);		
-		}
-	}
-}
-
-class SControlRigImportFBXSettings : public SCompoundWidget
-{
-	SLATE_BEGIN_ARGS(SControlRigImportFBXSettings) {}
-	SLATE_ARGUMENT(FString, ImportFilename)
-	SLATE_END_ARGS()
-	~SControlRigImportFBXSettings()
-	{
-		if (NodeAndChannels != nullptr)
-		{
-			delete NodeAndChannels;
-		}
-	}
-	void Construct(const FArguments& InArgs,  const TSharedRef<ISequencer>& InSequencer)
-	{
-		FPropertyEditorModule& PropertyEditor = FModuleManager::LoadModuleChecked<FPropertyEditorModule>("PropertyEditor");
-
-		FDetailsViewArgs DetailsViewArgs;
-		DetailsViewArgs.bShowOptions = false;
-		DetailsViewArgs.bAllowSearch = false;
-		DetailsViewArgs.bShowPropertyMatrixButton = false;
-		DetailsViewArgs.bUpdatesFromSelection = false;
-		DetailsViewArgs.bLockable = false;
-		DetailsViewArgs.NameAreaSettings = FDetailsViewArgs::HideNameArea;
-		DetailsViewArgs.ViewIdentifier = "Import FBX Settings";
-
-		DetailView = PropertyEditor.CreateDetailView(DetailsViewArgs);
-
-		Sequencer = InSequencer;
-
-		TSharedPtr<INumericTypeInterface<double>> NumericTypeInterface = (InSequencer->GetNumericTypeInterface());
-		DetailView->RegisterInstancedCustomPropertyTypeLayout("FrameNumber", FOnGetPropertyTypeCustomizationInstance::CreateStatic(&FFrameNumberDetailsCustomization::MakeInstance, NumericTypeInterface));
-
-
-		ChildSlot
-			[
-			SNew(SVerticalBox)
-
-			+ SVerticalBox::Slot()
-			[
-				DetailView.ToSharedRef()
-			]
-
-			+ SVerticalBox::Slot()
-			.AutoHeight()
-			[
-				SNew(SComboButton)
-				.HasDownArrow(true)
-				.OnGetMenuContent(this, &SControlRigImportFBXSettings::HandlePresetMenuContent)
-				.ButtonContent()
-				[
-					SNew(STextBlock)
-					.Text(NSLOCTEXT("MovieSceneTools", "ControlMappingPresets", "Control Mapping Presets"))
-					.ToolTipText(NSLOCTEXT("MovieSceneTools", "SetControlMappingFromAPreset", "Set Control Mappings From A Preset"))
-				]
-			]
-
-		+ SVerticalBox::Slot()
-			.AutoHeight()
-			.HAlign(HAlign_Right)
-			.Padding(5.f)
-			[
-				SNew(SButton)
-				.ContentPadding(FMargin(10, 5))
-			.Text(NSLOCTEXT("MovieSceneTools", "ImportFBXButtonText", "Import"))
-			.OnClicked(this, &SControlRigImportFBXSettings::OnImportFBXClicked)
-			]
-
-			];
-
-		ImportFilename = InArgs._ImportFilename;
-		NodeAndChannels = nullptr;
-		UMovieSceneUserImportFBXControlRigSettings* ImportFBXSettings = GetMutableDefault<UMovieSceneUserImportFBXControlRigSettings>();
-		DetailView->SetObject(ImportFBXSettings);
-	}
-	TSharedRef<SWidget> HandlePresetMenuContent()
-	{
-		FMenuBuilder MenuBuilder(/*bInShouldCloseWindowAfterMenuSelection=*/true, nullptr);
-
-		MenuBuilder.AddMenuEntry(
-			NSLOCTEXT("MovieSceneTools", "DefaultControlMappings", "Default Control Mappings"),
-			NSLOCTEXT("MovieSceneTools", "DefaultControlMappings_Tooltip", "Use Default Control Mappings Preset"),
-			FSlateIcon(),
-			FUIAction(
-				FExecuteAction::CreateSP(this, &SControlRigImportFBXSettings::SetPresets,false)
-			),
-			NAME_None,
-			EUserInterfaceActionType::Button
-		);
-
-
-		MenuBuilder.AddMenuEntry(
-			NSLOCTEXT("MovieSceneTools", "MetaHumanControlMappings", "MetaHuman Control Mappings"),
-			NSLOCTEXT("MovieSceneTools", "MetaHumanControlMappings_Tooltip", "Use MetaHuman Control Mappings Preset"),
-			FSlateIcon(),
-			FUIAction(
-				FExecuteAction::CreateSP(this, &SControlRigImportFBXSettings::SetPresets,true)
-			),
-			NAME_None,
-			EUserInterfaceActionType::Button
-		);
-
-
-		return MenuBuilder.MakeWidget();
-	}
-
-	void SetNodeNames(const TArray<FString>& NodeNames)
-	{
-		UMovieSceneUserImportFBXControlRigSettings* ImportFBXSettings = GetMutableDefault<UMovieSceneUserImportFBXControlRigSettings>();
-		if (ImportFBXSettings)
-		{
-			ImportFBXSettings->ImportedNodeNames = NodeNames;
-		}
-	}
-	void SetFrameRate(const FString& InFrameRate)
-	{
-		UMovieSceneUserImportFBXControlRigSettings* ImportFBXSettings = GetMutableDefault<UMovieSceneUserImportFBXControlRigSettings>();
-		if (ImportFBXSettings)
-		{
-			ImportFBXSettings->ImportedFrameRate = InFrameRate;
-		}
-	}
-	void SetStartTime(FFrameNumber StartTime)
-	{
-		UMovieSceneUserImportFBXControlRigSettings* ImportFBXSettings = GetMutableDefault<UMovieSceneUserImportFBXControlRigSettings>();
-		if (ImportFBXSettings)
-		{
-			ImportFBXSettings->ImportedStartTime = StartTime;
-			ImportFBXSettings->StartTimeRange = StartTime;
-		}
-	}
-	void SetEndTime(FFrameNumber EndTime)
-	{
-		UMovieSceneUserImportFBXControlRigSettings* ImportFBXSettings = GetMutableDefault<UMovieSceneUserImportFBXControlRigSettings>();
-		if (ImportFBXSettings)
-		{
-			ImportFBXSettings->ImportedEndTime = EndTime;
-			ImportFBXSettings->EndTimeRange = EndTime;
-		}
-	}
-	void SetFileName(const FString& FileName)
-	{
-		UMovieSceneUserImportFBXControlRigSettings* ImportFBXSettings = GetMutableDefault<UMovieSceneUserImportFBXControlRigSettings>();
-		if (ImportFBXSettings)
-		{
-			ImportFBXSettings->ImportedFileName = FileName;
-		}
-	}
-	void SetNodeAndChannels(TArray<FFBXNodeAndChannels>* InNodeAndChannels)
-	{
-		NodeAndChannels = InNodeAndChannels;
-	}
-
-
-
-
-private:
-
-	FReply OnImportFBXClicked()
-	{
-
-		if (Sequencer.IsValid() == false)
-		{
-			return  FReply::Unhandled();
-		}
-
-		UMovieSceneUserImportFBXControlRigSettings* ImportFBXControlRigSettings = GetMutableDefault<UMovieSceneUserImportFBXControlRigSettings>();
-		
-		TArray<FName> SelectedControlNames;
-		for (FFBXNodeAndChannels& NodeAndChannel : *NodeAndChannels)
-		{
-			if (NodeAndChannel.MovieSceneTrack)
-			{
-				INodeAndChannelMappings* ChannelMapping = Cast<INodeAndChannelMappings>(NodeAndChannel.MovieSceneTrack);
-				if (ChannelMapping)
-				{
-					TArray<FName> LocalControls;
-					ChannelMapping->GetSelectedNodes(LocalControls);
-					SelectedControlNames.Append(LocalControls);
-				}
-			}
-
-
-		}
-		bool bValid = MovieSceneToolHelpers::ImportFBXIntoControlRigChannels(Sequencer.Pin()->GetFocusedMovieSceneSequence()->GetMovieScene(), ImportFilename, ImportFBXControlRigSettings, 
-			NodeAndChannels,SelectedControlNames, Sequencer.Pin()->GetFocusedTickResolution());
-		
-
-		TSharedPtr<SWindow> Window = FSlateApplication::Get().FindWidgetWindow(AsShared());
-
-		if (Window.IsValid())
-		{
-			Window->RequestDestroyWindow();
-		}
-		if (bValid)
-		{
-			Sequencer.Pin()->NotifyMovieSceneDataChanged(EMovieSceneDataChangeType::MovieSceneStructureItemAdded);
-		}
-		return bValid ? FReply::Handled() : FReply::Unhandled();
-
-	}
-
-	void SetPresets(bool bMetaHuman)
-	{
-		//since we can't change the API unfortunately need to do this here.
-		UMovieSceneUserImportFBXControlRigSettings* ImportFBXControlRigSettings = GetMutableDefault<UMovieSceneUserImportFBXControlRigSettings>();
-		ImportFBXControlRigSettings->ControlChannelMappings.SetNum(0); //clear and reset
-		FControlToTransformMappings Bool;
-		Bool.bNegate = false;
-		Bool.ControlChannel = FControlRigChannelEnum::Bool;
-		Bool.FBXChannel = FTransformChannelEnum::TranslateX;
-		ImportFBXControlRigSettings->ControlChannelMappings.Add(Bool);
-
-		FControlToTransformMappings Float;
-		Float.bNegate = false;
-		Float.ControlChannel = FControlRigChannelEnum::Float;
-		if (bMetaHuman)
-		{
-			Float.FBXChannel = FTransformChannelEnum::TranslateY;  //use Y for metahuman
-		}
-		else
-		{
-			Float.FBXChannel = FTransformChannelEnum::TranslateX;
-		}
-		ImportFBXControlRigSettings->ControlChannelMappings.Add(Float);
-
-		FControlToTransformMappings Vector2DX;
-		Vector2DX.bNegate = false;
-		Vector2DX.ControlChannel = FControlRigChannelEnum::Vector2DX;
-		Vector2DX.FBXChannel = FTransformChannelEnum::TranslateX;
-		ImportFBXControlRigSettings->ControlChannelMappings.Add(Vector2DX);
-
-		FControlToTransformMappings Vector2DY;
-		Vector2DY.bNegate = false;
-		Vector2DY.ControlChannel = FControlRigChannelEnum::Vector2DY;
-		Vector2DY.FBXChannel = FTransformChannelEnum::TranslateY;
-		ImportFBXControlRigSettings->ControlChannelMappings.Add(Vector2DY);
-
-		FControlToTransformMappings PositionX;
-		PositionX.bNegate = false;
-		PositionX.ControlChannel = FControlRigChannelEnum::PositionX;
-		PositionX.FBXChannel = FTransformChannelEnum::TranslateX;
-		ImportFBXControlRigSettings->ControlChannelMappings.Add(PositionX);
-
-		FControlToTransformMappings PositionY;
-		PositionY.bNegate = false;
-		PositionY.ControlChannel = FControlRigChannelEnum::PositionY;
-		PositionY.FBXChannel = FTransformChannelEnum::TranslateY;
-		ImportFBXControlRigSettings->ControlChannelMappings.Add(PositionY);
-
-		FControlToTransformMappings PositionZ;
-		PositionZ.bNegate = false;
-		PositionZ.ControlChannel = FControlRigChannelEnum::PositionZ;
-		PositionZ.FBXChannel = FTransformChannelEnum::TranslateZ;
-		ImportFBXControlRigSettings->ControlChannelMappings.Add(PositionZ);
-
-		FControlToTransformMappings RotatorX;
-		RotatorX.bNegate = false;
-		RotatorX.ControlChannel = FControlRigChannelEnum::RotatorX;
-		RotatorX.FBXChannel = FTransformChannelEnum::RotateX;
-		ImportFBXControlRigSettings->ControlChannelMappings.Add(RotatorX);
-
-		FControlToTransformMappings RotatorY;
-		RotatorY.bNegate = false;
-		RotatorY.ControlChannel = FControlRigChannelEnum::RotatorY;
-		RotatorY.FBXChannel = FTransformChannelEnum::RotateY;
-		ImportFBXControlRigSettings->ControlChannelMappings.Add(RotatorY);
-
-		FControlToTransformMappings RotatorZ;
-		RotatorZ.bNegate = false;
-		RotatorZ.ControlChannel = FControlRigChannelEnum::RotatorZ;
-		RotatorZ.FBXChannel = FTransformChannelEnum::RotateZ;
-		ImportFBXControlRigSettings->ControlChannelMappings.Add(RotatorZ);
-
-		FControlToTransformMappings ScaleX;
-		ScaleX.bNegate = false;
-		ScaleX.ControlChannel = FControlRigChannelEnum::ScaleX;
-		ScaleX.FBXChannel = FTransformChannelEnum::ScaleX;
-		ImportFBXControlRigSettings->ControlChannelMappings.Add(ScaleX);
-
-		FControlToTransformMappings ScaleY;
-		ScaleY.bNegate = false;
-		ScaleY.ControlChannel = FControlRigChannelEnum::ScaleY;
-		ScaleY.FBXChannel = FTransformChannelEnum::ScaleY;
-		ImportFBXControlRigSettings->ControlChannelMappings.Add(ScaleY);
-
-		FControlToTransformMappings ScaleZ;
-		ScaleZ.bNegate = false;
-		ScaleZ.ControlChannel = FControlRigChannelEnum::ScaleZ;
-		ScaleZ.FBXChannel = FTransformChannelEnum::ScaleZ;
-		ImportFBXControlRigSettings->ControlChannelMappings.Add(ScaleZ);
-	}
-
-	TSharedPtr<IDetailsView> DetailView;
-	FString ImportFilename;
-	TArray<FFBXNodeAndChannels>* NodeAndChannels;
-	TWeakPtr<ISequencer> Sequencer;
-
-};
-
-bool MovieSceneToolHelpers::ImportFBXIntoControlRigChannels(UMovieScene* MovieScene,const FString& ImportFilename, UMovieSceneUserImportFBXControlRigSettings* ImportFBXControlRigSettings,
-	TArray<FFBXNodeAndChannels>* NodeAndChannels, const TArray<FName>& SelectedControlNames, FFrameRate FrameRate)
-{
-	UnFbx::FFbxImporter* FbxImporter = UnFbx::FFbxImporter::GetInstance();
-
-	bool bValid = true;
-
-	UnFbx::FBXImportOptions* ImportOptions = FbxImporter->GetImportOptions();
-	bool bOldbConvertScene = ImportOptions->bConvertScene;
-	bool bOldbConvertSceneUnit = ImportOptions->bConvertSceneUnit;
-	bool bOldbForceFrontXAxis = ImportOptions->bForceFrontXAxis;
-	float OldUniformScale = ImportOptions->ImportUniformScale;
-	EFBXAnimationLengthImportType OldAnimLengthType = ImportOptions->AnimationLengthImportType;
-
-
-	ImportOptions->bConvertScene = true;
-	ImportOptions->bConvertSceneUnit = ImportFBXControlRigSettings->bConvertSceneUnit;
-	ImportOptions->bForceFrontXAxis = ImportFBXControlRigSettings->bForceFrontXAxis;
-	ImportOptions->ImportUniformScale = ImportFBXControlRigSettings->ImportUniformScale;
-	ImportOptions->AnimationLengthImportType = FBXALIT_ExportedTime;
-
-	const FString FileExtension = FPaths::GetExtension(ImportFilename);
-	if (!FbxImporter->ImportFromFile(*ImportFilename, FileExtension, true))
-	{
-		// Log the error message and fail the import.
-		FbxImporter->ReleaseScene();
-		bValid = false;
-	}
-	else
-	{
-		const FScopedTransaction Transaction(NSLOCTEXT("MovieSceneTools", "ImportFBXControlRigTransaction", "Import FBX Onto Control Rig"));
-
-		UMovieSceneUserImportFBXSettings* CurrentImportFBXSettings = GetMutableDefault<UMovieSceneUserImportFBXSettings>();
-		TArray<uint8> OriginalSettings;
-		FObjectWriter(CurrentImportFBXSettings, OriginalSettings);
-
-		CurrentImportFBXSettings->bMatchByNameOnly = false;
-		CurrentImportFBXSettings->bConvertSceneUnit = ImportFBXControlRigSettings->bConvertSceneUnit;
-		CurrentImportFBXSettings->bForceFrontXAxis = ImportFBXControlRigSettings->bForceFrontXAxis;
-		CurrentImportFBXSettings->ImportUniformScale = ImportFBXControlRigSettings->ImportUniformScale;
-		CurrentImportFBXSettings->bCreateCameras = false;
-		CurrentImportFBXSettings->bReduceKeys = false;
-		CurrentImportFBXSettings->ReduceKeysTolerance = 0.01f;
-
-		UnFbx::FFbxCurvesAPI CurveAPI;
-		FbxImporter->PopulateAnimatedCurveData(CurveAPI);
-		TArray<FString> AllNodeNames;
-		CurveAPI.GetAllNodeNameArray(AllNodeNames);
-
-		//if matching selected remove out the non-selected
-		if (ImportFBXControlRigSettings->bImportOntoSelectedControls)
-		{
-			for (int32 Index = NodeAndChannels->Num() - 1; Index >= 0; --Index)
-			{
-				bool bHasOneMatch = false;
-				for (const FName& SelectedName : SelectedControlNames)
-				{
-					if (FCString::Strcmp(*SelectedName.ToString().ToUpper(), *((*NodeAndChannels)[Index].NodeName).ToUpper()) == 0)
-					{
-						bHasOneMatch = true;
-					}
-				}
-				if (!bHasOneMatch)
-				{
-					NodeAndChannels->RemoveAt(Index);
-				}
-			}
-		}
-
-		FFrameNumber  FrameToInsertOrReplace = ImportFBXControlRigSettings->TimeToInsertOrReplaceAnimation;
-
-		FFrameNumber  StartFrame = ImportFBXControlRigSettings->StartTimeRange;
-		FFrameNumber  EndFrame = ImportFBXControlRigSettings->EndTimeRange;
-
-		FString RootNodeName = FbxImporter->Scene->GetRootNode()->GetName();
-
-		for (int32 NodeIndex = 0; NodeIndex < AllNodeNames.Num(); ++NodeIndex)
-		{
-			FString NodeName = AllNodeNames[NodeIndex];
-			/** Why was this here I think due to speeed....
-			if (NodeName[0] != 'C')
-			{
-				continue;
-			}
-			*/
-			FString NewNodeName = GetNewString(*(NodeName).ToUpper(), ImportFBXControlRigSettings);
-
-			TSet<UMovieSceneSection*> ModifiedSections;
-			for (FFBXNodeAndChannels& NodeAndChannel : *NodeAndChannels)
-			{
-				if (FCString::Strcmp(*(NodeAndChannel.NodeName).ToUpper(), *NewNodeName.ToUpper()) == 0)
-				{
-					if (NodeAndChannel.MovieSceneTrack)
-					{
-						if (NodeAndChannel.MovieSceneTrack->GetSectionToKey())
-						{
-							if (!ModifiedSections.Contains(NodeAndChannel.MovieSceneTrack->GetSectionToKey()))
-							{
-								NodeAndChannel.MovieSceneTrack->GetSectionToKey()->SetFlags(RF_Transactional);
-								NodeAndChannel.MovieSceneTrack->GetSectionToKey()->Modify();
-								ModifiedSections.Add(NodeAndChannel.MovieSceneTrack->GetSectionToKey());
-							}
-						}
-						else if (NodeAndChannel.MovieSceneTrack->GetAllSections().Num() > 0)
-						{
-							if (!ModifiedSections.Contains(NodeAndChannel.MovieSceneTrack->GetAllSections()[0]))
-							{
-								NodeAndChannel.MovieSceneTrack->GetAllSections()[0]->SetFlags(RF_Transactional);
-								NodeAndChannel.MovieSceneTrack->GetAllSections()[0]->Modify();
-								ModifiedSections.Add(NodeAndChannel.MovieSceneTrack->GetAllSections()[0]);
-
-							}
-						}
-					}
-
-					PrepForInsertReplaceAnimation(ImportFBXControlRigSettings->bInsertAnimation, NodeAndChannel,
-						FrameToInsertOrReplace,
-						StartFrame, EndFrame);
-
-					ImportFBXTransformToChannels(NodeName, CurrentImportFBXSettings, ImportFBXControlRigSettings, FrameToInsertOrReplace, FrameRate, NodeAndChannel, CurveAPI);
-				}
-			}
-		}
-
-		// restore
-		FObjectReader(GetMutableDefault<UMovieSceneUserImportFBXSettings>(), OriginalSettings);
-		FbxImporter->ReleaseScene();
-	}
-
-	ImportOptions->AnimationLengthImportType = OldAnimLengthType;
-	ImportOptions->bConvertScene = bOldbConvertScene;
-	ImportOptions->bConvertSceneUnit = bOldbConvertSceneUnit;
-	ImportOptions->bForceFrontXAxis = bOldbForceFrontXAxis;
-	ImportOptions->ImportUniformScale = OldUniformScale;;
-	return bValid;
-}
-
-bool MovieSceneToolHelpers::ImportFBXIntoChannelsWithDialog(const TSharedRef<ISequencer>& InSequencer,TArray<FFBXNodeAndChannels>* NodeAndChannels)
-{
-	TArray<FString> OpenFilenames;
-	IDesktopPlatform* DesktopPlatform = FDesktopPlatformModule::Get();
-	bool bOpen = false;
-	if (DesktopPlatform)
-	{
-		FString ExtensionStr;
-		ExtensionStr += TEXT("FBX (*.fbx)|*.fbx|");
-
-		bOpen = DesktopPlatform->OpenFileDialog(
-			FSlateApplication::Get().FindBestParentWindowHandleForDialogs(nullptr),
-			NSLOCTEXT("MovieSceneTools", "ImportFBX", "Import FBX from...").ToString(),
-			FEditorDirectories::Get().GetLastDirectory(ELastDirectory::FBX),
-			TEXT(""),
-			*ExtensionStr,
-			EFileDialogFlags::None,
-			OpenFilenames
-		);
-	}
-	if (!bOpen)
-	{
-		return false;
-	}
-
-	if (!OpenFilenames.Num())
-	{
-		return false;
-	}
-
-
-	const FText TitleText = NSLOCTEXT("MovieSceneTools", "ImportFBXTitleOnToControlRig", "Import FBX Onto Control Rig");
-
-	// Create the window to choose our options
-	TSharedRef<SWindow> Window = SNew(SWindow)
-		.Title(TitleText)
-		.HasCloseButton(true)
-		.SizingRule(ESizingRule::UserSized)
-		.ClientSize(FVector2D(400.0f, 200.0f))
-		.AutoCenter(EAutoCenter::PreferredWorkArea)
-		.SupportsMinimize(false);
-
-	TSharedRef<SControlRigImportFBXSettings> DialogWidget = SNew(SControlRigImportFBXSettings, InSequencer)
-		.ImportFilename(OpenFilenames[0]);
-
-
-	UnFbx::FFbxImporter* FbxImporter = UnFbx::FFbxImporter::GetInstance();
-	UnFbx::FBXImportOptions* ImportOptions = FbxImporter->GetImportOptions();
-
-	EFBXAnimationLengthImportType AnimLengthType = ImportOptions->AnimationLengthImportType;
-	ImportOptions->AnimationLengthImportType = FBXALIT_ExportedTime;
-	const FString FileExtension = FPaths::GetExtension(OpenFilenames[0]);
-	if (!FbxImporter->ImportFromFile(*OpenFilenames[0], FileExtension, true))
-	{
-		ImportOptions->AnimationLengthImportType = AnimLengthType;
-		if (NodeAndChannels)
-		{
-			delete NodeAndChannels;
-		}
-		FbxImporter->ReleaseScene();
-		return false;
-	}
-	UnFbx::FFbxCurvesAPI CurveAPI;
-	FbxImporter->PopulateAnimatedCurveData(CurveAPI);
-	TArray<FString> AllNodeNames;
-	CurveAPI.GetAllNodeNameArray(AllNodeNames);
-	FbxAnimStack* AnimStack = FbxImporter->Scene->GetMember<FbxAnimStack>(0);
-
-	FbxTimeSpan TimeSpan = FbxImporter->GetAnimationTimeSpan(FbxImporter->Scene->GetRootNode(), AnimStack);
-	ImportOptions->AnimationLengthImportType = AnimLengthType;
-	FbxImporter->ReleaseScene();
-	DialogWidget->SetFileName(OpenFilenames[0]);
-	FString FrameRateStr = FString::Printf(TEXT("%.2f"), FbxImporter->GetOriginalFbxFramerate());
-	
-	DialogWidget->SetFrameRate(FrameRateStr);
-	FFrameRate FrameRate = InSequencer->GetFocusedTickResolution();
-	FFrameNumber StartTime = FrameRate.AsFrameNumber(TimeSpan.GetStart().GetSecondDouble());
-	FFrameNumber EndTime = FrameRate.AsFrameNumber(TimeSpan.GetStop().GetSecondDouble());
-	DialogWidget->SetStartTime(StartTime);
-	DialogWidget->SetEndTime(EndTime);
-	DialogWidget->SetNodeNames(AllNodeNames);
-	DialogWidget->SetNodeAndChannels(NodeAndChannels);
-	Window->SetContent(DialogWidget);
-=======
->>>>>>> 6bbb88c8
-
-	FSlateApplication::Get().AddWindow(Window);
-
-	return true;
-
-}
-<<<<<<< HEAD
-bool ImportFBXTransform(FString NodeName, FGuid ObjectBinding, UnFbx::FFbxCurvesAPI& CurveAPI, UMovieSceneSequence* InSequence)
-{
-	UMovieScene* MovieScene = InSequence->GetMovieScene();
-
-	const UMovieSceneUserImportFBXSettings* ImportFBXSettings = GetDefault<UMovieSceneUserImportFBXSettings>();
-
-	// Look for transforms explicitly
-	FRichCurve Translation[3];
-	FRichCurve EulerRotation[3];
-	FRichCurve Scale[3];
-	FTransform DefaultTransform;
-	const bool bUseSequencerCurve = true;
-	CurveAPI.GetConvertedTransformCurveData(NodeName, Translation[0], Translation[1], Translation[2], EulerRotation[0], EulerRotation[1], EulerRotation[2], Scale[0], Scale[1], Scale[2], DefaultTransform, bUseSequencerCurve, ImportFBXSettings->ImportUniformScale);
-
- 	UMovieScene3DTransformTrack* TransformTrack = MovieScene->FindTrack<UMovieScene3DTransformTrack>(ObjectBinding); 
-	if (!TransformTrack)
-	{
-		MovieScene->Modify();
-		TransformTrack = MovieScene->AddTrack<UMovieScene3DTransformTrack>(ObjectBinding);
-=======
-
-void ImportTransformChannelToDouble(const FRichCurve& Source, FMovieSceneDoubleChannel* Dest, FFrameRate DestFrameRate, bool bNegateTangents, bool bClearChannel, FFrameNumber StartFrame = 0, bool bNegateValue = false)
-{
-	ImportTransformChannelToBezierChannel(Source, Dest, DestFrameRate, bNegateTangents, bClearChannel, StartFrame, bNegateValue);
-}
-
-void ImportTransformChannelToFloat(const FRichCurve& Source, FMovieSceneFloatChannel* Dest, FFrameRate DestFrameRate, bool bNegateTangents, bool bClearChannel, FFrameNumber StartFrame = 0, bool bNegateValue = false)
-{
-	ImportTransformChannelToBezierChannel(Source, Dest, DestFrameRate, bNegateTangents, bClearChannel, StartFrame, bNegateValue);
-}
-
-void ImportTransformChannelToBool(const FRichCurve& Source, FMovieSceneBoolChannel* Dest, FFrameRate DestFrameRate, bool bClearChannel, FFrameNumber StartFrame)
-{
-	// If there are no keys, don't clear the existing channel
-	if (!Source.GetNumKeys())
-	{
-		return;
->>>>>>> 6bbb88c8
-	}
-
-<<<<<<< HEAD
-	bool bSectionAdded = false;
-	UMovieScene3DTransformSection* TransformSection = Cast<UMovieScene3DTransformSection>(TransformTrack->FindSection(0));
-	if (TransformSection && !ImportFBXSettings->bReplaceTransformTrack)
-	{
-		TransformSection = Cast<UMovieScene3DTransformSection>(TransformTrack->CreateNewSection());
-		TransformSection->SetRowIndex(TransformTrack->GetMaxRowIndex()+1);
-		TransformTrack->AddSection(*TransformSection);
-		bSectionAdded = true;
-	}
-	else
-	{
-		TransformSection = Cast<UMovieScene3DTransformSection>(TransformTrack->FindOrAddSection(0, bSectionAdded));
-	}
-
-	if (!TransformSection)
-=======
-	TMovieSceneChannelData<bool> ChannelData = Dest->GetData();
-
-	if (bClearChannel)
->>>>>>> 6bbb88c8
-	{
-		ChannelData.Reset();
-	}
-	for (auto SourceIt = Source.GetKeyHandleIterator(); SourceIt; ++SourceIt)
-	{
-		const FRichCurveKey Key = Source.GetKey(*SourceIt);
-		bool bValue = Key.Value != 0.0f ? true : false;
-
-		FFrameNumber KeyTime = (Key.Time * DestFrameRate).RoundToFrame();
-
-		KeyTime += StartFrame;
-		if (ChannelData.FindKey(KeyTime) == INDEX_NONE)
-		{
-			ChannelData.AddKey(KeyTime, bValue);
-		} //todo need to do a set here?
-	}
-}
-
-void ImportTransformChannelToEnum(const FRichCurve& Source, FMovieSceneByteChannel* Dest, FFrameRate DestFrameRate, bool bClearChannel, FFrameNumber StartFrame)
-{
-	// If there are no keys, don't clear the existing channel
-	if (!Source.GetNumKeys())
-	{
-		return;
-	}
-
-	TMovieSceneChannelData<uint8> ChannelData = Dest->GetData();
-
-	if (bClearChannel)
-	{
-		ChannelData.Reset();
-	}
-	for (auto SourceIt = Source.GetKeyHandleIterator(); SourceIt; ++SourceIt)
-	{
-		const FRichCurveKey Key = Source.GetKey(*SourceIt);
-		uint8 Value = (uint8)Key.Value;
-
-		FFrameNumber KeyTime = (Key.Time * DestFrameRate).RoundToFrame();
-
-		KeyTime += StartFrame;
-		if (ChannelData.FindKey(KeyTime) == INDEX_NONE)
-		{
-			ChannelData.AddKey(KeyTime, Value);
-		} //todo need to do a set here?
-	}
-}
-
-<<<<<<< HEAD
-	ImportTransformChannel(Translation[0],   Channels[0], FrameRate, false, true);
-	ImportTransformChannel(Translation[1],   Channels[1], FrameRate, true, true);
-	ImportTransformChannel(Translation[2],   Channels[2], FrameRate, false, true);
-
-	ImportTransformChannel(EulerRotation[0], Channels[3], FrameRate, false, true);
-	ImportTransformChannel(EulerRotation[1], Channels[4], FrameRate, true, true);
-	ImportTransformChannel(EulerRotation[2], Channels[5], FrameRate, true, true);
-
-	ImportTransformChannel(Scale[0],         Channels[6], FrameRate, false, true);
-	ImportTransformChannel(Scale[1],         Channels[7], FrameRate, false, true);
-	ImportTransformChannel(Scale[2],         Channels[8], FrameRate, false, true);
-=======
 
 void ImportTransformChannelToInteger(const FRichCurve& Source, FMovieSceneIntegerChannel* Dest, FFrameRate DestFrameRate, bool bClearChannel, FFrameNumber StartFrame)
 {
@@ -4248,14 +2847,10 @@
 	{
 		FMovieSceneToolsModule::Get().ImportStringProperty(CustomProperty.Key, CustomProperty.Value, ObjectBinding, InSequence->GetMovieScene());
 	}
->>>>>>> 6bbb88c8
 
 	return true;
 }
 
-<<<<<<< HEAD
-bool MovieSceneToolHelpers::ImportFBXNode(FString NodeName, UnFbx::FFbxCurvesAPI& CurveAPI, UMovieSceneSequence* InSequence, IMovieScenePlayer* Player, FMovieSceneSequenceIDRef TemplateID, FGuid ObjectBinding)
-=======
 void MovieSceneToolHelpers::GetCameras( FbxNode* Parent, TArray<FbxCamera*>& Cameras )
 {
 	FbxCamera* Camera = Parent->GetCamera();
@@ -4524,7 +3119,6 @@
 }
 
 void ImportFBXCamera(UnFbx::FFbxImporter* FbxImporter, UMovieSceneSequence* InSequence, ISequencer& InSequencer,  TMap<FGuid, FString>& InObjectBindingMap, bool bMatchByNameOnly, bool bCreateCameras)
->>>>>>> 6bbb88c8
 {
 	bool bNotifySlate = !FApp::IsUnattended() && !GIsRunningUnattendedScript;
 
@@ -4540,21 +3134,6 @@
 
 	if (bCreateCameras)
 	{
-<<<<<<< HEAD
-		ImportFBXProperty(NodeName, AnimatedPropertyName, ObjectBinding, CurveAPI, InSequence, Player, TemplateID);
-	}
-	
-	ImportFBXTransform(NodeName, ObjectBinding, CurveAPI, InSequence);
-
-	// Custom static string properties
-	TArray<TPair<FString, FString> > CustomPropertyPairs;
-	CurveAPI.GetCustomStringPropertyArray(NodeName, CustomPropertyPairs);
-
-	for (TPair<FString, FString>& CustomProperty : CustomPropertyPairs)
-	{
-		FMovieSceneToolsModule::Get().ImportStringProperty(CustomProperty.Key, CustomProperty.Value, ObjectBinding, InSequence->GetMovieScene());
-	}
-=======
 		UWorld* World = GCurrentLevelEditingViewportClient ? GCurrentLevelEditingViewportClient->GetWorld() : nullptr;
 
 		// Find unmatched cameras
@@ -4642,7 +3221,6 @@
 	
 	MovieSceneToolHelpers::ImportFBXCameraToExisting(FbxImporter, InSequence, &InSequencer, InSequencer.GetFocusedTemplateID(), InObjectBindingMap, bMatchByNameOnly, true);
 }
->>>>>>> 6bbb88c8
 
 FGuid FindCameraGuid(FbxCamera* Camera, TMap<FGuid, FString>& InObjectBindingMap)
 {
@@ -5026,57 +3604,13 @@
 		return false;
 	}
 
-<<<<<<< HEAD
-	return InCamera->GetName();
-}
-
-
-void MovieSceneToolHelpers::ImportFBXCameraToExisting(UnFbx::FFbxImporter* FbxImporter, UMovieSceneSequence* InSequence, IMovieScenePlayer* Player, FMovieSceneSequenceIDRef TemplateID, TMap<FGuid, FString>& InObjectBindingMap, bool bMatchByNameOnly, bool bNotifySlate)
-{
-	if (FApp::IsUnattended() || GIsRunningUnattendedScript)
-	{
-		bNotifySlate = false;
-	}
-
-	UMovieScene* MovieScene = InSequence->GetMovieScene();
-
-	for (auto InObjectBinding : InObjectBindingMap)
-=======
 	if (!OpenFilenames.Num())
->>>>>>> 6bbb88c8
 	{
 		return false;
 	}
 
 	const FText TitleText = NSLOCTEXT("MovieSceneTools", "ImportFBXTitle", "Import FBX");
 
-<<<<<<< HEAD
-		if (!CameraNode)
-		{
-			if (bMatchByNameOnly)
-			{
-				if (bNotifySlate)
-				{
-					FNotificationInfo Info(FText::Format(NSLOCTEXT("MovieSceneTools", "NoMatchingCameraError", "Failed to find any matching camera for {0}"), FText::FromString(ObjectName)));
-					Info.ExpireDuration = 5.0f;
-					FSlateNotificationManager::Get().AddNotification(Info)->SetCompletionState(SNotificationItem::CS_Fail);
-				}
-				continue;
-			}
-
-			CameraNode = FindCamera(FbxImporter->Scene->GetRootNode());
-			if (CameraNode)
-			{
-				if (bNotifySlate)
-				{
-					FString CameraName = GetCameraName(CameraNode);
-					FNotificationInfo Info(FText::Format(NSLOCTEXT("MovieSceneTools", "NoMatchingCameraWarning", "Failed to find any matching camera for {0}. Importing onto first camera from fbx {1}"), FText::FromString(ObjectName), FText::FromString(CameraName)));
-					Info.ExpireDuration = 5.0f;
-					FSlateNotificationManager::Get().AddNotification(Info)->SetCompletionState(SNotificationItem::CS_Fail);
-				}
-			}
-		}
-=======
 	// Create the window to choose our options
 	TSharedRef<SWindow> Window = SNew(SWindow)
 		.Title(TitleText)
@@ -5095,7 +3629,6 @@
 	Window->SetContent(DialogWidget);
 
 	FSlateApplication::Get().AddWindow(Window);
->>>>>>> 6bbb88c8
 
 	return true;
 }
@@ -5128,32 +3661,18 @@
 {
 	MoveAxis->FloatTrack.Points.Reset();
 
-<<<<<<< HEAD
-				// Set the default value of the current focal length or field of view section
-				//FGuid PropertyOwnerGuid = Player->GetHandleToObject(CameraComponent);
-				FGuid PropertyOwnerGuid = GetHandleToObject(CameraComponent, InSequence, Player, TemplateID);
-=======
 	static FName LookupName(NAME_None);
 	
 	TArrayView<const FFrameNumber>           Times  = Channel.GetTimes();
 	TArrayView<const FMovieSceneDoubleValue> Values = Channel.GetValues();
->>>>>>> 6bbb88c8
 
 	for (int32 KeyIndex = 0; KeyIndex < Times.Num(); ++KeyIndex)
 	{
 		const float Time = Times[KeyIndex] / InFrameRate;
 		const FMovieSceneDoubleValue& Value = Values[KeyIndex];
 
-<<<<<<< HEAD
-				UMovieSceneFloatTrack* FloatTrack = MovieScene->FindTrack<UMovieSceneFloatTrack>(PropertyOwnerGuid, TrackName);
-				if (FloatTrack)
-				{
-					FloatTrack->Modify();
-					FloatTrack->RemoveAllAnimationData();
-=======
 		const int32 PointIndex = MoveAxis->FloatTrack.AddPoint(Time, Value.Value);
 		MoveAxis->LookupTrack.AddPoint(Time, LookupName);
->>>>>>> 6bbb88c8
 
 		FInterpCurvePoint<float>& Point = MoveAxis->FloatTrack.Points[PointIndex];
 		Point.ArriveTangent = Value.Tangent.ArriveTangent * InFrameRate.AsDecimal();
@@ -5184,36 +3703,10 @@
 		}
 	}
 
-<<<<<<< HEAD
-void ImportFBXCamera(UnFbx::FFbxImporter* FbxImporter, UMovieSceneSequence* InSequence, ISequencer& InSequencer,  TMap<FGuid, FString>& InObjectBindingMap, bool bMatchByNameOnly, bool bCreateCameras)
-{
-	bool bNotifySlate = !FApp::IsUnattended() && !GIsRunningUnattendedScript;
-
-	UMovieScene* MovieScene = InSequence->GetMovieScene();
-
-	TArray<FbxCamera*> AllCameras;
-	MovieSceneToolHelpers::GetCameras(FbxImporter->Scene->GetRootNode(), AllCameras);
-
-	if (AllCameras.Num() == 0)
-	{
-		return;
-	}
-
-	if (bCreateCameras)
-	{
-		UWorld* World = GCurrentLevelEditingViewportClient ? GCurrentLevelEditingViewportClient->GetWorld() : nullptr;
-
-		// Find unmatched cameras
-		TArray<FbxCamera*> UnmatchedCameras;
-		for (auto Camera : AllCameras)
-		{
-			FString NodeName = MovieSceneToolHelpers::GetCameraName(Camera);
-=======
 	if (!NewAsset)
 	{
 		return NewAsset;
 	}
->>>>>>> 6bbb88c8
 
 	static FName Transform("Transform");
 	UMovieScene3DTransformTrack* TransformTrack = InMovieScene->FindTrack<UMovieScene3DTransformTrack>(InObjectBinding, Transform); 
@@ -5223,22 +3716,8 @@
 		UInterpGroup* CameraInterpGroup = CameraAnim->CameraInterpGroup;
 		CameraAnim->bRelativeToInitialTransform=false;
 
-<<<<<<< HEAD
-					if (!bFoundBoundObject)
-					{
-						if (bNotifySlate)
-						{
-							FNotificationInfo Info(FText::Format(NSLOCTEXT("MovieSceneTools", "NoBoundObjectsError", "Existing binding has no objects. Creating a new camera and binding for {0}"), FText::FromString(ObjectName)));
-							Info.ExpireDuration = 5.0f;
-							FSlateNotificationManager::Get().AddNotification(Info)->SetCompletionState(SNotificationItem::CS_Fail);
-						}
-					}
-				}
-			}
-=======
 		UInterpGroupInst* CameraInst = NewObject<UInterpGroupInst>(CameraAnim, NAME_None, RF_Transactional);
 		CameraInst->InitGroupInst(CameraInterpGroup, nullptr);
->>>>>>> 6bbb88c8
 
 		UInterpTrackMove* MovementTrack = NewObject<UInterpTrackMove>(CameraInterpGroup, NAME_None, RF_Transactional);
 		CameraInterpGroup->InterpTracks.Add(MovementTrack);
@@ -5296,13 +3775,8 @@
 			}
 		}
 	}
-<<<<<<< HEAD
-	
-	MovieSceneToolHelpers::ImportFBXCameraToExisting(FbxImporter, InSequence, &InSequencer, InSequencer.GetFocusedTemplateID(), InObjectBindingMap, bMatchByNameOnly, true);
-=======
 
 	return false;
->>>>>>> 6bbb88c8
 }
 
 const FMovieSceneEvaluationTrack* MovieSceneToolHelpers::GetEvaluationTrack(ISequencer *Sequencer, const FGuid& TrackSignature)
@@ -5339,15 +3813,7 @@
 			FGuid ExistingGuid = Player->FindObjectId(*Actor, Template);
 			if (ExistingGuid.IsValid() && (!bSelectedOnly || Bindings.Contains(ExistingGuid)))
 			{
-<<<<<<< HEAD
-				FGuid CameraGuid = FindCameraGuid(AllCameras[value], InObjectBindingMap);
-				if (CameraGuid != FGuid())
-				{
-					CameraCutTrack->AddNewCameraCut(UE::MovieScene::FRelativeObjectBindingID(CameraGuid), (key.GetTime().GetSecondDouble() * FrameRate).RoundToFrame());
-				}
-=======
 				ActorToExport.Add(Actor);
->>>>>>> 6bbb88c8
 			}
 		}
 	}
@@ -5358,30 +3824,7 @@
 
 bool MovieSceneToolHelpers::ExportFBX(UWorld* World, UMovieScene* MovieScene, IMovieScenePlayer* Player, const TArray<FGuid>& Bindings, const TArray<UMovieSceneTrack*>& MasterTracks, INodeNameAdapter& NodeNameAdapter, FMovieSceneSequenceIDRef& Template, const FString& InFBXFileName, FMovieSceneSequenceTransform& RootToLocalTransform)
 {
-<<<<<<< HEAD
-	SLATE_BEGIN_ARGS(SMovieSceneImportFBXSettings) {}
-		SLATE_ARGUMENT(FString, ImportFilename)
-		SLATE_ARGUMENT(UMovieSceneSequence*, Sequence)
-		SLATE_ARGUMENT(ISequencer*, Sequencer)
-	SLATE_END_ARGS()
-
-	void Construct(const FArguments& InArgs)
-	{
-		FPropertyEditorModule& PropertyEditor = FModuleManager::LoadModuleChecked<FPropertyEditorModule>("PropertyEditor");
-
-		FDetailsViewArgs DetailsViewArgs;
-		DetailsViewArgs.bShowOptions = false;
-		DetailsViewArgs.bAllowSearch = false;
-		DetailsViewArgs.bShowPropertyMatrixButton = false;
-		DetailsViewArgs.bUpdatesFromSelection = false;
-		DetailsViewArgs.bLockable = false;
-		DetailsViewArgs.NameAreaSettings = FDetailsViewArgs::HideNameArea;
-		DetailsViewArgs.ViewIdentifier = "Import FBX Settings";
-
-		DetailView = PropertyEditor.CreateDetailView(DetailsViewArgs);
-=======
 	UnFbx::FFbxExporter* Exporter = UnFbx::FFbxExporter::GetInstance();
->>>>>>> 6bbb88c8
 
 	Exporter->CreateDocument();
 	Exporter->SetTrasformBaking(false);
@@ -5401,25 +3844,15 @@
 		}
 	}
 
-<<<<<<< HEAD
-		ImportFilename = InArgs._ImportFilename;
-		Sequence = InArgs._Sequence;
-		Sequencer = InArgs._Sequencer;
-=======
 	Exporter->ExportLevelSequence(MovieScene, Bindings, Player, NodeNameAdapter, Template, RootToLocalTransform);
->>>>>>> 6bbb88c8
 
 	//Export given master tracks
 
 	for (UMovieSceneTrack* MasterTrack : MasterTracks)
 	{
-<<<<<<< HEAD
-		Collector.AddReferencedObject(Sequence);
-=======
 		TArray<UMovieSceneTrack*> Tracks;
 		Tracks.Add(MasterTrack);
 		Exporter->ExportLevelSequenceTracks(MovieScene, Player, Template, nullptr, nullptr, Tracks, RootToLocalTransform);
->>>>>>> 6bbb88c8
 	}
 	// Save to disk
 	Exporter->WriteToFile(*InFBXFileName);
@@ -5462,15 +3895,7 @@
 	//Begin records a frame so need to set things up first
 	for (IMovieSceneToolsAnimationBakeHelper* BakeHelper : BakeHelpers)
 	{
-<<<<<<< HEAD
-		
-		UMovieSceneUserImportFBXSettings* ImportFBXSettings = GetMutableDefault<UMovieSceneUserImportFBXSettings>();
-		FEditorDirectories::Get().SetLastDirectory( ELastDirectory::FBX, FPaths::GetPath( ImportFilename ) ); // Save path as default for next time.
-
-		if (!Sequence || !Sequence->GetMovieScene() || Sequence->GetMovieScene()->IsReadOnly())
-=======
 		if (BakeHelper)
->>>>>>> 6bbb88c8
 		{
 			BakeHelper->PreEvaluation(MovieScene, FrameNumber);
 		}
@@ -5488,24 +3913,10 @@
 	//Live Link source can show up at any time so we unfortunately need to check for it
 	TickLiveLink(LiveLinkClient, SourceAndMode);
 
-<<<<<<< HEAD
-		const FScopedTransaction Transaction(NSLOCTEXT("MovieSceneTools", "ImportFBXTransaction", "Import FBX"));
-		UnFbx::FFbxImporter* FbxImporter = UnFbx::FFbxImporter::GetInstance();
-
-		const bool bMatchByNameOnly = ImportFBXSettings->bMatchByNameOnly;
-		// Import static cameras first
-		ImportFBXCamera(FbxImporter, Sequence, *Sequencer, ObjectBindingMap, bMatchByNameOnly, bCreateCameras.IsSet() ? bCreateCameras.GetValue() : ImportFBXSettings->bCreateCameras);
-
-		UWorld* World = Cast<UWorld>(Sequencer->GetPlaybackContext());
-		bool bValid = MovieSceneToolHelpers::ImportFBXIfReady(World, Sequence, Sequencer, Sequencer->GetFocusedTemplateID(), ObjectBindingMap, ImportFBXSettings, InOutParams);
-	
-		Sequencer->NotifyMovieSceneDataChanged(EMovieSceneDataChangeType::MovieSceneStructureItemAdded);
-=======
 	// Update space bases so new animation position has an effect.
 	for (USkeletalMeshComponent* SkelMeshComp : SkelMeshComps)
 	{
 		SkelMeshComp->TickAnimation(DeltaTime, false);
->>>>>>> 6bbb88c8
 
 		SkelMeshComp->RefreshBoneTransforms();
 		SkelMeshComp->RefreshSlaveComponents();
@@ -5529,92 +3940,6 @@
 			Actor->GetComponents(SkelMeshComps, false);
 		}
 	}
-<<<<<<< HEAD
-
-	TSharedPtr<IDetailsView> DetailView;
-	FString ImportFilename;
-	UMovieSceneSequence* Sequence;
-	ISequencer* Sequencer;
-	TMap<FGuid, FString> ObjectBindingMap;
-	TOptional<bool> bCreateCameras;
-
-};
-
-bool MovieSceneToolHelpers::ReadyFBXForImport(const FString&  ImportFilename, UMovieSceneUserImportFBXSettings* ImportFBXSettings, FFBXInOutParameters& OutParams)
-{
-	UnFbx::FFbxImporter* FbxImporter = UnFbx::FFbxImporter::GetInstance();
-
-	UnFbx::FBXImportOptions* ImportOptions = FbxImporter->GetImportOptions();
-	OutParams.bConvertSceneBackup = ImportOptions->bConvertScene;
-	OutParams.bConvertSceneUnitBackup = ImportOptions->bConvertSceneUnit;
-	OutParams.bForceFrontXAxisBackup = ImportOptions->bForceFrontXAxis;
-	OutParams.ImportUniformScaleBackup = ImportOptions->ImportUniformScale;
-
-	ImportOptions->bIsImportCancelable = false;
-	ImportOptions->bConvertScene = true;
-	ImportOptions->bConvertSceneUnit = ImportFBXSettings->bConvertSceneUnit;
-	ImportOptions->bForceFrontXAxis = ImportFBXSettings->bForceFrontXAxis;
-	ImportOptions->ImportUniformScale = ImportFBXSettings->ImportUniformScale;
-
-	const FString FileExtension = FPaths::GetExtension(ImportFilename);
-	if (!FbxImporter->ImportFromFile(*ImportFilename, FileExtension, true))
-	{
-		// Log the error message and fail the import.
-		FbxImporter->ReleaseScene();
-		ImportOptions->bConvertScene = OutParams.bConvertSceneBackup;
-		ImportOptions->bConvertSceneUnit = OutParams.bConvertSceneUnitBackup;
-		ImportOptions->bForceFrontXAxis = OutParams.bForceFrontXAxisBackup;
-		ImportOptions->ImportUniformScale = OutParams.ImportUniformScaleBackup;
-		return false;
-	}
-	return true;
-}
-
-bool ImportFBXOntoControlRigs(UWorld* World, UMovieScene* MovieScene, IMovieScenePlayer* Player, FMovieSceneSequenceIDRef TemplateID,
-	TMap<FGuid, FString>& ObjectBindingMap, const TArray<FString>& ControRigControlNames , UMovieSceneUserImportFBXSettings* ImportFBXSettings,
-	UMovieSceneUserImportFBXControlRigSettings*  Settings)
-{
-	UMovieSceneUserImportFBXSettings* CurrentImportFBXSettings = GetMutableDefault<UMovieSceneUserImportFBXSettings>();
-	TArray<uint8> OriginalSettings;
-	FObjectWriter(CurrentImportFBXSettings, OriginalSettings);
-
-	CurrentImportFBXSettings->bMatchByNameOnly = ImportFBXSettings->bMatchByNameOnly;
-	CurrentImportFBXSettings->bForceFrontXAxis = ImportFBXSettings->bForceFrontXAxis;
-	CurrentImportFBXSettings->bCreateCameras = ImportFBXSettings->bCreateCameras;
-	CurrentImportFBXSettings->bReduceKeys = ImportFBXSettings->bReduceKeys;
-	CurrentImportFBXSettings->ReduceKeysTolerance = ImportFBXSettings->ReduceKeysTolerance;
-	CurrentImportFBXSettings->bConvertSceneUnit = ImportFBXSettings->bConvertSceneUnit;
-	CurrentImportFBXSettings->ImportUniformScale = ImportFBXSettings->ImportUniformScale;
-
-
-	UnFbx::FFbxImporter* FbxImporter = UnFbx::FFbxImporter::GetInstance();
-
-	return true;
-}
-
-bool MovieSceneToolHelpers::ImportFBXIfReady(UWorld* World, UMovieSceneSequence* Sequence, IMovieScenePlayer* Player, FMovieSceneSequenceIDRef TemplateID, TMap<FGuid, FString>& ObjectBindingMap, UMovieSceneUserImportFBXSettings* ImportFBXSettings,
-	const FFBXInOutParameters& InParams)
-{
-	UMovieScene* MovieScene = Sequence->GetMovieScene();
-
-	UMovieSceneUserImportFBXSettings* CurrentImportFBXSettings = GetMutableDefault<UMovieSceneUserImportFBXSettings>();
-	TArray<uint8> OriginalSettings;
-	FObjectWriter(CurrentImportFBXSettings, OriginalSettings);
-
-	CurrentImportFBXSettings->bMatchByNameOnly = ImportFBXSettings->bMatchByNameOnly;
-	CurrentImportFBXSettings->bForceFrontXAxis = ImportFBXSettings->bForceFrontXAxis;
-	CurrentImportFBXSettings->bCreateCameras = ImportFBXSettings->bCreateCameras;
-	CurrentImportFBXSettings->bReduceKeys = ImportFBXSettings->bReduceKeys;
-	CurrentImportFBXSettings->ReduceKeysTolerance = ImportFBXSettings->ReduceKeysTolerance;
-	CurrentImportFBXSettings->bConvertSceneUnit = ImportFBXSettings->bConvertSceneUnit;
-	CurrentImportFBXSettings->ImportUniformScale = ImportFBXSettings->ImportUniformScale;
-	UnFbx::FFbxImporter* FbxImporter = UnFbx::FFbxImporter::GetInstance();
-
-	UnFbx::FFbxCurvesAPI CurveAPI;
-	FbxImporter->PopulateAnimatedCurveData(CurveAPI);
-	TArray<FString> AllNodeNames;
-	CurveAPI.GetAllNodeNameArray(AllNodeNames);
-=======
 	else
 	{
 		SkelMeshComps.Add(InSkelMeshComp);
@@ -5629,7 +3954,6 @@
 			return false;
 		}
 	}
->>>>>>> 6bbb88c8
 
 	UnFbx::FLevelSequenceAnimTrackAdapter AnimTrackAdapter(Player, MovieScene, RootToLocalTransform);
 	int32 LocalStartFrame = AnimTrackAdapter.GetLocalStartFrame();
@@ -5675,20 +3999,7 @@
 		FFrameNumber FrameNumber = FFrameNumber(LocalStartFrame) - ExportOptions->WarmUpFrames;
 		for (int32 Index = 0; Index < ExportOptions->DelayBeforeStart; ++Index)
 		{
-<<<<<<< HEAD
-			if (FCString::Strcmp(*It.Value().ToUpper(), *NodeName.ToUpper()) == 0)
-			{
-				MovieSceneToolHelpers::ImportFBXNode(NodeName, CurveAPI, Sequence, Player, TemplateID, It.Key());
-
-				ObjectBindingMap.Remove(It.Key());
-				AllNodeNames.RemoveAt(NodeIndex);
-
-				bFoundMatch = true;
-				break;
-			}
-=======
 			TickFrame(FrameNumber, DeltaTime, MovieScene, AnimTrackAdapter, BakeHelpers, SkelMeshComps, LiveLinkClient, SourceAndMode);
->>>>>>> 6bbb88c8
 		}
 
 	}
@@ -5731,16 +4042,7 @@
 			ULiveLinkSourceSettings* Settings = LiveLinkClient->GetSourceSettings(Item.Key);
 			if (Settings)
 			{
-<<<<<<< HEAD
-				MovieSceneToolHelpers::ImportFBXNode(NodeName, CurveAPI, Sequence, Player, TemplateID, It.Key());
-
-				UE_LOG(LogMovieScene, Warning, TEXT("Fbx Import: Failed to find any matching node for (%s). Defaulting to first available (%s)."), *NodeName, *It.Value());
-				ObjectBindingMap.Remove(It.Key());
-				AllNodeNames.RemoveAt(NodeIndex);
-				continue;
-=======
 				Settings->Mode = Item.Value;
->>>>>>> 6bbb88c8
 			}
 		}
 	}
@@ -5749,28 +4051,11 @@
 	{
 		CVarAlwaysSendInterpolatedLiveLink->Set(0, ECVF_SetByConsole);
 	}
-<<<<<<< HEAD
-
-	// restore
-	FObjectReader(GetMutableDefault<UMovieSceneUserImportFBXSettings>(), OriginalSettings);
-
-	FbxImporter->ReleaseScene();
-	UnFbx::FBXImportOptions* ImportOptions = FbxImporter->GetImportOptions();
-	ImportOptions->bConvertScene = InParams.bConvertSceneBackup;
-	ImportOptions->bConvertSceneUnit = InParams.bConvertSceneUnitBackup;
-	ImportOptions->bForceFrontXAxis = InParams.bForceFrontXAxisBackup;
-	ImportOptions->ImportUniformScale = InParams.ImportUniformScaleBackup;
-	return true;
-}
-
-bool MovieSceneToolHelpers::ImportFBXWithDialog(UMovieSceneSequence* InSequence, ISequencer& InSequencer, const TMap<FGuid, FString>& InObjectBindingMap, TOptional<bool> bCreateCameras)
-=======
 	return true;
 }
 
 bool MovieSceneToolHelpers::ExportToAnimSequence(UAnimSequence* AnimSequence, UAnimSeqExportOption* ExportOptions, UMovieScene* MovieScene, IMovieScenePlayer* Player,
 	USkeletalMeshComponent* SkelMeshComp, FMovieSceneSequenceIDRef& Template, FMovieSceneSequenceTransform& RootToLocalTransform)
->>>>>>> 6bbb88c8
 {
 	FAnimRecorderInstance AnimationRecorder;
 	FFrameRate SampleRate = MovieScene->GetDisplayRate();
@@ -5799,33 +4084,9 @@
 
 	FTickAnimationCB TickCallback = FTickAnimationCB::CreateLambda([&AnimationRecorder](float DeltaTime)
 	{
-<<<<<<< HEAD
-		return false;
-	}
-
-	const FText TitleText = NSLOCTEXT("MovieSceneTools", "ImportFBXTitle", "Import FBX");
-
-	// Create the window to choose our options
-	TSharedRef<SWindow> Window = SNew(SWindow)
-		.Title(TitleText)
-		.HasCloseButton(true)
-		.SizingRule(ESizingRule::UserSized)
-		.ClientSize(FVector2D(450.0f, 300.0f))
-		.AutoCenter(EAutoCenter::PreferredWorkArea)
-		.SupportsMinimize(false);
-
-	TSharedRef<SMovieSceneImportFBXSettings> DialogWidget = SNew(SMovieSceneImportFBXSettings)
-		.ImportFilename(OpenFilenames[0])
-		.Sequence(InSequence)
-		.Sequencer(&InSequencer);
-	DialogWidget->SetObjectBindingMap(InObjectBindingMap);
-	DialogWidget->SetCreateCameras(bCreateCameras);
-	Window->SetContent(DialogWidget);
-=======
 		AnimationRecorder.Update(DeltaTime);
 
 	});
->>>>>>> 6bbb88c8
 
 	FEndAnimationCB EndCallback = FEndAnimationCB::CreateLambda([&AnimationRecorder]
 	{
@@ -6025,25 +4286,9 @@
 			}
 		}
 	}
-<<<<<<< HEAD
-
-	return false;
-}
-
-const FMovieSceneEvaluationTrack* MovieSceneToolHelpers::GetEvaluationTrack(ISequencer *Sequencer, const FGuid& TrackSignature)
-{
-	FMovieSceneRootEvaluationTemplateInstance& Instance = Sequencer->GetEvaluationTemplate();
-	FMovieSceneCompiledDataID SubDataID = Instance.GetCompiledDataManager()->GetSubDataID(Instance.GetCompiledDataID(), Sequencer->GetFocusedTemplateID());
-
-	{
-		const FMovieSceneEvaluationTemplate* Template  = SubDataID.IsValid() ? Instance.GetCompiledDataManager()->FindTrackTemplate(SubDataID) : nullptr;
-		const FMovieSceneEvaluationTrack*    EvalTrack = Template ? Template->FindTrack(TrackSignature) : nullptr;
-		if (EvalTrack)
-=======
 	else if (USkeletalMeshComponent* SkeletalMeshComponent = Cast<USkeletalMeshComponent>(BoundObject))
 	{
 		if (SkeletalMeshComponent->SkeletalMesh)
->>>>>>> 6bbb88c8
 		{
 			return SkeletalMeshComponent;
 		}
@@ -6112,65 +4357,6 @@
 
 				FMovieSceneSequenceTransform RootToLocalTransform;
 
-<<<<<<< HEAD
-	return true;
-}
-static void TickLiveLink(ILiveLinkClient* LiveLinkClient, TMap<FGuid, ELiveLinkSourceMode>&  SourceAndMode)
-{
-
-	//This first bit lookes for a Sequencer Live Link Source which can show up any frame and we need to set it to Latest mode
-	if (LiveLinkClient)
-	{
-		TArray<FGuid> Sources = LiveLinkClient->GetSources();
-		for (const FGuid& Guid : Sources)
-		{
-			FText SourceTypeText = LiveLinkClient->GetSourceType(Guid);
-			FString SourceTypeStr = SourceTypeText.ToString();
-			if (SourceTypeStr.Contains(TEXT("Sequencer Live Link")))
-			{
-				ULiveLinkSourceSettings* Settings = LiveLinkClient->GetSourceSettings(Guid);
-				if (Settings)
-				{
-					if (Settings->Mode != ELiveLinkSourceMode::Latest)
-					{
-						SourceAndMode.Add(Guid, Settings->Mode);
-						Settings->Mode = ELiveLinkSourceMode::Latest;
-					}
-				}
-			}
-		}
-	
-		LiveLinkClient->ForceTick();
-	}
-}
-bool MovieSceneToolHelpers::BakeToSkelMeshToCallbacks(UMovieScene* MovieScene, IMovieScenePlayer* Player,
-	USkeletalMeshComponent* InSkelMeshComp, FMovieSceneSequenceIDRef& Template, FMovieSceneSequenceTransform& RootToLocalTransform, UAnimSeqExportOption* ExportOptions,
-	FInitAnimationCB InitCallback, FStartAnimationCB StartCallback, FTickAnimationCB TickCallback, FEndAnimationCB EndCallback)
-{
-	TArray< USkeletalMeshComponent*> SkelMeshComps;
-	if (ExportOptions->bEvaluateAllSkeletalMeshComponents)
-	{
-		AActor* Actor = InSkelMeshComp->GetTypedOuter<AActor>();
-		if (Actor)
-		{
-			Actor->GetComponents(SkelMeshComps, false);
-		}
-	}
-	else
-	{
-		SkelMeshComps.Add(InSkelMeshComp);
-	}
-	//if we have no allocated bone space transforms something wrong so try to recalc them,only need to do this on the recorded skelmesh
-	if (InSkelMeshComp->GetBoneSpaceTransforms().Num() <= 0)
-	{
-		InSkelMeshComp->RecalcRequiredBones(0);
-		if (InSkelMeshComp->GetBoneSpaceTransforms().Num() <= 0)
-		{
-			UE_LOG(LogMovieScene, Error, TEXT("Error Ba"));
-			return false;
-		}
-	}
-=======
 				FFrameRate TickResolution = MovieScene->GetTickResolution();
 				FFrameRate DisplayRate = MovieScene->GetDisplayRate();
 				const TArray<IMovieSceneToolsAnimationBakeHelper*>& BakeHelpers = FMovieSceneToolsModule::Get().GetAnimationBakeHelpers();
@@ -6202,7 +4388,6 @@
 						Player->GetEvaluationTemplate().Evaluate(Context, *Player);
 					}
 					Player->GetEvaluationTemplate().Evaluate(Context, *Player);
->>>>>>> 6bbb88c8
 
 					for (IMovieSceneToolsAnimationBakeHelper* BakeHelper : BakeHelpers)
 					{
@@ -6215,49 +4400,6 @@
 					TArray<USkeletalMeshComponent*> MeshComps;
 					ActorSelection.Actor->GetComponents<USkeletalMeshComponent>(MeshComps, true);
 
-<<<<<<< HEAD
-	//If we are running with a live link track we need to do a few things.
-	// 1. First test to see if we have one, only way to really do that is to see if we have a source that has the `Sequencer Live Link Track`.  We also evalute the first frame in case we are out of range and the sources aren't created yet.
-	// 2. Make sure Sequencer.AlwaysSendInterpolated.LiveLink is non-zero, and then set it back to zero if it's not.
-	// 3. For each live link sequencer source we need to set the ELiveLinkSourceMode to Latest so that we just get the latest and don't use engine/timecode for any interpolation.
-	ILiveLinkClient* LiveLinkClient = nullptr;
-	IModularFeatures& ModularFeatures = IModularFeatures::Get();
-	TMap<FGuid, ELiveLinkSourceMode> SourceAndMode;
-	if (ModularFeatures.IsModularFeatureAvailable(ILiveLinkClient::ModularFeatureName))
-	{
-		LiveLinkClient = &ModularFeatures.GetModularFeature<ILiveLinkClient>(ILiveLinkClient::ModularFeatureName);
-	}
-	TOptional<int32> SequencerAlwaysSenedLiveLinkInterpolated;
-	IConsoleVariable* CVarAlwaysSendInterpolatedLiveLink = IConsoleManager::Get().FindConsoleVariable(TEXT("Sequencer.AlwaysSendInterpolatedLiveLink"));
-	if (CVarAlwaysSendInterpolatedLiveLink)
-	{
-		SequencerAlwaysSenedLiveLinkInterpolated = CVarAlwaysSendInterpolatedLiveLink->GetInt();
-		CVarAlwaysSendInterpolatedLiveLink->Set(1, ECVF_SetByConsole);
-	}
-
-	const TArray<IMovieSceneToolsAnimationBakeHelper*>&  BakeHelpers = FMovieSceneToolsModule::Get().GetAnimationBakeHelpers();
-	for (IMovieSceneToolsAnimationBakeHelper* BakeHelper : BakeHelpers)
-	{
-		if (BakeHelper)
-		{
-			BakeHelper->StartBaking(MovieScene);
-		}
-	}
-
-	InitCallback.ExecuteIfBound();
-
-	//if we have warmup frames
-	if (ExportOptions->WarmUpFrames > 0)
-	{
-		for (int32 Index = -ExportOptions->WarmUpFrames.Value; Index < 0; ++Index)
-		{
-			//Begin records a frame so need to set things up first
-			for (IMovieSceneToolsAnimationBakeHelper* BakeHelper : BakeHelpers)
-			{
-				if (BakeHelper)
-				{
-					BakeHelper->PreEvaluation(MovieScene,Index);
-=======
 					for (USkeletalMeshComponent* MeshComp : MeshComps)
 					{
 						MeshComp->TickAnimation(0.03f, false);
@@ -6279,34 +4421,8 @@
 					{
 						BakeHelper->StopBaking(MovieScene);
 					}
->>>>>>> 6bbb88c8
-				}
-			}
-			// This will call UpdateSkelPose on the skeletal mesh component to move bones based on animations in the matinee group
-			AnimTrackAdapter.UpdateAnimation(Index);
-			for (IMovieSceneToolsAnimationBakeHelper* BakeHelper : BakeHelpers)
-			{
-				if (BakeHelper)
-				{
-					BakeHelper->PostEvaluation(MovieScene,Index);
-				}
-			}
-			//Live Link sourcer can show up at any time so we unfortunately need to check for it
-			TickLiveLink(LiveLinkClient, SourceAndMode);
-
-			// Update space bases so new animation position has an effect.
-			for (USkeletalMeshComponent* SkelMeshComp : SkelMeshComps)
-			{
-				SkelMeshComp->TickAnimation(DeltaTime, false);
-
-				SkelMeshComp->RefreshBoneTransforms();
-				SkelMeshComp->RefreshSlaveComponents();
-				SkelMeshComp->UpdateComponentToWorld();
-				SkelMeshComp->FinalizeBoneTransform();
-				SkelMeshComp->MarkRenderTransformDirty();
-				SkelMeshComp->MarkRenderDynamicDataDirty();
-			}
-
+				}
+			}
 		}
 		else //no attached skelmesh socket so use Interrogator
 		{
@@ -6318,78 +4434,6 @@
 			
 		}
 	}
-<<<<<<< HEAD
-	
-	//Begin records a frame so need to set things up first
-	for (IMovieSceneToolsAnimationBakeHelper* BakeHelper : BakeHelpers)
-	{
-		if (BakeHelper)
-		{
-			BakeHelper->PreEvaluation(MovieScene,LocalStartFrame);
-		}
-	}
-	// This evaluates the MoviePlayer
-	AnimTrackAdapter.UpdateAnimation(LocalStartFrame);
-	for (IMovieSceneToolsAnimationBakeHelper* BakeHelper : BakeHelpers)
-	{		
-		if (BakeHelper)
-		{
-			BakeHelper->PostEvaluation(MovieScene,LocalStartFrame);
-		}
-	}
-	for (USkeletalMeshComponent* SkelMeshComp : SkelMeshComps)
-	{
-		SkelMeshComp->TickAnimation(DeltaTime, false);
-		SkelMeshComp->RefreshBoneTransforms();
-		SkelMeshComp->RefreshSlaveComponents();
-		SkelMeshComp->UpdateComponentToWorld();
-		SkelMeshComp->FinalizeBoneTransform();
-		SkelMeshComp->MarkRenderTransformDirty();
-		SkelMeshComp->MarkRenderDynamicDataDirty();
-	}
-	
-	TickLiveLink(LiveLinkClient, SourceAndMode);
-
-	StartCallback.ExecuteIfBound();
-	for (int32 FrameCount = 1; FrameCount <= AnimationLength; ++FrameCount)
-	{
-		int32 LocalFrame = LocalStartFrame + FrameCount;
-
-		for (IMovieSceneToolsAnimationBakeHelper* BakeHelper : BakeHelpers)
-		{
-			if (BakeHelper)
-			{
-				BakeHelper->PreEvaluation(MovieScene, LocalStartFrame);
-			}
-		}
-		// This will call UpdateSkelPose on the skeletal mesh component to move bones based on animations in the matinee group
-		AnimTrackAdapter.UpdateAnimation(LocalFrame);
-		for (IMovieSceneToolsAnimationBakeHelper* BakeHelper : BakeHelpers)
-		{
-			if (BakeHelper)
-			{
-				BakeHelper->PostEvaluation(MovieScene, LocalStartFrame);
-			}
-		}
-
-		//Live Link sourcer can show up at any time so we unfortunately need to check for it
-		TickLiveLink(LiveLinkClient, SourceAndMode);
-
-		// Update space bases so new animation position has an effect.
-		for (USkeletalMeshComponent* SkelMeshComp : SkelMeshComps)
-		{
-			SkelMeshComp->TickAnimation(DeltaTime, false);
-
-			SkelMeshComp->RefreshBoneTransforms();
-			SkelMeshComp->RefreshSlaveComponents();
-			SkelMeshComp->UpdateComponentToWorld();
-			SkelMeshComp->FinalizeBoneTransform();
-			SkelMeshComp->MarkRenderTransformDirty();
-			SkelMeshComp->MarkRenderDynamicDataDirty();
-		}
-
-		TickCallback.ExecuteIfBound(DeltaTime);
-=======
 	else //no actor so check to see if there's a scene component
 	{
 		USceneComponent* SceneComponent = ActorSelection.Component.IsValid() ? Cast<USceneComponent>(ActorSelection.Component.Get()) : nullptr;
@@ -6398,25 +4442,9 @@
 			GetSequenceSceneComponentWorldTransforms(SceneComponent, Player, InSequence, Template, Frames, OutTransforms);
 		}
 
->>>>>>> 6bbb88c8
-	}
-}
-
-<<<<<<< HEAD
-	for (IMovieSceneToolsAnimationBakeHelper* BakeHelper : BakeHelpers)
-	{
-		if (BakeHelper)
-		{
-			BakeHelper->StopBaking(MovieScene);
-		}
-	}
-	EndCallback.ExecuteIfBound();
-
-	//now do any sequencer live link cleanup
-	if (LiveLinkClient)
-	{
-		for (TPair<FGuid, ELiveLinkSourceMode>& Item : SourceAndMode)
-=======
+	}
+}
+
 static void GetNonSequencerActorWorldTransforms(IMovieScenePlayer* Player, UMovieSceneSequence* InSequence, FMovieSceneSequenceIDRef Template, const FActorForWorldTransforms& ActorSelection, const TArray<FFrameNumber>& Frames, TArray<FTransform>& OutTransforms)
 {
 	FName SocketName = ActorSelection.SocketName;
@@ -6426,7 +4454,6 @@
 	if (Actor)
 	{
 		do
->>>>>>> 6bbb88c8
 		{
 			FGuid ActorHandle = GetHandleToObject(Actor, InSequence, Player, Template,false);
 			if (ActorHandle.IsValid() && Frames.Num() > 0)
@@ -6442,9 +4469,6 @@
 				}
 			}
 
-<<<<<<< HEAD
-	if (SequencerAlwaysSenedLiveLinkInterpolated.IsSet() && CVarAlwaysSendInterpolatedLiveLink)
-=======
 			if (Actor->GetRootComponent()->DoesSocketExist(SocketName))
 			{
 				WorldTransform = WorldTransform * Actor->GetRootComponent()->GetSocketTransform(SocketName);
@@ -6466,96 +4490,11 @@
 	int32 NumFrames = Frames.Num() > 0 ? Frames.Num() : 1; //if no frames passed in we actually have one
 	OutTransforms.SetNumUninitialized(NumFrames);
 	for (FTransform& OutTransform : OutTransforms)
->>>>>>> 6bbb88c8
 	{
 		OutTransform = WorldTransform;
 	}
 }
 
-<<<<<<< HEAD
-bool MovieSceneToolHelpers::ExportToAnimSequence(UAnimSequence* AnimSequence, UAnimSeqExportOption* ExportOptions, UMovieScene* MovieScene, IMovieScenePlayer* Player,
-	USkeletalMeshComponent* SkelMeshComp, FMovieSceneSequenceIDRef& Template, FMovieSceneSequenceTransform& RootToLocalTransform)
-{
-	FAnimRecorderInstance AnimationRecorder;
-	FFrameRate SampleRate = MovieScene->GetDisplayRate();
-	FInitAnimationCB InitCallback = FInitAnimationCB::CreateLambda([&AnimationRecorder,SampleRate,ExportOptions,SkelMeshComp,AnimSequence]
-	{
-		FAnimationRecordingSettings RecordingSettings;
-		RecordingSettings.SampleRate = SampleRate.AsDecimal();
-		RecordingSettings.InterpMode = ERichCurveInterpMode::RCIM_Cubic;
-		RecordingSettings.TangentMode = ERichCurveTangentMode::RCTM_Auto;
-		RecordingSettings.Length = 0;
-		RecordingSettings.bRemoveRootAnimation = false;
-		RecordingSettings.bCheckDeltaTimeAtBeginning = false;
-		RecordingSettings.bRecordTransforms = ExportOptions->bExportTransforms;
-		RecordingSettings.bRecordCurves = ExportOptions->bExportCurves;
-		RecordingSettings.bRecordInWorldSpace = ExportOptions->bRecordInWorldSpace;
-		AnimationRecorder.Init(SkelMeshComp, AnimSequence, nullptr, RecordingSettings);	
-		});
-
-	
-	FStartAnimationCB StartCallback = FStartAnimationCB::CreateLambda([&AnimationRecorder]
-	{
-		AnimationRecorder.BeginRecording();
-	});
-
-	FTickAnimationCB TickCallback = FTickAnimationCB::CreateLambda([&AnimationRecorder](float DeltaTime)
-	{
-		AnimationRecorder.Update(DeltaTime);
-
-	});
-
-	FEndAnimationCB EndCallback = FEndAnimationCB::CreateLambda([&AnimationRecorder]
-	{
-			const bool bShowAnimationAssetCreatedToast = false;
-			AnimationRecorder.FinishRecording(bShowAnimationAssetCreatedToast);
-	});
-	
-
-	MovieSceneToolHelpers::BakeToSkelMeshToCallbacks(MovieScene,Player,
-		SkelMeshComp, Template, RootToLocalTransform, ExportOptions,
-		InitCallback, StartCallback, TickCallback, EndCallback);
-	return true;
-}
-
-FSpawnableRestoreState::FSpawnableRestoreState(UMovieScene* MovieScene)
-	: bWasChanged(false)
-	, WeakMovieScene(MovieScene)
-{
-	for (int32 SpawnableIndex = 0; SpawnableIndex < WeakMovieScene->GetSpawnableCount(); ++SpawnableIndex)
-	{
-		FMovieSceneSpawnable& Spawnable = WeakMovieScene->GetSpawnable(SpawnableIndex);
-
-		UMovieSceneSpawnTrack* SpawnTrack = WeakMovieScene->FindTrack<UMovieSceneSpawnTrack>(Spawnable.GetGuid());
-
-		if (SpawnTrack && SpawnTrack->GetAllSections().Num() > 0)
-		{
-			// Start a transaction that will be undone later for the modifications to the spawn track
-			if (!bWasChanged)
-			{
-				GEditor->BeginTransaction(NSLOCTEXT("MovieSceneToolHelpers", "SpwanableRestoreState", "SpawnableRestoreState"));
-			}
-
-			bWasChanged = true;
-			
-			// Spawnable could be in a subscene, so temporarily override it to persist throughout
-			SpawnOwnershipMap.Add(Spawnable.GetGuid(), Spawnable.GetSpawnOwnership());
-			Spawnable.SetSpawnOwnership(ESpawnOwnership::MasterSequence);
-
-			UMovieSceneSpawnSection* SpawnSection = Cast<UMovieSceneSpawnSection>(SpawnTrack->GetAllSections()[0]);
-			SpawnSection->Modify();
-			SpawnSection->GetChannel().Reset();
-			SpawnSection->GetChannel().SetDefault(true);
-		}
-	}
-
-	if (bWasChanged)
-	{
-		GEditor->EndTransaction();
-	}
-}
-FSpawnableRestoreState::~FSpawnableRestoreState()
-=======
 void MovieSceneToolHelpers::GetActorWorldTransforms(ISequencer* Sequencer, const FActorForWorldTransforms& ActorSelection, const TArray<FFrameNumber>& Frames, TArray<FTransform>& OutWorldTransforms)
 {
 	FMovieSceneSequenceIDRef Template = Sequencer->GetFocusedTemplateID();
@@ -6591,7 +4530,6 @@
 }
 
 void MovieSceneToolHelpers::SetOrAddKey(TMovieSceneChannelData<FMovieSceneFloatValue>& ChannelData, FFrameNumber Time, float Value)
->>>>>>> 6bbb88c8
 {
 	int32 ExistingIndex = ChannelData.FindKey(Time);
 	if (ExistingIndex != INDEX_NONE)
@@ -6674,128 +4612,3 @@
 	}
 }
 
-<<<<<<< HEAD
-	// Restore modified spawned sections
-	bool bOrigSquelchTransactionNotification = GEditor->bSquelchTransactionNotification;
-	GEditor->bSquelchTransactionNotification = true;
-	GEditor->UndoTransaction(false);
-	GEditor->bSquelchTransactionNotification = bOrigSquelchTransactionNotification;
-}
-
-
-void MovieSceneToolHelpers::GetParents(TArray<const UObject*>& Parents, const UObject* InObject)
-{
-	const AActor* Actor = Cast<AActor>(InObject);
-	if (Actor)
-	{
-		Parents.Emplace(Actor);
-		const AActor* ParentActor = Actor->GetAttachParentActor();
-		if (ParentActor)
-		{
-			GetParents(Parents, ParentActor);
-		}
-	}
-}
-/** This is not that scalable moving forward with stuff like the control rig , need a better caching solution there */
-bool MovieSceneToolHelpers::GetParentTM(FTransform& CurrentRefTM, const TSharedPtr<ISequencer>& Sequencer, UObject* ParentObject, FFrameTime KeyTime)
-{
-	UMovieSceneSequence* Sequence = Sequencer->GetFocusedMovieSceneSequence();
-	if (!Sequence)
-	{
-		return false;
-	}
-
-	FGuid ObjectBinding = Sequencer->FindCachedObjectId(*ParentObject, Sequencer->GetFocusedTemplateID());
-	if (!ObjectBinding.IsValid())
-	{
-		return false;
-	}
-
-	const FMovieSceneBinding* Binding = Sequence->GetMovieScene()->FindBinding(ObjectBinding);
-	if (!Binding)
-	{
-		return false;
-	}
-	//TODO this doesn't handle blended sections at all
-	for (const UMovieSceneTrack* Track : Binding->GetTracks())
-	{
-		const UMovieScene3DTransformTrack* TransformTrack = Cast<UMovieScene3DTransformTrack>(Track);
-		if (!TransformTrack)
-		{
-			continue;
-		}
-
-		//we used to loop between sections here and only evaluate if we are in a section, this will give us wrong transfroms though
-		//when in between or outside of the section range. We still want to evaluate, though it is heavy.
-
-		const FMovieSceneEvaluationTrack* EvalTrack = MovieSceneToolHelpers::GetEvaluationTrack(Sequencer.Get(), TransformTrack->GetSignature());
-		if (EvalTrack)
-		{
-			FVector ParentKeyPos;
-			FRotator ParentKeyRot;
-			GetLocationAtTime(EvalTrack, ParentObject, KeyTime, ParentKeyPos, ParentKeyRot, Sequencer);
-			CurrentRefTM = FTransform(ParentKeyRot, ParentKeyPos);
-			return true;
-		}
-
-	}
-
-	return false;
-}
-
-FTransform MovieSceneToolHelpers::GetRefFrameFromParents(const TSharedPtr<ISequencer>& Sequencer, const TArray<const UObject*>& Parents, FFrameTime KeyTime)
-{
-	FTransform RefTM = FTransform::Identity;
-	FTransform ParentRefTM = FTransform::Identity;
-
-	for (const UObject* Object : Parents)
-	{
-		const AActor* Actor = Cast<AActor>(Object);
-		if (Actor != nullptr)
-		{
-			if (Actor->GetRootComponent() != nullptr && Actor->GetRootComponent()->GetAttachParent() != nullptr)
-			{
-				//Always get local ref tm since we don't know which parent is in the sequencer or not.
-				if (!GetParentTM(ParentRefTM, Sequencer, Actor->GetRootComponent()->GetAttachParent()->GetOwner(), KeyTime))
-				{
-					AActor* Parent = Actor->GetRootComponent()->GetAttachParent()->GetOwner();
-					if (Parent && Parent->GetRootComponent())
-					{
-						ParentRefTM = Parent->GetRootComponent()->GetRelativeTransform();
-					}
-					else
-					{
-						continue;
-					}
-				}
-				RefTM = ParentRefTM * RefTM;
-			}
-		}
-		else
-		{
-			const USceneComponent* SceneComponent = Cast<USceneComponent>(Object);
-			FTransform CurrentRefTM = FTransform::Identity;
-			UObject* ParentObject = SceneComponent->GetAttachParent() == SceneComponent->GetOwner()->GetRootComponent() ? static_cast<UObject*>(SceneComponent->GetOwner()) : SceneComponent->GetAttachParent();
-
-			if (SceneComponent->GetAttachParent() != nullptr)
-			{
-				if (!GetParentTM(CurrentRefTM, Sequencer, ParentObject, KeyTime))
-				{
-					CurrentRefTM = RefTM * SceneComponent->GetAttachParent()->GetRelativeTransform();
-				}
-			}
-			RefTM = CurrentRefTM * RefTM;
-		}
-	}
-	return RefTM;
-}
-
-void MovieSceneToolHelpers::GetLocationAtTime(const FMovieSceneEvaluationTrack* Track, UObject* Object, FFrameTime KeyTime, FVector& KeyPos, FRotator& KeyRot, const TSharedPtr<ISequencer>& Sequencer)
-{
-	// ~~~~~~~~~~~~~~~~~~~~~~~~~~~~~~~~~~~~~~~~~~~~~~~~~~~~~~~~~~~~~~~~~~~~~~~~~~~~~~~~~~
-	// TODO: Reimplement trajectory rendering
-	// ~~~~~~~~~~~~~~~~~~~~~~~~~~~~~~~~~~~~~~~~~~~~~~~~~~~~~~~~~~~~~~~~~~~~~~~~~~~~~~~~~~
-	UE_MOVIESCENE_TODO(Reimplement trajectory rendering)
-}
-=======
->>>>>>> 6bbb88c8
