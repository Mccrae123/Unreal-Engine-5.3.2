--- conflicted
+++ resolved
@@ -69,6 +69,48 @@
 #include "Features/IModularFeatures.h"
 #include "Tracks/MovieSceneSpawnTrack.h"
 #include "Sections/MovieSceneSpawnSection.h"
+#include "Exporters/AnimSeqExportOption.h"
+#include "Widgets/Input/NumericTypeInterface.h"
+#include "FrameNumberDetailsCustomization.h"
+#include "PropertyEditorDelegates.h"
+#include "INodeAndChannelMappings.h"
+#include "Channels/MovieSceneIntegerChannel.h"
+#include "Channels/MovieSceneByteChannel.h"
+
+/* FSkelMeshRecorder
+ ***********/
+
+void FSkelMeshRecorderState::Init(USkeletalMeshComponent* InComponent)
+{
+	SkelComp = InComponent;
+
+	if (InComponent)
+	{
+		CachedSkelCompForcedLodModel = InComponent->GetForcedLOD();
+		InComponent->SetForcedLOD(1);
+
+		// turn off URO and make sure we always update even if out of view
+		bCachedEnableUpdateRateOptimizations = InComponent->bEnableUpdateRateOptimizations;
+		CachedVisibilityBasedAnimTickOption = InComponent->VisibilityBasedAnimTickOption;
+
+		InComponent->bEnableUpdateRateOptimizations = false;
+		InComponent->VisibilityBasedAnimTickOption = EVisibilityBasedAnimTickOption::AlwaysTickPoseAndRefreshBones;
+	}
+}
+
+void FSkelMeshRecorderState::FinishRecording()
+{
+	if (SkelComp.IsValid())
+	{
+		// restore force lod setting
+		SkelComp->SetForcedLOD(CachedSkelCompForcedLodModel);
+
+		// restore update flags
+		SkelComp->bEnableUpdateRateOptimizations = bCachedEnableUpdateRateOptimizations;
+		SkelComp->VisibilityBasedAnimTickOption = CachedVisibilityBasedAnimTickOption;
+	}
+}
+
 
 /* MovieSceneToolHelpers
  *****************************************************************************/
@@ -826,6 +868,18 @@
 {
 	UMovieScene* MovieScene = InSequence->GetMovieScene();
 
+	const int32 ChannelIndex = 0;
+	const int32 CompositeIndex = 0;
+	FRichCurve Source;
+	const bool bNegative = false;
+	CurveAPI.GetCurveDataForSequencer(NodeName, AnimatedPropertyName, ChannelIndex, CompositeIndex, Source, bNegative);
+
+	// First, see if any of the custom importers can import this named property
+	if (FMovieSceneToolsModule::Get().ImportAnimatedProperty(AnimatedPropertyName, Source, ObjectBinding, MovieScene))
+	{
+		return true;
+	}
+
 	const UMovieSceneToolsProjectSettings* ProjectSettings = GetDefault<UMovieSceneToolsProjectSettings>();
 	const UMovieSceneUserImportFBXSettings* ImportFBXSettings = GetDefault<UMovieSceneUserImportFBXSettings>();
 
@@ -897,12 +951,6 @@
 				{
 					FloatSection->SetRange(TRange<FFrameNumber>::All());
 				}
-
-				const int32 ChannelIndex = 0;
-				const int32 CompositeIndex = 0;
-				FRichCurve Source;
-				const bool bNegative = false;
-				CurveAPI.GetCurveDataForSequencer(NodeName, AnimatedPropertyName, ChannelIndex, CompositeIndex, Source, bNegative);
 
 				FMovieSceneFloatChannel* Channel = FloatSection->GetChannelProxy().GetChannel<FMovieSceneFloatChannel>(0);
 				TMovieSceneChannelData<FMovieSceneFloatValue> ChannelData = Channel->GetData();
@@ -999,7 +1047,7 @@
 	}
 }
 
-void ImportTransformChannel(const FRichCurve& Source, FMovieSceneFloatChannel* Dest, FFrameRate DestFrameRate, bool bNegateTangents)
+void ImportTransformChannel(const FRichCurve& Source, FMovieSceneFloatChannel* Dest, FFrameRate DestFrameRate, bool bNegateTangents, bool bClearChannel,FFrameNumber StartFrame = 0, bool bNegateValue = false)
 {
 	// If there are no keys, don't clear the existing channel
 	if (!Source.GetNumKeys())
@@ -1008,7 +1056,11 @@
 	}
 
 	TMovieSceneChannelData<FMovieSceneFloatValue> ChannelData = Dest->GetData();
-	ChannelData.Reset();
+
+	if (bClearChannel)
+	{
+		ChannelData.Reset();
+	}
 	for (auto SourceIt = Source.GetKeyHandleIterator(); SourceIt; ++SourceIt)
 	{
 		const FRichCurveKey Key = Source.GetKey(*SourceIt);
@@ -1035,7 +1087,8 @@
 		}
 
 		FFrameNumber KeyTime = (Key.Time * DestFrameRate).RoundToFrame();
-		FMatineeImportTools::SetOrAddKey(ChannelData, KeyTime, Key.Value, ArriveTangent, LeaveTangent,
+		float Value = !bNegateValue ? Key.Value : -Key.Value;
+		FMatineeImportTools::SetOrAddKey(ChannelData, KeyTime + StartFrame, Value, ArriveTangent, LeaveTangent,
 			MovieSceneToolHelpers::RichCurveInterpolationToMatineeInterpolation(Key.InterpMode, Key.TangentMode), DestFrameRate, Key.TangentWeightMode,
 			Key.ArriveTangentWeight, Key.LeaveTangentWeight);
 
@@ -1051,6 +1104,1112 @@
 		Params.DisplayRate = DestFrameRate;
 		Dest->Optimize(Params);
 	}
+}
+
+void ImportTransformChannelToBool(const FRichCurve& Source, FMovieSceneBoolChannel* Dest, FFrameRate DestFrameRate, bool bClearChannel, FFrameNumber StartFrame)
+{
+	// If there are no keys, don't clear the existing channel
+	if (!Source.GetNumKeys())
+	{
+		return;
+	}
+
+	TMovieSceneChannelData<bool> ChannelData = Dest->GetData();
+
+	if (bClearChannel)
+	{
+		ChannelData.Reset();
+	}
+	for (auto SourceIt = Source.GetKeyHandleIterator(); SourceIt; ++SourceIt)
+	{
+		const FRichCurveKey Key = Source.GetKey(*SourceIt);
+		bool bValue = Key.Value != 0.0f ? true : false;
+
+		FFrameNumber KeyTime = (Key.Time * DestFrameRate).RoundToFrame();
+
+		KeyTime += StartFrame;
+		if (ChannelData.FindKey(KeyTime) == INDEX_NONE)
+		{
+			ChannelData.AddKey(KeyTime, bValue);
+		} //todo need to do a set here?
+	}
+}
+
+void ImportTransformChannelToEnum(const FRichCurve& Source, FMovieSceneByteChannel* Dest, FFrameRate DestFrameRate, bool bClearChannel, FFrameNumber StartFrame)
+{
+	// If there are no keys, don't clear the existing channel
+	if (!Source.GetNumKeys())
+	{
+		return;
+	}
+
+	TMovieSceneChannelData<uint8> ChannelData = Dest->GetData();
+
+	if (bClearChannel)
+	{
+		ChannelData.Reset();
+	}
+	for (auto SourceIt = Source.GetKeyHandleIterator(); SourceIt; ++SourceIt)
+	{
+		const FRichCurveKey Key = Source.GetKey(*SourceIt);
+		uint8 Value = (uint8)Key.Value;
+
+		FFrameNumber KeyTime = (Key.Time * DestFrameRate).RoundToFrame();
+
+		KeyTime += StartFrame;
+		if (ChannelData.FindKey(KeyTime) == INDEX_NONE)
+		{
+			ChannelData.AddKey(KeyTime, Value);
+		} //todo need to do a set here?
+	}
+}
+
+
+void ImportTransformChannelToInteger(const FRichCurve& Source, FMovieSceneIntegerChannel* Dest, FFrameRate DestFrameRate, bool bClearChannel, FFrameNumber StartFrame)
+{
+	// If there are no keys, don't clear the existing channel
+	if (!Source.GetNumKeys())
+	{
+		return;
+	}
+
+	TMovieSceneChannelData<int32> ChannelData = Dest->GetData();
+
+	if (bClearChannel)
+	{
+		ChannelData.Reset();
+	}
+	for (auto SourceIt = Source.GetKeyHandleIterator(); SourceIt; ++SourceIt)
+	{
+		const FRichCurveKey Key = Source.GetKey(*SourceIt);
+		int32 Value = (int32)Key.Value;
+
+		FFrameNumber KeyTime = (Key.Time * DestFrameRate).RoundToFrame();
+
+		KeyTime += StartFrame;
+		if (ChannelData.FindKey(KeyTime) == INDEX_NONE)
+		{
+			ChannelData.AddKey(KeyTime, Value);
+		} //todo need to do a set here?
+	}
+}
+
+
+
+//TArrayView<FMovieSceneFloatChannel*> Channels = TransformSection->GetChannelProxy().GetChannels<FMovieSceneFloatChannel>();
+/*
+UMovieScene3DTransformTrack* TransformTrack = InMovieScene->FindTrack<UMovieScene3DTransformTrack>(ObjectBinding);
+	if (!TransformTrack)
+	{
+		InMovieScene->Modify();
+		TransformTrack = InMovieScene->AddTrack<UMovieScene3DTransformTrack>(ObjectBinding);
+	}
+	TransformTrack->Modify();
+
+	bool bSectionAdded = false;
+	UMovieScene3DTransformSection* TransformSection = Cast<UMovieScene3DTransformSection>(TransformTrack->FindOrAddSection(0, bSectionAdded));
+	if (!TransformSection)
+	{
+		return false;
+	}
+		FFrameRate FrameRate = TransformSection->GetTypedOuter<UMovieScene>()->GetTickResolution();
+
+*/
+
+void SetChannelValue(FMovieSceneFloatChannel* Channel, FMovieSceneBoolChannel *BoolChannel, FMovieSceneByteChannel *EnumChannel, FMovieSceneIntegerChannel* IntegerChannel,
+	FFrameRate FrameRate, FFrameNumber StartFrame,
+	FControlRigChannelEnum ChannelEnum, UMovieSceneUserImportFBXControlRigSettings* ImportFBXControlRigSettings,
+	FTransform& DefaultTransform,
+	FRichCurve& TranslationX, FRichCurve& TranslationY, FRichCurve& TranslationZ,
+	FRichCurve& EulerRotationX, FRichCurve& EulerRotationY, FRichCurve& EulerRotationZ,
+	FRichCurve& ScaleX, FRichCurve& ScaleY, FRichCurve& ScaleZ)
+{
+	FVector Location = DefaultTransform.GetLocation(), Rotation = DefaultTransform.GetRotation().Euler(), Scale3D = DefaultTransform.GetScale3D();
+
+	for (FControlToTransformMappings& Mapping: ImportFBXControlRigSettings->ControlChannelMappings)
+	{
+		if (ChannelEnum == Mapping.ControlChannel)
+		{
+			bool bNegate = Mapping.bNegate;
+			if (Mapping.FBXChannel == FTransformChannelEnum::TranslateX)
+			{
+				if (ChannelEnum == FControlRigChannelEnum::Bool && BoolChannel)
+				{
+					bool bDefault = Location.X == 0.0 ? false : true;
+					BoolChannel->SetDefault(bDefault);
+					ImportTransformChannelToBool(TranslationX, BoolChannel, FrameRate, false, StartFrame);
+				}
+				else if (ChannelEnum == FControlRigChannelEnum::Enum && EnumChannel)
+				{
+					uint8 bDefault = (uint8)bNegate ? -Location.X : Location.X;
+					EnumChannel->SetDefault(bDefault);
+					ImportTransformChannelToEnum(TranslationX, EnumChannel, FrameRate, false, StartFrame);
+				}
+				else if (ChannelEnum == FControlRigChannelEnum::Integer && IntegerChannel)
+				{
+					int32 bDefault = (int32)bNegate ? -Location.X : Location.X;
+					IntegerChannel->SetDefault(bDefault);
+					ImportTransformChannelToInteger(TranslationX, IntegerChannel, FrameRate, false, StartFrame);
+				}
+				else if (Channel)
+				{
+					float Default = bNegate ? -Location.X : Location.X;
+					Channel->SetDefault(Default);
+					ImportTransformChannel(TranslationX, Channel, FrameRate, false, false, StartFrame, bNegate);
+				}
+			}
+			else if (Mapping.FBXChannel == FTransformChannelEnum::TranslateY)
+			{
+				if (ChannelEnum == FControlRigChannelEnum::Bool && BoolChannel)
+				{
+					bool bDefault = Location.Y == 0.0 ? false : true;
+					BoolChannel->SetDefault(bDefault);
+					ImportTransformChannelToBool(TranslationY, BoolChannel, FrameRate, false, StartFrame);
+				}
+				else if (ChannelEnum == FControlRigChannelEnum::Enum && EnumChannel)
+				{
+					uint8 bDefault = (uint8)bNegate ? -Location.Y : Location.Y;
+					EnumChannel->SetDefault(bDefault);
+					ImportTransformChannelToEnum(TranslationY, EnumChannel, FrameRate, false, StartFrame);
+				}
+				else if (ChannelEnum == FControlRigChannelEnum::Integer && IntegerChannel)
+				{
+					int32 bDefault = (int32)bNegate ? -Location.Y : Location.Y;
+					IntegerChannel->SetDefault(bDefault);
+					ImportTransformChannelToInteger(TranslationY, IntegerChannel, FrameRate, false, StartFrame);
+				}
+				else if (Channel)
+				{
+					bNegate = !bNegate;
+					float Default = bNegate ? -Location.Y : Location.Y;
+					Channel->SetDefault(Default);
+					ImportTransformChannel(TranslationY, Channel, FrameRate, false, false, StartFrame, bNegate);
+				}
+			}
+			else if (Mapping.FBXChannel == FTransformChannelEnum::TranslateZ)
+			{
+				if (ChannelEnum == FControlRigChannelEnum::Bool && BoolChannel)
+				{
+					bool bDefault = Location.Z == 0.0 ? false : true;
+					BoolChannel->SetDefault(bDefault);
+					ImportTransformChannelToBool(TranslationZ, BoolChannel, FrameRate, false, StartFrame);
+				}
+				else if (ChannelEnum == FControlRigChannelEnum::Enum && EnumChannel)
+				{
+					uint8 bDefault = (uint8)bNegate ? -Location.Z : Location.Z;
+					EnumChannel->SetDefault(bDefault);
+					ImportTransformChannelToEnum(TranslationZ, EnumChannel, FrameRate, false, StartFrame);
+				}
+				else if (ChannelEnum == FControlRigChannelEnum::Integer && IntegerChannel)
+				{
+					int32 bDefault = (int32)bNegate ? -Location.Z : Location.Z;
+					IntegerChannel->SetDefault(bDefault);
+					ImportTransformChannelToInteger(TranslationZ, IntegerChannel, FrameRate, false, StartFrame);
+				}
+				else if (Channel)
+				{
+					float Default = bNegate ? -Location.Z : Location.Z;
+					Channel->SetDefault(Default);
+					ImportTransformChannel(TranslationZ, Channel, FrameRate, false, false, StartFrame, bNegate);
+				}
+			}
+			else if (Mapping.FBXChannel == FTransformChannelEnum::RotateX)
+			{
+				if (ChannelEnum == FControlRigChannelEnum::Bool && BoolChannel)
+				{
+					bool bDefault = Rotation.X == 0.0 ? false : true;
+					BoolChannel->SetDefault(bDefault);
+					ImportTransformChannelToBool(EulerRotationX, BoolChannel, FrameRate, false, StartFrame);
+				}
+				else if (ChannelEnum == FControlRigChannelEnum::Enum && EnumChannel)
+				{
+					uint8 bDefault = (uint8)bNegate ? -Rotation.X : Rotation.X;
+					EnumChannel->SetDefault(bDefault);
+					ImportTransformChannelToEnum(EulerRotationX, EnumChannel, FrameRate, false, StartFrame);
+				}
+				else if (ChannelEnum == FControlRigChannelEnum::Integer && IntegerChannel)
+				{
+					int32 bDefault = (int32)bNegate ? -Rotation.X : Rotation.X;
+					IntegerChannel->SetDefault(bDefault);
+					ImportTransformChannelToInteger(EulerRotationX, IntegerChannel, FrameRate, false, StartFrame);
+				}
+				else if (Channel)
+				{
+					float Default = bNegate ? -Rotation.X : Rotation.X;
+					Channel->SetDefault(Default);
+					ImportTransformChannel(EulerRotationX, Channel, FrameRate, false, false, StartFrame, bNegate);
+				}
+			}
+			else if (Mapping.FBXChannel == FTransformChannelEnum::RotateY)
+			{
+				if (ChannelEnum == FControlRigChannelEnum::Bool && BoolChannel)
+				{
+					bool bDefault = Rotation.Y == 0.0 ? false : true;
+					BoolChannel->SetDefault(bDefault);
+					ImportTransformChannelToBool(EulerRotationY, BoolChannel, FrameRate, false, StartFrame);
+				}
+				else if (ChannelEnum == FControlRigChannelEnum::Enum && EnumChannel)
+				{
+					uint8 bDefault = (uint8)bNegate ? -Rotation.Y : Rotation.Y;
+					EnumChannel->SetDefault(bDefault);
+					ImportTransformChannelToEnum(EulerRotationY, EnumChannel, FrameRate, false, StartFrame);
+				}
+				else if (ChannelEnum == FControlRigChannelEnum::Integer && IntegerChannel)
+				{
+					int32 bDefault = (int32)bNegate ? -Rotation.Y : Rotation.Y;
+					IntegerChannel->SetDefault(bDefault);
+					ImportTransformChannelToInteger(EulerRotationY, IntegerChannel, FrameRate, false, StartFrame);
+				}
+				else if (Channel)
+				{
+					float Default = bNegate ? -Rotation.Y : Rotation.Y;
+					Channel->SetDefault(Default);
+					ImportTransformChannel(EulerRotationY, Channel, FrameRate, false, false, StartFrame, bNegate);
+				}
+			}
+			else if (Mapping.FBXChannel == FTransformChannelEnum::RotateZ)
+			{
+				if (ChannelEnum == FControlRigChannelEnum::Bool && BoolChannel)
+				{
+					bool bDefault = Rotation.Z == 0.0 ? false : true;
+					BoolChannel->SetDefault(bDefault);
+					ImportTransformChannelToBool(EulerRotationZ, BoolChannel, FrameRate, false, StartFrame);
+				}
+				else if (ChannelEnum == FControlRigChannelEnum::Enum && EnumChannel)
+				{
+					uint8 bDefault = (uint8)bNegate ? -Rotation.Z : Rotation.Z;
+					EnumChannel->SetDefault(bDefault);
+					ImportTransformChannelToEnum(EulerRotationZ, EnumChannel, FrameRate, false, StartFrame);
+				}
+				else if (ChannelEnum == FControlRigChannelEnum::Integer && IntegerChannel)
+				{
+					int32 bDefault = (int32)bNegate ? -Rotation.Z : Rotation.Z;
+					IntegerChannel->SetDefault(bDefault);
+					ImportTransformChannelToInteger(EulerRotationZ, IntegerChannel, FrameRate, false, StartFrame);
+				}
+				else if (Channel)
+				{
+					float Default = bNegate ? -Rotation.Z : Rotation.Z;
+					Channel->SetDefault(Default);
+					ImportTransformChannel(EulerRotationZ, Channel, FrameRate, false, false, StartFrame, bNegate);
+				}
+			}
+			else if (Mapping.FBXChannel == FTransformChannelEnum::ScaleX)
+			{
+				if (ChannelEnum == FControlRigChannelEnum::Bool && BoolChannel)
+				{
+					bool bDefault = Scale3D.X == 0.0 ? false : true;
+					BoolChannel->SetDefault(bDefault);
+					ImportTransformChannelToBool(ScaleX, BoolChannel, FrameRate, false, StartFrame);
+				}
+				else if (ChannelEnum == FControlRigChannelEnum::Enum && EnumChannel)
+				{
+					uint8 bDefault = (uint8)bNegate ? -Scale3D.X : Scale3D.X;
+					EnumChannel->SetDefault(bDefault);
+					ImportTransformChannelToEnum(ScaleX, EnumChannel, FrameRate, false, StartFrame);
+				}
+				else if (ChannelEnum == FControlRigChannelEnum::Integer && IntegerChannel)
+				{
+					int32 bDefault = (int32)bNegate ? -Scale3D.X : Scale3D.X;
+					IntegerChannel->SetDefault(bDefault);
+					ImportTransformChannelToInteger(ScaleX, IntegerChannel, FrameRate, false, StartFrame);
+				}
+				else if (Channel)
+				{
+					float Default = bNegate ? -Scale3D.X : Scale3D.X;
+					Channel->SetDefault(Default);
+					ImportTransformChannel(ScaleX, Channel, FrameRate, false, false, StartFrame, bNegate);
+				}
+			}
+			else if (Mapping.FBXChannel == FTransformChannelEnum::ScaleY)
+			{
+				if (ChannelEnum == FControlRigChannelEnum::Bool && BoolChannel)
+				{
+					bool bDefault = Scale3D.Y == 0.0 ? false : true;
+					BoolChannel->SetDefault(bDefault);
+					ImportTransformChannelToBool(ScaleY, BoolChannel, FrameRate, false, StartFrame);
+				}
+				else if (ChannelEnum == FControlRigChannelEnum::Enum && EnumChannel)
+				{
+					uint8 bDefault = (uint8)bNegate ? -Scale3D.Y : Scale3D.Y;
+					EnumChannel->SetDefault(bDefault);
+					ImportTransformChannelToEnum(ScaleY, EnumChannel, FrameRate, false, StartFrame);
+				}
+				else if (ChannelEnum == FControlRigChannelEnum::Integer && IntegerChannel)
+				{
+					int32 bDefault = (int32)bNegate ? -Scale3D.Y : Scale3D.Y;
+					IntegerChannel->SetDefault(bDefault);
+					ImportTransformChannelToInteger(ScaleY, IntegerChannel, FrameRate, false, StartFrame);
+				}
+				else if (Channel)
+				{
+					float Default = bNegate ? -Scale3D.Y : Scale3D.Y;
+					Channel->SetDefault(Default);
+					ImportTransformChannel(ScaleY, Channel, FrameRate, false, false, StartFrame, bNegate);
+				}
+			}
+			else if (Mapping.FBXChannel == FTransformChannelEnum::ScaleZ)
+			{
+				if (ChannelEnum == FControlRigChannelEnum::Bool && BoolChannel)
+				{
+					bool bDefault = Scale3D.Z == 0.0 ? false : true;
+					BoolChannel->SetDefault(bDefault);
+					ImportTransformChannelToBool(ScaleZ, BoolChannel, FrameRate, false, StartFrame);
+				}
+				else if (ChannelEnum == FControlRigChannelEnum::Enum && EnumChannel)
+				{
+					uint8 bDefault = (uint8)bNegate ? -Scale3D.Z : Scale3D.Z;
+					EnumChannel->SetDefault(bDefault);
+					ImportTransformChannelToEnum(ScaleZ, EnumChannel, FrameRate, false, StartFrame);
+				}
+				else if (ChannelEnum == FControlRigChannelEnum::Integer && IntegerChannel)
+				{
+					int32 bDefault = (int32)bNegate ? -Scale3D.Z : Scale3D.Z;
+					IntegerChannel->SetDefault(bDefault);
+					ImportTransformChannelToInteger(ScaleZ, IntegerChannel, FrameRate, false, StartFrame);
+				}
+				else if (Channel)
+				{
+					float Default = bNegate ? -Scale3D.Z : Scale3D.Z;
+					Channel->SetDefault(Default);
+					ImportTransformChannel(ScaleZ, Channel, FrameRate, false, false, StartFrame, bNegate);
+				}
+			}
+		}
+	}
+
+	if (ChannelEnum == FControlRigChannelEnum::Bool && BoolChannel)
+	{
+		bool bDefault = Location.X == 0.0 ? false : true;
+		BoolChannel->SetDefault(bDefault);
+		ImportTransformChannelToBool(TranslationX, BoolChannel, FrameRate, false, StartFrame);
+
+	}
+	else if (ChannelEnum == FControlRigChannelEnum::Enum && EnumChannel)
+	{
+		bool bNegate = false;
+		uint8 Default = (uint8) Location.X;
+		EnumChannel->SetDefault(Default);
+		ImportTransformChannelToEnum(TranslationX, EnumChannel, FrameRate, false, StartFrame);
+	}
+	else if (ChannelEnum == FControlRigChannelEnum::Integer && IntegerChannel)
+	{
+		bool bNegate = false;
+		int32  Default = (int32 )Location.X;
+		IntegerChannel->SetDefault(Default);
+		ImportTransformChannelToInteger(TranslationX, IntegerChannel, FrameRate, false, StartFrame);
+	}
+	else if (ChannelEnum == FControlRigChannelEnum::Float)
+	{
+		bool bNegate = false;
+		float Default = Location.X;
+		Channel->SetDefault(Default);
+		ImportTransformChannel(TranslationX, Channel, FrameRate, false,false, StartFrame, bNegate);
+	}
+	else if (ChannelEnum == FControlRigChannelEnum::Vector2DX)
+	{
+		bool bNegate = false;
+		float Default = Location.X;
+		Channel->SetDefault(Default);
+		ImportTransformChannel(TranslationX, Channel, FrameRate, false, false,StartFrame, bNegate);
+	}
+	else if (ChannelEnum == FControlRigChannelEnum::Vector2DY)
+	{
+		bool bNegate = true;
+		float Default = -Location.Y;
+		Channel->SetDefault(Default);
+		ImportTransformChannel(TranslationY, Channel, FrameRate, false, false,StartFrame, bNegate);
+	}
+	else if (ChannelEnum == FControlRigChannelEnum::PositionX)
+	{
+		bool bNegate = false;
+		float Default = Location.X;
+		Channel->SetDefault(Default);
+		ImportTransformChannel(TranslationX, Channel, FrameRate, false, false, StartFrame, bNegate);
+	}
+	else if (ChannelEnum == FControlRigChannelEnum::PositionY)
+	{
+		bool bNegate = true;
+		float Default = -Location.Y;
+		Channel->SetDefault(Default);
+		ImportTransformChannel(TranslationX, Channel, FrameRate, false, false, StartFrame, bNegate);
+	}
+	else if (ChannelEnum == FControlRigChannelEnum::PositionZ)
+	{
+		bool bNegate = false;
+		float Default = Location.Z;
+		Channel->SetDefault(Default);
+		ImportTransformChannel(TranslationZ, Channel, FrameRate, false, false, StartFrame, bNegate);
+	}
+	else if (ChannelEnum == FControlRigChannelEnum::RotatorX)
+	{
+		bool bNegate = false;
+		float Default = Rotation.X;
+		Channel->SetDefault(Default);
+		ImportTransformChannel(EulerRotationX, Channel, FrameRate, false, false, StartFrame, bNegate);
+	}
+	else if (ChannelEnum == FControlRigChannelEnum::RotatorY)
+	{
+		bool bNegate = false;
+		float Default = Rotation.Y;
+		Channel->SetDefault(Default);		
+		ImportTransformChannel(EulerRotationY, Channel, FrameRate, false, false, StartFrame, bNegate);
+	}
+	else if (ChannelEnum == FControlRigChannelEnum::RotatorZ)
+	{
+		bool bNegate = false;
+		float Default =  Rotation.Z;
+		Channel->SetDefault(Default);
+		ImportTransformChannel(EulerRotationZ, Channel, FrameRate, false, false, StartFrame, bNegate);
+	}
+	else if (ChannelEnum == FControlRigChannelEnum::ScaleX)
+	{
+		bool bNegate = false;
+		float Default = Scale3D.X;
+		Channel->SetDefault(Default); 
+		ImportTransformChannel(ScaleX, Channel, FrameRate, false, false, StartFrame, bNegate);
+	}
+	else if (ChannelEnum == FControlRigChannelEnum::ScaleY)
+	{
+		bool bNegate = false;
+		float Default = Scale3D.Y;
+		Channel->SetDefault(Default); 
+		ImportTransformChannel(ScaleY, Channel, FrameRate, false, false, StartFrame, bNegate);
+	}
+	else if (ChannelEnum == FControlRigChannelEnum::ScaleZ)
+	{
+		bool bNegate = false;
+		float Default = Scale3D.Z;
+		Channel->SetDefault(Default);	
+		ImportTransformChannel(ScaleZ, Channel, FrameRate, false,false,  StartFrame, bNegate);
+	}
+
+}
+//if one channel goes to Y
+//if two channel go to X Y
+//if three channel to to x y z
+// if 9 due full
+static bool ImportFBXTransformToChannels(FString NodeName, FFrameNumber StartFrame, FFrameRate FrameRate, FFBXNodeAndChannels& NodeAndChannels,
+	 UnFbx::FFbxCurvesAPI& CurveAPI)
+{
+
+	TArray<FMovieSceneFloatChannel*>& Channels = NodeAndChannels.Channels;
+	TArray<FMovieSceneBoolChannel*>& BoolChannels = NodeAndChannels.BoolChannels;
+	TArray<FMovieSceneByteChannel*>& EnumChannels = NodeAndChannels.EnumChannels;
+	TArray<FMovieSceneIntegerChannel*>& IntegerChannels = NodeAndChannels.IntegerChannels;
+
+	const UMovieSceneUserImportFBXSettings* ImportFBXSettings = GetDefault<UMovieSceneUserImportFBXSettings>();
+	UMovieSceneUserImportFBXControlRigSettings* ImportFBXControlRigSettings = GetMutableDefault<UMovieSceneUserImportFBXControlRigSettings>();
+
+	// Look for transforms explicitly
+	FRichCurve Translation[3];
+	FRichCurve EulerRotation[3];
+	FRichCurve Scale[3];
+	FTransform DefaultTransform;
+	const bool bUseSequencerCurve = true;
+	CurveAPI.GetConvertedTransformCurveData(NodeName, Translation[0], Translation[1], Translation[2], EulerRotation[0], EulerRotation[1], EulerRotation[2], Scale[0], Scale[1], Scale[2], DefaultTransform, true);
+
+
+	FVector Location = DefaultTransform.GetLocation(), Rotation = DefaultTransform.GetRotation().Euler(), Scale3D = DefaultTransform.GetScale3D();
+	//For non-transforms we need to re-negate the Y since it happens automatically(todo double check.).
+	//But then if we negate we need to re-re-negate... so leave it alone.
+
+	if (BoolChannels.Num() == 1)
+	{
+		FControlRigChannelEnum Channel = FControlRigChannelEnum::Bool;
+		SetChannelValue(nullptr, BoolChannels[0], nullptr,nullptr, FrameRate, StartFrame,
+			Channel, ImportFBXControlRigSettings, DefaultTransform,
+			Translation[0], Translation[1], Translation[2], EulerRotation[0],
+			EulerRotation[1], EulerRotation[2], Scale[0], Scale[1], Scale[2]);
+	}
+
+	if (EnumChannels.Num() == 1)
+	{
+		FControlRigChannelEnum Channel = FControlRigChannelEnum::Enum;
+		SetChannelValue(nullptr, nullptr, EnumChannels[0], nullptr, FrameRate, StartFrame,
+			Channel, ImportFBXControlRigSettings, DefaultTransform,
+			Translation[0], Translation[1], Translation[2], EulerRotation[0],
+			EulerRotation[1], EulerRotation[2], Scale[0], Scale[1], Scale[2]);
+	}
+
+	if (Channels.Num() == 1)
+	{
+		FControlRigChannelEnum Channel = FControlRigChannelEnum::Integer;
+		SetChannelValue(nullptr,nullptr, nullptr, IntegerChannels[0], FrameRate, StartFrame,
+			Channel,  ImportFBXControlRigSettings,DefaultTransform,
+			Translation[0], Translation[1], Translation[2], EulerRotation[0], 
+			EulerRotation[1], EulerRotation[2], Scale[0], Scale[1], Scale[2]);
+	}
+	else if (Channels.Num() == 2)
+	{
+		FControlRigChannelEnum Channel = FControlRigChannelEnum::Vector2DX;
+
+		SetChannelValue(Channels[0],nullptr, nullptr, nullptr, FrameRate, StartFrame,
+			Channel, ImportFBXControlRigSettings, DefaultTransform,
+			Translation[0], Translation[1], Translation[2], EulerRotation[0],
+			EulerRotation[1], EulerRotation[2], Scale[0], Scale[1], Scale[2]);
+
+		Channel = FControlRigChannelEnum::Vector2DY;
+		SetChannelValue(Channels[1],nullptr, nullptr, nullptr, FrameRate, StartFrame,
+			Channel, ImportFBXControlRigSettings, DefaultTransform,
+			Translation[0], Translation[1], Translation[2], EulerRotation[0],
+			EulerRotation[1], EulerRotation[2], Scale[0], Scale[1], Scale[2]);
+	}
+	else if (Channels.Num() == 3)
+	{
+		if (NodeAndChannels.ControlType == FFBXControlRigTypeProxyEnum::Position)
+		{
+			FControlRigChannelEnum Channel = FControlRigChannelEnum::PositionX;
+
+			SetChannelValue(Channels[0],nullptr, nullptr, nullptr, FrameRate, StartFrame,
+				Channel, ImportFBXControlRigSettings, DefaultTransform,
+				Translation[0], Translation[1], Translation[2], EulerRotation[0],
+				EulerRotation[1], EulerRotation[2], Scale[0], Scale[1], Scale[2]);
+
+			Channel = FControlRigChannelEnum::PositionY;
+			SetChannelValue(Channels[1], nullptr, nullptr, nullptr, FrameRate, StartFrame,
+				Channel, ImportFBXControlRigSettings, DefaultTransform,
+				Translation[0], Translation[1], Translation[2], EulerRotation[0],
+				EulerRotation[1], EulerRotation[2], Scale[0], Scale[1], Scale[2]);
+
+			Channel = FControlRigChannelEnum::PositionZ;
+			SetChannelValue(Channels[2],nullptr, nullptr, nullptr, FrameRate, StartFrame,
+				Channel, ImportFBXControlRigSettings, DefaultTransform,
+				Translation[0], Translation[1], Translation[2], EulerRotation[0],
+				EulerRotation[1], EulerRotation[2], Scale[0], Scale[1], Scale[2]);
+		}
+		else if (NodeAndChannels.ControlType == FFBXControlRigTypeProxyEnum::Rotator)
+		{
+			FControlRigChannelEnum Channel = FControlRigChannelEnum::RotatorX;
+			SetChannelValue(Channels[0],nullptr, nullptr, nullptr, FrameRate, StartFrame,
+				Channel, ImportFBXControlRigSettings, DefaultTransform,
+				Translation[0], Translation[1], Translation[2], EulerRotation[0],
+				EulerRotation[1], EulerRotation[2], Scale[0], Scale[1], Scale[2]);
+
+			Channel = FControlRigChannelEnum::RotatorY;
+			SetChannelValue(Channels[1], nullptr, nullptr, nullptr, FrameRate, StartFrame,
+				Channel, ImportFBXControlRigSettings, DefaultTransform,
+				Translation[0], Translation[1], Translation[2], EulerRotation[0],
+				EulerRotation[1], EulerRotation[2], Scale[0], Scale[1], Scale[2]);
+
+			Channel = FControlRigChannelEnum::RotatorZ;
+			SetChannelValue(Channels[2], nullptr, nullptr, nullptr, FrameRate, StartFrame,
+				Channel, ImportFBXControlRigSettings, DefaultTransform,
+				Translation[0], Translation[1], Translation[2], EulerRotation[0],
+				EulerRotation[1], EulerRotation[2], Scale[0], Scale[1], Scale[2]);
+		}
+		else if (NodeAndChannels.ControlType == FFBXControlRigTypeProxyEnum::Scale)
+		{
+			FControlRigChannelEnum Channel = FControlRigChannelEnum::ScaleX;
+			SetChannelValue(Channels[0], nullptr, nullptr, nullptr, FrameRate, StartFrame,
+				Channel, ImportFBXControlRigSettings, DefaultTransform,
+				Translation[0], Translation[1], Translation[2], EulerRotation[0],
+				EulerRotation[1], EulerRotation[2], Scale[0], Scale[1], Scale[2]);
+			Channel = FControlRigChannelEnum::ScaleY;
+			SetChannelValue(Channels[1], nullptr, nullptr, nullptr, FrameRate, StartFrame,
+				Channel, ImportFBXControlRigSettings, DefaultTransform,
+				Translation[0], Translation[1], Translation[2], EulerRotation[0],
+				EulerRotation[1], EulerRotation[2], Scale[0], Scale[1], Scale[2]);
+			Channel = FControlRigChannelEnum::ScaleZ;
+			SetChannelValue(Channels[2], nullptr, nullptr, nullptr, FrameRate, StartFrame,
+				Channel, ImportFBXControlRigSettings, DefaultTransform,
+				Translation[0], Translation[1], Translation[2], EulerRotation[0],
+				EulerRotation[1], EulerRotation[2], Scale[0], Scale[1], Scale[2]);
+		}
+	}
+	else if (Channels.Num() == 9 || Channels.Num() == 6)
+	{
+		Channels[0]->SetDefault(Location.X);
+		Channels[1]->SetDefault(Location.Y);
+		Channels[2]->SetDefault(Location.Z);
+
+		Channels[3]->SetDefault(Rotation.X);
+		Channels[4]->SetDefault(Rotation.Y);
+		Channels[5]->SetDefault(Rotation.Z);
+
+		if (Channels.Num() > 6) //noscale
+		{
+			Channels[6]->SetDefault(Scale3D.X);
+			Channels[7]->SetDefault(Scale3D.Y);
+			Channels[8]->SetDefault(Scale3D.Z);
+		}
+
+		ImportTransformChannel(Translation[0], Channels[0], FrameRate, false, false, StartFrame);
+		ImportTransformChannel(Translation[1], Channels[1], FrameRate, true, false, StartFrame);
+		ImportTransformChannel(Translation[2], Channels[2], FrameRate, false, false, StartFrame);
+
+		ImportTransformChannel(EulerRotation[0], Channels[3], FrameRate, false,false, StartFrame);
+		ImportTransformChannel(EulerRotation[1], Channels[4], FrameRate, true, false, StartFrame);
+		ImportTransformChannel(EulerRotation[2], Channels[5], FrameRate, true, false, StartFrame);
+
+		if (Channels.Num() > 6) //noscale
+		{
+			ImportTransformChannel(Scale[0], Channels[6], FrameRate, false, false, StartFrame);
+			ImportTransformChannel(Scale[1], Channels[7], FrameRate, false, false, StartFrame);
+			ImportTransformChannel(Scale[2], Channels[8], FrameRate, false, false, StartFrame);
+		}
+	}
+	return true;
+}
+static FString GetNewString(const FString& InString, UMovieSceneUserImportFBXControlRigSettings* ImportFBXControlRigSettings)
+{
+	FString NewString = InString;
+	for (const FControlFindReplaceString& FindReplace : ImportFBXControlRigSettings->FindAndReplaceStrings)
+	{
+		NewString = NewString.Replace(*FindReplace.Find, *FindReplace.Replace); //ignores tupe
+	}
+	return NewString;
+}
+
+static void PrepForInsertReplaceAnimation(bool bInsert, const FFBXNodeAndChannels& NodeAndChannel,
+	FFrameNumber  FrameToInsertOrReplace, FFrameNumber  StartFrame, FFrameNumber  EndFrame)
+{
+
+	TArray<FMovieSceneChannel*> Channels;
+	for (FMovieSceneFloatChannel* FChannel : NodeAndChannel.Channels)
+	{
+		Channels.Add(FChannel);
+	}
+	for (FMovieSceneBoolChannel* BChannel : NodeAndChannel.BoolChannels)
+	{
+		Channels.Add(BChannel);
+	}
+	for (FMovieSceneByteChannel* EChannel : NodeAndChannel.EnumChannels)
+	{
+		Channels.Add(EChannel);
+	}
+	for (FMovieSceneIntegerChannel* IChannel : NodeAndChannel.IntegerChannels)
+	{
+		Channels.Add(IChannel);
+	}
+
+	FFrameNumber Diff = EndFrame - StartFrame;
+	if (bInsert)
+	{
+		for (FMovieSceneChannel* Channel : Channels)
+		{
+			TArray<FFrameNumber> KeyTimes;
+			TArray<FKeyHandle> Handles;
+			Channel->GetKeys(TRange<FFrameNumber>(), &KeyTimes, &Handles);
+			for (int32 Index = 0; Index < KeyTimes.Num(); Index++)
+			{
+				FFrameNumber FrameNumber = KeyTimes[Index];
+				if (FrameNumber >= FrameToInsertOrReplace)
+				{
+					FrameNumber += Diff;
+					KeyTimes[Index] += Diff;
+				}
+
+			}
+			Channel->SetKeyTimes(Handles, KeyTimes);
+		}
+	}
+	else //we replace the animation by first deleting keys in the interval
+	{
+		for (FMovieSceneChannel* Channel : Channels)
+		{
+			TArray<FFrameNumber> KeyTimes;
+			TArray<FKeyHandle> Handles;
+			Channel->GetKeys(TRange<FFrameNumber>(), &KeyTimes, &Handles);
+			TArray<FKeyHandle> HandlesToDelete;
+			for (int32 Index = KeyTimes.Num() - 1; Index < KeyTimes.Num(); Index++)
+			{
+				FFrameNumber FrameNumber = KeyTimes[Index];
+				if (FrameNumber >= FrameToInsertOrReplace && FrameNumber <= (FrameToInsertOrReplace + EndFrame))
+				{
+					HandlesToDelete.Add(Handles[Index]);
+				}
+			}
+			Channel->DeleteKeys(HandlesToDelete);
+		}
+	}
+}
+
+class SControlRigImportFBXSettings : public SCompoundWidget
+{
+	SLATE_BEGIN_ARGS(SControlRigImportFBXSettings) {}
+	SLATE_ARGUMENT(FString, ImportFilename)
+	SLATE_END_ARGS()
+	~SControlRigImportFBXSettings()
+	{
+		if (NodeAndChannels != nullptr)
+		{
+			delete NodeAndChannels;
+		}
+	}
+	void Construct(const FArguments& InArgs,  const TSharedRef<ISequencer>& InSequencer)
+	{
+		FPropertyEditorModule& PropertyEditor = FModuleManager::LoadModuleChecked<FPropertyEditorModule>("PropertyEditor");
+
+		FDetailsViewArgs DetailsViewArgs;
+		DetailsViewArgs.bShowOptions = false;
+		DetailsViewArgs.bAllowSearch = false;
+		DetailsViewArgs.bShowPropertyMatrixButton = false;
+		DetailsViewArgs.bUpdatesFromSelection = false;
+		DetailsViewArgs.bLockable = false;
+		DetailsViewArgs.NameAreaSettings = FDetailsViewArgs::HideNameArea;
+		DetailsViewArgs.ViewIdentifier = "Import FBX Settings";
+
+		DetailView = PropertyEditor.CreateDetailView(DetailsViewArgs);
+
+		Sequencer = InSequencer;
+
+		TSharedPtr<INumericTypeInterface<double>> NumericTypeInterface = (InSequencer->GetNumericTypeInterface());
+		DetailView->RegisterInstancedCustomPropertyTypeLayout("FrameNumber", FOnGetPropertyTypeCustomizationInstance::CreateStatic(&FFrameNumberDetailsCustomization::MakeInstance, NumericTypeInterface));
+
+
+		ChildSlot
+			[
+				SNew(SVerticalBox)
+
+				+ SVerticalBox::Slot()
+			[
+				DetailView.ToSharedRef()
+			]
+
+		+ SVerticalBox::Slot()
+			.AutoHeight()
+			.HAlign(HAlign_Right)
+			.Padding(5.f)
+			[
+				SNew(SButton)
+				.ContentPadding(FMargin(10, 5))
+			.Text(NSLOCTEXT("MovieSceneTools", "ImportFBXButtonText", "Import"))
+			.OnClicked(this, &SControlRigImportFBXSettings::OnImportFBXClicked)
+			]
+
+			];
+
+		ImportFilename = InArgs._ImportFilename;
+		NodeAndChannels = nullptr;
+		UMovieSceneUserImportFBXControlRigSettings* ImportFBXSettings = GetMutableDefault<UMovieSceneUserImportFBXControlRigSettings>();
+		DetailView->SetObject(ImportFBXSettings);
+	}
+	
+	void SetNodeNames(const TArray<FString>& NodeNames)
+	{
+		UMovieSceneUserImportFBXControlRigSettings* ImportFBXSettings = GetMutableDefault<UMovieSceneUserImportFBXControlRigSettings>();
+		if (ImportFBXSettings)
+		{
+			ImportFBXSettings->ImportedNodeNames = NodeNames;
+		}
+	}
+	void SetFrameRate(const FString& InFrameRate)
+	{
+		UMovieSceneUserImportFBXControlRigSettings* ImportFBXSettings = GetMutableDefault<UMovieSceneUserImportFBXControlRigSettings>();
+		if (ImportFBXSettings)
+		{
+			ImportFBXSettings->ImportedFrameRate = InFrameRate;
+		}
+	}
+	void SetStartTime(FFrameNumber StartTime)
+	{
+		UMovieSceneUserImportFBXControlRigSettings* ImportFBXSettings = GetMutableDefault<UMovieSceneUserImportFBXControlRigSettings>();
+		if (ImportFBXSettings)
+		{
+			ImportFBXSettings->ImportedStartTime = StartTime;
+			ImportFBXSettings->StartTimeRange = StartTime;
+		}
+	}
+	void SetEndTime(FFrameNumber EndTime)
+	{
+		UMovieSceneUserImportFBXControlRigSettings* ImportFBXSettings = GetMutableDefault<UMovieSceneUserImportFBXControlRigSettings>();
+		if (ImportFBXSettings)
+		{
+			ImportFBXSettings->ImportedEndTime = EndTime;
+			ImportFBXSettings->EndTimeRange = EndTime;
+		}
+	}
+	void SetFileName(const FString& FileName)
+	{
+		UMovieSceneUserImportFBXControlRigSettings* ImportFBXSettings = GetMutableDefault<UMovieSceneUserImportFBXControlRigSettings>();
+		if (ImportFBXSettings)
+		{
+			ImportFBXSettings->ImportedFileName = FileName;
+		}
+	}
+	void SetNodeAndChannels(TArray<FFBXNodeAndChannels>* InNodeAndChannels)
+	{
+		NodeAndChannels = InNodeAndChannels;
+	}
+
+
+
+
+private:
+
+	FReply OnImportFBXClicked()
+	{
+
+		if (Sequencer.IsValid() == false)
+		{
+			return  FReply::Unhandled();
+		}
+
+		UMovieSceneUserImportFBXControlRigSettings* ImportFBXControlRigSettings = GetMutableDefault<UMovieSceneUserImportFBXControlRigSettings>();
+		
+		TArray<FName> SelectedControlNames;
+		for (FFBXNodeAndChannels& NodeAndChannel : *NodeAndChannels)
+		{
+			if (NodeAndChannel.MovieSceneTrack)
+			{
+				INodeAndChannelMappings* ChannelMapping = Cast<INodeAndChannelMappings>(NodeAndChannel.MovieSceneTrack);
+				if (ChannelMapping)
+				{
+					TArray<FName> LocalControls;
+					ChannelMapping->GetSelectedNodes(LocalControls);
+					SelectedControlNames.Append(LocalControls);
+				}
+			}
+
+
+		}
+		bool bValid = MovieSceneToolHelpers::ImportFBXIntoControlRigChannels(Sequencer.Pin()->GetFocusedMovieSceneSequence()->GetMovieScene(), ImportFilename, ImportFBXControlRigSettings, 
+			NodeAndChannels,SelectedControlNames, Sequencer.Pin()->GetFocusedTickResolution());
+		
+
+		TSharedPtr<SWindow> Window = FSlateApplication::Get().FindWidgetWindow(AsShared());
+
+		if (Window.IsValid())
+		{
+			Window->RequestDestroyWindow();
+		}
+		if (bValid)
+		{
+			Sequencer.Pin()->NotifyMovieSceneDataChanged(EMovieSceneDataChangeType::MovieSceneStructureItemAdded);
+		}
+		return bValid ? FReply::Handled() : FReply::Unhandled();
+
+	}
+
+	TSharedPtr<IDetailsView> DetailView;
+	FString ImportFilename;
+	TArray<FFBXNodeAndChannels>* NodeAndChannels;
+	TWeakPtr<ISequencer> Sequencer;
+
+};
+
+bool MovieSceneToolHelpers::ImportFBXIntoControlRigChannels(UMovieScene* MovieScene,const FString& ImportFilename, UMovieSceneUserImportFBXControlRigSettings* ImportFBXControlRigSettings,
+	TArray<FFBXNodeAndChannels>* NodeAndChannels, const TArray<FName>& SelectedControlNames, FFrameRate FrameRate)
+{
+	UnFbx::FFbxImporter* FbxImporter = UnFbx::FFbxImporter::GetInstance();
+
+	bool bValid = true;
+
+	UnFbx::FBXImportOptions* ImportOptions = FbxImporter->GetImportOptions();
+	bool bOldbConvertScene = ImportOptions->bConvertScene;
+	bool bOldbConvertSceneUnit = ImportOptions->bConvertSceneUnit;
+	bool bOldbForceFrontXAxis = ImportOptions->bForceFrontXAxis;
+	EFBXAnimationLengthImportType OldAnimLengthType = ImportOptions->AnimationLengthImportType;
+
+
+	ImportOptions->bConvertScene = true;
+	ImportOptions->bConvertSceneUnit = true;
+	ImportOptions->bForceFrontXAxis = ImportFBXControlRigSettings->bForceFrontXAxis;
+	ImportOptions->AnimationLengthImportType = FBXALIT_AnimatedKey;
+
+	const FString FileExtension = FPaths::GetExtension(ImportFilename);
+	if (!FbxImporter->ImportFromFile(*ImportFilename, FileExtension, true))
+	{
+		// Log the error message and fail the import.
+		FbxImporter->ReleaseScene();
+		bValid = false;
+	}
+	else
+	{
+		const FScopedTransaction Transaction(NSLOCTEXT("MovieSceneTools", "ImportFBXControlRigTransaction", "Import FBX Onto Control Rig"));
+
+		UMovieSceneUserImportFBXSettings* CurrentImportFBXSettings = GetMutableDefault<UMovieSceneUserImportFBXSettings>();
+		TArray<uint8> OriginalSettings;
+		FObjectWriter(CurrentImportFBXSettings, OriginalSettings);
+
+		CurrentImportFBXSettings->bMatchByNameOnly = false;
+		CurrentImportFBXSettings->bForceFrontXAxis = ImportFBXControlRigSettings->bForceFrontXAxis;
+		CurrentImportFBXSettings->bCreateCameras = false;
+		CurrentImportFBXSettings->bReduceKeys = false;
+		CurrentImportFBXSettings->ReduceKeysTolerance = 0.01f;
+
+		UnFbx::FFbxCurvesAPI CurveAPI;
+		FbxImporter->PopulateAnimatedCurveData(CurveAPI);
+		TArray<FString> AllNodeNames;
+		CurveAPI.GetAllNodeNameArray(AllNodeNames);
+
+		//if matching selected remove out the non-selected
+		if (ImportFBXControlRigSettings->bImportOntoSelectedControls)
+		{
+			for (int32 Index = NodeAndChannels->Num() - 1; Index >= 0; --Index)
+			{
+				bool bHasOneMatch = false;
+				for (const FName& SelectedName : SelectedControlNames)
+				{
+					if (FCString::Strcmp(*SelectedName.ToString().ToUpper(), *((*NodeAndChannels)[Index].NodeName).ToUpper()) == 0)
+					{
+						bHasOneMatch = true;
+					}
+				}
+				if (!bHasOneMatch)
+				{
+					NodeAndChannels->RemoveAt(Index);
+				}
+			}
+		}
+
+		FFrameNumber  FrameToInsertOrReplace = ImportFBXControlRigSettings->TimeToInsertOrReplaceAnimation;
+
+		FFrameNumber  StartFrame = ImportFBXControlRigSettings->StartTimeRange;
+		FFrameNumber  EndFrame = ImportFBXControlRigSettings->EndTimeRange;
+
+		FString RootNodeName = FbxImporter->Scene->GetRootNode()->GetName();
+
+		for (int32 NodeIndex = 0; NodeIndex < AllNodeNames.Num(); ++NodeIndex)
+		{
+			FString NodeName = AllNodeNames[NodeIndex];
+			/** Why was this here I think due to speeed....
+			if (NodeName[0] != 'C')
+			{
+				continue;
+			}
+			*/
+			FString NewNodeName = GetNewString(*(NodeName).ToUpper(), ImportFBXControlRigSettings);
+
+			TSet<UMovieSceneSection*> ModifiedSections;
+			for (FFBXNodeAndChannels& NodeAndChannel : *NodeAndChannels)
+			{
+				if (FCString::Strcmp(*(NodeAndChannel.NodeName).ToUpper(), *NewNodeName.ToUpper()) == 0)
+				{
+					if (NodeAndChannel.MovieSceneTrack)
+					{
+						if (NodeAndChannel.MovieSceneTrack->GetSectionToKey())
+						{
+							if (!ModifiedSections.Contains(NodeAndChannel.MovieSceneTrack->GetSectionToKey()))
+							{
+								NodeAndChannel.MovieSceneTrack->GetSectionToKey()->SetFlags(RF_Transactional);
+								NodeAndChannel.MovieSceneTrack->GetSectionToKey()->Modify();
+								ModifiedSections.Add(NodeAndChannel.MovieSceneTrack->GetSectionToKey());
+							}
+						}
+						else if (NodeAndChannel.MovieSceneTrack->GetAllSections().Num() > 0)
+						{
+							if (!ModifiedSections.Contains(NodeAndChannel.MovieSceneTrack->GetAllSections()[0]))
+							{
+								NodeAndChannel.MovieSceneTrack->GetAllSections()[0]->SetFlags(RF_Transactional);
+								NodeAndChannel.MovieSceneTrack->GetAllSections()[0]->Modify();
+								ModifiedSections.Add(NodeAndChannel.MovieSceneTrack->GetAllSections()[0]);
+
+							}
+						}
+					}
+
+					PrepForInsertReplaceAnimation(ImportFBXControlRigSettings->bInsertAnimation, NodeAndChannel,
+						FrameToInsertOrReplace,
+						StartFrame, EndFrame);
+
+					ImportFBXTransformToChannels(NodeName, FrameToInsertOrReplace, FrameRate, NodeAndChannel, CurveAPI);
+				}
+			}
+		}
+
+		// restore
+		FObjectReader(GetMutableDefault<UMovieSceneUserImportFBXSettings>(), OriginalSettings);
+		FbxImporter->ReleaseScene();
+	}
+
+	ImportOptions->AnimationLengthImportType = OldAnimLengthType;
+	ImportOptions->bConvertScene = bOldbConvertScene;
+	ImportOptions->bConvertSceneUnit = bOldbConvertSceneUnit;
+	ImportOptions->bForceFrontXAxis = bOldbForceFrontXAxis;
+	ImportOptions->bForceFrontXAxis = bOldbForceFrontXAxis;
+	return bValid;
+}
+
+bool MovieSceneToolHelpers::ImportFBXIntoChannelsWithDialog(const TSharedRef<ISequencer>& InSequencer,TArray<FFBXNodeAndChannels>* NodeAndChannels)
+{
+	TArray<FString> OpenFilenames;
+	IDesktopPlatform* DesktopPlatform = FDesktopPlatformModule::Get();
+	bool bOpen = false;
+	if (DesktopPlatform)
+	{
+		FString ExtensionStr;
+		ExtensionStr += TEXT("FBX (*.fbx)|*.fbx|");
+
+		bOpen = DesktopPlatform->OpenFileDialog(
+			FSlateApplication::Get().FindBestParentWindowHandleForDialogs(nullptr),
+			NSLOCTEXT("MovieSceneTools", "ImportFBX", "Import FBX from...").ToString(),
+			FEditorDirectories::Get().GetLastDirectory(ELastDirectory::FBX),
+			TEXT(""),
+			*ExtensionStr,
+			EFileDialogFlags::None,
+			OpenFilenames
+		);
+	}
+	if (!bOpen)
+	{
+		return false;
+	}
+
+	if (!OpenFilenames.Num())
+	{
+		return false;
+	}
+
+
+	const FText TitleText = NSLOCTEXT("MovieSceneTools", "ImportFBXTitleOnToControlRig", "Import FBX Onto Control Rig");
+
+	// Create the window to choose our options
+	TSharedRef<SWindow> Window = SNew(SWindow)
+		.Title(TitleText)
+		.HasCloseButton(true)
+		.SizingRule(ESizingRule::UserSized)
+		.ClientSize(FVector2D(400.0f, 200.0f))
+		.AutoCenter(EAutoCenter::PreferredWorkArea)
+		.SupportsMinimize(false);
+
+	TSharedRef<SControlRigImportFBXSettings> DialogWidget = SNew(SControlRigImportFBXSettings, InSequencer)
+		.ImportFilename(OpenFilenames[0]);
+
+
+	UnFbx::FFbxImporter* FbxImporter = UnFbx::FFbxImporter::GetInstance();
+	UnFbx::FBXImportOptions* ImportOptions = FbxImporter->GetImportOptions();
+
+	EFBXAnimationLengthImportType AnimLengthType = ImportOptions->AnimationLengthImportType;
+	ImportOptions->AnimationLengthImportType = FBXALIT_AnimatedKey;
+	const FString FileExtension = FPaths::GetExtension(OpenFilenames[0]);
+	if (!FbxImporter->ImportFromFile(*OpenFilenames[0], FileExtension, true))
+	{
+		ImportOptions->AnimationLengthImportType = AnimLengthType;
+		if (NodeAndChannels)
+		{
+			delete NodeAndChannels;
+		}
+		FbxImporter->ReleaseScene();
+		return false;
+	}
+	UnFbx::FFbxCurvesAPI CurveAPI;
+	FbxImporter->PopulateAnimatedCurveData(CurveAPI);
+	TArray<FString> AllNodeNames;
+	CurveAPI.GetAllNodeNameArray(AllNodeNames);
+	FbxAnimStack* AnimStack = FbxImporter->Scene->GetMember<FbxAnimStack>(0);
+
+	FbxTimeSpan TimeSpan = FbxImporter->GetAnimationTimeSpan(FbxImporter->Scene->GetRootNode(), AnimStack);
+	ImportOptions->AnimationLengthImportType = AnimLengthType;
+	FbxImporter->ReleaseScene();
+	DialogWidget->SetFileName(OpenFilenames[0]);
+	FString FrameRateStr = FString::Printf(TEXT("%.2f"), FbxImporter->GetOriginalFbxFramerate());
+	
+	DialogWidget->SetFrameRate(FrameRateStr);
+	FFrameRate FrameRate = InSequencer->GetFocusedTickResolution();
+	FFrameNumber StartTime = FrameRate.AsFrameNumber(TimeSpan.GetStart().GetSecondDouble());
+	FFrameNumber EndTime = FrameRate.AsFrameNumber(TimeSpan.GetStop().GetSecondDouble());
+	DialogWidget->SetStartTime(StartTime);
+	DialogWidget->SetEndTime(EndTime);
+	DialogWidget->SetNodeNames(AllNodeNames);
+	DialogWidget->SetNodeAndChannels(NodeAndChannels);
+	Window->SetContent(DialogWidget);
+
+	FSlateApplication::Get().AddWindow(Window);
+
+	return true;
+
 }
 
 bool ImportFBXTransform(FString NodeName, FGuid ObjectBinding, UnFbx::FFbxCurvesAPI& CurveAPI, UMovieSceneSequence* InSequence)
@@ -1107,17 +2266,17 @@
 	Channels[7]->SetDefault(Scale3D.Y);
 	Channels[8]->SetDefault(Scale3D.Z);
 
-	ImportTransformChannel(Translation[0],   Channels[0], FrameRate, false);
-	ImportTransformChannel(Translation[1],   Channels[1], FrameRate, true);
-	ImportTransformChannel(Translation[2],   Channels[2], FrameRate, false);
-
-	ImportTransformChannel(EulerRotation[0], Channels[3], FrameRate, false);
-	ImportTransformChannel(EulerRotation[1], Channels[4], FrameRate, true);
-	ImportTransformChannel(EulerRotation[2], Channels[5], FrameRate, true);
-
-	ImportTransformChannel(Scale[0],         Channels[6], FrameRate, false);
-	ImportTransformChannel(Scale[1],         Channels[7], FrameRate, false);
-	ImportTransformChannel(Scale[2],         Channels[8], FrameRate, false);
+	ImportTransformChannel(Translation[0],   Channels[0], FrameRate, false, true);
+	ImportTransformChannel(Translation[1],   Channels[1], FrameRate, true, true);
+	ImportTransformChannel(Translation[2],   Channels[2], FrameRate, false, true);
+
+	ImportTransformChannel(EulerRotation[0], Channels[3], FrameRate, false, true);
+	ImportTransformChannel(EulerRotation[1], Channels[4], FrameRate, true, true);
+	ImportTransformChannel(EulerRotation[2], Channels[5], FrameRate, true, true);
+
+	ImportTransformChannel(Scale[0],         Channels[6], FrameRate, false, true);
+	ImportTransformChannel(Scale[1],         Channels[7], FrameRate, false, true);
+	ImportTransformChannel(Scale[2],         Channels[8], FrameRate, false, true);
 
 	return true;
 }
@@ -1134,6 +2293,15 @@
 	}
 	
 	ImportFBXTransform(NodeName, ObjectBinding, CurveAPI, InSequence);
+
+	// Custom static string properties
+	TArray<TPair<FString, FString> > CustomPropertyPairs;
+	CurveAPI.GetCustomStringPropertyArray(NodeName, CustomPropertyPairs);
+
+	for (TPair<FString, FString>& CustomProperty : CustomPropertyPairs)
+	{
+		FMovieSceneToolsModule::Get().ImportStringProperty(CustomProperty.Key, CustomProperty.Value, ObjectBinding, InSequence->GetMovieScene());
+	}
 
 	return true;
 }
@@ -1669,6 +2837,7 @@
 	ISequencer* Sequencer;
 	TMap<FGuid, FString> ObjectBindingMap;
 	TOptional<bool> bCreateCameras;
+
 };
 
 bool MovieSceneToolHelpers::ReadyFBXForImport(const FString&  ImportFilename, UMovieSceneUserImportFBXSettings* ImportFBXSettings, FFBXInOutParameters& OutParams)
@@ -1698,6 +2867,24 @@
 	return true;
 }
 
+bool ImportFBXOntoControlRigs(UWorld* World, UMovieScene* MovieScene, IMovieScenePlayer* Player, FMovieSceneSequenceIDRef TemplateID,
+	TMap<FGuid, FString>& ObjectBindingMap, const TArray<FString>& ControRigControlNames , UMovieSceneUserImportFBXSettings* ImportFBXSettings,
+	UMovieSceneUserImportFBXControlRigSettings*  Settings)
+{
+	UMovieSceneUserImportFBXSettings* CurrentImportFBXSettings = GetMutableDefault<UMovieSceneUserImportFBXSettings>();
+	TArray<uint8> OriginalSettings;
+	FObjectWriter(CurrentImportFBXSettings, OriginalSettings);
+
+	CurrentImportFBXSettings->bMatchByNameOnly = ImportFBXSettings->bMatchByNameOnly;
+	CurrentImportFBXSettings->bForceFrontXAxis = ImportFBXSettings->bForceFrontXAxis;
+	CurrentImportFBXSettings->bCreateCameras = ImportFBXSettings->bCreateCameras;
+	CurrentImportFBXSettings->bReduceKeys = ImportFBXSettings->bReduceKeys;
+	CurrentImportFBXSettings->ReduceKeysTolerance = ImportFBXSettings->ReduceKeysTolerance;
+
+	UnFbx::FFbxImporter* FbxImporter = UnFbx::FFbxImporter::GetInstance();
+
+	return true;
+}
 
 bool MovieSceneToolHelpers::ImportFBXIfReady(UWorld* World, UMovieSceneSequence* Sequence, IMovieScenePlayer* Player, FMovieSceneSequenceIDRef TemplateID, TMap<FGuid, FString>& ObjectBindingMap, UMovieSceneUserImportFBXSettings* ImportFBXSettings,
 	const FFBXInOutParameters& InParams)
@@ -2084,9 +3271,9 @@
 }
 
 
-
-bool MovieSceneToolHelpers::ExportToAnimSequence(UAnimSequence* AnimSequence, UMovieScene* MovieScene, IMovieScenePlayer* Player,
-	USkeletalMeshComponent* SkelMeshComp, FMovieSceneSequenceIDRef& Template, FMovieSceneSequenceTransform& RootToLocalTransform)
+bool MovieSceneToolHelpers::BakeToSkelMeshToCallbacks(UMovieScene* MovieScene, IMovieScenePlayer* Player,
+	USkeletalMeshComponent* SkelMeshComp, FMovieSceneSequenceIDRef& Template, FMovieSceneSequenceTransform& RootToLocalTransform,
+	FInitAnimationCB InitCallback, FStartAnimationCB StartCallback, FTickAnimationCB TickCallback, FEndAnimationCB EndCallback)
 {
 	//if we have no allocated bone space transforms something wrong so try to recalc them
 	if (SkelMeshComp->GetBoneSpaceTransforms().Num() <= 0)
@@ -2094,8 +3281,7 @@
 		SkelMeshComp->RecalcRequiredBones(0);
 		if (SkelMeshComp->GetBoneSpaceTransforms().Num() <= 0)
 		{
-
-			UE_LOG(LogMovieScene, Error, TEXT("Error Animation Anim Sequence Export, No Bone Transforms."));
+			UE_LOG(LogMovieScene, Error, TEXT("Error Ba"));
 			return false;
 		}
 	}
@@ -2124,41 +3310,11 @@
 		SequencerAlwaysSenedLiveLinkInterpolated = CVarAlwaysSendInterpolatedLiveLink->GetInt();
 		CVarAlwaysSendInterpolatedLiveLink->Set(1, ECVF_SetByConsole);
 	}
-<<<<<<< HEAD
-
-	
-	FAnimRecorderInstance AnimationRecorder;
-	FAnimationRecordingSettings RecordingSettings;
-	RecordingSettings.SampleRate = SampleRate.AsDecimal();
-	RecordingSettings.InterpMode = ERichCurveInterpMode::RCIM_Cubic;
-	RecordingSettings.TangentMode = ERichCurveTangentMode::RCTM_Auto;
-	RecordingSettings.Length = 0;
-	RecordingSettings.bRecordInWorldSpace = true;
-	RecordingSettings.bRemoveRootAnimation = false;
-	RecordingSettings.bCheckDeltaTimeAtBeginning = false;
-
-
-=======
-
-	
-	FAnimRecorderInstance AnimationRecorder;
-	FAnimationRecordingSettings RecordingSettings;
-	RecordingSettings.SampleRate = SampleRate.AsDecimal();
-	RecordingSettings.InterpMode = ERichCurveInterpMode::RCIM_Cubic;
-	RecordingSettings.TangentMode = ERichCurveTangentMode::RCTM_Auto;
-	RecordingSettings.Length = 0;
-	RecordingSettings.bRecordInWorldSpace = true;
-	RecordingSettings.bRemoveRootAnimation = false;
-	RecordingSettings.bCheckDeltaTimeAtBeginning = false;
-
-
->>>>>>> 3ecbc206
-
-	AnimationRecorder.Init(SkelMeshComp, AnimSequence, nullptr, RecordingSettings);
-
+
+	InitCallback.ExecuteIfBound();
 
 	//Begin records a frame so need to set things up first
-	AnimTrackAdapter.UpdateAnimation(LocalStartFrame );
+	AnimTrackAdapter.UpdateAnimation(LocalStartFrame);
 	SkelMeshComp->TickAnimation(0.03f, false);
 	SkelMeshComp->RefreshBoneTransforms();
 	SkelMeshComp->RefreshSlaveComponents();
@@ -2195,8 +3351,8 @@
 	{
 		LiveLinkClient->ForceTick();
 	}
-	AnimationRecorder.BeginRecording();
-
+
+	StartCallback.ExecuteIfBound();
 	for (int32 FrameCount = 1; FrameCount <= AnimationLength; ++FrameCount)
 	{
 		int32 LocalFrame = LocalStartFrame + FrameCount;
@@ -2248,16 +3404,15 @@
 		SkelMeshComp->MarkRenderTransformDirty();
 		SkelMeshComp->MarkRenderDynamicDataDirty();
 
-		AnimationRecorder.Update(DeltaTime);
-	}
-
-	const bool bShowAnimationAssetCreatedToast = false;
-	AnimationRecorder.FinishRecording(bShowAnimationAssetCreatedToast);
+		TickCallback.ExecuteIfBound(DeltaTime);
+	}
+
+	EndCallback.ExecuteIfBound();
 
 	//now do any sequencer live link cleanup
 	if (LiveLinkClient)
 	{
-		for (TPair<FGuid, ELiveLinkSourceMode>& Item: SourceAndMode)
+		for (TPair<FGuid, ELiveLinkSourceMode>& Item : SourceAndMode)
 		{
 			ULiveLinkSourceSettings* Settings = LiveLinkClient->GetSourceSettings(Item.Key);
 			if (Settings)
@@ -2267,13 +3422,58 @@
 		}
 	}
 
-	if(SequencerAlwaysSenedLiveLinkInterpolated.IsSet() && CVarAlwaysSendInterpolatedLiveLink)
+	if (SequencerAlwaysSenedLiveLinkInterpolated.IsSet() && CVarAlwaysSendInterpolatedLiveLink)
 	{
 		CVarAlwaysSendInterpolatedLiveLink->Set(0, ECVF_SetByConsole);
 	}
 	return true;
 }
 
+
+bool MovieSceneToolHelpers::ExportToAnimSequence(UAnimSequence* AnimSequence, UAnimSeqExportOption* ExportOptions, UMovieScene* MovieScene, IMovieScenePlayer* Player,
+	USkeletalMeshComponent* SkelMeshComp, FMovieSceneSequenceIDRef& Template, FMovieSceneSequenceTransform& RootToLocalTransform)
+{
+	FAnimRecorderInstance AnimationRecorder;
+	FFrameRate SampleRate = MovieScene->GetDisplayRate();
+	FInitAnimationCB InitCallback = FInitAnimationCB::CreateLambda([&AnimationRecorder,SampleRate,ExportOptions,SkelMeshComp,AnimSequence]
+	{
+		FAnimationRecordingSettings RecordingSettings;
+		RecordingSettings.SampleRate = SampleRate.AsDecimal();
+		RecordingSettings.InterpMode = ERichCurveInterpMode::RCIM_Cubic;
+		RecordingSettings.TangentMode = ERichCurveTangentMode::RCTM_Auto;
+		RecordingSettings.Length = 0;
+		RecordingSettings.bRemoveRootAnimation = false;
+		RecordingSettings.bCheckDeltaTimeAtBeginning = false;
+		RecordingSettings.bRecordTransforms = ExportOptions->bExportTransforms;
+		RecordingSettings.bRecordCurves = ExportOptions->bExportCurves;
+		RecordingSettings.bRecordInWorldSpace = ExportOptions->bRecordInWorldSpace;
+		AnimationRecorder.Init(SkelMeshComp, AnimSequence, nullptr, RecordingSettings);	
+		});
+
+	
+	FStartAnimationCB StartCallback = FStartAnimationCB::CreateLambda([&AnimationRecorder]
+	{
+		AnimationRecorder.BeginRecording();
+	});
+
+	FTickAnimationCB TickCallback = FTickAnimationCB::CreateLambda([&AnimationRecorder](float DeltaTime)
+	{
+		AnimationRecorder.Update(DeltaTime);
+
+	});
+
+	FEndAnimationCB EndCallback = FEndAnimationCB::CreateLambda([&AnimationRecorder]
+	{
+			const bool bShowAnimationAssetCreatedToast = false;
+			AnimationRecorder.FinishRecording(bShowAnimationAssetCreatedToast);
+	});
+	
+
+	MovieSceneToolHelpers::BakeToSkelMeshToCallbacks(MovieScene,Player,
+		SkelMeshComp, Template, RootToLocalTransform,
+		InitCallback, StartCallback, TickCallback, EndCallback);
+	return true;
+}
 
 FSpawnableRestoreState::FSpawnableRestoreState(UMovieScene* MovieScene)
 	: bWasChanged(false)
@@ -2311,7 +3511,6 @@
 		GEditor->EndTransaction();
 	}
 }
-
 FSpawnableRestoreState::~FSpawnableRestoreState()
 {
 	if (!bWasChanged || !WeakMovieScene.IsValid())
@@ -2332,3 +3531,121 @@
 	GEditor->UndoTransaction(false);
 	GEditor->bSquelchTransactionNotification = bOrigSquelchTransactionNotification;
 }
+
+
+void MovieSceneToolHelpers::GetParents(TArray<const UObject*>& Parents, const UObject* InObject)
+{
+	const AActor* Actor = Cast<AActor>(InObject);
+	if (Actor)
+	{
+		Parents.Emplace(Actor);
+		const AActor* ParentActor = Actor->GetAttachParentActor();
+		if (ParentActor)
+		{
+			GetParents(Parents, ParentActor);
+		}
+	}
+}
+/** This is not that scalable moving forward with stuff like the control rig , need a better caching solution there */
+bool MovieSceneToolHelpers::GetParentTM(FTransform& CurrentRefTM, const TSharedPtr<ISequencer>& Sequencer, UObject* ParentObject, FFrameTime KeyTime)
+{
+	UMovieSceneSequence* Sequence = Sequencer->GetFocusedMovieSceneSequence();
+	if (!Sequence)
+	{
+		return false;
+	}
+
+	FGuid ObjectBinding = Sequencer->FindCachedObjectId(*ParentObject, Sequencer->GetFocusedTemplateID());
+	if (!ObjectBinding.IsValid())
+	{
+		return false;
+	}
+
+	const FMovieSceneBinding* Binding = Sequence->GetMovieScene()->FindBinding(ObjectBinding);
+	if (!Binding)
+	{
+		return false;
+	}
+	//TODO this doesn't handle blended sections at all
+	for (const UMovieSceneTrack* Track : Binding->GetTracks())
+	{
+		const UMovieScene3DTransformTrack* TransformTrack = Cast<UMovieScene3DTransformTrack>(Track);
+		if (!TransformTrack)
+		{
+			continue;
+		}
+
+		//we used to loop between sections here and only evaluate if we are in a section, this will give us wrong transfroms though
+		//when in between or outside of the section range. We still want to evaluate, though it is heavy.
+
+		const FMovieSceneEvaluationTrack* EvalTrack = MovieSceneToolHelpers::GetEvaluationTrack(Sequencer.Get(), TransformTrack->GetSignature());
+		if (EvalTrack)
+		{
+			FVector ParentKeyPos;
+			FRotator ParentKeyRot;
+			GetLocationAtTime(EvalTrack, ParentObject, KeyTime, ParentKeyPos, ParentKeyRot, Sequencer);
+			CurrentRefTM = FTransform(ParentKeyRot, ParentKeyPos);
+			return true;
+		}
+
+	}
+
+	return false;
+}
+
+FTransform MovieSceneToolHelpers::GetRefFrameFromParents(const TSharedPtr<ISequencer>& Sequencer, const TArray<const UObject*>& Parents, FFrameTime KeyTime)
+{
+	FTransform RefTM = FTransform::Identity;
+	FTransform ParentRefTM = FTransform::Identity;
+
+	for (const UObject* Object : Parents)
+	{
+		const AActor* Actor = Cast<AActor>(Object);
+		if (Actor != nullptr)
+		{
+			if (Actor->GetRootComponent() != nullptr && Actor->GetRootComponent()->GetAttachParent() != nullptr)
+			{
+				//Always get local ref tm since we don't know which parent is in the sequencer or not.
+				if (!GetParentTM(ParentRefTM, Sequencer, Actor->GetRootComponent()->GetAttachParent()->GetOwner(), KeyTime))
+				{
+					AActor* Parent = Actor->GetRootComponent()->GetAttachParent()->GetOwner();
+					if (Parent && Parent->GetRootComponent())
+					{
+						ParentRefTM = Parent->GetRootComponent()->GetRelativeTransform();
+					}
+					else
+					{
+						continue;
+					}
+				}
+				RefTM = ParentRefTM * RefTM;
+			}
+		}
+		else
+		{
+			const USceneComponent* SceneComponent = Cast<USceneComponent>(Object);
+			FTransform CurrentRefTM = FTransform::Identity;
+			UObject* ParentObject = SceneComponent->GetAttachParent() == SceneComponent->GetOwner()->GetRootComponent() ? static_cast<UObject*>(SceneComponent->GetOwner()) : SceneComponent->GetAttachParent();
+
+			if (SceneComponent->GetAttachParent() != nullptr)
+			{
+				if (!GetParentTM(CurrentRefTM, Sequencer, ParentObject, KeyTime))
+				{
+					CurrentRefTM = RefTM * SceneComponent->GetAttachParent()->GetRelativeTransform();
+				}
+			}
+			RefTM = CurrentRefTM * RefTM;
+		}
+	}
+	return RefTM;
+}
+
+void MovieSceneToolHelpers::GetLocationAtTime(const FMovieSceneEvaluationTrack* Track, UObject* Object, FFrameTime KeyTime, FVector& KeyPos, FRotator& KeyRot, const TSharedPtr<ISequencer>& Sequencer)
+{
+	// ~~~~~~~~~~~~~~~~~~~~~~~~~~~~~~~~~~~~~~~~~~~~~~~~~~~~~~~~~~~~~~~~~~~~~~~~~~~~~~~~~~
+	// TODO: Reimplement trajectory rendering
+	// ~~~~~~~~~~~~~~~~~~~~~~~~~~~~~~~~~~~~~~~~~~~~~~~~~~~~~~~~~~~~~~~~~~~~~~~~~~~~~~~~~~
+	UE_MOVIESCENE_TODO(Reimplement trajectory rendering)
+}
+
+
