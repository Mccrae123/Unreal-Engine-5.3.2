// Copyright Epic Games, Inc. All Rights Reserved.

#include "TrackEditors/CinematicShotTrackEditor.h"
#include "Misc/Paths.h"
#include "Widgets/SBoxPanel.h"
#include "Framework/MultiBox/MultiBoxBuilder.h"
#include "GameFramework/Actor.h"
#include "Factories/Factory.h"
#include "Tracks/MovieSceneSubTrack.h"
#include "Tracks/MovieSceneCinematicShotTrack.h"
#include "Sections/MovieSceneCinematicShotSection.h"
#include "Modules/ModuleManager.h"
#include "Application/ThrottleManager.h"
#include "Framework/Application/SlateApplication.h"
#include "Widgets/Layout/SBox.h"
#include "Widgets/Input/SCheckBox.h"
#include "Styling/AppStyle.h"
#include "LevelEditorViewport.h"
#include "MovieSceneToolHelpers.h"
#include "FCPXML/FCPXMLMovieSceneTranslator.h"
#include "Sections/CinematicShotSection.h"
#include "SequencerUtilities.h"
#include "UObject/UObjectHash.h"
#include "UObject/UObjectIterator.h"
#include "LevelSequence.h"
#include "AutomatedLevelSequenceCapture.h"
#include "MovieSceneCaptureModule.h"
#include "TrackEditorThumbnail/TrackEditorThumbnailPool.h"
#include "MovieSceneToolsProjectSettings.h"
#include "Editor.h"
#include "MovieSceneTimeHelpers.h"
#include "Framework/Notifications/NotificationManager.h"
#include "Widgets/Notifications/SNotificationList.h"

#define LOCTEXT_NAMESPACE "FCinematicShotTrackEditor"

/* FCinematicShotTrackEditor structors
 *****************************************************************************/

FCinematicShotTrackEditor::FCinematicShotTrackEditor(TSharedRef<ISequencer> InSequencer)
	: FSubTrackEditor(InSequencer) 
{
	ThumbnailPool = MakeShareable(new FTrackEditorThumbnailPool(InSequencer));
}


TSharedRef<ISequencerTrackEditor> FCinematicShotTrackEditor::CreateTrackEditor(TSharedRef<ISequencer> InSequencer)
{
	return MakeShareable(new FCinematicShotTrackEditor(InSequencer));
}


void FCinematicShotTrackEditor::OnInitialize()
{
	OnCameraCutHandle = GetSequencer()->OnCameraCut().AddSP(this, &FCinematicShotTrackEditor::OnUpdateCameraCut);
}


void FCinematicShotTrackEditor::OnRelease()
{
	if (OnCameraCutHandle.IsValid() && GetSequencer().IsValid())
	{
		GetSequencer()->OnCameraCut().Remove(OnCameraCutHandle);
	}
}


/* ISequencerTrackEditor interface
 *****************************************************************************/

<<<<<<< HEAD
void FCinematicShotTrackEditor::BuildAddTrackMenu(FMenuBuilder& MenuBuilder)
{
	MenuBuilder.AddMenuEntry(
		LOCTEXT("AddCinematicShotTrack", "Shot Track"),
		LOCTEXT("AddCinematicShotTooltip", "Adds a shot track."),
		FSlateIcon(FAppStyle::GetAppStyleSetName(), "Sequencer.Tracks.CinematicShot"),
		FUIAction(
			FExecuteAction::CreateRaw(this, &FCinematicShotTrackEditor::HandleAddCinematicShotTrackMenuEntryExecute),
			FCanExecuteAction::CreateRaw(this, &FCinematicShotTrackEditor::HandleAddCinematicShotTrackMenuEntryCanExecute)
		)
	);
}


=======
>>>>>>> 4af6daef
TSharedPtr<SWidget> FCinematicShotTrackEditor::BuildOutlinerEditWidget(const FGuid& ObjectBinding, UMovieSceneTrack* Track, const FBuildEditWidgetParams& Params)
{
	// Create a container edit box
	return SNew(SHorizontalBox)

	// Add the camera combo box
	+ SHorizontalBox::Slot()
	.AutoWidth()
	.VAlign(VAlign_Center)
	[
		FSequencerUtilities::MakeAddButton(LOCTEXT("CinematicShotText", "Shot"), FOnGetContent::CreateSP(this, &FCinematicShotTrackEditor::HandleAddSubSequenceComboButtonGetMenuContent, Track), Params.NodeIsHovered, GetSequencer())
	]

	+ SHorizontalBox::Slot()
	.VAlign(VAlign_Center)
	.HAlign(HAlign_Right)
	.AutoWidth()
	.Padding(4, 0, 0, 0)
	[
		SNew(SCheckBox)
        .Style( &FAppStyle::Get().GetWidgetStyle<FCheckBoxStyle>("ToggleButtonCheckBoxAlt"))
		.Type(ESlateCheckBoxType::CheckBox)
		.Padding(FMargin(0.f))
		.IsFocusable(false)
		.IsChecked(this, &FCinematicShotTrackEditor::AreShotsLocked)
		.OnCheckStateChanged(this, &FCinematicShotTrackEditor::OnLockShotsClicked)
		.ToolTipText(this, &FCinematicShotTrackEditor::GetLockShotsToolTip)
		.CheckedImage(FAppStyle::GetBrush("Sequencer.LockCamera"))
		.CheckedHoveredImage(FAppStyle::GetBrush("Sequencer.LockCamera"))
		.CheckedPressedImage(FAppStyle::GetBrush("Sequencer.LockCamera"))
		.UncheckedImage(FAppStyle::GetBrush("Sequencer.UnlockCamera"))
		.UncheckedHoveredImage(FAppStyle::GetBrush("Sequencer.UnlockCamera"))
		.UncheckedPressedImage(FAppStyle::GetBrush("Sequencer.UnlockCamera"))
	];
}

TSharedRef<ISequencerSection> FCinematicShotTrackEditor::MakeSectionInterface(UMovieSceneSection& SectionObject, UMovieSceneTrack& Track, FGuid ObjectBinding)
{
	check(SupportsType(SectionObject.GetOuter()->GetClass()));
	
	UMovieSceneCinematicShotSection& SectionObjectImpl = *CastChecked<UMovieSceneCinematicShotSection>(&SectionObject);
	return MakeShareable(new FCinematicShotSection(GetSequencer(), SectionObjectImpl, SharedThis(this), ThumbnailPool));
}

bool FCinematicShotTrackEditor::SupportsSequence(UMovieSceneSequence* InSequence) const
{
	ETrackSupport TrackSupported = InSequence ? InSequence->IsTrackSupported(UMovieSceneCinematicShotTrack::StaticClass()) : ETrackSupport::NotSupported;
	return TrackSupported == ETrackSupport::Supported;
}

void FCinematicShotTrackEditor::Tick(float DeltaTime)
{
	TSharedPtr<ISequencer> SequencerPin = GetSequencer();
	if (!SequencerPin.IsValid())
	{
		return;
	}

	EMovieScenePlayerStatus::Type PlaybackState = SequencerPin->GetPlaybackStatus();

	if (FSlateThrottleManager::Get().IsAllowingExpensiveTasks() && PlaybackState != EMovieScenePlayerStatus::Playing && PlaybackState != EMovieScenePlayerStatus::Scrubbing)
	{
		SequencerPin->EnterSilentMode();

		FFrameTime SavedTime = SequencerPin->GetGlobalTime().Time;

		if (DeltaTime > 0.f && ThumbnailPool->DrawThumbnails())
		{
			SequencerPin->SetGlobalTime(SavedTime);
		}

		SequencerPin->ExitSilentMode();
	}
}

void FCinematicShotTrackEditor::BuildTrackContextMenu( FMenuBuilder& MenuBuilder, UMovieSceneTrack* Track )
{
	MenuBuilder.BeginSection("Import/Export", NSLOCTEXT("Sequencer", "ImportExportMenuSectionName", "Import/Export"));

	MenuBuilder.AddMenuEntry(
		NSLOCTEXT( "Sequencer", "ImportEDL", "Import EDL..." ),
		NSLOCTEXT( "Sequencer", "ImportEDLTooltip", "Import Edit Decision List (EDL) for non-linear editors." ),
		FSlateIcon(),
		FUIAction(
		FExecuteAction::CreateRaw(this, &FCinematicShotTrackEditor::ImportEDL )));

	MenuBuilder.AddMenuEntry(
		NSLOCTEXT( "Sequencer", "ExportEDL", "Export EDL..." ),
		NSLOCTEXT( "Sequencer", "ExportEDLTooltip", "Export Edit Decision List (EDL) for non-linear editors." ),
		FSlateIcon(),
		FUIAction(
		FExecuteAction::CreateRaw(this, &FCinematicShotTrackEditor::ExportEDL )));

	MenuBuilder.AddMenuEntry(
		NSLOCTEXT("Sequencer", "ImportFCPXML", "Import Final Cut Pro 7 XML..."),
		NSLOCTEXT("Sequencer", "ImportFCPXMLTooltip", "Import Final Cut Pro 7 XML file for non-linear editors."),
		FSlateIcon(),
		FUIAction(
			FExecuteAction::CreateRaw(this, &FCinematicShotTrackEditor::ImportFCPXML )));

	MenuBuilder.AddMenuEntry(
		NSLOCTEXT("Sequencer", "ExportFCPXML", "Export Final Cut Pro 7 XML..."),
		NSLOCTEXT("Sequencer", "ExportFCPXMLTooltip", "Export Final Cut Pro 7 XML file for non-linear editors."),
		FSlateIcon(),
		FUIAction(
			FExecuteAction::CreateRaw(this, &FCinematicShotTrackEditor::ExportFCPXML )));

	MenuBuilder.EndSection();
}

<<<<<<< HEAD

const FSlateBrush* FCinematicShotTrackEditor::GetIconBrush() const
{
	return FAppStyle::GetBrush("Sequencer.Tracks.CinematicShot");
}

bool FCinematicShotTrackEditor::OnAllowDrop(const FDragDropEvent& DragDropEvent, FSequencerDragDropParams& DragDropParams)
{
	if (!DragDropParams.Track.IsValid() || !DragDropParams.Track.Get()->IsA(UMovieSceneCinematicShotTrack::StaticClass()))
	{
		return false;
	}

	TSharedPtr<FDragDropOperation> Operation = DragDropEvent.GetOperation();

	if (!Operation.IsValid() || !Operation->IsOfType<FAssetDragDropOp>() )
	{
		return false;
	}
	
	TSharedPtr<ISequencer> SequencerPtr = GetSequencer();
	if (!SequencerPtr)
	{
		return false;
	}

	UMovieSceneSequence* FocusedSequence = SequencerPtr->GetFocusedMovieSceneSequence();
	if (!FocusedSequence)
	{
		return false;
	}

	TSharedPtr<FAssetDragDropOp> DragDropOp = StaticCastSharedPtr<FAssetDragDropOp>( Operation );

	for (const FAssetData& AssetData : DragDropOp->GetAssets())
	{
		if (!MovieSceneToolHelpers::IsValidAsset(FocusedSequence, AssetData))
		{
			continue;
		}

		if (UMovieSceneSequence* Sequence = Cast<UMovieSceneSequence>(AssetData.GetAsset()))
		{
			FFrameRate TickResolution = SequencerPtr->GetFocusedTickResolution();

			const FQualifiedFrameTime InnerDuration = FQualifiedFrameTime(
				UE::MovieScene::DiscreteSize(Sequence->GetMovieScene()->GetPlaybackRange()),
				Sequence->GetMovieScene()->GetTickResolution());

			FFrameNumber LengthInFrames = InnerDuration.ConvertTo(TickResolution).FrameNumber;
			DragDropParams.FrameRange = TRange<FFrameNumber>(DragDropParams.FrameNumber, DragDropParams.FrameNumber + LengthInFrames);
			return true;
		}
	}

	return false;
}


FReply FCinematicShotTrackEditor::OnDrop(const FDragDropEvent& DragDropEvent, const FSequencerDragDropParams& DragDropParams)
{
	if (!DragDropParams.Track.IsValid() || !DragDropParams.Track.Get()->IsA(UMovieSceneCinematicShotTrack::StaticClass()))
	{
		return FReply::Unhandled();
	}

	TSharedPtr<FDragDropOperation> Operation = DragDropEvent.GetOperation();

	if (!Operation.IsValid() || !Operation->IsOfType<FAssetDragDropOp>() )
	{
		return FReply::Unhandled();
	}
	
	TSharedPtr<ISequencer> SequencerPtr = GetSequencer();
	if (!SequencerPtr)
	{
		return FReply::Unhandled();
	}

	UMovieSceneSequence* FocusedSequence = SequencerPtr->GetFocusedMovieSceneSequence();
	if (!FocusedSequence)
	{
		return FReply::Unhandled();
	}

	const FScopedTransaction Transaction(LOCTEXT("DropAssets", "Drop Assets"));

	TSharedPtr<FAssetDragDropOp> DragDropOp = StaticCastSharedPtr<FAssetDragDropOp>( Operation );
	
	FMovieSceneTrackEditor::BeginKeying(DragDropParams.FrameNumber);

	bool bAnyDropped = false;
	for (const FAssetData& AssetData : DragDropOp->GetAssets())
	{
		if (!MovieSceneToolHelpers::IsValidAsset(FocusedSequence, AssetData))
		{
			continue;
		}

		UMovieSceneSequence* Sequence = Cast<UMovieSceneSequence>(AssetData.GetAsset());

		if (Sequence)
		{
			AnimatablePropertyChanged( FOnKeyProperty::CreateRaw( this, &FCinematicShotTrackEditor::AddKeyInternal, Sequence, DragDropParams.RowIndex) );
			
			bAnyDropped = true;
		}
	}

	FMovieSceneTrackEditor::EndKeying();

	return bAnyDropped ? FReply::Handled() : FReply::Unhandled();
}

void FCinematicShotTrackEditor::InsertShot()
{
	FFrameTime NewShotStartTime = GetSequencer()->GetLocalTime().Time;

	UMovieSceneCinematicShotTrack* CinematicShotTrack = FindOrCreateCinematicShotTrack();
	FString NewShotName = MovieSceneToolHelpers::GenerateNewShotName(CinematicShotTrack->GetAllSections(), NewShotStartTime.FrameNumber);
	FString NewSequencePath = MovieSceneToolHelpers::GenerateNewShotPath(GetSequencer()->GetFocusedMovieSceneSequence()->GetMovieScene(), NewShotName);

	if (UMovieSceneSequence* NewSequence = MovieSceneToolHelpers::CreateSequence(NewShotName, NewSequencePath))
	{
		const FScopedTransaction Transaction(LOCTEXT("InsertShot_Transaction", "Insert Shot"));

		int32 Duration = UE::MovieScene::DiscreteSize(NewSequence->GetMovieScene()->GetPlaybackRange());

		if (UMovieSceneSubSection* NewShot = CinematicShotTrack->AddSequence(NewSequence, NewShotStartTime.FrameNumber, Duration))
		{
			NewShot->SetRowIndex(MovieSceneToolHelpers::FindAvailableRowIndex(CinematicShotTrack, NewShot));

			GetSequencer()->NotifyMovieSceneDataChanged(EMovieSceneDataChangeType::MovieSceneStructureItemAdded);
			GetSequencer()->EmptySelection();
			GetSequencer()->SelectSection(NewShot);
			GetSequencer()->ThrobSectionSelection();
		}
	}
}


void FCinematicShotTrackEditor::InsertFiller()
{
	const UMovieSceneToolsProjectSettings* ProjectSettings = GetDefault<UMovieSceneToolsProjectSettings>();

	const FScopedTransaction Transaction(LOCTEXT("InsertFiller_Transaction", "Insert Filler"));

	FQualifiedFrameTime CurrentTime = GetSequencer()->GetLocalTime();

	UMovieSceneCinematicShotTrack* CinematicShotTrack = FindOrCreateCinematicShotTrack();

	int32 Duration = (ProjectSettings->DefaultDuration * CurrentTime.Rate).FrameNumber.Value;

	UMovieSceneSequence* NullSequence = nullptr;

	UMovieSceneSubSection* NewSection = CinematicShotTrack->AddSequence(NullSequence, CurrentTime.Time.FrameNumber, Duration);

	UMovieSceneCinematicShotSection* NewCinematicShotSection = Cast<UMovieSceneCinematicShotSection>(NewSection);

	NewCinematicShotSection->SetShotDisplayName(FText(LOCTEXT("Filler", "Filler")).ToString());

	GetSequencer()->NotifyMovieSceneDataChanged( EMovieSceneDataChangeType::MovieSceneStructureItemAdded );
	GetSequencer()->EmptySelection();
	GetSequencer()->SelectSection(NewSection);
	GetSequencer()->ThrobSectionSelection();
=======
void FCinematicShotTrackEditor::InsertShot()
{
	UMovieScene* FocusedMovieScene = GetFocusedMovieScene();
	UMovieSceneCinematicShotTrack* CinematicShotTrack = FocusedMovieScene ? FocusedMovieScene->FindTrack<UMovieSceneCinematicShotTrack>() : nullptr;
	FSubTrackEditor::InsertSection(CinematicShotTrack);
>>>>>>> 4af6daef
}

void FCinematicShotTrackEditor::DuplicateShot(UMovieSceneCinematicShotSection* Section)
{
<<<<<<< HEAD
	UMovieSceneCinematicShotTrack* CinematicShotTrack = FindOrCreateCinematicShotTrack();

	FFrameNumber StartTime = Section->HasStartFrame() ? Section->GetInclusiveStartFrame() : 0;
	FString NewShotName = MovieSceneToolHelpers::GenerateNewShotName(CinematicShotTrack->GetAllSections(), StartTime);
	FString NewSequencePath = FPaths::GetPath(Section->GetSequence()->GetPathName());



	// Duplicate the shot and put it on the next available row
	UMovieSceneSequence* NewSequence = MovieSceneToolHelpers::CreateSequence(NewShotName, NewSequencePath, Section);
	if (NewSequence)
	{
		const FScopedTransaction Transaction(LOCTEXT("DuplicateShot_Transaction", "Duplicate Shot"));

		int32 Duration = UE::MovieScene::DiscreteSize(Section->GetRange());

		if (UMovieSceneSubSection* NewShot = CinematicShotTrack->AddSequence(NewSequence, StartTime, Duration))
		{
			NewShot->SetRange(Section->GetRange());
			NewShot->SetRowIndex(MovieSceneToolHelpers::FindAvailableRowIndex(CinematicShotTrack, NewShot));
			NewShot->Parameters.StartFrameOffset = Section->Parameters.StartFrameOffset;
			NewShot->Parameters.TimeScale = Section->Parameters.TimeScale;
			NewShot->SetPreRollFrames(Section->GetPreRollFrames());

			GetSequencer()->NotifyMovieSceneDataChanged( EMovieSceneDataChangeType::MovieSceneStructureItemAdded );
			GetSequencer()->EmptySelection();
			GetSequencer()->SelectSection(NewShot);
			GetSequencer()->ThrobSectionSelection();
		}
	}
=======
	FSubTrackEditor::DuplicateSection(Section);
>>>>>>> 4af6daef
}

void FCinematicShotTrackEditor::RenderShots(const TArray<UMovieSceneCinematicShotSection*>& Sections)
{
	GetSequencer()->RenderMovie(Sections);
}

void FCinematicShotTrackEditor::NewTake(UMovieSceneCinematicShotSection* Section)
{
	FSubTrackEditor::CreateNewTake(Section);
}

/* FSubTrackEditor
 *****************************************************************************/

FText FCinematicShotTrackEditor::GetSubTrackName() const
{
<<<<<<< HEAD
	FString ShotPrefix;
	uint32 ShotNumber = INDEX_NONE;
	uint32 TakeNumber = INDEX_NONE;
	uint32 ShotNumberDigits = 0;
	uint32 TakeNumberDigits = 0;
	if (MovieSceneToolHelpers::ParseShotName(Section->GetShotDisplayName(), ShotPrefix, ShotNumber, TakeNumber, ShotNumberDigits, TakeNumberDigits))
	{
		TArray<FAssetData> AssetData;
		uint32 CurrentTakeNumber = INDEX_NONE;
		MovieSceneToolHelpers::GatherTakes(Section, AssetData, CurrentTakeNumber);
		uint32 NewTakeNumber = CurrentTakeNumber;

		for (auto ThisAssetData : AssetData)
		{
			uint32 ThisTakeNumber = INDEX_NONE;
			if (MovieSceneToolHelpers::GetTakeNumber(Section, ThisAssetData, ThisTakeNumber))
			{
				if (ThisTakeNumber >= NewTakeNumber)
				{
					NewTakeNumber = ThisTakeNumber + 1;
				}
			}
		}

		FString NewShotName = MovieSceneToolHelpers::ComposeShotName(ShotPrefix, ShotNumber, NewTakeNumber, ShotNumberDigits, TakeNumberDigits);

		TRange<FFrameNumber> NewShotRange         = Section->GetRange();
		FFrameNumber         NewShotStartOffset   = Section->Parameters.StartFrameOffset;
		float                NewShotTimeScale     = Section->Parameters.TimeScale;
		int32                NewShotPrerollFrames = Section->GetPreRollFrames();
		int32                NewRowIndex          = Section->GetRowIndex();
		FFrameNumber         NewShotStartTime     = NewShotRange.GetLowerBound().IsClosed() ? UE::MovieScene::DiscreteInclusiveLower(NewShotRange) : 0;

		UMovieSceneCinematicShotTrack* CinematicShotTrack = FindOrCreateCinematicShotTrack();
		FString NewSequencePath = FPaths::GetPath(Section->GetSequence()->GetPathName());

		if (UMovieSceneSequence* NewSequence = MovieSceneToolHelpers::CreateSequence(NewShotName, NewSequencePath, Section))
		{
			const FScopedTransaction Transaction(LOCTEXT("NewTake_Transaction", "New Take"));

			int32 Duration = UE::MovieScene::DiscreteSize(Section->GetRange());

			UMovieSceneSubSection* NewShot = CinematicShotTrack->AddSequence(NewSequence, NewShotStartTime, Duration);
			CinematicShotTrack->RemoveSection(*Section);

			NewShot->SetRange(NewShotRange);
			NewShot->Parameters.StartFrameOffset = NewShotStartOffset;
			NewShot->Parameters.TimeScale = NewShotTimeScale;
			NewShot->SetPreRollFrames(NewShotPrerollFrames);
			NewShot->SetRowIndex(NewRowIndex);

			MovieSceneToolHelpers::SetTakeNumber(NewShot, NewTakeNumber);

			GetSequencer()->NotifyMovieSceneDataChanged( EMovieSceneDataChangeType::MovieSceneStructureItemsChanged );
			GetSequencer()->EmptySelection();
			GetSequencer()->SelectSection(NewShot);
			GetSequencer()->ThrobSectionSelection();
		}
	}
=======
	return LOCTEXT("ShotTrackName", "Shot");
>>>>>>> 4af6daef
}

FText FCinematicShotTrackEditor::GetSubTrackToolTip() const
{
	return LOCTEXT("ShotTrackToolTip", "A cinematic shot track.");
}

FName FCinematicShotTrackEditor::GetSubTrackBrushName() const
{
<<<<<<< HEAD
	UMovieScene* FocusedMovieScene = GetFocusedMovieScene();

	return ((FocusedMovieScene != nullptr) && (FocusedMovieScene->FindTrack<UMovieSceneCinematicShotTrack>() == nullptr));
=======
	return TEXT("Sequencer.Tracks.CinematicShot");
>>>>>>> 4af6daef
}

FString FCinematicShotTrackEditor::GetSubSectionDisplayName(const UMovieSceneSubSection* Section) const
{
	return Cast<UMovieSceneCinematicShotSection>(Section)->GetShotDisplayName();
}

FString FCinematicShotTrackEditor::GetDefaultSubsequenceName() const
{
<<<<<<< HEAD
	FMenuBuilder MenuBuilder(true, nullptr);

	MenuBuilder.AddMenuEntry(
			LOCTEXT("InsertShot", "Insert Shot"),
			LOCTEXT("InsertShotTooltip", "Insert new shot at current time"),
			FSlateIcon(),
			FUIAction(FExecuteAction::CreateSP(this, &FCinematicShotTrackEditor::InsertShot))
	);

	MenuBuilder.AddMenuEntry(
			LOCTEXT("InsertFiller", "Insert Filler"),
			LOCTEXT("InsertFillerTooltip", "Insert filler at current time"),
			FSlateIcon(),
			FUIAction(FExecuteAction::CreateSP(this, &FCinematicShotTrackEditor::InsertFiller))
	);

	UMovieSceneSequence* Sequence = GetSequencer() ? GetSequencer()->GetFocusedMovieSceneSequence() : nullptr;

	FAssetPickerConfig AssetPickerConfig;
	{
		AssetPickerConfig.OnAssetSelected = FOnAssetSelected::CreateRaw( this, &FCinematicShotTrackEditor::HandleAddCinematicShotComboButtonMenuEntryExecute);
		AssetPickerConfig.OnAssetEnterPressed = FOnAssetEnterPressed::CreateRaw( this, &FCinematicShotTrackEditor::HandleAddCinematicShotComboButtonMenuEntryEnterPressed);
		AssetPickerConfig.bAllowNullSelection = false;
		AssetPickerConfig.bAddFilterUI = true;
		AssetPickerConfig.InitialAssetViewType = EAssetViewType::List;
		AssetPickerConfig.Filter.ClassPaths.Add(FTopLevelAssetPath(TEXT("/Script/LevelSequence"), TEXT("LevelSequence")));
		AssetPickerConfig.SaveSettingsName = TEXT("SequencerAssetPicker");
		AssetPickerConfig.AdditionalReferencingAssets.Add(FAssetData(Sequence));
	}

	FContentBrowserModule& ContentBrowserModule = FModuleManager::Get().LoadModuleChecked<FContentBrowserModule>(TEXT("ContentBrowser"));

	TSharedPtr<SBox> MenuEntry = SNew(SBox)
		.WidthOverride(300.0f)
		.HeightOverride(300.f)
		[
			ContentBrowserModule.Get().CreateAssetPicker(AssetPickerConfig)
		];

	MenuBuilder.AddWidget(MenuEntry.ToSharedRef(), FText::GetEmpty(), true);

	return MenuBuilder.MakeWidget();
=======
	const UMovieSceneToolsProjectSettings* ProjectSettings = GetDefault<UMovieSceneToolsProjectSettings>();
	return ProjectSettings->ShotPrefix;
>>>>>>> 4af6daef
}

FString FCinematicShotTrackEditor::GetDefaultSubsequenceDirectory() const
{
	const UMovieSceneToolsProjectSettings* ProjectSettings = GetDefault<UMovieSceneToolsProjectSettings>();
	return ProjectSettings->ShotDirectory;
}

TSubclassOf<UMovieSceneSubTrack> FCinematicShotTrackEditor::GetSubTrackClass() const
{
	return UMovieSceneCinematicShotTrack::StaticClass();
}

TSharedRef<SWidget> FCinematicShotTrackEditor::HandleAddCinematicShotComboButtonGetMenuContent()
{
	UMovieScene* FocusedMovieScene = GetFocusedMovieScene();
	UMovieSceneCinematicShotTrack* CinematicShotTrack = FocusedMovieScene ? FocusedMovieScene->FindTrack<UMovieSceneCinematicShotTrack>() : nullptr;
	return HandleAddSubSequenceComboButtonGetMenuContent(CinematicShotTrack);
}

UMovieSceneCinematicShotTrack* FCinematicShotTrackEditor::FindOrCreateCinematicShotTrack()
{
	UMovieScene* FocusedMovieScene = GetFocusedMovieScene();
<<<<<<< HEAD
	
	if (FocusedMovieScene == nullptr)
	{
		return nullptr;
	}

	if (FocusedMovieScene->IsReadOnly())
	{
		return nullptr;
	}

	UMovieSceneCinematicShotTrack* CinematicShotTrack = FocusedMovieScene->FindTrack<UMovieSceneCinematicShotTrack>();
	if (CinematicShotTrack != nullptr)
	{
		return CinematicShotTrack;
	}

	const FScopedTransaction Transaction(LOCTEXT("AddCinematicShotTrack_Transaction", "Add Cinematic Shot Track"));
	FocusedMovieScene->Modify();

	auto NewTrack = FocusedMovieScene->AddTrack<UMovieSceneCinematicShotTrack>();
	ensure(NewTrack);
=======
	UMovieSceneCinematicShotTrack* CinematicShotTrack = FocusedMovieScene ? FocusedMovieScene->FindTrack<UMovieSceneCinematicShotTrack>() : nullptr;
	return Cast<UMovieSceneCinematicShotTrack>(FindOrCreateSubTrack(FocusedMovieScene, CinematicShotTrack));
}
>>>>>>> 4af6daef

bool FCinematicShotTrackEditor::HandleAddSubTrackMenuEntryCanExecute() const
{
	UMovieScene* FocusedMovieScene = GetFocusedMovieScene();

	return ((FocusedMovieScene != nullptr) && (FocusedMovieScene->FindTrack<UMovieSceneCinematicShotTrack>() == nullptr));
}

bool FCinematicShotTrackEditor::CanHandleAssetAdded(UMovieSceneSequence* Sequence) const
{
	// Only allow sequences with a camera cut track to be dropped as a shot. Otherwise, it'll be dropped as a subsequence.
	return Sequence->GetMovieScene()->GetCameraCutTrack() != nullptr;
}

ECheckBoxState FCinematicShotTrackEditor::AreShotsLocked() const
{
	if (GetSequencer()->IsPerspectiveViewportCameraCutEnabled())
	{
		return ECheckBoxState::Checked;
	}
	else
	{
		return ECheckBoxState::Unchecked;
	}
}


void FCinematicShotTrackEditor::OnLockShotsClicked(ECheckBoxState CheckBoxState)
{
	if (CheckBoxState == ECheckBoxState::Checked)
	{
		for( FLevelEditorViewportClient* LevelVC : GEditor->GetLevelViewportClients() )
		{
			if (LevelVC && LevelVC->AllowsCinematicControl() && LevelVC->GetViewMode() != VMI_Unknown)
			{
				LevelVC->SetActorLock(nullptr);
				LevelVC->bLockedCameraView = false;
				LevelVC->UpdateViewForLockedActor();
				LevelVC->Invalidate();
			}
		}
		GetSequencer()->SetPerspectiveViewportCameraCutEnabled(true);
	}
	else
	{
		GetSequencer()->UpdateCameraCut(nullptr, EMovieSceneCameraCutParams());
		GetSequencer()->SetPerspectiveViewportCameraCutEnabled(false);
	}

	GetSequencer()->ForceEvaluate();
}

FText FCinematicShotTrackEditor::GetLockShotsToolTip() const
{
	return AreShotsLocked() == ECheckBoxState::Checked ?
		LOCTEXT("UnlockShots", "Unlock Viewport from Shots") :
		LOCTEXT("LockShots", "Lock Viewport to Shots");
}

<<<<<<< HEAD

bool FCinematicShotTrackEditor::CanAddSubSequence(const UMovieSceneSequence& Sequence) const
{
	// prevent adding ourselves and ensure we have a valid movie scene
	UMovieSceneSequence* FocusedSequence = GetSequencer()->GetFocusedMovieSceneSequence();

	if ((FocusedSequence == nullptr) || (FocusedSequence == &Sequence) || (FocusedSequence->GetMovieScene() == nullptr))
	{
		return false;
	}

	// ensure that the other sequence has a valid movie scene
	UMovieScene* SequenceMovieScene = Sequence.GetMovieScene();

	if (SequenceMovieScene == nullptr)
	{
		return false;
	}

	// make sure we are not contained in the other sequence (circular dependency)
	// @todo sequencer: this check is not sufficient (does not prevent circular dependencies of 2+ levels)
	UMovieSceneSubTrack* SequenceSubTrack = SequenceMovieScene->FindTrack<UMovieSceneSubTrack>();
	if (SequenceSubTrack && SequenceSubTrack->ContainsSequence(*FocusedSequence, true))
	{
		return false;
	}

	UMovieSceneCinematicShotTrack* SequenceCinematicTrack = SequenceMovieScene->FindTrack<UMovieSceneCinematicShotTrack>();
	if (SequenceCinematicTrack && SequenceCinematicTrack->ContainsSequence(*FocusedSequence, true))
	{
		return false;
	}

	return true;
}


=======
>>>>>>> 4af6daef
void FCinematicShotTrackEditor::OnUpdateCameraCut(UObject* CameraObject, bool bJumpCut)
{
	// Keep track of the camera when it switches so that the thumbnail can be drawn with the correct camera
	CinematicShotCamera = Cast<AActor>(CameraObject);
}

UAutomatedLevelSequenceCapture* GetMovieSceneCapture()
{
	UAutomatedLevelSequenceCapture* MovieSceneCapture = Cast<UAutomatedLevelSequenceCapture>(IMovieSceneCaptureModule::Get().GetFirstActiveMovieSceneCapture());
	if (!MovieSceneCapture)
	{
		MovieSceneCapture = FindObject<UAutomatedLevelSequenceCapture>(GetTransientPackage(), *UAutomatedLevelSequenceCapture::AutomatedLevelSequenceCaptureUIName.ToString());
	}
	
	if (!MovieSceneCapture)
	{
		MovieSceneCapture = NewObject<UAutomatedLevelSequenceCapture>(GetTransientPackage(), UAutomatedLevelSequenceCapture::StaticClass(), UMovieSceneCapture::MovieSceneCaptureUIName, RF_Transient);
		MovieSceneCapture->LoadFromConfig();
	}

	return MovieSceneCapture;
}

void FCinematicShotTrackEditor::ImportEDL()
{
	UMovieSceneSequence* FocusedSequence = GetSequencer()->GetFocusedMovieSceneSequence();
	if (!FocusedSequence)
	{
		return;
	}

	UMovieScene* MovieScene = FocusedSequence->GetMovieScene();
	if (!MovieScene)
	{
		return;
	}

	UAutomatedLevelSequenceCapture* MovieSceneCapture = GetMovieSceneCapture();
	if (!MovieSceneCapture)
	{
		return;
	}

	const FMovieSceneCaptureSettings& Settings = MovieSceneCapture->GetSettings();
	FString SaveDirectory = FPaths::ConvertRelativePathToFull(Settings.OutputDirectory.Path);

	if (MovieSceneToolHelpers::ShowImportEDLDialog(MovieScene, MovieScene->GetDisplayRate(), SaveDirectory))
	{
		GetSequencer()->NotifyMovieSceneDataChanged( EMovieSceneDataChangeType::MovieSceneStructureItemsChanged );
	}
}


void FCinematicShotTrackEditor::ExportEDL()
{
	UMovieSceneSequence* FocusedSequence = GetSequencer()->GetFocusedMovieSceneSequence();
	if (!FocusedSequence)
	{
		return;
	}

	UMovieScene* MovieScene = FocusedSequence->GetMovieScene();
	if (!MovieScene)
	{
		return;
	}
		
	UAutomatedLevelSequenceCapture* MovieSceneCapture = GetMovieSceneCapture();
	if (!MovieSceneCapture)
	{
		return;
	}

	const FMovieSceneCaptureSettings& Settings = MovieSceneCapture->GetSettings();
	FString SaveDirectory = FPaths::ConvertRelativePathToFull(Settings.OutputDirectory.Path);
	int32 HandleFrames = Settings.HandleFrames;
	FString MovieExtension = Settings.MovieExtension;

	MovieSceneToolHelpers::ShowExportEDLDialog(MovieScene, MovieScene->GetDisplayRate(), SaveDirectory, HandleFrames, MovieExtension);
}


void FCinematicShotTrackEditor::ImportFCPXML()
{
	UMovieSceneSequence* FocusedSequence = GetSequencer()->GetFocusedMovieSceneSequence();
	if (!FocusedSequence)
	{
		return;
	}

	UMovieScene* MovieScene = FocusedSequence->GetMovieScene();
	if (!MovieScene)
	{
		return;
	}

	UAutomatedLevelSequenceCapture* MovieSceneCapture = GetMovieSceneCapture();
	if (!MovieSceneCapture)
	{
		return;
	}

	const FMovieSceneCaptureSettings& Settings = MovieSceneCapture->GetSettings();
	FString SaveDirectory = FPaths::ConvertRelativePathToFull(Settings.OutputDirectory.Path);

	FFCPXMLImporter *Importer = new FFCPXMLImporter;

	if (MovieSceneToolHelpers::MovieSceneTranslatorImport(Importer, MovieScene, MovieScene->GetDisplayRate(), SaveDirectory))
	{
		GetSequencer()->NotifyMovieSceneDataChanged(EMovieSceneDataChangeType::MovieSceneStructureItemsChanged);
	}

	delete Importer;
}


void FCinematicShotTrackEditor::ExportFCPXML()
{
	UMovieSceneSequence* FocusedSequence = GetSequencer()->GetFocusedMovieSceneSequence();
	if (!FocusedSequence)
	{
		return;
	}

	const UMovieScene* MovieScene = FocusedSequence->GetMovieScene();
	if (!MovieScene)
	{
		return;
	}

	UAutomatedLevelSequenceCapture* MovieSceneCapture = GetMovieSceneCapture();
	if (!MovieSceneCapture)
	{
		return;
	}

	const FMovieSceneCaptureSettings& Settings = MovieSceneCapture->GetSettings();

	FFCPXMLExporter *Exporter = new FFCPXMLExporter;

	MovieSceneToolHelpers::MovieSceneTranslatorExport(Exporter, MovieScene, Settings);

	delete Exporter;
}




#undef LOCTEXT_NAMESPACE<|MERGE_RESOLUTION|>--- conflicted
+++ resolved
@@ -68,23 +68,6 @@
 /* ISequencerTrackEditor interface
  *****************************************************************************/
 
-<<<<<<< HEAD
-void FCinematicShotTrackEditor::BuildAddTrackMenu(FMenuBuilder& MenuBuilder)
-{
-	MenuBuilder.AddMenuEntry(
-		LOCTEXT("AddCinematicShotTrack", "Shot Track"),
-		LOCTEXT("AddCinematicShotTooltip", "Adds a shot track."),
-		FSlateIcon(FAppStyle::GetAppStyleSetName(), "Sequencer.Tracks.CinematicShot"),
-		FUIAction(
-			FExecuteAction::CreateRaw(this, &FCinematicShotTrackEditor::HandleAddCinematicShotTrackMenuEntryExecute),
-			FCanExecuteAction::CreateRaw(this, &FCinematicShotTrackEditor::HandleAddCinematicShotTrackMenuEntryCanExecute)
-		)
-	);
-}
-
-
-=======
->>>>>>> 4af6daef
 TSharedPtr<SWidget> FCinematicShotTrackEditor::BuildOutlinerEditWidget(const FGuid& ObjectBinding, UMovieSceneTrack* Track, const FBuildEditWidgetParams& Params)
 {
 	// Create a container edit box
@@ -195,217 +178,16 @@
 	MenuBuilder.EndSection();
 }
 
-<<<<<<< HEAD
-
-const FSlateBrush* FCinematicShotTrackEditor::GetIconBrush() const
-{
-	return FAppStyle::GetBrush("Sequencer.Tracks.CinematicShot");
-}
-
-bool FCinematicShotTrackEditor::OnAllowDrop(const FDragDropEvent& DragDropEvent, FSequencerDragDropParams& DragDropParams)
-{
-	if (!DragDropParams.Track.IsValid() || !DragDropParams.Track.Get()->IsA(UMovieSceneCinematicShotTrack::StaticClass()))
-	{
-		return false;
-	}
-
-	TSharedPtr<FDragDropOperation> Operation = DragDropEvent.GetOperation();
-
-	if (!Operation.IsValid() || !Operation->IsOfType<FAssetDragDropOp>() )
-	{
-		return false;
-	}
-	
-	TSharedPtr<ISequencer> SequencerPtr = GetSequencer();
-	if (!SequencerPtr)
-	{
-		return false;
-	}
-
-	UMovieSceneSequence* FocusedSequence = SequencerPtr->GetFocusedMovieSceneSequence();
-	if (!FocusedSequence)
-	{
-		return false;
-	}
-
-	TSharedPtr<FAssetDragDropOp> DragDropOp = StaticCastSharedPtr<FAssetDragDropOp>( Operation );
-
-	for (const FAssetData& AssetData : DragDropOp->GetAssets())
-	{
-		if (!MovieSceneToolHelpers::IsValidAsset(FocusedSequence, AssetData))
-		{
-			continue;
-		}
-
-		if (UMovieSceneSequence* Sequence = Cast<UMovieSceneSequence>(AssetData.GetAsset()))
-		{
-			FFrameRate TickResolution = SequencerPtr->GetFocusedTickResolution();
-
-			const FQualifiedFrameTime InnerDuration = FQualifiedFrameTime(
-				UE::MovieScene::DiscreteSize(Sequence->GetMovieScene()->GetPlaybackRange()),
-				Sequence->GetMovieScene()->GetTickResolution());
-
-			FFrameNumber LengthInFrames = InnerDuration.ConvertTo(TickResolution).FrameNumber;
-			DragDropParams.FrameRange = TRange<FFrameNumber>(DragDropParams.FrameNumber, DragDropParams.FrameNumber + LengthInFrames);
-			return true;
-		}
-	}
-
-	return false;
-}
-
-
-FReply FCinematicShotTrackEditor::OnDrop(const FDragDropEvent& DragDropEvent, const FSequencerDragDropParams& DragDropParams)
-{
-	if (!DragDropParams.Track.IsValid() || !DragDropParams.Track.Get()->IsA(UMovieSceneCinematicShotTrack::StaticClass()))
-	{
-		return FReply::Unhandled();
-	}
-
-	TSharedPtr<FDragDropOperation> Operation = DragDropEvent.GetOperation();
-
-	if (!Operation.IsValid() || !Operation->IsOfType<FAssetDragDropOp>() )
-	{
-		return FReply::Unhandled();
-	}
-	
-	TSharedPtr<ISequencer> SequencerPtr = GetSequencer();
-	if (!SequencerPtr)
-	{
-		return FReply::Unhandled();
-	}
-
-	UMovieSceneSequence* FocusedSequence = SequencerPtr->GetFocusedMovieSceneSequence();
-	if (!FocusedSequence)
-	{
-		return FReply::Unhandled();
-	}
-
-	const FScopedTransaction Transaction(LOCTEXT("DropAssets", "Drop Assets"));
-
-	TSharedPtr<FAssetDragDropOp> DragDropOp = StaticCastSharedPtr<FAssetDragDropOp>( Operation );
-	
-	FMovieSceneTrackEditor::BeginKeying(DragDropParams.FrameNumber);
-
-	bool bAnyDropped = false;
-	for (const FAssetData& AssetData : DragDropOp->GetAssets())
-	{
-		if (!MovieSceneToolHelpers::IsValidAsset(FocusedSequence, AssetData))
-		{
-			continue;
-		}
-
-		UMovieSceneSequence* Sequence = Cast<UMovieSceneSequence>(AssetData.GetAsset());
-
-		if (Sequence)
-		{
-			AnimatablePropertyChanged( FOnKeyProperty::CreateRaw( this, &FCinematicShotTrackEditor::AddKeyInternal, Sequence, DragDropParams.RowIndex) );
-			
-			bAnyDropped = true;
-		}
-	}
-
-	FMovieSceneTrackEditor::EndKeying();
-
-	return bAnyDropped ? FReply::Handled() : FReply::Unhandled();
-}
-
-void FCinematicShotTrackEditor::InsertShot()
-{
-	FFrameTime NewShotStartTime = GetSequencer()->GetLocalTime().Time;
-
-	UMovieSceneCinematicShotTrack* CinematicShotTrack = FindOrCreateCinematicShotTrack();
-	FString NewShotName = MovieSceneToolHelpers::GenerateNewShotName(CinematicShotTrack->GetAllSections(), NewShotStartTime.FrameNumber);
-	FString NewSequencePath = MovieSceneToolHelpers::GenerateNewShotPath(GetSequencer()->GetFocusedMovieSceneSequence()->GetMovieScene(), NewShotName);
-
-	if (UMovieSceneSequence* NewSequence = MovieSceneToolHelpers::CreateSequence(NewShotName, NewSequencePath))
-	{
-		const FScopedTransaction Transaction(LOCTEXT("InsertShot_Transaction", "Insert Shot"));
-
-		int32 Duration = UE::MovieScene::DiscreteSize(NewSequence->GetMovieScene()->GetPlaybackRange());
-
-		if (UMovieSceneSubSection* NewShot = CinematicShotTrack->AddSequence(NewSequence, NewShotStartTime.FrameNumber, Duration))
-		{
-			NewShot->SetRowIndex(MovieSceneToolHelpers::FindAvailableRowIndex(CinematicShotTrack, NewShot));
-
-			GetSequencer()->NotifyMovieSceneDataChanged(EMovieSceneDataChangeType::MovieSceneStructureItemAdded);
-			GetSequencer()->EmptySelection();
-			GetSequencer()->SelectSection(NewShot);
-			GetSequencer()->ThrobSectionSelection();
-		}
-	}
-}
-
-
-void FCinematicShotTrackEditor::InsertFiller()
-{
-	const UMovieSceneToolsProjectSettings* ProjectSettings = GetDefault<UMovieSceneToolsProjectSettings>();
-
-	const FScopedTransaction Transaction(LOCTEXT("InsertFiller_Transaction", "Insert Filler"));
-
-	FQualifiedFrameTime CurrentTime = GetSequencer()->GetLocalTime();
-
-	UMovieSceneCinematicShotTrack* CinematicShotTrack = FindOrCreateCinematicShotTrack();
-
-	int32 Duration = (ProjectSettings->DefaultDuration * CurrentTime.Rate).FrameNumber.Value;
-
-	UMovieSceneSequence* NullSequence = nullptr;
-
-	UMovieSceneSubSection* NewSection = CinematicShotTrack->AddSequence(NullSequence, CurrentTime.Time.FrameNumber, Duration);
-
-	UMovieSceneCinematicShotSection* NewCinematicShotSection = Cast<UMovieSceneCinematicShotSection>(NewSection);
-
-	NewCinematicShotSection->SetShotDisplayName(FText(LOCTEXT("Filler", "Filler")).ToString());
-
-	GetSequencer()->NotifyMovieSceneDataChanged( EMovieSceneDataChangeType::MovieSceneStructureItemAdded );
-	GetSequencer()->EmptySelection();
-	GetSequencer()->SelectSection(NewSection);
-	GetSequencer()->ThrobSectionSelection();
-=======
 void FCinematicShotTrackEditor::InsertShot()
 {
 	UMovieScene* FocusedMovieScene = GetFocusedMovieScene();
 	UMovieSceneCinematicShotTrack* CinematicShotTrack = FocusedMovieScene ? FocusedMovieScene->FindTrack<UMovieSceneCinematicShotTrack>() : nullptr;
 	FSubTrackEditor::InsertSection(CinematicShotTrack);
->>>>>>> 4af6daef
 }
 
 void FCinematicShotTrackEditor::DuplicateShot(UMovieSceneCinematicShotSection* Section)
 {
-<<<<<<< HEAD
-	UMovieSceneCinematicShotTrack* CinematicShotTrack = FindOrCreateCinematicShotTrack();
-
-	FFrameNumber StartTime = Section->HasStartFrame() ? Section->GetInclusiveStartFrame() : 0;
-	FString NewShotName = MovieSceneToolHelpers::GenerateNewShotName(CinematicShotTrack->GetAllSections(), StartTime);
-	FString NewSequencePath = FPaths::GetPath(Section->GetSequence()->GetPathName());
-
-
-
-	// Duplicate the shot and put it on the next available row
-	UMovieSceneSequence* NewSequence = MovieSceneToolHelpers::CreateSequence(NewShotName, NewSequencePath, Section);
-	if (NewSequence)
-	{
-		const FScopedTransaction Transaction(LOCTEXT("DuplicateShot_Transaction", "Duplicate Shot"));
-
-		int32 Duration = UE::MovieScene::DiscreteSize(Section->GetRange());
-
-		if (UMovieSceneSubSection* NewShot = CinematicShotTrack->AddSequence(NewSequence, StartTime, Duration))
-		{
-			NewShot->SetRange(Section->GetRange());
-			NewShot->SetRowIndex(MovieSceneToolHelpers::FindAvailableRowIndex(CinematicShotTrack, NewShot));
-			NewShot->Parameters.StartFrameOffset = Section->Parameters.StartFrameOffset;
-			NewShot->Parameters.TimeScale = Section->Parameters.TimeScale;
-			NewShot->SetPreRollFrames(Section->GetPreRollFrames());
-
-			GetSequencer()->NotifyMovieSceneDataChanged( EMovieSceneDataChangeType::MovieSceneStructureItemAdded );
-			GetSequencer()->EmptySelection();
-			GetSequencer()->SelectSection(NewShot);
-			GetSequencer()->ThrobSectionSelection();
-		}
-	}
-=======
 	FSubTrackEditor::DuplicateSection(Section);
->>>>>>> 4af6daef
 }
 
 void FCinematicShotTrackEditor::RenderShots(const TArray<UMovieSceneCinematicShotSection*>& Sections)
@@ -423,69 +205,7 @@
 
 FText FCinematicShotTrackEditor::GetSubTrackName() const
 {
-<<<<<<< HEAD
-	FString ShotPrefix;
-	uint32 ShotNumber = INDEX_NONE;
-	uint32 TakeNumber = INDEX_NONE;
-	uint32 ShotNumberDigits = 0;
-	uint32 TakeNumberDigits = 0;
-	if (MovieSceneToolHelpers::ParseShotName(Section->GetShotDisplayName(), ShotPrefix, ShotNumber, TakeNumber, ShotNumberDigits, TakeNumberDigits))
-	{
-		TArray<FAssetData> AssetData;
-		uint32 CurrentTakeNumber = INDEX_NONE;
-		MovieSceneToolHelpers::GatherTakes(Section, AssetData, CurrentTakeNumber);
-		uint32 NewTakeNumber = CurrentTakeNumber;
-
-		for (auto ThisAssetData : AssetData)
-		{
-			uint32 ThisTakeNumber = INDEX_NONE;
-			if (MovieSceneToolHelpers::GetTakeNumber(Section, ThisAssetData, ThisTakeNumber))
-			{
-				if (ThisTakeNumber >= NewTakeNumber)
-				{
-					NewTakeNumber = ThisTakeNumber + 1;
-				}
-			}
-		}
-
-		FString NewShotName = MovieSceneToolHelpers::ComposeShotName(ShotPrefix, ShotNumber, NewTakeNumber, ShotNumberDigits, TakeNumberDigits);
-
-		TRange<FFrameNumber> NewShotRange         = Section->GetRange();
-		FFrameNumber         NewShotStartOffset   = Section->Parameters.StartFrameOffset;
-		float                NewShotTimeScale     = Section->Parameters.TimeScale;
-		int32                NewShotPrerollFrames = Section->GetPreRollFrames();
-		int32                NewRowIndex          = Section->GetRowIndex();
-		FFrameNumber         NewShotStartTime     = NewShotRange.GetLowerBound().IsClosed() ? UE::MovieScene::DiscreteInclusiveLower(NewShotRange) : 0;
-
-		UMovieSceneCinematicShotTrack* CinematicShotTrack = FindOrCreateCinematicShotTrack();
-		FString NewSequencePath = FPaths::GetPath(Section->GetSequence()->GetPathName());
-
-		if (UMovieSceneSequence* NewSequence = MovieSceneToolHelpers::CreateSequence(NewShotName, NewSequencePath, Section))
-		{
-			const FScopedTransaction Transaction(LOCTEXT("NewTake_Transaction", "New Take"));
-
-			int32 Duration = UE::MovieScene::DiscreteSize(Section->GetRange());
-
-			UMovieSceneSubSection* NewShot = CinematicShotTrack->AddSequence(NewSequence, NewShotStartTime, Duration);
-			CinematicShotTrack->RemoveSection(*Section);
-
-			NewShot->SetRange(NewShotRange);
-			NewShot->Parameters.StartFrameOffset = NewShotStartOffset;
-			NewShot->Parameters.TimeScale = NewShotTimeScale;
-			NewShot->SetPreRollFrames(NewShotPrerollFrames);
-			NewShot->SetRowIndex(NewRowIndex);
-
-			MovieSceneToolHelpers::SetTakeNumber(NewShot, NewTakeNumber);
-
-			GetSequencer()->NotifyMovieSceneDataChanged( EMovieSceneDataChangeType::MovieSceneStructureItemsChanged );
-			GetSequencer()->EmptySelection();
-			GetSequencer()->SelectSection(NewShot);
-			GetSequencer()->ThrobSectionSelection();
-		}
-	}
-=======
 	return LOCTEXT("ShotTrackName", "Shot");
->>>>>>> 4af6daef
 }
 
 FText FCinematicShotTrackEditor::GetSubTrackToolTip() const
@@ -495,13 +215,7 @@
 
 FName FCinematicShotTrackEditor::GetSubTrackBrushName() const
 {
-<<<<<<< HEAD
-	UMovieScene* FocusedMovieScene = GetFocusedMovieScene();
-
-	return ((FocusedMovieScene != nullptr) && (FocusedMovieScene->FindTrack<UMovieSceneCinematicShotTrack>() == nullptr));
-=======
 	return TEXT("Sequencer.Tracks.CinematicShot");
->>>>>>> 4af6daef
 }
 
 FString FCinematicShotTrackEditor::GetSubSectionDisplayName(const UMovieSceneSubSection* Section) const
@@ -511,53 +225,8 @@
 
 FString FCinematicShotTrackEditor::GetDefaultSubsequenceName() const
 {
-<<<<<<< HEAD
-	FMenuBuilder MenuBuilder(true, nullptr);
-
-	MenuBuilder.AddMenuEntry(
-			LOCTEXT("InsertShot", "Insert Shot"),
-			LOCTEXT("InsertShotTooltip", "Insert new shot at current time"),
-			FSlateIcon(),
-			FUIAction(FExecuteAction::CreateSP(this, &FCinematicShotTrackEditor::InsertShot))
-	);
-
-	MenuBuilder.AddMenuEntry(
-			LOCTEXT("InsertFiller", "Insert Filler"),
-			LOCTEXT("InsertFillerTooltip", "Insert filler at current time"),
-			FSlateIcon(),
-			FUIAction(FExecuteAction::CreateSP(this, &FCinematicShotTrackEditor::InsertFiller))
-	);
-
-	UMovieSceneSequence* Sequence = GetSequencer() ? GetSequencer()->GetFocusedMovieSceneSequence() : nullptr;
-
-	FAssetPickerConfig AssetPickerConfig;
-	{
-		AssetPickerConfig.OnAssetSelected = FOnAssetSelected::CreateRaw( this, &FCinematicShotTrackEditor::HandleAddCinematicShotComboButtonMenuEntryExecute);
-		AssetPickerConfig.OnAssetEnterPressed = FOnAssetEnterPressed::CreateRaw( this, &FCinematicShotTrackEditor::HandleAddCinematicShotComboButtonMenuEntryEnterPressed);
-		AssetPickerConfig.bAllowNullSelection = false;
-		AssetPickerConfig.bAddFilterUI = true;
-		AssetPickerConfig.InitialAssetViewType = EAssetViewType::List;
-		AssetPickerConfig.Filter.ClassPaths.Add(FTopLevelAssetPath(TEXT("/Script/LevelSequence"), TEXT("LevelSequence")));
-		AssetPickerConfig.SaveSettingsName = TEXT("SequencerAssetPicker");
-		AssetPickerConfig.AdditionalReferencingAssets.Add(FAssetData(Sequence));
-	}
-
-	FContentBrowserModule& ContentBrowserModule = FModuleManager::Get().LoadModuleChecked<FContentBrowserModule>(TEXT("ContentBrowser"));
-
-	TSharedPtr<SBox> MenuEntry = SNew(SBox)
-		.WidthOverride(300.0f)
-		.HeightOverride(300.f)
-		[
-			ContentBrowserModule.Get().CreateAssetPicker(AssetPickerConfig)
-		];
-
-	MenuBuilder.AddWidget(MenuEntry.ToSharedRef(), FText::GetEmpty(), true);
-
-	return MenuBuilder.MakeWidget();
-=======
 	const UMovieSceneToolsProjectSettings* ProjectSettings = GetDefault<UMovieSceneToolsProjectSettings>();
 	return ProjectSettings->ShotPrefix;
->>>>>>> 4af6daef
 }
 
 FString FCinematicShotTrackEditor::GetDefaultSubsequenceDirectory() const
@@ -581,34 +250,9 @@
 UMovieSceneCinematicShotTrack* FCinematicShotTrackEditor::FindOrCreateCinematicShotTrack()
 {
 	UMovieScene* FocusedMovieScene = GetFocusedMovieScene();
-<<<<<<< HEAD
-	
-	if (FocusedMovieScene == nullptr)
-	{
-		return nullptr;
-	}
-
-	if (FocusedMovieScene->IsReadOnly())
-	{
-		return nullptr;
-	}
-
-	UMovieSceneCinematicShotTrack* CinematicShotTrack = FocusedMovieScene->FindTrack<UMovieSceneCinematicShotTrack>();
-	if (CinematicShotTrack != nullptr)
-	{
-		return CinematicShotTrack;
-	}
-
-	const FScopedTransaction Transaction(LOCTEXT("AddCinematicShotTrack_Transaction", "Add Cinematic Shot Track"));
-	FocusedMovieScene->Modify();
-
-	auto NewTrack = FocusedMovieScene->AddTrack<UMovieSceneCinematicShotTrack>();
-	ensure(NewTrack);
-=======
 	UMovieSceneCinematicShotTrack* CinematicShotTrack = FocusedMovieScene ? FocusedMovieScene->FindTrack<UMovieSceneCinematicShotTrack>() : nullptr;
 	return Cast<UMovieSceneCinematicShotTrack>(FindOrCreateSubTrack(FocusedMovieScene, CinematicShotTrack));
 }
->>>>>>> 4af6daef
 
 bool FCinematicShotTrackEditor::HandleAddSubTrackMenuEntryCanExecute() const
 {
@@ -668,46 +312,6 @@
 		LOCTEXT("LockShots", "Lock Viewport to Shots");
 }
 
-<<<<<<< HEAD
-
-bool FCinematicShotTrackEditor::CanAddSubSequence(const UMovieSceneSequence& Sequence) const
-{
-	// prevent adding ourselves and ensure we have a valid movie scene
-	UMovieSceneSequence* FocusedSequence = GetSequencer()->GetFocusedMovieSceneSequence();
-
-	if ((FocusedSequence == nullptr) || (FocusedSequence == &Sequence) || (FocusedSequence->GetMovieScene() == nullptr))
-	{
-		return false;
-	}
-
-	// ensure that the other sequence has a valid movie scene
-	UMovieScene* SequenceMovieScene = Sequence.GetMovieScene();
-
-	if (SequenceMovieScene == nullptr)
-	{
-		return false;
-	}
-
-	// make sure we are not contained in the other sequence (circular dependency)
-	// @todo sequencer: this check is not sufficient (does not prevent circular dependencies of 2+ levels)
-	UMovieSceneSubTrack* SequenceSubTrack = SequenceMovieScene->FindTrack<UMovieSceneSubTrack>();
-	if (SequenceSubTrack && SequenceSubTrack->ContainsSequence(*FocusedSequence, true))
-	{
-		return false;
-	}
-
-	UMovieSceneCinematicShotTrack* SequenceCinematicTrack = SequenceMovieScene->FindTrack<UMovieSceneCinematicShotTrack>();
-	if (SequenceCinematicTrack && SequenceCinematicTrack->ContainsSequence(*FocusedSequence, true))
-	{
-		return false;
-	}
-
-	return true;
-}
-
-
-=======
->>>>>>> 4af6daef
 void FCinematicShotTrackEditor::OnUpdateCameraCut(UObject* CameraObject, bool bJumpCut)
 {
 	// Keep track of the camera when it switches so that the thumbnail can be drawn with the correct camera
