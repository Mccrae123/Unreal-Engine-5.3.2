--- conflicted
+++ resolved
@@ -1452,10 +1452,7 @@
 					}
 				});
 	}
-<<<<<<< HEAD
-=======
-
->>>>>>> 74d0b334
+
 	// Store Section so we can remove these delegates
 	UMovieScene3DTransformSection* Section = Cast<UMovieScene3DTransformSection>(InSection);
 	SectionsToClear.Add(Section);
@@ -1689,10 +1686,7 @@
 		}
 	}
 	SectionsToClear.Reset();
-<<<<<<< HEAD
-=======
 
 	UTickableTransformConstraint::GetOnConstraintChanged().RemoveAll(this);
->>>>>>> 74d0b334
 }
 #undef LOCTEXT_NAMESPACE