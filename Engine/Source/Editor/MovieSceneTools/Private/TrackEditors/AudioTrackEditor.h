--- conflicted
+++ resolved
@@ -16,11 +16,7 @@
 	 *
 	 * @param InSequencer The sequencer instance to be used by this tool
 	 */
-<<<<<<< HEAD
-	FAudioTrackEditor( TSharedRef<ISequencer> InSequencer );
-=======
 	FAudioTrackEditor(TSharedRef<ISequencer> InSequencer);
->>>>>>> 73f66985
 
 	/** Virtual destructor. */
 	virtual ~FAudioTrackEditor();
@@ -31,26 +27,12 @@
 	 * @param OwningSequencer The sequencer instance to be used by this tool
 	 * @return The new instance of this class
 	 */
-<<<<<<< HEAD
-	static TSharedRef<ISequencerTrackEditor> CreateTrackEditor( TSharedRef<ISequencer> OwningSequencer );
-=======
 	static TSharedRef<ISequencerTrackEditor> CreateTrackEditor(TSharedRef<ISequencer> OwningSequencer);
->>>>>>> 73f66985
 
 public:
 
 	// ISequencerTrackEditor interface
 
-<<<<<<< HEAD
-	virtual bool HandleAssetAdded(UObject* Asset, const FGuid& TargetObjectGuid) override;
-	virtual TSharedRef<ISequencerSection> MakeSectionInterface( UMovieSceneSection& SectionObject, UMovieSceneTrack& Track ) override;
-	virtual bool SupportsType( TSubclassOf<UMovieSceneTrack> Type ) const override;
-	
-private:
-
-	/** Delegate for AnimatablePropertyChanged in HandleAssetAdded for master sounds */
-	void AddNewMasterSound( float KeyTime, class USoundBase* Sound );
-=======
 	virtual void BuildAddTrackMenu(FMenuBuilder& MenuBuilder) override;
 	virtual bool HandleAssetAdded(UObject* Asset, const FGuid& TargetObjectGuid) override;
 	virtual TSharedRef<ISequencerSection> MakeSectionInterface(UMovieSceneSection& SectionObject, UMovieSceneTrack& Track) override;
@@ -60,21 +42,17 @@
 
 	/** Delegate for AnimatablePropertyChanged in HandleAssetAdded for master sounds */
 	bool AddNewMasterSound(float KeyTime, class USoundBase* Sound);
->>>>>>> 73f66985
 
 	/** Delegate for AnimatablePropertyChanged in HandleAssetAdded for attached sounds */
 	bool AddNewAttachedSound(float KeyTime, class USoundBase* Sound, TArray<UObject*> ObjectsToAttachTo);
 
 private:
 
-<<<<<<< HEAD
-=======
 	/** Callback for executing the "Add Event Track" menu entry. */
 	void HandleAddAudioTrackMenuEntryExecute();
 };
 
 
->>>>>>> 73f66985
 /**
  * Class for audio sections, handles drawing of all waveform previews.
  */
@@ -83,17 +61,10 @@
 	, public TSharedFromThis<FAudioSection>
 {
 public:
-<<<<<<< HEAD
-
-	/** Constructor. */
-	FAudioSection( UMovieSceneSection& InSection, bool bOnAMasterTrack );
-
-=======
 
 	/** Constructor. */
 	FAudioSection(UMovieSceneSection& InSection, bool bOnAMasterTrack);
 
->>>>>>> 73f66985
 	/** Virtual destructor. */
 	virtual ~FAudioSection();
 
