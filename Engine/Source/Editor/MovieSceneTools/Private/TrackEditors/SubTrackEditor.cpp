// Copyright Epic Games, Inc. All Rights Reserved.

#include "TrackEditors/SubTrackEditor.h"
#include "Rendering/DrawElements.h"
#include "Widgets/SBoxPanel.h"
#include "Framework/MultiBox/MultiBoxBuilder.h"
#include "EngineGlobals.h"
#include "Engine/Engine.h"
#include "Modules/ModuleManager.h"
#include "Framework/Application/SlateApplication.h"
#include "Widgets/Layout/SBox.h"
#include "Framework/Notifications/NotificationManager.h"
#include "Widgets/Notifications/SNotificationList.h"
#include "EditorStyleSet.h"
#include "GameFramework/PlayerController.h"
#include "Sections/MovieSceneSubSection.h"
#include "Tracks/MovieSceneSubTrack.h"
#include "Tracks/MovieSceneCinematicShotTrack.h"
#include "IContentBrowserSingleton.h"
#include "ContentBrowserModule.h"
#include "SequencerUtilities.h"
#include "SequencerSectionPainter.h"
#include "ISequenceRecorder.h"
#include "SequenceRecorderSettings.h"
#include "TrackEditors/SubTrackEditorBase.h"
#include "DragAndDrop/AssetDragDropOp.h"
#include "MovieSceneToolHelpers.h"
#include "Misc/QualifiedFrameTime.h"
#include "MovieSceneTimeHelpers.h"
#include "EngineAnalytics.h"
#include "Interfaces/IAnalyticsProvider.h"
#include "Algo/Accumulate.h"

#include "CommonMovieSceneTools.h"

namespace SubTrackEditorConstants
{
	const float TrackHeight = 50.0f;
}


#define LOCTEXT_NAMESPACE "FSubTrackEditor"


/**
 * A generic implementation for displaying simple property sections.
 */
class FSubSection
	: public TSubSectionMixin<>
{
public:

	FSubSection(TSharedPtr<ISequencer> InSequencer, UMovieSceneSection& InSection, const FText& InDisplayName, TSharedPtr<FSubTrackEditor> InSubTrackEditor)
		: TSubSectionMixin(InSequencer, *CastChecked<UMovieSceneSubSection>(&InSection))
		, DisplayName(InDisplayName)
		, SubTrackEditor(InSubTrackEditor)
	{
	}

public:

	// ISequencerSection interface

	virtual float GetSectionHeight() const override
	{
		return SubTrackEditorConstants::TrackHeight;
	}

	virtual FText GetSectionTitle() const override
	{
		const UMovieSceneSubSection& SectionObject = GetSubSectionObject();
		
		if(SectionObject.GetSequence() == nullptr && UMovieSceneSubSection::GetRecordingSection() == &SectionObject)
		{
			AActor* ActorToRecord = UMovieSceneSubSection::GetActorToRecord();

			ISequenceRecorder& SequenceRecorder = FModuleManager::LoadModuleChecked<ISequenceRecorder>("SequenceRecorder");
			if(SequenceRecorder.IsRecording())
			{
				if(ActorToRecord != nullptr)
				{
					return FText::Format(LOCTEXT("RecordingIndicatorWithActor", "Sequence Recording for \"{0}\""), FText::FromString(ActorToRecord->GetActorLabel()));
				}
				else
				{
					return LOCTEXT("RecordingIndicator", "Sequence Recording");
				}
			}
			else
			{
				if(ActorToRecord != nullptr)
				{
					return FText::Format(LOCTEXT("RecordingPendingIndicatorWithActor", "Sequence Recording Pending for \"{0}\""), FText::FromString(ActorToRecord->GetActorLabel()));
				}
				else
				{
					return LOCTEXT("RecordingPendingIndicator", "Sequence Recording Pending");
				}
			}
		}
		else
		{
			return TSubSectionMixin::GetSectionTitle();
		}
	}
	
	virtual int32 OnPaintSection( FSequencerSectionPainter& InPainter ) const override
	{
		InPainter.PaintSectionBackground();

		const UMovieSceneSubSection& SectionObject = GetSubSectionObject();

		FSubSectionPainterResult PaintResult = FSubSectionPainterUtil::PaintSection(
				GetSequencer(), SectionObject, InPainter, FSubSectionPainterParams(GetContentPadding()));
		if (PaintResult == FSSPR_InvalidSection)
		{
			return InPainter.LayerId;
		}

		int32 LayerId = InPainter.LayerId;

		if (SectionObject.GetSequence() == nullptr && UMovieSceneSubSection::GetRecordingSection() == &SectionObject)
		{
<<<<<<< HEAD
			const ESlateDrawEffect DrawEffects = InPainter.bParentEnabled ? ESlateDrawEffect::None : ESlateDrawEffect::DisabledEffect;
=======
			UMovieScene*         MovieScene    = InnerSequence->GetMovieScene();
			TRange<FFrameNumber> PlaybackRange = MovieScene->GetPlaybackRange();

			FMovieSceneSequenceTransform InnerToOuterTransform = SectionObject.OuterToInnerTransform().Inverse();

			const FFrameNumber PlaybackStart = (MovieScene::DiscreteInclusiveLower(PlaybackRange) * InnerToOuterTransform).FloorToFrame();
			if (SectionRange.Contains(PlaybackStart))
			{
				const int32 StartOffset = (PlaybackStart-SectionStartFrame).Value;
				// add dark tint for left out-of-bounds
				FSlateDrawElement::MakeBox(
					InPainter.DrawElements,
					InPainter.LayerId++,
					InPainter.SectionGeometry.ToPaintGeometry(
						FVector2D(0.0f, 0.f),
						FVector2D(StartOffset * PixelsPerFrame, InPainter.SectionGeometry.Size.Y)
					),
					FEditorStyle::GetBrush("WhiteBrush"),
					DrawEffects,
					FLinearColor::Black.CopyWithNewOpacity(0.5f)
				);

				// add green line for playback start
				FSlateDrawElement::MakeBox(
					InPainter.DrawElements,
					InPainter.LayerId++,
					InPainter.SectionGeometry.ToPaintGeometry(
						FVector2D(StartOffset * PixelsPerFrame, 0.f),
						FVector2D(1.0f, InPainter.SectionGeometry.Size.Y)
					),
					FEditorStyle::GetBrush("WhiteBrush"),
					DrawEffects,
					FColor(32, 128, 32)	// 120, 75, 50 (HSV)
				);
			}

			const FFrameNumber PlaybackEnd = (MovieScene::DiscreteExclusiveUpper(PlaybackRange) * InnerToOuterTransform).FloorToFrame();
			if (SectionRange.Contains(PlaybackEnd))
			{
				// add dark tint for right out-of-bounds
				const int32 EndOffset = (PlaybackEnd-SectionStartFrame).Value;
				FSlateDrawElement::MakeBox(
					InPainter.DrawElements,
					InPainter.LayerId++,
					InPainter.SectionGeometry.ToPaintGeometry(
						FVector2D(EndOffset * PixelsPerFrame, 0.f),
						FVector2D((SectionSize - EndOffset) * PixelsPerFrame, InPainter.SectionGeometry.Size.Y)
					),
					FEditorStyle::GetBrush("WhiteBrush"),
					DrawEffects,
					FLinearColor::Black.CopyWithNewOpacity(0.5f)
				);


				// add red line for playback end
				FSlateDrawElement::MakeBox(
					InPainter.DrawElements,
					InPainter.LayerId++,
					InPainter.SectionGeometry.ToPaintGeometry(
						FVector2D(EndOffset * PixelsPerFrame, 0.f),
						FVector2D(1.0f, InPainter.SectionGeometry.Size.Y)
					),
					FEditorStyle::GetBrush("WhiteBrush"),
					DrawEffects,
					FColor(128, 32, 32)	// 0, 75, 50 (HSV)
				);
			}

			FMargin ContentPadding = GetContentPadding();

			const int32 NumTracks = Algo::Accumulate(MovieScene->GetBindings(), 0, [](int32 Count, const FMovieSceneBinding& Binding){ return Count + Binding.GetTracks().Num(); })
				+ MovieScene->GetMasterTracks().Num()
				+ (MovieScene->GetCameraCutTrack() ? 1 : 0);

			FVector2D TopLeft = InPainter.SectionGeometry.AbsoluteToLocal(InPainter.SectionClippingRect.GetTopLeft()) + FVector2D(1.f, -1.f);

			FSlateFontInfo FontInfo = FEditorStyle::GetFontStyle("NormalFont");

			TSharedRef<FSlateFontCache> FontCache = FSlateApplication::Get().GetRenderer()->GetFontCache();

			auto GetFontHeight = [&]
			{
				return FontCache->GetMaxCharacterHeight(FontInfo, 1.f) + FontCache->GetBaseline(FontInfo, 1.f);
			};
			while (GetFontHeight() > InPainter.SectionGeometry.Size.Y && FontInfo.Size > 11)
			{
				FontInfo.Size = FMath::Max(FMath::FloorToInt(FontInfo.Size - 6.f), 11);
			}

			FSlateDrawElement::MakeText(
				InPainter.DrawElements,
				++LayerId,
				InPainter.SectionGeometry.MakeChild(
					FVector2D(InPainter.SectionGeometry.Size.X, GetFontHeight()),
					FSlateLayoutTransform(TopLeft + FVector2D(ContentPadding.Left, ContentPadding.Top) + FVector2D(11.f, GetFontHeight()*2.f))
				).ToPaintGeometry(),
				FText::Format(LOCTEXT("NumTracksFormat", "{0} track(s)"), FText::AsNumber(NumTracks)),
				FontInfo,
				DrawEffects,
				FColor(200, 200, 200)
			);


			TSharedPtr<ISequencer> SequencerPtr = Sequencer.Pin();
			if (InPainter.bIsSelected && SequencerPtr.IsValid())
			{
				FFrameTime CurrentTime = SequencerPtr->GetLocalTime().Time;
				if (SectionRange.Contains(CurrentTime.FrameNumber))
				{
					UMovieScene* SubSequenceMovieScene = SectionObject.GetSequence()->GetMovieScene();
					const FFrameRate DisplayRate = SubSequenceMovieScene->GetDisplayRate();
					const FFrameRate TickResolution = SubSequenceMovieScene->GetTickResolution();
					const FFrameNumber CurrentFrameNumber = ConvertFrameTime(CurrentTime * SectionObject.OuterToInnerTransform(), TickResolution, DisplayRate).FloorToFrame();

					DrawFrameNumberHint(InPainter, CurrentTime, CurrentFrameNumber.Value);
				}
			}
>>>>>>> 69668ad9

			FColor SubSectionColor = FColor(180, 75, 75, 190);
	
			ISequenceRecorder& SequenceRecorder = FModuleManager::LoadModuleChecked<ISequenceRecorder>("SequenceRecorder");
			if(SequenceRecorder.IsRecording())
			{
				SubSectionColor = FColor(200, 10, 10, 190);
			}

			FSlateDrawElement::MakeBox(
				InPainter.DrawElements,
				++LayerId,
				InPainter.SectionGeometry.ToPaintGeometry(
					FVector2D(0.f, 0.f),
					InPainter.SectionGeometry.Size
				),
				FEditorStyle::GetBrush("Sequencer.Section.BackgroundTint"),
				DrawEffects,
				SubSectionColor
			);

			// display where we will create the recording
			FString Path = SectionObject.GetTargetPathToRecordTo() / SectionObject.GetTargetSequenceName();
			if (Path.Len() > 0)
			{
				FSlateDrawElement::MakeText(
					InPainter.DrawElements,
					++LayerId,
					InPainter.SectionGeometry.ToOffsetPaintGeometry(FVector2D(11.0f, 32.0f)),
					FText::Format(LOCTEXT("RecordingDestination", "Target: \"{0}\""), FText::FromString(Path)),
					FEditorStyle::GetFontStyle("NormalFont"),
					DrawEffects,
					FColor(200, 200, 200)
				);
			}
		}

		return LayerId;
	}

	virtual void BuildSectionContextMenu(FMenuBuilder& MenuBuilder, const FGuid& ObjectBinding) override
	{
		ISequencerSection::BuildSectionContextMenu(MenuBuilder, ObjectBinding);

		MenuBuilder.AddSubMenu(
			LOCTEXT("TakesMenu", "Takes"),
			LOCTEXT("TakesMenuTooltip", "Sub section takes"),
			FNewMenuDelegate::CreateLambda([=](FMenuBuilder& InMenuBuilder){ AddTakesMenu(InMenuBuilder); }));

		MenuBuilder.AddMenuEntry(
			LOCTEXT("PlayableDirectly_Label", "Playable Directly"),
			LOCTEXT("PlayableDirectly_Tip", "When enabled, this sequence will also support being played directly outside of the master sequence. Disable this to save some memory on complex hierarchies of sequences."),
			FSlateIcon(),
			FUIAction(
				FExecuteAction::CreateRaw(this, &FSubSection::TogglePlayableDirectly),
				FCanExecuteAction::CreateLambda([]{ return true; }),
				FGetActionCheckState::CreateRaw(this, &FSubSection::IsPlayableDirectly)
			),
			NAME_None,
			EUserInterfaceActionType::ToggleButton
		);
	}

	void TogglePlayableDirectly()
	{
		TSharedPtr<ISequencer> Sequencer = GetSequencer();
		if (Sequencer)
		{
			FScopedTransaction Transaction(LOCTEXT("SetPlayableDirectly_Transaction", "Set Playable Directly"));

			TArray<UMovieSceneSection*> SelectedSections;
			Sequencer->GetSelectedSections(SelectedSections);

			const bool bNewPlayableDirectly = IsPlayableDirectly() != ECheckBoxState::Checked;

			for (UMovieSceneSection* Section : SelectedSections)
			{
				if (UMovieSceneSubSection* SubSection = Cast<UMovieSceneSubSection>(Section))
				{
					UMovieSceneSequence* Sequence = SubSection->GetSequence();
					if (Sequence->IsPlayableDirectly() != bNewPlayableDirectly)
					{
						Sequence->SetPlayableDirectly(bNewPlayableDirectly);
					}
				}
			}
		}
	}

	ECheckBoxState IsPlayableDirectly() const
	{
		ECheckBoxState CheckboxState = ECheckBoxState::Undetermined;

		TSharedPtr<ISequencer> Sequencer = GetSequencer();
		if (Sequencer)
		{
			TArray<UMovieSceneSection*> SelectedSections;
			Sequencer->GetSelectedSections(SelectedSections);

			for (UMovieSceneSection* Section : SelectedSections)
			{
				if (UMovieSceneSubSection* SubSection = Cast<UMovieSceneSubSection>(Section))
				{
					UMovieSceneSequence* Sequence = SubSection->GetSequence();
					if (Sequence)
					{
						if (CheckboxState == ECheckBoxState::Undetermined)
						{
							CheckboxState = Sequence->IsPlayableDirectly() ? ECheckBoxState::Checked : ECheckBoxState::Unchecked;
						}
						else if (CheckboxState == ECheckBoxState::Checked != Sequence->IsPlayableDirectly())
						{
							return ECheckBoxState::Undetermined;
						}
					}
				}
			}
		}

		return CheckboxState;
	}

	virtual bool IsReadOnly() const override
	{
		// Overridden to false regardless of movie scene section read only state so that we can double click into the sub section
		return false;
	}

private:

	void AddTakesMenu(FMenuBuilder& MenuBuilder)
	{
		TArray<FAssetData> AssetData;
		uint32 CurrentTakeNumber = INDEX_NONE;
		UMovieSceneSubSection& SectionObject = GetSubSectionObject();
		MovieSceneToolHelpers::GatherTakes(&SectionObject, AssetData, CurrentTakeNumber);

		AssetData.Sort([&SectionObject](const FAssetData &A, const FAssetData &B) {
			uint32 TakeNumberA = INDEX_NONE;
			uint32 TakeNumberB = INDEX_NONE;
			if (MovieSceneToolHelpers::GetTakeNumber(&SectionObject, A, TakeNumberA) && MovieSceneToolHelpers::GetTakeNumber(&SectionObject, B, TakeNumberB))
			{
				return TakeNumberA < TakeNumberB;
			}
			return true;
		});

		for (auto ThisAssetData : AssetData)
		{
			uint32 TakeNumber = INDEX_NONE;
			if (MovieSceneToolHelpers::GetTakeNumber(&SectionObject, ThisAssetData, TakeNumber))
			{
				UObject* TakeObject = ThisAssetData.GetAsset();

				if (TakeObject)
				{
					MenuBuilder.AddMenuEntry(
						FText::Format(LOCTEXT("TakeNumber", "Take {0}"), FText::AsNumber(TakeNumber)),
						FText::Format(LOCTEXT("TakeNumberTooltip", "Switch to {0}"), FText::FromString(TakeObject->GetPathName())),
						TakeNumber == CurrentTakeNumber ? FSlateIcon(FEditorStyle::GetStyleSetName(), "Sequencer.Star") : FSlateIcon(FEditorStyle::GetStyleSetName(), "Sequencer.Empty"),
						FUIAction(FExecuteAction::CreateSP(SubTrackEditor.Pin().ToSharedRef(), &FSubTrackEditor::SwitchTake, TakeObject))
					);
				}
			}
		}
	}

private:

	/** Display name of the section */
	FText DisplayName;

	/** The sub track editor that contains this section */
	TWeakPtr<FSubTrackEditor> SubTrackEditor;
};


/* FSubTrackEditor structors
 *****************************************************************************/

FSubTrackEditor::FSubTrackEditor(TSharedRef<ISequencer> InSequencer)
	: FMovieSceneTrackEditor(InSequencer) 
{ }


/* ISequencerTrackEditor interface
 *****************************************************************************/

void FSubTrackEditor::BuildAddTrackMenu(FMenuBuilder& MenuBuilder)
{
	MenuBuilder.AddMenuEntry(
		LOCTEXT("AddSubTrack", "Subscenes Track"),
		LOCTEXT("AddSubTooltip", "Adds a new track that can contain other sequences."),
		FSlateIcon(FEditorStyle::GetStyleSetName(), "Sequencer.Tracks.Sub"),
		FUIAction(
			FExecuteAction::CreateRaw(this, &FSubTrackEditor::HandleAddSubTrackMenuEntryExecute)
		)
	);
}

TSharedPtr<SWidget> FSubTrackEditor::BuildOutlinerEditWidget(const FGuid& ObjectBinding, UMovieSceneTrack* Track, const FBuildEditWidgetParams& Params)
{
	// Create a container edit box
	return SNew(SHorizontalBox)

	// Add the sub sequence combo box
	+ SHorizontalBox::Slot()
	.AutoWidth()
	.VAlign(VAlign_Center)
	[
		FSequencerUtilities::MakeAddButton(LOCTEXT("SubText", "Sequence"), FOnGetContent::CreateSP(this, &FSubTrackEditor::HandleAddSubSequenceComboButtonGetMenuContent, Track), Params.NodeIsHovered, GetSequencer())
	];
}


TSharedRef<ISequencerTrackEditor> FSubTrackEditor::CreateTrackEditor(TSharedRef<ISequencer> InSequencer)
{
	return MakeShareable(new FSubTrackEditor(InSequencer));
}


TSharedRef<ISequencerSection> FSubTrackEditor::MakeSectionInterface(UMovieSceneSection& SectionObject, UMovieSceneTrack& Track, FGuid ObjectBinding)
{
	return MakeShareable(new FSubSection(GetSequencer(), SectionObject, Track.GetDisplayName(), SharedThis(this)));
}


bool FSubTrackEditor::HandleAssetAdded(UObject* Asset, const FGuid& TargetObjectGuid)
{
	UMovieSceneSequence* Sequence = Cast<UMovieSceneSequence>(Asset);

	if (Sequence == nullptr)
	{
		return false;
	}

	if (!SupportsSequence(Sequence))
	{
		return false;
	}

	//@todo If there's already a cinematic shot track, allow that track to handle this asset
	UMovieScene* FocusedMovieScene = GetFocusedMovieScene();

	if (FocusedMovieScene != nullptr && FocusedMovieScene->FindMasterTrack<UMovieSceneCinematicShotTrack>() != nullptr)
	{
		return false;
	}

	if (Sequence->GetMovieScene()->GetPlaybackRange().IsEmpty())
	{
		FNotificationInfo Info(FText::Format(LOCTEXT("InvalidSequenceDuration", "Invalid level sequence {0}. The sequence has no duration."), Sequence->GetDisplayName()));
		Info.bUseLargeFont = false;
		FSlateNotificationManager::Get().AddNotification(Info);
		return false;
	}

	if (CanAddSubSequence(*Sequence))
	{
		const FScopedTransaction Transaction(LOCTEXT("AddSubScene_Transaction", "Add Subscene"));

		int32 RowIndex = INDEX_NONE;
		AnimatablePropertyChanged(FOnKeyProperty::CreateRaw(this, &FSubTrackEditor::HandleSequenceAdded, Sequence, RowIndex));

		return true;
	}

	FNotificationInfo Info(FText::Format( LOCTEXT("InvalidSequence", "Invalid level sequence {0}. There could be a circular dependency."), Sequence->GetDisplayName()));	
	Info.bUseLargeFont = false;
	FSlateNotificationManager::Get().AddNotification(Info);

	return false;
}

bool FSubTrackEditor::SupportsSequence(UMovieSceneSequence* InSequence) const
{
	return (InSequence != nullptr) && (InSequence->GetClass()->GetName() == TEXT("LevelSequence"));
}

bool FSubTrackEditor::SupportsType(TSubclassOf<UMovieSceneTrack> Type) const
{
	// We support sub movie scenes
	return Type == UMovieSceneSubTrack::StaticClass();
}

const FSlateBrush* FSubTrackEditor::GetIconBrush() const
{
	return FEditorStyle::GetBrush("Sequencer.Tracks.Sub");
}


bool FSubTrackEditor::OnAllowDrop(const FDragDropEvent& DragDropEvent, UMovieSceneTrack* Track, int32 RowIndex, const FGuid& TargetObjectGuid)
{
	if (!Track->IsA(UMovieSceneSubTrack::StaticClass()) || Track->IsA(UMovieSceneCinematicShotTrack::StaticClass()))
	{
		return false;
	}

	TSharedPtr<FDragDropOperation> Operation = DragDropEvent.GetOperation();

	if (!Operation.IsValid() || !Operation->IsOfType<FAssetDragDropOp>() )
	{
		return false;
	}
	
	TSharedPtr<FAssetDragDropOp> DragDropOp = StaticCastSharedPtr<FAssetDragDropOp>( Operation );

	for (const FAssetData& AssetData : DragDropOp->GetAssets())
	{
		if (Cast<UMovieSceneSequence>(AssetData.GetAsset()))
		{
			return true;
		}
	}

	return false;
}


FReply FSubTrackEditor::OnDrop(const FDragDropEvent& DragDropEvent, UMovieSceneTrack* Track, int32 RowIndex, const FGuid& TargetObjectGuid)
{
	if (!Track->IsA(UMovieSceneSubTrack::StaticClass()) || Track->IsA(UMovieSceneCinematicShotTrack::StaticClass()))
	{
		return FReply::Unhandled();
	}

	TSharedPtr<FDragDropOperation> Operation = DragDropEvent.GetOperation();

	if (!Operation.IsValid() || !Operation->IsOfType<FAssetDragDropOp>() )
	{
		return FReply::Unhandled();
	}
	
	TSharedPtr<FAssetDragDropOp> DragDropOp = StaticCastSharedPtr<FAssetDragDropOp>( Operation );
	
	bool bAnyDropped = false;
	for (const FAssetData& AssetData : DragDropOp->GetAssets())
	{
		UMovieSceneSequence* Sequence = Cast<UMovieSceneSequence>(AssetData.GetAsset());

		if (Sequence)
		{
			AnimatablePropertyChanged(FOnKeyProperty::CreateRaw(this, &FSubTrackEditor::HandleSequenceAdded, Sequence, RowIndex));

			bAnyDropped = true;
		}
	}

	return bAnyDropped ? FReply::Handled() : FReply::Unhandled();
}

/* FSubTrackEditor callbacks
 *****************************************************************************/

bool FSubTrackEditor::CanAddSubSequence(const UMovieSceneSequence& Sequence) const
{
	// prevent adding ourselves and ensure we have a valid movie scene
	UMovieSceneSequence* FocusedSequence = GetSequencer()->GetFocusedMovieSceneSequence();

	if ((FocusedSequence == nullptr) || (FocusedSequence == &Sequence) || (FocusedSequence->GetMovieScene() == nullptr))
	{
		return false;
	}

	// ensure that the other sequence has a valid movie scene
	UMovieScene* SequenceMovieScene = Sequence.GetMovieScene();

	if (SequenceMovieScene == nullptr)
	{
		return false;
	}

	// make sure we are not contained in the other sequence (circular dependency)
	// @todo sequencer: this check is not sufficient (does not prevent circular dependencies of 2+ levels)
	UMovieSceneSubTrack* SequenceSubTrack = SequenceMovieScene->FindMasterTrack<UMovieSceneSubTrack>();
	if (SequenceSubTrack && SequenceSubTrack->ContainsSequence(*FocusedSequence, true))
	{
		return false;
	}

	UMovieSceneCinematicShotTrack* SequenceCinematicTrack = SequenceMovieScene->FindMasterTrack<UMovieSceneCinematicShotTrack>();
	if (SequenceCinematicTrack && SequenceCinematicTrack->ContainsSequence(*FocusedSequence, true))
	{
		return false;
	}

	return true;
}


/* FSubTrackEditor callbacks
 *****************************************************************************/

void FSubTrackEditor::HandleAddSubTrackMenuEntryExecute()
{
	UMovieScene* FocusedMovieScene = GetFocusedMovieScene();

	if (FocusedMovieScene == nullptr)
	{
		return;
	}

	if (FocusedMovieScene->IsReadOnly())
	{
		return;
	}

	const FScopedTransaction Transaction(LOCTEXT("AddSubTrack_Transaction", "Add Sub Track"));
	FocusedMovieScene->Modify();

	auto NewTrack = FocusedMovieScene->AddMasterTrack<UMovieSceneSubTrack>();
	ensure(NewTrack);

	if (GetSequencer().IsValid())
	{
		GetSequencer()->OnAddTrack(NewTrack, FGuid());
	}
}

/** Helper function - get the first PIE world (or first PIE client world if there is more than one) */
static UWorld* GetFirstPIEWorld()
{
	for (const FWorldContext& Context : GEngine->GetWorldContexts())
	{
		if (Context.World()->IsPlayInEditor())
		{
			if(Context.World()->GetNetMode() == ENetMode::NM_Standalone ||
				(Context.World()->GetNetMode() == ENetMode::NM_Client && Context.PIEInstance == 2))
			{
				return Context.World();
			}
		}
	}

	return nullptr;
}

TSharedRef<SWidget> FSubTrackEditor::HandleAddSubSequenceComboButtonGetMenuContent(UMovieSceneTrack* InTrack)
{
	FMenuBuilder MenuBuilder(true, nullptr);

	MenuBuilder.BeginSection(TEXT("RecordSequence"), LOCTEXT("RecordSequence", "Record Sequence"));
	{
		AActor* ActorToRecord = nullptr;
		MenuBuilder.AddMenuEntry(
			LOCTEXT("RecordNewSequence", "Record New Sequence"), 
			LOCTEXT("RecordNewSequence_ToolTip", "Record a new level sequence into this sub-track from gameplay/simulation etc.\nThis only primes the track for recording. Click the record button to begin recording into this track once primed.\nOnly one sequence can be recorded at a time."), 
			FSlateIcon(), 
			FUIAction(
				FExecuteAction::CreateSP(this, &FSubTrackEditor::HandleRecordNewSequence, ActorToRecord, InTrack),
				FCanExecuteAction::CreateSP(this, &FSubTrackEditor::CanRecordNewSequence)));

		if(UWorld* PIEWorld = GetFirstPIEWorld())
		{
			APlayerController* Controller = GEngine->GetFirstLocalPlayerController(PIEWorld);
			if(Controller && Controller->GetPawn())
			{
				ActorToRecord = Controller->GetPawn();
				MenuBuilder.AddMenuEntry(
					LOCTEXT("RecordNewSequenceFromPlayer", "Record New Sequence From Current Player"), 
					LOCTEXT("RecordNewSequenceFromPlayer_ToolTip", "Record a new level sequence into this sub track using the current player's pawn.\nThis only primes the track for recording. Click the record button to begin recording into this track once primed.\nOnly one sequence can be recorded at a time."), 
					FSlateIcon(), 
					FUIAction(
						FExecuteAction::CreateSP(this, &FSubTrackEditor::HandleRecordNewSequence, ActorToRecord, InTrack),
						FCanExecuteAction::CreateSP(this, &FSubTrackEditor::CanRecordNewSequence)));
			}
		}
	}
	MenuBuilder.EndSection();

	MenuBuilder.BeginSection(TEXT("ChooseSequence"), LOCTEXT("ChooseSequence", "Choose Sequence"));
	{
		FAssetPickerConfig AssetPickerConfig;
		{
			AssetPickerConfig.OnAssetSelected = FOnAssetSelected::CreateRaw( this, &FSubTrackEditor::HandleAddSubSequenceComboButtonMenuEntryExecute, InTrack);
			AssetPickerConfig.OnAssetEnterPressed = FOnAssetEnterPressed::CreateRaw( this, &FSubTrackEditor::HandleAddSubSequenceComboButtonMenuEntryEnterPressed, InTrack);
			AssetPickerConfig.bAllowNullSelection = false;
			AssetPickerConfig.InitialAssetViewType = EAssetViewType::Tile;
			AssetPickerConfig.Filter.ClassNames.Add(TEXT("LevelSequence"));
		}

		FContentBrowserModule& ContentBrowserModule = FModuleManager::Get().LoadModuleChecked<FContentBrowserModule>(TEXT("ContentBrowser"));

		TSharedPtr<SBox> MenuEntry = SNew(SBox)
			.WidthOverride(300.0f)
			.HeightOverride(300.f)
			[
				ContentBrowserModule.Get().CreateAssetPicker(AssetPickerConfig)
			];

		MenuBuilder.AddWidget(MenuEntry.ToSharedRef(), FText::GetEmpty(), true);
	}
	MenuBuilder.EndSection();

	return MenuBuilder.MakeWidget();
}

void FSubTrackEditor::HandleAddSubSequenceComboButtonMenuEntryExecute(const FAssetData& AssetData, UMovieSceneTrack* InTrack)
{
	FSlateApplication::Get().DismissAllMenus();

	UObject* SelectedObject = AssetData.GetAsset();

	if (SelectedObject && SelectedObject->IsA(UMovieSceneSequence::StaticClass()))
	{
		UMovieSceneSequence* MovieSceneSequence = CastChecked<UMovieSceneSequence>(AssetData.GetAsset());

		int32 RowIndex = INDEX_NONE;
		AnimatablePropertyChanged( FOnKeyProperty::CreateRaw( this, &FSubTrackEditor::AddKeyInternal, MovieSceneSequence, InTrack, RowIndex) );
	}
}

void FSubTrackEditor::HandleAddSubSequenceComboButtonMenuEntryEnterPressed(const TArray<FAssetData>& AssetData, UMovieSceneTrack* InTrack)
{
	if (AssetData.Num() > 0)
	{
		HandleAddSubSequenceComboButtonMenuEntryExecute(AssetData[0].GetAsset(), InTrack);
	}
}

FKeyPropertyResult FSubTrackEditor::AddKeyInternal(FFrameNumber KeyTime, UMovieSceneSequence* InMovieSceneSequence, UMovieSceneTrack* InTrack, int32 RowIndex)
{	
	FKeyPropertyResult KeyPropertyResult;

	if (InMovieSceneSequence->GetMovieScene()->GetPlaybackRange().IsEmpty())
	{
		FNotificationInfo Info(FText::Format(LOCTEXT("InvalidSequenceDuration", "Invalid level sequence {0}. The sequence has no duration."), InMovieSceneSequence->GetDisplayName()));
		Info.bUseLargeFont = false;
		FSlateNotificationManager::Get().AddNotification(Info);
		return KeyPropertyResult;
	}

	if (CanAddSubSequence(*InMovieSceneSequence))
	{
		UMovieSceneSubTrack* SubTrack = Cast<UMovieSceneSubTrack>(InTrack);

		const FFrameRate TickResolution = InMovieSceneSequence->GetMovieScene()->GetTickResolution();
		const FQualifiedFrameTime InnerDuration = FQualifiedFrameTime(
			MovieScene::DiscreteSize(InMovieSceneSequence->GetMovieScene()->GetPlaybackRange()),
			TickResolution);

		const FFrameRate OuterFrameRate = SubTrack->GetTypedOuter<UMovieScene>()->GetTickResolution();
		const int32      OuterDuration  = InnerDuration.ConvertTo(OuterFrameRate).FrameNumber.Value;

		UMovieSceneSubSection* NewSection = SubTrack->AddSequenceOnRow(InMovieSceneSequence, KeyTime, OuterDuration, RowIndex);
		KeyPropertyResult.bTrackModified = true;

		GetSequencer()->EmptySelection();
		GetSequencer()->SelectSection(NewSection);
		GetSequencer()->ThrobSectionSelection();

		if (TickResolution != OuterFrameRate)
		{
			FNotificationInfo Info(FText::Format(LOCTEXT("TickResolutionMismatch", "The parent sequence has a different tick resolution {0} than the newly added sequence {1}"), OuterFrameRate.ToPrettyText(), TickResolution.ToPrettyText()));
			Info.bUseLargeFont = false;
			FSlateNotificationManager::Get().AddNotification(Info);
		}

		return KeyPropertyResult;
	}

	FNotificationInfo Info(FText::Format( LOCTEXT("InvalidSequence", "Invalid level sequence {0}. There could be a circular dependency."), InMovieSceneSequence->GetDisplayName()));
	Info.bUseLargeFont = false;
	FSlateNotificationManager::Get().AddNotification(Info);

	return KeyPropertyResult;
}

FKeyPropertyResult FSubTrackEditor::HandleSequenceAdded(FFrameNumber KeyTime, UMovieSceneSequence* Sequence, int32 RowIndex)
{
	FKeyPropertyResult KeyPropertyResult;

	auto SubTrack = FindOrCreateMasterTrack<UMovieSceneSubTrack>().Track;

	const FFrameRate TickResolution = Sequence->GetMovieScene()->GetTickResolution();
	const FQualifiedFrameTime InnerDuration = FQualifiedFrameTime(
		MovieScene::DiscreteSize(Sequence->GetMovieScene()->GetPlaybackRange()),
		TickResolution);

	const FFrameRate OuterFrameRate = SubTrack->GetTypedOuter<UMovieScene>()->GetTickResolution();
	const int32      OuterDuration  = InnerDuration.ConvertTo(OuterFrameRate).FrameNumber.Value;

	UMovieSceneSubSection* NewSection = SubTrack->AddSequenceOnRow(Sequence, KeyTime, OuterDuration, RowIndex);
	KeyPropertyResult.bTrackModified = true;

	GetSequencer()->EmptySelection();
	GetSequencer()->SelectSection(NewSection);
	GetSequencer()->ThrobSectionSelection();

	if (TickResolution != OuterFrameRate)
	{
		FNotificationInfo Info(FText::Format(LOCTEXT("TickResolutionMismatch", "The parent sequence has a different tick resolution {0} than the newly added sequence {1}"), OuterFrameRate.ToPrettyText(), TickResolution.ToPrettyText()));
		Info.bUseLargeFont = false;
		FSlateNotificationManager::Get().AddNotification(Info);
	}

	return KeyPropertyResult;
}

bool FSubTrackEditor::CanRecordNewSequence() const
{
	return !UMovieSceneSubSection::IsSetAsRecording();
}

void FSubTrackEditor::HandleRecordNewSequence(AActor* InActorToRecord, UMovieSceneTrack* InTrack)
{
	// Keep track of how many people actually used record new sequence
	if (FEngineAnalytics::IsAvailable())
	{
		FEngineAnalytics::GetProvider().RecordEvent(TEXT("Editor.Sequencer.RecordNewSequence"));
	}

	FSlateApplication::Get().DismissAllMenus();

	const FScopedTransaction Transaction(LOCTEXT("AddRecordNewSequence_Transaction", "Add Record New Sequence"));

	AnimatablePropertyChanged( FOnKeyProperty::CreateRaw( this, &FSubTrackEditor::HandleRecordNewSequenceInternal, InActorToRecord, InTrack) );
}

FKeyPropertyResult FSubTrackEditor::HandleRecordNewSequenceInternal(FFrameNumber KeyTime, AActor* InActorToRecord, UMovieSceneTrack* InTrack)
{
	FKeyPropertyResult KeyPropertyResult;

	UMovieSceneSubTrack* SubTrack = Cast<UMovieSceneSubTrack>(InTrack);
	UMovieSceneSubSection* Section = SubTrack->AddSequenceToRecord();

	// @todo: we could default to the same directory as a parent sequence, or the last sequence recorded. Lots of options!
	ISequenceRecorder& SequenceRecorder = FModuleManager::LoadModuleChecked<ISequenceRecorder>("SequenceRecorder");

	Section->SetTargetSequenceName(SequenceRecorder.GetSequenceRecordingName());
	Section->SetTargetPathToRecordTo(SequenceRecorder.GetSequenceRecordingBasePath());
	Section->SetActorToRecord(InActorToRecord);
	KeyPropertyResult.bTrackModified = true;

	return KeyPropertyResult;
}

void FSubTrackEditor::SwitchTake(UObject* TakeObject)
{
	bool bSwitchedTake = false;

	const FScopedTransaction Transaction(LOCTEXT("SwitchTake_Transaction", "Switch Take"));

	TArray<UMovieSceneSection*> Sections;
	GetSequencer()->GetSelectedSections(Sections);

	for (int32 SectionIndex = 0; SectionIndex < Sections.Num(); ++SectionIndex)
	{
		if (!Sections[SectionIndex]->IsA<UMovieSceneSubSection>())
		{
			continue;
		}

		UMovieSceneSubSection* Section = Cast<UMovieSceneSubSection>(Sections[SectionIndex]);

		if (TakeObject && TakeObject->IsA(UMovieSceneSequence::StaticClass()))
		{
			UMovieSceneSequence* MovieSceneSequence = CastChecked<UMovieSceneSequence>(TakeObject);

			UMovieSceneSubTrack* SubTrack = CastChecked<UMovieSceneSubTrack>(Section->GetOuter());

			TRange<FFrameNumber> NewShotRange         = Section->GetRange();
			FFrameNumber		 NewShotStartOffset   = Section->Parameters.StartFrameOffset;
			float                NewShotTimeScale     = Section->Parameters.TimeScale;
			int32                NewShotPrerollFrames = Section->GetPreRollFrames();
			int32                NewRowIndex          = Section->GetRowIndex();
			FFrameNumber         NewShotStartTime     = NewShotRange.GetLowerBound().IsClosed() ? MovieScene::DiscreteInclusiveLower(NewShotRange) : 0;
			int32                NewShotRowIndex      = Section->GetRowIndex();

			const int32 Duration = (NewShotRange.GetLowerBound().IsClosed() && NewShotRange.GetUpperBound().IsClosed() ) ? MovieScene::DiscreteSize(NewShotRange) : 1;
			UMovieSceneSubSection* NewShot = SubTrack->AddSequence(MovieSceneSequence, NewShotStartTime, Duration);

			if (NewShot != nullptr)
			{
				SubTrack->RemoveSection(*Section);

				NewShot->SetRange(NewShotRange);
				NewShot->Parameters.StartFrameOffset = NewShotStartOffset;
				NewShot->Parameters.TimeScale = NewShotTimeScale;
				NewShot->SetPreRollFrames(NewShotPrerollFrames);
				NewShot->SetRowIndex(NewShotRowIndex);

				bSwitchedTake = true;
			}
		}
	}

	if (bSwitchedTake)
	{
		GetSequencer()->NotifyMovieSceneDataChanged( EMovieSceneDataChangeType::MovieSceneStructureItemsChanged );
	}
}

#undef LOCTEXT_NAMESPACE<|MERGE_RESOLUTION|>--- conflicted
+++ resolved
@@ -121,127 +121,7 @@
 
 		if (SectionObject.GetSequence() == nullptr && UMovieSceneSubSection::GetRecordingSection() == &SectionObject)
 		{
-<<<<<<< HEAD
 			const ESlateDrawEffect DrawEffects = InPainter.bParentEnabled ? ESlateDrawEffect::None : ESlateDrawEffect::DisabledEffect;
-=======
-			UMovieScene*         MovieScene    = InnerSequence->GetMovieScene();
-			TRange<FFrameNumber> PlaybackRange = MovieScene->GetPlaybackRange();
-
-			FMovieSceneSequenceTransform InnerToOuterTransform = SectionObject.OuterToInnerTransform().Inverse();
-
-			const FFrameNumber PlaybackStart = (MovieScene::DiscreteInclusiveLower(PlaybackRange) * InnerToOuterTransform).FloorToFrame();
-			if (SectionRange.Contains(PlaybackStart))
-			{
-				const int32 StartOffset = (PlaybackStart-SectionStartFrame).Value;
-				// add dark tint for left out-of-bounds
-				FSlateDrawElement::MakeBox(
-					InPainter.DrawElements,
-					InPainter.LayerId++,
-					InPainter.SectionGeometry.ToPaintGeometry(
-						FVector2D(0.0f, 0.f),
-						FVector2D(StartOffset * PixelsPerFrame, InPainter.SectionGeometry.Size.Y)
-					),
-					FEditorStyle::GetBrush("WhiteBrush"),
-					DrawEffects,
-					FLinearColor::Black.CopyWithNewOpacity(0.5f)
-				);
-
-				// add green line for playback start
-				FSlateDrawElement::MakeBox(
-					InPainter.DrawElements,
-					InPainter.LayerId++,
-					InPainter.SectionGeometry.ToPaintGeometry(
-						FVector2D(StartOffset * PixelsPerFrame, 0.f),
-						FVector2D(1.0f, InPainter.SectionGeometry.Size.Y)
-					),
-					FEditorStyle::GetBrush("WhiteBrush"),
-					DrawEffects,
-					FColor(32, 128, 32)	// 120, 75, 50 (HSV)
-				);
-			}
-
-			const FFrameNumber PlaybackEnd = (MovieScene::DiscreteExclusiveUpper(PlaybackRange) * InnerToOuterTransform).FloorToFrame();
-			if (SectionRange.Contains(PlaybackEnd))
-			{
-				// add dark tint for right out-of-bounds
-				const int32 EndOffset = (PlaybackEnd-SectionStartFrame).Value;
-				FSlateDrawElement::MakeBox(
-					InPainter.DrawElements,
-					InPainter.LayerId++,
-					InPainter.SectionGeometry.ToPaintGeometry(
-						FVector2D(EndOffset * PixelsPerFrame, 0.f),
-						FVector2D((SectionSize - EndOffset) * PixelsPerFrame, InPainter.SectionGeometry.Size.Y)
-					),
-					FEditorStyle::GetBrush("WhiteBrush"),
-					DrawEffects,
-					FLinearColor::Black.CopyWithNewOpacity(0.5f)
-				);
-
-
-				// add red line for playback end
-				FSlateDrawElement::MakeBox(
-					InPainter.DrawElements,
-					InPainter.LayerId++,
-					InPainter.SectionGeometry.ToPaintGeometry(
-						FVector2D(EndOffset * PixelsPerFrame, 0.f),
-						FVector2D(1.0f, InPainter.SectionGeometry.Size.Y)
-					),
-					FEditorStyle::GetBrush("WhiteBrush"),
-					DrawEffects,
-					FColor(128, 32, 32)	// 0, 75, 50 (HSV)
-				);
-			}
-
-			FMargin ContentPadding = GetContentPadding();
-
-			const int32 NumTracks = Algo::Accumulate(MovieScene->GetBindings(), 0, [](int32 Count, const FMovieSceneBinding& Binding){ return Count + Binding.GetTracks().Num(); })
-				+ MovieScene->GetMasterTracks().Num()
-				+ (MovieScene->GetCameraCutTrack() ? 1 : 0);
-
-			FVector2D TopLeft = InPainter.SectionGeometry.AbsoluteToLocal(InPainter.SectionClippingRect.GetTopLeft()) + FVector2D(1.f, -1.f);
-
-			FSlateFontInfo FontInfo = FEditorStyle::GetFontStyle("NormalFont");
-
-			TSharedRef<FSlateFontCache> FontCache = FSlateApplication::Get().GetRenderer()->GetFontCache();
-
-			auto GetFontHeight = [&]
-			{
-				return FontCache->GetMaxCharacterHeight(FontInfo, 1.f) + FontCache->GetBaseline(FontInfo, 1.f);
-			};
-			while (GetFontHeight() > InPainter.SectionGeometry.Size.Y && FontInfo.Size > 11)
-			{
-				FontInfo.Size = FMath::Max(FMath::FloorToInt(FontInfo.Size - 6.f), 11);
-			}
-
-			FSlateDrawElement::MakeText(
-				InPainter.DrawElements,
-				++LayerId,
-				InPainter.SectionGeometry.MakeChild(
-					FVector2D(InPainter.SectionGeometry.Size.X, GetFontHeight()),
-					FSlateLayoutTransform(TopLeft + FVector2D(ContentPadding.Left, ContentPadding.Top) + FVector2D(11.f, GetFontHeight()*2.f))
-				).ToPaintGeometry(),
-				FText::Format(LOCTEXT("NumTracksFormat", "{0} track(s)"), FText::AsNumber(NumTracks)),
-				FontInfo,
-				DrawEffects,
-				FColor(200, 200, 200)
-			);
-
-
-			TSharedPtr<ISequencer> SequencerPtr = Sequencer.Pin();
-			if (InPainter.bIsSelected && SequencerPtr.IsValid())
-			{
-				FFrameTime CurrentTime = SequencerPtr->GetLocalTime().Time;
-				if (SectionRange.Contains(CurrentTime.FrameNumber))
-				{
-					UMovieScene* SubSequenceMovieScene = SectionObject.GetSequence()->GetMovieScene();
-					const FFrameRate DisplayRate = SubSequenceMovieScene->GetDisplayRate();
-					const FFrameRate TickResolution = SubSequenceMovieScene->GetTickResolution();
-					const FFrameNumber CurrentFrameNumber = ConvertFrameTime(CurrentTime * SectionObject.OuterToInnerTransform(), TickResolution, DisplayRate).FloorToFrame();
-
-					DrawFrameNumberHint(InPainter, CurrentTime, CurrentFrameNumber.Value);
-				}
-			}
->>>>>>> 69668ad9
 
 			FColor SubSectionColor = FColor(180, 75, 75, 190);
 	
