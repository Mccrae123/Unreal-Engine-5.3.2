--- conflicted
+++ resolved
@@ -540,15 +540,7 @@
 			UMovieScene3DTransformTrack* ActorTransformTrack = Cast<UMovieScene3DTransformTrack>(MovieScene->FindTrack<UMovieScene3DTransformTrack>(ActorHandle));
 			if (ActorTransformTrack)
 			{
-<<<<<<< HEAD
-				FMovieSceneEvaluationTrack* EvalTrack = MovieSceneToolHelpers::GetEvaluationTrack(Sequencer.Get(), ActorTransformTrack->GetSignature());
-				if (EvalTrack)
-				{
-					TransformEval.SetSubtype<TTuple<FMovieSceneEvaluationTrack*, UObject*>>(TTuple<FMovieSceneEvaluationTrack*, UObject*>(EvalTrack, Actor));
-				}
-=======
 				TransformEval.SetSubtype<TTuple<UMovieScene3DTransformTrack*, UObject*>>(TTuple<UMovieScene3DTransformTrack*, UObject*>(ActorTransformTrack, Actor));
->>>>>>> 24776ab6
 			}
 		}
 	}
@@ -657,15 +649,7 @@
 				UMovieScene3DTransformTrack* ActorTransformTrack = MovieScene->FindTrack<UMovieScene3DTransformTrack>(ActorHandle);
 				if (ActorTransformTrack)
 				{
-<<<<<<< HEAD
-					FMovieSceneEvaluationTrack* EvalTrack = MovieSceneToolHelpers::GetEvaluationTrack(Sequencer.Get(), ActorTransformTrack->GetSignature());
-					if (EvalTrack)
-					{
-						ActorEval.SetSubtype<TTuple<FMovieSceneEvaluationTrack*, UObject*>>(TTuple<FMovieSceneEvaluationTrack*, UObject*>(EvalTrack, Actor));
-					}
-=======
 					ActorEval.SetSubtype<TTuple<UMovieScene3DTransformTrack*, UObject*>>(TTuple<UMovieScene3DTransformTrack*, UObject*>(ActorTransformTrack, Actor));
->>>>>>> 24776ab6
 				}
 			}
 
