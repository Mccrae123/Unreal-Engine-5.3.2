// Copyright Epic Games, Inc. All Rights Reserved.

#include "TrackEditors/AttachTrackEditor.h"
#include "Framework/MultiBox/MultiBoxBuilder.h"
#include "GameFramework/Actor.h"
#include "SequencerSectionPainter.h"
#include "GameFramework/WorldSettings.h"
#include "Tracks/MovieScene3DAttachTrack.h"
#include "Tracks/MovieScene3DTransformTrack.h"
#include "Sections/MovieScene3DAttachSection.h"
#include "Sections/MovieScene3DTransformSection.h"
#include "ActorEditorUtils.h"
#include "MovieSceneObjectBindingIDPicker.h"
#include "MovieSceneToolHelpers.h"
#include "Channels/MovieSceneChannelProxy.h"
#include "Compilation/MovieSceneTemplateInterrogation.h"
#include "EntitySystem/Interrogation/MovieSceneInterrogationLinker.h"
#include "EntitySystem/MovieSceneEntitySystemTypes.h"
#include "Evaluation/MovieSceneEvaluationTrack.h"
#include "Evaluation/MovieSceneEvaluationTemplateInstance.h"
#include "MovieSceneSpawnableAnnotation.h"
#include "Algo/Transform.h"
#include "Algo/Copy.h"
#include "Containers/Union.h"
#include "Widgets/Input/SCheckBox.h"

#define LOCTEXT_NAMESPACE "F3DAttachTrackEditor"

/**
 * Class that draws an attach section in the sequencer
 */
class F3DAttachSection
	: public ISequencerSection
{
public:

	F3DAttachSection( UMovieSceneSection& InSection, F3DAttachTrackEditor* InAttachTrackEditor )
		: Section( InSection )
		, AttachTrackEditor(InAttachTrackEditor)
	{ }

	/** ISequencerSection interface */
	virtual UMovieSceneSection* GetSectionObject() override
	{ 
		return &Section;
	}

	virtual FText GetSectionTitle() const override 
	{ 
		UMovieScene3DAttachSection* AttachSection = Cast<UMovieScene3DAttachSection>(&Section);
		if (AttachSection)
		{
			TSharedPtr<ISequencer> Sequencer = AttachTrackEditor->GetSequencer();
			if (Sequencer.IsValid())
			{
				TArrayView<TWeakObjectPtr<UObject>> RuntimeObjects = AttachSection->GetConstraintBindingID().ResolveBoundObjects(Sequencer->GetFocusedTemplateID(), *Sequencer);
				if (RuntimeObjects.Num() == 1 && RuntimeObjects[0].IsValid())
				{
					if (AActor* Actor = Cast<AActor>(RuntimeObjects[0].Get()))
					{
						if (AttachSection->AttachSocketName.IsNone())
						{
							return FText::FromString(Actor->GetActorLabel());
						}
						else
						{
							return FText::Format(LOCTEXT("SectionTitleFormat", "{0} ({1})"), FText::FromString(Actor->GetActorLabel()), FText::FromName(AttachSection->AttachSocketName));
						}
					}
				}
			}
		}

		return FText::GetEmpty(); 
	}

	virtual int32 OnPaintSection( FSequencerSectionPainter& InPainter ) const override 
	{
		return InPainter.PaintSectionBackground();
	}
	
	virtual void BuildSectionContextMenu(FMenuBuilder& MenuBuilder, const FGuid& ObjectBinding) override
	{
		TArray<FGuid> ObjectBindings;
		ObjectBindings.Add(ObjectBinding);

		MenuBuilder.BeginSection(NAME_None, LOCTEXT("AttachSectionOptions", "Attach Section Options"));

		MenuBuilder.AddSubMenu(
			LOCTEXT("SetAttach", "Attach"), LOCTEXT("SetAttachTooltip", "Set attach"),
			FNewMenuDelegate::CreateRaw(AttachTrackEditor, &FActorPickerTrackEditor::ShowActorSubMenu, ObjectBindings, &Section));

		MenuBuilder.AddMenuEntry(
			LOCTEXT("TrimRightPreserve", "Trim Right and Preserve"),
			LOCTEXT("TrimRightPreserveToolTip", "Trims the right side of this attach at the current time and preserves the last key's world coordinates"),
			FSlateIcon(),
			FUIAction(FExecuteAction::CreateRaw(AttachTrackEditor, &F3DAttachTrackEditor::TrimAndPreserve, ObjectBinding, &Section, false))
		);

		MenuBuilder.AddMenuEntry(
			LOCTEXT("TrimLeftPreserve", "Trim Left and Preserve"),
			LOCTEXT("TrimLeftPreserveToolTip", "Trims the left side of this attach at the current time and preserves the first key's world coordinates"),
			FSlateIcon(),
			FUIAction(FExecuteAction::CreateRaw(AttachTrackEditor, &F3DAttachTrackEditor::TrimAndPreserve, ObjectBinding, &Section, true))
		);

		MenuBuilder.EndSection();
	}

private:

	/** The section we are visualizing */
	UMovieSceneSection& Section;

	/** The attach track editor */
	F3DAttachTrackEditor* AttachTrackEditor;
};

F3DAttachTrackEditor::F3DAttachTrackEditor( TSharedRef<ISequencer> InSequencer )
: FActorPickerTrackEditor( InSequencer )
, PreserveType(ETransformPreserveType::None)
, Interrogator(MakeUnique<UE::MovieScene::FSystemInterrogator>())
{
}

F3DAttachTrackEditor::~F3DAttachTrackEditor()
{
}

TSharedRef<ISequencerTrackEditor> F3DAttachTrackEditor::CreateTrackEditor( TSharedRef<ISequencer> InSequencer )
{
	return MakeShareable( new F3DAttachTrackEditor( InSequencer ) );
}

bool F3DAttachTrackEditor::SupportsType( TSubclassOf<UMovieSceneTrack> Type ) const
{
	// We support animatable transforms
	return Type == UMovieScene3DAttachTrack::StaticClass();
}

bool F3DAttachTrackEditor::SupportsSequence(UMovieSceneSequence* InSequence) const
{
	ETrackSupport TrackSupported = InSequence ? InSequence->IsTrackSupported(UMovieScene3DAttachTrack::StaticClass()) : ETrackSupport::NotSupported;
	return TrackSupported == ETrackSupport::Supported;
}

TSharedRef<ISequencerSection> F3DAttachTrackEditor::MakeSectionInterface( UMovieSceneSection& SectionObject, UMovieSceneTrack& Track, FGuid ObjectBinding )
{
	check( SupportsType( SectionObject.GetOuter()->GetClass() ) );

	return MakeShareable( new F3DAttachSection( SectionObject, this ) );
}


void F3DAttachTrackEditor::BuildObjectBindingTrackMenu(FMenuBuilder& MenuBuilder, const TArray<FGuid>& ObjectBindings, const UClass* ObjectClass)
{
	if (ObjectClass != nullptr && (ObjectClass->IsChildOf(AActor::StaticClass()) || ObjectClass->IsChildOf(USceneComponent::StaticClass())))
	{
		UMovieSceneSection* DummySection = nullptr;

		MenuBuilder.AddSubMenu(
			LOCTEXT("AddAttach", "Attach"), LOCTEXT("AddAttachTooltip", "Adds an attach track."),
			FNewMenuDelegate::CreateRaw(this, &F3DAttachTrackEditor::ShowPickerSubMenu, ObjectBindings, DummySection));
	}
}

void F3DAttachTrackEditor::ShowPickerSubMenu(FMenuBuilder& MenuBuilder, TArray<FGuid> ObjectBindings, UMovieSceneSection* Section)
{
	ShowActorSubMenu(MenuBuilder, ObjectBindings, Section);

	FText PreserveText = LOCTEXT("ExistingBinding", "Existing Binding");

	MenuBuilder.BeginSection(NAME_None, LOCTEXT("AttachOptions", "Attach Options"));

	MenuBuilder.AddMenuEntry(
		LOCTEXT("TogglePreserveCurrentTransform", "Preserve Current"),
		LOCTEXT("TogglePreserveCurrentTransformTooltip", "Preserve this object's transform in world space for first frame of attach"),
		FSlateIcon(),
		FUIAction(
			FExecuteAction::CreateLambda([this]() { 
				PreserveType = ETransformPreserveType::CurrentKey;
			}), 
			FCanExecuteAction::CreateLambda([]() { return true; }),
			FIsActionChecked::CreateLambda([this]() { return PreserveType == ETransformPreserveType::CurrentKey; })
		),
		NAME_None,
		EUserInterfaceActionType::RadioButton
	);

	MenuBuilder.AddMenuEntry(
		LOCTEXT("TogglePreserveAllTransform", "Preserve All"),
		LOCTEXT("TogglePreserveAllTransformTooltip", "Preserve this object's transform in world space for every child and parent key in attach range"),
		FSlateIcon(),
		FUIAction(
			FExecuteAction::CreateLambda([this]() { 
				PreserveType = ETransformPreserveType::AllKeys; 
			}),
			FCanExecuteAction::CreateLambda([this]() { return true; }),
			FIsActionChecked::CreateLambda([this]() { return PreserveType == ETransformPreserveType::AllKeys; })
		),
		NAME_None,
		EUserInterfaceActionType::RadioButton
	);

	MenuBuilder.AddMenuEntry(
		LOCTEXT("TogglePreserveBake", "Preserve with Bake"),
		LOCTEXT("TogglePreserveBakeTooltip", "Object's relative transform will be calculated every frame to preserve original world space transform"),
		FSlateIcon(),
		FUIAction(
			FExecuteAction::CreateLambda([this]() { 
				PreserveType = ETransformPreserveType::Bake; 
			}),
			FCanExecuteAction::CreateLambda([this]() { return true; }),
			FIsActionChecked::CreateLambda([this]() { return PreserveType == ETransformPreserveType::Bake; })
		),
		NAME_None,
		EUserInterfaceActionType::RadioButton
	);

	MenuBuilder.AddMenuEntry(
		LOCTEXT("TogglePreserveNone", "None"),
		LOCTEXT("TogglePreserveNoneTooltip", "Object's transform will not be compensated"),
		FSlateIcon(),
		FUIAction(
			FExecuteAction::CreateLambda([this]() {
				PreserveType = ETransformPreserveType::None; 
			}),
			FCanExecuteAction::CreateLambda([this]() { return true; }),
			FIsActionChecked::CreateLambda([this]() { return PreserveType == ETransformPreserveType::None; })
		),
		NAME_None,
		EUserInterfaceActionType::RadioButton
		);

	MenuBuilder.EndSection();
}

bool F3DAttachTrackEditor::IsActorPickable(const AActor* const ParentActor, FGuid ObjectBinding, UMovieSceneSection* InSection)
{
	// Can't pick the object that this track binds
	TArrayView<TWeakObjectPtr<>> Objects = GetSequencer()->FindObjectsInCurrentSequence(ObjectBinding);
	if (Objects.Contains(ParentActor))
	{
		return false;
	}

	for (auto Object : Objects)
	{
		if (Object.IsValid())
		{
			AActor* ChildActor = Cast<AActor>(Object.Get());
			if (ChildActor)
			{
				USceneComponent* ChildRoot = ChildActor->GetRootComponent();
				USceneComponent* ParentRoot = ParentActor->GetDefaultAttachComponent();

				if (!ChildRoot || !ParentRoot || ParentRoot->IsAttachedTo(ChildRoot))
				{
					return false;
				}
			}
		}
	}

	if (ParentActor->IsListedInSceneOutliner() &&
		!FActorEditorUtils::IsABuilderBrush(ParentActor) &&
		!ParentActor->IsA( AWorldSettings::StaticClass() ) &&
		IsValid(ParentActor))
	{			
		return true;
	}
	return false;
}


void F3DAttachTrackEditor::ActorSocketPicked(const FName SocketName, USceneComponent* Component, FActorPickerID ActorPickerID, TArray<FGuid> ObjectGuids, UMovieSceneSection* Section)
{
	if (Section != nullptr)
	{
		const FScopedTransaction Transaction(LOCTEXT("UndoSetAttach", "Set Attach"));

		UMovieScene3DAttachSection* AttachSection = (UMovieScene3DAttachSection*)(Section);

		FMovieSceneObjectBindingID ConstraintBindingID;

		if (ActorPickerID.ExistingBindingID.IsValid())
		{
			ConstraintBindingID = ActorPickerID.ExistingBindingID;
		}
		else if (AActor* Actor = ActorPickerID.ActorPicked.Get())
		{
			TSharedPtr<ISequencer> SequencerPtr = GetSequencer();

			TOptional<FMovieSceneSpawnableAnnotation> Spawnable = FMovieSceneSpawnableAnnotation::Find(Actor);
			if (Spawnable.IsSet())
			{
				// Check whether the spawnable is underneath the current sequence, if so, we can remap it to a local sequence ID
				ConstraintBindingID = UE::MovieScene::FRelativeObjectBindingID(SequencerPtr->GetFocusedTemplateID(), Spawnable->SequenceID, Spawnable->ObjectBindingID, *SequencerPtr);
			}
			else
			{
				FGuid ParentActorId = FindOrCreateHandleToObject(Actor).Handle;
				ConstraintBindingID = UE::MovieScene::FRelativeObjectBindingID(ParentActorId);
			}
		}

		if (ConstraintBindingID.IsValid())
		{
			AttachSection->SetConstraintBindingID(ConstraintBindingID);
		}

		AttachSection->AttachSocketName = SocketName;			
		AttachSection->AttachComponentName = Component ? Component->GetFName() : NAME_None;
	}
	else
	{
		TArray<TWeakObjectPtr<>> OutObjects;

		for (FGuid ObjectGuid : ObjectGuids)
		{
			if (ObjectGuid.IsValid())
			{
				for (TWeakObjectPtr<> Object : GetSequencer()->FindObjectsInCurrentSequence(ObjectGuid))
				{
					OutObjects.Add(Object);
				}
			}
		}

		AnimatablePropertyChanged( FOnKeyProperty::CreateRaw( this, &F3DAttachTrackEditor::AddKeyInternal, OutObjects, SocketName, Component ? Component->GetFName() : NAME_None, ActorPickerID) );
	}
}

void F3DAttachTrackEditor::FindOrCreateTransformTrack(const TRange<FFrameNumber>& InAttachRange, UMovieScene* InMovieScene, const FGuid& InObjectHandle, UMovieScene3DTransformTrack*& OutTransformTrack, UMovieScene3DTransformSection*& OutTransformSection)
{
	OutTransformTrack = nullptr;
	OutTransformSection = nullptr;

	FName TransformPropertyName("Transform");

	// Create a transform track if it doesn't exist
	UMovieScene3DTransformTrack* TransformTrack = Cast<UMovieScene3DTransformTrack>(InMovieScene->FindTrack<UMovieScene3DTransformTrack>(InObjectHandle));
	if (!TransformTrack)
	{
		InMovieScene->Modify();
		FFindOrCreateTrackResult TransformTrackResult = FindOrCreateTrackForObject(InObjectHandle, UMovieScene3DTransformTrack::StaticClass());
		TransformTrack = Cast<UMovieScene3DTransformTrack>(TransformTrackResult.Track);

		if (TransformTrack)
		{
			TransformTrack->SetPropertyNameAndPath(TransformPropertyName, TransformPropertyName.ToString());
		}
	}

	if (!TransformTrack)
	{
		return;
	}

	// Create a transform section if it doesn't exist
	UMovieScene3DTransformSection* TransformSection = nullptr;
	if (TransformTrack->IsEmpty())
	{
		TransformTrack->Modify();
		TransformSection = Cast<UMovieScene3DTransformSection>(TransformTrack->CreateNewSection());
		if (TransformSection)
		{
			TransformSection->SetRange(TRange<FFrameNumber>::All());

			TransformTrack->AddSection(*TransformSection);
		}
	}
	// Reuse the transform section if it overlaps and check if there are no keys
	else if (TransformTrack->GetAllSections().Num() == 1)
	{
		TRange<FFrameNumber> TransformRange = TransformTrack->GetAllSections()[0]->GetRange();
		if (TRange<FFrameNumber>::Intersection(InAttachRange, TransformRange).IsEmpty())
		{
			return;
		}

		TransformSection = Cast<UMovieScene3DTransformSection>(TransformTrack->GetAllSections()[0]);
	}

	OutTransformTrack = TransformTrack;
	OutTransformSection = TransformSection;
}

/**
 * Helper method to safely return an array allocated to store the proper the number of float channels if not already allocated
 */
TArray<FMovieSceneDoubleValue>& ResizeAndAddKey(const FFrameNumber& InKey, int32 InNum, TMap<FFrameNumber, TArray<FMovieSceneDoubleValue>>& OutTransformMap, TSet<FFrameNumber>* OutTimesAdded)
{
	TArray<FMovieSceneDoubleValue>& Transform = OutTransformMap.FindOrAdd(InKey);
	if (Transform.Num() == 0)
	{
		Transform.SetNum(InNum);
		if (OutTimesAdded)
		{
			OutTimesAdded->Add(InKey);
		}
	}
	return Transform;
}

/**
 * Helper method which adds keys from a list of float channels to a map mapping the time to a full transform
 */
void AddKeysFromChannels(TArrayView<FMovieSceneDoubleChannel*> InChannels, const TRange<FFrameNumber>& InAttachRange, TMap<FFrameNumber, TArray<FMovieSceneDoubleValue>>& OutTransformMap, TSet<FFrameNumber>& OutTimesAdded)
{
	const int32 NumChannels = 9;
	for (int32 ChannelIndex = 0; ChannelIndex < NumChannels; ChannelIndex++)
	{
		TArray<FFrameNumber> TimesInRange;
		InChannels[ChannelIndex]->GetKeys(InAttachRange, &TimesInRange, nullptr);
		if (TimesInRange.Num() == 0)
		{
			continue;
		}

		const int32 BeginRangeIndex = InChannels[ChannelIndex]->GetTimes().FindLastByPredicate(
			[FirstKey = TimesInRange[0]](const FFrameNumber& FrameNum) { return FrameNum.Value == FirstKey.Value; });
		if (BeginRangeIndex == INDEX_NONE)
		{
			continue;
		}

		const int32 NumValsInRange = TimesInRange.Num();
		TArrayView<const FMovieSceneDoubleValue> ValuesInRange = InChannels[ChannelIndex]->GetValues().Slice(BeginRangeIndex, NumValsInRange);
		for (int32 KeyIndex = 0; KeyIndex < ValuesInRange.Num(); KeyIndex++)
		{
			TArray<FMovieSceneDoubleValue>& Transform = ResizeAndAddKey(TimesInRange[KeyIndex], InChannels.Num(), OutTransformMap, &OutTimesAdded);
			Transform[ChannelIndex] = ValuesInRange[KeyIndex];
		}
	}
}

/**
 * Helper method which updates the values in each channel in a list of movie scene float values given a 
 * transform, preserving the interpolation style and other attributes
 */
void UpdateDoubleValueTransform(const FTransform& InTransform, TArrayView<FMovieSceneDoubleValue> OutDoubleValueTransform)
{
	OutDoubleValueTransform[0].Value = InTransform.GetTranslation().X;
	OutDoubleValueTransform[1].Value = InTransform.GetTranslation().Y;
	OutDoubleValueTransform[2].Value = InTransform.GetTranslation().Z;

	OutDoubleValueTransform[3].Value = InTransform.GetRotation().Euler().X;
	OutDoubleValueTransform[4].Value = InTransform.GetRotation().Euler().Y;
	OutDoubleValueTransform[5].Value = InTransform.GetRotation().Euler().Z;

	OutDoubleValueTransform[6].Value = InTransform.GetScale3D().X;
	OutDoubleValueTransform[7].Value = InTransform.GetScale3D().Y;
	OutDoubleValueTransform[8].Value = InTransform.GetScale3D().Z;
}

/**
 * Helper method which converts a list of float values to a transform
 */
FORCEINLINE FTransform DoubleValuesToTransform(TArrayView<const FMovieSceneDoubleValue> InDoubleValues)
{
	return FTransform(FRotator::MakeFromEuler(FVector(InDoubleValues[3].Value, InDoubleValues[4].Value, InDoubleValues[5].Value)), 
		FVector(InDoubleValues[0].Value, InDoubleValues[1].Value, InDoubleValues[2].Value), FVector(InDoubleValues[6].Value, InDoubleValues[7].Value, InDoubleValues[8].Value));
}

/**
 * Evaluates the transform of an object at a certain point in time
 */
FTransform GetLocationAtTime(UMovieScene3DTransformTrack* TransformTrack, FFrameNumber KeyTime, UE::MovieScene::FSystemInterrogator& Interrogator)
{
	Interrogator.Reset();
	Interrogator.ImportTrack(TransformTrack, UE::MovieScene::FInterrogationChannel::Default());
	Interrogator.AddInterrogation(KeyTime);
	Interrogator.Update();

	TArray<FTransform> Transforms;
	Interrogator.QueryWorldSpaceTransforms(UE::MovieScene::FInterrogationChannel::Default(), Transforms);

	if (Transforms.Num())
	{
		FTransform Transform(Transforms[0].GetRotation(), Transforms[0].GetTranslation(), Transforms[0].GetScale3D());
		return Transform;
	}

	return FTransform::Identity;
}

UObject* GetConstraintObject(TSharedPtr<ISequencer> InSequencer, const FMovieSceneObjectBindingID& InConstraintBindingID)
{
	TArrayView<TWeakObjectPtr<UObject>> RuntimeObjects = InConstraintBindingID.ResolveBoundObjects(InSequencer->GetFocusedTemplateID(), *InSequencer);

	if (RuntimeObjects.Num() >= 1 && RuntimeObjects[0].IsValid())
	{
<<<<<<< HEAD
=======
		if (AActor* Actor = Cast<AActor>(RuntimeObjects[0].Get()))
		{
			return Actor->GetRootComponent();
		}
>>>>>>> 4af6daef
		return RuntimeObjects[0].Get();
	}

	return nullptr;
}

struct ITransformEvaluator
{
	virtual FTransform operator()(const FFrameNumber& InTime) const { return FTransform::Identity; };
	virtual ~ITransformEvaluator() {}
};

/**
 * Helper functor for evaluating the local transform for an object.
 * It can be animated by sequencer but does not have to be
 */
struct FLocalTransformEvaluator : ITransformEvaluator
{
	FLocalTransformEvaluator() = default;

	/**
	 * Creates an evaluator for an object. Uses the evaluation track if it exists, otherwise uses the actor's transform
	 */
	FLocalTransformEvaluator(TWeakPtr<F3DAttachTrackEditor> InWeakAttachTrackEditor, UObject* InObject)
		: WeakAttachTrackEditor(InWeakAttachTrackEditor)
	{
		TSharedPtr<F3DAttachTrackEditor> AttachTrackEditor = InWeakAttachTrackEditor.Pin();
		if (!AttachTrackEditor)
		{
			return;
		}

		ISequencer* Sequencer = AttachTrackEditor->GetSequencer().Get();
		if (!Sequencer)
		{
			return;
		}

		UMovieScene* MovieScene = Sequencer->GetFocusedMovieSceneSequence()->GetMovieScene();

		USceneComponent* SceneComponent = Cast<USceneComponent>(InObject);
		if (AActor* Actor = Cast<AActor>(InObject))
		{
			SceneComponent = Actor->GetRootComponent();
		}

		if (!SceneComponent)
		{
			return;
		}

		FTransform ComponentTransform = SceneComponent->GetComponentTransform();
		TransformEval.SetSubtype<FTransform>(ComponentTransform);

		FGuid ObjectHandle = Sequencer->GetHandleToObject(InObject, false);
		if (ObjectHandle.IsValid())
		{
			UMovieScene3DTransformTrack* ActorTransformTrack = Cast<UMovieScene3DTransformTrack>(MovieScene->FindTrack<UMovieScene3DTransformTrack>(ObjectHandle));
			if (ActorTransformTrack)
			{
				TransformEval.SetSubtype<TTuple<UMovieScene3DTransformTrack*, UObject*>>(TTuple<UMovieScene3DTransformTrack*, UObject*>(ActorTransformTrack, SceneComponent));
			}
		}
	}

	/**
	 * Creates an evaluator for an object with an already existing evaluation track
	 */
	FLocalTransformEvaluator(TWeakPtr<F3DAttachTrackEditor> InWeakAttachTrackEditor, UObject* InObject, UMovieScene3DTransformTrack* InTransformTrack)
		: WeakAttachTrackEditor(InWeakAttachTrackEditor)
	{
		TransformEval.SetSubtype<TTuple<UMovieScene3DTransformTrack*, UObject*>>(TTuple<UMovieScene3DTransformTrack*, UObject*>(InTransformTrack, InObject));
	}

	/**
	 * Evaluates the transform for this object at the given time
	 */
	FTransform operator()(const FFrameNumber& InTime) const override
	{
		TSharedPtr<F3DAttachTrackEditor> AttachTrackEditor = WeakAttachTrackEditor.Pin();
		if (!AttachTrackEditor)
		{
			return FTransform::Identity;
		}

		ISequencer* Sequencer = AttachTrackEditor->GetSequencer().Get();
		if (!Sequencer)
		{
			return FTransform::Identity;
		}
		
		const bool bEvalParentTransform = TransformEval.GetCurrentSubtypeIndex() == 1;
		if (bEvalParentTransform)
		{
			UMovieScene3DTransformTrack* TransformTrack = TransformEval.GetSubtype<TTuple<UMovieScene3DTransformTrack*, UObject*>>().Get<0>();
		 	return GetLocationAtTime(TransformTrack, InTime, *WeakAttachTrackEditor.Pin()->Interrogator.Get());
		}
		else
		{
		 	return TransformEval.GetSubtype<FTransform>();
		}

		return FTransform::Identity;
	}

private:
	TUnion<FTransform, TTuple<UMovieScene3DTransformTrack*, UObject*>> TransformEval;
	TWeakPtr<F3DAttachTrackEditor> WeakAttachTrackEditor;
};

/**
 * Helper functor for finding the world transform of actors
 * World transform evaluator gets the world transform of an object during an animation by accumulating the transforms of its parents.
 * The parents can be animated by sequencer but do not have to be
 */
struct FWorldTransformEvaluator : ITransformEvaluator
{
	FWorldTransformEvaluator() = default;

	/**
	 * Creates a new evaluator for a given object
	 * @param InSocketName is the socket to evaluate for if this is a skeletal mesh
	 */
	FWorldTransformEvaluator(TWeakPtr<F3DAttachTrackEditor> InWeakAttachTrackEditor, UObject* InObject, const FName InSocketName = NAME_None, const FName InComponentName = NAME_None)
		: WeakAttachTrackEditor(InWeakAttachTrackEditor)
	{
		TSharedPtr<F3DAttachTrackEditor> AttachTrackEditor = InWeakAttachTrackEditor.Pin();
		if (!AttachTrackEditor)
		{
			return;
		}

		ISequencer* Sequencer = AttachTrackEditor->GetSequencer().Get();
		if (!Sequencer)
		{
			return;
		}

		UMovieScene* MovieScene = Sequencer->GetFocusedMovieSceneSequence()->GetMovieScene();

		FName SocketName = InSocketName;
<<<<<<< HEAD
=======
		FName ComponentName = InComponentName;
>>>>>>> 4af6daef

		USceneComponent* SceneComponent = Cast<USceneComponent>(InObject);
		if (AActor* Actor = Cast<AActor>(InObject))
		{
<<<<<<< HEAD
			SceneComponent = Actor->GetRootComponent();
=======
			UE::MovieScene::FComponentAttachParamsDestination AttachParams;
			AttachParams.SocketName = SocketName;
			AttachParams.ComponentName = ComponentName;

			SceneComponent = AttachParams.ResolveAttachment(Actor);
>>>>>>> 4af6daef
		}

		if (!SceneComponent)
		{
			return;
		}

		// Loop through all parents to get an accumulated array of evaluators
		do
		{
			TUnion<FTransform, TTuple<UMovieScene3DTransformTrack*, UObject*>> ActorEval;
			// If we find a socket, get the world transform of the socket and break out immediately
			if (SceneComponent->DoesSocketExist(SocketName))
			{
				const FTransform SocketWorldSpace = SceneComponent->GetSocketTransform(SocketName);
				ActorEval.SetSubtype<FTransform>(SocketWorldSpace);
				TransformEvals.Add(ActorEval);
				return;
			}
			
			FTransform ComponentTransform = SceneComponent->GetComponentTransform();
			ActorEval.SetSubtype<FTransform>(ComponentTransform);

			FGuid ObjectHandle = Sequencer->GetHandleToObject(SceneComponent, false);
			if (ObjectHandle.IsValid())
			{
				UMovieScene3DTransformTrack* TransformTrack = MovieScene->FindTrack<UMovieScene3DTransformTrack>(ObjectHandle);
				if (TransformTrack)
				{
					ActorEval.SetSubtype<TTuple<UMovieScene3DTransformTrack*, UObject*>>(TTuple<UMovieScene3DTransformTrack*, UObject*>(TransformTrack, SceneComponent));
				}
			}

			TransformEvals.Add(ActorEval);

			SceneComponent = SceneComponent->GetAttachParent();
			if (SceneComponent)
			{
				SocketName = SceneComponent->GetAttachSocketName();
			}
		} 
		while (SceneComponent);
	}

	/**
	 * Copies the array of all individual actor evaluators to create a new evaluator
	 */
	FWorldTransformEvaluator(TWeakPtr<F3DAttachTrackEditor> InWeakAttachTrackEditor, TArrayView<const TUnion<FTransform, TTuple<UMovieScene3DTransformTrack*, UObject*>>> InTransformEvals)
		: WeakAttachTrackEditor(InWeakAttachTrackEditor)
	{
		Algo::Copy(InTransformEvals, TransformEvals);
	}

	/**
	 * Adds an evaluation track for the child of the first transform evaluator
	 */
	void PrependTransformEval(UObject* InObject, UMovieScene3DTransformTrack* InTransformTrack)
	{
		TUnion<FTransform, TTuple<UMovieScene3DTransformTrack*, UObject*>> ActorEval;
		ActorEval.SetSubtype<TTuple<UMovieScene3DTransformTrack*, UObject*>>(TTuple<UMovieScene3DTransformTrack*, UObject*>(InTransformTrack, InObject));
		TransformEvals.Insert(ActorEval, 0);
	}

	/**
	 *  Adds a transform for the child of the first transform evaluator
	 */
	void PrependTransformEval(const FTransform& InTransform)
	{
		TUnion<FTransform, TTuple<UMovieScene3DTransformTrack*, UObject*>> ActorEval;
		ActorEval.SetSubtype<FTransform>(InTransform);
		TransformEvals.Insert(ActorEval, 0);
	}

	/**
	 * Evaluates the world transform for this object at a certain time
	 */
	FTransform operator()(const FFrameNumber& InTime) const override
	{
		TSharedPtr<F3DAttachTrackEditor> AttachTrackEditor = WeakAttachTrackEditor.Pin();
		if (!AttachTrackEditor)
		{
			return FTransform::Identity;
		}

		ISequencer* Sequencer = AttachTrackEditor->GetSequencer().Get();
		if (!Sequencer)
		{
			return FTransform::Identity;
		}

		FTransform Accumulated = FTransform::Identity;
		for (TUnion<FTransform, TTuple<UMovieScene3DTransformTrack*, UObject*>> TransformEval : TransformEvals)
		{
			FTransform ActorTransform;
			const bool bEvalParentTransform = TransformEval.GetCurrentSubtypeIndex() == 1;
			if (bEvalParentTransform)
			{
				UMovieScene3DTransformTrack* TransformTrack = TransformEval.GetSubtype<TTuple<UMovieScene3DTransformTrack*, UObject*>>().Get<0>();
				ActorTransform = GetLocationAtTime(TransformTrack, InTime, *WeakAttachTrackEditor.Pin()->Interrogator.Get());
			}
			else
			{
				ActorTransform = TransformEval.GetSubtype<FTransform>();
			}

			Accumulated *= ActorTransform;
		}

		return Accumulated;
	}

	/**
	 * Gets the individual actor evaluators for each parent
	 */
	TArrayView <const TUnion<FTransform, TTuple<UMovieScene3DTransformTrack*, UObject*>>> GetTransformEvalsView() const 
	{
		return TransformEvals;
	}

private:
	TArray<TUnion<FTransform, TTuple<UMovieScene3DTransformTrack*, UObject*>>> TransformEvals;
	TWeakPtr<F3DAttachTrackEditor> WeakAttachTrackEditor;
};

/**
 * Helper functor to revert transforms that are in the relative space of a constraint
 */
struct FAttachRevertModifier
{
	/**
	 * Constructor finds the constraint for the given attach section and finds the evaluation track/transform for it.
	 * @param bInFullRevert If true: Does a full revert with a simple compensation for the first frame,
	 *                               modifying the object's movements to how they were before the attach.
	 *                      If false: Parent's movement is kept and transforms are simply converted to world space.
	 */
	FAttachRevertModifier(TSharedPtr<F3DAttachTrackEditor> InWeakAttachTrackEditor, const TRange<FFrameNumber>& InRevertRange, UMovieScene3DAttachSection* InAttachSection, const FName InSocketName, const FName InComponentName, bool bInFullRevert)
		: bFullRevert(bInFullRevert)
		, RevertRange(InRevertRange)
	{
		FMovieSceneObjectBindingID ConstraintID = InAttachSection->GetConstraintBindingID();
		UObject* ConstraintObject = GetConstraintObject(InWeakAttachTrackEditor->GetSequencer(), ConstraintID);

<<<<<<< HEAD
		TransformEvaluator = FWorldTransformEvaluator(InWeakAttachTrackEditor, ConstraintObject, InSocketName);
=======
		TransformEvaluator = FWorldTransformEvaluator(InWeakAttachTrackEditor, ConstraintObject, InSocketName, InComponentName);
>>>>>>> 4af6daef

		BeginConstraintTransform = TransformEvaluator(InRevertRange.GetLowerBoundValue());

	}

	/**
	 * Creates a new revert modifier with a given evaluator for a parent transform to undo compensation
	 */
	FAttachRevertModifier(TSharedPtr<F3DAttachTrackEditor> InWeakAttachTrackEditor, const TRange<FFrameNumber>& InRevertRange, const FWorldTransformEvaluator& InTransformEvaluator, bool bInFullRevert)
		: bFullRevert(bInFullRevert)
		, TransformEvaluator(InTransformEvaluator)
		, BeginConstraintTransform(InTransformEvaluator(InRevertRange.GetLowerBoundValue()))
		, RevertRange(InRevertRange)
	{}

	/** Reverts a transform in relative space to world space */
	FTransform operator()(const FTransform& InTransform, const FFrameNumber& InTime)
	{
		FTransform OutTransform = InTransform;

		FTransform ConstraintTransform = TransformEvaluator(InTime);

		// If in revert range, revert the transform to world coordinates first
		if (RevertRange.Contains(InTime))
		{
			OutTransform = OutTransform * ConstraintTransform;
		}

		if (bFullRevert)
		{
			const FTransform ConstraintChange = BeginConstraintTransform.GetRelativeTransform(ConstraintTransform);
			OutTransform = OutTransform * ConstraintChange;
		}

		return OutTransform;
	}

private:
	bool bFullRevert;

	FWorldTransformEvaluator TransformEvaluator;
	FTransform BeginConstraintTransform;
	TRange<FFrameNumber> RevertRange;
};

/**
 * Updates an array of float channels with the keys in a given transform map mapping times to float values
 */
void UpdateChannelTransforms(const TRange<FFrameNumber>& InAttachRange, TMap<FFrameNumber, TArray<FMovieSceneDoubleValue>>& InTransformMap, TArrayView<FMovieSceneDoubleChannel*>& InChannels, int32 InNumChannels, bool bInBakedData)
{
	// Remove all handles in range so we can add the new ones
	for (FMovieSceneDoubleChannel* Channel : InChannels)
	{
		TArray<FKeyHandle> KeysToRemove;
		Channel->GetKeys(InAttachRange, nullptr, &KeysToRemove);
		Channel->DeleteKeys(KeysToRemove);
	}

	// Find max extent of all channels
	TRange<FFrameNumber> TotalRange = TRange<FFrameNumber>(TNumericLimits<FFrameNumber>::Lowest(), TNumericLimits<FFrameNumber>::Max());
	TArray<TRange<FFrameNumber>> ExcludedRanges = TRange<FFrameNumber>::Difference(TotalRange, InAttachRange);

	InTransformMap.KeySort([](const FFrameNumber& LHS, const FFrameNumber& RHS) { return LHS.Value < RHS.Value; });
	TArray<FFrameNumber> NewKeyFrames;
	InTransformMap.GetKeys(NewKeyFrames);
	TArray<FMovieSceneDoubleValue> NewKeyValues;

	// Update keys in channels
	for (int32 ChannelIndex = 0; ChannelIndex < InNumChannels; ChannelIndex++)
	{
		NewKeyValues.Reset();
		Algo::Transform(InTransformMap, NewKeyValues, [ChannelIndex](const auto& Pair) { return Pair.Value[ChannelIndex]; });

		// All the keys in this channel must be sorted, as adding a set of keys in the curve model before all the others will cause problems.
		// In order to do this, we assume all 3 sets of keys (before attach range, in attach range, and after attach range) are already sorted
		// and simply remove and re-add all of the keys from first to last
		TArray<FKeyHandle> LowerKeyHandles, UpperKeyHandles;
		TArray<FFrameNumber> LowerKeyTimes, UpperKeyTimes;
		TArray<FMovieSceneDoubleValue> PrevKeyValues;
		Algo::Copy(InChannels[ChannelIndex]->GetValues(), PrevKeyValues);

		// Get the keys contained in before attach and after attach ranges
		InChannels[ChannelIndex]->GetKeys(ExcludedRanges[0], &LowerKeyTimes, &LowerKeyHandles);
		ExcludedRanges.Top().SetLowerBound(TRangeBound<FFrameNumber>::Exclusive(ExcludedRanges.Top().GetLowerBoundValue()));
		InChannels[ChannelIndex]->GetKeys(ExcludedRanges.Top(), &UpperKeyTimes, &UpperKeyHandles);

		// Add all keys before attach range if they exist
		int32 ValueIndex = 0;
		if (ExcludedRanges.Num() > 0 && ExcludedRanges[0].GetUpperBoundValue() <= InAttachRange.GetLowerBoundValue() && LowerKeyTimes.Num() > 0)
		{
			InChannels[ChannelIndex]->DeleteKeys(LowerKeyHandles);
			TArray<FMovieSceneDoubleValue> ValuesToAdd;
			Algo::Copy(TArrayView<const FMovieSceneDoubleValue>(PrevKeyValues).Slice(ValueIndex, LowerKeyTimes.Num()), ValuesToAdd);
			InChannels[ChannelIndex]->AddKeys(LowerKeyTimes, ValuesToAdd);
			ValueIndex += LowerKeyTimes.Num();
		}

		// Add all keys in the attach range if they exist
		InChannels[ChannelIndex]->AddKeys(NewKeyFrames, NewKeyValues);

		// Add all keys after attach range if they exist
		if (ExcludedRanges.Num() > 0 && ExcludedRanges.Top().GetLowerBoundValue() >= InAttachRange.GetUpperBoundValue() && ValueIndex < PrevKeyValues.Num() && UpperKeyTimes.Num() > 0)
		{
			InChannels[ChannelIndex]->DeleteKeys(UpperKeyHandles);
			TArray<FMovieSceneDoubleValue> ValuesToAdd;
			Algo::Copy(TArrayView<const FMovieSceneDoubleValue>(PrevKeyValues).Slice(ValueIndex, UpperKeyTimes.Num()), ValuesToAdd);
			InChannels[ChannelIndex]->AddKeys(UpperKeyTimes, ValuesToAdd);
		}

		// If the data is baked, then we also optimize the curves at this point, but do not set tangents since baked keys use linear interpolation
		if (bInBakedData)
		{
			FKeyDataOptimizationParams OptimizationParams;
			OptimizationParams.bAutoSetInterpolation = false;
			OptimizationParams.Range = InAttachRange;
			InChannels[ChannelIndex]->Optimize(OptimizationParams);
		}
		else
		{
			InChannels[ChannelIndex]->AutoSetTangents();
		}
	}
}

void F3DAttachTrackEditor::TrimAndPreserve(FGuid InObjectBinding, UMovieSceneSection* InSection, bool bInTrimLeft)
{
	// Find the transform track associated with the selected object
	UMovieScene3DTransformTrack* TransformTrack = GetMovieSceneSequence()->GetMovieScene()->FindTrack<UMovieScene3DTransformTrack>(InObjectBinding);
	if (!TransformTrack || TransformTrack->GetAllSections().Num() != 1)
	{
		return;
	}

	TArrayView<TWeakObjectPtr<>> BoundObjects = GetSequencer()->FindBoundObjects(InObjectBinding, GetSequencer()->GetFocusedTemplateID());

	FQualifiedFrameTime QualifiedNewDetachTime = GetSequencer()->GetLocalTime();
	if (InSection && BoundObjects.Num() == 1 && BoundObjects[0].IsValid())
	{
		TRange<FFrameNumber> BeforeTrimRange = InSection->GetRange();
		const FScopedTransaction Transaction(LOCTEXT("TrimAttach", "Trim Attach"));

		UObject* Object = BoundObjects[0].Get();

		// Trim the section and find the range of the cut
		InSection->TrimSection(QualifiedNewDetachTime, bInTrimLeft, false);
		TArray<TRange<FFrameNumber>> ExcludedRanges = TRange<FFrameNumber>::Difference(BeforeTrimRange, InSection->GetRange());
		if (ExcludedRanges.Num() == 0)
		{
			return;
		}

		TRange<FFrameNumber> ExcludedRange = bInTrimLeft ? ExcludedRanges[0] : ExcludedRanges.Top();

		UMovieScene3DAttachSection* AttachSection = Cast<UMovieScene3DAttachSection>(InSection);
		check(AttachSection);

		// Create a revert modifier with the range and section as parameters
		FAttachRevertModifier RevertModifier(SharedThis(this), ExcludedRange, AttachSection, AttachSection->AttachSocketName, AttachSection->AttachComponentName, AttachSection->bFullRevertOnDetach);

		// Find the transform section associated with the track, so far we only support modifying transform tracks with one section
		UMovieScene3DTransformSection* TransformSection = Cast<UMovieScene3DTransformSection>(TransformTrack->GetAllSections()[0]);
		if (!TransformSection->TryModify())
		{
			return;
		}

		TArrayView<FMovieSceneDoubleChannel*> Channels = TransformSection->GetChannelProxy().GetChannels<FMovieSceneDoubleChannel>();

		FLocalTransformEvaluator LocalTransformEval(SharedThis(this), Object, TransformTrack);

		if (AttachSection->ReAttachOnDetach.IsValid())
		{
			FWorldTransformEvaluator ReAttachParentEvaluator(SharedThis(this), AttachSection->ReAttachOnDetach.Get());

			CompensateChildTrack(ExcludedRange, Channels, TOptional<TArrayView<FMovieSceneDoubleChannel*>>(), ReAttachParentEvaluator, LocalTransformEval, ETransformPreserveType::CurrentKey, RevertModifier);
		}
		else
		{
			TSet<FFrameNumber> KeyTimesToCompensate;
			TMap<FFrameNumber, TArray<FMovieSceneDoubleValue>> TransformMap;

			// Add all keys already existing in the range to the transform map
			AddKeysFromChannels(Channels, ExcludedRange, TransformMap, KeyTimesToCompensate);
			TArray<FFrameNumber> EdgeKeys;

			// Add the edge keys before and after the cut
			FFrameNumber RevertEdgeTime;
			FFrameNumber PreserveEdgeTime;
			if (bInTrimLeft)
			{
				PreserveEdgeTime = ExcludedRange.GetUpperBoundValue();
				RevertEdgeTime = PreserveEdgeTime.Value - 1;
				EdgeKeys = { PreserveEdgeTime, RevertEdgeTime };
				ResizeAndAddKey(PreserveEdgeTime, Channels.Num(), TransformMap, nullptr);
				ResizeAndAddKey(RevertEdgeTime, Channels.Num(), TransformMap, &KeyTimesToCompensate);
			}
			else
			{
				RevertEdgeTime = ExcludedRange.GetLowerBoundValue();
				PreserveEdgeTime = RevertEdgeTime.Value - 1;
				EdgeKeys = { RevertEdgeTime, PreserveEdgeTime };
				ResizeAndAddKey(RevertEdgeTime, Channels.Num(), TransformMap, &KeyTimesToCompensate);
				ResizeAndAddKey(PreserveEdgeTime, Channels.Num(), TransformMap, nullptr);
			}

			// Evaluate the transform at all times with keys
			for (auto Itr = TransformMap.CreateIterator(); Itr; ++Itr)
			{
				UpdateDoubleValueTransform(LocalTransformEval(Itr->Key), Itr->Value);
			}

			// Modify each transform
			for (const FFrameNumber& CompTime : KeyTimesToCompensate)
			{
				const FTransform RevertedTransform = RevertModifier(DoubleValuesToTransform(TransformMap[CompTime]), CompTime);
				UpdateDoubleValueTransform(RevertedTransform, TransformMap[CompTime]);
			}

			// Manually set edge keys to have linear interpolation
			for (const FFrameNumber& EdgeKey : EdgeKeys)
			{
				for (FMovieSceneDoubleValue& Key : TransformMap[EdgeKey])
				{
					Key.InterpMode = ERichCurveInterpMode::RCIM_Linear;
				}
			}

			// Update the channels with the transform map
			UpdateChannelTransforms(ExcludedRange, TransformMap, Channels, 9, false);
		}

		// Remove previous boundary keys
		for (FMovieSceneDoubleChannel* Channel : Channels)
		{
			TArray<FKeyHandle> KeyAtTime;

			bInTrimLeft ? 
			Channel->GetKeys(TRange<FFrameNumber>::Inclusive(ExcludedRange.GetLowerBoundValue() - 1, ExcludedRange.GetLowerBoundValue() - 1), nullptr, &KeyAtTime) : 
			Channel->GetKeys(TRange<FFrameNumber>::Inclusive(ExcludedRange.GetUpperBoundValue() - 1, ExcludedRange.GetUpperBoundValue() - 1), nullptr, &KeyAtTime);

			Channel->DeleteKeys(KeyAtTime);
			Channel->AutoSetTangents();
		}
	}
}

template<typename ModifierFuncType>
void F3DAttachTrackEditor::CompensateChildTrack(const TRange<FFrameNumber>& InAttachRange, TArrayView<FMovieSceneDoubleChannel*> Channels, TOptional<TArrayView<FMovieSceneDoubleChannel*>> ParentChannels,
	const ITransformEvaluator& InParentTransformEval, const ITransformEvaluator& InChildTransformEval,
	ETransformPreserveType InPreserveType, ModifierFuncType InModifyTransform)
{
	const FFrameNumber& KeyTime = InAttachRange.GetLowerBoundValue();
	const FFrameNumber& AttachEndTime = InAttachRange.GetUpperBoundValue();
	const int32 NumChannels = 9;

	TSet<FFrameNumber> KeyTimesToCompensate;
	TMap<FFrameNumber, TArray<FMovieSceneDoubleValue>> TransformMap;

	// Add all times with keys to the map
	if (PreserveType == ETransformPreserveType::Bake)
	{
		FFrameRate TickResolution = GetSequencer()->GetFocusedTickResolution();
		FFrameRate DisplayRate = GetSequencer()->GetFocusedDisplayRate();
		for (FFrameNumber FrameItr = InAttachRange.GetLowerBoundValue(); FrameItr < InAttachRange.GetUpperBoundValue(); 
			FrameItr += FMath::RoundToInt32(TickResolution.AsDecimal() / DisplayRate.AsDecimal()))
		{
			ResizeAndAddKey(FrameItr, Channels.Num(), TransformMap, &KeyTimesToCompensate);
			for (FMovieSceneDoubleValue& DoubleVal : TransformMap[FrameItr])
			{
				DoubleVal.InterpMode = ERichCurveInterpMode::RCIM_Linear;
			}
		}
	}
	else
	{
		AddKeysFromChannels(Channels, InAttachRange, TransformMap, KeyTimesToCompensate);
	}

	const bool bRangeEmpty = TransformMap.Num() == 0 || (TransformMap.Num() == 1 && TransformMap.CreateConstIterator()->Key.Value == KeyTime.Value);

	// Add keys at before and after attach times
	FFrameNumber BeforeAttachTime = KeyTime.Value - 1;
	FFrameNumber BeforeDetachTime = AttachEndTime.Value - 1;
	ResizeAndAddKey(BeforeAttachTime, Channels.Num(), TransformMap, nullptr);
	ResizeAndAddKey(KeyTime, Channels.Num(), TransformMap, &KeyTimesToCompensate);
	ResizeAndAddKey(BeforeDetachTime, Channels.Num(), TransformMap, &KeyTimesToCompensate);
	ResizeAndAddKey(AttachEndTime, Channels.Num(), TransformMap, nullptr);

	if (PreserveType == ETransformPreserveType::AllKeys && ParentChannels.IsSet())
	{
		AddKeysFromChannels(ParentChannels.GetValue(), InAttachRange, TransformMap, KeyTimesToCompensate);
	}

	KeyTimesToCompensate.Remove(AttachEndTime);
	KeyTimesToCompensate.Remove(BeforeAttachTime);
	TArray<FFrameNumber> EdgeKeys = { BeforeAttachTime, KeyTime, AttachEndTime, BeforeDetachTime };

	// Evaluate the transform at all times with keys
	for (auto Itr = TransformMap.CreateIterator(); Itr; ++Itr)
	{
		const FTransform TempTransform = InChildTransformEval(Itr->Key);
		UpdateDoubleValueTransform(TempTransform, Itr->Value);
	}

	if (InPreserveType == ETransformPreserveType::AllKeys || InPreserveType == ETransformPreserveType::Bake)
	{
		// If the parent has a transform track, evaluate it's transform at each of the key times found above and calculate the diffs with its child
		for (const FFrameNumber& CompTime : KeyTimesToCompensate)
		{
			const FTransform ParentTransformAtTime = InParentTransformEval(CompTime);
			const FTransform NewTransform = InModifyTransform(DoubleValuesToTransform(TransformMap[CompTime]), CompTime);
			const FTransform RelativeTransform = NewTransform.GetRelativeTransform(ParentTransformAtTime);
			UpdateDoubleValueTransform(RelativeTransform, TransformMap[CompTime]);
		}
	}
	else if (InPreserveType == ETransformPreserveType::CurrentKey)
	{
		// Find the relative transform on the first frame of the attach
		const FTransform BeginChildTransform = InModifyTransform(DoubleValuesToTransform(TransformMap[KeyTime]), KeyTime);
		const FTransform BeginParentTransform = InParentTransformEval(KeyTime);

		const FTransform BeginRelativeTransform = BeginChildTransform.GetRelativeTransform(BeginParentTransform);

		// offset each transform by initial relative transform calculated before
		for (const FFrameNumber& CompTime : KeyTimesToCompensate)
		{
			const FTransform ChildTransformAtTime = InModifyTransform(DoubleValuesToTransform(TransformMap[CompTime]), CompTime);
			const FTransform StartToCurrentTransform = ChildTransformAtTime.GetRelativeTransform(BeginChildTransform);

			UpdateDoubleValueTransform(BeginRelativeTransform * StartToCurrentTransform, TransformMap[CompTime]);
		}

		const FTransform EndParentTransform = InParentTransformEval(AttachEndTime);
		UpdateDoubleValueTransform(EndParentTransform * DoubleValuesToTransform(TransformMap[BeforeDetachTime]), TransformMap[AttachEndTime]);
	}

	// Manually set edge keys to have linear interpolation
	for (const FFrameNumber& EdgeKey : EdgeKeys)
	{
		for (FMovieSceneDoubleValue& Key : TransformMap[EdgeKey])
		{
			Key.InterpMode = ERichCurveInterpMode::RCIM_Linear;
		}
	}

	UpdateChannelTransforms(InAttachRange, TransformMap, Channels, NumChannels, PreserveType == ETransformPreserveType::Bake);
}

FKeyPropertyResult F3DAttachTrackEditor::AddKeyInternal( FFrameNumber KeyTime, const TArray<TWeakObjectPtr<UObject>> Objects, const FName SocketName, const FName ComponentName, FActorPickerID ActorPickerID)
{
	FKeyPropertyResult KeyPropertyResult;

	FMovieSceneObjectBindingID ConstraintBindingID;

	if (ActorPickerID.ExistingBindingID.IsValid())
	{
		ConstraintBindingID = ActorPickerID.ExistingBindingID;
	}
	else if (AActor* Actor = ActorPickerID.ActorPicked.Get())
	{
		TSharedPtr<ISequencer> SequencerPtr = GetSequencer();

		TOptional<FMovieSceneSpawnableAnnotation> Spawnable = FMovieSceneSpawnableAnnotation::Find(Actor);
		if (Spawnable.IsSet())
		{
			// Check whether the spawnable is underneath the current sequence, if so, we can remap it to a local sequence ID
			ConstraintBindingID = UE::MovieScene::FRelativeObjectBindingID(SequencerPtr->GetFocusedTemplateID(), Spawnable->SequenceID, Spawnable->ObjectBindingID, *SequencerPtr);
		}
		else
		{
			FFindOrCreateHandleResult HandleResult = FindOrCreateHandleToObject(ActorPickerID.ActorPicked.Get());
			KeyPropertyResult.bHandleCreated |= HandleResult.bWasCreated;
			ConstraintBindingID = UE::MovieScene::FRelativeObjectBindingID(HandleResult.Handle);
		}
	}

	if (!ConstraintBindingID.IsValid())
	{
		return KeyPropertyResult;
	}

	FMovieSceneSequenceID CurrentSequenceID = GetSequencer()->GetFocusedTemplateID();
	UMovieScene* MovieScene = GetSequencer()->GetFocusedMovieSceneSequence()->GetMovieScene();

	// It's possible that the objects bound to this parent binding ID are null, in which case there will be no compensation
	UObject* ParentObject = GetConstraintObject(GetSequencer(), ConstraintBindingID);	

	FWorldTransformEvaluator ParentTransformEval(SharedThis(this), ParentObject, SocketName);

	TOptional<TArrayView<FMovieSceneDoubleChannel*>> ParentChannels;

	// If the constraint exists within this sequence, we can perform transform compensation
	if (ConstraintBindingID.ResolveSequenceID(CurrentSequenceID,*GetSequencer()) == CurrentSequenceID)
	{
		UMovieScene3DTransformTrack* ParentTransformTrack = MovieScene->FindTrack<UMovieScene3DTransformTrack>(ConstraintBindingID.GetGuid());
		if (ParentTransformTrack && ParentTransformTrack->GetAllSections().Num() == 1)
		{
			ParentChannels = ParentTransformTrack->GetAllSections()[0]->GetChannelProxy().GetChannels<FMovieSceneDoubleChannel>();
		}
	}

	for (int32 ObjectIndex = 0; ObjectIndex < Objects.Num(); ++ObjectIndex)
	{
		UObject* Object = Objects[ObjectIndex].Get();

		// Disallow attaching an object to itself
		if (Object == ParentObject)
		{
			continue;
		}

		// Get handle to object
		FFindOrCreateHandleResult HandleResult = FindOrCreateHandleToObject( Object );
		FGuid ObjectHandle = HandleResult.Handle;
		KeyPropertyResult.bHandleCreated |= HandleResult.bWasCreated;
		if (!ObjectHandle.IsValid())
		{
			continue;
		}

		// Get attach Track for Object
		FFindOrCreateTrackResult TrackResult = FindOrCreateTrackForObject(ObjectHandle, UMovieScene3DAttachTrack::StaticClass());
		UMovieSceneTrack* Track = TrackResult.Track;
		KeyPropertyResult.bTrackCreated |= TrackResult.bWasCreated;
		if (!ensure(Track))
		{
			continue;
		}

		// Clamp to next attach section's start time or the end of the current movie scene range
		FFrameNumber AttachEndTime = MovieScene->GetPlaybackRange().GetUpperBoundValue();
		for (UMovieSceneSection* Section : Track->GetAllSections())
		{
			FFrameNumber StartTime = Section->HasStartFrame() ? Section->GetInclusiveStartFrame() : 0;
			if (KeyTime < StartTime)
			{
				if (AttachEndTime > StartTime)
				{
					AttachEndTime = StartTime;
				}
			}
		}

		int32 Duration = FMath::Max(0, (AttachEndTime - KeyTime).Value);

		// Just add the constraint section if no preservation should be done
		if (PreserveType == ETransformPreserveType::None)
		{
			Track->Modify();
			UMovieSceneSection* NewSection = Cast<UMovieScene3DAttachTrack>(Track)->AddConstraint(KeyTime, Duration, SocketName, ComponentName, ConstraintBindingID);
			
			KeyPropertyResult.bTrackModified = true;
			KeyPropertyResult.SectionsCreated.Add(NewSection);

			continue;
		}

		// Create a blank world transform evaluator, add parent evaluator if there is a parent
		FWorldTransformEvaluator WorldChildTransformEval(SharedThis(this), nullptr);

		USceneComponent* SceneComponent = Cast<USceneComponent>(Object);
		if (AActor* Actor = Cast<AActor>(Object))
<<<<<<< HEAD
		{
			SceneComponent = Actor->GetRootComponent();
		}

		if (SceneComponent)
		{
=======
		{
			SceneComponent = Actor->GetRootComponent();
		}

		if (SceneComponent)
		{
>>>>>>> 4af6daef
			if (USceneComponent* PrevAttachParent = SceneComponent->GetAttachParent())
			{
				WorldChildTransformEval = FWorldTransformEvaluator(SharedThis(this), PrevAttachParent);
			}
		}

		// Create transform track for object
		TRange<FFrameNumber> AttachRange(KeyTime, AttachEndTime);
		UMovieScene3DTransformTrack* TransformTrack = nullptr;
		UMovieScene3DTransformSection* TransformSection = nullptr;
		FindOrCreateTransformTrack(AttachRange, MovieScene, ObjectHandle, TransformTrack, TransformSection);

		if (TransformTrack)
		{
			WorldChildTransformEval.PrependTransformEval(Object, TransformTrack);
		}
		else if (SceneComponent)
		{
			WorldChildTransformEval.PrependTransformEval(SceneComponent->GetComponentTransform());
		}

		if (!TransformSection || !TransformTrack)
		{
			continue;
		}

		if (!TransformSection->TryModify())
		{
			continue;
		}

		// Get transform track channels
		TArrayView<FMovieSceneDoubleChannel*> Channels = TransformSection->GetChannelProxy().GetChannels<FMovieSceneDoubleChannel>();

		// find intersecting section
		TOptional<UMovieSceneSection*> IntersectingSection;
		if (Track->GetAllSections().Num() > 0)
		{
			for (UMovieSceneSection* OtherSection : Track->GetAllSections())
			{
				if (OtherSection->GetRange().Contains(KeyTime))
				{
					IntersectingSection = OtherSection;
					break;
				}
			}
		}

		FFrameRate TickResolution = Track->GetTypedOuter<UMovieScene>()->GetTickResolution();
		
		Track->Modify();
		KeyPropertyResult.bTrackModified = true;
		KeyPropertyResult.bKeyCreated = true;

		TOptional<FAttachRevertModifier> RevertModifier;
		USceneComponent* ReAttachOnDetach = nullptr;

		// If there are existing channels, revert the transform from the previous parent's transform before setting the new relative transform
		// Currently don't handle objects with both other attach sections and are already attached to other objects because its hard to think about
		if (IntersectingSection)
		{
			// Calculate range to revert
			TRange<FFrameNumber> RevertRange = TRange<FFrameNumber>(KeyTime, FMath::Min(AttachEndTime, IntersectingSection.GetValue()->GetExclusiveEndFrame()));

			// If the intersecting section starts at the same time as the new section, remove it
			if (IntersectingSection.GetValue()->GetInclusiveStartFrame() == KeyTime)
			{
				Track->RemoveSection(*IntersectingSection.GetValue());
			}
			// Otherwise trim the end frame of the intersecting section
			else
			{
				if (!IntersectingSection.GetValue()->TryModify())
				{
					continue;
				}
				IntersectingSection.GetValue()->SetEndFrame(KeyTime - 1);
			}

			UMovieScene3DAttachSection* IntersectingAttachSection = Cast<UMovieScene3DAttachSection>(IntersectingSection.GetValue());
			if (!IntersectingAttachSection)
			{
				continue;
			}

			RevertModifier = FAttachRevertModifier(SharedThis(this), RevertRange, IntersectingAttachSection, SocketName, ComponentName, PreserveType == ETransformPreserveType::CurrentKey);
		}
		// Existing parent that's not an attach track
		else if (WorldChildTransformEval.GetTransformEvalsView().Num() > 1)
		{
			// Calculate range to revert
			TRange<FFrameNumber> RevertRange = AttachRange;

			// Get the evaluator for the previous parent track
			const int32 NumChildEvals = WorldChildTransformEval.GetTransformEvalsView().Num();
			auto PrevParentTransformEvals = WorldChildTransformEval.GetTransformEvalsView().Slice(1, NumChildEvals - 1);
			FWorldTransformEvaluator PrevParentEvaluator(SharedThis(this), PrevParentTransformEvals);
		
			RevertModifier = FAttachRevertModifier(SharedThis(this), RevertRange, PrevParentEvaluator, PreserveType == ETransformPreserveType::CurrentKey);

			if (SceneComponent)
			{
				if (USceneComponent* PrevAttachParent = SceneComponent->GetAttachParent())
				{
					ReAttachOnDetach = PrevAttachParent;
				}
			}
		}

		if (RevertModifier.IsSet())
		{
			FLocalTransformEvaluator LocalChildTransformEval(SharedThis(this), Object, TransformTrack);

			// Add the new attach section to the track
			UMovieSceneSection* NewSection = Cast<UMovieScene3DAttachTrack>(Track)->AddConstraint(KeyTime, Duration, SocketName, ComponentName, ConstraintBindingID);
			KeyPropertyResult.SectionsCreated.Add(NewSection);

			// Compensate
			CompensateChildTrack(AttachRange, Channels, ParentChannels, ParentTransformEval, LocalChildTransformEval, PreserveType, RevertModifier.GetValue());
		}
		else
		{
			// Add the new attach section to the track
			UMovieSceneSection* NewSection = Cast<UMovieScene3DAttachTrack>(Track)->AddConstraint(KeyTime, Duration, SocketName, ComponentName, ConstraintBindingID);
			KeyPropertyResult.SectionsCreated.Add(NewSection);

			// Compensate
			CompensateChildTrack(AttachRange, Channels, ParentChannels, ParentTransformEval, WorldChildTransformEval, PreserveType, [&](const FTransform& InTransform, const FFrameNumber& InTime) { return InTransform; });
		}

		Cast<UMovieScene3DAttachSection>(Cast<UMovieScene3DAttachTrack>(Track)->GetAllSections().Top())->bFullRevertOnDetach = (PreserveType == ETransformPreserveType::CurrentKey);
		Cast<UMovieScene3DAttachSection>(Cast<UMovieScene3DAttachTrack>(Track)->GetAllSections().Top())->ReAttachOnDetach = ReAttachOnDetach;
	} // for

	return KeyPropertyResult;
}

#undef LOCTEXT_NAMESPACE<|MERGE_RESOLUTION|>--- conflicted
+++ resolved
@@ -491,13 +491,10 @@
 
 	if (RuntimeObjects.Num() >= 1 && RuntimeObjects[0].IsValid())
 	{
-<<<<<<< HEAD
-=======
 		if (AActor* Actor = Cast<AActor>(RuntimeObjects[0].Get()))
 		{
 			return Actor->GetRootComponent();
 		}
->>>>>>> 4af6daef
 		return RuntimeObjects[0].Get();
 	}
 
@@ -639,23 +636,16 @@
 		UMovieScene* MovieScene = Sequencer->GetFocusedMovieSceneSequence()->GetMovieScene();
 
 		FName SocketName = InSocketName;
-<<<<<<< HEAD
-=======
 		FName ComponentName = InComponentName;
->>>>>>> 4af6daef
 
 		USceneComponent* SceneComponent = Cast<USceneComponent>(InObject);
 		if (AActor* Actor = Cast<AActor>(InObject))
 		{
-<<<<<<< HEAD
-			SceneComponent = Actor->GetRootComponent();
-=======
 			UE::MovieScene::FComponentAttachParamsDestination AttachParams;
 			AttachParams.SocketName = SocketName;
 			AttachParams.ComponentName = ComponentName;
 
 			SceneComponent = AttachParams.ResolveAttachment(Actor);
->>>>>>> 4af6daef
 		}
 
 		if (!SceneComponent)
@@ -798,11 +788,7 @@
 		FMovieSceneObjectBindingID ConstraintID = InAttachSection->GetConstraintBindingID();
 		UObject* ConstraintObject = GetConstraintObject(InWeakAttachTrackEditor->GetSequencer(), ConstraintID);
 
-<<<<<<< HEAD
-		TransformEvaluator = FWorldTransformEvaluator(InWeakAttachTrackEditor, ConstraintObject, InSocketName);
-=======
 		TransformEvaluator = FWorldTransformEvaluator(InWeakAttachTrackEditor, ConstraintObject, InSocketName, InComponentName);
->>>>>>> 4af6daef
 
 		BeginConstraintTransform = TransformEvaluator(InRevertRange.GetLowerBoundValue());
 
@@ -1265,21 +1251,12 @@
 
 		USceneComponent* SceneComponent = Cast<USceneComponent>(Object);
 		if (AActor* Actor = Cast<AActor>(Object))
-<<<<<<< HEAD
 		{
 			SceneComponent = Actor->GetRootComponent();
 		}
 
 		if (SceneComponent)
 		{
-=======
-		{
-			SceneComponent = Actor->GetRootComponent();
-		}
-
-		if (SceneComponent)
-		{
->>>>>>> 4af6daef
 			if (USceneComponent* PrevAttachParent = SceneComponent->GetAttachParent())
 			{
 				WorldChildTransformEval = FWorldTransformEvaluator(SharedThis(this), PrevAttachParent);
