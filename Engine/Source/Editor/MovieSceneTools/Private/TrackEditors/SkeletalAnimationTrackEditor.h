--- conflicted
+++ resolved
@@ -39,13 +39,10 @@
 
 	//~ FGCObject
 	virtual void AddReferencedObjects(FReferenceCollector& Collector) override;
-<<<<<<< HEAD
-=======
 	virtual FString GetReferencerName() const override
 	{
 		return TEXT("FSkeletalAnimationTrackEditor");
 	}
->>>>>>> 6bbb88c8
 
 	/**
 	 * Creates an instance of this class.  Called by a sequencer 
@@ -125,11 +122,7 @@
 	FDelegateHandle SequencerSavedHandle;
 	void OnSequencerSaved(ISequencer& InSequence);
 
-<<<<<<< HEAD
-
-=======
 	void OnPostPropertyChanged(UObject* InObject, struct FPropertyChangedEvent& InPropertyChangedEvent);
->>>>>>> 6bbb88c8
 };
 
 
