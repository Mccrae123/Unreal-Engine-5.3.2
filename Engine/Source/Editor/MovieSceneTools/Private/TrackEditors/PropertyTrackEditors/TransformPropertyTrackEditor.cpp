--- conflicted
+++ resolved
@@ -33,15 +33,7 @@
 	{
 		FMenuBuilder MenuBuilder(true, nullptr);
 
-<<<<<<< HEAD
-		TSharedPtr<ISequencer> SequencerPtr = WeakSequencer.Pin();
-		if (SequencerPtr.IsValid())
-		{
-			FSequencerUtilities::PopulateMenu_CreateNewSection(MenuBuilder, RowIndex, Track, SequencerPtr);
-		}
-=======
 		FSequencerUtilities::PopulateMenu_CreateNewSection(MenuBuilder, RowIndex, Track, WeakSequencer);
->>>>>>> 9f6ccf49
 
 		return MenuBuilder.MakeWidget();
 	};
