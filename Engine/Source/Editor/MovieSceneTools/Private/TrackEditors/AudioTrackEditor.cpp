// Copyright Epic Games, Inc. All Rights Reserved.

#include "TrackEditors/AudioTrackEditor.h"
#include "Textures/SlateTextureData.h"
#include "Rendering/RenderingCommon.h"
#include "Rendering/DrawElements.h"
#include "Widgets/SBoxPanel.h"
#include "Framework/MultiBox/MultiBoxBuilder.h"
#include "RenderUtils.h"
#include "Modules/ModuleManager.h"
#include "Audio.h"
#include "Sound/SoundBase.h"
#include "Sound/SoundWave.h"
#include "Framework/Application/SlateApplication.h"
#include "Widgets/Layout/SBox.h"
#include "SequencerSectionPainter.h"
#include "EditorStyleSet.h"
#include "Editor/UnrealEdEngine.h"
#include "Sound/SoundCue.h"
#include "UnrealEdGlobals.h"
#include "Tracks/MovieSceneAudioTrack.h"
#include "Sections/MovieSceneAudioSection.h"
#include "CommonMovieSceneTools.h"
#include "AudioDevice.h"
#include "Sound/SoundNodeWavePlayer.h"
#include "Slate/SlateTextures.h"
#include "AudioDecompress.h"
#include "IContentBrowserSingleton.h"
#include "ContentBrowserModule.h"
#include "SequencerUtilities.h"
#include "AssetRegistryModule.h"
#include "MatineeImportTools.h"
#include "Matinee/InterpTrackSound.h"
#include "ISectionLayoutBuilder.h"

#include "DragAndDrop/AssetDragDropOp.h"
#include "Misc/QualifiedFrameTime.h"


#define LOCTEXT_NAMESPACE "FAudioTrackEditor"


namespace AnimatableAudioEditorConstants
{
	// Optimization - maximum samples per pixel this sound allows
	const uint32 MaxSamplesPerPixel = 60;
}


/** These utility functions should go away once we start handling sound cues properly */
USoundWave* DeriveSoundWave(UMovieSceneAudioSection* AudioSection)
{
	USoundWave* SoundWave = NULL;
	
	USoundBase* Sound = AudioSection->GetSound();
	if (!Sound)
	{
		return SoundWave;
	}

	if (Sound->IsA<USoundWave>())
	{
		SoundWave = Cast<USoundWave>(Sound);
	}
	else if (Sound->IsA<USoundCue>())
	{
		USoundCue* SoundCue = Cast<USoundCue>(Sound);

		// @todo Sequencer - Right now for sound cues, we just use the first sound wave in the cue
		// In the future, it would be better to properly generate the sound cue's data after forcing determinism
		const TArray<USoundNode*>& AllNodes = SoundCue->AllNodes;
		for (int32 Index = 0; Index < AllNodes.Num() && SoundWave == nullptr; ++Index)
		{
			if (AllNodes[Index] && AllNodes[Index]->IsA<USoundNodeWavePlayer>())
			{
				SoundWave = Cast<USoundNodeWavePlayer>(AllNodes[Index])->GetSoundWave();
			}
		}
	}

	return SoundWave;
}


float DeriveUnloopedDuration(UMovieSceneAudioSection* AudioSection)
{
	USoundWave* SoundWave = DeriveSoundWave(AudioSection);

	const float Duration = (SoundWave ? SoundWave->GetDuration() : 0.f);
	return Duration == INDEFINITELY_LOOPING_DURATION ? SoundWave->Duration : Duration;
}

/** The maximum number of channels we support */
static const int32 MaxSupportedChannels = 2;
/** The number of pixels between which to place control points for cubic interpolation */
static const int32 SmoothingAmount = 6;
/** The size of the sroked border of the audio wave */
static const int32 StrokeBorderSize = 2;

/** A specific sample from the audio, specifying peak and average amplitude over the sample's range */
struct FAudioSample
{
	FAudioSample() : RMS(0.f), Peak(0), NumSamples(0) {}

	float RMS;
	int32 Peak;
	int32 NumSamples;
};

/** A segment in a cubic spline */
struct FSplineSegment
{
	FSplineSegment() : A(0.f), B(0.f), C(0.f), D(0.f) {}

	/** Cubic polynomial coefficients for the equation f(x) = A + Bx + Cx^2 + Dx^3*/
	float A, B, C, D;
	/** The width of this segment */
	float SampleSize;
	/** The x-position of this segment */
	float Position;
};



/**
 * The audio thumbnail, which holds a texture which it can pass back to a viewport to render
 */
class FAudioThumbnail
	: public ISlateViewport
	, public TSharedFromThis<FAudioThumbnail>
{
public:
	FAudioThumbnail(UMovieSceneSection& InSection, TRange<float> DrawRange, int InTextureSize, const FLinearColor& BaseColor, float DisplayScale);
	~FAudioThumbnail();

	/* ISlateViewport interface */
	virtual FIntPoint GetSize() const override;
	virtual class FSlateShaderResource* GetViewportRenderTargetTexture() const override;
	virtual bool RequiresVsync() const override;

	/** Returns whether this thumbnail has a texture to render */
	virtual bool ShouldRender() const {return TextureSize > 0;}
	
private:
	/** Generates the waveform preview and dumps it out to the OutBuffer */
	void GenerateWaveformPreview(TArray<uint8>& OutBuffer, TRange<float> DrawRange, float DisplayScale);

	/** Sample the audio data at the given lookup position. Appends the sample result to the Samples array */
	void SampleAudio(int32 NumChannels, const int16* LookupData, int32 LookupStartIndex, int32 LookupEndIndex, int32 LookupSize, int32 MaxAmplitude);

	/** Generate a natural cubic spline from the sample buffer */
	void GenerateSpline(int32 NumChannels, int32 SamplePositionOffset);

private:
	/** The section we are visualizing */
	UMovieSceneSection& Section;

	/** The Texture RHI that holds the thumbnail */
	class FSlateTexture2DRHIRef* Texture;

	/** Size of the texture */
	int32 TextureSize;

	/** Accumulation of audio samples for each channel */
	TArray<FAudioSample> Samples[MaxSupportedChannels];

	/** Spline segments generated from the above Samples array */
	TArray<FSplineSegment> SplineSegments[MaxSupportedChannels];

	/** Waveform colors */
	FLinearColor BoundaryColorHSV;
	FLinearColor FillColor_A, FillColor_B;
};

float Modulate(float Value, float Delta, float Range)
{
	Value = FMath::Fmod(Value + Delta, Range);
	if (Value < 0.0f)
	{
		Value += Range;
	}
	return Value;
}

FAudioThumbnail::FAudioThumbnail(UMovieSceneSection& InSection, TRange<float> DrawRange, int32 InTextureSize, const FLinearColor& BaseColor, float DisplayScale)
	: Section(InSection)
	, Texture(NULL)
	, TextureSize(InTextureSize)
{
	UMovieSceneAudioSection* AudioSection = Cast<UMovieSceneAudioSection>(&Section);
	
	const FLinearColor BaseHSV = BaseColor.LinearRGBToHSV();

	const float BaseValue = FMath::Min(BaseHSV.B, .5f) * BaseHSV.A;
	const float BaseSaturation = FMath::Max((BaseHSV.G - .45f), 0.f) * BaseHSV.A;

	FillColor_A = FLinearColor(Modulate(BaseHSV.R, -2.5f, 360), BaseSaturation + .35f, BaseValue);
	FillColor_B = FLinearColor(Modulate(BaseHSV.R,  2.5f, 360), BaseSaturation + .4f, BaseValue + .15f);

	BoundaryColorHSV = FLinearColor(BaseHSV.R, BaseSaturation, BaseValue + .35f);

	if (ShouldRender())
	{
		uint32 Size = GetSize().X * GetSize().Y * GPixelFormats[PF_B8G8R8A8].BlockBytes;
		TArray<uint8> RawData;
		RawData.AddZeroed(Size);

		GenerateWaveformPreview(RawData, DrawRange, DisplayScale);

		FSlateTextureDataPtr BulkData(new FSlateTextureData(GetSize().X, GetSize().Y, GPixelFormats[PF_B8G8R8A8].BlockBytes, RawData));

		Texture = new FSlateTexture2DRHIRef(GetSize().X, GetSize().Y, PF_B8G8R8A8, BulkData, TexCreate_Dynamic);

		BeginInitResource( Texture );
	}
}


FAudioThumbnail::~FAudioThumbnail()
{
	if (ShouldRender())
	{
		BeginReleaseResource( Texture );

		FlushRenderingCommands();
	}

	if (Texture) 
	{
		delete Texture;
	}
}


FIntPoint FAudioThumbnail::GetSize() const {return FIntPoint(TextureSize, Section.GetTypedOuter<UMovieSceneAudioTrack>()->GetRowHeight());}
FSlateShaderResource* FAudioThumbnail::GetViewportRenderTargetTexture() const {return Texture;}
bool FAudioThumbnail::RequiresVsync() const {return false;}

/** Lookup a pixel in the given data buffer based on the specified X and Y */
uint8* LookupPixel(TArray<uint8>& Data, int32 X, int32 YPos, int32 Width, int32 Height, int32 Channel, int32 NumChannels)
{
	int32 Y = Height - YPos - 1;
	if (NumChannels == 2)
	{
		Y = Channel == 0 ? Height/2 - YPos : Height/2 + YPos;
	}

	int32 Index = (Y * Width + X) * GPixelFormats[PF_B8G8R8A8].BlockBytes;
	return &Data[Index];
}

/** Lerp between 2 HSV space colors */
FLinearColor LerpHSV(const FLinearColor& A, const FLinearColor& B, float Alpha)
{
	float SrcHue = A.R;
	float DestHue = B.R;

	// Take the shortest path to the new hue
	if (FMath::Abs(SrcHue - DestHue) > 180.0f)
	{
		if (DestHue > SrcHue)
		{
			SrcHue += 360.0f;
		}
		else
		{
			DestHue += 360.0f;
		}
	}

	float NewHue = FMath::Fmod(FMath::Lerp(SrcHue, DestHue, Alpha), 360.0f);
	if (NewHue < 0.0f)
	{
		NewHue += 360.0f;
	}

	return FLinearColor(
		NewHue,
		FMath::Lerp(A.G, B.G, Alpha),
		FMath::Lerp(A.B, B.B, Alpha),
		FMath::Lerp(A.A, B.A, Alpha)
		);
}

void FAudioThumbnail::GenerateWaveformPreview(TArray<uint8>& OutData, TRange<float> DrawRange, float DisplayScale)
{
	UMovieSceneAudioSection* AudioSection = Cast<UMovieSceneAudioSection>(&Section);

	USoundWave* SoundWave = DeriveSoundWave(AudioSection);
	check(SoundWave);
	
	check(SoundWave->NumChannels == 1 || SoundWave->NumChannels == 2);

	// decompress PCM data if necessary
	if (SoundWave->RawPCMData == NULL)
	{
		// @todo Sequencer optimize - We might want to generate the data when we generate the texture
		// and then discard the data afterwards, though that might be a perf hit traded for better memory usage
		FAudioDeviceHandle AudioDevice = GEngine->GetMainAudioDevice();
		if (AudioDevice)
		{
			AudioDevice->StopAllSounds(true);

			EDecompressionType DecompressionType =  SoundWave->DecompressionType;
			SoundWave->DecompressionType = DTYPE_Native;

			if ( SoundWave->InitAudioResource( AudioDevice->GetRuntimeFormat( SoundWave ) ) && (SoundWave->DecompressionType != DTYPE_RealTime || SoundWave->CachedRealtimeFirstBuffer == nullptr ) )
			{
				FAsyncAudioDecompress TempDecompress(SoundWave, AudioDevice->NumPrecacheFrames);
				TempDecompress.StartSynchronousTask();
			}

			SoundWave->DecompressionType = DecompressionType;
		}
	}

	const int32 NumChannels = SoundWave->NumChannels;
	const int16* LookupData = (int16*)SoundWave->RawPCMData;
	const int32 LookupDataSize = SoundWave->RawPCMDataSize;
	const int32 LookupSize = LookupDataSize * sizeof(uint8) / sizeof(int16);

	if (!LookupData || !AudioSection->HasStartFrame() || !AudioSection->HasEndFrame())
	{
		return;
	}

	FFrameRate FrameRate            = AudioSection->GetTypedOuter<UMovieScene>()->GetTickResolution();
	float      PitchMultiplierValue = AudioSection->GetPitchMultiplierChannel().GetDefault().Get(1.f);
	double     SectionStartTime     = AudioSection->GetInclusiveStartFrame() / FrameRate;

	// @todo Sequencer This fixes looping drawing by pretending we are only dealing with a SoundWave
	TRange<float> AudioTrueRange = TRange<float>(
		SectionStartTime - FrameRate.AsSeconds(AudioSection->GetStartOffset()),
		SectionStartTime - FrameRate.AsSeconds(AudioSection->GetStartOffset()) + DeriveUnloopedDuration(AudioSection) * (1.0f / PitchMultiplierValue));

	float TrueRangeSize = AudioTrueRange.Size<float>();
	float DrawRangeSize = DrawRange.Size<float>();

	const int32 MaxAmplitude = NumChannels == 1 ? GetSize().Y : GetSize().Y / 2;
	const int32 DrawOffsetPx = FMath::Max(FMath::RoundToInt((DrawRange.GetLowerBoundValue() - SectionStartTime) / DisplayScale), 0);

	// In order to prevent flickering waveforms when moving the display position/range around, we have to lock our sample position and spline segments to the view range
	const float RangeLookupFraction = (SmoothingAmount * DisplayScale) / TrueRangeSize;
	const int32 LookupRange = FMath::Clamp(FMath::TruncToInt(RangeLookupFraction * LookupSize), 1, LookupSize);

	const int32 SampleLockOffset = DrawOffsetPx % SmoothingAmount;

	const FIntPoint ThumbnailSize = GetSize();
	const int32 FirstSample = -2.f * SmoothingAmount - SampleLockOffset;
	const int32 LastSample = ThumbnailSize.X + 2.f * SmoothingAmount;

	// Sample the audio one pixel to the left and right
	for (int32 X = FirstSample; X < LastSample; ++X)
	{
		float LookupTime = ((float)(X - 0.5f) / (float)ThumbnailSize.X) * DrawRangeSize + DrawRange.GetLowerBoundValue();
		float LookupFraction = (LookupTime - AudioTrueRange.GetLowerBoundValue()) / TrueRangeSize;
		float LookupFractionLooping = FMath::Fmod(LookupFraction, 1.f);
		int32 LookupIndex = FMath::TruncToInt(LookupFractionLooping * LookupSize);
		
		float NextLookupTime = ((float)(X + 0.5f) / (float)ThumbnailSize.X) * DrawRangeSize + DrawRange.GetLowerBoundValue();
		float NextLookupFraction = (NextLookupTime - AudioTrueRange.GetLowerBoundValue()) / TrueRangeSize;
		float NextLookupFractionLooping = FMath::Fmod(NextLookupFraction, 1.f);
		int32 NextLookupIndex = FMath::TruncToInt(NextLookupFractionLooping * LookupSize);
		
		SampleAudio(SoundWave->NumChannels, LookupData, LookupIndex, NextLookupIndex, LookupSize, MaxAmplitude);
	}

	// Generate a spline
	GenerateSpline(SoundWave->NumChannels, FirstSample);

	// Now draw the spline
	const int32 Width = ThumbnailSize.X;
	const int32 Height = ThumbnailSize.Y;

	FLinearColor BoundaryColor = BoundaryColorHSV.HSVToLinearRGB();

	for (int32 ChannelIndex = 0; ChannelIndex < SoundWave->NumChannels; ++ChannelIndex)
	{
		int32 SplineIndex = 0;

		for (int32 X = 0; X < Width; ++X)
		{
			bool bOutOfRange = SplineIndex >= SplineSegments[ChannelIndex].Num();
			while (!bOutOfRange && X >= SplineSegments[ChannelIndex][SplineIndex].Position+SplineSegments[ChannelIndex][SplineIndex].SampleSize)
			{
				++SplineIndex;
				bOutOfRange = SplineIndex >= SplineSegments[ChannelIndex].Num();
			}
			
			if (bOutOfRange)
			{
				break;
			}

			// Evaluate the spline
			const float DistBetweenPts = (X-SplineSegments[ChannelIndex][SplineIndex].Position)/SplineSegments[ChannelIndex][SplineIndex].SampleSize;
			const float Amplitude = 
				SplineSegments[ChannelIndex][SplineIndex].A +
				SplineSegments[ChannelIndex][SplineIndex].B * DistBetweenPts +
				SplineSegments[ChannelIndex][SplineIndex].C * FMath::Pow(DistBetweenPts, 2) +
				SplineSegments[ChannelIndex][SplineIndex].D * FMath::Pow(DistBetweenPts, 3);

			// @todo: draw border according to gradient of curve to prevent aliasing on steep gradients? This would be non-trivial...
			const float BoundaryStart = Amplitude - StrokeBorderSize * 0.5f;
			const float BoundaryEnd = Amplitude + StrokeBorderSize * 0.5f;

			const FAudioSample& Sample = Samples[ChannelIndex][X - FirstSample];

			for (int32 PixelIndex = 0; PixelIndex < MaxAmplitude; ++PixelIndex)
			{
				uint8* Pixel = LookupPixel(OutData, X, PixelIndex, Width, Height, ChannelIndex, NumChannels);

				const float PixelCenter = PixelIndex + 0.5f;

				const float Dither = FMath::FRand() * .025f - .0125f;
				const float GradLerp = FMath::Clamp(float(PixelIndex) / MaxAmplitude + Dither, 0.f, 1.f);
				FLinearColor SolidFilledColor = LerpHSV(FillColor_A, FillColor_B, GradLerp);

				float BorderBlend = 1.f;
				if (PixelIndex <= FMath::TruncToInt(BoundaryStart))
				{
					BorderBlend = 1.f - FMath::Clamp(BoundaryStart - PixelIndex, 0.f, 1.f);
				}
				
				FLinearColor Color = PixelIndex == Sample.Peak ? FillColor_B.HSVToLinearRGB() : LerpHSV(SolidFilledColor, BoundaryColorHSV, BorderBlend).HSVToLinearRGB();

				// Calculate alpha based on how far from the boundary we are
				float Alpha = FMath::Max(FMath::Clamp(BoundaryEnd - PixelCenter, 0.f, 1.f), FMath::Clamp(float(Sample.Peak) - PixelIndex + 0.25f, 0.f, 1.f));
				if (Alpha <= 0.f)
				{
					break;
				}

				// Slate viewports must have pre-multiplied alpha
				*Pixel++ = Color.B*Alpha*255;
				*Pixel++ = Color.G*Alpha*255;
				*Pixel++ = Color.R*Alpha*255;
				*Pixel++ = Alpha*255;
			}
		}
	}
}

void FAudioThumbnail::GenerateSpline(int32 NumChannels, int32 SamplePositionOffset)
{
	// Generate a cubic polynomial spline interpolating the samples
	for (int32 ChannelIndex = 0; ChannelIndex < NumChannels; ++ChannelIndex)
	{
		TArray<FSplineSegment>& Segments = SplineSegments[ChannelIndex];

		const int32 NumSamples = Samples[ChannelIndex].Num();

		struct FControlPoint
		{
			float Value;
			float Position;
			int32 SampleSize;
		};
		TArray<FControlPoint> ControlPoints;

		for (int SampleIndex = 0; SampleIndex < NumSamples; SampleIndex += SmoothingAmount)
		{
			float RMS = 0.f;
			int32 NumAvgs = FMath::Min(SmoothingAmount, NumSamples - SampleIndex);
			
			for (int32 SubIndex = 0; SubIndex < NumAvgs; ++SubIndex)
			{
				RMS += FMath::Pow(Samples[ChannelIndex][SampleIndex + SubIndex].RMS, 2);
			}

			const int32 SegmentSize2 = NumAvgs / 2;
			const int32 SegmentSize1 = NumAvgs - SegmentSize2;

			RMS = FMath::Sqrt(RMS / NumAvgs);

			FControlPoint& StartPoint = ControlPoints[ControlPoints.AddZeroed()];
			StartPoint.Value = Samples[ChannelIndex][SampleIndex].RMS;
			StartPoint.SampleSize = SegmentSize1;
			StartPoint.Position = SampleIndex + SamplePositionOffset;

			if (SegmentSize2 > 0)
			{
				FControlPoint& MidPoint = ControlPoints[ControlPoints.AddZeroed()];
				MidPoint.Value = RMS;
				MidPoint.SampleSize = SegmentSize2;
				MidPoint.Position = SampleIndex + SamplePositionOffset + SegmentSize1;
			}
		}

		if (ControlPoints.Num() <= 1)
		{
			continue;
		}

		const int32 LastIndex = ControlPoints.Num() - 1;

		// Perform gaussian elimination on the following tridiagonal matrix that defines the piecewise cubic polynomial
		// spline for n control points, given f(x), f'(x) and f''(x) continuity. Imposed boundary conditions are f''(0) = f''(n) = 0.
		//	(D[i] = f[i]'(x))
		//	1	2						D[i]	= 3(y[1] - y[0])
		//	1	4	1					D[i+1]	= 3(y[2] - y[1])
		//		1	4	1				|		|
		//		\	\	\	\	\		|		|
		//					1	4	1	|		= 3(y[n-1] - y[n-2])
		//						1	2	D[n]	= 3(y[n] - y[n-1])
		struct FMinimalMatrixComponent
		{
			float DiagComponent;
			float KnownConstant;
		};

		TArray<FMinimalMatrixComponent> GaussianCoefficients;
		GaussianCoefficients.AddZeroed(ControlPoints.Num());

		// Setup the top left of the matrix
		GaussianCoefficients[0].KnownConstant = 3.f * (ControlPoints[1].Value - ControlPoints[0].Value);
		GaussianCoefficients[0].DiagComponent = 2.f;

		// Calculate the diagonal component of each row, based on the eliminated value of the last
		for (int32 Index = 1; Index < GaussianCoefficients.Num() - 1; ++Index)
		{
			GaussianCoefficients[Index].KnownConstant = (3.f * (ControlPoints[Index+1].Value - ControlPoints[Index-1].Value)) - (GaussianCoefficients[Index-1].KnownConstant / GaussianCoefficients[Index-1].DiagComponent);
			GaussianCoefficients[Index].DiagComponent = 4.f - (1.f / GaussianCoefficients[Index-1].DiagComponent);
		}
		
		// Setup the bottom right of the matrix
		GaussianCoefficients[LastIndex].KnownConstant = (3.f * (ControlPoints[LastIndex].Value - ControlPoints[LastIndex-1].Value)) - (GaussianCoefficients[LastIndex-1].KnownConstant / GaussianCoefficients[LastIndex-1].DiagComponent);
		GaussianCoefficients[LastIndex].DiagComponent = 2.f - (1.f / GaussianCoefficients[LastIndex-1].DiagComponent);

		// Now we have an upper triangular matrix, we can use reverse substitution to calculate D[n] -> D[0]

		TArray<float> FirstOrderDerivatives;
		FirstOrderDerivatives.AddZeroed(GaussianCoefficients.Num());

		FirstOrderDerivatives[LastIndex] = GaussianCoefficients[LastIndex].KnownConstant / GaussianCoefficients[LastIndex].DiagComponent;

		for (int32 Index = GaussianCoefficients.Num() - 2; Index >= 0; --Index)
		{
			FirstOrderDerivatives[Index] = (GaussianCoefficients[Index].KnownConstant - FirstOrderDerivatives[Index+1]) / GaussianCoefficients[Index].DiagComponent;
		}

		// Now we know the first-order derivatives of each control point, calculating the interpolating polynomial is trivial
		// f(x) = a + bx + cx^2 + dx^3
		//	a = y
		//	b = D[i]
		//	c = 3(y[i+1] - y[i]) - 2D[i] - D[i+1]
		//	d = 2(y[i] - y[i+1]) + 2D[i] + D[i+1]
		for (int32 Index = 0; Index < FirstOrderDerivatives.Num() - 2; ++Index)
		{
			Segments.Emplace();
			Segments.Last().A = ControlPoints[Index].Value;
			Segments.Last().B = FirstOrderDerivatives[Index];
			Segments.Last().C = 3.f*(ControlPoints[Index+1].Value - ControlPoints[Index].Value) - 2*FirstOrderDerivatives[Index] - FirstOrderDerivatives[Index+1];
			Segments.Last().D = 2.f*(ControlPoints[Index].Value - ControlPoints[Index+1].Value) + FirstOrderDerivatives[Index] + FirstOrderDerivatives[Index+1];

			Segments.Last().Position = ControlPoints[Index].Position;
			Segments.Last().SampleSize = ControlPoints[Index].SampleSize;
		}
	}
}

void FAudioThumbnail::SampleAudio(int32 NumChannels, const int16* LookupData, int32 LookupStartIndex, int32 LookupEndIndex, int32 LookupSize, int32 MaxAmplitude)
{
	LookupStartIndex = NumChannels == 2 ? (LookupStartIndex % 2 == 0 ? LookupStartIndex : LookupStartIndex - 1) : LookupStartIndex;
	LookupEndIndex = FMath::Max(LookupEndIndex, LookupStartIndex + 1);
	
	int32 StepSize = NumChannels;

	// optimization - don't take more than a maximum number of samples per pixel
	int32 Range = LookupEndIndex - LookupStartIndex;
	int32 SampleCount = Range / StepSize;
	int32 MaxSampleCount = AnimatableAudioEditorConstants::MaxSamplesPerPixel;
	int32 ModifiedStepSize = StepSize;
	
	if (SampleCount > MaxSampleCount)
	{
		// Always start from a common multiple
		int32 Adjustment = LookupStartIndex % MaxSampleCount;
		LookupStartIndex = FMath::Clamp(LookupStartIndex - Adjustment, 0, LookupSize);
		LookupEndIndex = FMath::Clamp(LookupEndIndex - Adjustment, 0, LookupSize);
		ModifiedStepSize *= (SampleCount / MaxSampleCount);
	}

	for (int32 ChannelIndex = 0; ChannelIndex < NumChannels; ++ChannelIndex)
	{
		FAudioSample& NewSample = Samples[ChannelIndex][Samples[ChannelIndex].Emplace()];

		for (int32 Index = LookupStartIndex; Index < LookupEndIndex; Index += ModifiedStepSize)
		{
			if (Index < 0 || Index >= LookupSize)
			{
				NewSample.RMS += 0.f;
				++NewSample.NumSamples;
				continue;
			}

			int32 DataPoint = LookupData[Index + ChannelIndex];
			int32 Sample = FMath::Clamp(FMath::TruncToInt(FMath::Abs(DataPoint) / 32768.f * MaxAmplitude), 0, MaxAmplitude - 1);

			NewSample.RMS += FMath::Pow(Sample, 2);
			NewSample.Peak = FMath::Max(NewSample.Peak, Sample);
			++NewSample.NumSamples;
		}

		if (NewSample.NumSamples)
		{
			NewSample.RMS = (FMath::Sqrt(NewSample.RMS / NewSample.NumSamples));
		}
	}
}


FAudioSection::FAudioSection( UMovieSceneSection& InSection, TWeakPtr<ISequencer> InSequencer )
	: Section( InSection )
	, StoredDrawRange(TRange<float>::Empty())
	, StoredSectionHeight(0.f)
	, Sequencer(InSequencer)
	, InitialStartOffsetDuringResize(0)
	, InitialStartTimeDuringResize(0)
{
}


FAudioSection::~FAudioSection()
{
}

UMovieSceneSection* FAudioSection::GetSectionObject()
{ 
	return &Section;
}


FText FAudioSection::GetSectionTitle() const
{
	UMovieSceneAudioSection* AudioSection = Cast<UMovieSceneAudioSection>(&Section);
	if (AudioSection && AudioSection->GetSound())
	{
		return FText::FromString(AudioSection->GetSound()->GetName());
	}
	
	return NSLOCTEXT("FAudioSection", "NoAudioTitleName", "No Audio");
}


float FAudioSection::GetSectionHeight() const
{
	return Section.GetTypedOuter<UMovieSceneAudioTrack>()->GetRowHeight();
}

int32 FAudioSection::OnPaintSection( FSequencerSectionPainter& Painter ) const
{
	int32 LayerId = Painter.PaintSectionBackground();

	if (WaveformThumbnail.IsValid() && WaveformThumbnail->ShouldRender())
	{
		// @todo Sequencer draw multiple times if looping possibly - requires some thought about SoundCues
		FSlateDrawElement::MakeViewport(
			Painter.DrawElements,
			++LayerId,
			Painter.SectionGeometry.ToPaintGeometry(FVector2D(StoredXOffset, 0), FVector2D(StoredXSize, GetSectionHeight() + 8.f)),
			WaveformThumbnail,
			(Painter.bParentEnabled ? ESlateDrawEffect::None : ESlateDrawEffect::DisabledEffect) | ESlateDrawEffect::NoGamma,
			FLinearColor::White
		);
	}

	const ESlateDrawEffect DrawEffects = Painter.bParentEnabled ? ESlateDrawEffect::None : ESlateDrawEffect::DisabledEffect;

	const FTimeToPixel& TimeToPixelConverter = Painter.GetTimeConverter();

	static const FSlateBrush* GenericDivider = FEditorStyle::GetBrush("Sequencer.GenericDivider");

	if (!Section.HasStartFrame() || !Section.HasEndFrame())
	{
		return LayerId;
	}

	UMovieSceneAudioSection* AudioSection = Cast<UMovieSceneAudioSection>(&Section);
	if (!AudioSection || !AudioSection->GetSound())
	{
		return LayerId;
	}

<<<<<<< HEAD
	FFrameRate TickResolution = TimeToPixelConverter.GetTickResolution();
	float AudioDuration = DeriveUnloopedDuration(AudioSection);

=======
>>>>>>> 90fae962
	// Add lines where the animation starts and ends/loops
	FFrameRate TickResolution = TimeToPixelConverter.GetTickResolution();
	const float AudioDuration = DeriveUnloopedDuration(AudioSection);

	if (AudioDuration > KINDA_SMALL_NUMBER)
	{
		const float MaxOffset = Section.GetRange().Size<FFrameTime>() / TickResolution;
		const float StartOffsetTime = TickResolution.AsSeconds(AudioSection->GetStartOffset());
		const float SectionStartTime = TickResolution.AsSeconds(AudioSection->GetInclusiveStartFrame());

		float OffsetTime = AudioDuration - StartOffsetTime;
		while (OffsetTime < MaxOffset)
		{
			float OffsetPixel = TimeToPixelConverter.SecondsToPixel(SectionStartTime + OffsetTime);

			FSlateDrawElement::MakeBox(
				Painter.DrawElements,
				LayerId,
				Painter.SectionGeometry.MakeChild(
					FVector2D(2.f, Painter.SectionGeometry.Size.Y - 2.f),
					FSlateLayoutTransform(FVector2D(OffsetPixel, 1.f))
				).ToPaintGeometry(),
				GenericDivider,
				DrawEffects
			);

			OffsetTime += AudioDuration;
		}
	}

	return LayerId;
}


void FAudioSection::Tick( const FGeometry& AllottedGeometry, const FGeometry& ParentGeometry, const double InCurrentTime, const float InDeltaTime )
{
	UMovieSceneAudioSection* AudioSection = Cast<UMovieSceneAudioSection>(&Section);
	UMovieSceneTrack* Track = Section.GetTypedOuter<UMovieSceneTrack>();

	USoundWave* SoundWave = DeriveSoundWave(AudioSection);
	if (Track && SoundWave && (SoundWave->NumChannels == 1 || SoundWave->NumChannels == 2))
	{
		const FSlateRect ParentRect = TransformRect(
			Concatenate(
				ParentGeometry.GetAccumulatedLayoutTransform(),
				AllottedGeometry.GetAccumulatedLayoutTransform().Inverse()
			),
			FSlateRect(FVector2D(0, 0), ParentGeometry.GetLocalSize())
		);

		const float LeftMostVisiblePixel = FMath::Max(ParentRect.Left, 0.f);
		const float RightMostVisiblePixel = FMath::Min(ParentRect.Right, AllottedGeometry.GetLocalSize().X);

		FFrameRate   TickResolution = AudioSection->GetTypedOuter<UMovieScene>()->GetTickResolution();
		FTimeToPixel TimeToPixel( AllottedGeometry, AudioSection->GetRange() / TickResolution, TickResolution );

		TRange<float> DrawRange = TRange<float>(
			TimeToPixel.PixelToSeconds(LeftMostVisiblePixel),
			TimeToPixel.PixelToSeconds(RightMostVisiblePixel)
			);

		// generate texture x offset and x size
		int32 XOffset = LeftMostVisiblePixel;//PixelRange.GetLowerBoundValue() - TimeToPixelConverter.TimeToPixel(SectionRange.GetLowerBoundValue());
		int32 XSize = RightMostVisiblePixel - LeftMostVisiblePixel;//PixelRange.Size<int32>();

		if (!FMath::IsNearlyEqual(DrawRange.GetLowerBoundValue(), StoredDrawRange.GetLowerBoundValue()) ||
			!FMath::IsNearlyEqual(DrawRange.GetUpperBoundValue(), StoredDrawRange.GetUpperBoundValue()) ||
			XOffset != StoredXOffset || XSize != StoredXSize || Track->GetColorTint() != StoredColor ||
			StoredSoundWave != SoundWave ||
			StoredSectionHeight != GetSectionHeight() ||
			StoredStartOffset != AudioSection->GetStartOffset())
		{
			float DisplayScale = XSize / DrawRange.Size<float>();

			// Use the view range if possible, as it's much more stable than using the texture size and draw range
			TSharedPtr<ISequencer> SequencerPin = Sequencer.Pin();
			if (SequencerPin.IsValid())
			{
				DisplayScale = SequencerPin->GetViewRange().Size<float>() / ParentGeometry.GetLocalSize().X;
			}

			RegenerateWaveforms(DrawRange, XOffset, XSize, Track->GetColorTint(), DisplayScale);
			StoredSoundWave = SoundWave;
		}
	}
	else
	{
		WaveformThumbnail.Reset();
		StoredDrawRange = TRange<float>::Empty();
		StoredSoundWave.Reset();
	}
}

void FAudioSection::BeginResizeSection()
{
	UMovieSceneAudioSection* AudioSection = Cast<UMovieSceneAudioSection>(&Section);
	InitialStartOffsetDuringResize = AudioSection->GetStartOffset();
	InitialStartTimeDuringResize = AudioSection->HasStartFrame() ? AudioSection->GetInclusiveStartFrame() : 0;
}

void FAudioSection::ResizeSection(ESequencerSectionResizeMode ResizeMode, FFrameNumber ResizeTime)
{
	UMovieSceneAudioSection* AudioSection = Cast<UMovieSceneAudioSection>(&Section);

	if (ResizeMode == SSRM_LeadingEdge && AudioSection)
	{
		FFrameNumber NewStartOffset = ResizeTime - InitialStartTimeDuringResize;
		NewStartOffset += InitialStartOffsetDuringResize;

		// Ensure start offset is not less than 0
		if (NewStartOffset < 0)
		{
			ResizeTime = ResizeTime - NewStartOffset;
			NewStartOffset = FFrameNumber(0);
		}

		AudioSection->SetStartOffset(NewStartOffset);
	}

	ISequencerSection::ResizeSection(ResizeMode, ResizeTime);
}

void FAudioSection::BeginSlipSection()
{
	UMovieSceneAudioSection* AudioSection = Cast<UMovieSceneAudioSection>(&Section);
	InitialStartOffsetDuringResize = AudioSection->GetStartOffset();
	InitialStartTimeDuringResize = AudioSection->HasStartFrame() ? AudioSection->GetInclusiveStartFrame() : 0;
}

void FAudioSection::SlipSection(FFrameNumber SlipTime)
{
	UMovieSceneAudioSection* AudioSection = Cast<UMovieSceneAudioSection>(&Section);

	FFrameNumber NewStartOffset = SlipTime - InitialStartTimeDuringResize;
	NewStartOffset += InitialStartOffsetDuringResize;

	// Ensure start offset is not less than 0
	AudioSection->SetStartOffset(FMath::Max(NewStartOffset, FFrameNumber(0)));

	ISequencerSection::SlipSection(SlipTime);
}

void FAudioSection::RegenerateWaveforms(TRange<float> DrawRange, int32 XOffset, int32 XSize, const FColor& ColorTint, float DisplayScale)
{
	UMovieSceneAudioSection* AudioSection = Cast<UMovieSceneAudioSection>(&Section);

	StoredDrawRange = DrawRange;
	StoredXOffset = XOffset;
	StoredXSize = XSize;
	StoredColor = ColorTint;
	StoredStartOffset = AudioSection->GetStartOffset();
	StoredSectionHeight = GetSectionHeight();

	if (DrawRange.IsDegenerate() || DrawRange.IsEmpty() || AudioSection->GetSound() == NULL)
	{
		WaveformThumbnail.Reset();
	}
	else
	{
		WaveformThumbnail = MakeShareable(new FAudioThumbnail(Section, DrawRange, XSize, ColorTint, DisplayScale));
	}
}


FAudioTrackEditor::FAudioTrackEditor( TSharedRef<ISequencer> InSequencer )
	: FMovieSceneTrackEditor( InSequencer ) 
{
}

FAudioTrackEditor::~FAudioTrackEditor()
{
}


TSharedRef<ISequencerTrackEditor> FAudioTrackEditor::CreateTrackEditor( TSharedRef<ISequencer> InSequencer )
{
	return MakeShareable( new FAudioTrackEditor( InSequencer ) );
}


void FAudioTrackEditor::BuildAddTrackMenu(FMenuBuilder& MenuBuilder)
{
	MenuBuilder.AddMenuEntry(
		LOCTEXT("AddTrack", "Audio Track"),
		LOCTEXT("AddTooltip", "Adds a new master audio track that can play sounds."),
		FSlateIcon(FEditorStyle::GetStyleSetName(), "Sequencer.Tracks.Audio"),
		FUIAction(
			FExecuteAction::CreateRaw(this, &FAudioTrackEditor::HandleAddAudioTrackMenuEntryExecute)
		)
	);
}

void FAudioTrackEditor::BuildObjectBindingTrackMenu(FMenuBuilder& MenuBuilder, const TArray<FGuid>& ObjectBindings, const UClass* ObjectClass)
{
	if (ObjectClass != nullptr && ObjectClass->IsChildOf(AActor::StaticClass()))
	{
		MenuBuilder.AddSubMenu(
			LOCTEXT("AddAttachedAudioTrack", "Audio"),
			LOCTEXT("AddAttachedAudioTooltip", "Adds an audio track attached to the object."),
			FNewMenuDelegate::CreateSP(this, &FAudioTrackEditor::HandleAddAttachedAudioTrackMenuEntryExecute, ObjectBindings));
	}
}


bool FAudioTrackEditor::SupportsType( TSubclassOf<UMovieSceneTrack> Type ) const
{
	return Type == UMovieSceneAudioTrack::StaticClass();
}


bool FAudioTrackEditor::SupportsSequence(UMovieSceneSequence* InSequence) const
{
	static UClass* LevelSequenceClass = FindObject<UClass>(ANY_PACKAGE, TEXT("LevelSequence"), true);
	static UClass* WidgetAnimationClass = FindObject<UClass>(ANY_PACKAGE, TEXT("WidgetAnimation"), true);
	return InSequence != nullptr &&
		((LevelSequenceClass != nullptr && InSequence->GetClass()->IsChildOf(LevelSequenceClass)) ||
		(WidgetAnimationClass != nullptr && InSequence->GetClass()->IsChildOf(WidgetAnimationClass)));
}


void CopyInterpSoundTrack(TSharedRef<ISequencer> Sequencer, UInterpTrackSound* MatineeSoundTrack, UMovieSceneAudioTrack* AudioTrack)
{
	if (FMatineeImportTools::CopyInterpSoundTrack(MatineeSoundTrack, AudioTrack))
	{
		Sequencer.Get().NotifyMovieSceneDataChanged( EMovieSceneDataChangeType::MovieSceneStructureItemAdded );
	}
}

void FAudioTrackEditor::BuildTrackContextMenu( FMenuBuilder& MenuBuilder, UMovieSceneTrack* Track )
{
	UInterpTrackSound* MatineeSoundTrack = nullptr;
	for ( UObject* CopyPasteObject : GUnrealEd->MatineeCopyPasteBuffer )
	{
		MatineeSoundTrack = Cast<UInterpTrackSound>( CopyPasteObject );
		if ( MatineeSoundTrack != nullptr )
		{
			break;
		}
	}
	UMovieSceneAudioTrack* AudioTrack = Cast<UMovieSceneAudioTrack>( Track );
	MenuBuilder.AddMenuEntry(
		NSLOCTEXT( "Sequencer", "PasteMatineeSoundTrack", "Paste Matinee Sound Track" ),
		NSLOCTEXT( "Sequencer", "PasteMatineeSoundTrackTooltip", "Pastes keys from a Matinee sound track into this track." ),
		FSlateIcon(),
		FUIAction(
		FExecuteAction::CreateStatic( &CopyInterpSoundTrack, GetSequencer().ToSharedRef(), MatineeSoundTrack, AudioTrack ),
		FCanExecuteAction::CreateLambda( [=]()->bool { return MatineeSoundTrack != nullptr && MatineeSoundTrack->Sounds.Num() > 0 && AudioTrack != nullptr; } ) ) );
}


const FSlateBrush* FAudioTrackEditor::GetIconBrush() const
{
	return FEditorStyle::GetBrush("Sequencer.Tracks.Audio");
}

bool FAudioTrackEditor::IsResizable(UMovieSceneTrack* InTrack) const
{
	return true;
}

void FAudioTrackEditor::Resize(float NewSize, UMovieSceneTrack* InTrack)
{
	UMovieSceneAudioTrack* AudioTrack = Cast<UMovieSceneAudioTrack>(InTrack);
	if (AudioTrack)
	{
		AudioTrack->Modify();

		int32 MaxNumRows = 1;
		for (UMovieSceneSection* Section : AudioTrack->GetAllSections())
		{
			MaxNumRows = FMath::Max(MaxNumRows, Section->GetRowIndex() + 1);
		}

		AudioTrack->SetRowHeight(FMath::RoundToInt(NewSize) / MaxNumRows);
	}
}

bool FAudioTrackEditor::OnAllowDrop(const FDragDropEvent& DragDropEvent, UMovieSceneTrack* Track, int32 RowIndex, const FGuid& TargetObjectGuid)
{
	if (!Track->IsA(UMovieSceneAudioTrack::StaticClass()))
	{
		return false;
	}

	TSharedPtr<FDragDropOperation> Operation = DragDropEvent.GetOperation();

	if (!Operation.IsValid() || !Operation->IsOfType<FAssetDragDropOp>() )
	{
		return false;
	}
	
	TSharedPtr<FAssetDragDropOp> DragDropOp = StaticCastSharedPtr<FAssetDragDropOp>( Operation );

	for (const FAssetData& AssetData : DragDropOp->GetAssets())
	{
		if (Cast<USoundBase>(AssetData.GetAsset()))
		{
			return true;
		}
	}

	return false;
}


FReply FAudioTrackEditor::OnDrop(const FDragDropEvent& DragDropEvent, UMovieSceneTrack* Track, int32 RowIndex, const FGuid& TargetObjectGuid)
{
	if (!Track->IsA(UMovieSceneAudioTrack::StaticClass()))
	{
		return FReply::Unhandled();
	}

	TSharedPtr<FDragDropOperation> Operation = DragDropEvent.GetOperation();

	if (!Operation.IsValid() || !Operation->IsOfType<FAssetDragDropOp>() )
	{
		return FReply::Unhandled();
	}
	
	TSharedPtr<FAssetDragDropOp> DragDropOp = StaticCastSharedPtr<FAssetDragDropOp>( Operation );

	bool bAnyDropped = false;
	for (const FAssetData& AssetData : DragDropOp->GetAssets())
	{
		USoundBase* Sound = Cast<USoundBase>(AssetData.GetAsset());

		if (Sound)
		{
			if (TargetObjectGuid.IsValid())
			{
				TArray<TWeakObjectPtr<>> OutObjects;
				for (TWeakObjectPtr<> Object : GetSequencer()->FindObjectsInCurrentSequence(TargetObjectGuid))
				{
					OutObjects.Add(Object);
				}

				AnimatablePropertyChanged(FOnKeyProperty::CreateRaw(this, &FAudioTrackEditor::AddNewAttachedSound, Sound, OutObjects));
			}
			else
			{
				AnimatablePropertyChanged(FOnKeyProperty::CreateRaw(this, &FAudioTrackEditor::AddNewMasterSound, Sound, RowIndex));
			}

			bAnyDropped = true;
		}
	}

	return bAnyDropped ? FReply::Handled() : FReply::Unhandled();
}

TSharedRef<ISequencerSection> FAudioTrackEditor::MakeSectionInterface( UMovieSceneSection& SectionObject, UMovieSceneTrack& Track, FGuid ObjectBinding )
{
	check( SupportsType( SectionObject.GetOuter()->GetClass() ) );
	return MakeShareable( new FAudioSection(SectionObject, GetSequencer()) );
}

TSharedPtr<SWidget> FAudioTrackEditor::BuildOutlinerEditWidget(const FGuid& ObjectBinding, UMovieSceneTrack* Track, const FBuildEditWidgetParams& Params)
{
	// Create a container edit box
	return SNew(SHorizontalBox)

	// Add the audio combo box
	+ SHorizontalBox::Slot()
	.AutoWidth()
	.VAlign(VAlign_Center)
	[
		FSequencerUtilities::MakeAddButton(LOCTEXT("AudioText", "Audio"), FOnGetContent::CreateSP(this, &FAudioTrackEditor::BuildAudioSubMenu, FOnAssetSelected::CreateRaw(this, &FAudioTrackEditor::OnAudioAssetSelected, Track), FOnAssetEnterPressed::CreateRaw(this, &FAudioTrackEditor::OnAudioAssetEnterPressed, Track)), Params.NodeIsHovered, GetSequencer())
	];
}

bool FAudioTrackEditor::HandleAssetAdded(UObject* Asset, const FGuid& TargetObjectGuid)
{
	if (Asset->IsA<USoundBase>())
	{
		auto Sound = Cast<USoundBase>(Asset);
		
		const FScopedTransaction Transaction(LOCTEXT("AddAudio_Transaction", "Add Audio"));

		if (TargetObjectGuid.IsValid())
		{
			TArray<TWeakObjectPtr<>> OutObjects;
			for (TWeakObjectPtr<> Object : GetSequencer()->FindObjectsInCurrentSequence(TargetObjectGuid))
			{
				OutObjects.Add(Object);
			}

			AnimatablePropertyChanged( FOnKeyProperty::CreateRaw(this, &FAudioTrackEditor::AddNewAttachedSound, Sound, OutObjects));
		}
		else
		{
			int32 RowIndex = INDEX_NONE;
			AnimatablePropertyChanged( FOnKeyProperty::CreateRaw(this, &FAudioTrackEditor::AddNewMasterSound, Sound, RowIndex));
		}

		return true;
	}
	return false;
}


FKeyPropertyResult FAudioTrackEditor::AddNewMasterSound( FFrameNumber KeyTime, USoundBase* Sound, int32 RowIndex )
{
	FKeyPropertyResult KeyPropertyResult;

	UMovieScene* FocusedMovieScene = GetFocusedMovieScene();
	if (FocusedMovieScene->IsReadOnly())
	{
		return KeyPropertyResult;
	}

	FocusedMovieScene->Modify();

	FFindOrCreateMasterTrackResult<UMovieSceneAudioTrack> TrackResult = FindOrCreateMasterTrack<UMovieSceneAudioTrack>();
	UMovieSceneTrack* Track = TrackResult.Track;
	Track->Modify();

	auto AudioTrack = Cast<UMovieSceneAudioTrack>(Track);
	UMovieSceneSection* NewSection = AudioTrack->AddNewSoundOnRow( Sound, KeyTime, RowIndex );

	if (TrackResult.bWasCreated)
	{
		AudioTrack->SetDisplayName(LOCTEXT("AudioTrackName", "Audio"));

		if (GetSequencer().IsValid())
		{
			GetSequencer()->OnAddTrack(AudioTrack, FGuid());
		}
	}

	KeyPropertyResult.bTrackModified = true;
	return KeyPropertyResult;
}


FKeyPropertyResult FAudioTrackEditor::AddNewAttachedSound( FFrameNumber KeyTime, USoundBase* Sound, TArray<TWeakObjectPtr<UObject>> ObjectsToAttachTo )
{
	FKeyPropertyResult KeyPropertyResult;

	for( int32 ObjectIndex = 0; ObjectIndex < ObjectsToAttachTo.Num(); ++ObjectIndex )
	{
		UObject* Object = ObjectsToAttachTo[ObjectIndex].Get();

		FFindOrCreateHandleResult HandleResult = FindOrCreateHandleToObject( Object );
		FGuid ObjectHandle = HandleResult.Handle;
		KeyPropertyResult.bHandleCreated |= HandleResult.bWasCreated;

		if (ObjectHandle.IsValid())
		{
			FFindOrCreateTrackResult TrackResult = FindOrCreateTrackForObject(ObjectHandle, UMovieSceneAudioTrack::StaticClass());
			UMovieSceneTrack* Track = TrackResult.Track;
			KeyPropertyResult.bTrackCreated |= TrackResult.bWasCreated;

			if (ensure(Track))
			{
				auto AudioTrack = Cast<UMovieSceneAudioTrack>(Track);
				AudioTrack->Modify();
				UMovieSceneSection* NewSection = AudioTrack->AddNewSound(Sound, KeyTime);
				AudioTrack->SetDisplayName(LOCTEXT("AudioTrackName", "Audio"));				
				KeyPropertyResult.bTrackModified = true;

				GetSequencer()->EmptySelection();
				GetSequencer()->SelectSection(NewSection);
				GetSequencer()->ThrobSectionSelection();
			}
		}
	}

	return KeyPropertyResult;
}


/* FAudioTrackEditor callbacks
 *****************************************************************************/

void FAudioTrackEditor::HandleAddAudioTrackMenuEntryExecute()
{
	UMovieScene* FocusedMovieScene = GetFocusedMovieScene();

	if (FocusedMovieScene == nullptr)
	{
		return;
	}

	if (FocusedMovieScene->IsReadOnly())
	{
		return;
	}

	const FScopedTransaction Transaction(NSLOCTEXT("Sequencer", "AddAudioTrack_Transaction", "Add Audio Track"));
	FocusedMovieScene->Modify();
	
	auto NewTrack = FocusedMovieScene->AddMasterTrack<UMovieSceneAudioTrack>();
	ensure(NewTrack);

	NewTrack->SetDisplayName(LOCTEXT("AudioTrackName", "Audio"));

	if (GetSequencer().IsValid())
	{
		GetSequencer()->OnAddTrack(NewTrack, FGuid());
	}
}

void FAudioTrackEditor::HandleAddAttachedAudioTrackMenuEntryExecute(FMenuBuilder& MenuBuilder, TArray<FGuid> ObjectBindings)
{
	MenuBuilder.AddWidget(BuildAudioSubMenu(FOnAssetSelected::CreateRaw(this, &FAudioTrackEditor::OnAttachedAudioAssetSelected, ObjectBindings), FOnAssetEnterPressed::CreateRaw(this, &FAudioTrackEditor::OnAttachedAudioEnterPressed, ObjectBindings)), FText::GetEmpty(), true);
}


TSharedRef<SWidget> FAudioTrackEditor::BuildAudioSubMenu(FOnAssetSelected OnAssetSelected, FOnAssetEnterPressed OnAssetEnterPressed)
{
	FAssetRegistryModule& AssetRegistryModule = FModuleManager::LoadModuleChecked<FAssetRegistryModule>(TEXT("AssetRegistry"));
	TArray<FName> ClassNames;
	ClassNames.Add(USoundBase::StaticClass()->GetFName());
	TSet<FName> DerivedClassNames;
	AssetRegistryModule.Get().GetDerivedClassNames(ClassNames, TSet<FName>(), DerivedClassNames);

	FMenuBuilder MenuBuilder(true, nullptr);

	FAssetPickerConfig AssetPickerConfig;
	{
		AssetPickerConfig.OnAssetSelected = OnAssetSelected;
		AssetPickerConfig.OnAssetEnterPressed = OnAssetEnterPressed;
		AssetPickerConfig.bAllowNullSelection = false;
		AssetPickerConfig.InitialAssetViewType = EAssetViewType::List;
		for (auto ClassName : DerivedClassNames)
		{
			AssetPickerConfig.Filter.ClassNames.Add(ClassName);
		}
	}

	FContentBrowserModule& ContentBrowserModule = FModuleManager::Get().LoadModuleChecked<FContentBrowserModule>(TEXT("ContentBrowser"));

	TSharedPtr<SBox> MenuEntry = SNew(SBox)
		.WidthOverride(300.0f)
		.HeightOverride(300.f)
		[
			ContentBrowserModule.Get().CreateAssetPicker(AssetPickerConfig)
		];

	MenuBuilder.AddWidget(MenuEntry.ToSharedRef(), FText::GetEmpty(), true);

	return MenuBuilder.MakeWidget();
}


void FAudioTrackEditor::OnAudioAssetSelected(const FAssetData& AssetData, UMovieSceneTrack* Track)
{
	FSlateApplication::Get().DismissAllMenus();

	UObject* SelectedObject = AssetData.GetAsset();

	if (SelectedObject)
	{
		USoundBase* NewSound = CastChecked<USoundBase>(AssetData.GetAsset());
		if (NewSound != nullptr)
		{
			const FScopedTransaction Transaction(NSLOCTEXT("Sequencer", "AddAudio_Transaction", "Add Audio"));

			auto AudioTrack = Cast<UMovieSceneAudioTrack>(Track);
			AudioTrack->Modify();

			FFrameTime KeyTime = GetSequencer()->GetLocalTime().Time;
			UMovieSceneSection* NewSection = AudioTrack->AddNewSound( NewSound, KeyTime.FrameNumber );				

			GetSequencer()->EmptySelection();
			GetSequencer()->SelectSection(NewSection);
			GetSequencer()->ThrobSectionSelection();

			GetSequencer()->NotifyMovieSceneDataChanged( EMovieSceneDataChangeType::MovieSceneStructureItemAdded );
		}
	}
}

void FAudioTrackEditor::OnAudioAssetEnterPressed(const TArray<FAssetData>& AssetData, UMovieSceneTrack* Track)
{
	if (AssetData.Num() > 0)
	{
		OnAudioAssetSelected(AssetData[0].GetAsset(), Track);
	}
}

void FAudioTrackEditor::OnAttachedAudioAssetSelected(const FAssetData& AssetData, TArray<FGuid> ObjectBindings)
{
	FSlateApplication::Get().DismissAllMenus();

	UObject* SelectedObject = AssetData.GetAsset();

	if (SelectedObject)
	{
		const FScopedTransaction Transaction(NSLOCTEXT("Sequencer", "AddAudio_Transaction", "Add Audio"));

		for (FGuid ObjectBinding : ObjectBindings)
		{
			HandleAssetAdded(SelectedObject, ObjectBinding);
		}
	}
}

void FAudioTrackEditor::OnAttachedAudioEnterPressed(const TArray<FAssetData>& AssetData, TArray<FGuid> ObjectBindings)
{
	if (AssetData.Num() > 0)
	{
		OnAttachedAudioAssetSelected(AssetData[0].GetAsset(), ObjectBindings);
	}
}




#undef LOCTEXT_NAMESPACE<|MERGE_RESOLUTION|>--- conflicted
+++ resolved
@@ -682,12 +682,6 @@
 		return LayerId;
 	}
 
-<<<<<<< HEAD
-	FFrameRate TickResolution = TimeToPixelConverter.GetTickResolution();
-	float AudioDuration = DeriveUnloopedDuration(AudioSection);
-
-=======
->>>>>>> 90fae962
 	// Add lines where the animation starts and ends/loops
 	FFrameRate TickResolution = TimeToPixelConverter.GetTickResolution();
 	const float AudioDuration = DeriveUnloopedDuration(AudioSection);
