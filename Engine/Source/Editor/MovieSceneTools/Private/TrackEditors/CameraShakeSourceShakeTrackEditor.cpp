// Copyright Epic Games, Inc. All Rights Reserved.

#include "TrackEditors/CameraShakeSourceShakeTrackEditor.h"
#include "AssetRegistryModule.h"
<<<<<<< HEAD
#include "Camera/CameraAnim.h"
#include "Camera/CameraShake.h"
=======
#include "Camera/CameraShakeBase.h"
>>>>>>> 3aae9151
#include "Camera/CameraShakeSourceComponent.h"
#include "CameraShakeTrackEditorBase.h"
#include "CommonMovieSceneTools.h"
#include "ContentBrowserModule.h"
#include "EditorStyleSet.h"
#include "Engine/Blueprint.h"
#include "Fonts/FontMeasure.h"
#include "Framework/Application/SlateApplication.h"
#include "Framework/MultiBox/MultiBoxBuilder.h"
#include "GameFramework/Actor.h"
#include "IContentBrowserSingleton.h"
#include "MovieSceneTimeHelpers.h"
#include "Rendering/DrawElements.h"
#include "Sections/MovieSceneCameraShakeSourceShakeSection.h"
#include "Sections/MovieSceneCameraShakeSourceTriggerSection.h"
#include "SequencerSectionPainter.h"
#include "SequencerUtilities.h"
#include "Tracks/MovieSceneCameraShakeSourceShakeTrack.h"
#include "Tracks/MovieSceneCameraShakeSourceTriggerTrack.h"
#include "Widgets/Input/SButton.h"
#include "Widgets/Layout/SBox.h"
#include "Widgets/SBoxPanel.h"
#include "Misc/PackageName.h"

#define LOCTEXT_NAMESPACE "FCameraShakeSourceShakeTrackEditor"

/**
 * Section interface for shake sections
 */
class FCameraShakeSourceShakeSection : public FCameraShakeSectionBase
{
public:
	FCameraShakeSourceShakeSection(const TSharedPtr<ISequencer> InSequencer, UMovieSceneCameraShakeSourceShakeSection& InSection, const FGuid& InObjectBinding)
		: FCameraShakeSectionBase(InSequencer, InSection, InObjectBinding)
	{}

<<<<<<< HEAD
	virtual FText GetSectionTitle() const override
	{
		const TSubclassOf<UCameraShakeBase> ShakeClass = GetCameraShakeClass();
		if (const UClass* ShakeClassPtr = ShakeClass.Get())
		{
			FCameraShakeDuration ShakeDuration;
			const bool bHasDuration = UCameraShakeBase::GetCameraShakeDuration(ShakeClass, ShakeDuration);
			if (bHasDuration)
			{
				// Workaround fix for Matinee camera shakes... will be fixed better in next release.
				const UMatineeCameraShake* MatineeCameraShakeCDO = Cast<UMatineeCameraShake>(ShakeClass->GetDefaultObject());
				if (ShakeDuration.IsFixed() || MatineeCameraShakeCDO != nullptr)
				{
					const float ShakeDurationTime = MatineeCameraShakeCDO ?
						FMath::Max(MatineeCameraShakeCDO->OscillationDuration, (MatineeCameraShakeCDO->Anim ? MatineeCameraShakeCDO->Anim->AnimLength : 0.f)) :
						ShakeDuration.Get();

					if (ShakeDurationTime > SMALL_NUMBER)
					{
						return FText::FromString(ShakeClassPtr->GetName());
					}
					else
					{
						return FText::Format(LOCTEXT("ShakeHasNoDurationWarning", "{0} (warning: shake has no duration)"), FText::FromString(ShakeClassPtr->GetName()));
					}
				}
				else
				{
					return FText::FromString(ShakeClassPtr->GetName());
				}
			}
			else
			{
				return FText::Format(LOCTEXT("ShakeIsInvalidWarning", "{0} (warning: shake is invalid)"), FText::FromString(ShakeClassPtr->GetName()));
			}
		}
		return LOCTEXT("NoCameraShake", "No Camera Shake");
	}

	virtual UMovieSceneSection* GetSectionObject() override
	{
		return SectionPtr.Get();
	}

	virtual bool IsReadOnly() const override 
	{ 
		return SectionPtr.IsValid() ? SectionPtr.Get()->IsReadOnly() : false; 
	}

	virtual int32 OnPaintSection(FSequencerSectionPainter& Painter) const override
	{
		static const FSlateBrush* GenericDivider = FEditorStyle::GetBrush("Sequencer.GenericDivider");

		Painter.LayerId = Painter.PaintSectionBackground();

		const UMovieSceneCameraShakeSourceShakeSection* SectionObject = SectionPtr.Get();
		const TSharedPtr<ISequencer> Sequencer = SequencerPtr.Pin();
		if (SectionObject == nullptr || !Sequencer.IsValid())
		{
			return Painter.LayerId;
		}

		const UMovieSceneSequence* FocusedSequence = Sequencer->GetFocusedMovieSceneSequence();
		if (FocusedSequence == nullptr)
		{
			return Painter.LayerId;
		}

		const FTimeToPixel& TimeConverter = Painter.GetTimeConverter();
		const FFrameRate TickResolution = FocusedSequence->GetMovieScene()->GetTickResolution();

		const ESlateDrawEffect DrawEffects = Painter.bParentEnabled ? ESlateDrawEffect::None : ESlateDrawEffect::DisabledEffect;
		const TRange<FFrameNumber> SectionRange = SectionObject->GetRange();
		const int32 SectionSize = UE::MovieScene::DiscreteSize(SectionRange);
		const float SectionDuration = FFrameNumber(SectionSize) / TickResolution;

		const float SectionStartTime = SectionObject->GetInclusiveStartFrame() / TickResolution;
		const float SectionStartTimeInPixels = TimeConverter.SecondsToPixel(SectionStartTime);
		const float SectionEndTime = SectionObject->GetExclusiveEndFrame() / TickResolution;
		const float SectionEndTimeInPixels = TimeConverter.SecondsToPixel(SectionEndTime);

		const TSubclassOf<UCameraShakeBase> CameraShakeClass = GetCameraShakeClass();
		const bool bHasValidCameraShake = (CameraShakeClass.Get() != nullptr);
		if (bHasValidCameraShake)
		{
			FCameraShakeDuration ShakeDuration;
			UCameraShakeBase::GetCameraShakeDuration(CameraShakeClass, ShakeDuration);

			// Workaround fix for Matinee camera shakes... will be fixed better in next release.
			const UMatineeCameraShake* MatineeCameraShakeCDO = Cast<UMatineeCameraShake>(CameraShakeClass->GetDefaultObject());
			const float ShakeDurationTime = MatineeCameraShakeCDO ?
				FMath::Max(MatineeCameraShakeCDO->OscillationDuration, (MatineeCameraShakeCDO->Anim ? MatineeCameraShakeCDO->Anim->AnimLength : 0.f)) :
				ShakeDuration.Get();

			const float ShakeEndInPixels = (ShakeDuration.IsFixed() || MatineeCameraShakeCDO) ?
				TimeConverter.SecondsToPixel(FMath::Min(SectionStartTime + ShakeDurationTime, SectionEndTime)) :
				SectionEndTimeInPixels;
			const bool bSectionContainsEntireShake = ((ShakeDuration.IsFixed() || MatineeCameraShakeCDO) && SectionDuration > ShakeDurationTime);

			if (ShakeDuration.IsFixed() || MatineeCameraShakeCDO)
			{
				if (bSectionContainsEntireShake && SectionRange.HasLowerBound())
				{
					// Add some separator where the shake ends.
					float OffsetPixel = ShakeEndInPixels - SectionStartTimeInPixels;

					FSlateDrawElement::MakeBox(
							Painter.DrawElements,
							Painter.LayerId++,
							Painter.SectionGeometry.MakeChild(
								FVector2D(2.f, Painter.SectionGeometry.Size.Y - 2.f),
								FSlateLayoutTransform(FVector2D(OffsetPixel, 1.f))
							).ToPaintGeometry(),
							GenericDivider,
							DrawEffects
					);

					// Draw the rest in a "muted" color.
					const float OverflowSizeInPixels = SectionEndTimeInPixels - ShakeEndInPixels;

					FSlateDrawElement::MakeBox(
							Painter.DrawElements,
							Painter.LayerId++,
							Painter.SectionGeometry.MakeChild(
								FVector2D(OverflowSizeInPixels, Painter.SectionGeometry.Size.Y),
								FSlateLayoutTransform(FVector2D(OffsetPixel, 0))
							).ToPaintGeometry(),
							FEditorStyle::GetBrush("WhiteBrush"),
							ESlateDrawEffect::None,
							FLinearColor::Black.CopyWithNewOpacity(0.5f)
					);
				}

				float ShakeBlendIn = 0.f, ShakeBlendOut = 0.f;
				UCameraShakeBase::GetCameraShakeBlendTimes(CameraShakeClass, ShakeBlendIn, ShakeBlendOut);
				{
					// Draw the shake "intensity" as a line that goes up and down according to
					// blend in and out times.
					const FLinearColor LineColor(0.25f, 0.25f, 1.f, 0.75f);

					const bool bHasBlendIn = (ShakeBlendIn > SMALL_NUMBER);
					const bool bHasBlendOut = (ShakeBlendOut > SMALL_NUMBER);

					float ShakeBlendInEndInPixels = TimeConverter.SecondsToPixel(SectionStartTime + ShakeBlendIn);
					float ShakeBlendOutStartInPixels = ShakeEndInPixels - TimeConverter.SecondsDeltaToPixel(ShakeBlendOut);
					if (ShakeBlendInEndInPixels > ShakeBlendOutStartInPixels)
					{
						// If we have to blend out before we're done blending in, let's switch over
						// at the half mark.
						ShakeBlendInEndInPixels = ShakeBlendOutStartInPixels = (ShakeBlendInEndInPixels + ShakeBlendOutStartInPixels) / 2.f;
					}

					TArray<FVector2D> LinePoints;

					if (bHasBlendIn)
					{
						LinePoints.Add(FVector2D(SectionStartTimeInPixels, Painter.SectionGeometry.Size.Y - 2.f));
						LinePoints.Add(FVector2D(ShakeBlendInEndInPixels, 2.f));
					}
					else
					{
						LinePoints.Add(FVector2D(SectionStartTimeInPixels, 2.f));
					}

					if (bHasBlendOut)
					{
						LinePoints.Add(FVector2D(ShakeBlendOutStartInPixels, 2.f));
						LinePoints.Add(FVector2D(ShakeEndInPixels, Painter.SectionGeometry.Size.Y - 2.f));
					}
					else
					{
						LinePoints.Add(FVector2D(ShakeEndInPixels, 2.f));
					}

					FSlateDrawElement::MakeLines(
							Painter.DrawElements,
							Painter.LayerId++,
							Painter.SectionGeometry.ToPaintGeometry(),
							LinePoints,
							DrawEffects,
							LineColor);
				}
			}
			else
			{
				// Draw the shake in a "warning" orange colour.
				const float SectionDurationInPixels = TimeConverter.SecondsDeltaToPixel(SectionDuration);
				FSlateDrawElement::MakeBox(
						Painter.DrawElements,
						Painter.LayerId++,
						Painter.SectionGeometry.MakeChild(
							FVector2D(SectionDurationInPixels, Painter.SectionGeometry.Size.Y),
							FSlateLayoutTransform(FVector2D(SectionStartTimeInPixels, 0))
						).ToPaintGeometry(),
						FEditorStyle::GetBrush("WhiteBrush"),
						ESlateDrawEffect::None,
						FLinearColor(1.f, 0.5f, 0.f, 0.5f)
				);
			}
		}
		else
		{
			const float SectionDurationInPixels = TimeConverter.SecondsDeltaToPixel(SectionDuration);
			FSlateDrawElement::MakeBox(
					Painter.DrawElements,
					Painter.LayerId++,
					Painter.SectionGeometry.MakeChild(
						FVector2D(SectionDurationInPixels, Painter.SectionGeometry.Size.Y),
						FSlateLayoutTransform(FVector2D(SectionStartTimeInPixels, 0))
						).ToPaintGeometry(),
					FEditorStyle::GetBrush("WhiteBrush"),
					ESlateDrawEffect::None,
					FLinearColor::Red.CopyWithNewOpacity(0.5f)
					);
		}

		return Painter.LayerId;
	}

private:
	TSubclassOf<UCameraShakeBase> GetCameraShakeClass() const
=======
private:
	virtual TSubclassOf<UCameraShakeBase> GetCameraShakeClass() const override
>>>>>>> 3aae9151
	{
		if (const UMovieSceneCameraShakeSourceShakeSection* SectionObject = GetSectionObjectAs<UMovieSceneCameraShakeSourceShakeSection>())
		{
			if (SectionObject->ShakeData.ShakeClass.Get() != nullptr)
			{
				return SectionObject->ShakeData.ShakeClass;
			}
		}

		TSharedPtr<ISequencer> Sequencer = GetSequencer();
		const FGuid ObjectBinding = GetObjectBinding();
		TArrayView<TWeakObjectPtr<>> BoundObjects = Sequencer->FindBoundObjects(ObjectBinding, Sequencer->GetFocusedTemplateID());
		if (BoundObjects.Num() > 0)
		{
			if (const UCameraShakeSourceComponent* Component = Cast<UCameraShakeSourceComponent>(BoundObjects[0].Get()))
			{
				return Component->CameraShake;
			}
		}

		return TSubclassOf<UCameraShakeBase>();
	}
<<<<<<< HEAD

	const UCameraShakeBase* GetCameraShakeDefaultObject() const
	{
		const TSubclassOf<UCameraShakeBase> ShakeClass = GetCameraShakeClass();
		if (const UClass* ShakeClassPtr = ShakeClass.Get())
		{
			return ShakeClassPtr->GetDefaultObject<UCameraShakeBase>();
		}
		return nullptr;
	}

private:
	TWeakPtr<ISequencer> SequencerPtr;
	TWeakObjectPtr<UMovieSceneCameraShakeSourceShakeSection> SectionPtr;
	FGuid ObjectBinding;
=======
>>>>>>> 3aae9151
};

/**
 * Section interface for shake triggers.
 */
class FCameraShakeSourceTriggerSection : public FSequencerSection
{
public:
	FCameraShakeSourceTriggerSection(const TSharedPtr<ISequencer> InSequencer, UMovieSceneCameraShakeSourceTriggerSection& InSectionObject)
		: FSequencerSection(InSectionObject)
		, Sequencer(InSequencer)
	{}

private:
	virtual int32 OnPaintSection(FSequencerSectionPainter& Painter) const override;

	bool IsTrackSelected() const;
	void PaintShakeName(FSequencerSectionPainter& Painter, int32 LayerId, TSubclassOf<UCameraShakeBase> ShakeClass, float PixelPos) const;

	TWeakPtr<ISequencer> Sequencer;
};

bool FCameraShakeSourceTriggerSection::IsTrackSelected() const
{
	TSharedPtr<ISequencer> SequencerPtr = Sequencer.Pin();

	TArray<UMovieSceneTrack*> SelectedTracks;
	SequencerPtr->GetSelectedTracks(SelectedTracks);

	UMovieSceneSection* Section = WeakSection.Get();
	UMovieSceneTrack*   Track   = Section ? CastChecked<UMovieSceneTrack>(Section->GetOuter()) : nullptr;
	return Track && SelectedTracks.Contains(Track);
}

void FCameraShakeSourceTriggerSection::PaintShakeName(FSequencerSectionPainter& Painter, int32 LayerId, TSubclassOf<UCameraShakeBase> ShakeClass, float PixelPos) const
{
	static const int32   FontSize      = 10;
	static const float   BoxOffsetPx   = 10.f;
	static const FString AutoShakeText = LOCTEXT("AutoShake", "(Automatic)").ToString();

	const FSlateFontInfo FontAwesomeFont = FEditorStyle::Get().GetFontStyle("FontAwesome.10");
	const FSlateFontInfo SmallLayoutFont = FCoreStyle::GetDefaultFontStyle("Bold", 10);
	const FLinearColor   DrawColor       = FEditorStyle::GetSlateColor("SelectionColor").GetColor(FWidgetStyle());

	const FString ShakeText = (ShakeClass.Get() != nullptr) ? ShakeClass.Get()->GetName() : AutoShakeText;

	TSharedRef<FSlateFontMeasure> FontMeasureService = FSlateApplication::Get().GetRenderer()->GetFontMeasureService();

	const  FMargin   BoxPadding     = FMargin(4.0f, 2.0f);
	const FVector2D  TextSize       = FontMeasureService->Measure(ShakeText, SmallLayoutFont);

	// Flip the text position if getting near the end of the view range
	const bool bDrawLeft = (Painter.SectionGeometry.Size.X - PixelPos) < (TextSize.X + 22.f) - BoxOffsetPx;
	const float BoxPositionX = FMath::Max(
			bDrawLeft ? PixelPos - TextSize.X - BoxOffsetPx : PixelPos + BoxOffsetPx,
			0.f);

	const FVector2D BoxOffset  = FVector2D(BoxPositionX, Painter.SectionGeometry.Size.Y*.5f - TextSize.Y*.5f);
	const FVector2D TextOffset = FVector2D(BoxPadding.Left, 0);

	// Draw the background box.
	FSlateDrawElement::MakeBox(
		Painter.DrawElements,
		LayerId + 1,
		Painter.SectionGeometry.ToPaintGeometry(BoxOffset, TextSize),
		FEditorStyle::GetBrush("WhiteBrush"),
		ESlateDrawEffect::None,
		FLinearColor::Black.CopyWithNewOpacity(0.5f)
	);

	// Draw shake name.
	FSlateDrawElement::MakeText(
		Painter.DrawElements,
		LayerId + 2,
		Painter.SectionGeometry.ToPaintGeometry(BoxOffset + TextOffset, TextSize),
		ShakeText,
		SmallLayoutFont,
		Painter.bParentEnabled ? ESlateDrawEffect::None : ESlateDrawEffect::DisabledEffect,
		DrawColor
	);
}

int32 FCameraShakeSourceTriggerSection::OnPaintSection(FSequencerSectionPainter& Painter) const
{
	int32 LayerId = Painter.PaintSectionBackground();

	UMovieSceneCameraShakeSourceTriggerSection* TriggerSection = Cast<UMovieSceneCameraShakeSourceTriggerSection>(WeakSection.Get());
	if (!TriggerSection || !IsTrackSelected())
	{
		return LayerId;
	}

	const FTimeToPixel& TimeToPixelConverter = Painter.GetTimeConverter();
	const FMovieSceneCameraShakeSourceTriggerChannel& TriggerChannel = TriggerSection->GetChannel();
	const TArrayView<const FFrameNumber> Times = TriggerChannel.GetData().GetTimes();
	const TArrayView<const FMovieSceneCameraShakeSourceTrigger> Values = TriggerChannel.GetData().GetValues();
	const TRange<FFrameNumber> SectionRange = TriggerSection->GetRange();

	for (int32 KeyIndex = 0; KeyIndex < Times.Num(); ++KeyIndex)
	{
		const FFrameNumber Time = Times[KeyIndex];
		if (SectionRange.Contains(Time))
		{
			const FMovieSceneCameraShakeSourceTrigger& Value = Values[KeyIndex];
			const float PixelPos = TimeToPixelConverter.FrameToPixel(Time);
			PaintShakeName(Painter, LayerId, Value.ShakeClass, PixelPos);
		}
	}

	return LayerId + 3;
}

FCameraShakeSourceShakeTrackEditor::FCameraShakeSourceShakeTrackEditor(TSharedRef<ISequencer> InSequencer)
	: FMovieSceneTrackEditor(InSequencer) 
{ 
}

TSharedRef<ISequencerTrackEditor> FCameraShakeSourceShakeTrackEditor::CreateTrackEditor(TSharedRef<ISequencer> InSequencer)
{
	return MakeShareable(new FCameraShakeSourceShakeTrackEditor(InSequencer));
}

bool FCameraShakeSourceShakeTrackEditor::SupportsType(TSubclassOf<UMovieSceneTrack> Type) const
{
	return (
		Type == UMovieSceneCameraShakeSourceShakeTrack::StaticClass() ||
		Type == UMovieSceneCameraShakeSourceTriggerTrack::StaticClass()
		);
}

TSharedRef<ISequencerSection> FCameraShakeSourceShakeTrackEditor::MakeSectionInterface(UMovieSceneSection& SectionObject, UMovieSceneTrack& Track, FGuid ObjectBinding)
{
	if (UMovieSceneCameraShakeSourceShakeSection* ShakeSection = Cast<UMovieSceneCameraShakeSourceShakeSection>(&SectionObject))
	{
		return MakeShareable(new FCameraShakeSourceShakeSection(GetSequencer(), *ShakeSection, ObjectBinding));
	}
	else if (UMovieSceneCameraShakeSourceTriggerSection* TriggerSection = Cast<UMovieSceneCameraShakeSourceTriggerSection>(&SectionObject))
	{
		return MakeShared<FCameraShakeSourceTriggerSection>(GetSequencer(), *TriggerSection);
	}

	check(false);
	return MakeShareable(new FSequencerSection(SectionObject));
}

UMovieSceneTrack* FCameraShakeSourceShakeTrackEditor::AddTrack(UMovieScene* FocusedMovieScene, const FGuid& ObjectHandle, TSubclassOf<UMovieSceneTrack> TrackClass, FName UniqueTypeName)
{
	UMovieSceneTrack* NewTrack = FMovieSceneTrackEditor::AddTrack(FocusedMovieScene, ObjectHandle, TrackClass, UniqueTypeName);

	if (UMovieSceneCameraShakeSourceTriggerTrack* ShakeTrack = Cast<UMovieSceneCameraShakeSourceTriggerTrack>(NewTrack))
	{
		// If it's a trigger track, auto-add an infinite section in which we can place our trigger keyframes.
		UMovieSceneSection* NewSection = ShakeTrack->CreateNewSection();
		NewSection->SetRange(TRange<FFrameNumber>::All());
		ShakeTrack->AddSection(*NewSection);
	}

	return NewTrack;
}

void FCameraShakeSourceShakeTrackEditor::BuildObjectBindingTrackMenu(FMenuBuilder& MenuBuilder, const TArray<FGuid>& ObjectBindings, const UClass* ObjectClass)
{
	if (const UCameraShakeSourceComponent* ShakeSourceComponent = AcquireCameraShakeSourceComponentFromGuid(ObjectBindings[0]))
	{
		MenuBuilder.AddSubMenu(
				LOCTEXT("AddShakeSourceShake", "Camera Shake"),
				LOCTEXT("AddShakeSourceShakeTooltip", "Adds a camera shake originating from the parent camera shake source."),
				FNewMenuDelegate::CreateSP(this, &FCameraShakeSourceShakeTrackEditor::AddCameraShakeTracksMenu, ObjectBindings));
	}
}

void FCameraShakeSourceShakeTrackEditor::AddCameraShakeTracksMenu(FMenuBuilder& MenuBuilder, TArray<FGuid> ObjectBindings)
{
	MenuBuilder.AddMenuEntry(
			LOCTEXT("AddShakeSourceShakeControlled", "Controlled"),
			LOCTEXT("AddShakeSourceShakeControlledTooltip", "Adds a track that lets you start and stop camera shakes originating from the parent camera shake source."),
			FSlateIcon(),
			FUIAction( 
				FExecuteAction::CreateSP( this, &FCameraShakeSourceShakeTrackEditor::AddCameraShakeSection, ObjectBindings)
				)
			);

	MenuBuilder.AddMenuEntry(
			LOCTEXT("AddShakeSourceShakeTrigger", "Trigger"),
			LOCTEXT("AddShakeSourceShakeTriggerTooltip", "Adds a track that lets you trigger camera shakes originating from the parent camera shake source."),
			FSlateIcon(),
			FUIAction(
				FExecuteAction::CreateSP(this, &FCameraShakeSourceShakeTrackEditor::AddCameraShakeTriggerTrack, ObjectBindings)
				)
			);
}

void FCameraShakeSourceShakeTrackEditor::AddCameraShakeSection(TArray<FGuid> ObjectHandles)
{
	TSharedPtr<ISequencer> SequencerPtr = GetSequencer();
	if (!SequencerPtr.IsValid() || !SequencerPtr->IsAllowedToChange())
	{
		return;
	}

	TArray<TWeakObjectPtr<UObject>> Objects;
	for (FGuid ObjectHandle : ObjectHandles)
	{
		for (TWeakObjectPtr<UObject> Object : SequencerPtr->FindObjectsInCurrentSequence(ObjectHandle))
		{
			Objects.Add(Object);
		}
	}

	auto OnAddShakeSourceShakeSection = [=](FFrameNumber Time) -> FKeyPropertyResult
	{
		return this->AddCameraShakeSectionKeyInternal(Time, Objects, true);
	};

	const FScopedTransaction Transaction(LOCTEXT("AddCameraShakeSourceShake_Transaction", "Add Camera Shake"));

	AnimatablePropertyChanged(FOnKeyProperty::CreateLambda(OnAddShakeSourceShakeSection));
}

TSharedPtr<SWidget> FCameraShakeSourceShakeTrackEditor::BuildOutlinerEditWidget(const FGuid& ObjectBinding, UMovieSceneTrack* Track, const FBuildEditWidgetParams& Params)
{
	if (UMovieSceneCameraShakeSourceShakeTrack* ShakeTrack = Cast<UMovieSceneCameraShakeSourceShakeTrack>(Track))
	{
		return SNew(SHorizontalBox)
			+SHorizontalBox::Slot()
			.AutoWidth()
			.VAlign(VAlign_Center)
			[
				FSequencerUtilities::MakeAddButton(
						LOCTEXT("AddShakeSourceShakeSection", "Camera Shake"),
						FOnGetContent::CreateSP(this, &FCameraShakeSourceShakeTrackEditor::BuildCameraShakeSubMenu, ObjectBinding),
						Params.NodeIsHovered, GetSequencer())
			];
	}
	else
	{
		return SNew(SHorizontalBox)
			+ SHorizontalBox::Slot()
			.AutoWidth()
			.VAlign(VAlign_Center)
			[
				FSequencerUtilities::MakeAddButton(
						LOCTEXT("AddSection", "Section"),
						FOnGetContent::CreateSP(this, &FCameraShakeSourceShakeTrackEditor::BuildCameraShakeTracksMenu, ObjectBinding),
						Params.NodeIsHovered, 
						GetSequencer())
			];
	}
}

FKeyPropertyResult FCameraShakeSourceShakeTrackEditor::AddCameraShakeSectionKeyInternal(FFrameNumber KeyTime, const TArray<TWeakObjectPtr<UObject>> Objects, bool bSelect)
{
	return AddCameraShakeSectionKeyInternal(KeyTime, Objects, TSubclassOf<UCameraShakeBase>(), bSelect);
}

FKeyPropertyResult FCameraShakeSourceShakeTrackEditor::AddCameraShakeSectionKeyInternal(FFrameNumber KeyTime, const TArray<TWeakObjectPtr<UObject>> Objects, TSubclassOf<UCameraShakeBase> CameraShake, bool bSelect)
{
	FKeyPropertyResult KeyPropertyResult;

	TArray<UMovieSceneSection*> SectionsToSelect;

	for (int32 ObjectIndex = 0; ObjectIndex < Objects.Num(); ++ObjectIndex)
	{
		UObject* Object = Objects[ObjectIndex].Get();

		if (AActor* Actor = Cast<AActor>(Object))
		{
			UCameraShakeSourceComponent* Component = Actor->FindComponentByClass<UCameraShakeSourceComponent>();
			if (ensure(Component != nullptr))
			{
				Object = Component;
			}
		}

		const bool bIsAutomaticShake = (CameraShake.Get() == nullptr);
		if (bIsAutomaticShake)
		{
			if (UCameraShakeSourceComponent* ShakeSourceComponent = Cast<UCameraShakeSourceComponent>(Object))
			{
				CameraShake = ShakeSourceComponent->CameraShake;
			}
		}

		FFindOrCreateHandleResult HandleResult = FindOrCreateHandleToObject(Object);
		FGuid ObjectHandle = HandleResult.Handle;
		KeyPropertyResult.bHandleCreated |= HandleResult.bWasCreated;

		if (ObjectHandle.IsValid())
		{
			FFindOrCreateTrackResult TrackResult = FindOrCreateTrackForObject(ObjectHandle, UMovieSceneCameraShakeSourceShakeTrack::StaticClass());
			UMovieSceneTrack* Track = TrackResult.Track;
			KeyPropertyResult.bTrackCreated |= TrackResult.bWasCreated;

			if (ensure(Track))
			{
				UMovieSceneSection* NewSection = Cast<UMovieSceneCameraShakeSourceShakeTrack>(Track)->AddNewCameraShake(KeyTime, CameraShake, bIsAutomaticShake);
				KeyPropertyResult.bTrackModified = true;
				KeyPropertyResult.SectionsCreated.Add(NewSection);
				SectionsToSelect.Add(NewSection);
			}
		}
	}

	if (bSelect)
	{
		const TSharedPtr<ISequencer> SequencerPtr = GetSequencer();
		SequencerPtr->EmptySelection();
		for (UMovieSceneSection* SectionToSelect : SectionsToSelect)
		{
			SequencerPtr->SelectSection(SectionToSelect);
		}
		SequencerPtr->ThrobSectionSelection();
	}

	return KeyPropertyResult;
}

TSharedRef<SWidget> FCameraShakeSourceShakeTrackEditor::BuildCameraShakeSubMenu(FGuid ObjectBinding)
{
	FMenuBuilder MenuBuilder(true, nullptr);

	TArray<FGuid> ObjectBindings;
	ObjectBindings.Add(ObjectBinding);

	AddCameraShakeSubMenu(MenuBuilder, ObjectBindings);

	return MenuBuilder.MakeWidget();
}

void FCameraShakeSourceShakeTrackEditor::AddCameraShakeSubMenu(FMenuBuilder& MenuBuilder, TArray<FGuid> ObjectBindings)
{
	MenuBuilder.AddMenuEntry(
			LOCTEXT("AddAutoShake", "Automatic Shake"),
			LOCTEXT("AddAutoShakeTooltip", "Adds a section that plays the camera shake already configured on the shake source component."),
			FSlateIcon(),
			FUIAction( 
				FExecuteAction::CreateSP(this, &FCameraShakeSourceShakeTrackEditor::OnAutoCameraShakeSelected, ObjectBindings)
			));

	MenuBuilder.AddSubMenu(
			LOCTEXT("AddOtherShake", "Other Shake"),
			LOCTEXT("AddOtherShakeTooltip", "Adds a section that plays a specific camera shake originating from the shake source component."),
			FNewMenuDelegate::CreateSP(this, &FCameraShakeSourceShakeTrackEditor::AddOtherCameraShakeBrowserSubMenu, ObjectBindings));
}

TSharedRef<SWidget> FCameraShakeSourceShakeTrackEditor::BuildCameraShakeTracksMenu(FGuid ObjectBinding)
{
	FMenuBuilder MenuBuilder(true, nullptr);

	TArray<FGuid> ObjectBindings;
	ObjectBindings.Add(ObjectBinding);

	AddCameraShakeTracksMenu(MenuBuilder, ObjectBindings);

	return MenuBuilder.MakeWidget();
}

void FCameraShakeSourceShakeTrackEditor::AddOtherCameraShakeBrowserSubMenu(FMenuBuilder& MenuBuilder, TArray<FGuid> ObjectBindings)
{
	FAssetPickerConfig AssetPickerConfig;
	{
		AssetPickerConfig.OnAssetSelected = FOnAssetSelected::CreateSP(this, &FCameraShakeSourceShakeTrackEditor::OnCameraShakeAssetSelected, ObjectBindings);
		AssetPickerConfig.OnAssetEnterPressed = FOnAssetEnterPressed::CreateSP(this, &FCameraShakeSourceShakeTrackEditor::OnCameraShakeAssetEnterPressed, ObjectBindings);
		AssetPickerConfig.OnShouldFilterAsset = FOnShouldFilterAsset::CreateSP(this, &FCameraShakeSourceShakeTrackEditor::OnShouldFilterCameraShake);
		AssetPickerConfig.bAllowNullSelection = false;
		AssetPickerConfig.InitialAssetViewType = EAssetViewType::List;
		AssetPickerConfig.Filter.ClassNames.Add(UBlueprint::StaticClass()->GetFName());

		IAssetRegistry & AssetRegistry = FModuleManager::LoadModuleChecked<FAssetRegistryModule>("AssetRegistry").Get();
		TArray<FName> ClassNames;
		TSet<FName> DerivedClassNames;
<<<<<<< HEAD
		ClassNames.Add(UMatineeCameraShake::StaticClass()->GetFName());
=======
		ClassNames.Add(UCameraShakeBase::StaticClass()->GetFName());
>>>>>>> 3aae9151
		AssetRegistry.GetDerivedClassNames(ClassNames, TSet<FName>(), DerivedClassNames);
						
		AssetPickerConfig.OnShouldFilterAsset = FOnShouldFilterAsset::CreateLambda([DerivedClassNames](const FAssetData& AssetData)
		{
			const FString ParentClassFromData = AssetData.GetTagValueRef<FString>(FBlueprintTags::ParentClassPath);
			if (!ParentClassFromData.IsEmpty())
			{
				const FString ClassObjectPath = FPackageName::ExportTextPathToObjectPath(ParentClassFromData);
				const FName ClassName = FName(*FPackageName::ObjectPathToObjectName(ClassObjectPath));

				if (DerivedClassNames.Contains(ClassName))
				{
					return false;
				}
			}
			return true;
		});
	}

	FContentBrowserModule& ContentBrowserModule = FModuleManager::Get().LoadModuleChecked<FContentBrowserModule>(TEXT("ContentBrowser"));

	TSharedPtr<SBox> MenuEntry = SNew(SBox)
		.WidthOverride(300.0f)
		.HeightOverride(400.f)
		[
			ContentBrowserModule.Get().CreateAssetPicker(AssetPickerConfig)
		];

	MenuBuilder.AddWidget(MenuEntry.ToSharedRef(), FText::GetEmpty(), true);
}

void FCameraShakeSourceShakeTrackEditor::OnCameraShakeAssetSelected(const FAssetData& AssetData, TArray<FGuid> ObjectBindings)
{
	FSlateApplication::Get().DismissAllMenus();

	TSharedPtr<ISequencer> SequencerPtr = GetSequencer();
	UBlueprint* SelectedObject = Cast<UBlueprint>(AssetData.GetAsset());

	if (SelectedObject && SelectedObject->GeneratedClass && SelectedObject->GeneratedClass->IsChildOf(UCameraShakeBase::StaticClass()))
	{
		TSubclassOf<UCameraShakeBase> CameraShakeClass = *(SelectedObject->GeneratedClass);

		TArray<TWeakObjectPtr<>> OutObjects;
		for (FGuid ObjectBinding : ObjectBindings)
		{
			for (TWeakObjectPtr<> Object : SequencerPtr->FindObjectsInCurrentSequence(ObjectBinding))
			{
				OutObjects.Add(Object);
			}
		}
		
		const FScopedTransaction Transaction(LOCTEXT("AddCameraShakeSourceShake_Transaction", "Add Camera Shake"));

		AnimatablePropertyChanged(FOnKeyProperty::CreateSP(this, &FCameraShakeSourceShakeTrackEditor::AddCameraShakeSectionKeyInternal, OutObjects, CameraShakeClass, true));
	}
}

void FCameraShakeSourceShakeTrackEditor::OnCameraShakeAssetEnterPressed(const TArray<FAssetData>& AssetData, TArray<FGuid> ObjectBindings)
{
	if (AssetData.Num() > 0)
	{
		OnCameraShakeAssetSelected(AssetData[0].GetAsset(), ObjectBindings);
	}
}

void FCameraShakeSourceShakeTrackEditor::OnAutoCameraShakeSelected(TArray<FGuid> ObjectBindings)
{
	TArray<TWeakObjectPtr<>> OutObjects;
	TSharedPtr<ISequencer> SequencerPtr = GetSequencer();

	for (FGuid ObjectBinding : ObjectBindings)
	{
		for (TWeakObjectPtr<> Object : SequencerPtr->FindObjectsInCurrentSequence(ObjectBinding))
		{
			OutObjects.Add(Object);
		}
	}

	const FScopedTransaction Transaction(LOCTEXT("AddCameraShakeSourceShake_Transaction", "Add Camera Shake"));

	AnimatablePropertyChanged(FOnKeyProperty::CreateSP(this, &FCameraShakeSourceShakeTrackEditor::AddCameraShakeSectionKeyInternal, OutObjects, true));
}

bool FCameraShakeSourceShakeTrackEditor::OnShouldFilterCameraShake(const FAssetData& AssetData)
{
	const UBlueprint* SelectedObject = Cast<UBlueprint>(AssetData.GetAsset());
	if (SelectedObject && SelectedObject->GeneratedClass && SelectedObject->GeneratedClass->IsChildOf(UCameraShakeBase::StaticClass()))
	{
		TSubclassOf<UCameraShakeBase> CameraShakeClass = *(SelectedObject->GeneratedClass);
		if (const UCameraShakeBase* CameraShakeCDO = Cast<UCameraShakeBase>(CameraShakeClass->ClassDefaultObject))
		{
			return CameraShakeCDO->bSingleInstance;
		}
	}
	return true;
}

FKeyPropertyResult FCameraShakeSourceShakeTrackEditor::AddCameraShakeTriggerTrackInternal(FFrameNumber Time, const TArray<TWeakObjectPtr<UObject>> Objects, TSubclassOf<UCameraShakeBase> CameraShake)
{
	FKeyPropertyResult KeyPropertyResult;

	for (int32 ObjectIndex = 0; ObjectIndex < Objects.Num(); ++ObjectIndex)
	{
		UObject* Object = Objects[ObjectIndex].Get();

		if (AActor* Actor = Cast<AActor>(Object))
		{
			UCameraShakeSourceComponent* Component = Actor->FindComponentByClass<UCameraShakeSourceComponent>();
			if (ensure(Component != nullptr))
			{
				Object = Component;
			}
		}

		const bool bIsAutomaticShake = (CameraShake.Get() == nullptr);
		if (bIsAutomaticShake)
		{
			if (UCameraShakeSourceComponent* ShakeSourceComponent = Cast<UCameraShakeSourceComponent>(Object))
			{
				CameraShake = ShakeSourceComponent->CameraShake;
			}
		}

		FFindOrCreateHandleResult HandleResult = FindOrCreateHandleToObject(Object);
		FGuid ObjectHandle = HandleResult.Handle;
		KeyPropertyResult.bHandleCreated |= HandleResult.bWasCreated;

		if (ObjectHandle.IsValid())
		{
			FFindOrCreateTrackResult TrackResult = FindOrCreateTrackForObject(ObjectHandle, UMovieSceneCameraShakeSourceTriggerTrack::StaticClass());
			UMovieSceneTrack* Track = TrackResult.Track;
			KeyPropertyResult.bTrackCreated |= TrackResult.bWasCreated;

			if (ensure(Track))
			{
				TArray<UMovieSceneSection*> AllSections = Track->GetAllSections();
				if (ensure(AllSections.Num() > 0))
				{
					UMovieSceneCameraShakeSourceTriggerSection* FirstSection = Cast<UMovieSceneCameraShakeSourceTriggerSection>(AllSections[0]);
					// TODO: add trigger key at given time.
					GetSequencer()->EmptySelection();
					GetSequencer()->SelectSection(FirstSection);
					GetSequencer()->ThrobSectionSelection();
				}
			}
		}
	}

	return KeyPropertyResult;
}

void FCameraShakeSourceShakeTrackEditor::AddCameraShakeTriggerTrack(const TArray<FGuid> ObjectBindings)
{
	TSharedPtr<ISequencer> SequencerPtr = GetSequencer();
	if (!SequencerPtr.IsValid() || !SequencerPtr->IsAllowedToChange())
	{
		return;
	}

	TArray<TWeakObjectPtr<UObject>> Objects;
	for (FGuid ObjectBinding : ObjectBindings)
	{
		for (TWeakObjectPtr<UObject> Object : SequencerPtr->FindObjectsInCurrentSequence(ObjectBinding))
		{
			Objects.Add(Object);
		}
	}

	auto OnAddShakeSourceShakeSection = [=](FFrameNumber Time) -> FKeyPropertyResult
	{
		return this->AddCameraShakeTriggerTrackInternal(Time, Objects, nullptr);
	};

	const FScopedTransaction Transaction(LOCTEXT("AddCameraShakeSourceShake_Transaction", "Add Camera Shake"));

	AnimatablePropertyChanged(FOnKeyProperty::CreateLambda(OnAddShakeSourceShakeSection));
}

UCameraShakeSourceComponent* FCameraShakeSourceShakeTrackEditor::AcquireCameraShakeSourceComponentFromGuid(const FGuid& Guid)
{
	TArray<UCameraShakeSourceComponent*> ShakeSourceComponents;

	for (TWeakObjectPtr<> WeakObject : GetSequencer()->FindObjectsInCurrentSequence(Guid))
	{
		if (UObject* Obj = WeakObject.Get())
		{
			if (AActor* Actor = Cast<AActor>(Obj))
			{
				TArray<UCameraShakeSourceComponent*> CurShakeSourceComponents;
				Actor->GetComponents<UCameraShakeSourceComponent>(CurShakeSourceComponents);
				ShakeSourceComponents.Append(CurShakeSourceComponents);
			}
			else if (UCameraShakeSourceComponent* ShakeSourceComponent = Cast<UCameraShakeSourceComponent>(Obj))
			{
				ShakeSourceComponents.Add(ShakeSourceComponent);
			}
		}
	}

	UCameraShakeSourceComponent** ActiveComponent = ShakeSourceComponents.FindByPredicate([](UCameraShakeSourceComponent* Component)
			{
				return Component->IsActive();
			});
	if (ActiveComponent != nullptr)
	{
		return *ActiveComponent;
	}

	if (ShakeSourceComponents.Num() > 0)
	{
		return ShakeSourceComponents[0];
	}

	return nullptr;
}

#undef LOCTEXT_NAMESPACE
<|MERGE_RESOLUTION|>--- conflicted
+++ resolved
@@ -2,12 +2,7 @@
 
 #include "TrackEditors/CameraShakeSourceShakeTrackEditor.h"
 #include "AssetRegistryModule.h"
-<<<<<<< HEAD
-#include "Camera/CameraAnim.h"
-#include "Camera/CameraShake.h"
-=======
 #include "Camera/CameraShakeBase.h"
->>>>>>> 3aae9151
 #include "Camera/CameraShakeSourceComponent.h"
 #include "CameraShakeTrackEditorBase.h"
 #include "CommonMovieSceneTools.h"
@@ -44,232 +39,8 @@
 		: FCameraShakeSectionBase(InSequencer, InSection, InObjectBinding)
 	{}
 
-<<<<<<< HEAD
-	virtual FText GetSectionTitle() const override
-	{
-		const TSubclassOf<UCameraShakeBase> ShakeClass = GetCameraShakeClass();
-		if (const UClass* ShakeClassPtr = ShakeClass.Get())
-		{
-			FCameraShakeDuration ShakeDuration;
-			const bool bHasDuration = UCameraShakeBase::GetCameraShakeDuration(ShakeClass, ShakeDuration);
-			if (bHasDuration)
-			{
-				// Workaround fix for Matinee camera shakes... will be fixed better in next release.
-				const UMatineeCameraShake* MatineeCameraShakeCDO = Cast<UMatineeCameraShake>(ShakeClass->GetDefaultObject());
-				if (ShakeDuration.IsFixed() || MatineeCameraShakeCDO != nullptr)
-				{
-					const float ShakeDurationTime = MatineeCameraShakeCDO ?
-						FMath::Max(MatineeCameraShakeCDO->OscillationDuration, (MatineeCameraShakeCDO->Anim ? MatineeCameraShakeCDO->Anim->AnimLength : 0.f)) :
-						ShakeDuration.Get();
-
-					if (ShakeDurationTime > SMALL_NUMBER)
-					{
-						return FText::FromString(ShakeClassPtr->GetName());
-					}
-					else
-					{
-						return FText::Format(LOCTEXT("ShakeHasNoDurationWarning", "{0} (warning: shake has no duration)"), FText::FromString(ShakeClassPtr->GetName()));
-					}
-				}
-				else
-				{
-					return FText::FromString(ShakeClassPtr->GetName());
-				}
-			}
-			else
-			{
-				return FText::Format(LOCTEXT("ShakeIsInvalidWarning", "{0} (warning: shake is invalid)"), FText::FromString(ShakeClassPtr->GetName()));
-			}
-		}
-		return LOCTEXT("NoCameraShake", "No Camera Shake");
-	}
-
-	virtual UMovieSceneSection* GetSectionObject() override
-	{
-		return SectionPtr.Get();
-	}
-
-	virtual bool IsReadOnly() const override 
-	{ 
-		return SectionPtr.IsValid() ? SectionPtr.Get()->IsReadOnly() : false; 
-	}
-
-	virtual int32 OnPaintSection(FSequencerSectionPainter& Painter) const override
-	{
-		static const FSlateBrush* GenericDivider = FEditorStyle::GetBrush("Sequencer.GenericDivider");
-
-		Painter.LayerId = Painter.PaintSectionBackground();
-
-		const UMovieSceneCameraShakeSourceShakeSection* SectionObject = SectionPtr.Get();
-		const TSharedPtr<ISequencer> Sequencer = SequencerPtr.Pin();
-		if (SectionObject == nullptr || !Sequencer.IsValid())
-		{
-			return Painter.LayerId;
-		}
-
-		const UMovieSceneSequence* FocusedSequence = Sequencer->GetFocusedMovieSceneSequence();
-		if (FocusedSequence == nullptr)
-		{
-			return Painter.LayerId;
-		}
-
-		const FTimeToPixel& TimeConverter = Painter.GetTimeConverter();
-		const FFrameRate TickResolution = FocusedSequence->GetMovieScene()->GetTickResolution();
-
-		const ESlateDrawEffect DrawEffects = Painter.bParentEnabled ? ESlateDrawEffect::None : ESlateDrawEffect::DisabledEffect;
-		const TRange<FFrameNumber> SectionRange = SectionObject->GetRange();
-		const int32 SectionSize = UE::MovieScene::DiscreteSize(SectionRange);
-		const float SectionDuration = FFrameNumber(SectionSize) / TickResolution;
-
-		const float SectionStartTime = SectionObject->GetInclusiveStartFrame() / TickResolution;
-		const float SectionStartTimeInPixels = TimeConverter.SecondsToPixel(SectionStartTime);
-		const float SectionEndTime = SectionObject->GetExclusiveEndFrame() / TickResolution;
-		const float SectionEndTimeInPixels = TimeConverter.SecondsToPixel(SectionEndTime);
-
-		const TSubclassOf<UCameraShakeBase> CameraShakeClass = GetCameraShakeClass();
-		const bool bHasValidCameraShake = (CameraShakeClass.Get() != nullptr);
-		if (bHasValidCameraShake)
-		{
-			FCameraShakeDuration ShakeDuration;
-			UCameraShakeBase::GetCameraShakeDuration(CameraShakeClass, ShakeDuration);
-
-			// Workaround fix for Matinee camera shakes... will be fixed better in next release.
-			const UMatineeCameraShake* MatineeCameraShakeCDO = Cast<UMatineeCameraShake>(CameraShakeClass->GetDefaultObject());
-			const float ShakeDurationTime = MatineeCameraShakeCDO ?
-				FMath::Max(MatineeCameraShakeCDO->OscillationDuration, (MatineeCameraShakeCDO->Anim ? MatineeCameraShakeCDO->Anim->AnimLength : 0.f)) :
-				ShakeDuration.Get();
-
-			const float ShakeEndInPixels = (ShakeDuration.IsFixed() || MatineeCameraShakeCDO) ?
-				TimeConverter.SecondsToPixel(FMath::Min(SectionStartTime + ShakeDurationTime, SectionEndTime)) :
-				SectionEndTimeInPixels;
-			const bool bSectionContainsEntireShake = ((ShakeDuration.IsFixed() || MatineeCameraShakeCDO) && SectionDuration > ShakeDurationTime);
-
-			if (ShakeDuration.IsFixed() || MatineeCameraShakeCDO)
-			{
-				if (bSectionContainsEntireShake && SectionRange.HasLowerBound())
-				{
-					// Add some separator where the shake ends.
-					float OffsetPixel = ShakeEndInPixels - SectionStartTimeInPixels;
-
-					FSlateDrawElement::MakeBox(
-							Painter.DrawElements,
-							Painter.LayerId++,
-							Painter.SectionGeometry.MakeChild(
-								FVector2D(2.f, Painter.SectionGeometry.Size.Y - 2.f),
-								FSlateLayoutTransform(FVector2D(OffsetPixel, 1.f))
-							).ToPaintGeometry(),
-							GenericDivider,
-							DrawEffects
-					);
-
-					// Draw the rest in a "muted" color.
-					const float OverflowSizeInPixels = SectionEndTimeInPixels - ShakeEndInPixels;
-
-					FSlateDrawElement::MakeBox(
-							Painter.DrawElements,
-							Painter.LayerId++,
-							Painter.SectionGeometry.MakeChild(
-								FVector2D(OverflowSizeInPixels, Painter.SectionGeometry.Size.Y),
-								FSlateLayoutTransform(FVector2D(OffsetPixel, 0))
-							).ToPaintGeometry(),
-							FEditorStyle::GetBrush("WhiteBrush"),
-							ESlateDrawEffect::None,
-							FLinearColor::Black.CopyWithNewOpacity(0.5f)
-					);
-				}
-
-				float ShakeBlendIn = 0.f, ShakeBlendOut = 0.f;
-				UCameraShakeBase::GetCameraShakeBlendTimes(CameraShakeClass, ShakeBlendIn, ShakeBlendOut);
-				{
-					// Draw the shake "intensity" as a line that goes up and down according to
-					// blend in and out times.
-					const FLinearColor LineColor(0.25f, 0.25f, 1.f, 0.75f);
-
-					const bool bHasBlendIn = (ShakeBlendIn > SMALL_NUMBER);
-					const bool bHasBlendOut = (ShakeBlendOut > SMALL_NUMBER);
-
-					float ShakeBlendInEndInPixels = TimeConverter.SecondsToPixel(SectionStartTime + ShakeBlendIn);
-					float ShakeBlendOutStartInPixels = ShakeEndInPixels - TimeConverter.SecondsDeltaToPixel(ShakeBlendOut);
-					if (ShakeBlendInEndInPixels > ShakeBlendOutStartInPixels)
-					{
-						// If we have to blend out before we're done blending in, let's switch over
-						// at the half mark.
-						ShakeBlendInEndInPixels = ShakeBlendOutStartInPixels = (ShakeBlendInEndInPixels + ShakeBlendOutStartInPixels) / 2.f;
-					}
-
-					TArray<FVector2D> LinePoints;
-
-					if (bHasBlendIn)
-					{
-						LinePoints.Add(FVector2D(SectionStartTimeInPixels, Painter.SectionGeometry.Size.Y - 2.f));
-						LinePoints.Add(FVector2D(ShakeBlendInEndInPixels, 2.f));
-					}
-					else
-					{
-						LinePoints.Add(FVector2D(SectionStartTimeInPixels, 2.f));
-					}
-
-					if (bHasBlendOut)
-					{
-						LinePoints.Add(FVector2D(ShakeBlendOutStartInPixels, 2.f));
-						LinePoints.Add(FVector2D(ShakeEndInPixels, Painter.SectionGeometry.Size.Y - 2.f));
-					}
-					else
-					{
-						LinePoints.Add(FVector2D(ShakeEndInPixels, 2.f));
-					}
-
-					FSlateDrawElement::MakeLines(
-							Painter.DrawElements,
-							Painter.LayerId++,
-							Painter.SectionGeometry.ToPaintGeometry(),
-							LinePoints,
-							DrawEffects,
-							LineColor);
-				}
-			}
-			else
-			{
-				// Draw the shake in a "warning" orange colour.
-				const float SectionDurationInPixels = TimeConverter.SecondsDeltaToPixel(SectionDuration);
-				FSlateDrawElement::MakeBox(
-						Painter.DrawElements,
-						Painter.LayerId++,
-						Painter.SectionGeometry.MakeChild(
-							FVector2D(SectionDurationInPixels, Painter.SectionGeometry.Size.Y),
-							FSlateLayoutTransform(FVector2D(SectionStartTimeInPixels, 0))
-						).ToPaintGeometry(),
-						FEditorStyle::GetBrush("WhiteBrush"),
-						ESlateDrawEffect::None,
-						FLinearColor(1.f, 0.5f, 0.f, 0.5f)
-				);
-			}
-		}
-		else
-		{
-			const float SectionDurationInPixels = TimeConverter.SecondsDeltaToPixel(SectionDuration);
-			FSlateDrawElement::MakeBox(
-					Painter.DrawElements,
-					Painter.LayerId++,
-					Painter.SectionGeometry.MakeChild(
-						FVector2D(SectionDurationInPixels, Painter.SectionGeometry.Size.Y),
-						FSlateLayoutTransform(FVector2D(SectionStartTimeInPixels, 0))
-						).ToPaintGeometry(),
-					FEditorStyle::GetBrush("WhiteBrush"),
-					ESlateDrawEffect::None,
-					FLinearColor::Red.CopyWithNewOpacity(0.5f)
-					);
-		}
-
-		return Painter.LayerId;
-	}
-
-private:
-	TSubclassOf<UCameraShakeBase> GetCameraShakeClass() const
-=======
 private:
 	virtual TSubclassOf<UCameraShakeBase> GetCameraShakeClass() const override
->>>>>>> 3aae9151
 	{
 		if (const UMovieSceneCameraShakeSourceShakeSection* SectionObject = GetSectionObjectAs<UMovieSceneCameraShakeSourceShakeSection>())
 		{
@@ -292,24 +63,6 @@
 
 		return TSubclassOf<UCameraShakeBase>();
 	}
-<<<<<<< HEAD
-
-	const UCameraShakeBase* GetCameraShakeDefaultObject() const
-	{
-		const TSubclassOf<UCameraShakeBase> ShakeClass = GetCameraShakeClass();
-		if (const UClass* ShakeClassPtr = ShakeClass.Get())
-		{
-			return ShakeClassPtr->GetDefaultObject<UCameraShakeBase>();
-		}
-		return nullptr;
-	}
-
-private:
-	TWeakPtr<ISequencer> SequencerPtr;
-	TWeakObjectPtr<UMovieSceneCameraShakeSourceShakeSection> SectionPtr;
-	FGuid ObjectBinding;
-=======
->>>>>>> 3aae9151
 };
 
 /**
@@ -681,11 +434,7 @@
 		IAssetRegistry & AssetRegistry = FModuleManager::LoadModuleChecked<FAssetRegistryModule>("AssetRegistry").Get();
 		TArray<FName> ClassNames;
 		TSet<FName> DerivedClassNames;
-<<<<<<< HEAD
-		ClassNames.Add(UMatineeCameraShake::StaticClass()->GetFName());
-=======
 		ClassNames.Add(UCameraShakeBase::StaticClass()->GetFName());
->>>>>>> 3aae9151
 		AssetRegistry.GetDerivedClassNames(ClassNames, TSet<FName>(), DerivedClassNames);
 						
 		AssetPickerConfig.OnShouldFilterAsset = FOnShouldFilterAsset::CreateLambda([DerivedClassNames](const FAssetData& AssetData)
