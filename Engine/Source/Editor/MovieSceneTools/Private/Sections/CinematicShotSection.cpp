--- conflicted
+++ resolved
@@ -342,46 +342,6 @@
 	MenuBuilder.EndSection();
 }
 
-<<<<<<< HEAD
-void FCinematicShotSection::AddTakesMenu(FMenuBuilder& MenuBuilder)
-{
-	TArray<FAssetData> AssetData;
-	uint32 CurrentTakeNumber = INDEX_NONE;
-	const UMovieSceneCinematicShotSection& SectionObject = GetSectionObjectAs<UMovieSceneCinematicShotSection>();
-	MovieSceneToolHelpers::GatherTakes(&SectionObject, AssetData, CurrentTakeNumber);
-
-	AssetData.Sort([&SectionObject](const FAssetData &A, const FAssetData &B) {
-		uint32 TakeNumberA = INDEX_NONE;
-		uint32 TakeNumberB = INDEX_NONE;
-		if (MovieSceneToolHelpers::GetTakeNumber(&SectionObject, A, TakeNumberA) && MovieSceneToolHelpers::GetTakeNumber(&SectionObject, B, TakeNumberB))
-		{
-			return TakeNumberA < TakeNumberB;
-		}
-		return true;
-	});
-
-	for (auto ThisAssetData : AssetData)
-	{
-		uint32 TakeNumber = INDEX_NONE;
-		if (MovieSceneToolHelpers::GetTakeNumber(&SectionObject, ThisAssetData, TakeNumber))
-		{
-			UObject* TakeObject = ThisAssetData.GetAsset();
-			
-			if (TakeObject)
-			{
-				MenuBuilder.AddMenuEntry(
-					FText::Format(LOCTEXT("TakeNumber", "Take {0}"), FText::AsNumber(TakeNumber)),
-					FText::Format(LOCTEXT("TakeNumberTooltip", "Switch to {0}"), FText::FromString(TakeObject->GetPathName())),
-					TakeNumber == CurrentTakeNumber ? FSlateIcon(FAppStyle::GetAppStyleSetName(), "Sequencer.Star") : FSlateIcon(FAppStyle::GetAppStyleSetName(), "Sequencer.Empty"),
-					FUIAction(FExecuteAction::CreateSP(CinematicShotTrackEditor.Pin().ToSharedRef(), &FCinematicShotTrackEditor::SwitchTake, TakeObject))
-				);
-			}
-		}
-	}
-}
-
-=======
->>>>>>> 4af6daef
 /* FCinematicShotSection callbacks
  *****************************************************************************/
 
