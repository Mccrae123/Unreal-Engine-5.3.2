// Copyright 1998-2017 Epic Games, Inc. All Rights Reserved.

#include "Sections/ThumbnailSection.h"
#include "Rendering/DrawElements.h"
#include "Textures/SlateIcon.h"
#include "Framework/Commands/UIAction.h"
#include "Framework/MultiBox/MultiBoxBuilder.h"
#include "GameFramework/Actor.h"
#include "Modules/ModuleManager.h"
#include "Application/ThrottleManager.h"
#include "Widgets/Layout/SBox.h"
#include "SequencerSectionPainter.h"
#include "EditorStyleSet.h"
#include "LevelEditorViewport.h"
#include "Widgets/Text/SInlineEditableTextBlock.h"
#include "PropertyEditorModule.h"
#include "IDetailsView.h"
#include "IVREditorModule.h"


#define LOCTEXT_NAMESPACE "FThumbnailSection"


namespace ThumbnailSectionConstants
{
	const uint32 ThumbnailHeight = 90;
	const uint32 TrackWidth = 90;
	const float SectionGripSize = 4.0f;
}


/* FThumbnailSection structors
 *****************************************************************************/

FThumbnailSection::FThumbnailSection(TSharedPtr<ISequencer> InSequencer, TSharedPtr<FTrackEditorThumbnailPool> InThumbnailPool, IViewportThumbnailClient* InViewportThumbanilClient, UMovieSceneSection& InSection)
	: Section(&InSection)
	, SequencerPtr(InSequencer)
	, ThumbnailCache(InThumbnailPool, InViewportThumbanilClient)
{
	WhiteBrush = FEditorStyle::GetBrush("WhiteBrush");
	GetMutableDefault<UMovieSceneUserThumbnailSettings>()->OnForceRedraw().AddRaw(this, &FThumbnailSection::RedrawThumbnails);
}


FThumbnailSection::FThumbnailSection(TSharedPtr<ISequencer> InSequencer, TSharedPtr<FTrackEditorThumbnailPool> InThumbnailPool, ICustomThumbnailClient* InCustomThumbnailClient, UMovieSceneSection& InSection)
	: Section(&InSection)
	, SequencerPtr(InSequencer)
	, ThumbnailCache(InThumbnailPool, InCustomThumbnailClient)
{
	WhiteBrush = FEditorStyle::GetBrush("WhiteBrush");
	GetMutableDefault<UMovieSceneUserThumbnailSettings>()->OnForceRedraw().AddRaw(this, &FThumbnailSection::RedrawThumbnails);
}


FThumbnailSection::~FThumbnailSection()
{
	GetMutableDefault<UMovieSceneUserThumbnailSettings>()->OnForceRedraw().RemoveAll(this);
}


void FThumbnailSection::RedrawThumbnails()
{
	ThumbnailCache.ForceRedraw();
}


/* ISequencerSection interface
 *****************************************************************************/

bool FThumbnailSection::AreSectionsConnected() const
{
	return true;
}


TSharedRef<SWidget> FThumbnailSection::GenerateSectionWidget()
{
	return SNew(SBox)
		.HAlign(HAlign_Left)
		.VAlign(VAlign_Top)
		.Padding(GetContentPadding())
		[
			SAssignNew(NameWidget, SInlineEditableTextBlock)
				.ToolTipText(CanRename() ? LOCTEXT("RenameThumbnail", "Click or hit F2 to rename") : FText::GetEmpty())
				.Text(this, &FThumbnailSection::HandleThumbnailTextBlockText)
				.ShadowOffset(FVector2D(1,1))
				.OnTextCommitted(this, &FThumbnailSection::HandleThumbnailTextBlockTextCommitted)
				.IsReadOnly(!CanRename())
		];
}

void FThumbnailSection::EnterRename()
{
	if (NameWidget.IsValid())
	{
		NameWidget->SetReadOnly(false);
		NameWidget->EnterEditingMode();
		NameWidget->SetReadOnly(!CanRename());
	}
}

void FThumbnailSection::BuildSectionContextMenu(FMenuBuilder& MenuBuilder, const FGuid& ObjectBinding)
{
	MenuBuilder.BeginSection(NAME_None, LOCTEXT("ViewMenuText", "View"));
	{
		MenuBuilder.AddSubMenu(
			LOCTEXT("ThumbnailsMenu", "Thumbnails"),
			FText(),
			FNewMenuDelegate::CreateLambda([=](FMenuBuilder& InMenuBuilder){

				TSharedPtr<ISequencer> Sequencer = SequencerPtr.Pin();

				FText CurrentTime = FText::FromString(Sequencer->GetZeroPadNumericTypeInterface()->ToString(Sequencer->GetLocalTime()));

				InMenuBuilder.BeginSection(NAME_None, LOCTEXT("ThisSectionText", "This Section"));
				{
					InMenuBuilder.AddMenuEntry(
						LOCTEXT("RefreshText", "Refresh"),
						LOCTEXT("RefreshTooltip", "Refresh this section's thumbnails"),
						FSlateIcon(),
						FUIAction(FExecuteAction::CreateRaw(this, &FThumbnailSection::RedrawThumbnails))
					);
					InMenuBuilder.AddMenuEntry(
						FText::Format(LOCTEXT("SetSingleTime", "Set Thumbnail Time To {0}"), CurrentTime),
						LOCTEXT("SetSingleTimeTooltip", "Defines the time at which this section should draw its single thumbnail to the current cursor position"),
						FSlateIcon(),
						FUIAction(
							FExecuteAction::CreateLambda([=]{
								SetSingleTime(Sequencer->GetLocalTime());
								GetMutableDefault<UMovieSceneUserThumbnailSettings>()->bDrawSingleThumbnails = true;
								GetMutableDefault<UMovieSceneUserThumbnailSettings>()->SaveConfig();
							})
						)
					);
				}
				InMenuBuilder.EndSection();

				InMenuBuilder.BeginSection(NAME_None, LOCTEXT("GlobalSettingsText", "Global Settings"));
				{
					InMenuBuilder.AddMenuEntry(
						LOCTEXT("RefreshAllText", "Refresh All"),
						LOCTEXT("RefreshAllTooltip", "Refresh all sections' thumbnails"),
						FSlateIcon(),
						FUIAction(FExecuteAction::CreateLambda([]{
							GetDefault<UMovieSceneUserThumbnailSettings>()->BroadcastRedrawThumbnails();
						}))
					);

					FPropertyEditorModule& PropertyModule = FModuleManager::LoadModuleChecked<FPropertyEditorModule>("PropertyEditor");

					FDetailsViewArgs Args(false, false, false, FDetailsViewArgs::HideNameArea);
					TSharedRef<IDetailsView> DetailView = PropertyModule.CreateDetailView(Args);
					DetailView->SetObject(GetMutableDefault<UMovieSceneUserThumbnailSettings>());
					InMenuBuilder.AddWidget(DetailView, FText(), true);
				}
				InMenuBuilder.EndSection();
			})
		);
	}
	MenuBuilder.EndSection();
}


float FThumbnailSection::GetSectionGripSize() const
{
	return ThumbnailSectionConstants::SectionGripSize;
}


float FThumbnailSection::GetSectionHeight() const
{
	auto* Settings = GetDefault<UMovieSceneUserThumbnailSettings>();
	if (Settings->bDrawThumbnails)
	{
		return GetDefault<UMovieSceneUserThumbnailSettings>()->ThumbnailSize.Y;
	}
	else
	{
		return FEditorStyle::GetFontStyle("NormalFont").Size + 8.f;
	}
}


UMovieSceneSection* FThumbnailSection::GetSectionObject() 
{
	return Section;
}


FText FThumbnailSection::GetSectionTitle() const
{
	return FText::GetEmpty();
}


int32 FThumbnailSection::OnPaintSection( FSequencerSectionPainter& InPainter ) const
{
	if (!GetDefault<UMovieSceneUserThumbnailSettings>()->bDrawThumbnails)
	{
		return InPainter.LayerId;
	}

	static const float SectionThumbnailPadding = 4.f;

<<<<<<< HEAD
	ESlateDrawEffect::Type DrawEffects = InPainter.bParentEnabled ? ESlateDrawEffect::None : ESlateDrawEffect::DisabledEffect;
=======
	ESlateDrawEffect DrawEffects = InPainter.bParentEnabled ? ESlateDrawEffect::None : ESlateDrawEffect::DisabledEffect;
>>>>>>> c08c13e0

	int32 LayerId = InPainter.LayerId;

	const FGeometry& SectionGeometry = InPainter.SectionGeometry;

	// @todo Sequencer: Need a way to visualize the key here

	const TRange<float> VisibleRange = SequencerPtr.Pin()->GetViewRange();
	const TRange<float> SectionRange = Section->IsInfinite() ? VisibleRange : Section->GetRange();

	const float TimePerPx = SectionRange.Size<float>() / InPainter.SectionGeometry.GetLocalSize().X;
	
	FSlateRect ThumbnailClipRect = SectionGeometry.GetClippingRect().InsetBy(FMargin(SectionThumbnailPadding, 0.f)).IntersectionWith(InPainter.SectionClippingRect);

	for (const TSharedPtr<FTrackEditorThumbnail>& Thumbnail : ThumbnailCache.GetThumbnails())
	{
		const float Fade = Thumbnail->bHasFinishedDrawing ? Thumbnail->GetFadeInCurve() : 1.f;
		FIntPoint ThumbnailSize = Thumbnail->GetSize();
		
		// Calculate the paint geometry for this thumbnail
		TOptional<float> SingleReferenceFrame = ThumbnailCache.GetSingleReferenceFrame();

		// Single thumbnails are always draw at the start of the section, clamped to the visible range
		// Thumbnail sequences draw relative to their actual position in the sequence
		const int32 Offset = SingleReferenceFrame.IsSet() ?
			FMath::Max((VisibleRange.GetLowerBoundValue() - SectionRange.GetLowerBoundValue()) / TimePerPx, 0.f) + SectionThumbnailPadding :
			(Thumbnail->GetTimeRange().GetLowerBoundValue() - SectionRange.GetLowerBoundValue()) / TimePerPx;

		FPaintGeometry PaintGeometry = SectionGeometry.ToPaintGeometry(
			ThumbnailSize,
			FSlateLayoutTransform(
				SectionGeometry.Scale,
				FVector2D( Offset, (SectionGeometry.GetLocalSize().Y - ThumbnailSize.Y)*.5f)
			)
		);

		if (Fade <= 1.f)
		{
			DrawEffects |= ESlateDrawEffect::NoGamma;

			if (IVREditorModule::Get().IsVREditorModeActive())
			{
				// In VR editor every widget is in the world and gamma corrected by the scene renderer.  Thumbnails will have already been gamma
				// corrected and so they need to be reversed
				DrawEffects |= ESlateDrawEffect::ReverseGamma;
			}

			FSlateDrawElement::MakeViewport(
				InPainter.DrawElements,
				LayerId,
				PaintGeometry,
				Thumbnail,
				ThumbnailClipRect,
				DrawEffects,
				FLinearColor(1.f, 1.f, 1.f, 1.f - Fade)
				);
		}
	}

	return LayerId + 2;
}


void FThumbnailSection::Tick(const FGeometry& AllottedGeometry, const FGeometry& ParentGeometry, const double InCurrentTime, const float InDeltaTime)
{
	if (FSlateThrottleManager::Get().IsAllowingExpensiveTasks() && GetDefault<UMovieSceneUserThumbnailSettings>()->bDrawThumbnails)
	{
		const UMovieSceneUserThumbnailSettings* Settings = GetDefault<UMovieSceneUserThumbnailSettings>();

		FIntPoint AllocatedSize = AllottedGeometry.GetLocalSize().IntPoint();
		AllocatedSize.X = FMath::Max(AllocatedSize.X, 1);

		const TRange<float> VisibleRange = SequencerPtr.Pin()->GetViewRange();
		const TRange<float> SectionRange = Section->IsInfinite() ? VisibleRange : Section->GetRange();

		ThumbnailCache.Update(SectionRange, VisibleRange, AllocatedSize, Settings->ThumbnailSize, Settings->Quality, InCurrentTime);
	}
}


FViewportThumbnailSection::FViewportThumbnailSection(TSharedPtr<ISequencer> InSequencer, TSharedPtr<FTrackEditorThumbnailPool> InThumbnailPool, UMovieSceneSection& InSection)
	: FThumbnailSection(InSequencer, InThumbnailPool, this, InSection)
{
}


void FViewportThumbnailSection::PreDraw(FTrackEditorThumbnail& Thumbnail, FLevelEditorViewportClient& ViewportClient, FSceneViewport& SceneViewport)
{
	TSharedPtr<ISequencer> Sequencer = SequencerPtr.Pin();
	if (Sequencer.IsValid())
	{
		Sequencer->EnterSilentMode();

		AActor* Camera = nullptr;
		FDelegateHandle Handle = Sequencer->OnCameraCut().AddLambda([&](UObject* InObject, bool){
			Camera = Cast<AActor>(InObject);
		});

		SavedPlaybackStatus = Sequencer->GetPlaybackStatus();
		Sequencer->SetPlaybackStatus(EMovieScenePlayerStatus::Jumping);
		Sequencer->SetLocalTimeDirectly(Thumbnail.GetEvalPosition());
		Sequencer->ForceEvaluate();

		ViewportClient.SetActorLock(Camera);
		Sequencer->OnCameraCut().Remove(Handle);
	}
}


void FViewportThumbnailSection::PostDraw(FTrackEditorThumbnail& Thumbnail, FLevelEditorViewportClient& ViewportClient, FSceneViewport& SceneViewport)
{
	TSharedPtr<ISequencer> Sequencer = SequencerPtr.Pin();
	if (Sequencer.IsValid())
	{
		Thumbnail.SetupFade(Sequencer->GetSequencerWidget());
		Sequencer->ExitSilentMode();
	}
}


#undef LOCTEXT_NAMESPACE<|MERGE_RESOLUTION|>--- conflicted
+++ resolved
@@ -202,11 +202,7 @@
 
 	static const float SectionThumbnailPadding = 4.f;
 
-<<<<<<< HEAD
-	ESlateDrawEffect::Type DrawEffects = InPainter.bParentEnabled ? ESlateDrawEffect::None : ESlateDrawEffect::DisabledEffect;
-=======
 	ESlateDrawEffect DrawEffects = InPainter.bParentEnabled ? ESlateDrawEffect::None : ESlateDrawEffect::DisabledEffect;
->>>>>>> c08c13e0
 
 	int32 LayerId = InPainter.LayerId;
 
