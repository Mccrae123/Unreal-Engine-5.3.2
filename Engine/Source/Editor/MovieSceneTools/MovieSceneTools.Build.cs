--- conflicted
+++ resolved
@@ -36,15 +36,10 @@
 		PrivateDependencyModuleNames.AddRange(
 			new string[] {
                 "ActorPickerMode",
-<<<<<<< HEAD
-				"AppFramework",
-				"CinematicCamera",
-=======
 				"AnimationBlueprintLibrary",
 				"AppFramework",
 				"CinematicCamera",
 				"DataLayerEditor",
->>>>>>> 6bbb88c8
                 "CurveEditor",
                 "DesktopPlatform",
                 "Json",
