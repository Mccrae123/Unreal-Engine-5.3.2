// Copyright Epic Games, Inc. All Rights Reserved.

#include "TranslationEditor.h"
#include "Misc/FeedbackContext.h"
#include "Modules/ModuleManager.h"
#include "Framework/Application/SlateApplication.h"
#include "Widgets/Input/SButton.h"
#include "TranslationEditorModule.h"
#include "TranslationEditorMenu.h"
#include "PropertyEditorModule.h"
#include "PropertyPath.h"

#include "Logging/MessageLog.h"

#include "IPropertyTableRow.h"
#include "DesktopPlatformModule.h"
#include "IPropertyTableWidgetHandle.h"

#include "Widgets/Input/SSearchBox.h"
#include "Widgets/Docking/SDockTab.h"
#include "ILocalizationServiceModule.h"
#include "LocalizationCommandletTasks.h"
#include "Framework/Notifications/NotificationManager.h"
#include "Widgets/Notifications/SNotificationList.h"

DEFINE_LOG_CATEGORY_STATIC(LocalizationExport, Log, All);

#define LOCTEXT_NAMESPACE "TranslationEditor"

namespace TranslationEditorUtils
{

/** Get the filename used by the given font info */
FString GetFontFilename(const FSlateFontInfo& InFontInfo)
{
	const FCompositeFont* const ResolvedCompositeFont = InFontInfo.GetCompositeFont();
	return (ResolvedCompositeFont && ResolvedCompositeFont->DefaultTypeface.Fonts.Num() > 0)
		? ResolvedCompositeFont->DefaultTypeface.Fonts[0].Font.GetFontFilename()
		: FString();
}

} // namespace TranslationEditorUtils

const FName FTranslationEditor::UntranslatedTabId( TEXT( "TranslationEditor_Untranslated" ) );
const FName FTranslationEditor::ReviewTabId( TEXT( "TranslationEditor_Review" ) );
const FName FTranslationEditor::CompletedTabId( TEXT( "TranslationEditor_Completed" ) );
const FName FTranslationEditor::PreviewTabId( TEXT( "TranslationEditor_Preview" ) );
const FName FTranslationEditor::ContextTabId( TEXT( "TranslationEditor_Context" ) );
const FName FTranslationEditor::HistoryTabId( TEXT( "TranslationEditor_History" ) );
const FName FTranslationEditor::SearchTabId( TEXT( "TranslationEditor_Search" ) );
const FName FTranslationEditor::ChangedOnImportTabId( TEXT( "TranslationEditor_ChangedOnImport" ) );

void FTranslationEditor::Initialize()
{
	// Set up delegate functions for the buttons/spinboxes in the custom font columns' headers
	SourceColumn->SetOnChangeFontButtonClicked(FOnClicked::CreateSP(this, &FTranslationEditor::ChangeSourceFont_FReply));
	SourceColumn->SetOnFontSizeValueCommitted(FOnInt32ValueCommitted::CreateSP(this, &FTranslationEditor::OnSourceFontSizeCommitt));
	TranslationColumn->SetOnChangeFontButtonClicked(FOnClicked::CreateSP(this, &FTranslationEditor::ChangeTranslationTargetFont_FReply));
	TranslationColumn->SetOnFontSizeValueCommitted(FOnInt32ValueCommitted::CreateSP(this, &FTranslationEditor::OnTranslationTargetFontSizeCommitt));
}

void FTranslationEditor::RegisterTabSpawners(const TSharedRef<class FTabManager>& InTabManager)
{
	WorkspaceMenuCategory = InTabManager->AddLocalWorkspaceMenuCategory(LOCTEXT("WorkspaceMenu_TranslationEditor", "Translation Editor"));
	auto WorkspaceMenuCategoryRef = WorkspaceMenuCategory.ToSharedRef();

	FAssetEditorToolkit::RegisterTabSpawners(InTabManager);

	InTabManager->RegisterTabSpawner( UntranslatedTabId, FOnSpawnTab::CreateSP(this, &FTranslationEditor::SpawnTab_Untranslated) )
		.SetDisplayName( LOCTEXT("UntranslatedTab", "Untranslated") )
		.SetGroup( WorkspaceMenuCategoryRef );

	InTabManager->RegisterTabSpawner( ReviewTabId, FOnSpawnTab::CreateSP(this, &FTranslationEditor::SpawnTab_Review) )
		.SetDisplayName( LOCTEXT("ReviewTab", "Needs Review") )
		.SetGroup( WorkspaceMenuCategoryRef );

	InTabManager->RegisterTabSpawner( CompletedTabId, FOnSpawnTab::CreateSP(this, &FTranslationEditor::SpawnTab_Completed) )
		.SetDisplayName( LOCTEXT("CompletedTab", "Completed") )
		.SetGroup( WorkspaceMenuCategoryRef );

	InTabManager->RegisterTabSpawner( PreviewTabId, FOnSpawnTab::CreateSP(this, &FTranslationEditor::SpawnTab_Preview) )
		.SetDisplayName( LOCTEXT("PreviewTab", "Preview") )
		.SetGroup( WorkspaceMenuCategoryRef );

	InTabManager->RegisterTabSpawner( ContextTabId, FOnSpawnTab::CreateSP(this, &FTranslationEditor::SpawnTab_Context) )
		.SetDisplayName( LOCTEXT("ContextTab", "Context") )
		.SetGroup( WorkspaceMenuCategoryRef );

	InTabManager->RegisterTabSpawner( HistoryTabId, FOnSpawnTab::CreateSP(this, &FTranslationEditor::SpawnTab_History) )
		.SetDisplayName( LOCTEXT("HistoryTab", "History") )
		.SetGroup( WorkspaceMenuCategoryRef );

	InTabManager->RegisterTabSpawner( SearchTabId, FOnSpawnTab::CreateSP(this, &FTranslationEditor::SpawnTab_Search) )
		.SetDisplayName(LOCTEXT("SearchTab", "Search"))
		.SetGroup( WorkspaceMenuCategoryRef );

	InTabManager->RegisterTabSpawner( ChangedOnImportTabId, FOnSpawnTab::CreateSP(this, &FTranslationEditor::SpawnTab_ChangedOnImport) )
		.SetDisplayName(LOCTEXT("ChangedOnImportTab", "Changed On Import"))
		.SetGroup( WorkspaceMenuCategoryRef );
}

void FTranslationEditor::UnregisterTabSpawners(const TSharedRef<class FTabManager>& InTabManager)
{
	InTabManager->UnregisterTabSpawner( UntranslatedTabId );
	InTabManager->UnregisterTabSpawner( ReviewTabId );
	InTabManager->UnregisterTabSpawner( CompletedTabId );
	InTabManager->UnregisterTabSpawner( PreviewTabId );
	InTabManager->UnregisterTabSpawner( ContextTabId );
	InTabManager->UnregisterTabSpawner(HistoryTabId);
	InTabManager->UnregisterTabSpawner(SearchTabId);
	InTabManager->UnregisterTabSpawner(ChangedOnImportTabId);
}

void FTranslationEditor::InitTranslationEditor( const EToolkitMode::Type Mode, const TSharedPtr< class IToolkitHost >& InitToolkitHost )
{	
	TSharedRef<FTabManager::FLayout> StandaloneDefaultLayout = FTabManager::NewLayout( "Standalone_TranslationEditor_Layout_v2" )
	->AddArea
	(
		FTabManager::NewPrimaryArea()
		->SetOrientation(Orient_Vertical)
		->Split
		(
			FTabManager::NewStack()
			->SetSizeCoefficient(0.5)
			->SetHideTabWell( false )
			->AddTab( UntranslatedTabId, ETabState::OpenedTab )
			->AddTab( ReviewTabId,  ETabState::OpenedTab )
			->AddTab( CompletedTabId,  ETabState::OpenedTab )
			->AddTab( SearchTabId, ETabState::ClosedTab )
			->AddTab( ChangedOnImportTabId, ETabState::ClosedTab )
		)
		->Split
		(
			FTabManager::NewStack()
			->SetSizeCoefficient(0.5)
			->SetHideTabWell(false)
			->AddTab(PreviewTabId, ETabState::OpenedTab)
		)
		->Split
		(
			FTabManager::NewSplitter()
			->Split
			(
				FTabManager::NewStack()
				->SetHideTabWell(false)
				->AddTab(ContextTabId, ETabState::OpenedTab)
			)
			->Split
			(
				FTabManager::NewStack()
				->SetHideTabWell(false)
				->AddTab(HistoryTabId, ETabState::OpenedTab)
			)
		)
	);

	// Register the UI COMMANDS and map them to our functions
	MapActions();

	const bool bCreateDefaultStandaloneMenu = true;
	const bool bCreateDefaultToolbar = true;
	// Need editing object to not be null
	UTranslationUnit* EditingObject;
	if (DataManager->GetAllTranslationsArray().Num() > 0 && DataManager->GetAllTranslationsArray()[0] != NULL)
	{
		EditingObject = DataManager->GetAllTranslationsArray()[0];
	}
	else
	{
		EditingObject = NewObject<UTranslationUnit>();
	}
	FAssetEditorToolkit::InitAssetEditor(Mode, InitToolkitHost, FTranslationEditorModule::TranslationEditorAppIdentifier, StandaloneDefaultLayout, bCreateDefaultStandaloneMenu, bCreateDefaultToolbar, EditingObject);
	
	FTranslationEditorModule& TranslationEditorModule = FModuleManager::LoadModuleChecked<FTranslationEditorModule>( "TranslationEditor" );
	AddMenuExtender(TranslationEditorModule.GetMenuExtensibilityManager()->GetAllExtenders(GetToolkitCommands(), GetEditingObjects()));
	TSharedPtr<FExtender> MenuExtender = MakeShareable(new FExtender);
	FTranslationEditorMenu::SetupTranslationEditorMenu( MenuExtender, *this );
	AddMenuExtender(MenuExtender);

	AddToolbarExtender(TranslationEditorModule.GetToolbarExtensibilityManager()->GetAllExtenders(GetToolkitCommands(), GetEditingObjects()));
	TSharedPtr<FExtender> ToolbarExtender = MakeShareable(new FExtender);
	FTranslationEditorMenu::SetupTranslationEditorToolbar( ToolbarExtender, *this );
	AddToolbarExtender(ToolbarExtender);

	RegenerateMenusAndToolbars();

	// @todo toolkit world centric editing
	/*// Setup our tool's layout
	if( IsWorldCentricAssetEditor() )
	{
		const FString TabInitializationPayload(TEXT(""));		// NOTE: Payload not currently used for table properties
		SpawnToolkitTab( UntranslatedTabId, TabInitializationPayload, EToolkitTabSpot::Details );
	}*/

	// NOTE: Could fill in asset editor commands here!
}

FName FTranslationEditor::GetToolkitFName() const
{
	return FName("TranslationEditor");
}

FText FTranslationEditor::GetBaseToolkitName() const
{
	return LOCTEXT( "AppLabel", "Translation Editor" );
}

FText FTranslationEditor::GetToolkitName() const
{
	const UObject* EditingObject = GetEditingObject();
	check (EditingObject != NULL);

	FFormatNamedArguments Args;
	Args.Add(TEXT("Language"), FText::FromString(FPaths::GetBaseFilename(FPaths::GetPath(ArchiveFilePath))));
	Args.Add(TEXT("ProjectName"), FText::FromString(FPaths::GetBaseFilename(ManifestFilePath)));
	Args.Add( TEXT("ToolkitName"), GetBaseToolkitName() );
	return FText::Format( LOCTEXT("TranslationEditorAppLabel", "{Language} - {ProjectName} - {ToolkitName}"), Args );
}

FText FTranslationEditor::GetToolkitToolTipText() const
{
	const UObject* EditingObject = GetEditingObject();

	check (EditingObject != NULL);

	FFormatNamedArguments Args;
	Args.Add(TEXT("Language"), FText::FromString(FPaths::GetBaseFilename(FPaths::GetPath(ArchiveFilePath))));
	Args.Add(TEXT("ProjectName"), FText::FromString(FPaths::GetBaseFilename(ManifestFilePath)));
	Args.Add( TEXT("ToolkitName"), GetBaseToolkitName() );
	return FText::Format( LOCTEXT("TranslationEditorAppToolTip", "{Language} - {ProjectName} - {ToolkitName}"), Args );
}

FString FTranslationEditor::GetWorldCentricTabPrefix() const
{
	return LOCTEXT("WorldCentricTabPrefix", "Translation ").ToString();
}

FLinearColor FTranslationEditor::GetWorldCentricTabColorScale() const
{
	return FLinearColor( 0.0f, 0.0f, 0.2f, 0.5f );
}
FText FTranslationEditor::GetTabLabel_Untranslated() const
{
	const int32 UntranslatedNum = DataManager->GetUntranslatedArray().Num();
	return UntranslatedNum > 0 ?
		FText::Format(LOCTEXT("UntranslatedTabTitleNumbered", "Untranslated ({0})"), UntranslatedNum) :
		LOCTEXT("UntranslatedTabTitle", "Untranslated");
}

TSharedRef<SDockTab> FTranslationEditor::SpawnTab_Untranslated( const FSpawnTabArgs& Args )
{
	check( Args.GetTabId().TabType == UntranslatedTabId );

	FPropertyEditorModule& PropertyEditorModule = FModuleManager::GetModuleChecked<FPropertyEditorModule>( "PropertyEditor" );

	FProperty* SourceProperty = FindFProperty<FProperty>( UTranslationUnit::StaticClass(), "Source");
	FProperty* TranslationProperty = FindFProperty<FProperty>( UTranslationUnit::StaticClass(), "Translation");

	// create empty property table
	UntranslatedPropertyTable = PropertyEditorModule.CreatePropertyTable();
	UntranslatedPropertyTable->SetIsUserAllowedToChangeRoot( false );
	UntranslatedPropertyTable->SetOrientation( EPropertyTableOrientation::AlignPropertiesInColumns );
	UntranslatedPropertyTable->SetShowRowHeader( true );
	UntranslatedPropertyTable->SetShowObjectName( false );
	UntranslatedPropertyTable->OnSelectionChanged()->AddSP( this, &FTranslationEditor::UpdateUntranslatedSelection );

	// we want to customize some columns
	TArray< TSharedRef<class IPropertyTableCustomColumn>> CustomColumns;
	SourceColumn->AddSupportedProperty(SourceProperty);
	TranslationColumn->AddSupportedProperty(TranslationProperty);
	CustomColumns.Add( SourceColumn );
	CustomColumns.Add(TranslationColumn);

	UntranslatedPropertyTable->SetObjects((TArray<UObject*>&)DataManager->GetUntranslatedArray());

	// Add the columns we want to display
	UntranslatedPropertyTable->AddColumn((TWeakFieldPtr<FProperty>)SourceProperty);
	UntranslatedPropertyTable->AddColumn((TWeakFieldPtr<FProperty>)TranslationProperty);

	// Freeze columns, don't want user to remove them
	TArray<TSharedRef<IPropertyTableColumn>> Columns = UntranslatedPropertyTable->GetColumns();
	for (TSharedRef<IPropertyTableColumn> Column : Columns)
	{
		Column->SetFrozen(true);
	}

	UntranslatedPropertyTableWidgetHandle = PropertyEditorModule.CreatePropertyTableWidgetHandle( UntranslatedPropertyTable.ToSharedRef(), CustomColumns);
	TSharedRef<SWidget> PropertyTableWidget = UntranslatedPropertyTableWidgetHandle->GetWidget();

	

	TSharedRef<SDockTab> NewDockTab = SNew(SDockTab)
		//.Icon( FAppStyle::GetBrush("TranslationEditor.Tabs.Properties") )
<<<<<<< HEAD
		.Label( LOCTEXT("UntranslatedTabTitle", "Untranslated") )
=======
		.Label(this, &FTranslationEditor::GetTabLabel_Untranslated)
>>>>>>> 4af6daef
		.TabColorScale( GetTabColorScale() )
		[
			SNew(SBorder)
			.BorderImage( FAppStyle::GetBrush("ToolPanel.GroupBorder") )
			.Padding(0.0f)
			[
				PropertyTableWidget
			]
		];

	UntranslatedTab = NewDockTab;

	return NewDockTab;
}

FText FTranslationEditor::GetTabLabel_Review() const
{
	const int32 ReviewNum = DataManager->GetReviewArray().Num();
	return ReviewNum > 0 ?
		FText::Format(LOCTEXT("ReviewTabTitleNumbered", "Needs Review ({0})"), ReviewNum) :
		LOCTEXT("ReviewTabTitle", "Needs Review");
}

TSharedRef<SDockTab> FTranslationEditor::SpawnTab_Review( const FSpawnTabArgs& Args )
{
	check( Args.GetTabId().TabType == ReviewTabId );

	FProperty* SourceProperty = FindFProperty<FProperty>( UTranslationUnit::StaticClass(), "Source");
	FProperty* TranslationProperty = FindFProperty<FProperty>( UTranslationUnit::StaticClass(), "Translation");

	FPropertyEditorModule& PropertyEditorModule = FModuleManager::GetModuleChecked<FPropertyEditorModule>( "PropertyEditor" );

	// create empty property table
	ReviewPropertyTable = PropertyEditorModule.CreatePropertyTable();
	ReviewPropertyTable->SetIsUserAllowedToChangeRoot( false );
	ReviewPropertyTable->SetOrientation( EPropertyTableOrientation::AlignPropertiesInColumns );
	ReviewPropertyTable->SetShowRowHeader( true );
	ReviewPropertyTable->SetShowObjectName( false );
	ReviewPropertyTable->OnSelectionChanged()->AddSP( this, &FTranslationEditor::UpdateNeedsReviewSelection );

	// we want to customize some columns
	TArray< TSharedRef< class IPropertyTableCustomColumn > > CustomColumns;
	SourceColumn->AddSupportedProperty(SourceProperty);
	TranslationColumn->AddSupportedProperty(TranslationProperty);
	CustomColumns.Add( SourceColumn );
	CustomColumns.Add( TranslationColumn );

	ReviewPropertyTable->SetObjects((TArray<UObject*>&)DataManager->GetReviewArray());

	// Add the columns we want to display
	ReviewPropertyTable->AddColumn((TWeakFieldPtr<FProperty>)FindFProperty<FProperty>( UTranslationUnit::StaticClass(), "Source"));
	ReviewPropertyTable->AddColumn((TWeakFieldPtr<FProperty>)FindFProperty<FProperty>( UTranslationUnit::StaticClass(), "Translation"));
	ReviewPropertyTable->AddColumn((TWeakFieldPtr<FProperty>)FindFProperty<FProperty>( UTranslationUnit::StaticClass(), "HasBeenReviewed"));

	TArray<TSharedRef<IPropertyTableColumn>> Columns = ReviewPropertyTable->GetColumns();
	for (TSharedRef<IPropertyTableColumn> Column : Columns)
	{
		FString ColumnId = Column->GetId().ToString();
		if (ColumnId == "HasBeenReviewed")
		{
			Column->SetWidth(120);
			Column->SetSizeMode(EPropertyTableColumnSizeMode::Fixed);
		}
		// Freeze columns, don't want user to remove them
		Column->SetFrozen(true);
	}

	ReviewPropertyTableWidgetHandle = PropertyEditorModule.CreatePropertyTableWidgetHandle( ReviewPropertyTable.ToSharedRef(), CustomColumns);
	TSharedRef<SWidget> PropertyTableWidget = ReviewPropertyTableWidgetHandle->GetWidget();

	

	TSharedRef<SDockTab> NewDockTab = SNew(SDockTab)
		//.Icon( FAppStyle::GetBrush("TranslationEditor.Tabs.Properties") )
<<<<<<< HEAD
		.Label( LOCTEXT("ReviewTabTitle", "Needs Review") )
=======
		.Label(this, &FTranslationEditor::GetTabLabel_Review)
>>>>>>> 4af6daef
		.TabColorScale( GetTabColorScale() )
		[
			SNew(SBorder)
			.BorderImage( FAppStyle::GetBrush("ToolPanel.GroupBorder") )
			.Padding(0.0f)
			[
				PropertyTableWidget
			]
		];

	ReviewTab = NewDockTab;

	return NewDockTab;
}

FText FTranslationEditor::GetTabLabel_Completed() const
{
	const int32 CompletedNum = DataManager->GetCompleteArray().Num();
	return CompletedNum > 0 ?
		FText::Format(LOCTEXT("CompletedTabTitleNumbered", "Completed ({0})"), CompletedNum) :
		LOCTEXT("CompletedTabTitle", "Completed");
}

TSharedRef<SDockTab> FTranslationEditor::SpawnTab_Completed( const FSpawnTabArgs& Args )
{
	check( Args.GetTabId().TabType == CompletedTabId );

	FProperty* SourceProperty = FindFProperty<FProperty>( UTranslationUnit::StaticClass(), "Source");
	FProperty* TranslationProperty = FindFProperty<FProperty>( UTranslationUnit::StaticClass(), "Translation");

	FPropertyEditorModule& PropertyEditorModule = FModuleManager::GetModuleChecked<FPropertyEditorModule>( "PropertyEditor" );

	// create empty property table
	CompletedPropertyTable = PropertyEditorModule.CreatePropertyTable();
	CompletedPropertyTable->SetIsUserAllowedToChangeRoot( false );
	CompletedPropertyTable->SetOrientation( EPropertyTableOrientation::AlignPropertiesInColumns );
	CompletedPropertyTable->SetShowRowHeader( true );
	CompletedPropertyTable->SetShowObjectName( false );
	CompletedPropertyTable->OnSelectionChanged()->AddSP( this, &FTranslationEditor::UpdateCompletedSelection );

	// we want to customize some columns
	TArray< TSharedRef< class IPropertyTableCustomColumn > > CustomColumns;
	SourceColumn->AddSupportedProperty(SourceProperty);
	TranslationColumn->AddSupportedProperty(TranslationProperty);
	CustomColumns.Add( SourceColumn );
	CustomColumns.Add( TranslationColumn );

	CompletedPropertyTable->SetObjects((TArray<UObject*>&)DataManager->GetCompleteArray());

	// Add the columns we want to display
	CompletedPropertyTable->AddColumn((TWeakFieldPtr<FProperty>)FindFProperty<FProperty>( UTranslationUnit::StaticClass(), "Source"));
	CompletedPropertyTable->AddColumn((TWeakFieldPtr<FProperty>)FindFProperty<FProperty>( UTranslationUnit::StaticClass(), "Translation"));

	// Freeze columns, don't want user to remove them
	TArray<TSharedRef<IPropertyTableColumn>> Columns = CompletedPropertyTable->GetColumns();
	for (TSharedRef<IPropertyTableColumn> Column : Columns)
	{
		Column->SetFrozen(true);
	}

	CompletedPropertyTableWidgetHandle = PropertyEditorModule.CreatePropertyTableWidgetHandle( CompletedPropertyTable.ToSharedRef(), CustomColumns);
	TSharedRef<SWidget> PropertyTableWidget = CompletedPropertyTableWidgetHandle->GetWidget();

	

	TSharedRef<SDockTab> NewDockTab = SNew(SDockTab)
		//.Icon( FAppStyle::GetBrush("TranslationEditor.Tabs.Properties") )
<<<<<<< HEAD
		.Label( LOCTEXT("CompletedTabTitle", "Completed") )
=======
		.Label(this, &FTranslationEditor::GetTabLabel_Completed)
>>>>>>> 4af6daef
		.TabColorScale( GetTabColorScale() )
		[
			SNew(SBorder)
			.BorderImage( FAppStyle::GetBrush("ToolPanel.GroupBorder") )
			.Padding(0.0f)
			[
				PropertyTableWidget
			]
		];

	CompletedTab = NewDockTab;

	return NewDockTab;
}

TSharedRef<SDockTab> FTranslationEditor::SpawnTab_Search(const FSpawnTabArgs& Args)
{
	check(Args.GetTabId().TabType == SearchTabId);

	FProperty* SourceProperty = FindFProperty<FProperty>(UTranslationUnit::StaticClass(), "Source");
	FProperty* TranslationProperty = FindFProperty<FProperty>(UTranslationUnit::StaticClass(), "Translation");

	FPropertyEditorModule& PropertyEditorModule = FModuleManager::GetModuleChecked<FPropertyEditorModule>("PropertyEditor");

	// create empty property table
	SearchPropertyTable = PropertyEditorModule.CreatePropertyTable();
	SearchPropertyTable->SetIsUserAllowedToChangeRoot(false);
	SearchPropertyTable->SetOrientation(EPropertyTableOrientation::AlignPropertiesInColumns);
	SearchPropertyTable->SetShowRowHeader(true);
	SearchPropertyTable->SetShowObjectName(false);
	SearchPropertyTable->OnSelectionChanged()->AddSP(this, &FTranslationEditor::UpdateSearchSelection);

	// we want to customize some columns
	TArray< TSharedRef< class IPropertyTableCustomColumn > > CustomColumns;
	SourceColumn->AddSupportedProperty(SourceProperty);
	TranslationColumn->AddSupportedProperty(TranslationProperty);
	CustomColumns.Add(SourceColumn);
	CustomColumns.Add(TranslationColumn);

	SearchPropertyTable->SetObjects((TArray<UObject*>&)DataManager->GetSearchResultsArray());

	// Add the columns we want to display
	SearchPropertyTable->AddColumn((TWeakFieldPtr<FProperty>)FindFProperty<FProperty>(UTranslationUnit::StaticClass(), "Source"));
	SearchPropertyTable->AddColumn((TWeakFieldPtr<FProperty>)FindFProperty<FProperty>(UTranslationUnit::StaticClass(), "Translation"));

	// Freeze columns, don't want user to remove them
	TArray<TSharedRef<IPropertyTableColumn>> Columns = SearchPropertyTable->GetColumns();
	for (TSharedRef<IPropertyTableColumn> Column : Columns)
	{
		Column->SetFrozen(true);
	}

	SearchPropertyTableWidgetHandle = PropertyEditorModule.CreatePropertyTableWidgetHandle(SearchPropertyTable.ToSharedRef(), CustomColumns);
	TSharedRef<SWidget> PropertyTableWidget = SearchPropertyTableWidgetHandle->GetWidget();

	TSharedRef<SDockTab> NewDockTab = SNew(SDockTab)
		//.Icon(FAppStyle::GetBrush("TranslationEditor.Tabs.Properties"))
		.Label(LOCTEXT("SearchTabTitle", "Search"))
		.TabColorScale(GetTabColorScale())
		[
			SNew(SVerticalBox)
			+ SVerticalBox::Slot()
			.HAlign(HAlign_Fill)
			.VAlign(VAlign_Top)
			.AutoHeight()
			.Padding(0.0f, 0.0f, 0.0f, 4.0f)
			[
				SAssignNew(SearchBox, SSearchBox)
				.HintText(LOCTEXT("FilterSearch", "Search..."))
				.ToolTipText(LOCTEXT("FilterSearchHint", "Type here to search"))
				.OnTextChanged(this, &FTranslationEditor::OnFilterTextChanged)
				.OnTextCommitted(this, &FTranslationEditor::OnFilterTextCommitted)
			]
			+ SVerticalBox::Slot()
				.HAlign(HAlign_Fill)
				.VAlign(VAlign_Top)
				.FillHeight(10.f)
			[
				SNew(SBorder)
				.BorderImage(FAppStyle::GetBrush("ToolPanel.GroupBorder"))
				.Padding(0.0f)
				.VAlign(VAlign_Top)
				[
					PropertyTableWidget
				]
			]
		];

	SearchTab = NewDockTab;

	return NewDockTab;
}

TSharedRef<SDockTab> FTranslationEditor::SpawnTab_ChangedOnImport(const FSpawnTabArgs& Args)
{
	check(Args.GetTabId().TabType == ChangedOnImportTabId);

	FProperty* SourceProperty = FindFProperty<FProperty>(UTranslationUnit::StaticClass(), "Source");
	FProperty* TranslationBeforeImportProperty = FindFProperty<FProperty>(UTranslationUnit::StaticClass(), "TranslationBeforeImport");
	FProperty* TranslationProperty = FindFProperty<FProperty>(UTranslationUnit::StaticClass(), "Translation");

	FPropertyEditorModule& PropertyEditorModule = FModuleManager::GetModuleChecked<FPropertyEditorModule>("PropertyEditor");

	// create empty property table
	ChangedOnImportPropertyTable = PropertyEditorModule.CreatePropertyTable();
	ChangedOnImportPropertyTable->SetIsUserAllowedToChangeRoot(false);
	ChangedOnImportPropertyTable->SetOrientation(EPropertyTableOrientation::AlignPropertiesInColumns);
	ChangedOnImportPropertyTable->SetShowRowHeader(true);
	ChangedOnImportPropertyTable->SetShowObjectName(false);
	ChangedOnImportPropertyTable->OnSelectionChanged()->AddSP(this, &FTranslationEditor::UpdateSearchSelection);

	// we want to customize some columns
	TArray< TSharedRef< class IPropertyTableCustomColumn > > CustomColumns;
	SourceColumn->AddSupportedProperty(SourceProperty);
	TranslationColumn->AddSupportedProperty(TranslationProperty);
	CustomColumns.Add(SourceColumn);
	CustomColumns.Add(TranslationColumn);

	ChangedOnImportPropertyTable->SetObjects((TArray<UObject*>&)DataManager->GetSearchResultsArray());

	// Add the columns we want to display
	ChangedOnImportPropertyTable->AddColumn((TWeakFieldPtr<FProperty>)FindFProperty<FProperty>(UTranslationUnit::StaticClass(), "Source"));
	ChangedOnImportPropertyTable->AddColumn((TWeakFieldPtr<FProperty>)FindFProperty<FProperty>(UTranslationUnit::StaticClass(), "TranslationBeforeImport"));
	ChangedOnImportPropertyTable->AddColumn((TWeakFieldPtr<FProperty>)FindFProperty<FProperty>(UTranslationUnit::StaticClass(), "Translation"));

	// Freeze columns, don't want user to remove them
	TArray<TSharedRef<IPropertyTableColumn>> Columns = ChangedOnImportPropertyTable->GetColumns();
	for (TSharedRef<IPropertyTableColumn> Column : Columns)
	{
		Column->SetFrozen(true);
	}

	SearchPropertyTableWidgetHandle = PropertyEditorModule.CreatePropertyTableWidgetHandle(ChangedOnImportPropertyTable.ToSharedRef(), CustomColumns);
	TSharedRef<SWidget> PropertyTableWidget = SearchPropertyTableWidgetHandle->GetWidget();

	TSharedRef<SDockTab> NewDockTab = SNew(SDockTab)
		//.Icon(FAppStyle::GetBrush("TranslationEditor.Tabs.Properties"))
		.Label(LOCTEXT("ChangedOnImportTabTitle", "Changed on Import"))
		.TabColorScale(GetTabColorScale())
		[
			SNew(SBorder)
			.BorderImage(FAppStyle::GetBrush("ToolPanel.GroupBorder"))
			.Padding(0.0f)
			[
				PropertyTableWidget
			]
		];

	ChangedOnImportTab = NewDockTab;

	return NewDockTab;
}

TSharedRef<SDockTab> FTranslationEditor::SpawnTab_Preview( const FSpawnTabArgs& Args )
{
	check( Args.GetTabId().TabType == PreviewTabId );

	TSharedRef<SDockTab> NewDockTab = SNew(SDockTab)
		//.Icon( FAppStyle::GetBrush("TranslationEditor.Tabs.Properties") )
		.Label( LOCTEXT("PreviewTabTitle", "Preview") )
		.TabColorScale( GetTabColorScale() )
		[
			SNew(SBorder)
			.BorderImage( FAppStyle::GetBrush("ToolPanel.GroupBorder") )
			.Padding(0.0f)
			[
				SNew(SHorizontalBox)
				+SHorizontalBox::Slot()
				.HAlign(HAlign_Center)
				.VAlign(VAlign_Center)
				[
					PreviewTextBlock
				]
			]
		];
	
	return NewDockTab;
}

TSharedRef<SDockTab> FTranslationEditor::SpawnTab_Context( const FSpawnTabArgs& Args )
{
	check( Args.GetTabId().TabType == ContextTabId );

	FPropertyEditorModule& PropertyEditorModule = FModuleManager::GetModuleChecked<FPropertyEditorModule>( "PropertyEditor" );

	// create empty property table
	ContextPropertyTable = PropertyEditorModule.CreatePropertyTable();
	ContextPropertyTable->SetIsUserAllowedToChangeRoot( false );
	ContextPropertyTable->SetOrientation( EPropertyTableOrientation::AlignPropertiesInColumns );
	ContextPropertyTable->SetShowRowHeader( true );
	ContextPropertyTable->SetShowObjectName( false );
	ContextPropertyTable->OnSelectionChanged()->AddSP( this, &FTranslationEditor::UpdateContextSelection );

	if (DataManager->GetAllTranslationsArray().Num() > 0)
	{
		TArray<UObject*> Objects;
		Objects.Add(DataManager->GetAllTranslationsArray()[0]);
		ContextPropertyTable->SetObjects(Objects);
	}

	// Build the Path to the data we want to show
	FProperty* ContextProp = FindFProperty<FProperty>( UTranslationUnit::StaticClass(), "Contexts" );
	FPropertyInfo ContextPropInfo;
	ContextPropInfo.Property = ContextProp;
	ContextPropInfo.ArrayIndex = INDEX_NONE;
	TSharedRef<FPropertyPath> Path = FPropertyPath::CreateEmpty();
	Path = Path->ExtendPath(ContextPropInfo);
	ContextPropertyTable->SetRootPath(Path);

	// Add the columns we want to display
	ContextPropertyTable->AddColumn((TWeakFieldPtr<FProperty>)FindFProperty<FProperty>( FTranslationContextInfo::StaticStruct(), "Key"));
	ContextPropertyTable->AddColumn((TWeakFieldPtr<FProperty>)FindFProperty<FProperty>( FTranslationContextInfo::StaticStruct(), "Context"));

	// Freeze columns, don't want user to remove them
	TArray<TSharedRef<IPropertyTableColumn>> Columns = ContextPropertyTable->GetColumns();
	for (TSharedRef<IPropertyTableColumn> Column : Columns)
	{
		Column->SetFrozen(true);
	}

	ContextPropertyTableWidgetHandle = PropertyEditorModule.CreatePropertyTableWidgetHandle( ContextPropertyTable.ToSharedRef() );
	TSharedRef<SWidget> PropertyTableWidget = ContextPropertyTableWidgetHandle->GetWidget();

	TSharedRef<SDockTab> NewDockTab = SNew(SDockTab)
		//.Icon( FAppStyle::GetBrush("TranslationEditor.Tabs.Properties") )
		.Label( LOCTEXT("ContextTabTitle", "Context") )
		.TabColorScale( GetTabColorScale() )
		[
			SNew(SBorder)
			.BorderImage( FAppStyle::GetBrush("ToolPanel.GroupBorder") )
			.Padding(0.0f)
			[
				SNew(SVerticalBox)
				+SVerticalBox::Slot()
				.HAlign(HAlign_Left)
				.VAlign(VAlign_Center)
				.AutoHeight()
				[
					SNew(SBorder)
					.BorderImage(FAppStyle::GetBrush("ToolPanel.GroupBorder"))
					.Padding(5.0f)
					[
						NamespaceTextBlock
					]
				]
				+SVerticalBox::Slot()
				.HAlign(HAlign_Fill)
				.VAlign(VAlign_Fill)
				[
					PropertyTableWidget
				]
			]
		];
	
	return NewDockTab;
}

TSharedRef<SDockTab> FTranslationEditor::SpawnTab_History(const FSpawnTabArgs& Args)
{
	check(Args.GetTabId().TabType == HistoryTabId);

	FPropertyEditorModule& PropertyEditorModule = FModuleManager::GetModuleChecked<FPropertyEditorModule>("PropertyEditor");

	FProperty* SourceProperty = FindFProperty<FProperty>(FTranslationChange::StaticStruct(), "Source");
	FProperty* TranslationProperty = FindFProperty<FProperty>(FTranslationChange::StaticStruct(), "Translation");

	// create empty property table
	HistoryPropertyTable = PropertyEditorModule.CreatePropertyTable();
	HistoryPropertyTable->SetIsUserAllowedToChangeRoot(false);
	HistoryPropertyTable->SetOrientation(EPropertyTableOrientation::AlignPropertiesInColumns);
	HistoryPropertyTable->SetShowRowHeader(true);
	HistoryPropertyTable->SetShowObjectName(false);

	// we want to customize some columns
	TArray< TSharedRef<class IPropertyTableCustomColumn>> CustomColumns;
	SourceColumn->AddSupportedProperty(SourceProperty);
	TranslationColumn->AddSupportedProperty(TranslationProperty);
	CustomColumns.Add(SourceColumn);
	CustomColumns.Add(TranslationColumn);

	if (DataManager->GetAllTranslationsArray().Num() > 0)
	{
		TArray<UObject*> Objects;
		Objects.Add(DataManager->GetAllTranslationsArray()[0]);
		HistoryPropertyTable->SetObjects(Objects);
	}

	// Build the Path to the data we want to show
	TSharedRef<FPropertyPath> Path = FPropertyPath::CreateEmpty();
	FArrayProperty* ContextsProp = FindFProperty<FArrayProperty>(UTranslationUnit::StaticClass(), "Contexts");
	Path = Path->ExtendPath(FPropertyPath::Create(ContextsProp));
	FPropertyInfo ContextsPropInfo;
	ContextsPropInfo.Property = ContextsProp->Inner;
	ContextsPropInfo.ArrayIndex = 0;
	Path = Path->ExtendPath(ContextsPropInfo);

	FProperty* ChangesProp = FindFProperty<FProperty>(FTranslationContextInfo::StaticStruct(), "Changes");
	FPropertyInfo ChangesPropInfo;
	ChangesPropInfo.Property = ChangesProp;
	ChangesPropInfo.ArrayIndex = INDEX_NONE;
	Path = Path->ExtendPath(ChangesPropInfo);
	HistoryPropertyTable->SetRootPath(Path);

	// Add the columns we want to display
	HistoryPropertyTable->AddColumn((TWeakFieldPtr<FProperty>)FindFProperty<FProperty>(FTranslationChange::StaticStruct(), "Version"));
	HistoryPropertyTable->AddColumn((TWeakFieldPtr<FProperty>)FindFProperty<FProperty>(FTranslationChange::StaticStruct(), "DateAndTime"));
	HistoryPropertyTable->AddColumn((TWeakFieldPtr<FProperty>)SourceProperty);
	HistoryPropertyTable->AddColumn((TWeakFieldPtr<FProperty>)TranslationProperty);

	// Freeze columns, don't want user to remove them
	TArray<TSharedRef<IPropertyTableColumn>> Columns = HistoryPropertyTable->GetColumns();
	for (TSharedRef<IPropertyTableColumn> Column : Columns)
	{
		Column->SetFrozen(true);
	}

	HistoryPropertyTableWidgetHandle = PropertyEditorModule.CreatePropertyTableWidgetHandle(HistoryPropertyTable.ToSharedRef(), CustomColumns);
	TSharedRef<SWidget> PropertyTableWidget = HistoryPropertyTableWidgetHandle->GetWidget();

	TSharedRef<SDockTab> NewDockTab = SNew(SDockTab)
		//.Icon(FAppStyle::GetBrush("TranslationEditor.Tabs.Properties"))
		.Label(LOCTEXT("HistoryTabTitle", "History"))
		.TabColorScale(GetTabColorScale())
		[
			SNew(SBorder)
			.BorderImage(FAppStyle::GetBrush("ToolPanel.GroupBorder"))
			.Padding(0.0f)
			[
				SNew(SVerticalBox)
				+ SVerticalBox::Slot()
				.HAlign(HAlign_Left)
				.VAlign(VAlign_Center)
				.AutoHeight()
				[
					SNew(SBorder)
					.BorderImage(FAppStyle::GetBrush("ToolPanel.GroupBorder"))
					.Padding(5.0f)
					[
						SNew(SButton)
						.HAlign(HAlign_Center)
						.VAlign(VAlign_Center)
						.OnClicked(FOnClicked::CreateSP(this, &FTranslationEditor::OnGetHistoryButtonClicked))
						[
							SNew(STextBlock)
							.Text((LOCTEXT("GetHistoryButton", "Get History...")))
						]
					]
				]
				+ SVerticalBox::Slot()
				.HAlign(HAlign_Fill)
				.VAlign(VAlign_Fill)
				[
					PropertyTableWidget
				]
			]
		];
	
	return NewDockTab;
}

void FTranslationEditor::MapActions()
{
	FTranslationEditorCommands::Register();

	ToolkitCommands->MapAction( FTranslationEditorCommands::Get().ChangeSourceFont,
		FExecuteAction::CreateSP(this, &FTranslationEditor::ChangeSourceFont),
		FCanExecuteAction());

	ToolkitCommands->MapAction( FTranslationEditorCommands::Get().ChangeTranslationTargetFont,
		FExecuteAction::CreateSP(this, &FTranslationEditor::ChangeTranslationTargetFont),
		FCanExecuteAction());

	ToolkitCommands->MapAction( FTranslationEditorCommands::Get().SaveTranslations,
		FExecuteAction::CreateSP(this, &FTranslationEditor::SaveAsset_Execute),
		FCanExecuteAction());

	ToolkitCommands->MapAction(FTranslationEditorCommands::Get().PreviewAllTranslationsInEditor,
		FExecuteAction::CreateSP(this, &FTranslationEditor::PreviewAllTranslationsInEditor_Execute),
		FCanExecuteAction());

	ToolkitCommands->MapAction(FTranslationEditorCommands::Get().ImportLatestFromLocalizationService,
		FExecuteAction::CreateSP(this, &FTranslationEditor::ImportLatestFromLocalizationService_Execute),
		FCanExecuteAction());

	ToolkitCommands->MapAction(FTranslationEditorCommands::Get().ExportToPortableObjectFormat,
		FExecuteAction::CreateSP(this, &FTranslationEditor::ExportToPortableObjectFormat_Execute),
		FCanExecuteAction());

	ToolkitCommands->MapAction(FTranslationEditorCommands::Get().ImportFromPortableObjectFormat,
		FExecuteAction::CreateSP(this, &FTranslationEditor::ImportFromPortableObjectFormat_Execute),
		FCanExecuteAction());

	ToolkitCommands->MapAction(FTranslationEditorCommands::Get().OpenSearchTab,
		FExecuteAction::CreateSP(this, &FTranslationEditor::OpenSearchTab_Execute),
		FCanExecuteAction());

	ToolkitCommands->MapAction(FTranslationEditorCommands::Get().OpenTranslationPicker,
		FExecuteAction::CreateStatic(&ITranslationEditor::OpenTranslationPicker),
		FCanExecuteAction());
}

void FTranslationEditor::ChangeSourceFont()
{
	// Use path from current font
	FString DefaultFile = TranslationEditorUtils::GetFontFilename(SourceFont);

	FString NewFontFilename;
	bool bOpened = OpenFontPicker(DefaultFile, NewFontFilename);

	if ( bOpened && NewFontFilename != "")
	{
		SourceFont = FSlateFontInfo(NewFontFilename, IntCastChecked<uint16>(SourceFont.Size));
		RefreshUI();
	}
}

void FTranslationEditor::ChangeTranslationTargetFont()
{
	// Use path from current font
	FString DefaultFile = TranslationEditorUtils::GetFontFilename(TranslationTargetFont);

	FString NewFontFilename;
	bool bOpened = OpenFontPicker(DefaultFile, NewFontFilename);

	if ( bOpened && NewFontFilename != "")
	{
		TranslationTargetFont = FSlateFontInfo(NewFontFilename, IntCastChecked<uint16>(TranslationTargetFont.Size));
		RefreshUI();
	}
}

void FTranslationEditor::RefreshUI()
{
	// Set the fonts in our custom font columns and text block
	SourceColumn->SetFont(SourceFont);
	TranslationColumn->SetFont(TranslationTargetFont);
	PreviewTextBlock->SetFont(TranslationTargetFont);

	// Refresh our widget displays
	if (UntranslatedPropertyTableWidgetHandle.IsValid())
	{
		UntranslatedPropertyTableWidgetHandle->RequestRefresh();
	}
	if (ReviewPropertyTableWidgetHandle.IsValid())	
	{
		ReviewPropertyTableWidgetHandle->RequestRefresh();
	}
	if (CompletedPropertyTableWidgetHandle.IsValid())
	{
		CompletedPropertyTableWidgetHandle->RequestRefresh();
	}
	if (ContextPropertyTableWidgetHandle.IsValid())
	{
		ContextPropertyTableWidgetHandle->RequestRefresh();
	}
	if (HistoryPropertyTableWidgetHandle.IsValid())
	{
		HistoryPropertyTableWidgetHandle->RequestRefresh();
	}
	if (SearchPropertyTableWidgetHandle.IsValid())
	{
		SearchPropertyTableWidgetHandle->RequestRefresh();
	}
	if (ChangedOnImportPropertyTableWidgetHandle.IsValid())
	{
		ChangedOnImportPropertyTableWidgetHandle->RequestRefresh();
	}
}

bool FTranslationEditor::OpenFontPicker( const FString DefaultFile, FString& OutFile )
{
	const FString FontFileDescription = LOCTEXT( "FontFileDescription", "Font File" ).ToString();
	const FString FontFileExtension = TEXT("*.ttf;*.otf");
	const FString FileTypes = FString::Printf( TEXT("%s (%s)|%s"), *FontFileDescription, *FontFileExtension, *FontFileExtension );

	// Prompt the user for the filenames
	TArray<FString> OpenFilenames;
	IDesktopPlatform* DesktopPlatform = FDesktopPlatformModule::Get();
	bool bOpened = false;
	if ( DesktopPlatform )
	{
		void* ParentWindowWindowHandle = NULL;

		const TSharedPtr<SWindow>& ParentWindow = FSlateApplication::Get().FindWidgetWindow(PreviewTextBlock);
		if ( ParentWindow.IsValid() && ParentWindow->GetNativeWindow().IsValid() )
		{
			ParentWindowWindowHandle = ParentWindow->GetNativeWindow()->GetOSWindowHandle();
		}

		bOpened = DesktopPlatform->OpenFileDialog(
			ParentWindowWindowHandle,
			LOCTEXT("ChooseFontWindowTitle", "Choose Font").ToString(),
			FPaths::GetPath(DefaultFile),
			TEXT(""),
			FileTypes,
			EFileDialogFlags::None,
			OpenFilenames
			);
	}

	if ( bOpened && OpenFilenames.Num() > 0 )
	{
		OutFile = OpenFilenames[0];
	} 
	else
	{
		OutFile = "";
	}

	return bOpened;
}

void FTranslationEditor::UpdateUntranslatedSelection()
{
	TSharedPtr<SDockTab> UntranslatedTabSharedPtr = UntranslatedTab.Pin();
	if (UntranslatedTabSharedPtr.IsValid() && UntranslatedTabSharedPtr->IsForeground() && UntranslatedPropertyTable.IsValid())
	{
		TSet<TSharedRef<IPropertyTableRow>> SelectedRows = UntranslatedPropertyTable->GetSelectedRows();
		UpdateTranslationUnitSelection(SelectedRows);
	}
}

void FTranslationEditor::UpdateNeedsReviewSelection()
{
	TSharedPtr<SDockTab> ReviewTabSharedPtr = ReviewTab.Pin();
	if (ReviewTabSharedPtr.IsValid() && ReviewTabSharedPtr->IsForeground() && ReviewPropertyTable.IsValid())
	{
		TSet<TSharedRef<IPropertyTableRow>> SelectedRows = ReviewPropertyTable->GetSelectedRows();
		UpdateTranslationUnitSelection(SelectedRows);
	}
}

void FTranslationEditor::UpdateCompletedSelection()
{
	TSharedPtr<SDockTab> CompletedTabSharedPtr = CompletedTab.Pin();
	if (CompletedTabSharedPtr.IsValid() && CompletedTabSharedPtr->IsForeground() && CompletedPropertyTable.IsValid())
	{
		TSet<TSharedRef<IPropertyTableRow>> SelectedRows = CompletedPropertyTable->GetSelectedRows();
		UpdateTranslationUnitSelection(SelectedRows);
	}
}

void FTranslationEditor::UpdateSearchSelection()
{
	TSharedPtr<SDockTab> SearchTabSharedPtr = SearchTab.Pin();
	if (SearchTabSharedPtr.IsValid() && SearchTabSharedPtr->IsForeground() && SearchPropertyTable.IsValid())
	{
		TSet<TSharedRef<IPropertyTableRow>> SelectedRows = SearchPropertyTable->GetSelectedRows();
		UpdateTranslationUnitSelection(SelectedRows);
	}
}

void FTranslationEditor::UpdateChangedOnImportSelection()
{
	TSharedPtr<SDockTab> ChangedOnImportTabSharedPtr = SearchTab.Pin();
	if (ChangedOnImportTabSharedPtr.IsValid() && ChangedOnImportTabSharedPtr->IsForeground() && ChangedOnImportPropertyTable.IsValid())
	{
		TSet<TSharedRef<IPropertyTableRow>> SelectedRows = ChangedOnImportPropertyTable->GetSelectedRows();
		UpdateTranslationUnitSelection(SelectedRows);
	}
}

void FTranslationEditor::UpdateTranslationUnitSelection(TSet<TSharedRef<IPropertyTableRow>>& SelectedRows)
{
	// Can only really handle single selection
	if (SelectedRows.Num() == 1)
	{
		TSharedRef<IPropertyTableRow> SelectedRow = *(SelectedRows.CreateConstIterator());
		TSharedRef<FPropertyPath> PartialPath = SelectedRow->GetPartialPath();

		TWeakObjectPtr<UObject> UObjectWeakPtr = SelectedRow->GetDataSource()->AsUObject();
		if (UObjectWeakPtr.IsValid())
		{
			UObject* UObjectPtr = UObjectWeakPtr.Get();
			if (UObjectPtr != NULL)
			{
				UTranslationUnit* SelectedTranslationUnit = (UTranslationUnit*)UObjectPtr;
				if (SelectedTranslationUnit != NULL)
				{
					PreviewTextBlock->SetText(FText::AsCultureInvariant(SelectedTranslationUnit->Translation));
					NamespaceTextBlock->SetText(FText::Format(LOCTEXT("TranslationNamespace", "Namespace: {0}"), FText::FromString(SelectedTranslationUnit->Namespace)));

					// Add the ContextPropertyTable-specific path
					FArrayProperty* ContextArrayProp = FindFProperty<FArrayProperty>(UTranslationUnit::StaticClass(), "Contexts");
					FPropertyInfo ContextArrayPropInfo;
					ContextArrayPropInfo.Property = ContextArrayProp;
					ContextArrayPropInfo.ArrayIndex = INDEX_NONE;
					TSharedRef<FPropertyPath> ContextPath = FPropertyPath::CreateEmpty();
					ContextPath = ContextPath->ExtendPath(PartialPath);
					ContextPath = ContextPath->ExtendPath(ContextArrayPropInfo);

					if (ContextPropertyTable.IsValid())
					{
						TArray<UObject*> ObjectArray;
						ObjectArray.Add(SelectedTranslationUnit);
						ContextPropertyTable->SetObjects(ObjectArray);
						ContextPropertyTable->SetRootPath(ContextPath);

						// Need to re-add the columns we want to display
						ContextPropertyTable->AddColumn((TWeakFieldPtr<FProperty>)FindFProperty<FProperty>(FTranslationContextInfo::StaticStruct(), "Key"));
						ContextPropertyTable->AddColumn((TWeakFieldPtr<FProperty>)FindFProperty<FProperty>(FTranslationContextInfo::StaticStruct(), "Context"));

						TArray<TSharedRef<IPropertyTableColumn>> Columns = ContextPropertyTable->GetColumns();
						for (TSharedRef<IPropertyTableColumn> Column : Columns)
						{
							Column->SetFrozen(true);
						}

						TSharedPtr<IPropertyTableCell> ContextToSelectPtr = ContextPropertyTable->GetFirstCellInTable();

						if (ContextToSelectPtr.IsValid())
						{
							TSet<TSharedRef<IPropertyTableCell>> CellsToSelect;
							CellsToSelect.Add(ContextToSelectPtr.ToSharedRef());
							ContextPropertyTable->SetSelectedCells(CellsToSelect);
						}
					}
				}
			}
		}
	}
}

void FTranslationEditor::SaveAsset_Execute()
{
	// Doesn't call parent SaveAsset_Execute, only need to tell data manager to write data
	DataManager->WriteTranslationData();
}

void FTranslationEditor::UpdateContextSelection()
{
	if (ContextPropertyTable.IsValid())
	{
		TSet<TSharedRef<IPropertyTableRow>> SelectedRows = ContextPropertyTable->GetSelectedRows();
		TSharedRef<FPropertyPath> InitialPath = ContextPropertyTable->GetRootPath();
		FProperty* PropertyToFind = InitialPath->GetRootProperty().Property.Get();

		// Can only really handle single selection
		if (SelectedRows.Num() == 1)
		{
			TSharedRef<IPropertyTableRow> SelectedRow = *(SelectedRows.CreateConstIterator());
			TSharedRef<FPropertyPath> PartialPath = SelectedRow->GetPartialPath();

			TWeakObjectPtr<UObject> UObjectWeakPtr = SelectedRow->GetDataSource()->AsUObject();
			if (UObjectWeakPtr.IsValid())
			{
				UObject* UObjectPtr = UObjectWeakPtr.Get();
				if (UObjectPtr != NULL)
				{
					UTranslationUnit* SelectedTranslationUnit = (UTranslationUnit*)UObjectPtr;
					if (SelectedTranslationUnit != NULL)
					{
						// Index of the leaf most property is the context info index we need
						FTranslationContextInfo& SelectedContextInfo = SelectedTranslationUnit->Contexts[PartialPath->GetLeafMostProperty().ArrayIndex];

						// If this is a translation unit from the review tab and they select a context, possibly update the selected translation with one from that context
						// Only change the suggested translation if they haven't yet reviewed it
						if (SelectedTranslationUnit->HasBeenReviewed == false)
						{
							for (int32 ChangeIndex = 0; ChangeIndex < SelectedContextInfo.Changes.Num(); ++ChangeIndex)
							{
								// Find most recent, non-empty translation
								if (!SelectedContextInfo.Changes[ChangeIndex].Translation.IsEmpty() && SelectedTranslationUnit->Translation != SelectedContextInfo.Changes[ChangeIndex].Translation)
								{
									SelectedTranslationUnit->Modify();
									SelectedTranslationUnit->Translation = SelectedContextInfo.Changes[ChangeIndex].Translation;
									SelectedTranslationUnit->PostEditChange();
								}
							}
						}


						// Add the HistoryPropertyTable-specific path
						TSharedRef<FPropertyPath> HistoryPath = ContextPropertyTable->GetRootPath();
						FArrayProperty* ContextArrayProp = FindFProperty<FArrayProperty>(UTranslationUnit::StaticClass(), "Contexts");
						FPropertyInfo ContextPropInfo;
						ContextPropInfo.Property = ContextArrayProp->Inner;
						ContextPropInfo.ArrayIndex = PartialPath->GetLeafMostProperty().ArrayIndex;
						HistoryPath = HistoryPath->ExtendPath(ContextPropInfo);
						FArrayProperty* ChangesProp = FindFProperty<FArrayProperty>(FTranslationContextInfo::StaticStruct(), "Changes");
						FPropertyInfo ChangesPropInfo;
						ChangesPropInfo.Property = ChangesProp;
						ChangesPropInfo.ArrayIndex = INDEX_NONE;
						HistoryPath = HistoryPath->ExtendPath(ChangesPropInfo);
						if (HistoryPropertyTable.IsValid())
						{
							TArray<UObject*> ObjectArray;
							ObjectArray.Add(SelectedTranslationUnit);
							HistoryPropertyTable->SetObjects(ObjectArray);
							HistoryPropertyTable->SetRootPath(HistoryPath);

							// Need to re-add the columns we want to display
							HistoryPropertyTable->AddColumn((TWeakFieldPtr<FProperty>)FindFProperty<FProperty>(FTranslationChange::StaticStruct(), "Version"));
							HistoryPropertyTable->AddColumn((TWeakFieldPtr<FProperty>)FindFProperty<FProperty>(FTranslationChange::StaticStruct(), "DateAndTime"));
							HistoryPropertyTable->AddColumn((TWeakFieldPtr<FProperty>)FindFProperty<FProperty>(FTranslationChange::StaticStruct(), "Source"));
							HistoryPropertyTable->AddColumn((TWeakFieldPtr<FProperty>)FindFProperty<FProperty>(FTranslationChange::StaticStruct(), "Translation"));

							TArray<TSharedRef<IPropertyTableColumn>> Columns = HistoryPropertyTable->GetColumns();
							for (TSharedRef<IPropertyTableColumn> Column : Columns)
							{
								Column->SetFrozen(true);
							}
						}
					}
				}
			}
		}
	}
}

void FTranslationEditor::PreviewAllTranslationsInEditor_Execute()
{
	DataManager->PreviewAllTranslationsInEditor(AssociatedLocalizationTarget.Get());
}

void FTranslationEditor::ImportLatestFromLocalizationService_Execute()
{
	check(AssociatedLocalizationTarget.IsValid());
	ILocalizationServiceProvider& Provider = ILocalizationServiceModule::Get().GetProvider();
	TSharedRef<FDownloadLocalizationTargetFile, ESPMode::ThreadSafe> DownloadTargetFileOp = ILocalizationServiceOperation::Create<FDownloadLocalizationTargetFile>();
	DownloadTargetFileOp->SetInTargetGuid(AssociatedLocalizationTarget->Settings.Guid);
	DownloadTargetFileOp->SetInLocale(FPaths::GetBaseFilename(FPaths::GetPath(ArchiveFilePath)));
	FString Path = FPaths::ProjectSavedDir() / "Temp" / "LastImportFromLocService.po";
	FPaths::MakePathRelativeTo(Path, *FPaths::ProjectDir());
	DownloadTargetFileOp->SetInRelativeOutputFilePathAndName(Path);

	GWarn->BeginSlowTask(LOCTEXT("ImportingFromLocalizationService", "Importing Latest from Localization Service..."), true);

	Provider.Execute(DownloadTargetFileOp, TArray<FLocalizationServiceTranslationIdentifier>(), ELocalizationServiceOperationConcurrency::Asynchronous, FLocalizationServiceOperationComplete::CreateSP(this, &FTranslationEditor::DownloadLatestFromLocalizationServiceComplete));
}

void FTranslationEditor::DownloadLatestFromLocalizationServiceComplete(const FLocalizationServiceOperationRef& Operation, ELocalizationServiceOperationCommandResult::Type Result)
{
	check(AssociatedLocalizationTarget.IsValid());
	TSharedPtr<FDownloadLocalizationTargetFile, ESPMode::ThreadSafe> DownloadLocalizationTargetOp = StaticCastSharedRef<FDownloadLocalizationTargetFile>(Operation);
	bool bError = !(Result == ELocalizationServiceOperationCommandResult::Succeeded);
	FText ErrorText = FText::GetEmpty();
	if (DownloadLocalizationTargetOp.IsValid())
	{
		ErrorText = DownloadLocalizationTargetOp->GetOutErrorText();
	}
	if (!bError && ErrorText.IsEmpty())
	{
		FGuid InTargetGuid;
		FString InLocale;
		FString InRelativeOutputFilePathAndName;

		if (DownloadLocalizationTargetOp.IsValid())
		{
			InTargetGuid = DownloadLocalizationTargetOp->GetInTargetGuid();
			InLocale = DownloadLocalizationTargetOp->GetInLocale();
			InRelativeOutputFilePathAndName = DownloadLocalizationTargetOp->GetInRelativeOutputFilePathAndName();

		}
		else
		{
			bError = true;
		}

		if (InTargetGuid == AssociatedLocalizationTarget->Settings.Guid && InLocale == FPaths::GetBaseFilename(FPaths::GetPath(ArchiveFilePath)) && !InRelativeOutputFilePathAndName.IsEmpty())
		{
			FString AbsoluteFilePathAndName = FPaths::ConvertRelativePathToFull(FPaths::ProjectDir() / InRelativeOutputFilePathAndName);
			if (FPaths::FileExists(AbsoluteFilePathAndName))
			{
				GWarn->StatusUpdate(50, 100, LOCTEXT("DownloadFromLocalizationServiceFinishedNowImporting", "Download from Localization Service Finished, Importing..."));
				ImportFromPoFile(AbsoluteFilePathAndName);
			}
			else
			{
				bError = true;
			}
		}
		else
		{
			bError = true;
		}

		if (bError)
		{
			if (ErrorText.IsEmpty())
			{
				ErrorText = LOCTEXT("DownloadLatestFromLocalizationServiceFileProcessError", "An error occured when processing the file downloaded from the Localization Service.");
			}
		}
	}
	else
	{
		bError = true;
		if (ErrorText.IsEmpty())
		{
			ErrorText = LOCTEXT("DownloadLatestFromLocalizationServiceDownloadError", "An error occured while downloading the file from the Localization Service.");
		}
	}

	GWarn->StatusUpdate(100, 100, LOCTEXT("ImportFromLocalizationServiceFinished", "Import from Localization Service Complete!"));
	GWarn->EndSlowTask();

	if (bError || !ErrorText.IsEmpty())
	{
		if (ErrorText.IsEmpty())
		{
			ErrorText = LOCTEXT("DownloadLatestFromLocalizationServiceUnspecifiedError", "An unspecified error occured when trying download and import from the Localization Service.");
		}

		FMessageLog TranslationEditorMessageLog("TranslationEditor");
		TranslationEditorMessageLog.Error(ErrorText);
		TranslationEditorMessageLog.Notify(ErrorText);
	}
}

void FTranslationEditor::ExportToPortableObjectFormat_Execute()
{
	const FString PortableObjectFileDescription = LOCTEXT("PortableObjectFileDescription", "Portable Object File").ToString();
	const FString PortableObjectFileExtension = TEXT("*.po");
	const FString FileTypes = FString::Printf(TEXT("%s (%s)|%s"), *PortableObjectFileDescription, *PortableObjectFileExtension, *PortableObjectFileExtension);
	const FString CultureToEdit = FPaths::GetBaseFilename(FPaths::GetPath(ArchiveFilePath));
	FString DefaultPath = FPaths::GetPath(LocalizationConfigurationScript::GetDefaultPOPath(AssociatedLocalizationTarget.Get(), CultureToEdit));
	if (!LastExportFilePath.IsEmpty())
	{
		DefaultPath = LastExportFilePath;
	}
	TArray<FString> SaveFilenames;
	IDesktopPlatform* DesktopPlatform = FDesktopPlatformModule::Get();
	bool bSelected = false;
	const TSharedPtr<SWindow>& ParentWindow = FSlateApplication::Get().FindWidgetWindow(PreviewTextBlock);

	// Prompt the user for the filename
	if (DesktopPlatform)
	{
		void* ParentWindowWindowHandle = NULL;

		if (ParentWindow.IsValid() && ParentWindow->GetNativeWindow().IsValid())
		{
			ParentWindowWindowHandle = ParentWindow->GetNativeWindow()->GetOSWindowHandle();
		}

		bSelected = DesktopPlatform->SaveFileDialog(
			ParentWindowWindowHandle,
			LOCTEXT("ChooseExportLocationWindowTitle", "Choose Export Location").ToString(),
			DefaultPath,
			LocalizationConfigurationScript::GetDefaultPOFileName(AssociatedLocalizationTarget.Get()),
			FileTypes,
			EFileDialogFlags::None,
			SaveFilenames
			);
	}

	if (bSelected)
	{
		LastExportFilePath = FPaths::GetPath(SaveFilenames[0]);

		// Write translation data first to ensure all changes are exported
		if (DataManager->WriteTranslationData() && ParentWindow.IsValid() && SaveFilenames.Num() > 0)
		{
			LocalizationCommandletTasks::ExportTextForCulture(ParentWindow.ToSharedRef(), AssociatedLocalizationTarget.Get(), CultureToEdit, TOptional<FString>(SaveFilenames.Top()));
		}
		else
		{
			FNotificationInfo Info( LOCTEXT("ExportFailedError", "Translation export failed!") );
			Info.ExpireDuration = 4.f;

			const TSharedPtr<SNotificationItem> NotificationItem = FSlateNotificationManager::Get().AddNotification(Info);
			if (NotificationItem.IsValid())
			{
				NotificationItem->SetCompletionState(SNotificationItem::CS_Fail);
			}
		}
	}
}

void FTranslationEditor::ImportFromPortableObjectFormat_Execute()
{
	const FString PortableObjectFileDescription = LOCTEXT("PortableObjectFileDescription", "Portable Object File").ToString();
	const FString PortableObjectFileExtension = TEXT("*.po");
	const FString FileTypes = FString::Printf(TEXT("%s (%s)|%s"), *PortableObjectFileDescription, *PortableObjectFileExtension, *PortableObjectFileExtension);
	const FString CultureToEdit = FPaths::GetBaseFilename(FPaths::GetPath(ArchiveFilePath));
	FString DefaultPath = FPaths::GetPath(LocalizationConfigurationScript::GetDefaultPOPath(AssociatedLocalizationTarget.Get(), CultureToEdit));
	if (!LastImportFilePath.IsEmpty())
	{
		DefaultPath = LastImportFilePath;
	}
	TArray<FString> OpenFilenames;
	IDesktopPlatform* DesktopPlatform = FDesktopPlatformModule::Get();

	bool bOpened = false;
	if (DesktopPlatform)
	{
		void* ParentWindowWindowHandle = NULL;

		const TSharedPtr<SWindow>& ParentWindow = FSlateApplication::Get().FindWidgetWindow(PreviewTextBlock);
		if (ParentWindow.IsValid() && ParentWindow->GetNativeWindow().IsValid())
		{
			ParentWindowWindowHandle = ParentWindow->GetNativeWindow()->GetOSWindowHandle();
		}

		bOpened = DesktopPlatform->OpenFileDialog(
			ParentWindowWindowHandle,
			LOCTEXT("ChooseImportLocationWindowTitle", "Choose File to Import").ToString(),
			DefaultPath,
			LocalizationConfigurationScript::GetDefaultPOFileName(AssociatedLocalizationTarget.Get()),
			FileTypes,
			EFileDialogFlags::None,
			OpenFilenames
			);
	}

	if (bOpened && OpenFilenames.Num() > 0)
	{
		FString FileToImport = OpenFilenames[0];

		ImportFromPoFile(FileToImport);
	}
}

void FTranslationEditor::ImportFromPoFile(FString FileToImport)
{
	LastImportFilePath = FPaths::GetPath(FileToImport);

	// Write translation data first to ensure all changes are exported
	const FString CultureToEdit = FPaths::GetBaseFilename(FPaths::GetPath(ArchiveFilePath));
	const TSharedPtr<SWindow>& ParentWindow = FSlateApplication::Get().FindWidgetWindow(PreviewTextBlock);

	if (DataManager->WriteTranslationData(true) && ParentWindow.IsValid())
	{
		if (LocalizationCommandletTasks::ImportTextForCulture(ParentWindow.ToSharedRef(), AssociatedLocalizationTarget.Get(), CultureToEdit, TOptional<FString>(FileToImport)))
		{
			DataManager->LoadFromArchive(DataManager->GetAllTranslationsArray(), true, true);

			TabManager->TryInvokeTab(ChangedOnImportTabId);
			ChangedOnImportPropertyTable->SetObjects((TArray<UObject*>&)DataManager->GetChangedOnImportArray());
			// Need to re-add the columns we want to display
			ChangedOnImportPropertyTable->AddColumn((TWeakFieldPtr<FProperty>)FindFProperty<FProperty>(UTranslationUnit::StaticClass(), "Source"));
			ChangedOnImportPropertyTable->AddColumn((TWeakFieldPtr<FProperty>)FindFProperty<FProperty>(UTranslationUnit::StaticClass(), "TranslationBeforeImport"));
			ChangedOnImportPropertyTable->AddColumn((TWeakFieldPtr<FProperty>)FindFProperty<FProperty>(UTranslationUnit::StaticClass(), "Translation"));
		}
	}
	else
	{
		FNotificationInfo Info( LOCTEXT("ImportFailedError", "Translation import failed!") );
		Info.ExpireDuration = 4.f;

		const TSharedPtr<SNotificationItem> NotificationItem = FSlateNotificationManager::Get().AddNotification(Info);
		if (NotificationItem.IsValid())
		{
			NotificationItem->SetCompletionState(SNotificationItem::CS_Fail);
		}
	}
}

void FTranslationEditor::OnFilterTextChanged(const FText& InFilterText)
{

}

void FTranslationEditor::OnFilterTextCommitted(const FText& InFilterText, ETextCommit::Type CommitInfo)
{
	const FString InFilterString = InFilterText.ToString();

	if (CommitInfo == ETextCommit::OnEnter)
	{
		if (InFilterString != CurrentSearchFilter)
		{
			CurrentSearchFilter = InFilterString;

			DataManager->PopulateSearchResultsUsingFilter(InFilterString);

			if (SearchPropertyTable.IsValid())
			{
				SearchPropertyTable->SetObjects((TArray<UObject*>&)DataManager->GetSearchResultsArray());

				// Need to re-add the columns we want to display
				SearchPropertyTable->AddColumn((TWeakFieldPtr<FProperty>)FindFProperty<FProperty>(UTranslationUnit::StaticClass(), "Source"));
				SearchPropertyTable->AddColumn((TWeakFieldPtr<FProperty>)FindFProperty<FProperty>(UTranslationUnit::StaticClass(), "Translation"));

				TArray<TSharedRef<IPropertyTableColumn>> Columns = SearchPropertyTable->GetColumns();
				for (TSharedRef<IPropertyTableColumn> Column : Columns)
				{
					Column->SetFrozen(true);
				}
			}
		}
	}
}

void FTranslationEditor::OpenSearchTab_Execute()
{
	TabManager->TryInvokeTab(SearchTabId);
}

FReply FTranslationEditor::OnGetHistoryButtonClicked()
{
	// Load the actual history data
	DataManager->GetHistoryForTranslationUnits();

	// Items might have moved from Untranslated to review, so refresh the view of both tables
	if (UntranslatedPropertyTable.IsValid())
	{
		UntranslatedPropertyTable->SetObjects((TArray<UObject*>&)DataManager->GetUntranslatedArray());

		// Need to re-add the columns we want to display
		UntranslatedPropertyTable->AddColumn((TWeakFieldPtr<FProperty>)FindFProperty<FProperty>(UTranslationUnit::StaticClass(), "Source"));
		UntranslatedPropertyTable->AddColumn((TWeakFieldPtr<FProperty>)FindFProperty<FProperty>(UTranslationUnit::StaticClass(), "Translation"));

		TArray<TSharedRef<IPropertyTableColumn>> Columns = UntranslatedPropertyTable->GetColumns();
		for (TSharedRef<IPropertyTableColumn> Column : Columns)
		{
			Column->SetFrozen(true);
		}
	}

	if (ReviewPropertyTable.IsValid())
	{
		ReviewPropertyTable->SetObjects((TArray<UObject*>&)DataManager->GetReviewArray());

		// Need to re-add the columns we want to display
		ReviewPropertyTable->AddColumn((TWeakFieldPtr<FProperty>)FindFProperty<FProperty>(UTranslationUnit::StaticClass(), "Source"));
		ReviewPropertyTable->AddColumn((TWeakFieldPtr<FProperty>)FindFProperty<FProperty>(UTranslationUnit::StaticClass(), "Translation"));
		ReviewPropertyTable->AddColumn((TWeakFieldPtr<FProperty>)FindFProperty<FProperty>(UTranslationUnit::StaticClass(), "HasBeenReviewed"));

		TArray<TSharedRef<IPropertyTableColumn>> Columns = ReviewPropertyTable->GetColumns();
		for (TSharedRef<IPropertyTableColumn> Column : Columns)
		{
			FString ColumnId = Column->GetId().ToString();
			if (ColumnId == "HasBeenReviewed")
			{
				Column->SetWidth(120);
				Column->SetSizeMode(EPropertyTableColumnSizeMode::Fixed);
			}
			// Freeze columns, don't want user to remove them
			Column->SetFrozen(true);
		}
	}

	// Make sure all UI is refreshed
	RefreshUI();

	// Make sure current selection is reflected
	UpdateUntranslatedSelection();
	UpdateNeedsReviewSelection();
	UpdateCompletedSelection();
	UpdateSearchSelection();

	return FReply::Handled();
}

#undef LOCTEXT_NAMESPACE<|MERGE_RESOLUTION|>--- conflicted
+++ resolved
@@ -291,11 +291,7 @@
 
 	TSharedRef<SDockTab> NewDockTab = SNew(SDockTab)
 		//.Icon( FAppStyle::GetBrush("TranslationEditor.Tabs.Properties") )
-<<<<<<< HEAD
-		.Label( LOCTEXT("UntranslatedTabTitle", "Untranslated") )
-=======
 		.Label(this, &FTranslationEditor::GetTabLabel_Untranslated)
->>>>>>> 4af6daef
 		.TabColorScale( GetTabColorScale() )
 		[
 			SNew(SBorder)
@@ -370,11 +366,7 @@
 
 	TSharedRef<SDockTab> NewDockTab = SNew(SDockTab)
 		//.Icon( FAppStyle::GetBrush("TranslationEditor.Tabs.Properties") )
-<<<<<<< HEAD
-		.Label( LOCTEXT("ReviewTabTitle", "Needs Review") )
-=======
 		.Label(this, &FTranslationEditor::GetTabLabel_Review)
->>>>>>> 4af6daef
 		.TabColorScale( GetTabColorScale() )
 		[
 			SNew(SBorder)
@@ -442,11 +434,7 @@
 
 	TSharedRef<SDockTab> NewDockTab = SNew(SDockTab)
 		//.Icon( FAppStyle::GetBrush("TranslationEditor.Tabs.Properties") )
-<<<<<<< HEAD
-		.Label( LOCTEXT("CompletedTabTitle", "Completed") )
-=======
 		.Label(this, &FTranslationEditor::GetTabLabel_Completed)
->>>>>>> 4af6daef
 		.TabColorScale( GetTabColorScale() )
 		[
 			SNew(SBorder)
@@ -858,7 +846,7 @@
 
 	if ( bOpened && NewFontFilename != "")
 	{
-		SourceFont = FSlateFontInfo(NewFontFilename, IntCastChecked<uint16>(SourceFont.Size));
+		SourceFont = FSlateFontInfo(NewFontFilename, SourceFont.Size);
 		RefreshUI();
 	}
 }
@@ -873,7 +861,7 @@
 
 	if ( bOpened && NewFontFilename != "")
 	{
-		TranslationTargetFont = FSlateFontInfo(NewFontFilename, IntCastChecked<uint16>(TranslationTargetFont.Size));
+		TranslationTargetFont = FSlateFontInfo(NewFontFilename, TranslationTargetFont.Size);
 		RefreshUI();
 	}
 }
