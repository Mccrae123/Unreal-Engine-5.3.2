// Copyright 1998-2014 Epic Games, Inc. All Rights Reserved.

#include "DocumentationModulePrivatePCH.h"
#include "SDocumentationToolTip.h"
#include "DocumentationLink.h"
#include "ISourceCodeAccessModule.h"

void SDocumentationToolTip::Construct( const FArguments& InArgs )
{
	TextContent = InArgs._Text;
	StyleInfo = FEditorStyle::GetWidgetStyle<FTextBlockStyle>(InArgs._Style);
	ColorAndOpacity = InArgs._ColorAndOpacity;
	DocumentationLink = InArgs._DocumentationLink;
	IsDisplayingDocumentationLink = false;

	if ( !DocumentationLink.IsEmpty() )
	{
		// All in-editor udn documents must live under the Shared/ folder
		ensure( InArgs._DocumentationLink.StartsWith( TEXT("Shared/") ) );
	}

	ExcerptName = InArgs._ExcerptName;
	IsShowingFullTip = false;

	if( InArgs._Content.Widget != SNullWidget::NullWidget )
	{
		// Widget content argument takes precedence
		// overrides the text content.
		OverrideContent = InArgs._Content.Widget;
	}

	ConstructSimpleTipContent();

	ChildSlot
	[
		SAssignNew( WidgetContent, SBorder )
		.BorderImage( FEditorStyle::GetBrush( "NoBorder" ) )
		.Padding( 0 )
		[
			SimpleTipContent.ToSharedRef()
		]
	];
}

void SDocumentationToolTip::ConstructSimpleTipContent()
{
	TSharedPtr< SVerticalBox > VerticalBox;
	if ( !OverrideContent.IsValid() )
	{
		SAssignNew( SimpleTipContent, SBox )
		[
			SAssignNew( VerticalBox, SVerticalBox )
			+SVerticalBox::Slot()
			.FillHeight( 1.0f )
			[
				SNew( STextBlock )
				.Text( TextContent )
				.TextStyle( &StyleInfo )
				.ColorAndOpacity( ColorAndOpacity )
				.WrapTextAt( 400 )
			]
		];
	}
	else
	{
		SAssignNew( SimpleTipContent, SBox )
		[
			SAssignNew( VerticalBox, SVerticalBox )
			+SVerticalBox::Slot()
			.FillHeight( 1.0f )
			[
				SNew( STextBlock )
				.Text( TextContent )
				.TextStyle( &StyleInfo )
				.ColorAndOpacity( ColorAndOpacity )
				.WrapTextAt( 400 )
			]
		];
	}

	if ( !DocumentationLink.IsEmpty() )
	{
		IsDisplayingDocumentationLink = GEditor->EditorUserSettings->bDisplayDocumentationLink;

		if ( GEditor->EditorUserSettings->bDisplayDocumentationLink )
		{
			FString OptionalExcerptName;
			if ( !ExcerptName.IsEmpty() )
			{ 
				OptionalExcerptName = FString( TEXT(" [") ) + ExcerptName + TEXT("]");
			}

			VerticalBox->AddSlot()
			.AutoHeight()
			.HAlign( HAlign_Right )
			[
				SNew( STextBlock )
				.ColorAndOpacity( FSlateColor::UseSubduedForeground() )
				.Text( DocumentationLink + OptionalExcerptName )
				.TextStyle( &StyleInfo )
			];
		}

		if ( !DocumentationPage.IsValid() )
		{
			DocumentationPage = IDocumentation::Get()->GetPage( DocumentationLink, NULL );
		}

		if ( DocumentationPage->HasExcerpt( ExcerptName ) )
		{
			FText MacShortcut = NSLOCTEXT("SToolTip", "MacRichTooltipShortcut", "(Cmd + Alt)");
			FText WinShortcut = NSLOCTEXT("SToolTip", "WinRichTooltipShortcut", "(Ctrl + Alt)");

			FText KeyboardShortcut;
#if PLATFORM_MAC
			KeyboardShortcut = MacShortcut;
#else
			KeyboardShortcut = WinShortcut;
#endif

			VerticalBox->AddSlot()
			.AutoHeight()
			.HAlign( HAlign_Right )
			[
				SNew( STextBlock )
				.ColorAndOpacity( FSlateColor::UseSubduedForeground() )
				.Text( FText::Format( NSLOCTEXT( "SToolTip", "AdvancedToolTipMessage", "hold {0} for more" ), KeyboardShortcut) )
				.TextStyle( &StyleInfo )
			];
		}
		else
		{
			if ( GEditor->EditorUserSettings->bDisplayDocumentationLink && FSlateApplication::Get().SupportsSourceAccess() )
			{
				FString DocPath = FDocumentationLink::ToSourcePath( DocumentationLink, FInternationalization::Get().GetCurrentCulture() );
				if ( !FPaths::FileExists(DocPath) )
				{
					DocPath = FPaths::ConvertRelativePathToFull(DocPath);
				}

				VerticalBox->AddSlot()
				.AutoHeight()
				.HAlign( HAlign_Right )
				[
					SNew( SHyperlink )
					.Text( NSLOCTEXT( "SToolTip", "EditDocumentationMessage_Create", "create" ) )
					.OnNavigate( this, &SDocumentationToolTip::CreateExcerpt, DocPath, ExcerptName )
				];
			}
		}
	}
}

void SDocumentationToolTip::CreateExcerpt( FString FileSource, FString InExcerptName )
{
	bool NewFile = true;
	if (FPaths::FileExists(FileSource))
	{
		NewFile = false;
	}

	FArchive* FileWriter = IFileManager::Get().CreateFileWriter( *FileSource, EFileWrite::FILEWRITE_Append | EFileWrite::FILEWRITE_AllowRead | EFileWrite::FILEWRITE_EvenIfReadOnly );

	if ( NewFile )
	{
		FString UdnHeader;
		UdnHeader += "Availability:NoPublish";
		UdnHeader += LINE_TERMINATOR;
		UdnHeader += "Title:";
		UdnHeader += LINE_TERMINATOR;
		UdnHeader += "Crumbs:";
		UdnHeader += LINE_TERMINATOR;
		UdnHeader += "Description:";
		UdnHeader += LINE_TERMINATOR;

		FileWriter->Serialize( TCHAR_TO_ANSI( *UdnHeader ), UdnHeader.Len() );
	}

	FString NewExcerpt;
	NewExcerpt += LINE_TERMINATOR;
	NewExcerpt += "[EXCERPT:";
	NewExcerpt += InExcerptName;
	NewExcerpt += "]";
	NewExcerpt += LINE_TERMINATOR;

	NewExcerpt += TextContent.Get().ToString();
	NewExcerpt += LINE_TERMINATOR;

	NewExcerpt += "[/EXCERPT:";
	NewExcerpt += InExcerptName;
	NewExcerpt += "]";
	NewExcerpt += LINE_TERMINATOR;

	if ( !NewFile )
	{
		FileWriter->Seek( FMath::Max( FileWriter->TotalSize(), (int64)0 ) );
	}

	FileWriter->Serialize( TCHAR_TO_ANSI( *NewExcerpt ), NewExcerpt.Len() );

	FileWriter->Close();
	delete FileWriter;

	ISourceCodeAccessModule& SourceCodeAccessModule = FModuleManager::LoadModuleChecked<ISourceCodeAccessModule>("SourceCodeAccess");
	SourceCodeAccessModule.GetAccessor().OpenFileAtLine(FileSource, 0);

	ReloadDocumentation();
}

void SDocumentationToolTip::ConstructFullTipContent()
{
	TArray< FExcerpt > Excerpts;
	DocumentationPage->GetExcerpts( Excerpts );

	if ( Excerpts.Num() > 0 )
	{
		int32 ExcerptIndex = 0;
		if ( !ExcerptName.IsEmpty() )
		{
			for (int Index = 0; Index < Excerpts.Num(); Index++)
			{
				if ( Excerpts[ Index ].Name == ExcerptName )
				{
					ExcerptIndex = Index;
					break;
				}
			}
		}

		if ( !Excerpts[ ExcerptIndex ].Content.IsValid() )
		{
			DocumentationPage->GetExcerptContent( Excerpts[ ExcerptIndex ] );
		}

		if ( Excerpts[ ExcerptIndex ].Content.IsValid() )
		{
			TSharedPtr< SVerticalBox > Box;
			FullTipContent = 
				SAssignNew( Box, SVerticalBox )
				+SVerticalBox::Slot()
				.HAlign( HAlign_Center )
				.AutoHeight()
				[
					Excerpts[ ExcerptIndex ].Content.ToSharedRef()
				];

			FString* FullDocumentationLink = Excerpts[ ExcerptIndex ].Variables.Find( TEXT("ToolTipFullLink") );
			if ( FullDocumentationLink != NULL && !FullDocumentationLink->IsEmpty() )
			{
				struct Local
				{
					static void OpenLink( FString Link )
					{
						if ( !IDocumentation::Get()->Open( Link ) )
						{
							FNotificationInfo Info( NSLOCTEXT("SToolTip", "FailedToOpenLink", "Failed to Open Link") );
							FSlateNotificationManager::Get().AddNotification(Info);
						}
					}
				};

				Box->AddSlot()
				.HAlign( HAlign_Center )
				.AutoHeight()
				[
					SNew( SHyperlink )
						.Text( NSLOCTEXT( "SToolTip", "GoToFullDocsLinkMessage", "see full documentation" ) )
						.OnNavigate_Static( &Local::OpenLink, *FullDocumentationLink )
				];
			}

			if ( GEditor->EditorUserSettings->bDisplayDocumentationLink && FSlateApplication::Get().SupportsSourceAccess() )
			{
				struct Local
				{
					static void EditSource( FString Link, int32 LineNumber )
					{
						ISourceCodeAccessModule& SourceCodeAccessModule = FModuleManager::LoadModuleChecked<ISourceCodeAccessModule>("SourceCodeAccess");
						SourceCodeAccessModule.GetAccessor().OpenFileAtLine(Link, LineNumber);
					}
				};

				Box->AddSlot()
				.AutoHeight()
				.HAlign( HAlign_Right )
				[
					SNew( SHyperlink )
						.Text( NSLOCTEXT( "SToolTip", "EditDocumentationMessage_Edit", "edit" ) )
<<<<<<< HEAD
						.OnNavigate_Static(&Local::EditSource, FPaths::ConvertRelativePathToFull(FDocumentationLink::ToSourcePath(DocumentationLink, FInternationalization::Get().GetCurrentCulture())) + TEXT("|") + FString::FromInt(Excerpts[ExcerptIndex].LineNumber))
=======
						.OnNavigate_Static(&Local::EditSource, FPaths::ConvertRelativePathToFull(FDocumentationLink::ToSourcePath(DocumentationLink, FInternationalization::Get().GetCurrentCulture())), Excerpts[ExcerptIndex].LineNumber)
>>>>>>> ed5a1010
				];
			}
		}
	}
}

FReply SDocumentationToolTip::ReloadDocumentation()
{
	SimpleTipContent.Reset();
	FullTipContent.Reset();

	ConstructSimpleTipContent();

	if ( DocumentationPage.IsValid() )
	{
		DocumentationPage->Reload();

		if ( DocumentationPage->HasExcerpt( ExcerptName ) )
		{
			ConstructFullTipContent();
		}
	}

	return FReply::Handled();
}

void SDocumentationToolTip::Tick( const FGeometry& AllottedGeometry, const double InCurrentTime, const float InDeltaTime )
{
	const FModifierKeysState ModifierKeys = FSlateApplication::Get().GetModifierKeys();
	const bool NeedsUpdate = IsDisplayingDocumentationLink != GEditor->EditorUserSettings->bDisplayDocumentationLink;

	if ( !IsShowingFullTip && ModifierKeys.IsAltDown() && ModifierKeys.IsControlDown() )
	{
		if ( !FullTipContent.IsValid() && DocumentationPage.IsValid() && DocumentationPage->HasExcerpt( ExcerptName ) )
		{
			ConstructFullTipContent();
		}
		else if ( GEditor->EditorUserSettings->bDisplayDocumentationLink )
		{
			ReloadDocumentation();
		}

		if ( FullTipContent.IsValid() )
		{
			WidgetContent->SetContent( FullTipContent.ToSharedRef() );
			IsShowingFullTip = true;
		}
	}
	else if ( ( IsShowingFullTip || NeedsUpdate )  && ( !ModifierKeys.IsAltDown() || !ModifierKeys.IsControlDown() ) )
	{
		if ( NeedsUpdate )
		{
			ReloadDocumentation();
			IsDisplayingDocumentationLink = GEditor->EditorUserSettings->bDisplayDocumentationLink;
		}

		WidgetContent->SetContent( SimpleTipContent.ToSharedRef() );
		IsShowingFullTip = false;
	}
}

bool SDocumentationToolTip::IsInteractive() const
{
	const FModifierKeysState ModifierKeys = FSlateApplication::Get().GetModifierKeys();
	return ( DocumentationPage.IsValid() && ModifierKeys.IsAltDown() && ModifierKeys.IsControlDown() );
}<|MERGE_RESOLUTION|>--- conflicted
+++ resolved
@@ -286,11 +286,7 @@
 				[
 					SNew( SHyperlink )
 						.Text( NSLOCTEXT( "SToolTip", "EditDocumentationMessage_Edit", "edit" ) )
-<<<<<<< HEAD
-						.OnNavigate_Static(&Local::EditSource, FPaths::ConvertRelativePathToFull(FDocumentationLink::ToSourcePath(DocumentationLink, FInternationalization::Get().GetCurrentCulture())) + TEXT("|") + FString::FromInt(Excerpts[ExcerptIndex].LineNumber))
-=======
 						.OnNavigate_Static(&Local::EditSource, FPaths::ConvertRelativePathToFull(FDocumentationLink::ToSourcePath(DocumentationLink, FInternationalization::Get().GetCurrentCulture())), Excerpts[ExcerptIndex].LineNumber)
->>>>>>> ed5a1010
 				];
 			}
 		}
