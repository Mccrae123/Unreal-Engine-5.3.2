--- conflicted
+++ resolved
@@ -22,10 +22,7 @@
 #include "Misc/PackageName.h"
 #include "Misc/Parse.h"
 #include "Misc/Paths.h"
-<<<<<<< HEAD
-=======
 #include "Misc/ReverseIterate.h"
->>>>>>> 4af6daef
 #include "Modules/ModuleManager.h"
 #include "SDocumentationAnchor.h"
 #include "SDocumentationToolTip.h"
@@ -71,11 +68,8 @@
 		AddSourcePath(FPaths::Combine(Plugin->GetBaseDir(), TEXT("Documentation"), TEXT("Source")));
 	}
 	AddSourcePath(FPaths::Combine(FPaths::EngineDir(), TEXT("Documentation"), TEXT("Source")));
-<<<<<<< HEAD
-=======
 
 	RegisterConfigRedirects();
->>>>>>> 4af6daef
 }
 
 FDocumentation::~FDocumentation() 
@@ -110,96 +104,12 @@
 
 bool FDocumentation::Open(const FString& Link, FDocumentationSourceInfo Source, const FString& BaseUrlId) const
 {
-<<<<<<< HEAD
-	FString DocumentationUrl;
-
-	// Warn the user if they are opening a URL
-	if (Link.StartsWith(TEXT("http")) || Link.StartsWith(TEXT("https")))
-	{
-		FText Message = LOCTEXT("OpeningURLMessage", "You are about to open an external URL. This will open your web browser. Do you want to proceed?");
-		FText URLDialog = LOCTEXT("OpeningURLTitle", "Open external link");
-
-		FSuppressableWarningDialog::FSetupInfo Info(Message, URLDialog, "SuppressOpenURLWarning");
-		Info.ConfirmText = LOCTEXT("OpenURL_yes", "Yes");
-		Info.CancelText = LOCTEXT("OpenURL_no", "No");
-		FSuppressableWarningDialog OpenURLWarning(Info);
-		if (OpenURLWarning.ShowModal() == FSuppressableWarningDialog::Cancel)
-		{
-			return false;
-		}
-		else
-		{
-			FPlatformProcess::LaunchURL(*Link, nullptr, nullptr);
-			return true;
-		}
-	}
-
-	if (!FParse::Param(FCommandLine::Get(), TEXT("testdocs")))
-	{
-		FString OnDiskPath = FDocumentationLink::ToFilePath(Link);
-		if (IFileManager::Get().FileSize(*OnDiskPath) != INDEX_NONE)
-		{
-			DocumentationUrl = FDocumentationLink::ToFileUrl(Link, Source);
-		}
-	}
-
-	
-	if (DocumentationUrl.IsEmpty())
-	{
-		// When opening a doc website we always request the most ideal culture for our documentation.
-		// The DNS will redirect us if necessary.
-		DocumentationUrl = FDocumentationLink::ToUrl(Link, Source, BaseUrlId);
-	}
-
-	if (!DocumentationUrl.IsEmpty())
-	{
-		FPlatformProcess::LaunchURL(*DocumentationUrl, NULL, NULL);
-	}
-
-	if (!DocumentationUrl.IsEmpty() && FEngineAnalytics::IsAvailable())
-	{
-		FEngineAnalytics::GetProvider().RecordEvent(TEXT("Editor.Usage.Documentation"), TEXT("OpenedPage"), Link);
-	}
-
-	return !DocumentationUrl.IsEmpty();
-=======
 	return OpenUrl(Link, FInternationalization::Get().GetCurrentCulture(), Source, BaseUrlId);
->>>>>>> 4af6daef
 }
 
 bool FDocumentation::Open(const FString& Link, const FCultureRef& Culture, FDocumentationSourceInfo Source, const FString& BaseUrlId) const
 {
-<<<<<<< HEAD
-	FString DocumentationUrl;
-
-	if (!FParse::Param(FCommandLine::Get(), TEXT("testdocs")))
-	{
-		FString OnDiskPath = FDocumentationLink::ToFilePath(Link, Culture);
-		if (IFileManager::Get().FileSize(*OnDiskPath) != INDEX_NONE)
-		{
-			DocumentationUrl = FDocumentationLink::ToFileUrl(Link, Culture, Source);
-		}
-	}
-
-	if (DocumentationUrl.IsEmpty())
-	{
-		DocumentationUrl = FDocumentationLink::ToUrl(Link, Culture, Source, BaseUrlId);
-	}
-
-	if (!DocumentationUrl.IsEmpty())
-	{
-		FPlatformProcess::LaunchURL(*DocumentationUrl, NULL, NULL);
-	}
-
-	if (!DocumentationUrl.IsEmpty() && FEngineAnalytics::IsAvailable())
-	{
-		FEngineAnalytics::GetProvider().RecordEvent(TEXT("Editor.Usage.Documentation"), TEXT("OpenedPage"), Link);
-	}
-
-	return !DocumentationUrl.IsEmpty();
-=======
 	return OpenUrl(Link, Culture, Source, BaseUrlId);
->>>>>>> 4af6daef
 }
 
 TSharedRef< SWidget > FDocumentation::CreateAnchor( const TAttribute<FString>& Link, const FString& PreviewLink, const FString& PreviewExcerptName, const TAttribute<FString>& BaseUrlId) const
@@ -396,8 +306,6 @@
 	return false;
 }
 
-<<<<<<< HEAD
-=======
 bool FDocumentation::RegisterRedirect(const FName& Owner, const FDocumentationRedirect& Redirect)
 {
 	return RedirectRegistry.Register(Owner, Redirect);
@@ -511,5 +419,4 @@
 	}
 }
 
->>>>>>> 4af6daef
 #undef LOCTEXT_NAMESPACE