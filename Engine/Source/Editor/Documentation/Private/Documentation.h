--- conflicted
+++ resolved
@@ -3,10 +3,7 @@
 
 #include "Containers/Map.h"
 #include "Containers/UnrealString.h"
-<<<<<<< HEAD
-=======
 #include "DocumentationRedirectRegistry.h"
->>>>>>> 4af6daef
 #include "IDocumentation.h"
 #include "Internationalization/CulturePointer.h"
 #include "Templates/SharedPointer.h"
@@ -57,13 +54,10 @@
 
 	virtual FString GetBaseUrl(const FString& Id) const override;
 
-<<<<<<< HEAD
-=======
 	virtual bool RegisterRedirect(const FName& Owner, const FDocumentationRedirect& Redirect) override;
 
 	virtual void UnregisterRedirects(const FName& Owner) override;
 
->>>>>>> 4af6daef
 private:
 
 	FDocumentation();
@@ -93,11 +87,8 @@
 
 	TMap< const FString, const FString > RegisteredBaseUrls;
 
-<<<<<<< HEAD
-=======
 	FDocumentationRedirectRegistry RedirectRegistry;
 
->>>>>>> 4af6daef
 	TArray < FString > SourcePaths;
 
 	void HandleSDKNotInstalled(const FString& PlatformName, const FString& InDocumentationPage);
