--- conflicted
+++ resolved
@@ -1,16 +1,10 @@
 // Copyright Epic Games, Inc. All Rights Reserved.
 #pragma once
 
-<<<<<<< HEAD
-#include "CoreMinimal.h"
-#include "Input/Reply.h"
-#include "Misc/Attribute.h"
-=======
 #include "Containers/UnrealString.h"
 #include "Input/Reply.h"
 #include "Misc/Attribute.h"
 #include "Templates/SharedPointer.h"
->>>>>>> d731a049
 #include "Widgets/DeclarativeSyntaxSupport.h"
 #include "Widgets/SCompoundWidget.h"
 
@@ -24,11 +18,8 @@
 
 		/** The string for the link to follow when clicked  */
 		SLATE_ATTRIBUTE( FString, Link )
-<<<<<<< HEAD
-=======
 		/** The base URL for the Link, if any is needed  */
 		SLATE_ATTRIBUTE(FString, BaseUrlId)
->>>>>>> d731a049
 	SLATE_END_ARGS()
 
 	void Construct(const FArguments& InArgs);
@@ -40,10 +31,7 @@
 private:
 
 	TAttribute<FString> Link;
-<<<<<<< HEAD
-=======
 	TAttribute<FString> BaseUrlId;
->>>>>>> d731a049
 	TSharedPtr<class SButton> Button;
 	TSharedPtr<class SImage> ButtonImage;
 };