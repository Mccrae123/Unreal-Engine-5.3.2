--- conflicted
+++ resolved
@@ -33,11 +33,7 @@
 	static FString GetHomeUrl(const FCultureRef& Culture)
 	{
 		FString Url;
-<<<<<<< HEAD
-		FUnrealEdMisc::Get().GetURL( TEXT("UDNURL"), Url, true );
-=======
 		FUnrealEdMisc::Get().GetURL( TEXT("DocumentationURL"), Url, true );
->>>>>>> 6bbb88c8
 		FUnrealEdMisc::Get().ReplaceDocumentationURLWildcards(Url, Culture);
 
 		return Url;
