--- conflicted
+++ resolved
@@ -14,19 +14,7 @@
 
 	static FString GetUrlRoot(const FString& BaseUrlId = FString())
 	{
-<<<<<<< HEAD
-		FString Url;
-		FUnrealEdMisc::Get().GetURL( TEXT("DocumentationURL"), Url, true );
-
-		if ( !Url.EndsWith( TEXT( "/" ) ) )
-		{
-			Url += TEXT( "/" );
-		}
-
-		return Url;
-=======
 		return IDocumentation::Get()->GetBaseUrl(BaseUrlId);
->>>>>>> d731a049
 	}
 
 	static FString GetHomeUrl()
