// Copyright Epic Games, Inc. All Rights Reserved.

#include "SceneOutlinerModule.h"
#include "Modules/ModuleManager.h"
#include "Widgets/DeclarativeSyntaxSupport.h"
#include "Framework/Application/SlateApplication.h"
#include "SSceneOutliner.h"

#include "SceneOutlinerActorInfoColumn.h"
#include "SceneOutlinerGutter.h"
#include "SceneOutlinerItemLabelColumn.h"
#include "SceneOutlinerActorSCCColumn.h"
#include "SceneOutlinerPinnedColumn.h"
#include "SceneOutlinerTextInfoColumn.h"
#include "SceneOutlinerUnsavedColumn.h"
#include "SceneOutlinerPublicTypes.h"

#include "ActorPickingMode.h"
#include "ActorBrowsingMode.h"
#include "ActorTreeItem.h"
#include "ActorFolderTreeItem.h"
#include "ComponentTreeItem.h"
#include "ActorDescTreeItem.h"
#include "FolderTreeItem.h"
#include "WorldTreeItem.h"
#include "WorldPartition/ActorDescContainer.h"
#include "WorldPartition/DataLayer/DataLayerInstance.h"
<<<<<<< HEAD
#include "WorldPartition/DataLayer/DataLayerSubsystem.h"
=======
#include "WorldPartition/DataLayer/DataLayerManager.h"
>>>>>>> 4af6daef
#include "WorldPartition/ContentBundle/ContentBundleEngineSubsystem.h"
#include "WorldPartition/ContentBundle/ContentBundleDescriptor.h"
#include "LevelInstance/LevelInstanceSubsystem.h"
#include "LevelInstance/LevelInstanceInterface.h"
#include "Editor.h"
<<<<<<< HEAD
=======
#include "ISourceControlModule.h"
>>>>>>> 4af6daef
#include "EditorModeManager.h"
#include "LevelEditor.h"

#define LOCTEXT_NAMESPACE "SceneOutlinerModule"

/* FSceneOutlinerModule interface
 *****************************************************************************/

FSceneOutlinerModule::FSceneOutlinerModule()
: ColumnPermissionList(MakeShareable(new FNamePermissionList()))
{
	ColumnPermissionList->OnFilterChanged().AddLambda([this]() { ColumnPermissionListChanged.Broadcast(); });
}

void FSceneOutlinerModule::StartupModule()
{
	RegisterDefaultColumnType< FSceneOutlinerItemLabelColumn >(FSceneOutlinerColumnInfo(ESceneOutlinerColumnVisibility::Visible, 10, FCreateSceneOutlinerColumn(), false, TOptional<float>(), FSceneOutlinerBuiltInColumnTypes::Label_Localized()));

	// Register builtin column types which are not active by default
	RegisterColumnType<FSceneOutlinerGutter>();
	RegisterColumnType<FTypeInfoColumn>();
	RegisterColumnType<FSceneOutlinerActorSCCColumn>();
	RegisterColumnType<FSceneOutlinerPinnedColumn>();
	RegisterColumnType<FSceneOutlinerActorUnsavedColumn>();
}


void FSceneOutlinerModule::ShutdownModule()
{
	UnRegisterColumnType<FSceneOutlinerGutter>();
	UnRegisterColumnType<FSceneOutlinerItemLabelColumn>();
	UnRegisterColumnType<FTypeInfoColumn>();
	UnRegisterColumnType<FSceneOutlinerActorSCCColumn>();
	UnRegisterColumnType<FSceneOutlinerPinnedColumn>();
	UnRegisterColumnType<FSceneOutlinerActorUnsavedColumn>();
}

TSharedRef<ISceneOutliner> FSceneOutlinerModule::CreateSceneOutliner(const FSceneOutlinerInitializationOptions& InitOptions) const
{
	TRACE_CPUPROFILER_EVENT_SCOPE(FSceneOutlinerModule::CreateSceneOutliner);

	return SNew(SSceneOutliner, InitOptions)
		.IsEnabled(FSlateApplication::Get().GetNormalExecutionAttribute());
}

TSharedRef<ISceneOutliner> FSceneOutlinerModule::CreateActorPicker(const FSceneOutlinerInitializationOptions& InInitOptions, const FOnActorPicked& OnActorPickedDelegate, TWeakObjectPtr<UWorld> SpecifiedWorld) const
{
	FSceneOutlinerInitializationOptions InitOptions(InInitOptions);
	if (!InitOptions.ModeFactory.IsBound())
	{
		auto OnItemPicked = FOnSceneOutlinerItemPicked::CreateLambda([OnActorPickedDelegate](TSharedRef<ISceneOutlinerTreeItem> Item)
			{
				if (FActorTreeItem* ActorItem = Item->CastTo<FActorTreeItem>())
				{
					if (ActorItem->IsValid())
					{
						OnActorPickedDelegate.ExecuteIfBound(ActorItem->Actor.Get());

					}
				}
			});

		FCreateSceneOutlinerMode ModeFactory = FCreateSceneOutlinerMode::CreateLambda([OnItemPicked, SpecifiedWorld](SSceneOutliner* Outliner)
			{
				FActorModeParams Params;
				Params.SceneOutliner = Outliner;
				Params.SpecifiedWorldToDisplay = SpecifiedWorld;
				Params.bHideComponents = true;
				Params.bHideLevelInstanceHierarchy = true;
				Params.bHideUnloadedActors = true;
				Params.bHideEmptyFolders = true;
				return new FActorPickingMode(Params, OnItemPicked);
			});

		InitOptions.ModeFactory = ModeFactory;
	}

	if (InitOptions.ColumnMap.Num() == 0)
	{
		InitOptions.ColumnMap.Add(FSceneOutlinerBuiltInColumnTypes::Label(), FSceneOutlinerColumnInfo(ESceneOutlinerColumnVisibility::Visible, 0, FCreateSceneOutlinerColumn(), false, TOptional<float>(), FSceneOutlinerBuiltInColumnTypes::Label_Localized()));
		InitOptions.ColumnMap.Add(FSceneOutlinerBuiltInColumnTypes::ActorInfo(), FSceneOutlinerColumnInfo(ESceneOutlinerColumnVisibility::Visible, 10, FCreateSceneOutlinerColumn(), true, TOptional<float>(), FSceneOutlinerBuiltInColumnTypes::ActorInfo_Localized()));
		InitOptions.ColumnMap.Add(FSceneOutlinerBuiltInColumnTypes::Pinned(), FSceneOutlinerColumnInfo(ESceneOutlinerColumnVisibility::Invisible, 5, FCreateSceneOutlinerColumn(), true, TOptional<float>(), FSceneOutlinerBuiltInColumnTypes::Pinned_Localized()));
		CreateActorInfoColumns(InitOptions);
	}
	return CreateSceneOutliner(InitOptions);
}

TSharedRef<ISceneOutliner> FSceneOutlinerModule::CreateComponentPicker(const FSceneOutlinerInitializationOptions& InInitOptions, const FOnComponentPicked& OnComponentPickedDelegate, TWeakObjectPtr<UWorld> SpecifiedWorld) const
{
	auto OnItemPicked = FOnSceneOutlinerItemPicked::CreateLambda([OnComponentPickedDelegate](TSharedRef<ISceneOutlinerTreeItem> Item)
		{
			if (FComponentTreeItem* ComponentItem = Item->CastTo<FComponentTreeItem>())
			{
				if (ComponentItem->IsValid())
				{
					OnComponentPickedDelegate.ExecuteIfBound(ComponentItem->Component.Get());
				}
			}
		});

	FCreateSceneOutlinerMode ModeFactory = FCreateSceneOutlinerMode::CreateLambda([&OnItemPicked, &SpecifiedWorld](SSceneOutliner* Outliner)
		{
			FActorModeParams Params;
			Params.SceneOutliner = Outliner;
			Params.SpecifiedWorldToDisplay = SpecifiedWorld;
			Params.bHideComponents = false;
			Params.bHideActorWithNoComponent = true;
			Params.bHideLevelInstanceHierarchy = true;
			Params.bHideUnloadedActors = true;
			Params.bHideEmptyFolders = true;
			return new FActorPickingMode(Params, OnItemPicked);
		});

	FSceneOutlinerInitializationOptions InitOptions(InInitOptions);
	InitOptions.ModeFactory = ModeFactory;
	if (InitOptions.ColumnMap.Num() == 0)
	{
		InitOptions.ColumnMap.Add(FSceneOutlinerBuiltInColumnTypes::Label(), FSceneOutlinerColumnInfo(ESceneOutlinerColumnVisibility::Visible, 0, FCreateSceneOutlinerColumn(), false, TOptional<float>(), FSceneOutlinerBuiltInColumnTypes::Label_Localized()));
		InitOptions.ColumnMap.Add(FSceneOutlinerBuiltInColumnTypes::ActorInfo(), FSceneOutlinerColumnInfo(ESceneOutlinerColumnVisibility::Visible, 10, FCreateSceneOutlinerColumn(), true, TOptional<float>(), FSceneOutlinerBuiltInColumnTypes::ActorInfo_Localized()));
		CreateActorInfoColumns(InitOptions);
	}
	return CreateSceneOutliner(InitOptions);
}

TSharedRef< ISceneOutliner > FSceneOutlinerModule::CreateActorBrowser(const FSceneOutlinerInitializationOptions& InInitOptions, TWeakObjectPtr<UWorld> SpecifiedWorld) const
{
	FCreateSceneOutlinerMode ModeFactory = FCreateSceneOutlinerMode::CreateLambda([&SpecifiedWorld](SSceneOutliner* Outliner)
		{
			return new FActorBrowsingMode(Outliner, SpecifiedWorld);
		});

	FSceneOutlinerInitializationOptions InitOptions(InInitOptions);
	InitOptions.ModeFactory = ModeFactory;

	if (InitOptions.ColumnMap.Num() == 0)
	{
		InitOptions.UseDefaultColumns();
		InitOptions.ColumnMap.Add(FSceneOutlinerBuiltInColumnTypes::Gutter(), FSceneOutlinerColumnInfo(ESceneOutlinerColumnVisibility::Visible, 0, FCreateSceneOutlinerColumn(), true, TOptional<float>(), FSceneOutlinerBuiltInColumnTypes::Gutter_Localized()));
		InitOptions.ColumnMap.Add(FSceneOutlinerBuiltInColumnTypes::ActorInfo(), FSceneOutlinerColumnInfo(ESceneOutlinerColumnVisibility::Visible, 20, FCreateSceneOutlinerColumn(), true, TOptional<float>(), FSceneOutlinerBuiltInColumnTypes::ActorInfo_Localized()));
<<<<<<< HEAD
		InitOptions.ColumnMap.Add(FSceneOutlinerBuiltInColumnTypes::SourceControl(), FSceneOutlinerColumnInfo(ESceneOutlinerColumnVisibility::Invisible, 30, FCreateSceneOutlinerColumn(), true, TOptional<float>(), FSceneOutlinerBuiltInColumnTypes::SourceControl_Localized()));

		ESceneOutlinerColumnVisibility UnsavedColumnVisibility = ESceneOutlinerColumnVisibility::Invisible;
		
		// Query the Level Editor to get the correct world based on context
		TWeakPtr<ILevelEditor> LevelEditor = FModuleManager::GetModuleChecked<FLevelEditorModule>(TEXT("LevelEditor")).GetLevelEditorInstance();

		if (TSharedPtr<ILevelEditor> LevelEditorPin = LevelEditor.Pin())
		{
			if (UWorld* WorldPtr = LevelEditorPin->GetEditorModeManager().GetWorld())
			{
				if (WorldPtr->IsPartitionedWorld())
				{
					// We don't want the pinned column in non wp levels
					InitOptions.ColumnMap.Add(FSceneOutlinerBuiltInColumnTypes::Pinned(), FSceneOutlinerColumnInfo(ESceneOutlinerColumnVisibility::Visible, 5, FCreateSceneOutlinerColumn(), true, TOptional<float>(), FSceneOutlinerBuiltInColumnTypes::Pinned_Localized()));

					// We want the unsaved column to be visible by default in partitioned levels
					UnsavedColumnVisibility = ESceneOutlinerColumnVisibility::Visible;
				}
				CreateActorInfoColumns(InitOptions, WorldPtr);
			}
		}
=======

		ESceneOutlinerColumnVisibility SourceControlColumnVisibility = ESceneOutlinerColumnVisibility::Invisible;
		
		UWorld* WorldPtr = nullptr;
		// Query the Level Editor to get the correct world based on context
		TWeakPtr<ILevelEditor> LevelEditor = FModuleManager::GetModuleChecked<FLevelEditorModule>(TEXT("LevelEditor")).GetLevelEditorInstance();
		if (TSharedPtr<ILevelEditor> LevelEditorPin = LevelEditor.Pin())
		{
			WorldPtr = LevelEditorPin->GetEditorModeManager().GetWorld();
		}
		ISourceControlModule& SourceControlModule = ISourceControlModule::Get();
		if (SourceControlModule.IsEnabled())
		{
			if (WorldPtr && WorldPtr->PersistentLevel->IsUsingExternalActors())
			{
				// The source control column should be visible by default in source-controlled levels using external actors
				SourceControlColumnVisibility = ESceneOutlinerColumnVisibility::Visible;
			}
		}
		InitOptions.ColumnMap.Add(FSceneOutlinerBuiltInColumnTypes::SourceControl(), FSceneOutlinerColumnInfo(SourceControlColumnVisibility, 30, FCreateSceneOutlinerColumn(), true, TOptional<float>(), FSceneOutlinerBuiltInColumnTypes::SourceControl_Localized()));

		ESceneOutlinerColumnVisibility UnsavedColumnVisibility = ESceneOutlinerColumnVisibility::Invisible;
		
		if (WorldPtr && WorldPtr->IsPartitionedWorld())
		{
			// We don't want the pinned column in non wp levels
			InitOptions.ColumnMap.Add(FSceneOutlinerBuiltInColumnTypes::Pinned(), FSceneOutlinerColumnInfo(ESceneOutlinerColumnVisibility::Visible, 5, FCreateSceneOutlinerColumn(), true, TOptional<float>(), FSceneOutlinerBuiltInColumnTypes::Pinned_Localized()));

			// We want the unsaved column to be visible by default in partitioned levels
			UnsavedColumnVisibility = ESceneOutlinerColumnVisibility::Visible;
		}
		CreateActorInfoColumns(InitOptions, WorldPtr);
>>>>>>> 4af6daef

		InitOptions.ColumnMap.Add(FSceneOutlinerBuiltInColumnTypes::Unsaved(), FSceneOutlinerColumnInfo(UnsavedColumnVisibility, 1, FCreateSceneOutlinerColumn(), true, TOptional<float>(), FSceneOutlinerBuiltInColumnTypes::Unsaved_Localized()));
		
	}

	return CreateSceneOutliner(InitOptions);
}

void FSceneOutlinerModule::CreateActorInfoColumns(FSceneOutlinerInitializationOptions& InInitOptions, UWorld *WorldPtr) const
{
	FGetTextForItem MobilityInfoText = FGetTextForItem::CreateLambda([](const ISceneOutlinerTreeItem& Item) -> FString
	{
		if (const FActorTreeItem* ActorItem = Item.CastTo<FActorTreeItem>())
		{
			AActor* Actor = ActorItem->Actor.Get();
			if (!Actor)
			{
				return FString();
			}

			FString Result;
			USceneComponent* RootComponent = Actor->GetRootComponent();
			if (RootComponent)
			{
				if (RootComponent->Mobility == EComponentMobility::Static)
				{
					Result = FString(TEXT("Static"));
				}
				if (RootComponent->Mobility == EComponentMobility::Stationary)
				{
					Result = FString(TEXT("Stationary"));
				}
				else if (RootComponent->Mobility == EComponentMobility::Movable)
				{
					Result = FString(TEXT("Movable"));
				}
			}
			return Result;
		}
		return FString();
	});

	FGetTextForItem LayerInfoText = FGetTextForItem::CreateLambda([](const ISceneOutlinerTreeItem& Item) -> FString
	{
		FString Result;
		
		if (const FActorTreeItem* ActorItem = Item.CastTo<FActorTreeItem>())
		{
			AActor* Actor = ActorItem->Actor.Get();
			if (!Actor)
			{
				return FString();
			}

			for (const auto& Layer : Actor->Layers)
			{
				if (Result.Len())
				{
					Result += TEXT(", ");
				}

				Result += Layer.ToString();
			}
		}

		return Result;
	});

	FGetTextForItem DataLayerInfoText = FGetTextForItem::CreateLambda([](const ISceneOutlinerTreeItem& Item) -> FString
	{
		TStringBuilder<128> Builder;
		TSet<FString> DataLayerShortNames;

		auto BuildDataLayers = [&Builder, &DataLayerShortNames](const auto& DataLayerInstances, bool bPartOfOtherLevel)
		{
			for (const UDataLayerInstance* DataLayerInstance : DataLayerInstances)
			{
				bool bIsAlreadyInSet = false;
				DataLayerShortNames.Add(DataLayerInstance->GetDataLayerShortName(), &bIsAlreadyInSet);
				if (!bIsAlreadyInSet)
				{
					if (Builder.Len())
					{
						Builder += TEXT(", ");
					}
					// Put a '*' in front of DataLayers that are not part of of the main world
					if (bPartOfOtherLevel)
					{
						Builder += "*";
					}
					Builder += DataLayerInstance->GetDataLayerShortName();
				}
			}
		};

		auto BuildDataLayersWithContext = [BuildDataLayers](const ISceneOutlinerTreeItem& Item, bool bUseLevelContext)
		{
			if (const FActorTreeItem* ActorItem = Item.CastTo<FActorTreeItem>())
			{
				if (AActor* Actor = ActorItem->Actor.Get())
				{
					BuildDataLayers(bUseLevelContext ? Actor->GetDataLayerInstancesForLevel() : Actor->GetDataLayerInstances(), bUseLevelContext);
				}
			}
			else if (const FActorDescTreeItem* ActorDescItem = Item.CastTo<FActorDescTreeItem>())
			{
				if (const FWorldPartitionActorDesc* ActorDesc = ActorDescItem->ActorDescHandle.Get(); ActorDesc && !ActorDesc->GetDataLayerInstanceNames().IsEmpty())
				{
					if (const UActorDescContainer* ActorDescContainer = ActorDescItem->ActorDescHandle.Container.Get())
					{
<<<<<<< HEAD
						const UWorld* World = ActorDescContainer->GetWorld();
						if (const UDataLayerSubsystem* DataLayerSubsystem = UWorld::GetSubsystem<UDataLayerSubsystem>(World))
						{
							TSet<const UDataLayerInstance*> DataLayerInstances;
							DataLayerInstances.Append(DataLayerSubsystem->GetDataLayerInstances(ActorDesc->GetDataLayerInstanceNames()));
							if (ULevelInstanceSubsystem* LevelInstanceSubsystem = UWorld::GetSubsystem<ULevelInstanceSubsystem>(World))
=======
						const UWorld* OwningWorld = ActorDescContainer->GetWorldPartition()->GetWorld();
						if (const UDataLayerManager* DataLayerManager = UDataLayerManager::GetDataLayerManager(OwningWorld))
						{
							TSet<const UDataLayerInstance*> DataLayerInstances;
							DataLayerInstances.Append(DataLayerManager->GetDataLayerInstances(ActorDesc->GetDataLayerInstanceNames()));
							if (ULevelInstanceSubsystem* LevelInstanceSubsystem = UWorld::GetSubsystem<ULevelInstanceSubsystem>(OwningWorld))
>>>>>>> 4af6daef
							{
								UWorld* OuterWorld = ActorDescContainer->GetTypedOuter<UWorld>();
								// Add parent container Data Layer Instances
								AActor* CurrentActor = OuterWorld ? Cast<AActor>(LevelInstanceSubsystem->GetOwningLevelInstance(OuterWorld->PersistentLevel)) : nullptr;
								while (CurrentActor)
								{
									DataLayerInstances.Append(bUseLevelContext ? CurrentActor->GetDataLayerInstancesForLevel() : CurrentActor->GetDataLayerInstances());
									CurrentActor = Cast<AActor>(LevelInstanceSubsystem->GetParentLevelInstance(CurrentActor));
								};
							}
							BuildDataLayers(DataLayerInstances, bUseLevelContext);
						}
					}
				}
			}
		};

		// List Actor's DataLayers part of the owning world, then those only part of the actor level
		BuildDataLayersWithContext(Item, false);
		BuildDataLayersWithContext(Item, true);

		return Builder.ToString();
	});

	FGetTextForItem ContentBundleInfoText = FGetTextForItem::CreateLambda([](const ISceneOutlinerTreeItem& Item)->FString
	{	
		UContentBundleEngineSubsystem* ContentBundleEngineSubsystem = UContentBundleEngineSubsystem::Get();
		if (const FActorTreeItem* ActorItem = Item.CastTo<FActorTreeItem>())
		{
			if (AActor* Actor = ActorItem->Actor.Get())
			{
				if (const UContentBundleDescriptor * Descriptor = ContentBundleEngineSubsystem->GetContentBundleDescriptor(Actor->GetContentBundleGuid()))
				{
					return Descriptor->GetDisplayName();
				}
			}
		}
		else if (const FActorDescTreeItem* ActorDescItem = Item.CastTo<FActorDescTreeItem>())
		{
			if (const FWorldPartitionActorDesc* ActorDesc = ActorDescItem->ActorDescHandle.Get())
			{
				if (const UContentBundleDescriptor* Descriptor = ContentBundleEngineSubsystem->GetContentBundleDescriptor(ActorDesc->GetContentBundleGuid()))
				{
					return Descriptor->GetDisplayName();
				}
			}
		}

		return TEXT("");
	});

	FGetTextForItem SubPackageInfoText = FGetTextForItem::CreateLambda([](const ISceneOutlinerTreeItem& Item) -> FString
	{
		if (const FActorTreeItem* ActorItem = Item.CastTo<FActorTreeItem>())
		{
			if (AActor* Actor = ActorItem->Actor.Get())
			{
				if (const ILevelInstanceInterface* ActorAsLevelInstance = Cast<ILevelInstanceInterface>(Actor))
				{
					return ActorAsLevelInstance->GetWorldAssetPackage();
				}
			}
		}
		else if (const FActorDescTreeItem* ActorDescItem = Item.CastTo<FActorDescTreeItem>())
		{
			if (const FWorldPartitionActorDesc* ActorDesc = ActorDescItem->ActorDescHandle.Get())
			{
<<<<<<< HEAD
				if (FName LevelPackage = ActorDesc->GetLevelPackage(); !LevelPackage.IsNone())
				{
					return ActorDesc->GetLevelPackage().ToString();
=======
				if (FName LevelPackage = ActorDesc->GetContainerPackage(); !LevelPackage.IsNone())
				{
					return ActorDesc->GetContainerPackage().ToString();
>>>>>>> 4af6daef
				}
			}
		}

		return FString();
	});

	FGetTextForItem SocketInfoText = FGetTextForItem::CreateLambda([](const ISceneOutlinerTreeItem& Item) -> FString
	{
		if (const FActorTreeItem* ActorItem = Item.CastTo<FActorTreeItem>())
		{
			AActor* Actor = ActorItem->Actor.Get();

			if (Actor)
			{
				return Actor->GetAttachParentSocketName().ToString();
			}
		}
		
		return FString();
	});

	FGetTextForItem InternalNameInfoText = FGetTextForItem::CreateLambda([](const ISceneOutlinerTreeItem& Item) -> FString
	{
		if (const FActorTreeItem* ActorItem = Item.CastTo<FActorTreeItem>())
		{
			if (AActor* Actor = ActorItem->Actor.Get())
			{
				return Actor->GetFName().ToString();
			}
		}
		else if (const FComponentTreeItem* ComponentItem = Item.CastTo<FComponentTreeItem>())
		{
			if (UActorComponent* Component = ComponentItem->Component.Get())
			{
				return Component->GetFName().ToString();
			}
		}
		else if (const FActorDescTreeItem* ActorDescItem = Item.CastTo<FActorDescTreeItem>())
		{
			if (const FWorldPartitionActorDesc* ActorDesc = ActorDescItem->ActorDescHandle.Get())
			{
				return ActorDesc->GetActorName().ToString();
			}
		}
		else if (const FActorFolderTreeItem* ActorFolderItem = Item.CastTo<FActorFolderTreeItem>())
		{
			if (const UActorFolder* ActorFolder = Cast<UActorFolder>(ActorFolderItem->GetActorFolder()))
			{
				return ActorFolder->GetFName().ToString();
			}
		}

		return FString();
	});

	FGetTextForItem LevelInfoText = FGetTextForItem::CreateLambda([](const ISceneOutlinerTreeItem& Item) -> FString
	{
		if (const FActorTreeItem* ActorItem = Item.CastTo<FActorTreeItem>())
		{
			if (AActor* Actor = ActorItem->Actor.Get())
			{
				return FPackageName::GetShortName(Actor->GetPackage()->GetName());
			}
		}
		else if (const FActorDescTreeItem* ActorDescItem = Item.CastTo<FActorDescTreeItem>())
		{
			if (const FWorldPartitionActorDesc* ActorDesc = ActorDescItem->ActorDescHandle.Get())
			{
				return FPackageName::GetShortName(ActorDesc->GetActorPackage());
			}
		}
		else if (const FActorFolderTreeItem* ActorFolderItem = Item.CastTo<FActorFolderTreeItem>())
		{
			if (const UActorFolder* ActorFolder = Cast<UActorFolder>(ActorFolderItem->GetActorFolder()))
			{
				return FPackageName::GetShortName(ActorFolder->GetPackage()->GetName());
			}
		}

		return FString();
	});

	FGetTextForItem UncachedLightsInfoText = FGetTextForItem::CreateLambda([](const ISceneOutlinerTreeItem& Item) -> FString
	{
		if (const FActorTreeItem* ActorItem = Item.CastTo<FActorTreeItem>())
		{
			AActor* Actor = ActorItem->Actor.Get();
			if (Actor)
			{
				return FString::Printf(TEXT("%7d"), Actor->GetNumUncachedStaticLightingInteractions());
			}
		}
		return FString();
	});

	auto AddTextInfoColumn = [&InInitOptions](FName ColumnID, TAttribute<FText> ColumnName, FGetTextForItem ColumnInfo)
	{
		InInitOptions.ColumnMap.Add(
			ColumnID,
			FSceneOutlinerColumnInfo(
				ESceneOutlinerColumnVisibility::Invisible,
				20,
				FCreateSceneOutlinerColumn::CreateStatic(
					&FTextInfoColumn::CreateTextInfoColumn,
					ColumnID,
					ColumnInfo,
					FText::GetEmpty()),
				true,
				TOptional<float>(),
				ColumnName));
	};

	// The "Level" column should be named "Package Short Name" in wp enabled levels
	auto LevelColumnName = TAttribute<FText>::CreateLambda([WorldPtr]() -> FText
	{
<<<<<<< HEAD
		if (WorldPtr && WorldPtr->IsPartitionedWorld())
=======
		if (WorldPtr && WorldPtr->PersistentLevel->IsUsingExternalActors())
>>>>>>> 4af6daef
		{
			return FSceneOutlinerBuiltInColumnTypes::PackageShortName_Localized();
		}

		return FSceneOutlinerBuiltInColumnTypes::Level_Localized();
	});

	AddTextInfoColumn(FSceneOutlinerBuiltInColumnTypes::Mobility(), FSceneOutlinerBuiltInColumnTypes::Mobility_Localized(), MobilityInfoText);
	AddTextInfoColumn(FSceneOutlinerBuiltInColumnTypes::Level(), LevelColumnName, LevelInfoText);
	AddTextInfoColumn(FSceneOutlinerBuiltInColumnTypes::Layer(), FSceneOutlinerBuiltInColumnTypes::Layer_Localized(), LayerInfoText);
	AddTextInfoColumn(FSceneOutlinerBuiltInColumnTypes::DataLayer(), FSceneOutlinerBuiltInColumnTypes::DataLayer_Localized(), DataLayerInfoText);
	AddTextInfoColumn(FSceneOutlinerBuiltInColumnTypes::ContentBundle(), FSceneOutlinerBuiltInColumnTypes::ContentBundle_Localized(), ContentBundleInfoText);
	AddTextInfoColumn(FSceneOutlinerBuiltInColumnTypes::SubPackage(), FSceneOutlinerBuiltInColumnTypes::SubPackage_Localized(), SubPackageInfoText);
	AddTextInfoColumn(FSceneOutlinerBuiltInColumnTypes::Socket(), FSceneOutlinerBuiltInColumnTypes::Socket_Localized(), SocketInfoText);
	AddTextInfoColumn(FSceneOutlinerBuiltInColumnTypes::IDName(), FSceneOutlinerBuiltInColumnTypes::IDName_Localized(), InternalNameInfoText);
	AddTextInfoColumn(FSceneOutlinerBuiltInColumnTypes::UncachedLights(), FSceneOutlinerBuiltInColumnTypes::UncachedLights_Localized(), UncachedLightsInfoText);
}

IMPLEMENT_MODULE(FSceneOutlinerModule, SceneOutliner);

#undef LOCTEXT_NAMESPACE //SceneOutlinerModule<|MERGE_RESOLUTION|>--- conflicted
+++ resolved
@@ -25,20 +25,13 @@
 #include "WorldTreeItem.h"
 #include "WorldPartition/ActorDescContainer.h"
 #include "WorldPartition/DataLayer/DataLayerInstance.h"
-<<<<<<< HEAD
-#include "WorldPartition/DataLayer/DataLayerSubsystem.h"
-=======
 #include "WorldPartition/DataLayer/DataLayerManager.h"
->>>>>>> 4af6daef
 #include "WorldPartition/ContentBundle/ContentBundleEngineSubsystem.h"
 #include "WorldPartition/ContentBundle/ContentBundleDescriptor.h"
 #include "LevelInstance/LevelInstanceSubsystem.h"
 #include "LevelInstance/LevelInstanceInterface.h"
 #include "Editor.h"
-<<<<<<< HEAD
-=======
 #include "ISourceControlModule.h"
->>>>>>> 4af6daef
 #include "EditorModeManager.h"
 #include "LevelEditor.h"
 
@@ -178,30 +171,6 @@
 		InitOptions.UseDefaultColumns();
 		InitOptions.ColumnMap.Add(FSceneOutlinerBuiltInColumnTypes::Gutter(), FSceneOutlinerColumnInfo(ESceneOutlinerColumnVisibility::Visible, 0, FCreateSceneOutlinerColumn(), true, TOptional<float>(), FSceneOutlinerBuiltInColumnTypes::Gutter_Localized()));
 		InitOptions.ColumnMap.Add(FSceneOutlinerBuiltInColumnTypes::ActorInfo(), FSceneOutlinerColumnInfo(ESceneOutlinerColumnVisibility::Visible, 20, FCreateSceneOutlinerColumn(), true, TOptional<float>(), FSceneOutlinerBuiltInColumnTypes::ActorInfo_Localized()));
-<<<<<<< HEAD
-		InitOptions.ColumnMap.Add(FSceneOutlinerBuiltInColumnTypes::SourceControl(), FSceneOutlinerColumnInfo(ESceneOutlinerColumnVisibility::Invisible, 30, FCreateSceneOutlinerColumn(), true, TOptional<float>(), FSceneOutlinerBuiltInColumnTypes::SourceControl_Localized()));
-
-		ESceneOutlinerColumnVisibility UnsavedColumnVisibility = ESceneOutlinerColumnVisibility::Invisible;
-		
-		// Query the Level Editor to get the correct world based on context
-		TWeakPtr<ILevelEditor> LevelEditor = FModuleManager::GetModuleChecked<FLevelEditorModule>(TEXT("LevelEditor")).GetLevelEditorInstance();
-
-		if (TSharedPtr<ILevelEditor> LevelEditorPin = LevelEditor.Pin())
-		{
-			if (UWorld* WorldPtr = LevelEditorPin->GetEditorModeManager().GetWorld())
-			{
-				if (WorldPtr->IsPartitionedWorld())
-				{
-					// We don't want the pinned column in non wp levels
-					InitOptions.ColumnMap.Add(FSceneOutlinerBuiltInColumnTypes::Pinned(), FSceneOutlinerColumnInfo(ESceneOutlinerColumnVisibility::Visible, 5, FCreateSceneOutlinerColumn(), true, TOptional<float>(), FSceneOutlinerBuiltInColumnTypes::Pinned_Localized()));
-
-					// We want the unsaved column to be visible by default in partitioned levels
-					UnsavedColumnVisibility = ESceneOutlinerColumnVisibility::Visible;
-				}
-				CreateActorInfoColumns(InitOptions, WorldPtr);
-			}
-		}
-=======
 
 		ESceneOutlinerColumnVisibility SourceControlColumnVisibility = ESceneOutlinerColumnVisibility::Invisible;
 		
@@ -234,7 +203,6 @@
 			UnsavedColumnVisibility = ESceneOutlinerColumnVisibility::Visible;
 		}
 		CreateActorInfoColumns(InitOptions, WorldPtr);
->>>>>>> 4af6daef
 
 		InitOptions.ColumnMap.Add(FSceneOutlinerBuiltInColumnTypes::Unsaved(), FSceneOutlinerColumnInfo(UnsavedColumnVisibility, 1, FCreateSceneOutlinerColumn(), true, TOptional<float>(), FSceneOutlinerBuiltInColumnTypes::Unsaved_Localized()));
 		
@@ -345,21 +313,12 @@
 				{
 					if (const UActorDescContainer* ActorDescContainer = ActorDescItem->ActorDescHandle.Container.Get())
 					{
-<<<<<<< HEAD
-						const UWorld* World = ActorDescContainer->GetWorld();
-						if (const UDataLayerSubsystem* DataLayerSubsystem = UWorld::GetSubsystem<UDataLayerSubsystem>(World))
-						{
-							TSet<const UDataLayerInstance*> DataLayerInstances;
-							DataLayerInstances.Append(DataLayerSubsystem->GetDataLayerInstances(ActorDesc->GetDataLayerInstanceNames()));
-							if (ULevelInstanceSubsystem* LevelInstanceSubsystem = UWorld::GetSubsystem<ULevelInstanceSubsystem>(World))
-=======
 						const UWorld* OwningWorld = ActorDescContainer->GetWorldPartition()->GetWorld();
 						if (const UDataLayerManager* DataLayerManager = UDataLayerManager::GetDataLayerManager(OwningWorld))
 						{
 							TSet<const UDataLayerInstance*> DataLayerInstances;
 							DataLayerInstances.Append(DataLayerManager->GetDataLayerInstances(ActorDesc->GetDataLayerInstanceNames()));
 							if (ULevelInstanceSubsystem* LevelInstanceSubsystem = UWorld::GetSubsystem<ULevelInstanceSubsystem>(OwningWorld))
->>>>>>> 4af6daef
 							{
 								UWorld* OuterWorld = ActorDescContainer->GetTypedOuter<UWorld>();
 								// Add parent container Data Layer Instances
@@ -427,15 +386,9 @@
 		{
 			if (const FWorldPartitionActorDesc* ActorDesc = ActorDescItem->ActorDescHandle.Get())
 			{
-<<<<<<< HEAD
-				if (FName LevelPackage = ActorDesc->GetLevelPackage(); !LevelPackage.IsNone())
-				{
-					return ActorDesc->GetLevelPackage().ToString();
-=======
 				if (FName LevelPackage = ActorDesc->GetContainerPackage(); !LevelPackage.IsNone())
 				{
 					return ActorDesc->GetContainerPackage().ToString();
->>>>>>> 4af6daef
 				}
 			}
 		}
@@ -552,11 +505,7 @@
 	// The "Level" column should be named "Package Short Name" in wp enabled levels
 	auto LevelColumnName = TAttribute<FText>::CreateLambda([WorldPtr]() -> FText
 	{
-<<<<<<< HEAD
-		if (WorldPtr && WorldPtr->IsPartitionedWorld())
-=======
 		if (WorldPtr && WorldPtr->PersistentLevel->IsUsingExternalActors())
->>>>>>> 4af6daef
 		{
 			return FSceneOutlinerBuiltInColumnTypes::PackageShortName_Localized();
 		}
