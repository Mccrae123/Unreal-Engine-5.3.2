// Copyright Epic Games, Inc. All Rights Reserved.

#include "ActorTreeItem.h"
#include "Widgets/DeclarativeSyntaxSupport.h"
#include "Layout/WidgetPath.h"
#include "Framework/Application/MenuStack.h"
#include "Framework/Application/SlateApplication.h"
#include "Editor.h"
#include "ScopedTransaction.h"
#include "SceneOutlinerPublicTypes.h"
#include "SceneOutlinerDragDrop.h"
#include "SceneOutlinerStandaloneTypes.h"
#include "Widgets/Text/SInlineEditableTextBlock.h"
#include "ActorEditorUtils.h"
#include "ClassIconFinder.h"
#include "ISceneOutliner.h"
#include "ISceneOutlinerMode.h"
#include "Logging/MessageLog.h"
#include "SSocketChooser.h"
#include "LevelInstance/LevelInstanceInterface.h"
#include "WorldPartition/WorldPartition.h"
#include "ToolMenu.h"
#include "Engine/Level.h"

#define LOCTEXT_NAMESPACE "SceneOutliner_ActorTreeItem"

const FSceneOutlinerTreeItemType FActorTreeItem::Type(&IActorBaseTreeItem::Type);

struct SActorTreeLabel : FSceneOutlinerCommonLabelData, public SCompoundWidget
{
	SLATE_BEGIN_ARGS(SActorTreeLabel) {}
	SLATE_END_ARGS()

	void Construct(const FArguments& InArgs, FActorTreeItem& ActorItem, ISceneOutliner& SceneOutliner, const STableRow<FSceneOutlinerTreeItemPtr>& InRow)
	{
		WeakSceneOutliner = StaticCastSharedRef<ISceneOutliner>(SceneOutliner.AsShared());

		TreeItemPtr = StaticCastSharedRef<FActorTreeItem>(ActorItem.AsShared());
		ActorPtr = ActorItem.Actor;

		HighlightText = SceneOutliner.GetFilterHighlightText();

		TSharedPtr<SInlineEditableTextBlock> InlineTextBlock;

		auto MainContent = SNew(SHorizontalBox)

			// Main actor label
			+ SHorizontalBox::Slot()
			.VAlign(VAlign_Center)
			[
				SAssignNew(InlineTextBlock, SInlineEditableTextBlock)
				.Text(this, &SActorTreeLabel::GetDisplayText)
				.ToolTipText(this, &SActorTreeLabel::GetTooltipText)
				.HighlightText(HighlightText)
				.ColorAndOpacity(this, &SActorTreeLabel::GetForegroundColor)
				.OnTextCommitted(this, &SActorTreeLabel::OnLabelCommitted)
				.OnVerifyTextChanged(this, &SActorTreeLabel::OnVerifyItemLabelChanged)
				.OnEnterEditingMode(this, &SActorTreeLabel::OnEnterEditingMode)
				.OnExitEditingMode(this, &SActorTreeLabel::OnExitEditingMode)
				.IsSelected(FIsSelected::CreateSP(&InRow, &STableRow<FSceneOutlinerTreeItemPtr>::IsSelectedExclusively))
				.IsReadOnly_Lambda([Item = ActorItem.AsShared(), this]()
				{
					return !CanExecuteRenameRequest(Item.Get());
				})
			]

			+ SHorizontalBox::Slot()
			.VAlign(VAlign_Center)
			.AutoWidth()
			.Padding(0.0f, 0.f, 3.0f, 0.0f)
			[
				SNew(STextBlock)
				.Text(this, &SActorTreeLabel::GetTypeText)
				.Visibility(this, &SActorTreeLabel::GetTypeTextVisibility)
				.HighlightText(HighlightText)
			];

		if (WeakSceneOutliner.Pin()->GetMode()->IsInteractive())
		{
			ActorItem.RenameRequestEvent.BindSP(InlineTextBlock.Get(), &SInlineEditableTextBlock::EnterEditingMode);
		}

		ChildSlot
			[
				SNew(SHorizontalBox)

				+ SHorizontalBox::Slot()
				.AutoWidth()
				.VAlign(VAlign_Center)
				.Padding(FSceneOutlinerDefaultTreeItemMetrics::IconPadding())
				[
					SNew(SBox)
					.WidthOverride(FSceneOutlinerDefaultTreeItemMetrics::IconSize())
					.HeightOverride(FSceneOutlinerDefaultTreeItemMetrics::IconSize())
					[
						SNew(SImage)
						.Image(this, &SActorTreeLabel::GetIcon)
						.ToolTipText(this, &SActorTreeLabel::GetIconTooltip)
						.ColorAndOpacity(FSlateColor::UseForeground())
					]
				]

				+ SHorizontalBox::Slot()
				.FillWidth(1.0f)
				.VAlign(VAlign_Center)
				.Padding(0.0f, 0.0f)
				[
					MainContent
				]
			];
	}

private:
	TWeakPtr<FActorTreeItem> TreeItemPtr;
	TWeakObjectPtr<AActor> ActorPtr;
	TAttribute<FText> HighlightText;
	
	FText GetDisplayText() const
	{
		if (const FSceneOutlinerTreeItemPtr TreeItem = TreeItemPtr.Pin())
		{
			const AActor* Actor = ActorPtr.Get();
			if (const ILevelInstanceInterface* LevelInstance = Cast<ILevelInstanceInterface>(Actor))
			{
				if (!bInEditingMode)
				{
					FText DirtySuffixText = LevelInstance->IsDirty() ? FText(LOCTEXT("IsDirtySuffix", "*")) : FText::GetEmpty();
					FText IsCurrentSuffixText = LevelInstance->GetLoadedLevel() && LevelInstance->GetLoadedLevel()->IsCurrentLevel() ? FText(LOCTEXT("IsCurrentSuffix", " (Current)")) : FText::GetEmpty();
					return FText::Format(LOCTEXT("LevelInstanceDisplay", "{0}{1}{2}"), FText::FromString(TreeItem->GetDisplayString()), DirtySuffixText, IsCurrentSuffixText);
				}
			}
			return FText::FromString(TreeItem->GetDisplayString());
		}

		return FText();
	}

	FText GetTooltipText() const
	{
		if (const FSceneOutlinerTreeItemPtr TreeItem = TreeItemPtr.Pin())
		{
			return FText::FromString(TreeItem->GetDisplayString());
		}

		return FText();
	}

	FText GetTypeText() const
	{
		if (const AActor* Actor = ActorPtr.Get())
		{
			return FText::FromName(Actor->GetClass()->GetFName());
		}

		return FText();
	}

	EVisibility GetTypeTextVisibility() const
	{
		return HighlightText.Get().IsEmpty() ? EVisibility::Collapsed : EVisibility::Visible;
	}

	const FSlateBrush* GetIcon() const
	{
		if (const AActor* Actor = ActorPtr.Get())
		{
			if (WeakSceneOutliner.IsValid())
			{
				FName IconName = Actor->GetCustomIconName();
				if (IconName == NAME_None)
				{
					IconName = Actor->GetClass()->GetFName();
				}

				const FSlateBrush* CachedBrush = WeakSceneOutliner.Pin()->GetCachedIconForClass(IconName);
				if (CachedBrush != nullptr)
				{
					return CachedBrush;
				}
				else
				{

					const FSlateBrush* FoundSlateBrush = FClassIconFinder::FindIconForActor(Actor);
					WeakSceneOutliner.Pin()->CacheIconForClass(IconName, FoundSlateBrush);
					return FoundSlateBrush;
				}
			}
			else
			{
				return nullptr;
			}
		}
		else
		{
			return FSlateIconFinder::FindIconForClass(AActor::StaticClass()).GetOptionalIcon();
		}
	}

	const FSlateBrush* GetIconOverlay() const
	{
		static const FName SequencerActorTag(TEXT("SequencerActor"));

		if (const AActor* Actor = ActorPtr.Get())
		{
			if (Actor->ActorHasTag(SequencerActorTag))
			{
				return FAppStyle::GetBrush("Sequencer.SpawnableIconOverlay");
			}
		}
		return nullptr;
	}

	FText GetIconTooltip() const
	{
		auto TreeItem = TreeItemPtr.Pin();
		if (!TreeItem.IsValid())
		{
			return FText();
		}

		FText ToolTipText;
		if (AActor* Actor = ActorPtr.Get())
		{
			ToolTipText = FText::FromString(Actor->GetClass()->GetName());
			if (WeakSceneOutliner.Pin()->GetMode()->IsInteractive())
			{
				USceneComponent* RootComponent = Actor->GetRootComponent();
				if (RootComponent)
				{
					FFormatNamedArguments Args;
					Args.Add(TEXT("ActorClassName"), ToolTipText);

					if (RootComponent->Mobility == EComponentMobility::Static)
					{
						ToolTipText = FText::Format(LOCTEXT("ComponentMobility_Static", "{ActorClassName} with static mobility"), Args);
					}
					else if (RootComponent->Mobility == EComponentMobility::Stationary)
					{
						ToolTipText = FText::Format(LOCTEXT("ComponentMobility_Stationary", "{ActorClassName} with stationary mobility"), Args);
					}
					else if (RootComponent->Mobility == EComponentMobility::Movable)
					{
						ToolTipText = FText::Format(LOCTEXT("ComponentMobility_Movable", "{ActorClassName} with movable mobility"), Args);
					}
				}
			}
		}

		return ToolTipText;
	}

	FSlateColor GetForegroundColor() const
	{
		AActor* Actor = ActorPtr.Get();

		// Color LevelInstances differently if they are being edited
		if (const ILevelInstanceInterface* LevelInstance = Cast<ILevelInstanceInterface>(Actor))
		{
<<<<<<< HEAD
			if (LevelInstanceActor->IsEditing())
=======
			if (LevelInstance->IsEditing())
>>>>>>> d731a049
			{
				return FAppStyle::Get().GetSlateColor("Colors.AccentGreen");
			}
		}

		auto TreeItem = TreeItemPtr.Pin();
		if (auto BaseColor = FSceneOutlinerCommonLabelData::GetForegroundColor(*TreeItem))
		{
			return BaseColor.GetValue();
		}

		if (!Actor)
		{
			// Deleted actor!
			return FLinearColor(0.2f, 0.2f, 0.25f);
		}

		UWorld* OwningWorld = Actor->GetWorld();
		if (!OwningWorld)
		{
			// Deleted world!
			return FLinearColor(0.2f, 0.2f, 0.25f);
		}

		const bool bRepresentingPIEWorld = TreeItem->Actor->GetWorld()->IsPlayInEditor();
		if (bRepresentingPIEWorld && !TreeItem->bExistsInCurrentWorldAndPIE)
		{
			// Highlight actors that are exclusive to PlayWorld
			return FLinearColor(0.9f, 0.8f, 0.4f);
		}

		// also darken items that are non selectable in the active mode(s)
		const bool bInSelected = true;
		const bool bSelectEvenIfHidden = true;		// @todo outliner: Is this actually OK?
		if (!GEditor->CanSelectActor(Actor, bInSelected, bSelectEvenIfHidden))
		{
			return FSceneOutlinerCommonLabelData::DarkColor;
		}

		return FSlateColor::UseForeground();
	}

	bool OnVerifyItemLabelChanged(const FText& InLabel, FText& OutErrorMessage)
	{
		return FActorEditorUtils::ValidateActorName(InLabel, OutErrorMessage);
	}

	void OnLabelCommitted(const FText& InLabel, ETextCommit::Type InCommitInfo)
	{
		auto* Actor = ActorPtr.Get();
		if (Actor && Actor->IsActorLabelEditable() && !InLabel.ToString().Equals(Actor->GetActorLabel(), ESearchCase::CaseSensitive))
		{
			const FScopedTransaction Transaction(LOCTEXT("SceneOutlinerRenameActorTransaction", "Rename Actor"));
			FActorLabelUtilities::RenameExistingActor(Actor, InLabel.ToString());

			auto Outliner = WeakSceneOutliner.Pin();
			if (Outliner.IsValid())
			{
				Outliner->SetKeyboardFocus();
			}
		}
	}

	void OnEnterEditingMode()
	{
		bInEditingMode = true;
	}

	void OnExitEditingMode()
	{
		bInEditingMode = false;
	}

	bool bInEditingMode = false;
};

FActorTreeItem::FActorTreeItem(AActor* InActor)
	: IActorBaseTreeItem(Type)
	, Actor(InActor)
	, ID(InActor)
{
	check(InActor);
<<<<<<< HEAD
	ActorLabel = InActor->GetActorLabel();
=======

	UpdateDisplayStringInternal();
>>>>>>> d731a049

	Flags.bIsExpanded = InActor->bDefaultOutlinerExpansionState;
	
	bExistsInCurrentWorldAndPIE = GEditor->ObjectsThatExistInEditorWorld.Get(InActor);
}

FSceneOutlinerTreeItemID FActorTreeItem::GetID() const
{
	return ID;
}

FFolder::FRootObject FActorTreeItem::GetRootObject() const
{
	AActor* ActorPtr = Actor.Get();
	return ActorPtr ? ActorPtr->GetFolderRootObject() : nullptr;
}

FString FActorTreeItem::GetDisplayString() const
{
	return DisplayString;
}

bool FActorTreeItem::CanInteract() const
{
	AActor* ActorPtr = Actor.Get();
	if (!ActorPtr || !Flags.bInteractive)
	{
		return false;
	}

	const bool bInSelected = true;
	const bool bSelectEvenIfHidden = true;		// @todo outliner: Is this actually OK?
	if (!GEditor->CanSelectActor(ActorPtr, bInSelected, bSelectEvenIfHidden))
	{
		return false;
	}

	return true;
}

TSharedRef<SWidget> FActorTreeItem::GenerateLabelWidget(ISceneOutliner& Outliner, const STableRow<FSceneOutlinerTreeItemPtr>& InRow)
{
	return SNew(SActorTreeLabel, *this, Outliner, InRow);
}

bool FActorTreeItem::ShouldShowPinnedState() const
{
	if (const AActor* ActorPtr = Actor.Get())
	{
<<<<<<< HEAD
		const ULevel* Level = ActorPtr->GetLevel();
		return !!Level->GetWorldPartition();
=======
		// Pinning of Actors is only supported on the main world partition
		const ULevel* Level = ActorPtr->GetLevel();
		const UWorld* World = Level->GetWorld();
		return World && !World->IsGameWorld() && !!World->GetWorldPartition() && Level->IsPersistentLevel();
>>>>>>> d731a049
	}

	return false;
}

bool FActorTreeItem::ShouldShowVisibilityState() const
{
	if (const AActor* ActorPtr = Actor.Get())
	{
		const ULevel* Level = ActorPtr->GetLevel();
		return Level->IsPersistentLevel() || !Level->IsInstancedLevel();
	}

	return false;
}

void FActorTreeItem::OnVisibilityChanged(const bool bNewVisibility)
{
	// Save the actor to the transaction buffer to support undo/redo, but do
	// not call Modify, as we do not want to dirty the actor's package and
	// we're only editing temporary, transient values
	SaveToTransactionBuffer(Actor.Get(), false);
	Actor->SetIsTemporarilyHiddenInEditor(!bNewVisibility);
}

bool FActorTreeItem::GetVisibility() const
{
	// We want deleted actors to appear as if they are visible to minimize visual clutter.
	return !Actor.IsValid() || !Actor->IsTemporarilyHiddenInEditor(true);
}

bool FActorTreeItem::GetPinnedState() const
{
	if (Actor.IsValid())
	{
		if (const UWorld* const World = Actor->GetWorld())
		{
			if (const UWorldPartition* const WorldPartition = World->GetWorldPartition())
			{
				return WorldPartition->IsActorPinned(Actor->GetActorGuid());
			}
		}
	}

	return false;
}

void FActorTreeItem::OnLabelChanged()
{
	UpdateDisplayString();
}

void FActorTreeItem::GenerateContextMenu(UToolMenu* Menu, SSceneOutliner& Outliner)
{
	const AActor* ActorPtr = Actor.Get();
	const ILevelInstanceInterface* LevelInstance = Cast<ILevelInstanceInterface>(ActorPtr);
	if (LevelInstance && LevelInstance->IsEditing())
	{
		FToolMenuSection& Section = Menu->AddSection("Section");
		FSceneOutlinerMenuHelper::AddMenuEntryCreateFolder(Section, Outliner);
		FSceneOutlinerMenuHelper::AddMenuEntryCleanupFolders(Section, LevelInstance->GetLoadedLevel());
	}
}

<<<<<<< HEAD
void FActorTreeItem::GenerateContextMenu(UToolMenu* Menu, SSceneOutliner& Outliner)
{
	const AActor* ActorPtr = Actor.Get();
	const ALevelInstance* LevelInstanceActor = Cast<ALevelInstance>(ActorPtr);
	if (LevelInstanceActor && LevelInstanceActor->IsEditing())
	{
		auto SharedOutliner = StaticCastSharedRef<SSceneOutliner>(Outliner.AsShared());
		const FSlateIcon NewFolderIcon(FEditorStyle::GetStyleSetName(), "SceneOutliner.NewFolderIcon");
		FToolMenuSection& Section = Menu->AddSection("Section");
		Section.AddMenuEntry("CreateFolder", LOCTEXT("CreateFolder", "Create Folder"), FText(), NewFolderIcon, FUIAction(FExecuteAction::CreateSP(&Outliner, &SSceneOutliner::CreateFolder)));
	}
=======
const FGuid& FActorTreeItem::GetGuid() const
{
	static const FGuid InvalidGuid;
	return Actor.IsValid() ? Actor->GetActorGuid() : InvalidGuid;
}

void FActorTreeItem::UpdateDisplayString()
{
	UpdateDisplayStringInternal();
}

void FActorTreeItem::UpdateDisplayStringInternal()
{
	DisplayString = Actor.IsValid() ? Actor->GetActorLabel() : TEXT("None");
>>>>>>> d731a049
}

#undef LOCTEXT_NAMESPACE<|MERGE_RESOLUTION|>--- conflicted
+++ resolved
@@ -256,11 +256,7 @@
 		// Color LevelInstances differently if they are being edited
 		if (const ILevelInstanceInterface* LevelInstance = Cast<ILevelInstanceInterface>(Actor))
 		{
-<<<<<<< HEAD
-			if (LevelInstanceActor->IsEditing())
-=======
 			if (LevelInstance->IsEditing())
->>>>>>> d731a049
 			{
 				return FAppStyle::Get().GetSlateColor("Colors.AccentGreen");
 			}
@@ -343,12 +339,8 @@
 	, ID(InActor)
 {
 	check(InActor);
-<<<<<<< HEAD
-	ActorLabel = InActor->GetActorLabel();
-=======
 
 	UpdateDisplayStringInternal();
->>>>>>> d731a049
 
 	Flags.bIsExpanded = InActor->bDefaultOutlinerExpansionState;
 	
@@ -398,15 +390,10 @@
 {
 	if (const AActor* ActorPtr = Actor.Get())
 	{
-<<<<<<< HEAD
-		const ULevel* Level = ActorPtr->GetLevel();
-		return !!Level->GetWorldPartition();
-=======
 		// Pinning of Actors is only supported on the main world partition
 		const ULevel* Level = ActorPtr->GetLevel();
 		const UWorld* World = Level->GetWorld();
 		return World && !World->IsGameWorld() && !!World->GetWorldPartition() && Level->IsPersistentLevel();
->>>>>>> d731a049
 	}
 
 	return false;
@@ -471,19 +458,6 @@
 	}
 }
 
-<<<<<<< HEAD
-void FActorTreeItem::GenerateContextMenu(UToolMenu* Menu, SSceneOutliner& Outliner)
-{
-	const AActor* ActorPtr = Actor.Get();
-	const ALevelInstance* LevelInstanceActor = Cast<ALevelInstance>(ActorPtr);
-	if (LevelInstanceActor && LevelInstanceActor->IsEditing())
-	{
-		auto SharedOutliner = StaticCastSharedRef<SSceneOutliner>(Outliner.AsShared());
-		const FSlateIcon NewFolderIcon(FEditorStyle::GetStyleSetName(), "SceneOutliner.NewFolderIcon");
-		FToolMenuSection& Section = Menu->AddSection("Section");
-		Section.AddMenuEntry("CreateFolder", LOCTEXT("CreateFolder", "Create Folder"), FText(), NewFolderIcon, FUIAction(FExecuteAction::CreateSP(&Outliner, &SSceneOutliner::CreateFolder)));
-	}
-=======
 const FGuid& FActorTreeItem::GetGuid() const
 {
 	static const FGuid InvalidGuid;
@@ -498,7 +472,6 @@
 void FActorTreeItem::UpdateDisplayStringInternal()
 {
 	DisplayString = Actor.IsValid() ? Actor->GetActorLabel() : TEXT("None");
->>>>>>> d731a049
 }
 
 #undef LOCTEXT_NAMESPACE