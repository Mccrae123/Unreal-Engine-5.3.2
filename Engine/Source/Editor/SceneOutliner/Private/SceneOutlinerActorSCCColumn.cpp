--- conflicted
+++ resolved
@@ -12,186 +12,6 @@
 
 #define LOCTEXT_NAMESPACE "SceneOutlinerSourceControlColumn"
 
-<<<<<<< HEAD
-class SSourceControlWidget : public SLayeredImage
-{
-public:
-	SLATE_BEGIN_ARGS(SSourceControlWidget) {}
-	SLATE_END_ARGS()
-
-	/** Construct this widget */
-	void Construct(const FArguments& InArgs, TWeakPtr<ISceneOutliner> InWeakOutliner, TWeakPtr<ISceneOutlinerTreeItem> InWeakTreeItem)
-	{
-		WeakTreeItem = InWeakTreeItem;
-		WeakOutliner = InWeakOutliner;
-
-		SImage::Construct(
-			SImage::FArguments()
-			.ColorAndOpacity(this, &SSourceControlWidget::GetForegroundColor)
-			.Image(FStyleDefaults::GetNoBrush()));
-
-		FSceneOutlinerTreeItemPtr TreeItemPtr = WeakTreeItem.Pin();
-		if (TreeItemPtr.IsValid())
-		{
-			if (FActorTreeItem* ActorItem = TreeItemPtr->CastTo<FActorTreeItem>())
-			{
-				if (AActor* Actor = ActorItem->Actor.Get())
-				{
-					if (Actor->IsPackageExternal())
-					{
-						ExternalPackageName = USourceControlHelpers::PackageFilename(Actor->GetExternalPackage());
-					}
-
-					ActorPackingModeChangedDelegateHandle = Actor->OnPackagingModeChanged.AddLambda([this](AActor* InActor, bool bExternal)
-						{
-							if (bExternal)
-							{
-								ExternalPackageName = USourceControlHelpers::PackageFilename(InActor->GetExternalPackage());
-								ConnectSourceControl();
-							}
-							else
-							{
-								ExternalPackageName = FString();
-								DisconnectSourceControl();
-							}
-						});
-				}
-			}
-			else if (FActorFolderTreeItem* ActorFolderItem = TreeItemPtr->CastTo<FActorFolderTreeItem>())
-			{
-				if (const UActorFolder* ActorFolder = ActorFolderItem->GetActorFolder())
-				{
-					if (ActorFolder->IsPackageExternal())
-					{
-						ExternalPackageName = USourceControlHelpers::PackageFilename(ActorFolder->GetExternalPackage());
-					}
-				}
-			}
-			else if (FActorDescTreeItem* ActorDescItem = TreeItemPtr->CastTo<FActorDescTreeItem>())
-			{
-				if (const FWorldPartitionActorDesc* ActorDesc = ActorDescItem->ActorDescHandle.Get())
-				{
-					ExternalPackageName =  USourceControlHelpers::PackageFilename(ActorDesc->GetActorPackage().ToString());
-				}
-			}
-		}
-
-		if (!ExternalPackageName.IsEmpty())
-		{
-			ConnectSourceControl();
-		}
-	}
-
-	~SSourceControlWidget()
-	{
-		DisconnectSourceControl();
-	}
-
-private:
-
-	virtual FReply OnMouseButtonDoubleClick(const FGeometry& InMyGeometry, const FPointerEvent& InMouseEvent) override
-	{
-		FSourceControlStatePtr SourceControlState = ISourceControlModule::Get().GetProvider().GetState(ExternalPackageName, EStateCacheUsage::ForceUpdate);
-		if (SourceControlState.IsValid())
-		{
-			UpdateSourceControlStateIcon(SourceControlState);
-
-		}
-		return FReply::Handled();
-	}
-
-	void ConnectSourceControl()
-	{
-		check(!ExternalPackageName.IsEmpty());
-
-		ISourceControlModule& SCCModule = ISourceControlModule::Get();
-		SourceControlProviderChangedDelegateHandle = SCCModule.RegisterProviderChanged(FSourceControlProviderChanged::FDelegate::CreateSP(this, &SSourceControlWidget::HandleSourceControlProviderChanged));
-		SourceControlStateChangedDelegateHandle = SCCModule.GetProvider().RegisterSourceControlStateChanged_Handle(FSourceControlStateChanged::FDelegate::CreateSP(this, &SSourceControlWidget::HandleSourceControlStateChanged, EStateCacheUsage::Use));
-
-		// Check if there is already a cached state for this item
-		FSourceControlStatePtr SourceControlState = ISourceControlModule::Get().GetProvider().GetState(ExternalPackageName, EStateCacheUsage::Use);
-		if (SourceControlState.IsValid() && !SourceControlState->IsUnknown())
-		{
-			UpdateSourceControlStateIcon(SourceControlState);
-		}
-		else
-		{
-			SCCModule.QueueStatusUpdate(ExternalPackageName);
-		}
-	}
-
-	void DisconnectSourceControl()
-	{
-		FSceneOutlinerTreeItemPtr TreeItemPtr = WeakTreeItem.Pin();
-		if (TreeItemPtr.IsValid())
-		{
-			if (FActorTreeItem* ActorItem = TreeItemPtr->CastTo<FActorTreeItem>())
-			{
-				if (AActor* Actor = ActorItem->Actor.Get())
-				{
-					Actor->OnPackagingModeChanged.Remove(ActorPackingModeChangedDelegateHandle);
-				}
-			}
-		}
-		ISourceControlModule::Get().GetProvider().UnregisterSourceControlStateChanged_Handle(SourceControlStateChangedDelegateHandle);
-		ISourceControlModule::Get().UnregisterProviderChanged(SourceControlProviderChangedDelegateHandle);
-	}
-
-	void HandleSourceControlStateChanged(EStateCacheUsage::Type CacheUsage)
-	{
-		FSourceControlStatePtr SourceControlState = ISourceControlModule::Get().GetProvider().GetState(ExternalPackageName, CacheUsage);
-		if (SourceControlState.IsValid())
-		{
-			UpdateSourceControlStateIcon(SourceControlState);
-		}
-	}
-
-	void HandleSourceControlProviderChanged(ISourceControlProvider& OldProvider, ISourceControlProvider& NewProvider)
-	{
-		OldProvider.UnregisterSourceControlStateChanged_Handle(SourceControlStateChangedDelegateHandle);
-		SourceControlStateChangedDelegateHandle = NewProvider.RegisterSourceControlStateChanged_Handle(FSourceControlStateChanged::FDelegate::CreateSP(this, &SSourceControlWidget::HandleSourceControlStateChanged, EStateCacheUsage::Use));
-		
-		UpdateSourceControlStateIcon(nullptr);
-
-		ISourceControlModule::Get().QueueStatusUpdate(ExternalPackageName);
-	}
-
-	void UpdateSourceControlStateIcon(FSourceControlStatePtr SourceControlState)
-	{
-		if(SourceControlState.IsValid())
-		{
-			FSlateIcon Icon = SourceControlState->GetIcon();
-			
-			SetFromSlateIcon(Icon);
-		}
-		else
-		{
-			SetImage(nullptr);
-			RemoveAllLayers();
-		}
-	}
-
-	/** The tree item we relate to */
-	TWeakPtr<ISceneOutlinerTreeItem> WeakTreeItem;
-
-	/** Reference back to the outliner so we can set visibility of a whole selection */
-	TWeakPtr<ISceneOutliner> WeakOutliner;
-
-	/** Cache the items external package name */
-	FString ExternalPackageName;
-
-	/** Source control state changed delegate handle */
-	FDelegateHandle SourceControlStateChangedDelegateHandle;
-
-	/** Source control provider changed delegate handle */
-	FDelegateHandle SourceControlProviderChangedDelegateHandle;
-
-	/** Actor packaging mode changed delegate handle */
-	FDelegateHandle ActorPackingModeChangedDelegateHandle;
-};
-
-=======
->>>>>>> d731a049
 FName FSceneOutlinerActorSCCColumn::GetColumnID()
 {
 	return GetID();
