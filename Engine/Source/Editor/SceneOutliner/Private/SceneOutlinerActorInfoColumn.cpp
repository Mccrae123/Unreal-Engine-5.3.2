// Copyright Epic Games, Inc. All Rights Reserved.

#include "SceneOutlinerActorInfoColumn.h"
#include "Modules/ModuleManager.h"
#include "UObject/Package.h"
#include "Misc/PackageName.h"
#include "Misc/StringBuilder.h"
#include "Framework/Application/SlateApplication.h"
#include "Framework/MultiBox/MultiBoxBuilder.h"
#include "Widgets/Text/STextBlock.h"
#include "Widgets/Views/SListView.h"
#include "Styling/AppStyle.h"
#include "EditorClassUtils.h"
#include "SortHelper.h"
#include "ISceneOutliner.h"
#include "ActorTreeItem.h"
#include "ActorDescTreeItem.h"
#include "ComponentTreeItem.h"
#include "FolderTreeItem.h"
#include "LevelTreeItem.h"
#include "WorldTreeItem.h"
#include "WorldPartition/DataLayer/DataLayerInstance.h"
#include "WorldPartition/DataLayer/WorldDataLayers.h"
#include "WorldPartition/WorldPartitionActorDesc.h"
#include "Styling/StyleColors.h"

#define LOCTEXT_NAMESPACE "SceneOutlinerActorInfoColumn"

struct FGetInfo
{

	FString operator()(const ISceneOutlinerTreeItem& Item) const
	{
		if (const FActorTreeItem* ActorItem = Item.CastTo<FActorTreeItem>())
		{
			AActor* Actor = ActorItem->Actor.Get();
			if (!Actor)
			{
				return FString();
			}

			return Actor->GetClass()->GetName();
		}
		else if (Item.IsA<FFolderTreeItem>())
		{
			return LOCTEXT("FolderTypeName", "Folder").ToString();
		}
		else if (Item.IsA<FWorldTreeItem>())
		{
			return LOCTEXT("WorldTypeName", "World").ToString();
		}
		else if (Item.IsA<FLevelTreeItem>())
		{
			return LOCTEXT("LevelTypeName", "Level").ToString();
		}
		else if (const FComponentTreeItem* ComponentItem = Item.CastTo<FComponentTreeItem>())
		{
			return LOCTEXT("ComponentTypeName", "Component").ToString();
		}
		else if (const FActorDescTreeItem* ActorDescItem = Item.CastTo<FActorDescTreeItem>())
		{
<<<<<<< HEAD
			const FWorldPartitionActorDesc* ActorDesc = ActorDescItem->ActorDescHandle.Get();

			if (!ActorDesc)
=======
			if (const FWorldPartitionActorDesc* ActorDesc = ActorDescItem->ActorDescHandle.Get())
>>>>>>> d731a049
			{
				return ActorDesc->GetDisplayClassName().ToString();
			}
		}

		return FString();
	}
};

FTypeInfoColumn::FTypeInfoColumn( ISceneOutliner& Outliner)
	: SceneOutlinerWeak( StaticCastSharedRef<ISceneOutliner>(Outliner.AsShared()) )
{

}


FName FTypeInfoColumn::GetColumnID()
{
	return GetID();
}


SHeaderRow::FColumn::FArguments FTypeInfoColumn::ConstructHeaderRowColumn()
{
	/** Customizable actor data column */
	return SHeaderRow::Column( GetColumnID() )
		.FillWidth(2)
		.HeaderComboVisibility(EHeaderComboVisibility::OnHover)
		.DefaultTooltip(MakeComboToolTipText())
		.HeaderContent()
		[
			SNew( SHorizontalBox )

			+SHorizontalBox::Slot()
			.VAlign(VAlign_Center)
			[
				SNew(STextBlock)
				.Text( this, &FTypeInfoColumn::GetSelectedMode )
			]
		];
}

const TSharedRef< SWidget > FTypeInfoColumn::ConstructRowWidget( FSceneOutlinerTreeItemRef TreeItem, const STableRow<FSceneOutlinerTreeItemPtr>& Row )
{
	auto SceneOutliner = SceneOutlinerWeak.Pin();
	check(SceneOutliner.IsValid());

	TSharedRef<SHorizontalBox> HorizontalBox = SNew(SHorizontalBox);

	TSharedRef<STextBlock> MainText = SNew( STextBlock )
		.Text( this, &FTypeInfoColumn::GetTextForItem, TWeakPtr<ISceneOutlinerTreeItem>(TreeItem) )
		.HighlightText( SceneOutliner->GetFilterHighlightText() )
		.ColorAndOpacity( FSlateColor::UseSubduedForeground() );

	HorizontalBox->AddSlot()
	.AutoWidth()
	.VAlign(VAlign_Center)
	.Padding(8, 0, 0, 0)
	[
		MainText
	];

	TSharedPtr<SWidget> Hyperlink = ConstructClassHyperlink(*TreeItem);
	if (Hyperlink.IsValid())
	{
		// If we got a hyperlink, disable hide default text, and show the hyperlink
		MainText->SetVisibility(TAttribute<EVisibility>::Create(TAttribute<EVisibility>::FGetter::CreateSP(this, &FTypeInfoColumn::GetColumnDataVisibility, false)));
		Hyperlink->SetVisibility(TAttribute<EVisibility>::Create(TAttribute<EVisibility>::FGetter::CreateSP(this, &FTypeInfoColumn::GetColumnDataVisibility, true)));

		HorizontalBox->AddSlot()
		.VAlign(VAlign_Center)
		.AutoWidth()
		.Padding(8, 0, 0, 0)
		[
			// Make sure that the hyperlink shows as black (by multiplying black * desired color) when selected so it is readable against the orange background even if blue/green/etc... normally
			SNew(SBorder)
			.BorderImage(FAppStyle::GetBrush("NoBorder"))
			.ForegroundColor_Static([](TWeakPtr<const STableRow<FSceneOutlinerTreeItemPtr>> WeakRow)->FSlateColor{
				auto TableRow = WeakRow.Pin();
				return TableRow.IsValid() && TableRow->IsSelected() ? FStyleColors::ForegroundHover : FSlateColor::UseStyle();
			}, TWeakPtr<const STableRow<FSceneOutlinerTreeItemPtr>>(StaticCastSharedRef<const STableRow<FSceneOutlinerTreeItemPtr>>(Row.AsShared())))
			[
				Hyperlink.ToSharedRef()
			]
		];
	}

	return HorizontalBox;
}

TSharedPtr<SWidget> FTypeInfoColumn::ConstructClassHyperlink( ISceneOutlinerTreeItem& TreeItem )
{
	if (const FActorTreeItem* ActorItem = TreeItem.CastTo<FActorTreeItem>())
	{
		if (AActor* Actor = ActorItem->Actor.Get())
		{
			if (UClass* ActorClass = Actor->GetClass())
			{
				// Always show blueprints
				const bool bIsBlueprintClass = UBlueprint::GetBlueprintFromClass(ActorClass) != nullptr;

				// Also show game or game plugin native classes (but not engine classes as that makes the scene outliner pretty noisy)
				bool bIsGameClass = false;
				if (!bIsBlueprintClass)
				{
					UPackage* Package = ActorClass->GetOutermost();
					const FString ModuleName = FPackageName::GetShortName(Package->GetFName());

					FModuleStatus PackageModuleStatus;
					if (FModuleManager::Get().QueryModule(*ModuleName, /*out*/ PackageModuleStatus))
					{
						bIsGameClass = PackageModuleStatus.bIsGameModule;
					}
				}

				if (bIsBlueprintClass || bIsGameClass)
				{
					FEditorClassUtils::FSourceLinkParams SourceLinkParams;
					SourceLinkParams.Object = Actor;
					SourceLinkParams.bUseDefaultFormat = true;

					return FEditorClassUtils::GetSourceLink(ActorClass, SourceLinkParams);
				}
			}
		}
	}

	return nullptr;
}

void FTypeInfoColumn::PopulateSearchStrings( const ISceneOutlinerTreeItem& Item, TArray< FString >& OutSearchStrings ) const
{
	{
		FString String = FGetInfo()(Item);
		if (String.Len())
		{
			OutSearchStrings.Add(String);
		}
	}
}

bool FTypeInfoColumn::SupportsSorting() const
{
	return true;
}

void FTypeInfoColumn::SortItems(TArray<FSceneOutlinerTreeItemPtr>& RootItems, const EColumnSortMode::Type SortMode) const
{
	FSceneOutlinerSortHelper<FString>()
		.Primary(FGetInfo(), SortMode)
		.Sort(RootItems);
}

EVisibility FTypeInfoColumn::GetColumnDataVisibility( bool bIsClassHyperlink ) const
{
	return bIsClassHyperlink ? EVisibility::Visible : EVisibility::Collapsed;
}

FText FTypeInfoColumn::GetTextForItem( TWeakPtr<ISceneOutlinerTreeItem> TreeItem ) const
{
	auto Item = TreeItem.Pin();
	return Item.IsValid() ? FText::FromString(FGetInfo()(*Item)) : FText::GetEmpty();
}

FText FTypeInfoColumn::GetSelectedMode() const
{
	return MakeComboText();
}

FText FTypeInfoColumn::MakeComboText() const
{
	FText ModeName = LOCTEXT("CustomColumnMode_Class", "Type");

	return ModeName;
}


FText FTypeInfoColumn::MakeComboToolTipText() const
{
	FText ToolTipText = LOCTEXT("CustomColumnModeToolTip_Class", "Displays the name of each actor's type");
	return ToolTipText;
}

#undef LOCTEXT_NAMESPACE<|MERGE_RESOLUTION|>--- conflicted
+++ resolved
@@ -59,13 +59,7 @@
 		}
 		else if (const FActorDescTreeItem* ActorDescItem = Item.CastTo<FActorDescTreeItem>())
 		{
-<<<<<<< HEAD
-			const FWorldPartitionActorDesc* ActorDesc = ActorDescItem->ActorDescHandle.Get();
-
-			if (!ActorDesc)
-=======
 			if (const FWorldPartitionActorDesc* ActorDesc = ActorDescItem->ActorDescHandle.Get())
->>>>>>> d731a049
 			{
 				return ActorDesc->GetDisplayClassName().ToString();
 			}
