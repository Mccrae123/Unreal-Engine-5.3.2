// Copyright Epic Games, Inc. All Rights Reserved.

#include "ActorFolderHierarchy.h"
#include "ISceneOutlinerMode.h"
#include "WorldTreeItem.h"
#include "LevelTreeItem.h"
#include "ActorTreeItem.h"
#include "ActorFolderTreeItem.h"
#include "EditorActorFolders.h"
#include "EditorFolderUtils.h"
<<<<<<< HEAD
#include "LevelInstance/LevelInstanceActor.h"
=======
#include "ActorMode.h"
#include "LevelInstance/LevelInstanceInterface.h"
>>>>>>> d731a049

FActorFolderHierarchy::FActorFolderHierarchy(ISceneOutlinerMode* InMode, const TWeakObjectPtr<UWorld>& World, const FFolder::FRootObject& InRootObject)
	: ISceneOutlinerHierarchy(InMode)
	, RepresentingWorld(World)
	, RootObject(InRootObject)
{
	// ActorFolderHierarchy should only be used with a mode which is showing folders
	check(Mode->ShouldShowFolders());
}

FSceneOutlinerTreeItemPtr FActorFolderHierarchy::FindOrCreateParentItem(const ISceneOutlinerTreeItem& Item, const TMap<FSceneOutlinerTreeItemID, FSceneOutlinerTreeItemPtr>& Items, bool bCreate)
{
	if (Item.IsA<FWorldTreeItem>())
	{
		return nullptr;
	}
	else if (const FActorFolderTreeItem* ActorFolderItem = Item.CastTo<FActorFolderTreeItem>())
	{
		const FFolder ParentPath = ActorFolderItem->GetFolder().GetParent();

		// If the folder has no parent path
		if (ParentPath.IsNone())
		{
			if (UObject* Object = ParentPath.GetRootObjectPtr())
			{
				if (const FSceneOutlinerTreeItemPtr* ParentItem = Items.Find(Object))
				{
					return *ParentItem;
				}
				else if (bCreate)
				{
					FFolder Folder = ActorFolderItem->GetFolder();
					if (Folder.GetRootObject() == RootObject)
					{
						// If item belongs to a LevelInstance
<<<<<<< HEAD
						if (ALevelInstance* RootLevelInstance = Cast<ALevelInstance>(Folder.GetRootObjectPtr()))
						{
							return Mode->CreateItemFor<FActorTreeItem>(RootLevelInstance, true);
=======
						if (ILevelInstanceInterface* RootLevelInstance = Cast<ILevelInstanceInterface>(Folder.GetRootObjectPtr()))
						{
							return Mode->CreateItemFor<FActorTreeItem>(CastChecked<AActor>(RootLevelInstance), true);
>>>>>>> d731a049
						}
					}
				}
			}
			else
			{
				if (const FSceneOutlinerTreeItemPtr* ParentItem = Items.Find(ActorFolderItem->World.Get()))
				{
					return *ParentItem;
				}
				else if (bCreate)
				{
					// Parent World
					UWorld* OwningWorld = ActorFolderItem->World.Get();
					check(OwningWorld);
					return Mode->CreateItemFor<FWorldTreeItem>(OwningWorld, true);
				}
			}
		}
		else if (const FSceneOutlinerTreeItemPtr* ParentItem = Items.Find(ParentPath))
		{
			return *ParentItem;
		}
		else if(bCreate)
		{
			return Mode->CreateItemFor<FActorFolderTreeItem>(FActorFolderTreeItem(ParentPath, ActorFolderItem->World), true);
		}
	}

	return nullptr;
}

void FActorFolderHierarchy::CreateWorldChildren(UWorld* World, TArray<FSceneOutlinerTreeItemPtr>& OutItems) const
{
	FActorFolders::Get().ForEachFolderWithRootObject(*World, RootObject, [this, World, &OutItems](const FFolder& Folder)
	{
		if (FSceneOutlinerTreeItemPtr FolderItem = Mode->CreateItemFor<FActorFolderTreeItem>(FActorFolderTreeItem(Folder, World)))
		{
			OutItems.Add(FolderItem);
		}
		return true;
	});

<<<<<<< HEAD
	if (FFolder::HasRootObject(RootObject))
	{
		UObject* RootObjectPtr = FFolder::GetRootObjectPtr(RootObject);
		if (ALevelInstance* RootLevelInstance = Cast<ALevelInstance>(RootObjectPtr))
		{
			if (FSceneOutlinerTreeItemPtr ActorItem = Mode->CreateItemFor<FActorTreeItem>(RootLevelInstance, true))
=======
	if (FFolder::IsRootObjectValid(RootObject))
	{
		UObject* RootObjectPtr = FFolder::GetRootObjectPtr(RootObject);
		if (ILevelInstanceInterface* RootLevelInstance = Cast<ILevelInstanceInterface>(RootObjectPtr))
		{
			if (FSceneOutlinerTreeItemPtr ActorItem = Mode->CreateItemFor<FActorTreeItem>(CastChecked<AActor>(RootLevelInstance), true))
>>>>>>> d731a049
			{
				OutItems.Add(ActorItem);
			}
		}
		else if (ULevel* RootLevel = Cast<ULevel>(RootObjectPtr))
		{
<<<<<<< HEAD
			if (FSceneOutlinerTreeItemPtr ActorItem = Mode->CreateItemFor<FLevelTreeItem>(RootLevel, true))
			{
				OutItems.Add(ActorItem);
=======
			if (FActorMode::IsActorLevelDisplayable(RootLevel))
			{
				if (FSceneOutlinerTreeItemPtr ActorItem = Mode->CreateItemFor<FLevelTreeItem>(RootLevel, true))
				{
					OutItems.Add(ActorItem);
				}
>>>>>>> d731a049
			}
		}
	}
}

void FActorFolderHierarchy::CreateItems(TArray<FSceneOutlinerTreeItemPtr>& OutItems) const
{
	check(RepresentingWorld.IsValid());

<<<<<<< HEAD
	if (!FFolder::HasRootObject(RootObject))
=======
	if (FFolder::IsRootObjectPersistentLevel(RootObject))
>>>>>>> d731a049
	{
		if (FSceneOutlinerTreeItemPtr WorldItem = Mode->CreateItemFor<FWorldTreeItem>(RepresentingWorld.Get()))
		{
			OutItems.Add(WorldItem);
		}
	}

	CreateWorldChildren(RepresentingWorld.Get(), OutItems);
}

void FActorFolderHierarchy::CreateChildren(const FSceneOutlinerTreeItemPtr& Item, TArray<FSceneOutlinerTreeItemPtr>& OutChildren) const
{
	auto CreateChildrenFolders = [this](UWorld* InWorld, const FFolder& InParentFolder, const FFolder::FRootObject& InFolderRootObject, TArray<FSceneOutlinerTreeItemPtr>& OutChildren)
	{
		FActorFolders::Get().ForEachFolderWithRootObject(*InWorld, InFolderRootObject, [this, InWorld, &InParentFolder, &OutChildren](const FFolder& Folder)
		{
			if (Folder.IsChildOf(InParentFolder))
			{
				if (FSceneOutlinerTreeItemPtr NewFolderItem = Mode->CreateItemFor<FActorFolderTreeItem>(FActorFolderTreeItem(Folder, InWorld)))
				{
					OutChildren.Add(NewFolderItem);
				}
			}
			return true;
		});
	};

	UWorld* World = RepresentingWorld.Get();
	if (const FWorldTreeItem* WorldItem = Item->CastTo<FWorldTreeItem>())
	{
		check(WorldItem->World == RepresentingWorld);
		CreateWorldChildren(WorldItem->World.Get(), OutChildren);
	}
	else if (FActorTreeItem* ParentActorItem = Item->CastTo<FActorTreeItem>())
	{
		AActor* ParentActor = ParentActorItem->Actor.Get();
<<<<<<< HEAD
		if (const ALevelInstance* LevelInstanceParentActor = Cast<ALevelInstance>(ParentActor))
		{
			check(ParentActor->GetWorld() == World);
			FFolder ParentFolder = LevelInstanceParentActor->GetFolder();
			CreateChildrenFolders(World, ParentFolder, LevelInstanceParentActor, OutChildren);
=======
		if (const ILevelInstanceInterface* LevelInstanceParent = Cast<ILevelInstanceInterface>(ParentActor))
		{
			check(ParentActor->GetWorld() == World);
			FFolder ParentFolder = ParentActor->GetFolder();
			CreateChildrenFolders(World, ParentFolder, ParentActor, OutChildren);
>>>>>>> d731a049
		}
	}
	else if (FActorFolderTreeItem* FolderItem = Item->CastTo<FActorFolderTreeItem>())
	{
		check(FolderItem->World.Get() == World);
		FFolder ParentFolder = FolderItem->GetFolder();
		check(!ParentFolder.IsNone());
		CreateChildrenFolders(World, ParentFolder, ParentFolder.GetRootObject(), OutChildren);
	}
}
<|MERGE_RESOLUTION|>--- conflicted
+++ resolved
@@ -8,12 +8,8 @@
 #include "ActorFolderTreeItem.h"
 #include "EditorActorFolders.h"
 #include "EditorFolderUtils.h"
-<<<<<<< HEAD
-#include "LevelInstance/LevelInstanceActor.h"
-=======
 #include "ActorMode.h"
 #include "LevelInstance/LevelInstanceInterface.h"
->>>>>>> d731a049
 
 FActorFolderHierarchy::FActorFolderHierarchy(ISceneOutlinerMode* InMode, const TWeakObjectPtr<UWorld>& World, const FFolder::FRootObject& InRootObject)
 	: ISceneOutlinerHierarchy(InMode)
@@ -49,15 +45,9 @@
 					if (Folder.GetRootObject() == RootObject)
 					{
 						// If item belongs to a LevelInstance
-<<<<<<< HEAD
-						if (ALevelInstance* RootLevelInstance = Cast<ALevelInstance>(Folder.GetRootObjectPtr()))
-						{
-							return Mode->CreateItemFor<FActorTreeItem>(RootLevelInstance, true);
-=======
 						if (ILevelInstanceInterface* RootLevelInstance = Cast<ILevelInstanceInterface>(Folder.GetRootObjectPtr()))
 						{
 							return Mode->CreateItemFor<FActorTreeItem>(CastChecked<AActor>(RootLevelInstance), true);
->>>>>>> d731a049
 						}
 					}
 				}
@@ -101,39 +91,24 @@
 		return true;
 	});
 
-<<<<<<< HEAD
-	if (FFolder::HasRootObject(RootObject))
-	{
-		UObject* RootObjectPtr = FFolder::GetRootObjectPtr(RootObject);
-		if (ALevelInstance* RootLevelInstance = Cast<ALevelInstance>(RootObjectPtr))
-		{
-			if (FSceneOutlinerTreeItemPtr ActorItem = Mode->CreateItemFor<FActorTreeItem>(RootLevelInstance, true))
-=======
 	if (FFolder::IsRootObjectValid(RootObject))
 	{
 		UObject* RootObjectPtr = FFolder::GetRootObjectPtr(RootObject);
 		if (ILevelInstanceInterface* RootLevelInstance = Cast<ILevelInstanceInterface>(RootObjectPtr))
 		{
 			if (FSceneOutlinerTreeItemPtr ActorItem = Mode->CreateItemFor<FActorTreeItem>(CastChecked<AActor>(RootLevelInstance), true))
->>>>>>> d731a049
 			{
 				OutItems.Add(ActorItem);
 			}
 		}
 		else if (ULevel* RootLevel = Cast<ULevel>(RootObjectPtr))
 		{
-<<<<<<< HEAD
-			if (FSceneOutlinerTreeItemPtr ActorItem = Mode->CreateItemFor<FLevelTreeItem>(RootLevel, true))
-			{
-				OutItems.Add(ActorItem);
-=======
 			if (FActorMode::IsActorLevelDisplayable(RootLevel))
 			{
 				if (FSceneOutlinerTreeItemPtr ActorItem = Mode->CreateItemFor<FLevelTreeItem>(RootLevel, true))
 				{
 					OutItems.Add(ActorItem);
 				}
->>>>>>> d731a049
 			}
 		}
 	}
@@ -143,11 +118,7 @@
 {
 	check(RepresentingWorld.IsValid());
 
-<<<<<<< HEAD
-	if (!FFolder::HasRootObject(RootObject))
-=======
 	if (FFolder::IsRootObjectPersistentLevel(RootObject))
->>>>>>> d731a049
 	{
 		if (FSceneOutlinerTreeItemPtr WorldItem = Mode->CreateItemFor<FWorldTreeItem>(RepresentingWorld.Get()))
 		{
@@ -184,19 +155,11 @@
 	else if (FActorTreeItem* ParentActorItem = Item->CastTo<FActorTreeItem>())
 	{
 		AActor* ParentActor = ParentActorItem->Actor.Get();
-<<<<<<< HEAD
-		if (const ALevelInstance* LevelInstanceParentActor = Cast<ALevelInstance>(ParentActor))
-		{
-			check(ParentActor->GetWorld() == World);
-			FFolder ParentFolder = LevelInstanceParentActor->GetFolder();
-			CreateChildrenFolders(World, ParentFolder, LevelInstanceParentActor, OutChildren);
-=======
 		if (const ILevelInstanceInterface* LevelInstanceParent = Cast<ILevelInstanceInterface>(ParentActor))
 		{
 			check(ParentActor->GetWorld() == World);
 			FFolder ParentFolder = ParentActor->GetFolder();
 			CreateChildrenFolders(World, ParentFolder, ParentActor, OutChildren);
->>>>>>> d731a049
 		}
 	}
 	else if (FActorFolderTreeItem* FolderItem = Item->CastTo<FActorFolderTreeItem>())
