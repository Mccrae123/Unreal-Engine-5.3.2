// Copyright 1998-2014 Epic Games, Inc. All Rights Reserved.
#pragma once

#include "Editor/UnrealEd/Public/DragAndDrop/ActorDragDropGraphEdOp.h"
#include "SSceneOutlinerItemWidget.h"

namespace SceneOutliner
{
	struct TOutlinerTreeItem
	{
		/** The actor this tree item is associated with. */
		TWeakObjectPtr<AActor> Actor;

		/** true if this item has been filtered out. */
		bool bIsFilteredOut;

		/** true if this item exists in both the current world and PIE. */
		bool bExistsInCurrentWorldAndPIE;

		/** True if this item will enter inline renaming on the next scroll into view */
		bool bRenameWhenScrolledIntoView;

		/** Delegate for hooking up an inline editable text block to be notified that a rename is requested. */
		DECLARE_DELEGATE( FOnRenameRequest );

		/** Broadcasts whenever a rename is requested */
		FOnRenameRequest RenameRequestEvent;

		TOutlinerTreeItem()
			: bIsFilteredOut(false)
			, bExistsInCurrentWorldAndPIE(false)
			, bRenameWhenScrolledIntoView(false)
		{

		}
	};

	class SSceneOutliner;

	typedef TSharedPtr<TOutlinerTreeItem> FOutlinerTreeItemPtr;

	/** IDs for list columns */
	static const FName ColumnID_ActorLabel( "Actor" );

	class SOutlinerTreeView : public STreeView< FOutlinerTreeItemPtr >
	{
	public:
		void FlashHighlightOnItem( FOutlinerTreeItemPtr FlashHighlightOnItem );
<<<<<<< HEAD
=======

		/** Check that it is valid to move the current selection to the specified folder path */
		bool ValidateMoveSelectionTo(FName NewParent);

	protected:

		virtual FReply OnDragOver( const FGeometry& MyGeometry, const FDragDropEvent& DragDropEvent ) OVERRIDE;

		virtual void OnDragLeave( const FDragDropEvent& DragDropEvent ) OVERRIDE;

		virtual FReply OnDrop( const FGeometry& MyGeometry, const FDragDropEvent& DragDropEvent ) OVERRIDE;

		/** Weak reference to the outliner widget that owns this list */
		TWeakPtr<SSceneOutliner> SceneOutlinerWeak;
>>>>>>> 5338f086
	};

	/** Widget that represents a row in the outliner's tree control.  Generates widgets for each column on demand. */
	class SSceneOutlinerTreeRow
		: public SMultiColumnTableRow< FOutlinerTreeItemPtr >
	{

	public:

		SLATE_BEGIN_ARGS( SSceneOutlinerTreeRow ) {}

			/** The Scene Outliner widget that owns the tree.  We'll only keep a weak reference to it. */
			SLATE_ARGUMENT( TSharedPtr< SSceneOutliner >, SceneOutliner )

			/** The list item for this row */
			SLATE_ARGUMENT( FOutlinerTreeItemPtr, Item )

		SLATE_END_ARGS()


		/** Construct function for this widget */
		void Construct( const FArguments& InArgs, const TSharedRef<STableViewBase>& InOwnerTableView );


		/** Overridden from SMultiColumnTableRow.  Generates a widget for this column of the tree row. */
		virtual TSharedRef<SWidget> GenerateWidgetForColumn( const FName& ColumnName ) OVERRIDE;

		TSharedPtr< SSceneOutlinerItemWidget > GetItemWidget();

	protected:

		FReply OnMouseButtonDown(const FGeometry& MyGeometry, const FPointerEvent& MouseEvent);

		FReply HandleDragDetected( const FGeometry& MyGeometry, const FPointerEvent& MouseEvent );

		void PerformDetachment(TWeakObjectPtr<AActor> ParentActorPtr );

		void PerformAttachment(FName SocketName, TWeakObjectPtr<AActor> ParentActorPtr, const TArray< TWeakObjectPtr<AActor> > ChildrenPtrs);

		void OnDragEnter( const FGeometry& MyGeometry, const FDragDropEvent& DragDropEvent );

		void OnDragLeave( const FDragDropEvent& DragDropEvent );

		FReply OnDrop( const FGeometry& MyGeometry, const FDragDropEvent& DragDropEvent );


	private:

		/** Weak reference to the outliner widget that owns our list */
		TWeakPtr< SSceneOutliner > SceneOutlinerWeak;

		/** The widget contained in this row representing the associated item */
		TSharedPtr< SSceneOutlinerItemWidget > ItemWidget;

		/** The item associated with this row of data */
		FOutlinerTreeItemPtr Item;

		/** State to restore to the active drag drop item when it leaves this widget */
		FActorDragDropGraphEdOp::ToolTipTextType DragDropTooltipToRestore;
	};
}		// namespace SceneOutliner<|MERGE_RESOLUTION|>--- conflicted
+++ resolved
@@ -6,38 +6,10 @@
 
 namespace SceneOutliner
 {
-	struct TOutlinerTreeItem
-	{
-		/** The actor this tree item is associated with. */
-		TWeakObjectPtr<AActor> Actor;
-
-		/** true if this item has been filtered out. */
-		bool bIsFilteredOut;
-
-		/** true if this item exists in both the current world and PIE. */
-		bool bExistsInCurrentWorldAndPIE;
-
-		/** True if this item will enter inline renaming on the next scroll into view */
-		bool bRenameWhenScrolledIntoView;
-
-		/** Delegate for hooking up an inline editable text block to be notified that a rename is requested. */
-		DECLARE_DELEGATE( FOnRenameRequest );
-
-		/** Broadcasts whenever a rename is requested */
-		FOnRenameRequest RenameRequestEvent;
-
-		TOutlinerTreeItem()
-			: bIsFilteredOut(false)
-			, bExistsInCurrentWorldAndPIE(false)
-			, bRenameWhenScrolledIntoView(false)
-		{
-
-		}
-	};
-
 	class SSceneOutliner;
 
 	typedef TSharedPtr<TOutlinerTreeItem> FOutlinerTreeItemPtr;
+	typedef TSharedRef<TOutlinerTreeItem> FOutlinerTreeItemRef;
 
 	/** IDs for list columns */
 	static const FName ColumnID_ActorLabel( "Actor" );
@@ -45,9 +17,11 @@
 	class SOutlinerTreeView : public STreeView< FOutlinerTreeItemPtr >
 	{
 	public:
+		
+		/** Construct this widget */
+		void Construct(const FArguments& InArgs, TSharedRef<SSceneOutliner> Owner);
+
 		void FlashHighlightOnItem( FOutlinerTreeItemPtr FlashHighlightOnItem );
-<<<<<<< HEAD
-=======
 
 		/** Check that it is valid to move the current selection to the specified folder path */
 		bool ValidateMoveSelectionTo(FName NewParent);
@@ -62,7 +36,6 @@
 
 		/** Weak reference to the outliner widget that owns this list */
 		TWeakPtr<SSceneOutliner> SceneOutlinerWeak;
->>>>>>> 5338f086
 	};
 
 	/** Widget that represents a row in the outliner's tree control.  Generates widgets for each column on demand. */
@@ -94,19 +67,22 @@
 
 	protected:
 
-		FReply OnMouseButtonDown(const FGeometry& MyGeometry, const FPointerEvent& MouseEvent);
+		virtual FReply OnMouseButtonDown(const FGeometry& MyGeometry, const FPointerEvent& MouseEvent) OVERRIDE;
 
 		FReply HandleDragDetected( const FGeometry& MyGeometry, const FPointerEvent& MouseEvent );
-
+		
 		void PerformDetachment(TWeakObjectPtr<AActor> ParentActorPtr );
 
 		void PerformAttachment(FName SocketName, TWeakObjectPtr<AActor> ParentActorPtr, const TArray< TWeakObjectPtr<AActor> > ChildrenPtrs);
 
-		void OnDragEnter( const FGeometry& MyGeometry, const FDragDropEvent& DragDropEvent );
+		virtual void OnDragEnter( const FGeometry& MyGeometry, const FDragDropEvent& DragDropEvent ) OVERRIDE;
 
-		void OnDragLeave( const FDragDropEvent& DragDropEvent );
+		virtual FReply OnDragOver( const FGeometry& MyGeometry, const FDragDropEvent& DragDropEvent ) OVERRIDE
+		{
+			return FReply::Handled();
+		}
 
-		FReply OnDrop( const FGeometry& MyGeometry, const FDragDropEvent& DragDropEvent );
+		virtual FReply OnDrop( const FGeometry& MyGeometry, const FDragDropEvent& DragDropEvent ) OVERRIDE;
 
 
 	private:
@@ -119,8 +95,5 @@
 
 		/** The item associated with this row of data */
 		FOutlinerTreeItemPtr Item;
-
-		/** State to restore to the active drag drop item when it leaves this widget */
-		FActorDragDropGraphEdOp::ToolTipTextType DragDropTooltipToRestore;
 	};
 }		// namespace SceneOutliner