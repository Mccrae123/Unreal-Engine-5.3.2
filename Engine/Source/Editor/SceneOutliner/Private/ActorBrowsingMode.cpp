--- conflicted
+++ resolved
@@ -39,11 +39,7 @@
 #include "LevelInstance/LevelInstanceEditorInstanceActor.h"
 #include "WorldPartition/WorldPartition.h"
 #include "WorldPartition/WorldPartitionSubsystem.h"
-<<<<<<< HEAD
-#include "WorldPartition/DataLayer/DataLayerSubsystem.h"
-=======
 #include "WorldPartition/DataLayer/DataLayerManager.h"
->>>>>>> 4af6daef
 #include "WorldPartition/IWorldPartitionEditorModule.h"
 #include "Subsystems/ActorEditorContextSubsystem.h"
 #include "ISourceControlModule.h"
@@ -154,25 +150,21 @@
 
 	// Add a filter for unloaded actors to properly reflect the bShowOnlyActorsInCurrentDataLayers flag.
 	SceneOutliner->AddFilter(MakeShared<FActorDescFilter>(FActorDescTreeItem::FFilterPredicate::CreateLambda([this](const FWorldPartitionActorDesc* ActorDesc)
-<<<<<<< HEAD
 		{
 			FActorBrowsingModeConfig* Settings = GetMutableConfig();
 			if (Settings && Settings->bShowOnlyActorsInCurrentDataLayers)
 			{
-				const UDataLayerSubsystem* DataLayerSubsystem = RepresentingWorld.IsValid() ? RepresentingWorld->GetSubsystem<UDataLayerSubsystem>() : nullptr;
-				if (!DataLayerSubsystem || DataLayerSubsystem->GetActorEditorContextDataLayers().IsEmpty())
+				const UDataLayerManager* DataLayerManager = UDataLayerManager::GetDataLayerManager(RepresentingWorld.Get());
+				if (!DataLayerManager || DataLayerManager->GetActorEditorContextDataLayers().IsEmpty())
 				{
 					return true;
 				}
 				
-				for (const FName& DataLayerInstanceName : ActorDesc->GetDataLayerInstanceNames())
-				{
-					if (const UDataLayerInstance* const DataLayerInstance = DataLayerSubsystem->GetDataLayerInstance(DataLayerInstanceName))
-					{
-						if (DataLayerInstance->IsInActorEditorContext())
-						{
-							return true;
-						}
+				for(const UDataLayerInstance* const DataLayerInstance : DataLayerManager->GetDataLayerInstances(ActorDesc->GetDataLayerInstanceNames()))
+				{
+					if (DataLayerInstance->IsInActorEditorContext())
+					{
+						return true;
 					}
 				}
 				return false;
@@ -208,58 +200,6 @@
 			return true;
 		}), FSceneOutlinerFilter::EDefaultBehaviour::Pass));
 
-=======
-		{
-			FActorBrowsingModeConfig* Settings = GetMutableConfig();
-			if (Settings && Settings->bShowOnlyActorsInCurrentDataLayers)
-			{
-				const UDataLayerManager* DataLayerManager = UDataLayerManager::GetDataLayerManager(RepresentingWorld.Get());
-				if (!DataLayerManager || DataLayerManager->GetActorEditorContextDataLayers().IsEmpty())
-				{
-					return true;
-				}
-				
-				for(const UDataLayerInstance* const DataLayerInstance : DataLayerManager->GetDataLayerInstances(ActorDesc->GetDataLayerInstanceNames()))
-				{
-					if (DataLayerInstance->IsInActorEditorContext())
-					{
-						return true;
-					}
-				}
-				return false;
-			}
-			return true;
-		}), FSceneOutlinerFilter::EDefaultBehaviour::Pass));
-
-	FSceneOutlinerFilterInfo OnlyCurrentContentBundleInfo(LOCTEXT("ToggleShowOnlyCurrentContentBundle", "Only in Current Content Bundle"), LOCTEXT("ToggleShowOnlyCurrentContentBundleToolTip", "When enabled, only shows Actors that are in the Current Content Bundle."), LocalSettings.bShowOnlyActorsInCurrentContentBundle, FCreateSceneOutlinerFilter::CreateRaw(this, &FActorBrowsingMode::CreateIsInCurrentContentBundleFilter));
-	OnlyCurrentContentBundleInfo.OnToggle().AddLambda([this](bool bIsActive)
-		{
-			FActorBrowsingModeConfig* Settings = GetMutableConfig();
-			if (Settings)
-			{
-				Settings->bShowOnlyActorsInCurrentContentBundle = bIsActive;
-				SaveConfig();
-			}
-		});
-	FilterInfoMap.Add(TEXT("ShowOnlyCurrentContentBundle"), OnlyCurrentContentBundleInfo);
-
-	// Add a filter for unloaded actors to properly reflect the bShowOnlyActorsInCurrentContentBundle flag.
-	SceneOutliner->AddFilter(MakeShared<FActorDescFilter>(FActorDescTreeItem::FFilterPredicate::CreateLambda([this](const FWorldPartitionActorDesc* ActorDesc)
-		{
-			FActorBrowsingModeConfig* Settings = GetMutableConfig();
-			if (Settings && Settings->bShowOnlyActorsInCurrentContentBundle)
-			{
-				if (!WorldPartitionEditorModule || !WorldPartitionEditorModule->IsEditingContentBundle())
-				{
-					return true;
-				}
-
-				return ActorDesc->GetContentBundleGuid().IsValid() && WorldPartitionEditorModule->IsEditingContentBundle(ActorDesc->GetContentBundleGuid());
-			}
-			return true;
-		}), FSceneOutlinerFilter::EDefaultBehaviour::Pass));
-
->>>>>>> 4af6daef
 	bHideComponents = LocalSettings.bHideActorComponents;
 	FSceneOutlinerFilterInfo HideComponentsInfo(LOCTEXT("ToggleHideActorComponents", "Hide Actor Components"), LOCTEXT("ToggleHideActorComponentsToolTip", "When enabled, hides components belonging to actors."), LocalSettings.bHideActorComponents, FCreateSceneOutlinerFilter::CreateStatic(&FActorBrowsingMode::CreateHideComponentsFilter));
 	HideComponentsInfo.OnToggle().AddLambda([this](bool bIsActive)
@@ -481,19 +421,11 @@
 {
 	SceneOutliner->FullRefresh();
 }
-<<<<<<< HEAD
 
 void FActorBrowsingMode::OnToggleAlwaysFrameSelection()
 {
 	bAlwaysFrameSelection = !bAlwaysFrameSelection;
 
-=======
-
-void FActorBrowsingMode::OnToggleAlwaysFrameSelection()
-{
-	bAlwaysFrameSelection = !bAlwaysFrameSelection;
-
->>>>>>> 4af6daef
 	FActorBrowsingModeConfig* Settings = GetMutableConfig();
 	if(Settings)
 	{
@@ -618,31 +550,6 @@
 		}), FSceneOutlinerFilter::EDefaultBehaviour::Pass));
 }
 
-<<<<<<< HEAD
-TSharedRef<FSceneOutlinerFilter> FActorBrowsingMode::CreateIsInCurrentDataLayersFilter()
-{
-	return MakeShareable(new FActorFilter(FActorTreeItem::FFilterPredicate::CreateStatic([](const AActor* InActor)
-		{
-			const UDataLayerSubsystem* DataLayerSubsystem = InActor->GetWorld() ? InActor->GetWorld()->GetSubsystem<UDataLayerSubsystem>() : nullptr;
-			if (!DataLayerSubsystem || DataLayerSubsystem->GetActorEditorContextDataLayers().IsEmpty())
-			{
-				return true;
-			}
-
-			for (const UDataLayerInstance* DataLayerInstance : InActor->GetDataLayerInstances())
-			{
-				if (DataLayerInstance->IsInActorEditorContext())
-				{
-					return true;
-				}
-			}
-
-			return false;
-		}), FSceneOutlinerFilter::EDefaultBehaviour::Pass));
-}
-
-=======
->>>>>>> 4af6daef
 TSharedRef<FSceneOutlinerFilter> FActorBrowsingMode::CreateIsInCurrentContentBundleFilter()
 {
 	return MakeShareable(new FActorFilter(FActorTreeItem::FFilterPredicate::CreateLambda([this](const AActor* InActor)
@@ -728,61 +635,6 @@
 		return;
 	}
 
-<<<<<<< HEAD
-		Menu->AddDynamicSection("DynamicHierarchySection", FNewToolMenuDelegate::CreateLambda([](UToolMenu* InMenu)
-		{
-			if(USceneOutlinerMenuContext* Context = InMenu->FindContext<USceneOutlinerMenuContext>())
-			{
-				if (TSharedPtr<SSceneOutliner> SharedOutliner = Context->SceneOutliner.Pin())
-				{
-					SSceneOutliner* SceneOutliner = SharedOutliner.Get();
-					// NOTE: the name "Section" is used in many other places
-					FToolMenuSection& Section = InMenu->FindOrAddSection("Section");
-					Section.Label = LOCTEXT("HierarchySectionName", "Hierarchy");
-
-					if (Context->bShowParentTree)
-					{
-						if (Context->NumSelectedItems == 0)
-						{
-							FSceneOutlinerMenuHelper::AddMenuEntryCreateFolder(Section, *SceneOutliner);
-						}
-						else
-						{
-							if (Context->NumSelectedItems == 1)
-							{
-								SceneOutliner->GetTree().GetSelectedItems()[0]->GenerateContextMenu(InMenu, *SceneOutliner);
-							}
-
-							// If we've only got folders selected, show the selection and edit sub menus
-							if (Context->NumSelectedItems > 0 && Context->NumSelectedFolders == Context->NumSelectedItems)
-							{
-								Section.AddSubMenu(
-									"SelectSubMenu",
-									LOCTEXT("SelectSubmenu", "Select"),
-									LOCTEXT("SelectSubmenu_Tooltip", "Select the contents of the current selection"),
-									FNewToolMenuDelegate::CreateSP(SceneOutliner, &SSceneOutliner::FillSelectionSubMenu));
-							}
-						}
-					}
-				}
-			}
-		}));
-
-		Menu->AddDynamicSection("DynamicMainSection", FNewToolMenuDelegate::CreateLambda([](UToolMenu* InMenu)
-		{
-			// We always create a section here, even if there is no parent so that clients can still extend the menu
-			FToolMenuSection& Section = InMenu->AddSection("MainSection", LOCTEXT("OutlinerSectionName", "Outliner"));
-
-			if (USceneOutlinerMenuContext* Context = InMenu->FindContext<USceneOutlinerMenuContext>())
-			{
-				if (TSharedPtr<SSceneOutliner> SharedOutliner = Context->SceneOutliner.Pin())
-				{
-					SSceneOutliner* SceneOutliner = SharedOutliner.Get();
-
-					// Don't add any of these menu items if we're not showing the parent tree
-					// Can't move worlds or level blueprints
-					if (Context->bShowParentTree && Context->NumSelectedItems > 0 && Context->NumWorldsSelected == 0 && Context->SceneOutliner.IsValid())
-=======
 	{
 		// NOTE: the name "Section" is used in many other places
 		FToolMenuSection& Section = InMenu->FindOrAddSection("Section");
@@ -934,148 +786,10 @@
 				FExecuteAction::CreateLambda([Mode]()
 				{
 					if (Mode->RepresentingWorld.IsValid())
->>>>>>> 4af6daef
 					{
 						const FScopedTransaction Transaction(NSLOCTEXT("UnrealEd", "ClearCurrentActorFolder", "Clear Current Actor Folder"));
 						FActorFolders::Get().SetActorEditorContextFolder(*Mode->RepresentingWorld.Get(), FFolder::GetWorldRootFolder(Mode->RepresentingWorld.Get()));
 					}
-<<<<<<< HEAD
-
-					if (Context->bShowParentTree && Context->NumSelectedItems > 0 && Context->SceneOutliner.IsValid())
-					{
-						// Only add the menu option to wp levels
-						if (!Context->bRepresentingGameWorld && Context->bRepresentingPartitionedWorld)
-						{
-							Section.AddMenuEntry(
-								"PinItems",
-								LOCTEXT("Pin", "Pin"),
-								LOCTEXT("PinTooltip", "Keep the selected items loaded in the editor even when they don't overlap a loaded World Partition region"),
-								FSlateIcon(),
-								FUIAction(
-									FExecuteAction::CreateSP(SceneOutliner, &SSceneOutliner::PinSelectedItems),
-									FCanExecuteAction::CreateLambda([SceneOutliner, Context]()
-									{
-										if(Context->NumPinnedItems != Context->NumSelectedItems || Context->NumSelectedFolders > 0)
-										{
-											return SceneOutliner->CanPinSelectedItems();
-										}
-										return false;
-									})));
-
-							Section.AddMenuEntry(
-								"UnpinItems",
-								LOCTEXT("Unpin", "Unpin"),
-								LOCTEXT("UnpinTooltip", "Allow the World Partition system to load and unload the selected items automatically"),
-								FSlateIcon(),
-								FUIAction(
-									FExecuteAction::CreateSP(SceneOutliner, &SSceneOutliner::UnpinSelectedItems),
-									FCanExecuteAction::CreateLambda([SceneOutliner, Context]()
-									{
-										if (Context->NumPinnedItems != 0 || Context->NumSelectedFolders > 0)
-										{
-											return SceneOutliner->CanUnpinSelectedItems();
-										}
-										return false;
-									})));
-							
-						}
-					}
-
-					if (Context->NumSelectedItems > 0)
-					{
-						SceneOutliner->AddSourceControlMenuOptions(InMenu);
-					}
-				}
-			}
-		}));
-
-		Menu->AddDynamicSection("DynamicActorEditorContext", FNewToolMenuDelegate::CreateLambda([](UToolMenu* InMenu)
-		{
-			USceneOutlinerMenuContext* Context = InMenu->FindContext<USceneOutlinerMenuContext>();
-			if (Context && Context->bShowParentTree)
-			{
-				if (TSharedPtr<SSceneOutliner> SharedOutliner = Context->SceneOutliner.Pin())
-				{
-					FToolMenuSection& Section = InMenu->AddSection("ActorEditorContextSection", LOCTEXT("ActorEditorContextSectionName", "Actor Editor Context"));
-					SSceneOutliner* SceneOutliner = SharedOutliner.Get();
-
-					if ((Context->NumSelectedItems == 1) && (Context->NumSelectedFolders == 1))
-					{
-						SceneOutliner->GetTree().GetSelectedItems()[0]->GenerateContextMenu(InMenu, *SceneOutliner);
-
-						Section.AddMenuEntry(
-							"MakeCurrentFolder",
-							LOCTEXT("MakeCurrentFolder", "Make Current Folder"),
-							FText(),
-							FSlateIcon(),
-							FUIAction(
-								FExecuteAction::CreateLambda([SceneOutliner]()
-								{
-									const FSceneOutlinerItemSelection& Selection = SceneOutliner->GetSelection();
-									if (Selection.SelectedItems.Num() == 1)
-									{
-										FSceneOutlinerTreeItemPtr Item = Selection.SelectedItems[0].Pin();
-										if (FActorFolderTreeItem* FolderItem = Item->CastTo<FActorFolderTreeItem>())
-										{
-											if (FolderItem->World.IsValid())
-											{
-												const FScopedTransaction Transaction(NSLOCTEXT("UnrealEd", "MakeCurrentActorFolder", "Make Current Actor Folder"));
-												FActorFolders::Get().SetActorEditorContextFolder(*FolderItem->World, FolderItem->GetFolder());
-											}
-										}
-									}
-								}),
-								FCanExecuteAction::CreateLambda([SceneOutliner]
-								{
-									const FSceneOutlinerItemSelection& Selection = SceneOutliner->GetSelection();
-									if (Selection.SelectedItems.Num() == 1)
-									{
-										FSceneOutlinerTreeItemPtr Item = Selection.SelectedItems[0].Pin();
-										if (FActorFolderTreeItem* FolderItem = Item->CastTo<FActorFolderTreeItem>())
-										{
-											return FolderItem->World.IsValid() &&
-												(FolderItem->World->GetCurrentLevel() == FolderItem->GetFolder().GetRootObjectAssociatedLevel()) &&
-												(FActorFolders::Get().GetActorEditorContextFolder(*FolderItem->World) != FolderItem->GetFolder());
-										}
-									}
-									return false;
-								})
-							)
-						);
-					}
-
-					const FActorBrowsingMode* Mode = static_cast<const FActorBrowsingMode*>(SceneOutliner->GetMode());
-					check(Mode);
-
-					Section.AddMenuEntry(
-						"ClearCurrentFolder",
-						LOCTEXT("ClearCurrentFolder", "Clear Current Folder"),
-						FText(),
-						FSlateIcon(),
-						FUIAction(
-							FExecuteAction::CreateLambda([Mode]()
-							{
-								if (Mode->RepresentingWorld.IsValid())
-								{
-									const FScopedTransaction Transaction(NSLOCTEXT("UnrealEd", "ClearCurrentActorFolder", "Clear Current Actor Folder"));
-									FActorFolders::Get().SetActorEditorContextFolder(*Mode->RepresentingWorld.Get(), FFolder::GetWorldRootFolder(Mode->RepresentingWorld.Get()));
-								}
-							}),
-							FCanExecuteAction::CreateLambda([Mode]
-							{
-								return Mode->RepresentingWorld.IsValid() && !FActorFolders::Get().GetActorEditorContextFolder(*Mode->RepresentingWorld.Get()).IsNone();
-							})
-						)
-					);
-				}
-			}
-		}));
-	}
-
-	if (!ToolMenus->IsMenuRegistered(DefaultContextMenuName))
-	{
-		ToolMenus->RegisterMenu(DefaultContextMenuName, DefaultContextBaseMenuName);
-=======
 				}),
 				FCanExecuteAction::CreateLambda([Mode]
 				{
@@ -1083,7 +797,6 @@
 				})
 			)
 		);
->>>>>>> 4af6daef
 	}
 }
 
@@ -1172,16 +885,6 @@
 			}
 		}
 	}
-<<<<<<< HEAD
-	else if (FActorFolderTreeItem* FolderItem = Item->CastTo<FActorFolderTreeItem>())
-	{
-		if (FolderItem->World.IsValid())
-		{
-			FolderItem->Flags.bIsExpanded = FActorFolders::Get().IsFolderExpanded(*FolderItem->World, FolderItem->GetFolder());
-		}
-	}
-=======
->>>>>>> 4af6daef
 	else if (Item->IsA<FActorDescTreeItem>())
 	{
 		if (!Item->Flags.bIsFilteredOut)
@@ -1223,26 +926,6 @@
 
 void FActorBrowsingMode::OnSelectUnloadedActors(const TArray<FGuid>& ActorGuids)
 {
-<<<<<<< HEAD
-	TArray<FSceneOutlinerTreeItemPtr> ItemsToSelect;
-	ItemsToSelect.Reserve(ActorGuids.Num());
-	for (const FGuid& ActorGuid : ActorGuids)
-	{
-		if (FSceneOutlinerTreeItemPtr ItemPtr = SceneOutliner->GetTreeItem(ActorGuid))
-		{
-			ItemsToSelect.Add(ItemPtr);
-		}
-	}
-
-	if (ItemsToSelect.Num())
-	{
-		SceneOutliner->SetItemSelection(ItemsToSelect, true);
-		SceneOutliner->ScrollItemIntoView(ItemsToSelect.Last());
-
-		if (const FActorDescTreeItem* ActorDescItem = ItemsToSelect.Last()->CastTo<FActorDescTreeItem>())
-		{
-			ActorDescItem->FocusActorBounds();
-=======
 	if (UWorldPartition* WorldPartition = RepresentingWorld->GetWorldPartition())
 	{
 		TArray<FSceneOutlinerTreeItemPtr> ItemsToSelect;
@@ -1267,7 +950,6 @@
 			{
 				ActorDescItem->FocusActorBounds();
 			}
->>>>>>> 4af6daef
 		}
 	}
 }
@@ -1558,8 +1240,6 @@
 }
 
 bool FActorBrowsingMode::HasErrors() const
-<<<<<<< HEAD
-=======
 {
 	if (RepresentingWorld.IsValid() && !bRepresentingWorldGameWorld && bRepresentingWorldPartitionedWorld)
 	{
@@ -1668,130 +1348,6 @@
 }
 
 bool FActorBrowsingMode::CanPasteFoldersOnlyFromClipboard() const
->>>>>>> 4af6daef
-{
-	if (RepresentingWorld.IsValid() && !bRepresentingWorldGameWorld && bRepresentingWorldPartitionedWorld)
-	{
-		if (UWorldPartition* const WorldPartition = RepresentingWorld->GetWorldPartition())
-		{
-			bool bHasErrors = 0;
-
-<<<<<<< HEAD
-			WorldPartition->ForEachActorDescContainer([&bHasErrors](UActorDescContainer* ActorDescContainer)
-			{
-				if (ActorDescContainer->HasInvalidActors())
-				{
-					bHasErrors = true;
-				}
-			});
-=======
-bool FActorBrowsingMode::GetFolderNamesFromPayload(const FSceneOutlinerDragDropPayload& InPayload, TArray<FName>& OutFolders, FFolder::FRootObject& OutCommonRootObject) const
-{
-	return FFolder::GetFolderPathsAndCommonRootObject(InPayload.GetData<FFolder>(SceneOutliner::FFolderPathSelector()), OutFolders, OutCommonRootObject);
-}
-
-TSharedPtr<FDragDropOperation> FActorBrowsingMode::CreateDragDropOperation(const FPointerEvent& MouseEvent, const TArray<FSceneOutlinerTreeItemPtr>& InTreeItems) const
-{
-	FSceneOutlinerDragDropPayload DraggedObjects(InTreeItems);
->>>>>>> 4af6daef
-
-			return bHasErrors;
-		}
-	}
-
-	return false;
-}
-
-FText FActorBrowsingMode::GetErrorsText() const
-{
-	return LOCTEXT("WorldHasInvalidActorFiles", "The world contains invalid actor files. Click the Repair button to repair them.");
-}
-
-void FActorBrowsingMode::RepairErrors() const
-{
-	if (!bRepresentingWorldGameWorld && bRepresentingWorldPartitionedWorld)
-	{
-<<<<<<< HEAD
-		if (UWorldPartition* const WorldPartition = RepresentingWorld->GetWorldPartition())
-		{
-			ISourceControlModule& SourceControlModule = ISourceControlModule::Get();
-			ISourceControlProvider& SourceControlProvider = SourceControlModule.GetProvider();
-
-			TArray<FWorldPartitionActorDesc*> InvalidActorDescs;
-			WorldPartition->ForEachActorDescContainer([&InvalidActorDescs](UActorDescContainer* ActorDescContainer)
-			{
-				for (const TUniquePtr<FWorldPartitionActorDesc>& InvalidActor : ActorDescContainer->GetInvalidActors())
-				{
-					if (FWorldPartitionActorDesc* InvalidActorDesc = InvalidActor.Get())
-					{
-						InvalidActorDescs.Add(InvalidActorDesc);
-					}
-				}
-				ActorDescContainer->ClearInvalidActors();
-			});
-
-			TArray<FString> ActorFilesToDelete;
-			TArray<FString> ActorFilesToRevert;
-			{
-				FScopedSlowTask SlowTask(InvalidActorDescs.Num(), LOCTEXT("UpdatingSourceControlStatus", "Updating revision control status..."));
-				SlowTask.MakeDialogDelayed(1.0f);
-
-				for (const FWorldPartitionActorDesc* InvalidActorDesc : InvalidActorDescs)
-				{
-					FPackagePath PackagePath;
-					if (FPackagePath::TryFromPackageName(InvalidActorDesc->GetActorPackage(), PackagePath))
-					{
-						const FString ActorFile = PackagePath.GetLocalFullPath();
-						FSourceControlStatePtr SCState = SourceControlProvider.GetState(ActorFile, EStateCacheUsage::ForceUpdate);
-
-						if (SCState.IsValid() && SCState->IsSourceControlled())
-						{
-							if (SCState->IsAdded())
-							{
-								ActorFilesToRevert.Add(ActorFile);
-							}
-							else
-							{
-								if (SCState->IsCheckedOut())
-								{
-									ActorFilesToRevert.Add(ActorFile);
-								}
-
-								ActorFilesToDelete.Add(ActorFile);
-							}
-						}
-						else
-						{
-							IFileManager::Get().Delete(*ActorFile, false, true);
-						}
-					}
-
-					SlowTask.EnterProgressFrame(1);
-				}
-			}
-
-			if (ActorFilesToRevert.Num() || ActorFilesToDelete.Num())
-			{
-				FScopedSlowTask SlowTask(ActorFilesToRevert.Num() + ActorFilesToDelete.Num(), LOCTEXT("DeletingFiles", "Deleting files..."));
-				SlowTask.MakeDialogDelayed(1.0f);
-
-				if (ActorFilesToRevert.Num())
-				{
-					SourceControlProvider.Execute(ISourceControlOperation::Create<FRevert>(), ActorFilesToRevert);
-					SlowTask.EnterProgressFrame(ActorFilesToRevert.Num());
-				}
-	
-				if (ActorFilesToDelete.Num())
-				{
-					SourceControlProvider.Execute(ISourceControlOperation::Create<FDelete>(), ActorFilesToDelete);
-					SlowTask.EnterProgressFrame(ActorFilesToDelete.Num());
-				}
-			}
-		}
-	}
-}
-
-bool FActorBrowsingMode::CanPasteFoldersOnlyFromClipboard() const
 {
 	// Intentionally not checking if the level is locked/hidden here, as it's better feedback for the user if they attempt to paste
 	// and get the message explaining why it's failed, than just not having the option available to them.
@@ -1826,8 +1382,6 @@
 
 	if (DraggedObjects.Has<FFolderTreeItem>())
 	{
-=======
->>>>>>> 4af6daef
 		FFolder::FRootObject CommonRootObject;
 		TArray<FName> DraggedFolders;
 		if (GetFolderNamesFromPayload(DraggedObjects, DraggedFolders, CommonRootObject))
@@ -1903,7 +1457,6 @@
 		TArray<FName> PayloadFolders;
 		const bool bHasCommonRootObject = GetFolderNamesFromPayload(Payload, PayloadFolders, CommonPayloadFoldersRootObject);
 		if (!bHasCommonRootObject)
-<<<<<<< HEAD
 		{
 			return FSceneOutlinerDragValidationInfo(ESceneOutlinerDropCompatibility::IncompatibleGeneric, LOCTEXT("CantMoveFoldersWithMultipleRoots", "Cannot move folders with multiple roots"));
 		}
@@ -1911,15 +1464,6 @@
 		{
 			return FSceneOutlinerDragValidationInfo(ESceneOutlinerDropCompatibility::IncompatibleGeneric, LOCTEXT("CantChangeFoldersRoot", "Cannot change folders root"));
 		}
-=======
-		{
-			return FSceneOutlinerDragValidationInfo(ESceneOutlinerDropCompatibility::IncompatibleGeneric, LOCTEXT("CantMoveFoldersWithMultipleRoots", "Cannot move folders with multiple roots"));
-		}
-		else if (CommonPayloadFoldersRootObject != TargetRootObject)
-		{
-			return FSceneOutlinerDragValidationInfo(ESceneOutlinerDropCompatibility::IncompatibleGeneric, LOCTEXT("CantChangeFoldersRoot", "Cannot change folders root"));
-		}
->>>>>>> 4af6daef
 	}
 
 	if (const FActorTreeItem* ActorItem = DropTarget.CastTo<FActorTreeItem>())
@@ -2086,7 +1630,6 @@
 							Args.Add(TEXT("DestPath"), FText::FromName(DestinationPath.GetPath()));
 							Text = FText::Format(LOCTEXT("FolderAlreadyAssigned", "{SourceName} is already assigned to {DestPath}"), Args);
 						}
-<<<<<<< HEAD
 
 						return FSceneOutlinerDragValidationInfo(ESceneOutlinerDropCompatibility::IncompatibleGeneric, Text);
 					}
@@ -2096,17 +1639,6 @@
 					const FString DstFolderPath = DestinationPath.IsNone() ? FString() : DestinationPath.ToString();
 					const FString NewPath = DstFolderPath / LeafName;
 
-=======
-
-						return FSceneOutlinerDragValidationInfo(ESceneOutlinerDropCompatibility::IncompatibleGeneric, Text);
-					}
-
-					const FString DragFolderPath = DraggedFolder.ToString();
-					const FString LeafName = Leaf.ToString();
-					const FString DstFolderPath = DestinationPath.IsNone() ? FString() : DestinationPath.ToString();
-					const FString NewPath = DstFolderPath / LeafName;
-
->>>>>>> 4af6daef
 					if (FActorFolders::Get().ContainsFolder(*RepresentingWorld, FFolder(DestinationRootObject, FName(*NewPath))))
 					{
 						// The folder already exists
@@ -2409,7 +1941,6 @@
 					Actor->SetFolderPath_Recursively(InDestinationPath);
 				}
 			};
-<<<<<<< HEAD
 
 			if (DestinationPath.IsRootObjectPersistentLevel())
 			{
@@ -2418,16 +1949,6 @@
 				ULevel* DestinationLevel = RepresentingWorld->PersistentLevel;
 				check(DestinationLevel);
 
-=======
-
-			if (DestinationPath.IsRootObjectPersistentLevel())
-			{
-				const ULevelInstanceSubsystem* LevelInstanceSubsystem = RepresentingWorld->GetSubsystem<ULevelInstanceSubsystem>();
-				check(LevelInstanceSubsystem);
-				ULevel* DestinationLevel = RepresentingWorld->PersistentLevel;
-				check(DestinationLevel);
-
->>>>>>> 4af6daef
 				TArray<AActor*> LevelInstanceActorsToMove;
 				TArray<AActor*> ActorsToMoveToPersistentLevel;
 				Payload.ForEachItem<FActorTreeItem>([LevelInstanceSubsystem, &LevelInstanceActorsToMove, &ActorsToMoveToPersistentLevel](const FActorTreeItem& ActorItem)
@@ -2681,7 +2202,6 @@
 }
 
 bool FActorBrowsingMode::CanPinItems(const TArray<FSceneOutlinerTreeItemPtr>& InItems) const
-<<<<<<< HEAD
 {
 	return ActorBrowsingModeUtils::CanChangePinnedStates(InItems);
 }
@@ -2735,21 +2255,12 @@
 
 void FActorBrowsingMode::UnpinItems(const TArray<FSceneOutlinerTreeItemPtr>& InItems)
 {
-=======
-{
-	return ActorBrowsingModeUtils::CanChangePinnedStates(InItems);
-}
-
-void FActorBrowsingMode::PinItems(const TArray<FSceneOutlinerTreeItemPtr>& InItems)
-{
->>>>>>> 4af6daef
 	UWorldPartition* const WorldPartition = RepresentingWorld->GetWorldPartition();
 	if (!WorldPartition)
 	{
 		return;
 	}
 
-<<<<<<< HEAD
 	TArray<FGuid> ActorsToUnpin;
 	// No need to search for hidden unloaded actors when unloading
 	const bool bSearchForHiddenUnloadedActors = false;
@@ -2757,88 +2268,12 @@
 
 	if (ActorsToUnpin.Num())
 	{
-		GEditor->GetSelectedActors()->BeginBatchSelectOperation();
-
-		AActor* LastPinnedActor = nullptr;
-		for (const FGuid& ActorGuid : ActorsToUnpin)
-=======
-	TArray<FGuid> ActorsToPin;
-	// If Unloaded actors are hidden and we are pinning folders we need to find them through FActorFolders
-	const bool bSearchForHiddenUnloadedActors = bHideUnloadedActors;
-	ActorBrowsingModeUtils::RecursiveAddItemsToActorGuidList(InItems, ActorsToPin, bSearchForHiddenUnloadedActors);
-
-	if (ActorsToPin.Num())
-	{
-		GEditor->GetSelectedActors()->BeginBatchSelectOperation();
-		GEditor->SelectNone(/*bNoteSelectionChange=*/false, /*bDeselectBSPSurfs=*/true);
-
-		WorldPartition->PinActors(ActorsToPin);
-
-		AActor* LastPinnedActor = nullptr;
-		for (const FGuid& ActorGuid : ActorsToPin)
->>>>>>> 4af6daef
-		{
-			if (FWorldPartitionHandle ActorHandle(WorldPartition, ActorGuid); ActorHandle.IsValid())
-			{
-				if (AActor* PinnedActor = ActorHandle->GetActor())
-				{
-<<<<<<< HEAD
-					GEditor->SelectActor(PinnedActor, /*bInSelected=*/false, /*bNotify=*/false);
-				}
-			}
-		}
-
 		WorldPartition->UnpinActors(ActorsToUnpin);
-
-		GEditor->GetSelectedActors()->EndBatchSelectOperation(/*bNotify=*/true);
 	}
 }
 
 void FActorBrowsingMode::SynchronizeSelection()
 {
-=======
-					GEditor->SelectActor(PinnedActor, /*bInSelected=*/true, /*bNotify=*/false);
-					LastPinnedActor = PinnedActor;
-				}
-			}
-		}
-
-		GEditor->GetSelectedActors()->EndBatchSelectOperation(/*bNotify=*/true);
-
-		if (LastPinnedActor)
-		{
-			SceneOutliner->OnItemAdded(LastPinnedActor, SceneOutliner::ENewItemAction::ScrollIntoView);
-		}
-	}
-}
-
-bool FActorBrowsingMode::CanUnpinItems(const TArray<FSceneOutlinerTreeItemPtr>& InItems) const
-{
-	return ActorBrowsingModeUtils::CanChangePinnedStates(InItems);
-}
-
-void FActorBrowsingMode::UnpinItems(const TArray<FSceneOutlinerTreeItemPtr>& InItems)
-{
-	UWorldPartition* const WorldPartition = RepresentingWorld->GetWorldPartition();
-	if (!WorldPartition)
-	{
-		return;
-	}
-
-	TArray<FGuid> ActorsToUnpin;
-	// No need to search for hidden unloaded actors when unloading
-	const bool bSearchForHiddenUnloadedActors = false;
-	ActorBrowsingModeUtils::RecursiveAddItemsToActorGuidList(InItems, ActorsToUnpin, bSearchForHiddenUnloadedActors);
-
-	if (ActorsToUnpin.Num())
-	{
-		WorldPartition->UnpinActors(ActorsToUnpin);
-	}
-}
-
-void FActorBrowsingMode::SynchronizeSelection()
-{
->>>>>>> 4af6daef
 	FActorModeInteractive::SynchronizeSelection();
 	SynchronizeSelectedActorDescs();
 }
