// Copyright Epic Games, Inc. All Rights Reserved.

#include "ActorBrowsingMode.h"
#include "SceneOutlinerFilters.h"
#include "SceneOutlinerModule.h"
#include "SceneOutlinerMenuContext.h"
#include "ActorHierarchy.h"
#include "SceneOutlinerDelegates.h"
#include "Editor.h"
#include "Editor/GroupActor.h"
#include "UnrealEdGlobals.h"
#include "ToolMenus.h"
#include "Engine/Selection.h"
#include "Editor/UnrealEdEngine.h"
#include "HAL/PlatformApplicationMisc.h"
#include "HAL/FileManager.h"
#include "SceneOutlinerDragDrop.h"
#include "EditorActorFolders.h"
#include "EditorFolderUtils.h"
#include "ActorEditorUtils.h"
#include "DragAndDrop/ActorDragDropOp.h"
#include "DragAndDrop/ActorDragDropGraphEdOp.h"
#include "DragAndDrop/FolderDragDropOp.h"
#include "Logging/MessageLog.h"
#include "SSocketChooser.h"
#include "ActorFolderPickingMode.h"
#include "ActorTreeItem.h"
#include "LevelTreeItem.h"
#include "ActorFolderTreeItem.h"
#include "WorldTreeItem.h"
#include "ComponentTreeItem.h"
#include "ActorBrowsingModeSettings.h"
#include "ActorDescTreeItem.h"
#include "ScopedTransaction.h"
#include "LevelInstance/LevelInstanceInterface.h"
#include "LevelInstance/LevelInstanceSubsystem.h"
#include "LevelInstance/LevelInstanceEditorInstanceActor.h"
<<<<<<< HEAD
#include "EditorLevelUtils.h"
=======
#include "WorldPartition/WorldPartition.h"
#include "ISourceControlModule.h"
#include "ISourceControlProvider.h"
#include "SourceControlOperations.h"
#include "EditorLevelUtils.h"
#include "EditorViewportCommands.h"
#include "SceneOutlinerActorSCCColumn.h"
#include "Misc/ScopedSlowTask.h"
>>>>>>> d731a049

DEFINE_LOG_CATEGORY_STATIC(LogActorBrowser, Log, All);

#define LOCTEXT_NAMESPACE "SceneOutliner_ActorBrowsingMode"

using FActorFilter = TSceneOutlinerPredicateFilter<FActorTreeItem>;
using FActorDescFilter = TSceneOutlinerPredicateFilter<FActorDescTreeItem>;
<<<<<<< HEAD
static const FFolder GWorldRoot(FFolder::GetEmptyPath(), nullptr);
=======
using FFolderFilter = TSceneOutlinerPredicateFilter<FFolderTreeItem>;
>>>>>>> d731a049

FActorBrowsingMode::FActorBrowsingMode(SSceneOutliner* InSceneOutliner, TWeakObjectPtr<UWorld> InSpecifiedWorldToDisplay)
	: FActorModeInteractive(FActorModeParams(InSceneOutliner, InSpecifiedWorldToDisplay,  /* bHideComponents */ true, /* bHideLevelInstanceHierarchy */ false, /* bHideUnloadedActors */ false, /* bHideEmptyFolders */ false))
	, FilteredActorCount(0)
{
	// Capture selection changes of bones from mesh selection in fracture tools
	FSceneOutlinerDelegates::Get().OnComponentsUpdated.AddRaw(this, &FActorBrowsingMode::OnComponentsUpdated);

	GEngine->OnLevelActorDeleted().AddRaw(this, &FActorBrowsingMode::OnLevelActorDeleted);

	GEditor->OnSelectUnloadedActorsEvent().AddRaw(this, &FActorBrowsingMode::OnSelectUnloadedActors);

	FEditorDelegates::OnEditCutActorsBegin.AddRaw(this, &FActorBrowsingMode::OnEditCutActorsBegin);
	FEditorDelegates::OnEditCutActorsEnd.AddRaw(this, &FActorBrowsingMode::OnEditCutActorsEnd);
	FEditorDelegates::OnEditCopyActorsBegin.AddRaw(this, &FActorBrowsingMode::OnEditCopyActorsBegin);
	FEditorDelegates::OnEditCopyActorsEnd.AddRaw(this, &FActorBrowsingMode::OnEditCopyActorsEnd);
	FEditorDelegates::OnEditPasteActorsBegin.AddRaw(this, &FActorBrowsingMode::OnEditPasteActorsBegin);
	FEditorDelegates::OnEditPasteActorsEnd.AddRaw(this, &FActorBrowsingMode::OnEditPasteActorsEnd);
	FEditorDelegates::OnDuplicateActorsBegin.AddRaw(this, &FActorBrowsingMode::OnDuplicateActorsBegin);
	FEditorDelegates::OnDuplicateActorsEnd.AddRaw(this, &FActorBrowsingMode::OnDuplicateActorsEnd);
	FEditorDelegates::OnDeleteActorsBegin.AddRaw(this, &FActorBrowsingMode::OnDeleteActorsBegin);
	FEditorDelegates::OnDeleteActorsEnd.AddRaw(this, &FActorBrowsingMode::OnDeleteActorsEnd);

	UActorBrowserConfig::Initialize();
	UActorBrowserConfig::Get()->LoadEditorConfig();

	// Get a MutableConfig here to force create a config for the current outliner if it doesn't exist
	const FActorBrowsingModeConfig* SavedSettings = GetMutableConfig();

	// Create a local struct to use the default values if this outliner doesn't want to save configs
	FActorBrowsingModeConfig LocalSettings;

	// If this outliner doesn't want to save config (OutlinerIdentifier is empty, use the defaults)
	if (SavedSettings)
	{
		LocalSettings = *SavedSettings;
	}

	// Get the OutlinerModule to register FilterInfos with the FilterInfoMap
	FSceneOutlinerFilterInfo ShowOnlySelectedActorsInfo(LOCTEXT("ToggleShowOnlySelected", "Only Selected"), LOCTEXT("ToggleShowOnlySelectedToolTip", "When enabled, only displays actors that are currently selected."), LocalSettings.bShowOnlySelectedActors, FCreateSceneOutlinerFilter::CreateStatic(&FActorBrowsingMode::CreateShowOnlySelectedActorsFilter));
	ShowOnlySelectedActorsInfo.OnToggle().AddLambda([this](bool bIsActive)
		{
			FActorBrowsingModeConfig* Settings = GetMutableConfig();
			if(Settings)
			{
				Settings->bShowOnlySelectedActors = bIsActive;
				SaveConfig();
			}
		});
	FilterInfoMap.Add(TEXT("ShowOnlySelectedActors"), ShowOnlySelectedActorsInfo);

	FSceneOutlinerFilterInfo HideTemporaryActorsInfo(LOCTEXT("ToggleHideTemporaryActors", "Hide Temporary Actors"), LOCTEXT("ToggleHideTemporaryActorsToolTip", "When enabled, hides temporary/run-time Actors."), LocalSettings.bHideTemporaryActors, FCreateSceneOutlinerFilter::CreateStatic(&FActorBrowsingMode::CreateHideTemporaryActorsFilter));
	HideTemporaryActorsInfo.OnToggle().AddLambda([this](bool bIsActive)
		{
			FActorBrowsingModeConfig* Settings = GetMutableConfig();
			if(Settings)
			{
				Settings->bHideTemporaryActors = bIsActive;
				SaveConfig();
			}
		});
	FilterInfoMap.Add(TEXT("HideTemporaryActors"), HideTemporaryActorsInfo);

	FSceneOutlinerFilterInfo OnlyCurrentLevelInfo(LOCTEXT("ToggleShowOnlyCurrentLevel", "Only in Current Level"), LOCTEXT("ToggleShowOnlyCurrentLevelToolTip", "When enabled, only shows Actors that are in the Current Level."), LocalSettings.bShowOnlyActorsInCurrentLevel, FCreateSceneOutlinerFilter::CreateStatic(&FActorBrowsingMode::CreateIsInCurrentLevelFilter));
	OnlyCurrentLevelInfo.OnToggle().AddLambda([this](bool bIsActive)
		{
			FActorBrowsingModeConfig* Settings = GetMutableConfig();
			if(Settings)
			{
				Settings->bShowOnlyActorsInCurrentLevel = bIsActive;
				SaveConfig();
			}
		});
	FilterInfoMap.Add(TEXT("ShowOnlyCurrentLevel"), OnlyCurrentLevelInfo);

	bHideComponents = LocalSettings.bHideActorComponents;
	FSceneOutlinerFilterInfo HideComponentsInfo(LOCTEXT("ToggleHideActorComponents", "Hide Actor Components"), LOCTEXT("ToggleHideActorComponentsToolTip", "When enabled, hides components belonging to actors."), LocalSettings.bHideActorComponents, FCreateSceneOutlinerFilter::CreateStatic(&FActorBrowsingMode::CreateHideComponentsFilter));
	HideComponentsInfo.OnToggle().AddLambda([this](bool bIsActive)
		{
			FActorBrowsingModeConfig* Settings = GetMutableConfig();
			if(Settings)
			{
				Settings->bHideActorComponents = bHideComponents = bIsActive;
				SaveConfig();
			}
			if (auto ActorHierarchy = StaticCast<FActorHierarchy*>(Hierarchy.Get()))
			{
				ActorHierarchy->SetShowingComponents(!bIsActive);
			}
		});

	FilterInfoMap.Add(TEXT("HideComponentsFilter"), HideComponentsInfo);

	bHideLevelInstanceHierarchy = LocalSettings.bHideLevelInstanceHierarchy;
	FSceneOutlinerFilterInfo HideLevelInstancesInfo(LOCTEXT("ToggleHideLevelInstanceContent", "Hide Level Instance Content"), LOCTEXT("ToggleHideLevelInstancesToolTip", "When enabled, hides all level instance content."), LocalSettings.bHideLevelInstanceHierarchy, FCreateSceneOutlinerFilter::CreateStatic(&FActorBrowsingMode::CreateHideLevelInstancesFilter));
	HideLevelInstancesInfo.OnToggle().AddLambda([this](bool bIsActive)
		{
			FActorBrowsingModeConfig* Settings = GetMutableConfig();
			if(Settings)
			{
				Settings->bHideLevelInstanceHierarchy = bHideLevelInstanceHierarchy = bIsActive;
				SaveConfig();
			}

			if (auto ActorHierarchy = StaticCast<FActorHierarchy*>(Hierarchy.Get()))
			{
				ActorHierarchy->SetShowingLevelInstances(!bIsActive);
			}
		});
	FilterInfoMap.Add(TEXT("HideLevelInstancesFilter"), HideLevelInstancesInfo);

	bHideUnloadedActors = LocalSettings.bHideUnloadedActors;
	FSceneOutlinerFilterInfo HideUnloadedActorsInfo(LOCTEXT("ToggleHideUnloadedActors", "Hide Unloaded Actors"), LOCTEXT("ToggleHideUnloadedActorsToolTip", "When enabled, hides all unloaded world partition actors."), LocalSettings.bHideUnloadedActors, FCreateSceneOutlinerFilter::CreateStatic(&FActorBrowsingMode::CreateHideUnloadedActorsFilter));
	HideUnloadedActorsInfo.OnToggle().AddLambda([this] (bool bIsActive)
		{
			FActorBrowsingModeConfig* Settings = GetMutableConfig();
			if(Settings)
			{
				Settings->bHideUnloadedActors = bHideUnloadedActors = bIsActive;
				SaveConfig();
			}

			if (auto ActorHierarchy = StaticCast<FActorHierarchy*>(Hierarchy.Get()))
			{
				ActorHierarchy->SetShowingUnloadedActors(!bIsActive);
			}
		});
	FilterInfoMap.Add(TEXT("HideUnloadedActorsFilter"), HideUnloadedActorsInfo);

	bHideEmptyFolders = LocalSettings.bHideEmptyFolders;
	FSceneOutlinerFilterInfo HideEmptyFoldersInfo(LOCTEXT("ToggleHideEmptyFolders", "Hide Empty Folders"), LOCTEXT("ToggleHideEmptyFoldersToolTip", "When enabled, hides all empty folders."), LocalSettings.bHideEmptyFolders, FCreateSceneOutlinerFilter::CreateStatic(&FActorBrowsingMode::CreateHideEmptyFoldersFilter));
	HideEmptyFoldersInfo.OnToggle().AddLambda([this](bool bIsActive)
		{
			FActorBrowsingModeConfig* Settings = GetMutableConfig();
			if (Settings)
			{
				Settings->bHideEmptyFolders = bHideEmptyFolders = bIsActive;
				SaveConfig();
			}

			if (auto ActorHierarchy = StaticCast<FActorHierarchy*>(Hierarchy.Get()))
			{
				ActorHierarchy->SetShowingEmptyFolders(!bIsActive);
			}
		});
	FilterInfoMap.Add(TEXT("HideEmptyFoldersFilter"), HideEmptyFoldersInfo);

	// Add a filter which sets the interactive mode of LevelInstance items and their children
	SceneOutliner->AddFilter(MakeShared<FActorFilter>(FActorTreeItem::FFilterPredicate::CreateStatic([](const AActor* Actor) {return true; }), FSceneOutlinerFilter::EDefaultBehaviour::Pass, FActorTreeItem::FFilterPredicate::CreateLambda([this](const AActor* Actor)
		{
			if (!bHideLevelInstanceHierarchy)
			{
				if (const ULevelInstanceSubsystem* LevelInstanceSubsystem = RepresentingWorld->GetSubsystem<ULevelInstanceSubsystem>())
				{
					// if actor has a valid parent and the parent is not being edited,
					// then the actor should not be selectable.
					if (const ILevelInstanceInterface* ParentLevelInstance = LevelInstanceSubsystem->GetParentLevelInstance(Actor))
					{
						if (!LevelInstanceSubsystem->IsEditingLevelInstance(ParentLevelInstance))
						{
							return false;
						}
					}
				}
			}
			return true;
		})));

	bAlwaysFrameSelection = LocalSettings.bAlwaysFrameSelection;

	Rebuild();
}

FActorBrowsingMode::~FActorBrowsingMode()
{
	if (RepresentingWorld.IsValid())
	{
		if (UWorldPartition* const WorldPartition = RepresentingWorld->GetWorldPartition())
		{
			WorldPartition->OnActorDescRemovedEvent.RemoveAll(this);
		}
	}
	FSceneOutlinerDelegates::Get().OnComponentsUpdated.RemoveAll(this);

	GEngine->OnLevelActorDeleted().RemoveAll(this);

	GEditor->OnSelectUnloadedActorsEvent().RemoveAll(this);
<<<<<<< HEAD
		
=======

>>>>>>> d731a049
	FEditorDelegates::OnEditCutActorsBegin.RemoveAll(this);
	FEditorDelegates::OnEditCutActorsEnd.RemoveAll(this);
	FEditorDelegates::OnEditCopyActorsBegin.RemoveAll(this);
	FEditorDelegates::OnEditCopyActorsEnd.RemoveAll(this);
	FEditorDelegates::OnEditPasteActorsBegin.RemoveAll(this);
	FEditorDelegates::OnEditPasteActorsEnd.RemoveAll(this);
	FEditorDelegates::OnDuplicateActorsBegin.RemoveAll(this);
	FEditorDelegates::OnDuplicateActorsEnd.RemoveAll(this);
	FEditorDelegates::OnDeleteActorsBegin.RemoveAll(this);
	FEditorDelegates::OnDeleteActorsEnd.RemoveAll(this);
}

void FActorBrowsingMode::Rebuild()
{
	// If we used to be representing a wp world, unbind delegates before rebuilding begins
	if (RepresentingWorld.IsValid())
	{
		if (UWorldPartition* const WorldPartition = RepresentingWorld->GetWorldPartition())
		{
			WorldPartition->OnActorDescRemovedEvent.RemoveAll(this);
		}
	}

	FActorMode::Rebuild();

	FilteredActorCount = 0;
	FilteredUnloadedActorCount = 0;
	ApplicableUnloadedActors.Empty();
	ApplicableActors.Empty();

	bRepresentingWorldGameWorld = RepresentingWorld.IsValid() && RepresentingWorld->IsGameWorld();
	bRepresentingWorldPartitionedWorld = RepresentingWorld.IsValid() && RepresentingWorld->IsPartitionedWorld();

	if (bRepresentingWorldPartitionedWorld)
	{
		UWorldPartition* const WorldPartition = RepresentingWorld->GetWorldPartition();
		WorldPartition->OnActorDescRemovedEvent.AddRaw(this, &FActorBrowsingMode::OnActorDescRemoved);
	}
}

FText FActorBrowsingMode::GetStatusText() const
{
	if (!RepresentingWorld.IsValid())
	{
		return FText();
	}

	// The number of actors in the outliner before applying the text filter
	const int32 TotalActorCount = ApplicableActors.Num() + ApplicableUnloadedActors.Num();
	const int32 SelectedActorCount = SceneOutliner->GetSelection().Num<FActorTreeItem, FActorDescTreeItem>();

	if (!SceneOutliner->IsTextFilterActive())
	{
		if (SelectedActorCount == 0) //-V547
		{
			if (bRepresentingWorldPartitionedWorld)
			{
				return FText::Format(LOCTEXT("ShowingAllLoadedActorsFmt", "{0} actors ({1} loaded)"), FText::AsNumber(FilteredActorCount), FText::AsNumber(FilteredActorCount - FilteredUnloadedActorCount));
			}
			else
			{
				return FText::Format(LOCTEXT("ShowingAllActorsFmt", "{0} actors"), FText::AsNumber(FilteredActorCount));
			}
		}
		else
		{
			return FText::Format(LOCTEXT("ShowingAllActorsSelectedFmt", "{0} actors ({1} selected)"), FText::AsNumber(FilteredActorCount), FText::AsNumber(SelectedActorCount));
		}
	}
	else if (SceneOutliner->IsTextFilterActive() && FilteredActorCount == 0)
	{
		return FText::Format(LOCTEXT("ShowingNoActorsFmt", "No matching actors ({0} total)"), FText::AsNumber(TotalActorCount));
	}
	else if (SelectedActorCount != 0) //-V547
	{
		return FText::Format(LOCTEXT("ShowingOnlySomeActorsSelectedFmt", "Showing {0} of {1} actors ({2} selected)"), FText::AsNumber(FilteredActorCount), FText::AsNumber(TotalActorCount), FText::AsNumber(SelectedActorCount));
	}
	else
	{
		return FText::Format(LOCTEXT("ShowingOnlySomeActorsFmt", "Showing {0} of {1} actors"), FText::AsNumber(FilteredActorCount), FText::AsNumber(TotalActorCount));
	}
}

FSlateColor FActorBrowsingMode::GetStatusTextColor() const
{
	if (!SceneOutliner->IsTextFilterActive())
	{
		return FSlateColor::UseForeground();
	}
	else if (FilteredActorCount == 0)
	{
		return FAppStyle::Get().GetSlateColor("Colors.AccentRed");
	}
	else
	{
		return FAppStyle::Get().GetSlateColor("Colors.AccentGreen");
	}
}

void FActorBrowsingMode::OnToggleAlwaysFrameSelection()
{
	bAlwaysFrameSelection = !bAlwaysFrameSelection;

	FActorBrowsingModeConfig* Settings = GetMutableConfig();
	if(Settings)
	{
		Settings->bAlwaysFrameSelection = bAlwaysFrameSelection;
		SaveConfig();
	}
}

bool FActorBrowsingMode::ShouldAlwaysFrameSelection()
{
	return bAlwaysFrameSelection;
}

void FActorBrowsingMode::CreateViewContent(FMenuBuilder& MenuBuilder)
{
	MenuBuilder.BeginSection("OutlinerSelectionOptions", LOCTEXT("OptionsHeading", "Options"));

	MenuBuilder.AddMenuEntry(
		LOCTEXT("AlwaysFrameSelectionLabel", "Always Frame Selection"),
		LOCTEXT("AlwaysFrameSelectionTooltip", "When enabled, selecting an Actor in the Viewport also scrolls to that Actor in the Outliner."),
		FSlateIcon(),
		FUIAction(
			FExecuteAction::CreateRaw(this, &FActorBrowsingMode::OnToggleAlwaysFrameSelection),
			FCanExecuteAction(),
			FIsActionChecked::CreateRaw(this, &FActorBrowsingMode::ShouldAlwaysFrameSelection)
		),
		NAME_None,
		EUserInterfaceActionType::ToggleButton
	);

	MenuBuilder.EndSection();


	MenuBuilder.BeginSection("AssetThumbnails", LOCTEXT("ShowWorldHeading", "World"));
	{
		MenuBuilder.AddSubMenu(
			LOCTEXT("ChooseWorldSubMenu", "Choose World"),
			LOCTEXT("ChooseWorldSubMenuToolTip", "Choose the world to display in the outliner."),
			FNewMenuDelegate::CreateRaw(this, &FActorMode::BuildWorldPickerMenu)
		);
	}
	MenuBuilder.EndSection();
}

TSharedRef<FSceneOutlinerFilter> FActorBrowsingMode::CreateShowOnlySelectedActorsFilter()
{
	auto IsActorSelected = [](const AActor* InActor)
	{
		return InActor && InActor->IsSelected();
	};
	return MakeShareable(new FActorFilter(FActorTreeItem::FFilterPredicate::CreateStatic(IsActorSelected), FSceneOutlinerFilter::EDefaultBehaviour::Fail, FActorTreeItem::FFilterPredicate::CreateStatic(IsActorSelected)));
}

TSharedRef<FSceneOutlinerFilter> FActorBrowsingMode::CreateHideTemporaryActorsFilter()
{
	return MakeShareable(new FActorFilter(FActorTreeItem::FFilterPredicate::CreateStatic([](const AActor* InActor)
		{
			return ((InActor->GetWorld() && InActor->GetWorld()->WorldType != EWorldType::PIE) || GEditor->ObjectsThatExistInEditorWorld.Get(InActor)) && !InActor->HasAnyFlags(EObjectFlags::RF_Transient);
		}), FSceneOutlinerFilter::EDefaultBehaviour::Pass));
}

TSharedRef<FSceneOutlinerFilter> FActorBrowsingMode::CreateIsInCurrentLevelFilter()
{
	return MakeShareable(new FActorFilter(FActorTreeItem::FFilterPredicate::CreateStatic([](const AActor* InActor)
		{
			if (InActor->GetWorld())
			{
				return InActor->GetLevel() == InActor->GetWorld()->GetCurrentLevel();
			}

			return false;
		}), FSceneOutlinerFilter::EDefaultBehaviour::Pass));
}

TSharedRef<FSceneOutlinerFilter> FActorBrowsingMode::CreateHideComponentsFilter()
{
	return MakeShared<TSceneOutlinerPredicateFilter<FComponentTreeItem>>(TSceneOutlinerPredicateFilter<FComponentTreeItem>(
		FComponentTreeItem::FFilterPredicate::CreateStatic([](const UActorComponent*) { return false; }),
		FSceneOutlinerFilter::EDefaultBehaviour::Pass));
}

TSharedRef<FSceneOutlinerFilter> FActorBrowsingMode::CreateHideLevelInstancesFilter()
{
	return MakeShareable(new FActorFilter(FActorTreeItem::FFilterPredicate::CreateStatic([](const AActor* Actor)
		{
			// Check if actor belongs to a LevelInstance
			if (const ULevelInstanceSubsystem* LevelInstanceSubsystem = Actor->GetWorld()->GetSubsystem<ULevelInstanceSubsystem>())
			{
				if (const ILevelInstanceInterface* ParentLevelInstance = LevelInstanceSubsystem->GetParentLevelInstance(Actor))
				{
					if (!LevelInstanceSubsystem->IsEditingLevelInstance(ParentLevelInstance))
					{
						return false;
					}
				}
			}
			// Or if the actor itself is a LevelInstance editor instance
			return Cast<ALevelInstanceEditorInstanceActor>(Actor) == nullptr;
		}), FSceneOutlinerFilter::EDefaultBehaviour::Pass));
}

TSharedRef<FSceneOutlinerFilter> FActorBrowsingMode::CreateHideUnloadedActorsFilter()
{
	return MakeShareable(new FActorDescFilter(FActorDescTreeItem::FFilterPredicate::CreateStatic(
		[](const FWorldPartitionActorDesc* ActorDesc) { return false; }), FSceneOutlinerFilter::EDefaultBehaviour::Pass));
}

TSharedRef<FSceneOutlinerFilter> FActorBrowsingMode::CreateHideEmptyFoldersFilter()
{
	return MakeShareable(new FFolderFilter(FFolderTreeItem::FFilterPredicate::CreateStatic(
		[](const FFolder& Folder) { return true; }), FSceneOutlinerFilter::EDefaultBehaviour::Pass));
}

static const FName DefaultContextBaseMenuName("SceneOutliner.DefaultContextMenuBase");
static const FName DefaultContextMenuName("SceneOutliner.DefaultContextMenu");

void FActorBrowsingMode::RegisterContextMenu()
{
	UToolMenus* ToolMenus = UToolMenus::Get();

	if (!ToolMenus->IsMenuRegistered(DefaultContextBaseMenuName))
	{
		UToolMenu* Menu = ToolMenus->RegisterMenu(DefaultContextBaseMenuName);

		Menu->AddDynamicSection("DynamicHierarchySection", FNewToolMenuDelegate::CreateLambda([](UToolMenu* InMenu)
			{
				USceneOutlinerMenuContext* Context = InMenu->FindContext<USceneOutlinerMenuContext>();
				if (!Context || !Context->SceneOutliner.IsValid())
				{
					return;
				}

				// NOTE: the name "Section" is used in many other places
				FToolMenuSection& Section = InMenu->FindOrAddSection("Section");
				Section.Label = LOCTEXT("HierarchySectionName", "Hierarchy");

				SSceneOutliner* SceneOutliner = Context->SceneOutliner.Pin().Get();
				if (Context->bShowParentTree)
				{
					if (Context->NumSelectedItems == 0)
					{
<<<<<<< HEAD
						Section.AddMenuEntry(
							"CreateFolder",
							LOCTEXT("CreateFolder", "Create Folder"),
							FText(),
							FSlateIcon(FEditorStyle::GetStyleSetName(), "SceneOutliner.NewFolderIcon"),
							FUIAction(FExecuteAction::CreateSP(SceneOutliner, &SSceneOutliner::CreateFolder)));
=======
						FSceneOutlinerMenuHelper::AddMenuEntryCreateFolder(Section, *SceneOutliner);
>>>>>>> d731a049
					}
					else
					{
						if (Context->NumSelectedItems == 1)
						{
							SceneOutliner->GetTree().GetSelectedItems()[0]->GenerateContextMenu(InMenu, *SceneOutliner);
						}

						// If we've only got folders selected, show the selection and edit sub menus
						if (Context->NumSelectedItems > 0 && Context->NumSelectedFolders == Context->NumSelectedItems)
						{
							Section.AddSubMenu(
								"SelectSubMenu",
								LOCTEXT("SelectSubmenu", "Select"),
								LOCTEXT("SelectSubmenu_Tooltip", "Select the contents of the current selection"),
								FNewToolMenuDelegate::CreateSP(SceneOutliner, &SSceneOutliner::FillSelectionSubMenu));
						}
					}
				}
			}));

		Menu->AddDynamicSection("DynamicMainSection", FNewToolMenuDelegate::CreateLambda([](UToolMenu* InMenu)
			{
				// We always create a section here, even if there is no parent so that clients can still extend the menu
				FToolMenuSection& Section = InMenu->AddSection("MainSection", LOCTEXT("OutlinerSectionName", "Outliner"));

				if (USceneOutlinerMenuContext* Context = InMenu->FindContext<USceneOutlinerMenuContext>())
				{
					// Don't add any of these menu items if we're not showing the parent tree
					// Can't move worlds or level blueprints
					if (Context->bShowParentTree && Context->NumSelectedItems > 0 && Context->NumWorldsSelected == 0 && Context->SceneOutliner.IsValid())
					{
						Section.AddSubMenu(
							"MoveActorsTo",
							LOCTEXT("MoveActorsTo", "Move To"),
							LOCTEXT("MoveActorsTo_Tooltip", "Move selection to another folder"),
							FNewToolMenuDelegate::CreateSP(Context->SceneOutliner.Pin().Get(), &SSceneOutliner::FillFoldersSubMenu));
					}

					if (Context->bShowParentTree && Context->NumSelectedItems > 0 && Context->SceneOutliner.IsValid())
					{
<<<<<<< HEAD
						// If selection contains some unpinned items, show the pin option
						// If the selection contains folders, always show the pin option
						if (Context->NumPinnedItems != Context->NumSelectedItems || Context->NumSelectedFolders > 0)
						{
							Section.AddMenuEntry(
								"PinItems",
								LOCTEXT("Pin", "Pin"),
								FText(),
								FSlateIcon(),
								FUIAction(FExecuteAction::CreateSP(Context->SceneOutliner.Pin().Get(), &SSceneOutliner::PinSelectedItems)));
						}

						// If the selection contains some pinned items, show the unpin option
						// If the selection contains folders, always show the unpin option
						if (Context->NumPinnedItems != 0 || Context->NumSelectedFolders > 0)
						{
							Section.AddMenuEntry(
								"UnpinItems",
								LOCTEXT("Unpin", "Unpin"),
								FText(),
								FSlateIcon(),
								FUIAction(FExecuteAction::CreateSP(Context->SceneOutliner.Pin().Get(), &SSceneOutliner::UnpinSelectedItems)));
						}
					}
=======
						// Only add the menu option to wp levels
						if (!Context->bRepresentingGameWorld && Context->bRepresentingPartitionedWorld)
						{
							// If selection contains some unpinned items, show the pin option
							// If the selection contains folders, always show the pin option
							if (Context->NumPinnedItems != Context->NumSelectedItems || Context->NumSelectedFolders > 0)
							{
								Section.AddMenuEntry(
									"PinItems",
									LOCTEXT("Pin", "Pin"),
									FText(),
									FSlateIcon(),
									FUIAction(FExecuteAction::CreateSP(Context->SceneOutliner.Pin().Get(), &SSceneOutliner::PinSelectedItems)));
							}

							// If the selection contains some pinned items, show the unpin option
							// If the selection contains folders, always show the unpin option
							if (Context->NumPinnedItems != 0 || Context->NumSelectedFolders > 0)
							{
								Section.AddMenuEntry(
									"UnpinItems",
									LOCTEXT("Unpin", "Unpin"),
									FText(),
									FSlateIcon(),
									FUIAction(FExecuteAction::CreateSP(Context->SceneOutliner.Pin().Get(), &SSceneOutliner::UnpinSelectedItems)));
							}
						}
					}

					if (Context->NumSelectedItems > 0 && Context->SceneOutliner.IsValid())
					{
						SSceneOutliner* SceneOutliner = Context->SceneOutliner.Pin().Get();
						SceneOutliner->AddSourceControlMenuOptions(InMenu);
					}
				}
			}));

		Menu->AddDynamicSection("DynamicActorEditorContext", FNewToolMenuDelegate::CreateLambda([](UToolMenu* InMenu)
			{
				USceneOutlinerMenuContext* Context = InMenu->FindContext<USceneOutlinerMenuContext>();
				if (Context && Context->SceneOutliner.IsValid() && Context->bShowParentTree)
				{
					FToolMenuSection& Section = InMenu->AddSection("ActorEditorContextSection", LOCTEXT("ActorEditorContextSectionName", "Actor Editor Context"));
					SSceneOutliner* SceneOutliner = Context->SceneOutliner.Pin().Get();

					if ((Context->NumSelectedItems == 1) && (Context->NumSelectedFolders == 1))
					{
						SceneOutliner->GetTree().GetSelectedItems()[0]->GenerateContextMenu(InMenu, *SceneOutliner);

						Section.AddMenuEntry(
							"MakeCurrentFolder",
							LOCTEXT("MakeCurrentFolder", "Make Current Folder"),
							FText(),
							FSlateIcon(),
							FUIAction(
								FExecuteAction::CreateLambda([SceneOutliner]()
								{
									const FSceneOutlinerItemSelection& Selection = SceneOutliner->GetSelection();
									if (Selection.SelectedItems.Num() == 1)
									{
										FSceneOutlinerTreeItemPtr Item = Selection.SelectedItems[0].Pin();
										if (FActorFolderTreeItem* FolderItem = Item->CastTo<FActorFolderTreeItem>())
										{
											if (FolderItem->World.IsValid())
											{
												const FScopedTransaction Transaction(NSLOCTEXT("UnrealEd", "MakeCurrentActorFolder", "Make Current Actor Folder"));
												FActorFolders::Get().SetActorEditorContextFolder(*FolderItem->World, FolderItem->GetFolder());
											}
										}
									}
								}),
								FCanExecuteAction::CreateLambda([SceneOutliner]
								{
									const FSceneOutlinerItemSelection& Selection = SceneOutliner->GetSelection();
									if (Selection.SelectedItems.Num() == 1)
									{
										FSceneOutlinerTreeItemPtr Item = Selection.SelectedItems[0].Pin();
										if (FActorFolderTreeItem* FolderItem = Item->CastTo<FActorFolderTreeItem>())
										{
											return FolderItem->World.IsValid() &&
												  (FolderItem->World->GetCurrentLevel() == FolderItem->GetFolder().GetRootObjectAssociatedLevel()) &&
												  (FActorFolders::Get().GetActorEditorContextFolder(*FolderItem->World) != FolderItem->GetFolder());
										}
									}
									return false;
								})
							)
						);
					}

					const FActorBrowsingMode* Mode = static_cast<const FActorBrowsingMode*>(SceneOutliner->GetMode());
					check(Mode);

					Section.AddMenuEntry(
						"ClearCurrentFolder",
						LOCTEXT("ClearCurrentFolder", "Clear Current Folder"),
						FText(),
						FSlateIcon(),
						FUIAction(
							FExecuteAction::CreateLambda([Mode]()
							{
								if (Mode->RepresentingWorld.IsValid())
								{
									const FScopedTransaction Transaction(NSLOCTEXT("UnrealEd", "ClearCurrentActorFolder", "Clear Current Actor Folder"));
									FActorFolders::Get().SetActorEditorContextFolder(*Mode->RepresentingWorld.Get(), FFolder::GetWorldRootFolder(Mode->RepresentingWorld.Get()));
								}
							}),
							FCanExecuteAction::CreateLambda([Mode]
							{
								return Mode->RepresentingWorld.IsValid() && !FActorFolders::Get().GetActorEditorContextFolder(*Mode->RepresentingWorld.Get()).IsNone();
							})
						)
					);
>>>>>>> d731a049
				}
			}));
	}

	if (!ToolMenus->IsMenuRegistered(DefaultContextMenuName))
	{
		ToolMenus->RegisterMenu(DefaultContextMenuName, DefaultContextBaseMenuName);
	}
}

TSharedPtr<SWidget> FActorBrowsingMode::BuildContextMenu()
{
	FActorBrowsingMode::RegisterContextMenu();

	const FSceneOutlinerItemSelection ItemSelection(SceneOutliner->GetSelection());

	USceneOutlinerMenuContext* ContextObject = NewObject<USceneOutlinerMenuContext>();
	ContextObject->SceneOutliner = StaticCastSharedRef<SSceneOutliner>(SceneOutliner->AsShared());
	ContextObject->bShowParentTree = SceneOutliner->GetSharedData().bShowParentTree;
	ContextObject->NumSelectedItems = ItemSelection.Num();
	ContextObject->NumSelectedFolders = ItemSelection.Num<FFolderTreeItem>();
	ContextObject->NumWorldsSelected = ItemSelection.Num<FWorldTreeItem>();
	ContextObject->bRepresentingGameWorld = bRepresentingWorldGameWorld;
	ContextObject->bRepresentingPartitionedWorld = bRepresentingWorldPartitionedWorld;

	int32 NumPinnedItems = 0;
	if (const UWorldPartition* const WorldPartition = RepresentingWorld->GetWorldPartition())
	{
		ItemSelection.ForEachItem<IActorBaseTreeItem>([WorldPartition, &NumPinnedItems](const IActorBaseTreeItem& ActorItem)
		{
			if (WorldPartition->IsActorPinned(ActorItem.GetGuid()))
			{
				++NumPinnedItems;
			}
			return true;
		});
	}
	ContextObject->NumPinnedItems = NumPinnedItems;

	FToolMenuContext Context(ContextObject);

	FName MenuName = DefaultContextMenuName;
	SceneOutliner->GetSharedData().ModifyContextMenu.ExecuteIfBound(MenuName, Context);

	// Build up the menu for a selection
	UToolMenus* ToolMenus = UToolMenus::Get();
	UToolMenu* Menu = ToolMenus->GenerateMenu(MenuName, Context);

	for (const FToolMenuSection& Section : Menu->Sections)
	{
		if (Section.Blocks.Num() > 0)
		{
			return ToolMenus->GenerateWidget(Menu);
		}
	}

	return nullptr;
}

TSharedPtr<SWidget> FActorBrowsingMode::CreateContextMenu()
{
	TArray<AActor*> SelectedActors;
	GEditor->GetSelectedActors()->GetSelectedObjects<AActor>(SelectedActors);

	// Make sure that no components are selected
	if (GEditor->GetSelectedComponentCount() > 0)
	{
		// We want to be able to undo to regain the previous component selection
		const FScopedTransaction Transaction(NSLOCTEXT("UnrealEd", "ClickingOnActorsContextMenu", "Clicking on Actors (context menu)"));
		USelection* ComponentSelection = GEditor->GetSelectedComponents();
		ComponentSelection->Modify(false);
		ComponentSelection->DeselectAll();

		GUnrealEd->UpdatePivotLocationForSelection();
		GEditor->RedrawLevelEditingViewports(false);
	}

	return BuildContextMenu();
}

void FActorBrowsingMode::OnItemAdded(FSceneOutlinerTreeItemPtr Item)
{
	if (const FActorTreeItem* ActorItem = Item->CastTo<FActorTreeItem>())
	{
		if (!Item->Flags.bIsFilteredOut)
		{
			++FilteredActorCount;

			// Synchronize selection
			if (GEditor->GetSelectedActors()->IsSelected(ActorItem->Actor.Get()))
			{
				SceneOutliner->SetItemSelection(Item, true);
			}
		}
	}
	else if (FActorFolderTreeItem* FolderItem = Item->CastTo<FActorFolderTreeItem>())
	{
		if (FolderItem->World.IsValid())
		{
			FolderItem->Flags.bIsExpanded = FActorFolders::Get().IsFolderExpanded(*FolderItem->World, FolderItem->GetFolder());
		}
	}
	else if (Item->IsA<FActorDescTreeItem>())
	{
		if (!Item->Flags.bIsFilteredOut)
		{
			++FilteredActorCount;
			++FilteredUnloadedActorCount;
		}
	}
}

void FActorBrowsingMode::OnItemRemoved(FSceneOutlinerTreeItemPtr Item)
{
	if (Item->IsA<FActorTreeItem>())
	{
		if (!Item->Flags.bIsFilteredOut)
		{
			--FilteredActorCount;
		}
	}
	else if (Item->IsA<FActorDescTreeItem>())
	{
		if (!Item->Flags.bIsFilteredOut)
		{
			--FilteredActorCount;
			--FilteredUnloadedActorCount;
		}
	}
}

void FActorBrowsingMode::OnComponentsUpdated()
{
	SceneOutliner->FullRefresh();
}

void FActorBrowsingMode::OnLevelActorDeleted(AActor* Actor)
{
	ApplicableActors.Remove(Actor);
}

void FActorBrowsingMode::OnSelectUnloadedActors(const TArray<FGuid>& ActorGuids)
{
	TArray<FSceneOutlinerTreeItemPtr> ItemsToSelect;
	ItemsToSelect.Reserve(ActorGuids.Num());
	for (const FGuid& ActorGuid : ActorGuids)
	{
		if (FSceneOutlinerTreeItemPtr ItemPtr = SceneOutliner->GetTreeItem(ActorGuid))
		{
			ItemsToSelect.Add(ItemPtr);
		}
	}
<<<<<<< HEAD
	
=======

>>>>>>> d731a049
	if (ItemsToSelect.Num())
	{
		SceneOutliner->SetItemSelection(ItemsToSelect, true);
	}
}

void FActorBrowsingMode::OnActorDescRemoved(FWorldPartitionActorDesc* InActorDesc)
{
	ApplicableUnloadedActors.Remove(InActorDesc);
}

void FActorBrowsingMode::OnItemSelectionChanged(FSceneOutlinerTreeItemPtr TreeItem, ESelectInfo::Type SelectionType, const FSceneOutlinerItemSelection& Selection)
{
	TArray<AActor*> SelectedActors = Selection.GetData<AActor*>(SceneOutliner::FActorSelector());

	bool bChanged = false;
	bool bAnyInPIE = false;
	for (auto* Actor : SelectedActors)
	{
		if (!bAnyInPIE && Actor && Actor->GetOutermost()->HasAnyPackageFlags(PKG_PlayInEditor))
		{
			bAnyInPIE = true;
		}
		if (!GEditor->GetSelectedActors()->IsSelected(Actor))
		{
			bChanged = true;
			break;
		}
	}

	for (FSelectionIterator SelectionIt(*GEditor->GetSelectedActors()); SelectionIt && !bChanged; ++SelectionIt)
	{
		const AActor* Actor = CastChecked< AActor >(*SelectionIt);
		if (!bAnyInPIE && Actor->GetOutermost()->HasAnyPackageFlags(PKG_PlayInEditor))
		{
			bAnyInPIE = true;
		}
		if (!SelectedActors.Contains(Actor))
		{
			// Actor has been deselected
			bChanged = true;

			// If actor was a group actor, remove its members from the ActorsToSelect list
			const AGroupActor* DeselectedGroupActor = Cast<AGroupActor>(Actor);
			if (DeselectedGroupActor)
			{
				TArray<AActor*> GroupActors;
				DeselectedGroupActor->GetGroupActors(GroupActors);

				for (auto* GroupActor : GroupActors)
				{
					SelectedActors.Remove(GroupActor);
				}

			}
		}
	}

	// If there's a discrepancy, update the selected actors to reflect this list.
	if (bChanged)
	{
		const FScopedTransaction Transaction(NSLOCTEXT("UnrealEd", "ClickingOnActors", "Clicking on Actors"), !bAnyInPIE);
		GEditor->GetSelectedActors()->Modify();

		// We'll batch selection changes instead by using BeginBatchSelectOperation()
		GEditor->GetSelectedActors()->BeginBatchSelectOperation();

		// Clear the selection.
		GEditor->SelectNone(false, true, true);

		const bool bShouldSelect = true;
		const bool bNotifyAfterSelect = false;
		const bool bSelectEvenIfHidden = true;	// @todo outliner: Is this actually OK?
		for (auto* Actor : SelectedActors)
		{
			UE_LOG(LogActorBrowser, Verbose, TEXT("Clicking on Actor (world outliner): %s (%s)"), *Actor->GetClass()->GetName(), *Actor->GetActorLabel());
			GEditor->SelectActor(Actor, bShouldSelect, bNotifyAfterSelect, bSelectEvenIfHidden);
		}

		// Commit selection changes
		GEditor->GetSelectedActors()->EndBatchSelectOperation(/*bNotify*/false);

		// Fire selection changed event
		GEditor->NoteSelectionChange();

		// Set this outliner as the most recently interacted with
		SetAsMostRecentOutliner();
	}

	SceneOutliner->RefreshSelection();
}

void FActorBrowsingMode::OnItemDoubleClick(FSceneOutlinerTreeItemPtr Item)
{
	if (const FActorTreeItem* ActorItem = Item->CastTo<FActorTreeItem>())
	{
		if (AActor* Actor = ActorItem->Actor.Get())
		{
			ILevelInstanceInterface* LevelInstance = Cast<ILevelInstanceInterface>(Actor);
			if (LevelInstance && FSlateApplication::Get().GetModifierKeys().IsAltDown())
			{
				if (LevelInstance->CanEnterEdit())
				{
					LevelInstance->EnterEdit();
				}
				else if (LevelInstance->CanExitEdit())
				{
					LevelInstance->ExitEdit();
				}
			}
			else if (Item->CanInteract())
			{
				FSceneOutlinerItemSelection Selection(SceneOutliner->GetSelection());
				if (Selection.Has<FActorTreeItem>())
				{
					const bool bActiveViewportOnly = false;
					GEditor->MoveViewportCamerasToActor(Selection.GetData<AActor*>(SceneOutliner::FActorSelector()), bActiveViewportOnly);
				}
			}
			else
			{
				const bool bActiveViewportOnly = false;
				GEditor->MoveViewportCamerasToActor(*Actor, bActiveViewportOnly);
			}
		}
	}
	else if (const FActorDescTreeItem* ActorDescItem = Item->CastTo<FActorDescTreeItem>())
	{
		ActorDescItem->FocusActorBounds();
	}
}

void FActorBrowsingMode::OnFilterTextCommited(FSceneOutlinerItemSelection& Selection, ETextCommit::Type CommitType)
{
	// Start batching selection changes
	GEditor->GetSelectedActors()->BeginBatchSelectOperation();

	// Select actors (and only the actors) that match the filter text
	const bool bNoteSelectionChange = false;
	const bool bDeselectBSPSurfs = false;
	const bool WarnAboutManyActors = true;
	GEditor->SelectNone(bNoteSelectionChange, bDeselectBSPSurfs, WarnAboutManyActors);
	for (AActor* Actor : Selection.GetData<AActor*>(SceneOutliner::FActorSelector()))
	{
		const bool bShouldSelect = true;
		const bool bSelectEvenIfHidden = false;
		GEditor->SelectActor(Actor, bShouldSelect, bNoteSelectionChange, bSelectEvenIfHidden);
	}

	// Commit selection changes
	GEditor->GetSelectedActors()->EndBatchSelectOperation(/*bNotify*/false);

	// Fire selection changed event
	GEditor->NoteSelectionChange();

	// Set keyboard focus to the SceneOutliner, so the user can perform keyboard commands that interact
	// with selected actors (such as Delete, to delete selected actors.)
	SceneOutliner->SetKeyboardFocus();

	SetAsMostRecentOutliner();
}

void FActorBrowsingMode::OnItemPassesFilters(const ISceneOutlinerTreeItem& Item)
{
	if (const FActorTreeItem* const ActorItem = Item.CastTo<FActorTreeItem>())
	{
		ApplicableActors.Add(ActorItem->Actor);
	}
	else if (const FActorDescTreeItem* const ActorDescItem = Item.CastTo<FActorDescTreeItem>(); ActorDescItem && ActorDescItem->IsValid())
	{
		ApplicableUnloadedActors.Add(ActorDescItem->ActorDescHandle.Get());
	}
}

FReply FActorBrowsingMode::OnKeyDown(const FKeyEvent& InKeyEvent)
{
	const FSceneOutlinerItemSelection& Selection = SceneOutliner->GetSelection();

	// Rename key: Rename selected actors (not rebindable, because it doesn't make much sense to bind.)
	if (InKeyEvent.GetKey() == EKeys::F2)
	{
		if (Selection.Num() == 1)
		{
			FSceneOutlinerTreeItemPtr ItemToRename = Selection.SelectedItems[0].Pin();

			if (ItemToRename.IsValid() && CanRenameItem(*ItemToRename) && ItemToRename->CanInteract())
			{
				SceneOutliner->SetPendingRenameItem(ItemToRename);
				SceneOutliner->ScrollItemIntoView(ItemToRename);
			}

			return FReply::Handled();
		}
	}

	// F5 forces a full refresh
	else if (InKeyEvent.GetKey() == EKeys::F5)
	{
		SceneOutliner->FullRefresh();
		return FReply::Handled();
	}

	// Delete key: Delete selected actors (not rebindable, because it doesn't make much sense to bind.)
	// Use Delete and Backspace instead of Platform_Delete because the LevelEditor default Edit Delete is bound to both
	else if (InKeyEvent.GetKey() == EKeys::Delete || InKeyEvent.GetKey() == EKeys::BackSpace)
	{
		if (SceneOutliner->GetSharedData().CustomDelete.IsBound())
		{
			SceneOutliner->GetSharedData().CustomDelete.Execute(Selection.SelectedItems);
		}
		else
		{
			if (RepresentingWorld.IsValid())
			{
				GUnrealEd->Exec(RepresentingWorld.Get(), TEXT("DELETE"));
			}
		}
		return FReply::Handled();

	}

	/* Allow the user to scroll to the current selection (and expand if needed) by pressing the key bound to
	 * FEditorViewportCommands::Get().FocusViewportToSelection (Default: 'F')
	 */
	else
	{
		const FModifierKeysState ModifierKeys = FSlateApplication::Get().GetModifierKeys();
		const FInputChord CheckChord( InKeyEvent.GetKey(), EModifierKey::FromBools(ModifierKeys.IsControlDown(), ModifierKeys.IsAltDown(), ModifierKeys.IsShiftDown(), ModifierKeys.IsCommandDown()) );

		// Use the keyboard shortcut bound to 'Focus Viewport To Selection'
		if (FEditorViewportCommands::Get().FocusViewportToSelection->HasActiveChord(CheckChord))
		{
			if (Selection.Num() == 1)
			{
				FSceneOutlinerTreeItemPtr ItemToFocus = Selection.SelectedItems[0].Pin();

				if (ItemToFocus.IsValid())
				{
					SceneOutliner->ScrollItemIntoView(ItemToFocus);
				}

				// Return Unhandled here so that the level editor viewport can handle this event and focus the selected item
				return FReply::Unhandled();
			}
		}
	}

	return FReply::Unhandled();
}

bool FActorBrowsingMode::CanDelete() const
{
	const FSceneOutlinerItemSelection ItemSelection = SceneOutliner->GetSelection();
	const uint32 NumberOfFolders = ItemSelection.Num<FFolderTreeItem>();
	return (NumberOfFolders > 0 && NumberOfFolders == ItemSelection.Num());
}

bool FActorBrowsingMode::CanRename() const
{
	const FSceneOutlinerItemSelection ItemSelection = SceneOutliner->GetSelection();
	const uint32 NumberOfFolders = ItemSelection.Num<FFolderTreeItem>();
	return (NumberOfFolders == 1 && NumberOfFolders == ItemSelection.Num());
}

bool FActorBrowsingMode::CanRenameItem(const ISceneOutlinerTreeItem& Item) const
{
	// Can only rename actor and folder items when in actor browsing mode
	return (Item.IsValid() && (Item.IsA<FActorTreeItem>() || Item.IsA<FFolderTreeItem>()));
}

bool FActorBrowsingMode::CanCut() const
{
	const FSceneOutlinerItemSelection ItemSelection = SceneOutliner->GetSelection();
	const uint32 NumberOfFolders = ItemSelection.Num<FFolderTreeItem>();
	return (NumberOfFolders > 0 && NumberOfFolders == ItemSelection.Num());
}

bool FActorBrowsingMode::CanCopy() const
{
	const FSceneOutlinerItemSelection ItemSelection = SceneOutliner->GetSelection();
	const uint32 NumberOfFolders = ItemSelection.Num<FFolderTreeItem>();
	return (NumberOfFolders > 0 && NumberOfFolders == ItemSelection.Num());
}

bool FActorBrowsingMode::CanPaste() const
{
	return CanPasteFoldersOnlyFromClipboard();
}

bool FActorBrowsingMode::HasErrors() const
{
	if (RepresentingWorld.IsValid() && !bRepresentingWorldGameWorld && bRepresentingWorldPartitionedWorld)
	{
		if (UWorldPartition* const WorldPartition = RepresentingWorld->GetWorldPartition())
		{
			bool bHasErrors = 0;

			WorldPartition->ForEachActorDescContainer([&bHasErrors](UActorDescContainer* ActorDescContainer)
			{
				if (ActorDescContainer->HasInvalidActors())
				{
					bHasErrors = true;
				}
			});

			return bHasErrors;
		}
	}

	return false;
}

FText FActorBrowsingMode::GetErrorsText() const
{
	return LOCTEXT("WorldHasInvalidActorFiles", "The world contains invalid actor files. Click the Repair button to repair them.");
}

void FActorBrowsingMode::RepairErrors() const
{
	if (!bRepresentingWorldGameWorld && bRepresentingWorldPartitionedWorld)
	{
		if (UWorldPartition* const WorldPartition = RepresentingWorld->GetWorldPartition())
		{
			ISourceControlModule& SourceControlModule = ISourceControlModule::Get();
			ISourceControlProvider& SourceControlProvider = SourceControlModule.GetProvider();

			TArray<FWorldPartitionActorDesc*> InvalidActorDescs;
			WorldPartition->ForEachActorDescContainer([&InvalidActorDescs](UActorDescContainer* ActorDescContainer)
			{
				for (const TUniquePtr<FWorldPartitionActorDesc>& InvalidActor : ActorDescContainer->GetInvalidActors())
				{
					InvalidActorDescs.Add(InvalidActor.Get());
				}
				ActorDescContainer->ClearInvalidActors();
			});

			TArray<FString> ActorFilesToDelete;
			TArray<FString> ActorFilesToRevert;
			{
				FScopedSlowTask SlowTask(InvalidActorDescs.Num(), LOCTEXT("UpdatingSourceControlStatus", "Updating source control status..."));
				SlowTask.MakeDialogDelayed(1.0f);

				for (const FWorldPartitionActorDesc* InvalidActorDesc : InvalidActorDescs)
				{
					FPackagePath PackagePath;
					if (FPackagePath::TryFromPackageName(InvalidActorDesc->GetActorPackage(), PackagePath))
					{
						const FString ActorFile = PackagePath.GetLocalFullPath();
						FSourceControlStatePtr SCState = SourceControlProvider.GetState(ActorFile, EStateCacheUsage::ForceUpdate);

						if (SCState.IsValid() && SCState->IsSourceControlled())
						{
							if (SCState->IsAdded())
							{
								ActorFilesToRevert.Add(ActorFile);
							}
							else
							{
								if (SCState->IsCheckedOut())
								{
									ActorFilesToRevert.Add(ActorFile);
								}

								ActorFilesToDelete.Add(ActorFile);
							}
						}
						else
						{
							IFileManager::Get().Delete(*ActorFile, false, true);
						}
					}

					SlowTask.EnterProgressFrame(1);
				}
			}

			if (ActorFilesToRevert.Num() || ActorFilesToDelete.Num())
			{
				FScopedSlowTask SlowTask(ActorFilesToRevert.Num() + ActorFilesToDelete.Num(), LOCTEXT("DeletingFiles", "Deleting files..."));
				SlowTask.MakeDialogDelayed(1.0f);

				if (ActorFilesToRevert.Num())
				{
					SourceControlProvider.Execute(ISourceControlOperation::Create<FRevert>(), ActorFilesToRevert);
					SlowTask.EnterProgressFrame(ActorFilesToRevert.Num());
				}
	
				if (ActorFilesToDelete.Num())
				{
					SourceControlProvider.Execute(ISourceControlOperation::Create<FDelete>(), ActorFilesToDelete);
					SlowTask.EnterProgressFrame(ActorFilesToDelete.Num());
				}
			}
		}
	}
}

bool FActorBrowsingMode::CanPasteFoldersOnlyFromClipboard() const
{
	// Intentionally not checking if the level is locked/hidden here, as it's better feedback for the user if they attempt to paste
	// and get the message explaining why it's failed, than just not having the option available to them.
	FString PasteString;
	FPlatformApplicationMisc::ClipboardPaste(PasteString);
	return PasteString.StartsWith("BEGIN FOLDERLIST");
}

<<<<<<< HEAD
bool FActorBrowsingMode::GetFolderNamesFromFolders(const TArray<FFolder>& InFolders, TArray<FName>& OutFolders, FFolder::FRootObject& OutCommonRootObject) const
{
	OutFolders.Reset();
	OutCommonRootObject = FFolder::GetDefaultRootObject();

	TOptional<FFolder::FRootObject> CommonRootObject;
	for (const FFolder& Folder : InFolders)
	{
		OutFolders.Add(Folder.GetPath());
		if (!CommonRootObject.IsSet())
		{
			CommonRootObject = Folder.GetRootObject();
		}
		else if (CommonRootObject.GetValue() != Folder.GetRootObject())
		{
			OutFolders.Reset();
			CommonRootObject.Reset();
			break;
		}
	};

	OutCommonRootObject = CommonRootObject.Get(FFolder::GetDefaultRootObject());
	return CommonRootObject.IsSet();
}

bool FActorBrowsingMode::GetFolderNamesFromPayload(const FSceneOutlinerDragDropPayload& InPayload, TArray<FName>& OutFolders, FFolder::FRootObject& OutCommonRootObject) const
{
	return GetFolderNamesFromFolders(InPayload.GetData<FFolder>(SceneOutliner::FFolderPathSelector()), OutFolders, OutCommonRootObject);
}

TSharedPtr<FDragDropOperation> FActorBrowsingMode::CreateDragDropOperation(const TArray<FSceneOutlinerTreeItemPtr>& InTreeItems) const
=======
bool FActorBrowsingMode::GetFolderNamesFromPayload(const FSceneOutlinerDragDropPayload& InPayload, TArray<FName>& OutFolders, FFolder::FRootObject& OutCommonRootObject) const
{
	return FFolder::GetFolderPathsAndCommonRootObject(InPayload.GetData<FFolder>(SceneOutliner::FFolderPathSelector()), OutFolders, OutCommonRootObject);
}

TSharedPtr<FDragDropOperation> FActorBrowsingMode::CreateDragDropOperation(const FPointerEvent& MouseEvent, const TArray<FSceneOutlinerTreeItemPtr>& InTreeItems) const
>>>>>>> d731a049
{
	FSceneOutlinerDragDropPayload DraggedObjects(InTreeItems);

	// If the drag contains only actors, we shortcut and create a simple FActorDragDropGraphEdOp rather than an FSceneOutlinerDragDrop composite op.
	if (DraggedObjects.Has<FActorTreeItem>() && !DraggedObjects.Has<FFolderTreeItem>())
	{
		return FActorDragDropGraphEdOp::New(DraggedObjects.GetData<TWeakObjectPtr<AActor>>(SceneOutliner::FWeakActorSelector()));
	}

	TSharedPtr<FSceneOutlinerDragDropOp> OutlinerOp = MakeShareable(new FSceneOutlinerDragDropOp());

	if (DraggedObjects.Has<FActorTreeItem>())
	{
		TSharedPtr<FActorDragDropOp> ActorOperation = MakeShareable(new FActorDragDropGraphEdOp);
		ActorOperation->Init(DraggedObjects.GetData<TWeakObjectPtr<AActor>>(SceneOutliner::FWeakActorSelector()));
		OutlinerOp->AddSubOp(ActorOperation);
	}

	if (DraggedObjects.Has<FFolderTreeItem>())
	{
		FFolder::FRootObject CommonRootObject;
		TArray<FName> DraggedFolders;
		if (GetFolderNamesFromPayload(DraggedObjects, DraggedFolders, CommonRootObject))
		{
			TSharedPtr<FFolderDragDropOp> FolderOperation = MakeShareable(new FFolderDragDropOp);
			FolderOperation->Init(DraggedFolders, RepresentingWorld.Get(), CommonRootObject);
			OutlinerOp->AddSubOp(FolderOperation);
		}
	}
	OutlinerOp->Construct();
	return OutlinerOp;
}

bool FActorBrowsingMode::ParseDragDrop(FSceneOutlinerDragDropPayload& OutPayload, const FDragDropOperation& Operation) const
{
	if (Operation.IsOfType<FSceneOutlinerDragDropOp>())
	{
		const auto& OutlinerOp = static_cast<const FSceneOutlinerDragDropOp&>(Operation);
		if (const auto& FolderOp = OutlinerOp.GetSubOp<FFolderDragDropOp>())
		{
			for (const auto& Folder : FolderOp->Folders)
			{
<<<<<<< HEAD
				OutPayload.DraggedItems.Add(SceneOutliner->GetTreeItem(FFolder(Folder, FolderOp->RootObject)));
=======
				OutPayload.DraggedItems.Add(SceneOutliner->GetTreeItem(FFolder(FolderOp->RootObject, Folder)));
>>>>>>> d731a049
			}
		}
		if (const auto& ActorOp = OutlinerOp.GetSubOp<FActorDragDropOp>())
		{
			for (const auto& Actor : ActorOp->Actors)
			{
				OutPayload.DraggedItems.Add(SceneOutliner->GetTreeItem(Actor.Get()));
			}
		}
		return true;
	}
	else if (Operation.IsOfType<FActorDragDropOp>())
	{
		for (const TWeakObjectPtr<AActor>& Actor : static_cast<const FActorDragDropOp&>(Operation).Actors)
		{
			OutPayload.DraggedItems.Add(SceneOutliner->GetTreeItem(Actor.Get()));
		}
		return true;
	}

	return false;
}

FFolder FActorBrowsingMode::GetWorldDefaultRootFolder() const
{
	return FFolder::GetWorldRootFolder(RepresentingWorld.Get());
}

FSceneOutlinerDragValidationInfo FActorBrowsingMode::ValidateDrop(const ISceneOutlinerTreeItem& DropTarget, const FSceneOutlinerDragDropPayload& Payload) const
{
	if (Payload.Has<FFolderTreeItem>())
	{
		FFolder::FRootObject TargetRootObject = DropTarget.GetRootObject();
		FFolder::FRootObject CommonPayloadFoldersRootObject;
		TArray<FName> PayloadFolders;
		const bool bHasCommonRootObject = GetFolderNamesFromPayload(Payload, PayloadFolders, CommonPayloadFoldersRootObject);
		if (!bHasCommonRootObject)
		{
			return FSceneOutlinerDragValidationInfo(ESceneOutlinerDropCompatibility::IncompatibleGeneric, LOCTEXT("CantMoveFoldersWithMultipleRoots", "Cannot move folders with multiple roots"));
		}
		else if (CommonPayloadFoldersRootObject != TargetRootObject)
		{
			return FSceneOutlinerDragValidationInfo(ESceneOutlinerDropCompatibility::IncompatibleGeneric, LOCTEXT("CantChangeFoldersRoot", "Cannot change folders root"));
		}
	}

	if (const FActorTreeItem* ActorItem = DropTarget.CastTo<FActorTreeItem>())
	{
		const AActor* ActorTarget = ActorItem->Actor.Get();
		if (!ActorTarget)
		{
			return FSceneOutlinerDragValidationInfo(ESceneOutlinerDropCompatibility::IncompatibleGeneric, FText());
		}

		const ILevelInstanceInterface* LevelInstanceTarget = Cast<ILevelInstanceInterface>(ActorTarget);
		const ULevelInstanceSubsystem* LevelInstanceSubsystem = RepresentingWorld->GetSubsystem<ULevelInstanceSubsystem>();
		if (LevelInstanceTarget)
		{
			check(LevelInstanceSubsystem);
			if (!LevelInstanceTarget->IsEditing())
			{
				return FSceneOutlinerDragValidationInfo(ESceneOutlinerDropCompatibility::IncompatibleGeneric, LOCTEXT("Error_AttachToClosedLevelInstance", "Cannot attach to LevelInstance which is not being edited"));
			}
		}
		else
		{
			if (Payload.Has<FFolderTreeItem>())
			{
				return FSceneOutlinerDragValidationInfo(ESceneOutlinerDropCompatibility::IncompatibleGeneric, LOCTEXT("FoldersOnActorError", "Cannot attach folders to actors"));
			}

			if (!Payload.Has<FActorTreeItem>())
			{
				return FSceneOutlinerDragValidationInfo(ESceneOutlinerDropCompatibility::IncompatibleGeneric, FText());
			}
		}

		FText AttachErrorMsg;
		bool bCanAttach = true;
		bool bDraggedOntoAttachmentParent = true;
		const auto& DragActors = Payload.GetData<TWeakObjectPtr<AActor>>(SceneOutliner::FWeakActorSelector());
		for (const auto& DragActorPtr : DragActors)
		{
			AActor* DragActor = DragActorPtr.Get();
			if (DragActor)
			{
				if (bCanAttach)
				{
					if (LevelInstanceSubsystem)
					{
						// Either all actors must be in a LevelInstance or none of them
						if (const ILevelInstanceInterface* ParentLevelInstance = LevelInstanceSubsystem->GetParentLevelInstance(DragActor))
						{
							if (!ParentLevelInstance->IsEditing())
							{
								return FSceneOutlinerDragValidationInfo(ESceneOutlinerDropCompatibility::IncompatibleGeneric, LOCTEXT("Error_RemoveEditingLevelInstance", "Cannot detach from a LevelInstance which is not being edited"));
							}
						}

						if (!LevelInstanceSubsystem->CanMoveActorToLevel(DragActor, &AttachErrorMsg))
						{
							bCanAttach = bDraggedOntoAttachmentParent = false;
							break;
						}
					}

					if (DragActor->IsChildActor())
					{
						AttachErrorMsg = FText::Format(LOCTEXT("Error_AttachChildActor", "Cannot move {0} as it is a child actor."), FText::FromString(DragActor->GetActorLabel()));
						bCanAttach = bDraggedOntoAttachmentParent = false;
						break;
					}
					if (!LevelInstanceTarget && !GEditor->CanParentActors(ActorTarget, DragActor, &AttachErrorMsg))
					{
						bCanAttach = false;
					}
				}

				if (DragActor->GetSceneOutlinerParent() != ActorTarget)
				{
					bDraggedOntoAttachmentParent = false;
				}
			}
		}

		const FText ActorLabel = FText::FromString(ActorTarget->GetActorLabel());
		if (bDraggedOntoAttachmentParent)
		{
			if (DragActors.Num() == 1)
			{
				return FSceneOutlinerDragValidationInfo(ESceneOutlinerDropCompatibility::CompatibleDetach, ActorLabel);
			}
			else
			{
				return FSceneOutlinerDragValidationInfo(ESceneOutlinerDropCompatibility::CompatibleMultipleDetach, ActorLabel);
			}
		}
		else if (bCanAttach)
		{
			if (DragActors.Num() == 1)
			{
				return FSceneOutlinerDragValidationInfo(ESceneOutlinerDropCompatibility::CompatibleAttach, ActorLabel);
			}
			else
			{
				return FSceneOutlinerDragValidationInfo(ESceneOutlinerDropCompatibility::CompatibleMultipleAttach, ActorLabel);
			}
		}
		else
		{
			if (DragActors.Num() == 1)
			{
				return FSceneOutlinerDragValidationInfo(ESceneOutlinerDropCompatibility::IncompatibleGeneric, AttachErrorMsg);
			}
			else
			{
				const FText ReasonText = FText::Format(LOCTEXT("DropOntoText", "{0}. {1}"), ActorLabel, AttachErrorMsg);
				return FSceneOutlinerDragValidationInfo(ESceneOutlinerDropCompatibility::IncompatibleMultipleAttach, ReasonText);
			}
		}
	}
	else if (DropTarget.IsA<FFolderTreeItem>() || DropTarget.IsA<FWorldTreeItem>() || DropTarget.IsA<FLevelTreeItem>())
	{
		const FFolderTreeItem* FolderItem = DropTarget.CastTo<FFolderTreeItem>();
		const FWorldTreeItem* WorldItem = DropTarget.CastTo<FWorldTreeItem>();
		const FLevelTreeItem* LevelItem = DropTarget.CastTo<FLevelTreeItem>();
		// WorldTreeItem and LevelTreeItem are treated as root folders (path = none), with the difference that LevelTreeItem has a RootObject.
<<<<<<< HEAD
		const FFolder DestinationPath = FolderItem ? FolderItem->GetFolder() : (LevelItem ? FFolder(FFolder::GetEmptyPath(), FFolder::GetOptionalFolderRootObject(LevelItem->Level.Get()).Get(FFolder::GetDefaultRootObject())) : GWorldRoot);
		const FFolder::FRootObject& DestinationRootObject = DestinationPath.GetRootObject();
		ALevelInstance* LevelInstanceTarget = Cast<ALevelInstance>(DestinationPath.GetRootObjectPtr());
=======
		const FFolder DestinationPath = FolderItem ? FolderItem->GetFolder() : (LevelItem ? FFolder(FFolder::GetOptionalFolderRootObject(LevelItem->Level.Get()).Get(FFolder::GetInvalidRootObject())) : GetWorldDefaultRootFolder());
		const FFolder::FRootObject& DestinationRootObject = DestinationPath.GetRootObject();
		ILevelInstanceInterface* LevelInstanceTarget = Cast<ILevelInstanceInterface>(DestinationPath.GetRootObjectPtr());
>>>>>>> d731a049
		if (LevelInstanceTarget && !LevelInstanceTarget->IsEditing())
		{
			return FSceneOutlinerDragValidationInfo(ESceneOutlinerDropCompatibility::IncompatibleGeneric, LOCTEXT("Error_DragInNonEditingLevelInstance", "Cannot drag into a LevelInstance which is not being edited"));
		}

		if (Payload.Has<FFolderTreeItem>())
		{
			FFolder::FRootObject CommonFolderRootObject;
			TArray<FName> DraggedFolders;
			if (GetFolderNamesFromPayload(Payload, DraggedFolders, CommonFolderRootObject))
			{
				// Iterate over all the folders that have been dragged
				for (const FName& DraggedFolder : DraggedFolders)
				{
					const FName Leaf = FEditorFolderUtils::GetLeafName(DraggedFolder);
					const FName Parent = FEditorFolderUtils::GetParentPath(DraggedFolder);

<<<<<<< HEAD
					if ((CommonFolderRootObject != DestinationRootObject) && FFolder::HasRootObject(CommonFolderRootObject) && FFolder::HasRootObject(DestinationRootObject))
=======
					if ((CommonFolderRootObject != DestinationRootObject) && FFolder::IsRootObjectValid(CommonFolderRootObject) && FFolder::IsRootObjectValid(DestinationRootObject))
>>>>>>> d731a049
					{
						FFormatNamedArguments Args;
						Args.Add(TEXT("SourceName"), FText::FromName(Leaf));
						FText Text = FText::Format(LOCTEXT("CantChangeFolderRoot", "Cannot change {SourceName} folder root"), Args);
						return FSceneOutlinerDragValidationInfo(ESceneOutlinerDropCompatibility::IncompatibleGeneric, Text);
					}

					if (Parent == DestinationPath.GetPath())
					{
						FFormatNamedArguments Args;
						Args.Add(TEXT("SourceName"), FText::FromName(Leaf));

						FText Text;
						if (DestinationPath.IsNone())
						{
							Text = FText::Format(LOCTEXT("FolderAlreadyAssignedRoot", "{SourceName} is already assigned to root"), Args);
						}
						else
						{
							Args.Add(TEXT("DestPath"), FText::FromName(DestinationPath.GetPath()));
							Text = FText::Format(LOCTEXT("FolderAlreadyAssigned", "{SourceName} is already assigned to {DestPath}"), Args);
						}

						return FSceneOutlinerDragValidationInfo(ESceneOutlinerDropCompatibility::IncompatibleGeneric, Text);
					}

					const FString DragFolderPath = DraggedFolder.ToString();
					const FString LeafName = Leaf.ToString();
					const FString DstFolderPath = DestinationPath.IsNone() ? FString() : DestinationPath.ToString();
					const FString NewPath = DstFolderPath / LeafName;

<<<<<<< HEAD
					if (FActorFolders::Get().ContainsFolder(*RepresentingWorld, FFolder(FName(*NewPath), DestinationRootObject)))
=======
					if (FActorFolders::Get().ContainsFolder(*RepresentingWorld, FFolder(DestinationRootObject, FName(*NewPath))))
>>>>>>> d731a049
					{
						// The folder already exists
						FFormatNamedArguments Args;
						Args.Add(TEXT("DragName"), FText::FromString(LeafName));
						return FSceneOutlinerDragValidationInfo(ESceneOutlinerDropCompatibility::IncompatibleGeneric,
							FText::Format(LOCTEXT("FolderAlreadyExistsRoot", "A folder called \"{DragName}\" already exists at this level"), Args));
					}
					else if (DragFolderPath == DstFolderPath || DstFolderPath.StartsWith(DragFolderPath + "/"))
					{
						// Cannot drag as a child of itself
						FFormatNamedArguments Args;
						Args.Add(TEXT("FolderPath"), FText::FromName(DraggedFolder));
						return FSceneOutlinerDragValidationInfo(
							ESceneOutlinerDropCompatibility::IncompatibleGeneric,
							FText::Format(LOCTEXT("ChildOfItself", "Cannot move \"{FolderPath}\" to be a child of itself"), Args));
					}
				}
			}
		}

		if (Payload.Has<FActorTreeItem>())
		{
			const ULevelInstanceSubsystem* LevelInstanceSubsystem = RepresentingWorld->GetSubsystem<ULevelInstanceSubsystem>();
			// Iterate over all the actors that have been dragged
			for (const TWeakObjectPtr<AActor>& WeakActor : Payload.GetData<TWeakObjectPtr<AActor>>(SceneOutliner::FWeakActorSelector()))
			{
				const AActor* Actor = WeakActor.Get();

				bool bActorContainedInLevelInstance = false;
				if (LevelInstanceSubsystem)
				{
					if (const ILevelInstanceInterface* ParentLevelInstance = LevelInstanceSubsystem->GetParentLevelInstance(Actor))
					{
						if (!ParentLevelInstance->IsEditing())
						{
							return FSceneOutlinerDragValidationInfo(ESceneOutlinerDropCompatibility::IncompatibleGeneric, LOCTEXT("Error_RemoveEditingLevelInstance", "Cannot detach from a LevelInstance which is not being edited"));
						}
						bActorContainedInLevelInstance = true;
					}

					if (const ILevelInstanceInterface* LevelInstance = Cast<ILevelInstanceInterface>(Actor))
					{
						FText Reason;
						if (!LevelInstanceSubsystem->CanMoveActorToLevel(Actor, &Reason))
						{
							return FSceneOutlinerDragValidationInfo(ESceneOutlinerDropCompatibility::IncompatibleGeneric, Reason);
						}
					}
				}

				if (Actor->IsChildActor())
				{
					return FSceneOutlinerDragValidationInfo(ESceneOutlinerDropCompatibility::IncompatibleGeneric, FText::Format(LOCTEXT("Error_AttachChildActor", "Cannot move {0} as it is a child actor."), FText::FromString(Actor->GetActorLabel())));
				}
<<<<<<< HEAD
				else if ((Actor->GetFolderRootObject() != DestinationRootObject) && FFolder::HasRootObject(Actor->GetFolderRootObject()) && FFolder::HasRootObject(DestinationRootObject))
=======
				else if ((Actor->GetFolderRootObject() != DestinationRootObject) && FFolder::IsRootObjectValid(Actor->GetFolderRootObject()) && FFolder::IsRootObjectValid(DestinationRootObject))
>>>>>>> d731a049
				{
					FFormatNamedArguments Args;
					Args.Add(TEXT("SourceName"), FText::FromString(Actor->GetActorLabel()));
					FText Text = FText::Format(LOCTEXT("CantChangeActorRoot", "Cannot change {SourceName} folder root"), Args);
					return FSceneOutlinerDragValidationInfo(ESceneOutlinerDropCompatibility::IncompatibleGeneric, Text);
				}
				else if (Actor->GetFolder() == DestinationPath && !Actor->GetSceneOutlinerParent() && !bActorContainedInLevelInstance)
				{
					FFormatNamedArguments Args;
					Args.Add(TEXT("SourceName"), FText::FromString(Actor->GetActorLabel()));

					FText Text;
					if (DestinationPath.IsNone())
					{
						Text = FText::Format(LOCTEXT("FolderAlreadyAssignedRoot", "{SourceName} is already assigned to root"), Args);
					}
					else
					{
						Args.Add(TEXT("DestPath"), FText::FromName(DestinationPath.GetPath()));
						Text = FText::Format(LOCTEXT("FolderAlreadyAssigned", "{SourceName} is already assigned to {DestPath}"), Args);
					}

					return FSceneOutlinerDragValidationInfo(ESceneOutlinerDropCompatibility::IncompatibleGeneric, Text);
				}
			}
		}

		// Everything else is a valid operation
		if (DestinationPath.IsNone())
		{
			return FSceneOutlinerDragValidationInfo(ESceneOutlinerDropCompatibility::CompatibleGeneric, LOCTEXT("MoveToRoot", "Move to root"));
		}
		else
		{
			FFormatNamedArguments Args;
			Args.Add(TEXT("DestPath"), FText::FromName(DestinationPath.GetPath()));
			return FSceneOutlinerDragValidationInfo(ESceneOutlinerDropCompatibility::CompatibleGeneric, FText::Format(LOCTEXT("MoveInto", "Move into \"{DestPath}\""), Args));
		}
	}
	else if (DropTarget.IsA<FComponentTreeItem>())
	{
		// we don't allow drag and drop on components for now
		return FSceneOutlinerDragValidationInfo(ESceneOutlinerDropCompatibility::IncompatibleGeneric, FText());
	}
	return FSceneOutlinerDragValidationInfo::Invalid();
}

void FActorBrowsingMode::OnDrop(ISceneOutlinerTreeItem& DropTarget, const FSceneOutlinerDragDropPayload& Payload, const FSceneOutlinerDragValidationInfo& ValidationInfo) const
{
	if (const FActorTreeItem* ActorItem = DropTarget.CastTo<FActorTreeItem>())
	{
		AActor* DropActor = ActorItem->Actor.Get();
		if (!DropActor)
		{
			return;
		}

		FMessageLog EditorErrors("EditorErrors");
		EditorErrors.NewPage(LOCTEXT("ActorAttachmentsPageLabel", "Actor attachment"));

		if (ValidationInfo.CompatibilityType == ESceneOutlinerDropCompatibility::CompatibleMultipleDetach || ValidationInfo.CompatibilityType == ESceneOutlinerDropCompatibility::CompatibleDetach)
		{
			const FScopedTransaction Transaction(LOCTEXT("UndoAction_DetachActors", "Detach actors"));

			TArray<TWeakObjectPtr<AActor>> DraggedActors = Payload.GetData<TWeakObjectPtr<AActor>>(SceneOutliner::FWeakActorSelector());
			for (const auto& WeakActor : DraggedActors)
			{
				if (auto* DragActor = WeakActor.Get())
				{
					// Detach from parent
					USceneComponent* RootComp = DragActor->GetRootComponent();
					if (RootComp && RootComp->GetAttachParent())
					{
						AActor* OldParent = RootComp->GetAttachParent()->GetOwner();
						// Attachment is persisted on the child so modify both actors for Undo/Redo but do not mark the Parent package dirty
						OldParent->Modify(/*bAlwaysMarkDirty=*/false);
						RootComp->DetachFromComponent(FDetachmentTransformRules::KeepWorldTransform);

						DragActor->SetFolderPath_Recursively(OldParent->GetFolderPath());
					}
				}
			}
		}
		else if (ValidationInfo.CompatibilityType == ESceneOutlinerDropCompatibility::CompatibleMultipleAttach || ValidationInfo.CompatibilityType == ESceneOutlinerDropCompatibility::CompatibleAttach)
		{
			// Show socket chooser if we have sockets to select

			if (ILevelInstanceInterface* TargetLevelInstance = Cast<ILevelInstanceInterface>(DropActor))
			{
				check(TargetLevelInstance->IsEditing());
				const FScopedTransaction Transaction(LOCTEXT("UndoAction_MoveActorsToLevelInstance", "Move actors to LevelInstance"));

<<<<<<< HEAD
				const FFolder DestinationPath(FFolder::GetEmptyPath(), FFolder::FRootObject(TargetLevelInstance));
=======
				const FFolder DestinationPath = FFolder(FFolder::FRootObject(DropActor));
>>>>>>> d731a049
				auto MoveToDestination = [&DestinationPath](FFolderTreeItem& Item)
				{
					Item.MoveTo(DestinationPath);
				};
				Payload.ForEachItem<FFolderTreeItem>(MoveToDestination);

				// Since target root is directly the Level Instance, clear folder path
				TArray<AActor*> DraggedActors = Payload.GetData<AActor*>(SceneOutliner::FActorSelector());
				for (auto& Actor : DraggedActors)
				{
					Actor->SetFolderPath_Recursively(FName());
				}

				ULevelInstanceSubsystem* LevelInstanceSubsystem = RepresentingWorld->GetSubsystem<ULevelInstanceSubsystem>();
				check(LevelInstanceSubsystem);
				LevelInstanceSubsystem->MoveActorsTo(TargetLevelInstance, DraggedActors);
			}
			else
			{
				auto PerformAttachment = [](FName SocketName, TWeakObjectPtr<AActor> Parent, const TArray<TWeakObjectPtr<AActor>> NewAttachments)
				{
					AActor* ParentActor = Parent.Get();
					if (ParentActor)
					{
						// modify parent and child
						const FScopedTransaction Transaction(LOCTEXT("UndoAction_PerformAttachment", "Attach actors"));

						// Attach each child
						bool bAttached = false;
						for (auto& Child : NewAttachments)
						{
							AActor* ChildActor = Child.Get();
							if (GEditor->CanParentActors(ParentActor, ChildActor))
							{
								GEditor->ParentActors(ParentActor, ChildActor, SocketName);

								ChildActor->SetFolderPath_Recursively(ParentActor->GetFolderPath());
							}
						}
					}
				};

				TArray<TWeakObjectPtr<AActor>> DraggedActors = Payload.GetData<TWeakObjectPtr<AActor>>(SceneOutliner::FWeakActorSelector());
				//@TODO: Should create a menu for each component that contains sockets, or have some form of disambiguation within the menu (like a fully qualified path)
				// Instead, we currently only display the sockets on the root component
				USceneComponent* Component = DropActor->GetRootComponent();
				if ((Component != NULL) && (Component->HasAnySockets()))
				{
					// Create the popup
					FSlateApplication::Get().PushMenu(
						SceneOutliner->AsShared(),
						FWidgetPath(),
						SNew(SSocketChooserPopup)
						.SceneComponent(Component)
						.OnSocketChosen_Lambda(PerformAttachment, DropActor, MoveTemp(DraggedActors)),
						FSlateApplication::Get().GetCursorPos(),
						FPopupTransitionEffect(FPopupTransitionEffect::TypeInPopup)
					);
				}
				else
				{
					PerformAttachment(NAME_None, DropActor, MoveTemp(DraggedActors));
				}
			}

		}
		// Report errors
		EditorErrors.Notify(NSLOCTEXT("ActorAttachmentError", "AttachmentsFailed", "Attachments Failed!"));
	}
	else if (DropTarget.IsA<FFolderTreeItem>() || DropTarget.IsA<FWorldTreeItem>() || DropTarget.IsA<FLevelTreeItem>())
	{
		const FFolderTreeItem* FolderItem = DropTarget.CastTo<FFolderTreeItem>();
		const FWorldTreeItem* WorldItem = DropTarget.CastTo<FWorldTreeItem>();
		const FLevelTreeItem* LevelItem = DropTarget.CastTo<FLevelTreeItem>();
		// WorldTreeItem and LevelTreeItem are treated as root folders (path = none), with the difference that LevelTreeItem has a RootObject.
<<<<<<< HEAD
		const FFolder DestinationPath = FolderItem ? FolderItem->GetFolder() : (LevelItem ? FFolder(FFolder::GetEmptyPath(), FFolder::GetOptionalFolderRootObject(LevelItem->Level.Get()).Get(FFolder::GetDefaultRootObject())) : GWorldRoot);
=======
		const FFolder DestinationPath = FolderItem ? FolderItem->GetFolder() : (LevelItem ? FFolder(FFolder::GetOptionalFolderRootObject(LevelItem->Level.Get()).Get(FFolder::GetInvalidRootObject())) : GetWorldDefaultRootFolder());
>>>>>>> d731a049

		const FScopedTransaction Transaction(LOCTEXT("MoveOutlinerItems", "Move World Outliner Items"));

		auto MoveToDestination = [&DestinationPath](FFolderTreeItem& Item)
		{
			Item.MoveTo(DestinationPath);
		};
		Payload.ForEachItem<FFolderTreeItem>(MoveToDestination);

		// Set the folder path on all the dragged actors, and detach any that need to be moved
		if (Payload.Has<FActorTreeItem>())
		{
			TSet<const AActor*> ParentActors;
			TSet<const AActor*> ChildActors;

			TArray<AActor*> MovingActorsToValidRootObject;
			Payload.ForEachItem<FActorTreeItem>([&DestinationPath, &ParentActors, &ChildActors, &MovingActorsToValidRootObject](const FActorTreeItem& ActorItem)
			{
				AActor* Actor = ActorItem.Actor.Get();
				if (Actor)
				{
					// First mark this object as a parent, then set its children's path
					ParentActors.Add(Actor);

<<<<<<< HEAD
					const FFolder Folder = Actor->GetFolder();

					// If the folder root object changes, 1st pass will put actors at root. 2nd pass will set the destination path.
					FName NewPath = (Folder.GetRootObject() == DestinationPath.GetRootObject()) ? DestinationPath.GetPath() : NAME_None;
					
=======
					const FFolder SrcFolder = Actor->GetFolder();

					// If the folder root object changes, 1st pass will put actors at root. 2nd pass will set the destination path.
					FName NewPath = (SrcFolder.GetRootObject() == DestinationPath.GetRootObject()) ? DestinationPath.GetPath() : NAME_None;

>>>>>>> d731a049
					Actor->SetFolderPath(NewPath);
					FActorEditorUtils::TraverseActorTree_ParentFirst(Actor, [&](AActor* InActor) {
						ChildActors.Add(InActor);
						InActor->SetFolderPath(NewPath);
						return true;
						}, false);
<<<<<<< HEAD
					
					if ((Actor->GetFolderRootObject() != DestinationPath.GetRootObject()) && !Folder.HasRootObject() && DestinationPath.HasRootObject())
=======

					if ((Actor->GetFolderRootObject() != DestinationPath.GetRootObject()) && SrcFolder.IsRootObjectPersistentLevel() && (DestinationPath.IsRootObjectValid() && !DestinationPath.IsRootObjectPersistentLevel()))
>>>>>>> d731a049
					{
						MovingActorsToValidRootObject.Add(Actor);
					}
				}
			});

			// Detach parent actors
			for (const AActor* Parent : ParentActors)
			{
				auto* RootComp = Parent->GetRootComponent();

				// We don't detach if it's a child of another that's been dragged
				if (RootComp && RootComp->GetAttachParent() && !ChildActors.Contains(Parent))
				{
					if (AActor* OldParentActor = RootComp->GetAttachParent()->GetOwner())
					{
						// Attachment is persisted on the child so modify both actors for Undo/Redo but do not mark the Parent package dirty
						OldParentActor->Modify(/*bAlwaysMarkDirty=*/false);
					}
					RootComp->DetachFromComponent(FDetachmentTransformRules::KeepWorldTransform);
				}
			}

			auto MoveActorsToLevel = [](const TArray<AActor*>& InActorsToMove, ULevel* InDestLevel, const FName& InDestinationPath)
			{
				// We are moving actors to another level
				const bool bWarnAboutReferences = true;
				const bool bWarnAboutRenaming = true;
				const bool bMoveAllOrFail = true;
				TArray<AActor*> MovedActors;
				if (!EditorLevelUtils::MoveActorsToLevel(InActorsToMove, InDestLevel, bWarnAboutReferences, bWarnAboutRenaming, bMoveAllOrFail, &MovedActors))
				{
					UE_LOG(LogActorBrowser, Warning, TEXT("Failed to move actors because not all actors could be moved"));
				}
				// Once moved, update actors folder path
				for (AActor* Actor : MovedActors)
				{
					Actor->SetFolderPath_Recursively(InDestinationPath);
				}
			};

<<<<<<< HEAD
			if (!DestinationPath.HasRootObject())
=======
			if (DestinationPath.IsRootObjectPersistentLevel())
>>>>>>> d731a049
			{
				const ULevelInstanceSubsystem* LevelInstanceSubsystem = RepresentingWorld->GetSubsystem<ULevelInstanceSubsystem>();
				check(LevelInstanceSubsystem);
				ULevel* DestinationLevel = RepresentingWorld->PersistentLevel;
				check(DestinationLevel);

				TArray<AActor*> LevelInstanceActorsToMove;
				TArray<AActor*> ActorsToMoveToPersistentLevel;
				Payload.ForEachItem<FActorTreeItem>([LevelInstanceSubsystem, &LevelInstanceActorsToMove, &ActorsToMoveToPersistentLevel](const FActorTreeItem& ActorItem)
				{
					AActor* Actor = ActorItem.Actor.Get();
					if (const ILevelInstanceInterface* ParentLevelInstance = LevelInstanceSubsystem->GetParentLevelInstance(Actor))
					{
						check(ParentLevelInstance->IsEditing());
						LevelInstanceActorsToMove.Add(Actor);
					}
<<<<<<< HEAD
					else if (Actor->GetFolder().HasRootObject())
					{
						ActorsToMoveToPersistentLevel.Add(Actor);
=======
					else
					{
						const FFolder ActorSrcFolder = Actor->GetFolder();
						if (ActorSrcFolder.IsRootObjectValid() && !ActorSrcFolder.IsRootObjectPersistentLevel())
						{
							ActorsToMoveToPersistentLevel.Add(Actor);
						}
>>>>>>> d731a049
					}
				});

				// We are moving actors outside of an editing level instance to a folder (or root) into the persistent level.
				if (LevelInstanceActorsToMove.Num() > 0)
				{
					TArray<AActor*> MovedActors;
					LevelInstanceSubsystem->MoveActorsToLevel(LevelInstanceActorsToMove, DestinationLevel, &MovedActors);
					// Once moved, update actors folder path
					for (AActor* Actor : MovedActors)
					{
						Actor->SetFolderPath_Recursively(DestinationPath.GetPath());
					}
				}
				if (ActorsToMoveToPersistentLevel.Num() > 0)
				{
					MoveActorsToLevel(ActorsToMoveToPersistentLevel, DestinationLevel, DestinationPath.GetPath());
				}
			}
			else if (MovingActorsToValidRootObject.Num())
			{
<<<<<<< HEAD
				if (ALevelInstance* TargetLevelInstance = Cast<ALevelInstance>(DestinationPath.GetRootObjectPtr()))
=======
				if (ILevelInstanceInterface* TargetLevelInstance = Cast<ILevelInstanceInterface>(DestinationPath.GetRootObjectPtr()))
>>>>>>> d731a049
				{
					// We are moving actors inside an editing level instance
					check(TargetLevelInstance->IsEditing());

					ULevelInstanceSubsystem* LevelInstanceSubsystem = RepresentingWorld->GetSubsystem<ULevelInstanceSubsystem>();
					check(LevelInstanceSubsystem);
					TArray<AActor*> MovedActors;
					LevelInstanceSubsystem->MoveActorsTo(TargetLevelInstance, MovingActorsToValidRootObject, &MovedActors);
					// Once moved, update actors folder path
					for (AActor* Actor : MovedActors)
					{
						Actor->SetFolderPath_Recursively(DestinationPath.GetPath());
					}
				}
				else if (ULevel* DestinationLevel = Cast<ULevel>(DestinationPath.GetRootObjectPtr()))
				{
					MoveActorsToLevel(MovingActorsToValidRootObject, DestinationLevel, DestinationPath.GetPath());
				}
			}
		}
	}
}

FFolder FActorBrowsingMode::CreateNewFolder()
{
	const FScopedTransaction Transaction(LOCTEXT("UndoAction_CreateFolder", "Create Folder"));
	TArray<FFolder> SelectedFolders = SceneOutliner->GetSelection().GetData<FFolder>(SceneOutliner::FFolderPathSelector());
	const FFolder NewFolderName = FActorFolders::Get().GetDefaultFolderForSelection(*RepresentingWorld, &SelectedFolders);
	FActorFolders::Get().CreateFolderContainingSelection(*RepresentingWorld, NewFolderName);

	return NewFolderName;
}

<<<<<<< HEAD
FFolder FActorBrowsingMode::CreateFolder(const FFolder& ParentPath, const FName& LeafName)
{
	const FFolder NewPath = FActorFolders::Get().GetFolderName(*RepresentingWorld, ParentPath, LeafName);
	FActorFolders::Get().CreateFolder(*RepresentingWorld, NewPath);
	return NewPath;
=======
FFolder FActorBrowsingMode::GetFolder(const FFolder& ParentPath, const FName& LeafName)
{
	// Return a unique folder under the provided parent path & root object and using the provided leaf name
	return FActorFolders::Get().GetFolderName(*RepresentingWorld, ParentPath, LeafName);
}

bool FActorBrowsingMode::CreateFolder(const FFolder& NewPath)
{
	return FActorFolders::Get().CreateFolder(*RepresentingWorld, NewPath);
>>>>>>> d731a049
}

bool FActorBrowsingMode::ReparentItemToFolder(const FFolder& FolderPath, const FSceneOutlinerTreeItemPtr& Item)
{
	if (FActorTreeItem* ActorItem = Item->CastTo<FActorTreeItem>())
	{
		// Make sure actor has the same root object before updating path
		if (ActorItem->Actor->GetFolderRootObject() == FolderPath.GetRootObject())
		{
			ActorItem->Actor->SetFolderPath_Recursively(FolderPath.GetPath());
			return true;
		}
	}
	return false;
}

namespace ActorBrowsingModeUtils
{
	static void RecursiveFolderExpandChildren(SSceneOutliner* SceneOutliner, const FSceneOutlinerTreeItemPtr& Item)
	{
		if (Item.IsValid())
		{
			for (const TWeakPtr<ISceneOutlinerTreeItem>& Child : Item->GetChildren())
			{
				FSceneOutlinerTreeItemPtr ChildPtr = Child.Pin();
				SceneOutliner->SetItemExpansion(ChildPtr, true);
				RecursiveFolderExpandChildren(SceneOutliner, ChildPtr);
			}
		}
	}

	static void RecursiveActorSelect(SSceneOutliner* SceneOutliner, const FSceneOutlinerTreeItemPtr& Item, bool bSelectImmediateChildrenOnly)
	{
		if (Item.IsValid())
		{
			// If the current item is an actor, ensure to select it as well
			if (FActorTreeItem* ActorItem = Item->CastTo<FActorTreeItem>())
			{
				if (AActor* Actor = ActorItem->Actor.Get())
				{
					GEditor->SelectActor(Actor, true, false);
				}
			}
			// Select all children
			for (const TWeakPtr<ISceneOutlinerTreeItem>& Child : Item->GetChildren())
			{
				FSceneOutlinerTreeItemPtr ChildPtr = Child.Pin();
				if (ChildPtr.IsValid())
				{
					if (FActorTreeItem* ActorItem = ChildPtr->CastTo<FActorTreeItem>())
					{
						if (AActor* Actor = ActorItem->Actor.Get())
						{
							GEditor->SelectActor(Actor, true, false);
						}
					}
					else if (FFolderTreeItem* FolderItem = ChildPtr->CastTo<FFolderTreeItem>())
					{
						SceneOutliner->SetItemSelection(FolderItem->AsShared(), true);
					}

					if (!bSelectImmediateChildrenOnly)
					{
						for (const TWeakPtr<ISceneOutlinerTreeItem>& Grandchild : ChildPtr->GetChildren())
						{
							RecursiveActorSelect(SceneOutliner, Grandchild.Pin(), bSelectImmediateChildrenOnly);
						}
					}
				}
			}
		}
	}

	static void RecursiveAddItemsToActorGuidList(const TArray<FSceneOutlinerTreeItemPtr>& Items, TArray<FGuid>& List, bool bSearchForHiddenUnloadedActors)
	{
		// In the case where we want the list of unloaded actors under a folder and the option to hide unloaded actors is enabled, we need to find them through FActorFolders 
		TMap<UWorld*, TSet<FName>> UnloadedActorsFolderPaths;

		for (const FSceneOutlinerTreeItemPtr& Item : Items)
		{
			if (const FActorDescTreeItem* const ActorDescTreeItem = Item->CastTo<FActorDescTreeItem>())
			{
				List.Add(ActorDescTreeItem->GetGuid());
			}
			else if (const FActorTreeItem* const ActorTreeItem = Item->CastTo<FActorTreeItem>())
			{
				if (ActorTreeItem->Actor.IsValid())
				{
					List.Add(ActorTreeItem->Actor->GetActorGuid());
				}
			}
			else if (const FActorFolderTreeItem* const ActorFolderTreeItem = Item->CastTo<FActorFolderTreeItem>(); ActorFolderTreeItem && bSearchForHiddenUnloadedActors)
			{
				if (UWorld* FolderWorld = ActorFolderTreeItem->World.Get())
				{
					UnloadedActorsFolderPaths.FindOrAdd(FolderWorld).Add(ActorFolderTreeItem->GetPath());
				}
			}

			TArray<FSceneOutlinerTreeItemPtr> ChildrenItems;
			for (const auto& Child : Item->GetChildren())
			{
				if (Child.IsValid())
				{
					ChildrenItems.Add(Child.Pin());
				}
			}
						
			if (ChildrenItems.Num())
			{
				RecursiveAddItemsToActorGuidList(ChildrenItems, List, bSearchForHiddenUnloadedActors);
			}
		}

		
		for (const TTuple<UWorld*, TSet<FName>>& Pair : UnloadedActorsFolderPaths)
		{
			FActorFolders::ForEachActorDescInFolders(*Pair.Key, Pair.Value, [&List](const FWorldPartitionActorDesc* ActorDesc)
			{
				if (!ActorDesc->IsLoaded())
				{
					List.Add(ActorDesc->GetGuid());
				}
				return true;
			});
		}
	};
}

void FActorBrowsingMode::SelectFoldersDescendants(const TArray<FFolderTreeItem*>& FolderItems, bool bSelectImmediateChildrenOnly)
{
	// Expand everything before beginning selection
	for (FFolderTreeItem* Folder : FolderItems)
	{
		FSceneOutlinerTreeItemPtr FolderPtr = Folder->AsShared();
		SceneOutliner->SetItemExpansion(FolderPtr, true);
		if (!bSelectImmediateChildrenOnly)
		{
			ActorBrowsingModeUtils::RecursiveFolderExpandChildren(SceneOutliner, FolderPtr);
		}
	}

	// batch selection
	GEditor->GetSelectedActors()->BeginBatchSelectOperation();

	for (FFolderTreeItem* Folder : FolderItems)
	{
		ActorBrowsingModeUtils::RecursiveActorSelect(SceneOutliner, Folder->AsShared(), bSelectImmediateChildrenOnly);
	}

	GEditor->GetSelectedActors()->EndBatchSelectOperation(/*bNotify*/false);
	GEditor->NoteSelectionChange();
}

void FActorBrowsingMode::PinItems(const TArray<FSceneOutlinerTreeItemPtr>& InItems)
{
	UWorldPartition* const WorldPartition = RepresentingWorld->GetWorldPartition();
	if (!WorldPartition)
	{
		return;
	}

	TArray<FGuid> ActorsToPin;
	// If Unloaded actors are hidden and we are pinning folders we need to find them through FActorFolders
	const bool bSearchForHiddenUnloadedActors = bHideUnloadedActors;
	ActorBrowsingModeUtils::RecursiveAddItemsToActorGuidList(InItems, ActorsToPin, bSearchForHiddenUnloadedActors);

	if (ActorsToPin.Num())
	{
		GEditor->GetSelectedActors()->BeginBatchSelectOperation();
		GEditor->SelectNone(/*bNoteSelectionChange=*/false, /*bDeselectBSPSurfs=*/true);

		WorldPartition->PinActors(ActorsToPin);

		AActor* LastPinnedActor = nullptr;
		for (const FGuid& ActorGuid : ActorsToPin)
		{
			if (FWorldPartitionHandle ActorHandle(WorldPartition, ActorGuid); ActorHandle.IsValid())
			{
				if (AActor* PinnedActor = ActorHandle->GetActor())
				{
					GEditor->SelectActor(PinnedActor, /*bInSelected=*/true, /*bNotify=*/false);
					LastPinnedActor = PinnedActor;
				}
			}
		}

		GEditor->GetSelectedActors()->EndBatchSelectOperation(/*bNotify=*/true);

		if (LastPinnedActor)
		{
			SceneOutliner->OnItemAdded(LastPinnedActor, SceneOutliner::ENewItemAction::ScrollIntoView);
		}
	}
}

void FActorBrowsingMode::UnpinItems(const TArray<FSceneOutlinerTreeItemPtr>& InItems)
{
	UWorldPartition* const WorldPartition = RepresentingWorld->GetWorldPartition();
	if (!WorldPartition)
	{
		return;
	}

	TArray<FGuid> ActorsToUnpin;
	// No need to search for hidden unloaded actors when unloading
	const bool bSearchForHiddenUnloadedActors = false;
	ActorBrowsingModeUtils::RecursiveAddItemsToActorGuidList(InItems, ActorsToUnpin, bSearchForHiddenUnloadedActors);

	if (ActorsToUnpin.Num())
	{
		GEditor->GetSelectedActors()->BeginBatchSelectOperation();

		AActor* LastPinnedActor = nullptr;
		for (const FGuid& ActorGuid : ActorsToUnpin)
		{
			if (FWorldPartitionHandle ActorHandle(WorldPartition, ActorGuid); ActorHandle.IsValid())
			{
				if (AActor* PinnedActor = ActorHandle->GetActor())
				{
					GEditor->SelectActor(PinnedActor, /*bInSelected=*/false, /*bNotify=*/false);
				}
			}
		}

		WorldPartition->UnpinActors(ActorsToUnpin);

		GEditor->GetSelectedActors()->EndBatchSelectOperation(/*bNotify=*/true);
	}
}

void FActorBrowsingMode::PinSelectedItems()
{
	const FSceneOutlinerItemSelection Selection = SceneOutliner->GetSelection();
	if (Selection.Num())
	{
		TArray<FSceneOutlinerTreeItemPtr> ItemsToPin;
		Selection.ForEachItem([this, &ItemsToPin](const FSceneOutlinerTreeItemPtr& TreeItem)
		{
			ItemsToPin.Add(TreeItem);
			return true;
		});
		PinItems(ItemsToPin);
	}
}

void FActorBrowsingMode::UnpinSelectedItems()
{
	const FSceneOutlinerItemSelection Selection = SceneOutliner->GetSelection();
	if(Selection.Num())
	{
		TArray<FSceneOutlinerTreeItemPtr> ItemsToUnpin;
		Selection.ForEachItem([this, &ItemsToUnpin](const FSceneOutlinerTreeItemPtr& TreeItem)
		{
			ItemsToUnpin.Add(TreeItem);
			return true;
		});
		UnpinItems(ItemsToUnpin);
	}
}

FCreateSceneOutlinerMode FActorBrowsingMode::CreateFolderPickerMode(const FFolder::FRootObject& InRootObject) const
{
	auto MoveSelectionTo = [this, InRootObject](const FSceneOutlinerTreeItemRef& NewParent)
	{
		if (FWorldTreeItem* WorldItem = NewParent->CastTo<FWorldTreeItem>())
		{
<<<<<<< HEAD
			SceneOutliner->MoveSelectionTo(GWorldRoot);
=======
			SceneOutliner->MoveSelectionTo(GetWorldDefaultRootFolder());
>>>>>>> d731a049
		}
		else if (FFolderTreeItem* FolderItem = NewParent->CastTo<FFolderTreeItem>())
		{
			SceneOutliner->MoveSelectionTo(FolderItem->GetFolder());
		}
		else if (FActorTreeItem* ActorItem = NewParent->CastTo<FActorTreeItem>())
		{
<<<<<<< HEAD
			if (FFolder::HasRootObject(InRootObject))
			{
				SceneOutliner->MoveSelectionTo(FFolder(FFolder::GetEmptyPath(), InRootObject));
=======
			if (FFolder::IsRootObjectValid(InRootObject))
			{
				SceneOutliner->MoveSelectionTo(FFolder(InRootObject));
>>>>>>> d731a049
			}
		}
		else if (FLevelTreeItem* LevelItem = NewParent->CastTo<FLevelTreeItem>())
		{
<<<<<<< HEAD
			if (FFolder::HasRootObject(InRootObject))
			{
				SceneOutliner->MoveSelectionTo(FFolder(FFolder::GetEmptyPath(), InRootObject));
=======
			if (FFolder::IsRootObjectValid(InRootObject))
			{
				SceneOutliner->MoveSelectionTo(FFolder(InRootObject));
>>>>>>> d731a049
			}
		}
	};

	return FCreateSceneOutlinerMode::CreateLambda([this, MoveSelectionTo, InRootObject](SSceneOutliner* Outliner)
	{
		return new FActorFolderPickingMode(Outliner, FOnSceneOutlinerItemPicked::CreateLambda(MoveSelectionTo), nullptr, InRootObject);
	});
}

void FActorBrowsingMode::OnDuplicateSelected()
{
	GUnrealEd->Exec(RepresentingWorld.Get(), TEXT("DUPLICATE"));
}

void FActorBrowsingMode::OnEditCutActorsBegin()
{
	// Only a callback in actor browsing mode
	SceneOutliner->CopyFoldersBegin();
	SceneOutliner->DeleteFoldersBegin();
}

void FActorBrowsingMode::OnEditCutActorsEnd()
{
	// Only a callback in actor browsing mode
	SceneOutliner->CopyFoldersEnd();
	SceneOutliner->DeleteFoldersEnd();
}

void FActorBrowsingMode::OnEditCopyActorsBegin()
{
	// Only a callback in actor browsing mode
	SceneOutliner->CopyFoldersBegin();
}

void FActorBrowsingMode::OnEditCopyActorsEnd()
{
	// Only a callback in actor browsing mode
	SceneOutliner->CopyFoldersEnd();
}

void FActorBrowsingMode::OnEditPasteActorsBegin()
{
	// Only a callback in actor browsing mode
	const TArray<FName> FolderPaths = SceneOutliner->GetClipboardPasteFolders();
	SceneOutliner->PasteFoldersBegin(FolderPaths);
}

void FActorBrowsingMode::OnEditPasteActorsEnd()
{
	// Only a callback in actor browsing mode
	SceneOutliner->PasteFoldersEnd();
}

void FActorBrowsingMode::OnDuplicateActorsBegin()
{
	// Only a callback in actor browsing mode
	FFolder::FRootObject CommonRootObject;
	TArray<FName> SelectedFolderPaths;
<<<<<<< HEAD
	GetFolderNamesFromFolders(SceneOutliner->GetSelection().GetData<FFolder>(SceneOutliner::FFolderPathSelector()), SelectedFolderPaths, CommonRootObject);
=======
	FFolder::GetFolderPathsAndCommonRootObject(SceneOutliner->GetSelection().GetData<FFolder>(SceneOutliner::FFolderPathSelector()), SelectedFolderPaths, CommonRootObject);
>>>>>>> d731a049
	SceneOutliner->PasteFoldersBegin(SelectedFolderPaths);
}

void FActorBrowsingMode::OnDuplicateActorsEnd()
{
	// Only a callback in actor browsing mode
	SceneOutliner->PasteFoldersEnd();
}

void FActorBrowsingMode::OnDeleteActorsBegin()
{
	SceneOutliner->DeleteFoldersBegin();
}

void FActorBrowsingMode::OnDeleteActorsEnd()
{
	SceneOutliner->DeleteFoldersEnd();
}

struct FActorBrowsingModeConfig* FActorBrowsingMode::GetMutableConfig()
{
	FName OutlinerIdentifier = SceneOutliner->GetOutlinerIdentifier();

	if (OutlinerIdentifier.IsNone())
	{
		return nullptr;
	}

	return &UActorBrowserConfig::Get()->ActorBrowsers.FindOrAdd(OutlinerIdentifier);
}


const FActorBrowsingModeConfig* FActorBrowsingMode::GetConstConfig() const
{
	FName OutlinerIdentifier = SceneOutliner->GetOutlinerIdentifier();

	if (OutlinerIdentifier.IsNone())
	{
		return nullptr;
	}

	return UActorBrowserConfig::Get()->ActorBrowsers.Find(OutlinerIdentifier);
}

void FActorBrowsingMode::SaveConfig()
{
	UActorBrowserConfig::Get()->SaveEditorConfig();
}

bool FActorBrowsingMode::CompareItemWithClassName(SceneOutliner::FilterBarType InItem, const TSet<FTopLevelAssetPath>& AssetClassPaths) const
{
	// Type filtering only supported for Actors (and unloaded actors) currently
	if (const FActorTreeItem* ActorItem = InItem.CastTo<FActorTreeItem>())
	{
		AActor* Actor = ActorItem->Actor.Get();

		FTopLevelAssetPath AssetClassPath = Actor->GetClass()->GetClassPathName();

		// For Blueprints, we check both the parent type (e.g Pawn/Actor etc) and the Blueprint class itself
		if (UBlueprint* ClassBP = UBlueprint::GetBlueprintFromClass(Actor->GetClass()))
		{
			return AssetClassPaths.Contains(ClassBP->GetClass()->GetClassPathName()) || AssetClassPaths.Contains(AssetClassPath);
		}
		
		return AssetClassPaths.Contains(AssetClassPath);
	}
	else if (const FActorDescTreeItem* ActorDescItem = InItem.CastTo<FActorDescTreeItem>())
	{
		if (const FWorldPartitionActorDesc* ActorDesc = ActorDescItem->ActorDescHandle.Get())
		{
			// For Unloaded Actors, grab the native class 
			FTopLevelAssetPath ClassPath = ActorDesc->GetNativeClass();
			return AssetClassPaths.Contains(ClassPath);
		}
	}

	return FActorModeInteractive::CompareItemWithClassName(InItem, AssetClassPaths);
}

#undef LOCTEXT_NAMESPACE<|MERGE_RESOLUTION|>--- conflicted
+++ resolved
@@ -35,9 +35,6 @@
 #include "LevelInstance/LevelInstanceInterface.h"
 #include "LevelInstance/LevelInstanceSubsystem.h"
 #include "LevelInstance/LevelInstanceEditorInstanceActor.h"
-<<<<<<< HEAD
-#include "EditorLevelUtils.h"
-=======
 #include "WorldPartition/WorldPartition.h"
 #include "ISourceControlModule.h"
 #include "ISourceControlProvider.h"
@@ -46,7 +43,6 @@
 #include "EditorViewportCommands.h"
 #include "SceneOutlinerActorSCCColumn.h"
 #include "Misc/ScopedSlowTask.h"
->>>>>>> d731a049
 
 DEFINE_LOG_CATEGORY_STATIC(LogActorBrowser, Log, All);
 
@@ -54,11 +50,7 @@
 
 using FActorFilter = TSceneOutlinerPredicateFilter<FActorTreeItem>;
 using FActorDescFilter = TSceneOutlinerPredicateFilter<FActorDescTreeItem>;
-<<<<<<< HEAD
-static const FFolder GWorldRoot(FFolder::GetEmptyPath(), nullptr);
-=======
 using FFolderFilter = TSceneOutlinerPredicateFilter<FFolderTreeItem>;
->>>>>>> d731a049
 
 FActorBrowsingMode::FActorBrowsingMode(SSceneOutliner* InSceneOutliner, TWeakObjectPtr<UWorld> InSpecifiedWorldToDisplay)
 	: FActorModeInteractive(FActorModeParams(InSceneOutliner, InSpecifiedWorldToDisplay,  /* bHideComponents */ true, /* bHideLevelInstanceHierarchy */ false, /* bHideUnloadedActors */ false, /* bHideEmptyFolders */ false))
@@ -246,11 +238,7 @@
 	GEngine->OnLevelActorDeleted().RemoveAll(this);
 
 	GEditor->OnSelectUnloadedActorsEvent().RemoveAll(this);
-<<<<<<< HEAD
-		
-=======
-
->>>>>>> d731a049
+
 	FEditorDelegates::OnEditCutActorsBegin.RemoveAll(this);
 	FEditorDelegates::OnEditCutActorsEnd.RemoveAll(this);
 	FEditorDelegates::OnEditCopyActorsBegin.RemoveAll(this);
@@ -495,16 +483,7 @@
 				{
 					if (Context->NumSelectedItems == 0)
 					{
-<<<<<<< HEAD
-						Section.AddMenuEntry(
-							"CreateFolder",
-							LOCTEXT("CreateFolder", "Create Folder"),
-							FText(),
-							FSlateIcon(FEditorStyle::GetStyleSetName(), "SceneOutliner.NewFolderIcon"),
-							FUIAction(FExecuteAction::CreateSP(SceneOutliner, &SSceneOutliner::CreateFolder)));
-=======
 						FSceneOutlinerMenuHelper::AddMenuEntryCreateFolder(Section, *SceneOutliner);
->>>>>>> d731a049
 					}
 					else
 					{
@@ -546,32 +525,6 @@
 
 					if (Context->bShowParentTree && Context->NumSelectedItems > 0 && Context->SceneOutliner.IsValid())
 					{
-<<<<<<< HEAD
-						// If selection contains some unpinned items, show the pin option
-						// If the selection contains folders, always show the pin option
-						if (Context->NumPinnedItems != Context->NumSelectedItems || Context->NumSelectedFolders > 0)
-						{
-							Section.AddMenuEntry(
-								"PinItems",
-								LOCTEXT("Pin", "Pin"),
-								FText(),
-								FSlateIcon(),
-								FUIAction(FExecuteAction::CreateSP(Context->SceneOutliner.Pin().Get(), &SSceneOutliner::PinSelectedItems)));
-						}
-
-						// If the selection contains some pinned items, show the unpin option
-						// If the selection contains folders, always show the unpin option
-						if (Context->NumPinnedItems != 0 || Context->NumSelectedFolders > 0)
-						{
-							Section.AddMenuEntry(
-								"UnpinItems",
-								LOCTEXT("Unpin", "Unpin"),
-								FText(),
-								FSlateIcon(),
-								FUIAction(FExecuteAction::CreateSP(Context->SceneOutliner.Pin().Get(), &SSceneOutliner::UnpinSelectedItems)));
-						}
-					}
-=======
 						// Only add the menu option to wp levels
 						if (!Context->bRepresentingGameWorld && Context->bRepresentingPartitionedWorld)
 						{
@@ -685,7 +638,6 @@
 							})
 						)
 					);
->>>>>>> d731a049
 				}
 			}));
 	}
@@ -838,11 +790,7 @@
 			ItemsToSelect.Add(ItemPtr);
 		}
 	}
-<<<<<<< HEAD
-	
-=======
-
->>>>>>> d731a049
+
 	if (ItemsToSelect.Num())
 	{
 		SceneOutliner->SetItemSelection(ItemsToSelect, true);
@@ -1249,46 +1197,12 @@
 	return PasteString.StartsWith("BEGIN FOLDERLIST");
 }
 
-<<<<<<< HEAD
-bool FActorBrowsingMode::GetFolderNamesFromFolders(const TArray<FFolder>& InFolders, TArray<FName>& OutFolders, FFolder::FRootObject& OutCommonRootObject) const
-{
-	OutFolders.Reset();
-	OutCommonRootObject = FFolder::GetDefaultRootObject();
-
-	TOptional<FFolder::FRootObject> CommonRootObject;
-	for (const FFolder& Folder : InFolders)
-	{
-		OutFolders.Add(Folder.GetPath());
-		if (!CommonRootObject.IsSet())
-		{
-			CommonRootObject = Folder.GetRootObject();
-		}
-		else if (CommonRootObject.GetValue() != Folder.GetRootObject())
-		{
-			OutFolders.Reset();
-			CommonRootObject.Reset();
-			break;
-		}
-	};
-
-	OutCommonRootObject = CommonRootObject.Get(FFolder::GetDefaultRootObject());
-	return CommonRootObject.IsSet();
-}
-
 bool FActorBrowsingMode::GetFolderNamesFromPayload(const FSceneOutlinerDragDropPayload& InPayload, TArray<FName>& OutFolders, FFolder::FRootObject& OutCommonRootObject) const
 {
-	return GetFolderNamesFromFolders(InPayload.GetData<FFolder>(SceneOutliner::FFolderPathSelector()), OutFolders, OutCommonRootObject);
-}
-
-TSharedPtr<FDragDropOperation> FActorBrowsingMode::CreateDragDropOperation(const TArray<FSceneOutlinerTreeItemPtr>& InTreeItems) const
-=======
-bool FActorBrowsingMode::GetFolderNamesFromPayload(const FSceneOutlinerDragDropPayload& InPayload, TArray<FName>& OutFolders, FFolder::FRootObject& OutCommonRootObject) const
-{
 	return FFolder::GetFolderPathsAndCommonRootObject(InPayload.GetData<FFolder>(SceneOutliner::FFolderPathSelector()), OutFolders, OutCommonRootObject);
 }
 
 TSharedPtr<FDragDropOperation> FActorBrowsingMode::CreateDragDropOperation(const FPointerEvent& MouseEvent, const TArray<FSceneOutlinerTreeItemPtr>& InTreeItems) const
->>>>>>> d731a049
 {
 	FSceneOutlinerDragDropPayload DraggedObjects(InTreeItems);
 
@@ -1331,11 +1245,7 @@
 		{
 			for (const auto& Folder : FolderOp->Folders)
 			{
-<<<<<<< HEAD
-				OutPayload.DraggedItems.Add(SceneOutliner->GetTreeItem(FFolder(Folder, FolderOp->RootObject)));
-=======
 				OutPayload.DraggedItems.Add(SceneOutliner->GetTreeItem(FFolder(FolderOp->RootObject, Folder)));
->>>>>>> d731a049
 			}
 		}
 		if (const auto& ActorOp = OutlinerOp.GetSubOp<FActorDragDropOp>())
@@ -1503,15 +1413,9 @@
 		const FWorldTreeItem* WorldItem = DropTarget.CastTo<FWorldTreeItem>();
 		const FLevelTreeItem* LevelItem = DropTarget.CastTo<FLevelTreeItem>();
 		// WorldTreeItem and LevelTreeItem are treated as root folders (path = none), with the difference that LevelTreeItem has a RootObject.
-<<<<<<< HEAD
-		const FFolder DestinationPath = FolderItem ? FolderItem->GetFolder() : (LevelItem ? FFolder(FFolder::GetEmptyPath(), FFolder::GetOptionalFolderRootObject(LevelItem->Level.Get()).Get(FFolder::GetDefaultRootObject())) : GWorldRoot);
-		const FFolder::FRootObject& DestinationRootObject = DestinationPath.GetRootObject();
-		ALevelInstance* LevelInstanceTarget = Cast<ALevelInstance>(DestinationPath.GetRootObjectPtr());
-=======
 		const FFolder DestinationPath = FolderItem ? FolderItem->GetFolder() : (LevelItem ? FFolder(FFolder::GetOptionalFolderRootObject(LevelItem->Level.Get()).Get(FFolder::GetInvalidRootObject())) : GetWorldDefaultRootFolder());
 		const FFolder::FRootObject& DestinationRootObject = DestinationPath.GetRootObject();
 		ILevelInstanceInterface* LevelInstanceTarget = Cast<ILevelInstanceInterface>(DestinationPath.GetRootObjectPtr());
->>>>>>> d731a049
 		if (LevelInstanceTarget && !LevelInstanceTarget->IsEditing())
 		{
 			return FSceneOutlinerDragValidationInfo(ESceneOutlinerDropCompatibility::IncompatibleGeneric, LOCTEXT("Error_DragInNonEditingLevelInstance", "Cannot drag into a LevelInstance which is not being edited"));
@@ -1529,11 +1433,7 @@
 					const FName Leaf = FEditorFolderUtils::GetLeafName(DraggedFolder);
 					const FName Parent = FEditorFolderUtils::GetParentPath(DraggedFolder);
 
-<<<<<<< HEAD
-					if ((CommonFolderRootObject != DestinationRootObject) && FFolder::HasRootObject(CommonFolderRootObject) && FFolder::HasRootObject(DestinationRootObject))
-=======
 					if ((CommonFolderRootObject != DestinationRootObject) && FFolder::IsRootObjectValid(CommonFolderRootObject) && FFolder::IsRootObjectValid(DestinationRootObject))
->>>>>>> d731a049
 					{
 						FFormatNamedArguments Args;
 						Args.Add(TEXT("SourceName"), FText::FromName(Leaf));
@@ -1565,11 +1465,7 @@
 					const FString DstFolderPath = DestinationPath.IsNone() ? FString() : DestinationPath.ToString();
 					const FString NewPath = DstFolderPath / LeafName;
 
-<<<<<<< HEAD
-					if (FActorFolders::Get().ContainsFolder(*RepresentingWorld, FFolder(FName(*NewPath), DestinationRootObject)))
-=======
 					if (FActorFolders::Get().ContainsFolder(*RepresentingWorld, FFolder(DestinationRootObject, FName(*NewPath))))
->>>>>>> d731a049
 					{
 						// The folder already exists
 						FFormatNamedArguments Args;
@@ -1624,11 +1520,7 @@
 				{
 					return FSceneOutlinerDragValidationInfo(ESceneOutlinerDropCompatibility::IncompatibleGeneric, FText::Format(LOCTEXT("Error_AttachChildActor", "Cannot move {0} as it is a child actor."), FText::FromString(Actor->GetActorLabel())));
 				}
-<<<<<<< HEAD
-				else if ((Actor->GetFolderRootObject() != DestinationRootObject) && FFolder::HasRootObject(Actor->GetFolderRootObject()) && FFolder::HasRootObject(DestinationRootObject))
-=======
 				else if ((Actor->GetFolderRootObject() != DestinationRootObject) && FFolder::IsRootObjectValid(Actor->GetFolderRootObject()) && FFolder::IsRootObjectValid(DestinationRootObject))
->>>>>>> d731a049
 				{
 					FFormatNamedArguments Args;
 					Args.Add(TEXT("SourceName"), FText::FromString(Actor->GetActorLabel()));
@@ -1721,11 +1613,7 @@
 				check(TargetLevelInstance->IsEditing());
 				const FScopedTransaction Transaction(LOCTEXT("UndoAction_MoveActorsToLevelInstance", "Move actors to LevelInstance"));
 
-<<<<<<< HEAD
-				const FFolder DestinationPath(FFolder::GetEmptyPath(), FFolder::FRootObject(TargetLevelInstance));
-=======
 				const FFolder DestinationPath = FFolder(FFolder::FRootObject(DropActor));
->>>>>>> d731a049
 				auto MoveToDestination = [&DestinationPath](FFolderTreeItem& Item)
 				{
 					Item.MoveTo(DestinationPath);
@@ -1801,11 +1689,7 @@
 		const FWorldTreeItem* WorldItem = DropTarget.CastTo<FWorldTreeItem>();
 		const FLevelTreeItem* LevelItem = DropTarget.CastTo<FLevelTreeItem>();
 		// WorldTreeItem and LevelTreeItem are treated as root folders (path = none), with the difference that LevelTreeItem has a RootObject.
-<<<<<<< HEAD
-		const FFolder DestinationPath = FolderItem ? FolderItem->GetFolder() : (LevelItem ? FFolder(FFolder::GetEmptyPath(), FFolder::GetOptionalFolderRootObject(LevelItem->Level.Get()).Get(FFolder::GetDefaultRootObject())) : GWorldRoot);
-=======
 		const FFolder DestinationPath = FolderItem ? FolderItem->GetFolder() : (LevelItem ? FFolder(FFolder::GetOptionalFolderRootObject(LevelItem->Level.Get()).Get(FFolder::GetInvalidRootObject())) : GetWorldDefaultRootFolder());
->>>>>>> d731a049
 
 		const FScopedTransaction Transaction(LOCTEXT("MoveOutlinerItems", "Move World Outliner Items"));
 
@@ -1830,32 +1714,19 @@
 					// First mark this object as a parent, then set its children's path
 					ParentActors.Add(Actor);
 
-<<<<<<< HEAD
-					const FFolder Folder = Actor->GetFolder();
-
-					// If the folder root object changes, 1st pass will put actors at root. 2nd pass will set the destination path.
-					FName NewPath = (Folder.GetRootObject() == DestinationPath.GetRootObject()) ? DestinationPath.GetPath() : NAME_None;
-					
-=======
 					const FFolder SrcFolder = Actor->GetFolder();
 
 					// If the folder root object changes, 1st pass will put actors at root. 2nd pass will set the destination path.
 					FName NewPath = (SrcFolder.GetRootObject() == DestinationPath.GetRootObject()) ? DestinationPath.GetPath() : NAME_None;
 
->>>>>>> d731a049
 					Actor->SetFolderPath(NewPath);
 					FActorEditorUtils::TraverseActorTree_ParentFirst(Actor, [&](AActor* InActor) {
 						ChildActors.Add(InActor);
 						InActor->SetFolderPath(NewPath);
 						return true;
 						}, false);
-<<<<<<< HEAD
-					
-					if ((Actor->GetFolderRootObject() != DestinationPath.GetRootObject()) && !Folder.HasRootObject() && DestinationPath.HasRootObject())
-=======
 
 					if ((Actor->GetFolderRootObject() != DestinationPath.GetRootObject()) && SrcFolder.IsRootObjectPersistentLevel() && (DestinationPath.IsRootObjectValid() && !DestinationPath.IsRootObjectPersistentLevel()))
->>>>>>> d731a049
 					{
 						MovingActorsToValidRootObject.Add(Actor);
 					}
@@ -1897,11 +1768,7 @@
 				}
 			};
 
-<<<<<<< HEAD
-			if (!DestinationPath.HasRootObject())
-=======
 			if (DestinationPath.IsRootObjectPersistentLevel())
->>>>>>> d731a049
 			{
 				const ULevelInstanceSubsystem* LevelInstanceSubsystem = RepresentingWorld->GetSubsystem<ULevelInstanceSubsystem>();
 				check(LevelInstanceSubsystem);
@@ -1918,11 +1785,6 @@
 						check(ParentLevelInstance->IsEditing());
 						LevelInstanceActorsToMove.Add(Actor);
 					}
-<<<<<<< HEAD
-					else if (Actor->GetFolder().HasRootObject())
-					{
-						ActorsToMoveToPersistentLevel.Add(Actor);
-=======
 					else
 					{
 						const FFolder ActorSrcFolder = Actor->GetFolder();
@@ -1930,7 +1792,6 @@
 						{
 							ActorsToMoveToPersistentLevel.Add(Actor);
 						}
->>>>>>> d731a049
 					}
 				});
 
@@ -1952,11 +1813,7 @@
 			}
 			else if (MovingActorsToValidRootObject.Num())
 			{
-<<<<<<< HEAD
-				if (ALevelInstance* TargetLevelInstance = Cast<ALevelInstance>(DestinationPath.GetRootObjectPtr()))
-=======
 				if (ILevelInstanceInterface* TargetLevelInstance = Cast<ILevelInstanceInterface>(DestinationPath.GetRootObjectPtr()))
->>>>>>> d731a049
 				{
 					// We are moving actors inside an editing level instance
 					check(TargetLevelInstance->IsEditing());
@@ -1990,13 +1847,6 @@
 	return NewFolderName;
 }
 
-<<<<<<< HEAD
-FFolder FActorBrowsingMode::CreateFolder(const FFolder& ParentPath, const FName& LeafName)
-{
-	const FFolder NewPath = FActorFolders::Get().GetFolderName(*RepresentingWorld, ParentPath, LeafName);
-	FActorFolders::Get().CreateFolder(*RepresentingWorld, NewPath);
-	return NewPath;
-=======
 FFolder FActorBrowsingMode::GetFolder(const FFolder& ParentPath, const FName& LeafName)
 {
 	// Return a unique folder under the provided parent path & root object and using the provided leaf name
@@ -2006,7 +1856,6 @@
 bool FActorBrowsingMode::CreateFolder(const FFolder& NewPath)
 {
 	return FActorFolders::Get().CreateFolder(*RepresentingWorld, NewPath);
->>>>>>> d731a049
 }
 
 bool FActorBrowsingMode::ReparentItemToFolder(const FFolder& FolderPath, const FSceneOutlinerTreeItemPtr& Item)
@@ -2274,11 +2123,7 @@
 	{
 		if (FWorldTreeItem* WorldItem = NewParent->CastTo<FWorldTreeItem>())
 		{
-<<<<<<< HEAD
-			SceneOutliner->MoveSelectionTo(GWorldRoot);
-=======
 			SceneOutliner->MoveSelectionTo(GetWorldDefaultRootFolder());
->>>>>>> d731a049
 		}
 		else if (FFolderTreeItem* FolderItem = NewParent->CastTo<FFolderTreeItem>())
 		{
@@ -2286,28 +2131,16 @@
 		}
 		else if (FActorTreeItem* ActorItem = NewParent->CastTo<FActorTreeItem>())
 		{
-<<<<<<< HEAD
-			if (FFolder::HasRootObject(InRootObject))
-			{
-				SceneOutliner->MoveSelectionTo(FFolder(FFolder::GetEmptyPath(), InRootObject));
-=======
 			if (FFolder::IsRootObjectValid(InRootObject))
 			{
 				SceneOutliner->MoveSelectionTo(FFolder(InRootObject));
->>>>>>> d731a049
 			}
 		}
 		else if (FLevelTreeItem* LevelItem = NewParent->CastTo<FLevelTreeItem>())
 		{
-<<<<<<< HEAD
-			if (FFolder::HasRootObject(InRootObject))
-			{
-				SceneOutliner->MoveSelectionTo(FFolder(FFolder::GetEmptyPath(), InRootObject));
-=======
 			if (FFolder::IsRootObjectValid(InRootObject))
 			{
 				SceneOutliner->MoveSelectionTo(FFolder(InRootObject));
->>>>>>> d731a049
 			}
 		}
 	};
@@ -2367,11 +2200,7 @@
 	// Only a callback in actor browsing mode
 	FFolder::FRootObject CommonRootObject;
 	TArray<FName> SelectedFolderPaths;
-<<<<<<< HEAD
-	GetFolderNamesFromFolders(SceneOutliner->GetSelection().GetData<FFolder>(SceneOutliner::FFolderPathSelector()), SelectedFolderPaths, CommonRootObject);
-=======
 	FFolder::GetFolderPathsAndCommonRootObject(SceneOutliner->GetSelection().GetData<FFolder>(SceneOutliner::FFolderPathSelector()), SelectedFolderPaths, CommonRootObject);
->>>>>>> d731a049
 	SceneOutliner->PasteFoldersBegin(SelectedFolderPaths);
 }
 
