--- conflicted
+++ resolved
@@ -44,9 +44,6 @@
 	/** Construct this item from an actor desc */
 	FActorDescTreeItem(const FGuid& InActorGuid, UActorDescContainer* InContainer);
 
-	/** Construct this item from an actor desc */
-	FActorDescTreeItem(const FGuid& InActorGuid, FActorDescContainerCollection* ContainerCollection);
-
 	/* Begin ISceneOutlinerTreeItem Implementation */
 	virtual bool IsValid() const override { return ActorDescHandle.Get() != nullptr; }
 	virtual FSceneOutlinerTreeItemID GetID() const override;
@@ -73,9 +70,5 @@
 
 private:
 	void CopyActorFilePathtoClipboard() const;
-<<<<<<< HEAD
-	void Initialize();
-=======
->>>>>>> 4af6daef
 	FGuid ActorGuid;
 };