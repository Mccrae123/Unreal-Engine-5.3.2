// Copyright Epic Games, Inc. All Rights Reserved.

#pragma once

#include "CoreMinimal.h"
#include "Layout/Margin.h"
#include "Framework/SlateDelegates.h"
#include "Engine/World.h"

#include "SceneOutlinerFilters.h"

#define LOCTEXT_NAMESPACE "SceneOutlinerPublicTypes"

class FExtender;
struct FToolMenuContext;
class FCustomClassFilterData;
class FFilterCategory;
template<typename FilterType> class FFilterBase;

DECLARE_DELEGATE_TwoParams(FSceneOutlinerModifyContextMenu, FName& /* MenuName */, FToolMenuContext& /* MenuContext */);

/** A delegate used as a factory to defer mode creation in the outliner */
DECLARE_DELEGATE_RetVal_OneParam(ISceneOutlinerMode*, FCreateSceneOutlinerMode, SSceneOutliner*);

namespace SceneOutliner
{
	/** The type of item that the Outliner's Filter Bar operates on */
	typedef const ISceneOutlinerTreeItem& FilterBarType;
}

/** Container for built in column types. Function-static so they are available without linking */
struct FSceneOutlinerBuiltInColumnTypes
{
<<<<<<< HEAD
	/** The gutter column */
	static const FName& Gutter()
	{
		static FName Gutter("Visibility"); // Renamed "Gutter" to "Visibility" so the purpose is more obvious in editor menus
		return Gutter;
	}

	/** Localizable FText name for the Gutter Column (pass into FSceneOutlinerColumnInfo) */
	static const FText& Gutter_Localized()
	{
		static FText Gutter_Localized = LOCTEXT("VisibilityColumnName", "Visibility");
		return Gutter_Localized;
	}

	/** The item label column */
	static const FName& Label()
	{
		static FName Label("Item Label");
		return Label;
	}

	/** Localizable FText name for the Item Label Column (pass into FSceneOutlinerColumnInfo) */
	static const FText& Label_Localized()
	{
		static FText Label_Localized = LOCTEXT("ItemLabelColumnName", "Item Label");
		return Label_Localized;
	}

	/** Generic actor info column */
	static FName& ActorInfo()
	{
		static FName ActorInfo("Type"); // Renamed "Actor Info" to "Type" since it has been refactored to only show type information
		return ActorInfo;
	}

	/** Localizable FText name for the Type Column (pass into FSceneOutlinerColumnInfo) */
	static const FText& ActorInfo_Localized()
	{
		static FText ActorInfo_Localized = LOCTEXT("TypeColumnName", "Type");
		return ActorInfo_Localized;
	}

	static FName& SourceControl()
	{
		static FName SourceControl("Source Control");
		return SourceControl;
	}

	/** Localizable FText name for the Type Column (pass into FSceneOutlinerColumnInfo) */
	static const FText& SourceControl_Localized()
	{
		static FText SourceControl_Localized = LOCTEXT("SourceControlColumnName", "Source Control");
		return SourceControl_Localized;
	}

	static FName& Pinned()
	{
		static FName Pinned("Pinned");
		return Pinned;
	}

	/** Localizable FText name for the Type Column (pass into FSceneOutlinerColumnInfo) */
	static const FText& Pinned_Localized()
	{
		static FText Pinned_Localized = LOCTEXT("PinnedColumnName", "Pinned");
		return Pinned_Localized;
	}
=======
	#define DEFINE_SCENEOUTLINER_BUILTIN_COLUMN_TYPE(ColumnID, ColumnName, ColumnKey, ColumnLocalizedTextLiteral) \
	static FName& ColumnID() \
	{ \
		static FName ColumnID = ColumnName; \
		return ColumnID; \
	} \
	static const FText& ColumnID##_Localized() \
	{ \
		static FText ColumnID##_Localized = LOCTEXT(ColumnKey, ColumnLocalizedTextLiteral); \
		return ColumnID##_Localized; \
	}

	DEFINE_SCENEOUTLINER_BUILTIN_COLUMN_TYPE(Label, "Item Label", "ItemLabelColumnName", "Item Label");
	DEFINE_SCENEOUTLINER_BUILTIN_COLUMN_TYPE(Gutter, "Visibility", "VisibilityColumnName", "Visibility");
	DEFINE_SCENEOUTLINER_BUILTIN_COLUMN_TYPE(ActorInfo, "Type", "TypeColumnName", "Type");
	DEFINE_SCENEOUTLINER_BUILTIN_COLUMN_TYPE(SourceControl, "Source Control", "SourceControlColumnName", "Source Control");
	DEFINE_SCENEOUTLINER_BUILTIN_COLUMN_TYPE(Mobility, "Mobility", "SceneOutlinerMobilityColumn", "Mobility");
	DEFINE_SCENEOUTLINER_BUILTIN_COLUMN_TYPE(Level, "Level", "SceneOutlinerLevelColumn", "Level");
	DEFINE_SCENEOUTLINER_BUILTIN_COLUMN_TYPE(Layer, "Layer", "SceneOutlinerLayerColumn", "Layer");
	DEFINE_SCENEOUTLINER_BUILTIN_COLUMN_TYPE(DataLayer, "Data Layer", "SceneOutlinerDataLayerColumn", "Data Layer");
	DEFINE_SCENEOUTLINER_BUILTIN_COLUMN_TYPE(SubPackage, "Sub Package", "SceneOutlinerSubPackageColumn", "Sub Package");
	DEFINE_SCENEOUTLINER_BUILTIN_COLUMN_TYPE(Pinned, "Pinned", "SceneOutlinerPinnedColumn", "Pinned");
	DEFINE_SCENEOUTLINER_BUILTIN_COLUMN_TYPE(IDName, "ID Name", "SceneOutlinerIDNameColumn", "ID Name");
	DEFINE_SCENEOUTLINER_BUILTIN_COLUMN_TYPE(PackageShortName, "Package Short Name", "SceneOutlinerPackageShortNameColumn", "Package Short Name");
	DEFINE_SCENEOUTLINER_BUILTIN_COLUMN_TYPE(UncachedLights, "Uncached Lights", "SceneOutlinerUncachedLightsColumn", "# Uncached Lights");
	DEFINE_SCENEOUTLINER_BUILTIN_COLUMN_TYPE(Socket, "Socket", "SceneOutlinerSocketColumn", "Socket");
>>>>>>> d731a049
};

/** Visibility enum for scene outliner columns */
enum class ESceneOutlinerColumnVisibility : uint8
{
	/** This column defaults to being visible on the scene outliner */
	Visible,

	/** This column defaults to being invisible, yet still available on the scene outliner */
	Invisible,
};

/** Column information for the scene outliner */
struct FSceneOutlinerColumnInfo
{
	FSceneOutlinerColumnInfo(ESceneOutlinerColumnVisibility InVisibility, int32 InPriorityIndex, const FCreateSceneOutlinerColumn& InFactory = FCreateSceneOutlinerColumn(), bool inCanBeHidden = true, TOptional<float> InFillSize = TOptional<float>()
		, TAttribute<FText> InColumnLabel = TAttribute<FText>())
		: Visibility(InVisibility), PriorityIndex(InPriorityIndex), bCanBeHidden(inCanBeHidden), Factory(InFactory), FillSize(InFillSize), ColumnLabel(InColumnLabel)
	{
	}

	FSceneOutlinerColumnInfo() {}

	FSceneOutlinerColumnInfo(const FSceneOutlinerColumnInfo& InColumnInfo)
		: Visibility(InColumnInfo.Visibility), PriorityIndex(InColumnInfo.PriorityIndex), bCanBeHidden(InColumnInfo.bCanBeHidden), Factory(InColumnInfo.Factory), FillSize(InColumnInfo.FillSize), ColumnLabel(InColumnInfo.ColumnLabel)
	{}

	ESceneOutlinerColumnVisibility 	Visibility;
	uint8				PriorityIndex;
	bool bCanBeHidden;
	FCreateSceneOutlinerColumn	Factory;
	TOptional< float > FillSize;
	TAttribute<FText> ColumnLabel; // Override for the column name used instead of ID if specified (use this if you want the column name to be localizable)
};

/** Settings for the scene outliner which can be quieried publicly */
struct SCENEOUTLINER_API FSharedSceneOutlinerData
{
	/**	Invoked whenever the user attempts to delete an actor from within a Scene Outliner in the actor browsing mode */
	FCustomSceneOutlinerDeleteDelegate CustomDelete;

	/** Modify context menu before display */
	FSceneOutlinerModifyContextMenu ModifyContextMenu;

	/** Map of column types available to the scene outliner, along with default ordering */
	TMap<FName, FSceneOutlinerColumnInfo> ColumnMap;
		
	/** Whether the Scene Outliner should display parent actors in a Tree */
	bool bShowParentTree : 1;

	/** True to only show folders in this outliner */
	bool bOnlyShowFolders : 1;

	/** Show transient objects */
	bool bShowTransient : 1;

public:

	/** Constructor */
	FSharedSceneOutlinerData()
		: bShowParentTree( true )
		, bOnlyShowFolders( false )
		, bShowTransient( false )
	{}

	/** Set up a default array of columns for this outliner */
	void UseDefaultColumns();
};


/* Settings for the Filter Bar attached to the Scene Outliner. Can be specified through FSceneOutlinerInitializationOptions */
struct FSceneOutlinerFilterBarOptions
{
	/** If true, the Scene Outliner has a filter bar attached to it */
	bool bHasFilterBar = false;

	/** These are the custom filters that the Scene Outliner will have. All active filters will be AND'd together to test
	 *  against.
	 *  @see FGenericFilter on how to create generic filters
	 */
	TArray<TSharedRef<FFilterBase<SceneOutliner::FilterBarType>>> CustomFilters;

	/** These are the asset type filters that the Scene Outliner will have. All active filters will be OR'd together to
	 *  test against.
	 *  Can be created using IAssetTypeActions or UClass (@see constructor)
	 */
	TArray<TSharedRef<FCustomClassFilterData>> CustomClassFilters;

	/** If true, share this Outliner filter bar's custom text filters with the level editor outliners */
	bool bUseSharedSettings = false;

	/** The category to expand in the filter menu (There must be at least one filter attached to the category) */
	TSharedPtr<FFilterCategory> CategoryToExpand;
};

/**
	* Settings for the Scene Outliner set by the programmer before spawning an instance of the widget.  This
	* is used to modify the outliner's behavior in various ways, such as filtering in or out specific classes
	* of actors.
	*/
struct FSceneOutlinerInitializationOptions : FSharedSceneOutlinerData
{
	/** True if we should draw the header row above the tree view */
	bool bShowHeaderRow : 1;

	/** Whether the Scene Outliner should expose its searchbox */
	bool bShowSearchBox : 1;

	/** If true, the search box will gain focus when the scene outliner is created */
	bool bFocusSearchBoxWhenOpened : 1;

	/** If true, the Scene Outliner will expose a Create New Folder button */
	bool bShowCreateNewFolder : 1;

	/** Optional collection of filters to use when filtering in the Scene Outliner */
	TSharedPtr<FSceneOutlinerFilters> Filters;		

	FCreateSceneOutlinerMode ModeFactory;

	/** Identifier for this outliner; NAME_None if this view is anonymous (Needs to be specified to save visibility of columns in EditorConfig)*/
	FName OutlinerIdentifier;

<<<<<<< HEAD
=======
	/** Init options related to the filter bar */
	FSceneOutlinerFilterBarOptions FilterBarOptions;

>>>>>>> d731a049
public:

	/** Constructor */
	FSceneOutlinerInitializationOptions()
		: bShowHeaderRow( true )
		, bShowSearchBox( true )
		, bFocusSearchBoxWhenOpened( false )
		, bShowCreateNewFolder( true )
		, Filters( new FSceneOutlinerFilters )
		, ModeFactory()
		, OutlinerIdentifier(NAME_None)
	{}
};

/** Default metrics for outliner tree items */
struct FSceneOutlinerDefaultTreeItemMetrics
{
	static int32	RowHeight() { return 20; };
	static int32	IconSize() { return 16; };
	static FMargin	IconPadding() { return FMargin(0.f, 1.f, 6.f, 1.f); };
};

/** A struct which gets, and caches the visibility of a tree item */
struct SCENEOUTLINER_API FSceneOutlinerVisibilityCache
{
	/** Map of tree item to visibility */
	mutable TMap<const ISceneOutlinerTreeItem*, bool> VisibilityInfo;

	/** Get an item's visibility based on its children */
	bool RecurseChildren(const ISceneOutlinerTreeItem& Item) const;

	bool GetVisibility(const ISceneOutlinerTreeItem& Item) const;
};

#undef LOCTEXT_NAMESPACE<|MERGE_RESOLUTION|>--- conflicted
+++ resolved
@@ -31,75 +31,6 @@
 /** Container for built in column types. Function-static so they are available without linking */
 struct FSceneOutlinerBuiltInColumnTypes
 {
-<<<<<<< HEAD
-	/** The gutter column */
-	static const FName& Gutter()
-	{
-		static FName Gutter("Visibility"); // Renamed "Gutter" to "Visibility" so the purpose is more obvious in editor menus
-		return Gutter;
-	}
-
-	/** Localizable FText name for the Gutter Column (pass into FSceneOutlinerColumnInfo) */
-	static const FText& Gutter_Localized()
-	{
-		static FText Gutter_Localized = LOCTEXT("VisibilityColumnName", "Visibility");
-		return Gutter_Localized;
-	}
-
-	/** The item label column */
-	static const FName& Label()
-	{
-		static FName Label("Item Label");
-		return Label;
-	}
-
-	/** Localizable FText name for the Item Label Column (pass into FSceneOutlinerColumnInfo) */
-	static const FText& Label_Localized()
-	{
-		static FText Label_Localized = LOCTEXT("ItemLabelColumnName", "Item Label");
-		return Label_Localized;
-	}
-
-	/** Generic actor info column */
-	static FName& ActorInfo()
-	{
-		static FName ActorInfo("Type"); // Renamed "Actor Info" to "Type" since it has been refactored to only show type information
-		return ActorInfo;
-	}
-
-	/** Localizable FText name for the Type Column (pass into FSceneOutlinerColumnInfo) */
-	static const FText& ActorInfo_Localized()
-	{
-		static FText ActorInfo_Localized = LOCTEXT("TypeColumnName", "Type");
-		return ActorInfo_Localized;
-	}
-
-	static FName& SourceControl()
-	{
-		static FName SourceControl("Source Control");
-		return SourceControl;
-	}
-
-	/** Localizable FText name for the Type Column (pass into FSceneOutlinerColumnInfo) */
-	static const FText& SourceControl_Localized()
-	{
-		static FText SourceControl_Localized = LOCTEXT("SourceControlColumnName", "Source Control");
-		return SourceControl_Localized;
-	}
-
-	static FName& Pinned()
-	{
-		static FName Pinned("Pinned");
-		return Pinned;
-	}
-
-	/** Localizable FText name for the Type Column (pass into FSceneOutlinerColumnInfo) */
-	static const FText& Pinned_Localized()
-	{
-		static FText Pinned_Localized = LOCTEXT("PinnedColumnName", "Pinned");
-		return Pinned_Localized;
-	}
-=======
 	#define DEFINE_SCENEOUTLINER_BUILTIN_COLUMN_TYPE(ColumnID, ColumnName, ColumnKey, ColumnLocalizedTextLiteral) \
 	static FName& ColumnID() \
 	{ \
@@ -126,7 +57,6 @@
 	DEFINE_SCENEOUTLINER_BUILTIN_COLUMN_TYPE(PackageShortName, "Package Short Name", "SceneOutlinerPackageShortNameColumn", "Package Short Name");
 	DEFINE_SCENEOUTLINER_BUILTIN_COLUMN_TYPE(UncachedLights, "Uncached Lights", "SceneOutlinerUncachedLightsColumn", "# Uncached Lights");
 	DEFINE_SCENEOUTLINER_BUILTIN_COLUMN_TYPE(Socket, "Socket", "SceneOutlinerSocketColumn", "Socket");
->>>>>>> d731a049
 };
 
 /** Visibility enum for scene outliner columns */
@@ -249,12 +179,9 @@
 	/** Identifier for this outliner; NAME_None if this view is anonymous (Needs to be specified to save visibility of columns in EditorConfig)*/
 	FName OutlinerIdentifier;
 
-<<<<<<< HEAD
-=======
 	/** Init options related to the filter bar */
 	FSceneOutlinerFilterBarOptions FilterBarOptions;
 
->>>>>>> d731a049
 public:
 
 	/** Constructor */
