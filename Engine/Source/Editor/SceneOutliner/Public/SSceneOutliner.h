--- conflicted
+++ resolved
@@ -755,16 +755,8 @@
 	/** A map of all items we have in the tree */
 	FSceneOutlinerTreeItemMap TreeItemMap;
 
-<<<<<<< HEAD
-		/** Cached expansion state info, in case we need to process >500 items so we don't re-fetch from the partially rebuilt tree */
-		FParentsExpansionState CachedExpansionStateInfo;
-
-		/** Gets the current expansion state of parent items */
-		FParentsExpansionState GetParentsExpansionState() const;
-=======
 	/** Pending tree items that are yet to be added the tree */
 	FSceneOutlinerTreeItemMap PendingTreeItemMap;
->>>>>>> 6bbb88c8
 
 	/** Folders pending selection */
 	TArray<FFolder> PendingFoldersSelect;
