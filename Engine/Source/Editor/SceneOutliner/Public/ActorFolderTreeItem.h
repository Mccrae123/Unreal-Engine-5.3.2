--- conflicted
+++ resolved
@@ -23,11 +23,8 @@
 	virtual bool CanInteract() const override;
 	virtual TSharedRef<SWidget> GenerateLabelWidget(ISceneOutliner& Outliner, const STableRow<FSceneOutlinerTreeItemPtr>& InRow) override;
 	virtual bool ShouldShowPinnedState() const override;
-<<<<<<< HEAD
-=======
 	virtual bool ShouldShowVisibilityState() const override;
 	virtual FFolder GetFolder() const override;
->>>>>>> d731a049
 	/* End FFolderTreeItem Implementation */
 		
 	/* Begin FFolderTreeItem Implementation */
