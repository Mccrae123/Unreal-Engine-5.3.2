// Copyright Epic Games, Inc. All Rights Reserved.

#pragma once

#include "Widgets/SWidget.h"
#include "Folder.h"
#include "ISceneOutlinerTreeItem.h"

class UToolMenu;

namespace SceneOutliner
{
	struct FFolderPathSelector
	{
		bool operator()(TWeakPtr<ISceneOutlinerTreeItem> Item, FFolder& DataOut) const;
	};
}	// namespace SceneOutliner


/** A tree item that represents a folder in the world */
struct SCENEOUTLINER_API FFolderTreeItem : ISceneOutlinerTreeItem
{
public:
	/** Static type identifier for this tree item class */
	static const FSceneOutlinerTreeItemType Type;

	DECLARE_DELEGATE_RetVal_OneParam(bool, FFilterPredicate, const FFolder&);
	DECLARE_DELEGATE_RetVal_OneParam(bool, FInteractivePredicate, const FFolder&);

	bool Filter(FFilterPredicate Pred) const
	{
		return Pred.Execute(GetFolder());
	}

	bool GetInteractiveState(FInteractivePredicate Pred) const
	{
		return Pred.Execute(GetFolder());
	}

	/** The path of this folder. / separated. */
	FName Path;

	/** The leaf name of this folder */
	FName LeafName;

	FFolderTreeItem(const FFolder& InFolder, FSceneOutlinerTreeItemType InType);
	FFolderTreeItem(const FFolder& InFolder);
	/** Constructor that takes a path to this folder (including leaf-name) */
	FFolderTreeItem(FName InPath);
	/** Constructor that takes a path to this folder and a subclass tree item type (used for subclassing FFolderTreeItem) */
	FFolderTreeItem(FName InPath, FSceneOutlinerTreeItemType Type);

	/* Begin ISceneOutlinerTreeItem Implementation */
	virtual bool IsValid() const override { return true; }
	virtual FSceneOutlinerTreeItemID GetID() const override;
	virtual FFolder::FRootObject GetRootObject() const override;
	virtual FString GetDisplayString() const override;
	virtual bool CanInteract() const override;
	virtual void GenerateContextMenu(UToolMenu* Menu, SSceneOutliner& Outliner) override;
	/** Delete this folder, children will be reparented to provided new parent path */
	virtual void Delete(const FFolder& InNewParentFolder) {}
	
	virtual void SetPath(const FName& InNewPath);
	const FName& GetPath() const { return Path; }
	const FName& GetLeafName() const { return LeafName; }
<<<<<<< HEAD
	FFolder GetFolder() const { return FFolder(Path, RootObject); }
=======
	virtual FFolder GetFolder() const { return FFolder(RootObject, Path); }
>>>>>>> d731a049
	
	virtual bool ShouldShowPinnedState() const override { return true; }
	virtual bool HasPinnedStateInfo() const override { return false; }
	/* End ISceneOutlinerTreeItem Implementation */

	/** Move this folder to a new parent */
	virtual void MoveTo(const FFolder& InNewParentFolder) {}
private:
	/** Create a new folder as a child of this one */
	virtual void CreateSubFolder(TWeakPtr<SSceneOutliner> WeakOutliner) {}
	/** Duplicate folder hierarchy */
	void DuplicateHierarchy(TWeakPtr<SSceneOutliner> WeakOutliner);

	/** Folder's root object (can be null) */
	FFolder::FRootObject RootObject;
};<|MERGE_RESOLUTION|>--- conflicted
+++ resolved
@@ -63,11 +63,7 @@
 	virtual void SetPath(const FName& InNewPath);
 	const FName& GetPath() const { return Path; }
 	const FName& GetLeafName() const { return LeafName; }
-<<<<<<< HEAD
-	FFolder GetFolder() const { return FFolder(Path, RootObject); }
-=======
 	virtual FFolder GetFolder() const { return FFolder(RootObject, Path); }
->>>>>>> d731a049
 	
 	virtual bool ShouldShowPinnedState() const override { return true; }
 	virtual bool HasPinnedStateInfo() const override { return false; }
