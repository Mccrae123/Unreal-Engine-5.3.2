--- conflicted
+++ resolved
@@ -121,11 +121,7 @@
 	virtual FSceneOutlinerTreeItemID GetID() const = 0;
 
 	/** Get the optional context object root of a tree item. */
-<<<<<<< HEAD
-	virtual FFolder::FRootObject GetRootObject() const { return FFolder::GetDefaultRootObject(); }
-=======
 	virtual FFolder::FRootObject GetRootObject() const { return FFolder::GetInvalidRootObject(); }
->>>>>>> d731a049
 
 	/** Get the raw string to display for this tree item - used for sorting */
 	virtual FString GetDisplayString() const = 0;
