// Copyright Epic Games, Inc. All Rights Reserved.

#pragma once

#include "ISceneOutlinerMode.h"

namespace SceneOutliner
{
	/** Functor which can be used to get weak actor pointers from a selection */
	struct FWeakActorSelector
	{
		bool operator()(const TWeakPtr<ISceneOutlinerTreeItem>& Item, TWeakObjectPtr<AActor>& DataOut) const;
	};

	/** Functor which can be used to get actors from a selection including component parents */
	struct SCENEOUTLINER_API FActorSelector
	{
		bool operator()(const TWeakPtr<ISceneOutlinerTreeItem>& Item, AActor*& ActorPtrOut) const;
	};

	/** Functor which can be used to get actor descriptors from a selection  */
	struct FActorDescSelector
	{
		bool operator()(const TWeakPtr<ISceneOutlinerTreeItem>& Item, FWorldPartitionActorDesc*& ActorDescPtrOut) const;
	};
}

struct SCENEOUTLINER_API FActorModeParams
{
	FActorModeParams() {}

	FActorModeParams(SSceneOutliner* InSceneOutliner, const TWeakObjectPtr<UWorld>& InSpecifiedWorldToDisplay = nullptr, bool bInHideComponents = true, bool bInHideLevelInstanceHierarchy = true, bool bInHideUnloadedActors = true, bool bInHideEmptyFolders = true, bool bInCanInteractWithSelectableActorsOnly = true)
		: SpecifiedWorldToDisplay(InSpecifiedWorldToDisplay)
		, SceneOutliner(InSceneOutliner)
		, bHideComponents(bInHideComponents)
		, bHideLevelInstanceHierarchy(bInHideLevelInstanceHierarchy)
		, bHideUnloadedActors(bInHideUnloadedActors)
		, bHideEmptyFolders(bInHideEmptyFolders)
		, bCanInteractWithSelectableActorsOnly(bInCanInteractWithSelectableActorsOnly)
	{}

	TWeakObjectPtr<UWorld> SpecifiedWorldToDisplay = nullptr;
	SSceneOutliner* SceneOutliner = nullptr;
	bool bHideComponents = true;
	bool bHideActorWithNoComponent = false;
	bool bHideLevelInstanceHierarchy = true;
	bool bHideUnloadedActors = true;
	bool bHideEmptyFolders = true;
	bool bCanInteractWithSelectableActorsOnly = true;
};

class SCENEOUTLINER_API FActorMode : public ISceneOutlinerMode
{
public:
	struct EItemSortOrder
	{
<<<<<<< HEAD
		enum Type { World = 0, Level = 10, Folder = 20, Actor = 30, Unloaded = 40 };
=======
		enum Type { World = 0, Level = 10, Folder = 20, Actor = 30 };
>>>>>>> 4af6daef
	};
	
	FActorMode(const FActorModeParams& Params);
	virtual ~FActorMode();

	virtual void Rebuild() override;

	void BuildWorldPickerMenu(FMenuBuilder& MenuBuilder);

	virtual void SynchronizeSelection() override { SynchronizeActorSelection(); }

	virtual void OnFilterTextChanged(const FText& InFilterText) override;

	virtual int32 GetTypeSortPriority(const ISceneOutlinerTreeItem& Item) const override;

	static bool IsActorDisplayable(const SSceneOutliner* SceneOutliner, const AActor* Actor);
	static bool IsActorLevelDisplayable(ULevel* InLevel);

	virtual FFolder::FRootObject GetRootObject() const override;
	virtual FFolder::FRootObject GetPasteTargetRootObject() const override;

	virtual bool CanInteract(const ISceneOutlinerTreeItem& Item) const override;

private:
	/** Called when the user selects a world in the world picker menu */
	void OnSelectWorld(TWeakObjectPtr<UWorld> World);
private:
	/* Private Helpers */

	void ChooseRepresentingWorld();
	bool IsWorldChecked(TWeakObjectPtr<UWorld> World) const;
protected:
	void SynchronizeActorSelection();
	bool IsActorDisplayable(const AActor* InActor) const;

	/** Set the Scene Outliner attached to this mode as the most recently used outliner in the Level Editor */
	void SetAsMostRecentOutliner() const;

	virtual TUniquePtr<ISceneOutlinerHierarchy> CreateHierarchy() override;
protected:
	/** The world which we are currently representing */
	TWeakObjectPtr<UWorld> RepresentingWorld;
	/** The world which the user manually selected */
	TWeakObjectPtr<UWorld> UserChosenWorld;

	/** If this mode was created to display a specific world, don't allow it to be reassigned */
	const TWeakObjectPtr<UWorld> SpecifiedWorldToDisplay;

	/** Should components be hidden */
	bool bHideComponents;
	/** Should actor with no component be hidden. */
	bool bHideActorWithNoComponent;
	/** Should the level instance hierarchy be hidden */
	bool bHideLevelInstanceHierarchy;
	/** Should unloaded actors be hidden */
	bool bHideUnloadedActors;
	/** Should empty folders be hidden */
	bool bHideEmptyFolders;
	/** Should the outliner scroll to the item on selection */
	bool bAlwaysFrameSelection;
	/** If True, CanInteract will be restricted to selectable actors only. */
	bool bCanInteractWithSelectableActorsOnly;
};<|MERGE_RESOLUTION|>--- conflicted
+++ resolved
@@ -54,11 +54,7 @@
 public:
 	struct EItemSortOrder
 	{
-<<<<<<< HEAD
-		enum Type { World = 0, Level = 10, Folder = 20, Actor = 30, Unloaded = 40 };
-=======
 		enum Type { World = 0, Level = 10, Folder = 20, Actor = 30 };
->>>>>>> 4af6daef
 	};
 	
 	FActorMode(const FActorModeParams& Params);
