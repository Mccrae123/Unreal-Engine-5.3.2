// Copyright Epic Games, Inc. All Rights Reserved.

using UnrealBuildTool;

public class SceneOutliner : ModuleRules
{
	public SceneOutliner(ReadOnlyTargetRules Target) : base(Target)
	{
		PrivateDependencyModuleNames.AddRange(
			new string[]
			{
				"Core",
				"CoreUObject",
				"Engine",
				"ApplicationCore",
				"InputCore",
				"Slate",
				"SlateCore",
				"EditorFramework",
				"UnrealEd",
				"ToolMenus",
				"SourceControl",
<<<<<<< HEAD
				"EditorConfig"
=======
				"EditorConfig",
				"SourceControlWindows",
				"UncontrolledChangelists",
				"EditorWidgets",
				"ToolWidgets",
>>>>>>> d731a049
			}
		);
		
	}
}<|MERGE_RESOLUTION|>--- conflicted
+++ resolved
@@ -20,15 +20,11 @@
 				"UnrealEd",
 				"ToolMenus",
 				"SourceControl",
-<<<<<<< HEAD
-				"EditorConfig"
-=======
 				"EditorConfig",
 				"SourceControlWindows",
 				"UncontrolledChangelists",
 				"EditorWidgets",
 				"ToolWidgets",
->>>>>>> d731a049
 			}
 		);
 		
