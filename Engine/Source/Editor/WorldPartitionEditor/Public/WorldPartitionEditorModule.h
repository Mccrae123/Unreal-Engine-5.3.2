// Copyright Epic Games, Inc. All Rights Reserved.
#pragma once

#include "CoreMinimal.h"
#include "WorldPartition/IWorldPartitionEditorModule.h"

class FTabManager;
class FLayoutExtender;
class SDockTab;
class FSpawnTabArgs;
class SContentBundleBrowser;


/**
 * The module holding all of the UI related pieces for SubLevels management
 */
class FWorldPartitionEditorModule : public IWorldPartitionEditorModule
{
public:
	/**
	 * Called right after the module DLL has been loaded and the module object has been created
	 */
	virtual void StartupModule() override;

	/**
	 * Called before the module is unloaded, right before the module object is destroyed.
	 */
	virtual void ShutdownModule() override;
	
	/**
	 * Creates a world partition widget
	 */
	virtual TSharedRef<class SWidget> CreateWorldPartitionEditor();

	/**
	 * Returns placement grid size setting that should be assigned to new AWorldSettings actors.
	 */
	virtual int32 GetPlacementGridSize() const override;

	/**
	 * Returns foliage grid size setting that should be assigned to new AWorldSettings actors.
	 */
	virtual int32 GetInstancedFoliageGridSize() const override;

	/**
	 * Returns the threshold from which minimap generates a warning if its WorldUnitsPerPixel is above this value.
	 */
	virtual int32 GetMinimapLowQualityWorldUnitsPerPixelThreshold() const override;

	/**
	 * Returns if loading in the editor is disabled or not.
	 */
	virtual bool GetDisableLoadingInEditor() const override;
	virtual void SetDisableLoadingInEditor(bool bInDisableLoadingInEditor) override;

	/**
<<<<<<< HEAD
	 * Returns if pie is disabled or not..
=======
	 * Returns if pie is disabled or not.
>>>>>>> 4af6daef
	 */
	virtual bool GetDisablePIE() const override;
	virtual void SetDisablePIE(bool bInDisablePIE) override;

	/**
	 * Returns if bugit command in the editor is disabled or not.
	 */
	virtual bool GetDisableBugIt() const override;
	virtual void SetDisableBugIt(bool bInDisableBugIt) override;

	/**
<<<<<<< HEAD
=======
	 * Returns if world partition is in advanced mode or not.
	 */
	virtual bool GetAdvancedMode() const override;
	virtual void SetAdvancedMode(bool bInAdvancedMode) override;

	/**
>>>>>>> 4af6daef
	 * Convert the specified map to a world partition map.
	 */
	virtual bool ConvertMap(const FString& InLongPackageName) override;

	/**
	 * Run a world partition builder for the current map. Will display a dialog to specify options for the generation.
	 */
	virtual bool RunBuilder(const FRunBuilderParams& InParams) override;

	/** Return the world added event. */
	virtual FWorldPartitionCreated& OnWorldPartitionCreated() override { return WorldPartitionCreatedEvent; }

	/** Return the commandlet pre-execution event */
	virtual FOnPreExecuteCommandlet& OnPreExecuteCommandlet() override { return OnPreExecuteCommandletEvent; }

	/** Return the commandlet execution event */
	virtual FOnExecuteCommandlet& OnExecuteCommandlet() override { return OnExecuteCommandletEvent; }

	/** Return the commandlet post-execution event */
	virtual FOnPostExecuteCommandlet& OnPostExecuteCommandlet() override { return OnPostExecuteCommandletEvent; }


	/**
	 * Creates a Content Bundle Browser widget
	 */
	TSharedRef<class SWidget> CreateContentBundleBrowser();

	/**
	 * Returns if there's a content bundle in editing mode.
	 */
	bool IsEditingContentBundle() const;

	/**
	 * Returns if the content bundle is in editing mode.
	 */
	bool IsEditingContentBundle(const FGuid& ContentBundleGuid) const;

<<<<<<< HEAD
private:
	/** Register menus */
	void RegisterMenus();

	/** Registers world partition tabs spawners with the level editor */
	void RegisterWorldPartitionTabs(TSharedPtr<FTabManager> InTabManager);

	/** Inserts world partition tabs into the level editor layout */
	void RegisterWorldPartitionLayout(FLayoutExtender& Extender);
	
	/** Spawns the world partition tab */
	TSharedRef<SDockTab> SpawnWorldPartitionTab(const FSpawnTabArgs& Args);

	/** Spawns the content bundle tab */
	TSharedRef<SDockTab> SpawnContentBundleTab(const FSpawnTabArgs& Args);

	bool Build(const FRunBuilderParams& InParams);
	bool BuildMinimap(const FRunBuilderParams& InParams);
	bool BuildHLODs(const FRunBuilderParams& InParams);
	bool BuildLandscapeSplineMeshes(UWorld* InWorld);

private:
	void RunCommandletAsExternalProcess(const FString& InCommandletArgs, const FText& InOperationDescription, int32& OutResult, bool& bOutCancelled, FString& OutCommandletOutput);
=======
private:
	/** Register menus */
	void RegisterMenus();

	/** Registers world partition tabs spawners with the level editor */
	void RegisterWorldPartitionTabs(TSharedPtr<FTabManager> InTabManager);

	/** Inserts world partition tabs into the level editor layout */
	void RegisterWorldPartitionLayout(FLayoutExtender& Extender);
	
	/** Spawns the world partition tab */
	TSharedRef<SDockTab> SpawnWorldPartitionTab(const FSpawnTabArgs& Args);

	/** Spawns the content bundle tab */
	TSharedRef<SDockTab> SpawnContentBundleTab(const FSpawnTabArgs& Args);

	bool Build(const FRunBuilderParams& InParams);
	bool BuildMinimap(const FRunBuilderParams& InParams);
	bool BuildHLODs(const FRunBuilderParams& InParams);
	bool BuildLandscapeSplineMeshes(UWorld* InWorld);

private:
	void RunCommandletAsExternalProcess(const FString& InCommandletArgs, const FText& InOperationDescription, int32& OutResult, bool& bOutCancelled);
>>>>>>> 4af6daef
	void OnConvertMap();

	FDelegateHandle LevelEditorExtenderDelegateHandle;

	TSharedPtr<class FHLODLayerAssetTypeActions> HLODLayerAssetTypeActions;

	TWeakPtr<SDockTab> WorldPartitionTab;

	TWeakPtr<SDockTab> ContentBundleTab;

	TWeakPtr<SContentBundleBrowser> ContentBundleBrowser;

	FWorldPartitionCreated WorldPartitionCreatedEvent;

	FOnPreExecuteCommandlet OnPreExecuteCommandletEvent;
	FOnExecuteCommandlet OnExecuteCommandletEvent;
	FOnPostExecuteCommandlet OnPostExecuteCommandletEvent;
};<|MERGE_RESOLUTION|>--- conflicted
+++ resolved
@@ -54,11 +54,7 @@
 	virtual void SetDisableLoadingInEditor(bool bInDisableLoadingInEditor) override;
 
 	/**
-<<<<<<< HEAD
-	 * Returns if pie is disabled or not..
-=======
 	 * Returns if pie is disabled or not.
->>>>>>> 4af6daef
 	 */
 	virtual bool GetDisablePIE() const override;
 	virtual void SetDisablePIE(bool bInDisablePIE) override;
@@ -70,15 +66,12 @@
 	virtual void SetDisableBugIt(bool bInDisableBugIt) override;
 
 	/**
-<<<<<<< HEAD
-=======
 	 * Returns if world partition is in advanced mode or not.
 	 */
 	virtual bool GetAdvancedMode() const override;
 	virtual void SetAdvancedMode(bool bInAdvancedMode) override;
 
 	/**
->>>>>>> 4af6daef
 	 * Convert the specified map to a world partition map.
 	 */
 	virtual bool ConvertMap(const FString& InLongPackageName) override;
@@ -116,31 +109,6 @@
 	 */
 	bool IsEditingContentBundle(const FGuid& ContentBundleGuid) const;
 
-<<<<<<< HEAD
-private:
-	/** Register menus */
-	void RegisterMenus();
-
-	/** Registers world partition tabs spawners with the level editor */
-	void RegisterWorldPartitionTabs(TSharedPtr<FTabManager> InTabManager);
-
-	/** Inserts world partition tabs into the level editor layout */
-	void RegisterWorldPartitionLayout(FLayoutExtender& Extender);
-	
-	/** Spawns the world partition tab */
-	TSharedRef<SDockTab> SpawnWorldPartitionTab(const FSpawnTabArgs& Args);
-
-	/** Spawns the content bundle tab */
-	TSharedRef<SDockTab> SpawnContentBundleTab(const FSpawnTabArgs& Args);
-
-	bool Build(const FRunBuilderParams& InParams);
-	bool BuildMinimap(const FRunBuilderParams& InParams);
-	bool BuildHLODs(const FRunBuilderParams& InParams);
-	bool BuildLandscapeSplineMeshes(UWorld* InWorld);
-
-private:
-	void RunCommandletAsExternalProcess(const FString& InCommandletArgs, const FText& InOperationDescription, int32& OutResult, bool& bOutCancelled, FString& OutCommandletOutput);
-=======
 private:
 	/** Register menus */
 	void RegisterMenus();
@@ -164,7 +132,6 @@
 
 private:
 	void RunCommandletAsExternalProcess(const FString& InCommandletArgs, const FText& InOperationDescription, int32& OutResult, bool& bOutCancelled);
->>>>>>> 4af6daef
 	void OnConvertMap();
 
 	FDelegateHandle LevelEditorExtenderDelegateHandle;
