--- conflicted
+++ resolved
@@ -8,10 +8,7 @@
 class FLayoutExtender;
 class SDockTab;
 class FSpawnTabArgs;
-<<<<<<< HEAD
-=======
 class SContentBundleBrowser;
->>>>>>> d731a049
 
 
 /**
@@ -38,16 +35,6 @@
 	/**
 	 * Returns placement grid size setting that should be assigned to new AWorldSettings actors.
 	 */
-<<<<<<< HEAD
-	virtual int32 GetPlacementGridSize() const;
-
-	/**
-	 * Returns foliage grid size setting that should be assigned to new AWorldSettings actors.
-	 */
-	virtual int32 GetInstancedFoliageGridSize() const;
-
-	/**
-=======
 	virtual int32 GetPlacementGridSize() const override;
 
 	/**
@@ -73,21 +60,12 @@
 	virtual void SetDisablePIE(bool bInDisablePIE) override;
 
 	/**
->>>>>>> d731a049
 	 * Convert the specified map to a world partition map.
 	 */
 	virtual bool ConvertMap(const FString& InLongPackageName) override;
 
 	/**
 	 * Run a world partition builder for the current map. Will display a dialog to specify options for the generation.
-<<<<<<< HEAD
-	 */
-	virtual bool RunBuilder(TSubclassOf<UWorldPartitionBuilder> WorldPartitionBuilder, const FString& InLongPackageName) override;
-
-	/**
-	 *
-=======
->>>>>>> d731a049
 	 */
 	virtual bool RunBuilder(const FRunBuilderParams& InParams) override;
 
@@ -105,12 +83,9 @@
 	/** Called when the level editors map changes. We will determine if the new map is a valid world partition world and close world partition tabs if not */
 	void OnMapChanged(uint32 MapFlags);
 
-<<<<<<< HEAD
-=======
 	/** Register menus */
 	void RegisterMenus();
 
->>>>>>> d731a049
 	/** Registers world partition tabs spawners with the level editor */
 	void RegisterWorldPartitionTabs(TSharedPtr<FTabManager> InTabManager);
 
@@ -120,12 +95,6 @@
 	/** Spawns the world partition tab */
 	TSharedRef<SDockTab> SpawnWorldPartitionTab(const FSpawnTabArgs& Args);
 
-<<<<<<< HEAD
-	bool BuildHLODs(const FString& InMapToProcess);
-	bool BuildMinimap(const FString& InMapToProcess);
-
-private:
-=======
 	/** Spawns the content bundle tab */
 	TSharedRef<SDockTab> SpawnContentBundleTab(const FSpawnTabArgs& Args);
 
@@ -136,7 +105,6 @@
 
 private:
 	void RunCommandletAsExternalProcess(const FString& InCommandletArgs, const FText& InOperationDescription, int32& OutResult, bool& bOutCancelled, FString& OutCommandletOutput);
->>>>>>> d731a049
 	void OnConvertMap();
 
 	FDelegateHandle LevelEditorExtenderDelegateHandle;
@@ -145,13 +113,10 @@
 
 	TWeakPtr<SDockTab> WorldPartitionTab;
 
-<<<<<<< HEAD
-=======
 	TWeakPtr<SDockTab> ContentBundleTab;
 
 	TWeakPtr<SContentBundleBrowser> ContentBundleBrowser;
 
->>>>>>> d731a049
 	FWorldPartitionCreated WorldPartitionCreatedEvent;
 
 	FOnExecuteCommandlet OnExecuteCommandletEvent;
