--- conflicted
+++ resolved
@@ -66,26 +66,18 @@
 	void Refresh();
 	virtual void FocusBox(const FBox& Box) const {}
 
-<<<<<<< HEAD
-	UWorld* World = nullptr;
-	UWorldPartition* WorldPartition = nullptr;
-=======
 	inline UWorld* GetWorld() { return World.Get(); }
 	inline const UWorld* GetWorld() const { return World.Get(); }
 	
 	inline UWorldPartition* GetWorldPartition() { return WorldPartition.Get(); }
 	inline const UWorldPartition* GetWorldPartition() const { return WorldPartition.Get(); }
->>>>>>> 4af6daef
 
 protected:
 	static TMap<FName, PartitionEditorGridCreateInstanceFunc> PartitionEditorGridCreateInstanceFactory;
 
 private:
 	bool IsDisabled() const;
-<<<<<<< HEAD
-=======
 
 	TWeakObjectPtr<UWorld> World;
 	TWeakObjectPtr<UWorldPartition> WorldPartition;
->>>>>>> 4af6daef
 };