// Copyright Epic Games, Inc. All Rights Reserved.

#pragma once

#include "CoreMinimal.h"
#include "Engine/DeveloperSettings.h"
#include "Commandlets/WorldPartitionConvertCommandlet.h"
#include "WorldPartitionEditorSettings.generated.h"

UCLASS(config = Engine, defaultconfig, meta = (DisplayName = "World Partition"))
class UWorldPartitionEditorSettings : public UDeveloperSettings
{
	GENERATED_BODY()

public:
	UWorldPartitionEditorSettings();

	UPROPERTY(Config, EditAnywhere, Category = MapConversion, Meta = (ToolTip = "Commandlet class to use for World Parition conversion"))
	TSubclassOf<UWorldPartitionConvertCommandlet> CommandletClass;

<<<<<<< HEAD
	UPROPERTY(config, EditAnywhere, Category = Foliage, meta = (ClampMin=3200, ToolTip= "Editor grid size used for instance foliage actors in World Partition worlds"))
	int32 InstancedFoliageGridSize;
=======
	UPROPERTY(Config, EditAnywhere, Category = Foliage, Meta = (ClampMin=3200, ToolTip= "Editor grid size used for instance foliage actors in World Partition worlds"))
	int32 InstancedFoliageGridSize;

	UPROPERTY(Config, EditAnywhere, Category = MiniMap, Meta = (ClampMin = 100, ToolTip = "Threshold from which minimap generates a warning if its WorldUnitsPerPixel is above this value"))
	int32 MinimapLowQualityWorldUnitsPerPixelThreshold;

	bool bDisableLoadingInEditor;
	bool bDisablePIE;
>>>>>>> d731a049
};<|MERGE_RESOLUTION|>--- conflicted
+++ resolved
@@ -18,10 +18,6 @@
 	UPROPERTY(Config, EditAnywhere, Category = MapConversion, Meta = (ToolTip = "Commandlet class to use for World Parition conversion"))
 	TSubclassOf<UWorldPartitionConvertCommandlet> CommandletClass;
 
-<<<<<<< HEAD
-	UPROPERTY(config, EditAnywhere, Category = Foliage, meta = (ClampMin=3200, ToolTip= "Editor grid size used for instance foliage actors in World Partition worlds"))
-	int32 InstancedFoliageGridSize;
-=======
 	UPROPERTY(Config, EditAnywhere, Category = Foliage, Meta = (ClampMin=3200, ToolTip= "Editor grid size used for instance foliage actors in World Partition worlds"))
 	int32 InstancedFoliageGridSize;
 
@@ -30,5 +26,4 @@
 
 	bool bDisableLoadingInEditor;
 	bool bDisablePIE;
->>>>>>> d731a049
 };