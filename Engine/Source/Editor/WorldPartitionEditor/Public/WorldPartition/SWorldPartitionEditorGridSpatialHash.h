--- conflicted
+++ resolved
@@ -11,15 +11,6 @@
 
 	void Construct(const FArguments& InArgs);
 
-<<<<<<< HEAD
-	int32 PaintGrid(const FGeometry& AllottedGeometry, const FSlateRect& MyCullingRect, FSlateWindowElementList& OutDrawElements, int32 LayerId) const override;
-
-private:
-	void UpdateWorldMiniMapDetails();
-	FBox2D          WorldMiniMapBounds;
-	FSlateBrush		WorldMiniMapBrush;
-=======
 	virtual int32 GetSelectionSnap() const override;
 	virtual int32 PaintGrid(const FGeometry& AllottedGeometry, const FSlateRect& MyCullingRect, FSlateWindowElementList& OutDrawElements, int32 LayerId) const override;
->>>>>>> d731a049
 };