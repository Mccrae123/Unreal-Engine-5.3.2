--- conflicted
+++ resolved
@@ -18,17 +18,9 @@
 	World = InArgs._InWorld;
 	WorldPartition = World ? World->GetWorldPartition() : nullptr;
 
-<<<<<<< HEAD
-	if (!WorldPartition || !WorldPartition->bEnableStreaming)
-	{
-		const FText Message = WorldPartition ? 
-			LOCTEXT("WorldPartitionHasStreamingDisabled", "World Partition streaming is not enabled for this map") : 
-			LOCTEXT("WorldPartitionMustBeEnabled", "World Partition is not enabled for this map");
-=======
 	if (IsDisabled())
 	{
 		const FText Message = LOCTEXT("WorldPartitionIsDisabled", "World Partition is disabled for this map");
->>>>>>> d731a049
 
 		ChildSlot
 		.VAlign(VAlign_Center)
@@ -116,11 +108,7 @@
 
 bool SWorldPartitionEditorGrid::IsDisabled() const
 {
-<<<<<<< HEAD
-	return !WorldPartition || !WorldPartition->bEnableStreaming;
-=======
 	return !WorldPartition;
->>>>>>> d731a049
 }
 
 #undef LOCTEXT_NAMESPACE