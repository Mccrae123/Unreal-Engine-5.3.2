// Copyright Epic Games, Inc. All Rights Reserved.
#include "WorldPartition/SWorldPartitionEditorGrid.h"
#include "WorldPartition/WorldPartition.h"
#include "GameFramework/WorldSettings.h"
#include "GameFramework/PlayerController.h"
#include "ISceneOutliner.h"
#include "LevelEditorViewport.h"
#include "LevelEditor.h"
#include "Editor.h"
#include "Modules/ModuleManager.h"
#include "Widgets/Text/STextBlock.h"

TMap<FName, SWorldPartitionEditorGrid::PartitionEditorGridCreateInstanceFunc> SWorldPartitionEditorGrid::PartitionEditorGridCreateInstanceFactory;

#define LOCTEXT_NAMESPACE "WorldPartitionEditor"

void SWorldPartitionEditorGrid::Construct(const FArguments& InArgs)
{
	World = InArgs._InWorld;
	WorldPartition = World.IsValid() ? World->GetWorldPartition() : nullptr;

	if (IsDisabled())
	{
		const FText Message = LOCTEXT("WorldPartitionIsDisabled", "World Partition is disabled for this map");

<<<<<<< HEAD
	if (IsDisabled())
	{
		const FText Message = LOCTEXT("WorldPartitionIsDisabled", "World Partition is disabled for this map");

=======
>>>>>>> 4af6daef
		ChildSlot
		.VAlign(VAlign_Center)
		.HAlign(HAlign_Center)
		[
			SNew(STextBlock)
			.Text(Message)
			.ColorAndOpacity(FSlateColor::UseForeground())
		];
	}
	SetClipping(EWidgetClipping::ClipToBounds);
}

void SWorldPartitionEditorGrid::RegisterPartitionEditorGridCreateInstanceFunc(FName Name, PartitionEditorGridCreateInstanceFunc CreateFunc)
{
	PartitionEditorGridCreateInstanceFactory.Add(Name, CreateFunc);
}

SWorldPartitionEditorGrid::PartitionEditorGridCreateInstanceFunc SWorldPartitionEditorGrid::GetPartitionEditorGridCreateInstanceFunc(FName Name)
{
	return *PartitionEditorGridCreateInstanceFactory.Find(Name);
}

bool SWorldPartitionEditorGrid::GetPlayerView(FVector& Location, FRotator& Rotation) const
{
	// We are in the PIE
	if (GEditor->PlayWorld)
	{
		for (FConstPlayerControllerIterator Iterator = GEditor->PlayWorld->GetPlayerControllerIterator(); Iterator; ++Iterator)
		{
			if (APlayerController* PlayerActor = Iterator->Get())
			{
				PlayerActor->GetPlayerViewPoint(Location, Rotation);
				return true;
			}
		}
	}
	
	return false;
}

bool SWorldPartitionEditorGrid::GetObserverView(FVector& Location, FRotator& Rotation) const
{
	// We are in the SIE
	if (GEditor->bIsSimulatingInEditor && GCurrentLevelEditingViewportClient->IsSimulateInEditorViewport())
	{
		Rotation = GCurrentLevelEditingViewportClient->GetViewRotation();
		Location = GCurrentLevelEditingViewportClient->GetViewLocation();
		return true;
	}

	// We are in the editor world
	if (!GEditor->PlayWorld)
	{
		for (const FLevelEditorViewportClient* ViewportClient : GEditor->GetLevelViewportClients())
		{
			if (ViewportClient && ViewportClient->IsPerspective())
			{
				Rotation = ViewportClient->GetViewRotation();
				Location = ViewportClient->GetViewLocation();
				return true;
			}
		}
	}

	return false;
}

void SWorldPartitionEditorGrid::Refresh()
{
	TWeakPtr<class ILevelEditor> LevelEditor = FModuleManager::GetModuleChecked<FLevelEditorModule>(TEXT("LevelEditor")).GetLevelEditorInstance();
	if (LevelEditor.IsValid())
	{
		TArray<TWeakPtr<class ISceneOutliner>> SceneOutlinerPtrs = LevelEditor.Pin()->GetAllSceneOutliners();

		for (TWeakPtr<class ISceneOutliner> SceneOutlinerPtr : SceneOutlinerPtrs)
		{
			if (TSharedPtr<class ISceneOutliner> SceneOutlinerPin = SceneOutlinerPtr.Pin())
			{
				SceneOutlinerPin->FullRefresh();
			}
		}
	}
}

bool SWorldPartitionEditorGrid::IsDisabled() const
{
<<<<<<< HEAD
	return !WorldPartition;
=======
	return !WorldPartition.IsValid();
>>>>>>> 4af6daef
}

#undef LOCTEXT_NAMESPACE<|MERGE_RESOLUTION|>--- conflicted
+++ resolved
@@ -23,13 +23,6 @@
 	{
 		const FText Message = LOCTEXT("WorldPartitionIsDisabled", "World Partition is disabled for this map");
 
-<<<<<<< HEAD
-	if (IsDisabled())
-	{
-		const FText Message = LOCTEXT("WorldPartitionIsDisabled", "World Partition is disabled for this map");
-
-=======
->>>>>>> 4af6daef
 		ChildSlot
 		.VAlign(VAlign_Center)
 		.HAlign(HAlign_Center)
@@ -116,11 +109,7 @@
 
 bool SWorldPartitionEditorGrid::IsDisabled() const
 {
-<<<<<<< HEAD
-	return !WorldPartition;
-=======
 	return !WorldPartition.IsValid();
->>>>>>> 4af6daef
 }
 
 #undef LOCTEXT_NAMESPACE