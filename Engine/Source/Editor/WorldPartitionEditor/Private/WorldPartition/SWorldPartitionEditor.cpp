--- conflicted
+++ resolved
@@ -42,11 +42,7 @@
 	{
 		if (UWorldPartition* WorldPartition = World->GetWorldPartition())
 		{
-<<<<<<< HEAD
-			check(WorldPartition->World == World);			
-=======
 			check(WorldPartition->GetWorld() == World);
->>>>>>> 4af6daef
 			if (WorldPartition->WorldPartitionEditor)
 			{
 				check(WorldPartition->WorldPartitionEditor == this);
@@ -65,21 +61,12 @@
 {
 	ContentParent->SetContent(ConstructContentWidget());
 }
-<<<<<<< HEAD
 
 void SWorldPartitionEditor::FocusBox(const FBox& Box) const
 {
 	GridView->FocusBox(Box);
 }
 
-=======
-
-void SWorldPartitionEditor::FocusBox(const FBox& Box) const
-{
-	GridView->FocusBox(Box);
-}
-
->>>>>>> 4af6daef
 void SWorldPartitionEditor::OnBrowseWorld(UWorld* InWorld)
 {
 	World = InWorld;
