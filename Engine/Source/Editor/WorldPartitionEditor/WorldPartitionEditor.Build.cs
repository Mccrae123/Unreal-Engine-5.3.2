// Copyright Epic Games, Inc. All Rights Reserved.

using UnrealBuildTool;

public class WorldPartitionEditor : ModuleRules
{
    public WorldPartitionEditor(ReadOnlyTargetRules Target) : base(Target)
    {     
        PrivateDependencyModuleNames.AddRange(
            new string[] {
				"ApplicationCore",
				"Core",
				"CoreUObject",
				"EditorFramework",
				"EditorSubsystem",
				"Engine",
				"InputCore",
				"Slate",
				"SlateCore",
				"UnrealEd",
				"WorldBrowser",
				"MainFrame",
				"PropertyEditor",
				"DeveloperSettings",
				"ToolMenus",
				"RenderCore",
				"Renderer",
				"RHI",
				"SceneOutliner"
			}
		);

        DynamicallyLoadedModuleNames.AddRange(
            new string[] {
				"AssetTools",
            }
		);

		PrivateIncludePathModuleNames.AddRange
		(
			new string[]
			{
<<<<<<< HEAD
				"SceneOutliner",
=======
>>>>>>> 4af6daef
				"WorkspaceMenuStructure",
			}
		);

		PrivateIncludePaths.AddRange(
			new string[] {
<<<<<<< HEAD
				System.IO.Path.Combine(GetModuleDirectory("Renderer"), "Private"),
=======
>>>>>>> 4af6daef
			}
		);
	}
}<|MERGE_RESOLUTION|>--- conflicted
+++ resolved
@@ -40,20 +40,12 @@
 		(
 			new string[]
 			{
-<<<<<<< HEAD
-				"SceneOutliner",
-=======
->>>>>>> 4af6daef
 				"WorkspaceMenuStructure",
 			}
 		);
 
 		PrivateIncludePaths.AddRange(
 			new string[] {
-<<<<<<< HEAD
-				System.IO.Path.Combine(GetModuleDirectory("Renderer"), "Private"),
-=======
->>>>>>> 4af6daef
 			}
 		);
 	}
