// Copyright Epic Games, Inc. All Rights Reserved.

using UnrealBuildTool;

public class WorldPartitionEditor : ModuleRules
{
    public WorldPartitionEditor(ReadOnlyTargetRules Target) : base(Target)
<<<<<<< HEAD
    {
        PublicIncludePaths.Add("Editor/WorldPartitionEditor/Public");

        PrivateIncludePaths.Add("Editor/WorldPartitionEditor/Private");	// For PCH includes (because they don't work with relative paths, yet)

        PrivateIncludePathModuleNames.AddRange(
            new string[] {
			}
		);
     
=======
    {     
>>>>>>> d731a049
        PrivateDependencyModuleNames.AddRange(
            new string[] {
				"Core",
				"CoreUObject",
				"EditorFramework",
				"EditorSubsystem",
				"Engine",
				"InputCore",
				"Slate",
				"SlateCore",
				"UnrealEd",
				"WorldBrowser",
				"MainFrame",
				"PropertyEditor",
				"DeveloperSettings",
				"ToolMenus",
				"RenderCore",
				"Renderer",
				"RHI",
<<<<<<< HEAD
=======
				"SceneOutliner"
>>>>>>> d731a049
			}
		);

        DynamicallyLoadedModuleNames.AddRange(
            new string[] {
				"AssetTools",
            }
		);

		PrivateIncludePathModuleNames.AddRange
		(
			new string[]
			{
				"SceneOutliner",
				"WorkspaceMenuStructure",
			}
		);

		PrivateIncludePaths.AddRange(
			new string[] {
				System.IO.Path.Combine(GetModuleDirectory("Renderer"), "Private"),
			}
		);
	}
}<|MERGE_RESOLUTION|>--- conflicted
+++ resolved
@@ -5,20 +5,7 @@
 public class WorldPartitionEditor : ModuleRules
 {
     public WorldPartitionEditor(ReadOnlyTargetRules Target) : base(Target)
-<<<<<<< HEAD
-    {
-        PublicIncludePaths.Add("Editor/WorldPartitionEditor/Public");
-
-        PrivateIncludePaths.Add("Editor/WorldPartitionEditor/Private");	// For PCH includes (because they don't work with relative paths, yet)
-
-        PrivateIncludePathModuleNames.AddRange(
-            new string[] {
-			}
-		);
-     
-=======
     {     
->>>>>>> d731a049
         PrivateDependencyModuleNames.AddRange(
             new string[] {
 				"Core",
@@ -38,10 +25,7 @@
 				"RenderCore",
 				"Renderer",
 				"RHI",
-<<<<<<< HEAD
-=======
 				"SceneOutliner"
->>>>>>> d731a049
 			}
 		);
 
