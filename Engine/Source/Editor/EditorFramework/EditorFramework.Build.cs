// Copyright Epic Games, Inc. All Rights Reserved.

using UnrealBuildTool;

public class EditorFramework : ModuleRules
{
	public EditorFramework(ReadOnlyTargetRules Target) : base(Target)
	{
		PrivateDependencyModuleNames.AddRange(
			new string[] {
				"Core",
				"CoreUObject",
				"Engine",
				"Slate",
				"SlateCore",
<<<<<<< HEAD
				"WorkspaceMenuStructure"
=======
				"ToolMenus"
>>>>>>> 4af6daef
			}
		);

		PublicDependencyModuleNames.AddRange(
			new string[] {
				"EditorSubsystem",
				"InteractiveToolsFramework",
				"TypedElementFramework",
				"TypedElementRuntime",
			}
		);
	}
}<|MERGE_RESOLUTION|>--- conflicted
+++ resolved
@@ -13,11 +13,7 @@
 				"Engine",
 				"Slate",
 				"SlateCore",
-<<<<<<< HEAD
-				"WorkspaceMenuStructure"
-=======
 				"ToolMenus"
->>>>>>> 4af6daef
 			}
 		);
 
