--- conflicted
+++ resolved
@@ -5,8 +5,6 @@
 #include "ModuleManager.h"
 
 DEFINE_LOG_CATEGORY(LogCookingStats);
-
-#define ENABLE_COOKINGSTATS 0
 
 FCookingStats::FCookingStats()
 {
@@ -29,7 +27,6 @@
 
 void FCookingStats::AddTagValue(const FName& Key, const FName& Tag, const FString& TagValue)
 {
-#if ENABLE_COOKINGSTATS
 	FScopeLock ScopeLock(&SyncObject);
 	auto Value = KeyTags.Find(Key);
 
@@ -38,10 +35,6 @@
 		Value = &KeyTags.Add(Key);
 	}
 
-<<<<<<< HEAD
-	Value->Add(Tag, TagValue);
-#endif
-=======
 	Value->Add(Tag, FTag(TagValue));
 }
 
@@ -70,7 +63,6 @@
 	}
 
 	Value->Add(Tag, FTag(TagValue));
->>>>>>> 73f66985
 }
 
 void FCookingStats::AddTagValue(const FName& Key, const FName& Tag, const bool TagValue)
@@ -88,7 +80,6 @@
 
 bool FCookingStats::GetTagValue(const FName& Key, const FName& TagName, FString& OutValue) const
 {
-#if ENABLE_COOKINGSTATS
 	FScopeLock ScopeLock(&SyncObject);
 	auto Tags = KeyTags.Find(Key);
 
@@ -105,14 +96,10 @@
 	}
 	OutValue = Value->ToString();
 	return true;
-#else
-	return false;
-#endif
 }
 
 bool FCookingStats::SaveStatsAsCSV(const FString& Filename) const
 {
-#if ENABLE_COOKINGSTATS
 	FString Output;
 	FScopeLock ScopeLock(&SyncObject);
 
@@ -147,6 +134,5 @@
 	}
 
 	FFileHelper::SaveStringToFile(Output, *Filename);
-#endif
 	return true;
 }
