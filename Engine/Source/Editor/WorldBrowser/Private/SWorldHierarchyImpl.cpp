--- conflicted
+++ resolved
@@ -761,10 +761,7 @@
 					if (TreeItemPtr->HasModel(*SelectedItemIt))
 					{
 						ItemsSelectedAfterRefresh.Add(It->Key);
-<<<<<<< HEAD
-=======
 						break;
->>>>>>> 9f6ccf49
 					}
 				}
 			}
