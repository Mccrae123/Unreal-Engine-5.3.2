--- conflicted
+++ resolved
@@ -189,27 +189,6 @@
 	else
 	{
 		SubLevelsComboBox->SetSelectedItem(SelectedLevels[0]);
-<<<<<<< HEAD
-		ULevel* LevelObject = SelectedLevels[0]->GetLevelObject();
-		UObject* LevelPartition = Cast<UObject>(LevelObject ? LevelObject->GetLevelPartition() : nullptr);
-
-		if (LevelPartition)
-		{
-			VerticalBox->AddSlot()
-				.FillHeight(1.f)
-				.Padding(0,4,0,0)
-				[
-					SAssignNew(VerticalBoxBorder, SBorder)
-					.BorderImage(FAppStyle::GetBrush(TEXT("ToolPanel.GroupBorder")))
-					[
-						WorldDetailsView.ToSharedRef()
-					]
-				];
-		}
-
-		WorldDetailsView->SetObject(LevelPartition);
-=======
->>>>>>> 4af6daef
 	}
 
 	bUpdatingSelection = false;
