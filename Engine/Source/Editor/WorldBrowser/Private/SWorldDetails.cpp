--- conflicted
+++ resolved
@@ -76,17 +76,9 @@
 		WorldDetailsView = PropertyModule.CreateDetailView(Args);
 		ChildSlot
 		[
-<<<<<<< HEAD
-			SAssignNew(VerticalBox, SVerticalBox)
-
-			// Inspect level box
-			+SVerticalBox::Slot()
-			.AutoHeight()
-=======
 			SNew(SBorder)
 			.BorderImage(FAppStyle::Get().GetBrush("Brushes.Panel"))
 			.Padding(FMargin(8.f))
->>>>>>> 6bbb88c8
 			[
 				SAssignNew(VerticalBox, SVerticalBox)
 
