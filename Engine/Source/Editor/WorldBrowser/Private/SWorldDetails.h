--- conflicted
+++ resolved
@@ -58,12 +58,9 @@
 private:
 	TSharedPtr<FLevelCollectionModel>				WorldModel;
 	TSharedPtr<IDetailsView>						DetailsView;
-<<<<<<< HEAD
-=======
 	TSharedPtr<IDetailsView>						WorldDetailsView;
 	TSharedPtr<SVerticalBox>						VerticalBox;
 	TSharedPtr<SBorder>								VerticalBoxBorder;
->>>>>>> 24776ab6
 	TSharedPtr<SComboBox<TSharedPtr<FLevelModel>>>	SubLevelsComboBox;
 	bool											bUpdatingSelection;	
 };