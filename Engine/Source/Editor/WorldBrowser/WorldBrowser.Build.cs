// Copyright Epic Games, Inc. All Rights Reserved.

using UnrealBuildTool;

public class WorldBrowser : ModuleRules
{
    public WorldBrowser(ReadOnlyTargetRules Target) : base(Target)
    {
        PrivateIncludePathModuleNames.AddRange(
            new string[] {
                "AssetRegistry",
				"AssetTools",
                "ContentBrowser",
				"Landscape",
                "MeshUtilities",
                "MaterialUtilities",
                "MeshMergeUtilities",
            }
        );
     
        PrivateDependencyModuleNames.AddRange(
            new string[] {
				"ApplicationCore",
                "AppFramework",
                "Core", 
                "CoreUObject",
                "RenderCore",
                "InputCore",
                "Engine",
				"Landscape",
                "Slate",
				"SlateCore",
<<<<<<< HEAD
                "EditorStyle",
=======
>>>>>>> d731a049
                "EditorWidgets",
                "ToolWidgets",
				"EditorFramework",
				"UnrealEd",
                "GraphEditor",
                "LevelEditor",
                "PropertyEditor",
                "DesktopPlatform",
                "MainFrame",
                "SourceControl",
				"SourceControlWindows",
                "MeshDescription",
				"StaticMeshDescription",
				"NewLevelDialog",
				"LandscapeEditor",
                "FoliageEdit",
                "ImageWrapper",
                "Foliage",
                "MaterialUtilities",
                "RHI",
                "Json",
				"ToolMenus",
            }
		);

        DynamicallyLoadedModuleNames.AddRange(
            new string[] {
                "AssetRegistry",
				"AssetTools",
				"SceneOutliner",
                "MeshUtilities",
                "ContentBrowser",
                "MeshMergeUtilities",
            }
		);
    }
}<|MERGE_RESOLUTION|>--- conflicted
+++ resolved
@@ -30,10 +30,6 @@
 				"Landscape",
                 "Slate",
 				"SlateCore",
-<<<<<<< HEAD
-                "EditorStyle",
-=======
->>>>>>> d731a049
                 "EditorWidgets",
                 "ToolWidgets",
 				"EditorFramework",
