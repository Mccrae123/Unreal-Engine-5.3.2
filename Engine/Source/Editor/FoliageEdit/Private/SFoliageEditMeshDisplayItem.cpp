--- conflicted
+++ resolved
@@ -87,10 +87,7 @@
 			[
 				SNew(SHorizontalBox)
 				.Visibility(this, &SFoliageEditMeshDisplayItem::IsNotReapplySettingsVisible)
-<<<<<<< HEAD
-=======
 				.AddMetaData<FTutorialMetaData>(FTutorialMetaData(TEXT("Foliage.Density"), "LevelEditorToolbox"))
->>>>>>> 972e0610
 				.ToolTipText(LOCTEXT("Density_Tooltip", "Foliage instances will be placed at this density, specified in instances per 1000x1000 unit area."))
 
 				+ SHorizontalBox::Slot()
@@ -171,10 +168,7 @@
 			.Padding(StandardPadding)
 			[
 				SNew(SHorizontalBox)
-<<<<<<< HEAD
-=======
 				.AddMetaData<FTutorialMetaData>(FTutorialMetaData(TEXT("Foliage.Radius"), "LevelEditorToolbox"))
->>>>>>> 972e0610
 				.ToolTipText(LOCTEXT("Radius_Tooltip", "The minimum distance between foliage instances."))
 
 				+ SHorizontalBox::Slot()
@@ -217,10 +211,7 @@
 
 	TSharedRef<SHorizontalBox> AlignToNormalBox =
 		SNew(SHorizontalBox)
-<<<<<<< HEAD
-=======
 		.AddMetaData<FTutorialMetaData>(FTutorialMetaData(TEXT("Foliage.AlignToNormal"), "LevelEditorToolbox"))			
->>>>>>> 972e0610
 		.ToolTipText(LOCTEXT("AlignToNormal_Tooltip", "Whether foliage instances should have their angle adjusted away from vertical to match the normal of the surface they're painted on"))
 
 		+ SHorizontalBox::Slot()
@@ -249,10 +240,7 @@
 	TSharedRef<SHorizontalBox> MaxAngleBox =
 		SNew(SHorizontalBox)
 		.Visibility(this, &SFoliageEditMeshDisplayItem::IsAlignToNormalVisible)
-<<<<<<< HEAD
-=======
 		.AddMetaData<FTutorialMetaData>(FTutorialMetaData(TEXT("Foliage.MaxAngle"), "LevelEditorToolbox"))
->>>>>>> 972e0610
 		.ToolTipText(LOCTEXT("MaxAngle_Tooltip", "The maximum angle in degrees that foliage instances will be adjusted away from the vertical"))
 
 		// Dummy Checkbox
@@ -297,10 +285,7 @@
 
 	TSharedRef<SHorizontalBox> RandomYawBox =
 		SNew(SHorizontalBox)
-<<<<<<< HEAD
-=======
 		.AddMetaData<FTutorialMetaData>(FTutorialMetaData(TEXT("Foliage.RandomYaw"), "LevelEditorToolbox"))
->>>>>>> 972e0610
 		.ToolTipText(LOCTEXT("RandomYaw_Tooltip", "If selected, foliage instances will have a random yaw rotation around their vertical axis applied"))
 
 		+ SHorizontalBox::Slot()
@@ -328,10 +313,7 @@
 
 	TSharedRef<SHorizontalBox> UniformScaleBox =
 		SNew(SHorizontalBox)
-<<<<<<< HEAD
-=======
 		.AddMetaData<FTutorialMetaData>(FTutorialMetaData(TEXT("Foliage.UniformScale"), "LevelEditorToolbox"))
->>>>>>> 972e0610
 		.ToolTipText(LOCTEXT("UniformScale_Tooltip", "If selected, foliage instances will have unfiorm  X,Y and Z scales"))
 
 		// Dummy Checkbox
@@ -374,10 +356,7 @@
 	TSharedRef<SHorizontalBox> ScaleUniformBox =
 		SNew(SHorizontalBox)
 		.Visibility(this, &SFoliageEditMeshDisplayItem::IsUniformScalingVisible)
-<<<<<<< HEAD
-=======
 		.AddMetaData<FTutorialMetaData>(FTutorialMetaData(TEXT("Foliage.ScaleValues"), "LevelEditorToolbox"))
->>>>>>> 972e0610
 		.ToolTipText(LOCTEXT("ScaleUniformValues_Tooltip", "Specifies the range of scale, from minimum to maximum, to apply to a foliage instance's Scale property, applied uniformly to X, Y and Z."))
 
 		+ SHorizontalBox::Slot()
@@ -715,10 +694,7 @@
 
 	TSharedRef<SHorizontalBox> ZOffsetBox =
 		SNew(SHorizontalBox)
-<<<<<<< HEAD
-=======
 		.AddMetaData<FTutorialMetaData>(FTutorialMetaData(TEXT("Foliage.ZOffset"), "LevelEditorToolbox"))
->>>>>>> 972e0610
 		.ToolTipText(LOCTEXT("ZOffset_Tooltip", "Specifies a range from minimum to maximum of the offset to apply to a foliage instance's Z location"))
 
 		+ SHorizontalBox::Slot()
@@ -803,10 +779,7 @@
 
 	TSharedRef<SHorizontalBox> RandomPitchBox =
 		SNew(SHorizontalBox)
-<<<<<<< HEAD
-=======
 		.AddMetaData<FTutorialMetaData>(FTutorialMetaData(TEXT("Foliage.RandomPitch"), "LevelEditorToolbox"))
->>>>>>> 972e0610
 		.ToolTipText(LOCTEXT("RandomPitch_Tooltip", "A random pitch adjustment can be applied to each instance, up to the specified angle in degrees, from the original vertical."))
 
 		+ SHorizontalBox::Slot()
@@ -852,10 +825,7 @@
 		];
 
 	TSharedRef<SHorizontalBox> GroundSlopeBox = SNew(SHorizontalBox)
-<<<<<<< HEAD
-=======
 		.AddMetaData<FTutorialMetaData>(FTutorialMetaData(TEXT("Foliage.GroundSlope"), "LevelEditorToolbox"))
->>>>>>> 972e0610
 		.ToolTipText(LOCTEXT("GroundSlope_Tooltip", "If non-zero, foliage instances will only be placed on surfaces sloping less than the angle specified from the horizontal. Negative values reverse the test, placing instances only on surfaces sloping greater than the specified angle."))
 
 		+ SHorizontalBox::Slot()
@@ -902,10 +872,7 @@
 
 	TSharedRef<SHorizontalBox> HeightBox =
 		SNew(SHorizontalBox)
-<<<<<<< HEAD
-=======
 		.AddMetaData<FTutorialMetaData>(FTutorialMetaData(TEXT("Foliage.Height"), "LevelEditorToolbox"))
->>>>>>> 972e0610
 		.ToolTipText(LOCTEXT("Height_Tooltip", "The valid altitude range where foliage instances will be placed, specified using minimum and maximum world coordinate Z values"))
 
 		+ SHorizontalBox::Slot()
@@ -985,10 +952,7 @@
 
 	TSharedRef<SHorizontalBox> LandscapeLayerBox =
 		SNew(SHorizontalBox)
-<<<<<<< HEAD
-=======
 		.AddMetaData<FTutorialMetaData>(FTutorialMetaData(TEXT("Foliage.LandscapeLayer"), "LevelEditorToolbox"))
->>>>>>> 972e0610
 		.ToolTipText(LOCTEXT("LandscapeLayer_Tooltip", "If a layer name is specified, painting on landscape will limit the foliage to areas of landscape with the specified layer painted."))
 
 		+ SHorizontalBox::Slot()
@@ -1032,10 +996,7 @@
 
 	TSharedRef<SHorizontalBox> CollisionWithWorldBox =
 		SNew(SHorizontalBox)
-<<<<<<< HEAD
-=======
 		.AddMetaData<FTutorialMetaData>(FTutorialMetaData(TEXT("Foliage.CollisionWorld"), "LevelEditorToolbox"))
->>>>>>> 972e0610
 		.ToolTipText(LOCTEXT("CollisionWorld_Tooltip", "If checked, an overlap test with existing world geometry is performed before each instance is placed."))
 
 		+ SHorizontalBox::Slot()
@@ -1166,10 +1127,7 @@
 
 	TSharedRef<SHorizontalBox> VertexColorMaskBox =
 		SNew(SHorizontalBox)
-<<<<<<< HEAD
-=======
 		.AddMetaData<FTutorialMetaData>(FTutorialMetaData(TEXT("Foliage.VertexColorMask"), "LevelEditorToolbox"))
->>>>>>> 972e0610
 		.ToolTipText(LOCTEXT("VertexColorMask_Tooltip", "When painting on static meshes, foliage instance placement can be limited to areas where the static mesh has values in the selected vertex color channel(s). This allows a static mesh to mask out certain areas to prevent foliage from being placed there."))
 
 		+ SHorizontalBox::Slot()
