// Copyright Epic Games, Inc. All Rights Reserved.

#include "SFoliageEdit.h"

#include "Delegates/Delegate.h"
#include "Editor.h"
#include "EditorModeManager.h"
#include "EditorModes.h"
#include "Engine/World.h"
#include "FoliageEdMode.h"
#include "FoliageEditActions.h"
#include "Fonts/SlateFontInfo.h"
#include "Framework/Application/SlateApplication.h"
#include "Framework/Commands/UIAction.h"
#include "Framework/Commands/UICommandInfo.h"
#include "Framework/MultiBox/MultiBoxBuilder.h"
#include "Framework/MultiBox/MultiBoxDefs.h"
#include "Internationalization/Internationalization.h"
#include "Layout/Children.h"
#include "Layout/Margin.h"
#include "Misc/AssertionMacros.h"
#include "Misc/Attribute.h"
#include "SFoliagePalette.h"
#include "SlateOptMacros.h"
#include "SlotBase.h"
#include "Styling/AppStyle.h"
#include "Styling/SlateTypes.h"
#include "Templates/Function.h"
#include "Textures/SlateIcon.h"
#include "Types/SlateEnums.h"
#include "Types/SlateStructs.h"
#include "UObject/UnrealNames.h"
#include "Widgets/Input/SCheckBox.h"
<<<<<<< HEAD
#include "EditorStyleSet.h"
#include "EditorModeManager.h"
#include "EditorModes.h"
#include "Classes/EditorStyleSettings.h"

#include "FoliageEditActions.h"
=======
#include "Widgets/Input/SComboButton.h"
>>>>>>> d731a049
#include "Widgets/Input/SNumericEntryBox.h"
#include "Widgets/Layout/SBorder.h"
#include "Widgets/Layout/SBox.h"
#include "Widgets/Layout/SHeader.h"
#include "Widgets/Layout/SWrapBox.h"
#include "Widgets/Notifications/SErrorText.h"
#include "Widgets/SBoxPanel.h"
#include "Widgets/SOverlay.h"
#include "Widgets/Text/STextBlock.h"

class SWidget;
class ULevel;

#define LOCTEXT_NAMESPACE "FoliageEd_Mode"

BEGIN_SLATE_FUNCTION_BUILD_OPTIMIZATION
void SFoliageEdit::Construct(const FArguments& InArgs)
{
	FoliageEditMode = (FEdModeFoliage*)GLevelEditorModeTools().GetActiveMode(FBuiltinEditorModes::EM_Foliage);

	// Everything (or almost) uses this padding, change it to expand the padding.
	FMargin StandardPadding(6.f, 3.f);
	FMargin StandardLeftPadding(6.f, 3.f, 3.f, 3.f);
	FMargin StandardRightPadding(3.f, 3.f, 6.f, 3.f);

	FSlateFontInfo StandardFont = FAppStyle::GetFontStyle(TEXT("PropertyWindow.NormalFont"));

	const FText BlankText = FText::GetEmpty();

	ChildSlot
	[
		SNew(SVerticalBox)
		+ SVerticalBox::Slot()
		.AutoHeight()
		.Padding(0, 0, 0, 5)
		[
			SAssignNew(ErrorText, SErrorText)
		]
		+ SVerticalBox::Slot()
		.Padding(0)
		[
			SNew(SVerticalBox)
			.IsEnabled(this, &SFoliageEdit::IsFoliageEditorEnabled)

		+ SVerticalBox::Slot()
		.AutoHeight()
		[
				SNew(SBorder)
				.BorderImage(FAppStyle::GetBrush("ToolPanel.DarkGroupBorder"))
				.Padding(StandardPadding)
				[
					SNew(SVerticalBox)

					// Active Tool Title
					+ SVerticalBox::Slot()
					.AutoHeight()
					[
						SNew(SHorizontalBox)

						+ SHorizontalBox::Slot()
						.Padding(StandardLeftPadding)
						.HAlign(HAlign_Left)
						[
							SNew(STextBlock)
							.Text(this, &SFoliageEdit::GetActiveToolName)
<<<<<<< HEAD
							.TextStyle(FEditorStyle::Get(), "FoliageEditMode.ActiveToolName.Text")
=======
							.TextStyle(FAppStyle::Get(), "FoliageEditMode.ActiveToolName.Text")
>>>>>>> d731a049
						]
					]

					+ SVerticalBox::Slot()
					.AutoHeight()
					.Padding(StandardPadding)
					[
						SNew(SHeader)
						.Visibility(this, &SFoliageEdit::GetVisibility_Options)
						[
							SNew(STextBlock)
							.Text(LOCTEXT("OptionHeader", "Brush Options"))
							.Font(StandardFont)
						]
					]

					// Brush Size
					+ SVerticalBox::Slot()
					.AutoHeight()
					[
						SNew(SHorizontalBox)
						.ToolTipText(LOCTEXT("BrushSize_Tooltip", "The size of the foliage brush"))
						.Visibility(this, &SFoliageEdit::GetVisibility_Radius)

						+ SHorizontalBox::Slot()
						.Padding(StandardLeftPadding)
						.FillWidth(1.0f)
						.VAlign(VAlign_Center)
						[
							SNew(STextBlock)
							.Text(LOCTEXT("BrushSize_Legacy", "Brush Size"))
							.Font(StandardFont)
						]
						+ SHorizontalBox::Slot()
						.Padding(StandardRightPadding)
						.FillWidth(2.0f)
						.MaxWidth(100.f)
						.VAlign(VAlign_Center)
						[
							SNew(SNumericEntryBox<float>)
							.Font(StandardFont)
							.AllowSpin(true)
							.MinValue(0.0f)
							.MaxValue(65536.0f)
							.MaxSliderValue(8192.0f)
							.MinDesiredValueWidth(50.0f)
							.SliderExponent(3.0f)
							.Value(this, &SFoliageEdit::GetRadius)
							.OnValueChanged(this, &SFoliageEdit::SetRadius)
							.IsEnabled(this, &SFoliageEdit::IsEnabled_BrushSize)
						]						
					]

					// Paint Density
					+ SVerticalBox::Slot()
					.AutoHeight()
					[
						SNew(SHorizontalBox)
						.ToolTipText(LOCTEXT("PaintDensity_Tooltip", "The density of foliage to paint. This is a multiplier for the individual foliage type's density specifier."))
						.Visibility(this, &SFoliageEdit::GetVisibility_PaintDensity)

						+ SHorizontalBox::Slot()
						.Padding(StandardLeftPadding)
						.FillWidth(1.0f)
						.VAlign(VAlign_Center)
						[
							SNew(STextBlock)
							.Text(LOCTEXT("PaintDensity", "Paint Density"))
							.Font(StandardFont)
						]
						+ SHorizontalBox::Slot()
						.Padding(StandardRightPadding)
						.FillWidth(2.0f)
						.MaxWidth(100.f)
						.VAlign(VAlign_Center)
						[
							SNew(SNumericEntryBox<float>)
							.Font(StandardFont)
							.AllowSpin(true)
							.MinValue(0.0f)
							.MaxValue(1.0f)
							.MaxSliderValue(1.0f)
							.MinDesiredValueWidth(50.0f)
							.Value(this, &SFoliageEdit::GetPaintDensity)
							.OnValueChanged(this, &SFoliageEdit::SetPaintDensity)
							.IsEnabled(this, &SFoliageEdit::IsEnabled_PaintDensity)
						]
					]

					// Erase Density
					+ SVerticalBox::Slot()
					.AutoHeight()
					[
						SNew(SHorizontalBox)
						.ToolTipText(LOCTEXT("EraseDensity_Tooltip", "The density of foliage to leave behind when erasing with the Shift key held. 0 will remove all foliage."))
						.Visibility(this, &SFoliageEdit::GetVisibility_EraseDensity)

						+ SHorizontalBox::Slot()
						.Padding(StandardLeftPadding)
						.FillWidth(1.0f)
						.VAlign(VAlign_Center)
						[
							SNew(STextBlock)
							.Text(LOCTEXT("EraseDensity_Legacy", "Erase Density"))
							.Font(StandardFont)
						]
						+ SHorizontalBox::Slot()
						.Padding(StandardRightPadding)
						.FillWidth(2.0f)
						.MaxWidth(100.f)
						.VAlign(VAlign_Center)
						[
							SNew(SNumericEntryBox<float>)
							.Font(StandardFont)
							.AllowSpin(true)
							.MinValue(0.0f)
							.MaxValue(1.0f)
							.MaxSliderValue(1.0f)
							.MinDesiredValueWidth(50.0f)
							.Value(this, &SFoliageEdit::GetEraseDensity)
							.OnValueChanged(this, &SFoliageEdit::SetEraseDensity)
							.IsEnabled(this, &SFoliageEdit::IsEnabled_EraseDensity)
						]
					]

					// Data Layer
					+ SVerticalBox::Slot()
					.AutoHeight()
					[
						SNew(SHorizontalBox)
						.ToolTipText(LOCTEXT("DataLayer_Tooltip", "The Data Layer to use for the foliage actors"))
						.Visibility(this, &SFoliageEdit::GetVisibility_DataLayer)

						+ SHorizontalBox::Slot()
						.Padding(StandardLeftPadding)
						.FillWidth(1.0f)
						.VAlign(VAlign_Center)
						[
							SNew(STextBlock)
							.Text(LOCTEXT("DataLayer_Text", "Data Layer"))
							.Font(StandardFont)
						]
					]
					
					+ SVerticalBox::Slot()
					.Padding(StandardPadding)
					.AutoHeight()
					[
						SNew(SHorizontalBox)
						.Visibility(this, &SFoliageEdit::GetVisibility_Options)
						+ SHorizontalBox::Slot()
						.VAlign(VAlign_Center)
						.MaxWidth(140)
						.Padding(StandardLeftPadding)
						[
							SNew(SCheckBox)
							.Visibility(this, &SFoliageEdit::GetVisibility_SingleInstantiationMode)
							.OnCheckStateChanged_Lambda([this] (ECheckBoxState NewCheckState) { OnCheckStateChanged_SingleInstantiationMode(NewCheckState == ECheckBoxState::Checked ? true : false); } )
							.IsChecked_Lambda([this] { return SFoliageEdit::GetCheckState_SingleInstantiationMode() ? ECheckBoxState::Checked : ECheckBoxState::Unchecked; })
							.ToolTipText(LOCTEXT("SingleInstantiationModeTooltips", "Paint a single foliage instance at the mouse cursor location (i + Mouse Click)"))
							[
								SNew(STextBlock)
								.Text(LOCTEXT("SingleInstantiationMode", "Single Instance Mode: "))
								.Font(StandardFont)
							]
						]
						+ SHorizontalBox::Slot()
						.VAlign(VAlign_Center)
						.HAlign(HAlign_Left)
						.Padding(StandardRightPadding)
						[
							SNew(SComboButton)
							.Visibility(this, &SFoliageEdit::GetVisibility_SingleInstantiationPlacementMode)
							.IsEnabled(this, &SFoliageEdit::GetIsEnabled_SingleInstantiationPlacementMode)
							.OnGetMenuContent(this, &SFoliageEdit::GetSingleInstantiationModeMenuContent)
							.ContentPadding(2)
							.ToolTipText(LOCTEXT("SingleInstantiationPlacementModeToolTips", "Changes the placement mode when using single instance"))
							.ButtonContent()
							[
								SNew(STextBlock)
								.Text(this, &SFoliageEdit::GetCurrentSingleInstantiationPlacementModeText)
							]
						]
					]

					+ SVerticalBox::Slot()
					.Padding(StandardPadding)
					.AutoHeight()
					[
						SNew(SHorizontalBox)
						.Visibility(this, &SFoliageEdit::GetVisibility_Options)

						+ SHorizontalBox::Slot()
						.VAlign(VAlign_Center)
						.Padding(StandardPadding)
						[
							SNew(SWrapBox)
							.UseAllottedSize(true)
							.InnerSlotPadding({6, 5})

							+ SWrapBox::Slot()
							[
								SNew(SBox)
								.MinDesiredWidth(150)
								[
									SNew(SCheckBox)
									.Visibility(this, &SFoliageEdit::GetVisibility_SpawnInCurrentLevelMode)
									.OnCheckStateChanged(this, &SFoliageEdit::OnCheckStateChanged_SpawnInCurrentLevelMode)
									.IsChecked(this, &SFoliageEdit::GetCheckState_SpawnInCurrentLevelMode)
									.ToolTipText(LOCTEXT("SpawnInCurrentLevelModeTooltips", "Whether to place foliage meshes in the current level or in the level containing the mesh being painted on."))
									[
										SNew(STextBlock)
										.Text(LOCTEXT("SpawnInCurrentLevelMode", "Place in Current Level"))
										.Font(StandardFont)
									]
								]
							]
						]
					]

					// Filters
					+ SVerticalBox::Slot()
					.Padding(StandardPadding)
					.AutoHeight()
					[
						SNew(SHeader)
						.Visibility(this, &SFoliageEdit::GetVisibility_Filters)
						[
							SNew(STextBlock)
							.Text(LOCTEXT("FiltersHeader", "Filters"))
							.Font(StandardFont)
						]
					]

					+ SVerticalBox::Slot()
					.Padding(StandardPadding)
					.AutoHeight()
					[
						SNew(SHorizontalBox)
						.Visibility(this, &SFoliageEdit::GetVisibility_Filters)

						+ SHorizontalBox::Slot()
						.VAlign(VAlign_Center)
						.Padding(StandardPadding)
						[
							SNew(SWrapBox)
							.UseAllottedSize(true)
							.InnerSlotPadding({6, 5})

							+ SWrapBox::Slot()
							[
								SNew(SBox)
								.MinDesiredWidth(91)
								.Visibility(this, &SFoliageEdit::GetVisibility_LandscapeFilter)
								[
									SNew(SCheckBox)
									.Visibility(this, &SFoliageEdit::GetVisibility_Filters)
									.OnCheckStateChanged(this, &SFoliageEdit::OnCheckStateChanged_Landscape)
									.IsChecked(this, &SFoliageEdit::GetCheckState_Landscape)
									.ToolTipText(this, &SFoliageEdit::GetTooltipText_Landscape)
									[
										SNew(STextBlock)
										.Text(LOCTEXT("Landscape", "Landscape"))
										.Font(StandardFont)
									]
								]
							]

							+ SWrapBox::Slot()
							[
								SNew(SBox)
								.MinDesiredWidth(91)
								[
									SNew(SCheckBox)
									.Visibility(this, &SFoliageEdit::GetVisibility_Filters)
									.OnCheckStateChanged(this, &SFoliageEdit::OnCheckStateChanged_StaticMesh)
									.IsChecked(this, &SFoliageEdit::GetCheckState_StaticMesh)
									.ToolTipText(this, &SFoliageEdit::GetTooltipText_StaticMesh)
									[
										SNew(STextBlock)
										.Text(LOCTEXT("StaticMeshes", "Static Meshes"))
										.Font(StandardFont)
									]
								]
							]

							+ SWrapBox::Slot()
							[
								SNew(SBox)
								.MinDesiredWidth(91)
								[
									SNew(SCheckBox)
									.Visibility(this, &SFoliageEdit::GetVisibility_Filters)
									.OnCheckStateChanged(this, &SFoliageEdit::OnCheckStateChanged_BSP)
									.IsChecked(this, &SFoliageEdit::GetCheckState_BSP)
									.ToolTipText(this, &SFoliageEdit::GetTooltipText_BSP)
									[
										SNew(STextBlock)
										.Text(LOCTEXT("BSP", "BSP"))
										.Font(StandardFont)
									]
								]
							]

							+ SWrapBox::Slot()
							[
								SNew(SBox)
								.MinDesiredWidth(91)
								[
									SNew(SCheckBox)
									.Visibility(this, &SFoliageEdit::GetVisibility_Filters)
									.OnCheckStateChanged(this, &SFoliageEdit::OnCheckStateChanged_Foliage)
									.IsChecked(this, &SFoliageEdit::GetCheckState_Foliage)
									.ToolTipText(this, &SFoliageEdit::GetTooltipText_Foliage)
									[
										SNew(STextBlock)
										.Text(LOCTEXT("Foliage", "Foliage"))
										.Font(StandardFont)
									]
								]
							]

							+ SWrapBox::Slot()
							[
								SNew(SBox)
								.MinDesiredWidth(91)
								[
									SNew(SCheckBox)
									.Visibility(this, &SFoliageEdit::GetVisibility_Filters)
									.OnCheckStateChanged(this, &SFoliageEdit::OnCheckStateChanged_Translucent)
									.IsChecked(this, &SFoliageEdit::GetCheckState_Translucent)
									.ToolTipText(this, &SFoliageEdit::GetTooltipText_Translucent)
									[
										SNew(STextBlock)
										.Text(LOCTEXT("Translucent", "Translucent"))
										.Font(StandardFont)
									]
								]
							]

						]
					]

				
				]
		]

		// Foliage Palette
		+ SVerticalBox::Slot()
		.FillHeight(1.f)
		.VAlign(VAlign_Fill)
		.Padding(0.f, 5.f, 0.f, 0.f)
		[
			SAssignNew(FoliagePalette, SFoliagePalette)
			.FoliageEdMode(FoliageEditMode)
		]
		]
	];

	RefreshFullList();
}
END_SLATE_FUNCTION_BUILD_OPTIMIZATION


void SFoliageEdit::CustomizeToolBarPalette(FToolBarBuilder& ToolBarBuilder)
{
	// NOTES 
	// 
	// Legacy Foliage mode treated single instance as a setting rather than a tool.
	// The following code can be cleaned up once the Legacy Foliage Mode is removed, by clearing
	// the SingleInstantiation flag in FEdModeFoliage::ClearAllToolSelection.  Instead here,
	// we explicitly clear it in Paint, Reapply, and Fill 
	// 


	//  Select
	ToolBarBuilder.AddToolBarButton(FFoliageEditCommands::Get().SetSelect);

	//  Select All
	ToolBarBuilder.AddToolBarButton(
		FUIAction(FExecuteAction::CreateSP(this, &SFoliageEdit::OnSelectAllInstances)),
		NAME_None,
		LOCTEXT("FoliageSelectAll", "All"),
		LOCTEXT("FoliageSelectAllTooltip", "Select All Foliage"),
		FSlateIcon(FAppStyle::GetAppStyleSetName(), "FoliageEditMode.SelectAll")
		);

	// Deselect All
	ToolBarBuilder.AddToolBarButton(
		FUIAction(FExecuteAction::CreateSP(this, &SFoliageEdit::OnDeselectAllInstances)),
		NAME_None,
		LOCTEXT("FoliageDeselectAll", "Deselect"),
		LOCTEXT("FoliageDeselectAllTooltip", "Deselect All Foliage Instances"),
		FSlateIcon(FAppStyle::GetAppStyleSetName(), "FoliageEditMode.DeselectAll")
		);

	// Select Invalid
	ToolBarBuilder.AddToolBarButton(
		FUIAction(FExecuteAction::CreateSP(this, &SFoliageEdit::OnSelectInvalidInstances)),
		NAME_None,
		LOCTEXT("FoliageSelectInvalid", "Invalid"),
		LOCTEXT("FoliageSelectInvalidTooltip", "Select Invalid Foliage Instances"),
		FSlateIcon(FAppStyle::GetAppStyleSetName(), "FoliageEditMode.SelectInvalid")
		);

	//  Lasso
	ToolBarBuilder.AddToolBarButton(FFoliageEditCommands::Get().SetLassoSelect);

	ToolBarBuilder.AddSeparator();

	//  Paint
	ToolBarBuilder.AddToolBarButton(
		FUIAction(
			FExecuteAction::CreateLambda( [this] { 
				FoliageEditMode->OnSetPaint();
				OnCheckStateChanged_SingleInstantiationMode(false);
			}),
			FCanExecuteAction(),
			FIsActionChecked::CreateLambda( [this] {
				return  IsPaintTool() && !IsPlaceTool() && !IsEraseTool();
			})
		),
		NAME_None,
		LOCTEXT("FoliagePaint", "Paint"),
		LOCTEXT("FoliagePaintTooltip", "Paint the Selected Foliage"),
		FSlateIcon(FAppStyle::GetAppStyleSetName(), "FoliageEditMode.SetPaint"),
		EUserInterfaceActionType::ToggleButton

	);

	//  Reapply
	ToolBarBuilder.AddToolBarButton(
		FUIAction(
			FExecuteAction::CreateLambda( [this] { 
				FoliageEditMode->OnSetReapplySettings();
				OnCheckStateChanged_SingleInstantiationMode(false);
			}),
			FCanExecuteAction(),
			FIsActionChecked::CreateLambda( [this] {
				return !GetCheckState_SingleInstantiationMode() && IsReapplySettingsTool();
			})
		),
		NAME_None,
		LOCTEXT("FoliageReapply", "Reapply"),
		LOCTEXT("FoliageReapplyTooltip", "Reapply current settings to foliage instances"),
		FSlateIcon(FAppStyle::GetAppStyleSetName(), "FoliageEditMode.SetReapplySettings"),
		EUserInterfaceActionType::ToggleButton
	);

	//  Place (Single Instance)
	ToolBarBuilder.AddToolBarButton(
		FUIAction(
			FExecuteAction::CreateSP( FoliageEditMode, &FEdModeFoliage::OnSetPlace ),
			FCanExecuteAction(),
			FIsActionChecked::CreateSP(this, &SFoliageEdit::IsPlaceTool)
		),
		NAME_None,
		LOCTEXT("FoliagePlace", "Single"),
		LOCTEXT("FoliagePlaceTooltip", "Place a Single Instance of the Selected Foliage"),
		FSlateIcon(FAppStyle::GetAppStyleSetName(), "FoliageEditMode.Foliage"),
		EUserInterfaceActionType::ToggleButton
	);

	//  Fill
	ToolBarBuilder.AddToolBarButton(
		FUIAction(
			FExecuteAction::CreateLambda( [this] { 
				FoliageEditMode->OnSetPaintFill();
				OnCheckStateChanged_SingleInstantiationMode(false);
			}),
			FCanExecuteAction(),
			FIsActionChecked::CreateSP(this, &SFoliageEdit::IsPaintFillTool)
		),
		NAME_None,
		LOCTEXT("FoliageFill", "Fill"),
		LOCTEXT("FoliageFillTooltip", "Fill the selected target with foliage."),
		FSlateIcon(FAppStyle::GetAppStyleSetName(), "FoliageEditMode.SetPaintBucket"),
		EUserInterfaceActionType::ToggleButton
	);

	// Erase
	ToolBarBuilder.AddToolBarButton(
		FUIAction(
			FExecuteAction::CreateSP(FoliageEditMode, &FEdModeFoliage::OnSetErase),
			FCanExecuteAction(),
			FIsActionChecked::CreateSP(this, &SFoliageEdit::IsEraseTool)
		),
		NAME_None,
		LOCTEXT("FoliageErase", "Erase"),
		LOCTEXT("FoliageEraseTooltip", "Erase the selected foliage"),
		FSlateIcon(FAppStyle::GetAppStyleSetName(), "FoliageEditMode.Erase"),
		EUserInterfaceActionType::ToggleButton
	);

	ToolBarBuilder.AddSeparator();
	
	// Remove
	ToolBarBuilder.AddToolBarButton(
		FExecuteAction::CreateLambda( [this] { FoliageEditMode->RemoveSelectedInstances(FoliageEditMode->GetWorld()); } ),
		NAME_None,
		LOCTEXT("FoliageRemove", "Remove"),
		LOCTEXT("FoliageRemoveTooltip", "Remove the selected foliage"),
		FSlateIcon(FAppStyle::GetAppStyleSetName(), "FoliageEditMode.Remove"),
		EUserInterfaceActionType::Button
	);

	// Move To Current Level
	ToolBarBuilder.AddToolBarButton(
		FExecuteAction::CreateSP(this, &SFoliageEdit::OnMoveSelectedInstancesToCurrentLevel),
		NAME_None,
		LOCTEXT("FoliageMoveToCurrentLevel", "Move"),
		LOCTEXT("FoliageMoveToCurrentLevelTooltip", "Move the Selected Foliage to the Current Level"),
		FSlateIcon(FAppStyle::GetAppStyleSetName(), "FoliageEditMode.MoveToCurrentLevel")
	);

}

TSharedRef<SWidget> SFoliageEdit::MakeFilterMenu()
{
	FMenuBuilder MenuBuilder(false, nullptr);//, AddMenuExtender);

	FFoliageUISettings& UISettings = FoliageEditMode->UISettings;

	MenuBuilder.BeginSection("FoliagePlacementFilters");

	// Landscape	
	MenuBuilder.AddMenuEntry(
		LOCTEXT("FilterLandscape", "Landscape"),
		LOCTEXT("FilterLandscapeTooltip", "Allow Foliage to be placed on Landscape"),
		FSlateIcon(),
		FUIAction(
			FExecuteAction::CreateLambda( [=] { FoliageEditMode->UISettings.SetFilterLandscape( !FoliageEditMode->UISettings.GetFilterLandscape()); }),
			FCanExecuteAction(),
			FIsActionChecked::CreateRaw( &FoliageEditMode->UISettings, &FFoliageUISettings::GetFilterLandscape)
		),
		NAME_None,
		EUserInterfaceActionType::ToggleButton
	);

	// StaticMesh
	MenuBuilder.AddMenuEntry(
		LOCTEXT("FilterStaticMesh", "StaticMesh"),
		LOCTEXT("FilterStaticMeshTooltip", "Allow Foliage to be placed on StaticMesh"),
		FSlateIcon(),
		FUIAction(
			FExecuteAction::CreateLambda( [=] { FoliageEditMode->UISettings.SetFilterStaticMesh( !FoliageEditMode->UISettings.GetFilterStaticMesh()); }),
			FCanExecuteAction(),
			FIsActionChecked::CreateRaw( &FoliageEditMode->UISettings, &FFoliageUISettings::GetFilterStaticMesh)
		),
		NAME_None,
		EUserInterfaceActionType::ToggleButton
	);

	// BSP
	MenuBuilder.AddMenuEntry(
		LOCTEXT("FilterBSP", "BSP"),
		LOCTEXT("FilterBSPTooltip", "Allow Foliage to be placed on BSP"),
		FSlateIcon(),
		FUIAction(
			FExecuteAction::CreateLambda( [=] { FoliageEditMode->UISettings.SetFilterBSP( !FoliageEditMode->UISettings.GetFilterBSP()); }),
			FCanExecuteAction(),
			FIsActionChecked::CreateRaw( &FoliageEditMode->UISettings, &FFoliageUISettings::GetFilterBSP)
		),
		NAME_None,
		EUserInterfaceActionType::ToggleButton
	);

	// Foliage
	MenuBuilder.AddMenuEntry(
		LOCTEXT("FilterFoliage", "Foliage"),
		LOCTEXT("FilterFoliageTooltip", "Allow Foliage to be placed on Foliage"),
		FSlateIcon(),
		FUIAction(
			FExecuteAction::CreateLambda( [=] { FoliageEditMode->UISettings.SetFilterFoliage( !FoliageEditMode->UISettings.GetFilterFoliage()); }),
			FCanExecuteAction(),
			FIsActionChecked::CreateRaw( &FoliageEditMode->UISettings, &FFoliageUISettings::GetFilterFoliage)
		),
		NAME_None,
		EUserInterfaceActionType::ToggleButton
	);

	// Translucent
	MenuBuilder.AddMenuEntry(
		LOCTEXT("FilterTranslucent", "Translucent"),
		LOCTEXT("FilterTranslucentTooltip", "Allow Foliage to be placed on Translucent"),
		FSlateIcon(),
		FUIAction(
			FExecuteAction::CreateLambda( [=] { FoliageEditMode->UISettings.SetFilterTranslucent( !FoliageEditMode->UISettings.GetFilterTranslucent()); }),
			FCanExecuteAction(),
			FIsActionChecked::CreateRaw( &FoliageEditMode->UISettings, &FFoliageUISettings::GetFilterTranslucent)
		),
		NAME_None,
		EUserInterfaceActionType::ToggleButton
	);

	MenuBuilder.EndSection();

	return MenuBuilder.MakeWidget();
}

TSharedRef<SWidget> SFoliageEdit::MakeSettingsMenu()
{
	FMenuBuilder MenuBuilder(false, nullptr);//, AddMenuExtender);

	MenuBuilder.AddMenuEntry(
		LOCTEXT("SettingsCurrentLevel", "Place In Current Level"),
		LOCTEXT("SettingsCurrentLevelTooltip", "Allow Foliage to be placed on Translucent"),
		FSlateIcon(),
		FUIAction(
			FExecuteAction::CreateLambda( [=] { 
				FoliageEditMode->UISettings.SetSpawnInCurrentLevelMode( !FoliageEditMode->UISettings.GetIsInSpawnInCurrentLevelMode() ); 
			}),
			FCanExecuteAction(),
			FIsActionChecked::CreateRaw( &FoliageEditMode->UISettings, &FFoliageUISettings::GetIsInSpawnInCurrentLevelMode)
		),
		NAME_None,
		EUserInterfaceActionType::ToggleButton
	);

	return MenuBuilder.MakeWidget();
}

void SFoliageEdit::RefreshFullList()
{
	FoliagePalette->UpdatePalette(true);
}

void SFoliageEdit::NotifyFoliageTypeMeshChanged(UFoliageType* FoliageType)
{
	FoliagePalette->UpdateThumbnailForType(FoliageType);
}

bool SFoliageEdit::IsFoliageEditorEnabled() const
{
	ErrorText->SetError(GetFoliageEditorErrorText());

	return FoliageEditMode->IsEditingEnabled();
}

FText SFoliageEdit::GetFoliageEditorErrorText() const
{
	EFoliageEditingState EditState = FoliageEditMode->GetEditingState();

	switch (EditState)
	{
		case EFoliageEditingState::SIEWorld: return LOCTEXT("IsSimulatingError_edit", "Can't edit foliage while simulating!");
		case EFoliageEditingState::PIEWorld: return LOCTEXT("IsPIEError_edit", "Can't edit foliage in PIE!");
		case EFoliageEditingState::Enabled: return FText::GetEmpty();
		default: checkNoEntry();
	}

	return FText::GetEmpty();
}

TSharedRef<SWidget> SFoliageEdit::BuildToolBar()
{
	FVerticalToolBarBuilder Toolbar(FoliageEditMode->UICommandList, FMultiBoxCustomization::None);
	Toolbar.SetLabelVisibility(EVisibility::Collapsed);
	Toolbar.SetStyle(&FAppStyle::Get(), "FoliageEditToolbar");
	{
		Toolbar.AddToolBarButton(FFoliageEditCommands::Get().SetPaint);
		Toolbar.AddToolBarButton(FFoliageEditCommands::Get().SetReapplySettings);
		Toolbar.AddToolBarButton(FFoliageEditCommands::Get().SetSelect);
		Toolbar.AddToolBarButton(FFoliageEditCommands::Get().SetLassoSelect);
		Toolbar.AddToolBarButton(FFoliageEditCommands::Get().SetPaintBucket);
	}

	return
		SNew(SHorizontalBox)

		+ SHorizontalBox::Slot()
		[
			SNew(SOverlay)
			+ SOverlay::Slot()
			[
				SNew(SBorder)
				.HAlign(HAlign_Center)
				.Padding(0)
				.BorderImage(FAppStyle::GetBrush("NoBorder"))
				.IsEnabled(FSlateApplication::Get().GetNormalExecutionAttribute())
				[
					Toolbar.MakeWidget()
				]
			]
		];
}

bool SFoliageEdit::IsPaintTool() const
{
	return FoliageEditMode->UISettings.GetPaintToolSelected();
}

bool SFoliageEdit::IsReapplySettingsTool() const
{
	return FoliageEditMode->UISettings.GetReapplyToolSelected();
}

bool SFoliageEdit::IsSelectTool() const
{
	return FoliageEditMode->UISettings.GetSelectToolSelected();
}

bool SFoliageEdit::IsLassoSelectTool() const
{
	return FoliageEditMode->UISettings.GetLassoSelectToolSelected();
}

bool SFoliageEdit::IsPaintFillTool() const
{
	return FoliageEditMode->UISettings.GetPaintBucketToolSelected();
}

bool SFoliageEdit::IsPlaceTool() const
{
	return IsPaintTool() && FoliageEditMode->UISettings.IsInAnySingleInstantiationMode();
}

bool SFoliageEdit::IsEraseTool() const
{
	return IsPaintTool() && FoliageEditMode->UISettings.IsInAnyEraseMode();
}

FText SFoliageEdit::GetActiveToolName() const
{
	FText OutText;
	if (IsEraseTool())
	{
		OutText = LOCTEXT("FoliageToolName_Erase", "Erase");
	}
	else if (IsPlaceTool())
	{
		OutText = LOCTEXT("FoliageToolName_Place", "Place Single Instances");
	}
	else if (IsPaintTool())
	{
		OutText = LOCTEXT("FoliageToolName_Paint", "Paint");
	}
	else if (IsReapplySettingsTool())
	{
		OutText = LOCTEXT("FoliageToolName_Reapply", "Reapply");
	}
	else if (IsSelectTool())
	{
		OutText = LOCTEXT("FoliageToolName_Select", "Select");
	}
	else if (IsLassoSelectTool())
	{
		OutText = LOCTEXT("FoliageToolName_LassoSelect", "Lasso Select");
	}
	else if (IsPaintFillTool())
	{
		OutText = LOCTEXT("FoliageToolName_Fill", "Fill");
	}

	return OutText;
}

FText SFoliageEdit::GetActiveToolMessage() const
{
	FText OutText;
	if (IsEraseTool())
	{
		OutText = LOCTEXT("FoliageToolMessage_Erase", "Click and drag in the viewport to reduce foliage down to the Erase Density Setting.");
	}
	else if (IsPlaceTool())
	{
		OutText = LOCTEXT("foliagetoolmessage_place", "Place single instances of the selected Foliage in your level.  Be sure to add foliage to your palette and ensure they are active using the checkbox on the foliage thumbnail.  Use the dropdown next to the place tool to choose between cycling placement of individual instances or placing clumps containing one of each selected instance.");
	}
	else if (IsPaintTool())
	{
		OutText = LOCTEXT("foliagetoolmessage_paint", "Click and drag directly in the viewport to paint selected foliage in your level. Be sure to add foliage to your Mesh List and ensure they are selected using the checkbox on the foliage thumbnail.");
	}
	else if (IsReapplySettingsTool())
	{
		OutText = LOCTEXT("FoliageToolMessage_Reapply", "Click and drag directly on Foliage already placed in the world to selectively change certain parameters for Foliage meshes. When you paint over Foliage meshes with the Reapply tool active, the Foliage meshes that are selected in the Mesh List will be updated to reflect the changes made in the Reapply tool.");
	}
	else if (IsSelectTool())
	{
		OutText = LOCTEXT("FoliageToolMessage_Select", "Click to select individual instances of foliage.  Use the Viewport Gizmo to adjust foliage positions.");
	}
	else if (IsLassoSelectTool())
	{
		OutText = LOCTEXT("FoliageToolMessage_LassoSelect", "Select multiple Foliage meshes simultaneously.  Use the Filter settings to control the selection of Foliage meshes that are placed on certain object types.  Once you have a selection, you can switch to the regular Select tool and do things like duplicate, move or remove Foliage meshes.");
	}
	else if (IsPaintFillTool())
	{
		OutText = LOCTEXT("FoliageToolMessage_Fill", "Click to cover objects with foliage.  You can filter what types of objects to populate using Filter in the Toolbar.");
	}
	return OutText;
}

EVisibility SFoliageEdit::GetVisibility_DataLayer() const
{
	if (UWorld::IsPartitionedWorld(FoliageEditMode->GetWorld()) && (IsPaintTool() || IsPlaceTool() || IsReapplySettingsTool() || IsPaintFillTool()))
	{
		return EVisibility::Visible;
	}
	return EVisibility::Collapsed;
}

void SFoliageEdit::SetRadius(float InRadius)
{
	FoliageEditMode->UISettings.SetRadius(InRadius);
}

TOptional<float> SFoliageEdit::GetRadius() const
{
	return FoliageEditMode->UISettings.GetRadius();
}

bool SFoliageEdit::IsEnabled_BrushSize() const
{
	return IsLassoSelectTool() || !FoliageEditMode->UISettings.IsInAnySingleInstantiationMode();
}

void SFoliageEdit::SetPaintDensity(float InDensity)
{
	FoliageEditMode->UISettings.SetPaintDensity(InDensity);
}

TOptional<float> SFoliageEdit::GetPaintDensity() const
{
	return FoliageEditMode->UISettings.GetPaintDensity();
}

bool SFoliageEdit::IsEnabled_PaintDensity() const
{
	return !IsLassoSelectTool() && !FoliageEditMode->UISettings.IsInAnySingleInstantiationMode();
}

void SFoliageEdit::SetEraseDensity(float InDensity)
{
	FoliageEditMode->UISettings.SetUnpaintDensity(InDensity);
}

TOptional<float> SFoliageEdit::GetEraseDensity() const
{
	return FoliageEditMode->UISettings.GetUnpaintDensity();
}

bool SFoliageEdit::IsEnabled_EraseDensity() const
{
	return !IsLassoSelectTool() && !FoliageEditMode->UISettings.IsInAnySingleInstantiationMode();
}

EVisibility SFoliageEdit::GetVisibility_SelectionOptions() const
{
	return IsSelectTool() || IsLassoSelectTool() ? EVisibility::SelfHitTestInvisible : EVisibility::Collapsed;
}

void SFoliageEdit::ExecuteOnAllCurrentLevelFoliageTypes(TFunctionRef<void(const TArray<const UFoliageType*>&)> ExecuteFunc)
{
	TArray<FFoliageMeshUIInfoPtr>& FoliageUIList = FoliageEditMode->GetFoliageMeshList();
	TArray<const UFoliageType*> FoliageTypes;
	FoliageTypes.Reserve(FoliageUIList.Num());

	for (FFoliageMeshUIInfoPtr& TypeInfo : FoliageUIList)
	{
		if (TypeInfo->InstanceCountCurrentLevel > 0)
		{
			FoliageTypes.Add(TypeInfo->Settings);
		}
	}

	ExecuteFunc(FoliageTypes);
}

void SFoliageEdit::OnSelectAllInstances()
{
	ExecuteOnAllCurrentLevelFoliageTypes([&](const TArray<const UFoliageType*>& FoliageTypes)
	{
		FoliageEditMode->SelectInstances(FoliageTypes, true);
	});
}

void SFoliageEdit::OnSelectInvalidInstances()
{
	ExecuteOnAllCurrentLevelFoliageTypes([&](const TArray<const UFoliageType*>& FoliageTypes)
	{
		FoliageEditMode->SelectInstances(FoliageTypes, false);
		FoliageEditMode->SelectInvalidInstances(FoliageTypes);
	});
}

void SFoliageEdit::OnDeselectAllInstances()
{
	ExecuteOnAllCurrentLevelFoliageTypes([&](const TArray<const UFoliageType*>& FoliageTypes)
	{
		FoliageEditMode->SelectInstances(FoliageTypes, false);
	});
}

void SFoliageEdit::OnMoveSelectedInstancesToCurrentLevel()
{
	if (UWorld* World = FoliageEditMode->GetWorld())
	{
		if (ULevel* CurrentLevel = World->GetCurrentLevel())
		{
			FoliageEditMode->MoveSelectedFoliageToLevel(CurrentLevel);
		}
	}
}

FText SFoliageEdit::GetFilterText() const
{
	FText TooltipText;
	if (IsPaintTool() || IsPaintFillTool())
	{
		TooltipText = LOCTEXT("PlacementFilter", "Placement Filter");
	}
	else if (IsReapplySettingsTool())
	{
		TooltipText = LOCTEXT("ReapplyFilter", "Reapply Filter");
	}
	else if (IsLassoSelectTool())
	{
		TooltipText = LOCTEXT("SelectionFilter", "Selection Filter");
	}

	return TooltipText;
}

void SFoliageEdit::OnCheckStateChanged_Landscape(ECheckBoxState InState)
{
	FoliageEditMode->UISettings.SetFilterLandscape(InState == ECheckBoxState::Checked ? true : false);
}

ECheckBoxState SFoliageEdit::GetCheckState_Landscape() const
{
	return FoliageEditMode->UISettings.GetFilterLandscape() ? ECheckBoxState::Checked : ECheckBoxState::Unchecked;
}

void SFoliageEdit::OnCheckStateChanged_SingleInstantiationMode(bool InState)
{
	FoliageEditMode->UISettings.SetIsInSingleInstantiationMode(InState);
}

bool SFoliageEdit::GetCheckState_SingleInstantiationMode() const
{
	return FoliageEditMode->UISettings.GetIsInSingleInstantiationMode() || FoliageEditMode->UISettings.GetIsInQuickSingleInstantiationMode();
}

void SFoliageEdit::OnCheckStateChanged_SpawnInCurrentLevelMode(ECheckBoxState InState)
{
	FoliageEditMode->UISettings.SetSpawnInCurrentLevelMode(InState == ECheckBoxState::Checked ? true : false);
}

ECheckBoxState SFoliageEdit::GetCheckState_SpawnInCurrentLevelMode() const
{
	return FoliageEditMode->UISettings.GetIsInSpawnInCurrentLevelMode() ? ECheckBoxState::Checked : ECheckBoxState::Unchecked;
}

FText SFoliageEdit::GetTooltipText_Landscape() const
{
	FText TooltipText;
	if (IsPaintTool() || IsPaintFillTool())
	{
		TooltipText = LOCTEXT("FilterLandscapeTooltip_Placement", "Place foliage on landscapes");
	}
	else if (IsReapplySettingsTool())
	{
		TooltipText = LOCTEXT("FilterLandscapeTooltip_Reapply", "Reapply to instances on landscapes");
	}
	else if (IsLassoSelectTool())
	{
		TooltipText = LOCTEXT("FilterLandscapeTooltip_Select", "Select instances on landscapes");
	}

	return TooltipText;
}

void SFoliageEdit::OnCheckStateChanged_StaticMesh(ECheckBoxState InState)
{
	FoliageEditMode->UISettings.SetFilterStaticMesh(InState == ECheckBoxState::Checked ? true : false);
}

ECheckBoxState SFoliageEdit::GetCheckState_StaticMesh() const
{
	return FoliageEditMode->UISettings.GetFilterStaticMesh() ? ECheckBoxState::Checked : ECheckBoxState::Unchecked;
}

FText SFoliageEdit::GetTooltipText_StaticMesh() const
{
	FText TooltipText;
	if (IsPaintTool() || IsPaintFillTool())
	{
		TooltipText = LOCTEXT("FilterStaticMeshTooltip_Placement", "Place foliage on static meshes");
	}
	else if (IsReapplySettingsTool())
	{
		TooltipText = LOCTEXT("FilterStaticMeshTooltip_Reapply", "Reapply to instances on static meshes");
	}
	else if (IsLassoSelectTool())
	{
		TooltipText = LOCTEXT("FilterStaticMeshTooltip_Select", "Select instances on static meshes");
	}

	return TooltipText;
}

void SFoliageEdit::OnCheckStateChanged_BSP(ECheckBoxState InState)
{
	FoliageEditMode->UISettings.SetFilterBSP(InState == ECheckBoxState::Checked ? true : false);
}

ECheckBoxState SFoliageEdit::GetCheckState_BSP() const
{
	return FoliageEditMode->UISettings.GetFilterBSP() ? ECheckBoxState::Checked : ECheckBoxState::Unchecked;
}

FText SFoliageEdit::GetTooltipText_BSP() const
{
	FText TooltipText;
	if (IsPaintTool() || IsPaintFillTool())
	{
		TooltipText = LOCTEXT("FilterBSPTooltip_Placement", "Place foliage on BSP");
	}
	else if (IsReapplySettingsTool())
	{
		TooltipText = LOCTEXT("FilterBSPTooltip_Reapply", "Reapply to instances on BSP");
	}
	else if (IsLassoSelectTool())
	{
		TooltipText = LOCTEXT("FilterBSPTooltip_Select", "Select instances on BSP");
	}

	return TooltipText;
}

void SFoliageEdit::OnCheckStateChanged_Foliage(ECheckBoxState InState)
{
	FoliageEditMode->UISettings.SetFilterFoliage(InState == ECheckBoxState::Checked ? true : false);
}

ECheckBoxState SFoliageEdit::GetCheckState_Foliage() const
{
	return FoliageEditMode->UISettings.GetFilterFoliage() ? ECheckBoxState::Checked : ECheckBoxState::Unchecked;
}

FText SFoliageEdit::GetTooltipText_Foliage() const
{
	FText TooltipText;
	if (IsPaintTool() || IsPaintFillTool())
	{
		TooltipText = LOCTEXT("FilterFoliageTooltip_Placement", "Place foliage on other blocking foliage geometry");
	}
	else if (IsReapplySettingsTool())
	{
		TooltipText = LOCTEXT("FilterFoliageTooltip_Reapply", "Reapply to instances on blocking foliage geometry");
	}
	else if (IsLassoSelectTool())
	{
		TooltipText = LOCTEXT("FilterFoliageTooltip_Select", "Select instances on blocking foliage geometry");
	}

	return TooltipText;
}

void SFoliageEdit::OnCheckStateChanged_Translucent(ECheckBoxState InState)
{
	FoliageEditMode->UISettings.SetFilterTranslucent(InState == ECheckBoxState::Checked ? true : false);
}

ECheckBoxState SFoliageEdit::GetCheckState_Translucent() const
{
	return FoliageEditMode->UISettings.GetFilterTranslucent() ? ECheckBoxState::Checked : ECheckBoxState::Unchecked;
}

FText SFoliageEdit::GetTooltipText_Translucent() const
{
	FText TooltipText;
	if (IsPaintTool() || IsPaintFillTool())
	{
		TooltipText = LOCTEXT("FilterTranslucentTooltip_Placement", "Place foliage on translucent geometry");
	}
	else if (IsReapplySettingsTool())
	{
		TooltipText = LOCTEXT("FilterTranslucentTooltip_Reapply", "Reapply to instances on translucent geometry");
	}
	else if (IsLassoSelectTool())
	{
		TooltipText = LOCTEXT("FilterTranslucentTooltip_Select", "Select instances on translucent geometry");
	}

	return TooltipText;
}

EVisibility SFoliageEdit::GetVisibility_Radius() const
{
	if (FoliageEditMode->UISettings.GetSelectToolSelected() || FoliageEditMode->UISettings.GetReapplyPaintBucketToolSelected() || FoliageEditMode->UISettings.GetPaintBucketToolSelected() )
	{
		return EVisibility::Collapsed;
	}

	return EVisibility::Visible;
}

EVisibility SFoliageEdit::GetVisibility_PaintDensity() const
{
	if (!FoliageEditMode->UISettings.GetPaintToolSelected())
	{
		return EVisibility::Collapsed;
	}

	return EVisibility::Visible;
}

EVisibility SFoliageEdit::GetVisibility_EraseDensity() const
{
	if (!FoliageEditMode->UISettings.GetPaintToolSelected())
	{
		return EVisibility::Collapsed;
	}

	return EVisibility::Visible;
}

EVisibility SFoliageEdit::GetVisibility_Filters() const
{
	if (FoliageEditMode->UISettings.GetSelectToolSelected())
	{
		return EVisibility::Collapsed;
	}

	return EVisibility::Visible;
}

EVisibility SFoliageEdit::GetVisibility_LandscapeFilter() const
{
	// Fill tool doesn't support Landscape
	if (FoliageEditMode->UISettings.GetPaintBucketToolSelected())
	{
		return EVisibility::Collapsed;
	}

	return EVisibility::Visible;
}

EVisibility SFoliageEdit::GetVisibility_Actions() const
{
	if (FoliageEditMode->UISettings.GetSelectToolSelected() || FoliageEditMode->UISettings.GetLassoSelectToolSelected())
	{
		return EVisibility::Visible;
	}

	return EVisibility::Collapsed;
}

EVisibility SFoliageEdit::GetVisibility_SingleInstantiationMode() const
{
	if (FoliageEditMode->UISettings.GetPaintToolSelected() || FoliageEditMode->UISettings.GetReapplyToolSelected() || FoliageEditMode->UISettings.GetLassoSelectToolSelected())
	{
		return EVisibility::Visible;
	}

	return EVisibility::Collapsed;
}

EVisibility SFoliageEdit::GetVisibility_SingleInstantiationPlacementMode() const
{
	if (FoliageEditMode->UISettings.GetPaintToolSelected())
	{
		return EVisibility::Visible;
	}

	return EVisibility::Collapsed;
}

bool SFoliageEdit::GetIsEnabled_SingleInstantiationPlacementMode() const
{
	return FoliageEditMode->UISettings.IsInAnySingleInstantiationMode();
}

EVisibility SFoliageEdit::GetVisibility_SpawnInCurrentLevelMode() const
{
	if (FoliageEditMode->UISettings.GetPaintToolSelected())
	{
		return EVisibility::Visible;
	}

	return EVisibility::Collapsed;
}

EVisibility SFoliageEdit::GetVisibility_Options() const
{
	if (FoliageEditMode->UISettings.GetSelectToolSelected() || FoliageEditMode->UISettings.GetPaintBucketToolSelected())
	{
		return EVisibility::Collapsed;
	}

	return EVisibility::Visible;
}

void SFoliageEdit::OnSingleInstantiationPlacementModeChanged(int32 InMode)
{
	FoliageEditMode->UISettings.SetSingleInstantiationPlacementMode(EFoliageSingleInstantiationPlacementMode::Type(InMode));
}

TSharedRef<SWidget> SFoliageEdit::GetSingleInstantiationModeMenuContent()
{
	FMenuBuilder MenuBuilder(true, nullptr);

	for (int32 i = 0; i < (int32)EFoliageSingleInstantiationPlacementMode::Type::ModeCount; i++)
	{
		MenuBuilder.AddMenuEntry(
			GetSingleInstantiationPlacementModeText(EFoliageSingleInstantiationPlacementMode::Type(i)), 
			FText(), 
			FSlateIcon(), 
			FUIAction(
				FExecuteAction::CreateSP(this, &SFoliageEdit::OnSingleInstantiationPlacementModeChanged, i),
				FCanExecuteAction(),
				FIsActionChecked::CreateLambda([=] { return FoliageEditMode->UISettings.GetSingleInstantiationPlacementMode() == EFoliageSingleInstantiationPlacementMode::Type(i); })
			),
			NAME_None,
			EUserInterfaceActionType::ToggleButton
		);
	}

	return MenuBuilder.MakeWidget();
}

FText SFoliageEdit::GetSingleInstantiationPlacementModeText(EFoliageSingleInstantiationPlacementMode::Type InMode) const
{
	switch (InMode)
	{
	case EFoliageSingleInstantiationPlacementMode::Type::All:
		return LOCTEXT("SingleInstantiationPlacementModeAll", "All Selected");
	case EFoliageSingleInstantiationPlacementMode::Type::CycleThrough:
		return LOCTEXT("SingleInstantiationPlacementModeCycleThrough", "Cycle Through Selected");
	}

	return LOCTEXT("SingleInstantiationPlacementModeNone", "Invalid");
}

FText SFoliageEdit::GetCurrentSingleInstantiationPlacementModeText() const
{
	return GetSingleInstantiationPlacementModeText(FoliageEditMode->UISettings.GetSingleInstantiationPlacementMode());
}

#undef LOCTEXT_NAMESPACE<|MERGE_RESOLUTION|>--- conflicted
+++ resolved
@@ -31,16 +31,7 @@
 #include "Types/SlateStructs.h"
 #include "UObject/UnrealNames.h"
 #include "Widgets/Input/SCheckBox.h"
-<<<<<<< HEAD
-#include "EditorStyleSet.h"
-#include "EditorModeManager.h"
-#include "EditorModes.h"
-#include "Classes/EditorStyleSettings.h"
-
-#include "FoliageEditActions.h"
-=======
 #include "Widgets/Input/SComboButton.h"
->>>>>>> d731a049
 #include "Widgets/Input/SNumericEntryBox.h"
 #include "Widgets/Layout/SBorder.h"
 #include "Widgets/Layout/SBox.h"
@@ -106,11 +97,7 @@
 						[
 							SNew(STextBlock)
 							.Text(this, &SFoliageEdit::GetActiveToolName)
-<<<<<<< HEAD
-							.TextStyle(FEditorStyle::Get(), "FoliageEditMode.ActiveToolName.Text")
-=======
 							.TextStyle(FAppStyle::Get(), "FoliageEditMode.ActiveToolName.Text")
->>>>>>> d731a049
 						]
 					]
 
