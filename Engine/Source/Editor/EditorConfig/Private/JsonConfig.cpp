--- conflicted
+++ resolved
@@ -211,11 +211,7 @@
 		TSharedRef<FJsonStringReader> JsonReader = FJsonStringReader::Create(FString(Content));
 		if (!FJsonSerializer::Deserialize(JsonReader.Get(), OverrideObject))
 		{
-<<<<<<< HEAD
-			UE_LOG(LogEditorConfig, Error, TEXT("Failed to deserialize JSON string"));
-=======
 			UE_LOG(LogEditorConfig, Error, TEXT("Failed to deserialize JSON string: %s"), *JsonReader->GetErrorMessage());
->>>>>>> 4af6daef
 			return false;
 		}
 
