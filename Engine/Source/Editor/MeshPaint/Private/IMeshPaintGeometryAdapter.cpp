--- conflicted
+++ resolved
@@ -57,12 +57,8 @@
 				TextureBase->Texture != NULL &&
 				!TextureBase->Texture->IsNormalMap() && 
 				!TextureBase->Texture->VirtualTextureStreaming &&
-<<<<<<< HEAD
-				!TextureBase->Texture->HasHDRSource()) // Currently HDR textures are not supported to paint on 
-=======
 				!TextureBase->Texture->HasHDRSource() && // Currently HDR textures are not supported to paint on.
 				(TextureBase->Texture->Source.GetBytesPerPixel() <= TexturePaintHelpers::GetMaxSupportedBytesPerPixelForPainting())) // Textures' sources must fit in FColor struct to be supported.
->>>>>>> 90fae962
 			{
 				// Default UV channel to index 0. 
 				PaintableTexture = FPaintableTexture(TextureBase->Texture, 0);
