// Copyright 1998-2019 Epic Games, Inc. All Rights Reserved.

#include "MeshPaintStaticMeshAdapter.h"
#include "StaticMeshResources.h"
#include "PhysicsEngine/BodySetup.h"
#include "MeshPaintHelpers.h"
#include "ComponentReregisterContext.h"
#include "MeshPaintTypes.h"
#include "Engine/StaticMesh.h"

//////////////////////////////////////////////////////////////////////////
// FMeshPaintGeometryAdapterForStaticMeshes

FMeshPaintGeometryAdapterForStaticMeshes::FMeshToComponentMap FMeshPaintGeometryAdapterForStaticMeshes::MeshToComponentMap;

bool FMeshPaintGeometryAdapterForStaticMeshes::Construct(UMeshComponent* InComponent, int32 InMeshLODIndex)
{
	StaticMeshComponent = Cast<UStaticMeshComponent>(InComponent);
	if (StaticMeshComponent != nullptr)
	{
		StaticMeshComponent->OnStaticMeshChanged().AddRaw(this, &FMeshPaintGeometryAdapterForStaticMeshes::OnStaticMeshChanged);

		if (StaticMeshComponent->GetStaticMesh() != nullptr)
		{
			ReferencedStaticMesh = StaticMeshComponent->GetStaticMesh();
			MeshLODIndex = InMeshLODIndex;
			ReferencedStaticMesh->OnPostMeshBuild().AddRaw(this, &FMeshPaintGeometryAdapterForStaticMeshes::OnPostMeshBuild);
			const bool bSuccess = Initialize();
			return bSuccess;
		}
	}

	return false;
}

FMeshPaintGeometryAdapterForStaticMeshes::~FMeshPaintGeometryAdapterForStaticMeshes()
{
	if (StaticMeshComponent != nullptr)
	{
		if (ReferencedStaticMesh != nullptr)
		{
			ReferencedStaticMesh->OnPostMeshBuild().RemoveAll(this);
		}

		StaticMeshComponent->OnStaticMeshChanged().RemoveAll(this);
	}
}

void FMeshPaintGeometryAdapterForStaticMeshes::OnPostMeshBuild(UStaticMesh* StaticMesh)
{
	check(StaticMesh == ReferencedStaticMesh);
	Initialize();
}

void FMeshPaintGeometryAdapterForStaticMeshes::OnStaticMeshChanged(UStaticMeshComponent* InStaticMeshComponent)
{
	check(StaticMeshComponent == InStaticMeshComponent);
	OnRemoved();
	ReferencedStaticMesh->OnPostMeshBuild().RemoveAll(this);
	ReferencedStaticMesh = InStaticMeshComponent->GetStaticMesh();
	if (ReferencedStaticMesh)
	{
		ReferencedStaticMesh->OnPostMeshBuild().AddRaw(this, &FMeshPaintGeometryAdapterForStaticMeshes::OnPostMeshBuild);
		Initialize();
		OnAdded();
	}
}

bool FMeshPaintGeometryAdapterForStaticMeshes::Initialize()
{
	check(ReferencedStaticMesh == StaticMeshComponent->GetStaticMesh());
	if (MeshLODIndex < ReferencedStaticMesh->GetNumLODs())
	{
		LODModel = &(ReferencedStaticMesh->RenderData->LODResources[MeshLODIndex]);
		return FBaseMeshPaintGeometryAdapter::Initialize();
	}

	return false;
}

bool FMeshPaintGeometryAdapterForStaticMeshes::InitializeVertexData()
{
	// Retrieve mesh vertex and index data 
	const int32 NumVertices = LODModel->VertexBuffers.PositionVertexBuffer.GetNumVertices();
	MeshVertices.Reset();
	MeshVertices.AddDefaulted(NumVertices);
	for (int32 Index = 0; Index < NumVertices; Index++)
	{
		const FVector& Position = LODModel->VertexBuffers.PositionVertexBuffer.VertexPosition(Index);
		MeshVertices[Index] = Position;
	}

	const int32 NumIndices = LODModel->IndexBuffer.GetNumIndices();
	MeshIndices.Reset();
	MeshIndices.AddDefaulted(NumIndices);
	const FIndexArrayView ArrayView = LODModel->IndexBuffer.GetArrayView();
	for (int32 Index = 0; Index < NumIndices; Index++)
	{
		MeshIndices[Index] = ArrayView[Index];
	}

	return (MeshVertices.Num() > 0 && MeshIndices.Num() > 0);
}

void FMeshPaintGeometryAdapterForStaticMeshes::PostEdit()
{
	// Lighting does not need to be invalidated when mesh painting
	const bool bUnbuildLighting = false;

	// Recreate all component states using the referenced static mesh
	FStaticMeshComponentRecreateRenderStateContext RecreateRenderStateContext(ReferencedStaticMesh, bUnbuildLighting);
	
	const bool bUsingInstancedVertexColors = true; // Currently we are only painting to instances 
	// Update gpu resource data 
	if (bUsingInstancedVertexColors)
	{
		// We're only changing instanced vertices on this specific mesh component, so we
		// only need to detach our mesh component
		FComponentReregisterContext ComponentReregisterContext(StaticMeshComponent);

		// If LOD is 0, post-edit all LODs. There's currently no way to tell from here
		// if VertexPaintSettings.bPaintOnSpecificLOD is set to true or not.
		const int32 MaxLOD = (MeshLODIndex == 0) ? StaticMeshComponent->LODData.Num() : (MeshLODIndex + 1);
		for (int32 Index = MeshLODIndex; Index < MaxLOD; ++Index)
		{
			BeginInitResource(StaticMeshComponent->LODData[Index].OverrideVertexColors);
		}
	}
	else
	{
		// Reinitialize the static mesh's resources.
		ReferencedStaticMesh->InitResources();
	}
}

void FMeshPaintGeometryAdapterForStaticMeshes::InitializeAdapterGlobals()
{
	static bool bInitialized = false;
	if (!bInitialized)
	{
		bInitialized = true;
		MeshToComponentMap.Empty();
	}
}

void FMeshPaintGeometryAdapterForStaticMeshes::CleanupGlobals()
{
	for (TPair<UStaticMesh*, FStaticMeshReferencers>& Pair : MeshToComponentMap)
	{
		if (Pair.Key && Pair.Value.RestoreBodySetup)
		{
			Pair.Key->BodySetup = Pair.Value.RestoreBodySetup;
		}
	}

	MeshToComponentMap.Empty();
}

void FMeshPaintGeometryAdapterForStaticMeshes::OnAdded()
{
	check(StaticMeshComponent);
	check(ReferencedStaticMesh);
	check(ReferencedStaticMesh == StaticMeshComponent->GetStaticMesh());

	FStaticMeshReferencers& StaticMeshReferencers = MeshToComponentMap.FindOrAdd(ReferencedStaticMesh);

	check(!StaticMeshReferencers.Referencers.ContainsByPredicate(
		[=](const FStaticMeshReferencers::FReferencersInfo& Info)
	{
		return Info.StaticMeshComponent == this->StaticMeshComponent;
	}
	));

	bool bBodyChanged = false;

	// If this is the first attempt to add a temporary body setup to the mesh, do it
	if (StaticMeshReferencers.Referencers.Num() == 0)
	{
		// Remember the old body setup (this will be added as a GC reference so that it doesn't get destroyed)
		StaticMeshReferencers.RestoreBodySetup = ReferencedStaticMesh->BodySetup;

		// Create a new body setup from the mesh's main body setup. This has to have the static mesh as its outer,
		// otherwise the body instance will not be created correctly.
		UBodySetup* TempBodySetupRaw = DuplicateObject<UBodySetup>(ReferencedStaticMesh->BodySetup, ReferencedStaticMesh);
		TempBodySetupRaw->ClearFlags(RF_Transactional);

		// Set collide all flag so that the body creates physics meshes using ALL elements from the mesh not just the collision mesh.
		TempBodySetupRaw->bMeshCollideAll = true;

		// This forces it to recreate the physics mesh.
		TempBodySetupRaw->InvalidatePhysicsData();

		// Force it to use high detail tri-mesh for collisions.
		TempBodySetupRaw->CollisionTraceFlag = CTF_UseComplexAsSimple;
		TempBodySetupRaw->AggGeom.ConvexElems.Empty();

		// Set as new body setup
		ReferencedStaticMesh->BodySetup = TempBodySetupRaw;

		bBodyChanged = true;
	}

	ECollisionEnabled::Type CachedCollisionType = StaticMeshComponent->BodyInstance.GetCollisionEnabled();
	StaticMeshReferencers.Referencers.Emplace(StaticMeshComponent, CachedCollisionType);

	// Force the collision type to not be 'NoCollision' without it the line trace will always fail. 
	if (CachedCollisionType == ECollisionEnabled::NoCollision)
	{
		StaticMeshComponent->BodyInstance.SetCollisionEnabled(ECollisionEnabled::QueryOnly, false);
	}

	if (bBodyChanged)
	{
		// Set new physics state for the component
		StaticMeshComponent->RecreatePhysicsState();
	}
}

void FMeshPaintGeometryAdapterForStaticMeshes::OnRemoved()
{
	// If the referenced static mesh has been destroyed (and nulled by GC), don't try to do anything more.
	// It should be in the process of removing all global geometry adapters if it gets here in this situation.
	if (!ReferencedStaticMesh || !StaticMeshComponent)
	{
		return;
	}

	// Remove a reference from the static mesh map
	FStaticMeshReferencers* StaticMeshReferencers = MeshToComponentMap.Find(ReferencedStaticMesh);

	if (StaticMeshReferencers)
	{
		check(StaticMeshReferencers->Referencers.Num() > 0);
		int32 Index = StaticMeshReferencers->Referencers.IndexOfByPredicate(
			[=](const FStaticMeshReferencers::FReferencersInfo& Info)
		{
			return Info.StaticMeshComponent == this->StaticMeshComponent;
		}
		);

		if(Index != INDEX_NONE)
		{
			StaticMeshComponent->BodyInstance.SetCollisionEnabled(StaticMeshReferencers->Referencers[Index].CachedCollisionType, false);
			StaticMeshComponent->RecreatePhysicsState();

			StaticMeshReferencers->Referencers.RemoveAtSwap(Index);
		}
		else
		{
			// Might be null components.  Remove them
			StaticMeshReferencers->Referencers.RemoveAll([=](const FStaticMeshReferencers::FReferencersInfo& Info)
			{
				return Info.StaticMeshComponent == nullptr;
			});
		}

		// If the last reference was removed, restore the body setup for the static mesh
		if (StaticMeshReferencers->Referencers.Num() == 0)
		{
			ReferencedStaticMesh->BodySetup = StaticMeshReferencers->RestoreBodySetup;
			verify(MeshToComponentMap.Remove(ReferencedStaticMesh) == 1);
		}
	}
}

bool FMeshPaintGeometryAdapterForStaticMeshes::LineTraceComponent(struct FHitResult& OutHit, const FVector Start, const FVector End, const struct FCollisionQueryParams& Params) const
{
	// Ray trace
	return StaticMeshComponent->LineTraceComponent(OutHit, Start, End, Params);
}

void FMeshPaintGeometryAdapterForStaticMeshes::QueryPaintableTextures(int32 MaterialIndex, int32& OutDefaultIndex, TArray<struct FPaintableTexture>& InOutTextureList)
{
	DefaultQueryPaintableTextures(MaterialIndex, StaticMeshComponent, OutDefaultIndex, InOutTextureList);
}

void FMeshPaintGeometryAdapterForStaticMeshes::ApplyOrRemoveTextureOverride(UTexture* SourceTexture, UTexture* OverrideTexture) const
{
	DefaultApplyOrRemoveTextureOverride(StaticMeshComponent, SourceTexture, OverrideTexture);
}

void FMeshPaintGeometryAdapterForStaticMeshes::AddReferencedObjectsGlobals(FReferenceCollector& Collector)
{
	for (TPair<UStaticMesh*, FStaticMeshReferencers>& Pair : MeshToComponentMap)
	{
		Collector.AddReferencedObject(Pair.Key);
		Collector.AddReferencedObject(Pair.Value.RestoreBodySetup);
		for (FStaticMeshReferencers::FReferencersInfo& ReferencerInfo : Pair.Value.Referencers)
		{
			Collector.AddReferencedObject(ReferencerInfo.StaticMeshComponent);
		}
	}
}

void FMeshPaintGeometryAdapterForStaticMeshes::AddReferencedObjects(FReferenceCollector& Collector)
{
	Collector.AddReferencedObject(ReferencedStaticMesh);
	Collector.AddReferencedObject(StaticMeshComponent);
}

void FMeshPaintGeometryAdapterForStaticMeshes::GetVertexColor(int32 VertexIndex, FColor& OutColor, bool bInstance /*= true*/) const
{
	if (bInstance)
	{
		FStaticMeshComponentLODInfo* InstanceMeshLODInfo = &StaticMeshComponent->LODData[MeshLODIndex];
		if (!bInstance && LODModel->VertexBuffers.ColorVertexBuffer.GetNumVertices() == 0)
		{
			// Mesh doesn't have a color vertex buffer yet!  We'll create one now.
			LODModel->VertexBuffers.ColorVertexBuffer.InitFromSingleColor(FColor(255, 255, 255, 255), LODModel->GetNumVertices());

			// @todo MeshPaint: Make sure this is the best place to do this
			BeginInitResource(&LODModel->VertexBuffers.ColorVertexBuffer);
		}

		// Actor mesh component LOD
		const bool bValidInstanceData = InstanceMeshLODInfo
			&& InstanceMeshLODInfo->OverrideVertexColors
			&& InstanceMeshLODInfo->OverrideVertexColors->GetNumVertices() == LODModel->GetNumVertices();
		if (bValidInstanceData)
		{
			OutColor = InstanceMeshLODInfo->OverrideVertexColors->VertexColor(VertexIndex);
		}
	}
	else
	{
		// Static mesh LOD
		const bool bValidMeshData = LODModel->VertexBuffers.ColorVertexBuffer.GetNumVertices() > (uint32)VertexIndex;
		if (bValidMeshData)
		{
			OutColor = LODModel->VertexBuffers.ColorVertexBuffer.VertexColor(VertexIndex);
		}
	}
}

void FMeshPaintGeometryAdapterForStaticMeshes::SetVertexColor(int32 VertexIndex, FColor Color, bool bInstance /*= true*/)
{
	// Update the mesh!				
	if (bInstance)
	{
		FStaticMeshComponentLODInfo* InstanceMeshLODInfo = &StaticMeshComponent->LODData[MeshLODIndex];
		const bool bValidInstanceData = InstanceMeshLODInfo
			&& InstanceMeshLODInfo->OverrideVertexColors
			&& InstanceMeshLODInfo->OverrideVertexColors->GetNumVertices() == LODModel->GetNumVertices();

		// If there is valid instance data update the color value
		if (bValidInstanceData)
		{
			check(InstanceMeshLODInfo->OverrideVertexColors);
			check((uint32)VertexIndex < InstanceMeshLODInfo->OverrideVertexColors->GetNumVertices());
			check(InstanceMeshLODInfo->OverrideVertexColors->GetNumVertices() == InstanceMeshLODInfo->PaintedVertices.Num());
			InstanceMeshLODInfo->OverrideVertexColors->VertexColor(VertexIndex) = Color;
			InstanceMeshLODInfo->PaintedVertices[VertexIndex].Color = Color;

			// If set on LOD level > 0 means we have per LOD painted vertex color data
			if (MeshLODIndex > 0)
			{
				StaticMeshComponent->bCustomOverrideVertexColorPerLOD = true;
			}
		}
	}	
	else
	{
		const bool bValidMeshData = LODModel->VertexBuffers.ColorVertexBuffer.GetNumVertices() >(uint32)VertexIndex;
		if (bValidMeshData)
		{
			LODModel->VertexBuffers.ColorVertexBuffer.VertexColor(VertexIndex) = Color;
		}
	}
}

FMatrix FMeshPaintGeometryAdapterForStaticMeshes::GetComponentToWorldMatrix() const
{
	return StaticMeshComponent->GetComponentToWorld().ToMatrixWithScale();
}

void FMeshPaintGeometryAdapterForStaticMeshes::GetTextureCoordinate(int32 VertexIndex, int32 ChannelIndex, FVector2D& OutTextureCoordinate) const
{
	OutTextureCoordinate = LODModel->VertexBuffers.StaticMeshVertexBuffer.GetVertexUV(VertexIndex, ChannelIndex);
}

void FMeshPaintGeometryAdapterForStaticMeshes::PreEdit()
{
	const bool bUsingInstancedVertexColors = true; // Currently we are only painting to instances 
	UStaticMesh* StaticMesh = ReferencedStaticMesh;
	if (bUsingInstancedVertexColors)
	{
		// Mark the mesh component as modified
		StaticMeshComponent->SetFlags(RF_Transactional);
		StaticMeshComponent->Modify();
		StaticMeshComponent->bCustomOverrideVertexColorPerLOD = (MeshLODIndex > 0);
				
		const int32 NumLODs = StaticMesh->GetNumLODs();
		const int32 MaxIndex = (MeshLODIndex == 0) ? NumLODs : (MeshLODIndex + 1);
		// Ensure LODData has enough entries in it, free not required.

<<<<<<< HEAD
		// If LOD is 0, pre-edit all LODs. There's currently no way to tell from here
		// if VertexPaintSettings.bPaintOnSpecificLOD is set to true or not.
		const int32 MaxLOD = (MeshLODIndex == 0) ? StaticMeshComponent->LODData.Num() : (MeshLODIndex + 1);
		for (int32 Index = MeshLODIndex; Index < MaxLOD; ++Index)
=======
		StaticMeshComponent->SetLODDataCount(NumLODs, NumLODs);

		// If LOD is 0, pre-edit all LODs. There's currently no way to tell from here
		// if VertexPaintSettings.bPaintOnSpecificLOD is set to true or not.
		for (int32 Index = MeshLODIndex; Index < MaxIndex; ++Index)
>>>>>>> 69078e53
		{
			FStaticMeshComponentLODInfo& InstanceMeshLODInfo = StaticMeshComponent->LODData[Index];
			FStaticMeshLODResources& LODResource = StaticMesh->RenderData->LODResources[Index];

			// Destroy the instance vertex  color array if it doesn't fit
			if (InstanceMeshLODInfo.OverrideVertexColors
				&& InstanceMeshLODInfo.OverrideVertexColors->GetNumVertices() != LODResource.GetNumVertices())
			{
				InstanceMeshLODInfo.ReleaseOverrideVertexColorsAndBlock();
			}

			if (InstanceMeshLODInfo.OverrideVertexColors)
			{
				// Destroy the cached paint data every paint. Painting redefines the source data.
				InstanceMeshLODInfo.PaintedVertices.Empty();
				InstanceMeshLODInfo.BeginReleaseOverrideVertexColors();
				FlushRenderingCommands();
			}
			else
			{
				// Setup the instance vertex color array if we don't have one yet
				InstanceMeshLODInfo.OverrideVertexColors = new FColorVertexBuffer;

				if ((int32)LODResource.VertexBuffers.ColorVertexBuffer.GetNumVertices() >= LODResource.GetNumVertices())
				{
					// copy mesh vertex colors to the instance ones
					InstanceMeshLODInfo.OverrideVertexColors->InitFromColorArray(&LODResource.VertexBuffers.ColorVertexBuffer.VertexColor(0), LODResource.GetNumVertices());
				}
				else
				{
					// Original mesh didn't have any colors, so just use a default color
					InstanceMeshLODInfo.OverrideVertexColors->InitFromSingleColor(FColor::White, LODResource.GetNumVertices());
				}

			}
		}
		// See if the component has to cache its mesh vertex positions associated with override colors
		StaticMeshComponent->CachePaintedDataIfNecessary();
		StaticMeshComponent->StaticMeshDerivedDataKey = StaticMesh->RenderData->DerivedDataKey;
	}
	else
	{
		// Dirty the mesh
		StaticMesh->SetFlags(RF_Transactional);
		StaticMesh->Modify();

		// Release the static mesh's resources.
		StaticMesh->ReleaseResources();

		// Flush the resource release commands to the rendering thread to ensure that the build doesn't occur while a resource is still
		// allocated, and potentially accessing the UStaticMesh.
		StaticMesh->ReleaseResourcesFence.Wait();
	}
}

//////////////////////////////////////////////////////////////////////////
// FMeshPaintGeometryAdapterForStaticMeshesFactory

TSharedPtr<IMeshPaintGeometryAdapter> FMeshPaintGeometryAdapterForStaticMeshesFactory::Construct(class UMeshComponent* InComponent, int32 InMeshLODIndex) const
{
	if (UStaticMeshComponent* StaticMeshComponent = Cast<UStaticMeshComponent>(InComponent))
	{
		if (StaticMeshComponent->GetStaticMesh() != nullptr)
		{
			TSharedRef<FMeshPaintGeometryAdapterForStaticMeshes> Result = MakeShareable(new FMeshPaintGeometryAdapterForStaticMeshes());
			if (Result->Construct(InComponent, InMeshLODIndex))
			{
				return Result;
			}
		}
	}

	return nullptr;
}<|MERGE_RESOLUTION|>--- conflicted
+++ resolved
@@ -393,18 +393,11 @@
 		const int32 MaxIndex = (MeshLODIndex == 0) ? NumLODs : (MeshLODIndex + 1);
 		// Ensure LODData has enough entries in it, free not required.
 
-<<<<<<< HEAD
-		// If LOD is 0, pre-edit all LODs. There's currently no way to tell from here
-		// if VertexPaintSettings.bPaintOnSpecificLOD is set to true or not.
-		const int32 MaxLOD = (MeshLODIndex == 0) ? StaticMeshComponent->LODData.Num() : (MeshLODIndex + 1);
-		for (int32 Index = MeshLODIndex; Index < MaxLOD; ++Index)
-=======
 		StaticMeshComponent->SetLODDataCount(NumLODs, NumLODs);
 
 		// If LOD is 0, pre-edit all LODs. There's currently no way to tell from here
 		// if VertexPaintSettings.bPaintOnSpecificLOD is set to true or not.
 		for (int32 Index = MeshLODIndex; Index < MaxIndex; ++Index)
->>>>>>> 69078e53
 		{
 			FStaticMeshComponentLODInfo& InstanceMeshLODInfo = StaticMeshComponent->LODData[Index];
 			FStaticMeshLODResources& LODResource = StaticMesh->RenderData->LODResources[Index];
