// Copyright Epic Games, Inc. All Rights Reserved.

#include "TexturePaintHelpers.h"

#include "Editor.h"
#include "Components/StaticMeshComponent.h"
#include "StaticMeshResources.h"
#include "Components/SkeletalMeshComponent.h"
#include "Engine/SkeletalMesh.h"
#include "Engine/Texture2D.h"
#include "Rendering/SkeletalMeshRenderData.h"
#include "TextureResource.h"
#include "MaterialShared.h"

#include "IMeshPaintGeometryAdapter.h"

#include "Engine/TextureRenderTarget2D.h"
#include "CanvasTypes.h"
#include "CanvasItem.h"
#include "MeshPaintTypes.h"
#include "PixelFormat.h"

void TexturePaintHelpers::CopyTextureToRenderTargetTexture(UTexture* SourceTexture, UTextureRenderTarget2D* RenderTargetTexture, ERHIFeatureLevel::Type FeatureLevel)
{
	check(SourceTexture != nullptr);
	check(RenderTargetTexture != nullptr);

	// Grab the actual render target resource from the texture.  Note that we're absolutely NOT ALLOWED to
	// dereference this pointer.  We're just passing it along to other functions that will use it on the render
	// thread.  The only thing we're allowed to do is check to see if it's nullptr or not.
	FTextureRenderTargetResource* RenderTargetResource = RenderTargetTexture->GameThread_GetRenderTargetResource();
	check(RenderTargetResource != nullptr);
	
	// Create a canvas for the render target and clear it to black
	FCanvas Canvas(RenderTargetResource, nullptr, FGameTime(), FeatureLevel);

	const uint32 Width = RenderTargetTexture->GetSurfaceWidth();
	const uint32 Height = RenderTargetTexture->GetSurfaceHeight();

	// @todo MeshPaint: Need full color/alpha writes enabled to get alpha
	// @todo MeshPaint: Texels need to line up perfectly to avoid bilinear artifacts
	// @todo MeshPaint: Potential gamma issues here
	// @todo MeshPaint: Probably using CLAMP address mode when reading from source (if texels line up, shouldn't matter though.)

	// @todo MeshPaint: Should use scratch texture built from original source art (when possible!)
	//		-> Current method will have compression artifacts!
	
	// Grab the texture resource.  We only support 2D textures and render target textures here.
	FTexture* TextureResource = nullptr;
	UTexture2D* Texture2D = Cast<UTexture2D>(SourceTexture);
	if (Texture2D != nullptr)
	{
		TextureResource = Texture2D->GetResource();
	}
	else
	{
		UTextureRenderTarget2D* TextureRenderTarget2D = Cast<UTextureRenderTarget2D>(SourceTexture);
		TextureResource = TextureRenderTarget2D->GameThread_GetRenderTargetResource();
	}
	check(TextureResource != nullptr);
	
	// Draw a quad to copy the texture over to the render target
	{
		const float MinU = 0.0f;
		const float MinV = 0.0f;
		const float MaxU = 1.0f;
		const float MaxV = 1.0f;
		const float MinX = 0.0f;
		const float MinY = 0.0f;
		const float MaxX = Width;
		const float MaxY = Height;

		FCanvasUVTri Tri1;
		FCanvasUVTri Tri2;
		Tri1.V0_Pos = FVector2D(MinX, MinY);
		Tri1.V0_UV = FVector2D(MinU, MinV);
		Tri1.V1_Pos = FVector2D(MaxX, MinY);
		Tri1.V1_UV = FVector2D(MaxU, MinV);
		Tri1.V2_Pos = FVector2D(MaxX, MaxY);
		Tri1.V2_UV = FVector2D(MaxU, MaxV);

		Tri2.V0_Pos = FVector2D(MaxX, MaxY);
		Tri2.V0_UV = FVector2D(MaxU, MaxV);
		Tri2.V1_Pos = FVector2D(MinX, MaxY);
		Tri2.V1_UV = FVector2D(MinU, MaxV);
		Tri2.V2_Pos = FVector2D(MinX, MinY);
		Tri2.V2_UV = FVector2D(MinU, MinV);
		Tri1.V0_Color = Tri1.V1_Color = Tri1.V2_Color = Tri2.V0_Color = Tri2.V1_Color = Tri2.V2_Color = FLinearColor::White;
		TArray< FCanvasUVTri > List;
		List.Add(Tri1);
		List.Add(Tri2);
		FCanvasTriangleItem TriItem(List, TextureResource);
		TriItem.BlendMode = SE_BLEND_Opaque;
		Canvas.DrawItem(TriItem);
	}

	// Tell the rendering thread to draw any remaining batched elements
	Canvas.Flush_GameThread(true);
	
	ENQUEUE_RENDER_COMMAND(UpdateMeshPaintRTCommand)(
		[RenderTargetResource](FRHICommandListImmediate& RHICmdList)
		{
			TransitionAndCopyTexture(RHICmdList, RenderTargetResource->GetRenderTargetTexture(), RenderTargetResource->TextureRHI, {});
		});		
}

bool TexturePaintHelpers::GenerateSeamMask(UMeshComponent* MeshComponent, int32 UVSet, UTextureRenderTarget2D* SeamRenderTexture, UTexture2D* Texture, UTextureRenderTarget2D* RenderTargetTexture)
{
	UStaticMeshComponent* StaticMeshComponent = Cast<UStaticMeshComponent>(MeshComponent);
	if (StaticMeshComponent == nullptr)
	{
		return false;
	}

	const int32 PaintingMeshLODIndex = 0;

	check(StaticMeshComponent != nullptr);
	check(StaticMeshComponent->GetStaticMesh() != nullptr);
	check(SeamRenderTexture != nullptr);
	check(StaticMeshComponent->GetStaticMesh()->GetRenderData()->LODResources[PaintingMeshLODIndex].VertexBuffers.StaticMeshVertexBuffer.GetNumTexCoords() > (uint32)UVSet);

	bool RetVal = false;

	FStaticMeshLODResources& LODModel = StaticMeshComponent->GetStaticMesh()->GetRenderData()->LODResources[PaintingMeshLODIndex];

	const uint32 Width = SeamRenderTexture->GetSurfaceWidth();
	const uint32 Height = SeamRenderTexture->GetSurfaceHeight();

	// Grab the actual render target resource from the texture.  Note that we're absolutely NOT ALLOWED to
	// dereference this pointer.  We're just passing it along to other functions that will use it on the render
	// thread.  The only thing we're allowed to do is check to see if it's nullptr or not.
	FTextureRenderTargetResource* RenderTargetResource = SeamRenderTexture->GameThread_GetRenderTargetResource();
	check(RenderTargetResource != nullptr);

	int32 NumElements = StaticMeshComponent->GetNumMaterials();
	UTexture2D* TargetTexture2D = Texture;

	// Store info that tells us if the element material uses our target texture so we don't have to do a usestexture() call for each tri.  We will
	// use this info to eliminate triangles that do not use our texture.
	TArray< bool > ElementUsesTargetTexture;
	ElementUsesTargetTexture.AddZeroed(NumElements);
	for (int32 ElementIndex = 0; ElementIndex < NumElements; ElementIndex++)
	{
		ElementUsesTargetTexture[ElementIndex] = false;

		UMaterialInterface* ElementMat = StaticMeshComponent->GetMaterial(ElementIndex);
		if (ElementMat != nullptr)
		{
			ElementUsesTargetTexture[ElementIndex] |= DoesMaterialUseTexture(ElementMat, TargetTexture2D);

			if (ElementUsesTargetTexture[ElementIndex] == false && RenderTargetTexture != nullptr)
			{
				// If we didn't get a match on our selected texture, we'll check to see if the the material uses a
				//  render target texture override that we put on during painting.
				ElementUsesTargetTexture[ElementIndex] |= DoesMaterialUseTexture(ElementMat, RenderTargetTexture);
			}
		}
	}

	// Make sure we're dealing with triangle lists
	FIndexArrayView Indices = LODModel.IndexBuffer.GetArrayView();
	const uint32 NumIndexBufferIndices = Indices.Num();
	check(NumIndexBufferIndices % 3 == 0);
	const uint32 NumTriangles = NumIndexBufferIndices / 3;

	static TArray< int32 > InfluencedTriangles;
	InfluencedTriangles.Empty(NumTriangles);

	// For each triangle in the mesh
	for (uint32 TriIndex = 0; TriIndex < NumTriangles; ++TriIndex)
	{
		// At least one triangle vertex was influenced.
		bool bAddTri = false;

		// Check to see if the sub-element that this triangle belongs to actually uses our paint target texture in its material
		for (int32 ElementIndex = 0; ElementIndex < NumElements; ElementIndex++)
		{
			//FStaticMeshElement& Element = LODModel.Elements[ ElementIndex ];
			FStaticMeshSection& Element = LODModel.Sections[ElementIndex];


			if ((TriIndex >= Element.FirstIndex / 3) &&
				(TriIndex < Element.FirstIndex / 3 + Element.NumTriangles))
			{

				// The triangle belongs to this element, now we need to check to see if the element material uses our target texture.
				if (TargetTexture2D != nullptr && ElementUsesTargetTexture[ElementIndex] == true)
				{
					bAddTri = true;
				}

				// Triangles can only be part of one element so we do not need to continue to other elements.
				break;
			}

		}

		if (bAddTri)
		{
			InfluencedTriangles.Add(TriIndex);
		}

	}

	{
		// Create a canvas for the render target and clear it to white
<<<<<<< HEAD
		FCanvas Canvas(RenderTargetResource, nullptr, FGameTime(), GEditor->GetEditorWorldContext().World()->FeatureLevel);
=======
		FCanvas Canvas(RenderTargetResource, nullptr, FGameTime(), GEditor->GetEditorWorldContext().World()->GetFeatureLevel());
>>>>>>> 4af6daef
		Canvas.Clear(FLinearColor::White);

		TArray<FCanvasUVTri> TriList;
		FCanvasUVTri EachTri;
		EachTri.V0_Color = FLinearColor::Black;
		EachTri.V1_Color = FLinearColor::Black;
		EachTri.V2_Color = FLinearColor::Black;

		for (int32 CurIndex = 0; CurIndex < InfluencedTriangles.Num(); ++CurIndex)
		{
			const int32 TriIndex = InfluencedTriangles[CurIndex];

			// Grab the vertex indices and points for this triangle
			FVector2D TriUVs[3];
			FVector2D UVMin(99999.9f, 99999.9f);
			FVector2D UVMax(-99999.9f, -99999.9f);
			for (int32 TriVertexNum = 0; TriVertexNum < 3; ++TriVertexNum)
			{
				const int32 VertexIndex = Indices[TriIndex * 3 + TriVertexNum];
				TriUVs[TriVertexNum] = FVector2D(LODModel.VertexBuffers.StaticMeshVertexBuffer.GetVertexUV(VertexIndex, UVSet));

				// Update bounds
				float U = TriUVs[TriVertexNum].X;
				float V = TriUVs[TriVertexNum].Y;

				if (U < UVMin.X)
				{
					UVMin.X = U;
				}
				if (U > UVMax.X)
				{
					UVMax.X = U;
				}
				if (V < UVMin.Y)
				{
					UVMin.Y = V;
				}
				if (V > UVMax.Y)
				{
					UVMax.Y = V;
				}

			}

			// If the triangle lies entirely outside of the 0.0-1.0 range, we'll transpose it back
			FVector2D UVOffset(0.0f, 0.0f);
			if (UVMax.X > 1.0f)
			{
				UVOffset.X = -FMath::FloorToInt(UVMin.X);
			}
			else if (UVMin.X < 0.0f)
			{
				UVOffset.X = 1.0f + FMath::FloorToInt(-UVMax.X);
			}

			if (UVMax.Y > 1.0f)
			{
				UVOffset.Y = -FMath::FloorToInt(UVMin.Y);
			}
			else if (UVMin.Y < 0.0f)
			{
				UVOffset.Y = 1.0f + FMath::FloorToInt(-UVMax.Y);
			}


			// Note that we "wrap" the texture coordinates here to handle the case where the user
			// is painting on a tiling texture, or with the UVs out of bounds.  Ideally all of the
			// UVs would be in the 0.0 - 1.0 range but sometimes content isn't setup that way.
			// @todo MeshPaint: Handle triangles that cross the 0.0-1.0 UV boundary?
			FVector2D TrianglePoints[3];
			for (int32 TriVertexNum = 0; TriVertexNum < 3; ++TriVertexNum)
			{
				TriUVs[TriVertexNum].X += UVOffset.X;
				TriUVs[TriVertexNum].Y += UVOffset.Y;

				TrianglePoints[TriVertexNum].X = TriUVs[TriVertexNum].X * Width;
				TrianglePoints[TriVertexNum].Y = TriUVs[TriVertexNum].Y * Height;
			}

			EachTri.V0_Pos = TrianglePoints[0];
			EachTri.V0_UV = TriUVs[0];
			EachTri.V0_Color = FLinearColor::Black;
			EachTri.V1_Pos = TrianglePoints[1];
			EachTri.V1_UV = TriUVs[1];
			EachTri.V1_Color = FLinearColor::Black;
			EachTri.V2_Pos = TrianglePoints[2];
			EachTri.V2_UV = TriUVs[2];
			EachTri.V2_Color = FLinearColor::Black;
			TriList.Add(EachTri);
		}
		// Setup the tri render item with the list of tris
		FCanvasTriangleItem TriItem(TriList, RenderTargetResource);
		TriItem.BlendMode = SE_BLEND_Opaque;
		// And render it
		Canvas.DrawItem(TriItem);
		// Tell the rendering thread to draw any remaining batched elements
		Canvas.Flush_GameThread(true);
	}


	{
		ENQUEUE_RENDER_COMMAND(UpdateMeshPaintRTCommand5)(
			[RenderTargetResource](FRHICommandListImmediate& RHICmdList)
			{
				TransitionAndCopyTexture(RHICmdList, RenderTargetResource->GetRenderTargetTexture(), RenderTargetResource->TextureRHI, {});
			});
	}

	return RetVal;
}

int32 TexturePaintHelpers::GetMaxSupportedBytesPerPixelForPainting()
{
	return GPixelFormats[GetTempUncompressedTexturePixelFormat()].BlockBytes;
}

EPixelFormat TexturePaintHelpers::GetTempUncompressedTexturePixelFormat()
{
	return EPixelFormat::PF_B8G8R8A8;
}

UTexture2D* TexturePaintHelpers::CreateTempUncompressedTexture(UTexture2D* SourceTexture)
{
	check(SourceTexture->Source.IsValid());

	// Decompress PNG image
	TArray64<uint8> RawData;
	SourceTexture->Source.GetMipData(RawData, 0);

	// We are using the source art so grab the original width/height
	const int32 Width = SourceTexture->Source.GetSizeX();
	const int32 Height = SourceTexture->Source.GetSizeY();
	const bool bUseSRGB = SourceTexture->SRGB;

	check(Width > 0 && Height > 0 && RawData.Num() > 0);

	// Allocate the new texture
	UTexture2D* NewTexture2D = UTexture2D::CreateTransient(Width, Height, GetTempUncompressedTexturePixelFormat());

	// Fill in the base mip for the texture we created
	uint8* MipData = (uint8*)NewTexture2D->GetPlatformData()->Mips[0].BulkData.Lock(LOCK_READ_WRITE);
	for (int32 y = 0; y < Height; y++)
	{
		uint8* DestPtr = &MipData[(Height - 1 - y) * Width * sizeof(FColor)];
		const FColor* SrcPtr = &((FColor*)(RawData.GetData()))[(Height - 1 - y) * Width];
		for (int32 x = 0; x < Width; x++)
		{
			*DestPtr++ = SrcPtr->B;
			*DestPtr++ = SrcPtr->G;
			*DestPtr++ = SrcPtr->R;
			*DestPtr++ = SrcPtr->A;
			SrcPtr++;
		}
	}
	NewTexture2D->GetPlatformData()->Mips[0].BulkData.Unlock();

	// Set options
	NewTexture2D->SRGB = bUseSRGB;
	NewTexture2D->CompressionNone = true;
	NewTexture2D->MipGenSettings = TMGS_NoMipmaps;
	NewTexture2D->CompressionSettings = TC_Default;

	// Update the remote texture data
	NewTexture2D->UpdateResource();
	return NewTexture2D;
}

void TexturePaintHelpers::SetupInitialRenderTargetData(UTexture2D* InTextureSource, UTextureRenderTarget2D* InRenderTarget)
{
	check(InTextureSource != nullptr);
	check(InRenderTarget != nullptr);

	if (InTextureSource->Source.IsValid())
	{
		// Great, we have source data!  We'll use that as our image source.

		// Create a texture in memory from the source art
		{
			// @todo MeshPaint: This generates a lot of memory thrash -- try to cache this texture and reuse it?
			UTexture2D* TempSourceArtTexture = CreateTempUncompressedTexture(InTextureSource);
			check(TempSourceArtTexture != nullptr);

			// Copy the texture to the render target using the GPU
			CopyTextureToRenderTargetTexture(TempSourceArtTexture, InRenderTarget, GEditor->GetEditorWorldContext().World()->GetFeatureLevel());

			// NOTE: TempSourceArtTexture is no longer needed (will be GC'd)
		}
	}
	else
	{
		// Just copy (render) the texture in GPU memory to our render target.  Hopefully it's not
		// compressed already!
		check(InTextureSource->IsFullyStreamedIn());
		CopyTextureToRenderTargetTexture(InTextureSource, InRenderTarget, GEditor->GetEditorWorldContext().World()->GetFeatureLevel());
	}
}

void TexturePaintHelpers::FindMaterialIndicesUsingTexture(const UTexture* Texture, const UMeshComponent* MeshComponent, TArray<int32>& OutIndices)
{
	checkf(Texture && MeshComponent, TEXT("Invalid Texture of MeshComponent"));

	const int32 NumMaterials = MeshComponent->GetNumMaterials();
	for (int32 MaterialIndex = 0; MaterialIndex < NumMaterials; ++MaterialIndex)
	{
		const UMaterialInterface* MaterialInterface = MeshComponent->GetMaterial(MaterialIndex);
		if (MaterialInterface)
		{
			const bool bUsesTexture = DoesMaterialUseTexture(MaterialInterface, Texture);
			if (bUsesTexture)
			{
				OutIndices.AddUnique(MaterialIndex);
			}
		}
	}
}

void TexturePaintHelpers::RetrieveMeshSectionsForTextures(const UMeshComponent* MeshComponent, int32 LODIndex, TArray<const UTexture*> Textures, TArray<FTexturePaintMeshSectionInfo>& OutSectionInfo)
{	
	// @todo MeshPaint: if LODs can use different materials/textures then this will cause us problems
	TArray<int32> MaterialIndices;
	for (const UTexture* Texture : Textures)
	{
		TexturePaintHelpers::FindMaterialIndicesUsingTexture(Texture, MeshComponent, MaterialIndices);
	}
	
	if (MaterialIndices.Num())
	{
		TexturePaintHelpers::RetrieveMeshSectionsForMaterialIndices(MeshComponent, LODIndex, MaterialIndices, OutSectionInfo);
	}
}

void TexturePaintHelpers::RetrieveMeshSectionsForMaterialIndices(const UMeshComponent* MeshComponent, int32 LODIndex, const TArray<int32>& MaterialIndices, TArray<FTexturePaintMeshSectionInfo>& OutSectionInfo)
{
	if (const UStaticMeshComponent* StaticMeshComponent = Cast<const UStaticMeshComponent>(MeshComponent))
	{
		const UStaticMesh* StaticMesh = StaticMeshComponent->GetStaticMesh();

		if (StaticMesh)
		{
			//@TODO: Find a better way to move this generically to the adapter
			check(StaticMeshComponent->GetStaticMesh()->GetNumLODs() > (int32)LODIndex);
			const FStaticMeshLODResources& LODModel = StaticMeshComponent->GetStaticMesh()->GetRenderData()->LODResources[LODIndex];
			const int32 NumSections = LODModel.Sections.Num();

			FTexturePaintMeshSectionInfo Info;
			for ( const FStaticMeshSection& Section : LODModel.Sections)
			{
				const bool bSectionUsesTexture = MaterialIndices.Contains(Section.MaterialIndex);
				if (bSectionUsesTexture)
				{
					Info.FirstIndex = (Section.FirstIndex / 3);
					Info.LastIndex = Info.FirstIndex + Section.NumTriangles;
					OutSectionInfo.Add(Info);
				}
			}
		}
	}
	else if (const USkeletalMeshComponent* SkeletalMeshComponent = Cast<const USkeletalMeshComponent>(MeshComponent))
	{
		const USkeletalMesh* SkeletalMesh = SkeletalMeshComponent->GetSkeletalMeshAsset();
		if (SkeletalMesh)
		{
			const FSkeletalMeshRenderData* Resource = SkeletalMesh->GetResourceForRendering();
			checkf(Resource->LODRenderData.IsValidIndex(LODIndex), TEXT("Invalid index %i for LOD models in Skeletal Mesh"), LODIndex);
			const FSkeletalMeshLODRenderData& LODData = Resource->LODRenderData[LODIndex];
			FTexturePaintMeshSectionInfo Info;
			for (const FSkelMeshRenderSection& Section : LODData.RenderSections)
			{
				Info.FirstIndex = Section.BaseIndex;
				Info.LastIndex = (Section.BaseIndex / 3) + Section.NumTriangles;
				OutSectionInfo.Add(Info);
			}
		}
	}
}

bool TexturePaintHelpers::DoesMeshComponentUseTexture(UMeshComponent* MeshComponent, UTexture* Texture)
{
	TArray<UTexture*> UsedTextures;
	MeshComponent->GetUsedTextures(UsedTextures, EMaterialQualityLevel::High);
	return UsedTextures.Contains(Texture);
}

void TexturePaintHelpers::RetrieveTexturesForComponent(const UMeshComponent* Component, IMeshPaintGeometryAdapter* Adapter, TArray<FPaintableTexture>& OutTextures)
{
	// Get the materials used by the mesh
	TArray<UMaterialInterface*> UsedMaterials;
	Component->GetUsedMaterials(UsedMaterials);

	for (int32 MaterialIndex = 0; MaterialIndex < UsedMaterials.Num(); ++MaterialIndex)
	{
		int32 OutDefaultIndex = 0;
		Adapter->QueryPaintableTextures(MaterialIndex, OutDefaultIndex, OutTextures);
	}
}
<|MERGE_RESOLUTION|>--- conflicted
+++ resolved
@@ -204,11 +204,7 @@
 
 	{
 		// Create a canvas for the render target and clear it to white
-<<<<<<< HEAD
-		FCanvas Canvas(RenderTargetResource, nullptr, FGameTime(), GEditor->GetEditorWorldContext().World()->FeatureLevel);
-=======
 		FCanvas Canvas(RenderTargetResource, nullptr, FGameTime(), GEditor->GetEditorWorldContext().World()->GetFeatureLevel());
->>>>>>> 4af6daef
 		Canvas.Clear(FLinearColor::White);
 
 		TArray<FCanvasUVTri> TriList;
