--- conflicted
+++ resolved
@@ -194,13 +194,10 @@
 	
 	/** Show an error if spawnable is not allowed in a movie scene*/
 	static void ShowSpawnableNotAllowedError();
-<<<<<<< HEAD
-=======
 
 	// Methods exposing FSequencer functionality outside of the Sequencer module.
 	// This is needed while things are moving into view-models here and there, step by step.
 	static void SaveCurrentMovieSceneAs(TSharedRef<ISequencer> Sequencer);
 	static void SynchronizeExternalSelectionWithSequencerSelection (TSharedRef<ISequencer> Sequencer);
 	static TRange<FFrameNumber> GetTimeBounds(TSharedRef<ISequencer> Sequencer);
->>>>>>> 4af6daef
 };