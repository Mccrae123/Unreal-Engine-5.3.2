--- conflicted
+++ resolved
@@ -23,10 +23,6 @@
 struct FMovieSceneSpawnable;
 struct FNotificationInfo;
 class ULevelSequence;
-<<<<<<< HEAD
-class UMovieSceneCompiledDataManager;
-enum class EMovieSceneBlendType : uint8;
-=======
 enum class EMovieSceneBlendType : uint8;
 
 /* Paste folders params */
@@ -115,16 +111,12 @@
 	UPROPERTY(BlueprintReadWrite, Category = "Movie Scene")
 	TArray<TObjectPtr<UMovieSceneFolder>> Folders;
 };
->>>>>>> d731a049
 
 struct SEQUENCER_API FSequencerUtilities
 {
 	/* Creates a button (used for +Section) that opens a ComboButton with a user-defined sub-menu content. */
 	static TSharedRef<SWidget> MakeAddButton(FText HoverText, FOnGetContent MenuContent, const TAttribute<bool>& HoverState, TWeakPtr<ISequencer> InSequencer);
-<<<<<<< HEAD
-=======
 	
->>>>>>> d731a049
 	/* Creates a button (used for +Section) that fires a user-defined OnClick response with no sub-menu. */
 	static TSharedRef<SWidget> MakeAddButton(FText HoverText, FOnClicked OnClicked, const TAttribute<bool>& HoverState, TWeakPtr<ISequencer> InSequencer);
 
@@ -144,13 +136,6 @@
 	 */
 	static FName GetUniqueName(FName CandidateName, const TArray<FName>& ExistingNames);
 
-<<<<<<< HEAD
-	static FGuid DoAssignActor(ISequencer* InSequencerPtr, AActor* Actor, FGuid InObjectBinding);
-
-	static void UpdateBindingIDs(ISequencer* InSequencerPtr, UMovieSceneCompiledDataManager* InCompiledDataManagerPtr, FGuid OldGuid, FGuid NewGuid);
-
-	static void ShowReadOnlyError();
-=======
 	/** Add existing actors to Sequencer */
 	static TArray<FGuid> AddActors(TSharedRef<ISequencer> Sequencer, const TArray<TWeakObjectPtr<AActor> >& InActors);
 
@@ -201,5 +186,4 @@
 	
 	/** Show an error if spawnable is not allowed in a movie scene*/
 	static void ShowSpawnableNotAllowedError();
->>>>>>> d731a049
 };