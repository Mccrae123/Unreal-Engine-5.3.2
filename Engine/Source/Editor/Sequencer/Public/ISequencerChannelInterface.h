--- conflicted
+++ resolved
@@ -12,13 +12,9 @@
 struct FGeometry;
 struct FKeyDrawParams;
 struct FKeyHandle;
-<<<<<<< HEAD
-=======
 struct FSequencerChannelPaintArgs;
 struct FSequencerPasteEnvironment;
->>>>>>> d731a049
 struct FMovieSceneClipboardEnvironment;
-struct FSequencerPasteEnvironment;
 
 class SWidget;
 class ISequencer;
@@ -31,7 +27,6 @@
 class FMovieSceneClipboardBuilder;
 class FMovieSceneClipboardKeyTrack;
 class FTrackInstancePropertyBindings;
-class FSequencerSectionPainter;
 
 namespace UE::Sequencer
 {
@@ -179,8 +174,6 @@
 	virtual TUniquePtr<FCurveModel> CreateCurveEditorModel_Raw(const FMovieSceneChannelHandle& Channel, UMovieSceneSection* OwningSection, TSharedRef<ISequencer> InSequencer) const = 0;
 
 	/**
-<<<<<<< HEAD
-=======
 	 * Create a new channel model for this type of channel
 	 *
 	 * @param InChannelHandle    The channel handle to create a model for
@@ -200,22 +193,14 @@
 	virtual TSharedPtr<UE::Sequencer::STrackAreaLaneView> CreateChannelView_Raw(const FMovieSceneChannelHandle& InChannelHandle, TWeakPtr<UE::Sequencer::FChannelModel> InWeakModel, const UE::Sequencer::FCreateTrackLaneViewParams& Parameters) const = 0;
 
 	/**
->>>>>>> d731a049
 	 * Draw additional content in addition to keys for a particular channel
 	 *
 	 * @param InChannel          The channel to draw extra display information for
 	 * @param InOwner            The owning movie scene section for this channel
-<<<<<<< HEAD
-	 * @param InKeyGeometry      Allocated geometry to draw in
-	 * @param Painter			 The painter to add the created geometry to
-	 */
-	virtual void DrawExtra_Raw(FMovieSceneChannel* InChannel, const UMovieSceneSection* InOwner, const FGeometry& InKeyGeometry, FSequencerSectionPainter& Painter) const = 0;
-=======
 	 * @param PaintArgs          Paint arguments containing the draw element list, time-to-pixel converter and other structures
 	 * @param LayerId            The slate layer to paint onto
 	 * @return The new slate layer ID for subsequent elements to paint onto
 	 */
 	virtual int32 DrawExtra_Raw(FMovieSceneChannel* InChannel, const UMovieSceneSection* InOwner, const FSequencerChannelPaintArgs& PaintArgs, int32 LayerId) const = 0;
->>>>>>> d731a049
 
 };