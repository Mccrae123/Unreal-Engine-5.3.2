--- conflicted
+++ resolved
@@ -311,18 +311,11 @@
 	 *
 	 * @param InChannel          The channel to draw extra display information for
 	 * @param InOwner            The owning movie scene section for this channel
-<<<<<<< HEAD
-	 * @param InKeyGeometry      Allocated geometry to draw in
-	 * @param Painter			 The painter to add the created geometry to
-	 */
-	SEQUENCER_API void DrawExtra(FMovieSceneChannel* InChannel, const UMovieSceneSection* InOwner, const FGeometry& KeyGeometry, FSequencerSectionPainter& Painter);
-=======
 	 * @param PaintArgs          Paint arguments containing the draw element list, time-to-pixel converter and other structures
 	 * @param LayerId            The slate layer to paint onto
 	 * @return The new slate layer ID for subsequent elements to paint onto
 	 */
 	SEQUENCER_API int32 DrawExtra(FMovieSceneChannel* InChannel, const UMovieSceneSection* InOwner, const FSequencerChannelPaintArgs& PaintArgs, int32 LayerId);
->>>>>>> d731a049
 
 	/**
 	 * Copy the specified keys from a channel
