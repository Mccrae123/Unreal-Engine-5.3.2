// Copyright Epic Games, Inc. All Rights Reserved.

#pragma once

#include "AcquiredResources.h"
#include "CoreMinimal.h"
#include "UObject/WeakObjectPtr.h"
#include "Layout/Visibility.h"
#include "ISceneOutlinerColumn.h"
#include "UObject/ObjectKey.h"
#include "ISequencer.h"

class AActor;
class FExtender;
class FMenuBuilder;
class FSequencer;
class FObjectPostSaveContext;
class FObjectPreSaveContext;
class SLevelViewport;
class FUICommandList;
class IAssetViewport;
class ISequencer;
class ULevel;
class UToolMenu;
struct FPropertyAndParent;
struct FPilotedSpawnable;

struct FLevelEditorSequencerIntegrationOptions
{
	FLevelEditorSequencerIntegrationOptions()
		: bRequiresLevelEvents(true)
		, bRequiresActorEvents(false)
		, bForceRefreshDetails(true)
		, bAttachOutlinerColumns(true)
		, bActivateSequencerEdMode(true)
		, bSyncBindingsToActorLabels(true)
	{}

	bool bRequiresLevelEvents : 1;
	bool bRequiresActorEvents : 1;
	bool bForceRefreshDetails : 1;
	bool bAttachOutlinerColumns : 1;
	bool bActivateSequencerEdMode : 1;
	bool bSyncBindingsToActorLabels : 1;
};


class FLevelEditorSequencerBindingData : public TSharedFromThis<FLevelEditorSequencerBindingData>
{
public:
	FLevelEditorSequencerBindingData() 
		: bActorBindingsDirty(true)
		, bPropertyBindingsDirty(true)
	{}

	DECLARE_MULTICAST_DELEGATE(FActorBindingsDataChanged);
	DECLARE_MULTICAST_DELEGATE(FPropertyBindingsDataChanged);

	FActorBindingsDataChanged& OnActorBindingsDataChanged() { return ActorBindingsDataChanged; }
	FPropertyBindingsDataChanged& OnPropertyBindingsDataChanged() { return PropertyBindingsDataChanged; }

	FString GetLevelSequencesForActor(TWeakPtr<FSequencer> Sequencer, const AActor*);
	bool GetIsPropertyBound(TWeakPtr<FSequencer> Sequencer, const struct FPropertyAndParent&);

	bool bActorBindingsDirty;
	bool bPropertyBindingsDirty;

private:
	void UpdateActorBindingsData(TWeakPtr<FSequencer> InSequencer);
	void UpdatePropertyBindingsData(TWeakPtr<FSequencer> InSequencer);

	TMap< FObjectKey, FString > ActorBindingsMap;
	TMap< FObjectKey, TArray<FString> > PropertyBindingsMap;

	FActorBindingsDataChanged ActorBindingsDataChanged;
	FPropertyBindingsDataChanged PropertyBindingsDataChanged;
};


class SEQUENCER_API FLevelEditorSequencerIntegration
{
public:

	static FLevelEditorSequencerIntegration& Get();

	void Initialize(const FLevelEditorSequencerIntegrationOptions& Options);

	void AddSequencer(TSharedRef<ISequencer> InSequencer, const FLevelEditorSequencerIntegrationOptions& Options);

	void OnSequencerReceivedFocus(TSharedRef<ISequencer> InSequencer);

	void RemoveSequencer(TSharedRef<ISequencer> InSequencer);

	TArray<TWeakPtr<ISequencer>> GetSequencers();
	DECLARE_MULTICAST_DELEGATE(FOnSequencersChanged);
	FOnSequencersChanged& GetOnSequencersChanged() { return OnSequencersChanged; };

private:

	/** Called before the world is going to be saved. The sequencer puts everything back to its initial state. */
	void OnPreSaveWorld(UWorld* World, FObjectPreSaveContext ObjectSaveContext);

	/** Called after the world has been saved. The sequencer updates to the animated state. */
	void OnPostSaveWorld(UWorld* World, FObjectPostSaveContext ObjectSaveContext);

	/** Called before any number of external actors are going to be saved. The sequencer puts everything back to its initial state. */
	void OnPreSaveExternalActors(UWorld* World);

	/** Called after any number of external actors has been saved. The sequencer puts everything back to its initial state. */
	void OnPostSaveExternalActors(UWorld* World);

	/** Called before asset validation is run on assets. The sequencer puts everything back to its initial state. */
	void OnPreAssetValidation();
	
	/** Called after asset validation has finished. The sequencer re-evaluates to hide the fact we did this from users. */
	void OnPostAssetValidation();

	/** Called after a level has been added */
	void OnLevelAdded(ULevel* InLevel, UWorld* InWorld);

	/** Called after a level has been removed */
	void OnLevelRemoved(ULevel* InLevel, UWorld* InWorld);

	/** Called after a new level has been created. The sequencer editor mode needs to be enabled. */
	void OnNewCurrentLevel();

	/** Called after a map has been opened. The sequencer editor mode needs to be enabled. */
	void OnMapOpened(const FString& Filename, bool bLoadAsTemplate);

	/** Called when new actors are dropped in the viewport. */
	void OnNewActorsDropped(const TArray<UObject*>& DroppedObjects, const TArray<AActor*>& DroppedActors);

	/** Called when viewport tab content changes. */
	void OnTabContentChanged();

	/** Called when the map is changed. */
	void OnMapChanged(UWorld* World, EMapChangeType MapChangeType);

	/** Called before a PIE session begins. */
	void OnPreBeginPIE(bool bIsSimulating);

	/** Called after a PIE session ends. */
	void OnEndPIE(bool bIsSimulating);

	/** Called after PIE session ends and maps have been cleaned up */
	void OnEndPlayMap();

	/** Handles the actor selection changing externally .*/
	void OnActorSelectionChanged( UObject* );

	/** Called when an actor label has changed */
	void OnActorLabelChanged(AActor* ChangedActor);

	/** Called when sequencer has been evaluated */
	void OnSequencerEvaluated();

	/** Called when bindings have changed */
	void OnMovieSceneBindingsChanged();

	/** Called when data has changed */
	void OnMovieSceneDataChanged(EMovieSceneDataChangeType DataChangeType);

	/** Called when allow edits mode has changed */
	void OnAllowEditsModeChanged(EAllowEditsMode AllowEditsMode);

	/** Called when the user begins playing/scrubbing */
	void OnBeginDeferUpdates();

	/** Called when the user stops playing/scrubbing */
	void OnEndDeferUpdates();

	/** Called to determine whether a binding is visible in the tree view */
	bool IsBindingVisible(const FMovieSceneBinding& InBinding);

	void OnPropertyEditorOpened();

	void RegisterMenus();

	void MakeBrowseToSelectedActorSubMenu(UToolMenu* Menu);
	void BrowseToSelectedActor(AActor* Actor, FSequencer* Sequencer, FMovieSceneSequenceID SequenceId);

	bool IsPropertyReadOnly(const FPropertyAndParent& InPropertyAndParent);

private:

	void ActivateSequencerEditorMode();
	void DeactivateSequencerEditorMode();
	void AddLevelViewportMenuExtender();
	void ActivateDetailHandler(const FLevelEditorSequencerIntegrationOptions& Options);
	void AttachOutlinerColumn();
	void DetachOutlinerColumn();
	void ActivateRealtimeViewports();
	void RestoreRealtimeViewports();
	void RestoreToSavedState(UWorld* World);
	void ResetToAnimatedState(UWorld* World);
<<<<<<< HEAD
=======

	void BackupSpawnablePilotData();
	void RestoreSpawnablePilotData();
>>>>>>> 4af6daef

	struct FSequencerAndOptions
	{
		TWeakPtr<FSequencer> Sequencer;
		FLevelEditorSequencerIntegrationOptions Options;
		FAcquiredResources AcquiredResources;
		TSharedRef<FLevelEditorSequencerBindingData> BindingData;
	};
	TArray<FSequencerAndOptions> BoundSequencers;

public:
	
	TSharedRef< ISceneOutlinerColumn > CreateSequencerInfoColumn( ISceneOutliner& SceneOutliner ) const;
	TSharedRef< ISceneOutlinerColumn > CreateSequencerSpawnableColumn( ISceneOutliner& SceneOutliner ) const;

private:

	void IterateAllSequencers(TFunctionRef<void(FSequencer&, const FLevelEditorSequencerIntegrationOptions& Options)>) const;
	void UpdateDetails(bool bForceRefresh = false);

	FLevelEditorSequencerIntegration();
	~FLevelEditorSequencerIntegration();

private:
	FAcquiredResources AcquiredResources;

	TSharedPtr<class FDetailKeyframeHandlerWrapper> KeyFrameHandler;

	TArray<FPilotedSpawnable> PilotedSpawnables;

	bool bDeferUpdates;

	FOnSequencersChanged OnSequencersChanged;
};<|MERGE_RESOLUTION|>--- conflicted
+++ resolved
@@ -193,12 +193,9 @@
 	void RestoreRealtimeViewports();
 	void RestoreToSavedState(UWorld* World);
 	void ResetToAnimatedState(UWorld* World);
-<<<<<<< HEAD
-=======
 
 	void BackupSpawnablePilotData();
 	void RestoreSpawnablePilotData();
->>>>>>> 4af6daef
 
 	struct FSequencerAndOptions
 	{
