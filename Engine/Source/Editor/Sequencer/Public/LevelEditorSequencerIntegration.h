--- conflicted
+++ resolved
@@ -178,11 +178,8 @@
 	void DetachOutlinerColumn();
 	void ActivateRealtimeViewports();
 	void RestoreRealtimeViewports();
-<<<<<<< HEAD
-=======
 	void RestoreToSavedState(UWorld* World);
 	void ResetToAnimatedState(UWorld* World);
->>>>>>> 6bbb88c8
 
 	struct FSequencerAndOptions
 	{
