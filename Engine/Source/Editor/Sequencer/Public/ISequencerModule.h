// Copyright Epic Games, Inc. All Rights Reserved.

#pragma once

#include "CoreMinimal.h"
#include "Misc/Attribute.h"
#include "ToolMenuContext.h"
#include "ISequencer.h"
#include "Modules/ModuleInterface.h"
#include "AnimatedPropertyKey.h"
#include "ISequencerChannelInterface.h"
#include "IMovieRendererInterface.h"
#include "MovieSceneSequenceEditor.h"

class IKeyArea;
class FExtender;
class FStructOnScope;
class FExtensibilityManager;
class FMenuBuilder;
class FSequencerCustomizationManager;
class ISequencerTrackEditor;
class ISequencerOutlinerColumn;
class ISequencerEditorObjectBinding;
class IToolkitHost;
class UMovieSceneSequence;
struct FSequencerInitParams;

namespace UE { namespace Sequencer { class FTrackModel; } }

enum class ECurveEditorTreeFilterType : uint32;

/** Forward declaration for the default templated channel interface. Include SequencerChannelInterface.h for full definition. */
template<typename> struct TSequencerChannelInterface;

namespace SequencerMenuExtensionPoints
{
	static const FName AddTrackMenu_PropertiesSection("AddTrackMenu_PropertiesSection");
}

/** Enum representing supported scrubber styles */
enum class ESequencerScrubberStyle : uint8
{
	/** Scrubber is represented as a single thin line for the current time, with a constant-sized thumb. */
	Vanilla,

	/** Scrubber thumb occupies a full 'display rate' frame, with a single thin line for the current time. Tailored to frame-accuracy scenarios. */
	FrameBlock,
};

/** A delegate which will create an auto-key handler. */
DECLARE_DELEGATE_RetVal_OneParam(TSharedRef<ISequencerTrackEditor>, FOnCreateTrackEditor, TSharedRef<ISequencer>);

/** A delegate which will create an object binding handler. */
DECLARE_DELEGATE_RetVal_OneParam(TSharedRef<ISequencerEditorObjectBinding>, FOnCreateEditorObjectBinding, TSharedRef<ISequencer>);

/** A delegate which will create a track model. */
DECLARE_DELEGATE_RetVal_OneParam(TSharedPtr<UE::Sequencer::FTrackModel>, FOnCreateTrackModel, UMovieSceneTrack*);

<<<<<<< HEAD
=======
/** A delegate which will create an outliner column */
DECLARE_DELEGATE_RetVal_OneParam(TSharedRef<ISequencerOutlinerColumn>, FOnCreateOutlinerColumn, TSharedRef<ISequencer>);

>>>>>>> 4af6daef
/** A delegate that is executed when adding menu content. */
DECLARE_DELEGATE_OneParam(FOnGetContextMenuContent, FMenuBuilder& /*MenuBuilder*/);

/** A delegate that is executed when adding menu content. */
DECLARE_DELEGATE_TwoParams(FOnGetAddMenuContent, FMenuBuilder& /*MenuBuilder*/, TSharedRef<ISequencer>);

/** A delegate that is executed when initializing tool menu context. */
DECLARE_DELEGATE_OneParam(FOnInitToolMenuContext, FToolMenuContext&);

/** A delegate that is executed when menu object is clicked. Unlike FExtender delegates we pass in the FGuid which exists even for deleted objects. */
DECLARE_DELEGATE_TwoParams(FOnBuildCustomContextMenuForGuid, FMenuBuilder&, FGuid);

/** A delegate that gets executed then a sequencer is created */
DECLARE_MULTICAST_DELEGATE_OneParam(FOnSequencerCreated, TSharedRef<ISequencer>);

/** A delegate that gets executed a sequencer is initialize and allow modification the initialization params. */
DECLARE_MULTICAST_DELEGATE_ThreeParams(FOnPreSequencerInit, TSharedRef<ISequencer>, TSharedRef<ISequencerObjectChangeListener>, const FSequencerInitParams&);

/**
 * Sequencer view parameters.
 */
struct FSequencerViewParams
{
	/** Called when building the add track menu */
	FOnGetAddMenuContent OnGetAddMenuContent;

	/** Called when building a context menu for an object binding */
	FOnBuildCustomContextMenuForGuid OnBuildCustomContextMenuForGuid;

	/** Called when this sequencer has received user focus */
	FSimpleDelegate OnReceivedFocus;

	/** Called when this sequencer is initializing the tool menu context */
	FOnInitToolMenuContext OnInitToolMenuContext;

	/** The playback speed options available */
	ISequencer::FOnGetPlaybackSpeeds OnGetPlaybackSpeeds;
	
	/** A menu extender for the add menu */
	TSharedPtr<FExtender> AddMenuExtender;

	/** A toolbar extender for the main toolbar */
	TSharedPtr<FExtender> ToolbarExtender;

	/** Unique name for the sequencer. */
	FString UniqueName;

	/** Whether the sequencer is read-only */
	bool bReadOnly;

	/** Whether the playback range spin box should be visible in TimeRange widget */
	bool bShowPlaybackRangeInTimeSlider;

	/** Style of scrubber to use */
	ESequencerScrubberStyle ScrubberStyle;

	FSequencerViewParams(FString InName = FString())
		: OnGetPlaybackSpeeds(ISequencer::FOnGetPlaybackSpeeds::CreateLambda([]() { return TArray<float>{ 0.1f, 0.25f, 0.5f, 1.f, 2.f, 5.f, 10.f }; }))
		, UniqueName(MoveTemp(InName))
		, bReadOnly(false)
		, bShowPlaybackRangeInTimeSlider(false)
		, ScrubberStyle(ESequencerScrubberStyle::Vanilla)
	{ }
};

/**
 * Sequencer host functionality capabilities. These are no longer
 * based on whether or not there is a Toolkit host as we may have
 * a toolkit host outside of conditions where these are supported.
 */
struct FSequencerHostCapabilities
{
	/** Should we show the Save-As button in the toolbar? */
	bool bSupportsSaveMovieSceneAsset;

	/** Do we support the curve editor */
	bool bSupportsCurveEditor;

	/** Do we support recording */
	bool bSupportsRecording;

	/** Do we support rendering to a movie */
	bool bSupportsRenderMovie;

	FSequencerHostCapabilities()
		: bSupportsSaveMovieSceneAsset(false)
		, bSupportsCurveEditor(false)
		, bSupportsRecording(false)
		, bSupportsRenderMovie(false)
	{}
};

/**
 * Sequencer initialization parameters.
 */
struct FSequencerInitParams
{
	/** The root movie scene sequence being edited. */
	UMovieSceneSequence* RootSequence;

	/** The asset editor created for this (if any) */
	TSharedPtr<IToolkitHost> ToolkitHost;

	/** View parameters */
	FSequencerViewParams ViewParams;

	/** Immutable capability set specified when our instance is created. Used to specify which feature set is supported. */
	FSequencerHostCapabilities HostCapabilities;

	/** Whether or not sequencer should be edited within the level editor */
	bool bEditWithinLevelEditor;

	/** Domain-specific spawn register for the movie scene */
	TSharedPtr<FMovieSceneSpawnRegister> SpawnRegister;

	/** Accessor for event contexts */
	TAttribute<TArray<UObject*>> EventContexts;

	/** Accessor for playback context */
	TAttribute<UObject*> PlaybackContext;

	/** Accessor for playback client */
	TAttribute<IMovieScenePlaybackClient*> PlaybackClient;

	FSequencerInitParams()
		: RootSequence(nullptr)
		, ToolkitHost(nullptr)
		, bEditWithinLevelEditor(false)
		, SpawnRegister(nullptr)
	{}
};

/**
 * Interface for the Sequencer module.
 */
class ISequencerModule
	: public IModuleInterface
{
public:

	virtual ~ISequencerModule();

	/**
	 * Create a new instance of a standalone sequencer that can be added to other UIs.
	 *
	 * @param InitParams Initialization parameters.
	 * @return The new sequencer object.
	 */
	virtual TSharedRef<ISequencer> CreateSequencer(const FSequencerInitParams& InitParams) = 0;

	/** 
	 * Registers a delegate that will create an editor for a track in each sequencer.
	 *
	 * @param InOnCreateTrackEditor	Delegate to register.
	 * @return A handle to the newly-added delegate.
	 */
	virtual FDelegateHandle RegisterTrackEditor(FOnCreateTrackEditor InOnCreateTrackEditor, TArrayView<FAnimatedPropertyKey> AnimatedPropertyTypes = TArrayView<FAnimatedPropertyKey>()) = 0;

	/** 
	 * Unregisters a previously registered delegate for creating a track editor
	 *
	 * @param InHandle	Handle to the delegate to unregister
	 */
	virtual void UnRegisterTrackEditor(FDelegateHandle InHandle) = 0;

	/**
	 * Registers a delegate that will create a track view model for a given track
	 *
	 * @param InCreator Delegate to register
	 * @return A handle to the newly-added delegate
	 */
	virtual FDelegateHandle RegisterTrackModel(FOnCreateTrackModel InCreator) = 0;

	/**
	 * Unregisters a previously registered delegate for creating track view models
	 *
	 * @param InHandle Handle to the delegate to unregister
	 */
	virtual void UnregisterTrackModel(FDelegateHandle InHandle) = 0;

<<<<<<< HEAD
=======
	/**
	 * Registers a delegate that will create a gutter column view model for a given Outliner column
	 *
	 * @param InCreator Delegate to register
	 * @return A handle to the newly added delegate
	 */
	virtual FDelegateHandle RegisterOutlinerColumn(FOnCreateOutlinerColumn InCreator) = 0;

	/**
	 * Unregisters a previously registered delegate for creating Outliner columns
	 *
	 * @param InHandle Handle to the delegate to unregister
	 */
	virtual void UnregisterOutlinerColumn(FDelegateHandle InHandle) = 0;


>>>>>>> 4af6daef
	/** 
	 * Registers a delegate that will be called when a sequencer is created
	 *
	 * @param InOnSequencerCreated	Delegate to register.
	 * @return A handle to the newly-added delegate.
	 */
	virtual FDelegateHandle RegisterOnSequencerCreated(FOnSequencerCreated::FDelegate InOnSequencerCreated) = 0;

	/** 
	 * Unregisters a previously registered delegate called when a sequencer is created
	 *
	 * @param InHandle	Handle to the delegate to unregister
	 */
	virtual void UnregisterOnSequencerCreated(FDelegateHandle InHandle) = 0;

	/**
	 * Registers a delegate that will be called just before a sequencer is initialized
	 *
	 * @param InOnPreSequencerInit	Delegate to register.
	 * @return A handle to the newly-added delegate.
	 */
	virtual FDelegateHandle RegisterOnPreSequencerInit(FOnPreSequencerInit::FDelegate InOnPreSequencerInit) = 0;

	/**
	 * Unregisters a previously registered delegate called just before a sequencer is initialized
	 *
	 * @param InHandle	Handle to the delegate to unregister
	 */
	virtual void UnregisterOnPreSequencerInit(FDelegateHandle InHandle) = 0;

	/** 
	 * Registers a delegate that will create editor UI for an object binding in sequencer.
	 *
	 * @param InOnCreateEditorObjectBinding	Delegate to register.
	 * @return A handle to the newly-added delegate.
	 */
	virtual FDelegateHandle RegisterEditorObjectBinding(FOnCreateEditorObjectBinding InOnCreateEditorObjectBinding) = 0;

	/** 
	 * Unregisters a previously registered delegate for creating editor UI for an object binding in sequencer.
	 *
	 * @param InHandle	Handle to the delegate to unregister
	 */
	virtual void UnRegisterEditorObjectBinding(FDelegateHandle InHandle) = 0;

	/**
	 * Register that the specified property type can be animated in sequencer
	 */
	virtual void RegisterPropertyAnimator(FAnimatedPropertyKey Key) = 0;

	/**
	 * Unregister that the specified property type can be animated in sequencer
	 */
	virtual void UnRegisterPropertyAnimator(FAnimatedPropertyKey Key) = 0;

	/**
	 * Check whether the specified property type can be animated by sequeuncer
	 */
	virtual bool CanAnimateProperty(FProperty* Property) = 0;

	/**
	* Get the extensibility manager for object binding menus.
	*
	* @return ObjectBinding Context Menu extensibility manager.
	*/
	virtual TSharedPtr<FExtensibilityManager> GetObjectBindingContextMenuExtensibilityManager() const = 0;

	/**
	 * Get the extensibility manager for add track menus.
	 *
	 * @return Add Track Menu extensibility manager.
	 */
	virtual TSharedPtr<FExtensibilityManager> GetAddTrackMenuExtensibilityManager() const = 0;

	/**
	 * Get the extensibility manager for toolbars.
	 *
	 * @return Toolbar extensibility manager.
	 */
	virtual TSharedPtr<FExtensibilityManager> GetToolBarExtensibilityManager() const = 0;

	/**
	 * Get the extensibility manager for toolbars.
	 *
	 * @return Toolbar extensibility manager.
	 */
	virtual TSharedPtr<FExtensibilityManager> GetActionsMenuExtensibilityManager() const = 0;

	/**
	 * Get the sequencer customization manager, which handles editor customizations applied based on
	 * the currently focused sequence type and other dynamic criteria.
	 */
	virtual TSharedPtr<FSequencerCustomizationManager> GetSequencerCustomizationManager() const = 0;

	/**
	 * Register a sequencer channel type using a default channel interface.
	 */
	template<typename ChannelType>
	void RegisterChannelInterface();

	/**
	 * Register a sequencer channel type using the specified interface.
	 */
	template<typename ChannelType>
	void RegisterChannelInterface(TUniquePtr<ISequencerChannelInterface>&& InInterface);

	/**
	 * Find a sequencer channel for the specified channel type name
	 */
	ISequencerChannelInterface* FindChannelEditorInterface(FName ChannelTypeName) const;


	/**
	 * Retrieve the unique identifer for the sequencer selection curve editor filter (of type FSequencerSelectionCurveFilter)
	 */
	static ECurveEditorTreeFilterType GetSequencerSelectionFilterType();

public:

	/**
	 * Register a sequence editor for the specified type of sequence. Sequence editors provide editor-only functionality for particular sequence types.
	 */
	FDelegateHandle RegisterSequenceEditor(UClass* SequenceClass, TUniquePtr<FMovieSceneSequenceEditor>&& InSequenceEditor)
	{
		check(SequenceClass);

		FDelegateHandle NewHandle(FDelegateHandle::GenerateNewHandle);

		SequenceEditors.Add(FSequenceEditorEntry{ NewHandle, SequenceClass, MoveTemp(InSequenceEditor) });

		return NewHandle;
	}

	/**
	 * Unregister a sequence editor for the specified type of sequence.
	 */
	void UnregisterSequenceEditor(FDelegateHandle Handle)
	{
		SequenceEditors.RemoveAll([Handle](const FSequenceEditorEntry& In){ return In.Handle == Handle; });
	}

	/**
	 * Find a sequence editor for the specified sequence class
	 */
	FMovieSceneSequenceEditor* FindSequenceEditor(UClass* SequenceClass) const
	{
		check(SequenceClass);

		UClass* MostRelevantClass = nullptr;
		FMovieSceneSequenceEditor* SequenceEditor = nullptr;

		for (const FSequenceEditorEntry& Entry : SequenceEditors)
		{
			if (SequenceClass->IsChildOf(Entry.ApplicableClass))
			{
				if (!MostRelevantClass || Entry.ApplicableClass->IsChildOf(MostRelevantClass))
				{
					MostRelevantClass = Entry.ApplicableClass;
					SequenceEditor = Entry.Editor.Get();
				}
			}
		}

		return SequenceEditor;
	}

public:

	/** 
	 * Helper template for registering property track editors
	 *
	 * @param InOnCreateTrackEditor	Delegate to register.
	 * @return A handle to the newly-added delegate.
	 */
	template<typename PropertyTrackEditorType>
	FDelegateHandle RegisterPropertyTrackEditor()
	{
		auto PropertyTypes = PropertyTrackEditorType::GetAnimatedPropertyTypes();
		return RegisterTrackEditor(FOnCreateTrackEditor::CreateStatic(PropertyTrackEditorType::CreateTrackEditor), PropertyTypes);
	}

public:

	/**
	 * Register a movie renderer for this sequencer.
	 */
	virtual FDelegateHandle RegisterMovieRenderer(TUniquePtr<IMovieRendererInterface>&& InMovieRenderer) = 0;

	/**
	 * Unregister a movie renderer for this sequencer.
	 */
	virtual void UnregisterMovieRenderer(FDelegateHandle InDelegateHandle) = 0;

	/**
	 * Get the movie renderer with the requested name.
	 */
	virtual IMovieRendererInterface* GetMovieRenderer(const FString& InMovieRendererName) = 0;

	/**
	 * Get a list of registered movie renderers.
	 */
	virtual TArray<FString> GetMovieRendererNames() = 0;

private:

	/** Map of sequencer interfaces for movie scene channel types, keyed on channel UStruct name */
	TMap<FName, TUniquePtr<ISequencerChannelInterface>> ChannelToEditorInterfaceMap;

	struct FSequenceEditorEntry
	{
		FDelegateHandle Handle;
		UClass* ApplicableClass;
		TUniquePtr<FMovieSceneSequenceEditor> Editor;
	};

	/** Array of sequence editor entries */
	TArray<FSequenceEditorEntry> SequenceEditors;
};


/**
 * Register a sequencer channel type using a default channel interface.
 */
template<typename ChannelType>
void ISequencerModule::RegisterChannelInterface()
{
	RegisterChannelInterface<ChannelType>(TUniquePtr<ISequencerChannelInterface>(new TSequencerChannelInterface<ChannelType>()));
}

/**
 * Register a sequencer channel type using the specified interface.
 */
template<typename ChannelType>
void ISequencerModule::RegisterChannelInterface(TUniquePtr<ISequencerChannelInterface>&& InInterface)
{
	const FName ChannelTypeName = ChannelType::StaticStruct()->GetFName();
	check(!ChannelToEditorInterfaceMap.Contains(ChannelTypeName));
	ChannelToEditorInterfaceMap.Add(ChannelTypeName, MoveTemp(InInterface));
}

/**
 * Find a sequencer channel for the specified channel type name
 */
inline ISequencerChannelInterface* ISequencerModule::FindChannelEditorInterface(FName ChannelTypeName) const
{
	const TUniquePtr<ISequencerChannelInterface>* Found = ChannelToEditorInterfaceMap.Find(ChannelTypeName);
	ensureMsgf(Found, TEXT("No channel interface found for type ID. Did you call RegisterChannelInterface<> for that type?"));
	return Found ? Found->Get() : nullptr;
}<|MERGE_RESOLUTION|>--- conflicted
+++ resolved
@@ -56,12 +56,9 @@
 /** A delegate which will create a track model. */
 DECLARE_DELEGATE_RetVal_OneParam(TSharedPtr<UE::Sequencer::FTrackModel>, FOnCreateTrackModel, UMovieSceneTrack*);
 
-<<<<<<< HEAD
-=======
 /** A delegate which will create an outliner column */
 DECLARE_DELEGATE_RetVal_OneParam(TSharedRef<ISequencerOutlinerColumn>, FOnCreateOutlinerColumn, TSharedRef<ISequencer>);
 
->>>>>>> 4af6daef
 /** A delegate that is executed when adding menu content. */
 DECLARE_DELEGATE_OneParam(FOnGetContextMenuContent, FMenuBuilder& /*MenuBuilder*/);
 
@@ -242,8 +239,6 @@
 	 */
 	virtual void UnregisterTrackModel(FDelegateHandle InHandle) = 0;
 
-<<<<<<< HEAD
-=======
 	/**
 	 * Registers a delegate that will create a gutter column view model for a given Outliner column
 	 *
@@ -260,7 +255,6 @@
 	virtual void UnregisterOutlinerColumn(FDelegateHandle InHandle) = 0;
 
 
->>>>>>> 4af6daef
 	/** 
 	 * Registers a delegate that will be called when a sequencer is created
 	 *
