--- conflicted
+++ resolved
@@ -22,29 +22,16 @@
 
 /** A delegate which will create an auto-key handler. */
 DECLARE_DELEGATE_RetVal_OneParam(TSharedRef<ISequencerTrackEditor>, FOnCreateTrackEditor, TSharedRef<ISequencer>);
-<<<<<<< HEAD
 
 /** A delegate that is executed when adding menu content. */
 DECLARE_DELEGATE_TwoParams(FOnGetAddMenuContent, FMenuBuilder& /*MenuBuilder*/, TSharedRef<ISequencer>);
 
-=======
-
-/** A delegate that is executed when adding menu content. */
-DECLARE_DELEGATE_TwoParams(FOnGetAddMenuContent, FMenuBuilder& /*MenuBuilder*/, TSharedRef<ISequencer>);
-
->>>>>>> 73f66985
 
 /**
  * Sequencer view parameters.
  */
 struct FSequencerViewParams
 {
-<<<<<<< HEAD
-	/** The initial time range of the view. */
-	TRange<float> InitalViewRange;
-
-=======
->>>>>>> 73f66985
 	/** Initial Scrub Position. */
 	float InitialScrubPosition;
 
@@ -57,12 +44,7 @@
 	FString UniqueName;
 
 	FSequencerViewParams(FString InName = FString())
-<<<<<<< HEAD
-		: InitalViewRange(0.0f, 5.0f)
-		, InitialScrubPosition(0.0f)
-=======
 		: InitialScrubPosition(0.0f)
->>>>>>> 73f66985
 		, UniqueName(MoveTemp(InName))
 	{ }
 };
@@ -84,12 +66,9 @@
 
 	/** Whether or not sequencer should be edited within the level editor */
 	bool bEditWithinLevelEditor;
-<<<<<<< HEAD
-=======
 
 	/** Domain-specific spawn register for the movie scene */
 	TSharedPtr<IMovieSceneSpawnRegister> SpawnRegister;
->>>>>>> 73f66985
 };
 
 
