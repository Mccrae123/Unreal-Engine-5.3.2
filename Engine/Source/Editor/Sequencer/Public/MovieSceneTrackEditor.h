// Copyright 1998-2016 Epic Games, Inc. All Rights Reserved.

#pragma once

//@todo Sequencer - these have to be here for now because this class contains a small amount of implementation inside this header to avoid exporting this class
#include "ISequencer.h"
#include "ISequencerSection.h"
#include "ISequencerTrackEditor.h"
#include "MovieScene.h"
#include "MovieSceneTrack.h"
#include "ScopedTransaction.h"
#include "MovieSceneSequence.h"


class ISequencerSection;
class UMovieSceneTrack;


/** Delegate for adding keys for a property
 * float - The time at which to add the key.
 * return - True if any data was changed as a result of the call, otherwise false.
 */
DECLARE_DELEGATE_RetVal_OneParam(bool, FOnKeyProperty, float)

DECLARE_DELEGATE_RetVal_OneParam(bool, FCanKeyProperty, float)


/**
 * Base class for handling key and section drawing and manipulation
 * of a UMovieSceneTrack class.
 *
 * @todo Sequencer Interface needs cleanup
 */
class FMovieSceneTrackEditor
	: public TSharedFromThis<FMovieSceneTrackEditor>
	, public ISequencerTrackEditor
{
public:

	/** Constructor */
	FMovieSceneTrackEditor(TSharedRef<ISequencer> InSequencer)
		: Sequencer(InSequencer)
	{ }

	/** Destructor */
	virtual ~FMovieSceneTrackEditor() { };

public:

	/** @return The current movie scene */
	UMovieSceneSequence* GetMovieSceneSequence() const
	{
		return Sequencer.Pin()->GetFocusedMovieSceneSequence();
	}

	/**
	 * Gets the movie scene that should be used for adding new keys/sections to and the time where new keys should be added
	 *
	 * @param InMovieScene	The movie scene to be used for keying
	 * @param OutTime		The current time of the sequencer which should be used for adding keys during auto-key
	 * @return true	if we can auto-key
	 */
	float GetTimeForKey( UMovieSceneSequence* InMovieSceneSequence )
	{ 
		return Sequencer.Pin()->GetCurrentLocalTime( *InMovieSceneSequence );
	}

	void UpdatePlaybackRange()
	{
		TSharedPtr<ISequencer> SequencerPin = Sequencer.Pin();
		if( SequencerPin.IsValid()  )
		{
			SequencerPin->UpdatePlaybackRange();
		}
	}

	void AnimatablePropertyChanged( FOnKeyProperty OnKeyProperty )
	{
		check(OnKeyProperty.IsBound());

		// Get the movie scene we want to autokey
		UMovieSceneSequence* MovieSceneSequence = GetMovieSceneSequence();
		if (MovieSceneSequence)
		{
			float KeyTime = GetTimeForKey( MovieSceneSequence );
<<<<<<< HEAD

			if( !Sequencer.Pin()->IsRecordingLive() )
			{
				// @todo Sequencer - The sequencer probably should have taken care of this
				MovieSceneSequence->SetFlags(RF_Transactional);
		
				// Create a transaction record because we are about to add keys
				const bool bShouldActuallyTransact = !Sequencer.Pin()->IsRecordingLive();		// Don't transact if we're recording in a PIE world.  That type of keyframe capture cannot be undone.
				FScopedTransaction AutoKeyTransaction( NSLOCTEXT("AnimatablePropertyTool", "PropertyChanged", "Animatable Property Changed"), bShouldActuallyTransact );

				if( OnKeyProperty.Execute( KeyTime ) )
				{
					// Movie scene data has changed
					NotifyMovieSceneDataChanged();
=======

			if( !Sequencer.Pin()->IsRecordingLive() )
			{
				// @todo Sequencer - The sequencer probably should have taken care of this
				MovieSceneSequence->SetFlags(RF_Transactional);
		
				// Create a transaction record because we are about to add keys
				const bool bShouldActuallyTransact = !Sequencer.Pin()->IsRecordingLive();		// Don't transact if we're recording in a PIE world.  That type of keyframe capture cannot be undone.
				FScopedTransaction AutoKeyTransaction( NSLOCTEXT("AnimatablePropertyTool", "PropertyChanged", "Animatable Property Changed"), bShouldActuallyTransact );

				if( OnKeyProperty.Execute( KeyTime ) )
				{
					// TODO: This should pass an appropriate change type here instead of always passing structure changed since most
					// changes will be value changes.
					Sequencer.Pin()->NotifyMovieSceneDataChanged( EMovieSceneDataChangeType::MovieSceneStructureItemAdded );
>>>>>>> aaefee4c
				}

				UpdatePlaybackRange();
			}
		}
	}

	struct FFindOrCreateHandleResult
	{
		FGuid Handle;
		bool bWasCreated;
	};
	
	/**
	 * Finds or creates a binding to an object
	 *
	 * @param Object	The object to create a binding for
	 * @return A handle to the binding or an invalid handle if the object could not be bound
	 */
	FFindOrCreateHandleResult FindOrCreateHandleToObject( UObject* Object, bool bCreateHandleIfMissing = true )
	{
		FFindOrCreateHandleResult Result;
		bool bHandleWasValid = GetSequencer()->GetHandleToObject( Object, false ).IsValid();
		Result.Handle = GetSequencer()->GetHandleToObject( Object, bCreateHandleIfMissing );
		Result.bWasCreated = bHandleWasValid == false && Result.Handle.IsValid();
		return Result;
	}

	struct FFindOrCreateTrackResult
	{
		UMovieSceneTrack* Track;
		bool bWasCreated;
	};

	FFindOrCreateTrackResult FindOrCreateTrackForObject( const FGuid& ObjectHandle, TSubclassOf<UMovieSceneTrack> TrackClass, FName PropertyName = NAME_None, bool bCreateTrackIfMissing = true )
	{
		FFindOrCreateTrackResult Result;
		bool bTrackExisted;

		UMovieScene* MovieScene = GetSequencer()->GetFocusedMovieSceneSequence()->GetMovieScene();
		Result.Track = MovieScene->FindTrack( TrackClass, ObjectHandle, PropertyName );
		bTrackExisted = Result.Track != nullptr;

		if (!Result.Track && bCreateTrackIfMissing)
		{
			Result.Track = AddTrack(MovieScene, ObjectHandle, TrackClass, PropertyName);
		}

		Result.bWasCreated = bTrackExisted == false && Result.Track != nullptr;

		return Result;
	}

	template<typename TrackClass>
	struct FFindOrCreateMasterTrackResult
	{
		TrackClass* Track;
		bool bWasCreated;
	};

	/**
	 * Find or add a master track of the specified type in the focused movie scene.
	 *
	 * @param TrackClass The class of the track to find or add.
	 * @return The track results.
	 */
	template<typename TrackClass>
	FFindOrCreateMasterTrackResult<TrackClass> FindOrCreateMasterTrack()
	{
		FFindOrCreateMasterTrackResult<TrackClass> Result;
		bool bTrackExisted;

		UMovieScene* MovieScene = GetSequencer()->GetFocusedMovieSceneSequence()->GetMovieScene();
		Result.Track = MovieScene->FindMasterTrack<TrackClass>();
		bTrackExisted = Result.Track != nullptr;

		if (Result.Track == nullptr)
		{
			Result.Track = MovieScene->AddMasterTrack<TrackClass>();
		}

		Result.bWasCreated = bTrackExisted == false && Result.Track != nullptr;
		return Result;
	}


	/** @return The sequencer bound to this handler */
	const TSharedPtr<ISequencer> GetSequencer() const
	{
		return Sequencer.Pin();
	}

public:

	// ISequencerTrackEditor interface

	virtual void AddKey( const FGuid& ObjectGuid ) override {}

	virtual UMovieSceneTrack* AddTrack(UMovieScene* FocusedMovieScene, const FGuid& ObjectHandle, TSubclassOf<class UMovieSceneTrack> TrackClass, FName UniqueTypeName) override
	{
		return FocusedMovieScene->AddTrack(TrackClass, ObjectHandle);
	}

	virtual void BindCommands(TSharedRef<FUICommandList> SequencerCommandBindings) override { }
	virtual void BuildAddTrackMenu(FMenuBuilder& MenuBuilder) override { }
	virtual void BuildObjectBindingEditButtons(TSharedPtr<SHorizontalBox> EditBox, const FGuid& ObjectBinding, const UClass* ObjectClass) override { }
	virtual void BuildObjectBindingTrackMenu(FMenuBuilder& MenuBuilder, const FGuid& ObjectBinding, const UClass* ObjectClass) override { }
	virtual TSharedPtr<SWidget> BuildOutlinerEditWidget(const FGuid& ObjectBinding, UMovieSceneTrack* Track, const FBuildEditWidgetParams& Params) override  { return TSharedPtr<SWidget>(); }
	virtual void BuildTrackContextMenu( FMenuBuilder& MenuBuilder, UMovieSceneTrack* Track ) override { }
	virtual bool HandleAssetAdded(UObject* Asset, const FGuid& TargetObjectGuid) override { return false; }

	virtual bool IsAllowedKeyAll() const
	{
		return Sequencer.Pin()->GetKeyAllEnabled();
	}

	virtual bool IsAllowedToAutoKey() const
	{
		// @todo sequencer livecapture: This turns on "auto key" for the purpose of capture keys for actor state
		// during PIE sessions when record mode is active.
		return Sequencer.Pin()->IsRecordingLive() || Sequencer.Pin()->GetAutoKeyMode() != EAutoKeyMode::KeyNone;
	}

	virtual TSharedRef<ISequencerSection> MakeSectionInterface(class UMovieSceneSection& SectionObject, UMovieSceneTrack& Track) = 0;
	virtual void OnInitialize() override { };
	virtual void OnRelease() override { };

	virtual int32 PaintTrackArea(const FPaintArgs& Args, const FGeometry& AllottedGeometry, const FSlateRect& MyClippingRect, FSlateWindowElementList& OutDrawElements, int32 LayerId, const FWidgetStyle& InWidgetStyle) override
	{
		return LayerId;
	}

	virtual bool SupportsType( TSubclassOf<class UMovieSceneTrack> TrackClass ) const = 0;
	virtual void Tick(float DeltaTime) override { }

protected:

	/**
	 * Gets the currently focused movie scene, if any.
	 *
	 * @return Focused movie scene, or nullptr if no movie scene is focused.
	 */
	UMovieScene* GetFocusedMovieScene() const
	{
		UMovieSceneSequence* FocusedSequence = GetSequencer()->GetFocusedMovieSceneSequence();
		return FocusedSequence->GetMovieScene();
	}

private:

	/** The sequencer bound to this handler.  Used to access movie scene and time info during auto-key */
	TWeakPtr<ISequencer> Sequencer;
};<|MERGE_RESOLUTION|>--- conflicted
+++ resolved
@@ -83,7 +83,6 @@
 		if (MovieSceneSequence)
 		{
 			float KeyTime = GetTimeForKey( MovieSceneSequence );
-<<<<<<< HEAD
 
 			if( !Sequencer.Pin()->IsRecordingLive() )
 			{
@@ -96,25 +95,9 @@
 
 				if( OnKeyProperty.Execute( KeyTime ) )
 				{
-					// Movie scene data has changed
-					NotifyMovieSceneDataChanged();
-=======
-
-			if( !Sequencer.Pin()->IsRecordingLive() )
-			{
-				// @todo Sequencer - The sequencer probably should have taken care of this
-				MovieSceneSequence->SetFlags(RF_Transactional);
-		
-				// Create a transaction record because we are about to add keys
-				const bool bShouldActuallyTransact = !Sequencer.Pin()->IsRecordingLive();		// Don't transact if we're recording in a PIE world.  That type of keyframe capture cannot be undone.
-				FScopedTransaction AutoKeyTransaction( NSLOCTEXT("AnimatablePropertyTool", "PropertyChanged", "Animatable Property Changed"), bShouldActuallyTransact );
-
-				if( OnKeyProperty.Execute( KeyTime ) )
-				{
 					// TODO: This should pass an appropriate change type here instead of always passing structure changed since most
 					// changes will be value changes.
 					Sequencer.Pin()->NotifyMovieSceneDataChanged( EMovieSceneDataChangeType::MovieSceneStructureItemAdded );
->>>>>>> aaefee4c
 				}
 
 				UpdatePlaybackRange();
