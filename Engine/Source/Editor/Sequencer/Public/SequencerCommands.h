// Copyright Epic Games, Inc. All Rights Reserved.

#pragma once

#include "CoreMinimal.h"
#include "Framework/Commands/Commands.h"
#include "EditorStyleSet.h"

class FSequencerCommands : public TCommands<FSequencerCommands>
{

public:
	FSequencerCommands() : TCommands<FSequencerCommands>
	(
		"Sequencer",
		NSLOCTEXT("Contexts", "Sequencer", "Sequencer"),
		NAME_None, // "MainFrame" // @todo Fix this crash
		FEditorStyle::GetStyleSetName() // Icon Style Set
	)
	{}
	
	/** Toggle play */
	TSharedPtr< FUICommandInfo > TogglePlay;

	/** Play forward */
	TSharedPtr< FUICommandInfo > PlayForward;

	/** Jump to start of playback */
	TSharedPtr< FUICommandInfo > JumpToStart;

	/** Jump to end of playback */
	TSharedPtr< FUICommandInfo > JumpToEnd;
	
	/** Shuttle forward */
	TSharedPtr< FUICommandInfo > ShuttleForward;

	/** Shuttle backward */
	TSharedPtr< FUICommandInfo > ShuttleBackward;

	/** Pause */
	TSharedPtr< FUICommandInfo > Pause;
	
	/** Restores real time speed */
	TSharedPtr< FUICommandInfo > RestorePlaybackSpeed;

	/** Step forward */
	TSharedPtr< FUICommandInfo > StepForward;

	/** Step backward */
	TSharedPtr< FUICommandInfo > StepBackward;

	/** Step forward */
	TSharedPtr< FUICommandInfo > StepForward2;

	/** Step backward */
	TSharedPtr< FUICommandInfo > StepBackward2;

	/** Jump forward */
	TSharedPtr< FUICommandInfo > JumpForward;

	/** Jump backward */
	TSharedPtr< FUICommandInfo > JumpBackward;

	/** Step to next key */
	TSharedPtr< FUICommandInfo > StepToNextKey;

	/** Step to previous key */
	TSharedPtr< FUICommandInfo > StepToPreviousKey;

	/** Step to next camera key */
	TSharedPtr< FUICommandInfo > StepToNextCameraKey;

	/** Step to previous camera key */
	TSharedPtr< FUICommandInfo > StepToPreviousCameraKey;

	/** Step to next shot */
	TSharedPtr< FUICommandInfo > StepToNextShot;

	/** Step to previous shot */
	TSharedPtr< FUICommandInfo > StepToPreviousShot;

	/** Set start playback range */
	TSharedPtr< FUICommandInfo > SetStartPlaybackRange;

	/** Set end playback range */
	TSharedPtr< FUICommandInfo > SetEndPlaybackRange;

	/** Reset the view range to the playback range */
	TSharedPtr< FUICommandInfo > ResetViewRange;

	/** Zoom to fit the selected sections and keys */
	TSharedPtr< FUICommandInfo > ZoomToFit;

	/** Zoom into the view range */
	TSharedPtr< FUICommandInfo > ZoomInViewRange;

	/** Zoom out of the view range */
	TSharedPtr< FUICommandInfo > ZoomOutViewRange;

	/** Navigate backward */
	TSharedPtr< FUICommandInfo > NavigateBackward;

	/** Navigate forward */
	TSharedPtr< FUICommandInfo > NavigateForward;

	/** Set the selection range to the next shot. */
	TSharedPtr< FUICommandInfo > SetSelectionRangeToNextShot;

	/** Set the selection range to the previous shot. */
	TSharedPtr< FUICommandInfo > SetSelectionRangeToPreviousShot;

	/** Set the playback range to all the shots. */
	TSharedPtr< FUICommandInfo > SetPlaybackRangeToAllShots;

	/** Toggle locking the playback range. */
	TSharedPtr< FUICommandInfo > TogglePlaybackRangeLocked;

	/** Toggle clean playback mode. */
	TSharedPtr< FUICommandInfo > ToggleCleanPlaybackMode;

	/** Reruns construction scripts on bound actors every frame. */
	TSharedPtr< FUICommandInfo > ToggleRerunConstructionScripts;

	/** When enabled, enables a single asynchronous evaluation once per-frame. When disabled, forces a full blocking evaluation every time this sequence is evaluated (should be avoided for real-time content). */
	TSharedPtr< FUICommandInfo > ToggleAsyncEvaluation;

	/** Toggle constraining the time cursor to the playback range while scrubbing */
	TSharedPtr< FUICommandInfo > ToggleKeepCursorInPlaybackRangeWhileScrubbing;

	/** Toggle constraining the playback range to the section bounds */
	TSharedPtr< FUICommandInfo > ToggleKeepPlaybackRangeInSectionBounds;

	/** Expand/collapse nodes */
	TSharedPtr< FUICommandInfo > ToggleExpandCollapseNodes;

	/** Expand/collapse nodes and descendants */
	TSharedPtr< FUICommandInfo > ToggleExpandCollapseNodesAndDescendants;

	/** Expand all nodes */
	TSharedPtr< FUICommandInfo > ExpandAllNodes;

	/** Collapse all nodes */
	TSharedPtr< FUICommandInfo > CollapseAllNodes;

	/** Sort all nodes and descendants */
	TSharedPtr< FUICommandInfo > SortAllNodesAndDescendants;

	/** Sets the upper bound of the selection range */
	TSharedPtr< FUICommandInfo > SetSelectionRangeEnd;

	/** Sets the lower bound of the selection range */
	TSharedPtr< FUICommandInfo > SetSelectionRangeStart;

	/** Clear and reset the selection range */
	TSharedPtr< FUICommandInfo > ClearSelectionRange;

	/** Select all keys that fall into the selection range*/
	TSharedPtr< FUICommandInfo > SelectKeysInSelectionRange;

	/** Select all sections that fall into the selection range*/
	TSharedPtr< FUICommandInfo > SelectSectionsInSelectionRange;

	/** Select all keys and sections that fall into the selection range*/
	TSharedPtr< FUICommandInfo > SelectAllInSelectionRange;

	/** Select all keys and sections forward from the current time */
	TSharedPtr< FUICommandInfo > SelectForward;

	/** Select all keys and sections backward from the current time */
	TSharedPtr< FUICommandInfo > SelectBackward;

	/** Add selected actors to sequencer */
	TSharedPtr< FUICommandInfo > AddActorsToSequencer;

	/** Sets a key at the current time for the selected actor */
	TSharedPtr< FUICommandInfo > SetKey;

	/** Sets the interp tangent mode for the selected keys to auto */
	TSharedPtr< FUICommandInfo > SetInterpolationCubicAuto;

	/** Sets the interp tangent mode for the selected keys to user */
	TSharedPtr< FUICommandInfo > SetInterpolationCubicUser;

	/** Sets the interp tangent mode for the selected keys to break */
	TSharedPtr< FUICommandInfo > SetInterpolationCubicBreak;

	/** Toggles the interp tangent weight mode for the selected keys */
	TSharedPtr< FUICommandInfo > ToggleWeightedTangents;

	/** Sets the interp tangent mode for the selected keys to linear */
	TSharedPtr< FUICommandInfo > SetInterpolationLinear;

	/** Sets the interp tangent mode for the selected keys to constant */
	TSharedPtr< FUICommandInfo > SetInterpolationConstant;

	/** Trim section to the left, keeping the right portion */
	TSharedPtr< FUICommandInfo > TrimSectionLeft;

	/** Trim section to the right, keeping the left portion */
	TSharedPtr< FUICommandInfo > TrimSectionRight;

	/** Trim or extend closest sections to the left for the selected tracks (or all tracks if none selected) to the current time */
	TSharedPtr< FUICommandInfo > TrimOrExtendSectionLeft;

	/** Trim or extend closest sections to the right for the selected tracks (or all tracks if none selected) to the current time */
	TSharedPtr< FUICommandInfo > TrimOrExtendSectionRight;

	/** Translate the selected keys and section to the left */
	TSharedPtr< FUICommandInfo > TranslateLeft;

	/** Translate the selected keys and section to the right */
	TSharedPtr< FUICommandInfo > TranslateRight;

	/** Split section */
	TSharedPtr< FUICommandInfo > SplitSection;

	/** Set the auto change mode to Key. */
	TSharedPtr< FUICommandInfo > SetAutoKey;

	/** Set the auto change mode to Track. */
	TSharedPtr< FUICommandInfo > SetAutoTrack;

	/** Set the auto change mode to None. */
	TSharedPtr< FUICommandInfo > SetAutoChangeAll;

	/** Set the auto change mode to None. */
	TSharedPtr< FUICommandInfo > SetAutoChangeNone;

	/** Set allow edits to all. */
	TSharedPtr< FUICommandInfo > AllowAllEdits;

	/** Set allow edits to sequencer only. */
	TSharedPtr< FUICommandInfo > AllowSequencerEditsOnly;

	/** Set allow edits to levels only. */
	TSharedPtr< FUICommandInfo > AllowLevelEditsOnly;

	/** Turns autokey on and off. */
	TSharedPtr< FUICommandInfo > ToggleAutoKeyEnabled;

	/** Set mode to just key changed attribute. */
	TSharedPtr< FUICommandInfo > SetKeyChanged;

	/** Set mode to key changed attribute and others in it's group. */
	TSharedPtr< FUICommandInfo > SetKeyGroup;

	/** Set mode to key all. */
	TSharedPtr< FUICommandInfo > SetKeyAll;

	/** Toggle on/off a Mark at the current time **/
	TSharedPtr< FUICommandInfo> ToggleMarkAtPlayPosition;

	/** Step to next mark */
	TSharedPtr< FUICommandInfo > StepToNextMark;

	/** Step to previous mark */
	TSharedPtr< FUICommandInfo > StepToPreviousMark;

	/** Rotates through the supported formats for displaying times/frames/timecode. */
	TSharedPtr< FUICommandInfo > ChangeTimeDisplayFormat;

	/** Toggle the visibility of the goto box. */
	TSharedPtr< FUICommandInfo > ToggleShowGotoBox;

	/** Toggle the visibility of the transform box. */
	TSharedPtr< FUICommandInfo > ToggleShowTransformBox;

	/** Toggle the visibility of the stretch box. */
	TSharedPtr< FUICommandInfo > ToggleShowStretchBox;

	/** Opens the director blueprint for a sequence. */
	TSharedPtr< FUICommandInfo > OpenDirectorBlueprint;

	/** Opens the tagged binding manager. */
	TSharedPtr< FUICommandInfo > OpenTaggedBindingManager;

	/** Opens the node group manager. */
	TSharedPtr< FUICommandInfo > OpenNodeGroupsManager;

	/** Sets the tree search widget as the focused widget in Slate for easy typing. */
	TSharedPtr< FUICommandInfo > QuickTreeSearch;

	/** Move selected nodes to new folder. */
	TSharedPtr< FUICommandInfo > MoveToNewFolder;
<<<<<<< HEAD

	/** Remove selected nodes from folder. */
	TSharedPtr< FUICommandInfo > RemoveFromFolder;

	/** Bake transform. */
	TSharedPtr< FUICommandInfo > BakeTransform;
=======
>>>>>>> 6bbb88c8

	/** Remove selected nodes from folder. */
	TSharedPtr< FUICommandInfo > RemoveFromFolder;

	/** Turns the range slider on and off. */
	TSharedPtr< FUICommandInfo > ToggleShowRangeSlider;

	/** Turns snapping on and off. */
	TSharedPtr< FUICommandInfo > ToggleIsSnapEnabled;

	/** Toggles whether or not keys should snap to the selected interval. */
	TSharedPtr< FUICommandInfo > ToggleSnapKeyTimesToInterval;

	/** Toggles whether or not keys should snap to other keys in the section. */
	TSharedPtr< FUICommandInfo > ToggleSnapKeyTimesToKeys;

	/** Toggles whether or not sections should snap to the selected interval. */
	TSharedPtr< FUICommandInfo > ToggleSnapSectionTimesToInterval;

	/** Toggles whether or not sections should snap to other sections. */
	TSharedPtr< FUICommandInfo > ToggleSnapSectionTimesToSections;

	/** Toggle constraining keys and sections in the play range */
	TSharedPtr< FUICommandInfo > ToggleSnapKeysAndSectionsToPlayRange;

	/** Toggles whether or not snap to key times while scrubbing. */
	TSharedPtr< FUICommandInfo > ToggleSnapPlayTimeToKeys;

	/** Toggles whether or not snap to section bounds while scrubbing. */
	TSharedPtr< FUICommandInfo > ToggleSnapPlayTimeToSections;

	/** Toggles whether or not snap to markers while scrubbing. */
	TSharedPtr< FUICommandInfo > ToggleSnapPlayTimeToMarkers;

	/** Toggles whether or not the play time should snap to the selected interval. */
	TSharedPtr< FUICommandInfo > ToggleSnapPlayTimeToInterval;

	/** Toggles whether or not the play time should snap to the pressed key. */
	TSharedPtr< FUICommandInfo > ToggleSnapPlayTimeToPressedKey;

	/** Toggles whether or not the play time should snap to the dragged key. */
	TSharedPtr< FUICommandInfo > ToggleSnapPlayTimeToDraggedKey;

	/** Toggles whether or not to snap curve values to the interval. */
	TSharedPtr< FUICommandInfo > ToggleSnapCurveValueToInterval;

	/** Finds the viewed sequence asset in the content browser. */
	TSharedPtr< FUICommandInfo > FindInContentBrowser;

	/** Toggles whether to show combined keys at the top node level. */
	TSharedPtr< FUICommandInfo > ToggleCombinedKeyframes;

	/** Toggles whether to show channel colors in the track area. */
	TSharedPtr< FUICommandInfo > ToggleChannelColors;

	/** Turns auto scroll on and off. */
	TSharedPtr< FUICommandInfo > ToggleAutoScroll;

	/** Toggles whether or not to show selected nodes only. */
	TSharedPtr< FUICommandInfo > ToggleShowSelectedNodesOnly;

	/** Toggles whether or not the curve editor should be shown. */
	TSharedPtr< FUICommandInfo > ToggleShowCurveEditor;

	/** Toggles whether or not the curve editor time range should be linked to the sequencer. */
	TSharedPtr< FUICommandInfo > ToggleLinkCurveEditorTimeRange;

	/** Toggles visualization of pre and post roll */
	TSharedPtr< FUICommandInfo > ToggleShowPreAndPostRoll;

	/** Enable the move tool */
	TSharedPtr< FUICommandInfo > MoveTool;

	/** Enable the marquee selection tool */
	TSharedPtr< FUICommandInfo > MarqueeTool;

	/** Open a panel that enables exporting the sequence to a movie */
	TSharedPtr< FUICommandInfo > RenderMovie;

	/** Create camera and set it as the current camera cut */
	TSharedPtr< FUICommandInfo > CreateCamera;

	/** Paste from the sequencer clipboard history */
	TSharedPtr< FUICommandInfo > PasteFromHistory;

	/** Convert the selected possessed objects to spawnables. These will be spawned and destroyed by sequencer as per object's the spawn track. */
	TSharedPtr< FUICommandInfo > ConvertToSpawnable;

	/** Convert the selected spawnable objects to possessables. The newly created possessables will be created in the current level. */
	TSharedPtr< FUICommandInfo > ConvertToPossessable;

	/** Saves the current state of this object as the default spawnable state. */
	TSharedPtr< FUICommandInfo > SaveCurrentSpawnableState;

	/** Restores all animated state for the current sequence. */
	TSharedPtr< FUICommandInfo > RestoreAnimatedState;

	/** Attempts to fix possessables whose object class don't match the object class of their currently bound objects. */
	TSharedPtr< FUICommandInfo > FixPossessableObjectClass;

	/** Rebinds all possessable references with their current bindings. */
	TSharedPtr< FUICommandInfo > RebindPossessableReferences;

	/** Imports animation from fbx. */
	TSharedPtr< FUICommandInfo > ImportFBX;

	/** Exports animation to fbx. */
	TSharedPtr< FUICommandInfo > ExportFBX;

	/** Exports animation to camera anim. */
	TSharedPtr< FUICommandInfo > ExportToCameraAnim;

	/** Toggle whether we should evaluate sub sequences in isolation */
	TSharedPtr< FUICommandInfo > ToggleEvaluateSubSequencesInIsolation;

	/** Sets a transform key at the current time for the selected actor */
	TSharedPtr< FUICommandInfo > AddTransformKey;

	/** Sets a translation key at the current time for the selected actor */
	TSharedPtr< FUICommandInfo > AddTranslationKey;

	/** Sets a rotation key at the current time for the selected actor */
	TSharedPtr< FUICommandInfo > AddRotationKey;

	/** Sets a scale key at the current time for the selected actor */
	TSharedPtr< FUICommandInfo > AddScaleKey;

	/** Toggle piloting the last camera or the camera cut camera */
	TSharedPtr< FUICommandInfo > TogglePilotCamera;

	/**
	 * Initialize commands
	 */
	virtual void RegisterCommands() override;
};<|MERGE_RESOLUTION|>--- conflicted
+++ resolved
@@ -282,15 +282,6 @@
 
 	/** Move selected nodes to new folder. */
 	TSharedPtr< FUICommandInfo > MoveToNewFolder;
-<<<<<<< HEAD
-
-	/** Remove selected nodes from folder. */
-	TSharedPtr< FUICommandInfo > RemoveFromFolder;
-
-	/** Bake transform. */
-	TSharedPtr< FUICommandInfo > BakeTransform;
-=======
->>>>>>> 6bbb88c8
 
 	/** Remove selected nodes from folder. */
 	TSharedPtr< FUICommandInfo > RemoveFromFolder;
