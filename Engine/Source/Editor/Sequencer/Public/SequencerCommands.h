// Copyright Epic Games, Inc. All Rights Reserved.

#pragma once

#include "CoreMinimal.h"
#include "Framework/Commands/Commands.h"
#include "Internationalization/Internationalization.h"
#include "Styling/AppStyle.h"
#include "Templates/SharedPointer.h"
#include "UObject/NameTypes.h"
#include "UObject/UnrealNames.h"
<<<<<<< HEAD

class FUICommandInfo;
=======
>>>>>>> 4af6daef

class FUICommandInfo;

class SEQUENCER_API FSequencerCommands : public TCommands<FSequencerCommands>
{

public:
	FSequencerCommands() : TCommands<FSequencerCommands>
	(
		"Sequencer",
		NSLOCTEXT("Contexts", "Sequencer", "Sequencer"),
		NAME_None, // "MainFrame" // @todo Fix this crash
		FAppStyle::GetAppStyleSetName() // Icon Style Set
	)
	{}
	
	/** Toggle play */
	TSharedPtr< FUICommandInfo > TogglePlay;

	/** Toggle play viewport*/
	TSharedPtr< FUICommandInfo > TogglePlayViewport;

	/** Scrub time in the viewport*/
	TSharedPtr< FUICommandInfo > ScrubTimeViewport;

	/** Play forward */
	TSharedPtr< FUICommandInfo > PlayForward;

	/** Jump to start of playback */
	TSharedPtr< FUICommandInfo > JumpToStart;

	/** Jump to end of playback */
	TSharedPtr< FUICommandInfo > JumpToEnd;

	/** Jump to start of playback */
	TSharedPtr< FUICommandInfo > JumpToStartViewport;

	/** Jump to end of playback */
	TSharedPtr< FUICommandInfo > JumpToEndViewport;

	/** Shuttle forward */
	TSharedPtr< FUICommandInfo > ShuttleForward;

	/** Shuttle backward */
	TSharedPtr< FUICommandInfo > ShuttleBackward;

	/** Pause */
	TSharedPtr< FUICommandInfo > Pause;
	
	/** Restores real time speed */
	TSharedPtr< FUICommandInfo > RestorePlaybackSpeed;

	/** Step forward */
	TSharedPtr< FUICommandInfo > StepForward;

	/** Step backward */
	TSharedPtr< FUICommandInfo > StepBackward;

	/** Step forward */
	TSharedPtr< FUICommandInfo > StepForwardViewport;

	/** Step backward */
	TSharedPtr< FUICommandInfo > StepBackwardViewport;

	/** Jump forward */
	TSharedPtr< FUICommandInfo > JumpForward;

	/** Jump backward */
	TSharedPtr< FUICommandInfo > JumpBackward;

	/** Step to next key */
	TSharedPtr< FUICommandInfo > StepToNextKey;

	/** Step to previous key */
	TSharedPtr< FUICommandInfo > StepToPreviousKey;

	/** Step to next camera key */
	TSharedPtr< FUICommandInfo > StepToNextCameraKey;

	/** Step to previous camera key */
	TSharedPtr< FUICommandInfo > StepToPreviousCameraKey;

	/** Step to next shot */
	TSharedPtr< FUICommandInfo > StepToNextShot;

	/** Step to previous shot */
	TSharedPtr< FUICommandInfo > StepToPreviousShot;

	/** Set start playback range */
	TSharedPtr< FUICommandInfo > SetStartPlaybackRange;

	/** Set end playback range */
	TSharedPtr< FUICommandInfo > SetEndPlaybackRange;

	/** Reset the view range to the playback range */
	TSharedPtr< FUICommandInfo > ResetViewRange;

	/** Zoom to fit the selected sections and keys */
	TSharedPtr< FUICommandInfo > ZoomToFit;

	/** Zoom into the view range */
	TSharedPtr< FUICommandInfo > ZoomInViewRange;

	/** Zoom out of the view range */
	TSharedPtr< FUICommandInfo > ZoomOutViewRange;

	/** Navigate backward */
	TSharedPtr< FUICommandInfo > NavigateBackward;

	/** Navigate forward */
	TSharedPtr< FUICommandInfo > NavigateForward;

	/** Set the selection range to the next shot. */
	TSharedPtr< FUICommandInfo > SetSelectionRangeToNextShot;

	/** Set the selection range to the previous shot. */
	TSharedPtr< FUICommandInfo > SetSelectionRangeToPreviousShot;

	/** Set the playback range to all the shots. */
	TSharedPtr< FUICommandInfo > SetPlaybackRangeToAllShots;

	/** Toggle locking the playback range. */
	TSharedPtr< FUICommandInfo > TogglePlaybackRangeLocked;

	/** Toggle clean playback mode. */
	TSharedPtr< FUICommandInfo > ToggleCleanPlaybackMode;

	/** Reruns construction scripts on bound actors every frame. */
	TSharedPtr< FUICommandInfo > ToggleRerunConstructionScripts;

	/** When enabled, enables a single asynchronous evaluation once per-frame. When disabled, forces a full blocking evaluation every time this sequence is evaluated (should be avoided for real-time content). */
	TSharedPtr< FUICommandInfo > ToggleAsyncEvaluation;

	/** When enabled, all blendable tracks will always cache their initial values to ensure that they are able to correctly blend in/out when dynamic weights are being used. */
	TSharedPtr< FUICommandInfo > ToggleDynamicWeighting;

	/** Toggle resetting the playhead when navigating in and out of subsequences */
	TSharedPtr< FUICommandInfo > ToggleResetPlayheadWhenNavigating;

	/** Toggle constraining the time cursor to the playback range while scrubbing */
	TSharedPtr< FUICommandInfo > ToggleKeepCursorInPlaybackRangeWhileScrubbing;

	/** Toggle constraining the playback range to the section bounds */
	TSharedPtr< FUICommandInfo > ToggleKeepPlaybackRangeInSectionBounds;

	/** Toggle auto expand outliner tree on child selection */
	TSharedPtr< FUICommandInfo > ToggleAutoExpandNodesOnSelection;

	/** Expand/collapse nodes */
	TSharedPtr< FUICommandInfo > ToggleExpandCollapseNodes;

	/** Expand/collapse nodes and descendants */
	TSharedPtr< FUICommandInfo > ToggleExpandCollapseNodesAndDescendants;

	/** Expand all nodes */
	TSharedPtr< FUICommandInfo > ExpandAllNodes;

	/** Collapse all nodes */
	TSharedPtr< FUICommandInfo > CollapseAllNodes;

	/** Sort all nodes and descendants */
	TSharedPtr< FUICommandInfo > SortAllNodesAndDescendants;

	/** Reset all enabled filters */
	TSharedPtr< FUICommandInfo > ResetFilters;

	/** Sets the upper bound of the selection range */
	TSharedPtr< FUICommandInfo > SetSelectionRangeEnd;

	/** Sets the lower bound of the selection range */
	TSharedPtr< FUICommandInfo > SetSelectionRangeStart;

	/** Clear and reset the selection range */
	TSharedPtr< FUICommandInfo > ClearSelectionRange;

	/** Select all keys that fall into the selection range*/
	TSharedPtr< FUICommandInfo > SelectKeysInSelectionRange;

	/** Select all sections that fall into the selection range*/
	TSharedPtr< FUICommandInfo > SelectSectionsInSelectionRange;

	/** Select all keys and sections that fall into the selection range*/
	TSharedPtr< FUICommandInfo > SelectAllInSelectionRange;

	/** Select all keys and sections forward from the current time */
	TSharedPtr< FUICommandInfo > SelectForward;

	/** Select all keys and sections backward from the current time */
	TSharedPtr< FUICommandInfo > SelectBackward;

	/** Select none */
	TSharedPtr< FUICommandInfo > SelectNone;

	/** Add selected actors to sequencer */
	TSharedPtr< FUICommandInfo > AddActorsToSequencer;

	/** Sets a key at the current time for the selected actor */
	TSharedPtr< FUICommandInfo > SetKey;

	/** Sets the interp tangent mode for the selected keys to smart auto */
	TSharedPtr< FUICommandInfo > SetInterpolationCubicSmartAuto;

	/** Sets the interp tangent mode for the selected keys to auto */
	TSharedPtr< FUICommandInfo > SetInterpolationCubicAuto;

	/** Sets the interp tangent mode for the selected keys to user */
	TSharedPtr< FUICommandInfo > SetInterpolationCubicUser;

	/** Sets the interp tangent mode for the selected keys to break */
	TSharedPtr< FUICommandInfo > SetInterpolationCubicBreak;

	/** Toggles the interp tangent weight mode for the selected keys */
	TSharedPtr< FUICommandInfo > ToggleWeightedTangents;

	/** Sets the interp tangent mode for the selected keys to linear */
	TSharedPtr< FUICommandInfo > SetInterpolationLinear;

	/** Sets the interp tangent mode for the selected keys to constant */
	TSharedPtr< FUICommandInfo > SetInterpolationConstant;

	/** Trim section to the left, keeping the right portion */
	TSharedPtr< FUICommandInfo > TrimSectionLeft;

	/** Trim section to the right, keeping the left portion */
	TSharedPtr< FUICommandInfo > TrimSectionRight;

	/** Trim or extend closest sections to the left for the selected tracks (or all tracks if none selected) to the current time */
	TSharedPtr< FUICommandInfo > TrimOrExtendSectionLeft;

	/** Trim or extend closest sections to the right for the selected tracks (or all tracks if none selected) to the current time */
	TSharedPtr< FUICommandInfo > TrimOrExtendSectionRight;

	/** Translate the selected keys and section to the left */
	TSharedPtr< FUICommandInfo > TranslateLeft;

	/** Translate the selected keys and section to the right */
	TSharedPtr< FUICommandInfo > TranslateRight;

	/** Split section */
	TSharedPtr< FUICommandInfo > SplitSection;

	/** Set the auto change mode to Key. */
	TSharedPtr< FUICommandInfo > SetAutoKey;

	/** Set the auto change mode to Track. */
	TSharedPtr< FUICommandInfo > SetAutoTrack;

	/** Set the auto change mode to None. */
	TSharedPtr< FUICommandInfo > SetAutoChangeAll;

	/** Set the auto change mode to None. */
	TSharedPtr< FUICommandInfo > SetAutoChangeNone;

	/** Set allow edits to all. */
	TSharedPtr< FUICommandInfo > AllowAllEdits;

	/** Set allow edits to sequencer only. */
	TSharedPtr< FUICommandInfo > AllowSequencerEditsOnly;

	/** Set allow edits to levels only. */
	TSharedPtr< FUICommandInfo > AllowLevelEditsOnly;

	/** Turns autokey on and off. */
	TSharedPtr< FUICommandInfo > ToggleAutoKeyEnabled;

	/** Set mode to just key changed attribute. */
	TSharedPtr< FUICommandInfo > SetKeyChanged;

	/** Set mode to key changed attribute and others in it's group. */
	TSharedPtr< FUICommandInfo > SetKeyGroup;

	/** Set mode to key all. */
	TSharedPtr< FUICommandInfo > SetKeyAll;

	/** Toggle on/off a Mark at the current time **/
	TSharedPtr< FUICommandInfo> ToggleMarkAtPlayPosition;

	/** Step to next mark */
	TSharedPtr< FUICommandInfo > StepToNextMark;

	/** Step to previous mark */
	TSharedPtr< FUICommandInfo > StepToPreviousMark;

	/** Toggle locking marks */
	TSharedPtr< FUICommandInfo > ToggleMarksLocked;

	/** Rotates through the supported formats for displaying times/frames/timecode. */
	TSharedPtr< FUICommandInfo > ChangeTimeDisplayFormat;

	/** Toggle the visibility of the goto box. */
	TSharedPtr< FUICommandInfo > ToggleShowGotoBox;

	/** Toggle the visibility of the transform box. */
	TSharedPtr< FUICommandInfo > ToggleShowTransformBox;

	/** Toggle the visibility of the stretch box. */
	TSharedPtr< FUICommandInfo > ToggleShowStretchBox;

	/** Opens the director blueprint for a sequence. */
	TSharedPtr< FUICommandInfo > OpenDirectorBlueprint;

	/** Opens the tagged binding manager. */
	TSharedPtr< FUICommandInfo > OpenTaggedBindingManager;

	/** Opens the node group manager. */
	TSharedPtr< FUICommandInfo > OpenNodeGroupsManager;

	/** Sets the tree search widget as the focused widget in Slate for easy typing. */
	TSharedPtr< FUICommandInfo > QuickTreeSearch;

	/** Move selected nodes to new folder. */
	TSharedPtr< FUICommandInfo > MoveToNewFolder;

	/** Remove selected nodes from folder. */
	TSharedPtr< FUICommandInfo > RemoveFromFolder;

	/** Turns the range slider on and off. */
	TSharedPtr< FUICommandInfo > ToggleShowRangeSlider;

	/** Turns snapping on and off. */
	TSharedPtr< FUICommandInfo > ToggleIsSnapEnabled;

	/** Toggles whether or not keys should snap to the selected interval. */
	TSharedPtr< FUICommandInfo > ToggleSnapKeyTimesToInterval;

	/** Toggles whether or not keys should snap to other keys in the section. */
	TSharedPtr< FUICommandInfo > ToggleSnapKeyTimesToKeys;

	/** Toggles whether or not sections should snap to the selected interval. */
	TSharedPtr< FUICommandInfo > ToggleSnapSectionTimesToInterval;

	/** Toggles whether or not sections should snap to other sections. */
	TSharedPtr< FUICommandInfo > ToggleSnapSectionTimesToSections;

	/** Toggle constraining keys and sections in the play range */
	TSharedPtr< FUICommandInfo > ToggleSnapKeysAndSectionsToPlayRange;

	/** Toggles whether or not snap to key times while scrubbing. */
	TSharedPtr< FUICommandInfo > ToggleSnapPlayTimeToKeys;

	/** Toggles whether or not snap to section bounds while scrubbing. */
	TSharedPtr< FUICommandInfo > ToggleSnapPlayTimeToSections;

	/** Toggles whether or not snap to markers while scrubbing. */
	TSharedPtr< FUICommandInfo > ToggleSnapPlayTimeToMarkers;

	/** Toggles whether or not the play time should snap to the selected interval. */
	TSharedPtr< FUICommandInfo > ToggleSnapPlayTimeToInterval;

	/** Toggles whether or not the play time should snap to the pressed key. */
	TSharedPtr< FUICommandInfo > ToggleSnapPlayTimeToPressedKey;

	/** Toggles whether or not the play time should snap to the dragged key. */
	TSharedPtr< FUICommandInfo > ToggleSnapPlayTimeToDraggedKey;

	/** Toggles whether or not to snap curve values to the interval. */
	TSharedPtr< FUICommandInfo > ToggleSnapCurveValueToInterval;

	/** Finds the viewed sequence asset in the content browser. */
	TSharedPtr< FUICommandInfo > FindInContentBrowser;

	/** Toggles whether to show layer bars to edit keyframes in bulk. */
	TSharedPtr< FUICommandInfo > ToggleLayerBars;

	/** Show/hide key bar connectors for quickly retiming pairs of keys*/
	TSharedPtr< FUICommandInfo > ToggleKeyBars;

	/** Toggles whether to show channel colors in the track area. */
	TSharedPtr< FUICommandInfo > ToggleChannelColors;

	/** Toggles whether to show the status bar. */
	TSharedPtr< FUICommandInfo > ToggleShowStatusBar;

	/** Turns auto scroll on and off. */
	TSharedPtr< FUICommandInfo > ToggleAutoScroll;

	/** Toggles whether or not to show selected nodes only. */
	TSharedPtr< FUICommandInfo > ToggleShowSelectedNodesOnly;

	/** Toggles whether or not the curve editor should be shown. */
	TSharedPtr< FUICommandInfo > ToggleShowCurveEditor;

	/** Toggles whether or not the curve editor time range should be linked to the sequencer. */
	TSharedPtr< FUICommandInfo > ToggleLinkCurveEditorTimeRange;

	/** Toggles visualization of pre and post roll */
	TSharedPtr< FUICommandInfo > ToggleShowPreAndPostRoll;

	/** Enable the move tool */
	TSharedPtr< FUICommandInfo > MoveTool;

	/** Enable the marquee selection tool */
	TSharedPtr< FUICommandInfo > MarqueeTool;

	/** Open a panel that enables exporting the sequence to a movie */
	TSharedPtr< FUICommandInfo > RenderMovie;

	/** Create camera and set it as the current camera cut */
	TSharedPtr< FUICommandInfo > CreateCamera;

	/** Paste from the sequencer clipboard history */
	TSharedPtr< FUICommandInfo > PasteFromHistory;

	/** Convert the selected possessed objects to spawnables. These will be spawned and destroyed by sequencer as per object's the spawn track. */
	TSharedPtr< FUICommandInfo > ConvertToSpawnable;

	/** Convert the selected spawnable objects to possessables. The newly created possessables will be created in the current level. */
	TSharedPtr< FUICommandInfo > ConvertToPossessable;

	/** Saves the current state of this object as the default spawnable state. */
	TSharedPtr< FUICommandInfo > SaveCurrentSpawnableState;

	/** Restores all animated state for the current sequence. */
	TSharedPtr< FUICommandInfo > RestoreAnimatedState;

	/** Attempts to fix possessables whose object class don't match the object class of their currently bound objects. */
	TSharedPtr< FUICommandInfo > FixPossessableObjectClass;

	/** Rebinds all possessable references with their current bindings. */
	TSharedPtr< FUICommandInfo > RebindPossessableReferences;

<<<<<<< HEAD
	/** Imports animation from fbx. */
	TSharedPtr< FUICommandInfo > ImportFBX;

	/** Exports animation to fbx. */
	TSharedPtr< FUICommandInfo > ExportFBX;

=======
>>>>>>> 4af6daef
	/** Toggle whether we should evaluate sub sequences in isolation */
	TSharedPtr< FUICommandInfo > ToggleEvaluateSubSequencesInIsolation;

	/** Sets a transform key at the current time for the selected actor */
	TSharedPtr< FUICommandInfo > AddTransformKey;

	/** Sets a translation key at the current time for the selected actor */
	TSharedPtr< FUICommandInfo > AddTranslationKey;

	/** Sets a rotation key at the current time for the selected actor */
	TSharedPtr< FUICommandInfo > AddRotationKey;

	/** Sets a scale key at the current time for the selected actor */
	TSharedPtr< FUICommandInfo > AddScaleKey;

	/** Set the key to a specified time */
	TSharedPtr< FUICommandInfo > SetKeyTime;

	/** Set the selected key's time to the current time */
	TSharedPtr< FUICommandInfo > Rekey;

	/** Snap selected keys to frame */
	TSharedPtr< FUICommandInfo > SnapToFrame;

	/** Deletes the selected keys */
	TSharedPtr< FUICommandInfo > DeleteKeys;

	/** Toggle piloting the last camera or the camera cut camera */
	TSharedPtr< FUICommandInfo > TogglePilotCamera;

	/** Forcibly refresh the UI */
	TSharedPtr< FUICommandInfo > RefreshUI;

	/**
	 * Initialize commands
	 */
	virtual void RegisterCommands() override;
};<|MERGE_RESOLUTION|>--- conflicted
+++ resolved
@@ -9,11 +9,6 @@
 #include "Templates/SharedPointer.h"
 #include "UObject/NameTypes.h"
 #include "UObject/UnrealNames.h"
-<<<<<<< HEAD
-
-class FUICommandInfo;
-=======
->>>>>>> 4af6daef
 
 class FUICommandInfo;
 
@@ -435,15 +430,6 @@
 	/** Rebinds all possessable references with their current bindings. */
 	TSharedPtr< FUICommandInfo > RebindPossessableReferences;
 
-<<<<<<< HEAD
-	/** Imports animation from fbx. */
-	TSharedPtr< FUICommandInfo > ImportFBX;
-
-	/** Exports animation to fbx. */
-	TSharedPtr< FUICommandInfo > ExportFBX;
-
-=======
->>>>>>> 4af6daef
 	/** Toggle whether we should evaluate sub sequences in isolation */
 	TSharedPtr< FUICommandInfo > ToggleEvaluateSubSequencesInIsolation;
 
