--- conflicted
+++ resolved
@@ -205,12 +205,6 @@
 	/** Called when the instance of this track editor is released */
 	virtual void OnRelease() = 0;
 
-<<<<<<< HEAD
-	UE_DEPRECATED(5.0, "This function is no longer used.")
-	virtual int32 PaintTrackArea(const FPaintArgs& Args, const FGeometry& AllottedGeometry, const FSlateRect& MyCullingRect, FSlateWindowElementList& OutDrawElements, int32 LayerId, const FWidgetStyle& InWidgetStyle) { return LayerId; }
-
-=======
->>>>>>> 4af6daef
 	/**
 	 * Returns whether a track class is supported by this tool.
 	 *
