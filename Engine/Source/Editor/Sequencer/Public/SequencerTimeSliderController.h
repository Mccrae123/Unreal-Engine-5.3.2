--- conflicted
+++ resolved
@@ -71,9 +71,6 @@
 	virtual FFrameTime GetScrubPosition() const override { return TimeSliderArgs.ScrubPosition.Get(FFrameTime()); }
 
 	/** Get the current time for the Scrub handle which indicates what range is being evaluated. */
-<<<<<<< HEAD
-	virtual void SetScrubPosition(FFrameTime InTime, bool bEvaluate) override { CommitScrubPosition(InTime, false, bEvaluate); }
-=======
 	virtual void SetScrubPosition(FFrameTime InTime, bool bEvaluate) override { CommitScrubPosition(InTime, GetPlaybackStatus() == ETimeSliderPlaybackStatus::Scrubbing, bEvaluate); }
 
 	/** Set the playback status for the controller*/
@@ -81,7 +78,6 @@
 
 	/** Get the playback status for the controller, by default it is ETimeSliderPlaybackStatus::Stopped */
 	virtual ETimeSliderPlaybackStatus GetPlaybackStatus() const override;
->>>>>>> 4af6daef
 
 	/**
 	 * Clamp the given range to the clamp range 
@@ -278,21 +274,12 @@
 	 * @return The mark index hit
 	 */
 	bool HitTestMark(const FGeometry& AllottedGeometry, const FScrubRangeToScreen& RangeToScreen, float HitPixel, bool bTestLabelBox, int32* OutMarkIndex = nullptr, FFrameNumber* OutMarkFrameNumber = nullptr) const;
-<<<<<<< HEAD
 
 	/**
 	 * Get marked frame label box size
 	 */
 	void GetMarkLabelGeometry(const FGeometry& AllottedGeometry, const FScrubRangeToScreen& RangeToScreen, const FMovieSceneMarkedFrame& MarkedFrame, FVector2D& OutPosition, FVector2D& OutSize, bool& bIsDrawLeft) const;
 
-=======
-
-	/**
-	 * Get marked frame label box size
-	 */
-	void GetMarkLabelGeometry(const FGeometry& AllottedGeometry, const FScrubRangeToScreen& RangeToScreen, const FMovieSceneMarkedFrame& MarkedFrame, FVector2D& OutPosition, FVector2D& OutSize, bool& bIsDrawLeft) const;
-
->>>>>>> 4af6daef
 	FFrameTime SnapTimeToNearestKey(const FPointerEvent& MouseEvent, const FScrubRangeToScreen& RangeToScreen, float CursorPos, FFrameTime InTime) const;
 
 	void SetPlaybackRangeStart(FFrameNumber NewStart);
