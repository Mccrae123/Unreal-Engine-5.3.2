// Copyright Epic Games, Inc. All Rights Reserved.

#pragma once

#include "Containers/Array.h"
#include "Containers/ArrayView.h"
#include "Containers/Map.h"
#include "Containers/Set.h"
#include "Containers/SparseArray.h"
<<<<<<< HEAD
#include "MVVM/ViewModelPtr.h"
=======
#include "SequencerCoreFwd.h"
>>>>>>> 4af6daef
#include "Misc/FrameNumber.h"
#include "SequencerKeyParams.h"
#include "Templates/SharedPointer.h"

class IKeyArea;
class ISequencer;
class ISequencerSection;
class ISequencerTrackEditor;
class UMovieSceneTrack;
namespace UE::Sequencer { struct FKeyOperation; }
struct FFrameNumber;

namespace UE
{
namespace Sequencer
{

class FChannelGroupModel;
class FViewModel;
class ITrackExtension;
<<<<<<< HEAD
=======
class IOutlinerExtension;
>>>>>>> 4af6daef

/**
 * Temporary structure used for consistent add-key behavior for a set of display nodes
 * Ultimately the operation will call ISequencerTrackEditor::ProcessKeyOperation for each track editor that needs to add keys.
 */
struct SEQUENCER_API FAddKeyOperation
{
	/**
	 * Construct an operation from any set of display nodes. Each node in the set will receive keys for all decendant key areas.
	 *
	 * @param InModels A set of all the models to key
	 */
<<<<<<< HEAD
	static FAddKeyOperation FromNodes(const TSet<TWeakPtr<FViewModel>>& InModels);
=======
	static FAddKeyOperation FromNodes(const TSet<TWeakViewModelPtr<IOutlinerExtension>>& InModels);
>>>>>>> 4af6daef


	/**
	 * Construct an operation from a single display node. Every key area underneath this node will receive keys.
	 */
	static FAddKeyOperation FromNode(TWeakPtr<FViewModel> InModel);


	/**
	 * Construct an operation from some key areas on a track.
	 */
	static FAddKeyOperation FromKeyAreas(ISequencerTrackEditor* TrackEditor, const TArrayView<TSharedRef<IKeyArea>> InKeyAreas);


	/**
	 * Commit this operation by choosing the section(s) to key for each key area, and adding a key at the specified time
	 *
	 * @param InKeyTime     The time to add keys at
	 * @param InSequencer   The sequencer instance that is performing this operations
	 */
	void Commit(FFrameNumber InKeyTime, ISequencer& InSequencer);

private:

	/**
	 * Add a set of nodes to this operation that have already had child nodes removed (ie only parent nodes should exist in the set)
	 *
	 * @param InNodes     A set of nodes to add to this operation that contains no child nodes
	 */
	void AddPreFilteredNodes(TArrayView<const TWeakPtr<FViewModel>> InNodes);


	/**
	 * Add any keyable areas to the list of potential things to key
	 *
	 * @param InTrackEditor         The track editor
	 * @param InKeyAnythingBeneath  A node to search within for key areas
	 */
	bool ConsiderKeyableAreas(TSharedPtr<ITrackExtension> InTrackModel, FViewModelPtr InKeyAnythingBeneath);


	/**
	 * Add key areas for a key area display node to this operation
	 *
	 * @param InTrackNode         The current track node
	 * @param InKeyAreaNode       The key area node to add key areas from
	 */
	bool ProcessKeyArea(TSharedPtr<ITrackExtension> InTrackModel, TViewModelPtr<FChannelGroupModel> InChannelGroupModel);


	/**
	 * Add a key area to this operation
	 *
	 * @param InTrackEditor       The track editor responsible for the key area
	 * @param InKeyArea           The key area to add
	 */
	bool ProcessKeyArea(ISequencerTrackEditor* InTrackEditor, TSharedPtr<IKeyArea> InKeyArea);


	/**
	 * Retrieve the operation that relates to a specific track editor instance
	 */
	FKeyOperation& GetTrackOperation(ISequencerTrackEditor* TrackEditor);

private:

	FAddKeyOperation() {}

	/** Map of key operations stored by their track editor. */
	TMap<ISequencerTrackEditor*, FKeyOperation> OperationsByTrackEditor;
};

} // namespace Sequencer
} // namespace UE
<|MERGE_RESOLUTION|>--- conflicted
+++ resolved
@@ -7,11 +7,7 @@
 #include "Containers/Map.h"
 #include "Containers/Set.h"
 #include "Containers/SparseArray.h"
-<<<<<<< HEAD
-#include "MVVM/ViewModelPtr.h"
-=======
 #include "SequencerCoreFwd.h"
->>>>>>> 4af6daef
 #include "Misc/FrameNumber.h"
 #include "SequencerKeyParams.h"
 #include "Templates/SharedPointer.h"
@@ -32,10 +28,7 @@
 class FChannelGroupModel;
 class FViewModel;
 class ITrackExtension;
-<<<<<<< HEAD
-=======
 class IOutlinerExtension;
->>>>>>> 4af6daef
 
 /**
  * Temporary structure used for consistent add-key behavior for a set of display nodes
@@ -48,11 +41,7 @@
 	 *
 	 * @param InModels A set of all the models to key
 	 */
-<<<<<<< HEAD
-	static FAddKeyOperation FromNodes(const TSet<TWeakPtr<FViewModel>>& InModels);
-=======
 	static FAddKeyOperation FromNodes(const TSet<TWeakViewModelPtr<IOutlinerExtension>>& InModels);
->>>>>>> 4af6daef
 
 
 	/**
