--- conflicted
+++ resolved
@@ -284,8 +284,6 @@
 	/** Set whether to show channel colors */
 	void SetShowChannelColors(bool bInShowChannelColors);
 
-<<<<<<< HEAD
-=======
 	/** @return Whether the given channel has curve extents */
 	bool HasKeyAreaCurveExtents(const FString& ChannelName) const;
 	/** @ Remove curve extents for the given channel */
@@ -300,7 +298,6 @@
 	/** Set the key area height when showing curves */
 	void SetKeyAreaHeightWithCurves(float InKeyAreaHeightWithCurves);
 
->>>>>>> 6bbb88c8
 	/** @return The tolerance to use when reducing keys */
 	float GetReduceKeysTolerance() const;
 	/** Set the tolerance to use when reducing keys */
@@ -527,8 +524,6 @@
 	UPROPERTY(config, EditAnywhere, Category = Timeline)
 	bool bShowChannelColors;
 
-<<<<<<< HEAD
-=======
 	/** The key area curve extents, stored per channel name */
 	UPROPERTY(config, EditAnywhere, Category = Timeline)
 	FString KeyAreaCurveExtents;
@@ -537,7 +532,6 @@
 	UPROPERTY(config, EditAnywhere, Category = Timeline)
 	float KeyAreaHeightWithCurves;
 
->>>>>>> 6bbb88c8
 	/** The tolerance to use when reducing keys */
 	UPROPERTY(config, EditAnywhere, Category = Timeline)
 	float ReduceKeysTolerance;
