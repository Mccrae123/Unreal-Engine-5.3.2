--- conflicted
+++ resolved
@@ -214,17 +214,10 @@
 	void SetShowSelectedNodesOnly(bool Visible);
 	FOnShowSelectedNodesOnlyChanged& GetOnShowSelectedNodesOnlyChanged() { return OnShowSelectedNodesOnlyChangedEvent; }
 
-<<<<<<< HEAD
-	/** Gets whether to jump to the start of the sequence when we start a recording or not. */
-	bool ShouldRewindOnRecord() const;
-	/** Sets whether to jump to the start of the sequence when we start a recording. */
-	void SetRewindOnRecord(bool bInRewindOnRecord);
-=======
 	/** Gets whether left mouse drag does marquee select instead of camera orbit and ALT always moves the camera */
 	bool GetLeftMouseDragDoesMarquee() const;
 	/** Sets whether left mouse drag does marquee select instead of camera orbit and ALT always moves the camera */
 	void SetLeftMouseDragDoesMarque(bool bDoMarque);
->>>>>>> d731a049
 
 	/** Get zoom in/out position (mouse position or current time). */
 	ESequencerZoomPosition GetZoomPosition() const;
@@ -467,22 +460,6 @@
 	UPROPERTY(config, EditAnywhere, Category = Timeline)
 	bool bSnapKeysAndSectionsToPlayRange;
 
-<<<<<<< HEAD
-	/** Enable or disable snapping the current time to keys while scrubbing. */
-	UPROPERTY( config, EditAnywhere, Category=Snapping )
-	bool bSnapPlayTimeToKeys;
-
-	/** Enable or disable snapping the current time to section bounds while scrubbing. */
-	UPROPERTY( config, EditAnywhere, Category=Snapping )
-	bool bSnapPlayTimeToSections;
-
-	/** Enable or disable snapping the current time to markers while scrubbing. */
-	UPROPERTY( config, EditAnywhere, Category=Snapping )
-	bool bSnapPlayTimeToMarkers;
-
-	/** Enable or disable snapping the current time to the time snapping interval while scrubbing. */
-	UPROPERTY( config, EditAnywhere, Category=Snapping )
-=======
 	/** Enable or disable snapping the playhead to keys while scrubbing. */
 	UPROPERTY( config, EditAnywhere, Category=Snapping, meta = (DisplayName = "Snap Playhead to Keys"))
 	bool bSnapPlayTimeToKeys;
@@ -497,7 +474,6 @@
 
 	/** Enable or disable snapping the playhead to the time snapping interval while scrubbing. */
 	UPROPERTY( config, EditAnywhere, Category=Snapping, meta = (DisplayName = "Snap Playhead to Interval"))
->>>>>>> d731a049
 	bool bSnapPlayTimeToInterval;
 
 	/** Enable or disable snapping the playhead to the pressed key. */
@@ -526,13 +502,10 @@
 	UPROPERTY(config, EditAnywhere, Category=General)
 	bool bRewindOnRecord;
 
-<<<<<<< HEAD
-=======
 	/** Defines whether left mouse drag does marquee select instead of camera orbit */
 	UPROPERTY(config, EditAnywhere, Category = General)
 	bool bLeftMouseDragDoesMarquee;
 
->>>>>>> d731a049
 	/** Whether to zoom in on the current position or the current time in the timeline. */
 	UPROPERTY( config, EditAnywhere, Category=Timeline )
 	TEnumAsByte<ESequencerZoomPosition> ZoomPosition;
