// Copyright Epic Games, Inc. All Rights Reserved.

#include "SSequencerGroupManager.h"

<<<<<<< HEAD
#include "MVVM/Extensions/IOutlinerExtension.h"
#include "MVVM/Extensions/IGroupableExtension.h"
=======
#include "MVVM/ViewModels/SequencerEditorViewModel.h"
#include "MVVM/Extensions/IOutlinerExtension.h"
#include "MVVM/Extensions/IGroupableExtension.h"
#include "MVVM/Selection/Selection.h"
>>>>>>> 4af6daef
#include "Sequencer.h"
#include "MovieSceneSequence.h"
#include "MovieScene.h"
#include "SequencerOutlinerItemDragDropOp.h"
#include "SequencerUtilities.h"
#include "SlateOptMacros.h"
#include "Widgets/SNullWidget.h"
#include "Widgets/SBoxPanel.h"
#include "Widgets/Layout/SBox.h"
#include "Widgets/Layout/SScrollBorder.h"
#include "Widgets/Images/SImage.h"
#include "Widgets/SOverlay.h"
#include "Widgets/Text/STextBlock.h"
#include "Widgets/Input/SEditableTextBox.h"
#include "Widgets/Input/SButton.h"
#include "Widgets/Input/SComboButton.h"
#include "Widgets/Text/SInlineEditableTextBlock.h"
#include "EditorFontGlyphs.h"
#include "ScopedTransaction.h"
#include "Framework/MultiBox/MultiBoxBuilder.h"


#define LOCTEXT_NAMESPACE "SSequencerGroupManager"

class SSequencerGroupNodeRow;

struct FSequencerNodeGroupTreeNode
{
	enum Type
	{
		/* Base Node Type */
		BaseNode,
		/* Group */
		GroupNode,
		/* Item Node*/
		ItemNode
	};

	FSequencerNodeGroupTreeNode(const FText& InDisplayText)
		: DisplayText(InDisplayText)
	{
	}
	virtual ~FSequencerNodeGroupTreeNode() {}

	virtual Type GetType() const { return BaseNode; }

	FText DisplayText;

	TArray<TSharedPtr<FSequencerNodeGroupTreeNode>> Children;
};

struct FSequencerGroupItemNode : public FSequencerNodeGroupTreeNode
{
	FSequencerGroupItemNode(const FText& InDisplayText, const FString& InPath, TSharedPtr<FSequencerNodeGroupNode> InGroup)
		: FSequencerNodeGroupTreeNode(InDisplayText), Path(InPath), Group(InGroup)
	{
	}
	virtual ~FSequencerGroupItemNode() override {}

	virtual Type GetType() const override { return ItemNode; }

	FString Path;
	TSharedPtr<FSequencerNodeGroupNode> Group;
};

struct FSequencerNodeGroupNode : public FSequencerNodeGroupTreeNode
{
	FSequencerNodeGroupNode(const FText& InDisplayText, UMovieSceneNodeGroup* InGroup, TWeakPtr<SSequencerGroupManager> InGroupManager)
		: FSequencerNodeGroupTreeNode(InDisplayText), WeakGroupManager(InGroupManager), Group(InGroup)
	{
	}

	virtual ~FSequencerNodeGroupNode() override {}

	virtual Type GetType() const override { return GroupNode; }

	FReply OnEnableFilterClicked()
	{
		if (IsValid(Group))
		{
			Group->SetEnableFilter(!Group->GetEnableFilter());
		}
		return FReply::Handled();
	}

	bool IsFilterEnabled() const
	{
		return Group->GetEnableFilter();
	}

	bool VerifyNodeTextChanged(const FText& NewLabel, FText& OutErrorMessage)
	{
		return !NewLabel.IsEmptyOrWhitespace();
	}

	void HandleNodeLabelTextCommitted(const FText& NewLabel, ETextCommit::Type CommitType)
	{
		TSharedPtr<SSequencerGroupManager> GroupManager = WeakGroupManager.Pin();
		UMovieScene* MovieScene = GroupManager ? GroupManager->GetMovieScene() : nullptr;
		if (MovieScene)
		{
			const FScopedTransaction Transaction(LOCTEXT("RenameGroupTransaction", "Rename Group"));

			Group->SetName(FName(*FText::TrimPrecedingAndTrailing(NewLabel).ToString()));
		}
	}

	void OnRenameRequested()
	{
		if (InlineEditableTextBlock)
		{
			InlineEditableTextBlock->EnterEditingMode();
		}
	}

	TWeakPtr<SSequencerGroupManager> WeakGroupManager;
	UMovieSceneNodeGroup* Group;
	TSharedPtr<SInlineEditableTextBlock> InlineEditableTextBlock;
};

class SSequencerGroupNodeRow : public STableRow<TSharedPtr<FSequencerNodeGroupTreeNode>>
{
	SLATE_BEGIN_ARGS(SSequencerGroupNodeRow) {}
	SLATE_END_ARGS()

public:

	void Construct(const FArguments& InArgs, const TSharedRef<STableViewBase>& InOwnerTableView, TWeakPtr<FSequencerNodeGroupTreeNode> InWeakSequencerGroupTreeNode, TWeakPtr<SSequencerGroupManager> InWeakSequencerGroupManager)
	{
		WeakSequencerGroupManager = InWeakSequencerGroupManager;
		WeakSequencerGroupTreeNode = InWeakSequencerGroupTreeNode;

		STableRow<TSharedPtr<FSequencerNodeGroupTreeNode>>::ConstructInternal(STableRow::FArguments()
			.Padding(5.f)
			.OnCanAcceptDrop(this, &SSequencerGroupNodeRow::OnCanAcceptDrop)
			.OnAcceptDrop(this, &SSequencerGroupNodeRow::OnAcceptDrop)
			, InOwnerTableView);

		TSharedPtr<FSequencerNodeGroupTreeNode> SequencerGroupTreeNode = WeakSequencerGroupTreeNode.Pin();

		if (!SequencerGroupTreeNode)
		{
			return;
		}

		TSharedPtr<SSequencerGroupManager> SequencerGroupManager = WeakSequencerGroupManager.Pin();

		const FSlateBrush* IconBrush = SequencerGroupManager ? SequencerGroupManager->GetIconBrush(SequencerGroupTreeNode) : nullptr;

		if(SequencerGroupTreeNode)
		{
			if(SequencerGroupTreeNode->GetType() == FSequencerNodeGroupTreeNode::Type::ItemNode)
			{
				TSharedPtr<FSequencerGroupItemNode> SequencerGroupItemNode = StaticCastSharedPtr<FSequencerGroupItemNode>(SequencerGroupTreeNode);
				this->ChildSlot
				[
					SNew(SHorizontalBox)
					+ SHorizontalBox::Slot()
					.VAlign(VAlign_Center)
					.AutoWidth()
					[
						SNew(SExpanderArrow, SharedThis(this))
					]

					+ SHorizontalBox::Slot()
					.VAlign(VAlign_Center)
					.Padding(FMargin(5.f, 0.f, 5.f, 0.f))
					.AutoWidth()
					[
						SNew(SOverlay)
						+ SOverlay::Slot()
						[
							SNew(SImage)
								.Image(IconBrush ? IconBrush : FCoreStyle::Get().GetDefaultBrush())
								.ColorAndOpacity(IconBrush ? FLinearColor::White : FLinearColor::Transparent)
						]
					]

					+ SHorizontalBox::Slot()
					.VAlign(VAlign_Center)
					[
						SNew(STextBlock)
						.Text(SequencerGroupTreeNode->DisplayText)
						.ToolTipText(FText::FromString(SequencerGroupItemNode->Path))
					]
				];
			}
			else if (SequencerGroupTreeNode->GetType() == FSequencerNodeGroupTreeNode::Type::GroupNode)
			{
				TSharedPtr<FSequencerNodeGroupNode> NodeGroupNode = StaticCastSharedPtr<FSequencerNodeGroupNode>(SequencerGroupTreeNode);

				this->ChildSlot
				[
					SNew(SHorizontalBox)
					+ SHorizontalBox::Slot()
					.VAlign(VAlign_Center)
					.AutoWidth()
					[
						SNew(SExpanderArrow, SharedThis(this))
					]

					+ SHorizontalBox::Slot()
					.VAlign(VAlign_Center)
					.Padding(FMargin(5.f, 0.f, 5.f, 0.f))
					.AutoWidth()
					[
						SNew(SOverlay)
						+ SOverlay::Slot()
						[
							SNew(SButton)
							.OnClicked(FOnClicked::CreateSP(NodeGroupNode.ToSharedRef(), &FSequencerNodeGroupNode::OnEnableFilterClicked))
							.ButtonStyle( FAppStyle::Get(), "NoBorder" )
							.Content()
							[
								SNew(STextBlock)
								.TextStyle(FAppStyle::Get(), "GenericFilters.TextStyle")
								.Font(FAppStyle::Get().GetFontStyle("FontAwesome.11"))
								.Text(FEditorFontGlyphs::Filter)
								.ColorAndOpacity(NodeGroupNode->Group->GetEnableFilter() ? FLinearColor::White : FLinearColor(0.66f, 0.66f, 0.66f, 0.66f))
							]
						]
					]

					+ SHorizontalBox::Slot()
					.VAlign(VAlign_Center)
					[
						SAssignNew(NodeGroupNode->InlineEditableTextBlock, SInlineEditableTextBlock)
						.OnVerifyTextChanged(NodeGroupNode.ToSharedRef(), &FSequencerNodeGroupNode::VerifyNodeTextChanged)
						.OnTextCommitted(NodeGroupNode.ToSharedRef(), &FSequencerNodeGroupNode::HandleNodeLabelTextCommitted)
						.Text(NodeGroupNode->DisplayText)
						.Clipping(EWidgetClipping::ClipToBounds)
					]
				];

			}
		}
	}

private:

	TOptional<EItemDropZone> OnCanAcceptDrop(const FDragDropEvent& DragDropEvent, EItemDropZone InItemDropZone, TSharedPtr<FSequencerNodeGroupTreeNode> SequencerGroupTreeNode)
	{
		using namespace UE::Sequencer;

		TSharedPtr<FSequencerOutlinerDragDropOp> DragDropOp = DragDropEvent.GetOperationAs<FSequencerOutlinerDragDropOp>();
		if (DragDropOp.IsValid())
		{
			DragDropOp->ResetToDefaultToolTip();
			
			TOptional<EItemDropZone> AllowedDropZone;
			if (SequencerGroupTreeNode->GetType() == FSequencerNodeGroupTreeNode::Type::GroupNode)
			{
				AllowedDropZone = EItemDropZone::OntoItem;
				DragDropOp->CurrentHoverText = FText::Format(LOCTEXT("DragDropAddItemsFormat", "Add {0} item(s)"), FText::AsNumber(DragDropOp->GetDraggedViewModels().Num()));
			}

			if (AllowedDropZone.IsSet() == false)
			{
				DragDropOp->CurrentIconBrush = FAppStyle::GetBrush(TEXT("Graph.ConnectorFeedback.Error"));
			}
			return AllowedDropZone;
		}
		return TOptional<EItemDropZone>();
	}

	FReply OnAcceptDrop(const FDragDropEvent& DragDropEvent, EItemDropZone InItemDropZone, TSharedPtr<FSequencerNodeGroupTreeNode> SequencerGroupTreeNode)
	{
		using namespace UE::Sequencer;

		TSharedPtr<FSequencerOutlinerDragDropOp> DragDropOp = DragDropEvent.GetOperationAs<FSequencerOutlinerDragDropOp>();
		if (DragDropOp.IsValid())
		{
			TSharedPtr<SSequencerGroupManager> SequencerGroupManager = WeakSequencerGroupManager.Pin();
			TSharedPtr<FSequencer> Sequencer = SequencerGroupManager ? SequencerGroupManager->GetSequencer() : nullptr;
			if (Sequencer.IsValid())
			{
				if (SequencerGroupTreeNode->GetType() == FSequencerNodeGroupTreeNode::Type::GroupNode)
				{
					TSharedPtr<FSequencerNodeGroupNode> NodeGroupNode = StaticCastSharedPtr<FSequencerNodeGroupNode>(SequencerGroupTreeNode);
<<<<<<< HEAD
					TArray<TWeakPtr<FViewModel>> DraggedNodes;
					for (const TWeakViewModelPtr<IOutlinerExtension>& DraggedNode : DragDropOp->GetDraggedViewModels())
					{
						DraggedNodes.Add(DraggedNode);
					}
					Sequencer->AddNodesToExistingNodeGroup(DraggedNodes, NodeGroupNode->Group);
=======
					Sequencer->AddNodesToExistingNodeGroup(DragDropOp->GetDraggedViewModels(), NodeGroupNode->Group);
>>>>>>> 4af6daef

					return FReply::Handled();
				}
			}
		}
		return FReply::Unhandled();
	}

	TWeakPtr<SSequencerGroupManager> WeakSequencerGroupManager;
	TWeakPtr<FSequencerNodeGroupTreeNode> WeakSequencerGroupTreeNode;
};

UMovieScene* SSequencerGroupManager::GetMovieScene() const
{
	TSharedPtr<FSequencer> Sequencer = WeakSequencer.Pin();
	UMovieSceneSequence* Sequence = Sequencer ? Sequencer->GetFocusedMovieSceneSequence() : nullptr;
	UMovieScene* MovieScene = Sequence ? Sequence->GetMovieScene() : nullptr;

	return MovieScene;
}

void SSequencerGroupManager::Construct(const FArguments& InArgs, TWeakPtr<FSequencer> InWeakSequencer)
{
	WeakSequencer = InWeakSequencer;

	UMovieScene* MovieScene = GetMovieScene();

	if (!ensure(MovieScene))
	{
		return;
	}

	TWeakPtr<SSequencerGroupManager> WeakTabManager = SharedThis(this);
	auto HandleGenerateRow = [WeakTabManager](TSharedPtr<FSequencerNodeGroupTreeNode> InNode, const TSharedRef<STableViewBase>& InOwnerTableView) -> TSharedRef<ITableRow>
	{
		return SNew(SSequencerGroupNodeRow, InOwnerTableView, InNode, WeakTabManager);
	};

	auto HandleGetChildren = [](TSharedPtr<FSequencerNodeGroupTreeNode> InParent, TArray<TSharedPtr<FSequencerNodeGroupTreeNode>>& OutChildren)
	{
		OutChildren.Append(InParent->Children);
	};

	TreeView = SNew(STreeView<TSharedPtr<FSequencerNodeGroupTreeNode>>)
		.OnGenerateRow_Lambda(HandleGenerateRow)
		.OnGetChildren_Lambda(HandleGetChildren)
		.TreeItemsSource(&NodeGroupsTree)
		.OnSelectionChanged(this, &SSequencerGroupManager::HandleTreeSelectionChanged)
		.OnContextMenuOpening(this, &SSequencerGroupManager::OnContextMenuOpening);

	ChildSlot
	[
		SNew(SBorder)
		.BorderImage(FAppStyle::GetBrush("ToolPanel.GroupBorder"))
		[
			SNew(SVerticalBox)

			+ SVerticalBox::Slot()
			[
				SNew(SScrollBorder, TreeView.ToSharedRef())
				[
					TreeView.ToSharedRef()
				]
			]
		]
	];

	UpdateTree();
}

SSequencerGroupManager::~SSequencerGroupManager()
{

}

void SSequencerGroupManager::UpdateTree()
{
	using namespace UE::Sequencer;

	TSharedPtr<FSequencer> Sequencer = WeakSequencer.Pin(); 
	UMovieScene* MovieScene = GetMovieScene();

	if (!ensure(Sequencer) || !ensure(MovieScene))
	{
		return;
	}

	TSharedRef<FSequencerNodeTree> NodeTree = Sequencer->GetNodeTree();

	TArray<UMovieSceneNodeGroup*> ExpandedSets;
	TSet<TSharedPtr<FSequencerNodeGroupTreeNode>> ExpandedTreeItems;
	TreeView->GetExpandedItems(ExpandedTreeItems);
	for(TSharedPtr<FSequencerNodeGroupTreeNode> ExpandedTreeItem : ExpandedTreeItems)
	{
		if (ExpandedTreeItem->GetType() == FSequencerNodeGroupTreeNode::Type::GroupNode)
		{
			TSharedPtr<FSequencerNodeGroupNode> NodeGroupNode = StaticCastSharedPtr<FSequencerNodeGroupNode>(ExpandedTreeItem);
			ExpandedSets.Add(NodeGroupNode->Group);
		}
	}

	NodeGroupsTree.Empty();
	AllNodeGroupItems.Empty();

	for (UMovieSceneNodeGroup* NodeGroup : MovieScene->GetNodeGroups())
	{
		TSharedPtr<FSequencerNodeGroupNode> SequencerGroupNode = MakeShared<FSequencerNodeGroupNode>(FText::FromName(NodeGroup->GetName()), NodeGroup, SharedThis(this));
		NodeGroupsTree.Add(SequencerGroupNode);
		for (const FString& NodePath : NodeGroup->GetNodes())
		{
			TViewModelPtr<IOutlinerExtension> Node = NodeTree->GetNodeAtPath(NodePath);
			if (Node)
			{
				TSharedPtr<FSequencerGroupItemNode> SequencerGroupItemNode = MakeShared<FSequencerGroupItemNode>(Node->GetLabel(), NodePath, SequencerGroupNode);
				SequencerGroupNode->Children.Add(SequencerGroupItemNode);
				AllNodeGroupItems.Add(NodePath);
			}
		}

		SequencerGroupNode->Children.Sort([](const TSharedPtr<FSequencerNodeGroupTreeNode>& A, const TSharedPtr<FSequencerNodeGroupTreeNode>& B) {
			return A->DisplayText.CompareTo(B->DisplayText) < 0;
		});
	}

	NodeGroupsTree.Sort([](const TSharedPtr<FSequencerNodeGroupTreeNode>& A, const TSharedPtr<FSequencerNodeGroupTreeNode>& B) {
		return A->DisplayText.CompareTo(B->DisplayText) < 0;
	});

	TreeView->SetTreeItemsSource(&NodeGroupsTree);

	for (TSharedPtr<FSequencerNodeGroupTreeNode> NodeGroupTreeNode : NodeGroupsTree)
	{
		if (NodeGroupTreeNode->GetType() == FSequencerNodeGroupTreeNode::Type::GroupNode)
		{
			TSharedPtr<FSequencerNodeGroupNode> NodeGroupNode = StaticCastSharedPtr<FSequencerNodeGroupNode>(NodeGroupTreeNode);

			if (ExpandedSets.Contains(NodeGroupNode->Group))
			{
				TreeView->SetItemExpansion(NodeGroupTreeNode,true);
			}
		}
	}

	TreeView->RequestTreeRefresh();

	bNodeGroupsDirty = false;
}

void SSequencerGroupManager::HandleTreeSelectionChanged(TSharedPtr<FSequencerNodeGroupTreeNode> InSelectedNode, ESelectInfo::Type SelectionType)
{
	SelectSelectedItemsInSequencer();
}

void SSequencerGroupManager::Tick(const FGeometry& AllottedGeometry, const double InCurrentTime, const float InDeltaTime)
{
	if (bNodeGroupsDirty)
	{
		UpdateTree();
	}

	if (RequestedRenameNodeGroup && !TreeView->IsPendingRefresh())
	{
		for (const TSharedPtr<FSequencerNodeGroupTreeNode>& Node : NodeGroupsTree)
		{
			if (Node->GetType() == FSequencerNodeGroupTreeNode::Type::GroupNode)
			{
				TSharedPtr<FSequencerNodeGroupNode> SequencerGroupItemNode = StaticCastSharedPtr<FSequencerNodeGroupNode>(Node);
				if (SequencerGroupItemNode->Group == RequestedRenameNodeGroup)
				{
					SequencerGroupItemNode->OnRenameRequested();
					break;
				}
			}
		}

		RequestedRenameNodeGroup = nullptr;
	}
}

const FSlateBrush* SSequencerGroupManager::GetIconBrush(TSharedPtr<FSequencerNodeGroupTreeNode> NodeGroupTreeNode) const
{
	using namespace UE::Sequencer;

	if (NodeGroupTreeNode->GetType() == FSequencerNodeGroupTreeNode::Type::ItemNode)
	{
		TSharedPtr<FSequencerGroupItemNode> SequencerGroupItemNode = StaticCastSharedPtr<FSequencerGroupItemNode>(NodeGroupTreeNode);
		TSharedPtr<FSequencer> Sequencer = WeakSequencer.Pin();
		if (!Sequencer)
		{
			return nullptr;
		}

		TSharedRef<FSequencerNodeTree> NodeTree = Sequencer->GetNodeTree();

		// @todo_sequencer_mvvm: This is literally walking the entire tree to find a node by its path.
		//                       Worse still, it is doing so every frame, for every group node :/
		TViewModelPtr<IOutlinerExtension> OutlinerNode = NodeTree->GetNodeAtPath(SequencerGroupItemNode->Path);
		if (OutlinerNode)
		{
			return OutlinerNode->GetIconBrush();
		}
	}

	return nullptr;
}

void SSequencerGroupManager::SelectItemsInGroup(FSequencerNodeGroupNode* Node)
{
	TreeView->ClearSelection();

	for (TSharedPtr<FSequencerNodeGroupTreeNode> ChildNode : Node->Children)
	{
		TreeView->SetItemSelection(ChildNode, true);
	}
}

void SSequencerGroupManager::RequestDeleteNodeGroup(FSequencerNodeGroupNode * NodeGroupNode)
{
	UMovieScene* MovieScene = GetMovieScene();
	if (!ensure(MovieScene) || !ensure(NodeGroupNode))
	{
		return;
	}

	if (MovieScene->IsReadOnly())
	{
		return;
	}

	const FScopedTransaction Transaction(LOCTEXT("DeleteGroupTransaction", "Delete Group"));

	MovieScene->GetNodeGroups().RemoveNodeGroup(NodeGroupNode->Group);
}

void SSequencerGroupManager::RemoveSelectedItemsFromNodeGroup()
{
	UMovieScene* MovieScene = GetMovieScene();

	if (!ensure(MovieScene))
	{
		return;
	}

	if (MovieScene->IsReadOnly())
	{
		return;
	}

	TArray<TPair<UMovieSceneNodeGroup*,FString>> ItemsToRemove;
	TArray<TSharedPtr<FSequencerNodeGroupTreeNode>> SelectedNodes = TreeView->GetSelectedItems();
	for (const TSharedPtr<FSequencerNodeGroupTreeNode>& Node : SelectedNodes)
	{
		if (Node->GetType() == FSequencerNodeGroupTreeNode::Type::ItemNode)
		{
			TSharedPtr<FSequencerGroupItemNode> ItemNode = StaticCastSharedPtr<FSequencerGroupItemNode>(Node);
			ItemsToRemove.Add(TPair<UMovieSceneNodeGroup*, FString>(ItemNode->Group->Group,ItemNode->Path));
		}
	}

	if (ItemsToRemove.Num() < 1)
	{
		return;
	}

	const FScopedTransaction Transaction(LOCTEXT("RemoveItemFromGroupTransaction", "Remove Items From Group"));

	for (const TPair<UMovieSceneNodeGroup*, FString>& Item : ItemsToRemove)
	{
		Item.Key->RemoveNode(Item.Value);
	}
	
	RefreshNodeGroups();
}

void SSequencerGroupManager::CreateNodeGroup()
{
	UMovieScene* MovieScene = GetMovieScene();

	if (!ensure(MovieScene))
	{
		return;
	}

	if (MovieScene->IsReadOnly())
	{
		return;
	}

	TArray<FName> ExistingGroupNames;
	for (const UMovieSceneNodeGroup* NodeGroup : MovieScene->GetNodeGroups())
	{
		ExistingGroupNames.Add(NodeGroup->GetName());
	}

	const FScopedTransaction Transaction(LOCTEXT("CreateNewGroupTransaction", "Create New Group"));

	MovieScene->Modify();

	UMovieSceneNodeGroup* NewNodeGroup = NewObject<UMovieSceneNodeGroup>(&MovieScene->GetNodeGroups(), NAME_None, RF_Transactional);
	NewNodeGroup->SetName(FSequencerUtilities::GetUniqueName(FName("Group"), ExistingGroupNames));

	TSet<FString> SelectedNodePaths;
	GetSelectedItemsNodePaths(SelectedNodePaths);

	for (const FString& NodeToAdd : SelectedNodePaths)
	{
		NewNodeGroup->AddNode(NodeToAdd);
	}

	MovieScene->GetNodeGroups().AddNodeGroup(NewNodeGroup);

	RequestRenameNodeGroup(NewNodeGroup);
}

void SSequencerGroupManager::GetSelectedItemsNodePaths(TSet<FString>& OutSelectedNodePaths) const
{
	TArray<TSharedPtr<FSequencerNodeGroupTreeNode>> SelectedNodes = TreeView->GetSelectedItems();
	for (const TSharedPtr<FSequencerNodeGroupTreeNode>& Node : SelectedNodes)
	{
		if (Node->GetType() == FSequencerNodeGroupTreeNode::Type::ItemNode)
		{
			TSharedPtr<FSequencerGroupItemNode> ItemNode = StaticCastSharedPtr<FSequencerGroupItemNode>(Node);
			OutSelectedNodePaths.Add(ItemNode->Path);
		}
	}
}

void SSequencerGroupManager::SelectSelectedItemsInSequencer()
{
	if (bSynchronizingSelection)
	{
		return;
	}

	// When selection changes in the group manager tree, select the corresponding Sequencer items first
	{
		TGuardValue<bool> Guard(bSynchronizingSelection, true);

		TSharedPtr<FSequencer> Sequencer = WeakSequencer.Pin();
		if (!ensure(Sequencer))
		{
			return;
		}
	
		TSet<FString> SelectedNodePaths;
		GetSelectedItemsNodePaths(SelectedNodePaths);
	
		Sequencer->SelectNodesByPath(SelectedNodePaths);
	}
}

void SSequencerGroupManager::SelectItemsSelectedInSequencer()
{
	using namespace UE::Sequencer;

	if (bSynchronizingSelection)
	{
		return;
	}

	TGuardValue<bool> Guard(bSynchronizingSelection, true);

	TSharedPtr<FSequencer> Sequencer = WeakSequencer.Pin();
	if (!ensure(Sequencer))
	{
		return;
	}

<<<<<<< HEAD
	const TSet<TWeakPtr<FViewModel>>& SelectedModels = Sequencer->GetSelection().GetSelectedOutlinerItems();

=======
>>>>>>> 4af6daef
	TStringBuilder<128> TempString;

	// Build a list of the nodepaths that we want to consider for selection
	TSet<FString> NodesPathsToSelect;
<<<<<<< HEAD
	for (TWeakPtr<FViewModel> WeakModel : SelectedModels)
	{
		TSharedPtr<FViewModel> Model = WeakModel.Pin();
		if (!Model)
		{
			continue;
		}

=======
	for (FViewModelPtr Model : Sequencer->GetViewModel()->GetSelection()->Outliner)
	{
>>>>>>> 4af6daef
		TViewModelPtr<IGroupableExtension> Groupable = Model->FindAncestorOfType<IGroupableExtension>(true);
		if (Groupable)
		{
			TempString.Reset();
			Groupable->GetIdentifierForGrouping(TempString);

<<<<<<< HEAD
			if (AllNodeGroupItems.Contains(TempString.ToString()))
			{
				NodesPathsToSelect.Add(TempString.ToString());
=======
			for (const FString& NodeGroupPath : AllNodeGroupItems)
			{
				// AllNodeGroupItems path is the full path (including folder) 
				if (NodeGroupPath.Contains(TempString.ToString()))
				{
					NodesPathsToSelect.Add(NodeGroupPath);
					break;
				}
>>>>>>> 4af6daef
			}
		}
	}

	TreeView->ClearSelection();

	// Build a list of the treenodes which match a nodepath we want to select
	for (const TSharedPtr<FSequencerNodeGroupTreeNode>& Node : NodeGroupsTree)
	{
		if (Node->GetType() == FSequencerNodeGroupTreeNode::Type::ItemNode)
		{
			TSharedPtr<FSequencerGroupItemNode> ItemNode = StaticCastSharedPtr<FSequencerGroupItemNode>(Node);
			if (NodesPathsToSelect.Contains(ItemNode->Path))
			{
				TreeView->SetItemSelection(Node, true);
			}
		}
		else if (Node->GetType() == FSequencerNodeGroupTreeNode::Type::GroupNode)
		{
			for (TSharedPtr<FSequencerNodeGroupTreeNode> ChildNode : Node->Children)
			{
				// Note: Currently, children of a set can only be item nodes, but that may change in the future.
				if (ChildNode->GetType() == FSequencerNodeGroupTreeNode::Type::ItemNode)
				{
					TSharedPtr<FSequencerGroupItemNode> ItemNode = StaticCastSharedPtr<FSequencerGroupItemNode>(ChildNode);
					if (NodesPathsToSelect.Contains(ItemNode->Path))
					{
						TreeView->SetItemSelection(ChildNode, true);
					}
				}
			}
		}
	}	
}

TSharedPtr<SWidget> SSequencerGroupManager::OnContextMenuOpening()
{
	TArray<TSharedPtr<FSequencerNodeGroupTreeNode>> SelectedNodes = TreeView->GetSelectedItems();

	FMenuBuilder MenuBuilder(true, nullptr);

	MenuBuilder.AddMenuEntry(
		LOCTEXT("CreateNodeGroup", "Create Group"),
		LOCTEXT("CreateNodeGroupTooltip", "Create a new group and add any selected items to it"),
		FSlateIcon(),
		FUIAction(FExecuteAction::CreateSP(this, &SSequencerGroupManager::CreateNodeGroup)));

	UMovieScene* MovieScene = GetMovieScene();
	bool bIsReadOnly = MovieScene? MovieScene->IsReadOnly() : true;

	for (const TSharedPtr<FSequencerNodeGroupTreeNode>& Node : SelectedNodes)
	{
		if (Node->GetType() == FSequencerNodeGroupTreeNode::Type::GroupNode)
		{
			TSharedPtr<FSequencerNodeGroupNode> NodeGroupNode = StaticCastSharedPtr<FSequencerNodeGroupNode>(Node);

			MenuBuilder.AddMenuEntry(
				LOCTEXT("NodeGroupToggleFilter", "Toggle Filter"),
				LOCTEXT("NodeGroupToggleFilterTooltip", "Toggle whether this group should be used to filter items"),
				FSlateIcon(),
				FUIAction(
					FExecuteAction::CreateLambda([NodeGroupNode]() { NodeGroupNode->OnEnableFilterClicked(); }),
					FCanExecuteAction::CreateLambda([bIsReadOnly]() { return !bIsReadOnly; }),
					FIsActionChecked::CreateLambda([NodeGroupNode]() { return NodeGroupNode->IsFilterEnabled(); })),
				NAME_None,
				EUserInterfaceActionType::ToggleButton
			);

			MenuBuilder.AddMenuEntry(
				LOCTEXT("SelectItemsInGroup", "Select Items in Group"),
				LOCTEXT("SelectItemsInGroupTooltip", "Select items in group"),
				FSlateIcon(),
				FUIAction(FExecuteAction::CreateSP(this, &SSequencerGroupManager::SelectItemsInGroup, NodeGroupNode.Get())));

			MenuBuilder.AddMenuEntry(
				FText::Format(LOCTEXT("RenameNodeGroupFormat", "Rename {0}"), NodeGroupNode->DisplayText),
				FText(),
				FSlateIcon(),
				FUIAction(FExecuteAction::CreateLambda([NodeGroupNode]() { NodeGroupNode->OnRenameRequested(); })));

			MenuBuilder.AddMenuEntry(
				LOCTEXT("DeleteNodeGroup", "Delete Group"),
				FText(),
				FSlateIcon(),
				FUIAction(FExecuteAction::CreateSP(this, &SSequencerGroupManager::RequestDeleteNodeGroup, NodeGroupNode.Get())));

			break;
		}
	}

	bool bAnyItemSelected = false;
	for (const TSharedPtr<FSequencerNodeGroupTreeNode>& Node : SelectedNodes)
	{
		if (Node->GetType() == FSequencerNodeGroupTreeNode::Type::ItemNode)
		{
			bAnyItemSelected = true;
			break;
		}
	}

	if (bAnyItemSelected)
	{
		MenuBuilder.AddMenuEntry(
			LOCTEXT("RemoveItemsFromNodeGropu", "Remove Items From Group"),
			FText(),
			FSlateIcon(),
			FUIAction(FExecuteAction::CreateSP(this, &SSequencerGroupManager::RemoveSelectedItemsFromNodeGroup)));
	}

	return MenuBuilder.MakeWidget();
}

#undef LOCTEXT_NAMESPACE<|MERGE_RESOLUTION|>--- conflicted
+++ resolved
@@ -2,15 +2,10 @@
 
 #include "SSequencerGroupManager.h"
 
-<<<<<<< HEAD
-#include "MVVM/Extensions/IOutlinerExtension.h"
-#include "MVVM/Extensions/IGroupableExtension.h"
-=======
 #include "MVVM/ViewModels/SequencerEditorViewModel.h"
 #include "MVVM/Extensions/IOutlinerExtension.h"
 #include "MVVM/Extensions/IGroupableExtension.h"
 #include "MVVM/Selection/Selection.h"
->>>>>>> 4af6daef
 #include "Sequencer.h"
 #include "MovieSceneSequence.h"
 #include "MovieScene.h"
@@ -290,16 +285,7 @@
 				if (SequencerGroupTreeNode->GetType() == FSequencerNodeGroupTreeNode::Type::GroupNode)
 				{
 					TSharedPtr<FSequencerNodeGroupNode> NodeGroupNode = StaticCastSharedPtr<FSequencerNodeGroupNode>(SequencerGroupTreeNode);
-<<<<<<< HEAD
-					TArray<TWeakPtr<FViewModel>> DraggedNodes;
-					for (const TWeakViewModelPtr<IOutlinerExtension>& DraggedNode : DragDropOp->GetDraggedViewModels())
-					{
-						DraggedNodes.Add(DraggedNode);
-					}
-					Sequencer->AddNodesToExistingNodeGroup(DraggedNodes, NodeGroupNode->Group);
-=======
 					Sequencer->AddNodesToExistingNodeGroup(DragDropOp->GetDraggedViewModels(), NodeGroupNode->Group);
->>>>>>> 4af6daef
 
 					return FReply::Handled();
 				}
@@ -668,39 +654,18 @@
 		return;
 	}
 
-<<<<<<< HEAD
-	const TSet<TWeakPtr<FViewModel>>& SelectedModels = Sequencer->GetSelection().GetSelectedOutlinerItems();
-
-=======
->>>>>>> 4af6daef
 	TStringBuilder<128> TempString;
 
 	// Build a list of the nodepaths that we want to consider for selection
 	TSet<FString> NodesPathsToSelect;
-<<<<<<< HEAD
-	for (TWeakPtr<FViewModel> WeakModel : SelectedModels)
-	{
-		TSharedPtr<FViewModel> Model = WeakModel.Pin();
-		if (!Model)
-		{
-			continue;
-		}
-
-=======
 	for (FViewModelPtr Model : Sequencer->GetViewModel()->GetSelection()->Outliner)
 	{
->>>>>>> 4af6daef
 		TViewModelPtr<IGroupableExtension> Groupable = Model->FindAncestorOfType<IGroupableExtension>(true);
 		if (Groupable)
 		{
 			TempString.Reset();
 			Groupable->GetIdentifierForGrouping(TempString);
 
-<<<<<<< HEAD
-			if (AllNodeGroupItems.Contains(TempString.ToString()))
-			{
-				NodesPathsToSelect.Add(TempString.ToString());
-=======
 			for (const FString& NodeGroupPath : AllNodeGroupItems)
 			{
 				// AllNodeGroupItems path is the full path (including folder) 
@@ -709,7 +674,6 @@
 					NodesPathsToSelect.Add(NodeGroupPath);
 					break;
 				}
->>>>>>> 4af6daef
 			}
 		}
 	}
