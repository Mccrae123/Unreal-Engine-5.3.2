// Copyright 1998-2019 Epic Games, Inc. All Rights Reserved.

#include "SequencerSettings.h"
#include "KeyParams.h"
#include "ISequencer.h"

USequencerSettings::USequencerSettings( const FObjectInitializer& ObjectInitializer )
	: Super( ObjectInitializer )
{
	AutoChangeMode = EAutoChangeMode::None;
	AllowEditsMode = EAllowEditsMode::AllEdits;
	KeyGroupMode = EKeyGroupMode::KeyChanged;
	bKeyInterpPropertiesOnly = false;
	KeyInterpolation = EMovieSceneKeyInterpolation::Auto;
	bAutoSetTrackDefaults = false;
	SpawnPosition = SSP_Origin;
	bCreateSpawnableCameras = true;
	bShowRangeSlider = false;
	bIsSnapEnabled = true;
	bSnapKeyTimesToInterval = true;
	bSnapKeyTimesToKeys = true;
	bSnapSectionTimesToInterval = true;
	bSnapSectionTimesToSections = true;
	bSnapPlayTimeToKeys = false;
	bSnapPlayTimeToInterval = true;
	bSnapPlayTimeToPressedKey = true;
	bSnapPlayTimeToDraggedKey = true;
<<<<<<< HEAD
	CurveValueSnapInterval = 10.0f;
	GridSpacing = TOptional<float>();
=======
	CurveValueSnapInterval = 0.1f;
>>>>>>> 4d0f2297
	bSnapCurveValueToInterval = true;
	bLabelBrowserVisible = false;
	bShowSelectedNodesOnly = false;
	bRewindOnRecord = true;
	ZoomPosition = ESequencerZoomPosition::SZP_CurrentTime;
	bAutoScrollEnabled = false;
	bLinkCurveEditorTimeRange = false;
	bSynchronizeCurveEditorSelection = true;
	bIsolateCurveEditorToSelection = true;
	LoopMode = ESequencerLoopMode::SLM_NoLoop;
	bSnapKeysAndSectionsToPlayRange = false;
	bKeepCursorInPlayRangeWhileScrubbing = false;
	bKeepCursorInPlayRange = true;
	bKeepPlayRangeInSectionBounds = true;
	bCompileDirectorOnEvaluate = true;
	ZeroPadFrames = 0;
	bShowCombinedKeyframes = true;
	bInfiniteKeyAreas = false;
	bShowChannelColors = false;
	bDeleteKeysWhenTrimming = true;
	bActivateRealtimeViewports = true;
	bEvaluateSubSequencesInIsolation = false;
	bRerunConstructionScripts = true;
	bVisualizePreAndPostRoll = true;
	TrajectoryPathCap = 250;
	bShowOutlinerInfoColumn = true;
	FrameNumberDisplayFormat = EFrameNumberDisplayFormats::Seconds;
}

void USequencerSettings::PostEditChangeProperty(FPropertyChangedEvent& PropertyChangedEvent)
{
	Super::PostEditChangeProperty(PropertyChangedEvent);
}

EAutoChangeMode USequencerSettings::GetAutoChangeMode() const
{
	return AutoChangeMode;
}

void USequencerSettings::SetAutoChangeMode(EAutoChangeMode InAutoChangeMode)
{
	if ( AutoChangeMode != InAutoChangeMode )
	{
		AutoChangeMode = InAutoChangeMode;
		SaveConfig();
	}
}

EAllowEditsMode USequencerSettings::GetAllowEditsMode() const
{
	return AllowEditsMode;
}

void USequencerSettings::SetAllowEditsMode(EAllowEditsMode InAllowEditsMode)
{
	if ( AllowEditsMode != InAllowEditsMode )
	{
		AllowEditsMode = InAllowEditsMode;
		SaveConfig();

		OnAllowEditsModeChangedEvent.Broadcast(InAllowEditsMode);
	}
}

EKeyGroupMode USequencerSettings::GetKeyGroupMode() const
{
	return KeyGroupMode;
}

void USequencerSettings::SetKeyGroupMode(EKeyGroupMode InKeyGroupMode)
{
	if (KeyGroupMode != InKeyGroupMode)
	{
		KeyGroupMode = InKeyGroupMode;
		SaveConfig();
	}
}

bool USequencerSettings::GetKeyInterpPropertiesOnly() const
{
	return bKeyInterpPropertiesOnly;
}

void USequencerSettings::SetKeyInterpPropertiesOnly(bool InbKeyInterpPropertiesOnly)
{
	if ( bKeyInterpPropertiesOnly != InbKeyInterpPropertiesOnly )
	{
		bKeyInterpPropertiesOnly = InbKeyInterpPropertiesOnly;
		SaveConfig();
	}
}

EMovieSceneKeyInterpolation USequencerSettings::GetKeyInterpolation() const
{
	return KeyInterpolation;
}

void USequencerSettings::SetKeyInterpolation(EMovieSceneKeyInterpolation InKeyInterpolation)
{
	if ( KeyInterpolation != InKeyInterpolation)
	{
		KeyInterpolation = InKeyInterpolation;
		SaveConfig();
	}
}

ESequencerSpawnPosition USequencerSettings::GetSpawnPosition() const
{
	return SpawnPosition;
}

void USequencerSettings::SetSpawnPosition(ESequencerSpawnPosition InSpawnPosition)
{
	if ( SpawnPosition != InSpawnPosition)
	{
		SpawnPosition = InSpawnPosition;
		SaveConfig();
	}
}

bool USequencerSettings::GetCreateSpawnableCameras() const
{
	return bCreateSpawnableCameras;
}

void USequencerSettings::SetCreateSpawnableCameras(bool bInCreateSpawnableCameras)
{
	if ( bCreateSpawnableCameras != bInCreateSpawnableCameras)
	{
		bCreateSpawnableCameras = bInCreateSpawnableCameras;
		SaveConfig();
	}
}

bool USequencerSettings::GetShowRangeSlider() const
{
	return bShowRangeSlider;
}

void USequencerSettings::SetShowRangeSlider(bool InbShowRangeSlider)
{
	if ( bShowRangeSlider != InbShowRangeSlider )
	{
		bShowRangeSlider = InbShowRangeSlider;
		SaveConfig();
	}
}

bool USequencerSettings::GetIsSnapEnabled() const
{
	return bIsSnapEnabled;
}

void USequencerSettings::SetIsSnapEnabled(bool InbIsSnapEnabled)
{
	if ( bIsSnapEnabled != InbIsSnapEnabled )
	{
		bIsSnapEnabled = InbIsSnapEnabled;
		SaveConfig();
	}
}

bool USequencerSettings::GetSnapKeyTimesToInterval() const
{
	return bSnapKeyTimesToInterval;
}

void USequencerSettings::SetSnapKeyTimesToInterval(bool InbSnapKeyTimesToInterval)
{
	if ( bSnapKeyTimesToInterval != InbSnapKeyTimesToInterval )
	{
		bSnapKeyTimesToInterval = InbSnapKeyTimesToInterval;
		SaveConfig();
	}
}

bool USequencerSettings::GetSnapKeyTimesToKeys() const
{
	return bSnapKeyTimesToKeys;
}

void USequencerSettings::SetSnapKeyTimesToKeys(bool InbSnapKeyTimesToKeys)
{
	if ( bSnapKeyTimesToKeys != InbSnapKeyTimesToKeys )
	{
		bSnapKeyTimesToKeys = InbSnapKeyTimesToKeys;
		SaveConfig();
	}
}

bool USequencerSettings::GetSnapSectionTimesToInterval() const
{
	return bSnapSectionTimesToInterval;
}

void USequencerSettings::SetSnapSectionTimesToInterval(bool InbSnapSectionTimesToInterval)
{
	if ( bSnapSectionTimesToInterval != InbSnapSectionTimesToInterval )
	{
		bSnapSectionTimesToInterval = InbSnapSectionTimesToInterval;
		SaveConfig();
	}
}

bool USequencerSettings::GetSnapSectionTimesToSections() const
{
	return bSnapSectionTimesToSections;
}

void USequencerSettings::SetSnapSectionTimesToSections( bool InbSnapSectionTimesToSections )
{
	if ( bSnapSectionTimesToSections != InbSnapSectionTimesToSections )
	{
		bSnapSectionTimesToSections = InbSnapSectionTimesToSections;
		SaveConfig();
	}
}

bool USequencerSettings::GetSnapKeysAndSectionsToPlayRange() const
{
	return bSnapKeysAndSectionsToPlayRange;
}

void USequencerSettings::SetSnapKeysAndSectionsToPlayRange(bool bInSnapKeysAndSectionsToPlayRange)
{
	if (bSnapKeysAndSectionsToPlayRange != bInSnapKeysAndSectionsToPlayRange)
	{
		bSnapKeysAndSectionsToPlayRange = bInSnapKeysAndSectionsToPlayRange;
		SaveConfig();
	}
}

bool USequencerSettings::GetSnapPlayTimeToKeys() const
{
	return bSnapPlayTimeToKeys;
}

void USequencerSettings::SetSnapPlayTimeToKeys(bool InbSnapPlayTimeToKeys)
{
	if ( bSnapPlayTimeToKeys != InbSnapPlayTimeToKeys )
	{
		bSnapPlayTimeToKeys = InbSnapPlayTimeToKeys;
		SaveConfig();
	}
}

bool USequencerSettings::GetSnapPlayTimeToInterval() const
{
	return bSnapPlayTimeToInterval;
}

void USequencerSettings::SetSnapPlayTimeToInterval(bool InbSnapPlayTimeToInterval)
{
	if ( bSnapPlayTimeToInterval != InbSnapPlayTimeToInterval )
	{
		bSnapPlayTimeToInterval = InbSnapPlayTimeToInterval;
		SaveConfig();
	}
}

bool USequencerSettings::GetSnapPlayTimeToPressedKey() const
{
	return bSnapPlayTimeToPressedKey;
}

void USequencerSettings::SetSnapPlayTimeToPressedKey(bool InbSnapPlayTimeToPressedKey)
{
	if ( bSnapPlayTimeToPressedKey != InbSnapPlayTimeToPressedKey )
	{
		bSnapPlayTimeToPressedKey = InbSnapPlayTimeToPressedKey;
		SaveConfig();
	}
}

bool USequencerSettings::GetSnapPlayTimeToDraggedKey() const
{
	return bSnapPlayTimeToDraggedKey;
}

void USequencerSettings::SetSnapPlayTimeToDraggedKey(bool InbSnapPlayTimeToDraggedKey)
{
	if ( bSnapPlayTimeToDraggedKey != InbSnapPlayTimeToDraggedKey )
	{
		bSnapPlayTimeToDraggedKey = InbSnapPlayTimeToDraggedKey;
		SaveConfig();
	}
}

float USequencerSettings::GetCurveValueSnapInterval() const
{
	return CurveValueSnapInterval;
}

void USequencerSettings::SetCurveValueSnapInterval( float InCurveValueSnapInterval )
{
	if ( CurveValueSnapInterval != InCurveValueSnapInterval )
	{
		CurveValueSnapInterval = InCurveValueSnapInterval;
		SaveConfig();
	}
}

TOptional<float> USequencerSettings::GetGridSpacing() const
{
	return GridSpacing;
}

void USequencerSettings::SetGridSpacing(TOptional<float> InGridSpacing)
{
	if (InGridSpacing != GridSpacing)
	{
		GridSpacing = InGridSpacing;
		SaveConfig();
	}
}

bool USequencerSettings::GetSnapCurveValueToInterval() const
{
	return bSnapCurveValueToInterval;
}

void USequencerSettings::SetSnapCurveValueToInterval( bool InbSnapCurveValueToInterval )
{
	if ( bSnapCurveValueToInterval != InbSnapCurveValueToInterval )
	{
		bSnapCurveValueToInterval = InbSnapCurveValueToInterval;
		SaveConfig();
	}
}

bool USequencerSettings::GetLabelBrowserVisible() const
{
	return bLabelBrowserVisible;
}

void USequencerSettings::SetLabelBrowserVisible(bool Visible)
{
	if (bLabelBrowserVisible != Visible)
	{
		bLabelBrowserVisible = Visible;
		SaveConfig();
	}
}

bool USequencerSettings::GetShowSelectedNodesOnly() const
{
	return bShowSelectedNodesOnly;
}

void USequencerSettings::SetShowSelectedNodesOnly(bool Visible)
{
	if (bShowSelectedNodesOnly != Visible)
	{
		bShowSelectedNodesOnly = Visible;
		SaveConfig();

		OnShowSelectedNodesOnlyChangedEvent.Broadcast();
	}
}

bool USequencerSettings::ShouldRewindOnRecord() const
{
	return bRewindOnRecord;
}

void USequencerSettings::SetRewindOnRecord(bool bInRewindOnRecord)
{
	if (bInRewindOnRecord != bRewindOnRecord)
	{
		bRewindOnRecord = bInRewindOnRecord;
		SaveConfig();
	}
}

ESequencerZoomPosition USequencerSettings::GetZoomPosition() const
{
	return ZoomPosition;
}

void USequencerSettings::SetZoomPosition(ESequencerZoomPosition InZoomPosition)
{
	if ( ZoomPosition != InZoomPosition)
	{
		ZoomPosition = InZoomPosition;
		SaveConfig();
	}
}

bool USequencerSettings::GetAutoScrollEnabled() const
{
	return bAutoScrollEnabled;
}

void USequencerSettings::SetAutoScrollEnabled(bool bInAutoScrollEnabled)
{
	if (bAutoScrollEnabled != bInAutoScrollEnabled)
	{
		bAutoScrollEnabled = bInAutoScrollEnabled;
		SaveConfig();
	}
}

ESequencerLoopMode USequencerSettings::GetLoopMode() const
{
	return LoopMode;
}

void USequencerSettings::SetLoopMode(ESequencerLoopMode InLoopMode)
{
	if (LoopMode != InLoopMode)
	{
		LoopMode = InLoopMode;
		OnLoopStateChangedEvent.Broadcast();
		SaveConfig();
	}
}

bool USequencerSettings::ShouldKeepCursorInPlayRangeWhileScrubbing() const
{
	return bKeepCursorInPlayRangeWhileScrubbing;
}

void USequencerSettings::SetKeepCursorInPlayRangeWhileScrubbing(bool bInKeepCursorInPlayRangeWhileScrubbing)
{
	if (bKeepCursorInPlayRangeWhileScrubbing != bInKeepCursorInPlayRangeWhileScrubbing)
	{
		bKeepCursorInPlayRangeWhileScrubbing = bInKeepCursorInPlayRangeWhileScrubbing;
		SaveConfig();
	}
}

bool USequencerSettings::ShouldKeepCursorInPlayRange() const
{
	return bKeepCursorInPlayRange;
}

void USequencerSettings::SetKeepCursorInPlayRange(bool bInKeepCursorInPlayRange)
{
	if (bKeepCursorInPlayRange != bInKeepCursorInPlayRange)
	{
		bKeepCursorInPlayRange = bInKeepCursorInPlayRange;
		SaveConfig();
	}
}

bool USequencerSettings::ShouldKeepPlayRangeInSectionBounds() const
{
	return bKeepPlayRangeInSectionBounds;
}

void USequencerSettings::SetKeepPlayRangeInSectionBounds(bool bInKeepPlayRangeInSectionBounds)
{
	if (bKeepPlayRangeInSectionBounds != bInKeepPlayRangeInSectionBounds)
	{
		bKeepPlayRangeInSectionBounds = bInKeepPlayRangeInSectionBounds;
		SaveConfig();
	}
}


bool USequencerSettings::GetLinkCurveEditorTimeRange() const
{
	return bLinkCurveEditorTimeRange;
}

void USequencerSettings::SetLinkCurveEditorTimeRange(bool InbLinkCurveEditorTimeRange)
{
	if (bLinkCurveEditorTimeRange != InbLinkCurveEditorTimeRange)
	{
		bLinkCurveEditorTimeRange = InbLinkCurveEditorTimeRange;
		SaveConfig();
	}
}

void USequencerSettings::SyncCurveEditorSelection(bool bInSynchronizeCurveEditorSelection)
{
	if (bSynchronizeCurveEditorSelection != bInSynchronizeCurveEditorSelection)
	{
		bSynchronizeCurveEditorSelection = bInSynchronizeCurveEditorSelection;
		SaveConfig();
	}
}

void USequencerSettings::IsolateCurveEditorToSelection(bool bInIsolateCurveEditorToSelection)
{
	if (bIsolateCurveEditorToSelection != bInIsolateCurveEditorToSelection)
	{
		bIsolateCurveEditorToSelection = bInIsolateCurveEditorToSelection;
		SaveConfig();
	}
}

uint8 USequencerSettings::GetZeroPadFrames() const
{
	return ZeroPadFrames;
}

void USequencerSettings::SetZeroPadFrames(uint8 InZeroPadFrames)
{
	if (ZeroPadFrames != InZeroPadFrames)
	{
		ZeroPadFrames = InZeroPadFrames;
		SaveConfig();
	}
}

bool USequencerSettings::GetShowCombinedKeyframes() const
{
	return bShowCombinedKeyframes;
}

void USequencerSettings::SetShowCombinedKeyframes(bool InbShowCombinedKeyframes)
{
	if (bShowCombinedKeyframes != InbShowCombinedKeyframes)
	{
		bShowCombinedKeyframes = InbShowCombinedKeyframes;
		SaveConfig();
	}
}


bool USequencerSettings::GetInfiniteKeyAreas() const
{
	return bInfiniteKeyAreas;
}

void USequencerSettings::SetInfiniteKeyAreas(bool InbInfiniteKeyAreas)
{
	if (bInfiniteKeyAreas != InbInfiniteKeyAreas)
	{
		bInfiniteKeyAreas = InbInfiniteKeyAreas;
		SaveConfig();
	}
}


bool USequencerSettings::GetShowChannelColors() const
{
	return bShowChannelColors;
}

void USequencerSettings::SetShowChannelColors(bool InbShowChannelColors)
{
	if (bShowChannelColors != InbShowChannelColors)
	{
		bShowChannelColors = InbShowChannelColors;
		SaveConfig();
	}
}

bool USequencerSettings::GetDeleteKeysWhenTrimming() const
{
	return bDeleteKeysWhenTrimming;
}

void USequencerSettings::SetDeleteKeysWhenTrimming(bool bInDeleteKeysWhenTrimming)
{
	if (bDeleteKeysWhenTrimming != bInDeleteKeysWhenTrimming)
	{
		bDeleteKeysWhenTrimming = bInDeleteKeysWhenTrimming;
		SaveConfig();
	}
}

bool USequencerSettings::ShouldActivateRealtimeViewports() const
{
	return bActivateRealtimeViewports;
}

void USequencerSettings::SetActivateRealtimeViewports(bool bInActivateRealtimeViewports)
{
	if (bInActivateRealtimeViewports != bActivateRealtimeViewports)
	{
		bActivateRealtimeViewports = bInActivateRealtimeViewports;
		SaveConfig();
	}
}

bool USequencerSettings::GetAutoSetTrackDefaults() const
{
	return bAutoSetTrackDefaults;
}

void USequencerSettings::SetAutoSetTrackDefaults(bool bInAutoSetTrackDefaults)
{
	if (bInAutoSetTrackDefaults != bAutoSetTrackDefaults)
	{
		bAutoSetTrackDefaults = bInAutoSetTrackDefaults;
		SaveConfig();
	}
}

bool USequencerSettings::ShouldShowDebugVisualization() const
{
	return bShowDebugVisualization;
}

void USequencerSettings::SetShowDebugVisualization(bool bInShowDebugVisualization)
{
	if (bShowDebugVisualization != bInShowDebugVisualization)
	{
		bShowDebugVisualization = bInShowDebugVisualization;
		SaveConfig();
	}
}

bool USequencerSettings::ShouldEvaluateSubSequencesInIsolation() const
{
	return bEvaluateSubSequencesInIsolation;
}

void USequencerSettings::SetEvaluateSubSequencesInIsolation(bool bInEvaluateSubSequencesInIsolation)
{
	if (bEvaluateSubSequencesInIsolation != bInEvaluateSubSequencesInIsolation)
	{
		bEvaluateSubSequencesInIsolation = bInEvaluateSubSequencesInIsolation;
		SaveConfig();

		OnEvaluateSubSequencesInIsolationChangedEvent.Broadcast();
	}
}

bool USequencerSettings::ShouldRerunConstructionScripts() const
{
	return bRerunConstructionScripts;
}

void USequencerSettings::SetRerunConstructionScripts(bool bInRerunConstructionScripts)
{
	if (bRerunConstructionScripts != bInRerunConstructionScripts)
	{
		bRerunConstructionScripts = bInRerunConstructionScripts;
		SaveConfig();
	}
}

bool USequencerSettings::ShouldShowPrePostRoll() const
{
	return bVisualizePreAndPostRoll;
}

void USequencerSettings::SetShouldShowPrePostRoll(bool bInVisualizePreAndPostRoll)
{
	if (bInVisualizePreAndPostRoll != bVisualizePreAndPostRoll)
	{
		bVisualizePreAndPostRoll = bInVisualizePreAndPostRoll;
		SaveConfig();
	}
}


bool USequencerSettings::ShouldCompileDirectorOnEvaluate() const
{
	return bCompileDirectorOnEvaluate;
}

void USequencerSettings::SetCompileDirectorOnEvaluate(bool bInCompileDirectorOnEvaluate)
{
	if (bInCompileDirectorOnEvaluate != bCompileDirectorOnEvaluate)
	{
		bCompileDirectorOnEvaluate = bInCompileDirectorOnEvaluate;
		SaveConfig();
	}
}

bool USequencerSettings::GetShowOutlinerInfoColumn() const
{
	return bShowOutlinerInfoColumn;
}

void USequencerSettings::SetShowOutlinerInfoColumn(bool bInShowOutlinerInfoColumn)
{
	if (bInShowOutlinerInfoColumn != bShowOutlinerInfoColumn)
	{
		bShowOutlinerInfoColumn = bInShowOutlinerInfoColumn;
		SaveConfig();
	}
}

USequencerSettings::FOnLoopStateChanged& USequencerSettings::GetOnLoopStateChanged()
{
	return OnLoopStateChangedEvent;
}


void USequencerSettings::SetTimeDisplayFormat(EFrameNumberDisplayFormats InFormat)
{
	if (InFormat != FrameNumberDisplayFormat)
	{
		FrameNumberDisplayFormat = InFormat;
		SaveConfig();
	}
}<|MERGE_RESOLUTION|>--- conflicted
+++ resolved
@@ -25,12 +25,8 @@
 	bSnapPlayTimeToInterval = true;
 	bSnapPlayTimeToPressedKey = true;
 	bSnapPlayTimeToDraggedKey = true;
-<<<<<<< HEAD
-	CurveValueSnapInterval = 10.0f;
+	CurveValueSnapInterval = 0.1f;
 	GridSpacing = TOptional<float>();
-=======
-	CurveValueSnapInterval = 0.1f;
->>>>>>> 4d0f2297
 	bSnapCurveValueToInterval = true;
 	bLabelBrowserVisible = false;
 	bShowSelectedNodesOnly = false;
