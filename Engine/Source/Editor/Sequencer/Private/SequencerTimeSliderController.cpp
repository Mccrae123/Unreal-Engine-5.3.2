--- conflicted
+++ resolved
@@ -86,7 +86,6 @@
 		Sequencer->OnGlobalTimeChanged().AddRaw(this, &FSequencerTimeSliderController::SetIsEvaluating);
 	}
 
-<<<<<<< HEAD
 }
 
 FSequencerTimeSliderController::~FSequencerTimeSliderController()
@@ -100,21 +99,6 @@
 
 FFrameTime FSequencerTimeSliderController::ComputeScrubTimeFromMouse(const FGeometry& Geometry, const FPointerEvent& MouseEvent, FScrubRangeToScreen RangeToScreen) const
 {
-=======
-}
-
-FSequencerTimeSliderController::~FSequencerTimeSliderController()
-{
-	TSharedPtr<FSequencer> Sequencer = WeakSequencer.Pin();
-	if (Sequencer.IsValid())
-	{
-		Sequencer->OnGlobalTimeChanged().RemoveAll(this);
-	}
-}
-
-FFrameTime FSequencerTimeSliderController::ComputeScrubTimeFromMouse(const FGeometry& Geometry, const FPointerEvent& MouseEvent, FScrubRangeToScreen RangeToScreen) const
-{
->>>>>>> 4af6daef
 	FVector2D           ScreenSpacePosition = MouseEvent.GetScreenSpacePosition();
 	FVector2D           CursorPos     = Geometry.AbsoluteToLocal( ScreenSpacePosition );
 	double              MouseSeconds  = RangeToScreen.LocalXToInput( CursorPos.X );
@@ -359,19 +343,11 @@
 		return LayerId;
 	}
 
-<<<<<<< HEAD
-	const TSet<int32>& SelectedMarkedFrames = WeakSequencer.Pin()->GetSelection().GetSelectedMarkedFrames();
-	//const FLinearColor SelectedColor = FLinearColor::White; //FAppStyle::GetSlateColor("SelectionColor").GetColor(InWidgetStyle);
-	const FLinearColor WhiteColorHSV = FLinearColor::White.LinearRGBToHSV();
-
-	auto DrawFrameMarkers = ([=](const TArray<FMovieSceneMarkedFrame> & InMarkedFrames, FSlateWindowElementList& DrawElements, bool bIsGlobal)
-=======
 	const FMarkedFrameSelection& SelectedMarkedFrames = WeakSequencer.Pin()->GetViewModel()->GetSelection()->MarkedFrames;
 	//const FLinearColor SelectedColor = FLinearColor::White; //FAppStyle::GetSlateColor("SelectionColor").GetColor(InWidgetStyle);
 	const FLinearColor WhiteColorHSV = FLinearColor::White.LinearRGBToHSV();
 
 	auto DrawFrameMarkers = ([=, this](const TArray<FMovieSceneMarkedFrame> & InMarkedFrames, FSlateWindowElementList& DrawElements, bool bIsGlobal)
->>>>>>> 4af6daef
 	{
 		for (int32 MarkIndex = 0; MarkIndex < InMarkedFrames.Num(); ++MarkIndex)
 		{
@@ -379,11 +355,7 @@
 			double Seconds = MarkedFrame.FrameNumber / GetTickResolution();
 
 			const bool bIsHovered = (!bIsGlobal && HoverMarkIndex == MarkIndex);
-<<<<<<< HEAD
-			const bool bIsSelected = (!bIsGlobal && SelectedMarkedFrames.Contains(MarkIndex));
-=======
 			const bool bIsSelected = (!bIsGlobal && SelectedMarkedFrames.IsSelected(MarkIndex));
->>>>>>> 4af6daef
 
 			// Get a selected color that's the marked frame color but at full opacity, full brightness, and a bit desaturated if it's
 			// already bright to begin with.
@@ -987,11 +959,7 @@
 
 					// We weren't scrubbing, so this is a single click in the time slider. This should
 					// also act as a deselection of any selected markers.
-<<<<<<< HEAD
-					Sequencer->GetSelection().EmptySelectedMarkedFrames();
-=======
 					Sequencer->GetViewModel()->GetSelection()->MarkedFrames.Empty();
->>>>>>> 4af6daef
 				}
 
 				// If middle mouse button down we don't evaluate on the time change
@@ -1001,7 +969,6 @@
 			{
 				// Select the clicked marker, and optionally teleport the playhead.
 				HandleMarkSelection(HoverMarkIndex);
-<<<<<<< HEAD
 
 				FModifierKeysState ModifierKeys = FSlateApplication::Get().GetModifierKeys();
 				const bool bSnapPlayTimeToMark = ModifierKeys.AreModifersDown(EModifierKey::Shift);
@@ -1010,16 +977,6 @@
 					const TArray<FMovieSceneMarkedFrame>& MarkedFrames = TimeSliderArgs.MarkedFrames.Get();
 					const FFrameNumber MarkTime = MarkedFrames[HoverMarkIndex].FrameNumber;
 
-=======
-
-				FModifierKeysState ModifierKeys = FSlateApplication::Get().GetModifierKeys();
-				const bool bSnapPlayTimeToMark = ModifierKeys.AreModifersDown(EModifierKey::Shift);
-				if (bSnapPlayTimeToMark || Sequencer->GetSequencerSettings()->GetSnapPlayTimeToPressedKey())
-				{
-					const TArray<FMovieSceneMarkedFrame>& MarkedFrames = TimeSliderArgs.MarkedFrames.Get();
-					const FFrameNumber MarkTime = MarkedFrames[HoverMarkIndex].FrameNumber;
-
->>>>>>> 4af6daef
 					// If middle mouse button down we don't evaluate on the time change
 					CommitScrubPosition(MarkTime, /*bIsScrubbing=*/ false , /*bEvaluate*/ !bHandleMiddleMouseButton);
 				}
@@ -1073,11 +1030,8 @@
 	bool bHandleRightMouseButton = MouseEvent.IsMouseButtonDown( EKeys::RightMouseButton ) && TimeSliderArgs.AllowZoom;
 	bool bHandleMiddleMouseButton = MouseEvent.IsMouseButtonDown(EKeys::MiddleMouseButton);
 
-<<<<<<< HEAD
-=======
 	const bool bLockedMarkedFrames = TimeSliderArgs.AreMarkedFramesLocked.Get();
 
->>>>>>> 4af6daef
 	HoverMarkIndex = INDEX_NONE;
 
 	if (bHandleRightMouseButton)
@@ -1173,11 +1127,7 @@
 					MouseDragType = DRAG_PLAYBACK_START;
 					TimeSliderArgs.OnPlaybackRangeBeginDrag.ExecuteIfBound();
 				}
-<<<<<<< HEAD
-				else if (!bReadOnly && !bHitScrubber && HitTestMark(MyGeometry, RangeToScreen, MouseDownPixel, bFromTimeSlider, &DragMarkIndex, &DragMarkReferenceFrameNumber) && bHandleMiddleMouseButton == false)
-=======
 				else if (!bLockedMarkedFrames && !bHitScrubber && HitTestMark(MyGeometry, RangeToScreen, MouseDownPixel, bFromTimeSlider, &DragMarkIndex, &DragMarkReferenceFrameNumber) && bHandleMiddleMouseButton == false)
->>>>>>> 4af6daef
 				{
 					MouseDragType = DRAG_MARK;
 					DragMarkCurrentFrameNumber = DragMarkReferenceFrameNumber;
@@ -1269,11 +1219,7 @@
 			}
 		}
 	}
-<<<<<<< HEAD
-	else if (bFromTimeSlider && DragMarkIndex == INDEX_NONE)
-=======
 	else if (bFromTimeSlider && !bLockedMarkedFrames && DragMarkIndex == INDEX_NONE)
->>>>>>> 4af6daef
 	{
 		// Update hover state of marked frames.
 		TRange<double> LocalViewRange = GetViewRange();
@@ -1401,11 +1347,7 @@
 	}
 
 	const bool bFromTimeSlider = true;
-<<<<<<< HEAD
-	if (MouseDragType == DRAG_MARK || (!bReadOnly && !bHitScrubber && HitTestMark(MyGeometry, RangeToScreen, HitTestPixel, bFromTimeSlider)))
-=======
 	if (MouseDragType == DRAG_MARK || (!bLockedMarkedFrames && !bHitScrubber && HitTestMark(MyGeometry, RangeToScreen, HitTestPixel, bFromTimeSlider)))
->>>>>>> 4af6daef
 	{
 		return FCursorReply::Cursor(EMouseCursor::CardinalCross);
 	}
@@ -1592,11 +1534,8 @@
 
 TSharedRef<SWidget> FSequencerTimeSliderController::OpenSetPlaybackRangeMenu(const FGeometry& MyGeometry, const FPointerEvent& MouseEvent)
 {
-<<<<<<< HEAD
-=======
 	using namespace UE::Sequencer;
 
->>>>>>> 4af6daef
 	TSharedPtr<FSequencer> Sequencer = WeakSequencer.Pin();
 	const bool bReadOnly = Sequencer && Sequencer->IsReadOnly();
 	
@@ -1639,15 +1578,9 @@
 			LOCTEXT("ToggleLockedTooltip", "Lock/Unlock the playback range"),
 			FSlateIcon(),
 			FUIAction(
-<<<<<<< HEAD
-				FExecuteAction::CreateLambda([=] { TimeSliderArgs.OnTogglePlaybackRangeLocked.ExecuteIfBound(); }),
-				FCanExecuteAction::CreateLambda([=]{ return !bReadOnly; }),
-				FIsActionChecked::CreateLambda([=] { return TimeSliderArgs.IsPlaybackRangeLocked.Get(); })
-=======
 				FExecuteAction::CreateLambda([this] { TimeSliderArgs.OnTogglePlaybackRangeLocked.ExecuteIfBound(); }),
 				FCanExecuteAction::CreateLambda([bReadOnly]{ return !bReadOnly; }),
 				FIsActionChecked::CreateLambda([this] { return TimeSliderArgs.IsPlaybackRangeLocked.Get(); })
->>>>>>> 4af6daef
 			),
 			NAME_None,
 			EUserInterfaceActionType::ToggleButton
@@ -1742,13 +1675,8 @@
 
 		if (MarkedIndex != INDEX_NONE)
 		{
-<<<<<<< HEAD
-			SequencerSelection.EmptySelectedMarkedFrames();
-			SequencerSelection.AddToSelection(MarkedIndex);
-=======
 			SequencerSelection.MarkedFrames.Empty();
 			SequencerSelection.MarkedFrames.Select(MarkedIndex);
->>>>>>> 4af6daef
 
 			class SMarkedFramePropertyWidget : public SCompoundWidget, public FNotifyHook
 			{
@@ -1781,11 +1709,7 @@
 					TSharedPtr<FStructOnScope> StructOnScope = MakeShared<FStructOnScope>(FMovieSceneMarkedFrame::StaticStruct(), (uint8 *)&InMovieScene->GetMarkedFrames()[InMarkedFrameIndex]);
 
 					DetailsView = PropertyEditorModule.CreateStructureDetailView(DetailsViewArgs, StructureDetailsViewArgs, nullptr);
-<<<<<<< HEAD
-					DetailsView->GetDetailsView()->RegisterInstancedCustomPropertyTypeLayout("FrameNumber", FOnGetPropertyTypeCustomizationInstance::CreateLambda([=]() {
-=======
 					DetailsView->GetDetailsView()->RegisterInstancedCustomPropertyTypeLayout("FrameNumber", FOnGetPropertyTypeCustomizationInstance::CreateLambda([this]() {
->>>>>>> 4af6daef
 						return MakeShared<FFrameNumberDetailsCustomization>(WeakSequencer.Pin()->GetNumericTypeInterface()); }));
 					DetailsView->SetStructureData(StructOnScope);
 
@@ -1806,14 +1730,10 @@
 				}
 			};
 
-<<<<<<< HEAD
-			TSharedRef<SMarkedFramePropertyWidget> Widget = SNew(SMarkedFramePropertyWidget, MovieScene, MarkedIndex, WeakSequencer);
-=======
 			const bool bLockedMarkedFrames = TimeSliderArgs.AreMarkedFramesLocked.Get();
 
 			TSharedRef<SMarkedFramePropertyWidget> Widget = SNew(SMarkedFramePropertyWidget, MovieScene, MarkedIndex, WeakSequencer);
 			Widget->SetEnabled(!bLockedMarkedFrames);
->>>>>>> 4af6daef
 			MenuBuilder.AddWidget(Widget, FText::GetEmpty(), false);
 		}
 
@@ -1822,9 +1742,8 @@
 			FText(),
 			FSlateIcon(),
 			FUIAction(
-<<<<<<< HEAD
-				FExecuteAction::CreateLambda( [=]{ AddMarkAtFrame(FrameNumber); }),
-				FCanExecuteAction::CreateLambda([=]{ return !bReadOnly && MarkedIndex == INDEX_NONE; }))
+				FExecuteAction::CreateLambda( [this, FrameNumber]{ AddMarkAtFrame(FrameNumber); }),
+				FCanExecuteAction::CreateLambda([this, MarkedIndex]{ return !TimeSliderArgs.AreMarkedFramesLocked.Get() && MarkedIndex == INDEX_NONE; }))
 		);
 
 		MenuBuilder.AddMenuEntry( 
@@ -1832,23 +1751,6 @@
 			FText(),
 			FSlateIcon(),
 			FUIAction(
-				FExecuteAction::CreateLambda([=]{ DeleteMarkAtIndex(MarkedIndex); }),
-				FCanExecuteAction::CreateLambda([=]{ return !bReadOnly && MarkedIndex != INDEX_NONE; }))
-=======
-				FExecuteAction::CreateLambda( [this, FrameNumber]{ AddMarkAtFrame(FrameNumber); }),
-				FCanExecuteAction::CreateLambda([this, MarkedIndex]{ return !TimeSliderArgs.AreMarkedFramesLocked.Get() && MarkedIndex == INDEX_NONE; }))
->>>>>>> 4af6daef
-		);
-
-		MenuBuilder.AddMenuEntry( 
-			LOCTEXT("DeleteMark", "Delete Mark"),
-			FText(),
-			FSlateIcon(),
-			FUIAction(
-<<<<<<< HEAD
-				FExecuteAction::CreateLambda([=]{ DeleteAllMarks(); }),
-				FCanExecuteAction::CreateLambda([=]{ return !bReadOnly && bHasMarks; }))
-=======
 				FExecuteAction::CreateLambda([this, MarkedIndex]{ DeleteMarkAtIndex(MarkedIndex); }),
 				FCanExecuteAction::CreateLambda([this, MarkedIndex]{ return !TimeSliderArgs.AreMarkedFramesLocked.Get() && MarkedIndex != INDEX_NONE; }))
 		);
@@ -1872,7 +1774,6 @@
 				FIsActionChecked::CreateLambda([this]{ return TimeSliderArgs.AreMarkedFramesLocked.Get(); })),
 			NAME_None,
 			EUserInterfaceActionType::ToggleButton
->>>>>>> 4af6daef
 			);
 	}
 	MenuBuilder.EndSection(); // SequencerMarkMenu
@@ -2126,9 +2027,7 @@
 
 		// If there are any tracks selected we'll find the nearest key only on that track. If there are no keys selected,
 		// we will try to find the nearest keys on all tracks. This mirrors the behavior of the Jump to Next Keyframe commands.
-<<<<<<< HEAD
-		const TSet< TWeakPtr<FViewModel> >& SelectedNodes = WeakSequencer.Pin()->GetSelection().GetSelectedOutlinerItems();
-		if (SelectedNodes.Num() == 0)
+		if (WeakSequencer.Pin()->GetViewModel()->GetSelection()->Outliner.Num() == 0)
 		{
 			EnumAddFlags(NearestKeyOption, ENearestKeyOption::NKO_SearchAllTracks);
 		}
@@ -2148,28 +2047,6 @@
 			EnumAddFlags(NearestKeyOption, ENearestKeyOption::NKO_SearchMarkers);
 		}
 
-=======
-		if (WeakSequencer.Pin()->GetViewModel()->GetSelection()->Outliner.Num() == 0)
-		{
-			EnumAddFlags(NearestKeyOption, ENearestKeyOption::NKO_SearchAllTracks);
-		}
-
-		if (WeakSequencer.Pin()->GetSequencerSettings()->GetSnapPlayTimeToKeys() || MouseEvent.IsShiftDown())
-		{
-			EnumAddFlags(NearestKeyOption, ENearestKeyOption::NKO_SearchKeys);
-		}
-
-		if (WeakSequencer.Pin()->GetSequencerSettings()->GetSnapPlayTimeToSections() || MouseEvent.IsShiftDown())
-		{
-			EnumAddFlags(NearestKeyOption, ENearestKeyOption::NKO_SearchSections);
-		}
-
-		if (WeakSequencer.Pin()->GetSequencerSettings()->GetSnapPlayTimeToMarkers() || MouseEvent.IsShiftDown())
-		{
-			EnumAddFlags(NearestKeyOption, ENearestKeyOption::NKO_SearchMarkers);
-		}
-
->>>>>>> 4af6daef
 		FFrameNumber NearestKey = TimeSliderArgs.OnGetNearestKey.Execute(InTime, NearestKeyOption);
 
 		float LocalKeyPos = RangeToScreen.InputToLocalX( NearestKey / GetTickResolution() );
@@ -2234,11 +2111,8 @@
 
 void FSequencerTimeSliderController::HandleMarkSelection(int32 InMarkIndex)
 {
-<<<<<<< HEAD
-=======
 	using namespace UE::Sequencer;
 
->>>>>>> 4af6daef
 	TSharedPtr<FSequencer> Sequencer = WeakSequencer.Pin();
 	FSequencerSelection& SequencerSelection = Sequencer->GetSelection();
 
@@ -2249,53 +2123,31 @@
 	if (!bToggleSelection && !bAddToSelection)
 	{
 		SequencerSelection.Empty();
-<<<<<<< HEAD
-		SequencerSelection.AddToSelection(InMarkIndex);
-	}
-	else if (bAddToSelection || !SequencerSelection.IsSelected(InMarkIndex))
-	{
-		SequencerSelection.AddToSelection(InMarkIndex);
+		SequencerSelection.MarkedFrames.Select(InMarkIndex);
+	}
+	else if (bAddToSelection || !SequencerSelection.MarkedFrames.IsSelected(InMarkIndex))
+	{
+		SequencerSelection.MarkedFrames.Select(InMarkIndex);
 	}
 	else
 	{
-		SequencerSelection.RemoveFromSelection(InMarkIndex);
-=======
-		SequencerSelection.MarkedFrames.Select(InMarkIndex);
-	}
-	else if (bAddToSelection || !SequencerSelection.MarkedFrames.IsSelected(InMarkIndex))
-	{
-		SequencerSelection.MarkedFrames.Select(InMarkIndex);
-	}
-	else
-	{
 		SequencerSelection.MarkedFrames.Deselect(InMarkIndex);
->>>>>>> 4af6daef
 	}
 }
 
 void FSequencerTimeSliderController::UpdateMarkSelection(int32 InOldMarkIndex, FFrameNumber InMarkFrameNumber)
 {
-<<<<<<< HEAD
-	TSharedPtr<FSequencer> Sequencer = WeakSequencer.Pin();
-	FSequencerSelection& SequencerSelection = Sequencer->GetSelection();
-	SequencerSelection.RemoveFromSelection(InOldMarkIndex);
-=======
 	using namespace UE::Sequencer;
 
 	TSharedPtr<FSequencer> Sequencer = WeakSequencer.Pin();
 	FSequencerSelection& SequencerSelection = Sequencer->GetSelection();
 	SequencerSelection.MarkedFrames.Deselect(InOldMarkIndex);
->>>>>>> 4af6daef
 
 	UMovieScene* MovieScene = Sequencer->GetFocusedMovieSceneSequence()->GetMovieScene();
 	int32 NewMarkIndex = MovieScene->FindMarkedFrameByFrameNumber(InMarkFrameNumber);
 	if (ensure(NewMarkIndex != INDEX_NONE))
 	{
-<<<<<<< HEAD
-		SequencerSelection.AddToSelection(NewMarkIndex);
-=======
 		SequencerSelection.MarkedFrames.Select(NewMarkIndex);
->>>>>>> 4af6daef
 	}
 }
 
