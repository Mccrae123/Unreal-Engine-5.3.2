// Copyright 1998-2017 Epic Games, Inc. All Rights Reserved.

#include "SequencerEdMode.h"
#include "EditorViewportClient.h"
#include "Curves/KeyHandle.h"
#include "ISequencer.h"
#include "DisplayNodes/SequencerDisplayNode.h"
#include "Sequencer.h"
#include "Framework/Application/SlateApplication.h"
#include "DisplayNodes/SequencerObjectBindingNode.h"
#include "DisplayNodes/SequencerTrackNode.h"
#include "SequencerCommonHelpers.h"
#include "MovieSceneHitProxy.h"
#include "Tracks/MovieScene3DTransformTrack.h"
#include "Sections/MovieScene3DTransformSection.h"
#include "SubtitleManager.h"
#include "SequencerMeshTrail.h"
#include "SequencerKeyActor.h"
#include "ViewportWorldInteraction.h"
#include "EditorWorldManager.h"

const FEditorModeID FSequencerEdMode::EM_SequencerMode(TEXT("EM_SequencerMode"));

FSequencerEdMode::FSequencerEdMode()
{
	FSequencerEdModeTool* SequencerEdModeTool = new FSequencerEdModeTool(this);

	Tools.Add( SequencerEdModeTool );
	SetCurrentTool( SequencerEdModeTool );

	// todo vreditor: make this a setting
	bDrawMeshTrails = true;
}

FSequencerEdMode::~FSequencerEdMode()
{
}

void FSequencerEdMode::Enter()
{
	FEdMode::Enter();
}

void FSequencerEdMode::Exit()
{
	Sequencers.Reset();

	FEdMode::Exit();
}

bool FSequencerEdMode::IsCompatibleWith(FEditorModeID OtherModeID) const
{
	// Compatible with all modes so that we can take over with the sequencer hotkeys
	return true;
}

bool FSequencerEdMode::InputKey( FEditorViewportClient* ViewportClient, FViewport* Viewport, FKey Key, EInputEvent Event )
{
	TSharedPtr<FSequencer> ActiveSequencer;

	for (TWeakPtr<FSequencer> WeakSequencer : Sequencers)
	{
		ActiveSequencer = WeakSequencer.Pin();
		if (ActiveSequencer.IsValid())
		{
			break;
		}
	}

	if (ActiveSequencer.IsValid() && Event != IE_Released)
	{
		FModifierKeysState KeyState = FSlateApplication::Get().GetModifierKeys();

		if (ActiveSequencer->GetCommandBindings(ESequencerCommandBindings::Shared).Get()->ProcessCommandBindings(Key, KeyState, (Event == IE_Repeat) ))
		{
			return true;
		}
	}

	return FEdMode::InputKey(ViewportClient, Viewport, Key, Event);
}

void FSequencerEdMode::Render(const FSceneView* View, FViewport* Viewport, FPrimitiveDrawInterface* PDI)
{
	FEdMode::Render(View, Viewport, PDI);

#if WITH_EDITORONLY_DATA
	// Draw spline trails using the PDI
	if (View->Family->EngineShowFlags.Splines && !bDrawMeshTrails)
	{
		DrawTracks3D(PDI);
	}
	// Draw mesh trails (doesn't use the PDI)
	else 	
	{
		PDI = nullptr;
		DrawTracks3D(PDI);
	}
#endif
}

void FSequencerEdMode::DrawHUD(FEditorViewportClient* ViewportClient,FViewport* Viewport,const FSceneView* View,FCanvas* Canvas)
{
	FEdMode::DrawHUD(ViewportClient,Viewport,View,Canvas);

	if( ViewportClient->AllowsCinematicPreview() )
	{
		// Get the size of the viewport
		const int32 SizeX = Viewport->GetSizeXY().X;
		const int32 SizeY = Viewport->GetSizeXY().Y;

		// Draw subtitles (toggle is handled internally)
		FVector2D MinPos(0.f, 0.f);
		FVector2D MaxPos(1.f, .9f);
		FIntRect SubtitleRegion(FMath::TruncToInt(SizeX * MinPos.X), FMath::TruncToInt(SizeY * MinPos.Y), FMath::TruncToInt(SizeX * MaxPos.X), FMath::TruncToInt(SizeY * MaxPos.Y));
		FSubtitleManager::GetSubtitleManager()->DisplaySubtitles( Canvas, SubtitleRegion, ViewportClient->GetWorld()->GetAudioTimeSeconds() );
	}
}

void FSequencerEdMode::AddReferencedObjects(FReferenceCollector& Collector)
{
	for (FMeshTrailData MeshTrail : MeshTrails)
	{
		Collector.AddReferencedObject(MeshTrail.Track);
		Collector.AddReferencedObject(MeshTrail.Trail);
	}
}

void FSequencerEdMode::OnKeySelected(FViewport* Viewport, HMovieSceneKeyProxy* KeyProxy)
{
	bool bCtrlDown = Viewport->KeyState(EKeys::LeftControl) || Viewport->KeyState(EKeys::RightControl);
	bool bAltDown = Viewport->KeyState(EKeys::LeftAlt) || Viewport->KeyState(EKeys::RightAlt);
	bool bShiftDown = Viewport->KeyState(EKeys::LeftShift) || Viewport->KeyState(EKeys::RightShift);

	for (TWeakPtr<FSequencer> WeakSequencer : Sequencers)
	{
		TSharedPtr<FSequencer> Sequencer = WeakSequencer.Pin();
		if (Sequencer.IsValid())
		{
			Sequencer->SetLocalTimeDirectly(KeyProxy->Time);
			Sequencer->SelectTrackKeys(KeyProxy->MovieSceneSection, KeyProxy->Time, bShiftDown, bCtrlDown);
		}
	}
}

void FSequencerEdMode::DrawMeshTransformTrailFromKey(const class ASequencerKeyActor* KeyActor)
{
	ASequencerMeshTrail* Trail = Cast<ASequencerMeshTrail>(KeyActor->GetOwner());
	FMeshTrailData* TrailPtr = MeshTrails.FindByPredicate([Trail](const FMeshTrailData InTrail)
	{
		return Trail == InTrail.Trail;
	});
	if(TrailPtr)
	{
		// From the key, get the mesh trail, and then the track associated with that mesh trail
		UMovieScene3DTransformTrack* Track = TrailPtr->Track;
		// Draw a mesh trail for the key's associated actor
		TArray<TWeakObjectPtr<UObject>> KeyObjects;
		AActor* TrailActor = KeyActor->GetAssociatedActor();
		KeyObjects.Add(TrailActor);
		FPrimitiveDrawInterface* PDI = nullptr;
		DrawTransformTrack(PDI, Track, KeyObjects, true);
	}
}

void FSequencerEdMode::CleanUpMeshTrails()
{
	// Clean up any existing trails
	for (FMeshTrailData& MeshTrail : MeshTrails)
	{
		MeshTrail.Trail->Cleanup();
	}
	MeshTrails.Empty();
}

namespace SequencerEdMode_Draw3D
{
static const FColor	KeySelectedColor(255,128,0);
static const float	DrawTrackTimeRes = 0.1f;
static const float	CurveHandleScale = 0.5f;
}

FTransform GetRefFrame(const UObject* InObject)
{
	FTransform RefTM = FTransform::Identity;

	const AActor* Actor = Cast<AActor>(InObject);
	if (Actor != nullptr && Actor->GetRootComponent() != nullptr && Actor->GetRootComponent()->GetAttachParent() != nullptr)
	{
		RefTM = Actor->GetRootComponent()->GetAttachParent()->GetSocketTransform(Actor->GetRootComponent()->GetAttachSocketName());
	}

	return RefTM;
}

void GetLocationAtTime(UMovieScene3DTransformSection* TransformSection, float KeyTime, FVector& KeyPos, FRotator& KeyRot)
{
	TransformSection->EvalTranslation(KeyTime, KeyPos);
	TransformSection->EvalRotation(KeyTime, KeyRot);
}

void FSequencerEdMode::DrawTransformTrack(FPrimitiveDrawInterface* PDI, UMovieScene3DTransformTrack* TransformTrack, const TArray<TWeakObjectPtr<UObject>>& BoundObjects, const bool& bIsSelected)
{
	FLinearColor TrackColor = FLinearColor::Yellow; //@todo - customizable per track
	bool bHitTesting = true;
	if( PDI != nullptr )
	{
		bHitTesting = PDI->IsHitTesting();
	}
	
	ASequencerMeshTrail* TrailActor = nullptr;
	// Get the Trail Actor associated with this track if we are drawing mesh trails
	if (bDrawMeshTrails)
	{
		FMeshTrailData* TrailPtr = MeshTrails.FindByPredicate([TransformTrack](const FMeshTrailData InTrail)
		{
			return InTrail.Track == TransformTrack;
		});
		if (TrailPtr != nullptr)
		{
			TrailActor = TrailPtr->Trail;
		}
	}

	for (int32 SectionIndex = 0; SectionIndex < TransformTrack->GetAllSections().Num(); ++SectionIndex)
	{
		UMovieSceneSection* Section = TransformTrack->GetAllSections()[SectionIndex];
		UMovieScene3DTransformSection* TransformSection = Cast<UMovieScene3DTransformSection>(Section);

		if (TransformSection->GetShow3DTrajectory() == EShow3DTrajectory::EST_Never)
		{
			continue;
		}

		if (TransformSection->GetShow3DTrajectory() == EShow3DTrajectory::EST_OnlyWhenSelected && !bIsSelected)
		{
			continue;
		}

		FRichCurve& TransXCurve = TransformSection->GetTranslationCurve(EAxis::X);
		FRichCurve& TransYCurve = TransformSection->GetTranslationCurve(EAxis::Y);
		FRichCurve& TransZCurve = TransformSection->GetTranslationCurve(EAxis::Z);

		TSet<float> KeyTimes;

		for (auto KeyIt(TransXCurve.GetKeyHandleIterator()); KeyIt; ++KeyIt)
		{
			FKeyHandle KeyHandle = KeyIt.Key();
			float KeyTime = TransXCurve.GetKeyTime(KeyHandle);
			KeyTimes.Add(KeyTime);
		}

		for (auto KeyIt(TransYCurve.GetKeyHandleIterator()); KeyIt; ++KeyIt)
		{
			FKeyHandle KeyHandle = KeyIt.Key();
			float KeyTime = TransYCurve.GetKeyTime(KeyHandle);
			KeyTimes.Add(KeyTime);
		}

		for (auto KeyIt(TransZCurve.GetKeyHandleIterator()); KeyIt; ++KeyIt)
		{
			FKeyHandle KeyHandle = KeyIt.Key();
			float KeyTime = TransZCurve.GetKeyTime(KeyHandle);
			KeyTimes.Add(KeyTime);
		}

		KeyTimes.Sort([](const float& A, const float& B ) { return A < B; });

		FVector OldKeyPos(0);
		float OldKeyTime = 0.f;
		int KeyTimeIndex = 0;

		for (auto NewKeyTime : KeyTimes)
		{
			FVector NewKeyPos(0);
			FRotator NewKeyRot(0,0,0);
			GetLocationAtTime(TransformSection, NewKeyTime, NewKeyPos, NewKeyRot);

			// If not the first keypoint, draw a line to the last keypoint.
			if(KeyTimeIndex > 0)
			{
				int32 NumSteps = FMath::CeilToInt( (NewKeyTime - OldKeyTime)/SequencerEdMode_Draw3D::DrawTrackTimeRes );
								// Limit the number of steps to prevent a rendering performance hit
				NumSteps = FMath::Min( 100, NumSteps );
				float DrawSubstep = (NewKeyTime - OldKeyTime)/NumSteps;

				// Find position on first keyframe.
				float OldTime = OldKeyTime;

				FVector OldPos(0);
				FRotator OldRot(0,0,0);
				GetLocationAtTime(TransformSection, OldKeyTime, OldPos, OldRot);

				FKeyHandle OldXKeyHandle = TransXCurve.FindKey(OldKeyTime);
				FKeyHandle OldYKeyHandle = TransYCurve.FindKey(OldKeyTime);
				FKeyHandle OldZKeyHandle = TransZCurve.FindKey(OldKeyTime);

				bool bIsConstantKey = false;
				if (TransXCurve.IsKeyHandleValid(OldXKeyHandle) && TransXCurve.GetKeyInterpMode(OldXKeyHandle) == ERichCurveInterpMode::RCIM_Constant &&
					TransYCurve.IsKeyHandleValid(OldYKeyHandle) && TransYCurve.GetKeyInterpMode(OldYKeyHandle) == ERichCurveInterpMode::RCIM_Constant &&
					TransZCurve.IsKeyHandleValid(OldZKeyHandle) && TransZCurve.GetKeyInterpMode(OldZKeyHandle) == ERichCurveInterpMode::RCIM_Constant)
				{
					bIsConstantKey = true;
				}

				for (auto BoundObject : BoundObjects)
				{
					FTransform RefTM = GetRefFrame(BoundObject.Get());

					FVector OldPos_G = RefTM.TransformPosition(OldPos);
					FVector NewKeyPos_G = RefTM.TransformPosition(NewKeyPos);
					
					// For constant interpolation - don't draw ticks - just draw dotted line.
					if (bIsConstantKey)
					{
						if(PDI != nullptr)
						{
							DrawDashedLine(PDI, OldPos_G, NewKeyPos_G, TrackColor, 20, SDPG_Foreground);
						}
					}
					else
					{
						// Then draw a line for each substep.
						for (int32 j=1; j<NumSteps+1; j++)
						{
							float NewTime = OldKeyTime + j*DrawSubstep;

							FVector NewPos(0);
							FRotator NewRot(0,0,0);
							GetLocationAtTime(TransformSection, NewTime, NewPos, NewRot);

							FVector NewPos_G = RefTM.TransformPosition(NewPos);

							if (PDI != nullptr)
							{
								PDI->DrawLine(OldPos_G, NewPos_G, TrackColor, SDPG_Foreground);
							}
							// Drawing frames
							// Don't draw point for last one - its the keypoint drawn above.
							if (j != NumSteps)
							{
								if (PDI != nullptr)
								{
									PDI->DrawPoint(NewPos_G, TrackColor, 3.f, SDPG_Foreground);
								}
								else if (TrailActor != nullptr)
								{
									TrailActor->AddFrameMeshComponent(NewTime, FTransform::FTransform(NewRot, NewPos_G, FVector::FVector(0.25f)));
								}
							}
							OldTime = NewTime;
							OldPos_G = NewPos_G;
						}
					}
				}
			}
			
			OldKeyTime = NewKeyTime;			
			OldKeyPos = NewKeyPos;
			++KeyTimeIndex;			
		}

		// Draw keypoints on top of curve
		for (auto NewKeyTime : KeyTimes)
		{
			// Find if this key is one of the selected ones.
			bool bKeySelected = false;
			//@todo
			//for(int32 j=0; j<SelectedKeys.Num() && !bKeySelected; j++)
			//{
			//	if( SelectedKeys[j].Group == Group && 
			//		SelectedKeys[j].Track == this && 
			//		SelectedKeys[j].KeyIndex == i )
			//		bKeySelected = true;
			//}

			// Find the time, position and orientation of this Key.

			FVector NewKeyPos(0);
			FRotator NewKeyRot(0,0,0);
			GetLocationAtTime(TransformSection, NewKeyTime, NewKeyPos, NewKeyRot);

			for (auto BoundObject : BoundObjects)
			{
				FTransform RefTM = GetRefFrame(BoundObject.Get());

				FColor KeyColor = bKeySelected ? SequencerEdMode_Draw3D::KeySelectedColor : TrackColor.ToFColor(true);

				if (bHitTesting) 
				{
					if (PDI != nullptr)
					{
						PDI->SetHitProxy(new HMovieSceneKeyProxy(TransformTrack, TransformSection, NewKeyTime));
					}
				}

				FVector NewKeyPos_G = RefTM.TransformPosition(NewKeyPos);
				// Drawing keys
				if (PDI != nullptr)
				{
					PDI->DrawPoint(NewKeyPos_G, KeyColor, 6.f, SDPG_Foreground);
				}
				else if (TrailActor != nullptr)
				{
					TrailActor->AddKeyMeshActor(NewKeyTime, FTransform::FTransform(NewKeyRot, NewKeyPos_G, FVector::FVector(0.5f)), TransformSection);
				}

				//@todo
				// If desired, draw directional arrow at each keyframe.
				//if(bShowArrowAtKeys)
				//{
				//	FRotationTranslationMatrix ArrowToWorld(NewKeyRot,NewKeyPos);
				//	DrawDirectionalArrow(PDI, FScaleMatrix(FVector(16.f,16.f,16.f)) * ArrowToWorld, KeyColor, 3.f, 1.f, SDPG_Foreground );
				//}
				if (bHitTesting && PDI != nullptr) 
				{
					PDI->SetHitProxy( NULL );
				}

				// If a selected key, draw handles.
				/*
				if (bKeySelected)
				{
					FVector ArriveTangent = PosTrack.Points[i].ArriveTangent;
					FVector LeaveTangent = PosTrack.Points[i].LeaveTangent;

					EInterpCurveMode PrevMode = (i > 0)							? GetKeyInterpMode(i-1) : EInterpCurveMode(255);
					EInterpCurveMode NextMode = (i < PosTrack.Points.Num()-1)	? GetKeyInterpMode(i)	: EInterpCurveMode(255);

					// If not first point, and previous mode was a curve type.
					if(PrevMode == CIM_CurveAuto || PrevMode == CIM_CurveAutoClamped || PrevMode == CIM_CurveUser || PrevMode == CIM_CurveBreak)
					{
						FVector HandlePos = NewKeyPos - RefTM.TransformVector(ArriveTangent * SequencerEdMode_Draw3D::CurveHandleScale);
						PDI->DrawLine(NewKeyPos, HandlePos, FColor(128,255,0), SDPG_Foreground);

						if (bHitTesting) 
						{ 
							//@todo
							//PDI->SetHitProxy( new HInterpTrackKeyHandleProxy(Group, TrackIndex, i, true) );
						}
						PDI->DrawPoint(HandlePos, FColor(128,255,0), 5.f, SDPG_Foreground);
						if (bHitTesting) 
						{
							//@todo
							//PDI->SetHitProxy( NULL );
						}
					}

					// If next section is a curve, draw leaving handle.
					if(NextMode == CIM_CurveAuto || NextMode == CIM_CurveAutoClamped || NextMode == CIM_CurveUser || NextMode == CIM_CurveBreak)
					{
						FVector HandlePos = NewKeyPos + RefTM.TransformVector(LeaveTangent * SequencerEdMode_Draw3D::CurveHandleScale);
						PDI->DrawLine(NewKeyPos, HandlePos, FColor(128,255,0), SDPG_Foreground);

						if (bHitTesting) 
						{
							//@todo
							//PDI->SetHitProxy( new HInterpTrackKeyHandleProxy(Group, TrackIndex, i, false) );
						}
						PDI->DrawPoint(HandlePos, FColor(128,255,0), 5.f, SDPG_Foreground);
						if (bHitTesting) 
						{
							//@todo
							//PDI->SetHitProxy( NULL );
						}
					}
				}
				*/
			}
		}
	}
}


void FSequencerEdMode::DrawTracks3D(FPrimitiveDrawInterface* PDI)
{
	for (TWeakPtr<FSequencer> WeakSequencer : Sequencers)
	{
		TSharedPtr<FSequencer> Sequencer = WeakSequencer.Pin();
		if (!Sequencer.IsValid())
		{
			continue;
		}

		TSet<TSharedRef<FSequencerDisplayNode> > ObjectBindingNodes;

		// Map between object binding nodes and selection
		TMap<TSharedRef<FSequencerDisplayNode>, bool > ObjectBindingNodesSelectionMap;

		for (auto ObjectBinding : Sequencer->GetNodeTree()->GetObjectBindingMap() )
		{
			if (!ObjectBinding.Value.IsValid())
			{
				continue;
			}

			TSharedRef<FSequencerObjectBindingNode> ObjectBindingNode = ObjectBinding.Value.ToSharedRef();

			TSet<TSharedRef<FSequencerDisplayNode> > DescendantNodes;
			SequencerHelpers::GetDescendantNodes(ObjectBindingNode, DescendantNodes);

			bool bSelected = false;
			for (auto DescendantNode : DescendantNodes)
			{
				if (Sequencer->GetSelection().IsSelected(ObjectBindingNode) || 
					Sequencer->GetSelection().IsSelected(DescendantNode) || 
					Sequencer->GetSelection().NodeHasSelectedKeysOrSections(DescendantNode))
				{
					bSelected = true;
					break;
				}
			}

			ObjectBindingNodesSelectionMap.Add(ObjectBindingNode, bSelected);
		}
<<<<<<< HEAD
	}

	// Gather up the transform track nodes from the object binding nodes
	for (auto ObjectBindingNode : ObjectBindingNodesSelectionMap)
	{
		TSet<TSharedRef<FSequencerDisplayNode> > AllNodes;
		SequencerHelpers::GetDescendantNodes(ObjectBindingNode.Key, AllNodes);
=======

		// Gather up the transform track nodes from the object binding nodes

		for (auto ObjectBindingNode : ObjectBindingNodesSelectionMap)
		{
			TSet<TSharedRef<FSequencerDisplayNode> > AllNodes;
			SequencerHelpers::GetDescendantNodes(ObjectBindingNode.Key, AllNodes);
>>>>>>> daf6fb22

			FGuid ObjectBinding = StaticCastSharedRef<FSequencerObjectBindingNode>(ObjectBindingNode.Key)->GetObjectBinding();

			TArray<TWeakObjectPtr<UObject>> BoundObjects;
			for (TWeakObjectPtr<> Ptr : Sequencer->FindObjectsInCurrentSequence(ObjectBinding))
			{
				BoundObjects.Add(Ptr);
			}

			for (auto DisplayNode : AllNodes)
			{
				if (DisplayNode->GetType() == ESequencerNode::Track)
				{
<<<<<<< HEAD
					// If we are drawing mesh trails but we haven't made one for this track yet
					if (bDrawMeshTrails)
					{
						FMeshTrailData* TrailPtr = MeshTrails.FindByPredicate([TransformTrack](const FMeshTrailData InTrail)
						{
							return InTrail.Track == TransformTrack;
						});
						if (TrailPtr == nullptr)
						{
							UViewportWorldInteraction* ViewportWorldInteraction = GEditor->GetEditorWorldManager()->GetEditorWorldWrapper(GEditor->GetActiveViewport()->GetClient()->GetWorld())->GetViewportWorldInteraction();
							ASequencerMeshTrail* TrailActor = ViewportWorldInteraction->SpawnTransientSceneActor<ASequencerMeshTrail>(TEXT("SequencerMeshTrail"), true);
							FMeshTrailData MeshTrail = FMeshTrailData(TransformTrack, TrailActor);
							MeshTrails.Add(MeshTrail);
						}
					}
					DrawTransformTrack(PDI, TransformTrack, BoundObjects, ObjectBindingNode.Value);
=======
					TSharedRef<FSequencerTrackNode> TrackNode = StaticCastSharedRef<FSequencerTrackNode>(DisplayNode);
					UMovieSceneTrack* TrackNodeTrack = TrackNode->GetTrack();
					UMovieScene3DTransformTrack* TransformTrack = Cast<UMovieScene3DTransformTrack>(TrackNodeTrack);
					if (TransformTrack != nullptr)
					{
						DrawTransformTrack(View, PDI, TransformTrack, BoundObjects, ObjectBindingNode.Value);
					}
>>>>>>> daf6fb22
				}
			}
		}
	}
}

FSequencerEdModeTool::FSequencerEdModeTool(FSequencerEdMode* InSequencerEdMode) :
	SequencerEdMode(InSequencerEdMode)
{
}

FSequencerEdModeTool::~FSequencerEdModeTool()
{
}

bool FSequencerEdModeTool::InputKey(FEditorViewportClient* ViewportClient, FViewport* Viewport, FKey Key, EInputEvent Event)
{
	if( Key == EKeys::LeftMouseButton )
	{
		if( Event == IE_Pressed)
		{
			int32 HitX = ViewportClient->Viewport->GetMouseX();
			int32 HitY = ViewportClient->Viewport->GetMouseY();
			HHitProxy*HitResult = ViewportClient->Viewport->GetHitProxy(HitX, HitY);

			if(HitResult)
			{
				if( HitResult->IsA(HMovieSceneKeyProxy::StaticGetType()) )
				{
					HMovieSceneKeyProxy* KeyProxy = (HMovieSceneKeyProxy*)HitResult;
					SequencerEdMode->OnKeySelected(ViewportClient->Viewport, KeyProxy);
				}
			}
		}
	}

	return FModeTool::InputKey(ViewportClient, Viewport, Key, Event);
}<|MERGE_RESOLUTION|>--- conflicted
+++ resolved
@@ -513,24 +513,12 @@
 
 			ObjectBindingNodesSelectionMap.Add(ObjectBindingNode, bSelected);
 		}
-<<<<<<< HEAD
-	}
-
-	// Gather up the transform track nodes from the object binding nodes
-	for (auto ObjectBindingNode : ObjectBindingNodesSelectionMap)
-	{
-		TSet<TSharedRef<FSequencerDisplayNode> > AllNodes;
-		SequencerHelpers::GetDescendantNodes(ObjectBindingNode.Key, AllNodes);
-=======
 
 		// Gather up the transform track nodes from the object binding nodes
-
 		for (auto ObjectBindingNode : ObjectBindingNodesSelectionMap)
 		{
 			TSet<TSharedRef<FSequencerDisplayNode> > AllNodes;
 			SequencerHelpers::GetDescendantNodes(ObjectBindingNode.Key, AllNodes);
->>>>>>> daf6fb22
-
 			FGuid ObjectBinding = StaticCastSharedRef<FSequencerObjectBindingNode>(ObjectBindingNode.Key)->GetObjectBinding();
 
 			TArray<TWeakObjectPtr<UObject>> BoundObjects;
@@ -543,32 +531,28 @@
 			{
 				if (DisplayNode->GetType() == ESequencerNode::Track)
 				{
-<<<<<<< HEAD
-					// If we are drawing mesh trails but we haven't made one for this track yet
-					if (bDrawMeshTrails)
-					{
-						FMeshTrailData* TrailPtr = MeshTrails.FindByPredicate([TransformTrack](const FMeshTrailData InTrail)
-						{
-							return InTrail.Track == TransformTrack;
-						});
-						if (TrailPtr == nullptr)
-						{
-							UViewportWorldInteraction* ViewportWorldInteraction = GEditor->GetEditorWorldManager()->GetEditorWorldWrapper(GEditor->GetActiveViewport()->GetClient()->GetWorld())->GetViewportWorldInteraction();
-							ASequencerMeshTrail* TrailActor = ViewportWorldInteraction->SpawnTransientSceneActor<ASequencerMeshTrail>(TEXT("SequencerMeshTrail"), true);
-							FMeshTrailData MeshTrail = FMeshTrailData(TransformTrack, TrailActor);
-							MeshTrails.Add(MeshTrail);
-						}
-					}
-					DrawTransformTrack(PDI, TransformTrack, BoundObjects, ObjectBindingNode.Value);
-=======
 					TSharedRef<FSequencerTrackNode> TrackNode = StaticCastSharedRef<FSequencerTrackNode>(DisplayNode);
 					UMovieSceneTrack* TrackNodeTrack = TrackNode->GetTrack();
 					UMovieScene3DTransformTrack* TransformTrack = Cast<UMovieScene3DTransformTrack>(TrackNodeTrack);
 					if (TransformTrack != nullptr)
 					{
-						DrawTransformTrack(View, PDI, TransformTrack, BoundObjects, ObjectBindingNode.Value);
+						// If we are drawing mesh trails but we haven't made one for this track yet
+						if (bDrawMeshTrails)
+						{
+							FMeshTrailData* TrailPtr = MeshTrails.FindByPredicate([TransformTrack](const FMeshTrailData InTrail)
+							{
+								return InTrail.Track == TransformTrack;
+							});
+							if (TrailPtr == nullptr)
+							{
+								UViewportWorldInteraction* ViewportWorldInteraction = GEditor->GetEditorWorldManager()->GetEditorWorldWrapper(GEditor->GetActiveViewport()->GetClient()->GetWorld())->GetViewportWorldInteraction();
+								ASequencerMeshTrail* TrailActor = ViewportWorldInteraction->SpawnTransientSceneActor<ASequencerMeshTrail>(TEXT("SequencerMeshTrail"), true);
+								FMeshTrailData MeshTrail = FMeshTrailData(TransformTrack, TrailActor);
+								MeshTrails.Add(MeshTrail);
+							}
+						}
+						DrawTransformTrack(PDI, TransformTrack, BoundObjects, ObjectBindingNode.Value);
 					}
->>>>>>> daf6fb22
 				}
 			}
 		}
